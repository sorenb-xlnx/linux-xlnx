#
# kbuild file for firmware/
#

# Create $(fwabs) from $(CONFIG_EXTRA_FIRMWARE_DIR) -- if it doesn't have a
# leading /, it's relative to $(srctree).
fwdir := $(subst ",,$(CONFIG_EXTRA_FIRMWARE_DIR))
fwabs := $(addprefix $(srctree)/,$(filter-out /%,$(fwdir)))$(filter /%,$(fwdir))

fw-external-y := $(subst ",,$(CONFIG_EXTRA_FIRMWARE))

# There are three cases to care about:
# 1. Building kernel with CONFIG_FIRMWARE_IN_KERNEL=y -- $(fw-shipped-y) should
#    include the firmware files to include, according to .config
# 2. 'make modules_install', which will install firmware for modules, and 
#    _also_ for the in-kernel drivers when CONFIG_FIRMWARE_IN_KERNEL=n
# 3. 'make firmware_install', which installs all firmware, unconditionally.

# For the former two cases we want $(fw-shipped-y) and $(fw-shipped-m) to be
# accurate. In the latter case it doesn't matter -- it'll use $(fw-shipped-all).
# But be aware that the config file might not be included at all.

ifdef CONFIG_ACENIC_OMIT_TIGON_I
acenic-objs := acenic/tg2.bin
fw-shipped- += acenic/tg1.bin
else
acenic-objs := acenic/tg1.bin acenic/tg2.bin
endif
fw-shipped-$(CONFIG_3C359) += 3com/3C359.bin
fw-shipped-$(CONFIG_ACENIC) += $(acenic-objs)
fw-shipped-$(CONFIG_ADAPTEC_STARFIRE) += adaptec/starfire_rx.bin \
					 adaptec/starfire_tx.bin
fw-shipped-$(CONFIG_ATARI_DSP56K) += dsp56k/bootstrap.bin
fw-shipped-$(CONFIG_ATM_AMBASSADOR) += atmsar11.fw
fw-shipped-$(CONFIG_CASSINI) += sun/cassini.bin
fw-shipped-$(CONFIG_COMPUTONE) += intelliport2.bin
fw-shipped-$(CONFIG_CHELSIO_T3) += cxgb3/t3b_psram-1.1.0.bin \
				   cxgb3/t3c_psram-1.1.0.bin \
<<<<<<< HEAD
				   cxgb3/t3fw-7.1.0.bin
fw-shipped-$(CONFIG_DVB_TTUSB_BUDGET) += ttusb-budget/dspbootcode.bin
fw-shipped-$(CONFIG_E100) += e100/d101m_ucode.bin e100/d101s_ucode.bin \
			     e100/d102e_ucode.bin
fw-shipped-$(CONFIG_PCMCIA_SMC91C92) += ositech/Xilinx7OD.bin
=======
				   cxgb3/t3fw-7.0.0.bin
fw-shipped-$(CONFIG_DVB_AV7110) += av7110/bootcode.bin
fw-shipped-$(CONFIG_DVB_TTUSB_BUDGET) += ttusb-budget/dspbootcode.bin
fw-shipped-$(CONFIG_E100) += e100/d101m_ucode.bin e100/d101s_ucode.bin \
			     e100/d102e_ucode.bin
>>>>>>> f0c996e7
fw-shipped-$(CONFIG_SCSI_ADVANSYS) += advansys/mcode.bin advansys/38C1600.bin \
				      advansys/3550.bin advansys/38C0800.bin
fw-shipped-$(CONFIG_SCSI_QLOGIC_1280) += qlogic/1040.bin qlogic/1280.bin \
					 qlogic/12160.bin
<<<<<<< HEAD
=======
fw-shipped-$(CONFIG_SCSI_QLOGICPTI) += qlogic/isp1000.bin
>>>>>>> f0c996e7
fw-shipped-$(CONFIG_SMCTR) += tr_smctr.bin
fw-shipped-$(CONFIG_SND_KORG1212) += korg/k1212.dsp
fw-shipped-$(CONFIG_SND_MAESTRO3) += ess/maestro3_assp_kernel.fw \
				     ess/maestro3_assp_minisrc.fw
fw-shipped-$(CONFIG_SND_SB16_CSP) += sb16/mulaw_main.csp sb16/alaw_main.csp \
				     sb16/ima_adpcm_init.csp \
				     sb16/ima_adpcm_playback.csp \
				     sb16/ima_adpcm_capture.csp
fw-shipped-$(CONFIG_SND_YMFPCI) += yamaha/ds1_ctrl.fw yamaha/ds1_dsp.fw \
				   yamaha/ds1e_ctrl.fw
<<<<<<< HEAD
fw-shipped-$(CONFIG_TEHUTI) += tehuti/bdx.bin
=======
fw-shipped-$(CONFIG_SND_WAVEFRONT) += yamaha/yss225_registers.bin
>>>>>>> f0c996e7
fw-shipped-$(CONFIG_TIGON3) += tigon/tg3.bin tigon/tg3_tso.bin \
			       tigon/tg3_tso5.bin
fw-shipped-$(CONFIG_TYPHOON) += 3com/typhoon.bin
fw-shipped-$(CONFIG_USB_DABUSB) += dabusb/firmware.fw dabusb/bitstream.bin
fw-shipped-$(CONFIG_USB_EMI26) += emi26/loader.fw emi26/firmware.fw \
				  emi26/bitstream.fw
fw-shipped-$(CONFIG_USB_EMI62) += emi62/loader.fw emi62/bitstream.fw \
				  emi62/spdif.fw emi62/midi.fw
fw-shipped-$(CONFIG_USB_KAWETH) += kaweth/new_code.bin kaweth/trigger_code.bin \
				   kaweth/new_code_fix.bin \
				   kaweth/trigger_code_fix.bin
ifdef CONFIG_FIRMWARE_IN_KERNEL
fw-shipped-$(CONFIG_USB_SERIAL_KEYSPAN_MPR) += keyspan/mpr.fw
fw-shipped-$(CONFIG_USB_SERIAL_KEYSPAN_USA18X) += keyspan/usa18x.fw
fw-shipped-$(CONFIG_USB_SERIAL_KEYSPAN_USA19) += keyspan/usa19.fw
fw-shipped-$(CONFIG_USB_SERIAL_KEYSPAN_USA19QI) += keyspan/usa19qi.fw
fw-shipped-$(CONFIG_USB_SERIAL_KEYSPAN_USA19QW) += keyspan/usa19qw.fw
fw-shipped-$(CONFIG_USB_SERIAL_KEYSPAN_USA19W) += keyspan/usa19w.fw
fw-shipped-$(CONFIG_USB_SERIAL_KEYSPAN_USA28) += keyspan/usa28.fw
fw-shipped-$(CONFIG_USB_SERIAL_KEYSPAN_USA28XA) += keyspan/usa28xa.fw
fw-shipped-$(CONFIG_USB_SERIAL_KEYSPAN_USA28XB) += keyspan/usa28xb.fw
fw-shipped-$(CONFIG_USB_SERIAL_KEYSPAN_USA28X) += keyspan/usa28x.fw
fw-shipped-$(CONFIG_USB_SERIAL_KEYSPAN_USA49W) += keyspan/usa49w.fw
fw-shipped-$(CONFIG_USB_SERIAL_KEYSPAN_USA49WLC) += keyspan/usa49wlc.fw
else
fw-shipped- += keyspan/mpr.fw keyspan/usa18x.fw keyspan/usa19.fw	\
	keyspan/usa19qi.fw keyspan/usa19qw.fw keyspan/usa19w.fw		\
	keyspan/usa28.fw keyspan/usa28xa.fw keyspan/usa28xb.fw		\
	keyspan/usa28x.fw keyspan/usa49w.fw keyspan/usa49wlc.fw
endif
fw-shipped-$(CONFIG_USB_SERIAL_TI) += ti_3410.fw ti_5052.fw \
				      mts_cdma.fw mts_gsm.fw mts_edge.fw
fw-shipped-$(CONFIG_USB_SERIAL_EDGEPORT) += edgeport/boot.fw edgeport/boot2.fw \
					    edgeport/down.fw edgeport/down2.fw
fw-shipped-$(CONFIG_USB_SERIAL_EDGEPORT_TI) += edgeport/down3.bin
fw-shipped-$(CONFIG_USB_SERIAL_WHITEHEAT) += whiteheat_loader.fw whiteheat.fw \
					   # whiteheat_loader_debug.fw
fw-shipped-$(CONFIG_USB_SERIAL_KEYSPAN_PDA) += keyspan_pda/keyspan_pda.fw
fw-shipped-$(CONFIG_USB_SERIAL_XIRCOM) += keyspan_pda/xircom_pgs.fw
fw-shipped-$(CONFIG_USB_VICAM) += vicam/firmware.fw
fw-shipped-$(CONFIG_VIDEO_CPIA2) += cpia2/stv0672_vp4.bin
fw-shipped-$(CONFIG_YAM) += yam/1200.bin yam/9600.bin

fw-shipped-all := $(fw-shipped-y) $(fw-shipped-m) $(fw-shipped-)

# Directories which we _might_ need to create, so we have a rule for them.
firmware-dirs := $(sort $(patsubst %,$(objtree)/$(obj)/%/,$(dir $(fw-external-y) $(fw-shipped-all))))

quiet_cmd_mkdir = MKDIR   $(patsubst $(objtree)/%,%,$@)
      cmd_mkdir = mkdir -p $@

quiet_cmd_ihex  = IHEX    $@
      cmd_ihex  = $(OBJCOPY) -Iihex -Obinary $< $@

quiet_cmd_ihex2fw  = IHEX2FW $@
      cmd_ihex2fw  = $(objtree)/$(obj)/ihex2fw $< $@

quiet_cmd_h16tofw  = H16TOFW $@
      cmd_h16tofw  = $(objtree)/$(obj)/ihex2fw -w $< $@

quiet_cmd_fwbin = MK_FW   $@
      cmd_fwbin = FWNAME="$(patsubst firmware/%.gen.S,%,$@)";		     \
		  FWSTR="$(subst /,_,$(subst .,_,$(subst -,_,$(patsubst	     \
				firmware/%.gen.S,%,$@))))";		     \
		  ASM_WORD=$(if $(CONFIG_64BIT),.quad,.long);		     \
		  ASM_ALIGN=$(if $(CONFIG_64BIT),3,2);			     \
		  PROGBITS=$(if $(CONFIG_ARM),%,@)progbits;		     \
		  echo "/* Generated by firmware/Makefile */"		> $@;\
		  echo "    .section .rodata"				>>$@;\
		  echo "    .p2align $${ASM_ALIGN}"			>>$@;\
		  echo "_fw_$${FWSTR}_bin:"				>>$@;\
		  echo "    .incbin \"$(2)\""				>>$@;\
		  echo "_fw_end:"					>>$@;\
		  echo "   .section .rodata.str,\"aMS\",$${PROGBITS},1"	>>$@;\
		  echo "    .p2align $${ASM_ALIGN}"			>>$@;\
		  echo "_fw_$${FWSTR}_name:"				>>$@;\
		  echo "    .string \"$$FWNAME\""			>>$@;\
		  echo "    .section .builtin_fw,\"a\",$${PROGBITS}"	>>$@;\
		  echo "    .p2align $${ASM_ALIGN}"			>>$@;\
		  echo "    $${ASM_WORD} _fw_$${FWSTR}_name"		>>$@;\
		  echo "    $${ASM_WORD} _fw_$${FWSTR}_bin"		>>$@;\
		  echo "    $${ASM_WORD} _fw_end - _fw_$${FWSTR}_bin"	>>$@;

# One of these files will change, or come into existence, whenever
# the configuration changes between 32-bit and 64-bit. The .S files
# need to change when that happens.
wordsize_deps := $(wildcard include/config/64bit.h include/config/32bit.h \
		include/config/ppc32.h include/config/ppc64.h \
		include/config/superh32.h include/config/superh64.h \
		include/config/x86_32.h include/config/x86_64.h)

# Workaround for make < 3.81, where .SECONDEXPANSION doesn't work.
# It'll end up depending on these targets, so make them a PHONY rule which
# depends on _all_ the directories in $(firmware-dirs), and it'll work out OK.
PHONY += $(objtree)/$$(%) $(objtree)/$(obj)/$$(%)
$(objtree)/$$(%) $(objtree)/$(obj)/$$(%): $(firmware-dirs)
	@true

# For the $$(dir %) trick, where we need % to be expanded first.
.SECONDEXPANSION:

$(patsubst %,$(obj)/%.gen.S, $(fw-shipped-y)): %: $(wordsize_deps) \
		| $(objtree)/$$(dir %)
	$(call cmd,fwbin,$(patsubst %.gen.S,%,$@))
$(patsubst %,$(obj)/%.gen.S, $(fw-external-y)): %: $(wordsize_deps) \
		include/config/extra/firmware/dir.h | $(objtree)/$$(dir %)
	$(call cmd,fwbin,$(fwabs)/$(patsubst $(obj)/%.gen.S,%,$@))

# The .o files depend on the binaries directly; the .S files don't.
$(patsubst %,$(obj)/%.gen.o, $(fw-shipped-y)): %.gen.o: %
$(patsubst %,$(obj)/%.gen.o, $(fw-external-y)): $(obj)/%.gen.o: $(fwdir)/%

# .ihex is used just as a simple way to hold binary files in a source tree
# where binaries are frowned upon. They are directly converted with objcopy.
$(obj)/%: $(obj)/%.ihex | $(objtree)/$(obj)/$$(dir %)
	$(call cmd,ihex)

# Don't depend on ihex2fw if we're installing and it already exists.
# Putting it after | in the dependencies doesn't seem sufficient when
# we're installing after a cross-compile, because ihex2fw has dependencies
# on stuff like /usr/lib/gcc/ppc64-redhat-linux/4.3.0/include/stddef.h and 
# thus wants to be rebuilt. Which it can't be, if the prebuilt kernel tree
# is exported read-only for someone to run 'make install'.
ifeq ($(INSTALL):$(wildcard $(obj)/ihex2fw),install:$(obj)/ihex2fw)
ihex2fw_dep :=
else
ihex2fw_dep := $(obj)/ihex2fw
endif

# .HEX is also Intel HEX, but where the offset and length in each record
# is actually meaningful, because the firmware has to be loaded in a certain
# order rather than as a single binary blob. Thus, we convert them into our
# more compact binary representation of ihex records (<linux/ihex.h>)
$(obj)/%.fw: $(obj)/%.HEX $(ihex2fw_dep) | $(objtree)/$(obj)/$$(dir %)
	$(call cmd,ihex2fw)

# .H16 is our own modified form of Intel HEX, with 16-bit length for records.
$(obj)/%.fw: $(obj)/%.H16 $(ihex2fw_dep) | $(objtree)/$(obj)/$$(dir %)
	$(call cmd,h16tofw)

$(firmware-dirs):
	$(call cmd,mkdir)

obj-y				 += $(patsubst %,%.gen.o, $(fw-external-y))
obj-$(CONFIG_FIRMWARE_IN_KERNEL) += $(patsubst %,%.gen.o, $(fw-shipped-y))

# Remove .S files and binaries created from ihex
# (during 'make clean' .config isn't included so they're all in $(fw-shipped-))
targets := $(fw-shipped-) $(patsubst $(obj)/%,%, \
				$(shell find $(obj) -name \*.gen.S 2>/dev/null))

# Without this, built-in.o won't be created when it's empty, and the
# final vmlinux link will fail.
obj-n := dummy

hostprogs-y := ihex2fw<|MERGE_RESOLUTION|>--- conflicted
+++ resolved
@@ -36,27 +36,17 @@
 fw-shipped-$(CONFIG_COMPUTONE) += intelliport2.bin
 fw-shipped-$(CONFIG_CHELSIO_T3) += cxgb3/t3b_psram-1.1.0.bin \
 				   cxgb3/t3c_psram-1.1.0.bin \
-<<<<<<< HEAD
 				   cxgb3/t3fw-7.1.0.bin
+fw-shipped-$(CONFIG_DVB_AV7110) += av7110/bootcode.bin
 fw-shipped-$(CONFIG_DVB_TTUSB_BUDGET) += ttusb-budget/dspbootcode.bin
 fw-shipped-$(CONFIG_E100) += e100/d101m_ucode.bin e100/d101s_ucode.bin \
 			     e100/d102e_ucode.bin
 fw-shipped-$(CONFIG_PCMCIA_SMC91C92) += ositech/Xilinx7OD.bin
-=======
-				   cxgb3/t3fw-7.0.0.bin
-fw-shipped-$(CONFIG_DVB_AV7110) += av7110/bootcode.bin
-fw-shipped-$(CONFIG_DVB_TTUSB_BUDGET) += ttusb-budget/dspbootcode.bin
-fw-shipped-$(CONFIG_E100) += e100/d101m_ucode.bin e100/d101s_ucode.bin \
-			     e100/d102e_ucode.bin
->>>>>>> f0c996e7
 fw-shipped-$(CONFIG_SCSI_ADVANSYS) += advansys/mcode.bin advansys/38C1600.bin \
 				      advansys/3550.bin advansys/38C0800.bin
 fw-shipped-$(CONFIG_SCSI_QLOGIC_1280) += qlogic/1040.bin qlogic/1280.bin \
 					 qlogic/12160.bin
-<<<<<<< HEAD
-=======
 fw-shipped-$(CONFIG_SCSI_QLOGICPTI) += qlogic/isp1000.bin
->>>>>>> f0c996e7
 fw-shipped-$(CONFIG_SMCTR) += tr_smctr.bin
 fw-shipped-$(CONFIG_SND_KORG1212) += korg/k1212.dsp
 fw-shipped-$(CONFIG_SND_MAESTRO3) += ess/maestro3_assp_kernel.fw \
@@ -67,11 +57,8 @@
 				     sb16/ima_adpcm_capture.csp
 fw-shipped-$(CONFIG_SND_YMFPCI) += yamaha/ds1_ctrl.fw yamaha/ds1_dsp.fw \
 				   yamaha/ds1e_ctrl.fw
-<<<<<<< HEAD
 fw-shipped-$(CONFIG_TEHUTI) += tehuti/bdx.bin
-=======
 fw-shipped-$(CONFIG_SND_WAVEFRONT) += yamaha/yss225_registers.bin
->>>>>>> f0c996e7
 fw-shipped-$(CONFIG_TIGON3) += tigon/tg3.bin tigon/tg3_tso.bin \
 			       tigon/tg3_tso5.bin
 fw-shipped-$(CONFIG_TYPHOON) += 3com/typhoon.bin
