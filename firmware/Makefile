#
# kbuild file for firmware/
#

# Create $(fwabs) from $(CONFIG_EXTRA_FIRMWARE_DIR) -- if it doesn't have a
# leading /, it's relative to $(srctree).
fwdir := $(subst ",,$(CONFIG_EXTRA_FIRMWARE_DIR))
fwabs := $(addprefix $(srctree)/,$(filter-out /%,$(fwdir)))$(filter /%,$(fwdir))

fw-external-y := $(subst ",,$(CONFIG_EXTRA_FIRMWARE))

# There are three cases to care about:
# 1. Building kernel with CONFIG_FIRMWARE_IN_KERNEL=y -- $(fw-shipped-y) should
#    include the firmware files to include, according to .config
# 2. 'make modules_install', which will install firmware for modules, and 
#    _also_ for the in-kernel drivers when CONFIG_FIRMWARE_IN_KERNEL=n
# 3. 'make firmware_install', which installs all firmware, unconditionally.

# For the former two cases we want $(fw-shipped-y) and $(fw-shipped-m) to be
# accurate. In the latter case it doesn't matter -- it'll use $(fw-shipped-all).
# But be aware that the config file might not be included at all.

ifdef CONFIG_ACENIC_OMIT_TIGON_I
acenic-objs := acenic/tg2.bin
fw-shipped- += acenic/tg1.bin
else
acenic-objs := acenic/tg1.bin acenic/tg2.bin
endif
fw-shipped-$(CONFIG_ACENIC) += $(acenic-objs)
fw-shipped-$(CONFIG_ADAPTEC_STARFIRE) += adaptec/starfire_rx.bin \
					 adaptec/starfire_tx.bin
fw-shipped-$(CONFIG_ATARI_DSP56K) += dsp56k/bootstrap.bin
fw-shipped-$(CONFIG_ATM_AMBASSADOR) += atmsar11.fw
fw-shipped-$(CONFIG_COMPUTONE) += intelliport2.bin
fw-shipped-$(CONFIG_DVB_AV7110) += av7110/bootcode.bin
fw-shipped-$(CONFIG_DVB_TTUSB_BUDGET) += ttusb-budget/dspbootcode.bin
fw-shipped-$(CONFIG_E100) += e100/d101m_ucode.bin e100/d101s_ucode.bin \
			     e100/d102e_ucode.bin
fw-shipped-$(CONFIG_SCSI_ADVANSYS) += advansys/mcode.bin advansys/38C1600.bin \
				      advansys/3550.bin advansys/38C0800.bin
fw-shipped-$(CONFIG_SCSI_QLOGIC_1280) += qlogic/1040.bin qlogic/1280.bin \
					 qlogic/12160.bin
fw-shipped-$(CONFIG_SCSI_QLOGICPTI) += qlogic/isp1000.bin
fw-shipped-$(CONFIG_SMCTR) += tr_smctr.bin
fw-shipped-$(CONFIG_SND_KORG1212) += korg/k1212.dsp
fw-shipped-$(CONFIG_SND_MAESTRO3) += ess/maestro3_assp_kernel.fw \
				     ess/maestro3_assp_minisrc.fw
fw-shipped-$(CONFIG_SND_SB16_CSP) += sb16/mulaw_main.csp sb16/alaw_main.csp \
				     sb16/ima_adpcm_init.csp \
				     sb16/ima_adpcm_playback.csp \
				     sb16/ima_adpcm_capture.csp
fw-shipped-$(CONFIG_SND_YMFPCI) += yamaha/ds1_ctrl.fw yamaha/ds1_dsp.fw \
				   yamaha/ds1e_ctrl.fw
<<<<<<< HEAD
fw-shipped-$(CONFIG_SND_WAVEFRONT) += yamaha/yss225_registers.bin
=======
fw-shipped-$(CONFIG_TIGON3) += tigon/tg3.bin tigon/tg3_tso.bin \
			       tigon/tg3_tso5.bin
>>>>>>> 412ca575
fw-shipped-$(CONFIG_USB_DABUSB) += dabusb/firmware.fw dabusb/bitstream.bin
fw-shipped-$(CONFIG_USB_EMI26) += emi26/loader.fw emi26/firmware.fw \
				  emi26/bitstream.fw
fw-shipped-$(CONFIG_USB_EMI62) += emi62/loader.fw emi62/bitstream.fw \
				  emi62/spdif.fw emi62/midi.fw
fw-shipped-$(CONFIG_USB_KAWETH) += kaweth/new_code.bin kaweth/trigger_code.bin \
				   kaweth/new_code_fix.bin \
				   kaweth/trigger_code_fix.bin
ifdef CONFIG_FIRMWARE_IN_KERNEL
fw-shipped-$(CONFIG_USB_SERIAL_KEYSPAN_MPR) += keyspan/mpr.fw
fw-shipped-$(CONFIG_USB_SERIAL_KEYSPAN_USA18X) += keyspan/usa18x.fw
fw-shipped-$(CONFIG_USB_SERIAL_KEYSPAN_USA19) += keyspan/usa19.fw
fw-shipped-$(CONFIG_USB_SERIAL_KEYSPAN_USA19QI) += keyspan/usa19qi.fw
fw-shipped-$(CONFIG_USB_SERIAL_KEYSPAN_USA19QW) += keyspan/usa19qw.fw
fw-shipped-$(CONFIG_USB_SERIAL_KEYSPAN_USA19W) += keyspan/usa19w.fw
fw-shipped-$(CONFIG_USB_SERIAL_KEYSPAN_USA28) += keyspan/usa28.fw
fw-shipped-$(CONFIG_USB_SERIAL_KEYSPAN_USA28XA) += keyspan/usa28xa.fw
fw-shipped-$(CONFIG_USB_SERIAL_KEYSPAN_USA28XB) += keyspan/usa28xb.fw
fw-shipped-$(CONFIG_USB_SERIAL_KEYSPAN_USA28X) += keyspan/usa28x.fw
fw-shipped-$(CONFIG_USB_SERIAL_KEYSPAN_USA49W) += keyspan/usa49w.fw
fw-shipped-$(CONFIG_USB_SERIAL_KEYSPAN_USA49WLC) += keyspan/usa49wlc.fw
else
fw-shipped- += keyspan/mpr.fw keyspan/usa18x.fw keyspan/usa19.fw	\
	keyspan/usa19qi.fw keyspan/usa19qw.fw keyspan/usa19w.fw		\
	keyspan/usa28.fw keyspan/usa28xa.fw keyspan/usa28xb.fw		\
	keyspan/usa28x.fw keyspan/usa49w.fw keyspan/usa49wlc.fw
endif
fw-shipped-$(CONFIG_USB_SERIAL_TI) += ti_3410.fw ti_5052.fw
fw-shipped-$(CONFIG_USB_SERIAL_EDGEPORT) += edgeport/boot.fw edgeport/boot2.fw \
					    edgeport/down.fw edgeport/down2.fw
fw-shipped-$(CONFIG_USB_SERIAL_EDGEPORT_TI) += edgeport/down3.bin
fw-shipped-$(CONFIG_USB_SERIAL_WHITEHEAT) += whiteheat_loader.fw whiteheat.fw \
					   # whiteheat_loader_debug.fw
fw-shipped-$(CONFIG_USB_SERIAL_KEYSPAN_PDA) += keyspan_pda/keyspan_pda.fw
fw-shipped-$(CONFIG_USB_SERIAL_XIRCOM) += keyspan_pda/xircom_pgs.fw
fw-shipped-$(CONFIG_USB_VICAM) += vicam/firmware.fw
fw-shipped-$(CONFIG_VIDEO_CPIA2) += cpia2/stv0672_vp4.bin

fw-shipped-all := $(fw-shipped-y) $(fw-shipped-m) $(fw-shipped-)

# Directories which we _might_ need to create, so we have a rule for them.
firmware-dirs := $(sort $(patsubst %,$(objtree)/$(obj)/%/,$(dir $(fw-external-y) $(fw-shipped-all))))

quiet_cmd_mkdir = MKDIR   $(patsubst $(objtree)/%,%,$@)
      cmd_mkdir = mkdir -p $@

quiet_cmd_ihex  = IHEX    $@
      cmd_ihex  = $(OBJCOPY) -Iihex -Obinary $< $@

quiet_cmd_ihex2fw  = IHEX2FW $@
      cmd_ihex2fw  = $(objtree)/$(obj)/ihex2fw $< $@

quiet_cmd_h16tofw  = H16TOFW $@
      cmd_h16tofw  = $(objtree)/$(obj)/ihex2fw -w $< $@

quiet_cmd_fwbin = MK_FW   $@
      cmd_fwbin = FWNAME="$(patsubst firmware/%.gen.S,%,$@)";		     \
		  FWSTR="$(subst /,_,$(subst .,_,$(subst -,_,$(patsubst	     \
				firmware/%.gen.S,%,$@))))";		     \
		  ASM_WORD=$(if $(CONFIG_64BIT),.quad,.long);		     \
		  ASM_ALIGN=$(if $(CONFIG_64BIT),3,2);			     \
		  PROGBITS=$(if $(CONFIG_ARM),%,@)progbits;		     \
		  echo "/* Generated by firmware/Makefile */"		> $@;\
		  echo "    .section .rodata"				>>$@;\
		  echo "    .p2align $${ASM_ALIGN}"			>>$@;\
		  echo "_fw_$${FWSTR}_bin:"				>>$@;\
		  echo "    .incbin \"$(2)\""				>>$@;\
		  echo "_fw_end:"					>>$@;\
		  echo "   .section .rodata.str,\"aMS\",$${PROGBITS},1"	>>$@;\
		  echo "    .p2align $${ASM_ALIGN}"			>>$@;\
		  echo "_fw_$${FWSTR}_name:"				>>$@;\
		  echo "    .string \"$$FWNAME\""			>>$@;\
		  echo "    .section .builtin_fw,\"a\",$${PROGBITS}"	>>$@;\
		  echo "    .p2align $${ASM_ALIGN}"			>>$@;\
		  echo "    $${ASM_WORD} _fw_$${FWSTR}_name"		>>$@;\
		  echo "    $${ASM_WORD} _fw_$${FWSTR}_bin"		>>$@;\
		  echo "    $${ASM_WORD} _fw_end - _fw_$${FWSTR}_bin"	>>$@;

# One of these files will change, or come into existence, whenever
# the configuration changes between 32-bit and 64-bit. The .S files
# need to change when that happens.
wordsize_deps := $(wildcard include/config/64bit.h include/config/32bit.h \
		include/config/ppc32.h include/config/ppc64.h \
		include/config/superh32.h include/config/superh64.h \
		include/config/x86_32.h include/config/x86_64.h)

# Workaround for make < 3.81, where .SECONDEXPANSION doesn't work.
# It'll end up depending on these targets, so make them a PHONY rule which
# depends on _all_ the directories in $(firmware-dirs), and it'll work out OK.
PHONY += $(objtree)/$$(%) $(objtree)/$(obj)/$$(%)
$(objtree)/$$(%) $(objtree)/$(obj)/$$(%): $(firmware-dirs)
	@true

# For the $$(dir %) trick, where we need % to be expanded first.
.SECONDEXPANSION:

$(patsubst %,$(obj)/%.gen.S, $(fw-shipped-y)): %: $(wordsize_deps) \
		| $(objtree)/$$(dir %)
	$(call cmd,fwbin,$(patsubst %.gen.S,%,$@))
$(patsubst %,$(obj)/%.gen.S, $(fw-external-y)): %: $(wordsize_deps) \
		include/config/extra/firmware/dir.h | $(objtree)/$$(dir %)
	$(call cmd,fwbin,$(fwabs)/$(patsubst $(obj)/%.gen.S,%,$@))

# The .o files depend on the binaries directly; the .S files don't.
$(patsubst %,$(obj)/%.gen.o, $(fw-shipped-y)): %.gen.o: %
$(patsubst %,$(obj)/%.gen.o, $(fw-external-y)): $(obj)/%.gen.o: $(fwdir)/%

# .ihex is used just as a simple way to hold binary files in a source tree
# where binaries are frowned upon. They are directly converted with objcopy.
$(obj)/%: $(obj)/%.ihex | $(objtree)/$(obj)/$$(dir %)
	$(call cmd,ihex)

# .HEX is also Intel HEX, but where the offset and length in each record
# is actually meaningful, because the firmware has to be loaded in a certain
# order rather than as a single binary blob. Thus, we convert them into our
# more compact binary representation of ihex records (<linux/ihex.h>)
$(obj)/%.fw: $(obj)/%.HEX $(obj)/ihex2fw | $(objtree)/$(obj)/$$(dir %)
	$(call cmd,ihex2fw)

# .H16 is our own modified form of Intel HEX, with 16-bit length for records.
$(obj)/%.fw: $(obj)/%.H16 $(obj)/ihex2fw | $(objtree)/$(obj)/$$(dir %)
	$(call cmd,h16tofw)

$(firmware-dirs):
	$(call cmd,mkdir)

obj-y				 += $(patsubst %,%.gen.o, $(fw-external-y))
obj-$(CONFIG_FIRMWARE_IN_KERNEL) += $(patsubst %,%.gen.o, $(fw-shipped-y))

# Remove .S files and binaries created from ihex
# (during 'make clean' .config isn't included so they're all in $(fw-shipped-))
targets := $(fw-shipped-) $(patsubst $(obj)/%,%, \
				$(shell find $(obj) -name \*.gen.S 2>/dev/null))

# Without this, built-in.o won't be created when it's empty, and the
# final vmlinux link will fail.
obj-n := dummy

hostprogs-y := ihex2fw<|MERGE_RESOLUTION|>--- conflicted
+++ resolved
@@ -51,12 +51,9 @@
 				     sb16/ima_adpcm_capture.csp
 fw-shipped-$(CONFIG_SND_YMFPCI) += yamaha/ds1_ctrl.fw yamaha/ds1_dsp.fw \
 				   yamaha/ds1e_ctrl.fw
-<<<<<<< HEAD
 fw-shipped-$(CONFIG_SND_WAVEFRONT) += yamaha/yss225_registers.bin
-=======
 fw-shipped-$(CONFIG_TIGON3) += tigon/tg3.bin tigon/tg3_tso.bin \
 			       tigon/tg3_tso5.bin
->>>>>>> 412ca575
 fw-shipped-$(CONFIG_USB_DABUSB) += dabusb/firmware.fw dabusb/bitstream.bin
 fw-shipped-$(CONFIG_USB_EMI26) += emi26/loader.fw emi26/firmware.fw \
 				  emi26/bitstream.fw
