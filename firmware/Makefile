--- conflicted
+++ resolved
@@ -55,11 +55,8 @@
 				     sb16/ima_adpcm_capture.csp
 fw-shipped-$(CONFIG_SND_YMFPCI) += yamaha/ds1_ctrl.fw yamaha/ds1_dsp.fw \
 				   yamaha/ds1e_ctrl.fw
-<<<<<<< HEAD
+fw-shipped-$(CONFIG_SND_WAVEFRONT) += yamaha/yss225_registers.bin
 fw-shipped-$(CONFIG_TEHUTI) += tehuti/bdx.bin
-=======
-fw-shipped-$(CONFIG_SND_WAVEFRONT) += yamaha/yss225_registers.bin
->>>>>>> f0c996e7
 fw-shipped-$(CONFIG_TIGON3) += tigon/tg3.bin tigon/tg3_tso.bin \
 			       tigon/tg3_tso5.bin
 fw-shipped-$(CONFIG_TYPHOON) += 3com/typhoon.bin
