--- conflicted
+++ resolved
@@ -42,13 +42,10 @@
 fw-shipped-$(CONFIG_COMPUTONE) += intelliport2.bin
 fw-shipped-$(CONFIG_CHELSIO_T3) += cxgb3/t3b_psram-1.1.0.bin \
 				   cxgb3/t3c_psram-1.1.0.bin \
-<<<<<<< HEAD
 				   cxgb3/t3fw-7.4.0.bin \
 				   cxgb3/ael2005_opt_edc.bin \
 				   cxgb3/ael2005_twx_edc.bin \
 				   cxgb3/ael2020_twx_edc.bin
-=======
-				   cxgb3/t3fw-7.4.0.bin
 fw-shipped-$(CONFIG_DRM_MGA) += matrox/g200_warp.fw matrox/g400_warp.fw
 fw-shipped-$(CONFIG_DRM_R128) += r128/r128_cce.bin
 fw-shipped-$(CONFIG_DRM_RADEON) += radeon/R100_cp.bin radeon/R200_cp.bin \
@@ -65,7 +62,6 @@
 				   radeon/RV770_pfp.bin radeon/RV770_me.bin \
 				   radeon/RV730_pfp.bin radeon/RV730_me.bin \
 				   radeon/RV710_pfp.bin radeon/RV710_me.bin
->>>>>>> ff6fdbed
 fw-shipped-$(CONFIG_DVB_AV7110) += av7110/bootcode.bin
 fw-shipped-$(CONFIG_DVB_TTUSB_BUDGET) += ttusb-budget/dspbootcode.bin
 fw-shipped-$(CONFIG_E100) += e100/d101m_ucode.bin e100/d101s_ucode.bin \
