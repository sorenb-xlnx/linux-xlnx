--- conflicted
+++ resolved
@@ -340,24 +340,26 @@
 
 --------------------------------------------------------------------------
 
-<<<<<<< HEAD
 Driver: CASSINI - Sun Cassini
 
 File: sun/cassini.bin
-=======
+
+Licence: Unknown
+
+Found in hex form in kernel source.
+
+--------------------------------------------------------------------------
+
 Driver: e100 -- Intel PRO/100 Ethernet NIC
 
 File: e100/d101m_ucode.bin
 File: e100/d101s_ucode.bin
 File: e100/d102e_ucode.bin
->>>>>>> 0105f186
-
-Licence: Unknown
-
-Found in hex form in kernel source.
-
-<<<<<<< HEAD
-=======
+
+Licence: Unknown
+
+Found in hex form in kernel source.
+
 --------------------------------------------------------------------------
 
 Driver: acenic -- Alteon AceNIC Gigabit Ethernet card
@@ -467,5 +469,4 @@
    Copyright (c) 1998-2002 by Paul Davis <pbd@op.net>
 
 
->>>>>>> 0105f186
 --------------------------------------------------------------------------