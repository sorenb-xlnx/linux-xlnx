--- conflicted
+++ resolved
@@ -623,22 +623,24 @@
 
 --------------------------------------------------------------------------
 
-<<<<<<< HEAD
+Driver: MYRI_SBUS - MyriCOM Gigabit Ethernet
+
+File: myricom/lanai.bin
+
+Licence: Unknown
+
+Found in hex form in kernel source.
+
+--------------------------------------------------------------------------
+
 Driver: SCSI_QLOGICPTI - PTI Qlogic, ISP Driver
 
 File: qlogic/isp1000.bin
-=======
-Driver: MYRI_SBUS - MyriCOM Gigabit Ethernet
-
-File: myricom/lanai.bin
->>>>>>> 57579f76
-
-Licence: Unknown
-
-Found in hex form in kernel source.
-
-<<<<<<< HEAD
-=======
+
+Licence: Unknown
+
+Found in hex form in kernel source.
+
 --------------------------------------------------------------------------
 
 Driver: BNX2 - Broadcom NetXtremeII
@@ -659,5 +661,4 @@
 
 Found in hex form in kernel source.
 
->>>>>>> 57579f76
 --------------------------------------------------------------------------