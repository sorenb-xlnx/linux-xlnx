--- conflicted
+++ resolved
@@ -515,7 +515,6 @@
 
 --------------------------------------------------------------------------
 
-<<<<<<< HEAD
 Driver: TEHUTI - Tehuti Networks 10G Ethernet
 
 File: tehuti/bdx.bin
@@ -619,7 +618,11 @@
 Licence: Allegedly GPL, but no source visible. Marked:
     This file contains the firmware of Seven of Diamonds from OSITECH.
     (Special thanks to Kevin MacPherson of OSITECH)
-=======
+
+Found in hex form in kernel source.
+
+--------------------------------------------------------------------------
+
 Driver: SCSI_QLOGIC_1280 - Qlogic QLA 1240/1x80/1x160 SCSI support
 
 File: qlogic/1040.bin
@@ -642,29 +645,31 @@
 File: advansys/38C1600.bin
 
 Licence: Allegedly GPLv2+, but no source visible.
->>>>>>> f0c996e7
-
-Found in hex form in kernel source.
-
---------------------------------------------------------------------------
-
-<<<<<<< HEAD
+
+Found in hex form in kernel source.
+
+--------------------------------------------------------------------------
+
 Driver: MYRI_SBUS - MyriCOM Gigabit Ethernet
 
 File: myricom/lanai.bin
-=======
+
+Licence: Unknown
+
+Found in hex form in kernel source.
+
+--------------------------------------------------------------------------
+
 Driver: SCSI_QLOGICPTI - PTI Qlogic, ISP Driver
 
 File: qlogic/isp1000.bin
->>>>>>> f0c996e7
-
-Licence: Unknown
-
-Found in hex form in kernel source.
-
---------------------------------------------------------------------------
-
-<<<<<<< HEAD
+
+Licence: Unknown
+
+Found in hex form in kernel source.
+
+--------------------------------------------------------------------------
+
 Driver: SCSI_QLOGICPTI - PTI Qlogic, ISP Driver
 
 File: qlogic/isp1000.bin
@@ -692,7 +697,9 @@
  accompanying it.
 
 Found in hex form in kernel source.
-=======
+
+--------------------------------------------------------------------------
+
 Driver: DVB AV7110 -- AV7110 cards
 
 File: av7110/bootcode.bin
@@ -712,6 +719,5 @@
 Found in hex form in kernel source, with the following comment:
    Copyright (c) 1998-2002 by Paul Davis <pbd@op.net>
 
->>>>>>> f0c996e7
 
 --------------------------------------------------------------------------