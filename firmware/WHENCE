--- conflicted
+++ resolved
@@ -350,7 +350,6 @@
 
 --------------------------------------------------------------------------
 
-<<<<<<< HEAD
 Driver: cxgb3 - Chelsio Terminator 3 1G/10G Ethernet adapter
 
 File: cxgb3/t3b_psram-1.1.0.bin.ihex
@@ -358,7 +357,9 @@
 file: cxgb3/t3fw-7.0.0.bin.ihex
 
 License: GPLv2 or OpenIB.org BSD license, no source visible
-=======
+
+--------------------------------------------------------------------------
+
 Driver: e100 -- Intel PRO/100 Ethernet NIC
 
 File: e100/d101m_ucode.bin
@@ -423,7 +424,6 @@
                    QLOGIC LINUX SOFTWARE
   QLogic ISP1280/ device driver for Linux 2.2.x and 2.4.x
   Copyright (C) 2001 Qlogic Corporation (www.qlogic.com)
->>>>>>> 26b06189
 
 --------------------------------------------------------------------------
 
@@ -434,11 +434,7 @@
 File: advansys/38C0800.bin
 File: advansys/38C1600.bin
 
-<<<<<<< HEAD
 Licence: BSD, no source available.
-=======
-Licence: Allegedly GPLv2+, but no source visible.
->>>>>>> 26b06189
 
 Found in hex form in kernel source.
 
@@ -454,19 +450,6 @@
 
 --------------------------------------------------------------------------
 
-<<<<<<< HEAD
-Driver: SCSI_QLOGIC_1280 - Qlogic QLA 1240/1x80/1x160 SCSI support
-
-File: qlogic/1040.bin
-File: qlogic/1280.bin
-File: qlogic/12160.bin
-
-Licence: Allegedly GPLv2+, but no source visible. Marked:
-
-                   QLOGIC LINUX SOFTWARE
-  QLogic ISP1280/ device driver for Linux 2.2.x and 2.4.x
-  Copyright (C) 2001 Qlogic Corporation (www.qlogic.com)
-=======
 Driver: ADAPTEC_STARFIRE - Adaptec Starfire/DuraLAN support
 
 File: adaptec/starfire_rx.bin
@@ -495,6 +478,4 @@
 Found in hex form in kernel source, with the following comment:
    Copyright (c) 1998-2002 by Paul Davis <pbd@op.net>
 
->>>>>>> 26b06189
-
 --------------------------------------------------------------------------