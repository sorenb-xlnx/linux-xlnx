             **********
             * WHENCE *
             **********

This file attempts to document the origin and licensing information,
if known, for each piece of firmware distributed for use with the Linux
kernel.

--------------------------------------------------------------------------

Driver: korg1212 -- Korg 1212 IO audio device

File: korg/k1212.dsp

Licence: Unknown

Found in alsa-firmware package in hex form; no licensing information.

--------------------------------------------------------------------------

Driver: maestro3 -- ESS Allegro Maestro3 audio device

File: ess/maestro3_assp_kernel.fw
File: ess/maestro3_assp_minisrc.fw

Licence: Unknown

Found in alsa-firmware package in hex form with a comment claiming to
be GPLv2+, but without source -- and with another comment saying "ESS
drops binary dsp code images on our heads, but we don't get to see
specs on the dsp."

--------------------------------------------------------------------------

Driver: ymfpci -- Yamaha YMF724/740/744/754 audio devices

File: yamaha/ds1_ctrl.fw
File: yamaha/ds1_dsp.fw
File: yamaha/ds1e_ctrl.fw

Licence: Unknown

Found alsa-firmware package in hex form, with the following comment:
   Copyright (c) 1997-1999 Yamaha Corporation. All Rights Reserved.

--------------------------------------------------------------------------

Driver: SCSI_ADVANSYS - AdvanSys SCSI

File: advansys/mcode.bin
File: advansys/3550.bin
File: advansys/38C0800.bin
File: advansys/38C1600.bin

Licence: BSD, no source available.

Found in hex form in kernel source.

--------------------------------------------------------------------------

Driver: SCSI_QLOGIC_1280 - Qlogic QLA 1240/1x80/1x160 SCSI support

File: qlogic/1040.bin
File: qlogic/1280.bin
File: qlogic/12160.bin

Licence: Allegedly GPLv2+, but no source visible. Marked:

                   QLOGIC LINUX SOFTWARE
  QLogic ISP1280/ device driver for Linux 2.2.x and 2.4.x
  Copyright (C) 2001 Qlogic Corporation (www.qlogic.com)

--------------------------------------------------------------------------
Driver: smctr -- SMC ISA/MCA Token Ring adapter

File: tr_smctr.bin
Info: MCT.BIN v6.3C1 03/01/95

Original licence info:

 * This firmware is licensed to you strictly for use in conjunction
 * with the use of SMC TokenRing adapters. There is no waranty
 * expressed or implied about its fitness for any purpose.

--------------------------------------------------------------------------

Driver: kaweth -- USB KLSI KL5USB101-based Ethernet device

File: kaweth/new_code.bin
File: kaweth/new_code_fix.bin
File: kaweth/trigger_code.bin
File: kaweth/trigger_code_fix.bin

Licence: Unknown

Found in hex form in the kernel source.

--------------------------------------------------------------------------

Driver: ttusb-budget -- Technotrend/Hauppauge Nova-USB devices

File: ttusb-budget/dspbootcode.bin

Licence: Unknown

Found in hex form in the kernel source.

--------------------------------------------------------------------------

Driver: keyspan -- USB Keyspan USA-xxx serial device

File: keyspan/mpr.fw
File: keyspan/usa18x.fw
File: keyspan/usa19.fw
File: keyspan/usa19qi.fw
File: keyspan/usa19qw.fw
File: keyspan/usa19w.fw
File: keyspan/usa28.fw
File: keyspan/usa28xa.fw
File: keyspan/usa28xb.fw
File: keyspan/usa28x.fw
File: keyspan/usa49w.fw
File: keyspan/usa49wlc.fw

Converted from Intel HEX files, used in our binary representation of ihex.

Original licence information:

		Copyright (C) 1999-2001
		Keyspan, A division of InnoSys Incorporated ("Keyspan")

	as an unpublished work. This notice does not imply unrestricted or
	public access to the source code from which this firmware image is
	derived.  Except as noted below this firmware image may not be
	reproduced, used, sold or transferred to any third party without
	Keyspan's prior written consent.  All Rights Reserved.

	Permission is hereby granted for the distribution of this firmware
	image as part of a Linux or other Open Source operating system kernel
	in text or binary form as required.

	This firmware may not be modified and may only be used with
	Keyspan hardware.  Distribution and/or Modification of the
	keyspan.c driver which includes this firmware, in whole or in
	part, requires the inclusion of this statement."

--------------------------------------------------------------------------

Driver: keyspan_pda -- USB Keyspan PDA single-port serial device

File: keyspan_pda/keyspan_pda.fw
Source: keyspan_pda/keyspan_pda.S

File: keyspan_pda/xircom_pgs.fw
Source: keyspan_pda/xircom_pgs.S

Licence: GPLv2+

Compiled from original 8051 source into Intel HEX, used in our binary ihex form.

--------------------------------------------------------------------------

Driver: emi26 -- EMI 2|6 USB Audio interface

File: emi26/bitstream.fw
Info: VERSION=1.1.1.131 DATE=2001dec06

File: emi26/firmware.fw
Info: VERSION=1.0.2.916 DATE=12.02.2002

File: emi26/loader.fw

Converted from Intel HEX files, used in our binary representation of ihex.

Original licence information:
/*
 * This firmware is for the Emagic EMI 2|6 Audio Interface
 *
 * The firmware contained herein is Copyright (c) 1999-2002 Emagic
 * as an unpublished work. This notice does not imply unrestricted
 * or public access to this firmware which is a trade secret of Emagic,
 * and which may not be reproduced, used, sold or transferred to
 * any third party without Emagic's written consent. All Rights Reserved.
 *
 * Permission is hereby granted for the distribution of this firmware
 * image as part of a Linux or other Open Source operating system kernel
 * in text or binary form as required.
 *
 * This firmware may not be modified and may only be used with the
 * Emagic EMI 2|6 Audio Interface. Distribution and/or Modification of
 * any driver which includes this firmware, in whole or in part,
 * requires the inclusion of this statement.
 */

--------------------------------------------------------------------------

Driver: emi62 -- EMI 6|2m USB Audio interface

File: emi62/bitstream.fw
Info: VERSION=1.0.0.191 DATE= 2002oct28

File: emi62/loader.fw
Source: EMILOAD.HEX
Info: VERSION=1.0.2.002 DATE=10.01.2002

File: emi62/midi.fw
Source: EMI62MFW.HEX
Info: VERSION=1.04.062 DATE=16.10.2002

File: emi62/spdif.fw
Source: EMI62SFW.HEX
Info: VERSION=1.04.062 DATE=16.10.2002

Converted from Intel HEX files, used in our binary representation of ihex.

Original licence information: None

--------------------------------------------------------------------------

Driver: ti_usb_3410_5052 -- USB TI 3410/5052 serial device

File: ti_3410.fw
Info: firmware 9/10/04 FW3410_Special_StartWdogOnStartPort

File: ti_5052.fw
Info: firmware 9/18/04

Licence: Allegedly GPLv2+, but no source visible. Marked:
	 Copyright (C) 2004 Texas Instruments

Found in hex form in kernel source.

--------------------------------------------------------------------------

Driver: ti_usb_3410_5052 -- Multi-Tech USB cell modems

File: mts_cdma.fw
File: mts_gsm.fw
File: mts_edge.fw

Licence: "all firmware components are redistributable in binary form"
         per support@multitech.com
	 Copyright (C) 2005 Multi-Tech Systems, Inc.

Found in hex form in ftp://ftp.multitech.com/wireless/wireless_linux.zip

--------------------------------------------------------------------------

Driver: whiteheat -- USB ConnectTech WhiteHEAT serial device

File: whiteheat.fw
Version: 4.06

File: whiteheat_loader.fw
File: whiteheat_loader_debug.fw

Licence: Allegedly GPLv2, but no source visible. Marked:
	 Copyright (C) 2000-2002  ConnectTech Inc

Debug loader claims the following behaviour:
	Port 1 LED flashes when the vend_ax program is running
	Port 2 LED flashes when any SETUP command arrives
	Port 3 LED flashes when any valid VENDOR request occurs
	Port 4 LED flashes when the EXTERNAL RAM DOWNLOAD request occurs

Converted from Intel HEX files, used in our binary representation of ihex.

--------------------------------------------------------------------------

Driver: ip2 -- Computone IntelliPort Plus serial device

File: intelliport2.bin

Licence: Unknown

Found in hex form in kernel source.

--------------------------------------------------------------------------

Driver: CPiA2 -- cameras based on Vision's CPiA2

File: cpia2/stv0672_vp4.bin

Licence: Allegedly GPLv2+, but no source visible. Marked:
	Copyright (C) 2001 STMicroelectronics, Inc.
	Contact:  steve.miller@st.com
	Description: This file contains patch data for the CPiA2 (stv0672) VP4.

Found in hex form in kernel source.

--------------------------------------------------------------------------

Driver: DABUSB -- Digital Audio Broadcasting (DAB) Receiver for USB and Linux

File: dabusb/firmware.fw
File: dabusb/bitstream.bin

Licence: Distributable

 * Copyright (C) 1999 BayCom GmbH
 *
 * Redistribution and use in source and binary forms, with or without
 * modification, are permitted provided that redistributions of source
 * code retain the above copyright notice and this comment without
 * modification.

--------------------------------------------------------------------------

Driver: USB_VICAM -- USB 3com HomeConnect (aka vicam)

File: vicam/firmware.fw

Licence: Unknown

Found in hex form in kernel source.

--------------------------------------------------------------------------

Driver: USB_SERIAL_EDGEPORT - USB Inside Out Edgeport Serial Driver

File: edgeport/boot.fw
File: edgeport/boot2.fw
File: edgeport/down.fw
File: edgeport/down2.fw

Licence: Allegedly GPLv2+, but no source visible. Marked:
//**************************************************************
//* Edgeport/4 Binary Image
//* Generated by HEX2C v1.06
//* Copyright (C) 1998 Inside Out Networks, All rights reserved.
//**************************************************************

Found in hex form in kernel source.

--------------------------------------------------------------------------

Driver: USB_SERIAL_EDGEPORT_TI - USB Inside Out Edgeport Serial Driver
(TI Devices)

File: edgeport/down3.bin

Licence:
//**************************************************************
//* Edgeport Binary Image (for TI based products)
//* Generated by TIBin2C v2.00 (watchport)
//* Copyright (C) 2001 Inside Out Networks, All rights reserved.
//**************************************************************

Found in hex form in kernel source.

--------------------------------------------------------------------------

Driver: ATARI_DSP56K - Atari DSP56k support

File: dsp56k/bootstrap.bin
Source: dsp56k/bootstrap.asm

Licence: GPLv2 or later

DSP56001 assembler, possibly buildable with a56 from 
http://www.zdomain.com/a56.html

--------------------------------------------------------------------------

Driver: SND_SB16_CSP - Sound Blaster 16/AWE CSP support

File: sb16/mulaw_main.csp
File: sb16/alaw_main.csp
File: sb16/ima_adpcm_init.csp
File: sb16/ima_adpcm_playback.csp
File: sb16/ima_adpcm_capture.csp

Licence: Allegedly GPLv2+, but no source visible. Marked:
/*
 *  Copyright (c) 1994 Creative Technology Ltd.
 *  Microcode files for SB16 Advanced Signal Processor
 */

Found in hex form in kernel source.

--------------------------------------------------------------------------

Driver: CASSINI - Sun Cassini

File: sun/cassini.bin

Licence: Unknown

Found in hex form in kernel source.

--------------------------------------------------------------------------

Driver: SLICOSS - Alacritech IS-NIC products

File: slicoss/gbdownload.sys.ihex
File: slicoss/gbrcvucode.sys.ihex
File: slicoss/oasisdbgdownload.sys.ihex
File: slicoss/oasisdownload.sys.ihex
File: slicoss/oasisrcvucode.sys.ihex

Licence:
		Copyright (C) 1999-2009 Alacritech, Inc.

	as an unpublished work. This notice does not imply unrestricted or
	public access to the source code from which this firmware image is
	derived.  Except as noted below this firmware image may not be
	reproduced, used, sold or transferred to any third party without
	Alacritech's prior written consent.  All Rights Reserved.

	Permission is hereby granted for the distribution of this firmware
	image as part of a Linux or other Open Source operating system kernel
	in text or binary form as required.

	This firmware may not be modified and may only be used with
	Alacritech hardware.

Found in hex form in kernel source.

--------------------------------------------------------------------------

Driver: SXG - Alacritech IS-NIC products

File: sxg/saharadownloadB.sys.ihex
File: sxg/saharadbgdownloadB.sys.ihex

Licence:
		Copyright (C) 1999-2009 Alacritech, Inc.

	as an unpublished work. This notice does not imply unrestricted or
	public access to the source code from which this firmware image is
	derived.  Except as noted below this firmware image may not be
	reproduced, used, sold or transferred to any third party without
	Alacritech's prior written consent.  All Rights Reserved.

	Permission is hereby granted for the distribution of this firmware
	image as part of a Linux or other Open Source operating system kernel
	in text or binary form as required.

	This firmware may not be modified and may only be used with
	Alacritech hardware.

Found in hex form in kernel source.

--------------------------------------------------------------------------

Driver: cxgb3 - Chelsio Terminator 3 1G/10G Ethernet adapter

File: cxgb3/t3b_psram-1.1.0.bin.ihex
File: cxgb3/t3c_psram-1.1.0.bin.ihex
file: cxgb3/t3fw-7.1.0.bin.ihex

License: GPLv2 or OpenIB.org BSD license, no source visible

--------------------------------------------------------------------------

Driver: e100 -- Intel PRO/100 Ethernet NIC

File: e100/d101m_ucode.bin
File: e100/d101s_ucode.bin
File: e100/d102e_ucode.bin

Licence: Unknown

Found in hex form in kernel source.

--------------------------------------------------------------------------

Driver: acenic -- Alteon AceNIC Gigabit Ethernet card

File: acenic/tg1.bin
File: acenic/tg2.bin

Licence: Unknown

Found in hex form in kernel source, but source allegedly available at
http://alteon.shareable.org/

--------------------------------------------------------------------------

Driver: tigon3 -- Broadcom Tigon3 based gigabit Ethernet cards

File: tigon/tg3.bin
File: tigon/tg3_tso.bin
File: tigon/tg3_tso5.bin

Licence:
 * Firmware is:
 *	Derived from proprietary unpublished source code,
 *	Copyright (C) 2000-2003 Broadcom Corporation.
 *
 *	Permission is hereby granted for the distribution of this firmware
 *	data in hexadecimal or equivalent format, provided this copyright
 *	notice is accompanying it.

Found in hex form in kernel source.

--------------------------------------------------------------------------

Driver: ADAPTEC_STARFIRE - Adaptec Starfire/DuraLAN support

File: adaptec/starfire_rx.bin
File: adaptec/starfire_tx.bin

Licence: Allegedly GPLv2, but no source visible.

Found in hex form in kernel source, with the following notice:

 BECAUSE THE PROGRAM IS LICENSED FREE OF CHARGE IT IS LICENSED "AS IS" AND
 THERE IS NO WARRANTY FOR THE PROGRAM, INCLUDING BUT NOT LIMITED TO THE
 IMPLIED WARRANTIES OF MERCHANTIBILITY OR FITNESS FOR A PARTICULAR PURPOSE
 (TO THE EXTENT PERMITTED BY APPLICABLE LAW). USE OF THE PROGRAM IS AT YOUR
 OWN RISK. IN NO EVENT WILL ADAPTEC OR ITS LICENSORS BE LIABLE TO YOU FOR
 DAMAGES, INCLUDING ANY GENERAL, SPECIAL, INCIDENTAL OR CONSEQUENTIAL DAMAGES
 ARISING OUT OF THE USE OR INABILITY TO USE THE PROGRAM.

--------------------------------------------------------------------------

Driver: TEHUTI - Tehuti Networks 10G Ethernet

File: tehuti/bdx.bin

Licence:

 Copyright (C) 2007 Tehuti Networks Ltd.

 Permission is hereby granted for the distribution of this firmware data
 in hexadecimal or equivalent format, provided this copyright notice is
 accompanying it.

Found in hex form in kernel source.

--------------------------------------------------------------------------

Driver: TYPHOON - 3cr990 series Typhoon

File: 3com/typhoon.bin

Licence:
/*
 * Copyright 1999-2004 3Com Corporation.  All Rights Reserved.
 *
 * Redistribution and use in source and binary forms of the 3c990img.h
 * microcode software are permitted provided that the following conditions
 * are met:
 * 1. Redistribution of source code must retain the above copyright
 *    notice, this list of conditions and the following disclaimer.
 * 2. Redistribution in binary form must reproduce the above copyright
 *    notice, this list of conditions and the following disclaimer in the
 *    documentation and/or other materials provided with the distribution.
 * 3. The name of 3Com may not be used to endorse or promote products
 *    derived from this software without specific prior written permission
 *
 * THIS SOFTWARE IS PROVIDED BY 3COM ``AS IS'' AND ANY EXPRESS OR
 * IMPLIED WARRANTIES, INCLUDING, BUT NOT LIMITED TO, THE IMPLIED WARRANTIES
 * OF MERCHANTABILITY AND FITNESS FOR A PARTICULAR PURPOSE ARE DISCLAIMED.
 * IN NO EVENT SHALL THE AUTHOR BE LIABLE FOR ANY DIRECT, INDIRECT,
 * INCIDENTAL, SPECIAL, EXEMPLARY, OR CONSEQUENTIAL DAMAGES (INCLUDING, BUT
 * NOT LIMITED TO, PROCUREMENT OF SUBSTITUTE GOODS OR SERVICES; LOSS OF USE,
 * DATA, OR PROFITS; OR BUSINESS INTERRUPTION) HOWEVER CAUSED AND ON ANY
 * THEORY OF LIABILITY, WHETHER IN CONTRACT, STRICT LIABILITY, OR TORT
 * (INCLUDING NEGLIGENCE OR OTHERWISE) ARISING IN ANY WAY OUT OF THE USE OF
 * THIS SOFTWARE, EVEN IF ADVISED OF THE POSSIBILITY OF SUCH DAMAGE.
 *
 * USER ACKNOWLEDGES AND AGREES THAT PURCHASE OR USE OF THE 3c990img.h
 * MICROCODE SOFTWARE WILL NOT CREATE OR GIVE GROUNDS FOR A LICENSE BY
 * IMPLICATION, ESTOPPEL, OR OTHERWISE IN ANY INTELLECTUAL PROPERTY RIGHTS
 * (PATENT, COPYRIGHT, TRADE SECRET, MASK WORK, OR OTHER PROPRIETARY RIGHT)
 * EMBODIED IN ANY OTHER 3COM HARDWARE OR SOFTWARE EITHER SOLELY OR IN
 * COMBINATION WITH THE 3c990img.h MICROCODE SOFTWARE
 */

Found in hex form in kernel source.

--------------------------------------------------------------------------

Driver: YAM - YAM driver for AX.25

File: yam/1200.bin
File: yam/9600.bin

Licence:
 * (C) F6FBB 1998

Found in hex form in kernel source.

--------------------------------------------------------------------------

Driver: 3C359 - 3Com 3C359 Token Link Velocity XL adapter

File: 3com/3C359.bin

Licence:
/*
 * The firmware this driver downloads into the tokenring card is a
 * separate program and is not GPL'd source code, even though the Linux
 * side driver and the routine that loads this data into the card are.
 *
 * This firmware is licensed to you strictly for use in conjunction
 * with the use of 3Com 3C359 TokenRing adapters. There is no
 * waranty expressed or implied about its fitness for any purpose.
 */
/* 3c359_microcode.mac: 3Com 3C359 Tokenring microcode.
 *
 * Notes:
 *  - Loaded from xl_init upon adapter initialization.
 *
 * Available from 3Com as part of their standard 3C359 driver.
 */

Found in hex form in kernel source.

--------------------------------------------------------------------------

Driver: PCMCIA_SMC91C92 - SMC 91Cxx PCMCIA

File: ositech/Xilinx7OD.bin

Licence: Allegedly GPL, but no source visible. Marked:
    This file contains the firmware of Seven of Diamonds from OSITECH.
    (Special thanks to Kevin MacPherson of OSITECH)

Found in hex form in kernel source.

--------------------------------------------------------------------------

Driver: MYRI_SBUS - MyriCOM Gigabit Ethernet

File: myricom/lanai.bin

Licence: Unknown

Found in hex form in kernel source.

--------------------------------------------------------------------------

Driver: SCSI_QLOGICPTI - PTI Qlogic, ISP Driver

File: qlogic/isp1000.bin

Licence: Unknown

Found in hex form in kernel source.

--------------------------------------------------------------------------

<<<<<<< HEAD
Driver: BNX2 - Broadcom NetXtremeII

File: bnx2/bnx2-mips-06-4.6.16.fw
File: bnx2/bnx2-rv2p-06-4.6.16.fw
File: bnx2/bnx2-mips-09-4.6.17.fw
File: bnx2/bnx2-rv2p-09-4.6.15.fw

Licence:

 This file contains firmware data derived from proprietary unpublished
 source code, Copyright (c) 2004 - 2009 Broadcom Corporation.

 Permission is hereby granted for the distribution of this firmware data
 in hexadecimal or equivalent format, provided this copyright notice is
 accompanying it.

Found in hex form in kernel source.
=======
Driver: DVB AV7110 -- AV7110 cards

File: av7110/bootcode.bin

Licence: GPLv2 or later

ARM assembly source code available at http://www.linuxtv.org/downloads/firmware/Boot.S

--------------------------------------------------------------------------

Driver: wavefront - ISA WaveFront sound card

File: yamaha/yss225_registers.bin

Licence: Allegedly GPLv2+, but no source visible.

Found in hex form in kernel source, with the following comment:
   Copyright (c) 1998-2002 by Paul Davis <pbd@op.net>

>>>>>>> 7c7cae17

--------------------------------------------------------------------------<|MERGE_RESOLUTION|>--- conflicted
+++ resolved
@@ -643,7 +643,6 @@
 
 --------------------------------------------------------------------------
 
-<<<<<<< HEAD
 Driver: BNX2 - Broadcom NetXtremeII
 
 File: bnx2/bnx2-mips-06-4.6.16.fw
@@ -661,7 +660,9 @@
  accompanying it.
 
 Found in hex form in kernel source.
-=======
+
+--------------------------------------------------------------------------
+
 Driver: DVB AV7110 -- AV7110 cards
 
 File: av7110/bootcode.bin
@@ -681,6 +682,5 @@
 Found in hex form in kernel source, with the following comment:
    Copyright (c) 1998-2002 by Paul Davis <pbd@op.net>
 
->>>>>>> 7c7cae17
 
 --------------------------------------------------------------------------