--- conflicted
+++ resolved
@@ -187,10 +187,6 @@
 	"make randconfig"  Create a ./.config file by setting symbol
 			   values to random values.
 
-<<<<<<< HEAD
-   You can find more information on using the Linux kernel config tools
-   in Documentation/kbuild/make-configs.txt.
-=======
    The allyesconfig/allmodconfig/allnoconfig/alldefconfig/randconfig
    variants can be tweaked using a base confguration that can be
    set either using the syntax:
@@ -200,7 +196,6 @@
    Or using the environment variable KCONFIG_ALLCONFIG.
    K= in the example is also used as an environment variable and an
    assignment to K takes precendence over a KCONFIG_ALLCONFIG assignment.
->>>>>>> 95ee7b97
 
 	NOTES on "make config":
 	- having unnecessary drivers will make the kernel bigger, and can
