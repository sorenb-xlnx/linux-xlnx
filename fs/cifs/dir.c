/*
 *   fs/cifs/dir.c
 *
 *   vfs operations that deal with dentries
 *
 *   Copyright (C) International Business Machines  Corp., 2002,2009
 *   Author(s): Steve French (sfrench@us.ibm.com)
 *
 *   This library is free software; you can redistribute it and/or modify
 *   it under the terms of the GNU Lesser General Public License as published
 *   by the Free Software Foundation; either version 2.1 of the License, or
 *   (at your option) any later version.
 *
 *   This library is distributed in the hope that it will be useful,
 *   but WITHOUT ANY WARRANTY; without even the implied warranty of
 *   MERCHANTABILITY or FITNESS FOR A PARTICULAR PURPOSE.  See
 *   the GNU Lesser General Public License for more details.
 *
 *   You should have received a copy of the GNU Lesser General Public License
 *   along with this library; if not, write to the Free Software
 *   Foundation, Inc., 59 Temple Place, Suite 330, Boston, MA 02111-1307 USA
 */
#include <linux/fs.h>
#include <linux/stat.h>
#include <linux/slab.h>
#include <linux/namei.h>
#include <linux/mount.h>
#include <linux/file.h>
#include "cifsfs.h"
#include "cifspdu.h"
#include "cifsglob.h"
#include "cifsproto.h"
#include "cifs_debug.h"
#include "cifs_fs_sb.h"

static void
renew_parental_timestamps(struct dentry *direntry)
{
	/* BB check if there is a way to get the kernel to do this or if we
	   really need this */
	do {
		direntry->d_time = jiffies;
		direntry = direntry->d_parent;
	} while (!IS_ROOT(direntry));
}

/* Note: caller must free return buffer */
char *
build_path_from_dentry(struct dentry *direntry)
{
	struct dentry *temp;
	int namelen;
	int pplen;
	int dfsplen;
	char *full_path;
	char dirsep;
	struct cifs_sb_info *cifs_sb = CIFS_SB(direntry->d_sb);
	struct cifsTconInfo *tcon = cifs_sb_master_tcon(cifs_sb);

	if (direntry == NULL)
		return NULL;  /* not much we can do if dentry is freed and
		we need to reopen the file after it was closed implicitly
		when the server crashed */

	dirsep = CIFS_DIR_SEP(cifs_sb);
	pplen = cifs_sb->prepathlen;
	if (tcon->Flags & SMB_SHARE_IS_IN_DFS)
		dfsplen = strnlen(tcon->treeName, MAX_TREE_SIZE + 1);
	else
		dfsplen = 0;
cifs_bp_rename_retry:
	namelen = pplen + dfsplen;
	for (temp = direntry; !IS_ROOT(temp);) {
		namelen += (1 + temp->d_name.len);
		temp = temp->d_parent;
		if (temp == NULL) {
			cERROR(1, "corrupt dentry");
			return NULL;
		}
	}

	full_path = kmalloc(namelen+1, GFP_KERNEL);
	if (full_path == NULL)
		return full_path;
	full_path[namelen] = 0;	/* trailing null */
	for (temp = direntry; !IS_ROOT(temp);) {
		namelen -= 1 + temp->d_name.len;
		if (namelen < 0) {
			break;
		} else {
			full_path[namelen] = dirsep;
			strncpy(full_path + namelen + 1, temp->d_name.name,
				temp->d_name.len);
			cFYI(0, "name: %s", full_path + namelen);
		}
		temp = temp->d_parent;
		if (temp == NULL) {
			cERROR(1, "corrupt dentry");
			kfree(full_path);
			return NULL;
		}
	}
	if (namelen != pplen + dfsplen) {
		cERROR(1, "did not end path lookup where expected namelen is %d",
			namelen);
		/* presumably this is only possible if racing with a rename
		of one of the parent directories  (we can not lock the dentries
		above us to prevent this, but retrying should be harmless) */
		kfree(full_path);
		goto cifs_bp_rename_retry;
	}
	/* DIR_SEP already set for byte  0 / vs \ but not for
	   subsequent slashes in prepath which currently must
	   be entered the right way - not sure if there is an alternative
	   since the '\' is a valid posix character so we can not switch
	   those safely to '/' if any are found in the middle of the prepath */
	/* BB test paths to Windows with '/' in the midst of prepath */

	if (dfsplen) {
		strncpy(full_path, tcon->treeName, dfsplen);
		if (cifs_sb->mnt_cifs_flags & CIFS_MOUNT_POSIX_PATHS) {
			int i;
			for (i = 0; i < dfsplen; i++) {
				if (full_path[i] == '\\')
					full_path[i] = '/';
			}
		}
	}
	strncpy(full_path + dfsplen, CIFS_SB(direntry->d_sb)->prepath, pplen);
	return full_path;
}

<<<<<<< HEAD
static void setup_cifs_dentry(struct cifsTconInfo *tcon,
			      struct dentry *direntry,
			      struct inode *newinode)
{
	if (tcon->nocase)
		d_set_d_op(direntry, &cifs_ci_dentry_ops);
	else
		d_set_d_op(direntry, &cifs_dentry_ops);
	d_instantiate(direntry, newinode);
}

=======
>>>>>>> 63310467
/* Inode operations in similar order to how they appear in Linux file fs.h */

int
cifs_create(struct inode *inode, struct dentry *direntry, int mode,
		struct nameidata *nd)
{
	int rc = -ENOENT;
	int xid;
	int create_options = CREATE_NOT_DIR;
	__u32 oplock = 0;
	int oflags;
	/*
	 * BB below access is probably too much for mknod to request
	 *    but we have to do query and setpathinfo so requesting
	 *    less could fail (unless we want to request getatr and setatr
	 *    permissions (only).  At least for POSIX we do not have to
	 *    request so much.
	 */
	int desiredAccess = GENERIC_READ | GENERIC_WRITE;
	__u16 fileHandle;
	struct cifs_sb_info *cifs_sb;
	struct tcon_link *tlink;
	struct cifsTconInfo *tcon;
	char *full_path = NULL;
	FILE_ALL_INFO *buf = NULL;
	struct inode *newinode = NULL;
	int disposition = FILE_OVERWRITE_IF;

	xid = GetXid();

	cifs_sb = CIFS_SB(inode->i_sb);
	tlink = cifs_sb_tlink(cifs_sb);
	if (IS_ERR(tlink)) {
		FreeXid(xid);
		return PTR_ERR(tlink);
	}
	tcon = tlink_tcon(tlink);

	if (oplockEnabled)
		oplock = REQ_OPLOCK;

	if (nd && (nd->flags & LOOKUP_OPEN))
		oflags = nd->intent.open.file->f_flags;
	else
		oflags = O_RDONLY | O_CREAT;

	full_path = build_path_from_dentry(direntry);
	if (full_path == NULL) {
		rc = -ENOMEM;
		goto cifs_create_out;
	}

	if (tcon->unix_ext && (tcon->ses->capabilities & CAP_UNIX) &&
	    (CIFS_UNIX_POSIX_PATH_OPS_CAP &
			le64_to_cpu(tcon->fsUnixInfo.Capability))) {
		rc = cifs_posix_open(full_path, &newinode,
			inode->i_sb, mode, oflags, &oplock, &fileHandle, xid);
		/* EIO could indicate that (posix open) operation is not
		   supported, despite what server claimed in capability
		   negotation.  EREMOTE indicates DFS junction, which is not
		   handled in posix open */

		if (rc == 0) {
			if (newinode == NULL) /* query inode info */
				goto cifs_create_get_file_info;
			else /* success, no need to query */
				goto cifs_create_set_dentry;
		} else if ((rc != -EIO) && (rc != -EREMOTE) &&
			 (rc != -EOPNOTSUPP) && (rc != -EINVAL))
			goto cifs_create_out;
		/* else fallthrough to retry, using older open call, this is
		   case where server does not support this SMB level, and
		   falsely claims capability (also get here for DFS case
		   which should be rare for path not covered on files) */
	}

	if (nd && (nd->flags & LOOKUP_OPEN)) {
		/* if the file is going to stay open, then we
		   need to set the desired access properly */
		desiredAccess = 0;
		if (OPEN_FMODE(oflags) & FMODE_READ)
			desiredAccess |= GENERIC_READ; /* is this too little? */
		if (OPEN_FMODE(oflags) & FMODE_WRITE)
			desiredAccess |= GENERIC_WRITE;

		if ((oflags & (O_CREAT | O_EXCL)) == (O_CREAT | O_EXCL))
			disposition = FILE_CREATE;
		else if ((oflags & (O_CREAT | O_TRUNC)) == (O_CREAT | O_TRUNC))
			disposition = FILE_OVERWRITE_IF;
		else if ((oflags & O_CREAT) == O_CREAT)
			disposition = FILE_OPEN_IF;
		else
			cFYI(1, "Create flag not set in create function");
	}

	/* BB add processing to set equivalent of mode - e.g. via CreateX with
	   ACLs */

	buf = kmalloc(sizeof(FILE_ALL_INFO), GFP_KERNEL);
	if (buf == NULL) {
		rc = -ENOMEM;
		goto cifs_create_out;
	}

	/*
	 * if we're not using unix extensions, see if we need to set
	 * ATTR_READONLY on the create call
	 */
	if (!tcon->unix_ext && (mode & S_IWUGO) == 0)
		create_options |= CREATE_OPTION_READONLY;

	if (tcon->ses->capabilities & CAP_NT_SMBS)
		rc = CIFSSMBOpen(xid, tcon, full_path, disposition,
			 desiredAccess, create_options,
			 &fileHandle, &oplock, buf, cifs_sb->local_nls,
			 cifs_sb->mnt_cifs_flags & CIFS_MOUNT_MAP_SPECIAL_CHR);
	else
		rc = -EIO; /* no NT SMB support fall into legacy open below */

	if (rc == -EIO) {
		/* old server, retry the open legacy style */
		rc = SMBLegacyOpen(xid, tcon, full_path, disposition,
			desiredAccess, create_options,
			&fileHandle, &oplock, buf, cifs_sb->local_nls,
			cifs_sb->mnt_cifs_flags & CIFS_MOUNT_MAP_SPECIAL_CHR);
	}
	if (rc) {
		cFYI(1, "cifs_create returned 0x%x", rc);
		goto cifs_create_out;
	}

	/* If Open reported that we actually created a file
	   then we now have to set the mode if possible */
	if ((tcon->unix_ext) && (oplock & CIFS_CREATE_ACTION)) {
		struct cifs_unix_set_info_args args = {
				.mode	= mode,
				.ctime	= NO_CHANGE_64,
				.atime	= NO_CHANGE_64,
				.mtime	= NO_CHANGE_64,
				.device	= 0,
		};

		if (cifs_sb->mnt_cifs_flags & CIFS_MOUNT_SET_UID) {
			args.uid = (__u64) current_fsuid();
			if (inode->i_mode & S_ISGID)
				args.gid = (__u64) inode->i_gid;
			else
				args.gid = (__u64) current_fsgid();
		} else {
			args.uid = NO_CHANGE_64;
			args.gid = NO_CHANGE_64;
		}
		CIFSSMBUnixSetFileInfo(xid, tcon, &args, fileHandle,
					current->tgid);
	} else {
		/* BB implement mode setting via Windows security
		   descriptors e.g. */
		/* CIFSSMBWinSetPerms(xid,tcon,path,mode,-1,-1,nls);*/

		/* Could set r/o dos attribute if mode & 0222 == 0 */
	}

cifs_create_get_file_info:
	/* server might mask mode so we have to query for it */
	if (tcon->unix_ext)
		rc = cifs_get_inode_info_unix(&newinode, full_path,
					      inode->i_sb, xid);
	else {
		rc = cifs_get_inode_info(&newinode, full_path, buf,
					 inode->i_sb, xid, &fileHandle);
		if (newinode) {
			if (cifs_sb->mnt_cifs_flags & CIFS_MOUNT_DYNPERM)
				newinode->i_mode = mode;
			if ((oplock & CIFS_CREATE_ACTION) &&
			    (cifs_sb->mnt_cifs_flags & CIFS_MOUNT_SET_UID)) {
				newinode->i_uid = current_fsuid();
				if (inode->i_mode & S_ISGID)
					newinode->i_gid = inode->i_gid;
				else
					newinode->i_gid = current_fsgid();
			}
		}
	}

cifs_create_set_dentry:
	if (rc == 0)
		d_instantiate(direntry, newinode);
	else
		cFYI(1, "Create worked, get_inode_info failed rc = %d", rc);

	if (newinode && nd && (nd->flags & LOOKUP_OPEN)) {
		struct cifsFileInfo *pfile_info;
		struct file *filp;

		filp = lookup_instantiate_filp(nd, direntry, generic_file_open);
		if (IS_ERR(filp)) {
			rc = PTR_ERR(filp);
			CIFSSMBClose(xid, tcon, fileHandle);
			goto cifs_create_out;
		}

		pfile_info = cifs_new_fileinfo(fileHandle, filp, tlink, oplock);
		if (pfile_info == NULL) {
			fput(filp);
			CIFSSMBClose(xid, tcon, fileHandle);
			rc = -ENOMEM;
		}
	} else {
		CIFSSMBClose(xid, tcon, fileHandle);
	}

cifs_create_out:
	kfree(buf);
	kfree(full_path);
	cifs_put_tlink(tlink);
	FreeXid(xid);
	return rc;
}

int cifs_mknod(struct inode *inode, struct dentry *direntry, int mode,
		dev_t device_number)
{
	int rc = -EPERM;
	int xid;
	struct cifs_sb_info *cifs_sb;
	struct tcon_link *tlink;
	struct cifsTconInfo *pTcon;
	char *full_path = NULL;
	struct inode *newinode = NULL;
	int oplock = 0;
	u16 fileHandle;
	FILE_ALL_INFO *buf = NULL;
	unsigned int bytes_written;
	struct win_dev *pdev;

	if (!old_valid_dev(device_number))
		return -EINVAL;

	cifs_sb = CIFS_SB(inode->i_sb);
	tlink = cifs_sb_tlink(cifs_sb);
	if (IS_ERR(tlink))
		return PTR_ERR(tlink);

	pTcon = tlink_tcon(tlink);

	xid = GetXid();

	full_path = build_path_from_dentry(direntry);
	if (full_path == NULL) {
		rc = -ENOMEM;
		goto mknod_out;
	}

	if (pTcon->unix_ext) {
		struct cifs_unix_set_info_args args = {
			.mode	= mode & ~current_umask(),
			.ctime	= NO_CHANGE_64,
			.atime	= NO_CHANGE_64,
			.mtime	= NO_CHANGE_64,
			.device	= device_number,
		};
		if (cifs_sb->mnt_cifs_flags & CIFS_MOUNT_SET_UID) {
			args.uid = (__u64) current_fsuid();
			args.gid = (__u64) current_fsgid();
		} else {
			args.uid = NO_CHANGE_64;
			args.gid = NO_CHANGE_64;
		}
		rc = CIFSSMBUnixSetPathInfo(xid, pTcon, full_path, &args,
					    cifs_sb->local_nls,
					    cifs_sb->mnt_cifs_flags &
						CIFS_MOUNT_MAP_SPECIAL_CHR);
		if (rc)
			goto mknod_out;

		rc = cifs_get_inode_info_unix(&newinode, full_path,
						inode->i_sb, xid);
<<<<<<< HEAD
		if (pTcon->nocase)
			d_set_d_op(direntry, &cifs_ci_dentry_ops);
		else
			d_set_d_op(direntry, &cifs_dentry_ops);
=======
>>>>>>> 63310467

		if (rc == 0)
			d_instantiate(direntry, newinode);
		goto mknod_out;
	}

	if (!(cifs_sb->mnt_cifs_flags & CIFS_MOUNT_UNX_EMUL))
		goto mknod_out;


	cFYI(1, "sfu compat create special file");

	buf = kmalloc(sizeof(FILE_ALL_INFO), GFP_KERNEL);
	if (buf == NULL) {
		kfree(full_path);
		rc = -ENOMEM;
		FreeXid(xid);
		return rc;
	}

	/* FIXME: would WRITE_OWNER | WRITE_DAC be better? */
	rc = CIFSSMBOpen(xid, pTcon, full_path, FILE_CREATE,
			 GENERIC_WRITE, CREATE_NOT_DIR | CREATE_OPTION_SPECIAL,
			 &fileHandle, &oplock, buf, cifs_sb->local_nls,
			 cifs_sb->mnt_cifs_flags & CIFS_MOUNT_MAP_SPECIAL_CHR);
	if (rc)
		goto mknod_out;

	/* BB Do not bother to decode buf since no local inode yet to put
	 * timestamps in, but we can reuse it safely */

	pdev = (struct win_dev *)buf;
	if (S_ISCHR(mode)) {
		memcpy(pdev->type, "IntxCHR", 8);
		pdev->major =
		      cpu_to_le64(MAJOR(device_number));
		pdev->minor =
		      cpu_to_le64(MINOR(device_number));
		rc = CIFSSMBWrite(xid, pTcon,
			fileHandle,
			sizeof(struct win_dev),
			0, &bytes_written, (char *)pdev,
			NULL, 0);
	} else if (S_ISBLK(mode)) {
		memcpy(pdev->type, "IntxBLK", 8);
		pdev->major =
		      cpu_to_le64(MAJOR(device_number));
		pdev->minor =
		      cpu_to_le64(MINOR(device_number));
		rc = CIFSSMBWrite(xid, pTcon,
			fileHandle,
			sizeof(struct win_dev),
			0, &bytes_written, (char *)pdev,
			NULL, 0);
	} /* else if (S_ISFIFO) */
	CIFSSMBClose(xid, pTcon, fileHandle);
	d_drop(direntry);

	/* FIXME: add code here to set EAs */

mknod_out:
	kfree(full_path);
	kfree(buf);
	FreeXid(xid);
	cifs_put_tlink(tlink);
	return rc;
}

struct dentry *
cifs_lookup(struct inode *parent_dir_inode, struct dentry *direntry,
	    struct nameidata *nd)
{
	int xid;
	int rc = 0; /* to get around spurious gcc warning, set to zero here */
	__u32 oplock = 0;
	__u16 fileHandle = 0;
	bool posix_open = false;
	struct cifs_sb_info *cifs_sb;
	struct tcon_link *tlink;
	struct cifsTconInfo *pTcon;
	struct cifsFileInfo *cfile;
	struct inode *newInode = NULL;
	char *full_path = NULL;
	struct file *filp;

	xid = GetXid();

	cFYI(1, "parent inode = 0x%p name is: %s and dentry = 0x%p",
	      parent_dir_inode, direntry->d_name.name, direntry);

	/* check whether path exists */

	cifs_sb = CIFS_SB(parent_dir_inode->i_sb);
	tlink = cifs_sb_tlink(cifs_sb);
	if (IS_ERR(tlink)) {
		FreeXid(xid);
		return (struct dentry *)tlink;
	}
	pTcon = tlink_tcon(tlink);

	/*
	 * Don't allow the separator character in a path component.
	 * The VFS will not allow "/", but "\" is allowed by posix.
	 */
	if (!(cifs_sb->mnt_cifs_flags & CIFS_MOUNT_POSIX_PATHS)) {
		int i;
		for (i = 0; i < direntry->d_name.len; i++)
			if (direntry->d_name.name[i] == '\\') {
				cFYI(1, "Invalid file name");
				rc = -EINVAL;
				goto lookup_out;
			}
	}

	/*
	 * O_EXCL: optimize away the lookup, but don't hash the dentry. Let
	 * the VFS handle the create.
	 */
	if (nd && (nd->flags & LOOKUP_EXCL)) {
		d_instantiate(direntry, NULL);
		rc = 0;
		goto lookup_out;
	}

	/* can not grab the rename sem here since it would
	deadlock in the cases (beginning of sys_rename itself)
	in which we already have the sb rename sem */
	full_path = build_path_from_dentry(direntry);
	if (full_path == NULL) {
		rc = -ENOMEM;
		goto lookup_out;
	}

	if (direntry->d_inode != NULL) {
		cFYI(1, "non-NULL inode in lookup");
	} else {
		cFYI(1, "NULL inode in lookup");
	}
	cFYI(1, "Full path: %s inode = 0x%p", full_path, direntry->d_inode);

	/* Posix open is only called (at lookup time) for file create now.
	 * For opens (rather than creates), because we do not know if it
	 * is a file or directory yet, and current Samba no longer allows
	 * us to do posix open on dirs, we could end up wasting an open call
	 * on what turns out to be a dir. For file opens, we wait to call posix
	 * open till cifs_open.  It could be added here (lookup) in the future
	 * but the performance tradeoff of the extra network request when EISDIR
	 * or EACCES is returned would have to be weighed against the 50%
	 * reduction in network traffic in the other paths.
	 */
	if (pTcon->unix_ext) {
		if (nd && !(nd->flags & (LOOKUP_PARENT | LOOKUP_DIRECTORY)) &&
		     (nd->flags & LOOKUP_OPEN) && !pTcon->broken_posix_open &&
		     (nd->intent.open.file->f_flags & O_CREAT)) {
			rc = cifs_posix_open(full_path, &newInode,
					parent_dir_inode->i_sb,
					nd->intent.open.create_mode,
					nd->intent.open.file->f_flags, &oplock,
					&fileHandle, xid);
			/*
			 * The check below works around a bug in POSIX
			 * open in samba versions 3.3.1 and earlier where
			 * open could incorrectly fail with invalid parameter.
			 * If either that or op not supported returned, follow
			 * the normal lookup.
			 */
			if ((rc == 0) || (rc == -ENOENT))
				posix_open = true;
			else if ((rc == -EINVAL) || (rc != -EOPNOTSUPP))
				pTcon->broken_posix_open = true;
		}
		if (!posix_open)
			rc = cifs_get_inode_info_unix(&newInode, full_path,
						parent_dir_inode->i_sb, xid);
	} else
		rc = cifs_get_inode_info(&newInode, full_path, NULL,
				parent_dir_inode->i_sb, xid, NULL);

	if ((rc == 0) && (newInode != NULL)) {
<<<<<<< HEAD
		if (pTcon->nocase)
			d_set_d_op(direntry, &cifs_ci_dentry_ops);
		else
			d_set_d_op(direntry, &cifs_dentry_ops);
=======
>>>>>>> 63310467
		d_add(direntry, newInode);
		if (posix_open) {
			filp = lookup_instantiate_filp(nd, direntry,
						       generic_file_open);
			if (IS_ERR(filp)) {
				rc = PTR_ERR(filp);
				CIFSSMBClose(xid, pTcon, fileHandle);
				goto lookup_out;
			}

			cfile = cifs_new_fileinfo(fileHandle, filp, tlink,
						  oplock);
			if (cfile == NULL) {
				fput(filp);
				CIFSSMBClose(xid, pTcon, fileHandle);
				rc = -ENOMEM;
				goto lookup_out;
			}
		}
		/* since paths are not looked up by component - the parent
		   directories are presumed to be good here */
		renew_parental_timestamps(direntry);

	} else if (rc == -ENOENT) {
		rc = 0;
		direntry->d_time = jiffies;
<<<<<<< HEAD
		if (pTcon->nocase)
			d_set_d_op(direntry, &cifs_ci_dentry_ops);
		else
			d_set_d_op(direntry, &cifs_dentry_ops);
=======
>>>>>>> 63310467
		d_add(direntry, NULL);
	/*	if it was once a directory (but how can we tell?) we could do
		shrink_dcache_parent(direntry); */
	} else if (rc != -EACCES) {
		cERROR(1, "Unexpected lookup error %d", rc);
		/* We special case check for Access Denied - since that
		is a common return code */
	}

lookup_out:
	kfree(full_path);
	cifs_put_tlink(tlink);
	FreeXid(xid);
	return ERR_PTR(rc);
}

static int
cifs_d_revalidate(struct dentry *direntry, struct nameidata *nd)
{
	if (nd->flags & LOOKUP_RCU)
		return -ECHILD;

	if (direntry->d_inode) {
		if (cifs_revalidate_dentry(direntry))
			return 0;
		else
			return 1;
<<<<<<< HEAD
	}

	/*
	 * This may be nfsd (or something), anyway, we can't see the
	 * intent of this. So, since this can be for creation, drop it.
	 */
	if (!nd)
		return 0;

	/*
	 * Drop the negative dentry, in order to make sure to use the
	 * case sensitive name which is specified by user if this is
	 * for creation.
	 */
	if (!(nd->flags & (LOOKUP_CONTINUE | LOOKUP_PARENT))) {
		if (nd->flags & (LOOKUP_CREATE | LOOKUP_RENAME_TARGET))
			return 0;
	}

=======
	}

	/*
	 * This may be nfsd (or something), anyway, we can't see the
	 * intent of this. So, since this can be for creation, drop it.
	 */
	if (!nd)
		return 0;

	/*
	 * Drop the negative dentry, in order to make sure to use the
	 * case sensitive name which is specified by user if this is
	 * for creation.
	 */
	if (!(nd->flags & (LOOKUP_CONTINUE | LOOKUP_PARENT))) {
		if (nd->flags & (LOOKUP_CREATE | LOOKUP_RENAME_TARGET))
			return 0;
	}

>>>>>>> 63310467
	if (time_after(jiffies, direntry->d_time + HZ) || !lookupCacheEnabled)
		return 0;

	return 1;
}

/* static int cifs_d_delete(struct dentry *direntry)
{
	int rc = 0;

	cFYI(1, "In cifs d_delete, name = %s", direntry->d_name.name);

	return rc;
}     */

const struct dentry_operations cifs_dentry_ops = {
	.d_revalidate = cifs_d_revalidate,
	.d_automount = cifs_dfs_d_automount,
/* d_delete:       cifs_d_delete,      */ /* not needed except for debugging */
};

static int cifs_ci_hash(const struct dentry *dentry, const struct inode *inode,
		struct qstr *q)
{
	struct nls_table *codepage = CIFS_SB(dentry->d_sb)->local_nls;
	unsigned long hash;
	int i;

	hash = init_name_hash();
	for (i = 0; i < q->len; i++)
		hash = partial_name_hash(nls_tolower(codepage, q->name[i]),
					 hash);
	q->hash = end_name_hash(hash);

	return 0;
}

static int cifs_ci_compare(const struct dentry *parent,
		const struct inode *pinode,
		const struct dentry *dentry, const struct inode *inode,
		unsigned int len, const char *str, const struct qstr *name)
{
	struct nls_table *codepage = CIFS_SB(pinode->i_sb)->local_nls;

	if ((name->len == len) &&
	    (nls_strnicmp(codepage, name->name, str, len) == 0))
		return 0;
	return 1;
}

const struct dentry_operations cifs_ci_dentry_ops = {
	.d_revalidate = cifs_d_revalidate,
	.d_hash = cifs_ci_hash,
	.d_compare = cifs_ci_compare,
	.d_automount = cifs_dfs_d_automount,
};<|MERGE_RESOLUTION|>--- conflicted
+++ resolved
@@ -130,20 +130,6 @@
 	return full_path;
 }
 
-<<<<<<< HEAD
-static void setup_cifs_dentry(struct cifsTconInfo *tcon,
-			      struct dentry *direntry,
-			      struct inode *newinode)
-{
-	if (tcon->nocase)
-		d_set_d_op(direntry, &cifs_ci_dentry_ops);
-	else
-		d_set_d_op(direntry, &cifs_dentry_ops);
-	d_instantiate(direntry, newinode);
-}
-
-=======
->>>>>>> 63310467
 /* Inode operations in similar order to how they appear in Linux file fs.h */
 
 int
@@ -421,13 +407,6 @@
 
 		rc = cifs_get_inode_info_unix(&newinode, full_path,
 						inode->i_sb, xid);
-<<<<<<< HEAD
-		if (pTcon->nocase)
-			d_set_d_op(direntry, &cifs_ci_dentry_ops);
-		else
-			d_set_d_op(direntry, &cifs_dentry_ops);
-=======
->>>>>>> 63310467
 
 		if (rc == 0)
 			d_instantiate(direntry, newinode);
@@ -607,13 +586,6 @@
 				parent_dir_inode->i_sb, xid, NULL);
 
 	if ((rc == 0) && (newInode != NULL)) {
-<<<<<<< HEAD
-		if (pTcon->nocase)
-			d_set_d_op(direntry, &cifs_ci_dentry_ops);
-		else
-			d_set_d_op(direntry, &cifs_dentry_ops);
-=======
->>>>>>> 63310467
 		d_add(direntry, newInode);
 		if (posix_open) {
 			filp = lookup_instantiate_filp(nd, direntry,
@@ -640,13 +612,6 @@
 	} else if (rc == -ENOENT) {
 		rc = 0;
 		direntry->d_time = jiffies;
-<<<<<<< HEAD
-		if (pTcon->nocase)
-			d_set_d_op(direntry, &cifs_ci_dentry_ops);
-		else
-			d_set_d_op(direntry, &cifs_dentry_ops);
-=======
->>>>>>> 63310467
 		d_add(direntry, NULL);
 	/*	if it was once a directory (but how can we tell?) we could do
 		shrink_dcache_parent(direntry); */
@@ -674,7 +639,6 @@
 			return 0;
 		else
 			return 1;
-<<<<<<< HEAD
 	}
 
 	/*
@@ -694,27 +658,6 @@
 			return 0;
 	}
 
-=======
-	}
-
-	/*
-	 * This may be nfsd (or something), anyway, we can't see the
-	 * intent of this. So, since this can be for creation, drop it.
-	 */
-	if (!nd)
-		return 0;
-
-	/*
-	 * Drop the negative dentry, in order to make sure to use the
-	 * case sensitive name which is specified by user if this is
-	 * for creation.
-	 */
-	if (!(nd->flags & (LOOKUP_CONTINUE | LOOKUP_PARENT))) {
-		if (nd->flags & (LOOKUP_CREATE | LOOKUP_RENAME_TARGET))
-			return 0;
-	}
-
->>>>>>> 63310467
 	if (time_after(jiffies, direntry->d_time + HZ) || !lookupCacheEnabled)
 		return 0;
 
