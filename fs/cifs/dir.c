--- conflicted
+++ resolved
@@ -467,11 +467,7 @@
 	if ((nd == NULL) || (!(nd->flags & LOOKUP_OPEN))) {
 		/* mknod case - do not leave file open */
 		CIFSSMBClose(xid, tcon, fileHandle);
-<<<<<<< HEAD
-	} else if (newinode) {
-=======
 	} else if (!(posix_create) && (newinode)) {
->>>>>>> bbb2b682
 			cifs_fill_fileinfo(newinode, fileHandle,
 					cifs_sb->tcon, write_only);
 	}
