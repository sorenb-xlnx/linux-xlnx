--- conflicted
+++ resolved
@@ -214,14 +214,8 @@
 		posix_flags |= SMB_O_EXCL;
 	if (oflags & O_TRUNC)
 		posix_flags |= SMB_O_TRUNC;
-<<<<<<< HEAD
-	if (oflags & O_SYNC)
-=======
-	if (oflags & O_APPEND)
-		posix_flags |= SMB_O_APPEND;
 	/* be safe and imply O_SYNC for O_DSYNC */
 	if (oflags & O_DSYNC)
->>>>>>> b15d79b5
 		posix_flags |= SMB_O_SYNC;
 	if (oflags & O_DIRECTORY)
 		posix_flags |= SMB_O_DIRECTORY;
