--- conflicted
+++ resolved
@@ -902,10 +902,6 @@
 			/* iov[0] is reserved for smb header */
 			iov[1].iov_base = (char *)write_data + total_written;
 			iov[1].iov_len = len;
-<<<<<<< HEAD
-			rc = CIFSSMBWrite2(xid, pTcon, open_file->netfid, len,
-					   *poffset, &bytes_written, iov, 1, 0);
-=======
 			io_parms.netfid = open_file->netfid;
 			io_parms.pid = pid;
 			io_parms.tcon = pTcon;
@@ -913,7 +909,6 @@
 			io_parms.length = len;
 			rc = CIFSSMBWrite2(xid, &io_parms, &bytes_written, iov,
 					   1, 0);
->>>>>>> bf0be0e9
 		}
 		if (rc || (bytes_written == 0)) {
 			if (total_written)
@@ -1117,30 +1112,6 @@
 	if (cifs_sb->wsize < PAGE_CACHE_SIZE)
 		return generic_writepages(mapping, wbc);
 
-<<<<<<< HEAD
-	iov = kmalloc(32 * sizeof(struct kvec), GFP_KERNEL);
-	if (iov == NULL)
-		return generic_writepages(mapping, wbc);
-
-	/*
-	 * if there's no open file, then this is likely to fail too,
-	 * but it'll at least handle the return. Maybe it should be
-	 * a BUG() instead?
-	 */
-	open_file = find_writable_file(CIFS_I(mapping->host), false);
-	if (!open_file) {
-		kfree(iov);
-		return generic_writepages(mapping, wbc);
-	}
-
-	tcon = tlink_tcon(open_file->tlink);
-	cifsFileInfo_put(open_file);
-
-	xid = GetXid();
-
-	pagevec_init(&pvec, 0);
-=======
->>>>>>> bf0be0e9
 	if (wbc->range_cyclic) {
 		index = mapping->writeback_index; /* Start from prev offset */
 		end = -1;
