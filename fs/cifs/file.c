--- conflicted
+++ resolved
@@ -857,11 +857,7 @@
 		cifsi->server_eof = end_of_write;
 }
 
-<<<<<<< HEAD
-static ssize_t cifs_write(struct cifsFileInfo *open_file,
-=======
 static ssize_t cifs_write(struct cifsFileInfo *open_file, __u32 pid,
->>>>>>> 55922c9d
 			  const char *write_data, size_t write_size,
 			  loff_t *poffset)
 {
