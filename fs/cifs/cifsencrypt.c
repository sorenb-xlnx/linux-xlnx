--- conflicted
+++ resolved
@@ -27,6 +27,7 @@
 #include "md5.h"
 #include "cifs_unicode.h"
 #include "cifsproto.h"
+#include "ntlmssp.h"
 #include <linux/ctype.h>
 #include <linux/random.h>
 
@@ -42,11 +43,7 @@
 		       unsigned char *p24);
 
 static int cifs_calculate_signature(const struct smb_hdr *cifs_pdu,
-<<<<<<< HEAD
-				    const struct mac_key *key, char *signature)
-=======
 				const struct session_key *key, char *signature)
->>>>>>> 229aebb8
 {
 	struct	MD5Context context;
 
@@ -82,11 +79,7 @@
 	server->sequence_number++;
 	spin_unlock(&GlobalMid_Lock);
 
-<<<<<<< HEAD
-	rc = cifs_calculate_signature(cifs_pdu, &server->mac_signing_key,
-=======
 	rc = cifs_calculate_signature(cifs_pdu, &server->session_key,
->>>>>>> 229aebb8
 				      smb_signature);
 	if (rc)
 		memset(cifs_pdu->Signature.SecuritySignature, 0, 8);
@@ -97,11 +90,7 @@
 }
 
 static int cifs_calc_signature2(const struct kvec *iov, int n_vec,
-<<<<<<< HEAD
-				const struct mac_key *key, char *signature)
-=======
 				const struct session_key *key, char *signature)
->>>>>>> 229aebb8
 {
 	struct  MD5Context context;
 	int i;
@@ -157,11 +146,7 @@
 	server->sequence_number++;
 	spin_unlock(&GlobalMid_Lock);
 
-<<<<<<< HEAD
-	rc = cifs_calc_signature2(iov, n_vec, &server->mac_signing_key,
-=======
 	rc = cifs_calc_signature2(iov, n_vec, &server->session_key,
->>>>>>> 229aebb8
 				      smb_signature);
 	if (rc)
 		memset(cifs_pdu->Signature.SecuritySignature, 0, 8);
@@ -172,22 +157,14 @@
 }
 
 int cifs_verify_signature(struct smb_hdr *cifs_pdu,
-<<<<<<< HEAD
-			  const struct mac_key *mac_key,
-=======
 			  const struct session_key *session_key,
->>>>>>> 229aebb8
 			  __u32 expected_sequence_number)
 {
 	unsigned int rc;
 	char server_response_sig[8];
 	char what_we_think_sig_should_be[20];
 
-<<<<<<< HEAD
-	if ((cifs_pdu == NULL) || (mac_key == NULL))
-=======
 	if (cifs_pdu == NULL || session_key == NULL)
->>>>>>> 229aebb8
 		return -EINVAL;
 
 	if (cifs_pdu->Command == SMB_COM_NEGOTIATE)
@@ -216,11 +193,7 @@
 					cpu_to_le32(expected_sequence_number);
 	cifs_pdu->Signature.Sequence.Reserved = 0;
 
-<<<<<<< HEAD
-	rc = cifs_calculate_signature(cifs_pdu, mac_key,
-=======
 	rc = cifs_calculate_signature(cifs_pdu, session_key,
->>>>>>> 229aebb8
 		what_we_think_sig_should_be);
 
 	if (rc)
@@ -237,7 +210,7 @@
 }
 
 /* We fill in key by putting in 40 byte array which was allocated by caller */
-int cifs_calculate_mac_key(struct mac_key *key, const char *rn,
+int cifs_calculate_session_key(struct session_key *key, const char *rn,
 			   const char *password)
 {
 	char temp_key[16];
@@ -485,22 +458,14 @@
 calc_exit_2:
 	/* BB FIXME what about bytes 24 through 40 of the signing key?
 	   compare with the NTLM example */
-<<<<<<< HEAD
-	hmac_md5_final(ses->server->ntlmv2_hash, pctxt);
-=======
 	hmac_md5_final(ses->ntlmv2_hash, pctxt);
->>>>>>> 229aebb8
 
 	kfree(pctxt);
 	return rc;
 }
 
-<<<<<<< HEAD
-void setup_ntlmv2_rsp(struct cifsSesInfo *ses, char *resp_buf,
-=======
 int
 setup_ntlmv2_rsp(struct cifsSesInfo *ses, char *resp_buf,
->>>>>>> 229aebb8
 		      const struct nls_table *nls_cp)
 {
 	int rc;
@@ -512,27 +477,6 @@
 	buf->time = cpu_to_le64(cifs_UnixTimeToNT(CURRENT_TIME));
 	get_random_bytes(&buf->client_chal, sizeof(buf->client_chal));
 	buf->reserved2 = 0;
-<<<<<<< HEAD
-	buf->names[0].type = cpu_to_le16(NTLMSSP_DOMAIN_TYPE);
-	buf->names[0].length = 0;
-	buf->names[1].type = 0;
-	buf->names[1].length = 0;
-
-	/* calculate buf->ntlmv2_hash */
-	rc = calc_ntlmv2_hash(ses, nls_cp);
-	if (rc)
-		cERROR(1, "could not get v2 hash rc %d", rc);
-	CalcNTLMv2_response(ses, resp_buf);
-
-	/* now calculate the MAC key for NTLMv2 */
-	hmac_md5_init_limK_to_64(ses->server->ntlmv2_hash, 16, &context);
-	hmac_md5_update(resp_buf, 16, &context);
-	hmac_md5_final(ses->server->mac_signing_key.data.ntlmv2.key, &context);
-
-	memcpy(&ses->server->mac_signing_key.data.ntlmv2.resp, resp_buf,
-	       sizeof(struct ntlmv2_resp));
-	ses->server->mac_signing_key.len = 16 + sizeof(struct ntlmv2_resp);
-=======
 
 	if (ses->server->secType == RawNTLMSSP) {
 		if (!ses->domainName) {
@@ -575,7 +519,6 @@
 	ses->tilen = 0;
 
 	return rc;
->>>>>>> 229aebb8
 }
 
 void CalcNTLMv2_response(const struct cifsSesInfo *ses,
@@ -583,22 +526,14 @@
 {
 	struct HMACMD5Context context;
 	/* rest of v2 struct already generated */
-<<<<<<< HEAD
-	memcpy(v2_session_response + 8, ses->server->cryptKey, 8);
-	hmac_md5_init_limK_to_64(ses->server->ntlmv2_hash, 16, &context);
+	memcpy(v2_session_response + 8, ses->cryptKey, 8);
+	hmac_md5_init_limK_to_64(ses->ntlmv2_hash, 16, &context);
 
 	hmac_md5_update(v2_session_response+8,
 			sizeof(struct ntlmv2_resp) - 8, &context);
-=======
-	memcpy(v2_session_response + 8, ses->cryptKey, 8);
-	hmac_md5_init_limK_to_64(ses->ntlmv2_hash, 16, &context);
-
-	hmac_md5_update(v2_session_response+8,
-			sizeof(struct ntlmv2_resp) - 8, &context);
 
 	if (ses->tilen)
 		hmac_md5_update(ses->tiblob, ses->tilen, &context);
->>>>>>> 229aebb8
 
 	hmac_md5_final(v2_session_response, &context);
 /*	cifs_dump_mem("v2_sess_rsp: ", v2_session_response, 32); */
