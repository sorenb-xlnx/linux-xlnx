--- conflicted
+++ resolved
@@ -543,11 +543,7 @@
 		    (ses->server->secMode & (SECMODE_SIGN_REQUIRED |
 					     SECMODE_SIGN_ENABLED))) {
 			rc = cifs_verify_signature(midQ->resp_buf,
-<<<<<<< HEAD
-						&ses->server->mac_signing_key,
-=======
 						&ses->server->session_key,
->>>>>>> 229aebb8
 						midQ->sequence_number+1);
 			if (rc) {
 				cERROR(1, "Unexpected SMB signature");
@@ -735,11 +731,7 @@
 		    (ses->server->secMode & (SECMODE_SIGN_REQUIRED |
 					     SECMODE_SIGN_ENABLED))) {
 			rc = cifs_verify_signature(out_buf,
-<<<<<<< HEAD
-						&ses->server->mac_signing_key,
-=======
 						&ses->server->session_key,
->>>>>>> 229aebb8
 						midQ->sequence_number+1);
 			if (rc) {
 				cERROR(1, "Unexpected SMB signature");
@@ -989,11 +981,7 @@
 	    (ses->server->secMode & (SECMODE_SIGN_REQUIRED |
 				     SECMODE_SIGN_ENABLED))) {
 		rc = cifs_verify_signature(out_buf,
-<<<<<<< HEAD
-					   &ses->server->mac_signing_key,
-=======
 					   &ses->server->session_key,
->>>>>>> 229aebb8
 					   midQ->sequence_number+1);
 		if (rc) {
 			cERROR(1, "Unexpected SMB signature");
