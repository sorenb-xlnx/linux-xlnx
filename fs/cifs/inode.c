/*
 *   fs/cifs/inode.c
 *
 *   Copyright (C) International Business Machines  Corp., 2002,2010
 *   Author(s): Steve French (sfrench@us.ibm.com)
 *
 *   This library is free software; you can redistribute it and/or modify
 *   it under the terms of the GNU Lesser General Public License as published
 *   by the Free Software Foundation; either version 2.1 of the License, or
 *   (at your option) any later version.
 *
 *   This library is distributed in the hope that it will be useful,
 *   but WITHOUT ANY WARRANTY; without even the implied warranty of
 *   MERCHANTABILITY or FITNESS FOR A PARTICULAR PURPOSE.  See
 *   the GNU Lesser General Public License for more details.
 *
 *   You should have received a copy of the GNU Lesser General Public License
 *   along with this library; if not, write to the Free Software
 *   Foundation, Inc., 59 Temple Place, Suite 330, Boston, MA 02111-1307 USA
 */
#include <linux/fs.h>
#include <linux/stat.h>
#include <linux/slab.h>
#include <linux/pagemap.h>
#include <asm/div64.h>
#include "cifsfs.h"
#include "cifspdu.h"
#include "cifsglob.h"
#include "cifsproto.h"
#include "cifs_debug.h"
#include "cifs_fs_sb.h"
#include "fscache.h"


static void cifs_set_ops(struct inode *inode, const bool is_dfs_referral)
{
	struct cifs_sb_info *cifs_sb = CIFS_SB(inode->i_sb);

	switch (inode->i_mode & S_IFMT) {
	case S_IFREG:
		inode->i_op = &cifs_file_inode_ops;
		if (cifs_sb->mnt_cifs_flags & CIFS_MOUNT_DIRECT_IO) {
			if (cifs_sb->mnt_cifs_flags & CIFS_MOUNT_NO_BRL)
				inode->i_fop = &cifs_file_direct_nobrl_ops;
			else
				inode->i_fop = &cifs_file_direct_ops;
		} else if (cifs_sb->mnt_cifs_flags & CIFS_MOUNT_NO_BRL)
			inode->i_fop = &cifs_file_nobrl_ops;
		else { /* not direct, send byte range locks */
			inode->i_fop = &cifs_file_ops;
		}


		/* check if server can support readpages */
		if (cifs_sb_master_tcon(cifs_sb)->ses->server->maxBuf <
				PAGE_CACHE_SIZE + MAX_CIFS_HDR_SIZE)
			inode->i_data.a_ops = &cifs_addr_ops_smallbuf;
		else
			inode->i_data.a_ops = &cifs_addr_ops;
		break;
	case S_IFDIR:
#ifdef CONFIG_CIFS_DFS_UPCALL
		if (is_dfs_referral) {
			inode->i_op = &cifs_dfs_referral_inode_operations;
		} else {
#else /* NO DFS support, treat as a directory */
		{
#endif
			inode->i_op = &cifs_dir_inode_ops;
			inode->i_fop = &cifs_dir_ops;
		}
		break;
	case S_IFLNK:
		inode->i_op = &cifs_symlink_inode_ops;
		break;
	default:
		init_special_inode(inode, inode->i_mode, inode->i_rdev);
		break;
	}
}

/* check inode attributes against fattr. If they don't match, tag the
 * inode for cache invalidation
 */
static void
cifs_revalidate_cache(struct inode *inode, struct cifs_fattr *fattr)
{
	struct cifsInodeInfo *cifs_i = CIFS_I(inode);

	cFYI(1, "%s: revalidating inode %llu", __func__, cifs_i->uniqueid);

	if (inode->i_state & I_NEW) {
		cFYI(1, "%s: inode %llu is new", __func__, cifs_i->uniqueid);
		return;
	}

	/* don't bother with revalidation if we have an oplock */
	if (cifs_i->clientCanCacheRead) {
		cFYI(1, "%s: inode %llu is oplocked", __func__,
			 cifs_i->uniqueid);
		return;
	}

	 /* revalidate if mtime or size have changed */
	if (timespec_equal(&inode->i_mtime, &fattr->cf_mtime) &&
	    cifs_i->server_eof == fattr->cf_eof) {
		cFYI(1, "%s: inode %llu is unchanged", __func__,
			 cifs_i->uniqueid);
		return;
	}

	cFYI(1, "%s: invalidating inode %llu mapping", __func__,
		 cifs_i->uniqueid);
	cifs_i->invalid_mapping = true;
}

/* populate an inode with info from a cifs_fattr struct */
void
cifs_fattr_to_inode(struct inode *inode, struct cifs_fattr *fattr)
{
	struct cifsInodeInfo *cifs_i = CIFS_I(inode);
	struct cifs_sb_info *cifs_sb = CIFS_SB(inode->i_sb);
	unsigned long oldtime = cifs_i->time;

	cifs_revalidate_cache(inode, fattr);

	inode->i_atime = fattr->cf_atime;
	inode->i_mtime = fattr->cf_mtime;
	inode->i_ctime = fattr->cf_ctime;
	inode->i_rdev = fattr->cf_rdev;
	inode->i_nlink = fattr->cf_nlink;
	inode->i_uid = fattr->cf_uid;
	inode->i_gid = fattr->cf_gid;

	/* if dynperm is set, don't clobber existing mode */
	if (inode->i_state & I_NEW ||
	    !(cifs_sb->mnt_cifs_flags & CIFS_MOUNT_DYNPERM))
		inode->i_mode = fattr->cf_mode;

	cifs_i->cifsAttrs = fattr->cf_cifsattrs;

	if (fattr->cf_flags & CIFS_FATTR_NEED_REVAL)
		cifs_i->time = 0;
	else
		cifs_i->time = jiffies;

	cFYI(1, "inode 0x%p old_time=%ld new_time=%ld", inode,
		 oldtime, cifs_i->time);

	cifs_i->delete_pending = fattr->cf_flags & CIFS_FATTR_DELETE_PENDING;

	cifs_i->server_eof = fattr->cf_eof;
	/*
	 * Can't safely change the file size here if the client is writing to
	 * it due to potential races.
	 */
	spin_lock(&inode->i_lock);
	if (is_size_safe_to_change(cifs_i, fattr->cf_eof)) {
		i_size_write(inode, fattr->cf_eof);

		/*
		 * i_blocks is not related to (i_size / i_blksize),
		 * but instead 512 byte (2**9) size is required for
		 * calculating num blocks.
		 */
		inode->i_blocks = (512 - 1 + fattr->cf_bytes) >> 9;
	}
	spin_unlock(&inode->i_lock);

	cifs_set_ops(inode, fattr->cf_flags & CIFS_FATTR_DFS_REFERRAL);
}

void
cifs_fill_uniqueid(struct super_block *sb, struct cifs_fattr *fattr)
{
	struct cifs_sb_info *cifs_sb = CIFS_SB(sb);

	if (cifs_sb->mnt_cifs_flags & CIFS_MOUNT_SERVER_INUM)
		return;

	fattr->cf_uniqueid = iunique(sb, ROOT_I);
}

/* Fill a cifs_fattr struct with info from FILE_UNIX_BASIC_INFO. */
void
cifs_unix_basic_to_fattr(struct cifs_fattr *fattr, FILE_UNIX_BASIC_INFO *info,
			 struct cifs_sb_info *cifs_sb)
{
	memset(fattr, 0, sizeof(*fattr));
	fattr->cf_uniqueid = le64_to_cpu(info->UniqueId);
	fattr->cf_bytes = le64_to_cpu(info->NumOfBytes);
	fattr->cf_eof = le64_to_cpu(info->EndOfFile);

	fattr->cf_atime = cifs_NTtimeToUnix(info->LastAccessTime);
	fattr->cf_mtime = cifs_NTtimeToUnix(info->LastModificationTime);
	fattr->cf_ctime = cifs_NTtimeToUnix(info->LastStatusChange);
	fattr->cf_mode = le64_to_cpu(info->Permissions);

	/*
	 * Since we set the inode type below we need to mask off
	 * to avoid strange results if bits set above.
	 */
	fattr->cf_mode &= ~S_IFMT;
	switch (le32_to_cpu(info->Type)) {
	case UNIX_FILE:
		fattr->cf_mode |= S_IFREG;
		fattr->cf_dtype = DT_REG;
		break;
	case UNIX_SYMLINK:
		fattr->cf_mode |= S_IFLNK;
		fattr->cf_dtype = DT_LNK;
		break;
	case UNIX_DIR:
		fattr->cf_mode |= S_IFDIR;
		fattr->cf_dtype = DT_DIR;
		break;
	case UNIX_CHARDEV:
		fattr->cf_mode |= S_IFCHR;
		fattr->cf_dtype = DT_CHR;
		fattr->cf_rdev = MKDEV(le64_to_cpu(info->DevMajor),
				       le64_to_cpu(info->DevMinor) & MINORMASK);
		break;
	case UNIX_BLOCKDEV:
		fattr->cf_mode |= S_IFBLK;
		fattr->cf_dtype = DT_BLK;
		fattr->cf_rdev = MKDEV(le64_to_cpu(info->DevMajor),
				       le64_to_cpu(info->DevMinor) & MINORMASK);
		break;
	case UNIX_FIFO:
		fattr->cf_mode |= S_IFIFO;
		fattr->cf_dtype = DT_FIFO;
		break;
	case UNIX_SOCKET:
		fattr->cf_mode |= S_IFSOCK;
		fattr->cf_dtype = DT_SOCK;
		break;
	default:
		/* safest to call it a file if we do not know */
		fattr->cf_mode |= S_IFREG;
		fattr->cf_dtype = DT_REG;
		cFYI(1, "unknown type %d", le32_to_cpu(info->Type));
		break;
	}

	if (cifs_sb->mnt_cifs_flags & CIFS_MOUNT_OVERR_UID)
		fattr->cf_uid = cifs_sb->mnt_uid;
	else
		fattr->cf_uid = le64_to_cpu(info->Uid);

	if (cifs_sb->mnt_cifs_flags & CIFS_MOUNT_OVERR_GID)
		fattr->cf_gid = cifs_sb->mnt_gid;
	else
		fattr->cf_gid = le64_to_cpu(info->Gid);

	fattr->cf_nlink = le64_to_cpu(info->Nlinks);
}

/*
 * Fill a cifs_fattr struct with fake inode info.
 *
 * Needed to setup cifs_fattr data for the directory which is the
 * junction to the new submount (ie to setup the fake directory
 * which represents a DFS referral).
 */
static void
cifs_create_dfs_fattr(struct cifs_fattr *fattr, struct super_block *sb)
{
	struct cifs_sb_info *cifs_sb = CIFS_SB(sb);

	cFYI(1, "creating fake fattr for DFS referral");

	memset(fattr, 0, sizeof(*fattr));
	fattr->cf_mode = S_IFDIR | S_IXUGO | S_IRWXU;
	fattr->cf_uid = cifs_sb->mnt_uid;
	fattr->cf_gid = cifs_sb->mnt_gid;
	fattr->cf_atime = CURRENT_TIME;
	fattr->cf_ctime = CURRENT_TIME;
	fattr->cf_mtime = CURRENT_TIME;
	fattr->cf_nlink = 2;
	fattr->cf_flags |= CIFS_FATTR_DFS_REFERRAL;
}

int cifs_get_file_info_unix(struct file *filp)
{
	int rc;
	int xid;
	FILE_UNIX_BASIC_INFO find_data;
	struct cifs_fattr fattr;
	struct inode *inode = filp->f_path.dentry->d_inode;
	struct cifs_sb_info *cifs_sb = CIFS_SB(inode->i_sb);
	struct cifsFileInfo *cfile = filp->private_data;
	struct cifsTconInfo *tcon = tlink_tcon(cfile->tlink);

	xid = GetXid();
	rc = CIFSSMBUnixQFileInfo(xid, tcon, cfile->netfid, &find_data);
	if (!rc) {
		cifs_unix_basic_to_fattr(&fattr, &find_data, cifs_sb);
	} else if (rc == -EREMOTE) {
		cifs_create_dfs_fattr(&fattr, inode->i_sb);
		rc = 0;
	}

	cifs_fattr_to_inode(inode, &fattr);
	FreeXid(xid);
	return rc;
}

int cifs_get_inode_info_unix(struct inode **pinode,
			     const unsigned char *full_path,
			     struct super_block *sb, int xid)
{
	int rc;
	FILE_UNIX_BASIC_INFO find_data;
	struct cifs_fattr fattr;
	struct cifsTconInfo *tcon;
	struct tcon_link *tlink;
	struct cifs_sb_info *cifs_sb = CIFS_SB(sb);

	cFYI(1, "Getting info on %s", full_path);

	tlink = cifs_sb_tlink(cifs_sb);
	if (IS_ERR(tlink))
		return PTR_ERR(tlink);
	tcon = tlink_tcon(tlink);

	/* could have done a find first instead but this returns more info */
	rc = CIFSSMBUnixQPathInfo(xid, tcon, full_path, &find_data,
				  cifs_sb->local_nls, cifs_sb->mnt_cifs_flags &
					CIFS_MOUNT_MAP_SPECIAL_CHR);
	cifs_put_tlink(tlink);

	if (!rc) {
		cifs_unix_basic_to_fattr(&fattr, &find_data, cifs_sb);
	} else if (rc == -EREMOTE) {
		cifs_create_dfs_fattr(&fattr, sb);
		rc = 0;
	} else {
		return rc;
	}

	/* check for Minshall+French symlinks */
	if (cifs_sb->mnt_cifs_flags & CIFS_MOUNT_MF_SYMLINKS) {
		int tmprc = CIFSCheckMFSymlink(&fattr, full_path, cifs_sb, xid);
		if (tmprc)
			cFYI(1, "CIFSCheckMFSymlink: %d", tmprc);
	}

	if (*pinode == NULL) {
		/* get new inode */
		cifs_fill_uniqueid(sb, &fattr);
		*pinode = cifs_iget(sb, &fattr);
		if (!*pinode)
			rc = -ENOMEM;
	} else {
		/* we already have inode, update it */
		cifs_fattr_to_inode(*pinode, &fattr);
	}

	return rc;
}

static int
cifs_sfu_type(struct cifs_fattr *fattr, const unsigned char *path,
	      struct cifs_sb_info *cifs_sb, int xid)
{
	int rc;
	int oplock = 0;
	__u16 netfid;
	struct tcon_link *tlink;
	struct cifsTconInfo *tcon;
	char buf[24];
	unsigned int bytes_read;
	char *pbuf;

	pbuf = buf;

	fattr->cf_mode &= ~S_IFMT;

	if (fattr->cf_eof == 0) {
		fattr->cf_mode |= S_IFIFO;
		fattr->cf_dtype = DT_FIFO;
		return 0;
	} else if (fattr->cf_eof < 8) {
		fattr->cf_mode |= S_IFREG;
		fattr->cf_dtype = DT_REG;
		return -EINVAL;	 /* EOPNOTSUPP? */
	}

	tlink = cifs_sb_tlink(cifs_sb);
	if (IS_ERR(tlink))
		return PTR_ERR(tlink);
	tcon = tlink_tcon(tlink);

	rc = CIFSSMBOpen(xid, tcon, path, FILE_OPEN, GENERIC_READ,
			 CREATE_NOT_DIR, &netfid, &oplock, NULL,
			 cifs_sb->local_nls,
			 cifs_sb->mnt_cifs_flags &
				CIFS_MOUNT_MAP_SPECIAL_CHR);
	if (rc == 0) {
		int buf_type = CIFS_NO_BUFFER;
			/* Read header */
		rc = CIFSSMBRead(xid, tcon, netfid,
				 24 /* length */, 0 /* offset */,
				 &bytes_read, &pbuf, &buf_type);
		if ((rc == 0) && (bytes_read >= 8)) {
			if (memcmp("IntxBLK", pbuf, 8) == 0) {
				cFYI(1, "Block device");
				fattr->cf_mode |= S_IFBLK;
				fattr->cf_dtype = DT_BLK;
				if (bytes_read == 24) {
					/* we have enough to decode dev num */
					__u64 mjr; /* major */
					__u64 mnr; /* minor */
					mjr = le64_to_cpu(*(__le64 *)(pbuf+8));
					mnr = le64_to_cpu(*(__le64 *)(pbuf+16));
					fattr->cf_rdev = MKDEV(mjr, mnr);
				}
			} else if (memcmp("IntxCHR", pbuf, 8) == 0) {
				cFYI(1, "Char device");
				fattr->cf_mode |= S_IFCHR;
				fattr->cf_dtype = DT_CHR;
				if (bytes_read == 24) {
					/* we have enough to decode dev num */
					__u64 mjr; /* major */
					__u64 mnr; /* minor */
					mjr = le64_to_cpu(*(__le64 *)(pbuf+8));
					mnr = le64_to_cpu(*(__le64 *)(pbuf+16));
					fattr->cf_rdev = MKDEV(mjr, mnr);
				}
			} else if (memcmp("IntxLNK", pbuf, 7) == 0) {
				cFYI(1, "Symlink");
				fattr->cf_mode |= S_IFLNK;
				fattr->cf_dtype = DT_LNK;
			} else {
				fattr->cf_mode |= S_IFREG; /* file? */
				fattr->cf_dtype = DT_REG;
				rc = -EOPNOTSUPP;
			}
		} else {
			fattr->cf_mode |= S_IFREG; /* then it is a file */
			fattr->cf_dtype = DT_REG;
			rc = -EOPNOTSUPP; /* or some unknown SFU type */
		}
		CIFSSMBClose(xid, tcon, netfid);
	}
	cifs_put_tlink(tlink);
	return rc;
}

#define SFBITS_MASK (S_ISVTX | S_ISGID | S_ISUID)  /* SETFILEBITS valid bits */

/*
 * Fetch mode bits as provided by SFU.
 *
 * FIXME: Doesn't this clobber the type bit we got from cifs_sfu_type ?
 */
static int cifs_sfu_mode(struct cifs_fattr *fattr, const unsigned char *path,
			 struct cifs_sb_info *cifs_sb, int xid)
{
#ifdef CONFIG_CIFS_XATTR
	ssize_t rc;
	char ea_value[4];
	__u32 mode;
	struct tcon_link *tlink;
	struct cifsTconInfo *tcon;

	tlink = cifs_sb_tlink(cifs_sb);
	if (IS_ERR(tlink))
		return PTR_ERR(tlink);
	tcon = tlink_tcon(tlink);

	rc = CIFSSMBQAllEAs(xid, tcon, path, "SETFILEBITS",
			    ea_value, 4 /* size of buf */, cifs_sb->local_nls,
			    cifs_sb->mnt_cifs_flags &
				CIFS_MOUNT_MAP_SPECIAL_CHR);
	cifs_put_tlink(tlink);
	if (rc < 0)
		return (int)rc;
	else if (rc > 3) {
		mode = le32_to_cpu(*((__le32 *)ea_value));
		fattr->cf_mode &= ~SFBITS_MASK;
		cFYI(1, "special bits 0%o org mode 0%o", mode,
			 fattr->cf_mode);
		fattr->cf_mode = (mode & SFBITS_MASK) | fattr->cf_mode;
		cFYI(1, "special mode bits 0%o", mode);
	}

	return 0;
#else
	return -EOPNOTSUPP;
#endif
}

/* Fill a cifs_fattr struct with info from FILE_ALL_INFO */
static void
cifs_all_info_to_fattr(struct cifs_fattr *fattr, FILE_ALL_INFO *info,
		       struct cifs_sb_info *cifs_sb, bool adjust_tz)
{
	struct cifsTconInfo *tcon = cifs_sb_master_tcon(cifs_sb);

	memset(fattr, 0, sizeof(*fattr));
	fattr->cf_cifsattrs = le32_to_cpu(info->Attributes);
	if (info->DeletePending)
		fattr->cf_flags |= CIFS_FATTR_DELETE_PENDING;

	if (info->LastAccessTime)
		fattr->cf_atime = cifs_NTtimeToUnix(info->LastAccessTime);
	else
		fattr->cf_atime = CURRENT_TIME;

	fattr->cf_ctime = cifs_NTtimeToUnix(info->ChangeTime);
	fattr->cf_mtime = cifs_NTtimeToUnix(info->LastWriteTime);

	if (adjust_tz) {
		fattr->cf_ctime.tv_sec += tcon->ses->server->timeAdj;
		fattr->cf_mtime.tv_sec += tcon->ses->server->timeAdj;
	}

	fattr->cf_eof = le64_to_cpu(info->EndOfFile);
	fattr->cf_bytes = le64_to_cpu(info->AllocationSize);

	if (fattr->cf_cifsattrs & ATTR_DIRECTORY) {
		fattr->cf_mode = S_IFDIR | cifs_sb->mnt_dir_mode;
		fattr->cf_dtype = DT_DIR;
	} else {
		fattr->cf_mode = S_IFREG | cifs_sb->mnt_file_mode;
		fattr->cf_dtype = DT_REG;

		/* clear write bits if ATTR_READONLY is set */
		if (fattr->cf_cifsattrs & ATTR_READONLY)
			fattr->cf_mode &= ~(S_IWUGO);
	}

	fattr->cf_nlink = le32_to_cpu(info->NumberOfLinks);

	fattr->cf_uid = cifs_sb->mnt_uid;
	fattr->cf_gid = cifs_sb->mnt_gid;
}

int cifs_get_file_info(struct file *filp)
{
	int rc;
	int xid;
	FILE_ALL_INFO find_data;
	struct cifs_fattr fattr;
	struct inode *inode = filp->f_path.dentry->d_inode;
	struct cifs_sb_info *cifs_sb = CIFS_SB(inode->i_sb);
	struct cifsFileInfo *cfile = filp->private_data;
	struct cifsTconInfo *tcon = tlink_tcon(cfile->tlink);

	xid = GetXid();
	rc = CIFSSMBQFileInfo(xid, tcon, cfile->netfid, &find_data);
	if (rc == -EOPNOTSUPP || rc == -EINVAL) {
		/*
		 * FIXME: legacy server -- fall back to path-based call?
		 * for now, just skip revalidating and mark inode for
		 * immediate reval.
		 */
		rc = 0;
		CIFS_I(inode)->time = 0;
		goto cgfi_exit;
	} else if (rc == -EREMOTE) {
		cifs_create_dfs_fattr(&fattr, inode->i_sb);
		rc = 0;
	} else if (rc)
		goto cgfi_exit;

	/*
	 * don't bother with SFU junk here -- just mark inode as needing
	 * revalidation.
	 */
	cifs_all_info_to_fattr(&fattr, &find_data, cifs_sb, false);
	fattr.cf_uniqueid = CIFS_I(inode)->uniqueid;
	fattr.cf_flags |= CIFS_FATTR_NEED_REVAL;
	cifs_fattr_to_inode(inode, &fattr);
cgfi_exit:
	FreeXid(xid);
	return rc;
}

int cifs_get_inode_info(struct inode **pinode,
	const unsigned char *full_path, FILE_ALL_INFO *pfindData,
	struct super_block *sb, int xid, const __u16 *pfid)
{
	int rc = 0, tmprc;
	struct cifsTconInfo *pTcon;
	struct tcon_link *tlink;
	struct cifs_sb_info *cifs_sb = CIFS_SB(sb);
	char *buf = NULL;
	bool adjustTZ = false;
	struct cifs_fattr fattr;

	tlink = cifs_sb_tlink(cifs_sb);
	if (IS_ERR(tlink))
		return PTR_ERR(tlink);
	pTcon = tlink_tcon(tlink);

	cFYI(1, "Getting info on %s", full_path);

	if ((pfindData == NULL) && (*pinode != NULL)) {
		if (CIFS_I(*pinode)->clientCanCacheRead) {
			cFYI(1, "No need to revalidate cached inode sizes");
			goto cgii_exit;
		}
	}

	/* if file info not passed in then get it from server */
	if (pfindData == NULL) {
		buf = kmalloc(sizeof(FILE_ALL_INFO), GFP_KERNEL);
		if (buf == NULL) {
			rc = -ENOMEM;
			goto cgii_exit;
		}
		pfindData = (FILE_ALL_INFO *)buf;

		/* could do find first instead but this returns more info */
		rc = CIFSSMBQPathInfo(xid, pTcon, full_path, pfindData,
			      0 /* not legacy */,
			      cifs_sb->local_nls, cifs_sb->mnt_cifs_flags &
				CIFS_MOUNT_MAP_SPECIAL_CHR);
		/* BB optimize code so we do not make the above call
		when server claims no NT SMB support and the above call
		failed at least once - set flag in tcon or mount */
		if ((rc == -EOPNOTSUPP) || (rc == -EINVAL)) {
			rc = SMBQueryInformation(xid, pTcon, full_path,
					pfindData, cifs_sb->local_nls,
					cifs_sb->mnt_cifs_flags &
					  CIFS_MOUNT_MAP_SPECIAL_CHR);
			adjustTZ = true;
		}
	}

	if (!rc) {
		cifs_all_info_to_fattr(&fattr, (FILE_ALL_INFO *) pfindData,
				       cifs_sb, adjustTZ);
	} else if (rc == -EREMOTE) {
		cifs_create_dfs_fattr(&fattr, sb);
		rc = 0;
	} else {
		goto cgii_exit;
	}

	/*
	 * If an inode wasn't passed in, then get the inode number
	 *
	 * Is an i_ino of zero legal? Can we use that to check if the server
	 * supports returning inode numbers?  Are there other sanity checks we
	 * can use to ensure that the server is really filling in that field?
	 *
	 * We can not use the IndexNumber field by default from Windows or
	 * Samba (in ALL_INFO buf) but we can request it explicitly. The SNIA
	 * CIFS spec claims that this value is unique within the scope of a
	 * share, and the windows docs hint that it's actually unique
	 * per-machine.
	 *
	 * There may be higher info levels that work but are there Windows
	 * server or network appliances for which IndexNumber field is not
	 * guaranteed unique?
	 */
	if (*pinode == NULL) {
		if (cifs_sb->mnt_cifs_flags & CIFS_MOUNT_SERVER_INUM) {
			int rc1 = 0;

			rc1 = CIFSGetSrvInodeNumber(xid, pTcon,
					full_path, &fattr.cf_uniqueid,
					cifs_sb->local_nls,
					cifs_sb->mnt_cifs_flags &
						CIFS_MOUNT_MAP_SPECIAL_CHR);
			if (rc1 || !fattr.cf_uniqueid) {
				cFYI(1, "GetSrvInodeNum rc %d", rc1);
				fattr.cf_uniqueid = iunique(sb, ROOT_I);
				cifs_autodisable_serverino(cifs_sb);
			}
		} else {
			fattr.cf_uniqueid = iunique(sb, ROOT_I);
		}
	} else {
		fattr.cf_uniqueid = CIFS_I(*pinode)->uniqueid;
	}

	/* query for SFU type info if supported and needed */
	if (fattr.cf_cifsattrs & ATTR_SYSTEM &&
	    cifs_sb->mnt_cifs_flags & CIFS_MOUNT_UNX_EMUL) {
		tmprc = cifs_sfu_type(&fattr, full_path, cifs_sb, xid);
		if (tmprc)
			cFYI(1, "cifs_sfu_type failed: %d", tmprc);
	}

#ifdef CONFIG_CIFS_EXPERIMENTAL
	/* fill in 0777 bits from ACL */
	if (cifs_sb->mnt_cifs_flags & CIFS_MOUNT_CIFS_ACL) {
		cFYI(1, "Getting mode bits from ACL");
		cifs_acl_to_fattr(cifs_sb, &fattr, *pinode, full_path, pfid);
	}
#endif

	/* fill in remaining high mode bits e.g. SUID, VTX */
	if (cifs_sb->mnt_cifs_flags & CIFS_MOUNT_UNX_EMUL)
		cifs_sfu_mode(&fattr, full_path, cifs_sb, xid);

	/* check for Minshall+French symlinks */
	if (cifs_sb->mnt_cifs_flags & CIFS_MOUNT_MF_SYMLINKS) {
		tmprc = CIFSCheckMFSymlink(&fattr, full_path, cifs_sb, xid);
		if (tmprc)
			cFYI(1, "CIFSCheckMFSymlink: %d", tmprc);
	}

	if (!*pinode) {
		*pinode = cifs_iget(sb, &fattr);
		if (!*pinode)
			rc = -ENOMEM;
	} else {
		cifs_fattr_to_inode(*pinode, &fattr);
	}

cgii_exit:
	kfree(buf);
	cifs_put_tlink(tlink);
	return rc;
}

static const struct inode_operations cifs_ipc_inode_ops = {
	.lookup = cifs_lookup,
};

char *cifs_build_path_to_root(struct cifs_sb_info *cifs_sb)
{
	int pplen = cifs_sb->prepathlen;
	int dfsplen;
	char *full_path = NULL;
	struct cifsTconInfo *tcon = cifs_sb_master_tcon(cifs_sb);

	/* if no prefix path, simply set path to the root of share to "" */
	if (pplen == 0) {
		full_path = kmalloc(1, GFP_KERNEL);
		if (full_path)
			full_path[0] = 0;
		return full_path;
	}

	if (tcon->Flags & SMB_SHARE_IS_IN_DFS)
		dfsplen = strnlen(tcon->treeName, MAX_TREE_SIZE + 1);
	else
		dfsplen = 0;

	full_path = kmalloc(dfsplen + pplen + 1, GFP_KERNEL);
	if (full_path == NULL)
		return full_path;

	if (dfsplen) {
		strncpy(full_path, tcon->treeName, dfsplen);
		/* switch slash direction in prepath depending on whether
		 * windows or posix style path names
		 */
		if (cifs_sb->mnt_cifs_flags & CIFS_MOUNT_POSIX_PATHS) {
			int i;
			for (i = 0; i < dfsplen; i++) {
				if (full_path[i] == '\\')
					full_path[i] = '/';
			}
		}
	}
	strncpy(full_path + dfsplen, cifs_sb->prepath, pplen);
	full_path[dfsplen + pplen] = 0; /* add trailing null */
	return full_path;
}

static int
cifs_find_inode(struct inode *inode, void *opaque)
{
	struct cifs_fattr *fattr = (struct cifs_fattr *) opaque;

	/* don't match inode with different uniqueid */
	if (CIFS_I(inode)->uniqueid != fattr->cf_uniqueid)
		return 0;

	/* don't match inode of different type */
	if ((inode->i_mode & S_IFMT) != (fattr->cf_mode & S_IFMT))
		return 0;

	/* if it's not a directory or has no dentries, then flag it */
	if (S_ISDIR(inode->i_mode) && !list_empty(&inode->i_dentry))
		fattr->cf_flags |= CIFS_FATTR_INO_COLLISION;

	return 1;
}

static int
cifs_init_inode(struct inode *inode, void *opaque)
{
	struct cifs_fattr *fattr = (struct cifs_fattr *) opaque;

	CIFS_I(inode)->uniqueid = fattr->cf_uniqueid;
	return 0;
}

/*
 * walk dentry list for an inode and report whether it has aliases that
 * are hashed. We use this to determine if a directory inode can actually
 * be used.
 */
static bool
inode_has_hashed_dentries(struct inode *inode)
{
	struct dentry *dentry;

	spin_lock(&dcache_lock);
	list_for_each_entry(dentry, &inode->i_dentry, d_alias) {
		if (!d_unhashed(dentry) || IS_ROOT(dentry)) {
			spin_unlock(&dcache_lock);
			return true;
		}
	}
	spin_unlock(&dcache_lock);
	return false;
}

/* Given fattrs, get a corresponding inode */
struct inode *
cifs_iget(struct super_block *sb, struct cifs_fattr *fattr)
{
	unsigned long hash;
	struct inode *inode;

retry_iget5_locked:
	cFYI(1, "looking for uniqueid=%llu", fattr->cf_uniqueid);

	/* hash down to 32-bits on 32-bit arch */
	hash = cifs_uniqueid_to_ino_t(fattr->cf_uniqueid);

	inode = iget5_locked(sb, hash, cifs_find_inode, cifs_init_inode, fattr);
	if (inode) {
		/* was there a potentially problematic inode collision? */
		if (fattr->cf_flags & CIFS_FATTR_INO_COLLISION) {
			fattr->cf_flags &= ~CIFS_FATTR_INO_COLLISION;

			if (inode_has_hashed_dentries(inode)) {
				cifs_autodisable_serverino(CIFS_SB(sb));
				iput(inode);
				fattr->cf_uniqueid = iunique(sb, ROOT_I);
				goto retry_iget5_locked;
			}
		}

		cifs_fattr_to_inode(inode, fattr);
		if (sb->s_flags & MS_NOATIME)
			inode->i_flags |= S_NOATIME | S_NOCMTIME;
		if (inode->i_state & I_NEW) {
			inode->i_ino = hash;
			if (S_ISREG(inode->i_mode))
				inode->i_data.backing_dev_info = sb->s_bdi;
#ifdef CONFIG_CIFS_FSCACHE
			/* initialize per-inode cache cookie pointer */
			CIFS_I(inode)->fscache = NULL;
#endif
			unlock_new_inode(inode);
		}
	}

	return inode;
}

/* gets root inode */
struct inode *cifs_root_iget(struct super_block *sb, unsigned long ino)
{
	int xid;
	struct cifs_sb_info *cifs_sb = CIFS_SB(sb);
	struct inode *inode = NULL;
	long rc;
	char *full_path;
	struct cifsTconInfo *tcon = cifs_sb_master_tcon(cifs_sb);

	full_path = cifs_build_path_to_root(cifs_sb);
	if (full_path == NULL)
		return ERR_PTR(-ENOMEM);

	xid = GetXid();
	if (tcon->unix_ext)
		rc = cifs_get_inode_info_unix(&inode, full_path, sb, xid);
	else
		rc = cifs_get_inode_info(&inode, full_path, NULL, sb,
						xid, NULL);

	if (!inode)
		return ERR_PTR(rc);

#ifdef CONFIG_CIFS_FSCACHE
	/* populate tcon->resource_id */
	tcon->resource_id = CIFS_I(inode)->uniqueid;
#endif

	if (rc && tcon->ipc) {
		cFYI(1, "ipc connection - fake read inode");
		inode->i_mode |= S_IFDIR;
		inode->i_nlink = 2;
		inode->i_op = &cifs_ipc_inode_ops;
		inode->i_fop = &simple_dir_operations;
		inode->i_uid = cifs_sb->mnt_uid;
		inode->i_gid = cifs_sb->mnt_gid;
	} else if (rc) {
		kfree(full_path);
		_FreeXid(xid);
		iget_failed(inode);
		return ERR_PTR(rc);
	}


	kfree(full_path);
	/* can not call macro FreeXid here since in a void func
	 * TODO: This is no longer true
	 */
	_FreeXid(xid);
	return inode;
}

static int
cifs_set_file_info(struct inode *inode, struct iattr *attrs, int xid,
		    char *full_path, __u32 dosattr)
{
	int rc;
	int oplock = 0;
	__u16 netfid;
	__u32 netpid;
	bool set_time = false;
	struct cifsFileInfo *open_file;
	struct cifsInodeInfo *cifsInode = CIFS_I(inode);
	struct cifs_sb_info *cifs_sb = CIFS_SB(inode->i_sb);
	struct tcon_link *tlink = NULL;
	struct cifsTconInfo *pTcon;
	FILE_BASIC_INFO	info_buf;

	if (attrs == NULL)
		return -EINVAL;

	if (attrs->ia_valid & ATTR_ATIME) {
		set_time = true;
		info_buf.LastAccessTime =
			cpu_to_le64(cifs_UnixTimeToNT(attrs->ia_atime));
	} else
		info_buf.LastAccessTime = 0;

	if (attrs->ia_valid & ATTR_MTIME) {
		set_time = true;
		info_buf.LastWriteTime =
		    cpu_to_le64(cifs_UnixTimeToNT(attrs->ia_mtime));
	} else
		info_buf.LastWriteTime = 0;

	/*
	 * Samba throws this field away, but windows may actually use it.
	 * Do not set ctime unless other time stamps are changed explicitly
	 * (i.e. by utimes()) since we would then have a mix of client and
	 * server times.
	 */
	if (set_time && (attrs->ia_valid & ATTR_CTIME)) {
		cFYI(1, "CIFS - CTIME changed");
		info_buf.ChangeTime =
		    cpu_to_le64(cifs_UnixTimeToNT(attrs->ia_ctime));
	} else
		info_buf.ChangeTime = 0;

	info_buf.CreationTime = 0;	/* don't change */
	info_buf.Attributes = cpu_to_le32(dosattr);

	/*
	 * If the file is already open for write, just use that fileid
	 */
	open_file = find_writable_file(cifsInode, true);
	if (open_file) {
		netfid = open_file->netfid;
		netpid = open_file->pid;
		pTcon = tlink_tcon(open_file->tlink);
		goto set_via_filehandle;
	}

	tlink = cifs_sb_tlink(cifs_sb);
	if (IS_ERR(tlink)) {
		rc = PTR_ERR(tlink);
		tlink = NULL;
		goto out;
	}
	pTcon = tlink_tcon(tlink);

	/*
	 * NT4 apparently returns success on this call, but it doesn't
	 * really work.
	 */
	if (!(pTcon->ses->flags & CIFS_SES_NT4)) {
		rc = CIFSSMBSetPathInfo(xid, pTcon, full_path,
				     &info_buf, cifs_sb->local_nls,
				     cifs_sb->mnt_cifs_flags &
					CIFS_MOUNT_MAP_SPECIAL_CHR);
		if (rc == 0) {
			cifsInode->cifsAttrs = dosattr;
			goto out;
		} else if (rc != -EOPNOTSUPP && rc != -EINVAL)
			goto out;
	}

	cFYI(1, "calling SetFileInfo since SetPathInfo for "
		 "times not supported by this server");
	rc = CIFSSMBOpen(xid, pTcon, full_path, FILE_OPEN,
			 SYNCHRONIZE | FILE_WRITE_ATTRIBUTES,
			 CREATE_NOT_DIR, &netfid, &oplock,
			 NULL, cifs_sb->local_nls,
			 cifs_sb->mnt_cifs_flags &
				CIFS_MOUNT_MAP_SPECIAL_CHR);

	if (rc != 0) {
		if (rc == -EIO)
			rc = -EINVAL;
		goto out;
	}

	netpid = current->tgid;

set_via_filehandle:
	rc = CIFSSMBSetFileInfo(xid, pTcon, &info_buf, netfid, netpid);
	if (!rc)
		cifsInode->cifsAttrs = dosattr;

	if (open_file == NULL)
		CIFSSMBClose(xid, pTcon, netfid);
	else
		cifsFileInfo_put(open_file);
out:
	if (tlink != NULL)
		cifs_put_tlink(tlink);
	return rc;
}

/*
 * open the given file (if it isn't already), set the DELETE_ON_CLOSE bit
 * and rename it to a random name that hopefully won't conflict with
 * anything else.
 */
static int
cifs_rename_pending_delete(char *full_path, struct dentry *dentry, int xid)
{
	int oplock = 0;
	int rc;
	__u16 netfid;
	struct inode *inode = dentry->d_inode;
	struct cifsInodeInfo *cifsInode = CIFS_I(inode);
	struct cifs_sb_info *cifs_sb = CIFS_SB(inode->i_sb);
	struct tcon_link *tlink;
	struct cifsTconInfo *tcon;
	__u32 dosattr, origattr;
	FILE_BASIC_INFO *info_buf = NULL;

	tlink = cifs_sb_tlink(cifs_sb);
	if (IS_ERR(tlink))
		return PTR_ERR(tlink);
	tcon = tlink_tcon(tlink);

	rc = CIFSSMBOpen(xid, tcon, full_path, FILE_OPEN,
			 DELETE|FILE_WRITE_ATTRIBUTES, CREATE_NOT_DIR,
			 &netfid, &oplock, NULL, cifs_sb->local_nls,
			 cifs_sb->mnt_cifs_flags & CIFS_MOUNT_MAP_SPECIAL_CHR);
	if (rc != 0)
		goto out;

	origattr = cifsInode->cifsAttrs;
	if (origattr == 0)
		origattr |= ATTR_NORMAL;

	dosattr = origattr & ~ATTR_READONLY;
	if (dosattr == 0)
		dosattr |= ATTR_NORMAL;
	dosattr |= ATTR_HIDDEN;

	/* set ATTR_HIDDEN and clear ATTR_READONLY, but only if needed */
	if (dosattr != origattr) {
		info_buf = kzalloc(sizeof(*info_buf), GFP_KERNEL);
		if (info_buf == NULL) {
			rc = -ENOMEM;
			goto out_close;
		}
		info_buf->Attributes = cpu_to_le32(dosattr);
		rc = CIFSSMBSetFileInfo(xid, tcon, info_buf, netfid,
					current->tgid);
		/* although we would like to mark the file hidden
 		   if that fails we will still try to rename it */
		if (rc != 0)
			cifsInode->cifsAttrs = dosattr;
		else
			dosattr = origattr; /* since not able to change them */
	}

	/* rename the file */
	rc = CIFSSMBRenameOpenFile(xid, tcon, netfid, NULL, cifs_sb->local_nls,
				   cifs_sb->mnt_cifs_flags &
					    CIFS_MOUNT_MAP_SPECIAL_CHR);
	if (rc != 0) {
		rc = -ETXTBSY;
		goto undo_setattr;
	}

	/* try to set DELETE_ON_CLOSE */
	if (!cifsInode->delete_pending) {
		rc = CIFSSMBSetFileDisposition(xid, tcon, true, netfid,
					       current->tgid);
		/*
		 * some samba versions return -ENOENT when we try to set the
		 * file disposition here. Likely a samba bug, but work around
		 * it for now. This means that some cifsXXX files may hang
		 * around after they shouldn't.
		 *
		 * BB: remove this hack after more servers have the fix
		 */
		if (rc == -ENOENT)
			rc = 0;
		else if (rc != 0) {
			rc = -ETXTBSY;
			goto undo_rename;
		}
		cifsInode->delete_pending = true;
	}

out_close:
	CIFSSMBClose(xid, tcon, netfid);
out:
	kfree(info_buf);
	cifs_put_tlink(tlink);
	return rc;

	/*
	 * reset everything back to the original state. Don't bother
	 * dealing with errors here since we can't do anything about
	 * them anyway.
	 */
undo_rename:
	CIFSSMBRenameOpenFile(xid, tcon, netfid, dentry->d_name.name,
				cifs_sb->local_nls, cifs_sb->mnt_cifs_flags &
					    CIFS_MOUNT_MAP_SPECIAL_CHR);
undo_setattr:
	if (dosattr != origattr) {
		info_buf->Attributes = cpu_to_le32(origattr);
		if (!CIFSSMBSetFileInfo(xid, tcon, info_buf, netfid,
					current->tgid))
			cifsInode->cifsAttrs = origattr;
	}

	goto out_close;
}


/*
 * If dentry->d_inode is null (usually meaning the cached dentry
 * is a negative dentry) then we would attempt a standard SMB delete, but
 * if that fails we can not attempt the fall back mechanisms on EACCESS
 * but will return the EACCESS to the caller. Note that the VFS does not call
 * unlink on negative dentries currently.
 */
int cifs_unlink(struct inode *dir, struct dentry *dentry)
{
	int rc = 0;
	int xid;
	char *full_path = NULL;
	struct inode *inode = dentry->d_inode;
	struct cifsInodeInfo *cifs_inode;
	struct super_block *sb = dir->i_sb;
	struct cifs_sb_info *cifs_sb = CIFS_SB(sb);
	struct tcon_link *tlink;
	struct cifsTconInfo *tcon;
	struct iattr *attrs = NULL;
	__u32 dosattr = 0, origattr = 0;

	cFYI(1, "cifs_unlink, dir=0x%p, dentry=0x%p", dir, dentry);

	tlink = cifs_sb_tlink(cifs_sb);
	if (IS_ERR(tlink))
		return PTR_ERR(tlink);
	tcon = tlink_tcon(tlink);

	xid = GetXid();

	/* Unlink can be called from rename so we can not take the
	 * sb->s_vfs_rename_mutex here */
	full_path = build_path_from_dentry(dentry);
	if (full_path == NULL) {
		rc = -ENOMEM;
		goto unlink_out;
	}

	if ((tcon->ses->capabilities & CAP_UNIX) &&
		(CIFS_UNIX_POSIX_PATH_OPS_CAP &
			le64_to_cpu(tcon->fsUnixInfo.Capability))) {
		rc = CIFSPOSIXDelFile(xid, tcon, full_path,
			SMB_POSIX_UNLINK_FILE_TARGET, cifs_sb->local_nls,
			cifs_sb->mnt_cifs_flags & CIFS_MOUNT_MAP_SPECIAL_CHR);
		cFYI(1, "posix del rc %d", rc);
		if ((rc == 0) || (rc == -ENOENT))
			goto psx_del_no_retry;
	}

retry_std_delete:
	rc = CIFSSMBDelFile(xid, tcon, full_path, cifs_sb->local_nls,
			cifs_sb->mnt_cifs_flags & CIFS_MOUNT_MAP_SPECIAL_CHR);

psx_del_no_retry:
	if (!rc) {
		if (inode)
			drop_nlink(inode);
	} else if (rc == -ENOENT) {
		d_drop(dentry);
	} else if (rc == -ETXTBSY) {
		rc = cifs_rename_pending_delete(full_path, dentry, xid);
		if (rc == 0)
			drop_nlink(inode);
	} else if ((rc == -EACCES) && (dosattr == 0) && inode) {
		attrs = kzalloc(sizeof(*attrs), GFP_KERNEL);
		if (attrs == NULL) {
			rc = -ENOMEM;
			goto out_reval;
		}

		/* try to reset dos attributes */
		cifs_inode = CIFS_I(inode);
		origattr = cifs_inode->cifsAttrs;
		if (origattr == 0)
			origattr |= ATTR_NORMAL;
		dosattr = origattr & ~ATTR_READONLY;
		if (dosattr == 0)
			dosattr |= ATTR_NORMAL;
		dosattr |= ATTR_HIDDEN;

		rc = cifs_set_file_info(inode, attrs, xid, full_path, dosattr);
		if (rc != 0)
			goto out_reval;

		goto retry_std_delete;
	}

	/* undo the setattr if we errored out and it's needed */
	if (rc != 0 && dosattr != 0)
		cifs_set_file_info(inode, attrs, xid, full_path, origattr);

out_reval:
	if (inode) {
		cifs_inode = CIFS_I(inode);
		cifs_inode->time = 0;	/* will force revalidate to get info
					   when needed */
		inode->i_ctime = current_fs_time(sb);
	}
	dir->i_ctime = dir->i_mtime = current_fs_time(sb);
	cifs_inode = CIFS_I(dir);
	CIFS_I(dir)->time = 0;	/* force revalidate of dir as well */
unlink_out:
	kfree(full_path);
	kfree(attrs);
	FreeXid(xid);
	cifs_put_tlink(tlink);
	return rc;
}

int cifs_mkdir(struct inode *inode, struct dentry *direntry, int mode)
{
	int rc = 0, tmprc;
	int xid;
	struct cifs_sb_info *cifs_sb;
	struct tcon_link *tlink;
	struct cifsTconInfo *pTcon;
	char *full_path = NULL;
	struct inode *newinode = NULL;
	struct cifs_fattr fattr;

	cFYI(1, "In cifs_mkdir, mode = 0x%x inode = 0x%p", mode, inode);

	cifs_sb = CIFS_SB(inode->i_sb);
	tlink = cifs_sb_tlink(cifs_sb);
	if (IS_ERR(tlink))
		return PTR_ERR(tlink);
	pTcon = tlink_tcon(tlink);

	xid = GetXid();

	full_path = build_path_from_dentry(direntry);
	if (full_path == NULL) {
		rc = -ENOMEM;
		goto mkdir_out;
	}

	if ((pTcon->ses->capabilities & CAP_UNIX) &&
		(CIFS_UNIX_POSIX_PATH_OPS_CAP &
			le64_to_cpu(pTcon->fsUnixInfo.Capability))) {
		u32 oplock = 0;
		FILE_UNIX_BASIC_INFO *pInfo =
			kzalloc(sizeof(FILE_UNIX_BASIC_INFO), GFP_KERNEL);
		if (pInfo == NULL) {
			rc = -ENOMEM;
			goto mkdir_out;
		}

		mode &= ~current_umask();
		rc = CIFSPOSIXCreate(xid, pTcon, SMB_O_DIRECTORY | SMB_O_CREAT,
				mode, NULL /* netfid */, pInfo, &oplock,
				full_path, cifs_sb->local_nls,
				cifs_sb->mnt_cifs_flags &
					CIFS_MOUNT_MAP_SPECIAL_CHR);
		if (rc == -EOPNOTSUPP) {
			kfree(pInfo);
			goto mkdir_retry_old;
		} else if (rc) {
			cFYI(1, "posix mkdir returned 0x%x", rc);
			d_drop(direntry);
		} else {
			if (pInfo->Type == cpu_to_le32(-1)) {
				/* no return info, go query for it */
				kfree(pInfo);
				goto mkdir_get_info;
			}
/*BB check (cifs_sb->mnt_cifs_flags & CIFS_MOUNT_SET_UID ) to see if need
	to set uid/gid */
			inc_nlink(inode);
			if (pTcon->nocase)
				direntry->d_op = &cifs_ci_dentry_ops;
			else
				direntry->d_op = &cifs_dentry_ops;

			cifs_unix_basic_to_fattr(&fattr, pInfo, cifs_sb);
			cifs_fill_uniqueid(inode->i_sb, &fattr);
			newinode = cifs_iget(inode->i_sb, &fattr);
			if (!newinode) {
				kfree(pInfo);
				goto mkdir_get_info;
			}

			d_instantiate(direntry, newinode);

#ifdef CONFIG_CIFS_DEBUG2
			cFYI(1, "instantiated dentry %p %s to inode %p",
				direntry, direntry->d_name.name, newinode);

			if (newinode->i_nlink != 2)
				cFYI(1, "unexpected number of links %d",
					newinode->i_nlink);
#endif
		}
		kfree(pInfo);
		goto mkdir_out;
	}
mkdir_retry_old:
	/* BB add setting the equivalent of mode via CreateX w/ACLs */
	rc = CIFSSMBMkDir(xid, pTcon, full_path, cifs_sb->local_nls,
			  cifs_sb->mnt_cifs_flags & CIFS_MOUNT_MAP_SPECIAL_CHR);
	if (rc) {
		cFYI(1, "cifs_mkdir returned 0x%x", rc);
		d_drop(direntry);
	} else {
mkdir_get_info:
		inc_nlink(inode);
		if (pTcon->unix_ext)
			rc = cifs_get_inode_info_unix(&newinode, full_path,
						      inode->i_sb, xid);
		else
			rc = cifs_get_inode_info(&newinode, full_path, NULL,
						 inode->i_sb, xid, NULL);

		if (pTcon->nocase)
			direntry->d_op = &cifs_ci_dentry_ops;
		else
			direntry->d_op = &cifs_dentry_ops;
		d_instantiate(direntry, newinode);
		 /* setting nlink not necessary except in cases where we
		  * failed to get it from the server or was set bogus */
		if ((direntry->d_inode) && (direntry->d_inode->i_nlink < 2))
				direntry->d_inode->i_nlink = 2;

		mode &= ~current_umask();
		/* must turn on setgid bit if parent dir has it */
		if (inode->i_mode & S_ISGID)
			mode |= S_ISGID;

		if (pTcon->unix_ext) {
			struct cifs_unix_set_info_args args = {
				.mode	= mode,
				.ctime	= NO_CHANGE_64,
				.atime	= NO_CHANGE_64,
				.mtime	= NO_CHANGE_64,
				.device	= 0,
			};
			if (cifs_sb->mnt_cifs_flags & CIFS_MOUNT_SET_UID) {
				args.uid = (__u64)current_fsuid();
				if (inode->i_mode & S_ISGID)
					args.gid = (__u64)inode->i_gid;
				else
					args.gid = (__u64)current_fsgid();
			} else {
				args.uid = NO_CHANGE_64;
				args.gid = NO_CHANGE_64;
			}
			CIFSSMBUnixSetPathInfo(xid, pTcon, full_path, &args,
					       cifs_sb->local_nls,
					       cifs_sb->mnt_cifs_flags &
						CIFS_MOUNT_MAP_SPECIAL_CHR);
		} else {
			if (!(cifs_sb->mnt_cifs_flags & CIFS_MOUNT_CIFS_ACL) &&
			    (mode & S_IWUGO) == 0) {
				FILE_BASIC_INFO pInfo;
				struct cifsInodeInfo *cifsInode;
				u32 dosattrs;

				memset(&pInfo, 0, sizeof(pInfo));
				cifsInode = CIFS_I(newinode);
				dosattrs = cifsInode->cifsAttrs|ATTR_READONLY;
				pInfo.Attributes = cpu_to_le32(dosattrs);
				tmprc = CIFSSMBSetPathInfo(xid, pTcon,
						full_path, &pInfo,
						cifs_sb->local_nls,
						cifs_sb->mnt_cifs_flags &
						CIFS_MOUNT_MAP_SPECIAL_CHR);
				if (tmprc == 0)
					cifsInode->cifsAttrs = dosattrs;
			}
			if (direntry->d_inode) {
				if (cifs_sb->mnt_cifs_flags &
				     CIFS_MOUNT_DYNPERM)
					direntry->d_inode->i_mode =
						(mode | S_IFDIR);

				if (cifs_sb->mnt_cifs_flags &
				     CIFS_MOUNT_SET_UID) {
					direntry->d_inode->i_uid =
						current_fsuid();
					if (inode->i_mode & S_ISGID)
						direntry->d_inode->i_gid =
							inode->i_gid;
					else
						direntry->d_inode->i_gid =
							current_fsgid();
				}
			}
		}
	}
mkdir_out:
	kfree(full_path);
	FreeXid(xid);
	cifs_put_tlink(tlink);
	return rc;
}

int cifs_rmdir(struct inode *inode, struct dentry *direntry)
{
	int rc = 0;
	int xid;
	struct cifs_sb_info *cifs_sb;
	struct tcon_link *tlink;
	struct cifsTconInfo *pTcon;
	char *full_path = NULL;
	struct cifsInodeInfo *cifsInode;

	cFYI(1, "cifs_rmdir, inode = 0x%p", inode);

	xid = GetXid();

	full_path = build_path_from_dentry(direntry);
	if (full_path == NULL) {
		rc = -ENOMEM;
		goto rmdir_exit;
	}

	cifs_sb = CIFS_SB(inode->i_sb);
	tlink = cifs_sb_tlink(cifs_sb);
	if (IS_ERR(tlink)) {
		rc = PTR_ERR(tlink);
		goto rmdir_exit;
	}
	pTcon = tlink_tcon(tlink);

	rc = CIFSSMBRmDir(xid, pTcon, full_path, cifs_sb->local_nls,
			  cifs_sb->mnt_cifs_flags & CIFS_MOUNT_MAP_SPECIAL_CHR);
	cifs_put_tlink(tlink);

	if (!rc) {
		drop_nlink(inode);
		spin_lock(&direntry->d_inode->i_lock);
		i_size_write(direntry->d_inode, 0);
		clear_nlink(direntry->d_inode);
		spin_unlock(&direntry->d_inode->i_lock);
	}

	cifsInode = CIFS_I(direntry->d_inode);
	cifsInode->time = 0;	/* force revalidate to go get info when
				   needed */

	cifsInode = CIFS_I(inode);
	cifsInode->time = 0;	/* force revalidate to get parent dir info
				   since cached search results now invalid */

	direntry->d_inode->i_ctime = inode->i_ctime = inode->i_mtime =
		current_fs_time(inode->i_sb);

rmdir_exit:
	kfree(full_path);
	FreeXid(xid);
	return rc;
}

static int
cifs_do_rename(int xid, struct dentry *from_dentry, const char *fromPath,
		struct dentry *to_dentry, const char *toPath)
{
	struct cifs_sb_info *cifs_sb = CIFS_SB(from_dentry->d_sb);
	struct tcon_link *tlink;
	struct cifsTconInfo *pTcon;
	__u16 srcfid;
	int oplock, rc;

	tlink = cifs_sb_tlink(cifs_sb);
	if (IS_ERR(tlink))
		return PTR_ERR(tlink);
	pTcon = tlink_tcon(tlink);

	/* try path-based rename first */
	rc = CIFSSMBRename(xid, pTcon, fromPath, toPath, cifs_sb->local_nls,
			   cifs_sb->mnt_cifs_flags &
				CIFS_MOUNT_MAP_SPECIAL_CHR);

	/*
	 * don't bother with rename by filehandle unless file is busy and
	 * source Note that cross directory moves do not work with
	 * rename by filehandle to various Windows servers.
	 */
	if (rc == 0 || rc != -ETXTBSY)
		goto do_rename_exit;

	/* open-file renames don't work across directories */
	if (to_dentry->d_parent != from_dentry->d_parent)
		goto do_rename_exit;

	/* open the file to be renamed -- we need DELETE perms */
	rc = CIFSSMBOpen(xid, pTcon, fromPath, FILE_OPEN, DELETE,
			 CREATE_NOT_DIR, &srcfid, &oplock, NULL,
			 cifs_sb->local_nls, cifs_sb->mnt_cifs_flags &
				CIFS_MOUNT_MAP_SPECIAL_CHR);

	if (rc == 0) {
		rc = CIFSSMBRenameOpenFile(xid, pTcon, srcfid,
				(const char *) to_dentry->d_name.name,
				cifs_sb->local_nls, cifs_sb->mnt_cifs_flags &
					CIFS_MOUNT_MAP_SPECIAL_CHR);

		CIFSSMBClose(xid, pTcon, srcfid);
	}
do_rename_exit:
	cifs_put_tlink(tlink);
	return rc;
}

int cifs_rename(struct inode *source_dir, struct dentry *source_dentry,
	struct inode *target_dir, struct dentry *target_dentry)
{
	char *fromName = NULL;
	char *toName = NULL;
	struct cifs_sb_info *cifs_sb;
<<<<<<< HEAD
=======
	struct tcon_link *tlink;
>>>>>>> 229aebb8
	struct cifsTconInfo *tcon;
	FILE_UNIX_BASIC_INFO *info_buf_source = NULL;
	FILE_UNIX_BASIC_INFO *info_buf_target;
	int xid, rc, tmprc;

	cifs_sb = CIFS_SB(source_dir->i_sb);
<<<<<<< HEAD
	tcon = cifs_sb->tcon;
=======
	tlink = cifs_sb_tlink(cifs_sb);
	if (IS_ERR(tlink))
		return PTR_ERR(tlink);
	tcon = tlink_tcon(tlink);
>>>>>>> 229aebb8

	xid = GetXid();

	/*
	 * we already have the rename sem so we do not need to
	 * grab it again here to protect the path integrity
	 */
	fromName = build_path_from_dentry(source_dentry);
	if (fromName == NULL) {
		rc = -ENOMEM;
		goto cifs_rename_exit;
	}

	toName = build_path_from_dentry(target_dentry);
	if (toName == NULL) {
		rc = -ENOMEM;
		goto cifs_rename_exit;
	}

	rc = cifs_do_rename(xid, source_dentry, fromName,
			    target_dentry, toName);

	if (rc == -EEXIST && tcon->unix_ext) {
		/*
		 * Are src and dst hardlinks of same inode? We can
		 * only tell with unix extensions enabled
		 */
		info_buf_source =
			kmalloc(2 * sizeof(FILE_UNIX_BASIC_INFO),
					GFP_KERNEL);
		if (info_buf_source == NULL) {
			rc = -ENOMEM;
			goto cifs_rename_exit;
		}

		info_buf_target = info_buf_source + 1;
		tmprc = CIFSSMBUnixQPathInfo(xid, tcon, fromName,
					info_buf_source,
					cifs_sb->local_nls,
					cifs_sb->mnt_cifs_flags &
					CIFS_MOUNT_MAP_SPECIAL_CHR);
		if (tmprc != 0)
			goto unlink_target;

		tmprc = CIFSSMBUnixQPathInfo(xid, tcon, toName,
					info_buf_target,
					cifs_sb->local_nls,
					cifs_sb->mnt_cifs_flags &
					CIFS_MOUNT_MAP_SPECIAL_CHR);

		if (tmprc == 0 && (info_buf_source->UniqueId ==
				   info_buf_target->UniqueId)) {
			/* same file, POSIX says that this is a noop */
			rc = 0;
			goto cifs_rename_exit;
		}
	} /* else ... BB we could add the same check for Windows by
		     checking the UniqueId via FILE_INTERNAL_INFO */

unlink_target:
	/* Try unlinking the target dentry if it's not negative */
	if (target_dentry->d_inode && (rc == -EACCES || rc == -EEXIST)) {
		tmprc = cifs_unlink(target_dir, target_dentry);
		if (tmprc)
			goto cifs_rename_exit;

		rc = cifs_do_rename(xid, source_dentry, fromName,
				    target_dentry, toName);
	}

cifs_rename_exit:
	kfree(info_buf_source);
	kfree(fromName);
	kfree(toName);
	FreeXid(xid);
	cifs_put_tlink(tlink);
	return rc;
}

static bool
cifs_inode_needs_reval(struct inode *inode)
{
	struct cifsInodeInfo *cifs_i = CIFS_I(inode);

	if (cifs_i->clientCanCacheRead)
		return false;

	if (!lookupCacheEnabled)
		return true;

	if (cifs_i->time == 0)
		return true;

	/* FIXME: the actimeo should be tunable */
	if (time_after_eq(jiffies, cifs_i->time + HZ))
		return true;

	/* hardlinked files w/ noserverino get "special" treatment */
	if (!(CIFS_SB(inode->i_sb)->mnt_cifs_flags & CIFS_MOUNT_SERVER_INUM) &&
	    S_ISREG(inode->i_mode) && inode->i_nlink != 1)
		return true;

	return false;
}

/* check invalid_mapping flag and zap the cache if it's set */
static void
cifs_invalidate_mapping(struct inode *inode)
{
	int rc;
	struct cifsInodeInfo *cifs_i = CIFS_I(inode);

	cifs_i->invalid_mapping = false;

	/* write back any cached data */
	if (inode->i_mapping && inode->i_mapping->nrpages != 0) {
		rc = filemap_write_and_wait(inode->i_mapping);
		if (rc)
			cifs_i->write_behind_rc = rc;
	}
	invalidate_remote_inode(inode);
	cifs_fscache_reset_inode_cookie(inode);
}

int cifs_revalidate_file(struct file *filp)
{
	int rc = 0;
	struct inode *inode = filp->f_path.dentry->d_inode;
	struct cifsFileInfo *cfile = (struct cifsFileInfo *) filp->private_data;

	if (!cifs_inode_needs_reval(inode))
		goto check_inval;

	if (tlink_tcon(cfile->tlink)->unix_ext)
		rc = cifs_get_file_info_unix(filp);
	else
		rc = cifs_get_file_info(filp);

check_inval:
	if (CIFS_I(inode)->invalid_mapping)
		cifs_invalidate_mapping(inode);

	return rc;
}

/* revalidate a dentry's inode attributes */
int cifs_revalidate_dentry(struct dentry *dentry)
{
	int xid;
	int rc = 0;
	char *full_path = NULL;
	struct inode *inode = dentry->d_inode;
	struct super_block *sb = dentry->d_sb;

	if (inode == NULL)
		return -ENOENT;

	xid = GetXid();

	if (!cifs_inode_needs_reval(inode))
		goto check_inval;

	/* can not safely grab the rename sem here if rename calls revalidate
	   since that would deadlock */
	full_path = build_path_from_dentry(dentry);
	if (full_path == NULL) {
		rc = -ENOMEM;
		goto check_inval;
	}

	cFYI(1, "Revalidate: %s inode 0x%p count %d dentry: 0x%p d_time %ld "
		 "jiffies %ld", full_path, inode, inode->i_count.counter,
		 dentry, dentry->d_time, jiffies);

	if (cifs_sb_master_tcon(CIFS_SB(sb))->unix_ext)
		rc = cifs_get_inode_info_unix(&inode, full_path, sb, xid);
	else
		rc = cifs_get_inode_info(&inode, full_path, NULL, sb,
					 xid, NULL);

check_inval:
	if (CIFS_I(inode)->invalid_mapping)
		cifs_invalidate_mapping(inode);

	kfree(full_path);
	FreeXid(xid);
	return rc;
}

int cifs_getattr(struct vfsmount *mnt, struct dentry *dentry,
		 struct kstat *stat)
{
	struct cifs_sb_info *cifs_sb = CIFS_SB(dentry->d_sb);
	struct cifsTconInfo *tcon = cifs_sb_master_tcon(cifs_sb);
	int err = cifs_revalidate_dentry(dentry);

	if (!err) {
		generic_fillattr(dentry->d_inode, stat);
		stat->blksize = CIFS_MAX_MSGSIZE;
		stat->ino = CIFS_I(dentry->d_inode)->uniqueid;

		/*
		 * If on a multiuser mount without unix extensions, and the
		 * admin hasn't overridden them, set the ownership to the
		 * fsuid/fsgid of the current process.
		 */
		if ((cifs_sb->mnt_cifs_flags & CIFS_MOUNT_MULTIUSER) &&
		    !tcon->unix_ext) {
			if (!(cifs_sb->mnt_cifs_flags & CIFS_MOUNT_OVERR_UID))
				stat->uid = current_fsuid();
			if (!(cifs_sb->mnt_cifs_flags & CIFS_MOUNT_OVERR_GID))
				stat->gid = current_fsgid();
		}
	}
	return err;
}

static int cifs_truncate_page(struct address_space *mapping, loff_t from)
{
	pgoff_t index = from >> PAGE_CACHE_SHIFT;
	unsigned offset = from & (PAGE_CACHE_SIZE - 1);
	struct page *page;
	int rc = 0;

	page = grab_cache_page(mapping, index);
	if (!page)
		return -ENOMEM;

	zero_user_segment(page, offset, PAGE_CACHE_SIZE);
	unlock_page(page);
	page_cache_release(page);
	return rc;
}

static void cifs_setsize(struct inode *inode, loff_t offset)
{
	loff_t oldsize;

	spin_lock(&inode->i_lock);
	oldsize = inode->i_size;
	i_size_write(inode, offset);
	spin_unlock(&inode->i_lock);

	truncate_pagecache(inode, oldsize, offset);
}

static int
cifs_set_file_size(struct inode *inode, struct iattr *attrs,
		   int xid, char *full_path)
{
	int rc;
	struct cifsFileInfo *open_file;
	struct cifsInodeInfo *cifsInode = CIFS_I(inode);
	struct cifs_sb_info *cifs_sb = CIFS_SB(inode->i_sb);
	struct tcon_link *tlink = NULL;
	struct cifsTconInfo *pTcon = NULL;

	/*
	 * To avoid spurious oplock breaks from server, in the case of
	 * inodes that we already have open, avoid doing path based
	 * setting of file size if we can do it by handle.
	 * This keeps our caching token (oplock) and avoids timeouts
	 * when the local oplock break takes longer to flush
	 * writebehind data than the SMB timeout for the SetPathInfo
	 * request would allow
	 */
	open_file = find_writable_file(cifsInode, true);
	if (open_file) {
		__u16 nfid = open_file->netfid;
		__u32 npid = open_file->pid;
		pTcon = tlink_tcon(open_file->tlink);
		rc = CIFSSMBSetFileSize(xid, pTcon, attrs->ia_size, nfid,
					npid, false);
		cifsFileInfo_put(open_file);
		cFYI(1, "SetFSize for attrs rc = %d", rc);
		if ((rc == -EINVAL) || (rc == -EOPNOTSUPP)) {
			unsigned int bytes_written;
			rc = CIFSSMBWrite(xid, pTcon, nfid, 0, attrs->ia_size,
					  &bytes_written, NULL, NULL, 1);
			cFYI(1, "Wrt seteof rc %d", rc);
		}
	} else
		rc = -EINVAL;

	if (rc != 0) {
		if (pTcon == NULL) {
			tlink = cifs_sb_tlink(cifs_sb);
			if (IS_ERR(tlink))
				return PTR_ERR(tlink);
			pTcon = tlink_tcon(tlink);
		}

		/* Set file size by pathname rather than by handle
		   either because no valid, writeable file handle for
		   it was found or because there was an error setting
		   it by handle */
		rc = CIFSSMBSetEOF(xid, pTcon, full_path, attrs->ia_size,
				   false, cifs_sb->local_nls,
				   cifs_sb->mnt_cifs_flags &
					CIFS_MOUNT_MAP_SPECIAL_CHR);
		cFYI(1, "SetEOF by path (setattrs) rc = %d", rc);
		if ((rc == -EINVAL) || (rc == -EOPNOTSUPP)) {
			__u16 netfid;
			int oplock = 0;

			rc = SMBLegacyOpen(xid, pTcon, full_path,
				FILE_OPEN, GENERIC_WRITE,
				CREATE_NOT_DIR, &netfid, &oplock, NULL,
				cifs_sb->local_nls,
				cifs_sb->mnt_cifs_flags &
					CIFS_MOUNT_MAP_SPECIAL_CHR);
			if (rc == 0) {
				unsigned int bytes_written;
				rc = CIFSSMBWrite(xid, pTcon, netfid, 0,
						  attrs->ia_size,
						  &bytes_written, NULL,
						  NULL, 1);
				cFYI(1, "wrt seteof rc %d", rc);
				CIFSSMBClose(xid, pTcon, netfid);
			}
		}
		if (tlink)
			cifs_put_tlink(tlink);
	}

	if (rc == 0) {
		cifsInode->server_eof = attrs->ia_size;
		cifs_setsize(inode, attrs->ia_size);
		cifs_truncate_page(inode->i_mapping, inode->i_size);
	}

	return rc;
}

static int
cifs_setattr_unix(struct dentry *direntry, struct iattr *attrs)
{
	int rc;
	int xid;
	char *full_path = NULL;
	struct inode *inode = direntry->d_inode;
	struct cifsInodeInfo *cifsInode = CIFS_I(inode);
	struct cifs_sb_info *cifs_sb = CIFS_SB(inode->i_sb);
	struct tcon_link *tlink;
	struct cifsTconInfo *pTcon;
	struct cifs_unix_set_info_args *args = NULL;
	struct cifsFileInfo *open_file;

	cFYI(1, "setattr_unix on file %s attrs->ia_valid=0x%x",
		 direntry->d_name.name, attrs->ia_valid);

	xid = GetXid();

	if (cifs_sb->mnt_cifs_flags & CIFS_MOUNT_NO_PERM)
		attrs->ia_valid |= ATTR_FORCE;

	rc = inode_change_ok(inode, attrs);
	if (rc < 0)
		goto out;

	full_path = build_path_from_dentry(direntry);
	if (full_path == NULL) {
		rc = -ENOMEM;
		goto out;
	}

	/*
	 * Attempt to flush data before changing attributes. We need to do
	 * this for ATTR_SIZE and ATTR_MTIME for sure, and if we change the
	 * ownership or mode then we may also need to do this. Here, we take
	 * the safe way out and just do the flush on all setattr requests. If
	 * the flush returns error, store it to report later and continue.
	 *
	 * BB: This should be smarter. Why bother flushing pages that
	 * will be truncated anyway? Also, should we error out here if
	 * the flush returns error?
	 */
	rc = filemap_write_and_wait(inode->i_mapping);
	if (rc != 0) {
		cifsInode->write_behind_rc = rc;
		rc = 0;
	}

	if (attrs->ia_valid & ATTR_SIZE) {
		rc = cifs_set_file_size(inode, attrs, xid, full_path);
		if (rc != 0)
			goto out;
	}

	/* skip mode change if it's just for clearing setuid/setgid */
	if (attrs->ia_valid & (ATTR_KILL_SUID|ATTR_KILL_SGID))
		attrs->ia_valid &= ~ATTR_MODE;

	args = kmalloc(sizeof(*args), GFP_KERNEL);
	if (args == NULL) {
		rc = -ENOMEM;
		goto out;
	}

	/* set up the struct */
	if (attrs->ia_valid & ATTR_MODE)
		args->mode = attrs->ia_mode;
	else
		args->mode = NO_CHANGE_64;

	if (attrs->ia_valid & ATTR_UID)
		args->uid = attrs->ia_uid;
	else
		args->uid = NO_CHANGE_64;

	if (attrs->ia_valid & ATTR_GID)
		args->gid = attrs->ia_gid;
	else
		args->gid = NO_CHANGE_64;

	if (attrs->ia_valid & ATTR_ATIME)
		args->atime = cifs_UnixTimeToNT(attrs->ia_atime);
	else
		args->atime = NO_CHANGE_64;

	if (attrs->ia_valid & ATTR_MTIME)
		args->mtime = cifs_UnixTimeToNT(attrs->ia_mtime);
	else
		args->mtime = NO_CHANGE_64;

	if (attrs->ia_valid & ATTR_CTIME)
		args->ctime = cifs_UnixTimeToNT(attrs->ia_ctime);
	else
		args->ctime = NO_CHANGE_64;

	args->device = 0;
	open_file = find_writable_file(cifsInode, true);
	if (open_file) {
		u16 nfid = open_file->netfid;
		u32 npid = open_file->pid;
		pTcon = tlink_tcon(open_file->tlink);
		rc = CIFSSMBUnixSetFileInfo(xid, pTcon, args, nfid, npid);
		cifsFileInfo_put(open_file);
	} else {
		tlink = cifs_sb_tlink(cifs_sb);
		if (IS_ERR(tlink)) {
			rc = PTR_ERR(tlink);
			goto out;
		}
		pTcon = tlink_tcon(tlink);
		rc = CIFSSMBUnixSetPathInfo(xid, pTcon, full_path, args,
				    cifs_sb->local_nls,
				    cifs_sb->mnt_cifs_flags &
					CIFS_MOUNT_MAP_SPECIAL_CHR);
		cifs_put_tlink(tlink);
	}

	if (rc)
		goto out;

	if ((attrs->ia_valid & ATTR_SIZE) &&
	    attrs->ia_size != i_size_read(inode))
		truncate_setsize(inode, attrs->ia_size);

	setattr_copy(inode, attrs);
	mark_inode_dirty(inode);

	/* force revalidate when any of these times are set since some
	   of the fs types (eg ext3, fat) do not have fine enough
	   time granularity to match protocol, and we do not have a
	   a way (yet) to query the server fs's time granularity (and
	   whether it rounds times down).
	*/
	if (attrs->ia_valid & (ATTR_MTIME | ATTR_CTIME))
		cifsInode->time = 0;
out:
	kfree(args);
	kfree(full_path);
	FreeXid(xid);
	return rc;
}

static int
cifs_setattr_nounix(struct dentry *direntry, struct iattr *attrs)
{
	int xid;
	struct inode *inode = direntry->d_inode;
	struct cifs_sb_info *cifs_sb = CIFS_SB(inode->i_sb);
	struct cifsInodeInfo *cifsInode = CIFS_I(inode);
	char *full_path = NULL;
	int rc = -EACCES;
	__u32 dosattr = 0;
	__u64 mode = NO_CHANGE_64;

	xid = GetXid();

	cFYI(1, "setattr on file %s attrs->iavalid 0x%x",
		 direntry->d_name.name, attrs->ia_valid);

	if (cifs_sb->mnt_cifs_flags & CIFS_MOUNT_NO_PERM)
		attrs->ia_valid |= ATTR_FORCE;

	rc = inode_change_ok(inode, attrs);
	if (rc < 0) {
		FreeXid(xid);
		return rc;
	}

	full_path = build_path_from_dentry(direntry);
	if (full_path == NULL) {
		rc = -ENOMEM;
		FreeXid(xid);
		return rc;
	}

	/*
	 * Attempt to flush data before changing attributes. We need to do
	 * this for ATTR_SIZE and ATTR_MTIME for sure, and if we change the
	 * ownership or mode then we may also need to do this. Here, we take
	 * the safe way out and just do the flush on all setattr requests. If
	 * the flush returns error, store it to report later and continue.
	 *
	 * BB: This should be smarter. Why bother flushing pages that
	 * will be truncated anyway? Also, should we error out here if
	 * the flush returns error?
	 */
	rc = filemap_write_and_wait(inode->i_mapping);
	if (rc != 0) {
		cifsInode->write_behind_rc = rc;
		rc = 0;
	}

	if (attrs->ia_valid & ATTR_SIZE) {
		rc = cifs_set_file_size(inode, attrs, xid, full_path);
		if (rc != 0)
			goto cifs_setattr_exit;
	}

	/*
	 * Without unix extensions we can't send ownership changes to the
	 * server, so silently ignore them. This is consistent with how
	 * local DOS/Windows filesystems behave (VFAT, NTFS, etc). With
	 * CIFSACL support + proper Windows to Unix idmapping, we may be
	 * able to support this in the future.
	 */
	if (!(cifs_sb->mnt_cifs_flags & CIFS_MOUNT_SET_UID))
		attrs->ia_valid &= ~(ATTR_UID | ATTR_GID);

	/* skip mode change if it's just for clearing setuid/setgid */
	if (attrs->ia_valid & (ATTR_KILL_SUID|ATTR_KILL_SGID))
		attrs->ia_valid &= ~ATTR_MODE;

	if (attrs->ia_valid & ATTR_MODE) {
		cFYI(1, "Mode changed to 0%o", attrs->ia_mode);
		mode = attrs->ia_mode;
	}

	if (attrs->ia_valid & ATTR_MODE) {
		rc = 0;
#ifdef CONFIG_CIFS_EXPERIMENTAL
		if (cifs_sb->mnt_cifs_flags & CIFS_MOUNT_CIFS_ACL)
			rc = mode_to_acl(inode, full_path, mode);
		else
#endif
		if (((mode & S_IWUGO) == 0) &&
		    (cifsInode->cifsAttrs & ATTR_READONLY) == 0) {

			dosattr = cifsInode->cifsAttrs | ATTR_READONLY;

			/* fix up mode if we're not using dynperm */
			if ((cifs_sb->mnt_cifs_flags & CIFS_MOUNT_DYNPERM) == 0)
				attrs->ia_mode = inode->i_mode & ~S_IWUGO;
		} else if ((mode & S_IWUGO) &&
			   (cifsInode->cifsAttrs & ATTR_READONLY)) {

			dosattr = cifsInode->cifsAttrs & ~ATTR_READONLY;
			/* Attributes of 0 are ignored */
			if (dosattr == 0)
				dosattr |= ATTR_NORMAL;

			/* reset local inode permissions to normal */
			if (!(cifs_sb->mnt_cifs_flags & CIFS_MOUNT_DYNPERM)) {
				attrs->ia_mode &= ~(S_IALLUGO);
				if (S_ISDIR(inode->i_mode))
					attrs->ia_mode |=
						cifs_sb->mnt_dir_mode;
				else
					attrs->ia_mode |=
						cifs_sb->mnt_file_mode;
			}
		} else if (!(cifs_sb->mnt_cifs_flags & CIFS_MOUNT_DYNPERM)) {
			/* ignore mode change - ATTR_READONLY hasn't changed */
			attrs->ia_valid &= ~ATTR_MODE;
		}
	}

	if (attrs->ia_valid & (ATTR_MTIME|ATTR_ATIME|ATTR_CTIME) ||
	    ((attrs->ia_valid & ATTR_MODE) && dosattr)) {
		rc = cifs_set_file_info(inode, attrs, xid, full_path, dosattr);
		/* BB: check for rc = -EOPNOTSUPP and switch to legacy mode */

		/* Even if error on time set, no sense failing the call if
		the server would set the time to a reasonable value anyway,
		and this check ensures that we are not being called from
		sys_utimes in which case we ought to fail the call back to
		the user when the server rejects the call */
		if ((rc) && (attrs->ia_valid &
				(ATTR_MODE | ATTR_GID | ATTR_UID | ATTR_SIZE)))
			rc = 0;
	}

	/* do not need local check to inode_check_ok since the server does
	   that */
	if (rc)
		goto cifs_setattr_exit;

	if ((attrs->ia_valid & ATTR_SIZE) &&
	    attrs->ia_size != i_size_read(inode))
		truncate_setsize(inode, attrs->ia_size);

	setattr_copy(inode, attrs);
	mark_inode_dirty(inode);
	return 0;

cifs_setattr_exit:
	kfree(full_path);
	FreeXid(xid);
	return rc;
}

int
cifs_setattr(struct dentry *direntry, struct iattr *attrs)
{
	struct inode *inode = direntry->d_inode;
	struct cifs_sb_info *cifs_sb = CIFS_SB(inode->i_sb);
	struct cifsTconInfo *pTcon = cifs_sb_master_tcon(cifs_sb);

	if (pTcon->unix_ext)
		return cifs_setattr_unix(direntry, attrs);

	return cifs_setattr_nounix(direntry, attrs);

	/* BB: add cifs_setattr_legacy for really old servers */
}

#if 0
void cifs_delete_inode(struct inode *inode)
{
	cFYI(1, "In cifs_delete_inode, inode = 0x%p", inode);
	/* may have to add back in if and when safe distributed caching of
	   directories added e.g. via FindNotify */
}
#endif<|MERGE_RESOLUTION|>--- conflicted
+++ resolved
@@ -1554,24 +1554,17 @@
 	char *fromName = NULL;
 	char *toName = NULL;
 	struct cifs_sb_info *cifs_sb;
-<<<<<<< HEAD
-=======
 	struct tcon_link *tlink;
->>>>>>> 229aebb8
 	struct cifsTconInfo *tcon;
 	FILE_UNIX_BASIC_INFO *info_buf_source = NULL;
 	FILE_UNIX_BASIC_INFO *info_buf_target;
 	int xid, rc, tmprc;
 
 	cifs_sb = CIFS_SB(source_dir->i_sb);
-<<<<<<< HEAD
-	tcon = cifs_sb->tcon;
-=======
 	tlink = cifs_sb_tlink(cifs_sb);
 	if (IS_ERR(tlink))
 		return PTR_ERR(tlink);
 	tcon = tlink_tcon(tlink);
->>>>>>> 229aebb8
 
 	xid = GetXid();
 
