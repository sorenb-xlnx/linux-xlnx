/*
 *   fs/cifs/inode.c
 *
 *   Copyright (C) International Business Machines  Corp., 2002,2007
 *   Author(s): Steve French (sfrench@us.ibm.com)
 *
 *   This library is free software; you can redistribute it and/or modify
 *   it under the terms of the GNU Lesser General Public License as published
 *   by the Free Software Foundation; either version 2.1 of the License, or
 *   (at your option) any later version.
 *
 *   This library is distributed in the hope that it will be useful,
 *   but WITHOUT ANY WARRANTY; without even the implied warranty of
 *   MERCHANTABILITY or FITNESS FOR A PARTICULAR PURPOSE.  See
 *   the GNU Lesser General Public License for more details.
 *
 *   You should have received a copy of the GNU Lesser General Public License
 *   along with this library; if not, write to the Free Software
 *   Foundation, Inc., 59 Temple Place, Suite 330, Boston, MA 02111-1307 USA
 */
#include <linux/fs.h>
#include <linux/stat.h>
#include <linux/pagemap.h>
#include <asm/div64.h>
#include "cifsfs.h"
#include "cifspdu.h"
#include "cifsglob.h"
#include "cifsproto.h"
#include "cifs_debug.h"
#include "cifs_fs_sb.h"


static void cifs_set_ops(struct inode *inode, const bool is_dfs_referral)
{
	struct cifs_sb_info *cifs_sb = CIFS_SB(inode->i_sb);

	switch (inode->i_mode & S_IFMT) {
	case S_IFREG:
		inode->i_op = &cifs_file_inode_ops;
		if (cifs_sb->mnt_cifs_flags & CIFS_MOUNT_DIRECT_IO) {
			if (cifs_sb->mnt_cifs_flags & CIFS_MOUNT_NO_BRL)
				inode->i_fop = &cifs_file_direct_nobrl_ops;
			else
				inode->i_fop = &cifs_file_direct_ops;
		} else if (cifs_sb->mnt_cifs_flags & CIFS_MOUNT_NO_BRL)
			inode->i_fop = &cifs_file_nobrl_ops;
		else { /* not direct, send byte range locks */
			inode->i_fop = &cifs_file_ops;
		}


		/* check if server can support readpages */
		if (cifs_sb->tcon->ses->server->maxBuf <
				PAGE_CACHE_SIZE + MAX_CIFS_HDR_SIZE)
			inode->i_data.a_ops = &cifs_addr_ops_smallbuf;
		else
			inode->i_data.a_ops = &cifs_addr_ops;
		break;
	case S_IFDIR:
#ifdef CONFIG_CIFS_DFS_UPCALL
		if (is_dfs_referral) {
			inode->i_op = &cifs_dfs_referral_inode_operations;
		} else {
#else /* NO DFS support, treat as a directory */
		{
#endif
			inode->i_op = &cifs_dir_inode_ops;
			inode->i_fop = &cifs_dir_ops;
		}
		break;
	case S_IFLNK:
		inode->i_op = &cifs_symlink_inode_ops;
		break;
	default:
		init_special_inode(inode, inode->i_mode, inode->i_rdev);
		break;
	}
}

static void cifs_unix_info_to_inode(struct inode *inode,
		FILE_UNIX_BASIC_INFO *info, int force_uid_gid)
{
	struct cifs_sb_info *cifs_sb = CIFS_SB(inode->i_sb);
	struct cifsInodeInfo *cifsInfo = CIFS_I(inode);
	__u64 num_of_bytes = le64_to_cpu(info->NumOfBytes);
	__u64 end_of_file = le64_to_cpu(info->EndOfFile);

	inode->i_atime = cifs_NTtimeToUnix(le64_to_cpu(info->LastAccessTime));
	inode->i_mtime =
		cifs_NTtimeToUnix(le64_to_cpu(info->LastModificationTime));
	inode->i_ctime = cifs_NTtimeToUnix(le64_to_cpu(info->LastStatusChange));
	inode->i_mode = le64_to_cpu(info->Permissions);

	/*
	 * Since we set the inode type below we need to mask off
	 * to avoid strange results if bits set above.
	 */
	inode->i_mode &= ~S_IFMT;
	switch (le32_to_cpu(info->Type)) {
	case UNIX_FILE:
		inode->i_mode |= S_IFREG;
		break;
	case UNIX_SYMLINK:
		inode->i_mode |= S_IFLNK;
		break;
	case UNIX_DIR:
		inode->i_mode |= S_IFDIR;
		break;
	case UNIX_CHARDEV:
		inode->i_mode |= S_IFCHR;
		inode->i_rdev = MKDEV(le64_to_cpu(info->DevMajor),
				      le64_to_cpu(info->DevMinor) & MINORMASK);
		break;
	case UNIX_BLOCKDEV:
		inode->i_mode |= S_IFBLK;
		inode->i_rdev = MKDEV(le64_to_cpu(info->DevMajor),
				      le64_to_cpu(info->DevMinor) & MINORMASK);
		break;
	case UNIX_FIFO:
		inode->i_mode |= S_IFIFO;
		break;
	case UNIX_SOCKET:
		inode->i_mode |= S_IFSOCK;
		break;
	default:
		/* safest to call it a file if we do not know */
		inode->i_mode |= S_IFREG;
		cFYI(1, ("unknown type %d", le32_to_cpu(info->Type)));
		break;
	}

	if ((cifs_sb->mnt_cifs_flags & CIFS_MOUNT_OVERR_UID) &&
	    !force_uid_gid)
		inode->i_uid = cifs_sb->mnt_uid;
	else
		inode->i_uid = le64_to_cpu(info->Uid);

	if ((cifs_sb->mnt_cifs_flags & CIFS_MOUNT_OVERR_GID) &&
	    !force_uid_gid)
		inode->i_gid = cifs_sb->mnt_gid;
	else
		inode->i_gid = le64_to_cpu(info->Gid);

	inode->i_nlink = le64_to_cpu(info->Nlinks);

	spin_lock(&inode->i_lock);
	if (is_size_safe_to_change(cifsInfo, end_of_file)) {
		/*
		 * We can not safely change the file size here if the client
		 * is writing to it due to potential races.
		 */
		i_size_write(inode, end_of_file);

		/*
		 * i_blocks is not related to (i_size / i_blksize),
		 * but instead 512 byte (2**9) size is required for
		 * calculating num blocks.
		 */
		inode->i_blocks = (512 - 1 + num_of_bytes) >> 9;
	}
	spin_unlock(&inode->i_lock);
}


/*
 *	Needed to setup inode data for the directory which is the
 *	junction to the new submount (ie to setup the fake directory
 *      which represents a DFS referral)
 */
static void fill_fake_finddataunix(FILE_UNIX_BASIC_INFO *pfnd_dat,
			       struct super_block *sb)
{
	struct inode *pinode = NULL;

	memset(pfnd_dat, 0, sizeof(FILE_UNIX_BASIC_INFO));

/*	__le64 pfnd_dat->EndOfFile = cpu_to_le64(0);
	__le64 pfnd_dat->NumOfBytes = cpu_to_le64(0);
	__u64 UniqueId = 0;  */
	pfnd_dat->LastStatusChange =
		cpu_to_le64(cifs_UnixTimeToNT(CURRENT_TIME));
	pfnd_dat->LastAccessTime =
		cpu_to_le64(cifs_UnixTimeToNT(CURRENT_TIME));
	pfnd_dat->LastModificationTime =
		cpu_to_le64(cifs_UnixTimeToNT(CURRENT_TIME));
	pfnd_dat->Type = cpu_to_le32(UNIX_DIR);
	pfnd_dat->Permissions = cpu_to_le64(S_IXUGO | S_IRWXU);
	pfnd_dat->Nlinks = cpu_to_le64(2);
	if (sb->s_root)
		pinode = sb->s_root->d_inode;
	if (pinode == NULL)
		return;

	/* fill in default values for the remaining based on root
	   inode since we can not query the server for this inode info */
	pfnd_dat->DevMajor = cpu_to_le64(MAJOR(pinode->i_rdev));
	pfnd_dat->DevMinor = cpu_to_le64(MINOR(pinode->i_rdev));
	pfnd_dat->Uid = cpu_to_le64(pinode->i_uid);
	pfnd_dat->Gid = cpu_to_le64(pinode->i_gid);
}

int cifs_get_inode_info_unix(struct inode **pinode,
	const unsigned char *full_path, struct super_block *sb, int xid)
{
	int rc = 0;
	FILE_UNIX_BASIC_INFO find_data;
	struct cifsTconInfo *pTcon;
	struct inode *inode;
	struct cifs_sb_info *cifs_sb = CIFS_SB(sb);
	bool is_dfs_referral = false;
	struct cifsInodeInfo *cifsInfo;
	__u64 num_of_bytes;
	__u64 end_of_file;

	pTcon = cifs_sb->tcon;
	cFYI(1, ("Getting info on %s", full_path));

	/* could have done a find first instead but this returns more info */
	rc = CIFSSMBUnixQPathInfo(xid, pTcon, full_path, &find_data,
				  cifs_sb->local_nls, cifs_sb->mnt_cifs_flags &
					CIFS_MOUNT_MAP_SPECIAL_CHR);
	if (rc == -EREMOTE && !is_dfs_referral) {
		is_dfs_referral = true;
		cFYI(DBG2, ("DFS ref"));
		/* for DFS, server does not give us real inode data */
		fill_fake_finddataunix(&find_data, sb);
		rc = 0;
	} else if (rc)
		goto cgiiu_exit;

	num_of_bytes = le64_to_cpu(find_data.NumOfBytes);
	end_of_file = le64_to_cpu(find_data.EndOfFile);

	/* get new inode */
	if (*pinode == NULL) {
		*pinode = new_inode(sb);
		if (*pinode == NULL) {
			rc = -ENOMEM;
			goto cgiiu_exit;
		}
		/* Is an i_ino of zero legal? */
		/* note ino incremented to unique num in new_inode */
		/* Are there sanity checks we can use to ensure that
		   the server is really filling in that field? */
		if (cifs_sb->mnt_cifs_flags & CIFS_MOUNT_SERVER_INUM)
			(*pinode)->i_ino = (unsigned long)find_data.UniqueId;

		if (sb->s_flags & MS_NOATIME)
			(*pinode)->i_flags |= S_NOATIME | S_NOCMTIME;

		insert_inode_hash(*pinode);
	}

	inode = *pinode;
	cifsInfo = CIFS_I(inode);

	cFYI(1, ("Old time %ld", cifsInfo->time));
	cifsInfo->time = jiffies;
	cFYI(1, ("New time %ld", cifsInfo->time));
	/* this is ok to set on every inode revalidate */
	atomic_set(&cifsInfo->inUse, 1);

	cifs_unix_info_to_inode(inode, &find_data, 0);

	if (num_of_bytes < end_of_file)
		cFYI(1, ("allocation size less than end of file"));
	cFYI(1, ("Size %ld and blocks %llu",
		(unsigned long) inode->i_size,
		(unsigned long long)inode->i_blocks));

	cifs_set_ops(inode, is_dfs_referral);
cgiiu_exit:
	return rc;
}

static int decode_sfu_inode(struct inode *inode, __u64 size,
			    const unsigned char *path,
			    struct cifs_sb_info *cifs_sb, int xid)
{
	int rc;
	int oplock = 0;
	__u16 netfid;
	struct cifsTconInfo *pTcon = cifs_sb->tcon;
	char buf[24];
	unsigned int bytes_read;
	char *pbuf;

	pbuf = buf;

	if (size == 0) {
		inode->i_mode |= S_IFIFO;
		return 0;
	} else if (size < 8) {
		return -EINVAL;	 /* EOPNOTSUPP? */
	}

	rc = CIFSSMBOpen(xid, pTcon, path, FILE_OPEN, GENERIC_READ,
			 CREATE_NOT_DIR, &netfid, &oplock, NULL,
			 cifs_sb->local_nls,
			 cifs_sb->mnt_cifs_flags &
				CIFS_MOUNT_MAP_SPECIAL_CHR);
	if (rc == 0) {
		int buf_type = CIFS_NO_BUFFER;
			/* Read header */
		rc = CIFSSMBRead(xid, pTcon,
				 netfid,
				 24 /* length */, 0 /* offset */,
				 &bytes_read, &pbuf, &buf_type);
		if ((rc == 0) && (bytes_read >= 8)) {
			if (memcmp("IntxBLK", pbuf, 8) == 0) {
				cFYI(1, ("Block device"));
				inode->i_mode |= S_IFBLK;
				if (bytes_read == 24) {
					/* we have enough to decode dev num */
					__u64 mjr; /* major */
					__u64 mnr; /* minor */
					mjr = le64_to_cpu(*(__le64 *)(pbuf+8));
					mnr = le64_to_cpu(*(__le64 *)(pbuf+16));
					inode->i_rdev = MKDEV(mjr, mnr);
				}
			} else if (memcmp("IntxCHR", pbuf, 8) == 0) {
				cFYI(1, ("Char device"));
				inode->i_mode |= S_IFCHR;
				if (bytes_read == 24) {
					/* we have enough to decode dev num */
					__u64 mjr; /* major */
					__u64 mnr; /* minor */
					mjr = le64_to_cpu(*(__le64 *)(pbuf+8));
					mnr = le64_to_cpu(*(__le64 *)(pbuf+16));
					inode->i_rdev = MKDEV(mjr, mnr);
				}
			} else if (memcmp("IntxLNK", pbuf, 7) == 0) {
				cFYI(1, ("Symlink"));
				inode->i_mode |= S_IFLNK;
			} else {
				inode->i_mode |= S_IFREG; /* file? */
				rc = -EOPNOTSUPP;
			}
		} else {
			inode->i_mode |= S_IFREG; /* then it is a file */
			rc = -EOPNOTSUPP; /* or some unknown SFU type */
		}
		CIFSSMBClose(xid, pTcon, netfid);
	}
	return rc;
}

#define SFBITS_MASK (S_ISVTX | S_ISGID | S_ISUID)  /* SETFILEBITS valid bits */

static int get_sfu_mode(struct inode *inode,
			const unsigned char *path,
			struct cifs_sb_info *cifs_sb, int xid)
{
#ifdef CONFIG_CIFS_XATTR
	ssize_t rc;
	char ea_value[4];
	__u32 mode;

	rc = CIFSSMBQueryEA(xid, cifs_sb->tcon, path, "SETFILEBITS",
			ea_value, 4 /* size of buf */, cifs_sb->local_nls,
		cifs_sb->mnt_cifs_flags & CIFS_MOUNT_MAP_SPECIAL_CHR);
	if (rc < 0)
		return (int)rc;
	else if (rc > 3) {
		mode = le32_to_cpu(*((__le32 *)ea_value));
		inode->i_mode &= ~SFBITS_MASK;
		cFYI(1, ("special bits 0%o org mode 0%o", mode, inode->i_mode));
		inode->i_mode = (mode &  SFBITS_MASK) | inode->i_mode;
		cFYI(1, ("special mode bits 0%o", mode));
		return 0;
	} else {
		return 0;
	}
#else
	return -EOPNOTSUPP;
#endif
}

/*
 *	Needed to setup inode data for the directory which is the
 *	junction to the new submount (ie to setup the fake directory
 *      which represents a DFS referral)
 */
static void fill_fake_finddata(FILE_ALL_INFO *pfnd_dat,
			       struct super_block *sb)
{
	memset(pfnd_dat, 0, sizeof(FILE_ALL_INFO));

/*	__le64 pfnd_dat->AllocationSize = cpu_to_le64(0);
	__le64 pfnd_dat->EndOfFile = cpu_to_le64(0);
	__u8 pfnd_dat->DeletePending = 0;
	__u8 pfnd_data->Directory = 0;
	__le32 pfnd_dat->EASize = 0;
	__u64 pfnd_dat->IndexNumber = 0;
	__u64 pfnd_dat->IndexNumber1 = 0;  */
	pfnd_dat->CreationTime =
		cpu_to_le64(cifs_UnixTimeToNT(CURRENT_TIME));
	pfnd_dat->LastAccessTime =
		cpu_to_le64(cifs_UnixTimeToNT(CURRENT_TIME));
	pfnd_dat->LastWriteTime =
		cpu_to_le64(cifs_UnixTimeToNT(CURRENT_TIME));
	pfnd_dat->ChangeTime =
		cpu_to_le64(cifs_UnixTimeToNT(CURRENT_TIME));
	pfnd_dat->Attributes = cpu_to_le32(ATTR_DIRECTORY);
	pfnd_dat->NumberOfLinks = cpu_to_le32(2);
}

int cifs_get_inode_info(struct inode **pinode,
	const unsigned char *full_path, FILE_ALL_INFO *pfindData,
	struct super_block *sb, int xid, const __u16 *pfid)
{
	int rc = 0;
	__u32 attr;
	struct cifsInodeInfo *cifsInfo;
	struct cifsTconInfo *pTcon;
	struct inode *inode;
	struct cifs_sb_info *cifs_sb = CIFS_SB(sb);
	char *buf = NULL;
	bool adjustTZ = false;
	bool is_dfs_referral = false;
	umode_t default_mode;

	pTcon = cifs_sb->tcon;
	cFYI(1, ("Getting info on %s", full_path));

	if ((pfindData == NULL) && (*pinode != NULL)) {
		if (CIFS_I(*pinode)->clientCanCacheRead) {
			cFYI(1, ("No need to revalidate cached inode sizes"));
			return rc;
		}
	}

	/* if file info not passed in then get it from server */
	if (pfindData == NULL) {
		buf = kmalloc(sizeof(FILE_ALL_INFO), GFP_KERNEL);
		if (buf == NULL)
			return -ENOMEM;
		pfindData = (FILE_ALL_INFO *)buf;

		/* could do find first instead but this returns more info */
		rc = CIFSSMBQPathInfo(xid, pTcon, full_path, pfindData,
			      0 /* not legacy */,
			      cifs_sb->local_nls, cifs_sb->mnt_cifs_flags &
				CIFS_MOUNT_MAP_SPECIAL_CHR);
		/* BB optimize code so we do not make the above call
		when server claims no NT SMB support and the above call
		failed at least once - set flag in tcon or mount */
		if ((rc == -EOPNOTSUPP) || (rc == -EINVAL)) {
			rc = SMBQueryInformation(xid, pTcon, full_path,
					pfindData, cifs_sb->local_nls,
					cifs_sb->mnt_cifs_flags &
					  CIFS_MOUNT_MAP_SPECIAL_CHR);
			adjustTZ = true;
		}
	}
	/* dump_mem("\nQPathInfo return data",&findData, sizeof(findData)); */
	if (rc == -EREMOTE) {
		is_dfs_referral = true;
		fill_fake_finddata(pfindData, sb);
		rc = 0;
	} else if (rc)
		goto cgii_exit;

	attr = le32_to_cpu(pfindData->Attributes);

	/* get new inode */
	if (*pinode == NULL) {
		*pinode = new_inode(sb);
		if (*pinode == NULL) {
			rc = -ENOMEM;
			goto cgii_exit;
		}
		/* Is an i_ino of zero legal? Can we use that to check
		   if the server supports returning inode numbers?  Are
		   there other sanity checks we can use to ensure that
		   the server is really filling in that field? */

		/* We can not use the IndexNumber field by default from
		   Windows or Samba (in ALL_INFO buf) but we can request
		   it explicitly.  It may not be unique presumably if
		   the server has multiple devices mounted under one share */

		/* There may be higher info levels that work but are
		   there Windows server or network appliances for which
		   IndexNumber field is not guaranteed unique? */

		if (cifs_sb->mnt_cifs_flags & CIFS_MOUNT_SERVER_INUM) {
			int rc1 = 0;
			__u64 inode_num;

			rc1 = CIFSGetSrvInodeNumber(xid, pTcon,
					full_path, &inode_num,
					cifs_sb->local_nls,
					cifs_sb->mnt_cifs_flags &
						CIFS_MOUNT_MAP_SPECIAL_CHR);
			if (rc1) {
				cFYI(1, ("GetSrvInodeNum rc %d", rc1));
				/* BB EOPNOSUPP disable SERVER_INUM? */
			} else /* do we need cast or hash to ino? */
				(*pinode)->i_ino = inode_num;
		} /* else ino incremented to unique num in new_inode*/
		if (sb->s_flags & MS_NOATIME)
			(*pinode)->i_flags |= S_NOATIME | S_NOCMTIME;
		insert_inode_hash(*pinode);
	}
	inode = *pinode;
	cifsInfo = CIFS_I(inode);
	cifsInfo->cifsAttrs = attr;
	cFYI(1, ("Old time %ld", cifsInfo->time));
	cifsInfo->time = jiffies;
	cFYI(1, ("New time %ld", cifsInfo->time));

	/* blksize needs to be multiple of two. So safer to default to
	blksize and blkbits set in superblock so 2**blkbits and blksize
	will match rather than setting to:
	(pTcon->ses->server->maxBuf - MAX_CIFS_HDR_SIZE) & 0xFFFFFE00;*/

	/* Linux can not store file creation time so ignore it */
	if (pfindData->LastAccessTime)
		inode->i_atime = cifs_NTtimeToUnix
			(le64_to_cpu(pfindData->LastAccessTime));
	else /* do not need to use current_fs_time - time not stored */
		inode->i_atime = CURRENT_TIME;
	inode->i_mtime =
		    cifs_NTtimeToUnix(le64_to_cpu(pfindData->LastWriteTime));
	inode->i_ctime =
	    cifs_NTtimeToUnix(le64_to_cpu(pfindData->ChangeTime));
	cFYI(DBG2, ("Attributes came in as 0x%x", attr));
	if (adjustTZ && (pTcon->ses) && (pTcon->ses->server)) {
		inode->i_ctime.tv_sec += pTcon->ses->server->timeAdj;
		inode->i_mtime.tv_sec += pTcon->ses->server->timeAdj;
	}

	/* get default inode mode */
	if (attr & ATTR_DIRECTORY)
		default_mode = cifs_sb->mnt_dir_mode;
	else
		default_mode = cifs_sb->mnt_file_mode;

	/* set permission bits */
	if (atomic_read(&cifsInfo->inUse) == 0 ||
	    (cifs_sb->mnt_cifs_flags & CIFS_MOUNT_DYNPERM) == 0)
		inode->i_mode = default_mode;
	else {
		/* just reenable write bits if !ATTR_READONLY */
		if ((inode->i_mode & S_IWUGO) == 0 &&
		    (attr & ATTR_READONLY) == 0)
			inode->i_mode |= (S_IWUGO & default_mode);
			inode->i_mode &= ~S_IFMT;
	}
	/* clear write bits if ATTR_READONLY is set */
	if (attr & ATTR_READONLY)
		inode->i_mode &= ~S_IWUGO;

	/* set inode type */
	if ((attr & ATTR_SYSTEM) &&
	    (cifs_sb->mnt_cifs_flags & CIFS_MOUNT_UNX_EMUL)) {
		/* no need to fix endianness on 0 */
		if (pfindData->EndOfFile == 0)
			inode->i_mode |= S_IFIFO;
		else if (decode_sfu_inode(inode,
				le64_to_cpu(pfindData->EndOfFile),
				full_path, cifs_sb, xid))
			cFYI(1, ("unknown SFU file type\n"));
	} else {
		if (attr & ATTR_DIRECTORY)
			inode->i_mode |= S_IFDIR;
		else
			inode->i_mode |= S_IFREG;
	}

	spin_lock(&inode->i_lock);
	if (is_size_safe_to_change(cifsInfo,
				   le64_to_cpu(pfindData->EndOfFile))) {
		/* can not safely shrink the file size here if the
		   client is writing to it due to potential races */
		i_size_write(inode, le64_to_cpu(pfindData->EndOfFile));

		/* 512 bytes (2**9) is the fake blocksize that must be
		   used for this calculation */
		inode->i_blocks = (512 - 1 + le64_to_cpu(
				   pfindData->AllocationSize)) >> 9;
	}
	spin_unlock(&inode->i_lock);

	inode->i_nlink = le32_to_cpu(pfindData->NumberOfLinks);

	/* BB fill in uid and gid here? with help from winbind?
	   or retrieve from NTFS stream extended attribute */
#ifdef CONFIG_CIFS_EXPERIMENTAL
	/* fill in 0777 bits from ACL */
	if (cifs_sb->mnt_cifs_flags & CIFS_MOUNT_CIFS_ACL) {
		cFYI(1, ("Getting mode bits from ACL"));
		acl_to_uid_mode(inode, full_path, pfid);
	}
#endif
	if (cifs_sb->mnt_cifs_flags & CIFS_MOUNT_UNX_EMUL) {
		/* fill in remaining high mode bits e.g. SUID, VTX */
		get_sfu_mode(inode, full_path, cifs_sb, xid);
	} else if (atomic_read(&cifsInfo->inUse) == 0) {
		inode->i_uid = cifs_sb->mnt_uid;
		inode->i_gid = cifs_sb->mnt_gid;
		/* set so we do not keep refreshing these fields with
		   bad data after user has changed them in memory */
		atomic_set(&cifsInfo->inUse, 1);
	}

	cifs_set_ops(inode, is_dfs_referral);




cgii_exit:
	kfree(buf);
	return rc;
}

static const struct inode_operations cifs_ipc_inode_ops = {
	.lookup = cifs_lookup,
};

/* gets root inode */
struct inode *cifs_iget(struct super_block *sb, unsigned long ino)
{
	int xid;
	struct cifs_sb_info *cifs_sb;
	struct inode *inode;
	long rc;

	inode = iget_locked(sb, ino);
	if (!inode)
		return ERR_PTR(-ENOMEM);
	if (!(inode->i_state & I_NEW))
		return inode;

	cifs_sb = CIFS_SB(inode->i_sb);
	xid = GetXid();

	if (cifs_sb->tcon->unix_ext)
		rc = cifs_get_inode_info_unix(&inode, "", inode->i_sb, xid);
	else
		rc = cifs_get_inode_info(&inode, "", NULL, inode->i_sb, xid,
					 NULL);
	if (rc && cifs_sb->tcon->ipc) {
		cFYI(1, ("ipc connection - fake read inode"));
		inode->i_mode |= S_IFDIR;
		inode->i_nlink = 2;
		inode->i_op = &cifs_ipc_inode_ops;
		inode->i_fop = &simple_dir_operations;
		inode->i_uid = cifs_sb->mnt_uid;
		inode->i_gid = cifs_sb->mnt_gid;
		_FreeXid(xid);
		iget_failed(inode);
		return ERR_PTR(rc);
	}

	unlock_new_inode(inode);

	/* can not call macro FreeXid here since in a void func
	 * TODO: This is no longer true
	 */
	_FreeXid(xid);
	return inode;
}

int cifs_unlink(struct inode *inode, struct dentry *direntry)
{
	int rc = 0;
	int xid;
	struct cifs_sb_info *cifs_sb;
	struct cifsTconInfo *pTcon;
	char *full_path = NULL;
	struct cifsInodeInfo *cifsInode;
	FILE_BASIC_INFO *pinfo_buf;

	cFYI(1, ("cifs_unlink, inode = 0x%p", inode));

	xid = GetXid();

	if (inode)
		cifs_sb = CIFS_SB(inode->i_sb);
	else
		cifs_sb = CIFS_SB(direntry->d_sb);
	pTcon = cifs_sb->tcon;

	/* Unlink can be called from rename so we can not grab the sem here
	   since we deadlock otherwise */
/*	mutex_lock(&direntry->d_sb->s_vfs_rename_mutex);*/
	full_path = build_path_from_dentry(direntry);
/*	mutex_unlock(&direntry->d_sb->s_vfs_rename_mutex);*/
	if (full_path == NULL) {
		FreeXid(xid);
		return -ENOMEM;
	}

	if ((pTcon->ses->capabilities & CAP_UNIX) &&
		(CIFS_UNIX_POSIX_PATH_OPS_CAP &
			le64_to_cpu(pTcon->fsUnixInfo.Capability))) {
		rc = CIFSPOSIXDelFile(xid, pTcon, full_path,
			SMB_POSIX_UNLINK_FILE_TARGET, cifs_sb->local_nls,
			cifs_sb->mnt_cifs_flags & CIFS_MOUNT_MAP_SPECIAL_CHR);
		cFYI(1, ("posix del rc %d", rc));
		if ((rc == 0) || (rc == -ENOENT))
			goto psx_del_no_retry;
	}

	rc = CIFSSMBDelFile(xid, pTcon, full_path, cifs_sb->local_nls,
			cifs_sb->mnt_cifs_flags & CIFS_MOUNT_MAP_SPECIAL_CHR);
psx_del_no_retry:
	if (!rc) {
		if (direntry->d_inode)
			drop_nlink(direntry->d_inode);
	} else if (rc == -ENOENT) {
		d_drop(direntry);
	} else if (rc == -ETXTBSY) {
		int oplock = 0;
		__u16 netfid;

		rc = CIFSSMBOpen(xid, pTcon, full_path, FILE_OPEN, DELETE,
				 CREATE_NOT_DIR | CREATE_DELETE_ON_CLOSE,
				 &netfid, &oplock, NULL, cifs_sb->local_nls,
				 cifs_sb->mnt_cifs_flags &
					CIFS_MOUNT_MAP_SPECIAL_CHR);
		if (rc == 0) {
			CIFSSMBRenameOpenFile(xid, pTcon, netfid, NULL,
					      cifs_sb->local_nls,
					      cifs_sb->mnt_cifs_flags &
						CIFS_MOUNT_MAP_SPECIAL_CHR);
			CIFSSMBClose(xid, pTcon, netfid);
			if (direntry->d_inode)
				drop_nlink(direntry->d_inode);
		}
	} else if (rc == -EACCES) {
		/* try only if r/o attribute set in local lookup data? */
		pinfo_buf = kzalloc(sizeof(FILE_BASIC_INFO), GFP_KERNEL);
		if (pinfo_buf) {
			/* ATTRS set to normal clears r/o bit */
			pinfo_buf->Attributes = cpu_to_le32(ATTR_NORMAL);
			if (!(pTcon->ses->flags & CIFS_SES_NT4))
				rc = CIFSSMBSetPathInfo(xid, pTcon, full_path,
						     pinfo_buf,
						     cifs_sb->local_nls,
						     cifs_sb->mnt_cifs_flags &
							CIFS_MOUNT_MAP_SPECIAL_CHR);
			else
				rc = -EOPNOTSUPP;

			if (rc == -EOPNOTSUPP) {
				int oplock = 0;
				__u16 netfid;
			/*	rc = CIFSSMBSetAttrLegacy(xid, pTcon,
							  full_path,
							  (__u16)ATTR_NORMAL,
							  cifs_sb->local_nls);
			   For some strange reason it seems that NT4 eats the
			   old setattr call without actually setting the
			   attributes so on to the third attempted workaround
			   */

			/* BB could scan to see if we already have it open
			   and pass in pid of opener to function */
				rc = CIFSSMBOpen(xid, pTcon, full_path,
						 FILE_OPEN, SYNCHRONIZE |
						 FILE_WRITE_ATTRIBUTES, 0,
						 &netfid, &oplock, NULL,
						 cifs_sb->local_nls,
						 cifs_sb->mnt_cifs_flags &
						    CIFS_MOUNT_MAP_SPECIAL_CHR);
				if (rc == 0) {
					rc = CIFSSMBSetFileInfo(xid, pTcon,
								pinfo_buf,
								netfid,
								current->tgid);
					CIFSSMBClose(xid, pTcon, netfid);
				}
			}
			kfree(pinfo_buf);
		}
		if (rc == 0) {
			rc = CIFSSMBDelFile(xid, pTcon, full_path,
					    cifs_sb->local_nls,
					    cifs_sb->mnt_cifs_flags &
						CIFS_MOUNT_MAP_SPECIAL_CHR);
			if (!rc) {
				if (direntry->d_inode)
					drop_nlink(direntry->d_inode);
			} else if (rc == -ETXTBSY) {
				int oplock = 0;
				__u16 netfid;

				rc = CIFSSMBOpen(xid, pTcon, full_path,
						 FILE_OPEN, DELETE,
						 CREATE_NOT_DIR |
						 CREATE_DELETE_ON_CLOSE,
						 &netfid, &oplock, NULL,
						 cifs_sb->local_nls,
						 cifs_sb->mnt_cifs_flags &
						    CIFS_MOUNT_MAP_SPECIAL_CHR);
				if (rc == 0) {
					CIFSSMBRenameOpenFile(xid, pTcon,
						netfid, NULL,
						cifs_sb->local_nls,
						cifs_sb->mnt_cifs_flags &
						    CIFS_MOUNT_MAP_SPECIAL_CHR);
					CIFSSMBClose(xid, pTcon, netfid);
					if (direntry->d_inode)
						drop_nlink(direntry->d_inode);
				}
			/* BB if rc = -ETXTBUSY goto the rename logic BB */
			}
		}
	}
	if (direntry->d_inode) {
		cifsInode = CIFS_I(direntry->d_inode);
		cifsInode->time = 0;	/* will force revalidate to get info
					   when needed */
		direntry->d_inode->i_ctime = current_fs_time(inode->i_sb);
	}
	if (inode) {
		inode->i_ctime = inode->i_mtime = current_fs_time(inode->i_sb);
		cifsInode = CIFS_I(inode);
		cifsInode->time = 0;	/* force revalidate of dir as well */
	}

	kfree(full_path);
	FreeXid(xid);
	return rc;
}

static void posix_fill_in_inode(struct inode *tmp_inode,
	FILE_UNIX_BASIC_INFO *pData, int isNewInode)
{
	struct cifsInodeInfo *cifsInfo = CIFS_I(tmp_inode);
	loff_t local_size;
	struct timespec local_mtime;

	cifsInfo->time = jiffies;
	atomic_inc(&cifsInfo->inUse);

	/* save mtime and size */
	local_mtime = tmp_inode->i_mtime;
	local_size  = tmp_inode->i_size;

	cifs_unix_info_to_inode(tmp_inode, pData, 1);
	cifs_set_ops(tmp_inode, false);

	if (!S_ISREG(tmp_inode->i_mode))
		return;

	/*
	 * No sense invalidating pages for new inode
	 * since we we have not started caching
	 * readahead file data yet.
	 */
	if (isNewInode)
		return;

	if (timespec_equal(&tmp_inode->i_mtime, &local_mtime) &&
		(local_size == tmp_inode->i_size)) {
		cFYI(1, ("inode exists but unchanged"));
	} else {
		/* file may have changed on server */
		cFYI(1, ("invalidate inode, readdir detected change"));
		invalidate_remote_inode(tmp_inode);
	}
}

int cifs_mkdir(struct inode *inode, struct dentry *direntry, int mode)
{
	int rc = 0;
	int xid;
	struct cifs_sb_info *cifs_sb;
	struct cifsTconInfo *pTcon;
	char *full_path = NULL;
	struct inode *newinode = NULL;

	cFYI(1, ("In cifs_mkdir, mode = 0x%x inode = 0x%p", mode, inode));

	xid = GetXid();

	cifs_sb = CIFS_SB(inode->i_sb);
	pTcon = cifs_sb->tcon;

	full_path = build_path_from_dentry(direntry);
	if (full_path == NULL) {
		FreeXid(xid);
		return -ENOMEM;
	}

	if ((pTcon->ses->capabilities & CAP_UNIX) &&
		(CIFS_UNIX_POSIX_PATH_OPS_CAP &
			le64_to_cpu(pTcon->fsUnixInfo.Capability))) {
		u32 oplock = 0;
		FILE_UNIX_BASIC_INFO *pInfo =
			kzalloc(sizeof(FILE_UNIX_BASIC_INFO), GFP_KERNEL);
		if (pInfo == NULL) {
			rc = -ENOMEM;
			goto mkdir_out;
		}

		mode &= ~current->fs->umask;
		rc = CIFSPOSIXCreate(xid, pTcon, SMB_O_DIRECTORY | SMB_O_CREAT,
				mode, NULL /* netfid */, pInfo, &oplock,
				full_path, cifs_sb->local_nls,
				cifs_sb->mnt_cifs_flags &
					CIFS_MOUNT_MAP_SPECIAL_CHR);
		if (rc == -EOPNOTSUPP) {
			kfree(pInfo);
			goto mkdir_retry_old;
		} else if (rc) {
			cFYI(1, ("posix mkdir returned 0x%x", rc));
			d_drop(direntry);
		} else {
			if (pInfo->Type == cpu_to_le32(-1)) {
				/* no return info, go query for it */
				kfree(pInfo);
				goto mkdir_get_info;
			}
/*BB check (cifs_sb->mnt_cifs_flags & CIFS_MOUNT_SET_UID ) to see if need
	to set uid/gid */
			inc_nlink(inode);
			if (pTcon->nocase)
				direntry->d_op = &cifs_ci_dentry_ops;
			else
				direntry->d_op = &cifs_dentry_ops;

			newinode = new_inode(inode->i_sb);
			if (newinode == NULL) {
				kfree(pInfo);
				goto mkdir_get_info;
			}
			/* Is an i_ino of zero legal? */
			/* Are there sanity checks we can use to ensure that
			   the server is really filling in that field? */
			if (cifs_sb->mnt_cifs_flags & CIFS_MOUNT_SERVER_INUM) {
				newinode->i_ino =
					(unsigned long)pInfo->UniqueId;
			} /* note ino incremented to unique num in new_inode */
			if (inode->i_sb->s_flags & MS_NOATIME)
				newinode->i_flags |= S_NOATIME | S_NOCMTIME;
			newinode->i_nlink = 2;

			insert_inode_hash(newinode);
			d_instantiate(direntry, newinode);

			/* we already checked in POSIXCreate whether
			   frame was long enough */
			posix_fill_in_inode(direntry->d_inode,
					pInfo, 1 /* NewInode */);
#ifdef CONFIG_CIFS_DEBUG2
			cFYI(1, ("instantiated dentry %p %s to inode %p",
				direntry, direntry->d_name.name, newinode));

			if (newinode->i_nlink != 2)
				cFYI(1, ("unexpected number of links %d",
					newinode->i_nlink));
#endif
		}
		kfree(pInfo);
		goto mkdir_out;
	}
mkdir_retry_old:
	/* BB add setting the equivalent of mode via CreateX w/ACLs */
	rc = CIFSSMBMkDir(xid, pTcon, full_path, cifs_sb->local_nls,
			  cifs_sb->mnt_cifs_flags & CIFS_MOUNT_MAP_SPECIAL_CHR);
	if (rc) {
		cFYI(1, ("cifs_mkdir returned 0x%x", rc));
		d_drop(direntry);
	} else {
mkdir_get_info:
		inc_nlink(inode);
		if (pTcon->unix_ext)
			rc = cifs_get_inode_info_unix(&newinode, full_path,
						      inode->i_sb, xid);
		else
			rc = cifs_get_inode_info(&newinode, full_path, NULL,
						 inode->i_sb, xid, NULL);

		if (pTcon->nocase)
			direntry->d_op = &cifs_ci_dentry_ops;
		else
			direntry->d_op = &cifs_dentry_ops;
		d_instantiate(direntry, newinode);
		 /* setting nlink not necessary except in cases where we
		  * failed to get it from the server or was set bogus */
		if ((direntry->d_inode) && (direntry->d_inode->i_nlink < 2))
				direntry->d_inode->i_nlink = 2;

		mode &= ~current->fs->umask;
		/* must turn on setgid bit if parent dir has it */
		if (inode->i_mode & S_ISGID)
			mode |= S_ISGID;

		if (pTcon->unix_ext) {
			struct cifs_unix_set_info_args args = {
				.mode	= mode,
				.ctime	= NO_CHANGE_64,
				.atime	= NO_CHANGE_64,
				.mtime	= NO_CHANGE_64,
				.device	= 0,
			};
			if (cifs_sb->mnt_cifs_flags & CIFS_MOUNT_SET_UID) {
<<<<<<< HEAD
				CIFSSMBUnixSetPerms(xid, pTcon, full_path,
						    mode,
						    (__u64)current_fsuid(),
						    (__u64)current_fsgid(),
						    0 /* dev_t */,
						    cifs_sb->local_nls,
						    cifs_sb->mnt_cifs_flags &
						    CIFS_MOUNT_MAP_SPECIAL_CHR);
=======
				args.uid = (__u64)current->fsuid;
				if (inode->i_mode & S_ISGID)
					args.gid = (__u64)inode->i_gid;
				else
					args.gid = (__u64)current->fsgid;
>>>>>>> 796aadeb
			} else {
				args.uid = NO_CHANGE_64;
				args.gid = NO_CHANGE_64;
			}
			CIFSSMBUnixSetInfo(xid, pTcon, full_path, &args,
					    cifs_sb->local_nls,
					    cifs_sb->mnt_cifs_flags &
					    CIFS_MOUNT_MAP_SPECIAL_CHR);
		} else {
			if (!(cifs_sb->mnt_cifs_flags & CIFS_MOUNT_CIFS_ACL) &&
			    (mode & S_IWUGO) == 0) {
				FILE_BASIC_INFO pInfo;
				memset(&pInfo, 0, sizeof(pInfo));
				pInfo.Attributes = cpu_to_le32(ATTR_READONLY);
				CIFSSMBSetPathInfo(xid, pTcon, full_path,
						&pInfo, cifs_sb->local_nls,
						cifs_sb->mnt_cifs_flags &
						CIFS_MOUNT_MAP_SPECIAL_CHR);
			}
			if (direntry->d_inode) {
				if (cifs_sb->mnt_cifs_flags &
				     CIFS_MOUNT_DYNPERM)
					direntry->d_inode->i_mode =
						(mode | S_IFDIR);

				if (cifs_sb->mnt_cifs_flags &
				     CIFS_MOUNT_SET_UID) {
					direntry->d_inode->i_uid =
<<<<<<< HEAD
						current_fsuid();
					direntry->d_inode->i_gid =
						current_fsgid();
=======
						current->fsuid;
					if (inode->i_mode & S_ISGID)
						direntry->d_inode->i_gid =
							inode->i_gid;
					else
						direntry->d_inode->i_gid =
							current->fsgid;
>>>>>>> 796aadeb
				}
			}
		}
	}
mkdir_out:
	kfree(full_path);
	FreeXid(xid);
	return rc;
}

int cifs_rmdir(struct inode *inode, struct dentry *direntry)
{
	int rc = 0;
	int xid;
	struct cifs_sb_info *cifs_sb;
	struct cifsTconInfo *pTcon;
	char *full_path = NULL;
	struct cifsInodeInfo *cifsInode;

	cFYI(1, ("cifs_rmdir, inode = 0x%p", inode));

	xid = GetXid();

	cifs_sb = CIFS_SB(inode->i_sb);
	pTcon = cifs_sb->tcon;

	full_path = build_path_from_dentry(direntry);
	if (full_path == NULL) {
		FreeXid(xid);
		return -ENOMEM;
	}

	rc = CIFSSMBRmDir(xid, pTcon, full_path, cifs_sb->local_nls,
			  cifs_sb->mnt_cifs_flags & CIFS_MOUNT_MAP_SPECIAL_CHR);

	if (!rc) {
		drop_nlink(inode);
		spin_lock(&direntry->d_inode->i_lock);
		i_size_write(direntry->d_inode, 0);
		clear_nlink(direntry->d_inode);
		spin_unlock(&direntry->d_inode->i_lock);
	}

	cifsInode = CIFS_I(direntry->d_inode);
	cifsInode->time = 0;	/* force revalidate to go get info when
				   needed */
	direntry->d_inode->i_ctime = inode->i_ctime = inode->i_mtime =
		current_fs_time(inode->i_sb);

	kfree(full_path);
	FreeXid(xid);
	return rc;
}

int cifs_rename(struct inode *source_inode, struct dentry *source_direntry,
	struct inode *target_inode, struct dentry *target_direntry)
{
	char *fromName;
	char *toName;
	struct cifs_sb_info *cifs_sb_source;
	struct cifs_sb_info *cifs_sb_target;
	struct cifsTconInfo *pTcon;
	int xid;
	int rc = 0;

	xid = GetXid();

	cifs_sb_target = CIFS_SB(target_inode->i_sb);
	cifs_sb_source = CIFS_SB(source_inode->i_sb);
	pTcon = cifs_sb_source->tcon;

	if (pTcon != cifs_sb_target->tcon) {
		FreeXid(xid);
		return -EXDEV;	/* BB actually could be allowed if same server,
				   but different share.
				   Might eventually add support for this */
	}

	/* we already  have the rename sem so we do not need to grab it again
	   here to protect the path integrity */
	fromName = build_path_from_dentry(source_direntry);
	toName = build_path_from_dentry(target_direntry);
	if ((fromName == NULL) || (toName == NULL)) {
		rc = -ENOMEM;
		goto cifs_rename_exit;
	}

	rc = CIFSSMBRename(xid, pTcon, fromName, toName,
			   cifs_sb_source->local_nls,
			   cifs_sb_source->mnt_cifs_flags &
				CIFS_MOUNT_MAP_SPECIAL_CHR);
	if (rc == -EEXIST) {
		/* check if they are the same file because rename of hardlinked
		   files is a noop */
		FILE_UNIX_BASIC_INFO *info_buf_source;
		FILE_UNIX_BASIC_INFO *info_buf_target;

		info_buf_source =
			kmalloc(2 * sizeof(FILE_UNIX_BASIC_INFO), GFP_KERNEL);
		if (info_buf_source != NULL) {
			info_buf_target = info_buf_source + 1;
			if (pTcon->unix_ext)
				rc = CIFSSMBUnixQPathInfo(xid, pTcon, fromName,
					info_buf_source,
					cifs_sb_source->local_nls,
					cifs_sb_source->mnt_cifs_flags &
						CIFS_MOUNT_MAP_SPECIAL_CHR);
			/* else rc is still EEXIST so will fall through to
			   unlink the target and retry rename */
			if (rc == 0) {
				rc = CIFSSMBUnixQPathInfo(xid, pTcon, toName,
						info_buf_target,
						cifs_sb_target->local_nls,
						/* remap based on source sb */
						cifs_sb_source->mnt_cifs_flags &
						    CIFS_MOUNT_MAP_SPECIAL_CHR);
			}
			if ((rc == 0) &&
			    (info_buf_source->UniqueId ==
			     info_buf_target->UniqueId)) {
			/* do not rename since the files are hardlinked which
			   is a noop */
			} else {
			/* we either can not tell the files are hardlinked
			   (as with Windows servers) or files are not
			   hardlinked so delete the target manually before
			   renaming to follow POSIX rather than Windows
			   semantics */
				cifs_unlink(target_inode, target_direntry);
				rc = CIFSSMBRename(xid, pTcon, fromName,
						   toName,
						   cifs_sb_source->local_nls,
						   cifs_sb_source->mnt_cifs_flags
						   & CIFS_MOUNT_MAP_SPECIAL_CHR);
			}
			kfree(info_buf_source);
		} /* if we can not get memory just leave rc as EEXIST */
	}

	if (rc)
		cFYI(1, ("rename rc %d", rc));

	if ((rc == -EIO) || (rc == -EEXIST)) {
		int oplock = 0;
		__u16 netfid;

		/* BB FIXME Is Generic Read correct for rename? */
		/* if renaming directory - we should not say CREATE_NOT_DIR,
		   need to test renaming open directory, also GENERIC_READ
		   might not right be right access to request */
		rc = CIFSSMBOpen(xid, pTcon, fromName, FILE_OPEN, GENERIC_READ,
				 CREATE_NOT_DIR, &netfid, &oplock, NULL,
				 cifs_sb_source->local_nls,
				 cifs_sb_source->mnt_cifs_flags &
					CIFS_MOUNT_MAP_SPECIAL_CHR);
		if (rc == 0) {
			rc = CIFSSMBRenameOpenFile(xid, pTcon, netfid, toName,
					      cifs_sb_source->local_nls,
					      cifs_sb_source->mnt_cifs_flags &
						CIFS_MOUNT_MAP_SPECIAL_CHR);
			CIFSSMBClose(xid, pTcon, netfid);
		}
	}

cifs_rename_exit:
	kfree(fromName);
	kfree(toName);
	FreeXid(xid);
	return rc;
}

int cifs_revalidate(struct dentry *direntry)
{
	int xid;
	int rc = 0, wbrc = 0;
	char *full_path;
	struct cifs_sb_info *cifs_sb;
	struct cifsInodeInfo *cifsInode;
	loff_t local_size;
	struct timespec local_mtime;
	bool invalidate_inode = false;

	if (direntry->d_inode == NULL)
		return -ENOENT;

	cifsInode = CIFS_I(direntry->d_inode);

	if (cifsInode == NULL)
		return -ENOENT;

	/* no sense revalidating inode info on file that no one can write */
	if (CIFS_I(direntry->d_inode)->clientCanCacheRead)
		return rc;

	xid = GetXid();

	cifs_sb = CIFS_SB(direntry->d_sb);

	/* can not safely grab the rename sem here if rename calls revalidate
	   since that would deadlock */
	full_path = build_path_from_dentry(direntry);
	if (full_path == NULL) {
		FreeXid(xid);
		return -ENOMEM;
	}
	cFYI(1, ("Revalidate: %s inode 0x%p count %d dentry: 0x%p d_time %ld "
		 "jiffies %ld", full_path, direntry->d_inode,
		 direntry->d_inode->i_count.counter, direntry,
		 direntry->d_time, jiffies));

	if (cifsInode->time == 0) {
		/* was set to zero previously to force revalidate */
	} else if (time_before(jiffies, cifsInode->time + HZ) &&
		   lookupCacheEnabled) {
		if ((S_ISREG(direntry->d_inode->i_mode) == 0) ||
		    (direntry->d_inode->i_nlink == 1)) {
			kfree(full_path);
			FreeXid(xid);
			return rc;
		} else {
			cFYI(1, ("Have to revalidate file due to hardlinks"));
		}
	}

	/* save mtime and size */
	local_mtime = direntry->d_inode->i_mtime;
	local_size = direntry->d_inode->i_size;

	if (cifs_sb->tcon->unix_ext) {
		rc = cifs_get_inode_info_unix(&direntry->d_inode, full_path,
					      direntry->d_sb, xid);
		if (rc) {
			cFYI(1, ("error on getting revalidate info %d", rc));
/*			if (rc != -ENOENT)
				rc = 0; */	/* BB should we cache info on
						   certain errors? */
		}
	} else {
		rc = cifs_get_inode_info(&direntry->d_inode, full_path, NULL,
					 direntry->d_sb, xid, NULL);
		if (rc) {
			cFYI(1, ("error on getting revalidate info %d", rc));
/*			if (rc != -ENOENT)
				rc = 0; */	/* BB should we cache info on
						   certain errors? */
		}
	}
	/* should we remap certain errors, access denied?, to zero */

	/* if not oplocked, we invalidate inode pages if mtime or file size
	   had changed on server */

	if (timespec_equal(&local_mtime, &direntry->d_inode->i_mtime) &&
	    (local_size == direntry->d_inode->i_size)) {
		cFYI(1, ("cifs_revalidate - inode unchanged"));
	} else {
		/* file may have changed on server */
		if (cifsInode->clientCanCacheRead) {
			/* no need to invalidate inode pages since we were the
			   only ones who could have modified the file and the
			   server copy is staler than ours */
		} else {
			invalidate_inode = true;
		}
	}

	/* can not grab this sem since kernel filesys locking documentation
	   indicates i_mutex may be taken by the kernel on lookup and rename
	   which could deadlock if we grab the i_mutex here as well */
/*	mutex_lock(&direntry->d_inode->i_mutex);*/
	/* need to write out dirty pages here  */
	if (direntry->d_inode->i_mapping) {
		/* do we need to lock inode until after invalidate completes
		   below? */
		wbrc = filemap_fdatawrite(direntry->d_inode->i_mapping);
		if (wbrc)
			CIFS_I(direntry->d_inode)->write_behind_rc = wbrc;
	}
	if (invalidate_inode) {
	/* shrink_dcache not necessary now that cifs dentry ops
	are exported for negative dentries */
/*		if (S_ISDIR(direntry->d_inode->i_mode))
			shrink_dcache_parent(direntry); */
		if (S_ISREG(direntry->d_inode->i_mode)) {
			if (direntry->d_inode->i_mapping) {
				wbrc = filemap_fdatawait(direntry->d_inode->i_mapping);
				if (wbrc)
					CIFS_I(direntry->d_inode)->write_behind_rc = wbrc;
			}
			/* may eventually have to do this for open files too */
			if (list_empty(&(cifsInode->openFileList))) {
				/* changed on server - flush read ahead pages */
				cFYI(1, ("Invalidating read ahead data on "
					 "closed file"));
				invalidate_remote_inode(direntry->d_inode);
			}
		}
	}
/*	mutex_unlock(&direntry->d_inode->i_mutex); */

	kfree(full_path);
	FreeXid(xid);
	return rc;
}

int cifs_getattr(struct vfsmount *mnt, struct dentry *dentry,
	struct kstat *stat)
{
	int err = cifs_revalidate(dentry);
	if (!err) {
		generic_fillattr(dentry->d_inode, stat);
		stat->blksize = CIFS_MAX_MSGSIZE;
	}
	return err;
}

static int cifs_truncate_page(struct address_space *mapping, loff_t from)
{
	pgoff_t index = from >> PAGE_CACHE_SHIFT;
	unsigned offset = from & (PAGE_CACHE_SIZE - 1);
	struct page *page;
	int rc = 0;

	page = grab_cache_page(mapping, index);
	if (!page)
		return -ENOMEM;

	zero_user_segment(page, offset, PAGE_CACHE_SIZE);
	unlock_page(page);
	page_cache_release(page);
	return rc;
}

static int cifs_vmtruncate(struct inode *inode, loff_t offset)
{
	struct address_space *mapping = inode->i_mapping;
	unsigned long limit;

	spin_lock(&inode->i_lock);
	if (inode->i_size < offset)
		goto do_expand;
	/*
	 * truncation of in-use swapfiles is disallowed - it would cause
	 * subsequent swapout to scribble on the now-freed blocks.
	 */
	if (IS_SWAPFILE(inode)) {
		spin_unlock(&inode->i_lock);
		goto out_busy;
	}
	i_size_write(inode, offset);
	spin_unlock(&inode->i_lock);
	/*
	 * unmap_mapping_range is called twice, first simply for efficiency
	 * so that truncate_inode_pages does fewer single-page unmaps. However
	 * after this first call, and before truncate_inode_pages finishes,
	 * it is possible for private pages to be COWed, which remain after
	 * truncate_inode_pages finishes, hence the second unmap_mapping_range
	 * call must be made for correctness.
	 */
	unmap_mapping_range(mapping, offset + PAGE_SIZE - 1, 0, 1);
	truncate_inode_pages(mapping, offset);
	unmap_mapping_range(mapping, offset + PAGE_SIZE - 1, 0, 1);
	goto out_truncate;

do_expand:
	limit = current->signal->rlim[RLIMIT_FSIZE].rlim_cur;
	if (limit != RLIM_INFINITY && offset > limit) {
		spin_unlock(&inode->i_lock);
		goto out_sig;
	}
	if (offset > inode->i_sb->s_maxbytes) {
		spin_unlock(&inode->i_lock);
		goto out_big;
	}
	i_size_write(inode, offset);
	spin_unlock(&inode->i_lock);
out_truncate:
	if (inode->i_op && inode->i_op->truncate)
		inode->i_op->truncate(inode);
	return 0;
out_sig:
	send_sig(SIGXFSZ, current, 0);
out_big:
	return -EFBIG;
out_busy:
	return -ETXTBSY;
}

static int
cifs_set_file_size(struct inode *inode, struct iattr *attrs,
		   int xid, char *full_path)
{
	int rc;
	struct cifsFileInfo *open_file;
	struct cifsInodeInfo *cifsInode = CIFS_I(inode);
	struct cifs_sb_info *cifs_sb = CIFS_SB(inode->i_sb);
	struct cifsTconInfo *pTcon = cifs_sb->tcon;

	/*
	 * To avoid spurious oplock breaks from server, in the case of
	 * inodes that we already have open, avoid doing path based
	 * setting of file size if we can do it by handle.
	 * This keeps our caching token (oplock) and avoids timeouts
	 * when the local oplock break takes longer to flush
	 * writebehind data than the SMB timeout for the SetPathInfo
	 * request would allow
	 */
	open_file = find_writable_file(cifsInode);
	if (open_file) {
		__u16 nfid = open_file->netfid;
		__u32 npid = open_file->pid;
		rc = CIFSSMBSetFileSize(xid, pTcon, attrs->ia_size, nfid,
					npid, false);
		atomic_dec(&open_file->wrtPending);
		cFYI(1, ("SetFSize for attrs rc = %d", rc));
		if ((rc == -EINVAL) || (rc == -EOPNOTSUPP)) {
			unsigned int bytes_written;
			rc = CIFSSMBWrite(xid, pTcon, nfid, 0, attrs->ia_size,
					  &bytes_written, NULL, NULL, 1);
			cFYI(1, ("Wrt seteof rc %d", rc));
		}
	} else
		rc = -EINVAL;

	if (rc != 0) {
		/* Set file size by pathname rather than by handle
		   either because no valid, writeable file handle for
		   it was found or because there was an error setting
		   it by handle */
		rc = CIFSSMBSetEOF(xid, pTcon, full_path, attrs->ia_size,
				   false, cifs_sb->local_nls,
				   cifs_sb->mnt_cifs_flags &
					CIFS_MOUNT_MAP_SPECIAL_CHR);
		cFYI(1, ("SetEOF by path (setattrs) rc = %d", rc));
		if ((rc == -EINVAL) || (rc == -EOPNOTSUPP)) {
			__u16 netfid;
			int oplock = 0;

			rc = SMBLegacyOpen(xid, pTcon, full_path,
				FILE_OPEN, GENERIC_WRITE,
				CREATE_NOT_DIR, &netfid, &oplock, NULL,
				cifs_sb->local_nls,
				cifs_sb->mnt_cifs_flags &
					CIFS_MOUNT_MAP_SPECIAL_CHR);
			if (rc == 0) {
				unsigned int bytes_written;
				rc = CIFSSMBWrite(xid, pTcon, netfid, 0,
						  attrs->ia_size,
						  &bytes_written, NULL,
						  NULL, 1);
				cFYI(1, ("wrt seteof rc %d", rc));
				CIFSSMBClose(xid, pTcon, netfid);
			}
		}
	}

	if (rc == 0) {
		rc = cifs_vmtruncate(inode, attrs->ia_size);
		cifs_truncate_page(inode->i_mapping, inode->i_size);
	}

	return rc;
}

static int
cifs_set_file_info(struct inode *inode, struct iattr *attrs, int xid,
		    char *full_path, __u32 dosattr)
{
	int rc;
	int oplock = 0;
	__u16 netfid;
	__u32 netpid;
	bool set_time = false;
	struct cifsFileInfo *open_file;
	struct cifsInodeInfo *cifsInode = CIFS_I(inode);
	struct cifs_sb_info *cifs_sb = CIFS_SB(inode->i_sb);
	struct cifsTconInfo *pTcon = cifs_sb->tcon;
	FILE_BASIC_INFO	info_buf;

	if (attrs->ia_valid & ATTR_ATIME) {
		set_time = true;
		info_buf.LastAccessTime =
			cpu_to_le64(cifs_UnixTimeToNT(attrs->ia_atime));
	} else
		info_buf.LastAccessTime = 0;

	if (attrs->ia_valid & ATTR_MTIME) {
		set_time = true;
		info_buf.LastWriteTime =
		    cpu_to_le64(cifs_UnixTimeToNT(attrs->ia_mtime));
	} else
		info_buf.LastWriteTime = 0;

	/*
	 * Samba throws this field away, but windows may actually use it.
	 * Do not set ctime unless other time stamps are changed explicitly
	 * (i.e. by utimes()) since we would then have a mix of client and
	 * server times.
	 */
	if (set_time && (attrs->ia_valid & ATTR_CTIME)) {
		cFYI(1, ("CIFS - CTIME changed"));
		info_buf.ChangeTime =
		    cpu_to_le64(cifs_UnixTimeToNT(attrs->ia_ctime));
	} else
		info_buf.ChangeTime = 0;

	info_buf.CreationTime = 0;	/* don't change */
	info_buf.Attributes = cpu_to_le32(dosattr);

	/*
	 * If the file is already open for write, just use that fileid
	 */
	open_file = find_writable_file(cifsInode);
	if (open_file) {
		netfid = open_file->netfid;
		netpid = open_file->pid;
		goto set_via_filehandle;
	}

	/*
	 * NT4 apparently returns success on this call, but it doesn't
	 * really work.
	 */
	if (!(pTcon->ses->flags & CIFS_SES_NT4)) {
		rc = CIFSSMBSetPathInfo(xid, pTcon, full_path,
				     &info_buf, cifs_sb->local_nls,
				     cifs_sb->mnt_cifs_flags &
					CIFS_MOUNT_MAP_SPECIAL_CHR);
		if (rc != -EOPNOTSUPP && rc != -EINVAL)
			goto out;
	}

	cFYI(1, ("calling SetFileInfo since SetPathInfo for "
		 "times not supported by this server"));
	rc = CIFSSMBOpen(xid, pTcon, full_path, FILE_OPEN,
			 SYNCHRONIZE | FILE_WRITE_ATTRIBUTES,
			 CREATE_NOT_DIR, &netfid, &oplock,
			 NULL, cifs_sb->local_nls,
			 cifs_sb->mnt_cifs_flags &
				CIFS_MOUNT_MAP_SPECIAL_CHR);

	if (rc != 0) {
		if (rc == -EIO)
			rc = -EINVAL;
		goto out;
	}

	netpid = current->tgid;

set_via_filehandle:
	rc = CIFSSMBSetFileInfo(xid, pTcon, &info_buf, netfid, netpid);
	if (open_file == NULL)
		CIFSSMBClose(xid, pTcon, netfid);
	else
		atomic_dec(&open_file->wrtPending);
out:
	return rc;
}

static int
cifs_setattr_unix(struct dentry *direntry, struct iattr *attrs)
{
	int rc;
	int xid;
	char *full_path = NULL;
	struct inode *inode = direntry->d_inode;
	struct cifsInodeInfo *cifsInode = CIFS_I(inode);
	struct cifs_sb_info *cifs_sb = CIFS_SB(inode->i_sb);
	struct cifsTconInfo *pTcon = cifs_sb->tcon;
	struct cifs_unix_set_info_args *args = NULL;

	cFYI(1, ("setattr_unix on file %s attrs->ia_valid=0x%x",
		 direntry->d_name.name, attrs->ia_valid));

	xid = GetXid();

	if ((cifs_sb->mnt_cifs_flags & CIFS_MOUNT_NO_PERM) == 0) {
		/* check if we have permission to change attrs */
		rc = inode_change_ok(inode, attrs);
		if (rc < 0)
			goto out;
		else
			rc = 0;
	}

	full_path = build_path_from_dentry(direntry);
	if (full_path == NULL) {
		rc = -ENOMEM;
		goto out;
	}

	if ((attrs->ia_valid & ATTR_MTIME) || (attrs->ia_valid & ATTR_SIZE)) {
		/*
		   Flush data before changing file size or changing the last
		   write time of the file on the server. If the
		   flush returns error, store it to report later and continue.
		   BB: This should be smarter. Why bother flushing pages that
		   will be truncated anyway? Also, should we error out here if
		   the flush returns error?
		 */
		rc = filemap_write_and_wait(inode->i_mapping);
		if (rc != 0) {
			cifsInode->write_behind_rc = rc;
			rc = 0;
		}
	}

	if (attrs->ia_valid & ATTR_SIZE) {
		rc = cifs_set_file_size(inode, attrs, xid, full_path);
		if (rc != 0)
			goto out;
	}

	/* skip mode change if it's just for clearing setuid/setgid */
	if (attrs->ia_valid & (ATTR_KILL_SUID|ATTR_KILL_SGID))
		attrs->ia_valid &= ~ATTR_MODE;

	args = kmalloc(sizeof(*args), GFP_KERNEL);
	if (args == NULL) {
		rc = -ENOMEM;
		goto out;
	}

	/* set up the struct */
	if (attrs->ia_valid & ATTR_MODE)
		args->mode = attrs->ia_mode;
	else
		args->mode = NO_CHANGE_64;

	if (attrs->ia_valid & ATTR_UID)
		args->uid = attrs->ia_uid;
	else
		args->uid = NO_CHANGE_64;

	if (attrs->ia_valid & ATTR_GID)
		args->gid = attrs->ia_gid;
	else
		args->gid = NO_CHANGE_64;

	if (attrs->ia_valid & ATTR_ATIME)
		args->atime = cifs_UnixTimeToNT(attrs->ia_atime);
	else
		args->atime = NO_CHANGE_64;

	if (attrs->ia_valid & ATTR_MTIME)
		args->mtime = cifs_UnixTimeToNT(attrs->ia_mtime);
	else
		args->mtime = NO_CHANGE_64;

	if (attrs->ia_valid & ATTR_CTIME)
		args->ctime = cifs_UnixTimeToNT(attrs->ia_ctime);
	else
		args->ctime = NO_CHANGE_64;

	args->device = 0;
	rc = CIFSSMBUnixSetInfo(xid, pTcon, full_path, args,
				cifs_sb->local_nls,
				cifs_sb->mnt_cifs_flags &
				CIFS_MOUNT_MAP_SPECIAL_CHR);

	if (!rc)
		rc = inode_setattr(inode, attrs);
out:
	kfree(args);
	kfree(full_path);
	FreeXid(xid);
	return rc;
}

static int
cifs_setattr_nounix(struct dentry *direntry, struct iattr *attrs)
{
	int xid;
	struct inode *inode = direntry->d_inode;
	struct cifs_sb_info *cifs_sb = CIFS_SB(inode->i_sb);
	struct cifsInodeInfo *cifsInode = CIFS_I(inode);
	char *full_path = NULL;
	int rc = -EACCES;
	__u32 dosattr = 0;
	__u64 mode = NO_CHANGE_64;

	xid = GetXid();

	cFYI(1, ("setattr on file %s attrs->iavalid 0x%x",
		 direntry->d_name.name, attrs->ia_valid));

	if ((cifs_sb->mnt_cifs_flags & CIFS_MOUNT_NO_PERM) == 0) {
		/* check if we have permission to change attrs */
		rc = inode_change_ok(inode, attrs);
		if (rc < 0) {
			FreeXid(xid);
			return rc;
		} else
			rc = 0;
	}

	full_path = build_path_from_dentry(direntry);
	if (full_path == NULL) {
		FreeXid(xid);
		return -ENOMEM;
	}

	if ((attrs->ia_valid & ATTR_MTIME) || (attrs->ia_valid & ATTR_SIZE)) {
		/*
		   Flush data before changing file size or changing the last
		   write time of the file on the server. If the
		   flush returns error, store it to report later and continue.
		   BB: This should be smarter. Why bother flushing pages that
		   will be truncated anyway? Also, should we error out here if
		   the flush returns error?
		 */
		rc = filemap_write_and_wait(inode->i_mapping);
		if (rc != 0) {
			cifsInode->write_behind_rc = rc;
			rc = 0;
		}
	}

	if (attrs->ia_valid & ATTR_SIZE) {
		rc = cifs_set_file_size(inode, attrs, xid, full_path);
		if (rc != 0)
			goto cifs_setattr_exit;
	}

	/*
	 * Without unix extensions we can't send ownership changes to the
	 * server, so silently ignore them. This is consistent with how
	 * local DOS/Windows filesystems behave (VFAT, NTFS, etc). With
	 * CIFSACL support + proper Windows to Unix idmapping, we may be
	 * able to support this in the future.
	 */
	if (!(cifs_sb->mnt_cifs_flags & CIFS_MOUNT_SET_UID))
		attrs->ia_valid &= ~(ATTR_UID | ATTR_GID);

	/* skip mode change if it's just for clearing setuid/setgid */
	if (attrs->ia_valid & (ATTR_KILL_SUID|ATTR_KILL_SGID))
		attrs->ia_valid &= ~ATTR_MODE;

	if (attrs->ia_valid & ATTR_MODE) {
		cFYI(1, ("Mode changed to 0%o", attrs->ia_mode));
		mode = attrs->ia_mode;
	}

	if (attrs->ia_valid & ATTR_MODE) {
		rc = 0;
#ifdef CONFIG_CIFS_EXPERIMENTAL
		if (cifs_sb->mnt_cifs_flags & CIFS_MOUNT_CIFS_ACL)
			rc = mode_to_acl(inode, full_path, mode);
		else
#endif
		if (((mode & S_IWUGO) == 0) &&
		    (cifsInode->cifsAttrs & ATTR_READONLY) == 0) {

			dosattr = cifsInode->cifsAttrs | ATTR_READONLY;

			/* fix up mode if we're not using dynperm */
			if ((cifs_sb->mnt_cifs_flags & CIFS_MOUNT_DYNPERM) == 0)
				attrs->ia_mode = inode->i_mode & ~S_IWUGO;
		} else if ((mode & S_IWUGO) &&
			   (cifsInode->cifsAttrs & ATTR_READONLY)) {

			dosattr = cifsInode->cifsAttrs & ~ATTR_READONLY;
			/* Attributes of 0 are ignored */
			if (dosattr == 0)
				dosattr |= ATTR_NORMAL;

			/* reset local inode permissions to normal */
			if (!(cifs_sb->mnt_cifs_flags & CIFS_MOUNT_DYNPERM)) {
				attrs->ia_mode &= ~(S_IALLUGO);
				if (S_ISDIR(inode->i_mode))
					attrs->ia_mode |=
						cifs_sb->mnt_dir_mode;
				else
					attrs->ia_mode |=
						cifs_sb->mnt_file_mode;
			}
		} else if (!(cifs_sb->mnt_cifs_flags & CIFS_MOUNT_DYNPERM)) {
			/* ignore mode change - ATTR_READONLY hasn't changed */
			attrs->ia_valid &= ~ATTR_MODE;
		}
	}

	if (attrs->ia_valid & (ATTR_MTIME|ATTR_ATIME|ATTR_CTIME) ||
	    ((attrs->ia_valid & ATTR_MODE) && dosattr)) {
		rc = cifs_set_file_info(inode, attrs, xid, full_path, dosattr);
		/* BB: check for rc = -EOPNOTSUPP and switch to legacy mode */

		/* Even if error on time set, no sense failing the call if
		the server would set the time to a reasonable value anyway,
		and this check ensures that we are not being called from
		sys_utimes in which case we ought to fail the call back to
		the user when the server rejects the call */
		if ((rc) && (attrs->ia_valid &
				(ATTR_MODE | ATTR_GID | ATTR_UID | ATTR_SIZE)))
			rc = 0;
	}

	/* do not need local check to inode_check_ok since the server does
	   that */
	if (!rc)
		rc = inode_setattr(inode, attrs);
cifs_setattr_exit:
	kfree(full_path);
	FreeXid(xid);
	return rc;
}

int
cifs_setattr(struct dentry *direntry, struct iattr *attrs)
{
	struct inode *inode = direntry->d_inode;
	struct cifs_sb_info *cifs_sb = CIFS_SB(inode->i_sb);
	struct cifsTconInfo *pTcon = cifs_sb->tcon;

	if (pTcon->unix_ext)
		return cifs_setattr_unix(direntry, attrs);

	return cifs_setattr_nounix(direntry, attrs);

	/* BB: add cifs_setattr_legacy for really old servers */
}

#if 0
void cifs_delete_inode(struct inode *inode)
{
	cFYI(1, ("In cifs_delete_inode, inode = 0x%p", inode));
	/* may have to add back in if and when safe distributed caching of
	   directories added e.g. via FindNotify */
}
#endif<|MERGE_RESOLUTION|>--- conflicted
+++ resolved
@@ -1000,22 +1000,11 @@
 				.device	= 0,
 			};
 			if (cifs_sb->mnt_cifs_flags & CIFS_MOUNT_SET_UID) {
-<<<<<<< HEAD
-				CIFSSMBUnixSetPerms(xid, pTcon, full_path,
-						    mode,
-						    (__u64)current_fsuid(),
-						    (__u64)current_fsgid(),
-						    0 /* dev_t */,
-						    cifs_sb->local_nls,
-						    cifs_sb->mnt_cifs_flags &
-						    CIFS_MOUNT_MAP_SPECIAL_CHR);
-=======
-				args.uid = (__u64)current->fsuid;
+				args.uid = (__u64)current_fsuid();
 				if (inode->i_mode & S_ISGID)
 					args.gid = (__u64)inode->i_gid;
 				else
-					args.gid = (__u64)current->fsgid;
->>>>>>> 796aadeb
+					args.gid = (__u64)current_fsgid();
 			} else {
 				args.uid = NO_CHANGE_64;
 				args.gid = NO_CHANGE_64;
@@ -1044,19 +1033,13 @@
 				if (cifs_sb->mnt_cifs_flags &
 				     CIFS_MOUNT_SET_UID) {
 					direntry->d_inode->i_uid =
-<<<<<<< HEAD
 						current_fsuid();
-					direntry->d_inode->i_gid =
-						current_fsgid();
-=======
-						current->fsuid;
 					if (inode->i_mode & S_ISGID)
 						direntry->d_inode->i_gid =
 							inode->i_gid;
 					else
 						direntry->d_inode->i_gid =
-							current->fsgid;
->>>>>>> 796aadeb
+							current_fsgid();
 				}
 			}
 		}
