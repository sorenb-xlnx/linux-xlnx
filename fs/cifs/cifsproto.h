--- conflicted
+++ resolved
@@ -151,10 +151,6 @@
 extern int set_cifs_acl(struct cifs_ntsd *, __u32, struct inode *,
 				const char *);
 
-<<<<<<< HEAD
-extern int cifs_mount(struct super_block *, struct cifs_sb_info *,
-			const char *);
-=======
 extern void cifs_setup_cifs_sb(struct smb_vol *pvolume_info,
 			       struct cifs_sb_info *cifs_sb);
 extern int cifs_match_super(struct super_block *, void *);
@@ -163,7 +159,6 @@
 				  char *mount_data, const char *devname);
 extern int cifs_mount(struct super_block *, struct cifs_sb_info *,
 		      struct smb_vol *, const char *);
->>>>>>> 55922c9d
 extern int cifs_umount(struct super_block *, struct cifs_sb_info *);
 extern void cifs_dfs_release_automount_timer(void);
 void cifs_proc_init(void);
@@ -329,11 +324,7 @@
 			char *symlinkinfo, const int buflen, __u16 fid,
 			const struct nls_table *nls_codepage);
 #endif /* temporarily unused until cifs_symlink fixed */
-<<<<<<< HEAD
-extern int CIFSSMBOpen(const int xid, struct cifsTconInfo *tcon,
-=======
 extern int CIFSSMBOpen(const int xid, struct cifs_tcon *tcon,
->>>>>>> 55922c9d
 			const char *fileName, const int disposition,
 			const int access_flags, const int omode,
 			__u16 *netfid, int *pOplock, FILE_ALL_INFO *,
@@ -404,11 +395,7 @@
 				bool encrypt, char *lnm_session_key);
 #endif /* CIFS_WEAK_PW_HASH */
 #ifdef CONFIG_CIFS_DNOTIFY_EXPERIMENTAL /* unused temporarily */
-<<<<<<< HEAD
-extern int CIFSSMBNotify(const int xid, struct cifsTconInfo *tcon,
-=======
 extern int CIFSSMBNotify(const int xid, struct cifs_tcon *tcon,
->>>>>>> 55922c9d
 			const int notify_subdirs, const __u16 netfid,
 			__u32 filter, struct file *file, int multishot,
 			const struct nls_table *nls_codepage);
@@ -420,11 +407,7 @@
 			const char *toName, const int flags,
 			const struct nls_table *nls_codepage,
 			int remap_special_chars);
-<<<<<<< HEAD
-extern ssize_t CIFSSMBQAllEAs(const int xid, struct cifsTconInfo *tcon,
-=======
 extern ssize_t CIFSSMBQAllEAs(const int xid, struct cifs_tcon *tcon,
->>>>>>> 55922c9d
 			const unsigned char *searchName,
 			const unsigned char *ea_name, char *EAData,
 			size_t bufsize, const struct nls_table *nls_codepage,
