/*
 *   fs/cifs/cifssmb.c
 *
 *   Copyright (C) International Business Machines  Corp., 2002,2010
 *   Author(s): Steve French (sfrench@us.ibm.com)
 *
 *   Contains the routines for constructing the SMB PDUs themselves
 *
 *   This library is free software; you can redistribute it and/or modify
 *   it under the terms of the GNU Lesser General Public License as published
 *   by the Free Software Foundation; either version 2.1 of the License, or
 *   (at your option) any later version.
 *
 *   This library is distributed in the hope that it will be useful,
 *   but WITHOUT ANY WARRANTY; without even the implied warranty of
 *   MERCHANTABILITY or FITNESS FOR A PARTICULAR PURPOSE.  See
 *   the GNU Lesser General Public License for more details.
 *
 *   You should have received a copy of the GNU Lesser General Public License
 *   along with this library; if not, write to the Free Software
 *   Foundation, Inc., 59 Temple Place, Suite 330, Boston, MA 02111-1307 USA
 */

 /* SMB/CIFS PDU handling routines here - except for leftovers in connect.c   */
 /* These are mostly routines that operate on a pathname, or on a tree id     */
 /* (mounted volume), but there are eight handle based routines which must be */
 /* treated slightly differently for reconnection purposes since we never     */
 /* want to reuse a stale file handle and only the caller knows the file info */

#include <linux/fs.h>
#include <linux/kernel.h>
#include <linux/vfs.h>
#include <linux/slab.h>
#include <linux/posix_acl_xattr.h>
#include <asm/uaccess.h>
#include "cifspdu.h"
#include "cifsglob.h"
#include "cifsacl.h"
#include "cifsproto.h"
#include "cifs_unicode.h"
#include "cifs_debug.h"

#ifdef CONFIG_CIFS_POSIX
static struct {
	int index;
	char *name;
} protocols[] = {
#ifdef CONFIG_CIFS_WEAK_PW_HASH
	{LANMAN_PROT, "\2LM1.2X002"},
	{LANMAN2_PROT, "\2LANMAN2.1"},
#endif /* weak password hashing for legacy clients */
	{CIFS_PROT, "\2NT LM 0.12"},
	{POSIX_PROT, "\2POSIX 2"},
	{BAD_PROT, "\2"}
};
#else
static struct {
	int index;
	char *name;
} protocols[] = {
#ifdef CONFIG_CIFS_WEAK_PW_HASH
	{LANMAN_PROT, "\2LM1.2X002"},
	{LANMAN2_PROT, "\2LANMAN2.1"},
#endif /* weak password hashing for legacy clients */
	{CIFS_PROT, "\2NT LM 0.12"},
	{BAD_PROT, "\2"}
};
#endif

/* define the number of elements in the cifs dialect array */
#ifdef CONFIG_CIFS_POSIX
#ifdef CONFIG_CIFS_WEAK_PW_HASH
#define CIFS_NUM_PROT 4
#else
#define CIFS_NUM_PROT 2
#endif /* CIFS_WEAK_PW_HASH */
#else /* not posix */
#ifdef CONFIG_CIFS_WEAK_PW_HASH
#define CIFS_NUM_PROT 3
#else
#define CIFS_NUM_PROT 1
#endif /* CONFIG_CIFS_WEAK_PW_HASH */
#endif /* CIFS_POSIX */

/* Mark as invalid, all open files on tree connections since they
   were closed when session to server was lost */
static void mark_open_files_invalid(struct cifsTconInfo *pTcon)
{
	struct cifsFileInfo *open_file = NULL;
	struct list_head *tmp;
	struct list_head *tmp1;

/* list all files open on tree connection and mark them invalid */
	spin_lock(&cifs_file_list_lock);
	list_for_each_safe(tmp, tmp1, &pTcon->openFileList) {
		open_file = list_entry(tmp, struct cifsFileInfo, tlist);
		open_file->invalidHandle = true;
		open_file->oplock_break_cancelled = true;
	}
	spin_unlock(&cifs_file_list_lock);
	/* BB Add call to invalidate_inodes(sb) for all superblocks mounted
	   to this tcon */
}

/* reconnect the socket, tcon, and smb session if needed */
static int
cifs_reconnect_tcon(struct cifsTconInfo *tcon, int smb_command)
{
	int rc = 0;
	struct cifsSesInfo *ses;
	struct TCP_Server_Info *server;
	struct nls_table *nls_codepage;

	/*
	 * SMBs NegProt, SessSetup, uLogoff do not have tcon yet so check for
	 * tcp and smb session status done differently for those three - in the
	 * calling routine
	 */
	if (!tcon)
		return 0;

	ses = tcon->ses;
	server = ses->server;

	/*
	 * only tree disconnect, open, and write, (and ulogoff which does not
	 * have tcon) are allowed as we start force umount
	 */
	if (tcon->tidStatus == CifsExiting) {
		if (smb_command != SMB_COM_WRITE_ANDX &&
		    smb_command != SMB_COM_OPEN_ANDX &&
		    smb_command != SMB_COM_TREE_DISCONNECT) {
			cFYI(1, "can not send cmd %d while umounting",
				smb_command);
			return -ENODEV;
		}
	}

	if (ses->status == CifsExiting)
		return -EIO;

	/*
	 * Give demultiplex thread up to 10 seconds to reconnect, should be
	 * greater than cifs socket timeout which is 7 seconds
	 */
	while (server->tcpStatus == CifsNeedReconnect) {
		wait_event_interruptible_timeout(server->response_q,
			(server->tcpStatus == CifsGood), 10 * HZ);

		/* is TCP session is reestablished now ?*/
		if (server->tcpStatus != CifsNeedReconnect)
			break;

		/*
		 * on "soft" mounts we wait once. Hard mounts keep
		 * retrying until process is killed or server comes
		 * back on-line
		 */
		if (!tcon->retry || ses->status == CifsExiting) {
			cFYI(1, "gave up waiting on reconnect in smb_init");
			return -EHOSTDOWN;
		}
	}

	if (!ses->need_reconnect && !tcon->need_reconnect)
		return 0;

	nls_codepage = load_nls_default();

	/*
	 * need to prevent multiple threads trying to simultaneously
	 * reconnect the same SMB session
	 */
	mutex_lock(&ses->session_mutex);
	rc = cifs_negotiate_protocol(0, ses);
	if (rc == 0 && ses->need_reconnect)
		rc = cifs_setup_session(0, ses, nls_codepage);

	/* do we need to reconnect tcon? */
	if (rc || !tcon->need_reconnect) {
		mutex_unlock(&ses->session_mutex);
		goto out;
	}

	mark_open_files_invalid(tcon);
	rc = CIFSTCon(0, ses, tcon->treeName, tcon, nls_codepage);
	mutex_unlock(&ses->session_mutex);
	cFYI(1, "reconnect tcon rc = %d", rc);

	if (rc)
		goto out;

	/*
	 * FIXME: check if wsize needs updated due to negotiated smb buffer
	 * 	  size shrinking
	 */
	atomic_inc(&tconInfoReconnectCount);

	/* tell server Unix caps we support */
	if (ses->capabilities & CAP_UNIX)
		reset_cifs_unix_caps(0, tcon, NULL, NULL);

	/*
	 * Removed call to reopen open files here. It is safer (and faster) to
	 * reopen files one at a time as needed in read and write.
	 *
	 * FIXME: what about file locks? don't we need to reclaim them ASAP?
	 */

out:
	/*
	 * Check if handle based operation so we know whether we can continue
	 * or not without returning to caller to reset file handle
	 */
	switch (smb_command) {
	case SMB_COM_READ_ANDX:
	case SMB_COM_WRITE_ANDX:
	case SMB_COM_CLOSE:
	case SMB_COM_FIND_CLOSE2:
	case SMB_COM_LOCKING_ANDX:
		rc = -EAGAIN;
	}

	unload_nls(nls_codepage);
	return rc;
}

/* Allocate and return pointer to an SMB request buffer, and set basic
   SMB information in the SMB header.  If the return code is zero, this
   function must have filled in request_buf pointer */
static int
small_smb_init(int smb_command, int wct, struct cifsTconInfo *tcon,
		void **request_buf)
{
	int rc;

	rc = cifs_reconnect_tcon(tcon, smb_command);
	if (rc)
		return rc;

	*request_buf = cifs_small_buf_get();
	if (*request_buf == NULL) {
		/* BB should we add a retry in here if not a writepage? */
		return -ENOMEM;
	}

	header_assemble((struct smb_hdr *) *request_buf, smb_command,
			tcon, wct);

	if (tcon != NULL)
		cifs_stats_inc(&tcon->num_smbs_sent);

	return 0;
}

int
small_smb_init_no_tc(const int smb_command, const int wct,
		     struct cifsSesInfo *ses, void **request_buf)
{
	int rc;
	struct smb_hdr *buffer;

	rc = small_smb_init(smb_command, wct, NULL, request_buf);
	if (rc)
		return rc;

	buffer = (struct smb_hdr *)*request_buf;
	buffer->Mid = GetNextMid(ses->server);
	if (ses->capabilities & CAP_UNICODE)
		buffer->Flags2 |= SMBFLG2_UNICODE;
	if (ses->capabilities & CAP_STATUS32)
		buffer->Flags2 |= SMBFLG2_ERR_STATUS;

	/* uid, tid can stay at zero as set in header assemble */

	/* BB add support for turning on the signing when
	this function is used after 1st of session setup requests */

	return rc;
}

/* If the return code is zero, this function must fill in request_buf pointer */
static int
__smb_init(int smb_command, int wct, struct cifsTconInfo *tcon,
			void **request_buf, void **response_buf)
{
	*request_buf = cifs_buf_get();
	if (*request_buf == NULL) {
		/* BB should we add a retry in here if not a writepage? */
		return -ENOMEM;
	}
    /* Although the original thought was we needed the response buf for  */
    /* potential retries of smb operations it turns out we can determine */
    /* from the mid flags when the request buffer can be resent without  */
    /* having to use a second distinct buffer for the response */
	if (response_buf)
		*response_buf = *request_buf;

	header_assemble((struct smb_hdr *) *request_buf, smb_command, tcon,
			wct);

	if (tcon != NULL)
		cifs_stats_inc(&tcon->num_smbs_sent);

	return 0;
}

/* If the return code is zero, this function must fill in request_buf pointer */
static int
smb_init(int smb_command, int wct, struct cifsTconInfo *tcon,
	 void **request_buf, void **response_buf)
{
	int rc;

	rc = cifs_reconnect_tcon(tcon, smb_command);
	if (rc)
		return rc;

	return __smb_init(smb_command, wct, tcon, request_buf, response_buf);
}

static int
smb_init_no_reconnect(int smb_command, int wct, struct cifsTconInfo *tcon,
			void **request_buf, void **response_buf)
{
	if (tcon->ses->need_reconnect || tcon->need_reconnect)
		return -EHOSTDOWN;

	return __smb_init(smb_command, wct, tcon, request_buf, response_buf);
}

static int validate_t2(struct smb_t2_rsp *pSMB)
{
	int rc = -EINVAL;
	int total_size;
	char *pBCC;

	/* check for plausible wct, bcc and t2 data and parm sizes */
	/* check for parm and data offset going beyond end of smb */
	if (pSMB->hdr.WordCount >= 10) {
		if ((le16_to_cpu(pSMB->t2_rsp.ParameterOffset) <= 1024) &&
		   (le16_to_cpu(pSMB->t2_rsp.DataOffset) <= 1024)) {
			/* check that bcc is at least as big as parms + data */
			/* check that bcc is less than negotiated smb buffer */
			total_size = le16_to_cpu(pSMB->t2_rsp.ParameterCount);
			if (total_size < 512) {
				total_size +=
					le16_to_cpu(pSMB->t2_rsp.DataCount);
				/* BCC le converted in SendReceive */
				pBCC = (pSMB->hdr.WordCount * 2) +
					sizeof(struct smb_hdr) +
					(char *)pSMB;
				if ((total_size <= (*(u16 *)pBCC)) &&
				   (total_size <
					CIFSMaxBufSize+MAX_CIFS_HDR_SIZE)) {
					return 0;
				}
			}
		}
	}
	cifs_dump_mem("Invalid transact2 SMB: ", (char *)pSMB,
		sizeof(struct smb_t2_rsp) + 16);
	return rc;
}
int
CIFSSMBNegotiate(unsigned int xid, struct cifsSesInfo *ses)
{
	NEGOTIATE_REQ *pSMB;
	NEGOTIATE_RSP *pSMBr;
	int rc = 0;
	int bytes_returned;
	int i;
	struct TCP_Server_Info *server;
	u16 count;
	unsigned int secFlags;

	if (ses->server)
		server = ses->server;
	else {
		rc = -EIO;
		return rc;
	}
	rc = smb_init(SMB_COM_NEGOTIATE, 0, NULL /* no tcon yet */ ,
		      (void **) &pSMB, (void **) &pSMBr);
	if (rc)
		return rc;

	/* if any of auth flags (ie not sign or seal) are overriden use them */
	if (ses->overrideSecFlg & (~(CIFSSEC_MUST_SIGN | CIFSSEC_MUST_SEAL)))
		secFlags = ses->overrideSecFlg;  /* BB FIXME fix sign flags? */
	else /* if override flags set only sign/seal OR them with global auth */
		secFlags = global_secflags | ses->overrideSecFlg;

	cFYI(1, "secFlags 0x%x", secFlags);

	pSMB->hdr.Mid = GetNextMid(server);
	pSMB->hdr.Flags2 |= (SMBFLG2_UNICODE | SMBFLG2_ERR_STATUS);

	if ((secFlags & CIFSSEC_MUST_KRB5) == CIFSSEC_MUST_KRB5)
		pSMB->hdr.Flags2 |= SMBFLG2_EXT_SEC;
	else if ((secFlags & CIFSSEC_AUTH_MASK) == CIFSSEC_MAY_KRB5) {
		cFYI(1, "Kerberos only mechanism, enable extended security");
		pSMB->hdr.Flags2 |= SMBFLG2_EXT_SEC;
	}
#ifdef CONFIG_CIFS_EXPERIMENTAL
	else if ((secFlags & CIFSSEC_MUST_NTLMSSP) == CIFSSEC_MUST_NTLMSSP)
		pSMB->hdr.Flags2 |= SMBFLG2_EXT_SEC;
	else if ((secFlags & CIFSSEC_AUTH_MASK) == CIFSSEC_MAY_NTLMSSP) {
		cFYI(1, "NTLMSSP only mechanism, enable extended security");
		pSMB->hdr.Flags2 |= SMBFLG2_EXT_SEC;
	}
#endif

	count = 0;
	for (i = 0; i < CIFS_NUM_PROT; i++) {
		strncpy(pSMB->DialectsArray+count, protocols[i].name, 16);
		count += strlen(protocols[i].name) + 1;
		/* null at end of source and target buffers anyway */
	}
	pSMB->hdr.smb_buf_length += count;
	pSMB->ByteCount = cpu_to_le16(count);

	rc = SendReceive(xid, ses, (struct smb_hdr *) pSMB,
			 (struct smb_hdr *) pSMBr, &bytes_returned, 0);
	if (rc != 0)
		goto neg_err_exit;

	server->dialect = le16_to_cpu(pSMBr->DialectIndex);
	cFYI(1, "Dialect: %d", server->dialect);
	/* Check wct = 1 error case */
	if ((pSMBr->hdr.WordCount < 13) || (server->dialect == BAD_PROT)) {
		/* core returns wct = 1, but we do not ask for core - otherwise
		small wct just comes when dialect index is -1 indicating we
		could not negotiate a common dialect */
		rc = -EOPNOTSUPP;
		goto neg_err_exit;
#ifdef CONFIG_CIFS_WEAK_PW_HASH
	} else if ((pSMBr->hdr.WordCount == 13)
			&& ((server->dialect == LANMAN_PROT)
				|| (server->dialect == LANMAN2_PROT))) {
		__s16 tmp;
		struct lanman_neg_rsp *rsp = (struct lanman_neg_rsp *)pSMBr;

		if ((secFlags & CIFSSEC_MAY_LANMAN) ||
			(secFlags & CIFSSEC_MAY_PLNTXT))
			server->secType = LANMAN;
		else {
			cERROR(1, "mount failed weak security disabled"
				   " in /proc/fs/cifs/SecurityFlags");
			rc = -EOPNOTSUPP;
			goto neg_err_exit;
		}
		server->secMode = (__u8)le16_to_cpu(rsp->SecurityMode);
		server->maxReq = le16_to_cpu(rsp->MaxMpxCount);
		server->maxBuf = min((__u32)le16_to_cpu(rsp->MaxBufSize),
				(__u32)CIFSMaxBufSize + MAX_CIFS_HDR_SIZE);
		server->max_vcs = le16_to_cpu(rsp->MaxNumberVcs);
		GETU32(server->sessid) = le32_to_cpu(rsp->SessionKey);
		/* even though we do not use raw we might as well set this
		accurately, in case we ever find a need for it */
		if ((le16_to_cpu(rsp->RawMode) & RAW_ENABLE) == RAW_ENABLE) {
			server->max_rw = 0xFF00;
			server->capabilities = CAP_MPX_MODE | CAP_RAW_MODE;
		} else {
			server->max_rw = 0;/* do not need to use raw anyway */
			server->capabilities = CAP_MPX_MODE;
		}
		tmp = (__s16)le16_to_cpu(rsp->ServerTimeZone);
		if (tmp == -1) {
			/* OS/2 often does not set timezone therefore
			 * we must use server time to calc time zone.
			 * Could deviate slightly from the right zone.
			 * Smallest defined timezone difference is 15 minutes
			 * (i.e. Nepal).  Rounding up/down is done to match
			 * this requirement.
			 */
			int val, seconds, remain, result;
			struct timespec ts, utc;
			utc = CURRENT_TIME;
			ts = cnvrtDosUnixTm(rsp->SrvTime.Date,
					    rsp->SrvTime.Time, 0);
			cFYI(1, "SrvTime %d sec since 1970 (utc: %d) diff: %d",
				(int)ts.tv_sec, (int)utc.tv_sec,
				(int)(utc.tv_sec - ts.tv_sec));
			val = (int)(utc.tv_sec - ts.tv_sec);
			seconds = abs(val);
			result = (seconds / MIN_TZ_ADJ) * MIN_TZ_ADJ;
			remain = seconds % MIN_TZ_ADJ;
			if (remain >= (MIN_TZ_ADJ / 2))
				result += MIN_TZ_ADJ;
			if (val < 0)
				result = -result;
			server->timeAdj = result;
		} else {
			server->timeAdj = (int)tmp;
			server->timeAdj *= 60; /* also in seconds */
		}
		cFYI(1, "server->timeAdj: %d seconds", server->timeAdj);


		/* BB get server time for time conversions and add
		code to use it and timezone since this is not UTC */

		if (rsp->EncryptionKeyLength ==
				cpu_to_le16(CIFS_CRYPTO_KEY_SIZE)) {
			memcpy(ses->cryptKey, rsp->EncryptionKey,
				CIFS_CRYPTO_KEY_SIZE);
		} else if (server->secMode & SECMODE_PW_ENCRYPT) {
			rc = -EIO; /* need cryptkey unless plain text */
			goto neg_err_exit;
		}

		cFYI(1, "LANMAN negotiated");
		/* we will not end up setting signing flags - as no signing
		was in LANMAN and server did not return the flags on */
		goto signing_check;
#else /* weak security disabled */
	} else if (pSMBr->hdr.WordCount == 13) {
		cERROR(1, "mount failed, cifs module not built "
			  "with CIFS_WEAK_PW_HASH support");
		rc = -EOPNOTSUPP;
#endif /* WEAK_PW_HASH */
		goto neg_err_exit;
	} else if (pSMBr->hdr.WordCount != 17) {
		/* unknown wct */
		rc = -EOPNOTSUPP;
		goto neg_err_exit;
	}
	/* else wct == 17 NTLM */
	server->secMode = pSMBr->SecurityMode;
	if ((server->secMode & SECMODE_USER) == 0)
		cFYI(1, "share mode security");

	if ((server->secMode & SECMODE_PW_ENCRYPT) == 0)
#ifdef CONFIG_CIFS_WEAK_PW_HASH
		if ((secFlags & CIFSSEC_MAY_PLNTXT) == 0)
#endif /* CIFS_WEAK_PW_HASH */
			cERROR(1, "Server requests plain text password"
				  " but client support disabled");

	if ((secFlags & CIFSSEC_MUST_NTLMV2) == CIFSSEC_MUST_NTLMV2)
		server->secType = NTLMv2;
	else if (secFlags & CIFSSEC_MAY_NTLM)
		server->secType = NTLM;
	else if (secFlags & CIFSSEC_MAY_NTLMV2)
		server->secType = NTLMv2;
	else if (secFlags & CIFSSEC_MAY_KRB5)
		server->secType = Kerberos;
	else if (secFlags & CIFSSEC_MAY_NTLMSSP)
		server->secType = RawNTLMSSP;
	else if (secFlags & CIFSSEC_MAY_LANMAN)
		server->secType = LANMAN;
/* #ifdef CONFIG_CIFS_EXPERIMENTAL
	else if (secFlags & CIFSSEC_MAY_PLNTXT)
		server->secType = ??
#endif */
	else {
		rc = -EOPNOTSUPP;
		cERROR(1, "Invalid security type");
		goto neg_err_exit;
	}
	/* else ... any others ...? */

	/* one byte, so no need to convert this or EncryptionKeyLen from
	   little endian */
	server->maxReq = le16_to_cpu(pSMBr->MaxMpxCount);
	/* probably no need to store and check maxvcs */
	server->maxBuf = min(le32_to_cpu(pSMBr->MaxBufferSize),
			(__u32) CIFSMaxBufSize + MAX_CIFS_HDR_SIZE);
	server->max_rw = le32_to_cpu(pSMBr->MaxRawSize);
	cFYI(DBG2, "Max buf = %d", ses->server->maxBuf);
	GETU32(ses->server->sessid) = le32_to_cpu(pSMBr->SessionKey);
	server->capabilities = le32_to_cpu(pSMBr->Capabilities);
	server->timeAdj = (int)(__s16)le16_to_cpu(pSMBr->ServerTimeZone);
	server->timeAdj *= 60;
	if (pSMBr->EncryptionKeyLength == CIFS_CRYPTO_KEY_SIZE) {
		memcpy(ses->cryptKey, pSMBr->u.EncryptionKey,
		       CIFS_CRYPTO_KEY_SIZE);
	} else if ((pSMBr->hdr.Flags2 & SMBFLG2_EXT_SEC)
			&& (pSMBr->EncryptionKeyLength == 0)) {
		/* decode security blob */
	} else if (server->secMode & SECMODE_PW_ENCRYPT) {
		rc = -EIO; /* no crypt key only if plain text pwd */
		goto neg_err_exit;
	}

	/* BB might be helpful to save off the domain of server here */

	if ((pSMBr->hdr.Flags2 & SMBFLG2_EXT_SEC) &&
		(server->capabilities & CAP_EXTENDED_SECURITY)) {
		count = pSMBr->ByteCount;
		if (count < 16) {
			rc = -EIO;
			goto neg_err_exit;
		}
		spin_lock(&cifs_tcp_ses_lock);
		if (server->srv_count > 1) {
			spin_unlock(&cifs_tcp_ses_lock);
			if (memcmp(server->server_GUID,
				   pSMBr->u.extended_response.
				   GUID, 16) != 0) {
				cFYI(1, "server UID changed");
				memcpy(server->server_GUID,
					pSMBr->u.extended_response.GUID,
					16);
			}
		} else {
			spin_unlock(&cifs_tcp_ses_lock);
			memcpy(server->server_GUID,
			       pSMBr->u.extended_response.GUID, 16);
		}

		if (count == 16) {
			server->secType = RawNTLMSSP;
		} else {
			rc = decode_negTokenInit(pSMBr->u.extended_response.
						 SecurityBlob, count - 16,
						 server);
			if (rc == 1)
				rc = 0;
			else
				rc = -EINVAL;
<<<<<<< HEAD

			if (server->sec_kerberos || server->sec_mskerberos)
				server->secType = Kerberos;
			else if (server->sec_ntlmssp)
				server->secType = RawNTLMSSP;
			else
				rc = -EOPNOTSUPP;
=======
			if (server->secType == Kerberos) {
				if (!server->sec_kerberos &&
						!server->sec_mskerberos)
					rc = -EOPNOTSUPP;
			} else if (server->secType == RawNTLMSSP) {
				if (!server->sec_ntlmssp)
					rc = -EOPNOTSUPP;
			} else
					rc = -EOPNOTSUPP;
>>>>>>> 229aebb8
		}
	} else
		server->capabilities &= ~CAP_EXTENDED_SECURITY;

#ifdef CONFIG_CIFS_WEAK_PW_HASH
signing_check:
#endif
	if ((secFlags & CIFSSEC_MAY_SIGN) == 0) {
		/* MUST_SIGN already includes the MAY_SIGN FLAG
		   so if this is zero it means that signing is disabled */
		cFYI(1, "Signing disabled");
		if (server->secMode & SECMODE_SIGN_REQUIRED) {
			cERROR(1, "Server requires "
				   "packet signing to be enabled in "
				   "/proc/fs/cifs/SecurityFlags.");
			rc = -EOPNOTSUPP;
		}
		server->secMode &=
			~(SECMODE_SIGN_ENABLED | SECMODE_SIGN_REQUIRED);
	} else if ((secFlags & CIFSSEC_MUST_SIGN) == CIFSSEC_MUST_SIGN) {
		/* signing required */
		cFYI(1, "Must sign - secFlags 0x%x", secFlags);
		if ((server->secMode &
			(SECMODE_SIGN_ENABLED | SECMODE_SIGN_REQUIRED)) == 0) {
			cERROR(1, "signing required but server lacks support");
			rc = -EOPNOTSUPP;
		} else
			server->secMode |= SECMODE_SIGN_REQUIRED;
	} else {
		/* signing optional ie CIFSSEC_MAY_SIGN */
		if ((server->secMode & SECMODE_SIGN_REQUIRED) == 0)
			server->secMode &=
				~(SECMODE_SIGN_ENABLED | SECMODE_SIGN_REQUIRED);
	}

neg_err_exit:
	cifs_buf_release(pSMB);

	cFYI(1, "negprot rc %d", rc);
	return rc;
}

int
CIFSSMBTDis(const int xid, struct cifsTconInfo *tcon)
{
	struct smb_hdr *smb_buffer;
	int rc = 0;

	cFYI(1, "In tree disconnect");

	/* BB: do we need to check this? These should never be NULL. */
	if ((tcon->ses == NULL) || (tcon->ses->server == NULL))
		return -EIO;

	/*
	 * No need to return error on this operation if tid invalidated and
	 * closed on server already e.g. due to tcp session crashing. Also,
	 * the tcon is no longer on the list, so no need to take lock before
	 * checking this.
	 */
	if ((tcon->need_reconnect) || (tcon->ses->need_reconnect))
		return 0;

	rc = small_smb_init(SMB_COM_TREE_DISCONNECT, 0, tcon,
			    (void **)&smb_buffer);
	if (rc)
		return rc;

	rc = SendReceiveNoRsp(xid, tcon->ses, smb_buffer, 0);
	if (rc)
		cFYI(1, "Tree disconnect failed %d", rc);

	/* No need to return error on this operation if tid invalidated and
	   closed on server already e.g. due to tcp session crashing */
	if (rc == -EAGAIN)
		rc = 0;

	return rc;
}

int
CIFSSMBLogoff(const int xid, struct cifsSesInfo *ses)
{
	LOGOFF_ANDX_REQ *pSMB;
	int rc = 0;

	cFYI(1, "In SMBLogoff for session disconnect");

	/*
	 * BB: do we need to check validity of ses and server? They should
	 * always be valid since we have an active reference. If not, that
	 * should probably be a BUG()
	 */
	if (!ses || !ses->server)
		return -EIO;

	mutex_lock(&ses->session_mutex);
	if (ses->need_reconnect)
		goto session_already_dead; /* no need to send SMBlogoff if uid
					      already closed due to reconnect */
	rc = small_smb_init(SMB_COM_LOGOFF_ANDX, 2, NULL, (void **)&pSMB);
	if (rc) {
		mutex_unlock(&ses->session_mutex);
		return rc;
	}

	pSMB->hdr.Mid = GetNextMid(ses->server);

	if (ses->server->secMode &
		   (SECMODE_SIGN_REQUIRED | SECMODE_SIGN_ENABLED))
			pSMB->hdr.Flags2 |= SMBFLG2_SECURITY_SIGNATURE;

	pSMB->hdr.Uid = ses->Suid;

	pSMB->AndXCommand = 0xFF;
	rc = SendReceiveNoRsp(xid, ses, (struct smb_hdr *) pSMB, 0);
session_already_dead:
	mutex_unlock(&ses->session_mutex);

	/* if session dead then we do not need to do ulogoff,
		since server closed smb session, no sense reporting
		error */
	if (rc == -EAGAIN)
		rc = 0;
	return rc;
}

int
CIFSPOSIXDelFile(const int xid, struct cifsTconInfo *tcon, const char *fileName,
		 __u16 type, const struct nls_table *nls_codepage, int remap)
{
	TRANSACTION2_SPI_REQ *pSMB = NULL;
	TRANSACTION2_SPI_RSP *pSMBr = NULL;
	struct unlink_psx_rq *pRqD;
	int name_len;
	int rc = 0;
	int bytes_returned = 0;
	__u16 params, param_offset, offset, byte_count;

	cFYI(1, "In POSIX delete");
PsxDelete:
	rc = smb_init(SMB_COM_TRANSACTION2, 15, tcon, (void **) &pSMB,
		      (void **) &pSMBr);
	if (rc)
		return rc;

	if (pSMB->hdr.Flags2 & SMBFLG2_UNICODE) {
		name_len =
		    cifsConvertToUCS((__le16 *) pSMB->FileName, fileName,
				     PATH_MAX, nls_codepage, remap);
		name_len++;	/* trailing null */
		name_len *= 2;
	} else { /* BB add path length overrun check */
		name_len = strnlen(fileName, PATH_MAX);
		name_len++;	/* trailing null */
		strncpy(pSMB->FileName, fileName, name_len);
	}

	params = 6 + name_len;
	pSMB->MaxParameterCount = cpu_to_le16(2);
	pSMB->MaxDataCount = 0; /* BB double check this with jra */
	pSMB->MaxSetupCount = 0;
	pSMB->Reserved = 0;
	pSMB->Flags = 0;
	pSMB->Timeout = 0;
	pSMB->Reserved2 = 0;
	param_offset = offsetof(struct smb_com_transaction2_spi_req,
				InformationLevel) - 4;
	offset = param_offset + params;

	/* Setup pointer to Request Data (inode type) */
	pRqD = (struct unlink_psx_rq *)(((char *)&pSMB->hdr.Protocol) + offset);
	pRqD->type = cpu_to_le16(type);
	pSMB->ParameterOffset = cpu_to_le16(param_offset);
	pSMB->DataOffset = cpu_to_le16(offset);
	pSMB->SetupCount = 1;
	pSMB->Reserved3 = 0;
	pSMB->SubCommand = cpu_to_le16(TRANS2_SET_PATH_INFORMATION);
	byte_count = 3 /* pad */  + params + sizeof(struct unlink_psx_rq);

	pSMB->DataCount = cpu_to_le16(sizeof(struct unlink_psx_rq));
	pSMB->TotalDataCount = cpu_to_le16(sizeof(struct unlink_psx_rq));
	pSMB->ParameterCount = cpu_to_le16(params);
	pSMB->TotalParameterCount = pSMB->ParameterCount;
	pSMB->InformationLevel = cpu_to_le16(SMB_POSIX_UNLINK);
	pSMB->Reserved4 = 0;
	pSMB->hdr.smb_buf_length += byte_count;
	pSMB->ByteCount = cpu_to_le16(byte_count);
	rc = SendReceive(xid, tcon->ses, (struct smb_hdr *) pSMB,
			 (struct smb_hdr *) pSMBr, &bytes_returned, 0);
	if (rc)
		cFYI(1, "Posix delete returned %d", rc);
	cifs_buf_release(pSMB);

	cifs_stats_inc(&tcon->num_deletes);

	if (rc == -EAGAIN)
		goto PsxDelete;

	return rc;
}

int
CIFSSMBDelFile(const int xid, struct cifsTconInfo *tcon, const char *fileName,
	       const struct nls_table *nls_codepage, int remap)
{
	DELETE_FILE_REQ *pSMB = NULL;
	DELETE_FILE_RSP *pSMBr = NULL;
	int rc = 0;
	int bytes_returned;
	int name_len;

DelFileRetry:
	rc = smb_init(SMB_COM_DELETE, 1, tcon, (void **) &pSMB,
		      (void **) &pSMBr);
	if (rc)
		return rc;

	if (pSMB->hdr.Flags2 & SMBFLG2_UNICODE) {
		name_len =
		    cifsConvertToUCS((__le16 *) pSMB->fileName, fileName,
				     PATH_MAX, nls_codepage, remap);
		name_len++;	/* trailing null */
		name_len *= 2;
	} else {		/* BB improve check for buffer overruns BB */
		name_len = strnlen(fileName, PATH_MAX);
		name_len++;	/* trailing null */
		strncpy(pSMB->fileName, fileName, name_len);
	}
	pSMB->SearchAttributes =
	    cpu_to_le16(ATTR_READONLY | ATTR_HIDDEN | ATTR_SYSTEM);
	pSMB->BufferFormat = 0x04;
	pSMB->hdr.smb_buf_length += name_len + 1;
	pSMB->ByteCount = cpu_to_le16(name_len + 1);
	rc = SendReceive(xid, tcon->ses, (struct smb_hdr *) pSMB,
			 (struct smb_hdr *) pSMBr, &bytes_returned, 0);
	cifs_stats_inc(&tcon->num_deletes);
	if (rc)
		cFYI(1, "Error in RMFile = %d", rc);

	cifs_buf_release(pSMB);
	if (rc == -EAGAIN)
		goto DelFileRetry;

	return rc;
}

int
CIFSSMBRmDir(const int xid, struct cifsTconInfo *tcon, const char *dirName,
	     const struct nls_table *nls_codepage, int remap)
{
	DELETE_DIRECTORY_REQ *pSMB = NULL;
	DELETE_DIRECTORY_RSP *pSMBr = NULL;
	int rc = 0;
	int bytes_returned;
	int name_len;

	cFYI(1, "In CIFSSMBRmDir");
RmDirRetry:
	rc = smb_init(SMB_COM_DELETE_DIRECTORY, 0, tcon, (void **) &pSMB,
		      (void **) &pSMBr);
	if (rc)
		return rc;

	if (pSMB->hdr.Flags2 & SMBFLG2_UNICODE) {
		name_len = cifsConvertToUCS((__le16 *) pSMB->DirName, dirName,
					 PATH_MAX, nls_codepage, remap);
		name_len++;	/* trailing null */
		name_len *= 2;
	} else {		/* BB improve check for buffer overruns BB */
		name_len = strnlen(dirName, PATH_MAX);
		name_len++;	/* trailing null */
		strncpy(pSMB->DirName, dirName, name_len);
	}

	pSMB->BufferFormat = 0x04;
	pSMB->hdr.smb_buf_length += name_len + 1;
	pSMB->ByteCount = cpu_to_le16(name_len + 1);
	rc = SendReceive(xid, tcon->ses, (struct smb_hdr *) pSMB,
			 (struct smb_hdr *) pSMBr, &bytes_returned, 0);
	cifs_stats_inc(&tcon->num_rmdirs);
	if (rc)
		cFYI(1, "Error in RMDir = %d", rc);

	cifs_buf_release(pSMB);
	if (rc == -EAGAIN)
		goto RmDirRetry;
	return rc;
}

int
CIFSSMBMkDir(const int xid, struct cifsTconInfo *tcon,
	     const char *name, const struct nls_table *nls_codepage, int remap)
{
	int rc = 0;
	CREATE_DIRECTORY_REQ *pSMB = NULL;
	CREATE_DIRECTORY_RSP *pSMBr = NULL;
	int bytes_returned;
	int name_len;

	cFYI(1, "In CIFSSMBMkDir");
MkDirRetry:
	rc = smb_init(SMB_COM_CREATE_DIRECTORY, 0, tcon, (void **) &pSMB,
		      (void **) &pSMBr);
	if (rc)
		return rc;

	if (pSMB->hdr.Flags2 & SMBFLG2_UNICODE) {
		name_len = cifsConvertToUCS((__le16 *) pSMB->DirName, name,
					    PATH_MAX, nls_codepage, remap);
		name_len++;	/* trailing null */
		name_len *= 2;
	} else {		/* BB improve check for buffer overruns BB */
		name_len = strnlen(name, PATH_MAX);
		name_len++;	/* trailing null */
		strncpy(pSMB->DirName, name, name_len);
	}

	pSMB->BufferFormat = 0x04;
	pSMB->hdr.smb_buf_length += name_len + 1;
	pSMB->ByteCount = cpu_to_le16(name_len + 1);
	rc = SendReceive(xid, tcon->ses, (struct smb_hdr *) pSMB,
			 (struct smb_hdr *) pSMBr, &bytes_returned, 0);
	cifs_stats_inc(&tcon->num_mkdirs);
	if (rc)
		cFYI(1, "Error in Mkdir = %d", rc);

	cifs_buf_release(pSMB);
	if (rc == -EAGAIN)
		goto MkDirRetry;
	return rc;
}

int
CIFSPOSIXCreate(const int xid, struct cifsTconInfo *tcon, __u32 posix_flags,
		__u64 mode, __u16 *netfid, FILE_UNIX_BASIC_INFO *pRetData,
		__u32 *pOplock, const char *name,
		const struct nls_table *nls_codepage, int remap)
{
	TRANSACTION2_SPI_REQ *pSMB = NULL;
	TRANSACTION2_SPI_RSP *pSMBr = NULL;
	int name_len;
	int rc = 0;
	int bytes_returned = 0;
	__u16 params, param_offset, offset, byte_count, count;
	OPEN_PSX_REQ *pdata;
	OPEN_PSX_RSP *psx_rsp;

	cFYI(1, "In POSIX Create");
PsxCreat:
	rc = smb_init(SMB_COM_TRANSACTION2, 15, tcon, (void **) &pSMB,
		      (void **) &pSMBr);
	if (rc)
		return rc;

	if (pSMB->hdr.Flags2 & SMBFLG2_UNICODE) {
		name_len =
		    cifsConvertToUCS((__le16 *) pSMB->FileName, name,
				     PATH_MAX, nls_codepage, remap);
		name_len++;	/* trailing null */
		name_len *= 2;
	} else {	/* BB improve the check for buffer overruns BB */
		name_len = strnlen(name, PATH_MAX);
		name_len++;	/* trailing null */
		strncpy(pSMB->FileName, name, name_len);
	}

	params = 6 + name_len;
	count = sizeof(OPEN_PSX_REQ);
	pSMB->MaxParameterCount = cpu_to_le16(2);
	pSMB->MaxDataCount = cpu_to_le16(1000);	/* large enough */
	pSMB->MaxSetupCount = 0;
	pSMB->Reserved = 0;
	pSMB->Flags = 0;
	pSMB->Timeout = 0;
	pSMB->Reserved2 = 0;
	param_offset = offsetof(struct smb_com_transaction2_spi_req,
				InformationLevel) - 4;
	offset = param_offset + params;
	pdata = (OPEN_PSX_REQ *)(((char *)&pSMB->hdr.Protocol) + offset);
	pdata->Level = cpu_to_le16(SMB_QUERY_FILE_UNIX_BASIC);
	pdata->Permissions = cpu_to_le64(mode);
	pdata->PosixOpenFlags = cpu_to_le32(posix_flags);
	pdata->OpenFlags =  cpu_to_le32(*pOplock);
	pSMB->ParameterOffset = cpu_to_le16(param_offset);
	pSMB->DataOffset = cpu_to_le16(offset);
	pSMB->SetupCount = 1;
	pSMB->Reserved3 = 0;
	pSMB->SubCommand = cpu_to_le16(TRANS2_SET_PATH_INFORMATION);
	byte_count = 3 /* pad */  + params + count;

	pSMB->DataCount = cpu_to_le16(count);
	pSMB->ParameterCount = cpu_to_le16(params);
	pSMB->TotalDataCount = pSMB->DataCount;
	pSMB->TotalParameterCount = pSMB->ParameterCount;
	pSMB->InformationLevel = cpu_to_le16(SMB_POSIX_OPEN);
	pSMB->Reserved4 = 0;
	pSMB->hdr.smb_buf_length += byte_count;
	pSMB->ByteCount = cpu_to_le16(byte_count);
	rc = SendReceive(xid, tcon->ses, (struct smb_hdr *) pSMB,
			 (struct smb_hdr *) pSMBr, &bytes_returned, 0);
	if (rc) {
		cFYI(1, "Posix create returned %d", rc);
		goto psx_create_err;
	}

	cFYI(1, "copying inode info");
	rc = validate_t2((struct smb_t2_rsp *)pSMBr);

	if (rc || (pSMBr->ByteCount < sizeof(OPEN_PSX_RSP))) {
		rc = -EIO;	/* bad smb */
		goto psx_create_err;
	}

	/* copy return information to pRetData */
	psx_rsp = (OPEN_PSX_RSP *)((char *) &pSMBr->hdr.Protocol
			+ le16_to_cpu(pSMBr->t2.DataOffset));

	*pOplock = le16_to_cpu(psx_rsp->OplockFlags);
	if (netfid)
		*netfid = psx_rsp->Fid;   /* cifs fid stays in le */
	/* Let caller know file was created so we can set the mode. */
	/* Do we care about the CreateAction in any other cases? */
	if (cpu_to_le32(FILE_CREATE) == psx_rsp->CreateAction)
		*pOplock |= CIFS_CREATE_ACTION;
	/* check to make sure response data is there */
	if (psx_rsp->ReturnedLevel != cpu_to_le16(SMB_QUERY_FILE_UNIX_BASIC)) {
		pRetData->Type = cpu_to_le32(-1); /* unknown */
		cFYI(DBG2, "unknown type");
	} else {
		if (pSMBr->ByteCount < sizeof(OPEN_PSX_RSP)
					+ sizeof(FILE_UNIX_BASIC_INFO)) {
			cERROR(1, "Open response data too small");
			pRetData->Type = cpu_to_le32(-1);
			goto psx_create_err;
		}
		memcpy((char *) pRetData,
			(char *)psx_rsp + sizeof(OPEN_PSX_RSP),
			sizeof(FILE_UNIX_BASIC_INFO));
	}

psx_create_err:
	cifs_buf_release(pSMB);

	if (posix_flags & SMB_O_DIRECTORY)
		cifs_stats_inc(&tcon->num_posixmkdirs);
	else
		cifs_stats_inc(&tcon->num_posixopens);

	if (rc == -EAGAIN)
		goto PsxCreat;

	return rc;
}

static __u16 convert_disposition(int disposition)
{
	__u16 ofun = 0;

	switch (disposition) {
		case FILE_SUPERSEDE:
			ofun = SMBOPEN_OCREATE | SMBOPEN_OTRUNC;
			break;
		case FILE_OPEN:
			ofun = SMBOPEN_OAPPEND;
			break;
		case FILE_CREATE:
			ofun = SMBOPEN_OCREATE;
			break;
		case FILE_OPEN_IF:
			ofun = SMBOPEN_OCREATE | SMBOPEN_OAPPEND;
			break;
		case FILE_OVERWRITE:
			ofun = SMBOPEN_OTRUNC;
			break;
		case FILE_OVERWRITE_IF:
			ofun = SMBOPEN_OCREATE | SMBOPEN_OTRUNC;
			break;
		default:
			cFYI(1, "unknown disposition %d", disposition);
			ofun =  SMBOPEN_OAPPEND; /* regular open */
	}
	return ofun;
}

static int
access_flags_to_smbopen_mode(const int access_flags)
{
	int masked_flags = access_flags & (GENERIC_READ | GENERIC_WRITE);

	if (masked_flags == GENERIC_READ)
		return SMBOPEN_READ;
	else if (masked_flags == GENERIC_WRITE)
		return SMBOPEN_WRITE;

	/* just go for read/write */
	return SMBOPEN_READWRITE;
}

int
SMBLegacyOpen(const int xid, struct cifsTconInfo *tcon,
	    const char *fileName, const int openDisposition,
	    const int access_flags, const int create_options, __u16 *netfid,
	    int *pOplock, FILE_ALL_INFO *pfile_info,
	    const struct nls_table *nls_codepage, int remap)
{
	int rc = -EACCES;
	OPENX_REQ *pSMB = NULL;
	OPENX_RSP *pSMBr = NULL;
	int bytes_returned;
	int name_len;
	__u16 count;

OldOpenRetry:
	rc = smb_init(SMB_COM_OPEN_ANDX, 15, tcon, (void **) &pSMB,
		      (void **) &pSMBr);
	if (rc)
		return rc;

	pSMB->AndXCommand = 0xFF;       /* none */

	if (pSMB->hdr.Flags2 & SMBFLG2_UNICODE) {
		count = 1;      /* account for one byte pad to word boundary */
		name_len =
		   cifsConvertToUCS((__le16 *) (pSMB->fileName + 1),
				    fileName, PATH_MAX, nls_codepage, remap);
		name_len++;     /* trailing null */
		name_len *= 2;
	} else {                /* BB improve check for buffer overruns BB */
		count = 0;      /* no pad */
		name_len = strnlen(fileName, PATH_MAX);
		name_len++;     /* trailing null */
		strncpy(pSMB->fileName, fileName, name_len);
	}
	if (*pOplock & REQ_OPLOCK)
		pSMB->OpenFlags = cpu_to_le16(REQ_OPLOCK);
	else if (*pOplock & REQ_BATCHOPLOCK)
		pSMB->OpenFlags = cpu_to_le16(REQ_BATCHOPLOCK);

	pSMB->OpenFlags |= cpu_to_le16(REQ_MORE_INFO);
	pSMB->Mode = cpu_to_le16(access_flags_to_smbopen_mode(access_flags));
	pSMB->Mode |= cpu_to_le16(0x40); /* deny none */
	/* set file as system file if special file such
	   as fifo and server expecting SFU style and
	   no Unix extensions */

	if (create_options & CREATE_OPTION_SPECIAL)
		pSMB->FileAttributes = cpu_to_le16(ATTR_SYSTEM);
	else /* BB FIXME BB */
		pSMB->FileAttributes = cpu_to_le16(0/*ATTR_NORMAL*/);

	if (create_options & CREATE_OPTION_READONLY)
		pSMB->FileAttributes |= cpu_to_le16(ATTR_READONLY);

	/* BB FIXME BB */
/*	pSMB->CreateOptions = cpu_to_le32(create_options &
						 CREATE_OPTIONS_MASK); */
	/* BB FIXME END BB */

	pSMB->Sattr = cpu_to_le16(ATTR_HIDDEN | ATTR_SYSTEM | ATTR_DIRECTORY);
	pSMB->OpenFunction = cpu_to_le16(convert_disposition(openDisposition));
	count += name_len;
	pSMB->hdr.smb_buf_length += count;

	pSMB->ByteCount = cpu_to_le16(count);
	/* long_op set to 1 to allow for oplock break timeouts */
	rc = SendReceive(xid, tcon->ses, (struct smb_hdr *) pSMB,
			(struct smb_hdr *)pSMBr, &bytes_returned, CIFS_LONG_OP);
	cifs_stats_inc(&tcon->num_opens);
	if (rc) {
		cFYI(1, "Error in Open = %d", rc);
	} else {
	/* BB verify if wct == 15 */

/*		*pOplock = pSMBr->OplockLevel; */ /* BB take from action field*/

		*netfid = pSMBr->Fid;   /* cifs fid stays in le */
		/* Let caller know file was created so we can set the mode. */
		/* Do we care about the CreateAction in any other cases? */
	/* BB FIXME BB */
/*		if (cpu_to_le32(FILE_CREATE) == pSMBr->CreateAction)
			*pOplock |= CIFS_CREATE_ACTION; */
	/* BB FIXME END */

		if (pfile_info) {
			pfile_info->CreationTime = 0; /* BB convert CreateTime*/
			pfile_info->LastAccessTime = 0; /* BB fixme */
			pfile_info->LastWriteTime = 0; /* BB fixme */
			pfile_info->ChangeTime = 0;  /* BB fixme */
			pfile_info->Attributes =
				cpu_to_le32(le16_to_cpu(pSMBr->FileAttributes));
			/* the file_info buf is endian converted by caller */
			pfile_info->AllocationSize =
				cpu_to_le64(le32_to_cpu(pSMBr->EndOfFile));
			pfile_info->EndOfFile = pfile_info->AllocationSize;
			pfile_info->NumberOfLinks = cpu_to_le32(1);
			pfile_info->DeletePending = 0;
		}
	}

	cifs_buf_release(pSMB);
	if (rc == -EAGAIN)
		goto OldOpenRetry;
	return rc;
}

int
CIFSSMBOpen(const int xid, struct cifsTconInfo *tcon,
	    const char *fileName, const int openDisposition,
	    const int access_flags, const int create_options, __u16 *netfid,
	    int *pOplock, FILE_ALL_INFO *pfile_info,
	    const struct nls_table *nls_codepage, int remap)
{
	int rc = -EACCES;
	OPEN_REQ *pSMB = NULL;
	OPEN_RSP *pSMBr = NULL;
	int bytes_returned;
	int name_len;
	__u16 count;

openRetry:
	rc = smb_init(SMB_COM_NT_CREATE_ANDX, 24, tcon, (void **) &pSMB,
		      (void **) &pSMBr);
	if (rc)
		return rc;

	pSMB->AndXCommand = 0xFF;	/* none */

	if (pSMB->hdr.Flags2 & SMBFLG2_UNICODE) {
		count = 1;	/* account for one byte pad to word boundary */
		name_len =
		    cifsConvertToUCS((__le16 *) (pSMB->fileName + 1),
				     fileName, PATH_MAX, nls_codepage, remap);
		name_len++;	/* trailing null */
		name_len *= 2;
		pSMB->NameLength = cpu_to_le16(name_len);
	} else {		/* BB improve check for buffer overruns BB */
		count = 0;	/* no pad */
		name_len = strnlen(fileName, PATH_MAX);
		name_len++;	/* trailing null */
		pSMB->NameLength = cpu_to_le16(name_len);
		strncpy(pSMB->fileName, fileName, name_len);
	}
	if (*pOplock & REQ_OPLOCK)
		pSMB->OpenFlags = cpu_to_le32(REQ_OPLOCK);
	else if (*pOplock & REQ_BATCHOPLOCK)
		pSMB->OpenFlags = cpu_to_le32(REQ_BATCHOPLOCK);
	pSMB->DesiredAccess = cpu_to_le32(access_flags);
	pSMB->AllocationSize = 0;
	/* set file as system file if special file such
	   as fifo and server expecting SFU style and
	   no Unix extensions */
	if (create_options & CREATE_OPTION_SPECIAL)
		pSMB->FileAttributes = cpu_to_le32(ATTR_SYSTEM);
	else
		pSMB->FileAttributes = cpu_to_le32(ATTR_NORMAL);

	/* XP does not handle ATTR_POSIX_SEMANTICS */
	/* but it helps speed up case sensitive checks for other
	servers such as Samba */
	if (tcon->ses->capabilities & CAP_UNIX)
		pSMB->FileAttributes |= cpu_to_le32(ATTR_POSIX_SEMANTICS);

	if (create_options & CREATE_OPTION_READONLY)
		pSMB->FileAttributes |= cpu_to_le32(ATTR_READONLY);

	pSMB->ShareAccess = cpu_to_le32(FILE_SHARE_ALL);
	pSMB->CreateDisposition = cpu_to_le32(openDisposition);
	pSMB->CreateOptions = cpu_to_le32(create_options & CREATE_OPTIONS_MASK);
	/* BB Expirement with various impersonation levels and verify */
	pSMB->ImpersonationLevel = cpu_to_le32(SECURITY_IMPERSONATION);
	pSMB->SecurityFlags =
	    SECURITY_CONTEXT_TRACKING | SECURITY_EFFECTIVE_ONLY;

	count += name_len;
	pSMB->hdr.smb_buf_length += count;

	pSMB->ByteCount = cpu_to_le16(count);
	/* long_op set to 1 to allow for oplock break timeouts */
	rc = SendReceive(xid, tcon->ses, (struct smb_hdr *) pSMB,
			(struct smb_hdr *)pSMBr, &bytes_returned, CIFS_LONG_OP);
	cifs_stats_inc(&tcon->num_opens);
	if (rc) {
		cFYI(1, "Error in Open = %d", rc);
	} else {
		*pOplock = pSMBr->OplockLevel; /* 1 byte no need to le_to_cpu */
		*netfid = pSMBr->Fid;	/* cifs fid stays in le */
		/* Let caller know file was created so we can set the mode. */
		/* Do we care about the CreateAction in any other cases? */
		if (cpu_to_le32(FILE_CREATE) == pSMBr->CreateAction)
			*pOplock |= CIFS_CREATE_ACTION;
		if (pfile_info) {
			memcpy((char *)pfile_info, (char *)&pSMBr->CreationTime,
				36 /* CreationTime to Attributes */);
			/* the file_info buf is endian converted by caller */
			pfile_info->AllocationSize = pSMBr->AllocationSize;
			pfile_info->EndOfFile = pSMBr->EndOfFile;
			pfile_info->NumberOfLinks = cpu_to_le32(1);
			pfile_info->DeletePending = 0;
		}
	}

	cifs_buf_release(pSMB);
	if (rc == -EAGAIN)
		goto openRetry;
	return rc;
}

int
CIFSSMBRead(const int xid, struct cifsTconInfo *tcon, const int netfid,
	    const unsigned int count, const __u64 lseek, unsigned int *nbytes,
	    char **buf, int *pbuf_type)
{
	int rc = -EACCES;
	READ_REQ *pSMB = NULL;
	READ_RSP *pSMBr = NULL;
	char *pReadData = NULL;
	int wct;
	int resp_buf_type = 0;
	struct kvec iov[1];

	cFYI(1, "Reading %d bytes on fid %d", count, netfid);
	if (tcon->ses->capabilities & CAP_LARGE_FILES)
		wct = 12;
	else {
		wct = 10; /* old style read */
		if ((lseek >> 32) > 0)  {
			/* can not handle this big offset for old */
			return -EIO;
		}
	}

	*nbytes = 0;
	rc = small_smb_init(SMB_COM_READ_ANDX, wct, tcon, (void **) &pSMB);
	if (rc)
		return rc;

	/* tcon and ses pointer are checked in smb_init */
	if (tcon->ses->server == NULL)
		return -ECONNABORTED;

	pSMB->AndXCommand = 0xFF;       /* none */
	pSMB->Fid = netfid;
	pSMB->OffsetLow = cpu_to_le32(lseek & 0xFFFFFFFF);
	if (wct == 12)
		pSMB->OffsetHigh = cpu_to_le32(lseek >> 32);

	pSMB->Remaining = 0;
	pSMB->MaxCount = cpu_to_le16(count & 0xFFFF);
	pSMB->MaxCountHigh = cpu_to_le32(count >> 16);
	if (wct == 12)
		pSMB->ByteCount = 0;  /* no need to do le conversion since 0 */
	else {
		/* old style read */
		struct smb_com_readx_req *pSMBW =
			(struct smb_com_readx_req *)pSMB;
		pSMBW->ByteCount = 0;
	}

	iov[0].iov_base = (char *)pSMB;
	iov[0].iov_len = pSMB->hdr.smb_buf_length + 4;
	rc = SendReceive2(xid, tcon->ses, iov, 1 /* num iovecs */,
			 &resp_buf_type, CIFS_STD_OP | CIFS_LOG_ERROR);
	cifs_stats_inc(&tcon->num_reads);
	pSMBr = (READ_RSP *)iov[0].iov_base;
	if (rc) {
		cERROR(1, "Send error in read = %d", rc);
	} else {
		int data_length = le16_to_cpu(pSMBr->DataLengthHigh);
		data_length = data_length << 16;
		data_length += le16_to_cpu(pSMBr->DataLength);
		*nbytes = data_length;

		/*check that DataLength would not go beyond end of SMB */
		if ((data_length > CIFSMaxBufSize)
				|| (data_length > count)) {
			cFYI(1, "bad length %d for count %d",
				 data_length, count);
			rc = -EIO;
			*nbytes = 0;
		} else {
			pReadData = (char *) (&pSMBr->hdr.Protocol) +
					le16_to_cpu(pSMBr->DataOffset);
/*			if (rc = copy_to_user(buf, pReadData, data_length)) {
				cERROR(1, "Faulting on read rc = %d",rc);
				rc = -EFAULT;
			}*/ /* can not use copy_to_user when using page cache*/
			if (*buf)
				memcpy(*buf, pReadData, data_length);
		}
	}

/*	cifs_small_buf_release(pSMB); */ /* Freed earlier now in SendReceive2 */
	if (*buf) {
		if (resp_buf_type == CIFS_SMALL_BUFFER)
			cifs_small_buf_release(iov[0].iov_base);
		else if (resp_buf_type == CIFS_LARGE_BUFFER)
			cifs_buf_release(iov[0].iov_base);
	} else if (resp_buf_type != CIFS_NO_BUFFER) {
		/* return buffer to caller to free */
		*buf = iov[0].iov_base;
		if (resp_buf_type == CIFS_SMALL_BUFFER)
			*pbuf_type = CIFS_SMALL_BUFFER;
		else if (resp_buf_type == CIFS_LARGE_BUFFER)
			*pbuf_type = CIFS_LARGE_BUFFER;
	} /* else no valid buffer on return - leave as null */

	/* Note: On -EAGAIN error only caller can retry on handle based calls
		since file handle passed in no longer valid */
	return rc;
}


int
CIFSSMBWrite(const int xid, struct cifsTconInfo *tcon,
	     const int netfid, const unsigned int count,
	     const __u64 offset, unsigned int *nbytes, const char *buf,
	     const char __user *ubuf, const int long_op)
{
	int rc = -EACCES;
	WRITE_REQ *pSMB = NULL;
	WRITE_RSP *pSMBr = NULL;
	int bytes_returned, wct;
	__u32 bytes_sent;
	__u16 byte_count;

	*nbytes = 0;

	/* cFYI(1, "write at %lld %d bytes", offset, count);*/
	if (tcon->ses == NULL)
		return -ECONNABORTED;

	if (tcon->ses->capabilities & CAP_LARGE_FILES)
		wct = 14;
	else {
		wct = 12;
		if ((offset >> 32) > 0) {
			/* can not handle big offset for old srv */
			return -EIO;
		}
	}

	rc = smb_init(SMB_COM_WRITE_ANDX, wct, tcon, (void **) &pSMB,
		      (void **) &pSMBr);
	if (rc)
		return rc;
	/* tcon and ses pointer are checked in smb_init */
	if (tcon->ses->server == NULL)
		return -ECONNABORTED;

	pSMB->AndXCommand = 0xFF;	/* none */
	pSMB->Fid = netfid;
	pSMB->OffsetLow = cpu_to_le32(offset & 0xFFFFFFFF);
	if (wct == 14)
		pSMB->OffsetHigh = cpu_to_le32(offset >> 32);

	pSMB->Reserved = 0xFFFFFFFF;
	pSMB->WriteMode = 0;
	pSMB->Remaining = 0;

	/* Can increase buffer size if buffer is big enough in some cases ie we
	can send more if LARGE_WRITE_X capability returned by the server and if
	our buffer is big enough or if we convert to iovecs on socket writes
	and eliminate the copy to the CIFS buffer */
	if (tcon->ses->capabilities & CAP_LARGE_WRITE_X) {
		bytes_sent = min_t(const unsigned int, CIFSMaxBufSize, count);
	} else {
		bytes_sent = (tcon->ses->server->maxBuf - MAX_CIFS_HDR_SIZE)
			 & ~0xFF;
	}

	if (bytes_sent > count)
		bytes_sent = count;
	pSMB->DataOffset =
		cpu_to_le16(offsetof(struct smb_com_write_req, Data) - 4);
	if (buf)
		memcpy(pSMB->Data, buf, bytes_sent);
	else if (ubuf) {
		if (copy_from_user(pSMB->Data, ubuf, bytes_sent)) {
			cifs_buf_release(pSMB);
			return -EFAULT;
		}
	} else if (count != 0) {
		/* No buffer */
		cifs_buf_release(pSMB);
		return -EINVAL;
	} /* else setting file size with write of zero bytes */
	if (wct == 14)
		byte_count = bytes_sent + 1; /* pad */
	else /* wct == 12 */
		byte_count = bytes_sent + 5; /* bigger pad, smaller smb hdr */

	pSMB->DataLengthLow = cpu_to_le16(bytes_sent & 0xFFFF);
	pSMB->DataLengthHigh = cpu_to_le16(bytes_sent >> 16);
	pSMB->hdr.smb_buf_length += byte_count;

	if (wct == 14)
		pSMB->ByteCount = cpu_to_le16(byte_count);
	else { /* old style write has byte count 4 bytes earlier
		  so 4 bytes pad  */
		struct smb_com_writex_req *pSMBW =
			(struct smb_com_writex_req *)pSMB;
		pSMBW->ByteCount = cpu_to_le16(byte_count);
	}

	rc = SendReceive(xid, tcon->ses, (struct smb_hdr *) pSMB,
			 (struct smb_hdr *) pSMBr, &bytes_returned, long_op);
	cifs_stats_inc(&tcon->num_writes);
	if (rc) {
		cFYI(1, "Send error in write = %d", rc);
	} else {
		*nbytes = le16_to_cpu(pSMBr->CountHigh);
		*nbytes = (*nbytes) << 16;
		*nbytes += le16_to_cpu(pSMBr->Count);

		/*
		 * Mask off high 16 bits when bytes written as returned by the
		 * server is greater than bytes requested by the client. Some
		 * OS/2 servers are known to set incorrect CountHigh values.
		 */
		if (*nbytes > count)
			*nbytes &= 0xFFFF;
	}

	cifs_buf_release(pSMB);

	/* Note: On -EAGAIN error only caller can retry on handle based calls
		since file handle passed in no longer valid */

	return rc;
}

int
CIFSSMBWrite2(const int xid, struct cifsTconInfo *tcon,
	     const int netfid, const unsigned int count,
	     const __u64 offset, unsigned int *nbytes, struct kvec *iov,
	     int n_vec, const int long_op)
{
	int rc = -EACCES;
	WRITE_REQ *pSMB = NULL;
	int wct;
	int smb_hdr_len;
	int resp_buf_type = 0;

	*nbytes = 0;

	cFYI(1, "write2 at %lld %d bytes", (long long)offset, count);

	if (tcon->ses->capabilities & CAP_LARGE_FILES) {
		wct = 14;
	} else {
		wct = 12;
		if ((offset >> 32) > 0) {
			/* can not handle big offset for old srv */
			return -EIO;
		}
	}
	rc = small_smb_init(SMB_COM_WRITE_ANDX, wct, tcon, (void **) &pSMB);
	if (rc)
		return rc;
	/* tcon and ses pointer are checked in smb_init */
	if (tcon->ses->server == NULL)
		return -ECONNABORTED;

	pSMB->AndXCommand = 0xFF;	/* none */
	pSMB->Fid = netfid;
	pSMB->OffsetLow = cpu_to_le32(offset & 0xFFFFFFFF);
	if (wct == 14)
		pSMB->OffsetHigh = cpu_to_le32(offset >> 32);
	pSMB->Reserved = 0xFFFFFFFF;
	pSMB->WriteMode = 0;
	pSMB->Remaining = 0;

	pSMB->DataOffset =
	    cpu_to_le16(offsetof(struct smb_com_write_req, Data) - 4);

	pSMB->DataLengthLow = cpu_to_le16(count & 0xFFFF);
	pSMB->DataLengthHigh = cpu_to_le16(count >> 16);
	smb_hdr_len = pSMB->hdr.smb_buf_length + 1; /* hdr + 1 byte pad */
	if (wct == 14)
		pSMB->hdr.smb_buf_length += count+1;
	else /* wct == 12 */
		pSMB->hdr.smb_buf_length += count+5; /* smb data starts later */
	if (wct == 14)
		pSMB->ByteCount = cpu_to_le16(count + 1);
	else /* wct == 12 */ /* bigger pad, smaller smb hdr, keep offset ok */ {
		struct smb_com_writex_req *pSMBW =
				(struct smb_com_writex_req *)pSMB;
		pSMBW->ByteCount = cpu_to_le16(count + 5);
	}
	iov[0].iov_base = pSMB;
	if (wct == 14)
		iov[0].iov_len = smb_hdr_len + 4;
	else /* wct == 12 pad bigger by four bytes */
		iov[0].iov_len = smb_hdr_len + 8;


	rc = SendReceive2(xid, tcon->ses, iov, n_vec + 1, &resp_buf_type,
			  long_op);
	cifs_stats_inc(&tcon->num_writes);
	if (rc) {
		cFYI(1, "Send error Write2 = %d", rc);
	} else if (resp_buf_type == 0) {
		/* presumably this can not happen, but best to be safe */
		rc = -EIO;
	} else {
		WRITE_RSP *pSMBr = (WRITE_RSP *)iov[0].iov_base;
		*nbytes = le16_to_cpu(pSMBr->CountHigh);
		*nbytes = (*nbytes) << 16;
		*nbytes += le16_to_cpu(pSMBr->Count);

		/*
		 * Mask off high 16 bits when bytes written as returned by the
		 * server is greater than bytes requested by the client. OS/2
		 * servers are known to set incorrect CountHigh values.
		 */
		if (*nbytes > count)
			*nbytes &= 0xFFFF;
	}

/*	cifs_small_buf_release(pSMB); */ /* Freed earlier now in SendReceive2 */
	if (resp_buf_type == CIFS_SMALL_BUFFER)
		cifs_small_buf_release(iov[0].iov_base);
	else if (resp_buf_type == CIFS_LARGE_BUFFER)
		cifs_buf_release(iov[0].iov_base);

	/* Note: On -EAGAIN error only caller can retry on handle based calls
		since file handle passed in no longer valid */

	return rc;
}


int
CIFSSMBLock(const int xid, struct cifsTconInfo *tcon,
	    const __u16 smb_file_id, const __u64 len,
	    const __u64 offset, const __u32 numUnlock,
	    const __u32 numLock, const __u8 lockType, const bool waitFlag)
{
	int rc = 0;
	LOCK_REQ *pSMB = NULL;
/*	LOCK_RSP *pSMBr = NULL; */ /* No response data other than rc to parse */
	int bytes_returned;
	int timeout = 0;
	__u16 count;

	cFYI(1, "CIFSSMBLock timeout %d numLock %d", (int)waitFlag, numLock);
	rc = small_smb_init(SMB_COM_LOCKING_ANDX, 8, tcon, (void **) &pSMB);

	if (rc)
		return rc;

	if (lockType == LOCKING_ANDX_OPLOCK_RELEASE) {
		timeout = CIFS_ASYNC_OP; /* no response expected */
		pSMB->Timeout = 0;
	} else if (waitFlag) {
		timeout = CIFS_BLOCKING_OP; /* blocking operation, no timeout */
		pSMB->Timeout = cpu_to_le32(-1);/* blocking - do not time out */
	} else {
		pSMB->Timeout = 0;
	}

	pSMB->NumberOfLocks = cpu_to_le16(numLock);
	pSMB->NumberOfUnlocks = cpu_to_le16(numUnlock);
	pSMB->LockType = lockType;
	pSMB->AndXCommand = 0xFF;	/* none */
	pSMB->Fid = smb_file_id; /* netfid stays le */

	if ((numLock != 0) || (numUnlock != 0)) {
		pSMB->Locks[0].Pid = cpu_to_le16(current->tgid);
		/* BB where to store pid high? */
		pSMB->Locks[0].LengthLow = cpu_to_le32((u32)len);
		pSMB->Locks[0].LengthHigh = cpu_to_le32((u32)(len>>32));
		pSMB->Locks[0].OffsetLow = cpu_to_le32((u32)offset);
		pSMB->Locks[0].OffsetHigh = cpu_to_le32((u32)(offset>>32));
		count = sizeof(LOCKING_ANDX_RANGE);
	} else {
		/* oplock break */
		count = 0;
	}
	pSMB->hdr.smb_buf_length += count;
	pSMB->ByteCount = cpu_to_le16(count);

	if (waitFlag) {
		rc = SendReceiveBlockingLock(xid, tcon, (struct smb_hdr *) pSMB,
			(struct smb_hdr *) pSMB, &bytes_returned);
		cifs_small_buf_release(pSMB);
	} else {
		rc = SendReceiveNoRsp(xid, tcon->ses, (struct smb_hdr *)pSMB,
				      timeout);
		/* SMB buffer freed by function above */
	}
	cifs_stats_inc(&tcon->num_locks);
	if (rc)
		cFYI(1, "Send error in Lock = %d", rc);

	/* Note: On -EAGAIN error only caller can retry on handle based calls
	since file handle passed in no longer valid */
	return rc;
}

int
CIFSSMBPosixLock(const int xid, struct cifsTconInfo *tcon,
		const __u16 smb_file_id, const int get_flag, const __u64 len,
		struct file_lock *pLockData, const __u16 lock_type,
		const bool waitFlag)
{
	struct smb_com_transaction2_sfi_req *pSMB  = NULL;
	struct smb_com_transaction2_sfi_rsp *pSMBr = NULL;
	struct cifs_posix_lock *parm_data;
	int rc = 0;
	int timeout = 0;
	int bytes_returned = 0;
	int resp_buf_type = 0;
	__u16 params, param_offset, offset, byte_count, count;
	struct kvec iov[1];

	cFYI(1, "Posix Lock");

	if (pLockData == NULL)
		return -EINVAL;

	rc = small_smb_init(SMB_COM_TRANSACTION2, 15, tcon, (void **) &pSMB);

	if (rc)
		return rc;

	pSMBr = (struct smb_com_transaction2_sfi_rsp *)pSMB;

	params = 6;
	pSMB->MaxSetupCount = 0;
	pSMB->Reserved = 0;
	pSMB->Flags = 0;
	pSMB->Reserved2 = 0;
	param_offset = offsetof(struct smb_com_transaction2_sfi_req, Fid) - 4;
	offset = param_offset + params;

	count = sizeof(struct cifs_posix_lock);
	pSMB->MaxParameterCount = cpu_to_le16(2);
	pSMB->MaxDataCount = cpu_to_le16(1000); /* BB find max SMB from sess */
	pSMB->SetupCount = 1;
	pSMB->Reserved3 = 0;
	if (get_flag)
		pSMB->SubCommand = cpu_to_le16(TRANS2_QUERY_FILE_INFORMATION);
	else
		pSMB->SubCommand = cpu_to_le16(TRANS2_SET_FILE_INFORMATION);
	byte_count = 3 /* pad */  + params + count;
	pSMB->DataCount = cpu_to_le16(count);
	pSMB->ParameterCount = cpu_to_le16(params);
	pSMB->TotalDataCount = pSMB->DataCount;
	pSMB->TotalParameterCount = pSMB->ParameterCount;
	pSMB->ParameterOffset = cpu_to_le16(param_offset);
	parm_data = (struct cifs_posix_lock *)
			(((char *) &pSMB->hdr.Protocol) + offset);

	parm_data->lock_type = cpu_to_le16(lock_type);
	if (waitFlag) {
		timeout = CIFS_BLOCKING_OP; /* blocking operation, no timeout */
		parm_data->lock_flags = cpu_to_le16(1);
		pSMB->Timeout = cpu_to_le32(-1);
	} else
		pSMB->Timeout = 0;

	parm_data->pid = cpu_to_le32(current->tgid);
	parm_data->start = cpu_to_le64(pLockData->fl_start);
	parm_data->length = cpu_to_le64(len);  /* normalize negative numbers */

	pSMB->DataOffset = cpu_to_le16(offset);
	pSMB->Fid = smb_file_id;
	pSMB->InformationLevel = cpu_to_le16(SMB_SET_POSIX_LOCK);
	pSMB->Reserved4 = 0;
	pSMB->hdr.smb_buf_length += byte_count;
	pSMB->ByteCount = cpu_to_le16(byte_count);
	if (waitFlag) {
		rc = SendReceiveBlockingLock(xid, tcon, (struct smb_hdr *) pSMB,
			(struct smb_hdr *) pSMBr, &bytes_returned);
	} else {
		iov[0].iov_base = (char *)pSMB;
		iov[0].iov_len = pSMB->hdr.smb_buf_length + 4;
		rc = SendReceive2(xid, tcon->ses, iov, 1 /* num iovecs */,
				&resp_buf_type, timeout);
		pSMB = NULL; /* request buf already freed by SendReceive2. Do
				not try to free it twice below on exit */
		pSMBr = (struct smb_com_transaction2_sfi_rsp *)iov[0].iov_base;
	}

	if (rc) {
		cFYI(1, "Send error in Posix Lock = %d", rc);
	} else if (get_flag) {
		/* lock structure can be returned on get */
		__u16 data_offset;
		__u16 data_count;
		rc = validate_t2((struct smb_t2_rsp *)pSMBr);

		if (rc || (pSMBr->ByteCount < sizeof(struct cifs_posix_lock))) {
			rc = -EIO;      /* bad smb */
			goto plk_err_exit;
		}
		data_offset = le16_to_cpu(pSMBr->t2.DataOffset);
		data_count  = le16_to_cpu(pSMBr->t2.DataCount);
		if (data_count < sizeof(struct cifs_posix_lock)) {
			rc = -EIO;
			goto plk_err_exit;
		}
		parm_data = (struct cifs_posix_lock *)
			((char *)&pSMBr->hdr.Protocol + data_offset);
		if (parm_data->lock_type == __constant_cpu_to_le16(CIFS_UNLCK))
			pLockData->fl_type = F_UNLCK;
		else {
			if (parm_data->lock_type ==
					__constant_cpu_to_le16(CIFS_RDLCK))
				pLockData->fl_type = F_RDLCK;
			else if (parm_data->lock_type ==
					__constant_cpu_to_le16(CIFS_WRLCK))
				pLockData->fl_type = F_WRLCK;

			pLockData->fl_start = parm_data->start;
			pLockData->fl_end = parm_data->start +
						parm_data->length - 1;
			pLockData->fl_pid = parm_data->pid;
		}
	}

plk_err_exit:
	if (pSMB)
		cifs_small_buf_release(pSMB);

	if (resp_buf_type == CIFS_SMALL_BUFFER)
		cifs_small_buf_release(iov[0].iov_base);
	else if (resp_buf_type == CIFS_LARGE_BUFFER)
		cifs_buf_release(iov[0].iov_base);

	/* Note: On -EAGAIN error only caller can retry on handle based calls
	   since file handle passed in no longer valid */

	return rc;
}


int
CIFSSMBClose(const int xid, struct cifsTconInfo *tcon, int smb_file_id)
{
	int rc = 0;
	CLOSE_REQ *pSMB = NULL;
	cFYI(1, "In CIFSSMBClose");

/* do not retry on dead session on close */
	rc = small_smb_init(SMB_COM_CLOSE, 3, tcon, (void **) &pSMB);
	if (rc == -EAGAIN)
		return 0;
	if (rc)
		return rc;

	pSMB->FileID = (__u16) smb_file_id;
	pSMB->LastWriteTime = 0xFFFFFFFF;
	pSMB->ByteCount = 0;
	rc = SendReceiveNoRsp(xid, tcon->ses, (struct smb_hdr *) pSMB, 0);
	cifs_stats_inc(&tcon->num_closes);
	if (rc) {
		if (rc != -EINTR) {
			/* EINTR is expected when user ctl-c to kill app */
			cERROR(1, "Send error in Close = %d", rc);
		}
	}

	/* Since session is dead, file will be closed on server already */
	if (rc == -EAGAIN)
		rc = 0;

	return rc;
}

int
CIFSSMBFlush(const int xid, struct cifsTconInfo *tcon, int smb_file_id)
{
	int rc = 0;
	FLUSH_REQ *pSMB = NULL;
	cFYI(1, "In CIFSSMBFlush");

	rc = small_smb_init(SMB_COM_FLUSH, 1, tcon, (void **) &pSMB);
	if (rc)
		return rc;

	pSMB->FileID = (__u16) smb_file_id;
	pSMB->ByteCount = 0;
	rc = SendReceiveNoRsp(xid, tcon->ses, (struct smb_hdr *) pSMB, 0);
	cifs_stats_inc(&tcon->num_flushes);
	if (rc)
		cERROR(1, "Send error in Flush = %d", rc);

	return rc;
}

int
CIFSSMBRename(const int xid, struct cifsTconInfo *tcon,
	      const char *fromName, const char *toName,
	      const struct nls_table *nls_codepage, int remap)
{
	int rc = 0;
	RENAME_REQ *pSMB = NULL;
	RENAME_RSP *pSMBr = NULL;
	int bytes_returned;
	int name_len, name_len2;
	__u16 count;

	cFYI(1, "In CIFSSMBRename");
renameRetry:
	rc = smb_init(SMB_COM_RENAME, 1, tcon, (void **) &pSMB,
		      (void **) &pSMBr);
	if (rc)
		return rc;

	pSMB->BufferFormat = 0x04;
	pSMB->SearchAttributes =
	    cpu_to_le16(ATTR_READONLY | ATTR_HIDDEN | ATTR_SYSTEM |
			ATTR_DIRECTORY);

	if (pSMB->hdr.Flags2 & SMBFLG2_UNICODE) {
		name_len =
		    cifsConvertToUCS((__le16 *) pSMB->OldFileName, fromName,
				     PATH_MAX, nls_codepage, remap);
		name_len++;	/* trailing null */
		name_len *= 2;
		pSMB->OldFileName[name_len] = 0x04;	/* pad */
	/* protocol requires ASCII signature byte on Unicode string */
		pSMB->OldFileName[name_len + 1] = 0x00;
		name_len2 =
		    cifsConvertToUCS((__le16 *)&pSMB->OldFileName[name_len + 2],
				     toName, PATH_MAX, nls_codepage, remap);
		name_len2 += 1 /* trailing null */  + 1 /* Signature word */ ;
		name_len2 *= 2;	/* convert to bytes */
	} else {	/* BB improve the check for buffer overruns BB */
		name_len = strnlen(fromName, PATH_MAX);
		name_len++;	/* trailing null */
		strncpy(pSMB->OldFileName, fromName, name_len);
		name_len2 = strnlen(toName, PATH_MAX);
		name_len2++;	/* trailing null */
		pSMB->OldFileName[name_len] = 0x04;  /* 2nd buffer format */
		strncpy(&pSMB->OldFileName[name_len + 1], toName, name_len2);
		name_len2++;	/* trailing null */
		name_len2++;	/* signature byte */
	}

	count = 1 /* 1st signature byte */  + name_len + name_len2;
	pSMB->hdr.smb_buf_length += count;
	pSMB->ByteCount = cpu_to_le16(count);

	rc = SendReceive(xid, tcon->ses, (struct smb_hdr *) pSMB,
			 (struct smb_hdr *) pSMBr, &bytes_returned, 0);
	cifs_stats_inc(&tcon->num_renames);
	if (rc)
		cFYI(1, "Send error in rename = %d", rc);

	cifs_buf_release(pSMB);

	if (rc == -EAGAIN)
		goto renameRetry;

	return rc;
}

int CIFSSMBRenameOpenFile(const int xid, struct cifsTconInfo *pTcon,
		int netfid, const char *target_name,
		const struct nls_table *nls_codepage, int remap)
{
	struct smb_com_transaction2_sfi_req *pSMB  = NULL;
	struct smb_com_transaction2_sfi_rsp *pSMBr = NULL;
	struct set_file_rename *rename_info;
	char *data_offset;
	char dummy_string[30];
	int rc = 0;
	int bytes_returned = 0;
	int len_of_str;
	__u16 params, param_offset, offset, count, byte_count;

	cFYI(1, "Rename to File by handle");
	rc = smb_init(SMB_COM_TRANSACTION2, 15, pTcon, (void **) &pSMB,
			(void **) &pSMBr);
	if (rc)
		return rc;

	params = 6;
	pSMB->MaxSetupCount = 0;
	pSMB->Reserved = 0;
	pSMB->Flags = 0;
	pSMB->Timeout = 0;
	pSMB->Reserved2 = 0;
	param_offset = offsetof(struct smb_com_transaction2_sfi_req, Fid) - 4;
	offset = param_offset + params;

	data_offset = (char *) (&pSMB->hdr.Protocol) + offset;
	rename_info = (struct set_file_rename *) data_offset;
	pSMB->MaxParameterCount = cpu_to_le16(2);
	pSMB->MaxDataCount = cpu_to_le16(1000); /* BB find max SMB from sess */
	pSMB->SetupCount = 1;
	pSMB->Reserved3 = 0;
	pSMB->SubCommand = cpu_to_le16(TRANS2_SET_FILE_INFORMATION);
	byte_count = 3 /* pad */  + params;
	pSMB->ParameterCount = cpu_to_le16(params);
	pSMB->TotalParameterCount = pSMB->ParameterCount;
	pSMB->ParameterOffset = cpu_to_le16(param_offset);
	pSMB->DataOffset = cpu_to_le16(offset);
	/* construct random name ".cifs_tmp<inodenum><mid>" */
	rename_info->overwrite = cpu_to_le32(1);
	rename_info->root_fid  = 0;
	/* unicode only call */
	if (target_name == NULL) {
		sprintf(dummy_string, "cifs%x", pSMB->hdr.Mid);
		len_of_str = cifsConvertToUCS((__le16 *)rename_info->target_name,
					dummy_string, 24, nls_codepage, remap);
	} else {
		len_of_str = cifsConvertToUCS((__le16 *)rename_info->target_name,
					target_name, PATH_MAX, nls_codepage,
					remap);
	}
	rename_info->target_name_len = cpu_to_le32(2 * len_of_str);
	count = 12 /* sizeof(struct set_file_rename) */ + (2 * len_of_str);
	byte_count += count;
	pSMB->DataCount = cpu_to_le16(count);
	pSMB->TotalDataCount = pSMB->DataCount;
	pSMB->Fid = netfid;
	pSMB->InformationLevel =
		cpu_to_le16(SMB_SET_FILE_RENAME_INFORMATION);
	pSMB->Reserved4 = 0;
	pSMB->hdr.smb_buf_length += byte_count;
	pSMB->ByteCount = cpu_to_le16(byte_count);
	rc = SendReceive(xid, pTcon->ses, (struct smb_hdr *) pSMB,
			 (struct smb_hdr *) pSMBr, &bytes_returned, 0);
	cifs_stats_inc(&pTcon->num_t2renames);
	if (rc)
		cFYI(1, "Send error in Rename (by file handle) = %d", rc);

	cifs_buf_release(pSMB);

	/* Note: On -EAGAIN error only caller can retry on handle based calls
		since file handle passed in no longer valid */

	return rc;
}

int
CIFSSMBCopy(const int xid, struct cifsTconInfo *tcon, const char *fromName,
	    const __u16 target_tid, const char *toName, const int flags,
	    const struct nls_table *nls_codepage, int remap)
{
	int rc = 0;
	COPY_REQ *pSMB = NULL;
	COPY_RSP *pSMBr = NULL;
	int bytes_returned;
	int name_len, name_len2;
	__u16 count;

	cFYI(1, "In CIFSSMBCopy");
copyRetry:
	rc = smb_init(SMB_COM_COPY, 1, tcon, (void **) &pSMB,
			(void **) &pSMBr);
	if (rc)
		return rc;

	pSMB->BufferFormat = 0x04;
	pSMB->Tid2 = target_tid;

	pSMB->Flags = cpu_to_le16(flags & COPY_TREE);

	if (pSMB->hdr.Flags2 & SMBFLG2_UNICODE) {
		name_len = cifsConvertToUCS((__le16 *) pSMB->OldFileName,
					    fromName, PATH_MAX, nls_codepage,
					    remap);
		name_len++;     /* trailing null */
		name_len *= 2;
		pSMB->OldFileName[name_len] = 0x04;     /* pad */
		/* protocol requires ASCII signature byte on Unicode string */
		pSMB->OldFileName[name_len + 1] = 0x00;
		name_len2 =
		    cifsConvertToUCS((__le16 *)&pSMB->OldFileName[name_len + 2],
				toName, PATH_MAX, nls_codepage, remap);
		name_len2 += 1 /* trailing null */  + 1 /* Signature word */ ;
		name_len2 *= 2; /* convert to bytes */
	} else { 	/* BB improve the check for buffer overruns BB */
		name_len = strnlen(fromName, PATH_MAX);
		name_len++;     /* trailing null */
		strncpy(pSMB->OldFileName, fromName, name_len);
		name_len2 = strnlen(toName, PATH_MAX);
		name_len2++;    /* trailing null */
		pSMB->OldFileName[name_len] = 0x04;  /* 2nd buffer format */
		strncpy(&pSMB->OldFileName[name_len + 1], toName, name_len2);
		name_len2++;    /* trailing null */
		name_len2++;    /* signature byte */
	}

	count = 1 /* 1st signature byte */  + name_len + name_len2;
	pSMB->hdr.smb_buf_length += count;
	pSMB->ByteCount = cpu_to_le16(count);

	rc = SendReceive(xid, tcon->ses, (struct smb_hdr *) pSMB,
		(struct smb_hdr *) pSMBr, &bytes_returned, 0);
	if (rc) {
		cFYI(1, "Send error in copy = %d with %d files copied",
			rc, le16_to_cpu(pSMBr->CopyCount));
	}
	cifs_buf_release(pSMB);

	if (rc == -EAGAIN)
		goto copyRetry;

	return rc;
}

int
CIFSUnixCreateSymLink(const int xid, struct cifsTconInfo *tcon,
		      const char *fromName, const char *toName,
		      const struct nls_table *nls_codepage)
{
	TRANSACTION2_SPI_REQ *pSMB = NULL;
	TRANSACTION2_SPI_RSP *pSMBr = NULL;
	char *data_offset;
	int name_len;
	int name_len_target;
	int rc = 0;
	int bytes_returned = 0;
	__u16 params, param_offset, offset, byte_count;

	cFYI(1, "In Symlink Unix style");
createSymLinkRetry:
	rc = smb_init(SMB_COM_TRANSACTION2, 15, tcon, (void **) &pSMB,
		      (void **) &pSMBr);
	if (rc)
		return rc;

	if (pSMB->hdr.Flags2 & SMBFLG2_UNICODE) {
		name_len =
		    cifs_strtoUCS((__le16 *) pSMB->FileName, fromName, PATH_MAX
				  /* find define for this maxpathcomponent */
				  , nls_codepage);
		name_len++;	/* trailing null */
		name_len *= 2;

	} else {	/* BB improve the check for buffer overruns BB */
		name_len = strnlen(fromName, PATH_MAX);
		name_len++;	/* trailing null */
		strncpy(pSMB->FileName, fromName, name_len);
	}
	params = 6 + name_len;
	pSMB->MaxSetupCount = 0;
	pSMB->Reserved = 0;
	pSMB->Flags = 0;
	pSMB->Timeout = 0;
	pSMB->Reserved2 = 0;
	param_offset = offsetof(struct smb_com_transaction2_spi_req,
				InformationLevel) - 4;
	offset = param_offset + params;

	data_offset = (char *) (&pSMB->hdr.Protocol) + offset;
	if (pSMB->hdr.Flags2 & SMBFLG2_UNICODE) {
		name_len_target =
		    cifs_strtoUCS((__le16 *) data_offset, toName, PATH_MAX
				  /* find define for this maxpathcomponent */
				  , nls_codepage);
		name_len_target++;	/* trailing null */
		name_len_target *= 2;
	} else {	/* BB improve the check for buffer overruns BB */
		name_len_target = strnlen(toName, PATH_MAX);
		name_len_target++;	/* trailing null */
		strncpy(data_offset, toName, name_len_target);
	}

	pSMB->MaxParameterCount = cpu_to_le16(2);
	/* BB find exact max on data count below from sess */
	pSMB->MaxDataCount = cpu_to_le16(1000);
	pSMB->SetupCount = 1;
	pSMB->Reserved3 = 0;
	pSMB->SubCommand = cpu_to_le16(TRANS2_SET_PATH_INFORMATION);
	byte_count = 3 /* pad */  + params + name_len_target;
	pSMB->DataCount = cpu_to_le16(name_len_target);
	pSMB->ParameterCount = cpu_to_le16(params);
	pSMB->TotalDataCount = pSMB->DataCount;
	pSMB->TotalParameterCount = pSMB->ParameterCount;
	pSMB->ParameterOffset = cpu_to_le16(param_offset);
	pSMB->DataOffset = cpu_to_le16(offset);
	pSMB->InformationLevel = cpu_to_le16(SMB_SET_FILE_UNIX_LINK);
	pSMB->Reserved4 = 0;
	pSMB->hdr.smb_buf_length += byte_count;
	pSMB->ByteCount = cpu_to_le16(byte_count);
	rc = SendReceive(xid, tcon->ses, (struct smb_hdr *) pSMB,
			 (struct smb_hdr *) pSMBr, &bytes_returned, 0);
	cifs_stats_inc(&tcon->num_symlinks);
	if (rc)
		cFYI(1, "Send error in SetPathInfo create symlink = %d", rc);

	cifs_buf_release(pSMB);

	if (rc == -EAGAIN)
		goto createSymLinkRetry;

	return rc;
}

int
CIFSUnixCreateHardLink(const int xid, struct cifsTconInfo *tcon,
		       const char *fromName, const char *toName,
		       const struct nls_table *nls_codepage, int remap)
{
	TRANSACTION2_SPI_REQ *pSMB = NULL;
	TRANSACTION2_SPI_RSP *pSMBr = NULL;
	char *data_offset;
	int name_len;
	int name_len_target;
	int rc = 0;
	int bytes_returned = 0;
	__u16 params, param_offset, offset, byte_count;

	cFYI(1, "In Create Hard link Unix style");
createHardLinkRetry:
	rc = smb_init(SMB_COM_TRANSACTION2, 15, tcon, (void **) &pSMB,
		      (void **) &pSMBr);
	if (rc)
		return rc;

	if (pSMB->hdr.Flags2 & SMBFLG2_UNICODE) {
		name_len = cifsConvertToUCS((__le16 *) pSMB->FileName, toName,
					    PATH_MAX, nls_codepage, remap);
		name_len++;	/* trailing null */
		name_len *= 2;

	} else {	/* BB improve the check for buffer overruns BB */
		name_len = strnlen(toName, PATH_MAX);
		name_len++;	/* trailing null */
		strncpy(pSMB->FileName, toName, name_len);
	}
	params = 6 + name_len;
	pSMB->MaxSetupCount = 0;
	pSMB->Reserved = 0;
	pSMB->Flags = 0;
	pSMB->Timeout = 0;
	pSMB->Reserved2 = 0;
	param_offset = offsetof(struct smb_com_transaction2_spi_req,
				InformationLevel) - 4;
	offset = param_offset + params;

	data_offset = (char *) (&pSMB->hdr.Protocol) + offset;
	if (pSMB->hdr.Flags2 & SMBFLG2_UNICODE) {
		name_len_target =
		    cifsConvertToUCS((__le16 *) data_offset, fromName, PATH_MAX,
				     nls_codepage, remap);
		name_len_target++;	/* trailing null */
		name_len_target *= 2;
	} else {	/* BB improve the check for buffer overruns BB */
		name_len_target = strnlen(fromName, PATH_MAX);
		name_len_target++;	/* trailing null */
		strncpy(data_offset, fromName, name_len_target);
	}

	pSMB->MaxParameterCount = cpu_to_le16(2);
	/* BB find exact max on data count below from sess*/
	pSMB->MaxDataCount = cpu_to_le16(1000);
	pSMB->SetupCount = 1;
	pSMB->Reserved3 = 0;
	pSMB->SubCommand = cpu_to_le16(TRANS2_SET_PATH_INFORMATION);
	byte_count = 3 /* pad */  + params + name_len_target;
	pSMB->ParameterCount = cpu_to_le16(params);
	pSMB->TotalParameterCount = pSMB->ParameterCount;
	pSMB->DataCount = cpu_to_le16(name_len_target);
	pSMB->TotalDataCount = pSMB->DataCount;
	pSMB->ParameterOffset = cpu_to_le16(param_offset);
	pSMB->DataOffset = cpu_to_le16(offset);
	pSMB->InformationLevel = cpu_to_le16(SMB_SET_FILE_UNIX_HLINK);
	pSMB->Reserved4 = 0;
	pSMB->hdr.smb_buf_length += byte_count;
	pSMB->ByteCount = cpu_to_le16(byte_count);
	rc = SendReceive(xid, tcon->ses, (struct smb_hdr *) pSMB,
			 (struct smb_hdr *) pSMBr, &bytes_returned, 0);
	cifs_stats_inc(&tcon->num_hardlinks);
	if (rc)
		cFYI(1, "Send error in SetPathInfo (hard link) = %d", rc);

	cifs_buf_release(pSMB);
	if (rc == -EAGAIN)
		goto createHardLinkRetry;

	return rc;
}

int
CIFSCreateHardLink(const int xid, struct cifsTconInfo *tcon,
		   const char *fromName, const char *toName,
		   const struct nls_table *nls_codepage, int remap)
{
	int rc = 0;
	NT_RENAME_REQ *pSMB = NULL;
	RENAME_RSP *pSMBr = NULL;
	int bytes_returned;
	int name_len, name_len2;
	__u16 count;

	cFYI(1, "In CIFSCreateHardLink");
winCreateHardLinkRetry:

	rc = smb_init(SMB_COM_NT_RENAME, 4, tcon, (void **) &pSMB,
		      (void **) &pSMBr);
	if (rc)
		return rc;

	pSMB->SearchAttributes =
	    cpu_to_le16(ATTR_READONLY | ATTR_HIDDEN | ATTR_SYSTEM |
			ATTR_DIRECTORY);
	pSMB->Flags = cpu_to_le16(CREATE_HARD_LINK);
	pSMB->ClusterCount = 0;

	pSMB->BufferFormat = 0x04;

	if (pSMB->hdr.Flags2 & SMBFLG2_UNICODE) {
		name_len =
		    cifsConvertToUCS((__le16 *) pSMB->OldFileName, fromName,
				     PATH_MAX, nls_codepage, remap);
		name_len++;	/* trailing null */
		name_len *= 2;

		/* protocol specifies ASCII buffer format (0x04) for unicode */
		pSMB->OldFileName[name_len] = 0x04;
		pSMB->OldFileName[name_len + 1] = 0x00; /* pad */
		name_len2 =
		    cifsConvertToUCS((__le16 *)&pSMB->OldFileName[name_len + 2],
				     toName, PATH_MAX, nls_codepage, remap);
		name_len2 += 1 /* trailing null */  + 1 /* Signature word */ ;
		name_len2 *= 2;	/* convert to bytes */
	} else {	/* BB improve the check for buffer overruns BB */
		name_len = strnlen(fromName, PATH_MAX);
		name_len++;	/* trailing null */
		strncpy(pSMB->OldFileName, fromName, name_len);
		name_len2 = strnlen(toName, PATH_MAX);
		name_len2++;	/* trailing null */
		pSMB->OldFileName[name_len] = 0x04;	/* 2nd buffer format */
		strncpy(&pSMB->OldFileName[name_len + 1], toName, name_len2);
		name_len2++;	/* trailing null */
		name_len2++;	/* signature byte */
	}

	count = 1 /* string type byte */  + name_len + name_len2;
	pSMB->hdr.smb_buf_length += count;
	pSMB->ByteCount = cpu_to_le16(count);

	rc = SendReceive(xid, tcon->ses, (struct smb_hdr *) pSMB,
			 (struct smb_hdr *) pSMBr, &bytes_returned, 0);
	cifs_stats_inc(&tcon->num_hardlinks);
	if (rc)
		cFYI(1, "Send error in hard link (NT rename) = %d", rc);

	cifs_buf_release(pSMB);
	if (rc == -EAGAIN)
		goto winCreateHardLinkRetry;

	return rc;
}

int
CIFSSMBUnixQuerySymLink(const int xid, struct cifsTconInfo *tcon,
			const unsigned char *searchName, char **symlinkinfo,
			const struct nls_table *nls_codepage)
{
/* SMB_QUERY_FILE_UNIX_LINK */
	TRANSACTION2_QPI_REQ *pSMB = NULL;
	TRANSACTION2_QPI_RSP *pSMBr = NULL;
	int rc = 0;
	int bytes_returned;
	int name_len;
	__u16 params, byte_count;
	char *data_start;

	cFYI(1, "In QPathSymLinkInfo (Unix) for path %s", searchName);

querySymLinkRetry:
	rc = smb_init(SMB_COM_TRANSACTION2, 15, tcon, (void **) &pSMB,
		      (void **) &pSMBr);
	if (rc)
		return rc;

	if (pSMB->hdr.Flags2 & SMBFLG2_UNICODE) {
		name_len =
		    cifs_strtoUCS((__le16 *) pSMB->FileName, searchName,
				  PATH_MAX, nls_codepage);
		name_len++;	/* trailing null */
		name_len *= 2;
	} else {	/* BB improve the check for buffer overruns BB */
		name_len = strnlen(searchName, PATH_MAX);
		name_len++;	/* trailing null */
		strncpy(pSMB->FileName, searchName, name_len);
	}

	params = 2 /* level */  + 4 /* rsrvd */  + name_len /* incl null */ ;
	pSMB->TotalDataCount = 0;
	pSMB->MaxParameterCount = cpu_to_le16(2);
	pSMB->MaxDataCount = cpu_to_le16(CIFSMaxBufSize);
	pSMB->MaxSetupCount = 0;
	pSMB->Reserved = 0;
	pSMB->Flags = 0;
	pSMB->Timeout = 0;
	pSMB->Reserved2 = 0;
	pSMB->ParameterOffset = cpu_to_le16(offsetof(
	struct smb_com_transaction2_qpi_req, InformationLevel) - 4);
	pSMB->DataCount = 0;
	pSMB->DataOffset = 0;
	pSMB->SetupCount = 1;
	pSMB->Reserved3 = 0;
	pSMB->SubCommand = cpu_to_le16(TRANS2_QUERY_PATH_INFORMATION);
	byte_count = params + 1 /* pad */ ;
	pSMB->TotalParameterCount = cpu_to_le16(params);
	pSMB->ParameterCount = pSMB->TotalParameterCount;
	pSMB->InformationLevel = cpu_to_le16(SMB_QUERY_FILE_UNIX_LINK);
	pSMB->Reserved4 = 0;
	pSMB->hdr.smb_buf_length += byte_count;
	pSMB->ByteCount = cpu_to_le16(byte_count);

	rc = SendReceive(xid, tcon->ses, (struct smb_hdr *) pSMB,
			 (struct smb_hdr *) pSMBr, &bytes_returned, 0);
	if (rc) {
		cFYI(1, "Send error in QuerySymLinkInfo = %d", rc);
	} else {
		/* decode response */

		rc = validate_t2((struct smb_t2_rsp *)pSMBr);
		/* BB also check enough total bytes returned */
		if (rc || (pSMBr->ByteCount < 2))
			rc = -EIO;
		else {
			bool is_unicode;
			u16 count = le16_to_cpu(pSMBr->t2.DataCount);

			data_start = ((char *) &pSMBr->hdr.Protocol) +
					   le16_to_cpu(pSMBr->t2.DataOffset);

			if (pSMBr->hdr.Flags2 & SMBFLG2_UNICODE)
				is_unicode = true;
			else
				is_unicode = false;

			/* BB FIXME investigate remapping reserved chars here */
			*symlinkinfo = cifs_strndup_from_ucs(data_start, count,
						    is_unicode, nls_codepage);
			if (!*symlinkinfo)
				rc = -ENOMEM;
		}
	}
	cifs_buf_release(pSMB);
	if (rc == -EAGAIN)
		goto querySymLinkRetry;
	return rc;
}

#ifdef CONFIG_CIFS_EXPERIMENTAL
/* Initialize NT TRANSACT SMB into small smb request buffer.
   This assumes that all NT TRANSACTS that we init here have
   total parm and data under about 400 bytes (to fit in small cifs
   buffer size), which is the case so far, it easily fits. NB:
	Setup words themselves and ByteCount
	MaxSetupCount (size of returned setup area) and
	MaxParameterCount (returned parms size) must be set by caller */
static int
smb_init_nttransact(const __u16 sub_command, const int setup_count,
		   const int parm_len, struct cifsTconInfo *tcon,
		   void **ret_buf)
{
	int rc;
	__u32 temp_offset;
	struct smb_com_ntransact_req *pSMB;

	rc = small_smb_init(SMB_COM_NT_TRANSACT, 19 + setup_count, tcon,
				(void **)&pSMB);
	if (rc)
		return rc;
	*ret_buf = (void *)pSMB;
	pSMB->Reserved = 0;
	pSMB->TotalParameterCount = cpu_to_le32(parm_len);
	pSMB->TotalDataCount  = 0;
	pSMB->MaxDataCount = cpu_to_le32((tcon->ses->server->maxBuf -
					  MAX_CIFS_HDR_SIZE) & 0xFFFFFF00);
	pSMB->ParameterCount = pSMB->TotalParameterCount;
	pSMB->DataCount  = pSMB->TotalDataCount;
	temp_offset = offsetof(struct smb_com_ntransact_req, Parms) +
			(setup_count * 2) - 4 /* for rfc1001 length itself */;
	pSMB->ParameterOffset = cpu_to_le32(temp_offset);
	pSMB->DataOffset = cpu_to_le32(temp_offset + parm_len);
	pSMB->SetupCount = setup_count; /* no need to le convert byte fields */
	pSMB->SubCommand = cpu_to_le16(sub_command);
	return 0;
}

static int
validate_ntransact(char *buf, char **ppparm, char **ppdata,
		   __u32 *pparmlen, __u32 *pdatalen)
{
	char *end_of_smb;
	__u32 data_count, data_offset, parm_count, parm_offset;
	struct smb_com_ntransact_rsp *pSMBr;

	*pdatalen = 0;
	*pparmlen = 0;

	if (buf == NULL)
		return -EINVAL;

	pSMBr = (struct smb_com_ntransact_rsp *)buf;

	/* ByteCount was converted from little endian in SendReceive */
	end_of_smb = 2 /* sizeof byte count */ + pSMBr->ByteCount +
			(char *)&pSMBr->ByteCount;

	data_offset = le32_to_cpu(pSMBr->DataOffset);
	data_count = le32_to_cpu(pSMBr->DataCount);
	parm_offset = le32_to_cpu(pSMBr->ParameterOffset);
	parm_count = le32_to_cpu(pSMBr->ParameterCount);

	*ppparm = (char *)&pSMBr->hdr.Protocol + parm_offset;
	*ppdata = (char *)&pSMBr->hdr.Protocol + data_offset;

	/* should we also check that parm and data areas do not overlap? */
	if (*ppparm > end_of_smb) {
		cFYI(1, "parms start after end of smb");
		return -EINVAL;
	} else if (parm_count + *ppparm > end_of_smb) {
		cFYI(1, "parm end after end of smb");
		return -EINVAL;
	} else if (*ppdata > end_of_smb) {
		cFYI(1, "data starts after end of smb");
		return -EINVAL;
	} else if (data_count + *ppdata > end_of_smb) {
		cFYI(1, "data %p + count %d (%p) past smb end %p start %p",
			*ppdata, data_count, (data_count + *ppdata),
			end_of_smb, pSMBr);
		return -EINVAL;
	} else if (parm_count + data_count > pSMBr->ByteCount) {
		cFYI(1, "parm count and data count larger than SMB");
		return -EINVAL;
	}
	*pdatalen = data_count;
	*pparmlen = parm_count;
	return 0;
}

int
CIFSSMBQueryReparseLinkInfo(const int xid, struct cifsTconInfo *tcon,
			const unsigned char *searchName,
			char *symlinkinfo, const int buflen, __u16 fid,
			const struct nls_table *nls_codepage)
{
	int rc = 0;
	int bytes_returned;
	struct smb_com_transaction_ioctl_req *pSMB;
	struct smb_com_transaction_ioctl_rsp *pSMBr;

	cFYI(1, "In Windows reparse style QueryLink for path %s", searchName);
	rc = smb_init(SMB_COM_NT_TRANSACT, 23, tcon, (void **) &pSMB,
		      (void **) &pSMBr);
	if (rc)
		return rc;

	pSMB->TotalParameterCount = 0 ;
	pSMB->TotalDataCount = 0;
	pSMB->MaxParameterCount = cpu_to_le32(2);
	/* BB find exact data count max from sess structure BB */
	pSMB->MaxDataCount = cpu_to_le32((tcon->ses->server->maxBuf -
					  MAX_CIFS_HDR_SIZE) & 0xFFFFFF00);
	pSMB->MaxSetupCount = 4;
	pSMB->Reserved = 0;
	pSMB->ParameterOffset = 0;
	pSMB->DataCount = 0;
	pSMB->DataOffset = 0;
	pSMB->SetupCount = 4;
	pSMB->SubCommand = cpu_to_le16(NT_TRANSACT_IOCTL);
	pSMB->ParameterCount = pSMB->TotalParameterCount;
	pSMB->FunctionCode = cpu_to_le32(FSCTL_GET_REPARSE_POINT);
	pSMB->IsFsctl = 1; /* FSCTL */
	pSMB->IsRootFlag = 0;
	pSMB->Fid = fid; /* file handle always le */
	pSMB->ByteCount = 0;

	rc = SendReceive(xid, tcon->ses, (struct smb_hdr *) pSMB,
			 (struct smb_hdr *) pSMBr, &bytes_returned, 0);
	if (rc) {
		cFYI(1, "Send error in QueryReparseLinkInfo = %d", rc);
	} else {		/* decode response */
		__u32 data_offset = le32_to_cpu(pSMBr->DataOffset);
		__u32 data_count = le32_to_cpu(pSMBr->DataCount);
		if ((pSMBr->ByteCount < 2) || (data_offset > 512)) {
		/* BB also check enough total bytes returned */
			rc = -EIO;	/* bad smb */
			goto qreparse_out;
		}
		if (data_count && (data_count < 2048)) {
			char *end_of_smb = 2 /* sizeof byte count */ +
				pSMBr->ByteCount + (char *)&pSMBr->ByteCount;

			struct reparse_data *reparse_buf =
						(struct reparse_data *)
						((char *)&pSMBr->hdr.Protocol
								 + data_offset);
			if ((char *)reparse_buf >= end_of_smb) {
				rc = -EIO;
				goto qreparse_out;
			}
			if ((reparse_buf->LinkNamesBuf +
				reparse_buf->TargetNameOffset +
				reparse_buf->TargetNameLen) > end_of_smb) {
				cFYI(1, "reparse buf beyond SMB");
				rc = -EIO;
				goto qreparse_out;
			}

			if (pSMBr->hdr.Flags2 & SMBFLG2_UNICODE) {
				cifs_from_ucs2(symlinkinfo, (__le16 *)
						(reparse_buf->LinkNamesBuf +
						reparse_buf->TargetNameOffset),
						buflen,
						reparse_buf->TargetNameLen,
						nls_codepage, 0);
			} else { /* ASCII names */
				strncpy(symlinkinfo,
					reparse_buf->LinkNamesBuf +
					reparse_buf->TargetNameOffset,
					min_t(const int, buflen,
					   reparse_buf->TargetNameLen));
			}
		} else {
			rc = -EIO;
			cFYI(1, "Invalid return data count on "
				 "get reparse info ioctl");
		}
		symlinkinfo[buflen] = 0; /* just in case so the caller
					does not go off the end of the buffer */
		cFYI(1, "readlink result - %s", symlinkinfo);
	}

qreparse_out:
	cifs_buf_release(pSMB);

	/* Note: On -EAGAIN error only caller can retry on handle based calls
		since file handle passed in no longer valid */

	return rc;
}
#endif /* CIFS_EXPERIMENTAL */

#ifdef CONFIG_CIFS_POSIX

/*Convert an Access Control Entry from wire format to local POSIX xattr format*/
static void cifs_convert_ace(posix_acl_xattr_entry *ace,
			     struct cifs_posix_ace *cifs_ace)
{
	/* u8 cifs fields do not need le conversion */
	ace->e_perm = cpu_to_le16(cifs_ace->cifs_e_perm);
	ace->e_tag  = cpu_to_le16(cifs_ace->cifs_e_tag);
	ace->e_id   = cpu_to_le32(le64_to_cpu(cifs_ace->cifs_uid));
	/* cFYI(1, "perm %d tag %d id %d",ace->e_perm,ace->e_tag,ace->e_id); */

	return;
}

/* Convert ACL from CIFS POSIX wire format to local Linux POSIX ACL xattr */
static int cifs_copy_posix_acl(char *trgt, char *src, const int buflen,
			       const int acl_type, const int size_of_data_area)
{
	int size =  0;
	int i;
	__u16 count;
	struct cifs_posix_ace *pACE;
	struct cifs_posix_acl *cifs_acl = (struct cifs_posix_acl *)src;
	posix_acl_xattr_header *local_acl = (posix_acl_xattr_header *)trgt;

	if (le16_to_cpu(cifs_acl->version) != CIFS_ACL_VERSION)
		return -EOPNOTSUPP;

	if (acl_type & ACL_TYPE_ACCESS) {
		count = le16_to_cpu(cifs_acl->access_entry_count);
		pACE = &cifs_acl->ace_array[0];
		size = sizeof(struct cifs_posix_acl);
		size += sizeof(struct cifs_posix_ace) * count;
		/* check if we would go beyond end of SMB */
		if (size_of_data_area < size) {
			cFYI(1, "bad CIFS POSIX ACL size %d vs. %d",
				size_of_data_area, size);
			return -EINVAL;
		}
	} else if (acl_type & ACL_TYPE_DEFAULT) {
		count = le16_to_cpu(cifs_acl->access_entry_count);
		size = sizeof(struct cifs_posix_acl);
		size += sizeof(struct cifs_posix_ace) * count;
/* skip past access ACEs to get to default ACEs */
		pACE = &cifs_acl->ace_array[count];
		count = le16_to_cpu(cifs_acl->default_entry_count);
		size += sizeof(struct cifs_posix_ace) * count;
		/* check if we would go beyond end of SMB */
		if (size_of_data_area < size)
			return -EINVAL;
	} else {
		/* illegal type */
		return -EINVAL;
	}

	size = posix_acl_xattr_size(count);
	if ((buflen == 0) || (local_acl == NULL)) {
		/* used to query ACL EA size */
	} else if (size > buflen) {
		return -ERANGE;
	} else /* buffer big enough */ {
		local_acl->a_version = cpu_to_le32(POSIX_ACL_XATTR_VERSION);
		for (i = 0; i < count ; i++) {
			cifs_convert_ace(&local_acl->a_entries[i], pACE);
			pACE++;
		}
	}
	return size;
}

static __u16 convert_ace_to_cifs_ace(struct cifs_posix_ace *cifs_ace,
				     const posix_acl_xattr_entry *local_ace)
{
	__u16 rc = 0; /* 0 = ACL converted ok */

	cifs_ace->cifs_e_perm = le16_to_cpu(local_ace->e_perm);
	cifs_ace->cifs_e_tag =  le16_to_cpu(local_ace->e_tag);
	/* BB is there a better way to handle the large uid? */
	if (local_ace->e_id == cpu_to_le32(-1)) {
	/* Probably no need to le convert -1 on any arch but can not hurt */
		cifs_ace->cifs_uid = cpu_to_le64(-1);
	} else
		cifs_ace->cifs_uid = cpu_to_le64(le32_to_cpu(local_ace->e_id));
	/*cFYI(1, "perm %d tag %d id %d",ace->e_perm,ace->e_tag,ace->e_id);*/
	return rc;
}

/* Convert ACL from local Linux POSIX xattr to CIFS POSIX ACL wire format */
static __u16 ACL_to_cifs_posix(char *parm_data, const char *pACL,
			       const int buflen, const int acl_type)
{
	__u16 rc = 0;
	struct cifs_posix_acl *cifs_acl = (struct cifs_posix_acl *)parm_data;
	posix_acl_xattr_header *local_acl = (posix_acl_xattr_header *)pACL;
	int count;
	int i;

	if ((buflen == 0) || (pACL == NULL) || (cifs_acl == NULL))
		return 0;

	count = posix_acl_xattr_count((size_t)buflen);
	cFYI(1, "setting acl with %d entries from buf of length %d and "
		"version of %d",
		count, buflen, le32_to_cpu(local_acl->a_version));
	if (le32_to_cpu(local_acl->a_version) != 2) {
		cFYI(1, "unknown POSIX ACL version %d",
		     le32_to_cpu(local_acl->a_version));
		return 0;
	}
	cifs_acl->version = cpu_to_le16(1);
	if (acl_type == ACL_TYPE_ACCESS)
		cifs_acl->access_entry_count = cpu_to_le16(count);
	else if (acl_type == ACL_TYPE_DEFAULT)
		cifs_acl->default_entry_count = cpu_to_le16(count);
	else {
		cFYI(1, "unknown ACL type %d", acl_type);
		return 0;
	}
	for (i = 0; i < count; i++) {
		rc = convert_ace_to_cifs_ace(&cifs_acl->ace_array[i],
					&local_acl->a_entries[i]);
		if (rc != 0) {
			/* ACE not converted */
			break;
		}
	}
	if (rc == 0) {
		rc = (__u16)(count * sizeof(struct cifs_posix_ace));
		rc += sizeof(struct cifs_posix_acl);
		/* BB add check to make sure ACL does not overflow SMB */
	}
	return rc;
}

int
CIFSSMBGetPosixACL(const int xid, struct cifsTconInfo *tcon,
		   const unsigned char *searchName,
		   char *acl_inf, const int buflen, const int acl_type,
		   const struct nls_table *nls_codepage, int remap)
{
/* SMB_QUERY_POSIX_ACL */
	TRANSACTION2_QPI_REQ *pSMB = NULL;
	TRANSACTION2_QPI_RSP *pSMBr = NULL;
	int rc = 0;
	int bytes_returned;
	int name_len;
	__u16 params, byte_count;

	cFYI(1, "In GetPosixACL (Unix) for path %s", searchName);

queryAclRetry:
	rc = smb_init(SMB_COM_TRANSACTION2, 15, tcon, (void **) &pSMB,
		(void **) &pSMBr);
	if (rc)
		return rc;

	if (pSMB->hdr.Flags2 & SMBFLG2_UNICODE) {
		name_len =
			cifsConvertToUCS((__le16 *) pSMB->FileName, searchName,
					 PATH_MAX, nls_codepage, remap);
		name_len++;     /* trailing null */
		name_len *= 2;
		pSMB->FileName[name_len] = 0;
		pSMB->FileName[name_len+1] = 0;
	} else {	/* BB improve the check for buffer overruns BB */
		name_len = strnlen(searchName, PATH_MAX);
		name_len++;     /* trailing null */
		strncpy(pSMB->FileName, searchName, name_len);
	}

	params = 2 /* level */  + 4 /* rsrvd */  + name_len /* incl null */ ;
	pSMB->TotalDataCount = 0;
	pSMB->MaxParameterCount = cpu_to_le16(2);
	/* BB find exact max data count below from sess structure BB */
	pSMB->MaxDataCount = cpu_to_le16(4000);
	pSMB->MaxSetupCount = 0;
	pSMB->Reserved = 0;
	pSMB->Flags = 0;
	pSMB->Timeout = 0;
	pSMB->Reserved2 = 0;
	pSMB->ParameterOffset = cpu_to_le16(
		offsetof(struct smb_com_transaction2_qpi_req,
			 InformationLevel) - 4);
	pSMB->DataCount = 0;
	pSMB->DataOffset = 0;
	pSMB->SetupCount = 1;
	pSMB->Reserved3 = 0;
	pSMB->SubCommand = cpu_to_le16(TRANS2_QUERY_PATH_INFORMATION);
	byte_count = params + 1 /* pad */ ;
	pSMB->TotalParameterCount = cpu_to_le16(params);
	pSMB->ParameterCount = pSMB->TotalParameterCount;
	pSMB->InformationLevel = cpu_to_le16(SMB_QUERY_POSIX_ACL);
	pSMB->Reserved4 = 0;
	pSMB->hdr.smb_buf_length += byte_count;
	pSMB->ByteCount = cpu_to_le16(byte_count);

	rc = SendReceive(xid, tcon->ses, (struct smb_hdr *) pSMB,
		(struct smb_hdr *) pSMBr, &bytes_returned, 0);
	cifs_stats_inc(&tcon->num_acl_get);
	if (rc) {
		cFYI(1, "Send error in Query POSIX ACL = %d", rc);
	} else {
		/* decode response */

		rc = validate_t2((struct smb_t2_rsp *)pSMBr);
		if (rc || (pSMBr->ByteCount < 2))
		/* BB also check enough total bytes returned */
			rc = -EIO;      /* bad smb */
		else {
			__u16 data_offset = le16_to_cpu(pSMBr->t2.DataOffset);
			__u16 count = le16_to_cpu(pSMBr->t2.DataCount);
			rc = cifs_copy_posix_acl(acl_inf,
				(char *)&pSMBr->hdr.Protocol+data_offset,
				buflen, acl_type, count);
		}
	}
	cifs_buf_release(pSMB);
	if (rc == -EAGAIN)
		goto queryAclRetry;
	return rc;
}

int
CIFSSMBSetPosixACL(const int xid, struct cifsTconInfo *tcon,
		   const unsigned char *fileName,
		   const char *local_acl, const int buflen,
		   const int acl_type,
		   const struct nls_table *nls_codepage, int remap)
{
	struct smb_com_transaction2_spi_req *pSMB = NULL;
	struct smb_com_transaction2_spi_rsp *pSMBr = NULL;
	char *parm_data;
	int name_len;
	int rc = 0;
	int bytes_returned = 0;
	__u16 params, byte_count, data_count, param_offset, offset;

	cFYI(1, "In SetPosixACL (Unix) for path %s", fileName);
setAclRetry:
	rc = smb_init(SMB_COM_TRANSACTION2, 15, tcon, (void **) &pSMB,
		      (void **) &pSMBr);
	if (rc)
		return rc;
	if (pSMB->hdr.Flags2 & SMBFLG2_UNICODE) {
		name_len =
			cifsConvertToUCS((__le16 *) pSMB->FileName, fileName,
				      PATH_MAX, nls_codepage, remap);
		name_len++;     /* trailing null */
		name_len *= 2;
	} else {	/* BB improve the check for buffer overruns BB */
		name_len = strnlen(fileName, PATH_MAX);
		name_len++;     /* trailing null */
		strncpy(pSMB->FileName, fileName, name_len);
	}
	params = 6 + name_len;
	pSMB->MaxParameterCount = cpu_to_le16(2);
	/* BB find max SMB size from sess */
	pSMB->MaxDataCount = cpu_to_le16(1000);
	pSMB->MaxSetupCount = 0;
	pSMB->Reserved = 0;
	pSMB->Flags = 0;
	pSMB->Timeout = 0;
	pSMB->Reserved2 = 0;
	param_offset = offsetof(struct smb_com_transaction2_spi_req,
				InformationLevel) - 4;
	offset = param_offset + params;
	parm_data = ((char *) &pSMB->hdr.Protocol) + offset;
	pSMB->ParameterOffset = cpu_to_le16(param_offset);

	/* convert to on the wire format for POSIX ACL */
	data_count = ACL_to_cifs_posix(parm_data, local_acl, buflen, acl_type);

	if (data_count == 0) {
		rc = -EOPNOTSUPP;
		goto setACLerrorExit;
	}
	pSMB->DataOffset = cpu_to_le16(offset);
	pSMB->SetupCount = 1;
	pSMB->Reserved3 = 0;
	pSMB->SubCommand = cpu_to_le16(TRANS2_SET_PATH_INFORMATION);
	pSMB->InformationLevel = cpu_to_le16(SMB_SET_POSIX_ACL);
	byte_count = 3 /* pad */  + params + data_count;
	pSMB->DataCount = cpu_to_le16(data_count);
	pSMB->TotalDataCount = pSMB->DataCount;
	pSMB->ParameterCount = cpu_to_le16(params);
	pSMB->TotalParameterCount = pSMB->ParameterCount;
	pSMB->Reserved4 = 0;
	pSMB->hdr.smb_buf_length += byte_count;
	pSMB->ByteCount = cpu_to_le16(byte_count);
	rc = SendReceive(xid, tcon->ses, (struct smb_hdr *) pSMB,
			 (struct smb_hdr *) pSMBr, &bytes_returned, 0);
	if (rc)
		cFYI(1, "Set POSIX ACL returned %d", rc);

setACLerrorExit:
	cifs_buf_release(pSMB);
	if (rc == -EAGAIN)
		goto setAclRetry;
	return rc;
}

/* BB fix tabs in this function FIXME BB */
int
CIFSGetExtAttr(const int xid, struct cifsTconInfo *tcon,
	       const int netfid, __u64 *pExtAttrBits, __u64 *pMask)
{
	int rc = 0;
	struct smb_t2_qfi_req *pSMB = NULL;
	struct smb_t2_qfi_rsp *pSMBr = NULL;
	int bytes_returned;
	__u16 params, byte_count;

	cFYI(1, "In GetExtAttr");
	if (tcon == NULL)
		return -ENODEV;

GetExtAttrRetry:
	rc = smb_init(SMB_COM_TRANSACTION2, 15, tcon, (void **) &pSMB,
			(void **) &pSMBr);
	if (rc)
		return rc;

	params = 2 /* level */ + 2 /* fid */;
	pSMB->t2.TotalDataCount = 0;
	pSMB->t2.MaxParameterCount = cpu_to_le16(4);
	/* BB find exact max data count below from sess structure BB */
	pSMB->t2.MaxDataCount = cpu_to_le16(4000);
	pSMB->t2.MaxSetupCount = 0;
	pSMB->t2.Reserved = 0;
	pSMB->t2.Flags = 0;
	pSMB->t2.Timeout = 0;
	pSMB->t2.Reserved2 = 0;
	pSMB->t2.ParameterOffset = cpu_to_le16(offsetof(struct smb_t2_qfi_req,
					       Fid) - 4);
	pSMB->t2.DataCount = 0;
	pSMB->t2.DataOffset = 0;
	pSMB->t2.SetupCount = 1;
	pSMB->t2.Reserved3 = 0;
	pSMB->t2.SubCommand = cpu_to_le16(TRANS2_QUERY_FILE_INFORMATION);
	byte_count = params + 1 /* pad */ ;
	pSMB->t2.TotalParameterCount = cpu_to_le16(params);
	pSMB->t2.ParameterCount = pSMB->t2.TotalParameterCount;
	pSMB->InformationLevel = cpu_to_le16(SMB_QUERY_ATTR_FLAGS);
	pSMB->Pad = 0;
	pSMB->Fid = netfid;
	pSMB->hdr.smb_buf_length += byte_count;
	pSMB->t2.ByteCount = cpu_to_le16(byte_count);

	rc = SendReceive(xid, tcon->ses, (struct smb_hdr *) pSMB,
			 (struct smb_hdr *) pSMBr, &bytes_returned, 0);
	if (rc) {
		cFYI(1, "error %d in GetExtAttr", rc);
	} else {
		/* decode response */
		rc = validate_t2((struct smb_t2_rsp *)pSMBr);
		if (rc || (pSMBr->ByteCount < 2))
		/* BB also check enough total bytes returned */
			/* If rc should we check for EOPNOSUPP and
			   disable the srvino flag? or in caller? */
			rc = -EIO;      /* bad smb */
		else {
			__u16 data_offset = le16_to_cpu(pSMBr->t2.DataOffset);
			__u16 count = le16_to_cpu(pSMBr->t2.DataCount);
			struct file_chattr_info *pfinfo;
			/* BB Do we need a cast or hash here ? */
			if (count != 16) {
				cFYI(1, "Illegal size ret in GetExtAttr");
				rc = -EIO;
				goto GetExtAttrOut;
			}
			pfinfo = (struct file_chattr_info *)
				 (data_offset + (char *) &pSMBr->hdr.Protocol);
			*pExtAttrBits = le64_to_cpu(pfinfo->mode);
			*pMask = le64_to_cpu(pfinfo->mask);
		}
	}
GetExtAttrOut:
	cifs_buf_release(pSMB);
	if (rc == -EAGAIN)
		goto GetExtAttrRetry;
	return rc;
}

#endif /* CONFIG_POSIX */

#ifdef CONFIG_CIFS_EXPERIMENTAL
/* Get Security Descriptor (by handle) from remote server for a file or dir */
int
CIFSSMBGetCIFSACL(const int xid, struct cifsTconInfo *tcon, __u16 fid,
		  struct cifs_ntsd **acl_inf, __u32 *pbuflen)
{
	int rc = 0;
	int buf_type = 0;
	QUERY_SEC_DESC_REQ *pSMB;
	struct kvec iov[1];

	cFYI(1, "GetCifsACL");

	*pbuflen = 0;
	*acl_inf = NULL;

	rc = smb_init_nttransact(NT_TRANSACT_QUERY_SECURITY_DESC, 0,
			8 /* parm len */, tcon, (void **) &pSMB);
	if (rc)
		return rc;

	pSMB->MaxParameterCount = cpu_to_le32(4);
	/* BB TEST with big acls that might need to be e.g. larger than 16K */
	pSMB->MaxSetupCount = 0;
	pSMB->Fid = fid; /* file handle always le */
	pSMB->AclFlags = cpu_to_le32(CIFS_ACL_OWNER | CIFS_ACL_GROUP |
				     CIFS_ACL_DACL);
	pSMB->ByteCount = cpu_to_le16(11); /* 3 bytes pad + 8 bytes parm */
	pSMB->hdr.smb_buf_length += 11;
	iov[0].iov_base = (char *)pSMB;
	iov[0].iov_len = pSMB->hdr.smb_buf_length + 4;

	rc = SendReceive2(xid, tcon->ses, iov, 1 /* num iovec */, &buf_type,
			 CIFS_STD_OP);
	cifs_stats_inc(&tcon->num_acl_get);
	if (rc) {
		cFYI(1, "Send error in QuerySecDesc = %d", rc);
	} else {                /* decode response */
		__le32 *parm;
		__u32 parm_len;
		__u32 acl_len;
		struct smb_com_ntransact_rsp *pSMBr;
		char *pdata;

/* validate_nttransact */
		rc = validate_ntransact(iov[0].iov_base, (char **)&parm,
					&pdata, &parm_len, pbuflen);
		if (rc)
			goto qsec_out;
		pSMBr = (struct smb_com_ntransact_rsp *)iov[0].iov_base;

		cFYI(1, "smb %p parm %p data %p", pSMBr, parm, *acl_inf);

		if (le32_to_cpu(pSMBr->ParameterCount) != 4) {
			rc = -EIO;      /* bad smb */
			*pbuflen = 0;
			goto qsec_out;
		}

/* BB check that data area is minimum length and as big as acl_len */

		acl_len = le32_to_cpu(*parm);
		if (acl_len != *pbuflen) {
			cERROR(1, "acl length %d does not match %d",
				   acl_len, *pbuflen);
			if (*pbuflen > acl_len)
				*pbuflen = acl_len;
		}

		/* check if buffer is big enough for the acl
		   header followed by the smallest SID */
		if ((*pbuflen < sizeof(struct cifs_ntsd) + 8) ||
		    (*pbuflen >= 64 * 1024)) {
			cERROR(1, "bad acl length %d", *pbuflen);
			rc = -EINVAL;
			*pbuflen = 0;
		} else {
			*acl_inf = kmalloc(*pbuflen, GFP_KERNEL);
			if (*acl_inf == NULL) {
				*pbuflen = 0;
				rc = -ENOMEM;
			}
			memcpy(*acl_inf, pdata, *pbuflen);
		}
	}
qsec_out:
	if (buf_type == CIFS_SMALL_BUFFER)
		cifs_small_buf_release(iov[0].iov_base);
	else if (buf_type == CIFS_LARGE_BUFFER)
		cifs_buf_release(iov[0].iov_base);
/*	cifs_small_buf_release(pSMB); */ /* Freed earlier now in SendReceive2 */
	return rc;
}

int
CIFSSMBSetCIFSACL(const int xid, struct cifsTconInfo *tcon, __u16 fid,
			struct cifs_ntsd *pntsd, __u32 acllen)
{
	__u16 byte_count, param_count, data_count, param_offset, data_offset;
	int rc = 0;
	int bytes_returned = 0;
	SET_SEC_DESC_REQ *pSMB = NULL;
	NTRANSACT_RSP *pSMBr = NULL;

setCifsAclRetry:
	rc = smb_init(SMB_COM_NT_TRANSACT, 19, tcon, (void **) &pSMB,
			(void **) &pSMBr);
	if (rc)
			return (rc);

	pSMB->MaxSetupCount = 0;
	pSMB->Reserved = 0;

	param_count = 8;
	param_offset = offsetof(struct smb_com_transaction_ssec_req, Fid) - 4;
	data_count = acllen;
	data_offset = param_offset + param_count;
	byte_count = 3 /* pad */  + param_count;

	pSMB->DataCount = cpu_to_le32(data_count);
	pSMB->TotalDataCount = pSMB->DataCount;
	pSMB->MaxParameterCount = cpu_to_le32(4);
	pSMB->MaxDataCount = cpu_to_le32(16384);
	pSMB->ParameterCount = cpu_to_le32(param_count);
	pSMB->ParameterOffset = cpu_to_le32(param_offset);
	pSMB->TotalParameterCount = pSMB->ParameterCount;
	pSMB->DataOffset = cpu_to_le32(data_offset);
	pSMB->SetupCount = 0;
	pSMB->SubCommand = cpu_to_le16(NT_TRANSACT_SET_SECURITY_DESC);
	pSMB->ByteCount = cpu_to_le16(byte_count+data_count);

	pSMB->Fid = fid; /* file handle always le */
	pSMB->Reserved2 = 0;
	pSMB->AclFlags = cpu_to_le32(CIFS_ACL_DACL);

	if (pntsd && acllen) {
		memcpy((char *) &pSMBr->hdr.Protocol + data_offset,
			(char *) pntsd,
			acllen);
		pSMB->hdr.smb_buf_length += (byte_count + data_count);

	} else
		pSMB->hdr.smb_buf_length += byte_count;

	rc = SendReceive(xid, tcon->ses, (struct smb_hdr *) pSMB,
		(struct smb_hdr *) pSMBr, &bytes_returned, 0);

	cFYI(1, "SetCIFSACL bytes_returned: %d, rc: %d", bytes_returned, rc);
	if (rc)
		cFYI(1, "Set CIFS ACL returned %d", rc);
	cifs_buf_release(pSMB);

	if (rc == -EAGAIN)
		goto setCifsAclRetry;

	return (rc);
}

#endif /* CONFIG_CIFS_EXPERIMENTAL */

/* Legacy Query Path Information call for lookup to old servers such
   as Win9x/WinME */
int SMBQueryInformation(const int xid, struct cifsTconInfo *tcon,
			const unsigned char *searchName,
			FILE_ALL_INFO *pFinfo,
			const struct nls_table *nls_codepage, int remap)
{
	QUERY_INFORMATION_REQ *pSMB;
	QUERY_INFORMATION_RSP *pSMBr;
	int rc = 0;
	int bytes_returned;
	int name_len;

	cFYI(1, "In SMBQPath path %s", searchName);
QInfRetry:
	rc = smb_init(SMB_COM_QUERY_INFORMATION, 0, tcon, (void **) &pSMB,
		      (void **) &pSMBr);
	if (rc)
		return rc;

	if (pSMB->hdr.Flags2 & SMBFLG2_UNICODE) {
		name_len =
			cifsConvertToUCS((__le16 *) pSMB->FileName, searchName,
					PATH_MAX, nls_codepage, remap);
		name_len++;     /* trailing null */
		name_len *= 2;
	} else {
		name_len = strnlen(searchName, PATH_MAX);
		name_len++;     /* trailing null */
		strncpy(pSMB->FileName, searchName, name_len);
	}
	pSMB->BufferFormat = 0x04;
	name_len++; /* account for buffer type byte */
	pSMB->hdr.smb_buf_length += (__u16) name_len;
	pSMB->ByteCount = cpu_to_le16(name_len);

	rc = SendReceive(xid, tcon->ses, (struct smb_hdr *) pSMB,
			 (struct smb_hdr *) pSMBr, &bytes_returned, 0);
	if (rc) {
		cFYI(1, "Send error in QueryInfo = %d", rc);
	} else if (pFinfo) {
		struct timespec ts;
		__u32 time = le32_to_cpu(pSMBr->last_write_time);

		/* decode response */
		/* BB FIXME - add time zone adjustment BB */
		memset(pFinfo, 0, sizeof(FILE_ALL_INFO));
		ts.tv_nsec = 0;
		ts.tv_sec = time;
		/* decode time fields */
		pFinfo->ChangeTime = cpu_to_le64(cifs_UnixTimeToNT(ts));
		pFinfo->LastWriteTime = pFinfo->ChangeTime;
		pFinfo->LastAccessTime = 0;
		pFinfo->AllocationSize =
			cpu_to_le64(le32_to_cpu(pSMBr->size));
		pFinfo->EndOfFile = pFinfo->AllocationSize;
		pFinfo->Attributes =
			cpu_to_le32(le16_to_cpu(pSMBr->attr));
	} else
		rc = -EIO; /* bad buffer passed in */

	cifs_buf_release(pSMB);

	if (rc == -EAGAIN)
		goto QInfRetry;

	return rc;
}

int
CIFSSMBQFileInfo(const int xid, struct cifsTconInfo *tcon,
		 u16 netfid, FILE_ALL_INFO *pFindData)
{
	struct smb_t2_qfi_req *pSMB = NULL;
	struct smb_t2_qfi_rsp *pSMBr = NULL;
	int rc = 0;
	int bytes_returned;
	__u16 params, byte_count;

QFileInfoRetry:
	rc = smb_init(SMB_COM_TRANSACTION2, 15, tcon, (void **) &pSMB,
		      (void **) &pSMBr);
	if (rc)
		return rc;

	params = 2 /* level */ + 2 /* fid */;
	pSMB->t2.TotalDataCount = 0;
	pSMB->t2.MaxParameterCount = cpu_to_le16(4);
	/* BB find exact max data count below from sess structure BB */
	pSMB->t2.MaxDataCount = cpu_to_le16(CIFSMaxBufSize);
	pSMB->t2.MaxSetupCount = 0;
	pSMB->t2.Reserved = 0;
	pSMB->t2.Flags = 0;
	pSMB->t2.Timeout = 0;
	pSMB->t2.Reserved2 = 0;
	pSMB->t2.ParameterOffset = cpu_to_le16(offsetof(struct smb_t2_qfi_req,
					       Fid) - 4);
	pSMB->t2.DataCount = 0;
	pSMB->t2.DataOffset = 0;
	pSMB->t2.SetupCount = 1;
	pSMB->t2.Reserved3 = 0;
	pSMB->t2.SubCommand = cpu_to_le16(TRANS2_QUERY_FILE_INFORMATION);
	byte_count = params + 1 /* pad */ ;
	pSMB->t2.TotalParameterCount = cpu_to_le16(params);
	pSMB->t2.ParameterCount = pSMB->t2.TotalParameterCount;
	pSMB->InformationLevel = cpu_to_le16(SMB_QUERY_FILE_ALL_INFO);
	pSMB->Pad = 0;
	pSMB->Fid = netfid;
	pSMB->hdr.smb_buf_length += byte_count;

	rc = SendReceive(xid, tcon->ses, (struct smb_hdr *) pSMB,
			 (struct smb_hdr *) pSMBr, &bytes_returned, 0);
	if (rc) {
		cFYI(1, "Send error in QPathInfo = %d", rc);
	} else {		/* decode response */
		rc = validate_t2((struct smb_t2_rsp *)pSMBr);

		if (rc) /* BB add auto retry on EOPNOTSUPP? */
			rc = -EIO;
		else if (pSMBr->ByteCount < 40)
			rc = -EIO;	/* bad smb */
		else if (pFindData) {
			__u16 data_offset = le16_to_cpu(pSMBr->t2.DataOffset);
			memcpy((char *) pFindData,
			       (char *) &pSMBr->hdr.Protocol +
			       data_offset, sizeof(FILE_ALL_INFO));
		} else
		    rc = -ENOMEM;
	}
	cifs_buf_release(pSMB);
	if (rc == -EAGAIN)
		goto QFileInfoRetry;

	return rc;
}

int
CIFSSMBQPathInfo(const int xid, struct cifsTconInfo *tcon,
		 const unsigned char *searchName,
		 FILE_ALL_INFO *pFindData,
		 int legacy /* old style infolevel */,
		 const struct nls_table *nls_codepage, int remap)
{
/* level 263 SMB_QUERY_FILE_ALL_INFO */
	TRANSACTION2_QPI_REQ *pSMB = NULL;
	TRANSACTION2_QPI_RSP *pSMBr = NULL;
	int rc = 0;
	int bytes_returned;
	int name_len;
	__u16 params, byte_count;

/* cFYI(1, "In QPathInfo path %s", searchName); */
QPathInfoRetry:
	rc = smb_init(SMB_COM_TRANSACTION2, 15, tcon, (void **) &pSMB,
		      (void **) &pSMBr);
	if (rc)
		return rc;

	if (pSMB->hdr.Flags2 & SMBFLG2_UNICODE) {
		name_len =
		    cifsConvertToUCS((__le16 *) pSMB->FileName, searchName,
				     PATH_MAX, nls_codepage, remap);
		name_len++;	/* trailing null */
		name_len *= 2;
	} else {	/* BB improve the check for buffer overruns BB */
		name_len = strnlen(searchName, PATH_MAX);
		name_len++;	/* trailing null */
		strncpy(pSMB->FileName, searchName, name_len);
	}

	params = 2 /* level */ + 4 /* reserved */ + name_len /* includes NUL */;
	pSMB->TotalDataCount = 0;
	pSMB->MaxParameterCount = cpu_to_le16(2);
	/* BB find exact max SMB PDU from sess structure BB */
	pSMB->MaxDataCount = cpu_to_le16(4000);
	pSMB->MaxSetupCount = 0;
	pSMB->Reserved = 0;
	pSMB->Flags = 0;
	pSMB->Timeout = 0;
	pSMB->Reserved2 = 0;
	pSMB->ParameterOffset = cpu_to_le16(offsetof(
	struct smb_com_transaction2_qpi_req, InformationLevel) - 4);
	pSMB->DataCount = 0;
	pSMB->DataOffset = 0;
	pSMB->SetupCount = 1;
	pSMB->Reserved3 = 0;
	pSMB->SubCommand = cpu_to_le16(TRANS2_QUERY_PATH_INFORMATION);
	byte_count = params + 1 /* pad */ ;
	pSMB->TotalParameterCount = cpu_to_le16(params);
	pSMB->ParameterCount = pSMB->TotalParameterCount;
	if (legacy)
		pSMB->InformationLevel = cpu_to_le16(SMB_INFO_STANDARD);
	else
		pSMB->InformationLevel = cpu_to_le16(SMB_QUERY_FILE_ALL_INFO);
	pSMB->Reserved4 = 0;
	pSMB->hdr.smb_buf_length += byte_count;
	pSMB->ByteCount = cpu_to_le16(byte_count);

	rc = SendReceive(xid, tcon->ses, (struct smb_hdr *) pSMB,
			 (struct smb_hdr *) pSMBr, &bytes_returned, 0);
	if (rc) {
		cFYI(1, "Send error in QPathInfo = %d", rc);
	} else {		/* decode response */
		rc = validate_t2((struct smb_t2_rsp *)pSMBr);

		if (rc) /* BB add auto retry on EOPNOTSUPP? */
			rc = -EIO;
		else if (!legacy && (pSMBr->ByteCount < 40))
			rc = -EIO;	/* bad smb */
		else if (legacy && (pSMBr->ByteCount < 24))
			rc = -EIO;  /* 24 or 26 expected but we do not read
					last field */
		else if (pFindData) {
			int size;
			__u16 data_offset = le16_to_cpu(pSMBr->t2.DataOffset);

			/* On legacy responses we do not read the last field,
			EAsize, fortunately since it varies by subdialect and
			also note it differs on Set vs. Get, ie two bytes or 4
			bytes depending but we don't care here */
			if (legacy)
				size = sizeof(FILE_INFO_STANDARD);
			else
				size = sizeof(FILE_ALL_INFO);
			memcpy((char *) pFindData,
			       (char *) &pSMBr->hdr.Protocol +
			       data_offset, size);
		} else
		    rc = -ENOMEM;
	}
	cifs_buf_release(pSMB);
	if (rc == -EAGAIN)
		goto QPathInfoRetry;

	return rc;
}

int
CIFSSMBUnixQFileInfo(const int xid, struct cifsTconInfo *tcon,
		 u16 netfid, FILE_UNIX_BASIC_INFO *pFindData)
{
	struct smb_t2_qfi_req *pSMB = NULL;
	struct smb_t2_qfi_rsp *pSMBr = NULL;
	int rc = 0;
	int bytes_returned;
	__u16 params, byte_count;

UnixQFileInfoRetry:
	rc = smb_init(SMB_COM_TRANSACTION2, 15, tcon, (void **) &pSMB,
		      (void **) &pSMBr);
	if (rc)
		return rc;

	params = 2 /* level */ + 2 /* fid */;
	pSMB->t2.TotalDataCount = 0;
	pSMB->t2.MaxParameterCount = cpu_to_le16(4);
	/* BB find exact max data count below from sess structure BB */
	pSMB->t2.MaxDataCount = cpu_to_le16(CIFSMaxBufSize);
	pSMB->t2.MaxSetupCount = 0;
	pSMB->t2.Reserved = 0;
	pSMB->t2.Flags = 0;
	pSMB->t2.Timeout = 0;
	pSMB->t2.Reserved2 = 0;
	pSMB->t2.ParameterOffset = cpu_to_le16(offsetof(struct smb_t2_qfi_req,
					       Fid) - 4);
	pSMB->t2.DataCount = 0;
	pSMB->t2.DataOffset = 0;
	pSMB->t2.SetupCount = 1;
	pSMB->t2.Reserved3 = 0;
	pSMB->t2.SubCommand = cpu_to_le16(TRANS2_QUERY_FILE_INFORMATION);
	byte_count = params + 1 /* pad */ ;
	pSMB->t2.TotalParameterCount = cpu_to_le16(params);
	pSMB->t2.ParameterCount = pSMB->t2.TotalParameterCount;
	pSMB->InformationLevel = cpu_to_le16(SMB_QUERY_FILE_UNIX_BASIC);
	pSMB->Pad = 0;
	pSMB->Fid = netfid;
	pSMB->hdr.smb_buf_length += byte_count;

	rc = SendReceive(xid, tcon->ses, (struct smb_hdr *) pSMB,
			 (struct smb_hdr *) pSMBr, &bytes_returned, 0);
	if (rc) {
		cFYI(1, "Send error in QPathInfo = %d", rc);
	} else {		/* decode response */
		rc = validate_t2((struct smb_t2_rsp *)pSMBr);

		if (rc || (pSMBr->ByteCount < sizeof(FILE_UNIX_BASIC_INFO))) {
			cERROR(1, "Malformed FILE_UNIX_BASIC_INFO response.\n"
				   "Unix Extensions can be disabled on mount "
				   "by specifying the nosfu mount option.");
			rc = -EIO;	/* bad smb */
		} else {
			__u16 data_offset = le16_to_cpu(pSMBr->t2.DataOffset);
			memcpy((char *) pFindData,
			       (char *) &pSMBr->hdr.Protocol +
			       data_offset,
			       sizeof(FILE_UNIX_BASIC_INFO));
		}
	}

	cifs_buf_release(pSMB);
	if (rc == -EAGAIN)
		goto UnixQFileInfoRetry;

	return rc;
}

int
CIFSSMBUnixQPathInfo(const int xid, struct cifsTconInfo *tcon,
		     const unsigned char *searchName,
		     FILE_UNIX_BASIC_INFO *pFindData,
		     const struct nls_table *nls_codepage, int remap)
{
/* SMB_QUERY_FILE_UNIX_BASIC */
	TRANSACTION2_QPI_REQ *pSMB = NULL;
	TRANSACTION2_QPI_RSP *pSMBr = NULL;
	int rc = 0;
	int bytes_returned = 0;
	int name_len;
	__u16 params, byte_count;

	cFYI(1, "In QPathInfo (Unix) the path %s", searchName);
UnixQPathInfoRetry:
	rc = smb_init(SMB_COM_TRANSACTION2, 15, tcon, (void **) &pSMB,
		      (void **) &pSMBr);
	if (rc)
		return rc;

	if (pSMB->hdr.Flags2 & SMBFLG2_UNICODE) {
		name_len =
		    cifsConvertToUCS((__le16 *) pSMB->FileName, searchName,
				  PATH_MAX, nls_codepage, remap);
		name_len++;	/* trailing null */
		name_len *= 2;
	} else {	/* BB improve the check for buffer overruns BB */
		name_len = strnlen(searchName, PATH_MAX);
		name_len++;	/* trailing null */
		strncpy(pSMB->FileName, searchName, name_len);
	}

	params = 2 /* level */ + 4 /* reserved */ + name_len /* includes NUL */;
	pSMB->TotalDataCount = 0;
	pSMB->MaxParameterCount = cpu_to_le16(2);
	/* BB find exact max SMB PDU from sess structure BB */
	pSMB->MaxDataCount = cpu_to_le16(4000);
	pSMB->MaxSetupCount = 0;
	pSMB->Reserved = 0;
	pSMB->Flags = 0;
	pSMB->Timeout = 0;
	pSMB->Reserved2 = 0;
	pSMB->ParameterOffset = cpu_to_le16(offsetof(
	struct smb_com_transaction2_qpi_req, InformationLevel) - 4);
	pSMB->DataCount = 0;
	pSMB->DataOffset = 0;
	pSMB->SetupCount = 1;
	pSMB->Reserved3 = 0;
	pSMB->SubCommand = cpu_to_le16(TRANS2_QUERY_PATH_INFORMATION);
	byte_count = params + 1 /* pad */ ;
	pSMB->TotalParameterCount = cpu_to_le16(params);
	pSMB->ParameterCount = pSMB->TotalParameterCount;
	pSMB->InformationLevel = cpu_to_le16(SMB_QUERY_FILE_UNIX_BASIC);
	pSMB->Reserved4 = 0;
	pSMB->hdr.smb_buf_length += byte_count;
	pSMB->ByteCount = cpu_to_le16(byte_count);

	rc = SendReceive(xid, tcon->ses, (struct smb_hdr *) pSMB,
			 (struct smb_hdr *) pSMBr, &bytes_returned, 0);
	if (rc) {
		cFYI(1, "Send error in QPathInfo = %d", rc);
	} else {		/* decode response */
		rc = validate_t2((struct smb_t2_rsp *)pSMBr);

		if (rc || (pSMBr->ByteCount < sizeof(FILE_UNIX_BASIC_INFO))) {
			cERROR(1, "Malformed FILE_UNIX_BASIC_INFO response.\n"
				   "Unix Extensions can be disabled on mount "
				   "by specifying the nosfu mount option.");
			rc = -EIO;	/* bad smb */
		} else {
			__u16 data_offset = le16_to_cpu(pSMBr->t2.DataOffset);
			memcpy((char *) pFindData,
			       (char *) &pSMBr->hdr.Protocol +
			       data_offset,
			       sizeof(FILE_UNIX_BASIC_INFO));
		}
	}
	cifs_buf_release(pSMB);
	if (rc == -EAGAIN)
		goto UnixQPathInfoRetry;

	return rc;
}

/* xid, tcon, searchName and codepage are input parms, rest are returned */
int
CIFSFindFirst(const int xid, struct cifsTconInfo *tcon,
	      const char *searchName,
	      const struct nls_table *nls_codepage,
	      __u16 *pnetfid,
	      struct cifs_search_info *psrch_inf, int remap, const char dirsep)
{
/* level 257 SMB_ */
	TRANSACTION2_FFIRST_REQ *pSMB = NULL;
	TRANSACTION2_FFIRST_RSP *pSMBr = NULL;
	T2_FFIRST_RSP_PARMS *parms;
	int rc = 0;
	int bytes_returned = 0;
	int name_len;
	__u16 params, byte_count;

	cFYI(1, "In FindFirst for %s", searchName);

findFirstRetry:
	rc = smb_init(SMB_COM_TRANSACTION2, 15, tcon, (void **) &pSMB,
		      (void **) &pSMBr);
	if (rc)
		return rc;

	if (pSMB->hdr.Flags2 & SMBFLG2_UNICODE) {
		name_len =
		    cifsConvertToUCS((__le16 *) pSMB->FileName, searchName,
				 PATH_MAX, nls_codepage, remap);
		/* We can not add the asterik earlier in case
		it got remapped to 0xF03A as if it were part of the
		directory name instead of a wildcard */
		name_len *= 2;
		pSMB->FileName[name_len] = dirsep;
		pSMB->FileName[name_len+1] = 0;
		pSMB->FileName[name_len+2] = '*';
		pSMB->FileName[name_len+3] = 0;
		name_len += 4; /* now the trailing null */
		pSMB->FileName[name_len] = 0; /* null terminate just in case */
		pSMB->FileName[name_len+1] = 0;
		name_len += 2;
	} else {	/* BB add check for overrun of SMB buf BB */
		name_len = strnlen(searchName, PATH_MAX);
/* BB fix here and in unicode clause above ie
		if (name_len > buffersize-header)
			free buffer exit; BB */
		strncpy(pSMB->FileName, searchName, name_len);
		pSMB->FileName[name_len] = dirsep;
		pSMB->FileName[name_len+1] = '*';
		pSMB->FileName[name_len+2] = 0;
		name_len += 3;
	}

	params = 12 + name_len /* includes null */ ;
	pSMB->TotalDataCount = 0;	/* no EAs */
	pSMB->MaxParameterCount = cpu_to_le16(10);
	pSMB->MaxDataCount = cpu_to_le16((tcon->ses->server->maxBuf -
					  MAX_CIFS_HDR_SIZE) & 0xFFFFFF00);
	pSMB->MaxSetupCount = 0;
	pSMB->Reserved = 0;
	pSMB->Flags = 0;
	pSMB->Timeout = 0;
	pSMB->Reserved2 = 0;
	byte_count = params + 1 /* pad */ ;
	pSMB->TotalParameterCount = cpu_to_le16(params);
	pSMB->ParameterCount = pSMB->TotalParameterCount;
	pSMB->ParameterOffset = cpu_to_le16(
	      offsetof(struct smb_com_transaction2_ffirst_req, SearchAttributes)
		- 4);
	pSMB->DataCount = 0;
	pSMB->DataOffset = 0;
	pSMB->SetupCount = 1;	/* one byte, no need to make endian neutral */
	pSMB->Reserved3 = 0;
	pSMB->SubCommand = cpu_to_le16(TRANS2_FIND_FIRST);
	pSMB->SearchAttributes =
	    cpu_to_le16(ATTR_READONLY | ATTR_HIDDEN | ATTR_SYSTEM |
			ATTR_DIRECTORY);
	pSMB->SearchCount = cpu_to_le16(CIFSMaxBufSize/sizeof(FILE_UNIX_INFO));
	pSMB->SearchFlags = cpu_to_le16(CIFS_SEARCH_CLOSE_AT_END |
		CIFS_SEARCH_RETURN_RESUME);
	pSMB->InformationLevel = cpu_to_le16(psrch_inf->info_level);

	/* BB what should we set StorageType to? Does it matter? BB */
	pSMB->SearchStorageType = 0;
	pSMB->hdr.smb_buf_length += byte_count;
	pSMB->ByteCount = cpu_to_le16(byte_count);

	rc = SendReceive(xid, tcon->ses, (struct smb_hdr *) pSMB,
			 (struct smb_hdr *) pSMBr, &bytes_returned, 0);
	cifs_stats_inc(&tcon->num_ffirst);

	if (rc) {/* BB add logic to retry regular search if Unix search
			rejected unexpectedly by server */
		/* BB Add code to handle unsupported level rc */
		cFYI(1, "Error in FindFirst = %d", rc);

		cifs_buf_release(pSMB);

		/* BB eventually could optimize out free and realloc of buf */
		/*    for this case */
		if (rc == -EAGAIN)
			goto findFirstRetry;
	} else { /* decode response */
		/* BB remember to free buffer if error BB */
		rc = validate_t2((struct smb_t2_rsp *)pSMBr);
		if (rc == 0) {
			unsigned int lnoff;

			if (pSMBr->hdr.Flags2 & SMBFLG2_UNICODE)
				psrch_inf->unicode = true;
			else
				psrch_inf->unicode = false;

			psrch_inf->ntwrk_buf_start = (char *)pSMBr;
			psrch_inf->smallBuf = 0;
			psrch_inf->srch_entries_start =
				(char *) &pSMBr->hdr.Protocol +
					le16_to_cpu(pSMBr->t2.DataOffset);
			parms = (T2_FFIRST_RSP_PARMS *)((char *) &pSMBr->hdr.Protocol +
			       le16_to_cpu(pSMBr->t2.ParameterOffset));

			if (parms->EndofSearch)
				psrch_inf->endOfSearch = true;
			else
				psrch_inf->endOfSearch = false;

			psrch_inf->entries_in_buffer =
					le16_to_cpu(parms->SearchCount);
			psrch_inf->index_of_last_entry = 2 /* skip . and .. */ +
				psrch_inf->entries_in_buffer;
			lnoff = le16_to_cpu(parms->LastNameOffset);
			if (tcon->ses->server->maxBuf - MAX_CIFS_HDR_SIZE <
			      lnoff) {
				cERROR(1, "ignoring corrupt resume name");
				psrch_inf->last_entry = NULL;
				return rc;
			}

			psrch_inf->last_entry = psrch_inf->srch_entries_start +
							lnoff;

			*pnetfid = parms->SearchHandle;
		} else {
			cifs_buf_release(pSMB);
		}
	}

	return rc;
}

int CIFSFindNext(const int xid, struct cifsTconInfo *tcon,
		 __u16 searchHandle, struct cifs_search_info *psrch_inf)
{
	TRANSACTION2_FNEXT_REQ *pSMB = NULL;
	TRANSACTION2_FNEXT_RSP *pSMBr = NULL;
	T2_FNEXT_RSP_PARMS *parms;
	char *response_data;
	int rc = 0;
	int bytes_returned, name_len;
	__u16 params, byte_count;

	cFYI(1, "In FindNext");

	if (psrch_inf->endOfSearch)
		return -ENOENT;

	rc = smb_init(SMB_COM_TRANSACTION2, 15, tcon, (void **) &pSMB,
		(void **) &pSMBr);
	if (rc)
		return rc;

	params = 14; /* includes 2 bytes of null string, converted to LE below*/
	byte_count = 0;
	pSMB->TotalDataCount = 0;       /* no EAs */
	pSMB->MaxParameterCount = cpu_to_le16(8);
	pSMB->MaxDataCount =
		cpu_to_le16((tcon->ses->server->maxBuf - MAX_CIFS_HDR_SIZE) &
				0xFFFFFF00);
	pSMB->MaxSetupCount = 0;
	pSMB->Reserved = 0;
	pSMB->Flags = 0;
	pSMB->Timeout = 0;
	pSMB->Reserved2 = 0;
	pSMB->ParameterOffset =  cpu_to_le16(
	      offsetof(struct smb_com_transaction2_fnext_req,SearchHandle) - 4);
	pSMB->DataCount = 0;
	pSMB->DataOffset = 0;
	pSMB->SetupCount = 1;
	pSMB->Reserved3 = 0;
	pSMB->SubCommand = cpu_to_le16(TRANS2_FIND_NEXT);
	pSMB->SearchHandle = searchHandle;      /* always kept as le */
	pSMB->SearchCount =
		cpu_to_le16(CIFSMaxBufSize / sizeof(FILE_UNIX_INFO));
	pSMB->InformationLevel = cpu_to_le16(psrch_inf->info_level);
	pSMB->ResumeKey = psrch_inf->resume_key;
	pSMB->SearchFlags =
	      cpu_to_le16(CIFS_SEARCH_CLOSE_AT_END | CIFS_SEARCH_RETURN_RESUME);

	name_len = psrch_inf->resume_name_len;
	params += name_len;
	if (name_len < PATH_MAX) {
		memcpy(pSMB->ResumeFileName, psrch_inf->presume_name, name_len);
		byte_count += name_len;
		/* 14 byte parm len above enough for 2 byte null terminator */
		pSMB->ResumeFileName[name_len] = 0;
		pSMB->ResumeFileName[name_len+1] = 0;
	} else {
		rc = -EINVAL;
		goto FNext2_err_exit;
	}
	byte_count = params + 1 /* pad */ ;
	pSMB->TotalParameterCount = cpu_to_le16(params);
	pSMB->ParameterCount = pSMB->TotalParameterCount;
	pSMB->hdr.smb_buf_length += byte_count;
	pSMB->ByteCount = cpu_to_le16(byte_count);

	rc = SendReceive(xid, tcon->ses, (struct smb_hdr *) pSMB,
			(struct smb_hdr *) pSMBr, &bytes_returned, 0);
	cifs_stats_inc(&tcon->num_fnext);
	if (rc) {
		if (rc == -EBADF) {
			psrch_inf->endOfSearch = true;
			cifs_buf_release(pSMB);
			rc = 0; /* search probably was closed at end of search*/
		} else
			cFYI(1, "FindNext returned = %d", rc);
	} else {                /* decode response */
		rc = validate_t2((struct smb_t2_rsp *)pSMBr);

		if (rc == 0) {
			unsigned int lnoff;

			/* BB fixme add lock for file (srch_info) struct here */
			if (pSMBr->hdr.Flags2 & SMBFLG2_UNICODE)
				psrch_inf->unicode = true;
			else
				psrch_inf->unicode = false;
			response_data = (char *) &pSMBr->hdr.Protocol +
			       le16_to_cpu(pSMBr->t2.ParameterOffset);
			parms = (T2_FNEXT_RSP_PARMS *)response_data;
			response_data = (char *)&pSMBr->hdr.Protocol +
				le16_to_cpu(pSMBr->t2.DataOffset);
			if (psrch_inf->smallBuf)
				cifs_small_buf_release(
					psrch_inf->ntwrk_buf_start);
			else
				cifs_buf_release(psrch_inf->ntwrk_buf_start);
			psrch_inf->srch_entries_start = response_data;
			psrch_inf->ntwrk_buf_start = (char *)pSMB;
			psrch_inf->smallBuf = 0;
			if (parms->EndofSearch)
				psrch_inf->endOfSearch = true;
			else
				psrch_inf->endOfSearch = false;
			psrch_inf->entries_in_buffer =
						le16_to_cpu(parms->SearchCount);
			psrch_inf->index_of_last_entry +=
				psrch_inf->entries_in_buffer;
			lnoff = le16_to_cpu(parms->LastNameOffset);
			if (tcon->ses->server->maxBuf - MAX_CIFS_HDR_SIZE <
			      lnoff) {
				cERROR(1, "ignoring corrupt resume name");
				psrch_inf->last_entry = NULL;
				return rc;
			} else
				psrch_inf->last_entry =
					psrch_inf->srch_entries_start + lnoff;

/*  cFYI(1, "fnxt2 entries in buf %d index_of_last %d",
	    psrch_inf->entries_in_buffer, psrch_inf->index_of_last_entry); */

			/* BB fixme add unlock here */
		}

	}

	/* BB On error, should we leave previous search buf (and count and
	last entry fields) intact or free the previous one? */

	/* Note: On -EAGAIN error only caller can retry on handle based calls
	since file handle passed in no longer valid */
FNext2_err_exit:
	if (rc != 0)
		cifs_buf_release(pSMB);
	return rc;
}

int
CIFSFindClose(const int xid, struct cifsTconInfo *tcon,
	      const __u16 searchHandle)
{
	int rc = 0;
	FINDCLOSE_REQ *pSMB = NULL;

	cFYI(1, "In CIFSSMBFindClose");
	rc = small_smb_init(SMB_COM_FIND_CLOSE2, 1, tcon, (void **)&pSMB);

	/* no sense returning error if session restarted
		as file handle has been closed */
	if (rc == -EAGAIN)
		return 0;
	if (rc)
		return rc;

	pSMB->FileID = searchHandle;
	pSMB->ByteCount = 0;
	rc = SendReceiveNoRsp(xid, tcon->ses, (struct smb_hdr *) pSMB, 0);
	if (rc)
		cERROR(1, "Send error in FindClose = %d", rc);

	cifs_stats_inc(&tcon->num_fclose);

	/* Since session is dead, search handle closed on server already */
	if (rc == -EAGAIN)
		rc = 0;

	return rc;
}

int
CIFSGetSrvInodeNumber(const int xid, struct cifsTconInfo *tcon,
		      const unsigned char *searchName,
		      __u64 *inode_number,
		      const struct nls_table *nls_codepage, int remap)
{
	int rc = 0;
	TRANSACTION2_QPI_REQ *pSMB = NULL;
	TRANSACTION2_QPI_RSP *pSMBr = NULL;
	int name_len, bytes_returned;
	__u16 params, byte_count;

	cFYI(1, "In GetSrvInodeNum for %s", searchName);
	if (tcon == NULL)
		return -ENODEV;

GetInodeNumberRetry:
	rc = smb_init(SMB_COM_TRANSACTION2, 15, tcon, (void **) &pSMB,
		      (void **) &pSMBr);
	if (rc)
		return rc;

	if (pSMB->hdr.Flags2 & SMBFLG2_UNICODE) {
		name_len =
			cifsConvertToUCS((__le16 *) pSMB->FileName, searchName,
					 PATH_MAX, nls_codepage, remap);
		name_len++;     /* trailing null */
		name_len *= 2;
	} else {	/* BB improve the check for buffer overruns BB */
		name_len = strnlen(searchName, PATH_MAX);
		name_len++;     /* trailing null */
		strncpy(pSMB->FileName, searchName, name_len);
	}

	params = 2 /* level */  + 4 /* rsrvd */  + name_len /* incl null */ ;
	pSMB->TotalDataCount = 0;
	pSMB->MaxParameterCount = cpu_to_le16(2);
	/* BB find exact max data count below from sess structure BB */
	pSMB->MaxDataCount = cpu_to_le16(4000);
	pSMB->MaxSetupCount = 0;
	pSMB->Reserved = 0;
	pSMB->Flags = 0;
	pSMB->Timeout = 0;
	pSMB->Reserved2 = 0;
	pSMB->ParameterOffset = cpu_to_le16(offsetof(
		struct smb_com_transaction2_qpi_req, InformationLevel) - 4);
	pSMB->DataCount = 0;
	pSMB->DataOffset = 0;
	pSMB->SetupCount = 1;
	pSMB->Reserved3 = 0;
	pSMB->SubCommand = cpu_to_le16(TRANS2_QUERY_PATH_INFORMATION);
	byte_count = params + 1 /* pad */ ;
	pSMB->TotalParameterCount = cpu_to_le16(params);
	pSMB->ParameterCount = pSMB->TotalParameterCount;
	pSMB->InformationLevel = cpu_to_le16(SMB_QUERY_FILE_INTERNAL_INFO);
	pSMB->Reserved4 = 0;
	pSMB->hdr.smb_buf_length += byte_count;
	pSMB->ByteCount = cpu_to_le16(byte_count);

	rc = SendReceive(xid, tcon->ses, (struct smb_hdr *) pSMB,
		(struct smb_hdr *) pSMBr, &bytes_returned, 0);
	if (rc) {
		cFYI(1, "error %d in QueryInternalInfo", rc);
	} else {
		/* decode response */
		rc = validate_t2((struct smb_t2_rsp *)pSMBr);
		if (rc || (pSMBr->ByteCount < 2))
		/* BB also check enough total bytes returned */
			/* If rc should we check for EOPNOSUPP and
			disable the srvino flag? or in caller? */
			rc = -EIO;      /* bad smb */
		else {
			__u16 data_offset = le16_to_cpu(pSMBr->t2.DataOffset);
			__u16 count = le16_to_cpu(pSMBr->t2.DataCount);
			struct file_internal_info *pfinfo;
			/* BB Do we need a cast or hash here ? */
			if (count < 8) {
				cFYI(1, "Illegal size ret in QryIntrnlInf");
				rc = -EIO;
				goto GetInodeNumOut;
			}
			pfinfo = (struct file_internal_info *)
				(data_offset + (char *) &pSMBr->hdr.Protocol);
			*inode_number = le64_to_cpu(pfinfo->UniqueId);
		}
	}
GetInodeNumOut:
	cifs_buf_release(pSMB);
	if (rc == -EAGAIN)
		goto GetInodeNumberRetry;
	return rc;
}

/* parses DFS refferal V3 structure
 * caller is responsible for freeing target_nodes
 * returns:
 * 	on success - 0
 *	on failure - errno
 */
static int
parse_DFS_referrals(TRANSACTION2_GET_DFS_REFER_RSP *pSMBr,
		unsigned int *num_of_nodes,
		struct dfs_info3_param **target_nodes,
		const struct nls_table *nls_codepage, int remap,
		const char *searchName)
{
	int i, rc = 0;
	char *data_end;
	bool is_unicode;
	struct dfs_referral_level_3 *ref;

	if (pSMBr->hdr.Flags2 & SMBFLG2_UNICODE)
		is_unicode = true;
	else
		is_unicode = false;
	*num_of_nodes = le16_to_cpu(pSMBr->NumberOfReferrals);

	if (*num_of_nodes < 1) {
		cERROR(1, "num_referrals: must be at least > 0,"
			"but we get num_referrals = %d\n", *num_of_nodes);
		rc = -EINVAL;
		goto parse_DFS_referrals_exit;
	}

	ref = (struct dfs_referral_level_3 *) &(pSMBr->referrals);
	if (ref->VersionNumber != cpu_to_le16(3)) {
		cERROR(1, "Referrals of V%d version are not supported,"
			"should be V3", le16_to_cpu(ref->VersionNumber));
		rc = -EINVAL;
		goto parse_DFS_referrals_exit;
	}

	/* get the upper boundary of the resp buffer */
	data_end = (char *)(&(pSMBr->PathConsumed)) +
				le16_to_cpu(pSMBr->t2.DataCount);

	cFYI(1, "num_referrals: %d dfs flags: 0x%x ...\n",
			*num_of_nodes,
			le32_to_cpu(pSMBr->DFSFlags));

	*target_nodes = kzalloc(sizeof(struct dfs_info3_param) *
			*num_of_nodes, GFP_KERNEL);
	if (*target_nodes == NULL) {
		cERROR(1, "Failed to allocate buffer for target_nodes\n");
		rc = -ENOMEM;
		goto parse_DFS_referrals_exit;
	}

	/* collect necessary data from referrals */
	for (i = 0; i < *num_of_nodes; i++) {
		char *temp;
		int max_len;
		struct dfs_info3_param *node = (*target_nodes)+i;

		node->flags = le32_to_cpu(pSMBr->DFSFlags);
		if (is_unicode) {
			__le16 *tmp = kmalloc(strlen(searchName)*2 + 2,
						GFP_KERNEL);
			if (tmp == NULL) {
				rc = -ENOMEM;
				goto parse_DFS_referrals_exit;
			}
			cifsConvertToUCS((__le16 *) tmp, searchName,
					PATH_MAX, nls_codepage, remap);
			node->path_consumed = cifs_ucs2_bytes(tmp,
					le16_to_cpu(pSMBr->PathConsumed),
					nls_codepage);
			kfree(tmp);
		} else
			node->path_consumed = le16_to_cpu(pSMBr->PathConsumed);

		node->server_type = le16_to_cpu(ref->ServerType);
		node->ref_flag = le16_to_cpu(ref->ReferralEntryFlags);

		/* copy DfsPath */
		temp = (char *)ref + le16_to_cpu(ref->DfsPathOffset);
		max_len = data_end - temp;
		node->path_name = cifs_strndup_from_ucs(temp, max_len,
						      is_unicode, nls_codepage);
		if (!node->path_name) {
			rc = -ENOMEM;
			goto parse_DFS_referrals_exit;
		}

		/* copy link target UNC */
		temp = (char *)ref + le16_to_cpu(ref->NetworkAddressOffset);
		max_len = data_end - temp;
		node->node_name = cifs_strndup_from_ucs(temp, max_len,
						      is_unicode, nls_codepage);
		if (!node->node_name)
			rc = -ENOMEM;
	}

parse_DFS_referrals_exit:
	if (rc) {
		free_dfs_info_array(*target_nodes, *num_of_nodes);
		*target_nodes = NULL;
		*num_of_nodes = 0;
	}
	return rc;
}

int
CIFSGetDFSRefer(const int xid, struct cifsSesInfo *ses,
		const unsigned char *searchName,
		struct dfs_info3_param **target_nodes,
		unsigned int *num_of_nodes,
		const struct nls_table *nls_codepage, int remap)
{
/* TRANS2_GET_DFS_REFERRAL */
	TRANSACTION2_GET_DFS_REFER_REQ *pSMB = NULL;
	TRANSACTION2_GET_DFS_REFER_RSP *pSMBr = NULL;
	int rc = 0;
	int bytes_returned;
	int name_len;
	__u16 params, byte_count;
	*num_of_nodes = 0;
	*target_nodes = NULL;

	cFYI(1, "In GetDFSRefer the path %s", searchName);
	if (ses == NULL)
		return -ENODEV;
getDFSRetry:
	rc = smb_init(SMB_COM_TRANSACTION2, 15, NULL, (void **) &pSMB,
		      (void **) &pSMBr);
	if (rc)
		return rc;

	/* server pointer checked in called function,
	but should never be null here anyway */
	pSMB->hdr.Mid = GetNextMid(ses->server);
	pSMB->hdr.Tid = ses->ipc_tid;
	pSMB->hdr.Uid = ses->Suid;
	if (ses->capabilities & CAP_STATUS32)
		pSMB->hdr.Flags2 |= SMBFLG2_ERR_STATUS;
	if (ses->capabilities & CAP_DFS)
		pSMB->hdr.Flags2 |= SMBFLG2_DFS;

	if (ses->capabilities & CAP_UNICODE) {
		pSMB->hdr.Flags2 |= SMBFLG2_UNICODE;
		name_len =
		    cifsConvertToUCS((__le16 *) pSMB->RequestFileName,
				     searchName, PATH_MAX, nls_codepage, remap);
		name_len++;	/* trailing null */
		name_len *= 2;
	} else {	/* BB improve the check for buffer overruns BB */
		name_len = strnlen(searchName, PATH_MAX);
		name_len++;	/* trailing null */
		strncpy(pSMB->RequestFileName, searchName, name_len);
	}

	if (ses->server) {
		if (ses->server->secMode &
		   (SECMODE_SIGN_REQUIRED | SECMODE_SIGN_ENABLED))
			pSMB->hdr.Flags2 |= SMBFLG2_SECURITY_SIGNATURE;
	}

	pSMB->hdr.Uid = ses->Suid;

	params = 2 /* level */  + name_len /*includes null */ ;
	pSMB->TotalDataCount = 0;
	pSMB->DataCount = 0;
	pSMB->DataOffset = 0;
	pSMB->MaxParameterCount = 0;
	/* BB find exact max SMB PDU from sess structure BB */
	pSMB->MaxDataCount = cpu_to_le16(4000);
	pSMB->MaxSetupCount = 0;
	pSMB->Reserved = 0;
	pSMB->Flags = 0;
	pSMB->Timeout = 0;
	pSMB->Reserved2 = 0;
	pSMB->ParameterOffset = cpu_to_le16(offsetof(
	  struct smb_com_transaction2_get_dfs_refer_req, MaxReferralLevel) - 4);
	pSMB->SetupCount = 1;
	pSMB->Reserved3 = 0;
	pSMB->SubCommand = cpu_to_le16(TRANS2_GET_DFS_REFERRAL);
	byte_count = params + 3 /* pad */ ;
	pSMB->ParameterCount = cpu_to_le16(params);
	pSMB->TotalParameterCount = pSMB->ParameterCount;
	pSMB->MaxReferralLevel = cpu_to_le16(3);
	pSMB->hdr.smb_buf_length += byte_count;
	pSMB->ByteCount = cpu_to_le16(byte_count);

	rc = SendReceive(xid, ses, (struct smb_hdr *) pSMB,
			 (struct smb_hdr *) pSMBr, &bytes_returned, 0);
	if (rc) {
		cFYI(1, "Send error in GetDFSRefer = %d", rc);
		goto GetDFSRefExit;
	}
	rc = validate_t2((struct smb_t2_rsp *)pSMBr);

	/* BB Also check if enough total bytes returned? */
	if (rc || (pSMBr->ByteCount < 17)) {
		rc = -EIO;      /* bad smb */
		goto GetDFSRefExit;
	}

	cFYI(1, "Decoding GetDFSRefer response BCC: %d  Offset %d",
				pSMBr->ByteCount,
				le16_to_cpu(pSMBr->t2.DataOffset));

	/* parse returned result into more usable form */
	rc = parse_DFS_referrals(pSMBr, num_of_nodes,
				 target_nodes, nls_codepage, remap,
				 searchName);

GetDFSRefExit:
	cifs_buf_release(pSMB);

	if (rc == -EAGAIN)
		goto getDFSRetry;

	return rc;
}

/* Query File System Info such as free space to old servers such as Win 9x */
int
SMBOldQFSInfo(const int xid, struct cifsTconInfo *tcon, struct kstatfs *FSData)
{
/* level 0x01 SMB_QUERY_FILE_SYSTEM_INFO */
	TRANSACTION2_QFSI_REQ *pSMB = NULL;
	TRANSACTION2_QFSI_RSP *pSMBr = NULL;
	FILE_SYSTEM_ALLOC_INFO *response_data;
	int rc = 0;
	int bytes_returned = 0;
	__u16 params, byte_count;

	cFYI(1, "OldQFSInfo");
oldQFSInfoRetry:
	rc = smb_init(SMB_COM_TRANSACTION2, 15, tcon, (void **) &pSMB,
		(void **) &pSMBr);
	if (rc)
		return rc;

	params = 2;     /* level */
	pSMB->TotalDataCount = 0;
	pSMB->MaxParameterCount = cpu_to_le16(2);
	pSMB->MaxDataCount = cpu_to_le16(1000);
	pSMB->MaxSetupCount = 0;
	pSMB->Reserved = 0;
	pSMB->Flags = 0;
	pSMB->Timeout = 0;
	pSMB->Reserved2 = 0;
	byte_count = params + 1 /* pad */ ;
	pSMB->TotalParameterCount = cpu_to_le16(params);
	pSMB->ParameterCount = pSMB->TotalParameterCount;
	pSMB->ParameterOffset = cpu_to_le16(offsetof(
	struct smb_com_transaction2_qfsi_req, InformationLevel) - 4);
	pSMB->DataCount = 0;
	pSMB->DataOffset = 0;
	pSMB->SetupCount = 1;
	pSMB->Reserved3 = 0;
	pSMB->SubCommand = cpu_to_le16(TRANS2_QUERY_FS_INFORMATION);
	pSMB->InformationLevel = cpu_to_le16(SMB_INFO_ALLOCATION);
	pSMB->hdr.smb_buf_length += byte_count;
	pSMB->ByteCount = cpu_to_le16(byte_count);

	rc = SendReceive(xid, tcon->ses, (struct smb_hdr *) pSMB,
		(struct smb_hdr *) pSMBr, &bytes_returned, 0);
	if (rc) {
		cFYI(1, "Send error in QFSInfo = %d", rc);
	} else {                /* decode response */
		rc = validate_t2((struct smb_t2_rsp *)pSMBr);

		if (rc || (pSMBr->ByteCount < 18))
			rc = -EIO;      /* bad smb */
		else {
			__u16 data_offset = le16_to_cpu(pSMBr->t2.DataOffset);
			cFYI(1, "qfsinf resp BCC: %d  Offset %d",
				 pSMBr->ByteCount, data_offset);

			response_data = (FILE_SYSTEM_ALLOC_INFO *)
				(((char *) &pSMBr->hdr.Protocol) + data_offset);
			FSData->f_bsize =
				le16_to_cpu(response_data->BytesPerSector) *
				le32_to_cpu(response_data->
					SectorsPerAllocationUnit);
			FSData->f_blocks =
			       le32_to_cpu(response_data->TotalAllocationUnits);
			FSData->f_bfree = FSData->f_bavail =
				le32_to_cpu(response_data->FreeAllocationUnits);
			cFYI(1, "Blocks: %lld  Free: %lld Block size %ld",
			     (unsigned long long)FSData->f_blocks,
			     (unsigned long long)FSData->f_bfree,
			     FSData->f_bsize);
		}
	}
	cifs_buf_release(pSMB);

	if (rc == -EAGAIN)
		goto oldQFSInfoRetry;

	return rc;
}

int
CIFSSMBQFSInfo(const int xid, struct cifsTconInfo *tcon, struct kstatfs *FSData)
{
/* level 0x103 SMB_QUERY_FILE_SYSTEM_INFO */
	TRANSACTION2_QFSI_REQ *pSMB = NULL;
	TRANSACTION2_QFSI_RSP *pSMBr = NULL;
	FILE_SYSTEM_INFO *response_data;
	int rc = 0;
	int bytes_returned = 0;
	__u16 params, byte_count;

	cFYI(1, "In QFSInfo");
QFSInfoRetry:
	rc = smb_init(SMB_COM_TRANSACTION2, 15, tcon, (void **) &pSMB,
		      (void **) &pSMBr);
	if (rc)
		return rc;

	params = 2;	/* level */
	pSMB->TotalDataCount = 0;
	pSMB->MaxParameterCount = cpu_to_le16(2);
	pSMB->MaxDataCount = cpu_to_le16(1000);
	pSMB->MaxSetupCount = 0;
	pSMB->Reserved = 0;
	pSMB->Flags = 0;
	pSMB->Timeout = 0;
	pSMB->Reserved2 = 0;
	byte_count = params + 1 /* pad */ ;
	pSMB->TotalParameterCount = cpu_to_le16(params);
	pSMB->ParameterCount = pSMB->TotalParameterCount;
	pSMB->ParameterOffset = cpu_to_le16(offsetof(
		struct smb_com_transaction2_qfsi_req, InformationLevel) - 4);
	pSMB->DataCount = 0;
	pSMB->DataOffset = 0;
	pSMB->SetupCount = 1;
	pSMB->Reserved3 = 0;
	pSMB->SubCommand = cpu_to_le16(TRANS2_QUERY_FS_INFORMATION);
	pSMB->InformationLevel = cpu_to_le16(SMB_QUERY_FS_SIZE_INFO);
	pSMB->hdr.smb_buf_length += byte_count;
	pSMB->ByteCount = cpu_to_le16(byte_count);

	rc = SendReceive(xid, tcon->ses, (struct smb_hdr *) pSMB,
			 (struct smb_hdr *) pSMBr, &bytes_returned, 0);
	if (rc) {
		cFYI(1, "Send error in QFSInfo = %d", rc);
	} else {		/* decode response */
		rc = validate_t2((struct smb_t2_rsp *)pSMBr);

		if (rc || (pSMBr->ByteCount < 24))
			rc = -EIO;	/* bad smb */
		else {
			__u16 data_offset = le16_to_cpu(pSMBr->t2.DataOffset);

			response_data =
			    (FILE_SYSTEM_INFO
			     *) (((char *) &pSMBr->hdr.Protocol) +
				 data_offset);
			FSData->f_bsize =
			    le32_to_cpu(response_data->BytesPerSector) *
			    le32_to_cpu(response_data->
					SectorsPerAllocationUnit);
			FSData->f_blocks =
			    le64_to_cpu(response_data->TotalAllocationUnits);
			FSData->f_bfree = FSData->f_bavail =
			    le64_to_cpu(response_data->FreeAllocationUnits);
			cFYI(1, "Blocks: %lld  Free: %lld Block size %ld",
			     (unsigned long long)FSData->f_blocks,
			     (unsigned long long)FSData->f_bfree,
			     FSData->f_bsize);
		}
	}
	cifs_buf_release(pSMB);

	if (rc == -EAGAIN)
		goto QFSInfoRetry;

	return rc;
}

int
CIFSSMBQFSAttributeInfo(const int xid, struct cifsTconInfo *tcon)
{
/* level 0x105  SMB_QUERY_FILE_SYSTEM_INFO */
	TRANSACTION2_QFSI_REQ *pSMB = NULL;
	TRANSACTION2_QFSI_RSP *pSMBr = NULL;
	FILE_SYSTEM_ATTRIBUTE_INFO *response_data;
	int rc = 0;
	int bytes_returned = 0;
	__u16 params, byte_count;

	cFYI(1, "In QFSAttributeInfo");
QFSAttributeRetry:
	rc = smb_init(SMB_COM_TRANSACTION2, 15, tcon, (void **) &pSMB,
		      (void **) &pSMBr);
	if (rc)
		return rc;

	params = 2;	/* level */
	pSMB->TotalDataCount = 0;
	pSMB->MaxParameterCount = cpu_to_le16(2);
	/* BB find exact max SMB PDU from sess structure BB */
	pSMB->MaxDataCount = cpu_to_le16(1000);
	pSMB->MaxSetupCount = 0;
	pSMB->Reserved = 0;
	pSMB->Flags = 0;
	pSMB->Timeout = 0;
	pSMB->Reserved2 = 0;
	byte_count = params + 1 /* pad */ ;
	pSMB->TotalParameterCount = cpu_to_le16(params);
	pSMB->ParameterCount = pSMB->TotalParameterCount;
	pSMB->ParameterOffset = cpu_to_le16(offsetof(
		struct smb_com_transaction2_qfsi_req, InformationLevel) - 4);
	pSMB->DataCount = 0;
	pSMB->DataOffset = 0;
	pSMB->SetupCount = 1;
	pSMB->Reserved3 = 0;
	pSMB->SubCommand = cpu_to_le16(TRANS2_QUERY_FS_INFORMATION);
	pSMB->InformationLevel = cpu_to_le16(SMB_QUERY_FS_ATTRIBUTE_INFO);
	pSMB->hdr.smb_buf_length += byte_count;
	pSMB->ByteCount = cpu_to_le16(byte_count);

	rc = SendReceive(xid, tcon->ses, (struct smb_hdr *) pSMB,
			 (struct smb_hdr *) pSMBr, &bytes_returned, 0);
	if (rc) {
		cERROR(1, "Send error in QFSAttributeInfo = %d", rc);
	} else {		/* decode response */
		rc = validate_t2((struct smb_t2_rsp *)pSMBr);

		if (rc || (pSMBr->ByteCount < 13)) {
			/* BB also check if enough bytes returned */
			rc = -EIO;	/* bad smb */
		} else {
			__u16 data_offset = le16_to_cpu(pSMBr->t2.DataOffset);
			response_data =
			    (FILE_SYSTEM_ATTRIBUTE_INFO
			     *) (((char *) &pSMBr->hdr.Protocol) +
				 data_offset);
			memcpy(&tcon->fsAttrInfo, response_data,
			       sizeof(FILE_SYSTEM_ATTRIBUTE_INFO));
		}
	}
	cifs_buf_release(pSMB);

	if (rc == -EAGAIN)
		goto QFSAttributeRetry;

	return rc;
}

int
CIFSSMBQFSDeviceInfo(const int xid, struct cifsTconInfo *tcon)
{
/* level 0x104 SMB_QUERY_FILE_SYSTEM_INFO */
	TRANSACTION2_QFSI_REQ *pSMB = NULL;
	TRANSACTION2_QFSI_RSP *pSMBr = NULL;
	FILE_SYSTEM_DEVICE_INFO *response_data;
	int rc = 0;
	int bytes_returned = 0;
	__u16 params, byte_count;

	cFYI(1, "In QFSDeviceInfo");
QFSDeviceRetry:
	rc = smb_init(SMB_COM_TRANSACTION2, 15, tcon, (void **) &pSMB,
		      (void **) &pSMBr);
	if (rc)
		return rc;

	params = 2;	/* level */
	pSMB->TotalDataCount = 0;
	pSMB->MaxParameterCount = cpu_to_le16(2);
	/* BB find exact max SMB PDU from sess structure BB */
	pSMB->MaxDataCount = cpu_to_le16(1000);
	pSMB->MaxSetupCount = 0;
	pSMB->Reserved = 0;
	pSMB->Flags = 0;
	pSMB->Timeout = 0;
	pSMB->Reserved2 = 0;
	byte_count = params + 1 /* pad */ ;
	pSMB->TotalParameterCount = cpu_to_le16(params);
	pSMB->ParameterCount = pSMB->TotalParameterCount;
	pSMB->ParameterOffset = cpu_to_le16(offsetof(
		struct smb_com_transaction2_qfsi_req, InformationLevel) - 4);

	pSMB->DataCount = 0;
	pSMB->DataOffset = 0;
	pSMB->SetupCount = 1;
	pSMB->Reserved3 = 0;
	pSMB->SubCommand = cpu_to_le16(TRANS2_QUERY_FS_INFORMATION);
	pSMB->InformationLevel = cpu_to_le16(SMB_QUERY_FS_DEVICE_INFO);
	pSMB->hdr.smb_buf_length += byte_count;
	pSMB->ByteCount = cpu_to_le16(byte_count);

	rc = SendReceive(xid, tcon->ses, (struct smb_hdr *) pSMB,
			 (struct smb_hdr *) pSMBr, &bytes_returned, 0);
	if (rc) {
		cFYI(1, "Send error in QFSDeviceInfo = %d", rc);
	} else {		/* decode response */
		rc = validate_t2((struct smb_t2_rsp *)pSMBr);

		if (rc || (pSMBr->ByteCount < sizeof(FILE_SYSTEM_DEVICE_INFO)))
			rc = -EIO;	/* bad smb */
		else {
			__u16 data_offset = le16_to_cpu(pSMBr->t2.DataOffset);
			response_data =
			    (FILE_SYSTEM_DEVICE_INFO *)
				(((char *) &pSMBr->hdr.Protocol) +
				 data_offset);
			memcpy(&tcon->fsDevInfo, response_data,
			       sizeof(FILE_SYSTEM_DEVICE_INFO));
		}
	}
	cifs_buf_release(pSMB);

	if (rc == -EAGAIN)
		goto QFSDeviceRetry;

	return rc;
}

int
CIFSSMBQFSUnixInfo(const int xid, struct cifsTconInfo *tcon)
{
/* level 0x200  SMB_QUERY_CIFS_UNIX_INFO */
	TRANSACTION2_QFSI_REQ *pSMB = NULL;
	TRANSACTION2_QFSI_RSP *pSMBr = NULL;
	FILE_SYSTEM_UNIX_INFO *response_data;
	int rc = 0;
	int bytes_returned = 0;
	__u16 params, byte_count;

	cFYI(1, "In QFSUnixInfo");
QFSUnixRetry:
	rc = smb_init_no_reconnect(SMB_COM_TRANSACTION2, 15, tcon,
				   (void **) &pSMB, (void **) &pSMBr);
	if (rc)
		return rc;

	params = 2;	/* level */
	pSMB->TotalDataCount = 0;
	pSMB->DataCount = 0;
	pSMB->DataOffset = 0;
	pSMB->MaxParameterCount = cpu_to_le16(2);
	/* BB find exact max SMB PDU from sess structure BB */
	pSMB->MaxDataCount = cpu_to_le16(100);
	pSMB->MaxSetupCount = 0;
	pSMB->Reserved = 0;
	pSMB->Flags = 0;
	pSMB->Timeout = 0;
	pSMB->Reserved2 = 0;
	byte_count = params + 1 /* pad */ ;
	pSMB->ParameterCount = cpu_to_le16(params);
	pSMB->TotalParameterCount = pSMB->ParameterCount;
	pSMB->ParameterOffset = cpu_to_le16(offsetof(struct
			smb_com_transaction2_qfsi_req, InformationLevel) - 4);
	pSMB->SetupCount = 1;
	pSMB->Reserved3 = 0;
	pSMB->SubCommand = cpu_to_le16(TRANS2_QUERY_FS_INFORMATION);
	pSMB->InformationLevel = cpu_to_le16(SMB_QUERY_CIFS_UNIX_INFO);
	pSMB->hdr.smb_buf_length += byte_count;
	pSMB->ByteCount = cpu_to_le16(byte_count);

	rc = SendReceive(xid, tcon->ses, (struct smb_hdr *) pSMB,
			 (struct smb_hdr *) pSMBr, &bytes_returned, 0);
	if (rc) {
		cERROR(1, "Send error in QFSUnixInfo = %d", rc);
	} else {		/* decode response */
		rc = validate_t2((struct smb_t2_rsp *)pSMBr);

		if (rc || (pSMBr->ByteCount < 13)) {
			rc = -EIO;	/* bad smb */
		} else {
			__u16 data_offset = le16_to_cpu(pSMBr->t2.DataOffset);
			response_data =
			    (FILE_SYSTEM_UNIX_INFO
			     *) (((char *) &pSMBr->hdr.Protocol) +
				 data_offset);
			memcpy(&tcon->fsUnixInfo, response_data,
			       sizeof(FILE_SYSTEM_UNIX_INFO));
		}
	}
	cifs_buf_release(pSMB);

	if (rc == -EAGAIN)
		goto QFSUnixRetry;


	return rc;
}

int
CIFSSMBSetFSUnixInfo(const int xid, struct cifsTconInfo *tcon, __u64 cap)
{
/* level 0x200  SMB_SET_CIFS_UNIX_INFO */
	TRANSACTION2_SETFSI_REQ *pSMB = NULL;
	TRANSACTION2_SETFSI_RSP *pSMBr = NULL;
	int rc = 0;
	int bytes_returned = 0;
	__u16 params, param_offset, offset, byte_count;

	cFYI(1, "In SETFSUnixInfo");
SETFSUnixRetry:
	/* BB switch to small buf init to save memory */
	rc = smb_init_no_reconnect(SMB_COM_TRANSACTION2, 15, tcon,
					(void **) &pSMB, (void **) &pSMBr);
	if (rc)
		return rc;

	params = 4;	/* 2 bytes zero followed by info level. */
	pSMB->MaxSetupCount = 0;
	pSMB->Reserved = 0;
	pSMB->Flags = 0;
	pSMB->Timeout = 0;
	pSMB->Reserved2 = 0;
	param_offset = offsetof(struct smb_com_transaction2_setfsi_req, FileNum)
				- 4;
	offset = param_offset + params;

	pSMB->MaxParameterCount = cpu_to_le16(4);
	/* BB find exact max SMB PDU from sess structure BB */
	pSMB->MaxDataCount = cpu_to_le16(100);
	pSMB->SetupCount = 1;
	pSMB->Reserved3 = 0;
	pSMB->SubCommand = cpu_to_le16(TRANS2_SET_FS_INFORMATION);
	byte_count = 1 /* pad */ + params + 12;

	pSMB->DataCount = cpu_to_le16(12);
	pSMB->ParameterCount = cpu_to_le16(params);
	pSMB->TotalDataCount = pSMB->DataCount;
	pSMB->TotalParameterCount = pSMB->ParameterCount;
	pSMB->ParameterOffset = cpu_to_le16(param_offset);
	pSMB->DataOffset = cpu_to_le16(offset);

	/* Params. */
	pSMB->FileNum = 0;
	pSMB->InformationLevel = cpu_to_le16(SMB_SET_CIFS_UNIX_INFO);

	/* Data. */
	pSMB->ClientUnixMajor = cpu_to_le16(CIFS_UNIX_MAJOR_VERSION);
	pSMB->ClientUnixMinor = cpu_to_le16(CIFS_UNIX_MINOR_VERSION);
	pSMB->ClientUnixCap = cpu_to_le64(cap);

	pSMB->hdr.smb_buf_length += byte_count;
	pSMB->ByteCount = cpu_to_le16(byte_count);

	rc = SendReceive(xid, tcon->ses, (struct smb_hdr *) pSMB,
			 (struct smb_hdr *) pSMBr, &bytes_returned, 0);
	if (rc) {
		cERROR(1, "Send error in SETFSUnixInfo = %d", rc);
	} else {		/* decode response */
		rc = validate_t2((struct smb_t2_rsp *)pSMBr);
		if (rc)
			rc = -EIO;	/* bad smb */
	}
	cifs_buf_release(pSMB);

	if (rc == -EAGAIN)
		goto SETFSUnixRetry;

	return rc;
}



int
CIFSSMBQFSPosixInfo(const int xid, struct cifsTconInfo *tcon,
		   struct kstatfs *FSData)
{
/* level 0x201  SMB_QUERY_CIFS_POSIX_INFO */
	TRANSACTION2_QFSI_REQ *pSMB = NULL;
	TRANSACTION2_QFSI_RSP *pSMBr = NULL;
	FILE_SYSTEM_POSIX_INFO *response_data;
	int rc = 0;
	int bytes_returned = 0;
	__u16 params, byte_count;

	cFYI(1, "In QFSPosixInfo");
QFSPosixRetry:
	rc = smb_init(SMB_COM_TRANSACTION2, 15, tcon, (void **) &pSMB,
		      (void **) &pSMBr);
	if (rc)
		return rc;

	params = 2;	/* level */
	pSMB->TotalDataCount = 0;
	pSMB->DataCount = 0;
	pSMB->DataOffset = 0;
	pSMB->MaxParameterCount = cpu_to_le16(2);
	/* BB find exact max SMB PDU from sess structure BB */
	pSMB->MaxDataCount = cpu_to_le16(100);
	pSMB->MaxSetupCount = 0;
	pSMB->Reserved = 0;
	pSMB->Flags = 0;
	pSMB->Timeout = 0;
	pSMB->Reserved2 = 0;
	byte_count = params + 1 /* pad */ ;
	pSMB->ParameterCount = cpu_to_le16(params);
	pSMB->TotalParameterCount = pSMB->ParameterCount;
	pSMB->ParameterOffset = cpu_to_le16(offsetof(struct
			smb_com_transaction2_qfsi_req, InformationLevel) - 4);
	pSMB->SetupCount = 1;
	pSMB->Reserved3 = 0;
	pSMB->SubCommand = cpu_to_le16(TRANS2_QUERY_FS_INFORMATION);
	pSMB->InformationLevel = cpu_to_le16(SMB_QUERY_POSIX_FS_INFO);
	pSMB->hdr.smb_buf_length += byte_count;
	pSMB->ByteCount = cpu_to_le16(byte_count);

	rc = SendReceive(xid, tcon->ses, (struct smb_hdr *) pSMB,
			 (struct smb_hdr *) pSMBr, &bytes_returned, 0);
	if (rc) {
		cFYI(1, "Send error in QFSUnixInfo = %d", rc);
	} else {		/* decode response */
		rc = validate_t2((struct smb_t2_rsp *)pSMBr);

		if (rc || (pSMBr->ByteCount < 13)) {
			rc = -EIO;	/* bad smb */
		} else {
			__u16 data_offset = le16_to_cpu(pSMBr->t2.DataOffset);
			response_data =
			    (FILE_SYSTEM_POSIX_INFO
			     *) (((char *) &pSMBr->hdr.Protocol) +
				 data_offset);
			FSData->f_bsize =
					le32_to_cpu(response_data->BlockSize);
			FSData->f_blocks =
					le64_to_cpu(response_data->TotalBlocks);
			FSData->f_bfree =
			    le64_to_cpu(response_data->BlocksAvail);
			if (response_data->UserBlocksAvail == cpu_to_le64(-1)) {
				FSData->f_bavail = FSData->f_bfree;
			} else {
				FSData->f_bavail =
				    le64_to_cpu(response_data->UserBlocksAvail);
			}
			if (response_data->TotalFileNodes != cpu_to_le64(-1))
				FSData->f_files =
				     le64_to_cpu(response_data->TotalFileNodes);
			if (response_data->FreeFileNodes != cpu_to_le64(-1))
				FSData->f_ffree =
				      le64_to_cpu(response_data->FreeFileNodes);
		}
	}
	cifs_buf_release(pSMB);

	if (rc == -EAGAIN)
		goto QFSPosixRetry;

	return rc;
}


/* We can not use write of zero bytes trick to
   set file size due to need for large file support.  Also note that
   this SetPathInfo is preferred to SetFileInfo based method in next
   routine which is only needed to work around a sharing violation bug
   in Samba which this routine can run into */

int
CIFSSMBSetEOF(const int xid, struct cifsTconInfo *tcon, const char *fileName,
	      __u64 size, bool SetAllocation,
	      const struct nls_table *nls_codepage, int remap)
{
	struct smb_com_transaction2_spi_req *pSMB = NULL;
	struct smb_com_transaction2_spi_rsp *pSMBr = NULL;
	struct file_end_of_file_info *parm_data;
	int name_len;
	int rc = 0;
	int bytes_returned = 0;
	__u16 params, byte_count, data_count, param_offset, offset;

	cFYI(1, "In SetEOF");
SetEOFRetry:
	rc = smb_init(SMB_COM_TRANSACTION2, 15, tcon, (void **) &pSMB,
		      (void **) &pSMBr);
	if (rc)
		return rc;

	if (pSMB->hdr.Flags2 & SMBFLG2_UNICODE) {
		name_len =
		    cifsConvertToUCS((__le16 *) pSMB->FileName, fileName,
				     PATH_MAX, nls_codepage, remap);
		name_len++;	/* trailing null */
		name_len *= 2;
	} else {	/* BB improve the check for buffer overruns BB */
		name_len = strnlen(fileName, PATH_MAX);
		name_len++;	/* trailing null */
		strncpy(pSMB->FileName, fileName, name_len);
	}
	params = 6 + name_len;
	data_count = sizeof(struct file_end_of_file_info);
	pSMB->MaxParameterCount = cpu_to_le16(2);
	pSMB->MaxDataCount = cpu_to_le16(4100);
	pSMB->MaxSetupCount = 0;
	pSMB->Reserved = 0;
	pSMB->Flags = 0;
	pSMB->Timeout = 0;
	pSMB->Reserved2 = 0;
	param_offset = offsetof(struct smb_com_transaction2_spi_req,
				InformationLevel) - 4;
	offset = param_offset + params;
	if (SetAllocation) {
		if (tcon->ses->capabilities & CAP_INFOLEVEL_PASSTHRU)
			pSMB->InformationLevel =
				cpu_to_le16(SMB_SET_FILE_ALLOCATION_INFO2);
		else
			pSMB->InformationLevel =
				cpu_to_le16(SMB_SET_FILE_ALLOCATION_INFO);
	} else /* Set File Size */  {
	    if (tcon->ses->capabilities & CAP_INFOLEVEL_PASSTHRU)
		    pSMB->InformationLevel =
				cpu_to_le16(SMB_SET_FILE_END_OF_FILE_INFO2);
	    else
		    pSMB->InformationLevel =
				cpu_to_le16(SMB_SET_FILE_END_OF_FILE_INFO);
	}

	parm_data =
	    (struct file_end_of_file_info *) (((char *) &pSMB->hdr.Protocol) +
				       offset);
	pSMB->ParameterOffset = cpu_to_le16(param_offset);
	pSMB->DataOffset = cpu_to_le16(offset);
	pSMB->SetupCount = 1;
	pSMB->Reserved3 = 0;
	pSMB->SubCommand = cpu_to_le16(TRANS2_SET_PATH_INFORMATION);
	byte_count = 3 /* pad */  + params + data_count;
	pSMB->DataCount = cpu_to_le16(data_count);
	pSMB->TotalDataCount = pSMB->DataCount;
	pSMB->ParameterCount = cpu_to_le16(params);
	pSMB->TotalParameterCount = pSMB->ParameterCount;
	pSMB->Reserved4 = 0;
	pSMB->hdr.smb_buf_length += byte_count;
	parm_data->FileSize = cpu_to_le64(size);
	pSMB->ByteCount = cpu_to_le16(byte_count);
	rc = SendReceive(xid, tcon->ses, (struct smb_hdr *) pSMB,
			 (struct smb_hdr *) pSMBr, &bytes_returned, 0);
	if (rc)
		cFYI(1, "SetPathInfo (file size) returned %d", rc);

	cifs_buf_release(pSMB);

	if (rc == -EAGAIN)
		goto SetEOFRetry;

	return rc;
}

int
CIFSSMBSetFileSize(const int xid, struct cifsTconInfo *tcon, __u64 size,
		   __u16 fid, __u32 pid_of_opener, bool SetAllocation)
{
	struct smb_com_transaction2_sfi_req *pSMB  = NULL;
	char *data_offset;
	struct file_end_of_file_info *parm_data;
	int rc = 0;
	__u16 params, param_offset, offset, byte_count, count;

	cFYI(1, "SetFileSize (via SetFileInfo) %lld",
			(long long)size);
	rc = small_smb_init(SMB_COM_TRANSACTION2, 15, tcon, (void **) &pSMB);

	if (rc)
		return rc;

	pSMB->hdr.Pid = cpu_to_le16((__u16)pid_of_opener);
	pSMB->hdr.PidHigh = cpu_to_le16((__u16)(pid_of_opener >> 16));

	params = 6;
	pSMB->MaxSetupCount = 0;
	pSMB->Reserved = 0;
	pSMB->Flags = 0;
	pSMB->Timeout = 0;
	pSMB->Reserved2 = 0;
	param_offset = offsetof(struct smb_com_transaction2_sfi_req, Fid) - 4;
	offset = param_offset + params;

	data_offset = (char *) (&pSMB->hdr.Protocol) + offset;

	count = sizeof(struct file_end_of_file_info);
	pSMB->MaxParameterCount = cpu_to_le16(2);
	/* BB find exact max SMB PDU from sess structure BB */
	pSMB->MaxDataCount = cpu_to_le16(1000);
	pSMB->SetupCount = 1;
	pSMB->Reserved3 = 0;
	pSMB->SubCommand = cpu_to_le16(TRANS2_SET_FILE_INFORMATION);
	byte_count = 3 /* pad */  + params + count;
	pSMB->DataCount = cpu_to_le16(count);
	pSMB->ParameterCount = cpu_to_le16(params);
	pSMB->TotalDataCount = pSMB->DataCount;
	pSMB->TotalParameterCount = pSMB->ParameterCount;
	pSMB->ParameterOffset = cpu_to_le16(param_offset);
	parm_data =
		(struct file_end_of_file_info *) (((char *) &pSMB->hdr.Protocol)
				+ offset);
	pSMB->DataOffset = cpu_to_le16(offset);
	parm_data->FileSize = cpu_to_le64(size);
	pSMB->Fid = fid;
	if (SetAllocation) {
		if (tcon->ses->capabilities & CAP_INFOLEVEL_PASSTHRU)
			pSMB->InformationLevel =
				cpu_to_le16(SMB_SET_FILE_ALLOCATION_INFO2);
		else
			pSMB->InformationLevel =
				cpu_to_le16(SMB_SET_FILE_ALLOCATION_INFO);
	} else /* Set File Size */  {
	    if (tcon->ses->capabilities & CAP_INFOLEVEL_PASSTHRU)
		    pSMB->InformationLevel =
				cpu_to_le16(SMB_SET_FILE_END_OF_FILE_INFO2);
	    else
		    pSMB->InformationLevel =
				cpu_to_le16(SMB_SET_FILE_END_OF_FILE_INFO);
	}
	pSMB->Reserved4 = 0;
	pSMB->hdr.smb_buf_length += byte_count;
	pSMB->ByteCount = cpu_to_le16(byte_count);
	rc = SendReceiveNoRsp(xid, tcon->ses, (struct smb_hdr *) pSMB, 0);
	if (rc) {
		cFYI(1, "Send error in SetFileInfo (SetFileSize) = %d", rc);
	}

	/* Note: On -EAGAIN error only caller can retry on handle based calls
		since file handle passed in no longer valid */

	return rc;
}

/* Some legacy servers such as NT4 require that the file times be set on
   an open handle, rather than by pathname - this is awkward due to
   potential access conflicts on the open, but it is unavoidable for these
   old servers since the only other choice is to go from 100 nanosecond DCE
   time and resort to the original setpathinfo level which takes the ancient
   DOS time format with 2 second granularity */
int
CIFSSMBSetFileInfo(const int xid, struct cifsTconInfo *tcon,
		    const FILE_BASIC_INFO *data, __u16 fid, __u32 pid_of_opener)
{
	struct smb_com_transaction2_sfi_req *pSMB  = NULL;
	char *data_offset;
	int rc = 0;
	__u16 params, param_offset, offset, byte_count, count;

	cFYI(1, "Set Times (via SetFileInfo)");
	rc = small_smb_init(SMB_COM_TRANSACTION2, 15, tcon, (void **) &pSMB);

	if (rc)
		return rc;

	pSMB->hdr.Pid = cpu_to_le16((__u16)pid_of_opener);
	pSMB->hdr.PidHigh = cpu_to_le16((__u16)(pid_of_opener >> 16));

	params = 6;
	pSMB->MaxSetupCount = 0;
	pSMB->Reserved = 0;
	pSMB->Flags = 0;
	pSMB->Timeout = 0;
	pSMB->Reserved2 = 0;
	param_offset = offsetof(struct smb_com_transaction2_sfi_req, Fid) - 4;
	offset = param_offset + params;

	data_offset = (char *) (&pSMB->hdr.Protocol) + offset;

	count = sizeof(FILE_BASIC_INFO);
	pSMB->MaxParameterCount = cpu_to_le16(2);
	/* BB find max SMB PDU from sess */
	pSMB->MaxDataCount = cpu_to_le16(1000);
	pSMB->SetupCount = 1;
	pSMB->Reserved3 = 0;
	pSMB->SubCommand = cpu_to_le16(TRANS2_SET_FILE_INFORMATION);
	byte_count = 3 /* pad */  + params + count;
	pSMB->DataCount = cpu_to_le16(count);
	pSMB->ParameterCount = cpu_to_le16(params);
	pSMB->TotalDataCount = pSMB->DataCount;
	pSMB->TotalParameterCount = pSMB->ParameterCount;
	pSMB->ParameterOffset = cpu_to_le16(param_offset);
	pSMB->DataOffset = cpu_to_le16(offset);
	pSMB->Fid = fid;
	if (tcon->ses->capabilities & CAP_INFOLEVEL_PASSTHRU)
		pSMB->InformationLevel = cpu_to_le16(SMB_SET_FILE_BASIC_INFO2);
	else
		pSMB->InformationLevel = cpu_to_le16(SMB_SET_FILE_BASIC_INFO);
	pSMB->Reserved4 = 0;
	pSMB->hdr.smb_buf_length += byte_count;
	pSMB->ByteCount = cpu_to_le16(byte_count);
	memcpy(data_offset, data, sizeof(FILE_BASIC_INFO));
	rc = SendReceiveNoRsp(xid, tcon->ses, (struct smb_hdr *) pSMB, 0);
	if (rc)
		cFYI(1, "Send error in Set Time (SetFileInfo) = %d", rc);

	/* Note: On -EAGAIN error only caller can retry on handle based calls
		since file handle passed in no longer valid */

	return rc;
}

int
CIFSSMBSetFileDisposition(const int xid, struct cifsTconInfo *tcon,
			  bool delete_file, __u16 fid, __u32 pid_of_opener)
{
	struct smb_com_transaction2_sfi_req *pSMB  = NULL;
	char *data_offset;
	int rc = 0;
	__u16 params, param_offset, offset, byte_count, count;

	cFYI(1, "Set File Disposition (via SetFileInfo)");
	rc = small_smb_init(SMB_COM_TRANSACTION2, 15, tcon, (void **) &pSMB);

	if (rc)
		return rc;

	pSMB->hdr.Pid = cpu_to_le16((__u16)pid_of_opener);
	pSMB->hdr.PidHigh = cpu_to_le16((__u16)(pid_of_opener >> 16));

	params = 6;
	pSMB->MaxSetupCount = 0;
	pSMB->Reserved = 0;
	pSMB->Flags = 0;
	pSMB->Timeout = 0;
	pSMB->Reserved2 = 0;
	param_offset = offsetof(struct smb_com_transaction2_sfi_req, Fid) - 4;
	offset = param_offset + params;

	data_offset = (char *) (&pSMB->hdr.Protocol) + offset;

	count = 1;
	pSMB->MaxParameterCount = cpu_to_le16(2);
	/* BB find max SMB PDU from sess */
	pSMB->MaxDataCount = cpu_to_le16(1000);
	pSMB->SetupCount = 1;
	pSMB->Reserved3 = 0;
	pSMB->SubCommand = cpu_to_le16(TRANS2_SET_FILE_INFORMATION);
	byte_count = 3 /* pad */  + params + count;
	pSMB->DataCount = cpu_to_le16(count);
	pSMB->ParameterCount = cpu_to_le16(params);
	pSMB->TotalDataCount = pSMB->DataCount;
	pSMB->TotalParameterCount = pSMB->ParameterCount;
	pSMB->ParameterOffset = cpu_to_le16(param_offset);
	pSMB->DataOffset = cpu_to_le16(offset);
	pSMB->Fid = fid;
	pSMB->InformationLevel = cpu_to_le16(SMB_SET_FILE_DISPOSITION_INFO);
	pSMB->Reserved4 = 0;
	pSMB->hdr.smb_buf_length += byte_count;
	pSMB->ByteCount = cpu_to_le16(byte_count);
	*data_offset = delete_file ? 1 : 0;
	rc = SendReceiveNoRsp(xid, tcon->ses, (struct smb_hdr *) pSMB, 0);
	if (rc)
		cFYI(1, "Send error in SetFileDisposition = %d", rc);

	return rc;
}

int
CIFSSMBSetPathInfo(const int xid, struct cifsTconInfo *tcon,
		   const char *fileName, const FILE_BASIC_INFO *data,
		   const struct nls_table *nls_codepage, int remap)
{
	TRANSACTION2_SPI_REQ *pSMB = NULL;
	TRANSACTION2_SPI_RSP *pSMBr = NULL;
	int name_len;
	int rc = 0;
	int bytes_returned = 0;
	char *data_offset;
	__u16 params, param_offset, offset, byte_count, count;

	cFYI(1, "In SetTimes");

SetTimesRetry:
	rc = smb_init(SMB_COM_TRANSACTION2, 15, tcon, (void **) &pSMB,
		      (void **) &pSMBr);
	if (rc)
		return rc;

	if (pSMB->hdr.Flags2 & SMBFLG2_UNICODE) {
		name_len =
		    cifsConvertToUCS((__le16 *) pSMB->FileName, fileName,
				     PATH_MAX, nls_codepage, remap);
		name_len++;	/* trailing null */
		name_len *= 2;
	} else {	/* BB improve the check for buffer overruns BB */
		name_len = strnlen(fileName, PATH_MAX);
		name_len++;	/* trailing null */
		strncpy(pSMB->FileName, fileName, name_len);
	}

	params = 6 + name_len;
	count = sizeof(FILE_BASIC_INFO);
	pSMB->MaxParameterCount = cpu_to_le16(2);
	/* BB find max SMB PDU from sess structure BB */
	pSMB->MaxDataCount = cpu_to_le16(1000);
	pSMB->MaxSetupCount = 0;
	pSMB->Reserved = 0;
	pSMB->Flags = 0;
	pSMB->Timeout = 0;
	pSMB->Reserved2 = 0;
	param_offset = offsetof(struct smb_com_transaction2_spi_req,
				InformationLevel) - 4;
	offset = param_offset + params;
	data_offset = (char *) (&pSMB->hdr.Protocol) + offset;
	pSMB->ParameterOffset = cpu_to_le16(param_offset);
	pSMB->DataOffset = cpu_to_le16(offset);
	pSMB->SetupCount = 1;
	pSMB->Reserved3 = 0;
	pSMB->SubCommand = cpu_to_le16(TRANS2_SET_PATH_INFORMATION);
	byte_count = 3 /* pad */  + params + count;

	pSMB->DataCount = cpu_to_le16(count);
	pSMB->ParameterCount = cpu_to_le16(params);
	pSMB->TotalDataCount = pSMB->DataCount;
	pSMB->TotalParameterCount = pSMB->ParameterCount;
	if (tcon->ses->capabilities & CAP_INFOLEVEL_PASSTHRU)
		pSMB->InformationLevel = cpu_to_le16(SMB_SET_FILE_BASIC_INFO2);
	else
		pSMB->InformationLevel = cpu_to_le16(SMB_SET_FILE_BASIC_INFO);
	pSMB->Reserved4 = 0;
	pSMB->hdr.smb_buf_length += byte_count;
	memcpy(data_offset, data, sizeof(FILE_BASIC_INFO));
	pSMB->ByteCount = cpu_to_le16(byte_count);
	rc = SendReceive(xid, tcon->ses, (struct smb_hdr *) pSMB,
			 (struct smb_hdr *) pSMBr, &bytes_returned, 0);
	if (rc)
		cFYI(1, "SetPathInfo (times) returned %d", rc);

	cifs_buf_release(pSMB);

	if (rc == -EAGAIN)
		goto SetTimesRetry;

	return rc;
}

/* Can not be used to set time stamps yet (due to old DOS time format) */
/* Can be used to set attributes */
#if 0  /* Possibly not needed - since it turns out that strangely NT4 has a bug
	  handling it anyway and NT4 was what we thought it would be needed for
	  Do not delete it until we prove whether needed for Win9x though */
int
CIFSSMBSetAttrLegacy(int xid, struct cifsTconInfo *tcon, char *fileName,
		__u16 dos_attrs, const struct nls_table *nls_codepage)
{
	SETATTR_REQ *pSMB = NULL;
	SETATTR_RSP *pSMBr = NULL;
	int rc = 0;
	int bytes_returned;
	int name_len;

	cFYI(1, "In SetAttrLegacy");

SetAttrLgcyRetry:
	rc = smb_init(SMB_COM_SETATTR, 8, tcon, (void **) &pSMB,
		      (void **) &pSMBr);
	if (rc)
		return rc;

	if (pSMB->hdr.Flags2 & SMBFLG2_UNICODE) {
		name_len =
			ConvertToUCS((__le16 *) pSMB->fileName, fileName,
				PATH_MAX, nls_codepage);
		name_len++;     /* trailing null */
		name_len *= 2;
	} else {	/* BB improve the check for buffer overruns BB */
		name_len = strnlen(fileName, PATH_MAX);
		name_len++;     /* trailing null */
		strncpy(pSMB->fileName, fileName, name_len);
	}
	pSMB->attr = cpu_to_le16(dos_attrs);
	pSMB->BufferFormat = 0x04;
	pSMB->hdr.smb_buf_length += name_len + 1;
	pSMB->ByteCount = cpu_to_le16(name_len + 1);
	rc = SendReceive(xid, tcon->ses, (struct smb_hdr *) pSMB,
			 (struct smb_hdr *) pSMBr, &bytes_returned, 0);
	if (rc)
		cFYI(1, "Error in LegacySetAttr = %d", rc);

	cifs_buf_release(pSMB);

	if (rc == -EAGAIN)
		goto SetAttrLgcyRetry;

	return rc;
}
#endif /* temporarily unneeded SetAttr legacy function */

static void
cifs_fill_unix_set_info(FILE_UNIX_BASIC_INFO *data_offset,
			const struct cifs_unix_set_info_args *args)
{
	u64 mode = args->mode;

	/*
	 * Samba server ignores set of file size to zero due to bugs in some
	 * older clients, but we should be precise - we use SetFileSize to
	 * set file size and do not want to truncate file size to zero
	 * accidently as happened on one Samba server beta by putting
	 * zero instead of -1 here
	 */
	data_offset->EndOfFile = cpu_to_le64(NO_CHANGE_64);
	data_offset->NumOfBytes = cpu_to_le64(NO_CHANGE_64);
	data_offset->LastStatusChange = cpu_to_le64(args->ctime);
	data_offset->LastAccessTime = cpu_to_le64(args->atime);
	data_offset->LastModificationTime = cpu_to_le64(args->mtime);
	data_offset->Uid = cpu_to_le64(args->uid);
	data_offset->Gid = cpu_to_le64(args->gid);
	/* better to leave device as zero when it is  */
	data_offset->DevMajor = cpu_to_le64(MAJOR(args->device));
	data_offset->DevMinor = cpu_to_le64(MINOR(args->device));
	data_offset->Permissions = cpu_to_le64(mode);

	if (S_ISREG(mode))
		data_offset->Type = cpu_to_le32(UNIX_FILE);
	else if (S_ISDIR(mode))
		data_offset->Type = cpu_to_le32(UNIX_DIR);
	else if (S_ISLNK(mode))
		data_offset->Type = cpu_to_le32(UNIX_SYMLINK);
	else if (S_ISCHR(mode))
		data_offset->Type = cpu_to_le32(UNIX_CHARDEV);
	else if (S_ISBLK(mode))
		data_offset->Type = cpu_to_le32(UNIX_BLOCKDEV);
	else if (S_ISFIFO(mode))
		data_offset->Type = cpu_to_le32(UNIX_FIFO);
	else if (S_ISSOCK(mode))
		data_offset->Type = cpu_to_le32(UNIX_SOCKET);
}

int
CIFSSMBUnixSetFileInfo(const int xid, struct cifsTconInfo *tcon,
		       const struct cifs_unix_set_info_args *args,
		       u16 fid, u32 pid_of_opener)
{
	struct smb_com_transaction2_sfi_req *pSMB  = NULL;
	FILE_UNIX_BASIC_INFO *data_offset;
	int rc = 0;
	u16 params, param_offset, offset, byte_count, count;

	cFYI(1, "Set Unix Info (via SetFileInfo)");
	rc = small_smb_init(SMB_COM_TRANSACTION2, 15, tcon, (void **) &pSMB);

	if (rc)
		return rc;

	pSMB->hdr.Pid = cpu_to_le16((__u16)pid_of_opener);
	pSMB->hdr.PidHigh = cpu_to_le16((__u16)(pid_of_opener >> 16));

	params = 6;
	pSMB->MaxSetupCount = 0;
	pSMB->Reserved = 0;
	pSMB->Flags = 0;
	pSMB->Timeout = 0;
	pSMB->Reserved2 = 0;
	param_offset = offsetof(struct smb_com_transaction2_sfi_req, Fid) - 4;
	offset = param_offset + params;

	data_offset = (FILE_UNIX_BASIC_INFO *)
				((char *)(&pSMB->hdr.Protocol) + offset);
	count = sizeof(FILE_UNIX_BASIC_INFO);

	pSMB->MaxParameterCount = cpu_to_le16(2);
	/* BB find max SMB PDU from sess */
	pSMB->MaxDataCount = cpu_to_le16(1000);
	pSMB->SetupCount = 1;
	pSMB->Reserved3 = 0;
	pSMB->SubCommand = cpu_to_le16(TRANS2_SET_FILE_INFORMATION);
	byte_count = 3 /* pad */  + params + count;
	pSMB->DataCount = cpu_to_le16(count);
	pSMB->ParameterCount = cpu_to_le16(params);
	pSMB->TotalDataCount = pSMB->DataCount;
	pSMB->TotalParameterCount = pSMB->ParameterCount;
	pSMB->ParameterOffset = cpu_to_le16(param_offset);
	pSMB->DataOffset = cpu_to_le16(offset);
	pSMB->Fid = fid;
	pSMB->InformationLevel = cpu_to_le16(SMB_SET_FILE_UNIX_BASIC);
	pSMB->Reserved4 = 0;
	pSMB->hdr.smb_buf_length += byte_count;
	pSMB->ByteCount = cpu_to_le16(byte_count);

	cifs_fill_unix_set_info(data_offset, args);

	rc = SendReceiveNoRsp(xid, tcon->ses, (struct smb_hdr *) pSMB, 0);
	if (rc)
		cFYI(1, "Send error in Set Time (SetFileInfo) = %d", rc);

	/* Note: On -EAGAIN error only caller can retry on handle based calls
		since file handle passed in no longer valid */

	return rc;
}

int
CIFSSMBUnixSetPathInfo(const int xid, struct cifsTconInfo *tcon, char *fileName,
		       const struct cifs_unix_set_info_args *args,
		       const struct nls_table *nls_codepage, int remap)
{
	TRANSACTION2_SPI_REQ *pSMB = NULL;
	TRANSACTION2_SPI_RSP *pSMBr = NULL;
	int name_len;
	int rc = 0;
	int bytes_returned = 0;
	FILE_UNIX_BASIC_INFO *data_offset;
	__u16 params, param_offset, offset, count, byte_count;

	cFYI(1, "In SetUID/GID/Mode");
setPermsRetry:
	rc = smb_init(SMB_COM_TRANSACTION2, 15, tcon, (void **) &pSMB,
		      (void **) &pSMBr);
	if (rc)
		return rc;

	if (pSMB->hdr.Flags2 & SMBFLG2_UNICODE) {
		name_len =
		    cifsConvertToUCS((__le16 *) pSMB->FileName, fileName,
				     PATH_MAX, nls_codepage, remap);
		name_len++;	/* trailing null */
		name_len *= 2;
	} else {	/* BB improve the check for buffer overruns BB */
		name_len = strnlen(fileName, PATH_MAX);
		name_len++;	/* trailing null */
		strncpy(pSMB->FileName, fileName, name_len);
	}

	params = 6 + name_len;
	count = sizeof(FILE_UNIX_BASIC_INFO);
	pSMB->MaxParameterCount = cpu_to_le16(2);
	/* BB find max SMB PDU from sess structure BB */
	pSMB->MaxDataCount = cpu_to_le16(1000);
	pSMB->MaxSetupCount = 0;
	pSMB->Reserved = 0;
	pSMB->Flags = 0;
	pSMB->Timeout = 0;
	pSMB->Reserved2 = 0;
	param_offset = offsetof(struct smb_com_transaction2_spi_req,
				InformationLevel) - 4;
	offset = param_offset + params;
	data_offset =
	    (FILE_UNIX_BASIC_INFO *) ((char *) &pSMB->hdr.Protocol +
				      offset);
	memset(data_offset, 0, count);
	pSMB->DataOffset = cpu_to_le16(offset);
	pSMB->ParameterOffset = cpu_to_le16(param_offset);
	pSMB->SetupCount = 1;
	pSMB->Reserved3 = 0;
	pSMB->SubCommand = cpu_to_le16(TRANS2_SET_PATH_INFORMATION);
	byte_count = 3 /* pad */  + params + count;
	pSMB->ParameterCount = cpu_to_le16(params);
	pSMB->DataCount = cpu_to_le16(count);
	pSMB->TotalParameterCount = pSMB->ParameterCount;
	pSMB->TotalDataCount = pSMB->DataCount;
	pSMB->InformationLevel = cpu_to_le16(SMB_SET_FILE_UNIX_BASIC);
	pSMB->Reserved4 = 0;
	pSMB->hdr.smb_buf_length += byte_count;

	cifs_fill_unix_set_info(data_offset, args);

	pSMB->ByteCount = cpu_to_le16(byte_count);
	rc = SendReceive(xid, tcon->ses, (struct smb_hdr *) pSMB,
			 (struct smb_hdr *) pSMBr, &bytes_returned, 0);
	if (rc)
		cFYI(1, "SetPathInfo (perms) returned %d", rc);

	cifs_buf_release(pSMB);
	if (rc == -EAGAIN)
		goto setPermsRetry;
	return rc;
}

int CIFSSMBNotify(const int xid, struct cifsTconInfo *tcon,
		  const int notify_subdirs, const __u16 netfid,
		  __u32 filter, struct file *pfile, int multishot,
		  const struct nls_table *nls_codepage)
{
	int rc = 0;
	struct smb_com_transaction_change_notify_req *pSMB = NULL;
	struct smb_com_ntransaction_change_notify_rsp *pSMBr = NULL;
	struct dir_notify_req *dnotify_req;
	int bytes_returned;

	cFYI(1, "In CIFSSMBNotify for file handle %d", (int)netfid);
	rc = smb_init(SMB_COM_NT_TRANSACT, 23, tcon, (void **) &pSMB,
		      (void **) &pSMBr);
	if (rc)
		return rc;

	pSMB->TotalParameterCount = 0 ;
	pSMB->TotalDataCount = 0;
	pSMB->MaxParameterCount = cpu_to_le32(2);
	/* BB find exact data count max from sess structure BB */
	pSMB->MaxDataCount = 0; /* same in little endian or be */
/* BB VERIFY verify which is correct for above BB */
	pSMB->MaxDataCount = cpu_to_le32((tcon->ses->server->maxBuf -
					     MAX_CIFS_HDR_SIZE) & 0xFFFFFF00);

	pSMB->MaxSetupCount = 4;
	pSMB->Reserved = 0;
	pSMB->ParameterOffset = 0;
	pSMB->DataCount = 0;
	pSMB->DataOffset = 0;
	pSMB->SetupCount = 4; /* single byte does not need le conversion */
	pSMB->SubCommand = cpu_to_le16(NT_TRANSACT_NOTIFY_CHANGE);
	pSMB->ParameterCount = pSMB->TotalParameterCount;
	if (notify_subdirs)
		pSMB->WatchTree = 1; /* one byte - no le conversion needed */
	pSMB->Reserved2 = 0;
	pSMB->CompletionFilter = cpu_to_le32(filter);
	pSMB->Fid = netfid; /* file handle always le */
	pSMB->ByteCount = 0;

	rc = SendReceive(xid, tcon->ses, (struct smb_hdr *) pSMB,
			 (struct smb_hdr *)pSMBr, &bytes_returned,
			 CIFS_ASYNC_OP);
	if (rc) {
		cFYI(1, "Error in Notify = %d", rc);
	} else {
		/* Add file to outstanding requests */
		/* BB change to kmem cache alloc */
		dnotify_req = kmalloc(
						sizeof(struct dir_notify_req),
						 GFP_KERNEL);
		if (dnotify_req) {
			dnotify_req->Pid = pSMB->hdr.Pid;
			dnotify_req->PidHigh = pSMB->hdr.PidHigh;
			dnotify_req->Mid = pSMB->hdr.Mid;
			dnotify_req->Tid = pSMB->hdr.Tid;
			dnotify_req->Uid = pSMB->hdr.Uid;
			dnotify_req->netfid = netfid;
			dnotify_req->pfile = pfile;
			dnotify_req->filter = filter;
			dnotify_req->multishot = multishot;
			spin_lock(&GlobalMid_Lock);
			list_add_tail(&dnotify_req->lhead,
					&GlobalDnotifyReqList);
			spin_unlock(&GlobalMid_Lock);
		} else
			rc = -ENOMEM;
	}
	cifs_buf_release(pSMB);
	return rc;
}

#ifdef CONFIG_CIFS_XATTR
/*
 * Do a path-based QUERY_ALL_EAS call and parse the result. This is a common
 * function used by listxattr and getxattr type calls. When ea_name is set,
 * it looks for that attribute name and stuffs that value into the EAData
 * buffer. When ea_name is NULL, it stuffs a list of attribute names into the
 * buffer. In both cases, the return value is either the length of the
 * resulting data or a negative error code. If EAData is a NULL pointer then
 * the data isn't copied to it, but the length is returned.
 */
ssize_t
CIFSSMBQAllEAs(const int xid, struct cifsTconInfo *tcon,
		const unsigned char *searchName, const unsigned char *ea_name,
		char *EAData, size_t buf_size,
		const struct nls_table *nls_codepage, int remap)
{
		/* BB assumes one setup word */
	TRANSACTION2_QPI_REQ *pSMB = NULL;
	TRANSACTION2_QPI_RSP *pSMBr = NULL;
	int rc = 0;
	int bytes_returned;
	int list_len;
	struct fealist *ea_response_data;
	struct fea *temp_fea;
	char *temp_ptr;
	char *end_of_smb;
	__u16 params, byte_count, data_offset;

	cFYI(1, "In Query All EAs path %s", searchName);
QAllEAsRetry:
	rc = smb_init(SMB_COM_TRANSACTION2, 15, tcon, (void **) &pSMB,
		      (void **) &pSMBr);
	if (rc)
		return rc;

	if (pSMB->hdr.Flags2 & SMBFLG2_UNICODE) {
		list_len =
		    cifsConvertToUCS((__le16 *) pSMB->FileName, searchName,
				     PATH_MAX, nls_codepage, remap);
		list_len++;	/* trailing null */
		list_len *= 2;
	} else {	/* BB improve the check for buffer overruns BB */
		list_len = strnlen(searchName, PATH_MAX);
		list_len++;	/* trailing null */
		strncpy(pSMB->FileName, searchName, list_len);
	}

	params = 2 /* level */ + 4 /* reserved */ + list_len /* includes NUL */;
	pSMB->TotalDataCount = 0;
	pSMB->MaxParameterCount = cpu_to_le16(2);
	/* BB find exact max SMB PDU from sess structure BB */
	pSMB->MaxDataCount = cpu_to_le16(CIFSMaxBufSize);
	pSMB->MaxSetupCount = 0;
	pSMB->Reserved = 0;
	pSMB->Flags = 0;
	pSMB->Timeout = 0;
	pSMB->Reserved2 = 0;
	pSMB->ParameterOffset = cpu_to_le16(offsetof(
	struct smb_com_transaction2_qpi_req, InformationLevel) - 4);
	pSMB->DataCount = 0;
	pSMB->DataOffset = 0;
	pSMB->SetupCount = 1;
	pSMB->Reserved3 = 0;
	pSMB->SubCommand = cpu_to_le16(TRANS2_QUERY_PATH_INFORMATION);
	byte_count = params + 1 /* pad */ ;
	pSMB->TotalParameterCount = cpu_to_le16(params);
	pSMB->ParameterCount = pSMB->TotalParameterCount;
	pSMB->InformationLevel = cpu_to_le16(SMB_INFO_QUERY_ALL_EAS);
	pSMB->Reserved4 = 0;
	pSMB->hdr.smb_buf_length += byte_count;
	pSMB->ByteCount = cpu_to_le16(byte_count);

	rc = SendReceive(xid, tcon->ses, (struct smb_hdr *) pSMB,
			 (struct smb_hdr *) pSMBr, &bytes_returned, 0);
	if (rc) {
		cFYI(1, "Send error in QueryAllEAs = %d", rc);
		goto QAllEAsOut;
	}


	/* BB also check enough total bytes returned */
	/* BB we need to improve the validity checking
	of these trans2 responses */

	rc = validate_t2((struct smb_t2_rsp *)pSMBr);
	if (rc || (pSMBr->ByteCount < 4)) {
		rc = -EIO;	/* bad smb */
		goto QAllEAsOut;
	}

	/* check that length of list is not more than bcc */
	/* check that each entry does not go beyond length
	   of list */
	/* check that each element of each entry does not
	   go beyond end of list */
	/* validate_trans2_offsets() */
	/* BB check if start of smb + data_offset > &bcc+ bcc */

	data_offset = le16_to_cpu(pSMBr->t2.DataOffset);
	ea_response_data = (struct fealist *)
				(((char *) &pSMBr->hdr.Protocol) + data_offset);

	list_len = le32_to_cpu(ea_response_data->list_len);
	cFYI(1, "ea length %d", list_len);
	if (list_len <= 8) {
		cFYI(1, "empty EA list returned from server");
		goto QAllEAsOut;
	}

	/* make sure list_len doesn't go past end of SMB */
	end_of_smb = (char *)pByteArea(&pSMBr->hdr) + BCC(&pSMBr->hdr);
	if ((char *)ea_response_data + list_len > end_of_smb) {
		cFYI(1, "EA list appears to go beyond SMB");
		rc = -EIO;
		goto QAllEAsOut;
	}

	/* account for ea list len */
	list_len -= 4;
	temp_fea = ea_response_data->list;
	temp_ptr = (char *)temp_fea;
	while (list_len > 0) {
		unsigned int name_len;
		__u16 value_len;

		list_len -= 4;
		temp_ptr += 4;
		/* make sure we can read name_len and value_len */
		if (list_len < 0) {
			cFYI(1, "EA entry goes beyond length of list");
			rc = -EIO;
			goto QAllEAsOut;
		}

		name_len = temp_fea->name_len;
		value_len = le16_to_cpu(temp_fea->value_len);
		list_len -= name_len + 1 + value_len;
		if (list_len < 0) {
			cFYI(1, "EA entry goes beyond length of list");
			rc = -EIO;
			goto QAllEAsOut;
		}

		if (ea_name) {
			if (strncmp(ea_name, temp_ptr, name_len) == 0) {
				temp_ptr += name_len + 1;
				rc = value_len;
				if (buf_size == 0)
					goto QAllEAsOut;
				if ((size_t)value_len > buf_size) {
					rc = -ERANGE;
					goto QAllEAsOut;
				}
				memcpy(EAData, temp_ptr, value_len);
				goto QAllEAsOut;
			}
		} else {
			/* account for prefix user. and trailing null */
			rc += (5 + 1 + name_len);
			if (rc < (int) buf_size) {
				memcpy(EAData, "user.", 5);
				EAData += 5;
				memcpy(EAData, temp_ptr, name_len);
				EAData += name_len;
				/* null terminate name */
				*EAData = 0;
				++EAData;
			} else if (buf_size == 0) {
				/* skip copy - calc size only */
			} else {
				/* stop before overrun buffer */
				rc = -ERANGE;
				break;
			}
		}
		temp_ptr += name_len + 1 + value_len;
		temp_fea = (struct fea *)temp_ptr;
	}

	/* didn't find the named attribute */
	if (ea_name)
		rc = -ENODATA;

QAllEAsOut:
	cifs_buf_release(pSMB);
	if (rc == -EAGAIN)
		goto QAllEAsRetry;

	return (ssize_t)rc;
}

int
CIFSSMBSetEA(const int xid, struct cifsTconInfo *tcon, const char *fileName,
	     const char *ea_name, const void *ea_value,
	     const __u16 ea_value_len, const struct nls_table *nls_codepage,
	     int remap)
{
	struct smb_com_transaction2_spi_req *pSMB = NULL;
	struct smb_com_transaction2_spi_rsp *pSMBr = NULL;
	struct fealist *parm_data;
	int name_len;
	int rc = 0;
	int bytes_returned = 0;
	__u16 params, param_offset, byte_count, offset, count;

	cFYI(1, "In SetEA");
SetEARetry:
	rc = smb_init(SMB_COM_TRANSACTION2, 15, tcon, (void **) &pSMB,
		      (void **) &pSMBr);
	if (rc)
		return rc;

	if (pSMB->hdr.Flags2 & SMBFLG2_UNICODE) {
		name_len =
		    cifsConvertToUCS((__le16 *) pSMB->FileName, fileName,
				     PATH_MAX, nls_codepage, remap);
		name_len++;	/* trailing null */
		name_len *= 2;
	} else {	/* BB improve the check for buffer overruns BB */
		name_len = strnlen(fileName, PATH_MAX);
		name_len++;	/* trailing null */
		strncpy(pSMB->FileName, fileName, name_len);
	}

	params = 6 + name_len;

	/* done calculating parms using name_len of file name,
	now use name_len to calculate length of ea name
	we are going to create in the inode xattrs */
	if (ea_name == NULL)
		name_len = 0;
	else
		name_len = strnlen(ea_name, 255);

	count = sizeof(*parm_data) + ea_value_len + name_len;
	pSMB->MaxParameterCount = cpu_to_le16(2);
	/* BB find max SMB PDU from sess */
	pSMB->MaxDataCount = cpu_to_le16(1000);
	pSMB->MaxSetupCount = 0;
	pSMB->Reserved = 0;
	pSMB->Flags = 0;
	pSMB->Timeout = 0;
	pSMB->Reserved2 = 0;
	param_offset = offsetof(struct smb_com_transaction2_spi_req,
				InformationLevel) - 4;
	offset = param_offset + params;
	pSMB->InformationLevel =
		cpu_to_le16(SMB_SET_FILE_EA);

	parm_data =
		(struct fealist *) (((char *) &pSMB->hdr.Protocol) +
				       offset);
	pSMB->ParameterOffset = cpu_to_le16(param_offset);
	pSMB->DataOffset = cpu_to_le16(offset);
	pSMB->SetupCount = 1;
	pSMB->Reserved3 = 0;
	pSMB->SubCommand = cpu_to_le16(TRANS2_SET_PATH_INFORMATION);
	byte_count = 3 /* pad */  + params + count;
	pSMB->DataCount = cpu_to_le16(count);
	parm_data->list_len = cpu_to_le32(count);
	parm_data->list[0].EA_flags = 0;
	/* we checked above that name len is less than 255 */
	parm_data->list[0].name_len = (__u8)name_len;
	/* EA names are always ASCII */
	if (ea_name)
		strncpy(parm_data->list[0].name, ea_name, name_len);
	parm_data->list[0].name[name_len] = 0;
	parm_data->list[0].value_len = cpu_to_le16(ea_value_len);
	/* caller ensures that ea_value_len is less than 64K but
	we need to ensure that it fits within the smb */

	/*BB add length check to see if it would fit in
	     negotiated SMB buffer size BB */
	/* if (ea_value_len > buffer_size - 512 (enough for header)) */
	if (ea_value_len)
		memcpy(parm_data->list[0].name+name_len+1,
		       ea_value, ea_value_len);

	pSMB->TotalDataCount = pSMB->DataCount;
	pSMB->ParameterCount = cpu_to_le16(params);
	pSMB->TotalParameterCount = pSMB->ParameterCount;
	pSMB->Reserved4 = 0;
	pSMB->hdr.smb_buf_length += byte_count;
	pSMB->ByteCount = cpu_to_le16(byte_count);
	rc = SendReceive(xid, tcon->ses, (struct smb_hdr *) pSMB,
			 (struct smb_hdr *) pSMBr, &bytes_returned, 0);
	if (rc)
		cFYI(1, "SetPathInfo (EA) returned %d", rc);

	cifs_buf_release(pSMB);

	if (rc == -EAGAIN)
		goto SetEARetry;

	return rc;
}

#endif<|MERGE_RESOLUTION|>--- conflicted
+++ resolved
@@ -620,15 +620,6 @@
 				rc = 0;
 			else
 				rc = -EINVAL;
-<<<<<<< HEAD
-
-			if (server->sec_kerberos || server->sec_mskerberos)
-				server->secType = Kerberos;
-			else if (server->sec_ntlmssp)
-				server->secType = RawNTLMSSP;
-			else
-				rc = -EOPNOTSUPP;
-=======
 			if (server->secType == Kerberos) {
 				if (!server->sec_kerberos &&
 						!server->sec_mskerberos)
@@ -638,7 +629,6 @@
 					rc = -EOPNOTSUPP;
 			} else
 					rc = -EOPNOTSUPP;
->>>>>>> 229aebb8
 		}
 	} else
 		server->capabilities &= ~CAP_EXTENDED_SECURITY;
