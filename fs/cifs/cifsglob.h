/*
 *   fs/cifs/cifsglob.h
 *
 *   Copyright (C) International Business Machines  Corp., 2002,2008
 *   Author(s): Steve French (sfrench@us.ibm.com)
 *              Jeremy Allison (jra@samba.org)
 *
 *   This library is free software; you can redistribute it and/or modify
 *   it under the terms of the GNU Lesser General Public License as published
 *   by the Free Software Foundation; either version 2.1 of the License, or
 *   (at your option) any later version.
 *
 *   This library is distributed in the hope that it will be useful,
 *   but WITHOUT ANY WARRANTY; without even the implied warranty of
 *   MERCHANTABILITY or FITNESS FOR A PARTICULAR PURPOSE.  See
 *   the GNU Lesser General Public License for more details.
 *
 */
#ifndef _CIFS_GLOB_H
#define _CIFS_GLOB_H

#include <linux/in.h>
#include <linux/in6.h>
#include <linux/slab.h>
#include <linux/workqueue.h>
#include "cifs_fs_sb.h"
#include "cifsacl.h"
/*
 * The sizes of various internal tables and strings
 */
#define MAX_UID_INFO 16
#define MAX_SES_INFO 2
#define MAX_TCON_INFO 4

#define MAX_TREE_SIZE (2 + MAX_SERVER_SIZE + 1 + MAX_SHARE_SIZE + 1)
#define MAX_SERVER_SIZE 15
#define MAX_SHARE_SIZE  64	/* used to be 20, this should still be enough */
#define MAX_USERNAME_SIZE 32	/* 32 is to allow for 15 char names + null
				   termination then *2 for unicode versions */
#define MAX_PASSWORD_SIZE 512  /* max for windows seems to be 256 wide chars */

#define CIFS_MIN_RCV_POOL 4

/*
 * MAX_REQ is the maximum number of requests that WE will send
 * on one socket concurrently. It also matches the most common
 * value of max multiplex returned by servers.  We may
 * eventually want to use the negotiated value (in case
 * future servers can handle more) when we are more confident that
 * we will not have problems oveloading the socket with pending
 * write data.
 */
#define CIFS_MAX_REQ 50

#define RFC1001_NAME_LEN 15
#define RFC1001_NAME_LEN_WITH_NULL (RFC1001_NAME_LEN + 1)

/* currently length of NIP6_FMT */
#define SERVER_NAME_LENGTH 40
#define SERVER_NAME_LEN_WITH_NULL     (SERVER_NAME_LENGTH + 1)

/* used to define string lengths for reversing unicode strings */
/*         (256+1)*2 = 514                                     */
/*           (max path length + 1 for null) * 2 for unicode    */
#define MAX_NAME 514

#include "cifspdu.h"

#ifndef XATTR_DOS_ATTRIB
#define XATTR_DOS_ATTRIB "user.DOSATTRIB"
#endif

/*
 * CIFS vfs client Status information (based on what we know.)
 */

 /* associated with each tcp and smb session */
enum statusEnum {
	CifsNew = 0,
	CifsGood,
	CifsExiting,
	CifsNeedReconnect
};

enum securityEnum {
	LANMAN = 0,			/* Legacy LANMAN auth */
	NTLM,			/* Legacy NTLM012 auth with NTLM hash */
	NTLMv2,			/* Legacy NTLM auth with NTLMv2 hash */
	RawNTLMSSP,		/* NTLMSSP without SPNEGO, NTLMv2 hash */
/*	NTLMSSP, */ /* can use rawNTLMSSP instead of NTLMSSP via SPNEGO */
	Kerberos,		/* Kerberos via SPNEGO */
};

enum protocolEnum {
	TCP = 0,
	SCTP
	/* Netbios frames protocol not supported at this time */
};

struct mac_key {
	unsigned int len;
	union {
		char ntlm[CIFS_SESS_KEY_SIZE + 16];
		char krb5[CIFS_SESS_KEY_SIZE + 16]; /* BB: length correct? */
		struct {
			char key[16];
			struct ntlmv2_resp resp;
		} ntlmv2;
	} data;
};

struct cifs_cred {
	int uid;
	int gid;
	int mode;
	int cecount;
	struct cifs_sid osid;
	struct cifs_sid gsid;
	struct cifs_ntace *ntaces;
	struct cifs_ace *aces;
};

/*
 *****************************************************************
 * Except the CIFS PDUs themselves all the
 * globally interesting structs should go here
 *****************************************************************
 */

struct TCP_Server_Info {
	struct list_head tcp_ses_list;
	struct list_head smb_ses_list;
	int srv_count; /* reference counter */
	/* 15 character server name + 0x20 16th byte indicating type = srv */
	char server_RFC1001_name[RFC1001_NAME_LEN_WITH_NULL];
	char *hostname; /* hostname portion of UNC string */
	struct socket *ssocket;
	union {
		struct sockaddr_in sockAddr;
		struct sockaddr_in6 sockAddr6;
	} addr;
	struct sockaddr_storage srcaddr; /* locally bind to this IP */
	wait_queue_head_t response_q;
	wait_queue_head_t request_q; /* if more than maxmpx to srvr must block*/
	struct list_head pending_mid_q;
	void *Server_NlsInfo;	/* BB - placeholder for future NLS info  */
	unsigned short server_codepage;	/* codepage for the server    */
	enum protocolEnum protocolType;
	char versionMajor;
	char versionMinor;
	bool svlocal:1;			/* local server or remote */
	bool noblocksnd;		/* use blocking sendmsg */
	bool noautotune;		/* do not autotune send buf sizes */
	bool tcp_nodelay;
	atomic_t inFlight;  /* number of requests on the wire to server */
#ifdef CONFIG_CIFS_STATS2
	atomic_t inSend; /* requests trying to send */
	atomic_t num_waiters;   /* blocked waiting to get in sendrecv */
#endif
	enum statusEnum tcpStatus; /* what we think the status is */
	struct mutex srv_mutex;
	struct task_struct *tsk;
	char server_GUID[16];
	char secMode;
	enum securityEnum secType;
	unsigned int maxReq;	/* Clients should submit no more */
	/* than maxReq distinct unanswered SMBs to the server when using  */
	/* multiplexed reads or writes */
	unsigned int maxBuf;	/* maxBuf specifies the maximum */
	/* message size the server can send or receive for non-raw SMBs */
	unsigned int max_rw;	/* maxRw specifies the maximum */
	/* message size the server can send or receive for */
	/* SMB_COM_WRITE_RAW or SMB_COM_READ_RAW. */
	unsigned int max_vcs;	/* maximum number of smb sessions, at least
				   those that can be specified uniquely with
				   vcnumbers */
	char sessid[4];		/* unique token id for this session */
	/* (returned on Negotiate */
	int capabilities; /* allow selective disabling of caps by smb sess */
	int timeAdj;  /* Adjust for difference in server time zone in sec */
	__u16 CurrentMid;         /* multiplex id - rotating counter */
	/* 16th byte of RFC1001 workstation name is always null */
	char workstation_RFC1001_name[RFC1001_NAME_LEN_WITH_NULL];
	__u32 sequence_number; /* needed for CIFS PDU signature */
<<<<<<< HEAD
	struct mac_key mac_signing_key;
	char ntlmv2_hash[16];
=======
	struct session_key session_key;
>>>>>>> 229aebb8
	unsigned long lstrp; /* when we got last response from this server */
	u16 dialect; /* dialect index that server chose */
	/* extended security flavors that server supports */
	bool	sec_kerberos;		/* supports plain Kerberos */
	bool	sec_mskerberos;		/* supports legacy MS Kerberos */
	bool	sec_kerberosu2u;	/* supports U2U Kerberos */
	bool	sec_ntlmssp;		/* supports NTLMSSP */
	bool session_estab; /* mark when very first sess is established */
#ifdef CONFIG_CIFS_FSCACHE
	struct fscache_cookie   *fscache; /* client index cache cookie */
#endif
};

/*
 * Session structure.  One of these for each uid session with a particular host
 */
struct cifsSesInfo {
	struct list_head smb_ses_list;
	struct list_head tcon_list;
	struct mutex session_mutex;
	struct TCP_Server_Info *server;	/* pointer to server info */
	int ses_count;		/* reference counter */
	enum statusEnum status;
	unsigned overrideSecFlg;  /* if non-zero override global sec flags */
	__u16 ipc_tid;		/* special tid for connection to IPC share */
	__u16 flags;
	__u16 vcnum;
	char *serverOS;		/* name of operating system underlying server */
	char *serverNOS;	/* name of network operating system of server */
	char *serverDomain;	/* security realm of server */
	int Suid;		/* remote smb uid  */
	uid_t linux_uid;        /* overriding owner of files on the mount */
	uid_t cred_uid;		/* owner of credentials */
	int capabilities;
	char serverName[SERVER_NAME_LEN_WITH_NULL * 2];	/* BB make bigger for
				TCP names - will ipv6 and sctp addresses fit? */
	char userName[MAX_USERNAME_SIZE + 1];
	char *domainName;
	char *password;
	char cryptKey[CIFS_CRYPTO_KEY_SIZE];
	struct session_key auth_key;
	char ntlmv2_hash[16];
	unsigned int tilen; /* length of the target info blob */
	unsigned char *tiblob; /* target info blob in challenge response */
	bool need_reconnect:1; /* connection reset, uid now invalid */
};
/* no more than one of the following three session flags may be set */
#define CIFS_SES_NT4 1
#define CIFS_SES_OS2 2
#define CIFS_SES_W9X 4
/* following flag is set for old servers such as OS2 (and Win95?)
   which do not negotiate NTLM or POSIX dialects, but instead
   negotiate one of the older LANMAN dialects */
#define CIFS_SES_LANMAN 8
/*
 * there is one of these for each connection to a resource on a particular
 * session
 */
struct cifsTconInfo {
	struct list_head tcon_list;
	int tc_count;
	struct list_head openFileList;
	struct cifsSesInfo *ses;	/* pointer to session associated with */
	char treeName[MAX_TREE_SIZE + 1]; /* UNC name of resource in ASCII */
	char *nativeFileSystem;
	char *password;		/* for share-level security */
	__u16 tid;		/* The 2 byte tree id */
	__u16 Flags;		/* optional support bits */
	enum statusEnum tidStatus;
#ifdef CONFIG_CIFS_STATS
	atomic_t num_smbs_sent;
	atomic_t num_writes;
	atomic_t num_reads;
	atomic_t num_flushes;
	atomic_t num_oplock_brks;
	atomic_t num_opens;
	atomic_t num_closes;
	atomic_t num_deletes;
	atomic_t num_mkdirs;
	atomic_t num_posixopens;
	atomic_t num_posixmkdirs;
	atomic_t num_rmdirs;
	atomic_t num_renames;
	atomic_t num_t2renames;
	atomic_t num_ffirst;
	atomic_t num_fnext;
	atomic_t num_fclose;
	atomic_t num_hardlinks;
	atomic_t num_symlinks;
	atomic_t num_locks;
	atomic_t num_acl_get;
	atomic_t num_acl_set;
#ifdef CONFIG_CIFS_STATS2
	unsigned long long time_writes;
	unsigned long long time_reads;
	unsigned long long time_opens;
	unsigned long long time_deletes;
	unsigned long long time_closes;
	unsigned long long time_mkdirs;
	unsigned long long time_rmdirs;
	unsigned long long time_renames;
	unsigned long long time_t2renames;
	unsigned long long time_ffirst;
	unsigned long long time_fnext;
	unsigned long long time_fclose;
#endif /* CONFIG_CIFS_STATS2 */
	__u64    bytes_read;
	__u64    bytes_written;
	spinlock_t stat_lock;
#endif /* CONFIG_CIFS_STATS */
	FILE_SYSTEM_DEVICE_INFO fsDevInfo;
	FILE_SYSTEM_ATTRIBUTE_INFO fsAttrInfo; /* ok if fs name truncated */
	FILE_SYSTEM_UNIX_INFO fsUnixInfo;
	bool ipc:1;		/* set if connection to IPC$ eg for RPC/PIPES */
	bool retry:1;
	bool nocase:1;
	bool seal:1;      /* transport encryption for this mounted share */
	bool unix_ext:1;  /* if false disable Linux extensions to CIFS protocol
				for this mount even if server would support */
	bool local_lease:1; /* check leases (only) on local system not remote */
	bool broken_posix_open; /* e.g. Samba server versions < 3.3.2, 3.2.9 */
	bool need_reconnect:1; /* connection reset, tid now invalid */
#ifdef CONFIG_CIFS_FSCACHE
	u64 resource_id;		/* server resource id */
	struct fscache_cookie *fscache;	/* cookie for share */
#endif
	/* BB add field for back pointer to sb struct(s)? */
};

/*
 * This is a refcounted and timestamped container for a tcon pointer. The
 * container holds a tcon reference. It is considered safe to free one of
 * these when the tl_count goes to 0. The tl_time is the time of the last
 * "get" on the container.
 */
struct tcon_link {
	unsigned long		tl_index;
	unsigned long		tl_flags;
#define TCON_LINK_MASTER	0
#define TCON_LINK_PENDING	1
#define TCON_LINK_IN_TREE	2
	unsigned long		tl_time;
	atomic_t		tl_count;
	struct cifsTconInfo	*tl_tcon;
};

extern struct tcon_link *cifs_sb_tlink(struct cifs_sb_info *cifs_sb);

static inline struct cifsTconInfo *
tlink_tcon(struct tcon_link *tlink)
{
	return tlink->tl_tcon;
}

extern void cifs_put_tlink(struct tcon_link *tlink);

static inline struct tcon_link *
cifs_get_tlink(struct tcon_link *tlink)
{
	if (tlink && !IS_ERR(tlink))
		atomic_inc(&tlink->tl_count);
	return tlink;
}

/* This function is always expected to succeed */
extern struct cifsTconInfo *cifs_sb_master_tcon(struct cifs_sb_info *cifs_sb);

/*
 * This info hangs off the cifsFileInfo structure, pointed to by llist.
 * This is used to track byte stream locks on the file
 */
struct cifsLockInfo {
	struct list_head llist;	/* pointer to next cifsLockInfo */
	__u64 offset;
	__u64 length;
	__u8 type;
};

/*
 * One of these for each open instance of a file
 */
struct cifs_search_info {
	loff_t index_of_last_entry;
	__u16 entries_in_buffer;
	__u16 info_level;
	__u32 resume_key;
	char *ntwrk_buf_start;
	char *srch_entries_start;
	char *last_entry;
	char *presume_name;
	unsigned int resume_name_len;
	bool endOfSearch:1;
	bool emptyDir:1;
	bool unicode:1;
	bool smallBuf:1; /* so we know which buf_release function to call */
};

struct cifsFileInfo {
	struct list_head tlist;	/* pointer to next fid owned by tcon */
	struct list_head flist;	/* next fid (file instance) for this inode */
	unsigned int uid;	/* allows finding which FileInfo structure */
	__u32 pid;		/* process id who opened file */
	__u16 netfid;		/* file id from remote */
	/* BB add lock scope info here if needed */ ;
	/* lock scope id (0 if none) */
	struct dentry *dentry;
	unsigned int f_flags;
	struct tcon_link *tlink;
	struct mutex lock_mutex;
	struct list_head llist; /* list of byte range locks we have. */
	bool invalidHandle:1;	/* file closed via session abend */
	bool oplock_break_cancelled:1;
	atomic_t count;		/* reference count */
	struct mutex fh_mutex; /* prevents reopen race after dead ses*/
	struct cifs_search_info srch_inf;
	struct work_struct oplock_break; /* work for oplock breaks */
};

/* Take a reference on the file private data */
static inline void cifsFileInfo_get(struct cifsFileInfo *cifs_file)
{
	atomic_inc(&cifs_file->count);
}

void cifsFileInfo_put(struct cifsFileInfo *cifs_file);

/*
 * One of these for each file inode
 */

struct cifsInodeInfo {
	struct list_head lockList;
	/* BB add in lists for dirty pages i.e. write caching info for oplock */
	struct list_head openFileList;
	int write_behind_rc;
	__u32 cifsAttrs; /* e.g. DOS archive bit, sparse, compressed, system */
	unsigned long time;	/* jiffies of last update/check of inode */
	bool clientCanCacheRead:1;	/* read oplock */
	bool clientCanCacheAll:1;	/* read and writebehind oplock */
	bool delete_pending:1;		/* DELETE_ON_CLOSE is set */
	bool invalid_mapping:1;		/* pagecache is invalid */
	u64  server_eof;		/* current file size on server */
	u64  uniqueid;			/* server inode number */
#ifdef CONFIG_CIFS_FSCACHE
	struct fscache_cookie *fscache;
#endif
	struct inode vfs_inode;
};

static inline struct cifsInodeInfo *
CIFS_I(struct inode *inode)
{
	return container_of(inode, struct cifsInodeInfo, vfs_inode);
}

static inline struct cifs_sb_info *
CIFS_SB(struct super_block *sb)
{
	return sb->s_fs_info;
}

static inline char CIFS_DIR_SEP(const struct cifs_sb_info *cifs_sb)
{
	if (cifs_sb->mnt_cifs_flags & CIFS_MOUNT_POSIX_PATHS)
		return '/';
	else
		return '\\';
}

#ifdef CONFIG_CIFS_STATS
#define cifs_stats_inc atomic_inc

static inline void cifs_stats_bytes_written(struct cifsTconInfo *tcon,
					    unsigned int bytes)
{
	if (bytes) {
		spin_lock(&tcon->stat_lock);
		tcon->bytes_written += bytes;
		spin_unlock(&tcon->stat_lock);
	}
}

static inline void cifs_stats_bytes_read(struct cifsTconInfo *tcon,
					 unsigned int bytes)
{
	spin_lock(&tcon->stat_lock);
	tcon->bytes_read += bytes;
	spin_unlock(&tcon->stat_lock);
}
#else

#define  cifs_stats_inc(field) do {} while (0)
#define  cifs_stats_bytes_written(tcon, bytes) do {} while (0)
#define  cifs_stats_bytes_read(tcon, bytes) do {} while (0)

#endif

/* one of these for every pending CIFS request to the server */
struct mid_q_entry {
	struct list_head qhead;	/* mids waiting on reply from this server */
	__u16 mid;		/* multiplex id */
	__u16 pid;		/* process id */
	__u32 sequence_number;  /* for CIFS signing */
	unsigned long when_alloc;  /* when mid was created */
#ifdef CONFIG_CIFS_STATS2
	unsigned long when_sent; /* time when smb send finished */
	unsigned long when_received; /* when demux complete (taken off wire) */
#endif
	struct task_struct *tsk;	/* task waiting for response */
	struct smb_hdr *resp_buf;	/* response buffer */
	int midState;	/* wish this were enum but can not pass to wait_event */
	__u8 command;	/* smb command code */
	bool largeBuf:1;	/* if valid response, is pointer to large buf */
	bool multiRsp:1;	/* multiple trans2 responses for one request  */
	bool multiEnd:1;	/* both received */
};

struct oplock_q_entry {
	struct list_head qhead;
	struct inode *pinode;
	struct cifsTconInfo *tcon;
	__u16 netfid;
};

/* for pending dnotify requests */
struct dir_notify_req {
	struct list_head lhead;
	__le16 Pid;
	__le16 PidHigh;
	__u16 Mid;
	__u16 Tid;
	__u16 Uid;
	__u16 netfid;
	__u32 filter; /* CompletionFilter (for multishot) */
	int multishot;
	struct file *pfile;
};

struct dfs_info3_param {
	int flags; /* DFSREF_REFERRAL_SERVER, DFSREF_STORAGE_SERVER*/
	int path_consumed;
	int server_type;
	int ref_flag;
	char *path_name;
	char *node_name;
};

/*
 * common struct for holding inode info when searching for or updating an
 * inode with new info
 */

#define CIFS_FATTR_DFS_REFERRAL		0x1
#define CIFS_FATTR_DELETE_PENDING	0x2
#define CIFS_FATTR_NEED_REVAL		0x4
#define CIFS_FATTR_INO_COLLISION	0x8

struct cifs_fattr {
	u32		cf_flags;
	u32		cf_cifsattrs;
	u64		cf_uniqueid;
	u64		cf_eof;
	u64		cf_bytes;
	uid_t		cf_uid;
	gid_t		cf_gid;
	umode_t		cf_mode;
	dev_t		cf_rdev;
	unsigned int	cf_nlink;
	unsigned int	cf_dtype;
	struct timespec	cf_atime;
	struct timespec	cf_mtime;
	struct timespec	cf_ctime;
};

static inline void free_dfs_info_param(struct dfs_info3_param *param)
{
	if (param) {
		kfree(param->path_name);
		kfree(param->node_name);
		kfree(param);
	}
}

static inline void free_dfs_info_array(struct dfs_info3_param *param,
				       int number_of_items)
{
	int i;
	if ((number_of_items == 0) || (param == NULL))
		return;
	for (i = 0; i < number_of_items; i++) {
		kfree(param[i].path_name);
		kfree(param[i].node_name);
	}
	kfree(param);
}

#define   MID_FREE 0
#define   MID_REQUEST_ALLOCATED 1
#define   MID_REQUEST_SUBMITTED 2
#define   MID_RESPONSE_RECEIVED 4
#define   MID_RETRY_NEEDED      8 /* session closed while this request out */
#define   MID_NO_RESP_NEEDED 0x10

/* Types of response buffer returned from SendReceive2 */
#define   CIFS_NO_BUFFER        0    /* Response buffer not returned */
#define   CIFS_SMALL_BUFFER     1
#define   CIFS_LARGE_BUFFER     2
#define   CIFS_IOVEC            4    /* array of response buffers */

/* Type of Request to SendReceive2 */
#define   CIFS_STD_OP	        0    /* normal request timeout */
#define   CIFS_LONG_OP          1    /* long op (up to 45 sec, oplock time) */
#define   CIFS_VLONG_OP         2    /* sloow op - can take up to 180 seconds */
#define   CIFS_BLOCKING_OP      4    /* operation can block */
#define   CIFS_ASYNC_OP         8    /* do not wait for response */
#define   CIFS_TIMEOUT_MASK 0x00F    /* only one of 5 above set in req */
#define   CIFS_LOG_ERROR    0x010    /* log NT STATUS if non-zero */
#define   CIFS_LARGE_BUF_OP 0x020    /* large request buffer */
#define   CIFS_NO_RESP      0x040    /* no response buffer required */

/* Security Flags: indicate type of session setup needed */
#define   CIFSSEC_MAY_SIGN	0x00001
#define   CIFSSEC_MAY_NTLM	0x00002
#define   CIFSSEC_MAY_NTLMV2	0x00004
#define   CIFSSEC_MAY_KRB5	0x00008
#ifdef CONFIG_CIFS_WEAK_PW_HASH
#define   CIFSSEC_MAY_LANMAN	0x00010
#define   CIFSSEC_MAY_PLNTXT	0x00020
#else
#define   CIFSSEC_MAY_LANMAN    0
#define   CIFSSEC_MAY_PLNTXT    0
#endif /* weak passwords */
#define   CIFSSEC_MAY_SEAL	0x00040 /* not supported yet */
#define   CIFSSEC_MAY_NTLMSSP	0x00080 /* raw ntlmssp with ntlmv2 */

#define   CIFSSEC_MUST_SIGN	0x01001
/* note that only one of the following can be set so the
result of setting MUST flags more than once will be to
require use of the stronger protocol */
#define   CIFSSEC_MUST_NTLM	0x02002
#define   CIFSSEC_MUST_NTLMV2	0x04004
#define   CIFSSEC_MUST_KRB5	0x08008
#ifdef CONFIG_CIFS_WEAK_PW_HASH
#define   CIFSSEC_MUST_LANMAN	0x10010
#define   CIFSSEC_MUST_PLNTXT	0x20020
#ifdef CONFIG_CIFS_UPCALL
#define   CIFSSEC_MASK          0xBF0BF /* allows weak security but also krb5 */
#else
#define   CIFSSEC_MASK          0xB70B7 /* current flags supported if weak */
#endif /* UPCALL */
#else /* do not allow weak pw hash */
#ifdef CONFIG_CIFS_UPCALL
#define   CIFSSEC_MASK          0x8F08F /* flags supported if no weak allowed */
#else
#define	  CIFSSEC_MASK          0x87087 /* flags supported if no weak allowed */
#endif /* UPCALL */
#endif /* WEAK_PW_HASH */
#define   CIFSSEC_MUST_SEAL	0x40040 /* not supported yet */
#define   CIFSSEC_MUST_NTLMSSP	0x80080 /* raw ntlmssp with ntlmv2 */

#define   CIFSSEC_DEF (CIFSSEC_MAY_SIGN | CIFSSEC_MAY_NTLM | CIFSSEC_MAY_NTLMV2)
#define   CIFSSEC_MAX (CIFSSEC_MUST_SIGN | CIFSSEC_MUST_NTLMV2)
#define   CIFSSEC_AUTH_MASK (CIFSSEC_MAY_NTLM | CIFSSEC_MAY_NTLMV2 | CIFSSEC_MAY_LANMAN | CIFSSEC_MAY_PLNTXT | CIFSSEC_MAY_KRB5 | CIFSSEC_MAY_NTLMSSP)
/*
 *****************************************************************
 * All constants go here
 *****************************************************************
 */

#define UID_HASH (16)

/*
 * Note that ONE module should define _DECLARE_GLOBALS_HERE to cause the
 * following to be declared.
 */

/****************************************************************************
 *  Locking notes.  All updates to global variables and lists should be
 *                  protected by spinlocks or semaphores.
 *
 *  Spinlocks
 *  ---------
 *  GlobalMid_Lock protects:
 *	list operations on pending_mid_q and oplockQ
 *      updates to XID counters, multiplex id  and SMB sequence numbers
 *  GlobalSMBSesLock protects:
 *	list operations on tcp and SMB session lists and tCon lists
 *  f_owner.lock protects certain per file struct operations
 *  mapping->page_lock protects certain per page operations
 *
 *  Semaphores
 *  ----------
 *  sesSem     operations on smb session
 *  tconSem    operations on tree connection
 *  fh_sem      file handle reconnection operations
 *
 ****************************************************************************/

#ifdef DECLARE_GLOBALS_HERE
#define GLOBAL_EXTERN
#else
#define GLOBAL_EXTERN extern
#endif

/*
 * the list of TCP_Server_Info structures, ie each of the sockets
 * connecting our client to a distinct server (ip address), is
 * chained together by cifs_tcp_ses_list. The list of all our SMB
 * sessions (and from that the tree connections) can be found
 * by iterating over cifs_tcp_ses_list
 */
GLOBAL_EXTERN struct list_head		cifs_tcp_ses_list;

/*
 * This lock protects the cifs_tcp_ses_list, the list of smb sessions per
 * tcp session, and the list of tcon's per smb session. It also protects
 * the reference counters for the server, smb session, and tcon. Finally,
 * changes to the tcon->tidStatus should be done while holding this lock.
 */
GLOBAL_EXTERN spinlock_t		cifs_tcp_ses_lock;

/*
 * This lock protects the cifs_file->llist and cifs_file->flist
 * list operations, and updates to some flags (cifs_file->invalidHandle)
 * It will be moved to either use the tcon->stat_lock or equivalent later.
 * If cifs_tcp_ses_lock and the lock below are both needed to be held, then
 * the cifs_tcp_ses_lock must be grabbed first and released last.
 */
GLOBAL_EXTERN spinlock_t	cifs_file_list_lock;

/* Outstanding dir notify requests */
GLOBAL_EXTERN struct list_head GlobalDnotifyReqList;
/* DirNotify response queue */
GLOBAL_EXTERN struct list_head GlobalDnotifyRsp_Q;

/*
 * Global transaction id (XID) information
 */
GLOBAL_EXTERN unsigned int GlobalCurrentXid;	/* protected by GlobalMid_Sem */
GLOBAL_EXTERN unsigned int GlobalTotalActiveXid; /* prot by GlobalMid_Sem */
GLOBAL_EXTERN unsigned int GlobalMaxActiveXid;	/* prot by GlobalMid_Sem */
GLOBAL_EXTERN spinlock_t GlobalMid_Lock;  /* protects above & list operations */
					  /* on midQ entries */
GLOBAL_EXTERN char Local_System_Name[15];

/*
 *  Global counters, updated atomically
 */
GLOBAL_EXTERN atomic_t sesInfoAllocCount;
GLOBAL_EXTERN atomic_t tconInfoAllocCount;
GLOBAL_EXTERN atomic_t tcpSesAllocCount;
GLOBAL_EXTERN atomic_t tcpSesReconnectCount;
GLOBAL_EXTERN atomic_t tconInfoReconnectCount;

/* Various Debug counters */
GLOBAL_EXTERN atomic_t bufAllocCount;    /* current number allocated  */
#ifdef CONFIG_CIFS_STATS2
GLOBAL_EXTERN atomic_t totBufAllocCount; /* total allocated over all time */
GLOBAL_EXTERN atomic_t totSmBufAllocCount;
#endif
GLOBAL_EXTERN atomic_t smBufAllocCount;
GLOBAL_EXTERN atomic_t midCount;

/* Misc globals */
GLOBAL_EXTERN unsigned int multiuser_mount; /* if enabled allows new sessions
				to be established on existing mount if we
				have the uid/password or Kerberos credential
				or equivalent for current user */
GLOBAL_EXTERN unsigned int oplockEnabled;
GLOBAL_EXTERN unsigned int experimEnabled;
GLOBAL_EXTERN unsigned int lookupCacheEnabled;
GLOBAL_EXTERN unsigned int global_secflags;	/* if on, session setup sent
				with more secure ntlmssp2 challenge/resp */
GLOBAL_EXTERN unsigned int sign_CIFS_PDUs;  /* enable smb packet signing */
GLOBAL_EXTERN unsigned int linuxExtEnabled;/*enable Linux/Unix CIFS extensions*/
GLOBAL_EXTERN unsigned int CIFSMaxBufSize;  /* max size not including hdr */
GLOBAL_EXTERN unsigned int cifs_min_rcv;    /* min size of big ntwrk buf pool */
GLOBAL_EXTERN unsigned int cifs_min_small;  /* min size of small buf pool */
GLOBAL_EXTERN unsigned int cifs_max_pending; /* MAX requests at once to server*/

void cifs_oplock_break(struct work_struct *work);
void cifs_oplock_break_get(struct cifsFileInfo *cfile);
void cifs_oplock_break_put(struct cifsFileInfo *cfile);

extern const struct slow_work_ops cifs_oplock_break_ops;

#endif	/* _CIFS_GLOB_H */<|MERGE_RESOLUTION|>--- conflicted
+++ resolved
@@ -97,7 +97,7 @@
 	/* Netbios frames protocol not supported at this time */
 };
 
-struct mac_key {
+struct session_key {
 	unsigned int len;
 	union {
 		char ntlm[CIFS_SESS_KEY_SIZE + 16];
@@ -182,12 +182,7 @@
 	/* 16th byte of RFC1001 workstation name is always null */
 	char workstation_RFC1001_name[RFC1001_NAME_LEN_WITH_NULL];
 	__u32 sequence_number; /* needed for CIFS PDU signature */
-<<<<<<< HEAD
-	struct mac_key mac_signing_key;
-	char ntlmv2_hash[16];
-=======
 	struct session_key session_key;
->>>>>>> 229aebb8
 	unsigned long lstrp; /* when we got last response from this server */
 	u16 dialect; /* dialect index that server chose */
 	/* extended security flavors that server supports */
