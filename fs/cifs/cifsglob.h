/*
 *   fs/cifs/cifsglob.h
 *
 *   Copyright (C) International Business Machines  Corp., 2002,2008
 *   Author(s): Steve French (sfrench@us.ibm.com)
 *              Jeremy Allison (jra@samba.org)
 *
 *   This library is free software; you can redistribute it and/or modify
 *   it under the terms of the GNU Lesser General Public License as published
 *   by the Free Software Foundation; either version 2.1 of the License, or
 *   (at your option) any later version.
 *
 *   This library is distributed in the hope that it will be useful,
 *   but WITHOUT ANY WARRANTY; without even the implied warranty of
 *   MERCHANTABILITY or FITNESS FOR A PARTICULAR PURPOSE.  See
 *   the GNU Lesser General Public License for more details.
 *
 */
#include <linux/in.h>
#include <linux/in6.h>
#include "cifs_fs_sb.h"
#include "cifsacl.h"
/*
 * The sizes of various internal tables and strings
 */
#define MAX_UID_INFO 16
#define MAX_SES_INFO 2
#define MAX_TCON_INFO 4

#define MAX_TREE_SIZE (2 + MAX_SERVER_SIZE + 1 + MAX_SHARE_SIZE + 1)
#define MAX_SERVER_SIZE 15
#define MAX_SHARE_SIZE  64	/* used to be 20, this should still be enough */
#define MAX_USERNAME_SIZE 32	/* 32 is to allow for 15 char names + null
				   termination then *2 for unicode versions */
#define MAX_PASSWORD_SIZE 16

#define CIFS_MIN_RCV_POOL 4

/*
 * MAX_REQ is the maximum number of requests that WE will send
 * on one socket concurently. It also matches the most common
 * value of max multiplex returned by servers.  We may
 * eventually want to use the negotiated value (in case
 * future servers can handle more) when we are more confident that
 * we will not have problems oveloading the socket with pending
 * write data.
 */
#define CIFS_MAX_REQ 50

#define SERVER_NAME_LENGTH 15
#define SERVER_NAME_LEN_WITH_NULL     (SERVER_NAME_LENGTH + 1)

/* used to define string lengths for reversing unicode strings */
/*         (256+1)*2 = 514                                     */
/*           (max path length + 1 for null) * 2 for unicode    */
#define MAX_NAME 514

#include "cifspdu.h"

#ifndef XATTR_DOS_ATTRIB
#define XATTR_DOS_ATTRIB "user.DOSATTRIB"
#endif

/*
 * CIFS vfs client Status information (based on what we know.)
 */

 /* associated with each tcp and smb session */
enum statusEnum {
	CifsNew = 0,
	CifsGood,
	CifsExiting,
	CifsNeedReconnect
};

enum securityEnum {
	PLAINTXT = 0, 		/* Legacy with Plaintext passwords */
	LANMAN,			/* Legacy LANMAN auth */
	NTLM,			/* Legacy NTLM012 auth with NTLM hash */
	NTLMv2,			/* Legacy NTLM auth with NTLMv2 hash */
	RawNTLMSSP,		/* NTLMSSP without SPNEGO */
	NTLMSSP,		/* NTLMSSP via SPNEGO */
	Kerberos,		/* Kerberos via SPNEGO */
	MSKerberos,		/* MS Kerberos via SPNEGO */
};

enum protocolEnum {
	TCP = 0,
	SCTP
	/* Netbios frames protocol not supported at this time */
};

struct mac_key {
	unsigned int len;
	union {
		char ntlm[CIFS_SESS_KEY_SIZE + 16];
		char krb5[CIFS_SESS_KEY_SIZE + 16]; /* BB: length correct? */
		struct {
			char key[16];
			struct ntlmv2_resp resp;
		} ntlmv2;
	} data;
};

struct cifs_cred {
	int uid;
	int gid;
	int mode;
	int cecount;
	struct cifs_sid osid;
	struct cifs_sid gsid;
	struct cifs_ntace *ntaces;
	struct cifs_ace *aces;
};

/*
 *****************************************************************
 * Except the CIFS PDUs themselves all the
 * globally interesting structs should go here
 *****************************************************************
 */

struct TCP_Server_Info {
	struct list_head tcp_ses_list;
	struct list_head smb_ses_list;
	int srv_count; /* reference counter */
	/* 15 character server name + 0x20 16th byte indicating type = srv */
	char server_RFC1001_name[SERVER_NAME_LEN_WITH_NULL];
	char unicode_server_Name[SERVER_NAME_LEN_WITH_NULL * 2];
	char *hostname; /* hostname portion of UNC string */
	struct socket *ssocket;
	union {
		struct sockaddr_in sockAddr;
		struct sockaddr_in6 sockAddr6;
	} addr;
	wait_queue_head_t response_q;
	wait_queue_head_t request_q; /* if more than maxmpx to srvr must block*/
	struct list_head pending_mid_q;
	void *Server_NlsInfo;	/* BB - placeholder for future NLS info  */
	unsigned short server_codepage;	/* codepage for the server    */
	unsigned long ip_address;	/* IP addr for the server if known */
	enum protocolEnum protocolType;
	char versionMajor;
	char versionMinor;
	bool svlocal:1;			/* local server or remote */
	bool noblocksnd;		/* use blocking sendmsg */
	bool noautotune;		/* do not autotune send buf sizes */
<<<<<<< HEAD
	atomic_t socketUseCount; /* number of open cifs sessions on socket */
=======
>>>>>>> c0193f39
	atomic_t inFlight;  /* number of requests on the wire to server */
#ifdef CONFIG_CIFS_STATS2
	atomic_t inSend; /* requests trying to send */
	atomic_t num_waiters;   /* blocked waiting to get in sendrecv */
#endif
	enum statusEnum tcpStatus; /* what we think the status is */
	struct semaphore tcpSem;
	struct task_struct *tsk;
	char server_GUID[16];
	char secMode;
	enum securityEnum secType;
	unsigned int maxReq;	/* Clients should submit no more */
	/* than maxReq distinct unanswered SMBs to the server when using  */
	/* multiplexed reads or writes */
	unsigned int maxBuf;	/* maxBuf specifies the maximum */
	/* message size the server can send or receive for non-raw SMBs */
	unsigned int maxRw;	/* maxRw specifies the maximum */
	/* message size the server can send or receive for */
	/* SMB_COM_WRITE_RAW or SMB_COM_READ_RAW. */
	char sessid[4];		/* unique token id for this session */
	/* (returned on Negotiate */
	int capabilities; /* allow selective disabling of caps by smb sess */
	int timeAdj;  /* Adjust for difference in server time zone in sec */
	__u16 CurrentMid;         /* multiplex id - rotating counter */
	char cryptKey[CIFS_CRYPTO_KEY_SIZE];
	/* 16th byte of RFC1001 workstation name is always null */
	char workstation_RFC1001_name[SERVER_NAME_LEN_WITH_NULL];
	__u32 sequence_number; /* needed for CIFS PDU signature */
	struct mac_key mac_signing_key;
	char ntlmv2_hash[16];
	unsigned long lstrp; /* when we got last response from this server */
};

/*
 * The following is our shortcut to user information.  We surface the uid,
 * and name. We always get the password on the fly in case it
 * has changed. We also hang a list of sessions owned by this user off here.
 */
struct cifsUidInfo {
	struct list_head userList;
	struct list_head sessionList; /* SMB sessions for this user */
	uid_t linux_uid;
	char user[MAX_USERNAME_SIZE + 1];	/* ascii name of user */
	/* BB may need ptr or callback for PAM or WinBind info */
};

/*
 * Session structure.  One of these for each uid session with a particular host
 */
struct cifsSesInfo {
	struct list_head smb_ses_list;
	struct list_head tcon_list;
	struct semaphore sesSem;
#if 0
	struct cifsUidInfo *uidInfo;	/* pointer to user info */
#endif
	struct TCP_Server_Info *server;	/* pointer to server info */
	int ses_count;		/* reference counter */
	enum statusEnum status;
	unsigned overrideSecFlg;  /* if non-zero override global sec flags */
	__u16 ipc_tid;		/* special tid for connection to IPC share */
	__u16 flags;
	char *serverOS;		/* name of operating system underlying server */
	char *serverNOS;	/* name of network operating system of server */
	char *serverDomain;	/* security realm of server */
	int Suid;		/* remote smb uid  */
	uid_t linux_uid;        /* local Linux uid */
	int capabilities;
	char serverName[SERVER_NAME_LEN_WITH_NULL * 2];	/* BB make bigger for
				TCP names - will ipv6 and sctp addresses fit? */
	char userName[MAX_USERNAME_SIZE + 1];
	char *domainName;
	char *password;
	bool need_reconnect:1; /* connection reset, uid now invalid */
};
/* no more than one of the following three session flags may be set */
#define CIFS_SES_NT4 1
#define CIFS_SES_OS2 2
#define CIFS_SES_W9X 4
/* following flag is set for old servers such as OS2 (and Win95?)
   which do not negotiate NTLM or POSIX dialects, but instead
   negotiate one of the older LANMAN dialects */
#define CIFS_SES_LANMAN 8
/*
 * there is one of these for each connection to a resource on a particular
 * session
 */
struct cifsTconInfo {
	struct list_head tcon_list;
	int tc_count;
	struct list_head openFileList;
	struct cifsSesInfo *ses;	/* pointer to session associated with */
	char treeName[MAX_TREE_SIZE + 1]; /* UNC name of resource in ASCII */
	char *nativeFileSystem;
	__u16 tid;		/* The 2 byte tree id */
	__u16 Flags;		/* optional support bits */
	enum statusEnum tidStatus;
#ifdef CONFIG_CIFS_STATS
	atomic_t num_smbs_sent;
	atomic_t num_writes;
	atomic_t num_reads;
	atomic_t num_oplock_brks;
	atomic_t num_opens;
	atomic_t num_closes;
	atomic_t num_deletes;
	atomic_t num_mkdirs;
	atomic_t num_rmdirs;
	atomic_t num_renames;
	atomic_t num_t2renames;
	atomic_t num_ffirst;
	atomic_t num_fnext;
	atomic_t num_fclose;
	atomic_t num_hardlinks;
	atomic_t num_symlinks;
	atomic_t num_locks;
	atomic_t num_acl_get;
	atomic_t num_acl_set;
#ifdef CONFIG_CIFS_STATS2
	unsigned long long time_writes;
	unsigned long long time_reads;
	unsigned long long time_opens;
	unsigned long long time_deletes;
	unsigned long long time_closes;
	unsigned long long time_mkdirs;
	unsigned long long time_rmdirs;
	unsigned long long time_renames;
	unsigned long long time_t2renames;
	unsigned long long time_ffirst;
	unsigned long long time_fnext;
	unsigned long long time_fclose;
#endif /* CONFIG_CIFS_STATS2 */
	__u64    bytes_read;
	__u64    bytes_written;
	spinlock_t stat_lock;
#endif /* CONFIG_CIFS_STATS */
	FILE_SYSTEM_DEVICE_INFO fsDevInfo;
	FILE_SYSTEM_ATTRIBUTE_INFO fsAttrInfo; /* ok if fs name truncated */
	FILE_SYSTEM_UNIX_INFO fsUnixInfo;
	bool ipc:1;		/* set if connection to IPC$ eg for RPC/PIPES */
	bool retry:1;
	bool nocase:1;
	bool seal:1;      /* transport encryption for this mounted share */
	bool unix_ext:1;  /* if false disable Linux extensions to CIFS protocol
				for this mount even if server would support */
	bool local_lease:1; /* check leases (only) on local system not remote */
<<<<<<< HEAD
=======
	bool need_reconnect:1; /* connection reset, tid now invalid */
>>>>>>> c0193f39
	/* BB add field for back pointer to sb struct(s)? */
};

/*
 * This info hangs off the cifsFileInfo structure, pointed to by llist.
 * This is used to track byte stream locks on the file
 */
struct cifsLockInfo {
	struct list_head llist;	/* pointer to next cifsLockInfo */
	__u64 offset;
	__u64 length;
	__u8 type;
};

/*
 * One of these for each open instance of a file
 */
struct cifs_search_info {
	loff_t index_of_last_entry;
	__u16 entries_in_buffer;
	__u16 info_level;
	__u32 resume_key;
	char *ntwrk_buf_start;
	char *srch_entries_start;
	char *last_entry;
	char *presume_name;
	unsigned int resume_name_len;
	bool endOfSearch:1;
	bool emptyDir:1;
	bool unicode:1;
	bool smallBuf:1; /* so we know which buf_release function to call */
};

struct cifsFileInfo {
	struct list_head tlist;	/* pointer to next fid owned by tcon */
	struct list_head flist;	/* next fid (file instance) for this inode */
	unsigned int uid;	/* allows finding which FileInfo structure */
	__u32 pid;		/* process id who opened file */
	__u16 netfid;		/* file id from remote */
	/* BB add lock scope info here if needed */ ;
	/* lock scope id (0 if none) */
	struct file *pfile; /* needed for writepage */
	struct inode *pInode; /* needed for oplock break */
	struct mutex lock_mutex;
	struct list_head llist; /* list of byte range locks we have. */
	bool closePend:1;	/* file is marked to close */
	bool invalidHandle:1;	/* file closed via session abend */
	bool messageMode:1;	/* for pipes: message vs byte mode */
	atomic_t wrtPending;   /* handle in use - defer close */
	struct semaphore fh_sem; /* prevents reopen race after dead ses*/
	struct cifs_search_info srch_inf;
};

/*
 * One of these for each file inode
 */

struct cifsInodeInfo {
	struct list_head lockList;
	/* BB add in lists for dirty pages i.e. write caching info for oplock */
	struct list_head openFileList;
	int write_behind_rc;
	__u32 cifsAttrs; /* e.g. DOS archive bit, sparse, compressed, system */
	atomic_t inUse;	 /* num concurrent users (local openers cifs) of file*/
	unsigned long time;	/* jiffies of last update/check of inode */
	bool clientCanCacheRead:1;	/* read oplock */
	bool clientCanCacheAll:1;	/* read and writebehind oplock */
	bool oplockPending:1;
	bool delete_pending:1;		/* DELETE_ON_CLOSE is set */
	struct inode vfs_inode;
};

static inline struct cifsInodeInfo *
CIFS_I(struct inode *inode)
{
	return container_of(inode, struct cifsInodeInfo, vfs_inode);
}

static inline struct cifs_sb_info *
CIFS_SB(struct super_block *sb)
{
	return sb->s_fs_info;
}

static inline char CIFS_DIR_SEP(const struct cifs_sb_info *cifs_sb)
{
	if (cifs_sb->mnt_cifs_flags & CIFS_MOUNT_POSIX_PATHS)
		return '/';
	else
		return '\\';
}

#ifdef CONFIG_CIFS_STATS
#define cifs_stats_inc atomic_inc

static inline void cifs_stats_bytes_written(struct cifsTconInfo *tcon,
					    unsigned int bytes)
{
	if (bytes) {
		spin_lock(&tcon->stat_lock);
		tcon->bytes_written += bytes;
		spin_unlock(&tcon->stat_lock);
	}
}

static inline void cifs_stats_bytes_read(struct cifsTconInfo *tcon,
					 unsigned int bytes)
{
	spin_lock(&tcon->stat_lock);
	tcon->bytes_read += bytes;
	spin_unlock(&tcon->stat_lock);
}
#else

#define  cifs_stats_inc(field) do {} while (0)
#define  cifs_stats_bytes_written(tcon, bytes) do {} while (0)
#define  cifs_stats_bytes_read(tcon, bytes) do {} while (0)

#endif

/* one of these for every pending CIFS request to the server */
struct mid_q_entry {
	struct list_head qhead;	/* mids waiting on reply from this server */
	__u16 mid;		/* multiplex id */
	__u16 pid;		/* process id */
	__u32 sequence_number;  /* for CIFS signing */
	unsigned long when_alloc;  /* when mid was created */
#ifdef CONFIG_CIFS_STATS2
	unsigned long when_sent; /* time when smb send finished */
	unsigned long when_received; /* when demux complete (taken off wire) */
#endif
	struct cifsSesInfo *ses;	/* smb was sent to this server */
	struct task_struct *tsk;	/* task waiting for response */
	struct smb_hdr *resp_buf;	/* response buffer */
	int midState;	/* wish this were enum but can not pass to wait_event */
	__u8 command;	/* smb command code */
	bool largeBuf:1;	/* if valid response, is pointer to large buf */
	bool multiRsp:1;	/* multiple trans2 responses for one request  */
	bool multiEnd:1;	/* both received */
};

struct oplock_q_entry {
	struct list_head qhead;
	struct inode *pinode;
	struct cifsTconInfo *tcon;
	__u16 netfid;
};

/* for pending dnotify requests */
struct dir_notify_req {
       struct list_head lhead;
       __le16 Pid;
       __le16 PidHigh;
       __u16 Mid;
       __u16 Tid;
       __u16 Uid;
       __u16 netfid;
       __u32 filter; /* CompletionFilter (for multishot) */
       int multishot;
       struct file *pfile;
};

struct dfs_info3_param {
	int flags; /* DFSREF_REFERRAL_SERVER, DFSREF_STORAGE_SERVER*/
	int path_consumed;
	int server_type;
	int ref_flag;
	char *path_name;
	char *node_name;
};

static inline void free_dfs_info_param(struct dfs_info3_param *param)
{
	if (param) {
		kfree(param->path_name);
		kfree(param->node_name);
		kfree(param);
	}
}

static inline void free_dfs_info_array(struct dfs_info3_param *param,
				       int number_of_items)
{
	int i;
	if ((number_of_items == 0) || (param == NULL))
		return;
	for (i = 0; i < number_of_items; i++) {
		kfree(param[i].path_name);
		kfree(param[i].node_name);
	}
	kfree(param);
}

#define   MID_FREE 0
#define   MID_REQUEST_ALLOCATED 1
#define   MID_REQUEST_SUBMITTED 2
#define   MID_RESPONSE_RECEIVED 4
#define   MID_RETRY_NEEDED      8 /* session closed while this request out */
#define   MID_NO_RESP_NEEDED 0x10

/* Types of response buffer returned from SendReceive2 */
#define   CIFS_NO_BUFFER        0    /* Response buffer not returned */
#define   CIFS_SMALL_BUFFER     1
#define   CIFS_LARGE_BUFFER     2
#define   CIFS_IOVEC            4    /* array of response buffers */

/* Type of Request to SendReceive2 */
#define   CIFS_STD_OP	        0    /* normal request timeout */
#define   CIFS_LONG_OP          1    /* long op (up to 45 sec, oplock time) */
#define   CIFS_VLONG_OP         2    /* sloow op - can take up to 180 seconds */
#define   CIFS_BLOCKING_OP      4    /* operation can block */
#define   CIFS_ASYNC_OP         8    /* do not wait for response */
#define   CIFS_TIMEOUT_MASK 0x00F    /* only one of 5 above set in req */
#define   CIFS_LOG_ERROR    0x010    /* log NT STATUS if non-zero */
#define   CIFS_LARGE_BUF_OP 0x020    /* large request buffer */
#define   CIFS_NO_RESP      0x040    /* no response buffer required */

/* Security Flags: indicate type of session setup needed */
#define   CIFSSEC_MAY_SIGN	0x00001
#define   CIFSSEC_MAY_NTLM	0x00002
#define   CIFSSEC_MAY_NTLMV2	0x00004
#define   CIFSSEC_MAY_KRB5	0x00008
#ifdef CONFIG_CIFS_WEAK_PW_HASH
#define   CIFSSEC_MAY_LANMAN	0x00010
#define   CIFSSEC_MAY_PLNTXT	0x00020
#else
#define   CIFSSEC_MAY_LANMAN    0
#define   CIFSSEC_MAY_PLNTXT    0
#endif /* weak passwords */
#define   CIFSSEC_MAY_SEAL	0x00040 /* not supported yet */

#define   CIFSSEC_MUST_SIGN	0x01001
/* note that only one of the following can be set so the
result of setting MUST flags more than once will be to
require use of the stronger protocol */
#define   CIFSSEC_MUST_NTLM	0x02002
#define   CIFSSEC_MUST_NTLMV2	0x04004
#define   CIFSSEC_MUST_KRB5	0x08008
#ifdef CONFIG_CIFS_WEAK_PW_HASH
#define   CIFSSEC_MUST_LANMAN	0x10010
#define   CIFSSEC_MUST_PLNTXT	0x20020
#ifdef CONFIG_CIFS_UPCALL
#define   CIFSSEC_MASK          0x3F03F /* allows weak security but also krb5 */
#else
#define   CIFSSEC_MASK          0x37037 /* current flags supported if weak */
#endif /* UPCALL */
#else /* do not allow weak pw hash */
#ifdef CONFIG_CIFS_UPCALL
#define   CIFSSEC_MASK          0x0F00F /* flags supported if no weak allowed */
#else
#define	  CIFSSEC_MASK          0x07007 /* flags supported if no weak allowed */
#endif /* UPCALL */
#endif /* WEAK_PW_HASH */
#define   CIFSSEC_MUST_SEAL	0x40040 /* not supported yet */

#define   CIFSSEC_DEF (CIFSSEC_MAY_SIGN | CIFSSEC_MAY_NTLM | CIFSSEC_MAY_NTLMV2)
#define   CIFSSEC_MAX (CIFSSEC_MUST_SIGN | CIFSSEC_MUST_NTLMV2)
#define   CIFSSEC_AUTH_MASK (CIFSSEC_MAY_NTLM | CIFSSEC_MAY_NTLMV2 | CIFSSEC_MAY_LANMAN | CIFSSEC_MAY_PLNTXT | CIFSSEC_MAY_KRB5)
/*
 *****************************************************************
 * All constants go here
 *****************************************************************
 */

#define UID_HASH (16)

/*
 * Note that ONE module should define _DECLARE_GLOBALS_HERE to cause the
 * following to be declared.
 */

/****************************************************************************
 *  Locking notes.  All updates to global variables and lists should be
 *                  protected by spinlocks or semaphores.
 *
 *  Spinlocks
 *  ---------
 *  GlobalMid_Lock protects:
 *	list operations on pending_mid_q and oplockQ
 *      updates to XID counters, multiplex id  and SMB sequence numbers
 *  GlobalSMBSesLock protects:
 *	list operations on tcp and SMB session lists and tCon lists
 *  f_owner.lock protects certain per file struct operations
 *  mapping->page_lock protects certain per page operations
 *
 *  Semaphores
 *  ----------
 *  sesSem     operations on smb session
 *  tconSem    operations on tree connection
 *  fh_sem      file handle reconnection operations
 *
 ****************************************************************************/

#ifdef DECLARE_GLOBALS_HERE
#define GLOBAL_EXTERN
#else
#define GLOBAL_EXTERN extern
#endif

/*
 * the list of TCP_Server_Info structures, ie each of the sockets
 * connecting our client to a distinct server (ip address), is
 * chained together by cifs_tcp_ses_list. The list of all our SMB
 * sessions (and from that the tree connections) can be found
 * by iterating over cifs_tcp_ses_list
 */
GLOBAL_EXTERN struct list_head		cifs_tcp_ses_list;

/*
 * This lock protects the cifs_tcp_ses_list, the list of smb sessions per
 * tcp session, and the list of tcon's per smb session. It also protects
 * the reference counters for the server, smb session, and tcon. Finally,
 * changes to the tcon->tidStatus should be done while holding this lock.
 */
GLOBAL_EXTERN rwlock_t		cifs_tcp_ses_lock;

/*
 * This lock protects the cifs_file->llist and cifs_file->flist
 * list operations, and updates to some flags (cifs_file->invalidHandle)
 * It will be moved to either use the tcon->stat_lock or equivalent later.
 * If cifs_tcp_ses_lock and the lock below are both needed to be held, then
 * the cifs_tcp_ses_lock must be grabbed first and released last.
 */
GLOBAL_EXTERN rwlock_t GlobalSMBSeslock;

GLOBAL_EXTERN struct list_head GlobalOplock_Q;

/* Outstanding dir notify requests */
GLOBAL_EXTERN struct list_head GlobalDnotifyReqList;
/* DirNotify response queue */
GLOBAL_EXTERN struct list_head GlobalDnotifyRsp_Q;

/*
 * Global transaction id (XID) information
 */
GLOBAL_EXTERN unsigned int GlobalCurrentXid;	/* protected by GlobalMid_Sem */
GLOBAL_EXTERN unsigned int GlobalTotalActiveXid; /* prot by GlobalMid_Sem */
GLOBAL_EXTERN unsigned int GlobalMaxActiveXid;	/* prot by GlobalMid_Sem */
GLOBAL_EXTERN spinlock_t GlobalMid_Lock;  /* protects above & list operations */
					  /* on midQ entries */
GLOBAL_EXTERN char Local_System_Name[15];

/*
 *  Global counters, updated atomically
 */
GLOBAL_EXTERN atomic_t sesInfoAllocCount;
GLOBAL_EXTERN atomic_t tconInfoAllocCount;
GLOBAL_EXTERN atomic_t tcpSesAllocCount;
GLOBAL_EXTERN atomic_t tcpSesReconnectCount;
GLOBAL_EXTERN atomic_t tconInfoReconnectCount;

/* Various Debug counters */
GLOBAL_EXTERN atomic_t bufAllocCount;    /* current number allocated  */
#ifdef CONFIG_CIFS_STATS2
GLOBAL_EXTERN atomic_t totBufAllocCount; /* total allocated over all time */
GLOBAL_EXTERN atomic_t totSmBufAllocCount;
#endif
GLOBAL_EXTERN atomic_t smBufAllocCount;
GLOBAL_EXTERN atomic_t midCount;

/* Misc globals */
GLOBAL_EXTERN unsigned int multiuser_mount; /* if enabled allows new sessions
				to be established on existing mount if we
				have the uid/password or Kerberos credential
				or equivalent for current user */
GLOBAL_EXTERN unsigned int oplockEnabled;
GLOBAL_EXTERN unsigned int experimEnabled;
GLOBAL_EXTERN unsigned int lookupCacheEnabled;
GLOBAL_EXTERN unsigned int extended_security;	/* if on, session setup sent
				with more secure ntlmssp2 challenge/resp */
GLOBAL_EXTERN unsigned int sign_CIFS_PDUs;  /* enable smb packet signing */
GLOBAL_EXTERN unsigned int linuxExtEnabled;/*enable Linux/Unix CIFS extensions*/
GLOBAL_EXTERN unsigned int CIFSMaxBufSize;  /* max size not including hdr */
GLOBAL_EXTERN unsigned int cifs_min_rcv;    /* min size of big ntwrk buf pool */
GLOBAL_EXTERN unsigned int cifs_min_small;  /* min size of small buf pool */
GLOBAL_EXTERN unsigned int cifs_max_pending; /* MAX requests at once to server*/
<|MERGE_RESOLUTION|>--- conflicted
+++ resolved
@@ -145,10 +145,6 @@
 	bool svlocal:1;			/* local server or remote */
 	bool noblocksnd;		/* use blocking sendmsg */
 	bool noautotune;		/* do not autotune send buf sizes */
-<<<<<<< HEAD
-	atomic_t socketUseCount; /* number of open cifs sessions on socket */
-=======
->>>>>>> c0193f39
 	atomic_t inFlight;  /* number of requests on the wire to server */
 #ifdef CONFIG_CIFS_STATS2
 	atomic_t inSend; /* requests trying to send */
@@ -294,10 +290,7 @@
 	bool unix_ext:1;  /* if false disable Linux extensions to CIFS protocol
 				for this mount even if server would support */
 	bool local_lease:1; /* check leases (only) on local system not remote */
-<<<<<<< HEAD
-=======
 	bool need_reconnect:1; /* connection reset, tid now invalid */
->>>>>>> c0193f39
 	/* BB add field for back pointer to sb struct(s)? */
 };
 
