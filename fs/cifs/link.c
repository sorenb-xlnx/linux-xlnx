/*
 *   fs/cifs/link.c
 *
 *   Copyright (C) International Business Machines  Corp., 2002,2008
 *   Author(s): Steve French (sfrench@us.ibm.com)
 *
 *   This library is free software; you can redistribute it and/or modify
 *   it under the terms of the GNU Lesser General Public License as published
 *   by the Free Software Foundation; either version 2.1 of the License, or
 *   (at your option) any later version.
 *
 *   This library is distributed in the hope that it will be useful,
 *   but WITHOUT ANY WARRANTY; without even the implied warranty of
 *   MERCHANTABILITY or FITNESS FOR A PARTICULAR PURPOSE.  See
 *   the GNU Lesser General Public License for more details.
 *
 *   You should have received a copy of the GNU Lesser General Public License
 *   along with this library; if not, write to the Free Software
 *   Foundation, Inc., 59 Temple Place, Suite 330, Boston, MA 02111-1307 USA
 */
#include <linux/fs.h>
#include <linux/stat.h>
#include <linux/slab.h>
#include <linux/namei.h>
#include "cifsfs.h"
#include "cifspdu.h"
#include "cifsglob.h"
#include "cifsproto.h"
#include "cifs_debug.h"
#include "cifs_fs_sb.h"
#include "md5.h"

#define CIFS_MF_SYMLINK_LEN_OFFSET (4+1)
#define CIFS_MF_SYMLINK_MD5_OFFSET (CIFS_MF_SYMLINK_LEN_OFFSET+(4+1))
#define CIFS_MF_SYMLINK_LINK_OFFSET (CIFS_MF_SYMLINK_MD5_OFFSET+(32+1))
#define CIFS_MF_SYMLINK_LINK_MAXLEN (1024)
#define CIFS_MF_SYMLINK_FILE_SIZE \
	(CIFS_MF_SYMLINK_LINK_OFFSET + CIFS_MF_SYMLINK_LINK_MAXLEN)

#define CIFS_MF_SYMLINK_LEN_FORMAT "XSym\n%04u\n"
#define CIFS_MF_SYMLINK_MD5_FORMAT \
	"%02x%02x%02x%02x%02x%02x%02x%02x%02x%02x%02x%02x%02x%02x%02x%02x\n"
#define CIFS_MF_SYMLINK_MD5_ARGS(md5_hash) \
	md5_hash[0],  md5_hash[1],  md5_hash[2],  md5_hash[3], \
	md5_hash[4],  md5_hash[5],  md5_hash[6],  md5_hash[7], \
	md5_hash[8],  md5_hash[9],  md5_hash[10], md5_hash[11],\
	md5_hash[12], md5_hash[13], md5_hash[14], md5_hash[15]

static int
CIFSParseMFSymlink(const u8 *buf,
		   unsigned int buf_len,
		   unsigned int *_link_len,
		   char **_link_str)
{
	int rc;
	unsigned int link_len;
	const char *md5_str1;
	const char *link_str;
	struct MD5Context md5_ctx;
	u8 md5_hash[16];
	char md5_str2[34];

	if (buf_len != CIFS_MF_SYMLINK_FILE_SIZE)
		return -EINVAL;

	md5_str1 = (const char *)&buf[CIFS_MF_SYMLINK_MD5_OFFSET];
	link_str = (const char *)&buf[CIFS_MF_SYMLINK_LINK_OFFSET];

	rc = sscanf(buf, CIFS_MF_SYMLINK_LEN_FORMAT, &link_len);
	if (rc != 1)
		return -EINVAL;

	cifs_MD5_init(&md5_ctx);
	cifs_MD5_update(&md5_ctx, (const u8 *)link_str, link_len);
	cifs_MD5_final(md5_hash, &md5_ctx);

	snprintf(md5_str2, sizeof(md5_str2),
		 CIFS_MF_SYMLINK_MD5_FORMAT,
		 CIFS_MF_SYMLINK_MD5_ARGS(md5_hash));

	if (strncmp(md5_str1, md5_str2, 17) != 0)
		return -EINVAL;

	if (_link_str) {
		*_link_str = kstrndup(link_str, link_len, GFP_KERNEL);
		if (!*_link_str)
			return -ENOMEM;
	}

	*_link_len = link_len;
	return 0;
}

static int
CIFSFormatMFSymlink(u8 *buf, unsigned int buf_len, const char *link_str)
{
	unsigned int link_len;
	unsigned int ofs;
	struct MD5Context md5_ctx;
	u8 md5_hash[16];

	if (buf_len != CIFS_MF_SYMLINK_FILE_SIZE)
		return -EINVAL;

	link_len = strlen(link_str);

	if (link_len > CIFS_MF_SYMLINK_LINK_MAXLEN)
		return -ENAMETOOLONG;

	cifs_MD5_init(&md5_ctx);
	cifs_MD5_update(&md5_ctx, (const u8 *)link_str, link_len);
	cifs_MD5_final(md5_hash, &md5_ctx);

	snprintf(buf, buf_len,
		 CIFS_MF_SYMLINK_LEN_FORMAT CIFS_MF_SYMLINK_MD5_FORMAT,
		 link_len,
		 CIFS_MF_SYMLINK_MD5_ARGS(md5_hash));

	ofs = CIFS_MF_SYMLINK_LINK_OFFSET;
	memcpy(buf + ofs, link_str, link_len);

	ofs += link_len;
	if (ofs < CIFS_MF_SYMLINK_FILE_SIZE) {
		buf[ofs] = '\n';
		ofs++;
	}

	while (ofs < CIFS_MF_SYMLINK_FILE_SIZE) {
		buf[ofs] = ' ';
		ofs++;
	}

	return 0;
}

static int
CIFSCreateMFSymLink(const int xid, struct cifsTconInfo *tcon,
		    const char *fromName, const char *toName,
		    const struct nls_table *nls_codepage, int remap)
{
	int rc;
	int oplock = 0;
	__u16 netfid = 0;
	u8 *buf;
	unsigned int bytes_written = 0;

	buf = kmalloc(CIFS_MF_SYMLINK_FILE_SIZE, GFP_KERNEL);
	if (!buf)
		return -ENOMEM;

	rc = CIFSFormatMFSymlink(buf, CIFS_MF_SYMLINK_FILE_SIZE, toName);
	if (rc != 0) {
		kfree(buf);
		return rc;
	}

	rc = CIFSSMBOpen(xid, tcon, fromName, FILE_CREATE, GENERIC_WRITE,
			 CREATE_NOT_DIR, &netfid, &oplock, NULL,
			 nls_codepage, remap);
	if (rc != 0) {
		kfree(buf);
		return rc;
	}

	rc = CIFSSMBWrite(xid, tcon, netfid,
			  CIFS_MF_SYMLINK_FILE_SIZE /* length */,
			  0 /* offset */,
			  &bytes_written, buf, NULL, 0);
	CIFSSMBClose(xid, tcon, netfid);
	kfree(buf);
	if (rc != 0)
		return rc;

	if (bytes_written != CIFS_MF_SYMLINK_FILE_SIZE)
		return -EIO;

	return 0;
}

static int
CIFSQueryMFSymLink(const int xid, struct cifsTconInfo *tcon,
		   const unsigned char *searchName, char **symlinkinfo,
		   const struct nls_table *nls_codepage, int remap)
{
	int rc;
	int oplock = 0;
	__u16 netfid = 0;
	u8 *buf;
	char *pbuf;
	unsigned int bytes_read = 0;
	int buf_type = CIFS_NO_BUFFER;
	unsigned int link_len = 0;
	FILE_ALL_INFO file_info;

	rc = CIFSSMBOpen(xid, tcon, searchName, FILE_OPEN, GENERIC_READ,
			 CREATE_NOT_DIR, &netfid, &oplock, &file_info,
			 nls_codepage, remap);
	if (rc != 0)
		return rc;

	if (file_info.EndOfFile != CIFS_MF_SYMLINK_FILE_SIZE) {
		CIFSSMBClose(xid, tcon, netfid);
		/* it's not a symlink */
		return -EINVAL;
	}

	buf = kmalloc(CIFS_MF_SYMLINK_FILE_SIZE, GFP_KERNEL);
	if (!buf)
		return -ENOMEM;
	pbuf = buf;

	rc = CIFSSMBRead(xid, tcon, netfid,
			 CIFS_MF_SYMLINK_FILE_SIZE /* length */,
			 0 /* offset */,
			 &bytes_read, &pbuf, &buf_type);
	CIFSSMBClose(xid, tcon, netfid);
	if (rc != 0) {
		kfree(buf);
		return rc;
	}

	rc = CIFSParseMFSymlink(buf, bytes_read, &link_len, symlinkinfo);
	kfree(buf);
	if (rc != 0)
		return rc;

	return 0;
}

bool
CIFSCouldBeMFSymlink(const struct cifs_fattr *fattr)
{
	if (!(fattr->cf_mode & S_IFREG))
		/* it's not a symlink */
		return false;

	if (fattr->cf_eof != CIFS_MF_SYMLINK_FILE_SIZE)
		/* it's not a symlink */
		return false;

	return true;
}

int
CIFSCheckMFSymlink(struct cifs_fattr *fattr,
		   const unsigned char *path,
		   struct cifs_sb_info *cifs_sb, int xid)
{
	int rc;
	int oplock = 0;
	__u16 netfid = 0;
	struct tcon_link *tlink;
	struct cifsTconInfo *pTcon;
	u8 *buf;
	char *pbuf;
	unsigned int bytes_read = 0;
	int buf_type = CIFS_NO_BUFFER;
	unsigned int link_len = 0;
	FILE_ALL_INFO file_info;

	if (!CIFSCouldBeMFSymlink(fattr))
		/* it's not a symlink */
		return 0;

	tlink = cifs_sb_tlink(cifs_sb);
	if (IS_ERR(tlink))
		return PTR_ERR(tlink);
	pTcon = tlink_tcon(tlink);

	rc = CIFSSMBOpen(xid, pTcon, path, FILE_OPEN, GENERIC_READ,
			 CREATE_NOT_DIR, &netfid, &oplock, &file_info,
			 cifs_sb->local_nls,
			 cifs_sb->mnt_cifs_flags &
				CIFS_MOUNT_MAP_SPECIAL_CHR);
	if (rc != 0)
		goto out;

	if (file_info.EndOfFile != CIFS_MF_SYMLINK_FILE_SIZE) {
		CIFSSMBClose(xid, pTcon, netfid);
		/* it's not a symlink */
		goto out;
	}

	buf = kmalloc(CIFS_MF_SYMLINK_FILE_SIZE, GFP_KERNEL);
	if (!buf) {
		rc = -ENOMEM;
		goto out;
	}
	pbuf = buf;

	rc = CIFSSMBRead(xid, pTcon, netfid,
			 CIFS_MF_SYMLINK_FILE_SIZE /* length */,
			 0 /* offset */,
			 &bytes_read, &pbuf, &buf_type);
	CIFSSMBClose(xid, pTcon, netfid);
	if (rc != 0) {
		kfree(buf);
		goto out;
	}

	rc = CIFSParseMFSymlink(buf, bytes_read, &link_len, NULL);
	kfree(buf);
	if (rc == -EINVAL) {
		/* it's not a symlink */
		rc = 0;
		goto out;
	}

	if (rc != 0)
		goto out;

	/* it is a symlink */
	fattr->cf_eof = link_len;
	fattr->cf_mode &= ~S_IFMT;
	fattr->cf_mode |= S_IFLNK | S_IRWXU | S_IRWXG | S_IRWXO;
	fattr->cf_dtype = DT_LNK;
out:
	cifs_put_tlink(tlink);
	return rc;
}

int
cifs_hardlink(struct dentry *old_file, struct inode *inode,
	      struct dentry *direntry)
{
	int rc = -EACCES;
	int xid;
	char *fromName = NULL;
	char *toName = NULL;
	struct cifs_sb_info *cifs_sb = CIFS_SB(inode->i_sb);
	struct tcon_link *tlink;
	struct cifsTconInfo *pTcon;
	struct cifsInodeInfo *cifsInode;

	tlink = cifs_sb_tlink(cifs_sb);
	if (IS_ERR(tlink))
		return PTR_ERR(tlink);
	pTcon = tlink_tcon(tlink);

	xid = GetXid();

	fromName = build_path_from_dentry(old_file);
	toName = build_path_from_dentry(direntry);
	if ((fromName == NULL) || (toName == NULL)) {
		rc = -ENOMEM;
		goto cifs_hl_exit;
	}

	if (pTcon->unix_ext)
		rc = CIFSUnixCreateHardLink(xid, pTcon, fromName, toName,
					    cifs_sb->local_nls,
					    cifs_sb->mnt_cifs_flags &
						CIFS_MOUNT_MAP_SPECIAL_CHR);
	else {
		rc = CIFSCreateHardLink(xid, pTcon, fromName, toName,
					cifs_sb->local_nls,
					cifs_sb->mnt_cifs_flags &
						CIFS_MOUNT_MAP_SPECIAL_CHR);
		if ((rc == -EIO) || (rc == -EINVAL))
			rc = -EOPNOTSUPP;
	}

	d_drop(direntry);	/* force new lookup from server of target */

	/* if source file is cached (oplocked) revalidate will not go to server
	   until the file is closed or oplock broken so update nlinks locally */
	if (old_file->d_inode) {
		cifsInode = CIFS_I(old_file->d_inode);
		if (rc == 0) {
			old_file->d_inode->i_nlink++;
/* BB should we make this contingent on superblock flag NOATIME? */
/*			old_file->d_inode->i_ctime = CURRENT_TIME;*/
			/* parent dir timestamps will update from srv
			within a second, would it really be worth it
			to set the parent dir cifs inode time to zero
			to force revalidate (faster) for it too? */
		}
		/* if not oplocked will force revalidate to get info
		   on source file from srv */
		cifsInode->time = 0;

		/* Will update parent dir timestamps from srv within a second.
		   Would it really be worth it to set the parent dir (cifs
		   inode) time field to zero to force revalidate on parent
		   directory faster ie
			CIFS_I(inode)->time = 0;  */
	}

cifs_hl_exit:
	kfree(fromName);
	kfree(toName);
	FreeXid(xid);
	cifs_put_tlink(tlink);
	return rc;
}

void *
cifs_follow_link(struct dentry *direntry, struct nameidata *nd)
{
	struct inode *inode = direntry->d_inode;
	int rc = -ENOMEM;
	int xid;
	char *full_path = NULL;
	char *target_path = NULL;
	struct cifs_sb_info *cifs_sb = CIFS_SB(inode->i_sb);
	struct tcon_link *tlink = NULL;
	struct cifsTconInfo *tcon;

	xid = GetXid();

	tlink = cifs_sb_tlink(cifs_sb);
	if (IS_ERR(tlink)) {
		rc = PTR_ERR(tlink);
		tlink = NULL;
		goto out;
	}
	tcon = tlink_tcon(tlink);

	/*
	 * For now, we just handle symlinks with unix extensions enabled.
	 * Eventually we should handle NTFS reparse points, and MacOS
	 * symlink support. For instance...
	 *
	 * rc = CIFSSMBQueryReparseLinkInfo(...)
	 *
	 * For now, just return -EACCES when the server doesn't support posix
	 * extensions. Note that we still allow querying symlinks when posix
	 * extensions are manually disabled. We could disable these as well
	 * but there doesn't seem to be any harm in allowing the client to
	 * read them.
	 */
	if (!(cifs_sb->mnt_cifs_flags & CIFS_MOUNT_MF_SYMLINKS)
	    && !(tcon->ses->capabilities & CAP_UNIX)) {
		rc = -EACCES;
		goto out;
	}

	full_path = build_path_from_dentry(direntry);
	if (!full_path)
		goto out;

	cFYI(1, "Full path: %s inode = 0x%p", full_path, inode);

	rc = -EACCES;
	/*
	 * First try Minshall+French Symlinks, if configured
	 * and fallback to UNIX Extensions Symlinks.
	 */
	if (cifs_sb->mnt_cifs_flags & CIFS_MOUNT_MF_SYMLINKS)
		rc = CIFSQueryMFSymLink(xid, tcon, full_path, &target_path,
					cifs_sb->local_nls,
					cifs_sb->mnt_cifs_flags &
						CIFS_MOUNT_MAP_SPECIAL_CHR);

	if ((rc != 0) && (tcon->ses->capabilities & CAP_UNIX))
		rc = CIFSSMBUnixQuerySymLink(xid, tcon, full_path, &target_path,
					     cifs_sb->local_nls);

	kfree(full_path);
out:
	if (rc != 0) {
		kfree(target_path);
		target_path = ERR_PTR(rc);
	}

	FreeXid(xid);
	if (tlink)
		cifs_put_tlink(tlink);
	nd_set_link(nd, target_path);
	return NULL;
}

int
cifs_symlink(struct inode *inode, struct dentry *direntry, const char *symname)
{
	int rc = -EOPNOTSUPP;
	int xid;
	struct cifs_sb_info *cifs_sb = CIFS_SB(inode->i_sb);
	struct tcon_link *tlink;
	struct cifsTconInfo *pTcon;
	char *full_path = NULL;
	struct inode *newinode = NULL;

	xid = GetXid();

	tlink = cifs_sb_tlink(cifs_sb);
	if (IS_ERR(tlink)) {
		rc = PTR_ERR(tlink);
		goto symlink_exit;
	}
	pTcon = tlink_tcon(tlink);

	full_path = build_path_from_dentry(direntry);
	if (full_path == NULL) {
		rc = -ENOMEM;
		goto symlink_exit;
	}

	cFYI(1, "Full path: %s", full_path);
	cFYI(1, "symname is %s", symname);

	/* BB what if DFS and this volume is on different share? BB */
	if (cifs_sb->mnt_cifs_flags & CIFS_MOUNT_MF_SYMLINKS)
		rc = CIFSCreateMFSymLink(xid, pTcon, full_path, symname,
					 cifs_sb->local_nls,
					 cifs_sb->mnt_cifs_flags &
						CIFS_MOUNT_MAP_SPECIAL_CHR);
	else if (pTcon->unix_ext)
		rc = CIFSUnixCreateSymLink(xid, pTcon, full_path, symname,
					   cifs_sb->local_nls);
	/* else
	   rc = CIFSCreateReparseSymLink(xid, pTcon, fromName, toName,
					cifs_sb_target->local_nls); */

	if (rc == 0) {
		if (pTcon->unix_ext)
			rc = cifs_get_inode_info_unix(&newinode, full_path,
						      inode->i_sb, xid);
		else
			rc = cifs_get_inode_info(&newinode, full_path, NULL,
						 inode->i_sb, xid, NULL);

		if (rc != 0) {
			cFYI(1, "Create symlink ok, getinodeinfo fail rc = %d",
			      rc);
		} else {
<<<<<<< HEAD
			if (pTcon->nocase)
				d_set_d_op(direntry, &cifs_ci_dentry_ops);
			else
				d_set_d_op(direntry, &cifs_dentry_ops);
=======
>>>>>>> 63310467
			d_instantiate(direntry, newinode);
		}
	}
symlink_exit:
	kfree(full_path);
	cifs_put_tlink(tlink);
	FreeXid(xid);
	return rc;
}

void cifs_put_link(struct dentry *direntry, struct nameidata *nd, void *cookie)
{
	char *p = nd_get_link(nd);
	if (!IS_ERR(p))
		kfree(p);
}<|MERGE_RESOLUTION|>--- conflicted
+++ resolved
@@ -524,13 +524,6 @@
 			cFYI(1, "Create symlink ok, getinodeinfo fail rc = %d",
 			      rc);
 		} else {
-<<<<<<< HEAD
-			if (pTcon->nocase)
-				d_set_d_op(direntry, &cifs_ci_dentry_ops);
-			else
-				d_set_d_op(direntry, &cifs_dentry_ops);
-=======
->>>>>>> 63310467
 			d_instantiate(direntry, newinode);
 		}
 	}
