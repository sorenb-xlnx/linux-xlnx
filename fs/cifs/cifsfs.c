--- conflicted
+++ resolved
@@ -421,109 +421,6 @@
 	return 0;
 }
 
-<<<<<<< HEAD
-#ifdef CONFIG_CIFS_QUOTA
-int cifs_xquota_set(struct super_block *sb, int quota_type, qid_t qid,
-		struct fs_disk_quota *pdquota)
-{
-	int xid;
-	int rc = 0;
-	struct cifs_sb_info *cifs_sb = CIFS_SB(sb);
-	struct cifsTconInfo *pTcon;
-
-	if (cifs_sb)
-		pTcon = cifs_sb->tcon;
-	else
-		return -EIO;
-
-
-	xid = GetXid();
-	if (pTcon) {
-		cFYI(1, "set type: 0x%x id: %d", quota_type, qid);
-	} else
-		rc = -EIO;
-
-	FreeXid(xid);
-	return rc;
-}
-
-int cifs_xquota_get(struct super_block *sb, int quota_type, qid_t qid,
-		    struct fs_disk_quota *pdquota)
-{
-	int xid;
-	int rc = 0;
-	struct cifs_sb_info *cifs_sb = CIFS_SB(sb);
-	struct cifsTconInfo *pTcon;
-
-	if (cifs_sb)
-		pTcon = cifs_sb->tcon;
-	else
-		return -EIO;
-
-	xid = GetXid();
-	if (pTcon) {
-		cFYI(1, "set type: 0x%x id: %d", quota_type, qid);
-	} else
-		rc = -EIO;
-
-	FreeXid(xid);
-	return rc;
-}
-
-int cifs_xstate_set(struct super_block *sb, unsigned int flags, int operation)
-{
-	int xid;
-	int rc = 0;
-	struct cifs_sb_info *cifs_sb = CIFS_SB(sb);
-	struct cifsTconInfo *pTcon;
-
-	if (cifs_sb)
-		pTcon = cifs_sb->tcon;
-	else
-		return -EIO;
-
-	xid = GetXid();
-	if (pTcon) {
-		cFYI(1, "flags: 0x%x operation: 0x%x", flags, operation);
-	} else
-		rc = -EIO;
-
-	FreeXid(xid);
-	return rc;
-}
-
-int cifs_xstate_get(struct super_block *sb, struct fs_quota_stat *qstats)
-{
-	int xid;
-	int rc = 0;
-	struct cifs_sb_info *cifs_sb = CIFS_SB(sb);
-	struct cifsTconInfo *pTcon;
-
-	if (cifs_sb)
-		pTcon = cifs_sb->tcon;
-	else
-		return -EIO;
-
-	xid = GetXid();
-	if (pTcon) {
-		cFYI(1, "pqstats %p", qstats);
-	} else
-		rc = -EIO;
-
-	FreeXid(xid);
-	return rc;
-}
-
-static const struct quotactl_ops cifs_quotactl_ops = {
-	.set_xquota	= cifs_xquota_set,
-	.get_xquota	= cifs_xquota_get,
-	.set_xstate	= cifs_xstate_set,
-	.get_xstate	= cifs_xstate_get,
-};
-#endif
-
-=======
->>>>>>> 483c94e1
 static void cifs_umount_begin(struct super_block *sb)
 {
 	struct cifs_sb_info *cifs_sb = CIFS_SB(sb);
