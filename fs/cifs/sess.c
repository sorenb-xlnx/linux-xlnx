/*
 *   fs/cifs/sess.c
 *
 *   SMB/CIFS session setup handling routines
 *
 *   Copyright (c) International Business Machines  Corp., 2006, 2009
 *   Author(s): Steve French (sfrench@us.ibm.com)
 *
 *   This library is free software; you can redistribute it and/or modify
 *   it under the terms of the GNU Lesser General Public License as published
 *   by the Free Software Foundation; either version 2.1 of the License, or
 *   (at your option) any later version.
 *
 *   This library is distributed in the hope that it will be useful,
 *   but WITHOUT ANY WARRANTY; without even the implied warranty of
 *   MERCHANTABILITY or FITNESS FOR A PARTICULAR PURPOSE.  See
 *   the GNU Lesser General Public License for more details.
 *
 *   You should have received a copy of the GNU Lesser General Public License
 *   along with this library; if not, write to the Free Software
 *   Foundation, Inc., 59 Temple Place, Suite 330, Boston, MA 02111-1307 USA
 */

#include "cifspdu.h"
#include "cifsglob.h"
#include "cifsproto.h"
#include "cifs_unicode.h"
#include "cifs_debug.h"
#include "ntlmssp.h"
#include "nterr.h"
#include <linux/utsname.h>
#include <linux/slab.h>
#include "cifs_spnego.h"

/*
 * Checks if this is the first smb session to be reconnected after
 * the socket has been reestablished (so we know whether to use vc 0).
 * Called while holding the cifs_tcp_ses_lock, so do not block
 */
static bool is_first_ses_reconnect(struct cifs_ses *ses)
{
	struct list_head *tmp;
	struct cifs_ses *tmp_ses;

	list_for_each(tmp, &ses->server->smb_ses_list) {
		tmp_ses = list_entry(tmp, struct cifs_ses,
				     smb_ses_list);
		if (tmp_ses->need_reconnect == false)
			return false;
	}
	/* could not find a session that was already connected,
	   this must be the first one we are reconnecting */
	return true;
}

/*
 *	vc number 0 is treated specially by some servers, and should be the
 *      first one we request.  After that we can use vcnumbers up to maxvcs,
 *	one for each smb session (some Windows versions set maxvcs incorrectly
 *	so maxvc=1 can be ignored).  If we have too many vcs, we can reuse
 *	any vc but zero (some servers reset the connection on vcnum zero)
 *
 */
static __le16 get_next_vcnum(struct cifs_ses *ses)
{
	__u16 vcnum = 0;
	struct list_head *tmp;
	struct cifs_ses *tmp_ses;
	__u16 max_vcs = ses->server->max_vcs;
	__u16 i;
	int free_vc_found = 0;

	/* Quoting the MS-SMB specification: "Windows-based SMB servers set this
	field to one but do not enforce this limit, which allows an SMB client
	to establish more virtual circuits than allowed by this value ... but
	other server implementations can enforce this limit." */
	if (max_vcs < 2)
		max_vcs = 0xFFFF;

	spin_lock(&cifs_tcp_ses_lock);
	if ((ses->need_reconnect) && is_first_ses_reconnect(ses))
			goto get_vc_num_exit;  /* vcnum will be zero */
	for (i = ses->server->srv_count - 1; i < max_vcs; i++) {
		if (i == 0) /* this is the only connection, use vc 0 */
			break;

		free_vc_found = 1;

		list_for_each(tmp, &ses->server->smb_ses_list) {
			tmp_ses = list_entry(tmp, struct cifs_ses,
					     smb_ses_list);
			if (tmp_ses->vcnum == i) {
				free_vc_found = 0;
				break; /* found duplicate, try next vcnum */
			}
		}
		if (free_vc_found)
			break; /* we found a vcnumber that will work - use it */
	}

	if (i == 0)
		vcnum = 0; /* for most common case, ie if one smb session, use
			      vc zero.  Also for case when no free vcnum, zero
			      is safest to send (some clients only send zero) */
	else if (free_vc_found == 0)
		vcnum = 1;  /* we can not reuse vc=0 safely, since some servers
				reset all uids on that, but 1 is ok. */
	else
		vcnum = i;
	ses->vcnum = vcnum;
get_vc_num_exit:
	spin_unlock(&cifs_tcp_ses_lock);

	return cpu_to_le16(vcnum);
}

static __u32 cifs_ssetup_hdr(struct cifs_ses *ses, SESSION_SETUP_ANDX *pSMB)
{
	__u32 capabilities = 0;

	/* init fields common to all four types of SessSetup */
	/* Note that offsets for first seven fields in req struct are same  */
	/*	in CIFS Specs so does not matter which of 3 forms of struct */
	/*	that we use in next few lines                               */
	/* Note that header is initialized to zero in header_assemble */
	pSMB->req.AndXCommand = 0xFF;
	pSMB->req.MaxBufferSize = cpu_to_le16(ses->server->maxBuf);
	pSMB->req.MaxMpxCount = cpu_to_le16(ses->server->maxReq);
	pSMB->req.VcNumber = get_next_vcnum(ses);

	/* Now no need to set SMBFLG_CASELESS or obsolete CANONICAL PATH */

	/* BB verify whether signing required on neg or just on auth frame
	   (and NTLM case) */

	capabilities = CAP_LARGE_FILES | CAP_NT_SMBS | CAP_LEVEL_II_OPLOCKS |
			CAP_LARGE_WRITE_X | CAP_LARGE_READ_X;

	if (ses->server->sec_mode &
	    (SECMODE_SIGN_REQUIRED | SECMODE_SIGN_ENABLED))
		pSMB->req.hdr.Flags2 |= SMBFLG2_SECURITY_SIGNATURE;

	if (ses->capabilities & CAP_UNICODE) {
		pSMB->req.hdr.Flags2 |= SMBFLG2_UNICODE;
		capabilities |= CAP_UNICODE;
	}
	if (ses->capabilities & CAP_STATUS32) {
		pSMB->req.hdr.Flags2 |= SMBFLG2_ERR_STATUS;
		capabilities |= CAP_STATUS32;
	}
	if (ses->capabilities & CAP_DFS) {
		pSMB->req.hdr.Flags2 |= SMBFLG2_DFS;
		capabilities |= CAP_DFS;
	}
	if (ses->capabilities & CAP_UNIX)
		capabilities |= CAP_UNIX;

	return capabilities;
}

static void
unicode_oslm_strings(char **pbcc_area, const struct nls_table *nls_cp)
{
	char *bcc_ptr = *pbcc_area;
	int bytes_ret = 0;

	/* Copy OS version */
	bytes_ret = cifs_strtoUCS((__le16 *)bcc_ptr, "Linux version ", 32,
				  nls_cp);
	bcc_ptr += 2 * bytes_ret;
	bytes_ret = cifs_strtoUCS((__le16 *) bcc_ptr, init_utsname()->release,
				  32, nls_cp);
	bcc_ptr += 2 * bytes_ret;
	bcc_ptr += 2; /* trailing null */

	bytes_ret = cifs_strtoUCS((__le16 *) bcc_ptr, CIFS_NETWORK_OPSYS,
				  32, nls_cp);
	bcc_ptr += 2 * bytes_ret;
	bcc_ptr += 2; /* trailing null */

	*pbcc_area = bcc_ptr;
}

static void unicode_domain_string(char **pbcc_area, struct cifs_ses *ses,
				   const struct nls_table *nls_cp)
{
	char *bcc_ptr = *pbcc_area;
	int bytes_ret = 0;

	/* copy domain */
	if (ses->domainName == NULL) {
		/* Sending null domain better than using a bogus domain name (as
		we did briefly in 2.6.18) since server will use its default */
		*bcc_ptr = 0;
		*(bcc_ptr+1) = 0;
		bytes_ret = 0;
	} else
		bytes_ret = cifs_strtoUCS((__le16 *) bcc_ptr, ses->domainName,
					  256, nls_cp);
	bcc_ptr += 2 * bytes_ret;
	bcc_ptr += 2;  /* account for null terminator */

	*pbcc_area = bcc_ptr;
}


static void unicode_ssetup_strings(char **pbcc_area, struct cifs_ses *ses,
				   const struct nls_table *nls_cp)
{
	char *bcc_ptr = *pbcc_area;
	int bytes_ret = 0;

	/* BB FIXME add check that strings total less
	than 335 or will need to send them as arrays */

	/* unicode strings, must be word aligned before the call */
/*	if ((long) bcc_ptr % 2)	{
		*bcc_ptr = 0;
		bcc_ptr++;
	} */
	/* copy user */
	if (ses->user_name == NULL) {
		/* null user mount */
		*bcc_ptr = 0;
		*(bcc_ptr+1) = 0;
	} else {
		bytes_ret = cifs_strtoUCS((__le16 *) bcc_ptr, ses->user_name,
					  MAX_USERNAME_SIZE, nls_cp);
	}
	bcc_ptr += 2 * bytes_ret;
	bcc_ptr += 2; /* account for null termination */

	unicode_domain_string(&bcc_ptr, ses, nls_cp);
	unicode_oslm_strings(&bcc_ptr, nls_cp);

	*pbcc_area = bcc_ptr;
}

static void ascii_ssetup_strings(char **pbcc_area, struct cifs_ses *ses,
				 const struct nls_table *nls_cp)
{
	char *bcc_ptr = *pbcc_area;

	/* copy user */
	/* BB what about null user mounts - check that we do this BB */
	/* copy user */
	if (ses->user_name != NULL)
		strncpy(bcc_ptr, ses->user_name, MAX_USERNAME_SIZE);
	/* else null user mount */

	bcc_ptr += strnlen(ses->user_name, MAX_USERNAME_SIZE);
	*bcc_ptr = 0;
	bcc_ptr++; /* account for null termination */

	/* copy domain */

	if (ses->domainName != NULL) {
		strncpy(bcc_ptr, ses->domainName, 256);
		bcc_ptr += strnlen(ses->domainName, 256);
	} /* else we will send a null domain name
	     so the server will default to its own domain */
	*bcc_ptr = 0;
	bcc_ptr++;

	/* BB check for overflow here */

	strcpy(bcc_ptr, "Linux version ");
	bcc_ptr += strlen("Linux version ");
	strcpy(bcc_ptr, init_utsname()->release);
	bcc_ptr += strlen(init_utsname()->release) + 1;

	strcpy(bcc_ptr, CIFS_NETWORK_OPSYS);
	bcc_ptr += strlen(CIFS_NETWORK_OPSYS) + 1;

	*pbcc_area = bcc_ptr;
}

static void
decode_unicode_ssetup(char **pbcc_area, int bleft, struct cifs_ses *ses,
		      const struct nls_table *nls_cp)
{
	int len;
	char *data = *pbcc_area;

	cFYI(1, "bleft %d", bleft);

	kfree(ses->serverOS);
	ses->serverOS = cifs_strndup_from_ucs(data, bleft, true, nls_cp);
	cFYI(1, "serverOS=%s", ses->serverOS);
	len = (UniStrnlen((wchar_t *) data, bleft / 2) * 2) + 2;
	data += len;
	bleft -= len;
	if (bleft <= 0)
		return;

	kfree(ses->serverNOS);
	ses->serverNOS = cifs_strndup_from_ucs(data, bleft, true, nls_cp);
	cFYI(1, "serverNOS=%s", ses->serverNOS);
	len = (UniStrnlen((wchar_t *) data, bleft / 2) * 2) + 2;
	data += len;
	bleft -= len;
	if (bleft <= 0)
		return;

	kfree(ses->serverDomain);
	ses->serverDomain = cifs_strndup_from_ucs(data, bleft, true, nls_cp);
	cFYI(1, "serverDomain=%s", ses->serverDomain);

	return;
}

static int decode_ascii_ssetup(char **pbcc_area, __u16 bleft,
			       struct cifs_ses *ses,
			       const struct nls_table *nls_cp)
{
	int rc = 0;
	int len;
	char *bcc_ptr = *pbcc_area;

	cFYI(1, "decode sessetup ascii. bleft %d", bleft);

	len = strnlen(bcc_ptr, bleft);
	if (len >= bleft)
		return rc;

	kfree(ses->serverOS);

	ses->serverOS = kzalloc(len + 1, GFP_KERNEL);
	if (ses->serverOS)
		strncpy(ses->serverOS, bcc_ptr, len);
	if (strncmp(ses->serverOS, "OS/2", 4) == 0) {
			cFYI(1, "OS/2 server");
			ses->flags |= CIFS_SES_OS2;
	}

	bcc_ptr += len + 1;
	bleft -= len + 1;

	len = strnlen(bcc_ptr, bleft);
	if (len >= bleft)
		return rc;

	kfree(ses->serverNOS);

	ses->serverNOS = kzalloc(len + 1, GFP_KERNEL);
	if (ses->serverNOS)
		strncpy(ses->serverNOS, bcc_ptr, len);

	bcc_ptr += len + 1;
	bleft -= len + 1;

	len = strnlen(bcc_ptr, bleft);
	if (len > bleft)
		return rc;

	/* No domain field in LANMAN case. Domain is
	   returned by old servers in the SMB negprot response */
	/* BB For newer servers which do not support Unicode,
	   but thus do return domain here we could add parsing
	   for it later, but it is not very important */
	cFYI(1, "ascii: bytes left %d", bleft);

	return rc;
}

static int decode_ntlmssp_challenge(char *bcc_ptr, int blob_len,
				    struct cifs_ses *ses)
{
	unsigned int tioffset; /* challenge message target info area */
	unsigned int tilen; /* challenge message target info area length  */

	CHALLENGE_MESSAGE *pblob = (CHALLENGE_MESSAGE *)bcc_ptr;

	if (blob_len < sizeof(CHALLENGE_MESSAGE)) {
		cERROR(1, "challenge blob len %d too small", blob_len);
		return -EINVAL;
	}

	if (memcmp(pblob->Signature, "NTLMSSP", 8)) {
		cERROR(1, "blob signature incorrect %s", pblob->Signature);
		return -EINVAL;
	}
	if (pblob->MessageType != NtLmChallenge) {
		cERROR(1, "Incorrect message type %d", pblob->MessageType);
		return -EINVAL;
	}

	memcpy(ses->ntlmssp->cryptkey, pblob->Challenge, CIFS_CRYPTO_KEY_SIZE);
	/* BB we could decode pblob->NegotiateFlags; some may be useful */
	/* In particular we can examine sign flags */
	/* BB spec says that if AvId field of MsvAvTimestamp is populated then
		we must set the MIC field of the AUTHENTICATE_MESSAGE */
	ses->ntlmssp->server_flags = le32_to_cpu(pblob->NegotiateFlags);
	tioffset = le32_to_cpu(pblob->TargetInfoArray.BufferOffset);
	tilen = le16_to_cpu(pblob->TargetInfoArray.Length);
	if (tilen) {
		ses->auth_key.response = kmalloc(tilen, GFP_KERNEL);
		if (!ses->auth_key.response) {
			cERROR(1, "Challenge target info allocation failure");
			return -ENOMEM;
		}
		memcpy(ses->auth_key.response, bcc_ptr + tioffset, tilen);
		ses->auth_key.len = tilen;
	}

	return 0;
}

/* BB Move to ntlmssp.c eventually */

/* We do not malloc the blob, it is passed in pbuffer, because
   it is fixed size, and small, making this approach cleaner */
static void build_ntlmssp_negotiate_blob(unsigned char *pbuffer,
					 struct cifs_ses *ses)
{
	NEGOTIATE_MESSAGE *sec_blob = (NEGOTIATE_MESSAGE *)pbuffer;
	__u32 flags;

	memset(pbuffer, 0, sizeof(NEGOTIATE_MESSAGE));
	memcpy(sec_blob->Signature, NTLMSSP_SIGNATURE, 8);
	sec_blob->MessageType = NtLmNegotiate;

	/* BB is NTLMV2 session security format easier to use here? */
	flags = NTLMSSP_NEGOTIATE_56 |	NTLMSSP_REQUEST_TARGET |
		NTLMSSP_NEGOTIATE_128 | NTLMSSP_NEGOTIATE_UNICODE |
		NTLMSSP_NEGOTIATE_NTLM | NTLMSSP_NEGOTIATE_EXTENDED_SEC;
	if (ses->server->sec_mode &
			(SECMODE_SIGN_REQUIRED | SECMODE_SIGN_ENABLED)) {
		flags |= NTLMSSP_NEGOTIATE_SIGN;
		if (!ses->server->session_estab)
			flags |= NTLMSSP_NEGOTIATE_KEY_XCH |
				NTLMSSP_NEGOTIATE_EXTENDED_SEC;
	}

	sec_blob->NegotiateFlags = cpu_to_le32(flags);

	sec_blob->WorkstationName.BufferOffset = 0;
	sec_blob->WorkstationName.Length = 0;
	sec_blob->WorkstationName.MaximumLength = 0;

	/* Domain name is sent on the Challenge not Negotiate NTLMSSP request */
	sec_blob->DomainName.BufferOffset = 0;
	sec_blob->DomainName.Length = 0;
	sec_blob->DomainName.MaximumLength = 0;
}

/* We do not malloc the blob, it is passed in pbuffer, because its
   maximum possible size is fixed and small, making this approach cleaner.
   This function returns the length of the data in the blob */
static int build_ntlmssp_auth_blob(unsigned char *pbuffer,
					u16 *buflen,
				   struct cifs_ses *ses,
				   const struct nls_table *nls_cp)
{
	int rc;
	AUTHENTICATE_MESSAGE *sec_blob = (AUTHENTICATE_MESSAGE *)pbuffer;
	__u32 flags;
	unsigned char *tmp;

	memcpy(sec_blob->Signature, NTLMSSP_SIGNATURE, 8);
	sec_blob->MessageType = NtLmAuthenticate;

	flags = NTLMSSP_NEGOTIATE_56 |
		NTLMSSP_REQUEST_TARGET | NTLMSSP_NEGOTIATE_TARGET_INFO |
		NTLMSSP_NEGOTIATE_128 | NTLMSSP_NEGOTIATE_UNICODE |
		NTLMSSP_NEGOTIATE_NTLM | NTLMSSP_NEGOTIATE_EXTENDED_SEC;
	if (ses->server->sec_mode &
	   (SECMODE_SIGN_REQUIRED | SECMODE_SIGN_ENABLED))
		flags |= NTLMSSP_NEGOTIATE_SIGN;
	if (ses->server->sec_mode & SECMODE_SIGN_REQUIRED)
		flags |= NTLMSSP_NEGOTIATE_ALWAYS_SIGN;

	tmp = pbuffer + sizeof(AUTHENTICATE_MESSAGE);
	sec_blob->NegotiateFlags = cpu_to_le32(flags);

	sec_blob->LmChallengeResponse.BufferOffset =
				cpu_to_le32(sizeof(AUTHENTICATE_MESSAGE));
	sec_blob->LmChallengeResponse.Length = 0;
	sec_blob->LmChallengeResponse.MaximumLength = 0;

	sec_blob->NtChallengeResponse.BufferOffset = cpu_to_le32(tmp - pbuffer);
	rc = setup_ntlmv2_rsp(ses, nls_cp);
	if (rc) {
		cERROR(1, "Error %d during NTLMSSP authentication", rc);
		goto setup_ntlmv2_ret;
	}
	memcpy(tmp, ses->auth_key.response + CIFS_SESS_KEY_SIZE,
			ses->auth_key.len - CIFS_SESS_KEY_SIZE);
	tmp += ses->auth_key.len - CIFS_SESS_KEY_SIZE;

	sec_blob->NtChallengeResponse.Length =
			cpu_to_le16(ses->auth_key.len - CIFS_SESS_KEY_SIZE);
	sec_blob->NtChallengeResponse.MaximumLength =
			cpu_to_le16(ses->auth_key.len - CIFS_SESS_KEY_SIZE);

	if (ses->domainName == NULL) {
		sec_blob->DomainName.BufferOffset = cpu_to_le32(tmp - pbuffer);
		sec_blob->DomainName.Length = 0;
		sec_blob->DomainName.MaximumLength = 0;
		tmp += 2;
	} else {
		int len;
		len = cifs_strtoUCS((__le16 *)tmp, ses->domainName,
				    MAX_USERNAME_SIZE, nls_cp);
		len *= 2; /* unicode is 2 bytes each */
		sec_blob->DomainName.BufferOffset = cpu_to_le32(tmp - pbuffer);
		sec_blob->DomainName.Length = cpu_to_le16(len);
		sec_blob->DomainName.MaximumLength = cpu_to_le16(len);
		tmp += len;
	}

	if (ses->user_name == NULL) {
		sec_blob->UserName.BufferOffset = cpu_to_le32(tmp - pbuffer);
		sec_blob->UserName.Length = 0;
		sec_blob->UserName.MaximumLength = 0;
		tmp += 2;
	} else {
		int len;
		len = cifs_strtoUCS((__le16 *)tmp, ses->user_name,
				    MAX_USERNAME_SIZE, nls_cp);
		len *= 2; /* unicode is 2 bytes each */
		sec_blob->UserName.BufferOffset = cpu_to_le32(tmp - pbuffer);
		sec_blob->UserName.Length = cpu_to_le16(len);
		sec_blob->UserName.MaximumLength = cpu_to_le16(len);
		tmp += len;
	}

	sec_blob->WorkstationName.BufferOffset = cpu_to_le32(tmp - pbuffer);
	sec_blob->WorkstationName.Length = 0;
	sec_blob->WorkstationName.MaximumLength = 0;
	tmp += 2;

	if (((ses->ntlmssp->server_flags & NTLMSSP_NEGOTIATE_KEY_XCH) ||
		(ses->ntlmssp->server_flags & NTLMSSP_NEGOTIATE_EXTENDED_SEC))
			&& !calc_seckey(ses)) {
		memcpy(tmp, ses->ntlmssp->ciphertext, CIFS_CPHTXT_SIZE);
		sec_blob->SessionKey.BufferOffset = cpu_to_le32(tmp - pbuffer);
		sec_blob->SessionKey.Length = cpu_to_le16(CIFS_CPHTXT_SIZE);
		sec_blob->SessionKey.MaximumLength =
				cpu_to_le16(CIFS_CPHTXT_SIZE);
		tmp += CIFS_CPHTXT_SIZE;
	} else {
		sec_blob->SessionKey.BufferOffset = cpu_to_le32(tmp - pbuffer);
		sec_blob->SessionKey.Length = 0;
		sec_blob->SessionKey.MaximumLength = 0;
	}

setup_ntlmv2_ret:
	*buflen = tmp - pbuffer;
	return rc;
}

int
CIFS_SessSetup(unsigned int xid, struct cifs_ses *ses,
	       const struct nls_table *nls_cp)
{
	int rc = 0;
	int wct;
	struct smb_hdr *smb_buf;
	char *bcc_ptr;
	char *str_area;
	SESSION_SETUP_ANDX *pSMB;
	__u32 capabilities;
	__u16 count;
	int resp_buf_type;
	struct kvec iov[3];
	enum securityEnum type;
	__u16 action, bytes_remaining;
	struct key *spnego_key = NULL;
	__le32 phase = NtLmNegotiate; /* NTLMSSP, if needed, is multistage */
	u16 blob_len;
	char *ntlmsspblob = NULL;

	if (ses == NULL)
		return -EINVAL;

	type = ses->server->secType;
	cFYI(1, "sess setup type %d", type);
	if (type == RawNTLMSSP) {
		/* if memory allocation is successful, caller of this function
		 * frees it.
		 */
		ses->ntlmssp = kmalloc(sizeof(struct ntlmssp_auth), GFP_KERNEL);
		if (!ses->ntlmssp)
			return -ENOMEM;
	}

ssetup_ntlmssp_authenticate:
	if (phase == NtLmChallenge)
		phase = NtLmAuthenticate; /* if ntlmssp, now final phase */

	if (type == LANMAN) {
#ifndef CONFIG_CIFS_WEAK_PW_HASH
		/* LANMAN and plaintext are less secure and off by default.
		So we make this explicitly be turned on in kconfig (in the
		build) and turned on at runtime (changed from the default)
		in proc/fs/cifs or via mount parm.  Unfortunately this is
		needed for old Win (e.g. Win95), some obscure NAS and OS/2 */
		return -EOPNOTSUPP;
#endif
		wct = 10; /* lanman 2 style sessionsetup */
	} else if ((type == NTLM) || (type == NTLMv2)) {
		/* For NTLMv2 failures eventually may need to retry NTLM */
		wct = 13; /* old style NTLM sessionsetup */
	} else /* same size: negotiate or auth, NTLMSSP or extended security */
		wct = 12;

	rc = small_smb_init_no_tc(SMB_COM_SESSION_SETUP_ANDX, wct, ses,
			    (void **)&smb_buf);
	if (rc)
		return rc;

	pSMB = (SESSION_SETUP_ANDX *)smb_buf;

	capabilities = cifs_ssetup_hdr(ses, pSMB);

	/* we will send the SMB in three pieces:
	a fixed length beginning part, an optional
	SPNEGO blob (which can be zero length), and a
	last part which will include the strings
	and rest of bcc area. This allows us to avoid
	a large buffer 17K allocation */
	iov[0].iov_base = (char *)pSMB;
	iov[0].iov_len = be32_to_cpu(smb_buf->smb_buf_length) + 4;

	/* setting this here allows the code at the end of the function
	   to free the request buffer if there's an error */
	resp_buf_type = CIFS_SMALL_BUFFER;

	/* 2000 big enough to fit max user, domain, NOS name etc. */
	str_area = kmalloc(2000, GFP_KERNEL);
	if (str_area == NULL) {
		rc = -ENOMEM;
		goto ssetup_exit;
	}
	bcc_ptr = str_area;

	ses->flags &= ~CIFS_SES_LANMAN;

	iov[1].iov_base = NULL;
	iov[1].iov_len = 0;

	if (type == LANMAN) {
#ifdef CONFIG_CIFS_WEAK_PW_HASH
		char lnm_session_key[CIFS_AUTH_RESP_SIZE];

		pSMB->req.hdr.Flags2 &= ~SMBFLG2_UNICODE;

		/* no capabilities flags in old lanman negotiation */

		pSMB->old_req.PasswordLength = cpu_to_le16(CIFS_AUTH_RESP_SIZE);

		/* Calculate hash with password and copy into bcc_ptr.
		 * Encryption Key (stored as in cryptkey) gets used if the
		 * security mode bit in Negottiate Protocol response states
		 * to use challenge/response method (i.e. Password bit is 1).
		 */

		rc = calc_lanman_hash(ses->password, ses->server->cryptkey,
<<<<<<< HEAD
				 ses->server->secMode & SECMODE_PW_ENCRYPT ?
=======
				 ses->server->sec_mode & SECMODE_PW_ENCRYPT ?
>>>>>>> 55922c9d
					true : false, lnm_session_key);

		ses->flags |= CIFS_SES_LANMAN;
		memcpy(bcc_ptr, (char *)lnm_session_key, CIFS_AUTH_RESP_SIZE);
		bcc_ptr += CIFS_AUTH_RESP_SIZE;

		/* can not sign if LANMAN negotiated so no need
		to calculate signing key? but what if server
		changed to do higher than lanman dialect and
		we reconnected would we ever calc signing_key? */

		cFYI(1, "Negotiating LANMAN setting up strings");
		/* Unicode not allowed for LANMAN dialects */
		ascii_ssetup_strings(&bcc_ptr, ses, nls_cp);
#endif
	} else if (type == NTLM) {
		pSMB->req_no_secext.Capabilities = cpu_to_le32(capabilities);
		pSMB->req_no_secext.CaseInsensitivePasswordLength =
			cpu_to_le16(CIFS_AUTH_RESP_SIZE);
		pSMB->req_no_secext.CaseSensitivePasswordLength =
			cpu_to_le16(CIFS_AUTH_RESP_SIZE);

		/* calculate ntlm response and session key */
		rc = setup_ntlm_response(ses);
		if (rc) {
			cERROR(1, "Error %d during NTLM authentication", rc);
			goto ssetup_exit;
		}

		/* copy ntlm response */
		memcpy(bcc_ptr, ses->auth_key.response + CIFS_SESS_KEY_SIZE,
				CIFS_AUTH_RESP_SIZE);
		bcc_ptr += CIFS_AUTH_RESP_SIZE;
		memcpy(bcc_ptr, ses->auth_key.response + CIFS_SESS_KEY_SIZE,
				CIFS_AUTH_RESP_SIZE);
		bcc_ptr += CIFS_AUTH_RESP_SIZE;

		if (ses->capabilities & CAP_UNICODE) {
			/* unicode strings must be word aligned */
			if (iov[0].iov_len % 2) {
				*bcc_ptr = 0;
				bcc_ptr++;
			}
			unicode_ssetup_strings(&bcc_ptr, ses, nls_cp);
		} else
			ascii_ssetup_strings(&bcc_ptr, ses, nls_cp);
	} else if (type == NTLMv2) {
		pSMB->req_no_secext.Capabilities = cpu_to_le32(capabilities);

		/* LM2 password would be here if we supported it */
		pSMB->req_no_secext.CaseInsensitivePasswordLength = 0;

		/* calculate nlmv2 response and session key */
		rc = setup_ntlmv2_rsp(ses, nls_cp);
		if (rc) {
			cERROR(1, "Error %d during NTLMv2 authentication", rc);
			goto ssetup_exit;
		}
		memcpy(bcc_ptr, ses->auth_key.response + CIFS_SESS_KEY_SIZE,
				ses->auth_key.len - CIFS_SESS_KEY_SIZE);
		bcc_ptr += ses->auth_key.len - CIFS_SESS_KEY_SIZE;

		/* set case sensitive password length after tilen may get
		 * assigned, tilen is 0 otherwise.
		 */
		pSMB->req_no_secext.CaseSensitivePasswordLength =
			cpu_to_le16(ses->auth_key.len - CIFS_SESS_KEY_SIZE);

		if (ses->capabilities & CAP_UNICODE) {
			if (iov[0].iov_len % 2) {
				*bcc_ptr = 0;
				bcc_ptr++;
			}
			unicode_ssetup_strings(&bcc_ptr, ses, nls_cp);
		} else
			ascii_ssetup_strings(&bcc_ptr, ses, nls_cp);
	} else if (type == Kerberos) {
#ifdef CONFIG_CIFS_UPCALL
		struct cifs_spnego_msg *msg;

		spnego_key = cifs_get_spnego_key(ses);
		if (IS_ERR(spnego_key)) {
			rc = PTR_ERR(spnego_key);
			spnego_key = NULL;
			goto ssetup_exit;
		}

		msg = spnego_key->payload.data;
		/* check version field to make sure that cifs.upcall is
		   sending us a response in an expected form */
		if (msg->version != CIFS_SPNEGO_UPCALL_VERSION) {
			cERROR(1, "incorrect version of cifs.upcall (expected"
				   " %d but got %d)",
				   CIFS_SPNEGO_UPCALL_VERSION, msg->version);
			rc = -EKEYREJECTED;
			goto ssetup_exit;
		}

		ses->auth_key.response = kmalloc(msg->sesskey_len, GFP_KERNEL);
		if (!ses->auth_key.response) {
			cERROR(1, "Kerberos can't allocate (%u bytes) memory",
					msg->sesskey_len);
			rc = -ENOMEM;
			goto ssetup_exit;
		}
		memcpy(ses->auth_key.response, msg->data, msg->sesskey_len);
		ses->auth_key.len = msg->sesskey_len;

		pSMB->req.hdr.Flags2 |= SMBFLG2_EXT_SEC;
		capabilities |= CAP_EXTENDED_SECURITY;
		pSMB->req.Capabilities = cpu_to_le32(capabilities);
		iov[1].iov_base = msg->data + msg->sesskey_len;
		iov[1].iov_len = msg->secblob_len;
		pSMB->req.SecurityBlobLength = cpu_to_le16(iov[1].iov_len);

		if (ses->capabilities & CAP_UNICODE) {
			/* unicode strings must be word aligned */
			if ((iov[0].iov_len + iov[1].iov_len) % 2) {
				*bcc_ptr = 0;
				bcc_ptr++;
			}
			unicode_oslm_strings(&bcc_ptr, nls_cp);
			unicode_domain_string(&bcc_ptr, ses, nls_cp);
		} else
		/* BB: is this right? */
			ascii_ssetup_strings(&bcc_ptr, ses, nls_cp);
#else /* ! CONFIG_CIFS_UPCALL */
		cERROR(1, "Kerberos negotiated but upcall support disabled!");
		rc = -ENOSYS;
		goto ssetup_exit;
#endif /* CONFIG_CIFS_UPCALL */
	} else if (type == RawNTLMSSP) {
		if ((pSMB->req.hdr.Flags2 & SMBFLG2_UNICODE) == 0) {
			cERROR(1, "NTLMSSP requires Unicode support");
			rc = -ENOSYS;
			goto ssetup_exit;
		}

		cFYI(1, "ntlmssp session setup phase %d", phase);
		pSMB->req.hdr.Flags2 |= SMBFLG2_EXT_SEC;
		capabilities |= CAP_EXTENDED_SECURITY;
		pSMB->req.Capabilities |= cpu_to_le32(capabilities);
		switch(phase) {
		case NtLmNegotiate:
			build_ntlmssp_negotiate_blob(
				pSMB->req.SecurityBlob, ses);
			iov[1].iov_len = sizeof(NEGOTIATE_MESSAGE);
			iov[1].iov_base = pSMB->req.SecurityBlob;
			pSMB->req.SecurityBlobLength =
				cpu_to_le16(sizeof(NEGOTIATE_MESSAGE));
			break;
		case NtLmAuthenticate:
			/*
			 * 5 is an empirical value, large enough to hold
			 * authenticate message plus max 10 of av paris,
			 * domain, user, workstation names, flags, etc.
			 */
			ntlmsspblob = kzalloc(
				5*sizeof(struct _AUTHENTICATE_MESSAGE),
				GFP_KERNEL);
			if (!ntlmsspblob) {
				cERROR(1, "Can't allocate NTLMSSP blob");
				rc = -ENOMEM;
				goto ssetup_exit;
			}

			rc = build_ntlmssp_auth_blob(ntlmsspblob,
						&blob_len, ses, nls_cp);
			if (rc)
				goto ssetup_exit;
			iov[1].iov_len = blob_len;
			iov[1].iov_base = ntlmsspblob;
			pSMB->req.SecurityBlobLength = cpu_to_le16(blob_len);
			/*
			 * Make sure that we tell the server that we are using
			 * the uid that it just gave us back on the response
			 * (challenge)
			 */
			smb_buf->Uid = ses->Suid;
			break;
		default:
			cERROR(1, "invalid phase %d", phase);
			rc = -ENOSYS;
			goto ssetup_exit;
		}
		/* unicode strings must be word aligned */
		if ((iov[0].iov_len + iov[1].iov_len) % 2) {
			*bcc_ptr = 0;
			bcc_ptr++;
		}
		unicode_oslm_strings(&bcc_ptr, nls_cp);
	} else {
		cERROR(1, "secType %d not supported!", type);
		rc = -ENOSYS;
		goto ssetup_exit;
	}

	iov[2].iov_base = str_area;
	iov[2].iov_len = (long) bcc_ptr - (long) str_area;

	count = iov[1].iov_len + iov[2].iov_len;
	smb_buf->smb_buf_length =
		cpu_to_be32(be32_to_cpu(smb_buf->smb_buf_length) + count);

	put_bcc(count, smb_buf);

	rc = SendReceive2(xid, ses, iov, 3 /* num_iovecs */, &resp_buf_type,
			  CIFS_LOG_ERROR);
	/* SMB request buf freed in SendReceive2 */

	pSMB = (SESSION_SETUP_ANDX *)iov[0].iov_base;
	smb_buf = (struct smb_hdr *)iov[0].iov_base;

	if ((type == RawNTLMSSP) && (smb_buf->Status.CifsError ==
			cpu_to_le32(NT_STATUS_MORE_PROCESSING_REQUIRED))) {
		if (phase != NtLmNegotiate) {
			cERROR(1, "Unexpected more processing error");
			goto ssetup_exit;
		}
		/* NTLMSSP Negotiate sent now processing challenge (response) */
		phase = NtLmChallenge; /* process ntlmssp challenge */
		rc = 0; /* MORE_PROC rc is not an error here, but expected */
	}
	if (rc)
		goto ssetup_exit;

	if ((smb_buf->WordCount != 3) && (smb_buf->WordCount != 4)) {
		rc = -EIO;
		cERROR(1, "bad word count %d", smb_buf->WordCount);
		goto ssetup_exit;
	}
	action = le16_to_cpu(pSMB->resp.Action);
	if (action & GUEST_LOGIN)
		cFYI(1, "Guest login"); /* BB mark SesInfo struct? */
	ses->Suid = smb_buf->Uid;   /* UID left in wire format (le) */
	cFYI(1, "UID = %d ", ses->Suid);
	/* response can have either 3 or 4 word count - Samba sends 3 */
	/* and lanman response is 3 */
	bytes_remaining = get_bcc(smb_buf);
	bcc_ptr = pByteArea(smb_buf);

	if (smb_buf->WordCount == 4) {
		blob_len = le16_to_cpu(pSMB->resp.SecurityBlobLength);
		if (blob_len > bytes_remaining) {
			cERROR(1, "bad security blob length %d", blob_len);
			rc = -EINVAL;
			goto ssetup_exit;
		}
		if (phase == NtLmChallenge) {
			rc = decode_ntlmssp_challenge(bcc_ptr, blob_len, ses);
			/* now goto beginning for ntlmssp authenticate phase */
			if (rc)
				goto ssetup_exit;
		}
		bcc_ptr += blob_len;
		bytes_remaining -= blob_len;
	}

	/* BB check if Unicode and decode strings */
	if (bytes_remaining == 0) {
		/* no string area to decode, do nothing */
	} else if (smb_buf->Flags2 & SMBFLG2_UNICODE) {
		/* unicode string area must be word-aligned */
		if (((unsigned long) bcc_ptr - (unsigned long) smb_buf) % 2) {
			++bcc_ptr;
			--bytes_remaining;
		}
		decode_unicode_ssetup(&bcc_ptr, bytes_remaining, ses, nls_cp);
	} else {
		rc = decode_ascii_ssetup(&bcc_ptr, bytes_remaining,
					 ses, nls_cp);
	}

ssetup_exit:
	if (spnego_key) {
		key_revoke(spnego_key);
		key_put(spnego_key);
	}
	kfree(str_area);
	kfree(ntlmsspblob);
	ntlmsspblob = NULL;
	if (resp_buf_type == CIFS_SMALL_BUFFER) {
		cFYI(1, "ssetup freeing small buf %p", iov[0].iov_base);
		cifs_small_buf_release(iov[0].iov_base);
	} else if (resp_buf_type == CIFS_LARGE_BUFFER)
		cifs_buf_release(iov[0].iov_base);

	/* if ntlmssp, and negotiate succeeded, proceed to authenticate phase */
	if ((phase == NtLmChallenge) && (rc == 0))
		goto ssetup_ntlmssp_authenticate;

	return rc;
}<|MERGE_RESOLUTION|>--- conflicted
+++ resolved
@@ -657,11 +657,7 @@
 		 */
 
 		rc = calc_lanman_hash(ses->password, ses->server->cryptkey,
-<<<<<<< HEAD
-				 ses->server->secMode & SECMODE_PW_ENCRYPT ?
-=======
 				 ses->server->sec_mode & SECMODE_PW_ENCRYPT ?
->>>>>>> 55922c9d
 					true : false, lnm_session_key);
 
 		ses->flags |= CIFS_SES_LANMAN;
