--- conflicted
+++ resolved
@@ -189,17 +189,6 @@
 					   0,
 					   SLAB_HWCACHE_ALIGN|SLAB_TEMPORARY,
 					   NULL);
-<<<<<<< HEAD
-	if (!jbd2_revoke_record_cache)
-		return -ENOMEM;
-
-	jbd2_revoke_table_cache = kmem_cache_create("jbd2_revoke_table",
-					   sizeof(struct jbd2_revoke_table_s),
-					   0, SLAB_TEMPORARY, NULL);
-	if (!jbd2_revoke_table_cache) {
-		kmem_cache_destroy(jbd2_revoke_record_cache);
-		jbd2_revoke_record_cache = NULL;
-=======
 	jbd2_revoke_table_cache = kmem_cache_create("jbd2_revoke_table",
 					   sizeof(struct jbd2_revoke_table_s),
 					   0, SLAB_TEMPORARY, NULL);
@@ -207,7 +196,6 @@
 		return 0;
 	} else {
 		jbd2_journal_destroy_revoke_caches();
->>>>>>> 927ab578
 		return -ENOMEM;
 	}
 }
