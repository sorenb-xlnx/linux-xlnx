/*
 * linux/fs/jbd2/journal.c
 *
 * Written by Stephen C. Tweedie <sct@redhat.com>, 1998
 *
 * Copyright 1998 Red Hat corp --- All Rights Reserved
 *
 * This file is part of the Linux kernel and is made available under
 * the terms of the GNU General Public License, version 2, or at your
 * option, any later version, incorporated herein by reference.
 *
 * Generic filesystem journal-writing code; part of the ext2fs
 * journaling system.
 *
 * This file manages journals: areas of disk reserved for logging
 * transactional updates.  This includes the kernel journaling thread
 * which is responsible for scheduling updates to the log.
 *
 * We do not actually manage the physical storage of the journal in this
 * file: that is left to a per-journal policy function, which allows us
 * to store the journal within a filesystem-specified area for ext2
 * journaling (ext2 can use a reserved inode for storing the log).
 */

#include <linux/module.h>
#include <linux/time.h>
#include <linux/fs.h>
#include <linux/jbd2.h>
#include <linux/errno.h>
#include <linux/slab.h>
#include <linux/init.h>
#include <linux/mm.h>
#include <linux/freezer.h>
#include <linux/pagemap.h>
#include <linux/kthread.h>
#include <linux/poison.h>
#include <linux/proc_fs.h>
#include <linux/debugfs.h>
#include <linux/seq_file.h>

#include <asm/uaccess.h>
#include <asm/page.h>

EXPORT_SYMBOL(jbd2_journal_start);
EXPORT_SYMBOL(jbd2_journal_restart);
EXPORT_SYMBOL(jbd2_journal_extend);
EXPORT_SYMBOL(jbd2_journal_stop);
EXPORT_SYMBOL(jbd2_journal_lock_updates);
EXPORT_SYMBOL(jbd2_journal_unlock_updates);
EXPORT_SYMBOL(jbd2_journal_get_write_access);
EXPORT_SYMBOL(jbd2_journal_get_create_access);
EXPORT_SYMBOL(jbd2_journal_get_undo_access);
EXPORT_SYMBOL(jbd2_journal_dirty_data);
EXPORT_SYMBOL(jbd2_journal_dirty_metadata);
EXPORT_SYMBOL(jbd2_journal_release_buffer);
EXPORT_SYMBOL(jbd2_journal_forget);
#if 0
EXPORT_SYMBOL(journal_sync_buffer);
#endif
EXPORT_SYMBOL(jbd2_journal_flush);
EXPORT_SYMBOL(jbd2_journal_revoke);

EXPORT_SYMBOL(jbd2_journal_init_dev);
EXPORT_SYMBOL(jbd2_journal_init_inode);
EXPORT_SYMBOL(jbd2_journal_update_format);
EXPORT_SYMBOL(jbd2_journal_check_used_features);
EXPORT_SYMBOL(jbd2_journal_check_available_features);
EXPORT_SYMBOL(jbd2_journal_set_features);
EXPORT_SYMBOL(jbd2_journal_create);
EXPORT_SYMBOL(jbd2_journal_load);
EXPORT_SYMBOL(jbd2_journal_destroy);
EXPORT_SYMBOL(jbd2_journal_update_superblock);
EXPORT_SYMBOL(jbd2_journal_abort);
EXPORT_SYMBOL(jbd2_journal_errno);
EXPORT_SYMBOL(jbd2_journal_ack_err);
EXPORT_SYMBOL(jbd2_journal_clear_err);
EXPORT_SYMBOL(jbd2_log_wait_commit);
EXPORT_SYMBOL(jbd2_journal_start_commit);
EXPORT_SYMBOL(jbd2_journal_force_commit_nested);
EXPORT_SYMBOL(jbd2_journal_wipe);
EXPORT_SYMBOL(jbd2_journal_blocks_per_page);
EXPORT_SYMBOL(jbd2_journal_invalidatepage);
EXPORT_SYMBOL(jbd2_journal_try_to_free_buffers);
EXPORT_SYMBOL(jbd2_journal_force_commit);

static int journal_convert_superblock_v1(journal_t *, journal_superblock_t *);
static void __journal_abort_soft (journal_t *journal, int errno);

/*
 * Helper function used to manage commit timeouts
 */

static void commit_timeout(unsigned long __data)
{
	struct task_struct * p = (struct task_struct *) __data;

	wake_up_process(p);
}

/*
 * kjournald2: The main thread function used to manage a logging device
 * journal.
 *
 * This kernel thread is responsible for two things:
 *
 * 1) COMMIT:  Every so often we need to commit the current state of the
 *    filesystem to disk.  The journal thread is responsible for writing
 *    all of the metadata buffers to disk.
 *
 * 2) CHECKPOINT: We cannot reuse a used section of the log file until all
 *    of the data in that part of the log has been rewritten elsewhere on
 *    the disk.  Flushing these old buffers to reclaim space in the log is
 *    known as checkpointing, and this thread is responsible for that job.
 */

static int kjournald2(void *arg)
{
	journal_t *journal = arg;
	transaction_t *transaction;

	/*
	 * Set up an interval timer which can be used to trigger a commit wakeup
	 * after the commit interval expires
	 */
	setup_timer(&journal->j_commit_timer, commit_timeout,
			(unsigned long)current);

	/* Record that the journal thread is running */
	journal->j_task = current;
	wake_up(&journal->j_wait_done_commit);

	printk(KERN_INFO "kjournald2 starting.  Commit interval %ld seconds\n",
			journal->j_commit_interval / HZ);

	/*
	 * And now, wait forever for commit wakeup events.
	 */
	spin_lock(&journal->j_state_lock);

loop:
	if (journal->j_flags & JBD2_UNMOUNT)
		goto end_loop;

	jbd_debug(1, "commit_sequence=%d, commit_request=%d\n",
		journal->j_commit_sequence, journal->j_commit_request);

	if (journal->j_commit_sequence != journal->j_commit_request) {
		jbd_debug(1, "OK, requests differ\n");
		spin_unlock(&journal->j_state_lock);
		del_timer_sync(&journal->j_commit_timer);
		jbd2_journal_commit_transaction(journal);
		spin_lock(&journal->j_state_lock);
		goto loop;
	}

	wake_up(&journal->j_wait_done_commit);
	if (freezing(current)) {
		/*
		 * The simpler the better. Flushing journal isn't a
		 * good idea, because that depends on threads that may
		 * be already stopped.
		 */
		jbd_debug(1, "Now suspending kjournald2\n");
		spin_unlock(&journal->j_state_lock);
		refrigerator();
		spin_lock(&journal->j_state_lock);
	} else {
		/*
		 * We assume on resume that commits are already there,
		 * so we don't sleep
		 */
		DEFINE_WAIT(wait);
		int should_sleep = 1;

		prepare_to_wait(&journal->j_wait_commit, &wait,
				TASK_INTERRUPTIBLE);
		if (journal->j_commit_sequence != journal->j_commit_request)
			should_sleep = 0;
		transaction = journal->j_running_transaction;
		if (transaction && time_after_eq(jiffies,
						transaction->t_expires))
			should_sleep = 0;
		if (journal->j_flags & JBD2_UNMOUNT)
			should_sleep = 0;
		if (should_sleep) {
			spin_unlock(&journal->j_state_lock);
			schedule();
			spin_lock(&journal->j_state_lock);
		}
		finish_wait(&journal->j_wait_commit, &wait);
	}

	jbd_debug(1, "kjournald2 wakes\n");

	/*
	 * Were we woken up by a commit wakeup event?
	 */
	transaction = journal->j_running_transaction;
	if (transaction && time_after_eq(jiffies, transaction->t_expires)) {
		journal->j_commit_request = transaction->t_tid;
		jbd_debug(1, "woke because of timeout\n");
	}
	goto loop;

end_loop:
	spin_unlock(&journal->j_state_lock);
	del_timer_sync(&journal->j_commit_timer);
	journal->j_task = NULL;
	wake_up(&journal->j_wait_done_commit);
	jbd_debug(1, "Journal thread exiting.\n");
	return 0;
}

static int jbd2_journal_start_thread(journal_t *journal)
{
	struct task_struct *t;

	t = kthread_run(kjournald2, journal, "kjournald2");
	if (IS_ERR(t))
		return PTR_ERR(t);

	wait_event(journal->j_wait_done_commit, journal->j_task != NULL);
	return 0;
}

static void journal_kill_thread(journal_t *journal)
{
	spin_lock(&journal->j_state_lock);
	journal->j_flags |= JBD2_UNMOUNT;

	while (journal->j_task) {
		wake_up(&journal->j_wait_commit);
		spin_unlock(&journal->j_state_lock);
<<<<<<< HEAD
		wait_event(journal->j_wait_done_commit, journal->j_task == NULL);
=======
		wait_event(journal->j_wait_done_commit,
					journal->j_task == NULL);
>>>>>>> 927ab578
		spin_lock(&journal->j_state_lock);
	}
	spin_unlock(&journal->j_state_lock);
}

/*
 * jbd2_journal_write_metadata_buffer: write a metadata buffer to the journal.
 *
 * Writes a metadata buffer to a given disk block.  The actual IO is not
 * performed but a new buffer_head is constructed which labels the data
 * to be written with the correct destination disk block.
 *
 * Any magic-number escaping which needs to be done will cause a
 * copy-out here.  If the buffer happens to start with the
 * JBD2_MAGIC_NUMBER, then we can't write it to the log directly: the
 * magic number is only written to the log for descripter blocks.  In
 * this case, we copy the data and replace the first word with 0, and we
 * return a result code which indicates that this buffer needs to be
 * marked as an escaped buffer in the corresponding log descriptor
 * block.  The missing word can then be restored when the block is read
 * during recovery.
 *
 * If the source buffer has already been modified by a new transaction
 * since we took the last commit snapshot, we use the frozen copy of
 * that data for IO.  If we end up using the existing buffer_head's data
 * for the write, then we *have* to lock the buffer to prevent anyone
 * else from using and possibly modifying it while the IO is in
 * progress.
 *
 * The function returns a pointer to the buffer_heads to be used for IO.
 *
 * We assume that the journal has already been locked in this function.
 *
 * Return value:
 *  <0: Error
 * >=0: Finished OK
 *
 * On success:
 * Bit 0 set == escape performed on the data
 * Bit 1 set == buffer copy-out performed (kfree the data after IO)
 */

int jbd2_journal_write_metadata_buffer(transaction_t *transaction,
				  struct journal_head  *jh_in,
				  struct journal_head **jh_out,
				  unsigned long long blocknr)
{
	int need_copy_out = 0;
	int done_copy_out = 0;
	int do_escape = 0;
	char *mapped_data;
	struct buffer_head *new_bh;
	struct journal_head *new_jh;
	struct page *new_page;
	unsigned int new_offset;
	struct buffer_head *bh_in = jh2bh(jh_in);

	/*
	 * The buffer really shouldn't be locked: only the current committing
	 * transaction is allowed to write it, so nobody else is allowed
	 * to do any IO.
	 *
	 * akpm: except if we're journalling data, and write() output is
	 * also part of a shared mapping, and another thread has
	 * decided to launch a writepage() against this buffer.
	 */
	J_ASSERT_BH(bh_in, buffer_jbddirty(bh_in));

	new_bh = alloc_buffer_head(GFP_NOFS|__GFP_NOFAIL);

	/*
	 * If a new transaction has already done a buffer copy-out, then
	 * we use that version of the data for the commit.
	 */
	jbd_lock_bh_state(bh_in);
repeat:
	if (jh_in->b_frozen_data) {
		done_copy_out = 1;
		new_page = virt_to_page(jh_in->b_frozen_data);
		new_offset = offset_in_page(jh_in->b_frozen_data);
	} else {
		new_page = jh2bh(jh_in)->b_page;
		new_offset = offset_in_page(jh2bh(jh_in)->b_data);
	}

	mapped_data = kmap_atomic(new_page, KM_USER0);
	/*
	 * Check for escaping
	 */
	if (*((__be32 *)(mapped_data + new_offset)) ==
				cpu_to_be32(JBD2_MAGIC_NUMBER)) {
		need_copy_out = 1;
		do_escape = 1;
	}
	kunmap_atomic(mapped_data, KM_USER0);

	/*
	 * Do we need to do a data copy?
	 */
	if (need_copy_out && !done_copy_out) {
		char *tmp;

		jbd_unlock_bh_state(bh_in);
		tmp = jbd2_alloc(bh_in->b_size, GFP_NOFS);
		jbd_lock_bh_state(bh_in);
		if (jh_in->b_frozen_data) {
			jbd2_free(tmp, bh_in->b_size);
			goto repeat;
		}

		jh_in->b_frozen_data = tmp;
		mapped_data = kmap_atomic(new_page, KM_USER0);
		memcpy(tmp, mapped_data + new_offset, jh2bh(jh_in)->b_size);
		kunmap_atomic(mapped_data, KM_USER0);

		new_page = virt_to_page(tmp);
		new_offset = offset_in_page(tmp);
		done_copy_out = 1;
	}

	/*
	 * Did we need to do an escaping?  Now we've done all the
	 * copying, we can finally do so.
	 */
	if (do_escape) {
		mapped_data = kmap_atomic(new_page, KM_USER0);
		*((unsigned int *)(mapped_data + new_offset)) = 0;
		kunmap_atomic(mapped_data, KM_USER0);
	}

	/* keep subsequent assertions sane */
	new_bh->b_state = 0;
	init_buffer(new_bh, NULL, NULL);
	atomic_set(&new_bh->b_count, 1);
	jbd_unlock_bh_state(bh_in);

	new_jh = jbd2_journal_add_journal_head(new_bh);	/* This sleeps */

	set_bh_page(new_bh, new_page, new_offset);
	new_jh->b_transaction = NULL;
	new_bh->b_size = jh2bh(jh_in)->b_size;
	new_bh->b_bdev = transaction->t_journal->j_dev;
	new_bh->b_blocknr = blocknr;
	set_buffer_mapped(new_bh);
	set_buffer_dirty(new_bh);

	*jh_out = new_jh;

	/*
	 * The to-be-written buffer needs to get moved to the io queue,
	 * and the original buffer whose contents we are shadowing or
	 * copying is moved to the transaction's shadow queue.
	 */
	JBUFFER_TRACE(jh_in, "file as BJ_Shadow");
	jbd2_journal_file_buffer(jh_in, transaction, BJ_Shadow);
	JBUFFER_TRACE(new_jh, "file as BJ_IO");
	jbd2_journal_file_buffer(new_jh, transaction, BJ_IO);

	return do_escape | (done_copy_out << 1);
}

/*
 * Allocation code for the journal file.  Manage the space left in the
 * journal, so that we can begin checkpointing when appropriate.
 */

/*
 * __jbd2_log_space_left: Return the number of free blocks left in the journal.
 *
 * Called with the journal already locked.
 *
 * Called under j_state_lock
 */

int __jbd2_log_space_left(journal_t *journal)
{
	int left = journal->j_free;

	assert_spin_locked(&journal->j_state_lock);

	/*
	 * Be pessimistic here about the number of those free blocks which
	 * might be required for log descriptor control blocks.
	 */

#define MIN_LOG_RESERVED_BLOCKS 32 /* Allow for rounding errors */

	left -= MIN_LOG_RESERVED_BLOCKS;

	if (left <= 0)
		return 0;
	left -= (left >> 3);
	return left;
}

/*
 * Called under j_state_lock.  Returns true if a transaction was started.
 */
int __jbd2_log_start_commit(journal_t *journal, tid_t target)
{
	/*
	 * Are we already doing a recent enough commit?
	 */
	if (!tid_geq(journal->j_commit_request, target)) {
		/*
		 * We want a new commit: OK, mark the request and wakup the
		 * commit thread.  We do _not_ do the commit ourselves.
		 */

		journal->j_commit_request = target;
		jbd_debug(1, "JBD: requesting commit %d/%d\n",
			  journal->j_commit_request,
			  journal->j_commit_sequence);
		wake_up(&journal->j_wait_commit);
		return 1;
	}
	return 0;
}

int jbd2_log_start_commit(journal_t *journal, tid_t tid)
{
	int ret;

	spin_lock(&journal->j_state_lock);
	ret = __jbd2_log_start_commit(journal, tid);
	spin_unlock(&journal->j_state_lock);
	return ret;
}

/*
 * Force and wait upon a commit if the calling process is not within
 * transaction.  This is used for forcing out undo-protected data which contains
 * bitmaps, when the fs is running out of space.
 *
 * We can only force the running transaction if we don't have an active handle;
 * otherwise, we will deadlock.
 *
 * Returns true if a transaction was started.
 */
int jbd2_journal_force_commit_nested(journal_t *journal)
{
	transaction_t *transaction = NULL;
	tid_t tid;

	spin_lock(&journal->j_state_lock);
	if (journal->j_running_transaction && !current->journal_info) {
		transaction = journal->j_running_transaction;
		__jbd2_log_start_commit(journal, transaction->t_tid);
	} else if (journal->j_committing_transaction)
		transaction = journal->j_committing_transaction;

	if (!transaction) {
		spin_unlock(&journal->j_state_lock);
		return 0;	/* Nothing to retry */
	}

	tid = transaction->t_tid;
	spin_unlock(&journal->j_state_lock);
	jbd2_log_wait_commit(journal, tid);
	return 1;
}

/*
 * Start a commit of the current running transaction (if any).  Returns true
 * if a transaction was started, and fills its tid in at *ptid
 */
int jbd2_journal_start_commit(journal_t *journal, tid_t *ptid)
{
	int ret = 0;

	spin_lock(&journal->j_state_lock);
	if (journal->j_running_transaction) {
		tid_t tid = journal->j_running_transaction->t_tid;

		ret = __jbd2_log_start_commit(journal, tid);
		if (ret && ptid)
			*ptid = tid;
	} else if (journal->j_committing_transaction && ptid) {
		/*
		 * If ext3_write_super() recently started a commit, then we
		 * have to wait for completion of that transaction
		 */
		*ptid = journal->j_committing_transaction->t_tid;
		ret = 1;
	}
	spin_unlock(&journal->j_state_lock);
	return ret;
}

/*
 * Wait for a specified commit to complete.
 * The caller may not hold the journal lock.
 */
int jbd2_log_wait_commit(journal_t *journal, tid_t tid)
{
	int err = 0;

#ifdef CONFIG_JBD2_DEBUG
	spin_lock(&journal->j_state_lock);
	if (!tid_geq(journal->j_commit_request, tid)) {
		printk(KERN_EMERG
		       "%s: error: j_commit_request=%d, tid=%d\n",
		       __func__, journal->j_commit_request, tid);
	}
	spin_unlock(&journal->j_state_lock);
#endif
	spin_lock(&journal->j_state_lock);
	while (tid_gt(tid, journal->j_commit_sequence)) {
		jbd_debug(1, "JBD: want %d, j_commit_sequence=%d\n",
				  tid, journal->j_commit_sequence);
		wake_up(&journal->j_wait_commit);
		spin_unlock(&journal->j_state_lock);
		wait_event(journal->j_wait_done_commit,
				!tid_gt(tid, journal->j_commit_sequence));
		spin_lock(&journal->j_state_lock);
	}
	spin_unlock(&journal->j_state_lock);

	if (unlikely(is_journal_aborted(journal))) {
		printk(KERN_EMERG "journal commit I/O error\n");
		err = -EIO;
	}
	return err;
}

/*
 * Log buffer allocation routines:
 */

int jbd2_journal_next_log_block(journal_t *journal, unsigned long long *retp)
{
	unsigned long blocknr;

	spin_lock(&journal->j_state_lock);
	J_ASSERT(journal->j_free > 1);

	blocknr = journal->j_head;
	journal->j_head++;
	journal->j_free--;
	if (journal->j_head == journal->j_last)
		journal->j_head = journal->j_first;
	spin_unlock(&journal->j_state_lock);
	return jbd2_journal_bmap(journal, blocknr, retp);
}

/*
 * Conversion of logical to physical block numbers for the journal
 *
 * On external journals the journal blocks are identity-mapped, so
 * this is a no-op.  If needed, we can use j_blk_offset - everything is
 * ready.
 */
int jbd2_journal_bmap(journal_t *journal, unsigned long blocknr,
		 unsigned long long *retp)
{
	int err = 0;
	unsigned long long ret;

	if (journal->j_inode) {
		ret = bmap(journal->j_inode, blocknr);
		if (ret)
			*retp = ret;
		else {
			char b[BDEVNAME_SIZE];

			printk(KERN_ALERT "%s: journal block not found "
					"at offset %lu on %s\n",
				__func__,
				blocknr,
				bdevname(journal->j_dev, b));
			err = -EIO;
			__journal_abort_soft(journal, err);
		}
	} else {
		*retp = blocknr; /* +journal->j_blk_offset */
	}
	return err;
}

/*
 * We play buffer_head aliasing tricks to write data/metadata blocks to
 * the journal without copying their contents, but for journal
 * descriptor blocks we do need to generate bona fide buffers.
 *
 * After the caller of jbd2_journal_get_descriptor_buffer() has finished modifying
 * the buffer's contents they really should run flush_dcache_page(bh->b_page).
 * But we don't bother doing that, so there will be coherency problems with
 * mmaps of blockdevs which hold live JBD-controlled filesystems.
 */
struct journal_head *jbd2_journal_get_descriptor_buffer(journal_t *journal)
{
	struct buffer_head *bh;
	unsigned long long blocknr;
	int err;

	err = jbd2_journal_next_log_block(journal, &blocknr);

	if (err)
		return NULL;

	bh = __getblk(journal->j_dev, blocknr, journal->j_blocksize);
	lock_buffer(bh);
	memset(bh->b_data, 0, journal->j_blocksize);
	set_buffer_uptodate(bh);
	unlock_buffer(bh);
	BUFFER_TRACE(bh, "return this buffer");
	return jbd2_journal_add_journal_head(bh);
}

struct jbd2_stats_proc_session {
	journal_t *journal;
	struct transaction_stats_s *stats;
	int start;
	int max;
};

static void *jbd2_history_skip_empty(struct jbd2_stats_proc_session *s,
					struct transaction_stats_s *ts,
					int first)
{
	if (ts == s->stats + s->max)
		ts = s->stats;
	if (!first && ts == s->stats + s->start)
		return NULL;
	while (ts->ts_type == 0) {
		ts++;
		if (ts == s->stats + s->max)
			ts = s->stats;
		if (ts == s->stats + s->start)
			return NULL;
	}
	return ts;

}

static void *jbd2_seq_history_start(struct seq_file *seq, loff_t *pos)
{
	struct jbd2_stats_proc_session *s = seq->private;
	struct transaction_stats_s *ts;
	int l = *pos;

	if (l == 0)
		return SEQ_START_TOKEN;
	ts = jbd2_history_skip_empty(s, s->stats + s->start, 1);
	if (!ts)
		return NULL;
	l--;
	while (l) {
		ts = jbd2_history_skip_empty(s, ++ts, 0);
		if (!ts)
			break;
		l--;
	}
	return ts;
}

static void *jbd2_seq_history_next(struct seq_file *seq, void *v, loff_t *pos)
{
	struct jbd2_stats_proc_session *s = seq->private;
	struct transaction_stats_s *ts = v;

	++*pos;
	if (v == SEQ_START_TOKEN)
		return jbd2_history_skip_empty(s, s->stats + s->start, 1);
	else
		return jbd2_history_skip_empty(s, ++ts, 0);
}

static int jbd2_seq_history_show(struct seq_file *seq, void *v)
{
	struct transaction_stats_s *ts = v;
	if (v == SEQ_START_TOKEN) {
		seq_printf(seq, "%-4s %-5s %-5s %-5s %-5s %-5s %-5s %-6s %-5s "
				"%-5s %-5s %-5s %-5s %-5s\n", "R/C", "tid",
				"wait", "run", "lock", "flush", "log", "hndls",
				"block", "inlog", "ctime", "write", "drop",
				"close");
		return 0;
	}
	if (ts->ts_type == JBD2_STATS_RUN)
		seq_printf(seq, "%-4s %-5lu %-5u %-5u %-5u %-5u %-5u "
				"%-6lu %-5lu %-5lu\n", "R", ts->ts_tid,
				jiffies_to_msecs(ts->u.run.rs_wait),
				jiffies_to_msecs(ts->u.run.rs_running),
				jiffies_to_msecs(ts->u.run.rs_locked),
				jiffies_to_msecs(ts->u.run.rs_flushing),
				jiffies_to_msecs(ts->u.run.rs_logging),
				ts->u.run.rs_handle_count,
				ts->u.run.rs_blocks,
				ts->u.run.rs_blocks_logged);
	else if (ts->ts_type == JBD2_STATS_CHECKPOINT)
		seq_printf(seq, "%-4s %-5lu %48s %-5u %-5lu %-5lu %-5lu\n",
				"C", ts->ts_tid, " ",
				jiffies_to_msecs(ts->u.chp.cs_chp_time),
				ts->u.chp.cs_written, ts->u.chp.cs_dropped,
				ts->u.chp.cs_forced_to_close);
	else
		J_ASSERT(0);
	return 0;
}

static void jbd2_seq_history_stop(struct seq_file *seq, void *v)
{
}

static struct seq_operations jbd2_seq_history_ops = {
	.start  = jbd2_seq_history_start,
	.next   = jbd2_seq_history_next,
	.stop   = jbd2_seq_history_stop,
	.show   = jbd2_seq_history_show,
};

static int jbd2_seq_history_open(struct inode *inode, struct file *file)
{
	journal_t *journal = PDE(inode)->data;
	struct jbd2_stats_proc_session *s;
	int rc, size;

	s = kmalloc(sizeof(*s), GFP_KERNEL);
	if (s == NULL)
		return -ENOMEM;
	size = sizeof(struct transaction_stats_s) * journal->j_history_max;
	s->stats = kmalloc(size, GFP_KERNEL);
	if (s->stats == NULL) {
		kfree(s);
		return -ENOMEM;
	}
	spin_lock(&journal->j_history_lock);
	memcpy(s->stats, journal->j_history, size);
	s->max = journal->j_history_max;
	s->start = journal->j_history_cur % s->max;
	spin_unlock(&journal->j_history_lock);

	rc = seq_open(file, &jbd2_seq_history_ops);
	if (rc == 0) {
		struct seq_file *m = file->private_data;
		m->private = s;
	} else {
		kfree(s->stats);
		kfree(s);
	}
	return rc;

}

static int jbd2_seq_history_release(struct inode *inode, struct file *file)
{
	struct seq_file *seq = file->private_data;
	struct jbd2_stats_proc_session *s = seq->private;

	kfree(s->stats);
	kfree(s);
	return seq_release(inode, file);
}

static struct file_operations jbd2_seq_history_fops = {
	.owner		= THIS_MODULE,
	.open           = jbd2_seq_history_open,
	.read           = seq_read,
	.llseek         = seq_lseek,
	.release        = jbd2_seq_history_release,
};

static void *jbd2_seq_info_start(struct seq_file *seq, loff_t *pos)
{
	return *pos ? NULL : SEQ_START_TOKEN;
}

static void *jbd2_seq_info_next(struct seq_file *seq, void *v, loff_t *pos)
{
	return NULL;
}

static int jbd2_seq_info_show(struct seq_file *seq, void *v)
{
	struct jbd2_stats_proc_session *s = seq->private;

	if (v != SEQ_START_TOKEN)
		return 0;
	seq_printf(seq, "%lu transaction, each upto %u blocks\n",
			s->stats->ts_tid,
			s->journal->j_max_transaction_buffers);
	if (s->stats->ts_tid == 0)
		return 0;
	seq_printf(seq, "average: \n  %ums waiting for transaction\n",
	    jiffies_to_msecs(s->stats->u.run.rs_wait / s->stats->ts_tid));
	seq_printf(seq, "  %ums running transaction\n",
	    jiffies_to_msecs(s->stats->u.run.rs_running / s->stats->ts_tid));
	seq_printf(seq, "  %ums transaction was being locked\n",
	    jiffies_to_msecs(s->stats->u.run.rs_locked / s->stats->ts_tid));
	seq_printf(seq, "  %ums flushing data (in ordered mode)\n",
	    jiffies_to_msecs(s->stats->u.run.rs_flushing / s->stats->ts_tid));
	seq_printf(seq, "  %ums logging transaction\n",
	    jiffies_to_msecs(s->stats->u.run.rs_logging / s->stats->ts_tid));
	seq_printf(seq, "  %lu handles per transaction\n",
	    s->stats->u.run.rs_handle_count / s->stats->ts_tid);
	seq_printf(seq, "  %lu blocks per transaction\n",
	    s->stats->u.run.rs_blocks / s->stats->ts_tid);
	seq_printf(seq, "  %lu logged blocks per transaction\n",
	    s->stats->u.run.rs_blocks_logged / s->stats->ts_tid);
	return 0;
}

static void jbd2_seq_info_stop(struct seq_file *seq, void *v)
{
}

static struct seq_operations jbd2_seq_info_ops = {
	.start  = jbd2_seq_info_start,
	.next   = jbd2_seq_info_next,
	.stop   = jbd2_seq_info_stop,
	.show   = jbd2_seq_info_show,
};

static int jbd2_seq_info_open(struct inode *inode, struct file *file)
{
	journal_t *journal = PDE(inode)->data;
	struct jbd2_stats_proc_session *s;
	int rc, size;

	s = kmalloc(sizeof(*s), GFP_KERNEL);
	if (s == NULL)
		return -ENOMEM;
	size = sizeof(struct transaction_stats_s);
	s->stats = kmalloc(size, GFP_KERNEL);
	if (s->stats == NULL) {
		kfree(s);
		return -ENOMEM;
	}
	spin_lock(&journal->j_history_lock);
	memcpy(s->stats, &journal->j_stats, size);
	s->journal = journal;
	spin_unlock(&journal->j_history_lock);

	rc = seq_open(file, &jbd2_seq_info_ops);
	if (rc == 0) {
		struct seq_file *m = file->private_data;
		m->private = s;
	} else {
		kfree(s->stats);
		kfree(s);
	}
	return rc;

}

static int jbd2_seq_info_release(struct inode *inode, struct file *file)
{
	struct seq_file *seq = file->private_data;
	struct jbd2_stats_proc_session *s = seq->private;
	kfree(s->stats);
	kfree(s);
	return seq_release(inode, file);
}

static struct file_operations jbd2_seq_info_fops = {
	.owner		= THIS_MODULE,
	.open           = jbd2_seq_info_open,
	.read           = seq_read,
	.llseek         = seq_lseek,
	.release        = jbd2_seq_info_release,
};

static struct proc_dir_entry *proc_jbd2_stats;

static void jbd2_stats_proc_init(journal_t *journal)
{
	char name[BDEVNAME_SIZE];

	snprintf(name, sizeof(name) - 1, "%s", bdevname(journal->j_dev, name));
	journal->j_proc_entry = proc_mkdir(name, proc_jbd2_stats);
	if (journal->j_proc_entry) {
		struct proc_dir_entry *p;
		p = create_proc_entry("history", S_IRUGO,
				journal->j_proc_entry);
		if (p) {
			p->proc_fops = &jbd2_seq_history_fops;
			p->data = journal;
			p = create_proc_entry("info", S_IRUGO,
						journal->j_proc_entry);
			if (p) {
				p->proc_fops = &jbd2_seq_info_fops;
				p->data = journal;
			}
		}
	}
}

static void jbd2_stats_proc_exit(journal_t *journal)
{
	char name[BDEVNAME_SIZE];

	snprintf(name, sizeof(name) - 1, "%s", bdevname(journal->j_dev, name));
	remove_proc_entry("info", journal->j_proc_entry);
	remove_proc_entry("history", journal->j_proc_entry);
	remove_proc_entry(name, proc_jbd2_stats);
}

static void journal_init_stats(journal_t *journal)
{
	int size;

	if (!proc_jbd2_stats)
		return;

	journal->j_history_max = 100;
	size = sizeof(struct transaction_stats_s) * journal->j_history_max;
	journal->j_history = kzalloc(size, GFP_KERNEL);
	if (!journal->j_history) {
		journal->j_history_max = 0;
		return;
	}
	spin_lock_init(&journal->j_history_lock);
}

/*
 * Management for journal control blocks: functions to create and
 * destroy journal_t structures, and to initialise and read existing
 * journal blocks from disk.  */

/* First: create and setup a journal_t object in memory.  We initialise
 * very few fields yet: that has to wait until we have created the
 * journal structures from from scratch, or loaded them from disk. */

static journal_t * journal_init_common (void)
{
	journal_t *journal;
	int err;

	journal = kzalloc(sizeof(*journal), GFP_KERNEL|__GFP_NOFAIL);
	if (!journal)
		goto fail;

	init_waitqueue_head(&journal->j_wait_transaction_locked);
	init_waitqueue_head(&journal->j_wait_logspace);
	init_waitqueue_head(&journal->j_wait_done_commit);
	init_waitqueue_head(&journal->j_wait_checkpoint);
	init_waitqueue_head(&journal->j_wait_commit);
	init_waitqueue_head(&journal->j_wait_updates);
	mutex_init(&journal->j_barrier);
	mutex_init(&journal->j_checkpoint_mutex);
	spin_lock_init(&journal->j_revoke_lock);
	spin_lock_init(&journal->j_list_lock);
	spin_lock_init(&journal->j_state_lock);

	journal->j_commit_interval = (HZ * JBD2_DEFAULT_MAX_COMMIT_AGE);

	/* The journal is marked for error until we succeed with recovery! */
	journal->j_flags = JBD2_ABORT;

	/* Set up a default-sized revoke table for the new mount. */
	err = jbd2_journal_init_revoke(journal, JOURNAL_REVOKE_DEFAULT_HASH);
	if (err) {
		kfree(journal);
		goto fail;
	}

	journal_init_stats(journal);

	return journal;
fail:
	return NULL;
}

/* jbd2_journal_init_dev and jbd2_journal_init_inode:
 *
 * Create a journal structure assigned some fixed set of disk blocks to
 * the journal.  We don't actually touch those disk blocks yet, but we
 * need to set up all of the mapping information to tell the journaling
 * system where the journal blocks are.
 *
 */

/**
 *  journal_t * jbd2_journal_init_dev() - creates and initialises a journal structure
 *  @bdev: Block device on which to create the journal
 *  @fs_dev: Device which hold journalled filesystem for this journal.
 *  @start: Block nr Start of journal.
 *  @len:  Length of the journal in blocks.
 *  @blocksize: blocksize of journalling device
 *
 *  Returns: a newly created journal_t *
 *
 *  jbd2_journal_init_dev creates a journal which maps a fixed contiguous
 *  range of blocks on an arbitrary block device.
 *
 */
journal_t * jbd2_journal_init_dev(struct block_device *bdev,
			struct block_device *fs_dev,
			unsigned long long start, int len, int blocksize)
{
	journal_t *journal = journal_init_common();
	struct buffer_head *bh;
	int n;

	if (!journal)
		return NULL;

	/* journal descriptor can store up to n blocks -bzzz */
	journal->j_blocksize = blocksize;
	n = journal->j_blocksize / sizeof(journal_block_tag_t);
	journal->j_wbufsize = n;
	journal->j_wbuf = kmalloc(n * sizeof(struct buffer_head*), GFP_KERNEL);
	if (!journal->j_wbuf) {
		printk(KERN_ERR "%s: Cant allocate bhs for commit thread\n",
			__func__);
		kfree(journal);
		journal = NULL;
		goto out;
	}
	journal->j_dev = bdev;
	journal->j_fs_dev = fs_dev;
	journal->j_blk_offset = start;
	journal->j_maxlen = len;
	jbd2_stats_proc_init(journal);

	bh = __getblk(journal->j_dev, start, journal->j_blocksize);
	J_ASSERT(bh != NULL);
	journal->j_sb_buffer = bh;
	journal->j_superblock = (journal_superblock_t *)bh->b_data;
out:
	return journal;
}

/**
 *  journal_t * jbd2_journal_init_inode () - creates a journal which maps to a inode.
 *  @inode: An inode to create the journal in
 *
 * jbd2_journal_init_inode creates a journal which maps an on-disk inode as
 * the journal.  The inode must exist already, must support bmap() and
 * must have all data blocks preallocated.
 */
journal_t * jbd2_journal_init_inode (struct inode *inode)
{
	struct buffer_head *bh;
	journal_t *journal = journal_init_common();
	int err;
	int n;
	unsigned long long blocknr;

	if (!journal)
		return NULL;

	journal->j_dev = journal->j_fs_dev = inode->i_sb->s_bdev;
	journal->j_inode = inode;
	jbd_debug(1,
		  "journal %p: inode %s/%ld, size %Ld, bits %d, blksize %ld\n",
		  journal, inode->i_sb->s_id, inode->i_ino,
		  (long long) inode->i_size,
		  inode->i_sb->s_blocksize_bits, inode->i_sb->s_blocksize);

	journal->j_maxlen = inode->i_size >> inode->i_sb->s_blocksize_bits;
	journal->j_blocksize = inode->i_sb->s_blocksize;
	jbd2_stats_proc_init(journal);

	/* journal descriptor can store up to n blocks -bzzz */
	n = journal->j_blocksize / sizeof(journal_block_tag_t);
	journal->j_wbufsize = n;
	journal->j_wbuf = kmalloc(n * sizeof(struct buffer_head*), GFP_KERNEL);
	if (!journal->j_wbuf) {
		printk(KERN_ERR "%s: Cant allocate bhs for commit thread\n",
			__func__);
		kfree(journal);
		return NULL;
	}

	err = jbd2_journal_bmap(journal, 0, &blocknr);
	/* If that failed, give up */
	if (err) {
		printk(KERN_ERR "%s: Cannnot locate journal superblock\n",
		       __func__);
		kfree(journal);
		return NULL;
	}

	bh = __getblk(journal->j_dev, blocknr, journal->j_blocksize);
	J_ASSERT(bh != NULL);
	journal->j_sb_buffer = bh;
	journal->j_superblock = (journal_superblock_t *)bh->b_data;

	return journal;
}

/*
 * If the journal init or create aborts, we need to mark the journal
 * superblock as being NULL to prevent the journal destroy from writing
 * back a bogus superblock.
 */
static void journal_fail_superblock (journal_t *journal)
{
	struct buffer_head *bh = journal->j_sb_buffer;
	brelse(bh);
	journal->j_sb_buffer = NULL;
}

/*
 * Given a journal_t structure, initialise the various fields for
 * startup of a new journaling session.  We use this both when creating
 * a journal, and after recovering an old journal to reset it for
 * subsequent use.
 */

static int journal_reset(journal_t *journal)
{
	journal_superblock_t *sb = journal->j_superblock;
	unsigned long long first, last;

	first = be32_to_cpu(sb->s_first);
	last = be32_to_cpu(sb->s_maxlen);

	journal->j_first = first;
	journal->j_last = last;

	journal->j_head = first;
	journal->j_tail = first;
	journal->j_free = last - first;

	journal->j_tail_sequence = journal->j_transaction_sequence;
	journal->j_commit_sequence = journal->j_transaction_sequence - 1;
	journal->j_commit_request = journal->j_commit_sequence;

	journal->j_max_transaction_buffers = journal->j_maxlen / 4;

	/* Add the dynamic fields and write it to disk. */
	jbd2_journal_update_superblock(journal, 1);
	return jbd2_journal_start_thread(journal);
}

/**
 * int jbd2_journal_create() - Initialise the new journal file
 * @journal: Journal to create. This structure must have been initialised
 *
 * Given a journal_t structure which tells us which disk blocks we can
 * use, create a new journal superblock and initialise all of the
 * journal fields from scratch.
 **/
int jbd2_journal_create(journal_t *journal)
{
	unsigned long long blocknr;
	struct buffer_head *bh;
	journal_superblock_t *sb;
	int i, err;

	if (journal->j_maxlen < JBD2_MIN_JOURNAL_BLOCKS) {
		printk (KERN_ERR "Journal length (%d blocks) too short.\n",
			journal->j_maxlen);
		journal_fail_superblock(journal);
		return -EINVAL;
	}

	if (journal->j_inode == NULL) {
		/*
		 * We don't know what block to start at!
		 */
		printk(KERN_EMERG
		       "%s: creation of journal on external device!\n",
		       __func__);
		BUG();
	}

	/* Zero out the entire journal on disk.  We cannot afford to
	   have any blocks on disk beginning with JBD2_MAGIC_NUMBER. */
	jbd_debug(1, "JBD: Zeroing out journal blocks...\n");
	for (i = 0; i < journal->j_maxlen; i++) {
		err = jbd2_journal_bmap(journal, i, &blocknr);
		if (err)
			return err;
		bh = __getblk(journal->j_dev, blocknr, journal->j_blocksize);
		lock_buffer(bh);
		memset (bh->b_data, 0, journal->j_blocksize);
		BUFFER_TRACE(bh, "marking dirty");
		mark_buffer_dirty(bh);
		BUFFER_TRACE(bh, "marking uptodate");
		set_buffer_uptodate(bh);
		unlock_buffer(bh);
		__brelse(bh);
	}

	sync_blockdev(journal->j_dev);
	jbd_debug(1, "JBD: journal cleared.\n");

	/* OK, fill in the initial static fields in the new superblock */
	sb = journal->j_superblock;

	sb->s_header.h_magic	 = cpu_to_be32(JBD2_MAGIC_NUMBER);
	sb->s_header.h_blocktype = cpu_to_be32(JBD2_SUPERBLOCK_V2);

	sb->s_blocksize	= cpu_to_be32(journal->j_blocksize);
	sb->s_maxlen	= cpu_to_be32(journal->j_maxlen);
	sb->s_first	= cpu_to_be32(1);

	journal->j_transaction_sequence = 1;

	journal->j_flags &= ~JBD2_ABORT;
	journal->j_format_version = 2;

	return journal_reset(journal);
}

/**
 * void jbd2_journal_update_superblock() - Update journal sb on disk.
 * @journal: The journal to update.
 * @wait: Set to '0' if you don't want to wait for IO completion.
 *
 * Update a journal's dynamic superblock fields and write it to disk,
 * optionally waiting for the IO to complete.
 */
void jbd2_journal_update_superblock(journal_t *journal, int wait)
{
	journal_superblock_t *sb = journal->j_superblock;
	struct buffer_head *bh = journal->j_sb_buffer;

	/*
	 * As a special case, if the on-disk copy is already marked as needing
	 * no recovery (s_start == 0) and there are no outstanding transactions
	 * in the filesystem, then we can safely defer the superblock update
	 * until the next commit by setting JBD2_FLUSHED.  This avoids
	 * attempting a write to a potential-readonly device.
	 */
	if (sb->s_start == 0 && journal->j_tail_sequence ==
				journal->j_transaction_sequence) {
		jbd_debug(1,"JBD: Skipping superblock update on recovered sb "
			"(start %ld, seq %d, errno %d)\n",
			journal->j_tail, journal->j_tail_sequence,
			journal->j_errno);
		goto out;
	}

	spin_lock(&journal->j_state_lock);
	jbd_debug(1,"JBD: updating superblock (start %ld, seq %d, errno %d)\n",
		  journal->j_tail, journal->j_tail_sequence, journal->j_errno);

	sb->s_sequence = cpu_to_be32(journal->j_tail_sequence);
	sb->s_start    = cpu_to_be32(journal->j_tail);
	sb->s_errno    = cpu_to_be32(journal->j_errno);
	spin_unlock(&journal->j_state_lock);

	BUFFER_TRACE(bh, "marking dirty");
	mark_buffer_dirty(bh);
	if (wait)
		sync_dirty_buffer(bh);
	else
		ll_rw_block(SWRITE, 1, &bh);

out:
	/* If we have just flushed the log (by marking s_start==0), then
	 * any future commit will have to be careful to update the
	 * superblock again to re-record the true start of the log. */

	spin_lock(&journal->j_state_lock);
	if (sb->s_start)
		journal->j_flags &= ~JBD2_FLUSHED;
	else
		journal->j_flags |= JBD2_FLUSHED;
	spin_unlock(&journal->j_state_lock);
}

/*
 * Read the superblock for a given journal, performing initial
 * validation of the format.
 */

static int journal_get_superblock(journal_t *journal)
{
	struct buffer_head *bh;
	journal_superblock_t *sb;
	int err = -EIO;

	bh = journal->j_sb_buffer;

	J_ASSERT(bh != NULL);
	if (!buffer_uptodate(bh)) {
		ll_rw_block(READ, 1, &bh);
		wait_on_buffer(bh);
		if (!buffer_uptodate(bh)) {
			printk (KERN_ERR
				"JBD: IO error reading journal superblock\n");
			goto out;
		}
	}

	sb = journal->j_superblock;

	err = -EINVAL;

	if (sb->s_header.h_magic != cpu_to_be32(JBD2_MAGIC_NUMBER) ||
	    sb->s_blocksize != cpu_to_be32(journal->j_blocksize)) {
		printk(KERN_WARNING "JBD: no valid journal superblock found\n");
		goto out;
	}

	switch(be32_to_cpu(sb->s_header.h_blocktype)) {
	case JBD2_SUPERBLOCK_V1:
		journal->j_format_version = 1;
		break;
	case JBD2_SUPERBLOCK_V2:
		journal->j_format_version = 2;
		break;
	default:
		printk(KERN_WARNING "JBD: unrecognised superblock format ID\n");
		goto out;
	}

	if (be32_to_cpu(sb->s_maxlen) < journal->j_maxlen)
		journal->j_maxlen = be32_to_cpu(sb->s_maxlen);
	else if (be32_to_cpu(sb->s_maxlen) > journal->j_maxlen) {
		printk (KERN_WARNING "JBD: journal file too short\n");
		goto out;
	}

	return 0;

out:
	journal_fail_superblock(journal);
	return err;
}

/*
 * Load the on-disk journal superblock and read the key fields into the
 * journal_t.
 */

static int load_superblock(journal_t *journal)
{
	int err;
	journal_superblock_t *sb;

	err = journal_get_superblock(journal);
	if (err)
		return err;

	sb = journal->j_superblock;

	journal->j_tail_sequence = be32_to_cpu(sb->s_sequence);
	journal->j_tail = be32_to_cpu(sb->s_start);
	journal->j_first = be32_to_cpu(sb->s_first);
	journal->j_last = be32_to_cpu(sb->s_maxlen);
	journal->j_errno = be32_to_cpu(sb->s_errno);

	return 0;
}


/**
 * int jbd2_journal_load() - Read journal from disk.
 * @journal: Journal to act on.
 *
 * Given a journal_t structure which tells us which disk blocks contain
 * a journal, read the journal from disk to initialise the in-memory
 * structures.
 */
int jbd2_journal_load(journal_t *journal)
{
	int err;
	journal_superblock_t *sb;

	err = load_superblock(journal);
	if (err)
		return err;

	sb = journal->j_superblock;
	/* If this is a V2 superblock, then we have to check the
	 * features flags on it. */

	if (journal->j_format_version >= 2) {
		if ((sb->s_feature_ro_compat &
		     ~cpu_to_be32(JBD2_KNOWN_ROCOMPAT_FEATURES)) ||
		    (sb->s_feature_incompat &
		     ~cpu_to_be32(JBD2_KNOWN_INCOMPAT_FEATURES))) {
			printk (KERN_WARNING
				"JBD: Unrecognised features on journal\n");
			return -EINVAL;
		}
	}

	/* Let the recovery code check whether it needs to recover any
	 * data from the journal. */
	if (jbd2_journal_recover(journal))
		goto recovery_error;

	/* OK, we've finished with the dynamic journal bits:
	 * reinitialise the dynamic contents of the superblock in memory
	 * and reset them on disk. */
	if (journal_reset(journal))
		goto recovery_error;

	journal->j_flags &= ~JBD2_ABORT;
	journal->j_flags |= JBD2_LOADED;
	return 0;

recovery_error:
	printk (KERN_WARNING "JBD: recovery failed\n");
	return -EIO;
}

/**
 * void jbd2_journal_destroy() - Release a journal_t structure.
 * @journal: Journal to act on.
 *
 * Release a journal_t structure once it is no longer in use by the
 * journaled object.
 */
void jbd2_journal_destroy(journal_t *journal)
{
	/* Wait for the commit thread to wake up and die. */
	journal_kill_thread(journal);

	/* Force a final log commit */
	if (journal->j_running_transaction)
		jbd2_journal_commit_transaction(journal);

	/* Force any old transactions to disk */

	/* Totally anal locking here... */
	spin_lock(&journal->j_list_lock);
	while (journal->j_checkpoint_transactions != NULL) {
		spin_unlock(&journal->j_list_lock);
		jbd2_log_do_checkpoint(journal);
		spin_lock(&journal->j_list_lock);
	}

	J_ASSERT(journal->j_running_transaction == NULL);
	J_ASSERT(journal->j_committing_transaction == NULL);
	J_ASSERT(journal->j_checkpoint_transactions == NULL);
	spin_unlock(&journal->j_list_lock);

	/* We can now mark the journal as empty. */
	journal->j_tail = 0;
	journal->j_tail_sequence = ++journal->j_transaction_sequence;
	if (journal->j_sb_buffer) {
		jbd2_journal_update_superblock(journal, 1);
		brelse(journal->j_sb_buffer);
	}

	if (journal->j_proc_entry)
		jbd2_stats_proc_exit(journal);
	if (journal->j_inode)
		iput(journal->j_inode);
	if (journal->j_revoke)
		jbd2_journal_destroy_revoke(journal);
	kfree(journal->j_wbuf);
	kfree(journal);
}


/**
 *int jbd2_journal_check_used_features () - Check if features specified are used.
 * @journal: Journal to check.
 * @compat: bitmask of compatible features
 * @ro: bitmask of features that force read-only mount
 * @incompat: bitmask of incompatible features
 *
 * Check whether the journal uses all of a given set of
 * features.  Return true (non-zero) if it does.
 **/

int jbd2_journal_check_used_features (journal_t *journal, unsigned long compat,
				 unsigned long ro, unsigned long incompat)
{
	journal_superblock_t *sb;

	if (!compat && !ro && !incompat)
		return 1;
	if (journal->j_format_version == 1)
		return 0;

	sb = journal->j_superblock;

	if (((be32_to_cpu(sb->s_feature_compat) & compat) == compat) &&
	    ((be32_to_cpu(sb->s_feature_ro_compat) & ro) == ro) &&
	    ((be32_to_cpu(sb->s_feature_incompat) & incompat) == incompat))
		return 1;

	return 0;
}

/**
 * int jbd2_journal_check_available_features() - Check feature set in journalling layer
 * @journal: Journal to check.
 * @compat: bitmask of compatible features
 * @ro: bitmask of features that force read-only mount
 * @incompat: bitmask of incompatible features
 *
 * Check whether the journaling code supports the use of
 * all of a given set of features on this journal.  Return true
 * (non-zero) if it can. */

int jbd2_journal_check_available_features (journal_t *journal, unsigned long compat,
				      unsigned long ro, unsigned long incompat)
{
	journal_superblock_t *sb;

	if (!compat && !ro && !incompat)
		return 1;

	sb = journal->j_superblock;

	/* We can support any known requested features iff the
	 * superblock is in version 2.  Otherwise we fail to support any
	 * extended sb features. */

	if (journal->j_format_version != 2)
		return 0;

	if ((compat   & JBD2_KNOWN_COMPAT_FEATURES) == compat &&
	    (ro       & JBD2_KNOWN_ROCOMPAT_FEATURES) == ro &&
	    (incompat & JBD2_KNOWN_INCOMPAT_FEATURES) == incompat)
		return 1;

	return 0;
}

/**
 * int jbd2_journal_set_features () - Mark a given journal feature in the superblock
 * @journal: Journal to act on.
 * @compat: bitmask of compatible features
 * @ro: bitmask of features that force read-only mount
 * @incompat: bitmask of incompatible features
 *
 * Mark a given journal feature as present on the
 * superblock.  Returns true if the requested features could be set.
 *
 */

int jbd2_journal_set_features (journal_t *journal, unsigned long compat,
			  unsigned long ro, unsigned long incompat)
{
	journal_superblock_t *sb;

	if (jbd2_journal_check_used_features(journal, compat, ro, incompat))
		return 1;

	if (!jbd2_journal_check_available_features(journal, compat, ro, incompat))
		return 0;

	jbd_debug(1, "Setting new features 0x%lx/0x%lx/0x%lx\n",
		  compat, ro, incompat);

	sb = journal->j_superblock;

	sb->s_feature_compat    |= cpu_to_be32(compat);
	sb->s_feature_ro_compat |= cpu_to_be32(ro);
	sb->s_feature_incompat  |= cpu_to_be32(incompat);

	return 1;
}

/*
 * jbd2_journal_clear_features () - Clear a given journal feature in the
 * 				    superblock
 * @journal: Journal to act on.
 * @compat: bitmask of compatible features
 * @ro: bitmask of features that force read-only mount
 * @incompat: bitmask of incompatible features
 *
 * Clear a given journal feature as present on the
 * superblock.
 */
void jbd2_journal_clear_features(journal_t *journal, unsigned long compat,
				unsigned long ro, unsigned long incompat)
{
	journal_superblock_t *sb;

	jbd_debug(1, "Clear features 0x%lx/0x%lx/0x%lx\n",
		  compat, ro, incompat);

	sb = journal->j_superblock;

	sb->s_feature_compat    &= ~cpu_to_be32(compat);
	sb->s_feature_ro_compat &= ~cpu_to_be32(ro);
	sb->s_feature_incompat  &= ~cpu_to_be32(incompat);
}
EXPORT_SYMBOL(jbd2_journal_clear_features);

/**
 * int jbd2_journal_update_format () - Update on-disk journal structure.
 * @journal: Journal to act on.
 *
 * Given an initialised but unloaded journal struct, poke about in the
 * on-disk structure to update it to the most recent supported version.
 */
int jbd2_journal_update_format (journal_t *journal)
{
	journal_superblock_t *sb;
	int err;

	err = journal_get_superblock(journal);
	if (err)
		return err;

	sb = journal->j_superblock;

	switch (be32_to_cpu(sb->s_header.h_blocktype)) {
	case JBD2_SUPERBLOCK_V2:
		return 0;
	case JBD2_SUPERBLOCK_V1:
		return journal_convert_superblock_v1(journal, sb);
	default:
		break;
	}
	return -EINVAL;
}

static int journal_convert_superblock_v1(journal_t *journal,
					 journal_superblock_t *sb)
{
	int offset, blocksize;
	struct buffer_head *bh;

	printk(KERN_WARNING
		"JBD: Converting superblock from version 1 to 2.\n");

	/* Pre-initialise new fields to zero */
	offset = ((char *) &(sb->s_feature_compat)) - ((char *) sb);
	blocksize = be32_to_cpu(sb->s_blocksize);
	memset(&sb->s_feature_compat, 0, blocksize-offset);

	sb->s_nr_users = cpu_to_be32(1);
	sb->s_header.h_blocktype = cpu_to_be32(JBD2_SUPERBLOCK_V2);
	journal->j_format_version = 2;

	bh = journal->j_sb_buffer;
	BUFFER_TRACE(bh, "marking dirty");
	mark_buffer_dirty(bh);
	sync_dirty_buffer(bh);
	return 0;
}


/**
 * int jbd2_journal_flush () - Flush journal
 * @journal: Journal to act on.
 *
 * Flush all data for a given journal to disk and empty the journal.
 * Filesystems can use this when remounting readonly to ensure that
 * recovery does not need to happen on remount.
 */

int jbd2_journal_flush(journal_t *journal)
{
	int err = 0;
	transaction_t *transaction = NULL;
	unsigned long old_tail;

	spin_lock(&journal->j_state_lock);

	/* Force everything buffered to the log... */
	if (journal->j_running_transaction) {
		transaction = journal->j_running_transaction;
		__jbd2_log_start_commit(journal, transaction->t_tid);
	} else if (journal->j_committing_transaction)
		transaction = journal->j_committing_transaction;

	/* Wait for the log commit to complete... */
	if (transaction) {
		tid_t tid = transaction->t_tid;

		spin_unlock(&journal->j_state_lock);
		jbd2_log_wait_commit(journal, tid);
	} else {
		spin_unlock(&journal->j_state_lock);
	}

	/* ...and flush everything in the log out to disk. */
	spin_lock(&journal->j_list_lock);
	while (!err && journal->j_checkpoint_transactions != NULL) {
		spin_unlock(&journal->j_list_lock);
		err = jbd2_log_do_checkpoint(journal);
		spin_lock(&journal->j_list_lock);
	}
	spin_unlock(&journal->j_list_lock);
	jbd2_cleanup_journal_tail(journal);

	/* Finally, mark the journal as really needing no recovery.
	 * This sets s_start==0 in the underlying superblock, which is
	 * the magic code for a fully-recovered superblock.  Any future
	 * commits of data to the journal will restore the current
	 * s_start value. */
	spin_lock(&journal->j_state_lock);
	old_tail = journal->j_tail;
	journal->j_tail = 0;
	spin_unlock(&journal->j_state_lock);
	jbd2_journal_update_superblock(journal, 1);
	spin_lock(&journal->j_state_lock);
	journal->j_tail = old_tail;

	J_ASSERT(!journal->j_running_transaction);
	J_ASSERT(!journal->j_committing_transaction);
	J_ASSERT(!journal->j_checkpoint_transactions);
	J_ASSERT(journal->j_head == journal->j_tail);
	J_ASSERT(journal->j_tail_sequence == journal->j_transaction_sequence);
	spin_unlock(&journal->j_state_lock);
	return err;
}

/**
 * int jbd2_journal_wipe() - Wipe journal contents
 * @journal: Journal to act on.
 * @write: flag (see below)
 *
 * Wipe out all of the contents of a journal, safely.  This will produce
 * a warning if the journal contains any valid recovery information.
 * Must be called between journal_init_*() and jbd2_journal_load().
 *
 * If 'write' is non-zero, then we wipe out the journal on disk; otherwise
 * we merely suppress recovery.
 */

int jbd2_journal_wipe(journal_t *journal, int write)
{
	journal_superblock_t *sb;
	int err = 0;

	J_ASSERT (!(journal->j_flags & JBD2_LOADED));

	err = load_superblock(journal);
	if (err)
		return err;

	sb = journal->j_superblock;

	if (!journal->j_tail)
		goto no_recovery;

	printk (KERN_WARNING "JBD: %s recovery information on journal\n",
		write ? "Clearing" : "Ignoring");

	err = jbd2_journal_skip_recovery(journal);
	if (write)
		jbd2_journal_update_superblock(journal, 1);

 no_recovery:
	return err;
}

/*
 * journal_dev_name: format a character string to describe on what
 * device this journal is present.
 */

static const char *journal_dev_name(journal_t *journal, char *buffer)
{
	struct block_device *bdev;

	if (journal->j_inode)
		bdev = journal->j_inode->i_sb->s_bdev;
	else
		bdev = journal->j_dev;

	return bdevname(bdev, buffer);
}

/*
 * Journal abort has very specific semantics, which we describe
 * for journal abort.
 *
 * Two internal function, which provide abort to te jbd layer
 * itself are here.
 */

/*
 * Quick version for internal journal use (doesn't lock the journal).
 * Aborts hard --- we mark the abort as occurred, but do _nothing_ else,
 * and don't attempt to make any other journal updates.
 */
void __jbd2_journal_abort_hard(journal_t *journal)
{
	transaction_t *transaction;
	char b[BDEVNAME_SIZE];

	if (journal->j_flags & JBD2_ABORT)
		return;

	printk(KERN_ERR "Aborting journal on device %s.\n",
		journal_dev_name(journal, b));

	spin_lock(&journal->j_state_lock);
	journal->j_flags |= JBD2_ABORT;
	transaction = journal->j_running_transaction;
	if (transaction)
		__jbd2_log_start_commit(journal, transaction->t_tid);
	spin_unlock(&journal->j_state_lock);
}

/* Soft abort: record the abort error status in the journal superblock,
 * but don't do any other IO. */
static void __journal_abort_soft (journal_t *journal, int errno)
{
	if (journal->j_flags & JBD2_ABORT)
		return;

	if (!journal->j_errno)
		journal->j_errno = errno;

	__jbd2_journal_abort_hard(journal);

	if (errno)
		jbd2_journal_update_superblock(journal, 1);
}

/**
 * void jbd2_journal_abort () - Shutdown the journal immediately.
 * @journal: the journal to shutdown.
 * @errno:   an error number to record in the journal indicating
 *           the reason for the shutdown.
 *
 * Perform a complete, immediate shutdown of the ENTIRE
 * journal (not of a single transaction).  This operation cannot be
 * undone without closing and reopening the journal.
 *
 * The jbd2_journal_abort function is intended to support higher level error
 * recovery mechanisms such as the ext2/ext3 remount-readonly error
 * mode.
 *
 * Journal abort has very specific semantics.  Any existing dirty,
 * unjournaled buffers in the main filesystem will still be written to
 * disk by bdflush, but the journaling mechanism will be suspended
 * immediately and no further transaction commits will be honoured.
 *
 * Any dirty, journaled buffers will be written back to disk without
 * hitting the journal.  Atomicity cannot be guaranteed on an aborted
 * filesystem, but we _do_ attempt to leave as much data as possible
 * behind for fsck to use for cleanup.
 *
 * Any attempt to get a new transaction handle on a journal which is in
 * ABORT state will just result in an -EROFS error return.  A
 * jbd2_journal_stop on an existing handle will return -EIO if we have
 * entered abort state during the update.
 *
 * Recursive transactions are not disturbed by journal abort until the
 * final jbd2_journal_stop, which will receive the -EIO error.
 *
 * Finally, the jbd2_journal_abort call allows the caller to supply an errno
 * which will be recorded (if possible) in the journal superblock.  This
 * allows a client to record failure conditions in the middle of a
 * transaction without having to complete the transaction to record the
 * failure to disk.  ext3_error, for example, now uses this
 * functionality.
 *
 * Errors which originate from within the journaling layer will NOT
 * supply an errno; a null errno implies that absolutely no further
 * writes are done to the journal (unless there are any already in
 * progress).
 *
 */

void jbd2_journal_abort(journal_t *journal, int errno)
{
	__journal_abort_soft(journal, errno);
}

/**
 * int jbd2_journal_errno () - returns the journal's error state.
 * @journal: journal to examine.
 *
 * This is the errno numbet set with jbd2_journal_abort(), the last
 * time the journal was mounted - if the journal was stopped
 * without calling abort this will be 0.
 *
 * If the journal has been aborted on this mount time -EROFS will
 * be returned.
 */
int jbd2_journal_errno(journal_t *journal)
{
	int err;

	spin_lock(&journal->j_state_lock);
	if (journal->j_flags & JBD2_ABORT)
		err = -EROFS;
	else
		err = journal->j_errno;
	spin_unlock(&journal->j_state_lock);
	return err;
}

/**
 * int jbd2_journal_clear_err () - clears the journal's error state
 * @journal: journal to act on.
 *
 * An error must be cleared or Acked to take a FS out of readonly
 * mode.
 */
int jbd2_journal_clear_err(journal_t *journal)
{
	int err = 0;

	spin_lock(&journal->j_state_lock);
	if (journal->j_flags & JBD2_ABORT)
		err = -EROFS;
	else
		journal->j_errno = 0;
	spin_unlock(&journal->j_state_lock);
	return err;
}

/**
 * void jbd2_journal_ack_err() - Ack journal err.
 * @journal: journal to act on.
 *
 * An error must be cleared or Acked to take a FS out of readonly
 * mode.
 */
void jbd2_journal_ack_err(journal_t *journal)
{
	spin_lock(&journal->j_state_lock);
	if (journal->j_errno)
		journal->j_flags |= JBD2_ACK_ERR;
	spin_unlock(&journal->j_state_lock);
}

int jbd2_journal_blocks_per_page(struct inode *inode)
{
	return 1 << (PAGE_CACHE_SHIFT - inode->i_sb->s_blocksize_bits);
}

/*
 * helper functions to deal with 32 or 64bit block numbers.
 */
size_t journal_tag_bytes(journal_t *journal)
{
	if (JBD2_HAS_INCOMPAT_FEATURE(journal, JBD2_FEATURE_INCOMPAT_64BIT))
		return JBD2_TAG_SIZE64;
	else
		return JBD2_TAG_SIZE32;
}

/*
 * Journal_head storage management
 */
static struct kmem_cache *jbd2_journal_head_cache;
#ifdef CONFIG_JBD2_DEBUG
static atomic_t nr_journal_heads = ATOMIC_INIT(0);
#endif

static int journal_init_jbd2_journal_head_cache(void)
{
	int retval;

<<<<<<< HEAD
	J_ASSERT(jbd2_journal_head_cache == NULL);
=======
	J_ASSERT(!jbd2_journal_head_cache);
>>>>>>> 927ab578
	jbd2_journal_head_cache = kmem_cache_create("jbd2_journal_head",
				sizeof(struct journal_head),
				0,		/* offset */
				SLAB_TEMPORARY,	/* flags */
				NULL);		/* ctor */
	retval = 0;
	if (!jbd2_journal_head_cache) {
		retval = -ENOMEM;
		printk(KERN_EMERG "JBD: no memory for journal_head cache\n");
	}
	return retval;
}

static void jbd2_journal_destroy_jbd2_journal_head_cache(void)
{
	if (jbd2_journal_head_cache) {
		kmem_cache_destroy(jbd2_journal_head_cache);
		jbd2_journal_head_cache = NULL;
	}
}

/*
 * journal_head splicing and dicing
 */
static struct journal_head *journal_alloc_journal_head(void)
{
	struct journal_head *ret;
	static unsigned long last_warning;

#ifdef CONFIG_JBD2_DEBUG
	atomic_inc(&nr_journal_heads);
#endif
	ret = kmem_cache_alloc(jbd2_journal_head_cache, GFP_NOFS);
	if (!ret) {
		jbd_debug(1, "out of memory for journal_head\n");
		if (time_after(jiffies, last_warning + 5*HZ)) {
			printk(KERN_NOTICE "ENOMEM in %s, retrying.\n",
			       __func__);
			last_warning = jiffies;
		}
		while (!ret) {
			yield();
			ret = kmem_cache_alloc(jbd2_journal_head_cache, GFP_NOFS);
		}
	}
	return ret;
}

static void journal_free_journal_head(struct journal_head *jh)
{
#ifdef CONFIG_JBD2_DEBUG
	atomic_dec(&nr_journal_heads);
	memset(jh, JBD2_POISON_FREE, sizeof(*jh));
#endif
	kmem_cache_free(jbd2_journal_head_cache, jh);
}

/*
 * A journal_head is attached to a buffer_head whenever JBD has an
 * interest in the buffer.
 *
 * Whenever a buffer has an attached journal_head, its ->b_state:BH_JBD bit
 * is set.  This bit is tested in core kernel code where we need to take
 * JBD-specific actions.  Testing the zeroness of ->b_private is not reliable
 * there.
 *
 * When a buffer has its BH_JBD bit set, its ->b_count is elevated by one.
 *
 * When a buffer has its BH_JBD bit set it is immune from being released by
 * core kernel code, mainly via ->b_count.
 *
 * A journal_head may be detached from its buffer_head when the journal_head's
 * b_transaction, b_cp_transaction and b_next_transaction pointers are NULL.
 * Various places in JBD call jbd2_journal_remove_journal_head() to indicate that the
 * journal_head can be dropped if needed.
 *
 * Various places in the kernel want to attach a journal_head to a buffer_head
 * _before_ attaching the journal_head to a transaction.  To protect the
 * journal_head in this situation, jbd2_journal_add_journal_head elevates the
 * journal_head's b_jcount refcount by one.  The caller must call
 * jbd2_journal_put_journal_head() to undo this.
 *
 * So the typical usage would be:
 *
 *	(Attach a journal_head if needed.  Increments b_jcount)
 *	struct journal_head *jh = jbd2_journal_add_journal_head(bh);
 *	...
 *	jh->b_transaction = xxx;
 *	jbd2_journal_put_journal_head(jh);
 *
 * Now, the journal_head's b_jcount is zero, but it is safe from being released
 * because it has a non-zero b_transaction.
 */

/*
 * Give a buffer_head a journal_head.
 *
 * Doesn't need the journal lock.
 * May sleep.
 */
struct journal_head *jbd2_journal_add_journal_head(struct buffer_head *bh)
{
	struct journal_head *jh;
	struct journal_head *new_jh = NULL;

repeat:
	if (!buffer_jbd(bh)) {
		new_jh = journal_alloc_journal_head();
		memset(new_jh, 0, sizeof(*new_jh));
	}

	jbd_lock_bh_journal_head(bh);
	if (buffer_jbd(bh)) {
		jh = bh2jh(bh);
	} else {
		J_ASSERT_BH(bh,
			(atomic_read(&bh->b_count) > 0) ||
			(bh->b_page && bh->b_page->mapping));

		if (!new_jh) {
			jbd_unlock_bh_journal_head(bh);
			goto repeat;
		}

		jh = new_jh;
		new_jh = NULL;		/* We consumed it */
		set_buffer_jbd(bh);
		bh->b_private = jh;
		jh->b_bh = bh;
		get_bh(bh);
		BUFFER_TRACE(bh, "added journal_head");
	}
	jh->b_jcount++;
	jbd_unlock_bh_journal_head(bh);
	if (new_jh)
		journal_free_journal_head(new_jh);
	return bh->b_private;
}

/*
 * Grab a ref against this buffer_head's journal_head.  If it ended up not
 * having a journal_head, return NULL
 */
struct journal_head *jbd2_journal_grab_journal_head(struct buffer_head *bh)
{
	struct journal_head *jh = NULL;

	jbd_lock_bh_journal_head(bh);
	if (buffer_jbd(bh)) {
		jh = bh2jh(bh);
		jh->b_jcount++;
	}
	jbd_unlock_bh_journal_head(bh);
	return jh;
}

static void __journal_remove_journal_head(struct buffer_head *bh)
{
	struct journal_head *jh = bh2jh(bh);

	J_ASSERT_JH(jh, jh->b_jcount >= 0);

	get_bh(bh);
	if (jh->b_jcount == 0) {
		if (jh->b_transaction == NULL &&
				jh->b_next_transaction == NULL &&
				jh->b_cp_transaction == NULL) {
			J_ASSERT_JH(jh, jh->b_jlist == BJ_None);
			J_ASSERT_BH(bh, buffer_jbd(bh));
			J_ASSERT_BH(bh, jh2bh(jh) == bh);
			BUFFER_TRACE(bh, "remove journal_head");
			if (jh->b_frozen_data) {
				printk(KERN_WARNING "%s: freeing "
						"b_frozen_data\n",
						__func__);
				jbd2_free(jh->b_frozen_data, bh->b_size);
			}
			if (jh->b_committed_data) {
				printk(KERN_WARNING "%s: freeing "
						"b_committed_data\n",
						__func__);
				jbd2_free(jh->b_committed_data, bh->b_size);
			}
			bh->b_private = NULL;
			jh->b_bh = NULL;	/* debug, really */
			clear_buffer_jbd(bh);
			__brelse(bh);
			journal_free_journal_head(jh);
		} else {
			BUFFER_TRACE(bh, "journal_head was locked");
		}
	}
}

/*
 * jbd2_journal_remove_journal_head(): if the buffer isn't attached to a transaction
 * and has a zero b_jcount then remove and release its journal_head.   If we did
 * see that the buffer is not used by any transaction we also "logically"
 * decrement ->b_count.
 *
 * We in fact take an additional increment on ->b_count as a convenience,
 * because the caller usually wants to do additional things with the bh
 * after calling here.
 * The caller of jbd2_journal_remove_journal_head() *must* run __brelse(bh) at some
 * time.  Once the caller has run __brelse(), the buffer is eligible for
 * reaping by try_to_free_buffers().
 */
void jbd2_journal_remove_journal_head(struct buffer_head *bh)
{
	jbd_lock_bh_journal_head(bh);
	__journal_remove_journal_head(bh);
	jbd_unlock_bh_journal_head(bh);
}

/*
 * Drop a reference on the passed journal_head.  If it fell to zero then try to
 * release the journal_head from the buffer_head.
 */
void jbd2_journal_put_journal_head(struct journal_head *jh)
{
	struct buffer_head *bh = jh2bh(jh);

	jbd_lock_bh_journal_head(bh);
	J_ASSERT_JH(jh, jh->b_jcount > 0);
	--jh->b_jcount;
	if (!jh->b_jcount && !jh->b_transaction) {
		__journal_remove_journal_head(bh);
		__brelse(bh);
	}
	jbd_unlock_bh_journal_head(bh);
}

/*
 * debugfs tunables
 */
#ifdef CONFIG_JBD2_DEBUG
u8 jbd2_journal_enable_debug __read_mostly;
EXPORT_SYMBOL(jbd2_journal_enable_debug);

#define JBD2_DEBUG_NAME "jbd2-debug"

static struct dentry *jbd2_debugfs_dir;
static struct dentry *jbd2_debug;

static void __init jbd2_create_debugfs_entry(void)
{
	jbd2_debugfs_dir = debugfs_create_dir("jbd2", NULL);
	if (jbd2_debugfs_dir)
		jbd2_debug = debugfs_create_u8(JBD2_DEBUG_NAME, S_IRUGO,
					       jbd2_debugfs_dir,
					       &jbd2_journal_enable_debug);
}

static void __exit jbd2_remove_debugfs_entry(void)
{
	debugfs_remove(jbd2_debug);
	debugfs_remove(jbd2_debugfs_dir);
}

#else

static void __init jbd2_create_debugfs_entry(void)
{
}

static void __exit jbd2_remove_debugfs_entry(void)
{
}

#endif

#ifdef CONFIG_PROC_FS

#define JBD2_STATS_PROC_NAME "fs/jbd2"

static void __init jbd2_create_jbd_stats_proc_entry(void)
{
	proc_jbd2_stats = proc_mkdir(JBD2_STATS_PROC_NAME, NULL);
}

static void __exit jbd2_remove_jbd_stats_proc_entry(void)
{
	if (proc_jbd2_stats)
		remove_proc_entry(JBD2_STATS_PROC_NAME, NULL);
}

#else

#define jbd2_create_jbd_stats_proc_entry() do {} while (0)
#define jbd2_remove_jbd_stats_proc_entry() do {} while (0)

#endif

struct kmem_cache *jbd2_handle_cache;

static int __init journal_init_handle_cache(void)
{
	jbd2_handle_cache = kmem_cache_create("jbd2_journal_handle",
				sizeof(handle_t),
				0,		/* offset */
				SLAB_TEMPORARY,	/* flags */
				NULL);		/* ctor */
	if (jbd2_handle_cache == NULL) {
		printk(KERN_EMERG "JBD: failed to create handle cache\n");
		return -ENOMEM;
	}
	return 0;
}

static void jbd2_journal_destroy_handle_cache(void)
{
	if (jbd2_handle_cache)
		kmem_cache_destroy(jbd2_handle_cache);
}

/*
 * Module startup and shutdown
 */

static int __init journal_init_caches(void)
{
	int ret;

	ret = jbd2_journal_init_revoke_caches();
	if (ret == 0)
		ret = journal_init_jbd2_journal_head_cache();
	if (ret == 0)
		ret = journal_init_handle_cache();
	return ret;
}

static void jbd2_journal_destroy_caches(void)
{
	jbd2_journal_destroy_revoke_caches();
	jbd2_journal_destroy_jbd2_journal_head_cache();
	jbd2_journal_destroy_handle_cache();
}

static int __init journal_init(void)
{
	int ret;

	BUILD_BUG_ON(sizeof(struct journal_superblock_s) != 1024);

	ret = journal_init_caches();
	if (ret == 0) {
		jbd2_create_debugfs_entry();
		jbd2_create_jbd_stats_proc_entry();
	} else {
		jbd2_journal_destroy_caches();
	}
	return ret;
}

static void __exit journal_exit(void)
{
#ifdef CONFIG_JBD2_DEBUG
	int n = atomic_read(&nr_journal_heads);
	if (n)
		printk(KERN_EMERG "JBD: leaked %d journal_heads!\n", n);
#endif
	jbd2_remove_debugfs_entry();
	jbd2_remove_jbd_stats_proc_entry();
	jbd2_journal_destroy_caches();
}

MODULE_LICENSE("GPL");
module_init(journal_init);
module_exit(journal_exit);
<|MERGE_RESOLUTION|>--- conflicted
+++ resolved
@@ -231,12 +231,7 @@
 	while (journal->j_task) {
 		wake_up(&journal->j_wait_commit);
 		spin_unlock(&journal->j_state_lock);
-<<<<<<< HEAD
 		wait_event(journal->j_wait_done_commit, journal->j_task == NULL);
-=======
-		wait_event(journal->j_wait_done_commit,
-					journal->j_task == NULL);
->>>>>>> 927ab578
 		spin_lock(&journal->j_state_lock);
 	}
 	spin_unlock(&journal->j_state_lock);
@@ -1975,11 +1970,7 @@
 {
 	int retval;
 
-<<<<<<< HEAD
 	J_ASSERT(jbd2_journal_head_cache == NULL);
-=======
-	J_ASSERT(!jbd2_journal_head_cache);
->>>>>>> 927ab578
 	jbd2_journal_head_cache = kmem_cache_create("jbd2_journal_head",
 				sizeof(struct journal_head),
 				0,		/* offset */
