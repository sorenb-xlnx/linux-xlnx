/*
 *  fs/nfsd/nfs4proc.c
 *
 *  Server-side procedures for NFSv4.
 *
 *  Copyright (c) 2002 The Regents of the University of Michigan.
 *  All rights reserved.
 *
 *  Kendrick Smith <kmsmith@umich.edu>
 *  Andy Adamson   <andros@umich.edu>
 *
 *  Redistribution and use in source and binary forms, with or without
 *  modification, are permitted provided that the following conditions
 *  are met:
 *
 *  1. Redistributions of source code must retain the above copyright
 *     notice, this list of conditions and the following disclaimer.
 *  2. Redistributions in binary form must reproduce the above copyright
 *     notice, this list of conditions and the following disclaimer in the
 *     documentation and/or other materials provided with the distribution.
 *  3. Neither the name of the University nor the names of its
 *     contributors may be used to endorse or promote products derived
 *     from this software without specific prior written permission.
 *
 *  THIS SOFTWARE IS PROVIDED ``AS IS'' AND ANY EXPRESS OR IMPLIED
 *  WARRANTIES, INCLUDING, BUT NOT LIMITED TO, THE IMPLIED WARRANTIES OF
 *  MERCHANTABILITY AND FITNESS FOR A PARTICULAR PURPOSE ARE
 *  DISCLAIMED. IN NO EVENT SHALL THE REGENTS OR CONTRIBUTORS BE LIABLE
 *  FOR ANY DIRECT, INDIRECT, INCIDENTAL, SPECIAL, EXEMPLARY, OR
 *  CONSEQUENTIAL DAMAGES (INCLUDING, BUT NOT LIMITED TO, PROCUREMENT OF
 *  SUBSTITUTE GOODS OR SERVICES; LOSS OF USE, DATA, OR PROFITS; OR
 *  BUSINESS INTERRUPTION) HOWEVER CAUSED AND ON ANY THEORY OF
 *  LIABILITY, WHETHER IN CONTRACT, STRICT LIABILITY, OR TORT (INCLUDING
 *  NEGLIGENCE OR OTHERWISE) ARISING IN ANY WAY OUT OF THE USE OF THIS
 *  SOFTWARE, EVEN IF ADVISED OF THE POSSIBILITY OF SUCH DAMAGE.
 */

#include <linux/param.h>
#include <linux/major.h>
#include <linux/slab.h>
#include <linux/file.h>

#include <linux/sunrpc/svc.h>
#include <linux/nfsd/nfsd.h>
#include <linux/nfsd/cache.h>
#include <linux/nfs4.h>
#include <linux/nfsd/state.h>
#include <linux/nfsd/xdr4.h>
#include <linux/nfs4_acl.h>
#include <linux/sunrpc/gss_api.h>

#define NFSDDBG_FACILITY		NFSDDBG_PROC

static inline void
fh_dup2(struct svc_fh *dst, struct svc_fh *src)
{
	fh_put(dst);
	dget(src->fh_dentry);
	if (src->fh_export)
		cache_get(&src->fh_export->h);
	*dst = *src;
}

static __be32
do_open_permission(struct svc_rqst *rqstp, struct svc_fh *current_fh, struct nfsd4_open *open, int accmode)
{
	__be32 status;

	if (open->op_truncate &&
		!(open->op_share_access & NFS4_SHARE_ACCESS_WRITE))
		return nfserr_inval;

	if (open->op_share_access & NFS4_SHARE_ACCESS_READ)
		accmode |= NFSD_MAY_READ;
	if (open->op_share_access & NFS4_SHARE_ACCESS_WRITE)
		accmode |= (NFSD_MAY_WRITE | NFSD_MAY_TRUNC);
	if (open->op_share_deny & NFS4_SHARE_DENY_WRITE)
		accmode |= NFSD_MAY_WRITE;

	status = fh_verify(rqstp, current_fh, S_IFREG, accmode);

	return status;
}

static __be32
do_open_lookup(struct svc_rqst *rqstp, struct svc_fh *current_fh, struct nfsd4_open *open)
{
	struct svc_fh resfh;
	__be32 status;
	int created = 0;

	fh_init(&resfh, NFS4_FHSIZE);
	open->op_truncate = 0;

	if (open->op_create) {
		/* FIXME: check session persistence and pnfs flags.
		 * The nfsv4.1 spec requires the following semantics:
		 *
		 * Persistent   | pNFS   | Server REQUIRED | Client Allowed
		 * Reply Cache  | server |                 |
		 * -------------+--------+-----------------+--------------------
		 * no           | no     | EXCLUSIVE4_1    | EXCLUSIVE4_1
		 *              |        |                 | (SHOULD)
		 *              |        | and EXCLUSIVE4  | or EXCLUSIVE4
		 *              |        |                 | (SHOULD NOT)
		 * no           | yes    | EXCLUSIVE4_1    | EXCLUSIVE4_1
		 * yes          | no     | GUARDED4        | GUARDED4
		 * yes          | yes    | GUARDED4        | GUARDED4
		 */

		/*
		 * Note: create modes (UNCHECKED,GUARDED...) are the same
		 * in NFSv4 as in v3.
		 */
		status = nfsd_create_v3(rqstp, current_fh, open->op_fname.data,
					open->op_fname.len, &open->op_iattr,
					&resfh, open->op_createmode,
					(u32 *)open->op_verf.data,
					&open->op_truncate, &created);

		/*
		 * Following rfc 3530 14.2.16, use the returned bitmask
		 * to indicate which attributes we used to store the
		 * verifier:
		 */
		if (open->op_createmode == NFS4_CREATE_EXCLUSIVE && status == 0)
			open->op_bmval[1] = (FATTR4_WORD1_TIME_ACCESS |
						FATTR4_WORD1_TIME_MODIFY);
	} else {
		status = nfsd_lookup(rqstp, current_fh,
				     open->op_fname.data, open->op_fname.len, &resfh);
		fh_unlock(current_fh);
	}
	if (status)
		goto out;

	set_change_info(&open->op_cinfo, current_fh);
	fh_dup2(current_fh, &resfh);

	/* set reply cache */
	fh_copy_shallow(&open->op_stateowner->so_replay.rp_openfh,
			&resfh.fh_handle);
	if (!created)
		status = do_open_permission(rqstp, current_fh, open,
					    NFSD_MAY_NOP);

out:
	fh_put(&resfh);
	return status;
}

static __be32
do_open_fhandle(struct svc_rqst *rqstp, struct svc_fh *current_fh, struct nfsd4_open *open)
{
	__be32 status;

	/* Only reclaims from previously confirmed clients are valid */
	if ((status = nfs4_check_open_reclaim(&open->op_clientid)))
		return status;

	/* We don't know the target directory, and therefore can not
	* set the change info
	*/

	memset(&open->op_cinfo, 0, sizeof(struct nfsd4_change_info));

	/* set replay cache */
	fh_copy_shallow(&open->op_stateowner->so_replay.rp_openfh,
			&current_fh->fh_handle);

	open->op_truncate = (open->op_iattr.ia_valid & ATTR_SIZE) &&
		(open->op_iattr.ia_size == 0);

	status = do_open_permission(rqstp, current_fh, open,
				    NFSD_MAY_OWNER_OVERRIDE);

	return status;
}

static void
copy_clientid(clientid_t *clid, struct nfsd4_session *session)
{
	struct nfsd4_sessionid *sid =
			(struct nfsd4_sessionid *)session->se_sessionid.data;

	clid->cl_boot = sid->clientid.cl_boot;
	clid->cl_id = sid->clientid.cl_id;
}

static __be32
nfsd4_open(struct svc_rqst *rqstp, struct nfsd4_compound_state *cstate,
	   struct nfsd4_open *open)
{
	__be32 status;
	dprintk("NFSD: nfsd4_open filename %.*s op_stateowner %p\n",
		(int)open->op_fname.len, open->op_fname.data,
		open->op_stateowner);

	/* This check required by spec. */
	if (open->op_create && open->op_claim_type != NFS4_OPEN_CLAIM_NULL)
		return nfserr_inval;

	if (nfsd4_has_session(cstate))
		copy_clientid(&open->op_clientid, cstate->slot->sl_session);

	nfs4_lock_state();

	/* check seqid for replay. set nfs4_owner */
	status = nfsd4_process_open1(rqstp, open);
	if (status == nfserr_replay_me) {
		struct nfs4_replay *rp = &open->op_stateowner->so_replay;
		fh_put(&cstate->current_fh);
		fh_copy_shallow(&cstate->current_fh.fh_handle,
				&rp->rp_openfh);
		status = fh_verify(rqstp, &cstate->current_fh, 0, NFSD_MAY_NOP);
		if (status)
			dprintk("nfsd4_open: replay failed"
				" restoring previous filehandle\n");
		else
			status = nfserr_replay_me;
	}
	if (status)
		goto out;

	/* Openowner is now set, so sequence id will get bumped.  Now we need
	 * these checks before we do any creates: */
	status = nfserr_grace;
	if (locks_in_grace() && open->op_claim_type != NFS4_OPEN_CLAIM_PREVIOUS)
		goto out;
	status = nfserr_no_grace;
	if (!locks_in_grace() && open->op_claim_type == NFS4_OPEN_CLAIM_PREVIOUS)
		goto out;

	switch (open->op_claim_type) {
		case NFS4_OPEN_CLAIM_DELEGATE_CUR:
		case NFS4_OPEN_CLAIM_NULL:
			/*
			 * (1) set CURRENT_FH to the file being opened,
			 * creating it if necessary, (2) set open->op_cinfo,
			 * (3) set open->op_truncate if the file is to be
			 * truncated after opening, (4) do permission checking.
			 */
			status = do_open_lookup(rqstp, &cstate->current_fh,
						open);
			if (status)
				goto out;
			break;
		case NFS4_OPEN_CLAIM_PREVIOUS:
			open->op_stateowner->so_confirmed = 1;
			/*
			 * The CURRENT_FH is already set to the file being
			 * opened.  (1) set open->op_cinfo, (2) set
			 * open->op_truncate if the file is to be truncated
			 * after opening, (3) do permission checking.
			*/
			status = do_open_fhandle(rqstp, &cstate->current_fh,
						 open);
			if (status)
				goto out;
			break;
             	case NFS4_OPEN_CLAIM_DELEGATE_PREV:
			open->op_stateowner->so_confirmed = 1;
			dprintk("NFSD: unsupported OPEN claim type %d\n",
				open->op_claim_type);
			status = nfserr_notsupp;
			goto out;
		default:
			dprintk("NFSD: Invalid OPEN claim type %d\n",
				open->op_claim_type);
			status = nfserr_inval;
			goto out;
	}
	/*
	 * nfsd4_process_open2() does the actual opening of the file.  If
	 * successful, it (1) truncates the file if open->op_truncate was
	 * set, (2) sets open->op_stateid, (3) sets open->op_delegation.
	 */
	status = nfsd4_process_open2(rqstp, &cstate->current_fh, open);
out:
	if (open->op_stateowner) {
		nfs4_get_stateowner(open->op_stateowner);
		cstate->replay_owner = open->op_stateowner;
	}
	nfs4_unlock_state();
	return status;
}

/*
 * filehandle-manipulating ops.
 */
static __be32
nfsd4_getfh(struct svc_rqst *rqstp, struct nfsd4_compound_state *cstate,
	    struct svc_fh **getfh)
{
	if (!cstate->current_fh.fh_dentry)
		return nfserr_nofilehandle;

	*getfh = &cstate->current_fh;
	return nfs_ok;
}

static __be32
nfsd4_putfh(struct svc_rqst *rqstp, struct nfsd4_compound_state *cstate,
	    struct nfsd4_putfh *putfh)
{
	fh_put(&cstate->current_fh);
	cstate->current_fh.fh_handle.fh_size = putfh->pf_fhlen;
	memcpy(&cstate->current_fh.fh_handle.fh_base, putfh->pf_fhval,
	       putfh->pf_fhlen);
	return fh_verify(rqstp, &cstate->current_fh, 0, NFSD_MAY_NOP);
}

static __be32
nfsd4_putrootfh(struct svc_rqst *rqstp, struct nfsd4_compound_state *cstate,
		void *arg)
{
	__be32 status;

	fh_put(&cstate->current_fh);
	status = exp_pseudoroot(rqstp, &cstate->current_fh);
	return status;
}

static __be32
nfsd4_restorefh(struct svc_rqst *rqstp, struct nfsd4_compound_state *cstate,
		void *arg)
{
	if (!cstate->save_fh.fh_dentry)
		return nfserr_restorefh;

	fh_dup2(&cstate->current_fh, &cstate->save_fh);
	return nfs_ok;
}

static __be32
nfsd4_savefh(struct svc_rqst *rqstp, struct nfsd4_compound_state *cstate,
	     void *arg)
{
	if (!cstate->current_fh.fh_dentry)
		return nfserr_nofilehandle;

	fh_dup2(&cstate->save_fh, &cstate->current_fh);
	return nfs_ok;
}

/*
 * misc nfsv4 ops
 */
static __be32
nfsd4_access(struct svc_rqst *rqstp, struct nfsd4_compound_state *cstate,
	     struct nfsd4_access *access)
{
	if (access->ac_req_access & ~NFS3_ACCESS_FULL)
		return nfserr_inval;

	access->ac_resp_access = access->ac_req_access;
	return nfsd_access(rqstp, &cstate->current_fh, &access->ac_resp_access,
			   &access->ac_supported);
}

static __be32
nfsd4_commit(struct svc_rqst *rqstp, struct nfsd4_compound_state *cstate,
	     struct nfsd4_commit *commit)
{
	__be32 status;

	u32 *p = (u32 *)commit->co_verf.data;
	*p++ = nfssvc_boot.tv_sec;
	*p++ = nfssvc_boot.tv_usec;

	status = nfsd_commit(rqstp, &cstate->current_fh, commit->co_offset,
			     commit->co_count);
	if (status == nfserr_symlink)
		status = nfserr_inval;
	return status;
}

static __be32
nfsd4_create(struct svc_rqst *rqstp, struct nfsd4_compound_state *cstate,
	     struct nfsd4_create *create)
{
	struct svc_fh resfh;
	__be32 status;
	dev_t rdev;

	fh_init(&resfh, NFS4_FHSIZE);

	status = fh_verify(rqstp, &cstate->current_fh, S_IFDIR,
			   NFSD_MAY_CREATE);
	if (status == nfserr_symlink)
		status = nfserr_notdir;
	if (status)
		return status;

	switch (create->cr_type) {
	case NF4LNK:
		/* ugh! we have to null-terminate the linktext, or
		 * vfs_symlink() will choke.  it is always safe to
		 * null-terminate by brute force, since at worst we
		 * will overwrite the first byte of the create namelen
		 * in the XDR buffer, which has already been extracted
		 * during XDR decode.
		 */
		create->cr_linkname[create->cr_linklen] = 0;

		status = nfsd_symlink(rqstp, &cstate->current_fh,
				      create->cr_name, create->cr_namelen,
				      create->cr_linkname, create->cr_linklen,
				      &resfh, &create->cr_iattr);
		break;

	case NF4BLK:
		rdev = MKDEV(create->cr_specdata1, create->cr_specdata2);
		if (MAJOR(rdev) != create->cr_specdata1 ||
		    MINOR(rdev) != create->cr_specdata2)
			return nfserr_inval;
		status = nfsd_create(rqstp, &cstate->current_fh,
				     create->cr_name, create->cr_namelen,
				     &create->cr_iattr, S_IFBLK, rdev, &resfh);
		break;

	case NF4CHR:
		rdev = MKDEV(create->cr_specdata1, create->cr_specdata2);
		if (MAJOR(rdev) != create->cr_specdata1 ||
		    MINOR(rdev) != create->cr_specdata2)
			return nfserr_inval;
		status = nfsd_create(rqstp, &cstate->current_fh,
				     create->cr_name, create->cr_namelen,
				     &create->cr_iattr,S_IFCHR, rdev, &resfh);
		break;

	case NF4SOCK:
		status = nfsd_create(rqstp, &cstate->current_fh,
				     create->cr_name, create->cr_namelen,
				     &create->cr_iattr, S_IFSOCK, 0, &resfh);
		break;

	case NF4FIFO:
		status = nfsd_create(rqstp, &cstate->current_fh,
				     create->cr_name, create->cr_namelen,
				     &create->cr_iattr, S_IFIFO, 0, &resfh);
		break;

	case NF4DIR:
		create->cr_iattr.ia_valid &= ~ATTR_SIZE;
		status = nfsd_create(rqstp, &cstate->current_fh,
				     create->cr_name, create->cr_namelen,
				     &create->cr_iattr, S_IFDIR, 0, &resfh);
		break;

	default:
		status = nfserr_badtype;
	}

	if (!status) {
		fh_unlock(&cstate->current_fh);
		set_change_info(&create->cr_cinfo, &cstate->current_fh);
		fh_dup2(&cstate->current_fh, &resfh);
	}

	fh_put(&resfh);
	return status;
}

static __be32
nfsd4_getattr(struct svc_rqst *rqstp, struct nfsd4_compound_state *cstate,
	      struct nfsd4_getattr *getattr)
{
	__be32 status;

	status = fh_verify(rqstp, &cstate->current_fh, 0, NFSD_MAY_NOP);
	if (status)
		return status;

	if (getattr->ga_bmval[1] & NFSD_WRITEONLY_ATTRS_WORD1)
		return nfserr_inval;

	getattr->ga_bmval[0] &= nfsd_suppattrs0(cstate->minorversion);
	getattr->ga_bmval[1] &= nfsd_suppattrs1(cstate->minorversion);
	getattr->ga_bmval[2] &= nfsd_suppattrs2(cstate->minorversion);

	getattr->ga_fhp = &cstate->current_fh;
	return nfs_ok;
}

static __be32
nfsd4_link(struct svc_rqst *rqstp, struct nfsd4_compound_state *cstate,
	   struct nfsd4_link *link)
{
	__be32 status = nfserr_nofilehandle;

	if (!cstate->save_fh.fh_dentry)
		return status;
	status = nfsd_link(rqstp, &cstate->current_fh,
			   link->li_name, link->li_namelen, &cstate->save_fh);
	if (!status)
		set_change_info(&link->li_cinfo, &cstate->current_fh);
	return status;
}

static __be32
nfsd4_lookupp(struct svc_rqst *rqstp, struct nfsd4_compound_state *cstate,
	      void *arg)
{
	struct svc_fh tmp_fh;
	__be32 ret;

	fh_init(&tmp_fh, NFS4_FHSIZE);
	ret = exp_pseudoroot(rqstp, &tmp_fh);
	if (ret)
		return ret;
	if (tmp_fh.fh_dentry == cstate->current_fh.fh_dentry) {
		fh_put(&tmp_fh);
		return nfserr_noent;
	}
	fh_put(&tmp_fh);
	return nfsd_lookup(rqstp, &cstate->current_fh,
			   "..", 2, &cstate->current_fh);
}

static __be32
nfsd4_lookup(struct svc_rqst *rqstp, struct nfsd4_compound_state *cstate,
	     struct nfsd4_lookup *lookup)
{
	return nfsd_lookup(rqstp, &cstate->current_fh,
			   lookup->lo_name, lookup->lo_len,
			   &cstate->current_fh);
}

static __be32
nfsd4_read(struct svc_rqst *rqstp, struct nfsd4_compound_state *cstate,
	   struct nfsd4_read *read)
{
	__be32 status;
	int flags = RD_STATE;

	/* no need to check permission - this will be done in nfsd_read() */

	read->rd_filp = NULL;
	if (read->rd_offset >= OFFSET_MAX)
		return nfserr_inval;

	if (nfsd4_has_session(cstate))
		flags |= HAS_SESSION;
	nfs4_lock_state();
	/* check stateid */
	if ((status = nfs4_preprocess_stateid_op(&cstate->current_fh,
				&read->rd_stateid,
				flags, &read->rd_filp))) {
		dprintk("NFSD: nfsd4_read: couldn't process stateid!\n");
		goto out;
	}
	if (read->rd_filp)
		get_file(read->rd_filp);
	status = nfs_ok;
out:
	nfs4_unlock_state();
	read->rd_rqstp = rqstp;
	read->rd_fhp = &cstate->current_fh;
	return status;
}

static __be32
nfsd4_readdir(struct svc_rqst *rqstp, struct nfsd4_compound_state *cstate,
	      struct nfsd4_readdir *readdir)
{
	u64 cookie = readdir->rd_cookie;
	static const nfs4_verifier zeroverf;

	/* no need to check permission - this will be done in nfsd_readdir() */

	if (readdir->rd_bmval[1] & NFSD_WRITEONLY_ATTRS_WORD1)
		return nfserr_inval;

	readdir->rd_bmval[0] &= nfsd_suppattrs0(cstate->minorversion);
	readdir->rd_bmval[1] &= nfsd_suppattrs1(cstate->minorversion);
	readdir->rd_bmval[2] &= nfsd_suppattrs2(cstate->minorversion);

	if ((cookie > ~(u32)0) || (cookie == 1) || (cookie == 2) ||
	    (cookie == 0 && memcmp(readdir->rd_verf.data, zeroverf.data, NFS4_VERIFIER_SIZE)))
		return nfserr_bad_cookie;

	readdir->rd_rqstp = rqstp;
	readdir->rd_fhp = &cstate->current_fh;
	return nfs_ok;
}

static __be32
nfsd4_readlink(struct svc_rqst *rqstp, struct nfsd4_compound_state *cstate,
	       struct nfsd4_readlink *readlink)
{
	readlink->rl_rqstp = rqstp;
	readlink->rl_fhp = &cstate->current_fh;
	return nfs_ok;
}

static __be32
nfsd4_remove(struct svc_rqst *rqstp, struct nfsd4_compound_state *cstate,
	     struct nfsd4_remove *remove)
{
	__be32 status;

	if (locks_in_grace())
		return nfserr_grace;
	status = nfsd_unlink(rqstp, &cstate->current_fh, 0,
			     remove->rm_name, remove->rm_namelen);
	if (status == nfserr_symlink)
		return nfserr_notdir;
	if (!status) {
		fh_unlock(&cstate->current_fh);
		set_change_info(&remove->rm_cinfo, &cstate->current_fh);
	}
	return status;
}

static __be32
nfsd4_rename(struct svc_rqst *rqstp, struct nfsd4_compound_state *cstate,
	     struct nfsd4_rename *rename)
{
	__be32 status = nfserr_nofilehandle;

	if (!cstate->save_fh.fh_dentry)
		return status;
	if (locks_in_grace() && !(cstate->save_fh.fh_export->ex_flags
					& NFSEXP_NOSUBTREECHECK))
		return nfserr_grace;
	status = nfsd_rename(rqstp, &cstate->save_fh, rename->rn_sname,
			     rename->rn_snamelen, &cstate->current_fh,
			     rename->rn_tname, rename->rn_tnamelen);

	/* the underlying filesystem returns different error's than required
	 * by NFSv4. both save_fh and current_fh have been verified.. */
	if (status == nfserr_isdir)
		status = nfserr_exist;
	else if ((status == nfserr_notdir) &&
                  (S_ISDIR(cstate->save_fh.fh_dentry->d_inode->i_mode) &&
                   S_ISDIR(cstate->current_fh.fh_dentry->d_inode->i_mode)))
		status = nfserr_exist;
	else if (status == nfserr_symlink)
		status = nfserr_notdir;

	if (!status) {
		set_change_info(&rename->rn_sinfo, &cstate->current_fh);
		set_change_info(&rename->rn_tinfo, &cstate->save_fh);
	}
	return status;
}

static __be32
nfsd4_secinfo(struct svc_rqst *rqstp, struct nfsd4_compound_state *cstate,
	      struct nfsd4_secinfo *secinfo)
{
	struct svc_fh resfh;
	struct svc_export *exp;
	struct dentry *dentry;
	__be32 err;

	fh_init(&resfh, NFS4_FHSIZE);
	err = nfsd_lookup_dentry(rqstp, &cstate->current_fh,
				    secinfo->si_name, secinfo->si_namelen,
				    &exp, &dentry);
	if (err)
		return err;
	if (dentry->d_inode == NULL) {
		exp_put(exp);
		err = nfserr_noent;
	} else
		secinfo->si_exp = exp;
	dput(dentry);
	return err;
}

static __be32
nfsd4_setattr(struct svc_rqst *rqstp, struct nfsd4_compound_state *cstate,
	      struct nfsd4_setattr *setattr)
{
	__be32 status = nfs_ok;
	int flags = WR_STATE;

	if (nfsd4_has_session(cstate))
		flags |= HAS_SESSION;
	if (setattr->sa_iattr.ia_valid & ATTR_SIZE) {
		nfs4_lock_state();
		status = nfs4_preprocess_stateid_op(&cstate->current_fh,
			&setattr->sa_stateid, flags, NULL);
		nfs4_unlock_state();
		if (status) {
			dprintk("NFSD: nfsd4_setattr: couldn't process stateid!\n");
			return status;
		}
	}
	status = mnt_want_write(cstate->current_fh.fh_export->ex_path.mnt);
	if (status)
		return status;
	status = nfs_ok;
	if (setattr->sa_acl != NULL)
		status = nfsd4_set_nfs4_acl(rqstp, &cstate->current_fh,
					    setattr->sa_acl);
	if (status)
		goto out;
	status = nfsd_setattr(rqstp, &cstate->current_fh, &setattr->sa_iattr,
				0, (time_t)0);
out:
	mnt_drop_write(cstate->current_fh.fh_export->ex_path.mnt);
	return status;
}

static __be32
nfsd4_write(struct svc_rqst *rqstp, struct nfsd4_compound_state *cstate,
	    struct nfsd4_write *write)
{
	stateid_t *stateid = &write->wr_stateid;
	struct file *filp = NULL;
	u32 *p;
	__be32 status = nfs_ok;
	unsigned long cnt;
	int flags = WR_STATE;

	/* no need to check permission - this will be done in nfsd_write() */

	if (write->wr_offset >= OFFSET_MAX)
		return nfserr_inval;

	if (nfsd4_has_session(cstate))
		flags |= HAS_SESSION;
	nfs4_lock_state();
	status = nfs4_preprocess_stateid_op(&cstate->current_fh, stateid,
					    flags, &filp);
	if (filp)
		get_file(filp);
	nfs4_unlock_state();

	if (status) {
		dprintk("NFSD: nfsd4_write: couldn't process stateid!\n");
		return status;
	}

	cnt = write->wr_buflen;
	write->wr_how_written = write->wr_stable_how;
	p = (u32 *)write->wr_verifier.data;
	*p++ = nfssvc_boot.tv_sec;
	*p++ = nfssvc_boot.tv_usec;

	status =  nfsd_write(rqstp, &cstate->current_fh, filp,
			     write->wr_offset, rqstp->rq_vec, write->wr_vlen,
			     &cnt, &write->wr_how_written);
	if (filp)
		fput(filp);

	write->wr_bytes_written = cnt;

	if (status == nfserr_symlink)
		status = nfserr_inval;
	return status;
}

/* This routine never returns NFS_OK!  If there are no other errors, it
 * will return NFSERR_SAME or NFSERR_NOT_SAME depending on whether the
 * attributes matched.  VERIFY is implemented by mapping NFSERR_SAME
 * to NFS_OK after the call; NVERIFY by mapping NFSERR_NOT_SAME to NFS_OK.
 */
static __be32
_nfsd4_verify(struct svc_rqst *rqstp, struct nfsd4_compound_state *cstate,
	     struct nfsd4_verify *verify)
{
	__be32 *buf, *p;
	int count;
	__be32 status;

	status = fh_verify(rqstp, &cstate->current_fh, 0, NFSD_MAY_NOP);
	if (status)
		return status;

	if ((verify->ve_bmval[0] & ~nfsd_suppattrs0(cstate->minorversion))
	    || (verify->ve_bmval[1] & ~nfsd_suppattrs1(cstate->minorversion))
	    || (verify->ve_bmval[2] & ~nfsd_suppattrs2(cstate->minorversion)))
		return nfserr_attrnotsupp;
	if ((verify->ve_bmval[0] & FATTR4_WORD0_RDATTR_ERROR)
	    || (verify->ve_bmval[1] & NFSD_WRITEONLY_ATTRS_WORD1))
		return nfserr_inval;
	if (verify->ve_attrlen & 3)
		return nfserr_inval;

	/* count in words:
	 *   bitmap_len(1) + bitmap(2) + attr_len(1) = 4
	 */
	count = 4 + (verify->ve_attrlen >> 2);
	buf = kmalloc(count << 2, GFP_KERNEL);
	if (!buf)
		return nfserr_resource;

	status = nfsd4_encode_fattr(&cstate->current_fh,
				    cstate->current_fh.fh_export,
				    cstate->current_fh.fh_dentry, buf,
				    &count, verify->ve_bmval,
				    rqstp, 0);

	/* this means that nfsd4_encode_fattr() ran out of space */
	if (status == nfserr_resource && count == 0)
		status = nfserr_not_same;
	if (status)
		goto out_kfree;

	/* skip bitmap */
	p = buf + 1 + ntohl(buf[0]);
	status = nfserr_not_same;
	if (ntohl(*p++) != verify->ve_attrlen)
		goto out_kfree;
	if (!memcmp(p, verify->ve_attrval, verify->ve_attrlen))
		status = nfserr_same;

out_kfree:
	kfree(buf);
	return status;
}

static __be32
nfsd4_nverify(struct svc_rqst *rqstp, struct nfsd4_compound_state *cstate,
	      struct nfsd4_verify *verify)
{
	__be32 status;

	status = _nfsd4_verify(rqstp, cstate, verify);
	return status == nfserr_not_same ? nfs_ok : status;
}

static __be32
nfsd4_verify(struct svc_rqst *rqstp, struct nfsd4_compound_state *cstate,
	     struct nfsd4_verify *verify)
{
	__be32 status;

	status = _nfsd4_verify(rqstp, cstate, verify);
	return status == nfserr_same ? nfs_ok : status;
}

/*
 * NULL call.
 */
static __be32
nfsd4_proc_null(struct svc_rqst *rqstp, void *argp, void *resp)
{
	return nfs_ok;
}

static inline void nfsd4_increment_op_stats(u32 opnum)
{
	if (opnum >= FIRST_NFS4_OP && opnum <= LAST_NFS4_OP)
		nfsdstats.nfs4_opcount[opnum]++;
}

typedef __be32(*nfsd4op_func)(struct svc_rqst *, struct nfsd4_compound_state *,
			      void *);
enum nfsd4_op_flags {
	ALLOWED_WITHOUT_FH = 1 << 0,	/* No current filehandle required */
	ALLOWED_ON_ABSENT_FS = 2 << 0,	/* ops processed on absent fs */
	ALLOWED_AS_FIRST_OP = 3 << 0,	/* ops reqired first in compound */
};

struct nfsd4_operation {
	nfsd4op_func op_func;
	u32 op_flags;
	char *op_name;
};

static struct nfsd4_operation nfsd4_ops[];

static const char *nfsd4_op_name(unsigned opnum);

/*
 * This is a replay of a compound for which no cache entry pages
 * were used. Encode the sequence operation, and if cachethis is FALSE
 * encode the uncache rep error on the next operation.
 */
static __be32
nfsd4_enc_no_page_replay(struct nfsd4_compoundargs *args,
			 struct nfsd4_compoundres *resp)
{
	struct nfsd4_op *op;

	dprintk("--> %s resp->opcnt %d ce_cachethis %u \n", __func__,
		resp->opcnt, resp->cstate.slot->sl_cache_entry.ce_cachethis);

	/* Encode the replayed sequence operation */
	BUG_ON(resp->opcnt != 1);
	op = &args->ops[resp->opcnt - 1];
	nfsd4_encode_operation(resp, op);

	/*return nfserr_retry_uncached_rep in next operation. */
	if (resp->cstate.slot->sl_cache_entry.ce_cachethis == 0) {
		op = &args->ops[resp->opcnt++];
		op->status = nfserr_retry_uncached_rep;
		nfsd4_encode_operation(resp, op);
	}
	return op->status;
}

static bool nfs41_op_ordering_ok(struct nfsd4_compoundargs *args)
{
#if defined(CONFIG_NFSD_V4_1)
	if (args->minorversion && args->opcnt > 0) {
		struct nfsd4_op *op = &args->ops[0];
		return (op->status == nfserr_op_illegal) ||
		       (nfsd4_ops[op->opnum].op_flags & ALLOWED_AS_FIRST_OP);
	}
#endif /* CONFIG_NFSD_V4_1 */
	return true;
}

/*
 * COMPOUND call.
 */
static __be32
nfsd4_proc_compound(struct svc_rqst *rqstp,
		    struct nfsd4_compoundargs *args,
		    struct nfsd4_compoundres *resp)
{
	struct nfsd4_op	*op;
	struct nfsd4_operation *opdesc;
	struct nfsd4_compound_state *cstate = &resp->cstate;
	int		slack_bytes;
	__be32		status;

	resp->xbuf = &rqstp->rq_res;
	resp->p = rqstp->rq_res.head[0].iov_base +
						rqstp->rq_res.head[0].iov_len;
	resp->tagp = resp->p;
	/* reserve space for: taglen, tag, and opcnt */
	resp->p += 2 + XDR_QUADLEN(args->taglen);
	resp->end = rqstp->rq_res.head[0].iov_base + PAGE_SIZE;
	resp->taglen = args->taglen;
	resp->tag = args->tag;
	resp->opcnt = 0;
	resp->rqstp = rqstp;
<<<<<<< HEAD
	resp->cstate.replay_owner = NULL;
	fh_init(&resp->cstate.current_fh, NFS4_FHSIZE);
	fh_init(&resp->cstate.save_fh, NFS4_FHSIZE);
=======
	resp->cstate.minorversion = args->minorversion;
	resp->cstate.replay_owner = NULL;
	fh_init(&resp->cstate.current_fh, NFS4_FHSIZE);
	fh_init(&resp->cstate.save_fh, NFS4_FHSIZE);
	/* Use the deferral mechanism only for NFSv4.0 compounds */
	rqstp->rq_usedeferral = (args->minorversion == 0);
>>>>>>> b10bc034

	/*
	 * According to RFC3010, this takes precedence over all other errors.
	 */
	status = nfserr_minor_vers_mismatch;
	if (args->minorversion > NFSD_SUPPORTED_MINOR_VERSION)
		goto out;

<<<<<<< HEAD
=======
	if (!nfs41_op_ordering_ok(args)) {
		op = &args->ops[0];
		op->status = nfserr_sequence_pos;
		goto encode_op;
	}

>>>>>>> b10bc034
	status = nfs_ok;
	while (!status && resp->opcnt < args->opcnt) {
		op = &args->ops[resp->opcnt++];

		dprintk("nfsv4 compound op #%d/%d: %d (%s)\n",
			resp->opcnt, args->opcnt, op->opnum,
			nfsd4_op_name(op->opnum));
		/*
		 * The XDR decode routines may have pre-set op->status;
		 * for example, if there is a miscellaneous XDR error
		 * it will be set to nfserr_bad_xdr.
		 */
		if (op->status)
			goto encode_op;

		/* We must be able to encode a successful response to
		 * this operation, with enough room left over to encode a
		 * failed response to the next operation.  If we don't
		 * have enough room, fail with ERR_RESOURCE.
		 */
		slack_bytes = (char *)resp->end - (char *)resp->p;
		if (slack_bytes < COMPOUND_SLACK_SPACE
				+ COMPOUND_ERR_SLACK_SPACE) {
			BUG_ON(slack_bytes < COMPOUND_ERR_SLACK_SPACE);
			op->status = nfserr_resource;
			goto encode_op;
		}

		opdesc = &nfsd4_ops[op->opnum];

		if (!cstate->current_fh.fh_dentry) {
			if (!(opdesc->op_flags & ALLOWED_WITHOUT_FH)) {
				op->status = nfserr_nofilehandle;
				goto encode_op;
			}
		} else if (cstate->current_fh.fh_export->ex_fslocs.migrated &&
			  !(opdesc->op_flags & ALLOWED_ON_ABSENT_FS)) {
			op->status = nfserr_moved;
			goto encode_op;
		}

		if (opdesc->op_func)
			op->status = opdesc->op_func(rqstp, cstate, &op->u);
		else
			BUG_ON(op->status == nfs_ok);

encode_op:
		/* Only from SEQUENCE or CREATE_SESSION */
		if (resp->cstate.status == nfserr_replay_cache) {
			dprintk("%s NFS4.1 replay from cache\n", __func__);
			if (nfsd4_no_page_in_cache(resp))
				status = nfsd4_enc_no_page_replay(args, resp);
			else
				status = op->status;
			goto out;
		}
		if (op->status == nfserr_replay_me) {
			op->replay = &cstate->replay_owner->so_replay;
			nfsd4_encode_replay(resp, op);
			status = op->status = op->replay->rp_status;
		} else {
			nfsd4_encode_operation(resp, op);
			status = op->status;
		}

		dprintk("nfsv4 compound op %p opcnt %d #%d: %d: status %d\n",
			args->ops, args->opcnt, resp->opcnt, op->opnum,
			be32_to_cpu(status));

		if (cstate->replay_owner) {
			nfs4_put_stateowner(cstate->replay_owner);
			cstate->replay_owner = NULL;
		}
		/* XXX Ugh, we need to get rid of this kind of special case: */
		if (op->opnum == OP_READ && op->u.read.rd_filp)
			fput(op->u.read.rd_filp);

		nfsd4_increment_op_stats(op->opnum);
	}
	if (!rqstp->rq_usedeferral && status == nfserr_dropit) {
		dprintk("%s Dropit - send NFS4ERR_DELAY\n", __func__);
		status = nfserr_jukebox;
	}

<<<<<<< HEAD
=======
	resp->cstate.status = status;
>>>>>>> b10bc034
	fh_put(&resp->cstate.current_fh);
	fh_put(&resp->cstate.save_fh);
	BUG_ON(resp->cstate.replay_owner);
out:
	nfsd4_release_compoundargs(args);
	/* Reset deferral mechanism for RPC deferrals */
	rqstp->rq_usedeferral = 1;
	dprintk("nfsv4 compound returned %d\n", ntohl(status));
	return status;
}

static struct nfsd4_operation nfsd4_ops[] = {
	[OP_ACCESS] = {
		.op_func = (nfsd4op_func)nfsd4_access,
		.op_name = "OP_ACCESS",
	},
	[OP_CLOSE] = {
		.op_func = (nfsd4op_func)nfsd4_close,
		.op_name = "OP_CLOSE",
	},
	[OP_COMMIT] = {
		.op_func = (nfsd4op_func)nfsd4_commit,
		.op_name = "OP_COMMIT",
	},
	[OP_CREATE] = {
		.op_func = (nfsd4op_func)nfsd4_create,
		.op_name = "OP_CREATE",
	},
	[OP_DELEGRETURN] = {
		.op_func = (nfsd4op_func)nfsd4_delegreturn,
		.op_name = "OP_DELEGRETURN",
	},
	[OP_GETATTR] = {
		.op_func = (nfsd4op_func)nfsd4_getattr,
		.op_flags = ALLOWED_ON_ABSENT_FS,
		.op_name = "OP_GETATTR",
	},
	[OP_GETFH] = {
		.op_func = (nfsd4op_func)nfsd4_getfh,
		.op_name = "OP_GETFH",
	},
	[OP_LINK] = {
		.op_func = (nfsd4op_func)nfsd4_link,
		.op_name = "OP_LINK",
	},
	[OP_LOCK] = {
		.op_func = (nfsd4op_func)nfsd4_lock,
		.op_name = "OP_LOCK",
	},
	[OP_LOCKT] = {
		.op_func = (nfsd4op_func)nfsd4_lockt,
		.op_name = "OP_LOCKT",
	},
	[OP_LOCKU] = {
		.op_func = (nfsd4op_func)nfsd4_locku,
		.op_name = "OP_LOCKU",
	},
	[OP_LOOKUP] = {
		.op_func = (nfsd4op_func)nfsd4_lookup,
		.op_name = "OP_LOOKUP",
	},
	[OP_LOOKUPP] = {
		.op_func = (nfsd4op_func)nfsd4_lookupp,
		.op_name = "OP_LOOKUPP",
	},
	[OP_NVERIFY] = {
		.op_func = (nfsd4op_func)nfsd4_nverify,
		.op_name = "OP_NVERIFY",
	},
	[OP_OPEN] = {
		.op_func = (nfsd4op_func)nfsd4_open,
		.op_name = "OP_OPEN",
	},
	[OP_OPEN_CONFIRM] = {
		.op_func = (nfsd4op_func)nfsd4_open_confirm,
		.op_name = "OP_OPEN_CONFIRM",
	},
	[OP_OPEN_DOWNGRADE] = {
		.op_func = (nfsd4op_func)nfsd4_open_downgrade,
		.op_name = "OP_OPEN_DOWNGRADE",
	},
	[OP_PUTFH] = {
		.op_func = (nfsd4op_func)nfsd4_putfh,
		.op_flags = ALLOWED_WITHOUT_FH | ALLOWED_ON_ABSENT_FS,
		.op_name = "OP_PUTFH",
	},
	[OP_PUTPUBFH] = {
		.op_func = (nfsd4op_func)nfsd4_putrootfh,
		.op_flags = ALLOWED_WITHOUT_FH | ALLOWED_ON_ABSENT_FS,
		.op_name = "OP_PUTPUBFH",
	},
	[OP_PUTROOTFH] = {
		.op_func = (nfsd4op_func)nfsd4_putrootfh,
		.op_flags = ALLOWED_WITHOUT_FH | ALLOWED_ON_ABSENT_FS,
		.op_name = "OP_PUTROOTFH",
	},
	[OP_READ] = {
		.op_func = (nfsd4op_func)nfsd4_read,
		.op_name = "OP_READ",
	},
	[OP_READDIR] = {
		.op_func = (nfsd4op_func)nfsd4_readdir,
		.op_name = "OP_READDIR",
	},
	[OP_READLINK] = {
		.op_func = (nfsd4op_func)nfsd4_readlink,
		.op_name = "OP_READLINK",
	},
	[OP_REMOVE] = {
		.op_func = (nfsd4op_func)nfsd4_remove,
		.op_name = "OP_REMOVE",
	},
	[OP_RENAME] = {
		.op_name = "OP_RENAME",
		.op_func = (nfsd4op_func)nfsd4_rename,
	},
	[OP_RENEW] = {
		.op_func = (nfsd4op_func)nfsd4_renew,
		.op_flags = ALLOWED_WITHOUT_FH | ALLOWED_ON_ABSENT_FS,
		.op_name = "OP_RENEW",
	},
	[OP_RESTOREFH] = {
		.op_func = (nfsd4op_func)nfsd4_restorefh,
		.op_flags = ALLOWED_WITHOUT_FH | ALLOWED_ON_ABSENT_FS,
		.op_name = "OP_RESTOREFH",
	},
	[OP_SAVEFH] = {
		.op_func = (nfsd4op_func)nfsd4_savefh,
		.op_name = "OP_SAVEFH",
	},
	[OP_SECINFO] = {
		.op_func = (nfsd4op_func)nfsd4_secinfo,
		.op_name = "OP_SECINFO",
	},
	[OP_SETATTR] = {
		.op_func = (nfsd4op_func)nfsd4_setattr,
		.op_name = "OP_SETATTR",
	},
	[OP_SETCLIENTID] = {
		.op_func = (nfsd4op_func)nfsd4_setclientid,
		.op_flags = ALLOWED_WITHOUT_FH | ALLOWED_ON_ABSENT_FS,
		.op_name = "OP_SETCLIENTID",
	},
	[OP_SETCLIENTID_CONFIRM] = {
		.op_func = (nfsd4op_func)nfsd4_setclientid_confirm,
		.op_flags = ALLOWED_WITHOUT_FH | ALLOWED_ON_ABSENT_FS,
		.op_name = "OP_SETCLIENTID_CONFIRM",
	},
	[OP_VERIFY] = {
		.op_func = (nfsd4op_func)nfsd4_verify,
		.op_name = "OP_VERIFY",
	},
	[OP_WRITE] = {
		.op_func = (nfsd4op_func)nfsd4_write,
		.op_name = "OP_WRITE",
	},
	[OP_RELEASE_LOCKOWNER] = {
		.op_func = (nfsd4op_func)nfsd4_release_lockowner,
		.op_flags = ALLOWED_WITHOUT_FH | ALLOWED_ON_ABSENT_FS,
		.op_name = "OP_RELEASE_LOCKOWNER",
	},
#if defined(CONFIG_NFSD_V4_1)
	[OP_EXCHANGE_ID] = {
		.op_func = (nfsd4op_func)nfsd4_exchange_id,
		.op_flags = ALLOWED_WITHOUT_FH | ALLOWED_AS_FIRST_OP,
		.op_name = "OP_EXCHANGE_ID",
	},
	[OP_CREATE_SESSION] = {
		.op_func = (nfsd4op_func)nfsd4_create_session,
		.op_flags = ALLOWED_WITHOUT_FH | ALLOWED_AS_FIRST_OP,
		.op_name = "OP_CREATE_SESSION",
	},
	[OP_DESTROY_SESSION] = {
		.op_func = (nfsd4op_func)nfsd4_destroy_session,
		.op_flags = ALLOWED_WITHOUT_FH | ALLOWED_AS_FIRST_OP,
		.op_name = "OP_DESTROY_SESSION",
	},
	[OP_SEQUENCE] = {
		.op_func = (nfsd4op_func)nfsd4_sequence,
		.op_flags = ALLOWED_WITHOUT_FH | ALLOWED_AS_FIRST_OP,
		.op_name = "OP_SEQUENCE",
	},
#endif /* CONFIG_NFSD_V4_1 */
};

static const char *nfsd4_op_name(unsigned opnum)
{
	if (opnum < ARRAY_SIZE(nfsd4_ops))
		return nfsd4_ops[opnum].op_name;
	return "unknown_operation";
}

#define nfs4svc_decode_voidargs		NULL
#define nfs4svc_release_void		NULL
#define nfsd4_voidres			nfsd4_voidargs
#define nfs4svc_release_compound	NULL
struct nfsd4_voidargs { int dummy; };

#define PROC(name, argt, rest, relt, cache, respsize)	\
 { (svc_procfunc) nfsd4_proc_##name,		\
   (kxdrproc_t) nfs4svc_decode_##argt##args,	\
   (kxdrproc_t) nfs4svc_encode_##rest##res,	\
   (kxdrproc_t) nfs4svc_release_##relt,		\
   sizeof(struct nfsd4_##argt##args),		\
   sizeof(struct nfsd4_##rest##res),		\
   0,						\
   cache,					\
   respsize,					\
 }

/*
 * TODO: At the present time, the NFSv4 server does not do XID caching
 * of requests.  Implementing XID caching would not be a serious problem,
 * although it would require a mild change in interfaces since one
 * doesn't know whether an NFSv4 request is idempotent until after the
 * XDR decode.  However, XID caching totally confuses pynfs (Peter
 * Astrand's regression testsuite for NFSv4 servers), which reuses
 * XID's liberally, so I've left it unimplemented until pynfs generates
 * better XID's.
 */
static struct svc_procedure		nfsd_procedures4[2] = {
  PROC(null,	 void,		void,		void,	  RC_NOCACHE, 1),
  PROC(compound, compound,	compound,	compound, RC_NOCACHE, NFSD_BUFSIZE/4)
};

struct svc_version	nfsd_version4 = {
		.vs_vers	= 4,
		.vs_nproc	= 2,
		.vs_proc	= nfsd_procedures4,
		.vs_dispatch	= nfsd_dispatch,
		.vs_xdrsize	= NFS4_SVC_XDRSIZE,
};

/*
 * Local variables:
 *  c-basic-offset: 8
 * End:
 */<|MERGE_RESOLUTION|>--- conflicted
+++ resolved
@@ -932,18 +932,12 @@
 	resp->tag = args->tag;
 	resp->opcnt = 0;
 	resp->rqstp = rqstp;
-<<<<<<< HEAD
-	resp->cstate.replay_owner = NULL;
-	fh_init(&resp->cstate.current_fh, NFS4_FHSIZE);
-	fh_init(&resp->cstate.save_fh, NFS4_FHSIZE);
-=======
 	resp->cstate.minorversion = args->minorversion;
 	resp->cstate.replay_owner = NULL;
 	fh_init(&resp->cstate.current_fh, NFS4_FHSIZE);
 	fh_init(&resp->cstate.save_fh, NFS4_FHSIZE);
 	/* Use the deferral mechanism only for NFSv4.0 compounds */
 	rqstp->rq_usedeferral = (args->minorversion == 0);
->>>>>>> b10bc034
 
 	/*
 	 * According to RFC3010, this takes precedence over all other errors.
@@ -952,15 +946,12 @@
 	if (args->minorversion > NFSD_SUPPORTED_MINOR_VERSION)
 		goto out;
 
-<<<<<<< HEAD
-=======
 	if (!nfs41_op_ordering_ok(args)) {
 		op = &args->ops[0];
 		op->status = nfserr_sequence_pos;
 		goto encode_op;
 	}
 
->>>>>>> b10bc034
 	status = nfs_ok;
 	while (!status && resp->opcnt < args->opcnt) {
 		op = &args->ops[resp->opcnt++];
@@ -1045,10 +1036,7 @@
 		status = nfserr_jukebox;
 	}
 
-<<<<<<< HEAD
-=======
 	resp->cstate.status = status;
->>>>>>> b10bc034
 	fh_put(&resp->cstate.current_fh);
 	fh_put(&resp->cstate.save_fh);
 	BUG_ON(resp->cstate.replay_owner);
