/*
*  linux/fs/nfsd/nfs4state.c
*
*  Copyright (c) 2001 The Regents of the University of Michigan.
*  All rights reserved.
*
*  Kendrick Smith <kmsmith@umich.edu>
*  Andy Adamson <kandros@umich.edu>
*
*  Redistribution and use in source and binary forms, with or without
*  modification, are permitted provided that the following conditions
*  are met:
*
*  1. Redistributions of source code must retain the above copyright
*     notice, this list of conditions and the following disclaimer.
*  2. Redistributions in binary form must reproduce the above copyright
*     notice, this list of conditions and the following disclaimer in the
*     documentation and/or other materials provided with the distribution.
*  3. Neither the name of the University nor the names of its
*     contributors may be used to endorse or promote products derived
*     from this software without specific prior written permission.
*
*  THIS SOFTWARE IS PROVIDED ``AS IS'' AND ANY EXPRESS OR IMPLIED
*  WARRANTIES, INCLUDING, BUT NOT LIMITED TO, THE IMPLIED WARRANTIES OF
*  MERCHANTABILITY AND FITNESS FOR A PARTICULAR PURPOSE ARE
*  DISCLAIMED. IN NO EVENT SHALL THE REGENTS OR CONTRIBUTORS BE LIABLE
*  FOR ANY DIRECT, INDIRECT, INCIDENTAL, SPECIAL, EXEMPLARY, OR
*  CONSEQUENTIAL DAMAGES (INCLUDING, BUT NOT LIMITED TO, PROCUREMENT OF
*  SUBSTITUTE GOODS OR SERVICES; LOSS OF USE, DATA, OR PROFITS; OR
*  BUSINESS INTERRUPTION) HOWEVER CAUSED AND ON ANY THEORY OF
*  LIABILITY, WHETHER IN CONTRACT, STRICT LIABILITY, OR TORT (INCLUDING
*  NEGLIGENCE OR OTHERWISE) ARISING IN ANY WAY OUT OF THE USE OF THIS
*  SOFTWARE, EVEN IF ADVISED OF THE POSSIBILITY OF SUCH DAMAGE.
*
*/

#include <linux/param.h>
#include <linux/major.h>
#include <linux/slab.h>

#include <linux/sunrpc/svc.h>
#include <linux/nfsd/nfsd.h>
#include <linux/nfsd/cache.h>
#include <linux/file.h>
#include <linux/mount.h>
#include <linux/workqueue.h>
#include <linux/smp_lock.h>
#include <linux/kthread.h>
#include <linux/nfs4.h>
#include <linux/nfsd/state.h>
#include <linux/nfsd/xdr4.h>
#include <linux/namei.h>
#include <linux/swap.h>
#include <linux/mutex.h>
#include <linux/lockd/bind.h>
#include <linux/module.h>
#include <linux/sunrpc/svcauth_gss.h>

#define NFSDDBG_FACILITY                NFSDDBG_PROC

/* Globals */
static time_t lease_time = 90;     /* default lease time */
static time_t user_lease_time = 90;
static time_t boot_time;
static u32 current_ownerid = 1;
static u32 current_fileid = 1;
static u32 current_delegid = 1;
static u32 nfs4_init;
static stateid_t zerostateid;             /* bits all 0 */
static stateid_t onestateid;              /* bits all 1 */
static u64 current_sessionid = 1;

#define ZERO_STATEID(stateid) (!memcmp((stateid), &zerostateid, sizeof(stateid_t)))
#define ONE_STATEID(stateid)  (!memcmp((stateid), &onestateid, sizeof(stateid_t)))

/* forward declarations */
static struct nfs4_stateid * find_stateid(stateid_t *stid, int flags);
static struct nfs4_delegation * find_delegation_stateid(struct inode *ino, stateid_t *stid);
static char user_recovery_dirname[PATH_MAX] = "/var/lib/nfs/v4recovery";
static void nfs4_set_recdir(char *recdir);

/* Locking: */

/* Currently used for almost all code touching nfsv4 state: */
static DEFINE_MUTEX(client_mutex);

/*
 * Currently used for the del_recall_lru and file hash table.  In an
 * effort to decrease the scope of the client_mutex, this spinlock may
 * eventually cover more:
 */
static DEFINE_SPINLOCK(recall_lock);

static struct kmem_cache *stateowner_slab = NULL;
static struct kmem_cache *file_slab = NULL;
static struct kmem_cache *stateid_slab = NULL;
static struct kmem_cache *deleg_slab = NULL;

void
nfs4_lock_state(void)
{
	mutex_lock(&client_mutex);
}

void
nfs4_unlock_state(void)
{
	mutex_unlock(&client_mutex);
}

static inline u32
opaque_hashval(const void *ptr, int nbytes)
{
	unsigned char *cptr = (unsigned char *) ptr;

	u32 x = 0;
	while (nbytes--) {
		x *= 37;
		x += *cptr++;
	}
	return x;
}

static struct list_head del_recall_lru;

static inline void
put_nfs4_file(struct nfs4_file *fi)
{
	if (atomic_dec_and_lock(&fi->fi_ref, &recall_lock)) {
		list_del(&fi->fi_hash);
		spin_unlock(&recall_lock);
		iput(fi->fi_inode);
		kmem_cache_free(file_slab, fi);
	}
}

static inline void
get_nfs4_file(struct nfs4_file *fi)
{
	atomic_inc(&fi->fi_ref);
}

static int num_delegations;
unsigned int max_delegations;

/*
 * Open owner state (share locks)
 */

/* hash tables for nfs4_stateowner */
#define OWNER_HASH_BITS              8
#define OWNER_HASH_SIZE             (1 << OWNER_HASH_BITS)
#define OWNER_HASH_MASK             (OWNER_HASH_SIZE - 1)

#define ownerid_hashval(id) \
        ((id) & OWNER_HASH_MASK)
#define ownerstr_hashval(clientid, ownername) \
        (((clientid) + opaque_hashval((ownername.data), (ownername.len))) & OWNER_HASH_MASK)

static struct list_head	ownerid_hashtbl[OWNER_HASH_SIZE];
static struct list_head	ownerstr_hashtbl[OWNER_HASH_SIZE];

/* hash table for nfs4_file */
#define FILE_HASH_BITS                   8
#define FILE_HASH_SIZE                  (1 << FILE_HASH_BITS)
#define FILE_HASH_MASK                  (FILE_HASH_SIZE - 1)
/* hash table for (open)nfs4_stateid */
#define STATEID_HASH_BITS              10
#define STATEID_HASH_SIZE              (1 << STATEID_HASH_BITS)
#define STATEID_HASH_MASK              (STATEID_HASH_SIZE - 1)

#define file_hashval(x) \
        hash_ptr(x, FILE_HASH_BITS)
#define stateid_hashval(owner_id, file_id)  \
        (((owner_id) + (file_id)) & STATEID_HASH_MASK)

static struct list_head file_hashtbl[FILE_HASH_SIZE];
static struct list_head stateid_hashtbl[STATEID_HASH_SIZE];

static struct nfs4_delegation *
alloc_init_deleg(struct nfs4_client *clp, struct nfs4_stateid *stp, struct svc_fh *current_fh, u32 type)
{
	struct nfs4_delegation *dp;
	struct nfs4_file *fp = stp->st_file;
	struct nfs4_cb_conn *cb = &stp->st_stateowner->so_client->cl_cb_conn;

	dprintk("NFSD alloc_init_deleg\n");
	if (fp->fi_had_conflict)
		return NULL;
	if (num_delegations > max_delegations)
		return NULL;
	dp = kmem_cache_alloc(deleg_slab, GFP_KERNEL);
	if (dp == NULL)
		return dp;
	num_delegations++;
	INIT_LIST_HEAD(&dp->dl_perfile);
	INIT_LIST_HEAD(&dp->dl_perclnt);
	INIT_LIST_HEAD(&dp->dl_recall_lru);
	dp->dl_client = clp;
	get_nfs4_file(fp);
	dp->dl_file = fp;
	dp->dl_flock = NULL;
	get_file(stp->st_vfs_file);
	dp->dl_vfs_file = stp->st_vfs_file;
	dp->dl_type = type;
	dp->dl_ident = cb->cb_ident;
	dp->dl_stateid.si_boot = get_seconds();
	dp->dl_stateid.si_stateownerid = current_delegid++;
	dp->dl_stateid.si_fileid = 0;
	dp->dl_stateid.si_generation = 0;
	fh_copy_shallow(&dp->dl_fh, &current_fh->fh_handle);
	dp->dl_time = 0;
	atomic_set(&dp->dl_count, 1);
	list_add(&dp->dl_perfile, &fp->fi_delegations);
	list_add(&dp->dl_perclnt, &clp->cl_delegations);
	return dp;
}

void
nfs4_put_delegation(struct nfs4_delegation *dp)
{
	if (atomic_dec_and_test(&dp->dl_count)) {
		dprintk("NFSD: freeing dp %p\n",dp);
		put_nfs4_file(dp->dl_file);
		kmem_cache_free(deleg_slab, dp);
		num_delegations--;
	}
}

/* Remove the associated file_lock first, then remove the delegation.
 * lease_modify() is called to remove the FS_LEASE file_lock from
 * the i_flock list, eventually calling nfsd's lock_manager
 * fl_release_callback.
 */
static void
nfs4_close_delegation(struct nfs4_delegation *dp)
{
	struct file *filp = dp->dl_vfs_file;

	dprintk("NFSD: close_delegation dp %p\n",dp);
	dp->dl_vfs_file = NULL;
	/* The following nfsd_close may not actually close the file,
	 * but we want to remove the lease in any case. */
	if (dp->dl_flock)
		vfs_setlease(filp, F_UNLCK, &dp->dl_flock);
	nfsd_close(filp);
}

/* Called under the state lock. */
static void
unhash_delegation(struct nfs4_delegation *dp)
{
	list_del_init(&dp->dl_perfile);
	list_del_init(&dp->dl_perclnt);
	spin_lock(&recall_lock);
	list_del_init(&dp->dl_recall_lru);
	spin_unlock(&recall_lock);
	nfs4_close_delegation(dp);
	nfs4_put_delegation(dp);
}

/* 
 * SETCLIENTID state 
 */

/* Hash tables for nfs4_clientid state */
#define CLIENT_HASH_BITS                 4
#define CLIENT_HASH_SIZE                (1 << CLIENT_HASH_BITS)
#define CLIENT_HASH_MASK                (CLIENT_HASH_SIZE - 1)

#define clientid_hashval(id) \
	((id) & CLIENT_HASH_MASK)
#define clientstr_hashval(name) \
	(opaque_hashval((name), 8) & CLIENT_HASH_MASK)
/*
 * reclaim_str_hashtbl[] holds known client info from previous reset/reboot
 * used in reboot/reset lease grace period processing
 *
 * conf_id_hashtbl[], and conf_str_hashtbl[] hold confirmed
 * setclientid_confirmed info. 
 *
 * unconf_str_hastbl[] and unconf_id_hashtbl[] hold unconfirmed 
 * setclientid info.
 *
 * client_lru holds client queue ordered by nfs4_client.cl_time
 * for lease renewal.
 *
 * close_lru holds (open) stateowner queue ordered by nfs4_stateowner.so_time
 * for last close replay.
 */
static struct list_head	reclaim_str_hashtbl[CLIENT_HASH_SIZE];
static int reclaim_str_hashtbl_size = 0;
static struct list_head	conf_id_hashtbl[CLIENT_HASH_SIZE];
static struct list_head	conf_str_hashtbl[CLIENT_HASH_SIZE];
static struct list_head	unconf_str_hashtbl[CLIENT_HASH_SIZE];
static struct list_head	unconf_id_hashtbl[CLIENT_HASH_SIZE];
static struct list_head client_lru;
static struct list_head close_lru;

static void unhash_generic_stateid(struct nfs4_stateid *stp)
{
	list_del(&stp->st_hash);
	list_del(&stp->st_perfile);
	list_del(&stp->st_perstateowner);
}

static void free_generic_stateid(struct nfs4_stateid *stp)
{
	put_nfs4_file(stp->st_file);
	kmem_cache_free(stateid_slab, stp);
}

static void release_lock_stateid(struct nfs4_stateid *stp)
{
	unhash_generic_stateid(stp);
	locks_remove_posix(stp->st_vfs_file, (fl_owner_t)stp->st_stateowner);
	free_generic_stateid(stp);
}

static void unhash_lockowner(struct nfs4_stateowner *sop)
{
	struct nfs4_stateid *stp;

	list_del(&sop->so_idhash);
	list_del(&sop->so_strhash);
	list_del(&sop->so_perstateid);
	while (!list_empty(&sop->so_stateids)) {
		stp = list_first_entry(&sop->so_stateids,
				struct nfs4_stateid, st_perstateowner);
		release_lock_stateid(stp);
	}
}

static void release_lockowner(struct nfs4_stateowner *sop)
{
	unhash_lockowner(sop);
	nfs4_put_stateowner(sop);
}

static void
release_stateid_lockowners(struct nfs4_stateid *open_stp)
{
	struct nfs4_stateowner *lock_sop;

	while (!list_empty(&open_stp->st_lockowners)) {
		lock_sop = list_entry(open_stp->st_lockowners.next,
				struct nfs4_stateowner, so_perstateid);
		/* list_del(&open_stp->st_lockowners);  */
		BUG_ON(lock_sop->so_is_open_owner);
		release_lockowner(lock_sop);
	}
}

static void release_open_stateid(struct nfs4_stateid *stp)
{
	unhash_generic_stateid(stp);
	release_stateid_lockowners(stp);
	nfsd_close(stp->st_vfs_file);
	free_generic_stateid(stp);
}

static void unhash_openowner(struct nfs4_stateowner *sop)
{
	struct nfs4_stateid *stp;

	list_del(&sop->so_idhash);
	list_del(&sop->so_strhash);
	list_del(&sop->so_perclient);
	list_del(&sop->so_perstateid); /* XXX: necessary? */
	while (!list_empty(&sop->so_stateids)) {
		stp = list_first_entry(&sop->so_stateids,
				struct nfs4_stateid, st_perstateowner);
		release_open_stateid(stp);
	}
}

static void release_openowner(struct nfs4_stateowner *sop)
{
	unhash_openowner(sop);
	list_del(&sop->so_close_lru);
	nfs4_put_stateowner(sop);
}

static DEFINE_SPINLOCK(sessionid_lock);
#define SESSION_HASH_SIZE	512
static struct list_head sessionid_hashtbl[SESSION_HASH_SIZE];

static inline int
hash_sessionid(struct nfs4_sessionid *sessionid)
{
	struct nfsd4_sessionid *sid = (struct nfsd4_sessionid *)sessionid;

	return sid->sequence % SESSION_HASH_SIZE;
}

static inline void
dump_sessionid(const char *fn, struct nfs4_sessionid *sessionid)
{
	u32 *ptr = (u32 *)(&sessionid->data[0]);
	dprintk("%s: %u:%u:%u:%u\n", fn, ptr[0], ptr[1], ptr[2], ptr[3]);
}

static void
gen_sessionid(struct nfsd4_session *ses)
{
	struct nfs4_client *clp = ses->se_client;
	struct nfsd4_sessionid *sid;

	sid = (struct nfsd4_sessionid *)ses->se_sessionid.data;
	sid->clientid = clp->cl_clientid;
	sid->sequence = current_sessionid++;
	sid->reserved = 0;
}

/*
 * Give the client the number of slots it requests bound by
 * NFSD_MAX_SLOTS_PER_SESSION and by nfsd_drc_max_mem.
 *
 * If we run out of reserved DRC memory we should (up to a point) re-negotiate
 * active sessions and reduce their slot usage to make rooom for new
 * connections. For now we just fail the create session.
 */
static int set_forechannel_maxreqs(struct nfsd4_channel_attrs *fchan)
{
	int mem;

	if (fchan->maxreqs < 1)
		return nfserr_inval;
	else if (fchan->maxreqs > NFSD_MAX_SLOTS_PER_SESSION)
		fchan->maxreqs = NFSD_MAX_SLOTS_PER_SESSION;

	mem = fchan->maxreqs * NFSD_SLOT_CACHE_SIZE;

	spin_lock(&nfsd_drc_lock);
	if (mem + nfsd_drc_mem_used > nfsd_drc_max_mem)
		mem = nfsd_drc_max_mem - nfsd_drc_mem_used;
	nfsd_drc_mem_used += mem;
	spin_unlock(&nfsd_drc_lock);

	if (mem < NFSD_SLOT_CACHE_SIZE) {
		fchan->maxreqs = 0;
		return nfserr_resource;
	} else {
		fchan->maxreqs = mem / NFSD_SLOT_CACHE_SIZE;
		return 0;
	}
}

/* rpc header + encoded OP_SEQUENCE reply + NFSD_SLOT_CACHE_SIZE in bytes */
#define NFSD_MAX_RESPONSE_CACHED  ((RPC_MAX_HEADER_WITH_AUTH + \
				  2 + /* OP_SEQUENCE header */ \
				  XDR_QUADLEN(NFS4_MAX_SESSIONID_LEN) + 5 + \
				  XDR_QUADLEN(NFSD_SLOT_CACHE_SIZE)) << 2)

/*
 * fchan holds the client values on input, and the server values on output
 */
static int init_forechannel_attrs(struct svc_rqst *rqstp,
				  struct nfsd4_channel_attrs *session_fchan,
				  struct nfsd4_channel_attrs *fchan)
{
	int status = 0;
	__u32   maxcount = svc_max_payload(rqstp);

	/* headerpadsz set to zero in encode routine */

	/* Use the client's max request and max response size if possible */
	if (fchan->maxreq_sz > maxcount)
		fchan->maxreq_sz = maxcount;
	session_fchan->maxreq_sz = fchan->maxreq_sz;

	if (fchan->maxresp_sz > maxcount)
		fchan->maxresp_sz = maxcount;
	session_fchan->maxresp_sz = fchan->maxresp_sz;

	session_fchan->maxresp_cached = NFSD_MAX_RESPONSE_CACHED;
	fchan->maxresp_cached = session_fchan->maxresp_cached;

	/* Use the client's maxops if possible */
	if (fchan->maxops > NFSD_MAX_OPS_PER_COMPOUND)
		fchan->maxops = NFSD_MAX_OPS_PER_COMPOUND;
	session_fchan->maxops = fchan->maxops;

	/* try to use the client requested number of slots */
	if (fchan->maxreqs > NFSD_MAX_SLOTS_PER_SESSION)
		fchan->maxreqs = NFSD_MAX_SLOTS_PER_SESSION;

	/* FIXME: Error means no more DRC pages so the server should
	 * recover pages from existing sessions. For now fail session
	 * creation.
	 */
	status = set_forechannel_maxreqs(fchan);

	session_fchan->maxreqs = fchan->maxreqs;
	return status;
}

static int
alloc_init_session(struct svc_rqst *rqstp, struct nfs4_client *clp,
		   struct nfsd4_create_session *cses)
{
	struct nfsd4_session *new, tmp;
	int idx, status = nfserr_resource, slotsize;

	memset(&tmp, 0, sizeof(tmp));

	/* FIXME: For now, we just accept the client back channel attributes. */
	tmp.se_bchannel = cses->back_channel;
	status = init_forechannel_attrs(rqstp, &tmp.se_fchannel,
					&cses->fore_channel);
	if (status)
		goto out;

	/* allocate struct nfsd4_session and slot table in one piece */
	slotsize = tmp.se_fchannel.maxreqs * sizeof(struct nfsd4_slot);
	new = kzalloc(sizeof(*new) + slotsize, GFP_KERNEL);
	if (!new)
		goto out;

	memcpy(new, &tmp, sizeof(*new));

	new->se_client = clp;
	gen_sessionid(new);
	idx = hash_sessionid(&new->se_sessionid);
	memcpy(clp->cl_sessionid.data, new->se_sessionid.data,
	       NFS4_MAX_SESSIONID_LEN);

	new->se_flags = cses->flags;
	kref_init(&new->se_ref);
	spin_lock(&sessionid_lock);
	list_add(&new->se_hash, &sessionid_hashtbl[idx]);
	list_add(&new->se_perclnt, &clp->cl_sessions);
	spin_unlock(&sessionid_lock);

	status = nfs_ok;
out:
	return status;
}

/* caller must hold sessionid_lock */
static struct nfsd4_session *
find_in_sessionid_hashtbl(struct nfs4_sessionid *sessionid)
{
	struct nfsd4_session *elem;
	int idx;

	dump_sessionid(__func__, sessionid);
	idx = hash_sessionid(sessionid);
	dprintk("%s: idx is %d\n", __func__, idx);
	/* Search in the appropriate list */
	list_for_each_entry(elem, &sessionid_hashtbl[idx], se_hash) {
		dump_sessionid("list traversal", &elem->se_sessionid);
		if (!memcmp(elem->se_sessionid.data, sessionid->data,
			    NFS4_MAX_SESSIONID_LEN)) {
			return elem;
		}
	}

	dprintk("%s: session not found\n", __func__);
	return NULL;
}

/* caller must hold sessionid_lock */
static void
unhash_session(struct nfsd4_session *ses)
{
	list_del(&ses->se_hash);
	list_del(&ses->se_perclnt);
}

static void
release_session(struct nfsd4_session *ses)
{
	spin_lock(&sessionid_lock);
	unhash_session(ses);
	spin_unlock(&sessionid_lock);
	nfsd4_put_session(ses);
}

void
free_session(struct kref *kref)
{
	struct nfsd4_session *ses;

	ses = container_of(kref, struct nfsd4_session, se_ref);
<<<<<<< HEAD
	for (i = 0; i < ses->se_fnumslots; i++) {
		struct nfsd4_cache_entry *e = &ses->se_slots[i].sl_cache_entry;
		nfsd4_release_respages(e->ce_respages, e->ce_resused);
	}
=======
	spin_lock(&nfsd_drc_lock);
	nfsd_drc_mem_used -= ses->se_fchannel.maxreqs * NFSD_SLOT_CACHE_SIZE;
	spin_unlock(&nfsd_drc_lock);
>>>>>>> e6080a72
	kfree(ses);
}

static inline void
renew_client(struct nfs4_client *clp)
{
	/*
	* Move client to the end to the LRU list.
	*/
	dprintk("renewing client (clientid %08x/%08x)\n", 
			clp->cl_clientid.cl_boot, 
			clp->cl_clientid.cl_id);
	list_move_tail(&clp->cl_lru, &client_lru);
	clp->cl_time = get_seconds();
}

/* SETCLIENTID and SETCLIENTID_CONFIRM Helper functions */
static int
STALE_CLIENTID(clientid_t *clid)
{
	if (clid->cl_boot == boot_time)
		return 0;
	dprintk("NFSD stale clientid (%08x/%08x) boot_time %08lx\n",
		clid->cl_boot, clid->cl_id, boot_time);
	return 1;
}

/* 
 * XXX Should we use a slab cache ?
 * This type of memory management is somewhat inefficient, but we use it
 * anyway since SETCLIENTID is not a common operation.
 */
static struct nfs4_client *alloc_client(struct xdr_netobj name)
{
	struct nfs4_client *clp;

	clp = kzalloc(sizeof(struct nfs4_client), GFP_KERNEL);
	if (clp == NULL)
		return NULL;
	clp->cl_name.data = kmalloc(name.len, GFP_KERNEL);
	if (clp->cl_name.data == NULL) {
		kfree(clp);
		return NULL;
	}
	memcpy(clp->cl_name.data, name.data, name.len);
	clp->cl_name.len = name.len;
	return clp;
}

static void
shutdown_callback_client(struct nfs4_client *clp)
{
	struct rpc_clnt *clnt = clp->cl_cb_conn.cb_client;

	if (clnt) {
		/*
		 * Callback threads take a reference on the client, so there
		 * should be no outstanding callbacks at this point.
		 */
		clp->cl_cb_conn.cb_client = NULL;
		rpc_shutdown_client(clnt);
	}
	if (clp->cl_cb_conn.cb_cred) {
		put_rpccred(clp->cl_cb_conn.cb_cred);
		clp->cl_cb_conn.cb_cred = NULL;
	}
}

static inline void
free_client(struct nfs4_client *clp)
{
	shutdown_callback_client(clp);
	if (clp->cl_cred.cr_group_info)
		put_group_info(clp->cl_cred.cr_group_info);
	kfree(clp->cl_principal);
	kfree(clp->cl_name.data);
	kfree(clp);
}

void
put_nfs4_client(struct nfs4_client *clp)
{
	if (atomic_dec_and_test(&clp->cl_count))
		free_client(clp);
}

static void
expire_client(struct nfs4_client *clp)
{
	struct nfs4_stateowner *sop;
	struct nfs4_delegation *dp;
	struct list_head reaplist;

	dprintk("NFSD: expire_client cl_count %d\n",
	                    atomic_read(&clp->cl_count));

	INIT_LIST_HEAD(&reaplist);
	spin_lock(&recall_lock);
	while (!list_empty(&clp->cl_delegations)) {
		dp = list_entry(clp->cl_delegations.next, struct nfs4_delegation, dl_perclnt);
		dprintk("NFSD: expire client. dp %p, fp %p\n", dp,
				dp->dl_flock);
		list_del_init(&dp->dl_perclnt);
		list_move(&dp->dl_recall_lru, &reaplist);
	}
	spin_unlock(&recall_lock);
	while (!list_empty(&reaplist)) {
		dp = list_entry(reaplist.next, struct nfs4_delegation, dl_recall_lru);
		list_del_init(&dp->dl_recall_lru);
		unhash_delegation(dp);
	}
	list_del(&clp->cl_idhash);
	list_del(&clp->cl_strhash);
	list_del(&clp->cl_lru);
	while (!list_empty(&clp->cl_openowners)) {
		sop = list_entry(clp->cl_openowners.next, struct nfs4_stateowner, so_perclient);
		release_openowner(sop);
	}
	while (!list_empty(&clp->cl_sessions)) {
		struct nfsd4_session  *ses;
		ses = list_entry(clp->cl_sessions.next, struct nfsd4_session,
				 se_perclnt);
		release_session(ses);
	}
	put_nfs4_client(clp);
}

static struct nfs4_client *create_client(struct xdr_netobj name, char *recdir)
{
	struct nfs4_client *clp;

	clp = alloc_client(name);
	if (clp == NULL)
		return NULL;
	memcpy(clp->cl_recdir, recdir, HEXDIR_LEN);
	atomic_set(&clp->cl_count, 1);
	atomic_set(&clp->cl_cb_conn.cb_set, 0);
	INIT_LIST_HEAD(&clp->cl_idhash);
	INIT_LIST_HEAD(&clp->cl_strhash);
	INIT_LIST_HEAD(&clp->cl_openowners);
	INIT_LIST_HEAD(&clp->cl_delegations);
	INIT_LIST_HEAD(&clp->cl_sessions);
	INIT_LIST_HEAD(&clp->cl_lru);
	return clp;
}

static struct nfs4_client *create_client_session(struct xdr_netobj name,
						  char *recdir)
{
	struct nfs4_client *clp;

	clp = create_client(name, recdir);
	if (clp)
		/* the slot sl_seqid is 0 */
		clp->cl_slot.sl_datalen = CS_MAX_ENC_SZ;
	return clp;
}

static void copy_verf(struct nfs4_client *target, nfs4_verifier *source)
{
	memcpy(target->cl_verifier.data, source->data,
			sizeof(target->cl_verifier.data));
}

static void copy_clid(struct nfs4_client *target, struct nfs4_client *source)
{
	target->cl_clientid.cl_boot = source->cl_clientid.cl_boot; 
	target->cl_clientid.cl_id = source->cl_clientid.cl_id; 
}

static void copy_cred(struct svc_cred *target, struct svc_cred *source)
{
	target->cr_uid = source->cr_uid;
	target->cr_gid = source->cr_gid;
	target->cr_group_info = source->cr_group_info;
	get_group_info(target->cr_group_info);
}

static int same_name(const char *n1, const char *n2)
{
	return 0 == memcmp(n1, n2, HEXDIR_LEN);
}

static int
same_verf(nfs4_verifier *v1, nfs4_verifier *v2)
{
	return 0 == memcmp(v1->data, v2->data, sizeof(v1->data));
}

static int
same_clid(clientid_t *cl1, clientid_t *cl2)
{
	return (cl1->cl_boot == cl2->cl_boot) && (cl1->cl_id == cl2->cl_id);
}

/* XXX what about NGROUP */
static int
same_creds(struct svc_cred *cr1, struct svc_cred *cr2)
{
	return cr1->cr_uid == cr2->cr_uid;
}

static void gen_clid(struct nfs4_client *clp)
{
	static u32 current_clientid = 1;

	clp->cl_clientid.cl_boot = boot_time;
	clp->cl_clientid.cl_id = current_clientid++; 
}

static void gen_confirm(struct nfs4_client *clp)
{
	static u32 i;
	u32 *p;

	p = (u32 *)clp->cl_confirm.data;
	*p++ = get_seconds();
	*p++ = i++;
}

static int check_name(struct xdr_netobj name)
{
	if (name.len == 0) 
		return 0;
	if (name.len > NFS4_OPAQUE_LIMIT) {
		dprintk("NFSD: check_name: name too long(%d)!\n", name.len);
		return 0;
	}
	return 1;
}

static void
add_to_unconfirmed(struct nfs4_client *clp, unsigned int strhashval)
{
	unsigned int idhashval;

	list_add(&clp->cl_strhash, &unconf_str_hashtbl[strhashval]);
	idhashval = clientid_hashval(clp->cl_clientid.cl_id);
	list_add(&clp->cl_idhash, &unconf_id_hashtbl[idhashval]);
	list_add_tail(&clp->cl_lru, &client_lru);
	clp->cl_time = get_seconds();
}

static void
move_to_confirmed(struct nfs4_client *clp)
{
	unsigned int idhashval = clientid_hashval(clp->cl_clientid.cl_id);
	unsigned int strhashval;

	dprintk("NFSD: move_to_confirm nfs4_client %p\n", clp);
	list_del_init(&clp->cl_strhash);
	list_move(&clp->cl_idhash, &conf_id_hashtbl[idhashval]);
	strhashval = clientstr_hashval(clp->cl_recdir);
	list_add(&clp->cl_strhash, &conf_str_hashtbl[strhashval]);
	renew_client(clp);
}

static struct nfs4_client *
find_confirmed_client(clientid_t *clid)
{
	struct nfs4_client *clp;
	unsigned int idhashval = clientid_hashval(clid->cl_id);

	list_for_each_entry(clp, &conf_id_hashtbl[idhashval], cl_idhash) {
		if (same_clid(&clp->cl_clientid, clid))
			return clp;
	}
	return NULL;
}

static struct nfs4_client *
find_unconfirmed_client(clientid_t *clid)
{
	struct nfs4_client *clp;
	unsigned int idhashval = clientid_hashval(clid->cl_id);

	list_for_each_entry(clp, &unconf_id_hashtbl[idhashval], cl_idhash) {
		if (same_clid(&clp->cl_clientid, clid))
			return clp;
	}
	return NULL;
}

/*
 * Return 1 iff clp's clientid establishment method matches the use_exchange_id
 * parameter. Matching is based on the fact the at least one of the
 * EXCHGID4_FLAG_USE_{NON_PNFS,PNFS_MDS,PNFS_DS} flags must be set for v4.1
 *
 * FIXME: we need to unify the clientid namespaces for nfsv4.x
 * and correctly deal with client upgrade/downgrade in EXCHANGE_ID
 * and SET_CLIENTID{,_CONFIRM}
 */
static inline int
match_clientid_establishment(struct nfs4_client *clp, bool use_exchange_id)
{
	bool has_exchange_flags = (clp->cl_exchange_flags != 0);
	return use_exchange_id == has_exchange_flags;
}

static struct nfs4_client *
find_confirmed_client_by_str(const char *dname, unsigned int hashval,
			     bool use_exchange_id)
{
	struct nfs4_client *clp;

	list_for_each_entry(clp, &conf_str_hashtbl[hashval], cl_strhash) {
		if (same_name(clp->cl_recdir, dname) &&
		    match_clientid_establishment(clp, use_exchange_id))
			return clp;
	}
	return NULL;
}

static struct nfs4_client *
find_unconfirmed_client_by_str(const char *dname, unsigned int hashval,
			       bool use_exchange_id)
{
	struct nfs4_client *clp;

	list_for_each_entry(clp, &unconf_str_hashtbl[hashval], cl_strhash) {
		if (same_name(clp->cl_recdir, dname) &&
		    match_clientid_establishment(clp, use_exchange_id))
			return clp;
	}
	return NULL;
}

/* a helper function for parse_callback */
static int
parse_octet(unsigned int *lenp, char **addrp)
{
	unsigned int len = *lenp;
	char *p = *addrp;
	int n = -1;
	char c;

	for (;;) {
		if (!len)
			break;
		len--;
		c = *p++;
		if (c == '.')
			break;
		if ((c < '0') || (c > '9')) {
			n = -1;
			break;
		}
		if (n < 0)
			n = 0;
		n = (n * 10) + (c - '0');
		if (n > 255) {
			n = -1;
			break;
		}
	}
	*lenp = len;
	*addrp = p;
	return n;
}

/* parse and set the setclientid ipv4 callback address */
static int
parse_ipv4(unsigned int addr_len, char *addr_val, unsigned int *cbaddrp, unsigned short *cbportp)
{
	int temp = 0;
	u32 cbaddr = 0;
	u16 cbport = 0;
	u32 addrlen = addr_len;
	char *addr = addr_val;
	int i, shift;

	/* ipaddress */
	shift = 24;
	for(i = 4; i > 0  ; i--) {
		if ((temp = parse_octet(&addrlen, &addr)) < 0) {
			return 0;
		}
		cbaddr |= (temp << shift);
		if (shift > 0)
		shift -= 8;
	}
	*cbaddrp = cbaddr;

	/* port */
	shift = 8;
	for(i = 2; i > 0  ; i--) {
		if ((temp = parse_octet(&addrlen, &addr)) < 0) {
			return 0;
		}
		cbport |= (temp << shift);
		if (shift > 0)
			shift -= 8;
	}
	*cbportp = cbport;
	return 1;
}

static void
gen_callback(struct nfs4_client *clp, struct nfsd4_setclientid *se)
{
	struct nfs4_cb_conn *cb = &clp->cl_cb_conn;

	/* Currently, we only support tcp for the callback channel */
	if ((se->se_callback_netid_len != 3) || memcmp((char *)se->se_callback_netid_val, "tcp", 3))
		goto out_err;

	if ( !(parse_ipv4(se->se_callback_addr_len, se->se_callback_addr_val,
	                 &cb->cb_addr, &cb->cb_port)))
		goto out_err;
	cb->cb_prog = se->se_callback_prog;
	cb->cb_ident = se->se_callback_ident;
	return;
out_err:
	dprintk(KERN_INFO "NFSD: this client (clientid %08x/%08x) "
		"will not receive delegations\n",
		clp->cl_clientid.cl_boot, clp->cl_clientid.cl_id);

	return;
}

/*
 *  Copy all encoded operation responses past the sequence response into the
 *  slot's cache.
 */
void
nfsd4_store_cache_entry(struct nfsd4_compoundres *resp)
{
	struct nfsd4_slot *slot = resp->cstate.slot;

	dprintk("--> %s cachethis %d\n", __func__, slot->sl_cachethis);

	slot->sl_opcnt = resp->opcnt;
	slot->sl_status = resp->cstate.status;


	/* Don't cache the sequence operation, use the slot values on replay */
	if (nfsd4_not_cached(resp)) {
		slot->sl_datalen = 0;
		return;
	}
	slot->sl_datalen = (char *)resp->p - (char *)resp->cstate.datap;
	memcpy(slot->sl_data, resp->cstate.datap, slot->sl_datalen);
}

/*
 * Encode the replay sequence operation from the slot values.
 * If cachethis is FALSE encode the uncached rep error on the next
 * operation which sets resp->p and increments resp->opcnt for
 * nfs4svc_encode_compoundres.
 *
 */
static __be32
nfsd4_enc_sequence_replay(struct nfsd4_compoundargs *args,
			  struct nfsd4_compoundres *resp)
{
	struct nfsd4_op *op;
	struct nfsd4_slot *slot = resp->cstate.slot;

	dprintk("--> %s resp->opcnt %d cachethis %u \n", __func__,
		resp->opcnt, resp->cstate.slot->sl_cachethis);

	/* Encode the replayed sequence operation */
	op = &args->ops[resp->opcnt - 1];
	nfsd4_encode_operation(resp, op);

	/* Return nfserr_retry_uncached_rep in next operation. */
	if (args->opcnt > 1 && slot->sl_cachethis == 0) {
		op = &args->ops[resp->opcnt++];
		op->status = nfserr_retry_uncached_rep;
		nfsd4_encode_operation(resp, op);
	}
	return op->status;
}

/*
 * The sequence operation is not cached because we can use the slot and
 * session values.
 */
__be32
nfsd4_replay_cache_entry(struct nfsd4_compoundres *resp,
			 struct nfsd4_sequence *seq)
{
	struct nfsd4_slot *slot = resp->cstate.slot;
	__be32 status;

	dprintk("--> %s datalen %d\n", __func__, slot->sl_datalen);

	/* Target max slot and flags will be set once they are implemented */
	seq->maxslots = resp->cstate.session->se_fchannel.maxreqs;

	/* Either returns 0 or nfserr_retry_uncached */
	status = nfsd4_enc_sequence_replay(resp->rqstp->rq_argp, resp);
	if (status == nfserr_retry_uncached_rep)
		return status;

	/* The sequence operation has been encoded, cstate->datap set. */
	memcpy(resp->cstate.datap, slot->sl_data, slot->sl_datalen);

	resp->opcnt = slot->sl_opcnt;
	resp->p = resp->cstate.datap + XDR_QUADLEN(slot->sl_datalen);
	status = slot->sl_status;

	return status;
}

/*
 * Set the exchange_id flags returned by the server.
 */
static void
nfsd4_set_ex_flags(struct nfs4_client *new, struct nfsd4_exchange_id *clid)
{
	/* pNFS is not supported */
	new->cl_exchange_flags |= EXCHGID4_FLAG_USE_NON_PNFS;

	/* Referrals are supported, Migration is not. */
	new->cl_exchange_flags |= EXCHGID4_FLAG_SUPP_MOVED_REFER;

	/* set the wire flags to return to client. */
	clid->flags = new->cl_exchange_flags;
}

__be32
nfsd4_exchange_id(struct svc_rqst *rqstp,
		  struct nfsd4_compound_state *cstate,
		  struct nfsd4_exchange_id *exid)
{
	struct nfs4_client *unconf, *conf, *new;
	int status;
	unsigned int		strhashval;
	char			dname[HEXDIR_LEN];
	nfs4_verifier		verf = exid->verifier;
	u32			ip_addr = svc_addr_in(rqstp)->sin_addr.s_addr;

	dprintk("%s rqstp=%p exid=%p clname.len=%u clname.data=%p "
		" ip_addr=%u flags %x, spa_how %d\n",
		__func__, rqstp, exid, exid->clname.len, exid->clname.data,
		ip_addr, exid->flags, exid->spa_how);

	if (!check_name(exid->clname) || (exid->flags & ~EXCHGID4_FLAG_MASK_A))
		return nfserr_inval;

	/* Currently only support SP4_NONE */
	switch (exid->spa_how) {
	case SP4_NONE:
		break;
	case SP4_SSV:
		return nfserr_encr_alg_unsupp;
	default:
		BUG();				/* checked by xdr code */
	case SP4_MACH_CRED:
		return nfserr_serverfault;	/* no excuse :-/ */
	}

	status = nfs4_make_rec_clidname(dname, &exid->clname);

	if (status)
		goto error;

	strhashval = clientstr_hashval(dname);

	nfs4_lock_state();
	status = nfs_ok;

	conf = find_confirmed_client_by_str(dname, strhashval, true);
	if (conf) {
		if (!same_verf(&verf, &conf->cl_verifier)) {
			/* 18.35.4 case 8 */
			if (exid->flags & EXCHGID4_FLAG_UPD_CONFIRMED_REC_A) {
				status = nfserr_not_same;
				goto out;
			}
			/* Client reboot: destroy old state */
			expire_client(conf);
			goto out_new;
		}
		if (!same_creds(&conf->cl_cred, &rqstp->rq_cred)) {
			/* 18.35.4 case 9 */
			if (exid->flags & EXCHGID4_FLAG_UPD_CONFIRMED_REC_A) {
				status = nfserr_perm;
				goto out;
			}
			expire_client(conf);
			goto out_new;
		}
		/*
		 * Set bit when the owner id and verifier map to an already
		 * confirmed client id (18.35.3).
		 */
		exid->flags |= EXCHGID4_FLAG_CONFIRMED_R;

		/*
		 * Falling into 18.35.4 case 2, possible router replay.
		 * Leave confirmed record intact and return same result.
		 */
		copy_verf(conf, &verf);
		new = conf;
		goto out_copy;
	}

	/* 18.35.4 case 7 */
	if (exid->flags & EXCHGID4_FLAG_UPD_CONFIRMED_REC_A) {
		status = nfserr_noent;
		goto out;
	}

	unconf  = find_unconfirmed_client_by_str(dname, strhashval, true);
	if (unconf) {
		/*
		 * Possible retry or client restart.  Per 18.35.4 case 4,
		 * a new unconfirmed record should be generated regardless
		 * of whether any properties have changed.
		 */
		expire_client(unconf);
	}

out_new:
	/* Normal case */
	new = create_client_session(exid->clname, dname);
	if (new == NULL) {
		status = nfserr_resource;
		goto out;
	}

	copy_verf(new, &verf);
	copy_cred(&new->cl_cred, &rqstp->rq_cred);
	new->cl_addr = ip_addr;
	gen_clid(new);
	gen_confirm(new);
	add_to_unconfirmed(new, strhashval);
out_copy:
	exid->clientid.cl_boot = new->cl_clientid.cl_boot;
	exid->clientid.cl_id = new->cl_clientid.cl_id;

	exid->seqid = 1;
	nfsd4_set_ex_flags(new, exid);

	dprintk("nfsd4_exchange_id seqid %d flags %x\n",
		new->cl_slot.sl_seqid, new->cl_exchange_flags);
	status = nfs_ok;

out:
	nfs4_unlock_state();
error:
	dprintk("nfsd4_exchange_id returns %d\n", ntohl(status));
	return status;
}

static int
check_slot_seqid(u32 seqid, u32 slot_seqid, int slot_inuse)
{
	dprintk("%s enter. seqid %d slot_seqid %d\n", __func__, seqid,
		slot_seqid);

	/* The slot is in use, and no response has been sent. */
	if (slot_inuse) {
		if (seqid == slot_seqid)
			return nfserr_jukebox;
		else
			return nfserr_seq_misordered;
	}
	/* Normal */
	if (likely(seqid == slot_seqid + 1))
		return nfs_ok;
	/* Replay */
	if (seqid == slot_seqid)
		return nfserr_replay_cache;
	/* Wraparound */
	if (seqid == 1 && (slot_seqid + 1) == 0)
		return nfs_ok;
	/* Misordered replay or misordered new request */
	return nfserr_seq_misordered;
}

__be32
nfsd4_create_session(struct svc_rqst *rqstp,
		     struct nfsd4_compound_state *cstate,
		     struct nfsd4_create_session *cr_ses)
{
	u32 ip_addr = svc_addr_in(rqstp)->sin_addr.s_addr;
	struct nfsd4_compoundres *resp = rqstp->rq_resp;
	struct nfs4_client *conf, *unconf;
	struct nfsd4_clid_slot *slot = NULL;
	int status = 0;

	nfs4_lock_state();
	unconf = find_unconfirmed_client(&cr_ses->clientid);
	conf = find_confirmed_client(&cr_ses->clientid);

	if (conf) {
		slot = &conf->cl_slot;
		status = check_slot_seqid(cr_ses->seqid, slot->sl_seqid, 0);
		if (status == nfserr_replay_cache) {
			dprintk("Got a create_session replay! seqid= %d\n",
				slot->sl_seqid);
			cstate->status = nfserr_replay_clientid_cache;
			/* Return the cached reply status */
			status = nfsd4_replay_create_session(resp, slot);
			goto out;
		} else if (cr_ses->seqid != conf->cl_slot.sl_seqid + 1) {
			status = nfserr_seq_misordered;
			dprintk("Sequence misordered!\n");
			dprintk("Expected seqid= %d but got seqid= %d\n",
				slot->sl_seqid, cr_ses->seqid);
			goto out;
		}
		conf->cl_slot.sl_seqid++;
	} else if (unconf) {
		slot = &unconf->cl_slot;
		status = check_slot_seqid(cr_ses->seqid, slot->sl_seqid, 0);
		if (status) {
			/* an unconfirmed replay returns misordered */
			status = nfserr_seq_misordered;
			goto out;
		}

		if (!same_creds(&unconf->cl_cred, &rqstp->rq_cred) ||
		    (ip_addr != unconf->cl_addr)) {
			status = nfserr_clid_inuse;
			goto out_cache;
		}

		slot->sl_seqid++; /* from 0 to 1 */
		move_to_confirmed(unconf);

		/*
		 * We do not support RDMA or persistent sessions
		 */
		cr_ses->flags &= ~SESSION4_PERSIST;
		cr_ses->flags &= ~SESSION4_RDMA;

		conf = unconf;
	} else {
		status = nfserr_stale_clientid;
		goto out;
	}

	status = alloc_init_session(rqstp, conf, cr_ses);
	if (status)
		goto out;

	memcpy(cr_ses->sessionid.data, conf->cl_sessionid.data,
	       NFS4_MAX_SESSIONID_LEN);
	cr_ses->seqid = slot->sl_seqid;
out_cache:
	/* cache solo and embedded create sessions under the state lock */
	nfsd4_cache_create_session(cr_ses, slot, status);
out:
	nfs4_unlock_state();
	dprintk("%s returns %d\n", __func__, ntohl(status));
	return status;
}

__be32
nfsd4_destroy_session(struct svc_rqst *r,
		      struct nfsd4_compound_state *cstate,
		      struct nfsd4_destroy_session *sessionid)
{
	struct nfsd4_session *ses;
	u32 status = nfserr_badsession;

	/* Notes:
	 * - The confirmed nfs4_client->cl_sessionid holds destroyed sessinid
	 * - Should we return nfserr_back_chan_busy if waiting for
	 *   callbacks on to-be-destroyed session?
	 * - Do we need to clear any callback info from previous session?
	 */

	dump_sessionid(__func__, &sessionid->sessionid);
	spin_lock(&sessionid_lock);
	ses = find_in_sessionid_hashtbl(&sessionid->sessionid);
	if (!ses) {
		spin_unlock(&sessionid_lock);
		goto out;
	}

	unhash_session(ses);
	spin_unlock(&sessionid_lock);

	/* wait for callbacks */
	shutdown_callback_client(ses->se_client);
	nfsd4_put_session(ses);
	status = nfs_ok;
out:
	dprintk("%s returns %d\n", __func__, ntohl(status));
	return status;
}

__be32
nfsd4_sequence(struct svc_rqst *rqstp,
	       struct nfsd4_compound_state *cstate,
	       struct nfsd4_sequence *seq)
{
	struct nfsd4_compoundres *resp = rqstp->rq_resp;
	struct nfsd4_session *session;
	struct nfsd4_slot *slot;
	int status;

	if (resp->opcnt != 1)
		return nfserr_sequence_pos;

	spin_lock(&sessionid_lock);
	status = nfserr_badsession;
	session = find_in_sessionid_hashtbl(&seq->sessionid);
	if (!session)
		goto out;

	status = nfserr_badslot;
	if (seq->slotid >= session->se_fchannel.maxreqs)
		goto out;

	slot = &session->se_slots[seq->slotid];
	dprintk("%s: slotid %d\n", __func__, seq->slotid);

	status = check_slot_seqid(seq->seqid, slot->sl_seqid, slot->sl_inuse);
	if (status == nfserr_replay_cache) {
		cstate->slot = slot;
		cstate->session = session;
		/* Return the cached reply status and set cstate->status
		 * for nfsd4_svc_encode_compoundres processing */
		status = nfsd4_replay_cache_entry(resp, seq);
		cstate->status = nfserr_replay_cache;
		goto replay_cache;
	}
	if (status)
		goto out;

	/* Success! bump slot seqid */
	slot->sl_inuse = true;
	slot->sl_seqid = seq->seqid;
	slot->sl_cachethis = seq->cachethis;
	/* Always set the slot cachethis for solo sequence */
	if (nfsd4_is_solo_sequence(resp))
		slot->sl_cachethis = 1;

	cstate->slot = slot;
	cstate->session = session;

	/* Hold a session reference until done caching the response */
	nfsd4_get_session(session);

replay_cache:
	/* Renew the clientid on success and on replay */
	renew_client(session->se_client);
out:
	spin_unlock(&sessionid_lock);
	dprintk("%s: return %d\n", __func__, ntohl(status));
	return status;
}

__be32
nfsd4_setclientid(struct svc_rqst *rqstp, struct nfsd4_compound_state *cstate,
		  struct nfsd4_setclientid *setclid)
{
	struct sockaddr_in	*sin = svc_addr_in(rqstp);
	struct xdr_netobj 	clname = { 
		.len = setclid->se_namelen,
		.data = setclid->se_name,
	};
	nfs4_verifier		clverifier = setclid->se_verf;
	unsigned int 		strhashval;
	struct nfs4_client	*conf, *unconf, *new;
	__be32 			status;
	char			*princ;
	char                    dname[HEXDIR_LEN];
	
	if (!check_name(clname))
		return nfserr_inval;

	status = nfs4_make_rec_clidname(dname, &clname);
	if (status)
		return status;

	/* 
	 * XXX The Duplicate Request Cache (DRC) has been checked (??)
	 * We get here on a DRC miss.
	 */

	strhashval = clientstr_hashval(dname);

	nfs4_lock_state();
	conf = find_confirmed_client_by_str(dname, strhashval, false);
	if (conf) {
		/* RFC 3530 14.2.33 CASE 0: */
		status = nfserr_clid_inuse;
		if (!same_creds(&conf->cl_cred, &rqstp->rq_cred)) {
			dprintk("NFSD: setclientid: string in use by client"
				" at %pI4\n", &conf->cl_addr);
			goto out;
		}
	}
	/*
	 * section 14.2.33 of RFC 3530 (under the heading "IMPLEMENTATION")
	 * has a description of SETCLIENTID request processing consisting
	 * of 5 bullet points, labeled as CASE0 - CASE4 below.
	 */
	unconf = find_unconfirmed_client_by_str(dname, strhashval, false);
	status = nfserr_resource;
	if (!conf) {
		/*
		 * RFC 3530 14.2.33 CASE 4:
		 * placed first, because it is the normal case
		 */
		if (unconf)
			expire_client(unconf);
		new = create_client(clname, dname);
		if (new == NULL)
			goto out;
		gen_clid(new);
	} else if (same_verf(&conf->cl_verifier, &clverifier)) {
		/*
		 * RFC 3530 14.2.33 CASE 1:
		 * probable callback update
		 */
		if (unconf) {
			/* Note this is removing unconfirmed {*x***},
			 * which is stronger than RFC recommended {vxc**}.
			 * This has the advantage that there is at most
			 * one {*x***} in either list at any time.
			 */
			expire_client(unconf);
		}
		new = create_client(clname, dname);
		if (new == NULL)
			goto out;
		copy_clid(new, conf);
	} else if (!unconf) {
		/*
		 * RFC 3530 14.2.33 CASE 2:
		 * probable client reboot; state will be removed if
		 * confirmed.
		 */
		new = create_client(clname, dname);
		if (new == NULL)
			goto out;
		gen_clid(new);
	} else {
		/*
		 * RFC 3530 14.2.33 CASE 3:
		 * probable client reboot; state will be removed if
		 * confirmed.
		 */
		expire_client(unconf);
		new = create_client(clname, dname);
		if (new == NULL)
			goto out;
		gen_clid(new);
	}
	copy_verf(new, &clverifier);
	new->cl_addr = sin->sin_addr.s_addr;
	new->cl_flavor = rqstp->rq_flavor;
	princ = svc_gss_principal(rqstp);
	if (princ) {
		new->cl_principal = kstrdup(princ, GFP_KERNEL);
		if (new->cl_principal == NULL) {
			free_client(new);
			goto out;
		}
	}
	copy_cred(&new->cl_cred, &rqstp->rq_cred);
	gen_confirm(new);
	gen_callback(new, setclid);
	add_to_unconfirmed(new, strhashval);
	setclid->se_clientid.cl_boot = new->cl_clientid.cl_boot;
	setclid->se_clientid.cl_id = new->cl_clientid.cl_id;
	memcpy(setclid->se_confirm.data, new->cl_confirm.data, sizeof(setclid->se_confirm.data));
	status = nfs_ok;
out:
	nfs4_unlock_state();
	return status;
}


/*
 * Section 14.2.34 of RFC 3530 (under the heading "IMPLEMENTATION") has
 * a description of SETCLIENTID_CONFIRM request processing consisting of 4
 * bullets, labeled as CASE1 - CASE4 below.
 */
__be32
nfsd4_setclientid_confirm(struct svc_rqst *rqstp,
			 struct nfsd4_compound_state *cstate,
			 struct nfsd4_setclientid_confirm *setclientid_confirm)
{
	struct sockaddr_in *sin = svc_addr_in(rqstp);
	struct nfs4_client *conf, *unconf;
	nfs4_verifier confirm = setclientid_confirm->sc_confirm; 
	clientid_t * clid = &setclientid_confirm->sc_clientid;
	__be32 status;

	if (STALE_CLIENTID(clid))
		return nfserr_stale_clientid;
	/* 
	 * XXX The Duplicate Request Cache (DRC) has been checked (??)
	 * We get here on a DRC miss.
	 */

	nfs4_lock_state();

	conf = find_confirmed_client(clid);
	unconf = find_unconfirmed_client(clid);

	status = nfserr_clid_inuse;
	if (conf && conf->cl_addr != sin->sin_addr.s_addr)
		goto out;
	if (unconf && unconf->cl_addr != sin->sin_addr.s_addr)
		goto out;

	/*
	 * section 14.2.34 of RFC 3530 has a description of
	 * SETCLIENTID_CONFIRM request processing consisting
	 * of 4 bullet points, labeled as CASE1 - CASE4 below.
	 */
	if (conf && unconf && same_verf(&confirm, &unconf->cl_confirm)) {
		/*
		 * RFC 3530 14.2.34 CASE 1:
		 * callback update
		 */
		if (!same_creds(&conf->cl_cred, &unconf->cl_cred))
			status = nfserr_clid_inuse;
		else {
			/* XXX: We just turn off callbacks until we can handle
			  * change request correctly. */
			atomic_set(&conf->cl_cb_conn.cb_set, 0);
			expire_client(unconf);
			status = nfs_ok;

		}
	} else if (conf && !unconf) {
		/*
		 * RFC 3530 14.2.34 CASE 2:
		 * probable retransmitted request; play it safe and
		 * do nothing.
		 */
		if (!same_creds(&conf->cl_cred, &rqstp->rq_cred))
			status = nfserr_clid_inuse;
		else
			status = nfs_ok;
	} else if (!conf && unconf
			&& same_verf(&unconf->cl_confirm, &confirm)) {
		/*
		 * RFC 3530 14.2.34 CASE 3:
		 * Normal case; new or rebooted client:
		 */
		if (!same_creds(&unconf->cl_cred, &rqstp->rq_cred)) {
			status = nfserr_clid_inuse;
		} else {
			unsigned int hash =
				clientstr_hashval(unconf->cl_recdir);
			conf = find_confirmed_client_by_str(unconf->cl_recdir,
							    hash, false);
			if (conf) {
				nfsd4_remove_clid_dir(conf);
				expire_client(conf);
			}
			move_to_confirmed(unconf);
			conf = unconf;
			nfsd4_probe_callback(conf);
			status = nfs_ok;
		}
	} else if ((!conf || (conf && !same_verf(&conf->cl_confirm, &confirm)))
	    && (!unconf || (unconf && !same_verf(&unconf->cl_confirm,
				    				&confirm)))) {
		/*
		 * RFC 3530 14.2.34 CASE 4:
		 * Client probably hasn't noticed that we rebooted yet.
		 */
		status = nfserr_stale_clientid;
	} else {
		/* check that we have hit one of the cases...*/
		status = nfserr_clid_inuse;
	}
out:
	nfs4_unlock_state();
	return status;
}

/* OPEN Share state helper functions */
static inline struct nfs4_file *
alloc_init_file(struct inode *ino)
{
	struct nfs4_file *fp;
	unsigned int hashval = file_hashval(ino);

	fp = kmem_cache_alloc(file_slab, GFP_KERNEL);
	if (fp) {
		atomic_set(&fp->fi_ref, 1);
		INIT_LIST_HEAD(&fp->fi_hash);
		INIT_LIST_HEAD(&fp->fi_stateids);
		INIT_LIST_HEAD(&fp->fi_delegations);
		spin_lock(&recall_lock);
		list_add(&fp->fi_hash, &file_hashtbl[hashval]);
		spin_unlock(&recall_lock);
		fp->fi_inode = igrab(ino);
		fp->fi_id = current_fileid++;
		fp->fi_had_conflict = false;
		return fp;
	}
	return NULL;
}

static void
nfsd4_free_slab(struct kmem_cache **slab)
{
	if (*slab == NULL)
		return;
	kmem_cache_destroy(*slab);
	*slab = NULL;
}

void
nfsd4_free_slabs(void)
{
	nfsd4_free_slab(&stateowner_slab);
	nfsd4_free_slab(&file_slab);
	nfsd4_free_slab(&stateid_slab);
	nfsd4_free_slab(&deleg_slab);
}

static int
nfsd4_init_slabs(void)
{
	stateowner_slab = kmem_cache_create("nfsd4_stateowners",
			sizeof(struct nfs4_stateowner), 0, 0, NULL);
	if (stateowner_slab == NULL)
		goto out_nomem;
	file_slab = kmem_cache_create("nfsd4_files",
			sizeof(struct nfs4_file), 0, 0, NULL);
	if (file_slab == NULL)
		goto out_nomem;
	stateid_slab = kmem_cache_create("nfsd4_stateids",
			sizeof(struct nfs4_stateid), 0, 0, NULL);
	if (stateid_slab == NULL)
		goto out_nomem;
	deleg_slab = kmem_cache_create("nfsd4_delegations",
			sizeof(struct nfs4_delegation), 0, 0, NULL);
	if (deleg_slab == NULL)
		goto out_nomem;
	return 0;
out_nomem:
	nfsd4_free_slabs();
	dprintk("nfsd4: out of memory while initializing nfsv4\n");
	return -ENOMEM;
}

void
nfs4_free_stateowner(struct kref *kref)
{
	struct nfs4_stateowner *sop =
		container_of(kref, struct nfs4_stateowner, so_ref);
	kfree(sop->so_owner.data);
	kmem_cache_free(stateowner_slab, sop);
}

static inline struct nfs4_stateowner *
alloc_stateowner(struct xdr_netobj *owner)
{
	struct nfs4_stateowner *sop;

	if ((sop = kmem_cache_alloc(stateowner_slab, GFP_KERNEL))) {
		if ((sop->so_owner.data = kmalloc(owner->len, GFP_KERNEL))) {
			memcpy(sop->so_owner.data, owner->data, owner->len);
			sop->so_owner.len = owner->len;
			kref_init(&sop->so_ref);
			return sop;
		} 
		kmem_cache_free(stateowner_slab, sop);
	}
	return NULL;
}

static struct nfs4_stateowner *
alloc_init_open_stateowner(unsigned int strhashval, struct nfs4_client *clp, struct nfsd4_open *open) {
	struct nfs4_stateowner *sop;
	struct nfs4_replay *rp;
	unsigned int idhashval;

	if (!(sop = alloc_stateowner(&open->op_owner)))
		return NULL;
	idhashval = ownerid_hashval(current_ownerid);
	INIT_LIST_HEAD(&sop->so_idhash);
	INIT_LIST_HEAD(&sop->so_strhash);
	INIT_LIST_HEAD(&sop->so_perclient);
	INIT_LIST_HEAD(&sop->so_stateids);
	INIT_LIST_HEAD(&sop->so_perstateid);  /* not used */
	INIT_LIST_HEAD(&sop->so_close_lru);
	sop->so_time = 0;
	list_add(&sop->so_idhash, &ownerid_hashtbl[idhashval]);
	list_add(&sop->so_strhash, &ownerstr_hashtbl[strhashval]);
	list_add(&sop->so_perclient, &clp->cl_openowners);
	sop->so_is_open_owner = 1;
	sop->so_id = current_ownerid++;
	sop->so_client = clp;
	sop->so_seqid = open->op_seqid;
	sop->so_confirmed = 0;
	rp = &sop->so_replay;
	rp->rp_status = nfserr_serverfault;
	rp->rp_buflen = 0;
	rp->rp_buf = rp->rp_ibuf;
	return sop;
}

static inline void
init_stateid(struct nfs4_stateid *stp, struct nfs4_file *fp, struct nfsd4_open *open) {
	struct nfs4_stateowner *sop = open->op_stateowner;
	unsigned int hashval = stateid_hashval(sop->so_id, fp->fi_id);

	INIT_LIST_HEAD(&stp->st_hash);
	INIT_LIST_HEAD(&stp->st_perstateowner);
	INIT_LIST_HEAD(&stp->st_lockowners);
	INIT_LIST_HEAD(&stp->st_perfile);
	list_add(&stp->st_hash, &stateid_hashtbl[hashval]);
	list_add(&stp->st_perstateowner, &sop->so_stateids);
	list_add(&stp->st_perfile, &fp->fi_stateids);
	stp->st_stateowner = sop;
	get_nfs4_file(fp);
	stp->st_file = fp;
	stp->st_stateid.si_boot = get_seconds();
	stp->st_stateid.si_stateownerid = sop->so_id;
	stp->st_stateid.si_fileid = fp->fi_id;
	stp->st_stateid.si_generation = 0;
	stp->st_access_bmap = 0;
	stp->st_deny_bmap = 0;
	__set_bit(open->op_share_access & ~NFS4_SHARE_WANT_MASK,
		  &stp->st_access_bmap);
	__set_bit(open->op_share_deny, &stp->st_deny_bmap);
	stp->st_openstp = NULL;
}

static void
move_to_close_lru(struct nfs4_stateowner *sop)
{
	dprintk("NFSD: move_to_close_lru nfs4_stateowner %p\n", sop);

	list_move_tail(&sop->so_close_lru, &close_lru);
	sop->so_time = get_seconds();
}

static int
same_owner_str(struct nfs4_stateowner *sop, struct xdr_netobj *owner,
							clientid_t *clid)
{
	return (sop->so_owner.len == owner->len) &&
		0 == memcmp(sop->so_owner.data, owner->data, owner->len) &&
		(sop->so_client->cl_clientid.cl_id == clid->cl_id);
}

static struct nfs4_stateowner *
find_openstateowner_str(unsigned int hashval, struct nfsd4_open *open)
{
	struct nfs4_stateowner *so = NULL;

	list_for_each_entry(so, &ownerstr_hashtbl[hashval], so_strhash) {
		if (same_owner_str(so, &open->op_owner, &open->op_clientid))
			return so;
	}
	return NULL;
}

/* search file_hashtbl[] for file */
static struct nfs4_file *
find_file(struct inode *ino)
{
	unsigned int hashval = file_hashval(ino);
	struct nfs4_file *fp;

	spin_lock(&recall_lock);
	list_for_each_entry(fp, &file_hashtbl[hashval], fi_hash) {
		if (fp->fi_inode == ino) {
			get_nfs4_file(fp);
			spin_unlock(&recall_lock);
			return fp;
		}
	}
	spin_unlock(&recall_lock);
	return NULL;
}

static inline int access_valid(u32 x, u32 minorversion)
{
	if ((x & NFS4_SHARE_ACCESS_MASK) < NFS4_SHARE_ACCESS_READ)
		return 0;
	if ((x & NFS4_SHARE_ACCESS_MASK) > NFS4_SHARE_ACCESS_BOTH)
		return 0;
	x &= ~NFS4_SHARE_ACCESS_MASK;
	if (minorversion && x) {
		if ((x & NFS4_SHARE_WANT_MASK) > NFS4_SHARE_WANT_CANCEL)
			return 0;
		if ((x & NFS4_SHARE_WHEN_MASK) > NFS4_SHARE_PUSH_DELEG_WHEN_UNCONTENDED)
			return 0;
		x &= ~(NFS4_SHARE_WANT_MASK | NFS4_SHARE_WHEN_MASK);
	}
	if (x)
		return 0;
	return 1;
}

static inline int deny_valid(u32 x)
{
	/* Note: unlike access bits, deny bits may be zero. */
	return x <= NFS4_SHARE_DENY_BOTH;
}

/*
 * We store the NONE, READ, WRITE, and BOTH bits separately in the
 * st_{access,deny}_bmap field of the stateid, in order to track not
 * only what share bits are currently in force, but also what
 * combinations of share bits previous opens have used.  This allows us
 * to enforce the recommendation of rfc 3530 14.2.19 that the server
 * return an error if the client attempt to downgrade to a combination
 * of share bits not explicable by closing some of its previous opens.
 *
 * XXX: This enforcement is actually incomplete, since we don't keep
 * track of access/deny bit combinations; so, e.g., we allow:
 *
 *	OPEN allow read, deny write
 *	OPEN allow both, deny none
 *	DOWNGRADE allow read, deny none
 *
 * which we should reject.
 */
static void
set_access(unsigned int *access, unsigned long bmap) {
	int i;

	*access = 0;
	for (i = 1; i < 4; i++) {
		if (test_bit(i, &bmap))
			*access |= i;
	}
}

static void
set_deny(unsigned int *deny, unsigned long bmap) {
	int i;

	*deny = 0;
	for (i = 0; i < 4; i++) {
		if (test_bit(i, &bmap))
			*deny |= i ;
	}
}

static int
test_share(struct nfs4_stateid *stp, struct nfsd4_open *open) {
	unsigned int access, deny;

	set_access(&access, stp->st_access_bmap);
	set_deny(&deny, stp->st_deny_bmap);
	if ((access & open->op_share_deny) || (deny & open->op_share_access))
		return 0;
	return 1;
}

/*
 * Called to check deny when READ with all zero stateid or
 * WRITE with all zero or all one stateid
 */
static __be32
nfs4_share_conflict(struct svc_fh *current_fh, unsigned int deny_type)
{
	struct inode *ino = current_fh->fh_dentry->d_inode;
	struct nfs4_file *fp;
	struct nfs4_stateid *stp;
	__be32 ret;

	dprintk("NFSD: nfs4_share_conflict\n");

	fp = find_file(ino);
	if (!fp)
		return nfs_ok;
	ret = nfserr_locked;
	/* Search for conflicting share reservations */
	list_for_each_entry(stp, &fp->fi_stateids, st_perfile) {
		if (test_bit(deny_type, &stp->st_deny_bmap) ||
		    test_bit(NFS4_SHARE_DENY_BOTH, &stp->st_deny_bmap))
			goto out;
	}
	ret = nfs_ok;
out:
	put_nfs4_file(fp);
	return ret;
}

static inline void
nfs4_file_downgrade(struct file *filp, unsigned int share_access)
{
	if (share_access & NFS4_SHARE_ACCESS_WRITE) {
		drop_file_write_access(filp);
		filp->f_mode = (filp->f_mode | FMODE_READ) & ~FMODE_WRITE;
	}
}

/*
 * Spawn a thread to perform a recall on the delegation represented
 * by the lease (file_lock)
 *
 * Called from break_lease() with lock_kernel() held.
 * Note: we assume break_lease will only call this *once* for any given
 * lease.
 */
static
void nfsd_break_deleg_cb(struct file_lock *fl)
{
	struct nfs4_delegation *dp = (struct nfs4_delegation *)fl->fl_owner;

	dprintk("NFSD nfsd_break_deleg_cb: dp %p fl %p\n",dp,fl);
	if (!dp)
		return;

	/* We're assuming the state code never drops its reference
	 * without first removing the lease.  Since we're in this lease
	 * callback (and since the lease code is serialized by the kernel
	 * lock) we know the server hasn't removed the lease yet, we know
	 * it's safe to take a reference: */
	atomic_inc(&dp->dl_count);
	atomic_inc(&dp->dl_client->cl_count);

	spin_lock(&recall_lock);
	list_add_tail(&dp->dl_recall_lru, &del_recall_lru);
	spin_unlock(&recall_lock);

	/* only place dl_time is set. protected by lock_kernel*/
	dp->dl_time = get_seconds();

	/*
	 * We don't want the locks code to timeout the lease for us;
	 * we'll remove it ourself if the delegation isn't returned
	 * in time.
	 */
	fl->fl_break_time = 0;

	dp->dl_file->fi_had_conflict = true;
	nfsd4_cb_recall(dp);
}

/*
 * The file_lock is being reapd.
 *
 * Called by locks_free_lock() with lock_kernel() held.
 */
static
void nfsd_release_deleg_cb(struct file_lock *fl)
{
	struct nfs4_delegation *dp = (struct nfs4_delegation *)fl->fl_owner;

	dprintk("NFSD nfsd_release_deleg_cb: fl %p dp %p dl_count %d\n", fl,dp, atomic_read(&dp->dl_count));

	if (!(fl->fl_flags & FL_LEASE) || !dp)
		return;
	dp->dl_flock = NULL;
}

/*
 * Set the delegation file_lock back pointer.
 *
 * Called from setlease() with lock_kernel() held.
 */
static
void nfsd_copy_lock_deleg_cb(struct file_lock *new, struct file_lock *fl)
{
	struct nfs4_delegation *dp = (struct nfs4_delegation *)new->fl_owner;

	dprintk("NFSD: nfsd_copy_lock_deleg_cb: new fl %p dp %p\n", new, dp);
	if (!dp)
		return;
	dp->dl_flock = new;
}

/*
 * Called from setlease() with lock_kernel() held
 */
static
int nfsd_same_client_deleg_cb(struct file_lock *onlist, struct file_lock *try)
{
	struct nfs4_delegation *onlistd =
		(struct nfs4_delegation *)onlist->fl_owner;
	struct nfs4_delegation *tryd =
		(struct nfs4_delegation *)try->fl_owner;

	if (onlist->fl_lmops != try->fl_lmops)
		return 0;

	return onlistd->dl_client == tryd->dl_client;
}


static
int nfsd_change_deleg_cb(struct file_lock **onlist, int arg)
{
	if (arg & F_UNLCK)
		return lease_modify(onlist, arg);
	else
		return -EAGAIN;
}

static struct lock_manager_operations nfsd_lease_mng_ops = {
	.fl_break = nfsd_break_deleg_cb,
	.fl_release_private = nfsd_release_deleg_cb,
	.fl_copy_lock = nfsd_copy_lock_deleg_cb,
	.fl_mylease = nfsd_same_client_deleg_cb,
	.fl_change = nfsd_change_deleg_cb,
};


__be32
nfsd4_process_open1(struct nfsd4_compound_state *cstate,
		    struct nfsd4_open *open)
{
	clientid_t *clientid = &open->op_clientid;
	struct nfs4_client *clp = NULL;
	unsigned int strhashval;
	struct nfs4_stateowner *sop = NULL;

	if (!check_name(open->op_owner))
		return nfserr_inval;

	if (STALE_CLIENTID(&open->op_clientid))
		return nfserr_stale_clientid;

	strhashval = ownerstr_hashval(clientid->cl_id, open->op_owner);
	sop = find_openstateowner_str(strhashval, open);
	open->op_stateowner = sop;
	if (!sop) {
		/* Make sure the client's lease hasn't expired. */
		clp = find_confirmed_client(clientid);
		if (clp == NULL)
			return nfserr_expired;
		goto renew;
	}
	/* When sessions are used, skip open sequenceid processing */
	if (nfsd4_has_session(cstate))
		goto renew;
	if (!sop->so_confirmed) {
		/* Replace unconfirmed owners without checking for replay. */
		clp = sop->so_client;
		release_openowner(sop);
		open->op_stateowner = NULL;
		goto renew;
	}
	if (open->op_seqid == sop->so_seqid - 1) {
		if (sop->so_replay.rp_buflen)
			return nfserr_replay_me;
		/* The original OPEN failed so spectacularly
		 * that we don't even have replay data saved!
		 * Therefore, we have no choice but to continue
		 * processing this OPEN; presumably, we'll
		 * fail again for the same reason.
		 */
		dprintk("nfsd4_process_open1: replay with no replay cache\n");
		goto renew;
	}
	if (open->op_seqid != sop->so_seqid)
		return nfserr_bad_seqid;
renew:
	if (open->op_stateowner == NULL) {
		sop = alloc_init_open_stateowner(strhashval, clp, open);
		if (sop == NULL)
			return nfserr_resource;
		open->op_stateowner = sop;
	}
	list_del_init(&sop->so_close_lru);
	renew_client(sop->so_client);
	return nfs_ok;
}

static inline __be32
nfs4_check_delegmode(struct nfs4_delegation *dp, int flags)
{
	if ((flags & WR_STATE) && (dp->dl_type == NFS4_OPEN_DELEGATE_READ))
		return nfserr_openmode;
	else
		return nfs_ok;
}

static struct nfs4_delegation *
find_delegation_file(struct nfs4_file *fp, stateid_t *stid)
{
	struct nfs4_delegation *dp;

	list_for_each_entry(dp, &fp->fi_delegations, dl_perfile) {
		if (dp->dl_stateid.si_stateownerid == stid->si_stateownerid)
			return dp;
	}
	return NULL;
}

static __be32
nfs4_check_deleg(struct nfs4_file *fp, struct nfsd4_open *open,
		struct nfs4_delegation **dp)
{
	int flags;
	__be32 status = nfserr_bad_stateid;

	*dp = find_delegation_file(fp, &open->op_delegate_stateid);
	if (*dp == NULL)
		goto out;
	flags = open->op_share_access == NFS4_SHARE_ACCESS_READ ?
						RD_STATE : WR_STATE;
	status = nfs4_check_delegmode(*dp, flags);
	if (status)
		*dp = NULL;
out:
	if (open->op_claim_type != NFS4_OPEN_CLAIM_DELEGATE_CUR)
		return nfs_ok;
	if (status)
		return status;
	open->op_stateowner->so_confirmed = 1;
	return nfs_ok;
}

static __be32
nfs4_check_open(struct nfs4_file *fp, struct nfsd4_open *open, struct nfs4_stateid **stpp)
{
	struct nfs4_stateid *local;
	__be32 status = nfserr_share_denied;
	struct nfs4_stateowner *sop = open->op_stateowner;

	list_for_each_entry(local, &fp->fi_stateids, st_perfile) {
		/* ignore lock owners */
		if (local->st_stateowner->so_is_open_owner == 0)
			continue;
		/* remember if we have seen this open owner */
		if (local->st_stateowner == sop)
			*stpp = local;
		/* check for conflicting share reservations */
		if (!test_share(local, open))
			goto out;
	}
	status = 0;
out:
	return status;
}

static inline struct nfs4_stateid *
nfs4_alloc_stateid(void)
{
	return kmem_cache_alloc(stateid_slab, GFP_KERNEL);
}

static __be32
nfs4_new_open(struct svc_rqst *rqstp, struct nfs4_stateid **stpp,
		struct nfs4_delegation *dp,
		struct svc_fh *cur_fh, int flags)
{
	struct nfs4_stateid *stp;

	stp = nfs4_alloc_stateid();
	if (stp == NULL)
		return nfserr_resource;

	if (dp) {
		get_file(dp->dl_vfs_file);
		stp->st_vfs_file = dp->dl_vfs_file;
	} else {
		__be32 status;
		status = nfsd_open(rqstp, cur_fh, S_IFREG, flags,
				&stp->st_vfs_file);
		if (status) {
			if (status == nfserr_dropit)
				status = nfserr_jukebox;
			kmem_cache_free(stateid_slab, stp);
			return status;
		}
	}
	*stpp = stp;
	return 0;
}

static inline __be32
nfsd4_truncate(struct svc_rqst *rqstp, struct svc_fh *fh,
		struct nfsd4_open *open)
{
	struct iattr iattr = {
		.ia_valid = ATTR_SIZE,
		.ia_size = 0,
	};
	if (!open->op_truncate)
		return 0;
	if (!(open->op_share_access & NFS4_SHARE_ACCESS_WRITE))
		return nfserr_inval;
	return nfsd_setattr(rqstp, fh, &iattr, 0, (time_t)0);
}

static __be32
nfs4_upgrade_open(struct svc_rqst *rqstp, struct svc_fh *cur_fh, struct nfs4_stateid *stp, struct nfsd4_open *open)
{
	struct file *filp = stp->st_vfs_file;
	struct inode *inode = filp->f_path.dentry->d_inode;
	unsigned int share_access, new_writer;
	__be32 status;

	set_access(&share_access, stp->st_access_bmap);
	new_writer = (~share_access) & open->op_share_access
			& NFS4_SHARE_ACCESS_WRITE;

	if (new_writer) {
		int err = get_write_access(inode);
		if (err)
			return nfserrno(err);
		err = mnt_want_write(cur_fh->fh_export->ex_path.mnt);
		if (err)
			return nfserrno(err);
		file_take_write(filp);
	}
	status = nfsd4_truncate(rqstp, cur_fh, open);
	if (status) {
		if (new_writer)
			put_write_access(inode);
		return status;
	}
	/* remember the open */
	filp->f_mode |= open->op_share_access;
	__set_bit(open->op_share_access, &stp->st_access_bmap);
	__set_bit(open->op_share_deny, &stp->st_deny_bmap);

	return nfs_ok;
}


static void
nfs4_set_claim_prev(struct nfsd4_open *open)
{
	open->op_stateowner->so_confirmed = 1;
	open->op_stateowner->so_client->cl_firststate = 1;
}

/*
 * Attempt to hand out a delegation.
 */
static void
nfs4_open_delegation(struct svc_fh *fh, struct nfsd4_open *open, struct nfs4_stateid *stp)
{
	struct nfs4_delegation *dp;
	struct nfs4_stateowner *sop = stp->st_stateowner;
	struct nfs4_cb_conn *cb = &sop->so_client->cl_cb_conn;
	struct file_lock fl, *flp = &fl;
	int status, flag = 0;

	flag = NFS4_OPEN_DELEGATE_NONE;
	open->op_recall = 0;
	switch (open->op_claim_type) {
		case NFS4_OPEN_CLAIM_PREVIOUS:
			if (!atomic_read(&cb->cb_set))
				open->op_recall = 1;
			flag = open->op_delegate_type;
			if (flag == NFS4_OPEN_DELEGATE_NONE)
				goto out;
			break;
		case NFS4_OPEN_CLAIM_NULL:
			/* Let's not give out any delegations till everyone's
			 * had the chance to reclaim theirs.... */
			if (locks_in_grace())
				goto out;
			if (!atomic_read(&cb->cb_set) || !sop->so_confirmed)
				goto out;
			if (open->op_share_access & NFS4_SHARE_ACCESS_WRITE)
				flag = NFS4_OPEN_DELEGATE_WRITE;
			else
				flag = NFS4_OPEN_DELEGATE_READ;
			break;
		default:
			goto out;
	}

	dp = alloc_init_deleg(sop->so_client, stp, fh, flag);
	if (dp == NULL) {
		flag = NFS4_OPEN_DELEGATE_NONE;
		goto out;
	}
	locks_init_lock(&fl);
	fl.fl_lmops = &nfsd_lease_mng_ops;
	fl.fl_flags = FL_LEASE;
	fl.fl_type = flag == NFS4_OPEN_DELEGATE_READ? F_RDLCK: F_WRLCK;
	fl.fl_end = OFFSET_MAX;
	fl.fl_owner =  (fl_owner_t)dp;
	fl.fl_file = stp->st_vfs_file;
	fl.fl_pid = current->tgid;

	/* vfs_setlease checks to see if delegation should be handed out.
	 * the lock_manager callbacks fl_mylease and fl_change are used
	 */
	if ((status = vfs_setlease(stp->st_vfs_file, fl.fl_type, &flp))) {
		dprintk("NFSD: setlease failed [%d], no delegation\n", status);
		unhash_delegation(dp);
		flag = NFS4_OPEN_DELEGATE_NONE;
		goto out;
	}

	memcpy(&open->op_delegate_stateid, &dp->dl_stateid, sizeof(dp->dl_stateid));

	dprintk("NFSD: delegation stateid=(%08x/%08x/%08x/%08x)\n\n",
	             dp->dl_stateid.si_boot,
	             dp->dl_stateid.si_stateownerid,
	             dp->dl_stateid.si_fileid,
	             dp->dl_stateid.si_generation);
out:
	if (open->op_claim_type == NFS4_OPEN_CLAIM_PREVIOUS
			&& flag == NFS4_OPEN_DELEGATE_NONE
			&& open->op_delegate_type != NFS4_OPEN_DELEGATE_NONE)
		dprintk("NFSD: WARNING: refusing delegation reclaim\n");
	open->op_delegate_type = flag;
}

/*
 * called with nfs4_lock_state() held.
 */
__be32
nfsd4_process_open2(struct svc_rqst *rqstp, struct svc_fh *current_fh, struct nfsd4_open *open)
{
	struct nfsd4_compoundres *resp = rqstp->rq_resp;
	struct nfs4_file *fp = NULL;
	struct inode *ino = current_fh->fh_dentry->d_inode;
	struct nfs4_stateid *stp = NULL;
	struct nfs4_delegation *dp = NULL;
	__be32 status;

	status = nfserr_inval;
	if (!access_valid(open->op_share_access, resp->cstate.minorversion)
			|| !deny_valid(open->op_share_deny))
		goto out;
	/*
	 * Lookup file; if found, lookup stateid and check open request,
	 * and check for delegations in the process of being recalled.
	 * If not found, create the nfs4_file struct
	 */
	fp = find_file(ino);
	if (fp) {
		if ((status = nfs4_check_open(fp, open, &stp)))
			goto out;
		status = nfs4_check_deleg(fp, open, &dp);
		if (status)
			goto out;
	} else {
		status = nfserr_bad_stateid;
		if (open->op_claim_type == NFS4_OPEN_CLAIM_DELEGATE_CUR)
			goto out;
		status = nfserr_resource;
		fp = alloc_init_file(ino);
		if (fp == NULL)
			goto out;
	}

	/*
	 * OPEN the file, or upgrade an existing OPEN.
	 * If truncate fails, the OPEN fails.
	 */
	if (stp) {
		/* Stateid was found, this is an OPEN upgrade */
		status = nfs4_upgrade_open(rqstp, current_fh, stp, open);
		if (status)
			goto out;
		update_stateid(&stp->st_stateid);
	} else {
		/* Stateid was not found, this is a new OPEN */
		int flags = 0;
		if (open->op_share_access & NFS4_SHARE_ACCESS_READ)
			flags |= NFSD_MAY_READ;
		if (open->op_share_access & NFS4_SHARE_ACCESS_WRITE)
			flags |= NFSD_MAY_WRITE;
		status = nfs4_new_open(rqstp, &stp, dp, current_fh, flags);
		if (status)
			goto out;
		init_stateid(stp, fp, open);
		status = nfsd4_truncate(rqstp, current_fh, open);
		if (status) {
			release_open_stateid(stp);
			goto out;
		}
		if (nfsd4_has_session(&resp->cstate))
			update_stateid(&stp->st_stateid);
	}
	memcpy(&open->op_stateid, &stp->st_stateid, sizeof(stateid_t));

	if (nfsd4_has_session(&resp->cstate))
		open->op_stateowner->so_confirmed = 1;

	/*
	* Attempt to hand out a delegation. No error return, because the
	* OPEN succeeds even if we fail.
	*/
	nfs4_open_delegation(current_fh, open, stp);

	status = nfs_ok;

	dprintk("nfs4_process_open2: stateid=(%08x/%08x/%08x/%08x)\n",
	            stp->st_stateid.si_boot, stp->st_stateid.si_stateownerid,
	            stp->st_stateid.si_fileid, stp->st_stateid.si_generation);
out:
	if (fp)
		put_nfs4_file(fp);
	if (status == 0 && open->op_claim_type == NFS4_OPEN_CLAIM_PREVIOUS)
		nfs4_set_claim_prev(open);
	/*
	* To finish the open response, we just need to set the rflags.
	*/
	open->op_rflags = NFS4_OPEN_RESULT_LOCKTYPE_POSIX;
	if (!open->op_stateowner->so_confirmed &&
	    !nfsd4_has_session(&resp->cstate))
		open->op_rflags |= NFS4_OPEN_RESULT_CONFIRM;

	return status;
}

__be32
nfsd4_renew(struct svc_rqst *rqstp, struct nfsd4_compound_state *cstate,
	    clientid_t *clid)
{
	struct nfs4_client *clp;
	__be32 status;

	nfs4_lock_state();
	dprintk("process_renew(%08x/%08x): starting\n", 
			clid->cl_boot, clid->cl_id);
	status = nfserr_stale_clientid;
	if (STALE_CLIENTID(clid))
		goto out;
	clp = find_confirmed_client(clid);
	status = nfserr_expired;
	if (clp == NULL) {
		/* We assume the client took too long to RENEW. */
		dprintk("nfsd4_renew: clientid not found!\n");
		goto out;
	}
	renew_client(clp);
	status = nfserr_cb_path_down;
	if (!list_empty(&clp->cl_delegations)
			&& !atomic_read(&clp->cl_cb_conn.cb_set))
		goto out;
	status = nfs_ok;
out:
	nfs4_unlock_state();
	return status;
}

struct lock_manager nfsd4_manager = {
};

static void
nfsd4_end_grace(void)
{
	dprintk("NFSD: end of grace period\n");
	nfsd4_recdir_purge_old();
	locks_end_grace(&nfsd4_manager);
}

static time_t
nfs4_laundromat(void)
{
	struct nfs4_client *clp;
	struct nfs4_stateowner *sop;
	struct nfs4_delegation *dp;
	struct list_head *pos, *next, reaplist;
	time_t cutoff = get_seconds() - NFSD_LEASE_TIME;
	time_t t, clientid_val = NFSD_LEASE_TIME;
	time_t u, test_val = NFSD_LEASE_TIME;

	nfs4_lock_state();

	dprintk("NFSD: laundromat service - starting\n");
	if (locks_in_grace())
		nfsd4_end_grace();
	list_for_each_safe(pos, next, &client_lru) {
		clp = list_entry(pos, struct nfs4_client, cl_lru);
		if (time_after((unsigned long)clp->cl_time, (unsigned long)cutoff)) {
			t = clp->cl_time - cutoff;
			if (clientid_val > t)
				clientid_val = t;
			break;
		}
		dprintk("NFSD: purging unused client (clientid %08x)\n",
			clp->cl_clientid.cl_id);
		nfsd4_remove_clid_dir(clp);
		expire_client(clp);
	}
	INIT_LIST_HEAD(&reaplist);
	spin_lock(&recall_lock);
	list_for_each_safe(pos, next, &del_recall_lru) {
		dp = list_entry (pos, struct nfs4_delegation, dl_recall_lru);
		if (time_after((unsigned long)dp->dl_time, (unsigned long)cutoff)) {
			u = dp->dl_time - cutoff;
			if (test_val > u)
				test_val = u;
			break;
		}
		dprintk("NFSD: purging unused delegation dp %p, fp %p\n",
			            dp, dp->dl_flock);
		list_move(&dp->dl_recall_lru, &reaplist);
	}
	spin_unlock(&recall_lock);
	list_for_each_safe(pos, next, &reaplist) {
		dp = list_entry (pos, struct nfs4_delegation, dl_recall_lru);
		list_del_init(&dp->dl_recall_lru);
		unhash_delegation(dp);
	}
	test_val = NFSD_LEASE_TIME;
	list_for_each_safe(pos, next, &close_lru) {
		sop = list_entry(pos, struct nfs4_stateowner, so_close_lru);
		if (time_after((unsigned long)sop->so_time, (unsigned long)cutoff)) {
			u = sop->so_time - cutoff;
			if (test_val > u)
				test_val = u;
			break;
		}
		dprintk("NFSD: purging unused open stateowner (so_id %d)\n",
			sop->so_id);
		release_openowner(sop);
	}
	if (clientid_val < NFSD_LAUNDROMAT_MINTIMEOUT)
		clientid_val = NFSD_LAUNDROMAT_MINTIMEOUT;
	nfs4_unlock_state();
	return clientid_val;
}

static struct workqueue_struct *laundry_wq;
static void laundromat_main(struct work_struct *);
static DECLARE_DELAYED_WORK(laundromat_work, laundromat_main);

static void
laundromat_main(struct work_struct *not_used)
{
	time_t t;

	t = nfs4_laundromat();
	dprintk("NFSD: laundromat_main - sleeping for %ld seconds\n", t);
	queue_delayed_work(laundry_wq, &laundromat_work, t*HZ);
}

static struct nfs4_stateowner *
search_close_lru(u32 st_id, int flags)
{
	struct nfs4_stateowner *local = NULL;

	if (flags & CLOSE_STATE) {
		list_for_each_entry(local, &close_lru, so_close_lru) {
			if (local->so_id == st_id)
				return local;
		}
	}
	return NULL;
}

static inline int
nfs4_check_fh(struct svc_fh *fhp, struct nfs4_stateid *stp)
{
	return fhp->fh_dentry->d_inode != stp->st_vfs_file->f_path.dentry->d_inode;
}

static int
STALE_STATEID(stateid_t *stateid)
{
	if (time_after((unsigned long)boot_time,
			(unsigned long)stateid->si_boot)) {
		dprintk("NFSD: stale stateid (%08x/%08x/%08x/%08x)!\n",
			stateid->si_boot, stateid->si_stateownerid,
			stateid->si_fileid, stateid->si_generation);
		return 1;
	}
	return 0;
}

static int
EXPIRED_STATEID(stateid_t *stateid)
{
	if (time_before((unsigned long)boot_time,
			((unsigned long)stateid->si_boot)) &&
	    time_before((unsigned long)(stateid->si_boot + lease_time), get_seconds())) {
		dprintk("NFSD: expired stateid (%08x/%08x/%08x/%08x)!\n",
			stateid->si_boot, stateid->si_stateownerid,
			stateid->si_fileid, stateid->si_generation);
		return 1;
	}
	return 0;
}

static __be32
stateid_error_map(stateid_t *stateid)
{
	if (STALE_STATEID(stateid))
		return nfserr_stale_stateid;
	if (EXPIRED_STATEID(stateid))
		return nfserr_expired;

	dprintk("NFSD: bad stateid (%08x/%08x/%08x/%08x)!\n",
		stateid->si_boot, stateid->si_stateownerid,
		stateid->si_fileid, stateid->si_generation);
	return nfserr_bad_stateid;
}

static inline int
access_permit_read(unsigned long access_bmap)
{
	return test_bit(NFS4_SHARE_ACCESS_READ, &access_bmap) ||
		test_bit(NFS4_SHARE_ACCESS_BOTH, &access_bmap) ||
		test_bit(NFS4_SHARE_ACCESS_WRITE, &access_bmap);
}

static inline int
access_permit_write(unsigned long access_bmap)
{
	return test_bit(NFS4_SHARE_ACCESS_WRITE, &access_bmap) ||
		test_bit(NFS4_SHARE_ACCESS_BOTH, &access_bmap);
}

static
__be32 nfs4_check_openmode(struct nfs4_stateid *stp, int flags)
{
        __be32 status = nfserr_openmode;

	if ((flags & WR_STATE) && (!access_permit_write(stp->st_access_bmap)))
                goto out;
	if ((flags & RD_STATE) && (!access_permit_read(stp->st_access_bmap)))
                goto out;
	status = nfs_ok;
out:
	return status;
}

static inline __be32
check_special_stateids(svc_fh *current_fh, stateid_t *stateid, int flags)
{
	if (ONE_STATEID(stateid) && (flags & RD_STATE))
		return nfs_ok;
	else if (locks_in_grace()) {
		/* Answer in remaining cases depends on existance of
		 * conflicting state; so we must wait out the grace period. */
		return nfserr_grace;
	} else if (flags & WR_STATE)
		return nfs4_share_conflict(current_fh,
				NFS4_SHARE_DENY_WRITE);
	else /* (flags & RD_STATE) && ZERO_STATEID(stateid) */
		return nfs4_share_conflict(current_fh,
				NFS4_SHARE_DENY_READ);
}

/*
 * Allow READ/WRITE during grace period on recovered state only for files
 * that are not able to provide mandatory locking.
 */
static inline int
grace_disallows_io(struct inode *inode)
{
	return locks_in_grace() && mandatory_lock(inode);
}

static int check_stateid_generation(stateid_t *in, stateid_t *ref, int flags)
{
	/*
	 * When sessions are used the stateid generation number is ignored
	 * when it is zero.
	 */
	if ((flags & HAS_SESSION) && in->si_generation == 0)
		goto out;

	/* If the client sends us a stateid from the future, it's buggy: */
	if (in->si_generation > ref->si_generation)
		return nfserr_bad_stateid;
	/*
	 * The following, however, can happen.  For example, if the
	 * client sends an open and some IO at the same time, the open
	 * may bump si_generation while the IO is still in flight.
	 * Thanks to hard links and renames, the client never knows what
	 * file an open will affect.  So it could avoid that situation
	 * only by serializing all opens and IO from the same open
	 * owner.  To recover from the old_stateid error, the client
	 * will just have to retry the IO:
	 */
	if (in->si_generation < ref->si_generation)
		return nfserr_old_stateid;
out:
	return nfs_ok;
}

static int is_delegation_stateid(stateid_t *stateid)
{
	return stateid->si_fileid == 0;
}

/*
* Checks for stateid operations
*/
__be32
nfs4_preprocess_stateid_op(struct nfsd4_compound_state *cstate,
			   stateid_t *stateid, int flags, struct file **filpp)
{
	struct nfs4_stateid *stp = NULL;
	struct nfs4_delegation *dp = NULL;
	struct svc_fh *current_fh = &cstate->current_fh;
	struct inode *ino = current_fh->fh_dentry->d_inode;
	__be32 status;

	if (filpp)
		*filpp = NULL;

	if (grace_disallows_io(ino))
		return nfserr_grace;

	if (nfsd4_has_session(cstate))
		flags |= HAS_SESSION;

	if (ZERO_STATEID(stateid) || ONE_STATEID(stateid))
		return check_special_stateids(current_fh, stateid, flags);

	status = nfserr_stale_stateid;
	if (STALE_STATEID(stateid)) 
		goto out;

	status = nfserr_bad_stateid;
	if (is_delegation_stateid(stateid)) {
		dp = find_delegation_stateid(ino, stateid);
		if (!dp) {
			status = stateid_error_map(stateid);
			goto out;
		}
		status = check_stateid_generation(stateid, &dp->dl_stateid,
						  flags);
		if (status)
			goto out;
		status = nfs4_check_delegmode(dp, flags);
		if (status)
			goto out;
		renew_client(dp->dl_client);
		if (filpp)
			*filpp = dp->dl_vfs_file;
	} else { /* open or lock stateid */
		stp = find_stateid(stateid, flags);
		if (!stp) {
			status = stateid_error_map(stateid);
			goto out;
		}
		if (nfs4_check_fh(current_fh, stp))
			goto out;
		if (!stp->st_stateowner->so_confirmed)
			goto out;
		status = check_stateid_generation(stateid, &stp->st_stateid,
						  flags);
		if (status)
			goto out;
		status = nfs4_check_openmode(stp, flags);
		if (status)
			goto out;
		renew_client(stp->st_stateowner->so_client);
		if (filpp)
			*filpp = stp->st_vfs_file;
	}
	status = nfs_ok;
out:
	return status;
}

static inline int
setlkflg (int type)
{
	return (type == NFS4_READW_LT || type == NFS4_READ_LT) ?
		RD_STATE : WR_STATE;
}

/* 
 * Checks for sequence id mutating operations. 
 */
static __be32
nfs4_preprocess_seqid_op(struct nfsd4_compound_state *cstate, u32 seqid,
			 stateid_t *stateid, int flags,
			 struct nfs4_stateowner **sopp,
			 struct nfs4_stateid **stpp, struct nfsd4_lock *lock)
{
	struct nfs4_stateid *stp;
	struct nfs4_stateowner *sop;
	struct svc_fh *current_fh = &cstate->current_fh;
	__be32 status;

	dprintk("NFSD: preprocess_seqid_op: seqid=%d " 
			"stateid = (%08x/%08x/%08x/%08x)\n", seqid,
		stateid->si_boot, stateid->si_stateownerid, stateid->si_fileid,
		stateid->si_generation);

	*stpp = NULL;
	*sopp = NULL;

	if (ZERO_STATEID(stateid) || ONE_STATEID(stateid)) {
		dprintk("NFSD: preprocess_seqid_op: magic stateid!\n");
		return nfserr_bad_stateid;
	}

	if (STALE_STATEID(stateid))
		return nfserr_stale_stateid;

	if (nfsd4_has_session(cstate))
		flags |= HAS_SESSION;

	/*
	* We return BAD_STATEID if filehandle doesn't match stateid, 
	* the confirmed flag is incorrecly set, or the generation 
	* number is incorrect.  
	*/
	stp = find_stateid(stateid, flags);
	if (stp == NULL) {
		/*
		 * Also, we should make sure this isn't just the result of
		 * a replayed close:
		 */
		sop = search_close_lru(stateid->si_stateownerid, flags);
		if (sop == NULL)
			return stateid_error_map(stateid);
		*sopp = sop;
		goto check_replay;
	}

	*stpp = stp;
	*sopp = sop = stp->st_stateowner;

	if (lock) {
		clientid_t *lockclid = &lock->v.new.clientid;
		struct nfs4_client *clp = sop->so_client;
		int lkflg = 0;
		__be32 status;

		lkflg = setlkflg(lock->lk_type);

		if (lock->lk_is_new) {
			if (!sop->so_is_open_owner)
				return nfserr_bad_stateid;
			if (!(flags & HAS_SESSION) &&
			    !same_clid(&clp->cl_clientid, lockclid))
				return nfserr_bad_stateid;
			/* stp is the open stateid */
			status = nfs4_check_openmode(stp, lkflg);
			if (status)
				return status;
		} else {
			/* stp is the lock stateid */
			status = nfs4_check_openmode(stp->st_openstp, lkflg);
			if (status)
				return status;
               }
	}

	if (nfs4_check_fh(current_fh, stp)) {
		dprintk("NFSD: preprocess_seqid_op: fh-stateid mismatch!\n");
		return nfserr_bad_stateid;
	}

	/*
	*  We now validate the seqid and stateid generation numbers.
	*  For the moment, we ignore the possibility of 
	*  generation number wraparound.
	*/
	if (!(flags & HAS_SESSION) && seqid != sop->so_seqid)
		goto check_replay;

	if (sop->so_confirmed && flags & CONFIRM) {
		dprintk("NFSD: preprocess_seqid_op: expected"
				" unconfirmed stateowner!\n");
		return nfserr_bad_stateid;
	}
	if (!sop->so_confirmed && !(flags & CONFIRM)) {
		dprintk("NFSD: preprocess_seqid_op: stateowner not"
				" confirmed yet!\n");
		return nfserr_bad_stateid;
	}
	status = check_stateid_generation(stateid, &stp->st_stateid, flags);
	if (status)
		return status;
	renew_client(sop->so_client);
	return nfs_ok;

check_replay:
	if (seqid == sop->so_seqid - 1) {
		dprintk("NFSD: preprocess_seqid_op: retransmission?\n");
		/* indicate replay to calling function */
		return nfserr_replay_me;
	}
	dprintk("NFSD: preprocess_seqid_op: bad seqid (expected %d, got %d)\n",
			sop->so_seqid, seqid);
	*sopp = NULL;
	return nfserr_bad_seqid;
}

__be32
nfsd4_open_confirm(struct svc_rqst *rqstp, struct nfsd4_compound_state *cstate,
		   struct nfsd4_open_confirm *oc)
{
	__be32 status;
	struct nfs4_stateowner *sop;
	struct nfs4_stateid *stp;

	dprintk("NFSD: nfsd4_open_confirm on file %.*s\n",
			(int)cstate->current_fh.fh_dentry->d_name.len,
			cstate->current_fh.fh_dentry->d_name.name);

	status = fh_verify(rqstp, &cstate->current_fh, S_IFREG, 0);
	if (status)
		return status;

	nfs4_lock_state();

	if ((status = nfs4_preprocess_seqid_op(cstate,
					oc->oc_seqid, &oc->oc_req_stateid,
					CONFIRM | OPEN_STATE,
					&oc->oc_stateowner, &stp, NULL)))
		goto out; 

	sop = oc->oc_stateowner;
	sop->so_confirmed = 1;
	update_stateid(&stp->st_stateid);
	memcpy(&oc->oc_resp_stateid, &stp->st_stateid, sizeof(stateid_t));
	dprintk("NFSD: nfsd4_open_confirm: success, seqid=%d " 
		"stateid=(%08x/%08x/%08x/%08x)\n", oc->oc_seqid,
		         stp->st_stateid.si_boot,
		         stp->st_stateid.si_stateownerid,
		         stp->st_stateid.si_fileid,
		         stp->st_stateid.si_generation);

	nfsd4_create_clid_dir(sop->so_client);
out:
	if (oc->oc_stateowner) {
		nfs4_get_stateowner(oc->oc_stateowner);
		cstate->replay_owner = oc->oc_stateowner;
	}
	nfs4_unlock_state();
	return status;
}


/*
 * unset all bits in union bitmap (bmap) that
 * do not exist in share (from successful OPEN_DOWNGRADE)
 */
static void
reset_union_bmap_access(unsigned long access, unsigned long *bmap)
{
	int i;
	for (i = 1; i < 4; i++) {
		if ((i & access) != i)
			__clear_bit(i, bmap);
	}
}

static void
reset_union_bmap_deny(unsigned long deny, unsigned long *bmap)
{
	int i;
	for (i = 0; i < 4; i++) {
		if ((i & deny) != i)
			__clear_bit(i, bmap);
	}
}

__be32
nfsd4_open_downgrade(struct svc_rqst *rqstp,
		     struct nfsd4_compound_state *cstate,
		     struct nfsd4_open_downgrade *od)
{
	__be32 status;
	struct nfs4_stateid *stp;
	unsigned int share_access;

	dprintk("NFSD: nfsd4_open_downgrade on file %.*s\n", 
			(int)cstate->current_fh.fh_dentry->d_name.len,
			cstate->current_fh.fh_dentry->d_name.name);

	if (!access_valid(od->od_share_access, cstate->minorversion)
			|| !deny_valid(od->od_share_deny))
		return nfserr_inval;

	nfs4_lock_state();
	if ((status = nfs4_preprocess_seqid_op(cstate,
					od->od_seqid,
					&od->od_stateid, 
					OPEN_STATE,
					&od->od_stateowner, &stp, NULL)))
		goto out; 

	status = nfserr_inval;
	if (!test_bit(od->od_share_access, &stp->st_access_bmap)) {
		dprintk("NFSD:access not a subset current bitmap: 0x%lx, input access=%08x\n",
			stp->st_access_bmap, od->od_share_access);
		goto out;
	}
	if (!test_bit(od->od_share_deny, &stp->st_deny_bmap)) {
		dprintk("NFSD:deny not a subset current bitmap: 0x%lx, input deny=%08x\n",
			stp->st_deny_bmap, od->od_share_deny);
		goto out;
	}
	set_access(&share_access, stp->st_access_bmap);
	nfs4_file_downgrade(stp->st_vfs_file,
	                    share_access & ~od->od_share_access);

	reset_union_bmap_access(od->od_share_access, &stp->st_access_bmap);
	reset_union_bmap_deny(od->od_share_deny, &stp->st_deny_bmap);

	update_stateid(&stp->st_stateid);
	memcpy(&od->od_stateid, &stp->st_stateid, sizeof(stateid_t));
	status = nfs_ok;
out:
	if (od->od_stateowner) {
		nfs4_get_stateowner(od->od_stateowner);
		cstate->replay_owner = od->od_stateowner;
	}
	nfs4_unlock_state();
	return status;
}

/*
 * nfs4_unlock_state() called after encode
 */
__be32
nfsd4_close(struct svc_rqst *rqstp, struct nfsd4_compound_state *cstate,
	    struct nfsd4_close *close)
{
	__be32 status;
	struct nfs4_stateid *stp;

	dprintk("NFSD: nfsd4_close on file %.*s\n", 
			(int)cstate->current_fh.fh_dentry->d_name.len,
			cstate->current_fh.fh_dentry->d_name.name);

	nfs4_lock_state();
	/* check close_lru for replay */
	if ((status = nfs4_preprocess_seqid_op(cstate,
					close->cl_seqid,
					&close->cl_stateid, 
					OPEN_STATE | CLOSE_STATE,
					&close->cl_stateowner, &stp, NULL)))
		goto out; 
	status = nfs_ok;
	update_stateid(&stp->st_stateid);
	memcpy(&close->cl_stateid, &stp->st_stateid, sizeof(stateid_t));

	/* release_stateid() calls nfsd_close() if needed */
	release_open_stateid(stp);

	/* place unused nfs4_stateowners on so_close_lru list to be
	 * released by the laundromat service after the lease period
	 * to enable us to handle CLOSE replay
	 */
	if (list_empty(&close->cl_stateowner->so_stateids))
		move_to_close_lru(close->cl_stateowner);
out:
	if (close->cl_stateowner) {
		nfs4_get_stateowner(close->cl_stateowner);
		cstate->replay_owner = close->cl_stateowner;
	}
	nfs4_unlock_state();
	return status;
}

__be32
nfsd4_delegreturn(struct svc_rqst *rqstp, struct nfsd4_compound_state *cstate,
		  struct nfsd4_delegreturn *dr)
{
	struct nfs4_delegation *dp;
	stateid_t *stateid = &dr->dr_stateid;
	struct inode *inode;
	__be32 status;
	int flags = 0;

	if ((status = fh_verify(rqstp, &cstate->current_fh, S_IFREG, 0)))
		return status;
	inode = cstate->current_fh.fh_dentry->d_inode;

	if (nfsd4_has_session(cstate))
		flags |= HAS_SESSION;
	nfs4_lock_state();
	status = nfserr_bad_stateid;
	if (ZERO_STATEID(stateid) || ONE_STATEID(stateid))
		goto out;
	status = nfserr_stale_stateid;
	if (STALE_STATEID(stateid))
		goto out;
	status = nfserr_bad_stateid;
	if (!is_delegation_stateid(stateid))
		goto out;
	dp = find_delegation_stateid(inode, stateid);
	if (!dp) {
		status = stateid_error_map(stateid);
		goto out;
	}
	status = check_stateid_generation(stateid, &dp->dl_stateid, flags);
	if (status)
		goto out;
	renew_client(dp->dl_client);

	unhash_delegation(dp);
out:
	nfs4_unlock_state();

	return status;
}


/* 
 * Lock owner state (byte-range locks)
 */
#define LOFF_OVERFLOW(start, len)      ((u64)(len) > ~(u64)(start))
#define LOCK_HASH_BITS              8
#define LOCK_HASH_SIZE             (1 << LOCK_HASH_BITS)
#define LOCK_HASH_MASK             (LOCK_HASH_SIZE - 1)

static inline u64
end_offset(u64 start, u64 len)
{
	u64 end;

	end = start + len;
	return end >= start ? end: NFS4_MAX_UINT64;
}

/* last octet in a range */
static inline u64
last_byte_offset(u64 start, u64 len)
{
	u64 end;

	BUG_ON(!len);
	end = start + len;
	return end > start ? end - 1: NFS4_MAX_UINT64;
}

#define lockownerid_hashval(id) \
        ((id) & LOCK_HASH_MASK)

static inline unsigned int
lock_ownerstr_hashval(struct inode *inode, u32 cl_id,
		struct xdr_netobj *ownername)
{
	return (file_hashval(inode) + cl_id
			+ opaque_hashval(ownername->data, ownername->len))
		& LOCK_HASH_MASK;
}

static struct list_head lock_ownerid_hashtbl[LOCK_HASH_SIZE];
static struct list_head	lock_ownerstr_hashtbl[LOCK_HASH_SIZE];
static struct list_head lockstateid_hashtbl[STATEID_HASH_SIZE];

static struct nfs4_stateid *
find_stateid(stateid_t *stid, int flags)
{
	struct nfs4_stateid *local;
	u32 st_id = stid->si_stateownerid;
	u32 f_id = stid->si_fileid;
	unsigned int hashval;

	dprintk("NFSD: find_stateid flags 0x%x\n",flags);
	if (flags & (LOCK_STATE | RD_STATE | WR_STATE)) {
		hashval = stateid_hashval(st_id, f_id);
		list_for_each_entry(local, &lockstateid_hashtbl[hashval], st_hash) {
			if ((local->st_stateid.si_stateownerid == st_id) &&
			    (local->st_stateid.si_fileid == f_id))
				return local;
		}
	} 

	if (flags & (OPEN_STATE | RD_STATE | WR_STATE)) {
		hashval = stateid_hashval(st_id, f_id);
		list_for_each_entry(local, &stateid_hashtbl[hashval], st_hash) {
			if ((local->st_stateid.si_stateownerid == st_id) &&
			    (local->st_stateid.si_fileid == f_id))
				return local;
		}
	}
	return NULL;
}

static struct nfs4_delegation *
find_delegation_stateid(struct inode *ino, stateid_t *stid)
{
	struct nfs4_file *fp;
	struct nfs4_delegation *dl;

	dprintk("NFSD:find_delegation_stateid stateid=(%08x/%08x/%08x/%08x)\n",
                    stid->si_boot, stid->si_stateownerid,
                    stid->si_fileid, stid->si_generation);

	fp = find_file(ino);
	if (!fp)
		return NULL;
	dl = find_delegation_file(fp, stid);
	put_nfs4_file(fp);
	return dl;
}

/*
 * TODO: Linux file offsets are _signed_ 64-bit quantities, which means that
 * we can't properly handle lock requests that go beyond the (2^63 - 1)-th
 * byte, because of sign extension problems.  Since NFSv4 calls for 64-bit
 * locking, this prevents us from being completely protocol-compliant.  The
 * real solution to this problem is to start using unsigned file offsets in
 * the VFS, but this is a very deep change!
 */
static inline void
nfs4_transform_lock_offset(struct file_lock *lock)
{
	if (lock->fl_start < 0)
		lock->fl_start = OFFSET_MAX;
	if (lock->fl_end < 0)
		lock->fl_end = OFFSET_MAX;
}

/* Hack!: For now, we're defining this just so we can use a pointer to it
 * as a unique cookie to identify our (NFSv4's) posix locks. */
static struct lock_manager_operations nfsd_posix_mng_ops  = {
};

static inline void
nfs4_set_lock_denied(struct file_lock *fl, struct nfsd4_lock_denied *deny)
{
	struct nfs4_stateowner *sop;
	unsigned int hval;

	if (fl->fl_lmops == &nfsd_posix_mng_ops) {
		sop = (struct nfs4_stateowner *) fl->fl_owner;
		hval = lockownerid_hashval(sop->so_id);
		kref_get(&sop->so_ref);
		deny->ld_sop = sop;
		deny->ld_clientid = sop->so_client->cl_clientid;
	} else {
		deny->ld_sop = NULL;
		deny->ld_clientid.cl_boot = 0;
		deny->ld_clientid.cl_id = 0;
	}
	deny->ld_start = fl->fl_start;
	deny->ld_length = NFS4_MAX_UINT64;
	if (fl->fl_end != NFS4_MAX_UINT64)
		deny->ld_length = fl->fl_end - fl->fl_start + 1;        
	deny->ld_type = NFS4_READ_LT;
	if (fl->fl_type != F_RDLCK)
		deny->ld_type = NFS4_WRITE_LT;
}

static struct nfs4_stateowner *
find_lockstateowner_str(struct inode *inode, clientid_t *clid,
		struct xdr_netobj *owner)
{
	unsigned int hashval = lock_ownerstr_hashval(inode, clid->cl_id, owner);
	struct nfs4_stateowner *op;

	list_for_each_entry(op, &lock_ownerstr_hashtbl[hashval], so_strhash) {
		if (same_owner_str(op, owner, clid))
			return op;
	}
	return NULL;
}

/*
 * Alloc a lock owner structure.
 * Called in nfsd4_lock - therefore, OPEN and OPEN_CONFIRM (if needed) has 
 * occured. 
 *
 * strhashval = lock_ownerstr_hashval 
 */

static struct nfs4_stateowner *
alloc_init_lock_stateowner(unsigned int strhashval, struct nfs4_client *clp, struct nfs4_stateid *open_stp, struct nfsd4_lock *lock) {
	struct nfs4_stateowner *sop;
	struct nfs4_replay *rp;
	unsigned int idhashval;

	if (!(sop = alloc_stateowner(&lock->lk_new_owner)))
		return NULL;
	idhashval = lockownerid_hashval(current_ownerid);
	INIT_LIST_HEAD(&sop->so_idhash);
	INIT_LIST_HEAD(&sop->so_strhash);
	INIT_LIST_HEAD(&sop->so_perclient);
	INIT_LIST_HEAD(&sop->so_stateids);
	INIT_LIST_HEAD(&sop->so_perstateid);
	INIT_LIST_HEAD(&sop->so_close_lru); /* not used */
	sop->so_time = 0;
	list_add(&sop->so_idhash, &lock_ownerid_hashtbl[idhashval]);
	list_add(&sop->so_strhash, &lock_ownerstr_hashtbl[strhashval]);
	list_add(&sop->so_perstateid, &open_stp->st_lockowners);
	sop->so_is_open_owner = 0;
	sop->so_id = current_ownerid++;
	sop->so_client = clp;
	/* It is the openowner seqid that will be incremented in encode in the
	 * case of new lockowners; so increment the lock seqid manually: */
	sop->so_seqid = lock->lk_new_lock_seqid + 1;
	sop->so_confirmed = 1;
	rp = &sop->so_replay;
	rp->rp_status = nfserr_serverfault;
	rp->rp_buflen = 0;
	rp->rp_buf = rp->rp_ibuf;
	return sop;
}

static struct nfs4_stateid *
alloc_init_lock_stateid(struct nfs4_stateowner *sop, struct nfs4_file *fp, struct nfs4_stateid *open_stp)
{
	struct nfs4_stateid *stp;
	unsigned int hashval = stateid_hashval(sop->so_id, fp->fi_id);

	stp = nfs4_alloc_stateid();
	if (stp == NULL)
		goto out;
	INIT_LIST_HEAD(&stp->st_hash);
	INIT_LIST_HEAD(&stp->st_perfile);
	INIT_LIST_HEAD(&stp->st_perstateowner);
	INIT_LIST_HEAD(&stp->st_lockowners); /* not used */
	list_add(&stp->st_hash, &lockstateid_hashtbl[hashval]);
	list_add(&stp->st_perfile, &fp->fi_stateids);
	list_add(&stp->st_perstateowner, &sop->so_stateids);
	stp->st_stateowner = sop;
	get_nfs4_file(fp);
	stp->st_file = fp;
	stp->st_stateid.si_boot = get_seconds();
	stp->st_stateid.si_stateownerid = sop->so_id;
	stp->st_stateid.si_fileid = fp->fi_id;
	stp->st_stateid.si_generation = 0;
	stp->st_vfs_file = open_stp->st_vfs_file; /* FIXME refcount?? */
	stp->st_access_bmap = open_stp->st_access_bmap;
	stp->st_deny_bmap = open_stp->st_deny_bmap;
	stp->st_openstp = open_stp;

out:
	return stp;
}

static int
check_lock_length(u64 offset, u64 length)
{
	return ((length == 0)  || ((length != NFS4_MAX_UINT64) &&
	     LOFF_OVERFLOW(offset, length)));
}

/*
 *  LOCK operation 
 */
__be32
nfsd4_lock(struct svc_rqst *rqstp, struct nfsd4_compound_state *cstate,
	   struct nfsd4_lock *lock)
{
	struct nfs4_stateowner *open_sop = NULL;
	struct nfs4_stateowner *lock_sop = NULL;
	struct nfs4_stateid *lock_stp;
	struct file *filp;
	struct file_lock file_lock;
	struct file_lock conflock;
	__be32 status = 0;
	unsigned int strhashval;
	unsigned int cmd;
	int err;

	dprintk("NFSD: nfsd4_lock: start=%Ld length=%Ld\n",
		(long long) lock->lk_offset,
		(long long) lock->lk_length);

	if (check_lock_length(lock->lk_offset, lock->lk_length))
		 return nfserr_inval;

	if ((status = fh_verify(rqstp, &cstate->current_fh,
				S_IFREG, NFSD_MAY_LOCK))) {
		dprintk("NFSD: nfsd4_lock: permission denied!\n");
		return status;
	}

	nfs4_lock_state();

	if (lock->lk_is_new) {
		/*
		 * Client indicates that this is a new lockowner.
		 * Use open owner and open stateid to create lock owner and
		 * lock stateid.
		 */
		struct nfs4_stateid *open_stp = NULL;
		struct nfs4_file *fp;
		
		status = nfserr_stale_clientid;
		if (!nfsd4_has_session(cstate) &&
		    STALE_CLIENTID(&lock->lk_new_clientid))
			goto out;

		/* validate and update open stateid and open seqid */
		status = nfs4_preprocess_seqid_op(cstate,
				        lock->lk_new_open_seqid,
		                        &lock->lk_new_open_stateid,
					OPEN_STATE,
		                        &lock->lk_replay_owner, &open_stp,
					lock);
		if (status)
			goto out;
		open_sop = lock->lk_replay_owner;
		/* create lockowner and lock stateid */
		fp = open_stp->st_file;
		strhashval = lock_ownerstr_hashval(fp->fi_inode, 
				open_sop->so_client->cl_clientid.cl_id, 
				&lock->v.new.owner);
		/* XXX: Do we need to check for duplicate stateowners on
		 * the same file, or should they just be allowed (and
		 * create new stateids)? */
		status = nfserr_resource;
		lock_sop = alloc_init_lock_stateowner(strhashval,
				open_sop->so_client, open_stp, lock);
		if (lock_sop == NULL)
			goto out;
		lock_stp = alloc_init_lock_stateid(lock_sop, fp, open_stp);
		if (lock_stp == NULL)
			goto out;
	} else {
		/* lock (lock owner + lock stateid) already exists */
		status = nfs4_preprocess_seqid_op(cstate,
				       lock->lk_old_lock_seqid, 
				       &lock->lk_old_lock_stateid, 
				       LOCK_STATE,
				       &lock->lk_replay_owner, &lock_stp, lock);
		if (status)
			goto out;
		lock_sop = lock->lk_replay_owner;
	}
	/* lock->lk_replay_owner and lock_stp have been created or found */
	filp = lock_stp->st_vfs_file;

	status = nfserr_grace;
	if (locks_in_grace() && !lock->lk_reclaim)
		goto out;
	status = nfserr_no_grace;
	if (!locks_in_grace() && lock->lk_reclaim)
		goto out;

	locks_init_lock(&file_lock);
	switch (lock->lk_type) {
		case NFS4_READ_LT:
		case NFS4_READW_LT:
			file_lock.fl_type = F_RDLCK;
			cmd = F_SETLK;
		break;
		case NFS4_WRITE_LT:
		case NFS4_WRITEW_LT:
			file_lock.fl_type = F_WRLCK;
			cmd = F_SETLK;
		break;
		default:
			status = nfserr_inval;
		goto out;
	}
	file_lock.fl_owner = (fl_owner_t)lock_sop;
	file_lock.fl_pid = current->tgid;
	file_lock.fl_file = filp;
	file_lock.fl_flags = FL_POSIX;
	file_lock.fl_lmops = &nfsd_posix_mng_ops;

	file_lock.fl_start = lock->lk_offset;
	file_lock.fl_end = last_byte_offset(lock->lk_offset, lock->lk_length);
	nfs4_transform_lock_offset(&file_lock);

	/*
	* Try to lock the file in the VFS.
	* Note: locks.c uses the BKL to protect the inode's lock list.
	*/

	err = vfs_lock_file(filp, cmd, &file_lock, &conflock);
	switch (-err) {
	case 0: /* success! */
		update_stateid(&lock_stp->st_stateid);
		memcpy(&lock->lk_resp_stateid, &lock_stp->st_stateid, 
				sizeof(stateid_t));
		status = 0;
		break;
	case (EAGAIN):		/* conflock holds conflicting lock */
		status = nfserr_denied;
		dprintk("NFSD: nfsd4_lock: conflicting lock found!\n");
		nfs4_set_lock_denied(&conflock, &lock->lk_denied);
		break;
	case (EDEADLK):
		status = nfserr_deadlock;
		break;
	default:        
		dprintk("NFSD: nfsd4_lock: vfs_lock_file() failed! status %d\n",err);
		status = nfserr_resource;
		break;
	}
out:
	if (status && lock->lk_is_new && lock_sop)
		release_lockowner(lock_sop);
	if (lock->lk_replay_owner) {
		nfs4_get_stateowner(lock->lk_replay_owner);
		cstate->replay_owner = lock->lk_replay_owner;
	}
	nfs4_unlock_state();
	return status;
}

/*
 * The NFSv4 spec allows a client to do a LOCKT without holding an OPEN,
 * so we do a temporary open here just to get an open file to pass to
 * vfs_test_lock.  (Arguably perhaps test_lock should be done with an
 * inode operation.)
 */
static int nfsd_test_lock(struct svc_rqst *rqstp, struct svc_fh *fhp, struct file_lock *lock)
{
	struct file *file;
	int err;

	err = nfsd_open(rqstp, fhp, S_IFREG, NFSD_MAY_READ, &file);
	if (err)
		return err;
	err = vfs_test_lock(file, lock);
	nfsd_close(file);
	return err;
}

/*
 * LOCKT operation
 */
__be32
nfsd4_lockt(struct svc_rqst *rqstp, struct nfsd4_compound_state *cstate,
	    struct nfsd4_lockt *lockt)
{
	struct inode *inode;
	struct file_lock file_lock;
	int error;
	__be32 status;

	if (locks_in_grace())
		return nfserr_grace;

	if (check_lock_length(lockt->lt_offset, lockt->lt_length))
		 return nfserr_inval;

	lockt->lt_stateowner = NULL;
	nfs4_lock_state();

	status = nfserr_stale_clientid;
	if (!nfsd4_has_session(cstate) && STALE_CLIENTID(&lockt->lt_clientid))
		goto out;

	if ((status = fh_verify(rqstp, &cstate->current_fh, S_IFREG, 0))) {
		dprintk("NFSD: nfsd4_lockt: fh_verify() failed!\n");
		if (status == nfserr_symlink)
			status = nfserr_inval;
		goto out;
	}

	inode = cstate->current_fh.fh_dentry->d_inode;
	locks_init_lock(&file_lock);
	switch (lockt->lt_type) {
		case NFS4_READ_LT:
		case NFS4_READW_LT:
			file_lock.fl_type = F_RDLCK;
		break;
		case NFS4_WRITE_LT:
		case NFS4_WRITEW_LT:
			file_lock.fl_type = F_WRLCK;
		break;
		default:
			dprintk("NFSD: nfs4_lockt: bad lock type!\n");
			status = nfserr_inval;
		goto out;
	}

	lockt->lt_stateowner = find_lockstateowner_str(inode,
			&lockt->lt_clientid, &lockt->lt_owner);
	if (lockt->lt_stateowner)
		file_lock.fl_owner = (fl_owner_t)lockt->lt_stateowner;
	file_lock.fl_pid = current->tgid;
	file_lock.fl_flags = FL_POSIX;

	file_lock.fl_start = lockt->lt_offset;
	file_lock.fl_end = last_byte_offset(lockt->lt_offset, lockt->lt_length);

	nfs4_transform_lock_offset(&file_lock);

	status = nfs_ok;
	error = nfsd_test_lock(rqstp, &cstate->current_fh, &file_lock);
	if (error) {
		status = nfserrno(error);
		goto out;
	}
	if (file_lock.fl_type != F_UNLCK) {
		status = nfserr_denied;
		nfs4_set_lock_denied(&file_lock, &lockt->lt_denied);
	}
out:
	nfs4_unlock_state();
	return status;
}

__be32
nfsd4_locku(struct svc_rqst *rqstp, struct nfsd4_compound_state *cstate,
	    struct nfsd4_locku *locku)
{
	struct nfs4_stateid *stp;
	struct file *filp = NULL;
	struct file_lock file_lock;
	__be32 status;
	int err;
						        
	dprintk("NFSD: nfsd4_locku: start=%Ld length=%Ld\n",
		(long long) locku->lu_offset,
		(long long) locku->lu_length);

	if (check_lock_length(locku->lu_offset, locku->lu_length))
		 return nfserr_inval;

	nfs4_lock_state();
									        
	if ((status = nfs4_preprocess_seqid_op(cstate,
					locku->lu_seqid, 
					&locku->lu_stateid, 
					LOCK_STATE,
					&locku->lu_stateowner, &stp, NULL)))
		goto out;

	filp = stp->st_vfs_file;
	BUG_ON(!filp);
	locks_init_lock(&file_lock);
	file_lock.fl_type = F_UNLCK;
	file_lock.fl_owner = (fl_owner_t) locku->lu_stateowner;
	file_lock.fl_pid = current->tgid;
	file_lock.fl_file = filp;
	file_lock.fl_flags = FL_POSIX; 
	file_lock.fl_lmops = &nfsd_posix_mng_ops;
	file_lock.fl_start = locku->lu_offset;

	file_lock.fl_end = last_byte_offset(locku->lu_offset, locku->lu_length);
	nfs4_transform_lock_offset(&file_lock);

	/*
	*  Try to unlock the file in the VFS.
	*/
	err = vfs_lock_file(filp, F_SETLK, &file_lock, NULL);
	if (err) {
		dprintk("NFSD: nfs4_locku: vfs_lock_file failed!\n");
		goto out_nfserr;
	}
	/*
	* OK, unlock succeeded; the only thing left to do is update the stateid.
	*/
	update_stateid(&stp->st_stateid);
	memcpy(&locku->lu_stateid, &stp->st_stateid, sizeof(stateid_t));

out:
	if (locku->lu_stateowner) {
		nfs4_get_stateowner(locku->lu_stateowner);
		cstate->replay_owner = locku->lu_stateowner;
	}
	nfs4_unlock_state();
	return status;

out_nfserr:
	status = nfserrno(err);
	goto out;
}

/*
 * returns
 * 	1: locks held by lockowner
 * 	0: no locks held by lockowner
 */
static int
check_for_locks(struct file *filp, struct nfs4_stateowner *lowner)
{
	struct file_lock **flpp;
	struct inode *inode = filp->f_path.dentry->d_inode;
	int status = 0;

	lock_kernel();
	for (flpp = &inode->i_flock; *flpp != NULL; flpp = &(*flpp)->fl_next) {
		if ((*flpp)->fl_owner == (fl_owner_t)lowner) {
			status = 1;
			goto out;
		}
	}
out:
	unlock_kernel();
	return status;
}

__be32
nfsd4_release_lockowner(struct svc_rqst *rqstp,
			struct nfsd4_compound_state *cstate,
			struct nfsd4_release_lockowner *rlockowner)
{
	clientid_t *clid = &rlockowner->rl_clientid;
	struct nfs4_stateowner *sop;
	struct nfs4_stateid *stp;
	struct xdr_netobj *owner = &rlockowner->rl_owner;
	struct list_head matches;
	int i;
	__be32 status;

	dprintk("nfsd4_release_lockowner clientid: (%08x/%08x):\n",
		clid->cl_boot, clid->cl_id);

	/* XXX check for lease expiration */

	status = nfserr_stale_clientid;
	if (STALE_CLIENTID(clid))
		return status;

	nfs4_lock_state();

	status = nfserr_locks_held;
	/* XXX: we're doing a linear search through all the lockowners.
	 * Yipes!  For now we'll just hope clients aren't really using
	 * release_lockowner much, but eventually we have to fix these
	 * data structures. */
	INIT_LIST_HEAD(&matches);
	for (i = 0; i < LOCK_HASH_SIZE; i++) {
		list_for_each_entry(sop, &lock_ownerid_hashtbl[i], so_idhash) {
			if (!same_owner_str(sop, owner, clid))
				continue;
			list_for_each_entry(stp, &sop->so_stateids,
					st_perstateowner) {
				if (check_for_locks(stp->st_vfs_file, sop))
					goto out;
				/* Note: so_perclient unused for lockowners,
				 * so it's OK to fool with here. */
				list_add(&sop->so_perclient, &matches);
			}
		}
	}
	/* Clients probably won't expect us to return with some (but not all)
	 * of the lockowner state released; so don't release any until all
	 * have been checked. */
	status = nfs_ok;
	while (!list_empty(&matches)) {
		sop = list_entry(matches.next, struct nfs4_stateowner,
								so_perclient);
		/* unhash_stateowner deletes so_perclient only
		 * for openowners. */
		list_del(&sop->so_perclient);
		release_lockowner(sop);
	}
out:
	nfs4_unlock_state();
	return status;
}

static inline struct nfs4_client_reclaim *
alloc_reclaim(void)
{
	return kmalloc(sizeof(struct nfs4_client_reclaim), GFP_KERNEL);
}

int
nfs4_has_reclaimed_state(const char *name, bool use_exchange_id)
{
	unsigned int strhashval = clientstr_hashval(name);
	struct nfs4_client *clp;

	clp = find_confirmed_client_by_str(name, strhashval, use_exchange_id);
	return clp ? 1 : 0;
}

/*
 * failure => all reset bets are off, nfserr_no_grace...
 */
int
nfs4_client_to_reclaim(const char *name)
{
	unsigned int strhashval;
	struct nfs4_client_reclaim *crp = NULL;

	dprintk("NFSD nfs4_client_to_reclaim NAME: %.*s\n", HEXDIR_LEN, name);
	crp = alloc_reclaim();
	if (!crp)
		return 0;
	strhashval = clientstr_hashval(name);
	INIT_LIST_HEAD(&crp->cr_strhash);
	list_add(&crp->cr_strhash, &reclaim_str_hashtbl[strhashval]);
	memcpy(crp->cr_recdir, name, HEXDIR_LEN);
	reclaim_str_hashtbl_size++;
	return 1;
}

static void
nfs4_release_reclaim(void)
{
	struct nfs4_client_reclaim *crp = NULL;
	int i;

	for (i = 0; i < CLIENT_HASH_SIZE; i++) {
		while (!list_empty(&reclaim_str_hashtbl[i])) {
			crp = list_entry(reclaim_str_hashtbl[i].next,
			                struct nfs4_client_reclaim, cr_strhash);
			list_del(&crp->cr_strhash);
			kfree(crp);
			reclaim_str_hashtbl_size--;
		}
	}
	BUG_ON(reclaim_str_hashtbl_size);
}

/*
 * called from OPEN, CLAIM_PREVIOUS with a new clientid. */
static struct nfs4_client_reclaim *
nfs4_find_reclaim_client(clientid_t *clid)
{
	unsigned int strhashval;
	struct nfs4_client *clp;
	struct nfs4_client_reclaim *crp = NULL;


	/* find clientid in conf_id_hashtbl */
	clp = find_confirmed_client(clid);
	if (clp == NULL)
		return NULL;

	dprintk("NFSD: nfs4_find_reclaim_client for %.*s with recdir %s\n",
		            clp->cl_name.len, clp->cl_name.data,
			    clp->cl_recdir);

	/* find clp->cl_name in reclaim_str_hashtbl */
	strhashval = clientstr_hashval(clp->cl_recdir);
	list_for_each_entry(crp, &reclaim_str_hashtbl[strhashval], cr_strhash) {
		if (same_name(crp->cr_recdir, clp->cl_recdir)) {
			return crp;
		}
	}
	return NULL;
}

/*
* Called from OPEN. Look for clientid in reclaim list.
*/
__be32
nfs4_check_open_reclaim(clientid_t *clid)
{
	return nfs4_find_reclaim_client(clid) ? nfs_ok : nfserr_reclaim_bad;
}

/* initialization to perform at module load time: */

int
nfs4_state_init(void)
{
	int i, status;

	status = nfsd4_init_slabs();
	if (status)
		return status;
	for (i = 0; i < CLIENT_HASH_SIZE; i++) {
		INIT_LIST_HEAD(&conf_id_hashtbl[i]);
		INIT_LIST_HEAD(&conf_str_hashtbl[i]);
		INIT_LIST_HEAD(&unconf_str_hashtbl[i]);
		INIT_LIST_HEAD(&unconf_id_hashtbl[i]);
		INIT_LIST_HEAD(&reclaim_str_hashtbl[i]);
	}
	for (i = 0; i < SESSION_HASH_SIZE; i++)
		INIT_LIST_HEAD(&sessionid_hashtbl[i]);
	for (i = 0; i < FILE_HASH_SIZE; i++) {
		INIT_LIST_HEAD(&file_hashtbl[i]);
	}
	for (i = 0; i < OWNER_HASH_SIZE; i++) {
		INIT_LIST_HEAD(&ownerstr_hashtbl[i]);
		INIT_LIST_HEAD(&ownerid_hashtbl[i]);
	}
	for (i = 0; i < STATEID_HASH_SIZE; i++) {
		INIT_LIST_HEAD(&stateid_hashtbl[i]);
		INIT_LIST_HEAD(&lockstateid_hashtbl[i]);
	}
	for (i = 0; i < LOCK_HASH_SIZE; i++) {
		INIT_LIST_HEAD(&lock_ownerid_hashtbl[i]);
		INIT_LIST_HEAD(&lock_ownerstr_hashtbl[i]);
	}
	memset(&onestateid, ~0, sizeof(stateid_t));
	INIT_LIST_HEAD(&close_lru);
	INIT_LIST_HEAD(&client_lru);
	INIT_LIST_HEAD(&del_recall_lru);
	reclaim_str_hashtbl_size = 0;
	return 0;
}

static void
nfsd4_load_reboot_recovery_data(void)
{
	int status;

	nfs4_lock_state();
	nfsd4_init_recdir(user_recovery_dirname);
	status = nfsd4_recdir_load();
	nfs4_unlock_state();
	if (status)
		printk("NFSD: Failure reading reboot recovery data\n");
}

unsigned long
get_nfs4_grace_period(void)
{
	return max(user_lease_time, lease_time) * HZ;
}

/*
 * Since the lifetime of a delegation isn't limited to that of an open, a
 * client may quite reasonably hang on to a delegation as long as it has
 * the inode cached.  This becomes an obvious problem the first time a
 * client's inode cache approaches the size of the server's total memory.
 *
 * For now we avoid this problem by imposing a hard limit on the number
 * of delegations, which varies according to the server's memory size.
 */
static void
set_max_delegations(void)
{
	/*
	 * Allow at most 4 delegations per megabyte of RAM.  Quick
	 * estimates suggest that in the worst case (where every delegation
	 * is for a different inode), a delegation could take about 1.5K,
	 * giving a worst case usage of about 6% of memory.
	 */
	max_delegations = nr_free_buffer_pages() >> (20 - 2 - PAGE_SHIFT);
}

/* initialization to perform when the nfsd service is started: */

static void
__nfs4_state_start(void)
{
	unsigned long grace_time;

	boot_time = get_seconds();
	grace_time = get_nfs4_grace_period();
	lease_time = user_lease_time;
	locks_start_grace(&nfsd4_manager);
	printk(KERN_INFO "NFSD: starting %ld-second grace period\n",
	       grace_time/HZ);
	laundry_wq = create_singlethread_workqueue("nfsd4");
	queue_delayed_work(laundry_wq, &laundromat_work, grace_time);
	set_max_delegations();
}

void
nfs4_state_start(void)
{
	if (nfs4_init)
		return;
	nfsd4_load_reboot_recovery_data();
	__nfs4_state_start();
	nfs4_init = 1;
	return;
}

time_t
nfs4_lease_time(void)
{
	return lease_time;
}

static void
__nfs4_state_shutdown(void)
{
	int i;
	struct nfs4_client *clp = NULL;
	struct nfs4_delegation *dp = NULL;
	struct list_head *pos, *next, reaplist;

	for (i = 0; i < CLIENT_HASH_SIZE; i++) {
		while (!list_empty(&conf_id_hashtbl[i])) {
			clp = list_entry(conf_id_hashtbl[i].next, struct nfs4_client, cl_idhash);
			expire_client(clp);
		}
		while (!list_empty(&unconf_str_hashtbl[i])) {
			clp = list_entry(unconf_str_hashtbl[i].next, struct nfs4_client, cl_strhash);
			expire_client(clp);
		}
	}
	INIT_LIST_HEAD(&reaplist);
	spin_lock(&recall_lock);
	list_for_each_safe(pos, next, &del_recall_lru) {
		dp = list_entry (pos, struct nfs4_delegation, dl_recall_lru);
		list_move(&dp->dl_recall_lru, &reaplist);
	}
	spin_unlock(&recall_lock);
	list_for_each_safe(pos, next, &reaplist) {
		dp = list_entry (pos, struct nfs4_delegation, dl_recall_lru);
		list_del_init(&dp->dl_recall_lru);
		unhash_delegation(dp);
	}

	nfsd4_shutdown_recdir();
	nfs4_init = 0;
}

void
nfs4_state_shutdown(void)
{
	cancel_rearming_delayed_workqueue(laundry_wq, &laundromat_work);
	destroy_workqueue(laundry_wq);
	locks_end_grace(&nfsd4_manager);
	nfs4_lock_state();
	nfs4_release_reclaim();
	__nfs4_state_shutdown();
	nfs4_unlock_state();
}

/*
 * user_recovery_dirname is protected by the nfsd_mutex since it's only
 * accessed when nfsd is starting.
 */
static void
nfs4_set_recdir(char *recdir)
{
	strcpy(user_recovery_dirname, recdir);
}

/*
 * Change the NFSv4 recovery directory to recdir.
 */
int
nfs4_reset_recoverydir(char *recdir)
{
	int status;
	struct path path;

	status = kern_path(recdir, LOOKUP_FOLLOW, &path);
	if (status)
		return status;
	status = -ENOTDIR;
	if (S_ISDIR(path.dentry->d_inode->i_mode)) {
		nfs4_set_recdir(recdir);
		status = 0;
	}
	path_put(&path);
	return status;
}

char *
nfs4_recoverydir(void)
{
	return user_recovery_dirname;
}

/*
 * Called when leasetime is changed.
 *
 * The only way the protocol gives us to handle on-the-fly lease changes is to
 * simulate a reboot.  Instead of doing that, we just wait till the next time
 * we start to register any changes in lease time.  If the administrator
 * really wants to change the lease time *now*, they can go ahead and bring
 * nfsd down and then back up again after changing the lease time.
 *
 * user_lease_time is protected by nfsd_mutex since it's only really accessed
 * when nfsd is starting
 */
void
nfs4_reset_lease(time_t leasetime)
{
	user_lease_time = leasetime;
}<|MERGE_RESOLUTION|>--- conflicted
+++ resolved
@@ -583,16 +583,9 @@
 	struct nfsd4_session *ses;
 
 	ses = container_of(kref, struct nfsd4_session, se_ref);
-<<<<<<< HEAD
-	for (i = 0; i < ses->se_fnumslots; i++) {
-		struct nfsd4_cache_entry *e = &ses->se_slots[i].sl_cache_entry;
-		nfsd4_release_respages(e->ce_respages, e->ce_resused);
-	}
-=======
 	spin_lock(&nfsd_drc_lock);
 	nfsd_drc_mem_used -= ses->se_fchannel.maxreqs * NFSD_SLOT_CACHE_SIZE;
 	spin_unlock(&nfsd_drc_lock);
->>>>>>> e6080a72
 	kfree(ses);
 }
 
