#define MSNFS	/* HACK HACK */
/*
 * File operations used by nfsd. Some of these have been ripped from
 * other parts of the kernel because they weren't exported, others
 * are partial duplicates with added or changed functionality.
 *
 * Note that several functions dget() the dentry upon which they want
 * to act, most notably those that create directory entries. Response
 * dentry's are dput()'d if necessary in the release callback.
 * So if you notice code paths that apparently fail to dput() the
 * dentry, don't worry--they have been taken care of.
 *
 * Copyright (C) 1995-1999 Olaf Kirch <okir@monad.swb.de>
 * Zerocpy NFS support (C) 2002 Hirokazu Takahashi <taka@valinux.co.jp>
 */

#include <linux/fs.h>
#include <linux/file.h>
#include <linux/splice.h>
#include <linux/fcntl.h>
#include <linux/namei.h>
#include <linux/delay.h>
#include <linux/quotaops.h>
#include <linux/fsnotify.h>
#include <linux/posix_acl_xattr.h>
#include <linux/xattr.h>
#include <linux/jhash.h>
#include <linux/ima.h>
#include <asm/uaccess.h>
#include <linux/exportfs.h>
#include <linux/writeback.h>

#ifdef CONFIG_NFSD_V3
#include "xdr3.h"
#endif /* CONFIG_NFSD_V3 */

#ifdef CONFIG_NFSD_V4
#include <linux/nfs4_acl.h>
#include <linux/nfsd_idmap.h>
#endif /* CONFIG_NFSD_V4 */

#include "nfsd.h"
#include "vfs.h"

#define NFSDDBG_FACILITY		NFSDDBG_FILEOP


/*
 * This is a cache of readahead params that help us choose the proper
 * readahead strategy. Initially, we set all readahead parameters to 0
 * and let the VFS handle things.
 * If you increase the number of cached files very much, you'll need to
 * add a hash table here.
 */
struct raparms {
	struct raparms		*p_next;
	unsigned int		p_count;
	ino_t			p_ino;
	dev_t			p_dev;
	int			p_set;
	struct file_ra_state	p_ra;
	unsigned int		p_hindex;
};

struct raparm_hbucket {
	struct raparms		*pb_head;
	spinlock_t		pb_lock;
} ____cacheline_aligned_in_smp;

#define RAPARM_HASH_BITS	4
#define RAPARM_HASH_SIZE	(1<<RAPARM_HASH_BITS)
#define RAPARM_HASH_MASK	(RAPARM_HASH_SIZE-1)
static struct raparm_hbucket	raparm_hash[RAPARM_HASH_SIZE];

/* 
 * Called from nfsd_lookup and encode_dirent. Check if we have crossed 
 * a mount point.
 * Returns -EAGAIN or -ETIMEDOUT leaving *dpp and *expp unchanged,
 *  or nfs_ok having possibly changed *dpp and *expp
 */
int
nfsd_cross_mnt(struct svc_rqst *rqstp, struct dentry **dpp, 
		        struct svc_export **expp)
{
	struct svc_export *exp = *expp, *exp2 = NULL;
	struct dentry *dentry = *dpp;
	struct path path = {.mnt = mntget(exp->ex_path.mnt),
			    .dentry = dget(dentry)};
	int err = 0;

	while (d_mountpoint(path.dentry) && follow_down(&path))
		;

	exp2 = rqst_exp_get_by_name(rqstp, &path);
	if (IS_ERR(exp2)) {
		err = PTR_ERR(exp2);
		/*
		 * We normally allow NFS clients to continue
		 * "underneath" a mountpoint that is not exported.
		 * The exception is V4ROOT, where no traversal is ever
		 * allowed without an explicit export of the new
		 * directory.
		 */
		if (err == -ENOENT && !(exp->ex_flags & NFSEXP_V4ROOT))
			err = 0;
		path_put(&path);
		goto out;
	}
	if (nfsd_v4client(rqstp) ||
		(exp->ex_flags & NFSEXP_CROSSMOUNT) || EX_NOHIDE(exp2)) {
		/* successfully crossed mount point */
		/*
		 * This is subtle: path.dentry is *not* on path.mnt
		 * at this point.  The only reason we are safe is that
		 * original mnt is pinned down by exp, so we should
		 * put path *before* putting exp
		 */
		*dpp = path.dentry;
		path.dentry = dentry;
		*expp = exp2;
		exp2 = exp;
	}
	path_put(&path);
	exp_put(exp2);
out:
	return err;
}

static void follow_to_parent(struct path *path)
{
	struct dentry *dp;

	while (path->dentry == path->mnt->mnt_root && follow_up(path))
		;
	dp = dget_parent(path->dentry);
	dput(path->dentry);
	path->dentry = dp;
}

static int nfsd_lookup_parent(struct svc_rqst *rqstp, struct dentry *dparent, struct svc_export **exp, struct dentry **dentryp)
{
	struct svc_export *exp2;
	struct path path = {.mnt = mntget((*exp)->ex_path.mnt),
			    .dentry = dget(dparent)};

	follow_to_parent(&path);

	exp2 = rqst_exp_parent(rqstp, &path);
	if (PTR_ERR(exp2) == -ENOENT) {
		*dentryp = dget(dparent);
	} else if (IS_ERR(exp2)) {
		path_put(&path);
		return PTR_ERR(exp2);
	} else {
		*dentryp = dget(path.dentry);
		exp_put(*exp);
		*exp = exp2;
	}
	path_put(&path);
	return 0;
}

/*
 * For nfsd purposes, we treat V4ROOT exports as though there was an
 * export at *every* directory.
 */
int nfsd_mountpoint(struct dentry *dentry, struct svc_export *exp)
{
	if (d_mountpoint(dentry))
		return 1;
	if (!(exp->ex_flags & NFSEXP_V4ROOT))
		return 0;
	return dentry->d_inode != NULL;
}

__be32
nfsd_lookup_dentry(struct svc_rqst *rqstp, struct svc_fh *fhp,
		   const char *name, unsigned int len,
		   struct svc_export **exp_ret, struct dentry **dentry_ret)
{
	struct svc_export	*exp;
	struct dentry		*dparent;
	struct dentry		*dentry;
	__be32			err;
	int			host_err;

	dprintk("nfsd: nfsd_lookup(fh %s, %.*s)\n", SVCFH_fmt(fhp), len,name);

	/* Obtain dentry and export. */
	err = fh_verify(rqstp, fhp, S_IFDIR, NFSD_MAY_EXEC);
	if (err)
		return err;

	dparent = fhp->fh_dentry;
	exp  = fhp->fh_export;
	exp_get(exp);

	/* Lookup the name, but don't follow links */
	if (isdotent(name, len)) {
		if (len==1)
			dentry = dget(dparent);
		else if (dparent != exp->ex_path.dentry)
			dentry = dget_parent(dparent);
		else if (!EX_NOHIDE(exp) && !nfsd_v4client(rqstp))
			dentry = dget(dparent); /* .. == . just like at / */
		else {
			/* checking mountpoint crossing is very different when stepping up */
			host_err = nfsd_lookup_parent(rqstp, dparent, &exp, &dentry);
			if (host_err)
				goto out_nfserr;
		}
	} else {
		fh_lock(fhp);
		dentry = lookup_one_len(name, dparent, len);
		host_err = PTR_ERR(dentry);
		if (IS_ERR(dentry))
			goto out_nfserr;
		/*
		 * check if we have crossed a mount point ...
		 */
		if (nfsd_mountpoint(dentry, exp)) {
			if ((host_err = nfsd_cross_mnt(rqstp, &dentry, &exp))) {
				dput(dentry);
				goto out_nfserr;
			}
		}
	}
	*dentry_ret = dentry;
	*exp_ret = exp;
	return 0;

out_nfserr:
	exp_put(exp);
	return nfserrno(host_err);
}

/*
 * Look up one component of a pathname.
 * N.B. After this call _both_ fhp and resfh need an fh_put
 *
 * If the lookup would cross a mountpoint, and the mounted filesystem
 * is exported to the client with NFSEXP_NOHIDE, then the lookup is
 * accepted as it stands and the mounted directory is
 * returned. Otherwise the covered directory is returned.
 * NOTE: this mountpoint crossing is not supported properly by all
 *   clients and is explicitly disallowed for NFSv3
 *      NeilBrown <neilb@cse.unsw.edu.au>
 */
__be32
nfsd_lookup(struct svc_rqst *rqstp, struct svc_fh *fhp, const char *name,
				unsigned int len, struct svc_fh *resfh)
{
	struct svc_export	*exp;
	struct dentry		*dentry;
	__be32 err;

	err = nfsd_lookup_dentry(rqstp, fhp, name, len, &exp, &dentry);
	if (err)
		return err;
	err = check_nfsd_access(exp, rqstp);
	if (err)
		goto out;
	/*
	 * Note: we compose the file handle now, but as the
	 * dentry may be negative, it may need to be updated.
	 */
	err = fh_compose(resfh, exp, dentry, fhp);
	if (!err && !dentry->d_inode)
		err = nfserr_noent;
out:
	dput(dentry);
	exp_put(exp);
	return err;
}

/*
 * Commit metadata changes to stable storage.
 */
static int
commit_metadata(struct svc_fh *fhp)
{
	struct inode *inode = fhp->fh_dentry->d_inode;
	const struct export_operations *export_ops = inode->i_sb->s_export_op;
	int error = 0;

	if (!EX_ISSYNC(fhp->fh_export))
		return 0;

	if (export_ops->commit_metadata) {
		error = export_ops->commit_metadata(inode);
	} else {
		struct writeback_control wbc = {
			.sync_mode = WB_SYNC_ALL,
			.nr_to_write = 0, /* metadata only */
		};

		error = sync_inode(inode, &wbc);
	}

	return error;
}

/*
 * Set various file attributes.
 * N.B. After this call fhp needs an fh_put
 */
__be32
nfsd_setattr(struct svc_rqst *rqstp, struct svc_fh *fhp, struct iattr *iap,
	     int check_guard, time_t guardtime)
{
	struct dentry	*dentry;
	struct inode	*inode;
	int		accmode = NFSD_MAY_SATTR;
	int		ftype = 0;
	__be32		err;
	int		host_err;
	int		size_change = 0;

	if (iap->ia_valid & (ATTR_ATIME | ATTR_MTIME | ATTR_SIZE))
		accmode |= NFSD_MAY_WRITE|NFSD_MAY_OWNER_OVERRIDE;
	if (iap->ia_valid & ATTR_SIZE)
		ftype = S_IFREG;

	/* Get inode */
	err = fh_verify(rqstp, fhp, ftype, accmode);
	if (err)
		goto out;

	dentry = fhp->fh_dentry;
	inode = dentry->d_inode;

	/* Ignore any mode updates on symlinks */
	if (S_ISLNK(inode->i_mode))
		iap->ia_valid &= ~ATTR_MODE;

	if (!iap->ia_valid)
		goto out;

	/*
	 * NFSv2 does not differentiate between "set-[ac]time-to-now"
	 * which only requires access, and "set-[ac]time-to-X" which
	 * requires ownership.
	 * So if it looks like it might be "set both to the same time which
	 * is close to now", and if inode_change_ok fails, then we
	 * convert to "set to now" instead of "set to explicit time"
	 *
	 * We only call inode_change_ok as the last test as technically
	 * it is not an interface that we should be using.  It is only
	 * valid if the filesystem does not define it's own i_op->setattr.
	 */
#define BOTH_TIME_SET (ATTR_ATIME_SET | ATTR_MTIME_SET)
#define	MAX_TOUCH_TIME_ERROR (30*60)
	if ((iap->ia_valid & BOTH_TIME_SET) == BOTH_TIME_SET &&
	    iap->ia_mtime.tv_sec == iap->ia_atime.tv_sec) {
		/*
		 * Looks probable.
		 *
		 * Now just make sure time is in the right ballpark.
		 * Solaris, at least, doesn't seem to care what the time
		 * request is.  We require it be within 30 minutes of now.
		 */
		time_t delta = iap->ia_atime.tv_sec - get_seconds();
		if (delta < 0)
			delta = -delta;
		if (delta < MAX_TOUCH_TIME_ERROR &&
		    inode_change_ok(inode, iap) != 0) {
			/*
			 * Turn off ATTR_[AM]TIME_SET but leave ATTR_[AM]TIME.
			 * This will cause notify_change to set these times
			 * to "now"
			 */
			iap->ia_valid &= ~BOTH_TIME_SET;
		}
	}
	    
	/*
	 * The size case is special.
	 * It changes the file as well as the attributes.
	 */
	if (iap->ia_valid & ATTR_SIZE) {
		if (iap->ia_size < inode->i_size) {
			err = nfsd_permission(rqstp, fhp->fh_export, dentry,
					NFSD_MAY_TRUNC|NFSD_MAY_OWNER_OVERRIDE);
			if (err)
				goto out;
		}

		/*
		 * If we are changing the size of the file, then
		 * we need to break all leases.
		 */
		host_err = break_lease(inode, FMODE_WRITE | O_NONBLOCK);
		if (host_err == -EWOULDBLOCK)
			host_err = -ETIMEDOUT;
		if (host_err) /* ENOMEM or EWOULDBLOCK */
			goto out_nfserr;

		host_err = get_write_access(inode);
		if (host_err)
			goto out_nfserr;

		size_change = 1;
		host_err = locks_verify_truncate(inode, NULL, iap->ia_size);
		if (host_err) {
			put_write_access(inode);
			goto out_nfserr;
		}
		vfs_dq_init(inode);
	}

	/* sanitize the mode change */
	if (iap->ia_valid & ATTR_MODE) {
		iap->ia_mode &= S_IALLUGO;
		iap->ia_mode |= (inode->i_mode & ~S_IALLUGO);
	}

	/* Revoke setuid/setgid on chown */
	if (!S_ISDIR(inode->i_mode) &&
	    (((iap->ia_valid & ATTR_UID) && iap->ia_uid != inode->i_uid) ||
	     ((iap->ia_valid & ATTR_GID) && iap->ia_gid != inode->i_gid))) {
		iap->ia_valid |= ATTR_KILL_PRIV;
		if (iap->ia_valid & ATTR_MODE) {
			/* we're setting mode too, just clear the s*id bits */
			iap->ia_mode &= ~S_ISUID;
			if (iap->ia_mode & S_IXGRP)
				iap->ia_mode &= ~S_ISGID;
		} else {
			/* set ATTR_KILL_* bits and let VFS handle it */
			iap->ia_valid |= (ATTR_KILL_SUID | ATTR_KILL_SGID);
		}
	}

	/* Change the attributes. */

	iap->ia_valid |= ATTR_CTIME;

	err = nfserr_notsync;
	if (!check_guard || guardtime == inode->i_ctime.tv_sec) {
		fh_lock(fhp);
		host_err = notify_change(dentry, iap);
		err = nfserrno(host_err);
		fh_unlock(fhp);
	}
	if (size_change)
		put_write_access(inode);
	if (!err)
		if (EX_ISSYNC(fhp->fh_export))
			write_inode_now(inode, 1);
out:
	return err;

out_nfserr:
	err = nfserrno(host_err);
	goto out;
}

#if defined(CONFIG_NFSD_V2_ACL) || \
    defined(CONFIG_NFSD_V3_ACL) || \
    defined(CONFIG_NFSD_V4)
static ssize_t nfsd_getxattr(struct dentry *dentry, char *key, void **buf)
{
	ssize_t buflen;
	ssize_t ret;

	buflen = vfs_getxattr(dentry, key, NULL, 0);
	if (buflen <= 0)
		return buflen;

	*buf = kmalloc(buflen, GFP_KERNEL);
	if (!*buf)
		return -ENOMEM;

	ret = vfs_getxattr(dentry, key, *buf, buflen);
	if (ret < 0)
		kfree(*buf);
	return ret;
}
#endif

#if defined(CONFIG_NFSD_V4)
static int
set_nfsv4_acl_one(struct dentry *dentry, struct posix_acl *pacl, char *key)
{
	int len;
	size_t buflen;
	char *buf = NULL;
	int error = 0;

	buflen = posix_acl_xattr_size(pacl->a_count);
	buf = kmalloc(buflen, GFP_KERNEL);
	error = -ENOMEM;
	if (buf == NULL)
		goto out;

	len = posix_acl_to_xattr(pacl, buf, buflen);
	if (len < 0) {
		error = len;
		goto out;
	}

	error = vfs_setxattr(dentry, key, buf, len, 0);
out:
	kfree(buf);
	return error;
}

__be32
nfsd4_set_nfs4_acl(struct svc_rqst *rqstp, struct svc_fh *fhp,
    struct nfs4_acl *acl)
{
	__be32 error;
	int host_error;
	struct dentry *dentry;
	struct inode *inode;
	struct posix_acl *pacl = NULL, *dpacl = NULL;
	unsigned int flags = 0;

	/* Get inode */
	error = fh_verify(rqstp, fhp, 0 /* S_IFREG */, NFSD_MAY_SATTR);
	if (error)
		return error;

	dentry = fhp->fh_dentry;
	inode = dentry->d_inode;
	if (S_ISDIR(inode->i_mode))
		flags = NFS4_ACL_DIR;

	host_error = nfs4_acl_nfsv4_to_posix(acl, &pacl, &dpacl, flags);
	if (host_error == -EINVAL) {
		return nfserr_attrnotsupp;
	} else if (host_error < 0)
		goto out_nfserr;

	host_error = set_nfsv4_acl_one(dentry, pacl, POSIX_ACL_XATTR_ACCESS);
	if (host_error < 0)
		goto out_release;

	if (S_ISDIR(inode->i_mode))
		host_error = set_nfsv4_acl_one(dentry, dpacl, POSIX_ACL_XATTR_DEFAULT);

out_release:
	posix_acl_release(pacl);
	posix_acl_release(dpacl);
out_nfserr:
	if (host_error == -EOPNOTSUPP)
		return nfserr_attrnotsupp;
	else
		return nfserrno(host_error);
}

static struct posix_acl *
_get_posix_acl(struct dentry *dentry, char *key)
{
	void *buf = NULL;
	struct posix_acl *pacl = NULL;
	int buflen;

	buflen = nfsd_getxattr(dentry, key, &buf);
	if (!buflen)
		buflen = -ENODATA;
	if (buflen <= 0)
		return ERR_PTR(buflen);

	pacl = posix_acl_from_xattr(buf, buflen);
	kfree(buf);
	return pacl;
}

int
nfsd4_get_nfs4_acl(struct svc_rqst *rqstp, struct dentry *dentry, struct nfs4_acl **acl)
{
	struct inode *inode = dentry->d_inode;
	int error = 0;
	struct posix_acl *pacl = NULL, *dpacl = NULL;
	unsigned int flags = 0;

	pacl = _get_posix_acl(dentry, POSIX_ACL_XATTR_ACCESS);
	if (IS_ERR(pacl) && PTR_ERR(pacl) == -ENODATA)
		pacl = posix_acl_from_mode(inode->i_mode, GFP_KERNEL);
	if (IS_ERR(pacl)) {
		error = PTR_ERR(pacl);
		pacl = NULL;
		goto out;
	}

	if (S_ISDIR(inode->i_mode)) {
		dpacl = _get_posix_acl(dentry, POSIX_ACL_XATTR_DEFAULT);
		if (IS_ERR(dpacl) && PTR_ERR(dpacl) == -ENODATA)
			dpacl = NULL;
		else if (IS_ERR(dpacl)) {
			error = PTR_ERR(dpacl);
			dpacl = NULL;
			goto out;
		}
		flags = NFS4_ACL_DIR;
	}

	*acl = nfs4_acl_posix_to_nfsv4(pacl, dpacl, flags);
	if (IS_ERR(*acl)) {
		error = PTR_ERR(*acl);
		*acl = NULL;
	}
 out:
	posix_acl_release(pacl);
	posix_acl_release(dpacl);
	return error;
}

#endif /* defined(CONFIG_NFS_V4) */

#ifdef CONFIG_NFSD_V3
/*
 * Check server access rights to a file system object
 */
struct accessmap {
	u32		access;
	int		how;
};
static struct accessmap	nfs3_regaccess[] = {
    {	NFS3_ACCESS_READ,	NFSD_MAY_READ			},
    {	NFS3_ACCESS_EXECUTE,	NFSD_MAY_EXEC			},
    {	NFS3_ACCESS_MODIFY,	NFSD_MAY_WRITE|NFSD_MAY_TRUNC	},
    {	NFS3_ACCESS_EXTEND,	NFSD_MAY_WRITE			},

    {	0,			0				}
};

static struct accessmap	nfs3_diraccess[] = {
    {	NFS3_ACCESS_READ,	NFSD_MAY_READ			},
    {	NFS3_ACCESS_LOOKUP,	NFSD_MAY_EXEC			},
    {	NFS3_ACCESS_MODIFY,	NFSD_MAY_EXEC|NFSD_MAY_WRITE|NFSD_MAY_TRUNC},
    {	NFS3_ACCESS_EXTEND,	NFSD_MAY_EXEC|NFSD_MAY_WRITE	},
    {	NFS3_ACCESS_DELETE,	NFSD_MAY_REMOVE			},

    {	0,			0				}
};

static struct accessmap	nfs3_anyaccess[] = {
	/* Some clients - Solaris 2.6 at least, make an access call
	 * to the server to check for access for things like /dev/null
	 * (which really, the server doesn't care about).  So
	 * We provide simple access checking for them, looking
	 * mainly at mode bits, and we make sure to ignore read-only
	 * filesystem checks
	 */
    {	NFS3_ACCESS_READ,	NFSD_MAY_READ			},
    {	NFS3_ACCESS_EXECUTE,	NFSD_MAY_EXEC			},
    {	NFS3_ACCESS_MODIFY,	NFSD_MAY_WRITE|NFSD_MAY_LOCAL_ACCESS	},
    {	NFS3_ACCESS_EXTEND,	NFSD_MAY_WRITE|NFSD_MAY_LOCAL_ACCESS	},

    {	0,			0				}
};

__be32
nfsd_access(struct svc_rqst *rqstp, struct svc_fh *fhp, u32 *access, u32 *supported)
{
	struct accessmap	*map;
	struct svc_export	*export;
	struct dentry		*dentry;
	u32			query, result = 0, sresult = 0;
	__be32			error;

	error = fh_verify(rqstp, fhp, 0, NFSD_MAY_NOP);
	if (error)
		goto out;

	export = fhp->fh_export;
	dentry = fhp->fh_dentry;

	if (S_ISREG(dentry->d_inode->i_mode))
		map = nfs3_regaccess;
	else if (S_ISDIR(dentry->d_inode->i_mode))
		map = nfs3_diraccess;
	else
		map = nfs3_anyaccess;


	query = *access;
	for  (; map->access; map++) {
		if (map->access & query) {
			__be32 err2;

			sresult |= map->access;

			err2 = nfsd_permission(rqstp, export, dentry, map->how);
			switch (err2) {
			case nfs_ok:
				result |= map->access;
				break;
				
			/* the following error codes just mean the access was not allowed,
			 * rather than an error occurred */
			case nfserr_rofs:
			case nfserr_acces:
			case nfserr_perm:
				/* simply don't "or" in the access bit. */
				break;
			default:
				error = err2;
				goto out;
			}
		}
	}
	*access = result;
	if (supported)
		*supported = sresult;

 out:
	return error;
}
#endif /* CONFIG_NFSD_V3 */



/*
 * Open an existing file or directory.
 * The access argument indicates the type of open (read/write/lock)
 * N.B. After this call fhp needs an fh_put
 */
__be32
nfsd_open(struct svc_rqst *rqstp, struct svc_fh *fhp, int type,
			int access, struct file **filp)
{
	struct dentry	*dentry;
	struct inode	*inode;
	int		flags = O_RDONLY|O_LARGEFILE;
	__be32		err;
	int		host_err;

	validate_process_creds();

	/*
	 * If we get here, then the client has already done an "open",
	 * and (hopefully) checked permission - so allow OWNER_OVERRIDE
	 * in case a chmod has now revoked permission.
	 */
	err = fh_verify(rqstp, fhp, type, access | NFSD_MAY_OWNER_OVERRIDE);
	if (err)
		goto out;

	dentry = fhp->fh_dentry;
	inode = dentry->d_inode;

	/* Disallow write access to files with the append-only bit set
	 * or any access when mandatory locking enabled
	 */
	err = nfserr_perm;
	if (IS_APPEND(inode) && (access & NFSD_MAY_WRITE))
		goto out;
	/*
	 * We must ignore files (but only files) which might have mandatory
	 * locks on them because there is no way to know if the accesser has
	 * the lock.
	 */
	if (S_ISREG((inode)->i_mode) && mandatory_lock(inode))
		goto out;

	if (!inode->i_fop)
		goto out;

	/*
	 * Check to see if there are any leases on this file.
	 * This may block while leases are broken.
	 */
	host_err = break_lease(inode, O_NONBLOCK | ((access & NFSD_MAY_WRITE) ? FMODE_WRITE : 0));
	if (host_err == -EWOULDBLOCK)
		host_err = -ETIMEDOUT;
	if (host_err) /* NOMEM or WOULDBLOCK */
		goto out_nfserr;

	if (access & NFSD_MAY_WRITE) {
		if (access & NFSD_MAY_READ)
			flags = O_RDWR|O_LARGEFILE;
		else
			flags = O_WRONLY|O_LARGEFILE;

		vfs_dq_init(inode);
	}
	*filp = dentry_open(dget(dentry), mntget(fhp->fh_export->ex_path.mnt),
			    flags, current_cred());
	if (IS_ERR(*filp))
		host_err = PTR_ERR(*filp);
<<<<<<< HEAD
	else
		host_err = ima_file_check(*filp, access);
=======
>>>>>>> 7cf49847
out_nfserr:
	err = nfserrno(host_err);
out:
	validate_process_creds();
	return err;
}

/*
 * Close a file.
 */
void
nfsd_close(struct file *filp)
{
	fput(filp);
}

/*
 * Obtain the readahead parameters for the file
 * specified by (dev, ino).
 */

static inline struct raparms *
nfsd_get_raparms(dev_t dev, ino_t ino)
{
	struct raparms	*ra, **rap, **frap = NULL;
	int depth = 0;
	unsigned int hash;
	struct raparm_hbucket *rab;

	hash = jhash_2words(dev, ino, 0xfeedbeef) & RAPARM_HASH_MASK;
	rab = &raparm_hash[hash];

	spin_lock(&rab->pb_lock);
	for (rap = &rab->pb_head; (ra = *rap); rap = &ra->p_next) {
		if (ra->p_ino == ino && ra->p_dev == dev)
			goto found;
		depth++;
		if (ra->p_count == 0)
			frap = rap;
	}
	depth = nfsdstats.ra_size*11/10;
	if (!frap) {	
		spin_unlock(&rab->pb_lock);
		return NULL;
	}
	rap = frap;
	ra = *frap;
	ra->p_dev = dev;
	ra->p_ino = ino;
	ra->p_set = 0;
	ra->p_hindex = hash;
found:
	if (rap != &rab->pb_head) {
		*rap = ra->p_next;
		ra->p_next   = rab->pb_head;
		rab->pb_head = ra;
	}
	ra->p_count++;
	nfsdstats.ra_depth[depth*10/nfsdstats.ra_size]++;
	spin_unlock(&rab->pb_lock);
	return ra;
}

/*
 * Grab and keep cached pages associated with a file in the svc_rqst
 * so that they can be passed to the network sendmsg/sendpage routines
 * directly. They will be released after the sending has completed.
 */
static int
nfsd_splice_actor(struct pipe_inode_info *pipe, struct pipe_buffer *buf,
		  struct splice_desc *sd)
{
	struct svc_rqst *rqstp = sd->u.data;
	struct page **pp = rqstp->rq_respages + rqstp->rq_resused;
	struct page *page = buf->page;
	size_t size;
	int ret;

	ret = buf->ops->confirm(pipe, buf);
	if (unlikely(ret))
		return ret;

	size = sd->len;

	if (rqstp->rq_res.page_len == 0) {
		get_page(page);
		put_page(*pp);
		*pp = page;
		rqstp->rq_resused++;
		rqstp->rq_res.page_base = buf->offset;
		rqstp->rq_res.page_len = size;
	} else if (page != pp[-1]) {
		get_page(page);
		if (*pp)
			put_page(*pp);
		*pp = page;
		rqstp->rq_resused++;
		rqstp->rq_res.page_len += size;
	} else
		rqstp->rq_res.page_len += size;

	return size;
}

static int nfsd_direct_splice_actor(struct pipe_inode_info *pipe,
				    struct splice_desc *sd)
{
	return __splice_from_pipe(pipe, sd, nfsd_splice_actor);
}

static inline int svc_msnfs(struct svc_fh *ffhp)
{
#ifdef MSNFS
	return (ffhp->fh_export->ex_flags & NFSEXP_MSNFS);
#else
	return 0;
#endif
}

static __be32
nfsd_vfs_read(struct svc_rqst *rqstp, struct svc_fh *fhp, struct file *file,
              loff_t offset, struct kvec *vec, int vlen, unsigned long *count)
{
	struct inode *inode;
	struct raparms	*ra;
	mm_segment_t	oldfs;
	__be32		err;
	int		host_err;

	err = nfserr_perm;
	inode = file->f_path.dentry->d_inode;

	if (svc_msnfs(fhp) && !lock_may_read(inode, offset, *count))
		goto out;

	/* Get readahead parameters */
	ra = nfsd_get_raparms(inode->i_sb->s_dev, inode->i_ino);

	if (ra && ra->p_set)
		file->f_ra = ra->p_ra;

	if (file->f_op->splice_read && rqstp->rq_splice_ok) {
		struct splice_desc sd = {
			.len		= 0,
			.total_len	= *count,
			.pos		= offset,
			.u.data		= rqstp,
		};

		rqstp->rq_resused = 1;
		host_err = splice_direct_to_actor(file, &sd, nfsd_direct_splice_actor);
	} else {
		oldfs = get_fs();
		set_fs(KERNEL_DS);
		host_err = vfs_readv(file, (struct iovec __user *)vec, vlen, &offset);
		set_fs(oldfs);
	}

	/* Write back readahead params */
	if (ra) {
		struct raparm_hbucket *rab = &raparm_hash[ra->p_hindex];
		spin_lock(&rab->pb_lock);
		ra->p_ra = file->f_ra;
		ra->p_set = 1;
		ra->p_count--;
		spin_unlock(&rab->pb_lock);
	}

	if (host_err >= 0) {
		nfsdstats.io_read += host_err;
		*count = host_err;
		err = 0;
		fsnotify_access(file->f_path.dentry);
	} else 
		err = nfserrno(host_err);
out:
	return err;
}

static void kill_suid(struct dentry *dentry)
{
	struct iattr	ia;
	ia.ia_valid = ATTR_KILL_SUID | ATTR_KILL_SGID | ATTR_KILL_PRIV;

	mutex_lock(&dentry->d_inode->i_mutex);
	notify_change(dentry, &ia);
	mutex_unlock(&dentry->d_inode->i_mutex);
}

/*
 * Gathered writes: If another process is currently writing to the file,
 * there's a high chance this is another nfsd (triggered by a bulk write
 * from a client's biod). Rather than syncing the file with each write
 * request, we sleep for 10 msec.
 *
 * I don't know if this roughly approximates C. Juszak's idea of
 * gathered writes, but it's a nice and simple solution (IMHO), and it
 * seems to work:-)
 *
 * Note: we do this only in the NFSv2 case, since v3 and higher have a
 * better tool (separate unstable writes and commits) for solving this
 * problem.
 */
static int wait_for_concurrent_writes(struct file *file)
{
	struct inode *inode = file->f_path.dentry->d_inode;
	static ino_t last_ino;
	static dev_t last_dev;
	int err = 0;

	if (atomic_read(&inode->i_writecount) > 1
	    || (last_ino == inode->i_ino && last_dev == inode->i_sb->s_dev)) {
		dprintk("nfsd: write defer %d\n", task_pid_nr(current));
		msleep(10);
		dprintk("nfsd: write resume %d\n", task_pid_nr(current));
	}

	if (inode->i_state & I_DIRTY) {
		dprintk("nfsd: write sync %d\n", task_pid_nr(current));
		err = vfs_fsync(file, file->f_path.dentry, 0);
	}
	last_ino = inode->i_ino;
	last_dev = inode->i_sb->s_dev;
	return err;
}

static __be32
nfsd_vfs_write(struct svc_rqst *rqstp, struct svc_fh *fhp, struct file *file,
				loff_t offset, struct kvec *vec, int vlen,
				unsigned long *cnt, int *stablep)
{
	struct svc_export	*exp;
	struct dentry		*dentry;
	struct inode		*inode;
	mm_segment_t		oldfs;
	__be32			err = 0;
	int			host_err;
	int			stable = *stablep;
	int			use_wgather;

#ifdef MSNFS
	err = nfserr_perm;

	if ((fhp->fh_export->ex_flags & NFSEXP_MSNFS) &&
		(!lock_may_write(file->f_path.dentry->d_inode, offset, *cnt)))
		goto out;
#endif

	dentry = file->f_path.dentry;
	inode = dentry->d_inode;
	exp   = fhp->fh_export;

	/*
	 * Request sync writes if
	 *  -	the sync export option has been set, or
	 *  -	the client requested O_SYNC behavior (NFSv3 feature).
	 *  -   The file system doesn't support fsync().
	 * When NFSv2 gathered writes have been configured for this volume,
	 * flushing the data to disk is handled separately below.
	 */
	use_wgather = (rqstp->rq_vers == 2) && EX_WGATHER(exp);

	if (!file->f_op->fsync) {/* COMMIT3 cannot work */
	       stable = 2;
	       *stablep = 2; /* FILE_SYNC */
	}

	if (!EX_ISSYNC(exp))
		stable = 0;
	if (stable && !use_wgather) {
		spin_lock(&file->f_lock);
		file->f_flags |= O_SYNC;
		spin_unlock(&file->f_lock);
	}

	/* Write the data. */
	oldfs = get_fs(); set_fs(KERNEL_DS);
	host_err = vfs_writev(file, (struct iovec __user *)vec, vlen, &offset);
	set_fs(oldfs);
	if (host_err < 0)
		goto out_nfserr;
	*cnt = host_err;
	nfsdstats.io_write += host_err;
	fsnotify_modify(file->f_path.dentry);

	/* clear setuid/setgid flag after write */
	if (inode->i_mode & (S_ISUID | S_ISGID))
		kill_suid(dentry);

	if (stable && use_wgather)
		host_err = wait_for_concurrent_writes(file);

out_nfserr:
	dprintk("nfsd: write complete host_err=%d\n", host_err);
	if (host_err >= 0)
		err = 0;
	else
		err = nfserrno(host_err);
out:
	return err;
}

/*
 * Read data from a file. count must contain the requested read count
 * on entry. On return, *count contains the number of bytes actually read.
 * N.B. After this call fhp needs an fh_put
 */
__be32
nfsd_read(struct svc_rqst *rqstp, struct svc_fh *fhp, struct file *file,
		loff_t offset, struct kvec *vec, int vlen,
		unsigned long *count)
{
	__be32		err;

	if (file) {
		err = nfsd_permission(rqstp, fhp->fh_export, fhp->fh_dentry,
				NFSD_MAY_READ|NFSD_MAY_OWNER_OVERRIDE);
		if (err)
			goto out;
		err = nfsd_vfs_read(rqstp, fhp, file, offset, vec, vlen, count);
	} else {
		err = nfsd_open(rqstp, fhp, S_IFREG, NFSD_MAY_READ, &file);
		if (err)
			goto out;
		err = nfsd_vfs_read(rqstp, fhp, file, offset, vec, vlen, count);
		nfsd_close(file);
	}
out:
	return err;
}

/*
 * Write data to a file.
 * The stable flag requests synchronous writes.
 * N.B. After this call fhp needs an fh_put
 */
__be32
nfsd_write(struct svc_rqst *rqstp, struct svc_fh *fhp, struct file *file,
		loff_t offset, struct kvec *vec, int vlen, unsigned long *cnt,
		int *stablep)
{
	__be32			err = 0;

	if (file) {
		err = nfsd_permission(rqstp, fhp->fh_export, fhp->fh_dentry,
				NFSD_MAY_WRITE|NFSD_MAY_OWNER_OVERRIDE);
		if (err)
			goto out;
		err = nfsd_vfs_write(rqstp, fhp, file, offset, vec, vlen, cnt,
				stablep);
	} else {
		err = nfsd_open(rqstp, fhp, S_IFREG, NFSD_MAY_WRITE, &file);
		if (err)
			goto out;

		if (cnt)
			err = nfsd_vfs_write(rqstp, fhp, file, offset, vec, vlen,
					     cnt, stablep);
		nfsd_close(file);
	}
out:
	return err;
}

#ifdef CONFIG_NFSD_V3
/*
 * Commit all pending writes to stable storage.
 *
 * Note: we only guarantee that data that lies within the range specified
 * by the 'offset' and 'count' parameters will be synced.
 *
 * Unfortunately we cannot lock the file to make sure we return full WCC
 * data to the client, as locking happens lower down in the filesystem.
 */
__be32
nfsd_commit(struct svc_rqst *rqstp, struct svc_fh *fhp,
               loff_t offset, unsigned long count)
{
	struct file	*file;
	loff_t		end = LLONG_MAX;
	__be32		err = nfserr_inval;

	if (offset < 0)
		goto out;
	if (count != 0) {
		end = offset + (loff_t)count - 1;
		if (end < offset)
			goto out;
	}

	err = nfsd_open(rqstp, fhp, S_IFREG, NFSD_MAY_WRITE, &file);
	if (err)
		goto out;
	if (EX_ISSYNC(fhp->fh_export)) {
		int err2 = vfs_fsync_range(file, file->f_path.dentry,
				offset, end, 0);

		if (err2 != -EINVAL)
			err = nfserrno(err2);
		else
			err = nfserr_notsupp;
	}

	nfsd_close(file);
out:
	return err;
}
#endif /* CONFIG_NFSD_V3 */

static __be32
nfsd_create_setattr(struct svc_rqst *rqstp, struct svc_fh *resfhp,
			struct iattr *iap)
{
	/*
	 * Mode has already been set earlier in create:
	 */
	iap->ia_valid &= ~ATTR_MODE;
	/*
	 * Setting uid/gid works only for root.  Irix appears to
	 * send along the gid on create when it tries to implement
	 * setgid directories via NFS:
	 */
	if (current_fsuid() != 0)
		iap->ia_valid &= ~(ATTR_UID|ATTR_GID);
	if (iap->ia_valid)
		return nfsd_setattr(rqstp, resfhp, iap, 0, (time_t)0);
	return 0;
}

/* HPUX client sometimes creates a file in mode 000, and sets size to 0.
 * setting size to 0 may fail for some specific file systems by the permission
 * checking which requires WRITE permission but the mode is 000.
 * we ignore the resizing(to 0) on the just new created file, since the size is
 * 0 after file created.
 *
 * call this only after vfs_create() is called.
 * */
static void
nfsd_check_ignore_resizing(struct iattr *iap)
{
	if ((iap->ia_valid & ATTR_SIZE) && (iap->ia_size == 0))
		iap->ia_valid &= ~ATTR_SIZE;
}

/*
 * Create a file (regular, directory, device, fifo); UNIX sockets 
 * not yet implemented.
 * If the response fh has been verified, the parent directory should
 * already be locked. Note that the parent directory is left locked.
 *
 * N.B. Every call to nfsd_create needs an fh_put for _both_ fhp and resfhp
 */
__be32
nfsd_create(struct svc_rqst *rqstp, struct svc_fh *fhp,
		char *fname, int flen, struct iattr *iap,
		int type, dev_t rdev, struct svc_fh *resfhp)
{
	struct dentry	*dentry, *dchild = NULL;
	struct inode	*dirp;
	__be32		err;
	__be32		err2;
	int		host_err;

	err = nfserr_perm;
	if (!flen)
		goto out;
	err = nfserr_exist;
	if (isdotent(fname, flen))
		goto out;

	err = fh_verify(rqstp, fhp, S_IFDIR, NFSD_MAY_CREATE);
	if (err)
		goto out;

	dentry = fhp->fh_dentry;
	dirp = dentry->d_inode;

	err = nfserr_notdir;
	if (!dirp->i_op->lookup)
		goto out;
	/*
	 * Check whether the response file handle has been verified yet.
	 * If it has, the parent directory should already be locked.
	 */
	if (!resfhp->fh_dentry) {
		/* called from nfsd_proc_mkdir, or possibly nfsd3_proc_create */
		fh_lock_nested(fhp, I_MUTEX_PARENT);
		dchild = lookup_one_len(fname, dentry, flen);
		host_err = PTR_ERR(dchild);
		if (IS_ERR(dchild))
			goto out_nfserr;
		err = fh_compose(resfhp, fhp->fh_export, dchild, fhp);
		if (err)
			goto out;
	} else {
		/* called from nfsd_proc_create */
		dchild = dget(resfhp->fh_dentry);
		if (!fhp->fh_locked) {
			/* not actually possible */
			printk(KERN_ERR
				"nfsd_create: parent %s/%s not locked!\n",
				dentry->d_parent->d_name.name,
				dentry->d_name.name);
			err = nfserr_io;
			goto out;
		}
	}
	/*
	 * Make sure the child dentry is still negative ...
	 */
	err = nfserr_exist;
	if (dchild->d_inode) {
		dprintk("nfsd_create: dentry %s/%s not negative!\n",
			dentry->d_name.name, dchild->d_name.name);
		goto out; 
	}

	if (!(iap->ia_valid & ATTR_MODE))
		iap->ia_mode = 0;
	iap->ia_mode = (iap->ia_mode & S_IALLUGO) | type;

	err = nfserr_inval;
	if (!S_ISREG(type) && !S_ISDIR(type) && !special_file(type)) {
		printk(KERN_WARNING "nfsd: bad file type %o in nfsd_create\n",
		       type);
		goto out;
	}

	host_err = mnt_want_write(fhp->fh_export->ex_path.mnt);
	if (host_err)
		goto out_nfserr;

	/*
	 * Get the dir op function pointer.
	 */
	err = 0;
	switch (type) {
	case S_IFREG:
		host_err = vfs_create(dirp, dchild, iap->ia_mode, NULL);
		if (!host_err)
			nfsd_check_ignore_resizing(iap);
		break;
	case S_IFDIR:
		host_err = vfs_mkdir(dirp, dchild, iap->ia_mode);
		break;
	case S_IFCHR:
	case S_IFBLK:
	case S_IFIFO:
	case S_IFSOCK:
		host_err = vfs_mknod(dirp, dchild, iap->ia_mode, rdev);
		break;
	}
	if (host_err < 0) {
		mnt_drop_write(fhp->fh_export->ex_path.mnt);
		goto out_nfserr;
	}

	err = nfsd_create_setattr(rqstp, resfhp, iap);

	/*
	 * nfsd_setattr already committed the child.  Transactional filesystems
	 * had a chance to commit changes for both parent and child
	 * simultaneously making the following commit_metadata a noop.
	 */
	err2 = nfserrno(commit_metadata(fhp));
	if (err2)
		err = err2;
	mnt_drop_write(fhp->fh_export->ex_path.mnt);
	/*
	 * Update the file handle to get the new inode info.
	 */
	if (!err)
		err = fh_update(resfhp);
out:
	if (dchild && !IS_ERR(dchild))
		dput(dchild);
	return err;

out_nfserr:
	err = nfserrno(host_err);
	goto out;
}

#ifdef CONFIG_NFSD_V3
/*
 * NFSv3 version of nfsd_create
 */
__be32
nfsd_create_v3(struct svc_rqst *rqstp, struct svc_fh *fhp,
		char *fname, int flen, struct iattr *iap,
		struct svc_fh *resfhp, int createmode, u32 *verifier,
	        int *truncp, int *created)
{
	struct dentry	*dentry, *dchild = NULL;
	struct inode	*dirp;
	__be32		err;
	int		host_err;
	__u32		v_mtime=0, v_atime=0;

	err = nfserr_perm;
	if (!flen)
		goto out;
	err = nfserr_exist;
	if (isdotent(fname, flen))
		goto out;
	if (!(iap->ia_valid & ATTR_MODE))
		iap->ia_mode = 0;
	err = fh_verify(rqstp, fhp, S_IFDIR, NFSD_MAY_CREATE);
	if (err)
		goto out;

	dentry = fhp->fh_dentry;
	dirp = dentry->d_inode;

	/* Get all the sanity checks out of the way before
	 * we lock the parent. */
	err = nfserr_notdir;
	if (!dirp->i_op->lookup)
		goto out;
	fh_lock_nested(fhp, I_MUTEX_PARENT);

	/*
	 * Compose the response file handle.
	 */
	dchild = lookup_one_len(fname, dentry, flen);
	host_err = PTR_ERR(dchild);
	if (IS_ERR(dchild))
		goto out_nfserr;

	err = fh_compose(resfhp, fhp->fh_export, dchild, fhp);
	if (err)
		goto out;

	if (createmode == NFS3_CREATE_EXCLUSIVE) {
		/* solaris7 gets confused (bugid 4218508) if these have
		 * the high bit set, so just clear the high bits. If this is
		 * ever changed to use different attrs for storing the
		 * verifier, then do_open_lookup() will also need to be fixed
		 * accordingly.
		 */
		v_mtime = verifier[0]&0x7fffffff;
		v_atime = verifier[1]&0x7fffffff;
	}
	
	host_err = mnt_want_write(fhp->fh_export->ex_path.mnt);
	if (host_err)
		goto out_nfserr;
	if (dchild->d_inode) {
		err = 0;

		switch (createmode) {
		case NFS3_CREATE_UNCHECKED:
			if (! S_ISREG(dchild->d_inode->i_mode))
				err = nfserr_exist;
			else if (truncp) {
				/* in nfsv4, we need to treat this case a little
				 * differently.  we don't want to truncate the
				 * file now; this would be wrong if the OPEN
				 * fails for some other reason.  furthermore,
				 * if the size is nonzero, we should ignore it
				 * according to spec!
				 */
				*truncp = (iap->ia_valid & ATTR_SIZE) && !iap->ia_size;
			}
			else {
				iap->ia_valid &= ATTR_SIZE;
				goto set_attr;
			}
			break;
		case NFS3_CREATE_EXCLUSIVE:
			if (   dchild->d_inode->i_mtime.tv_sec == v_mtime
			    && dchild->d_inode->i_atime.tv_sec == v_atime
			    && dchild->d_inode->i_size  == 0 )
				break;
			 /* fallthru */
		case NFS3_CREATE_GUARDED:
			err = nfserr_exist;
		}
		mnt_drop_write(fhp->fh_export->ex_path.mnt);
		goto out;
	}

	host_err = vfs_create(dirp, dchild, iap->ia_mode, NULL);
	if (host_err < 0) {
		mnt_drop_write(fhp->fh_export->ex_path.mnt);
		goto out_nfserr;
	}
	if (created)
		*created = 1;

	nfsd_check_ignore_resizing(iap);

	if (createmode == NFS3_CREATE_EXCLUSIVE) {
		/* Cram the verifier into atime/mtime */
		iap->ia_valid = ATTR_MTIME|ATTR_ATIME
			| ATTR_MTIME_SET|ATTR_ATIME_SET;
		/* XXX someone who knows this better please fix it for nsec */ 
		iap->ia_mtime.tv_sec = v_mtime;
		iap->ia_atime.tv_sec = v_atime;
		iap->ia_mtime.tv_nsec = 0;
		iap->ia_atime.tv_nsec = 0;
	}

 set_attr:
	err = nfsd_create_setattr(rqstp, resfhp, iap);

	/*
	 * nfsd_setattr already committed the child (and possibly also the parent).
	 */
	if (!err)
		err = nfserrno(commit_metadata(fhp));

	mnt_drop_write(fhp->fh_export->ex_path.mnt);
	/*
	 * Update the filehandle to get the new inode info.
	 */
	if (!err)
		err = fh_update(resfhp);

 out:
	fh_unlock(fhp);
	if (dchild && !IS_ERR(dchild))
		dput(dchild);
 	return err;
 
 out_nfserr:
	err = nfserrno(host_err);
	goto out;
}
#endif /* CONFIG_NFSD_V3 */

/*
 * Read a symlink. On entry, *lenp must contain the maximum path length that
 * fits into the buffer. On return, it contains the true length.
 * N.B. After this call fhp needs an fh_put
 */
__be32
nfsd_readlink(struct svc_rqst *rqstp, struct svc_fh *fhp, char *buf, int *lenp)
{
	struct dentry	*dentry;
	struct inode	*inode;
	mm_segment_t	oldfs;
	__be32		err;
	int		host_err;

	err = fh_verify(rqstp, fhp, S_IFLNK, NFSD_MAY_NOP);
	if (err)
		goto out;

	dentry = fhp->fh_dentry;
	inode = dentry->d_inode;

	err = nfserr_inval;
	if (!inode->i_op->readlink)
		goto out;

	touch_atime(fhp->fh_export->ex_path.mnt, dentry);
	/* N.B. Why does this call need a get_fs()??
	 * Remove the set_fs and watch the fireworks:-) --okir
	 */

	oldfs = get_fs(); set_fs(KERNEL_DS);
	host_err = inode->i_op->readlink(dentry, buf, *lenp);
	set_fs(oldfs);

	if (host_err < 0)
		goto out_nfserr;
	*lenp = host_err;
	err = 0;
out:
	return err;

out_nfserr:
	err = nfserrno(host_err);
	goto out;
}

/*
 * Create a symlink and look up its inode
 * N.B. After this call _both_ fhp and resfhp need an fh_put
 */
__be32
nfsd_symlink(struct svc_rqst *rqstp, struct svc_fh *fhp,
				char *fname, int flen,
				char *path,  int plen,
				struct svc_fh *resfhp,
				struct iattr *iap)
{
	struct dentry	*dentry, *dnew;
	__be32		err, cerr;
	int		host_err;

	err = nfserr_noent;
	if (!flen || !plen)
		goto out;
	err = nfserr_exist;
	if (isdotent(fname, flen))
		goto out;

	err = fh_verify(rqstp, fhp, S_IFDIR, NFSD_MAY_CREATE);
	if (err)
		goto out;
	fh_lock(fhp);
	dentry = fhp->fh_dentry;
	dnew = lookup_one_len(fname, dentry, flen);
	host_err = PTR_ERR(dnew);
	if (IS_ERR(dnew))
		goto out_nfserr;

	host_err = mnt_want_write(fhp->fh_export->ex_path.mnt);
	if (host_err)
		goto out_nfserr;

	if (unlikely(path[plen] != 0)) {
		char *path_alloced = kmalloc(plen+1, GFP_KERNEL);
		if (path_alloced == NULL)
			host_err = -ENOMEM;
		else {
			strncpy(path_alloced, path, plen);
			path_alloced[plen] = 0;
			host_err = vfs_symlink(dentry->d_inode, dnew, path_alloced);
			kfree(path_alloced);
		}
	} else
		host_err = vfs_symlink(dentry->d_inode, dnew, path);
	err = nfserrno(host_err);
	if (!err)
		err = nfserrno(commit_metadata(fhp));
	fh_unlock(fhp);

	mnt_drop_write(fhp->fh_export->ex_path.mnt);

	cerr = fh_compose(resfhp, fhp->fh_export, dnew, fhp);
	dput(dnew);
	if (err==0) err = cerr;
out:
	return err;

out_nfserr:
	err = nfserrno(host_err);
	goto out;
}

/*
 * Create a hardlink
 * N.B. After this call _both_ ffhp and tfhp need an fh_put
 */
__be32
nfsd_link(struct svc_rqst *rqstp, struct svc_fh *ffhp,
				char *name, int len, struct svc_fh *tfhp)
{
	struct dentry	*ddir, *dnew, *dold;
	struct inode	*dirp, *dest;
	__be32		err;
	int		host_err;

	err = fh_verify(rqstp, ffhp, S_IFDIR, NFSD_MAY_CREATE);
	if (err)
		goto out;
	err = fh_verify(rqstp, tfhp, -S_IFDIR, NFSD_MAY_NOP);
	if (err)
		goto out;

	err = nfserr_perm;
	if (!len)
		goto out;
	err = nfserr_exist;
	if (isdotent(name, len))
		goto out;

	fh_lock_nested(ffhp, I_MUTEX_PARENT);
	ddir = ffhp->fh_dentry;
	dirp = ddir->d_inode;

	dnew = lookup_one_len(name, ddir, len);
	host_err = PTR_ERR(dnew);
	if (IS_ERR(dnew))
		goto out_nfserr;

	dold = tfhp->fh_dentry;
	dest = dold->d_inode;

	host_err = mnt_want_write(tfhp->fh_export->ex_path.mnt);
	if (host_err) {
		err = nfserrno(host_err);
		goto out_dput;
	}
	host_err = vfs_link(dold, dirp, dnew);
	if (!host_err) {
		err = nfserrno(commit_metadata(ffhp));
		if (!err)
			err = nfserrno(commit_metadata(tfhp));
	} else {
		if (host_err == -EXDEV && rqstp->rq_vers == 2)
			err = nfserr_acces;
		else
			err = nfserrno(host_err);
	}
	mnt_drop_write(tfhp->fh_export->ex_path.mnt);
out_dput:
	dput(dnew);
out_unlock:
	fh_unlock(ffhp);
out:
	return err;

out_nfserr:
	err = nfserrno(host_err);
	goto out_unlock;
}

/*
 * Rename a file
 * N.B. After this call _both_ ffhp and tfhp need an fh_put
 */
__be32
nfsd_rename(struct svc_rqst *rqstp, struct svc_fh *ffhp, char *fname, int flen,
			    struct svc_fh *tfhp, char *tname, int tlen)
{
	struct dentry	*fdentry, *tdentry, *odentry, *ndentry, *trap;
	struct inode	*fdir, *tdir;
	__be32		err;
	int		host_err;

	err = fh_verify(rqstp, ffhp, S_IFDIR, NFSD_MAY_REMOVE);
	if (err)
		goto out;
	err = fh_verify(rqstp, tfhp, S_IFDIR, NFSD_MAY_CREATE);
	if (err)
		goto out;

	fdentry = ffhp->fh_dentry;
	fdir = fdentry->d_inode;

	tdentry = tfhp->fh_dentry;
	tdir = tdentry->d_inode;

	err = (rqstp->rq_vers == 2) ? nfserr_acces : nfserr_xdev;
	if (ffhp->fh_export != tfhp->fh_export)
		goto out;

	err = nfserr_perm;
	if (!flen || isdotent(fname, flen) || !tlen || isdotent(tname, tlen))
		goto out;

	/* cannot use fh_lock as we need deadlock protective ordering
	 * so do it by hand */
	trap = lock_rename(tdentry, fdentry);
	ffhp->fh_locked = tfhp->fh_locked = 1;
	fill_pre_wcc(ffhp);
	fill_pre_wcc(tfhp);

	odentry = lookup_one_len(fname, fdentry, flen);
	host_err = PTR_ERR(odentry);
	if (IS_ERR(odentry))
		goto out_nfserr;

	host_err = -ENOENT;
	if (!odentry->d_inode)
		goto out_dput_old;
	host_err = -EINVAL;
	if (odentry == trap)
		goto out_dput_old;

	ndentry = lookup_one_len(tname, tdentry, tlen);
	host_err = PTR_ERR(ndentry);
	if (IS_ERR(ndentry))
		goto out_dput_old;
	host_err = -ENOTEMPTY;
	if (ndentry == trap)
		goto out_dput_new;

	if (svc_msnfs(ffhp) &&
		((atomic_read(&odentry->d_count) > 1)
		 || (atomic_read(&ndentry->d_count) > 1))) {
			host_err = -EPERM;
			goto out_dput_new;
	}

	host_err = -EXDEV;
	if (ffhp->fh_export->ex_path.mnt != tfhp->fh_export->ex_path.mnt)
		goto out_dput_new;
	host_err = mnt_want_write(ffhp->fh_export->ex_path.mnt);
	if (host_err)
		goto out_dput_new;

	host_err = vfs_rename(fdir, odentry, tdir, ndentry);
	if (!host_err) {
		host_err = commit_metadata(tfhp);
		if (!host_err)
			host_err = commit_metadata(ffhp);
	}

	mnt_drop_write(ffhp->fh_export->ex_path.mnt);

 out_dput_new:
	dput(ndentry);
 out_dput_old:
	dput(odentry);
 out_nfserr:
	err = nfserrno(host_err);

	/* we cannot reply on fh_unlock on the two filehandles,
	 * as that would do the wrong thing if the two directories
	 * were the same, so again we do it by hand
	 */
	fill_post_wcc(ffhp);
	fill_post_wcc(tfhp);
	unlock_rename(tdentry, fdentry);
	ffhp->fh_locked = tfhp->fh_locked = 0;

out:
	return err;
}

/*
 * Unlink a file or directory
 * N.B. After this call fhp needs an fh_put
 */
__be32
nfsd_unlink(struct svc_rqst *rqstp, struct svc_fh *fhp, int type,
				char *fname, int flen)
{
	struct dentry	*dentry, *rdentry;
	struct inode	*dirp;
	__be32		err;
	int		host_err;

	err = nfserr_acces;
	if (!flen || isdotent(fname, flen))
		goto out;
	err = fh_verify(rqstp, fhp, S_IFDIR, NFSD_MAY_REMOVE);
	if (err)
		goto out;

	fh_lock_nested(fhp, I_MUTEX_PARENT);
	dentry = fhp->fh_dentry;
	dirp = dentry->d_inode;

	rdentry = lookup_one_len(fname, dentry, flen);
	host_err = PTR_ERR(rdentry);
	if (IS_ERR(rdentry))
		goto out_nfserr;

	if (!rdentry->d_inode) {
		dput(rdentry);
		err = nfserr_noent;
		goto out;
	}

	if (!type)
		type = rdentry->d_inode->i_mode & S_IFMT;

	host_err = mnt_want_write(fhp->fh_export->ex_path.mnt);
	if (host_err)
		goto out_nfserr;

	if (type != S_IFDIR) { /* It's UNLINK */
#ifdef MSNFS
		if ((fhp->fh_export->ex_flags & NFSEXP_MSNFS) &&
			(atomic_read(&rdentry->d_count) > 1)) {
			host_err = -EPERM;
		} else
#endif
		host_err = vfs_unlink(dirp, rdentry);
	} else { /* It's RMDIR */
		host_err = vfs_rmdir(dirp, rdentry);
	}

	dput(rdentry);

	if (!host_err)
		host_err = commit_metadata(fhp);

	mnt_drop_write(fhp->fh_export->ex_path.mnt);
out_nfserr:
	err = nfserrno(host_err);
out:
	return err;
}

/*
 * We do this buffering because we must not call back into the file
 * system's ->lookup() method from the filldir callback. That may well
 * deadlock a number of file systems.
 *
 * This is based heavily on the implementation of same in XFS.
 */
struct buffered_dirent {
	u64		ino;
	loff_t		offset;
	int		namlen;
	unsigned int	d_type;
	char		name[];
};

struct readdir_data {
	char		*dirent;
	size_t		used;
	int		full;
};

static int nfsd_buffered_filldir(void *__buf, const char *name, int namlen,
				 loff_t offset, u64 ino, unsigned int d_type)
{
	struct readdir_data *buf = __buf;
	struct buffered_dirent *de = (void *)(buf->dirent + buf->used);
	unsigned int reclen;

	reclen = ALIGN(sizeof(struct buffered_dirent) + namlen, sizeof(u64));
	if (buf->used + reclen > PAGE_SIZE) {
		buf->full = 1;
		return -EINVAL;
	}

	de->namlen = namlen;
	de->offset = offset;
	de->ino = ino;
	de->d_type = d_type;
	memcpy(de->name, name, namlen);
	buf->used += reclen;

	return 0;
}

static __be32 nfsd_buffered_readdir(struct file *file, filldir_t func,
				    struct readdir_cd *cdp, loff_t *offsetp)
{
	struct readdir_data buf;
	struct buffered_dirent *de;
	int host_err;
	int size;
	loff_t offset;

	buf.dirent = (void *)__get_free_page(GFP_KERNEL);
	if (!buf.dirent)
		return nfserrno(-ENOMEM);

	offset = *offsetp;

	while (1) {
		struct inode *dir_inode = file->f_path.dentry->d_inode;
		unsigned int reclen;

		cdp->err = nfserr_eof; /* will be cleared on successful read */
		buf.used = 0;
		buf.full = 0;

		host_err = vfs_readdir(file, nfsd_buffered_filldir, &buf);
		if (buf.full)
			host_err = 0;

		if (host_err < 0)
			break;

		size = buf.used;

		if (!size)
			break;

		/*
		 * Various filldir functions may end up calling back into
		 * lookup_one_len() and the file system's ->lookup() method.
		 * These expect i_mutex to be held, as it would within readdir.
		 */
		host_err = mutex_lock_killable(&dir_inode->i_mutex);
		if (host_err)
			break;

		de = (struct buffered_dirent *)buf.dirent;
		while (size > 0) {
			offset = de->offset;

			if (func(cdp, de->name, de->namlen, de->offset,
				 de->ino, de->d_type))
				break;

			if (cdp->err != nfs_ok)
				break;

			reclen = ALIGN(sizeof(*de) + de->namlen,
				       sizeof(u64));
			size -= reclen;
			de = (struct buffered_dirent *)((char *)de + reclen);
		}
		mutex_unlock(&dir_inode->i_mutex);
		if (size > 0) /* We bailed out early */
			break;

		offset = vfs_llseek(file, 0, SEEK_CUR);
	}

	free_page((unsigned long)(buf.dirent));

	if (host_err)
		return nfserrno(host_err);

	*offsetp = offset;
	return cdp->err;
}

/*
 * Read entries from a directory.
 * The  NFSv3/4 verifier we ignore for now.
 */
__be32
nfsd_readdir(struct svc_rqst *rqstp, struct svc_fh *fhp, loff_t *offsetp, 
	     struct readdir_cd *cdp, filldir_t func)
{
	__be32		err;
	struct file	*file;
	loff_t		offset = *offsetp;

	err = nfsd_open(rqstp, fhp, S_IFDIR, NFSD_MAY_READ, &file);
	if (err)
		goto out;

	offset = vfs_llseek(file, offset, 0);
	if (offset < 0) {
		err = nfserrno((int)offset);
		goto out_close;
	}

	err = nfsd_buffered_readdir(file, func, cdp, offsetp);

	if (err == nfserr_eof || err == nfserr_toosmall)
		err = nfs_ok; /* can still be found in ->err */
out_close:
	nfsd_close(file);
out:
	return err;
}

/*
 * Get file system stats
 * N.B. After this call fhp needs an fh_put
 */
__be32
nfsd_statfs(struct svc_rqst *rqstp, struct svc_fh *fhp, struct kstatfs *stat, int access)
{
	__be32 err = fh_verify(rqstp, fhp, 0, NFSD_MAY_NOP | access);
	if (!err && vfs_statfs(fhp->fh_dentry,stat))
		err = nfserr_io;
	return err;
}

static int exp_rdonly(struct svc_rqst *rqstp, struct svc_export *exp)
{
	return nfsexp_flags(rqstp, exp) & NFSEXP_READONLY;
}

/*
 * Check for a user's access permissions to this inode.
 */
__be32
nfsd_permission(struct svc_rqst *rqstp, struct svc_export *exp,
					struct dentry *dentry, int acc)
{
	struct inode	*inode = dentry->d_inode;
	struct path	path;
	int		err;

	if (acc == NFSD_MAY_NOP)
		return 0;
#if 0
	dprintk("nfsd: permission 0x%x%s%s%s%s%s%s%s mode 0%o%s%s%s\n",
		acc,
		(acc & NFSD_MAY_READ)?	" read"  : "",
		(acc & NFSD_MAY_WRITE)?	" write" : "",
		(acc & NFSD_MAY_EXEC)?	" exec"  : "",
		(acc & NFSD_MAY_SATTR)?	" sattr" : "",
		(acc & NFSD_MAY_TRUNC)?	" trunc" : "",
		(acc & NFSD_MAY_LOCK)?	" lock"  : "",
		(acc & NFSD_MAY_OWNER_OVERRIDE)? " owneroverride" : "",
		inode->i_mode,
		IS_IMMUTABLE(inode)?	" immut" : "",
		IS_APPEND(inode)?	" append" : "",
		__mnt_is_readonly(exp->ex_path.mnt)?	" ro" : "");
	dprintk("      owner %d/%d user %d/%d\n",
		inode->i_uid, inode->i_gid, current_fsuid(), current_fsgid());
#endif

	/* Normally we reject any write/sattr etc access on a read-only file
	 * system.  But if it is IRIX doing check on write-access for a 
	 * device special file, we ignore rofs.
	 */
	if (!(acc & NFSD_MAY_LOCAL_ACCESS))
		if (acc & (NFSD_MAY_WRITE | NFSD_MAY_SATTR | NFSD_MAY_TRUNC)) {
			if (exp_rdonly(rqstp, exp) ||
			    __mnt_is_readonly(exp->ex_path.mnt))
				return nfserr_rofs;
			if (/* (acc & NFSD_MAY_WRITE) && */ IS_IMMUTABLE(inode))
				return nfserr_perm;
		}
	if ((acc & NFSD_MAY_TRUNC) && IS_APPEND(inode))
		return nfserr_perm;

	if (acc & NFSD_MAY_LOCK) {
		/* If we cannot rely on authentication in NLM requests,
		 * just allow locks, otherwise require read permission, or
		 * ownership
		 */
		if (exp->ex_flags & NFSEXP_NOAUTHNLM)
			return 0;
		else
			acc = NFSD_MAY_READ | NFSD_MAY_OWNER_OVERRIDE;
	}
	/*
	 * The file owner always gets access permission for accesses that
	 * would normally be checked at open time. This is to make
	 * file access work even when the client has done a fchmod(fd, 0).
	 *
	 * However, `cp foo bar' should fail nevertheless when bar is
	 * readonly. A sensible way to do this might be to reject all
	 * attempts to truncate a read-only file, because a creat() call
	 * always implies file truncation.
	 * ... but this isn't really fair.  A process may reasonably call
	 * ftruncate on an open file descriptor on a file with perm 000.
	 * We must trust the client to do permission checking - using "ACCESS"
	 * with NFSv3.
	 */
	if ((acc & NFSD_MAY_OWNER_OVERRIDE) &&
	    inode->i_uid == current_fsuid())
		return 0;

	/* This assumes  NFSD_MAY_{READ,WRITE,EXEC} == MAY_{READ,WRITE,EXEC} */
	err = inode_permission(inode, acc & (MAY_READ|MAY_WRITE|MAY_EXEC));

	/* Allow read access to binaries even when mode 111 */
	if (err == -EACCES && S_ISREG(inode->i_mode) &&
	    acc == (NFSD_MAY_READ | NFSD_MAY_OWNER_OVERRIDE))
		err = inode_permission(inode, MAY_EXEC);
	if (err)
		goto nfsd_out;

	/* Do integrity (permission) checking now, but defer incrementing
	 * IMA counts to the actual file open.
	 */
	path.mnt = exp->ex_path.mnt;
	path.dentry = dentry;
<<<<<<< HEAD
=======
	err = ima_path_check(&path, acc & (MAY_READ | MAY_WRITE | MAY_EXEC));
>>>>>>> 7cf49847
nfsd_out:
	return err? nfserrno(err) : 0;
}

void
nfsd_racache_shutdown(void)
{
	struct raparms *raparm, *last_raparm;
	unsigned int i;

	dprintk("nfsd: freeing readahead buffers.\n");

	for (i = 0; i < RAPARM_HASH_SIZE; i++) {
		raparm = raparm_hash[i].pb_head;
		while(raparm) {
			last_raparm = raparm;
			raparm = raparm->p_next;
			kfree(last_raparm);
		}
		raparm_hash[i].pb_head = NULL;
	}
}
/*
 * Initialize readahead param cache
 */
int
nfsd_racache_init(int cache_size)
{
	int	i;
	int	j = 0;
	int	nperbucket;
	struct raparms **raparm = NULL;


	if (raparm_hash[0].pb_head)
		return 0;
	nperbucket = DIV_ROUND_UP(cache_size, RAPARM_HASH_SIZE);
	if (nperbucket < 2)
		nperbucket = 2;
	cache_size = nperbucket * RAPARM_HASH_SIZE;

	dprintk("nfsd: allocating %d readahead buffers.\n", cache_size);

	for (i = 0; i < RAPARM_HASH_SIZE; i++) {
		spin_lock_init(&raparm_hash[i].pb_lock);

		raparm = &raparm_hash[i].pb_head;
		for (j = 0; j < nperbucket; j++) {
			*raparm = kzalloc(sizeof(struct raparms), GFP_KERNEL);
			if (!*raparm)
				goto out_nomem;
			raparm = &(*raparm)->p_next;
		}
		*raparm = NULL;
	}

	nfsdstats.ra_size = cache_size;
	return 0;

out_nomem:
	dprintk("nfsd: kmalloc failed, freeing readahead buffers\n");
	nfsd_racache_shutdown();
	return -ENOMEM;
}

#if defined(CONFIG_NFSD_V2_ACL) || defined(CONFIG_NFSD_V3_ACL)
struct posix_acl *
nfsd_get_posix_acl(struct svc_fh *fhp, int type)
{
	struct inode *inode = fhp->fh_dentry->d_inode;
	char *name;
	void *value = NULL;
	ssize_t size;
	struct posix_acl *acl;

	if (!IS_POSIXACL(inode))
		return ERR_PTR(-EOPNOTSUPP);

	switch (type) {
	case ACL_TYPE_ACCESS:
		name = POSIX_ACL_XATTR_ACCESS;
		break;
	case ACL_TYPE_DEFAULT:
		name = POSIX_ACL_XATTR_DEFAULT;
		break;
	default:
		return ERR_PTR(-EOPNOTSUPP);
	}

	size = nfsd_getxattr(fhp->fh_dentry, name, &value);
	if (size < 0)
		return ERR_PTR(size);

	acl = posix_acl_from_xattr(value, size);
	kfree(value);
	return acl;
}

int
nfsd_set_posix_acl(struct svc_fh *fhp, int type, struct posix_acl *acl)
{
	struct inode *inode = fhp->fh_dentry->d_inode;
	char *name;
	void *value = NULL;
	size_t size;
	int error;

	if (!IS_POSIXACL(inode) ||
	    !inode->i_op->setxattr || !inode->i_op->removexattr)
		return -EOPNOTSUPP;
	switch(type) {
		case ACL_TYPE_ACCESS:
			name = POSIX_ACL_XATTR_ACCESS;
			break;
		case ACL_TYPE_DEFAULT:
			name = POSIX_ACL_XATTR_DEFAULT;
			break;
		default:
			return -EOPNOTSUPP;
	}

	if (acl && acl->a_count) {
		size = posix_acl_xattr_size(acl->a_count);
		value = kmalloc(size, GFP_KERNEL);
		if (!value)
			return -ENOMEM;
		error = posix_acl_to_xattr(acl, value, size);
		if (error < 0)
			goto getout;
		size = error;
	} else
		size = 0;

	error = mnt_want_write(fhp->fh_export->ex_path.mnt);
	if (error)
		goto getout;
	if (size)
		error = vfs_setxattr(fhp->fh_dentry, name, value, size, 0);
	else {
		if (!S_ISDIR(inode->i_mode) && type == ACL_TYPE_DEFAULT)
			error = 0;
		else {
			error = vfs_removexattr(fhp->fh_dentry, name);
			if (error == -ENODATA)
				error = 0;
		}
	}
	mnt_drop_write(fhp->fh_export->ex_path.mnt);

getout:
	kfree(value);
	return error;
}
#endif  /* defined(CONFIG_NFSD_V2_ACL) || defined(CONFIG_NFSD_V3_ACL) */<|MERGE_RESOLUTION|>--- conflicted
+++ resolved
@@ -780,11 +780,8 @@
 			    flags, current_cred());
 	if (IS_ERR(*filp))
 		host_err = PTR_ERR(*filp);
-<<<<<<< HEAD
 	else
 		host_err = ima_file_check(*filp, access);
-=======
->>>>>>> 7cf49847
 out_nfserr:
 	err = nfserrno(host_err);
 out:
@@ -2125,10 +2122,6 @@
 	 */
 	path.mnt = exp->ex_path.mnt;
 	path.dentry = dentry;
-<<<<<<< HEAD
-=======
-	err = ima_path_check(&path, acc & (MAY_READ | MAY_WRITE | MAY_EXEC));
->>>>>>> 7cf49847
 nfsd_out:
 	return err? nfserrno(err) : 0;
 }
