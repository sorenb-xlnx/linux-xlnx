/*
*  linux/fs/nfsd/nfs4recover.c
*
*  Copyright (c) 2004 The Regents of the University of Michigan.
*  All rights reserved.
*
*  Andy Adamson <andros@citi.umich.edu>
*
*  Redistribution and use in source and binary forms, with or without
*  modification, are permitted provided that the following conditions
*  are met:
*
*  1. Redistributions of source code must retain the above copyright
*     notice, this list of conditions and the following disclaimer.
*  2. Redistributions in binary form must reproduce the above copyright
*     notice, this list of conditions and the following disclaimer in the
*     documentation and/or other materials provided with the distribution.
*  3. Neither the name of the University nor the names of its
*     contributors may be used to endorse or promote products derived
*     from this software without specific prior written permission.
*
*  THIS SOFTWARE IS PROVIDED ``AS IS'' AND ANY EXPRESS OR IMPLIED
*  WARRANTIES, INCLUDING, BUT NOT LIMITED TO, THE IMPLIED WARRANTIES OF
*  MERCHANTABILITY AND FITNESS FOR A PARTICULAR PURPOSE ARE
*  DISCLAIMED. IN NO EVENT SHALL THE REGENTS OR CONTRIBUTORS BE LIABLE
*  FOR ANY DIRECT, INDIRECT, INCIDENTAL, SPECIAL, EXEMPLARY, OR
*  CONSEQUENTIAL DAMAGES (INCLUDING, BUT NOT LIMITED TO, PROCUREMENT OF
*  SUBSTITUTE GOODS OR SERVICES; LOSS OF USE, DATA, OR PROFITS; OR
*  BUSINESS INTERRUPTION) HOWEVER CAUSED AND ON ANY THEORY OF
*  LIABILITY, WHETHER IN CONTRACT, STRICT LIABILITY, OR TORT (INCLUDING
*  NEGLIGENCE OR OTHERWISE) ARISING IN ANY WAY OUT OF THE USE OF THIS
*  SOFTWARE, EVEN IF ADVISED OF THE POSSIBILITY OF SUCH DAMAGE.
*
*/

#include <linux/err.h>
#include <linux/sunrpc/svc.h>
#include <linux/nfsd/nfsd.h>
#include <linux/nfs4.h>
#include <linux/nfsd/state.h>
#include <linux/nfsd/xdr4.h>
#include <linux/param.h>
#include <linux/file.h>
#include <linux/namei.h>
#include <asm/uaccess.h>
#include <linux/scatterlist.h>
#include <linux/crypto.h>
#include <linux/sched.h>
#include <linux/mount.h>

#define NFSDDBG_FACILITY                NFSDDBG_PROC

/* Globals */
static struct path rec_dir;
static int rec_dir_init = 0;

static int
nfs4_save_creds(const struct cred **original_creds)
{
	struct cred *new;

	new = prepare_creds();
	if (!new)
		return -ENOMEM;

	new->fsuid = 0;
	new->fsgid = 0;
	*original_creds = override_creds(new);
	put_cred(new);
	return 0;
}

static void
nfs4_reset_creds(const struct cred *original)
{
	revert_creds(original);
}

static void
md5_to_hex(char *out, char *md5)
{
	int i;

	for (i=0; i<16; i++) {
		unsigned char c = md5[i];

		*out++ = '0' + ((c&0xf0)>>4) + (c>=0xa0)*('a'-'9'-1);
		*out++ = '0' + (c&0x0f) + ((c&0x0f)>=0x0a)*('a'-'9'-1);
	}
	*out = '\0';
}

__be32
nfs4_make_rec_clidname(char *dname, struct xdr_netobj *clname)
{
	struct xdr_netobj cksum;
	struct hash_desc desc;
	struct scatterlist sg;
	__be32 status = nfserr_resource;

	dprintk("NFSD: nfs4_make_rec_clidname for %.*s\n",
			clname->len, clname->data);
	desc.flags = CRYPTO_TFM_REQ_MAY_SLEEP;
	desc.tfm = crypto_alloc_hash("md5", 0, CRYPTO_ALG_ASYNC);
	if (IS_ERR(desc.tfm))
		goto out_no_tfm;
	cksum.len = crypto_hash_digestsize(desc.tfm);
	cksum.data = kmalloc(cksum.len, GFP_KERNEL);
	if (cksum.data == NULL)
 		goto out;

	sg_init_one(&sg, clname->data, clname->len);

	if (crypto_hash_digest(&desc, &sg, sg.length, cksum.data))
		goto out;

	md5_to_hex(dname, cksum.data);

	status = nfs_ok;
out:
	kfree(cksum.data);
	crypto_free_hash(desc.tfm);
out_no_tfm:
	return status;
}

static void
nfsd4_sync_rec_dir(void)
{
	mutex_lock(&rec_dir.dentry->d_inode->i_mutex);
	nfsd_sync_dir(rec_dir.dentry);
	mutex_unlock(&rec_dir.dentry->d_inode->i_mutex);
}

int
nfsd4_create_clid_dir(struct nfs4_client *clp)
{
	const struct cred *original_cred;
	char *dname = clp->cl_recdir;
	struct dentry *dentry;
	int status;

	dprintk("NFSD: nfsd4_create_clid_dir for \"%s\"\n", dname);

	if (!rec_dir_init || clp->cl_firststate)
		return 0;

	status = nfs4_save_creds(&original_cred);
	if (status < 0)
		return status;

	/* lock the parent */
	mutex_lock(&rec_dir.dentry->d_inode->i_mutex);

	dentry = lookup_one_len(dname, rec_dir.dentry, HEXDIR_LEN-1);
	if (IS_ERR(dentry)) {
		status = PTR_ERR(dentry);
		goto out_unlock;
	}
	status = -EEXIST;
	if (dentry->d_inode) {
		dprintk("NFSD: nfsd4_create_clid_dir: DIRECTORY EXISTS\n");
		goto out_put;
	}
	status = mnt_want_write(rec_dir.mnt);
	if (status)
		goto out_put;
	status = vfs_mkdir(rec_dir.dentry->d_inode, dentry, S_IRWXU);
	mnt_drop_write(rec_dir.mnt);
out_put:
	dput(dentry);
out_unlock:
	mutex_unlock(&rec_dir.dentry->d_inode->i_mutex);
	if (status == 0) {
		clp->cl_firststate = 1;
		nfsd4_sync_rec_dir();
	}
	nfs4_reset_creds(original_cred);
	dprintk("NFSD: nfsd4_create_clid_dir returns %d\n", status);
	return status;
}

typedef int (recdir_func)(struct dentry *, struct dentry *);

struct dentry_list {
	struct dentry *dentry;
	struct list_head list;
};

struct dentry_list_arg {
	struct list_head dentries;
	struct dentry *parent;
};

static int
nfsd4_build_dentrylist(void *arg, const char *name, int namlen,
		loff_t offset, u64 ino, unsigned int d_type)
{
	struct dentry_list_arg *dla = arg;
	struct list_head *dentries = &dla->dentries;
	struct dentry *parent = dla->parent;
	struct dentry *dentry;
	struct dentry_list *child;

	if (name && isdotent(name, namlen))
		return 0;
	dentry = lookup_one_len(name, parent, namlen);
	if (IS_ERR(dentry))
		return PTR_ERR(dentry);
	child = kmalloc(sizeof(*child), GFP_KERNEL);
	if (child == NULL)
		return -ENOMEM;
	child->dentry = dentry;
	list_add(&child->list, dentries);
	return 0;
}

static int
nfsd4_list_rec_dir(struct dentry *dir, recdir_func *f)
{
	const struct cred *original_cred;
	struct file *filp;
	struct dentry_list_arg dla = {
		.parent = dir,
	};
	struct list_head *dentries = &dla.dentries;
	struct dentry_list *child;
	int status;

	if (!rec_dir_init)
		return 0;

<<<<<<< HEAD
	nfs4_save_user(&uid, &gid);
	INIT_LIST_HEAD(dentries);
=======
	status = nfs4_save_creds(&original_cred);
	if (status < 0)
		return status;
>>>>>>> 3496f92b

	filp = dentry_open(dget(dir), mntget(rec_dir.mnt), O_RDONLY,
			   current_cred());
	status = PTR_ERR(filp);
	if (IS_ERR(filp))
		goto out;
	status = vfs_readdir(filp, nfsd4_build_dentrylist, &dla);
	fput(filp);
	while (!list_empty(dentries)) {
		child = list_entry(dentries->next, struct dentry_list, list);
		status = f(dir, child->dentry);
		if (status)
			goto out;
		list_del(&child->list);
		dput(child->dentry);
		kfree(child);
	}
out:
	while (!list_empty(dentries)) {
		child = list_entry(dentries->next, struct dentry_list, list);
		list_del(&child->list);
		dput(child->dentry);
		kfree(child);
	}
	nfs4_reset_creds(original_cred);
	return status;
}

static int
nfsd4_remove_clid_file(struct dentry *dir, struct dentry *dentry)
{
	int status;

	if (!S_ISREG(dir->d_inode->i_mode)) {
		printk("nfsd4: non-file found in client recovery directory\n");
		return -EINVAL;
	}
	mutex_lock_nested(&dir->d_inode->i_mutex, I_MUTEX_PARENT);
	status = vfs_unlink(dir->d_inode, dentry);
	mutex_unlock(&dir->d_inode->i_mutex);
	return status;
}

static int
nfsd4_clear_clid_dir(struct dentry *dir, struct dentry *dentry)
{
	int status;

	/* For now this directory should already be empty, but we empty it of
	 * any regular files anyway, just in case the directory was created by
	 * a kernel from the future.... */
	nfsd4_list_rec_dir(dentry, nfsd4_remove_clid_file);
	mutex_lock_nested(&dir->d_inode->i_mutex, I_MUTEX_PARENT);
	status = vfs_rmdir(dir->d_inode, dentry);
	mutex_unlock(&dir->d_inode->i_mutex);
	return status;
}

static int
nfsd4_unlink_clid_dir(char *name, int namlen)
{
	struct dentry *dentry;
	int status;

	dprintk("NFSD: nfsd4_unlink_clid_dir. name %.*s\n", namlen, name);

	mutex_lock(&rec_dir.dentry->d_inode->i_mutex);
	dentry = lookup_one_len(name, rec_dir.dentry, namlen);
	mutex_unlock(&rec_dir.dentry->d_inode->i_mutex);
	if (IS_ERR(dentry)) {
		status = PTR_ERR(dentry);
		return status;
	}
	status = -ENOENT;
	if (!dentry->d_inode)
		goto out;

	status = nfsd4_clear_clid_dir(rec_dir.dentry, dentry);
out:
	dput(dentry);
	return status;
}

void
nfsd4_remove_clid_dir(struct nfs4_client *clp)
{
	const struct cred *original_cred;
	int status;

	if (!rec_dir_init || !clp->cl_firststate)
		return;

	status = mnt_want_write(rec_dir.mnt);
	if (status)
		goto out;
	clp->cl_firststate = 0;

	status = nfs4_save_creds(&original_cred);
	if (status < 0)
		goto out;

	status = nfsd4_unlink_clid_dir(clp->cl_recdir, HEXDIR_LEN-1);
	nfs4_reset_creds(original_cred);
	if (status == 0)
		nfsd4_sync_rec_dir();
	mnt_drop_write(rec_dir.mnt);
out:
	if (status)
		printk("NFSD: Failed to remove expired client state directory"
				" %.*s\n", HEXDIR_LEN, clp->cl_recdir);
	return;
}

static int
purge_old(struct dentry *parent, struct dentry *child)
{
	int status;

	if (nfs4_has_reclaimed_state(child->d_name.name))
		return 0;

	status = nfsd4_clear_clid_dir(parent, child);
	if (status)
		printk("failed to remove client recovery directory %s\n",
				child->d_name.name);
	/* Keep trying, success or failure: */
	return 0;
}

void
nfsd4_recdir_purge_old(void) {
	int status;

	if (!rec_dir_init)
		return;
	status = mnt_want_write(rec_dir.mnt);
	if (status)
		goto out;
	status = nfsd4_list_rec_dir(rec_dir.dentry, purge_old);
	if (status == 0)
		nfsd4_sync_rec_dir();
	mnt_drop_write(rec_dir.mnt);
out:
	if (status)
		printk("nfsd4: failed to purge old clients from recovery"
			" directory %s\n", rec_dir.dentry->d_name.name);
}

static int
load_recdir(struct dentry *parent, struct dentry *child)
{
	if (child->d_name.len != HEXDIR_LEN - 1) {
		printk("nfsd4: illegal name %s in recovery directory\n",
				child->d_name.name);
		/* Keep trying; maybe the others are OK: */
		return 0;
	}
	nfs4_client_to_reclaim(child->d_name.name);
	return 0;
}

int
nfsd4_recdir_load(void) {
	int status;

	status = nfsd4_list_rec_dir(rec_dir.dentry, load_recdir);
	if (status)
		printk("nfsd4: failed loading clients from recovery"
			" directory %s\n", rec_dir.dentry->d_name.name);
	return status;
}

/*
 * Hold reference to the recovery directory.
 */

void
nfsd4_init_recdir(char *rec_dirname)
{
	const struct cred *original_cred;
	int status;

	printk("NFSD: Using %s as the NFSv4 state recovery directory\n",
			rec_dirname);

	BUG_ON(rec_dir_init);

	status = nfs4_save_creds(&original_cred);
	if (status < 0) {
		printk("NFSD: Unable to change credentials to find recovery"
		       " directory: error %d\n",
		       status);
		return;
	}

	status = kern_path(rec_dirname, LOOKUP_FOLLOW | LOOKUP_DIRECTORY,
			&rec_dir);
	if (status)
		printk("NFSD: unable to find recovery directory %s\n",
				rec_dirname);

	if (!status)
		rec_dir_init = 1;
	nfs4_reset_creds(original_cred);
}

void
nfsd4_shutdown_recdir(void)
{
	if (!rec_dir_init)
		return;
	rec_dir_init = 0;
	path_put(&rec_dir);
}<|MERGE_RESOLUTION|>--- conflicted
+++ resolved
@@ -230,14 +230,10 @@
 	if (!rec_dir_init)
 		return 0;
 
-<<<<<<< HEAD
-	nfs4_save_user(&uid, &gid);
-	INIT_LIST_HEAD(dentries);
-=======
 	status = nfs4_save_creds(&original_cred);
 	if (status < 0)
 		return status;
->>>>>>> 3496f92b
+	INIT_LIST_HEAD(dentries);
 
 	filp = dentry_open(dget(dir), mntget(rec_dir.mnt), O_RDONLY,
 			   current_cred());
