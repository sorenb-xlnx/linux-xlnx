#
# File system configuration
#

menu "File systems"

if BLOCK

source "fs/ext2/Kconfig"
source "fs/ext3/Kconfig"
source "fs/ext4/Kconfig"

config FS_XIP
# execute in place
	bool
	depends on EXT2_FS_XIP
	default y

source "fs/jbd/Kconfig"
source "fs/jbd2/Kconfig"

config FS_MBCACHE
# Meta block cache for Extended Attributes (ext2/ext3/ext4)
	tristate
	default y if EXT2_FS=y && EXT2_FS_XATTR
	default y if EXT3_FS=y && EXT3_FS_XATTR
	default y if EXT4_FS=y && EXT4_FS_XATTR
	default m if EXT2_FS_XATTR || EXT3_FS_XATTR || EXT4_FS_XATTR

source "fs/reiserfs/Kconfig"
source "fs/jfs/Kconfig"

config FS_POSIX_ACL
# Posix ACL utility routines (for now, only ext2/ext3/jfs/reiserfs/nfs4)
#
# NOTE: you can implement Posix ACLs without these helpers (XFS does).
# 	Never use this symbol for ifdefs.
#
	bool
	default n

config FILE_LOCKING
	bool "Enable POSIX file locking API" if EMBEDDED
	default y
	help
	  This option enables standard file locking support, required
          for filesystems like NFS and for the flock() system
          call. Disabling this option saves about 11k.

source "fs/xfs/Kconfig"
source "fs/gfs2/Kconfig"
source "fs/ocfs2/Kconfig"
source "fs/btrfs/Kconfig"

endif # BLOCK

source "fs/notify/Kconfig"

config QUOTA
	bool "Quota support"
	help
	  If you say Y here, you will be able to set per user limits for disk
	  usage (also called disk quotas). Currently, it works for the
	  ext2, ext3, and reiserfs file system. ext3 also supports journalled
	  quotas for which you don't need to run quotacheck(8) after an unclean
	  shutdown.
	  For further details, read the Quota mini-HOWTO, available from
	  <http://www.tldp.org/docs.html#howto>, or the documentation provided
	  with the quota tools. Probably the quota support is only useful for
	  multi user systems. If unsure, say N.

config QUOTA_NETLINK_INTERFACE
	bool "Report quota messages through netlink interface"
	depends on QUOTA && NET
	help
	  If you say Y here, quota warnings (about exceeding softlimit, reaching
	  hardlimit, etc.) will be reported through netlink interface. If unsure,
	  say Y.

config PRINT_QUOTA_WARNING
	bool "Print quota warnings to console (OBSOLETE)"
	depends on QUOTA
	default y
	help
	  If you say Y here, quota warnings (about exceeding softlimit, reaching
	  hardlimit, etc.) will be printed to the process' controlling terminal.
	  Note that this behavior is currently deprecated and may go away in
	  future. Please use notification via netlink socket instead.

# Generic support for tree structured quota files. Seleted when needed.
config QUOTA_TREE
	 tristate

config QFMT_V1
	tristate "Old quota format support"
	depends on QUOTA
	help
	  This quota format was (is) used by kernels earlier than 2.4.22. If
	  you have quota working and you don't want to convert to new quota
	  format say Y here.

config QFMT_V2
	tristate "Quota format v2 support"
	depends on QUOTA
	select QUOTA_TREE
	help
	  This quota format allows using quotas with 32-bit UIDs/GIDs. If you
	  need this functionality say Y here.

config QUOTACTL
	bool
	depends on XFS_QUOTA || QUOTA
	default y

source "fs/autofs/Kconfig"
source "fs/autofs4/Kconfig"
source "fs/fuse/Kconfig"

config GENERIC_ACL
	bool
	select FS_POSIX_ACL

menu "Caches"

source "fs/fscache/Kconfig"
source "fs/cachefiles/Kconfig"

endmenu

if BLOCK
menu "CD-ROM/DVD Filesystems"

source "fs/isofs/Kconfig"
source "fs/udf/Kconfig"

endmenu
endif # BLOCK

if BLOCK
menu "DOS/FAT/NT Filesystems"

source "fs/fat/Kconfig"
source "fs/ntfs/Kconfig"

endmenu
endif # BLOCK

menu "Pseudo filesystems"

source "fs/proc/Kconfig"
source "fs/sysfs/Kconfig"

config TMPFS
	bool "Virtual memory file system support (former shm fs)"
	help
	  Tmpfs is a file system which keeps all files in virtual memory.

	  Everything in tmpfs is temporary in the sense that no files will be
	  created on your hard drive. The files live in memory and swap
	  space. If you unmount a tmpfs instance, everything stored therein is
	  lost.

	  See <file:Documentation/filesystems/tmpfs.txt> for details.

config TMPFS_POSIX_ACL
	bool "Tmpfs POSIX Access Control Lists"
	depends on TMPFS
	select GENERIC_ACL
	help
	  POSIX Access Control Lists (ACLs) support permissions for users and
	  groups beyond the owner/group/world scheme.

	  To learn more about Access Control Lists, visit the POSIX ACLs for
	  Linux website <http://acl.bestbits.at/>.

	  If you don't know what Access Control Lists are, say N.

config HUGETLBFS
	bool "HugeTLB file system support"
	depends on X86 || IA64 || PPC64 || SPARC64 || (SUPERH && MMU) || \
		   (S390 && 64BIT) || BROKEN
	help
	  hugetlbfs is a filesystem backing for HugeTLB pages, based on
	  ramfs. For architectures that support it, say Y here and read
	  <file:Documentation/vm/hugetlbpage.txt> for details.

	  If unsure, say N.

config HUGETLB_PAGE
	def_bool HUGETLBFS

source "fs/configfs/Kconfig"

endmenu

menuconfig MISC_FILESYSTEMS
	bool "Miscellaneous filesystems"
	default y
	---help---
	  Say Y here to get to see options for various miscellaneous
	  filesystems, such as filesystems that came from other
	  operating systems.

	  This option alone does not add any kernel code.

	  If you say N, all options in this submenu will be skipped and
	  disabled; if unsure, say Y here.

if MISC_FILESYSTEMS

source "fs/adfs/Kconfig"
source "fs/affs/Kconfig"
source "fs/ecryptfs/Kconfig"
source "fs/hfs/Kconfig"
source "fs/hfsplus/Kconfig"
source "fs/befs/Kconfig"
source "fs/bfs/Kconfig"
source "fs/efs/Kconfig"
source "fs/jffs2/Kconfig"
# UBIFS File system configuration
source "fs/ubifs/Kconfig"
source "fs/cramfs/Kconfig"
source "fs/squashfs/Kconfig"
source "fs/freevxfs/Kconfig"
source "fs/minix/Kconfig"
source "fs/omfs/Kconfig"
source "fs/hpfs/Kconfig"
source "fs/qnx4/Kconfig"
source "fs/romfs/Kconfig"
source "fs/sysv/Kconfig"
source "fs/ufs/Kconfig"

endif # MISC_FILESYSTEMS

menuconfig NETWORK_FILESYSTEMS
	bool "Network File Systems"
	default y
	depends on NET
	---help---
	  Say Y here to get to see options for network filesystems and
	  filesystem-related networking code, such as NFS daemon and
	  RPCSEC security modules.

	  This option alone does not add any kernel code.

	  If you say N, all options in this submenu will be skipped and
	  disabled; if unsure, say Y here.

if NETWORK_FILESYSTEMS

<<<<<<< HEAD
source "fs/nfs/Kconfig"
source "fs/nfsd/Kconfig"
=======
config NFS_FS
	tristate "NFS client support"
	depends on INET
	select LOCKD
	select SUNRPC
	select NFS_ACL_SUPPORT if NFS_V3_ACL
	help
	  Choose Y here if you want to access files residing on other
	  computers using Sun's Network File System protocol.  To compile
	  this file system support as a module, choose M here: the module
	  will be called nfs.

	  To mount file systems exported by NFS servers, you also need to
	  install the user space mount.nfs command which can be found in
	  the Linux nfs-utils package, available from http://linux-nfs.org/.
	  Information about using the mount command is available in the
	  mount(8) man page.  More detail about the Linux NFS client
	  implementation is available via the nfs(5) man page.

	  Below you can choose which versions of the NFS protocol are
	  available in the kernel to mount NFS servers.  Support for NFS
	  version 2 (RFC 1094) is always available when NFS_FS is selected.

	  To configure a system which mounts its root file system via NFS
	  at boot time, say Y here, select "Kernel level IP
	  autoconfiguration" in the NETWORK menu, and select "Root file
	  system on NFS" below.  You cannot compile this file system as a
	  module in this case.

	  If unsure, say N.

config NFS_V3
	bool "NFS client support for NFS version 3"
	depends on NFS_FS
	help
	  This option enables support for version 3 of the NFS protocol
	  (RFC 1813) in the kernel's NFS client.

	  If unsure, say Y.

config NFS_V3_ACL
	bool "NFS client support for the NFSv3 ACL protocol extension"
	depends on NFS_V3
	help
	  Some NFS servers support an auxiliary NFSv3 ACL protocol that
	  Sun added to Solaris but never became an official part of the
	  NFS version 3 protocol.  This protocol extension allows
	  applications on NFS clients to manipulate POSIX Access Control
	  Lists on files residing on NFS servers.  NFS servers enforce
	  ACLs on local files whether this protocol is available or not.

	  Choose Y here if your NFS server supports the Solaris NFSv3 ACL
	  protocol extension and you want your NFS client to allow
	  applications to access and modify ACLs on files on the server.

	  Most NFS servers don't support the Solaris NFSv3 ACL protocol
	  extension.  You can choose N here or specify the "noacl" mount
	  option to prevent your NFS client from trying to use the NFSv3
	  ACL protocol.

	  If unsure, say N.

config NFS_V4
	bool "NFS client support for NFS version 4 (EXPERIMENTAL)"
	depends on NFS_FS && EXPERIMENTAL
	select RPCSEC_GSS_KRB5
	help
	  This option enables support for version 4 of the NFS protocol
	  (RFC 3530) in the kernel's NFS client.

	  To mount NFS servers using NFSv4, you also need to install user
	  space programs which can be found in the Linux nfs-utils package,
	  available from http://linux-nfs.org/.

	  If unsure, say N.

config ROOT_NFS
	bool "Root file system on NFS"
	depends on NFS_FS=y && IP_PNP
	help
	  If you want your system to mount its root file system via NFS,
	  choose Y here.  This is common practice for managing systems
	  without local permanent storage.  For details, read
	  <file:Documentation/filesystems/nfsroot.txt>.

	  Most people say N here.


config NFS_FSCACHE
	bool "Provide NFS client caching support (EXPERIMENTAL)"
	depends on EXPERIMENTAL
	depends on NFS_FS=m && FSCACHE || NFS_FS=y && FSCACHE=y
	help
	  Say Y here if you want NFS data to be cached locally on disc through
	  the general filesystem cache manager

config NFSD
	tristate "NFS server support"
	depends on INET
	select LOCKD
	select SUNRPC
	select EXPORTFS
	select NFS_ACL_SUPPORT if NFSD_V2_ACL
	help
	  Choose Y here if you want to allow other computers to access
	  files residing on this system using Sun's Network File System
	  protocol.  To compile the NFS server support as a module,
	  choose M here: the module will be called nfsd.

	  You may choose to use a user-space NFS server instead, in which
	  case you can choose N here.

	  To export local file systems using NFS, you also need to install
	  user space programs which can be found in the Linux nfs-utils
	  package, available from http://linux-nfs.org/.  More detail about
	  the Linux NFS server implementation is available via the
	  exports(5) man page.

	  Below you can choose which versions of the NFS protocol are
	  available to clients mounting the NFS server on this system.
	  Support for NFS version 2 (RFC 1094) is always available when
	  CONFIG_NFSD is selected.

	  If unsure, say N.

config NFSD_V2_ACL
	bool
	depends on NFSD

config NFSD_V3
	bool "NFS server support for NFS version 3"
	depends on NFSD
	help
	  This option enables support in your system's NFS server for
	  version 3 of the NFS protocol (RFC 1813).

	  If unsure, say Y.

config NFSD_V3_ACL
	bool "NFS server support for the NFSv3 ACL protocol extension"
	depends on NFSD_V3
	select NFSD_V2_ACL
	help
	  Solaris NFS servers support an auxiliary NFSv3 ACL protocol that
	  never became an official part of the NFS version 3 protocol.
	  This protocol extension allows applications on NFS clients to
	  manipulate POSIX Access Control Lists on files residing on NFS
	  servers.  NFS servers enforce POSIX ACLs on local files whether
	  this protocol is available or not.

	  This option enables support in your system's NFS server for the
	  NFSv3 ACL protocol extension allowing NFS clients to manipulate
	  POSIX ACLs on files exported by your system's NFS server.  NFS
	  clients which support the Solaris NFSv3 ACL protocol can then
	  access and modify ACLs on your NFS server.

	  To store ACLs on your NFS server, you also need to enable ACL-
	  related CONFIG options for your local file systems of choice.

	  If unsure, say N.

config NFSD_V4
	bool "NFS server support for NFS version 4 (EXPERIMENTAL)"
	depends on NFSD && PROC_FS && EXPERIMENTAL
	select NFSD_V3
	select FS_POSIX_ACL
	select RPCSEC_GSS_KRB5
	help
	  This option enables support in your system's NFS server for
	  version 4 of the NFS protocol (RFC 3530).

	  To export files using NFSv4, you need to install additional user
	  space programs which can be found in the Linux nfs-utils package,
	  available from http://linux-nfs.org/.

	  If unsure, say N.
>>>>>>> d7f8200b

config LOCKD
	tristate

config LOCKD_V4
	bool
	depends on NFSD_V3 || NFS_V3
	default y

config EXPORTFS
	tristate

config NFS_ACL_SUPPORT
	tristate
	select FS_POSIX_ACL

config NFS_COMMON
	bool
	depends on NFSD || NFS_FS
	default y

source "net/sunrpc/Kconfig"
source "fs/smbfs/Kconfig"
source "fs/cifs/Kconfig"
source "fs/ncpfs/Kconfig"
<<<<<<< HEAD
source "fs/coda/Kconfig"
source "fs/afs/Kconfig"
source "fs/9p/Kconfig"
=======

config CODA_FS
	tristate "Coda file system support (advanced network fs)"
	depends on INET
	help
	  Coda is an advanced network file system, similar to NFS in that it
	  enables you to mount file systems of a remote server and access them
	  with regular Unix commands as if they were sitting on your hard
	  disk.  Coda has several advantages over NFS: support for
	  disconnected operation (e.g. for laptops), read/write server
	  replication, security model for authentication and encryption,
	  persistent client caches and write back caching.

	  If you say Y here, your Linux box will be able to act as a Coda
	  *client*.  You will need user level code as well, both for the
	  client and server.  Servers are currently user level, i.e. they need
	  no kernel support.  Please read
	  <file:Documentation/filesystems/coda.txt> and check out the Coda
	  home page <http://www.coda.cs.cmu.edu/>.

	  To compile the coda client support as a module, choose M here: the
	  module will be called coda.

config AFS_FS
	tristate "Andrew File System support (AFS) (EXPERIMENTAL)"
	depends on INET && EXPERIMENTAL
	select AF_RXRPC
	help
	  If you say Y here, you will get an experimental Andrew File System
	  driver. It currently only supports unsecured read-only AFS access.

	  See <file:Documentation/filesystems/afs.txt> for more information.

	  If unsure, say N.

config AFS_DEBUG
	bool "AFS dynamic debugging"
	depends on AFS_FS
	help
	  Say Y here to make runtime controllable debugging messages appear.

	  See <file:Documentation/filesystems/afs.txt> for more information.

	  If unsure, say N.

config AFS_FSCACHE
	bool "Provide AFS client caching support (EXPERIMENTAL)"
	depends on EXPERIMENTAL
	depends on AFS_FS=m && FSCACHE || AFS_FS=y && FSCACHE=y
	help
	  Say Y here if you want AFS data to be cached locally on disk through
	  the generic filesystem cache manager

config 9P_FS
	tristate "Plan 9 Resource Sharing Support (9P2000) (Experimental)"
	depends on INET && NET_9P && EXPERIMENTAL
	help
	  If you say Y here, you will get experimental support for
	  Plan 9 resource sharing via the 9P2000 protocol.

	  See <http://v9fs.sf.net> for more information.

	  If unsure, say N.
>>>>>>> d7f8200b

endif # NETWORK_FILESYSTEMS

if BLOCK
menu "Partition Types"

source "fs/partitions/Kconfig"

endmenu
endif

source "fs/nls/Kconfig"
source "fs/dlm/Kconfig"

endmenu<|MERGE_RESOLUTION|>--- conflicted
+++ resolved
@@ -248,187 +248,8 @@
 
 if NETWORK_FILESYSTEMS
 
-<<<<<<< HEAD
 source "fs/nfs/Kconfig"
 source "fs/nfsd/Kconfig"
-=======
-config NFS_FS
-	tristate "NFS client support"
-	depends on INET
-	select LOCKD
-	select SUNRPC
-	select NFS_ACL_SUPPORT if NFS_V3_ACL
-	help
-	  Choose Y here if you want to access files residing on other
-	  computers using Sun's Network File System protocol.  To compile
-	  this file system support as a module, choose M here: the module
-	  will be called nfs.
-
-	  To mount file systems exported by NFS servers, you also need to
-	  install the user space mount.nfs command which can be found in
-	  the Linux nfs-utils package, available from http://linux-nfs.org/.
-	  Information about using the mount command is available in the
-	  mount(8) man page.  More detail about the Linux NFS client
-	  implementation is available via the nfs(5) man page.
-
-	  Below you can choose which versions of the NFS protocol are
-	  available in the kernel to mount NFS servers.  Support for NFS
-	  version 2 (RFC 1094) is always available when NFS_FS is selected.
-
-	  To configure a system which mounts its root file system via NFS
-	  at boot time, say Y here, select "Kernel level IP
-	  autoconfiguration" in the NETWORK menu, and select "Root file
-	  system on NFS" below.  You cannot compile this file system as a
-	  module in this case.
-
-	  If unsure, say N.
-
-config NFS_V3
-	bool "NFS client support for NFS version 3"
-	depends on NFS_FS
-	help
-	  This option enables support for version 3 of the NFS protocol
-	  (RFC 1813) in the kernel's NFS client.
-
-	  If unsure, say Y.
-
-config NFS_V3_ACL
-	bool "NFS client support for the NFSv3 ACL protocol extension"
-	depends on NFS_V3
-	help
-	  Some NFS servers support an auxiliary NFSv3 ACL protocol that
-	  Sun added to Solaris but never became an official part of the
-	  NFS version 3 protocol.  This protocol extension allows
-	  applications on NFS clients to manipulate POSIX Access Control
-	  Lists on files residing on NFS servers.  NFS servers enforce
-	  ACLs on local files whether this protocol is available or not.
-
-	  Choose Y here if your NFS server supports the Solaris NFSv3 ACL
-	  protocol extension and you want your NFS client to allow
-	  applications to access and modify ACLs on files on the server.
-
-	  Most NFS servers don't support the Solaris NFSv3 ACL protocol
-	  extension.  You can choose N here or specify the "noacl" mount
-	  option to prevent your NFS client from trying to use the NFSv3
-	  ACL protocol.
-
-	  If unsure, say N.
-
-config NFS_V4
-	bool "NFS client support for NFS version 4 (EXPERIMENTAL)"
-	depends on NFS_FS && EXPERIMENTAL
-	select RPCSEC_GSS_KRB5
-	help
-	  This option enables support for version 4 of the NFS protocol
-	  (RFC 3530) in the kernel's NFS client.
-
-	  To mount NFS servers using NFSv4, you also need to install user
-	  space programs which can be found in the Linux nfs-utils package,
-	  available from http://linux-nfs.org/.
-
-	  If unsure, say N.
-
-config ROOT_NFS
-	bool "Root file system on NFS"
-	depends on NFS_FS=y && IP_PNP
-	help
-	  If you want your system to mount its root file system via NFS,
-	  choose Y here.  This is common practice for managing systems
-	  without local permanent storage.  For details, read
-	  <file:Documentation/filesystems/nfsroot.txt>.
-
-	  Most people say N here.
-
-
-config NFS_FSCACHE
-	bool "Provide NFS client caching support (EXPERIMENTAL)"
-	depends on EXPERIMENTAL
-	depends on NFS_FS=m && FSCACHE || NFS_FS=y && FSCACHE=y
-	help
-	  Say Y here if you want NFS data to be cached locally on disc through
-	  the general filesystem cache manager
-
-config NFSD
-	tristate "NFS server support"
-	depends on INET
-	select LOCKD
-	select SUNRPC
-	select EXPORTFS
-	select NFS_ACL_SUPPORT if NFSD_V2_ACL
-	help
-	  Choose Y here if you want to allow other computers to access
-	  files residing on this system using Sun's Network File System
-	  protocol.  To compile the NFS server support as a module,
-	  choose M here: the module will be called nfsd.
-
-	  You may choose to use a user-space NFS server instead, in which
-	  case you can choose N here.
-
-	  To export local file systems using NFS, you also need to install
-	  user space programs which can be found in the Linux nfs-utils
-	  package, available from http://linux-nfs.org/.  More detail about
-	  the Linux NFS server implementation is available via the
-	  exports(5) man page.
-
-	  Below you can choose which versions of the NFS protocol are
-	  available to clients mounting the NFS server on this system.
-	  Support for NFS version 2 (RFC 1094) is always available when
-	  CONFIG_NFSD is selected.
-
-	  If unsure, say N.
-
-config NFSD_V2_ACL
-	bool
-	depends on NFSD
-
-config NFSD_V3
-	bool "NFS server support for NFS version 3"
-	depends on NFSD
-	help
-	  This option enables support in your system's NFS server for
-	  version 3 of the NFS protocol (RFC 1813).
-
-	  If unsure, say Y.
-
-config NFSD_V3_ACL
-	bool "NFS server support for the NFSv3 ACL protocol extension"
-	depends on NFSD_V3
-	select NFSD_V2_ACL
-	help
-	  Solaris NFS servers support an auxiliary NFSv3 ACL protocol that
-	  never became an official part of the NFS version 3 protocol.
-	  This protocol extension allows applications on NFS clients to
-	  manipulate POSIX Access Control Lists on files residing on NFS
-	  servers.  NFS servers enforce POSIX ACLs on local files whether
-	  this protocol is available or not.
-
-	  This option enables support in your system's NFS server for the
-	  NFSv3 ACL protocol extension allowing NFS clients to manipulate
-	  POSIX ACLs on files exported by your system's NFS server.  NFS
-	  clients which support the Solaris NFSv3 ACL protocol can then
-	  access and modify ACLs on your NFS server.
-
-	  To store ACLs on your NFS server, you also need to enable ACL-
-	  related CONFIG options for your local file systems of choice.
-
-	  If unsure, say N.
-
-config NFSD_V4
-	bool "NFS server support for NFS version 4 (EXPERIMENTAL)"
-	depends on NFSD && PROC_FS && EXPERIMENTAL
-	select NFSD_V3
-	select FS_POSIX_ACL
-	select RPCSEC_GSS_KRB5
-	help
-	  This option enables support in your system's NFS server for
-	  version 4 of the NFS protocol (RFC 3530).
-
-	  To export files using NFSv4, you need to install additional user
-	  space programs which can be found in the Linux nfs-utils package,
-	  available from http://linux-nfs.org/.
-
-	  If unsure, say N.
->>>>>>> d7f8200b
 
 config LOCKD
 	tristate
@@ -454,75 +275,9 @@
 source "fs/smbfs/Kconfig"
 source "fs/cifs/Kconfig"
 source "fs/ncpfs/Kconfig"
-<<<<<<< HEAD
 source "fs/coda/Kconfig"
 source "fs/afs/Kconfig"
 source "fs/9p/Kconfig"
-=======
-
-config CODA_FS
-	tristate "Coda file system support (advanced network fs)"
-	depends on INET
-	help
-	  Coda is an advanced network file system, similar to NFS in that it
-	  enables you to mount file systems of a remote server and access them
-	  with regular Unix commands as if they were sitting on your hard
-	  disk.  Coda has several advantages over NFS: support for
-	  disconnected operation (e.g. for laptops), read/write server
-	  replication, security model for authentication and encryption,
-	  persistent client caches and write back caching.
-
-	  If you say Y here, your Linux box will be able to act as a Coda
-	  *client*.  You will need user level code as well, both for the
-	  client and server.  Servers are currently user level, i.e. they need
-	  no kernel support.  Please read
-	  <file:Documentation/filesystems/coda.txt> and check out the Coda
-	  home page <http://www.coda.cs.cmu.edu/>.
-
-	  To compile the coda client support as a module, choose M here: the
-	  module will be called coda.
-
-config AFS_FS
-	tristate "Andrew File System support (AFS) (EXPERIMENTAL)"
-	depends on INET && EXPERIMENTAL
-	select AF_RXRPC
-	help
-	  If you say Y here, you will get an experimental Andrew File System
-	  driver. It currently only supports unsecured read-only AFS access.
-
-	  See <file:Documentation/filesystems/afs.txt> for more information.
-
-	  If unsure, say N.
-
-config AFS_DEBUG
-	bool "AFS dynamic debugging"
-	depends on AFS_FS
-	help
-	  Say Y here to make runtime controllable debugging messages appear.
-
-	  See <file:Documentation/filesystems/afs.txt> for more information.
-
-	  If unsure, say N.
-
-config AFS_FSCACHE
-	bool "Provide AFS client caching support (EXPERIMENTAL)"
-	depends on EXPERIMENTAL
-	depends on AFS_FS=m && FSCACHE || AFS_FS=y && FSCACHE=y
-	help
-	  Say Y here if you want AFS data to be cached locally on disk through
-	  the generic filesystem cache manager
-
-config 9P_FS
-	tristate "Plan 9 Resource Sharing Support (9P2000) (Experimental)"
-	depends on INET && NET_9P && EXPERIMENTAL
-	help
-	  If you say Y here, you will get experimental support for
-	  Plan 9 resource sharing via the 9P2000 protocol.
-
-	  See <http://v9fs.sf.net> for more information.
-
-	  If unsure, say N.
->>>>>>> d7f8200b
 
 endif # NETWORK_FILESYSTEMS
 
