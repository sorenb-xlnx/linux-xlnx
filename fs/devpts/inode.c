--- conflicted
+++ resolved
@@ -594,15 +594,9 @@
 	if (!inode)
 		return -ENOMEM;
 
-<<<<<<< HEAD
-	inode->i_ino = number+2;
-	inode->i_uid = config.setuid ? config.uid : current_fsuid();
-	inode->i_gid = config.setgid ? config.gid : current_fsgid();
-=======
 	inode->i_ino = number + 3;
 	inode->i_uid = opts->setuid ? opts->uid : current_fsuid();
 	inode->i_gid = opts->setgid ? opts->gid : current_fsgid();
->>>>>>> feff882c
 	inode->i_mtime = inode->i_atime = inode->i_ctime = CURRENT_TIME;
 	init_special_inode(inode, S_IFCHR|opts->mode, device);
 	inode->i_private = tty;
