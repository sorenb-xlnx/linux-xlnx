--- conflicted
+++ resolved
@@ -106,29 +106,21 @@
 	inode_init_once(&ei->vfs_inode);
 }
 
-<<<<<<< HEAD
-void __init proc_init_inodecache(void)
-=======
 static void *proc_get_inodes(struct kmem_cache *s, int nr, void **v)
 {
 	return fs_get_inodes(s, nr, v,
 		offsetof(struct proc_inode, vfs_inode));
 };
 
-int __init proc_init_inodecache(void)
->>>>>>> 6e4801ad
+void __init proc_init_inodecache(void)
 {
 	proc_inode_cachep = kmem_cache_create("proc_inode_cache",
 					     sizeof(struct proc_inode),
 					     0, (SLAB_RECLAIM_ACCOUNT|
 						SLAB_MEM_SPREAD|SLAB_PANIC),
 					     init_once);
-<<<<<<< HEAD
-=======
 	kmem_cache_setup_defrag(proc_inode_cachep,
 				proc_get_inodes, kick_inodes);
-	return 0;
->>>>>>> 6e4801ad
 }
 
 static const struct super_operations proc_sops = {
