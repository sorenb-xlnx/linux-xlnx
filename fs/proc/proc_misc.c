--- conflicted
+++ resolved
@@ -456,7 +456,6 @@
 #endif
 #endif
 
-<<<<<<< HEAD
 #ifdef CONFIG_MMU
 static int vmalloc_open(struct inode *inode, struct file *file)
 {
@@ -469,13 +468,13 @@
 	.llseek		= seq_lseek,
 	.release	= seq_release,
 };
-=======
+#endif
+
 #ifndef arch_irq_stat_cpu
 #define arch_irq_stat_cpu(cpu) 0
 #endif
 #ifndef arch_irq_stat
 #define arch_irq_stat() 0
->>>>>>> 2bb2354b
 #endif
 
 static int show_stat(struct seq_file *p, void *v)
