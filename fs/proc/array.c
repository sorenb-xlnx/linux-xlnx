/*
 *  linux/fs/proc/array.c
 *
 *  Copyright (C) 1992  by Linus Torvalds
 *  based on ideas by Darren Senn
 *
 * Fixes:
 * Michael. K. Johnson: stat,statm extensions.
 *                      <johnsonm@stolaf.edu>
 *
 * Pauline Middelink :  Made cmdline,envline only break at '\0's, to
 *                      make sure SET_PROCTITLE works. Also removed
 *                      bad '!' which forced address recalculation for
 *                      EVERY character on the current page.
 *                      <middelin@polyware.iaf.nl>
 *
 * Danny ter Haar    :	added cpuinfo
 *			<dth@cistron.nl>
 *
 * Alessandro Rubini :  profile extension.
 *                      <rubini@ipvvis.unipv.it>
 *
 * Jeff Tranter      :  added BogoMips field to cpuinfo
 *                      <Jeff_Tranter@Mitel.COM>
 *
 * Bruno Haible      :  remove 4K limit for the maps file
 *			<haible@ma2s2.mathematik.uni-karlsruhe.de>
 *
 * Yves Arrouye      :  remove removal of trailing spaces in get_array.
 *			<Yves.Arrouye@marin.fdn.fr>
 *
 * Jerome Forissier  :  added per-CPU time information to /proc/stat
 *                      and /proc/<pid>/cpu extension
 *                      <forissier@isia.cma.fr>
 *			- Incorporation and non-SMP safe operation
 *			of forissier patch in 2.1.78 by
 *			Hans Marcus <crowbar@concepts.nl>
 *
 * aeb@cwi.nl        :  /proc/partitions
 *
 *
 * Alan Cox	     :  security fixes.
 *			<alan@lxorguk.ukuu.org.uk>
 *
 * Al Viro           :  safe handling of mm_struct
 *
 * Gerhard Wichert   :  added BIGMEM support
 * Siemens AG           <Gerhard.Wichert@pdb.siemens.de>
 *
 * Al Viro & Jeff Garzik :  moved most of the thing into base.c and
 *			 :  proc_misc.c. The rest may eventually go into
 *			 :  base.c too.
 */

#include <linux/types.h>
#include <linux/errno.h>
#include <linux/time.h>
#include <linux/kernel.h>
#include <linux/kernel_stat.h>
#include <linux/tty.h>
#include <linux/string.h>
#include <linux/mman.h>
#include <linux/proc_fs.h>
#include <linux/ioport.h>
#include <linux/uaccess.h>
#include <linux/io.h>
#include <linux/mm.h>
#include <linux/hugetlb.h>
#include <linux/pagemap.h>
#include <linux/swap.h>
#include <linux/slab.h>
#include <linux/smp.h>
#include <linux/signal.h>
#include <linux/highmem.h>
#include <linux/file.h>
#include <linux/fdtable.h>
#include <linux/times.h>
#include <linux/cpuset.h>
#include <linux/rcupdate.h>
#include <linux/delayacct.h>
#include <linux/seq_file.h>
#include <linux/pid_namespace.h>
#include <linux/ptrace.h>
#include <linux/tracehook.h>
#include <linux/swapops.h>

#include <asm/pgtable.h>
#include <asm/processor.h>
#include "internal.h"

static inline void task_name(struct seq_file *m, struct task_struct *p)
{
	int i;
	char *buf, *end;
	char *name;
	char tcomm[sizeof(p->comm)];

	get_task_comm(tcomm, p);

	seq_printf(m, "Name:\t");
	end = m->buf + m->size;
	buf = m->buf + m->count;
	name = tcomm;
	i = sizeof(tcomm);
	while (i && (buf < end)) {
		unsigned char c = *name;
		name++;
		i--;
		*buf = c;
		if (!c)
			break;
		if (c == '\\') {
			buf++;
			if (buf < end)
				*buf++ = c;
			continue;
		}
		if (c == '\n') {
			*buf++ = '\\';
			if (buf < end)
				*buf++ = 'n';
			continue;
		}
		buf++;
	}
	m->count = buf - m->buf;
	seq_printf(m, "\n");
}

/*
 * The task state array is a strange "bitmap" of
 * reasons to sleep. Thus "running" is zero, and
 * you can test for combinations of others with
 * simple bit tests.
 */
static const char *task_state_array[] = {
	"R (running)",		/*  0 */
	"S (sleeping)",		/*  1 */
	"D (disk sleep)",	/*  2 */
	"T (stopped)",		/*  4 */
	"T (tracing stop)",	/*  8 */
	"Z (zombie)",		/* 16 */
	"X (dead)"		/* 32 */
};

static inline const char *get_task_state(struct task_struct *tsk)
{
	unsigned int state = (tsk->state & TASK_REPORT) | tsk->exit_state;
	const char **p = &task_state_array[0];

	while (state) {
		p++;
		state >>= 1;
	}
	return *p;
}

static inline void task_state(struct seq_file *m, struct pid_namespace *ns,
				struct pid *pid, struct task_struct *p)
{
	struct group_info *group_info;
	int g;
	struct fdtable *fdt = NULL;
	const struct cred *cred;
	pid_t ppid, tpid;

	rcu_read_lock();
	ppid = pid_alive(p) ?
		task_tgid_nr_ns(rcu_dereference(p->real_parent), ns) : 0;
	tpid = 0;
	if (pid_alive(p)) {
		struct task_struct *tracer = tracehook_tracer_task(p);
		if (tracer)
			tpid = task_pid_nr_ns(tracer, ns);
	}
	cred = get_cred((struct cred *) __task_cred(p));
	seq_printf(m,
		"State:\t%s\n"
		"Tgid:\t%d\n"
		"Pid:\t%d\n"
		"PPid:\t%d\n"
		"TracerPid:\t%d\n"
		"Uid:\t%d\t%d\t%d\t%d\n"
		"Gid:\t%d\t%d\t%d\t%d\n",
		get_task_state(p),
		task_tgid_nr_ns(p, ns),
		pid_nr_ns(pid, ns),
		ppid, tpid,
		cred->uid, cred->euid, cred->suid, cred->fsuid,
		cred->gid, cred->egid, cred->sgid, cred->fsgid);

	task_lock(p);
	if (p->files)
		fdt = files_fdtable(p->files);
	seq_printf(m,
		"FDSize:\t%d\n"
		"Groups:\t",
		fdt ? fdt->max_fds : 0);
	rcu_read_unlock();

	group_info = cred->group_info;
	task_unlock(p);

	for (g = 0; g < min(group_info->ngroups, NGROUPS_SMALL); g++)
		seq_printf(m, "%d ", GROUP_AT(group_info, g));
	put_cred(cred);

	seq_printf(m, "\n");
}

static void render_sigset_t(struct seq_file *m, const char *header,
				sigset_t *set)
{
	int i;

	seq_printf(m, "%s", header);

	i = _NSIG;
	do {
		int x = 0;

		i -= 4;
		if (sigismember(set, i+1)) x |= 1;
		if (sigismember(set, i+2)) x |= 2;
		if (sigismember(set, i+3)) x |= 4;
		if (sigismember(set, i+4)) x |= 8;
		seq_printf(m, "%x", x);
	} while (i >= 4);

	seq_printf(m, "\n");
}

static void collect_sigign_sigcatch(struct task_struct *p, sigset_t *ign,
				    sigset_t *catch)
{
	struct k_sigaction *k;
	int i;

	k = p->sighand->action;
	for (i = 1; i <= _NSIG; ++i, ++k) {
		if (k->sa.sa_handler == SIG_IGN)
			sigaddset(ign, i);
		else if (k->sa.sa_handler != SIG_DFL)
			sigaddset(catch, i);
	}
}

static inline void task_sig(struct seq_file *m, struct task_struct *p)
{
	unsigned long flags;
	sigset_t pending, shpending, blocked, ignored, caught;
	int num_threads = 0;
	unsigned long qsize = 0;
	unsigned long qlim = 0;

	sigemptyset(&pending);
	sigemptyset(&shpending);
	sigemptyset(&blocked);
	sigemptyset(&ignored);
	sigemptyset(&caught);

	if (lock_task_sighand(p, &flags)) {
		pending = p->pending.signal;
		shpending = p->signal->shared_pending.signal;
		blocked = p->blocked;
		collect_sigign_sigcatch(p, &ignored, &caught);
		num_threads = atomic_read(&p->signal->count);
		qsize = atomic_read(&__task_cred(p)->user->sigpending);
		qlim = p->signal->rlim[RLIMIT_SIGPENDING].rlim_cur;
		unlock_task_sighand(p, &flags);
	}

	seq_printf(m, "Threads:\t%d\n", num_threads);
	seq_printf(m, "SigQ:\t%lu/%lu\n", qsize, qlim);

	/* render them all */
	render_sigset_t(m, "SigPnd:\t", &pending);
	render_sigset_t(m, "ShdPnd:\t", &shpending);
	render_sigset_t(m, "SigBlk:\t", &blocked);
	render_sigset_t(m, "SigIgn:\t", &ignored);
	render_sigset_t(m, "SigCgt:\t", &caught);
}

static void render_cap_t(struct seq_file *m, const char *header,
			kernel_cap_t *a)
{
	unsigned __capi;

	seq_printf(m, "%s", header);
	CAP_FOR_EACH_U32(__capi) {
		seq_printf(m, "%08x",
			   a->cap[(_KERNEL_CAPABILITY_U32S-1) - __capi]);
	}
	seq_printf(m, "\n");
}

static inline void task_cap(struct seq_file *m, struct task_struct *p)
{
	const struct cred *cred;
	kernel_cap_t cap_inheritable, cap_permitted, cap_effective, cap_bset;

	rcu_read_lock();
	cred = __task_cred(p);
	cap_inheritable	= cred->cap_inheritable;
	cap_permitted	= cred->cap_permitted;
	cap_effective	= cred->cap_effective;
	cap_bset	= cred->cap_bset;
	rcu_read_unlock();

	render_cap_t(m, "CapInh:\t", &cap_inheritable);
	render_cap_t(m, "CapPrm:\t", &cap_permitted);
	render_cap_t(m, "CapEff:\t", &cap_effective);
	render_cap_t(m, "CapBnd:\t", &cap_bset);
}

static inline void task_context_switch_counts(struct seq_file *m,
						struct task_struct *p)
{
	seq_printf(m,	"voluntary_ctxt_switches:\t%lu\n"
			"nonvoluntary_ctxt_switches:\t%lu\n",
			p->nvcsw,
			p->nivcsw);
}

<<<<<<< HEAD
struct stack_stats {
	struct vm_area_struct *vma;
	unsigned long	startpage;
	unsigned long	usage;
};

static int stack_usage_pte_range(pmd_t *pmd, unsigned long addr,
				unsigned long end, struct mm_walk *walk)
{
	struct stack_stats *ss = walk->private;
	struct vm_area_struct *vma = ss->vma;
	pte_t *pte, ptent;
	spinlock_t *ptl;
	int ret = 0;

	pte = pte_offset_map_lock(vma->vm_mm, pmd, addr, &ptl);
	for (; addr != end; pte++, addr += PAGE_SIZE) {
		ptent = *pte;

#ifdef CONFIG_STACK_GROWSUP
		if (pte_present(ptent) || is_swap_pte(ptent))
			ss->usage = addr - ss->startpage + PAGE_SIZE;
#else
		if (pte_present(ptent) || is_swap_pte(ptent)) {
			ss->usage = ss->startpage - addr + PAGE_SIZE;
			pte++;
			ret = 1;
			break;
		}
#endif
	}
	pte_unmap_unlock(pte - 1, ptl);
	cond_resched();
	return ret;
}

static inline unsigned long get_stack_usage_in_bytes(struct vm_area_struct *vma,
				struct task_struct *task)
{
	struct stack_stats ss;
	struct mm_walk stack_walk = {
		.pmd_entry = stack_usage_pte_range,
		.mm = vma->vm_mm,
		.private = &ss,
	};

	if (!vma->vm_mm || is_vm_hugetlb_page(vma))
		return 0;

	ss.vma = vma;
	ss.startpage = task->stack_start & PAGE_MASK;
	ss.usage = 0;

#ifdef CONFIG_STACK_GROWSUP
	walk_page_range(KSTK_ESP(task) & PAGE_MASK, vma->vm_end,
		&stack_walk);
#else
	walk_page_range(vma->vm_start, (KSTK_ESP(task) & PAGE_MASK) + PAGE_SIZE,
		&stack_walk);
#endif
	return ss.usage;
}

static inline void task_show_stack_usage(struct seq_file *m,
						struct task_struct *task)
{
	struct vm_area_struct	*vma;
	struct mm_struct	*mm = get_task_mm(task);

	if (mm) {
		down_read(&mm->mmap_sem);
		vma = find_vma(mm, task->stack_start);
		if (vma)
			seq_printf(m, "Stack usage:\t%lu kB\n",
				get_stack_usage_in_bytes(vma, task) >> 10);

		up_read(&mm->mmap_sem);
		mmput(mm);
	}
=======
static void task_cpus_allowed(struct seq_file *m, struct task_struct *task)
{
	seq_printf(m, "Cpus_allowed:\t");
	seq_cpumask(m, &task->cpus_allowed);
	seq_printf(m, "\n");
	seq_printf(m, "Cpus_allowed_list:\t");
	seq_cpumask_list(m, &task->cpus_allowed);
	seq_printf(m, "\n");
>>>>>>> 1a4ce84c
}

int proc_pid_status(struct seq_file *m, struct pid_namespace *ns,
			struct pid *pid, struct task_struct *task)
{
	struct mm_struct *mm = get_task_mm(task);

	task_name(m, task);
	task_state(m, ns, pid, task);

	if (mm) {
		task_mem(m, mm);
		mmput(mm);
	}
	task_sig(m, task);
	task_cap(m, task);
	task_cpus_allowed(m, task);
	cpuset_task_status_allowed(m, task);
#if defined(CONFIG_S390)
	task_show_regs(m, task);
#endif
	task_context_switch_counts(m, task);
	task_show_stack_usage(m, task);
	return 0;
}

static int do_task_stat(struct seq_file *m, struct pid_namespace *ns,
			struct pid *pid, struct task_struct *task, int whole)
{
	unsigned long vsize, eip, esp, wchan = ~0UL;
	long priority, nice;
	int tty_pgrp = -1, tty_nr = 0;
	sigset_t sigign, sigcatch;
	char state;
	pid_t ppid = 0, pgid = -1, sid = -1;
	int num_threads = 0;
	int permitted;
	struct mm_struct *mm;
	unsigned long long start_time;
	unsigned long cmin_flt = 0, cmaj_flt = 0;
	unsigned long  min_flt = 0,  maj_flt = 0;
	cputime_t cutime, cstime, utime, stime;
	cputime_t cgtime, gtime;
	unsigned long rsslim = 0;
	char tcomm[sizeof(task->comm)];
	unsigned long flags;

	state = *get_task_state(task);
	vsize = eip = esp = 0;
	permitted = ptrace_may_access(task, PTRACE_MODE_READ);
	mm = get_task_mm(task);
	if (mm) {
		vsize = task_vsize(mm);
		if (permitted) {
			eip = KSTK_EIP(task);
			esp = KSTK_ESP(task);
		}
	}

	get_task_comm(tcomm, task);

	sigemptyset(&sigign);
	sigemptyset(&sigcatch);
	cutime = cstime = utime = stime = cputime_zero;
	cgtime = gtime = cputime_zero;

	if (lock_task_sighand(task, &flags)) {
		struct signal_struct *sig = task->signal;

		if (sig->tty) {
			struct pid *pgrp = tty_get_pgrp(sig->tty);
			tty_pgrp = pid_nr_ns(pgrp, ns);
			put_pid(pgrp);
			tty_nr = new_encode_dev(tty_devnum(sig->tty));
		}

		num_threads = atomic_read(&sig->count);
		collect_sigign_sigcatch(task, &sigign, &sigcatch);

		cmin_flt = sig->cmin_flt;
		cmaj_flt = sig->cmaj_flt;
		cutime = sig->cutime;
		cstime = sig->cstime;
		cgtime = sig->cgtime;
		rsslim = sig->rlim[RLIMIT_RSS].rlim_cur;

		/* add up live thread stats at the group level */
		if (whole) {
			struct task_cputime cputime;
			struct task_struct *t = task;
			do {
				min_flt += t->min_flt;
				maj_flt += t->maj_flt;
				gtime = cputime_add(gtime, task_gtime(t));
				t = next_thread(t);
			} while (t != task);

			min_flt += sig->min_flt;
			maj_flt += sig->maj_flt;
			thread_group_cputime(task, &cputime);
			utime = cputime.utime;
			stime = cputime.stime;
			gtime = cputime_add(gtime, sig->gtime);
		}

		sid = task_session_nr_ns(task, ns);
		ppid = task_tgid_nr_ns(task->real_parent, ns);
		pgid = task_pgrp_nr_ns(task, ns);

		unlock_task_sighand(task, &flags);
	}

	if (permitted && (!whole || num_threads < 2))
		wchan = get_wchan(task);
	if (!whole) {
		min_flt = task->min_flt;
		maj_flt = task->maj_flt;
		utime = task_utime(task);
		stime = task_stime(task);
		gtime = task_gtime(task);
	}

	/* scale priority and nice values from timeslices to -20..20 */
	/* to make it look like a "normal" Unix priority/nice value  */
	priority = task_prio(task);
	nice = task_nice(task);

	/* Temporary variable needed for gcc-2.96 */
	/* convert timespec -> nsec*/
	start_time =
		(unsigned long long)task->real_start_time.tv_sec * NSEC_PER_SEC
				+ task->real_start_time.tv_nsec;
	/* convert nsec -> ticks */
	start_time = nsec_to_clock_t(start_time);

	seq_printf(m, "%d (%s) %c %d %d %d %d %d %u %lu \
%lu %lu %lu %lu %lu %ld %ld %ld %ld %d 0 %llu %lu %ld %lu %lu %lu %lu %lu \
%lu %lu %lu %lu %lu %lu %lu %lu %d %d %u %u %llu %lu %ld\n",
		pid_nr_ns(pid, ns),
		tcomm,
		state,
		ppid,
		pgid,
		sid,
		tty_nr,
		tty_pgrp,
		task->flags,
		min_flt,
		cmin_flt,
		maj_flt,
		cmaj_flt,
		cputime_to_clock_t(utime),
		cputime_to_clock_t(stime),
		cputime_to_clock_t(cutime),
		cputime_to_clock_t(cstime),
		priority,
		nice,
		num_threads,
		start_time,
		vsize,
		mm ? get_mm_rss(mm) : 0,
		rsslim,
		mm ? mm->start_code : 0,
		mm ? mm->end_code : 0,
		(permitted) ? task->stack_start : 0,
		esp,
		eip,
		/* The signal information here is obsolete.
		 * It must be decimal for Linux 2.0 compatibility.
		 * Use /proc/#/status for real-time signals.
		 */
		task->pending.signal.sig[0] & 0x7fffffffUL,
		task->blocked.sig[0] & 0x7fffffffUL,
		sigign      .sig[0] & 0x7fffffffUL,
		sigcatch    .sig[0] & 0x7fffffffUL,
		wchan,
		0UL,
		0UL,
		task->exit_signal,
		task_cpu(task),
		task->rt_priority,
		task->policy,
		(unsigned long long)delayacct_blkio_ticks(task),
		cputime_to_clock_t(gtime),
		cputime_to_clock_t(cgtime));
	if (mm)
		mmput(mm);
	return 0;
}

int proc_tid_stat(struct seq_file *m, struct pid_namespace *ns,
			struct pid *pid, struct task_struct *task)
{
	return do_task_stat(m, ns, pid, task, 0);
}

int proc_tgid_stat(struct seq_file *m, struct pid_namespace *ns,
			struct pid *pid, struct task_struct *task)
{
	return do_task_stat(m, ns, pid, task, 1);
}

int proc_pid_statm(struct seq_file *m, struct pid_namespace *ns,
			struct pid *pid, struct task_struct *task)
{
	int size = 0, resident = 0, shared = 0, text = 0, lib = 0, data = 0;
	struct mm_struct *mm = get_task_mm(task);

	if (mm) {
		size = task_statm(mm, &shared, &text, &data, &resident);
		mmput(mm);
	}
	seq_printf(m, "%d %d %d %d %d %d %d\n",
			size, resident, shared, text, lib, data, 0);

	return 0;
}<|MERGE_RESOLUTION|>--- conflicted
+++ resolved
@@ -322,7 +322,6 @@
 			p->nivcsw);
 }
 
-<<<<<<< HEAD
 struct stack_stats {
 	struct vm_area_struct *vma;
 	unsigned long	startpage;
@@ -402,7 +401,8 @@
 		up_read(&mm->mmap_sem);
 		mmput(mm);
 	}
-=======
+}
+
 static void task_cpus_allowed(struct seq_file *m, struct task_struct *task)
 {
 	seq_printf(m, "Cpus_allowed:\t");
@@ -411,7 +411,6 @@
 	seq_printf(m, "Cpus_allowed_list:\t");
 	seq_cpumask_list(m, &task->cpus_allowed);
 	seq_printf(m, "\n");
->>>>>>> 1a4ce84c
 }
 
 int proc_pid_status(struct seq_file *m, struct pid_namespace *ns,
