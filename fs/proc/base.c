/*
 *  linux/fs/proc/base.c
 *
 *  Copyright (C) 1991, 1992 Linus Torvalds
 *
 *  proc base directory handling functions
 *
 *  1999, Al Viro. Rewritten. Now it covers the whole per-process part.
 *  Instead of using magical inumbers to determine the kind of object
 *  we allocate and fill in-core inodes upon lookup. They don't even
 *  go into icache. We cache the reference to task_struct upon lookup too.
 *  Eventually it should become a filesystem in its own. We don't use the
 *  rest of procfs anymore.
 *
 *
 *  Changelog:
 *  17-Jan-2005
 *  Allan Bezerra
 *  Bruna Moreira <bruna.moreira@indt.org.br>
 *  Edjard Mota <edjard.mota@indt.org.br>
 *  Ilias Biris <ilias.biris@indt.org.br>
 *  Mauricio Lin <mauricio.lin@indt.org.br>
 *
 *  Embedded Linux Lab - 10LE Instituto Nokia de Tecnologia - INdT
 *
 *  A new process specific entry (smaps) included in /proc. It shows the
 *  size of rss for each memory area. The maps entry lacks information
 *  about physical memory size (rss) for each mapped file, i.e.,
 *  rss information for executables and library files.
 *  This additional information is useful for any tools that need to know
 *  about physical memory consumption for a process specific library.
 *
 *  Changelog:
 *  21-Feb-2005
 *  Embedded Linux Lab - 10LE Instituto Nokia de Tecnologia - INdT
 *  Pud inclusion in the page table walking.
 *
 *  ChangeLog:
 *  10-Mar-2005
 *  10LE Instituto Nokia de Tecnologia - INdT:
 *  A better way to walks through the page table as suggested by Hugh Dickins.
 *
 *  Simo Piiroinen <simo.piiroinen@nokia.com>:
 *  Smaps information related to shared, private, clean and dirty pages.
 *
 *  Paul Mundt <paul.mundt@nokia.com>:
 *  Overall revision about smaps.
 */

#include <asm/uaccess.h>

#include <linux/errno.h>
#include <linux/time.h>
#include <linux/proc_fs.h>
#include <linux/stat.h>
#include <linux/task_io_accounting_ops.h>
#include <linux/init.h>
#include <linux/capability.h>
#include <linux/file.h>
#include <linux/fdtable.h>
#include <linux/string.h>
#include <linux/seq_file.h>
#include <linux/namei.h>
#include <linux/mnt_namespace.h>
#include <linux/mm.h>
#include <linux/rcupdate.h>
#include <linux/kallsyms.h>
#include <linux/stacktrace.h>
#include <linux/resource.h>
#include <linux/module.h>
#include <linux/mount.h>
#include <linux/security.h>
#include <linux/ptrace.h>
#include <linux/tracehook.h>
#include <linux/cgroup.h>
#include <linux/cpuset.h>
#include <linux/audit.h>
#include <linux/poll.h>
#include <linux/nsproxy.h>
#include <linux/oom.h>
#include <linux/elf.h>
#include <linux/pid_namespace.h>
#include "internal.h"

/* NOTE:
 *	Implementing inode permission operations in /proc is almost
 *	certainly an error.  Permission checks need to happen during
 *	each system call not at open time.  The reason is that most of
 *	what we wish to check for permissions in /proc varies at runtime.
 *
 *	The classic example of a problem is opening file descriptors
 *	in /proc for a task before it execs a suid executable.
 */

struct pid_entry {
	char *name;
	int len;
	mode_t mode;
	const struct inode_operations *iop;
	const struct file_operations *fop;
	union proc_op op;
};

#define NOD(NAME, MODE, IOP, FOP, OP) {			\
	.name = (NAME),					\
	.len  = sizeof(NAME) - 1,			\
	.mode = MODE,					\
	.iop  = IOP,					\
	.fop  = FOP,					\
	.op   = OP,					\
}

#define DIR(NAME, MODE, iops, fops)	\
	NOD(NAME, (S_IFDIR|(MODE)), &iops, &fops, {} )
#define LNK(NAME, get_link)					\
	NOD(NAME, (S_IFLNK|S_IRWXUGO),				\
		&proc_pid_link_inode_operations, NULL,		\
		{ .proc_get_link = get_link } )
#define REG(NAME, MODE, fops)				\
	NOD(NAME, (S_IFREG|(MODE)), NULL, &fops, {})
#define INF(NAME, MODE, read)				\
	NOD(NAME, (S_IFREG|(MODE)), 			\
		NULL, &proc_info_file_operations,	\
		{ .proc_read = read } )
#define ONE(NAME, MODE, show)				\
	NOD(NAME, (S_IFREG|(MODE)), 			\
		NULL, &proc_single_file_operations,	\
		{ .proc_show = show } )
#define MNT(NAME, MODE, iops)				\
	NOD(NAME, (S_IFDIR|(MODE)), &iops, NULL, {})

/*
 * Count the number of hardlinks for the pid_entry table, excluding the .
 * and .. links.
 */
static unsigned int pid_entry_count_dirs(const struct pid_entry *entries,
	unsigned int n)
{
	unsigned int i;
	unsigned int count;

	count = 0;
	for (i = 0; i < n; ++i) {
		if (S_ISDIR(entries[i].mode))
			++count;
	}

	return count;
}

static struct fs_struct *get_fs_struct(struct task_struct *task)
{
	struct fs_struct *fs;
	task_lock(task);
	fs = task->fs;
	if(fs)
		atomic_inc(&fs->count);
	task_unlock(task);
	return fs;
}

static int get_nr_threads(struct task_struct *tsk)
{
	unsigned long flags;
	int count = 0;

	if (lock_task_sighand(tsk, &flags)) {
		count = atomic_read(&tsk->signal->count);
		unlock_task_sighand(tsk, &flags);
	}
	return count;
}

static int proc_cwd_link(struct inode *inode, struct path *path)
{
	struct task_struct *task = get_proc_task(inode);
	struct fs_struct *fs = NULL;
	int result = -ENOENT;

	if (task) {
		fs = get_fs_struct(task);
		put_task_struct(task);
	}
	if (fs) {
		read_lock(&fs->lock);
		*path = fs->pwd;
		path_get(&fs->pwd);
		read_unlock(&fs->lock);
		result = 0;
		put_fs_struct(fs);
	}
	return result;
}

static int proc_root_link(struct inode *inode, struct path *path)
{
	struct task_struct *task = get_proc_task(inode);
	struct fs_struct *fs = NULL;
	int result = -ENOENT;

	if (task) {
		fs = get_fs_struct(task);
		put_task_struct(task);
	}
	if (fs) {
		read_lock(&fs->lock);
		*path = fs->root;
		path_get(&fs->root);
		read_unlock(&fs->lock);
		result = 0;
		put_fs_struct(fs);
	}
	return result;
}

/*
 * Return zero if current may access user memory in @task, -error if not.
 */
static int check_mem_permission(struct task_struct *task)
{
	/*
	 * A task can always look at itself, in case it chooses
	 * to use system calls instead of load instructions.
	 */
	if (task == current)
		return 0;

	/*
	 * If current is actively ptrace'ing, and would also be
	 * permitted to freshly attach with ptrace now, permit it.
	 */
	if (task_is_stopped_or_traced(task)) {
		int match;
		rcu_read_lock();
		match = (tracehook_tracer_task(task) == current);
		rcu_read_unlock();
		if (match && ptrace_may_access(task, PTRACE_MODE_ATTACH))
			return 0;
	}

	/*
	 * Noone else is allowed.
	 */
	return -EPERM;
}

struct mm_struct *mm_for_maps(struct task_struct *task)
{
	struct mm_struct *mm = get_task_mm(task);
	if (!mm)
		return NULL;
	down_read(&mm->mmap_sem);
	task_lock(task);
	if (task->mm != mm)
		goto out;
	if (task->mm != current->mm &&
	    __ptrace_may_access(task, PTRACE_MODE_READ) < 0)
		goto out;
	task_unlock(task);
	return mm;
out:
	task_unlock(task);
	up_read(&mm->mmap_sem);
	mmput(mm);
	return NULL;
}

static int proc_pid_cmdline(struct task_struct *task, char * buffer)
{
	int res = 0;
	unsigned int len;
	struct mm_struct *mm = get_task_mm(task);
	if (!mm)
		goto out;
	if (!mm->arg_end)
		goto out_mm;	/* Shh! No looking before we're done */

 	len = mm->arg_end - mm->arg_start;
 
	if (len > PAGE_SIZE)
		len = PAGE_SIZE;
 
	res = access_process_vm(task, mm->arg_start, buffer, len, 0);

	// If the nul at the end of args has been overwritten, then
	// assume application is using setproctitle(3).
	if (res > 0 && buffer[res-1] != '\0' && len < PAGE_SIZE) {
		len = strnlen(buffer, res);
		if (len < res) {
		    res = len;
		} else {
			len = mm->env_end - mm->env_start;
			if (len > PAGE_SIZE - res)
				len = PAGE_SIZE - res;
			res += access_process_vm(task, mm->env_start, buffer+res, len, 0);
			res = strnlen(buffer, res);
		}
	}
out_mm:
	mmput(mm);
out:
	return res;
}

static int proc_pid_auxv(struct task_struct *task, char *buffer)
{
	int res = 0;
	struct mm_struct *mm = get_task_mm(task);
	if (mm) {
		unsigned int nwords = 0;
		do
			nwords += 2;
		while (mm->saved_auxv[nwords - 2] != 0); /* AT_NULL */
		res = nwords * sizeof(mm->saved_auxv[0]);
		if (res > PAGE_SIZE)
			res = PAGE_SIZE;
		memcpy(buffer, mm->saved_auxv, res);
		mmput(mm);
	}
	return res;
}


#ifdef CONFIG_KALLSYMS
/*
 * Provides a wchan file via kallsyms in a proper one-value-per-file format.
 * Returns the resolved symbol.  If that fails, simply return the address.
 */
static int proc_pid_wchan(struct task_struct *task, char *buffer)
{
	unsigned long wchan;
	char symname[KSYM_NAME_LEN];

	wchan = get_wchan(task);

	if (lookup_symbol_name(wchan, symname) < 0)
		return sprintf(buffer, "%lu", wchan);
	else
		return sprintf(buffer, "%s", symname);
}
#endif /* CONFIG_KALLSYMS */

#ifdef CONFIG_STACKTRACE

#define MAX_STACK_TRACE_DEPTH	64

static int proc_pid_stack(struct seq_file *m, struct pid_namespace *ns,
			  struct pid *pid, struct task_struct *task)
{
	struct stack_trace trace;
	unsigned long *entries;
	int i;

	entries = kmalloc(MAX_STACK_TRACE_DEPTH * sizeof(*entries), GFP_KERNEL);
	if (!entries)
		return -ENOMEM;

	trace.nr_entries	= 0;
	trace.max_entries	= MAX_STACK_TRACE_DEPTH;
	trace.entries		= entries;
	trace.skip		= 0;
	save_stack_trace_tsk(task, &trace);

	for (i = 0; i < trace.nr_entries; i++) {
		seq_printf(m, "[<%p>] %pS\n",
			   (void *)entries[i], (void *)entries[i]);
	}
	kfree(entries);

	return 0;
}
#endif

#ifdef CONFIG_SCHEDSTATS
/*
 * Provides /proc/PID/schedstat
 */
static int proc_pid_schedstat(struct task_struct *task, char *buffer)
{
	return sprintf(buffer, "%llu %llu %lu\n",
			task->sched_info.cpu_time,
			task->sched_info.run_delay,
			task->sched_info.pcount);
}
#endif

#ifdef CONFIG_LATENCYTOP
static int lstats_show_proc(struct seq_file *m, void *v)
{
	int i;
	struct inode *inode = m->private;
	struct task_struct *task = get_proc_task(inode);

	if (!task)
		return -ESRCH;
	seq_puts(m, "Latency Top version : v0.1\n");
	for (i = 0; i < 32; i++) {
		if (task->latency_record[i].backtrace[0]) {
			int q;
			seq_printf(m, "%i %li %li ",
				task->latency_record[i].count,
				task->latency_record[i].time,
				task->latency_record[i].max);
			for (q = 0; q < LT_BACKTRACEDEPTH; q++) {
				char sym[KSYM_NAME_LEN];
				char *c;
				if (!task->latency_record[i].backtrace[q])
					break;
				if (task->latency_record[i].backtrace[q] == ULONG_MAX)
					break;
				sprint_symbol(sym, task->latency_record[i].backtrace[q]);
				c = strchr(sym, '+');
				if (c)
					*c = 0;
				seq_printf(m, "%s ", sym);
			}
			seq_printf(m, "\n");
		}

	}
	put_task_struct(task);
	return 0;
}

static int lstats_open(struct inode *inode, struct file *file)
{
	return single_open(file, lstats_show_proc, inode);
}

static ssize_t lstats_write(struct file *file, const char __user *buf,
			    size_t count, loff_t *offs)
{
	struct task_struct *task = get_proc_task(file->f_dentry->d_inode);

	if (!task)
		return -ESRCH;
	clear_all_latency_tracing(task);
	put_task_struct(task);

	return count;
}

static const struct file_operations proc_lstats_operations = {
	.open		= lstats_open,
	.read		= seq_read,
	.write		= lstats_write,
	.llseek		= seq_lseek,
	.release	= single_release,
};

#endif

/* The badness from the OOM killer */
unsigned long badness(struct task_struct *p, unsigned long uptime);
static int proc_oom_score(struct task_struct *task, char *buffer)
{
	unsigned long points;
	struct timespec uptime;

	do_posix_clock_monotonic_gettime(&uptime);
	read_lock(&tasklist_lock);
	points = badness(task, uptime.tv_sec);
	read_unlock(&tasklist_lock);
	return sprintf(buffer, "%lu\n", points);
}

struct limit_names {
	char *name;
	char *unit;
};

static const struct limit_names lnames[RLIM_NLIMITS] = {
	[RLIMIT_CPU] = {"Max cpu time", "ms"},
	[RLIMIT_FSIZE] = {"Max file size", "bytes"},
	[RLIMIT_DATA] = {"Max data size", "bytes"},
	[RLIMIT_STACK] = {"Max stack size", "bytes"},
	[RLIMIT_CORE] = {"Max core file size", "bytes"},
	[RLIMIT_RSS] = {"Max resident set", "bytes"},
	[RLIMIT_NPROC] = {"Max processes", "processes"},
	[RLIMIT_NOFILE] = {"Max open files", "files"},
	[RLIMIT_MEMLOCK] = {"Max locked memory", "bytes"},
	[RLIMIT_AS] = {"Max address space", "bytes"},
	[RLIMIT_LOCKS] = {"Max file locks", "locks"},
	[RLIMIT_SIGPENDING] = {"Max pending signals", "signals"},
	[RLIMIT_MSGQUEUE] = {"Max msgqueue size", "bytes"},
	[RLIMIT_NICE] = {"Max nice priority", NULL},
	[RLIMIT_RTPRIO] = {"Max realtime priority", NULL},
	[RLIMIT_RTTIME] = {"Max realtime timeout", "us"},
};

/* Display limits for a process */
static int proc_pid_limits(struct task_struct *task, char *buffer)
{
	unsigned int i;
	int count = 0;
	unsigned long flags;
	char *bufptr = buffer;

	struct rlimit rlim[RLIM_NLIMITS];

	if (!lock_task_sighand(task, &flags))
		return 0;
	memcpy(rlim, task->signal->rlim, sizeof(struct rlimit) * RLIM_NLIMITS);
	unlock_task_sighand(task, &flags);

	/*
	 * print the file header
	 */
	count += sprintf(&bufptr[count], "%-25s %-20s %-20s %-10s\n",
			"Limit", "Soft Limit", "Hard Limit", "Units");

	for (i = 0; i < RLIM_NLIMITS; i++) {
		if (rlim[i].rlim_cur == RLIM_INFINITY)
			count += sprintf(&bufptr[count], "%-25s %-20s ",
					 lnames[i].name, "unlimited");
		else
			count += sprintf(&bufptr[count], "%-25s %-20lu ",
					 lnames[i].name, rlim[i].rlim_cur);

		if (rlim[i].rlim_max == RLIM_INFINITY)
			count += sprintf(&bufptr[count], "%-20s ", "unlimited");
		else
			count += sprintf(&bufptr[count], "%-20lu ",
					 rlim[i].rlim_max);

		if (lnames[i].unit)
			count += sprintf(&bufptr[count], "%-10s\n",
					 lnames[i].unit);
		else
			count += sprintf(&bufptr[count], "\n");
	}

	return count;
}

#ifdef CONFIG_HAVE_ARCH_TRACEHOOK
static int proc_pid_syscall(struct task_struct *task, char *buffer)
{
	long nr;
	unsigned long args[6], sp, pc;

	if (task_current_syscall(task, &nr, args, 6, &sp, &pc))
		return sprintf(buffer, "running\n");

	if (nr < 0)
		return sprintf(buffer, "%ld 0x%lx 0x%lx\n", nr, sp, pc);

	return sprintf(buffer,
		       "%ld 0x%lx 0x%lx 0x%lx 0x%lx 0x%lx 0x%lx 0x%lx 0x%lx\n",
		       nr,
		       args[0], args[1], args[2], args[3], args[4], args[5],
		       sp, pc);
}
#endif /* CONFIG_HAVE_ARCH_TRACEHOOK */

/************************************************************************/
/*                       Here the fs part begins                        */
/************************************************************************/

/* permission checks */
static int proc_fd_access_allowed(struct inode *inode)
{
	struct task_struct *task;
	int allowed = 0;
	/* Allow access to a task's file descriptors if it is us or we
	 * may use ptrace attach to the process and find out that
	 * information.
	 */
	task = get_proc_task(inode);
	if (task) {
		allowed = ptrace_may_access(task, PTRACE_MODE_READ);
		put_task_struct(task);
	}
	return allowed;
}

static int proc_setattr(struct dentry *dentry, struct iattr *attr)
{
	int error;
	struct inode *inode = dentry->d_inode;

	if (attr->ia_valid & ATTR_MODE)
		return -EPERM;

	error = inode_change_ok(inode, attr);
	if (!error)
		error = inode_setattr(inode, attr);
	return error;
}

static const struct inode_operations proc_def_inode_operations = {
	.setattr	= proc_setattr,
};

static int mounts_open_common(struct inode *inode, struct file *file,
			      const struct seq_operations *op)
{
	struct task_struct *task = get_proc_task(inode);
	struct nsproxy *nsp;
	struct mnt_namespace *ns = NULL;
	struct fs_struct *fs = NULL;
	struct path root;
	struct proc_mounts *p;
	int ret = -EINVAL;

	if (task) {
		rcu_read_lock();
		nsp = task_nsproxy(task);
		if (nsp) {
			ns = nsp->mnt_ns;
			if (ns)
				get_mnt_ns(ns);
		}
		rcu_read_unlock();
		if (ns)
			fs = get_fs_struct(task);
		put_task_struct(task);
	}

	if (!ns)
		goto err;
	if (!fs)
		goto err_put_ns;

	read_lock(&fs->lock);
	root = fs->root;
	path_get(&root);
	read_unlock(&fs->lock);
	put_fs_struct(fs);

	ret = -ENOMEM;
	p = kmalloc(sizeof(struct proc_mounts), GFP_KERNEL);
	if (!p)
		goto err_put_path;

	file->private_data = &p->m;
	ret = seq_open(file, op);
	if (ret)
		goto err_free;

	p->m.private = p;
	p->ns = ns;
	p->root = root;
	p->event = ns->event;

	return 0;

 err_free:
	kfree(p);
 err_put_path:
	path_put(&root);
 err_put_ns:
	put_mnt_ns(ns);
 err:
	return ret;
}

static int mounts_release(struct inode *inode, struct file *file)
{
	struct proc_mounts *p = file->private_data;
	path_put(&p->root);
	put_mnt_ns(p->ns);
	return seq_release(inode, file);
}

static unsigned mounts_poll(struct file *file, poll_table *wait)
{
	struct proc_mounts *p = file->private_data;
	struct mnt_namespace *ns = p->ns;
	unsigned res = 0;

	poll_wait(file, &ns->poll, wait);

	spin_lock(&vfsmount_lock);
	if (p->event != ns->event) {
		p->event = ns->event;
		res = POLLERR;
	}
	spin_unlock(&vfsmount_lock);

	return res;
}

static int mounts_open(struct inode *inode, struct file *file)
{
	return mounts_open_common(inode, file, &mounts_op);
}

static const struct file_operations proc_mounts_operations = {
	.open		= mounts_open,
	.read		= seq_read,
	.llseek		= seq_lseek,
	.release	= mounts_release,
	.poll		= mounts_poll,
};

static int mountinfo_open(struct inode *inode, struct file *file)
{
	return mounts_open_common(inode, file, &mountinfo_op);
}

static const struct file_operations proc_mountinfo_operations = {
	.open		= mountinfo_open,
	.read		= seq_read,
	.llseek		= seq_lseek,
	.release	= mounts_release,
	.poll		= mounts_poll,
};

static int mountstats_open(struct inode *inode, struct file *file)
{
	return mounts_open_common(inode, file, &mountstats_op);
}

static const struct file_operations proc_mountstats_operations = {
	.open		= mountstats_open,
	.read		= seq_read,
	.llseek		= seq_lseek,
	.release	= mounts_release,
};

#define PROC_BLOCK_SIZE	(3*1024)		/* 4K page size but our output routines use some slack for overruns */

static ssize_t proc_info_read(struct file * file, char __user * buf,
			  size_t count, loff_t *ppos)
{
	struct inode * inode = file->f_path.dentry->d_inode;
	unsigned long page;
	ssize_t length;
	struct task_struct *task = get_proc_task(inode);

	length = -ESRCH;
	if (!task)
		goto out_no_task;

	if (count > PROC_BLOCK_SIZE)
		count = PROC_BLOCK_SIZE;

	length = -ENOMEM;
	if (!(page = __get_free_page(GFP_TEMPORARY)))
		goto out;

	length = PROC_I(inode)->op.proc_read(task, (char*)page);

	if (length >= 0)
		length = simple_read_from_buffer(buf, count, ppos, (char *)page, length);
	free_page(page);
out:
	put_task_struct(task);
out_no_task:
	return length;
}

static const struct file_operations proc_info_file_operations = {
	.read		= proc_info_read,
};

static int proc_single_show(struct seq_file *m, void *v)
{
	struct inode *inode = m->private;
	struct pid_namespace *ns;
	struct pid *pid;
	struct task_struct *task;
	int ret;

	ns = inode->i_sb->s_fs_info;
	pid = proc_pid(inode);
	task = get_pid_task(pid, PIDTYPE_PID);
	if (!task)
		return -ESRCH;

	ret = PROC_I(inode)->op.proc_show(m, ns, pid, task);

	put_task_struct(task);
	return ret;
}

static int proc_single_open(struct inode *inode, struct file *filp)
{
	int ret;
	ret = single_open(filp, proc_single_show, NULL);
	if (!ret) {
		struct seq_file *m = filp->private_data;

		m->private = inode;
	}
	return ret;
}

static const struct file_operations proc_single_file_operations = {
	.open		= proc_single_open,
	.read		= seq_read,
	.llseek		= seq_lseek,
	.release	= single_release,
};

static int mem_open(struct inode* inode, struct file* file)
{
	file->private_data = (void*)((long)current->self_exec_id);
	return 0;
}

static ssize_t mem_read(struct file * file, char __user * buf,
			size_t count, loff_t *ppos)
{
	struct task_struct *task = get_proc_task(file->f_path.dentry->d_inode);
	char *page;
	unsigned long src = *ppos;
	int ret = -ESRCH;
	struct mm_struct *mm;

	if (!task)
		goto out_no_task;

	if (check_mem_permission(task))
		goto out;

	ret = -ENOMEM;
	page = (char *)__get_free_page(GFP_TEMPORARY);
	if (!page)
		goto out;

	ret = 0;
 
	mm = get_task_mm(task);
	if (!mm)
		goto out_free;

	ret = -EIO;
 
	if (file->private_data != (void*)((long)current->self_exec_id))
		goto out_put;

	ret = 0;
 
	while (count > 0) {
		int this_len, retval;

		this_len = (count > PAGE_SIZE) ? PAGE_SIZE : count;
		retval = access_process_vm(task, src, page, this_len, 0);
		if (!retval || check_mem_permission(task)) {
			if (!ret)
				ret = -EIO;
			break;
		}

		if (copy_to_user(buf, page, retval)) {
			ret = -EFAULT;
			break;
		}
 
		ret += retval;
		src += retval;
		buf += retval;
		count -= retval;
	}
	*ppos = src;

out_put:
	mmput(mm);
out_free:
	free_page((unsigned long) page);
out:
	put_task_struct(task);
out_no_task:
	return ret;
}

#define mem_write NULL

#ifndef mem_write
/* This is a security hazard */
static ssize_t mem_write(struct file * file, const char __user *buf,
			 size_t count, loff_t *ppos)
{
	int copied;
	char *page;
	struct task_struct *task = get_proc_task(file->f_path.dentry->d_inode);
	unsigned long dst = *ppos;

	copied = -ESRCH;
	if (!task)
		goto out_no_task;

	if (check_mem_permission(task))
		goto out;

	copied = -ENOMEM;
	page = (char *)__get_free_page(GFP_TEMPORARY);
	if (!page)
		goto out;

	copied = 0;
	while (count > 0) {
		int this_len, retval;

		this_len = (count > PAGE_SIZE) ? PAGE_SIZE : count;
		if (copy_from_user(page, buf, this_len)) {
			copied = -EFAULT;
			break;
		}
		retval = access_process_vm(task, dst, page, this_len, 1);
		if (!retval) {
			if (!copied)
				copied = -EIO;
			break;
		}
		copied += retval;
		buf += retval;
		dst += retval;
		count -= retval;			
	}
	*ppos = dst;
	free_page((unsigned long) page);
out:
	put_task_struct(task);
out_no_task:
	return copied;
}
#endif

loff_t mem_lseek(struct file *file, loff_t offset, int orig)
{
	switch (orig) {
	case 0:
		file->f_pos = offset;
		break;
	case 1:
		file->f_pos += offset;
		break;
	default:
		return -EINVAL;
	}
	force_successful_syscall_return();
	return file->f_pos;
}

static const struct file_operations proc_mem_operations = {
	.llseek		= mem_lseek,
	.read		= mem_read,
	.write		= mem_write,
	.open		= mem_open,
};

static ssize_t environ_read(struct file *file, char __user *buf,
			size_t count, loff_t *ppos)
{
	struct task_struct *task = get_proc_task(file->f_dentry->d_inode);
	char *page;
	unsigned long src = *ppos;
	int ret = -ESRCH;
	struct mm_struct *mm;

	if (!task)
		goto out_no_task;

	if (!ptrace_may_access(task, PTRACE_MODE_READ))
		goto out;

	ret = -ENOMEM;
	page = (char *)__get_free_page(GFP_TEMPORARY);
	if (!page)
		goto out;

	ret = 0;

	mm = get_task_mm(task);
	if (!mm)
		goto out_free;

	while (count > 0) {
		int this_len, retval, max_len;

		this_len = mm->env_end - (mm->env_start + src);

		if (this_len <= 0)
			break;

		max_len = (count > PAGE_SIZE) ? PAGE_SIZE : count;
		this_len = (this_len > max_len) ? max_len : this_len;

		retval = access_process_vm(task, (mm->env_start + src),
			page, this_len, 0);

		if (retval <= 0) {
			ret = retval;
			break;
		}

		if (copy_to_user(buf, page, retval)) {
			ret = -EFAULT;
			break;
		}

		ret += retval;
		src += retval;
		buf += retval;
		count -= retval;
	}
	*ppos = src;

	mmput(mm);
out_free:
	free_page((unsigned long) page);
out:
	put_task_struct(task);
out_no_task:
	return ret;
}

static const struct file_operations proc_environ_operations = {
	.read		= environ_read,
};

static ssize_t oom_adjust_read(struct file *file, char __user *buf,
				size_t count, loff_t *ppos)
{
	struct task_struct *task = get_proc_task(file->f_path.dentry->d_inode);
	char buffer[PROC_NUMBUF];
	size_t len;
	int oom_adjust;

	if (!task)
		return -ESRCH;
	oom_adjust = task->oomkilladj;
	put_task_struct(task);

	len = snprintf(buffer, sizeof(buffer), "%i\n", oom_adjust);

	return simple_read_from_buffer(buf, count, ppos, buffer, len);
}

static ssize_t oom_adjust_write(struct file *file, const char __user *buf,
				size_t count, loff_t *ppos)
{
	struct task_struct *task;
	char buffer[PROC_NUMBUF], *end;
	int oom_adjust;

	memset(buffer, 0, sizeof(buffer));
	if (count > sizeof(buffer) - 1)
		count = sizeof(buffer) - 1;
	if (copy_from_user(buffer, buf, count))
		return -EFAULT;
	oom_adjust = simple_strtol(buffer, &end, 0);
	if ((oom_adjust < OOM_ADJUST_MIN || oom_adjust > OOM_ADJUST_MAX) &&
	     oom_adjust != OOM_DISABLE)
		return -EINVAL;
	if (*end == '\n')
		end++;
	task = get_proc_task(file->f_path.dentry->d_inode);
	if (!task)
		return -ESRCH;
	if (oom_adjust < task->oomkilladj && !capable(CAP_SYS_RESOURCE)) {
		put_task_struct(task);
		return -EACCES;
	}
	task->oomkilladj = oom_adjust;
	put_task_struct(task);
	if (end - buffer == 0)
		return -EIO;
	return end - buffer;
}

static const struct file_operations proc_oom_adjust_operations = {
	.read		= oom_adjust_read,
	.write		= oom_adjust_write,
};

#ifdef CONFIG_AUDITSYSCALL
#define TMPBUFLEN 21
static ssize_t proc_loginuid_read(struct file * file, char __user * buf,
				  size_t count, loff_t *ppos)
{
	struct inode * inode = file->f_path.dentry->d_inode;
	struct task_struct *task = get_proc_task(inode);
	ssize_t length;
	char tmpbuf[TMPBUFLEN];

	if (!task)
		return -ESRCH;
	length = scnprintf(tmpbuf, TMPBUFLEN, "%u",
				audit_get_loginuid(task));
	put_task_struct(task);
	return simple_read_from_buffer(buf, count, ppos, tmpbuf, length);
}

static ssize_t proc_loginuid_write(struct file * file, const char __user * buf,
				   size_t count, loff_t *ppos)
{
	struct inode * inode = file->f_path.dentry->d_inode;
	char *page, *tmp;
	ssize_t length;
	uid_t loginuid;

	if (!capable(CAP_AUDIT_CONTROL))
		return -EPERM;

	if (current != pid_task(proc_pid(inode), PIDTYPE_PID))
		return -EPERM;

	if (count >= PAGE_SIZE)
		count = PAGE_SIZE - 1;

	if (*ppos != 0) {
		/* No partial writes. */
		return -EINVAL;
	}
	page = (char*)__get_free_page(GFP_TEMPORARY);
	if (!page)
		return -ENOMEM;
	length = -EFAULT;
	if (copy_from_user(page, buf, count))
		goto out_free_page;

	page[count] = '\0';
	loginuid = simple_strtoul(page, &tmp, 10);
	if (tmp == page) {
		length = -EINVAL;
		goto out_free_page;

	}
	length = audit_set_loginuid(current, loginuid);
	if (likely(length == 0))
		length = count;

out_free_page:
	free_page((unsigned long) page);
	return length;
}

static const struct file_operations proc_loginuid_operations = {
	.read		= proc_loginuid_read,
	.write		= proc_loginuid_write,
};

static ssize_t proc_sessionid_read(struct file * file, char __user * buf,
				  size_t count, loff_t *ppos)
{
	struct inode * inode = file->f_path.dentry->d_inode;
	struct task_struct *task = get_proc_task(inode);
	ssize_t length;
	char tmpbuf[TMPBUFLEN];

	if (!task)
		return -ESRCH;
	length = scnprintf(tmpbuf, TMPBUFLEN, "%u",
				audit_get_sessionid(task));
	put_task_struct(task);
	return simple_read_from_buffer(buf, count, ppos, tmpbuf, length);
}

static const struct file_operations proc_sessionid_operations = {
	.read		= proc_sessionid_read,
};
#endif

#ifdef CONFIG_FAULT_INJECTION
static ssize_t proc_fault_inject_read(struct file * file, char __user * buf,
				      size_t count, loff_t *ppos)
{
	struct task_struct *task = get_proc_task(file->f_dentry->d_inode);
	char buffer[PROC_NUMBUF];
	size_t len;
	int make_it_fail;

	if (!task)
		return -ESRCH;
	make_it_fail = task->make_it_fail;
	put_task_struct(task);

	len = snprintf(buffer, sizeof(buffer), "%i\n", make_it_fail);

	return simple_read_from_buffer(buf, count, ppos, buffer, len);
}

static ssize_t proc_fault_inject_write(struct file * file,
			const char __user * buf, size_t count, loff_t *ppos)
{
	struct task_struct *task;
	char buffer[PROC_NUMBUF], *end;
	int make_it_fail;

	if (!capable(CAP_SYS_RESOURCE))
		return -EPERM;
	memset(buffer, 0, sizeof(buffer));
	if (count > sizeof(buffer) - 1)
		count = sizeof(buffer) - 1;
	if (copy_from_user(buffer, buf, count))
		return -EFAULT;
	make_it_fail = simple_strtol(buffer, &end, 0);
	if (*end == '\n')
		end++;
	task = get_proc_task(file->f_dentry->d_inode);
	if (!task)
		return -ESRCH;
	task->make_it_fail = make_it_fail;
	put_task_struct(task);
	if (end - buffer == 0)
		return -EIO;
	return end - buffer;
}

static const struct file_operations proc_fault_inject_operations = {
	.read		= proc_fault_inject_read,
	.write		= proc_fault_inject_write,
};
#endif


#ifdef CONFIG_SCHED_DEBUG
/*
 * Print out various scheduling related per-task fields:
 */
static int sched_show(struct seq_file *m, void *v)
{
	struct inode *inode = m->private;
	struct task_struct *p;

	p = get_proc_task(inode);
	if (!p)
		return -ESRCH;
	proc_sched_show_task(p, m);

	put_task_struct(p);

	return 0;
}

static ssize_t
sched_write(struct file *file, const char __user *buf,
	    size_t count, loff_t *offset)
{
	struct inode *inode = file->f_path.dentry->d_inode;
	struct task_struct *p;

	p = get_proc_task(inode);
	if (!p)
		return -ESRCH;
	proc_sched_set_task(p);

	put_task_struct(p);

	return count;
}

static int sched_open(struct inode *inode, struct file *filp)
{
	int ret;

	ret = single_open(filp, sched_show, NULL);
	if (!ret) {
		struct seq_file *m = filp->private_data;

		m->private = inode;
	}
	return ret;
}

static const struct file_operations proc_pid_sched_operations = {
	.open		= sched_open,
	.read		= seq_read,
	.write		= sched_write,
	.llseek		= seq_lseek,
	.release	= single_release,
};

#endif

/*
 * We added or removed a vma mapping the executable. The vmas are only mapped
 * during exec and are not mapped with the mmap system call.
 * Callers must hold down_write() on the mm's mmap_sem for these
 */
void added_exe_file_vma(struct mm_struct *mm)
{
	mm->num_exe_file_vmas++;
}

void removed_exe_file_vma(struct mm_struct *mm)
{
	mm->num_exe_file_vmas--;
	if ((mm->num_exe_file_vmas == 0) && mm->exe_file){
		fput(mm->exe_file);
		mm->exe_file = NULL;
	}

}

void set_mm_exe_file(struct mm_struct *mm, struct file *new_exe_file)
{
	if (new_exe_file)
		get_file(new_exe_file);
	if (mm->exe_file)
		fput(mm->exe_file);
	mm->exe_file = new_exe_file;
	mm->num_exe_file_vmas = 0;
}

struct file *get_mm_exe_file(struct mm_struct *mm)
{
	struct file *exe_file;

	/* We need mmap_sem to protect against races with removal of
	 * VM_EXECUTABLE vmas */
	down_read(&mm->mmap_sem);
	exe_file = mm->exe_file;
	if (exe_file)
		get_file(exe_file);
	up_read(&mm->mmap_sem);
	return exe_file;
}

void dup_mm_exe_file(struct mm_struct *oldmm, struct mm_struct *newmm)
{
	/* It's safe to write the exe_file pointer without exe_file_lock because
	 * this is called during fork when the task is not yet in /proc */
	newmm->exe_file = get_mm_exe_file(oldmm);
}

static int proc_exe_link(struct inode *inode, struct path *exe_path)
{
	struct task_struct *task;
	struct mm_struct *mm;
	struct file *exe_file;

	task = get_proc_task(inode);
	if (!task)
		return -ENOENT;
	mm = get_task_mm(task);
	put_task_struct(task);
	if (!mm)
		return -ENOENT;
	exe_file = get_mm_exe_file(mm);
	mmput(mm);
	if (exe_file) {
		*exe_path = exe_file->f_path;
		path_get(&exe_file->f_path);
		fput(exe_file);
		return 0;
	} else
		return -ENOENT;
}

static void *proc_pid_follow_link(struct dentry *dentry, struct nameidata *nd)
{
	struct inode *inode = dentry->d_inode;
	int error = -EACCES;

	/* We don't need a base pointer in the /proc filesystem */
	path_put(&nd->path);

	/* Are we allowed to snoop on the tasks file descriptors? */
	if (!proc_fd_access_allowed(inode))
		goto out;

	error = PROC_I(inode)->op.proc_get_link(inode, &nd->path);
	nd->last_type = LAST_BIND;
out:
	return ERR_PTR(error);
}

static int do_proc_readlink(struct path *path, char __user *buffer, int buflen)
{
	char *tmp = (char*)__get_free_page(GFP_TEMPORARY);
	char *pathname;
	int len;

	if (!tmp)
		return -ENOMEM;

	pathname = d_path(path, tmp, PAGE_SIZE);
	len = PTR_ERR(pathname);
	if (IS_ERR(pathname))
		goto out;
	len = tmp + PAGE_SIZE - 1 - pathname;

	if (len > buflen)
		len = buflen;
	if (copy_to_user(buffer, pathname, len))
		len = -EFAULT;
 out:
	free_page((unsigned long)tmp);
	return len;
}

static int proc_pid_readlink(struct dentry * dentry, char __user * buffer, int buflen)
{
	int error = -EACCES;
	struct inode *inode = dentry->d_inode;
	struct path path;

	/* Are we allowed to snoop on the tasks file descriptors? */
	if (!proc_fd_access_allowed(inode))
		goto out;

	error = PROC_I(inode)->op.proc_get_link(inode, &path);
	if (error)
		goto out;

	error = do_proc_readlink(&path, buffer, buflen);
	path_put(&path);
out:
	return error;
}

static const struct inode_operations proc_pid_link_inode_operations = {
	.readlink	= proc_pid_readlink,
	.follow_link	= proc_pid_follow_link,
	.setattr	= proc_setattr,
};


/* building an inode */

static int task_dumpable(struct task_struct *task)
{
	int dumpable = 0;
	struct mm_struct *mm;

	task_lock(task);
	mm = task->mm;
	if (mm)
		dumpable = get_dumpable(mm);
	task_unlock(task);
	if(dumpable == 1)
		return 1;
	return 0;
}


static struct inode *proc_pid_make_inode(struct super_block * sb, struct task_struct *task)
{
	struct inode * inode;
	struct proc_inode *ei;
	const struct cred *cred;

	/* We need a new inode */

	inode = new_inode(sb);
	if (!inode)
		goto out;

	/* Common stuff */
	ei = PROC_I(inode);
	inode->i_mtime = inode->i_atime = inode->i_ctime = CURRENT_TIME;
	inode->i_op = &proc_def_inode_operations;

	/*
	 * grab the reference to task.
	 */
	ei->pid = get_task_pid(task, PIDTYPE_PID);
	if (!ei->pid)
		goto out_unlock;

	inode->i_uid = 0;
	inode->i_gid = 0;
	if (task_dumpable(task)) {
		rcu_read_lock();
		cred = __task_cred(task);
		inode->i_uid = cred->euid;
		inode->i_gid = cred->egid;
		rcu_read_unlock();
	}
	security_task_to_inode(task, inode);

out:
	return inode;

out_unlock:
	iput(inode);
	return NULL;
}

static int pid_getattr(struct vfsmount *mnt, struct dentry *dentry, struct kstat *stat)
{
	struct inode *inode = dentry->d_inode;
	struct task_struct *task;
	const struct cred *cred;

	generic_fillattr(inode, stat);

	rcu_read_lock();
	stat->uid = 0;
	stat->gid = 0;
	task = pid_task(proc_pid(inode), PIDTYPE_PID);
	if (task) {
		if ((inode->i_mode == (S_IFDIR|S_IRUGO|S_IXUGO)) ||
		    task_dumpable(task)) {
			cred = __task_cred(task);
			stat->uid = cred->euid;
			stat->gid = cred->egid;
		}
	}
	rcu_read_unlock();
	return 0;
}

/* dentry stuff */

/*
 *	Exceptional case: normally we are not allowed to unhash a busy
 * directory. In this case, however, we can do it - no aliasing problems
 * due to the way we treat inodes.
 *
 * Rewrite the inode's ownerships here because the owning task may have
 * performed a setuid(), etc.
 *
 * Before the /proc/pid/status file was created the only way to read
 * the effective uid of a /process was to stat /proc/pid.  Reading
 * /proc/pid/status is slow enough that procps and other packages
 * kept stating /proc/pid.  To keep the rules in /proc simple I have
 * made this apply to all per process world readable and executable
 * directories.
 */
static int pid_revalidate(struct dentry *dentry, struct nameidata *nd)
{
	struct inode *inode = dentry->d_inode;
	struct task_struct *task = get_proc_task(inode);
<<<<<<< HEAD
	const struct cred *cred;

=======
	int ret = 0;
>>>>>>> 4c7ff6ca
	if (task) {
		if ((inode->i_mode == (S_IFDIR|S_IRUGO|S_IXUGO)) ||
		    task_dumpable(task)) {
			rcu_read_lock();
			cred = __task_cred(task);
			inode->i_uid = cred->euid;
			inode->i_gid = cred->egid;
			rcu_read_unlock();
		} else {
			inode->i_uid = 0;
			inode->i_gid = 0;
		}
		inode->i_mode &= ~(S_ISUID | S_ISGID);
		ret = proc_net_revalidate(task, dentry, nd);
		if (ret == 1)
			security_task_to_inode(task, inode);
		put_task_struct(task);
	}
	if (ret == 0)
		d_drop(dentry);
	return ret;
}

static int pid_delete_dentry(struct dentry * dentry)
{
	/* Is the task we represent dead?
	 * If so, then don't put the dentry on the lru list,
	 * kill it immediately.
	 */
	return !proc_pid(dentry->d_inode)->tasks[PIDTYPE_PID].first;
}

static struct dentry_operations pid_dentry_operations =
{
	.d_revalidate	= pid_revalidate,
	.d_delete	= pid_delete_dentry,
};

/* Lookups */

typedef struct dentry *instantiate_t(struct inode *, struct dentry *,
				struct task_struct *, const void *);

/*
 * Fill a directory entry.
 *
 * If possible create the dcache entry and derive our inode number and
 * file type from dcache entry.
 *
 * Since all of the proc inode numbers are dynamically generated, the inode
 * numbers do not exist until the inode is cache.  This means creating the
 * the dcache entry in readdir is necessary to keep the inode numbers
 * reported by readdir in sync with the inode numbers reported
 * by stat.
 */
static int proc_fill_cache(struct file *filp, void *dirent, filldir_t filldir,
	char *name, int len,
	instantiate_t instantiate, struct task_struct *task, const void *ptr)
{
	struct dentry *child, *dir = filp->f_path.dentry;
	struct inode *inode;
	struct qstr qname;
	ino_t ino = 0;
	unsigned type = DT_UNKNOWN;

	qname.name = name;
	qname.len  = len;
	qname.hash = full_name_hash(name, len);

	child = d_lookup(dir, &qname);
	if (!child) {
		struct dentry *new;
		new = d_alloc(dir, &qname);
		if (new) {
			child = instantiate(dir->d_inode, new, task, ptr);
			if (child)
				dput(new);
			else
				child = new;
		}
	}
	if (!child || IS_ERR(child) || !child->d_inode)
		goto end_instantiate;
	inode = child->d_inode;
	if (inode) {
		ino = inode->i_ino;
		type = inode->i_mode >> 12;
	}
	dput(child);
end_instantiate:
	if (!ino)
		ino = find_inode_number(dir, &qname);
	if (!ino)
		ino = 1;
	return filldir(dirent, name, len, filp->f_pos, ino, type);
}

static unsigned name_to_int(struct dentry *dentry)
{
	const char *name = dentry->d_name.name;
	int len = dentry->d_name.len;
	unsigned n = 0;

	if (len > 1 && *name == '0')
		goto out;
	while (len-- > 0) {
		unsigned c = *name++ - '0';
		if (c > 9)
			goto out;
		if (n >= (~0U-9)/10)
			goto out;
		n *= 10;
		n += c;
	}
	return n;
out:
	return ~0U;
}

#define PROC_FDINFO_MAX 64

static int proc_fd_info(struct inode *inode, struct path *path, char *info)
{
	struct task_struct *task = get_proc_task(inode);
	struct files_struct *files = NULL;
	struct file *file;
	int fd = proc_fd(inode);

	if (task) {
		files = get_files_struct(task);
		put_task_struct(task);
	}
	if (files) {
		/*
		 * We are not taking a ref to the file structure, so we must
		 * hold ->file_lock.
		 */
		spin_lock(&files->file_lock);
		file = fcheck_files(files, fd);
		if (file) {
			if (path) {
				*path = file->f_path;
				path_get(&file->f_path);
			}
			if (info)
				snprintf(info, PROC_FDINFO_MAX,
					 "pos:\t%lli\n"
					 "flags:\t0%o\n",
					 (long long) file->f_pos,
					 file->f_flags);
			spin_unlock(&files->file_lock);
			put_files_struct(files);
			return 0;
		}
		spin_unlock(&files->file_lock);
		put_files_struct(files);
	}
	return -ENOENT;
}

static int proc_fd_link(struct inode *inode, struct path *path)
{
	return proc_fd_info(inode, path, NULL);
}

static int tid_fd_revalidate(struct dentry *dentry, struct nameidata *nd)
{
	struct inode *inode = dentry->d_inode;
	struct task_struct *task = get_proc_task(inode);
	int fd = proc_fd(inode);
	struct files_struct *files;
	const struct cred *cred;

	if (task) {
		files = get_files_struct(task);
		if (files) {
			rcu_read_lock();
			if (fcheck_files(files, fd)) {
				rcu_read_unlock();
				put_files_struct(files);
				if (task_dumpable(task)) {
					rcu_read_lock();
					cred = __task_cred(task);
					inode->i_uid = cred->euid;
					inode->i_gid = cred->egid;
					rcu_read_unlock();
				} else {
					inode->i_uid = 0;
					inode->i_gid = 0;
				}
				inode->i_mode &= ~(S_ISUID | S_ISGID);
				security_task_to_inode(task, inode);
				put_task_struct(task);
				return 1;
			}
			rcu_read_unlock();
			put_files_struct(files);
		}
		put_task_struct(task);
	}
	d_drop(dentry);
	return 0;
}

static struct dentry_operations tid_fd_dentry_operations =
{
	.d_revalidate	= tid_fd_revalidate,
	.d_delete	= pid_delete_dentry,
};

static struct dentry *proc_fd_instantiate(struct inode *dir,
	struct dentry *dentry, struct task_struct *task, const void *ptr)
{
	unsigned fd = *(const unsigned *)ptr;
	struct file *file;
	struct files_struct *files;
 	struct inode *inode;
 	struct proc_inode *ei;
	struct dentry *error = ERR_PTR(-ENOENT);

	inode = proc_pid_make_inode(dir->i_sb, task);
	if (!inode)
		goto out;
	ei = PROC_I(inode);
	ei->fd = fd;
	files = get_files_struct(task);
	if (!files)
		goto out_iput;
	inode->i_mode = S_IFLNK;

	/*
	 * We are not taking a ref to the file structure, so we must
	 * hold ->file_lock.
	 */
	spin_lock(&files->file_lock);
	file = fcheck_files(files, fd);
	if (!file)
		goto out_unlock;
	if (file->f_mode & FMODE_READ)
		inode->i_mode |= S_IRUSR | S_IXUSR;
	if (file->f_mode & FMODE_WRITE)
		inode->i_mode |= S_IWUSR | S_IXUSR;
	spin_unlock(&files->file_lock);
	put_files_struct(files);

	inode->i_op = &proc_pid_link_inode_operations;
	inode->i_size = 64;
	ei->op.proc_get_link = proc_fd_link;
	dentry->d_op = &tid_fd_dentry_operations;
	d_add(dentry, inode);
	/* Close the race of the process dying before we return the dentry */
	if (tid_fd_revalidate(dentry, NULL))
		error = NULL;

 out:
	return error;
out_unlock:
	spin_unlock(&files->file_lock);
	put_files_struct(files);
out_iput:
	iput(inode);
	goto out;
}

static struct dentry *proc_lookupfd_common(struct inode *dir,
					   struct dentry *dentry,
					   instantiate_t instantiate)
{
	struct task_struct *task = get_proc_task(dir);
	unsigned fd = name_to_int(dentry);
	struct dentry *result = ERR_PTR(-ENOENT);

	if (!task)
		goto out_no_task;
	if (fd == ~0U)
		goto out;

	result = instantiate(dir, dentry, task, &fd);
out:
	put_task_struct(task);
out_no_task:
	return result;
}

static int proc_readfd_common(struct file * filp, void * dirent,
			      filldir_t filldir, instantiate_t instantiate)
{
	struct dentry *dentry = filp->f_path.dentry;
	struct inode *inode = dentry->d_inode;
	struct task_struct *p = get_proc_task(inode);
	unsigned int fd, ino;
	int retval;
	struct files_struct * files;

	retval = -ENOENT;
	if (!p)
		goto out_no_task;
	retval = 0;

	fd = filp->f_pos;
	switch (fd) {
		case 0:
			if (filldir(dirent, ".", 1, 0, inode->i_ino, DT_DIR) < 0)
				goto out;
			filp->f_pos++;
		case 1:
			ino = parent_ino(dentry);
			if (filldir(dirent, "..", 2, 1, ino, DT_DIR) < 0)
				goto out;
			filp->f_pos++;
		default:
			files = get_files_struct(p);
			if (!files)
				goto out;
			rcu_read_lock();
			for (fd = filp->f_pos-2;
			     fd < files_fdtable(files)->max_fds;
			     fd++, filp->f_pos++) {
				char name[PROC_NUMBUF];
				int len;

				if (!fcheck_files(files, fd))
					continue;
				rcu_read_unlock();

				len = snprintf(name, sizeof(name), "%d", fd);
				if (proc_fill_cache(filp, dirent, filldir,
						    name, len, instantiate,
						    p, &fd) < 0) {
					rcu_read_lock();
					break;
				}
				rcu_read_lock();
			}
			rcu_read_unlock();
			put_files_struct(files);
	}
out:
	put_task_struct(p);
out_no_task:
	return retval;
}

static struct dentry *proc_lookupfd(struct inode *dir, struct dentry *dentry,
				    struct nameidata *nd)
{
	return proc_lookupfd_common(dir, dentry, proc_fd_instantiate);
}

static int proc_readfd(struct file *filp, void *dirent, filldir_t filldir)
{
	return proc_readfd_common(filp, dirent, filldir, proc_fd_instantiate);
}

static ssize_t proc_fdinfo_read(struct file *file, char __user *buf,
				      size_t len, loff_t *ppos)
{
	char tmp[PROC_FDINFO_MAX];
	int err = proc_fd_info(file->f_path.dentry->d_inode, NULL, tmp);
	if (!err)
		err = simple_read_from_buffer(buf, len, ppos, tmp, strlen(tmp));
	return err;
}

static const struct file_operations proc_fdinfo_file_operations = {
	.open		= nonseekable_open,
	.read		= proc_fdinfo_read,
};

static const struct file_operations proc_fd_operations = {
	.read		= generic_read_dir,
	.readdir	= proc_readfd,
};

/*
 * /proc/pid/fd needs a special permission handler so that a process can still
 * access /proc/self/fd after it has executed a setuid().
 */
static int proc_fd_permission(struct inode *inode, int mask)
{
	int rv;

	rv = generic_permission(inode, mask, NULL);
	if (rv == 0)
		return 0;
	if (task_pid(current) == proc_pid(inode))
		rv = 0;
	return rv;
}

/*
 * proc directories can do almost nothing..
 */
static const struct inode_operations proc_fd_inode_operations = {
	.lookup		= proc_lookupfd,
	.permission	= proc_fd_permission,
	.setattr	= proc_setattr,
};

static struct dentry *proc_fdinfo_instantiate(struct inode *dir,
	struct dentry *dentry, struct task_struct *task, const void *ptr)
{
	unsigned fd = *(unsigned *)ptr;
 	struct inode *inode;
 	struct proc_inode *ei;
	struct dentry *error = ERR_PTR(-ENOENT);

	inode = proc_pid_make_inode(dir->i_sb, task);
	if (!inode)
		goto out;
	ei = PROC_I(inode);
	ei->fd = fd;
	inode->i_mode = S_IFREG | S_IRUSR;
	inode->i_fop = &proc_fdinfo_file_operations;
	dentry->d_op = &tid_fd_dentry_operations;
	d_add(dentry, inode);
	/* Close the race of the process dying before we return the dentry */
	if (tid_fd_revalidate(dentry, NULL))
		error = NULL;

 out:
	return error;
}

static struct dentry *proc_lookupfdinfo(struct inode *dir,
					struct dentry *dentry,
					struct nameidata *nd)
{
	return proc_lookupfd_common(dir, dentry, proc_fdinfo_instantiate);
}

static int proc_readfdinfo(struct file *filp, void *dirent, filldir_t filldir)
{
	return proc_readfd_common(filp, dirent, filldir,
				  proc_fdinfo_instantiate);
}

static const struct file_operations proc_fdinfo_operations = {
	.read		= generic_read_dir,
	.readdir	= proc_readfdinfo,
};

/*
 * proc directories can do almost nothing..
 */
static const struct inode_operations proc_fdinfo_inode_operations = {
	.lookup		= proc_lookupfdinfo,
	.setattr	= proc_setattr,
};


static struct dentry *proc_pident_instantiate(struct inode *dir,
	struct dentry *dentry, struct task_struct *task, const void *ptr)
{
	const struct pid_entry *p = ptr;
	struct inode *inode;
	struct proc_inode *ei;
	struct dentry *error = ERR_PTR(-EINVAL);

	inode = proc_pid_make_inode(dir->i_sb, task);
	if (!inode)
		goto out;

	ei = PROC_I(inode);
	inode->i_mode = p->mode;
	if (S_ISDIR(inode->i_mode))
		inode->i_nlink = 2;	/* Use getattr to fix if necessary */
	if (p->iop)
		inode->i_op = p->iop;
	if (p->fop)
		inode->i_fop = p->fop;
	ei->op = p->op;
	dentry->d_op = &pid_dentry_operations;
	d_add(dentry, inode);
	/* Close the race of the process dying before we return the dentry */
	if (pid_revalidate(dentry, NULL))
		error = NULL;
out:
	return error;
}

static struct dentry *proc_pident_lookup(struct inode *dir, 
					 struct dentry *dentry,
					 const struct pid_entry *ents,
					 unsigned int nents)
{
	struct inode *inode;
	struct dentry *error;
	struct task_struct *task = get_proc_task(dir);
	const struct pid_entry *p, *last;

	error = ERR_PTR(-ENOENT);
	inode = NULL;

	if (!task)
		goto out_no_task;

	/*
	 * Yes, it does not scale. And it should not. Don't add
	 * new entries into /proc/<tgid>/ without very good reasons.
	 */
	last = &ents[nents - 1];
	for (p = ents; p <= last; p++) {
		if (p->len != dentry->d_name.len)
			continue;
		if (!memcmp(dentry->d_name.name, p->name, p->len))
			break;
	}
	if (p > last)
		goto out;

	error = proc_pident_instantiate(dir, dentry, task, p);
out:
	put_task_struct(task);
out_no_task:
	return error;
}

static int proc_pident_fill_cache(struct file *filp, void *dirent,
	filldir_t filldir, struct task_struct *task, const struct pid_entry *p)
{
	return proc_fill_cache(filp, dirent, filldir, p->name, p->len,
				proc_pident_instantiate, task, p);
}

static int proc_pident_readdir(struct file *filp,
		void *dirent, filldir_t filldir,
		const struct pid_entry *ents, unsigned int nents)
{
	int i;
	struct dentry *dentry = filp->f_path.dentry;
	struct inode *inode = dentry->d_inode;
	struct task_struct *task = get_proc_task(inode);
	const struct pid_entry *p, *last;
	ino_t ino;
	int ret;

	ret = -ENOENT;
	if (!task)
		goto out_no_task;

	ret = 0;
	i = filp->f_pos;
	switch (i) {
	case 0:
		ino = inode->i_ino;
		if (filldir(dirent, ".", 1, i, ino, DT_DIR) < 0)
			goto out;
		i++;
		filp->f_pos++;
		/* fall through */
	case 1:
		ino = parent_ino(dentry);
		if (filldir(dirent, "..", 2, i, ino, DT_DIR) < 0)
			goto out;
		i++;
		filp->f_pos++;
		/* fall through */
	default:
		i -= 2;
		if (i >= nents) {
			ret = 1;
			goto out;
		}
		p = ents + i;
		last = &ents[nents - 1];
		while (p <= last) {
			if (proc_pident_fill_cache(filp, dirent, filldir, task, p) < 0)
				goto out;
			filp->f_pos++;
			p++;
		}
	}

	ret = 1;
out:
	put_task_struct(task);
out_no_task:
	return ret;
}

#ifdef CONFIG_SECURITY
static ssize_t proc_pid_attr_read(struct file * file, char __user * buf,
				  size_t count, loff_t *ppos)
{
	struct inode * inode = file->f_path.dentry->d_inode;
	char *p = NULL;
	ssize_t length;
	struct task_struct *task = get_proc_task(inode);

	if (!task)
		return -ESRCH;

	length = security_getprocattr(task,
				      (char*)file->f_path.dentry->d_name.name,
				      &p);
	put_task_struct(task);
	if (length > 0)
		length = simple_read_from_buffer(buf, count, ppos, p, length);
	kfree(p);
	return length;
}

static ssize_t proc_pid_attr_write(struct file * file, const char __user * buf,
				   size_t count, loff_t *ppos)
{
	struct inode * inode = file->f_path.dentry->d_inode;
	char *page;
	ssize_t length;
	struct task_struct *task = get_proc_task(inode);

	length = -ESRCH;
	if (!task)
		goto out_no_task;
	if (count > PAGE_SIZE)
		count = PAGE_SIZE;

	/* No partial writes. */
	length = -EINVAL;
	if (*ppos != 0)
		goto out;

	length = -ENOMEM;
	page = (char*)__get_free_page(GFP_TEMPORARY);
	if (!page)
		goto out;

	length = -EFAULT;
	if (copy_from_user(page, buf, count))
		goto out_free;

	length = security_setprocattr(task,
				      (char*)file->f_path.dentry->d_name.name,
				      (void*)page, count);
out_free:
	free_page((unsigned long) page);
out:
	put_task_struct(task);
out_no_task:
	return length;
}

static const struct file_operations proc_pid_attr_operations = {
	.read		= proc_pid_attr_read,
	.write		= proc_pid_attr_write,
};

static const struct pid_entry attr_dir_stuff[] = {
	REG("current",    S_IRUGO|S_IWUGO, proc_pid_attr_operations),
	REG("prev",       S_IRUGO,	   proc_pid_attr_operations),
	REG("exec",       S_IRUGO|S_IWUGO, proc_pid_attr_operations),
	REG("fscreate",   S_IRUGO|S_IWUGO, proc_pid_attr_operations),
	REG("keycreate",  S_IRUGO|S_IWUGO, proc_pid_attr_operations),
	REG("sockcreate", S_IRUGO|S_IWUGO, proc_pid_attr_operations),
};

static int proc_attr_dir_readdir(struct file * filp,
			     void * dirent, filldir_t filldir)
{
	return proc_pident_readdir(filp,dirent,filldir,
				   attr_dir_stuff,ARRAY_SIZE(attr_dir_stuff));
}

static const struct file_operations proc_attr_dir_operations = {
	.read		= generic_read_dir,
	.readdir	= proc_attr_dir_readdir,
};

static struct dentry *proc_attr_dir_lookup(struct inode *dir,
				struct dentry *dentry, struct nameidata *nd)
{
	return proc_pident_lookup(dir, dentry,
				  attr_dir_stuff, ARRAY_SIZE(attr_dir_stuff));
}

static const struct inode_operations proc_attr_dir_inode_operations = {
	.lookup		= proc_attr_dir_lookup,
	.getattr	= pid_getattr,
	.setattr	= proc_setattr,
};

#endif

#if defined(USE_ELF_CORE_DUMP) && defined(CONFIG_ELF_CORE)
static ssize_t proc_coredump_filter_read(struct file *file, char __user *buf,
					 size_t count, loff_t *ppos)
{
	struct task_struct *task = get_proc_task(file->f_dentry->d_inode);
	struct mm_struct *mm;
	char buffer[PROC_NUMBUF];
	size_t len;
	int ret;

	if (!task)
		return -ESRCH;

	ret = 0;
	mm = get_task_mm(task);
	if (mm) {
		len = snprintf(buffer, sizeof(buffer), "%08lx\n",
			       ((mm->flags & MMF_DUMP_FILTER_MASK) >>
				MMF_DUMP_FILTER_SHIFT));
		mmput(mm);
		ret = simple_read_from_buffer(buf, count, ppos, buffer, len);
	}

	put_task_struct(task);

	return ret;
}

static ssize_t proc_coredump_filter_write(struct file *file,
					  const char __user *buf,
					  size_t count,
					  loff_t *ppos)
{
	struct task_struct *task;
	struct mm_struct *mm;
	char buffer[PROC_NUMBUF], *end;
	unsigned int val;
	int ret;
	int i;
	unsigned long mask;

	ret = -EFAULT;
	memset(buffer, 0, sizeof(buffer));
	if (count > sizeof(buffer) - 1)
		count = sizeof(buffer) - 1;
	if (copy_from_user(buffer, buf, count))
		goto out_no_task;

	ret = -EINVAL;
	val = (unsigned int)simple_strtoul(buffer, &end, 0);
	if (*end == '\n')
		end++;
	if (end - buffer == 0)
		goto out_no_task;

	ret = -ESRCH;
	task = get_proc_task(file->f_dentry->d_inode);
	if (!task)
		goto out_no_task;

	ret = end - buffer;
	mm = get_task_mm(task);
	if (!mm)
		goto out_no_mm;

	for (i = 0, mask = 1; i < MMF_DUMP_FILTER_BITS; i++, mask <<= 1) {
		if (val & mask)
			set_bit(i + MMF_DUMP_FILTER_SHIFT, &mm->flags);
		else
			clear_bit(i + MMF_DUMP_FILTER_SHIFT, &mm->flags);
	}

	mmput(mm);
 out_no_mm:
	put_task_struct(task);
 out_no_task:
	return ret;
}

static const struct file_operations proc_coredump_filter_operations = {
	.read		= proc_coredump_filter_read,
	.write		= proc_coredump_filter_write,
};
#endif

/*
 * /proc/self:
 */
static int proc_self_readlink(struct dentry *dentry, char __user *buffer,
			      int buflen)
{
	struct pid_namespace *ns = dentry->d_sb->s_fs_info;
	pid_t tgid = task_tgid_nr_ns(current, ns);
	char tmp[PROC_NUMBUF];
	if (!tgid)
		return -ENOENT;
	sprintf(tmp, "%d", tgid);
	return vfs_readlink(dentry,buffer,buflen,tmp);
}

static void *proc_self_follow_link(struct dentry *dentry, struct nameidata *nd)
{
	struct pid_namespace *ns = dentry->d_sb->s_fs_info;
	pid_t tgid = task_tgid_nr_ns(current, ns);
	char tmp[PROC_NUMBUF];
	if (!tgid)
		return ERR_PTR(-ENOENT);
	sprintf(tmp, "%d", task_tgid_nr_ns(current, ns));
	return ERR_PTR(vfs_follow_link(nd,tmp));
}

static const struct inode_operations proc_self_inode_operations = {
	.readlink	= proc_self_readlink,
	.follow_link	= proc_self_follow_link,
};

/*
 * proc base
 *
 * These are the directory entries in the root directory of /proc
 * that properly belong to the /proc filesystem, as they describe
 * describe something that is process related.
 */
static const struct pid_entry proc_base_stuff[] = {
	NOD("self", S_IFLNK|S_IRWXUGO,
		&proc_self_inode_operations, NULL, {}),
};

/*
 *	Exceptional case: normally we are not allowed to unhash a busy
 * directory. In this case, however, we can do it - no aliasing problems
 * due to the way we treat inodes.
 */
static int proc_base_revalidate(struct dentry *dentry, struct nameidata *nd)
{
	struct inode *inode = dentry->d_inode;
	struct task_struct *task = get_proc_task(inode);
	if (task) {
		put_task_struct(task);
		return 1;
	}
	d_drop(dentry);
	return 0;
}

static struct dentry_operations proc_base_dentry_operations =
{
	.d_revalidate	= proc_base_revalidate,
	.d_delete	= pid_delete_dentry,
};

static struct dentry *proc_base_instantiate(struct inode *dir,
	struct dentry *dentry, struct task_struct *task, const void *ptr)
{
	const struct pid_entry *p = ptr;
	struct inode *inode;
	struct proc_inode *ei;
	struct dentry *error = ERR_PTR(-EINVAL);

	/* Allocate the inode */
	error = ERR_PTR(-ENOMEM);
	inode = new_inode(dir->i_sb);
	if (!inode)
		goto out;

	/* Initialize the inode */
	ei = PROC_I(inode);
	inode->i_mtime = inode->i_atime = inode->i_ctime = CURRENT_TIME;

	/*
	 * grab the reference to the task.
	 */
	ei->pid = get_task_pid(task, PIDTYPE_PID);
	if (!ei->pid)
		goto out_iput;

	inode->i_uid = 0;
	inode->i_gid = 0;
	inode->i_mode = p->mode;
	if (S_ISDIR(inode->i_mode))
		inode->i_nlink = 2;
	if (S_ISLNK(inode->i_mode))
		inode->i_size = 64;
	if (p->iop)
		inode->i_op = p->iop;
	if (p->fop)
		inode->i_fop = p->fop;
	ei->op = p->op;
	dentry->d_op = &proc_base_dentry_operations;
	d_add(dentry, inode);
	error = NULL;
out:
	return error;
out_iput:
	iput(inode);
	goto out;
}

static struct dentry *proc_base_lookup(struct inode *dir, struct dentry *dentry)
{
	struct dentry *error;
	struct task_struct *task = get_proc_task(dir);
	const struct pid_entry *p, *last;

	error = ERR_PTR(-ENOENT);

	if (!task)
		goto out_no_task;

	/* Lookup the directory entry */
	last = &proc_base_stuff[ARRAY_SIZE(proc_base_stuff) - 1];
	for (p = proc_base_stuff; p <= last; p++) {
		if (p->len != dentry->d_name.len)
			continue;
		if (!memcmp(dentry->d_name.name, p->name, p->len))
			break;
	}
	if (p > last)
		goto out;

	error = proc_base_instantiate(dir, dentry, task, p);

out:
	put_task_struct(task);
out_no_task:
	return error;
}

static int proc_base_fill_cache(struct file *filp, void *dirent,
	filldir_t filldir, struct task_struct *task, const struct pid_entry *p)
{
	return proc_fill_cache(filp, dirent, filldir, p->name, p->len,
				proc_base_instantiate, task, p);
}

#ifdef CONFIG_TASK_IO_ACCOUNTING
static int do_io_accounting(struct task_struct *task, char *buffer, int whole)
{
	struct task_io_accounting acct = task->ioac;
	unsigned long flags;

	if (whole && lock_task_sighand(task, &flags)) {
		struct task_struct *t = task;

		task_io_accounting_add(&acct, &task->signal->ioac);
		while_each_thread(task, t)
			task_io_accounting_add(&acct, &t->ioac);

		unlock_task_sighand(task, &flags);
	}
	return sprintf(buffer,
			"rchar: %llu\n"
			"wchar: %llu\n"
			"syscr: %llu\n"
			"syscw: %llu\n"
			"read_bytes: %llu\n"
			"write_bytes: %llu\n"
			"cancelled_write_bytes: %llu\n",
			(unsigned long long)acct.rchar,
			(unsigned long long)acct.wchar,
			(unsigned long long)acct.syscr,
			(unsigned long long)acct.syscw,
			(unsigned long long)acct.read_bytes,
			(unsigned long long)acct.write_bytes,
			(unsigned long long)acct.cancelled_write_bytes);
}

static int proc_tid_io_accounting(struct task_struct *task, char *buffer)
{
	return do_io_accounting(task, buffer, 0);
}

static int proc_tgid_io_accounting(struct task_struct *task, char *buffer)
{
	return do_io_accounting(task, buffer, 1);
}
#endif /* CONFIG_TASK_IO_ACCOUNTING */

static int proc_pid_personality(struct seq_file *m, struct pid_namespace *ns,
				struct pid *pid, struct task_struct *task)
{
	seq_printf(m, "%08x\n", task->personality);
	return 0;
}

/*
 * Thread groups
 */
static const struct file_operations proc_task_operations;
static const struct inode_operations proc_task_inode_operations;

static const struct pid_entry tgid_base_stuff[] = {
	DIR("task",       S_IRUGO|S_IXUGO, proc_task_inode_operations, proc_task_operations),
	DIR("fd",         S_IRUSR|S_IXUSR, proc_fd_inode_operations, proc_fd_operations),
	DIR("fdinfo",     S_IRUSR|S_IXUSR, proc_fdinfo_inode_operations, proc_fdinfo_operations),
#ifdef CONFIG_NET
	MNT("net",        S_IRUGO|S_IXUGO, proc_net_inode_operations),
#endif
	REG("environ",    S_IRUSR, proc_environ_operations),
	INF("auxv",       S_IRUSR, proc_pid_auxv),
	ONE("status",     S_IRUGO, proc_pid_status),
	ONE("personality", S_IRUSR, proc_pid_personality),
	INF("limits",	  S_IRUSR, proc_pid_limits),
#ifdef CONFIG_SCHED_DEBUG
	REG("sched",      S_IRUGO|S_IWUSR, proc_pid_sched_operations),
#endif
#ifdef CONFIG_HAVE_ARCH_TRACEHOOK
	INF("syscall",    S_IRUSR, proc_pid_syscall),
#endif
	INF("cmdline",    S_IRUGO, proc_pid_cmdline),
	ONE("stat",       S_IRUGO, proc_tgid_stat),
	ONE("statm",      S_IRUGO, proc_pid_statm),
	REG("maps",       S_IRUGO, proc_maps_operations),
#ifdef CONFIG_NUMA
	REG("numa_maps",  S_IRUGO, proc_numa_maps_operations),
#endif
	REG("mem",        S_IRUSR|S_IWUSR, proc_mem_operations),
	LNK("cwd",        proc_cwd_link),
	LNK("root",       proc_root_link),
	LNK("exe",        proc_exe_link),
	REG("mounts",     S_IRUGO, proc_mounts_operations),
	REG("mountinfo",  S_IRUGO, proc_mountinfo_operations),
	REG("mountstats", S_IRUSR, proc_mountstats_operations),
#ifdef CONFIG_PROC_PAGE_MONITOR
	REG("clear_refs", S_IWUSR, proc_clear_refs_operations),
	REG("smaps",      S_IRUGO, proc_smaps_operations),
	REG("pagemap",    S_IRUSR, proc_pagemap_operations),
#endif
#ifdef CONFIG_SECURITY
	DIR("attr",       S_IRUGO|S_IXUGO, proc_attr_dir_inode_operations, proc_attr_dir_operations),
#endif
#ifdef CONFIG_KALLSYMS
	INF("wchan",      S_IRUGO, proc_pid_wchan),
#endif
#ifdef CONFIG_STACKTRACE
	ONE("stack",      S_IRUSR, proc_pid_stack),
#endif
#ifdef CONFIG_SCHEDSTATS
	INF("schedstat",  S_IRUGO, proc_pid_schedstat),
#endif
#ifdef CONFIG_LATENCYTOP
	REG("latency",  S_IRUGO, proc_lstats_operations),
#endif
#ifdef CONFIG_PROC_PID_CPUSET
	REG("cpuset",     S_IRUGO, proc_cpuset_operations),
#endif
#ifdef CONFIG_CGROUPS
	REG("cgroup",  S_IRUGO, proc_cgroup_operations),
#endif
	INF("oom_score",  S_IRUGO, proc_oom_score),
	REG("oom_adj",    S_IRUGO|S_IWUSR, proc_oom_adjust_operations),
#ifdef CONFIG_AUDITSYSCALL
	REG("loginuid",   S_IWUSR|S_IRUGO, proc_loginuid_operations),
	REG("sessionid",  S_IRUGO, proc_sessionid_operations),
#endif
#ifdef CONFIG_FAULT_INJECTION
	REG("make-it-fail", S_IRUGO|S_IWUSR, proc_fault_inject_operations),
#endif
#if defined(USE_ELF_CORE_DUMP) && defined(CONFIG_ELF_CORE)
	REG("coredump_filter", S_IRUGO|S_IWUSR, proc_coredump_filter_operations),
#endif
#ifdef CONFIG_TASK_IO_ACCOUNTING
	INF("io",	S_IRUGO, proc_tgid_io_accounting),
#endif
};

static int proc_tgid_base_readdir(struct file * filp,
			     void * dirent, filldir_t filldir)
{
	return proc_pident_readdir(filp,dirent,filldir,
				   tgid_base_stuff,ARRAY_SIZE(tgid_base_stuff));
}

static const struct file_operations proc_tgid_base_operations = {
	.read		= generic_read_dir,
	.readdir	= proc_tgid_base_readdir,
};

static struct dentry *proc_tgid_base_lookup(struct inode *dir, struct dentry *dentry, struct nameidata *nd){
	return proc_pident_lookup(dir, dentry,
				  tgid_base_stuff, ARRAY_SIZE(tgid_base_stuff));
}

static const struct inode_operations proc_tgid_base_inode_operations = {
	.lookup		= proc_tgid_base_lookup,
	.getattr	= pid_getattr,
	.setattr	= proc_setattr,
};

static void proc_flush_task_mnt(struct vfsmount *mnt, pid_t pid, pid_t tgid)
{
	struct dentry *dentry, *leader, *dir;
	char buf[PROC_NUMBUF];
	struct qstr name;

	name.name = buf;
	name.len = snprintf(buf, sizeof(buf), "%d", pid);
	dentry = d_hash_and_lookup(mnt->mnt_root, &name);
	if (dentry) {
		shrink_dcache_parent(dentry);
		d_drop(dentry);
		dput(dentry);
	}

	name.name = buf;
	name.len = snprintf(buf, sizeof(buf), "%d", tgid);
	leader = d_hash_and_lookup(mnt->mnt_root, &name);
	if (!leader)
		goto out;

	name.name = "task";
	name.len = strlen(name.name);
	dir = d_hash_and_lookup(leader, &name);
	if (!dir)
		goto out_put_leader;

	name.name = buf;
	name.len = snprintf(buf, sizeof(buf), "%d", pid);
	dentry = d_hash_and_lookup(dir, &name);
	if (dentry) {
		shrink_dcache_parent(dentry);
		d_drop(dentry);
		dput(dentry);
	}

	dput(dir);
out_put_leader:
	dput(leader);
out:
	return;
}

/**
 * proc_flush_task -  Remove dcache entries for @task from the /proc dcache.
 * @task: task that should be flushed.
 *
 * When flushing dentries from proc, one needs to flush them from global
 * proc (proc_mnt) and from all the namespaces' procs this task was seen
 * in. This call is supposed to do all of this job.
 *
 * Looks in the dcache for
 * /proc/@pid
 * /proc/@tgid/task/@pid
 * if either directory is present flushes it and all of it'ts children
 * from the dcache.
 *
 * It is safe and reasonable to cache /proc entries for a task until
 * that task exits.  After that they just clog up the dcache with
 * useless entries, possibly causing useful dcache entries to be
 * flushed instead.  This routine is proved to flush those useless
 * dcache entries at process exit time.
 *
 * NOTE: This routine is just an optimization so it does not guarantee
 *       that no dcache entries will exist at process exit time it
 *       just makes it very unlikely that any will persist.
 */

void proc_flush_task(struct task_struct *task)
{
	int i;
	struct pid *pid, *tgid = NULL;
	struct upid *upid;

	pid = task_pid(task);
	tgid = task_tgid(task);

	for (i = 0; i <= pid->level; i++) {
		upid = &pid->numbers[i];
		proc_flush_task_mnt(upid->ns->proc_mnt, upid->nr,
				    tgid->numbers[i].nr);
	}

	upid = &pid->numbers[pid->level];
	if (upid->nr == 1)
		pid_ns_release_proc(upid->ns);
}

static struct dentry *proc_pid_instantiate(struct inode *dir,
					   struct dentry * dentry,
					   struct task_struct *task, const void *ptr)
{
	struct dentry *error = ERR_PTR(-ENOENT);
	struct inode *inode;

	inode = proc_pid_make_inode(dir->i_sb, task);
	if (!inode)
		goto out;

	inode->i_mode = S_IFDIR|S_IRUGO|S_IXUGO;
	inode->i_op = &proc_tgid_base_inode_operations;
	inode->i_fop = &proc_tgid_base_operations;
	inode->i_flags|=S_IMMUTABLE;

	inode->i_nlink = 2 + pid_entry_count_dirs(tgid_base_stuff,
		ARRAY_SIZE(tgid_base_stuff));

	dentry->d_op = &pid_dentry_operations;

	d_add(dentry, inode);
	/* Close the race of the process dying before we return the dentry */
	if (pid_revalidate(dentry, NULL))
		error = NULL;
out:
	return error;
}

struct dentry *proc_pid_lookup(struct inode *dir, struct dentry * dentry, struct nameidata *nd)
{
	struct dentry *result = ERR_PTR(-ENOENT);
	struct task_struct *task;
	unsigned tgid;
	struct pid_namespace *ns;

	result = proc_base_lookup(dir, dentry);
	if (!IS_ERR(result) || PTR_ERR(result) != -ENOENT)
		goto out;

	tgid = name_to_int(dentry);
	if (tgid == ~0U)
		goto out;

	ns = dentry->d_sb->s_fs_info;
	rcu_read_lock();
	task = find_task_by_pid_ns(tgid, ns);
	if (task)
		get_task_struct(task);
	rcu_read_unlock();
	if (!task)
		goto out;

	result = proc_pid_instantiate(dir, dentry, task, NULL);
	put_task_struct(task);
out:
	return result;
}

/*
 * Find the first task with tgid >= tgid
 *
 */
struct tgid_iter {
	unsigned int tgid;
	struct task_struct *task;
};
static struct tgid_iter next_tgid(struct pid_namespace *ns, struct tgid_iter iter)
{
	struct pid *pid;

	if (iter.task)
		put_task_struct(iter.task);
	rcu_read_lock();
retry:
	iter.task = NULL;
	pid = find_ge_pid(iter.tgid, ns);
	if (pid) {
		iter.tgid = pid_nr_ns(pid, ns);
		iter.task = pid_task(pid, PIDTYPE_PID);
		/* What we to know is if the pid we have find is the
		 * pid of a thread_group_leader.  Testing for task
		 * being a thread_group_leader is the obvious thing
		 * todo but there is a window when it fails, due to
		 * the pid transfer logic in de_thread.
		 *
		 * So we perform the straight forward test of seeing
		 * if the pid we have found is the pid of a thread
		 * group leader, and don't worry if the task we have
		 * found doesn't happen to be a thread group leader.
		 * As we don't care in the case of readdir.
		 */
		if (!iter.task || !has_group_leader_pid(iter.task)) {
			iter.tgid += 1;
			goto retry;
		}
		get_task_struct(iter.task);
	}
	rcu_read_unlock();
	return iter;
}

#define TGID_OFFSET (FIRST_PROCESS_ENTRY + ARRAY_SIZE(proc_base_stuff))

static int proc_pid_fill_cache(struct file *filp, void *dirent, filldir_t filldir,
	struct tgid_iter iter)
{
	char name[PROC_NUMBUF];
	int len = snprintf(name, sizeof(name), "%d", iter.tgid);
	return proc_fill_cache(filp, dirent, filldir, name, len,
				proc_pid_instantiate, iter.task, NULL);
}

/* for the /proc/ directory itself, after non-process stuff has been done */
int proc_pid_readdir(struct file * filp, void * dirent, filldir_t filldir)
{
	unsigned int nr = filp->f_pos - FIRST_PROCESS_ENTRY;
	struct task_struct *reaper = get_proc_task(filp->f_path.dentry->d_inode);
	struct tgid_iter iter;
	struct pid_namespace *ns;

	if (!reaper)
		goto out_no_task;

	for (; nr < ARRAY_SIZE(proc_base_stuff); filp->f_pos++, nr++) {
		const struct pid_entry *p = &proc_base_stuff[nr];
		if (proc_base_fill_cache(filp, dirent, filldir, reaper, p) < 0)
			goto out;
	}

	ns = filp->f_dentry->d_sb->s_fs_info;
	iter.task = NULL;
	iter.tgid = filp->f_pos - TGID_OFFSET;
	for (iter = next_tgid(ns, iter);
	     iter.task;
	     iter.tgid += 1, iter = next_tgid(ns, iter)) {
		filp->f_pos = iter.tgid + TGID_OFFSET;
		if (proc_pid_fill_cache(filp, dirent, filldir, iter) < 0) {
			put_task_struct(iter.task);
			goto out;
		}
	}
	filp->f_pos = PID_MAX_LIMIT + TGID_OFFSET;
out:
	put_task_struct(reaper);
out_no_task:
	return 0;
}

/*
 * Tasks
 */
static const struct pid_entry tid_base_stuff[] = {
	DIR("fd",        S_IRUSR|S_IXUSR, proc_fd_inode_operations, proc_fd_operations),
	DIR("fdinfo",    S_IRUSR|S_IXUSR, proc_fdinfo_inode_operations, proc_fd_operations),
	REG("environ",   S_IRUSR, proc_environ_operations),
	INF("auxv",      S_IRUSR, proc_pid_auxv),
	ONE("status",    S_IRUGO, proc_pid_status),
	ONE("personality", S_IRUSR, proc_pid_personality),
	INF("limits",	 S_IRUSR, proc_pid_limits),
#ifdef CONFIG_SCHED_DEBUG
	REG("sched",     S_IRUGO|S_IWUSR, proc_pid_sched_operations),
#endif
#ifdef CONFIG_HAVE_ARCH_TRACEHOOK
	INF("syscall",   S_IRUSR, proc_pid_syscall),
#endif
	INF("cmdline",   S_IRUGO, proc_pid_cmdline),
	ONE("stat",      S_IRUGO, proc_tid_stat),
	ONE("statm",     S_IRUGO, proc_pid_statm),
	REG("maps",      S_IRUGO, proc_maps_operations),
#ifdef CONFIG_NUMA
	REG("numa_maps", S_IRUGO, proc_numa_maps_operations),
#endif
	REG("mem",       S_IRUSR|S_IWUSR, proc_mem_operations),
	LNK("cwd",       proc_cwd_link),
	LNK("root",      proc_root_link),
	LNK("exe",       proc_exe_link),
	REG("mounts",    S_IRUGO, proc_mounts_operations),
	REG("mountinfo",  S_IRUGO, proc_mountinfo_operations),
#ifdef CONFIG_PROC_PAGE_MONITOR
	REG("clear_refs", S_IWUSR, proc_clear_refs_operations),
	REG("smaps",     S_IRUGO, proc_smaps_operations),
	REG("pagemap",    S_IRUSR, proc_pagemap_operations),
#endif
#ifdef CONFIG_SECURITY
	DIR("attr",      S_IRUGO|S_IXUGO, proc_attr_dir_inode_operations, proc_attr_dir_operations),
#endif
#ifdef CONFIG_KALLSYMS
	INF("wchan",     S_IRUGO, proc_pid_wchan),
#endif
#ifdef CONFIG_STACKTRACE
	ONE("stack",      S_IRUSR, proc_pid_stack),
#endif
#ifdef CONFIG_SCHEDSTATS
	INF("schedstat", S_IRUGO, proc_pid_schedstat),
#endif
#ifdef CONFIG_LATENCYTOP
	REG("latency",  S_IRUGO, proc_lstats_operations),
#endif
#ifdef CONFIG_PROC_PID_CPUSET
	REG("cpuset",    S_IRUGO, proc_cpuset_operations),
#endif
#ifdef CONFIG_CGROUPS
	REG("cgroup",  S_IRUGO, proc_cgroup_operations),
#endif
	INF("oom_score", S_IRUGO, proc_oom_score),
	REG("oom_adj",   S_IRUGO|S_IWUSR, proc_oom_adjust_operations),
#ifdef CONFIG_AUDITSYSCALL
	REG("loginuid",  S_IWUSR|S_IRUGO, proc_loginuid_operations),
	REG("sessionid",  S_IRUSR, proc_sessionid_operations),
#endif
#ifdef CONFIG_FAULT_INJECTION
	REG("make-it-fail", S_IRUGO|S_IWUSR, proc_fault_inject_operations),
#endif
#ifdef CONFIG_TASK_IO_ACCOUNTING
	INF("io",	S_IRUGO, proc_tid_io_accounting),
#endif
};

static int proc_tid_base_readdir(struct file * filp,
			     void * dirent, filldir_t filldir)
{
	return proc_pident_readdir(filp,dirent,filldir,
				   tid_base_stuff,ARRAY_SIZE(tid_base_stuff));
}

static struct dentry *proc_tid_base_lookup(struct inode *dir, struct dentry *dentry, struct nameidata *nd){
	return proc_pident_lookup(dir, dentry,
				  tid_base_stuff, ARRAY_SIZE(tid_base_stuff));
}

static const struct file_operations proc_tid_base_operations = {
	.read		= generic_read_dir,
	.readdir	= proc_tid_base_readdir,
};

static const struct inode_operations proc_tid_base_inode_operations = {
	.lookup		= proc_tid_base_lookup,
	.getattr	= pid_getattr,
	.setattr	= proc_setattr,
};

static struct dentry *proc_task_instantiate(struct inode *dir,
	struct dentry *dentry, struct task_struct *task, const void *ptr)
{
	struct dentry *error = ERR_PTR(-ENOENT);
	struct inode *inode;
	inode = proc_pid_make_inode(dir->i_sb, task);

	if (!inode)
		goto out;
	inode->i_mode = S_IFDIR|S_IRUGO|S_IXUGO;
	inode->i_op = &proc_tid_base_inode_operations;
	inode->i_fop = &proc_tid_base_operations;
	inode->i_flags|=S_IMMUTABLE;

	inode->i_nlink = 2 + pid_entry_count_dirs(tid_base_stuff,
		ARRAY_SIZE(tid_base_stuff));

	dentry->d_op = &pid_dentry_operations;

	d_add(dentry, inode);
	/* Close the race of the process dying before we return the dentry */
	if (pid_revalidate(dentry, NULL))
		error = NULL;
out:
	return error;
}

static struct dentry *proc_task_lookup(struct inode *dir, struct dentry * dentry, struct nameidata *nd)
{
	struct dentry *result = ERR_PTR(-ENOENT);
	struct task_struct *task;
	struct task_struct *leader = get_proc_task(dir);
	unsigned tid;
	struct pid_namespace *ns;

	if (!leader)
		goto out_no_task;

	tid = name_to_int(dentry);
	if (tid == ~0U)
		goto out;

	ns = dentry->d_sb->s_fs_info;
	rcu_read_lock();
	task = find_task_by_pid_ns(tid, ns);
	if (task)
		get_task_struct(task);
	rcu_read_unlock();
	if (!task)
		goto out;
	if (!same_thread_group(leader, task))
		goto out_drop_task;

	result = proc_task_instantiate(dir, dentry, task, NULL);
out_drop_task:
	put_task_struct(task);
out:
	put_task_struct(leader);
out_no_task:
	return result;
}

/*
 * Find the first tid of a thread group to return to user space.
 *
 * Usually this is just the thread group leader, but if the users
 * buffer was too small or there was a seek into the middle of the
 * directory we have more work todo.
 *
 * In the case of a short read we start with find_task_by_pid.
 *
 * In the case of a seek we start with the leader and walk nr
 * threads past it.
 */
static struct task_struct *first_tid(struct task_struct *leader,
		int tid, int nr, struct pid_namespace *ns)
{
	struct task_struct *pos;

	rcu_read_lock();
	/* Attempt to start with the pid of a thread */
	if (tid && (nr > 0)) {
		pos = find_task_by_pid_ns(tid, ns);
		if (pos && (pos->group_leader == leader))
			goto found;
	}

	/* If nr exceeds the number of threads there is nothing todo */
	pos = NULL;
	if (nr && nr >= get_nr_threads(leader))
		goto out;

	/* If we haven't found our starting place yet start
	 * with the leader and walk nr threads forward.
	 */
	for (pos = leader; nr > 0; --nr) {
		pos = next_thread(pos);
		if (pos == leader) {
			pos = NULL;
			goto out;
		}
	}
found:
	get_task_struct(pos);
out:
	rcu_read_unlock();
	return pos;
}

/*
 * Find the next thread in the thread list.
 * Return NULL if there is an error or no next thread.
 *
 * The reference to the input task_struct is released.
 */
static struct task_struct *next_tid(struct task_struct *start)
{
	struct task_struct *pos = NULL;
	rcu_read_lock();
	if (pid_alive(start)) {
		pos = next_thread(start);
		if (thread_group_leader(pos))
			pos = NULL;
		else
			get_task_struct(pos);
	}
	rcu_read_unlock();
	put_task_struct(start);
	return pos;
}

static int proc_task_fill_cache(struct file *filp, void *dirent, filldir_t filldir,
	struct task_struct *task, int tid)
{
	char name[PROC_NUMBUF];
	int len = snprintf(name, sizeof(name), "%d", tid);
	return proc_fill_cache(filp, dirent, filldir, name, len,
				proc_task_instantiate, task, NULL);
}

/* for the /proc/TGID/task/ directories */
static int proc_task_readdir(struct file * filp, void * dirent, filldir_t filldir)
{
	struct dentry *dentry = filp->f_path.dentry;
	struct inode *inode = dentry->d_inode;
	struct task_struct *leader = NULL;
	struct task_struct *task;
	int retval = -ENOENT;
	ino_t ino;
	int tid;
	unsigned long pos = filp->f_pos;  /* avoiding "long long" filp->f_pos */
	struct pid_namespace *ns;

	task = get_proc_task(inode);
	if (!task)
		goto out_no_task;
	rcu_read_lock();
	if (pid_alive(task)) {
		leader = task->group_leader;
		get_task_struct(leader);
	}
	rcu_read_unlock();
	put_task_struct(task);
	if (!leader)
		goto out_no_task;
	retval = 0;

	switch (pos) {
	case 0:
		ino = inode->i_ino;
		if (filldir(dirent, ".", 1, pos, ino, DT_DIR) < 0)
			goto out;
		pos++;
		/* fall through */
	case 1:
		ino = parent_ino(dentry);
		if (filldir(dirent, "..", 2, pos, ino, DT_DIR) < 0)
			goto out;
		pos++;
		/* fall through */
	}

	/* f_version caches the tgid value that the last readdir call couldn't
	 * return. lseek aka telldir automagically resets f_version to 0.
	 */
	ns = filp->f_dentry->d_sb->s_fs_info;
	tid = (int)filp->f_version;
	filp->f_version = 0;
	for (task = first_tid(leader, tid, pos - 2, ns);
	     task;
	     task = next_tid(task), pos++) {
		tid = task_pid_nr_ns(task, ns);
		if (proc_task_fill_cache(filp, dirent, filldir, task, tid) < 0) {
			/* returning this tgid failed, save it as the first
			 * pid for the next readir call */
			filp->f_version = (u64)tid;
			put_task_struct(task);
			break;
		}
	}
out:
	filp->f_pos = pos;
	put_task_struct(leader);
out_no_task:
	return retval;
}

static int proc_task_getattr(struct vfsmount *mnt, struct dentry *dentry, struct kstat *stat)
{
	struct inode *inode = dentry->d_inode;
	struct task_struct *p = get_proc_task(inode);
	generic_fillattr(inode, stat);

	if (p) {
		stat->nlink += get_nr_threads(p);
		put_task_struct(p);
	}

	return 0;
}

static const struct inode_operations proc_task_inode_operations = {
	.lookup		= proc_task_lookup,
	.getattr	= proc_task_getattr,
	.setattr	= proc_setattr,
};

static const struct file_operations proc_task_operations = {
	.read		= generic_read_dir,
	.readdir	= proc_task_readdir,
};<|MERGE_RESOLUTION|>--- conflicted
+++ resolved
@@ -1517,12 +1517,9 @@
 {
 	struct inode *inode = dentry->d_inode;
 	struct task_struct *task = get_proc_task(inode);
-<<<<<<< HEAD
 	const struct cred *cred;
-
-=======
 	int ret = 0;
->>>>>>> 4c7ff6ca
+
 	if (task) {
 		if ((inode->i_mode == (S_IFDIR|S_IRUGO|S_IXUGO)) ||
 		    task_dumpable(task)) {
