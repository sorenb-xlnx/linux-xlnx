/*
 * super.c - NILFS module and super block management.
 *
 * Copyright (C) 2005-2008 Nippon Telegraph and Telephone Corporation.
 *
 * This program is free software; you can redistribute it and/or modify
 * it under the terms of the GNU General Public License as published by
 * the Free Software Foundation; either version 2 of the License, or
 * (at your option) any later version.
 *
 * This program is distributed in the hope that it will be useful,
 * but WITHOUT ANY WARRANTY; without even the implied warranty of
 * MERCHANTABILITY or FITNESS FOR A PARTICULAR PURPOSE.  See the
 * GNU General Public License for more details.
 *
 * You should have received a copy of the GNU General Public License
 * along with this program; if not, write to the Free Software
 * Foundation, Inc., 51 Franklin St, Fifth Floor, Boston, MA  02110-1301  USA
 *
 * Written by Ryusuke Konishi <ryusuke@osrg.net>
 */
/*
 *  linux/fs/ext2/super.c
 *
 * Copyright (C) 1992, 1993, 1994, 1995
 * Remy Card (card@masi.ibp.fr)
 * Laboratoire MASI - Institut Blaise Pascal
 * Universite Pierre et Marie Curie (Paris VI)
 *
 *  from
 *
 *  linux/fs/minix/inode.c
 *
 *  Copyright (C) 1991, 1992  Linus Torvalds
 *
 *  Big-endian to little-endian byte-swapping/bitmaps by
 *        David S. Miller (davem@caip.rutgers.edu), 1995
 */

#include <linux/module.h>
#include <linux/string.h>
#include <linux/slab.h>
#include <linux/init.h>
#include <linux/blkdev.h>
#include <linux/parser.h>
#include <linux/random.h>
#include <linux/crc32.h>
#include <linux/vfs.h>
#include <linux/writeback.h>
#include <linux/kobject.h>
#include <linux/seq_file.h>
#include <linux/mount.h>
#include "nilfs.h"
#include "export.h"
#include "mdt.h"
#include "alloc.h"
#include "btree.h"
#include "btnode.h"
#include "page.h"
#include "cpfile.h"
#include "ifile.h"
#include "dat.h"
#include "segment.h"
#include "segbuf.h"

MODULE_AUTHOR("NTT Corp.");
MODULE_DESCRIPTION("A New Implementation of the Log-structured Filesystem "
		   "(NILFS)");
MODULE_LICENSE("GPL");

struct kmem_cache *nilfs_inode_cachep;
struct kmem_cache *nilfs_transaction_cachep;
struct kmem_cache *nilfs_segbuf_cachep;
struct kmem_cache *nilfs_btree_path_cache;

static int nilfs_setup_super(struct nilfs_sb_info *sbi, int is_mount);
static int nilfs_remount(struct super_block *sb, int *flags, char *data);

static void nilfs_set_error(struct nilfs_sb_info *sbi)
{
	struct the_nilfs *nilfs = sbi->s_nilfs;
	struct nilfs_super_block **sbp;

	down_write(&nilfs->ns_sem);
	if (!(nilfs->ns_mount_state & NILFS_ERROR_FS)) {
		nilfs->ns_mount_state |= NILFS_ERROR_FS;
		sbp = nilfs_prepare_super(sbi, 0);
		if (likely(sbp)) {
			sbp[0]->s_state |= cpu_to_le16(NILFS_ERROR_FS);
			if (sbp[1])
				sbp[1]->s_state |= cpu_to_le16(NILFS_ERROR_FS);
			nilfs_commit_super(sbi, NILFS_SB_COMMIT_ALL);
		}
	}
	up_write(&nilfs->ns_sem);
}

/**
 * nilfs_error() - report failure condition on a filesystem
 *
 * nilfs_error() sets an ERROR_FS flag on the superblock as well as
 * reporting an error message.  It should be called when NILFS detects
 * incoherences or defects of meta data on disk.  As for sustainable
 * errors such as a single-shot I/O error, nilfs_warning() or the printk()
 * function should be used instead.
 *
 * The segment constructor must not call this function because it can
 * kill itself.
 */
void nilfs_error(struct super_block *sb, const char *function,
		 const char *fmt, ...)
{
	struct nilfs_sb_info *sbi = NILFS_SB(sb);
	va_list args;

	va_start(args, fmt);
	printk(KERN_CRIT "NILFS error (device %s): %s: ", sb->s_id, function);
	vprintk(fmt, args);
	printk("\n");
	va_end(args);

	if (!(sb->s_flags & MS_RDONLY)) {
		nilfs_set_error(sbi);

		if (nilfs_test_opt(sbi, ERRORS_RO)) {
			printk(KERN_CRIT "Remounting filesystem read-only\n");
			sb->s_flags |= MS_RDONLY;
		}
	}

	if (nilfs_test_opt(sbi, ERRORS_PANIC))
		panic("NILFS (device %s): panic forced after error\n",
		      sb->s_id);
}

void nilfs_warning(struct super_block *sb, const char *function,
		   const char *fmt, ...)
{
	va_list args;

	va_start(args, fmt);
	printk(KERN_WARNING "NILFS warning (device %s): %s: ",
	       sb->s_id, function);
	vprintk(fmt, args);
	printk("\n");
	va_end(args);
}


struct inode *nilfs_alloc_inode(struct super_block *sb)
{
	struct nilfs_inode_info *ii;

	ii = kmem_cache_alloc(nilfs_inode_cachep, GFP_NOFS);
	if (!ii)
		return NULL;
	ii->i_bh = NULL;
	ii->i_state = 0;
	ii->i_cno = 0;
	ii->vfs_inode.i_version = 1;
	nilfs_btnode_cache_init(&ii->i_btnode_cache, sb->s_bdi);
	return &ii->vfs_inode;
}

void nilfs_destroy_inode(struct inode *inode)
{
	struct nilfs_mdt_info *mdi = NILFS_MDT(inode);

	if (mdi) {
		kfree(mdi->mi_bgl); /* kfree(NULL) is safe */
		kfree(mdi);
	}
	kmem_cache_free(nilfs_inode_cachep, NILFS_I(inode));
}

static int nilfs_sync_super(struct nilfs_sb_info *sbi, int flag)
{
	struct the_nilfs *nilfs = sbi->s_nilfs;
	int err;

 retry:
	set_buffer_dirty(nilfs->ns_sbh[0]);
	if (nilfs_test_opt(sbi, BARRIER)) {
		err = __sync_dirty_buffer(nilfs->ns_sbh[0],
					  WRITE_SYNC | WRITE_FLUSH_FUA);
	} else {
		err = sync_dirty_buffer(nilfs->ns_sbh[0]);
	}

	if (unlikely(err)) {
		printk(KERN_ERR
		       "NILFS: unable to write superblock (err=%d)\n", err);
		if (err == -EIO && nilfs->ns_sbh[1]) {
			/*
			 * sbp[0] points to newer log than sbp[1],
			 * so copy sbp[0] to sbp[1] to take over sbp[0].
			 */
			memcpy(nilfs->ns_sbp[1], nilfs->ns_sbp[0],
			       nilfs->ns_sbsize);
			nilfs_fall_back_super_block(nilfs);
			goto retry;
		}
	} else {
		struct nilfs_super_block *sbp = nilfs->ns_sbp[0];

		nilfs->ns_sbwcount++;

		/*
		 * The latest segment becomes trailable from the position
		 * written in superblock.
		 */
		clear_nilfs_discontinued(nilfs);

		/* update GC protection for recent segments */
		if (nilfs->ns_sbh[1]) {
			if (flag == NILFS_SB_COMMIT_ALL) {
				set_buffer_dirty(nilfs->ns_sbh[1]);
				if (sync_dirty_buffer(nilfs->ns_sbh[1]) < 0)
					goto out;
			}
			if (le64_to_cpu(nilfs->ns_sbp[1]->s_last_cno) <
			    le64_to_cpu(nilfs->ns_sbp[0]->s_last_cno))
				sbp = nilfs->ns_sbp[1];
		}

		spin_lock(&nilfs->ns_last_segment_lock);
		nilfs->ns_prot_seq = le64_to_cpu(sbp->s_last_seq);
		spin_unlock(&nilfs->ns_last_segment_lock);
	}
 out:
	return err;
}

void nilfs_set_log_cursor(struct nilfs_super_block *sbp,
			  struct the_nilfs *nilfs)
{
	sector_t nfreeblocks;

	/* nilfs->ns_sem must be locked by the caller. */
	nilfs_count_free_blocks(nilfs, &nfreeblocks);
	sbp->s_free_blocks_count = cpu_to_le64(nfreeblocks);

	spin_lock(&nilfs->ns_last_segment_lock);
	sbp->s_last_seq = cpu_to_le64(nilfs->ns_last_seq);
	sbp->s_last_pseg = cpu_to_le64(nilfs->ns_last_pseg);
	sbp->s_last_cno = cpu_to_le64(nilfs->ns_last_cno);
	spin_unlock(&nilfs->ns_last_segment_lock);
}

struct nilfs_super_block **nilfs_prepare_super(struct nilfs_sb_info *sbi,
					       int flip)
{
	struct the_nilfs *nilfs = sbi->s_nilfs;
	struct nilfs_super_block **sbp = nilfs->ns_sbp;

	/* nilfs->ns_sem must be locked by the caller. */
	if (sbp[0]->s_magic != cpu_to_le16(NILFS_SUPER_MAGIC)) {
		if (sbp[1] &&
		    sbp[1]->s_magic == cpu_to_le16(NILFS_SUPER_MAGIC)) {
			memcpy(sbp[0], sbp[1], nilfs->ns_sbsize);
		} else {
			printk(KERN_CRIT "NILFS: superblock broke on dev %s\n",
			       sbi->s_super->s_id);
			return NULL;
		}
	} else if (sbp[1] &&
		   sbp[1]->s_magic != cpu_to_le16(NILFS_SUPER_MAGIC)) {
			memcpy(sbp[1], sbp[0], nilfs->ns_sbsize);
	}

	if (flip && sbp[1])
		nilfs_swap_super_block(nilfs);

	return sbp;
}

int nilfs_commit_super(struct nilfs_sb_info *sbi, int flag)
{
	struct the_nilfs *nilfs = sbi->s_nilfs;
	struct nilfs_super_block **sbp = nilfs->ns_sbp;
	time_t t;

	/* nilfs->ns_sem must be locked by the caller. */
	t = get_seconds();
	nilfs->ns_sbwtime = t;
	sbp[0]->s_wtime = cpu_to_le64(t);
	sbp[0]->s_sum = 0;
	sbp[0]->s_sum = cpu_to_le32(crc32_le(nilfs->ns_crc_seed,
					     (unsigned char *)sbp[0],
					     nilfs->ns_sbsize));
	if (flag == NILFS_SB_COMMIT_ALL && sbp[1]) {
		sbp[1]->s_wtime = sbp[0]->s_wtime;
		sbp[1]->s_sum = 0;
		sbp[1]->s_sum = cpu_to_le32(crc32_le(nilfs->ns_crc_seed,
					    (unsigned char *)sbp[1],
					    nilfs->ns_sbsize));
	}
	clear_nilfs_sb_dirty(nilfs);
	return nilfs_sync_super(sbi, flag);
}

/**
 * nilfs_cleanup_super() - write filesystem state for cleanup
 * @sbi: nilfs_sb_info to be unmounted or degraded to read-only
 *
 * This function restores state flags in the on-disk super block.
 * This will set "clean" flag (i.e. NILFS_VALID_FS) unless the
 * filesystem was not clean previously.
 */
int nilfs_cleanup_super(struct nilfs_sb_info *sbi)
{
	struct nilfs_super_block **sbp;
	int flag = NILFS_SB_COMMIT;
	int ret = -EIO;

	sbp = nilfs_prepare_super(sbi, 0);
	if (sbp) {
		sbp[0]->s_state = cpu_to_le16(sbi->s_nilfs->ns_mount_state);
		nilfs_set_log_cursor(sbp[0], sbi->s_nilfs);
		if (sbp[1] && sbp[0]->s_last_cno == sbp[1]->s_last_cno) {
			/*
			 * make the "clean" flag also to the opposite
			 * super block if both super blocks point to
			 * the same checkpoint.
			 */
			sbp[1]->s_state = sbp[0]->s_state;
			flag = NILFS_SB_COMMIT_ALL;
		}
		ret = nilfs_commit_super(sbi, flag);
	}
	return ret;
}

static void nilfs_put_super(struct super_block *sb)
{
	struct nilfs_sb_info *sbi = NILFS_SB(sb);
	struct the_nilfs *nilfs = sbi->s_nilfs;

	nilfs_detach_segment_constructor(sbi);

	if (!(sb->s_flags & MS_RDONLY)) {
		down_write(&nilfs->ns_sem);
		nilfs_cleanup_super(sbi);
		up_write(&nilfs->ns_sem);
	}

	iput(nilfs->ns_sufile);
	iput(nilfs->ns_cpfile);
	iput(nilfs->ns_dat);

	destroy_nilfs(nilfs);
	sbi->s_super = NULL;
	sb->s_fs_info = NULL;
<<<<<<< HEAD
	kfree(sbi);

	unlock_kernel();
=======
	nilfs_put_sbinfo(sbi);
>>>>>>> 4597ba52
}

static int nilfs_sync_fs(struct super_block *sb, int wait)
{
	struct nilfs_sb_info *sbi = NILFS_SB(sb);
	struct the_nilfs *nilfs = sbi->s_nilfs;
	struct nilfs_super_block **sbp;
	int err = 0;

	/* This function is called when super block should be written back */
	if (wait)
		err = nilfs_construct_segment(sb);

	down_write(&nilfs->ns_sem);
	if (nilfs_sb_dirty(nilfs)) {
		sbp = nilfs_prepare_super(sbi, nilfs_sb_will_flip(nilfs));
		if (likely(sbp)) {
			nilfs_set_log_cursor(sbp[0], nilfs);
			nilfs_commit_super(sbi, NILFS_SB_COMMIT);
		}
	}
	up_write(&nilfs->ns_sem);

	return err;
}

int nilfs_attach_checkpoint(struct nilfs_sb_info *sbi, __u64 cno, int curr_mnt,
			    struct nilfs_root **rootp)
{
	struct the_nilfs *nilfs = sbi->s_nilfs;
	struct nilfs_root *root;
	struct nilfs_checkpoint *raw_cp;
	struct buffer_head *bh_cp;
	int err = -ENOMEM;

	root = nilfs_find_or_create_root(
		nilfs, curr_mnt ? NILFS_CPTREE_CURRENT_CNO : cno);
	if (!root)
		return err;

	if (root->ifile)
		goto reuse; /* already attached checkpoint */

	down_read(&nilfs->ns_segctor_sem);
	err = nilfs_cpfile_get_checkpoint(nilfs->ns_cpfile, cno, 0, &raw_cp,
					  &bh_cp);
	up_read(&nilfs->ns_segctor_sem);
	if (unlikely(err)) {
		if (err == -ENOENT || err == -EINVAL) {
			printk(KERN_ERR
			       "NILFS: Invalid checkpoint "
			       "(checkpoint number=%llu)\n",
			       (unsigned long long)cno);
			err = -EINVAL;
		}
		goto failed;
	}

	err = nilfs_ifile_read(sbi->s_super, root, nilfs->ns_inode_size,
			       &raw_cp->cp_ifile_inode, &root->ifile);
	if (err)
		goto failed_bh;

	atomic_set(&root->inodes_count, le64_to_cpu(raw_cp->cp_inodes_count));
	atomic_set(&root->blocks_count, le64_to_cpu(raw_cp->cp_blocks_count));

	nilfs_cpfile_put_checkpoint(nilfs->ns_cpfile, cno, bh_cp);

 reuse:
	*rootp = root;
	return 0;

 failed_bh:
	nilfs_cpfile_put_checkpoint(nilfs->ns_cpfile, cno, bh_cp);
 failed:
	nilfs_put_root(root);

	return err;
}

static int nilfs_freeze(struct super_block *sb)
{
	struct nilfs_sb_info *sbi = NILFS_SB(sb);
	struct the_nilfs *nilfs = sbi->s_nilfs;
	int err;

	if (sb->s_flags & MS_RDONLY)
		return 0;

	/* Mark super block clean */
	down_write(&nilfs->ns_sem);
	err = nilfs_cleanup_super(sbi);
	up_write(&nilfs->ns_sem);
	return err;
}

static int nilfs_unfreeze(struct super_block *sb)
{
	struct nilfs_sb_info *sbi = NILFS_SB(sb);
	struct the_nilfs *nilfs = sbi->s_nilfs;

	if (sb->s_flags & MS_RDONLY)
		return 0;

	down_write(&nilfs->ns_sem);
	nilfs_setup_super(sbi, false);
	up_write(&nilfs->ns_sem);
	return 0;
}

static int nilfs_statfs(struct dentry *dentry, struct kstatfs *buf)
{
	struct super_block *sb = dentry->d_sb;
	struct nilfs_root *root = NILFS_I(dentry->d_inode)->i_root;
	struct the_nilfs *nilfs = root->nilfs;
	u64 id = huge_encode_dev(sb->s_bdev->bd_dev);
	unsigned long long blocks;
	unsigned long overhead;
	unsigned long nrsvblocks;
	sector_t nfreeblocks;
	int err;

	/*
	 * Compute all of the segment blocks
	 *
	 * The blocks before first segment and after last segment
	 * are excluded.
	 */
	blocks = nilfs->ns_blocks_per_segment * nilfs->ns_nsegments
		- nilfs->ns_first_data_block;
	nrsvblocks = nilfs->ns_nrsvsegs * nilfs->ns_blocks_per_segment;

	/*
	 * Compute the overhead
	 *
	 * When distributing meta data blocks outside segment structure,
	 * We must count them as the overhead.
	 */
	overhead = 0;

	err = nilfs_count_free_blocks(nilfs, &nfreeblocks);
	if (unlikely(err))
		return err;

	buf->f_type = NILFS_SUPER_MAGIC;
	buf->f_bsize = sb->s_blocksize;
	buf->f_blocks = blocks - overhead;
	buf->f_bfree = nfreeblocks;
	buf->f_bavail = (buf->f_bfree >= nrsvblocks) ?
		(buf->f_bfree - nrsvblocks) : 0;
	buf->f_files = atomic_read(&root->inodes_count);
	buf->f_ffree = 0; /* nilfs_count_free_inodes(sb); */
	buf->f_namelen = NILFS_NAME_LEN;
	buf->f_fsid.val[0] = (u32)id;
	buf->f_fsid.val[1] = (u32)(id >> 32);

	return 0;
}

static int nilfs_show_options(struct seq_file *seq, struct vfsmount *vfs)
{
	struct super_block *sb = vfs->mnt_sb;
	struct nilfs_sb_info *sbi = NILFS_SB(sb);
	struct nilfs_root *root = NILFS_I(vfs->mnt_root->d_inode)->i_root;

	if (!nilfs_test_opt(sbi, BARRIER))
		seq_puts(seq, ",nobarrier");
	if (root->cno != NILFS_CPTREE_CURRENT_CNO)
		seq_printf(seq, ",cp=%llu", (unsigned long long)root->cno);
	if (nilfs_test_opt(sbi, ERRORS_PANIC))
		seq_puts(seq, ",errors=panic");
	if (nilfs_test_opt(sbi, ERRORS_CONT))
		seq_puts(seq, ",errors=continue");
	if (nilfs_test_opt(sbi, STRICT_ORDER))
		seq_puts(seq, ",order=strict");
	if (nilfs_test_opt(sbi, NORECOVERY))
		seq_puts(seq, ",norecovery");
	if (nilfs_test_opt(sbi, DISCARD))
		seq_puts(seq, ",discard");

	return 0;
}

static const struct super_operations nilfs_sops = {
	.alloc_inode    = nilfs_alloc_inode,
	.destroy_inode  = nilfs_destroy_inode,
	.dirty_inode    = nilfs_dirty_inode,
	/* .write_inode    = nilfs_write_inode, */
	/* .put_inode      = nilfs_put_inode, */
	/* .drop_inode	  = nilfs_drop_inode, */
	.evict_inode    = nilfs_evict_inode,
	.put_super      = nilfs_put_super,
	/* .write_super    = nilfs_write_super, */
	.sync_fs        = nilfs_sync_fs,
	.freeze_fs	= nilfs_freeze,
	.unfreeze_fs	= nilfs_unfreeze,
	/* .write_super_lockfs */
	/* .unlockfs */
	.statfs         = nilfs_statfs,
	.remount_fs     = nilfs_remount,
	/* .umount_begin */
	.show_options = nilfs_show_options
};

enum {
	Opt_err_cont, Opt_err_panic, Opt_err_ro,
	Opt_barrier, Opt_nobarrier, Opt_snapshot, Opt_order, Opt_norecovery,
	Opt_discard, Opt_nodiscard, Opt_err,
};

static match_table_t tokens = {
	{Opt_err_cont, "errors=continue"},
	{Opt_err_panic, "errors=panic"},
	{Opt_err_ro, "errors=remount-ro"},
	{Opt_barrier, "barrier"},
	{Opt_nobarrier, "nobarrier"},
	{Opt_snapshot, "cp=%u"},
	{Opt_order, "order=%s"},
	{Opt_norecovery, "norecovery"},
	{Opt_discard, "discard"},
	{Opt_nodiscard, "nodiscard"},
	{Opt_err, NULL}
};

static int parse_options(char *options, struct super_block *sb, int is_remount)
{
	struct nilfs_sb_info *sbi = NILFS_SB(sb);
	char *p;
	substring_t args[MAX_OPT_ARGS];

	if (!options)
		return 1;

	while ((p = strsep(&options, ",")) != NULL) {
		int token;
		if (!*p)
			continue;

		token = match_token(p, tokens, args);
		switch (token) {
		case Opt_barrier:
			nilfs_set_opt(sbi, BARRIER);
			break;
		case Opt_nobarrier:
			nilfs_clear_opt(sbi, BARRIER);
			break;
		case Opt_order:
			if (strcmp(args[0].from, "relaxed") == 0)
				/* Ordered data semantics */
				nilfs_clear_opt(sbi, STRICT_ORDER);
			else if (strcmp(args[0].from, "strict") == 0)
				/* Strict in-order semantics */
				nilfs_set_opt(sbi, STRICT_ORDER);
			else
				return 0;
			break;
		case Opt_err_panic:
			nilfs_write_opt(sbi, ERROR_MODE, ERRORS_PANIC);
			break;
		case Opt_err_ro:
			nilfs_write_opt(sbi, ERROR_MODE, ERRORS_RO);
			break;
		case Opt_err_cont:
			nilfs_write_opt(sbi, ERROR_MODE, ERRORS_CONT);
			break;
		case Opt_snapshot:
			if (is_remount) {
				printk(KERN_ERR
				       "NILFS: \"%s\" option is invalid "
				       "for remount.\n", p);
				return 0;
			}
			break;
		case Opt_norecovery:
			nilfs_set_opt(sbi, NORECOVERY);
			break;
		case Opt_discard:
			nilfs_set_opt(sbi, DISCARD);
			break;
		case Opt_nodiscard:
			nilfs_clear_opt(sbi, DISCARD);
			break;
		default:
			printk(KERN_ERR
			       "NILFS: Unrecognized mount option \"%s\"\n", p);
			return 0;
		}
	}
	return 1;
}

static inline void
nilfs_set_default_options(struct nilfs_sb_info *sbi,
			  struct nilfs_super_block *sbp)
{
	sbi->s_mount_opt =
		NILFS_MOUNT_ERRORS_RO | NILFS_MOUNT_BARRIER;
}

static int nilfs_setup_super(struct nilfs_sb_info *sbi, int is_mount)
{
	struct the_nilfs *nilfs = sbi->s_nilfs;
	struct nilfs_super_block **sbp;
	int max_mnt_count;
	int mnt_count;

	/* nilfs->ns_sem must be locked by the caller. */
	sbp = nilfs_prepare_super(sbi, 0);
	if (!sbp)
		return -EIO;

	if (!is_mount)
		goto skip_mount_setup;

	max_mnt_count = le16_to_cpu(sbp[0]->s_max_mnt_count);
	mnt_count = le16_to_cpu(sbp[0]->s_mnt_count);

	if (nilfs->ns_mount_state & NILFS_ERROR_FS) {
		printk(KERN_WARNING
		       "NILFS warning: mounting fs with errors\n");
#if 0
	} else if (max_mnt_count >= 0 && mnt_count >= max_mnt_count) {
		printk(KERN_WARNING
		       "NILFS warning: maximal mount count reached\n");
#endif
	}
	if (!max_mnt_count)
		sbp[0]->s_max_mnt_count = cpu_to_le16(NILFS_DFL_MAX_MNT_COUNT);

	sbp[0]->s_mnt_count = cpu_to_le16(mnt_count + 1);
	sbp[0]->s_mtime = cpu_to_le64(get_seconds());

skip_mount_setup:
	sbp[0]->s_state =
		cpu_to_le16(le16_to_cpu(sbp[0]->s_state) & ~NILFS_VALID_FS);
	/* synchronize sbp[1] with sbp[0] */
	memcpy(sbp[1], sbp[0], nilfs->ns_sbsize);
	return nilfs_commit_super(sbi, NILFS_SB_COMMIT_ALL);
}

struct nilfs_super_block *nilfs_read_super_block(struct super_block *sb,
						 u64 pos, int blocksize,
						 struct buffer_head **pbh)
{
	unsigned long long sb_index = pos;
	unsigned long offset;

	offset = do_div(sb_index, blocksize);
	*pbh = sb_bread(sb, sb_index);
	if (!*pbh)
		return NULL;
	return (struct nilfs_super_block *)((char *)(*pbh)->b_data + offset);
}

int nilfs_store_magic_and_option(struct super_block *sb,
				 struct nilfs_super_block *sbp,
				 char *data)
{
	struct nilfs_sb_info *sbi = NILFS_SB(sb);

	sb->s_magic = le16_to_cpu(sbp->s_magic);

	/* FS independent flags */
#ifdef NILFS_ATIME_DISABLE
	sb->s_flags |= MS_NOATIME;
#endif

	nilfs_set_default_options(sbi, sbp);

	sbi->s_resuid = le16_to_cpu(sbp->s_def_resuid);
	sbi->s_resgid = le16_to_cpu(sbp->s_def_resgid);
	sbi->s_interval = le32_to_cpu(sbp->s_c_interval);
	sbi->s_watermark = le32_to_cpu(sbp->s_c_block_max);

	return !parse_options(data, sb, 0) ? -EINVAL : 0 ;
}

int nilfs_check_feature_compatibility(struct super_block *sb,
				      struct nilfs_super_block *sbp)
{
	__u64 features;

	features = le64_to_cpu(sbp->s_feature_incompat) &
		~NILFS_FEATURE_INCOMPAT_SUPP;
	if (features) {
		printk(KERN_ERR "NILFS: couldn't mount because of unsupported "
		       "optional features (%llx)\n",
		       (unsigned long long)features);
		return -EINVAL;
	}
	features = le64_to_cpu(sbp->s_feature_compat_ro) &
		~NILFS_FEATURE_COMPAT_RO_SUPP;
	if (!(sb->s_flags & MS_RDONLY) && features) {
		printk(KERN_ERR "NILFS: couldn't mount RDWR because of "
		       "unsupported optional features (%llx)\n",
		       (unsigned long long)features);
		return -EINVAL;
	}
	return 0;
}

static int nilfs_get_root_dentry(struct super_block *sb,
				 struct nilfs_root *root,
				 struct dentry **root_dentry)
{
	struct inode *inode;
	struct dentry *dentry;
	int ret = 0;

	inode = nilfs_iget(sb, root, NILFS_ROOT_INO);
	if (IS_ERR(inode)) {
		printk(KERN_ERR "NILFS: get root inode failed\n");
		ret = PTR_ERR(inode);
		goto out;
	}
	if (!S_ISDIR(inode->i_mode) || !inode->i_blocks || !inode->i_size) {
		iput(inode);
		printk(KERN_ERR "NILFS: corrupt root inode.\n");
		ret = -EINVAL;
		goto out;
	}

	if (root->cno == NILFS_CPTREE_CURRENT_CNO) {
		dentry = d_find_alias(inode);
		if (!dentry) {
			dentry = d_alloc_root(inode);
			if (!dentry) {
				iput(inode);
				ret = -ENOMEM;
				goto failed_dentry;
			}
		} else {
			iput(inode);
		}
	} else {
		dentry = d_obtain_alias(inode);
		if (IS_ERR(dentry)) {
			ret = PTR_ERR(dentry);
			goto failed_dentry;
		}
	}
	*root_dentry = dentry;
 out:
	return ret;

 failed_dentry:
	printk(KERN_ERR "NILFS: get root dentry failed\n");
	goto out;
}

static int nilfs_attach_snapshot(struct super_block *s, __u64 cno,
				 struct dentry **root_dentry)
{
	struct the_nilfs *nilfs = NILFS_SB(s)->s_nilfs;
	struct nilfs_root *root;
	int ret;

	down_read(&nilfs->ns_segctor_sem);
	ret = nilfs_cpfile_is_snapshot(nilfs->ns_cpfile, cno);
	up_read(&nilfs->ns_segctor_sem);
	if (ret < 0) {
		ret = (ret == -ENOENT) ? -EINVAL : ret;
		goto out;
	} else if (!ret) {
		printk(KERN_ERR "NILFS: The specified checkpoint is "
		       "not a snapshot (checkpoint number=%llu).\n",
		       (unsigned long long)cno);
		ret = -EINVAL;
		goto out;
	}

	ret = nilfs_attach_checkpoint(NILFS_SB(s), cno, false, &root);
	if (ret) {
		printk(KERN_ERR "NILFS: error loading snapshot "
		       "(checkpoint number=%llu).\n",
	       (unsigned long long)cno);
		goto out;
	}
	ret = nilfs_get_root_dentry(s, root, root_dentry);
	nilfs_put_root(root);
 out:
	return ret;
}

static int nilfs_tree_was_touched(struct dentry *root_dentry)
{
	return atomic_read(&root_dentry->d_count) > 1;
}

/**
 * nilfs_try_to_shrink_tree() - try to shrink dentries of a checkpoint
 * @root_dentry: root dentry of the tree to be shrunk
 *
 * This function returns true if the tree was in-use.
 */
static int nilfs_try_to_shrink_tree(struct dentry *root_dentry)
{
	if (have_submounts(root_dentry))
		return true;
	shrink_dcache_parent(root_dentry);
	return nilfs_tree_was_touched(root_dentry);
}

int nilfs_checkpoint_is_mounted(struct super_block *sb, __u64 cno)
{
	struct the_nilfs *nilfs = NILFS_SB(sb)->s_nilfs;
	struct nilfs_root *root;
	struct inode *inode;
	struct dentry *dentry;
	int ret;

	if (cno < 0 || cno > nilfs->ns_cno)
		return false;

	if (cno >= nilfs_last_cno(nilfs))
		return true;	/* protect recent checkpoints */

	ret = false;
	root = nilfs_lookup_root(NILFS_SB(sb)->s_nilfs, cno);
	if (root) {
		inode = nilfs_ilookup(sb, root, NILFS_ROOT_INO);
		if (inode) {
			dentry = d_find_alias(inode);
			if (dentry) {
				if (nilfs_tree_was_touched(dentry))
					ret = nilfs_try_to_shrink_tree(dentry);
				dput(dentry);
			}
			iput(inode);
		}
		nilfs_put_root(root);
	}
	return ret;
}

/**
 * nilfs_fill_super() - initialize a super block instance
 * @sb: super_block
 * @data: mount options
 * @silent: silent mode flag
 *
 * This function is called exclusively by nilfs->ns_mount_mutex.
 * So, the recovery process is protected from other simultaneous mounts.
 */
static int
nilfs_fill_super(struct super_block *sb, void *data, int silent)
{
	struct the_nilfs *nilfs;
	struct nilfs_sb_info *sbi;
	struct nilfs_root *fsroot;
	__u64 cno;
	int err;

	sbi = kzalloc(sizeof(*sbi), GFP_KERNEL);
	if (!sbi)
		return -ENOMEM;

	sb->s_fs_info = sbi;
	sbi->s_super = sb;

	nilfs = alloc_nilfs(sb->s_bdev);
	if (!nilfs) {
		err = -ENOMEM;
		goto failed_sbi;
	}
	sbi->s_nilfs = nilfs;

	err = init_nilfs(nilfs, sbi, (char *)data);
	if (err)
		goto failed_nilfs;

	spin_lock_init(&sbi->s_inode_lock);
	INIT_LIST_HEAD(&sbi->s_dirty_files);

	/*
	 * Following initialization is overlapped because
	 * nilfs_sb_info structure has been cleared at the beginning.
	 * But we reserve them to keep our interest and make ready
	 * for the future change.
	 */
	get_random_bytes(&sbi->s_next_generation,
			 sizeof(sbi->s_next_generation));
	spin_lock_init(&sbi->s_next_gen_lock);

	sb->s_op = &nilfs_sops;
	sb->s_export_op = &nilfs_export_ops;
	sb->s_root = NULL;
	sb->s_time_gran = 1;
	sb->s_bdi = nilfs->ns_bdi;

	err = load_nilfs(nilfs, sbi);
	if (err)
		goto failed_nilfs;

	cno = nilfs_last_cno(nilfs);
	err = nilfs_attach_checkpoint(sbi, cno, true, &fsroot);
	if (err) {
		printk(KERN_ERR "NILFS: error loading last checkpoint "
		       "(checkpoint number=%llu).\n", (unsigned long long)cno);
		goto failed_unload;
	}

	if (!(sb->s_flags & MS_RDONLY)) {
		err = nilfs_attach_segment_constructor(sbi, fsroot);
		if (err)
			goto failed_checkpoint;
	}

	err = nilfs_get_root_dentry(sb, fsroot, &sb->s_root);
	if (err)
		goto failed_segctor;

	nilfs_put_root(fsroot);

	if (!(sb->s_flags & MS_RDONLY)) {
		down_write(&nilfs->ns_sem);
		nilfs_setup_super(sbi, true);
		up_write(&nilfs->ns_sem);
	}

	return 0;

 failed_segctor:
	nilfs_detach_segment_constructor(sbi);

 failed_checkpoint:
	nilfs_put_root(fsroot);

 failed_unload:
	iput(nilfs->ns_sufile);
	iput(nilfs->ns_cpfile);
	iput(nilfs->ns_dat);

 failed_nilfs:
	destroy_nilfs(nilfs);

 failed_sbi:
	sb->s_fs_info = NULL;
	kfree(sbi);
	return err;
}

static int nilfs_remount(struct super_block *sb, int *flags, char *data)
{
	struct nilfs_sb_info *sbi = NILFS_SB(sb);
	struct the_nilfs *nilfs = sbi->s_nilfs;
	unsigned long old_sb_flags;
	struct nilfs_mount_options old_opts;
	int err;

<<<<<<< HEAD
	lock_kernel();

=======
	down_write(&nilfs->ns_super_sem);
>>>>>>> 4597ba52
	old_sb_flags = sb->s_flags;
	old_opts.mount_opt = sbi->s_mount_opt;

	if (!parse_options(data, sb, 1)) {
		err = -EINVAL;
		goto restore_opts;
	}
	sb->s_flags = (sb->s_flags & ~MS_POSIXACL);

	err = -EINVAL;

	if (!nilfs_valid_fs(nilfs)) {
		printk(KERN_WARNING "NILFS (device %s): couldn't "
		       "remount because the filesystem is in an "
		       "incomplete recovery state.\n", sb->s_id);
		goto restore_opts;
	}

	if ((*flags & MS_RDONLY) == (sb->s_flags & MS_RDONLY))
		goto out;
	if (*flags & MS_RDONLY) {
		/* Shutting down the segment constructor */
		nilfs_detach_segment_constructor(sbi);
		sb->s_flags |= MS_RDONLY;

		/*
		 * Remounting a valid RW partition RDONLY, so set
		 * the RDONLY flag and then mark the partition as valid again.
		 */
		down_write(&nilfs->ns_sem);
		nilfs_cleanup_super(sbi);
		up_write(&nilfs->ns_sem);
	} else {
		__u64 features;
		struct nilfs_root *root;

		/*
		 * Mounting a RDONLY partition read-write, so reread and
		 * store the current valid flag.  (It may have been changed
		 * by fsck since we originally mounted the partition.)
		 */
		down_read(&nilfs->ns_sem);
		features = le64_to_cpu(nilfs->ns_sbp[0]->s_feature_compat_ro) &
			~NILFS_FEATURE_COMPAT_RO_SUPP;
		up_read(&nilfs->ns_sem);
		if (features) {
			printk(KERN_WARNING "NILFS (device %s): couldn't "
			       "remount RDWR because of unsupported optional "
			       "features (%llx)\n",
			       sb->s_id, (unsigned long long)features);
			err = -EROFS;
			goto restore_opts;
		}

		sb->s_flags &= ~MS_RDONLY;

		root = NILFS_I(sb->s_root->d_inode)->i_root;
		err = nilfs_attach_segment_constructor(sbi, root);
		if (err)
			goto restore_opts;

		down_write(&nilfs->ns_sem);
		nilfs_setup_super(sbi, true);
		up_write(&nilfs->ns_sem);
	}
 out:
<<<<<<< HEAD
	unlock_kernel();
=======
	up_write(&nilfs->ns_super_sem);
>>>>>>> 4597ba52
	return 0;

 restore_opts:
	sb->s_flags = old_sb_flags;
	sbi->s_mount_opt = old_opts.mount_opt;
<<<<<<< HEAD
	unlock_kernel();
=======
	sbi->s_snapshot_cno = old_opts.snapshot_cno;
	up_write(&nilfs->ns_super_sem);
>>>>>>> 4597ba52
	return err;
}

struct nilfs_super_data {
	struct block_device *bdev;
	struct nilfs_sb_info *sbi;
	__u64 cno;
	int flags;
};

/**
 * nilfs_identify - pre-read mount options needed to identify mount instance
 * @data: mount options
 * @sd: nilfs_super_data
 */
static int nilfs_identify(char *data, struct nilfs_super_data *sd)
{
	char *p, *options = data;
	substring_t args[MAX_OPT_ARGS];
	int token;
	int ret = 0;

	do {
		p = strsep(&options, ",");
		if (p != NULL && *p) {
			token = match_token(p, tokens, args);
			if (token == Opt_snapshot) {
				if (!(sd->flags & MS_RDONLY)) {
					ret++;
				} else {
					sd->cno = simple_strtoull(args[0].from,
								  NULL, 0);
					/*
					 * No need to see the end pointer;
					 * match_token() has done syntax
					 * checking.
					 */
					if (sd->cno == 0)
						ret++;
				}
			}
			if (ret)
				printk(KERN_ERR
				       "NILFS: invalid mount option: %s\n", p);
		}
		if (!options)
			break;
		BUG_ON(options == data);
		*(options - 1) = ',';
	} while (!ret);
	return ret;
}

static int nilfs_set_bdev_super(struct super_block *s, void *data)
{
	s->s_bdev = data;
	s->s_dev = s->s_bdev->bd_dev;
	return 0;
}

static int nilfs_test_bdev_super(struct super_block *s, void *data)
{
	return (void *)s->s_bdev == data;
}

static int
nilfs_get_sb(struct file_system_type *fs_type, int flags,
	     const char *dev_name, void *data, struct vfsmount *mnt)
{
	struct nilfs_super_data sd;
	struct super_block *s;
	fmode_t mode = FMODE_READ;
	struct dentry *root_dentry;
	int err, s_new = false;

	if (!(flags & MS_RDONLY))
		mode |= FMODE_WRITE;

	sd.bdev = open_bdev_exclusive(dev_name, mode, fs_type);
	if (IS_ERR(sd.bdev))
		return PTR_ERR(sd.bdev);

	sd.cno = 0;
	sd.flags = flags;
	if (nilfs_identify((char *)data, &sd)) {
		err = -EINVAL;
		goto failed;
	}

	/*
	 * once the super is inserted into the list by sget, s_umount
	 * will protect the lockfs code from trying to start a snapshot
	 * while we are mounting
	 */
	mutex_lock(&sd.bdev->bd_fsfreeze_mutex);
	if (sd.bdev->bd_fsfreeze_count > 0) {
		mutex_unlock(&sd.bdev->bd_fsfreeze_mutex);
		err = -EBUSY;
		goto failed;
	}
	s = sget(fs_type, nilfs_test_bdev_super, nilfs_set_bdev_super, sd.bdev);
	mutex_unlock(&sd.bdev->bd_fsfreeze_mutex);
	if (IS_ERR(s)) {
		err = PTR_ERR(s);
		goto failed;
	}

	if (!s->s_root) {
		char b[BDEVNAME_SIZE];

		s_new = true;

		/* New superblock instance created */
		s->s_flags = flags;
		s->s_mode = mode;
		strlcpy(s->s_id, bdevname(sd.bdev, b), sizeof(s->s_id));
		sb_set_blocksize(s, block_size(sd.bdev));

		err = nilfs_fill_super(s, data, flags & MS_SILENT ? 1 : 0);
		if (err)
			goto failed_super;

		s->s_flags |= MS_ACTIVE;
	} else if (!sd.cno) {
		int busy = false;

		if (nilfs_tree_was_touched(s->s_root)) {
			busy = nilfs_try_to_shrink_tree(s->s_root);
			if (busy && (flags ^ s->s_flags) & MS_RDONLY) {
				printk(KERN_ERR "NILFS: the device already "
				       "has a %s mount.\n",
				       (s->s_flags & MS_RDONLY) ?
				       "read-only" : "read/write");
				err = -EBUSY;
				goto failed_super;
			}
		}
		if (!busy) {
			/*
			 * Try remount to setup mount states if the current
			 * tree is not mounted and only snapshots use this sb.
			 */
			err = nilfs_remount(s, &flags, data);
			if (err)
				goto failed_super;
		}
	}

	if (sd.cno) {
		err = nilfs_attach_snapshot(s, sd.cno, &root_dentry);
		if (err)
			goto failed_super;
	} else {
		root_dentry = dget(s->s_root);
	}

	if (!s_new)
		close_bdev_exclusive(sd.bdev, mode);

	mnt->mnt_sb = s;
	mnt->mnt_root = root_dentry;
	return 0;

<<<<<<< HEAD
 failed_super:
	deactivate_locked_super(s);

 failed:
	if (!s_new)
		close_bdev_exclusive(sd.bdev, mode);
=======
 failed_unlock:
	mutex_unlock(&nilfs->ns_mount_mutex);
	put_nilfs(nilfs);
 failed:
	close_bdev_exclusive(sd.bdev, mode);
	return err;
>>>>>>> 4597ba52

	return err;
}

struct file_system_type nilfs_fs_type = {
	.owner    = THIS_MODULE,
	.name     = "nilfs2",
	.get_sb   = nilfs_get_sb,
	.kill_sb  = kill_block_super,
	.fs_flags = FS_REQUIRES_DEV,
};

static void nilfs_inode_init_once(void *obj)
{
	struct nilfs_inode_info *ii = obj;

	INIT_LIST_HEAD(&ii->i_dirty);
#ifdef CONFIG_NILFS_XATTR
	init_rwsem(&ii->xattr_sem);
#endif
	nilfs_btnode_cache_init_once(&ii->i_btnode_cache);
	ii->i_bmap = &ii->i_bmap_data;
	inode_init_once(&ii->vfs_inode);
}

static void nilfs_segbuf_init_once(void *obj)
{
	memset(obj, 0, sizeof(struct nilfs_segment_buffer));
}

static void nilfs_destroy_cachep(void)
{
	if (nilfs_inode_cachep)
		kmem_cache_destroy(nilfs_inode_cachep);
	if (nilfs_transaction_cachep)
		kmem_cache_destroy(nilfs_transaction_cachep);
	if (nilfs_segbuf_cachep)
		kmem_cache_destroy(nilfs_segbuf_cachep);
	if (nilfs_btree_path_cache)
		kmem_cache_destroy(nilfs_btree_path_cache);
}

static int __init nilfs_init_cachep(void)
{
	nilfs_inode_cachep = kmem_cache_create("nilfs2_inode_cache",
			sizeof(struct nilfs_inode_info), 0,
			SLAB_RECLAIM_ACCOUNT, nilfs_inode_init_once);
	if (!nilfs_inode_cachep)
		goto fail;

	nilfs_transaction_cachep = kmem_cache_create("nilfs2_transaction_cache",
			sizeof(struct nilfs_transaction_info), 0,
			SLAB_RECLAIM_ACCOUNT, NULL);
	if (!nilfs_transaction_cachep)
		goto fail;

	nilfs_segbuf_cachep = kmem_cache_create("nilfs2_segbuf_cache",
			sizeof(struct nilfs_segment_buffer), 0,
			SLAB_RECLAIM_ACCOUNT, nilfs_segbuf_init_once);
	if (!nilfs_segbuf_cachep)
		goto fail;

	nilfs_btree_path_cache = kmem_cache_create("nilfs2_btree_path_cache",
			sizeof(struct nilfs_btree_path) * NILFS_BTREE_LEVEL_MAX,
			0, 0, NULL);
	if (!nilfs_btree_path_cache)
		goto fail;

	return 0;

fail:
	nilfs_destroy_cachep();
	return -ENOMEM;
}

static int __init init_nilfs_fs(void)
{
	int err;

	err = nilfs_init_cachep();
	if (err)
		goto fail;

	err = register_filesystem(&nilfs_fs_type);
	if (err)
		goto free_cachep;

	printk(KERN_INFO "NILFS version 2 loaded\n");
	return 0;

free_cachep:
	nilfs_destroy_cachep();
fail:
	return err;
}

static void __exit exit_nilfs_fs(void)
{
	nilfs_destroy_cachep();
	unregister_filesystem(&nilfs_fs_type);
}

module_init(init_nilfs_fs)
module_exit(exit_nilfs_fs)<|MERGE_RESOLUTION|>--- conflicted
+++ resolved
@@ -351,13 +351,7 @@
 	destroy_nilfs(nilfs);
 	sbi->s_super = NULL;
 	sb->s_fs_info = NULL;
-<<<<<<< HEAD
 	kfree(sbi);
-
-	unlock_kernel();
-=======
-	nilfs_put_sbinfo(sbi);
->>>>>>> 4597ba52
 }
 
 static int nilfs_sync_fs(struct super_block *sb, int wait)
@@ -1008,12 +1002,6 @@
 	struct nilfs_mount_options old_opts;
 	int err;
 
-<<<<<<< HEAD
-	lock_kernel();
-
-=======
-	down_write(&nilfs->ns_super_sem);
->>>>>>> 4597ba52
 	old_sb_flags = sb->s_flags;
 	old_opts.mount_opt = sbi->s_mount_opt;
 
@@ -1080,22 +1068,11 @@
 		up_write(&nilfs->ns_sem);
 	}
  out:
-<<<<<<< HEAD
-	unlock_kernel();
-=======
-	up_write(&nilfs->ns_super_sem);
->>>>>>> 4597ba52
 	return 0;
 
  restore_opts:
 	sb->s_flags = old_sb_flags;
 	sbi->s_mount_opt = old_opts.mount_opt;
-<<<<<<< HEAD
-	unlock_kernel();
-=======
-	sbi->s_snapshot_cno = old_opts.snapshot_cno;
-	up_write(&nilfs->ns_super_sem);
->>>>>>> 4597ba52
 	return err;
 }
 
@@ -1259,21 +1236,12 @@
 	mnt->mnt_root = root_dentry;
 	return 0;
 
-<<<<<<< HEAD
  failed_super:
 	deactivate_locked_super(s);
 
  failed:
 	if (!s_new)
 		close_bdev_exclusive(sd.bdev, mode);
-=======
- failed_unlock:
-	mutex_unlock(&nilfs->ns_mount_mutex);
-	put_nilfs(nilfs);
- failed:
-	close_bdev_exclusive(sd.bdev, mode);
-	return err;
->>>>>>> 4597ba52
 
 	return err;
 }
