/*
 * nilfs.h - NILFS local header file.
 *
 * Copyright (C) 2005-2008 Nippon Telegraph and Telephone Corporation.
 *
 * This program is free software; you can redistribute it and/or modify
 * it under the terms of the GNU General Public License as published by
 * the Free Software Foundation; either version 2 of the License, or
 * (at your option) any later version.
 *
 * This program is distributed in the hope that it will be useful,
 * but WITHOUT ANY WARRANTY; without even the implied warranty of
 * MERCHANTABILITY or FITNESS FOR A PARTICULAR PURPOSE.  See the
 * GNU General Public License for more details.
 *
 * You should have received a copy of the GNU General Public License
 * along with this program; if not, write to the Free Software
 * Foundation, Inc., 51 Franklin St, Fifth Floor, Boston, MA  02110-1301  USA
 *
 * Written by Koji Sato <koji@osrg.net>
 *            Ryusuke Konishi <ryusuke@osrg.net>
 */

#ifndef _NILFS_H
#define _NILFS_H

#include <linux/kernel.h>
#include <linux/buffer_head.h>
#include <linux/spinlock.h>
#include <linux/blkdev.h>
#include <linux/nilfs2_fs.h>
#include "the_nilfs.h"
#include "sb.h"
#include "bmap.h"

/*
 * nilfs inode data in memory
 */
struct nilfs_inode_info {
	__u32 i_flags;
	unsigned long  i_state;		/* Dynamic state flags */
	struct nilfs_bmap *i_bmap;
	struct nilfs_bmap i_bmap_data;
	__u64 i_xattr;	/* sector_t ??? */
	__u32 i_dir_start_lookup;
	__u64 i_cno;		/* check point number for GC inode */
	struct address_space i_btnode_cache;
	struct list_head i_dirty;	/* List for connecting dirty files */

#ifdef CONFIG_NILFS_XATTR
	/*
	 * Extended attributes can be read independently of the main file
	 * data. Taking i_sem even when reading would cause contention
	 * between readers of EAs and writers of regular file data, so
	 * instead we synchronize on xattr_sem when reading or changing
	 * EAs.
	 */
	struct rw_semaphore xattr_sem;
#endif
	struct buffer_head *i_bh;	/* i_bh contains a new or dirty
					   disk inode */
	struct nilfs_root *i_root;
	struct inode vfs_inode;
};

static inline struct nilfs_inode_info *NILFS_I(const struct inode *inode)
{
	return container_of(inode, struct nilfs_inode_info, vfs_inode);
}

static inline struct nilfs_inode_info *
NILFS_BMAP_I(const struct nilfs_bmap *bmap)
{
	return container_of(bmap, struct nilfs_inode_info, i_bmap_data);
}

static inline struct inode *NILFS_BTNC_I(struct address_space *btnc)
{
	struct nilfs_inode_info *ii =
		container_of(btnc, struct nilfs_inode_info, i_btnode_cache);
	return &ii->vfs_inode;
}

static inline struct inode *NILFS_AS_I(struct address_space *mapping)
{
	return (mapping->host) ? :
		container_of(mapping, struct inode, i_data);
}

/*
 * Dynamic state flags of NILFS on-memory inode (i_state)
 */
enum {
	NILFS_I_NEW = 0,		/* Inode is newly created */
	NILFS_I_DIRTY,			/* The file is dirty */
	NILFS_I_QUEUED,			/* inode is in dirty_files list */
	NILFS_I_BUSY,			/* inode is grabbed by a segment
					   constructor */
	NILFS_I_COLLECTED,		/* All dirty blocks are collected */
	NILFS_I_UPDATED,		/* The file has been written back */
	NILFS_I_INODE_DIRTY,		/* write_inode is requested */
	NILFS_I_BMAP,			/* has bmap and btnode_cache */
	NILFS_I_GCINODE,		/* inode for GC, on memory only */
};

/*
 * commit flags for nilfs_commit_super and nilfs_sync_super
 */
enum {
	NILFS_SB_COMMIT = 0,	/* Commit a super block alternately */
	NILFS_SB_COMMIT_ALL	/* Commit both super blocks */
};

/*
 * Macros to check inode numbers
 */
#define NILFS_MDT_INO_BITS   \
  ((unsigned int)(1 << NILFS_DAT_INO | 1 << NILFS_CPFILE_INO |		\
		  1 << NILFS_SUFILE_INO | 1 << NILFS_IFILE_INO |	\
		  1 << NILFS_ATIME_INO | 1 << NILFS_SKETCH_INO))

#define NILFS_SYS_INO_BITS   \
  ((unsigned int)(1 << NILFS_ROOT_INO) | NILFS_MDT_INO_BITS)

#define NILFS_FIRST_INO(sb)  (NILFS_SB(sb)->s_nilfs->ns_first_ino)

#define NILFS_MDT_INODE(sb, ino) \
  ((ino) < NILFS_FIRST_INO(sb) && (NILFS_MDT_INO_BITS & (1 << (ino))))
#define NILFS_VALID_INODE(sb, ino) \
  ((ino) >= NILFS_FIRST_INO(sb) || (NILFS_SYS_INO_BITS & (1 << (ino))))

/**
 * struct nilfs_transaction_info: context information for synchronization
 * @ti_magic: Magic number
 * @ti_save: Backup of journal_info field of task_struct
 * @ti_flags: Flags
 * @ti_count: Nest level
 * @ti_garbage:	List of inode to be put when releasing semaphore
 */
struct nilfs_transaction_info {
	u32			ti_magic;
	void		       *ti_save;
				/* This should never used. If this happens,
				   one of other filesystems has a bug. */
	unsigned short		ti_flags;
	unsigned short		ti_count;
	struct list_head	ti_garbage;
};

/* ti_magic */
#define NILFS_TI_MAGIC		0xd9e392fb

/* ti_flags */
#define NILFS_TI_DYNAMIC_ALLOC	0x0001  /* Allocated from slab */
#define NILFS_TI_SYNC		0x0002	/* Force to construct segment at the
					   end of transaction. */
#define NILFS_TI_GC		0x0004	/* GC context */
#define NILFS_TI_COMMIT		0x0008	/* Change happened or not */
#define NILFS_TI_WRITER		0x0010	/* Constructor context */


int nilfs_transaction_begin(struct super_block *,
			    struct nilfs_transaction_info *, int);
int nilfs_transaction_commit(struct super_block *);
void nilfs_transaction_abort(struct super_block *);

static inline void nilfs_set_transaction_flag(unsigned int flag)
{
	struct nilfs_transaction_info *ti = current->journal_info;

	ti->ti_flags |= flag;
}

static inline int nilfs_test_transaction_flag(unsigned int flag)
{
	struct nilfs_transaction_info *ti = current->journal_info;

	if (ti == NULL || ti->ti_magic != NILFS_TI_MAGIC)
		return 0;
	return !!(ti->ti_flags & flag);
}

static inline int nilfs_doing_gc(void)
{
	return nilfs_test_transaction_flag(NILFS_TI_GC);
}

static inline int nilfs_doing_construction(void)
{
	return nilfs_test_transaction_flag(NILFS_TI_WRITER);
}

/*
 * function prototype
 */
#ifdef CONFIG_NILFS_POSIX_ACL
#error "NILFS: not yet supported POSIX ACL"
extern int nilfs_acl_chmod(struct inode *);
extern int nilfs_init_acl(struct inode *, struct inode *);
#else
static inline int nilfs_acl_chmod(struct inode *inode)
{
	return 0;
}

static inline int nilfs_init_acl(struct inode *inode, struct inode *dir)
{
	inode->i_mode &= ~current_umask();
	return 0;
}
#endif

#define NILFS_ATIME_DISABLE

/* dir.c */
extern int nilfs_add_link(struct dentry *, struct inode *);
extern ino_t nilfs_inode_by_name(struct inode *, const struct qstr *);
extern int nilfs_make_empty(struct inode *, struct inode *);
extern struct nilfs_dir_entry *
nilfs_find_entry(struct inode *, const struct qstr *, struct page **);
extern int nilfs_delete_entry(struct nilfs_dir_entry *, struct page *);
extern int nilfs_empty_dir(struct inode *);
extern struct nilfs_dir_entry *nilfs_dotdot(struct inode *, struct page **);
extern void nilfs_set_link(struct inode *, struct nilfs_dir_entry *,
			   struct page *, struct inode *);

/* file.c */
extern int nilfs_sync_file(struct file *, int);

/* ioctl.c */
long nilfs_ioctl(struct file *, unsigned int, unsigned long);
int nilfs_ioctl_prepare_clean_segments(struct the_nilfs *, struct nilfs_argv *,
				       void **);

/* inode.c */
extern struct inode *nilfs_new_inode(struct inode *, int);
extern void nilfs_free_inode(struct inode *);
extern int nilfs_get_block(struct inode *, sector_t, struct buffer_head *, int);
extern void nilfs_set_inode_flags(struct inode *);
extern int nilfs_read_inode_common(struct inode *, struct nilfs_inode *);
extern void nilfs_write_inode_common(struct inode *, struct nilfs_inode *, int);
struct inode *nilfs_ilookup(struct super_block *sb, struct nilfs_root *root,
			    unsigned long ino);
struct inode *nilfs_iget_locked(struct super_block *sb, struct nilfs_root *root,
				unsigned long ino);
struct inode *nilfs_iget(struct super_block *sb, struct nilfs_root *root,
			 unsigned long ino);
extern struct inode *nilfs_iget_for_gc(struct super_block *sb,
				       unsigned long ino, __u64 cno);
extern void nilfs_update_inode(struct inode *, struct buffer_head *);
extern void nilfs_truncate(struct inode *);
extern void nilfs_evict_inode(struct inode *);
extern int nilfs_setattr(struct dentry *, struct iattr *);
<<<<<<< HEAD
int nilfs_permission(struct inode *inode, int mask, unsigned int flags);
extern int nilfs_load_inode_block(struct nilfs_sb_info *, struct inode *,
				  struct buffer_head **);
=======
int nilfs_permission(struct inode *inode, int mask);
int nilfs_load_inode_block(struct inode *inode, struct buffer_head **pbh);
>>>>>>> cd054a39
extern int nilfs_inode_dirty(struct inode *);
int nilfs_set_file_dirty(struct inode *inode, unsigned nr_dirty);
extern int nilfs_mark_inode_dirty(struct inode *);
extern void nilfs_dirty_inode(struct inode *);
int nilfs_fiemap(struct inode *inode, struct fiemap_extent_info *fieinfo,
		 __u64 start, __u64 len);

/* super.c */
extern struct inode *nilfs_alloc_inode(struct super_block *);
extern void nilfs_destroy_inode(struct inode *);
extern void nilfs_error(struct super_block *, const char *, const char *, ...)
	__attribute__ ((format (printf, 3, 4)));
extern void nilfs_warning(struct super_block *, const char *, const char *, ...)
       __attribute__ ((format (printf, 3, 4)));
extern struct nilfs_super_block *
nilfs_read_super_block(struct super_block *, u64, int, struct buffer_head **);
extern int nilfs_store_magic_and_option(struct super_block *,
					struct nilfs_super_block *, char *);
extern int nilfs_check_feature_compatibility(struct super_block *,
					     struct nilfs_super_block *);
extern void nilfs_set_log_cursor(struct nilfs_super_block *,
				 struct the_nilfs *);
extern struct nilfs_super_block **nilfs_prepare_super(struct nilfs_sb_info *,
						      int flip);
extern int nilfs_commit_super(struct nilfs_sb_info *, int);
extern int nilfs_cleanup_super(struct nilfs_sb_info *);
int nilfs_attach_checkpoint(struct nilfs_sb_info *sbi, __u64 cno, int curr_mnt,
			    struct nilfs_root **root);
int nilfs_checkpoint_is_mounted(struct super_block *sb, __u64 cno);

/* gcinode.c */
int nilfs_gccache_submit_read_data(struct inode *, sector_t, sector_t, __u64,
				   struct buffer_head **);
int nilfs_gccache_submit_read_node(struct inode *, sector_t, __u64,
				   struct buffer_head **);
int nilfs_gccache_wait_and_mark_dirty(struct buffer_head *);
int nilfs_init_gcinode(struct inode *inode);
void nilfs_remove_all_gcinodes(struct the_nilfs *nilfs);

/*
 * Inodes and files operations
 */
extern const struct file_operations nilfs_dir_operations;
extern const struct inode_operations nilfs_file_inode_operations;
extern const struct file_operations nilfs_file_operations;
extern const struct address_space_operations nilfs_aops;
extern const struct inode_operations nilfs_dir_inode_operations;
extern const struct inode_operations nilfs_special_inode_operations;
extern const struct inode_operations nilfs_symlink_inode_operations;

/*
 * filesystem type
 */
extern struct file_system_type nilfs_fs_type;


#endif	/* _NILFS_H */<|MERGE_RESOLUTION|>--- conflicted
+++ resolved
@@ -251,14 +251,8 @@
 extern void nilfs_truncate(struct inode *);
 extern void nilfs_evict_inode(struct inode *);
 extern int nilfs_setattr(struct dentry *, struct iattr *);
-<<<<<<< HEAD
 int nilfs_permission(struct inode *inode, int mask, unsigned int flags);
-extern int nilfs_load_inode_block(struct nilfs_sb_info *, struct inode *,
-				  struct buffer_head **);
-=======
-int nilfs_permission(struct inode *inode, int mask);
 int nilfs_load_inode_block(struct inode *inode, struct buffer_head **pbh);
->>>>>>> cd054a39
 extern int nilfs_inode_dirty(struct inode *);
 int nilfs_set_file_dirty(struct inode *inode, unsigned nr_dirty);
 extern int nilfs_mark_inode_dirty(struct inode *);
