/*
 * linux/fs/lockd/host.c
 *
 * Management for NLM peer hosts. The nlm_host struct is shared
 * between client and server implementation. The only reason to
 * do so is to reduce code bloat.
 *
 * Copyright (C) 1996, Olaf Kirch <okir@monad.swb.de>
 */

#include <linux/types.h>
#include <linux/slab.h>
#include <linux/in.h>
#include <linux/in6.h>
#include <linux/sunrpc/clnt.h>
#include <linux/sunrpc/svc.h>
#include <linux/lockd/lockd.h>
#include <linux/mutex.h>

#include <net/ipv6.h>

#define NLMDBG_FACILITY		NLMDBG_HOSTCACHE
#define NLM_HOST_NRHASH		32
#define NLM_HOST_REBIND		(60 * HZ)
#define NLM_HOST_EXPIRE		(300 * HZ)
#define NLM_HOST_COLLECT	(120 * HZ)

static struct hlist_head	nlm_hosts[NLM_HOST_NRHASH];
static unsigned long		next_gc;
static int			nrhosts;
static DEFINE_MUTEX(nlm_host_mutex);

static void			nlm_gc_hosts(void);

struct nlm_lookup_host_info {
	const int		server;		/* search for server|client */
	const struct sockaddr	*sap;		/* address to search for */
	const size_t		salen;		/* it's length */
	const unsigned short	protocol;	/* transport to search for*/
	const u32		version;	/* NLM version to search for */
	const char		*hostname;	/* remote's hostname */
	const size_t		hostname_len;	/* it's length */
	const struct sockaddr	*src_sap;	/* our address (optional) */
	const size_t		src_len;	/* it's length */
	const int		noresvport;	/* use non-priv port */
};

/*
 * Hash function must work well on big- and little-endian platforms
 */
static unsigned int __nlm_hash32(const __be32 n)
{
	unsigned int hash = (__force u32)n ^ ((__force u32)n >> 16);
	return hash ^ (hash >> 8);
}

static unsigned int __nlm_hash_addr4(const struct sockaddr *sap)
{
	const struct sockaddr_in *sin = (struct sockaddr_in *)sap;
	return __nlm_hash32(sin->sin_addr.s_addr);
}

static unsigned int __nlm_hash_addr6(const struct sockaddr *sap)
{
	const struct sockaddr_in6 *sin6 = (struct sockaddr_in6 *)sap;
	const struct in6_addr addr = sin6->sin6_addr;
	return __nlm_hash32(addr.s6_addr32[0]) ^
	       __nlm_hash32(addr.s6_addr32[1]) ^
	       __nlm_hash32(addr.s6_addr32[2]) ^
	       __nlm_hash32(addr.s6_addr32[3]);
}

static unsigned int nlm_hash_address(const struct sockaddr *sap)
{
	unsigned int hash;

	switch (sap->sa_family) {
	case AF_INET:
		hash = __nlm_hash_addr4(sap);
		break;
	case AF_INET6:
		hash = __nlm_hash_addr6(sap);
		break;
	default:
		hash = 0;
	}
	return hash & (NLM_HOST_NRHASH - 1);
}

static void nlm_clear_port(struct sockaddr *sap)
{
	switch (sap->sa_family) {
	case AF_INET:
		((struct sockaddr_in *)sap)->sin_port = 0;
		break;
	case AF_INET6:
		((struct sockaddr_in6 *)sap)->sin6_port = 0;
		break;
	}
}

<<<<<<< HEAD
static void nlm_display_address(const struct sockaddr *sap,
				char *buf, const size_t len)
{
	const struct sockaddr_in *sin = (struct sockaddr_in *)sap;
	const struct sockaddr_in6 *sin6 = (struct sockaddr_in6 *)sap;

	switch (sap->sa_family) {
	case AF_UNSPEC:
		snprintf(buf, len, "unspecified");
		break;
	case AF_INET:
		snprintf(buf, len, "%pI4", &sin->sin_addr.s_addr);
		break;
	case AF_INET6:
		if (ipv6_addr_v4mapped(&sin6->sin6_addr))
			snprintf(buf, len, "%pI4",
				 &sin6->sin6_addr.s6_addr32[3]);
		else
			snprintf(buf, len, "%pI6", &sin6->sin6_addr);
		break;
	default:
		snprintf(buf, len, "unsupported address family");
		break;
	}
}

=======
>>>>>>> 9c561983
/*
 * Common host lookup routine for server & client
 */
static struct nlm_host *nlm_lookup_host(struct nlm_lookup_host_info *ni)
{
	struct hlist_head *chain;
	struct hlist_node *pos;
	struct nlm_host	*host;
	struct nsm_handle *nsm = NULL;

	mutex_lock(&nlm_host_mutex);

	if (time_after_eq(jiffies, next_gc))
		nlm_gc_hosts();

	/* We may keep several nlm_host objects for a peer, because each
	 * nlm_host is identified by
	 * (address, protocol, version, server/client)
	 * We could probably simplify this a little by putting all those
	 * different NLM rpc_clients into one single nlm_host object.
	 * This would allow us to have one nlm_host per address.
	 */
	chain = &nlm_hosts[nlm_hash_address(ni->sap)];
	hlist_for_each_entry(host, pos, chain, h_hash) {
		if (!nlm_cmp_addr(nlm_addr(host), ni->sap))
			continue;

		/* See if we have an NSM handle for this client */
		if (!nsm)
			nsm = host->h_nsmhandle;

		if (host->h_proto != ni->protocol)
			continue;
		if (host->h_version != ni->version)
			continue;
		if (host->h_server != ni->server)
			continue;
		if (ni->server &&
		    !nlm_cmp_addr(nlm_srcaddr(host), ni->src_sap))
			continue;

		/* Move to head of hash chain. */
		hlist_del(&host->h_hash);
		hlist_add_head(&host->h_hash, chain);

		nlm_get_host(host);
		dprintk("lockd: nlm_lookup_host found host %s (%s)\n",
				host->h_name, host->h_addrbuf);
		goto out;
	}

	/*
	 * The host wasn't in our hash table.  If we don't
	 * have an NSM handle for it yet, create one.
	 */
	if (nsm)
		atomic_inc(&nsm->sm_count);
	else {
		host = NULL;
		nsm = nsm_get_handle(ni->sap, ni->salen,
					ni->hostname, ni->hostname_len);
		if (!nsm) {
			dprintk("lockd: nlm_lookup_host failed; "
				"no nsm handle\n");
			goto out;
		}
	}

	host = kzalloc(sizeof(*host), GFP_KERNEL);
	if (!host) {
		nsm_release(nsm);
		dprintk("lockd: nlm_lookup_host failed; no memory\n");
		goto out;
	}
	host->h_name	   = nsm->sm_name;
	host->h_addrbuf    = nsm->sm_addrbuf;
	memcpy(nlm_addr(host), ni->sap, ni->salen);
	host->h_addrlen = ni->salen;
	nlm_clear_port(nlm_addr(host));
	memcpy(nlm_srcaddr(host), ni->src_sap, ni->src_len);
	host->h_version    = ni->version;
	host->h_proto      = ni->protocol;
	host->h_rpcclnt    = NULL;
	mutex_init(&host->h_mutex);
	host->h_nextrebind = jiffies + NLM_HOST_REBIND;
	host->h_expires    = jiffies + NLM_HOST_EXPIRE;
	atomic_set(&host->h_count, 1);
	init_waitqueue_head(&host->h_gracewait);
	init_rwsem(&host->h_rwsem);
	host->h_state      = 0;			/* pseudo NSM state */
	host->h_nsmstate   = 0;			/* real NSM state */
	host->h_nsmhandle  = nsm;
	host->h_server	   = ni->server;
	host->h_noresvport = ni->noresvport;
	hlist_add_head(&host->h_hash, chain);
	INIT_LIST_HEAD(&host->h_lockowners);
	spin_lock_init(&host->h_lock);
	INIT_LIST_HEAD(&host->h_granted);
	INIT_LIST_HEAD(&host->h_reclaim);

	nrhosts++;

	dprintk("lockd: nlm_lookup_host created host %s\n",
			host->h_name);

out:
	mutex_unlock(&nlm_host_mutex);
	return host;
}

/*
 * Destroy a host
 */
static void
nlm_destroy_host(struct nlm_host *host)
{
	struct rpc_clnt	*clnt;

	BUG_ON(!list_empty(&host->h_lockowners));
	BUG_ON(atomic_read(&host->h_count));

	nsm_unmonitor(host);
	nsm_release(host->h_nsmhandle);

	clnt = host->h_rpcclnt;
	if (clnt != NULL)
		rpc_shutdown_client(clnt);
	kfree(host);
}

/**
 * nlmclnt_lookup_host - Find an NLM host handle matching a remote server
 * @sap: network address of server
 * @salen: length of server address
 * @protocol: transport protocol to use
 * @version: NLM protocol version
 * @hostname: '\0'-terminated hostname of server
 * @noresvport: 1 if non-privileged port should be used
 *
 * Returns an nlm_host structure that matches the passed-in
 * [server address, transport protocol, NLM version, server hostname].
 * If one doesn't already exist in the host cache, a new handle is
 * created and returned.
 */
struct nlm_host *nlmclnt_lookup_host(const struct sockaddr *sap,
				     const size_t salen,
				     const unsigned short protocol,
				     const u32 version,
				     const char *hostname,
				     int noresvport)
{
	const struct sockaddr source = {
		.sa_family	= AF_UNSPEC,
	};
	struct nlm_lookup_host_info ni = {
		.server		= 0,
		.sap		= sap,
		.salen		= salen,
		.protocol	= protocol,
		.version	= version,
		.hostname	= hostname,
		.hostname_len	= strlen(hostname),
		.src_sap	= &source,
		.src_len	= sizeof(source),
		.noresvport	= noresvport,
	};

	dprintk("lockd: %s(host='%s', vers=%u, proto=%s)\n", __func__,
			(hostname ? hostname : "<none>"), version,
			(protocol == IPPROTO_UDP ? "udp" : "tcp"));

	return nlm_lookup_host(&ni);
}

/**
 * nlmsvc_lookup_host - Find an NLM host handle matching a remote client
 * @rqstp: incoming NLM request
 * @hostname: name of client host
 * @hostname_len: length of client hostname
 *
 * Returns an nlm_host structure that matches the [client address,
 * transport protocol, NLM version, client hostname] of the passed-in
 * NLM request.  If one doesn't already exist in the host cache, a
 * new handle is created and returned.
 *
 * Before possibly creating a new nlm_host, construct a sockaddr
 * for a specific source address in case the local system has
 * multiple network addresses.  The family of the address in
 * rq_daddr is guaranteed to be the same as the family of the
 * address in rq_addr, so it's safe to use the same family for
 * the source address.
 */
struct nlm_host *nlmsvc_lookup_host(const struct svc_rqst *rqstp,
				    const char *hostname,
				    const size_t hostname_len)
{
	struct sockaddr_in sin = {
		.sin_family	= AF_INET,
	};
	struct sockaddr_in6 sin6 = {
		.sin6_family	= AF_INET6,
	};
	struct nlm_lookup_host_info ni = {
		.server		= 1,
		.sap		= svc_addr(rqstp),
		.salen		= rqstp->rq_addrlen,
		.protocol	= rqstp->rq_prot,
		.version	= rqstp->rq_vers,
		.hostname	= hostname,
		.hostname_len	= hostname_len,
		.src_len	= rqstp->rq_addrlen,
	};

	dprintk("lockd: %s(host='%*s', vers=%u, proto=%s)\n", __func__,
			(int)hostname_len, hostname, rqstp->rq_vers,
			(rqstp->rq_prot == IPPROTO_UDP ? "udp" : "tcp"));

	switch (ni.sap->sa_family) {
	case AF_INET:
		sin.sin_addr.s_addr = rqstp->rq_daddr.addr.s_addr;
		ni.src_sap = (struct sockaddr *)&sin;
		break;
	case AF_INET6:
		ipv6_addr_copy(&sin6.sin6_addr, &rqstp->rq_daddr.addr6);
		ni.src_sap = (struct sockaddr *)&sin6;
		break;
	default:
		return NULL;
	}

	return nlm_lookup_host(&ni);
}

/*
 * Create the NLM RPC client for an NLM peer
 */
struct rpc_clnt *
nlm_bind_host(struct nlm_host *host)
{
	struct rpc_clnt	*clnt;

	dprintk("lockd: nlm_bind_host %s (%s)\n",
			host->h_name, host->h_addrbuf);

	/* Lock host handle */
	mutex_lock(&host->h_mutex);

	/* If we've already created an RPC client, check whether
	 * RPC rebind is required
	 */
	if ((clnt = host->h_rpcclnt) != NULL) {
		if (time_after_eq(jiffies, host->h_nextrebind)) {
			rpc_force_rebind(clnt);
			host->h_nextrebind = jiffies + NLM_HOST_REBIND;
			dprintk("lockd: next rebind in %lu jiffies\n",
					host->h_nextrebind - jiffies);
		}
	} else {
		unsigned long increment = nlmsvc_timeout;
		struct rpc_timeout timeparms = {
			.to_initval	= increment,
			.to_increment	= increment,
			.to_maxval	= increment * 6UL,
			.to_retries	= 5U,
		};
		struct rpc_create_args args = {
			.protocol	= host->h_proto,
			.address	= nlm_addr(host),
			.addrsize	= host->h_addrlen,
			.saddress	= nlm_srcaddr(host),
			.timeout	= &timeparms,
			.servername	= host->h_name,
			.program	= &nlm_program,
			.version	= host->h_version,
			.authflavor	= RPC_AUTH_UNIX,
			.flags		= (RPC_CLNT_CREATE_NOPING |
					   RPC_CLNT_CREATE_AUTOBIND),
		};

		/*
		 * lockd retries server side blocks automatically so we want
		 * those to be soft RPC calls. Client side calls need to be
		 * hard RPC tasks.
		 */
		if (!host->h_server)
			args.flags |= RPC_CLNT_CREATE_HARDRTRY;
		if (host->h_noresvport)
			args.flags |= RPC_CLNT_CREATE_NONPRIVPORT;

		clnt = rpc_create(&args);
		if (!IS_ERR(clnt))
			host->h_rpcclnt = clnt;
		else {
			printk("lockd: couldn't create RPC handle for %s\n", host->h_name);
			clnt = NULL;
		}
	}

	mutex_unlock(&host->h_mutex);
	return clnt;
}

/*
 * Force a portmap lookup of the remote lockd port
 */
void
nlm_rebind_host(struct nlm_host *host)
{
	dprintk("lockd: rebind host %s\n", host->h_name);
	if (host->h_rpcclnt && time_after_eq(jiffies, host->h_nextrebind)) {
		rpc_force_rebind(host->h_rpcclnt);
		host->h_nextrebind = jiffies + NLM_HOST_REBIND;
	}
}

/*
 * Increment NLM host count
 */
struct nlm_host * nlm_get_host(struct nlm_host *host)
{
	if (host) {
		dprintk("lockd: get host %s\n", host->h_name);
		atomic_inc(&host->h_count);
		host->h_expires = jiffies + NLM_HOST_EXPIRE;
	}
	return host;
}

/*
 * Release NLM host after use
 */
void nlm_release_host(struct nlm_host *host)
{
	if (host != NULL) {
		dprintk("lockd: release host %s\n", host->h_name);
		BUG_ON(atomic_read(&host->h_count) < 0);
		if (atomic_dec_and_test(&host->h_count)) {
			BUG_ON(!list_empty(&host->h_lockowners));
			BUG_ON(!list_empty(&host->h_granted));
			BUG_ON(!list_empty(&host->h_reclaim));
		}
	}
}

/**
 * nlm_host_rebooted - Release all resources held by rebooted host
 * @info: pointer to decoded results of NLM_SM_NOTIFY call
 *
 * We were notified that the specified host has rebooted.  Release
 * all resources held by that peer.
 */
void nlm_host_rebooted(const struct nlm_reboot *info)
{
	struct hlist_head *chain;
	struct hlist_node *pos;
	struct nsm_handle *nsm;
	struct nlm_host	*host;

	nsm = nsm_reboot_lookup(info);
	if (unlikely(nsm == NULL))
		return;

	/* Mark all hosts tied to this NSM state as having rebooted.
	 * We run the loop repeatedly, because we drop the host table
	 * lock for this.
	 * To avoid processing a host several times, we match the nsmstate.
	 */
again:	mutex_lock(&nlm_host_mutex);
	for (chain = nlm_hosts; chain < nlm_hosts + NLM_HOST_NRHASH; ++chain) {
		hlist_for_each_entry(host, pos, chain, h_hash) {
			if (host->h_nsmhandle == nsm
			 && host->h_nsmstate != info->state) {
				host->h_nsmstate = info->state;
				host->h_state++;

				nlm_get_host(host);
				mutex_unlock(&nlm_host_mutex);

				if (host->h_server) {
					/* We're server for this guy, just ditch
					 * all the locks he held. */
					nlmsvc_free_host_resources(host);
				} else {
					/* He's the server, initiate lock recovery. */
					nlmclnt_recovery(host);
				}

				nlm_release_host(host);
				goto again;
			}
		}
	}

	mutex_unlock(&nlm_host_mutex);
}

/*
 * Shut down the hosts module.
 * Note that this routine is called only at server shutdown time.
 */
void
nlm_shutdown_hosts(void)
{
	struct hlist_head *chain;
	struct hlist_node *pos;
	struct nlm_host	*host;

	dprintk("lockd: shutting down host module\n");
	mutex_lock(&nlm_host_mutex);

	/* First, make all hosts eligible for gc */
	dprintk("lockd: nuking all hosts...\n");
	for (chain = nlm_hosts; chain < nlm_hosts + NLM_HOST_NRHASH; ++chain) {
		hlist_for_each_entry(host, pos, chain, h_hash) {
			host->h_expires = jiffies - 1;
			if (host->h_rpcclnt) {
				rpc_shutdown_client(host->h_rpcclnt);
				host->h_rpcclnt = NULL;
			}
		}
	}

	/* Then, perform a garbage collection pass */
	nlm_gc_hosts();
	mutex_unlock(&nlm_host_mutex);

	/* complain if any hosts are left */
	if (nrhosts) {
		printk(KERN_WARNING "lockd: couldn't shutdown host module!\n");
		dprintk("lockd: %d hosts left:\n", nrhosts);
		for (chain = nlm_hosts; chain < nlm_hosts + NLM_HOST_NRHASH; ++chain) {
			hlist_for_each_entry(host, pos, chain, h_hash) {
				dprintk("       %s (cnt %d use %d exp %ld)\n",
					host->h_name, atomic_read(&host->h_count),
					host->h_inuse, host->h_expires);
			}
		}
	}
}

/*
 * Garbage collect any unused NLM hosts.
 * This GC combines reference counting for async operations with
 * mark & sweep for resources held by remote clients.
 */
static void
nlm_gc_hosts(void)
{
	struct hlist_head *chain;
	struct hlist_node *pos, *next;
	struct nlm_host	*host;

	dprintk("lockd: host garbage collection\n");
	for (chain = nlm_hosts; chain < nlm_hosts + NLM_HOST_NRHASH; ++chain) {
		hlist_for_each_entry(host, pos, chain, h_hash)
			host->h_inuse = 0;
	}

	/* Mark all hosts that hold locks, blocks or shares */
	nlmsvc_mark_resources();

	for (chain = nlm_hosts; chain < nlm_hosts + NLM_HOST_NRHASH; ++chain) {
		hlist_for_each_entry_safe(host, pos, next, chain, h_hash) {
			if (atomic_read(&host->h_count) || host->h_inuse
			 || time_before(jiffies, host->h_expires)) {
				dprintk("nlm_gc_hosts skipping %s (cnt %d use %d exp %ld)\n",
					host->h_name, atomic_read(&host->h_count),
					host->h_inuse, host->h_expires);
				continue;
			}
			dprintk("lockd: delete host %s\n", host->h_name);
			hlist_del_init(&host->h_hash);

			nlm_destroy_host(host);
			nrhosts--;
		}
	}

	next_gc = jiffies + NLM_HOST_COLLECT;
}<|MERGE_RESOLUTION|>--- conflicted
+++ resolved
@@ -99,35 +99,6 @@
 	}
 }
 
-<<<<<<< HEAD
-static void nlm_display_address(const struct sockaddr *sap,
-				char *buf, const size_t len)
-{
-	const struct sockaddr_in *sin = (struct sockaddr_in *)sap;
-	const struct sockaddr_in6 *sin6 = (struct sockaddr_in6 *)sap;
-
-	switch (sap->sa_family) {
-	case AF_UNSPEC:
-		snprintf(buf, len, "unspecified");
-		break;
-	case AF_INET:
-		snprintf(buf, len, "%pI4", &sin->sin_addr.s_addr);
-		break;
-	case AF_INET6:
-		if (ipv6_addr_v4mapped(&sin6->sin6_addr))
-			snprintf(buf, len, "%pI4",
-				 &sin6->sin6_addr.s6_addr32[3]);
-		else
-			snprintf(buf, len, "%pI6", &sin6->sin6_addr);
-		break;
-	default:
-		snprintf(buf, len, "unsupported address family");
-		break;
-	}
-}
-
-=======
->>>>>>> 9c561983
 /*
  * Common host lookup routine for server & client
  */
