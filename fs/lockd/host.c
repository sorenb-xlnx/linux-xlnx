--- conflicted
+++ resolved
@@ -109,7 +109,7 @@
 				     const size_t len)
 {
 	const struct sockaddr_in *sin = (struct sockaddr_in *)sap;
-	snprintf(buf, len, NIPQUAD_FMT, NIPQUAD(sin->sin_addr.s_addr));
+	snprintf(buf, len, "%pI4", &sin->sin_addr.s_addr);
 }
 
 static void nlm_display_ipv6_address(const struct sockaddr *sap, char *buf,
@@ -118,13 +118,13 @@
 	const struct sockaddr_in6 *sin6 = (struct sockaddr_in6 *)sap;
 
 	if (ipv6_addr_v4mapped(&sin6->sin6_addr))
-		snprintf(buf, len, NIPQUAD_FMT,
-				NIPQUAD(sin6->sin6_addr.s6_addr32[3]));
+		snprintf(buf, len, "%pI4",
+				&sin6->sin6_addr.s6_addr32[3]);
 	else if (sin6->sin6_scope_id != 0)
-		snprintf(buf, len, NIP6_FMT "%%%u", NIP6(sin6->sin6_addr),
+		snprintf(buf, len, "%pI6%%%u", &sin6->sin6_addr,
 				sin6->sin6_scope_id);
 	else
-		snprintf(buf, len, NIP6_FMT, NIP6(sin6->sin6_addr));
+		snprintf(buf, len, "%pI6", &sin6->sin6_addr);
 }
 
 static void nlm_display_address(const struct sockaddr *sap,
@@ -132,21 +132,10 @@
 {
 	switch (sap->sa_family) {
 	case AF_INET:
-<<<<<<< HEAD
 		nlm_display_ipv4_address(sap, buf, len);
 		break;
 	case AF_INET6:
 		nlm_display_ipv6_address(sap, buf, len);
-=======
-		snprintf(buf, len, "%pI4", &sin->sin_addr.s_addr);
-		break;
-	case AF_INET6:
-		if (ipv6_addr_v4mapped(&sin6->sin6_addr))
-			snprintf(buf, len, "%pI4",
-				 &sin6->sin6_addr.s6_addr32[3]);
-		else
-			snprintf(buf, len, "%pI6", &sin6->sin6_addr);
->>>>>>> 6fdd34d4
 		break;
 	default:
 		snprintf(buf, len, "unsupported address family");
