--- conflicted
+++ resolved
@@ -957,12 +957,8 @@
 		       gfp_t mask)
 {
 	return clear_extent_bit(tree, start, end,
-<<<<<<< HEAD
-				EXTENT_DIRTY | EXTENT_DELALLOC, 0, 0,
-=======
 				EXTENT_DIRTY | EXTENT_DELALLOC |
 				EXTENT_DO_ACCOUNTING, 0, 0,
->>>>>>> d93a8f82
 				NULL, mask);
 }
 
@@ -1407,16 +1403,7 @@
 int extent_clear_unlock_delalloc(struct inode *inode,
 				struct extent_io_tree *tree,
 				u64 start, u64 end, struct page *locked_page,
-<<<<<<< HEAD
-				int unlock_pages,
-				int clear_unlock,
-				int clear_delalloc, int clear_dirty,
-				int set_writeback,
-				int end_writeback,
-				int set_private2)
-=======
 				unsigned long op)
->>>>>>> d93a8f82
 {
 	int ret;
 	struct page *pages[16];
@@ -1434,11 +1421,6 @@
 	if (op & EXTENT_CLEAR_DELALLOC)
 		clear_bits |= EXTENT_DELALLOC;
 
-<<<<<<< HEAD
-	clear_extent_bit(tree, start, end, clear_bits, 1, 0, NULL, GFP_NOFS);
-	if (!(unlock_pages || clear_dirty || set_writeback || end_writeback ||
-	      set_private2))
-=======
 	if (op & EXTENT_CLEAR_ACCOUNTING)
 		clear_bits |= EXTENT_DO_ACCOUNTING;
 
@@ -1446,7 +1428,6 @@
 	if (!(op & (EXTENT_CLEAR_UNLOCK_PAGE | EXTENT_CLEAR_DIRTY |
 		    EXTENT_SET_WRITEBACK | EXTENT_END_WRITEBACK |
 		    EXTENT_SET_PRIVATE2)))
->>>>>>> d93a8f82
 		return 0;
 
 	while (nr_pages > 0) {
@@ -1455,11 +1436,7 @@
 				     nr_pages, ARRAY_SIZE(pages)), pages);
 		for (i = 0; i < ret; i++) {
 
-<<<<<<< HEAD
-			if (set_private2)
-=======
 			if (op & EXTENT_SET_PRIVATE2)
->>>>>>> d93a8f82
 				SetPagePrivate2(pages[i]);
 
 			if (pages[i] == locked_page) {
@@ -2738,12 +2715,8 @@
 	lock_extent(tree, start, end, GFP_NOFS);
 	wait_on_page_writeback(page);
 	clear_extent_bit(tree, start, end,
-<<<<<<< HEAD
-			 EXTENT_LOCKED | EXTENT_DIRTY | EXTENT_DELALLOC,
-=======
 			 EXTENT_LOCKED | EXTENT_DIRTY | EXTENT_DELALLOC |
 			 EXTENT_DO_ACCOUNTING,
->>>>>>> d93a8f82
 			 1, 1, NULL, GFP_NOFS);
 	return 0;
 }
