#include <linux/bitops.h>
#include <linux/slab.h>
#include <linux/bio.h>
#include <linux/mm.h>
#include <linux/pagemap.h>
#include <linux/page-flags.h>
#include <linux/module.h>
#include <linux/spinlock.h>
#include <linux/blkdev.h>
#include <linux/swap.h>
#include <linux/writeback.h>
#include <linux/pagevec.h>
#include "extent_io.h"
#include "extent_map.h"
#include "compat.h"
#include "ctree.h"
#include "btrfs_inode.h"

static struct kmem_cache *extent_state_cache;
static struct kmem_cache *extent_buffer_cache;

static LIST_HEAD(buffers);
static LIST_HEAD(states);

#define LEAK_DEBUG 0
#if LEAK_DEBUG
static DEFINE_SPINLOCK(leak_lock);
#endif

#define BUFFER_LRU_MAX 64

struct tree_entry {
	u64 start;
	u64 end;
	struct rb_node rb_node;
};

struct extent_page_data {
	struct bio *bio;
	struct extent_io_tree *tree;
	get_extent_t *get_extent;

	/* tells writepage not to lock the state bits for this range
	 * it still does the unlocking
	 */
	unsigned int extent_locked:1;

	/* tells the submit_bio code to use a WRITE_SYNC */
	unsigned int sync_io:1;
};

int __init extent_io_init(void)
{
	extent_state_cache = kmem_cache_create("extent_state",
			sizeof(struct extent_state), 0,
			SLAB_RECLAIM_ACCOUNT | SLAB_MEM_SPREAD, NULL);
	if (!extent_state_cache)
		return -ENOMEM;

	extent_buffer_cache = kmem_cache_create("extent_buffers",
			sizeof(struct extent_buffer), 0,
			SLAB_RECLAIM_ACCOUNT | SLAB_MEM_SPREAD, NULL);
	if (!extent_buffer_cache)
		goto free_state_cache;
	return 0;

free_state_cache:
	kmem_cache_destroy(extent_state_cache);
	return -ENOMEM;
}

void extent_io_exit(void)
{
	struct extent_state *state;
	struct extent_buffer *eb;

	while (!list_empty(&states)) {
		state = list_entry(states.next, struct extent_state, leak_list);
		printk(KERN_ERR "btrfs state leak: start %llu end %llu "
		       "state %lu in tree %p refs %d\n",
		       (unsigned long long)state->start,
		       (unsigned long long)state->end,
		       state->state, state->tree, atomic_read(&state->refs));
		list_del(&state->leak_list);
		kmem_cache_free(extent_state_cache, state);

	}

	while (!list_empty(&buffers)) {
		eb = list_entry(buffers.next, struct extent_buffer, leak_list);
		printk(KERN_ERR "btrfs buffer leak start %llu len %lu "
		       "refs %d\n", (unsigned long long)eb->start,
		       eb->len, atomic_read(&eb->refs));
		list_del(&eb->leak_list);
		kmem_cache_free(extent_buffer_cache, eb);
	}
	if (extent_state_cache)
		kmem_cache_destroy(extent_state_cache);
	if (extent_buffer_cache)
		kmem_cache_destroy(extent_buffer_cache);
}

void extent_io_tree_init(struct extent_io_tree *tree,
			  struct address_space *mapping, gfp_t mask)
{
	tree->state = RB_ROOT;
	INIT_RADIX_TREE(&tree->buffer, GFP_ATOMIC);
	tree->ops = NULL;
	tree->dirty_bytes = 0;
	spin_lock_init(&tree->lock);
	spin_lock_init(&tree->buffer_lock);
	tree->mapping = mapping;
}

static struct extent_state *alloc_extent_state(gfp_t mask)
{
	struct extent_state *state;
#if LEAK_DEBUG
	unsigned long flags;
#endif

	state = kmem_cache_alloc(extent_state_cache, mask);
	if (!state)
		return state;
	state->state = 0;
	state->private = 0;
	state->tree = NULL;
#if LEAK_DEBUG
	spin_lock_irqsave(&leak_lock, flags);
	list_add(&state->leak_list, &states);
	spin_unlock_irqrestore(&leak_lock, flags);
#endif
	atomic_set(&state->refs, 1);
	init_waitqueue_head(&state->wq);
	return state;
}

void free_extent_state(struct extent_state *state)
{
	if (!state)
		return;
	if (atomic_dec_and_test(&state->refs)) {
#if LEAK_DEBUG
		unsigned long flags;
#endif
		WARN_ON(state->tree);
#if LEAK_DEBUG
		spin_lock_irqsave(&leak_lock, flags);
		list_del(&state->leak_list);
		spin_unlock_irqrestore(&leak_lock, flags);
#endif
		kmem_cache_free(extent_state_cache, state);
	}
}

static struct rb_node *tree_insert(struct rb_root *root, u64 offset,
				   struct rb_node *node)
{
	struct rb_node **p = &root->rb_node;
	struct rb_node *parent = NULL;
	struct tree_entry *entry;

	while (*p) {
		parent = *p;
		entry = rb_entry(parent, struct tree_entry, rb_node);

		if (offset < entry->start)
			p = &(*p)->rb_left;
		else if (offset > entry->end)
			p = &(*p)->rb_right;
		else
			return parent;
	}

	entry = rb_entry(node, struct tree_entry, rb_node);
	rb_link_node(node, parent, p);
	rb_insert_color(node, root);
	return NULL;
}

static struct rb_node *__etree_search(struct extent_io_tree *tree, u64 offset,
				     struct rb_node **prev_ret,
				     struct rb_node **next_ret)
{
	struct rb_root *root = &tree->state;
	struct rb_node *n = root->rb_node;
	struct rb_node *prev = NULL;
	struct rb_node *orig_prev = NULL;
	struct tree_entry *entry;
	struct tree_entry *prev_entry = NULL;

	while (n) {
		entry = rb_entry(n, struct tree_entry, rb_node);
		prev = n;
		prev_entry = entry;

		if (offset < entry->start)
			n = n->rb_left;
		else if (offset > entry->end)
			n = n->rb_right;
		else
			return n;
	}

	if (prev_ret) {
		orig_prev = prev;
		while (prev && offset > prev_entry->end) {
			prev = rb_next(prev);
			prev_entry = rb_entry(prev, struct tree_entry, rb_node);
		}
		*prev_ret = prev;
		prev = orig_prev;
	}

	if (next_ret) {
		prev_entry = rb_entry(prev, struct tree_entry, rb_node);
		while (prev && offset < prev_entry->start) {
			prev = rb_prev(prev);
			prev_entry = rb_entry(prev, struct tree_entry, rb_node);
		}
		*next_ret = prev;
	}
	return NULL;
}

static inline struct rb_node *tree_search(struct extent_io_tree *tree,
					  u64 offset)
{
	struct rb_node *prev = NULL;
	struct rb_node *ret;

	ret = __etree_search(tree, offset, &prev, NULL);
	if (!ret)
		return prev;
	return ret;
}

static void merge_cb(struct extent_io_tree *tree, struct extent_state *new,
		     struct extent_state *other)
{
	if (tree->ops && tree->ops->merge_extent_hook)
		tree->ops->merge_extent_hook(tree->mapping->host, new,
					     other);
}

/*
 * utility function to look for merge candidates inside a given range.
 * Any extents with matching state are merged together into a single
 * extent in the tree.  Extents with EXTENT_IO in their state field
 * are not merged because the end_io handlers need to be able to do
 * operations on them without sleeping (or doing allocations/splits).
 *
 * This should be called with the tree lock held.
 */
static int merge_state(struct extent_io_tree *tree,
		       struct extent_state *state)
{
	struct extent_state *other;
	struct rb_node *other_node;

	if (state->state & (EXTENT_IOBITS | EXTENT_BOUNDARY))
		return 0;

	other_node = rb_prev(&state->rb_node);
	if (other_node) {
		other = rb_entry(other_node, struct extent_state, rb_node);
		if (other->end == state->start - 1 &&
		    other->state == state->state) {
			merge_cb(tree, state, other);
			state->start = other->start;
			other->tree = NULL;
			rb_erase(&other->rb_node, &tree->state);
			free_extent_state(other);
		}
	}
	other_node = rb_next(&state->rb_node);
	if (other_node) {
		other = rb_entry(other_node, struct extent_state, rb_node);
		if (other->start == state->end + 1 &&
		    other->state == state->state) {
			merge_cb(tree, state, other);
			other->start = state->start;
			state->tree = NULL;
			rb_erase(&state->rb_node, &tree->state);
			free_extent_state(state);
			state = NULL;
		}
	}

	return 0;
}

static int set_state_cb(struct extent_io_tree *tree,
			 struct extent_state *state, int *bits)
{
	if (tree->ops && tree->ops->set_bit_hook) {
		return tree->ops->set_bit_hook(tree->mapping->host,
					       state, bits);
	}

	return 0;
}

static void clear_state_cb(struct extent_io_tree *tree,
			   struct extent_state *state, int *bits)
{
	if (tree->ops && tree->ops->clear_bit_hook)
		tree->ops->clear_bit_hook(tree->mapping->host, state, bits);
}

/*
 * insert an extent_state struct into the tree.  'bits' are set on the
 * struct before it is inserted.
 *
 * This may return -EEXIST if the extent is already there, in which case the
 * state struct is freed.
 *
 * The tree lock is not taken internally.  This is a utility function and
 * probably isn't what you want to call (see set/clear_extent_bit).
 */
static int insert_state(struct extent_io_tree *tree,
			struct extent_state *state, u64 start, u64 end,
			int *bits)
{
	struct rb_node *node;
	int bits_to_set = *bits & ~EXTENT_CTLBITS;
	int ret;

	if (end < start) {
		printk(KERN_ERR "btrfs end < start %llu %llu\n",
		       (unsigned long long)end,
		       (unsigned long long)start);
		WARN_ON(1);
	}
	state->start = start;
	state->end = end;
	ret = set_state_cb(tree, state, bits);
	if (ret)
		return ret;

	if (bits_to_set & EXTENT_DIRTY)
		tree->dirty_bytes += end - start + 1;
	state->state |= bits_to_set;
	node = tree_insert(&tree->state, end, &state->rb_node);
	if (node) {
		struct extent_state *found;
		found = rb_entry(node, struct extent_state, rb_node);
		printk(KERN_ERR "btrfs found node %llu %llu on insert of "
		       "%llu %llu\n", (unsigned long long)found->start,
		       (unsigned long long)found->end,
		       (unsigned long long)start, (unsigned long long)end);
		free_extent_state(state);
		return -EEXIST;
	}
	state->tree = tree;
	merge_state(tree, state);
	return 0;
}

static int split_cb(struct extent_io_tree *tree, struct extent_state *orig,
		     u64 split)
{
	if (tree->ops && tree->ops->split_extent_hook)
		return tree->ops->split_extent_hook(tree->mapping->host,
						    orig, split);
	return 0;
}

/*
 * split a given extent state struct in two, inserting the preallocated
 * struct 'prealloc' as the newly created second half.  'split' indicates an
 * offset inside 'orig' where it should be split.
 *
 * Before calling,
 * the tree has 'orig' at [orig->start, orig->end].  After calling, there
 * are two extent state structs in the tree:
 * prealloc: [orig->start, split - 1]
 * orig: [ split, orig->end ]
 *
 * The tree locks are not taken by this function. They need to be held
 * by the caller.
 */
static int split_state(struct extent_io_tree *tree, struct extent_state *orig,
		       struct extent_state *prealloc, u64 split)
{
	struct rb_node *node;

	split_cb(tree, orig, split);

	prealloc->start = orig->start;
	prealloc->end = split - 1;
	prealloc->state = orig->state;
	orig->start = split;

	node = tree_insert(&tree->state, prealloc->end, &prealloc->rb_node);
	if (node) {
		free_extent_state(prealloc);
		return -EEXIST;
	}
	prealloc->tree = tree;
	return 0;
}

/*
 * utility function to clear some bits in an extent state struct.
 * it will optionally wake up any one waiting on this state (wake == 1), or
 * forcibly remove the state from the tree (delete == 1).
 *
 * If no bits are set on the state struct after clearing things, the
 * struct is freed and removed from the tree
 */
static int clear_state_bit(struct extent_io_tree *tree,
			    struct extent_state *state,
			    int *bits, int wake)
{
	int bits_to_clear = *bits & ~EXTENT_CTLBITS;
	int ret = state->state & bits_to_clear;

	if ((bits_to_clear & EXTENT_DIRTY) && (state->state & EXTENT_DIRTY)) {
		u64 range = state->end - state->start + 1;
		WARN_ON(range > tree->dirty_bytes);
		tree->dirty_bytes -= range;
	}
	clear_state_cb(tree, state, bits);
	state->state &= ~bits_to_clear;
	if (wake)
		wake_up(&state->wq);
	if (state->state == 0) {
		if (state->tree) {
			rb_erase(&state->rb_node, &tree->state);
			state->tree = NULL;
			free_extent_state(state);
		} else {
			WARN_ON(1);
		}
	} else {
		merge_state(tree, state);
	}
	return ret;
}

/*
 * clear some bits on a range in the tree.  This may require splitting
 * or inserting elements in the tree, so the gfp mask is used to
 * indicate which allocations or sleeping are allowed.
 *
 * pass 'wake' == 1 to kick any sleepers, and 'delete' == 1 to remove
 * the given range from the tree regardless of state (ie for truncate).
 *
 * the range [start, end] is inclusive.
 *
 * This takes the tree lock, and returns < 0 on error, > 0 if any of the
 * bits were already set, or zero if none of the bits were already set.
 */
int clear_extent_bit(struct extent_io_tree *tree, u64 start, u64 end,
		     int bits, int wake, int delete,
		     struct extent_state **cached_state,
		     gfp_t mask)
{
	struct extent_state *state;
	struct extent_state *cached;
	struct extent_state *prealloc = NULL;
	struct rb_node *next_node;
	struct rb_node *node;
	u64 last_end;
	int err;
	int set = 0;
	int clear = 0;

	if (delete)
		bits |= ~EXTENT_CTLBITS;
	bits |= EXTENT_FIRST_DELALLOC;

	if (bits & (EXTENT_IOBITS | EXTENT_BOUNDARY))
		clear = 1;
again:
	if (!prealloc && (mask & __GFP_WAIT)) {
		prealloc = alloc_extent_state(mask);
		if (!prealloc)
			return -ENOMEM;
	}

	spin_lock(&tree->lock);
	if (cached_state) {
		cached = *cached_state;

		if (clear) {
			*cached_state = NULL;
			cached_state = NULL;
		}

		if (cached && cached->tree && cached->start == start) {
			if (clear)
				atomic_dec(&cached->refs);
			state = cached;
			goto hit_next;
		}
		if (clear)
			free_extent_state(cached);
	}
	/*
	 * this search will find the extents that end after
	 * our range starts
	 */
	node = tree_search(tree, start);
	if (!node)
		goto out;
	state = rb_entry(node, struct extent_state, rb_node);
hit_next:
	if (state->start > end)
		goto out;
	WARN_ON(state->end < start);
	last_end = state->end;

	/*
	 *     | ---- desired range ---- |
	 *  | state | or
	 *  | ------------- state -------------- |
	 *
	 * We need to split the extent we found, and may flip
	 * bits on second half.
	 *
	 * If the extent we found extends past our range, we
	 * just split and search again.  It'll get split again
	 * the next time though.
	 *
	 * If the extent we found is inside our range, we clear
	 * the desired bit on it.
	 */

	if (state->start < start) {
		if (!prealloc)
			prealloc = alloc_extent_state(GFP_ATOMIC);
		err = split_state(tree, state, prealloc, start);
		BUG_ON(err == -EEXIST);
		prealloc = NULL;
		if (err)
			goto out;
		if (state->end <= end) {
			set |= clear_state_bit(tree, state, &bits, wake);
			if (last_end == (u64)-1)
				goto out;
			start = last_end + 1;
		}
		goto search_again;
	}
	/*
	 * | ---- desired range ---- |
	 *                        | state |
	 * We need to split the extent, and clear the bit
	 * on the first half
	 */
	if (state->start <= end && state->end > end) {
		if (!prealloc)
			prealloc = alloc_extent_state(GFP_ATOMIC);
		err = split_state(tree, state, prealloc, end + 1);
		BUG_ON(err == -EEXIST);
		if (wake)
			wake_up(&state->wq);

		set |= clear_state_bit(tree, prealloc, &bits, wake);

		prealloc = NULL;
		goto out;
	}

	if (state->end < end && prealloc && !need_resched())
		next_node = rb_next(&state->rb_node);
	else
		next_node = NULL;

	set |= clear_state_bit(tree, state, &bits, wake);
	if (last_end == (u64)-1)
		goto out;
	start = last_end + 1;
	if (start <= end && next_node) {
		state = rb_entry(next_node, struct extent_state,
				 rb_node);
		if (state->start == start)
			goto hit_next;
	}
	goto search_again;

out:
	spin_unlock(&tree->lock);
	if (prealloc)
		free_extent_state(prealloc);

	return set;

search_again:
	if (start > end)
		goto out;
	spin_unlock(&tree->lock);
	if (mask & __GFP_WAIT)
		cond_resched();
	goto again;
}

static int wait_on_state(struct extent_io_tree *tree,
			 struct extent_state *state)
		__releases(tree->lock)
		__acquires(tree->lock)
{
	DEFINE_WAIT(wait);
	prepare_to_wait(&state->wq, &wait, TASK_UNINTERRUPTIBLE);
	spin_unlock(&tree->lock);
	schedule();
	spin_lock(&tree->lock);
	finish_wait(&state->wq, &wait);
	return 0;
}

/*
 * waits for one or more bits to clear on a range in the state tree.
 * The range [start, end] is inclusive.
 * The tree lock is taken by this function
 */
int wait_extent_bit(struct extent_io_tree *tree, u64 start, u64 end, int bits)
{
	struct extent_state *state;
	struct rb_node *node;

	spin_lock(&tree->lock);
again:
	while (1) {
		/*
		 * this search will find all the extents that end after
		 * our range starts
		 */
		node = tree_search(tree, start);
		if (!node)
			break;

		state = rb_entry(node, struct extent_state, rb_node);

		if (state->start > end)
			goto out;

		if (state->state & bits) {
			start = state->start;
			atomic_inc(&state->refs);
			wait_on_state(tree, state);
			free_extent_state(state);
			goto again;
		}
		start = state->end + 1;

		if (start > end)
			break;

		if (need_resched()) {
			spin_unlock(&tree->lock);
			cond_resched();
			spin_lock(&tree->lock);
		}
	}
out:
	spin_unlock(&tree->lock);
	return 0;
}

static int set_state_bits(struct extent_io_tree *tree,
			   struct extent_state *state,
			   int *bits)
{
	int ret;
	int bits_to_set = *bits & ~EXTENT_CTLBITS;

	ret = set_state_cb(tree, state, bits);
	if (ret)
		return ret;
	if ((bits_to_set & EXTENT_DIRTY) && !(state->state & EXTENT_DIRTY)) {
		u64 range = state->end - state->start + 1;
		tree->dirty_bytes += range;
	}
	state->state |= bits_to_set;

	return 0;
}

static void cache_state(struct extent_state *state,
			struct extent_state **cached_ptr)
{
	if (cached_ptr && !(*cached_ptr)) {
		if (state->state & (EXTENT_IOBITS | EXTENT_BOUNDARY)) {
			*cached_ptr = state;
			atomic_inc(&state->refs);
		}
	}
}

/*
 * set some bits on a range in the tree.  This may require allocations or
 * sleeping, so the gfp mask is used to indicate what is allowed.
 *
 * If any of the exclusive bits are set, this will fail with -EEXIST if some
 * part of the range already has the desired bits set.  The start of the
 * existing range is returned in failed_start in this case.
 *
 * [start, end] is inclusive This takes the tree lock.
 */

int set_extent_bit(struct extent_io_tree *tree, u64 start, u64 end,
		   int bits, int exclusive_bits, u64 *failed_start,
		   struct extent_state **cached_state, gfp_t mask)
{
	struct extent_state *state;
	struct extent_state *prealloc = NULL;
	struct rb_node *node;
	int err = 0;
	u64 last_start;
	u64 last_end;

	bits |= EXTENT_FIRST_DELALLOC;
again:
	if (!prealloc && (mask & __GFP_WAIT)) {
		prealloc = alloc_extent_state(mask);
		if (!prealloc)
			return -ENOMEM;
	}

	spin_lock(&tree->lock);
	if (cached_state && *cached_state) {
		state = *cached_state;
		if (state->start == start && state->tree) {
			node = &state->rb_node;
			goto hit_next;
		}
	}
	/*
	 * this search will find all the extents that end after
	 * our range starts.
	 */
	node = tree_search(tree, start);
	if (!node) {
		err = insert_state(tree, prealloc, start, end, &bits);
		prealloc = NULL;
		BUG_ON(err == -EEXIST);
		goto out;
	}
	state = rb_entry(node, struct extent_state, rb_node);
hit_next:
	last_start = state->start;
	last_end = state->end;

	/*
	 * | ---- desired range ---- |
	 * | state |
	 *
	 * Just lock what we found and keep going
	 */
	if (state->start == start && state->end <= end) {
		struct rb_node *next_node;
		if (state->state & exclusive_bits) {
			*failed_start = state->start;
			err = -EEXIST;
			goto out;
		}

		err = set_state_bits(tree, state, &bits);
		if (err)
			goto out;

		cache_state(state, cached_state);
		merge_state(tree, state);
		if (last_end == (u64)-1)
			goto out;

		start = last_end + 1;
		if (start < end && prealloc && !need_resched()) {
			next_node = rb_next(node);
			if (next_node) {
				state = rb_entry(next_node, struct extent_state,
						 rb_node);
				if (state->start == start)
					goto hit_next;
			}
		}
		goto search_again;
	}

	/*
	 *     | ---- desired range ---- |
	 * | state |
	 *   or
	 * | ------------- state -------------- |
	 *
	 * We need to split the extent we found, and may flip bits on
	 * second half.
	 *
	 * If the extent we found extends past our
	 * range, we just split and search again.  It'll get split
	 * again the next time though.
	 *
	 * If the extent we found is inside our range, we set the
	 * desired bit on it.
	 */
	if (state->start < start) {
		if (state->state & exclusive_bits) {
			*failed_start = start;
			err = -EEXIST;
			goto out;
		}
		err = split_state(tree, state, prealloc, start);
		BUG_ON(err == -EEXIST);
		prealloc = NULL;
		if (err)
			goto out;
		if (state->end <= end) {
			err = set_state_bits(tree, state, &bits);
			if (err)
				goto out;
			cache_state(state, cached_state);
			merge_state(tree, state);
			if (last_end == (u64)-1)
				goto out;
			start = last_end + 1;
		}
		goto search_again;
	}
	/*
	 * | ---- desired range ---- |
	 *     | state | or               | state |
	 *
	 * There's a hole, we need to insert something in it and
	 * ignore the extent we found.
	 */
	if (state->start > start) {
		u64 this_end;
		if (end < last_start)
			this_end = end;
		else
			this_end = last_start - 1;
		err = insert_state(tree, prealloc, start, this_end,
				   &bits);
		BUG_ON(err == -EEXIST);
		if (err) {
			prealloc = NULL;
			goto out;
		}
		cache_state(prealloc, cached_state);
		prealloc = NULL;
		start = this_end + 1;
		goto search_again;
	}
	/*
	 * | ---- desired range ---- |
	 *                        | state |
	 * We need to split the extent, and set the bit
	 * on the first half
	 */
	if (state->start <= end && state->end > end) {
		if (state->state & exclusive_bits) {
			*failed_start = start;
			err = -EEXIST;
			goto out;
		}
		err = split_state(tree, state, prealloc, end + 1);
		BUG_ON(err == -EEXIST);

		err = set_state_bits(tree, prealloc, &bits);
		if (err) {
			prealloc = NULL;
			goto out;
		}
		cache_state(prealloc, cached_state);
		merge_state(tree, prealloc);
		prealloc = NULL;
		goto out;
	}

	goto search_again;

out:
	spin_unlock(&tree->lock);
	if (prealloc)
		free_extent_state(prealloc);

	return err;

search_again:
	if (start > end)
		goto out;
	spin_unlock(&tree->lock);
	if (mask & __GFP_WAIT)
		cond_resched();
	goto again;
}

/* wrappers around set/clear extent bit */
int set_extent_dirty(struct extent_io_tree *tree, u64 start, u64 end,
		     gfp_t mask)
{
	return set_extent_bit(tree, start, end, EXTENT_DIRTY, 0, NULL,
			      NULL, mask);
}

int set_extent_bits(struct extent_io_tree *tree, u64 start, u64 end,
		    int bits, gfp_t mask)
{
	return set_extent_bit(tree, start, end, bits, 0, NULL,
			      NULL, mask);
}

int clear_extent_bits(struct extent_io_tree *tree, u64 start, u64 end,
		      int bits, gfp_t mask)
{
	return clear_extent_bit(tree, start, end, bits, 0, 0, NULL, mask);
}

int set_extent_delalloc(struct extent_io_tree *tree, u64 start, u64 end,
			struct extent_state **cached_state, gfp_t mask)
{
	return set_extent_bit(tree, start, end,
			      EXTENT_DELALLOC | EXTENT_DIRTY | EXTENT_UPTODATE,
			      0, NULL, cached_state, mask);
}

int clear_extent_dirty(struct extent_io_tree *tree, u64 start, u64 end,
		       gfp_t mask)
{
	return clear_extent_bit(tree, start, end,
				EXTENT_DIRTY | EXTENT_DELALLOC |
				EXTENT_DO_ACCOUNTING, 0, 0, NULL, mask);
}

int set_extent_new(struct extent_io_tree *tree, u64 start, u64 end,
		     gfp_t mask)
{
	return set_extent_bit(tree, start, end, EXTENT_NEW, 0, NULL,
			      NULL, mask);
}

static int clear_extent_new(struct extent_io_tree *tree, u64 start, u64 end,
		       gfp_t mask)
{
	return clear_extent_bit(tree, start, end, EXTENT_NEW, 0, 0,
				NULL, mask);
}

int set_extent_uptodate(struct extent_io_tree *tree, u64 start, u64 end,
			gfp_t mask)
{
	return set_extent_bit(tree, start, end, EXTENT_UPTODATE, 0, NULL,
			      NULL, mask);
}

static int clear_extent_uptodate(struct extent_io_tree *tree, u64 start,
				 u64 end, struct extent_state **cached_state,
				 gfp_t mask)
{
	return clear_extent_bit(tree, start, end, EXTENT_UPTODATE, 0, 0,
				cached_state, mask);
}

int wait_on_extent_writeback(struct extent_io_tree *tree, u64 start, u64 end)
{
	return wait_extent_bit(tree, start, end, EXTENT_WRITEBACK);
}

/*
 * either insert or lock state struct between start and end use mask to tell
 * us if waiting is desired.
 */
int lock_extent_bits(struct extent_io_tree *tree, u64 start, u64 end,
		     int bits, struct extent_state **cached_state, gfp_t mask)
{
	int err;
	u64 failed_start;
	while (1) {
		err = set_extent_bit(tree, start, end, EXTENT_LOCKED | bits,
				     EXTENT_LOCKED, &failed_start,
				     cached_state, mask);
		if (err == -EEXIST && (mask & __GFP_WAIT)) {
			wait_extent_bit(tree, failed_start, end, EXTENT_LOCKED);
			start = failed_start;
		} else {
			break;
		}
		WARN_ON(start > end);
	}
	return err;
}

int lock_extent(struct extent_io_tree *tree, u64 start, u64 end, gfp_t mask)
{
	return lock_extent_bits(tree, start, end, 0, NULL, mask);
}

int try_lock_extent(struct extent_io_tree *tree, u64 start, u64 end,
		    gfp_t mask)
{
	int err;
	u64 failed_start;

	err = set_extent_bit(tree, start, end, EXTENT_LOCKED, EXTENT_LOCKED,
			     &failed_start, NULL, mask);
	if (err == -EEXIST) {
		if (failed_start > start)
			clear_extent_bit(tree, start, failed_start - 1,
					 EXTENT_LOCKED, 1, 0, NULL, mask);
		return 0;
	}
	return 1;
}

int unlock_extent_cached(struct extent_io_tree *tree, u64 start, u64 end,
			 struct extent_state **cached, gfp_t mask)
{
	return clear_extent_bit(tree, start, end, EXTENT_LOCKED, 1, 0, cached,
				mask);
}

int unlock_extent(struct extent_io_tree *tree, u64 start, u64 end,
		  gfp_t mask)
{
	return clear_extent_bit(tree, start, end, EXTENT_LOCKED, 1, 0, NULL,
				mask);
}

/*
 * helper function to set pages and extents in the tree dirty
 */
int set_range_dirty(struct extent_io_tree *tree, u64 start, u64 end)
{
	unsigned long index = start >> PAGE_CACHE_SHIFT;
	unsigned long end_index = end >> PAGE_CACHE_SHIFT;
	struct page *page;

	while (index <= end_index) {
		page = find_get_page(tree->mapping, index);
		BUG_ON(!page);
		__set_page_dirty_nobuffers(page);
		page_cache_release(page);
		index++;
	}
	return 0;
}

/*
 * helper function to set both pages and extents in the tree writeback
 */
static int set_range_writeback(struct extent_io_tree *tree, u64 start, u64 end)
{
	unsigned long index = start >> PAGE_CACHE_SHIFT;
	unsigned long end_index = end >> PAGE_CACHE_SHIFT;
	struct page *page;

	while (index <= end_index) {
		page = find_get_page(tree->mapping, index);
		BUG_ON(!page);
		set_page_writeback(page);
		page_cache_release(page);
		index++;
	}
	return 0;
}

/*
 * find the first offset in the io tree with 'bits' set. zero is
 * returned if we find something, and *start_ret and *end_ret are
 * set to reflect the state struct that was found.
 *
 * If nothing was found, 1 is returned, < 0 on error
 */
int find_first_extent_bit(struct extent_io_tree *tree, u64 start,
			  u64 *start_ret, u64 *end_ret, int bits)
{
	struct rb_node *node;
	struct extent_state *state;
	int ret = 1;

	spin_lock(&tree->lock);
	/*
	 * this search will find all the extents that end after
	 * our range starts.
	 */
	node = tree_search(tree, start);
	if (!node)
		goto out;

	while (1) {
		state = rb_entry(node, struct extent_state, rb_node);
		if (state->end >= start && (state->state & bits)) {
			*start_ret = state->start;
			*end_ret = state->end;
			ret = 0;
			break;
		}
		node = rb_next(node);
		if (!node)
			break;
	}
out:
	spin_unlock(&tree->lock);
	return ret;
}

/* find the first state struct with 'bits' set after 'start', and
 * return it.  tree->lock must be held.  NULL will returned if
 * nothing was found after 'start'
 */
struct extent_state *find_first_extent_bit_state(struct extent_io_tree *tree,
						 u64 start, int bits)
{
	struct rb_node *node;
	struct extent_state *state;

	/*
	 * this search will find all the extents that end after
	 * our range starts.
	 */
	node = tree_search(tree, start);
	if (!node)
		goto out;

	while (1) {
		state = rb_entry(node, struct extent_state, rb_node);
		if (state->end >= start && (state->state & bits))
			return state;

		node = rb_next(node);
		if (!node)
			break;
	}
out:
	return NULL;
}

/*
 * find a contiguous range of bytes in the file marked as delalloc, not
 * more than 'max_bytes'.  start and end are used to return the range,
 *
 * 1 is returned if we find something, 0 if nothing was in the tree
 */
static noinline u64 find_delalloc_range(struct extent_io_tree *tree,
					u64 *start, u64 *end, u64 max_bytes,
					struct extent_state **cached_state)
{
	struct rb_node *node;
	struct extent_state *state;
	u64 cur_start = *start;
	u64 found = 0;
	u64 total_bytes = 0;

	spin_lock(&tree->lock);

	/*
	 * this search will find all the extents that end after
	 * our range starts.
	 */
	node = tree_search(tree, cur_start);
	if (!node) {
		if (!found)
			*end = (u64)-1;
		goto out;
	}

	while (1) {
		state = rb_entry(node, struct extent_state, rb_node);
		if (found && (state->start != cur_start ||
			      (state->state & EXTENT_BOUNDARY))) {
			goto out;
		}
		if (!(state->state & EXTENT_DELALLOC)) {
			if (!found)
				*end = state->end;
			goto out;
		}
		if (!found) {
			*start = state->start;
			*cached_state = state;
			atomic_inc(&state->refs);
		}
		found++;
		*end = state->end;
		cur_start = state->end + 1;
		node = rb_next(node);
		if (!node)
			break;
		total_bytes += state->end - state->start + 1;
		if (total_bytes >= max_bytes)
			break;
	}
out:
	spin_unlock(&tree->lock);
	return found;
}

static noinline int __unlock_for_delalloc(struct inode *inode,
					  struct page *locked_page,
					  u64 start, u64 end)
{
	int ret;
	struct page *pages[16];
	unsigned long index = start >> PAGE_CACHE_SHIFT;
	unsigned long end_index = end >> PAGE_CACHE_SHIFT;
	unsigned long nr_pages = end_index - index + 1;
	int i;

	if (index == locked_page->index && end_index == index)
		return 0;

	while (nr_pages > 0) {
		ret = find_get_pages_contig(inode->i_mapping, index,
				     min_t(unsigned long, nr_pages,
				     ARRAY_SIZE(pages)), pages);
		for (i = 0; i < ret; i++) {
			if (pages[i] != locked_page)
				unlock_page(pages[i]);
			page_cache_release(pages[i]);
		}
		nr_pages -= ret;
		index += ret;
		cond_resched();
	}
	return 0;
}

static noinline int lock_delalloc_pages(struct inode *inode,
					struct page *locked_page,
					u64 delalloc_start,
					u64 delalloc_end)
{
	unsigned long index = delalloc_start >> PAGE_CACHE_SHIFT;
	unsigned long start_index = index;
	unsigned long end_index = delalloc_end >> PAGE_CACHE_SHIFT;
	unsigned long pages_locked = 0;
	struct page *pages[16];
	unsigned long nrpages;
	int ret;
	int i;

	/* the caller is responsible for locking the start index */
	if (index == locked_page->index && index == end_index)
		return 0;

	/* skip the page at the start index */
	nrpages = end_index - index + 1;
	while (nrpages > 0) {
		ret = find_get_pages_contig(inode->i_mapping, index,
				     min_t(unsigned long,
				     nrpages, ARRAY_SIZE(pages)), pages);
		if (ret == 0) {
			ret = -EAGAIN;
			goto done;
		}
		/* now we have an array of pages, lock them all */
		for (i = 0; i < ret; i++) {
			/*
			 * the caller is taking responsibility for
			 * locked_page
			 */
			if (pages[i] != locked_page) {
				lock_page(pages[i]);
				if (!PageDirty(pages[i]) ||
				    pages[i]->mapping != inode->i_mapping) {
					ret = -EAGAIN;
					unlock_page(pages[i]);
					page_cache_release(pages[i]);
					goto done;
				}
			}
			page_cache_release(pages[i]);
			pages_locked++;
		}
		nrpages -= ret;
		index += ret;
		cond_resched();
	}
	ret = 0;
done:
	if (ret && pages_locked) {
		__unlock_for_delalloc(inode, locked_page,
			      delalloc_start,
			      ((u64)(start_index + pages_locked - 1)) <<
			      PAGE_CACHE_SHIFT);
	}
	return ret;
}

/*
 * find a contiguous range of bytes in the file marked as delalloc, not
 * more than 'max_bytes'.  start and end are used to return the range,
 *
 * 1 is returned if we find something, 0 if nothing was in the tree
 */
static noinline u64 find_lock_delalloc_range(struct inode *inode,
					     struct extent_io_tree *tree,
					     struct page *locked_page,
					     u64 *start, u64 *end,
					     u64 max_bytes)
{
	u64 delalloc_start;
	u64 delalloc_end;
	u64 found;
	struct extent_state *cached_state = NULL;
	int ret;
	int loops = 0;

again:
	/* step one, find a bunch of delalloc bytes starting at start */
	delalloc_start = *start;
	delalloc_end = 0;
	found = find_delalloc_range(tree, &delalloc_start, &delalloc_end,
				    max_bytes, &cached_state);
	if (!found || delalloc_end <= *start) {
		*start = delalloc_start;
		*end = delalloc_end;
		free_extent_state(cached_state);
		return found;
	}

	/*
	 * start comes from the offset of locked_page.  We have to lock
	 * pages in order, so we can't process delalloc bytes before
	 * locked_page
	 */
	if (delalloc_start < *start)
		delalloc_start = *start;

	/*
	 * make sure to limit the number of pages we try to lock down
	 * if we're looping.
	 */
	if (delalloc_end + 1 - delalloc_start > max_bytes && loops)
		delalloc_end = delalloc_start + PAGE_CACHE_SIZE - 1;

	/* step two, lock all the pages after the page that has start */
	ret = lock_delalloc_pages(inode, locked_page,
				  delalloc_start, delalloc_end);
	if (ret == -EAGAIN) {
		/* some of the pages are gone, lets avoid looping by
		 * shortening the size of the delalloc range we're searching
		 */
		free_extent_state(cached_state);
		if (!loops) {
			unsigned long offset = (*start) & (PAGE_CACHE_SIZE - 1);
			max_bytes = PAGE_CACHE_SIZE - offset;
			loops = 1;
			goto again;
		} else {
			found = 0;
			goto out_failed;
		}
	}
	BUG_ON(ret);

	/* step three, lock the state bits for the whole range */
	lock_extent_bits(tree, delalloc_start, delalloc_end,
			 0, &cached_state, GFP_NOFS);

	/* then test to make sure it is all still delalloc */
	ret = test_range_bit(tree, delalloc_start, delalloc_end,
			     EXTENT_DELALLOC, 1, cached_state);
	if (!ret) {
		unlock_extent_cached(tree, delalloc_start, delalloc_end,
				     &cached_state, GFP_NOFS);
		__unlock_for_delalloc(inode, locked_page,
			      delalloc_start, delalloc_end);
		cond_resched();
		goto again;
	}
	free_extent_state(cached_state);
	*start = delalloc_start;
	*end = delalloc_end;
out_failed:
	return found;
}

int extent_clear_unlock_delalloc(struct inode *inode,
				struct extent_io_tree *tree,
				u64 start, u64 end, struct page *locked_page,
				unsigned long op)
{
	int ret;
	struct page *pages[16];
	unsigned long index = start >> PAGE_CACHE_SHIFT;
	unsigned long end_index = end >> PAGE_CACHE_SHIFT;
	unsigned long nr_pages = end_index - index + 1;
	int i;
	int clear_bits = 0;

	if (op & EXTENT_CLEAR_UNLOCK)
		clear_bits |= EXTENT_LOCKED;
	if (op & EXTENT_CLEAR_DIRTY)
		clear_bits |= EXTENT_DIRTY;

	if (op & EXTENT_CLEAR_DELALLOC)
		clear_bits |= EXTENT_DELALLOC;

	clear_extent_bit(tree, start, end, clear_bits, 1, 0, NULL, GFP_NOFS);
	if (!(op & (EXTENT_CLEAR_UNLOCK_PAGE | EXTENT_CLEAR_DIRTY |
		    EXTENT_SET_WRITEBACK | EXTENT_END_WRITEBACK |
		    EXTENT_SET_PRIVATE2)))
		return 0;

	while (nr_pages > 0) {
		ret = find_get_pages_contig(inode->i_mapping, index,
				     min_t(unsigned long,
				     nr_pages, ARRAY_SIZE(pages)), pages);
		for (i = 0; i < ret; i++) {

			if (op & EXTENT_SET_PRIVATE2)
				SetPagePrivate2(pages[i]);

			if (pages[i] == locked_page) {
				page_cache_release(pages[i]);
				continue;
			}
			if (op & EXTENT_CLEAR_DIRTY)
				clear_page_dirty_for_io(pages[i]);
			if (op & EXTENT_SET_WRITEBACK)
				set_page_writeback(pages[i]);
			if (op & EXTENT_END_WRITEBACK)
				end_page_writeback(pages[i]);
			if (op & EXTENT_CLEAR_UNLOCK_PAGE)
				unlock_page(pages[i]);
			page_cache_release(pages[i]);
		}
		nr_pages -= ret;
		index += ret;
		cond_resched();
	}
	return 0;
}

/*
 * count the number of bytes in the tree that have a given bit(s)
 * set.  This can be fairly slow, except for EXTENT_DIRTY which is
 * cached.  The total number found is returned.
 */
u64 count_range_bits(struct extent_io_tree *tree,
		     u64 *start, u64 search_end, u64 max_bytes,
		     unsigned long bits, int contig)
{
	struct rb_node *node;
	struct extent_state *state;
	u64 cur_start = *start;
	u64 total_bytes = 0;
	u64 last = 0;
	int found = 0;

	if (search_end <= cur_start) {
		WARN_ON(1);
		return 0;
	}

	spin_lock(&tree->lock);
	if (cur_start == 0 && bits == EXTENT_DIRTY) {
		total_bytes = tree->dirty_bytes;
		goto out;
	}
	/*
	 * this search will find all the extents that end after
	 * our range starts.
	 */
	node = tree_search(tree, cur_start);
	if (!node)
		goto out;

	while (1) {
		state = rb_entry(node, struct extent_state, rb_node);
		if (state->start > search_end)
			break;
		if (contig && found && state->start > last + 1)
			break;
		if (state->end >= cur_start && (state->state & bits) == bits) {
			total_bytes += min(search_end, state->end) + 1 -
				       max(cur_start, state->start);
			if (total_bytes >= max_bytes)
				break;
			if (!found) {
				*start = state->start;
				found = 1;
			}
			last = state->end;
		} else if (contig && found) {
			break;
		}
		node = rb_next(node);
		if (!node)
			break;
	}
out:
	spin_unlock(&tree->lock);
	return total_bytes;
}

/*
 * set the private field for a given byte offset in the tree.  If there isn't
 * an extent_state there already, this does nothing.
 */
int set_state_private(struct extent_io_tree *tree, u64 start, u64 private)
{
	struct rb_node *node;
	struct extent_state *state;
	int ret = 0;

	spin_lock(&tree->lock);
	/*
	 * this search will find all the extents that end after
	 * our range starts.
	 */
	node = tree_search(tree, start);
	if (!node) {
		ret = -ENOENT;
		goto out;
	}
	state = rb_entry(node, struct extent_state, rb_node);
	if (state->start != start) {
		ret = -ENOENT;
		goto out;
	}
	state->private = private;
out:
	spin_unlock(&tree->lock);
	return ret;
}

int get_state_private(struct extent_io_tree *tree, u64 start, u64 *private)
{
	struct rb_node *node;
	struct extent_state *state;
	int ret = 0;

	spin_lock(&tree->lock);
	/*
	 * this search will find all the extents that end after
	 * our range starts.
	 */
	node = tree_search(tree, start);
	if (!node) {
		ret = -ENOENT;
		goto out;
	}
	state = rb_entry(node, struct extent_state, rb_node);
	if (state->start != start) {
		ret = -ENOENT;
		goto out;
	}
	*private = state->private;
out:
	spin_unlock(&tree->lock);
	return ret;
}

/*
 * searches a range in the state tree for a given mask.
 * If 'filled' == 1, this returns 1 only if every extent in the tree
 * has the bits set.  Otherwise, 1 is returned if any bit in the
 * range is found set.
 */
int test_range_bit(struct extent_io_tree *tree, u64 start, u64 end,
		   int bits, int filled, struct extent_state *cached)
{
	struct extent_state *state = NULL;
	struct rb_node *node;
	int bitset = 0;

	spin_lock(&tree->lock);
	if (cached && cached->tree && cached->start == start)
		node = &cached->rb_node;
	else
		node = tree_search(tree, start);
	while (node && start <= end) {
		state = rb_entry(node, struct extent_state, rb_node);

		if (filled && state->start > start) {
			bitset = 0;
			break;
		}

		if (state->start > end)
			break;

		if (state->state & bits) {
			bitset = 1;
			if (!filled)
				break;
		} else if (filled) {
			bitset = 0;
			break;
		}

		if (state->end == (u64)-1)
			break;

		start = state->end + 1;
		if (start > end)
			break;
		node = rb_next(node);
		if (!node) {
			if (filled)
				bitset = 0;
			break;
		}
	}
	spin_unlock(&tree->lock);
	return bitset;
}

/*
 * helper function to set a given page up to date if all the
 * extents in the tree for that page are up to date
 */
static int check_page_uptodate(struct extent_io_tree *tree,
			       struct page *page)
{
	u64 start = (u64)page->index << PAGE_CACHE_SHIFT;
	u64 end = start + PAGE_CACHE_SIZE - 1;
	if (test_range_bit(tree, start, end, EXTENT_UPTODATE, 1, NULL))
		SetPageUptodate(page);
	return 0;
}

/*
 * helper function to unlock a page if all the extents in the tree
 * for that page are unlocked
 */
static int check_page_locked(struct extent_io_tree *tree,
			     struct page *page)
{
	u64 start = (u64)page->index << PAGE_CACHE_SHIFT;
	u64 end = start + PAGE_CACHE_SIZE - 1;
	if (!test_range_bit(tree, start, end, EXTENT_LOCKED, 0, NULL))
		unlock_page(page);
	return 0;
}

/*
 * helper function to end page writeback if all the extents
 * in the tree for that page are done with writeback
 */
static int check_page_writeback(struct extent_io_tree *tree,
			     struct page *page)
{
	end_page_writeback(page);
	return 0;
}

/* lots and lots of room for performance fixes in the end_bio funcs */

/*
 * after a writepage IO is done, we need to:
 * clear the uptodate bits on error
 * clear the writeback bits in the extent tree for this IO
 * end_page_writeback if the page has no more pending IO
 *
 * Scheduling is not allowed, so the extent state tree is expected
 * to have one and only one object corresponding to this IO.
 */
static void end_bio_extent_writepage(struct bio *bio, int err)
{
	int uptodate = err == 0;
	struct bio_vec *bvec = bio->bi_io_vec + bio->bi_vcnt - 1;
	struct extent_io_tree *tree;
	u64 start;
	u64 end;
	int whole_page;
	int ret;

	do {
		struct page *page = bvec->bv_page;
		tree = &BTRFS_I(page->mapping->host)->io_tree;

		start = ((u64)page->index << PAGE_CACHE_SHIFT) +
			 bvec->bv_offset;
		end = start + bvec->bv_len - 1;

		if (bvec->bv_offset == 0 && bvec->bv_len == PAGE_CACHE_SIZE)
			whole_page = 1;
		else
			whole_page = 0;

		if (--bvec >= bio->bi_io_vec)
			prefetchw(&bvec->bv_page->flags);
		if (tree->ops && tree->ops->writepage_end_io_hook) {
			ret = tree->ops->writepage_end_io_hook(page, start,
						       end, NULL, uptodate);
			if (ret)
				uptodate = 0;
		}

		if (!uptodate && tree->ops &&
		    tree->ops->writepage_io_failed_hook) {
			ret = tree->ops->writepage_io_failed_hook(bio, page,
							 start, end, NULL);
			if (ret == 0) {
				uptodate = (err == 0);
				continue;
			}
		}

		if (!uptodate) {
			clear_extent_uptodate(tree, start, end, NULL, GFP_NOFS);
			ClearPageUptodate(page);
			SetPageError(page);
		}

		if (whole_page)
			end_page_writeback(page);
		else
			check_page_writeback(tree, page);
	} while (bvec >= bio->bi_io_vec);

	bio_put(bio);
}

/*
 * after a readpage IO is done, we need to:
 * clear the uptodate bits on error
 * set the uptodate bits if things worked
 * set the page up to date if all extents in the tree are uptodate
 * clear the lock bit in the extent tree
 * unlock the page if there are no other extents locked for it
 *
 * Scheduling is not allowed, so the extent state tree is expected
 * to have one and only one object corresponding to this IO.
 */
static void end_bio_extent_readpage(struct bio *bio, int err)
{
	int uptodate = test_bit(BIO_UPTODATE, &bio->bi_flags);
	struct bio_vec *bvec_end = bio->bi_io_vec + bio->bi_vcnt - 1;
	struct bio_vec *bvec = bio->bi_io_vec;
	struct extent_io_tree *tree;
	u64 start;
	u64 end;
	int whole_page;
	int ret;

	if (err)
		uptodate = 0;

	do {
		struct page *page = bvec->bv_page;
		tree = &BTRFS_I(page->mapping->host)->io_tree;

		start = ((u64)page->index << PAGE_CACHE_SHIFT) +
			bvec->bv_offset;
		end = start + bvec->bv_len - 1;

		if (bvec->bv_offset == 0 && bvec->bv_len == PAGE_CACHE_SIZE)
			whole_page = 1;
		else
			whole_page = 0;

		if (++bvec <= bvec_end)
			prefetchw(&bvec->bv_page->flags);

		if (uptodate && tree->ops && tree->ops->readpage_end_io_hook) {
			ret = tree->ops->readpage_end_io_hook(page, start, end,
							      NULL);
			if (ret)
				uptodate = 0;
		}
		if (!uptodate && tree->ops &&
		    tree->ops->readpage_io_failed_hook) {
			ret = tree->ops->readpage_io_failed_hook(bio, page,
							 start, end, NULL);
			if (ret == 0) {
				uptodate =
					test_bit(BIO_UPTODATE, &bio->bi_flags);
				if (err)
					uptodate = 0;
				continue;
			}
		}

		if (uptodate) {
			set_extent_uptodate(tree, start, end,
					    GFP_ATOMIC);
		}
		unlock_extent(tree, start, end, GFP_ATOMIC);

		if (whole_page) {
			if (uptodate) {
				SetPageUptodate(page);
			} else {
				ClearPageUptodate(page);
				SetPageError(page);
			}
			unlock_page(page);
		} else {
			if (uptodate) {
				check_page_uptodate(tree, page);
			} else {
				ClearPageUptodate(page);
				SetPageError(page);
			}
			check_page_locked(tree, page);
		}
	} while (bvec <= bvec_end);

	bio_put(bio);
}

/*
 * IO done from prepare_write is pretty simple, we just unlock
 * the structs in the extent tree when done, and set the uptodate bits
 * as appropriate.
 */
static void end_bio_extent_preparewrite(struct bio *bio, int err)
{
	const int uptodate = test_bit(BIO_UPTODATE, &bio->bi_flags);
	struct bio_vec *bvec = bio->bi_io_vec + bio->bi_vcnt - 1;
	struct extent_io_tree *tree;
	u64 start;
	u64 end;

	do {
		struct page *page = bvec->bv_page;
		tree = &BTRFS_I(page->mapping->host)->io_tree;

		start = ((u64)page->index << PAGE_CACHE_SHIFT) +
			bvec->bv_offset;
		end = start + bvec->bv_len - 1;

		if (--bvec >= bio->bi_io_vec)
			prefetchw(&bvec->bv_page->flags);

		if (uptodate) {
			set_extent_uptodate(tree, start, end, GFP_ATOMIC);
		} else {
			ClearPageUptodate(page);
			SetPageError(page);
		}

		unlock_extent(tree, start, end, GFP_ATOMIC);

	} while (bvec >= bio->bi_io_vec);

	bio_put(bio);
}

struct bio *
btrfs_bio_alloc(struct block_device *bdev, u64 first_sector, int nr_vecs,
		gfp_t gfp_flags)
{
	struct bio *bio;

	bio = bio_alloc(gfp_flags, nr_vecs);

	if (bio == NULL && (current->flags & PF_MEMALLOC)) {
		while (!bio && (nr_vecs /= 2))
			bio = bio_alloc(gfp_flags, nr_vecs);
	}

	if (bio) {
		bio->bi_size = 0;
		bio->bi_bdev = bdev;
		bio->bi_sector = first_sector;
	}
	return bio;
}

static int submit_one_bio(int rw, struct bio *bio, int mirror_num,
			  unsigned long bio_flags)
{
	int ret = 0;
	struct bio_vec *bvec = bio->bi_io_vec + bio->bi_vcnt - 1;
	struct page *page = bvec->bv_page;
	struct extent_io_tree *tree = bio->bi_private;
	u64 start;

	start = ((u64)page->index << PAGE_CACHE_SHIFT) + bvec->bv_offset;

	bio->bi_private = NULL;

	bio_get(bio);

	if (tree->ops && tree->ops->submit_bio_hook)
		ret = tree->ops->submit_bio_hook(page->mapping->host, rw, bio,
					   mirror_num, bio_flags, start);
	else
		submit_bio(rw, bio);
	if (bio_flagged(bio, BIO_EOPNOTSUPP))
		ret = -EOPNOTSUPP;
	bio_put(bio);
	return ret;
}

static int submit_extent_page(int rw, struct extent_io_tree *tree,
			      struct page *page, sector_t sector,
			      size_t size, unsigned long offset,
			      struct block_device *bdev,
			      struct bio **bio_ret,
			      unsigned long max_pages,
			      bio_end_io_t end_io_func,
			      int mirror_num,
			      unsigned long prev_bio_flags,
			      unsigned long bio_flags)
{
	int ret = 0;
	struct bio *bio;
	int nr;
	int contig = 0;
	int this_compressed = bio_flags & EXTENT_BIO_COMPRESSED;
	int old_compressed = prev_bio_flags & EXTENT_BIO_COMPRESSED;
	size_t page_size = min_t(size_t, size, PAGE_CACHE_SIZE);

	if (bio_ret && *bio_ret) {
		bio = *bio_ret;
		if (old_compressed)
			contig = bio->bi_sector == sector;
		else
			contig = bio->bi_sector + (bio->bi_size >> 9) ==
				sector;

		if (prev_bio_flags != bio_flags || !contig ||
		    (tree->ops && tree->ops->merge_bio_hook &&
		     tree->ops->merge_bio_hook(page, offset, page_size, bio,
					       bio_flags)) ||
		    bio_add_page(bio, page, page_size, offset) < page_size) {
			ret = submit_one_bio(rw, bio, mirror_num,
					     prev_bio_flags);
			bio = NULL;
		} else {
			return 0;
		}
	}
	if (this_compressed)
		nr = BIO_MAX_PAGES;
	else
		nr = bio_get_nr_vecs(bdev);

	bio = btrfs_bio_alloc(bdev, sector, nr, GFP_NOFS | __GFP_HIGH);
	if (!bio)
		return -ENOMEM;

	bio_add_page(bio, page, page_size, offset);
	bio->bi_end_io = end_io_func;
	bio->bi_private = tree;

	if (bio_ret)
		*bio_ret = bio;
	else
		ret = submit_one_bio(rw, bio, mirror_num, bio_flags);

	return ret;
}

void set_page_extent_mapped(struct page *page)
{
	if (!PagePrivate(page)) {
		SetPagePrivate(page);
		page_cache_get(page);
		set_page_private(page, EXTENT_PAGE_PRIVATE);
	}
}

static void set_page_extent_head(struct page *page, unsigned long len)
{
	WARN_ON(!PagePrivate(page));
	set_page_private(page, EXTENT_PAGE_PRIVATE_FIRST_PAGE | len << 2);
}

/*
 * basic readpage implementation.  Locked extent state structs are inserted
 * into the tree that are removed when the IO is done (by the end_io
 * handlers)
 */
static int __extent_read_full_page(struct extent_io_tree *tree,
				   struct page *page,
				   get_extent_t *get_extent,
				   struct bio **bio, int mirror_num,
				   unsigned long *bio_flags)
{
	struct inode *inode = page->mapping->host;
	u64 start = (u64)page->index << PAGE_CACHE_SHIFT;
	u64 page_end = start + PAGE_CACHE_SIZE - 1;
	u64 end;
	u64 cur = start;
	u64 extent_offset;
	u64 last_byte = i_size_read(inode);
	u64 block_start;
	u64 cur_end;
	sector_t sector;
	struct extent_map *em;
	struct block_device *bdev;
	struct btrfs_ordered_extent *ordered;
	int ret;
	int nr = 0;
	size_t page_offset = 0;
	size_t iosize;
	size_t disk_io_size;
	size_t blocksize = inode->i_sb->s_blocksize;
	unsigned long this_bio_flag = 0;

	set_page_extent_mapped(page);

	end = page_end;
	while (1) {
		lock_extent(tree, start, end, GFP_NOFS);
		ordered = btrfs_lookup_ordered_extent(inode, start);
		if (!ordered)
			break;
		unlock_extent(tree, start, end, GFP_NOFS);
		btrfs_start_ordered_extent(inode, ordered, 1);
		btrfs_put_ordered_extent(ordered);
	}

	if (page->index == last_byte >> PAGE_CACHE_SHIFT) {
		char *userpage;
		size_t zero_offset = last_byte & (PAGE_CACHE_SIZE - 1);

		if (zero_offset) {
			iosize = PAGE_CACHE_SIZE - zero_offset;
			userpage = kmap_atomic(page, KM_USER0);
			memset(userpage + zero_offset, 0, iosize);
			flush_dcache_page(page);
			kunmap_atomic(userpage, KM_USER0);
		}
	}
	while (cur <= end) {
		if (cur >= last_byte) {
			char *userpage;
			iosize = PAGE_CACHE_SIZE - page_offset;
			userpage = kmap_atomic(page, KM_USER0);
			memset(userpage + page_offset, 0, iosize);
			flush_dcache_page(page);
			kunmap_atomic(userpage, KM_USER0);
			set_extent_uptodate(tree, cur, cur + iosize - 1,
					    GFP_NOFS);
			unlock_extent(tree, cur, cur + iosize - 1, GFP_NOFS);
			break;
		}
		em = get_extent(inode, page, page_offset, cur,
				end - cur + 1, 0);
		if (IS_ERR(em) || !em) {
			SetPageError(page);
			unlock_extent(tree, cur, end, GFP_NOFS);
			break;
		}
		extent_offset = cur - em->start;
		BUG_ON(extent_map_end(em) <= cur);
		BUG_ON(end < cur);

		if (test_bit(EXTENT_FLAG_COMPRESSED, &em->flags)) {
			this_bio_flag = EXTENT_BIO_COMPRESSED;
			extent_set_compress_type(&this_bio_flag,
						 em->compress_type);
		}

		iosize = min(extent_map_end(em) - cur, end - cur + 1);
		cur_end = min(extent_map_end(em) - 1, end);
		iosize = (iosize + blocksize - 1) & ~((u64)blocksize - 1);
		if (this_bio_flag & EXTENT_BIO_COMPRESSED) {
			disk_io_size = em->block_len;
			sector = em->block_start >> 9;
		} else {
			sector = (em->block_start + extent_offset) >> 9;
			disk_io_size = iosize;
		}
		bdev = em->bdev;
		block_start = em->block_start;
		if (test_bit(EXTENT_FLAG_PREALLOC, &em->flags))
			block_start = EXTENT_MAP_HOLE;
		free_extent_map(em);
		em = NULL;

		/* we've found a hole, just zero and go on */
		if (block_start == EXTENT_MAP_HOLE) {
			char *userpage;
			userpage = kmap_atomic(page, KM_USER0);
			memset(userpage + page_offset, 0, iosize);
			flush_dcache_page(page);
			kunmap_atomic(userpage, KM_USER0);

			set_extent_uptodate(tree, cur, cur + iosize - 1,
					    GFP_NOFS);
			unlock_extent(tree, cur, cur + iosize - 1, GFP_NOFS);
			cur = cur + iosize;
			page_offset += iosize;
			continue;
		}
		/* the get_extent function already copied into the page */
		if (test_range_bit(tree, cur, cur_end,
				   EXTENT_UPTODATE, 1, NULL)) {
			check_page_uptodate(tree, page);
			unlock_extent(tree, cur, cur + iosize - 1, GFP_NOFS);
			cur = cur + iosize;
			page_offset += iosize;
			continue;
		}
		/* we have an inline extent but it didn't get marked up
		 * to date.  Error out
		 */
		if (block_start == EXTENT_MAP_INLINE) {
			SetPageError(page);
			unlock_extent(tree, cur, cur + iosize - 1, GFP_NOFS);
			cur = cur + iosize;
			page_offset += iosize;
			continue;
		}

		ret = 0;
		if (tree->ops && tree->ops->readpage_io_hook) {
			ret = tree->ops->readpage_io_hook(page, cur,
							  cur + iosize - 1);
		}
		if (!ret) {
			unsigned long pnr = (last_byte >> PAGE_CACHE_SHIFT) + 1;
			pnr -= page->index;
			ret = submit_extent_page(READ, tree, page,
					 sector, disk_io_size, page_offset,
					 bdev, bio, pnr,
					 end_bio_extent_readpage, mirror_num,
					 *bio_flags,
					 this_bio_flag);
			nr++;
			*bio_flags = this_bio_flag;
		}
		if (ret)
			SetPageError(page);
		cur = cur + iosize;
		page_offset += iosize;
	}
	if (!nr) {
		if (!PageError(page))
			SetPageUptodate(page);
		unlock_page(page);
	}
	return 0;
}

int extent_read_full_page(struct extent_io_tree *tree, struct page *page,
			    get_extent_t *get_extent)
{
	struct bio *bio = NULL;
	unsigned long bio_flags = 0;
	int ret;

	ret = __extent_read_full_page(tree, page, get_extent, &bio, 0,
				      &bio_flags);
	if (bio)
		ret = submit_one_bio(READ, bio, 0, bio_flags);
	return ret;
}

static noinline void update_nr_written(struct page *page,
				      struct writeback_control *wbc,
				      unsigned long nr_written)
{
	wbc->nr_to_write -= nr_written;
	if (wbc->range_cyclic || (wbc->nr_to_write > 0 &&
	    wbc->range_start == 0 && wbc->range_end == LLONG_MAX))
		page->mapping->writeback_index = page->index + nr_written;
}

/*
 * the writepage semantics are similar to regular writepage.  extent
 * records are inserted to lock ranges in the tree, and as dirty areas
 * are found, they are marked writeback.  Then the lock bits are removed
 * and the end_io handler clears the writeback ranges
 */
static int __extent_writepage(struct page *page, struct writeback_control *wbc,
			      void *data)
{
	struct inode *inode = page->mapping->host;
	struct extent_page_data *epd = data;
	struct extent_io_tree *tree = epd->tree;
	u64 start = (u64)page->index << PAGE_CACHE_SHIFT;
	u64 delalloc_start;
	u64 page_end = start + PAGE_CACHE_SIZE - 1;
	u64 end;
	u64 cur = start;
	u64 extent_offset;
	u64 last_byte = i_size_read(inode);
	u64 block_start;
	u64 iosize;
	sector_t sector;
	struct extent_state *cached_state = NULL;
	struct extent_map *em;
	struct block_device *bdev;
	int ret;
	int nr = 0;
	size_t pg_offset = 0;
	size_t blocksize;
	loff_t i_size = i_size_read(inode);
	unsigned long end_index = i_size >> PAGE_CACHE_SHIFT;
	u64 nr_delalloc;
	u64 delalloc_end;
	int page_started;
	int compressed;
	int write_flags;
	unsigned long nr_written = 0;

	if (wbc->sync_mode == WB_SYNC_ALL)
		write_flags = WRITE_SYNC_PLUG;
	else
		write_flags = WRITE;

	WARN_ON(!PageLocked(page));
	pg_offset = i_size & (PAGE_CACHE_SIZE - 1);
	if (page->index > end_index ||
	   (page->index == end_index && !pg_offset)) {
		page->mapping->a_ops->invalidatepage(page, 0);
		unlock_page(page);
		return 0;
	}

	if (page->index == end_index) {
		char *userpage;

		userpage = kmap_atomic(page, KM_USER0);
		memset(userpage + pg_offset, 0,
		       PAGE_CACHE_SIZE - pg_offset);
		kunmap_atomic(userpage, KM_USER0);
		flush_dcache_page(page);
	}
	pg_offset = 0;

	set_page_extent_mapped(page);

	delalloc_start = start;
	delalloc_end = 0;
	page_started = 0;
	if (!epd->extent_locked) {
		u64 delalloc_to_write = 0;
		/*
		 * make sure the wbc mapping index is at least updated
		 * to this page.
		 */
		update_nr_written(page, wbc, 0);

		while (delalloc_end < page_end) {
			nr_delalloc = find_lock_delalloc_range(inode, tree,
						       page,
						       &delalloc_start,
						       &delalloc_end,
						       128 * 1024 * 1024);
			if (nr_delalloc == 0) {
				delalloc_start = delalloc_end + 1;
				continue;
			}
			tree->ops->fill_delalloc(inode, page, delalloc_start,
						 delalloc_end, &page_started,
						 &nr_written);
			/*
			 * delalloc_end is already one less than the total
			 * length, so we don't subtract one from
			 * PAGE_CACHE_SIZE
			 */
			delalloc_to_write += (delalloc_end - delalloc_start +
					      PAGE_CACHE_SIZE) >>
					      PAGE_CACHE_SHIFT;
			delalloc_start = delalloc_end + 1;
		}
		if (wbc->nr_to_write < delalloc_to_write) {
			int thresh = 8192;

			if (delalloc_to_write < thresh * 2)
				thresh = delalloc_to_write;
			wbc->nr_to_write = min_t(u64, delalloc_to_write,
						 thresh);
		}

		/* did the fill delalloc function already unlock and start
		 * the IO?
		 */
		if (page_started) {
			ret = 0;
			/*
			 * we've unlocked the page, so we can't update
			 * the mapping's writeback index, just update
			 * nr_to_write.
			 */
			wbc->nr_to_write -= nr_written;
			goto done_unlocked;
		}
	}
	if (tree->ops && tree->ops->writepage_start_hook) {
		ret = tree->ops->writepage_start_hook(page, start,
						      page_end);
		if (ret == -EAGAIN) {
			redirty_page_for_writepage(wbc, page);
			update_nr_written(page, wbc, nr_written);
			unlock_page(page);
			ret = 0;
			goto done_unlocked;
		}
	}

	/*
	 * we don't want to touch the inode after unlocking the page,
	 * so we update the mapping writeback index now
	 */
	update_nr_written(page, wbc, nr_written + 1);

	end = page_end;
	if (last_byte <= start) {
		if (tree->ops && tree->ops->writepage_end_io_hook)
			tree->ops->writepage_end_io_hook(page, start,
							 page_end, NULL, 1);
		goto done;
	}

	blocksize = inode->i_sb->s_blocksize;

	while (cur <= end) {
		if (cur >= last_byte) {
			if (tree->ops && tree->ops->writepage_end_io_hook)
				tree->ops->writepage_end_io_hook(page, cur,
							 page_end, NULL, 1);
			break;
		}
		em = epd->get_extent(inode, page, pg_offset, cur,
				     end - cur + 1, 1);
		if (IS_ERR(em) || !em) {
			SetPageError(page);
			break;
		}

		extent_offset = cur - em->start;
		BUG_ON(extent_map_end(em) <= cur);
		BUG_ON(end < cur);
		iosize = min(extent_map_end(em) - cur, end - cur + 1);
		iosize = (iosize + blocksize - 1) & ~((u64)blocksize - 1);
		sector = (em->block_start + extent_offset) >> 9;
		bdev = em->bdev;
		block_start = em->block_start;
		compressed = test_bit(EXTENT_FLAG_COMPRESSED, &em->flags);
		free_extent_map(em);
		em = NULL;

		/*
		 * compressed and inline extents are written through other
		 * paths in the FS
		 */
		if (compressed || block_start == EXTENT_MAP_HOLE ||
		    block_start == EXTENT_MAP_INLINE) {
			/*
			 * end_io notification does not happen here for
			 * compressed extents
			 */
			if (!compressed && tree->ops &&
			    tree->ops->writepage_end_io_hook)
				tree->ops->writepage_end_io_hook(page, cur,
							 cur + iosize - 1,
							 NULL, 1);
			else if (compressed) {
				/* we don't want to end_page_writeback on
				 * a compressed extent.  this happens
				 * elsewhere
				 */
				nr++;
			}

			cur += iosize;
			pg_offset += iosize;
			continue;
		}
		/* leave this out until we have a page_mkwrite call */
		if (0 && !test_range_bit(tree, cur, cur + iosize - 1,
				   EXTENT_DIRTY, 0, NULL)) {
			cur = cur + iosize;
			pg_offset += iosize;
			continue;
		}

		if (tree->ops && tree->ops->writepage_io_hook) {
			ret = tree->ops->writepage_io_hook(page, cur,
						cur + iosize - 1);
		} else {
			ret = 0;
		}
		if (ret) {
			SetPageError(page);
		} else {
			unsigned long max_nr = end_index + 1;

			set_range_writeback(tree, cur, cur + iosize - 1);
			if (!PageWriteback(page)) {
				printk(KERN_ERR "btrfs warning page %lu not "
				       "writeback, cur %llu end %llu\n",
				       page->index, (unsigned long long)cur,
				       (unsigned long long)end);
			}

			ret = submit_extent_page(write_flags, tree, page,
						 sector, iosize, pg_offset,
						 bdev, &epd->bio, max_nr,
						 end_bio_extent_writepage,
						 0, 0, 0);
			if (ret)
				SetPageError(page);
		}
		cur = cur + iosize;
		pg_offset += iosize;
		nr++;
	}
done:
	if (nr == 0) {
		/* make sure the mapping tag for page dirty gets cleared */
		set_page_writeback(page);
		end_page_writeback(page);
	}
	unlock_page(page);

done_unlocked:

	/* drop our reference on any cached states */
	free_extent_state(cached_state);
	return 0;
}

/**
 * write_cache_pages - walk the list of dirty pages of the given address space and write all of them.
 * @mapping: address space structure to write
 * @wbc: subtract the number of written pages from *@wbc->nr_to_write
 * @writepage: function called for each page
 * @data: data passed to writepage function
 *
 * If a page is already under I/O, write_cache_pages() skips it, even
 * if it's dirty.  This is desirable behaviour for memory-cleaning writeback,
 * but it is INCORRECT for data-integrity system calls such as fsync().  fsync()
 * and msync() need to guarantee that all the data which was dirty at the time
 * the call was made get new I/O started against them.  If wbc->sync_mode is
 * WB_SYNC_ALL then we were called for data integrity and we must wait for
 * existing IO to complete.
 */
static int extent_write_cache_pages(struct extent_io_tree *tree,
			     struct address_space *mapping,
			     struct writeback_control *wbc,
			     writepage_t writepage, void *data,
			     void (*flush_fn)(void *))
{
	int ret = 0;
	int done = 0;
	int nr_to_write_done = 0;
	struct pagevec pvec;
	int nr_pages;
	pgoff_t index;
	pgoff_t end;		/* Inclusive */
	int scanned = 0;

	pagevec_init(&pvec, 0);
	if (wbc->range_cyclic) {
		index = mapping->writeback_index; /* Start from prev offset */
		end = -1;
	} else {
		index = wbc->range_start >> PAGE_CACHE_SHIFT;
		end = wbc->range_end >> PAGE_CACHE_SHIFT;
		scanned = 1;
	}
retry:
	while (!done && !nr_to_write_done && (index <= end) &&
	       (nr_pages = pagevec_lookup_tag(&pvec, mapping, &index,
			      PAGECACHE_TAG_DIRTY, min(end - index,
				  (pgoff_t)PAGEVEC_SIZE-1) + 1))) {
		unsigned i;

		scanned = 1;
		for (i = 0; i < nr_pages; i++) {
			struct page *page = pvec.pages[i];

			/*
			 * At this point we hold neither mapping->tree_lock nor
			 * lock on the page itself: the page may be truncated or
			 * invalidated (changing page->mapping to NULL), or even
			 * swizzled back from swapper_space to tmpfs file
			 * mapping
			 */
			if (tree->ops && tree->ops->write_cache_pages_lock_hook)
				tree->ops->write_cache_pages_lock_hook(page);
			else
				lock_page(page);

			if (unlikely(page->mapping != mapping)) {
				unlock_page(page);
				continue;
			}

			if (!wbc->range_cyclic && page->index > end) {
				done = 1;
				unlock_page(page);
				continue;
			}

			if (wbc->sync_mode != WB_SYNC_NONE) {
				if (PageWriteback(page))
					flush_fn(data);
				wait_on_page_writeback(page);
			}

			if (PageWriteback(page) ||
			    !clear_page_dirty_for_io(page)) {
				unlock_page(page);
				continue;
			}

			ret = (*writepage)(page, wbc, data);

			if (unlikely(ret == AOP_WRITEPAGE_ACTIVATE)) {
				unlock_page(page);
				ret = 0;
			}
			if (ret)
				done = 1;

			/*
			 * the filesystem may choose to bump up nr_to_write.
			 * We have to make sure to honor the new nr_to_write
			 * at any time
			 */
			nr_to_write_done = wbc->nr_to_write <= 0;
		}
		pagevec_release(&pvec);
		cond_resched();
	}
	if (!scanned && !done) {
		/*
		 * We hit the last page and there is more work to be done: wrap
		 * back to the start of the file
		 */
		scanned = 1;
		index = 0;
		goto retry;
	}
	return ret;
}

static void flush_epd_write_bio(struct extent_page_data *epd)
{
	if (epd->bio) {
		if (epd->sync_io)
			submit_one_bio(WRITE_SYNC, epd->bio, 0, 0);
		else
			submit_one_bio(WRITE, epd->bio, 0, 0);
		epd->bio = NULL;
	}
}

static noinline void flush_write_bio(void *data)
{
	struct extent_page_data *epd = data;
	flush_epd_write_bio(epd);
}

int extent_write_full_page(struct extent_io_tree *tree, struct page *page,
			  get_extent_t *get_extent,
			  struct writeback_control *wbc)
{
	int ret;
	struct address_space *mapping = page->mapping;
	struct extent_page_data epd = {
		.bio = NULL,
		.tree = tree,
		.get_extent = get_extent,
		.extent_locked = 0,
		.sync_io = wbc->sync_mode == WB_SYNC_ALL,
	};
	struct writeback_control wbc_writepages = {
		.sync_mode	= wbc->sync_mode,
		.older_than_this = NULL,
		.nr_to_write	= 64,
		.range_start	= page_offset(page) + PAGE_CACHE_SIZE,
		.range_end	= (loff_t)-1,
	};

	ret = __extent_writepage(page, wbc, &epd);

	extent_write_cache_pages(tree, mapping, &wbc_writepages,
				 __extent_writepage, &epd, flush_write_bio);
	flush_epd_write_bio(&epd);
	return ret;
}

int extent_write_locked_range(struct extent_io_tree *tree, struct inode *inode,
			      u64 start, u64 end, get_extent_t *get_extent,
			      int mode)
{
	int ret = 0;
	struct address_space *mapping = inode->i_mapping;
	struct page *page;
	unsigned long nr_pages = (end - start + PAGE_CACHE_SIZE) >>
		PAGE_CACHE_SHIFT;

	struct extent_page_data epd = {
		.bio = NULL,
		.tree = tree,
		.get_extent = get_extent,
		.extent_locked = 1,
		.sync_io = mode == WB_SYNC_ALL,
	};
	struct writeback_control wbc_writepages = {
		.sync_mode	= mode,
		.older_than_this = NULL,
		.nr_to_write	= nr_pages * 2,
		.range_start	= start,
		.range_end	= end + 1,
	};

	while (start <= end) {
		page = find_get_page(mapping, start >> PAGE_CACHE_SHIFT);
		if (clear_page_dirty_for_io(page))
			ret = __extent_writepage(page, &wbc_writepages, &epd);
		else {
			if (tree->ops && tree->ops->writepage_end_io_hook)
				tree->ops->writepage_end_io_hook(page, start,
						 start + PAGE_CACHE_SIZE - 1,
						 NULL, 1);
			unlock_page(page);
		}
		page_cache_release(page);
		start += PAGE_CACHE_SIZE;
	}

	flush_epd_write_bio(&epd);
	return ret;
}

int extent_writepages(struct extent_io_tree *tree,
		      struct address_space *mapping,
		      get_extent_t *get_extent,
		      struct writeback_control *wbc)
{
	int ret = 0;
	struct extent_page_data epd = {
		.bio = NULL,
		.tree = tree,
		.get_extent = get_extent,
		.extent_locked = 0,
		.sync_io = wbc->sync_mode == WB_SYNC_ALL,
	};

	ret = extent_write_cache_pages(tree, mapping, wbc,
				       __extent_writepage, &epd,
				       flush_write_bio);
	flush_epd_write_bio(&epd);
	return ret;
}

int extent_readpages(struct extent_io_tree *tree,
		     struct address_space *mapping,
		     struct list_head *pages, unsigned nr_pages,
		     get_extent_t get_extent)
{
	struct bio *bio = NULL;
	unsigned page_idx;
	unsigned long bio_flags = 0;

	for (page_idx = 0; page_idx < nr_pages; page_idx++) {
		struct page *page = list_entry(pages->prev, struct page, lru);

		prefetchw(&page->flags);
		list_del(&page->lru);
		if (!add_to_page_cache_lru(page, mapping,
					page->index, GFP_KERNEL)) {
			__extent_read_full_page(tree, page, get_extent,
						&bio, 0, &bio_flags);
		}
		page_cache_release(page);
	}
	BUG_ON(!list_empty(pages));
	if (bio)
		submit_one_bio(READ, bio, 0, bio_flags);
	return 0;
}

/*
 * basic invalidatepage code, this waits on any locked or writeback
 * ranges corresponding to the page, and then deletes any extent state
 * records from the tree
 */
int extent_invalidatepage(struct extent_io_tree *tree,
			  struct page *page, unsigned long offset)
{
	struct extent_state *cached_state = NULL;
	u64 start = ((u64)page->index << PAGE_CACHE_SHIFT);
	u64 end = start + PAGE_CACHE_SIZE - 1;
	size_t blocksize = page->mapping->host->i_sb->s_blocksize;

	start += (offset + blocksize - 1) & ~(blocksize - 1);
	if (start > end)
		return 0;

	lock_extent_bits(tree, start, end, 0, &cached_state, GFP_NOFS);
	wait_on_page_writeback(page);
	clear_extent_bit(tree, start, end,
			 EXTENT_LOCKED | EXTENT_DIRTY | EXTENT_DELALLOC |
			 EXTENT_DO_ACCOUNTING,
			 1, 1, &cached_state, GFP_NOFS);
	return 0;
}

/*
 * simple commit_write call, set_range_dirty is used to mark both
 * the pages and the extent records as dirty
 */
int extent_commit_write(struct extent_io_tree *tree,
			struct inode *inode, struct page *page,
			unsigned from, unsigned to)
{
	loff_t pos = ((loff_t)page->index << PAGE_CACHE_SHIFT) + to;

	set_page_extent_mapped(page);
	set_page_dirty(page);

	if (pos > inode->i_size) {
		i_size_write(inode, pos);
		mark_inode_dirty(inode);
	}
	return 0;
}

int extent_prepare_write(struct extent_io_tree *tree,
			 struct inode *inode, struct page *page,
			 unsigned from, unsigned to, get_extent_t *get_extent)
{
	u64 page_start = (u64)page->index << PAGE_CACHE_SHIFT;
	u64 page_end = page_start + PAGE_CACHE_SIZE - 1;
	u64 block_start;
	u64 orig_block_start;
	u64 block_end;
	u64 cur_end;
	struct extent_map *em;
	unsigned blocksize = 1 << inode->i_blkbits;
	size_t page_offset = 0;
	size_t block_off_start;
	size_t block_off_end;
	int err = 0;
	int iocount = 0;
	int ret = 0;
	int isnew;

	set_page_extent_mapped(page);

	block_start = (page_start + from) & ~((u64)blocksize - 1);
	block_end = (page_start + to - 1) | (blocksize - 1);
	orig_block_start = block_start;

	lock_extent(tree, page_start, page_end, GFP_NOFS);
	while (block_start <= block_end) {
		em = get_extent(inode, page, page_offset, block_start,
				block_end - block_start + 1, 1);
		if (IS_ERR(em) || !em)
			goto err;

		cur_end = min(block_end, extent_map_end(em) - 1);
		block_off_start = block_start & (PAGE_CACHE_SIZE - 1);
		block_off_end = block_off_start + blocksize;
		isnew = clear_extent_new(tree, block_start, cur_end, GFP_NOFS);

		if (!PageUptodate(page) && isnew &&
		    (block_off_end > to || block_off_start < from)) {
			void *kaddr;

			kaddr = kmap_atomic(page, KM_USER0);
			if (block_off_end > to)
				memset(kaddr + to, 0, block_off_end - to);
			if (block_off_start < from)
				memset(kaddr + block_off_start, 0,
				       from - block_off_start);
			flush_dcache_page(page);
			kunmap_atomic(kaddr, KM_USER0);
		}
		if ((em->block_start != EXTENT_MAP_HOLE &&
		     em->block_start != EXTENT_MAP_INLINE) &&
		    !isnew && !PageUptodate(page) &&
		    (block_off_end > to || block_off_start < from) &&
		    !test_range_bit(tree, block_start, cur_end,
				    EXTENT_UPTODATE, 1, NULL)) {
			u64 sector;
			u64 extent_offset = block_start - em->start;
			size_t iosize;
			sector = (em->block_start + extent_offset) >> 9;
			iosize = (cur_end - block_start + blocksize) &
				~((u64)blocksize - 1);
			/*
			 * we've already got the extent locked, but we
			 * need to split the state such that our end_bio
			 * handler can clear the lock.
			 */
			set_extent_bit(tree, block_start,
				       block_start + iosize - 1,
				       EXTENT_LOCKED, 0, NULL, NULL, GFP_NOFS);
			ret = submit_extent_page(READ, tree, page,
					 sector, iosize, page_offset, em->bdev,
					 NULL, 1,
					 end_bio_extent_preparewrite, 0,
					 0, 0);
			if (ret && !err)
				err = ret;
			iocount++;
			block_start = block_start + iosize;
		} else {
			set_extent_uptodate(tree, block_start, cur_end,
					    GFP_NOFS);
			unlock_extent(tree, block_start, cur_end, GFP_NOFS);
			block_start = cur_end + 1;
		}
		page_offset = block_start & (PAGE_CACHE_SIZE - 1);
		free_extent_map(em);
	}
	if (iocount) {
		wait_extent_bit(tree, orig_block_start,
				block_end, EXTENT_LOCKED);
	}
	check_page_uptodate(tree, page);
err:
	/* FIXME, zero out newly allocated blocks on error */
	return err;
}

/*
 * a helper for releasepage, this tests for areas of the page that
 * are locked or under IO and drops the related state bits if it is safe
 * to drop the page.
 */
int try_release_extent_state(struct extent_map_tree *map,
			     struct extent_io_tree *tree, struct page *page,
			     gfp_t mask)
{
	u64 start = (u64)page->index << PAGE_CACHE_SHIFT;
	u64 end = start + PAGE_CACHE_SIZE - 1;
	int ret = 1;

	if (test_range_bit(tree, start, end,
			   EXTENT_IOBITS, 0, NULL))
		ret = 0;
	else {
		if ((mask & GFP_NOFS) == GFP_NOFS)
			mask = GFP_NOFS;
		/*
		 * at this point we can safely clear everything except the
		 * locked bit and the nodatasum bit
		 */
		ret = clear_extent_bit(tree, start, end,
				 ~(EXTENT_LOCKED | EXTENT_NODATASUM),
				 0, 0, NULL, mask);

		/* if clear_extent_bit failed for enomem reasons,
		 * we can't allow the release to continue.
		 */
		if (ret < 0)
			ret = 0;
		else
			ret = 1;
	}
	return ret;
}

/*
 * a helper for releasepage.  As long as there are no locked extents
 * in the range corresponding to the page, both state records and extent
 * map records are removed
 */
int try_release_extent_mapping(struct extent_map_tree *map,
			       struct extent_io_tree *tree, struct page *page,
			       gfp_t mask)
{
	struct extent_map *em;
	u64 start = (u64)page->index << PAGE_CACHE_SHIFT;
	u64 end = start + PAGE_CACHE_SIZE - 1;

	if ((mask & __GFP_WAIT) &&
	    page->mapping->host->i_size > 16 * 1024 * 1024) {
		u64 len;
		while (start <= end) {
			len = end - start + 1;
			write_lock(&map->lock);
			em = lookup_extent_mapping(map, start, len);
			if (!em || IS_ERR(em)) {
				write_unlock(&map->lock);
				break;
			}
			if (test_bit(EXTENT_FLAG_PINNED, &em->flags) ||
			    em->start != start) {
				write_unlock(&map->lock);
				free_extent_map(em);
				break;
			}
			if (!test_range_bit(tree, em->start,
					    extent_map_end(em) - 1,
					    EXTENT_LOCKED | EXTENT_WRITEBACK,
					    0, NULL)) {
				remove_extent_mapping(map, em);
				/* once for the rb tree */
				free_extent_map(em);
			}
			start = extent_map_end(em);
			write_unlock(&map->lock);

			/* once for us */
			free_extent_map(em);
		}
	}
	return try_release_extent_state(map, tree, page, mask);
}

sector_t extent_bmap(struct address_space *mapping, sector_t iblock,
		get_extent_t *get_extent)
{
	struct inode *inode = mapping->host;
	struct extent_state *cached_state = NULL;
	u64 start = iblock << inode->i_blkbits;
	sector_t sector = 0;
	size_t blksize = (1 << inode->i_blkbits);
	struct extent_map *em;

	lock_extent_bits(&BTRFS_I(inode)->io_tree, start, start + blksize - 1,
			 0, &cached_state, GFP_NOFS);
	em = get_extent(inode, NULL, 0, start, blksize, 0);
	unlock_extent_cached(&BTRFS_I(inode)->io_tree, start,
			     start + blksize - 1, &cached_state, GFP_NOFS);
	if (!em || IS_ERR(em))
		return 0;

	if (em->block_start > EXTENT_MAP_LAST_BYTE)
		goto out;

	sector = (em->block_start + start - em->start) >> inode->i_blkbits;
out:
	free_extent_map(em);
	return sector;
}

/*
 * helper function for fiemap, which doesn't want to see any holes.
 * This maps until we find something past 'last'
 */
static struct extent_map *get_extent_skip_holes(struct inode *inode,
						u64 offset,
						u64 last,
						get_extent_t *get_extent)
{
	u64 sectorsize = BTRFS_I(inode)->root->sectorsize;
	struct extent_map *em;
	u64 len;

	if (offset >= last)
		return NULL;

	while(1) {
		len = last - offset;
		if (len == 0)
			break;
		len = (len + sectorsize - 1) & ~(sectorsize - 1);
		em = get_extent(inode, NULL, 0, offset, len, 0);
		if (!em || IS_ERR(em))
			return em;

		/* if this isn't a hole return it */
		if (!test_bit(EXTENT_FLAG_VACANCY, &em->flags) &&
		    em->block_start != EXTENT_MAP_HOLE) {
			return em;
		}

		/* this is a hole, advance to the next extent */
		offset = extent_map_end(em);
		free_extent_map(em);
		if (offset >= last)
			break;
	}
	return NULL;
}

int extent_fiemap(struct inode *inode, struct fiemap_extent_info *fieinfo,
		__u64 start, __u64 len, get_extent_t *get_extent)
{
	int ret = 0;
	u64 off = start;
	u64 max = start + len;
	u32 flags = 0;
	u32 found_type;
	u64 last;
	u64 last_for_get_extent = 0;
	u64 disko = 0;
	u64 isize = i_size_read(inode);
	struct btrfs_key found_key;
	struct extent_map *em = NULL;
	struct extent_state *cached_state = NULL;
	struct btrfs_path *path;
	struct btrfs_file_extent_item *item;
	int end = 0;
	u64 em_start = 0;
	u64 em_len = 0;
	u64 em_end = 0;
	unsigned long emflags;

	if (len == 0)
		return -EINVAL;

	path = btrfs_alloc_path();
	if (!path)
		return -ENOMEM;
	path->leave_spinning = 1;

	/*
	 * lookup the last file extent.  We're not using i_size here
	 * because there might be preallocation past i_size
	 */
	ret = btrfs_lookup_file_extent(NULL, BTRFS_I(inode)->root,
				       path, inode->i_ino, -1, 0);
	if (ret < 0) {
		btrfs_free_path(path);
		return ret;
	}
	WARN_ON(!ret);
	path->slots[0]--;
	item = btrfs_item_ptr(path->nodes[0], path->slots[0],
			      struct btrfs_file_extent_item);
	btrfs_item_key_to_cpu(path->nodes[0], &found_key, path->slots[0]);
	found_type = btrfs_key_type(&found_key);

	/* No extents, but there might be delalloc bits */
	if (found_key.objectid != inode->i_ino ||
	    found_type != BTRFS_EXTENT_DATA_KEY) {
		/* have to trust i_size as the end */
		last = (u64)-1;
		last_for_get_extent = isize;
	} else {
		/*
		 * remember the start of the last extent.  There are a
		 * bunch of different factors that go into the length of the
		 * extent, so its much less complex to remember where it started
		 */
		last = found_key.offset;
		last_for_get_extent = last + 1;
	}
	btrfs_free_path(path);

	/*
	 * we might have some extents allocated but more delalloc past those
	 * extents.  so, we trust isize unless the start of the last extent is
	 * beyond isize
	 */
	if (last < isize) {
		last = (u64)-1;
		last_for_get_extent = isize;
	}

	lock_extent_bits(&BTRFS_I(inode)->io_tree, start, start + len, 0,
			 &cached_state, GFP_NOFS);

	em = get_extent_skip_holes(inode, off, last_for_get_extent,
				   get_extent);
	if (!em)
		goto out;
	if (IS_ERR(em)) {
		ret = PTR_ERR(em);
		goto out;
	}

	while (!end) {
<<<<<<< HEAD
		off = extent_map_end(em);
		if (off >= max)
			end = 1;

		em_start = em->start;
		em_len = em->len;
		em_end = extent_map_end(em);
=======
		u64 offset_in_extent;

		/* break if the extent we found is outside the range */
		if (em->start >= max || extent_map_end(em) < off)
			break;

		/*
		 * get_extent may return an extent that starts before our
		 * requested range.  We have to make sure the ranges
		 * we return to fiemap always move forward and don't
		 * overlap, so adjust the offsets here
		 */
		em_start = max(em->start, off);

		/*
		 * record the offset from the start of the extent
		 * for adjusting the disk offset below
		 */
		offset_in_extent = em_start - em->start;
		em_end = extent_map_end(em);
		em_len = em_end - em_start;
>>>>>>> b3e96c0c
		emflags = em->flags;
		disko = 0;
		flags = 0;

		/*
		 * bump off for our next call to get_extent
		 */
		off = extent_map_end(em);
		if (off >= max)
			end = 1;

		if (em->block_start == EXTENT_MAP_LAST_BYTE) {
			end = 1;
			flags |= FIEMAP_EXTENT_LAST;
		} else if (em->block_start == EXTENT_MAP_INLINE) {
			flags |= (FIEMAP_EXTENT_DATA_INLINE |
				  FIEMAP_EXTENT_NOT_ALIGNED);
		} else if (em->block_start == EXTENT_MAP_DELALLOC) {
			flags |= (FIEMAP_EXTENT_DELALLOC |
				  FIEMAP_EXTENT_UNKNOWN);
		} else {
			disko = em->block_start + offset_in_extent;
		}
		if (test_bit(EXTENT_FLAG_COMPRESSED, &em->flags))
			flags |= FIEMAP_EXTENT_ENCODED;

		free_extent_map(em);
		em = NULL;
		if ((em_start >= last) || em_len == (u64)-1 ||
		   (last == (u64)-1 && isize <= em_end)) {
			flags |= FIEMAP_EXTENT_LAST;
			end = 1;
		}

		/* now scan forward to see if this is really the last extent. */
		em = get_extent_skip_holes(inode, off, last_for_get_extent,
					   get_extent);
		if (IS_ERR(em)) {
			ret = PTR_ERR(em);
			goto out;
		}
		if (!em) {
			flags |= FIEMAP_EXTENT_LAST;
			end = 1;
		}
		ret = fiemap_fill_next_extent(fieinfo, em_start, disko,
					      em_len, flags);
		if (ret)
			goto out_free;
	}
out_free:
	free_extent_map(em);
out:
	unlock_extent_cached(&BTRFS_I(inode)->io_tree, start, start + len,
			     &cached_state, GFP_NOFS);
	return ret;
}

static inline struct page *extent_buffer_page(struct extent_buffer *eb,
					      unsigned long i)
{
	struct page *p;
	struct address_space *mapping;

	if (i == 0)
		return eb->first_page;
	i += eb->start >> PAGE_CACHE_SHIFT;
	mapping = eb->first_page->mapping;
	if (!mapping)
		return NULL;

	/*
	 * extent_buffer_page is only called after pinning the page
	 * by increasing the reference count.  So we know the page must
	 * be in the radix tree.
	 */
	rcu_read_lock();
	p = radix_tree_lookup(&mapping->page_tree, i);
	rcu_read_unlock();

	return p;
}

static inline unsigned long num_extent_pages(u64 start, u64 len)
{
	return ((start + len + PAGE_CACHE_SIZE - 1) >> PAGE_CACHE_SHIFT) -
		(start >> PAGE_CACHE_SHIFT);
}

static struct extent_buffer *__alloc_extent_buffer(struct extent_io_tree *tree,
						   u64 start,
						   unsigned long len,
						   gfp_t mask)
{
	struct extent_buffer *eb = NULL;
#if LEAK_DEBUG
	unsigned long flags;
#endif

	eb = kmem_cache_zalloc(extent_buffer_cache, mask);
	if (eb == NULL)
		return NULL;
	eb->start = start;
	eb->len = len;
	spin_lock_init(&eb->lock);
	init_waitqueue_head(&eb->lock_wq);

#if LEAK_DEBUG
	spin_lock_irqsave(&leak_lock, flags);
	list_add(&eb->leak_list, &buffers);
	spin_unlock_irqrestore(&leak_lock, flags);
#endif
	atomic_set(&eb->refs, 1);

	return eb;
}

static void __free_extent_buffer(struct extent_buffer *eb)
{
#if LEAK_DEBUG
	unsigned long flags;
	spin_lock_irqsave(&leak_lock, flags);
	list_del(&eb->leak_list);
	spin_unlock_irqrestore(&leak_lock, flags);
#endif
	kmem_cache_free(extent_buffer_cache, eb);
}

/*
 * Helper for releasing extent buffer page.
 */
static void btrfs_release_extent_buffer_page(struct extent_buffer *eb,
						unsigned long start_idx)
{
	unsigned long index;
	struct page *page;

	if (!eb->first_page)
		return;

	index = num_extent_pages(eb->start, eb->len);
	if (start_idx >= index)
		return;

	do {
		index--;
		page = extent_buffer_page(eb, index);
		if (page)
			page_cache_release(page);
	} while (index != start_idx);
}

/*
 * Helper for releasing the extent buffer.
 */
static inline void btrfs_release_extent_buffer(struct extent_buffer *eb)
{
	btrfs_release_extent_buffer_page(eb, 0);
	__free_extent_buffer(eb);
}

struct extent_buffer *alloc_extent_buffer(struct extent_io_tree *tree,
					  u64 start, unsigned long len,
					  struct page *page0,
					  gfp_t mask)
{
	unsigned long num_pages = num_extent_pages(start, len);
	unsigned long i;
	unsigned long index = start >> PAGE_CACHE_SHIFT;
	struct extent_buffer *eb;
	struct extent_buffer *exists = NULL;
	struct page *p;
	struct address_space *mapping = tree->mapping;
	int uptodate = 1;
	int ret;

	rcu_read_lock();
	eb = radix_tree_lookup(&tree->buffer, start >> PAGE_CACHE_SHIFT);
	if (eb && atomic_inc_not_zero(&eb->refs)) {
		rcu_read_unlock();
		mark_page_accessed(eb->first_page);
		return eb;
	}
	rcu_read_unlock();

	eb = __alloc_extent_buffer(tree, start, len, mask);
	if (!eb)
		return NULL;

	if (page0) {
		eb->first_page = page0;
		i = 1;
		index++;
		page_cache_get(page0);
		mark_page_accessed(page0);
		set_page_extent_mapped(page0);
		set_page_extent_head(page0, len);
		uptodate = PageUptodate(page0);
	} else {
		i = 0;
	}
	for (; i < num_pages; i++, index++) {
		p = find_or_create_page(mapping, index, mask | __GFP_HIGHMEM);
		if (!p) {
			WARN_ON(1);
			goto free_eb;
		}
		set_page_extent_mapped(p);
		mark_page_accessed(p);
		if (i == 0) {
			eb->first_page = p;
			set_page_extent_head(p, len);
		} else {
			set_page_private(p, EXTENT_PAGE_PRIVATE);
		}
		if (!PageUptodate(p))
			uptodate = 0;

		/*
		 * see below about how we avoid a nasty race with release page
		 * and why we unlock later
		 */
		if (i != 0)
			unlock_page(p);
	}
	if (uptodate)
		set_bit(EXTENT_BUFFER_UPTODATE, &eb->bflags);

	ret = radix_tree_preload(GFP_NOFS & ~__GFP_HIGHMEM);
	if (ret)
		goto free_eb;

	spin_lock(&tree->buffer_lock);
	ret = radix_tree_insert(&tree->buffer, start >> PAGE_CACHE_SHIFT, eb);
	if (ret == -EEXIST) {
		exists = radix_tree_lookup(&tree->buffer,
						start >> PAGE_CACHE_SHIFT);
		/* add one reference for the caller */
		atomic_inc(&exists->refs);
		spin_unlock(&tree->buffer_lock);
		radix_tree_preload_end();
		goto free_eb;
	}
	/* add one reference for the tree */
	atomic_inc(&eb->refs);
	spin_unlock(&tree->buffer_lock);
	radix_tree_preload_end();

	/*
	 * there is a race where release page may have
	 * tried to find this extent buffer in the radix
	 * but failed.  It will tell the VM it is safe to
	 * reclaim the, and it will clear the page private bit.
	 * We must make sure to set the page private bit properly
	 * after the extent buffer is in the radix tree so
	 * it doesn't get lost
	 */
	set_page_extent_mapped(eb->first_page);
	set_page_extent_head(eb->first_page, eb->len);
	if (!page0)
		unlock_page(eb->first_page);
	return eb;

free_eb:
	if (eb->first_page && !page0)
		unlock_page(eb->first_page);

	if (!atomic_dec_and_test(&eb->refs))
		return exists;
	btrfs_release_extent_buffer(eb);
	return exists;
}

struct extent_buffer *find_extent_buffer(struct extent_io_tree *tree,
					 u64 start, unsigned long len,
					  gfp_t mask)
{
	struct extent_buffer *eb;

	rcu_read_lock();
	eb = radix_tree_lookup(&tree->buffer, start >> PAGE_CACHE_SHIFT);
	if (eb && atomic_inc_not_zero(&eb->refs)) {
		rcu_read_unlock();
		mark_page_accessed(eb->first_page);
		return eb;
	}
	rcu_read_unlock();

	return NULL;
}

void free_extent_buffer(struct extent_buffer *eb)
{
	if (!eb)
		return;

	if (!atomic_dec_and_test(&eb->refs))
		return;

	WARN_ON(1);
}

int clear_extent_buffer_dirty(struct extent_io_tree *tree,
			      struct extent_buffer *eb)
{
	unsigned long i;
	unsigned long num_pages;
	struct page *page;

	num_pages = num_extent_pages(eb->start, eb->len);

	for (i = 0; i < num_pages; i++) {
		page = extent_buffer_page(eb, i);
		if (!PageDirty(page))
			continue;

		lock_page(page);
		WARN_ON(!PagePrivate(page));

		set_page_extent_mapped(page);
		if (i == 0)
			set_page_extent_head(page, eb->len);

		clear_page_dirty_for_io(page);
		spin_lock_irq(&page->mapping->tree_lock);
		if (!PageDirty(page)) {
			radix_tree_tag_clear(&page->mapping->page_tree,
						page_index(page),
						PAGECACHE_TAG_DIRTY);
		}
		spin_unlock_irq(&page->mapping->tree_lock);
		unlock_page(page);
	}
	return 0;
}

int wait_on_extent_buffer_writeback(struct extent_io_tree *tree,
				    struct extent_buffer *eb)
{
	return wait_on_extent_writeback(tree, eb->start,
					eb->start + eb->len - 1);
}

int set_extent_buffer_dirty(struct extent_io_tree *tree,
			     struct extent_buffer *eb)
{
	unsigned long i;
	unsigned long num_pages;
	int was_dirty = 0;

	was_dirty = test_and_set_bit(EXTENT_BUFFER_DIRTY, &eb->bflags);
	num_pages = num_extent_pages(eb->start, eb->len);
	for (i = 0; i < num_pages; i++)
		__set_page_dirty_nobuffers(extent_buffer_page(eb, i));
	return was_dirty;
}

int clear_extent_buffer_uptodate(struct extent_io_tree *tree,
				struct extent_buffer *eb,
				struct extent_state **cached_state)
{
	unsigned long i;
	struct page *page;
	unsigned long num_pages;

	num_pages = num_extent_pages(eb->start, eb->len);
	clear_bit(EXTENT_BUFFER_UPTODATE, &eb->bflags);

	clear_extent_uptodate(tree, eb->start, eb->start + eb->len - 1,
			      cached_state, GFP_NOFS);
	for (i = 0; i < num_pages; i++) {
		page = extent_buffer_page(eb, i);
		if (page)
			ClearPageUptodate(page);
	}
	return 0;
}

int set_extent_buffer_uptodate(struct extent_io_tree *tree,
				struct extent_buffer *eb)
{
	unsigned long i;
	struct page *page;
	unsigned long num_pages;

	num_pages = num_extent_pages(eb->start, eb->len);

	set_extent_uptodate(tree, eb->start, eb->start + eb->len - 1,
			    GFP_NOFS);
	for (i = 0; i < num_pages; i++) {
		page = extent_buffer_page(eb, i);
		if ((i == 0 && (eb->start & (PAGE_CACHE_SIZE - 1))) ||
		    ((i == num_pages - 1) &&
		     ((eb->start + eb->len) & (PAGE_CACHE_SIZE - 1)))) {
			check_page_uptodate(tree, page);
			continue;
		}
		SetPageUptodate(page);
	}
	return 0;
}

int extent_range_uptodate(struct extent_io_tree *tree,
			  u64 start, u64 end)
{
	struct page *page;
	int ret;
	int pg_uptodate = 1;
	int uptodate;
	unsigned long index;

	ret = test_range_bit(tree, start, end, EXTENT_UPTODATE, 1, NULL);
	if (ret)
		return 1;
	while (start <= end) {
		index = start >> PAGE_CACHE_SHIFT;
		page = find_get_page(tree->mapping, index);
		uptodate = PageUptodate(page);
		page_cache_release(page);
		if (!uptodate) {
			pg_uptodate = 0;
			break;
		}
		start += PAGE_CACHE_SIZE;
	}
	return pg_uptodate;
}

int extent_buffer_uptodate(struct extent_io_tree *tree,
			   struct extent_buffer *eb,
			   struct extent_state *cached_state)
{
	int ret = 0;
	unsigned long num_pages;
	unsigned long i;
	struct page *page;
	int pg_uptodate = 1;

	if (test_bit(EXTENT_BUFFER_UPTODATE, &eb->bflags))
		return 1;

	ret = test_range_bit(tree, eb->start, eb->start + eb->len - 1,
			   EXTENT_UPTODATE, 1, cached_state);
	if (ret)
		return ret;

	num_pages = num_extent_pages(eb->start, eb->len);
	for (i = 0; i < num_pages; i++) {
		page = extent_buffer_page(eb, i);
		if (!PageUptodate(page)) {
			pg_uptodate = 0;
			break;
		}
	}
	return pg_uptodate;
}

int read_extent_buffer_pages(struct extent_io_tree *tree,
			     struct extent_buffer *eb,
			     u64 start, int wait,
			     get_extent_t *get_extent, int mirror_num)
{
	unsigned long i;
	unsigned long start_i;
	struct page *page;
	int err;
	int ret = 0;
	int locked_pages = 0;
	int all_uptodate = 1;
	int inc_all_pages = 0;
	unsigned long num_pages;
	struct bio *bio = NULL;
	unsigned long bio_flags = 0;

	if (test_bit(EXTENT_BUFFER_UPTODATE, &eb->bflags))
		return 0;

	if (test_range_bit(tree, eb->start, eb->start + eb->len - 1,
			   EXTENT_UPTODATE, 1, NULL)) {
		return 0;
	}

	if (start) {
		WARN_ON(start < eb->start);
		start_i = (start >> PAGE_CACHE_SHIFT) -
			(eb->start >> PAGE_CACHE_SHIFT);
	} else {
		start_i = 0;
	}

	num_pages = num_extent_pages(eb->start, eb->len);
	for (i = start_i; i < num_pages; i++) {
		page = extent_buffer_page(eb, i);
		if (!wait) {
			if (!trylock_page(page))
				goto unlock_exit;
		} else {
			lock_page(page);
		}
		locked_pages++;
		if (!PageUptodate(page))
			all_uptodate = 0;
	}
	if (all_uptodate) {
		if (start_i == 0)
			set_bit(EXTENT_BUFFER_UPTODATE, &eb->bflags);
		goto unlock_exit;
	}

	for (i = start_i; i < num_pages; i++) {
		page = extent_buffer_page(eb, i);

		WARN_ON(!PagePrivate(page));

		set_page_extent_mapped(page);
		if (i == 0)
			set_page_extent_head(page, eb->len);

		if (inc_all_pages)
			page_cache_get(page);
		if (!PageUptodate(page)) {
			if (start_i == 0)
				inc_all_pages = 1;
			ClearPageError(page);
			err = __extent_read_full_page(tree, page,
						      get_extent, &bio,
						      mirror_num, &bio_flags);
			if (err)
				ret = err;
		} else {
			unlock_page(page);
		}
	}

	if (bio)
		submit_one_bio(READ, bio, mirror_num, bio_flags);

	if (ret || !wait)
		return ret;

	for (i = start_i; i < num_pages; i++) {
		page = extent_buffer_page(eb, i);
		wait_on_page_locked(page);
		if (!PageUptodate(page))
			ret = -EIO;
	}

	if (!ret)
		set_bit(EXTENT_BUFFER_UPTODATE, &eb->bflags);
	return ret;

unlock_exit:
	i = start_i;
	while (locked_pages > 0) {
		page = extent_buffer_page(eb, i);
		i++;
		unlock_page(page);
		locked_pages--;
	}
	return ret;
}

void read_extent_buffer(struct extent_buffer *eb, void *dstv,
			unsigned long start,
			unsigned long len)
{
	size_t cur;
	size_t offset;
	struct page *page;
	char *kaddr;
	char *dst = (char *)dstv;
	size_t start_offset = eb->start & ((u64)PAGE_CACHE_SIZE - 1);
	unsigned long i = (start_offset + start) >> PAGE_CACHE_SHIFT;

	WARN_ON(start > eb->len);
	WARN_ON(start + len > eb->start + eb->len);

	offset = (start_offset + start) & ((unsigned long)PAGE_CACHE_SIZE - 1);

	while (len > 0) {
		page = extent_buffer_page(eb, i);

		cur = min(len, (PAGE_CACHE_SIZE - offset));
		kaddr = kmap_atomic(page, KM_USER1);
		memcpy(dst, kaddr + offset, cur);
		kunmap_atomic(kaddr, KM_USER1);

		dst += cur;
		len -= cur;
		offset = 0;
		i++;
	}
}

int map_private_extent_buffer(struct extent_buffer *eb, unsigned long start,
			       unsigned long min_len, char **token, char **map,
			       unsigned long *map_start,
			       unsigned long *map_len, int km)
{
	size_t offset = start & (PAGE_CACHE_SIZE - 1);
	char *kaddr;
	struct page *p;
	size_t start_offset = eb->start & ((u64)PAGE_CACHE_SIZE - 1);
	unsigned long i = (start_offset + start) >> PAGE_CACHE_SHIFT;
	unsigned long end_i = (start_offset + start + min_len - 1) >>
		PAGE_CACHE_SHIFT;

	if (i != end_i)
		return -EINVAL;

	if (i == 0) {
		offset = start_offset;
		*map_start = 0;
	} else {
		offset = 0;
		*map_start = ((u64)i << PAGE_CACHE_SHIFT) - start_offset;
	}

	if (start + min_len > eb->len) {
		printk(KERN_ERR "btrfs bad mapping eb start %llu len %lu, "
		       "wanted %lu %lu\n", (unsigned long long)eb->start,
		       eb->len, start, min_len);
		WARN_ON(1);
	}

	p = extent_buffer_page(eb, i);
	kaddr = kmap_atomic(p, km);
	*token = kaddr;
	*map = kaddr + offset;
	*map_len = PAGE_CACHE_SIZE - offset;
	return 0;
}

int map_extent_buffer(struct extent_buffer *eb, unsigned long start,
		      unsigned long min_len,
		      char **token, char **map,
		      unsigned long *map_start,
		      unsigned long *map_len, int km)
{
	int err;
	int save = 0;
	if (eb->map_token) {
		unmap_extent_buffer(eb, eb->map_token, km);
		eb->map_token = NULL;
		save = 1;
	}
	err = map_private_extent_buffer(eb, start, min_len, token, map,
				       map_start, map_len, km);
	if (!err && save) {
		eb->map_token = *token;
		eb->kaddr = *map;
		eb->map_start = *map_start;
		eb->map_len = *map_len;
	}
	return err;
}

void unmap_extent_buffer(struct extent_buffer *eb, char *token, int km)
{
	kunmap_atomic(token, km);
}

int memcmp_extent_buffer(struct extent_buffer *eb, const void *ptrv,
			  unsigned long start,
			  unsigned long len)
{
	size_t cur;
	size_t offset;
	struct page *page;
	char *kaddr;
	char *ptr = (char *)ptrv;
	size_t start_offset = eb->start & ((u64)PAGE_CACHE_SIZE - 1);
	unsigned long i = (start_offset + start) >> PAGE_CACHE_SHIFT;
	int ret = 0;

	WARN_ON(start > eb->len);
	WARN_ON(start + len > eb->start + eb->len);

	offset = (start_offset + start) & ((unsigned long)PAGE_CACHE_SIZE - 1);

	while (len > 0) {
		page = extent_buffer_page(eb, i);

		cur = min(len, (PAGE_CACHE_SIZE - offset));

		kaddr = kmap_atomic(page, KM_USER0);
		ret = memcmp(ptr, kaddr + offset, cur);
		kunmap_atomic(kaddr, KM_USER0);
		if (ret)
			break;

		ptr += cur;
		len -= cur;
		offset = 0;
		i++;
	}
	return ret;
}

void write_extent_buffer(struct extent_buffer *eb, const void *srcv,
			 unsigned long start, unsigned long len)
{
	size_t cur;
	size_t offset;
	struct page *page;
	char *kaddr;
	char *src = (char *)srcv;
	size_t start_offset = eb->start & ((u64)PAGE_CACHE_SIZE - 1);
	unsigned long i = (start_offset + start) >> PAGE_CACHE_SHIFT;

	WARN_ON(start > eb->len);
	WARN_ON(start + len > eb->start + eb->len);

	offset = (start_offset + start) & ((unsigned long)PAGE_CACHE_SIZE - 1);

	while (len > 0) {
		page = extent_buffer_page(eb, i);
		WARN_ON(!PageUptodate(page));

		cur = min(len, PAGE_CACHE_SIZE - offset);
		kaddr = kmap_atomic(page, KM_USER1);
		memcpy(kaddr + offset, src, cur);
		kunmap_atomic(kaddr, KM_USER1);

		src += cur;
		len -= cur;
		offset = 0;
		i++;
	}
}

void memset_extent_buffer(struct extent_buffer *eb, char c,
			  unsigned long start, unsigned long len)
{
	size_t cur;
	size_t offset;
	struct page *page;
	char *kaddr;
	size_t start_offset = eb->start & ((u64)PAGE_CACHE_SIZE - 1);
	unsigned long i = (start_offset + start) >> PAGE_CACHE_SHIFT;

	WARN_ON(start > eb->len);
	WARN_ON(start + len > eb->start + eb->len);

	offset = (start_offset + start) & ((unsigned long)PAGE_CACHE_SIZE - 1);

	while (len > 0) {
		page = extent_buffer_page(eb, i);
		WARN_ON(!PageUptodate(page));

		cur = min(len, PAGE_CACHE_SIZE - offset);
		kaddr = kmap_atomic(page, KM_USER0);
		memset(kaddr + offset, c, cur);
		kunmap_atomic(kaddr, KM_USER0);

		len -= cur;
		offset = 0;
		i++;
	}
}

void copy_extent_buffer(struct extent_buffer *dst, struct extent_buffer *src,
			unsigned long dst_offset, unsigned long src_offset,
			unsigned long len)
{
	u64 dst_len = dst->len;
	size_t cur;
	size_t offset;
	struct page *page;
	char *kaddr;
	size_t start_offset = dst->start & ((u64)PAGE_CACHE_SIZE - 1);
	unsigned long i = (start_offset + dst_offset) >> PAGE_CACHE_SHIFT;

	WARN_ON(src->len != dst_len);

	offset = (start_offset + dst_offset) &
		((unsigned long)PAGE_CACHE_SIZE - 1);

	while (len > 0) {
		page = extent_buffer_page(dst, i);
		WARN_ON(!PageUptodate(page));

		cur = min(len, (unsigned long)(PAGE_CACHE_SIZE - offset));

		kaddr = kmap_atomic(page, KM_USER0);
		read_extent_buffer(src, kaddr + offset, src_offset, cur);
		kunmap_atomic(kaddr, KM_USER0);

		src_offset += cur;
		len -= cur;
		offset = 0;
		i++;
	}
}

static void move_pages(struct page *dst_page, struct page *src_page,
		       unsigned long dst_off, unsigned long src_off,
		       unsigned long len)
{
	char *dst_kaddr = kmap_atomic(dst_page, KM_USER0);
	if (dst_page == src_page) {
		memmove(dst_kaddr + dst_off, dst_kaddr + src_off, len);
	} else {
		char *src_kaddr = kmap_atomic(src_page, KM_USER1);
		char *p = dst_kaddr + dst_off + len;
		char *s = src_kaddr + src_off + len;

		while (len--)
			*--p = *--s;

		kunmap_atomic(src_kaddr, KM_USER1);
	}
	kunmap_atomic(dst_kaddr, KM_USER0);
}

static void copy_pages(struct page *dst_page, struct page *src_page,
		       unsigned long dst_off, unsigned long src_off,
		       unsigned long len)
{
	char *dst_kaddr = kmap_atomic(dst_page, KM_USER0);
	char *src_kaddr;

	if (dst_page != src_page)
		src_kaddr = kmap_atomic(src_page, KM_USER1);
	else
		src_kaddr = dst_kaddr;

	memcpy(dst_kaddr + dst_off, src_kaddr + src_off, len);
	kunmap_atomic(dst_kaddr, KM_USER0);
	if (dst_page != src_page)
		kunmap_atomic(src_kaddr, KM_USER1);
}

void memcpy_extent_buffer(struct extent_buffer *dst, unsigned long dst_offset,
			   unsigned long src_offset, unsigned long len)
{
	size_t cur;
	size_t dst_off_in_page;
	size_t src_off_in_page;
	size_t start_offset = dst->start & ((u64)PAGE_CACHE_SIZE - 1);
	unsigned long dst_i;
	unsigned long src_i;

	if (src_offset + len > dst->len) {
		printk(KERN_ERR "btrfs memmove bogus src_offset %lu move "
		       "len %lu dst len %lu\n", src_offset, len, dst->len);
		BUG_ON(1);
	}
	if (dst_offset + len > dst->len) {
		printk(KERN_ERR "btrfs memmove bogus dst_offset %lu move "
		       "len %lu dst len %lu\n", dst_offset, len, dst->len);
		BUG_ON(1);
	}

	while (len > 0) {
		dst_off_in_page = (start_offset + dst_offset) &
			((unsigned long)PAGE_CACHE_SIZE - 1);
		src_off_in_page = (start_offset + src_offset) &
			((unsigned long)PAGE_CACHE_SIZE - 1);

		dst_i = (start_offset + dst_offset) >> PAGE_CACHE_SHIFT;
		src_i = (start_offset + src_offset) >> PAGE_CACHE_SHIFT;

		cur = min(len, (unsigned long)(PAGE_CACHE_SIZE -
					       src_off_in_page));
		cur = min_t(unsigned long, cur,
			(unsigned long)(PAGE_CACHE_SIZE - dst_off_in_page));

		copy_pages(extent_buffer_page(dst, dst_i),
			   extent_buffer_page(dst, src_i),
			   dst_off_in_page, src_off_in_page, cur);

		src_offset += cur;
		dst_offset += cur;
		len -= cur;
	}
}

void memmove_extent_buffer(struct extent_buffer *dst, unsigned long dst_offset,
			   unsigned long src_offset, unsigned long len)
{
	size_t cur;
	size_t dst_off_in_page;
	size_t src_off_in_page;
	unsigned long dst_end = dst_offset + len - 1;
	unsigned long src_end = src_offset + len - 1;
	size_t start_offset = dst->start & ((u64)PAGE_CACHE_SIZE - 1);
	unsigned long dst_i;
	unsigned long src_i;

	if (src_offset + len > dst->len) {
		printk(KERN_ERR "btrfs memmove bogus src_offset %lu move "
		       "len %lu len %lu\n", src_offset, len, dst->len);
		BUG_ON(1);
	}
	if (dst_offset + len > dst->len) {
		printk(KERN_ERR "btrfs memmove bogus dst_offset %lu move "
		       "len %lu len %lu\n", dst_offset, len, dst->len);
		BUG_ON(1);
	}
	if (dst_offset < src_offset) {
		memcpy_extent_buffer(dst, dst_offset, src_offset, len);
		return;
	}
	while (len > 0) {
		dst_i = (start_offset + dst_end) >> PAGE_CACHE_SHIFT;
		src_i = (start_offset + src_end) >> PAGE_CACHE_SHIFT;

		dst_off_in_page = (start_offset + dst_end) &
			((unsigned long)PAGE_CACHE_SIZE - 1);
		src_off_in_page = (start_offset + src_end) &
			((unsigned long)PAGE_CACHE_SIZE - 1);

		cur = min_t(unsigned long, len, src_off_in_page + 1);
		cur = min(cur, dst_off_in_page + 1);
		move_pages(extent_buffer_page(dst, dst_i),
			   extent_buffer_page(dst, src_i),
			   dst_off_in_page - cur + 1,
			   src_off_in_page - cur + 1, cur);

		dst_end -= cur;
		src_end -= cur;
		len -= cur;
	}
}

static inline void btrfs_release_extent_buffer_rcu(struct rcu_head *head)
{
	struct extent_buffer *eb =
			container_of(head, struct extent_buffer, rcu_head);

	btrfs_release_extent_buffer(eb);
}

int try_release_extent_buffer(struct extent_io_tree *tree, struct page *page)
{
	u64 start = page_offset(page);
	struct extent_buffer *eb;
	int ret = 1;

	spin_lock(&tree->buffer_lock);
	eb = radix_tree_lookup(&tree->buffer, start >> PAGE_CACHE_SHIFT);
	if (!eb) {
		spin_unlock(&tree->buffer_lock);
		return ret;
	}

	if (test_bit(EXTENT_BUFFER_DIRTY, &eb->bflags)) {
		ret = 0;
		goto out;
	}

	/*
	 * set @eb->refs to 0 if it is already 1, and then release the @eb.
	 * Or go back.
	 */
	if (atomic_cmpxchg(&eb->refs, 1, 0) != 1) {
		ret = 0;
		goto out;
	}

	radix_tree_delete(&tree->buffer, start >> PAGE_CACHE_SHIFT);
out:
	spin_unlock(&tree->buffer_lock);

	/* at this point we can safely release the extent buffer */
	if (atomic_read(&eb->refs) == 0)
		call_rcu(&eb->rcu_head, btrfs_release_extent_buffer_rcu);
	return ret;
}<|MERGE_RESOLUTION|>--- conflicted
+++ resolved
@@ -3046,15 +3046,6 @@
 	}
 
 	while (!end) {
-<<<<<<< HEAD
-		off = extent_map_end(em);
-		if (off >= max)
-			end = 1;
-
-		em_start = em->start;
-		em_len = em->len;
-		em_end = extent_map_end(em);
-=======
 		u64 offset_in_extent;
 
 		/* break if the extent we found is outside the range */
@@ -3076,7 +3067,6 @@
 		offset_in_extent = em_start - em->start;
 		em_end = extent_map_end(em);
 		em_len = em_end - em_start;
->>>>>>> b3e96c0c
 		emflags = em->flags;
 		disko = 0;
 		flags = 0;
