--- conflicted
+++ resolved
@@ -107,14 +107,7 @@
 		return ERR_PTR(-ESTALE);
 	}
 
-<<<<<<< HEAD
-	dentry = d_obtain_alias(inode);
-	if (!IS_ERR(dentry))
-		d_set_d_op(dentry, &btrfs_dentry_operations);
-	return dentry;
-=======
 	return d_obtain_alias(inode);
->>>>>>> 63310467
 fail:
 	srcu_read_unlock(&fs_info->subvol_srcu, index);
 	return ERR_PTR(err);
@@ -225,14 +218,7 @@
 
 	key.type = BTRFS_INODE_ITEM_KEY;
 	key.offset = 0;
-<<<<<<< HEAD
-	dentry = d_obtain_alias(btrfs_iget(root->fs_info->sb, &key, root, NULL));
-	if (!IS_ERR(dentry))
-		d_set_d_op(dentry, &btrfs_dentry_operations);
-	return dentry;
-=======
 	return d_obtain_alias(btrfs_iget(root->fs_info->sb, &key, root, NULL));
->>>>>>> 63310467
 fail:
 	btrfs_free_path(path);
 	return ERR_PTR(ret);
