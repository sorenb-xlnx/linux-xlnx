/*
 * Copyright (C) 2007 Oracle.  All rights reserved.
 *
 * This program is free software; you can redistribute it and/or
 * modify it under the terms of the GNU General Public
 * License v2 as published by the Free Software Foundation.
 *
 * This program is distributed in the hope that it will be useful,
 * but WITHOUT ANY WARRANTY; without even the implied warranty of
 * MERCHANTABILITY or FITNESS FOR A PARTICULAR PURPOSE.  See the GNU
 * General Public License for more details.
 *
 * You should have received a copy of the GNU General Public
 * License along with this program; if not, write to the
 * Free Software Foundation, Inc., 59 Temple Place - Suite 330,
 * Boston, MA 021110-1307, USA.
 */

#include <linux/kernel.h>
#include <linux/bio.h>
#include <linux/buffer_head.h>
#include <linux/file.h>
#include <linux/fs.h>
#include <linux/pagemap.h>
#include <linux/highmem.h>
#include <linux/time.h>
#include <linux/init.h>
#include <linux/string.h>
#include <linux/backing-dev.h>
#include <linux/mpage.h>
#include <linux/swap.h>
#include <linux/writeback.h>
#include <linux/statfs.h>
#include <linux/compat.h>
#include <linux/bit_spinlock.h>
#include <linux/xattr.h>
#include <linux/posix_acl.h>
#include <linux/falloc.h>
#include "compat.h"
#include "ctree.h"
#include "disk-io.h"
#include "transaction.h"
#include "btrfs_inode.h"
#include "ioctl.h"
#include "print-tree.h"
#include "volumes.h"
#include "ordered-data.h"
#include "xattr.h"
#include "tree-log.h"
#include "compression.h"
#include "locking.h"

struct btrfs_iget_args {
	u64 ino;
	struct btrfs_root *root;
};

static const struct inode_operations btrfs_dir_inode_operations;
static const struct inode_operations btrfs_symlink_inode_operations;
static const struct inode_operations btrfs_dir_ro_inode_operations;
static const struct inode_operations btrfs_special_inode_operations;
static const struct inode_operations btrfs_file_inode_operations;
static const struct address_space_operations btrfs_aops;
static const struct address_space_operations btrfs_symlink_aops;
static const struct file_operations btrfs_dir_file_operations;
static struct extent_io_ops btrfs_extent_io_ops;

static struct kmem_cache *btrfs_inode_cachep;
struct kmem_cache *btrfs_trans_handle_cachep;
struct kmem_cache *btrfs_transaction_cachep;
struct kmem_cache *btrfs_path_cachep;

#define S_SHIFT 12
static unsigned char btrfs_type_by_mode[S_IFMT >> S_SHIFT] = {
	[S_IFREG >> S_SHIFT]	= BTRFS_FT_REG_FILE,
	[S_IFDIR >> S_SHIFT]	= BTRFS_FT_DIR,
	[S_IFCHR >> S_SHIFT]	= BTRFS_FT_CHRDEV,
	[S_IFBLK >> S_SHIFT]	= BTRFS_FT_BLKDEV,
	[S_IFIFO >> S_SHIFT]	= BTRFS_FT_FIFO,
	[S_IFSOCK >> S_SHIFT]	= BTRFS_FT_SOCK,
	[S_IFLNK >> S_SHIFT]	= BTRFS_FT_SYMLINK,
};

static void btrfs_truncate(struct inode *inode);
static int btrfs_finish_ordered_io(struct inode *inode, u64 start, u64 end);
static noinline int cow_file_range(struct inode *inode,
				   struct page *locked_page,
				   u64 start, u64 end, int *page_started,
				   unsigned long *nr_written, int unlock);

static int btrfs_init_inode_security(struct inode *inode,  struct inode *dir)
{
	int err;

	err = btrfs_init_acl(inode, dir);
	if (!err)
		err = btrfs_xattr_security_init(inode, dir);
	return err;
}

/*
 * this does all the hard work for inserting an inline extent into
 * the btree.  The caller should have done a btrfs_drop_extents so that
 * no overlapping inline items exist in the btree
 */
static noinline int insert_inline_extent(struct btrfs_trans_handle *trans,
				struct btrfs_root *root, struct inode *inode,
				u64 start, size_t size, size_t compressed_size,
				struct page **compressed_pages)
{
	struct btrfs_key key;
	struct btrfs_path *path;
	struct extent_buffer *leaf;
	struct page *page = NULL;
	char *kaddr;
	unsigned long ptr;
	struct btrfs_file_extent_item *ei;
	int err = 0;
	int ret;
	size_t cur_size = size;
	size_t datasize;
	unsigned long offset;
	int use_compress = 0;

	if (compressed_size && compressed_pages) {
		use_compress = 1;
		cur_size = compressed_size;
	}

	path = btrfs_alloc_path();
	if (!path)
		return -ENOMEM;

	path->leave_spinning = 1;
	btrfs_set_trans_block_group(trans, inode);

	key.objectid = inode->i_ino;
	key.offset = start;
	btrfs_set_key_type(&key, BTRFS_EXTENT_DATA_KEY);
	datasize = btrfs_file_extent_calc_inline_size(cur_size);

	inode_add_bytes(inode, size);
	ret = btrfs_insert_empty_item(trans, root, path, &key,
				      datasize);
	BUG_ON(ret);
	if (ret) {
		err = ret;
		goto fail;
	}
	leaf = path->nodes[0];
	ei = btrfs_item_ptr(leaf, path->slots[0],
			    struct btrfs_file_extent_item);
	btrfs_set_file_extent_generation(leaf, ei, trans->transid);
	btrfs_set_file_extent_type(leaf, ei, BTRFS_FILE_EXTENT_INLINE);
	btrfs_set_file_extent_encryption(leaf, ei, 0);
	btrfs_set_file_extent_other_encoding(leaf, ei, 0);
	btrfs_set_file_extent_ram_bytes(leaf, ei, size);
	ptr = btrfs_file_extent_inline_start(ei);

	if (use_compress) {
		struct page *cpage;
		int i = 0;
		while (compressed_size > 0) {
			cpage = compressed_pages[i];
			cur_size = min_t(unsigned long, compressed_size,
				       PAGE_CACHE_SIZE);

			kaddr = kmap_atomic(cpage, KM_USER0);
			write_extent_buffer(leaf, kaddr, ptr, cur_size);
			kunmap_atomic(kaddr, KM_USER0);

			i++;
			ptr += cur_size;
			compressed_size -= cur_size;
		}
		btrfs_set_file_extent_compression(leaf, ei,
						  BTRFS_COMPRESS_ZLIB);
	} else {
		page = find_get_page(inode->i_mapping,
				     start >> PAGE_CACHE_SHIFT);
		btrfs_set_file_extent_compression(leaf, ei, 0);
		kaddr = kmap_atomic(page, KM_USER0);
		offset = start & (PAGE_CACHE_SIZE - 1);
		write_extent_buffer(leaf, kaddr + offset, ptr, size);
		kunmap_atomic(kaddr, KM_USER0);
		page_cache_release(page);
	}
	btrfs_mark_buffer_dirty(leaf);
	btrfs_free_path(path);

	BTRFS_I(inode)->disk_i_size = inode->i_size;
	btrfs_update_inode(trans, root, inode);
	return 0;
fail:
	btrfs_free_path(path);
	return err;
}


/*
 * conditionally insert an inline extent into the file.  This
 * does the checks required to make sure the data is small enough
 * to fit as an inline extent.
 */
static noinline int cow_file_range_inline(struct btrfs_trans_handle *trans,
				 struct btrfs_root *root,
				 struct inode *inode, u64 start, u64 end,
				 size_t compressed_size,
				 struct page **compressed_pages)
{
	u64 isize = i_size_read(inode);
	u64 actual_end = min(end + 1, isize);
	u64 inline_len = actual_end - start;
	u64 aligned_end = (end + root->sectorsize - 1) &
			~((u64)root->sectorsize - 1);
	u64 hint_byte;
	u64 data_len = inline_len;
	int ret;

	if (compressed_size)
		data_len = compressed_size;

	if (start > 0 ||
	    actual_end >= PAGE_CACHE_SIZE ||
	    data_len >= BTRFS_MAX_INLINE_DATA_SIZE(root) ||
	    (!compressed_size &&
	    (actual_end & (root->sectorsize - 1)) == 0) ||
	    end + 1 < isize ||
	    data_len > root->fs_info->max_inline) {
		return 1;
	}

	ret = btrfs_drop_extents(trans, root, inode, start,
				 aligned_end, aligned_end, start,
				 &hint_byte, 1);
	BUG_ON(ret);

	if (isize > actual_end)
		inline_len = min_t(u64, isize, actual_end);
	ret = insert_inline_extent(trans, root, inode, start,
				   inline_len, compressed_size,
				   compressed_pages);
	BUG_ON(ret);
	btrfs_drop_extent_cache(inode, start, aligned_end - 1, 0);
	return 0;
}

struct async_extent {
	u64 start;
	u64 ram_size;
	u64 compressed_size;
	struct page **pages;
	unsigned long nr_pages;
	struct list_head list;
};

struct async_cow {
	struct inode *inode;
	struct btrfs_root *root;
	struct page *locked_page;
	u64 start;
	u64 end;
	struct list_head extents;
	struct btrfs_work work;
};

static noinline int add_async_extent(struct async_cow *cow,
				     u64 start, u64 ram_size,
				     u64 compressed_size,
				     struct page **pages,
				     unsigned long nr_pages)
{
	struct async_extent *async_extent;

	async_extent = kmalloc(sizeof(*async_extent), GFP_NOFS);
	async_extent->start = start;
	async_extent->ram_size = ram_size;
	async_extent->compressed_size = compressed_size;
	async_extent->pages = pages;
	async_extent->nr_pages = nr_pages;
	list_add_tail(&async_extent->list, &cow->extents);
	return 0;
}

/*
 * we create compressed extents in two phases.  The first
 * phase compresses a range of pages that have already been
 * locked (both pages and state bits are locked).
 *
 * This is done inside an ordered work queue, and the compression
 * is spread across many cpus.  The actual IO submission is step
 * two, and the ordered work queue takes care of making sure that
 * happens in the same order things were put onto the queue by
 * writepages and friends.
 *
 * If this code finds it can't get good compression, it puts an
 * entry onto the work queue to write the uncompressed bytes.  This
 * makes sure that both compressed inodes and uncompressed inodes
 * are written in the same order that pdflush sent them down.
 */
static noinline int compress_file_range(struct inode *inode,
					struct page *locked_page,
					u64 start, u64 end,
					struct async_cow *async_cow,
					int *num_added)
{
	struct btrfs_root *root = BTRFS_I(inode)->root;
	struct btrfs_trans_handle *trans;
	u64 num_bytes;
	u64 orig_start;
	u64 disk_num_bytes;
	u64 blocksize = root->sectorsize;
	u64 actual_end;
	u64 isize = i_size_read(inode);
	int ret = 0;
	struct page **pages = NULL;
	unsigned long nr_pages;
	unsigned long nr_pages_ret = 0;
	unsigned long total_compressed = 0;
	unsigned long total_in = 0;
	unsigned long max_compressed = 128 * 1024;
	unsigned long max_uncompressed = 128 * 1024;
	int i;
	int will_compress;

	orig_start = start;

	actual_end = min_t(u64, isize, end + 1);
again:
	will_compress = 0;
	nr_pages = (end >> PAGE_CACHE_SHIFT) - (start >> PAGE_CACHE_SHIFT) + 1;
	nr_pages = min(nr_pages, (128 * 1024UL) / PAGE_CACHE_SIZE);

	/*
	 * we don't want to send crud past the end of i_size through
	 * compression, that's just a waste of CPU time.  So, if the
	 * end of the file is before the start of our current
	 * requested range of bytes, we bail out to the uncompressed
	 * cleanup code that can deal with all of this.
	 *
	 * It isn't really the fastest way to fix things, but this is a
	 * very uncommon corner.
	 */
	if (actual_end <= start)
		goto cleanup_and_bail_uncompressed;

	total_compressed = actual_end - start;

	/* we want to make sure that amount of ram required to uncompress
	 * an extent is reasonable, so we limit the total size in ram
	 * of a compressed extent to 128k.  This is a crucial number
	 * because it also controls how easily we can spread reads across
	 * cpus for decompression.
	 *
	 * We also want to make sure the amount of IO required to do
	 * a random read is reasonably small, so we limit the size of
	 * a compressed extent to 128k.
	 */
	total_compressed = min(total_compressed, max_uncompressed);
	num_bytes = (end - start + blocksize) & ~(blocksize - 1);
	num_bytes = max(blocksize,  num_bytes);
	disk_num_bytes = num_bytes;
	total_in = 0;
	ret = 0;

	/*
	 * we do compression for mount -o compress and when the
	 * inode has not been flagged as nocompress.  This flag can
	 * change at any time if we discover bad compression ratios.
	 */
	if (!(BTRFS_I(inode)->flags & BTRFS_INODE_NOCOMPRESS) &&
	    btrfs_test_opt(root, COMPRESS)) {
		WARN_ON(pages);
		pages = kzalloc(sizeof(struct page *) * nr_pages, GFP_NOFS);

		ret = btrfs_zlib_compress_pages(inode->i_mapping, start,
						total_compressed, pages,
						nr_pages, &nr_pages_ret,
						&total_in,
						&total_compressed,
						max_compressed);

		if (!ret) {
			unsigned long offset = total_compressed &
				(PAGE_CACHE_SIZE - 1);
			struct page *page = pages[nr_pages_ret - 1];
			char *kaddr;

			/* zero the tail end of the last page, we might be
			 * sending it down to disk
			 */
			if (offset) {
				kaddr = kmap_atomic(page, KM_USER0);
				memset(kaddr + offset, 0,
				       PAGE_CACHE_SIZE - offset);
				kunmap_atomic(kaddr, KM_USER0);
			}
			will_compress = 1;
		}
	}
	if (start == 0) {
		trans = btrfs_join_transaction(root, 1);
		BUG_ON(!trans);
		btrfs_set_trans_block_group(trans, inode);

		/* lets try to make an inline extent */
		if (ret || total_in < (actual_end - start)) {
			/* we didn't compress the entire range, try
			 * to make an uncompressed inline extent.
			 */
			ret = cow_file_range_inline(trans, root, inode,
						    start, end, 0, NULL);
		} else {
			/* try making a compressed inline extent */
			ret = cow_file_range_inline(trans, root, inode,
						    start, end,
						    total_compressed, pages);
		}
		btrfs_end_transaction(trans, root);
		if (ret == 0) {
			/*
			 * inline extent creation worked, we don't need
			 * to create any more async work items.  Unlock
			 * and free up our temp pages.
			 */
			extent_clear_unlock_delalloc(inode,
<<<<<<< HEAD
						     &BTRFS_I(inode)->io_tree,
						     start, end, NULL, 1, 0,
						     0, 1, 1, 1, 0);
=======
			     &BTRFS_I(inode)->io_tree,
			     start, end, NULL,
			     EXTENT_CLEAR_UNLOCK_PAGE | EXTENT_CLEAR_DIRTY |
			     EXTENT_CLEAR_DELALLOC |
			     EXTENT_CLEAR_ACCOUNTING |
			     EXTENT_SET_WRITEBACK | EXTENT_END_WRITEBACK);
>>>>>>> d93a8f82
			ret = 0;
			goto free_pages_out;
		}
	}

	if (will_compress) {
		/*
		 * we aren't doing an inline extent round the compressed size
		 * up to a block size boundary so the allocator does sane
		 * things
		 */
		total_compressed = (total_compressed + blocksize - 1) &
			~(blocksize - 1);

		/*
		 * one last check to make sure the compression is really a
		 * win, compare the page count read with the blocks on disk
		 */
		total_in = (total_in + PAGE_CACHE_SIZE - 1) &
			~(PAGE_CACHE_SIZE - 1);
		if (total_compressed >= total_in) {
			will_compress = 0;
		} else {
			disk_num_bytes = total_compressed;
			num_bytes = total_in;
		}
	}
	if (!will_compress && pages) {
		/*
		 * the compression code ran but failed to make things smaller,
		 * free any pages it allocated and our page pointer array
		 */
		for (i = 0; i < nr_pages_ret; i++) {
			WARN_ON(pages[i]->mapping);
			page_cache_release(pages[i]);
		}
		kfree(pages);
		pages = NULL;
		total_compressed = 0;
		nr_pages_ret = 0;

		/* flag the file so we don't compress in the future */
		BTRFS_I(inode)->flags |= BTRFS_INODE_NOCOMPRESS;
	}
	if (will_compress) {
		*num_added += 1;

		/* the async work queues will take care of doing actual
		 * allocation on disk for these compressed pages,
		 * and will submit them to the elevator.
		 */
		add_async_extent(async_cow, start, num_bytes,
				 total_compressed, pages, nr_pages_ret);

		if (start + num_bytes < end && start + num_bytes < actual_end) {
			start += num_bytes;
			pages = NULL;
			cond_resched();
			goto again;
		}
	} else {
cleanup_and_bail_uncompressed:
		/*
		 * No compression, but we still need to write the pages in
		 * the file we've been given so far.  redirty the locked
		 * page if it corresponds to our extent and set things up
		 * for the async work queue to run cow_file_range to do
		 * the normal delalloc dance
		 */
		if (page_offset(locked_page) >= start &&
		    page_offset(locked_page) <= end) {
			__set_page_dirty_nobuffers(locked_page);
			/* unlocked later on in the async handlers */
		}
		add_async_extent(async_cow, start, end - start + 1, 0, NULL, 0);
		*num_added += 1;
	}

out:
	return 0;

free_pages_out:
	for (i = 0; i < nr_pages_ret; i++) {
		WARN_ON(pages[i]->mapping);
		page_cache_release(pages[i]);
	}
	kfree(pages);

	goto out;
}

/*
 * phase two of compressed writeback.  This is the ordered portion
 * of the code, which only gets called in the order the work was
 * queued.  We walk all the async extents created by compress_file_range
 * and send them down to the disk.
 */
static noinline int submit_compressed_extents(struct inode *inode,
					      struct async_cow *async_cow)
{
	struct async_extent *async_extent;
	u64 alloc_hint = 0;
	struct btrfs_trans_handle *trans;
	struct btrfs_key ins;
	struct extent_map *em;
	struct btrfs_root *root = BTRFS_I(inode)->root;
	struct extent_map_tree *em_tree = &BTRFS_I(inode)->extent_tree;
	struct extent_io_tree *io_tree;
	int ret;

	if (list_empty(&async_cow->extents))
		return 0;

	trans = btrfs_join_transaction(root, 1);

	while (!list_empty(&async_cow->extents)) {
		async_extent = list_entry(async_cow->extents.next,
					  struct async_extent, list);
		list_del(&async_extent->list);

		io_tree = &BTRFS_I(inode)->io_tree;

		/* did the compression code fall back to uncompressed IO? */
		if (!async_extent->pages) {
			int page_started = 0;
			unsigned long nr_written = 0;

			lock_extent(io_tree, async_extent->start,
				    async_extent->start +
				    async_extent->ram_size - 1, GFP_NOFS);

			/* allocate blocks */
			cow_file_range(inode, async_cow->locked_page,
				       async_extent->start,
				       async_extent->start +
				       async_extent->ram_size - 1,
				       &page_started, &nr_written, 0);

			/*
			 * if page_started, cow_file_range inserted an
			 * inline extent and took care of all the unlocking
			 * and IO for us.  Otherwise, we need to submit
			 * all those pages down to the drive.
			 */
			if (!page_started)
				extent_write_locked_range(io_tree,
						  inode, async_extent->start,
						  async_extent->start +
						  async_extent->ram_size - 1,
						  btrfs_get_extent,
						  WB_SYNC_ALL);
			kfree(async_extent);
			cond_resched();
			continue;
		}

		lock_extent(io_tree, async_extent->start,
			    async_extent->start + async_extent->ram_size - 1,
			    GFP_NOFS);
		/*
		 * here we're doing allocation and writeback of the
		 * compressed pages
		 */
		btrfs_drop_extent_cache(inode, async_extent->start,
					async_extent->start +
					async_extent->ram_size - 1, 0);

		ret = btrfs_reserve_extent(trans, root,
					   async_extent->compressed_size,
					   async_extent->compressed_size,
					   0, alloc_hint,
					   (u64)-1, &ins, 1);
		BUG_ON(ret);
		em = alloc_extent_map(GFP_NOFS);
		em->start = async_extent->start;
		em->len = async_extent->ram_size;
		em->orig_start = em->start;

		em->block_start = ins.objectid;
		em->block_len = ins.offset;
		em->bdev = root->fs_info->fs_devices->latest_bdev;
		set_bit(EXTENT_FLAG_PINNED, &em->flags);
		set_bit(EXTENT_FLAG_COMPRESSED, &em->flags);

		while (1) {
			write_lock(&em_tree->lock);
			ret = add_extent_mapping(em_tree, em);
			write_unlock(&em_tree->lock);
			if (ret != -EEXIST) {
				free_extent_map(em);
				break;
			}
			btrfs_drop_extent_cache(inode, async_extent->start,
						async_extent->start +
						async_extent->ram_size - 1, 0);
		}

		ret = btrfs_add_ordered_extent(inode, async_extent->start,
					       ins.objectid,
					       async_extent->ram_size,
					       ins.offset,
					       BTRFS_ORDERED_COMPRESSED);
		BUG_ON(ret);

		btrfs_end_transaction(trans, root);

		/*
		 * clear dirty, set writeback and unlock the pages.
		 */
		extent_clear_unlock_delalloc(inode,
<<<<<<< HEAD
					     &BTRFS_I(inode)->io_tree,
					     async_extent->start,
					     async_extent->start +
					     async_extent->ram_size - 1,
					     NULL, 1, 1, 0, 1, 1, 0, 0);
=======
				&BTRFS_I(inode)->io_tree,
				async_extent->start,
				async_extent->start +
				async_extent->ram_size - 1,
				NULL, EXTENT_CLEAR_UNLOCK_PAGE |
				EXTENT_CLEAR_UNLOCK |
				EXTENT_CLEAR_DELALLOC |
				EXTENT_CLEAR_DIRTY | EXTENT_SET_WRITEBACK);
>>>>>>> d93a8f82

		ret = btrfs_submit_compressed_write(inode,
				    async_extent->start,
				    async_extent->ram_size,
				    ins.objectid,
				    ins.offset, async_extent->pages,
				    async_extent->nr_pages);

		BUG_ON(ret);
		trans = btrfs_join_transaction(root, 1);
		alloc_hint = ins.objectid + ins.offset;
		kfree(async_extent);
		cond_resched();
	}

	btrfs_end_transaction(trans, root);
	return 0;
}

/*
 * when extent_io.c finds a delayed allocation range in the file,
 * the call backs end up in this code.  The basic idea is to
 * allocate extents on disk for the range, and create ordered data structs
 * in ram to track those extents.
 *
 * locked_page is the page that writepage had locked already.  We use
 * it to make sure we don't do extra locks or unlocks.
 *
 * *page_started is set to one if we unlock locked_page and do everything
 * required to start IO on it.  It may be clean and already done with
 * IO when we return.
 */
static noinline int cow_file_range(struct inode *inode,
				   struct page *locked_page,
				   u64 start, u64 end, int *page_started,
				   unsigned long *nr_written,
				   int unlock)
{
	struct btrfs_root *root = BTRFS_I(inode)->root;
	struct btrfs_trans_handle *trans;
	u64 alloc_hint = 0;
	u64 num_bytes;
	unsigned long ram_size;
	u64 disk_num_bytes;
	u64 cur_alloc_size;
	u64 blocksize = root->sectorsize;
	u64 actual_end;
	u64 isize = i_size_read(inode);
	struct btrfs_key ins;
	struct extent_map *em;
	struct extent_map_tree *em_tree = &BTRFS_I(inode)->extent_tree;
	int ret = 0;

	trans = btrfs_join_transaction(root, 1);
	BUG_ON(!trans);
	btrfs_set_trans_block_group(trans, inode);

	actual_end = min_t(u64, isize, end + 1);

	num_bytes = (end - start + blocksize) & ~(blocksize - 1);
	num_bytes = max(blocksize,  num_bytes);
	disk_num_bytes = num_bytes;
	ret = 0;

	if (start == 0) {
		/* lets try to make an inline extent */
		ret = cow_file_range_inline(trans, root, inode,
					    start, end, 0, NULL);
		if (ret == 0) {
			extent_clear_unlock_delalloc(inode,
<<<<<<< HEAD
						     &BTRFS_I(inode)->io_tree,
						     start, end, NULL, 1, 1,
						     1, 1, 1, 1, 0);
=======
				     &BTRFS_I(inode)->io_tree,
				     start, end, NULL,
				     EXTENT_CLEAR_UNLOCK_PAGE |
				     EXTENT_CLEAR_UNLOCK |
				     EXTENT_CLEAR_DELALLOC |
				     EXTENT_CLEAR_ACCOUNTING |
				     EXTENT_CLEAR_DIRTY |
				     EXTENT_SET_WRITEBACK |
				     EXTENT_END_WRITEBACK);
>>>>>>> d93a8f82
			*nr_written = *nr_written +
			     (end - start + PAGE_CACHE_SIZE) / PAGE_CACHE_SIZE;
			*page_started = 1;
			ret = 0;
			goto out;
		}
	}

	BUG_ON(disk_num_bytes >
	       btrfs_super_total_bytes(&root->fs_info->super_copy));


	read_lock(&BTRFS_I(inode)->extent_tree.lock);
	em = search_extent_mapping(&BTRFS_I(inode)->extent_tree,
				   start, num_bytes);
	if (em) {
		alloc_hint = em->block_start;
		free_extent_map(em);
	}
	read_unlock(&BTRFS_I(inode)->extent_tree.lock);
	btrfs_drop_extent_cache(inode, start, start + num_bytes - 1, 0);

	while (disk_num_bytes > 0) {
		unsigned long op;

		cur_alloc_size = min(disk_num_bytes, root->fs_info->max_extent);
		ret = btrfs_reserve_extent(trans, root, cur_alloc_size,
					   root->sectorsize, 0, alloc_hint,
					   (u64)-1, &ins, 1);
		BUG_ON(ret);

		em = alloc_extent_map(GFP_NOFS);
		em->start = start;
		em->orig_start = em->start;
		ram_size = ins.offset;
		em->len = ins.offset;

		em->block_start = ins.objectid;
		em->block_len = ins.offset;
		em->bdev = root->fs_info->fs_devices->latest_bdev;
		set_bit(EXTENT_FLAG_PINNED, &em->flags);

		while (1) {
			write_lock(&em_tree->lock);
			ret = add_extent_mapping(em_tree, em);
			write_unlock(&em_tree->lock);
			if (ret != -EEXIST) {
				free_extent_map(em);
				break;
			}
			btrfs_drop_extent_cache(inode, start,
						start + ram_size - 1, 0);
		}

		cur_alloc_size = ins.offset;
		ret = btrfs_add_ordered_extent(inode, start, ins.objectid,
					       ram_size, cur_alloc_size, 0);
		BUG_ON(ret);

		if (root->root_key.objectid ==
		    BTRFS_DATA_RELOC_TREE_OBJECTID) {
			ret = btrfs_reloc_clone_csums(inode, start,
						      cur_alloc_size);
			BUG_ON(ret);
		}

		if (disk_num_bytes < cur_alloc_size)
			break;

		/* we're not doing compressed IO, don't unlock the first
		 * page (which the caller expects to stay locked), don't
		 * clear any dirty bits and don't set any writeback bits
		 *
		 * Do set the Private2 bit so we know this page was properly
		 * setup for writepage
		 */
		op = unlock ? EXTENT_CLEAR_UNLOCK_PAGE : 0;
		op |= EXTENT_CLEAR_UNLOCK | EXTENT_CLEAR_DELALLOC |
			EXTENT_SET_PRIVATE2;

		extent_clear_unlock_delalloc(inode, &BTRFS_I(inode)->io_tree,
					     start, start + ram_size - 1,
<<<<<<< HEAD
					     locked_page, unlock, 1,
					     1, 0, 0, 0, 1);
=======
					     locked_page, op);
>>>>>>> d93a8f82
		disk_num_bytes -= cur_alloc_size;
		num_bytes -= cur_alloc_size;
		alloc_hint = ins.objectid + ins.offset;
		start += cur_alloc_size;
	}
out:
	ret = 0;
	btrfs_end_transaction(trans, root);

	return ret;
}

/*
 * work queue call back to started compression on a file and pages
 */
static noinline void async_cow_start(struct btrfs_work *work)
{
	struct async_cow *async_cow;
	int num_added = 0;
	async_cow = container_of(work, struct async_cow, work);

	compress_file_range(async_cow->inode, async_cow->locked_page,
			    async_cow->start, async_cow->end, async_cow,
			    &num_added);
	if (num_added == 0)
		async_cow->inode = NULL;
}

/*
 * work queue call back to submit previously compressed pages
 */
static noinline void async_cow_submit(struct btrfs_work *work)
{
	struct async_cow *async_cow;
	struct btrfs_root *root;
	unsigned long nr_pages;

	async_cow = container_of(work, struct async_cow, work);

	root = async_cow->root;
	nr_pages = (async_cow->end - async_cow->start + PAGE_CACHE_SIZE) >>
		PAGE_CACHE_SHIFT;

	atomic_sub(nr_pages, &root->fs_info->async_delalloc_pages);

	if (atomic_read(&root->fs_info->async_delalloc_pages) <
	    5 * 1042 * 1024 &&
	    waitqueue_active(&root->fs_info->async_submit_wait))
		wake_up(&root->fs_info->async_submit_wait);

	if (async_cow->inode)
		submit_compressed_extents(async_cow->inode, async_cow);
}

static noinline void async_cow_free(struct btrfs_work *work)
{
	struct async_cow *async_cow;
	async_cow = container_of(work, struct async_cow, work);
	kfree(async_cow);
}

static int cow_file_range_async(struct inode *inode, struct page *locked_page,
				u64 start, u64 end, int *page_started,
				unsigned long *nr_written)
{
	struct async_cow *async_cow;
	struct btrfs_root *root = BTRFS_I(inode)->root;
	unsigned long nr_pages;
	u64 cur_end;
	int limit = 10 * 1024 * 1042;

<<<<<<< HEAD
	clear_extent_bit(&BTRFS_I(inode)->io_tree, start, end, EXTENT_LOCKED |
			 EXTENT_DELALLOC, 1, 0, NULL, GFP_NOFS);
=======
	clear_extent_bit(&BTRFS_I(inode)->io_tree, start, end, EXTENT_LOCKED,
			 1, 0, NULL, GFP_NOFS);
>>>>>>> d93a8f82
	while (start < end) {
		async_cow = kmalloc(sizeof(*async_cow), GFP_NOFS);
		async_cow->inode = inode;
		async_cow->root = root;
		async_cow->locked_page = locked_page;
		async_cow->start = start;

		if (BTRFS_I(inode)->flags & BTRFS_INODE_NOCOMPRESS)
			cur_end = end;
		else
			cur_end = min(end, start + 512 * 1024 - 1);

		async_cow->end = cur_end;
		INIT_LIST_HEAD(&async_cow->extents);

		async_cow->work.func = async_cow_start;
		async_cow->work.ordered_func = async_cow_submit;
		async_cow->work.ordered_free = async_cow_free;
		async_cow->work.flags = 0;

		nr_pages = (cur_end - start + PAGE_CACHE_SIZE) >>
			PAGE_CACHE_SHIFT;
		atomic_add(nr_pages, &root->fs_info->async_delalloc_pages);

		btrfs_queue_worker(&root->fs_info->delalloc_workers,
				   &async_cow->work);

		if (atomic_read(&root->fs_info->async_delalloc_pages) > limit) {
			wait_event(root->fs_info->async_submit_wait,
			   (atomic_read(&root->fs_info->async_delalloc_pages) <
			    limit));
		}

		while (atomic_read(&root->fs_info->async_submit_draining) &&
		      atomic_read(&root->fs_info->async_delalloc_pages)) {
			wait_event(root->fs_info->async_submit_wait,
			  (atomic_read(&root->fs_info->async_delalloc_pages) ==
			   0));
		}

		*nr_written += nr_pages;
		start = cur_end + 1;
	}
	*page_started = 1;
	return 0;
}

static noinline int csum_exist_in_range(struct btrfs_root *root,
					u64 bytenr, u64 num_bytes)
{
	int ret;
	struct btrfs_ordered_sum *sums;
	LIST_HEAD(list);

	ret = btrfs_lookup_csums_range(root->fs_info->csum_root, bytenr,
				       bytenr + num_bytes - 1, &list);
	if (ret == 0 && list_empty(&list))
		return 0;

	while (!list_empty(&list)) {
		sums = list_entry(list.next, struct btrfs_ordered_sum, list);
		list_del(&sums->list);
		kfree(sums);
	}
	return 1;
}

/*
 * when nowcow writeback call back.  This checks for snapshots or COW copies
 * of the extents that exist in the file, and COWs the file as required.
 *
 * If no cow copies or snapshots exist, we write directly to the existing
 * blocks on disk
 */
static noinline int run_delalloc_nocow(struct inode *inode,
				       struct page *locked_page,
			      u64 start, u64 end, int *page_started, int force,
			      unsigned long *nr_written)
{
	struct btrfs_root *root = BTRFS_I(inode)->root;
	struct btrfs_trans_handle *trans;
	struct extent_buffer *leaf;
	struct btrfs_path *path;
	struct btrfs_file_extent_item *fi;
	struct btrfs_key found_key;
	u64 cow_start;
	u64 cur_offset;
	u64 extent_end;
	u64 extent_offset;
	u64 disk_bytenr;
	u64 num_bytes;
	int extent_type;
	int ret;
	int type;
	int nocow;
	int check_prev = 1;

	path = btrfs_alloc_path();
	BUG_ON(!path);
	trans = btrfs_join_transaction(root, 1);
	BUG_ON(!trans);

	cow_start = (u64)-1;
	cur_offset = start;
	while (1) {
		ret = btrfs_lookup_file_extent(trans, root, path, inode->i_ino,
					       cur_offset, 0);
		BUG_ON(ret < 0);
		if (ret > 0 && path->slots[0] > 0 && check_prev) {
			leaf = path->nodes[0];
			btrfs_item_key_to_cpu(leaf, &found_key,
					      path->slots[0] - 1);
			if (found_key.objectid == inode->i_ino &&
			    found_key.type == BTRFS_EXTENT_DATA_KEY)
				path->slots[0]--;
		}
		check_prev = 0;
next_slot:
		leaf = path->nodes[0];
		if (path->slots[0] >= btrfs_header_nritems(leaf)) {
			ret = btrfs_next_leaf(root, path);
			if (ret < 0)
				BUG_ON(1);
			if (ret > 0)
				break;
			leaf = path->nodes[0];
		}

		nocow = 0;
		disk_bytenr = 0;
		num_bytes = 0;
		btrfs_item_key_to_cpu(leaf, &found_key, path->slots[0]);

		if (found_key.objectid > inode->i_ino ||
		    found_key.type > BTRFS_EXTENT_DATA_KEY ||
		    found_key.offset > end)
			break;

		if (found_key.offset > cur_offset) {
			extent_end = found_key.offset;
			extent_type = 0;
			goto out_check;
		}

		fi = btrfs_item_ptr(leaf, path->slots[0],
				    struct btrfs_file_extent_item);
		extent_type = btrfs_file_extent_type(leaf, fi);

		if (extent_type == BTRFS_FILE_EXTENT_REG ||
		    extent_type == BTRFS_FILE_EXTENT_PREALLOC) {
			disk_bytenr = btrfs_file_extent_disk_bytenr(leaf, fi);
			extent_offset = btrfs_file_extent_offset(leaf, fi);
			extent_end = found_key.offset +
				btrfs_file_extent_num_bytes(leaf, fi);
			if (extent_end <= start) {
				path->slots[0]++;
				goto next_slot;
			}
			if (disk_bytenr == 0)
				goto out_check;
			if (btrfs_file_extent_compression(leaf, fi) ||
			    btrfs_file_extent_encryption(leaf, fi) ||
			    btrfs_file_extent_other_encoding(leaf, fi))
				goto out_check;
			if (extent_type == BTRFS_FILE_EXTENT_REG && !force)
				goto out_check;
			if (btrfs_extent_readonly(root, disk_bytenr))
				goto out_check;
			if (btrfs_cross_ref_exist(trans, root, inode->i_ino,
						  found_key.offset -
						  extent_offset, disk_bytenr))
				goto out_check;
			disk_bytenr += extent_offset;
			disk_bytenr += cur_offset - found_key.offset;
			num_bytes = min(end + 1, extent_end) - cur_offset;
			/*
			 * force cow if csum exists in the range.
			 * this ensure that csum for a given extent are
			 * either valid or do not exist.
			 */
			if (csum_exist_in_range(root, disk_bytenr, num_bytes))
				goto out_check;
			nocow = 1;
		} else if (extent_type == BTRFS_FILE_EXTENT_INLINE) {
			extent_end = found_key.offset +
				btrfs_file_extent_inline_len(leaf, fi);
			extent_end = ALIGN(extent_end, root->sectorsize);
		} else {
			BUG_ON(1);
		}
out_check:
		if (extent_end <= start) {
			path->slots[0]++;
			goto next_slot;
		}
		if (!nocow) {
			if (cow_start == (u64)-1)
				cow_start = cur_offset;
			cur_offset = extent_end;
			if (cur_offset > end)
				break;
			path->slots[0]++;
			goto next_slot;
		}

		btrfs_release_path(root, path);
		if (cow_start != (u64)-1) {
			ret = cow_file_range(inode, locked_page, cow_start,
					found_key.offset - 1, page_started,
					nr_written, 1);
			BUG_ON(ret);
			cow_start = (u64)-1;
		}

		if (extent_type == BTRFS_FILE_EXTENT_PREALLOC) {
			struct extent_map *em;
			struct extent_map_tree *em_tree;
			em_tree = &BTRFS_I(inode)->extent_tree;
			em = alloc_extent_map(GFP_NOFS);
			em->start = cur_offset;
			em->orig_start = em->start;
			em->len = num_bytes;
			em->block_len = num_bytes;
			em->block_start = disk_bytenr;
			em->bdev = root->fs_info->fs_devices->latest_bdev;
			set_bit(EXTENT_FLAG_PINNED, &em->flags);
			while (1) {
				write_lock(&em_tree->lock);
				ret = add_extent_mapping(em_tree, em);
				write_unlock(&em_tree->lock);
				if (ret != -EEXIST) {
					free_extent_map(em);
					break;
				}
				btrfs_drop_extent_cache(inode, em->start,
						em->start + em->len - 1, 0);
			}
			type = BTRFS_ORDERED_PREALLOC;
		} else {
			type = BTRFS_ORDERED_NOCOW;
		}

		ret = btrfs_add_ordered_extent(inode, cur_offset, disk_bytenr,
					       num_bytes, num_bytes, type);
		BUG_ON(ret);

		extent_clear_unlock_delalloc(inode, &BTRFS_I(inode)->io_tree,
<<<<<<< HEAD
					cur_offset, cur_offset + num_bytes - 1,
					locked_page, 1, 1, 1, 0, 0, 0, 1);
=======
				cur_offset, cur_offset + num_bytes - 1,
				locked_page, EXTENT_CLEAR_UNLOCK_PAGE |
				EXTENT_CLEAR_UNLOCK | EXTENT_CLEAR_DELALLOC |
				EXTENT_SET_PRIVATE2);
>>>>>>> d93a8f82
		cur_offset = extent_end;
		if (cur_offset > end)
			break;
	}
	btrfs_release_path(root, path);

	if (cur_offset <= end && cow_start == (u64)-1)
		cow_start = cur_offset;
	if (cow_start != (u64)-1) {
		ret = cow_file_range(inode, locked_page, cow_start, end,
				     page_started, nr_written, 1);
		BUG_ON(ret);
	}

	ret = btrfs_end_transaction(trans, root);
	BUG_ON(ret);
	btrfs_free_path(path);
	return 0;
}

/*
 * extent_io.c call back to do delayed allocation processing
 */
static int run_delalloc_range(struct inode *inode, struct page *locked_page,
			      u64 start, u64 end, int *page_started,
			      unsigned long *nr_written)
{
	int ret;
	struct btrfs_root *root = BTRFS_I(inode)->root;

	if (BTRFS_I(inode)->flags & BTRFS_INODE_NODATACOW)
		ret = run_delalloc_nocow(inode, locked_page, start, end,
					 page_started, 1, nr_written);
	else if (BTRFS_I(inode)->flags & BTRFS_INODE_PREALLOC)
		ret = run_delalloc_nocow(inode, locked_page, start, end,
					 page_started, 0, nr_written);
	else if (!btrfs_test_opt(root, COMPRESS))
		ret = cow_file_range(inode, locked_page, start, end,
				      page_started, nr_written, 1);
	else
		ret = cow_file_range_async(inode, locked_page, start, end,
					   page_started, nr_written);
	return ret;
}

static int btrfs_split_extent_hook(struct inode *inode,
				    struct extent_state *orig, u64 split)
{
	struct btrfs_root *root = BTRFS_I(inode)->root;
	u64 size;

	if (!(orig->state & EXTENT_DELALLOC))
		return 0;

	size = orig->end - orig->start + 1;
	if (size > root->fs_info->max_extent) {
		u64 num_extents;
		u64 new_size;

		new_size = orig->end - split + 1;
		num_extents = div64_u64(size + root->fs_info->max_extent - 1,
					root->fs_info->max_extent);

		/*
<<<<<<< HEAD
		 * if we break a large extent up then leave delalloc_extents be,
		 * since we've already accounted for the large extent.
=======
		 * if we break a large extent up then leave oustanding_extents
		 * be, since we've already accounted for the large extent.
>>>>>>> d93a8f82
		 */
		if (div64_u64(new_size + root->fs_info->max_extent - 1,
			      root->fs_info->max_extent) < num_extents)
			return 0;
	}

<<<<<<< HEAD
	BTRFS_I(inode)->delalloc_extents++;
=======
	spin_lock(&BTRFS_I(inode)->accounting_lock);
	BTRFS_I(inode)->outstanding_extents++;
	spin_unlock(&BTRFS_I(inode)->accounting_lock);
>>>>>>> d93a8f82

	return 0;
}

/*
 * extent_io.c merge_extent_hook, used to track merged delayed allocation
 * extents so we can keep track of new extents that are just merged onto old
 * extents, such as when we are doing sequential writes, so we can properly
 * account for the metadata space we'll need.
 */
static int btrfs_merge_extent_hook(struct inode *inode,
				   struct extent_state *new,
				   struct extent_state *other)
{
	struct btrfs_root *root = BTRFS_I(inode)->root;
	u64 new_size, old_size;
	u64 num_extents;

	/* not delalloc, ignore it */
	if (!(other->state & EXTENT_DELALLOC))
		return 0;

	old_size = other->end - other->start + 1;
	if (new->start < other->start)
		new_size = other->end - new->start + 1;
	else
		new_size = new->end - other->start + 1;

	/* we're not bigger than the max, unreserve the space and go */
	if (new_size <= root->fs_info->max_extent) {
<<<<<<< HEAD
		BTRFS_I(inode)->delalloc_extents--;
=======
		spin_lock(&BTRFS_I(inode)->accounting_lock);
		BTRFS_I(inode)->outstanding_extents--;
		spin_unlock(&BTRFS_I(inode)->accounting_lock);
>>>>>>> d93a8f82
		return 0;
	}

	/*
	 * If we grew by another max_extent, just return, we want to keep that
	 * reserved amount.
	 */
	num_extents = div64_u64(old_size + root->fs_info->max_extent - 1,
				root->fs_info->max_extent);
	if (div64_u64(new_size + root->fs_info->max_extent - 1,
		      root->fs_info->max_extent) > num_extents)
		return 0;

<<<<<<< HEAD
	BTRFS_I(inode)->delalloc_extents--;
=======
	spin_lock(&BTRFS_I(inode)->accounting_lock);
	BTRFS_I(inode)->outstanding_extents--;
	spin_unlock(&BTRFS_I(inode)->accounting_lock);
>>>>>>> d93a8f82

	return 0;
}

/*
 * extent_io.c set_bit_hook, used to track delayed allocation
 * bytes in this file, and to maintain the list of inodes that
 * have pending delalloc work to be done.
 */
static int btrfs_set_bit_hook(struct inode *inode, u64 start, u64 end,
		       unsigned long old, unsigned long bits)
{

	/*
	 * set_bit and clear bit hooks normally require _irqsave/restore
	 * but in this case, we are only testeing for the DELALLOC
	 * bit, which is only set or cleared with irqs on
	 */
	if (!(old & EXTENT_DELALLOC) && (bits & EXTENT_DELALLOC)) {
		struct btrfs_root *root = BTRFS_I(inode)->root;

<<<<<<< HEAD
		BTRFS_I(inode)->delalloc_extents++;
=======
		spin_lock(&BTRFS_I(inode)->accounting_lock);
		BTRFS_I(inode)->outstanding_extents++;
		spin_unlock(&BTRFS_I(inode)->accounting_lock);
>>>>>>> d93a8f82
		btrfs_delalloc_reserve_space(root, inode, end - start + 1);
		spin_lock(&root->fs_info->delalloc_lock);
		BTRFS_I(inode)->delalloc_bytes += end - start + 1;
		root->fs_info->delalloc_bytes += end - start + 1;
		if (list_empty(&BTRFS_I(inode)->delalloc_inodes)) {
			list_add_tail(&BTRFS_I(inode)->delalloc_inodes,
				      &root->fs_info->delalloc_inodes);
		}
		spin_unlock(&root->fs_info->delalloc_lock);
	}
	return 0;
}

/*
 * extent_io.c clear_bit_hook, see set_bit_hook for why
 */
static int btrfs_clear_bit_hook(struct inode *inode,
				struct extent_state *state, unsigned long bits)
{
	/*
	 * set_bit and clear bit hooks normally require _irqsave/restore
	 * but in this case, we are only testeing for the DELALLOC
	 * bit, which is only set or cleared with irqs on
	 */
	if ((state->state & EXTENT_DELALLOC) && (bits & EXTENT_DELALLOC)) {
		struct btrfs_root *root = BTRFS_I(inode)->root;

<<<<<<< HEAD
		BTRFS_I(inode)->delalloc_extents--;
		btrfs_unreserve_metadata_for_delalloc(root, inode, 1);
=======
		if (bits & EXTENT_DO_ACCOUNTING) {
			spin_lock(&BTRFS_I(inode)->accounting_lock);
			BTRFS_I(inode)->outstanding_extents--;
			spin_unlock(&BTRFS_I(inode)->accounting_lock);
			btrfs_unreserve_metadata_for_delalloc(root, inode, 1);
		}
>>>>>>> d93a8f82

		spin_lock(&root->fs_info->delalloc_lock);
		if (state->end - state->start + 1 >
		    root->fs_info->delalloc_bytes) {
			printk(KERN_INFO "btrfs warning: delalloc account "
			       "%llu %llu\n",
			       (unsigned long long)
			       state->end - state->start + 1,
			       (unsigned long long)
			       root->fs_info->delalloc_bytes);
			btrfs_delalloc_free_space(root, inode, (u64)-1);
			root->fs_info->delalloc_bytes = 0;
			BTRFS_I(inode)->delalloc_bytes = 0;
		} else {
			btrfs_delalloc_free_space(root, inode,
						  state->end -
						  state->start + 1);
			root->fs_info->delalloc_bytes -= state->end -
				state->start + 1;
			BTRFS_I(inode)->delalloc_bytes -= state->end -
				state->start + 1;
		}
		if (BTRFS_I(inode)->delalloc_bytes == 0 &&
		    !list_empty(&BTRFS_I(inode)->delalloc_inodes)) {
			list_del_init(&BTRFS_I(inode)->delalloc_inodes);
		}
		spin_unlock(&root->fs_info->delalloc_lock);
	}
	return 0;
}

/*
 * extent_io.c merge_bio_hook, this must check the chunk tree to make sure
 * we don't create bios that span stripes or chunks
 */
int btrfs_merge_bio_hook(struct page *page, unsigned long offset,
			 size_t size, struct bio *bio,
			 unsigned long bio_flags)
{
	struct btrfs_root *root = BTRFS_I(page->mapping->host)->root;
	struct btrfs_mapping_tree *map_tree;
	u64 logical = (u64)bio->bi_sector << 9;
	u64 length = 0;
	u64 map_length;
	int ret;

	if (bio_flags & EXTENT_BIO_COMPRESSED)
		return 0;

	length = bio->bi_size;
	map_tree = &root->fs_info->mapping_tree;
	map_length = length;
	ret = btrfs_map_block(map_tree, READ, logical,
			      &map_length, NULL, 0);

	if (map_length < length + size)
		return 1;
	return 0;
}

/*
 * in order to insert checksums into the metadata in large chunks,
 * we wait until bio submission time.   All the pages in the bio are
 * checksummed and sums are attached onto the ordered extent record.
 *
 * At IO completion time the cums attached on the ordered extent record
 * are inserted into the btree
 */
static int __btrfs_submit_bio_start(struct inode *inode, int rw,
				    struct bio *bio, int mirror_num,
				    unsigned long bio_flags)
{
	struct btrfs_root *root = BTRFS_I(inode)->root;
	int ret = 0;

	ret = btrfs_csum_one_bio(root, inode, bio, 0, 0);
	BUG_ON(ret);
	return 0;
}

/*
 * in order to insert checksums into the metadata in large chunks,
 * we wait until bio submission time.   All the pages in the bio are
 * checksummed and sums are attached onto the ordered extent record.
 *
 * At IO completion time the cums attached on the ordered extent record
 * are inserted into the btree
 */
static int __btrfs_submit_bio_done(struct inode *inode, int rw, struct bio *bio,
			  int mirror_num, unsigned long bio_flags)
{
	struct btrfs_root *root = BTRFS_I(inode)->root;
	return btrfs_map_bio(root, rw, bio, mirror_num, 1);
}

/*
 * extent_io.c submission hook. This does the right thing for csum calculation
 * on write, or reading the csums from the tree before a read
 */
static int btrfs_submit_bio_hook(struct inode *inode, int rw, struct bio *bio,
			  int mirror_num, unsigned long bio_flags)
{
	struct btrfs_root *root = BTRFS_I(inode)->root;
	int ret = 0;
	int skip_sum;

	skip_sum = BTRFS_I(inode)->flags & BTRFS_INODE_NODATASUM;

	ret = btrfs_bio_wq_end_io(root->fs_info, bio, 0);
	BUG_ON(ret);

	if (!(rw & (1 << BIO_RW))) {
		if (bio_flags & EXTENT_BIO_COMPRESSED) {
			return btrfs_submit_compressed_read(inode, bio,
						    mirror_num, bio_flags);
		} else if (!skip_sum)
			btrfs_lookup_bio_sums(root, inode, bio, NULL);
		goto mapit;
	} else if (!skip_sum) {
		/* csum items have already been cloned */
		if (root->root_key.objectid == BTRFS_DATA_RELOC_TREE_OBJECTID)
			goto mapit;
		/* we're doing a write, do the async checksumming */
		return btrfs_wq_submit_bio(BTRFS_I(inode)->root->fs_info,
				   inode, rw, bio, mirror_num,
				   bio_flags, __btrfs_submit_bio_start,
				   __btrfs_submit_bio_done);
	}

mapit:
	return btrfs_map_bio(root, rw, bio, mirror_num, 0);
}

/*
 * given a list of ordered sums record them in the inode.  This happens
 * at IO completion time based on sums calculated at bio submission time.
 */
static noinline int add_pending_csums(struct btrfs_trans_handle *trans,
			     struct inode *inode, u64 file_offset,
			     struct list_head *list)
{
	struct btrfs_ordered_sum *sum;

	btrfs_set_trans_block_group(trans, inode);

	list_for_each_entry(sum, list, list) {
		btrfs_csum_file_blocks(trans,
		       BTRFS_I(inode)->root->fs_info->csum_root, sum);
	}
	return 0;
}

int btrfs_set_extent_delalloc(struct inode *inode, u64 start, u64 end)
{
	if ((end & (PAGE_CACHE_SIZE - 1)) == 0)
		WARN_ON(1);
	return set_extent_delalloc(&BTRFS_I(inode)->io_tree, start, end,
				   GFP_NOFS);
}

/* see btrfs_writepage_start_hook for details on why this is required */
struct btrfs_writepage_fixup {
	struct page *page;
	struct btrfs_work work;
};

static void btrfs_writepage_fixup_worker(struct btrfs_work *work)
{
	struct btrfs_writepage_fixup *fixup;
	struct btrfs_ordered_extent *ordered;
	struct page *page;
	struct inode *inode;
	u64 page_start;
	u64 page_end;

	fixup = container_of(work, struct btrfs_writepage_fixup, work);
	page = fixup->page;
again:
	lock_page(page);
	if (!page->mapping || !PageDirty(page) || !PageChecked(page)) {
		ClearPageChecked(page);
		goto out_page;
	}

	inode = page->mapping->host;
	page_start = page_offset(page);
	page_end = page_offset(page) + PAGE_CACHE_SIZE - 1;

	lock_extent(&BTRFS_I(inode)->io_tree, page_start, page_end, GFP_NOFS);

	/* already ordered? We're done */
	if (PagePrivate2(page))
		goto out;

	ordered = btrfs_lookup_ordered_extent(inode, page_start);
	if (ordered) {
		unlock_extent(&BTRFS_I(inode)->io_tree, page_start,
			      page_end, GFP_NOFS);
		unlock_page(page);
		btrfs_start_ordered_extent(inode, ordered, 1);
		goto again;
	}

	btrfs_set_extent_delalloc(inode, page_start, page_end);
	ClearPageChecked(page);
out:
	unlock_extent(&BTRFS_I(inode)->io_tree, page_start, page_end, GFP_NOFS);
out_page:
	unlock_page(page);
	page_cache_release(page);
}

/*
 * There are a few paths in the higher layers of the kernel that directly
 * set the page dirty bit without asking the filesystem if it is a
 * good idea.  This causes problems because we want to make sure COW
 * properly happens and the data=ordered rules are followed.
 *
 * In our case any range that doesn't have the ORDERED bit set
 * hasn't been properly setup for IO.  We kick off an async process
 * to fix it up.  The async helper will wait for ordered extents, set
 * the delalloc bit and make it safe to write the page.
 */
static int btrfs_writepage_start_hook(struct page *page, u64 start, u64 end)
{
	struct inode *inode = page->mapping->host;
	struct btrfs_writepage_fixup *fixup;
	struct btrfs_root *root = BTRFS_I(inode)->root;

	/* this page is properly in the ordered list */
	if (TestClearPagePrivate2(page))
		return 0;

	if (PageChecked(page))
		return -EAGAIN;

	fixup = kzalloc(sizeof(*fixup), GFP_NOFS);
	if (!fixup)
		return -EAGAIN;

	SetPageChecked(page);
	page_cache_get(page);
	fixup->work.func = btrfs_writepage_fixup_worker;
	fixup->page = page;
	btrfs_queue_worker(&root->fs_info->fixup_workers, &fixup->work);
	return -EAGAIN;
}

static int insert_reserved_file_extent(struct btrfs_trans_handle *trans,
				       struct inode *inode, u64 file_pos,
				       u64 disk_bytenr, u64 disk_num_bytes,
				       u64 num_bytes, u64 ram_bytes,
				       u64 locked_end,
				       u8 compression, u8 encryption,
				       u16 other_encoding, int extent_type)
{
	struct btrfs_root *root = BTRFS_I(inode)->root;
	struct btrfs_file_extent_item *fi;
	struct btrfs_path *path;
	struct extent_buffer *leaf;
	struct btrfs_key ins;
	u64 hint;
	int ret;

	path = btrfs_alloc_path();
	BUG_ON(!path);

	path->leave_spinning = 1;

	/*
	 * we may be replacing one extent in the tree with another.
	 * The new extent is pinned in the extent map, and we don't want
	 * to drop it from the cache until it is completely in the btree.
	 *
	 * So, tell btrfs_drop_extents to leave this extent in the cache.
	 * the caller is expected to unpin it and allow it to be merged
	 * with the others.
	 */
	ret = btrfs_drop_extents(trans, root, inode, file_pos,
				 file_pos + num_bytes, locked_end,
				 file_pos, &hint, 0);
	BUG_ON(ret);

	ins.objectid = inode->i_ino;
	ins.offset = file_pos;
	ins.type = BTRFS_EXTENT_DATA_KEY;
	ret = btrfs_insert_empty_item(trans, root, path, &ins, sizeof(*fi));
	BUG_ON(ret);
	leaf = path->nodes[0];
	fi = btrfs_item_ptr(leaf, path->slots[0],
			    struct btrfs_file_extent_item);
	btrfs_set_file_extent_generation(leaf, fi, trans->transid);
	btrfs_set_file_extent_type(leaf, fi, extent_type);
	btrfs_set_file_extent_disk_bytenr(leaf, fi, disk_bytenr);
	btrfs_set_file_extent_disk_num_bytes(leaf, fi, disk_num_bytes);
	btrfs_set_file_extent_offset(leaf, fi, 0);
	btrfs_set_file_extent_num_bytes(leaf, fi, num_bytes);
	btrfs_set_file_extent_ram_bytes(leaf, fi, ram_bytes);
	btrfs_set_file_extent_compression(leaf, fi, compression);
	btrfs_set_file_extent_encryption(leaf, fi, encryption);
	btrfs_set_file_extent_other_encoding(leaf, fi, other_encoding);

	btrfs_unlock_up_safe(path, 1);
	btrfs_set_lock_blocking(leaf);

	btrfs_mark_buffer_dirty(leaf);

	inode_add_bytes(inode, num_bytes);

	ins.objectid = disk_bytenr;
	ins.offset = disk_num_bytes;
	ins.type = BTRFS_EXTENT_ITEM_KEY;
	ret = btrfs_alloc_reserved_file_extent(trans, root,
					root->root_key.objectid,
					inode->i_ino, file_pos, &ins);
	BUG_ON(ret);
	btrfs_free_path(path);

	return 0;
}

/*
 * helper function for btrfs_finish_ordered_io, this
 * just reads in some of the csum leaves to prime them into ram
 * before we start the transaction.  It limits the amount of btree
 * reads required while inside the transaction.
 */
static noinline void reada_csum(struct btrfs_root *root,
				struct btrfs_path *path,
				struct btrfs_ordered_extent *ordered_extent)
{
	struct btrfs_ordered_sum *sum;
	u64 bytenr;

	sum = list_entry(ordered_extent->list.next, struct btrfs_ordered_sum,
			 list);
	bytenr = sum->sums[0].bytenr;

	/*
	 * we don't care about the results, the point of this search is
	 * just to get the btree leaves into ram
	 */
	btrfs_lookup_csum(NULL, root->fs_info->csum_root, path, bytenr, 0);
}

/* as ordered data IO finishes, this gets called so we can finish
 * an ordered extent if the range of bytes in the file it covers are
 * fully written.
 */
static int btrfs_finish_ordered_io(struct inode *inode, u64 start, u64 end)
{
	struct btrfs_root *root = BTRFS_I(inode)->root;
	struct btrfs_trans_handle *trans;
	struct btrfs_ordered_extent *ordered_extent = NULL;
	struct extent_io_tree *io_tree = &BTRFS_I(inode)->io_tree;
	struct btrfs_path *path;
	int compressed = 0;
	int ret;

	ret = btrfs_dec_test_ordered_pending(inode, start, end - start + 1);
	if (!ret)
		return 0;

	/*
	 * before we join the transaction, try to do some of our IO.
	 * This will limit the amount of IO that we have to do with
	 * the transaction running.  We're unlikely to need to do any
	 * IO if the file extents are new, the disk_i_size checks
	 * covers the most common case.
	 */
	if (start < BTRFS_I(inode)->disk_i_size) {
		path = btrfs_alloc_path();
		if (path) {
			ret = btrfs_lookup_file_extent(NULL, root, path,
						       inode->i_ino,
						       start, 0);
			ordered_extent = btrfs_lookup_ordered_extent(inode,
								     start);
			if (!list_empty(&ordered_extent->list)) {
				btrfs_release_path(root, path);
				reada_csum(root, path, ordered_extent);
			}
			btrfs_free_path(path);
		}
	}

	trans = btrfs_join_transaction(root, 1);

	if (!ordered_extent)
		ordered_extent = btrfs_lookup_ordered_extent(inode, start);
	BUG_ON(!ordered_extent);
	if (test_bit(BTRFS_ORDERED_NOCOW, &ordered_extent->flags))
		goto nocow;

	lock_extent(io_tree, ordered_extent->file_offset,
		    ordered_extent->file_offset + ordered_extent->len - 1,
		    GFP_NOFS);

	if (test_bit(BTRFS_ORDERED_COMPRESSED, &ordered_extent->flags))
		compressed = 1;
	if (test_bit(BTRFS_ORDERED_PREALLOC, &ordered_extent->flags)) {
		BUG_ON(compressed);
		ret = btrfs_mark_extent_written(trans, root, inode,
						ordered_extent->file_offset,
						ordered_extent->file_offset +
						ordered_extent->len);
		BUG_ON(ret);
	} else {
		ret = insert_reserved_file_extent(trans, inode,
						ordered_extent->file_offset,
						ordered_extent->start,
						ordered_extent->disk_len,
						ordered_extent->len,
						ordered_extent->len,
						ordered_extent->file_offset +
						ordered_extent->len,
						compressed, 0, 0,
						BTRFS_FILE_EXTENT_REG);
		unpin_extent_cache(&BTRFS_I(inode)->extent_tree,
				   ordered_extent->file_offset,
				   ordered_extent->len);
		BUG_ON(ret);
	}
	unlock_extent(io_tree, ordered_extent->file_offset,
		    ordered_extent->file_offset + ordered_extent->len - 1,
		    GFP_NOFS);
nocow:
	add_pending_csums(trans, inode, ordered_extent->file_offset,
			  &ordered_extent->list);

	mutex_lock(&BTRFS_I(inode)->extent_mutex);
	btrfs_ordered_update_i_size(inode, ordered_extent);
	btrfs_update_inode(trans, root, inode);
	btrfs_remove_ordered_extent(inode, ordered_extent);
	mutex_unlock(&BTRFS_I(inode)->extent_mutex);

	/* once for us */
	btrfs_put_ordered_extent(ordered_extent);
	/* once for the tree */
	btrfs_put_ordered_extent(ordered_extent);

	btrfs_end_transaction(trans, root);
	return 0;
}

static int btrfs_writepage_end_io_hook(struct page *page, u64 start, u64 end,
				struct extent_state *state, int uptodate)
{
	ClearPagePrivate2(page);
	return btrfs_finish_ordered_io(page->mapping->host, start, end);
}

/*
 * When IO fails, either with EIO or csum verification fails, we
 * try other mirrors that might have a good copy of the data.  This
 * io_failure_record is used to record state as we go through all the
 * mirrors.  If another mirror has good data, the page is set up to date
 * and things continue.  If a good mirror can't be found, the original
 * bio end_io callback is called to indicate things have failed.
 */
struct io_failure_record {
	struct page *page;
	u64 start;
	u64 len;
	u64 logical;
	unsigned long bio_flags;
	int last_mirror;
};

static int btrfs_io_failed_hook(struct bio *failed_bio,
			 struct page *page, u64 start, u64 end,
			 struct extent_state *state)
{
	struct io_failure_record *failrec = NULL;
	u64 private;
	struct extent_map *em;
	struct inode *inode = page->mapping->host;
	struct extent_io_tree *failure_tree = &BTRFS_I(inode)->io_failure_tree;
	struct extent_map_tree *em_tree = &BTRFS_I(inode)->extent_tree;
	struct bio *bio;
	int num_copies;
	int ret;
	int rw;
	u64 logical;

	ret = get_state_private(failure_tree, start, &private);
	if (ret) {
		failrec = kmalloc(sizeof(*failrec), GFP_NOFS);
		if (!failrec)
			return -ENOMEM;
		failrec->start = start;
		failrec->len = end - start + 1;
		failrec->last_mirror = 0;
		failrec->bio_flags = 0;

		read_lock(&em_tree->lock);
		em = lookup_extent_mapping(em_tree, start, failrec->len);
		if (em->start > start || em->start + em->len < start) {
			free_extent_map(em);
			em = NULL;
		}
		read_unlock(&em_tree->lock);

		if (!em || IS_ERR(em)) {
			kfree(failrec);
			return -EIO;
		}
		logical = start - em->start;
		logical = em->block_start + logical;
		if (test_bit(EXTENT_FLAG_COMPRESSED, &em->flags)) {
			logical = em->block_start;
			failrec->bio_flags = EXTENT_BIO_COMPRESSED;
		}
		failrec->logical = logical;
		free_extent_map(em);
		set_extent_bits(failure_tree, start, end, EXTENT_LOCKED |
				EXTENT_DIRTY, GFP_NOFS);
		set_state_private(failure_tree, start,
				 (u64)(unsigned long)failrec);
	} else {
		failrec = (struct io_failure_record *)(unsigned long)private;
	}
	num_copies = btrfs_num_copies(
			      &BTRFS_I(inode)->root->fs_info->mapping_tree,
			      failrec->logical, failrec->len);
	failrec->last_mirror++;
	if (!state) {
		spin_lock(&BTRFS_I(inode)->io_tree.lock);
		state = find_first_extent_bit_state(&BTRFS_I(inode)->io_tree,
						    failrec->start,
						    EXTENT_LOCKED);
		if (state && state->start != failrec->start)
			state = NULL;
		spin_unlock(&BTRFS_I(inode)->io_tree.lock);
	}
	if (!state || failrec->last_mirror > num_copies) {
		set_state_private(failure_tree, failrec->start, 0);
		clear_extent_bits(failure_tree, failrec->start,
				  failrec->start + failrec->len - 1,
				  EXTENT_LOCKED | EXTENT_DIRTY, GFP_NOFS);
		kfree(failrec);
		return -EIO;
	}
	bio = bio_alloc(GFP_NOFS, 1);
	bio->bi_private = state;
	bio->bi_end_io = failed_bio->bi_end_io;
	bio->bi_sector = failrec->logical >> 9;
	bio->bi_bdev = failed_bio->bi_bdev;
	bio->bi_size = 0;

	bio_add_page(bio, page, failrec->len, start - page_offset(page));
	if (failed_bio->bi_rw & (1 << BIO_RW))
		rw = WRITE;
	else
		rw = READ;

	BTRFS_I(inode)->io_tree.ops->submit_bio_hook(inode, rw, bio,
						      failrec->last_mirror,
						      failrec->bio_flags);
	return 0;
}

/*
 * each time an IO finishes, we do a fast check in the IO failure tree
 * to see if we need to process or clean up an io_failure_record
 */
static int btrfs_clean_io_failures(struct inode *inode, u64 start)
{
	u64 private;
	u64 private_failure;
	struct io_failure_record *failure;
	int ret;

	private = 0;
	if (count_range_bits(&BTRFS_I(inode)->io_failure_tree, &private,
			     (u64)-1, 1, EXTENT_DIRTY)) {
		ret = get_state_private(&BTRFS_I(inode)->io_failure_tree,
					start, &private_failure);
		if (ret == 0) {
			failure = (struct io_failure_record *)(unsigned long)
				   private_failure;
			set_state_private(&BTRFS_I(inode)->io_failure_tree,
					  failure->start, 0);
			clear_extent_bits(&BTRFS_I(inode)->io_failure_tree,
					  failure->start,
					  failure->start + failure->len - 1,
					  EXTENT_DIRTY | EXTENT_LOCKED,
					  GFP_NOFS);
			kfree(failure);
		}
	}
	return 0;
}

/*
 * when reads are done, we need to check csums to verify the data is correct
 * if there's a match, we allow the bio to finish.  If not, we go through
 * the io_failure_record routines to find good copies
 */
static int btrfs_readpage_end_io_hook(struct page *page, u64 start, u64 end,
			       struct extent_state *state)
{
	size_t offset = start - ((u64)page->index << PAGE_CACHE_SHIFT);
	struct inode *inode = page->mapping->host;
	struct extent_io_tree *io_tree = &BTRFS_I(inode)->io_tree;
	char *kaddr;
	u64 private = ~(u32)0;
	int ret;
	struct btrfs_root *root = BTRFS_I(inode)->root;
	u32 csum = ~(u32)0;

	if (PageChecked(page)) {
		ClearPageChecked(page);
		goto good;
	}

	if (BTRFS_I(inode)->flags & BTRFS_INODE_NODATASUM)
		return 0;

	if (root->root_key.objectid == BTRFS_DATA_RELOC_TREE_OBJECTID &&
	    test_range_bit(io_tree, start, end, EXTENT_NODATASUM, 1, NULL)) {
		clear_extent_bits(io_tree, start, end, EXTENT_NODATASUM,
				  GFP_NOFS);
		return 0;
	}

	if (state && state->start == start) {
		private = state->private;
		ret = 0;
	} else {
		ret = get_state_private(io_tree, start, &private);
	}
	kaddr = kmap_atomic(page, KM_USER0);
	if (ret)
		goto zeroit;

	csum = btrfs_csum_data(root, kaddr + offset, csum,  end - start + 1);
	btrfs_csum_final(csum, (char *)&csum);
	if (csum != private)
		goto zeroit;

	kunmap_atomic(kaddr, KM_USER0);
good:
	/* if the io failure tree for this inode is non-empty,
	 * check to see if we've recovered from a failed IO
	 */
	btrfs_clean_io_failures(inode, start);
	return 0;

zeroit:
	if (printk_ratelimit()) {
		printk(KERN_INFO "btrfs csum failed ino %lu off %llu csum %u "
		       "private %llu\n", page->mapping->host->i_ino,
		       (unsigned long long)start, csum,
		       (unsigned long long)private);
	}
	memset(kaddr + offset, 1, end - start + 1);
	flush_dcache_page(page);
	kunmap_atomic(kaddr, KM_USER0);
	if (private == 0)
		return 0;
	return -EIO;
}

/*
 * This creates an orphan entry for the given inode in case something goes
 * wrong in the middle of an unlink/truncate.
 */
int btrfs_orphan_add(struct btrfs_trans_handle *trans, struct inode *inode)
{
	struct btrfs_root *root = BTRFS_I(inode)->root;
	int ret = 0;

	spin_lock(&root->list_lock);

	/* already on the orphan list, we're good */
	if (!list_empty(&BTRFS_I(inode)->i_orphan)) {
		spin_unlock(&root->list_lock);
		return 0;
	}

	list_add(&BTRFS_I(inode)->i_orphan, &root->orphan_list);

	spin_unlock(&root->list_lock);

	/*
	 * insert an orphan item to track this unlinked/truncated file
	 */
	ret = btrfs_insert_orphan_item(trans, root, inode->i_ino);

	return ret;
}

/*
 * We have done the truncate/delete so we can go ahead and remove the orphan
 * item for this particular inode.
 */
int btrfs_orphan_del(struct btrfs_trans_handle *trans, struct inode *inode)
{
	struct btrfs_root *root = BTRFS_I(inode)->root;
	int ret = 0;

	spin_lock(&root->list_lock);

	if (list_empty(&BTRFS_I(inode)->i_orphan)) {
		spin_unlock(&root->list_lock);
		return 0;
	}

	list_del_init(&BTRFS_I(inode)->i_orphan);
	if (!trans) {
		spin_unlock(&root->list_lock);
		return 0;
	}

	spin_unlock(&root->list_lock);

	ret = btrfs_del_orphan_item(trans, root, inode->i_ino);

	return ret;
}

/*
 * this cleans up any orphans that may be left on the list from the last use
 * of this root.
 */
void btrfs_orphan_cleanup(struct btrfs_root *root)
{
	struct btrfs_path *path;
	struct extent_buffer *leaf;
	struct btrfs_item *item;
	struct btrfs_key key, found_key;
	struct btrfs_trans_handle *trans;
	struct inode *inode;
	int ret = 0, nr_unlink = 0, nr_truncate = 0;

	path = btrfs_alloc_path();
	if (!path)
		return;
	path->reada = -1;

	key.objectid = BTRFS_ORPHAN_OBJECTID;
	btrfs_set_key_type(&key, BTRFS_ORPHAN_ITEM_KEY);
	key.offset = (u64)-1;


	while (1) {
		ret = btrfs_search_slot(NULL, root, &key, path, 0, 0);
		if (ret < 0) {
			printk(KERN_ERR "Error searching slot for orphan: %d"
			       "\n", ret);
			break;
		}

		/*
		 * if ret == 0 means we found what we were searching for, which
		 * is weird, but possible, so only screw with path if we didnt
		 * find the key and see if we have stuff that matches
		 */
		if (ret > 0) {
			if (path->slots[0] == 0)
				break;
			path->slots[0]--;
		}

		/* pull out the item */
		leaf = path->nodes[0];
		item = btrfs_item_nr(leaf, path->slots[0]);
		btrfs_item_key_to_cpu(leaf, &found_key, path->slots[0]);

		/* make sure the item matches what we want */
		if (found_key.objectid != BTRFS_ORPHAN_OBJECTID)
			break;
		if (btrfs_key_type(&found_key) != BTRFS_ORPHAN_ITEM_KEY)
			break;

		/* release the path since we're done with it */
		btrfs_release_path(root, path);

		/*
		 * this is where we are basically btrfs_lookup, without the
		 * crossing root thing.  we store the inode number in the
		 * offset of the orphan item.
		 */
		found_key.objectid = found_key.offset;
		found_key.type = BTRFS_INODE_ITEM_KEY;
		found_key.offset = 0;
		inode = btrfs_iget(root->fs_info->sb, &found_key, root);
		if (IS_ERR(inode))
			break;

		/*
		 * add this inode to the orphan list so btrfs_orphan_del does
		 * the proper thing when we hit it
		 */
		spin_lock(&root->list_lock);
		list_add(&BTRFS_I(inode)->i_orphan, &root->orphan_list);
		spin_unlock(&root->list_lock);

		/*
		 * if this is a bad inode, means we actually succeeded in
		 * removing the inode, but not the orphan record, which means
		 * we need to manually delete the orphan since iput will just
		 * do a destroy_inode
		 */
		if (is_bad_inode(inode)) {
			trans = btrfs_start_transaction(root, 1);
			btrfs_orphan_del(trans, inode);
			btrfs_end_transaction(trans, root);
			iput(inode);
			continue;
		}

		/* if we have links, this was a truncate, lets do that */
		if (inode->i_nlink) {
			nr_truncate++;
			btrfs_truncate(inode);
		} else {
			nr_unlink++;
		}

		/* this will do delete_inode and everything for us */
		iput(inode);
	}

	if (nr_unlink)
		printk(KERN_INFO "btrfs: unlinked %d orphans\n", nr_unlink);
	if (nr_truncate)
		printk(KERN_INFO "btrfs: truncated %d orphans\n", nr_truncate);

	btrfs_free_path(path);
}

/*
 * very simple check to peek ahead in the leaf looking for xattrs.  If we
 * don't find any xattrs, we know there can't be any acls.
 *
 * slot is the slot the inode is in, objectid is the objectid of the inode
 */
static noinline int acls_after_inode_item(struct extent_buffer *leaf,
					  int slot, u64 objectid)
{
	u32 nritems = btrfs_header_nritems(leaf);
	struct btrfs_key found_key;
	int scanned = 0;

	slot++;
	while (slot < nritems) {
		btrfs_item_key_to_cpu(leaf, &found_key, slot);

		/* we found a different objectid, there must not be acls */
		if (found_key.objectid != objectid)
			return 0;

		/* we found an xattr, assume we've got an acl */
		if (found_key.type == BTRFS_XATTR_ITEM_KEY)
			return 1;

		/*
		 * we found a key greater than an xattr key, there can't
		 * be any acls later on
		 */
		if (found_key.type > BTRFS_XATTR_ITEM_KEY)
			return 0;

		slot++;
		scanned++;

		/*
		 * it goes inode, inode backrefs, xattrs, extents,
		 * so if there are a ton of hard links to an inode there can
		 * be a lot of backrefs.  Don't waste time searching too hard,
		 * this is just an optimization
		 */
		if (scanned >= 8)
			break;
	}
	/* we hit the end of the leaf before we found an xattr or
	 * something larger than an xattr.  We have to assume the inode
	 * has acls
	 */
	return 1;
}

/*
 * read an inode from the btree into the in-memory inode
 */
static void btrfs_read_locked_inode(struct inode *inode)
{
	struct btrfs_path *path;
	struct extent_buffer *leaf;
	struct btrfs_inode_item *inode_item;
	struct btrfs_timespec *tspec;
	struct btrfs_root *root = BTRFS_I(inode)->root;
	struct btrfs_key location;
	int maybe_acls;
	u64 alloc_group_block;
	u32 rdev;
	int ret;

	path = btrfs_alloc_path();
	BUG_ON(!path);
	memcpy(&location, &BTRFS_I(inode)->location, sizeof(location));

	ret = btrfs_lookup_inode(NULL, root, path, &location, 0);
	if (ret)
		goto make_bad;

	leaf = path->nodes[0];
	inode_item = btrfs_item_ptr(leaf, path->slots[0],
				    struct btrfs_inode_item);

	inode->i_mode = btrfs_inode_mode(leaf, inode_item);
	inode->i_nlink = btrfs_inode_nlink(leaf, inode_item);
	inode->i_uid = btrfs_inode_uid(leaf, inode_item);
	inode->i_gid = btrfs_inode_gid(leaf, inode_item);
	btrfs_i_size_write(inode, btrfs_inode_size(leaf, inode_item));

	tspec = btrfs_inode_atime(inode_item);
	inode->i_atime.tv_sec = btrfs_timespec_sec(leaf, tspec);
	inode->i_atime.tv_nsec = btrfs_timespec_nsec(leaf, tspec);

	tspec = btrfs_inode_mtime(inode_item);
	inode->i_mtime.tv_sec = btrfs_timespec_sec(leaf, tspec);
	inode->i_mtime.tv_nsec = btrfs_timespec_nsec(leaf, tspec);

	tspec = btrfs_inode_ctime(inode_item);
	inode->i_ctime.tv_sec = btrfs_timespec_sec(leaf, tspec);
	inode->i_ctime.tv_nsec = btrfs_timespec_nsec(leaf, tspec);

	inode_set_bytes(inode, btrfs_inode_nbytes(leaf, inode_item));
	BTRFS_I(inode)->generation = btrfs_inode_generation(leaf, inode_item);
	BTRFS_I(inode)->sequence = btrfs_inode_sequence(leaf, inode_item);
	inode->i_generation = BTRFS_I(inode)->generation;
	inode->i_rdev = 0;
	rdev = btrfs_inode_rdev(leaf, inode_item);

	BTRFS_I(inode)->index_cnt = (u64)-1;
	BTRFS_I(inode)->flags = btrfs_inode_flags(leaf, inode_item);

	alloc_group_block = btrfs_inode_block_group(leaf, inode_item);

	/*
	 * try to precache a NULL acl entry for files that don't have
	 * any xattrs or acls
	 */
	maybe_acls = acls_after_inode_item(leaf, path->slots[0], inode->i_ino);
	if (!maybe_acls)
		cache_no_acl(inode);

	BTRFS_I(inode)->block_group = btrfs_find_block_group(root, 0,
						alloc_group_block, 0);
	btrfs_free_path(path);
	inode_item = NULL;

	switch (inode->i_mode & S_IFMT) {
	case S_IFREG:
		inode->i_mapping->a_ops = &btrfs_aops;
		inode->i_mapping->backing_dev_info = &root->fs_info->bdi;
		BTRFS_I(inode)->io_tree.ops = &btrfs_extent_io_ops;
		inode->i_fop = &btrfs_file_operations;
		inode->i_op = &btrfs_file_inode_operations;
		break;
	case S_IFDIR:
		inode->i_fop = &btrfs_dir_file_operations;
		if (root == root->fs_info->tree_root)
			inode->i_op = &btrfs_dir_ro_inode_operations;
		else
			inode->i_op = &btrfs_dir_inode_operations;
		break;
	case S_IFLNK:
		inode->i_op = &btrfs_symlink_inode_operations;
		inode->i_mapping->a_ops = &btrfs_symlink_aops;
		inode->i_mapping->backing_dev_info = &root->fs_info->bdi;
		break;
	default:
		inode->i_op = &btrfs_special_inode_operations;
		init_special_inode(inode, inode->i_mode, rdev);
		break;
	}

	btrfs_update_iflags(inode);
	return;

make_bad:
	btrfs_free_path(path);
	make_bad_inode(inode);
}

/*
 * given a leaf and an inode, copy the inode fields into the leaf
 */
static void fill_inode_item(struct btrfs_trans_handle *trans,
			    struct extent_buffer *leaf,
			    struct btrfs_inode_item *item,
			    struct inode *inode)
{
	btrfs_set_inode_uid(leaf, item, inode->i_uid);
	btrfs_set_inode_gid(leaf, item, inode->i_gid);
	btrfs_set_inode_size(leaf, item, BTRFS_I(inode)->disk_i_size);
	btrfs_set_inode_mode(leaf, item, inode->i_mode);
	btrfs_set_inode_nlink(leaf, item, inode->i_nlink);

	btrfs_set_timespec_sec(leaf, btrfs_inode_atime(item),
			       inode->i_atime.tv_sec);
	btrfs_set_timespec_nsec(leaf, btrfs_inode_atime(item),
				inode->i_atime.tv_nsec);

	btrfs_set_timespec_sec(leaf, btrfs_inode_mtime(item),
			       inode->i_mtime.tv_sec);
	btrfs_set_timespec_nsec(leaf, btrfs_inode_mtime(item),
				inode->i_mtime.tv_nsec);

	btrfs_set_timespec_sec(leaf, btrfs_inode_ctime(item),
			       inode->i_ctime.tv_sec);
	btrfs_set_timespec_nsec(leaf, btrfs_inode_ctime(item),
				inode->i_ctime.tv_nsec);

	btrfs_set_inode_nbytes(leaf, item, inode_get_bytes(inode));
	btrfs_set_inode_generation(leaf, item, BTRFS_I(inode)->generation);
	btrfs_set_inode_sequence(leaf, item, BTRFS_I(inode)->sequence);
	btrfs_set_inode_transid(leaf, item, trans->transid);
	btrfs_set_inode_rdev(leaf, item, inode->i_rdev);
	btrfs_set_inode_flags(leaf, item, BTRFS_I(inode)->flags);
	btrfs_set_inode_block_group(leaf, item, BTRFS_I(inode)->block_group);
}

/*
 * copy everything in the in-memory inode into the btree.
 */
noinline int btrfs_update_inode(struct btrfs_trans_handle *trans,
				struct btrfs_root *root, struct inode *inode)
{
	struct btrfs_inode_item *inode_item;
	struct btrfs_path *path;
	struct extent_buffer *leaf;
	int ret;

	path = btrfs_alloc_path();
	BUG_ON(!path);
	path->leave_spinning = 1;
	ret = btrfs_lookup_inode(trans, root, path,
				 &BTRFS_I(inode)->location, 1);
	if (ret) {
		if (ret > 0)
			ret = -ENOENT;
		goto failed;
	}

	btrfs_unlock_up_safe(path, 1);
	leaf = path->nodes[0];
	inode_item = btrfs_item_ptr(leaf, path->slots[0],
				  struct btrfs_inode_item);

	fill_inode_item(trans, leaf, inode_item, inode);
	btrfs_mark_buffer_dirty(leaf);
	btrfs_set_inode_last_trans(trans, inode);
	ret = 0;
failed:
	btrfs_free_path(path);
	return ret;
}


/*
 * unlink helper that gets used here in inode.c and in the tree logging
 * recovery code.  It remove a link in a directory with a given name, and
 * also drops the back refs in the inode to the directory
 */
int btrfs_unlink_inode(struct btrfs_trans_handle *trans,
		       struct btrfs_root *root,
		       struct inode *dir, struct inode *inode,
		       const char *name, int name_len)
{
	struct btrfs_path *path;
	int ret = 0;
	struct extent_buffer *leaf;
	struct btrfs_dir_item *di;
	struct btrfs_key key;
	u64 index;

	path = btrfs_alloc_path();
	if (!path) {
		ret = -ENOMEM;
		goto err;
	}

	path->leave_spinning = 1;
	di = btrfs_lookup_dir_item(trans, root, path, dir->i_ino,
				    name, name_len, -1);
	if (IS_ERR(di)) {
		ret = PTR_ERR(di);
		goto err;
	}
	if (!di) {
		ret = -ENOENT;
		goto err;
	}
	leaf = path->nodes[0];
	btrfs_dir_item_key_to_cpu(leaf, di, &key);
	ret = btrfs_delete_one_dir_name(trans, root, path, di);
	if (ret)
		goto err;
	btrfs_release_path(root, path);

	ret = btrfs_del_inode_ref(trans, root, name, name_len,
				  inode->i_ino,
				  dir->i_ino, &index);
	if (ret) {
		printk(KERN_INFO "btrfs failed to delete reference to %.*s, "
		       "inode %lu parent %lu\n", name_len, name,
		       inode->i_ino, dir->i_ino);
		goto err;
	}

	di = btrfs_lookup_dir_index_item(trans, root, path, dir->i_ino,
					 index, name, name_len, -1);
	if (IS_ERR(di)) {
		ret = PTR_ERR(di);
		goto err;
	}
	if (!di) {
		ret = -ENOENT;
		goto err;
	}
	ret = btrfs_delete_one_dir_name(trans, root, path, di);
	btrfs_release_path(root, path);

	ret = btrfs_del_inode_ref_in_log(trans, root, name, name_len,
					 inode, dir->i_ino);
	BUG_ON(ret != 0 && ret != -ENOENT);

	ret = btrfs_del_dir_entries_in_log(trans, root, name, name_len,
					   dir, index);
	BUG_ON(ret);
err:
	btrfs_free_path(path);
	if (ret)
		goto out;

	btrfs_i_size_write(dir, dir->i_size - name_len * 2);
	inode->i_ctime = dir->i_mtime = dir->i_ctime = CURRENT_TIME;
	btrfs_update_inode(trans, root, dir);
	btrfs_drop_nlink(inode);
	ret = btrfs_update_inode(trans, root, inode);
out:
	return ret;
}

static int btrfs_unlink(struct inode *dir, struct dentry *dentry)
{
	struct btrfs_root *root;
	struct btrfs_trans_handle *trans;
	struct inode *inode = dentry->d_inode;
	int ret;
	unsigned long nr = 0;

	root = BTRFS_I(dir)->root;

	trans = btrfs_start_transaction(root, 1);

	btrfs_set_trans_block_group(trans, dir);

	btrfs_record_unlink_dir(trans, dir, dentry->d_inode, 0);

	ret = btrfs_unlink_inode(trans, root, dir, dentry->d_inode,
				 dentry->d_name.name, dentry->d_name.len);

	if (inode->i_nlink == 0)
		ret = btrfs_orphan_add(trans, inode);

	nr = trans->blocks_used;

	btrfs_end_transaction_throttle(trans, root);
	btrfs_btree_balance_dirty(root, nr);
	return ret;
}

int btrfs_unlink_subvol(struct btrfs_trans_handle *trans,
			struct btrfs_root *root,
			struct inode *dir, u64 objectid,
			const char *name, int name_len)
{
	struct btrfs_path *path;
	struct extent_buffer *leaf;
	struct btrfs_dir_item *di;
	struct btrfs_key key;
	u64 index;
	int ret;

	path = btrfs_alloc_path();
	if (!path)
		return -ENOMEM;

	di = btrfs_lookup_dir_item(trans, root, path, dir->i_ino,
				   name, name_len, -1);
	BUG_ON(!di || IS_ERR(di));

	leaf = path->nodes[0];
	btrfs_dir_item_key_to_cpu(leaf, di, &key);
	WARN_ON(key.type != BTRFS_ROOT_ITEM_KEY || key.objectid != objectid);
	ret = btrfs_delete_one_dir_name(trans, root, path, di);
	BUG_ON(ret);
	btrfs_release_path(root, path);

	ret = btrfs_del_root_ref(trans, root->fs_info->tree_root,
				 objectid, root->root_key.objectid,
				 dir->i_ino, &index, name, name_len);
	if (ret < 0) {
		BUG_ON(ret != -ENOENT);
		di = btrfs_search_dir_index_item(root, path, dir->i_ino,
						 name, name_len);
		BUG_ON(!di || IS_ERR(di));

		leaf = path->nodes[0];
		btrfs_item_key_to_cpu(leaf, &key, path->slots[0]);
		btrfs_release_path(root, path);
		index = key.offset;
	}

	di = btrfs_lookup_dir_index_item(trans, root, path, dir->i_ino,
					 index, name, name_len, -1);
	BUG_ON(!di || IS_ERR(di));

	leaf = path->nodes[0];
	btrfs_dir_item_key_to_cpu(leaf, di, &key);
	WARN_ON(key.type != BTRFS_ROOT_ITEM_KEY || key.objectid != objectid);
	ret = btrfs_delete_one_dir_name(trans, root, path, di);
	BUG_ON(ret);
	btrfs_release_path(root, path);

	btrfs_i_size_write(dir, dir->i_size - name_len * 2);
	dir->i_mtime = dir->i_ctime = CURRENT_TIME;
	ret = btrfs_update_inode(trans, root, dir);
	BUG_ON(ret);
	dir->i_sb->s_dirt = 1;

	btrfs_free_path(path);
	return 0;
}

static int btrfs_rmdir(struct inode *dir, struct dentry *dentry)
{
	struct inode *inode = dentry->d_inode;
	int err = 0;
	int ret;
	struct btrfs_root *root = BTRFS_I(dir)->root;
	struct btrfs_trans_handle *trans;
	unsigned long nr = 0;

	if (inode->i_size > BTRFS_EMPTY_DIR_SIZE ||
	    inode->i_ino == BTRFS_FIRST_FREE_OBJECTID)
		return -ENOTEMPTY;

	trans = btrfs_start_transaction(root, 1);
	btrfs_set_trans_block_group(trans, dir);

	if (unlikely(inode->i_ino == BTRFS_EMPTY_SUBVOL_DIR_OBJECTID)) {
		err = btrfs_unlink_subvol(trans, root, dir,
					  BTRFS_I(inode)->location.objectid,
					  dentry->d_name.name,
					  dentry->d_name.len);
		goto out;
	}

	err = btrfs_orphan_add(trans, inode);
	if (err)
		goto out;

	/* now the directory is empty */
	err = btrfs_unlink_inode(trans, root, dir, dentry->d_inode,
				 dentry->d_name.name, dentry->d_name.len);
	if (!err)
		btrfs_i_size_write(inode, 0);
out:
	nr = trans->blocks_used;
	ret = btrfs_end_transaction_throttle(trans, root);
	btrfs_btree_balance_dirty(root, nr);

	if (ret && !err)
		err = ret;
	return err;
}

#if 0
/*
 * when truncating bytes in a file, it is possible to avoid reading
 * the leaves that contain only checksum items.  This can be the
 * majority of the IO required to delete a large file, but it must
 * be done carefully.
 *
 * The keys in the level just above the leaves are checked to make sure
 * the lowest key in a given leaf is a csum key, and starts at an offset
 * after the new  size.
 *
 * Then the key for the next leaf is checked to make sure it also has
 * a checksum item for the same file.  If it does, we know our target leaf
 * contains only checksum items, and it can be safely freed without reading
 * it.
 *
 * This is just an optimization targeted at large files.  It may do
 * nothing.  It will return 0 unless things went badly.
 */
static noinline int drop_csum_leaves(struct btrfs_trans_handle *trans,
				     struct btrfs_root *root,
				     struct btrfs_path *path,
				     struct inode *inode, u64 new_size)
{
	struct btrfs_key key;
	int ret;
	int nritems;
	struct btrfs_key found_key;
	struct btrfs_key other_key;
	struct btrfs_leaf_ref *ref;
	u64 leaf_gen;
	u64 leaf_start;

	path->lowest_level = 1;
	key.objectid = inode->i_ino;
	key.type = BTRFS_CSUM_ITEM_KEY;
	key.offset = new_size;
again:
	ret = btrfs_search_slot(trans, root, &key, path, -1, 1);
	if (ret < 0)
		goto out;

	if (path->nodes[1] == NULL) {
		ret = 0;
		goto out;
	}
	ret = 0;
	btrfs_node_key_to_cpu(path->nodes[1], &found_key, path->slots[1]);
	nritems = btrfs_header_nritems(path->nodes[1]);

	if (!nritems)
		goto out;

	if (path->slots[1] >= nritems)
		goto next_node;

	/* did we find a key greater than anything we want to delete? */
	if (found_key.objectid > inode->i_ino ||
	   (found_key.objectid == inode->i_ino && found_key.type > key.type))
		goto out;

	/* we check the next key in the node to make sure the leave contains
	 * only checksum items.  This comparison doesn't work if our
	 * leaf is the last one in the node
	 */
	if (path->slots[1] + 1 >= nritems) {
next_node:
		/* search forward from the last key in the node, this
		 * will bring us into the next node in the tree
		 */
		btrfs_node_key_to_cpu(path->nodes[1], &found_key, nritems - 1);

		/* unlikely, but we inc below, so check to be safe */
		if (found_key.offset == (u64)-1)
			goto out;

		/* search_forward needs a path with locks held, do the
		 * search again for the original key.  It is possible
		 * this will race with a balance and return a path that
		 * we could modify, but this drop is just an optimization
		 * and is allowed to miss some leaves.
		 */
		btrfs_release_path(root, path);
		found_key.offset++;

		/* setup a max key for search_forward */
		other_key.offset = (u64)-1;
		other_key.type = key.type;
		other_key.objectid = key.objectid;

		path->keep_locks = 1;
		ret = btrfs_search_forward(root, &found_key, &other_key,
					   path, 0, 0);
		path->keep_locks = 0;
		if (ret || found_key.objectid != key.objectid ||
		    found_key.type != key.type) {
			ret = 0;
			goto out;
		}

		key.offset = found_key.offset;
		btrfs_release_path(root, path);
		cond_resched();
		goto again;
	}

	/* we know there's one more slot after us in the tree,
	 * read that key so we can verify it is also a checksum item
	 */
	btrfs_node_key_to_cpu(path->nodes[1], &other_key, path->slots[1] + 1);

	if (found_key.objectid < inode->i_ino)
		goto next_key;

	if (found_key.type != key.type || found_key.offset < new_size)
		goto next_key;

	/*
	 * if the key for the next leaf isn't a csum key from this objectid,
	 * we can't be sure there aren't good items inside this leaf.
	 * Bail out
	 */
	if (other_key.objectid != inode->i_ino || other_key.type != key.type)
		goto out;

	leaf_start = btrfs_node_blockptr(path->nodes[1], path->slots[1]);
	leaf_gen = btrfs_node_ptr_generation(path->nodes[1], path->slots[1]);
	/*
	 * it is safe to delete this leaf, it contains only
	 * csum items from this inode at an offset >= new_size
	 */
	ret = btrfs_del_leaf(trans, root, path, leaf_start);
	BUG_ON(ret);

	if (root->ref_cows && leaf_gen < trans->transid) {
		ref = btrfs_alloc_leaf_ref(root, 0);
		if (ref) {
			ref->root_gen = root->root_key.offset;
			ref->bytenr = leaf_start;
			ref->owner = 0;
			ref->generation = leaf_gen;
			ref->nritems = 0;

			btrfs_sort_leaf_ref(ref);

			ret = btrfs_add_leaf_ref(root, ref, 0);
			WARN_ON(ret);
			btrfs_free_leaf_ref(root, ref);
		} else {
			WARN_ON(1);
		}
	}
next_key:
	btrfs_release_path(root, path);

	if (other_key.objectid == inode->i_ino &&
	    other_key.type == key.type && other_key.offset > key.offset) {
		key.offset = other_key.offset;
		cond_resched();
		goto again;
	}
	ret = 0;
out:
	/* fixup any changes we've made to the path */
	path->lowest_level = 0;
	path->keep_locks = 0;
	btrfs_release_path(root, path);
	return ret;
}

#endif

/*
 * this can truncate away extent items, csum items and directory items.
 * It starts at a high offset and removes keys until it can't find
 * any higher than new_size
 *
 * csum items that cross the new i_size are truncated to the new size
 * as well.
 *
 * min_type is the minimum key type to truncate down to.  If set to 0, this
 * will kill all the items on this inode, including the INODE_ITEM_KEY.
 */
noinline int btrfs_truncate_inode_items(struct btrfs_trans_handle *trans,
					struct btrfs_root *root,
					struct inode *inode,
					u64 new_size, u32 min_type)
{
	int ret;
	struct btrfs_path *path;
	struct btrfs_key key;
	struct btrfs_key found_key;
	u32 found_type = (u8)-1;
	struct extent_buffer *leaf;
	struct btrfs_file_extent_item *fi;
	u64 extent_start = 0;
	u64 extent_num_bytes = 0;
	u64 extent_offset = 0;
	u64 item_end = 0;
	int found_extent;
	int del_item;
	int pending_del_nr = 0;
	int pending_del_slot = 0;
	int extent_type = -1;
	int encoding;
	u64 mask = root->sectorsize - 1;

	if (root->ref_cows)
		btrfs_drop_extent_cache(inode, new_size & (~mask), (u64)-1, 0);
	path = btrfs_alloc_path();
	BUG_ON(!path);
	path->reada = -1;

	/* FIXME, add redo link to tree so we don't leak on crash */
	key.objectid = inode->i_ino;
	key.offset = (u64)-1;
	key.type = (u8)-1;

search_again:
	path->leave_spinning = 1;
	ret = btrfs_search_slot(trans, root, &key, path, -1, 1);
	if (ret < 0)
		goto error;

	if (ret > 0) {
		/* there are no items in the tree for us to truncate, we're
		 * done
		 */
		if (path->slots[0] == 0) {
			ret = 0;
			goto error;
		}
		path->slots[0]--;
	}

	while (1) {
		fi = NULL;
		leaf = path->nodes[0];
		btrfs_item_key_to_cpu(leaf, &found_key, path->slots[0]);
		found_type = btrfs_key_type(&found_key);
		encoding = 0;

		if (found_key.objectid != inode->i_ino)
			break;

		if (found_type < min_type)
			break;

		item_end = found_key.offset;
		if (found_type == BTRFS_EXTENT_DATA_KEY) {
			fi = btrfs_item_ptr(leaf, path->slots[0],
					    struct btrfs_file_extent_item);
			extent_type = btrfs_file_extent_type(leaf, fi);
			encoding = btrfs_file_extent_compression(leaf, fi);
			encoding |= btrfs_file_extent_encryption(leaf, fi);
			encoding |= btrfs_file_extent_other_encoding(leaf, fi);

			if (extent_type != BTRFS_FILE_EXTENT_INLINE) {
				item_end +=
				    btrfs_file_extent_num_bytes(leaf, fi);
			} else if (extent_type == BTRFS_FILE_EXTENT_INLINE) {
				item_end += btrfs_file_extent_inline_len(leaf,
									 fi);
			}
			item_end--;
		}
		if (item_end < new_size) {
			if (found_type == BTRFS_DIR_ITEM_KEY)
				found_type = BTRFS_INODE_ITEM_KEY;
			else if (found_type == BTRFS_EXTENT_ITEM_KEY)
				found_type = BTRFS_EXTENT_DATA_KEY;
			else if (found_type == BTRFS_EXTENT_DATA_KEY)
				found_type = BTRFS_XATTR_ITEM_KEY;
			else if (found_type == BTRFS_XATTR_ITEM_KEY)
				found_type = BTRFS_INODE_REF_KEY;
			else if (found_type)
				found_type--;
			else
				break;
			btrfs_set_key_type(&key, found_type);
			goto next;
		}
		if (found_key.offset >= new_size)
			del_item = 1;
		else
			del_item = 0;
		found_extent = 0;

		/* FIXME, shrink the extent if the ref count is only 1 */
		if (found_type != BTRFS_EXTENT_DATA_KEY)
			goto delete;

		if (extent_type != BTRFS_FILE_EXTENT_INLINE) {
			u64 num_dec;
			extent_start = btrfs_file_extent_disk_bytenr(leaf, fi);
			if (!del_item && !encoding) {
				u64 orig_num_bytes =
					btrfs_file_extent_num_bytes(leaf, fi);
				extent_num_bytes = new_size -
					found_key.offset + root->sectorsize - 1;
				extent_num_bytes = extent_num_bytes &
					~((u64)root->sectorsize - 1);
				btrfs_set_file_extent_num_bytes(leaf, fi,
							 extent_num_bytes);
				num_dec = (orig_num_bytes -
					   extent_num_bytes);
				if (root->ref_cows && extent_start != 0)
					inode_sub_bytes(inode, num_dec);
				btrfs_mark_buffer_dirty(leaf);
			} else {
				extent_num_bytes =
					btrfs_file_extent_disk_num_bytes(leaf,
									 fi);
				extent_offset = found_key.offset -
					btrfs_file_extent_offset(leaf, fi);

				/* FIXME blocksize != 4096 */
				num_dec = btrfs_file_extent_num_bytes(leaf, fi);
				if (extent_start != 0) {
					found_extent = 1;
					if (root->ref_cows)
						inode_sub_bytes(inode, num_dec);
				}
			}
		} else if (extent_type == BTRFS_FILE_EXTENT_INLINE) {
			/*
			 * we can't truncate inline items that have had
			 * special encodings
			 */
			if (!del_item &&
			    btrfs_file_extent_compression(leaf, fi) == 0 &&
			    btrfs_file_extent_encryption(leaf, fi) == 0 &&
			    btrfs_file_extent_other_encoding(leaf, fi) == 0) {
				u32 size = new_size - found_key.offset;

				if (root->ref_cows) {
					inode_sub_bytes(inode, item_end + 1 -
							new_size);
				}
				size =
				    btrfs_file_extent_calc_inline_size(size);
				ret = btrfs_truncate_item(trans, root, path,
							  size, 1);
				BUG_ON(ret);
			} else if (root->ref_cows) {
				inode_sub_bytes(inode, item_end + 1 -
						found_key.offset);
			}
		}
delete:
		if (del_item) {
			if (!pending_del_nr) {
				/* no pending yet, add ourselves */
				pending_del_slot = path->slots[0];
				pending_del_nr = 1;
			} else if (pending_del_nr &&
				   path->slots[0] + 1 == pending_del_slot) {
				/* hop on the pending chunk */
				pending_del_nr++;
				pending_del_slot = path->slots[0];
			} else {
				BUG();
			}
		} else {
			break;
		}
		if (found_extent && root->ref_cows) {
			btrfs_set_path_blocking(path);
			ret = btrfs_free_extent(trans, root, extent_start,
						extent_num_bytes, 0,
						btrfs_header_owner(leaf),
						inode->i_ino, extent_offset);
			BUG_ON(ret);
		}
next:
		if (path->slots[0] == 0) {
			if (pending_del_nr)
				goto del_pending;
			btrfs_release_path(root, path);
			if (found_type == BTRFS_INODE_ITEM_KEY)
				break;
			goto search_again;
		}

		path->slots[0]--;
		if (pending_del_nr &&
		    path->slots[0] + 1 != pending_del_slot) {
			struct btrfs_key debug;
del_pending:
			btrfs_item_key_to_cpu(path->nodes[0], &debug,
					      pending_del_slot);
			ret = btrfs_del_items(trans, root, path,
					      pending_del_slot,
					      pending_del_nr);
			BUG_ON(ret);
			pending_del_nr = 0;
			btrfs_release_path(root, path);
			if (found_type == BTRFS_INODE_ITEM_KEY)
				break;
			goto search_again;
		}
	}
	ret = 0;
error:
	if (pending_del_nr) {
		ret = btrfs_del_items(trans, root, path, pending_del_slot,
				      pending_del_nr);
	}
	btrfs_free_path(path);
	return ret;
}

/*
 * taken from block_truncate_page, but does cow as it zeros out
 * any bytes left in the last page in the file.
 */
static int btrfs_truncate_page(struct address_space *mapping, loff_t from)
{
	struct inode *inode = mapping->host;
	struct btrfs_root *root = BTRFS_I(inode)->root;
	struct extent_io_tree *io_tree = &BTRFS_I(inode)->io_tree;
	struct btrfs_ordered_extent *ordered;
	char *kaddr;
	u32 blocksize = root->sectorsize;
	pgoff_t index = from >> PAGE_CACHE_SHIFT;
	unsigned offset = from & (PAGE_CACHE_SIZE-1);
	struct page *page;
	int ret = 0;
	u64 page_start;
	u64 page_end;

	if ((offset & (blocksize - 1)) == 0)
		goto out;

	ret = -ENOMEM;
again:
	page = grab_cache_page(mapping, index);
	if (!page)
		goto out;

	page_start = page_offset(page);
	page_end = page_start + PAGE_CACHE_SIZE - 1;

	if (!PageUptodate(page)) {
		ret = btrfs_readpage(NULL, page);
		lock_page(page);
		if (page->mapping != mapping) {
			unlock_page(page);
			page_cache_release(page);
			goto again;
		}
		if (!PageUptodate(page)) {
			ret = -EIO;
			goto out_unlock;
		}
	}
	wait_on_page_writeback(page);

	lock_extent(io_tree, page_start, page_end, GFP_NOFS);
	set_page_extent_mapped(page);

	ordered = btrfs_lookup_ordered_extent(inode, page_start);
	if (ordered) {
		unlock_extent(io_tree, page_start, page_end, GFP_NOFS);
		unlock_page(page);
		page_cache_release(page);
		btrfs_start_ordered_extent(inode, ordered, 1);
		btrfs_put_ordered_extent(ordered);
		goto again;
	}

	ret = btrfs_set_extent_delalloc(inode, page_start, page_end);
	if (ret) {
		unlock_extent(io_tree, page_start, page_end, GFP_NOFS);
		goto out_unlock;
	}

	ret = 0;
	if (offset != PAGE_CACHE_SIZE) {
		kaddr = kmap(page);
		memset(kaddr + offset, 0, PAGE_CACHE_SIZE - offset);
		flush_dcache_page(page);
		kunmap(page);
	}
	ClearPageChecked(page);
	set_page_dirty(page);
	unlock_extent(io_tree, page_start, page_end, GFP_NOFS);

out_unlock:
	unlock_page(page);
	page_cache_release(page);
out:
	return ret;
}

int btrfs_cont_expand(struct inode *inode, loff_t size)
{
	struct btrfs_trans_handle *trans;
	struct btrfs_root *root = BTRFS_I(inode)->root;
	struct extent_io_tree *io_tree = &BTRFS_I(inode)->io_tree;
	struct extent_map *em;
	u64 mask = root->sectorsize - 1;
	u64 hole_start = (inode->i_size + mask) & ~mask;
	u64 block_end = (size + mask) & ~mask;
	u64 last_byte;
	u64 cur_offset;
	u64 hole_size;
	int err = 0;

	if (size <= hole_start)
		return 0;

	btrfs_truncate_page(inode->i_mapping, inode->i_size);

	while (1) {
		struct btrfs_ordered_extent *ordered;
		btrfs_wait_ordered_range(inode, hole_start,
					 block_end - hole_start);
		lock_extent(io_tree, hole_start, block_end - 1, GFP_NOFS);
		ordered = btrfs_lookup_ordered_extent(inode, hole_start);
		if (!ordered)
			break;
		unlock_extent(io_tree, hole_start, block_end - 1, GFP_NOFS);
		btrfs_put_ordered_extent(ordered);
	}

	trans = btrfs_start_transaction(root, 1);
	btrfs_set_trans_block_group(trans, inode);

	cur_offset = hole_start;
	while (1) {
		em = btrfs_get_extent(inode, NULL, 0, cur_offset,
				block_end - cur_offset, 0);
		BUG_ON(IS_ERR(em) || !em);
		last_byte = min(extent_map_end(em), block_end);
		last_byte = (last_byte + mask) & ~mask;
		if (test_bit(EXTENT_FLAG_VACANCY, &em->flags)) {
			u64 hint_byte = 0;
			hole_size = last_byte - cur_offset;
			err = btrfs_drop_extents(trans, root, inode,
						 cur_offset,
						 cur_offset + hole_size,
						 block_end,
						 cur_offset, &hint_byte, 1);
<<<<<<< HEAD
			if (err)
				break;

			err = btrfs_reserve_metadata_space(root, 1);
			if (err)
				break;

=======
			if (err)
				break;

			err = btrfs_reserve_metadata_space(root, 1);
			if (err)
				break;

>>>>>>> d93a8f82
			err = btrfs_insert_file_extent(trans, root,
					inode->i_ino, cur_offset, 0,
					0, hole_size, 0, hole_size,
					0, 0, 0);
			btrfs_drop_extent_cache(inode, hole_start,
					last_byte - 1, 0);
			btrfs_unreserve_metadata_space(root, 1);
		}
		free_extent_map(em);
		cur_offset = last_byte;
		if (err || cur_offset >= block_end)
			break;
	}

	btrfs_end_transaction(trans, root);
	unlock_extent(io_tree, hole_start, block_end - 1, GFP_NOFS);
	return err;
}

static int btrfs_setattr(struct dentry *dentry, struct iattr *attr)
{
	struct inode *inode = dentry->d_inode;
	int err;

	err = inode_change_ok(inode, attr);
	if (err)
		return err;

	if (S_ISREG(inode->i_mode) && (attr->ia_valid & ATTR_SIZE)) {
		if (attr->ia_size > inode->i_size) {
			err = btrfs_cont_expand(inode, attr->ia_size);
			if (err)
				return err;
		} else if (inode->i_size > 0 &&
			   attr->ia_size == 0) {

			/* we're truncating a file that used to have good
			 * data down to zero.  Make sure it gets into
			 * the ordered flush list so that any new writes
			 * get down to disk quickly.
			 */
			BTRFS_I(inode)->ordered_data_close = 1;
		}
	}

	err = inode_setattr(inode, attr);

	if (!err && ((attr->ia_valid & ATTR_MODE)))
		err = btrfs_acl_chmod(inode);
	return err;
}

void btrfs_delete_inode(struct inode *inode)
{
	struct btrfs_trans_handle *trans;
	struct btrfs_root *root = BTRFS_I(inode)->root;
	unsigned long nr;
	int ret;

	truncate_inode_pages(&inode->i_data, 0);
	if (is_bad_inode(inode)) {
		btrfs_orphan_del(NULL, inode);
		goto no_delete;
	}
	btrfs_wait_ordered_range(inode, 0, (u64)-1);

	if (inode->i_nlink > 0) {
		BUG_ON(btrfs_root_refs(&root->root_item) != 0);
		goto no_delete;
	}

	btrfs_i_size_write(inode, 0);
	trans = btrfs_join_transaction(root, 1);

	btrfs_set_trans_block_group(trans, inode);
	ret = btrfs_truncate_inode_items(trans, root, inode, inode->i_size, 0);
	if (ret) {
		btrfs_orphan_del(NULL, inode);
		goto no_delete_lock;
	}

	btrfs_orphan_del(trans, inode);

	nr = trans->blocks_used;
	clear_inode(inode);

	btrfs_end_transaction(trans, root);
	btrfs_btree_balance_dirty(root, nr);
	return;

no_delete_lock:
	nr = trans->blocks_used;
	btrfs_end_transaction(trans, root);
	btrfs_btree_balance_dirty(root, nr);
no_delete:
	clear_inode(inode);
}

/*
 * this returns the key found in the dir entry in the location pointer.
 * If no dir entries were found, location->objectid is 0.
 */
static int btrfs_inode_by_name(struct inode *dir, struct dentry *dentry,
			       struct btrfs_key *location)
{
	const char *name = dentry->d_name.name;
	int namelen = dentry->d_name.len;
	struct btrfs_dir_item *di;
	struct btrfs_path *path;
	struct btrfs_root *root = BTRFS_I(dir)->root;
	int ret = 0;

	path = btrfs_alloc_path();
	BUG_ON(!path);

	di = btrfs_lookup_dir_item(NULL, root, path, dir->i_ino, name,
				    namelen, 0);
	if (IS_ERR(di))
		ret = PTR_ERR(di);

	if (!di || IS_ERR(di))
		goto out_err;

	btrfs_dir_item_key_to_cpu(path->nodes[0], di, location);
out:
	btrfs_free_path(path);
	return ret;
out_err:
	location->objectid = 0;
	goto out;
}

/*
 * when we hit a tree root in a directory, the btrfs part of the inode
 * needs to be changed to reflect the root directory of the tree root.  This
 * is kind of like crossing a mount point.
 */
static int fixup_tree_root_location(struct btrfs_root *root,
				    struct inode *dir,
				    struct dentry *dentry,
				    struct btrfs_key *location,
				    struct btrfs_root **sub_root)
{
	struct btrfs_path *path;
	struct btrfs_root *new_root;
	struct btrfs_root_ref *ref;
	struct extent_buffer *leaf;
	int ret;
	int err = 0;

	path = btrfs_alloc_path();
	if (!path) {
		err = -ENOMEM;
		goto out;
	}

	err = -ENOENT;
	ret = btrfs_find_root_ref(root->fs_info->tree_root, path,
				  BTRFS_I(dir)->root->root_key.objectid,
				  location->objectid);
	if (ret) {
		if (ret < 0)
			err = ret;
		goto out;
	}

	leaf = path->nodes[0];
	ref = btrfs_item_ptr(leaf, path->slots[0], struct btrfs_root_ref);
	if (btrfs_root_ref_dirid(leaf, ref) != dir->i_ino ||
	    btrfs_root_ref_name_len(leaf, ref) != dentry->d_name.len)
		goto out;

	ret = memcmp_extent_buffer(leaf, dentry->d_name.name,
				   (unsigned long)(ref + 1),
				   dentry->d_name.len);
	if (ret)
		goto out;

	btrfs_release_path(root->fs_info->tree_root, path);

	new_root = btrfs_read_fs_root_no_name(root->fs_info, location);
	if (IS_ERR(new_root)) {
		err = PTR_ERR(new_root);
		goto out;
	}

	if (btrfs_root_refs(&new_root->root_item) == 0) {
		err = -ENOENT;
		goto out;
	}

	*sub_root = new_root;
	location->objectid = btrfs_root_dirid(&new_root->root_item);
	location->type = BTRFS_INODE_ITEM_KEY;
	location->offset = 0;
	err = 0;
out:
	btrfs_free_path(path);
	return err;
}

static void inode_tree_add(struct inode *inode)
{
	struct btrfs_root *root = BTRFS_I(inode)->root;
	struct btrfs_inode *entry;
	struct rb_node **p;
	struct rb_node *parent;
again:
	p = &root->inode_tree.rb_node;
	parent = NULL;

	if (hlist_unhashed(&inode->i_hash))
		return;

	spin_lock(&root->inode_lock);
	while (*p) {
		parent = *p;
		entry = rb_entry(parent, struct btrfs_inode, rb_node);

		if (inode->i_ino < entry->vfs_inode.i_ino)
			p = &parent->rb_left;
		else if (inode->i_ino > entry->vfs_inode.i_ino)
			p = &parent->rb_right;
		else {
			WARN_ON(!(entry->vfs_inode.i_state &
				  (I_WILL_FREE | I_FREEING | I_CLEAR)));
			rb_erase(parent, &root->inode_tree);
			RB_CLEAR_NODE(parent);
			spin_unlock(&root->inode_lock);
			goto again;
		}
	}
	rb_link_node(&BTRFS_I(inode)->rb_node, parent, p);
	rb_insert_color(&BTRFS_I(inode)->rb_node, &root->inode_tree);
	spin_unlock(&root->inode_lock);
}

static void inode_tree_del(struct inode *inode)
{
	struct btrfs_root *root = BTRFS_I(inode)->root;
	int empty = 0;

	spin_lock(&root->inode_lock);
	if (!RB_EMPTY_NODE(&BTRFS_I(inode)->rb_node)) {
		rb_erase(&BTRFS_I(inode)->rb_node, &root->inode_tree);
		RB_CLEAR_NODE(&BTRFS_I(inode)->rb_node);
		empty = RB_EMPTY_ROOT(&root->inode_tree);
<<<<<<< HEAD
	}
	spin_unlock(&root->inode_lock);

	if (empty && btrfs_root_refs(&root->root_item) == 0) {
		synchronize_srcu(&root->fs_info->subvol_srcu);
		spin_lock(&root->inode_lock);
		empty = RB_EMPTY_ROOT(&root->inode_tree);
		spin_unlock(&root->inode_lock);
		if (empty)
			btrfs_add_dead_root(root);
	}
}

int btrfs_invalidate_inodes(struct btrfs_root *root)
{
	struct rb_node *node;
	struct rb_node *prev;
	struct btrfs_inode *entry;
	struct inode *inode;
	u64 objectid = 0;

	WARN_ON(btrfs_root_refs(&root->root_item) != 0);

	spin_lock(&root->inode_lock);
again:
	node = root->inode_tree.rb_node;
	prev = NULL;
	while (node) {
		prev = node;
		entry = rb_entry(node, struct btrfs_inode, rb_node);

		if (objectid < entry->vfs_inode.i_ino)
			node = node->rb_left;
		else if (objectid > entry->vfs_inode.i_ino)
			node = node->rb_right;
		else
			break;
	}
	if (!node) {
		while (prev) {
			entry = rb_entry(prev, struct btrfs_inode, rb_node);
			if (objectid <= entry->vfs_inode.i_ino) {
				node = prev;
				break;
			}
			prev = rb_next(prev);
		}
	}
	while (node) {
		entry = rb_entry(node, struct btrfs_inode, rb_node);
		objectid = entry->vfs_inode.i_ino + 1;
		inode = igrab(&entry->vfs_inode);
		if (inode) {
			spin_unlock(&root->inode_lock);
			if (atomic_read(&inode->i_count) > 1)
				d_prune_aliases(inode);
			/*
			 * btrfs_drop_inode will remove it from
			 * the inode cache when its usage count
			 * hits zero.
			 */
			iput(inode);
			cond_resched();
			spin_lock(&root->inode_lock);
			goto again;
		}

		if (cond_resched_lock(&root->inode_lock))
			goto again;

		node = rb_next(node);
	}
	spin_unlock(&root->inode_lock);
=======
	}
	spin_unlock(&root->inode_lock);

	if (empty && btrfs_root_refs(&root->root_item) == 0) {
		synchronize_srcu(&root->fs_info->subvol_srcu);
		spin_lock(&root->inode_lock);
		empty = RB_EMPTY_ROOT(&root->inode_tree);
		spin_unlock(&root->inode_lock);
		if (empty)
			btrfs_add_dead_root(root);
	}
}

int btrfs_invalidate_inodes(struct btrfs_root *root)
{
	struct rb_node *node;
	struct rb_node *prev;
	struct btrfs_inode *entry;
	struct inode *inode;
	u64 objectid = 0;

	WARN_ON(btrfs_root_refs(&root->root_item) != 0);

	spin_lock(&root->inode_lock);
again:
	node = root->inode_tree.rb_node;
	prev = NULL;
	while (node) {
		prev = node;
		entry = rb_entry(node, struct btrfs_inode, rb_node);

		if (objectid < entry->vfs_inode.i_ino)
			node = node->rb_left;
		else if (objectid > entry->vfs_inode.i_ino)
			node = node->rb_right;
		else
			break;
	}
	if (!node) {
		while (prev) {
			entry = rb_entry(prev, struct btrfs_inode, rb_node);
			if (objectid <= entry->vfs_inode.i_ino) {
				node = prev;
				break;
			}
			prev = rb_next(prev);
		}
	}
	while (node) {
		entry = rb_entry(node, struct btrfs_inode, rb_node);
		objectid = entry->vfs_inode.i_ino + 1;
		inode = igrab(&entry->vfs_inode);
		if (inode) {
			spin_unlock(&root->inode_lock);
			if (atomic_read(&inode->i_count) > 1)
				d_prune_aliases(inode);
			/*
			 * btrfs_drop_inode will remove it from
			 * the inode cache when its usage count
			 * hits zero.
			 */
			iput(inode);
			cond_resched();
			spin_lock(&root->inode_lock);
			goto again;
		}

		if (cond_resched_lock(&root->inode_lock))
			goto again;

		node = rb_next(node);
	}
	spin_unlock(&root->inode_lock);
>>>>>>> d93a8f82
	return 0;
}

static noinline void init_btrfs_i(struct inode *inode)
{
	struct btrfs_inode *bi = BTRFS_I(inode);

	bi->generation = 0;
	bi->sequence = 0;
	bi->last_trans = 0;
	bi->logged_trans = 0;
	bi->delalloc_bytes = 0;
	bi->reserved_bytes = 0;
	bi->disk_i_size = 0;
	bi->flags = 0;
	bi->index_cnt = (u64)-1;
	bi->last_unlink_trans = 0;
	bi->ordered_data_close = 0;
	extent_map_tree_init(&BTRFS_I(inode)->extent_tree, GFP_NOFS);
	extent_io_tree_init(&BTRFS_I(inode)->io_tree,
			     inode->i_mapping, GFP_NOFS);
	extent_io_tree_init(&BTRFS_I(inode)->io_failure_tree,
			     inode->i_mapping, GFP_NOFS);
	INIT_LIST_HEAD(&BTRFS_I(inode)->delalloc_inodes);
	INIT_LIST_HEAD(&BTRFS_I(inode)->ordered_operations);
	RB_CLEAR_NODE(&BTRFS_I(inode)->rb_node);
	btrfs_ordered_inode_tree_init(&BTRFS_I(inode)->ordered_tree);
	mutex_init(&BTRFS_I(inode)->extent_mutex);
	mutex_init(&BTRFS_I(inode)->log_mutex);
}

static int btrfs_init_locked_inode(struct inode *inode, void *p)
{
	struct btrfs_iget_args *args = p;
	inode->i_ino = args->ino;
	init_btrfs_i(inode);
	BTRFS_I(inode)->root = args->root;
	btrfs_set_inode_space_info(args->root, inode);
	return 0;
}

static int btrfs_find_actor(struct inode *inode, void *opaque)
{
	struct btrfs_iget_args *args = opaque;
	return args->ino == inode->i_ino &&
		args->root == BTRFS_I(inode)->root;
}

static struct inode *btrfs_iget_locked(struct super_block *s,
				       u64 objectid,
				       struct btrfs_root *root)
{
	struct inode *inode;
	struct btrfs_iget_args args;
	args.ino = objectid;
	args.root = root;

	inode = iget5_locked(s, objectid, btrfs_find_actor,
			     btrfs_init_locked_inode,
			     (void *)&args);
	return inode;
}

/* Get an inode object given its location and corresponding root.
 * Returns in *is_new if the inode was read from disk
 */
struct inode *btrfs_iget(struct super_block *s, struct btrfs_key *location,
			 struct btrfs_root *root)
{
	struct inode *inode;

	inode = btrfs_iget_locked(s, location->objectid, root);
	if (!inode)
		return ERR_PTR(-ENOMEM);

	if (inode->i_state & I_NEW) {
		BTRFS_I(inode)->root = root;
		memcpy(&BTRFS_I(inode)->location, location, sizeof(*location));
		btrfs_read_locked_inode(inode);

		inode_tree_add(inode);
		unlock_new_inode(inode);
	}

	return inode;
}

static struct inode *new_simple_dir(struct super_block *s,
				    struct btrfs_key *key,
				    struct btrfs_root *root)
{
	struct inode *inode = new_inode(s);

	if (!inode)
		return ERR_PTR(-ENOMEM);

	init_btrfs_i(inode);

	BTRFS_I(inode)->root = root;
	memcpy(&BTRFS_I(inode)->location, key, sizeof(*key));
	BTRFS_I(inode)->dummy_inode = 1;

	inode->i_ino = BTRFS_EMPTY_SUBVOL_DIR_OBJECTID;
	inode->i_op = &simple_dir_inode_operations;
	inode->i_fop = &simple_dir_operations;
	inode->i_mode = S_IFDIR | S_IRUGO | S_IWUSR | S_IXUGO;
	inode->i_mtime = inode->i_atime = inode->i_ctime = CURRENT_TIME;

	return inode;
}

struct inode *btrfs_lookup_dentry(struct inode *dir, struct dentry *dentry)
{
	struct inode *inode;
	struct btrfs_root *root = BTRFS_I(dir)->root;
	struct btrfs_root *sub_root = root;
	struct btrfs_key location;
	int index;
	int ret;

	dentry->d_op = &btrfs_dentry_operations;

	if (dentry->d_name.len > BTRFS_NAME_LEN)
		return ERR_PTR(-ENAMETOOLONG);

	ret = btrfs_inode_by_name(dir, dentry, &location);

	if (ret < 0)
		return ERR_PTR(ret);

	if (location.objectid == 0)
		return NULL;

	if (location.type == BTRFS_INODE_ITEM_KEY) {
		inode = btrfs_iget(dir->i_sb, &location, root);
		return inode;
	}

	BUG_ON(location.type != BTRFS_ROOT_ITEM_KEY);

	index = srcu_read_lock(&root->fs_info->subvol_srcu);
	ret = fixup_tree_root_location(root, dir, dentry,
				       &location, &sub_root);
	if (ret < 0) {
		if (ret != -ENOENT)
			inode = ERR_PTR(ret);
		else
			inode = new_simple_dir(dir->i_sb, &location, sub_root);
	} else {
		inode = btrfs_iget(dir->i_sb, &location, sub_root);
	}
	srcu_read_unlock(&root->fs_info->subvol_srcu, index);

	return inode;
}

static int btrfs_dentry_delete(struct dentry *dentry)
{
	struct btrfs_root *root;

<<<<<<< HEAD
	if (!dentry->d_inode)
		return 0;

	root = BTRFS_I(dentry->d_inode)->root;
	if (btrfs_root_refs(&root->root_item) == 0)
		return 1;
=======
	if (!dentry->d_inode && !IS_ROOT(dentry))
		dentry = dentry->d_parent;

	if (dentry->d_inode) {
		root = BTRFS_I(dentry->d_inode)->root;
		if (btrfs_root_refs(&root->root_item) == 0)
			return 1;
	}
>>>>>>> d93a8f82
	return 0;
}

static struct dentry *btrfs_lookup(struct inode *dir, struct dentry *dentry,
				   struct nameidata *nd)
{
	struct inode *inode;

	inode = btrfs_lookup_dentry(dir, dentry);
	if (IS_ERR(inode))
		return ERR_CAST(inode);

	return d_splice_alias(inode, dentry);
}

static unsigned char btrfs_filetype_table[] = {
	DT_UNKNOWN, DT_REG, DT_DIR, DT_CHR, DT_BLK, DT_FIFO, DT_SOCK, DT_LNK
};

static int btrfs_real_readdir(struct file *filp, void *dirent,
			      filldir_t filldir)
{
	struct inode *inode = filp->f_dentry->d_inode;
	struct btrfs_root *root = BTRFS_I(inode)->root;
	struct btrfs_item *item;
	struct btrfs_dir_item *di;
	struct btrfs_key key;
	struct btrfs_key found_key;
	struct btrfs_path *path;
	int ret;
	u32 nritems;
	struct extent_buffer *leaf;
	int slot;
	int advance;
	unsigned char d_type;
	int over = 0;
	u32 di_cur;
	u32 di_total;
	u32 di_len;
	int key_type = BTRFS_DIR_INDEX_KEY;
	char tmp_name[32];
	char *name_ptr;
	int name_len;

	/* FIXME, use a real flag for deciding about the key type */
	if (root->fs_info->tree_root == root)
		key_type = BTRFS_DIR_ITEM_KEY;

	/* special case for "." */
	if (filp->f_pos == 0) {
		over = filldir(dirent, ".", 1,
			       1, inode->i_ino,
			       DT_DIR);
		if (over)
			return 0;
		filp->f_pos = 1;
	}
	/* special case for .., just use the back ref */
	if (filp->f_pos == 1) {
		u64 pino = parent_ino(filp->f_path.dentry);
		over = filldir(dirent, "..", 2,
			       2, pino, DT_DIR);
		if (over)
			return 0;
		filp->f_pos = 2;
	}
	path = btrfs_alloc_path();
	path->reada = 2;

	btrfs_set_key_type(&key, key_type);
	key.offset = filp->f_pos;
	key.objectid = inode->i_ino;

	ret = btrfs_search_slot(NULL, root, &key, path, 0, 0);
	if (ret < 0)
		goto err;
	advance = 0;

	while (1) {
		leaf = path->nodes[0];
		nritems = btrfs_header_nritems(leaf);
		slot = path->slots[0];
		if (advance || slot >= nritems) {
			if (slot >= nritems - 1) {
				ret = btrfs_next_leaf(root, path);
				if (ret)
					break;
				leaf = path->nodes[0];
				nritems = btrfs_header_nritems(leaf);
				slot = path->slots[0];
			} else {
				slot++;
				path->slots[0]++;
			}
		}

		advance = 1;
		item = btrfs_item_nr(leaf, slot);
		btrfs_item_key_to_cpu(leaf, &found_key, slot);

		if (found_key.objectid != key.objectid)
			break;
		if (btrfs_key_type(&found_key) != key_type)
			break;
		if (found_key.offset < filp->f_pos)
			continue;

		filp->f_pos = found_key.offset;

		di = btrfs_item_ptr(leaf, slot, struct btrfs_dir_item);
		di_cur = 0;
		di_total = btrfs_item_size(leaf, item);

		while (di_cur < di_total) {
			struct btrfs_key location;

			name_len = btrfs_dir_name_len(leaf, di);
			if (name_len <= sizeof(tmp_name)) {
				name_ptr = tmp_name;
			} else {
				name_ptr = kmalloc(name_len, GFP_NOFS);
				if (!name_ptr) {
					ret = -ENOMEM;
					goto err;
				}
			}
			read_extent_buffer(leaf, name_ptr,
					   (unsigned long)(di + 1), name_len);

			d_type = btrfs_filetype_table[btrfs_dir_type(leaf, di)];
			btrfs_dir_item_key_to_cpu(leaf, di, &location);

			/* is this a reference to our own snapshot? If so
			 * skip it
			 */
			if (location.type == BTRFS_ROOT_ITEM_KEY &&
			    location.objectid == root->root_key.objectid) {
				over = 0;
				goto skip;
			}
			over = filldir(dirent, name_ptr, name_len,
				       found_key.offset, location.objectid,
				       d_type);

skip:
			if (name_ptr != tmp_name)
				kfree(name_ptr);

			if (over)
				goto nopos;
			di_len = btrfs_dir_name_len(leaf, di) +
				 btrfs_dir_data_len(leaf, di) + sizeof(*di);
			di_cur += di_len;
			di = (struct btrfs_dir_item *)((char *)di + di_len);
		}
	}

	/* Reached end of directory/root. Bump pos past the last item. */
	if (key_type == BTRFS_DIR_INDEX_KEY)
		filp->f_pos = INT_LIMIT(off_t);
	else
		filp->f_pos++;
nopos:
	ret = 0;
err:
	btrfs_free_path(path);
	return ret;
}

int btrfs_write_inode(struct inode *inode, int wait)
{
	struct btrfs_root *root = BTRFS_I(inode)->root;
	struct btrfs_trans_handle *trans;
	int ret = 0;

	if (root->fs_info->btree_inode == inode)
		return 0;

	if (wait) {
		trans = btrfs_join_transaction(root, 1);
		btrfs_set_trans_block_group(trans, inode);
		ret = btrfs_commit_transaction(trans, root);
	}
	return ret;
}

/*
 * This is somewhat expensive, updating the tree every time the
 * inode changes.  But, it is most likely to find the inode in cache.
 * FIXME, needs more benchmarking...there are no reasons other than performance
 * to keep or drop this code.
 */
void btrfs_dirty_inode(struct inode *inode)
{
	struct btrfs_root *root = BTRFS_I(inode)->root;
	struct btrfs_trans_handle *trans;

	trans = btrfs_join_transaction(root, 1);
	btrfs_set_trans_block_group(trans, inode);
	btrfs_update_inode(trans, root, inode);
	btrfs_end_transaction(trans, root);
}

/*
 * find the highest existing sequence number in a directory
 * and then set the in-memory index_cnt variable to reflect
 * free sequence numbers
 */
static int btrfs_set_inode_index_count(struct inode *inode)
{
	struct btrfs_root *root = BTRFS_I(inode)->root;
	struct btrfs_key key, found_key;
	struct btrfs_path *path;
	struct extent_buffer *leaf;
	int ret;

	key.objectid = inode->i_ino;
	btrfs_set_key_type(&key, BTRFS_DIR_INDEX_KEY);
	key.offset = (u64)-1;

	path = btrfs_alloc_path();
	if (!path)
		return -ENOMEM;

	ret = btrfs_search_slot(NULL, root, &key, path, 0, 0);
	if (ret < 0)
		goto out;
	/* FIXME: we should be able to handle this */
	if (ret == 0)
		goto out;
	ret = 0;

	/*
	 * MAGIC NUMBER EXPLANATION:
	 * since we search a directory based on f_pos we have to start at 2
	 * since '.' and '..' have f_pos of 0 and 1 respectively, so everybody
	 * else has to start at 2
	 */
	if (path->slots[0] == 0) {
		BTRFS_I(inode)->index_cnt = 2;
		goto out;
	}

	path->slots[0]--;

	leaf = path->nodes[0];
	btrfs_item_key_to_cpu(leaf, &found_key, path->slots[0]);

	if (found_key.objectid != inode->i_ino ||
	    btrfs_key_type(&found_key) != BTRFS_DIR_INDEX_KEY) {
		BTRFS_I(inode)->index_cnt = 2;
		goto out;
	}

	BTRFS_I(inode)->index_cnt = found_key.offset + 1;
out:
	btrfs_free_path(path);
	return ret;
}

/*
 * helper to find a free sequence number in a given directory.  This current
 * code is very simple, later versions will do smarter things in the btree
 */
int btrfs_set_inode_index(struct inode *dir, u64 *index)
{
	int ret = 0;

	if (BTRFS_I(dir)->index_cnt == (u64)-1) {
		ret = btrfs_set_inode_index_count(dir);
		if (ret)
			return ret;
	}

	*index = BTRFS_I(dir)->index_cnt;
	BTRFS_I(dir)->index_cnt++;

	return ret;
}

static struct inode *btrfs_new_inode(struct btrfs_trans_handle *trans,
				     struct btrfs_root *root,
				     struct inode *dir,
				     const char *name, int name_len,
				     u64 ref_objectid, u64 objectid,
				     u64 alloc_hint, int mode, u64 *index)
{
	struct inode *inode;
	struct btrfs_inode_item *inode_item;
	struct btrfs_key *location;
	struct btrfs_path *path;
	struct btrfs_inode_ref *ref;
	struct btrfs_key key[2];
	u32 sizes[2];
	unsigned long ptr;
	int ret;
	int owner;

	path = btrfs_alloc_path();
	BUG_ON(!path);

	inode = new_inode(root->fs_info->sb);
	if (!inode)
		return ERR_PTR(-ENOMEM);

	if (dir) {
		ret = btrfs_set_inode_index(dir, index);
		if (ret) {
			iput(inode);
			return ERR_PTR(ret);
		}
	}
	/*
	 * index_cnt is ignored for everything but a dir,
	 * btrfs_get_inode_index_count has an explanation for the magic
	 * number
	 */
	init_btrfs_i(inode);
	BTRFS_I(inode)->index_cnt = 2;
	BTRFS_I(inode)->root = root;
	BTRFS_I(inode)->generation = trans->transid;
	btrfs_set_inode_space_info(root, inode);

	if (mode & S_IFDIR)
		owner = 0;
	else
		owner = 1;
	BTRFS_I(inode)->block_group =
			btrfs_find_block_group(root, 0, alloc_hint, owner);

	key[0].objectid = objectid;
	btrfs_set_key_type(&key[0], BTRFS_INODE_ITEM_KEY);
	key[0].offset = 0;

	key[1].objectid = objectid;
	btrfs_set_key_type(&key[1], BTRFS_INODE_REF_KEY);
	key[1].offset = ref_objectid;

	sizes[0] = sizeof(struct btrfs_inode_item);
	sizes[1] = name_len + sizeof(*ref);

	path->leave_spinning = 1;
	ret = btrfs_insert_empty_items(trans, root, path, key, sizes, 2);
	if (ret != 0)
		goto fail;

	inode->i_uid = current_fsuid();

	if (dir && (dir->i_mode & S_ISGID)) {
		inode->i_gid = dir->i_gid;
		if (S_ISDIR(mode))
			mode |= S_ISGID;
	} else
		inode->i_gid = current_fsgid();

	inode->i_mode = mode;
	inode->i_ino = objectid;
	inode_set_bytes(inode, 0);
	inode->i_mtime = inode->i_atime = inode->i_ctime = CURRENT_TIME;
	inode_item = btrfs_item_ptr(path->nodes[0], path->slots[0],
				  struct btrfs_inode_item);
	fill_inode_item(trans, path->nodes[0], inode_item, inode);

	ref = btrfs_item_ptr(path->nodes[0], path->slots[0] + 1,
			     struct btrfs_inode_ref);
	btrfs_set_inode_ref_name_len(path->nodes[0], ref, name_len);
	btrfs_set_inode_ref_index(path->nodes[0], ref, *index);
	ptr = (unsigned long)(ref + 1);
	write_extent_buffer(path->nodes[0], name, ptr, name_len);

	btrfs_mark_buffer_dirty(path->nodes[0]);
	btrfs_free_path(path);

	location = &BTRFS_I(inode)->location;
	location->objectid = objectid;
	location->offset = 0;
	btrfs_set_key_type(location, BTRFS_INODE_ITEM_KEY);

	btrfs_inherit_iflags(inode, dir);

	if ((mode & S_IFREG)) {
		if (btrfs_test_opt(root, NODATASUM))
			BTRFS_I(inode)->flags |= BTRFS_INODE_NODATASUM;
		if (btrfs_test_opt(root, NODATACOW))
			BTRFS_I(inode)->flags |= BTRFS_INODE_NODATACOW;
	}

	insert_inode_hash(inode);
	inode_tree_add(inode);
	return inode;
fail:
	if (dir)
		BTRFS_I(dir)->index_cnt--;
	btrfs_free_path(path);
	iput(inode);
	return ERR_PTR(ret);
}

static inline u8 btrfs_inode_type(struct inode *inode)
{
	return btrfs_type_by_mode[(inode->i_mode & S_IFMT) >> S_SHIFT];
}

/*
 * utility function to add 'inode' into 'parent_inode' with
 * a give name and a given sequence number.
 * if 'add_backref' is true, also insert a backref from the
 * inode to the parent directory.
 */
int btrfs_add_link(struct btrfs_trans_handle *trans,
		   struct inode *parent_inode, struct inode *inode,
		   const char *name, int name_len, int add_backref, u64 index)
{
	int ret = 0;
	struct btrfs_key key;
	struct btrfs_root *root = BTRFS_I(parent_inode)->root;

	if (unlikely(inode->i_ino == BTRFS_FIRST_FREE_OBJECTID)) {
		memcpy(&key, &BTRFS_I(inode)->root->root_key, sizeof(key));
	} else {
		key.objectid = inode->i_ino;
		btrfs_set_key_type(&key, BTRFS_INODE_ITEM_KEY);
		key.offset = 0;
	}

	if (unlikely(inode->i_ino == BTRFS_FIRST_FREE_OBJECTID)) {
		ret = btrfs_add_root_ref(trans, root->fs_info->tree_root,
					 key.objectid, root->root_key.objectid,
					 parent_inode->i_ino,
					 index, name, name_len);
	} else if (add_backref) {
		ret = btrfs_insert_inode_ref(trans, root,
					     name, name_len, inode->i_ino,
					     parent_inode->i_ino, index);
	}

	if (ret == 0) {
		ret = btrfs_insert_dir_item(trans, root, name, name_len,
					    parent_inode->i_ino, &key,
					    btrfs_inode_type(inode), index);
		BUG_ON(ret);

		btrfs_i_size_write(parent_inode, parent_inode->i_size +
				   name_len * 2);
		parent_inode->i_mtime = parent_inode->i_ctime = CURRENT_TIME;
		ret = btrfs_update_inode(trans, root, parent_inode);
	}
	return ret;
}

static int btrfs_add_nondir(struct btrfs_trans_handle *trans,
			    struct dentry *dentry, struct inode *inode,
			    int backref, u64 index)
{
	int err = btrfs_add_link(trans, dentry->d_parent->d_inode,
				 inode, dentry->d_name.name,
				 dentry->d_name.len, backref, index);
	if (!err) {
		d_instantiate(dentry, inode);
		return 0;
	}
	if (err > 0)
		err = -EEXIST;
	return err;
}

static int btrfs_mknod(struct inode *dir, struct dentry *dentry,
			int mode, dev_t rdev)
{
	struct btrfs_trans_handle *trans;
	struct btrfs_root *root = BTRFS_I(dir)->root;
	struct inode *inode = NULL;
	int err;
	int drop_inode = 0;
	u64 objectid;
	unsigned long nr = 0;
	u64 index = 0;

	if (!new_valid_dev(rdev))
		return -EINVAL;

	/*
	 * 2 for inode item and ref
	 * 2 for dir items
	 * 1 for xattr if selinux is on
	 */
	err = btrfs_reserve_metadata_space(root, 5);
	if (err)
		return err;

	trans = btrfs_start_transaction(root, 1);
	if (!trans)
		goto fail;
	btrfs_set_trans_block_group(trans, dir);

	err = btrfs_find_free_objectid(trans, root, dir->i_ino, &objectid);
	if (err) {
		err = -ENOSPC;
		goto out_unlock;
	}

	inode = btrfs_new_inode(trans, root, dir, dentry->d_name.name,
				dentry->d_name.len,
				dentry->d_parent->d_inode->i_ino, objectid,
				BTRFS_I(dir)->block_group, mode, &index);
	err = PTR_ERR(inode);
	if (IS_ERR(inode))
		goto out_unlock;

	err = btrfs_init_inode_security(inode, dir);
	if (err) {
		drop_inode = 1;
		goto out_unlock;
	}

	btrfs_set_trans_block_group(trans, inode);
	err = btrfs_add_nondir(trans, dentry, inode, 0, index);
	if (err)
		drop_inode = 1;
	else {
		inode->i_op = &btrfs_special_inode_operations;
		init_special_inode(inode, inode->i_mode, rdev);
		btrfs_update_inode(trans, root, inode);
	}
	btrfs_update_inode_block_group(trans, inode);
	btrfs_update_inode_block_group(trans, dir);
out_unlock:
	nr = trans->blocks_used;
	btrfs_end_transaction_throttle(trans, root);
fail:
	btrfs_unreserve_metadata_space(root, 5);
	if (drop_inode) {
		inode_dec_link_count(inode);
		iput(inode);
	}
	btrfs_btree_balance_dirty(root, nr);
	return err;
}

static int btrfs_create(struct inode *dir, struct dentry *dentry,
			int mode, struct nameidata *nd)
{
	struct btrfs_trans_handle *trans;
	struct btrfs_root *root = BTRFS_I(dir)->root;
	struct inode *inode = NULL;
	int err;
	int drop_inode = 0;
	unsigned long nr = 0;
	u64 objectid;
	u64 index = 0;

	/*
	 * 2 for inode item and ref
	 * 2 for dir items
	 * 1 for xattr if selinux is on
	 */
	err = btrfs_reserve_metadata_space(root, 5);
	if (err)
		return err;

	trans = btrfs_start_transaction(root, 1);
	if (!trans)
		goto fail;
	btrfs_set_trans_block_group(trans, dir);

	err = btrfs_find_free_objectid(trans, root, dir->i_ino, &objectid);
	if (err) {
		err = -ENOSPC;
		goto out_unlock;
	}

	inode = btrfs_new_inode(trans, root, dir, dentry->d_name.name,
				dentry->d_name.len,
				dentry->d_parent->d_inode->i_ino,
				objectid, BTRFS_I(dir)->block_group, mode,
				&index);
	err = PTR_ERR(inode);
	if (IS_ERR(inode))
		goto out_unlock;

	err = btrfs_init_inode_security(inode, dir);
	if (err) {
		drop_inode = 1;
		goto out_unlock;
	}

	btrfs_set_trans_block_group(trans, inode);
	err = btrfs_add_nondir(trans, dentry, inode, 0, index);
	if (err)
		drop_inode = 1;
	else {
		inode->i_mapping->a_ops = &btrfs_aops;
		inode->i_mapping->backing_dev_info = &root->fs_info->bdi;
		inode->i_fop = &btrfs_file_operations;
		inode->i_op = &btrfs_file_inode_operations;
		BTRFS_I(inode)->io_tree.ops = &btrfs_extent_io_ops;
	}
	btrfs_update_inode_block_group(trans, inode);
	btrfs_update_inode_block_group(trans, dir);
out_unlock:
	nr = trans->blocks_used;
	btrfs_end_transaction_throttle(trans, root);
fail:
	btrfs_unreserve_metadata_space(root, 5);
	if (drop_inode) {
		inode_dec_link_count(inode);
		iput(inode);
	}
	btrfs_btree_balance_dirty(root, nr);
	return err;
}

static int btrfs_link(struct dentry *old_dentry, struct inode *dir,
		      struct dentry *dentry)
{
	struct btrfs_trans_handle *trans;
	struct btrfs_root *root = BTRFS_I(dir)->root;
	struct inode *inode = old_dentry->d_inode;
	u64 index;
	unsigned long nr = 0;
	int err;
	int drop_inode = 0;

	if (inode->i_nlink == 0)
		return -ENOENT;

	/*
	 * 1 item for inode ref
	 * 2 items for dir items
	 */
	err = btrfs_reserve_metadata_space(root, 3);
	if (err)
		return err;

	btrfs_inc_nlink(inode);

	err = btrfs_set_inode_index(dir, &index);
	if (err)
		goto fail;

	trans = btrfs_start_transaction(root, 1);

	btrfs_set_trans_block_group(trans, dir);
	atomic_inc(&inode->i_count);

	err = btrfs_add_nondir(trans, dentry, inode, 1, index);

	if (err) {
		drop_inode = 1;
	} else {
		btrfs_update_inode_block_group(trans, dir);
		err = btrfs_update_inode(trans, root, inode);
		BUG_ON(err);
		btrfs_log_new_name(trans, inode, NULL, dentry->d_parent);
	}

	nr = trans->blocks_used;
	btrfs_end_transaction_throttle(trans, root);
fail:
	btrfs_unreserve_metadata_space(root, 3);
	if (drop_inode) {
		inode_dec_link_count(inode);
		iput(inode);
	}
	btrfs_btree_balance_dirty(root, nr);
	return err;
}

static int btrfs_mkdir(struct inode *dir, struct dentry *dentry, int mode)
{
	struct inode *inode = NULL;
	struct btrfs_trans_handle *trans;
	struct btrfs_root *root = BTRFS_I(dir)->root;
	int err = 0;
	int drop_on_err = 0;
	u64 objectid = 0;
	u64 index = 0;
	unsigned long nr = 1;

	/*
	 * 2 items for inode and ref
	 * 2 items for dir items
	 * 1 for xattr if selinux is on
	 */
	err = btrfs_reserve_metadata_space(root, 5);
	if (err)
		return err;

	trans = btrfs_start_transaction(root, 1);
	if (!trans) {
		err = -ENOMEM;
		goto out_unlock;
	}
	btrfs_set_trans_block_group(trans, dir);

	err = btrfs_find_free_objectid(trans, root, dir->i_ino, &objectid);
	if (err) {
		err = -ENOSPC;
		goto out_unlock;
	}

	inode = btrfs_new_inode(trans, root, dir, dentry->d_name.name,
				dentry->d_name.len,
				dentry->d_parent->d_inode->i_ino, objectid,
				BTRFS_I(dir)->block_group, S_IFDIR | mode,
				&index);
	if (IS_ERR(inode)) {
		err = PTR_ERR(inode);
		goto out_fail;
	}

	drop_on_err = 1;

	err = btrfs_init_inode_security(inode, dir);
	if (err)
		goto out_fail;

	inode->i_op = &btrfs_dir_inode_operations;
	inode->i_fop = &btrfs_dir_file_operations;
	btrfs_set_trans_block_group(trans, inode);

	btrfs_i_size_write(inode, 0);
	err = btrfs_update_inode(trans, root, inode);
	if (err)
		goto out_fail;

	err = btrfs_add_link(trans, dentry->d_parent->d_inode,
				 inode, dentry->d_name.name,
				 dentry->d_name.len, 0, index);
	if (err)
		goto out_fail;

	d_instantiate(dentry, inode);
	drop_on_err = 0;
	btrfs_update_inode_block_group(trans, inode);
	btrfs_update_inode_block_group(trans, dir);

out_fail:
	nr = trans->blocks_used;
	btrfs_end_transaction_throttle(trans, root);

out_unlock:
	btrfs_unreserve_metadata_space(root, 5);
	if (drop_on_err)
		iput(inode);
	btrfs_btree_balance_dirty(root, nr);
	return err;
}

/* helper for btfs_get_extent.  Given an existing extent in the tree,
 * and an extent that you want to insert, deal with overlap and insert
 * the new extent into the tree.
 */
static int merge_extent_mapping(struct extent_map_tree *em_tree,
				struct extent_map *existing,
				struct extent_map *em,
				u64 map_start, u64 map_len)
{
	u64 start_diff;

	BUG_ON(map_start < em->start || map_start >= extent_map_end(em));
	start_diff = map_start - em->start;
	em->start = map_start;
	em->len = map_len;
	if (em->block_start < EXTENT_MAP_LAST_BYTE &&
	    !test_bit(EXTENT_FLAG_COMPRESSED, &em->flags)) {
		em->block_start += start_diff;
		em->block_len -= start_diff;
	}
	return add_extent_mapping(em_tree, em);
}

static noinline int uncompress_inline(struct btrfs_path *path,
				      struct inode *inode, struct page *page,
				      size_t pg_offset, u64 extent_offset,
				      struct btrfs_file_extent_item *item)
{
	int ret;
	struct extent_buffer *leaf = path->nodes[0];
	char *tmp;
	size_t max_size;
	unsigned long inline_size;
	unsigned long ptr;

	WARN_ON(pg_offset != 0);
	max_size = btrfs_file_extent_ram_bytes(leaf, item);
	inline_size = btrfs_file_extent_inline_item_len(leaf,
					btrfs_item_nr(leaf, path->slots[0]));
	tmp = kmalloc(inline_size, GFP_NOFS);
	ptr = btrfs_file_extent_inline_start(item);

	read_extent_buffer(leaf, tmp, ptr, inline_size);

	max_size = min_t(unsigned long, PAGE_CACHE_SIZE, max_size);
	ret = btrfs_zlib_decompress(tmp, page, extent_offset,
				    inline_size, max_size);
	if (ret) {
		char *kaddr = kmap_atomic(page, KM_USER0);
		unsigned long copy_size = min_t(u64,
				  PAGE_CACHE_SIZE - pg_offset,
				  max_size - extent_offset);
		memset(kaddr + pg_offset, 0, copy_size);
		kunmap_atomic(kaddr, KM_USER0);
	}
	kfree(tmp);
	return 0;
}

/*
 * a bit scary, this does extent mapping from logical file offset to the disk.
 * the ugly parts come from merging extents from the disk with the in-ram
 * representation.  This gets more complex because of the data=ordered code,
 * where the in-ram extents might be locked pending data=ordered completion.
 *
 * This also copies inline extents directly into the page.
 */

struct extent_map *btrfs_get_extent(struct inode *inode, struct page *page,
				    size_t pg_offset, u64 start, u64 len,
				    int create)
{
	int ret;
	int err = 0;
	u64 bytenr;
	u64 extent_start = 0;
	u64 extent_end = 0;
	u64 objectid = inode->i_ino;
	u32 found_type;
	struct btrfs_path *path = NULL;
	struct btrfs_root *root = BTRFS_I(inode)->root;
	struct btrfs_file_extent_item *item;
	struct extent_buffer *leaf;
	struct btrfs_key found_key;
	struct extent_map *em = NULL;
	struct extent_map_tree *em_tree = &BTRFS_I(inode)->extent_tree;
	struct extent_io_tree *io_tree = &BTRFS_I(inode)->io_tree;
	struct btrfs_trans_handle *trans = NULL;
	int compressed;

again:
	read_lock(&em_tree->lock);
	em = lookup_extent_mapping(em_tree, start, len);
	if (em)
		em->bdev = root->fs_info->fs_devices->latest_bdev;
	read_unlock(&em_tree->lock);

	if (em) {
		if (em->start > start || em->start + em->len <= start)
			free_extent_map(em);
		else if (em->block_start == EXTENT_MAP_INLINE && page)
			free_extent_map(em);
		else
			goto out;
	}
	em = alloc_extent_map(GFP_NOFS);
	if (!em) {
		err = -ENOMEM;
		goto out;
	}
	em->bdev = root->fs_info->fs_devices->latest_bdev;
	em->start = EXTENT_MAP_HOLE;
	em->orig_start = EXTENT_MAP_HOLE;
	em->len = (u64)-1;
	em->block_len = (u64)-1;

	if (!path) {
		path = btrfs_alloc_path();
		BUG_ON(!path);
	}

	ret = btrfs_lookup_file_extent(trans, root, path,
				       objectid, start, trans != NULL);
	if (ret < 0) {
		err = ret;
		goto out;
	}

	if (ret != 0) {
		if (path->slots[0] == 0)
			goto not_found;
		path->slots[0]--;
	}

	leaf = path->nodes[0];
	item = btrfs_item_ptr(leaf, path->slots[0],
			      struct btrfs_file_extent_item);
	/* are we inside the extent that was found? */
	btrfs_item_key_to_cpu(leaf, &found_key, path->slots[0]);
	found_type = btrfs_key_type(&found_key);
	if (found_key.objectid != objectid ||
	    found_type != BTRFS_EXTENT_DATA_KEY) {
		goto not_found;
	}

	found_type = btrfs_file_extent_type(leaf, item);
	extent_start = found_key.offset;
	compressed = btrfs_file_extent_compression(leaf, item);
	if (found_type == BTRFS_FILE_EXTENT_REG ||
	    found_type == BTRFS_FILE_EXTENT_PREALLOC) {
		extent_end = extent_start +
		       btrfs_file_extent_num_bytes(leaf, item);
	} else if (found_type == BTRFS_FILE_EXTENT_INLINE) {
		size_t size;
		size = btrfs_file_extent_inline_len(leaf, item);
		extent_end = (extent_start + size + root->sectorsize - 1) &
			~((u64)root->sectorsize - 1);
	}

	if (start >= extent_end) {
		path->slots[0]++;
		if (path->slots[0] >= btrfs_header_nritems(leaf)) {
			ret = btrfs_next_leaf(root, path);
			if (ret < 0) {
				err = ret;
				goto out;
			}
			if (ret > 0)
				goto not_found;
			leaf = path->nodes[0];
		}
		btrfs_item_key_to_cpu(leaf, &found_key, path->slots[0]);
		if (found_key.objectid != objectid ||
		    found_key.type != BTRFS_EXTENT_DATA_KEY)
			goto not_found;
		if (start + len <= found_key.offset)
			goto not_found;
		em->start = start;
		em->len = found_key.offset - start;
		goto not_found_em;
	}

	if (found_type == BTRFS_FILE_EXTENT_REG ||
	    found_type == BTRFS_FILE_EXTENT_PREALLOC) {
		em->start = extent_start;
		em->len = extent_end - extent_start;
		em->orig_start = extent_start -
				 btrfs_file_extent_offset(leaf, item);
		bytenr = btrfs_file_extent_disk_bytenr(leaf, item);
		if (bytenr == 0) {
			em->block_start = EXTENT_MAP_HOLE;
			goto insert;
		}
		if (compressed) {
			set_bit(EXTENT_FLAG_COMPRESSED, &em->flags);
			em->block_start = bytenr;
			em->block_len = btrfs_file_extent_disk_num_bytes(leaf,
									 item);
		} else {
			bytenr += btrfs_file_extent_offset(leaf, item);
			em->block_start = bytenr;
			em->block_len = em->len;
			if (found_type == BTRFS_FILE_EXTENT_PREALLOC)
				set_bit(EXTENT_FLAG_PREALLOC, &em->flags);
		}
		goto insert;
	} else if (found_type == BTRFS_FILE_EXTENT_INLINE) {
		unsigned long ptr;
		char *map;
		size_t size;
		size_t extent_offset;
		size_t copy_size;

		em->block_start = EXTENT_MAP_INLINE;
		if (!page || create) {
			em->start = extent_start;
			em->len = extent_end - extent_start;
			goto out;
		}

		size = btrfs_file_extent_inline_len(leaf, item);
		extent_offset = page_offset(page) + pg_offset - extent_start;
		copy_size = min_t(u64, PAGE_CACHE_SIZE - pg_offset,
				size - extent_offset);
		em->start = extent_start + extent_offset;
		em->len = (copy_size + root->sectorsize - 1) &
			~((u64)root->sectorsize - 1);
		em->orig_start = EXTENT_MAP_INLINE;
		if (compressed)
			set_bit(EXTENT_FLAG_COMPRESSED, &em->flags);
		ptr = btrfs_file_extent_inline_start(item) + extent_offset;
		if (create == 0 && !PageUptodate(page)) {
			if (btrfs_file_extent_compression(leaf, item) ==
			    BTRFS_COMPRESS_ZLIB) {
				ret = uncompress_inline(path, inode, page,
							pg_offset,
							extent_offset, item);
				BUG_ON(ret);
			} else {
				map = kmap(page);
				read_extent_buffer(leaf, map + pg_offset, ptr,
						   copy_size);
				if (pg_offset + copy_size < PAGE_CACHE_SIZE) {
					memset(map + pg_offset + copy_size, 0,
					       PAGE_CACHE_SIZE - pg_offset -
					       copy_size);
				}
				kunmap(page);
			}
			flush_dcache_page(page);
		} else if (create && PageUptodate(page)) {
			if (!trans) {
				kunmap(page);
				free_extent_map(em);
				em = NULL;
				btrfs_release_path(root, path);
				trans = btrfs_join_transaction(root, 1);
				goto again;
			}
			map = kmap(page);
			write_extent_buffer(leaf, map + pg_offset, ptr,
					    copy_size);
			kunmap(page);
			btrfs_mark_buffer_dirty(leaf);
		}
		set_extent_uptodate(io_tree, em->start,
				    extent_map_end(em) - 1, GFP_NOFS);
		goto insert;
	} else {
		printk(KERN_ERR "btrfs unknown found_type %d\n", found_type);
		WARN_ON(1);
	}
not_found:
	em->start = start;
	em->len = len;
not_found_em:
	em->block_start = EXTENT_MAP_HOLE;
	set_bit(EXTENT_FLAG_VACANCY, &em->flags);
insert:
	btrfs_release_path(root, path);
	if (em->start > start || extent_map_end(em) <= start) {
		printk(KERN_ERR "Btrfs: bad extent! em: [%llu %llu] passed "
		       "[%llu %llu]\n", (unsigned long long)em->start,
		       (unsigned long long)em->len,
		       (unsigned long long)start,
		       (unsigned long long)len);
		err = -EIO;
		goto out;
	}

	err = 0;
	write_lock(&em_tree->lock);
	ret = add_extent_mapping(em_tree, em);
	/* it is possible that someone inserted the extent into the tree
	 * while we had the lock dropped.  It is also possible that
	 * an overlapping map exists in the tree
	 */
	if (ret == -EEXIST) {
		struct extent_map *existing;

		ret = 0;

		existing = lookup_extent_mapping(em_tree, start, len);
		if (existing && (existing->start > start ||
		    existing->start + existing->len <= start)) {
			free_extent_map(existing);
			existing = NULL;
		}
		if (!existing) {
			existing = lookup_extent_mapping(em_tree, em->start,
							 em->len);
			if (existing) {
				err = merge_extent_mapping(em_tree, existing,
							   em, start,
							   root->sectorsize);
				free_extent_map(existing);
				if (err) {
					free_extent_map(em);
					em = NULL;
				}
			} else {
				err = -EIO;
				free_extent_map(em);
				em = NULL;
			}
		} else {
			free_extent_map(em);
			em = existing;
			err = 0;
		}
	}
	write_unlock(&em_tree->lock);
out:
	if (path)
		btrfs_free_path(path);
	if (trans) {
		ret = btrfs_end_transaction(trans, root);
		if (!err)
			err = ret;
	}
	if (err) {
		free_extent_map(em);
		return ERR_PTR(err);
	}
	return em;
}

static ssize_t btrfs_direct_IO(int rw, struct kiocb *iocb,
			const struct iovec *iov, loff_t offset,
			unsigned long nr_segs)
{
	return -EINVAL;
}

static int btrfs_fiemap(struct inode *inode, struct fiemap_extent_info *fieinfo,
		__u64 start, __u64 len)
{
	return extent_fiemap(inode, fieinfo, start, len, btrfs_get_extent);
}

int btrfs_readpage(struct file *file, struct page *page)
{
	struct extent_io_tree *tree;
	tree = &BTRFS_I(page->mapping->host)->io_tree;
	return extent_read_full_page(tree, page, btrfs_get_extent);
}

static int btrfs_writepage(struct page *page, struct writeback_control *wbc)
{
	struct extent_io_tree *tree;


	if (current->flags & PF_MEMALLOC) {
		redirty_page_for_writepage(wbc, page);
		unlock_page(page);
		return 0;
	}
	tree = &BTRFS_I(page->mapping->host)->io_tree;
	return extent_write_full_page(tree, page, btrfs_get_extent, wbc);
}

int btrfs_writepages(struct address_space *mapping,
		     struct writeback_control *wbc)
{
	struct extent_io_tree *tree;

	tree = &BTRFS_I(mapping->host)->io_tree;
	return extent_writepages(tree, mapping, btrfs_get_extent, wbc);
}

static int
btrfs_readpages(struct file *file, struct address_space *mapping,
		struct list_head *pages, unsigned nr_pages)
{
	struct extent_io_tree *tree;
	tree = &BTRFS_I(mapping->host)->io_tree;
	return extent_readpages(tree, mapping, pages, nr_pages,
				btrfs_get_extent);
}
static int __btrfs_releasepage(struct page *page, gfp_t gfp_flags)
{
	struct extent_io_tree *tree;
	struct extent_map_tree *map;
	int ret;

	tree = &BTRFS_I(page->mapping->host)->io_tree;
	map = &BTRFS_I(page->mapping->host)->extent_tree;
	ret = try_release_extent_mapping(map, tree, page, gfp_flags);
	if (ret == 1) {
		ClearPagePrivate(page);
		set_page_private(page, 0);
		page_cache_release(page);
	}
	return ret;
}

static int btrfs_releasepage(struct page *page, gfp_t gfp_flags)
{
	if (PageWriteback(page) || PageDirty(page))
		return 0;
	return __btrfs_releasepage(page, gfp_flags & GFP_NOFS);
}

static void btrfs_invalidatepage(struct page *page, unsigned long offset)
{
	struct extent_io_tree *tree;
	struct btrfs_ordered_extent *ordered;
	u64 page_start = page_offset(page);
	u64 page_end = page_start + PAGE_CACHE_SIZE - 1;


	/*
	 * we have the page locked, so new writeback can't start,
	 * and the dirty bit won't be cleared while we are here.
	 *
	 * Wait for IO on this page so that we can safely clear
	 * the PagePrivate2 bit and do ordered accounting
	 */
	wait_on_page_writeback(page);

	tree = &BTRFS_I(page->mapping->host)->io_tree;
	if (offset) {
		btrfs_releasepage(page, GFP_NOFS);
		return;
	}
	lock_extent(tree, page_start, page_end, GFP_NOFS);
	ordered = btrfs_lookup_ordered_extent(page->mapping->host,
					   page_offset(page));
	if (ordered) {
		/*
		 * IO on this page will never be started, so we need
		 * to account for any ordered extents now
		 */
		clear_extent_bit(tree, page_start, page_end,
				 EXTENT_DIRTY | EXTENT_DELALLOC |
<<<<<<< HEAD
				 EXTENT_LOCKED, 1, 0, NULL, GFP_NOFS);
=======
				 EXTENT_LOCKED | EXTENT_DO_ACCOUNTING, 1, 0,
				 NULL, GFP_NOFS);
>>>>>>> d93a8f82
		/*
		 * whoever cleared the private bit is responsible
		 * for the finish_ordered_io
		 */
		if (TestClearPagePrivate2(page)) {
			btrfs_finish_ordered_io(page->mapping->host,
						page_start, page_end);
		}
		btrfs_put_ordered_extent(ordered);
		lock_extent(tree, page_start, page_end, GFP_NOFS);
	}
	clear_extent_bit(tree, page_start, page_end,
<<<<<<< HEAD
		 EXTENT_LOCKED | EXTENT_DIRTY | EXTENT_DELALLOC,
		 1, 1, NULL, GFP_NOFS);
=======
		 EXTENT_LOCKED | EXTENT_DIRTY | EXTENT_DELALLOC |
		 EXTENT_DO_ACCOUNTING, 1, 1, NULL, GFP_NOFS);
>>>>>>> d93a8f82
	__btrfs_releasepage(page, GFP_NOFS);

	ClearPageChecked(page);
	if (PagePrivate(page)) {
		ClearPagePrivate(page);
		set_page_private(page, 0);
		page_cache_release(page);
	}
}

/*
 * btrfs_page_mkwrite() is not allowed to change the file size as it gets
 * called from a page fault handler when a page is first dirtied. Hence we must
 * be careful to check for EOF conditions here. We set the page up correctly
 * for a written page which means we get ENOSPC checking when writing into
 * holes and correct delalloc and unwritten extent mapping on filesystems that
 * support these features.
 *
 * We are not allowed to take the i_mutex here so we have to play games to
 * protect against truncate races as the page could now be beyond EOF.  Because
 * vmtruncate() writes the inode size before removing pages, once we have the
 * page lock we can determine safely if the page is beyond EOF. If it is not
 * beyond EOF, then the page is guaranteed safe against truncation until we
 * unlock the page.
 */
int btrfs_page_mkwrite(struct vm_area_struct *vma, struct vm_fault *vmf)
{
	struct page *page = vmf->page;
	struct inode *inode = fdentry(vma->vm_file)->d_inode;
	struct btrfs_root *root = BTRFS_I(inode)->root;
	struct extent_io_tree *io_tree = &BTRFS_I(inode)->io_tree;
	struct btrfs_ordered_extent *ordered;
	char *kaddr;
	unsigned long zero_start;
	loff_t size;
	int ret;
	u64 page_start;
	u64 page_end;

	ret = btrfs_check_data_free_space(root, inode, PAGE_CACHE_SIZE);
	if (ret) {
		if (ret == -ENOMEM)
			ret = VM_FAULT_OOM;
		else /* -ENOSPC, -EIO, etc */
			ret = VM_FAULT_SIGBUS;
		goto out;
	}

	ret = btrfs_reserve_metadata_for_delalloc(root, inode, 1);
	if (ret) {
		btrfs_free_reserved_data_space(root, inode, PAGE_CACHE_SIZE);
		ret = VM_FAULT_SIGBUS;
		goto out;
	}

	ret = VM_FAULT_NOPAGE; /* make the VM retry the fault */
again:
	lock_page(page);
	size = i_size_read(inode);
	page_start = page_offset(page);
	page_end = page_start + PAGE_CACHE_SIZE - 1;

	if ((page->mapping != inode->i_mapping) ||
	    (page_start >= size)) {
		btrfs_free_reserved_data_space(root, inode, PAGE_CACHE_SIZE);
		/* page got truncated out from underneath us */
		goto out_unlock;
	}
	wait_on_page_writeback(page);

	lock_extent(io_tree, page_start, page_end, GFP_NOFS);
	set_page_extent_mapped(page);

	/*
	 * we can't set the delalloc bits if there are pending ordered
	 * extents.  Drop our locks and wait for them to finish
	 */
	ordered = btrfs_lookup_ordered_extent(inode, page_start);
	if (ordered) {
		unlock_extent(io_tree, page_start, page_end, GFP_NOFS);
		unlock_page(page);
		btrfs_start_ordered_extent(inode, ordered, 1);
		btrfs_put_ordered_extent(ordered);
		goto again;
	}

	/*
	 * XXX - page_mkwrite gets called every time the page is dirtied, even
	 * if it was already dirty, so for space accounting reasons we need to
	 * clear any delalloc bits for the range we are fixing to save.  There
	 * is probably a better way to do this, but for now keep consistent with
	 * prepare_pages in the normal write path.
	 */
	clear_extent_bits(&BTRFS_I(inode)->io_tree, page_start, page_end,
<<<<<<< HEAD
			  EXTENT_DIRTY | EXTENT_DELALLOC, GFP_NOFS);
=======
			  EXTENT_DIRTY | EXTENT_DELALLOC | EXTENT_DO_ACCOUNTING,
			  GFP_NOFS);
>>>>>>> d93a8f82

	ret = btrfs_set_extent_delalloc(inode, page_start, page_end);
	if (ret) {
		unlock_extent(io_tree, page_start, page_end, GFP_NOFS);
		ret = VM_FAULT_SIGBUS;
		btrfs_free_reserved_data_space(root, inode, PAGE_CACHE_SIZE);
		goto out_unlock;
	}
	ret = 0;

	/* page is wholly or partially inside EOF */
	if (page_start + PAGE_CACHE_SIZE > size)
		zero_start = size & ~PAGE_CACHE_MASK;
	else
		zero_start = PAGE_CACHE_SIZE;

	if (zero_start != PAGE_CACHE_SIZE) {
		kaddr = kmap(page);
		memset(kaddr + zero_start, 0, PAGE_CACHE_SIZE - zero_start);
		flush_dcache_page(page);
		kunmap(page);
	}
	ClearPageChecked(page);
	set_page_dirty(page);
	SetPageUptodate(page);

	BTRFS_I(inode)->last_trans = root->fs_info->generation + 1;
	unlock_extent(io_tree, page_start, page_end, GFP_NOFS);

out_unlock:
	btrfs_unreserve_metadata_for_delalloc(root, inode, 1);
	if (!ret)
		return VM_FAULT_LOCKED;
	unlock_page(page);
out:
	return ret;
}

static void btrfs_truncate(struct inode *inode)
{
	struct btrfs_root *root = BTRFS_I(inode)->root;
	int ret;
	struct btrfs_trans_handle *trans;
	unsigned long nr;
	u64 mask = root->sectorsize - 1;

	if (!S_ISREG(inode->i_mode))
		return;
	if (IS_APPEND(inode) || IS_IMMUTABLE(inode))
		return;

	btrfs_truncate_page(inode->i_mapping, inode->i_size);
	btrfs_wait_ordered_range(inode, inode->i_size & (~mask), (u64)-1);

	trans = btrfs_start_transaction(root, 1);

	/*
	 * setattr is responsible for setting the ordered_data_close flag,
	 * but that is only tested during the last file release.  That
	 * could happen well after the next commit, leaving a great big
	 * window where new writes may get lost if someone chooses to write
	 * to this file after truncating to zero
	 *
	 * The inode doesn't have any dirty data here, and so if we commit
	 * this is a noop.  If someone immediately starts writing to the inode
	 * it is very likely we'll catch some of their writes in this
	 * transaction, and the commit will find this file on the ordered
	 * data list with good things to send down.
	 *
	 * This is a best effort solution, there is still a window where
	 * using truncate to replace the contents of the file will
	 * end up with a zero length file after a crash.
	 */
	if (inode->i_size == 0 && BTRFS_I(inode)->ordered_data_close)
		btrfs_add_ordered_operation(trans, root, inode);

	btrfs_set_trans_block_group(trans, inode);
	btrfs_i_size_write(inode, inode->i_size);

	ret = btrfs_orphan_add(trans, inode);
	if (ret)
		goto out;
	/* FIXME, add redo link to tree so we don't leak on crash */
	ret = btrfs_truncate_inode_items(trans, root, inode, inode->i_size,
				      BTRFS_EXTENT_DATA_KEY);
	btrfs_update_inode(trans, root, inode);

	ret = btrfs_orphan_del(trans, inode);
	BUG_ON(ret);

out:
	nr = trans->blocks_used;
	ret = btrfs_end_transaction_throttle(trans, root);
	BUG_ON(ret);
	btrfs_btree_balance_dirty(root, nr);
}

/*
 * create a new subvolume directory/inode (helper for the ioctl).
 */
int btrfs_create_subvol_root(struct btrfs_trans_handle *trans,
			     struct btrfs_root *new_root,
			     u64 new_dirid, u64 alloc_hint)
{
	struct inode *inode;
	int err;
	u64 index = 0;

	inode = btrfs_new_inode(trans, new_root, NULL, "..", 2, new_dirid,
				new_dirid, alloc_hint, S_IFDIR | 0700, &index);
	if (IS_ERR(inode))
		return PTR_ERR(inode);
	inode->i_op = &btrfs_dir_inode_operations;
	inode->i_fop = &btrfs_dir_file_operations;

	inode->i_nlink = 1;
	btrfs_i_size_write(inode, 0);

	err = btrfs_update_inode(trans, new_root, inode);
	BUG_ON(err);

	iput(inode);
	return 0;
}

/* helper function for file defrag and space balancing.  This
 * forces readahead on a given range of bytes in an inode
 */
unsigned long btrfs_force_ra(struct address_space *mapping,
			      struct file_ra_state *ra, struct file *file,
			      pgoff_t offset, pgoff_t last_index)
{
	pgoff_t req_size = last_index - offset + 1;

	page_cache_sync_readahead(mapping, ra, file, offset, req_size);
	return offset + req_size;
}

struct inode *btrfs_alloc_inode(struct super_block *sb)
{
	struct btrfs_inode *ei;

	ei = kmem_cache_alloc(btrfs_inode_cachep, GFP_NOFS);
	if (!ei)
		return NULL;
	ei->last_trans = 0;
	ei->logged_trans = 0;
<<<<<<< HEAD
	ei->delalloc_extents = 0;
	ei->delalloc_reserved_extents = 0;
=======
	ei->outstanding_extents = 0;
	ei->reserved_extents = 0;
	spin_lock_init(&ei->accounting_lock);
>>>>>>> d93a8f82
	btrfs_ordered_inode_tree_init(&ei->ordered_tree);
	INIT_LIST_HEAD(&ei->i_orphan);
	INIT_LIST_HEAD(&ei->ordered_operations);
	return &ei->vfs_inode;
}

void btrfs_destroy_inode(struct inode *inode)
{
	struct btrfs_ordered_extent *ordered;
	struct btrfs_root *root = BTRFS_I(inode)->root;

	WARN_ON(!list_empty(&inode->i_dentry));
	WARN_ON(inode->i_data.nrpages);

	/*
	 * Make sure we're properly removed from the ordered operation
	 * lists.
	 */
	smp_mb();
	if (!list_empty(&BTRFS_I(inode)->ordered_operations)) {
		spin_lock(&root->fs_info->ordered_extent_lock);
		list_del_init(&BTRFS_I(inode)->ordered_operations);
		spin_unlock(&root->fs_info->ordered_extent_lock);
	}

	spin_lock(&root->list_lock);
	if (!list_empty(&BTRFS_I(inode)->i_orphan)) {
		printk(KERN_ERR "BTRFS: inode %lu: inode still on the orphan"
		       " list\n", inode->i_ino);
		dump_stack();
	}
	spin_unlock(&root->list_lock);

	while (1) {
		ordered = btrfs_lookup_first_ordered_extent(inode, (u64)-1);
		if (!ordered)
			break;
		else {
			printk(KERN_ERR "btrfs found ordered "
			       "extent %llu %llu on inode cleanup\n",
			       (unsigned long long)ordered->file_offset,
			       (unsigned long long)ordered->len);
			btrfs_remove_ordered_extent(inode, ordered);
			btrfs_put_ordered_extent(ordered);
			btrfs_put_ordered_extent(ordered);
		}
	}
	inode_tree_del(inode);
	btrfs_drop_extent_cache(inode, 0, (u64)-1, 0);
	kmem_cache_free(btrfs_inode_cachep, BTRFS_I(inode));
}

void btrfs_drop_inode(struct inode *inode)
{
	struct btrfs_root *root = BTRFS_I(inode)->root;

	if (inode->i_nlink > 0 && btrfs_root_refs(&root->root_item) == 0)
		generic_delete_inode(inode);
	else
		generic_drop_inode(inode);
}

static void init_once(void *foo)
{
	struct btrfs_inode *ei = (struct btrfs_inode *) foo;

	inode_init_once(&ei->vfs_inode);
}

void btrfs_destroy_cachep(void)
{
	if (btrfs_inode_cachep)
		kmem_cache_destroy(btrfs_inode_cachep);
	if (btrfs_trans_handle_cachep)
		kmem_cache_destroy(btrfs_trans_handle_cachep);
	if (btrfs_transaction_cachep)
		kmem_cache_destroy(btrfs_transaction_cachep);
	if (btrfs_path_cachep)
		kmem_cache_destroy(btrfs_path_cachep);
}

int btrfs_init_cachep(void)
{
	btrfs_inode_cachep = kmem_cache_create("btrfs_inode_cache",
			sizeof(struct btrfs_inode), 0,
			SLAB_RECLAIM_ACCOUNT | SLAB_MEM_SPREAD, init_once);
	if (!btrfs_inode_cachep)
		goto fail;

	btrfs_trans_handle_cachep = kmem_cache_create("btrfs_trans_handle_cache",
			sizeof(struct btrfs_trans_handle), 0,
			SLAB_RECLAIM_ACCOUNT | SLAB_MEM_SPREAD, NULL);
	if (!btrfs_trans_handle_cachep)
		goto fail;

	btrfs_transaction_cachep = kmem_cache_create("btrfs_transaction_cache",
			sizeof(struct btrfs_transaction), 0,
			SLAB_RECLAIM_ACCOUNT | SLAB_MEM_SPREAD, NULL);
	if (!btrfs_transaction_cachep)
		goto fail;

	btrfs_path_cachep = kmem_cache_create("btrfs_path_cache",
			sizeof(struct btrfs_path), 0,
			SLAB_RECLAIM_ACCOUNT | SLAB_MEM_SPREAD, NULL);
	if (!btrfs_path_cachep)
		goto fail;

	return 0;
fail:
	btrfs_destroy_cachep();
	return -ENOMEM;
}

static int btrfs_getattr(struct vfsmount *mnt,
			 struct dentry *dentry, struct kstat *stat)
{
	struct inode *inode = dentry->d_inode;
	generic_fillattr(inode, stat);
	stat->dev = BTRFS_I(inode)->root->anon_super.s_dev;
	stat->blksize = PAGE_CACHE_SIZE;
	stat->blocks = (inode_get_bytes(inode) +
			BTRFS_I(inode)->delalloc_bytes) >> 9;
	return 0;
}

static int btrfs_rename(struct inode *old_dir, struct dentry *old_dentry,
			   struct inode *new_dir, struct dentry *new_dentry)
{
	struct btrfs_trans_handle *trans;
	struct btrfs_root *root = BTRFS_I(old_dir)->root;
	struct btrfs_root *dest = BTRFS_I(new_dir)->root;
	struct inode *new_inode = new_dentry->d_inode;
	struct inode *old_inode = old_dentry->d_inode;
	struct timespec ctime = CURRENT_TIME;
	u64 index = 0;
	u64 root_objectid;
	int ret;

	if (new_dir->i_ino == BTRFS_EMPTY_SUBVOL_DIR_OBJECTID)
		return -EPERM;

	/* we only allow rename subvolume link between subvolumes */
	if (old_inode->i_ino != BTRFS_FIRST_FREE_OBJECTID && root != dest)
		return -EXDEV;

	if (old_inode->i_ino == BTRFS_EMPTY_SUBVOL_DIR_OBJECTID ||
	    (new_inode && new_inode->i_ino == BTRFS_FIRST_FREE_OBJECTID))
		return -ENOTEMPTY;

	if (S_ISDIR(old_inode->i_mode) && new_inode &&
	    new_inode->i_size > BTRFS_EMPTY_DIR_SIZE)
		return -ENOTEMPTY;

	/*
	 * 2 items for dir items
	 * 1 item for orphan entry
	 * 1 item for ref
	 */
	ret = btrfs_reserve_metadata_space(root, 4);
	if (ret)
		return ret;

	/*
	 * we're using rename to replace one file with another.
	 * and the replacement file is large.  Start IO on it now so
	 * we don't add too much work to the end of the transaction
	 */
	if (new_inode && S_ISREG(old_inode->i_mode) && new_inode->i_size &&
	    old_inode->i_size > BTRFS_ORDERED_OPERATIONS_FLUSH_LIMIT)
		filemap_flush(old_inode->i_mapping);

	/* close the racy window with snapshot create/destroy ioctl */
	if (old_inode->i_ino == BTRFS_FIRST_FREE_OBJECTID)
		down_read(&root->fs_info->subvol_sem);

	trans = btrfs_start_transaction(root, 1);
	btrfs_set_trans_block_group(trans, new_dir);

	if (dest != root)
		btrfs_record_root_in_trans(trans, dest);

	ret = btrfs_set_inode_index(new_dir, &index);
	if (ret)
		goto out_fail;

	if (unlikely(old_inode->i_ino == BTRFS_FIRST_FREE_OBJECTID)) {
		/* force full log commit if subvolume involved. */
		root->fs_info->last_trans_log_full_commit = trans->transid;
	} else {
		ret = btrfs_insert_inode_ref(trans, dest,
					     new_dentry->d_name.name,
					     new_dentry->d_name.len,
					     old_inode->i_ino,
					     new_dir->i_ino, index);
		if (ret)
			goto out_fail;
		/*
		 * this is an ugly little race, but the rename is required
		 * to make sure that if we crash, the inode is either at the
		 * old name or the new one.  pinning the log transaction lets
		 * us make sure we don't allow a log commit to come in after
		 * we unlink the name but before we add the new name back in.
		 */
		btrfs_pin_log_trans(root);
	}
	/*
	 * make sure the inode gets flushed if it is replacing
	 * something.
	 */
	if (new_inode && new_inode->i_size &&
	    old_inode && S_ISREG(old_inode->i_mode)) {
		btrfs_add_ordered_operation(trans, root, old_inode);
	}

	old_dir->i_ctime = old_dir->i_mtime = ctime;
	new_dir->i_ctime = new_dir->i_mtime = ctime;
	old_inode->i_ctime = ctime;

	if (old_dentry->d_parent != new_dentry->d_parent)
		btrfs_record_unlink_dir(trans, old_dir, old_inode, 1);

	if (unlikely(old_inode->i_ino == BTRFS_FIRST_FREE_OBJECTID)) {
		root_objectid = BTRFS_I(old_inode)->root->root_key.objectid;
		ret = btrfs_unlink_subvol(trans, root, old_dir, root_objectid,
					old_dentry->d_name.name,
					old_dentry->d_name.len);
	} else {
		btrfs_inc_nlink(old_dentry->d_inode);
		ret = btrfs_unlink_inode(trans, root, old_dir,
					 old_dentry->d_inode,
					 old_dentry->d_name.name,
					 old_dentry->d_name.len);
	}
	BUG_ON(ret);

	if (new_inode) {
		new_inode->i_ctime = CURRENT_TIME;
		if (unlikely(new_inode->i_ino ==
			     BTRFS_EMPTY_SUBVOL_DIR_OBJECTID)) {
			root_objectid = BTRFS_I(new_inode)->location.objectid;
			ret = btrfs_unlink_subvol(trans, dest, new_dir,
						root_objectid,
						new_dentry->d_name.name,
						new_dentry->d_name.len);
			BUG_ON(new_inode->i_nlink == 0);
		} else {
			ret = btrfs_unlink_inode(trans, dest, new_dir,
						 new_dentry->d_inode,
						 new_dentry->d_name.name,
						 new_dentry->d_name.len);
		}
		BUG_ON(ret);
		if (new_inode->i_nlink == 0) {
			ret = btrfs_orphan_add(trans, new_dentry->d_inode);
			BUG_ON(ret);
		}
	}

	ret = btrfs_add_link(trans, new_dir, old_inode,
			     new_dentry->d_name.name,
			     new_dentry->d_name.len, 0, index);
	BUG_ON(ret);

	if (old_inode->i_ino != BTRFS_FIRST_FREE_OBJECTID) {
		btrfs_log_new_name(trans, old_inode, old_dir,
				   new_dentry->d_parent);
		btrfs_end_log_trans(root);
	}
out_fail:
	btrfs_end_transaction_throttle(trans, root);

	if (old_inode->i_ino == BTRFS_FIRST_FREE_OBJECTID)
		up_read(&root->fs_info->subvol_sem);

	btrfs_unreserve_metadata_space(root, 4);
	return ret;
}

/*
 * some fairly slow code that needs optimization. This walks the list
 * of all the inodes with pending delalloc and forces them to disk.
 */
int btrfs_start_delalloc_inodes(struct btrfs_root *root)
{
	struct list_head *head = &root->fs_info->delalloc_inodes;
	struct btrfs_inode *binode;
	struct inode *inode;

	if (root->fs_info->sb->s_flags & MS_RDONLY)
		return -EROFS;

	spin_lock(&root->fs_info->delalloc_lock);
	while (!list_empty(head)) {
		binode = list_entry(head->next, struct btrfs_inode,
				    delalloc_inodes);
		inode = igrab(&binode->vfs_inode);
		if (!inode)
			list_del_init(&binode->delalloc_inodes);
		spin_unlock(&root->fs_info->delalloc_lock);
		if (inode) {
			filemap_flush(inode->i_mapping);
			iput(inode);
		}
		cond_resched();
		spin_lock(&root->fs_info->delalloc_lock);
	}
	spin_unlock(&root->fs_info->delalloc_lock);

	/* the filemap_flush will queue IO into the worker threads, but
	 * we have to make sure the IO is actually started and that
	 * ordered extents get created before we return
	 */
	atomic_inc(&root->fs_info->async_submit_draining);
	while (atomic_read(&root->fs_info->nr_async_submits) ||
	      atomic_read(&root->fs_info->async_delalloc_pages)) {
		wait_event(root->fs_info->async_submit_wait,
		   (atomic_read(&root->fs_info->nr_async_submits) == 0 &&
		    atomic_read(&root->fs_info->async_delalloc_pages) == 0));
	}
	atomic_dec(&root->fs_info->async_submit_draining);
	return 0;
}

static int btrfs_symlink(struct inode *dir, struct dentry *dentry,
			 const char *symname)
{
	struct btrfs_trans_handle *trans;
	struct btrfs_root *root = BTRFS_I(dir)->root;
	struct btrfs_path *path;
	struct btrfs_key key;
	struct inode *inode = NULL;
	int err;
	int drop_inode = 0;
	u64 objectid;
	u64 index = 0 ;
	int name_len;
	int datasize;
	unsigned long ptr;
	struct btrfs_file_extent_item *ei;
	struct extent_buffer *leaf;
	unsigned long nr = 0;

	name_len = strlen(symname) + 1;
	if (name_len > BTRFS_MAX_INLINE_DATA_SIZE(root))
		return -ENAMETOOLONG;

	/*
	 * 2 items for inode item and ref
	 * 2 items for dir items
	 * 1 item for xattr if selinux is on
	 */
	err = btrfs_reserve_metadata_space(root, 5);
	if (err)
		return err;

	trans = btrfs_start_transaction(root, 1);
	if (!trans)
		goto out_fail;
	btrfs_set_trans_block_group(trans, dir);

	err = btrfs_find_free_objectid(trans, root, dir->i_ino, &objectid);
	if (err) {
		err = -ENOSPC;
		goto out_unlock;
	}

	inode = btrfs_new_inode(trans, root, dir, dentry->d_name.name,
				dentry->d_name.len,
				dentry->d_parent->d_inode->i_ino, objectid,
				BTRFS_I(dir)->block_group, S_IFLNK|S_IRWXUGO,
				&index);
	err = PTR_ERR(inode);
	if (IS_ERR(inode))
		goto out_unlock;

	err = btrfs_init_inode_security(inode, dir);
	if (err) {
		drop_inode = 1;
		goto out_unlock;
	}

	btrfs_set_trans_block_group(trans, inode);
	err = btrfs_add_nondir(trans, dentry, inode, 0, index);
	if (err)
		drop_inode = 1;
	else {
		inode->i_mapping->a_ops = &btrfs_aops;
		inode->i_mapping->backing_dev_info = &root->fs_info->bdi;
		inode->i_fop = &btrfs_file_operations;
		inode->i_op = &btrfs_file_inode_operations;
		BTRFS_I(inode)->io_tree.ops = &btrfs_extent_io_ops;
	}
	btrfs_update_inode_block_group(trans, inode);
	btrfs_update_inode_block_group(trans, dir);
	if (drop_inode)
		goto out_unlock;

	path = btrfs_alloc_path();
	BUG_ON(!path);
	key.objectid = inode->i_ino;
	key.offset = 0;
	btrfs_set_key_type(&key, BTRFS_EXTENT_DATA_KEY);
	datasize = btrfs_file_extent_calc_inline_size(name_len);
	err = btrfs_insert_empty_item(trans, root, path, &key,
				      datasize);
	if (err) {
		drop_inode = 1;
		goto out_unlock;
	}
	leaf = path->nodes[0];
	ei = btrfs_item_ptr(leaf, path->slots[0],
			    struct btrfs_file_extent_item);
	btrfs_set_file_extent_generation(leaf, ei, trans->transid);
	btrfs_set_file_extent_type(leaf, ei,
				   BTRFS_FILE_EXTENT_INLINE);
	btrfs_set_file_extent_encryption(leaf, ei, 0);
	btrfs_set_file_extent_compression(leaf, ei, 0);
	btrfs_set_file_extent_other_encoding(leaf, ei, 0);
	btrfs_set_file_extent_ram_bytes(leaf, ei, name_len);

	ptr = btrfs_file_extent_inline_start(ei);
	write_extent_buffer(leaf, symname, ptr, name_len);
	btrfs_mark_buffer_dirty(leaf);
	btrfs_free_path(path);

	inode->i_op = &btrfs_symlink_inode_operations;
	inode->i_mapping->a_ops = &btrfs_symlink_aops;
	inode->i_mapping->backing_dev_info = &root->fs_info->bdi;
	inode_set_bytes(inode, name_len);
	btrfs_i_size_write(inode, name_len - 1);
	err = btrfs_update_inode(trans, root, inode);
	if (err)
		drop_inode = 1;

out_unlock:
	nr = trans->blocks_used;
	btrfs_end_transaction_throttle(trans, root);
out_fail:
	btrfs_unreserve_metadata_space(root, 5);
	if (drop_inode) {
		inode_dec_link_count(inode);
		iput(inode);
	}
	btrfs_btree_balance_dirty(root, nr);
	return err;
}

static int prealloc_file_range(struct btrfs_trans_handle *trans,
			       struct inode *inode, u64 start, u64 end,
			       u64 locked_end, u64 alloc_hint, int mode)
{
	struct btrfs_root *root = BTRFS_I(inode)->root;
	struct btrfs_key ins;
	u64 alloc_size;
	u64 cur_offset = start;
	u64 num_bytes = end - start;
	int ret = 0;

	while (num_bytes > 0) {
		alloc_size = min(num_bytes, root->fs_info->max_extent);

		ret = btrfs_reserve_metadata_space(root, 1);
		if (ret)
			goto out;

		ret = btrfs_reserve_extent(trans, root, alloc_size,
					   root->sectorsize, 0, alloc_hint,
					   (u64)-1, &ins, 1);
		if (ret) {
			WARN_ON(1);
			goto out;
		}
		ret = insert_reserved_file_extent(trans, inode,
						  cur_offset, ins.objectid,
						  ins.offset, ins.offset,
						  ins.offset, locked_end,
						  0, 0, 0,
						  BTRFS_FILE_EXTENT_PREALLOC);
		BUG_ON(ret);
		btrfs_drop_extent_cache(inode, cur_offset,
					cur_offset + ins.offset -1, 0);
		num_bytes -= ins.offset;
		cur_offset += ins.offset;
		alloc_hint = ins.objectid + ins.offset;
		btrfs_unreserve_metadata_space(root, 1);
	}
out:
	if (cur_offset > start) {
		inode->i_ctime = CURRENT_TIME;
		BTRFS_I(inode)->flags |= BTRFS_INODE_PREALLOC;
		if (!(mode & FALLOC_FL_KEEP_SIZE) &&
		    cur_offset > i_size_read(inode))
			btrfs_i_size_write(inode, cur_offset);
		ret = btrfs_update_inode(trans, root, inode);
		BUG_ON(ret);
	}

	return ret;
}

static long btrfs_fallocate(struct inode *inode, int mode,
			    loff_t offset, loff_t len)
{
	u64 cur_offset;
	u64 last_byte;
	u64 alloc_start;
	u64 alloc_end;
	u64 alloc_hint = 0;
	u64 locked_end;
	u64 mask = BTRFS_I(inode)->root->sectorsize - 1;
	struct extent_map *em;
	struct btrfs_trans_handle *trans;
	struct btrfs_root *root;
	int ret;

	alloc_start = offset & ~mask;
	alloc_end =  (offset + len + mask) & ~mask;

	/*
	 * wait for ordered IO before we have any locks.  We'll loop again
	 * below with the locks held.
	 */
	btrfs_wait_ordered_range(inode, alloc_start, alloc_end - alloc_start);

	mutex_lock(&inode->i_mutex);
	if (alloc_start > inode->i_size) {
		ret = btrfs_cont_expand(inode, alloc_start);
		if (ret)
			goto out;
	}

	root = BTRFS_I(inode)->root;

	ret = btrfs_check_data_free_space(root, inode,
					  alloc_end - alloc_start);
	if (ret)
		goto out;

	locked_end = alloc_end - 1;
	while (1) {
		struct btrfs_ordered_extent *ordered;

		trans = btrfs_start_transaction(BTRFS_I(inode)->root, 1);
		if (!trans) {
			ret = -EIO;
			goto out_free;
		}

		/* the extent lock is ordered inside the running
		 * transaction
		 */
		lock_extent(&BTRFS_I(inode)->io_tree, alloc_start, locked_end,
			    GFP_NOFS);
		ordered = btrfs_lookup_first_ordered_extent(inode,
							    alloc_end - 1);
		if (ordered &&
		    ordered->file_offset + ordered->len > alloc_start &&
		    ordered->file_offset < alloc_end) {
			btrfs_put_ordered_extent(ordered);
			unlock_extent(&BTRFS_I(inode)->io_tree,
				      alloc_start, locked_end, GFP_NOFS);
			btrfs_end_transaction(trans, BTRFS_I(inode)->root);

			/*
			 * we can't wait on the range with the transaction
			 * running or with the extent lock held
			 */
			btrfs_wait_ordered_range(inode, alloc_start,
						 alloc_end - alloc_start);
		} else {
			if (ordered)
				btrfs_put_ordered_extent(ordered);
			break;
		}
	}

	cur_offset = alloc_start;
	while (1) {
		em = btrfs_get_extent(inode, NULL, 0, cur_offset,
				      alloc_end - cur_offset, 0);
		BUG_ON(IS_ERR(em) || !em);
		last_byte = min(extent_map_end(em), alloc_end);
		last_byte = (last_byte + mask) & ~mask;
		if (em->block_start == EXTENT_MAP_HOLE) {
			ret = prealloc_file_range(trans, inode, cur_offset,
					last_byte, locked_end + 1,
					alloc_hint, mode);
			if (ret < 0) {
				free_extent_map(em);
				break;
			}
		}
		if (em->block_start <= EXTENT_MAP_LAST_BYTE)
			alloc_hint = em->block_start;
		free_extent_map(em);

		cur_offset = last_byte;
		if (cur_offset >= alloc_end) {
			ret = 0;
			break;
		}
	}
	unlock_extent(&BTRFS_I(inode)->io_tree, alloc_start, locked_end,
		      GFP_NOFS);

	btrfs_end_transaction(trans, BTRFS_I(inode)->root);
out_free:
	btrfs_free_reserved_data_space(root, inode, alloc_end - alloc_start);
out:
	mutex_unlock(&inode->i_mutex);
	return ret;
}

static int btrfs_set_page_dirty(struct page *page)
{
	return __set_page_dirty_nobuffers(page);
}

static int btrfs_permission(struct inode *inode, int mask)
{
	if ((BTRFS_I(inode)->flags & BTRFS_INODE_READONLY) && (mask & MAY_WRITE))
		return -EACCES;
	return generic_permission(inode, mask, btrfs_check_acl);
}

static const struct inode_operations btrfs_dir_inode_operations = {
	.getattr	= btrfs_getattr,
	.lookup		= btrfs_lookup,
	.create		= btrfs_create,
	.unlink		= btrfs_unlink,
	.link		= btrfs_link,
	.mkdir		= btrfs_mkdir,
	.rmdir		= btrfs_rmdir,
	.rename		= btrfs_rename,
	.symlink	= btrfs_symlink,
	.setattr	= btrfs_setattr,
	.mknod		= btrfs_mknod,
	.setxattr	= btrfs_setxattr,
	.getxattr	= btrfs_getxattr,
	.listxattr	= btrfs_listxattr,
	.removexattr	= btrfs_removexattr,
	.permission	= btrfs_permission,
};
static const struct inode_operations btrfs_dir_ro_inode_operations = {
	.lookup		= btrfs_lookup,
	.permission	= btrfs_permission,
};

static const struct file_operations btrfs_dir_file_operations = {
	.llseek		= generic_file_llseek,
	.read		= generic_read_dir,
	.readdir	= btrfs_real_readdir,
	.unlocked_ioctl	= btrfs_ioctl,
#ifdef CONFIG_COMPAT
	.compat_ioctl	= btrfs_ioctl,
#endif
	.release        = btrfs_release_file,
	.fsync		= btrfs_sync_file,
};

static struct extent_io_ops btrfs_extent_io_ops = {
	.fill_delalloc = run_delalloc_range,
	.submit_bio_hook = btrfs_submit_bio_hook,
	.merge_bio_hook = btrfs_merge_bio_hook,
	.readpage_end_io_hook = btrfs_readpage_end_io_hook,
	.writepage_end_io_hook = btrfs_writepage_end_io_hook,
	.writepage_start_hook = btrfs_writepage_start_hook,
	.readpage_io_failed_hook = btrfs_io_failed_hook,
	.set_bit_hook = btrfs_set_bit_hook,
	.clear_bit_hook = btrfs_clear_bit_hook,
	.merge_extent_hook = btrfs_merge_extent_hook,
	.split_extent_hook = btrfs_split_extent_hook,
};

/*
 * btrfs doesn't support the bmap operation because swapfiles
 * use bmap to make a mapping of extents in the file.  They assume
 * these extents won't change over the life of the file and they
 * use the bmap result to do IO directly to the drive.
 *
 * the btrfs bmap call would return logical addresses that aren't
 * suitable for IO and they also will change frequently as COW
 * operations happen.  So, swapfile + btrfs == corruption.
 *
 * For now we're avoiding this by dropping bmap.
 */
static const struct address_space_operations btrfs_aops = {
	.readpage	= btrfs_readpage,
	.writepage	= btrfs_writepage,
	.writepages	= btrfs_writepages,
	.readpages	= btrfs_readpages,
	.sync_page	= block_sync_page,
	.direct_IO	= btrfs_direct_IO,
	.invalidatepage = btrfs_invalidatepage,
	.releasepage	= btrfs_releasepage,
	.set_page_dirty	= btrfs_set_page_dirty,
	.error_remove_page = generic_error_remove_page,
};

static const struct address_space_operations btrfs_symlink_aops = {
	.readpage	= btrfs_readpage,
	.writepage	= btrfs_writepage,
	.invalidatepage = btrfs_invalidatepage,
	.releasepage	= btrfs_releasepage,
};

static const struct inode_operations btrfs_file_inode_operations = {
	.truncate	= btrfs_truncate,
	.getattr	= btrfs_getattr,
	.setattr	= btrfs_setattr,
	.setxattr	= btrfs_setxattr,
	.getxattr	= btrfs_getxattr,
	.listxattr      = btrfs_listxattr,
	.removexattr	= btrfs_removexattr,
	.permission	= btrfs_permission,
	.fallocate	= btrfs_fallocate,
	.fiemap		= btrfs_fiemap,
};
static const struct inode_operations btrfs_special_inode_operations = {
	.getattr	= btrfs_getattr,
	.setattr	= btrfs_setattr,
	.permission	= btrfs_permission,
	.setxattr	= btrfs_setxattr,
	.getxattr	= btrfs_getxattr,
	.listxattr	= btrfs_listxattr,
	.removexattr	= btrfs_removexattr,
};
static const struct inode_operations btrfs_symlink_inode_operations = {
	.readlink	= generic_readlink,
	.follow_link	= page_follow_link_light,
	.put_link	= page_put_link,
	.permission	= btrfs_permission,
	.setxattr	= btrfs_setxattr,
	.getxattr	= btrfs_getxattr,
	.listxattr	= btrfs_listxattr,
	.removexattr	= btrfs_removexattr,
};

<<<<<<< HEAD
struct dentry_operations btrfs_dentry_operations = {
=======
const struct dentry_operations btrfs_dentry_operations = {
>>>>>>> d93a8f82
	.d_delete	= btrfs_dentry_delete,
};<|MERGE_RESOLUTION|>--- conflicted
+++ resolved
@@ -424,18 +424,12 @@
 			 * and free up our temp pages.
 			 */
 			extent_clear_unlock_delalloc(inode,
-<<<<<<< HEAD
-						     &BTRFS_I(inode)->io_tree,
-						     start, end, NULL, 1, 0,
-						     0, 1, 1, 1, 0);
-=======
 			     &BTRFS_I(inode)->io_tree,
 			     start, end, NULL,
 			     EXTENT_CLEAR_UNLOCK_PAGE | EXTENT_CLEAR_DIRTY |
 			     EXTENT_CLEAR_DELALLOC |
 			     EXTENT_CLEAR_ACCOUNTING |
 			     EXTENT_SET_WRITEBACK | EXTENT_END_WRITEBACK);
->>>>>>> d93a8f82
 			ret = 0;
 			goto free_pages_out;
 		}
@@ -646,13 +640,6 @@
 		 * clear dirty, set writeback and unlock the pages.
 		 */
 		extent_clear_unlock_delalloc(inode,
-<<<<<<< HEAD
-					     &BTRFS_I(inode)->io_tree,
-					     async_extent->start,
-					     async_extent->start +
-					     async_extent->ram_size - 1,
-					     NULL, 1, 1, 0, 1, 1, 0, 0);
-=======
 				&BTRFS_I(inode)->io_tree,
 				async_extent->start,
 				async_extent->start +
@@ -661,7 +648,6 @@
 				EXTENT_CLEAR_UNLOCK |
 				EXTENT_CLEAR_DELALLOC |
 				EXTENT_CLEAR_DIRTY | EXTENT_SET_WRITEBACK);
->>>>>>> d93a8f82
 
 		ret = btrfs_submit_compressed_write(inode,
 				    async_extent->start,
@@ -732,11 +718,6 @@
 					    start, end, 0, NULL);
 		if (ret == 0) {
 			extent_clear_unlock_delalloc(inode,
-<<<<<<< HEAD
-						     &BTRFS_I(inode)->io_tree,
-						     start, end, NULL, 1, 1,
-						     1, 1, 1, 1, 0);
-=======
 				     &BTRFS_I(inode)->io_tree,
 				     start, end, NULL,
 				     EXTENT_CLEAR_UNLOCK_PAGE |
@@ -746,7 +727,6 @@
 				     EXTENT_CLEAR_DIRTY |
 				     EXTENT_SET_WRITEBACK |
 				     EXTENT_END_WRITEBACK);
->>>>>>> d93a8f82
 			*nr_written = *nr_written +
 			     (end - start + PAGE_CACHE_SIZE) / PAGE_CACHE_SIZE;
 			*page_started = 1;
@@ -829,12 +809,7 @@
 
 		extent_clear_unlock_delalloc(inode, &BTRFS_I(inode)->io_tree,
 					     start, start + ram_size - 1,
-<<<<<<< HEAD
-					     locked_page, unlock, 1,
-					     1, 0, 0, 0, 1);
-=======
 					     locked_page, op);
->>>>>>> d93a8f82
 		disk_num_bytes -= cur_alloc_size;
 		num_bytes -= cur_alloc_size;
 		alloc_hint = ins.objectid + ins.offset;
@@ -906,13 +881,8 @@
 	u64 cur_end;
 	int limit = 10 * 1024 * 1042;
 
-<<<<<<< HEAD
-	clear_extent_bit(&BTRFS_I(inode)->io_tree, start, end, EXTENT_LOCKED |
-			 EXTENT_DELALLOC, 1, 0, NULL, GFP_NOFS);
-=======
 	clear_extent_bit(&BTRFS_I(inode)->io_tree, start, end, EXTENT_LOCKED,
 			 1, 0, NULL, GFP_NOFS);
->>>>>>> d93a8f82
 	while (start < end) {
 		async_cow = kmalloc(sizeof(*async_cow), GFP_NOFS);
 		async_cow->inode = inode;
@@ -1160,15 +1130,10 @@
 		BUG_ON(ret);
 
 		extent_clear_unlock_delalloc(inode, &BTRFS_I(inode)->io_tree,
-<<<<<<< HEAD
-					cur_offset, cur_offset + num_bytes - 1,
-					locked_page, 1, 1, 1, 0, 0, 0, 1);
-=======
 				cur_offset, cur_offset + num_bytes - 1,
 				locked_page, EXTENT_CLEAR_UNLOCK_PAGE |
 				EXTENT_CLEAR_UNLOCK | EXTENT_CLEAR_DELALLOC |
 				EXTENT_SET_PRIVATE2);
->>>>>>> d93a8f82
 		cur_offset = extent_end;
 		if (cur_offset > end)
 			break;
@@ -1233,26 +1198,17 @@
 					root->fs_info->max_extent);
 
 		/*
-<<<<<<< HEAD
-		 * if we break a large extent up then leave delalloc_extents be,
-		 * since we've already accounted for the large extent.
-=======
 		 * if we break a large extent up then leave oustanding_extents
 		 * be, since we've already accounted for the large extent.
->>>>>>> d93a8f82
 		 */
 		if (div64_u64(new_size + root->fs_info->max_extent - 1,
 			      root->fs_info->max_extent) < num_extents)
 			return 0;
 	}
 
-<<<<<<< HEAD
-	BTRFS_I(inode)->delalloc_extents++;
-=======
 	spin_lock(&BTRFS_I(inode)->accounting_lock);
 	BTRFS_I(inode)->outstanding_extents++;
 	spin_unlock(&BTRFS_I(inode)->accounting_lock);
->>>>>>> d93a8f82
 
 	return 0;
 }
@@ -1283,13 +1239,9 @@
 
 	/* we're not bigger than the max, unreserve the space and go */
 	if (new_size <= root->fs_info->max_extent) {
-<<<<<<< HEAD
-		BTRFS_I(inode)->delalloc_extents--;
-=======
 		spin_lock(&BTRFS_I(inode)->accounting_lock);
 		BTRFS_I(inode)->outstanding_extents--;
 		spin_unlock(&BTRFS_I(inode)->accounting_lock);
->>>>>>> d93a8f82
 		return 0;
 	}
 
@@ -1303,13 +1255,9 @@
 		      root->fs_info->max_extent) > num_extents)
 		return 0;
 
-<<<<<<< HEAD
-	BTRFS_I(inode)->delalloc_extents--;
-=======
 	spin_lock(&BTRFS_I(inode)->accounting_lock);
 	BTRFS_I(inode)->outstanding_extents--;
 	spin_unlock(&BTRFS_I(inode)->accounting_lock);
->>>>>>> d93a8f82
 
 	return 0;
 }
@@ -1331,13 +1279,9 @@
 	if (!(old & EXTENT_DELALLOC) && (bits & EXTENT_DELALLOC)) {
 		struct btrfs_root *root = BTRFS_I(inode)->root;
 
-<<<<<<< HEAD
-		BTRFS_I(inode)->delalloc_extents++;
-=======
 		spin_lock(&BTRFS_I(inode)->accounting_lock);
 		BTRFS_I(inode)->outstanding_extents++;
 		spin_unlock(&BTRFS_I(inode)->accounting_lock);
->>>>>>> d93a8f82
 		btrfs_delalloc_reserve_space(root, inode, end - start + 1);
 		spin_lock(&root->fs_info->delalloc_lock);
 		BTRFS_I(inode)->delalloc_bytes += end - start + 1;
@@ -1365,17 +1309,12 @@
 	if ((state->state & EXTENT_DELALLOC) && (bits & EXTENT_DELALLOC)) {
 		struct btrfs_root *root = BTRFS_I(inode)->root;
 
-<<<<<<< HEAD
-		BTRFS_I(inode)->delalloc_extents--;
-		btrfs_unreserve_metadata_for_delalloc(root, inode, 1);
-=======
 		if (bits & EXTENT_DO_ACCOUNTING) {
 			spin_lock(&BTRFS_I(inode)->accounting_lock);
 			BTRFS_I(inode)->outstanding_extents--;
 			spin_unlock(&BTRFS_I(inode)->accounting_lock);
 			btrfs_unreserve_metadata_for_delalloc(root, inode, 1);
 		}
->>>>>>> d93a8f82
 
 		spin_lock(&root->fs_info->delalloc_lock);
 		if (state->end - state->start + 1 >
@@ -3204,7 +3143,6 @@
 						 cur_offset + hole_size,
 						 block_end,
 						 cur_offset, &hint_byte, 1);
-<<<<<<< HEAD
 			if (err)
 				break;
 
@@ -3212,15 +3150,6 @@
 			if (err)
 				break;
 
-=======
-			if (err)
-				break;
-
-			err = btrfs_reserve_metadata_space(root, 1);
-			if (err)
-				break;
-
->>>>>>> d93a8f82
 			err = btrfs_insert_file_extent(trans, root,
 					inode->i_ino, cur_offset, 0,
 					0, hole_size, 0, hole_size,
@@ -3468,7 +3397,6 @@
 		rb_erase(&BTRFS_I(inode)->rb_node, &root->inode_tree);
 		RB_CLEAR_NODE(&BTRFS_I(inode)->rb_node);
 		empty = RB_EMPTY_ROOT(&root->inode_tree);
-<<<<<<< HEAD
 	}
 	spin_unlock(&root->inode_lock);
 
@@ -3542,81 +3470,6 @@
 		node = rb_next(node);
 	}
 	spin_unlock(&root->inode_lock);
-=======
-	}
-	spin_unlock(&root->inode_lock);
-
-	if (empty && btrfs_root_refs(&root->root_item) == 0) {
-		synchronize_srcu(&root->fs_info->subvol_srcu);
-		spin_lock(&root->inode_lock);
-		empty = RB_EMPTY_ROOT(&root->inode_tree);
-		spin_unlock(&root->inode_lock);
-		if (empty)
-			btrfs_add_dead_root(root);
-	}
-}
-
-int btrfs_invalidate_inodes(struct btrfs_root *root)
-{
-	struct rb_node *node;
-	struct rb_node *prev;
-	struct btrfs_inode *entry;
-	struct inode *inode;
-	u64 objectid = 0;
-
-	WARN_ON(btrfs_root_refs(&root->root_item) != 0);
-
-	spin_lock(&root->inode_lock);
-again:
-	node = root->inode_tree.rb_node;
-	prev = NULL;
-	while (node) {
-		prev = node;
-		entry = rb_entry(node, struct btrfs_inode, rb_node);
-
-		if (objectid < entry->vfs_inode.i_ino)
-			node = node->rb_left;
-		else if (objectid > entry->vfs_inode.i_ino)
-			node = node->rb_right;
-		else
-			break;
-	}
-	if (!node) {
-		while (prev) {
-			entry = rb_entry(prev, struct btrfs_inode, rb_node);
-			if (objectid <= entry->vfs_inode.i_ino) {
-				node = prev;
-				break;
-			}
-			prev = rb_next(prev);
-		}
-	}
-	while (node) {
-		entry = rb_entry(node, struct btrfs_inode, rb_node);
-		objectid = entry->vfs_inode.i_ino + 1;
-		inode = igrab(&entry->vfs_inode);
-		if (inode) {
-			spin_unlock(&root->inode_lock);
-			if (atomic_read(&inode->i_count) > 1)
-				d_prune_aliases(inode);
-			/*
-			 * btrfs_drop_inode will remove it from
-			 * the inode cache when its usage count
-			 * hits zero.
-			 */
-			iput(inode);
-			cond_resched();
-			spin_lock(&root->inode_lock);
-			goto again;
-		}
-
-		if (cond_resched_lock(&root->inode_lock))
-			goto again;
-
-		node = rb_next(node);
-	}
-	spin_unlock(&root->inode_lock);
->>>>>>> d93a8f82
 	return 0;
 }
 
@@ -3777,14 +3630,6 @@
 {
 	struct btrfs_root *root;
 
-<<<<<<< HEAD
-	if (!dentry->d_inode)
-		return 0;
-
-	root = BTRFS_I(dentry->d_inode)->root;
-	if (btrfs_root_refs(&root->root_item) == 0)
-		return 1;
-=======
 	if (!dentry->d_inode && !IS_ROOT(dentry))
 		dentry = dentry->d_parent;
 
@@ -3793,7 +3638,6 @@
 		if (btrfs_root_refs(&root->root_item) == 0)
 			return 1;
 	}
->>>>>>> d93a8f82
 	return 0;
 }
 
@@ -4998,12 +4842,8 @@
 		 */
 		clear_extent_bit(tree, page_start, page_end,
 				 EXTENT_DIRTY | EXTENT_DELALLOC |
-<<<<<<< HEAD
-				 EXTENT_LOCKED, 1, 0, NULL, GFP_NOFS);
-=======
 				 EXTENT_LOCKED | EXTENT_DO_ACCOUNTING, 1, 0,
 				 NULL, GFP_NOFS);
->>>>>>> d93a8f82
 		/*
 		 * whoever cleared the private bit is responsible
 		 * for the finish_ordered_io
@@ -5016,13 +4856,8 @@
 		lock_extent(tree, page_start, page_end, GFP_NOFS);
 	}
 	clear_extent_bit(tree, page_start, page_end,
-<<<<<<< HEAD
-		 EXTENT_LOCKED | EXTENT_DIRTY | EXTENT_DELALLOC,
-		 1, 1, NULL, GFP_NOFS);
-=======
 		 EXTENT_LOCKED | EXTENT_DIRTY | EXTENT_DELALLOC |
 		 EXTENT_DO_ACCOUNTING, 1, 1, NULL, GFP_NOFS);
->>>>>>> d93a8f82
 	__btrfs_releasepage(page, GFP_NOFS);
 
 	ClearPageChecked(page);
@@ -5117,12 +4952,8 @@
 	 * prepare_pages in the normal write path.
 	 */
 	clear_extent_bits(&BTRFS_I(inode)->io_tree, page_start, page_end,
-<<<<<<< HEAD
-			  EXTENT_DIRTY | EXTENT_DELALLOC, GFP_NOFS);
-=======
 			  EXTENT_DIRTY | EXTENT_DELALLOC | EXTENT_DO_ACCOUNTING,
 			  GFP_NOFS);
->>>>>>> d93a8f82
 
 	ret = btrfs_set_extent_delalloc(inode, page_start, page_end);
 	if (ret) {
@@ -5270,14 +5101,9 @@
 		return NULL;
 	ei->last_trans = 0;
 	ei->logged_trans = 0;
-<<<<<<< HEAD
-	ei->delalloc_extents = 0;
-	ei->delalloc_reserved_extents = 0;
-=======
 	ei->outstanding_extents = 0;
 	ei->reserved_extents = 0;
 	spin_lock_init(&ei->accounting_lock);
->>>>>>> d93a8f82
 	btrfs_ordered_inode_tree_init(&ei->ordered_tree);
 	INIT_LIST_HEAD(&ei->i_orphan);
 	INIT_LIST_HEAD(&ei->ordered_operations);
@@ -6016,10 +5842,6 @@
 	.removexattr	= btrfs_removexattr,
 };
 
-<<<<<<< HEAD
-struct dentry_operations btrfs_dentry_operations = {
-=======
 const struct dentry_operations btrfs_dentry_operations = {
->>>>>>> d93a8f82
 	.d_delete	= btrfs_dentry_delete,
 };