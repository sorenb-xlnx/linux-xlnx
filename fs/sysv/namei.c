/*
 *  linux/fs/sysv/namei.c
 *
 *  minix/namei.c
 *  Copyright (C) 1991, 1992  Linus Torvalds
 *
 *  coh/namei.c
 *  Copyright (C) 1993  Pascal Haible, Bruno Haible
 *
 *  sysv/namei.c
 *  Copyright (C) 1993  Bruno Haible
 *  Copyright (C) 1997, 1998  Krzysztof G. Baranowski
 */

#include <linux/pagemap.h>
#include "sysv.h"

static int add_nondir(struct dentry *dentry, struct inode *inode)
{
	int err = sysv_add_link(dentry, inode);
	if (!err) {
		d_instantiate(dentry, inode);
		return 0;
	}
	inode_dec_link_count(inode);
	iput(inode);
	return err;
}

static int sysv_hash(const struct dentry *dentry, const struct inode *inode,
		struct qstr *qstr)
{
	/* Truncate the name in place, avoids having to define a compare
	   function. */
	if (qstr->len > SYSV_NAMELEN) {
		qstr->len = SYSV_NAMELEN;
		qstr->hash = full_name_hash(qstr->name, qstr->len);
	}
	return 0;
}

const struct dentry_operations sysv_dentry_operations = {
	.d_hash		= sysv_hash,
};

static struct dentry *sysv_lookup(struct inode * dir, struct dentry * dentry, struct nameidata *nd)
{
	struct inode * inode = NULL;
	ino_t ino;

<<<<<<< HEAD
	d_set_d_op(dentry, dir->i_sb->s_root->d_op);
=======
>>>>>>> 63310467
	if (dentry->d_name.len > SYSV_NAMELEN)
		return ERR_PTR(-ENAMETOOLONG);
	ino = sysv_inode_by_name(dentry);

	if (ino) {
		inode = sysv_iget(dir->i_sb, ino);
		if (IS_ERR(inode))
			return ERR_CAST(inode);
	}
	d_add(dentry, inode);
	return NULL;
}

static int sysv_mknod(struct inode * dir, struct dentry * dentry, int mode, dev_t rdev)
{
	struct inode * inode;
	int err;

	if (!old_valid_dev(rdev))
		return -EINVAL;

	inode = sysv_new_inode(dir, mode);
	err = PTR_ERR(inode);

	if (!IS_ERR(inode)) {
		sysv_set_inode(inode, rdev);
		mark_inode_dirty(inode);
		err = add_nondir(dentry, inode);
	}
	return err;
}

static int sysv_create(struct inode * dir, struct dentry * dentry, int mode, struct nameidata *nd)
{
	return sysv_mknod(dir, dentry, mode, 0);
}

static int sysv_symlink(struct inode * dir, struct dentry * dentry, 
	const char * symname)
{
	int err = -ENAMETOOLONG;
	int l = strlen(symname)+1;
	struct inode * inode;

	if (l > dir->i_sb->s_blocksize)
		goto out;

	inode = sysv_new_inode(dir, S_IFLNK|0777);
	err = PTR_ERR(inode);
	if (IS_ERR(inode))
		goto out;
	
	sysv_set_inode(inode, 0);
	err = page_symlink(inode, symname, l);
	if (err)
		goto out_fail;

	mark_inode_dirty(inode);
	err = add_nondir(dentry, inode);
out:
	return err;

out_fail:
	inode_dec_link_count(inode);
	iput(inode);
	goto out;
}

static int sysv_link(struct dentry * old_dentry, struct inode * dir, 
	struct dentry * dentry)
{
	struct inode *inode = old_dentry->d_inode;

	if (inode->i_nlink >= SYSV_SB(inode->i_sb)->s_link_max)
		return -EMLINK;

	inode->i_ctime = CURRENT_TIME_SEC;
	inode_inc_link_count(inode);
	ihold(inode);

	return add_nondir(dentry, inode);
}

static int sysv_mkdir(struct inode * dir, struct dentry *dentry, int mode)
{
	struct inode * inode;
	int err = -EMLINK;

	if (dir->i_nlink >= SYSV_SB(dir->i_sb)->s_link_max) 
		goto out;
	inode_inc_link_count(dir);

	inode = sysv_new_inode(dir, S_IFDIR|mode);
	err = PTR_ERR(inode);
	if (IS_ERR(inode))
		goto out_dir;

	sysv_set_inode(inode, 0);

	inode_inc_link_count(inode);

	err = sysv_make_empty(inode, dir);
	if (err)
		goto out_fail;

	err = sysv_add_link(dentry, inode);
	if (err)
		goto out_fail;

        d_instantiate(dentry, inode);
out:
	return err;

out_fail:
	inode_dec_link_count(inode);
	inode_dec_link_count(inode);
	iput(inode);
out_dir:
	inode_dec_link_count(dir);
	goto out;
}

static int sysv_unlink(struct inode * dir, struct dentry * dentry)
{
	struct inode * inode = dentry->d_inode;
	struct page * page;
	struct sysv_dir_entry * de;
	int err = -ENOENT;

	de = sysv_find_entry(dentry, &page);
	if (!de)
		goto out;

	err = sysv_delete_entry (de, page);
	if (err)
		goto out;

	inode->i_ctime = dir->i_ctime;
	inode_dec_link_count(inode);
out:
	return err;
}

static int sysv_rmdir(struct inode * dir, struct dentry * dentry)
{
	struct inode *inode = dentry->d_inode;
	int err = -ENOTEMPTY;

	if (sysv_empty_dir(inode)) {
		err = sysv_unlink(dir, dentry);
		if (!err) {
			inode->i_size = 0;
			inode_dec_link_count(inode);
			inode_dec_link_count(dir);
		}
	}
	return err;
}

/*
 * Anybody can rename anything with this: the permission checks are left to the
 * higher-level routines.
 */
static int sysv_rename(struct inode * old_dir, struct dentry * old_dentry,
		  struct inode * new_dir, struct dentry * new_dentry)
{
	struct inode * old_inode = old_dentry->d_inode;
	struct inode * new_inode = new_dentry->d_inode;
	struct page * dir_page = NULL;
	struct sysv_dir_entry * dir_de = NULL;
	struct page * old_page;
	struct sysv_dir_entry * old_de;
	int err = -ENOENT;

	old_de = sysv_find_entry(old_dentry, &old_page);
	if (!old_de)
		goto out;

	if (S_ISDIR(old_inode->i_mode)) {
		err = -EIO;
		dir_de = sysv_dotdot(old_inode, &dir_page);
		if (!dir_de)
			goto out_old;
	}

	if (new_inode) {
		struct page * new_page;
		struct sysv_dir_entry * new_de;

		err = -ENOTEMPTY;
		if (dir_de && !sysv_empty_dir(new_inode))
			goto out_dir;

		err = -ENOENT;
		new_de = sysv_find_entry(new_dentry, &new_page);
		if (!new_de)
			goto out_dir;
		inode_inc_link_count(old_inode);
		sysv_set_link(new_de, new_page, old_inode);
		new_inode->i_ctime = CURRENT_TIME_SEC;
		if (dir_de)
			drop_nlink(new_inode);
		inode_dec_link_count(new_inode);
	} else {
		if (dir_de) {
			err = -EMLINK;
			if (new_dir->i_nlink >= SYSV_SB(new_dir->i_sb)->s_link_max)
				goto out_dir;
		}
		inode_inc_link_count(old_inode);
		err = sysv_add_link(new_dentry, old_inode);
		if (err) {
			inode_dec_link_count(old_inode);
			goto out_dir;
		}
		if (dir_de)
			inode_inc_link_count(new_dir);
	}

	sysv_delete_entry(old_de, old_page);
	inode_dec_link_count(old_inode);

	if (dir_de) {
		sysv_set_link(dir_de, dir_page, new_dir);
		inode_dec_link_count(old_dir);
	}
	return 0;

out_dir:
	if (dir_de) {
		kunmap(dir_page);
		page_cache_release(dir_page);
	}
out_old:
	kunmap(old_page);
	page_cache_release(old_page);
out:
	return err;
}

/*
 * directories can handle most operations...
 */
const struct inode_operations sysv_dir_inode_operations = {
	.create		= sysv_create,
	.lookup		= sysv_lookup,
	.link		= sysv_link,
	.unlink		= sysv_unlink,
	.symlink	= sysv_symlink,
	.mkdir		= sysv_mkdir,
	.rmdir		= sysv_rmdir,
	.mknod		= sysv_mknod,
	.rename		= sysv_rename,
	.getattr	= sysv_getattr,
};<|MERGE_RESOLUTION|>--- conflicted
+++ resolved
@@ -48,10 +48,6 @@
 	struct inode * inode = NULL;
 	ino_t ino;
 
-<<<<<<< HEAD
-	d_set_d_op(dentry, dir->i_sb->s_root->d_op);
-=======
->>>>>>> 63310467
 	if (dentry->d_name.len > SYSV_NAMELEN)
 		return ERR_PTR(-ENAMETOOLONG);
 	ino = sysv_inode_by_name(dentry);
