/*
 *  linux/fs/sysv/inode.c
 *
 *  minix/inode.c
 *  Copyright (C) 1991, 1992  Linus Torvalds
 *
 *  xenix/inode.c
 *  Copyright (C) 1992  Doug Evans
 *
 *  coh/inode.c
 *  Copyright (C) 1993  Pascal Haible, Bruno Haible
 *
 *  sysv/inode.c
 *  Copyright (C) 1993  Paul B. Monday
 *
 *  sysv/inode.c
 *  Copyright (C) 1993  Bruno Haible
 *  Copyright (C) 1997, 1998  Krzysztof G. Baranowski
 *
 *  This file contains code for read/parsing the superblock.
 */

#include <linux/module.h>
#include <linux/init.h>
#include <linux/slab.h>
#include <linux/buffer_head.h>
#include "sysv.h"

/*
 * The following functions try to recognize specific filesystems.
 *
 * We recognize:
 * - Xenix FS by its magic number.
 * - SystemV FS by its magic number.
 * - Coherent FS by its funny fname/fpack field.
 * - SCO AFS by s_nfree == 0xffff
 * - V7 FS has no distinguishing features.
 *
 * We discriminate among SystemV4 and SystemV2 FS by the assumption that
 * the time stamp is not < 01-01-1980.
 */

enum {
	JAN_1_1980 = (10*365 + 2) * 24 * 60 * 60
};

static void detected_xenix(struct sysv_sb_info *sbi)
{
	struct buffer_head *bh1 = sbi->s_bh1;
	struct buffer_head *bh2 = sbi->s_bh2;
	struct xenix_super_block * sbd1;
	struct xenix_super_block * sbd2;

	if (bh1 != bh2)
		sbd1 = sbd2 = (struct xenix_super_block *) bh1->b_data;
	else {
		/* block size = 512, so bh1 != bh2 */
		sbd1 = (struct xenix_super_block *) bh1->b_data;
		sbd2 = (struct xenix_super_block *) (bh2->b_data - 512);
	}

	sbi->s_link_max = XENIX_LINK_MAX;
	sbi->s_fic_size = XENIX_NICINOD;
	sbi->s_flc_size = XENIX_NICFREE;
	sbi->s_sbd1 = (char *)sbd1;
	sbi->s_sbd2 = (char *)sbd2;
	sbi->s_sb_fic_count = &sbd1->s_ninode;
	sbi->s_sb_fic_inodes = &sbd1->s_inode[0];
	sbi->s_sb_total_free_inodes = &sbd2->s_tinode;
	sbi->s_bcache_count = &sbd1->s_nfree;
	sbi->s_bcache = &sbd1->s_free[0];
	sbi->s_free_blocks = &sbd2->s_tfree;
	sbi->s_sb_time = &sbd2->s_time;
	sbi->s_firstdatazone = fs16_to_cpu(sbi, sbd1->s_isize);
	sbi->s_nzones = fs32_to_cpu(sbi, sbd1->s_fsize);
}

static void detected_sysv4(struct sysv_sb_info *sbi)
{
	struct sysv4_super_block * sbd;
	struct buffer_head *bh1 = sbi->s_bh1;
	struct buffer_head *bh2 = sbi->s_bh2;

	if (bh1 == bh2)
		sbd = (struct sysv4_super_block *) (bh1->b_data + BLOCK_SIZE/2);
	else
		sbd = (struct sysv4_super_block *) bh2->b_data;

	sbi->s_link_max = SYSV_LINK_MAX;
	sbi->s_fic_size = SYSV_NICINOD;
	sbi->s_flc_size = SYSV_NICFREE;
	sbi->s_sbd1 = (char *)sbd;
	sbi->s_sbd2 = (char *)sbd;
	sbi->s_sb_fic_count = &sbd->s_ninode;
	sbi->s_sb_fic_inodes = &sbd->s_inode[0];
	sbi->s_sb_total_free_inodes = &sbd->s_tinode;
	sbi->s_bcache_count = &sbd->s_nfree;
	sbi->s_bcache = &sbd->s_free[0];
	sbi->s_free_blocks = &sbd->s_tfree;
	sbi->s_sb_time = &sbd->s_time;
	sbi->s_sb_state = &sbd->s_state;
	sbi->s_firstdatazone = fs16_to_cpu(sbi, sbd->s_isize);
	sbi->s_nzones = fs32_to_cpu(sbi, sbd->s_fsize);
}

static void detected_sysv2(struct sysv_sb_info *sbi)
{
	struct sysv2_super_block *sbd;
	struct buffer_head *bh1 = sbi->s_bh1;
	struct buffer_head *bh2 = sbi->s_bh2;

	if (bh1 == bh2)
		sbd = (struct sysv2_super_block *) (bh1->b_data + BLOCK_SIZE/2);
	else
		sbd = (struct sysv2_super_block *) bh2->b_data;

	sbi->s_link_max = SYSV_LINK_MAX;
	sbi->s_fic_size = SYSV_NICINOD;
	sbi->s_flc_size = SYSV_NICFREE;
	sbi->s_sbd1 = (char *)sbd;
	sbi->s_sbd2 = (char *)sbd;
	sbi->s_sb_fic_count = &sbd->s_ninode;
	sbi->s_sb_fic_inodes = &sbd->s_inode[0];
	sbi->s_sb_total_free_inodes = &sbd->s_tinode;
	sbi->s_bcache_count = &sbd->s_nfree;
	sbi->s_bcache = &sbd->s_free[0];
	sbi->s_free_blocks = &sbd->s_tfree;
	sbi->s_sb_time = &sbd->s_time;
	sbi->s_sb_state = &sbd->s_state;
	sbi->s_firstdatazone = fs16_to_cpu(sbi, sbd->s_isize);
	sbi->s_nzones = fs32_to_cpu(sbi, sbd->s_fsize);
}

static void detected_coherent(struct sysv_sb_info *sbi)
{
	struct coh_super_block * sbd;
	struct buffer_head *bh1 = sbi->s_bh1;

	sbd = (struct coh_super_block *) bh1->b_data;

	sbi->s_link_max = COH_LINK_MAX;
	sbi->s_fic_size = COH_NICINOD;
	sbi->s_flc_size = COH_NICFREE;
	sbi->s_sbd1 = (char *)sbd;
	sbi->s_sbd2 = (char *)sbd;
	sbi->s_sb_fic_count = &sbd->s_ninode;
	sbi->s_sb_fic_inodes = &sbd->s_inode[0];
	sbi->s_sb_total_free_inodes = &sbd->s_tinode;
	sbi->s_bcache_count = &sbd->s_nfree;
	sbi->s_bcache = &sbd->s_free[0];
	sbi->s_free_blocks = &sbd->s_tfree;
	sbi->s_sb_time = &sbd->s_time;
	sbi->s_firstdatazone = fs16_to_cpu(sbi, sbd->s_isize);
	sbi->s_nzones = fs32_to_cpu(sbi, sbd->s_fsize);
}

static void detected_v7(struct sysv_sb_info *sbi)
{
	struct buffer_head *bh2 = sbi->s_bh2;
	struct v7_super_block *sbd = (struct v7_super_block *)bh2->b_data;

	sbi->s_link_max = V7_LINK_MAX;
	sbi->s_fic_size = V7_NICINOD;
	sbi->s_flc_size = V7_NICFREE;
	sbi->s_sbd1 = (char *)sbd;
	sbi->s_sbd2 = (char *)sbd;
	sbi->s_sb_fic_count = &sbd->s_ninode;
	sbi->s_sb_fic_inodes = &sbd->s_inode[0];
	sbi->s_sb_total_free_inodes = &sbd->s_tinode;
	sbi->s_bcache_count = &sbd->s_nfree;
	sbi->s_bcache = &sbd->s_free[0];
	sbi->s_free_blocks = &sbd->s_tfree;
	sbi->s_sb_time = &sbd->s_time;
	sbi->s_firstdatazone = fs16_to_cpu(sbi, sbd->s_isize);
	sbi->s_nzones = fs32_to_cpu(sbi, sbd->s_fsize);
}

static int detect_xenix(struct sysv_sb_info *sbi, struct buffer_head *bh)
{
	struct xenix_super_block *sbd = (struct xenix_super_block *)bh->b_data;
	if (*(__le32 *)&sbd->s_magic == cpu_to_le32(0x2b5544))
		sbi->s_bytesex = BYTESEX_LE;
	else if (*(__be32 *)&sbd->s_magic == cpu_to_be32(0x2b5544))
		sbi->s_bytesex = BYTESEX_BE;
	else
		return 0;
	switch (fs32_to_cpu(sbi, sbd->s_type)) {
	case 1:
		sbi->s_type = FSTYPE_XENIX;
		return 1;
	case 2:
		sbi->s_type = FSTYPE_XENIX;
		return 2;
	default:
		return 0;
	}
}

static int detect_sysv(struct sysv_sb_info *sbi, struct buffer_head *bh)
{
	struct super_block *sb = sbi->s_sb;
	/* All relevant fields are at the same offsets in R2 and R4 */
	struct sysv4_super_block * sbd;
	u32 type;

	sbd = (struct sysv4_super_block *) (bh->b_data + BLOCK_SIZE/2);
	if (*(__le32 *)&sbd->s_magic == cpu_to_le32(0xfd187e20))
		sbi->s_bytesex = BYTESEX_LE;
	else if (*(__be32 *)&sbd->s_magic == cpu_to_be32(0xfd187e20))
		sbi->s_bytesex = BYTESEX_BE;
	else
		return 0;

	type = fs32_to_cpu(sbi, sbd->s_type);
 
 	if (fs16_to_cpu(sbi, sbd->s_nfree) == 0xffff) {
 		sbi->s_type = FSTYPE_AFS;
		sbi->s_forced_ro = 1;
 		if (!(sb->s_flags & MS_RDONLY)) {
 			printk("SysV FS: SCO EAFS on %s detected, " 
 				"forcing read-only mode.\n", 
 				sb->s_id);
 		}
 		return type;
 	}
 
	if (fs32_to_cpu(sbi, sbd->s_time) < JAN_1_1980) {
		/* this is likely to happen on SystemV2 FS */
		if (type > 3 || type < 1)
			return 0;
		sbi->s_type = FSTYPE_SYSV2;
		return type;
	}
	if ((type > 3 || type < 1) && (type > 0x30 || type < 0x10))
		return 0;

	/* On Interactive Unix (ISC) Version 4.0/3.x s_type field = 0x10,
	   0x20 or 0x30 indicates that symbolic links and the 14-character
	   filename limit is gone. Due to lack of information about this
           feature read-only mode seems to be a reasonable approach... -KGB */

	if (type >= 0x10) {
		printk("SysV FS: can't handle long file names on %s, "
		       "forcing read-only mode.\n", sb->s_id);
		sbi->s_forced_ro = 1;
	}

	sbi->s_type = FSTYPE_SYSV4;
	return type >= 0x10 ? type >> 4 : type;
}

static int detect_coherent(struct sysv_sb_info *sbi, struct buffer_head *bh)
{
	struct coh_super_block * sbd;

	sbd = (struct coh_super_block *) (bh->b_data + BLOCK_SIZE/2);
	if ((memcmp(sbd->s_fname,"noname",6) && memcmp(sbd->s_fname,"xxxxx ",6))
	    || (memcmp(sbd->s_fpack,"nopack",6) && memcmp(sbd->s_fpack,"xxxxx\n",6)))
		return 0;
	sbi->s_bytesex = BYTESEX_PDP;
	sbi->s_type = FSTYPE_COH;
	return 1;
}

static int detect_sysv_odd(struct sysv_sb_info *sbi, struct buffer_head *bh)
{
	int size = detect_sysv(sbi, bh);

	return size>2 ? 0 : size;
}

static struct {
	int block;
	int (*test)(struct sysv_sb_info *, struct buffer_head *);
} flavours[] = {
	{1, detect_xenix},
	{0, detect_sysv},
	{0, detect_coherent},
	{9, detect_sysv_odd},
	{15,detect_sysv_odd},
	{18,detect_sysv},
};

static char *flavour_names[] = {
	[FSTYPE_XENIX]	= "Xenix",
	[FSTYPE_SYSV4]	= "SystemV",
	[FSTYPE_SYSV2]	= "SystemV Release 2",
	[FSTYPE_COH]	= "Coherent",
	[FSTYPE_V7]	= "V7",
	[FSTYPE_AFS]	= "AFS",
};

static void (*flavour_setup[])(struct sysv_sb_info *) = {
	[FSTYPE_XENIX]	= detected_xenix,
	[FSTYPE_SYSV4]	= detected_sysv4,
	[FSTYPE_SYSV2]	= detected_sysv2,
	[FSTYPE_COH]	= detected_coherent,
	[FSTYPE_V7]	= detected_v7,
	[FSTYPE_AFS]	= detected_sysv4,
};

static int complete_read_super(struct super_block *sb, int silent, int size)
{
	struct sysv_sb_info *sbi = SYSV_SB(sb);
	struct inode *root_inode;
	char *found = flavour_names[sbi->s_type];
	u_char n_bits = size+8;
	int bsize = 1 << n_bits;
	int bsize_4 = bsize >> 2;

	sbi->s_firstinodezone = 2;

	flavour_setup[sbi->s_type](sbi);
	
	sbi->s_truncate = 1;
	sbi->s_ndatazones = sbi->s_nzones - sbi->s_firstdatazone;
	sbi->s_inodes_per_block = bsize >> 6;
	sbi->s_inodes_per_block_1 = (bsize >> 6)-1;
	sbi->s_inodes_per_block_bits = n_bits-6;
	sbi->s_ind_per_block = bsize_4;
	sbi->s_ind_per_block_2 = bsize_4*bsize_4;
	sbi->s_toobig_block = 10 + bsize_4 * (1 + bsize_4 * (1 + bsize_4));
	sbi->s_ind_per_block_bits = n_bits-2;

	sbi->s_ninodes = (sbi->s_firstdatazone - sbi->s_firstinodezone)
		<< sbi->s_inodes_per_block_bits;

	if (!silent)
		printk("VFS: Found a %s FS (block size = %ld) on device %s\n",
		       found, sb->s_blocksize, sb->s_id);

	sb->s_magic = SYSV_MAGIC_BASE + sbi->s_type;
	/* set up enough so that it can read an inode */
	sb->s_op = &sysv_sops;
	if (sbi->s_forced_ro)
		sb->s_flags |= MS_RDONLY;
	if (sbi->s_truncate)
		sb->s_d_op = &sysv_dentry_operations;
	root_inode = sysv_iget(sb, SYSV_ROOT_INO);
	if (IS_ERR(root_inode)) {
		printk("SysV FS: get root inode failed\n");
		return 0;
	}
	sb->s_root = d_alloc_root(root_inode);
	if (!sb->s_root) {
		iput(root_inode);
		printk("SysV FS: get root dentry failed\n");
		return 0;
	}
<<<<<<< HEAD
	if (sbi->s_forced_ro)
		sb->s_flags |= MS_RDONLY;
	if (sbi->s_truncate)
		d_set_d_op(sb->s_root, &sysv_dentry_operations);
=======
>>>>>>> 63310467
	return 1;
}

static int sysv_fill_super(struct super_block *sb, void *data, int silent)
{
	struct buffer_head *bh1, *bh = NULL;
	struct sysv_sb_info *sbi;
	unsigned long blocknr;
	int size = 0, i;
	
	BUILD_BUG_ON(1024 != sizeof (struct xenix_super_block));
	BUILD_BUG_ON(512 != sizeof (struct sysv4_super_block));
	BUILD_BUG_ON(512 != sizeof (struct sysv2_super_block));
	BUILD_BUG_ON(500 != sizeof (struct coh_super_block));
	BUILD_BUG_ON(64 != sizeof (struct sysv_inode));

	sbi = kzalloc(sizeof(struct sysv_sb_info), GFP_KERNEL);
	if (!sbi)
		return -ENOMEM;

	sbi->s_sb = sb;
	sbi->s_block_base = 0;
	sb->s_fs_info = sbi;

	sb_set_blocksize(sb, BLOCK_SIZE);

	for (i = 0; i < ARRAY_SIZE(flavours) && !size; i++) {
		brelse(bh);
		bh = sb_bread(sb, flavours[i].block);
		if (!bh)
			continue;
		size = flavours[i].test(SYSV_SB(sb), bh);
	}

	if (!size)
		goto Eunknown;

	switch (size) {
		case 1:
			blocknr = bh->b_blocknr << 1;
			brelse(bh);
			sb_set_blocksize(sb, 512);
			bh1 = sb_bread(sb, blocknr);
			bh = sb_bread(sb, blocknr + 1);
			break;
		case 2:
			bh1 = bh;
			break;
		case 3:
			blocknr = bh->b_blocknr >> 1;
			brelse(bh);
			sb_set_blocksize(sb, 2048);
			bh1 = bh = sb_bread(sb, blocknr);
			break;
		default:
			goto Ebadsize;
	}

	if (bh && bh1) {
		sbi->s_bh1 = bh1;
		sbi->s_bh2 = bh;
		if (complete_read_super(sb, silent, size))
			return 0;
	}

	brelse(bh1);
	brelse(bh);
	sb_set_blocksize(sb, BLOCK_SIZE);
	printk("oldfs: cannot read superblock\n");
failed:
	kfree(sbi);
	return -EINVAL;

Eunknown:
	brelse(bh);
	if (!silent)
		printk("VFS: unable to find oldfs superblock on device %s\n",
			sb->s_id);
	goto failed;
Ebadsize:
	brelse(bh);
	if (!silent)
		printk("VFS: oldfs: unsupported block size (%dKb)\n",
			1<<(size-2));
	goto failed;
}

static int v7_sanity_check(struct super_block *sb, struct buffer_head *bh)
{
	struct v7_super_block *v7sb;
	struct sysv_inode *v7i;
	struct buffer_head *bh2;
	struct sysv_sb_info *sbi;

	sbi = sb->s_fs_info;

	/* plausibility check on superblock */
	v7sb = (struct v7_super_block *) bh->b_data;
	if (fs16_to_cpu(sbi, v7sb->s_nfree) > V7_NICFREE ||
	    fs16_to_cpu(sbi, v7sb->s_ninode) > V7_NICINOD ||
	    fs32_to_cpu(sbi, v7sb->s_fsize) > V7_MAXSIZE)
		return 0;

	/* plausibility check on root inode: it is a directory,
	   with a nonzero size that is a multiple of 16 */
	bh2 = sb_bread(sb, 2);
	if (bh2 == NULL)
		return 0;

	v7i = (struct sysv_inode *)(bh2->b_data + 64);
	if ((fs16_to_cpu(sbi, v7i->i_mode) & ~0777) != S_IFDIR ||
	    (fs32_to_cpu(sbi, v7i->i_size) == 0) ||
	    (fs32_to_cpu(sbi, v7i->i_size) & 017) ||
	    (fs32_to_cpu(sbi, v7i->i_size) > V7_NFILES *
	     sizeof(struct sysv_dir_entry))) {
		brelse(bh2);
		return 0;
	}

	brelse(bh2);
	return 1;
}

static int v7_fill_super(struct super_block *sb, void *data, int silent)
{
	struct sysv_sb_info *sbi;
	struct buffer_head *bh;

	if (440 != sizeof (struct v7_super_block))
		panic("V7 FS: bad super-block size");
	if (64 != sizeof (struct sysv_inode))
		panic("sysv fs: bad i-node size");

	sbi = kzalloc(sizeof(struct sysv_sb_info), GFP_KERNEL);
	if (!sbi)
		return -ENOMEM;

	sbi->s_sb = sb;
	sbi->s_block_base = 0;
	sbi->s_type = FSTYPE_V7;
	sb->s_fs_info = sbi;
	
	sb_set_blocksize(sb, 512);

	if ((bh = sb_bread(sb, 1)) == NULL) {
		if (!silent)
			printk("VFS: unable to read V7 FS superblock on "
			       "device %s.\n", sb->s_id);
		goto failed;
	}

	/* Try PDP-11 UNIX */
	sbi->s_bytesex = BYTESEX_PDP;
	if (v7_sanity_check(sb, bh))
		goto detected;

	/* Try PC/IX, v7/x86 */
	sbi->s_bytesex = BYTESEX_LE;
	if (v7_sanity_check(sb, bh))
		goto detected;

	goto failed;

detected:
	sbi->s_bh1 = bh;
	sbi->s_bh2 = bh;
	if (complete_read_super(sb, silent, 1))
		return 0;

failed:
	printk(KERN_ERR "VFS: could not find a valid V7 on %s.\n",
		sb->s_id);
	brelse(bh);
	kfree(sbi);
	return -EINVAL;
}

/* Every kernel module contains stuff like this. */

static struct dentry *sysv_mount(struct file_system_type *fs_type,
	int flags, const char *dev_name, void *data)
{
	return mount_bdev(fs_type, flags, dev_name, data, sysv_fill_super);
}

static struct dentry *v7_mount(struct file_system_type *fs_type,
	int flags, const char *dev_name, void *data)
{
	return mount_bdev(fs_type, flags, dev_name, data, v7_fill_super);
}

static struct file_system_type sysv_fs_type = {
	.owner		= THIS_MODULE,
	.name		= "sysv",
	.mount		= sysv_mount,
	.kill_sb	= kill_block_super,
	.fs_flags	= FS_REQUIRES_DEV,
};

static struct file_system_type v7_fs_type = {
	.owner		= THIS_MODULE,
	.name		= "v7",
	.mount		= v7_mount,
	.kill_sb	= kill_block_super,
	.fs_flags	= FS_REQUIRES_DEV,
};

static int __init init_sysv_fs(void)
{
	int error;

	error = sysv_init_icache();
	if (error)
		goto out;
	error = register_filesystem(&sysv_fs_type);
	if (error)
		goto destroy_icache;
	error = register_filesystem(&v7_fs_type);
	if (error)
		goto unregister;
	return 0;

unregister:
	unregister_filesystem(&sysv_fs_type);
destroy_icache:
	sysv_destroy_icache();
out:
	return error;
}

static void __exit exit_sysv_fs(void)
{
	unregister_filesystem(&sysv_fs_type);
	unregister_filesystem(&v7_fs_type);
	sysv_destroy_icache();
}

module_init(init_sysv_fs)
module_exit(exit_sysv_fs)
MODULE_ALIAS("v7");
MODULE_LICENSE("GPL");<|MERGE_RESOLUTION|>--- conflicted
+++ resolved
@@ -347,13 +347,6 @@
 		printk("SysV FS: get root dentry failed\n");
 		return 0;
 	}
-<<<<<<< HEAD
-	if (sbi->s_forced_ro)
-		sb->s_flags |= MS_RDONLY;
-	if (sbi->s_truncate)
-		d_set_d_op(sb->s_root, &sysv_dentry_operations);
-=======
->>>>>>> 63310467
 	return 1;
 }
 
