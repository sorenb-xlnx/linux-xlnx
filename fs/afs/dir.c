--- conflicted
+++ resolved
@@ -583,11 +583,6 @@
 	}
 
 success:
-<<<<<<< HEAD
-	d_set_d_op(dentry, &afs_fs_dentry_operations);
-
-=======
->>>>>>> 63310467
 	d_add(dentry, inode);
 	_leave(" = 0 { vn=%u u=%u } -> { ino=%lu v=%llu }",
 	       fid.vnode,
