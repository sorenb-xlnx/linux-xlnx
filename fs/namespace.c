/*
 *  linux/fs/namespace.c
 *
 * (C) Copyright Al Viro 2000, 2001
 *	Released under GPL v2.
 *
 * Based on code from fs/super.c, copyright Linus Torvalds and others.
 * Heavily rewritten.
 */

#include <linux/syscalls.h>
#include <linux/slab.h>
#include <linux/sched.h>
#include <linux/spinlock.h>
#include <linux/percpu.h>
#include <linux/init.h>
#include <linux/kernel.h>
#include <linux/acct.h>
#include <linux/capability.h>
#include <linux/cpumask.h>
#include <linux/module.h>
#include <linux/sysfs.h>
#include <linux/seq_file.h>
#include <linux/mnt_namespace.h>
#include <linux/namei.h>
#include <linux/nsproxy.h>
#include <linux/security.h>
#include <linux/mount.h>
#include <linux/ramfs.h>
#include <linux/log2.h>
#include <linux/idr.h>
#include <linux/fs_struct.h>
#include <linux/fsnotify.h>
#include <asm/uaccess.h>
#include <asm/unistd.h>
#include "pnode.h"
#include "internal.h"

#define HASH_SHIFT ilog2(PAGE_SIZE / sizeof(struct list_head))
#define HASH_SIZE (1UL << HASH_SHIFT)

static int event;
static DEFINE_IDA(mnt_id_ida);
static DEFINE_IDA(mnt_group_ida);
static DEFINE_SPINLOCK(mnt_id_lock);
static int mnt_id_start = 0;
static int mnt_group_start = 1;

static struct list_head *mount_hashtable __read_mostly;
static struct kmem_cache *mnt_cache __read_mostly;
static struct rw_semaphore namespace_sem;

/* /sys/fs */
struct kobject *fs_kobj;
EXPORT_SYMBOL_GPL(fs_kobj);

/*
 * vfsmount lock may be taken for read to prevent changes to the
 * vfsmount hash, ie. during mountpoint lookups or walking back
 * up the tree.
 *
 * It should be taken for write in all cases where the vfsmount
 * tree or hash is modified or when a vfsmount structure is modified.
 */
DEFINE_BRLOCK(vfsmount_lock);

static inline unsigned long hash(struct vfsmount *mnt, struct dentry *dentry)
{
	unsigned long tmp = ((unsigned long)mnt / L1_CACHE_BYTES);
	tmp += ((unsigned long)dentry / L1_CACHE_BYTES);
	tmp = tmp + (tmp >> HASH_SHIFT);
	return tmp & (HASH_SIZE - 1);
}

#define MNT_WRITER_UNDERFLOW_LIMIT -(1<<16)

/*
 * allocation is serialized by namespace_sem, but we need the spinlock to
 * serialize with freeing.
 */
static int mnt_alloc_id(struct vfsmount *mnt)
{
	int res;

retry:
	ida_pre_get(&mnt_id_ida, GFP_KERNEL);
	spin_lock(&mnt_id_lock);
	res = ida_get_new_above(&mnt_id_ida, mnt_id_start, &mnt->mnt_id);
	if (!res)
		mnt_id_start = mnt->mnt_id + 1;
	spin_unlock(&mnt_id_lock);
	if (res == -EAGAIN)
		goto retry;

	return res;
}

static void mnt_free_id(struct vfsmount *mnt)
{
	int id = mnt->mnt_id;
	spin_lock(&mnt_id_lock);
	ida_remove(&mnt_id_ida, id);
	if (mnt_id_start > id)
		mnt_id_start = id;
	spin_unlock(&mnt_id_lock);
}

/*
 * Allocate a new peer group ID
 *
 * mnt_group_ida is protected by namespace_sem
 */
static int mnt_alloc_group_id(struct vfsmount *mnt)
{
	int res;

	if (!ida_pre_get(&mnt_group_ida, GFP_KERNEL))
		return -ENOMEM;

	res = ida_get_new_above(&mnt_group_ida,
				mnt_group_start,
				&mnt->mnt_group_id);
	if (!res)
		mnt_group_start = mnt->mnt_group_id + 1;

	return res;
}

/*
 * Release a peer group ID
 */
void mnt_release_group_id(struct vfsmount *mnt)
{
	int id = mnt->mnt_group_id;
	ida_remove(&mnt_group_ida, id);
	if (mnt_group_start > id)
		mnt_group_start = id;
	mnt->mnt_group_id = 0;
}

/*
 * vfsmount lock must be held for read
 */
static inline void mnt_add_count(struct vfsmount *mnt, int n)
{
#ifdef CONFIG_SMP
	this_cpu_add(mnt->mnt_pcp->mnt_count, n);
#else
	preempt_disable();
	mnt->mnt_count += n;
	preempt_enable();
#endif
}

static inline void mnt_set_count(struct vfsmount *mnt, int n)
{
#ifdef CONFIG_SMP
	this_cpu_write(mnt->mnt_pcp->mnt_count, n);
#else
	mnt->mnt_count = n;
#endif
}

/*
 * vfsmount lock must be held for read
 */
static inline void mnt_inc_count(struct vfsmount *mnt)
{
	mnt_add_count(mnt, 1);
}

/*
 * vfsmount lock must be held for read
 */
static inline void mnt_dec_count(struct vfsmount *mnt)
{
	mnt_add_count(mnt, -1);
}

/*
 * vfsmount lock must be held for write
 */
unsigned int mnt_get_count(struct vfsmount *mnt)
{
#ifdef CONFIG_SMP
<<<<<<< HEAD
	unsigned int count = atomic_read(&mnt->mnt_longrefs);
=======
	unsigned int count = 0;
>>>>>>> 63310467
	int cpu;

	for_each_possible_cpu(cpu) {
		count += per_cpu_ptr(mnt->mnt_pcp, cpu)->mnt_count;
	}

	return count;
#else
	return mnt->mnt_count;
#endif
}

struct vfsmount *alloc_vfsmnt(const char *name)
{
	struct vfsmount *mnt = kmem_cache_zalloc(mnt_cache, GFP_KERNEL);
	if (mnt) {
		int err;

		err = mnt_alloc_id(mnt);
		if (err)
			goto out_free_cache;

		if (name) {
			mnt->mnt_devname = kstrdup(name, GFP_KERNEL);
			if (!mnt->mnt_devname)
				goto out_free_id;
		}

#ifdef CONFIG_SMP
		mnt->mnt_pcp = alloc_percpu(struct mnt_pcp);
		if (!mnt->mnt_pcp)
			goto out_free_devname;

<<<<<<< HEAD
		atomic_set(&mnt->mnt_longrefs, 1);
=======
		this_cpu_add(mnt->mnt_pcp->mnt_count, 1);
>>>>>>> 63310467
#else
		mnt->mnt_count = 1;
		mnt->mnt_writers = 0;
#endif

		INIT_LIST_HEAD(&mnt->mnt_hash);
		INIT_LIST_HEAD(&mnt->mnt_child);
		INIT_LIST_HEAD(&mnt->mnt_mounts);
		INIT_LIST_HEAD(&mnt->mnt_list);
		INIT_LIST_HEAD(&mnt->mnt_expire);
		INIT_LIST_HEAD(&mnt->mnt_share);
		INIT_LIST_HEAD(&mnt->mnt_slave_list);
		INIT_LIST_HEAD(&mnt->mnt_slave);
#ifdef CONFIG_FSNOTIFY
		INIT_HLIST_HEAD(&mnt->mnt_fsnotify_marks);
#endif
	}
	return mnt;

#ifdef CONFIG_SMP
out_free_devname:
	kfree(mnt->mnt_devname);
#endif
out_free_id:
	mnt_free_id(mnt);
out_free_cache:
	kmem_cache_free(mnt_cache, mnt);
	return NULL;
}

/*
 * Most r/o checks on a fs are for operations that take
 * discrete amounts of time, like a write() or unlink().
 * We must keep track of when those operations start
 * (for permission checks) and when they end, so that
 * we can determine when writes are able to occur to
 * a filesystem.
 */
/*
 * __mnt_is_readonly: check whether a mount is read-only
 * @mnt: the mount to check for its write status
 *
 * This shouldn't be used directly ouside of the VFS.
 * It does not guarantee that the filesystem will stay
 * r/w, just that it is right *now*.  This can not and
 * should not be used in place of IS_RDONLY(inode).
 * mnt_want/drop_write() will _keep_ the filesystem
 * r/w.
 */
int __mnt_is_readonly(struct vfsmount *mnt)
{
	if (mnt->mnt_flags & MNT_READONLY)
		return 1;
	if (mnt->mnt_sb->s_flags & MS_RDONLY)
		return 1;
	return 0;
}
EXPORT_SYMBOL_GPL(__mnt_is_readonly);

static inline void mnt_inc_writers(struct vfsmount *mnt)
{
#ifdef CONFIG_SMP
	this_cpu_inc(mnt->mnt_pcp->mnt_writers);
#else
	mnt->mnt_writers++;
#endif
}

static inline void mnt_dec_writers(struct vfsmount *mnt)
{
#ifdef CONFIG_SMP
	this_cpu_dec(mnt->mnt_pcp->mnt_writers);
#else
	mnt->mnt_writers--;
#endif
}

static unsigned int mnt_get_writers(struct vfsmount *mnt)
{
#ifdef CONFIG_SMP
	unsigned int count = 0;
	int cpu;

	for_each_possible_cpu(cpu) {
		count += per_cpu_ptr(mnt->mnt_pcp, cpu)->mnt_writers;
	}

	return count;
#else
	return mnt->mnt_writers;
#endif
}

/*
 * Most r/o checks on a fs are for operations that take
 * discrete amounts of time, like a write() or unlink().
 * We must keep track of when those operations start
 * (for permission checks) and when they end, so that
 * we can determine when writes are able to occur to
 * a filesystem.
 */
/**
 * mnt_want_write - get write access to a mount
 * @mnt: the mount on which to take a write
 *
 * This tells the low-level filesystem that a write is
 * about to be performed to it, and makes sure that
 * writes are allowed before returning success.  When
 * the write operation is finished, mnt_drop_write()
 * must be called.  This is effectively a refcount.
 */
int mnt_want_write(struct vfsmount *mnt)
{
	int ret = 0;

	preempt_disable();
	mnt_inc_writers(mnt);
	/*
	 * The store to mnt_inc_writers must be visible before we pass
	 * MNT_WRITE_HOLD loop below, so that the slowpath can see our
	 * incremented count after it has set MNT_WRITE_HOLD.
	 */
	smp_mb();
	while (mnt->mnt_flags & MNT_WRITE_HOLD)
		cpu_relax();
	/*
	 * After the slowpath clears MNT_WRITE_HOLD, mnt_is_readonly will
	 * be set to match its requirements. So we must not load that until
	 * MNT_WRITE_HOLD is cleared.
	 */
	smp_rmb();
	if (__mnt_is_readonly(mnt)) {
		mnt_dec_writers(mnt);
		ret = -EROFS;
		goto out;
	}
out:
	preempt_enable();
	return ret;
}
EXPORT_SYMBOL_GPL(mnt_want_write);

/**
 * mnt_clone_write - get write access to a mount
 * @mnt: the mount on which to take a write
 *
 * This is effectively like mnt_want_write, except
 * it must only be used to take an extra write reference
 * on a mountpoint that we already know has a write reference
 * on it. This allows some optimisation.
 *
 * After finished, mnt_drop_write must be called as usual to
 * drop the reference.
 */
int mnt_clone_write(struct vfsmount *mnt)
{
	/* superblock may be r/o */
	if (__mnt_is_readonly(mnt))
		return -EROFS;
	preempt_disable();
	mnt_inc_writers(mnt);
	preempt_enable();
	return 0;
}
EXPORT_SYMBOL_GPL(mnt_clone_write);

/**
 * mnt_want_write_file - get write access to a file's mount
 * @file: the file who's mount on which to take a write
 *
 * This is like mnt_want_write, but it takes a file and can
 * do some optimisations if the file is open for write already
 */
int mnt_want_write_file(struct file *file)
{
	struct inode *inode = file->f_dentry->d_inode;
	if (!(file->f_mode & FMODE_WRITE) || special_file(inode->i_mode))
		return mnt_want_write(file->f_path.mnt);
	else
		return mnt_clone_write(file->f_path.mnt);
}
EXPORT_SYMBOL_GPL(mnt_want_write_file);

/**
 * mnt_drop_write - give up write access to a mount
 * @mnt: the mount on which to give up write access
 *
 * Tells the low-level filesystem that we are done
 * performing writes to it.  Must be matched with
 * mnt_want_write() call above.
 */
void mnt_drop_write(struct vfsmount *mnt)
{
	preempt_disable();
	mnt_dec_writers(mnt);
	preempt_enable();
}
EXPORT_SYMBOL_GPL(mnt_drop_write);

static int mnt_make_readonly(struct vfsmount *mnt)
{
	int ret = 0;

	br_write_lock(vfsmount_lock);
	mnt->mnt_flags |= MNT_WRITE_HOLD;
	/*
	 * After storing MNT_WRITE_HOLD, we'll read the counters. This store
	 * should be visible before we do.
	 */
	smp_mb();

	/*
	 * With writers on hold, if this value is zero, then there are
	 * definitely no active writers (although held writers may subsequently
	 * increment the count, they'll have to wait, and decrement it after
	 * seeing MNT_READONLY).
	 *
	 * It is OK to have counter incremented on one CPU and decremented on
	 * another: the sum will add up correctly. The danger would be when we
	 * sum up each counter, if we read a counter before it is incremented,
	 * but then read another CPU's count which it has been subsequently
	 * decremented from -- we would see more decrements than we should.
	 * MNT_WRITE_HOLD protects against this scenario, because
	 * mnt_want_write first increments count, then smp_mb, then spins on
	 * MNT_WRITE_HOLD, so it can't be decremented by another CPU while
	 * we're counting up here.
	 */
	if (mnt_get_writers(mnt) > 0)
		ret = -EBUSY;
	else
		mnt->mnt_flags |= MNT_READONLY;
	/*
	 * MNT_READONLY must become visible before ~MNT_WRITE_HOLD, so writers
	 * that become unheld will see MNT_READONLY.
	 */
	smp_wmb();
	mnt->mnt_flags &= ~MNT_WRITE_HOLD;
	br_write_unlock(vfsmount_lock);
	return ret;
}

static void __mnt_unmake_readonly(struct vfsmount *mnt)
{
	br_write_lock(vfsmount_lock);
	mnt->mnt_flags &= ~MNT_READONLY;
	br_write_unlock(vfsmount_lock);
}

void simple_set_mnt(struct vfsmount *mnt, struct super_block *sb)
{
	mnt->mnt_sb = sb;
	mnt->mnt_root = dget(sb->s_root);
}

EXPORT_SYMBOL(simple_set_mnt);

void free_vfsmnt(struct vfsmount *mnt)
{
	kfree(mnt->mnt_devname);
	mnt_free_id(mnt);
#ifdef CONFIG_SMP
	free_percpu(mnt->mnt_pcp);
#endif
	kmem_cache_free(mnt_cache, mnt);
}

/*
 * find the first or last mount at @dentry on vfsmount @mnt depending on
 * @dir. If @dir is set return the first mount else return the last mount.
 * vfsmount_lock must be held for read or write.
 */
struct vfsmount *__lookup_mnt(struct vfsmount *mnt, struct dentry *dentry,
			      int dir)
{
	struct list_head *head = mount_hashtable + hash(mnt, dentry);
	struct list_head *tmp = head;
	struct vfsmount *p, *found = NULL;

	for (;;) {
		tmp = dir ? tmp->next : tmp->prev;
		p = NULL;
		if (tmp == head)
			break;
		p = list_entry(tmp, struct vfsmount, mnt_hash);
		if (p->mnt_parent == mnt && p->mnt_mountpoint == dentry) {
			found = p;
			break;
		}
	}
	return found;
}

/*
 * lookup_mnt increments the ref count before returning
 * the vfsmount struct.
 */
struct vfsmount *lookup_mnt(struct path *path)
{
	struct vfsmount *child_mnt;

	br_read_lock(vfsmount_lock);
	if ((child_mnt = __lookup_mnt(path->mnt, path->dentry, 1)))
		mntget(child_mnt);
	br_read_unlock(vfsmount_lock);
	return child_mnt;
}

static inline int check_mnt(struct vfsmount *mnt)
{
	return mnt->mnt_ns == current->nsproxy->mnt_ns;
}

/*
 * vfsmount lock must be held for write
 */
static void touch_mnt_namespace(struct mnt_namespace *ns)
{
	if (ns) {
		ns->event = ++event;
		wake_up_interruptible(&ns->poll);
	}
}

/*
 * vfsmount lock must be held for write
 */
static void __touch_mnt_namespace(struct mnt_namespace *ns)
{
	if (ns && ns->event != event) {
		ns->event = event;
		wake_up_interruptible(&ns->poll);
	}
}

/*
 * Clear dentry's mounted state if it has no remaining mounts.
 * vfsmount_lock must be held for write.
 */
static void dentry_reset_mounted(struct vfsmount *mnt, struct dentry *dentry)
{
	unsigned u;

	for (u = 0; u < HASH_SIZE; u++) {
		struct vfsmount *p;

		list_for_each_entry(p, &mount_hashtable[u], mnt_hash) {
			if (p->mnt_mountpoint == dentry)
				return;
		}
	}
	spin_lock(&dentry->d_lock);
	dentry->d_flags &= ~DCACHE_MOUNTED;
	spin_unlock(&dentry->d_lock);
}

/*
 * vfsmount lock must be held for write
 */
static void detach_mnt(struct vfsmount *mnt, struct path *old_path)
{
	old_path->dentry = mnt->mnt_mountpoint;
	old_path->mnt = mnt->mnt_parent;
	mnt->mnt_parent = mnt;
	mnt->mnt_mountpoint = mnt->mnt_root;
	list_del_init(&mnt->mnt_child);
	list_del_init(&mnt->mnt_hash);
	dentry_reset_mounted(old_path->mnt, old_path->dentry);
}

/*
 * vfsmount lock must be held for write
 */
void mnt_set_mountpoint(struct vfsmount *mnt, struct dentry *dentry,
			struct vfsmount *child_mnt)
{
	child_mnt->mnt_parent = mntget(mnt);
	child_mnt->mnt_mountpoint = dget(dentry);
	spin_lock(&dentry->d_lock);
	dentry->d_flags |= DCACHE_MOUNTED;
	spin_unlock(&dentry->d_lock);
}

/*
 * vfsmount lock must be held for write
 */
static void attach_mnt(struct vfsmount *mnt, struct path *path)
{
	mnt_set_mountpoint(path->mnt, path->dentry, mnt);
	list_add_tail(&mnt->mnt_hash, mount_hashtable +
			hash(path->mnt, path->dentry));
	list_add_tail(&mnt->mnt_child, &path->mnt->mnt_mounts);
}

static inline void __mnt_make_longterm(struct vfsmount *mnt)
{
#ifdef CONFIG_SMP
	atomic_inc(&mnt->mnt_longterm);
#endif
}

/* needs vfsmount lock for write */
static inline void __mnt_make_shortterm(struct vfsmount *mnt)
{
#ifdef CONFIG_SMP
	atomic_dec(&mnt->mnt_longterm);
#endif
}

/*
 * vfsmount lock must be held for write
 */
static void commit_tree(struct vfsmount *mnt)
{
	struct vfsmount *parent = mnt->mnt_parent;
	struct vfsmount *m;
	LIST_HEAD(head);
	struct mnt_namespace *n = parent->mnt_ns;

	BUG_ON(parent == mnt);

	list_add_tail(&head, &mnt->mnt_list);
	list_for_each_entry(m, &head, mnt_list) {
		m->mnt_ns = n;
		__mnt_make_longterm(m);
	}

	list_splice(&head, n->list.prev);

	list_add_tail(&mnt->mnt_hash, mount_hashtable +
				hash(parent, mnt->mnt_mountpoint));
	list_add_tail(&mnt->mnt_child, &parent->mnt_mounts);
	touch_mnt_namespace(n);
}

static struct vfsmount *next_mnt(struct vfsmount *p, struct vfsmount *root)
{
	struct list_head *next = p->mnt_mounts.next;
	if (next == &p->mnt_mounts) {
		while (1) {
			if (p == root)
				return NULL;
			next = p->mnt_child.next;
			if (next != &p->mnt_parent->mnt_mounts)
				break;
			p = p->mnt_parent;
		}
	}
	return list_entry(next, struct vfsmount, mnt_child);
}

static struct vfsmount *skip_mnt_tree(struct vfsmount *p)
{
	struct list_head *prev = p->mnt_mounts.prev;
	while (prev != &p->mnt_mounts) {
		p = list_entry(prev, struct vfsmount, mnt_child);
		prev = p->mnt_mounts.prev;
	}
	return p;
}

static struct vfsmount *clone_mnt(struct vfsmount *old, struct dentry *root,
					int flag)
{
	struct super_block *sb = old->mnt_sb;
	struct vfsmount *mnt = alloc_vfsmnt(old->mnt_devname);

	if (mnt) {
		if (flag & (CL_SLAVE | CL_PRIVATE))
			mnt->mnt_group_id = 0; /* not a peer of original */
		else
			mnt->mnt_group_id = old->mnt_group_id;

		if ((flag & CL_MAKE_SHARED) && !mnt->mnt_group_id) {
			int err = mnt_alloc_group_id(mnt);
			if (err)
				goto out_free;
		}

		mnt->mnt_flags = old->mnt_flags & ~MNT_WRITE_HOLD;
		atomic_inc(&sb->s_active);
		mnt->mnt_sb = sb;
		mnt->mnt_root = dget(root);
		mnt->mnt_mountpoint = mnt->mnt_root;
		mnt->mnt_parent = mnt;

		if (flag & CL_SLAVE) {
			list_add(&mnt->mnt_slave, &old->mnt_slave_list);
			mnt->mnt_master = old;
			CLEAR_MNT_SHARED(mnt);
		} else if (!(flag & CL_PRIVATE)) {
			if ((flag & CL_MAKE_SHARED) || IS_MNT_SHARED(old))
				list_add(&mnt->mnt_share, &old->mnt_share);
			if (IS_MNT_SLAVE(old))
				list_add(&mnt->mnt_slave, &old->mnt_slave);
			mnt->mnt_master = old->mnt_master;
		}
		if (flag & CL_MAKE_SHARED)
			set_mnt_shared(mnt);

		/* stick the duplicate mount on the same expiry list
		 * as the original if that was on one */
		if (flag & CL_EXPIRE) {
			if (!list_empty(&old->mnt_expire))
				list_add(&mnt->mnt_expire, &old->mnt_expire);
		}
	}
	return mnt;

 out_free:
	free_vfsmnt(mnt);
	return NULL;
}

static inline void mntfree(struct vfsmount *mnt)
{
	struct super_block *sb = mnt->mnt_sb;

	/*
	 * This probably indicates that somebody messed
	 * up a mnt_want/drop_write() pair.  If this
	 * happens, the filesystem was probably unable
	 * to make r/w->r/o transitions.
	 */
	/*
	 * The locking used to deal with mnt_count decrement provides barriers,
	 * so mnt_get_writers() below is safe.
	 */
	WARN_ON(mnt_get_writers(mnt));
	fsnotify_vfsmount_delete(mnt);
	dput(mnt->mnt_root);
	free_vfsmnt(mnt);
	deactivate_super(sb);
}

<<<<<<< HEAD
#ifdef CONFIG_SMP
static inline void __mntput(struct vfsmount *mnt, int longrefs)
{
	if (!longrefs) {
put_again:
		br_read_lock(vfsmount_lock);
		if (likely(atomic_read(&mnt->mnt_longrefs))) {
			mnt_dec_count(mnt);
			br_read_unlock(vfsmount_lock);
			return;
		}
		br_read_unlock(vfsmount_lock);
	} else {
		BUG_ON(!atomic_read(&mnt->mnt_longrefs));
		if (atomic_add_unless(&mnt->mnt_longrefs, -1, 1))
			return;
	}

	br_write_lock(vfsmount_lock);
	if (!longrefs)
		mnt_dec_count(mnt);
	else
		atomic_dec(&mnt->mnt_longrefs);
=======
static void mntput_no_expire(struct vfsmount *mnt)
{
put_again:
#ifdef CONFIG_SMP
	br_read_lock(vfsmount_lock);
	if (likely(atomic_read(&mnt->mnt_longterm))) {
		mnt_dec_count(mnt);
		br_read_unlock(vfsmount_lock);
		return;
	}
	br_read_unlock(vfsmount_lock);

	br_write_lock(vfsmount_lock);
	mnt_dec_count(mnt);
>>>>>>> 63310467
	if (mnt_get_count(mnt)) {
		br_write_unlock(vfsmount_lock);
		return;
	}
<<<<<<< HEAD
	if (unlikely(mnt->mnt_pinned)) {
		mnt_add_count(mnt, mnt->mnt_pinned + 1);
		mnt->mnt_pinned = 0;
		br_write_unlock(vfsmount_lock);
		acct_auto_close_mnt(mnt);
		goto put_again;
	}
	br_write_unlock(vfsmount_lock);
	mntfree(mnt);
}
#else
static inline void __mntput(struct vfsmount *mnt, int longrefs)
{
put_again:
=======
#else
>>>>>>> 63310467
	mnt_dec_count(mnt);
	if (likely(mnt_get_count(mnt)))
		return;
	br_write_lock(vfsmount_lock);
<<<<<<< HEAD
=======
#endif
>>>>>>> 63310467
	if (unlikely(mnt->mnt_pinned)) {
		mnt_add_count(mnt, mnt->mnt_pinned + 1);
		mnt->mnt_pinned = 0;
		br_write_unlock(vfsmount_lock);
		acct_auto_close_mnt(mnt);
		goto put_again;
	}
	br_write_unlock(vfsmount_lock);
	mntfree(mnt);
<<<<<<< HEAD
}
#endif

static void mntput_no_expire(struct vfsmount *mnt)
{
	__mntput(mnt, 0);
}

void mntput(struct vfsmount *mnt)
{
	if (mnt) {
		/* avoid cacheline pingpong, hope gcc doesn't get "smart" */
		if (unlikely(mnt->mnt_expiry_mark))
			mnt->mnt_expiry_mark = 0;
		__mntput(mnt, 0);
	}
}
EXPORT_SYMBOL(mntput);

struct vfsmount *mntget(struct vfsmount *mnt)
{
	if (mnt)
		mnt_inc_count(mnt);
	return mnt;
}
EXPORT_SYMBOL(mntget);

void mntput_long(struct vfsmount *mnt)
{
#ifdef CONFIG_SMP
=======
}

void mntput(struct vfsmount *mnt)
{
>>>>>>> 63310467
	if (mnt) {
		/* avoid cacheline pingpong, hope gcc doesn't get "smart" */
		if (unlikely(mnt->mnt_expiry_mark))
			mnt->mnt_expiry_mark = 0;
<<<<<<< HEAD
		__mntput(mnt, 1);
	}
#else
	mntput(mnt);
#endif
}
EXPORT_SYMBOL(mntput_long);

struct vfsmount *mntget_long(struct vfsmount *mnt)
{
#ifdef CONFIG_SMP
	if (mnt)
		atomic_inc(&mnt->mnt_longrefs);
	return mnt;
#else
	return mntget(mnt);
#endif
}
EXPORT_SYMBOL(mntget_long);
=======
		mntput_no_expire(mnt);
	}
}
EXPORT_SYMBOL(mntput);

struct vfsmount *mntget(struct vfsmount *mnt)
{
	if (mnt)
		mnt_inc_count(mnt);
	return mnt;
}
EXPORT_SYMBOL(mntget);
>>>>>>> 63310467

void mnt_pin(struct vfsmount *mnt)
{
	br_write_lock(vfsmount_lock);
	mnt->mnt_pinned++;
	br_write_unlock(vfsmount_lock);
}
EXPORT_SYMBOL(mnt_pin);

void mnt_unpin(struct vfsmount *mnt)
{
	br_write_lock(vfsmount_lock);
	if (mnt->mnt_pinned) {
		mnt_inc_count(mnt);
		mnt->mnt_pinned--;
	}
	br_write_unlock(vfsmount_lock);
}
EXPORT_SYMBOL(mnt_unpin);

static inline void mangle(struct seq_file *m, const char *s)
{
	seq_escape(m, s, " \t\n\\");
}

/*
 * Simple .show_options callback for filesystems which don't want to
 * implement more complex mount option showing.
 *
 * See also save_mount_options().
 */
int generic_show_options(struct seq_file *m, struct vfsmount *mnt)
{
	const char *options;

	rcu_read_lock();
	options = rcu_dereference(mnt->mnt_sb->s_options);

	if (options != NULL && options[0]) {
		seq_putc(m, ',');
		mangle(m, options);
	}
	rcu_read_unlock();

	return 0;
}
EXPORT_SYMBOL(generic_show_options);

/*
 * If filesystem uses generic_show_options(), this function should be
 * called from the fill_super() callback.
 *
 * The .remount_fs callback usually needs to be handled in a special
 * way, to make sure, that previous options are not overwritten if the
 * remount fails.
 *
 * Also note, that if the filesystem's .remount_fs function doesn't
 * reset all options to their default value, but changes only newly
 * given options, then the displayed options will not reflect reality
 * any more.
 */
void save_mount_options(struct super_block *sb, char *options)
{
	BUG_ON(sb->s_options);
	rcu_assign_pointer(sb->s_options, kstrdup(options, GFP_KERNEL));
}
EXPORT_SYMBOL(save_mount_options);

void replace_mount_options(struct super_block *sb, char *options)
{
	char *old = sb->s_options;
	rcu_assign_pointer(sb->s_options, options);
	if (old) {
		synchronize_rcu();
		kfree(old);
	}
}
EXPORT_SYMBOL(replace_mount_options);

#ifdef CONFIG_PROC_FS
/* iterator */
static void *m_start(struct seq_file *m, loff_t *pos)
{
	struct proc_mounts *p = m->private;

	down_read(&namespace_sem);
	return seq_list_start(&p->ns->list, *pos);
}

static void *m_next(struct seq_file *m, void *v, loff_t *pos)
{
	struct proc_mounts *p = m->private;

	return seq_list_next(v, &p->ns->list, pos);
}

static void m_stop(struct seq_file *m, void *v)
{
	up_read(&namespace_sem);
}

int mnt_had_events(struct proc_mounts *p)
{
	struct mnt_namespace *ns = p->ns;
	int res = 0;

	br_read_lock(vfsmount_lock);
	if (p->event != ns->event) {
		p->event = ns->event;
		res = 1;
	}
	br_read_unlock(vfsmount_lock);

	return res;
}

struct proc_fs_info {
	int flag;
	const char *str;
};

static int show_sb_opts(struct seq_file *m, struct super_block *sb)
{
	static const struct proc_fs_info fs_info[] = {
		{ MS_SYNCHRONOUS, ",sync" },
		{ MS_DIRSYNC, ",dirsync" },
		{ MS_MANDLOCK, ",mand" },
		{ 0, NULL }
	};
	const struct proc_fs_info *fs_infop;

	for (fs_infop = fs_info; fs_infop->flag; fs_infop++) {
		if (sb->s_flags & fs_infop->flag)
			seq_puts(m, fs_infop->str);
	}

	return security_sb_show_options(m, sb);
}

static void show_mnt_opts(struct seq_file *m, struct vfsmount *mnt)
{
	static const struct proc_fs_info mnt_info[] = {
		{ MNT_NOSUID, ",nosuid" },
		{ MNT_NODEV, ",nodev" },
		{ MNT_NOEXEC, ",noexec" },
		{ MNT_NOATIME, ",noatime" },
		{ MNT_NODIRATIME, ",nodiratime" },
		{ MNT_RELATIME, ",relatime" },
		{ 0, NULL }
	};
	const struct proc_fs_info *fs_infop;

	for (fs_infop = mnt_info; fs_infop->flag; fs_infop++) {
		if (mnt->mnt_flags & fs_infop->flag)
			seq_puts(m, fs_infop->str);
	}
}

static void show_type(struct seq_file *m, struct super_block *sb)
{
	mangle(m, sb->s_type->name);
	if (sb->s_subtype && sb->s_subtype[0]) {
		seq_putc(m, '.');
		mangle(m, sb->s_subtype);
	}
}

static int show_vfsmnt(struct seq_file *m, void *v)
{
	struct vfsmount *mnt = list_entry(v, struct vfsmount, mnt_list);
	int err = 0;
	struct path mnt_path = { .dentry = mnt->mnt_root, .mnt = mnt };

	mangle(m, mnt->mnt_devname ? mnt->mnt_devname : "none");
	seq_putc(m, ' ');
	seq_path(m, &mnt_path, " \t\n\\");
	seq_putc(m, ' ');
	show_type(m, mnt->mnt_sb);
	seq_puts(m, __mnt_is_readonly(mnt) ? " ro" : " rw");
	err = show_sb_opts(m, mnt->mnt_sb);
	if (err)
		goto out;
	show_mnt_opts(m, mnt);
	if (mnt->mnt_sb->s_op->show_options)
		err = mnt->mnt_sb->s_op->show_options(m, mnt);
	seq_puts(m, " 0 0\n");
out:
	return err;
}

const struct seq_operations mounts_op = {
	.start	= m_start,
	.next	= m_next,
	.stop	= m_stop,
	.show	= show_vfsmnt
};

static int show_mountinfo(struct seq_file *m, void *v)
{
	struct proc_mounts *p = m->private;
	struct vfsmount *mnt = list_entry(v, struct vfsmount, mnt_list);
	struct super_block *sb = mnt->mnt_sb;
	struct path mnt_path = { .dentry = mnt->mnt_root, .mnt = mnt };
	struct path root = p->root;
	int err = 0;

	seq_printf(m, "%i %i %u:%u ", mnt->mnt_id, mnt->mnt_parent->mnt_id,
		   MAJOR(sb->s_dev), MINOR(sb->s_dev));
	seq_dentry(m, mnt->mnt_root, " \t\n\\");
	seq_putc(m, ' ');
	seq_path_root(m, &mnt_path, &root, " \t\n\\");
	if (root.mnt != p->root.mnt || root.dentry != p->root.dentry) {
		/*
		 * Mountpoint is outside root, discard that one.  Ugly,
		 * but less so than trying to do that in iterator in a
		 * race-free way (due to renames).
		 */
		return SEQ_SKIP;
	}
	seq_puts(m, mnt->mnt_flags & MNT_READONLY ? " ro" : " rw");
	show_mnt_opts(m, mnt);

	/* Tagged fields ("foo:X" or "bar") */
	if (IS_MNT_SHARED(mnt))
		seq_printf(m, " shared:%i", mnt->mnt_group_id);
	if (IS_MNT_SLAVE(mnt)) {
		int master = mnt->mnt_master->mnt_group_id;
		int dom = get_dominating_id(mnt, &p->root);
		seq_printf(m, " master:%i", master);
		if (dom && dom != master)
			seq_printf(m, " propagate_from:%i", dom);
	}
	if (IS_MNT_UNBINDABLE(mnt))
		seq_puts(m, " unbindable");

	/* Filesystem specific data */
	seq_puts(m, " - ");
	show_type(m, sb);
	seq_putc(m, ' ');
	mangle(m, mnt->mnt_devname ? mnt->mnt_devname : "none");
	seq_puts(m, sb->s_flags & MS_RDONLY ? " ro" : " rw");
	err = show_sb_opts(m, sb);
	if (err)
		goto out;
	if (sb->s_op->show_options)
		err = sb->s_op->show_options(m, mnt);
	seq_putc(m, '\n');
out:
	return err;
}

const struct seq_operations mountinfo_op = {
	.start	= m_start,
	.next	= m_next,
	.stop	= m_stop,
	.show	= show_mountinfo,
};

static int show_vfsstat(struct seq_file *m, void *v)
{
	struct vfsmount *mnt = list_entry(v, struct vfsmount, mnt_list);
	struct path mnt_path = { .dentry = mnt->mnt_root, .mnt = mnt };
	int err = 0;

	/* device */
	if (mnt->mnt_devname) {
		seq_puts(m, "device ");
		mangle(m, mnt->mnt_devname);
	} else
		seq_puts(m, "no device");

	/* mount point */
	seq_puts(m, " mounted on ");
	seq_path(m, &mnt_path, " \t\n\\");
	seq_putc(m, ' ');

	/* file system type */
	seq_puts(m, "with fstype ");
	show_type(m, mnt->mnt_sb);

	/* optional statistics */
	if (mnt->mnt_sb->s_op->show_stats) {
		seq_putc(m, ' ');
		err = mnt->mnt_sb->s_op->show_stats(m, mnt);
	}

	seq_putc(m, '\n');
	return err;
}

const struct seq_operations mountstats_op = {
	.start	= m_start,
	.next	= m_next,
	.stop	= m_stop,
	.show	= show_vfsstat,
};
#endif  /* CONFIG_PROC_FS */

/**
 * may_umount_tree - check if a mount tree is busy
 * @mnt: root of mount tree
 *
 * This is called to check if a tree of mounts has any
 * open files, pwds, chroots or sub mounts that are
 * busy.
 */
int may_umount_tree(struct vfsmount *mnt)
{
	int actual_refs = 0;
	int minimum_refs = 0;
	struct vfsmount *p;

	/* write lock needed for mnt_get_count */
	br_write_lock(vfsmount_lock);
	for (p = mnt; p; p = next_mnt(p, mnt)) {
		actual_refs += mnt_get_count(p);
		minimum_refs += 2;
	}
	br_write_unlock(vfsmount_lock);

	if (actual_refs > minimum_refs)
		return 0;

	return 1;
}

EXPORT_SYMBOL(may_umount_tree);

/**
 * may_umount - check if a mount point is busy
 * @mnt: root of mount
 *
 * This is called to check if a mount point has any
 * open files, pwds, chroots or sub mounts. If the
 * mount has sub mounts this will return busy
 * regardless of whether the sub mounts are busy.
 *
 * Doesn't take quota and stuff into account. IOW, in some cases it will
 * give false negatives. The main reason why it's here is that we need
 * a non-destructive way to look for easily umountable filesystems.
 */
int may_umount(struct vfsmount *mnt)
{
	int ret = 1;
	down_read(&namespace_sem);
	br_write_lock(vfsmount_lock);
	if (propagate_mount_busy(mnt, 2))
		ret = 0;
	br_write_unlock(vfsmount_lock);
	up_read(&namespace_sem);
	return ret;
}

EXPORT_SYMBOL(may_umount);

void release_mounts(struct list_head *head)
{
	struct vfsmount *mnt;
	while (!list_empty(head)) {
		mnt = list_first_entry(head, struct vfsmount, mnt_hash);
		list_del_init(&mnt->mnt_hash);
		if (mnt->mnt_parent != mnt) {
			struct dentry *dentry;
			struct vfsmount *m;

			br_write_lock(vfsmount_lock);
			dentry = mnt->mnt_mountpoint;
			m = mnt->mnt_parent;
			mnt->mnt_mountpoint = mnt->mnt_root;
			mnt->mnt_parent = mnt;
			m->mnt_ghosts--;
			br_write_unlock(vfsmount_lock);
			dput(dentry);
			mntput(m);
		}
		mntput_long(mnt);
	}
}

/*
 * vfsmount lock must be held for write
 * namespace_sem must be held for write
 */
void umount_tree(struct vfsmount *mnt, int propagate, struct list_head *kill)
{
	LIST_HEAD(tmp_list);
	struct vfsmount *p;

	for (p = mnt; p; p = next_mnt(p, mnt))
		list_move(&p->mnt_hash, &tmp_list);

	if (propagate)
		propagate_umount(&tmp_list);

	list_for_each_entry(p, &tmp_list, mnt_hash) {
		list_del_init(&p->mnt_expire);
		list_del_init(&p->mnt_list);
		__touch_mnt_namespace(p->mnt_ns);
		p->mnt_ns = NULL;
		__mnt_make_shortterm(p);
		list_del_init(&p->mnt_child);
		if (p->mnt_parent != p) {
			p->mnt_parent->mnt_ghosts++;
			dentry_reset_mounted(p->mnt_parent, p->mnt_mountpoint);
		}
		change_mnt_propagation(p, MS_PRIVATE);
	}
	list_splice(&tmp_list, kill);
}

static void shrink_submounts(struct vfsmount *mnt, struct list_head *umounts);

static int do_umount(struct vfsmount *mnt, int flags)
{
	struct super_block *sb = mnt->mnt_sb;
	int retval;
	LIST_HEAD(umount_list);

	retval = security_sb_umount(mnt, flags);
	if (retval)
		return retval;

	/*
	 * Allow userspace to request a mountpoint be expired rather than
	 * unmounting unconditionally. Unmount only happens if:
	 *  (1) the mark is already set (the mark is cleared by mntput())
	 *  (2) the usage count == 1 [parent vfsmount] + 1 [sys_umount]
	 */
	if (flags & MNT_EXPIRE) {
		if (mnt == current->fs->root.mnt ||
		    flags & (MNT_FORCE | MNT_DETACH))
			return -EINVAL;

		/*
		 * probably don't strictly need the lock here if we examined
		 * all race cases, but it's a slowpath.
		 */
		br_write_lock(vfsmount_lock);
		if (mnt_get_count(mnt) != 2) {
			br_write_lock(vfsmount_lock);
			return -EBUSY;
		}
		br_write_unlock(vfsmount_lock);

		if (!xchg(&mnt->mnt_expiry_mark, 1))
			return -EAGAIN;
	}

	/*
	 * If we may have to abort operations to get out of this
	 * mount, and they will themselves hold resources we must
	 * allow the fs to do things. In the Unix tradition of
	 * 'Gee thats tricky lets do it in userspace' the umount_begin
	 * might fail to complete on the first run through as other tasks
	 * must return, and the like. Thats for the mount program to worry
	 * about for the moment.
	 */

	if (flags & MNT_FORCE && sb->s_op->umount_begin) {
		sb->s_op->umount_begin(sb);
	}

	/*
	 * No sense to grab the lock for this test, but test itself looks
	 * somewhat bogus. Suggestions for better replacement?
	 * Ho-hum... In principle, we might treat that as umount + switch
	 * to rootfs. GC would eventually take care of the old vfsmount.
	 * Actually it makes sense, especially if rootfs would contain a
	 * /reboot - static binary that would close all descriptors and
	 * call reboot(9). Then init(8) could umount root and exec /reboot.
	 */
	if (mnt == current->fs->root.mnt && !(flags & MNT_DETACH)) {
		/*
		 * Special case for "unmounting" root ...
		 * we just try to remount it readonly.
		 */
		down_write(&sb->s_umount);
		if (!(sb->s_flags & MS_RDONLY))
			retval = do_remount_sb(sb, MS_RDONLY, NULL, 0);
		up_write(&sb->s_umount);
		return retval;
	}

	down_write(&namespace_sem);
	br_write_lock(vfsmount_lock);
	event++;

	if (!(flags & MNT_DETACH))
		shrink_submounts(mnt, &umount_list);

	retval = -EBUSY;
	if (flags & MNT_DETACH || !propagate_mount_busy(mnt, 2)) {
		if (!list_empty(&mnt->mnt_list))
			umount_tree(mnt, 1, &umount_list);
		retval = 0;
	}
	br_write_unlock(vfsmount_lock);
	up_write(&namespace_sem);
	release_mounts(&umount_list);
	return retval;
}

/*
 * Now umount can handle mount points as well as block devices.
 * This is important for filesystems which use unnamed block devices.
 *
 * We now support a flag for forced unmount like the other 'big iron'
 * unixes. Our API is identical to OSF/1 to avoid making a mess of AMD
 */

SYSCALL_DEFINE2(umount, char __user *, name, int, flags)
{
	struct path path;
	int retval;
	int lookup_flags = 0;

	if (flags & ~(MNT_FORCE | MNT_DETACH | MNT_EXPIRE | UMOUNT_NOFOLLOW))
		return -EINVAL;

	if (!(flags & UMOUNT_NOFOLLOW))
		lookup_flags |= LOOKUP_FOLLOW;

	retval = user_path_at(AT_FDCWD, name, lookup_flags, &path);
	if (retval)
		goto out;
	retval = -EINVAL;
	if (path.dentry != path.mnt->mnt_root)
		goto dput_and_out;
	if (!check_mnt(path.mnt))
		goto dput_and_out;

	retval = -EPERM;
	if (!capable(CAP_SYS_ADMIN))
		goto dput_and_out;

	retval = do_umount(path.mnt, flags);
dput_and_out:
	/* we mustn't call path_put() as that would clear mnt_expiry_mark */
	dput(path.dentry);
	mntput_no_expire(path.mnt);
out:
	return retval;
}

#ifdef __ARCH_WANT_SYS_OLDUMOUNT

/*
 *	The 2.0 compatible umount. No flags.
 */
SYSCALL_DEFINE1(oldumount, char __user *, name)
{
	return sys_umount(name, 0);
}

#endif

static int mount_is_safe(struct path *path)
{
	if (capable(CAP_SYS_ADMIN))
		return 0;
	return -EPERM;
#ifdef notyet
	if (S_ISLNK(path->dentry->d_inode->i_mode))
		return -EPERM;
	if (path->dentry->d_inode->i_mode & S_ISVTX) {
		if (current_uid() != path->dentry->d_inode->i_uid)
			return -EPERM;
	}
	if (inode_permission(path->dentry->d_inode, MAY_WRITE))
		return -EPERM;
	return 0;
#endif
}

struct vfsmount *copy_tree(struct vfsmount *mnt, struct dentry *dentry,
					int flag)
{
	struct vfsmount *res, *p, *q, *r, *s;
	struct path path;

	if (!(flag & CL_COPY_ALL) && IS_MNT_UNBINDABLE(mnt))
		return NULL;

	res = q = clone_mnt(mnt, dentry, flag);
	if (!q)
		goto Enomem;
	q->mnt_mountpoint = mnt->mnt_mountpoint;

	p = mnt;
	list_for_each_entry(r, &mnt->mnt_mounts, mnt_child) {
		if (!is_subdir(r->mnt_mountpoint, dentry))
			continue;

		for (s = r; s; s = next_mnt(s, r)) {
			if (!(flag & CL_COPY_ALL) && IS_MNT_UNBINDABLE(s)) {
				s = skip_mnt_tree(s);
				continue;
			}
			while (p != s->mnt_parent) {
				p = p->mnt_parent;
				q = q->mnt_parent;
			}
			p = s;
			path.mnt = q;
			path.dentry = p->mnt_mountpoint;
			q = clone_mnt(p, p->mnt_root, flag);
			if (!q)
				goto Enomem;
			br_write_lock(vfsmount_lock);
			list_add_tail(&q->mnt_list, &res->mnt_list);
			attach_mnt(q, &path);
			br_write_unlock(vfsmount_lock);
		}
	}
	return res;
Enomem:
	if (res) {
		LIST_HEAD(umount_list);
		br_write_lock(vfsmount_lock);
		umount_tree(res, 0, &umount_list);
		br_write_unlock(vfsmount_lock);
		release_mounts(&umount_list);
	}
	return NULL;
}

struct vfsmount *collect_mounts(struct path *path)
{
	struct vfsmount *tree;
	down_write(&namespace_sem);
	tree = copy_tree(path->mnt, path->dentry, CL_COPY_ALL | CL_PRIVATE);
	up_write(&namespace_sem);
	return tree;
}

void drop_collected_mounts(struct vfsmount *mnt)
{
	LIST_HEAD(umount_list);
	down_write(&namespace_sem);
	br_write_lock(vfsmount_lock);
	umount_tree(mnt, 0, &umount_list);
	br_write_unlock(vfsmount_lock);
	up_write(&namespace_sem);
	release_mounts(&umount_list);
}

int iterate_mounts(int (*f)(struct vfsmount *, void *), void *arg,
		   struct vfsmount *root)
{
	struct vfsmount *mnt;
	int res = f(root, arg);
	if (res)
		return res;
	list_for_each_entry(mnt, &root->mnt_list, mnt_list) {
		res = f(mnt, arg);
		if (res)
			return res;
	}
	return 0;
}

static void cleanup_group_ids(struct vfsmount *mnt, struct vfsmount *end)
{
	struct vfsmount *p;

	for (p = mnt; p != end; p = next_mnt(p, mnt)) {
		if (p->mnt_group_id && !IS_MNT_SHARED(p))
			mnt_release_group_id(p);
	}
}

static int invent_group_ids(struct vfsmount *mnt, bool recurse)
{
	struct vfsmount *p;

	for (p = mnt; p; p = recurse ? next_mnt(p, mnt) : NULL) {
		if (!p->mnt_group_id && !IS_MNT_SHARED(p)) {
			int err = mnt_alloc_group_id(p);
			if (err) {
				cleanup_group_ids(mnt, p);
				return err;
			}
		}
	}

	return 0;
}

/*
 *  @source_mnt : mount tree to be attached
 *  @nd         : place the mount tree @source_mnt is attached
 *  @parent_nd  : if non-null, detach the source_mnt from its parent and
 *  		   store the parent mount and mountpoint dentry.
 *  		   (done when source_mnt is moved)
 *
 *  NOTE: in the table below explains the semantics when a source mount
 *  of a given type is attached to a destination mount of a given type.
 * ---------------------------------------------------------------------------
 * |         BIND MOUNT OPERATION                                            |
 * |**************************************************************************
 * | source-->| shared        |       private  |       slave    | unbindable |
 * | dest     |               |                |                |            |
 * |   |      |               |                |                |            |
 * |   v      |               |                |                |            |
 * |**************************************************************************
 * |  shared  | shared (++)   |     shared (+) |     shared(+++)|  invalid   |
 * |          |               |                |                |            |
 * |non-shared| shared (+)    |      private   |      slave (*) |  invalid   |
 * ***************************************************************************
 * A bind operation clones the source mount and mounts the clone on the
 * destination mount.
 *
 * (++)  the cloned mount is propagated to all the mounts in the propagation
 * 	 tree of the destination mount and the cloned mount is added to
 * 	 the peer group of the source mount.
 * (+)   the cloned mount is created under the destination mount and is marked
 *       as shared. The cloned mount is added to the peer group of the source
 *       mount.
 * (+++) the mount is propagated to all the mounts in the propagation tree
 *       of the destination mount and the cloned mount is made slave
 *       of the same master as that of the source mount. The cloned mount
 *       is marked as 'shared and slave'.
 * (*)   the cloned mount is made a slave of the same master as that of the
 * 	 source mount.
 *
 * ---------------------------------------------------------------------------
 * |         		MOVE MOUNT OPERATION                                 |
 * |**************************************************************************
 * | source-->| shared        |       private  |       slave    | unbindable |
 * | dest     |               |                |                |            |
 * |   |      |               |                |                |            |
 * |   v      |               |                |                |            |
 * |**************************************************************************
 * |  shared  | shared (+)    |     shared (+) |    shared(+++) |  invalid   |
 * |          |               |                |                |            |
 * |non-shared| shared (+*)   |      private   |    slave (*)   | unbindable |
 * ***************************************************************************
 *
 * (+)  the mount is moved to the destination. And is then propagated to
 * 	all the mounts in the propagation tree of the destination mount.
 * (+*)  the mount is moved to the destination.
 * (+++)  the mount is moved to the destination and is then propagated to
 * 	all the mounts belonging to the destination mount's propagation tree.
 * 	the mount is marked as 'shared and slave'.
 * (*)	the mount continues to be a slave at the new location.
 *
 * if the source mount is a tree, the operations explained above is
 * applied to each mount in the tree.
 * Must be called without spinlocks held, since this function can sleep
 * in allocations.
 */
static int attach_recursive_mnt(struct vfsmount *source_mnt,
			struct path *path, struct path *parent_path)
{
	LIST_HEAD(tree_list);
	struct vfsmount *dest_mnt = path->mnt;
	struct dentry *dest_dentry = path->dentry;
	struct vfsmount *child, *p;
	int err;

	if (IS_MNT_SHARED(dest_mnt)) {
		err = invent_group_ids(source_mnt, true);
		if (err)
			goto out;
	}
	err = propagate_mnt(dest_mnt, dest_dentry, source_mnt, &tree_list);
	if (err)
		goto out_cleanup_ids;

	br_write_lock(vfsmount_lock);

	if (IS_MNT_SHARED(dest_mnt)) {
		for (p = source_mnt; p; p = next_mnt(p, source_mnt))
			set_mnt_shared(p);
	}
	if (parent_path) {
		detach_mnt(source_mnt, parent_path);
		attach_mnt(source_mnt, path);
		touch_mnt_namespace(parent_path->mnt->mnt_ns);
	} else {
		mnt_set_mountpoint(dest_mnt, dest_dentry, source_mnt);
		commit_tree(source_mnt);
	}

	list_for_each_entry_safe(child, p, &tree_list, mnt_hash) {
		list_del_init(&child->mnt_hash);
		commit_tree(child);
	}
	br_write_unlock(vfsmount_lock);

	return 0;

 out_cleanup_ids:
	if (IS_MNT_SHARED(dest_mnt))
		cleanup_group_ids(source_mnt, NULL);
 out:
	return err;
}

static int graft_tree(struct vfsmount *mnt, struct path *path)
{
	int err;
	if (mnt->mnt_sb->s_flags & MS_NOUSER)
		return -EINVAL;

	if (S_ISDIR(path->dentry->d_inode->i_mode) !=
	      S_ISDIR(mnt->mnt_root->d_inode->i_mode))
		return -ENOTDIR;

	err = -ENOENT;
	mutex_lock(&path->dentry->d_inode->i_mutex);
	if (cant_mount(path->dentry))
		goto out_unlock;

	if (!d_unlinked(path->dentry))
		err = attach_recursive_mnt(mnt, path, NULL);
out_unlock:
	mutex_unlock(&path->dentry->d_inode->i_mutex);
	return err;
}

/*
 * Sanity check the flags to change_mnt_propagation.
 */

static int flags_to_propagation_type(int flags)
{
	int type = flags & ~MS_REC;

	/* Fail if any non-propagation flags are set */
	if (type & ~(MS_SHARED | MS_PRIVATE | MS_SLAVE | MS_UNBINDABLE))
		return 0;
	/* Only one propagation flag should be set */
	if (!is_power_of_2(type))
		return 0;
	return type;
}

/*
 * recursively change the type of the mountpoint.
 */
static int do_change_type(struct path *path, int flag)
{
	struct vfsmount *m, *mnt = path->mnt;
	int recurse = flag & MS_REC;
	int type;
	int err = 0;

	if (!capable(CAP_SYS_ADMIN))
		return -EPERM;

	if (path->dentry != path->mnt->mnt_root)
		return -EINVAL;

	type = flags_to_propagation_type(flag);
	if (!type)
		return -EINVAL;

	down_write(&namespace_sem);
	if (type == MS_SHARED) {
		err = invent_group_ids(mnt, recurse);
		if (err)
			goto out_unlock;
	}

	br_write_lock(vfsmount_lock);
	for (m = mnt; m; m = (recurse ? next_mnt(m, mnt) : NULL))
		change_mnt_propagation(m, type);
	br_write_unlock(vfsmount_lock);

 out_unlock:
	up_write(&namespace_sem);
	return err;
}

/*
 * do loopback mount.
 */
static int do_loopback(struct path *path, char *old_name,
				int recurse)
{
	struct path old_path;
	struct vfsmount *mnt = NULL;
	int err = mount_is_safe(path);
	if (err)
		return err;
	if (!old_name || !*old_name)
		return -EINVAL;
	err = kern_path(old_name, LOOKUP_FOLLOW, &old_path);
	if (err)
		return err;

	down_write(&namespace_sem);
	err = -EINVAL;
	if (IS_MNT_UNBINDABLE(old_path.mnt))
		goto out;

	if (!check_mnt(path->mnt) || !check_mnt(old_path.mnt))
		goto out;

	err = -ENOMEM;
	if (recurse)
		mnt = copy_tree(old_path.mnt, old_path.dentry, 0);
	else
		mnt = clone_mnt(old_path.mnt, old_path.dentry, 0);

	if (!mnt)
		goto out;

	err = graft_tree(mnt, path);
	if (err) {
		LIST_HEAD(umount_list);

		br_write_lock(vfsmount_lock);
		umount_tree(mnt, 0, &umount_list);
		br_write_unlock(vfsmount_lock);
		release_mounts(&umount_list);
	}

out:
	up_write(&namespace_sem);
	path_put(&old_path);
	return err;
}

static int change_mount_flags(struct vfsmount *mnt, int ms_flags)
{
	int error = 0;
	int readonly_request = 0;

	if (ms_flags & MS_RDONLY)
		readonly_request = 1;
	if (readonly_request == __mnt_is_readonly(mnt))
		return 0;

	if (readonly_request)
		error = mnt_make_readonly(mnt);
	else
		__mnt_unmake_readonly(mnt);
	return error;
}

/*
 * change filesystem flags. dir should be a physical root of filesystem.
 * If you've mounted a non-root directory somewhere and want to do remount
 * on it - tough luck.
 */
static int do_remount(struct path *path, int flags, int mnt_flags,
		      void *data)
{
	int err;
	struct super_block *sb = path->mnt->mnt_sb;

	if (!capable(CAP_SYS_ADMIN))
		return -EPERM;

	if (!check_mnt(path->mnt))
		return -EINVAL;

	if (path->dentry != path->mnt->mnt_root)
		return -EINVAL;

	down_write(&sb->s_umount);
	if (flags & MS_BIND)
		err = change_mount_flags(path->mnt, flags);
	else
		err = do_remount_sb(sb, flags, data, 0);
	if (!err) {
		br_write_lock(vfsmount_lock);
		mnt_flags |= path->mnt->mnt_flags & MNT_PROPAGATION_MASK;
		path->mnt->mnt_flags = mnt_flags;
		br_write_unlock(vfsmount_lock);
	}
	up_write(&sb->s_umount);
	if (!err) {
		br_write_lock(vfsmount_lock);
		touch_mnt_namespace(path->mnt->mnt_ns);
		br_write_unlock(vfsmount_lock);
	}
	return err;
}

static inline int tree_contains_unbindable(struct vfsmount *mnt)
{
	struct vfsmount *p;
	for (p = mnt; p; p = next_mnt(p, mnt)) {
		if (IS_MNT_UNBINDABLE(p))
			return 1;
	}
	return 0;
}

static int do_move_mount(struct path *path, char *old_name)
{
	struct path old_path, parent_path;
	struct vfsmount *p;
	int err = 0;
	if (!capable(CAP_SYS_ADMIN))
		return -EPERM;
	if (!old_name || !*old_name)
		return -EINVAL;
	err = kern_path(old_name, LOOKUP_FOLLOW, &old_path);
	if (err)
		return err;

	down_write(&namespace_sem);
	err = follow_down(path, true);
	if (err < 0)
		goto out;

	err = -EINVAL;
	if (!check_mnt(path->mnt) || !check_mnt(old_path.mnt))
		goto out;

	err = -ENOENT;
	mutex_lock(&path->dentry->d_inode->i_mutex);
	if (cant_mount(path->dentry))
		goto out1;

	if (d_unlinked(path->dentry))
		goto out1;

	err = -EINVAL;
	if (old_path.dentry != old_path.mnt->mnt_root)
		goto out1;

	if (old_path.mnt == old_path.mnt->mnt_parent)
		goto out1;

	if (S_ISDIR(path->dentry->d_inode->i_mode) !=
	      S_ISDIR(old_path.dentry->d_inode->i_mode))
		goto out1;
	/*
	 * Don't move a mount residing in a shared parent.
	 */
	if (old_path.mnt->mnt_parent &&
	    IS_MNT_SHARED(old_path.mnt->mnt_parent))
		goto out1;
	/*
	 * Don't move a mount tree containing unbindable mounts to a destination
	 * mount which is shared.
	 */
	if (IS_MNT_SHARED(path->mnt) &&
	    tree_contains_unbindable(old_path.mnt))
		goto out1;
	err = -ELOOP;
	for (p = path->mnt; p->mnt_parent != p; p = p->mnt_parent)
		if (p == old_path.mnt)
			goto out1;

	err = attach_recursive_mnt(old_path.mnt, path, &parent_path);
	if (err)
		goto out1;

	/* if the mount is moved, it should no longer be expire
	 * automatically */
	list_del_init(&old_path.mnt->mnt_expire);
out1:
	mutex_unlock(&path->dentry->d_inode->i_mutex);
out:
	up_write(&namespace_sem);
	if (!err)
		path_put(&parent_path);
	path_put(&old_path);
	return err;
}

static int do_add_mount(struct vfsmount *, struct path *, int);

/*
 * create a new mount for userspace and request it to be added into the
 * namespace's tree
 */
static int do_new_mount(struct path *path, char *type, int flags,
			int mnt_flags, char *name, void *data)
{
	struct vfsmount *mnt;
	int err;

	if (!type)
		return -EINVAL;

	/* we need capabilities... */
	if (!capable(CAP_SYS_ADMIN))
		return -EPERM;

	mnt = do_kern_mount(type, flags, name, data);
	if (IS_ERR(mnt))
		return PTR_ERR(mnt);

	err = do_add_mount(mnt, path, mnt_flags);
	if (err)
		mntput(mnt);
	return err;
}

int finish_automount(struct vfsmount *m, struct path *path)
{
	int err;
	/* The new mount record should have at least 2 refs to prevent it being
	 * expired before we get a chance to add it
	 */
	BUG_ON(mnt_get_count(m) < 2);

	if (m->mnt_sb == path->mnt->mnt_sb &&
	    m->mnt_root == path->dentry) {
		err = -ELOOP;
		goto fail;
	}

	err = do_add_mount(m, path, path->mnt->mnt_flags | MNT_SHRINKABLE);
	if (!err)
		return 0;
fail:
	/* remove m from any expiration list it may be on */
	if (!list_empty(&m->mnt_expire)) {
		down_write(&namespace_sem);
		br_write_lock(vfsmount_lock);
		list_del_init(&m->mnt_expire);
		br_write_unlock(vfsmount_lock);
		up_write(&namespace_sem);
	}
	mntput(m);
	mntput(m);
	return err;
}

/*
 * add a mount into a namespace's mount tree
 */
static int do_add_mount(struct vfsmount *newmnt, struct path *path, int mnt_flags)
{
	int err;

	mnt_flags &= ~(MNT_SHARED | MNT_WRITE_HOLD | MNT_INTERNAL);

	down_write(&namespace_sem);
	/* Something was mounted here while we slept */
	err = follow_down(path, true);
	if (err < 0)
		goto unlock;

	err = -EINVAL;
	if (!(mnt_flags & MNT_SHRINKABLE) && !check_mnt(path->mnt))
		goto unlock;

	/* Refuse the same filesystem on the same mount point */
	err = -EBUSY;
	if (path->mnt->mnt_sb == newmnt->mnt_sb &&
	    path->mnt->mnt_root == path->dentry)
		goto unlock;

	err = -EINVAL;
	if (S_ISLNK(newmnt->mnt_root->d_inode->i_mode))
		goto unlock;

	newmnt->mnt_flags = mnt_flags;
	err = graft_tree(newmnt, path);

unlock:
	up_write(&namespace_sem);
<<<<<<< HEAD
	mntput_long(newmnt);
=======
>>>>>>> 63310467
	return err;
}

/**
 * mnt_set_expiry - Put a mount on an expiration list
 * @mnt: The mount to list.
 * @expiry_list: The list to add the mount to.
 */
void mnt_set_expiry(struct vfsmount *mnt, struct list_head *expiry_list)
{
	down_write(&namespace_sem);
	br_write_lock(vfsmount_lock);

	list_add_tail(&mnt->mnt_expire, expiry_list);

	br_write_unlock(vfsmount_lock);
	up_write(&namespace_sem);
}
EXPORT_SYMBOL(mnt_set_expiry);

/*
 * process a list of expirable mountpoints with the intent of discarding any
 * mountpoints that aren't in use and haven't been touched since last we came
 * here
 */
void mark_mounts_for_expiry(struct list_head *mounts)
{
	struct vfsmount *mnt, *next;
	LIST_HEAD(graveyard);
	LIST_HEAD(umounts);

	if (list_empty(mounts))
		return;

	down_write(&namespace_sem);
	br_write_lock(vfsmount_lock);

	/* extract from the expiration list every vfsmount that matches the
	 * following criteria:
	 * - only referenced by its parent vfsmount
	 * - still marked for expiry (marked on the last call here; marks are
	 *   cleared by mntput())
	 */
	list_for_each_entry_safe(mnt, next, mounts, mnt_expire) {
		if (!xchg(&mnt->mnt_expiry_mark, 1) ||
			propagate_mount_busy(mnt, 1))
			continue;
		list_move(&mnt->mnt_expire, &graveyard);
	}
	while (!list_empty(&graveyard)) {
		mnt = list_first_entry(&graveyard, struct vfsmount, mnt_expire);
		touch_mnt_namespace(mnt->mnt_ns);
		umount_tree(mnt, 1, &umounts);
	}
	br_write_unlock(vfsmount_lock);
	up_write(&namespace_sem);

	release_mounts(&umounts);
}

EXPORT_SYMBOL_GPL(mark_mounts_for_expiry);

/*
 * Ripoff of 'select_parent()'
 *
 * search the list of submounts for a given mountpoint, and move any
 * shrinkable submounts to the 'graveyard' list.
 */
static int select_submounts(struct vfsmount *parent, struct list_head *graveyard)
{
	struct vfsmount *this_parent = parent;
	struct list_head *next;
	int found = 0;

repeat:
	next = this_parent->mnt_mounts.next;
resume:
	while (next != &this_parent->mnt_mounts) {
		struct list_head *tmp = next;
		struct vfsmount *mnt = list_entry(tmp, struct vfsmount, mnt_child);

		next = tmp->next;
		if (!(mnt->mnt_flags & MNT_SHRINKABLE))
			continue;
		/*
		 * Descend a level if the d_mounts list is non-empty.
		 */
		if (!list_empty(&mnt->mnt_mounts)) {
			this_parent = mnt;
			goto repeat;
		}

		if (!propagate_mount_busy(mnt, 1)) {
			list_move_tail(&mnt->mnt_expire, graveyard);
			found++;
		}
	}
	/*
	 * All done at this level ... ascend and resume the search
	 */
	if (this_parent != parent) {
		next = this_parent->mnt_child.next;
		this_parent = this_parent->mnt_parent;
		goto resume;
	}
	return found;
}

/*
 * process a list of expirable mountpoints with the intent of discarding any
 * submounts of a specific parent mountpoint
 *
 * vfsmount_lock must be held for write
 */
static void shrink_submounts(struct vfsmount *mnt, struct list_head *umounts)
{
	LIST_HEAD(graveyard);
	struct vfsmount *m;

	/* extract submounts of 'mountpoint' from the expiration list */
	while (select_submounts(mnt, &graveyard)) {
		while (!list_empty(&graveyard)) {
			m = list_first_entry(&graveyard, struct vfsmount,
						mnt_expire);
			touch_mnt_namespace(m->mnt_ns);
			umount_tree(m, 1, umounts);
		}
	}
}

/*
 * Some copy_from_user() implementations do not return the exact number of
 * bytes remaining to copy on a fault.  But copy_mount_options() requires that.
 * Note that this function differs from copy_from_user() in that it will oops
 * on bad values of `to', rather than returning a short copy.
 */
static long exact_copy_from_user(void *to, const void __user * from,
				 unsigned long n)
{
	char *t = to;
	const char __user *f = from;
	char c;

	if (!access_ok(VERIFY_READ, from, n))
		return n;

	while (n) {
		if (__get_user(c, f)) {
			memset(t, 0, n);
			break;
		}
		*t++ = c;
		f++;
		n--;
	}
	return n;
}

int copy_mount_options(const void __user * data, unsigned long *where)
{
	int i;
	unsigned long page;
	unsigned long size;

	*where = 0;
	if (!data)
		return 0;

	if (!(page = __get_free_page(GFP_KERNEL)))
		return -ENOMEM;

	/* We only care that *some* data at the address the user
	 * gave us is valid.  Just in case, we'll zero
	 * the remainder of the page.
	 */
	/* copy_from_user cannot cross TASK_SIZE ! */
	size = TASK_SIZE - (unsigned long)data;
	if (size > PAGE_SIZE)
		size = PAGE_SIZE;

	i = size - exact_copy_from_user((void *)page, data, size);
	if (!i) {
		free_page(page);
		return -EFAULT;
	}
	if (i != PAGE_SIZE)
		memset((char *)page + i, 0, PAGE_SIZE - i);
	*where = page;
	return 0;
}

int copy_mount_string(const void __user *data, char **where)
{
	char *tmp;

	if (!data) {
		*where = NULL;
		return 0;
	}

	tmp = strndup_user(data, PAGE_SIZE);
	if (IS_ERR(tmp))
		return PTR_ERR(tmp);

	*where = tmp;
	return 0;
}

/*
 * Flags is a 32-bit value that allows up to 31 non-fs dependent flags to
 * be given to the mount() call (ie: read-only, no-dev, no-suid etc).
 *
 * data is a (void *) that can point to any structure up to
 * PAGE_SIZE-1 bytes, which can contain arbitrary fs-dependent
 * information (or be NULL).
 *
 * Pre-0.97 versions of mount() didn't have a flags word.
 * When the flags word was introduced its top half was required
 * to have the magic value 0xC0ED, and this remained so until 2.4.0-test9.
 * Therefore, if this magic number is present, it carries no information
 * and must be discarded.
 */
long do_mount(char *dev_name, char *dir_name, char *type_page,
		  unsigned long flags, void *data_page)
{
	struct path path;
	int retval = 0;
	int mnt_flags = 0;

	/* Discard magic */
	if ((flags & MS_MGC_MSK) == MS_MGC_VAL)
		flags &= ~MS_MGC_MSK;

	/* Basic sanity checks */

	if (!dir_name || !*dir_name || !memchr(dir_name, 0, PAGE_SIZE))
		return -EINVAL;

	if (data_page)
		((char *)data_page)[PAGE_SIZE - 1] = 0;

	/* ... and get the mountpoint */
	retval = kern_path(dir_name, LOOKUP_FOLLOW, &path);
	if (retval)
		return retval;

	retval = security_sb_mount(dev_name, &path,
				   type_page, flags, data_page);
	if (retval)
		goto dput_out;

	/* Default to relatime unless overriden */
	if (!(flags & MS_NOATIME))
		mnt_flags |= MNT_RELATIME;

	/* Separate the per-mountpoint flags */
	if (flags & MS_NOSUID)
		mnt_flags |= MNT_NOSUID;
	if (flags & MS_NODEV)
		mnt_flags |= MNT_NODEV;
	if (flags & MS_NOEXEC)
		mnt_flags |= MNT_NOEXEC;
	if (flags & MS_NOATIME)
		mnt_flags |= MNT_NOATIME;
	if (flags & MS_NODIRATIME)
		mnt_flags |= MNT_NODIRATIME;
	if (flags & MS_STRICTATIME)
		mnt_flags &= ~(MNT_RELATIME | MNT_NOATIME);
	if (flags & MS_RDONLY)
		mnt_flags |= MNT_READONLY;

	flags &= ~(MS_NOSUID | MS_NOEXEC | MS_NODEV | MS_ACTIVE | MS_BORN |
		   MS_NOATIME | MS_NODIRATIME | MS_RELATIME| MS_KERNMOUNT |
		   MS_STRICTATIME);

	if (flags & MS_REMOUNT)
		retval = do_remount(&path, flags & ~MS_REMOUNT, mnt_flags,
				    data_page);
	else if (flags & MS_BIND)
		retval = do_loopback(&path, dev_name, flags & MS_REC);
	else if (flags & (MS_SHARED | MS_PRIVATE | MS_SLAVE | MS_UNBINDABLE))
		retval = do_change_type(&path, flags);
	else if (flags & MS_MOVE)
		retval = do_move_mount(&path, dev_name);
	else
		retval = do_new_mount(&path, type_page, flags, mnt_flags,
				      dev_name, data_page);
dput_out:
	path_put(&path);
	return retval;
}

static struct mnt_namespace *alloc_mnt_ns(void)
{
	struct mnt_namespace *new_ns;

	new_ns = kmalloc(sizeof(struct mnt_namespace), GFP_KERNEL);
	if (!new_ns)
		return ERR_PTR(-ENOMEM);
	atomic_set(&new_ns->count, 1);
	new_ns->root = NULL;
	INIT_LIST_HEAD(&new_ns->list);
	init_waitqueue_head(&new_ns->poll);
	new_ns->event = 0;
	return new_ns;
}

void mnt_make_longterm(struct vfsmount *mnt)
{
	__mnt_make_longterm(mnt);
}

void mnt_make_shortterm(struct vfsmount *mnt)
{
#ifdef CONFIG_SMP
	if (atomic_add_unless(&mnt->mnt_longterm, -1, 1))
		return;
	br_write_lock(vfsmount_lock);
	atomic_dec(&mnt->mnt_longterm);
	br_write_unlock(vfsmount_lock);
#endif
}

/*
 * Allocate a new namespace structure and populate it with contents
 * copied from the namespace of the passed in task structure.
 */
static struct mnt_namespace *dup_mnt_ns(struct mnt_namespace *mnt_ns,
		struct fs_struct *fs)
{
	struct mnt_namespace *new_ns;
	struct vfsmount *rootmnt = NULL, *pwdmnt = NULL;
	struct vfsmount *p, *q;

	new_ns = alloc_mnt_ns();
	if (IS_ERR(new_ns))
		return new_ns;

	down_write(&namespace_sem);
	/* First pass: copy the tree topology */
	new_ns->root = copy_tree(mnt_ns->root, mnt_ns->root->mnt_root,
					CL_COPY_ALL | CL_EXPIRE);
	if (!new_ns->root) {
		up_write(&namespace_sem);
		kfree(new_ns);
		return ERR_PTR(-ENOMEM);
	}
	br_write_lock(vfsmount_lock);
	list_add_tail(&new_ns->list, &new_ns->root->mnt_list);
	br_write_unlock(vfsmount_lock);

	/*
	 * Second pass: switch the tsk->fs->* elements and mark new vfsmounts
	 * as belonging to new namespace.  We have already acquired a private
	 * fs_struct, so tsk->fs->lock is not needed.
	 */
	p = mnt_ns->root;
	q = new_ns->root;
	while (p) {
		q->mnt_ns = new_ns;
		__mnt_make_longterm(q);
		if (fs) {
			if (p == fs->root.mnt) {
<<<<<<< HEAD
				rootmnt = p;
				fs->root.mnt = mntget_long(q);
			}
			if (p == fs->pwd.mnt) {
				pwdmnt = p;
				fs->pwd.mnt = mntget_long(q);
=======
				fs->root.mnt = mntget(q);
				__mnt_make_longterm(q);
				mnt_make_shortterm(p);
				rootmnt = p;
			}
			if (p == fs->pwd.mnt) {
				fs->pwd.mnt = mntget(q);
				__mnt_make_longterm(q);
				mnt_make_shortterm(p);
				pwdmnt = p;
>>>>>>> 63310467
			}
		}
		p = next_mnt(p, mnt_ns->root);
		q = next_mnt(q, new_ns->root);
	}
	up_write(&namespace_sem);

	if (rootmnt)
		mntput_long(rootmnt);
	if (pwdmnt)
		mntput_long(pwdmnt);

	return new_ns;
}

struct mnt_namespace *copy_mnt_ns(unsigned long flags, struct mnt_namespace *ns,
		struct fs_struct *new_fs)
{
	struct mnt_namespace *new_ns;

	BUG_ON(!ns);
	get_mnt_ns(ns);

	if (!(flags & CLONE_NEWNS))
		return ns;

	new_ns = dup_mnt_ns(ns, new_fs);

	put_mnt_ns(ns);
	return new_ns;
}

/**
 * create_mnt_ns - creates a private namespace and adds a root filesystem
 * @mnt: pointer to the new root filesystem mountpoint
 */
struct mnt_namespace *create_mnt_ns(struct vfsmount *mnt)
{
	struct mnt_namespace *new_ns;

	new_ns = alloc_mnt_ns();
	if (!IS_ERR(new_ns)) {
		mnt->mnt_ns = new_ns;
		__mnt_make_longterm(mnt);
		new_ns->root = mnt;
		list_add(&new_ns->list, &new_ns->root->mnt_list);
	}
	return new_ns;
}
EXPORT_SYMBOL(create_mnt_ns);

SYSCALL_DEFINE5(mount, char __user *, dev_name, char __user *, dir_name,
		char __user *, type, unsigned long, flags, void __user *, data)
{
	int ret;
	char *kernel_type;
	char *kernel_dir;
	char *kernel_dev;
	unsigned long data_page;

	ret = copy_mount_string(type, &kernel_type);
	if (ret < 0)
		goto out_type;

	kernel_dir = getname(dir_name);
	if (IS_ERR(kernel_dir)) {
		ret = PTR_ERR(kernel_dir);
		goto out_dir;
	}

	ret = copy_mount_string(dev_name, &kernel_dev);
	if (ret < 0)
		goto out_dev;

	ret = copy_mount_options(data, &data_page);
	if (ret < 0)
		goto out_data;

	ret = do_mount(kernel_dev, kernel_dir, kernel_type, flags,
		(void *) data_page);

	free_page(data_page);
out_data:
	kfree(kernel_dev);
out_dev:
	putname(kernel_dir);
out_dir:
	kfree(kernel_type);
out_type:
	return ret;
}

/*
 * pivot_root Semantics:
 * Moves the root file system of the current process to the directory put_old,
 * makes new_root as the new root file system of the current process, and sets
 * root/cwd of all processes which had them on the current root to new_root.
 *
 * Restrictions:
 * The new_root and put_old must be directories, and  must not be on the
 * same file  system as the current process root. The put_old  must  be
 * underneath new_root,  i.e. adding a non-zero number of /.. to the string
 * pointed to by put_old must yield the same directory as new_root. No other
 * file system may be mounted on put_old. After all, new_root is a mountpoint.
 *
 * Also, the current root cannot be on the 'rootfs' (initial ramfs) filesystem.
 * See Documentation/filesystems/ramfs-rootfs-initramfs.txt for alternatives
 * in this situation.
 *
 * Notes:
 *  - we don't move root/cwd if they are not at the root (reason: if something
 *    cared enough to change them, it's probably wrong to force them elsewhere)
 *  - it's okay to pick a root that isn't the root of a file system, e.g.
 *    /nfs/my_root where /nfs is the mount point. It must be a mountpoint,
 *    though, so you may need to say mount --bind /nfs/my_root /nfs/my_root
 *    first.
 */
SYSCALL_DEFINE2(pivot_root, const char __user *, new_root,
		const char __user *, put_old)
{
	struct vfsmount *tmp;
	struct path new, old, parent_path, root_parent, root;
	int error;

	if (!capable(CAP_SYS_ADMIN))
		return -EPERM;

	error = user_path_dir(new_root, &new);
	if (error)
		goto out0;
	error = -EINVAL;
	if (!check_mnt(new.mnt))
		goto out1;

	error = user_path_dir(put_old, &old);
	if (error)
		goto out1;

	error = security_sb_pivotroot(&old, &new);
	if (error) {
		path_put(&old);
		goto out1;
	}

	get_fs_root(current->fs, &root);
	down_write(&namespace_sem);
	mutex_lock(&old.dentry->d_inode->i_mutex);
	error = -EINVAL;
	if (IS_MNT_SHARED(old.mnt) ||
		IS_MNT_SHARED(new.mnt->mnt_parent) ||
		IS_MNT_SHARED(root.mnt->mnt_parent))
		goto out2;
	if (!check_mnt(root.mnt))
		goto out2;
	error = -ENOENT;
	if (cant_mount(old.dentry))
		goto out2;
	if (d_unlinked(new.dentry))
		goto out2;
	if (d_unlinked(old.dentry))
		goto out2;
	error = -EBUSY;
	if (new.mnt == root.mnt ||
	    old.mnt == root.mnt)
		goto out2; /* loop, on the same file system  */
	error = -EINVAL;
	if (root.mnt->mnt_root != root.dentry)
		goto out2; /* not a mountpoint */
	if (root.mnt->mnt_parent == root.mnt)
		goto out2; /* not attached */
	if (new.mnt->mnt_root != new.dentry)
		goto out2; /* not a mountpoint */
	if (new.mnt->mnt_parent == new.mnt)
		goto out2; /* not attached */
	/* make sure we can reach put_old from new_root */
	tmp = old.mnt;
	br_write_lock(vfsmount_lock);
	if (tmp != new.mnt) {
		for (;;) {
			if (tmp->mnt_parent == tmp)
				goto out3; /* already mounted on put_old */
			if (tmp->mnt_parent == new.mnt)
				break;
			tmp = tmp->mnt_parent;
		}
		if (!is_subdir(tmp->mnt_mountpoint, new.dentry))
			goto out3;
	} else if (!is_subdir(old.dentry, new.dentry))
		goto out3;
	detach_mnt(new.mnt, &parent_path);
	detach_mnt(root.mnt, &root_parent);
	/* mount old root on put_old */
	attach_mnt(root.mnt, &old);
	/* mount new_root on / */
	attach_mnt(new.mnt, &root_parent);
	touch_mnt_namespace(current->nsproxy->mnt_ns);
	br_write_unlock(vfsmount_lock);
	chroot_fs_refs(&root, &new);

	error = 0;
	path_put(&root_parent);
	path_put(&parent_path);
out2:
	mutex_unlock(&old.dentry->d_inode->i_mutex);
	up_write(&namespace_sem);
	path_put(&root);
	path_put(&old);
out1:
	path_put(&new);
out0:
	return error;
out3:
	br_write_unlock(vfsmount_lock);
	goto out2;
}

static void __init init_mount_tree(void)
{
	struct vfsmount *mnt;
	struct mnt_namespace *ns;
	struct path root;

	mnt = do_kern_mount("rootfs", 0, "rootfs", NULL);
	if (IS_ERR(mnt))
		panic("Can't create rootfs");

	ns = create_mnt_ns(mnt);
	if (IS_ERR(ns))
		panic("Can't allocate initial namespace");

	init_task.nsproxy->mnt_ns = ns;
	get_mnt_ns(ns);

	root.mnt = ns->root;
	root.dentry = ns->root->mnt_root;

	set_fs_pwd(current->fs, &root);
	set_fs_root(current->fs, &root);
}

void __init mnt_init(void)
{
	unsigned u;
	int err;

	init_rwsem(&namespace_sem);

	mnt_cache = kmem_cache_create("mnt_cache", sizeof(struct vfsmount),
			0, SLAB_HWCACHE_ALIGN | SLAB_PANIC, NULL);

	mount_hashtable = (struct list_head *)__get_free_page(GFP_ATOMIC);

	if (!mount_hashtable)
		panic("Failed to allocate mount hash table\n");

	printk("Mount-cache hash table entries: %lu\n", HASH_SIZE);

	for (u = 0; u < HASH_SIZE; u++)
		INIT_LIST_HEAD(&mount_hashtable[u]);

	br_lock_init(vfsmount_lock);

	err = sysfs_init();
	if (err)
		printk(KERN_WARNING "%s: sysfs_init error: %d\n",
			__func__, err);
	fs_kobj = kobject_create_and_add("fs", NULL);
	if (!fs_kobj)
		printk(KERN_WARNING "%s: kobj create error\n", __func__);
	init_rootfs();
	init_mount_tree();
}

void put_mnt_ns(struct mnt_namespace *ns)
{
	LIST_HEAD(umount_list);

	if (!atomic_dec_and_test(&ns->count))
		return;
	down_write(&namespace_sem);
	br_write_lock(vfsmount_lock);
	umount_tree(ns->root, 0, &umount_list);
	br_write_unlock(vfsmount_lock);
	up_write(&namespace_sem);
	release_mounts(&umount_list);
	kfree(ns);
}
EXPORT_SYMBOL(put_mnt_ns);<|MERGE_RESOLUTION|>--- conflicted
+++ resolved
@@ -183,11 +183,7 @@
 unsigned int mnt_get_count(struct vfsmount *mnt)
 {
 #ifdef CONFIG_SMP
-<<<<<<< HEAD
-	unsigned int count = atomic_read(&mnt->mnt_longrefs);
-=======
 	unsigned int count = 0;
->>>>>>> 63310467
 	int cpu;
 
 	for_each_possible_cpu(cpu) {
@@ -221,11 +217,7 @@
 		if (!mnt->mnt_pcp)
 			goto out_free_devname;
 
-<<<<<<< HEAD
-		atomic_set(&mnt->mnt_longrefs, 1);
-=======
 		this_cpu_add(mnt->mnt_pcp->mnt_count, 1);
->>>>>>> 63310467
 #else
 		mnt->mnt_count = 1;
 		mnt->mnt_writers = 0;
@@ -760,31 +752,6 @@
 	deactivate_super(sb);
 }
 
-<<<<<<< HEAD
-#ifdef CONFIG_SMP
-static inline void __mntput(struct vfsmount *mnt, int longrefs)
-{
-	if (!longrefs) {
-put_again:
-		br_read_lock(vfsmount_lock);
-		if (likely(atomic_read(&mnt->mnt_longrefs))) {
-			mnt_dec_count(mnt);
-			br_read_unlock(vfsmount_lock);
-			return;
-		}
-		br_read_unlock(vfsmount_lock);
-	} else {
-		BUG_ON(!atomic_read(&mnt->mnt_longrefs));
-		if (atomic_add_unless(&mnt->mnt_longrefs, -1, 1))
-			return;
-	}
-
-	br_write_lock(vfsmount_lock);
-	if (!longrefs)
-		mnt_dec_count(mnt);
-	else
-		atomic_dec(&mnt->mnt_longrefs);
-=======
 static void mntput_no_expire(struct vfsmount *mnt)
 {
 put_again:
@@ -799,12 +766,16 @@
 
 	br_write_lock(vfsmount_lock);
 	mnt_dec_count(mnt);
->>>>>>> 63310467
 	if (mnt_get_count(mnt)) {
 		br_write_unlock(vfsmount_lock);
 		return;
 	}
-<<<<<<< HEAD
+#else
+	mnt_dec_count(mnt);
+	if (likely(mnt_get_count(mnt)))
+		return;
+	br_write_lock(vfsmount_lock);
+#endif
 	if (unlikely(mnt->mnt_pinned)) {
 		mnt_add_count(mnt, mnt->mnt_pinned + 1);
 		mnt->mnt_pinned = 0;
@@ -815,38 +786,6 @@
 	br_write_unlock(vfsmount_lock);
 	mntfree(mnt);
 }
-#else
-static inline void __mntput(struct vfsmount *mnt, int longrefs)
-{
-put_again:
-=======
-#else
->>>>>>> 63310467
-	mnt_dec_count(mnt);
-	if (likely(mnt_get_count(mnt)))
-		return;
-	br_write_lock(vfsmount_lock);
-<<<<<<< HEAD
-=======
-#endif
->>>>>>> 63310467
-	if (unlikely(mnt->mnt_pinned)) {
-		mnt_add_count(mnt, mnt->mnt_pinned + 1);
-		mnt->mnt_pinned = 0;
-		br_write_unlock(vfsmount_lock);
-		acct_auto_close_mnt(mnt);
-		goto put_again;
-	}
-	br_write_unlock(vfsmount_lock);
-	mntfree(mnt);
-<<<<<<< HEAD
-}
-#endif
-
-static void mntput_no_expire(struct vfsmount *mnt)
-{
-	__mntput(mnt, 0);
-}
 
 void mntput(struct vfsmount *mnt)
 {
@@ -854,7 +793,7 @@
 		/* avoid cacheline pingpong, hope gcc doesn't get "smart" */
 		if (unlikely(mnt->mnt_expiry_mark))
 			mnt->mnt_expiry_mark = 0;
-		__mntput(mnt, 0);
+		mntput_no_expire(mnt);
 	}
 }
 EXPORT_SYMBOL(mntput);
@@ -866,54 +805,6 @@
 	return mnt;
 }
 EXPORT_SYMBOL(mntget);
-
-void mntput_long(struct vfsmount *mnt)
-{
-#ifdef CONFIG_SMP
-=======
-}
-
-void mntput(struct vfsmount *mnt)
-{
->>>>>>> 63310467
-	if (mnt) {
-		/* avoid cacheline pingpong, hope gcc doesn't get "smart" */
-		if (unlikely(mnt->mnt_expiry_mark))
-			mnt->mnt_expiry_mark = 0;
-<<<<<<< HEAD
-		__mntput(mnt, 1);
-	}
-#else
-	mntput(mnt);
-#endif
-}
-EXPORT_SYMBOL(mntput_long);
-
-struct vfsmount *mntget_long(struct vfsmount *mnt)
-{
-#ifdef CONFIG_SMP
-	if (mnt)
-		atomic_inc(&mnt->mnt_longrefs);
-	return mnt;
-#else
-	return mntget(mnt);
-#endif
-}
-EXPORT_SYMBOL(mntget_long);
-=======
-		mntput_no_expire(mnt);
-	}
-}
-EXPORT_SYMBOL(mntput);
-
-struct vfsmount *mntget(struct vfsmount *mnt)
-{
-	if (mnt)
-		mnt_inc_count(mnt);
-	return mnt;
-}
-EXPORT_SYMBOL(mntget);
->>>>>>> 63310467
 
 void mnt_pin(struct vfsmount *mnt)
 {
@@ -1289,7 +1180,7 @@
 			dput(dentry);
 			mntput(m);
 		}
-		mntput_long(mnt);
+		mntput(mnt);
 	}
 }
 
@@ -2075,10 +1966,6 @@
 
 unlock:
 	up_write(&namespace_sem);
-<<<<<<< HEAD
-	mntput_long(newmnt);
-=======
->>>>>>> 63310467
 	return err;
 }
 
@@ -2442,14 +2329,6 @@
 		__mnt_make_longterm(q);
 		if (fs) {
 			if (p == fs->root.mnt) {
-<<<<<<< HEAD
-				rootmnt = p;
-				fs->root.mnt = mntget_long(q);
-			}
-			if (p == fs->pwd.mnt) {
-				pwdmnt = p;
-				fs->pwd.mnt = mntget_long(q);
-=======
 				fs->root.mnt = mntget(q);
 				__mnt_make_longterm(q);
 				mnt_make_shortterm(p);
@@ -2460,7 +2339,6 @@
 				__mnt_make_longterm(q);
 				mnt_make_shortterm(p);
 				pwdmnt = p;
->>>>>>> 63310467
 			}
 		}
 		p = next_mnt(p, mnt_ns->root);
@@ -2469,9 +2347,9 @@
 	up_write(&namespace_sem);
 
 	if (rootmnt)
-		mntput_long(rootmnt);
+		mntput(rootmnt);
 	if (pwdmnt)
-		mntput_long(pwdmnt);
+		mntput(pwdmnt);
 
 	return new_ns;
 }
