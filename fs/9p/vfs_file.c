/*
 *  linux/fs/9p/vfs_file.c
 *
 * This file contians vfs file ops for 9P2000.
 *
 *  Copyright (C) 2004 by Eric Van Hensbergen <ericvh@gmail.com>
 *  Copyright (C) 2002 by Ron Minnich <rminnich@lanl.gov>
 *
 *  This program is free software; you can redistribute it and/or modify
 *  it under the terms of the GNU General Public License version 2
 *  as published by the Free Software Foundation.
 *
 *  This program is distributed in the hope that it will be useful,
 *  but WITHOUT ANY WARRANTY; without even the implied warranty of
 *  MERCHANTABILITY or FITNESS FOR A PARTICULAR PURPOSE.  See the
 *  GNU General Public License for more details.
 *
 *  You should have received a copy of the GNU General Public License
 *  along with this program; if not, write to:
 *  Free Software Foundation
 *  51 Franklin Street, Fifth Floor
 *  Boston, MA  02111-1301  USA
 *
 */

#include <linux/module.h>
#include <linux/errno.h>
#include <linux/fs.h>
#include <linux/sched.h>
#include <linux/file.h>
#include <linux/stat.h>
#include <linux/string.h>
#include <linux/inet.h>
#include <linux/list.h>
#include <linux/pagemap.h>
#include <linux/utsname.h>
#include <asm/uaccess.h>
#include <linux/idr.h>
#include <net/9p/9p.h>
#include <net/9p/client.h>

#include "v9fs.h"
#include "v9fs_vfs.h"
#include "fid.h"
#include "cache.h"

static const struct vm_operations_struct v9fs_file_vm_ops;

/**
 * v9fs_file_open - open a file (or directory)
 * @inode: inode to be opened
 * @file: file being opened
 *
 */

int v9fs_file_open(struct inode *inode, struct file *file)
{
	int err;
	struct v9fs_inode *v9inode;
	struct v9fs_session_info *v9ses;
	struct p9_fid *fid;
	int omode;

	P9_DPRINTK(P9_DEBUG_VFS, "inode: %p file: %p\n", inode, file);
	v9inode = V9FS_I(inode);
	v9ses = v9fs_inode2v9ses(inode);
	if (v9fs_proto_dotl(v9ses))
		omode = file->f_flags;
	else
		omode = v9fs_uflags2omode(file->f_flags,
					v9fs_proto_dotu(v9ses));
	fid = file->private_data;
	if (!fid) {
		fid = v9fs_fid_clone(file->f_path.dentry);
		if (IS_ERR(fid))
			return PTR_ERR(fid);

		err = p9_client_open(fid, omode);
		if (err < 0) {
			p9_client_clunk(fid);
			return err;
		}
		if (file->f_flags & O_TRUNC) {
			i_size_write(inode, 0);
			inode->i_blocks = 0;
		}
		if ((file->f_flags & O_APPEND) &&
			(!v9fs_proto_dotu(v9ses) && !v9fs_proto_dotl(v9ses)))
			generic_file_llseek(file, 0, SEEK_END);
	}

	file->private_data = fid;
<<<<<<< HEAD
	if (v9ses->cache && !v9inode->writeback_fid) {
=======
	mutex_lock(&v9inode->v_mutex);
	if (v9ses->cache && !v9inode->writeback_fid &&
	    ((file->f_flags & O_ACCMODE) != O_RDONLY)) {
>>>>>>> 8eca7a00
		/*
		 * clone a fid and add it to writeback_fid
		 * we do it during open time instead of
		 * page dirty time via write_begin/page_mkwrite
		 * because we want write after unlink usecase
		 * to work.
		 */
		fid = v9fs_writeback_fid(file->f_path.dentry);
		if (IS_ERR(fid)) {
			err = PTR_ERR(fid);
<<<<<<< HEAD
=======
			mutex_unlock(&v9inode->v_mutex);
>>>>>>> 8eca7a00
			goto out_error;
		}
		v9inode->writeback_fid = (void *) fid;
	}
<<<<<<< HEAD
=======
	mutex_unlock(&v9inode->v_mutex);
>>>>>>> 8eca7a00
#ifdef CONFIG_9P_FSCACHE
	if (v9ses->cache)
		v9fs_cache_inode_set_cookie(inode, file);
#endif
	return 0;
out_error:
	p9_client_clunk(file->private_data);
	file->private_data = NULL;
	return err;
}

/**
 * v9fs_file_lock - lock a file (or directory)
 * @filp: file to be locked
 * @cmd: lock command
 * @fl: file lock structure
 *
 * Bugs: this looks like a local only lock, we should extend into 9P
 *       by using open exclusive
 */

static int v9fs_file_lock(struct file *filp, int cmd, struct file_lock *fl)
{
	int res = 0;
	struct inode *inode = filp->f_path.dentry->d_inode;

	P9_DPRINTK(P9_DEBUG_VFS, "filp: %p lock: %p\n", filp, fl);

	/* No mandatory locks */
	if (__mandatory_lock(inode) && fl->fl_type != F_UNLCK)
		return -ENOLCK;

	if ((IS_SETLK(cmd) || IS_SETLKW(cmd)) && fl->fl_type != F_UNLCK) {
		filemap_write_and_wait(inode->i_mapping);
		invalidate_mapping_pages(&inode->i_data, 0, -1);
	}

	return res;
}

static int v9fs_file_do_lock(struct file *filp, int cmd, struct file_lock *fl)
{
	struct p9_flock flock;
	struct p9_fid *fid;
	uint8_t status;
	int res = 0;
	unsigned char fl_type;

	fid = filp->private_data;
	BUG_ON(fid == NULL);

	if ((fl->fl_flags & FL_POSIX) != FL_POSIX)
		BUG();

	res = posix_lock_file_wait(filp, fl);
	if (res < 0)
		goto out;

	/* convert posix lock to p9 tlock args */
	memset(&flock, 0, sizeof(flock));
	flock.type = fl->fl_type;
	flock.start = fl->fl_start;
	if (fl->fl_end == OFFSET_MAX)
		flock.length = 0;
	else
		flock.length = fl->fl_end - fl->fl_start + 1;
	flock.proc_id = fl->fl_pid;
	flock.client_id = utsname()->nodename;
	if (IS_SETLKW(cmd))
		flock.flags = P9_LOCK_FLAGS_BLOCK;

	/*
	 * if its a blocked request and we get P9_LOCK_BLOCKED as the status
	 * for lock request, keep on trying
	 */
	for (;;) {
		res = p9_client_lock_dotl(fid, &flock, &status);
		if (res < 0)
			break;

		if (status != P9_LOCK_BLOCKED)
			break;
		if (status == P9_LOCK_BLOCKED && !IS_SETLKW(cmd))
			break;
		schedule_timeout_interruptible(P9_LOCK_TIMEOUT);
	}

	/* map 9p status to VFS status */
	switch (status) {
	case P9_LOCK_SUCCESS:
		res = 0;
		break;
	case P9_LOCK_BLOCKED:
		res = -EAGAIN;
		break;
	case P9_LOCK_ERROR:
	case P9_LOCK_GRACE:
		res = -ENOLCK;
		break;
	default:
		BUG();
	}

	/*
	 * incase server returned error for lock request, revert
	 * it locally
	 */
	if (res < 0 && fl->fl_type != F_UNLCK) {
		fl_type = fl->fl_type;
		fl->fl_type = F_UNLCK;
		res = posix_lock_file_wait(filp, fl);
		fl->fl_type = fl_type;
	}
out:
	return res;
}

static int v9fs_file_getlock(struct file *filp, struct file_lock *fl)
{
	struct p9_getlock glock;
	struct p9_fid *fid;
	int res = 0;

	fid = filp->private_data;
	BUG_ON(fid == NULL);

	posix_test_lock(filp, fl);
	/*
	 * if we have a conflicting lock locally, no need to validate
	 * with server
	 */
	if (fl->fl_type != F_UNLCK)
		return res;

	/* convert posix lock to p9 tgetlock args */
	memset(&glock, 0, sizeof(glock));
	glock.type = fl->fl_type;
	glock.start = fl->fl_start;
	if (fl->fl_end == OFFSET_MAX)
		glock.length = 0;
	else
		glock.length = fl->fl_end - fl->fl_start + 1;
	glock.proc_id = fl->fl_pid;
	glock.client_id = utsname()->nodename;

	res = p9_client_getlock_dotl(fid, &glock);
	if (res < 0)
		return res;
	if (glock.type != F_UNLCK) {
		fl->fl_type = glock.type;
		fl->fl_start = glock.start;
		if (glock.length == 0)
			fl->fl_end = OFFSET_MAX;
		else
			fl->fl_end = glock.start + glock.length - 1;
		fl->fl_pid = glock.proc_id;
	} else
		fl->fl_type = F_UNLCK;

	return res;
}

/**
 * v9fs_file_lock_dotl - lock a file (or directory)
 * @filp: file to be locked
 * @cmd: lock command
 * @fl: file lock structure
 *
 */

static int v9fs_file_lock_dotl(struct file *filp, int cmd, struct file_lock *fl)
{
	struct inode *inode = filp->f_path.dentry->d_inode;
	int ret = -ENOLCK;

	P9_DPRINTK(P9_DEBUG_VFS, "filp: %p cmd:%d lock: %p name: %s\n", filp,
				cmd, fl, filp->f_path.dentry->d_name.name);

	/* No mandatory locks */
	if (__mandatory_lock(inode) && fl->fl_type != F_UNLCK)
		goto out_err;

	if ((IS_SETLK(cmd) || IS_SETLKW(cmd)) && fl->fl_type != F_UNLCK) {
		filemap_write_and_wait(inode->i_mapping);
		invalidate_mapping_pages(&inode->i_data, 0, -1);
	}

	if (IS_SETLK(cmd) || IS_SETLKW(cmd))
		ret = v9fs_file_do_lock(filp, cmd, fl);
	else if (IS_GETLK(cmd))
		ret = v9fs_file_getlock(filp, fl);
	else
		ret = -EINVAL;
out_err:
	return ret;
}

/**
 * v9fs_file_flock_dotl - lock a file
 * @filp: file to be locked
 * @cmd: lock command
 * @fl: file lock structure
 *
 */

static int v9fs_file_flock_dotl(struct file *filp, int cmd,
	struct file_lock *fl)
{
	struct inode *inode = filp->f_path.dentry->d_inode;
	int ret = -ENOLCK;

	P9_DPRINTK(P9_DEBUG_VFS, "filp: %p cmd:%d lock: %p name: %s\n", filp,
				cmd, fl, filp->f_path.dentry->d_name.name);

	/* No mandatory locks */
	if (__mandatory_lock(inode) && fl->fl_type != F_UNLCK)
		goto out_err;

	if (!(fl->fl_flags & FL_FLOCK))
		goto out_err;

	if ((IS_SETLK(cmd) || IS_SETLKW(cmd)) && fl->fl_type != F_UNLCK) {
		filemap_write_and_wait(inode->i_mapping);
		invalidate_mapping_pages(&inode->i_data, 0, -1);
	}
	/* Convert flock to posix lock */
	fl->fl_owner = (fl_owner_t)filp;
	fl->fl_start = 0;
	fl->fl_end = OFFSET_MAX;
	fl->fl_flags |= FL_POSIX;
	fl->fl_flags ^= FL_FLOCK;

	if (IS_SETLK(cmd) | IS_SETLKW(cmd))
		ret = v9fs_file_do_lock(filp, cmd, fl);
	else
		ret = -EINVAL;
out_err:
	return ret;
}

/**
 * v9fs_fid_readn - read from a fid
 * @fid: fid to read
 * @data: data buffer to read data into
 * @udata: user data buffer to read data into
 * @count: size of buffer
 * @offset: offset at which to read data
 *
 */
ssize_t
v9fs_fid_readn(struct p9_fid *fid, char *data, char __user *udata, u32 count,
	       u64 offset)
{
	int n, total, size;

	P9_DPRINTK(P9_DEBUG_VFS, "fid %d offset %llu count %d\n", fid->fid,
		   (long long unsigned) offset, count);
	n = 0;
	total = 0;
	size = fid->iounit ? fid->iounit : fid->clnt->msize - P9_IOHDRSZ;
	do {
		n = p9_client_read(fid, data, udata, offset, count);
		if (n <= 0)
			break;

		if (data)
			data += n;
		if (udata)
			udata += n;

		offset += n;
		count -= n;
		total += n;
	} while (count > 0 && n == size);

	if (n < 0)
		total = n;

	return total;
}

/**
 * v9fs_file_readn - read from a file
 * @filp: file pointer to read
 * @data: data buffer to read data into
 * @udata: user data buffer to read data into
 * @count: size of buffer
 * @offset: offset at which to read data
 *
 */
ssize_t
v9fs_file_readn(struct file *filp, char *data, char __user *udata, u32 count,
	       u64 offset)
{
	return v9fs_fid_readn(filp->private_data, data, udata, count, offset);
}

/**
 * v9fs_file_read - read from a file
 * @filp: file pointer to read
 * @udata: user data buffer to read data into
 * @count: size of buffer
 * @offset: offset at which to read data
 *
 */

static ssize_t
v9fs_file_read(struct file *filp, char __user *udata, size_t count,
	       loff_t * offset)
{
	int ret;
	struct p9_fid *fid;
	size_t size;

	P9_DPRINTK(P9_DEBUG_VFS, "count %zu offset %lld\n", count, *offset);
	fid = filp->private_data;

	size = fid->iounit ? fid->iounit : fid->clnt->msize - P9_IOHDRSZ;
	if (count > size)
		ret = v9fs_file_readn(filp, NULL, udata, count, *offset);
	else
		ret = p9_client_read(fid, NULL, udata, *offset, count);

	if (ret > 0)
		*offset += ret;

	return ret;
}

ssize_t
v9fs_file_write_internal(struct inode *inode, struct p9_fid *fid,
			 const char __user *data, size_t count,
			 loff_t *offset, int invalidate)
{
	int n;
	loff_t i_size;
	size_t total = 0;
	struct p9_client *clnt;
	loff_t origin = *offset;
	unsigned long pg_start, pg_end;

	P9_DPRINTK(P9_DEBUG_VFS, "data %p count %d offset %x\n", data,
		(int)count, (int)*offset);

	clnt = fid->clnt;
	do {
		n = p9_client_write(fid, NULL, data+total, origin+total, count);
		if (n <= 0)
			break;
		count -= n;
		total += n;
	} while (count > 0);

	if (invalidate && (total > 0)) {
		pg_start = origin >> PAGE_CACHE_SHIFT;
		pg_end = (origin + total - 1) >> PAGE_CACHE_SHIFT;
		if (inode->i_mapping && inode->i_mapping->nrpages)
			invalidate_inode_pages2_range(inode->i_mapping,
						      pg_start, pg_end);
		*offset += total;
		i_size = i_size_read(inode);
		if (*offset > i_size) {
			inode_add_bytes(inode, *offset - i_size);
			i_size_write(inode, *offset);
		}
	}
	if (n < 0)
		return n;

	return total;
}

/**
 * v9fs_file_write - write to a file
 * @filp: file pointer to write
 * @data: data buffer to write data from
 * @count: size of buffer
 * @offset: offset at which to write data
 *
 */
static ssize_t
v9fs_file_write(struct file *filp, const char __user * data,
		size_t count, loff_t *offset)
{
	ssize_t retval = 0;
	loff_t origin = *offset;


	retval = generic_write_checks(filp, &origin, &count, 0);
	if (retval)
		goto out;

	retval = -EINVAL;
	if ((ssize_t) count < 0)
		goto out;
	retval = 0;
	if (!count)
		goto out;

<<<<<<< HEAD
	return v9fs_file_write_internal(filp->f_path.dentry->d_inode,
					filp->private_data,
					data, count, offset, 1);
=======
	retval = v9fs_file_write_internal(filp->f_path.dentry->d_inode,
					filp->private_data,
					data, count, &origin, 1);
	/* update offset on successful write */
	if (retval > 0)
		*offset = origin;
>>>>>>> 8eca7a00
out:
	return retval;
}


static int v9fs_file_fsync(struct file *filp, int datasync)
{
	struct p9_fid *fid;
	struct p9_wstat wstat;
	int retval;

	P9_DPRINTK(P9_DEBUG_VFS, "filp %p datasync %x\n", filp, datasync);

	fid = filp->private_data;
	v9fs_blank_wstat(&wstat);

	retval = p9_client_wstat(fid, &wstat);
	return retval;
}

int v9fs_file_fsync_dotl(struct file *filp, int datasync)
{
	struct p9_fid *fid;
	int retval;

	P9_DPRINTK(P9_DEBUG_VFS, "v9fs_file_fsync_dotl: filp %p datasync %x\n",
			filp, datasync);

	fid = filp->private_data;

	retval = p9_client_fsync(fid, datasync);
	return retval;
}

static int
v9fs_file_mmap(struct file *file, struct vm_area_struct *vma)
{
	int retval;

	retval = generic_file_mmap(file, vma);
	if (!retval)
		vma->vm_ops = &v9fs_file_vm_ops;

	return retval;
}

static int
v9fs_vm_page_mkwrite(struct vm_area_struct *vma, struct vm_fault *vmf)
{
	struct v9fs_inode *v9inode;
	struct page *page = vmf->page;
	struct file *filp = vma->vm_file;
	struct inode *inode = filp->f_path.dentry->d_inode;


	P9_DPRINTK(P9_DEBUG_VFS, "page %p fid %lx\n",
		   page, (unsigned long)filp->private_data);

	v9inode = V9FS_I(inode);
	/* make sure the cache has finished storing the page */
	v9fs_fscache_wait_on_page_write(inode, page);
	BUG_ON(!v9inode->writeback_fid);
	lock_page(page);
	if (page->mapping != inode->i_mapping)
		goto out_unlock;

	return VM_FAULT_LOCKED;
out_unlock:
	unlock_page(page);
	return VM_FAULT_NOPAGE;
}

static ssize_t
v9fs_direct_read(struct file *filp, char __user *udata, size_t count,
		 loff_t *offsetp)
{
	loff_t size, offset;
	struct inode *inode;
	struct address_space *mapping;

	offset = *offsetp;
	mapping = filp->f_mapping;
	inode = mapping->host;
	if (!count)
		return 0;
	size = i_size_read(inode);
	if (offset < size)
		filemap_write_and_wait_range(mapping, offset,
					     offset + count - 1);

	return v9fs_file_read(filp, udata, count, offsetp);
}

/**
 * v9fs_cached_file_read - read from a file
 * @filp: file pointer to read
 * @udata: user data buffer to read data into
 * @count: size of buffer
 * @offset: offset at which to read data
 *
 */
static ssize_t
v9fs_cached_file_read(struct file *filp, char __user *data, size_t count,
		      loff_t *offset)
{
	if (filp->f_flags & O_DIRECT)
		return v9fs_direct_read(filp, data, count, offset);
	return do_sync_read(filp, data, count, offset);
}

static ssize_t
v9fs_direct_write(struct file *filp, const char __user * data,
		  size_t count, loff_t *offsetp)
{
	loff_t offset;
	ssize_t retval;
	struct inode *inode;
	struct address_space *mapping;

	offset = *offsetp;
	mapping = filp->f_mapping;
	inode = mapping->host;
	if (!count)
		return 0;

	mutex_lock(&inode->i_mutex);
	retval = filemap_write_and_wait_range(mapping, offset,
					      offset + count - 1);
	if (retval)
		goto err_out;
	/*
	 * After a write we want buffered reads to be sure to go to disk to get
	 * the new data.  We invalidate clean cached page from the region we're
	 * about to write.  We do this *before* the write so that if we fail
	 * here we fall back to buffered write
	 */
	if (mapping->nrpages) {
		pgoff_t pg_start = offset >> PAGE_CACHE_SHIFT;
		pgoff_t pg_end   = (offset + count - 1) >> PAGE_CACHE_SHIFT;

		retval = invalidate_inode_pages2_range(mapping,
							pg_start, pg_end);
		/*
		 * If a page can not be invalidated, fall back
		 * to buffered write.
		 */
		if (retval) {
			if (retval == -EBUSY)
				goto buff_write;
			goto err_out;
		}
	}
	retval = v9fs_file_write(filp, data, count, offsetp);
err_out:
	mutex_unlock(&inode->i_mutex);
	return retval;

buff_write:
	mutex_unlock(&inode->i_mutex);
	return do_sync_write(filp, data, count, offsetp);
}

/**
 * v9fs_cached_file_write - write to a file
 * @filp: file pointer to write
 * @data: data buffer to write data from
 * @count: size of buffer
 * @offset: offset at which to write data
 *
 */
static ssize_t
v9fs_cached_file_write(struct file *filp, const char __user * data,
		       size_t count, loff_t *offset)
{

	if (filp->f_flags & O_DIRECT)
		return v9fs_direct_write(filp, data, count, offset);
	return do_sync_write(filp, data, count, offset);
}

static const struct vm_operations_struct v9fs_file_vm_ops = {
	.fault = filemap_fault,
	.page_mkwrite = v9fs_vm_page_mkwrite,
};


const struct file_operations v9fs_cached_file_operations = {
	.llseek = generic_file_llseek,
	.read = v9fs_cached_file_read,
	.write = v9fs_cached_file_write,
	.aio_read = generic_file_aio_read,
	.aio_write = generic_file_aio_write,
	.open = v9fs_file_open,
	.release = v9fs_dir_release,
	.lock = v9fs_file_lock,
	.mmap = v9fs_file_mmap,
	.fsync = v9fs_file_fsync,
};

const struct file_operations v9fs_cached_file_operations_dotl = {
	.llseek = generic_file_llseek,
	.read = v9fs_cached_file_read,
	.write = v9fs_cached_file_write,
	.aio_read = generic_file_aio_read,
	.aio_write = generic_file_aio_write,
	.open = v9fs_file_open,
	.release = v9fs_dir_release,
	.lock = v9fs_file_lock_dotl,
	.flock = v9fs_file_flock_dotl,
	.mmap = v9fs_file_mmap,
	.fsync = v9fs_file_fsync_dotl,
};

const struct file_operations v9fs_file_operations = {
	.llseek = generic_file_llseek,
	.read = v9fs_file_read,
	.write = v9fs_file_write,
	.open = v9fs_file_open,
	.release = v9fs_dir_release,
	.lock = v9fs_file_lock,
	.mmap = generic_file_readonly_mmap,
	.fsync = v9fs_file_fsync,
};

const struct file_operations v9fs_file_operations_dotl = {
	.llseek = generic_file_llseek,
	.read = v9fs_file_read,
	.write = v9fs_file_write,
	.open = v9fs_file_open,
	.release = v9fs_dir_release,
	.lock = v9fs_file_lock_dotl,
	.flock = v9fs_file_flock_dotl,
	.mmap = generic_file_readonly_mmap,
	.fsync = v9fs_file_fsync_dotl,
};<|MERGE_RESOLUTION|>--- conflicted
+++ resolved
@@ -90,13 +90,9 @@
 	}
 
 	file->private_data = fid;
-<<<<<<< HEAD
-	if (v9ses->cache && !v9inode->writeback_fid) {
-=======
 	mutex_lock(&v9inode->v_mutex);
 	if (v9ses->cache && !v9inode->writeback_fid &&
 	    ((file->f_flags & O_ACCMODE) != O_RDONLY)) {
->>>>>>> 8eca7a00
 		/*
 		 * clone a fid and add it to writeback_fid
 		 * we do it during open time instead of
@@ -107,18 +103,12 @@
 		fid = v9fs_writeback_fid(file->f_path.dentry);
 		if (IS_ERR(fid)) {
 			err = PTR_ERR(fid);
-<<<<<<< HEAD
-=======
 			mutex_unlock(&v9inode->v_mutex);
->>>>>>> 8eca7a00
 			goto out_error;
 		}
 		v9inode->writeback_fid = (void *) fid;
 	}
-<<<<<<< HEAD
-=======
 	mutex_unlock(&v9inode->v_mutex);
->>>>>>> 8eca7a00
 #ifdef CONFIG_9P_FSCACHE
 	if (v9ses->cache)
 		v9fs_cache_inode_set_cookie(inode, file);
@@ -518,18 +508,12 @@
 	if (!count)
 		goto out;
 
-<<<<<<< HEAD
-	return v9fs_file_write_internal(filp->f_path.dentry->d_inode,
-					filp->private_data,
-					data, count, offset, 1);
-=======
 	retval = v9fs_file_write_internal(filp->f_path.dentry->d_inode,
 					filp->private_data,
 					data, count, &origin, 1);
 	/* update offset on successful write */
 	if (retval > 0)
 		*offset = origin;
->>>>>>> 8eca7a00
 out:
 	return retval;
 }
