/*
 *  linux/fs/msdos/namei.c
 *
 *  Written 1992,1993 by Werner Almesberger
 *  Hidden files 1995 by Albert Cahalan <albert@ccs.neu.edu> <adc@coe.neu.edu>
 *  Rewritten for constant inumbers 1999 by Al Viro
 */

#include <linux/module.h>
#include <linux/time.h>
#include <linux/buffer_head.h>
#include "fat.h"

/* Characters that are undesirable in an MS-DOS file name */
static unsigned char bad_chars[] = "*?<>|\"";
static unsigned char bad_if_strict[] = "+=,; ";

/***** Formats an MS-DOS file name. Rejects invalid names. */
static int msdos_format_name(const unsigned char *name, int len,
			     unsigned char *res, struct fat_mount_options *opts)
	/*
	 * name is the proposed name, len is its length, res is
	 * the resulting name, opts->name_check is either (r)elaxed,
	 * (n)ormal or (s)trict, opts->dotsOK allows dots at the
	 * beginning of name (for hidden files)
	 */
{
	unsigned char *walk;
	unsigned char c;
	int space;

	if (name[0] == '.') {	/* dotfile because . and .. already done */
		if (opts->dotsOK) {
			/* Get rid of dot - test for it elsewhere */
			name++;
			len--;
		} else
			return -EINVAL;
	}
	/*
	 * disallow names that _really_ start with a dot
	 */
	space = 1;
	c = 0;
	for (walk = res; len && walk - res < 8; walk++) {
		c = *name++;
		len--;
		if (opts->name_check != 'r' && strchr(bad_chars, c))
			return -EINVAL;
		if (opts->name_check == 's' && strchr(bad_if_strict, c))
			return -EINVAL;
		if (c >= 'A' && c <= 'Z' && opts->name_check == 's')
			return -EINVAL;
		if (c < ' ' || c == ':' || c == '\\')
			return -EINVAL;
	/*
	 * 0xE5 is legal as a first character, but we must substitute
	 * 0x05 because 0xE5 marks deleted files.  Yes, DOS really
	 * does this.
	 * It seems that Microsoft hacked DOS to support non-US
	 * characters after the 0xE5 character was already in use to
	 * mark deleted files.
	 */
		if ((res == walk) && (c == 0xE5))
			c = 0x05;
		if (c == '.')
			break;
		space = (c == ' ');
		*walk = (!opts->nocase && c >= 'a' && c <= 'z') ? c - 32 : c;
	}
	if (space)
		return -EINVAL;
	if (opts->name_check == 's' && len && c != '.') {
		c = *name++;
		len--;
		if (c != '.')
			return -EINVAL;
	}
	while (c != '.' && len--)
		c = *name++;
	if (c == '.') {
		while (walk - res < 8)
			*walk++ = ' ';
		while (len > 0 && walk - res < MSDOS_NAME) {
			c = *name++;
			len--;
			if (opts->name_check != 'r' && strchr(bad_chars, c))
				return -EINVAL;
			if (opts->name_check == 's' &&
			    strchr(bad_if_strict, c))
				return -EINVAL;
			if (c < ' ' || c == ':' || c == '\\')
				return -EINVAL;
			if (c == '.') {
				if (opts->name_check == 's')
					return -EINVAL;
				break;
			}
			if (c >= 'A' && c <= 'Z' && opts->name_check == 's')
				return -EINVAL;
			space = c == ' ';
			if (!opts->nocase && c >= 'a' && c <= 'z')
				*walk++ = c - 32;
			else
				*walk++ = c;
		}
		if (space)
			return -EINVAL;
		if (opts->name_check == 's' && len)
			return -EINVAL;
	}
	while (walk - res < MSDOS_NAME)
		*walk++ = ' ';

	return 0;
}

/***** Locates a directory entry.  Uses unformatted name. */
static int msdos_find(struct inode *dir, const unsigned char *name, int len,
		      struct fat_slot_info *sinfo)
{
	struct msdos_sb_info *sbi = MSDOS_SB(dir->i_sb);
	unsigned char msdos_name[MSDOS_NAME];
	int err;

	err = msdos_format_name(name, len, msdos_name, &sbi->options);
	if (err)
		return -ENOENT;

	err = fat_scan(dir, msdos_name, sinfo);
	if (!err && sbi->options.dotsOK) {
		if (name[0] == '.') {
			if (!(sinfo->de->attr & ATTR_HIDDEN))
				err = -ENOENT;
		} else {
			if (sinfo->de->attr & ATTR_HIDDEN)
				err = -ENOENT;
		}
		if (err)
			brelse(sinfo->bh);
	}
	return err;
}

/*
 * Compute the hash for the msdos name corresponding to the dentry.
 * Note: if the name is invalid, we leave the hash code unchanged so
 * that the existing dentry can be used. The msdos fs routines will
 * return ENOENT or EINVAL as appropriate.
 */
static int msdos_hash(const struct dentry *dentry, const struct inode *inode,
	       struct qstr *qstr)
{
	struct fat_mount_options *options = &MSDOS_SB(dentry->d_sb)->options;
	unsigned char msdos_name[MSDOS_NAME];
	int error;

	error = msdos_format_name(qstr->name, qstr->len, msdos_name, options);
	if (!error)
		qstr->hash = full_name_hash(msdos_name, MSDOS_NAME);
	return 0;
}

/*
 * Compare two msdos names. If either of the names are invalid,
 * we fall back to doing the standard name comparison.
 */
static int msdos_cmp(const struct dentry *parent, const struct inode *pinode,
		const struct dentry *dentry, const struct inode *inode,
		unsigned int len, const char *str, const struct qstr *name)
{
	struct fat_mount_options *options = &MSDOS_SB(parent->d_sb)->options;
	unsigned char a_msdos_name[MSDOS_NAME], b_msdos_name[MSDOS_NAME];
	int error;

	error = msdos_format_name(name->name, name->len, a_msdos_name, options);
	if (error)
		goto old_compare;
	error = msdos_format_name(str, len, b_msdos_name, options);
	if (error)
		goto old_compare;
	error = memcmp(a_msdos_name, b_msdos_name, MSDOS_NAME);
out:
	return error;

old_compare:
	error = 1;
	if (name->len == len)
		error = memcmp(name->name, str, len);
	goto out;
}

static const struct dentry_operations msdos_dentry_operations = {
	.d_hash		= msdos_hash,
	.d_compare	= msdos_cmp,
};

/*
 * AV. Wrappers for FAT sb operations. Is it wise?
 */

/***** Get inode using directory and name */
static struct dentry *msdos_lookup(struct inode *dir, struct dentry *dentry,
				   struct nameidata *nd)
{
	struct super_block *sb = dir->i_sb;
	struct fat_slot_info sinfo;
	struct inode *inode;
	int err;

	lock_super(sb);

	err = msdos_find(dir, dentry->d_name.name, dentry->d_name.len, &sinfo);
	if (err) {
		if (err == -ENOENT) {
			inode = NULL;
			goto out;
		}
		goto error;
	}

	inode = fat_build_inode(sb, sinfo.de, sinfo.i_pos);
	brelse(sinfo.bh);
	if (IS_ERR(inode)) {
		err = PTR_ERR(inode);
		goto error;
	}
out:
	unlock_super(sb);
<<<<<<< HEAD
	d_set_d_op(dentry, &msdos_dentry_operations);
	dentry = d_splice_alias(inode, dentry);
	if (dentry)
		d_set_d_op(dentry, &msdos_dentry_operations);
	return dentry;
=======
	return d_splice_alias(inode, dentry);
>>>>>>> 63310467

error:
	unlock_super(sb);
	return ERR_PTR(err);
}

/***** Creates a directory entry (name is already formatted). */
static int msdos_add_entry(struct inode *dir, const unsigned char *name,
			   int is_dir, int is_hid, int cluster,
			   struct timespec *ts, struct fat_slot_info *sinfo)
{
	struct msdos_sb_info *sbi = MSDOS_SB(dir->i_sb);
	struct msdos_dir_entry de;
	__le16 time, date;
	int err;

	memcpy(de.name, name, MSDOS_NAME);
	de.attr = is_dir ? ATTR_DIR : ATTR_ARCH;
	if (is_hid)
		de.attr |= ATTR_HIDDEN;
	de.lcase = 0;
	fat_time_unix2fat(sbi, ts, &time, &date, NULL);
	de.cdate = de.adate = 0;
	de.ctime = 0;
	de.ctime_cs = 0;
	de.time = time;
	de.date = date;
	de.start = cpu_to_le16(cluster);
	de.starthi = cpu_to_le16(cluster >> 16);
	de.size = 0;

	err = fat_add_entries(dir, &de, 1, sinfo);
	if (err)
		return err;

	dir->i_ctime = dir->i_mtime = *ts;
	if (IS_DIRSYNC(dir))
		(void)fat_sync_inode(dir);
	else
		mark_inode_dirty(dir);

	return 0;
}

/***** Create a file */
static int msdos_create(struct inode *dir, struct dentry *dentry, int mode,
			struct nameidata *nd)
{
	struct super_block *sb = dir->i_sb;
	struct inode *inode = NULL;
	struct fat_slot_info sinfo;
	struct timespec ts;
	unsigned char msdos_name[MSDOS_NAME];
	int err, is_hid;

	lock_super(sb);

	err = msdos_format_name(dentry->d_name.name, dentry->d_name.len,
				msdos_name, &MSDOS_SB(sb)->options);
	if (err)
		goto out;
	is_hid = (dentry->d_name.name[0] == '.') && (msdos_name[0] != '.');
	/* Have to do it due to foo vs. .foo conflicts */
	if (!fat_scan(dir, msdos_name, &sinfo)) {
		brelse(sinfo.bh);
		err = -EINVAL;
		goto out;
	}

	ts = CURRENT_TIME_SEC;
	err = msdos_add_entry(dir, msdos_name, 0, is_hid, 0, &ts, &sinfo);
	if (err)
		goto out;
	inode = fat_build_inode(sb, sinfo.de, sinfo.i_pos);
	brelse(sinfo.bh);
	if (IS_ERR(inode)) {
		err = PTR_ERR(inode);
		goto out;
	}
	inode->i_mtime = inode->i_atime = inode->i_ctime = ts;
	/* timestamp is already written, so mark_inode_dirty() is unneeded. */

	d_instantiate(dentry, inode);
out:
	unlock_super(sb);
	if (!err)
		err = fat_flush_inodes(sb, dir, inode);
	return err;
}

/***** Remove a directory */
static int msdos_rmdir(struct inode *dir, struct dentry *dentry)
{
	struct super_block *sb = dir->i_sb;
	struct inode *inode = dentry->d_inode;
	struct fat_slot_info sinfo;
	int err;

	lock_super(sb);
	/*
	 * Check whether the directory is not in use, then check
	 * whether it is empty.
	 */
	err = fat_dir_empty(inode);
	if (err)
		goto out;
	err = msdos_find(dir, dentry->d_name.name, dentry->d_name.len, &sinfo);
	if (err)
		goto out;

	err = fat_remove_entries(dir, &sinfo);	/* and releases bh */
	if (err)
		goto out;
	drop_nlink(dir);

	clear_nlink(inode);
	inode->i_ctime = CURRENT_TIME_SEC;
	fat_detach(inode);
out:
	unlock_super(sb);
	if (!err)
		err = fat_flush_inodes(sb, dir, inode);

	return err;
}

/***** Make a directory */
static int msdos_mkdir(struct inode *dir, struct dentry *dentry, int mode)
{
	struct super_block *sb = dir->i_sb;
	struct fat_slot_info sinfo;
	struct inode *inode;
	unsigned char msdos_name[MSDOS_NAME];
	struct timespec ts;
	int err, is_hid, cluster;

	lock_super(sb);

	err = msdos_format_name(dentry->d_name.name, dentry->d_name.len,
				msdos_name, &MSDOS_SB(sb)->options);
	if (err)
		goto out;
	is_hid = (dentry->d_name.name[0] == '.') && (msdos_name[0] != '.');
	/* foo vs .foo situation */
	if (!fat_scan(dir, msdos_name, &sinfo)) {
		brelse(sinfo.bh);
		err = -EINVAL;
		goto out;
	}

	ts = CURRENT_TIME_SEC;
	cluster = fat_alloc_new_dir(dir, &ts);
	if (cluster < 0) {
		err = cluster;
		goto out;
	}
	err = msdos_add_entry(dir, msdos_name, 1, is_hid, cluster, &ts, &sinfo);
	if (err)
		goto out_free;
	inc_nlink(dir);

	inode = fat_build_inode(sb, sinfo.de, sinfo.i_pos);
	brelse(sinfo.bh);
	if (IS_ERR(inode)) {
		err = PTR_ERR(inode);
		/* the directory was completed, just return a error */
		goto out;
	}
	inode->i_nlink = 2;
	inode->i_mtime = inode->i_atime = inode->i_ctime = ts;
	/* timestamp is already written, so mark_inode_dirty() is unneeded. */

	d_instantiate(dentry, inode);

	unlock_super(sb);
	fat_flush_inodes(sb, dir, inode);
	return 0;

out_free:
	fat_free_clusters(dir, cluster);
out:
	unlock_super(sb);
	return err;
}

/***** Unlink a file */
static int msdos_unlink(struct inode *dir, struct dentry *dentry)
{
	struct inode *inode = dentry->d_inode;
	struct super_block *sb= inode->i_sb;
	struct fat_slot_info sinfo;
	int err;

	lock_super(sb);
	err = msdos_find(dir, dentry->d_name.name, dentry->d_name.len, &sinfo);
	if (err)
		goto out;

	err = fat_remove_entries(dir, &sinfo);	/* and releases bh */
	if (err)
		goto out;
	clear_nlink(inode);
	inode->i_ctime = CURRENT_TIME_SEC;
	fat_detach(inode);
out:
	unlock_super(sb);
	if (!err)
		err = fat_flush_inodes(sb, dir, inode);

	return err;
}

static int do_msdos_rename(struct inode *old_dir, unsigned char *old_name,
			   struct dentry *old_dentry,
			   struct inode *new_dir, unsigned char *new_name,
			   struct dentry *new_dentry, int is_hid)
{
	struct buffer_head *dotdot_bh;
	struct msdos_dir_entry *dotdot_de;
	struct inode *old_inode, *new_inode;
	struct fat_slot_info old_sinfo, sinfo;
	struct timespec ts;
	loff_t dotdot_i_pos, new_i_pos;
	int err, old_attrs, is_dir, update_dotdot, corrupt = 0;

	old_sinfo.bh = sinfo.bh = dotdot_bh = NULL;
	old_inode = old_dentry->d_inode;
	new_inode = new_dentry->d_inode;

	err = fat_scan(old_dir, old_name, &old_sinfo);
	if (err) {
		err = -EIO;
		goto out;
	}

	is_dir = S_ISDIR(old_inode->i_mode);
	update_dotdot = (is_dir && old_dir != new_dir);
	if (update_dotdot) {
		if (fat_get_dotdot_entry(old_inode, &dotdot_bh, &dotdot_de,
					 &dotdot_i_pos) < 0) {
			err = -EIO;
			goto out;
		}
	}

	old_attrs = MSDOS_I(old_inode)->i_attrs;
	err = fat_scan(new_dir, new_name, &sinfo);
	if (!err) {
		if (!new_inode) {
			/* "foo" -> ".foo" case. just change the ATTR_HIDDEN */
			if (sinfo.de != old_sinfo.de) {
				err = -EINVAL;
				goto out;
			}
			if (is_hid)
				MSDOS_I(old_inode)->i_attrs |= ATTR_HIDDEN;
			else
				MSDOS_I(old_inode)->i_attrs &= ~ATTR_HIDDEN;
			if (IS_DIRSYNC(old_dir)) {
				err = fat_sync_inode(old_inode);
				if (err) {
					MSDOS_I(old_inode)->i_attrs = old_attrs;
					goto out;
				}
			} else
				mark_inode_dirty(old_inode);

			old_dir->i_version++;
			old_dir->i_ctime = old_dir->i_mtime = CURRENT_TIME_SEC;
			if (IS_DIRSYNC(old_dir))
				(void)fat_sync_inode(old_dir);
			else
				mark_inode_dirty(old_dir);
			goto out;
		}
	}

	ts = CURRENT_TIME_SEC;
	if (new_inode) {
		if (err)
			goto out;
		if (is_dir) {
			err = fat_dir_empty(new_inode);
			if (err)
				goto out;
		}
		new_i_pos = MSDOS_I(new_inode)->i_pos;
		fat_detach(new_inode);
	} else {
		err = msdos_add_entry(new_dir, new_name, is_dir, is_hid, 0,
				      &ts, &sinfo);
		if (err)
			goto out;
		new_i_pos = sinfo.i_pos;
	}
	new_dir->i_version++;

	fat_detach(old_inode);
	fat_attach(old_inode, new_i_pos);
	if (is_hid)
		MSDOS_I(old_inode)->i_attrs |= ATTR_HIDDEN;
	else
		MSDOS_I(old_inode)->i_attrs &= ~ATTR_HIDDEN;
	if (IS_DIRSYNC(new_dir)) {
		err = fat_sync_inode(old_inode);
		if (err)
			goto error_inode;
	} else
		mark_inode_dirty(old_inode);

	if (update_dotdot) {
		int start = MSDOS_I(new_dir)->i_logstart;
		dotdot_de->start = cpu_to_le16(start);
		dotdot_de->starthi = cpu_to_le16(start >> 16);
		mark_buffer_dirty_inode(dotdot_bh, old_inode);
		if (IS_DIRSYNC(new_dir)) {
			err = sync_dirty_buffer(dotdot_bh);
			if (err)
				goto error_dotdot;
		}
		drop_nlink(old_dir);
		if (!new_inode)
			inc_nlink(new_dir);
	}

	err = fat_remove_entries(old_dir, &old_sinfo);	/* and releases bh */
	old_sinfo.bh = NULL;
	if (err)
		goto error_dotdot;
	old_dir->i_version++;
	old_dir->i_ctime = old_dir->i_mtime = ts;
	if (IS_DIRSYNC(old_dir))
		(void)fat_sync_inode(old_dir);
	else
		mark_inode_dirty(old_dir);

	if (new_inode) {
		drop_nlink(new_inode);
		if (is_dir)
			drop_nlink(new_inode);
		new_inode->i_ctime = ts;
	}
out:
	brelse(sinfo.bh);
	brelse(dotdot_bh);
	brelse(old_sinfo.bh);
	return err;

error_dotdot:
	/* data cluster is shared, serious corruption */
	corrupt = 1;

	if (update_dotdot) {
		int start = MSDOS_I(old_dir)->i_logstart;
		dotdot_de->start = cpu_to_le16(start);
		dotdot_de->starthi = cpu_to_le16(start >> 16);
		mark_buffer_dirty_inode(dotdot_bh, old_inode);
		corrupt |= sync_dirty_buffer(dotdot_bh);
	}
error_inode:
	fat_detach(old_inode);
	fat_attach(old_inode, old_sinfo.i_pos);
	MSDOS_I(old_inode)->i_attrs = old_attrs;
	if (new_inode) {
		fat_attach(new_inode, new_i_pos);
		if (corrupt)
			corrupt |= fat_sync_inode(new_inode);
	} else {
		/*
		 * If new entry was not sharing the data cluster, it
		 * shouldn't be serious corruption.
		 */
		int err2 = fat_remove_entries(new_dir, &sinfo);
		if (corrupt)
			corrupt |= err2;
		sinfo.bh = NULL;
	}
	if (corrupt < 0) {
		fat_fs_error(new_dir->i_sb,
			     "%s: Filesystem corrupted (i_pos %lld)",
			     __func__, sinfo.i_pos);
	}
	goto out;
}

/***** Rename, a wrapper for rename_same_dir & rename_diff_dir */
static int msdos_rename(struct inode *old_dir, struct dentry *old_dentry,
			struct inode *new_dir, struct dentry *new_dentry)
{
	struct super_block *sb = old_dir->i_sb;
	unsigned char old_msdos_name[MSDOS_NAME], new_msdos_name[MSDOS_NAME];
	int err, is_hid;

	lock_super(sb);

	err = msdos_format_name(old_dentry->d_name.name,
				old_dentry->d_name.len, old_msdos_name,
				&MSDOS_SB(old_dir->i_sb)->options);
	if (err)
		goto out;
	err = msdos_format_name(new_dentry->d_name.name,
				new_dentry->d_name.len, new_msdos_name,
				&MSDOS_SB(new_dir->i_sb)->options);
	if (err)
		goto out;

	is_hid =
	     (new_dentry->d_name.name[0] == '.') && (new_msdos_name[0] != '.');

	err = do_msdos_rename(old_dir, old_msdos_name, old_dentry,
			      new_dir, new_msdos_name, new_dentry, is_hid);
out:
	unlock_super(sb);
	if (!err)
		err = fat_flush_inodes(sb, old_dir, new_dir);
	return err;
}

static const struct inode_operations msdos_dir_inode_operations = {
	.create		= msdos_create,
	.lookup		= msdos_lookup,
	.unlink		= msdos_unlink,
	.mkdir		= msdos_mkdir,
	.rmdir		= msdos_rmdir,
	.rename		= msdos_rename,
	.setattr	= fat_setattr,
	.getattr	= fat_getattr,
};

static void setup(struct super_block *sb)
{
	sb->s_d_op = &msdos_dentry_operations;
	sb->s_flags |= MS_NOATIME;
<<<<<<< HEAD
	d_set_d_op(sb->s_root, &msdos_dentry_operations);
	unlock_super(sb);
	return 0;
=======
}

static int msdos_fill_super(struct super_block *sb, void *data, int silent)
{
	return fat_fill_super(sb, data, silent, &msdos_dir_inode_operations,
			     0, setup);
>>>>>>> 63310467
}

static struct dentry *msdos_mount(struct file_system_type *fs_type,
			int flags, const char *dev_name,
			void *data)
{
	return mount_bdev(fs_type, flags, dev_name, data, msdos_fill_super);
}

static struct file_system_type msdos_fs_type = {
	.owner		= THIS_MODULE,
	.name		= "msdos",
	.mount		= msdos_mount,
	.kill_sb	= kill_block_super,
	.fs_flags	= FS_REQUIRES_DEV,
};

static int __init init_msdos_fs(void)
{
	return register_filesystem(&msdos_fs_type);
}

static void __exit exit_msdos_fs(void)
{
	unregister_filesystem(&msdos_fs_type);
}

MODULE_LICENSE("GPL");
MODULE_AUTHOR("Werner Almesberger");
MODULE_DESCRIPTION("MS-DOS filesystem support");

module_init(init_msdos_fs)
module_exit(exit_msdos_fs)<|MERGE_RESOLUTION|>--- conflicted
+++ resolved
@@ -227,15 +227,7 @@
 	}
 out:
 	unlock_super(sb);
-<<<<<<< HEAD
-	d_set_d_op(dentry, &msdos_dentry_operations);
-	dentry = d_splice_alias(inode, dentry);
-	if (dentry)
-		d_set_d_op(dentry, &msdos_dentry_operations);
-	return dentry;
-=======
 	return d_splice_alias(inode, dentry);
->>>>>>> 63310467
 
 error:
 	unlock_super(sb);
@@ -669,18 +661,12 @@
 {
 	sb->s_d_op = &msdos_dentry_operations;
 	sb->s_flags |= MS_NOATIME;
-<<<<<<< HEAD
-	d_set_d_op(sb->s_root, &msdos_dentry_operations);
-	unlock_super(sb);
-	return 0;
-=======
 }
 
 static int msdos_fill_super(struct super_block *sb, void *data, int silent)
 {
 	return fat_fill_super(sb, data, silent, &msdos_dir_inode_operations,
 			     0, setup);
->>>>>>> 63310467
 }
 
 static struct dentry *msdos_mount(struct file_system_type *fs_type,
