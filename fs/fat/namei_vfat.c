/*
 *  linux/fs/vfat/namei.c
 *
 *  Written 1992,1993 by Werner Almesberger
 *
 *  Windows95/Windows NT compatible extended MSDOS filesystem
 *    by Gordon Chaffee Copyright (C) 1995.  Send bug reports for the
 *    VFAT filesystem to <chaffee@cs.berkeley.edu>.  Specify
 *    what file operation caused you trouble and if you can duplicate
 *    the problem, send a script that demonstrates it.
 *
 *  Short name translation 1999, 2001 by Wolfram Pienkoss <wp@bszh.de>
 *
 *  Support Multibyte characters and cleanup by
 *				OGAWA Hirofumi <hirofumi@mail.parknet.co.jp>
 */

#include <linux/module.h>
#include <linux/jiffies.h>
#include <linux/ctype.h>
#include <linux/slab.h>
#include <linux/buffer_head.h>
#include <linux/namei.h>
#include "fat.h"

/*
 * If new entry was created in the parent, it could create the 8.3
 * alias (the shortname of logname).  So, the parent may have the
 * negative-dentry which matches the created 8.3 alias.
 *
 * If it happened, the negative dentry isn't actually negative
 * anymore.  So, drop it.
 */
static int vfat_revalidate_shortname(struct dentry *dentry)
{
	int ret = 1;
	spin_lock(&dentry->d_lock);
	if (dentry->d_time != dentry->d_parent->d_inode->i_version)
		ret = 0;
	spin_unlock(&dentry->d_lock);
	return ret;
}

static int vfat_revalidate(struct dentry *dentry, struct nameidata *nd)
{
	if (nd->flags & LOOKUP_RCU)
		return -ECHILD;

	/* This is not negative dentry. Always valid. */
	if (dentry->d_inode)
		return 1;
	return vfat_revalidate_shortname(dentry);
}

static int vfat_revalidate_ci(struct dentry *dentry, struct nameidata *nd)
{
	if (nd->flags & LOOKUP_RCU)
		return -ECHILD;

	/*
	 * This is not negative dentry. Always valid.
	 *
	 * Note, rename() to existing directory entry will have ->d_inode,
	 * and will use existing name which isn't specified name by user.
	 *
	 * We may be able to drop this positive dentry here. But dropping
	 * positive dentry isn't good idea. So it's unsupported like
	 * rename("filename", "FILENAME") for now.
	 */
	if (dentry->d_inode)
		return 1;

	/*
	 * This may be nfsd (or something), anyway, we can't see the
	 * intent of this. So, since this can be for creation, drop it.
	 */
	if (!nd)
		return 0;

	/*
	 * Drop the negative dentry, in order to make sure to use the
	 * case sensitive name which is specified by user if this is
	 * for creation.
	 */
	if (!(nd->flags & (LOOKUP_CONTINUE | LOOKUP_PARENT))) {
		if (nd->flags & (LOOKUP_CREATE | LOOKUP_RENAME_TARGET))
			return 0;
	}

	return vfat_revalidate_shortname(dentry);
}

/* returns the length of a struct qstr, ignoring trailing dots */
static unsigned int __vfat_striptail_len(unsigned int len, const char *name)
{
	while (len && name[len - 1] == '.')
		len--;
	return len;
}

static unsigned int vfat_striptail_len(const struct qstr *qstr)
{
	return __vfat_striptail_len(qstr->len, qstr->name);
}

/*
 * Compute the hash for the vfat name corresponding to the dentry.
 * Note: if the name is invalid, we leave the hash code unchanged so
 * that the existing dentry can be used. The vfat fs routines will
 * return ENOENT or EINVAL as appropriate.
 */
static int vfat_hash(const struct dentry *dentry, const struct inode *inode,
		struct qstr *qstr)
{
	qstr->hash = full_name_hash(qstr->name, vfat_striptail_len(qstr));
	return 0;
}

/*
 * Compute the hash for the vfat name corresponding to the dentry.
 * Note: if the name is invalid, we leave the hash code unchanged so
 * that the existing dentry can be used. The vfat fs routines will
 * return ENOENT or EINVAL as appropriate.
 */
static int vfat_hashi(const struct dentry *dentry, const struct inode *inode,
		struct qstr *qstr)
{
	struct nls_table *t = MSDOS_SB(dentry->d_sb)->nls_io;
	const unsigned char *name;
	unsigned int len;
	unsigned long hash;

	name = qstr->name;
	len = vfat_striptail_len(qstr);

	hash = init_name_hash();
	while (len--)
		hash = partial_name_hash(nls_tolower(t, *name++), hash);
	qstr->hash = end_name_hash(hash);

	return 0;
}

/*
 * Case insensitive compare of two vfat names.
 */
static int vfat_cmpi(const struct dentry *parent, const struct inode *pinode,
		const struct dentry *dentry, const struct inode *inode,
		unsigned int len, const char *str, const struct qstr *name)
{
	struct nls_table *t = MSDOS_SB(parent->d_sb)->nls_io;
	unsigned int alen, blen;

	/* A filename cannot end in '.' or we treat it like it has none */
	alen = vfat_striptail_len(name);
	blen = __vfat_striptail_len(len, str);
	if (alen == blen) {
		if (nls_strnicmp(t, name->name, str, alen) == 0)
			return 0;
	}
	return 1;
}

/*
 * Case sensitive compare of two vfat names.
 */
static int vfat_cmp(const struct dentry *parent, const struct inode *pinode,
		const struct dentry *dentry, const struct inode *inode,
		unsigned int len, const char *str, const struct qstr *name)
{
	unsigned int alen, blen;

	/* A filename cannot end in '.' or we treat it like it has none */
	alen = vfat_striptail_len(name);
	blen = __vfat_striptail_len(len, str);
	if (alen == blen) {
		if (strncmp(name->name, str, alen) == 0)
			return 0;
	}
	return 1;
}

static const struct dentry_operations vfat_ci_dentry_ops = {
	.d_revalidate	= vfat_revalidate_ci,
	.d_hash		= vfat_hashi,
	.d_compare	= vfat_cmpi,
};

static const struct dentry_operations vfat_dentry_ops = {
	.d_revalidate	= vfat_revalidate,
	.d_hash		= vfat_hash,
	.d_compare	= vfat_cmp,
};

/* Characters that are undesirable in an MS-DOS file name */

static inline wchar_t vfat_bad_char(wchar_t w)
{
	return (w < 0x0020)
	    || (w == '*') || (w == '?') || (w == '<') || (w == '>')
	    || (w == '|') || (w == '"') || (w == ':') || (w == '/')
	    || (w == '\\');
}

static inline wchar_t vfat_replace_char(wchar_t w)
{
	return (w == '[') || (w == ']') || (w == ';') || (w == ',')
	    || (w == '+') || (w == '=');
}

static wchar_t vfat_skip_char(wchar_t w)
{
	return (w == '.') || (w == ' ');
}

static inline int vfat_is_used_badchars(const wchar_t *s, int len)
{
	int i;

	for (i = 0; i < len; i++)
		if (vfat_bad_char(s[i]))
			return -EINVAL;

	if (s[i - 1] == ' ') /* last character cannot be space */
		return -EINVAL;

	return 0;
}

static int vfat_find_form(struct inode *dir, unsigned char *name)
{
	struct fat_slot_info sinfo;
	int err = fat_scan(dir, name, &sinfo);
	if (err)
		return -ENOENT;
	brelse(sinfo.bh);
	return 0;
}

/*
 * 1) Valid characters for the 8.3 format alias are any combination of
 * letters, uppercase alphabets, digits, any of the
 * following special characters:
 *     $ % ' ` - @ { } ~ ! # ( ) & _ ^
 * In this case Longfilename is not stored in disk.
 *
 * WinNT's Extension:
 * File name and extension name is contain uppercase/lowercase
 * only. And it is expressed by CASE_LOWER_BASE and CASE_LOWER_EXT.
 *
 * 2) File name is 8.3 format, but it contain the uppercase and
 * lowercase char, muliti bytes char, etc. In this case numtail is not
 * added, but Longfilename is stored.
 *
 * 3) When the one except for the above, or the following special
 * character are contained:
 *        .   [ ] ; , + =
 * numtail is added, and Longfilename must be stored in disk .
 */
struct shortname_info {
	unsigned char lower:1,
		      upper:1,
		      valid:1;
};
#define INIT_SHORTNAME_INFO(x)	do {		\
	(x)->lower = 1;				\
	(x)->upper = 1;				\
	(x)->valid = 1;				\
} while (0)

static inline int to_shortname_char(struct nls_table *nls,
				    unsigned char *buf, int buf_size,
				    wchar_t *src, struct shortname_info *info)
{
	int len;

	if (vfat_skip_char(*src)) {
		info->valid = 0;
		return 0;
	}
	if (vfat_replace_char(*src)) {
		info->valid = 0;
		buf[0] = '_';
		return 1;
	}

	len = nls->uni2char(*src, buf, buf_size);
	if (len <= 0) {
		info->valid = 0;
		buf[0] = '_';
		len = 1;
	} else if (len == 1) {
		unsigned char prev = buf[0];

		if (buf[0] >= 0x7F) {
			info->lower = 0;
			info->upper = 0;
		}

		buf[0] = nls_toupper(nls, buf[0]);
		if (isalpha(buf[0])) {
			if (buf[0] == prev)
				info->lower = 0;
			else
				info->upper = 0;
		}
	} else {
		info->lower = 0;
		info->upper = 0;
	}

	return len;
}

/*
 * Given a valid longname, create a unique shortname.  Make sure the
 * shortname does not exist
 * Returns negative number on error, 0 for a normal
 * return, and 1 for valid shortname
 */
static int vfat_create_shortname(struct inode *dir, struct nls_table *nls,
				 wchar_t *uname, int ulen,
				 unsigned char *name_res, unsigned char *lcase)
{
	struct fat_mount_options *opts = &MSDOS_SB(dir->i_sb)->options;
	wchar_t *ip, *ext_start, *end, *name_start;
	unsigned char base[9], ext[4], buf[5], *p;
	unsigned char charbuf[NLS_MAX_CHARSET_SIZE];
	int chl, chi;
	int sz = 0, extlen, baselen, i, numtail_baselen, numtail2_baselen;
	int is_shortname;
	struct shortname_info base_info, ext_info;

	is_shortname = 1;
	INIT_SHORTNAME_INFO(&base_info);
	INIT_SHORTNAME_INFO(&ext_info);

	/* Now, we need to create a shortname from the long name */
	ext_start = end = &uname[ulen];
	while (--ext_start >= uname) {
		if (*ext_start == 0x002E) {	/* is `.' */
			if (ext_start == end - 1) {
				sz = ulen;
				ext_start = NULL;
			}
			break;
		}
	}

	if (ext_start == uname - 1) {
		sz = ulen;
		ext_start = NULL;
	} else if (ext_start) {
		/*
		 * Names which start with a dot could be just
		 * an extension eg. "...test".  In this case Win95
		 * uses the extension as the name and sets no extension.
		 */
		name_start = &uname[0];
		while (name_start < ext_start) {
			if (!vfat_skip_char(*name_start))
				break;
			name_start++;
		}
		if (name_start != ext_start) {
			sz = ext_start - uname;
			ext_start++;
		} else {
			sz = ulen;
			ext_start = NULL;
		}
	}

	numtail_baselen = 6;
	numtail2_baselen = 2;
	for (baselen = i = 0, p = base, ip = uname; i < sz; i++, ip++) {
		chl = to_shortname_char(nls, charbuf, sizeof(charbuf),
					ip, &base_info);
		if (chl == 0)
			continue;

		if (baselen < 2 && (baselen + chl) > 2)
			numtail2_baselen = baselen;
		if (baselen < 6 && (baselen + chl) > 6)
			numtail_baselen = baselen;
		for (chi = 0; chi < chl; chi++) {
			*p++ = charbuf[chi];
			baselen++;
			if (baselen >= 8)
				break;
		}
		if (baselen >= 8) {
			if ((chi < chl - 1) || (ip + 1) - uname < sz)
				is_shortname = 0;
			break;
		}
	}
	if (baselen == 0) {
		return -EINVAL;
	}

	extlen = 0;
	if (ext_start) {
		for (p = ext, ip = ext_start; extlen < 3 && ip < end; ip++) {
			chl = to_shortname_char(nls, charbuf, sizeof(charbuf),
						ip, &ext_info);
			if (chl == 0)
				continue;

			if ((extlen + chl) > 3) {
				is_shortname = 0;
				break;
			}
			for (chi = 0; chi < chl; chi++) {
				*p++ = charbuf[chi];
				extlen++;
			}
			if (extlen >= 3) {
				if (ip + 1 != end)
					is_shortname = 0;
				break;
			}
		}
	}
	ext[extlen] = '\0';
	base[baselen] = '\0';

	/* Yes, it can happen. ".\xe5" would do it. */
	if (base[0] == DELETED_FLAG)
		base[0] = 0x05;

	/* OK, at this point we know that base is not longer than 8 symbols,
	 * ext is not longer than 3, base is nonempty, both don't contain
	 * any bad symbols (lowercase transformed to uppercase).
	 */

	memset(name_res, ' ', MSDOS_NAME);
	memcpy(name_res, base, baselen);
	memcpy(name_res + 8, ext, extlen);
	*lcase = 0;
	if (is_shortname && base_info.valid && ext_info.valid) {
		if (vfat_find_form(dir, name_res) == 0)
			return -EEXIST;

		if (opts->shortname & VFAT_SFN_CREATE_WIN95) {
			return (base_info.upper && ext_info.upper);
		} else if (opts->shortname & VFAT_SFN_CREATE_WINNT) {
			if ((base_info.upper || base_info.lower) &&
			    (ext_info.upper || ext_info.lower)) {
				if (!base_info.upper && base_info.lower)
					*lcase |= CASE_LOWER_BASE;
				if (!ext_info.upper && ext_info.lower)
					*lcase |= CASE_LOWER_EXT;
				return 1;
			}
			return 0;
		} else {
			BUG();
		}
	}

	if (opts->numtail == 0)
		if (vfat_find_form(dir, name_res) < 0)
			return 0;

	/*
	 * Try to find a unique extension.  This used to
	 * iterate through all possibilities sequentially,
	 * but that gave extremely bad performance.  Windows
	 * only tries a few cases before using random
	 * values for part of the base.
	 */

	if (baselen > 6) {
		baselen = numtail_baselen;
		name_res[7] = ' ';
	}
	name_res[baselen] = '~';
	for (i = 1; i < 10; i++) {
		name_res[baselen + 1] = i + '0';
		if (vfat_find_form(dir, name_res) < 0)
			return 0;
	}

	i = jiffies;
	sz = (jiffies >> 16) & 0x7;
	if (baselen > 2) {
		baselen = numtail2_baselen;
		name_res[7] = ' ';
	}
	name_res[baselen + 4] = '~';
	name_res[baselen + 5] = '1' + sz;
	while (1) {
		snprintf(buf, sizeof(buf), "%04X", i & 0xffff);
		memcpy(&name_res[baselen], buf, 4);
		if (vfat_find_form(dir, name_res) < 0)
			break;
		i -= 11;
	}
	return 0;
}

/* Translate a string, including coded sequences into Unicode */
static int
xlate_to_uni(const unsigned char *name, int len, unsigned char *outname,
	     int *longlen, int *outlen, int escape, int utf8,
	     struct nls_table *nls)
{
	const unsigned char *ip;
	unsigned char nc;
	unsigned char *op;
	unsigned int ec;
	int i, k, fill;
	int charlen;

	if (utf8) {
		*outlen = utf8s_to_utf16s(name, len, (wchar_t *)outname);
		if (*outlen < 0)
			return *outlen;
		else if (*outlen > FAT_LFN_LEN)
			return -ENAMETOOLONG;

		op = &outname[*outlen * sizeof(wchar_t)];
	} else {
		if (nls) {
			for (i = 0, ip = name, op = outname, *outlen = 0;
			     i < len && *outlen <= FAT_LFN_LEN;
			     *outlen += 1)
			{
				if (escape && (*ip == ':')) {
					if (i > len - 5)
						return -EINVAL;
					ec = 0;
					for (k = 1; k < 5; k++) {
						nc = ip[k];
						ec <<= 4;
						if (nc >= '0' && nc <= '9') {
							ec |= nc - '0';
							continue;
						}
						if (nc >= 'a' && nc <= 'f') {
							ec |= nc - ('a' - 10);
							continue;
						}
						if (nc >= 'A' && nc <= 'F') {
							ec |= nc - ('A' - 10);
							continue;
						}
						return -EINVAL;
					}
					*op++ = ec & 0xFF;
					*op++ = ec >> 8;
					ip += 5;
					i += 5;
				} else {
					if ((charlen = nls->char2uni(ip, len - i, (wchar_t *)op)) < 0)
						return -EINVAL;
					ip += charlen;
					i += charlen;
					op += 2;
				}
			}
			if (i < len)
				return -ENAMETOOLONG;
		} else {
			for (i = 0, ip = name, op = outname, *outlen = 0;
			     i < len && *outlen <= FAT_LFN_LEN;
			     i++, *outlen += 1)
			{
				*op++ = *ip++;
				*op++ = 0;
			}
			if (i < len)
				return -ENAMETOOLONG;
		}
	}

	*longlen = *outlen;
	if (*outlen % 13) {
		*op++ = 0;
		*op++ = 0;
		*outlen += 1;
		if (*outlen % 13) {
			fill = 13 - (*outlen % 13);
			for (i = 0; i < fill; i++) {
				*op++ = 0xff;
				*op++ = 0xff;
			}
			*outlen += fill;
		}
	}

	return 0;
}

static int vfat_build_slots(struct inode *dir, const unsigned char *name,
			    int len, int is_dir, int cluster,
			    struct timespec *ts,
			    struct msdos_dir_slot *slots, int *nr_slots)
{
	struct msdos_sb_info *sbi = MSDOS_SB(dir->i_sb);
	struct fat_mount_options *opts = &sbi->options;
	struct msdos_dir_slot *ps;
	struct msdos_dir_entry *de;
	unsigned char cksum, lcase;
	unsigned char msdos_name[MSDOS_NAME];
	wchar_t *uname;
	__le16 time, date;
	u8 time_cs;
	int err, ulen, usize, i;
	loff_t offset;

	*nr_slots = 0;

	uname = __getname();
	if (!uname)
		return -ENOMEM;

	err = xlate_to_uni(name, len, (unsigned char *)uname, &ulen, &usize,
			   opts->unicode_xlate, opts->utf8, sbi->nls_io);
	if (err)
		goto out_free;

	err = vfat_is_used_badchars(uname, ulen);
	if (err)
		goto out_free;

	err = vfat_create_shortname(dir, sbi->nls_disk, uname, ulen,
				    msdos_name, &lcase);
	if (err < 0)
		goto out_free;
	else if (err == 1) {
		de = (struct msdos_dir_entry *)slots;
		err = 0;
		goto shortname;
	}

	/* build the entry of long file name */
	cksum = fat_checksum(msdos_name);

	*nr_slots = usize / 13;
	for (ps = slots, i = *nr_slots; i > 0; i--, ps++) {
		ps->id = i;
		ps->attr = ATTR_EXT;
		ps->reserved = 0;
		ps->alias_checksum = cksum;
		ps->start = 0;
		offset = (i - 1) * 13;
		fatwchar_to16(ps->name0_4, uname + offset, 5);
		fatwchar_to16(ps->name5_10, uname + offset + 5, 6);
		fatwchar_to16(ps->name11_12, uname + offset + 11, 2);
	}
	slots[0].id |= 0x40;
	de = (struct msdos_dir_entry *)ps;

shortname:
	/* build the entry of 8.3 alias name */
	(*nr_slots)++;
	memcpy(de->name, msdos_name, MSDOS_NAME);
	de->attr = is_dir ? ATTR_DIR : ATTR_ARCH;
	de->lcase = lcase;
	fat_time_unix2fat(sbi, ts, &time, &date, &time_cs);
	de->time = de->ctime = time;
	de->date = de->cdate = de->adate = date;
	de->ctime_cs = time_cs;
	de->start = cpu_to_le16(cluster);
	de->starthi = cpu_to_le16(cluster >> 16);
	de->size = 0;
out_free:
	__putname(uname);
	return err;
}

static int vfat_add_entry(struct inode *dir, struct qstr *qname, int is_dir,
			  int cluster, struct timespec *ts,
			  struct fat_slot_info *sinfo)
{
	struct msdos_dir_slot *slots;
	unsigned int len;
	int err, nr_slots;

	len = vfat_striptail_len(qname);
	if (len == 0)
		return -ENOENT;

	slots = kmalloc(sizeof(*slots) * MSDOS_SLOTS, GFP_NOFS);
	if (slots == NULL)
		return -ENOMEM;

	err = vfat_build_slots(dir, qname->name, len, is_dir, cluster, ts,
			       slots, &nr_slots);
	if (err)
		goto cleanup;

	err = fat_add_entries(dir, slots, nr_slots, sinfo);
	if (err)
		goto cleanup;

	/* update timestamp */
	dir->i_ctime = dir->i_mtime = dir->i_atime = *ts;
	if (IS_DIRSYNC(dir))
		(void)fat_sync_inode(dir);
	else
		mark_inode_dirty(dir);
cleanup:
	kfree(slots);
	return err;
}

static int vfat_find(struct inode *dir, struct qstr *qname,
		     struct fat_slot_info *sinfo)
{
	unsigned int len = vfat_striptail_len(qname);
	if (len == 0)
		return -ENOENT;
	return fat_search_long(dir, qname->name, len, sinfo);
}

/*
 * (nfsd's) anonymous disconnected dentry?
 * NOTE: !IS_ROOT() is not anonymous (I.e. d_splice_alias() did the job).
 */
static int vfat_d_anon_disconn(struct dentry *dentry)
{
	return IS_ROOT(dentry) && (dentry->d_flags & DCACHE_DISCONNECTED);
}

static struct dentry *vfat_lookup(struct inode *dir, struct dentry *dentry,
				  struct nameidata *nd)
{
	struct super_block *sb = dir->i_sb;
	struct fat_slot_info sinfo;
	struct inode *inode;
	struct dentry *alias;
	int err;

	lock_super(sb);

	err = vfat_find(dir, &dentry->d_name, &sinfo);
	if (err) {
		if (err == -ENOENT) {
			inode = NULL;
			goto out;
		}
		goto error;
	}

	inode = fat_build_inode(sb, sinfo.de, sinfo.i_pos);
	brelse(sinfo.bh);
	if (IS_ERR(inode)) {
		err = PTR_ERR(inode);
		goto error;
	}

	alias = d_find_alias(inode);
	if (alias && !vfat_d_anon_disconn(alias)) {
		/*
		 * This inode has non anonymous-DCACHE_DISCONNECTED
		 * dentry. This means, the user did ->lookup() by an
		 * another name (longname vs 8.3 alias of it) in past.
		 *
		 * Switch to new one for reason of locality if possible.
		 */
		BUG_ON(d_unhashed(alias));
		if (!S_ISDIR(inode->i_mode))
			d_move(alias, dentry);
		iput(inode);
		unlock_super(sb);
		return alias;
	} else
		dput(alias);

out:
	unlock_super(sb);
<<<<<<< HEAD
	d_set_d_op(dentry, sb->s_root->d_op);
	dentry->d_time = dentry->d_parent->d_inode->i_version;
	dentry = d_splice_alias(inode, dentry);
	if (dentry) {
		d_set_d_op(dentry, sb->s_root->d_op);
=======
	dentry->d_time = dentry->d_parent->d_inode->i_version;
	dentry = d_splice_alias(inode, dentry);
	if (dentry)
>>>>>>> 63310467
		dentry->d_time = dentry->d_parent->d_inode->i_version;
	return dentry;

error:
	unlock_super(sb);
	return ERR_PTR(err);
}

static int vfat_create(struct inode *dir, struct dentry *dentry, int mode,
		       struct nameidata *nd)
{
	struct super_block *sb = dir->i_sb;
	struct inode *inode;
	struct fat_slot_info sinfo;
	struct timespec ts;
	int err;

	lock_super(sb);

	ts = CURRENT_TIME_SEC;
	err = vfat_add_entry(dir, &dentry->d_name, 0, 0, &ts, &sinfo);
	if (err)
		goto out;
	dir->i_version++;

	inode = fat_build_inode(sb, sinfo.de, sinfo.i_pos);
	brelse(sinfo.bh);
	if (IS_ERR(inode)) {
		err = PTR_ERR(inode);
		goto out;
	}
	inode->i_version++;
	inode->i_mtime = inode->i_atime = inode->i_ctime = ts;
	/* timestamp is already written, so mark_inode_dirty() is unneeded. */

	dentry->d_time = dentry->d_parent->d_inode->i_version;
	d_instantiate(dentry, inode);
out:
	unlock_super(sb);
	return err;
}

static int vfat_rmdir(struct inode *dir, struct dentry *dentry)
{
	struct inode *inode = dentry->d_inode;
	struct super_block *sb = dir->i_sb;
	struct fat_slot_info sinfo;
	int err;

	lock_super(sb);

	err = fat_dir_empty(inode);
	if (err)
		goto out;
	err = vfat_find(dir, &dentry->d_name, &sinfo);
	if (err)
		goto out;

	err = fat_remove_entries(dir, &sinfo);	/* and releases bh */
	if (err)
		goto out;
	drop_nlink(dir);

	clear_nlink(inode);
	inode->i_mtime = inode->i_atime = CURRENT_TIME_SEC;
	fat_detach(inode);
out:
	unlock_super(sb);

	return err;
}

static int vfat_unlink(struct inode *dir, struct dentry *dentry)
{
	struct inode *inode = dentry->d_inode;
	struct super_block *sb = dir->i_sb;
	struct fat_slot_info sinfo;
	int err;

	lock_super(sb);

	err = vfat_find(dir, &dentry->d_name, &sinfo);
	if (err)
		goto out;

	err = fat_remove_entries(dir, &sinfo);	/* and releases bh */
	if (err)
		goto out;
	clear_nlink(inode);
	inode->i_mtime = inode->i_atime = CURRENT_TIME_SEC;
	fat_detach(inode);
out:
	unlock_super(sb);

	return err;
}

static int vfat_mkdir(struct inode *dir, struct dentry *dentry, int mode)
{
	struct super_block *sb = dir->i_sb;
	struct inode *inode;
	struct fat_slot_info sinfo;
	struct timespec ts;
	int err, cluster;

	lock_super(sb);

	ts = CURRENT_TIME_SEC;
	cluster = fat_alloc_new_dir(dir, &ts);
	if (cluster < 0) {
		err = cluster;
		goto out;
	}
	err = vfat_add_entry(dir, &dentry->d_name, 1, cluster, &ts, &sinfo);
	if (err)
		goto out_free;
	dir->i_version++;
	inc_nlink(dir);

	inode = fat_build_inode(sb, sinfo.de, sinfo.i_pos);
	brelse(sinfo.bh);
	if (IS_ERR(inode)) {
		err = PTR_ERR(inode);
		/* the directory was completed, just return a error */
		goto out;
	}
	inode->i_version++;
	inode->i_nlink = 2;
	inode->i_mtime = inode->i_atime = inode->i_ctime = ts;
	/* timestamp is already written, so mark_inode_dirty() is unneeded. */

	dentry->d_time = dentry->d_parent->d_inode->i_version;
	d_instantiate(dentry, inode);

	unlock_super(sb);
	return 0;

out_free:
	fat_free_clusters(dir, cluster);
out:
	unlock_super(sb);
	return err;
}

static int vfat_rename(struct inode *old_dir, struct dentry *old_dentry,
		       struct inode *new_dir, struct dentry *new_dentry)
{
	struct buffer_head *dotdot_bh;
	struct msdos_dir_entry *dotdot_de;
	struct inode *old_inode, *new_inode;
	struct fat_slot_info old_sinfo, sinfo;
	struct timespec ts;
	loff_t dotdot_i_pos, new_i_pos;
	int err, is_dir, update_dotdot, corrupt = 0;
	struct super_block *sb = old_dir->i_sb;

	old_sinfo.bh = sinfo.bh = dotdot_bh = NULL;
	old_inode = old_dentry->d_inode;
	new_inode = new_dentry->d_inode;
	lock_super(sb);
	err = vfat_find(old_dir, &old_dentry->d_name, &old_sinfo);
	if (err)
		goto out;

	is_dir = S_ISDIR(old_inode->i_mode);
	update_dotdot = (is_dir && old_dir != new_dir);
	if (update_dotdot) {
		if (fat_get_dotdot_entry(old_inode, &dotdot_bh, &dotdot_de,
					 &dotdot_i_pos) < 0) {
			err = -EIO;
			goto out;
		}
	}

	ts = CURRENT_TIME_SEC;
	if (new_inode) {
		if (is_dir) {
			err = fat_dir_empty(new_inode);
			if (err)
				goto out;
		}
		new_i_pos = MSDOS_I(new_inode)->i_pos;
		fat_detach(new_inode);
	} else {
		err = vfat_add_entry(new_dir, &new_dentry->d_name, is_dir, 0,
				     &ts, &sinfo);
		if (err)
			goto out;
		new_i_pos = sinfo.i_pos;
	}
	new_dir->i_version++;

	fat_detach(old_inode);
	fat_attach(old_inode, new_i_pos);
	if (IS_DIRSYNC(new_dir)) {
		err = fat_sync_inode(old_inode);
		if (err)
			goto error_inode;
	} else
		mark_inode_dirty(old_inode);

	if (update_dotdot) {
		int start = MSDOS_I(new_dir)->i_logstart;
		dotdot_de->start = cpu_to_le16(start);
		dotdot_de->starthi = cpu_to_le16(start >> 16);
		mark_buffer_dirty_inode(dotdot_bh, old_inode);
		if (IS_DIRSYNC(new_dir)) {
			err = sync_dirty_buffer(dotdot_bh);
			if (err)
				goto error_dotdot;
		}
		drop_nlink(old_dir);
		if (!new_inode)
 			inc_nlink(new_dir);
	}

	err = fat_remove_entries(old_dir, &old_sinfo);	/* and releases bh */
	old_sinfo.bh = NULL;
	if (err)
		goto error_dotdot;
	old_dir->i_version++;
	old_dir->i_ctime = old_dir->i_mtime = ts;
	if (IS_DIRSYNC(old_dir))
		(void)fat_sync_inode(old_dir);
	else
		mark_inode_dirty(old_dir);

	if (new_inode) {
		drop_nlink(new_inode);
		if (is_dir)
			drop_nlink(new_inode);
		new_inode->i_ctime = ts;
	}
out:
	brelse(sinfo.bh);
	brelse(dotdot_bh);
	brelse(old_sinfo.bh);
	unlock_super(sb);

	return err;

error_dotdot:
	/* data cluster is shared, serious corruption */
	corrupt = 1;

	if (update_dotdot) {
		int start = MSDOS_I(old_dir)->i_logstart;
		dotdot_de->start = cpu_to_le16(start);
		dotdot_de->starthi = cpu_to_le16(start >> 16);
		mark_buffer_dirty_inode(dotdot_bh, old_inode);
		corrupt |= sync_dirty_buffer(dotdot_bh);
	}
error_inode:
	fat_detach(old_inode);
	fat_attach(old_inode, old_sinfo.i_pos);
	if (new_inode) {
		fat_attach(new_inode, new_i_pos);
		if (corrupt)
			corrupt |= fat_sync_inode(new_inode);
	} else {
		/*
		 * If new entry was not sharing the data cluster, it
		 * shouldn't be serious corruption.
		 */
		int err2 = fat_remove_entries(new_dir, &sinfo);
		if (corrupt)
			corrupt |= err2;
		sinfo.bh = NULL;
	}
	if (corrupt < 0) {
		fat_fs_error(new_dir->i_sb,
			     "%s: Filesystem corrupted (i_pos %lld)",
			     __func__, sinfo.i_pos);
	}
	goto out;
}

static const struct inode_operations vfat_dir_inode_operations = {
	.create		= vfat_create,
	.lookup		= vfat_lookup,
	.unlink		= vfat_unlink,
	.mkdir		= vfat_mkdir,
	.rmdir		= vfat_rmdir,
	.rename		= vfat_rename,
	.setattr	= fat_setattr,
	.getattr	= fat_getattr,
};

static void setup(struct super_block *sb)
{
	if (MSDOS_SB(sb)->options.name_check != 's')
<<<<<<< HEAD
		d_set_d_op(sb->s_root, &vfat_ci_dentry_ops);
	else
		d_set_d_op(sb->s_root, &vfat_dentry_ops);
=======
		sb->s_d_op = &vfat_ci_dentry_ops;
	else
		sb->s_d_op = &vfat_dentry_ops;
}
>>>>>>> 63310467

static int vfat_fill_super(struct super_block *sb, void *data, int silent)
{
	return fat_fill_super(sb, data, silent, &vfat_dir_inode_operations,
			     1, setup);
}

static struct dentry *vfat_mount(struct file_system_type *fs_type,
		       int flags, const char *dev_name,
		       void *data)
{
	return mount_bdev(fs_type, flags, dev_name, data, vfat_fill_super);
}

static struct file_system_type vfat_fs_type = {
	.owner		= THIS_MODULE,
	.name		= "vfat",
	.mount		= vfat_mount,
	.kill_sb	= kill_block_super,
	.fs_flags	= FS_REQUIRES_DEV,
};

static int __init init_vfat_fs(void)
{
	return register_filesystem(&vfat_fs_type);
}

static void __exit exit_vfat_fs(void)
{
	unregister_filesystem(&vfat_fs_type);
}

MODULE_LICENSE("GPL");
MODULE_DESCRIPTION("VFAT filesystem support");
MODULE_AUTHOR("Gordon Chaffee");

module_init(init_vfat_fs)
module_exit(exit_vfat_fs)<|MERGE_RESOLUTION|>--- conflicted
+++ resolved
@@ -772,17 +772,9 @@
 
 out:
 	unlock_super(sb);
-<<<<<<< HEAD
-	d_set_d_op(dentry, sb->s_root->d_op);
-	dentry->d_time = dentry->d_parent->d_inode->i_version;
-	dentry = d_splice_alias(inode, dentry);
-	if (dentry) {
-		d_set_d_op(dentry, sb->s_root->d_op);
-=======
 	dentry->d_time = dentry->d_parent->d_inode->i_version;
 	dentry = d_splice_alias(inode, dentry);
 	if (dentry)
->>>>>>> 63310467
 		dentry->d_time = dentry->d_parent->d_inode->i_version;
 	return dentry;
 
@@ -1074,16 +1066,10 @@
 static void setup(struct super_block *sb)
 {
 	if (MSDOS_SB(sb)->options.name_check != 's')
-<<<<<<< HEAD
-		d_set_d_op(sb->s_root, &vfat_ci_dentry_ops);
-	else
-		d_set_d_op(sb->s_root, &vfat_dentry_ops);
-=======
 		sb->s_d_op = &vfat_ci_dentry_ops;
 	else
 		sb->s_d_op = &vfat_dentry_ops;
 }
->>>>>>> 63310467
 
 static int vfat_fill_super(struct super_block *sb, void *data, int silent)
 {
