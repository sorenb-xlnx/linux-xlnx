/*
 *  linux/fs/fat/inode.c
 *
 *  Written 1992,1993 by Werner Almesberger
 *  VFAT extensions by Gordon Chaffee, merged with msdos fs by Henrik Storner
 *  Rewritten for the constant inumbers support by Al Viro
 *
 *  Fixes:
 *
 *	Max Cohan: Fixed invalid FSINFO offset when info_sector is 0
 */

#include <linux/module.h>
#include <linux/init.h>
#include <linux/time.h>
#include <linux/slab.h>
#include <linux/seq_file.h>
#include <linux/pagemap.h>
#include <linux/mpage.h>
#include <linux/buffer_head.h>
#include <linux/exportfs.h>
#include <linux/mount.h>
#include <linux/vfs.h>
#include <linux/parser.h>
#include <linux/uio.h>
#include <linux/writeback.h>
#include <linux/log2.h>
#include <linux/hash.h>
#include <asm/unaligned.h>
#include "fat.h"

#ifndef CONFIG_FAT_DEFAULT_IOCHARSET
/* if user don't select VFAT, this is undefined. */
#define CONFIG_FAT_DEFAULT_IOCHARSET	""
#endif

static int fat_default_codepage = CONFIG_FAT_DEFAULT_CODEPAGE;
static char fat_default_iocharset[] = CONFIG_FAT_DEFAULT_IOCHARSET;


static int fat_add_cluster(struct inode *inode)
{
	int err, cluster;

	err = fat_alloc_clusters(inode, &cluster, 1);
	if (err)
		return err;
	/* FIXME: this cluster should be added after data of this
	 * cluster is writed */
	err = fat_chain_add(inode, cluster, 1);
	if (err)
		fat_free_clusters(inode, cluster);
	return err;
}

static inline int __fat_get_block(struct inode *inode, sector_t iblock,
				  unsigned long *max_blocks,
				  struct buffer_head *bh_result, int create)
{
	struct super_block *sb = inode->i_sb;
	struct msdos_sb_info *sbi = MSDOS_SB(sb);
	unsigned long mapped_blocks;
	sector_t phys;
	int err, offset;

	err = fat_bmap(inode, iblock, &phys, &mapped_blocks, create);
	if (err)
		return err;
	if (phys) {
		map_bh(bh_result, sb, phys);
		*max_blocks = min(mapped_blocks, *max_blocks);
		return 0;
	}
	if (!create)
		return 0;

	if (iblock != MSDOS_I(inode)->mmu_private >> sb->s_blocksize_bits) {
		fat_fs_error(sb, "corrupted file size (i_pos %lld, %lld)",
			MSDOS_I(inode)->i_pos, MSDOS_I(inode)->mmu_private);
		return -EIO;
	}

	offset = (unsigned long)iblock & (sbi->sec_per_clus - 1);
	if (!offset) {
		/* TODO: multiple cluster allocation would be desirable. */
		err = fat_add_cluster(inode);
		if (err)
			return err;
	}
	/* available blocks on this cluster */
	mapped_blocks = sbi->sec_per_clus - offset;

	*max_blocks = min(mapped_blocks, *max_blocks);
	MSDOS_I(inode)->mmu_private += *max_blocks << sb->s_blocksize_bits;

	err = fat_bmap(inode, iblock, &phys, &mapped_blocks, create);
	if (err)
		return err;

	BUG_ON(!phys);
	BUG_ON(*max_blocks != mapped_blocks);
	set_buffer_new(bh_result);
	map_bh(bh_result, sb, phys);

	return 0;
}

static int fat_get_block(struct inode *inode, sector_t iblock,
			 struct buffer_head *bh_result, int create)
{
	struct super_block *sb = inode->i_sb;
	unsigned long max_blocks = bh_result->b_size >> inode->i_blkbits;
	int err;

	err = __fat_get_block(inode, iblock, &max_blocks, bh_result, create);
	if (err)
		return err;
	bh_result->b_size = max_blocks << sb->s_blocksize_bits;
	return 0;
}

static int fat_writepage(struct page *page, struct writeback_control *wbc)
{
	return block_write_full_page(page, fat_get_block, wbc);
}

static int fat_writepages(struct address_space *mapping,
			  struct writeback_control *wbc)
{
	return mpage_writepages(mapping, wbc, fat_get_block);
}

static int fat_readpage(struct file *file, struct page *page)
{
	return mpage_readpage(page, fat_get_block);
}

static int fat_readpages(struct file *file, struct address_space *mapping,
			 struct list_head *pages, unsigned nr_pages)
{
	return mpage_readpages(mapping, pages, nr_pages, fat_get_block);
}

static void fat_write_failed(struct address_space *mapping, loff_t to)
{
	struct inode *inode = mapping->host;

	if (to > inode->i_size) {
		truncate_pagecache(inode, to, inode->i_size);
		fat_truncate_blocks(inode, inode->i_size);
	}
}

static int fat_write_begin(struct file *file, struct address_space *mapping,
			loff_t pos, unsigned len, unsigned flags,
			struct page **pagep, void **fsdata)
{
	int err;

	*pagep = NULL;
	err = cont_write_begin(file, mapping, pos, len, flags,
				pagep, fsdata, fat_get_block,
				&MSDOS_I(mapping->host)->mmu_private);
	if (err < 0)
		fat_write_failed(mapping, pos + len);
	return err;
}

static int fat_write_end(struct file *file, struct address_space *mapping,
			loff_t pos, unsigned len, unsigned copied,
			struct page *pagep, void *fsdata)
{
	struct inode *inode = mapping->host;
	int err;
	err = generic_write_end(file, mapping, pos, len, copied, pagep, fsdata);
	if (err < len)
		fat_write_failed(mapping, pos + len);
	if (!(err < 0) && !(MSDOS_I(inode)->i_attrs & ATTR_ARCH)) {
		inode->i_mtime = inode->i_ctime = CURRENT_TIME_SEC;
		MSDOS_I(inode)->i_attrs |= ATTR_ARCH;
		mark_inode_dirty(inode);
	}
	return err;
}

static ssize_t fat_direct_IO(int rw, struct kiocb *iocb,
			     const struct iovec *iov,
			     loff_t offset, unsigned long nr_segs)
{
	struct file *file = iocb->ki_filp;
	struct address_space *mapping = file->f_mapping;
	struct inode *inode = mapping->host;
	ssize_t ret;

	if (rw == WRITE) {
		/*
		 * FIXME: blockdev_direct_IO() doesn't use ->write_begin(),
		 * so we need to update the ->mmu_private to block boundary.
		 *
		 * But we must fill the remaining area or hole by nul for
		 * updating ->mmu_private.
		 *
		 * Return 0, and fallback to normal buffered write.
		 */
		loff_t size = offset + iov_length(iov, nr_segs);
		if (MSDOS_I(inode)->mmu_private < size)
			return 0;
	}

	/*
	 * FAT need to use the DIO_LOCKING for avoiding the race
	 * condition of fat_get_block() and ->truncate().
	 */
	ret = blockdev_direct_IO(rw, iocb, inode, inode->i_sb->s_bdev,
				 iov, offset, nr_segs, fat_get_block, NULL);
	if (ret < 0 && (rw & WRITE))
		fat_write_failed(mapping, offset + iov_length(iov, nr_segs));

	return ret;
}

static sector_t _fat_bmap(struct address_space *mapping, sector_t block)
{
	sector_t blocknr;

	/* fat_get_cluster() assumes the requested blocknr isn't truncated. */
	down_read(&mapping->host->i_alloc_sem);
	blocknr = generic_block_bmap(mapping, block, fat_get_block);
	up_read(&mapping->host->i_alloc_sem);

	return blocknr;
}

static const struct address_space_operations fat_aops = {
	.readpage	= fat_readpage,
	.readpages	= fat_readpages,
	.writepage	= fat_writepage,
	.writepages	= fat_writepages,
	.sync_page	= block_sync_page,
	.write_begin	= fat_write_begin,
	.write_end	= fat_write_end,
	.direct_IO	= fat_direct_IO,
	.bmap		= _fat_bmap
};

/*
 * New FAT inode stuff. We do the following:
 *	a) i_ino is constant and has nothing with on-disk location.
 *	b) FAT manages its own cache of directory entries.
 *	c) *This* cache is indexed by on-disk location.
 *	d) inode has an associated directory entry, all right, but
 *		it may be unhashed.
 *	e) currently entries are stored within struct inode. That should
 *		change.
 *	f) we deal with races in the following way:
 *		1. readdir() and lookup() do FAT-dir-cache lookup.
 *		2. rename() unhashes the F-d-c entry and rehashes it in
 *			a new place.
 *		3. unlink() and rmdir() unhash F-d-c entry.
 *		4. fat_write_inode() checks whether the thing is unhashed.
 *			If it is we silently return. If it isn't we do bread(),
 *			check if the location is still valid and retry if it
 *			isn't. Otherwise we do changes.
 *		5. Spinlock is used to protect hash/unhash/location check/lookup
 *		6. fat_evict_inode() unhashes the F-d-c entry.
 *		7. lookup() and readdir() do igrab() if they find a F-d-c entry
 *			and consider negative result as cache miss.
 */

static void fat_hash_init(struct super_block *sb)
{
	struct msdos_sb_info *sbi = MSDOS_SB(sb);
	int i;

	spin_lock_init(&sbi->inode_hash_lock);
	for (i = 0; i < FAT_HASH_SIZE; i++)
		INIT_HLIST_HEAD(&sbi->inode_hashtable[i]);
}

static inline unsigned long fat_hash(loff_t i_pos)
{
	return hash_32(i_pos, FAT_HASH_BITS);
}

void fat_attach(struct inode *inode, loff_t i_pos)
{
	struct msdos_sb_info *sbi = MSDOS_SB(inode->i_sb);
	struct hlist_head *head = sbi->inode_hashtable + fat_hash(i_pos);

	spin_lock(&sbi->inode_hash_lock);
	MSDOS_I(inode)->i_pos = i_pos;
	hlist_add_head(&MSDOS_I(inode)->i_fat_hash, head);
	spin_unlock(&sbi->inode_hash_lock);
}
EXPORT_SYMBOL_GPL(fat_attach);

void fat_detach(struct inode *inode)
{
	struct msdos_sb_info *sbi = MSDOS_SB(inode->i_sb);
	spin_lock(&sbi->inode_hash_lock);
	MSDOS_I(inode)->i_pos = 0;
	hlist_del_init(&MSDOS_I(inode)->i_fat_hash);
	spin_unlock(&sbi->inode_hash_lock);
}
EXPORT_SYMBOL_GPL(fat_detach);

struct inode *fat_iget(struct super_block *sb, loff_t i_pos)
{
	struct msdos_sb_info *sbi = MSDOS_SB(sb);
	struct hlist_head *head = sbi->inode_hashtable + fat_hash(i_pos);
	struct hlist_node *_p;
	struct msdos_inode_info *i;
	struct inode *inode = NULL;

	spin_lock(&sbi->inode_hash_lock);
	hlist_for_each_entry(i, _p, head, i_fat_hash) {
		BUG_ON(i->vfs_inode.i_sb != sb);
		if (i->i_pos != i_pos)
			continue;
		inode = igrab(&i->vfs_inode);
		if (inode)
			break;
	}
	spin_unlock(&sbi->inode_hash_lock);
	return inode;
}

static int is_exec(unsigned char *extension)
{
	unsigned char *exe_extensions = "EXECOMBAT", *walk;

	for (walk = exe_extensions; *walk; walk += 3)
		if (!strncmp(extension, walk, 3))
			return 1;
	return 0;
}

static int fat_calc_dir_size(struct inode *inode)
{
	struct msdos_sb_info *sbi = MSDOS_SB(inode->i_sb);
	int ret, fclus, dclus;

	inode->i_size = 0;
	if (MSDOS_I(inode)->i_start == 0)
		return 0;

	ret = fat_get_cluster(inode, FAT_ENT_EOF, &fclus, &dclus);
	if (ret < 0)
		return ret;
	inode->i_size = (fclus + 1) << sbi->cluster_bits;

	return 0;
}

/* doesn't deal with root inode */
static int fat_fill_inode(struct inode *inode, struct msdos_dir_entry *de)
{
	struct msdos_sb_info *sbi = MSDOS_SB(inode->i_sb);
	int error;

	MSDOS_I(inode)->i_pos = 0;
	inode->i_uid = sbi->options.fs_uid;
	inode->i_gid = sbi->options.fs_gid;
	inode->i_version++;
	inode->i_generation = get_seconds();

	if ((de->attr & ATTR_DIR) && !IS_FREE(de->name)) {
		inode->i_generation &= ~1;
		inode->i_mode = fat_make_mode(sbi, de->attr, S_IRWXUGO);
		inode->i_op = sbi->dir_ops;
		inode->i_fop = &fat_dir_operations;

		MSDOS_I(inode)->i_start = le16_to_cpu(de->start);
		if (sbi->fat_bits == 32)
			MSDOS_I(inode)->i_start |= (le16_to_cpu(de->starthi) << 16);

		MSDOS_I(inode)->i_logstart = MSDOS_I(inode)->i_start;
		error = fat_calc_dir_size(inode);
		if (error < 0)
			return error;
		MSDOS_I(inode)->mmu_private = inode->i_size;

		inode->i_nlink = fat_subdirs(inode);
	} else { /* not a directory */
		inode->i_generation |= 1;
		inode->i_mode = fat_make_mode(sbi, de->attr,
			((sbi->options.showexec && !is_exec(de->name + 8))
			 ? S_IRUGO|S_IWUGO : S_IRWXUGO));
		MSDOS_I(inode)->i_start = le16_to_cpu(de->start);
		if (sbi->fat_bits == 32)
			MSDOS_I(inode)->i_start |= (le16_to_cpu(de->starthi) << 16);

		MSDOS_I(inode)->i_logstart = MSDOS_I(inode)->i_start;
		inode->i_size = le32_to_cpu(de->size);
		inode->i_op = &fat_file_inode_operations;
		inode->i_fop = &fat_file_operations;
		inode->i_mapping->a_ops = &fat_aops;
		MSDOS_I(inode)->mmu_private = inode->i_size;
	}
	if (de->attr & ATTR_SYS) {
		if (sbi->options.sys_immutable)
			inode->i_flags |= S_IMMUTABLE;
	}
	fat_save_attrs(inode, de->attr);

	inode->i_blocks = ((inode->i_size + (sbi->cluster_size - 1))
			   & ~((loff_t)sbi->cluster_size - 1)) >> 9;

	fat_time_fat2unix(sbi, &inode->i_mtime, de->time, de->date, 0);
	if (sbi->options.isvfat) {
		fat_time_fat2unix(sbi, &inode->i_ctime, de->ctime,
				  de->cdate, de->ctime_cs);
		fat_time_fat2unix(sbi, &inode->i_atime, 0, de->adate, 0);
	} else
		inode->i_ctime = inode->i_atime = inode->i_mtime;

	return 0;
}

struct inode *fat_build_inode(struct super_block *sb,
			struct msdos_dir_entry *de, loff_t i_pos)
{
	struct inode *inode;
	int err;

	inode = fat_iget(sb, i_pos);
	if (inode)
		goto out;
	inode = new_inode(sb);
	if (!inode) {
		inode = ERR_PTR(-ENOMEM);
		goto out;
	}
	inode->i_ino = iunique(sb, MSDOS_ROOT_INO);
	inode->i_version = 1;
	err = fat_fill_inode(inode, de);
	if (err) {
		iput(inode);
		inode = ERR_PTR(err);
		goto out;
	}
	fat_attach(inode, i_pos);
	insert_inode_hash(inode);
out:
	return inode;
}

EXPORT_SYMBOL_GPL(fat_build_inode);

static void fat_evict_inode(struct inode *inode)
{
	truncate_inode_pages(&inode->i_data, 0);
	if (!inode->i_nlink) {
		inode->i_size = 0;
		fat_truncate_blocks(inode, 0);
	}
	invalidate_inode_buffers(inode);
	end_writeback(inode);
	fat_cache_inval_inode(inode);
	fat_detach(inode);
}

static void fat_write_super(struct super_block *sb)
{
	lock_super(sb);
	sb->s_dirt = 0;

	if (!(sb->s_flags & MS_RDONLY))
		fat_clusters_flush(sb);
	unlock_super(sb);
}

static int fat_sync_fs(struct super_block *sb, int wait)
{
	int err = 0;

	if (sb->s_dirt) {
		lock_super(sb);
		sb->s_dirt = 0;
		err = fat_clusters_flush(sb);
		unlock_super(sb);
	}

	return err;
}

static void fat_put_super(struct super_block *sb)
{
	struct msdos_sb_info *sbi = MSDOS_SB(sb);

	if (sb->s_dirt)
		fat_write_super(sb);

	iput(sbi->fat_inode);

	unload_nls(sbi->nls_disk);
	unload_nls(sbi->nls_io);

	if (sbi->options.iocharset != fat_default_iocharset)
		kfree(sbi->options.iocharset);

	sb->s_fs_info = NULL;
	kfree(sbi);
}

static struct kmem_cache *fat_inode_cachep;

static struct inode *fat_alloc_inode(struct super_block *sb)
{
	struct msdos_inode_info *ei;
	ei = kmem_cache_alloc(fat_inode_cachep, GFP_NOFS);
	if (!ei)
		return NULL;
	return &ei->vfs_inode;
}

static void fat_i_callback(struct rcu_head *head)
{
	struct inode *inode = container_of(head, struct inode, i_rcu);
	INIT_LIST_HEAD(&inode->i_dentry);
	kmem_cache_free(fat_inode_cachep, MSDOS_I(inode));
}

static void fat_destroy_inode(struct inode *inode)
{
	call_rcu(&inode->i_rcu, fat_i_callback);
}

static void init_once(void *foo)
{
	struct msdos_inode_info *ei = (struct msdos_inode_info *)foo;

	spin_lock_init(&ei->cache_lru_lock);
	ei->nr_caches = 0;
	ei->cache_valid_id = FAT_CACHE_VALID + 1;
	INIT_LIST_HEAD(&ei->cache_lru);
	INIT_HLIST_NODE(&ei->i_fat_hash);
	inode_init_once(&ei->vfs_inode);
}

static int __init fat_init_inodecache(void)
{
	fat_inode_cachep = kmem_cache_create("fat_inode_cache",
					     sizeof(struct msdos_inode_info),
					     0, (SLAB_RECLAIM_ACCOUNT|
						SLAB_MEM_SPREAD),
					     init_once);
	if (fat_inode_cachep == NULL)
		return -ENOMEM;
	return 0;
}

static void __exit fat_destroy_inodecache(void)
{
	kmem_cache_destroy(fat_inode_cachep);
}

static int fat_remount(struct super_block *sb, int *flags, char *data)
{
	struct msdos_sb_info *sbi = MSDOS_SB(sb);
	*flags |= MS_NODIRATIME | (sbi->options.isvfat ? 0 : MS_NOATIME);
	return 0;
}

static int fat_statfs(struct dentry *dentry, struct kstatfs *buf)
{
	struct super_block *sb = dentry->d_sb;
	struct msdos_sb_info *sbi = MSDOS_SB(sb);
	u64 id = huge_encode_dev(sb->s_bdev->bd_dev);

	/* If the count of free cluster is still unknown, counts it here. */
	if (sbi->free_clusters == -1 || !sbi->free_clus_valid) {
		int err = fat_count_free_clusters(dentry->d_sb);
		if (err)
			return err;
	}

	buf->f_type = dentry->d_sb->s_magic;
	buf->f_bsize = sbi->cluster_size;
	buf->f_blocks = sbi->max_cluster - FAT_START_ENT;
	buf->f_bfree = sbi->free_clusters;
	buf->f_bavail = sbi->free_clusters;
	buf->f_fsid.val[0] = (u32)id;
	buf->f_fsid.val[1] = (u32)(id >> 32);
	buf->f_namelen = sbi->options.isvfat ? FAT_LFN_LEN : 12;

	return 0;
}

static inline loff_t fat_i_pos_read(struct msdos_sb_info *sbi,
				    struct inode *inode)
{
	loff_t i_pos;
#if BITS_PER_LONG == 32
	spin_lock(&sbi->inode_hash_lock);
#endif
	i_pos = MSDOS_I(inode)->i_pos;
#if BITS_PER_LONG == 32
	spin_unlock(&sbi->inode_hash_lock);
#endif
	return i_pos;
}

static int __fat_write_inode(struct inode *inode, int wait)
{
	struct super_block *sb = inode->i_sb;
	struct msdos_sb_info *sbi = MSDOS_SB(sb);
	struct buffer_head *bh;
	struct msdos_dir_entry *raw_entry;
	loff_t i_pos;
	int err;

	if (inode->i_ino == MSDOS_ROOT_INO)
		return 0;

retry:
	i_pos = fat_i_pos_read(sbi, inode);
	if (!i_pos)
		return 0;

	bh = sb_bread(sb, i_pos >> sbi->dir_per_block_bits);
	if (!bh) {
		printk(KERN_ERR "FAT: unable to read inode block "
		       "for updating (i_pos %lld)\n", i_pos);
		return -EIO;
	}
	spin_lock(&sbi->inode_hash_lock);
	if (i_pos != MSDOS_I(inode)->i_pos) {
		spin_unlock(&sbi->inode_hash_lock);
		brelse(bh);
		goto retry;
	}

	raw_entry = &((struct msdos_dir_entry *) (bh->b_data))
	    [i_pos & (sbi->dir_per_block - 1)];
	if (S_ISDIR(inode->i_mode))
		raw_entry->size = 0;
	else
		raw_entry->size = cpu_to_le32(inode->i_size);
	raw_entry->attr = fat_make_attrs(inode);
	raw_entry->start = cpu_to_le16(MSDOS_I(inode)->i_logstart);
	raw_entry->starthi = cpu_to_le16(MSDOS_I(inode)->i_logstart >> 16);
	fat_time_unix2fat(sbi, &inode->i_mtime, &raw_entry->time,
			  &raw_entry->date, NULL);
	if (sbi->options.isvfat) {
		__le16 atime;
		fat_time_unix2fat(sbi, &inode->i_ctime, &raw_entry->ctime,
				  &raw_entry->cdate, &raw_entry->ctime_cs);
		fat_time_unix2fat(sbi, &inode->i_atime, &atime,
				  &raw_entry->adate, NULL);
	}
	spin_unlock(&sbi->inode_hash_lock);
	mark_buffer_dirty(bh);
	err = 0;
	if (wait)
		err = sync_dirty_buffer(bh);
	brelse(bh);
	return err;
}

static int fat_write_inode(struct inode *inode, struct writeback_control *wbc)
{
	return __fat_write_inode(inode, wbc->sync_mode == WB_SYNC_ALL);
}

int fat_sync_inode(struct inode *inode)
{
	return __fat_write_inode(inode, 1);
}

EXPORT_SYMBOL_GPL(fat_sync_inode);

static int fat_show_options(struct seq_file *m, struct vfsmount *mnt);
static const struct super_operations fat_sops = {
	.alloc_inode	= fat_alloc_inode,
	.destroy_inode	= fat_destroy_inode,
	.write_inode	= fat_write_inode,
	.evict_inode	= fat_evict_inode,
	.put_super	= fat_put_super,
	.write_super	= fat_write_super,
	.sync_fs	= fat_sync_fs,
	.statfs		= fat_statfs,
	.remount_fs	= fat_remount,

	.show_options	= fat_show_options,
};

/*
 * a FAT file handle with fhtype 3 is
 *  0/  i_ino - for fast, reliable lookup if still in the cache
 *  1/  i_generation - to see if i_ino is still valid
 *          bit 0 == 0 iff directory
 *  2/  i_pos(8-39) - if ino has changed, but still in cache
 *  3/  i_pos(4-7)|i_logstart - to semi-verify inode found at i_pos
 *  4/  i_pos(0-3)|parent->i_logstart - maybe used to hunt for the file on disc
 *
 * Hack for NFSv2: Maximum FAT entry number is 28bits and maximum
 * i_pos is 40bits (blocknr(32) + dir offset(8)), so two 4bits
 * of i_logstart is used to store the directory entry offset.
 */

static struct dentry *fat_fh_to_dentry(struct super_block *sb,
		struct fid *fid, int fh_len, int fh_type)
{
	struct inode *inode = NULL;
	u32 *fh = fid->raw;

	if (fh_len < 5 || fh_type != 3)
		return NULL;

	inode = ilookup(sb, fh[0]);
	if (!inode || inode->i_generation != fh[1]) {
		if (inode)
			iput(inode);
		inode = NULL;
	}
	if (!inode) {
		loff_t i_pos;
		int i_logstart = fh[3] & 0x0fffffff;

		i_pos = (loff_t)fh[2] << 8;
		i_pos |= ((fh[3] >> 24) & 0xf0) | (fh[4] >> 28);

		/* try 2 - see if i_pos is in F-d-c
		 * require i_logstart to be the same
		 * Will fail if you truncate and then re-write
		 */

		inode = fat_iget(sb, i_pos);
		if (inode && MSDOS_I(inode)->i_logstart != i_logstart) {
			iput(inode);
			inode = NULL;
		}
	}

	/*
	 * For now, do nothing if the inode is not found.
	 *
	 * What we could do is:
	 *
	 *	- follow the file starting at fh[4], and record the ".." entry,
	 *	  and the name of the fh[2] entry.
	 *	- then follow the ".." file finding the next step up.
	 *
	 * This way we build a path to the root of the tree. If this works, we
	 * lookup the path and so get this inode into the cache.  Finally try
	 * the fat_iget lookup again.  If that fails, then we are totally out
	 * of luck.  But all that is for another day
	 */
<<<<<<< HEAD
	result = d_obtain_alias(inode);
	if (!IS_ERR(result))
		d_set_d_op(result, sb->s_root->d_op);
	return result;
=======
	return d_obtain_alias(inode);
>>>>>>> 63310467
}

static int
fat_encode_fh(struct dentry *de, __u32 *fh, int *lenp, int connectable)
{
	int len = *lenp;
	struct inode *inode =  de->d_inode;
	u32 ipos_h, ipos_m, ipos_l;

	if (len < 5)
		return 255; /* no room */

	ipos_h = MSDOS_I(inode)->i_pos >> 8;
	ipos_m = (MSDOS_I(inode)->i_pos & 0xf0) << 24;
	ipos_l = (MSDOS_I(inode)->i_pos & 0x0f) << 28;
	*lenp = 5;
	fh[0] = inode->i_ino;
	fh[1] = inode->i_generation;
	fh[2] = ipos_h;
	fh[3] = ipos_m | MSDOS_I(inode)->i_logstart;
	spin_lock(&de->d_lock);
	fh[4] = ipos_l | MSDOS_I(de->d_parent->d_inode)->i_logstart;
	spin_unlock(&de->d_lock);
	return 3;
}

static struct dentry *fat_get_parent(struct dentry *child)
{
	struct super_block *sb = child->d_sb;
	struct buffer_head *bh;
	struct msdos_dir_entry *de;
	loff_t i_pos;
	struct dentry *parent;
	struct inode *inode;
	int err;

	lock_super(sb);

	err = fat_get_dotdot_entry(child->d_inode, &bh, &de, &i_pos);
	if (err) {
		parent = ERR_PTR(err);
		goto out;
	}
	inode = fat_build_inode(sb, de, i_pos);
	brelse(bh);

	parent = d_obtain_alias(inode);
<<<<<<< HEAD
	if (!IS_ERR(parent))
		d_set_d_op(parent, sb->s_root->d_op);
=======
>>>>>>> 63310467
out:
	unlock_super(sb);

	return parent;
}

static const struct export_operations fat_export_ops = {
	.encode_fh	= fat_encode_fh,
	.fh_to_dentry	= fat_fh_to_dentry,
	.get_parent	= fat_get_parent,
};

static int fat_show_options(struct seq_file *m, struct vfsmount *mnt)
{
	struct msdos_sb_info *sbi = MSDOS_SB(mnt->mnt_sb);
	struct fat_mount_options *opts = &sbi->options;
	int isvfat = opts->isvfat;

	if (opts->fs_uid != 0)
		seq_printf(m, ",uid=%u", opts->fs_uid);
	if (opts->fs_gid != 0)
		seq_printf(m, ",gid=%u", opts->fs_gid);
	seq_printf(m, ",fmask=%04o", opts->fs_fmask);
	seq_printf(m, ",dmask=%04o", opts->fs_dmask);
	if (opts->allow_utime)
		seq_printf(m, ",allow_utime=%04o", opts->allow_utime);
	if (sbi->nls_disk)
		seq_printf(m, ",codepage=%s", sbi->nls_disk->charset);
	if (isvfat) {
		if (sbi->nls_io)
			seq_printf(m, ",iocharset=%s", sbi->nls_io->charset);

		switch (opts->shortname) {
		case VFAT_SFN_DISPLAY_WIN95 | VFAT_SFN_CREATE_WIN95:
			seq_puts(m, ",shortname=win95");
			break;
		case VFAT_SFN_DISPLAY_WINNT | VFAT_SFN_CREATE_WINNT:
			seq_puts(m, ",shortname=winnt");
			break;
		case VFAT_SFN_DISPLAY_WINNT | VFAT_SFN_CREATE_WIN95:
			seq_puts(m, ",shortname=mixed");
			break;
		case VFAT_SFN_DISPLAY_LOWER | VFAT_SFN_CREATE_WIN95:
			seq_puts(m, ",shortname=lower");
			break;
		default:
			seq_puts(m, ",shortname=unknown");
			break;
		}
	}
	if (opts->name_check != 'n')
		seq_printf(m, ",check=%c", opts->name_check);
	if (opts->usefree)
		seq_puts(m, ",usefree");
	if (opts->quiet)
		seq_puts(m, ",quiet");
	if (opts->showexec)
		seq_puts(m, ",showexec");
	if (opts->sys_immutable)
		seq_puts(m, ",sys_immutable");
	if (!isvfat) {
		if (opts->dotsOK)
			seq_puts(m, ",dotsOK=yes");
		if (opts->nocase)
			seq_puts(m, ",nocase");
	} else {
		if (opts->utf8)
			seq_puts(m, ",utf8");
		if (opts->unicode_xlate)
			seq_puts(m, ",uni_xlate");
		if (!opts->numtail)
			seq_puts(m, ",nonumtail");
		if (opts->rodir)
			seq_puts(m, ",rodir");
	}
	if (opts->flush)
		seq_puts(m, ",flush");
	if (opts->tz_utc)
		seq_puts(m, ",tz=UTC");
	if (opts->errors == FAT_ERRORS_CONT)
		seq_puts(m, ",errors=continue");
	else if (opts->errors == FAT_ERRORS_PANIC)
		seq_puts(m, ",errors=panic");
	else
		seq_puts(m, ",errors=remount-ro");
	if (opts->discard)
		seq_puts(m, ",discard");

	return 0;
}

enum {
	Opt_check_n, Opt_check_r, Opt_check_s, Opt_uid, Opt_gid,
	Opt_umask, Opt_dmask, Opt_fmask, Opt_allow_utime, Opt_codepage,
	Opt_usefree, Opt_nocase, Opt_quiet, Opt_showexec, Opt_debug,
	Opt_immutable, Opt_dots, Opt_nodots,
	Opt_charset, Opt_shortname_lower, Opt_shortname_win95,
	Opt_shortname_winnt, Opt_shortname_mixed, Opt_utf8_no, Opt_utf8_yes,
	Opt_uni_xl_no, Opt_uni_xl_yes, Opt_nonumtail_no, Opt_nonumtail_yes,
	Opt_obsolate, Opt_flush, Opt_tz_utc, Opt_rodir, Opt_err_cont,
	Opt_err_panic, Opt_err_ro, Opt_discard, Opt_err,
};

static const match_table_t fat_tokens = {
	{Opt_check_r, "check=relaxed"},
	{Opt_check_s, "check=strict"},
	{Opt_check_n, "check=normal"},
	{Opt_check_r, "check=r"},
	{Opt_check_s, "check=s"},
	{Opt_check_n, "check=n"},
	{Opt_uid, "uid=%u"},
	{Opt_gid, "gid=%u"},
	{Opt_umask, "umask=%o"},
	{Opt_dmask, "dmask=%o"},
	{Opt_fmask, "fmask=%o"},
	{Opt_allow_utime, "allow_utime=%o"},
	{Opt_codepage, "codepage=%u"},
	{Opt_usefree, "usefree"},
	{Opt_nocase, "nocase"},
	{Opt_quiet, "quiet"},
	{Opt_showexec, "showexec"},
	{Opt_debug, "debug"},
	{Opt_immutable, "sys_immutable"},
	{Opt_flush, "flush"},
	{Opt_tz_utc, "tz=UTC"},
	{Opt_err_cont, "errors=continue"},
	{Opt_err_panic, "errors=panic"},
	{Opt_err_ro, "errors=remount-ro"},
	{Opt_discard, "discard"},
	{Opt_obsolate, "conv=binary"},
	{Opt_obsolate, "conv=text"},
	{Opt_obsolate, "conv=auto"},
	{Opt_obsolate, "conv=b"},
	{Opt_obsolate, "conv=t"},
	{Opt_obsolate, "conv=a"},
	{Opt_obsolate, "fat=%u"},
	{Opt_obsolate, "blocksize=%u"},
	{Opt_obsolate, "cvf_format=%20s"},
	{Opt_obsolate, "cvf_options=%100s"},
	{Opt_obsolate, "posix"},
	{Opt_err, NULL},
};
static const match_table_t msdos_tokens = {
	{Opt_nodots, "nodots"},
	{Opt_nodots, "dotsOK=no"},
	{Opt_dots, "dots"},
	{Opt_dots, "dotsOK=yes"},
	{Opt_err, NULL}
};
static const match_table_t vfat_tokens = {
	{Opt_charset, "iocharset=%s"},
	{Opt_shortname_lower, "shortname=lower"},
	{Opt_shortname_win95, "shortname=win95"},
	{Opt_shortname_winnt, "shortname=winnt"},
	{Opt_shortname_mixed, "shortname=mixed"},
	{Opt_utf8_no, "utf8=0"},		/* 0 or no or false */
	{Opt_utf8_no, "utf8=no"},
	{Opt_utf8_no, "utf8=false"},
	{Opt_utf8_yes, "utf8=1"},		/* empty or 1 or yes or true */
	{Opt_utf8_yes, "utf8=yes"},
	{Opt_utf8_yes, "utf8=true"},
	{Opt_utf8_yes, "utf8"},
	{Opt_uni_xl_no, "uni_xlate=0"},		/* 0 or no or false */
	{Opt_uni_xl_no, "uni_xlate=no"},
	{Opt_uni_xl_no, "uni_xlate=false"},
	{Opt_uni_xl_yes, "uni_xlate=1"},	/* empty or 1 or yes or true */
	{Opt_uni_xl_yes, "uni_xlate=yes"},
	{Opt_uni_xl_yes, "uni_xlate=true"},
	{Opt_uni_xl_yes, "uni_xlate"},
	{Opt_nonumtail_no, "nonumtail=0"},	/* 0 or no or false */
	{Opt_nonumtail_no, "nonumtail=no"},
	{Opt_nonumtail_no, "nonumtail=false"},
	{Opt_nonumtail_yes, "nonumtail=1"},	/* empty or 1 or yes or true */
	{Opt_nonumtail_yes, "nonumtail=yes"},
	{Opt_nonumtail_yes, "nonumtail=true"},
	{Opt_nonumtail_yes, "nonumtail"},
	{Opt_rodir, "rodir"},
	{Opt_err, NULL}
};

static int parse_options(char *options, int is_vfat, int silent, int *debug,
			 struct fat_mount_options *opts)
{
	char *p;
	substring_t args[MAX_OPT_ARGS];
	int option;
	char *iocharset;

	opts->isvfat = is_vfat;

	opts->fs_uid = current_uid();
	opts->fs_gid = current_gid();
	opts->fs_fmask = opts->fs_dmask = current_umask();
	opts->allow_utime = -1;
	opts->codepage = fat_default_codepage;
	opts->iocharset = fat_default_iocharset;
	if (is_vfat) {
		opts->shortname = VFAT_SFN_DISPLAY_WINNT|VFAT_SFN_CREATE_WIN95;
		opts->rodir = 0;
	} else {
		opts->shortname = 0;
		opts->rodir = 1;
	}
	opts->name_check = 'n';
	opts->quiet = opts->showexec = opts->sys_immutable = opts->dotsOK =  0;
	opts->utf8 = opts->unicode_xlate = 0;
	opts->numtail = 1;
	opts->usefree = opts->nocase = 0;
	opts->tz_utc = 0;
	opts->errors = FAT_ERRORS_RO;
	*debug = 0;

	if (!options)
		goto out;

	while ((p = strsep(&options, ",")) != NULL) {
		int token;
		if (!*p)
			continue;

		token = match_token(p, fat_tokens, args);
		if (token == Opt_err) {
			if (is_vfat)
				token = match_token(p, vfat_tokens, args);
			else
				token = match_token(p, msdos_tokens, args);
		}
		switch (token) {
		case Opt_check_s:
			opts->name_check = 's';
			break;
		case Opt_check_r:
			opts->name_check = 'r';
			break;
		case Opt_check_n:
			opts->name_check = 'n';
			break;
		case Opt_usefree:
			opts->usefree = 1;
			break;
		case Opt_nocase:
			if (!is_vfat)
				opts->nocase = 1;
			else {
				/* for backward compatibility */
				opts->shortname = VFAT_SFN_DISPLAY_WIN95
					| VFAT_SFN_CREATE_WIN95;
			}
			break;
		case Opt_quiet:
			opts->quiet = 1;
			break;
		case Opt_showexec:
			opts->showexec = 1;
			break;
		case Opt_debug:
			*debug = 1;
			break;
		case Opt_immutable:
			opts->sys_immutable = 1;
			break;
		case Opt_uid:
			if (match_int(&args[0], &option))
				return 0;
			opts->fs_uid = option;
			break;
		case Opt_gid:
			if (match_int(&args[0], &option))
				return 0;
			opts->fs_gid = option;
			break;
		case Opt_umask:
			if (match_octal(&args[0], &option))
				return 0;
			opts->fs_fmask = opts->fs_dmask = option;
			break;
		case Opt_dmask:
			if (match_octal(&args[0], &option))
				return 0;
			opts->fs_dmask = option;
			break;
		case Opt_fmask:
			if (match_octal(&args[0], &option))
				return 0;
			opts->fs_fmask = option;
			break;
		case Opt_allow_utime:
			if (match_octal(&args[0], &option))
				return 0;
			opts->allow_utime = option & (S_IWGRP | S_IWOTH);
			break;
		case Opt_codepage:
			if (match_int(&args[0], &option))
				return 0;
			opts->codepage = option;
			break;
		case Opt_flush:
			opts->flush = 1;
			break;
		case Opt_tz_utc:
			opts->tz_utc = 1;
			break;
		case Opt_err_cont:
			opts->errors = FAT_ERRORS_CONT;
			break;
		case Opt_err_panic:
			opts->errors = FAT_ERRORS_PANIC;
			break;
		case Opt_err_ro:
			opts->errors = FAT_ERRORS_RO;
			break;

		/* msdos specific */
		case Opt_dots:
			opts->dotsOK = 1;
			break;
		case Opt_nodots:
			opts->dotsOK = 0;
			break;

		/* vfat specific */
		case Opt_charset:
			if (opts->iocharset != fat_default_iocharset)
				kfree(opts->iocharset);
			iocharset = match_strdup(&args[0]);
			if (!iocharset)
				return -ENOMEM;
			opts->iocharset = iocharset;
			break;
		case Opt_shortname_lower:
			opts->shortname = VFAT_SFN_DISPLAY_LOWER
					| VFAT_SFN_CREATE_WIN95;
			break;
		case Opt_shortname_win95:
			opts->shortname = VFAT_SFN_DISPLAY_WIN95
					| VFAT_SFN_CREATE_WIN95;
			break;
		case Opt_shortname_winnt:
			opts->shortname = VFAT_SFN_DISPLAY_WINNT
					| VFAT_SFN_CREATE_WINNT;
			break;
		case Opt_shortname_mixed:
			opts->shortname = VFAT_SFN_DISPLAY_WINNT
					| VFAT_SFN_CREATE_WIN95;
			break;
		case Opt_utf8_no:		/* 0 or no or false */
			opts->utf8 = 0;
			break;
		case Opt_utf8_yes:		/* empty or 1 or yes or true */
			opts->utf8 = 1;
			break;
		case Opt_uni_xl_no:		/* 0 or no or false */
			opts->unicode_xlate = 0;
			break;
		case Opt_uni_xl_yes:		/* empty or 1 or yes or true */
			opts->unicode_xlate = 1;
			break;
		case Opt_nonumtail_no:		/* 0 or no or false */
			opts->numtail = 1;	/* negated option */
			break;
		case Opt_nonumtail_yes:		/* empty or 1 or yes or true */
			opts->numtail = 0;	/* negated option */
			break;
		case Opt_rodir:
			opts->rodir = 1;
			break;
		case Opt_discard:
			opts->discard = 1;
			break;

		/* obsolete mount options */
		case Opt_obsolate:
			printk(KERN_INFO "FAT: \"%s\" option is obsolete, "
			       "not supported now\n", p);
			break;
		/* unknown option */
		default:
			if (!silent) {
				printk(KERN_ERR
				       "FAT: Unrecognized mount option \"%s\" "
				       "or missing value\n", p);
			}
			return -EINVAL;
		}
	}

out:
	/* UTF-8 doesn't provide FAT semantics */
	if (!strcmp(opts->iocharset, "utf8")) {
		printk(KERN_ERR "FAT: utf8 is not a recommended IO charset"
		       " for FAT filesystems, filesystem will be "
		       "case sensitive!\n");
	}

	/* If user doesn't specify allow_utime, it's initialized from dmask. */
	if (opts->allow_utime == (unsigned short)-1)
		opts->allow_utime = ~opts->fs_dmask & (S_IWGRP | S_IWOTH);
	if (opts->unicode_xlate)
		opts->utf8 = 0;

	return 0;
}

static int fat_read_root(struct inode *inode)
{
	struct super_block *sb = inode->i_sb;
	struct msdos_sb_info *sbi = MSDOS_SB(sb);
	int error;

	MSDOS_I(inode)->i_pos = 0;
	inode->i_uid = sbi->options.fs_uid;
	inode->i_gid = sbi->options.fs_gid;
	inode->i_version++;
	inode->i_generation = 0;
	inode->i_mode = fat_make_mode(sbi, ATTR_DIR, S_IRWXUGO);
	inode->i_op = sbi->dir_ops;
	inode->i_fop = &fat_dir_operations;
	if (sbi->fat_bits == 32) {
		MSDOS_I(inode)->i_start = sbi->root_cluster;
		error = fat_calc_dir_size(inode);
		if (error < 0)
			return error;
	} else {
		MSDOS_I(inode)->i_start = 0;
		inode->i_size = sbi->dir_entries * sizeof(struct msdos_dir_entry);
	}
	inode->i_blocks = ((inode->i_size + (sbi->cluster_size - 1))
			   & ~((loff_t)sbi->cluster_size - 1)) >> 9;
	MSDOS_I(inode)->i_logstart = 0;
	MSDOS_I(inode)->mmu_private = inode->i_size;

	fat_save_attrs(inode, ATTR_DIR);
	inode->i_mtime.tv_sec = inode->i_atime.tv_sec = inode->i_ctime.tv_sec = 0;
	inode->i_mtime.tv_nsec = inode->i_atime.tv_nsec = inode->i_ctime.tv_nsec = 0;
	inode->i_nlink = fat_subdirs(inode)+2;

	return 0;
}

/*
 * Read the super block of an MS-DOS FS.
 */
int fat_fill_super(struct super_block *sb, void *data, int silent,
		   const struct inode_operations *fs_dir_inode_ops, int isvfat,
		   void (*setup)(struct super_block *))
{
	struct inode *root_inode = NULL, *fat_inode = NULL;
	struct buffer_head *bh;
	struct fat_boot_sector *b;
	struct msdos_sb_info *sbi;
	u16 logical_sector_size;
	u32 total_sectors, total_clusters, fat_clusters, rootdir_sectors;
	int debug;
	unsigned int media;
	long error;
	char buf[50];

	/*
	 * GFP_KERNEL is ok here, because while we do hold the
	 * supeblock lock, memory pressure can't call back into
	 * the filesystem, since we're only just about to mount
	 * it and have no inodes etc active!
	 */
	sbi = kzalloc(sizeof(struct msdos_sb_info), GFP_KERNEL);
	if (!sbi)
		return -ENOMEM;
	sb->s_fs_info = sbi;

	sb->s_flags |= MS_NODIRATIME;
	sb->s_magic = MSDOS_SUPER_MAGIC;
	sb->s_op = &fat_sops;
	sb->s_export_op = &fat_export_ops;
	sbi->dir_ops = fs_dir_inode_ops;
	ratelimit_state_init(&sbi->ratelimit, DEFAULT_RATELIMIT_INTERVAL,
			     DEFAULT_RATELIMIT_BURST);

	error = parse_options(data, isvfat, silent, &debug, &sbi->options);
	if (error)
		goto out_fail;

	setup(sb); /* flavour-specific stuff that needs options */

	error = -EIO;
	sb_min_blocksize(sb, 512);
	bh = sb_bread(sb, 0);
	if (bh == NULL) {
		printk(KERN_ERR "FAT: unable to read boot sector\n");
		goto out_fail;
	}

	b = (struct fat_boot_sector *) bh->b_data;
	if (!b->reserved) {
		if (!silent)
			printk(KERN_ERR "FAT: bogus number of reserved sectors\n");
		brelse(bh);
		goto out_invalid;
	}
	if (!b->fats) {
		if (!silent)
			printk(KERN_ERR "FAT: bogus number of FAT structure\n");
		brelse(bh);
		goto out_invalid;
	}

	/*
	 * Earlier we checked here that b->secs_track and b->head are nonzero,
	 * but it turns out valid FAT filesystems can have zero there.
	 */

	media = b->media;
	if (!fat_valid_media(media)) {
		if (!silent)
			printk(KERN_ERR "FAT: invalid media value (0x%02x)\n",
			       media);
		brelse(bh);
		goto out_invalid;
	}
	logical_sector_size = get_unaligned_le16(&b->sector_size);
	if (!is_power_of_2(logical_sector_size)
	    || (logical_sector_size < 512)
	    || (logical_sector_size > 4096)) {
		if (!silent)
			printk(KERN_ERR "FAT: bogus logical sector size %u\n",
			       logical_sector_size);
		brelse(bh);
		goto out_invalid;
	}
	sbi->sec_per_clus = b->sec_per_clus;
	if (!is_power_of_2(sbi->sec_per_clus)) {
		if (!silent)
			printk(KERN_ERR "FAT: bogus sectors per cluster %u\n",
			       sbi->sec_per_clus);
		brelse(bh);
		goto out_invalid;
	}

	if (logical_sector_size < sb->s_blocksize) {
		printk(KERN_ERR "FAT: logical sector size too small for device"
		       " (logical sector size = %u)\n", logical_sector_size);
		brelse(bh);
		goto out_fail;
	}
	if (logical_sector_size > sb->s_blocksize) {
		brelse(bh);

		if (!sb_set_blocksize(sb, logical_sector_size)) {
			printk(KERN_ERR "FAT: unable to set blocksize %u\n",
			       logical_sector_size);
			goto out_fail;
		}
		bh = sb_bread(sb, 0);
		if (bh == NULL) {
			printk(KERN_ERR "FAT: unable to read boot sector"
			       " (logical sector size = %lu)\n",
			       sb->s_blocksize);
			goto out_fail;
		}
		b = (struct fat_boot_sector *) bh->b_data;
	}

	sbi->cluster_size = sb->s_blocksize * sbi->sec_per_clus;
	sbi->cluster_bits = ffs(sbi->cluster_size) - 1;
	sbi->fats = b->fats;
	sbi->fat_bits = 0;		/* Don't know yet */
	sbi->fat_start = le16_to_cpu(b->reserved);
	sbi->fat_length = le16_to_cpu(b->fat_length);
	sbi->root_cluster = 0;
	sbi->free_clusters = -1;	/* Don't know yet */
	sbi->free_clus_valid = 0;
	sbi->prev_free = FAT_START_ENT;

	if (!sbi->fat_length && b->fat32_length) {
		struct fat_boot_fsinfo *fsinfo;
		struct buffer_head *fsinfo_bh;

		/* Must be FAT32 */
		sbi->fat_bits = 32;
		sbi->fat_length = le32_to_cpu(b->fat32_length);
		sbi->root_cluster = le32_to_cpu(b->root_cluster);

		sb->s_maxbytes = 0xffffffff;

		/* MC - if info_sector is 0, don't multiply by 0 */
		sbi->fsinfo_sector = le16_to_cpu(b->info_sector);
		if (sbi->fsinfo_sector == 0)
			sbi->fsinfo_sector = 1;

		fsinfo_bh = sb_bread(sb, sbi->fsinfo_sector);
		if (fsinfo_bh == NULL) {
			printk(KERN_ERR "FAT: bread failed, FSINFO block"
			       " (sector = %lu)\n", sbi->fsinfo_sector);
			brelse(bh);
			goto out_fail;
		}

		fsinfo = (struct fat_boot_fsinfo *)fsinfo_bh->b_data;
		if (!IS_FSINFO(fsinfo)) {
			printk(KERN_WARNING "FAT: Invalid FSINFO signature: "
			       "0x%08x, 0x%08x (sector = %lu)\n",
			       le32_to_cpu(fsinfo->signature1),
			       le32_to_cpu(fsinfo->signature2),
			       sbi->fsinfo_sector);
		} else {
			if (sbi->options.usefree)
				sbi->free_clus_valid = 1;
			sbi->free_clusters = le32_to_cpu(fsinfo->free_clusters);
			sbi->prev_free = le32_to_cpu(fsinfo->next_cluster);
		}

		brelse(fsinfo_bh);
	}

	sbi->dir_per_block = sb->s_blocksize / sizeof(struct msdos_dir_entry);
	sbi->dir_per_block_bits = ffs(sbi->dir_per_block) - 1;

	sbi->dir_start = sbi->fat_start + sbi->fats * sbi->fat_length;
	sbi->dir_entries = get_unaligned_le16(&b->dir_entries);
	if (sbi->dir_entries & (sbi->dir_per_block - 1)) {
		if (!silent)
			printk(KERN_ERR "FAT: bogus directroy-entries per block"
			       " (%u)\n", sbi->dir_entries);
		brelse(bh);
		goto out_invalid;
	}

	rootdir_sectors = sbi->dir_entries
		* sizeof(struct msdos_dir_entry) / sb->s_blocksize;
	sbi->data_start = sbi->dir_start + rootdir_sectors;
	total_sectors = get_unaligned_le16(&b->sectors);
	if (total_sectors == 0)
		total_sectors = le32_to_cpu(b->total_sect);

	total_clusters = (total_sectors - sbi->data_start) / sbi->sec_per_clus;

	if (sbi->fat_bits != 32)
		sbi->fat_bits = (total_clusters > MAX_FAT12) ? 16 : 12;

	/* check that FAT table does not overflow */
	fat_clusters = sbi->fat_length * sb->s_blocksize * 8 / sbi->fat_bits;
	total_clusters = min(total_clusters, fat_clusters - FAT_START_ENT);
	if (total_clusters > MAX_FAT(sb)) {
		if (!silent)
			printk(KERN_ERR "FAT: count of clusters too big (%u)\n",
			       total_clusters);
		brelse(bh);
		goto out_invalid;
	}

	sbi->max_cluster = total_clusters + FAT_START_ENT;
	/* check the free_clusters, it's not necessarily correct */
	if (sbi->free_clusters != -1 && sbi->free_clusters > total_clusters)
		sbi->free_clusters = -1;
	/* check the prev_free, it's not necessarily correct */
	sbi->prev_free %= sbi->max_cluster;
	if (sbi->prev_free < FAT_START_ENT)
		sbi->prev_free = FAT_START_ENT;

	brelse(bh);

	/* set up enough so that it can read an inode */
	fat_hash_init(sb);
	fat_ent_access_init(sb);

	/*
	 * The low byte of FAT's first entry must have same value with
	 * media-field.  But in real world, too many devices is
	 * writing wrong value.  So, removed that validity check.
	 *
	 * if (FAT_FIRST_ENT(sb, media) != first)
	 */

	error = -EINVAL;
	sprintf(buf, "cp%d", sbi->options.codepage);
	sbi->nls_disk = load_nls(buf);
	if (!sbi->nls_disk) {
		printk(KERN_ERR "FAT: codepage %s not found\n", buf);
		goto out_fail;
	}

	/* FIXME: utf8 is using iocharset for upper/lower conversion */
	if (sbi->options.isvfat) {
		sbi->nls_io = load_nls(sbi->options.iocharset);
		if (!sbi->nls_io) {
			printk(KERN_ERR "FAT: IO charset %s not found\n",
			       sbi->options.iocharset);
			goto out_fail;
		}
	}

	error = -ENOMEM;
	fat_inode = new_inode(sb);
	if (!fat_inode)
		goto out_fail;
	MSDOS_I(fat_inode)->i_pos = 0;
	sbi->fat_inode = fat_inode;
	root_inode = new_inode(sb);
	if (!root_inode)
		goto out_fail;
	root_inode->i_ino = MSDOS_ROOT_INO;
	root_inode->i_version = 1;
	error = fat_read_root(root_inode);
	if (error < 0)
		goto out_fail;
	error = -ENOMEM;
	insert_inode_hash(root_inode);
	sb->s_root = d_alloc_root(root_inode);
	if (!sb->s_root) {
		printk(KERN_ERR "FAT: get root inode failed\n");
		goto out_fail;
	}

	return 0;

out_invalid:
	error = -EINVAL;
	if (!silent)
		printk(KERN_INFO "VFS: Can't find a valid FAT filesystem"
		       " on dev %s.\n", sb->s_id);

out_fail:
	if (fat_inode)
		iput(fat_inode);
	if (root_inode)
		iput(root_inode);
	unload_nls(sbi->nls_io);
	unload_nls(sbi->nls_disk);
	if (sbi->options.iocharset != fat_default_iocharset)
		kfree(sbi->options.iocharset);
	sb->s_fs_info = NULL;
	kfree(sbi);
	return error;
}

EXPORT_SYMBOL_GPL(fat_fill_super);

/*
 * helper function for fat_flush_inodes.  This writes both the inode
 * and the file data blocks, waiting for in flight data blocks before
 * the start of the call.  It does not wait for any io started
 * during the call
 */
static int writeback_inode(struct inode *inode)
{

	int ret;
	struct address_space *mapping = inode->i_mapping;
	struct writeback_control wbc = {
	       .sync_mode = WB_SYNC_NONE,
	      .nr_to_write = 0,
	};
	/* if we used WB_SYNC_ALL, sync_inode waits for the io for the
	* inode to finish.  So WB_SYNC_NONE is sent down to sync_inode
	* and filemap_fdatawrite is used for the data blocks
	*/
	ret = sync_inode(inode, &wbc);
	if (!ret)
	       ret = filemap_fdatawrite(mapping);
	return ret;
}

/*
 * write data and metadata corresponding to i1 and i2.  The io is
 * started but we do not wait for any of it to finish.
 *
 * filemap_flush is used for the block device, so if there is a dirty
 * page for a block already in flight, we will not wait and start the
 * io over again
 */
int fat_flush_inodes(struct super_block *sb, struct inode *i1, struct inode *i2)
{
	int ret = 0;
	if (!MSDOS_SB(sb)->options.flush)
		return 0;
	if (i1)
		ret = writeback_inode(i1);
	if (!ret && i2)
		ret = writeback_inode(i2);
	if (!ret) {
		struct address_space *mapping = sb->s_bdev->bd_inode->i_mapping;
		ret = filemap_flush(mapping);
	}
	return ret;
}
EXPORT_SYMBOL_GPL(fat_flush_inodes);

static int __init init_fat_fs(void)
{
	int err;

	err = fat_cache_init();
	if (err)
		return err;

	err = fat_init_inodecache();
	if (err)
		goto failed;

	return 0;

failed:
	fat_cache_destroy();
	return err;
}

static void __exit exit_fat_fs(void)
{
	fat_cache_destroy();
	fat_destroy_inodecache();
}

module_init(init_fat_fs)
module_exit(exit_fat_fs)

MODULE_LICENSE("GPL");<|MERGE_RESOLUTION|>--- conflicted
+++ resolved
@@ -747,14 +747,7 @@
 	 * the fat_iget lookup again.  If that fails, then we are totally out
 	 * of luck.  But all that is for another day
 	 */
-<<<<<<< HEAD
-	result = d_obtain_alias(inode);
-	if (!IS_ERR(result))
-		d_set_d_op(result, sb->s_root->d_op);
-	return result;
-=======
 	return d_obtain_alias(inode);
->>>>>>> 63310467
 }
 
 static int
@@ -802,11 +795,6 @@
 	brelse(bh);
 
 	parent = d_obtain_alias(inode);
-<<<<<<< HEAD
-	if (!IS_ERR(parent))
-		d_set_d_op(parent, sb->s_root->d_op);
-=======
->>>>>>> 63310467
 out:
 	unlock_super(sb);
 
