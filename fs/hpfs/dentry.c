--- conflicted
+++ resolved
@@ -61,13 +61,4 @@
 const struct dentry_operations hpfs_dentry_operations = {
 	.d_hash		= hpfs_hash_dentry,
 	.d_compare	= hpfs_compare_dentry,
-<<<<<<< HEAD
-};
-
-void hpfs_set_dentry_operations(struct dentry *dentry)
-{
-	d_set_d_op(dentry, &hpfs_dentry_operations);
-}
-=======
-};
->>>>>>> 63310467
+};