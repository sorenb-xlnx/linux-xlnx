/*
 *  linux/fs/pipe.c
 *
 *  Copyright (C) 1991, 1992, 1999  Linus Torvalds
 */

#include <linux/mm.h>
#include <linux/file.h>
#include <linux/poll.h>
#include <linux/slab.h>
#include <linux/module.h>
#include <linux/init.h>
#include <linux/fs.h>
#include <linux/log2.h>
#include <linux/mount.h>
#include <linux/pipe_fs_i.h>
#include <linux/uio.h>
#include <linux/highmem.h>
#include <linux/pagemap.h>
#include <linux/audit.h>
#include <linux/syscalls.h>
#include <linux/fcntl.h>

#include <asm/uaccess.h>
#include <asm/ioctls.h>

/*
 * The max size that a non-root user is allowed to grow the pipe. Can
 * be set by root in /proc/sys/fs/pipe-max-pages
 */
unsigned int pipe_max_pages = PIPE_DEF_BUFFERS * 16;

/*
 * We use a start+len construction, which provides full use of the 
 * allocated memory.
 * -- Florian Coosmann (FGC)
 * 
 * Reads with count = 0 should always return 0.
 * -- Julian Bradfield 1999-06-07.
 *
 * FIFOs and Pipes now generate SIGIO for both readers and writers.
 * -- Jeremy Elson <jelson@circlemud.org> 2001-08-16
 *
 * pipe_read & write cleanup
 * -- Manfred Spraul <manfred@colorfullife.com> 2002-05-09
 */

static void pipe_lock_nested(struct pipe_inode_info *pipe, int subclass)
{
	if (pipe->inode)
		mutex_lock_nested(&pipe->inode->i_mutex, subclass);
}

void pipe_lock(struct pipe_inode_info *pipe)
{
	/*
	 * pipe_lock() nests non-pipe inode locks (for writing to a file)
	 */
	pipe_lock_nested(pipe, I_MUTEX_PARENT);
}
EXPORT_SYMBOL(pipe_lock);

void pipe_unlock(struct pipe_inode_info *pipe)
{
	if (pipe->inode)
		mutex_unlock(&pipe->inode->i_mutex);
}
EXPORT_SYMBOL(pipe_unlock);

void pipe_double_lock(struct pipe_inode_info *pipe1,
		      struct pipe_inode_info *pipe2)
{
	BUG_ON(pipe1 == pipe2);

	if (pipe1 < pipe2) {
		pipe_lock_nested(pipe1, I_MUTEX_PARENT);
		pipe_lock_nested(pipe2, I_MUTEX_CHILD);
	} else {
		pipe_lock_nested(pipe2, I_MUTEX_PARENT);
		pipe_lock_nested(pipe1, I_MUTEX_CHILD);
	}
}

/* Drop the inode semaphore and wait for a pipe event, atomically */
void pipe_wait(struct pipe_inode_info *pipe)
{
	DEFINE_WAIT(wait);

	/*
	 * Pipes are system-local resources, so sleeping on them
	 * is considered a noninteractive wait:
	 */
	prepare_to_wait(&pipe->wait, &wait, TASK_INTERRUPTIBLE);
	pipe_unlock(pipe);
	schedule();
	finish_wait(&pipe->wait, &wait);
	pipe_lock(pipe);
}

static int
pipe_iov_copy_from_user(void *to, struct iovec *iov, unsigned long len,
			int atomic)
{
	unsigned long copy;

	while (len > 0) {
		while (!iov->iov_len)
			iov++;
		copy = min_t(unsigned long, len, iov->iov_len);

		if (atomic) {
			if (__copy_from_user_inatomic(to, iov->iov_base, copy))
				return -EFAULT;
		} else {
			if (copy_from_user(to, iov->iov_base, copy))
				return -EFAULT;
		}
		to += copy;
		len -= copy;
		iov->iov_base += copy;
		iov->iov_len -= copy;
	}
	return 0;
}

static int
pipe_iov_copy_to_user(struct iovec *iov, const void *from, unsigned long len,
		      int atomic)
{
	unsigned long copy;

	while (len > 0) {
		while (!iov->iov_len)
			iov++;
		copy = min_t(unsigned long, len, iov->iov_len);

		if (atomic) {
			if (__copy_to_user_inatomic(iov->iov_base, from, copy))
				return -EFAULT;
		} else {
			if (copy_to_user(iov->iov_base, from, copy))
				return -EFAULT;
		}
		from += copy;
		len -= copy;
		iov->iov_base += copy;
		iov->iov_len -= copy;
	}
	return 0;
}

/*
 * Attempt to pre-fault in the user memory, so we can use atomic copies.
 * Returns the number of bytes not faulted in.
 */
static int iov_fault_in_pages_write(struct iovec *iov, unsigned long len)
{
	while (!iov->iov_len)
		iov++;

	while (len > 0) {
		unsigned long this_len;

		this_len = min_t(unsigned long, len, iov->iov_len);
		if (fault_in_pages_writeable(iov->iov_base, this_len))
			break;

		len -= this_len;
		iov++;
	}

	return len;
}

/*
 * Pre-fault in the user memory, so we can use atomic copies.
 */
static void iov_fault_in_pages_read(struct iovec *iov, unsigned long len)
{
	while (!iov->iov_len)
		iov++;

	while (len > 0) {
		unsigned long this_len;

		this_len = min_t(unsigned long, len, iov->iov_len);
		fault_in_pages_readable(iov->iov_base, this_len);
		len -= this_len;
		iov++;
	}
}

static void anon_pipe_buf_release(struct pipe_inode_info *pipe,
				  struct pipe_buffer *buf)
{
	struct page *page = buf->page;

	/*
	 * If nobody else uses this page, and we don't already have a
	 * temporary page, let's keep track of it as a one-deep
	 * allocation cache. (Otherwise just release our reference to it)
	 */
	if (page_count(page) == 1 && !pipe->tmp_page)
		pipe->tmp_page = page;
	else
		page_cache_release(page);
}

/**
 * generic_pipe_buf_map - virtually map a pipe buffer
 * @pipe:	the pipe that the buffer belongs to
 * @buf:	the buffer that should be mapped
 * @atomic:	whether to use an atomic map
 *
 * Description:
 *	This function returns a kernel virtual address mapping for the
 *	pipe_buffer passed in @buf. If @atomic is set, an atomic map is provided
 *	and the caller has to be careful not to fault before calling
 *	the unmap function.
 *
 *	Note that this function occupies KM_USER0 if @atomic != 0.
 */
void *generic_pipe_buf_map(struct pipe_inode_info *pipe,
			   struct pipe_buffer *buf, int atomic)
{
	if (atomic) {
		buf->flags |= PIPE_BUF_FLAG_ATOMIC;
		return kmap_atomic(buf->page, KM_USER0);
	}

	return kmap(buf->page);
}
EXPORT_SYMBOL(generic_pipe_buf_map);

/**
 * generic_pipe_buf_unmap - unmap a previously mapped pipe buffer
 * @pipe:	the pipe that the buffer belongs to
 * @buf:	the buffer that should be unmapped
 * @map_data:	the data that the mapping function returned
 *
 * Description:
 *	This function undoes the mapping that ->map() provided.
 */
void generic_pipe_buf_unmap(struct pipe_inode_info *pipe,
			    struct pipe_buffer *buf, void *map_data)
{
	if (buf->flags & PIPE_BUF_FLAG_ATOMIC) {
		buf->flags &= ~PIPE_BUF_FLAG_ATOMIC;
		kunmap_atomic(map_data, KM_USER0);
	} else
		kunmap(buf->page);
}
EXPORT_SYMBOL(generic_pipe_buf_unmap);

/**
 * generic_pipe_buf_steal - attempt to take ownership of a &pipe_buffer
 * @pipe:	the pipe that the buffer belongs to
 * @buf:	the buffer to attempt to steal
 *
 * Description:
 *	This function attempts to steal the &struct page attached to
 *	@buf. If successful, this function returns 0 and returns with
 *	the page locked. The caller may then reuse the page for whatever
 *	he wishes; the typical use is insertion into a different file
 *	page cache.
 */
int generic_pipe_buf_steal(struct pipe_inode_info *pipe,
			   struct pipe_buffer *buf)
{
	struct page *page = buf->page;

	/*
	 * A reference of one is golden, that means that the owner of this
	 * page is the only one holding a reference to it. lock the page
	 * and return OK.
	 */
	if (page_count(page) == 1) {
		lock_page(page);
		return 0;
	}

	return 1;
}
EXPORT_SYMBOL(generic_pipe_buf_steal);

/**
 * generic_pipe_buf_get - get a reference to a &struct pipe_buffer
 * @pipe:	the pipe that the buffer belongs to
 * @buf:	the buffer to get a reference to
 *
 * Description:
 *	This function grabs an extra reference to @buf. It's used in
 *	in the tee() system call, when we duplicate the buffers in one
 *	pipe into another.
 */
void generic_pipe_buf_get(struct pipe_inode_info *pipe, struct pipe_buffer *buf)
{
	page_cache_get(buf->page);
}
EXPORT_SYMBOL(generic_pipe_buf_get);

/**
 * generic_pipe_buf_confirm - verify contents of the pipe buffer
 * @info:	the pipe that the buffer belongs to
 * @buf:	the buffer to confirm
 *
 * Description:
 *	This function does nothing, because the generic pipe code uses
 *	pages that are always good when inserted into the pipe.
 */
int generic_pipe_buf_confirm(struct pipe_inode_info *info,
			     struct pipe_buffer *buf)
{
	return 0;
}
EXPORT_SYMBOL(generic_pipe_buf_confirm);

/**
 * generic_pipe_buf_release - put a reference to a &struct pipe_buffer
 * @pipe:	the pipe that the buffer belongs to
 * @buf:	the buffer to put a reference to
 *
 * Description:
 *	This function releases a reference to @buf.
 */
void generic_pipe_buf_release(struct pipe_inode_info *pipe,
			      struct pipe_buffer *buf)
{
	page_cache_release(buf->page);
}
EXPORT_SYMBOL(generic_pipe_buf_release);

static const struct pipe_buf_operations anon_pipe_buf_ops = {
	.can_merge = 1,
	.map = generic_pipe_buf_map,
	.unmap = generic_pipe_buf_unmap,
	.confirm = generic_pipe_buf_confirm,
	.release = anon_pipe_buf_release,
	.steal = generic_pipe_buf_steal,
	.get = generic_pipe_buf_get,
};

static ssize_t
pipe_read(struct kiocb *iocb, const struct iovec *_iov,
	   unsigned long nr_segs, loff_t pos)
{
	struct file *filp = iocb->ki_filp;
	struct inode *inode = filp->f_path.dentry->d_inode;
	struct pipe_inode_info *pipe;
	int do_wakeup;
	ssize_t ret;
	struct iovec *iov = (struct iovec *)_iov;
	size_t total_len;

	total_len = iov_length(iov, nr_segs);
	/* Null read succeeds. */
	if (unlikely(total_len == 0))
		return 0;

	do_wakeup = 0;
	ret = 0;
	mutex_lock(&inode->i_mutex);
	pipe = inode->i_pipe;
	for (;;) {
		int bufs = pipe->nrbufs;
		if (bufs) {
			int curbuf = pipe->curbuf;
			struct pipe_buffer *buf = pipe->bufs + curbuf;
			const struct pipe_buf_operations *ops = buf->ops;
			void *addr;
			size_t chars = buf->len;
			int error, atomic;

			if (chars > total_len)
				chars = total_len;

			error = ops->confirm(pipe, buf);
			if (error) {
				if (!ret)
					error = ret;
				break;
			}

			atomic = !iov_fault_in_pages_write(iov, chars);
redo:
			addr = ops->map(pipe, buf, atomic);
			error = pipe_iov_copy_to_user(iov, addr + buf->offset, chars, atomic);
			ops->unmap(pipe, buf, addr);
			if (unlikely(error)) {
				/*
				 * Just retry with the slow path if we failed.
				 */
				if (atomic) {
					atomic = 0;
					goto redo;
				}
				if (!ret)
					ret = error;
				break;
			}
			ret += chars;
			buf->offset += chars;
			buf->len -= chars;
			if (!buf->len) {
				buf->ops = NULL;
				ops->release(pipe, buf);
				curbuf = (curbuf + 1) & (pipe->buffers - 1);
				pipe->curbuf = curbuf;
				pipe->nrbufs = --bufs;
				do_wakeup = 1;
			}
			total_len -= chars;
			if (!total_len)
				break;	/* common path: read succeeded */
		}
		if (bufs)	/* More to do? */
			continue;
		if (!pipe->writers)
			break;
		if (!pipe->waiting_writers) {
			/* syscall merging: Usually we must not sleep
			 * if O_NONBLOCK is set, or if we got some data.
			 * But if a writer sleeps in kernel space, then
			 * we can wait for that data without violating POSIX.
			 */
			if (ret)
				break;
			if (filp->f_flags & O_NONBLOCK) {
				ret = -EAGAIN;
				break;
			}
		}
		if (signal_pending(current)) {
			if (!ret)
				ret = -ERESTARTSYS;
			break;
		}
		if (do_wakeup) {
			wake_up_interruptible_sync(&pipe->wait);
 			kill_fasync(&pipe->fasync_writers, SIGIO, POLL_OUT);
		}
		pipe_wait(pipe);
	}
	mutex_unlock(&inode->i_mutex);

	/* Signal writers asynchronously that there is more room. */
	if (do_wakeup) {
		wake_up_interruptible_sync(&pipe->wait);
		kill_fasync(&pipe->fasync_writers, SIGIO, POLL_OUT);
	}
	if (ret > 0)
		file_accessed(filp);
	return ret;
}

static ssize_t
pipe_write(struct kiocb *iocb, const struct iovec *_iov,
	    unsigned long nr_segs, loff_t ppos)
{
	struct file *filp = iocb->ki_filp;
	struct inode *inode = filp->f_path.dentry->d_inode;
	struct pipe_inode_info *pipe;
	ssize_t ret;
	int do_wakeup;
	struct iovec *iov = (struct iovec *)_iov;
	size_t total_len;
	ssize_t chars;

	total_len = iov_length(iov, nr_segs);
	/* Null write succeeds. */
	if (unlikely(total_len == 0))
		return 0;

	do_wakeup = 0;
	ret = 0;
	mutex_lock(&inode->i_mutex);
	pipe = inode->i_pipe;

	if (!pipe->readers) {
		send_sig(SIGPIPE, current, 0);
		ret = -EPIPE;
		goto out;
	}

	/* We try to merge small writes */
	chars = total_len & (PAGE_SIZE-1); /* size of the last buffer */
	if (pipe->nrbufs && chars != 0) {
		int lastbuf = (pipe->curbuf + pipe->nrbufs - 1) &
							(pipe->buffers - 1);
		struct pipe_buffer *buf = pipe->bufs + lastbuf;
		const struct pipe_buf_operations *ops = buf->ops;
		int offset = buf->offset + buf->len;

		if (ops->can_merge && offset + chars <= PAGE_SIZE) {
			int error, atomic = 1;
			void *addr;

			error = ops->confirm(pipe, buf);
			if (error)
				goto out;

			iov_fault_in_pages_read(iov, chars);
redo1:
			addr = ops->map(pipe, buf, atomic);
			error = pipe_iov_copy_from_user(offset + addr, iov,
							chars, atomic);
			ops->unmap(pipe, buf, addr);
			ret = error;
			do_wakeup = 1;
			if (error) {
				if (atomic) {
					atomic = 0;
					goto redo1;
				}
				goto out;
			}
			buf->len += chars;
			total_len -= chars;
			ret = chars;
			if (!total_len)
				goto out;
		}
	}

	for (;;) {
		int bufs;

		if (!pipe->readers) {
			send_sig(SIGPIPE, current, 0);
			if (!ret)
				ret = -EPIPE;
			break;
		}
		bufs = pipe->nrbufs;
		if (bufs < pipe->buffers) {
			int newbuf = (pipe->curbuf + bufs) & (pipe->buffers-1);
			struct pipe_buffer *buf = pipe->bufs + newbuf;
			struct page *page = pipe->tmp_page;
			char *src;
			int error, atomic = 1;

			if (!page) {
				page = alloc_page(GFP_HIGHUSER);
				if (unlikely(!page)) {
					ret = ret ? : -ENOMEM;
					break;
				}
				pipe->tmp_page = page;
			}
			/* Always wake up, even if the copy fails. Otherwise
			 * we lock up (O_NONBLOCK-)readers that sleep due to
			 * syscall merging.
			 * FIXME! Is this really true?
			 */
			do_wakeup = 1;
			chars = PAGE_SIZE;
			if (chars > total_len)
				chars = total_len;

			iov_fault_in_pages_read(iov, chars);
redo2:
			if (atomic)
				src = kmap_atomic(page, KM_USER0);
			else
				src = kmap(page);

			error = pipe_iov_copy_from_user(src, iov, chars,
							atomic);
			if (atomic)
				kunmap_atomic(src, KM_USER0);
			else
				kunmap(page);

			if (unlikely(error)) {
				if (atomic) {
					atomic = 0;
					goto redo2;
				}
				if (!ret)
					ret = error;
				break;
			}
			ret += chars;

			/* Insert it into the buffer array */
			buf->page = page;
			buf->ops = &anon_pipe_buf_ops;
			buf->offset = 0;
			buf->len = chars;
			pipe->nrbufs = ++bufs;
			pipe->tmp_page = NULL;

			total_len -= chars;
			if (!total_len)
				break;
		}
		if (bufs < pipe->buffers)
			continue;
		if (filp->f_flags & O_NONBLOCK) {
			if (!ret)
				ret = -EAGAIN;
			break;
		}
		if (signal_pending(current)) {
			if (!ret)
				ret = -ERESTARTSYS;
			break;
		}
		if (do_wakeup) {
			wake_up_interruptible_sync(&pipe->wait);
			kill_fasync(&pipe->fasync_readers, SIGIO, POLL_IN);
			do_wakeup = 0;
		}
		pipe->waiting_writers++;
		pipe_wait(pipe);
		pipe->waiting_writers--;
	}
out:
	mutex_unlock(&inode->i_mutex);
	if (do_wakeup) {
		wake_up_interruptible_sync(&pipe->wait);
		kill_fasync(&pipe->fasync_readers, SIGIO, POLL_IN);
	}
	if (ret > 0)
		file_update_time(filp);
	return ret;
}

static ssize_t
bad_pipe_r(struct file *filp, char __user *buf, size_t count, loff_t *ppos)
{
	return -EBADF;
}

static ssize_t
bad_pipe_w(struct file *filp, const char __user *buf, size_t count,
	   loff_t *ppos)
{
	return -EBADF;
}

static long pipe_ioctl(struct file *filp, unsigned int cmd, unsigned long arg)
{
	struct inode *inode = filp->f_path.dentry->d_inode;
	struct pipe_inode_info *pipe;
	int count, buf, nrbufs;

	switch (cmd) {
		case FIONREAD:
			mutex_lock(&inode->i_mutex);
			pipe = inode->i_pipe;
			count = 0;
			buf = pipe->curbuf;
			nrbufs = pipe->nrbufs;
			while (--nrbufs >= 0) {
				count += pipe->bufs[buf].len;
				buf = (buf+1) & (pipe->buffers - 1);
			}
			mutex_unlock(&inode->i_mutex);

			return put_user(count, (int __user *)arg);
		default:
			return -EINVAL;
	}
}

/* No kernel lock held - fine */
static unsigned int
pipe_poll(struct file *filp, poll_table *wait)
{
	unsigned int mask;
	struct inode *inode = filp->f_path.dentry->d_inode;
	struct pipe_inode_info *pipe = inode->i_pipe;
	int nrbufs;

	poll_wait(filp, &pipe->wait, wait);

	/* Reading only -- no need for acquiring the semaphore.  */
	nrbufs = pipe->nrbufs;
	mask = 0;
	if (filp->f_mode & FMODE_READ) {
		mask = (nrbufs > 0) ? POLLIN | POLLRDNORM : 0;
		if (!pipe->writers && filp->f_version != pipe->w_counter)
			mask |= POLLHUP;
	}

	if (filp->f_mode & FMODE_WRITE) {
		mask |= (nrbufs < pipe->buffers) ? POLLOUT | POLLWRNORM : 0;
		/*
		 * Most Unices do not set POLLERR for FIFOs but on Linux they
		 * behave exactly like pipes for poll().
		 */
		if (!pipe->readers)
			mask |= POLLERR;
	}

	return mask;
}

static int
pipe_release(struct inode *inode, int decr, int decw)
{
	struct pipe_inode_info *pipe;

	mutex_lock(&inode->i_mutex);
	pipe = inode->i_pipe;
	pipe->readers -= decr;
	pipe->writers -= decw;

	if (!pipe->readers && !pipe->writers) {
		free_pipe_info(inode);
	} else {
		wake_up_interruptible_sync(&pipe->wait);
		kill_fasync(&pipe->fasync_readers, SIGIO, POLL_IN);
		kill_fasync(&pipe->fasync_writers, SIGIO, POLL_OUT);
	}
	mutex_unlock(&inode->i_mutex);

	return 0;
}

static int
pipe_read_fasync(int fd, struct file *filp, int on)
{
	struct inode *inode = filp->f_path.dentry->d_inode;
	int retval;

	mutex_lock(&inode->i_mutex);
	retval = fasync_helper(fd, filp, on, &inode->i_pipe->fasync_readers);
	mutex_unlock(&inode->i_mutex);

	return retval;
}


static int
pipe_write_fasync(int fd, struct file *filp, int on)
{
	struct inode *inode = filp->f_path.dentry->d_inode;
	int retval;

	mutex_lock(&inode->i_mutex);
	retval = fasync_helper(fd, filp, on, &inode->i_pipe->fasync_writers);
	mutex_unlock(&inode->i_mutex);

	return retval;
}


static int
pipe_rdwr_fasync(int fd, struct file *filp, int on)
{
	struct inode *inode = filp->f_path.dentry->d_inode;
	struct pipe_inode_info *pipe = inode->i_pipe;
	int retval;

	mutex_lock(&inode->i_mutex);
	retval = fasync_helper(fd, filp, on, &pipe->fasync_readers);
	if (retval >= 0) {
		retval = fasync_helper(fd, filp, on, &pipe->fasync_writers);
		if (retval < 0) /* this can happen only if on == T */
			fasync_helper(-1, filp, 0, &pipe->fasync_readers);
	}
	mutex_unlock(&inode->i_mutex);
	return retval;
}


static int
pipe_read_release(struct inode *inode, struct file *filp)
{
	return pipe_release(inode, 1, 0);
}

static int
pipe_write_release(struct inode *inode, struct file *filp)
{
	return pipe_release(inode, 0, 1);
}

static int
pipe_rdwr_release(struct inode *inode, struct file *filp)
{
	int decr, decw;

	decr = (filp->f_mode & FMODE_READ) != 0;
	decw = (filp->f_mode & FMODE_WRITE) != 0;
	return pipe_release(inode, decr, decw);
}

static int
pipe_read_open(struct inode *inode, struct file *filp)
{
	int ret = -ENOENT;

	mutex_lock(&inode->i_mutex);

	if (inode->i_pipe) {
		ret = 0;
		inode->i_pipe->readers++;
	}

	mutex_unlock(&inode->i_mutex);

	return ret;
}

static int
pipe_write_open(struct inode *inode, struct file *filp)
{
	int ret = -ENOENT;

	mutex_lock(&inode->i_mutex);

	if (inode->i_pipe) {
		ret = 0;
		inode->i_pipe->writers++;
	}

	mutex_unlock(&inode->i_mutex);

	return ret;
}

static int
pipe_rdwr_open(struct inode *inode, struct file *filp)
{
	int ret = -ENOENT;

	mutex_lock(&inode->i_mutex);

	if (inode->i_pipe) {
		ret = 0;
		if (filp->f_mode & FMODE_READ)
			inode->i_pipe->readers++;
		if (filp->f_mode & FMODE_WRITE)
			inode->i_pipe->writers++;
	}

	mutex_unlock(&inode->i_mutex);

	return ret;
}

/*
 * The file_operations structs are not static because they
 * are also used in linux/fs/fifo.c to do operations on FIFOs.
 *
 * Pipes reuse fifos' file_operations structs.
 */
const struct file_operations read_pipefifo_fops = {
	.llseek		= no_llseek,
	.read		= do_sync_read,
	.aio_read	= pipe_read,
	.write		= bad_pipe_w,
	.poll		= pipe_poll,
	.unlocked_ioctl	= pipe_ioctl,
	.open		= pipe_read_open,
	.release	= pipe_read_release,
	.fasync		= pipe_read_fasync,
};

const struct file_operations write_pipefifo_fops = {
	.llseek		= no_llseek,
	.read		= bad_pipe_r,
	.write		= do_sync_write,
	.aio_write	= pipe_write,
	.poll		= pipe_poll,
	.unlocked_ioctl	= pipe_ioctl,
	.open		= pipe_write_open,
	.release	= pipe_write_release,
	.fasync		= pipe_write_fasync,
};

const struct file_operations rdwr_pipefifo_fops = {
	.llseek		= no_llseek,
	.read		= do_sync_read,
	.aio_read	= pipe_read,
	.write		= do_sync_write,
	.aio_write	= pipe_write,
	.poll		= pipe_poll,
	.unlocked_ioctl	= pipe_ioctl,
	.open		= pipe_rdwr_open,
	.release	= pipe_rdwr_release,
	.fasync		= pipe_rdwr_fasync,
};

struct pipe_inode_info * alloc_pipe_info(struct inode *inode)
{
	struct pipe_inode_info *pipe;

	pipe = kzalloc(sizeof(struct pipe_inode_info), GFP_KERNEL);
	if (pipe) {
		pipe->bufs = kzalloc(sizeof(struct pipe_buffer) * PIPE_DEF_BUFFERS, GFP_KERNEL);
		if (pipe->bufs) {
			init_waitqueue_head(&pipe->wait);
			pipe->r_counter = pipe->w_counter = 1;
			pipe->inode = inode;
			pipe->buffers = PIPE_DEF_BUFFERS;
			return pipe;
		}
		kfree(pipe);
	}

	return NULL;
}

void __free_pipe_info(struct pipe_inode_info *pipe)
{
	int i;

	for (i = 0; i < pipe->buffers; i++) {
		struct pipe_buffer *buf = pipe->bufs + i;
		if (buf->ops)
			buf->ops->release(pipe, buf);
	}
	if (pipe->tmp_page)
		__free_page(pipe->tmp_page);
	kfree(pipe->bufs);
	kfree(pipe);
}

void free_pipe_info(struct inode *inode)
{
	__free_pipe_info(inode->i_pipe);
	inode->i_pipe = NULL;
}

static struct vfsmount *pipe_mnt __read_mostly;

/*
 * pipefs_dname() is called from d_path().
 */
static char *pipefs_dname(struct dentry *dentry, char *buffer, int buflen)
{
	return dynamic_dname(dentry, buffer, buflen, "pipe:[%lu]",
				dentry->d_inode->i_ino);
}

static const struct dentry_operations pipefs_dentry_operations = {
	.d_dname	= pipefs_dname,
};

static struct inode * get_pipe_inode(void)
{
	struct inode *inode = new_inode(pipe_mnt->mnt_sb);
	struct pipe_inode_info *pipe;

	if (!inode)
		goto fail_inode;

	pipe = alloc_pipe_info(inode);
	if (!pipe)
		goto fail_iput;
	inode->i_pipe = pipe;

	pipe->readers = pipe->writers = 1;
	inode->i_fop = &rdwr_pipefifo_fops;

	/*
	 * Mark the inode dirty from the very beginning,
	 * that way it will never be moved to the dirty
	 * list because "mark_inode_dirty()" will think
	 * that it already _is_ on the dirty list.
	 */
	inode->i_state = I_DIRTY;
	inode->i_mode = S_IFIFO | S_IRUSR | S_IWUSR;
	inode->i_uid = current_fsuid();
	inode->i_gid = current_fsgid();
	inode->i_atime = inode->i_mtime = inode->i_ctime = CURRENT_TIME;

	return inode;

fail_iput:
	iput(inode);

fail_inode:
	return NULL;
}

struct file *create_write_pipe(int flags)
{
	int err;
	struct inode *inode;
	struct file *f;
	struct path path;
	struct qstr name = { .name = "" };

	err = -ENFILE;
	inode = get_pipe_inode();
	if (!inode)
		goto err;

	err = -ENOMEM;
	path.dentry = d_alloc(pipe_mnt->mnt_sb->s_root, &name);
	if (!path.dentry)
		goto err_inode;
	path.mnt = mntget(pipe_mnt);

	path.dentry->d_op = &pipefs_dentry_operations;
	d_instantiate(path.dentry, inode);

	err = -ENFILE;
	f = alloc_file(&path, FMODE_WRITE, &write_pipefifo_fops);
	if (!f)
		goto err_dentry;
	f->f_mapping = inode->i_mapping;

	f->f_flags = O_WRONLY | (flags & O_NONBLOCK);
	f->f_version = 0;

	return f;

 err_dentry:
	free_pipe_info(inode);
	path_put(&path);
	return ERR_PTR(err);

 err_inode:
	free_pipe_info(inode);
	iput(inode);
 err:
	return ERR_PTR(err);
}

void free_write_pipe(struct file *f)
{
	free_pipe_info(f->f_dentry->d_inode);
	path_put(&f->f_path);
	put_filp(f);
}

struct file *create_read_pipe(struct file *wrf, int flags)
{
	/* Grab pipe from the writer */
	struct file *f = alloc_file(&wrf->f_path, FMODE_READ,
				    &read_pipefifo_fops);
	if (!f)
		return ERR_PTR(-ENFILE);

	path_get(&wrf->f_path);
	f->f_flags = O_RDONLY | (flags & O_NONBLOCK);

	return f;
}

int do_pipe_flags(int *fd, int flags)
{
	struct file *fw, *fr;
	int error;
	int fdw, fdr;

	if (flags & ~(O_CLOEXEC | O_NONBLOCK))
		return -EINVAL;

	fw = create_write_pipe(flags);
	if (IS_ERR(fw))
		return PTR_ERR(fw);
	fr = create_read_pipe(fw, flags);
	error = PTR_ERR(fr);
	if (IS_ERR(fr))
		goto err_write_pipe;

	error = get_unused_fd_flags(flags);
	if (error < 0)
		goto err_read_pipe;
	fdr = error;

	error = get_unused_fd_flags(flags);
	if (error < 0)
		goto err_fdr;
	fdw = error;

	audit_fd_pair(fdr, fdw);
	fd_install(fdr, fr);
	fd_install(fdw, fw);
	fd[0] = fdr;
	fd[1] = fdw;

	return 0;

 err_fdr:
	put_unused_fd(fdr);
 err_read_pipe:
	path_put(&fr->f_path);
	put_filp(fr);
 err_write_pipe:
	free_write_pipe(fw);
	return error;
}

/*
 * sys_pipe() is the normal C calling standard for creating
 * a pipe. It's not the way Unix traditionally does this, though.
 */
SYSCALL_DEFINE2(pipe2, int __user *, fildes, int, flags)
{
	int fd[2];
	int error;

	error = do_pipe_flags(fd, flags);
	if (!error) {
		if (copy_to_user(fildes, fd, sizeof(fd))) {
			sys_close(fd[0]);
			sys_close(fd[1]);
			error = -EFAULT;
		}
	}
	return error;
}

SYSCALL_DEFINE1(pipe, int __user *, fildes)
{
	return sys_pipe2(fildes, 0);
}

/*
 * Allocate a new array of pipe buffers and copy the info over. Returns the
 * pipe size if successful, or return -ERROR on error.
 */
static long pipe_set_size(struct pipe_inode_info *pipe, unsigned long nr_pages)
{
	struct pipe_buffer *bufs;

	/*
	 * We can shrink the pipe, if arg >= pipe->nrbufs. Since we don't
	 * expect a lot of shrink+grow operations, just free and allocate
	 * again like we would do for growing. If the pipe currently
	 * contains more buffers than arg, then return busy.
	 */
	if (nr_pages < pipe->nrbufs)
		return -EBUSY;

	bufs = kcalloc(nr_pages, sizeof(struct pipe_buffer), GFP_KERNEL);
	if (unlikely(!bufs))
		return -ENOMEM;

	/*
	 * The pipe array wraps around, so just start the new one at zero
	 * and adjust the indexes.
	 */
	if (pipe->nrbufs) {
		const unsigned int tail = pipe->nrbufs & (pipe->buffers - 1);
		const unsigned int head = pipe->nrbufs - tail;

		if (head)
			memcpy(bufs, pipe->bufs + pipe->curbuf, head * sizeof(struct pipe_buffer));
		if (tail)
			memcpy(bufs + head, pipe->bufs + pipe->curbuf, tail * sizeof(struct pipe_buffer));
	}

	pipe->curbuf = 0;
	kfree(pipe->bufs);
	pipe->bufs = bufs;
	pipe->buffers = nr_pages;
	return nr_pages * PAGE_SIZE;
}

long pipe_fcntl(struct file *file, unsigned int cmd, unsigned long arg)
{
	struct pipe_inode_info *pipe;
	long ret;

	pipe = file->f_path.dentry->d_inode->i_pipe;
	if (!pipe)
		return -EBADF;

	mutex_lock(&pipe->inode->i_mutex);

	switch (cmd) {
<<<<<<< HEAD
	case F_SETPIPE_SZ:
		if (!capable(CAP_SYS_ADMIN) && arg > pipe_max_pages) {
			ret = -EINVAL;
			goto out;
		}
=======
	case F_SETPIPE_SZ: {
		unsigned long nr_pages;

		/*
		 * Currently the array must be a power-of-2 size, so adjust
		 * upwards if needed.
		 */
		nr_pages = (arg + PAGE_SIZE - 1) >> PAGE_SHIFT;
		nr_pages = roundup_pow_of_two(nr_pages);

		if (!capable(CAP_SYS_ADMIN) && nr_pages > pipe_max_pages)
			return -EPERM;

>>>>>>> 66aa669b
		/*
		 * The pipe needs to be at least 2 pages large to
		 * guarantee POSIX behaviour.
		 */
<<<<<<< HEAD
		if (arg < 2) {
			ret = -EINVAL;
			goto out;
		}
		ret = pipe_set_size(pipe, arg);
=======
		if (nr_pages < 2)
			return -EINVAL;
		ret = pipe_set_size(pipe, nr_pages);
>>>>>>> 66aa669b
		break;
		}
	case F_GETPIPE_SZ:
		ret = pipe->buffers * PAGE_SIZE;
		break;
	default:
		ret = -EINVAL;
		break;
	}

out:
	mutex_unlock(&pipe->inode->i_mutex);
	return ret;
}

/*
 * pipefs should _never_ be mounted by userland - too much of security hassle,
 * no real gain from having the whole whorehouse mounted. So we don't need
 * any operations on the root directory. However, we need a non-trivial
 * d_name - pipe: will go nicely and kill the special-casing in procfs.
 */
static int pipefs_get_sb(struct file_system_type *fs_type,
			 int flags, const char *dev_name, void *data,
			 struct vfsmount *mnt)
{
	return get_sb_pseudo(fs_type, "pipe:", NULL, PIPEFS_MAGIC, mnt);
}

static struct file_system_type pipe_fs_type = {
	.name		= "pipefs",
	.get_sb		= pipefs_get_sb,
	.kill_sb	= kill_anon_super,
};

static int __init init_pipe_fs(void)
{
	int err = register_filesystem(&pipe_fs_type);

	if (!err) {
		pipe_mnt = kern_mount(&pipe_fs_type);
		if (IS_ERR(pipe_mnt)) {
			err = PTR_ERR(pipe_mnt);
			unregister_filesystem(&pipe_fs_type);
		}
	}
	return err;
}

static void __exit exit_pipe_fs(void)
{
	unregister_filesystem(&pipe_fs_type);
	mntput(pipe_mnt);
}

fs_initcall(init_pipe_fs);
module_exit(exit_pipe_fs);<|MERGE_RESOLUTION|>--- conflicted
+++ resolved
@@ -1168,13 +1168,6 @@
 	mutex_lock(&pipe->inode->i_mutex);
 
 	switch (cmd) {
-<<<<<<< HEAD
-	case F_SETPIPE_SZ:
-		if (!capable(CAP_SYS_ADMIN) && arg > pipe_max_pages) {
-			ret = -EINVAL;
-			goto out;
-		}
-=======
 	case F_SETPIPE_SZ: {
 		unsigned long nr_pages;
 
@@ -1185,25 +1178,20 @@
 		nr_pages = (arg + PAGE_SIZE - 1) >> PAGE_SHIFT;
 		nr_pages = roundup_pow_of_two(nr_pages);
 
-		if (!capable(CAP_SYS_ADMIN) && nr_pages > pipe_max_pages)
-			return -EPERM;
-
->>>>>>> 66aa669b
+		if (!capable(CAP_SYS_ADMIN) && nr_pages > pipe_max_pages) {
+			ret = -EPERM;
+			goto out;
+		}
+
 		/*
 		 * The pipe needs to be at least 2 pages large to
 		 * guarantee POSIX behaviour.
 		 */
-<<<<<<< HEAD
-		if (arg < 2) {
+		if (nr_pages < 2) {
 			ret = -EINVAL;
 			goto out;
 		}
-		ret = pipe_set_size(pipe, arg);
-=======
-		if (nr_pages < 2)
-			return -EINVAL;
 		ret = pipe_set_size(pipe, nr_pages);
->>>>>>> 66aa669b
 		break;
 		}
 	case F_GETPIPE_SZ:
