--- conflicted
+++ resolved
@@ -694,11 +694,7 @@
 
 	mutex_lock(&inode->i_mutex);
 	retval = fasync_helper(fd, filp, on, &pipe->fasync_readers);
-<<<<<<< HEAD
 	if (retval >= 0) {
-=======
-	if (retval >= 0)
->>>>>>> 5c7eec1a
 		retval = fasync_helper(fd, filp, on, &pipe->fasync_writers);
 		if (retval < 0) /* this can happen only if on == T */
 			fasync_helper(-1, filp, 0, &pipe->fasync_readers);
