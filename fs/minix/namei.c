--- conflicted
+++ resolved
@@ -23,11 +23,6 @@
 	struct inode * inode = NULL;
 	ino_t ino;
 
-<<<<<<< HEAD
-	d_set_d_op(dentry, dir->i_sb->s_root->d_op);
-
-=======
->>>>>>> 63310467
 	if (dentry->d_name.len > minix_sb(dir->i_sb)->s_namelen)
 		return ERR_PTR(-ENAMETOOLONG);
 
