#include <linux/ceph/ceph_debug.h>

#include <linux/fs.h>
#include <linux/wait.h>
#include <linux/slab.h>
#include <linux/sched.h>
#include <linux/debugfs.h>
#include <linux/seq_file.h>

#include "super.h"
#include "mds_client.h"

#include <linux/ceph/messenger.h>
#include <linux/ceph/decode.h>
#include <linux/ceph/pagelist.h>
#include <linux/ceph/auth.h>
#include <linux/ceph/debugfs.h>

/*
 * A cluster of MDS (metadata server) daemons is responsible for
 * managing the file system namespace (the directory hierarchy and
 * inodes) and for coordinating shared access to storage.  Metadata is
 * partitioning hierarchically across a number of servers, and that
 * partition varies over time as the cluster adjusts the distribution
 * in order to balance load.
 *
 * The MDS client is primarily responsible to managing synchronous
 * metadata requests for operations like open, unlink, and so forth.
 * If there is a MDS failure, we find out about it when we (possibly
 * request and) receive a new MDS map, and can resubmit affected
 * requests.
 *
 * For the most part, though, we take advantage of a lossless
 * communications channel to the MDS, and do not need to worry about
 * timing out or resubmitting requests.
 *
 * We maintain a stateful "session" with each MDS we interact with.
 * Within each session, we sent periodic heartbeat messages to ensure
 * any capabilities or leases we have been issues remain valid.  If
 * the session times out and goes stale, our leases and capabilities
 * are no longer valid.
 */

struct ceph_reconnect_state {
	struct ceph_pagelist *pagelist;
	bool flock;
};

static void __wake_requests(struct ceph_mds_client *mdsc,
			    struct list_head *head);

static const struct ceph_connection_operations mds_con_ops;


/*
 * mds reply parsing
 */

/*
 * parse individual inode info
 */
static int parse_reply_info_in(void **p, void *end,
			       struct ceph_mds_reply_info_in *info,
			       int features)
{
	int err = -EIO;

	info->in = *p;
	*p += sizeof(struct ceph_mds_reply_inode) +
		sizeof(*info->in->fragtree.splits) *
		le32_to_cpu(info->in->fragtree.nsplits);

	ceph_decode_32_safe(p, end, info->symlink_len, bad);
	ceph_decode_need(p, end, info->symlink_len, bad);
	info->symlink = *p;
	*p += info->symlink_len;

	if (features & CEPH_FEATURE_DIRLAYOUTHASH)
		ceph_decode_copy_safe(p, end, &info->dir_layout,
				      sizeof(info->dir_layout), bad);
	else
		memset(&info->dir_layout, 0, sizeof(info->dir_layout));

	ceph_decode_32_safe(p, end, info->xattr_len, bad);
	ceph_decode_need(p, end, info->xattr_len, bad);
	info->xattr_data = *p;
	*p += info->xattr_len;
	return 0;
bad:
	return err;
}

/*
 * parse a normal reply, which may contain a (dir+)dentry and/or a
 * target inode.
 */
static int parse_reply_info_trace(void **p, void *end,
				  struct ceph_mds_reply_info_parsed *info,
				  int features)
{
	int err;

	if (info->head->is_dentry) {
		err = parse_reply_info_in(p, end, &info->diri, features);
		if (err < 0)
			goto out_bad;

		if (unlikely(*p + sizeof(*info->dirfrag) > end))
			goto bad;
		info->dirfrag = *p;
		*p += sizeof(*info->dirfrag) +
			sizeof(u32)*le32_to_cpu(info->dirfrag->ndist);
		if (unlikely(*p > end))
			goto bad;

		ceph_decode_32_safe(p, end, info->dname_len, bad);
		ceph_decode_need(p, end, info->dname_len, bad);
		info->dname = *p;
		*p += info->dname_len;
		info->dlease = *p;
		*p += sizeof(*info->dlease);
	}

	if (info->head->is_target) {
		err = parse_reply_info_in(p, end, &info->targeti, features);
		if (err < 0)
			goto out_bad;
	}

	if (unlikely(*p != end))
		goto bad;
	return 0;

bad:
	err = -EIO;
out_bad:
	pr_err("problem parsing mds trace %d\n", err);
	return err;
}

/*
 * parse readdir results
 */
static int parse_reply_info_dir(void **p, void *end,
				struct ceph_mds_reply_info_parsed *info,
				int features)
{
	u32 num, i = 0;
	int err;

	info->dir_dir = *p;
	if (*p + sizeof(*info->dir_dir) > end)
		goto bad;
	*p += sizeof(*info->dir_dir) +
		sizeof(u32)*le32_to_cpu(info->dir_dir->ndist);
	if (*p > end)
		goto bad;

	ceph_decode_need(p, end, sizeof(num) + 2, bad);
	num = ceph_decode_32(p);
	info->dir_end = ceph_decode_8(p);
	info->dir_complete = ceph_decode_8(p);
	if (num == 0)
		goto done;

	/* alloc large array */
	info->dir_nr = num;
	info->dir_in = kcalloc(num, sizeof(*info->dir_in) +
			       sizeof(*info->dir_dname) +
			       sizeof(*info->dir_dname_len) +
			       sizeof(*info->dir_dlease),
			       GFP_NOFS);
	if (info->dir_in == NULL) {
		err = -ENOMEM;
		goto out_bad;
	}
	info->dir_dname = (void *)(info->dir_in + num);
	info->dir_dname_len = (void *)(info->dir_dname + num);
	info->dir_dlease = (void *)(info->dir_dname_len + num);

	while (num) {
		/* dentry */
		ceph_decode_need(p, end, sizeof(u32)*2, bad);
		info->dir_dname_len[i] = ceph_decode_32(p);
		ceph_decode_need(p, end, info->dir_dname_len[i], bad);
		info->dir_dname[i] = *p;
		*p += info->dir_dname_len[i];
		dout("parsed dir dname '%.*s'\n", info->dir_dname_len[i],
		     info->dir_dname[i]);
		info->dir_dlease[i] = *p;
		*p += sizeof(struct ceph_mds_reply_lease);

		/* inode */
		err = parse_reply_info_in(p, end, &info->dir_in[i], features);
		if (err < 0)
			goto out_bad;
		i++;
		num--;
	}

done:
	if (*p != end)
		goto bad;
	return 0;

bad:
	err = -EIO;
out_bad:
	pr_err("problem parsing dir contents %d\n", err);
	return err;
}

/*
 * parse fcntl F_GETLK results
 */
static int parse_reply_info_filelock(void **p, void *end,
                struct ceph_mds_reply_info_parsed *info)
{
	if (*p + sizeof(*info->filelock_reply) > end)
		goto bad;

	info->filelock_reply = *p;
	*p += sizeof(*info->filelock_reply);

	if (unlikely(*p != end))
		goto bad;
	return 0;

bad:
	return -EIO;
}

/*
 * parse extra results
 */
static int parse_reply_info_extra(void **p, void *end,
                struct ceph_mds_reply_info_parsed *info)
{
	if (info->head->op == CEPH_MDS_OP_GETFILELOCK)
		return parse_reply_info_filelock(p, end, info);
	else
		return parse_reply_info_dir(p, end, info);
}

/*
 * parse entire mds reply
 */
static int parse_reply_info(struct ceph_msg *msg,
			    struct ceph_mds_reply_info_parsed *info,
			    int features)
{
	void *p, *end;
	u32 len;
	int err;

	info->head = msg->front.iov_base;
	p = msg->front.iov_base + sizeof(struct ceph_mds_reply_head);
	end = p + msg->front.iov_len - sizeof(struct ceph_mds_reply_head);

	/* trace */
	ceph_decode_32_safe(&p, end, len, bad);
	if (len > 0) {
		err = parse_reply_info_trace(&p, p+len, info, features);
		if (err < 0)
			goto out_bad;
	}

	/* extra */
	ceph_decode_32_safe(&p, end, len, bad);
	if (len > 0) {
<<<<<<< HEAD
		err = parse_reply_info_extra(&p, p+len, info);
=======
		err = parse_reply_info_dir(&p, p+len, info, features);
>>>>>>> cba1a66d
		if (err < 0)
			goto out_bad;
	}

	/* snap blob */
	ceph_decode_32_safe(&p, end, len, bad);
	info->snapblob_len = len;
	info->snapblob = p;
	p += len;

	if (p != end)
		goto bad;
	return 0;

bad:
	err = -EIO;
out_bad:
	pr_err("mds parse_reply err %d\n", err);
	return err;
}

static void destroy_reply_info(struct ceph_mds_reply_info_parsed *info)
{
	kfree(info->dir_in);
}


/*
 * sessions
 */
static const char *session_state_name(int s)
{
	switch (s) {
	case CEPH_MDS_SESSION_NEW: return "new";
	case CEPH_MDS_SESSION_OPENING: return "opening";
	case CEPH_MDS_SESSION_OPEN: return "open";
	case CEPH_MDS_SESSION_HUNG: return "hung";
	case CEPH_MDS_SESSION_CLOSING: return "closing";
	case CEPH_MDS_SESSION_RESTARTING: return "restarting";
	case CEPH_MDS_SESSION_RECONNECTING: return "reconnecting";
	default: return "???";
	}
}

static struct ceph_mds_session *get_session(struct ceph_mds_session *s)
{
	if (atomic_inc_not_zero(&s->s_ref)) {
		dout("mdsc get_session %p %d -> %d\n", s,
		     atomic_read(&s->s_ref)-1, atomic_read(&s->s_ref));
		return s;
	} else {
		dout("mdsc get_session %p 0 -- FAIL", s);
		return NULL;
	}
}

void ceph_put_mds_session(struct ceph_mds_session *s)
{
	dout("mdsc put_session %p %d -> %d\n", s,
	     atomic_read(&s->s_ref), atomic_read(&s->s_ref)-1);
	if (atomic_dec_and_test(&s->s_ref)) {
		if (s->s_authorizer)
		     s->s_mdsc->fsc->client->monc.auth->ops->destroy_authorizer(
			     s->s_mdsc->fsc->client->monc.auth,
			     s->s_authorizer);
		kfree(s);
	}
}

/*
 * called under mdsc->mutex
 */
struct ceph_mds_session *__ceph_lookup_mds_session(struct ceph_mds_client *mdsc,
						   int mds)
{
	struct ceph_mds_session *session;

	if (mds >= mdsc->max_sessions || mdsc->sessions[mds] == NULL)
		return NULL;
	session = mdsc->sessions[mds];
	dout("lookup_mds_session %p %d\n", session,
	     atomic_read(&session->s_ref));
	get_session(session);
	return session;
}

static bool __have_session(struct ceph_mds_client *mdsc, int mds)
{
	if (mds >= mdsc->max_sessions)
		return false;
	return mdsc->sessions[mds];
}

static int __verify_registered_session(struct ceph_mds_client *mdsc,
				       struct ceph_mds_session *s)
{
	if (s->s_mds >= mdsc->max_sessions ||
	    mdsc->sessions[s->s_mds] != s)
		return -ENOENT;
	return 0;
}

/*
 * create+register a new session for given mds.
 * called under mdsc->mutex.
 */
static struct ceph_mds_session *register_session(struct ceph_mds_client *mdsc,
						 int mds)
{
	struct ceph_mds_session *s;

	s = kzalloc(sizeof(*s), GFP_NOFS);
	if (!s)
		return ERR_PTR(-ENOMEM);
	s->s_mdsc = mdsc;
	s->s_mds = mds;
	s->s_state = CEPH_MDS_SESSION_NEW;
	s->s_ttl = 0;
	s->s_seq = 0;
	mutex_init(&s->s_mutex);

	ceph_con_init(mdsc->fsc->client->msgr, &s->s_con);
	s->s_con.private = s;
	s->s_con.ops = &mds_con_ops;
	s->s_con.peer_name.type = CEPH_ENTITY_TYPE_MDS;
	s->s_con.peer_name.num = cpu_to_le64(mds);

	spin_lock_init(&s->s_cap_lock);
	s->s_cap_gen = 0;
	s->s_cap_ttl = 0;
	s->s_renew_requested = 0;
	s->s_renew_seq = 0;
	INIT_LIST_HEAD(&s->s_caps);
	s->s_nr_caps = 0;
	s->s_trim_caps = 0;
	atomic_set(&s->s_ref, 1);
	INIT_LIST_HEAD(&s->s_waiting);
	INIT_LIST_HEAD(&s->s_unsafe);
	s->s_num_cap_releases = 0;
	s->s_cap_iterator = NULL;
	INIT_LIST_HEAD(&s->s_cap_releases);
	INIT_LIST_HEAD(&s->s_cap_releases_done);
	INIT_LIST_HEAD(&s->s_cap_flushing);
	INIT_LIST_HEAD(&s->s_cap_snaps_flushing);

	dout("register_session mds%d\n", mds);
	if (mds >= mdsc->max_sessions) {
		int newmax = 1 << get_count_order(mds+1);
		struct ceph_mds_session **sa;

		dout("register_session realloc to %d\n", newmax);
		sa = kcalloc(newmax, sizeof(void *), GFP_NOFS);
		if (sa == NULL)
			goto fail_realloc;
		if (mdsc->sessions) {
			memcpy(sa, mdsc->sessions,
			       mdsc->max_sessions * sizeof(void *));
			kfree(mdsc->sessions);
		}
		mdsc->sessions = sa;
		mdsc->max_sessions = newmax;
	}
	mdsc->sessions[mds] = s;
	atomic_inc(&s->s_ref);  /* one ref to sessions[], one to caller */

	ceph_con_open(&s->s_con, ceph_mdsmap_get_addr(mdsc->mdsmap, mds));

	return s;

fail_realloc:
	kfree(s);
	return ERR_PTR(-ENOMEM);
}

/*
 * called under mdsc->mutex
 */
static void __unregister_session(struct ceph_mds_client *mdsc,
			       struct ceph_mds_session *s)
{
	dout("__unregister_session mds%d %p\n", s->s_mds, s);
	BUG_ON(mdsc->sessions[s->s_mds] != s);
	mdsc->sessions[s->s_mds] = NULL;
	ceph_con_close(&s->s_con);
	ceph_put_mds_session(s);
}

/*
 * drop session refs in request.
 *
 * should be last request ref, or hold mdsc->mutex
 */
static void put_request_session(struct ceph_mds_request *req)
{
	if (req->r_session) {
		ceph_put_mds_session(req->r_session);
		req->r_session = NULL;
	}
}

void ceph_mdsc_release_request(struct kref *kref)
{
	struct ceph_mds_request *req = container_of(kref,
						    struct ceph_mds_request,
						    r_kref);
	if (req->r_request)
		ceph_msg_put(req->r_request);
	if (req->r_reply) {
		ceph_msg_put(req->r_reply);
		destroy_reply_info(&req->r_reply_info);
	}
	if (req->r_inode) {
		ceph_put_cap_refs(ceph_inode(req->r_inode),
				  CEPH_CAP_PIN);
		iput(req->r_inode);
	}
	if (req->r_locked_dir)
		ceph_put_cap_refs(ceph_inode(req->r_locked_dir),
				  CEPH_CAP_PIN);
	if (req->r_target_inode)
		iput(req->r_target_inode);
	if (req->r_dentry)
		dput(req->r_dentry);
	if (req->r_old_dentry) {
		ceph_put_cap_refs(
			ceph_inode(req->r_old_dentry->d_parent->d_inode),
			CEPH_CAP_PIN);
		dput(req->r_old_dentry);
	}
	kfree(req->r_path1);
	kfree(req->r_path2);
	put_request_session(req);
	ceph_unreserve_caps(req->r_mdsc, &req->r_caps_reservation);
	kfree(req);
}

/*
 * lookup session, bump ref if found.
 *
 * called under mdsc->mutex.
 */
static struct ceph_mds_request *__lookup_request(struct ceph_mds_client *mdsc,
					     u64 tid)
{
	struct ceph_mds_request *req;
	struct rb_node *n = mdsc->request_tree.rb_node;

	while (n) {
		req = rb_entry(n, struct ceph_mds_request, r_node);
		if (tid < req->r_tid)
			n = n->rb_left;
		else if (tid > req->r_tid)
			n = n->rb_right;
		else {
			ceph_mdsc_get_request(req);
			return req;
		}
	}
	return NULL;
}

static void __insert_request(struct ceph_mds_client *mdsc,
			     struct ceph_mds_request *new)
{
	struct rb_node **p = &mdsc->request_tree.rb_node;
	struct rb_node *parent = NULL;
	struct ceph_mds_request *req = NULL;

	while (*p) {
		parent = *p;
		req = rb_entry(parent, struct ceph_mds_request, r_node);
		if (new->r_tid < req->r_tid)
			p = &(*p)->rb_left;
		else if (new->r_tid > req->r_tid)
			p = &(*p)->rb_right;
		else
			BUG();
	}

	rb_link_node(&new->r_node, parent, p);
	rb_insert_color(&new->r_node, &mdsc->request_tree);
}

/*
 * Register an in-flight request, and assign a tid.  Link to directory
 * are modifying (if any).
 *
 * Called under mdsc->mutex.
 */
static void __register_request(struct ceph_mds_client *mdsc,
			       struct ceph_mds_request *req,
			       struct inode *dir)
{
	req->r_tid = ++mdsc->last_tid;
	if (req->r_num_caps)
		ceph_reserve_caps(mdsc, &req->r_caps_reservation,
				  req->r_num_caps);
	dout("__register_request %p tid %lld\n", req, req->r_tid);
	ceph_mdsc_get_request(req);
	__insert_request(mdsc, req);

	req->r_uid = current_fsuid();
	req->r_gid = current_fsgid();

	if (dir) {
		struct ceph_inode_info *ci = ceph_inode(dir);

		spin_lock(&ci->i_unsafe_lock);
		req->r_unsafe_dir = dir;
		list_add_tail(&req->r_unsafe_dir_item, &ci->i_unsafe_dirops);
		spin_unlock(&ci->i_unsafe_lock);
	}
}

static void __unregister_request(struct ceph_mds_client *mdsc,
				 struct ceph_mds_request *req)
{
	dout("__unregister_request %p tid %lld\n", req, req->r_tid);
	rb_erase(&req->r_node, &mdsc->request_tree);
	RB_CLEAR_NODE(&req->r_node);

	if (req->r_unsafe_dir) {
		struct ceph_inode_info *ci = ceph_inode(req->r_unsafe_dir);

		spin_lock(&ci->i_unsafe_lock);
		list_del_init(&req->r_unsafe_dir_item);
		spin_unlock(&ci->i_unsafe_lock);
	}

	ceph_mdsc_put_request(req);
}

/*
 * Choose mds to send request to next.  If there is a hint set in the
 * request (e.g., due to a prior forward hint from the mds), use that.
 * Otherwise, consult frag tree and/or caps to identify the
 * appropriate mds.  If all else fails, choose randomly.
 *
 * Called under mdsc->mutex.
 */
struct dentry *get_nonsnap_parent(struct dentry *dentry)
{
	while (!IS_ROOT(dentry) && ceph_snap(dentry->d_inode) != CEPH_NOSNAP)
		dentry = dentry->d_parent;
	return dentry;
}

static int __choose_mds(struct ceph_mds_client *mdsc,
			struct ceph_mds_request *req)
{
	struct inode *inode;
	struct ceph_inode_info *ci;
	struct ceph_cap *cap;
	int mode = req->r_direct_mode;
	int mds = -1;
	u32 hash = req->r_direct_hash;
	bool is_hash = req->r_direct_is_hash;

	/*
	 * is there a specific mds we should try?  ignore hint if we have
	 * no session and the mds is not up (active or recovering).
	 */
	if (req->r_resend_mds >= 0 &&
	    (__have_session(mdsc, req->r_resend_mds) ||
	     ceph_mdsmap_get_state(mdsc->mdsmap, req->r_resend_mds) > 0)) {
		dout("choose_mds using resend_mds mds%d\n",
		     req->r_resend_mds);
		return req->r_resend_mds;
	}

	if (mode == USE_RANDOM_MDS)
		goto random;

	inode = NULL;
	if (req->r_inode) {
		inode = req->r_inode;
	} else if (req->r_dentry) {
		struct inode *dir = req->r_dentry->d_parent->d_inode;

		if (dir->i_sb != mdsc->fsc->sb) {
			/* not this fs! */
			inode = req->r_dentry->d_inode;
		} else if (ceph_snap(dir) != CEPH_NOSNAP) {
			/* direct snapped/virtual snapdir requests
			 * based on parent dir inode */
			struct dentry *dn =
				get_nonsnap_parent(req->r_dentry->d_parent);
			inode = dn->d_inode;
			dout("__choose_mds using nonsnap parent %p\n", inode);
		} else if (req->r_dentry->d_inode) {
			/* dentry target */
			inode = req->r_dentry->d_inode;
		} else {
			/* dir + name */
			inode = dir;
			hash = ceph_dentry_hash(req->r_dentry);
			is_hash = true;
		}
	}

	dout("__choose_mds %p is_hash=%d (%d) mode %d\n", inode, (int)is_hash,
	     (int)hash, mode);
	if (!inode)
		goto random;
	ci = ceph_inode(inode);

	if (is_hash && S_ISDIR(inode->i_mode)) {
		struct ceph_inode_frag frag;
		int found;

		ceph_choose_frag(ci, hash, &frag, &found);
		if (found) {
			if (mode == USE_ANY_MDS && frag.ndist > 0) {
				u8 r;

				/* choose a random replica */
				get_random_bytes(&r, 1);
				r %= frag.ndist;
				mds = frag.dist[r];
				dout("choose_mds %p %llx.%llx "
				     "frag %u mds%d (%d/%d)\n",
				     inode, ceph_vinop(inode),
				     frag.frag, frag.mds,
				     (int)r, frag.ndist);
				return mds;
			}

			/* since this file/dir wasn't known to be
			 * replicated, then we want to look for the
			 * authoritative mds. */
			mode = USE_AUTH_MDS;
			if (frag.mds >= 0) {
				/* choose auth mds */
				mds = frag.mds;
				dout("choose_mds %p %llx.%llx "
				     "frag %u mds%d (auth)\n",
				     inode, ceph_vinop(inode), frag.frag, mds);
				return mds;
			}
		}
	}

	spin_lock(&inode->i_lock);
	cap = NULL;
	if (mode == USE_AUTH_MDS)
		cap = ci->i_auth_cap;
	if (!cap && !RB_EMPTY_ROOT(&ci->i_caps))
		cap = rb_entry(rb_first(&ci->i_caps), struct ceph_cap, ci_node);
	if (!cap) {
		spin_unlock(&inode->i_lock);
		goto random;
	}
	mds = cap->session->s_mds;
	dout("choose_mds %p %llx.%llx mds%d (%scap %p)\n",
	     inode, ceph_vinop(inode), mds,
	     cap == ci->i_auth_cap ? "auth " : "", cap);
	spin_unlock(&inode->i_lock);
	return mds;

random:
	mds = ceph_mdsmap_get_random_mds(mdsc->mdsmap);
	dout("choose_mds chose random mds%d\n", mds);
	return mds;
}


/*
 * session messages
 */
static struct ceph_msg *create_session_msg(u32 op, u64 seq)
{
	struct ceph_msg *msg;
	struct ceph_mds_session_head *h;

	msg = ceph_msg_new(CEPH_MSG_CLIENT_SESSION, sizeof(*h), GFP_NOFS);
	if (!msg) {
		pr_err("create_session_msg ENOMEM creating msg\n");
		return NULL;
	}
	h = msg->front.iov_base;
	h->op = cpu_to_le32(op);
	h->seq = cpu_to_le64(seq);
	return msg;
}

/*
 * send session open request.
 *
 * called under mdsc->mutex
 */
static int __open_session(struct ceph_mds_client *mdsc,
			  struct ceph_mds_session *session)
{
	struct ceph_msg *msg;
	int mstate;
	int mds = session->s_mds;

	/* wait for mds to go active? */
	mstate = ceph_mdsmap_get_state(mdsc->mdsmap, mds);
	dout("open_session to mds%d (%s)\n", mds,
	     ceph_mds_state_name(mstate));
	session->s_state = CEPH_MDS_SESSION_OPENING;
	session->s_renew_requested = jiffies;

	/* send connect message */
	msg = create_session_msg(CEPH_SESSION_REQUEST_OPEN, session->s_seq);
	if (!msg)
		return -ENOMEM;
	ceph_con_send(&session->s_con, msg);
	return 0;
}

/*
 * open sessions for any export targets for the given mds
 *
 * called under mdsc->mutex
 */
static void __open_export_target_sessions(struct ceph_mds_client *mdsc,
					  struct ceph_mds_session *session)
{
	struct ceph_mds_info *mi;
	struct ceph_mds_session *ts;
	int i, mds = session->s_mds;
	int target;

	if (mds >= mdsc->mdsmap->m_max_mds)
		return;
	mi = &mdsc->mdsmap->m_info[mds];
	dout("open_export_target_sessions for mds%d (%d targets)\n",
	     session->s_mds, mi->num_export_targets);

	for (i = 0; i < mi->num_export_targets; i++) {
		target = mi->export_targets[i];
		ts = __ceph_lookup_mds_session(mdsc, target);
		if (!ts) {
			ts = register_session(mdsc, target);
			if (IS_ERR(ts))
				return;
		}
		if (session->s_state == CEPH_MDS_SESSION_NEW ||
		    session->s_state == CEPH_MDS_SESSION_CLOSING)
			__open_session(mdsc, session);
		else
			dout(" mds%d target mds%d %p is %s\n", session->s_mds,
			     i, ts, session_state_name(ts->s_state));
		ceph_put_mds_session(ts);
	}
}

void ceph_mdsc_open_export_target_sessions(struct ceph_mds_client *mdsc,
					   struct ceph_mds_session *session)
{
	mutex_lock(&mdsc->mutex);
	__open_export_target_sessions(mdsc, session);
	mutex_unlock(&mdsc->mutex);
}

/*
 * session caps
 */

/*
 * Free preallocated cap messages assigned to this session
 */
static void cleanup_cap_releases(struct ceph_mds_session *session)
{
	struct ceph_msg *msg;

	spin_lock(&session->s_cap_lock);
	while (!list_empty(&session->s_cap_releases)) {
		msg = list_first_entry(&session->s_cap_releases,
				       struct ceph_msg, list_head);
		list_del_init(&msg->list_head);
		ceph_msg_put(msg);
	}
	while (!list_empty(&session->s_cap_releases_done)) {
		msg = list_first_entry(&session->s_cap_releases_done,
				       struct ceph_msg, list_head);
		list_del_init(&msg->list_head);
		ceph_msg_put(msg);
	}
	spin_unlock(&session->s_cap_lock);
}

/*
 * Helper to safely iterate over all caps associated with a session, with
 * special care taken to handle a racing __ceph_remove_cap().
 *
 * Caller must hold session s_mutex.
 */
static int iterate_session_caps(struct ceph_mds_session *session,
				 int (*cb)(struct inode *, struct ceph_cap *,
					    void *), void *arg)
{
	struct list_head *p;
	struct ceph_cap *cap;
	struct inode *inode, *last_inode = NULL;
	struct ceph_cap *old_cap = NULL;
	int ret;

	dout("iterate_session_caps %p mds%d\n", session, session->s_mds);
	spin_lock(&session->s_cap_lock);
	p = session->s_caps.next;
	while (p != &session->s_caps) {
		cap = list_entry(p, struct ceph_cap, session_caps);
		inode = igrab(&cap->ci->vfs_inode);
		if (!inode) {
			p = p->next;
			continue;
		}
		session->s_cap_iterator = cap;
		spin_unlock(&session->s_cap_lock);

		if (last_inode) {
			iput(last_inode);
			last_inode = NULL;
		}
		if (old_cap) {
			ceph_put_cap(session->s_mdsc, old_cap);
			old_cap = NULL;
		}

		ret = cb(inode, cap, arg);
		last_inode = inode;

		spin_lock(&session->s_cap_lock);
		p = p->next;
		if (cap->ci == NULL) {
			dout("iterate_session_caps  finishing cap %p removal\n",
			     cap);
			BUG_ON(cap->session != session);
			list_del_init(&cap->session_caps);
			session->s_nr_caps--;
			cap->session = NULL;
			old_cap = cap;  /* put_cap it w/o locks held */
		}
		if (ret < 0)
			goto out;
	}
	ret = 0;
out:
	session->s_cap_iterator = NULL;
	spin_unlock(&session->s_cap_lock);

	if (last_inode)
		iput(last_inode);
	if (old_cap)
		ceph_put_cap(session->s_mdsc, old_cap);

	return ret;
}

static int remove_session_caps_cb(struct inode *inode, struct ceph_cap *cap,
				  void *arg)
{
	struct ceph_inode_info *ci = ceph_inode(inode);
	int drop = 0;

	dout("removing cap %p, ci is %p, inode is %p\n",
	     cap, ci, &ci->vfs_inode);
	spin_lock(&inode->i_lock);
	__ceph_remove_cap(cap);
	if (!__ceph_is_any_real_caps(ci)) {
		struct ceph_mds_client *mdsc =
			ceph_sb_to_client(inode->i_sb)->mdsc;

		spin_lock(&mdsc->cap_dirty_lock);
		if (!list_empty(&ci->i_dirty_item)) {
			pr_info(" dropping dirty %s state for %p %lld\n",
				ceph_cap_string(ci->i_dirty_caps),
				inode, ceph_ino(inode));
			ci->i_dirty_caps = 0;
			list_del_init(&ci->i_dirty_item);
			drop = 1;
		}
		if (!list_empty(&ci->i_flushing_item)) {
			pr_info(" dropping dirty+flushing %s state for %p %lld\n",
				ceph_cap_string(ci->i_flushing_caps),
				inode, ceph_ino(inode));
			ci->i_flushing_caps = 0;
			list_del_init(&ci->i_flushing_item);
			mdsc->num_cap_flushing--;
			drop = 1;
		}
		if (drop && ci->i_wrbuffer_ref) {
			pr_info(" dropping dirty data for %p %lld\n",
				inode, ceph_ino(inode));
			ci->i_wrbuffer_ref = 0;
			ci->i_wrbuffer_ref_head = 0;
			drop++;
		}
		spin_unlock(&mdsc->cap_dirty_lock);
	}
	spin_unlock(&inode->i_lock);
	while (drop--)
		iput(inode);
	return 0;
}

/*
 * caller must hold session s_mutex
 */
static void remove_session_caps(struct ceph_mds_session *session)
{
	dout("remove_session_caps on %p\n", session);
	iterate_session_caps(session, remove_session_caps_cb, NULL);
	BUG_ON(session->s_nr_caps > 0);
	BUG_ON(!list_empty(&session->s_cap_flushing));
	cleanup_cap_releases(session);
}

/*
 * wake up any threads waiting on this session's caps.  if the cap is
 * old (didn't get renewed on the client reconnect), remove it now.
 *
 * caller must hold s_mutex.
 */
static int wake_up_session_cb(struct inode *inode, struct ceph_cap *cap,
			      void *arg)
{
	struct ceph_inode_info *ci = ceph_inode(inode);

	wake_up_all(&ci->i_cap_wq);
	if (arg) {
		spin_lock(&inode->i_lock);
		ci->i_wanted_max_size = 0;
		ci->i_requested_max_size = 0;
		spin_unlock(&inode->i_lock);
	}
	return 0;
}

static void wake_up_session_caps(struct ceph_mds_session *session,
				 int reconnect)
{
	dout("wake_up_session_caps %p mds%d\n", session, session->s_mds);
	iterate_session_caps(session, wake_up_session_cb,
			     (void *)(unsigned long)reconnect);
}

/*
 * Send periodic message to MDS renewing all currently held caps.  The
 * ack will reset the expiration for all caps from this session.
 *
 * caller holds s_mutex
 */
static int send_renew_caps(struct ceph_mds_client *mdsc,
			   struct ceph_mds_session *session)
{
	struct ceph_msg *msg;
	int state;

	if (time_after_eq(jiffies, session->s_cap_ttl) &&
	    time_after_eq(session->s_cap_ttl, session->s_renew_requested))
		pr_info("mds%d caps stale\n", session->s_mds);
	session->s_renew_requested = jiffies;

	/* do not try to renew caps until a recovering mds has reconnected
	 * with its clients. */
	state = ceph_mdsmap_get_state(mdsc->mdsmap, session->s_mds);
	if (state < CEPH_MDS_STATE_RECONNECT) {
		dout("send_renew_caps ignoring mds%d (%s)\n",
		     session->s_mds, ceph_mds_state_name(state));
		return 0;
	}

	dout("send_renew_caps to mds%d (%s)\n", session->s_mds,
		ceph_mds_state_name(state));
	msg = create_session_msg(CEPH_SESSION_REQUEST_RENEWCAPS,
				 ++session->s_renew_seq);
	if (!msg)
		return -ENOMEM;
	ceph_con_send(&session->s_con, msg);
	return 0;
}

/*
 * Note new cap ttl, and any transition from stale -> not stale (fresh?).
 *
 * Called under session->s_mutex
 */
static void renewed_caps(struct ceph_mds_client *mdsc,
			 struct ceph_mds_session *session, int is_renew)
{
	int was_stale;
	int wake = 0;

	spin_lock(&session->s_cap_lock);
	was_stale = is_renew && (session->s_cap_ttl == 0 ||
				 time_after_eq(jiffies, session->s_cap_ttl));

	session->s_cap_ttl = session->s_renew_requested +
		mdsc->mdsmap->m_session_timeout*HZ;

	if (was_stale) {
		if (time_before(jiffies, session->s_cap_ttl)) {
			pr_info("mds%d caps renewed\n", session->s_mds);
			wake = 1;
		} else {
			pr_info("mds%d caps still stale\n", session->s_mds);
		}
	}
	dout("renewed_caps mds%d ttl now %lu, was %s, now %s\n",
	     session->s_mds, session->s_cap_ttl, was_stale ? "stale" : "fresh",
	     time_before(jiffies, session->s_cap_ttl) ? "stale" : "fresh");
	spin_unlock(&session->s_cap_lock);

	if (wake)
		wake_up_session_caps(session, 0);
}

/*
 * send a session close request
 */
static int request_close_session(struct ceph_mds_client *mdsc,
				 struct ceph_mds_session *session)
{
	struct ceph_msg *msg;

	dout("request_close_session mds%d state %s seq %lld\n",
	     session->s_mds, session_state_name(session->s_state),
	     session->s_seq);
	msg = create_session_msg(CEPH_SESSION_REQUEST_CLOSE, session->s_seq);
	if (!msg)
		return -ENOMEM;
	ceph_con_send(&session->s_con, msg);
	return 0;
}

/*
 * Called with s_mutex held.
 */
static int __close_session(struct ceph_mds_client *mdsc,
			 struct ceph_mds_session *session)
{
	if (session->s_state >= CEPH_MDS_SESSION_CLOSING)
		return 0;
	session->s_state = CEPH_MDS_SESSION_CLOSING;
	return request_close_session(mdsc, session);
}

/*
 * Trim old(er) caps.
 *
 * Because we can't cache an inode without one or more caps, we do
 * this indirectly: if a cap is unused, we prune its aliases, at which
 * point the inode will hopefully get dropped to.
 *
 * Yes, this is a bit sloppy.  Our only real goal here is to respond to
 * memory pressure from the MDS, though, so it needn't be perfect.
 */
static int trim_caps_cb(struct inode *inode, struct ceph_cap *cap, void *arg)
{
	struct ceph_mds_session *session = arg;
	struct ceph_inode_info *ci = ceph_inode(inode);
	int used, oissued, mine;

	if (session->s_trim_caps <= 0)
		return -1;

	spin_lock(&inode->i_lock);
	mine = cap->issued | cap->implemented;
	used = __ceph_caps_used(ci);
	oissued = __ceph_caps_issued_other(ci, cap);

	dout("trim_caps_cb %p cap %p mine %s oissued %s used %s\n",
	     inode, cap, ceph_cap_string(mine), ceph_cap_string(oissued),
	     ceph_cap_string(used));
	if (ci->i_dirty_caps)
		goto out;   /* dirty caps */
	if ((used & ~oissued) & mine)
		goto out;   /* we need these caps */

	session->s_trim_caps--;
	if (oissued) {
		/* we aren't the only cap.. just remove us */
		__ceph_remove_cap(cap);
	} else {
		/* try to drop referring dentries */
		spin_unlock(&inode->i_lock);
		d_prune_aliases(inode);
		dout("trim_caps_cb %p cap %p  pruned, count now %d\n",
		     inode, cap, atomic_read(&inode->i_count));
		return 0;
	}

out:
	spin_unlock(&inode->i_lock);
	return 0;
}

/*
 * Trim session cap count down to some max number.
 */
static int trim_caps(struct ceph_mds_client *mdsc,
		     struct ceph_mds_session *session,
		     int max_caps)
{
	int trim_caps = session->s_nr_caps - max_caps;

	dout("trim_caps mds%d start: %d / %d, trim %d\n",
	     session->s_mds, session->s_nr_caps, max_caps, trim_caps);
	if (trim_caps > 0) {
		session->s_trim_caps = trim_caps;
		iterate_session_caps(session, trim_caps_cb, session);
		dout("trim_caps mds%d done: %d / %d, trimmed %d\n",
		     session->s_mds, session->s_nr_caps, max_caps,
			trim_caps - session->s_trim_caps);
		session->s_trim_caps = 0;
	}
	return 0;
}

/*
 * Allocate cap_release messages.  If there is a partially full message
 * in the queue, try to allocate enough to cover it's remainder, so that
 * we can send it immediately.
 *
 * Called under s_mutex.
 */
int ceph_add_cap_releases(struct ceph_mds_client *mdsc,
			  struct ceph_mds_session *session)
{
	struct ceph_msg *msg, *partial = NULL;
	struct ceph_mds_cap_release *head;
	int err = -ENOMEM;
	int extra = mdsc->fsc->mount_options->cap_release_safety;
	int num;

	dout("add_cap_releases %p mds%d extra %d\n", session, session->s_mds,
	     extra);

	spin_lock(&session->s_cap_lock);

	if (!list_empty(&session->s_cap_releases)) {
		msg = list_first_entry(&session->s_cap_releases,
				       struct ceph_msg,
				 list_head);
		head = msg->front.iov_base;
		num = le32_to_cpu(head->num);
		if (num) {
			dout(" partial %p with (%d/%d)\n", msg, num,
			     (int)CEPH_CAPS_PER_RELEASE);
			extra += CEPH_CAPS_PER_RELEASE - num;
			partial = msg;
		}
	}
	while (session->s_num_cap_releases < session->s_nr_caps + extra) {
		spin_unlock(&session->s_cap_lock);
		msg = ceph_msg_new(CEPH_MSG_CLIENT_CAPRELEASE, PAGE_CACHE_SIZE,
				   GFP_NOFS);
		if (!msg)
			goto out_unlocked;
		dout("add_cap_releases %p msg %p now %d\n", session, msg,
		     (int)msg->front.iov_len);
		head = msg->front.iov_base;
		head->num = cpu_to_le32(0);
		msg->front.iov_len = sizeof(*head);
		spin_lock(&session->s_cap_lock);
		list_add(&msg->list_head, &session->s_cap_releases);
		session->s_num_cap_releases += CEPH_CAPS_PER_RELEASE;
	}

	if (partial) {
		head = partial->front.iov_base;
		num = le32_to_cpu(head->num);
		dout(" queueing partial %p with %d/%d\n", partial, num,
		     (int)CEPH_CAPS_PER_RELEASE);
		list_move_tail(&partial->list_head,
			       &session->s_cap_releases_done);
		session->s_num_cap_releases -= CEPH_CAPS_PER_RELEASE - num;
	}
	err = 0;
	spin_unlock(&session->s_cap_lock);
out_unlocked:
	return err;
}

/*
 * flush all dirty inode data to disk.
 *
 * returns true if we've flushed through want_flush_seq
 */
static int check_cap_flush(struct ceph_mds_client *mdsc, u64 want_flush_seq)
{
	int mds, ret = 1;

	dout("check_cap_flush want %lld\n", want_flush_seq);
	mutex_lock(&mdsc->mutex);
	for (mds = 0; ret && mds < mdsc->max_sessions; mds++) {
		struct ceph_mds_session *session = mdsc->sessions[mds];

		if (!session)
			continue;
		get_session(session);
		mutex_unlock(&mdsc->mutex);

		mutex_lock(&session->s_mutex);
		if (!list_empty(&session->s_cap_flushing)) {
			struct ceph_inode_info *ci =
				list_entry(session->s_cap_flushing.next,
					   struct ceph_inode_info,
					   i_flushing_item);
			struct inode *inode = &ci->vfs_inode;

			spin_lock(&inode->i_lock);
			if (ci->i_cap_flush_seq <= want_flush_seq) {
				dout("check_cap_flush still flushing %p "
				     "seq %lld <= %lld to mds%d\n", inode,
				     ci->i_cap_flush_seq, want_flush_seq,
				     session->s_mds);
				ret = 0;
			}
			spin_unlock(&inode->i_lock);
		}
		mutex_unlock(&session->s_mutex);
		ceph_put_mds_session(session);

		if (!ret)
			return ret;
		mutex_lock(&mdsc->mutex);
	}

	mutex_unlock(&mdsc->mutex);
	dout("check_cap_flush ok, flushed thru %lld\n", want_flush_seq);
	return ret;
}

/*
 * called under s_mutex
 */
void ceph_send_cap_releases(struct ceph_mds_client *mdsc,
			    struct ceph_mds_session *session)
{
	struct ceph_msg *msg;

	dout("send_cap_releases mds%d\n", session->s_mds);
	spin_lock(&session->s_cap_lock);
	while (!list_empty(&session->s_cap_releases_done)) {
		msg = list_first_entry(&session->s_cap_releases_done,
				 struct ceph_msg, list_head);
		list_del_init(&msg->list_head);
		spin_unlock(&session->s_cap_lock);
		msg->hdr.front_len = cpu_to_le32(msg->front.iov_len);
		dout("send_cap_releases mds%d %p\n", session->s_mds, msg);
		ceph_con_send(&session->s_con, msg);
		spin_lock(&session->s_cap_lock);
	}
	spin_unlock(&session->s_cap_lock);
}

static void discard_cap_releases(struct ceph_mds_client *mdsc,
				 struct ceph_mds_session *session)
{
	struct ceph_msg *msg;
	struct ceph_mds_cap_release *head;
	unsigned num;

	dout("discard_cap_releases mds%d\n", session->s_mds);
	spin_lock(&session->s_cap_lock);

	/* zero out the in-progress message */
	msg = list_first_entry(&session->s_cap_releases,
			       struct ceph_msg, list_head);
	head = msg->front.iov_base;
	num = le32_to_cpu(head->num);
	dout("discard_cap_releases mds%d %p %u\n", session->s_mds, msg, num);
	head->num = cpu_to_le32(0);
	session->s_num_cap_releases += num;

	/* requeue completed messages */
	while (!list_empty(&session->s_cap_releases_done)) {
		msg = list_first_entry(&session->s_cap_releases_done,
				 struct ceph_msg, list_head);
		list_del_init(&msg->list_head);

		head = msg->front.iov_base;
		num = le32_to_cpu(head->num);
		dout("discard_cap_releases mds%d %p %u\n", session->s_mds, msg,
		     num);
		session->s_num_cap_releases += num;
		head->num = cpu_to_le32(0);
		msg->front.iov_len = sizeof(*head);
		list_add(&msg->list_head, &session->s_cap_releases);
	}

	spin_unlock(&session->s_cap_lock);
}

/*
 * requests
 */

/*
 * Create an mds request.
 */
struct ceph_mds_request *
ceph_mdsc_create_request(struct ceph_mds_client *mdsc, int op, int mode)
{
	struct ceph_mds_request *req = kzalloc(sizeof(*req), GFP_NOFS);

	if (!req)
		return ERR_PTR(-ENOMEM);

	mutex_init(&req->r_fill_mutex);
	req->r_mdsc = mdsc;
	req->r_started = jiffies;
	req->r_resend_mds = -1;
	INIT_LIST_HEAD(&req->r_unsafe_dir_item);
	req->r_fmode = -1;
	kref_init(&req->r_kref);
	INIT_LIST_HEAD(&req->r_wait);
	init_completion(&req->r_completion);
	init_completion(&req->r_safe_completion);
	INIT_LIST_HEAD(&req->r_unsafe_item);

	req->r_op = op;
	req->r_direct_mode = mode;
	return req;
}

/*
 * return oldest (lowest) request, tid in request tree, 0 if none.
 *
 * called under mdsc->mutex.
 */
static struct ceph_mds_request *__get_oldest_req(struct ceph_mds_client *mdsc)
{
	if (RB_EMPTY_ROOT(&mdsc->request_tree))
		return NULL;
	return rb_entry(rb_first(&mdsc->request_tree),
			struct ceph_mds_request, r_node);
}

static u64 __get_oldest_tid(struct ceph_mds_client *mdsc)
{
	struct ceph_mds_request *req = __get_oldest_req(mdsc);

	if (req)
		return req->r_tid;
	return 0;
}

/*
 * Build a dentry's path.  Allocate on heap; caller must kfree.  Based
 * on build_path_from_dentry in fs/cifs/dir.c.
 *
 * If @stop_on_nosnap, generate path relative to the first non-snapped
 * inode.
 *
 * Encode hidden .snap dirs as a double /, i.e.
 *   foo/.snap/bar -> foo//bar
 */
char *ceph_mdsc_build_path(struct dentry *dentry, int *plen, u64 *base,
			   int stop_on_nosnap)
{
	struct dentry *temp;
	char *path;
	int len, pos;

	if (dentry == NULL)
		return ERR_PTR(-EINVAL);

retry:
	len = 0;
	for (temp = dentry; !IS_ROOT(temp);) {
		struct inode *inode = temp->d_inode;
		if (inode && ceph_snap(inode) == CEPH_SNAPDIR)
			len++;  /* slash only */
		else if (stop_on_nosnap && inode &&
			 ceph_snap(inode) == CEPH_NOSNAP)
			break;
		else
			len += 1 + temp->d_name.len;
		temp = temp->d_parent;
		if (temp == NULL) {
			pr_err("build_path corrupt dentry %p\n", dentry);
			return ERR_PTR(-EINVAL);
		}
	}
	if (len)
		len--;  /* no leading '/' */

	path = kmalloc(len+1, GFP_NOFS);
	if (path == NULL)
		return ERR_PTR(-ENOMEM);
	pos = len;
	path[pos] = 0;	/* trailing null */
	for (temp = dentry; !IS_ROOT(temp) && pos != 0; ) {
		struct inode *inode = temp->d_inode;

		if (inode && ceph_snap(inode) == CEPH_SNAPDIR) {
			dout("build_path path+%d: %p SNAPDIR\n",
			     pos, temp);
		} else if (stop_on_nosnap && inode &&
			   ceph_snap(inode) == CEPH_NOSNAP) {
			break;
		} else {
			pos -= temp->d_name.len;
			if (pos < 0)
				break;
			strncpy(path + pos, temp->d_name.name,
				temp->d_name.len);
		}
		if (pos)
			path[--pos] = '/';
		temp = temp->d_parent;
		if (temp == NULL) {
			pr_err("build_path corrupt dentry\n");
			kfree(path);
			return ERR_PTR(-EINVAL);
		}
	}
	if (pos != 0) {
		pr_err("build_path did not end path lookup where "
		       "expected, namelen is %d, pos is %d\n", len, pos);
		/* presumably this is only possible if racing with a
		   rename of one of the parent directories (we can not
		   lock the dentries above us to prevent this, but
		   retrying should be harmless) */
		kfree(path);
		goto retry;
	}

	*base = ceph_ino(temp->d_inode);
	*plen = len;
	dout("build_path on %p %d built %llx '%.*s'\n",
	     dentry, atomic_read(&dentry->d_count), *base, len, path);
	return path;
}

static int build_dentry_path(struct dentry *dentry,
			     const char **ppath, int *ppathlen, u64 *pino,
			     int *pfreepath)
{
	char *path;

	if (ceph_snap(dentry->d_parent->d_inode) == CEPH_NOSNAP) {
		*pino = ceph_ino(dentry->d_parent->d_inode);
		*ppath = dentry->d_name.name;
		*ppathlen = dentry->d_name.len;
		return 0;
	}
	path = ceph_mdsc_build_path(dentry, ppathlen, pino, 1);
	if (IS_ERR(path))
		return PTR_ERR(path);
	*ppath = path;
	*pfreepath = 1;
	return 0;
}

static int build_inode_path(struct inode *inode,
			    const char **ppath, int *ppathlen, u64 *pino,
			    int *pfreepath)
{
	struct dentry *dentry;
	char *path;

	if (ceph_snap(inode) == CEPH_NOSNAP) {
		*pino = ceph_ino(inode);
		*ppathlen = 0;
		return 0;
	}
	dentry = d_find_alias(inode);
	path = ceph_mdsc_build_path(dentry, ppathlen, pino, 1);
	dput(dentry);
	if (IS_ERR(path))
		return PTR_ERR(path);
	*ppath = path;
	*pfreepath = 1;
	return 0;
}

/*
 * request arguments may be specified via an inode *, a dentry *, or
 * an explicit ino+path.
 */
static int set_request_path_attr(struct inode *rinode, struct dentry *rdentry,
				  const char *rpath, u64 rino,
				  const char **ppath, int *pathlen,
				  u64 *ino, int *freepath)
{
	int r = 0;

	if (rinode) {
		r = build_inode_path(rinode, ppath, pathlen, ino, freepath);
		dout(" inode %p %llx.%llx\n", rinode, ceph_ino(rinode),
		     ceph_snap(rinode));
	} else if (rdentry) {
		r = build_dentry_path(rdentry, ppath, pathlen, ino, freepath);
		dout(" dentry %p %llx/%.*s\n", rdentry, *ino, *pathlen,
		     *ppath);
	} else if (rpath) {
		*ino = rino;
		*ppath = rpath;
		*pathlen = strlen(rpath);
		dout(" path %.*s\n", *pathlen, rpath);
	}

	return r;
}

/*
 * called under mdsc->mutex
 */
static struct ceph_msg *create_request_message(struct ceph_mds_client *mdsc,
					       struct ceph_mds_request *req,
					       int mds)
{
	struct ceph_msg *msg;
	struct ceph_mds_request_head *head;
	const char *path1 = NULL;
	const char *path2 = NULL;
	u64 ino1 = 0, ino2 = 0;
	int pathlen1 = 0, pathlen2 = 0;
	int freepath1 = 0, freepath2 = 0;
	int len;
	u16 releases;
	void *p, *end;
	int ret;

	ret = set_request_path_attr(req->r_inode, req->r_dentry,
			      req->r_path1, req->r_ino1.ino,
			      &path1, &pathlen1, &ino1, &freepath1);
	if (ret < 0) {
		msg = ERR_PTR(ret);
		goto out;
	}

	ret = set_request_path_attr(NULL, req->r_old_dentry,
			      req->r_path2, req->r_ino2.ino,
			      &path2, &pathlen2, &ino2, &freepath2);
	if (ret < 0) {
		msg = ERR_PTR(ret);
		goto out_free1;
	}

	len = sizeof(*head) +
		pathlen1 + pathlen2 + 2*(1 + sizeof(u32) + sizeof(u64));

	/* calculate (max) length for cap releases */
	len += sizeof(struct ceph_mds_request_release) *
		(!!req->r_inode_drop + !!req->r_dentry_drop +
		 !!req->r_old_inode_drop + !!req->r_old_dentry_drop);
	if (req->r_dentry_drop)
		len += req->r_dentry->d_name.len;
	if (req->r_old_dentry_drop)
		len += req->r_old_dentry->d_name.len;

	msg = ceph_msg_new(CEPH_MSG_CLIENT_REQUEST, len, GFP_NOFS);
	if (!msg) {
		msg = ERR_PTR(-ENOMEM);
		goto out_free2;
	}

	msg->hdr.tid = cpu_to_le64(req->r_tid);

	head = msg->front.iov_base;
	p = msg->front.iov_base + sizeof(*head);
	end = msg->front.iov_base + msg->front.iov_len;

	head->mdsmap_epoch = cpu_to_le32(mdsc->mdsmap->m_epoch);
	head->op = cpu_to_le32(req->r_op);
	head->caller_uid = cpu_to_le32(req->r_uid);
	head->caller_gid = cpu_to_le32(req->r_gid);
	head->args = req->r_args;

	ceph_encode_filepath(&p, end, ino1, path1);
	ceph_encode_filepath(&p, end, ino2, path2);

	/* make note of release offset, in case we need to replay */
	req->r_request_release_offset = p - msg->front.iov_base;

	/* cap releases */
	releases = 0;
	if (req->r_inode_drop)
		releases += ceph_encode_inode_release(&p,
		      req->r_inode ? req->r_inode : req->r_dentry->d_inode,
		      mds, req->r_inode_drop, req->r_inode_unless, 0);
	if (req->r_dentry_drop)
		releases += ceph_encode_dentry_release(&p, req->r_dentry,
		       mds, req->r_dentry_drop, req->r_dentry_unless);
	if (req->r_old_dentry_drop)
		releases += ceph_encode_dentry_release(&p, req->r_old_dentry,
		       mds, req->r_old_dentry_drop, req->r_old_dentry_unless);
	if (req->r_old_inode_drop)
		releases += ceph_encode_inode_release(&p,
		      req->r_old_dentry->d_inode,
		      mds, req->r_old_inode_drop, req->r_old_inode_unless, 0);
	head->num_releases = cpu_to_le16(releases);

	BUG_ON(p > end);
	msg->front.iov_len = p - msg->front.iov_base;
	msg->hdr.front_len = cpu_to_le32(msg->front.iov_len);

	msg->pages = req->r_pages;
	msg->nr_pages = req->r_num_pages;
	msg->hdr.data_len = cpu_to_le32(req->r_data_len);
	msg->hdr.data_off = cpu_to_le16(0);

out_free2:
	if (freepath2)
		kfree((char *)path2);
out_free1:
	if (freepath1)
		kfree((char *)path1);
out:
	return msg;
}

/*
 * called under mdsc->mutex if error, under no mutex if
 * success.
 */
static void complete_request(struct ceph_mds_client *mdsc,
			     struct ceph_mds_request *req)
{
	if (req->r_callback)
		req->r_callback(mdsc, req);
	else
		complete_all(&req->r_completion);
}

/*
 * called under mdsc->mutex
 */
static int __prepare_send_request(struct ceph_mds_client *mdsc,
				  struct ceph_mds_request *req,
				  int mds)
{
	struct ceph_mds_request_head *rhead;
	struct ceph_msg *msg;
	int flags = 0;

	req->r_mds = mds;
	req->r_attempts++;
	if (req->r_inode) {
		struct ceph_cap *cap =
			ceph_get_cap_for_mds(ceph_inode(req->r_inode), mds);

		if (cap)
			req->r_sent_on_mseq = cap->mseq;
		else
			req->r_sent_on_mseq = -1;
	}
	dout("prepare_send_request %p tid %lld %s (attempt %d)\n", req,
	     req->r_tid, ceph_mds_op_name(req->r_op), req->r_attempts);

	if (req->r_got_unsafe) {
		/*
		 * Replay.  Do not regenerate message (and rebuild
		 * paths, etc.); just use the original message.
		 * Rebuilding paths will break for renames because
		 * d_move mangles the src name.
		 */
		msg = req->r_request;
		rhead = msg->front.iov_base;

		flags = le32_to_cpu(rhead->flags);
		flags |= CEPH_MDS_FLAG_REPLAY;
		rhead->flags = cpu_to_le32(flags);

		if (req->r_target_inode)
			rhead->ino = cpu_to_le64(ceph_ino(req->r_target_inode));

		rhead->num_retry = req->r_attempts - 1;

		/* remove cap/dentry releases from message */
		rhead->num_releases = 0;
		msg->hdr.front_len = cpu_to_le32(req->r_request_release_offset);
		msg->front.iov_len = req->r_request_release_offset;
		return 0;
	}

	if (req->r_request) {
		ceph_msg_put(req->r_request);
		req->r_request = NULL;
	}
	msg = create_request_message(mdsc, req, mds);
	if (IS_ERR(msg)) {
		req->r_err = PTR_ERR(msg);
		complete_request(mdsc, req);
		return PTR_ERR(msg);
	}
	req->r_request = msg;

	rhead = msg->front.iov_base;
	rhead->oldest_client_tid = cpu_to_le64(__get_oldest_tid(mdsc));
	if (req->r_got_unsafe)
		flags |= CEPH_MDS_FLAG_REPLAY;
	if (req->r_locked_dir)
		flags |= CEPH_MDS_FLAG_WANT_DENTRY;
	rhead->flags = cpu_to_le32(flags);
	rhead->num_fwd = req->r_num_fwd;
	rhead->num_retry = req->r_attempts - 1;
	rhead->ino = 0;

	dout(" r_locked_dir = %p\n", req->r_locked_dir);
	return 0;
}

/*
 * send request, or put it on the appropriate wait list.
 */
static int __do_request(struct ceph_mds_client *mdsc,
			struct ceph_mds_request *req)
{
	struct ceph_mds_session *session = NULL;
	int mds = -1;
	int err = -EAGAIN;

	if (req->r_err || req->r_got_result)
		goto out;

	if (req->r_timeout &&
	    time_after_eq(jiffies, req->r_started + req->r_timeout)) {
		dout("do_request timed out\n");
		err = -EIO;
		goto finish;
	}

	mds = __choose_mds(mdsc, req);
	if (mds < 0 ||
	    ceph_mdsmap_get_state(mdsc->mdsmap, mds) < CEPH_MDS_STATE_ACTIVE) {
		dout("do_request no mds or not active, waiting for map\n");
		list_add(&req->r_wait, &mdsc->waiting_for_map);
		goto out;
	}

	/* get, open session */
	session = __ceph_lookup_mds_session(mdsc, mds);
	if (!session) {
		session = register_session(mdsc, mds);
		if (IS_ERR(session)) {
			err = PTR_ERR(session);
			goto finish;
		}
	}
	dout("do_request mds%d session %p state %s\n", mds, session,
	     session_state_name(session->s_state));
	if (session->s_state != CEPH_MDS_SESSION_OPEN &&
	    session->s_state != CEPH_MDS_SESSION_HUNG) {
		if (session->s_state == CEPH_MDS_SESSION_NEW ||
		    session->s_state == CEPH_MDS_SESSION_CLOSING)
			__open_session(mdsc, session);
		list_add(&req->r_wait, &session->s_waiting);
		goto out_session;
	}

	/* send request */
	req->r_session = get_session(session);
	req->r_resend_mds = -1;   /* forget any previous mds hint */

	if (req->r_request_started == 0)   /* note request start time */
		req->r_request_started = jiffies;

	err = __prepare_send_request(mdsc, req, mds);
	if (!err) {
		ceph_msg_get(req->r_request);
		ceph_con_send(&session->s_con, req->r_request);
	}

out_session:
	ceph_put_mds_session(session);
out:
	return err;

finish:
	req->r_err = err;
	complete_request(mdsc, req);
	goto out;
}

/*
 * called under mdsc->mutex
 */
static void __wake_requests(struct ceph_mds_client *mdsc,
			    struct list_head *head)
{
	struct ceph_mds_request *req, *nreq;

	list_for_each_entry_safe(req, nreq, head, r_wait) {
		list_del_init(&req->r_wait);
		__do_request(mdsc, req);
	}
}

/*
 * Wake up threads with requests pending for @mds, so that they can
 * resubmit their requests to a possibly different mds.
 */
static void kick_requests(struct ceph_mds_client *mdsc, int mds)
{
	struct ceph_mds_request *req;
	struct rb_node *p;

	dout("kick_requests mds%d\n", mds);
	for (p = rb_first(&mdsc->request_tree); p; p = rb_next(p)) {
		req = rb_entry(p, struct ceph_mds_request, r_node);
		if (req->r_got_unsafe)
			continue;
		if (req->r_session &&
		    req->r_session->s_mds == mds) {
			dout(" kicking tid %llu\n", req->r_tid);
			put_request_session(req);
			__do_request(mdsc, req);
		}
	}
}

void ceph_mdsc_submit_request(struct ceph_mds_client *mdsc,
			      struct ceph_mds_request *req)
{
	dout("submit_request on %p\n", req);
	mutex_lock(&mdsc->mutex);
	__register_request(mdsc, req, NULL);
	__do_request(mdsc, req);
	mutex_unlock(&mdsc->mutex);
}

/*
 * Synchrously perform an mds request.  Take care of all of the
 * session setup, forwarding, retry details.
 */
int ceph_mdsc_do_request(struct ceph_mds_client *mdsc,
			 struct inode *dir,
			 struct ceph_mds_request *req)
{
	int err;

	dout("do_request on %p\n", req);

	/* take CAP_PIN refs for r_inode, r_locked_dir, r_old_dentry */
	if (req->r_inode)
		ceph_get_cap_refs(ceph_inode(req->r_inode), CEPH_CAP_PIN);
	if (req->r_locked_dir)
		ceph_get_cap_refs(ceph_inode(req->r_locked_dir), CEPH_CAP_PIN);
	if (req->r_old_dentry)
		ceph_get_cap_refs(
			ceph_inode(req->r_old_dentry->d_parent->d_inode),
			CEPH_CAP_PIN);

	/* issue */
	mutex_lock(&mdsc->mutex);
	__register_request(mdsc, req, dir);
	__do_request(mdsc, req);

	if (req->r_err) {
		err = req->r_err;
		__unregister_request(mdsc, req);
		dout("do_request early error %d\n", err);
		goto out;
	}

	/* wait */
	mutex_unlock(&mdsc->mutex);
	dout("do_request waiting\n");
	if (req->r_timeout) {
		err = (long)wait_for_completion_killable_timeout(
			&req->r_completion, req->r_timeout);
		if (err == 0)
			err = -EIO;
	} else {
		err = wait_for_completion_killable(&req->r_completion);
	}
	dout("do_request waited, got %d\n", err);
	mutex_lock(&mdsc->mutex);

	/* only abort if we didn't race with a real reply */
	if (req->r_got_result) {
		err = le32_to_cpu(req->r_reply_info.head->result);
	} else if (err < 0) {
		dout("aborted request %lld with %d\n", req->r_tid, err);

		/*
		 * ensure we aren't running concurrently with
		 * ceph_fill_trace or ceph_readdir_prepopulate, which
		 * rely on locks (dir mutex) held by our caller.
		 */
		mutex_lock(&req->r_fill_mutex);
		req->r_err = err;
		req->r_aborted = true;
		mutex_unlock(&req->r_fill_mutex);

		if (req->r_locked_dir &&
		    (req->r_op & CEPH_MDS_OP_WRITE))
			ceph_invalidate_dir_request(req);
	} else {
		err = req->r_err;
	}

out:
	mutex_unlock(&mdsc->mutex);
	dout("do_request %p done, result %d\n", req, err);
	return err;
}

/*
 * Invalidate dir I_COMPLETE, dentry lease state on an aborted MDS
 * namespace request.
 */
void ceph_invalidate_dir_request(struct ceph_mds_request *req)
{
	struct inode *inode = req->r_locked_dir;
	struct ceph_inode_info *ci = ceph_inode(inode);

	dout("invalidate_dir_request %p (I_COMPLETE, lease(s))\n", inode);
	spin_lock(&inode->i_lock);
	ci->i_ceph_flags &= ~CEPH_I_COMPLETE;
	ci->i_release_count++;
	spin_unlock(&inode->i_lock);

	if (req->r_dentry)
		ceph_invalidate_dentry_lease(req->r_dentry);
	if (req->r_old_dentry)
		ceph_invalidate_dentry_lease(req->r_old_dentry);
}

/*
 * Handle mds reply.
 *
 * We take the session mutex and parse and process the reply immediately.
 * This preserves the logical ordering of replies, capabilities, etc., sent
 * by the MDS as they are applied to our local cache.
 */
static void handle_reply(struct ceph_mds_session *session, struct ceph_msg *msg)
{
	struct ceph_mds_client *mdsc = session->s_mdsc;
	struct ceph_mds_request *req;
	struct ceph_mds_reply_head *head = msg->front.iov_base;
	struct ceph_mds_reply_info_parsed *rinfo;  /* parsed reply info */
	u64 tid;
	int err, result;
	int mds = session->s_mds;

	if (msg->front.iov_len < sizeof(*head)) {
		pr_err("mdsc_handle_reply got corrupt (short) reply\n");
		ceph_msg_dump(msg);
		return;
	}

	/* get request, session */
	tid = le64_to_cpu(msg->hdr.tid);
	mutex_lock(&mdsc->mutex);
	req = __lookup_request(mdsc, tid);
	if (!req) {
		dout("handle_reply on unknown tid %llu\n", tid);
		mutex_unlock(&mdsc->mutex);
		return;
	}
	dout("handle_reply %p\n", req);

	/* correct session? */
	if (req->r_session != session) {
		pr_err("mdsc_handle_reply got %llu on session mds%d"
		       " not mds%d\n", tid, session->s_mds,
		       req->r_session ? req->r_session->s_mds : -1);
		mutex_unlock(&mdsc->mutex);
		goto out;
	}

	/* dup? */
	if ((req->r_got_unsafe && !head->safe) ||
	    (req->r_got_safe && head->safe)) {
		pr_warning("got a dup %s reply on %llu from mds%d\n",
			   head->safe ? "safe" : "unsafe", tid, mds);
		mutex_unlock(&mdsc->mutex);
		goto out;
	}
	if (req->r_got_safe && !head->safe) {
		pr_warning("got unsafe after safe on %llu from mds%d\n",
			   tid, mds);
		mutex_unlock(&mdsc->mutex);
		goto out;
	}

	result = le32_to_cpu(head->result);

	/*
	 * Handle an ESTALE
	 * if we're not talking to the authority, send to them
	 * if the authority has changed while we weren't looking,
	 * send to new authority
	 * Otherwise we just have to return an ESTALE
	 */
	if (result == -ESTALE) {
		dout("got ESTALE on request %llu", req->r_tid);
		if (!req->r_inode) {
			/* do nothing; not an authority problem */
		} else if (req->r_direct_mode != USE_AUTH_MDS) {
			dout("not using auth, setting for that now");
			req->r_direct_mode = USE_AUTH_MDS;
			__do_request(mdsc, req);
			mutex_unlock(&mdsc->mutex);
			goto out;
		} else  {
			struct ceph_inode_info *ci = ceph_inode(req->r_inode);
			struct ceph_cap *cap =
				ceph_get_cap_for_mds(ci, req->r_mds);;

			dout("already using auth");
			if ((!cap || cap != ci->i_auth_cap) ||
			    (cap->mseq != req->r_sent_on_mseq)) {
				dout("but cap changed, so resending");
				__do_request(mdsc, req);
				mutex_unlock(&mdsc->mutex);
				goto out;
			}
		}
		dout("have to return ESTALE on request %llu", req->r_tid);
	}


	if (head->safe) {
		req->r_got_safe = true;
		__unregister_request(mdsc, req);
		complete_all(&req->r_safe_completion);

		if (req->r_got_unsafe) {
			/*
			 * We already handled the unsafe response, now do the
			 * cleanup.  No need to examine the response; the MDS
			 * doesn't include any result info in the safe
			 * response.  And even if it did, there is nothing
			 * useful we could do with a revised return value.
			 */
			dout("got safe reply %llu, mds%d\n", tid, mds);
			list_del_init(&req->r_unsafe_item);

			/* last unsafe request during umount? */
			if (mdsc->stopping && !__get_oldest_req(mdsc))
				complete_all(&mdsc->safe_umount_waiters);
			mutex_unlock(&mdsc->mutex);
			goto out;
		}
	} else {
		req->r_got_unsafe = true;
		list_add_tail(&req->r_unsafe_item, &req->r_session->s_unsafe);
	}

	dout("handle_reply tid %lld result %d\n", tid, result);
	rinfo = &req->r_reply_info;
	err = parse_reply_info(msg, rinfo, session->s_con.peer_features);
	mutex_unlock(&mdsc->mutex);

	mutex_lock(&session->s_mutex);
	if (err < 0) {
		pr_err("mdsc_handle_reply got corrupt reply mds%d(tid:%lld)\n", mds, tid);
		ceph_msg_dump(msg);
		goto out_err;
	}

	/* snap trace */
	if (rinfo->snapblob_len) {
		down_write(&mdsc->snap_rwsem);
		ceph_update_snap_trace(mdsc, rinfo->snapblob,
			       rinfo->snapblob + rinfo->snapblob_len,
			       le32_to_cpu(head->op) == CEPH_MDS_OP_RMSNAP);
		downgrade_write(&mdsc->snap_rwsem);
	} else {
		down_read(&mdsc->snap_rwsem);
	}

	/* insert trace into our cache */
	mutex_lock(&req->r_fill_mutex);
	err = ceph_fill_trace(mdsc->fsc->sb, req, req->r_session);
	if (err == 0) {
		if (result == 0 && req->r_op != CEPH_MDS_OP_GETFILELOCK &&
		    rinfo->dir_nr)
			ceph_readdir_prepopulate(req, req->r_session);
		ceph_unreserve_caps(mdsc, &req->r_caps_reservation);
	}
	mutex_unlock(&req->r_fill_mutex);

	up_read(&mdsc->snap_rwsem);
out_err:
	mutex_lock(&mdsc->mutex);
	if (!req->r_aborted) {
		if (err) {
			req->r_err = err;
		} else {
			req->r_reply = msg;
			ceph_msg_get(msg);
			req->r_got_result = true;
		}
	} else {
		dout("reply arrived after request %lld was aborted\n", tid);
	}
	mutex_unlock(&mdsc->mutex);

	ceph_add_cap_releases(mdsc, req->r_session);
	mutex_unlock(&session->s_mutex);

	/* kick calling process */
	complete_request(mdsc, req);
out:
	ceph_mdsc_put_request(req);
	return;
}



/*
 * handle mds notification that our request has been forwarded.
 */
static void handle_forward(struct ceph_mds_client *mdsc,
			   struct ceph_mds_session *session,
			   struct ceph_msg *msg)
{
	struct ceph_mds_request *req;
	u64 tid = le64_to_cpu(msg->hdr.tid);
	u32 next_mds;
	u32 fwd_seq;
	int err = -EINVAL;
	void *p = msg->front.iov_base;
	void *end = p + msg->front.iov_len;

	ceph_decode_need(&p, end, 2*sizeof(u32), bad);
	next_mds = ceph_decode_32(&p);
	fwd_seq = ceph_decode_32(&p);

	mutex_lock(&mdsc->mutex);
	req = __lookup_request(mdsc, tid);
	if (!req) {
		dout("forward tid %llu to mds%d - req dne\n", tid, next_mds);
		goto out;  /* dup reply? */
	}

	if (req->r_aborted) {
		dout("forward tid %llu aborted, unregistering\n", tid);
		__unregister_request(mdsc, req);
	} else if (fwd_seq <= req->r_num_fwd) {
		dout("forward tid %llu to mds%d - old seq %d <= %d\n",
		     tid, next_mds, req->r_num_fwd, fwd_seq);
	} else {
		/* resend. forward race not possible; mds would drop */
		dout("forward tid %llu to mds%d (we resend)\n", tid, next_mds);
		BUG_ON(req->r_err);
		BUG_ON(req->r_got_result);
		req->r_num_fwd = fwd_seq;
		req->r_resend_mds = next_mds;
		put_request_session(req);
		__do_request(mdsc, req);
	}
	ceph_mdsc_put_request(req);
out:
	mutex_unlock(&mdsc->mutex);
	return;

bad:
	pr_err("mdsc_handle_forward decode error err=%d\n", err);
}

/*
 * handle a mds session control message
 */
static void handle_session(struct ceph_mds_session *session,
			   struct ceph_msg *msg)
{
	struct ceph_mds_client *mdsc = session->s_mdsc;
	u32 op;
	u64 seq;
	int mds = session->s_mds;
	struct ceph_mds_session_head *h = msg->front.iov_base;
	int wake = 0;

	/* decode */
	if (msg->front.iov_len != sizeof(*h))
		goto bad;
	op = le32_to_cpu(h->op);
	seq = le64_to_cpu(h->seq);

	mutex_lock(&mdsc->mutex);
	if (op == CEPH_SESSION_CLOSE)
		__unregister_session(mdsc, session);
	/* FIXME: this ttl calculation is generous */
	session->s_ttl = jiffies + HZ*mdsc->mdsmap->m_session_autoclose;
	mutex_unlock(&mdsc->mutex);

	mutex_lock(&session->s_mutex);

	dout("handle_session mds%d %s %p state %s seq %llu\n",
	     mds, ceph_session_op_name(op), session,
	     session_state_name(session->s_state), seq);

	if (session->s_state == CEPH_MDS_SESSION_HUNG) {
		session->s_state = CEPH_MDS_SESSION_OPEN;
		pr_info("mds%d came back\n", session->s_mds);
	}

	switch (op) {
	case CEPH_SESSION_OPEN:
		if (session->s_state == CEPH_MDS_SESSION_RECONNECTING)
			pr_info("mds%d reconnect success\n", session->s_mds);
		session->s_state = CEPH_MDS_SESSION_OPEN;
		renewed_caps(mdsc, session, 0);
		wake = 1;
		if (mdsc->stopping)
			__close_session(mdsc, session);
		break;

	case CEPH_SESSION_RENEWCAPS:
		if (session->s_renew_seq == seq)
			renewed_caps(mdsc, session, 1);
		break;

	case CEPH_SESSION_CLOSE:
		if (session->s_state == CEPH_MDS_SESSION_RECONNECTING)
			pr_info("mds%d reconnect denied\n", session->s_mds);
		remove_session_caps(session);
		wake = 1; /* for good measure */
		wake_up_all(&mdsc->session_close_wq);
		kick_requests(mdsc, mds);
		break;

	case CEPH_SESSION_STALE:
		pr_info("mds%d caps went stale, renewing\n",
			session->s_mds);
		spin_lock(&session->s_cap_lock);
		session->s_cap_gen++;
		session->s_cap_ttl = 0;
		spin_unlock(&session->s_cap_lock);
		send_renew_caps(mdsc, session);
		break;

	case CEPH_SESSION_RECALL_STATE:
		trim_caps(mdsc, session, le32_to_cpu(h->max_caps));
		break;

	default:
		pr_err("mdsc_handle_session bad op %d mds%d\n", op, mds);
		WARN_ON(1);
	}

	mutex_unlock(&session->s_mutex);
	if (wake) {
		mutex_lock(&mdsc->mutex);
		__wake_requests(mdsc, &session->s_waiting);
		mutex_unlock(&mdsc->mutex);
	}
	return;

bad:
	pr_err("mdsc_handle_session corrupt message mds%d len %d\n", mds,
	       (int)msg->front.iov_len);
	ceph_msg_dump(msg);
	return;
}


/*
 * called under session->mutex.
 */
static void replay_unsafe_requests(struct ceph_mds_client *mdsc,
				   struct ceph_mds_session *session)
{
	struct ceph_mds_request *req, *nreq;
	int err;

	dout("replay_unsafe_requests mds%d\n", session->s_mds);

	mutex_lock(&mdsc->mutex);
	list_for_each_entry_safe(req, nreq, &session->s_unsafe, r_unsafe_item) {
		err = __prepare_send_request(mdsc, req, session->s_mds);
		if (!err) {
			ceph_msg_get(req->r_request);
			ceph_con_send(&session->s_con, req->r_request);
		}
	}
	mutex_unlock(&mdsc->mutex);
}

/*
 * Encode information about a cap for a reconnect with the MDS.
 */
static int encode_caps_cb(struct inode *inode, struct ceph_cap *cap,
			  void *arg)
{
	union {
		struct ceph_mds_cap_reconnect v2;
		struct ceph_mds_cap_reconnect_v1 v1;
	} rec;
	size_t reclen;
	struct ceph_inode_info *ci;
	struct ceph_reconnect_state *recon_state = arg;
	struct ceph_pagelist *pagelist = recon_state->pagelist;
	char *path;
	int pathlen, err;
	u64 pathbase;
	struct dentry *dentry;

	ci = cap->ci;

	dout(" adding %p ino %llx.%llx cap %p %lld %s\n",
	     inode, ceph_vinop(inode), cap, cap->cap_id,
	     ceph_cap_string(cap->issued));
	err = ceph_pagelist_encode_64(pagelist, ceph_ino(inode));
	if (err)
		return err;

	dentry = d_find_alias(inode);
	if (dentry) {
		path = ceph_mdsc_build_path(dentry, &pathlen, &pathbase, 0);
		if (IS_ERR(path)) {
			err = PTR_ERR(path);
			goto out_dput;
		}
	} else {
		path = NULL;
		pathlen = 0;
	}
	err = ceph_pagelist_encode_string(pagelist, path, pathlen);
	if (err)
		goto out_free;

	spin_lock(&inode->i_lock);
	cap->seq = 0;        /* reset cap seq */
	cap->issue_seq = 0;  /* and issue_seq */

	if (recon_state->flock) {
		rec.v2.cap_id = cpu_to_le64(cap->cap_id);
		rec.v2.wanted = cpu_to_le32(__ceph_caps_wanted(ci));
		rec.v2.issued = cpu_to_le32(cap->issued);
		rec.v2.snaprealm = cpu_to_le64(ci->i_snap_realm->ino);
		rec.v2.pathbase = cpu_to_le64(pathbase);
		rec.v2.flock_len = 0;
		reclen = sizeof(rec.v2);
	} else {
		rec.v1.cap_id = cpu_to_le64(cap->cap_id);
		rec.v1.wanted = cpu_to_le32(__ceph_caps_wanted(ci));
		rec.v1.issued = cpu_to_le32(cap->issued);
		rec.v1.size = cpu_to_le64(inode->i_size);
		ceph_encode_timespec(&rec.v1.mtime, &inode->i_mtime);
		ceph_encode_timespec(&rec.v1.atime, &inode->i_atime);
		rec.v1.snaprealm = cpu_to_le64(ci->i_snap_realm->ino);
		rec.v1.pathbase = cpu_to_le64(pathbase);
		reclen = sizeof(rec.v1);
	}
	spin_unlock(&inode->i_lock);

	if (recon_state->flock) {
		int num_fcntl_locks, num_flock_locks;
		struct ceph_pagelist_cursor trunc_point;

		ceph_pagelist_set_cursor(pagelist, &trunc_point);
		do {
			lock_flocks();
			ceph_count_locks(inode, &num_fcntl_locks,
					 &num_flock_locks);
			rec.v2.flock_len = (2*sizeof(u32) +
					    (num_fcntl_locks+num_flock_locks) *
					    sizeof(struct ceph_filelock));
			unlock_flocks();

			/* pre-alloc pagelist */
			ceph_pagelist_truncate(pagelist, &trunc_point);
			err = ceph_pagelist_append(pagelist, &rec, reclen);
			if (!err)
				err = ceph_pagelist_reserve(pagelist,
							    rec.v2.flock_len);

			/* encode locks */
			if (!err) {
				lock_flocks();
				err = ceph_encode_locks(inode,
							pagelist,
							num_fcntl_locks,
							num_flock_locks);
				unlock_flocks();
			}
		} while (err == -ENOSPC);
	} else {
		err = ceph_pagelist_append(pagelist, &rec, reclen);
	}

out_free:
	kfree(path);
out_dput:
	dput(dentry);
	return err;
}


/*
 * If an MDS fails and recovers, clients need to reconnect in order to
 * reestablish shared state.  This includes all caps issued through
 * this session _and_ the snap_realm hierarchy.  Because it's not
 * clear which snap realms the mds cares about, we send everything we
 * know about.. that ensures we'll then get any new info the
 * recovering MDS might have.
 *
 * This is a relatively heavyweight operation, but it's rare.
 *
 * called with mdsc->mutex held.
 */
static void send_mds_reconnect(struct ceph_mds_client *mdsc,
			       struct ceph_mds_session *session)
{
	struct ceph_msg *reply;
	struct rb_node *p;
	int mds = session->s_mds;
	int err = -ENOMEM;
	struct ceph_pagelist *pagelist;
	struct ceph_reconnect_state recon_state;

	pr_info("mds%d reconnect start\n", mds);

	pagelist = kmalloc(sizeof(*pagelist), GFP_NOFS);
	if (!pagelist)
		goto fail_nopagelist;
	ceph_pagelist_init(pagelist);

	reply = ceph_msg_new(CEPH_MSG_CLIENT_RECONNECT, 0, GFP_NOFS);
	if (!reply)
		goto fail_nomsg;

	mutex_lock(&session->s_mutex);
	session->s_state = CEPH_MDS_SESSION_RECONNECTING;
	session->s_seq = 0;

	ceph_con_open(&session->s_con,
		      ceph_mdsmap_get_addr(mdsc->mdsmap, mds));

	/* replay unsafe requests */
	replay_unsafe_requests(mdsc, session);

	down_read(&mdsc->snap_rwsem);

	dout("session %p state %s\n", session,
	     session_state_name(session->s_state));

	/* drop old cap expires; we're about to reestablish that state */
	discard_cap_releases(mdsc, session);

	/* traverse this session's caps */
	err = ceph_pagelist_encode_32(pagelist, session->s_nr_caps);
	if (err)
		goto fail;

	recon_state.pagelist = pagelist;
	recon_state.flock = session->s_con.peer_features & CEPH_FEATURE_FLOCK;
	err = iterate_session_caps(session, encode_caps_cb, &recon_state);
	if (err < 0)
		goto fail;

	/*
	 * snaprealms.  we provide mds with the ino, seq (version), and
	 * parent for all of our realms.  If the mds has any newer info,
	 * it will tell us.
	 */
	for (p = rb_first(&mdsc->snap_realms); p; p = rb_next(p)) {
		struct ceph_snap_realm *realm =
			rb_entry(p, struct ceph_snap_realm, node);
		struct ceph_mds_snaprealm_reconnect sr_rec;

		dout(" adding snap realm %llx seq %lld parent %llx\n",
		     realm->ino, realm->seq, realm->parent_ino);
		sr_rec.ino = cpu_to_le64(realm->ino);
		sr_rec.seq = cpu_to_le64(realm->seq);
		sr_rec.parent = cpu_to_le64(realm->parent_ino);
		err = ceph_pagelist_append(pagelist, &sr_rec, sizeof(sr_rec));
		if (err)
			goto fail;
	}

	reply->pagelist = pagelist;
	if (recon_state.flock)
		reply->hdr.version = cpu_to_le16(2);
	reply->hdr.data_len = cpu_to_le32(pagelist->length);
	reply->nr_pages = calc_pages_for(0, pagelist->length);
	ceph_con_send(&session->s_con, reply);

	mutex_unlock(&session->s_mutex);

	mutex_lock(&mdsc->mutex);
	__wake_requests(mdsc, &session->s_waiting);
	mutex_unlock(&mdsc->mutex);

	up_read(&mdsc->snap_rwsem);
	return;

fail:
	ceph_msg_put(reply);
	up_read(&mdsc->snap_rwsem);
	mutex_unlock(&session->s_mutex);
fail_nomsg:
	ceph_pagelist_release(pagelist);
	kfree(pagelist);
fail_nopagelist:
	pr_err("error %d preparing reconnect for mds%d\n", err, mds);
	return;
}


/*
 * compare old and new mdsmaps, kicking requests
 * and closing out old connections as necessary
 *
 * called under mdsc->mutex.
 */
static void check_new_map(struct ceph_mds_client *mdsc,
			  struct ceph_mdsmap *newmap,
			  struct ceph_mdsmap *oldmap)
{
	int i;
	int oldstate, newstate;
	struct ceph_mds_session *s;

	dout("check_new_map new %u old %u\n",
	     newmap->m_epoch, oldmap->m_epoch);

	for (i = 0; i < oldmap->m_max_mds && i < mdsc->max_sessions; i++) {
		if (mdsc->sessions[i] == NULL)
			continue;
		s = mdsc->sessions[i];
		oldstate = ceph_mdsmap_get_state(oldmap, i);
		newstate = ceph_mdsmap_get_state(newmap, i);

		dout("check_new_map mds%d state %s%s -> %s%s (session %s)\n",
		     i, ceph_mds_state_name(oldstate),
		     ceph_mdsmap_is_laggy(oldmap, i) ? " (laggy)" : "",
		     ceph_mds_state_name(newstate),
		     ceph_mdsmap_is_laggy(newmap, i) ? " (laggy)" : "",
		     session_state_name(s->s_state));

		if (memcmp(ceph_mdsmap_get_addr(oldmap, i),
			   ceph_mdsmap_get_addr(newmap, i),
			   sizeof(struct ceph_entity_addr))) {
			if (s->s_state == CEPH_MDS_SESSION_OPENING) {
				/* the session never opened, just close it
				 * out now */
				__wake_requests(mdsc, &s->s_waiting);
				__unregister_session(mdsc, s);
			} else {
				/* just close it */
				mutex_unlock(&mdsc->mutex);
				mutex_lock(&s->s_mutex);
				mutex_lock(&mdsc->mutex);
				ceph_con_close(&s->s_con);
				mutex_unlock(&s->s_mutex);
				s->s_state = CEPH_MDS_SESSION_RESTARTING;
			}

			/* kick any requests waiting on the recovering mds */
			kick_requests(mdsc, i);
		} else if (oldstate == newstate) {
			continue;  /* nothing new with this mds */
		}

		/*
		 * send reconnect?
		 */
		if (s->s_state == CEPH_MDS_SESSION_RESTARTING &&
		    newstate >= CEPH_MDS_STATE_RECONNECT) {
			mutex_unlock(&mdsc->mutex);
			send_mds_reconnect(mdsc, s);
			mutex_lock(&mdsc->mutex);
		}

		/*
		 * kick request on any mds that has gone active.
		 */
		if (oldstate < CEPH_MDS_STATE_ACTIVE &&
		    newstate >= CEPH_MDS_STATE_ACTIVE) {
			if (oldstate != CEPH_MDS_STATE_CREATING &&
			    oldstate != CEPH_MDS_STATE_STARTING)
				pr_info("mds%d recovery completed\n", s->s_mds);
			kick_requests(mdsc, i);
			ceph_kick_flushing_caps(mdsc, s);
			wake_up_session_caps(s, 1);
		}
	}

	for (i = 0; i < newmap->m_max_mds && i < mdsc->max_sessions; i++) {
		s = mdsc->sessions[i];
		if (!s)
			continue;
		if (!ceph_mdsmap_is_laggy(newmap, i))
			continue;
		if (s->s_state == CEPH_MDS_SESSION_OPEN ||
		    s->s_state == CEPH_MDS_SESSION_HUNG ||
		    s->s_state == CEPH_MDS_SESSION_CLOSING) {
			dout(" connecting to export targets of laggy mds%d\n",
			     i);
			__open_export_target_sessions(mdsc, s);
		}
	}
}



/*
 * leases
 */

/*
 * caller must hold session s_mutex, dentry->d_lock
 */
void __ceph_mdsc_drop_dentry_lease(struct dentry *dentry)
{
	struct ceph_dentry_info *di = ceph_dentry(dentry);

	ceph_put_mds_session(di->lease_session);
	di->lease_session = NULL;
}

static void handle_lease(struct ceph_mds_client *mdsc,
			 struct ceph_mds_session *session,
			 struct ceph_msg *msg)
{
	struct super_block *sb = mdsc->fsc->sb;
	struct inode *inode;
	struct ceph_inode_info *ci;
	struct dentry *parent, *dentry;
	struct ceph_dentry_info *di;
	int mds = session->s_mds;
	struct ceph_mds_lease *h = msg->front.iov_base;
	u32 seq;
	struct ceph_vino vino;
	int mask;
	struct qstr dname;
	int release = 0;

	dout("handle_lease from mds%d\n", mds);

	/* decode */
	if (msg->front.iov_len < sizeof(*h) + sizeof(u32))
		goto bad;
	vino.ino = le64_to_cpu(h->ino);
	vino.snap = CEPH_NOSNAP;
	mask = le16_to_cpu(h->mask);
	seq = le32_to_cpu(h->seq);
	dname.name = (void *)h + sizeof(*h) + sizeof(u32);
	dname.len = msg->front.iov_len - sizeof(*h) - sizeof(u32);
	if (dname.len != get_unaligned_le32(h+1))
		goto bad;

	mutex_lock(&session->s_mutex);
	session->s_seq++;

	/* lookup inode */
	inode = ceph_find_inode(sb, vino);
	dout("handle_lease %s, mask %d, ino %llx %p %.*s\n",
	     ceph_lease_op_name(h->action), mask, vino.ino, inode,
	     dname.len, dname.name);
	if (inode == NULL) {
		dout("handle_lease no inode %llx\n", vino.ino);
		goto release;
	}
	ci = ceph_inode(inode);

	/* dentry */
	parent = d_find_alias(inode);
	if (!parent) {
		dout("no parent dentry on inode %p\n", inode);
		WARN_ON(1);
		goto release;  /* hrm... */
	}
	dname.hash = full_name_hash(dname.name, dname.len);
	dentry = d_lookup(parent, &dname);
	dput(parent);
	if (!dentry)
		goto release;

	spin_lock(&dentry->d_lock);
	di = ceph_dentry(dentry);
	switch (h->action) {
	case CEPH_MDS_LEASE_REVOKE:
		if (di && di->lease_session == session) {
			if (ceph_seq_cmp(di->lease_seq, seq) > 0)
				h->seq = cpu_to_le32(di->lease_seq);
			__ceph_mdsc_drop_dentry_lease(dentry);
		}
		release = 1;
		break;

	case CEPH_MDS_LEASE_RENEW:
		if (di && di->lease_session == session &&
		    di->lease_gen == session->s_cap_gen &&
		    di->lease_renew_from &&
		    di->lease_renew_after == 0) {
			unsigned long duration =
				le32_to_cpu(h->duration_ms) * HZ / 1000;

			di->lease_seq = seq;
			dentry->d_time = di->lease_renew_from + duration;
			di->lease_renew_after = di->lease_renew_from +
				(duration >> 1);
			di->lease_renew_from = 0;
		}
		break;
	}
	spin_unlock(&dentry->d_lock);
	dput(dentry);

	if (!release)
		goto out;

release:
	/* let's just reuse the same message */
	h->action = CEPH_MDS_LEASE_REVOKE_ACK;
	ceph_msg_get(msg);
	ceph_con_send(&session->s_con, msg);

out:
	iput(inode);
	mutex_unlock(&session->s_mutex);
	return;

bad:
	pr_err("corrupt lease message\n");
	ceph_msg_dump(msg);
}

void ceph_mdsc_lease_send_msg(struct ceph_mds_session *session,
			      struct inode *inode,
			      struct dentry *dentry, char action,
			      u32 seq)
{
	struct ceph_msg *msg;
	struct ceph_mds_lease *lease;
	int len = sizeof(*lease) + sizeof(u32);
	int dnamelen = 0;

	dout("lease_send_msg inode %p dentry %p %s to mds%d\n",
	     inode, dentry, ceph_lease_op_name(action), session->s_mds);
	dnamelen = dentry->d_name.len;
	len += dnamelen;

	msg = ceph_msg_new(CEPH_MSG_CLIENT_LEASE, len, GFP_NOFS);
	if (!msg)
		return;
	lease = msg->front.iov_base;
	lease->action = action;
	lease->mask = cpu_to_le16(1);
	lease->ino = cpu_to_le64(ceph_vino(inode).ino);
	lease->first = lease->last = cpu_to_le64(ceph_vino(inode).snap);
	lease->seq = cpu_to_le32(seq);
	put_unaligned_le32(dnamelen, lease + 1);
	memcpy((void *)(lease + 1) + 4, dentry->d_name.name, dnamelen);

	/*
	 * if this is a preemptive lease RELEASE, no need to
	 * flush request stream, since the actual request will
	 * soon follow.
	 */
	msg->more_to_follow = (action == CEPH_MDS_LEASE_RELEASE);

	ceph_con_send(&session->s_con, msg);
}

/*
 * Preemptively release a lease we expect to invalidate anyway.
 * Pass @inode always, @dentry is optional.
 */
void ceph_mdsc_lease_release(struct ceph_mds_client *mdsc, struct inode *inode,
			     struct dentry *dentry, int mask)
{
	struct ceph_dentry_info *di;
	struct ceph_mds_session *session;
	u32 seq;

	BUG_ON(inode == NULL);
	BUG_ON(dentry == NULL);
	BUG_ON(mask == 0);

	/* is dentry lease valid? */
	spin_lock(&dentry->d_lock);
	di = ceph_dentry(dentry);
	if (!di || !di->lease_session ||
	    di->lease_session->s_mds < 0 ||
	    di->lease_gen != di->lease_session->s_cap_gen ||
	    !time_before(jiffies, dentry->d_time)) {
		dout("lease_release inode %p dentry %p -- "
		     "no lease on %d\n",
		     inode, dentry, mask);
		spin_unlock(&dentry->d_lock);
		return;
	}

	/* we do have a lease on this dentry; note mds and seq */
	session = ceph_get_mds_session(di->lease_session);
	seq = di->lease_seq;
	__ceph_mdsc_drop_dentry_lease(dentry);
	spin_unlock(&dentry->d_lock);

	dout("lease_release inode %p dentry %p mask %d to mds%d\n",
	     inode, dentry, mask, session->s_mds);
	ceph_mdsc_lease_send_msg(session, inode, dentry,
				 CEPH_MDS_LEASE_RELEASE, seq);
	ceph_put_mds_session(session);
}

/*
 * drop all leases (and dentry refs) in preparation for umount
 */
static void drop_leases(struct ceph_mds_client *mdsc)
{
	int i;

	dout("drop_leases\n");
	mutex_lock(&mdsc->mutex);
	for (i = 0; i < mdsc->max_sessions; i++) {
		struct ceph_mds_session *s = __ceph_lookup_mds_session(mdsc, i);
		if (!s)
			continue;
		mutex_unlock(&mdsc->mutex);
		mutex_lock(&s->s_mutex);
		mutex_unlock(&s->s_mutex);
		ceph_put_mds_session(s);
		mutex_lock(&mdsc->mutex);
	}
	mutex_unlock(&mdsc->mutex);
}



/*
 * delayed work -- periodically trim expired leases, renew caps with mds
 */
static void schedule_delayed(struct ceph_mds_client *mdsc)
{
	int delay = 5;
	unsigned hz = round_jiffies_relative(HZ * delay);
	schedule_delayed_work(&mdsc->delayed_work, hz);
}

static void delayed_work(struct work_struct *work)
{
	int i;
	struct ceph_mds_client *mdsc =
		container_of(work, struct ceph_mds_client, delayed_work.work);
	int renew_interval;
	int renew_caps;

	dout("mdsc delayed_work\n");
	ceph_check_delayed_caps(mdsc);

	mutex_lock(&mdsc->mutex);
	renew_interval = mdsc->mdsmap->m_session_timeout >> 2;
	renew_caps = time_after_eq(jiffies, HZ*renew_interval +
				   mdsc->last_renew_caps);
	if (renew_caps)
		mdsc->last_renew_caps = jiffies;

	for (i = 0; i < mdsc->max_sessions; i++) {
		struct ceph_mds_session *s = __ceph_lookup_mds_session(mdsc, i);
		if (s == NULL)
			continue;
		if (s->s_state == CEPH_MDS_SESSION_CLOSING) {
			dout("resending session close request for mds%d\n",
			     s->s_mds);
			request_close_session(mdsc, s);
			ceph_put_mds_session(s);
			continue;
		}
		if (s->s_ttl && time_after(jiffies, s->s_ttl)) {
			if (s->s_state == CEPH_MDS_SESSION_OPEN) {
				s->s_state = CEPH_MDS_SESSION_HUNG;
				pr_info("mds%d hung\n", s->s_mds);
			}
		}
		if (s->s_state < CEPH_MDS_SESSION_OPEN) {
			/* this mds is failed or recovering, just wait */
			ceph_put_mds_session(s);
			continue;
		}
		mutex_unlock(&mdsc->mutex);

		mutex_lock(&s->s_mutex);
		if (renew_caps)
			send_renew_caps(mdsc, s);
		else
			ceph_con_keepalive(&s->s_con);
		ceph_add_cap_releases(mdsc, s);
		if (s->s_state == CEPH_MDS_SESSION_OPEN ||
		    s->s_state == CEPH_MDS_SESSION_HUNG)
			ceph_send_cap_releases(mdsc, s);
		mutex_unlock(&s->s_mutex);
		ceph_put_mds_session(s);

		mutex_lock(&mdsc->mutex);
	}
	mutex_unlock(&mdsc->mutex);

	schedule_delayed(mdsc);
}

int ceph_mdsc_init(struct ceph_fs_client *fsc)

{
	struct ceph_mds_client *mdsc;

	mdsc = kzalloc(sizeof(struct ceph_mds_client), GFP_NOFS);
	if (!mdsc)
		return -ENOMEM;
	mdsc->fsc = fsc;
	fsc->mdsc = mdsc;
	mutex_init(&mdsc->mutex);
	mdsc->mdsmap = kzalloc(sizeof(*mdsc->mdsmap), GFP_NOFS);
	if (mdsc->mdsmap == NULL)
		return -ENOMEM;

	init_completion(&mdsc->safe_umount_waiters);
	init_waitqueue_head(&mdsc->session_close_wq);
	INIT_LIST_HEAD(&mdsc->waiting_for_map);
	mdsc->sessions = NULL;
	mdsc->max_sessions = 0;
	mdsc->stopping = 0;
	init_rwsem(&mdsc->snap_rwsem);
	mdsc->snap_realms = RB_ROOT;
	INIT_LIST_HEAD(&mdsc->snap_empty);
	spin_lock_init(&mdsc->snap_empty_lock);
	mdsc->last_tid = 0;
	mdsc->request_tree = RB_ROOT;
	INIT_DELAYED_WORK(&mdsc->delayed_work, delayed_work);
	mdsc->last_renew_caps = jiffies;
	INIT_LIST_HEAD(&mdsc->cap_delay_list);
	spin_lock_init(&mdsc->cap_delay_lock);
	INIT_LIST_HEAD(&mdsc->snap_flush_list);
	spin_lock_init(&mdsc->snap_flush_lock);
	mdsc->cap_flush_seq = 0;
	INIT_LIST_HEAD(&mdsc->cap_dirty);
	mdsc->num_cap_flushing = 0;
	spin_lock_init(&mdsc->cap_dirty_lock);
	init_waitqueue_head(&mdsc->cap_flushing_wq);
	spin_lock_init(&mdsc->dentry_lru_lock);
	INIT_LIST_HEAD(&mdsc->dentry_lru);

	ceph_caps_init(mdsc);
	ceph_adjust_min_caps(mdsc, fsc->min_caps);

	return 0;
}

/*
 * Wait for safe replies on open mds requests.  If we time out, drop
 * all requests from the tree to avoid dangling dentry refs.
 */
static void wait_requests(struct ceph_mds_client *mdsc)
{
	struct ceph_mds_request *req;
	struct ceph_fs_client *fsc = mdsc->fsc;

	mutex_lock(&mdsc->mutex);
	if (__get_oldest_req(mdsc)) {
		mutex_unlock(&mdsc->mutex);

		dout("wait_requests waiting for requests\n");
		wait_for_completion_timeout(&mdsc->safe_umount_waiters,
				    fsc->client->options->mount_timeout * HZ);

		/* tear down remaining requests */
		mutex_lock(&mdsc->mutex);
		while ((req = __get_oldest_req(mdsc))) {
			dout("wait_requests timed out on tid %llu\n",
			     req->r_tid);
			__unregister_request(mdsc, req);
		}
	}
	mutex_unlock(&mdsc->mutex);
	dout("wait_requests done\n");
}

/*
 * called before mount is ro, and before dentries are torn down.
 * (hmm, does this still race with new lookups?)
 */
void ceph_mdsc_pre_umount(struct ceph_mds_client *mdsc)
{
	dout("pre_umount\n");
	mdsc->stopping = 1;

	drop_leases(mdsc);
	ceph_flush_dirty_caps(mdsc);
	wait_requests(mdsc);

	/*
	 * wait for reply handlers to drop their request refs and
	 * their inode/dcache refs
	 */
	ceph_msgr_flush();
}

/*
 * wait for all write mds requests to flush.
 */
static void wait_unsafe_requests(struct ceph_mds_client *mdsc, u64 want_tid)
{
	struct ceph_mds_request *req = NULL, *nextreq;
	struct rb_node *n;

	mutex_lock(&mdsc->mutex);
	dout("wait_unsafe_requests want %lld\n", want_tid);
restart:
	req = __get_oldest_req(mdsc);
	while (req && req->r_tid <= want_tid) {
		/* find next request */
		n = rb_next(&req->r_node);
		if (n)
			nextreq = rb_entry(n, struct ceph_mds_request, r_node);
		else
			nextreq = NULL;
		if ((req->r_op & CEPH_MDS_OP_WRITE)) {
			/* write op */
			ceph_mdsc_get_request(req);
			if (nextreq)
				ceph_mdsc_get_request(nextreq);
			mutex_unlock(&mdsc->mutex);
			dout("wait_unsafe_requests  wait on %llu (want %llu)\n",
			     req->r_tid, want_tid);
			wait_for_completion(&req->r_safe_completion);
			mutex_lock(&mdsc->mutex);
			ceph_mdsc_put_request(req);
			if (!nextreq)
				break;  /* next dne before, so we're done! */
			if (RB_EMPTY_NODE(&nextreq->r_node)) {
				/* next request was removed from tree */
				ceph_mdsc_put_request(nextreq);
				goto restart;
			}
			ceph_mdsc_put_request(nextreq);  /* won't go away */
		}
		req = nextreq;
	}
	mutex_unlock(&mdsc->mutex);
	dout("wait_unsafe_requests done\n");
}

void ceph_mdsc_sync(struct ceph_mds_client *mdsc)
{
	u64 want_tid, want_flush;

	if (mdsc->fsc->mount_state == CEPH_MOUNT_SHUTDOWN)
		return;

	dout("sync\n");
	mutex_lock(&mdsc->mutex);
	want_tid = mdsc->last_tid;
	want_flush = mdsc->cap_flush_seq;
	mutex_unlock(&mdsc->mutex);
	dout("sync want tid %lld flush_seq %lld\n", want_tid, want_flush);

	ceph_flush_dirty_caps(mdsc);

	wait_unsafe_requests(mdsc, want_tid);
	wait_event(mdsc->cap_flushing_wq, check_cap_flush(mdsc, want_flush));
}

/*
 * true if all sessions are closed, or we force unmount
 */
bool done_closing_sessions(struct ceph_mds_client *mdsc)
{
	int i, n = 0;

	if (mdsc->fsc->mount_state == CEPH_MOUNT_SHUTDOWN)
		return true;

	mutex_lock(&mdsc->mutex);
	for (i = 0; i < mdsc->max_sessions; i++)
		if (mdsc->sessions[i])
			n++;
	mutex_unlock(&mdsc->mutex);
	return n == 0;
}

/*
 * called after sb is ro.
 */
void ceph_mdsc_close_sessions(struct ceph_mds_client *mdsc)
{
	struct ceph_mds_session *session;
	int i;
	struct ceph_fs_client *fsc = mdsc->fsc;
	unsigned long timeout = fsc->client->options->mount_timeout * HZ;

	dout("close_sessions\n");

	/* close sessions */
	mutex_lock(&mdsc->mutex);
	for (i = 0; i < mdsc->max_sessions; i++) {
		session = __ceph_lookup_mds_session(mdsc, i);
		if (!session)
			continue;
		mutex_unlock(&mdsc->mutex);
		mutex_lock(&session->s_mutex);
		__close_session(mdsc, session);
		mutex_unlock(&session->s_mutex);
		ceph_put_mds_session(session);
		mutex_lock(&mdsc->mutex);
	}
	mutex_unlock(&mdsc->mutex);

	dout("waiting for sessions to close\n");
	wait_event_timeout(mdsc->session_close_wq, done_closing_sessions(mdsc),
			   timeout);

	/* tear down remaining sessions */
	mutex_lock(&mdsc->mutex);
	for (i = 0; i < mdsc->max_sessions; i++) {
		if (mdsc->sessions[i]) {
			session = get_session(mdsc->sessions[i]);
			__unregister_session(mdsc, session);
			mutex_unlock(&mdsc->mutex);
			mutex_lock(&session->s_mutex);
			remove_session_caps(session);
			mutex_unlock(&session->s_mutex);
			ceph_put_mds_session(session);
			mutex_lock(&mdsc->mutex);
		}
	}
	WARN_ON(!list_empty(&mdsc->cap_delay_list));
	mutex_unlock(&mdsc->mutex);

	ceph_cleanup_empty_realms(mdsc);

	cancel_delayed_work_sync(&mdsc->delayed_work); /* cancel timer */

	dout("stopped\n");
}

static void ceph_mdsc_stop(struct ceph_mds_client *mdsc)
{
	dout("stop\n");
	cancel_delayed_work_sync(&mdsc->delayed_work); /* cancel timer */
	if (mdsc->mdsmap)
		ceph_mdsmap_destroy(mdsc->mdsmap);
	kfree(mdsc->sessions);
	ceph_caps_finalize(mdsc);
}

void ceph_mdsc_destroy(struct ceph_fs_client *fsc)
{
	struct ceph_mds_client *mdsc = fsc->mdsc;

	ceph_mdsc_stop(mdsc);
	fsc->mdsc = NULL;
	kfree(mdsc);
}


/*
 * handle mds map update.
 */
void ceph_mdsc_handle_map(struct ceph_mds_client *mdsc, struct ceph_msg *msg)
{
	u32 epoch;
	u32 maplen;
	void *p = msg->front.iov_base;
	void *end = p + msg->front.iov_len;
	struct ceph_mdsmap *newmap, *oldmap;
	struct ceph_fsid fsid;
	int err = -EINVAL;

	ceph_decode_need(&p, end, sizeof(fsid)+2*sizeof(u32), bad);
	ceph_decode_copy(&p, &fsid, sizeof(fsid));
	if (ceph_check_fsid(mdsc->fsc->client, &fsid) < 0)
		return;
	epoch = ceph_decode_32(&p);
	maplen = ceph_decode_32(&p);
	dout("handle_map epoch %u len %d\n", epoch, (int)maplen);

	/* do we need it? */
	ceph_monc_got_mdsmap(&mdsc->fsc->client->monc, epoch);
	mutex_lock(&mdsc->mutex);
	if (mdsc->mdsmap && epoch <= mdsc->mdsmap->m_epoch) {
		dout("handle_map epoch %u <= our %u\n",
		     epoch, mdsc->mdsmap->m_epoch);
		mutex_unlock(&mdsc->mutex);
		return;
	}

	newmap = ceph_mdsmap_decode(&p, end);
	if (IS_ERR(newmap)) {
		err = PTR_ERR(newmap);
		goto bad_unlock;
	}

	/* swap into place */
	if (mdsc->mdsmap) {
		oldmap = mdsc->mdsmap;
		mdsc->mdsmap = newmap;
		check_new_map(mdsc, newmap, oldmap);
		ceph_mdsmap_destroy(oldmap);
	} else {
		mdsc->mdsmap = newmap;  /* first mds map */
	}
	mdsc->fsc->sb->s_maxbytes = mdsc->mdsmap->m_max_file_size;

	__wake_requests(mdsc, &mdsc->waiting_for_map);

	mutex_unlock(&mdsc->mutex);
	schedule_delayed(mdsc);
	return;

bad_unlock:
	mutex_unlock(&mdsc->mutex);
bad:
	pr_err("error decoding mdsmap %d\n", err);
	return;
}

static struct ceph_connection *con_get(struct ceph_connection *con)
{
	struct ceph_mds_session *s = con->private;

	if (get_session(s)) {
		dout("mdsc con_get %p ok (%d)\n", s, atomic_read(&s->s_ref));
		return con;
	}
	dout("mdsc con_get %p FAIL\n", s);
	return NULL;
}

static void con_put(struct ceph_connection *con)
{
	struct ceph_mds_session *s = con->private;

	ceph_put_mds_session(s);
	dout("mdsc con_put %p (%d)\n", s, atomic_read(&s->s_ref));
}

/*
 * if the client is unresponsive for long enough, the mds will kill
 * the session entirely.
 */
static void peer_reset(struct ceph_connection *con)
{
	struct ceph_mds_session *s = con->private;
	struct ceph_mds_client *mdsc = s->s_mdsc;

	pr_warning("mds%d closed our session\n", s->s_mds);
	send_mds_reconnect(mdsc, s);
}

static void dispatch(struct ceph_connection *con, struct ceph_msg *msg)
{
	struct ceph_mds_session *s = con->private;
	struct ceph_mds_client *mdsc = s->s_mdsc;
	int type = le16_to_cpu(msg->hdr.type);

	mutex_lock(&mdsc->mutex);
	if (__verify_registered_session(mdsc, s) < 0) {
		mutex_unlock(&mdsc->mutex);
		goto out;
	}
	mutex_unlock(&mdsc->mutex);

	switch (type) {
	case CEPH_MSG_MDS_MAP:
		ceph_mdsc_handle_map(mdsc, msg);
		break;
	case CEPH_MSG_CLIENT_SESSION:
		handle_session(s, msg);
		break;
	case CEPH_MSG_CLIENT_REPLY:
		handle_reply(s, msg);
		break;
	case CEPH_MSG_CLIENT_REQUEST_FORWARD:
		handle_forward(mdsc, s, msg);
		break;
	case CEPH_MSG_CLIENT_CAPS:
		ceph_handle_caps(s, msg);
		break;
	case CEPH_MSG_CLIENT_SNAP:
		ceph_handle_snap(mdsc, s, msg);
		break;
	case CEPH_MSG_CLIENT_LEASE:
		handle_lease(mdsc, s, msg);
		break;

	default:
		pr_err("received unknown message type %d %s\n", type,
		       ceph_msg_type_name(type));
	}
out:
	ceph_msg_put(msg);
}

/*
 * authentication
 */
static int get_authorizer(struct ceph_connection *con,
			  void **buf, int *len, int *proto,
			  void **reply_buf, int *reply_len, int force_new)
{
	struct ceph_mds_session *s = con->private;
	struct ceph_mds_client *mdsc = s->s_mdsc;
	struct ceph_auth_client *ac = mdsc->fsc->client->monc.auth;
	int ret = 0;

	if (force_new && s->s_authorizer) {
		ac->ops->destroy_authorizer(ac, s->s_authorizer);
		s->s_authorizer = NULL;
	}
	if (s->s_authorizer == NULL) {
		if (ac->ops->create_authorizer) {
			ret = ac->ops->create_authorizer(
				ac, CEPH_ENTITY_TYPE_MDS,
				&s->s_authorizer,
				&s->s_authorizer_buf,
				&s->s_authorizer_buf_len,
				&s->s_authorizer_reply_buf,
				&s->s_authorizer_reply_buf_len);
			if (ret)
				return ret;
		}
	}

	*proto = ac->protocol;
	*buf = s->s_authorizer_buf;
	*len = s->s_authorizer_buf_len;
	*reply_buf = s->s_authorizer_reply_buf;
	*reply_len = s->s_authorizer_reply_buf_len;
	return 0;
}


static int verify_authorizer_reply(struct ceph_connection *con, int len)
{
	struct ceph_mds_session *s = con->private;
	struct ceph_mds_client *mdsc = s->s_mdsc;
	struct ceph_auth_client *ac = mdsc->fsc->client->monc.auth;

	return ac->ops->verify_authorizer_reply(ac, s->s_authorizer, len);
}

static int invalidate_authorizer(struct ceph_connection *con)
{
	struct ceph_mds_session *s = con->private;
	struct ceph_mds_client *mdsc = s->s_mdsc;
	struct ceph_auth_client *ac = mdsc->fsc->client->monc.auth;

	if (ac->ops->invalidate_authorizer)
		ac->ops->invalidate_authorizer(ac, CEPH_ENTITY_TYPE_MDS);

	return ceph_monc_validate_auth(&mdsc->fsc->client->monc);
}

static const struct ceph_connection_operations mds_con_ops = {
	.get = con_get,
	.put = con_put,
	.dispatch = dispatch,
	.get_authorizer = get_authorizer,
	.verify_authorizer_reply = verify_authorizer_reply,
	.invalidate_authorizer = invalidate_authorizer,
	.peer_reset = peer_reset,
};

/* eof */<|MERGE_RESOLUTION|>--- conflicted
+++ resolved
@@ -234,12 +234,12 @@
  * parse extra results
  */
 static int parse_reply_info_extra(void **p, void *end,
-                struct ceph_mds_reply_info_parsed *info)
+                struct ceph_mds_reply_info_parsed *info, int features)
 {
 	if (info->head->op == CEPH_MDS_OP_GETFILELOCK)
 		return parse_reply_info_filelock(p, end, info);
 	else
-		return parse_reply_info_dir(p, end, info);
+		return parse_reply_info_dir(p, end, info, features);
 }
 
 /*
@@ -268,11 +268,7 @@
 	/* extra */
 	ceph_decode_32_safe(&p, end, len, bad);
 	if (len > 0) {
-<<<<<<< HEAD
-		err = parse_reply_info_extra(&p, p+len, info);
-=======
-		err = parse_reply_info_dir(&p, p+len, info, features);
->>>>>>> cba1a66d
+		err = parse_reply_info_extra(&p, p+len, info, features);
 		if (err < 0)
 			goto out_bad;
 	}
