--- conflicted
+++ resolved
@@ -2234,10 +2234,7 @@
 {
 	struct ceph_msg *reply;
 	struct rb_node *p;
-<<<<<<< HEAD
-=======
 	int mds = session->s_mds;
->>>>>>> 9dda696f
 	int err = -ENOMEM;
 	struct ceph_pagelist *pagelist;
 
@@ -2303,21 +2300,8 @@
 	reply->nr_pages = calc_pages_for(0, pagelist->length);
 	ceph_con_send(&session->s_con, reply);
 
-<<<<<<< HEAD
-	session->s_state = CEPH_MDS_SESSION_OPEN;
 	mutex_unlock(&session->s_mutex);
 
-	mutex_lock(&mdsc->mutex);
-	__wake_requests(mdsc, &session->s_waiting);
-	mutex_unlock(&mdsc->mutex);
-
-	ceph_put_mds_session(session);
-
-	up_read(&mdsc->snap_rwsem);
-=======
-	mutex_unlock(&session->s_mutex);
-
->>>>>>> 9dda696f
 	mutex_lock(&mdsc->mutex);
 	__wake_requests(mdsc, &session->s_waiting);
 	mutex_unlock(&mdsc->mutex);
@@ -2329,19 +2313,11 @@
 	ceph_msg_put(reply);
 	up_read(&mdsc->snap_rwsem);
 	mutex_unlock(&session->s_mutex);
-<<<<<<< HEAD
-	ceph_put_mds_session(session);
-=======
->>>>>>> 9dda696f
 fail_nomsg:
 	ceph_pagelist_release(pagelist);
 	kfree(pagelist);
 fail_nopagelist:
 	pr_err("error %d preparing reconnect for mds%d\n", err, mds);
-<<<<<<< HEAD
-	mutex_lock(&mdsc->mutex);
-=======
->>>>>>> 9dda696f
 	return;
 }
 
