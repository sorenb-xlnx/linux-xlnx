#include "ceph_debug.h"

#include <linux/fs.h>
#include <linux/kernel.h>
#include <linux/sched.h>
#include <linux/slab.h>
#include <linux/vmalloc.h>
#include <linux/wait.h>
#include <linux/writeback.h>

#include "super.h"
#include "decode.h"
#include "messenger.h"

/*
 * Capability management
 *
 * The Ceph metadata servers control client access to inode metadata
 * and file data by issuing capabilities, granting clients permission
 * to read and/or write both inode field and file data to OSDs
 * (storage nodes).  Each capability consists of a set of bits
 * indicating which operations are allowed.
 *
 * If the client holds a *_SHARED cap, the client has a coherent value
 * that can be safely read from the cached inode.
 *
 * In the case of a *_EXCL (exclusive) or FILE_WR capabilities, the
 * client is allowed to change inode attributes (e.g., file size,
 * mtime), note its dirty state in the ceph_cap, and asynchronously
 * flush that metadata change to the MDS.
 *
 * In the event of a conflicting operation (perhaps by another
 * client), the MDS will revoke the conflicting client capabilities.
 *
 * In order for a client to cache an inode, it must hold a capability
 * with at least one MDS server.  When inodes are released, release
 * notifications are batched and periodically sent en masse to the MDS
 * cluster to release server state.
 */


/*
 * Generate readable cap strings for debugging output.
 */
#define MAX_CAP_STR 20
static char cap_str[MAX_CAP_STR][40];
static DEFINE_SPINLOCK(cap_str_lock);
static int last_cap_str;

static char *gcap_string(char *s, int c)
{
	if (c & CEPH_CAP_GSHARED)
		*s++ = 's';
	if (c & CEPH_CAP_GEXCL)
		*s++ = 'x';
	if (c & CEPH_CAP_GCACHE)
		*s++ = 'c';
	if (c & CEPH_CAP_GRD)
		*s++ = 'r';
	if (c & CEPH_CAP_GWR)
		*s++ = 'w';
	if (c & CEPH_CAP_GBUFFER)
		*s++ = 'b';
	if (c & CEPH_CAP_GLAZYIO)
		*s++ = 'l';
	return s;
}

const char *ceph_cap_string(int caps)
{
	int i;
	char *s;
	int c;

	spin_lock(&cap_str_lock);
	i = last_cap_str++;
	if (last_cap_str == MAX_CAP_STR)
		last_cap_str = 0;
	spin_unlock(&cap_str_lock);

	s = cap_str[i];

	if (caps & CEPH_CAP_PIN)
		*s++ = 'p';

	c = (caps >> CEPH_CAP_SAUTH) & 3;
	if (c) {
		*s++ = 'A';
		s = gcap_string(s, c);
	}

	c = (caps >> CEPH_CAP_SLINK) & 3;
	if (c) {
		*s++ = 'L';
		s = gcap_string(s, c);
	}

	c = (caps >> CEPH_CAP_SXATTR) & 3;
	if (c) {
		*s++ = 'X';
		s = gcap_string(s, c);
	}

	c = caps >> CEPH_CAP_SFILE;
	if (c) {
		*s++ = 'F';
		s = gcap_string(s, c);
	}

	if (s == cap_str[i])
		*s++ = '-';
	*s = 0;
	return cap_str[i];
}

/*
 * Cap reservations
 *
 * Maintain a global pool of preallocated struct ceph_caps, referenced
 * by struct ceph_caps_reservations.  This ensures that we preallocate
 * memory needed to successfully process an MDS response.  (If an MDS
 * sends us cap information and we fail to process it, we will have
 * problems due to the client and MDS being out of sync.)
 *
 * Reservations are 'owned' by a ceph_cap_reservation context.
 */
static spinlock_t caps_list_lock;
static struct list_head caps_list;  /* unused (reserved or unreserved) */
static int caps_total_count;        /* total caps allocated */
static int caps_use_count;          /* in use */
static int caps_reserve_count;      /* unused, reserved */
static int caps_avail_count;        /* unused, unreserved */
static int caps_min_count;          /* keep at least this many (unreserved) */

void __init ceph_caps_init(void)
{
	INIT_LIST_HEAD(&caps_list);
	spin_lock_init(&caps_list_lock);
}

void ceph_caps_finalize(void)
{
	struct ceph_cap *cap;

	spin_lock(&caps_list_lock);
	while (!list_empty(&caps_list)) {
		cap = list_first_entry(&caps_list, struct ceph_cap, caps_item);
		list_del(&cap->caps_item);
		kmem_cache_free(ceph_cap_cachep, cap);
	}
	caps_total_count = 0;
	caps_avail_count = 0;
	caps_use_count = 0;
	caps_reserve_count = 0;
	caps_min_count = 0;
	spin_unlock(&caps_list_lock);
}

void ceph_adjust_min_caps(int delta)
{
	spin_lock(&caps_list_lock);
	caps_min_count += delta;
	BUG_ON(caps_min_count < 0);
	spin_unlock(&caps_list_lock);
}

int ceph_reserve_caps(struct ceph_cap_reservation *ctx, int need)
{
	int i;
	struct ceph_cap *cap;
	int have;
	int alloc = 0;
	LIST_HEAD(newcaps);
	int ret = 0;

	dout("reserve caps ctx=%p need=%d\n", ctx, need);

	/* first reserve any caps that are already allocated */
	spin_lock(&caps_list_lock);
	if (caps_avail_count >= need)
		have = need;
	else
		have = caps_avail_count;
	caps_avail_count -= have;
	caps_reserve_count += have;
	BUG_ON(caps_total_count != caps_use_count + caps_reserve_count +
	       caps_avail_count);
	spin_unlock(&caps_list_lock);

	for (i = have; i < need; i++) {
		cap = kmem_cache_alloc(ceph_cap_cachep, GFP_NOFS);
		if (!cap) {
			ret = -ENOMEM;
			goto out_alloc_count;
		}
		list_add(&cap->caps_item, &newcaps);
		alloc++;
	}
	BUG_ON(have + alloc != need);

	spin_lock(&caps_list_lock);
	caps_total_count += alloc;
	caps_reserve_count += alloc;
	list_splice(&newcaps, &caps_list);

	BUG_ON(caps_total_count != caps_use_count + caps_reserve_count +
	       caps_avail_count);
	spin_unlock(&caps_list_lock);

	ctx->count = need;
	dout("reserve caps ctx=%p %d = %d used + %d resv + %d avail\n",
	     ctx, caps_total_count, caps_use_count, caps_reserve_count,
	     caps_avail_count);
	return 0;

out_alloc_count:
	/* we didn't manage to reserve as much as we needed */
	pr_warning("reserve caps ctx=%p ENOMEM need=%d got=%d\n",
		   ctx, need, have);
	return ret;
}

int ceph_unreserve_caps(struct ceph_cap_reservation *ctx)
{
	dout("unreserve caps ctx=%p count=%d\n", ctx, ctx->count);
	if (ctx->count) {
		spin_lock(&caps_list_lock);
		BUG_ON(caps_reserve_count < ctx->count);
		caps_reserve_count -= ctx->count;
		caps_avail_count += ctx->count;
		ctx->count = 0;
		dout("unreserve caps %d = %d used + %d resv + %d avail\n",
		     caps_total_count, caps_use_count, caps_reserve_count,
		     caps_avail_count);
		BUG_ON(caps_total_count != caps_use_count + caps_reserve_count +
		       caps_avail_count);
		spin_unlock(&caps_list_lock);
	}
	return 0;
}

static struct ceph_cap *get_cap(struct ceph_cap_reservation *ctx)
{
	struct ceph_cap *cap = NULL;

	/* temporary, until we do something about cap import/export */
	if (!ctx)
		return kmem_cache_alloc(ceph_cap_cachep, GFP_NOFS);

	spin_lock(&caps_list_lock);
	dout("get_cap ctx=%p (%d) %d = %d used + %d resv + %d avail\n",
	     ctx, ctx->count, caps_total_count, caps_use_count,
	     caps_reserve_count, caps_avail_count);
	BUG_ON(!ctx->count);
	BUG_ON(ctx->count > caps_reserve_count);
	BUG_ON(list_empty(&caps_list));

	ctx->count--;
	caps_reserve_count--;
	caps_use_count++;

	cap = list_first_entry(&caps_list, struct ceph_cap, caps_item);
	list_del(&cap->caps_item);

	BUG_ON(caps_total_count != caps_use_count + caps_reserve_count +
	       caps_avail_count);
	spin_unlock(&caps_list_lock);
	return cap;
}

void ceph_put_cap(struct ceph_cap *cap)
{
	spin_lock(&caps_list_lock);
	dout("put_cap %p %d = %d used + %d resv + %d avail\n",
	     cap, caps_total_count, caps_use_count,
	     caps_reserve_count, caps_avail_count);
	caps_use_count--;
	/*
	 * Keep some preallocated caps around (ceph_min_count), to
	 * avoid lots of free/alloc churn.
	 */
	if (caps_avail_count >= caps_reserve_count + caps_min_count) {
		caps_total_count--;
		kmem_cache_free(ceph_cap_cachep, cap);
	} else {
		caps_avail_count++;
		list_add(&cap->caps_item, &caps_list);
	}

	BUG_ON(caps_total_count != caps_use_count + caps_reserve_count +
	       caps_avail_count);
	spin_unlock(&caps_list_lock);
}

void ceph_reservation_status(struct ceph_client *client,
			     int *total, int *avail, int *used, int *reserved,
			     int *min)
{
	if (total)
		*total = caps_total_count;
	if (avail)
		*avail = caps_avail_count;
	if (used)
		*used = caps_use_count;
	if (reserved)
		*reserved = caps_reserve_count;
	if (min)
		*min = caps_min_count;
}

/*
 * Find ceph_cap for given mds, if any.
 *
 * Called with i_lock held.
 */
static struct ceph_cap *__get_cap_for_mds(struct ceph_inode_info *ci, int mds)
{
	struct ceph_cap *cap;
	struct rb_node *n = ci->i_caps.rb_node;

	while (n) {
		cap = rb_entry(n, struct ceph_cap, ci_node);
		if (mds < cap->mds)
			n = n->rb_left;
		else if (mds > cap->mds)
			n = n->rb_right;
		else
			return cap;
	}
	return NULL;
}

/*
 * Return id of any MDS with a cap, preferably FILE_WR|WRBUFFER|EXCL, else
 * -1.
 */
static int __ceph_get_cap_mds(struct ceph_inode_info *ci, u32 *mseq)
{
	struct ceph_cap *cap;
	int mds = -1;
	struct rb_node *p;

	/* prefer mds with WR|WRBUFFER|EXCL caps */
	for (p = rb_first(&ci->i_caps); p; p = rb_next(p)) {
		cap = rb_entry(p, struct ceph_cap, ci_node);
		mds = cap->mds;
		if (mseq)
			*mseq = cap->mseq;
		if (cap->issued & (CEPH_CAP_FILE_WR |
				   CEPH_CAP_FILE_BUFFER |
				   CEPH_CAP_FILE_EXCL))
			break;
	}
	return mds;
}

int ceph_get_cap_mds(struct inode *inode)
{
	int mds;
	spin_lock(&inode->i_lock);
	mds = __ceph_get_cap_mds(ceph_inode(inode), NULL);
	spin_unlock(&inode->i_lock);
	return mds;
}

/*
 * Called under i_lock.
 */
static void __insert_cap_node(struct ceph_inode_info *ci,
			      struct ceph_cap *new)
{
	struct rb_node **p = &ci->i_caps.rb_node;
	struct rb_node *parent = NULL;
	struct ceph_cap *cap = NULL;

	while (*p) {
		parent = *p;
		cap = rb_entry(parent, struct ceph_cap, ci_node);
		if (new->mds < cap->mds)
			p = &(*p)->rb_left;
		else if (new->mds > cap->mds)
			p = &(*p)->rb_right;
		else
			BUG();
	}

	rb_link_node(&new->ci_node, parent, p);
	rb_insert_color(&new->ci_node, &ci->i_caps);
}

/*
 * (re)set cap hold timeouts, which control the delayed release
 * of unused caps back to the MDS.  Should be called on cap use.
 */
static void __cap_set_timeouts(struct ceph_mds_client *mdsc,
			       struct ceph_inode_info *ci)
{
	struct ceph_mount_args *ma = mdsc->client->mount_args;

	ci->i_hold_caps_min = round_jiffies(jiffies +
					    ma->caps_wanted_delay_min * HZ);
	ci->i_hold_caps_max = round_jiffies(jiffies +
					    ma->caps_wanted_delay_max * HZ);
	dout("__cap_set_timeouts %p min %lu max %lu\n", &ci->vfs_inode,
	     ci->i_hold_caps_min - jiffies, ci->i_hold_caps_max - jiffies);
}

/*
 * (Re)queue cap at the end of the delayed cap release list.
 *
 * If I_FLUSH is set, leave the inode at the front of the list.
 *
 * Caller holds i_lock
 *    -> we take mdsc->cap_delay_lock
 */
static void __cap_delay_requeue(struct ceph_mds_client *mdsc,
				struct ceph_inode_info *ci)
{
	__cap_set_timeouts(mdsc, ci);
	dout("__cap_delay_requeue %p flags %d at %lu\n", &ci->vfs_inode,
	     ci->i_ceph_flags, ci->i_hold_caps_max);
	if (!mdsc->stopping) {
		spin_lock(&mdsc->cap_delay_lock);
		if (!list_empty(&ci->i_cap_delay_list)) {
			if (ci->i_ceph_flags & CEPH_I_FLUSH)
				goto no_change;
			list_del_init(&ci->i_cap_delay_list);
		}
		list_add_tail(&ci->i_cap_delay_list, &mdsc->cap_delay_list);
no_change:
		spin_unlock(&mdsc->cap_delay_lock);
	}
}

/*
 * Queue an inode for immediate writeback.  Mark inode with I_FLUSH,
 * indicating we should send a cap message to flush dirty metadata
 * asap, and move to the front of the delayed cap list.
 */
static void __cap_delay_requeue_front(struct ceph_mds_client *mdsc,
				      struct ceph_inode_info *ci)
{
	dout("__cap_delay_requeue_front %p\n", &ci->vfs_inode);
	spin_lock(&mdsc->cap_delay_lock);
	ci->i_ceph_flags |= CEPH_I_FLUSH;
	if (!list_empty(&ci->i_cap_delay_list))
		list_del_init(&ci->i_cap_delay_list);
	list_add(&ci->i_cap_delay_list, &mdsc->cap_delay_list);
	spin_unlock(&mdsc->cap_delay_lock);
}

/*
 * Cancel delayed work on cap.
 *
 * Caller must hold i_lock.
 */
static void __cap_delay_cancel(struct ceph_mds_client *mdsc,
			       struct ceph_inode_info *ci)
{
	dout("__cap_delay_cancel %p\n", &ci->vfs_inode);
	if (list_empty(&ci->i_cap_delay_list))
		return;
	spin_lock(&mdsc->cap_delay_lock);
	list_del_init(&ci->i_cap_delay_list);
	spin_unlock(&mdsc->cap_delay_lock);
}

/*
 * Common issue checks for add_cap, handle_cap_grant.
 */
static void __check_cap_issue(struct ceph_inode_info *ci, struct ceph_cap *cap,
			      unsigned issued)
{
	unsigned had = __ceph_caps_issued(ci, NULL);

	/*
	 * Each time we receive FILE_CACHE anew, we increment
	 * i_rdcache_gen.
	 */
	if ((issued & CEPH_CAP_FILE_CACHE) &&
	    (had & CEPH_CAP_FILE_CACHE) == 0)
		ci->i_rdcache_gen++;

	/*
	 * if we are newly issued FILE_SHARED, clear I_COMPLETE; we
	 * don't know what happened to this directory while we didn't
	 * have the cap.
	 */
	if ((issued & CEPH_CAP_FILE_SHARED) &&
	    (had & CEPH_CAP_FILE_SHARED) == 0) {
		ci->i_shared_gen++;
		if (S_ISDIR(ci->vfs_inode.i_mode)) {
			dout(" marking %p NOT complete\n", &ci->vfs_inode);
			ci->i_ceph_flags &= ~CEPH_I_COMPLETE;
		}
	}
}

/*
 * Add a capability under the given MDS session.
 *
 * Caller should hold session snap_rwsem (read) and s_mutex.
 *
 * @fmode is the open file mode, if we are opening a file, otherwise
 * it is < 0.  (This is so we can atomically add the cap and add an
 * open file reference to it.)
 */
int ceph_add_cap(struct inode *inode,
		 struct ceph_mds_session *session, u64 cap_id,
		 int fmode, unsigned issued, unsigned wanted,
		 unsigned seq, unsigned mseq, u64 realmino, int flags,
		 struct ceph_cap_reservation *caps_reservation)
{
	struct ceph_mds_client *mdsc = &ceph_inode_to_client(inode)->mdsc;
	struct ceph_inode_info *ci = ceph_inode(inode);
	struct ceph_cap *new_cap = NULL;
	struct ceph_cap *cap;
	int mds = session->s_mds;
	int actual_wanted;

	dout("add_cap %p mds%d cap %llx %s seq %d\n", inode,
	     session->s_mds, cap_id, ceph_cap_string(issued), seq);

	/*
	 * If we are opening the file, include file mode wanted bits
	 * in wanted.
	 */
	if (fmode >= 0)
		wanted |= ceph_caps_for_mode(fmode);

retry:
	spin_lock(&inode->i_lock);
	cap = __get_cap_for_mds(ci, mds);
	if (!cap) {
		if (new_cap) {
			cap = new_cap;
			new_cap = NULL;
		} else {
			spin_unlock(&inode->i_lock);
			new_cap = get_cap(caps_reservation);
			if (new_cap == NULL)
				return -ENOMEM;
			goto retry;
		}

		cap->issued = 0;
		cap->implemented = 0;
		cap->mds = mds;
		cap->mds_wanted = 0;

		cap->ci = ci;
		__insert_cap_node(ci, cap);

		/* clear out old exporting info?  (i.e. on cap import) */
		if (ci->i_cap_exporting_mds == mds) {
			ci->i_cap_exporting_issued = 0;
			ci->i_cap_exporting_mseq = 0;
			ci->i_cap_exporting_mds = -1;
		}

		/* add to session cap list */
		cap->session = session;
		spin_lock(&session->s_cap_lock);
		list_add_tail(&cap->session_caps, &session->s_caps);
		session->s_nr_caps++;
		spin_unlock(&session->s_cap_lock);
	}

	if (!ci->i_snap_realm) {
		/*
		 * add this inode to the appropriate snap realm
		 */
		struct ceph_snap_realm *realm = ceph_lookup_snap_realm(mdsc,
							       realmino);
		if (realm) {
			ceph_get_snap_realm(mdsc, realm);
			spin_lock(&realm->inodes_with_caps_lock);
			ci->i_snap_realm = realm;
			list_add(&ci->i_snap_realm_item,
				 &realm->inodes_with_caps);
			spin_unlock(&realm->inodes_with_caps_lock);
		} else {
			pr_err("ceph_add_cap: couldn't find snap realm %llx\n",
			       realmino);
		}
	}

	__check_cap_issue(ci, cap, issued);

	/*
	 * If we are issued caps we don't want, or the mds' wanted
	 * value appears to be off, queue a check so we'll release
	 * later and/or update the mds wanted value.
	 */
	actual_wanted = __ceph_caps_wanted(ci);
	if ((wanted & ~actual_wanted) ||
	    (issued & ~actual_wanted & CEPH_CAP_ANY_WR)) {
		dout(" issued %s, mds wanted %s, actual %s, queueing\n",
		     ceph_cap_string(issued), ceph_cap_string(wanted),
		     ceph_cap_string(actual_wanted));
		__cap_delay_requeue(mdsc, ci);
	}

	if (flags & CEPH_CAP_FLAG_AUTH)
		ci->i_auth_cap = cap;
	else if (ci->i_auth_cap == cap)
		ci->i_auth_cap = NULL;

	dout("add_cap inode %p (%llx.%llx) cap %p %s now %s seq %d mds%d\n",
	     inode, ceph_vinop(inode), cap, ceph_cap_string(issued),
	     ceph_cap_string(issued|cap->issued), seq, mds);
	cap->cap_id = cap_id;
	cap->issued = issued;
	cap->implemented |= issued;
	cap->mds_wanted |= wanted;
	cap->seq = seq;
	cap->issue_seq = seq;
	cap->mseq = mseq;
	cap->cap_gen = session->s_cap_gen;

	if (fmode >= 0)
		__ceph_get_fmode(ci, fmode);
	spin_unlock(&inode->i_lock);
	wake_up(&ci->i_cap_wq);
	return 0;
}

/*
 * Return true if cap has not timed out and belongs to the current
 * generation of the MDS session (i.e. has not gone 'stale' due to
 * us losing touch with the mds).
 */
static int __cap_is_valid(struct ceph_cap *cap)
{
	unsigned long ttl;
	u32 gen;

	spin_lock(&cap->session->s_cap_lock);
	gen = cap->session->s_cap_gen;
	ttl = cap->session->s_cap_ttl;
	spin_unlock(&cap->session->s_cap_lock);

	if (cap->cap_gen < gen || time_after_eq(jiffies, ttl)) {
		dout("__cap_is_valid %p cap %p issued %s "
		     "but STALE (gen %u vs %u)\n", &cap->ci->vfs_inode,
		     cap, ceph_cap_string(cap->issued), cap->cap_gen, gen);
		return 0;
	}

	return 1;
}

/*
 * Return set of valid cap bits issued to us.  Note that caps time
 * out, and may be invalidated in bulk if the client session times out
 * and session->s_cap_gen is bumped.
 */
int __ceph_caps_issued(struct ceph_inode_info *ci, int *implemented)
{
	int have = ci->i_snap_caps | ci->i_cap_exporting_issued;
	struct ceph_cap *cap;
	struct rb_node *p;

	if (implemented)
		*implemented = 0;
	for (p = rb_first(&ci->i_caps); p; p = rb_next(p)) {
		cap = rb_entry(p, struct ceph_cap, ci_node);
		if (!__cap_is_valid(cap))
			continue;
		dout("__ceph_caps_issued %p cap %p issued %s\n",
		     &ci->vfs_inode, cap, ceph_cap_string(cap->issued));
		have |= cap->issued;
		if (implemented)
			*implemented |= cap->implemented;
	}
	return have;
}

/*
 * Get cap bits issued by caps other than @ocap
 */
int __ceph_caps_issued_other(struct ceph_inode_info *ci, struct ceph_cap *ocap)
{
	int have = ci->i_snap_caps;
	struct ceph_cap *cap;
	struct rb_node *p;

	for (p = rb_first(&ci->i_caps); p; p = rb_next(p)) {
		cap = rb_entry(p, struct ceph_cap, ci_node);
		if (cap == ocap)
			continue;
		if (!__cap_is_valid(cap))
			continue;
		have |= cap->issued;
	}
	return have;
}

/*
 * Move a cap to the end of the LRU (oldest caps at list head, newest
 * at list tail).
 */
static void __touch_cap(struct ceph_cap *cap)
{
	struct ceph_mds_session *s = cap->session;

	spin_lock(&s->s_cap_lock);
	if (s->s_cap_iterator == NULL) {
		dout("__touch_cap %p cap %p mds%d\n", &cap->ci->vfs_inode, cap,
		     s->s_mds);
		list_move_tail(&cap->session_caps, &s->s_caps);
	} else {
		dout("__touch_cap %p cap %p mds%d NOP, iterating over caps\n",
		     &cap->ci->vfs_inode, cap, s->s_mds);
	}
	spin_unlock(&s->s_cap_lock);
}

/*
 * Check if we hold the given mask.  If so, move the cap(s) to the
 * front of their respective LRUs.  (This is the preferred way for
 * callers to check for caps they want.)
 */
int __ceph_caps_issued_mask(struct ceph_inode_info *ci, int mask, int touch)
{
	struct ceph_cap *cap;
	struct rb_node *p;
	int have = ci->i_snap_caps;

	if ((have & mask) == mask) {
		dout("__ceph_caps_issued_mask %p snap issued %s"
		     " (mask %s)\n", &ci->vfs_inode,
		     ceph_cap_string(have),
		     ceph_cap_string(mask));
		return 1;
	}

	for (p = rb_first(&ci->i_caps); p; p = rb_next(p)) {
		cap = rb_entry(p, struct ceph_cap, ci_node);
		if (!__cap_is_valid(cap))
			continue;
		if ((cap->issued & mask) == mask) {
			dout("__ceph_caps_issued_mask %p cap %p issued %s"
			     " (mask %s)\n", &ci->vfs_inode, cap,
			     ceph_cap_string(cap->issued),
			     ceph_cap_string(mask));
			if (touch)
				__touch_cap(cap);
			return 1;
		}

		/* does a combination of caps satisfy mask? */
		have |= cap->issued;
		if ((have & mask) == mask) {
			dout("__ceph_caps_issued_mask %p combo issued %s"
			     " (mask %s)\n", &ci->vfs_inode,
			     ceph_cap_string(cap->issued),
			     ceph_cap_string(mask));
			if (touch) {
				struct rb_node *q;

				/* touch this + preceeding caps */
				__touch_cap(cap);
				for (q = rb_first(&ci->i_caps); q != p;
				     q = rb_next(q)) {
					cap = rb_entry(q, struct ceph_cap,
						       ci_node);
					if (!__cap_is_valid(cap))
						continue;
					__touch_cap(cap);
				}
			}
			return 1;
		}
	}

	return 0;
}

/*
 * Return true if mask caps are currently being revoked by an MDS.
 */
int ceph_caps_revoking(struct ceph_inode_info *ci, int mask)
{
	struct inode *inode = &ci->vfs_inode;
	struct ceph_cap *cap;
	struct rb_node *p;
	int ret = 0;

	spin_lock(&inode->i_lock);
	for (p = rb_first(&ci->i_caps); p; p = rb_next(p)) {
		cap = rb_entry(p, struct ceph_cap, ci_node);
		if (__cap_is_valid(cap) &&
		    (cap->implemented & ~cap->issued & mask)) {
			ret = 1;
			break;
		}
	}
	spin_unlock(&inode->i_lock);
	dout("ceph_caps_revoking %p %s = %d\n", inode,
	     ceph_cap_string(mask), ret);
	return ret;
}

int __ceph_caps_used(struct ceph_inode_info *ci)
{
	int used = 0;
	if (ci->i_pin_ref)
		used |= CEPH_CAP_PIN;
	if (ci->i_rd_ref)
		used |= CEPH_CAP_FILE_RD;
	if (ci->i_rdcache_ref || ci->i_rdcache_gen)
		used |= CEPH_CAP_FILE_CACHE;
	if (ci->i_wr_ref)
		used |= CEPH_CAP_FILE_WR;
	if (ci->i_wrbuffer_ref)
		used |= CEPH_CAP_FILE_BUFFER;
	return used;
}

/*
 * wanted, by virtue of open file modes
 */
int __ceph_caps_file_wanted(struct ceph_inode_info *ci)
{
	int want = 0;
	int mode;
	for (mode = 0; mode < 4; mode++)
		if (ci->i_nr_by_mode[mode])
			want |= ceph_caps_for_mode(mode);
	return want;
}

/*
 * Return caps we have registered with the MDS(s) as 'wanted'.
 */
int __ceph_caps_mds_wanted(struct ceph_inode_info *ci)
{
	struct ceph_cap *cap;
	struct rb_node *p;
	int mds_wanted = 0;

	for (p = rb_first(&ci->i_caps); p; p = rb_next(p)) {
		cap = rb_entry(p, struct ceph_cap, ci_node);
		if (!__cap_is_valid(cap))
			continue;
		mds_wanted |= cap->mds_wanted;
	}
	return mds_wanted;
}

/*
 * called under i_lock
 */
static int __ceph_is_any_caps(struct ceph_inode_info *ci)
{
	return !RB_EMPTY_ROOT(&ci->i_caps) || ci->i_cap_exporting_mds >= 0;
}

/*
 * Remove a cap.  Take steps to deal with a racing iterate_session_caps.
 *
 * caller should hold i_lock.
 * caller will not hold session s_mutex if called from destroy_inode.
 */
void __ceph_remove_cap(struct ceph_cap *cap)
{
	struct ceph_mds_session *session = cap->session;
	struct ceph_inode_info *ci = cap->ci;
<<<<<<< HEAD
	struct ceph_mds_client *mdsc = &ceph_client(ci->vfs_inode.i_sb)->mdsc;
=======
	struct ceph_mds_client *mdsc =
		&ceph_sb_to_client(ci->vfs_inode.i_sb)->mdsc;
>>>>>>> 9dda696f
	int removed = 0;

	dout("__ceph_remove_cap %p from %p\n", cap, &ci->vfs_inode);

	/* remove from session list */
	spin_lock(&session->s_cap_lock);
	if (session->s_cap_iterator == cap) {
		/* not yet, we are iterating over this very cap */
		dout("__ceph_remove_cap  delaying %p removal from session %p\n",
		     cap, cap->session);
	} else {
		list_del_init(&cap->session_caps);
		session->s_nr_caps--;
		cap->session = NULL;
		removed = 1;
	}
	/* protect backpointer with s_cap_lock: see iterate_session_caps */
	cap->ci = NULL;
	spin_unlock(&session->s_cap_lock);

	/* remove from inode list */
	rb_erase(&cap->ci_node, &ci->i_caps);
	if (ci->i_auth_cap == cap)
		ci->i_auth_cap = NULL;

	if (removed)
		ceph_put_cap(cap);

	if (!__ceph_is_any_caps(ci) && ci->i_snap_realm) {
		struct ceph_snap_realm *realm = ci->i_snap_realm;
		spin_lock(&realm->inodes_with_caps_lock);
		list_del_init(&ci->i_snap_realm_item);
		ci->i_snap_realm_counter++;
		ci->i_snap_realm = NULL;
		spin_unlock(&realm->inodes_with_caps_lock);
		ceph_put_snap_realm(mdsc, realm);
	}
	if (!__ceph_is_any_real_caps(ci))
		__cap_delay_cancel(mdsc, ci);
}

/*
 * Build and send a cap message to the given MDS.
 *
 * Caller should be holding s_mutex.
 */
static int send_cap_msg(struct ceph_mds_session *session,
			u64 ino, u64 cid, int op,
			int caps, int wanted, int dirty,
			u32 seq, u64 flush_tid, u32 issue_seq, u32 mseq,
			u64 size, u64 max_size,
			struct timespec *mtime, struct timespec *atime,
			u64 time_warp_seq,
			uid_t uid, gid_t gid, mode_t mode,
			u64 xattr_version,
			struct ceph_buffer *xattrs_buf,
			u64 follows)
{
	struct ceph_mds_caps *fc;
	struct ceph_msg *msg;

	dout("send_cap_msg %s %llx %llx caps %s wanted %s dirty %s"
	     " seq %u/%u mseq %u follows %lld size %llu/%llu"
	     " xattr_ver %llu xattr_len %d\n", ceph_cap_op_name(op),
	     cid, ino, ceph_cap_string(caps), ceph_cap_string(wanted),
	     ceph_cap_string(dirty),
	     seq, issue_seq, mseq, follows, size, max_size,
	     xattr_version, xattrs_buf ? (int)xattrs_buf->vec.iov_len : 0);

	msg = ceph_msg_new(CEPH_MSG_CLIENT_CAPS, sizeof(*fc), GFP_NOFS);
	if (!msg)
		return -ENOMEM;

	msg->hdr.tid = cpu_to_le64(flush_tid);

	fc = msg->front.iov_base;
	memset(fc, 0, sizeof(*fc));

	fc->cap_id = cpu_to_le64(cid);
	fc->op = cpu_to_le32(op);
	fc->seq = cpu_to_le32(seq);
	fc->issue_seq = cpu_to_le32(issue_seq);
	fc->migrate_seq = cpu_to_le32(mseq);
	fc->caps = cpu_to_le32(caps);
	fc->wanted = cpu_to_le32(wanted);
	fc->dirty = cpu_to_le32(dirty);
	fc->ino = cpu_to_le64(ino);
	fc->snap_follows = cpu_to_le64(follows);

	fc->size = cpu_to_le64(size);
	fc->max_size = cpu_to_le64(max_size);
	if (mtime)
		ceph_encode_timespec(&fc->mtime, mtime);
	if (atime)
		ceph_encode_timespec(&fc->atime, atime);
	fc->time_warp_seq = cpu_to_le32(time_warp_seq);

	fc->uid = cpu_to_le32(uid);
	fc->gid = cpu_to_le32(gid);
	fc->mode = cpu_to_le32(mode);

	fc->xattr_version = cpu_to_le64(xattr_version);
	if (xattrs_buf) {
		msg->middle = ceph_buffer_get(xattrs_buf);
		fc->xattr_len = cpu_to_le32(xattrs_buf->vec.iov_len);
		msg->hdr.middle_len = cpu_to_le32(xattrs_buf->vec.iov_len);
	}

	ceph_con_send(&session->s_con, msg);
	return 0;
}

/*
 * Queue cap releases when an inode is dropped from our cache.  Since
 * inode is about to be destroyed, there is no need for i_lock.
 */
void ceph_queue_caps_release(struct inode *inode)
{
	struct ceph_inode_info *ci = ceph_inode(inode);
	struct rb_node *p;

	p = rb_first(&ci->i_caps);
	while (p) {
		struct ceph_cap *cap = rb_entry(p, struct ceph_cap, ci_node);
		struct ceph_mds_session *session = cap->session;
		struct ceph_msg *msg;
		struct ceph_mds_cap_release *head;
		struct ceph_mds_cap_item *item;

		spin_lock(&session->s_cap_lock);
		BUG_ON(!session->s_num_cap_releases);
		msg = list_first_entry(&session->s_cap_releases,
				       struct ceph_msg, list_head);

		dout(" adding %p release to mds%d msg %p (%d left)\n",
		     inode, session->s_mds, msg, session->s_num_cap_releases);

		BUG_ON(msg->front.iov_len + sizeof(*item) > PAGE_CACHE_SIZE);
		head = msg->front.iov_base;
		head->num = cpu_to_le32(le32_to_cpu(head->num) + 1);
		item = msg->front.iov_base + msg->front.iov_len;
		item->ino = cpu_to_le64(ceph_ino(inode));
		item->cap_id = cpu_to_le64(cap->cap_id);
		item->migrate_seq = cpu_to_le32(cap->mseq);
		item->seq = cpu_to_le32(cap->issue_seq);

		session->s_num_cap_releases--;

		msg->front.iov_len += sizeof(*item);
		if (le32_to_cpu(head->num) == CEPH_CAPS_PER_RELEASE) {
			dout(" release msg %p full\n", msg);
			list_move_tail(&msg->list_head,
				       &session->s_cap_releases_done);
		} else {
			dout(" release msg %p at %d/%d (%d)\n", msg,
			     (int)le32_to_cpu(head->num),
			     (int)CEPH_CAPS_PER_RELEASE,
			     (int)msg->front.iov_len);
		}
		spin_unlock(&session->s_cap_lock);
		p = rb_next(p);
		__ceph_remove_cap(cap);
	}
}

/*
 * Send a cap msg on the given inode.  Update our caps state, then
 * drop i_lock and send the message.
 *
 * Make note of max_size reported/requested from mds, revoked caps
 * that have now been implemented.
 *
 * Make half-hearted attempt ot to invalidate page cache if we are
 * dropping RDCACHE.  Note that this will leave behind locked pages
 * that we'll then need to deal with elsewhere.
 *
 * Return non-zero if delayed release, or we experienced an error
 * such that the caller should requeue + retry later.
 *
 * called with i_lock, then drops it.
 * caller should hold snap_rwsem (read), s_mutex.
 */
static int __send_cap(struct ceph_mds_client *mdsc, struct ceph_cap *cap,
		      int op, int used, int want, int retain, int flushing,
		      unsigned *pflush_tid)
	__releases(cap->ci->vfs_inode->i_lock)
{
	struct ceph_inode_info *ci = cap->ci;
	struct inode *inode = &ci->vfs_inode;
	u64 cap_id = cap->cap_id;
	int held, revoking, dropping, keep;
	u64 seq, issue_seq, mseq, time_warp_seq, follows;
	u64 size, max_size;
	struct timespec mtime, atime;
	int wake = 0;
	mode_t mode;
	uid_t uid;
	gid_t gid;
	struct ceph_mds_session *session;
	u64 xattr_version = 0;
	int delayed = 0;
	u64 flush_tid = 0;
	int i;
	int ret;

	held = cap->issued | cap->implemented;
	revoking = cap->implemented & ~cap->issued;
	retain &= ~revoking;
	dropping = cap->issued & ~retain;

	dout("__send_cap %p cap %p session %p %s -> %s (revoking %s)\n",
	     inode, cap, cap->session,
	     ceph_cap_string(held), ceph_cap_string(held & retain),
	     ceph_cap_string(revoking));
	BUG_ON((retain & CEPH_CAP_PIN) == 0);

	session = cap->session;

	/* don't release wanted unless we've waited a bit. */
	if ((ci->i_ceph_flags & CEPH_I_NODELAY) == 0 &&
	    time_before(jiffies, ci->i_hold_caps_min)) {
		dout(" delaying issued %s -> %s, wanted %s -> %s on send\n",
		     ceph_cap_string(cap->issued),
		     ceph_cap_string(cap->issued & retain),
		     ceph_cap_string(cap->mds_wanted),
		     ceph_cap_string(want));
		want |= cap->mds_wanted;
		retain |= cap->issued;
		delayed = 1;
	}
	ci->i_ceph_flags &= ~(CEPH_I_NODELAY | CEPH_I_FLUSH);

	cap->issued &= retain;  /* drop bits we don't want */
	if (cap->implemented & ~cap->issued) {
		/*
		 * Wake up any waiters on wanted -> needed transition.
		 * This is due to the weird transition from buffered
		 * to sync IO... we need to flush dirty pages _before_
		 * allowing sync writes to avoid reordering.
		 */
		wake = 1;
	}
	cap->implemented &= cap->issued | used;
	cap->mds_wanted = want;

	if (flushing) {
		/*
		 * assign a tid for flush operations so we can avoid
		 * flush1 -> dirty1 -> flush2 -> flushack1 -> mark
		 * clean type races.  track latest tid for every bit
		 * so we can handle flush AxFw, flush Fw, and have the
		 * first ack clean Ax.
		 */
		flush_tid = ++ci->i_cap_flush_last_tid;
		if (pflush_tid)
			*pflush_tid = flush_tid;
		dout(" cap_flush_tid %d\n", (int)flush_tid);
		for (i = 0; i < CEPH_CAP_BITS; i++)
			if (flushing & (1 << i))
				ci->i_cap_flush_tid[i] = flush_tid;
	}

	keep = cap->implemented;
	seq = cap->seq;
	issue_seq = cap->issue_seq;
	mseq = cap->mseq;
	size = inode->i_size;
	ci->i_reported_size = size;
	max_size = ci->i_wanted_max_size;
	ci->i_requested_max_size = max_size;
	mtime = inode->i_mtime;
	atime = inode->i_atime;
	time_warp_seq = ci->i_time_warp_seq;
	follows = ci->i_snap_realm->cached_context->seq;
	uid = inode->i_uid;
	gid = inode->i_gid;
	mode = inode->i_mode;

	if (dropping & CEPH_CAP_XATTR_EXCL) {
		__ceph_build_xattrs_blob(ci);
		xattr_version = ci->i_xattrs.version + 1;
	}

	spin_unlock(&inode->i_lock);

	ret = send_cap_msg(session, ceph_vino(inode).ino, cap_id,
		op, keep, want, flushing, seq, flush_tid, issue_seq, mseq,
		size, max_size, &mtime, &atime, time_warp_seq,
		uid, gid, mode,
		xattr_version,
		(flushing & CEPH_CAP_XATTR_EXCL) ? ci->i_xattrs.blob : NULL,
		follows);
	if (ret < 0) {
		dout("error sending cap msg, must requeue %p\n", inode);
		delayed = 1;
	}

	if (wake)
		wake_up(&ci->i_cap_wq);

	return delayed;
}

/*
 * When a snapshot is taken, clients accumulate dirty metadata on
 * inodes with capabilities in ceph_cap_snaps to describe the file
 * state at the time the snapshot was taken.  This must be flushed
 * asynchronously back to the MDS once sync writes complete and dirty
 * data is written out.
 *
 * Called under i_lock.  Takes s_mutex as needed.
 */
void __ceph_flush_snaps(struct ceph_inode_info *ci,
			struct ceph_mds_session **psession)
{
	struct inode *inode = &ci->vfs_inode;
	int mds;
	struct ceph_cap_snap *capsnap;
	u32 mseq;
	struct ceph_mds_client *mdsc = &ceph_inode_to_client(inode)->mdsc;
	struct ceph_mds_session *session = NULL; /* if session != NULL, we hold
						    session->s_mutex */
	u64 next_follows = 0;  /* keep track of how far we've gotten through the
			     i_cap_snaps list, and skip these entries next time
			     around to avoid an infinite loop */

	if (psession)
		session = *psession;

	dout("__flush_snaps %p\n", inode);
retry:
	list_for_each_entry(capsnap, &ci->i_cap_snaps, ci_item) {
		/* avoid an infiniute loop after retry */
		if (capsnap->follows < next_follows)
			continue;
		/*
		 * we need to wait for sync writes to complete and for dirty
		 * pages to be written out.
		 */
		if (capsnap->dirty_pages || capsnap->writing)
			continue;

		/*
		 * if cap writeback already occurred, we should have dropped
		 * the capsnap in ceph_put_wrbuffer_cap_refs.
		 */
		BUG_ON(capsnap->dirty == 0);

		/* pick mds, take s_mutex */
		mds = __ceph_get_cap_mds(ci, &mseq);
		if (session && session->s_mds != mds) {
			dout("oops, wrong session %p mutex\n", session);
			mutex_unlock(&session->s_mutex);
			ceph_put_mds_session(session);
			session = NULL;
		}
		if (!session) {
			spin_unlock(&inode->i_lock);
			mutex_lock(&mdsc->mutex);
			session = __ceph_lookup_mds_session(mdsc, mds);
			mutex_unlock(&mdsc->mutex);
			if (session) {
				dout("inverting session/ino locks on %p\n",
				     session);
				mutex_lock(&session->s_mutex);
			}
			/*
			 * if session == NULL, we raced against a cap
			 * deletion.  retry, and we'll get a better
			 * @mds value next time.
			 */
			spin_lock(&inode->i_lock);
			goto retry;
		}

		capsnap->flush_tid = ++ci->i_cap_flush_last_tid;
		atomic_inc(&capsnap->nref);
		if (!list_empty(&capsnap->flushing_item))
			list_del_init(&capsnap->flushing_item);
		list_add_tail(&capsnap->flushing_item,
			      &session->s_cap_snaps_flushing);
		spin_unlock(&inode->i_lock);

		dout("flush_snaps %p cap_snap %p follows %lld size %llu\n",
		     inode, capsnap, next_follows, capsnap->size);
		send_cap_msg(session, ceph_vino(inode).ino, 0,
			     CEPH_CAP_OP_FLUSHSNAP, capsnap->issued, 0,
			     capsnap->dirty, 0, capsnap->flush_tid, 0, mseq,
			     capsnap->size, 0,
			     &capsnap->mtime, &capsnap->atime,
			     capsnap->time_warp_seq,
			     capsnap->uid, capsnap->gid, capsnap->mode,
			     0, NULL,
			     capsnap->follows);

		next_follows = capsnap->follows + 1;
		ceph_put_cap_snap(capsnap);

		spin_lock(&inode->i_lock);
		goto retry;
	}

	/* we flushed them all; remove this inode from the queue */
	spin_lock(&mdsc->snap_flush_lock);
	list_del_init(&ci->i_snap_flush_item);
	spin_unlock(&mdsc->snap_flush_lock);

	if (psession)
		*psession = session;
	else if (session) {
		mutex_unlock(&session->s_mutex);
		ceph_put_mds_session(session);
	}
}

static void ceph_flush_snaps(struct ceph_inode_info *ci)
{
	struct inode *inode = &ci->vfs_inode;

	spin_lock(&inode->i_lock);
	__ceph_flush_snaps(ci, NULL);
	spin_unlock(&inode->i_lock);
}

/*
 * Mark caps dirty.  If inode is newly dirty, add to the global dirty
 * list.
 */
void __ceph_mark_dirty_caps(struct ceph_inode_info *ci, int mask)
{
	struct ceph_mds_client *mdsc =
		&ceph_sb_to_client(ci->vfs_inode.i_sb)->mdsc;
	struct inode *inode = &ci->vfs_inode;
	int was = ci->i_dirty_caps;
	int dirty = 0;

	dout("__mark_dirty_caps %p %s dirty %s -> %s\n", &ci->vfs_inode,
	     ceph_cap_string(mask), ceph_cap_string(was),
	     ceph_cap_string(was | mask));
	ci->i_dirty_caps |= mask;
	if (was == 0) {
		dout(" inode %p now dirty\n", &ci->vfs_inode);
		BUG_ON(!list_empty(&ci->i_dirty_item));
		spin_lock(&mdsc->cap_dirty_lock);
		list_add(&ci->i_dirty_item, &mdsc->cap_dirty);
		spin_unlock(&mdsc->cap_dirty_lock);
		if (ci->i_flushing_caps == 0) {
			igrab(inode);
			dirty |= I_DIRTY_SYNC;
		}
	}
	BUG_ON(list_empty(&ci->i_dirty_item));
	if (((was | ci->i_flushing_caps) & CEPH_CAP_FILE_BUFFER) &&
	    (mask & CEPH_CAP_FILE_BUFFER))
		dirty |= I_DIRTY_DATASYNC;
	if (dirty)
		__mark_inode_dirty(inode, dirty);
	__cap_delay_requeue(mdsc, ci);
}

/*
 * Add dirty inode to the flushing list.  Assigned a seq number so we
 * can wait for caps to flush without starving.
 *
 * Called under i_lock.
 */
static int __mark_caps_flushing(struct inode *inode,
				 struct ceph_mds_session *session)
{
	struct ceph_mds_client *mdsc = &ceph_sb_to_client(inode->i_sb)->mdsc;
	struct ceph_inode_info *ci = ceph_inode(inode);
	int flushing;

	BUG_ON(ci->i_dirty_caps == 0);
	BUG_ON(list_empty(&ci->i_dirty_item));

	flushing = ci->i_dirty_caps;
	dout("__mark_caps_flushing flushing %s, flushing_caps %s -> %s\n",
	     ceph_cap_string(flushing),
	     ceph_cap_string(ci->i_flushing_caps),
	     ceph_cap_string(ci->i_flushing_caps | flushing));
	ci->i_flushing_caps |= flushing;
	ci->i_dirty_caps = 0;
	dout(" inode %p now !dirty\n", inode);

	spin_lock(&mdsc->cap_dirty_lock);
	list_del_init(&ci->i_dirty_item);

	ci->i_cap_flush_seq = ++mdsc->cap_flush_seq;
	if (list_empty(&ci->i_flushing_item)) {
		list_add_tail(&ci->i_flushing_item, &session->s_cap_flushing);
		mdsc->num_cap_flushing++;
		dout(" inode %p now flushing seq %lld\n", inode,
		     ci->i_cap_flush_seq);
	} else {
		list_move_tail(&ci->i_flushing_item, &session->s_cap_flushing);
		dout(" inode %p now flushing (more) seq %lld\n", inode,
		     ci->i_cap_flush_seq);
	}
	spin_unlock(&mdsc->cap_dirty_lock);

	return flushing;
}

/*
 * try to invalidate mapping pages without blocking.
 */
static int mapping_is_empty(struct address_space *mapping)
{
	struct page *page = find_get_page(mapping, 0);

	if (!page)
		return 1;

	put_page(page);
	return 0;
}

static int try_nonblocking_invalidate(struct inode *inode)
{
	struct ceph_inode_info *ci = ceph_inode(inode);
	u32 invalidating_gen = ci->i_rdcache_gen;

	spin_unlock(&inode->i_lock);
	invalidate_mapping_pages(&inode->i_data, 0, -1);
	spin_lock(&inode->i_lock);

	if (mapping_is_empty(&inode->i_data) &&
	    invalidating_gen == ci->i_rdcache_gen) {
		/* success. */
		dout("try_nonblocking_invalidate %p success\n", inode);
		ci->i_rdcache_gen = 0;
		ci->i_rdcache_revoking = 0;
		return 0;
	}
	dout("try_nonblocking_invalidate %p failed\n", inode);
	return -1;
}

/*
 * Swiss army knife function to examine currently used and wanted
 * versus held caps.  Release, flush, ack revoked caps to mds as
 * appropriate.
 *
 *  CHECK_CAPS_NODELAY - caller is delayed work and we should not delay
 *    cap release further.
 *  CHECK_CAPS_AUTHONLY - we should only check the auth cap
 *  CHECK_CAPS_FLUSH - we should flush any dirty caps immediately, without
 *    further delay.
 */
void ceph_check_caps(struct ceph_inode_info *ci, int flags,
		     struct ceph_mds_session *session)
	__releases(session->s_mutex)
{
	struct ceph_client *client = ceph_inode_to_client(&ci->vfs_inode);
	struct ceph_mds_client *mdsc = &client->mdsc;
	struct inode *inode = &ci->vfs_inode;
	struct ceph_cap *cap;
	int file_wanted, used;
	int took_snap_rwsem = 0;             /* true if mdsc->snap_rwsem held */
	int issued, implemented, want, retain, revoking, flushing = 0;
	int mds = -1;   /* keep track of how far we've gone through i_caps list
			   to avoid an infinite loop on retry */
	struct rb_node *p;
	int tried_invalidate = 0;
	int delayed = 0, sent = 0, force_requeue = 0, num;
	int queue_invalidate = 0;
	int is_delayed = flags & CHECK_CAPS_NODELAY;

	/* if we are unmounting, flush any unused caps immediately. */
	if (mdsc->stopping)
		is_delayed = 1;

	spin_lock(&inode->i_lock);

	if (ci->i_ceph_flags & CEPH_I_FLUSH)
		flags |= CHECK_CAPS_FLUSH;

	/* flush snaps first time around only */
	if (!list_empty(&ci->i_cap_snaps))
		__ceph_flush_snaps(ci, &session);
	goto retry_locked;
retry:
	spin_lock(&inode->i_lock);
retry_locked:
	file_wanted = __ceph_caps_file_wanted(ci);
	used = __ceph_caps_used(ci);
	want = file_wanted | used;
	issued = __ceph_caps_issued(ci, &implemented);
	revoking = implemented & ~issued;

	retain = want | CEPH_CAP_PIN;
	if (!mdsc->stopping && inode->i_nlink > 0) {
		if (want) {
			retain |= CEPH_CAP_ANY;       /* be greedy */
		} else {
			retain |= CEPH_CAP_ANY_SHARED;
			/*
			 * keep RD only if we didn't have the file open RW,
			 * because then the mds would revoke it anyway to
			 * journal max_size=0.
			 */
			if (ci->i_max_size == 0)
				retain |= CEPH_CAP_ANY_RD;
		}
	}

	dout("check_caps %p file_want %s used %s dirty %s flushing %s"
	     " issued %s revoking %s retain %s %s%s%s\n", inode,
	     ceph_cap_string(file_wanted),
	     ceph_cap_string(used), ceph_cap_string(ci->i_dirty_caps),
	     ceph_cap_string(ci->i_flushing_caps),
	     ceph_cap_string(issued), ceph_cap_string(revoking),
	     ceph_cap_string(retain),
	     (flags & CHECK_CAPS_AUTHONLY) ? " AUTHONLY" : "",
	     (flags & CHECK_CAPS_NODELAY) ? " NODELAY" : "",
	     (flags & CHECK_CAPS_FLUSH) ? " FLUSH" : "");

	/*
	 * If we no longer need to hold onto old our caps, and we may
	 * have cached pages, but don't want them, then try to invalidate.
	 * If we fail, it's because pages are locked.... try again later.
	 */
	if ((!is_delayed || mdsc->stopping) &&
	    ci->i_wrbuffer_ref == 0 &&               /* no dirty pages... */
	    ci->i_rdcache_gen &&                     /* may have cached pages */
	    (file_wanted == 0 ||                     /* no open files */
	     (revoking & CEPH_CAP_FILE_CACHE)) &&     /*  or revoking cache */
	    !tried_invalidate) {
		dout("check_caps trying to invalidate on %p\n", inode);
		if (try_nonblocking_invalidate(inode) < 0) {
			if (revoking & CEPH_CAP_FILE_CACHE) {
				dout("check_caps queuing invalidate\n");
				queue_invalidate = 1;
				ci->i_rdcache_revoking = ci->i_rdcache_gen;
			} else {
				dout("check_caps failed to invalidate pages\n");
				/* we failed to invalidate pages.  check these
				   caps again later. */
				force_requeue = 1;
				__cap_set_timeouts(mdsc, ci);
			}
		}
		tried_invalidate = 1;
		goto retry_locked;
	}

	num = 0;
	for (p = rb_first(&ci->i_caps); p; p = rb_next(p)) {
		cap = rb_entry(p, struct ceph_cap, ci_node);
		num++;

		/* avoid looping forever */
		if (mds >= cap->mds ||
		    ((flags & CHECK_CAPS_AUTHONLY) && cap != ci->i_auth_cap))
			continue;

		/* NOTE: no side-effects allowed, until we take s_mutex */

		revoking = cap->implemented & ~cap->issued;
		if (revoking)
			dout(" mds%d revoking %s\n", cap->mds,
			     ceph_cap_string(revoking));

		if (cap == ci->i_auth_cap &&
		    (cap->issued & CEPH_CAP_FILE_WR)) {
			/* request larger max_size from MDS? */
			if (ci->i_wanted_max_size > ci->i_max_size &&
			    ci->i_wanted_max_size > ci->i_requested_max_size) {
				dout("requesting new max_size\n");
				goto ack;
			}

			/* approaching file_max? */
			if ((inode->i_size << 1) >= ci->i_max_size &&
			    (ci->i_reported_size << 1) < ci->i_max_size) {
				dout("i_size approaching max_size\n");
				goto ack;
			}
		}
		/* flush anything dirty? */
		if (cap == ci->i_auth_cap && (flags & CHECK_CAPS_FLUSH) &&
		    ci->i_dirty_caps) {
			dout("flushing dirty caps\n");
			goto ack;
		}

		/* completed revocation? going down and there are no caps? */
		if (revoking && (revoking & used) == 0) {
			dout("completed revocation of %s\n",
			     ceph_cap_string(cap->implemented & ~cap->issued));
			goto ack;
		}

		/* want more caps from mds? */
		if (want & ~(cap->mds_wanted | cap->issued))
			goto ack;

		/* things we might delay */
		if ((cap->issued & ~retain) == 0 &&
		    cap->mds_wanted == want)
			continue;     /* nope, all good */

		if (is_delayed)
			goto ack;

		/* delay? */
		if ((ci->i_ceph_flags & CEPH_I_NODELAY) == 0 &&
		    time_before(jiffies, ci->i_hold_caps_max)) {
			dout(" delaying issued %s -> %s, wanted %s -> %s\n",
			     ceph_cap_string(cap->issued),
			     ceph_cap_string(cap->issued & retain),
			     ceph_cap_string(cap->mds_wanted),
			     ceph_cap_string(want));
			delayed++;
			continue;
		}

ack:
		if (ci->i_ceph_flags & CEPH_I_NOFLUSH) {
			dout(" skipping %p I_NOFLUSH set\n", inode);
			continue;
		}

		if (session && session != cap->session) {
			dout("oops, wrong session %p mutex\n", session);
			mutex_unlock(&session->s_mutex);
			session = NULL;
		}
		if (!session) {
			session = cap->session;
			if (mutex_trylock(&session->s_mutex) == 0) {
				dout("inverting session/ino locks on %p\n",
				     session);
				spin_unlock(&inode->i_lock);
				if (took_snap_rwsem) {
					up_read(&mdsc->snap_rwsem);
					took_snap_rwsem = 0;
				}
				mutex_lock(&session->s_mutex);
				goto retry;
			}
		}
		/* take snap_rwsem after session mutex */
		if (!took_snap_rwsem) {
			if (down_read_trylock(&mdsc->snap_rwsem) == 0) {
				dout("inverting snap/in locks on %p\n",
				     inode);
				spin_unlock(&inode->i_lock);
				down_read(&mdsc->snap_rwsem);
				took_snap_rwsem = 1;
				goto retry;
			}
			took_snap_rwsem = 1;
		}

		if (cap == ci->i_auth_cap && ci->i_dirty_caps)
			flushing = __mark_caps_flushing(inode, session);

		mds = cap->mds;  /* remember mds, so we don't repeat */
		sent++;

		/* __send_cap drops i_lock */
		delayed += __send_cap(mdsc, cap, CEPH_CAP_OP_UPDATE, used, want,
				      retain, flushing, NULL);
		goto retry; /* retake i_lock and restart our cap scan. */
	}

	/*
	 * Reschedule delayed caps release if we delayed anything,
	 * otherwise cancel.
	 */
	if (delayed && is_delayed)
		force_requeue = 1;   /* __send_cap delayed release; requeue */
	if (!delayed && !is_delayed)
		__cap_delay_cancel(mdsc, ci);
	else if (!is_delayed || force_requeue)
		__cap_delay_requeue(mdsc, ci);

	spin_unlock(&inode->i_lock);

	if (queue_invalidate)
		ceph_queue_invalidate(inode);

	if (session)
		mutex_unlock(&session->s_mutex);
	if (took_snap_rwsem)
		up_read(&mdsc->snap_rwsem);
}

/*
 * Try to flush dirty caps back to the auth mds.
 */
static int try_flush_caps(struct inode *inode, struct ceph_mds_session *session,
			  unsigned *flush_tid)
{
	struct ceph_mds_client *mdsc = &ceph_sb_to_client(inode->i_sb)->mdsc;
	struct ceph_inode_info *ci = ceph_inode(inode);
	int unlock_session = session ? 0 : 1;
	int flushing = 0;

retry:
	spin_lock(&inode->i_lock);
	if (ci->i_ceph_flags & CEPH_I_NOFLUSH) {
		dout("try_flush_caps skipping %p I_NOFLUSH set\n", inode);
		goto out;
	}
	if (ci->i_dirty_caps && ci->i_auth_cap) {
		struct ceph_cap *cap = ci->i_auth_cap;
		int used = __ceph_caps_used(ci);
		int want = __ceph_caps_wanted(ci);
		int delayed;

		if (!session) {
			spin_unlock(&inode->i_lock);
			session = cap->session;
			mutex_lock(&session->s_mutex);
			goto retry;
		}
		BUG_ON(session != cap->session);
		if (cap->session->s_state < CEPH_MDS_SESSION_OPEN)
			goto out;

		flushing = __mark_caps_flushing(inode, session);

		/* __send_cap drops i_lock */
		delayed = __send_cap(mdsc, cap, CEPH_CAP_OP_FLUSH, used, want,
				     cap->issued | cap->implemented, flushing,
				     flush_tid);
		if (!delayed)
			goto out_unlocked;

		spin_lock(&inode->i_lock);
		__cap_delay_requeue(mdsc, ci);
	}
out:
	spin_unlock(&inode->i_lock);
out_unlocked:
	if (session && unlock_session)
		mutex_unlock(&session->s_mutex);
	return flushing;
}

/*
 * Return true if we've flushed caps through the given flush_tid.
 */
static int caps_are_flushed(struct inode *inode, unsigned tid)
{
	struct ceph_inode_info *ci = ceph_inode(inode);
	int i, ret = 1;

	spin_lock(&inode->i_lock);
	for (i = 0; i < CEPH_CAP_BITS; i++)
		if ((ci->i_flushing_caps & (1 << i)) &&
		    ci->i_cap_flush_tid[i] <= tid) {
			/* still flushing this bit */
			ret = 0;
			break;
		}
	spin_unlock(&inode->i_lock);
	return ret;
}

/*
 * Wait on any unsafe replies for the given inode.  First wait on the
 * newest request, and make that the upper bound.  Then, if there are
 * more requests, keep waiting on the oldest as long as it is still older
 * than the original request.
 */
static void sync_write_wait(struct inode *inode)
{
	struct ceph_inode_info *ci = ceph_inode(inode);
	struct list_head *head = &ci->i_unsafe_writes;
	struct ceph_osd_request *req;
	u64 last_tid;

	spin_lock(&ci->i_unsafe_lock);
	if (list_empty(head))
		goto out;

	/* set upper bound as _last_ entry in chain */
	req = list_entry(head->prev, struct ceph_osd_request,
			 r_unsafe_item);
	last_tid = req->r_tid;

	do {
		ceph_osdc_get_request(req);
		spin_unlock(&ci->i_unsafe_lock);
		dout("sync_write_wait on tid %llu (until %llu)\n",
		     req->r_tid, last_tid);
		wait_for_completion(&req->r_safe_completion);
		spin_lock(&ci->i_unsafe_lock);
		ceph_osdc_put_request(req);

		/*
		 * from here on look at first entry in chain, since we
		 * only want to wait for anything older than last_tid
		 */
		if (list_empty(head))
			break;
		req = list_entry(head->next, struct ceph_osd_request,
				 r_unsafe_item);
	} while (req->r_tid < last_tid);
out:
	spin_unlock(&ci->i_unsafe_lock);
}

int ceph_fsync(struct file *file, struct dentry *dentry, int datasync)
{
	struct inode *inode = dentry->d_inode;
	struct ceph_inode_info *ci = ceph_inode(inode);
	unsigned flush_tid;
	int ret;
	int dirty;

	dout("fsync %p%s\n", inode, datasync ? " datasync" : "");
	sync_write_wait(inode);

	ret = filemap_write_and_wait(inode->i_mapping);
	if (ret < 0)
		return ret;

	dirty = try_flush_caps(inode, NULL, &flush_tid);
	dout("fsync dirty caps are %s\n", ceph_cap_string(dirty));

	/*
	 * only wait on non-file metadata writeback (the mds
	 * can recover size and mtime, so we don't need to
	 * wait for that)
	 */
	if (!datasync && (dirty & ~CEPH_CAP_ANY_FILE_WR)) {
		dout("fsync waiting for flush_tid %u\n", flush_tid);
		ret = wait_event_interruptible(ci->i_cap_wq,
				       caps_are_flushed(inode, flush_tid));
	}

	dout("fsync %p%s done\n", inode, datasync ? " datasync" : "");
	return ret;
}

/*
 * Flush any dirty caps back to the mds.  If we aren't asked to wait,
 * queue inode for flush but don't do so immediately, because we can
 * get by with fewer MDS messages if we wait for data writeback to
 * complete first.
 */
int ceph_write_inode(struct inode *inode, struct writeback_control *wbc)
{
	struct ceph_inode_info *ci = ceph_inode(inode);
	unsigned flush_tid;
	int err = 0;
	int dirty;
	int wait = wbc->sync_mode == WB_SYNC_ALL;

	dout("write_inode %p wait=%d\n", inode, wait);
	if (wait) {
		dirty = try_flush_caps(inode, NULL, &flush_tid);
		if (dirty)
			err = wait_event_interruptible(ci->i_cap_wq,
				       caps_are_flushed(inode, flush_tid));
	} else {
		struct ceph_mds_client *mdsc =
			&ceph_sb_to_client(inode->i_sb)->mdsc;

		spin_lock(&inode->i_lock);
		if (__ceph_caps_dirty(ci))
			__cap_delay_requeue_front(mdsc, ci);
		spin_unlock(&inode->i_lock);
	}
	return err;
}

/*
 * After a recovering MDS goes active, we need to resend any caps
 * we were flushing.
 *
 * Caller holds session->s_mutex.
 */
static void kick_flushing_capsnaps(struct ceph_mds_client *mdsc,
				   struct ceph_mds_session *session)
{
	struct ceph_cap_snap *capsnap;

	dout("kick_flushing_capsnaps mds%d\n", session->s_mds);
	list_for_each_entry(capsnap, &session->s_cap_snaps_flushing,
			    flushing_item) {
		struct ceph_inode_info *ci = capsnap->ci;
		struct inode *inode = &ci->vfs_inode;
		struct ceph_cap *cap;

		spin_lock(&inode->i_lock);
		cap = ci->i_auth_cap;
		if (cap && cap->session == session) {
			dout("kick_flushing_caps %p cap %p capsnap %p\n", inode,
			     cap, capsnap);
			__ceph_flush_snaps(ci, &session);
		} else {
			pr_err("%p auth cap %p not mds%d ???\n", inode,
			       cap, session->s_mds);
		}
		spin_unlock(&inode->i_lock);
	}
}

void ceph_kick_flushing_caps(struct ceph_mds_client *mdsc,
			     struct ceph_mds_session *session)
{
	struct ceph_inode_info *ci;

	kick_flushing_capsnaps(mdsc, session);

	dout("kick_flushing_caps mds%d\n", session->s_mds);
	list_for_each_entry(ci, &session->s_cap_flushing, i_flushing_item) {
		struct inode *inode = &ci->vfs_inode;
		struct ceph_cap *cap;
		int delayed = 0;

		spin_lock(&inode->i_lock);
		cap = ci->i_auth_cap;
		if (cap && cap->session == session) {
			dout("kick_flushing_caps %p cap %p %s\n", inode,
			     cap, ceph_cap_string(ci->i_flushing_caps));
			delayed = __send_cap(mdsc, cap, CEPH_CAP_OP_FLUSH,
					     __ceph_caps_used(ci),
					     __ceph_caps_wanted(ci),
					     cap->issued | cap->implemented,
					     ci->i_flushing_caps, NULL);
			if (delayed) {
				spin_lock(&inode->i_lock);
				__cap_delay_requeue(mdsc, ci);
				spin_unlock(&inode->i_lock);
			}
		} else {
			pr_err("%p auth cap %p not mds%d ???\n", inode,
			       cap, session->s_mds);
			spin_unlock(&inode->i_lock);
		}
	}
}


/*
 * Take references to capabilities we hold, so that we don't release
 * them to the MDS prematurely.
 *
 * Protected by i_lock.
 */
static void __take_cap_refs(struct ceph_inode_info *ci, int got)
{
	if (got & CEPH_CAP_PIN)
		ci->i_pin_ref++;
	if (got & CEPH_CAP_FILE_RD)
		ci->i_rd_ref++;
	if (got & CEPH_CAP_FILE_CACHE)
		ci->i_rdcache_ref++;
	if (got & CEPH_CAP_FILE_WR)
		ci->i_wr_ref++;
	if (got & CEPH_CAP_FILE_BUFFER) {
		if (ci->i_wrbuffer_ref == 0)
			igrab(&ci->vfs_inode);
		ci->i_wrbuffer_ref++;
		dout("__take_cap_refs %p wrbuffer %d -> %d (?)\n",
		     &ci->vfs_inode, ci->i_wrbuffer_ref-1, ci->i_wrbuffer_ref);
	}
}

/*
 * Try to grab cap references.  Specify those refs we @want, and the
 * minimal set we @need.  Also include the larger offset we are writing
 * to (when applicable), and check against max_size here as well.
 * Note that caller is responsible for ensuring max_size increases are
 * requested from the MDS.
 */
static int try_get_cap_refs(struct ceph_inode_info *ci, int need, int want,
			    int *got, loff_t endoff, int *check_max, int *err)
{
	struct inode *inode = &ci->vfs_inode;
	int ret = 0;
	int have, implemented;
	int file_wanted;

	dout("get_cap_refs %p need %s want %s\n", inode,
	     ceph_cap_string(need), ceph_cap_string(want));
	spin_lock(&inode->i_lock);

	/* make sure file is actually open */
	file_wanted = __ceph_caps_file_wanted(ci);
	if ((file_wanted & need) == 0) {
		dout("try_get_cap_refs need %s file_wanted %s, EBADF\n",
		     ceph_cap_string(need), ceph_cap_string(file_wanted));
		*err = -EBADF;
		ret = 1;
		goto out;
	}

	if (need & CEPH_CAP_FILE_WR) {
		if (endoff >= 0 && endoff > (loff_t)ci->i_max_size) {
			dout("get_cap_refs %p endoff %llu > maxsize %llu\n",
			     inode, endoff, ci->i_max_size);
			if (endoff > ci->i_wanted_max_size) {
				*check_max = 1;
				ret = 1;
			}
			goto out;
		}
		/*
		 * If a sync write is in progress, we must wait, so that we
		 * can get a final snapshot value for size+mtime.
		 */
		if (__ceph_have_pending_cap_snap(ci)) {
			dout("get_cap_refs %p cap_snap_pending\n", inode);
			goto out;
		}
	}
	have = __ceph_caps_issued(ci, &implemented);

	/*
	 * disallow writes while a truncate is pending
	 */
	if (ci->i_truncate_pending)
		have &= ~CEPH_CAP_FILE_WR;

	if ((have & need) == need) {
		/*
		 * Look at (implemented & ~have & not) so that we keep waiting
		 * on transition from wanted -> needed caps.  This is needed
		 * for WRBUFFER|WR -> WR to avoid a new WR sync write from
		 * going before a prior buffered writeback happens.
		 */
		int not = want & ~(have & need);
		int revoking = implemented & ~have;
		dout("get_cap_refs %p have %s but not %s (revoking %s)\n",
		     inode, ceph_cap_string(have), ceph_cap_string(not),
		     ceph_cap_string(revoking));
		if ((revoking & not) == 0) {
			*got = need | (have & want);
			__take_cap_refs(ci, *got);
			ret = 1;
		}
	} else {
		dout("get_cap_refs %p have %s needed %s\n", inode,
		     ceph_cap_string(have), ceph_cap_string(need));
	}
out:
	spin_unlock(&inode->i_lock);
	dout("get_cap_refs %p ret %d got %s\n", inode,
	     ret, ceph_cap_string(*got));
	return ret;
}

/*
 * Check the offset we are writing up to against our current
 * max_size.  If necessary, tell the MDS we want to write to
 * a larger offset.
 */
static void check_max_size(struct inode *inode, loff_t endoff)
{
	struct ceph_inode_info *ci = ceph_inode(inode);
	int check = 0;

	/* do we need to explicitly request a larger max_size? */
	spin_lock(&inode->i_lock);
	if ((endoff >= ci->i_max_size ||
	     endoff > (inode->i_size << 1)) &&
	    endoff > ci->i_wanted_max_size) {
		dout("write %p at large endoff %llu, req max_size\n",
		     inode, endoff);
		ci->i_wanted_max_size = endoff;
		check = 1;
	}
	spin_unlock(&inode->i_lock);
	if (check)
		ceph_check_caps(ci, CHECK_CAPS_AUTHONLY, NULL);
}

/*
 * Wait for caps, and take cap references.  If we can't get a WR cap
 * due to a small max_size, make sure we check_max_size (and possibly
 * ask the mds) so we don't get hung up indefinitely.
 */
int ceph_get_caps(struct ceph_inode_info *ci, int need, int want, int *got,
		  loff_t endoff)
{
	int check_max, ret, err;

retry:
	if (endoff > 0)
		check_max_size(&ci->vfs_inode, endoff);
	check_max = 0;
	err = 0;
	ret = wait_event_interruptible(ci->i_cap_wq,
				       try_get_cap_refs(ci, need, want,
							got, endoff,
							&check_max, &err));
	if (err)
		ret = err;
	if (check_max)
		goto retry;
	return ret;
}

/*
 * Take cap refs.  Caller must already know we hold at least one ref
 * on the caps in question or we don't know this is safe.
 */
void ceph_get_cap_refs(struct ceph_inode_info *ci, int caps)
{
	spin_lock(&ci->vfs_inode.i_lock);
	__take_cap_refs(ci, caps);
	spin_unlock(&ci->vfs_inode.i_lock);
}

/*
 * Release cap refs.
 *
 * If we released the last ref on any given cap, call ceph_check_caps
 * to release (or schedule a release).
 *
 * If we are releasing a WR cap (from a sync write), finalize any affected
 * cap_snap, and wake up any waiters.
 */
void ceph_put_cap_refs(struct ceph_inode_info *ci, int had)
{
	struct inode *inode = &ci->vfs_inode;
	int last = 0, put = 0, flushsnaps = 0, wake = 0;
	struct ceph_cap_snap *capsnap;

	spin_lock(&inode->i_lock);
	if (had & CEPH_CAP_PIN)
		--ci->i_pin_ref;
	if (had & CEPH_CAP_FILE_RD)
		if (--ci->i_rd_ref == 0)
			last++;
	if (had & CEPH_CAP_FILE_CACHE)
		if (--ci->i_rdcache_ref == 0)
			last++;
	if (had & CEPH_CAP_FILE_BUFFER) {
		if (--ci->i_wrbuffer_ref == 0) {
			last++;
			put++;
		}
		dout("put_cap_refs %p wrbuffer %d -> %d (?)\n",
		     inode, ci->i_wrbuffer_ref+1, ci->i_wrbuffer_ref);
	}
	if (had & CEPH_CAP_FILE_WR)
		if (--ci->i_wr_ref == 0) {
			last++;
			if (!list_empty(&ci->i_cap_snaps)) {
				capsnap = list_first_entry(&ci->i_cap_snaps,
						     struct ceph_cap_snap,
						     ci_item);
				if (capsnap->writing) {
					capsnap->writing = 0;
					flushsnaps =
						__ceph_finish_cap_snap(ci,
								       capsnap);
					wake = 1;
				}
			}
		}
	spin_unlock(&inode->i_lock);

	dout("put_cap_refs %p had %s%s%s\n", inode, ceph_cap_string(had),
	     last ? " last" : "", put ? " put" : "");

	if (last && !flushsnaps)
		ceph_check_caps(ci, 0, NULL);
	else if (flushsnaps)
		ceph_flush_snaps(ci);
	if (wake)
		wake_up(&ci->i_cap_wq);
	if (put)
		iput(inode);
}

/*
 * Release @nr WRBUFFER refs on dirty pages for the given @snapc snap
 * context.  Adjust per-snap dirty page accounting as appropriate.
 * Once all dirty data for a cap_snap is flushed, flush snapped file
 * metadata back to the MDS.  If we dropped the last ref, call
 * ceph_check_caps.
 */
void ceph_put_wrbuffer_cap_refs(struct ceph_inode_info *ci, int nr,
				struct ceph_snap_context *snapc)
{
	struct inode *inode = &ci->vfs_inode;
	int last = 0;
	int complete_capsnap = 0;
	int drop_capsnap = 0;
	int found = 0;
	struct ceph_cap_snap *capsnap = NULL;

	spin_lock(&inode->i_lock);
	ci->i_wrbuffer_ref -= nr;
	last = !ci->i_wrbuffer_ref;

	if (ci->i_head_snapc == snapc) {
		ci->i_wrbuffer_ref_head -= nr;
		if (!ci->i_wrbuffer_ref_head) {
			ceph_put_snap_context(ci->i_head_snapc);
			ci->i_head_snapc = NULL;
		}
		dout("put_wrbuffer_cap_refs on %p head %d/%d -> %d/%d %s\n",
		     inode,
		     ci->i_wrbuffer_ref+nr, ci->i_wrbuffer_ref_head+nr,
		     ci->i_wrbuffer_ref, ci->i_wrbuffer_ref_head,
		     last ? " LAST" : "");
	} else {
		list_for_each_entry(capsnap, &ci->i_cap_snaps, ci_item) {
			if (capsnap->context == snapc) {
				found = 1;
				break;
			}
		}
		BUG_ON(!found);
		capsnap->dirty_pages -= nr;
		if (capsnap->dirty_pages == 0) {
			complete_capsnap = 1;
			if (capsnap->dirty == 0)
				/* cap writeback completed before we created
				 * the cap_snap; no FLUSHSNAP is needed */
				drop_capsnap = 1;
		}
		dout("put_wrbuffer_cap_refs on %p cap_snap %p "
		     " snap %lld %d/%d -> %d/%d %s%s%s\n",
		     inode, capsnap, capsnap->context->seq,
		     ci->i_wrbuffer_ref+nr, capsnap->dirty_pages + nr,
		     ci->i_wrbuffer_ref, capsnap->dirty_pages,
		     last ? " (wrbuffer last)" : "",
		     complete_capsnap ? " (complete capsnap)" : "",
		     drop_capsnap ? " (drop capsnap)" : "");
		if (drop_capsnap) {
			ceph_put_snap_context(capsnap->context);
			list_del(&capsnap->ci_item);
			list_del(&capsnap->flushing_item);
			ceph_put_cap_snap(capsnap);
		}
	}

	spin_unlock(&inode->i_lock);

	if (last) {
		ceph_check_caps(ci, CHECK_CAPS_AUTHONLY, NULL);
		iput(inode);
	} else if (complete_capsnap) {
		ceph_flush_snaps(ci);
		wake_up(&ci->i_cap_wq);
	}
	if (drop_capsnap)
		iput(inode);
}

/*
 * Handle a cap GRANT message from the MDS.  (Note that a GRANT may
 * actually be a revocation if it specifies a smaller cap set.)
 *
 * caller holds s_mutex and i_lock, we drop both.
 *
 * return value:
 *  0 - ok
 *  1 - check_caps on auth cap only (writeback)
 *  2 - check_caps (ack revoke)
 */
static void handle_cap_grant(struct inode *inode, struct ceph_mds_caps *grant,
			     struct ceph_mds_session *session,
			     struct ceph_cap *cap,
			     struct ceph_buffer *xattr_buf)
	__releases(inode->i_lock)
	__releases(session->s_mutex)
{
	struct ceph_inode_info *ci = ceph_inode(inode);
	int mds = session->s_mds;
	int seq = le32_to_cpu(grant->seq);
	int newcaps = le32_to_cpu(grant->caps);
	int issued, implemented, used, wanted, dirty;
	u64 size = le64_to_cpu(grant->size);
	u64 max_size = le64_to_cpu(grant->max_size);
	struct timespec mtime, atime, ctime;
	int check_caps = 0;
	int wake = 0;
	int writeback = 0;
	int revoked_rdcache = 0;
	int queue_invalidate = 0;

	dout("handle_cap_grant inode %p cap %p mds%d seq %d %s\n",
	     inode, cap, mds, seq, ceph_cap_string(newcaps));
	dout(" size %llu max_size %llu, i_size %llu\n", size, max_size,
		inode->i_size);

	/*
	 * If CACHE is being revoked, and we have no dirty buffers,
	 * try to invalidate (once).  (If there are dirty buffers, we
	 * will invalidate _after_ writeback.)
	 */
	if (((cap->issued & ~newcaps) & CEPH_CAP_FILE_CACHE) &&
	    !ci->i_wrbuffer_ref) {
		if (try_nonblocking_invalidate(inode) == 0) {
			revoked_rdcache = 1;
		} else {
			/* there were locked pages.. invalidate later
			   in a separate thread. */
			if (ci->i_rdcache_revoking != ci->i_rdcache_gen) {
				queue_invalidate = 1;
				ci->i_rdcache_revoking = ci->i_rdcache_gen;
			}
		}
	}

	/* side effects now are allowed */

	issued = __ceph_caps_issued(ci, &implemented);
	issued |= implemented | __ceph_caps_dirty(ci);

	cap->cap_gen = session->s_cap_gen;

	__check_cap_issue(ci, cap, newcaps);

	if ((issued & CEPH_CAP_AUTH_EXCL) == 0) {
		inode->i_mode = le32_to_cpu(grant->mode);
		inode->i_uid = le32_to_cpu(grant->uid);
		inode->i_gid = le32_to_cpu(grant->gid);
		dout("%p mode 0%o uid.gid %d.%d\n", inode, inode->i_mode,
		     inode->i_uid, inode->i_gid);
	}

	if ((issued & CEPH_CAP_LINK_EXCL) == 0)
		inode->i_nlink = le32_to_cpu(grant->nlink);

	if ((issued & CEPH_CAP_XATTR_EXCL) == 0 && grant->xattr_len) {
		int len = le32_to_cpu(grant->xattr_len);
		u64 version = le64_to_cpu(grant->xattr_version);

		if (version > ci->i_xattrs.version) {
			dout(" got new xattrs v%llu on %p len %d\n",
			     version, inode, len);
			if (ci->i_xattrs.blob)
				ceph_buffer_put(ci->i_xattrs.blob);
			ci->i_xattrs.blob = ceph_buffer_get(xattr_buf);
			ci->i_xattrs.version = version;
		}
	}

	/* size/ctime/mtime/atime? */
	ceph_fill_file_size(inode, issued,
			    le32_to_cpu(grant->truncate_seq),
			    le64_to_cpu(grant->truncate_size), size);
	ceph_decode_timespec(&mtime, &grant->mtime);
	ceph_decode_timespec(&atime, &grant->atime);
	ceph_decode_timespec(&ctime, &grant->ctime);
	ceph_fill_file_time(inode, issued,
			    le32_to_cpu(grant->time_warp_seq), &ctime, &mtime,
			    &atime);

	/* max size increase? */
	if (max_size != ci->i_max_size) {
		dout("max_size %lld -> %llu\n", ci->i_max_size, max_size);
		ci->i_max_size = max_size;
		if (max_size >= ci->i_wanted_max_size) {
			ci->i_wanted_max_size = 0;  /* reset */
			ci->i_requested_max_size = 0;
		}
		wake = 1;
	}

	/* check cap bits */
	wanted = __ceph_caps_wanted(ci);
	used = __ceph_caps_used(ci);
	dirty = __ceph_caps_dirty(ci);
	dout(" my wanted = %s, used = %s, dirty %s\n",
	     ceph_cap_string(wanted),
	     ceph_cap_string(used),
	     ceph_cap_string(dirty));
	if (wanted != le32_to_cpu(grant->wanted)) {
		dout("mds wanted %s -> %s\n",
		     ceph_cap_string(le32_to_cpu(grant->wanted)),
		     ceph_cap_string(wanted));
		grant->wanted = cpu_to_le32(wanted);
	}

	cap->seq = seq;

	/* file layout may have changed */
	ci->i_layout = grant->layout;

	/* revocation, grant, or no-op? */
	if (cap->issued & ~newcaps) {
		dout("revocation: %s -> %s\n", ceph_cap_string(cap->issued),
		     ceph_cap_string(newcaps));
		if ((used & ~newcaps) & CEPH_CAP_FILE_BUFFER)
			writeback = 1; /* will delay ack */
		else if (dirty & ~newcaps)
			check_caps = 1;  /* initiate writeback in check_caps */
		else if (((used & ~newcaps) & CEPH_CAP_FILE_CACHE) == 0 ||
			   revoked_rdcache)
			check_caps = 2;     /* send revoke ack in check_caps */
		cap->issued = newcaps;
		cap->implemented |= newcaps;
	} else if (cap->issued == newcaps) {
		dout("caps unchanged: %s -> %s\n",
		     ceph_cap_string(cap->issued), ceph_cap_string(newcaps));
	} else {
		dout("grant: %s -> %s\n", ceph_cap_string(cap->issued),
		     ceph_cap_string(newcaps));
		cap->issued = newcaps;
		cap->implemented |= newcaps; /* add bits only, to
					      * avoid stepping on a
					      * pending revocation */
		wake = 1;
	}
	BUG_ON(cap->issued & ~cap->implemented);

	spin_unlock(&inode->i_lock);
	if (writeback)
		/*
		 * queue inode for writeback: we can't actually call
		 * filemap_write_and_wait, etc. from message handler
		 * context.
		 */
		ceph_queue_writeback(inode);
	if (queue_invalidate)
		ceph_queue_invalidate(inode);
	if (wake)
		wake_up(&ci->i_cap_wq);

	if (check_caps == 1)
		ceph_check_caps(ci, CHECK_CAPS_NODELAY|CHECK_CAPS_AUTHONLY,
				session);
	else if (check_caps == 2)
		ceph_check_caps(ci, CHECK_CAPS_NODELAY, session);
	else
		mutex_unlock(&session->s_mutex);
}

/*
 * Handle FLUSH_ACK from MDS, indicating that metadata we sent to the
 * MDS has been safely committed.
 */
static void handle_cap_flush_ack(struct inode *inode, u64 flush_tid,
				 struct ceph_mds_caps *m,
				 struct ceph_mds_session *session,
				 struct ceph_cap *cap)
	__releases(inode->i_lock)
{
	struct ceph_inode_info *ci = ceph_inode(inode);
	struct ceph_mds_client *mdsc = &ceph_sb_to_client(inode->i_sb)->mdsc;
	unsigned seq = le32_to_cpu(m->seq);
	int dirty = le32_to_cpu(m->dirty);
	int cleaned = 0;
	int drop = 0;
	int i;

	for (i = 0; i < CEPH_CAP_BITS; i++)
		if ((dirty & (1 << i)) &&
		    flush_tid == ci->i_cap_flush_tid[i])
			cleaned |= 1 << i;

	dout("handle_cap_flush_ack inode %p mds%d seq %d on %s cleaned %s,"
	     " flushing %s -> %s\n",
	     inode, session->s_mds, seq, ceph_cap_string(dirty),
	     ceph_cap_string(cleaned), ceph_cap_string(ci->i_flushing_caps),
	     ceph_cap_string(ci->i_flushing_caps & ~cleaned));

	if (ci->i_flushing_caps == (ci->i_flushing_caps & ~cleaned))
		goto out;

	ci->i_flushing_caps &= ~cleaned;

	spin_lock(&mdsc->cap_dirty_lock);
	if (ci->i_flushing_caps == 0) {
		list_del_init(&ci->i_flushing_item);
		if (!list_empty(&session->s_cap_flushing))
			dout(" mds%d still flushing cap on %p\n",
			     session->s_mds,
			     &list_entry(session->s_cap_flushing.next,
					 struct ceph_inode_info,
					 i_flushing_item)->vfs_inode);
		mdsc->num_cap_flushing--;
		wake_up(&mdsc->cap_flushing_wq);
		dout(" inode %p now !flushing\n", inode);

		if (ci->i_dirty_caps == 0) {
			dout(" inode %p now clean\n", inode);
			BUG_ON(!list_empty(&ci->i_dirty_item));
			drop = 1;
		} else {
			BUG_ON(list_empty(&ci->i_dirty_item));
		}
	}
	spin_unlock(&mdsc->cap_dirty_lock);
	wake_up(&ci->i_cap_wq);

out:
	spin_unlock(&inode->i_lock);
	if (drop)
		iput(inode);
}

/*
 * Handle FLUSHSNAP_ACK.  MDS has flushed snap data to disk and we can
 * throw away our cap_snap.
 *
 * Caller hold s_mutex.
 */
static void handle_cap_flushsnap_ack(struct inode *inode, u64 flush_tid,
				     struct ceph_mds_caps *m,
				     struct ceph_mds_session *session)
{
	struct ceph_inode_info *ci = ceph_inode(inode);
	u64 follows = le64_to_cpu(m->snap_follows);
	struct ceph_cap_snap *capsnap;
	int drop = 0;

	dout("handle_cap_flushsnap_ack inode %p ci %p mds%d follows %lld\n",
	     inode, ci, session->s_mds, follows);

	spin_lock(&inode->i_lock);
	list_for_each_entry(capsnap, &ci->i_cap_snaps, ci_item) {
		if (capsnap->follows == follows) {
			if (capsnap->flush_tid != flush_tid) {
				dout(" cap_snap %p follows %lld tid %lld !="
				     " %lld\n", capsnap, follows,
				     flush_tid, capsnap->flush_tid);
				break;
			}
			WARN_ON(capsnap->dirty_pages || capsnap->writing);
			dout(" removing %p cap_snap %p follows %lld\n",
			     inode, capsnap, follows);
			ceph_put_snap_context(capsnap->context);
			list_del(&capsnap->ci_item);
			list_del(&capsnap->flushing_item);
			ceph_put_cap_snap(capsnap);
			drop = 1;
			break;
		} else {
			dout(" skipping cap_snap %p follows %lld\n",
			     capsnap, capsnap->follows);
		}
	}
	spin_unlock(&inode->i_lock);
	if (drop)
		iput(inode);
}

/*
 * Handle TRUNC from MDS, indicating file truncation.
 *
 * caller hold s_mutex.
 */
static void handle_cap_trunc(struct inode *inode,
			     struct ceph_mds_caps *trunc,
			     struct ceph_mds_session *session)
	__releases(inode->i_lock)
{
	struct ceph_inode_info *ci = ceph_inode(inode);
	int mds = session->s_mds;
	int seq = le32_to_cpu(trunc->seq);
	u32 truncate_seq = le32_to_cpu(trunc->truncate_seq);
	u64 truncate_size = le64_to_cpu(trunc->truncate_size);
	u64 size = le64_to_cpu(trunc->size);
	int implemented = 0;
	int dirty = __ceph_caps_dirty(ci);
	int issued = __ceph_caps_issued(ceph_inode(inode), &implemented);
	int queue_trunc = 0;

	issued |= implemented | dirty;

	dout("handle_cap_trunc inode %p mds%d seq %d to %lld seq %d\n",
	     inode, mds, seq, truncate_size, truncate_seq);
	queue_trunc = ceph_fill_file_size(inode, issued,
					  truncate_seq, truncate_size, size);
	spin_unlock(&inode->i_lock);

	if (queue_trunc)
		ceph_queue_vmtruncate(inode);
}

/*
 * Handle EXPORT from MDS.  Cap is being migrated _from_ this mds to a
 * different one.  If we are the most recent migration we've seen (as
 * indicated by mseq), make note of the migrating cap bits for the
 * duration (until we see the corresponding IMPORT).
 *
 * caller holds s_mutex
 */
static void handle_cap_export(struct inode *inode, struct ceph_mds_caps *ex,
			      struct ceph_mds_session *session)
{
	struct ceph_inode_info *ci = ceph_inode(inode);
	int mds = session->s_mds;
	unsigned mseq = le32_to_cpu(ex->migrate_seq);
	struct ceph_cap *cap = NULL, *t;
	struct rb_node *p;
	int remember = 1;

	dout("handle_cap_export inode %p ci %p mds%d mseq %d\n",
	     inode, ci, mds, mseq);

	spin_lock(&inode->i_lock);

	/* make sure we haven't seen a higher mseq */
	for (p = rb_first(&ci->i_caps); p; p = rb_next(p)) {
		t = rb_entry(p, struct ceph_cap, ci_node);
		if (ceph_seq_cmp(t->mseq, mseq) > 0) {
			dout(" higher mseq on cap from mds%d\n",
			     t->session->s_mds);
			remember = 0;
		}
		if (t->session->s_mds == mds)
			cap = t;
	}

	if (cap) {
		if (remember) {
			/* make note */
			ci->i_cap_exporting_mds = mds;
			ci->i_cap_exporting_mseq = mseq;
			ci->i_cap_exporting_issued = cap->issued;
		}
		__ceph_remove_cap(cap);
	}
	/* else, we already released it */

	spin_unlock(&inode->i_lock);
}

/*
 * Handle cap IMPORT.  If there are temp bits from an older EXPORT,
 * clean them up.
 *
 * caller holds s_mutex.
 */
static void handle_cap_import(struct ceph_mds_client *mdsc,
			      struct inode *inode, struct ceph_mds_caps *im,
			      struct ceph_mds_session *session,
			      void *snaptrace, int snaptrace_len)
{
	struct ceph_inode_info *ci = ceph_inode(inode);
	int mds = session->s_mds;
	unsigned issued = le32_to_cpu(im->caps);
	unsigned wanted = le32_to_cpu(im->wanted);
	unsigned seq = le32_to_cpu(im->seq);
	unsigned mseq = le32_to_cpu(im->migrate_seq);
	u64 realmino = le64_to_cpu(im->realm);
	u64 cap_id = le64_to_cpu(im->cap_id);

	if (ci->i_cap_exporting_mds >= 0 &&
	    ceph_seq_cmp(ci->i_cap_exporting_mseq, mseq) < 0) {
		dout("handle_cap_import inode %p ci %p mds%d mseq %d"
		     " - cleared exporting from mds%d\n",
		     inode, ci, mds, mseq,
		     ci->i_cap_exporting_mds);
		ci->i_cap_exporting_issued = 0;
		ci->i_cap_exporting_mseq = 0;
		ci->i_cap_exporting_mds = -1;
	} else {
		dout("handle_cap_import inode %p ci %p mds%d mseq %d\n",
		     inode, ci, mds, mseq);
	}

	down_write(&mdsc->snap_rwsem);
	ceph_update_snap_trace(mdsc, snaptrace, snaptrace+snaptrace_len,
			       false);
	downgrade_write(&mdsc->snap_rwsem);
	ceph_add_cap(inode, session, cap_id, -1,
		     issued, wanted, seq, mseq, realmino, CEPH_CAP_FLAG_AUTH,
		     NULL /* no caps context */);
	try_flush_caps(inode, session, NULL);
	up_read(&mdsc->snap_rwsem);
}

/*
 * Handle a caps message from the MDS.
 *
 * Identify the appropriate session, inode, and call the right handler
 * based on the cap op.
 */
void ceph_handle_caps(struct ceph_mds_session *session,
		      struct ceph_msg *msg)
{
	struct ceph_mds_client *mdsc = session->s_mdsc;
	struct super_block *sb = mdsc->client->sb;
	struct inode *inode;
	struct ceph_cap *cap;
	struct ceph_mds_caps *h;
	int mds = session->s_mds;
	int op;
	u32 seq;
	struct ceph_vino vino;
	u64 cap_id;
	u64 size, max_size;
	u64 tid;
	void *snaptrace;

	dout("handle_caps from mds%d\n", mds);

	/* decode */
	tid = le64_to_cpu(msg->hdr.tid);
	if (msg->front.iov_len < sizeof(*h))
		goto bad;
	h = msg->front.iov_base;
	snaptrace = h + 1;
	op = le32_to_cpu(h->op);
	vino.ino = le64_to_cpu(h->ino);
	vino.snap = CEPH_NOSNAP;
	cap_id = le64_to_cpu(h->cap_id);
	seq = le32_to_cpu(h->seq);
	size = le64_to_cpu(h->size);
	max_size = le64_to_cpu(h->max_size);

	mutex_lock(&session->s_mutex);
	session->s_seq++;
	dout(" mds%d seq %lld cap seq %u\n", session->s_mds, session->s_seq,
	     (unsigned)seq);

	/* lookup ino */
	inode = ceph_find_inode(sb, vino);
	dout(" op %s ino %llx.%llx inode %p\n", ceph_cap_op_name(op), vino.ino,
	     vino.snap, inode);
	if (!inode) {
		dout(" i don't have ino %llx\n", vino.ino);
		goto done;
	}

	/* these will work even if we don't have a cap yet */
	switch (op) {
	case CEPH_CAP_OP_FLUSHSNAP_ACK:
		handle_cap_flushsnap_ack(inode, tid, h, session);
		goto done;

	case CEPH_CAP_OP_EXPORT:
		handle_cap_export(inode, h, session);
		goto done;

	case CEPH_CAP_OP_IMPORT:
		handle_cap_import(mdsc, inode, h, session,
				  snaptrace, le32_to_cpu(h->snap_trace_len));
		ceph_check_caps(ceph_inode(inode), CHECK_CAPS_NODELAY,
				session);
		goto done_unlocked;
	}

	/* the rest require a cap */
	spin_lock(&inode->i_lock);
	cap = __get_cap_for_mds(ceph_inode(inode), mds);
	if (!cap) {
		dout("no cap on %p ino %llx.%llx from mds%d, releasing\n",
		     inode, ceph_ino(inode), ceph_snap(inode), mds);
		spin_unlock(&inode->i_lock);
		goto done;
	}

	/* note that each of these drops i_lock for us */
	switch (op) {
	case CEPH_CAP_OP_REVOKE:
	case CEPH_CAP_OP_GRANT:
		handle_cap_grant(inode, h, session, cap, msg->middle);
		goto done_unlocked;

	case CEPH_CAP_OP_FLUSH_ACK:
		handle_cap_flush_ack(inode, tid, h, session, cap);
		break;

	case CEPH_CAP_OP_TRUNC:
		handle_cap_trunc(inode, h, session);
		break;

	default:
		spin_unlock(&inode->i_lock);
		pr_err("ceph_handle_caps: unknown cap op %d %s\n", op,
		       ceph_cap_op_name(op));
	}

done:
	mutex_unlock(&session->s_mutex);
done_unlocked:
	if (inode)
		iput(inode);
	return;

bad:
	pr_err("ceph_handle_caps: corrupt message\n");
	ceph_msg_dump(msg);
	return;
}

/*
 * Delayed work handler to process end of delayed cap release LRU list.
 */
void ceph_check_delayed_caps(struct ceph_mds_client *mdsc)
{
	struct ceph_inode_info *ci;
	int flags = CHECK_CAPS_NODELAY;

	dout("check_delayed_caps\n");
	while (1) {
		spin_lock(&mdsc->cap_delay_lock);
		if (list_empty(&mdsc->cap_delay_list))
			break;
		ci = list_first_entry(&mdsc->cap_delay_list,
				      struct ceph_inode_info,
				      i_cap_delay_list);
		if ((ci->i_ceph_flags & CEPH_I_FLUSH) == 0 &&
		    time_before(jiffies, ci->i_hold_caps_max))
			break;
		list_del_init(&ci->i_cap_delay_list);
		spin_unlock(&mdsc->cap_delay_lock);
		dout("check_delayed_caps on %p\n", &ci->vfs_inode);
		ceph_check_caps(ci, flags, NULL);
	}
	spin_unlock(&mdsc->cap_delay_lock);
}

/*
 * Flush all dirty caps to the mds
 */
void ceph_flush_dirty_caps(struct ceph_mds_client *mdsc)
{
	struct ceph_inode_info *ci, *nci = NULL;
	struct inode *inode, *ninode = NULL;
	struct list_head *p, *n;

	dout("flush_dirty_caps\n");
	spin_lock(&mdsc->cap_dirty_lock);
	list_for_each_safe(p, n, &mdsc->cap_dirty) {
		if (nci) {
			ci = nci;
			inode = ninode;
			ci->i_ceph_flags &= ~CEPH_I_NOFLUSH;
			dout("flush_dirty_caps inode %p (was next inode)\n",
			     inode);
		} else {
			ci = list_entry(p, struct ceph_inode_info,
					i_dirty_item);
			inode = igrab(&ci->vfs_inode);
			BUG_ON(!inode);
			dout("flush_dirty_caps inode %p\n", inode);
		}
		if (n != &mdsc->cap_dirty) {
			nci = list_entry(n, struct ceph_inode_info,
					 i_dirty_item);
			ninode = igrab(&nci->vfs_inode);
			BUG_ON(!ninode);
			nci->i_ceph_flags |= CEPH_I_NOFLUSH;
			dout("flush_dirty_caps next inode %p, noflush\n",
			     ninode);
		} else {
			nci = NULL;
			ninode = NULL;
		}
		spin_unlock(&mdsc->cap_dirty_lock);
		if (inode) {
			ceph_check_caps(ci, CHECK_CAPS_NODELAY|CHECK_CAPS_FLUSH,
					NULL);
			iput(inode);
		}
		spin_lock(&mdsc->cap_dirty_lock);
	}
	spin_unlock(&mdsc->cap_dirty_lock);
}

/*
 * Drop open file reference.  If we were the last open file,
 * we may need to release capabilities to the MDS (or schedule
 * their delayed release).
 */
void ceph_put_fmode(struct ceph_inode_info *ci, int fmode)
{
	struct inode *inode = &ci->vfs_inode;
	int last = 0;

	spin_lock(&inode->i_lock);
	dout("put_fmode %p fmode %d %d -> %d\n", inode, fmode,
	     ci->i_nr_by_mode[fmode], ci->i_nr_by_mode[fmode]-1);
	BUG_ON(ci->i_nr_by_mode[fmode] == 0);
	if (--ci->i_nr_by_mode[fmode] == 0)
		last++;
	spin_unlock(&inode->i_lock);

	if (last && ci->i_vino.snap == CEPH_NOSNAP)
		ceph_check_caps(ci, 0, NULL);
}

/*
 * Helpers for embedding cap and dentry lease releases into mds
 * requests.
 *
 * @force is used by dentry_release (below) to force inclusion of a
 * record for the directory inode, even when there aren't any caps to
 * drop.
 */
int ceph_encode_inode_release(void **p, struct inode *inode,
			      int mds, int drop, int unless, int force)
{
	struct ceph_inode_info *ci = ceph_inode(inode);
	struct ceph_cap *cap;
	struct ceph_mds_request_release *rel = *p;
	int ret = 0;
	int used = 0;

	spin_lock(&inode->i_lock);
	used = __ceph_caps_used(ci);

	dout("encode_inode_release %p mds%d used %s drop %s unless %s\n", inode,
	     mds, ceph_cap_string(used), ceph_cap_string(drop),
	     ceph_cap_string(unless));

	/* only drop unused caps */
	drop &= ~used;

	cap = __get_cap_for_mds(ci, mds);
	if (cap && __cap_is_valid(cap)) {
		if (force ||
		    ((cap->issued & drop) &&
		     (cap->issued & unless) == 0)) {
			if ((cap->issued & drop) &&
			    (cap->issued & unless) == 0) {
				dout("encode_inode_release %p cap %p %s -> "
				     "%s\n", inode, cap,
				     ceph_cap_string(cap->issued),
				     ceph_cap_string(cap->issued & ~drop));
				cap->issued &= ~drop;
				cap->implemented &= ~drop;
				if (ci->i_ceph_flags & CEPH_I_NODELAY) {
					int wanted = __ceph_caps_wanted(ci);
					dout("  wanted %s -> %s (act %s)\n",
					     ceph_cap_string(cap->mds_wanted),
					     ceph_cap_string(cap->mds_wanted &
							     ~wanted),
					     ceph_cap_string(wanted));
					cap->mds_wanted &= wanted;
				}
			} else {
				dout("encode_inode_release %p cap %p %s"
				     " (force)\n", inode, cap,
				     ceph_cap_string(cap->issued));
			}

			rel->ino = cpu_to_le64(ceph_ino(inode));
			rel->cap_id = cpu_to_le64(cap->cap_id);
			rel->seq = cpu_to_le32(cap->seq);
			rel->issue_seq = cpu_to_le32(cap->issue_seq),
			rel->mseq = cpu_to_le32(cap->mseq);
			rel->caps = cpu_to_le32(cap->issued);
			rel->wanted = cpu_to_le32(cap->mds_wanted);
			rel->dname_len = 0;
			rel->dname_seq = 0;
			*p += sizeof(*rel);
			ret = 1;
		} else {
			dout("encode_inode_release %p cap %p %s\n",
			     inode, cap, ceph_cap_string(cap->issued));
		}
	}
	spin_unlock(&inode->i_lock);
	return ret;
}

int ceph_encode_dentry_release(void **p, struct dentry *dentry,
			       int mds, int drop, int unless)
{
	struct inode *dir = dentry->d_parent->d_inode;
	struct ceph_mds_request_release *rel = *p;
	struct ceph_dentry_info *di = ceph_dentry(dentry);
	int force = 0;
	int ret;

	/*
	 * force an record for the directory caps if we have a dentry lease.
	 * this is racy (can't take i_lock and d_lock together), but it
	 * doesn't have to be perfect; the mds will revoke anything we don't
	 * release.
	 */
	spin_lock(&dentry->d_lock);
	if (di->lease_session && di->lease_session->s_mds == mds)
		force = 1;
	spin_unlock(&dentry->d_lock);

	ret = ceph_encode_inode_release(p, dir, mds, drop, unless, force);

	spin_lock(&dentry->d_lock);
	if (ret && di->lease_session && di->lease_session->s_mds == mds) {
		dout("encode_dentry_release %p mds%d seq %d\n",
		     dentry, mds, (int)di->lease_seq);
		rel->dname_len = cpu_to_le32(dentry->d_name.len);
		memcpy(*p, dentry->d_name.name, dentry->d_name.len);
		*p += dentry->d_name.len;
		rel->dname_seq = cpu_to_le32(di->lease_seq);
	}
	spin_unlock(&dentry->d_lock);
	return ret;
}<|MERGE_RESOLUTION|>--- conflicted
+++ resolved
@@ -867,12 +867,8 @@
 {
 	struct ceph_mds_session *session = cap->session;
 	struct ceph_inode_info *ci = cap->ci;
-<<<<<<< HEAD
-	struct ceph_mds_client *mdsc = &ceph_client(ci->vfs_inode.i_sb)->mdsc;
-=======
 	struct ceph_mds_client *mdsc =
 		&ceph_sb_to_client(ci->vfs_inode.i_sb)->mdsc;
->>>>>>> 9dda696f
 	int removed = 0;
 
 	dout("__ceph_remove_cap %p from %p\n", cap, &ci->vfs_inode);
