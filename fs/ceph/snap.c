--- conflicted
+++ resolved
@@ -628,27 +628,6 @@
 		}
 	}
 
-<<<<<<< HEAD
-	if (le64_to_cpu(ri->seq) > realm->seq) {
-		dout("update_snap_trace updating %llx %p %lld -> %lld\n",
-		     realm->ino, realm, realm->seq, le64_to_cpu(ri->seq));
-		/*
-		 * if the realm seq has changed, queue a cap_snap for every
-		 * inode with open caps.  we do this _before_ we update
-		 * the realm info so that we prepare for writeback under the
-		 * _previous_ snap context.
-		 *
-		 * ...unless it's a snap deletion!
-		 */
-		if (!deletion)
-			queue_realm_cap_snaps(realm);
-	} else {
-		dout("update_snap_trace %llx %p seq %lld unchanged\n",
-		     realm->ino, realm, realm->seq);
-	}
-
-=======
->>>>>>> 4d152904
 	/* ensure the parent is correct */
 	err = adjust_snap_realm_parent(mdsc, realm, le64_to_cpu(ri->parent));
 	if (err < 0)
