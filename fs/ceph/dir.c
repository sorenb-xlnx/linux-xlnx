--- conflicted
+++ resolved
@@ -996,11 +996,7 @@
 {
 	struct inode *dir;
 
-<<<<<<< HEAD
-	if (nd->flags & LOOKUP_RCU)
-=======
 	if (nd && nd->flags & LOOKUP_RCU)
->>>>>>> 105e53f8
 		return -ECHILD;
 
 	dir = dentry->d_parent->d_inode;
