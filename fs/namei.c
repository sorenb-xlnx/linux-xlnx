--- conflicted
+++ resolved
@@ -1008,11 +1008,6 @@
 {
 	for (;;) {
 		struct vfsmount *mounted;
-<<<<<<< HEAD
-		if (unlikely(path->dentry->d_flags & DCACHE_MANAGE_TRANSIT) &&
-		    !reverse_transit &&
-		    path->dentry->d_op->d_manage(path->dentry, true) < 0)
-=======
 		/*
 		 * Don't forget we might have a non-mountpoint managed dentry
 		 * that wants to block transit.
@@ -1020,7 +1015,6 @@
 		*inode = path->dentry->d_inode;
 		if (!reverse_transit &&
 		     unlikely(managed_dentry_might_block(path->dentry)))
->>>>>>> 8eca7a00
 			return false;
 
 		if (!d_mountpoint(path->dentry))
@@ -1275,7 +1269,6 @@
 			status = 1;
 		}
 		mutex_unlock(&dir->i_mutex);
-<<<<<<< HEAD
 	}
 	if (unlikely(dentry->d_flags & DCACHE_OP_REVALIDATE) && need_reval)
 		status = d_revalidate(dentry, nd);
@@ -1291,23 +1284,6 @@
 			goto retry;
 		}
 	}
-=======
-	}
-	if (unlikely(dentry->d_flags & DCACHE_OP_REVALIDATE) && need_reval)
-		status = d_revalidate(dentry, nd);
-	if (unlikely(status <= 0)) {
-		if (status < 0) {
-			dput(dentry);
-			return status;
-		}
-		if (!d_invalidate(dentry)) {
-			dput(dentry);
-			dentry = NULL;
-			need_reval = 1;
-			goto retry;
-		}
-	}
->>>>>>> 8eca7a00
 
 	path->mnt = mnt;
 	path->dentry = dentry;
@@ -1331,7 +1307,6 @@
 	}
 	return exec_permission(nd->inode, 0);
 }
-<<<<<<< HEAD
 
 static inline int handle_dots(struct nameidata *nd, int type)
 {
@@ -1375,51 +1350,6 @@
 		terminate_walk(nd);
 		return err;
 	}
-=======
-
-static inline int handle_dots(struct nameidata *nd, int type)
-{
-	if (type == LAST_DOTDOT) {
-		if (nd->flags & LOOKUP_RCU) {
-			if (follow_dotdot_rcu(nd))
-				return -ECHILD;
-		} else
-			follow_dotdot(nd);
-	}
-	return 0;
-}
-
-static void terminate_walk(struct nameidata *nd)
-{
-	if (!(nd->flags & LOOKUP_RCU)) {
-		path_put(&nd->path);
-	} else {
-		nd->flags &= ~LOOKUP_RCU;
-		if (!(nd->flags & LOOKUP_ROOT))
-			nd->root.mnt = NULL;
-		rcu_read_unlock();
-		br_read_unlock(vfsmount_lock);
-	}
-}
-
-static inline int walk_component(struct nameidata *nd, struct path *path,
-		struct qstr *name, int type, int follow)
-{
-	struct inode *inode;
-	int err;
-	/*
-	 * "." and ".." are special - ".." especially so because it has
-	 * to be able to know about the current root directory and
-	 * parent relationships.
-	 */
-	if (unlikely(type != LAST_NORM))
-		return handle_dots(nd, type);
-	err = do_lookup(nd, name, path, &inode);
-	if (unlikely(err)) {
-		terminate_walk(nd);
-		return err;
-	}
->>>>>>> 8eca7a00
 	if (!inode) {
 		path_to_nameidata(path, nd);
 		terminate_walk(nd);
@@ -1733,25 +1663,16 @@
 			err = -ECHILD;
 	}
 
-<<<<<<< HEAD
-	if (!err)
-		err = handle_reval_path(nd);
-=======
 	if (!err) {
 		err = handle_reval_path(nd);
 		if (err)
 			path_put(&nd->path);
 	}
->>>>>>> 8eca7a00
 
 	if (!err && nd->flags & LOOKUP_DIRECTORY) {
 		if (!nd->inode->i_op->lookup) {
 			path_put(&nd->path);
-<<<<<<< HEAD
-			return -ENOTDIR;
-=======
 			err = -ENOTDIR;
->>>>>>> 8eca7a00
 		}
 	}
 
@@ -2451,7 +2372,6 @@
 
 struct file *do_filp_open(int dfd, const char *pathname,
 		const struct open_flags *op, int flags)
-<<<<<<< HEAD
 {
 	struct nameidata nd;
 	struct file *filp;
@@ -2468,24 +2388,6 @@
 		const char *name, const struct open_flags *op, int flags)
 {
 	struct nameidata nd;
-=======
-{
-	struct nameidata nd;
-	struct file *filp;
-
-	filp = path_openat(dfd, pathname, &nd, op, flags | LOOKUP_RCU);
-	if (unlikely(filp == ERR_PTR(-ECHILD)))
-		filp = path_openat(dfd, pathname, &nd, op, flags);
-	if (unlikely(filp == ERR_PTR(-ESTALE)))
-		filp = path_openat(dfd, pathname, &nd, op, flags | LOOKUP_REVAL);
-	return filp;
-}
-
-struct file *do_file_open_root(struct dentry *dentry, struct vfsmount *mnt,
-		const char *name, const struct open_flags *op, int flags)
-{
-	struct nameidata nd;
->>>>>>> 8eca7a00
 	struct file *file;
 
 	nd.root.mnt = mnt;
