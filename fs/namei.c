/*
 *  linux/fs/namei.c
 *
 *  Copyright (C) 1991, 1992  Linus Torvalds
 */

/*
 * Some corrections by tytso.
 */

/* [Feb 1997 T. Schoebel-Theuer] Complete rewrite of the pathname
 * lookup logic.
 */
/* [Feb-Apr 2000, AV] Rewrite to the new namespace architecture.
 */

#include <linux/init.h>
#include <linux/module.h>
#include <linux/slab.h>
#include <linux/fs.h>
#include <linux/namei.h>
#include <linux/pagemap.h>
#include <linux/fsnotify.h>
#include <linux/personality.h>
#include <linux/security.h>
#include <linux/ima.h>
#include <linux/syscalls.h>
#include <linux/mount.h>
#include <linux/audit.h>
#include <linux/capability.h>
#include <linux/file.h>
#include <linux/fcntl.h>
#include <linux/device_cgroup.h>
#include <linux/fs_struct.h>
#include <asm/uaccess.h>

#include "internal.h"

/* [Feb-1997 T. Schoebel-Theuer]
 * Fundamental changes in the pathname lookup mechanisms (namei)
 * were necessary because of omirr.  The reason is that omirr needs
 * to know the _real_ pathname, not the user-supplied one, in case
 * of symlinks (and also when transname replacements occur).
 *
 * The new code replaces the old recursive symlink resolution with
 * an iterative one (in case of non-nested symlink chains).  It does
 * this with calls to <fs>_follow_link().
 * As a side effect, dir_namei(), _namei() and follow_link() are now 
 * replaced with a single function lookup_dentry() that can handle all 
 * the special cases of the former code.
 *
 * With the new dcache, the pathname is stored at each inode, at least as
 * long as the refcount of the inode is positive.  As a side effect, the
 * size of the dcache depends on the inode cache and thus is dynamic.
 *
 * [29-Apr-1998 C. Scott Ananian] Updated above description of symlink
 * resolution to correspond with current state of the code.
 *
 * Note that the symlink resolution is not *completely* iterative.
 * There is still a significant amount of tail- and mid- recursion in
 * the algorithm.  Also, note that <fs>_readlink() is not used in
 * lookup_dentry(): lookup_dentry() on the result of <fs>_readlink()
 * may return different results than <fs>_follow_link().  Many virtual
 * filesystems (including /proc) exhibit this behavior.
 */

/* [24-Feb-97 T. Schoebel-Theuer] Side effects caused by new implementation:
 * New symlink semantics: when open() is called with flags O_CREAT | O_EXCL
 * and the name already exists in form of a symlink, try to create the new
 * name indicated by the symlink. The old code always complained that the
 * name already exists, due to not following the symlink even if its target
 * is nonexistent.  The new semantics affects also mknod() and link() when
 * the name is a symlink pointing to a non-existant name.
 *
 * I don't know which semantics is the right one, since I have no access
 * to standards. But I found by trial that HP-UX 9.0 has the full "new"
 * semantics implemented, while SunOS 4.1.1 and Solaris (SunOS 5.4) have the
 * "old" one. Personally, I think the new semantics is much more logical.
 * Note that "ln old new" where "new" is a symlink pointing to a non-existing
 * file does succeed in both HP-UX and SunOs, but not in Solaris
 * and in the old Linux semantics.
 */

/* [16-Dec-97 Kevin Buhr] For security reasons, we change some symlink
 * semantics.  See the comments in "open_namei" and "do_link" below.
 *
 * [10-Sep-98 Alan Modra] Another symlink change.
 */

/* [Feb-Apr 2000 AV] Complete rewrite. Rules for symlinks:
 *	inside the path - always follow.
 *	in the last component in creation/removal/renaming - never follow.
 *	if LOOKUP_FOLLOW passed - follow.
 *	if the pathname has trailing slashes - follow.
 *	otherwise - don't follow.
 * (applied in that order).
 *
 * [Jun 2000 AV] Inconsistent behaviour of open() in case if flags==O_CREAT
 * restored for 2.4. This is the last surviving part of old 4.2BSD bug.
 * During the 2.4 we need to fix the userland stuff depending on it -
 * hopefully we will be able to get rid of that wart in 2.5. So far only
 * XEmacs seems to be relying on it...
 */
/*
 * [Sep 2001 AV] Single-semaphore locking scheme (kudos to David Holland)
 * implemented.  Let's see if raised priority of ->s_vfs_rename_mutex gives
 * any extra contention...
 */

/* In order to reduce some races, while at the same time doing additional
 * checking and hopefully speeding things up, we copy filenames to the
 * kernel data space before using them..
 *
 * POSIX.1 2.4: an empty pathname is invalid (ENOENT).
 * PATH_MAX includes the nul terminator --RR.
 */
static int do_getname(const char __user *filename, char *page)
{
	int retval;
	unsigned long len = PATH_MAX;

	if (!segment_eq(get_fs(), KERNEL_DS)) {
		if ((unsigned long) filename >= TASK_SIZE)
			return -EFAULT;
		if (TASK_SIZE - (unsigned long) filename < PATH_MAX)
			len = TASK_SIZE - (unsigned long) filename;
	}

	retval = strncpy_from_user(page, filename, len);
	if (retval > 0) {
		if (retval < len)
			return 0;
		return -ENAMETOOLONG;
	} else if (!retval)
		retval = -ENOENT;
	return retval;
}

char * getname(const char __user * filename)
{
	char *tmp, *result;

	result = ERR_PTR(-ENOMEM);
	tmp = __getname();
	if (tmp)  {
		int retval = do_getname(filename, tmp);

		result = tmp;
		if (retval < 0) {
			__putname(tmp);
			result = ERR_PTR(retval);
		}
	}
	audit_getname(result);
	return result;
}

#ifdef CONFIG_AUDITSYSCALL
void putname(const char *name)
{
	if (unlikely(!audit_dummy_context()))
		audit_putname(name);
	else
		__putname(name);
}
EXPORT_SYMBOL(putname);
#endif

/*
 * This does basic POSIX ACL permission checking
 */
static int acl_permission_check(struct inode *inode, int mask,
		int (*check_acl)(struct inode *inode, int mask))
{
	umode_t			mode = inode->i_mode;

	mask &= MAY_READ | MAY_WRITE | MAY_EXEC;

	if (current_fsuid() == inode->i_uid)
		mode >>= 6;
	else {
		if (IS_POSIXACL(inode) && (mode & S_IRWXG) && check_acl) {
			int error = check_acl(inode, mask);
			if (error != -EAGAIN)
				return error;
		}

		if (in_group_p(inode->i_gid))
			mode >>= 3;
	}

	/*
	 * If the DACs are ok we don't need any capability check.
	 */
	if ((mask & ~mode) == 0)
		return 0;
	return -EACCES;
}

/**
 * generic_permission  -  check for access rights on a Posix-like filesystem
 * @inode:	inode to check access rights for
 * @mask:	right to check for (%MAY_READ, %MAY_WRITE, %MAY_EXEC)
 * @check_acl:	optional callback to check for Posix ACLs
 *
 * Used to check for read/write/execute permissions on a file.
 * We use "fsuid" for this, letting us set arbitrary permissions
 * for filesystem access without changing the "normal" uids which
 * are used for other things..
 */
int generic_permission(struct inode *inode, int mask,
		int (*check_acl)(struct inode *inode, int mask))
{
	int ret;

	/*
	 * Do the basic POSIX ACL permission checks.
	 */
	ret = acl_permission_check(inode, mask, check_acl);
	if (ret != -EACCES)
		return ret;

	/*
	 * Read/write DACs are always overridable.
	 * Executable DACs are overridable if at least one exec bit is set.
	 */
	if (!(mask & MAY_EXEC) || execute_ok(inode))
		if (capable(CAP_DAC_OVERRIDE))
			return 0;

	/*
	 * Searching includes executable on directories, else just read.
	 */
	mask &= MAY_READ | MAY_WRITE | MAY_EXEC;
	if (mask == MAY_READ || (S_ISDIR(inode->i_mode) && !(mask & MAY_WRITE)))
		if (capable(CAP_DAC_READ_SEARCH))
			return 0;

	return -EACCES;
}

/**
 * inode_permission  -  check for access rights to a given inode
 * @inode:	inode to check permission on
 * @mask:	right to check for (%MAY_READ, %MAY_WRITE, %MAY_EXEC)
 *
 * Used to check for read/write/execute permissions on an inode.
 * We use "fsuid" for this, letting us set arbitrary permissions
 * for filesystem access without changing the "normal" uids which
 * are used for other things.
 */
int inode_permission(struct inode *inode, int mask)
{
	int retval;

	if (mask & MAY_WRITE) {
		umode_t mode = inode->i_mode;

		/*
		 * Nobody gets write access to a read-only fs.
		 */
		if (IS_RDONLY(inode) &&
		    (S_ISREG(mode) || S_ISDIR(mode) || S_ISLNK(mode)))
			return -EROFS;

		/*
		 * Nobody gets write access to an immutable file.
		 */
		if (IS_IMMUTABLE(inode))
			return -EACCES;
	}

	if (inode->i_op->permission)
		retval = inode->i_op->permission(inode, mask);
	else
		retval = generic_permission(inode, mask, inode->i_op->check_acl);

	if (retval)
		return retval;

	retval = devcgroup_inode_permission(inode, mask);
	if (retval)
		return retval;

	return security_inode_permission(inode,
			mask & (MAY_READ|MAY_WRITE|MAY_EXEC|MAY_APPEND));
}

/**
 * file_permission  -  check for additional access rights to a given file
 * @file:	file to check access rights for
 * @mask:	right to check for (%MAY_READ, %MAY_WRITE, %MAY_EXEC)
 *
 * Used to check for read/write/execute permissions on an already opened
 * file.
 *
 * Note:
 *	Do not use this function in new code.  All access checks should
 *	be done using inode_permission().
 */
int file_permission(struct file *file, int mask)
{
	return inode_permission(file->f_path.dentry->d_inode, mask);
}

/*
 * get_write_access() gets write permission for a file.
 * put_write_access() releases this write permission.
 * This is used for regular files.
 * We cannot support write (and maybe mmap read-write shared) accesses and
 * MAP_DENYWRITE mmappings simultaneously. The i_writecount field of an inode
 * can have the following values:
 * 0: no writers, no VM_DENYWRITE mappings
 * < 0: (-i_writecount) vm_area_structs with VM_DENYWRITE set exist
 * > 0: (i_writecount) users are writing to the file.
 *
 * Normally we operate on that counter with atomic_{inc,dec} and it's safe
 * except for the cases where we don't hold i_writecount yet. Then we need to
 * use {get,deny}_write_access() - these functions check the sign and refuse
 * to do the change if sign is wrong. Exclusion between them is provided by
 * the inode->i_lock spinlock.
 */

int get_write_access(struct inode * inode)
{
	spin_lock(&inode->i_lock);
	if (atomic_read(&inode->i_writecount) < 0) {
		spin_unlock(&inode->i_lock);
		return -ETXTBSY;
	}
	atomic_inc(&inode->i_writecount);
	spin_unlock(&inode->i_lock);

	return 0;
}

int deny_write_access(struct file * file)
{
	struct inode *inode = file->f_path.dentry->d_inode;

	spin_lock(&inode->i_lock);
	if (atomic_read(&inode->i_writecount) > 0) {
		spin_unlock(&inode->i_lock);
		return -ETXTBSY;
	}
	atomic_dec(&inode->i_writecount);
	spin_unlock(&inode->i_lock);

	return 0;
}

/**
 * path_get - get a reference to a path
 * @path: path to get the reference to
 *
 * Given a path increment the reference count to the dentry and the vfsmount.
 */
void path_get(struct path *path)
{
	mntget(path->mnt);
	dget(path->dentry);
}
EXPORT_SYMBOL(path_get);

/**
 * path_put - put a reference to a path
 * @path: path to put the reference to
 *
 * Given a path decrement the reference count to the dentry and the vfsmount.
 */
void path_put(struct path *path)
{
	dput(path->dentry);
	mntput(path->mnt);
}
EXPORT_SYMBOL(path_put);

/**
 * release_open_intent - free up open intent resources
 * @nd: pointer to nameidata
 */
void release_open_intent(struct nameidata *nd)
{
	if (nd->intent.open.file->f_path.dentry == NULL)
		put_filp(nd->intent.open.file);
	else
		fput(nd->intent.open.file);
}

static inline struct dentry *
do_revalidate(struct dentry *dentry, struct nameidata *nd)
{
	int status = dentry->d_op->d_revalidate(dentry, nd);
	if (unlikely(status <= 0)) {
		/*
		 * The dentry failed validation.
		 * If d_revalidate returned 0 attempt to invalidate
		 * the dentry otherwise d_revalidate is asking us
		 * to return a fail status.
		 */
		if (!status) {
			if (!d_invalidate(dentry)) {
				dput(dentry);
				dentry = NULL;
			}
		} else {
			dput(dentry);
			dentry = ERR_PTR(status);
		}
	}
	return dentry;
}

/*
 * force_reval_path - force revalidation of a dentry
 *
 * In some situations the path walking code will trust dentries without
 * revalidating them. This causes problems for filesystems that depend on
 * d_revalidate to handle file opens (e.g. NFSv4). When FS_REVAL_DOT is set
 * (which indicates that it's possible for the dentry to go stale), force
 * a d_revalidate call before proceeding.
 *
 * Returns 0 if the revalidation was successful. If the revalidation fails,
 * either return the error returned by d_revalidate or -ESTALE if the
 * revalidation it just returned 0. If d_revalidate returns 0, we attempt to
 * invalidate the dentry. It's up to the caller to handle putting references
 * to the path if necessary.
 */
static int
force_reval_path(struct path *path, struct nameidata *nd)
{
	int status;
	struct dentry *dentry = path->dentry;

	/*
	 * only check on filesystems where it's possible for the dentry to
	 * become stale. It's assumed that if this flag is set then the
	 * d_revalidate op will also be defined.
	 */
	if (!(dentry->d_sb->s_type->fs_flags & FS_REVAL_DOT))
		return 0;

	status = dentry->d_op->d_revalidate(dentry, nd);
	if (status > 0)
		return 0;

	if (!status) {
		d_invalidate(dentry);
		status = -ESTALE;
	}
	return status;
}

/*
 * Short-cut version of permission(), for calling on directories
 * during pathname resolution.  Combines parts of permission()
 * and generic_permission(), and tests ONLY for MAY_EXEC permission.
 *
 * If appropriate, check DAC only.  If not appropriate, or
 * short-cut DAC fails, then call ->permission() to do more
 * complete permission check.
 */
static int exec_permission(struct inode *inode)
{
	int ret;

	if (inode->i_op->permission) {
		ret = inode->i_op->permission(inode, MAY_EXEC);
		if (!ret)
			goto ok;
		return ret;
	}
	ret = acl_permission_check(inode, MAY_EXEC, inode->i_op->check_acl);
	if (!ret)
		goto ok;

	if (capable(CAP_DAC_OVERRIDE) || capable(CAP_DAC_READ_SEARCH))
		goto ok;

	return ret;
ok:
	return security_inode_permission(inode, MAY_EXEC);
}

static __always_inline void set_root(struct nameidata *nd)
{
	if (!nd->root.mnt) {
		struct fs_struct *fs = current->fs;
		read_lock(&fs->lock);
		nd->root = fs->root;
		path_get(&nd->root);
		read_unlock(&fs->lock);
	}
}

static int link_path_walk(const char *, struct nameidata *);

static __always_inline int __vfs_follow_link(struct nameidata *nd, const char *link)
{
	if (IS_ERR(link))
		goto fail;

	if (*link == '/') {
		set_root(nd);
		path_put(&nd->path);
		nd->path = nd->root;
		path_get(&nd->root);
	}

	return link_path_walk(link, nd);
fail:
	path_put(&nd->path);
	return PTR_ERR(link);
}

static void path_put_conditional(struct path *path, struct nameidata *nd)
{
	dput(path->dentry);
	if (path->mnt != nd->path.mnt)
		mntput(path->mnt);
}

static inline void path_to_nameidata(struct path *path, struct nameidata *nd)
{
	dput(nd->path.dentry);
	if (nd->path.mnt != path->mnt)
		mntput(nd->path.mnt);
	nd->path.mnt = path->mnt;
	nd->path.dentry = path->dentry;
}

static __always_inline int
__do_follow_link(struct path *path, struct nameidata *nd, void **p)
{
	int error;
	struct dentry *dentry = path->dentry;

	touch_atime(path->mnt, dentry);
	nd_set_link(nd, NULL);

	if (path->mnt != nd->path.mnt) {
		path_to_nameidata(path, nd);
		dget(dentry);
	}
	mntget(path->mnt);
	nd->last_type = LAST_BIND;
	*p = dentry->d_inode->i_op->follow_link(dentry, nd);
	error = PTR_ERR(*p);
	if (!IS_ERR(*p)) {
		char *s = nd_get_link(nd);
		error = 0;
		if (s)
			error = __vfs_follow_link(nd, s);
		else if (nd->last_type == LAST_BIND) {
			error = force_reval_path(&nd->path, nd);
			if (error)
				path_put(&nd->path);
		}
	}
	return error;
}

/*
 * This limits recursive symlink follows to 8, while
 * limiting consecutive symlinks to 40.
 *
 * Without that kind of total limit, nasty chains of consecutive
 * symlinks can cause almost arbitrarily long lookups. 
 */
static inline int do_follow_link(struct path *path, struct nameidata *nd)
{
	void *cookie;
	int err = -ELOOP;
	if (current->link_count >= MAX_NESTED_LINKS)
		goto loop;
	if (current->total_link_count >= 40)
		goto loop;
	BUG_ON(nd->depth >= MAX_NESTED_LINKS);
	cond_resched();
	err = security_inode_follow_link(path->dentry, nd);
	if (err)
		goto loop;
	current->link_count++;
	current->total_link_count++;
	nd->depth++;
	err = __do_follow_link(path, nd, &cookie);
	if (!IS_ERR(cookie) && path->dentry->d_inode->i_op->put_link)
		path->dentry->d_inode->i_op->put_link(path->dentry, nd, cookie);
	path_put(path);
	current->link_count--;
	nd->depth--;
	return err;
loop:
	path_put_conditional(path, nd);
	path_put(&nd->path);
	return err;
}

int follow_up(struct path *path)
{
	struct vfsmount *parent;
	struct dentry *mountpoint;
	spin_lock(&vfsmount_lock);
	parent = path->mnt->mnt_parent;
	if (parent == path->mnt) {
		spin_unlock(&vfsmount_lock);
		return 0;
	}
	mntget(parent);
	mountpoint = dget(path->mnt->mnt_mountpoint);
	spin_unlock(&vfsmount_lock);
	dput(path->dentry);
	path->dentry = mountpoint;
	mntput(path->mnt);
	path->mnt = parent;
	return 1;
}

/* no need for dcache_lock, as serialization is taken care in
 * namespace.c
 */
static int __follow_mount(struct path *path)
{
	int res = 0;
	while (d_mountpoint(path->dentry)) {
		struct vfsmount *mounted = lookup_mnt(path);
		if (!mounted)
			break;
		dput(path->dentry);
		if (res)
			mntput(path->mnt);
		path->mnt = mounted;
		path->dentry = dget(mounted->mnt_root);
		res = 1;
	}
	return res;
}

static void follow_mount(struct path *path)
{
	while (d_mountpoint(path->dentry)) {
		struct vfsmount *mounted = lookup_mnt(path);
		if (!mounted)
			break;
		dput(path->dentry);
		mntput(path->mnt);
		path->mnt = mounted;
		path->dentry = dget(mounted->mnt_root);
	}
}

/* no need for dcache_lock, as serialization is taken care in
 * namespace.c
 */
int follow_down(struct path *path)
{
	struct vfsmount *mounted;

	mounted = lookup_mnt(path);
	if (mounted) {
		dput(path->dentry);
		mntput(path->mnt);
		path->mnt = mounted;
		path->dentry = dget(mounted->mnt_root);
		return 1;
	}
	return 0;
}

static __always_inline void follow_dotdot(struct nameidata *nd)
{
	set_root(nd);

	while(1) {
		struct dentry *old = nd->path.dentry;

		if (nd->path.dentry == nd->root.dentry &&
		    nd->path.mnt == nd->root.mnt) {
			break;
		}
		if (nd->path.dentry != nd->path.mnt->mnt_root) {
			/* rare case of legitimate dget_parent()... */
			nd->path.dentry = dget_parent(nd->path.dentry);
			dput(old);
			break;
		}
		if (!follow_up(&nd->path))
			break;
	}
	follow_mount(&nd->path);
}

/*
 *  It's more convoluted than I'd like it to be, but... it's still fairly
 *  small and for now I'd prefer to have fast path as straight as possible.
 *  It _is_ time-critical.
 */
static int do_lookup(struct nameidata *nd, struct qstr *name,
		     struct path *path)
{
	struct vfsmount *mnt = nd->path.mnt;
	struct dentry *dentry, *parent, *new;
	struct inode *dir;
	/*
	 * See if the low-level filesystem might want
	 * to use its own hash..
	 */
	if (nd->path.dentry->d_op && nd->path.dentry->d_op->d_hash) {
		int err = nd->path.dentry->d_op->d_hash(nd->path.dentry, name);
		if (err < 0)
			return err;
	}

	dentry = __d_lookup(nd->path.dentry, name);
	if (!dentry)
		goto need_lookup;
	if (dentry->d_op && dentry->d_op->d_revalidate)
		goto need_revalidate;
done:
	path->mnt = mnt;
	path->dentry = dentry;
	__follow_mount(path);
	return 0;

need_lookup:
	parent = nd->path.dentry;
	dir = parent->d_inode;

	mutex_lock(&dir->i_mutex);
	/*
	 * First re-do the cached lookup just in case it was created
	 * while we waited for the directory semaphore..
	 *
	 * FIXME! This could use version numbering or similar to
	 * avoid unnecessary cache lookups.
	 *
	 * The "dcache_lock" is purely to protect the RCU list walker
	 * from concurrent renames at this point (we mustn't get false
	 * negatives from the RCU list walk here, unlike the optimistic
	 * fast walk).
	 *
	 * so doing d_lookup() (with seqlock), instead of lockfree __d_lookup
	 */
	dentry = d_lookup(parent, name);
	if (dentry) {
		/*
		 * The cache was re-populated while we waited on the
		 * mutex.  We need to revalidate, this time while
		 * holding i_mutex (to avoid another race).
		 */
		if (dentry->d_op && dentry->d_op->d_revalidate) {
			dentry = do_revalidate(dentry, nd);
                        if (dentry)
				goto out_unlock;
			/*
			 * The dentry was left behind invalid.  Just
			 * do the lookup.
			 */
		} else {
			goto out_unlock;
                }
	}

	/* Don't create child dentry for a dead directory. */
	dentry = ERR_PTR(-ENOENT);
	if (IS_DEADDIR(dir))
		goto out_unlock;

	new = d_alloc(parent, name);
	dentry = ERR_PTR(-ENOMEM);
	if (new) {
		dentry = dir->i_op->lookup(dir, new, nd);
		if (dentry)
			dput(new);
		else
			dentry = new;
	}
out_unlock:
	mutex_unlock(&dir->i_mutex);
	if (IS_ERR(dentry))
		goto fail;
	goto done;

need_revalidate:
	dentry = do_revalidate(dentry, nd);
	if (!dentry)
		goto need_lookup;
	if (IS_ERR(dentry))
		goto fail;
	goto done;

fail:
	return PTR_ERR(dentry);
}

/*
 * This is a temporary kludge to deal with "automount" symlinks; proper
 * solution is to trigger them on follow_mount(), so that do_lookup()
 * would DTRT.  To be killed before 2.6.34-final.
 */
static inline int follow_on_final(struct inode *inode, unsigned lookup_flags)
{
	return inode && unlikely(inode->i_op->follow_link) &&
		((lookup_flags & LOOKUP_FOLLOW) || S_ISDIR(inode->i_mode));
}

/*
 * Name resolution.
 * This is the basic name resolution function, turning a pathname into
 * the final dentry. We expect 'base' to be positive and a directory.
 *
 * Returns 0 and nd will have valid dentry and mnt on success.
 * Returns error and drops reference to input namei data on failure.
 */
static int link_path_walk(const char *name, struct nameidata *nd)
{
	struct path next;
	struct inode *inode;
	int err;
	unsigned int lookup_flags = nd->flags;
	
	while (*name=='/')
		name++;
	if (!*name)
		goto return_reval;

	inode = nd->path.dentry->d_inode;
	if (nd->depth)
		lookup_flags = LOOKUP_FOLLOW | (nd->flags & LOOKUP_CONTINUE);

	/* At this point we know we have a real path component. */
	for(;;) {
		unsigned long hash;
		struct qstr this;
		unsigned int c;

		nd->flags |= LOOKUP_CONTINUE;
		err = exec_permission(inode);
 		if (err)
			break;

		this.name = name;
		c = *(const unsigned char *)name;

		hash = init_name_hash();
		do {
			name++;
			hash = partial_name_hash(c, hash);
			c = *(const unsigned char *)name;
		} while (c && (c != '/'));
		this.len = name - (const char *) this.name;
		this.hash = end_name_hash(hash);

		/* remove trailing slashes? */
		if (!c)
			goto last_component;
		while (*++name == '/');
		if (!*name)
			goto last_with_slashes;

		/*
		 * "." and ".." are special - ".." especially so because it has
		 * to be able to know about the current root directory and
		 * parent relationships.
		 */
		if (this.name[0] == '.') switch (this.len) {
			default:
				break;
			case 2:	
				if (this.name[1] != '.')
					break;
				follow_dotdot(nd);
				inode = nd->path.dentry->d_inode;
				/* fallthrough */
			case 1:
				continue;
		}
		/* This does the actual lookups.. */
		err = do_lookup(nd, &this, &next);
		if (err)
			break;

		err = -ENOENT;
		inode = next.dentry->d_inode;
		if (!inode)
			goto out_dput;

		if (inode->i_op->follow_link) {
			err = do_follow_link(&next, nd);
			if (err)
				goto return_err;
			err = -ENOENT;
			inode = nd->path.dentry->d_inode;
			if (!inode)
				break;
		} else
			path_to_nameidata(&next, nd);
		err = -ENOTDIR; 
		if (!inode->i_op->lookup)
			break;
		continue;
		/* here ends the main loop */

last_with_slashes:
		lookup_flags |= LOOKUP_FOLLOW | LOOKUP_DIRECTORY;
last_component:
		/* Clear LOOKUP_CONTINUE iff it was previously unset */
		nd->flags &= lookup_flags | ~LOOKUP_CONTINUE;
		if (lookup_flags & LOOKUP_PARENT)
			goto lookup_parent;
		if (this.name[0] == '.') switch (this.len) {
			default:
				break;
			case 2:	
				if (this.name[1] != '.')
					break;
				follow_dotdot(nd);
				inode = nd->path.dentry->d_inode;
				/* fallthrough */
			case 1:
				goto return_reval;
		}
		err = do_lookup(nd, &this, &next);
		if (err)
			break;
		inode = next.dentry->d_inode;
		if (follow_on_final(inode, lookup_flags)) {
			err = do_follow_link(&next, nd);
			if (err)
				goto return_err;
			inode = nd->path.dentry->d_inode;
		} else
			path_to_nameidata(&next, nd);
		err = -ENOENT;
		if (!inode)
			break;
		if (lookup_flags & LOOKUP_DIRECTORY) {
			err = -ENOTDIR; 
			if (!inode->i_op->lookup)
				break;
		}
		goto return_base;
lookup_parent:
		nd->last = this;
		nd->last_type = LAST_NORM;
		if (this.name[0] != '.')
			goto return_base;
		if (this.len == 1)
			nd->last_type = LAST_DOT;
		else if (this.len == 2 && this.name[1] == '.')
			nd->last_type = LAST_DOTDOT;
		else
			goto return_base;
return_reval:
		/*
		 * We bypassed the ordinary revalidation routines.
		 * We may need to check the cached dentry for staleness.
		 */
		if (nd->path.dentry && nd->path.dentry->d_sb &&
		    (nd->path.dentry->d_sb->s_type->fs_flags & FS_REVAL_DOT)) {
			err = -ESTALE;
			/* Note: we do not d_invalidate() */
			if (!nd->path.dentry->d_op->d_revalidate(
					nd->path.dentry, nd))
				break;
		}
return_base:
		return 0;
out_dput:
		path_put_conditional(&next, nd);
		break;
	}
	path_put(&nd->path);
return_err:
	return err;
}

static int path_walk(const char *name, struct nameidata *nd)
{
	struct path save = nd->path;
	int result;

	current->total_link_count = 0;

	/* make sure the stuff we saved doesn't go away */
	path_get(&save);

	result = link_path_walk(name, nd);
	if (result == -ESTALE) {
		/* nd->path had been dropped */
		current->total_link_count = 0;
		nd->path = save;
		path_get(&nd->path);
		nd->flags |= LOOKUP_REVAL;
		result = link_path_walk(name, nd);
	}

	path_put(&save);

	return result;
}

static int path_init(int dfd, const char *name, unsigned int flags, struct nameidata *nd)
{
	int retval = 0;
	int fput_needed;
	struct file *file;

	nd->last_type = LAST_ROOT; /* if there are only slashes... */
	nd->flags = flags;
	nd->depth = 0;
	nd->root.mnt = NULL;

	if (*name=='/') {
		set_root(nd);
		nd->path = nd->root;
		path_get(&nd->root);
	} else if (dfd == AT_FDCWD) {
		struct fs_struct *fs = current->fs;
		read_lock(&fs->lock);
		nd->path = fs->pwd;
		path_get(&fs->pwd);
		read_unlock(&fs->lock);
	} else {
		struct dentry *dentry;

		file = fget_light(dfd, &fput_needed);
		retval = -EBADF;
		if (!file)
			goto out_fail;

		dentry = file->f_path.dentry;

		retval = -ENOTDIR;
		if (!S_ISDIR(dentry->d_inode->i_mode))
			goto fput_fail;

		retval = file_permission(file, MAY_EXEC);
		if (retval)
			goto fput_fail;

		nd->path = file->f_path;
		path_get(&file->f_path);

		fput_light(file, fput_needed);
	}
	return 0;

fput_fail:
	fput_light(file, fput_needed);
out_fail:
	return retval;
}

/* Returns 0 and nd will be valid on success; Retuns error, otherwise. */
static int do_path_lookup(int dfd, const char *name,
				unsigned int flags, struct nameidata *nd)
{
	int retval = path_init(dfd, name, flags, nd);
	if (!retval)
		retval = path_walk(name, nd);
	if (unlikely(!retval && !audit_dummy_context() && nd->path.dentry &&
				nd->path.dentry->d_inode))
		audit_inode(name, nd->path.dentry);
	if (nd->root.mnt) {
		path_put(&nd->root);
		nd->root.mnt = NULL;
	}
	return retval;
}

int path_lookup(const char *name, unsigned int flags,
			struct nameidata *nd)
{
	return do_path_lookup(AT_FDCWD, name, flags, nd);
}

int kern_path(const char *name, unsigned int flags, struct path *path)
{
	struct nameidata nd;
	int res = do_path_lookup(AT_FDCWD, name, flags, &nd);
	if (!res)
		*path = nd.path;
	return res;
}

/**
 * vfs_path_lookup - lookup a file path relative to a dentry-vfsmount pair
 * @dentry:  pointer to dentry of the base directory
 * @mnt: pointer to vfs mount of the base directory
 * @name: pointer to file name
 * @flags: lookup flags
 * @nd: pointer to nameidata
 */
int vfs_path_lookup(struct dentry *dentry, struct vfsmount *mnt,
		    const char *name, unsigned int flags,
		    struct nameidata *nd)
{
	int retval;

	/* same as do_path_lookup */
	nd->last_type = LAST_ROOT;
	nd->flags = flags;
	nd->depth = 0;

	nd->path.dentry = dentry;
	nd->path.mnt = mnt;
	path_get(&nd->path);
	nd->root = nd->path;
	path_get(&nd->root);

	retval = path_walk(name, nd);
	if (unlikely(!retval && !audit_dummy_context() && nd->path.dentry &&
				nd->path.dentry->d_inode))
		audit_inode(name, nd->path.dentry);

	path_put(&nd->root);
	nd->root.mnt = NULL;

	return retval;
}

static struct dentry *__lookup_hash(struct qstr *name,
		struct dentry *base, struct nameidata *nd)
{
	struct dentry *dentry;
	struct inode *inode;
	int err;

	inode = base->d_inode;

	/*
	 * See if the low-level filesystem might want
	 * to use its own hash..
	 */
	if (base->d_op && base->d_op->d_hash) {
		err = base->d_op->d_hash(base, name);
		dentry = ERR_PTR(err);
		if (err < 0)
			goto out;
	}

	dentry = __d_lookup(base, name);

	/* lockess __d_lookup may fail due to concurrent d_move()
	 * in some unrelated directory, so try with d_lookup
	 */
	if (!dentry)
		dentry = d_lookup(base, name);

	if (dentry && dentry->d_op && dentry->d_op->d_revalidate)
		dentry = do_revalidate(dentry, nd);

	if (!dentry) {
		struct dentry *new;

		/* Don't create child dentry for a dead directory. */
		dentry = ERR_PTR(-ENOENT);
		if (IS_DEADDIR(inode))
			goto out;

		new = d_alloc(base, name);
		dentry = ERR_PTR(-ENOMEM);
		if (!new)
			goto out;
		dentry = inode->i_op->lookup(inode, new, nd);
		if (!dentry)
			dentry = new;
		else
			dput(new);
	}
out:
	return dentry;
}

/*
 * Restricted form of lookup. Doesn't follow links, single-component only,
 * needs parent already locked. Doesn't follow mounts.
 * SMP-safe.
 */
static struct dentry *lookup_hash(struct nameidata *nd)
{
	int err;

	err = exec_permission(nd->path.dentry->d_inode);
	if (err)
		return ERR_PTR(err);
	return __lookup_hash(&nd->last, nd->path.dentry, nd);
}

static int __lookup_one_len(const char *name, struct qstr *this,
		struct dentry *base, int len)
{
	unsigned long hash;
	unsigned int c;

	this->name = name;
	this->len = len;
	if (!len)
		return -EACCES;

	hash = init_name_hash();
	while (len--) {
		c = *(const unsigned char *)name++;
		if (c == '/' || c == '\0')
			return -EACCES;
		hash = partial_name_hash(c, hash);
	}
	this->hash = end_name_hash(hash);
	return 0;
}

/**
 * lookup_one_len - filesystem helper to lookup single pathname component
 * @name:	pathname component to lookup
 * @base:	base directory to lookup from
 * @len:	maximum length @len should be interpreted to
 *
 * Note that this routine is purely a helper for filesystem usage and should
 * not be called by generic code.  Also note that by using this function the
 * nameidata argument is passed to the filesystem methods and a filesystem
 * using this helper needs to be prepared for that.
 */
struct dentry *lookup_one_len(const char *name, struct dentry *base, int len)
{
	int err;
	struct qstr this;

	WARN_ON_ONCE(!mutex_is_locked(&base->d_inode->i_mutex));

	err = __lookup_one_len(name, &this, base, len);
	if (err)
		return ERR_PTR(err);

	err = exec_permission(base->d_inode);
	if (err)
		return ERR_PTR(err);
	return __lookup_hash(&this, base, NULL);
}

int user_path_at(int dfd, const char __user *name, unsigned flags,
		 struct path *path)
{
	struct nameidata nd;
	char *tmp = getname(name);
	int err = PTR_ERR(tmp);
	if (!IS_ERR(tmp)) {

		BUG_ON(flags & LOOKUP_PARENT);

		err = do_path_lookup(dfd, tmp, flags, &nd);
		putname(tmp);
		if (!err)
			*path = nd.path;
	}
	return err;
}

static int user_path_parent(int dfd, const char __user *path,
			struct nameidata *nd, char **name)
{
	char *s = getname(path);
	int error;

	if (IS_ERR(s))
		return PTR_ERR(s);

	error = do_path_lookup(dfd, s, LOOKUP_PARENT, nd);
	if (error)
		putname(s);
	else
		*name = s;

	return error;
}

/*
 * It's inline, so penalty for filesystems that don't use sticky bit is
 * minimal.
 */
static inline int check_sticky(struct inode *dir, struct inode *inode)
{
	uid_t fsuid = current_fsuid();

	if (!(dir->i_mode & S_ISVTX))
		return 0;
	if (inode->i_uid == fsuid)
		return 0;
	if (dir->i_uid == fsuid)
		return 0;
	return !capable(CAP_FOWNER);
}

/*
 *	Check whether we can remove a link victim from directory dir, check
 *  whether the type of victim is right.
 *  1. We can't do it if dir is read-only (done in permission())
 *  2. We should have write and exec permissions on dir
 *  3. We can't remove anything from append-only dir
 *  4. We can't do anything with immutable dir (done in permission())
 *  5. If the sticky bit on dir is set we should either
 *	a. be owner of dir, or
 *	b. be owner of victim, or
 *	c. have CAP_FOWNER capability
 *  6. If the victim is append-only or immutable we can't do antyhing with
 *     links pointing to it.
 *  7. If we were asked to remove a directory and victim isn't one - ENOTDIR.
 *  8. If we were asked to remove a non-directory and victim isn't one - EISDIR.
 *  9. We can't remove a root or mountpoint.
 * 10. We don't allow removal of NFS sillyrenamed files; it's handled by
 *     nfs_async_unlink().
 */
static int may_delete(struct inode *dir,struct dentry *victim,int isdir)
{
	int error;

	if (!victim->d_inode)
		return -ENOENT;

	BUG_ON(victim->d_parent->d_inode != dir);
	audit_inode_child(victim, dir);

	error = inode_permission(dir, MAY_WRITE | MAY_EXEC);
	if (error)
		return error;
	if (IS_APPEND(dir))
		return -EPERM;
	if (check_sticky(dir, victim->d_inode)||IS_APPEND(victim->d_inode)||
	    IS_IMMUTABLE(victim->d_inode) || IS_SWAPFILE(victim->d_inode))
		return -EPERM;
	if (isdir) {
		if (!S_ISDIR(victim->d_inode->i_mode))
			return -ENOTDIR;
		if (IS_ROOT(victim))
			return -EBUSY;
	} else if (S_ISDIR(victim->d_inode->i_mode))
		return -EISDIR;
	if (IS_DEADDIR(dir))
		return -ENOENT;
	if (victim->d_flags & DCACHE_NFSFS_RENAMED)
		return -EBUSY;
	return 0;
}

/*	Check whether we can create an object with dentry child in directory
 *  dir.
 *  1. We can't do it if child already exists (open has special treatment for
 *     this case, but since we are inlined it's OK)
 *  2. We can't do it if dir is read-only (done in permission())
 *  3. We should have write and exec permissions on dir
 *  4. We can't do it if dir is immutable (done in permission())
 */
static inline int may_create(struct inode *dir, struct dentry *child)
{
	if (child->d_inode)
		return -EEXIST;
	if (IS_DEADDIR(dir))
		return -ENOENT;
	return inode_permission(dir, MAY_WRITE | MAY_EXEC);
}

/*
 * p1 and p2 should be directories on the same fs.
 */
struct dentry *lock_rename(struct dentry *p1, struct dentry *p2)
{
	struct dentry *p;

	if (p1 == p2) {
		mutex_lock_nested(&p1->d_inode->i_mutex, I_MUTEX_PARENT);
		return NULL;
	}

	mutex_lock(&p1->d_inode->i_sb->s_vfs_rename_mutex);

	p = d_ancestor(p2, p1);
	if (p) {
		mutex_lock_nested(&p2->d_inode->i_mutex, I_MUTEX_PARENT);
		mutex_lock_nested(&p1->d_inode->i_mutex, I_MUTEX_CHILD);
		return p;
	}

	p = d_ancestor(p1, p2);
	if (p) {
		mutex_lock_nested(&p1->d_inode->i_mutex, I_MUTEX_PARENT);
		mutex_lock_nested(&p2->d_inode->i_mutex, I_MUTEX_CHILD);
		return p;
	}

	mutex_lock_nested(&p1->d_inode->i_mutex, I_MUTEX_PARENT);
	mutex_lock_nested(&p2->d_inode->i_mutex, I_MUTEX_CHILD);
	return NULL;
}

void unlock_rename(struct dentry *p1, struct dentry *p2)
{
	mutex_unlock(&p1->d_inode->i_mutex);
	if (p1 != p2) {
		mutex_unlock(&p2->d_inode->i_mutex);
		mutex_unlock(&p1->d_inode->i_sb->s_vfs_rename_mutex);
	}
}

int vfs_create(struct inode *dir, struct dentry *dentry, int mode,
		struct nameidata *nd)
{
	int error = may_create(dir, dentry);

	if (error)
		return error;

	if (!dir->i_op->create)
		return -EACCES;	/* shouldn't it be ENOSYS? */
	mode &= S_IALLUGO;
	mode |= S_IFREG;
	error = security_inode_create(dir, dentry, mode);
	if (error)
		return error;
	error = dir->i_op->create(dir, dentry, mode, nd);
	if (!error)
		fsnotify_create(dir, dentry);
	return error;
}

int may_open(struct path *path, int acc_mode, int flag)
{
	struct dentry *dentry = path->dentry;
	struct inode *inode = dentry->d_inode;
	int error;

	if (!inode)
		return -ENOENT;

	switch (inode->i_mode & S_IFMT) {
	case S_IFLNK:
		return -ELOOP;
	case S_IFDIR:
		if (acc_mode & MAY_WRITE)
			return -EISDIR;
		break;
	case S_IFBLK:
	case S_IFCHR:
		if (path->mnt->mnt_flags & MNT_NODEV)
			return -EACCES;
		/*FALLTHRU*/
	case S_IFIFO:
	case S_IFSOCK:
		flag &= ~O_TRUNC;
		break;
	}

	error = inode_permission(inode, acc_mode);
	if (error)
		return error;

	/*
	 * An append-only file must be opened in append mode for writing.
	 */
	if (IS_APPEND(inode)) {
		if  ((flag & O_ACCMODE) != O_RDONLY && !(flag & O_APPEND))
			return -EPERM;
		if (flag & O_TRUNC)
			return -EPERM;
	}

	/* O_NOATIME can only be set by the owner or superuser */
	if (flag & O_NOATIME && !is_owner_or_cap(inode))
		return -EPERM;

	/*
	 * Ensure there are no outstanding leases on the file.
	 */
	return break_lease(inode, flag);
}

static int handle_truncate(struct path *path)
{
	struct inode *inode = path->dentry->d_inode;
	int error = get_write_access(inode);
	if (error)
		return error;
	/*
	 * Refuse to truncate files with mandatory locks held on them.
	 */
	error = locks_verify_locked(inode);
	if (!error)
		error = security_path_truncate(path, 0,
				       ATTR_MTIME|ATTR_CTIME|ATTR_OPEN);
	if (!error) {
		error = do_truncate(path->dentry, 0,
				    ATTR_MTIME|ATTR_CTIME|ATTR_OPEN,
				    NULL);
	}
	put_write_access(inode);
	return error;
}

/*
 * Be careful about ever adding any more callers of this
 * function.  Its flags must be in the namei format, not
 * what get passed to sys_open().
 */
static int __open_namei_create(struct nameidata *nd, struct path *path,
				int open_flag, int mode)
{
	int error;
	struct dentry *dir = nd->path.dentry;

	if (!IS_POSIXACL(dir->d_inode))
		mode &= ~current_umask();
	error = security_path_mknod(&nd->path, path->dentry, mode, 0);
	if (error)
		goto out_unlock;
	error = vfs_create(dir->d_inode, path->dentry, mode, nd);
out_unlock:
	mutex_unlock(&dir->d_inode->i_mutex);
	dput(nd->path.dentry);
	nd->path.dentry = path->dentry;
	if (error)
		return error;
	/* Don't check for write permission, don't truncate */
	return may_open(&nd->path, 0, open_flag & ~O_TRUNC);
}

/*
 * Note that while the flag value (low two bits) for sys_open means:
 *	00 - read-only
 *	01 - write-only
 *	10 - read-write
 *	11 - special
 * it is changed into
 *	00 - no permissions needed
 *	01 - read-permission
 *	10 - write-permission
 *	11 - read-write
 * for the internal routines (ie open_namei()/follow_link() etc)
 * This is more logical, and also allows the 00 "no perm needed"
 * to be used for symlinks (where the permissions are checked
 * later).
 *
*/
static inline int open_to_namei_flags(int flag)
{
	if ((flag+1) & O_ACCMODE)
		flag++;
	return flag;
}

static int open_will_truncate(int flag, struct inode *inode)
{
	/*
	 * We'll never write to the fs underlying
	 * a device file.
	 */
	if (special_file(inode->i_mode))
		return 0;
	return (flag & O_TRUNC);
}

static struct file *finish_open(struct nameidata *nd,
				int open_flag, int acc_mode)
{
	struct file *filp;
	int will_truncate;
	int error;

	will_truncate = open_will_truncate(open_flag, nd->path.dentry->d_inode);
	if (will_truncate) {
		error = mnt_want_write(nd->path.mnt);
		if (error)
			goto exit;
	}
	error = may_open(&nd->path, acc_mode, open_flag);
	if (error) {
		if (will_truncate)
			mnt_drop_write(nd->path.mnt);
		goto exit;
	}
	filp = nameidata_to_filp(nd);
	if (!IS_ERR(filp)) {
		error = ima_file_check(filp, acc_mode);
		if (error) {
			fput(filp);
			filp = ERR_PTR(error);
		}
	}
	if (!IS_ERR(filp)) {
		if (will_truncate) {
			error = handle_truncate(&nd->path);
			if (error) {
				fput(filp);
				filp = ERR_PTR(error);
			}
		}
	}
	/*
	 * It is now safe to drop the mnt write
	 * because the filp has had a write taken
	 * on its behalf.
	 */
	if (will_truncate)
		mnt_drop_write(nd->path.mnt);
	return filp;

exit:
	if (!IS_ERR(nd->intent.open.file))
		release_open_intent(nd);
	path_put(&nd->path);
	return ERR_PTR(error);
}

static struct file *do_last(struct nameidata *nd, struct path *path,
			    int open_flag, int acc_mode,
			    int mode, const char *pathname)
{
	struct dentry *dir = nd->path.dentry;
	struct file *filp;
	int error = -EISDIR;

	switch (nd->last_type) {
	case LAST_DOTDOT:
		follow_dotdot(nd);
		dir = nd->path.dentry;
		if (nd->path.mnt->mnt_sb->s_type->fs_flags & FS_REVAL_DOT) {
			if (!dir->d_op->d_revalidate(dir, nd)) {
				error = -ESTALE;
				goto exit;
			}
		}
		/* fallthrough */
	case LAST_DOT:
	case LAST_ROOT:
		if (open_flag & O_CREAT)
			goto exit;
		/* fallthrough */
	case LAST_BIND:
		audit_inode(pathname, dir);
		goto ok;
	}

	/* trailing slashes? */
	if (nd->last.name[nd->last.len]) {
		if (open_flag & O_CREAT)
			goto exit;
		nd->flags |= LOOKUP_DIRECTORY;
	}

	/* just plain open? */
	if (!(open_flag & O_CREAT)) {
		error = do_lookup(nd, &nd->last, path);
		if (error)
			goto exit;
		error = -ENOENT;
		if (!path->dentry->d_inode)
			goto exit_dput;
		if (path->dentry->d_inode->i_op->follow_link)
			return NULL;
		error = -ENOTDIR;
		if (nd->flags & LOOKUP_DIRECTORY) {
			if (!path->dentry->d_inode->i_op->lookup)
				goto exit_dput;
		}
		path_to_nameidata(path, nd);
		audit_inode(pathname, nd->path.dentry);
		goto ok;
	}

	/* OK, it's O_CREAT */
	mutex_lock(&dir->d_inode->i_mutex);

	path->dentry = lookup_hash(nd);
	path->mnt = nd->path.mnt;

	error = PTR_ERR(path->dentry);
	if (IS_ERR(path->dentry)) {
		mutex_unlock(&dir->d_inode->i_mutex);
		goto exit;
	}

	if (IS_ERR(nd->intent.open.file)) {
		error = PTR_ERR(nd->intent.open.file);
		goto exit_mutex_unlock;
	}

	/* Negative dentry, just create the file */
	if (!path->dentry->d_inode) {
		/*
		 * This write is needed to ensure that a
		 * ro->rw transition does not occur between
		 * the time when the file is created and when
		 * a permanent write count is taken through
		 * the 'struct file' in nameidata_to_filp().
		 */
		error = mnt_want_write(nd->path.mnt);
		if (error)
			goto exit_mutex_unlock;
<<<<<<< HEAD
		error = __open_namei_create(nd, path, open_flag, mode);
=======
		error = __open_namei_create(&nd, &path, open_flag, mode);
>>>>>>> 9f009a78
		if (error) {
			mnt_drop_write(nd->path.mnt);
			goto exit;
		}
		filp = nameidata_to_filp(nd);
		mnt_drop_write(nd->path.mnt);
		if (!IS_ERR(filp)) {
			error = ima_file_check(filp, acc_mode);
			if (error) {
				fput(filp);
				filp = ERR_PTR(error);
			}
		}
		return filp;
	}

	/*
	 * It already exists.
	 */
	mutex_unlock(&dir->d_inode->i_mutex);
	audit_inode(pathname, path->dentry);

	error = -EEXIST;
	if (open_flag & O_EXCL)
		goto exit_dput;

	if (__follow_mount(path)) {
		error = -ELOOP;
		if (open_flag & O_NOFOLLOW)
			goto exit_dput;
	}

	error = -ENOENT;
	if (!path->dentry->d_inode)
		goto exit_dput;

	if (path->dentry->d_inode->i_op->follow_link)
		return NULL;

	path_to_nameidata(path, nd);
	error = -EISDIR;
	if (S_ISDIR(path->dentry->d_inode->i_mode))
		goto exit;
ok:
	filp = finish_open(nd, open_flag, acc_mode);
	return filp;

exit_mutex_unlock:
	mutex_unlock(&dir->d_inode->i_mutex);
exit_dput:
	path_put_conditional(path, nd);
exit:
	if (!IS_ERR(nd->intent.open.file))
		release_open_intent(nd);
	path_put(&nd->path);
	return ERR_PTR(error);
}

/*
 * Note that the low bits of the passed in "open_flag"
 * are not the same as in the local variable "flag". See
 * open_to_namei_flags() for more details.
 */
struct file *do_filp_open(int dfd, const char *pathname,
		int open_flag, int mode, int acc_mode)
{
	struct file *filp;
	struct nameidata nd;
	int error;
	struct path path;
	int count = 0;
	int flag = open_to_namei_flags(open_flag);
	int force_reval = 0;

	if (!(open_flag & O_CREAT))
		mode = 0;

	/*
	 * O_SYNC is implemented as __O_SYNC|O_DSYNC.  As many places only
	 * check for O_DSYNC if the need any syncing at all we enforce it's
	 * always set instead of having to deal with possibly weird behaviour
	 * for malicious applications setting only __O_SYNC.
	 */
<<<<<<< HEAD
	if (open_flag & __O_SYNC)
		open_flag |= O_DSYNC;

	if (!acc_mode)
		acc_mode = MAY_OPEN | ACC_MODE(open_flag);

	/* O_TRUNC implies we need access checks for write permissions */
	if (open_flag & O_TRUNC)
		acc_mode |= MAY_WRITE;

	/* Allow the LSM permission hook to distinguish append 
	   access from general write access. */
	if (open_flag & O_APPEND)
		acc_mode |= MAY_APPEND;

	/* find the parent */
reval:
	error = path_init(dfd, pathname, LOOKUP_PARENT, &nd);
	if (error)
		return ERR_PTR(error);
	if (force_reval)
		nd.flags |= LOOKUP_REVAL;

	current->total_link_count = 0;
	error = link_path_walk(pathname, &nd);
=======
	will_truncate = open_will_truncate(flag, nd.path.dentry->d_inode);
	if (will_truncate) {
		error = mnt_want_write(nd.path.mnt);
		if (error)
			goto exit;
	}
	error = may_open(&nd.path, acc_mode, open_flag);
>>>>>>> 9f009a78
	if (error) {
		filp = ERR_PTR(error);
		goto out;
	}
	if (unlikely(!audit_dummy_context()) && (open_flag & O_CREAT))
		audit_inode(pathname, nd.path.dentry);

	/*
	 * We have the parent and last component.
	 */

	error = -ENFILE;
	filp = get_empty_filp();
	if (filp == NULL)
		goto exit_parent;
	nd.intent.open.file = filp;
	filp->f_flags = open_flag;
	nd.intent.open.flags = flag;
	nd.intent.open.create_mode = mode;
	nd.flags &= ~LOOKUP_PARENT;
	nd.flags |= LOOKUP_OPEN;
	if (open_flag & O_CREAT) {
		nd.flags |= LOOKUP_CREATE;
		if (open_flag & O_EXCL)
			nd.flags |= LOOKUP_EXCL;
	}
	if (open_flag & O_DIRECTORY)
		nd.flags |= LOOKUP_DIRECTORY;
	filp = do_last(&nd, &path, open_flag, acc_mode, mode, pathname);
	while (unlikely(!filp)) { /* trailing symlink */
		struct path holder;
		struct inode *inode = path.dentry->d_inode;
		void *cookie;
		error = -ELOOP;
		/* S_ISDIR part is a temporary automount kludge */
		if ((open_flag & O_NOFOLLOW) && !S_ISDIR(inode->i_mode))
			goto exit_dput;
		if (count++ == 32)
			goto exit_dput;
		/*
		 * This is subtle. Instead of calling do_follow_link() we do
		 * the thing by hands. The reason is that this way we have zero
		 * link_count and path_walk() (called from ->follow_link)
		 * honoring LOOKUP_PARENT.  After that we have the parent and
		 * last component, i.e. we are in the same situation as after
		 * the first path_walk().  Well, almost - if the last component
		 * is normal we get its copy stored in nd->last.name and we will
		 * have to putname() it when we are done. Procfs-like symlinks
		 * just set LAST_BIND.
		 */
		nd.flags |= LOOKUP_PARENT;
		error = security_inode_follow_link(path.dentry, &nd);
		if (error)
			goto exit_dput;
		error = __do_follow_link(&path, &nd, &cookie);
		if (unlikely(error)) {
			/* nd.path had been dropped */
			if (!IS_ERR(cookie) && inode->i_op->put_link)
				inode->i_op->put_link(path.dentry, &nd, cookie);
			path_put(&path);
			release_open_intent(&nd);
			filp = ERR_PTR(error);
			goto out;
		}
		holder = path;
		nd.flags &= ~LOOKUP_PARENT;
		filp = do_last(&nd, &path, open_flag, acc_mode, mode, pathname);
		if (inode->i_op->put_link)
			inode->i_op->put_link(holder.dentry, &nd, cookie);
		path_put(&holder);
	}
out:
	if (nd.root.mnt)
		path_put(&nd.root);
	if (filp == ERR_PTR(-ESTALE) && !force_reval) {
		force_reval = 1;
		goto reval;
	}
	return filp;

exit_dput:
	path_put_conditional(&path, &nd);
	if (!IS_ERR(nd.intent.open.file))
		release_open_intent(&nd);
exit_parent:
	path_put(&nd.path);
	filp = ERR_PTR(error);
	goto out;
}

/**
 * filp_open - open file and return file pointer
 *
 * @filename:	path to open
 * @flags:	open flags as per the open(2) second argument
 * @mode:	mode for the new file if O_CREAT is set, else ignored
 *
 * This is the helper to open a file from kernelspace if you really
 * have to.  But in generally you should not do this, so please move
 * along, nothing to see here..
 */
struct file *filp_open(const char *filename, int flags, int mode)
{
	return do_filp_open(AT_FDCWD, filename, flags, mode, 0);
}
EXPORT_SYMBOL(filp_open);

/**
 * lookup_create - lookup a dentry, creating it if it doesn't exist
 * @nd: nameidata info
 * @is_dir: directory flag
 *
 * Simple function to lookup and return a dentry and create it
 * if it doesn't exist.  Is SMP-safe.
 *
 * Returns with nd->path.dentry->d_inode->i_mutex locked.
 */
struct dentry *lookup_create(struct nameidata *nd, int is_dir)
{
	struct dentry *dentry = ERR_PTR(-EEXIST);

	mutex_lock_nested(&nd->path.dentry->d_inode->i_mutex, I_MUTEX_PARENT);
	/*
	 * Yucky last component or no last component at all?
	 * (foo/., foo/.., /////)
	 */
	if (nd->last_type != LAST_NORM)
		goto fail;
	nd->flags &= ~LOOKUP_PARENT;
	nd->flags |= LOOKUP_CREATE | LOOKUP_EXCL;
	nd->intent.open.flags = O_EXCL;

	/*
	 * Do the final lookup.
	 */
	dentry = lookup_hash(nd);
	if (IS_ERR(dentry))
		goto fail;

	if (dentry->d_inode)
		goto eexist;
	/*
	 * Special case - lookup gave negative, but... we had foo/bar/
	 * From the vfs_mknod() POV we just have a negative dentry -
	 * all is fine. Let's be bastards - you had / on the end, you've
	 * been asking for (non-existent) directory. -ENOENT for you.
	 */
	if (unlikely(!is_dir && nd->last.name[nd->last.len])) {
		dput(dentry);
		dentry = ERR_PTR(-ENOENT);
	}
	return dentry;
eexist:
	dput(dentry);
	dentry = ERR_PTR(-EEXIST);
fail:
	return dentry;
}
EXPORT_SYMBOL_GPL(lookup_create);

int vfs_mknod(struct inode *dir, struct dentry *dentry, int mode, dev_t dev)
{
	int error = may_create(dir, dentry);

	if (error)
		return error;

	if ((S_ISCHR(mode) || S_ISBLK(mode)) && !capable(CAP_MKNOD))
		return -EPERM;

	if (!dir->i_op->mknod)
		return -EPERM;

	error = devcgroup_inode_mknod(mode, dev);
	if (error)
		return error;

	error = security_inode_mknod(dir, dentry, mode, dev);
	if (error)
		return error;

	error = dir->i_op->mknod(dir, dentry, mode, dev);
	if (!error)
		fsnotify_create(dir, dentry);
	return error;
}

static int may_mknod(mode_t mode)
{
	switch (mode & S_IFMT) {
	case S_IFREG:
	case S_IFCHR:
	case S_IFBLK:
	case S_IFIFO:
	case S_IFSOCK:
	case 0: /* zero mode translates to S_IFREG */
		return 0;
	case S_IFDIR:
		return -EPERM;
	default:
		return -EINVAL;
	}
}

SYSCALL_DEFINE4(mknodat, int, dfd, const char __user *, filename, int, mode,
		unsigned, dev)
{
	int error;
	char *tmp;
	struct dentry *dentry;
	struct nameidata nd;

	if (S_ISDIR(mode))
		return -EPERM;

	error = user_path_parent(dfd, filename, &nd, &tmp);
	if (error)
		return error;

	dentry = lookup_create(&nd, 0);
	if (IS_ERR(dentry)) {
		error = PTR_ERR(dentry);
		goto out_unlock;
	}
	if (!IS_POSIXACL(nd.path.dentry->d_inode))
		mode &= ~current_umask();
	error = may_mknod(mode);
	if (error)
		goto out_dput;
	error = mnt_want_write(nd.path.mnt);
	if (error)
		goto out_dput;
	error = security_path_mknod(&nd.path, dentry, mode, dev);
	if (error)
		goto out_drop_write;
	switch (mode & S_IFMT) {
		case 0: case S_IFREG:
			error = vfs_create(nd.path.dentry->d_inode,dentry,mode,&nd);
			break;
		case S_IFCHR: case S_IFBLK:
			error = vfs_mknod(nd.path.dentry->d_inode,dentry,mode,
					new_decode_dev(dev));
			break;
		case S_IFIFO: case S_IFSOCK:
			error = vfs_mknod(nd.path.dentry->d_inode,dentry,mode,0);
			break;
	}
out_drop_write:
	mnt_drop_write(nd.path.mnt);
out_dput:
	dput(dentry);
out_unlock:
	mutex_unlock(&nd.path.dentry->d_inode->i_mutex);
	path_put(&nd.path);
	putname(tmp);

	return error;
}

SYSCALL_DEFINE3(mknod, const char __user *, filename, int, mode, unsigned, dev)
{
	return sys_mknodat(AT_FDCWD, filename, mode, dev);
}

int vfs_mkdir(struct inode *dir, struct dentry *dentry, int mode)
{
	int error = may_create(dir, dentry);

	if (error)
		return error;

	if (!dir->i_op->mkdir)
		return -EPERM;

	mode &= (S_IRWXUGO|S_ISVTX);
	error = security_inode_mkdir(dir, dentry, mode);
	if (error)
		return error;

	error = dir->i_op->mkdir(dir, dentry, mode);
	if (!error)
		fsnotify_mkdir(dir, dentry);
	return error;
}

SYSCALL_DEFINE3(mkdirat, int, dfd, const char __user *, pathname, int, mode)
{
	int error = 0;
	char * tmp;
	struct dentry *dentry;
	struct nameidata nd;

	error = user_path_parent(dfd, pathname, &nd, &tmp);
	if (error)
		goto out_err;

	dentry = lookup_create(&nd, 1);
	error = PTR_ERR(dentry);
	if (IS_ERR(dentry))
		goto out_unlock;

	if (!IS_POSIXACL(nd.path.dentry->d_inode))
		mode &= ~current_umask();
	error = mnt_want_write(nd.path.mnt);
	if (error)
		goto out_dput;
	error = security_path_mkdir(&nd.path, dentry, mode);
	if (error)
		goto out_drop_write;
	error = vfs_mkdir(nd.path.dentry->d_inode, dentry, mode);
out_drop_write:
	mnt_drop_write(nd.path.mnt);
out_dput:
	dput(dentry);
out_unlock:
	mutex_unlock(&nd.path.dentry->d_inode->i_mutex);
	path_put(&nd.path);
	putname(tmp);
out_err:
	return error;
}

SYSCALL_DEFINE2(mkdir, const char __user *, pathname, int, mode)
{
	return sys_mkdirat(AT_FDCWD, pathname, mode);
}

/*
 * We try to drop the dentry early: we should have
 * a usage count of 2 if we're the only user of this
 * dentry, and if that is true (possibly after pruning
 * the dcache), then we drop the dentry now.
 *
 * A low-level filesystem can, if it choses, legally
 * do a
 *
 *	if (!d_unhashed(dentry))
 *		return -EBUSY;
 *
 * if it cannot handle the case of removing a directory
 * that is still in use by something else..
 */
void dentry_unhash(struct dentry *dentry)
{
	dget(dentry);
	shrink_dcache_parent(dentry);
	spin_lock(&dcache_lock);
	spin_lock(&dentry->d_lock);
	if (atomic_read(&dentry->d_count) == 2)
		__d_drop(dentry);
	spin_unlock(&dentry->d_lock);
	spin_unlock(&dcache_lock);
}

int vfs_rmdir(struct inode *dir, struct dentry *dentry)
{
	int error = may_delete(dir, dentry, 1);

	if (error)
		return error;

	if (!dir->i_op->rmdir)
		return -EPERM;

	mutex_lock(&dentry->d_inode->i_mutex);
	dentry_unhash(dentry);
	if (d_mountpoint(dentry))
		error = -EBUSY;
	else {
		error = security_inode_rmdir(dir, dentry);
		if (!error) {
			error = dir->i_op->rmdir(dir, dentry);
			if (!error)
				dentry->d_inode->i_flags |= S_DEAD;
		}
	}
	mutex_unlock(&dentry->d_inode->i_mutex);
	if (!error) {
		d_delete(dentry);
	}
	dput(dentry);

	return error;
}

static long do_rmdir(int dfd, const char __user *pathname)
{
	int error = 0;
	char * name;
	struct dentry *dentry;
	struct nameidata nd;

	error = user_path_parent(dfd, pathname, &nd, &name);
	if (error)
		return error;

	switch(nd.last_type) {
	case LAST_DOTDOT:
		error = -ENOTEMPTY;
		goto exit1;
	case LAST_DOT:
		error = -EINVAL;
		goto exit1;
	case LAST_ROOT:
		error = -EBUSY;
		goto exit1;
	}

	nd.flags &= ~LOOKUP_PARENT;

	mutex_lock_nested(&nd.path.dentry->d_inode->i_mutex, I_MUTEX_PARENT);
	dentry = lookup_hash(&nd);
	error = PTR_ERR(dentry);
	if (IS_ERR(dentry))
		goto exit2;
	error = mnt_want_write(nd.path.mnt);
	if (error)
		goto exit3;
	error = security_path_rmdir(&nd.path, dentry);
	if (error)
		goto exit4;
	error = vfs_rmdir(nd.path.dentry->d_inode, dentry);
exit4:
	mnt_drop_write(nd.path.mnt);
exit3:
	dput(dentry);
exit2:
	mutex_unlock(&nd.path.dentry->d_inode->i_mutex);
exit1:
	path_put(&nd.path);
	putname(name);
	return error;
}

SYSCALL_DEFINE1(rmdir, const char __user *, pathname)
{
	return do_rmdir(AT_FDCWD, pathname);
}

int vfs_unlink(struct inode *dir, struct dentry *dentry)
{
	int error = may_delete(dir, dentry, 0);

	if (error)
		return error;

	if (!dir->i_op->unlink)
		return -EPERM;

	mutex_lock(&dentry->d_inode->i_mutex);
	if (d_mountpoint(dentry))
		error = -EBUSY;
	else {
		error = security_inode_unlink(dir, dentry);
		if (!error) {
			error = dir->i_op->unlink(dir, dentry);
			if (!error)
				dentry->d_inode->i_flags |= S_DEAD;
		}
	}
	mutex_unlock(&dentry->d_inode->i_mutex);

	/* We don't d_delete() NFS sillyrenamed files--they still exist. */
	if (!error && !(dentry->d_flags & DCACHE_NFSFS_RENAMED)) {
		fsnotify_link_count(dentry->d_inode);
		d_delete(dentry);
	}

	return error;
}

/*
 * Make sure that the actual truncation of the file will occur outside its
 * directory's i_mutex.  Truncate can take a long time if there is a lot of
 * writeout happening, and we don't want to prevent access to the directory
 * while waiting on the I/O.
 */
static long do_unlinkat(int dfd, const char __user *pathname)
{
	int error;
	char *name;
	struct dentry *dentry;
	struct nameidata nd;
	struct inode *inode = NULL;

	error = user_path_parent(dfd, pathname, &nd, &name);
	if (error)
		return error;

	error = -EISDIR;
	if (nd.last_type != LAST_NORM)
		goto exit1;

	nd.flags &= ~LOOKUP_PARENT;

	mutex_lock_nested(&nd.path.dentry->d_inode->i_mutex, I_MUTEX_PARENT);
	dentry = lookup_hash(&nd);
	error = PTR_ERR(dentry);
	if (!IS_ERR(dentry)) {
		/* Why not before? Because we want correct error value */
		if (nd.last.name[nd.last.len])
			goto slashes;
		inode = dentry->d_inode;
		if (inode)
			atomic_inc(&inode->i_count);
		error = mnt_want_write(nd.path.mnt);
		if (error)
			goto exit2;
		error = security_path_unlink(&nd.path, dentry);
		if (error)
			goto exit3;
		error = vfs_unlink(nd.path.dentry->d_inode, dentry);
exit3:
		mnt_drop_write(nd.path.mnt);
	exit2:
		dput(dentry);
	}
	mutex_unlock(&nd.path.dentry->d_inode->i_mutex);
	if (inode)
		iput(inode);	/* truncate the inode here */
exit1:
	path_put(&nd.path);
	putname(name);
	return error;

slashes:
	error = !dentry->d_inode ? -ENOENT :
		S_ISDIR(dentry->d_inode->i_mode) ? -EISDIR : -ENOTDIR;
	goto exit2;
}

SYSCALL_DEFINE3(unlinkat, int, dfd, const char __user *, pathname, int, flag)
{
	if ((flag & ~AT_REMOVEDIR) != 0)
		return -EINVAL;

	if (flag & AT_REMOVEDIR)
		return do_rmdir(dfd, pathname);

	return do_unlinkat(dfd, pathname);
}

SYSCALL_DEFINE1(unlink, const char __user *, pathname)
{
	return do_unlinkat(AT_FDCWD, pathname);
}

int vfs_symlink(struct inode *dir, struct dentry *dentry, const char *oldname)
{
	int error = may_create(dir, dentry);

	if (error)
		return error;

	if (!dir->i_op->symlink)
		return -EPERM;

	error = security_inode_symlink(dir, dentry, oldname);
	if (error)
		return error;

	error = dir->i_op->symlink(dir, dentry, oldname);
	if (!error)
		fsnotify_create(dir, dentry);
	return error;
}

SYSCALL_DEFINE3(symlinkat, const char __user *, oldname,
		int, newdfd, const char __user *, newname)
{
	int error;
	char *from;
	char *to;
	struct dentry *dentry;
	struct nameidata nd;

	from = getname(oldname);
	if (IS_ERR(from))
		return PTR_ERR(from);

	error = user_path_parent(newdfd, newname, &nd, &to);
	if (error)
		goto out_putname;

	dentry = lookup_create(&nd, 0);
	error = PTR_ERR(dentry);
	if (IS_ERR(dentry))
		goto out_unlock;

	error = mnt_want_write(nd.path.mnt);
	if (error)
		goto out_dput;
	error = security_path_symlink(&nd.path, dentry, from);
	if (error)
		goto out_drop_write;
	error = vfs_symlink(nd.path.dentry->d_inode, dentry, from);
out_drop_write:
	mnt_drop_write(nd.path.mnt);
out_dput:
	dput(dentry);
out_unlock:
	mutex_unlock(&nd.path.dentry->d_inode->i_mutex);
	path_put(&nd.path);
	putname(to);
out_putname:
	putname(from);
	return error;
}

SYSCALL_DEFINE2(symlink, const char __user *, oldname, const char __user *, newname)
{
	return sys_symlinkat(oldname, AT_FDCWD, newname);
}

int vfs_link(struct dentry *old_dentry, struct inode *dir, struct dentry *new_dentry)
{
	struct inode *inode = old_dentry->d_inode;
	int error;

	if (!inode)
		return -ENOENT;

	error = may_create(dir, new_dentry);
	if (error)
		return error;

	if (dir->i_sb != inode->i_sb)
		return -EXDEV;

	/*
	 * A link to an append-only or immutable file cannot be created.
	 */
	if (IS_APPEND(inode) || IS_IMMUTABLE(inode))
		return -EPERM;
	if (!dir->i_op->link)
		return -EPERM;
	if (S_ISDIR(inode->i_mode))
		return -EPERM;

	error = security_inode_link(old_dentry, dir, new_dentry);
	if (error)
		return error;

	mutex_lock(&inode->i_mutex);
	error = dir->i_op->link(old_dentry, dir, new_dentry);
	mutex_unlock(&inode->i_mutex);
	if (!error)
		fsnotify_link(dir, inode, new_dentry);
	return error;
}

/*
 * Hardlinks are often used in delicate situations.  We avoid
 * security-related surprises by not following symlinks on the
 * newname.  --KAB
 *
 * We don't follow them on the oldname either to be compatible
 * with linux 2.0, and to avoid hard-linking to directories
 * and other special files.  --ADM
 */
SYSCALL_DEFINE5(linkat, int, olddfd, const char __user *, oldname,
		int, newdfd, const char __user *, newname, int, flags)
{
	struct dentry *new_dentry;
	struct nameidata nd;
	struct path old_path;
	int error;
	char *to;

	if ((flags & ~AT_SYMLINK_FOLLOW) != 0)
		return -EINVAL;

	error = user_path_at(olddfd, oldname,
			     flags & AT_SYMLINK_FOLLOW ? LOOKUP_FOLLOW : 0,
			     &old_path);
	if (error)
		return error;

	error = user_path_parent(newdfd, newname, &nd, &to);
	if (error)
		goto out;
	error = -EXDEV;
	if (old_path.mnt != nd.path.mnt)
		goto out_release;
	new_dentry = lookup_create(&nd, 0);
	error = PTR_ERR(new_dentry);
	if (IS_ERR(new_dentry))
		goto out_unlock;
	error = mnt_want_write(nd.path.mnt);
	if (error)
		goto out_dput;
	error = security_path_link(old_path.dentry, &nd.path, new_dentry);
	if (error)
		goto out_drop_write;
	error = vfs_link(old_path.dentry, nd.path.dentry->d_inode, new_dentry);
out_drop_write:
	mnt_drop_write(nd.path.mnt);
out_dput:
	dput(new_dentry);
out_unlock:
	mutex_unlock(&nd.path.dentry->d_inode->i_mutex);
out_release:
	path_put(&nd.path);
	putname(to);
out:
	path_put(&old_path);

	return error;
}

SYSCALL_DEFINE2(link, const char __user *, oldname, const char __user *, newname)
{
	return sys_linkat(AT_FDCWD, oldname, AT_FDCWD, newname, 0);
}

/*
 * The worst of all namespace operations - renaming directory. "Perverted"
 * doesn't even start to describe it. Somebody in UCB had a heck of a trip...
 * Problems:
 *	a) we can get into loop creation. Check is done in is_subdir().
 *	b) race potential - two innocent renames can create a loop together.
 *	   That's where 4.4 screws up. Current fix: serialization on
 *	   sb->s_vfs_rename_mutex. We might be more accurate, but that's another
 *	   story.
 *	c) we have to lock _three_ objects - parents and victim (if it exists).
 *	   And that - after we got ->i_mutex on parents (until then we don't know
 *	   whether the target exists).  Solution: try to be smart with locking
 *	   order for inodes.  We rely on the fact that tree topology may change
 *	   only under ->s_vfs_rename_mutex _and_ that parent of the object we
 *	   move will be locked.  Thus we can rank directories by the tree
 *	   (ancestors first) and rank all non-directories after them.
 *	   That works since everybody except rename does "lock parent, lookup,
 *	   lock child" and rename is under ->s_vfs_rename_mutex.
 *	   HOWEVER, it relies on the assumption that any object with ->lookup()
 *	   has no more than 1 dentry.  If "hybrid" objects will ever appear,
 *	   we'd better make sure that there's no link(2) for them.
 *	d) some filesystems don't support opened-but-unlinked directories,
 *	   either because of layout or because they are not ready to deal with
 *	   all cases correctly. The latter will be fixed (taking this sort of
 *	   stuff into VFS), but the former is not going away. Solution: the same
 *	   trick as in rmdir().
 *	e) conversion from fhandle to dentry may come in the wrong moment - when
 *	   we are removing the target. Solution: we will have to grab ->i_mutex
 *	   in the fhandle_to_dentry code. [FIXME - current nfsfh.c relies on
 *	   ->i_mutex on parents, which works but leads to some truly excessive
 *	   locking].
 */
static int vfs_rename_dir(struct inode *old_dir, struct dentry *old_dentry,
			  struct inode *new_dir, struct dentry *new_dentry)
{
	int error = 0;
	struct inode *target;

	/*
	 * If we are going to change the parent - check write permissions,
	 * we'll need to flip '..'.
	 */
	if (new_dir != old_dir) {
		error = inode_permission(old_dentry->d_inode, MAY_WRITE);
		if (error)
			return error;
	}

	error = security_inode_rename(old_dir, old_dentry, new_dir, new_dentry);
	if (error)
		return error;

	target = new_dentry->d_inode;
	if (target) {
		mutex_lock(&target->i_mutex);
		dentry_unhash(new_dentry);
	}
	if (d_mountpoint(old_dentry)||d_mountpoint(new_dentry))
		error = -EBUSY;
	else 
		error = old_dir->i_op->rename(old_dir, old_dentry, new_dir, new_dentry);
	if (target) {
		if (!error)
			target->i_flags |= S_DEAD;
		mutex_unlock(&target->i_mutex);
		if (d_unhashed(new_dentry))
			d_rehash(new_dentry);
		dput(new_dentry);
	}
	if (!error)
		if (!(old_dir->i_sb->s_type->fs_flags & FS_RENAME_DOES_D_MOVE))
			d_move(old_dentry,new_dentry);
	return error;
}

static int vfs_rename_other(struct inode *old_dir, struct dentry *old_dentry,
			    struct inode *new_dir, struct dentry *new_dentry)
{
	struct inode *target;
	int error;

	error = security_inode_rename(old_dir, old_dentry, new_dir, new_dentry);
	if (error)
		return error;

	dget(new_dentry);
	target = new_dentry->d_inode;
	if (target)
		mutex_lock(&target->i_mutex);
	if (d_mountpoint(old_dentry)||d_mountpoint(new_dentry))
		error = -EBUSY;
	else
		error = old_dir->i_op->rename(old_dir, old_dentry, new_dir, new_dentry);
	if (!error) {
		if (target)
			target->i_flags |= S_DEAD;
		if (!(old_dir->i_sb->s_type->fs_flags & FS_RENAME_DOES_D_MOVE))
			d_move(old_dentry, new_dentry);
	}
	if (target)
		mutex_unlock(&target->i_mutex);
	dput(new_dentry);
	return error;
}

int vfs_rename(struct inode *old_dir, struct dentry *old_dentry,
	       struct inode *new_dir, struct dentry *new_dentry)
{
	int error;
	int is_dir = S_ISDIR(old_dentry->d_inode->i_mode);
	const char *old_name;

	if (old_dentry->d_inode == new_dentry->d_inode)
 		return 0;
 
	error = may_delete(old_dir, old_dentry, is_dir);
	if (error)
		return error;

	if (!new_dentry->d_inode)
		error = may_create(new_dir, new_dentry);
	else
		error = may_delete(new_dir, new_dentry, is_dir);
	if (error)
		return error;

	if (!old_dir->i_op->rename)
		return -EPERM;

	old_name = fsnotify_oldname_init(old_dentry->d_name.name);

	if (is_dir)
		error = vfs_rename_dir(old_dir,old_dentry,new_dir,new_dentry);
	else
		error = vfs_rename_other(old_dir,old_dentry,new_dir,new_dentry);
	if (!error)
		fsnotify_move(old_dir, new_dir, old_name, is_dir,
			      new_dentry->d_inode, old_dentry);
	fsnotify_oldname_free(old_name);

	return error;
}

SYSCALL_DEFINE4(renameat, int, olddfd, const char __user *, oldname,
		int, newdfd, const char __user *, newname)
{
	struct dentry *old_dir, *new_dir;
	struct dentry *old_dentry, *new_dentry;
	struct dentry *trap;
	struct nameidata oldnd, newnd;
	char *from;
	char *to;
	int error;

	error = user_path_parent(olddfd, oldname, &oldnd, &from);
	if (error)
		goto exit;

	error = user_path_parent(newdfd, newname, &newnd, &to);
	if (error)
		goto exit1;

	error = -EXDEV;
	if (oldnd.path.mnt != newnd.path.mnt)
		goto exit2;

	old_dir = oldnd.path.dentry;
	error = -EBUSY;
	if (oldnd.last_type != LAST_NORM)
		goto exit2;

	new_dir = newnd.path.dentry;
	if (newnd.last_type != LAST_NORM)
		goto exit2;

	oldnd.flags &= ~LOOKUP_PARENT;
	newnd.flags &= ~LOOKUP_PARENT;
	newnd.flags |= LOOKUP_RENAME_TARGET;

	trap = lock_rename(new_dir, old_dir);

	old_dentry = lookup_hash(&oldnd);
	error = PTR_ERR(old_dentry);
	if (IS_ERR(old_dentry))
		goto exit3;
	/* source must exist */
	error = -ENOENT;
	if (!old_dentry->d_inode)
		goto exit4;
	/* unless the source is a directory trailing slashes give -ENOTDIR */
	if (!S_ISDIR(old_dentry->d_inode->i_mode)) {
		error = -ENOTDIR;
		if (oldnd.last.name[oldnd.last.len])
			goto exit4;
		if (newnd.last.name[newnd.last.len])
			goto exit4;
	}
	/* source should not be ancestor of target */
	error = -EINVAL;
	if (old_dentry == trap)
		goto exit4;
	new_dentry = lookup_hash(&newnd);
	error = PTR_ERR(new_dentry);
	if (IS_ERR(new_dentry))
		goto exit4;
	/* target should not be an ancestor of source */
	error = -ENOTEMPTY;
	if (new_dentry == trap)
		goto exit5;

	error = mnt_want_write(oldnd.path.mnt);
	if (error)
		goto exit5;
	error = security_path_rename(&oldnd.path, old_dentry,
				     &newnd.path, new_dentry);
	if (error)
		goto exit6;
	error = vfs_rename(old_dir->d_inode, old_dentry,
				   new_dir->d_inode, new_dentry);
exit6:
	mnt_drop_write(oldnd.path.mnt);
exit5:
	dput(new_dentry);
exit4:
	dput(old_dentry);
exit3:
	unlock_rename(new_dir, old_dir);
exit2:
	path_put(&newnd.path);
	putname(to);
exit1:
	path_put(&oldnd.path);
	putname(from);
exit:
	return error;
}

SYSCALL_DEFINE2(rename, const char __user *, oldname, const char __user *, newname)
{
	return sys_renameat(AT_FDCWD, oldname, AT_FDCWD, newname);
}

int vfs_readlink(struct dentry *dentry, char __user *buffer, int buflen, const char *link)
{
	int len;

	len = PTR_ERR(link);
	if (IS_ERR(link))
		goto out;

	len = strlen(link);
	if (len > (unsigned) buflen)
		len = buflen;
	if (copy_to_user(buffer, link, len))
		len = -EFAULT;
out:
	return len;
}

/*
 * A helper for ->readlink().  This should be used *ONLY* for symlinks that
 * have ->follow_link() touching nd only in nd_set_link().  Using (or not
 * using) it for any given inode is up to filesystem.
 */
int generic_readlink(struct dentry *dentry, char __user *buffer, int buflen)
{
	struct nameidata nd;
	void *cookie;
	int res;

	nd.depth = 0;
	cookie = dentry->d_inode->i_op->follow_link(dentry, &nd);
	if (IS_ERR(cookie))
		return PTR_ERR(cookie);

	res = vfs_readlink(dentry, buffer, buflen, nd_get_link(&nd));
	if (dentry->d_inode->i_op->put_link)
		dentry->d_inode->i_op->put_link(dentry, &nd, cookie);
	return res;
}

int vfs_follow_link(struct nameidata *nd, const char *link)
{
	return __vfs_follow_link(nd, link);
}

/* get the link contents into pagecache */
static char *page_getlink(struct dentry * dentry, struct page **ppage)
{
	char *kaddr;
	struct page *page;
	struct address_space *mapping = dentry->d_inode->i_mapping;
	page = read_mapping_page(mapping, 0, NULL);
	if (IS_ERR(page))
		return (char*)page;
	*ppage = page;
	kaddr = kmap(page);
	nd_terminate_link(kaddr, dentry->d_inode->i_size, PAGE_SIZE - 1);
	return kaddr;
}

int page_readlink(struct dentry *dentry, char __user *buffer, int buflen)
{
	struct page *page = NULL;
	char *s = page_getlink(dentry, &page);
	int res = vfs_readlink(dentry,buffer,buflen,s);
	if (page) {
		kunmap(page);
		page_cache_release(page);
	}
	return res;
}

void *page_follow_link_light(struct dentry *dentry, struct nameidata *nd)
{
	struct page *page = NULL;
	nd_set_link(nd, page_getlink(dentry, &page));
	return page;
}

void page_put_link(struct dentry *dentry, struct nameidata *nd, void *cookie)
{
	struct page *page = cookie;

	if (page) {
		kunmap(page);
		page_cache_release(page);
	}
}

/*
 * The nofs argument instructs pagecache_write_begin to pass AOP_FLAG_NOFS
 */
int __page_symlink(struct inode *inode, const char *symname, int len, int nofs)
{
	struct address_space *mapping = inode->i_mapping;
	struct page *page;
	void *fsdata;
	int err;
	char *kaddr;
	unsigned int flags = AOP_FLAG_UNINTERRUPTIBLE;
	if (nofs)
		flags |= AOP_FLAG_NOFS;

retry:
	err = pagecache_write_begin(NULL, mapping, 0, len-1,
				flags, &page, &fsdata);
	if (err)
		goto fail;

	kaddr = kmap_atomic(page, KM_USER0);
	memcpy(kaddr, symname, len-1);
	kunmap_atomic(kaddr, KM_USER0);

	err = pagecache_write_end(NULL, mapping, 0, len-1, len-1,
							page, fsdata);
	if (err < 0)
		goto fail;
	if (err < len-1)
		goto retry;

	mark_inode_dirty(inode);
	return 0;
fail:
	return err;
}

int page_symlink(struct inode *inode, const char *symname, int len)
{
	return __page_symlink(inode, symname, len,
			!(mapping_gfp_mask(inode->i_mapping) & __GFP_FS));
}

const struct inode_operations page_symlink_inode_operations = {
	.readlink	= generic_readlink,
	.follow_link	= page_follow_link_light,
	.put_link	= page_put_link,
};

EXPORT_SYMBOL(user_path_at);
EXPORT_SYMBOL(follow_down);
EXPORT_SYMBOL(follow_up);
EXPORT_SYMBOL(get_write_access); /* binfmt_aout */
EXPORT_SYMBOL(getname);
EXPORT_SYMBOL(lock_rename);
EXPORT_SYMBOL(lookup_one_len);
EXPORT_SYMBOL(page_follow_link_light);
EXPORT_SYMBOL(page_put_link);
EXPORT_SYMBOL(page_readlink);
EXPORT_SYMBOL(__page_symlink);
EXPORT_SYMBOL(page_symlink);
EXPORT_SYMBOL(page_symlink_inode_operations);
EXPORT_SYMBOL(path_lookup);
EXPORT_SYMBOL(kern_path);
EXPORT_SYMBOL(vfs_path_lookup);
EXPORT_SYMBOL(inode_permission);
EXPORT_SYMBOL(file_permission);
EXPORT_SYMBOL(unlock_rename);
EXPORT_SYMBOL(vfs_create);
EXPORT_SYMBOL(vfs_follow_link);
EXPORT_SYMBOL(vfs_link);
EXPORT_SYMBOL(vfs_mkdir);
EXPORT_SYMBOL(vfs_mknod);
EXPORT_SYMBOL(generic_permission);
EXPORT_SYMBOL(vfs_readlink);
EXPORT_SYMBOL(vfs_rename);
EXPORT_SYMBOL(vfs_rmdir);
EXPORT_SYMBOL(vfs_symlink);
EXPORT_SYMBOL(vfs_unlink);
EXPORT_SYMBOL(dentry_unhash);
EXPORT_SYMBOL(generic_readlink);<|MERGE_RESOLUTION|>--- conflicted
+++ resolved
@@ -1694,11 +1694,7 @@
 		error = mnt_want_write(nd->path.mnt);
 		if (error)
 			goto exit_mutex_unlock;
-<<<<<<< HEAD
 		error = __open_namei_create(nd, path, open_flag, mode);
-=======
-		error = __open_namei_create(&nd, &path, open_flag, mode);
->>>>>>> 9f009a78
 		if (error) {
 			mnt_drop_write(nd->path.mnt);
 			goto exit;
@@ -1782,7 +1778,6 @@
 	 * always set instead of having to deal with possibly weird behaviour
 	 * for malicious applications setting only __O_SYNC.
 	 */
-<<<<<<< HEAD
 	if (open_flag & __O_SYNC)
 		open_flag |= O_DSYNC;
 
@@ -1808,15 +1803,6 @@
 
 	current->total_link_count = 0;
 	error = link_path_walk(pathname, &nd);
-=======
-	will_truncate = open_will_truncate(flag, nd.path.dentry->d_inode);
-	if (will_truncate) {
-		error = mnt_want_write(nd.path.mnt);
-		if (error)
-			goto exit;
-	}
-	error = may_open(&nd.path, acc_mode, open_flag);
->>>>>>> 9f009a78
 	if (error) {
 		filp = ERR_PTR(error);
 		goto out;
