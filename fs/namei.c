--- conflicted
+++ resolved
@@ -2646,14 +2646,8 @@
 		error = vfs_rename_dir(old_dir,old_dentry,new_dir,new_dentry);
 	else
 		error = vfs_rename_other(old_dir,old_dentry,new_dir,new_dentry);
-<<<<<<< HEAD
 	if (!error)
 		fsnotify_move(old_dir, new_dir, old_name, is_dir,
-=======
-	if (!error) {
-		const unsigned char *new_name = old_dentry->d_name.name;
-		fsnotify_move(old_dir, new_dir, old_name, new_name, is_dir,
->>>>>>> ba6afba5
 			      new_dentry->d_inode, old_dentry);
 	fsnotify_oldname_free(old_name);
 
