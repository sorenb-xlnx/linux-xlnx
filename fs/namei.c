--- conflicted
+++ resolved
@@ -368,18 +368,6 @@
 EXPORT_SYMBOL(path_get);
 
 /**
- * path_get_long - get a long reference to a path
- * @path: path to get the reference to
- *
- * Given a path increment the reference count to the dentry and the vfsmount.
- */
-void path_get_long(struct path *path)
-{
-	mntget_long(path->mnt);
-	dget(path->dentry);
-}
-
-/**
  * path_put - put a reference to a path
  * @path: path to put the reference to
  *
@@ -393,21 +381,6 @@
 EXPORT_SYMBOL(path_put);
 
 /**
-<<<<<<< HEAD
- * path_put_long - put a long reference to a path
- * @path: path to put the reference to
- *
- * Given a path decrement the reference count to the dentry and the vfsmount.
- */
-void path_put_long(struct path *path)
-{
-	dput(path->dentry);
-	mntput_long(path->mnt);
-}
-
-/**
-=======
->>>>>>> 63310467
  * nameidata_drop_rcu - drop this nameidata out of rcu-walk
  * @nd: nameidata pathwalk data to drop
  * Returns: 0 on success, -ECHILD on failure
@@ -482,8 +455,6 @@
 	struct fs_struct *fs = current->fs;
 	struct dentry *parent = nd->path.dentry;
 
-<<<<<<< HEAD
-=======
 	/*
 	 * It can be possible to revalidate the dentry that we started
 	 * the path walk with. force_reval_path may also revalidate the
@@ -492,7 +463,6 @@
 	if (unlikely(parent == dentry))
 		return nameidata_drop_rcu(nd);
 
->>>>>>> 63310467
 	BUG_ON(!(nd->flags & LOOKUP_RCU));
 	if (nd->root.mnt) {
 		spin_lock(&fs->lock);
@@ -597,8 +567,6 @@
 		fput(nd->intent.open.file);
 }
 
-<<<<<<< HEAD
-=======
 /*
  * Call d_revalidate and handle filesystems that request rcu-walk
  * to be dropped. This may be called and return in rcu-walk mode,
@@ -606,7 +574,6 @@
  * must return -ECHILD back up the path walk stack so path walk may
  * be restarted in ref-walk mode.
  */
->>>>>>> 63310467
 static int d_revalidate(struct dentry *dentry, struct nameidata *nd)
 {
 	int status;
@@ -809,17 +776,8 @@
 	touch_atime(link->mnt, dentry);
 	nd_set_link(nd, NULL);
 
-<<<<<<< HEAD
-	if (path->mnt != nd->path.mnt) {
-		path_to_nameidata(path, nd);
-		nd->inode = nd->path.dentry->d_inode;
-		dget(dentry);
-	}
-	mntget(path->mnt);
-=======
 	if (link->mnt == nd->path.mnt)
 		mntget(link->mnt);
->>>>>>> 63310467
 
 	nd->last_type = LAST_BIND;
 	*p = dentry->d_inode->i_op->follow_link(dentry, nd);
@@ -910,33 +868,12 @@
 }
 
 /*
-<<<<<<< HEAD
- * serialization is taken care of in namespace.c
- */
-static void __follow_mount_rcu(struct nameidata *nd, struct path *path,
-				struct inode **inode)
-{
-	while (d_mountpoint(path->dentry)) {
-		struct vfsmount *mounted;
-		mounted = __lookup_mnt(path->mnt, path->dentry, 1);
-		if (!mounted)
-			return;
-		path->mnt = mounted;
-		path->dentry = mounted->mnt_root;
-		nd->seq = read_seqcount_begin(&path->dentry->d_seq);
-		*inode = path->dentry->d_inode;
-	}
-}
-
-static int __follow_mount(struct path *path)
-=======
  * Perform an automount
  * - return -EISDIR to tell follow_managed() to stop and return the path we
  *   were called with.
  */
 static int follow_automount(struct path *path, unsigned flags,
 			    bool *need_mntput)
->>>>>>> 63310467
 {
 	struct vfsmount *mnt;
 	int err;
@@ -1115,9 +1052,6 @@
 	return true;
 }
 
-<<<<<<< HEAD
-int follow_down(struct path *path)
-=======
 static int follow_dotdot_rcu(struct nameidata *nd)
 {
 	struct inode *inode = nd->inode;
@@ -1162,7 +1096,6 @@
  * being true).
  */
 int follow_down(struct path *path, bool mounting_here)
->>>>>>> 63310467
 {
 	unsigned managed;
 	int ret;
@@ -1222,44 +1155,6 @@
 	}
 }
 
-<<<<<<< HEAD
-static int follow_dotdot_rcu(struct nameidata *nd)
-{
-	struct inode *inode = nd->inode;
-
-	set_root_rcu(nd);
-
-	while(1) {
-		if (nd->path.dentry == nd->root.dentry &&
-		    nd->path.mnt == nd->root.mnt) {
-			break;
-		}
-		if (nd->path.dentry != nd->path.mnt->mnt_root) {
-			struct dentry *old = nd->path.dentry;
-			struct dentry *parent = old->d_parent;
-			unsigned seq;
-
-			seq = read_seqcount_begin(&parent->d_seq);
-			if (read_seqcount_retry(&old->d_seq, nd->seq))
-				return -ECHILD;
-			inode = parent->d_inode;
-			nd->path.dentry = parent;
-			nd->seq = seq;
-			break;
-		}
-		if (!follow_up_rcu(&nd->path))
-			break;
-		nd->seq = read_seqcount_begin(&nd->path.dentry->d_seq);
-		inode = nd->path.dentry->d_inode;
-	}
-	__follow_mount_rcu(nd, &nd->path, &inode);
-	nd->inode = inode;
-
-	return 0;
-}
-
-=======
->>>>>>> 63310467
 static void follow_dotdot(struct nameidata *nd)
 {
 	set_root(nd);
@@ -1331,11 +1226,7 @@
 	 * to use its own hash..
 	 */
 	if (unlikely(parent->d_flags & DCACHE_OP_HASH)) {
-<<<<<<< HEAD
-		int err = parent->d_op->d_hash(parent, nd->inode, name);
-=======
 		err = parent->d_op->d_hash(parent, nd->inode, name);
->>>>>>> 63310467
 		if (err < 0)
 			return err;
 	}
@@ -1362,24 +1253,6 @@
 		nd->seq = seq;
 		if (dentry->d_flags & DCACHE_OP_REVALIDATE)
 			goto need_revalidate;
-<<<<<<< HEAD
-		path->mnt = mnt;
-		path->dentry = dentry;
-		__follow_mount_rcu(nd, path, inode);
-	} else {
-		dentry = __d_lookup(parent, name);
-		if (!dentry)
-			goto need_lookup;
-found:
-		if (dentry->d_flags & DCACHE_OP_REVALIDATE)
-			goto need_revalidate;
-done:
-		path->mnt = mnt;
-		path->dentry = dentry;
-		__follow_mount(path);
-		*inode = path->dentry->d_inode;
-	}
-=======
 done2:
 		path->mnt = mnt;
 		path->dentry = dentry;
@@ -1404,7 +1277,6 @@
 		return err;
 	}
 	*inode = path->dentry->d_inode;
->>>>>>> 63310467
 	return 0;
 
 need_lookup:
@@ -1589,12 +1461,8 @@
 		err = do_lookup(nd, &this, &next, &inode);
 		if (err)
 			break;
-<<<<<<< HEAD
-		if (follow_on_final(inode, lookup_flags)) {
-=======
 		if (inode && unlikely(inode->i_op->follow_link) &&
 		    (lookup_flags & LOOKUP_FOLLOW)) {
->>>>>>> 63310467
 			if (nameidata_dentry_drop_rcu_maybe(nd, next.dentry))
 				return -ECHILD;
 			BUG_ON(inode != next.dentry->d_inode);
@@ -2420,19 +2288,13 @@
 		dir = nd->path.dentry;
 	case LAST_DOT:
 		if (need_reval_dot(dir)) {
-<<<<<<< HEAD
-			error = d_revalidate(nd->path.dentry, nd);
-			if (!error)
-				error = -ESTALE;
-			if (error < 0)
-=======
 			int status = d_revalidate(nd->path.dentry, nd);
 			if (!status)
 				status = -ESTALE;
 			if (status < 0) {
 				error = status;
->>>>>>> 63310467
 				goto exit;
+			}
 		}
 		/* fallthrough */
 	case LAST_ROOT:
@@ -2649,19 +2511,11 @@
 	nd.flags = flags;
 	filp = do_last(&nd, &path, open_flag, acc_mode, mode, pathname);
 	while (unlikely(!filp)) { /* trailing symlink */
-<<<<<<< HEAD
-		struct path holder;
-		void *cookie;
-		error = -ELOOP;
-		/* S_ISDIR part is a temporary automount kludge */
-		if (!(nd.flags & LOOKUP_FOLLOW) && !S_ISDIR(nd.inode->i_mode))
-=======
 		struct path link = path;
 		struct inode *linki = link.dentry->d_inode;
 		void *cookie;
 		error = -ELOOP;
 		if (!(nd.flags & LOOKUP_FOLLOW))
->>>>>>> 63310467
 			goto exit_dput;
 		if (count++ == 32)
 			goto exit_dput;
@@ -2682,30 +2536,17 @@
 			goto exit_dput;
 		error = __do_follow_link(&link, &nd, &cookie);
 		if (unlikely(error)) {
-<<<<<<< HEAD
-			if (!IS_ERR(cookie) && nd.inode->i_op->put_link)
-				nd.inode->i_op->put_link(path.dentry, &nd, cookie);
-			/* nd.path had been dropped */
-			nd.path = path;
-=======
 			if (!IS_ERR(cookie) && linki->i_op->put_link)
 				linki->i_op->put_link(link.dentry, &nd, cookie);
 			/* nd.path had been dropped */
 			nd.path = link;
->>>>>>> 63310467
 			goto out_path;
 		}
 		nd.flags &= ~LOOKUP_PARENT;
 		filp = do_last(&nd, &path, open_flag, acc_mode, mode, pathname);
-<<<<<<< HEAD
-		if (nd.inode->i_op->put_link)
-			nd.inode->i_op->put_link(holder.dentry, &nd, cookie);
-		path_put(&holder);
-=======
 		if (linki->i_op->put_link)
 			linki->i_op->put_link(link.dentry, &nd, cookie);
 		path_put(&link);
->>>>>>> 63310467
 	}
 out:
 	if (nd.root.mnt)
