--- conflicted
+++ resolved
@@ -245,13 +245,8 @@
 	}
 	/*
 	 * Read/write DACs are always overridable.
-<<<<<<< HEAD
-	 * Executable DACs are overridable for all directories and
-	 * for non-directories that have least one exec bit set.
-=======
 	 * Executable DACs are overridable when there is
 	 * at least one exec bit set.
->>>>>>> b55ebc27
 	 */
 	if (!(mask & MAY_EXEC) || (inode->i_mode & S_IXUGO))
 		if (ns_capable(inode_userns(inode), CAP_DAC_OVERRIDE))
@@ -381,11 +376,8 @@
 			goto err_parent;
 		BUG_ON(nd->inode != parent->d_inode);
 	} else {
-<<<<<<< HEAD
-=======
 		if (dentry->d_parent != parent)
 			goto err_parent;
->>>>>>> b55ebc27
 		spin_lock_nested(&dentry->d_lock, DENTRY_D_LOCK_NESTED);
 		if (!__d_rcu_to_refcount(dentry, nd->seq))
 			goto err_child;
@@ -443,31 +435,6 @@
 	return dentry->d_op->d_revalidate(dentry, nd);
 }
 
-<<<<<<< HEAD
-static struct dentry *
-do_revalidate(struct dentry *dentry, struct nameidata *nd)
-{
-	int status = d_revalidate(dentry, nd);
-	if (unlikely(status <= 0)) {
-		/*
-		 * The dentry failed validation.
-		 * If d_revalidate returned 0 attempt to invalidate
-		 * the dentry otherwise d_revalidate is asking us
-		 * to return a fail status.
-		 */
-		if (status < 0) {
-			dput(dentry);
-			dentry = ERR_PTR(status);
-		} else if (!d_invalidate(dentry)) {
-			dput(dentry);
-			dentry = NULL;
-		}
-	}
-	return dentry;
-}
-
-=======
->>>>>>> b55ebc27
 /**
  * complete_walk - successful completion of path walk
  * @nd:  pointer nameidata
@@ -862,10 +829,6 @@
 		 * Don't forget we might have a non-mountpoint managed dentry
 		 * that wants to block transit.
 		 */
-<<<<<<< HEAD
-		*inode = path->dentry->d_inode;
-=======
->>>>>>> b55ebc27
 		if (unlikely(managed_dentry_might_block(path->dentry)))
 			return false;
 
