--- conflicted
+++ resolved
@@ -51,10 +51,6 @@
 #include <linux/sunrpc/bc_xprt.h>
 #include <linux/xattr.h>
 #include <linux/utsname.h>
-<<<<<<< HEAD
-#include <linux/mm.h>
-=======
->>>>>>> b3e96c0c
 
 #include "nfs4_fs.h"
 #include "delegation.h"
@@ -3264,11 +3260,7 @@
 	spages = pages;
 
 	do {
-<<<<<<< HEAD
-		len = min(PAGE_CACHE_SIZE, buflen);
-=======
 		len = min_t(size_t, PAGE_CACHE_SIZE, buflen);
->>>>>>> b3e96c0c
 		newpage = alloc_page(GFP_KERNEL);
 
 		if (newpage == NULL)
