/*
 *  fs/nfs/nfs4proc.c
 *
 *  Client-side procedure declarations for NFSv4.
 *
 *  Copyright (c) 2002 The Regents of the University of Michigan.
 *  All rights reserved.
 *
 *  Kendrick Smith <kmsmith@umich.edu>
 *  Andy Adamson   <andros@umich.edu>
 *
 *  Redistribution and use in source and binary forms, with or without
 *  modification, are permitted provided that the following conditions
 *  are met:
 *
 *  1. Redistributions of source code must retain the above copyright
 *     notice, this list of conditions and the following disclaimer.
 *  2. Redistributions in binary form must reproduce the above copyright
 *     notice, this list of conditions and the following disclaimer in the
 *     documentation and/or other materials provided with the distribution.
 *  3. Neither the name of the University nor the names of its
 *     contributors may be used to endorse or promote products derived
 *     from this software without specific prior written permission.
 *
 *  THIS SOFTWARE IS PROVIDED ``AS IS'' AND ANY EXPRESS OR IMPLIED
 *  WARRANTIES, INCLUDING, BUT NOT LIMITED TO, THE IMPLIED WARRANTIES OF
 *  MERCHANTABILITY AND FITNESS FOR A PARTICULAR PURPOSE ARE
 *  DISCLAIMED. IN NO EVENT SHALL THE REGENTS OR CONTRIBUTORS BE LIABLE
 *  FOR ANY DIRECT, INDIRECT, INCIDENTAL, SPECIAL, EXEMPLARY, OR
 *  CONSEQUENTIAL DAMAGES (INCLUDING, BUT NOT LIMITED TO, PROCUREMENT OF
 *  SUBSTITUTE GOODS OR SERVICES; LOSS OF USE, DATA, OR PROFITS; OR
 *  BUSINESS INTERRUPTION) HOWEVER CAUSED AND ON ANY THEORY OF
 *  LIABILITY, WHETHER IN CONTRACT, STRICT LIABILITY, OR TORT (INCLUDING
 *  NEGLIGENCE OR OTHERWISE) ARISING IN ANY WAY OUT OF THE USE OF THIS
 *  SOFTWARE, EVEN IF ADVISED OF THE POSSIBILITY OF SUCH DAMAGE.
 */

#include <linux/mm.h>
#include <linux/delay.h>
#include <linux/errno.h>
#include <linux/string.h>
#include <linux/slab.h>
#include <linux/sunrpc/clnt.h>
#include <linux/nfs.h>
#include <linux/nfs4.h>
#include <linux/nfs_fs.h>
#include <linux/nfs_page.h>
#include <linux/namei.h>
#include <linux/mount.h>
#include <linux/module.h>
#include <linux/sunrpc/bc_xprt.h>

#include "nfs4_fs.h"
#include "delegation.h"
#include "internal.h"
#include "iostat.h"
#include "callback.h"
#include "pnfs.h"

#define NFSDBG_FACILITY		NFSDBG_PROC

#define NFS4_POLL_RETRY_MIN	(HZ/10)
#define NFS4_POLL_RETRY_MAX	(15*HZ)

#define NFS4_MAX_LOOP_ON_RECOVER (10)

struct nfs4_opendata;
static int _nfs4_proc_open(struct nfs4_opendata *data);
static int _nfs4_recover_proc_open(struct nfs4_opendata *data);
static int nfs4_do_fsinfo(struct nfs_server *, struct nfs_fh *, struct nfs_fsinfo *);
static int nfs4_async_handle_error(struct rpc_task *, const struct nfs_server *, struct nfs4_state *);
static int _nfs4_proc_lookup(struct inode *dir, const struct qstr *name, struct nfs_fh *fhandle, struct nfs_fattr *fattr);
static int _nfs4_proc_getattr(struct nfs_server *server, struct nfs_fh *fhandle, struct nfs_fattr *fattr);
static int nfs4_do_setattr(struct inode *inode, struct rpc_cred *cred,
			    struct nfs_fattr *fattr, struct iattr *sattr,
			    struct nfs4_state *state);

/* Prevent leaks of NFSv4 errors into userland */
static int nfs4_map_errors(int err)
{
	if (err >= -1000)
		return err;
	switch (err) {
	case -NFS4ERR_RESOURCE:
		return -EREMOTEIO;
	default:
		dprintk("%s could not handle NFSv4 error %d\n",
				__func__, -err);
		break;
	}
	return -EIO;
}

/*
 * This is our standard bitmap for GETATTR requests.
 */
const u32 nfs4_fattr_bitmap[2] = {
	FATTR4_WORD0_TYPE
	| FATTR4_WORD0_CHANGE
	| FATTR4_WORD0_SIZE
	| FATTR4_WORD0_FSID
	| FATTR4_WORD0_FILEID,
	FATTR4_WORD1_MODE
	| FATTR4_WORD1_NUMLINKS
	| FATTR4_WORD1_OWNER
	| FATTR4_WORD1_OWNER_GROUP
	| FATTR4_WORD1_RAWDEV
	| FATTR4_WORD1_SPACE_USED
	| FATTR4_WORD1_TIME_ACCESS
	| FATTR4_WORD1_TIME_METADATA
	| FATTR4_WORD1_TIME_MODIFY
};

const u32 nfs4_statfs_bitmap[2] = {
	FATTR4_WORD0_FILES_AVAIL
	| FATTR4_WORD0_FILES_FREE
	| FATTR4_WORD0_FILES_TOTAL,
	FATTR4_WORD1_SPACE_AVAIL
	| FATTR4_WORD1_SPACE_FREE
	| FATTR4_WORD1_SPACE_TOTAL
};

const u32 nfs4_pathconf_bitmap[2] = {
	FATTR4_WORD0_MAXLINK
	| FATTR4_WORD0_MAXNAME,
	0
};

const u32 nfs4_fsinfo_bitmap[2] = { FATTR4_WORD0_MAXFILESIZE
			| FATTR4_WORD0_MAXREAD
			| FATTR4_WORD0_MAXWRITE
			| FATTR4_WORD0_LEASE_TIME,
			FATTR4_WORD1_TIME_DELTA
<<<<<<< HEAD
=======
			| FATTR4_WORD1_FS_LAYOUT_TYPES
>>>>>>> 81280572
};

const u32 nfs4_fs_locations_bitmap[2] = {
	FATTR4_WORD0_TYPE
	| FATTR4_WORD0_CHANGE
	| FATTR4_WORD0_SIZE
	| FATTR4_WORD0_FSID
	| FATTR4_WORD0_FILEID
	| FATTR4_WORD0_FS_LOCATIONS,
	FATTR4_WORD1_MODE
	| FATTR4_WORD1_NUMLINKS
	| FATTR4_WORD1_OWNER
	| FATTR4_WORD1_OWNER_GROUP
	| FATTR4_WORD1_RAWDEV
	| FATTR4_WORD1_SPACE_USED
	| FATTR4_WORD1_TIME_ACCESS
	| FATTR4_WORD1_TIME_METADATA
	| FATTR4_WORD1_TIME_MODIFY
	| FATTR4_WORD1_MOUNTED_ON_FILEID
};

static void nfs4_setup_readdir(u64 cookie, __be32 *verifier, struct dentry *dentry,
		struct nfs4_readdir_arg *readdir)
{
	__be32 *start, *p;

	BUG_ON(readdir->count < 80);
	if (cookie > 2) {
		readdir->cookie = cookie;
		memcpy(&readdir->verifier, verifier, sizeof(readdir->verifier));
		return;
	}

	readdir->cookie = 0;
	memset(&readdir->verifier, 0, sizeof(readdir->verifier));
	if (cookie == 2)
		return;
	
	/*
	 * NFSv4 servers do not return entries for '.' and '..'
	 * Therefore, we fake these entries here.  We let '.'
	 * have cookie 0 and '..' have cookie 1.  Note that
	 * when talking to the server, we always send cookie 0
	 * instead of 1 or 2.
	 */
	start = p = kmap_atomic(*readdir->pages, KM_USER0);
	
	if (cookie == 0) {
		*p++ = xdr_one;                                  /* next */
		*p++ = xdr_zero;                   /* cookie, first word */
		*p++ = xdr_one;                   /* cookie, second word */
		*p++ = xdr_one;                             /* entry len */
		memcpy(p, ".\0\0\0", 4);                        /* entry */
		p++;
		*p++ = xdr_one;                         /* bitmap length */
		*p++ = htonl(FATTR4_WORD0_FILEID);             /* bitmap */
		*p++ = htonl(8);              /* attribute buffer length */
		p = xdr_encode_hyper(p, NFS_FILEID(dentry->d_inode));
	}
	
	*p++ = xdr_one;                                  /* next */
	*p++ = xdr_zero;                   /* cookie, first word */
	*p++ = xdr_two;                   /* cookie, second word */
	*p++ = xdr_two;                             /* entry len */
	memcpy(p, "..\0\0", 4);                         /* entry */
	p++;
	*p++ = xdr_one;                         /* bitmap length */
	*p++ = htonl(FATTR4_WORD0_FILEID);             /* bitmap */
	*p++ = htonl(8);              /* attribute buffer length */
	p = xdr_encode_hyper(p, NFS_FILEID(dentry->d_parent->d_inode));

	readdir->pgbase = (char *)p - (char *)start;
	readdir->count -= readdir->pgbase;
	kunmap_atomic(start, KM_USER0);
}

static int nfs4_wait_clnt_recover(struct nfs_client *clp)
{
	int res;

	might_sleep();

	res = wait_on_bit(&clp->cl_state, NFS4CLNT_MANAGER_RUNNING,
			nfs_wait_bit_killable, TASK_KILLABLE);
	return res;
}

static int nfs4_delay(struct rpc_clnt *clnt, long *timeout)
{
	int res = 0;

	might_sleep();

	if (*timeout <= 0)
		*timeout = NFS4_POLL_RETRY_MIN;
	if (*timeout > NFS4_POLL_RETRY_MAX)
		*timeout = NFS4_POLL_RETRY_MAX;
	schedule_timeout_killable(*timeout);
	if (fatal_signal_pending(current))
		res = -ERESTARTSYS;
	*timeout <<= 1;
	return res;
}

/* This is the error handling routine for processes that are allowed
 * to sleep.
 */
static int nfs4_handle_exception(const struct nfs_server *server, int errorcode, struct nfs4_exception *exception)
{
	struct nfs_client *clp = server->nfs_client;
	struct nfs4_state *state = exception->state;
	int ret = errorcode;

	exception->retry = 0;
	switch(errorcode) {
		case 0:
			return 0;
		case -NFS4ERR_ADMIN_REVOKED:
		case -NFS4ERR_BAD_STATEID:
		case -NFS4ERR_OPENMODE:
			if (state == NULL)
				break;
			nfs4_state_mark_reclaim_nograce(clp, state);
			goto do_state_recovery;
		case -NFS4ERR_STALE_STATEID:
		case -NFS4ERR_STALE_CLIENTID:
		case -NFS4ERR_EXPIRED:
			goto do_state_recovery;
#if defined(CONFIG_NFS_V4_1)
		case -NFS4ERR_BADSESSION:
		case -NFS4ERR_BADSLOT:
		case -NFS4ERR_BAD_HIGH_SLOT:
		case -NFS4ERR_CONN_NOT_BOUND_TO_SESSION:
		case -NFS4ERR_DEADSESSION:
		case -NFS4ERR_SEQ_FALSE_RETRY:
		case -NFS4ERR_SEQ_MISORDERED:
			dprintk("%s ERROR: %d Reset session\n", __func__,
				errorcode);
			nfs4_schedule_state_recovery(clp);
			exception->retry = 1;
			break;
#endif /* defined(CONFIG_NFS_V4_1) */
		case -NFS4ERR_FILE_OPEN:
			if (exception->timeout > HZ) {
				/* We have retried a decent amount, time to
				 * fail
				 */
				ret = -EBUSY;
				break;
			}
		case -NFS4ERR_GRACE:
		case -NFS4ERR_DELAY:
		case -EKEYEXPIRED:
			ret = nfs4_delay(server->client, &exception->timeout);
			if (ret != 0)
				break;
		case -NFS4ERR_OLD_STATEID:
			exception->retry = 1;
	}
	/* We failed to handle the error */
	return nfs4_map_errors(ret);
do_state_recovery:
	nfs4_schedule_state_recovery(clp);
	ret = nfs4_wait_clnt_recover(clp);
	if (ret == 0)
		exception->retry = 1;
	return ret;
}


static void do_renew_lease(struct nfs_client *clp, unsigned long timestamp)
{
	spin_lock(&clp->cl_lock);
	if (time_before(clp->cl_last_renewal,timestamp))
		clp->cl_last_renewal = timestamp;
	spin_unlock(&clp->cl_lock);
}

static void renew_lease(const struct nfs_server *server, unsigned long timestamp)
{
	do_renew_lease(server->nfs_client, timestamp);
}

#if defined(CONFIG_NFS_V4_1)

/*
 * nfs4_free_slot - free a slot and efficiently update slot table.
 *
 * freeing a slot is trivially done by clearing its respective bit
 * in the bitmap.
 * If the freed slotid equals highest_used_slotid we want to update it
 * so that the server would be able to size down the slot table if needed,
 * otherwise we know that the highest_used_slotid is still in use.
 * When updating highest_used_slotid there may be "holes" in the bitmap
 * so we need to scan down from highest_used_slotid to 0 looking for the now
 * highest slotid in use.
 * If none found, highest_used_slotid is set to -1.
 *
 * Must be called while holding tbl->slot_tbl_lock
 */
static void
nfs4_free_slot(struct nfs4_slot_table *tbl, struct nfs4_slot *free_slot)
{
	int free_slotid = free_slot - tbl->slots;
	int slotid = free_slotid;

	BUG_ON(slotid < 0 || slotid >= NFS4_MAX_SLOT_TABLE);
	/* clear used bit in bitmap */
	__clear_bit(slotid, tbl->used_slots);

	/* update highest_used_slotid when it is freed */
	if (slotid == tbl->highest_used_slotid) {
		slotid = find_last_bit(tbl->used_slots, tbl->max_slots);
		if (slotid < tbl->max_slots)
			tbl->highest_used_slotid = slotid;
		else
			tbl->highest_used_slotid = -1;
	}
	dprintk("%s: free_slotid %u highest_used_slotid %d\n", __func__,
		free_slotid, tbl->highest_used_slotid);
}

/*
 * Signal state manager thread if session is drained
 */
static void nfs41_check_drain_session_complete(struct nfs4_session *ses)
{
	struct rpc_task *task;

	if (!test_bit(NFS4_SESSION_DRAINING, &ses->session_state)) {
		task = rpc_wake_up_next(&ses->fc_slot_table.slot_tbl_waitq);
		if (task)
			rpc_task_set_priority(task, RPC_PRIORITY_PRIVILEGED);
		return;
	}

	if (ses->fc_slot_table.highest_used_slotid != -1)
		return;

	dprintk("%s COMPLETE: Session Drained\n", __func__);
	complete(&ses->complete);
}

static void nfs41_sequence_free_slot(struct nfs4_sequence_res *res)
{
	struct nfs4_slot_table *tbl;

	tbl = &res->sr_session->fc_slot_table;
	if (!res->sr_slot) {
		/* just wake up the next guy waiting since
		 * we may have not consumed a slot after all */
		dprintk("%s: No slot\n", __func__);
		return;
	}

	spin_lock(&tbl->slot_tbl_lock);
	nfs4_free_slot(tbl, res->sr_slot);
	nfs41_check_drain_session_complete(res->sr_session);
	spin_unlock(&tbl->slot_tbl_lock);
	res->sr_slot = NULL;
}

static int nfs41_sequence_done(struct rpc_task *task, struct nfs4_sequence_res *res)
{
	unsigned long timestamp;
	struct nfs_client *clp;

	/*
	 * sr_status remains 1 if an RPC level error occurred. The server
	 * may or may not have processed the sequence operation..
	 * Proceed as if the server received and processed the sequence
	 * operation.
	 */
	if (res->sr_status == 1)
		res->sr_status = NFS_OK;

	/* -ERESTARTSYS can result in skipping nfs41_sequence_setup */
	if (!res->sr_slot)
		goto out;

	/* Check the SEQUENCE operation status */
	switch (res->sr_status) {
	case 0:
		/* Update the slot's sequence and clientid lease timer */
		++res->sr_slot->seq_nr;
		timestamp = res->sr_renewal_time;
		clp = res->sr_session->clp;
		do_renew_lease(clp, timestamp);
		/* Check sequence flags */
		if (atomic_read(&clp->cl_count) > 1)
			nfs41_handle_sequence_flag_errors(clp, res->sr_status_flags);
		break;
	case -NFS4ERR_DELAY:
		/* The server detected a resend of the RPC call and
		 * returned NFS4ERR_DELAY as per Section 2.10.6.2
		 * of RFC5661.
		 */
		dprintk("%s: slot=%ld seq=%d: Operation in progress\n",
			__func__,
			res->sr_slot - res->sr_session->fc_slot_table.slots,
			res->sr_slot->seq_nr);
		goto out_retry;
	default:
		/* Just update the slot sequence no. */
		++res->sr_slot->seq_nr;
	}
out:
	/* The session may be reset by one of the error handlers. */
	dprintk("%s: Error %d free the slot \n", __func__, res->sr_status);
	nfs41_sequence_free_slot(res);
	return 1;
out_retry:
	if (!rpc_restart_call(task))
		goto out;
	rpc_delay(task, NFS4_POLL_RETRY_MAX);
	return 0;
}

static int nfs4_sequence_done(struct rpc_task *task,
			       struct nfs4_sequence_res *res)
{
	if (res->sr_session == NULL)
		return 1;
	return nfs41_sequence_done(task, res);
}

/*
 * nfs4_find_slot - efficiently look for a free slot
 *
 * nfs4_find_slot looks for an unset bit in the used_slots bitmap.
 * If found, we mark the slot as used, update the highest_used_slotid,
 * and respectively set up the sequence operation args.
 * The slot number is returned if found, or NFS4_MAX_SLOT_TABLE otherwise.
 *
 * Note: must be called with under the slot_tbl_lock.
 */
static u8
nfs4_find_slot(struct nfs4_slot_table *tbl)
{
	int slotid;
	u8 ret_id = NFS4_MAX_SLOT_TABLE;
	BUILD_BUG_ON((u8)NFS4_MAX_SLOT_TABLE != (int)NFS4_MAX_SLOT_TABLE);

	dprintk("--> %s used_slots=%04lx highest_used=%d max_slots=%d\n",
		__func__, tbl->used_slots[0], tbl->highest_used_slotid,
		tbl->max_slots);
	slotid = find_first_zero_bit(tbl->used_slots, tbl->max_slots);
	if (slotid >= tbl->max_slots)
		goto out;
	__set_bit(slotid, tbl->used_slots);
	if (slotid > tbl->highest_used_slotid)
		tbl->highest_used_slotid = slotid;
	ret_id = slotid;
out:
	dprintk("<-- %s used_slots=%04lx highest_used=%d slotid=%d \n",
		__func__, tbl->used_slots[0], tbl->highest_used_slotid, ret_id);
	return ret_id;
}

static int nfs41_setup_sequence(struct nfs4_session *session,
				struct nfs4_sequence_args *args,
				struct nfs4_sequence_res *res,
				int cache_reply,
				struct rpc_task *task)
{
	struct nfs4_slot *slot;
	struct nfs4_slot_table *tbl;
	u8 slotid;

	dprintk("--> %s\n", __func__);
	/* slot already allocated? */
	if (res->sr_slot != NULL)
		return 0;

	tbl = &session->fc_slot_table;

	spin_lock(&tbl->slot_tbl_lock);
	if (test_bit(NFS4_SESSION_DRAINING, &session->session_state) &&
	    !rpc_task_has_priority(task, RPC_PRIORITY_PRIVILEGED)) {
		/*
		 * The state manager will wait until the slot table is empty.
		 * Schedule the reset thread
		 */
		rpc_sleep_on(&tbl->slot_tbl_waitq, task, NULL);
		spin_unlock(&tbl->slot_tbl_lock);
		dprintk("%s Schedule Session Reset\n", __func__);
		return -EAGAIN;
	}

	if (!rpc_queue_empty(&tbl->slot_tbl_waitq) &&
	    !rpc_task_has_priority(task, RPC_PRIORITY_PRIVILEGED)) {
		rpc_sleep_on(&tbl->slot_tbl_waitq, task, NULL);
		spin_unlock(&tbl->slot_tbl_lock);
		dprintk("%s enforce FIFO order\n", __func__);
		return -EAGAIN;
	}

	slotid = nfs4_find_slot(tbl);
	if (slotid == NFS4_MAX_SLOT_TABLE) {
		rpc_sleep_on(&tbl->slot_tbl_waitq, task, NULL);
		spin_unlock(&tbl->slot_tbl_lock);
		dprintk("<-- %s: no free slots\n", __func__);
		return -EAGAIN;
	}
	spin_unlock(&tbl->slot_tbl_lock);

	rpc_task_set_priority(task, RPC_PRIORITY_NORMAL);
	slot = tbl->slots + slotid;
	args->sa_session = session;
	args->sa_slotid = slotid;
	args->sa_cache_this = cache_reply;

	dprintk("<-- %s slotid=%d seqid=%d\n", __func__, slotid, slot->seq_nr);

	res->sr_session = session;
	res->sr_slot = slot;
	res->sr_renewal_time = jiffies;
	res->sr_status_flags = 0;
	/*
	 * sr_status is only set in decode_sequence, and so will remain
	 * set to 1 if an rpc level failure occurs.
	 */
	res->sr_status = 1;
	return 0;
}

int nfs4_setup_sequence(const struct nfs_server *server,
			struct nfs4_sequence_args *args,
			struct nfs4_sequence_res *res,
			int cache_reply,
			struct rpc_task *task)
{
	struct nfs4_session *session = nfs4_get_session(server);
	int ret = 0;

	if (session == NULL) {
		args->sa_session = NULL;
		res->sr_session = NULL;
		goto out;
	}

	dprintk("--> %s clp %p session %p sr_slot %ld\n",
		__func__, session->clp, session, res->sr_slot ?
			res->sr_slot - session->fc_slot_table.slots : -1);

	ret = nfs41_setup_sequence(session, args, res, cache_reply,
				   task);
out:
	dprintk("<-- %s status=%d\n", __func__, ret);
	return ret;
}

struct nfs41_call_sync_data {
	const struct nfs_server *seq_server;
	struct nfs4_sequence_args *seq_args;
	struct nfs4_sequence_res *seq_res;
	int cache_reply;
};

static void nfs41_call_sync_prepare(struct rpc_task *task, void *calldata)
{
	struct nfs41_call_sync_data *data = calldata;

	dprintk("--> %s data->seq_server %p\n", __func__, data->seq_server);

	if (nfs4_setup_sequence(data->seq_server, data->seq_args,
				data->seq_res, data->cache_reply, task))
		return;
	rpc_call_start(task);
}

static void nfs41_call_priv_sync_prepare(struct rpc_task *task, void *calldata)
{
	rpc_task_set_priority(task, RPC_PRIORITY_PRIVILEGED);
	nfs41_call_sync_prepare(task, calldata);
}

static void nfs41_call_sync_done(struct rpc_task *task, void *calldata)
{
	struct nfs41_call_sync_data *data = calldata;

	nfs41_sequence_done(task, data->seq_res);
}

struct rpc_call_ops nfs41_call_sync_ops = {
	.rpc_call_prepare = nfs41_call_sync_prepare,
	.rpc_call_done = nfs41_call_sync_done,
};

struct rpc_call_ops nfs41_call_priv_sync_ops = {
	.rpc_call_prepare = nfs41_call_priv_sync_prepare,
	.rpc_call_done = nfs41_call_sync_done,
};

static int nfs4_call_sync_sequence(struct nfs_server *server,
				   struct rpc_message *msg,
				   struct nfs4_sequence_args *args,
				   struct nfs4_sequence_res *res,
				   int cache_reply,
				   int privileged)
{
	int ret;
	struct rpc_task *task;
	struct nfs41_call_sync_data data = {
		.seq_server = server,
		.seq_args = args,
		.seq_res = res,
		.cache_reply = cache_reply,
	};
	struct rpc_task_setup task_setup = {
		.rpc_client = server->client,
		.rpc_message = msg,
		.callback_ops = &nfs41_call_sync_ops,
		.callback_data = &data
	};

	res->sr_slot = NULL;
	if (privileged)
		task_setup.callback_ops = &nfs41_call_priv_sync_ops;
	task = rpc_run_task(&task_setup);
	if (IS_ERR(task))
		ret = PTR_ERR(task);
	else {
		ret = task->tk_status;
		rpc_put_task(task);
	}
	return ret;
}

int _nfs4_call_sync_session(struct nfs_server *server,
			    struct rpc_message *msg,
			    struct nfs4_sequence_args *args,
			    struct nfs4_sequence_res *res,
			    int cache_reply)
{
	return nfs4_call_sync_sequence(server, msg, args, res, cache_reply, 0);
}

#else
static int nfs4_sequence_done(struct rpc_task *task,
			       struct nfs4_sequence_res *res)
{
	return 1;
}
#endif /* CONFIG_NFS_V4_1 */

int _nfs4_call_sync(struct nfs_server *server,
		    struct rpc_message *msg,
		    struct nfs4_sequence_args *args,
		    struct nfs4_sequence_res *res,
		    int cache_reply)
{
	args->sa_session = res->sr_session = NULL;
	return rpc_call_sync(server->client, msg, 0);
}

#define nfs4_call_sync(server, msg, args, res, cache_reply) \
	(server)->nfs_client->cl_mvops->call_sync((server), (msg), &(args)->seq_args, \
			&(res)->seq_res, (cache_reply))

static void update_changeattr(struct inode *dir, struct nfs4_change_info *cinfo)
{
	struct nfs_inode *nfsi = NFS_I(dir);

	spin_lock(&dir->i_lock);
	nfsi->cache_validity |= NFS_INO_INVALID_ATTR|NFS_INO_REVAL_PAGECACHE|NFS_INO_INVALID_DATA;
	if (!cinfo->atomic || cinfo->before != nfsi->change_attr)
		nfs_force_lookup_revalidate(dir);
	nfsi->change_attr = cinfo->after;
	spin_unlock(&dir->i_lock);
}

struct nfs4_opendata {
	struct kref kref;
	struct nfs_openargs o_arg;
	struct nfs_openres o_res;
	struct nfs_open_confirmargs c_arg;
	struct nfs_open_confirmres c_res;
	struct nfs_fattr f_attr;
	struct nfs_fattr dir_attr;
	struct path path;
	struct dentry *dir;
	struct nfs4_state_owner *owner;
	struct nfs4_state *state;
	struct iattr attrs;
	unsigned long timestamp;
	unsigned int rpc_done : 1;
	int rpc_status;
	int cancelled;
};


static void nfs4_init_opendata_res(struct nfs4_opendata *p)
{
	p->o_res.f_attr = &p->f_attr;
	p->o_res.dir_attr = &p->dir_attr;
	p->o_res.seqid = p->o_arg.seqid;
	p->c_res.seqid = p->c_arg.seqid;
	p->o_res.server = p->o_arg.server;
	nfs_fattr_init(&p->f_attr);
	nfs_fattr_init(&p->dir_attr);
}

static struct nfs4_opendata *nfs4_opendata_alloc(struct path *path,
		struct nfs4_state_owner *sp, fmode_t fmode, int flags,
		const struct iattr *attrs,
		gfp_t gfp_mask)
{
	struct dentry *parent = dget_parent(path->dentry);
	struct inode *dir = parent->d_inode;
	struct nfs_server *server = NFS_SERVER(dir);
	struct nfs4_opendata *p;

	p = kzalloc(sizeof(*p), gfp_mask);
	if (p == NULL)
		goto err;
	p->o_arg.seqid = nfs_alloc_seqid(&sp->so_seqid, gfp_mask);
	if (p->o_arg.seqid == NULL)
		goto err_free;
	path_get(path);
	p->path = *path;
	p->dir = parent;
	p->owner = sp;
	atomic_inc(&sp->so_count);
	p->o_arg.fh = NFS_FH(dir);
	p->o_arg.open_flags = flags;
	p->o_arg.fmode = fmode & (FMODE_READ|FMODE_WRITE);
	p->o_arg.clientid = server->nfs_client->cl_clientid;
	p->o_arg.id = sp->so_owner_id.id;
	p->o_arg.name = &p->path.dentry->d_name;
	p->o_arg.server = server;
	p->o_arg.bitmask = server->attr_bitmask;
	p->o_arg.claim = NFS4_OPEN_CLAIM_NULL;
	if (flags & O_CREAT) {
		u32 *s;

		p->o_arg.u.attrs = &p->attrs;
		memcpy(&p->attrs, attrs, sizeof(p->attrs));
		s = (u32 *) p->o_arg.u.verifier.data;
		s[0] = jiffies;
		s[1] = current->pid;
	}
	p->c_arg.fh = &p->o_res.fh;
	p->c_arg.stateid = &p->o_res.stateid;
	p->c_arg.seqid = p->o_arg.seqid;
	nfs4_init_opendata_res(p);
	kref_init(&p->kref);
	return p;
err_free:
	kfree(p);
err:
	dput(parent);
	return NULL;
}

static void nfs4_opendata_free(struct kref *kref)
{
	struct nfs4_opendata *p = container_of(kref,
			struct nfs4_opendata, kref);

	nfs_free_seqid(p->o_arg.seqid);
	if (p->state != NULL)
		nfs4_put_open_state(p->state);
	nfs4_put_state_owner(p->owner);
	dput(p->dir);
	path_put(&p->path);
	kfree(p);
}

static void nfs4_opendata_put(struct nfs4_opendata *p)
{
	if (p != NULL)
		kref_put(&p->kref, nfs4_opendata_free);
}

static int nfs4_wait_for_completion_rpc_task(struct rpc_task *task)
{
	int ret;

	ret = rpc_wait_for_completion_task(task);
	return ret;
}

static int can_open_cached(struct nfs4_state *state, fmode_t mode, int open_mode)
{
	int ret = 0;

	if (open_mode & O_EXCL)
		goto out;
	switch (mode & (FMODE_READ|FMODE_WRITE)) {
		case FMODE_READ:
			ret |= test_bit(NFS_O_RDONLY_STATE, &state->flags) != 0
				&& state->n_rdonly != 0;
			break;
		case FMODE_WRITE:
			ret |= test_bit(NFS_O_WRONLY_STATE, &state->flags) != 0
				&& state->n_wronly != 0;
			break;
		case FMODE_READ|FMODE_WRITE:
			ret |= test_bit(NFS_O_RDWR_STATE, &state->flags) != 0
				&& state->n_rdwr != 0;
	}
out:
	return ret;
}

static int can_open_delegated(struct nfs_delegation *delegation, fmode_t fmode)
{
	if ((delegation->type & fmode) != fmode)
		return 0;
	if (test_bit(NFS_DELEGATION_NEED_RECLAIM, &delegation->flags))
		return 0;
	nfs_mark_delegation_referenced(delegation);
	return 1;
}

static void update_open_stateflags(struct nfs4_state *state, fmode_t fmode)
{
	switch (fmode) {
		case FMODE_WRITE:
			state->n_wronly++;
			break;
		case FMODE_READ:
			state->n_rdonly++;
			break;
		case FMODE_READ|FMODE_WRITE:
			state->n_rdwr++;
	}
	nfs4_state_set_mode_locked(state, state->state | fmode);
}

static void nfs_set_open_stateid_locked(struct nfs4_state *state, nfs4_stateid *stateid, fmode_t fmode)
{
	if (test_bit(NFS_DELEGATED_STATE, &state->flags) == 0)
		memcpy(state->stateid.data, stateid->data, sizeof(state->stateid.data));
	memcpy(state->open_stateid.data, stateid->data, sizeof(state->open_stateid.data));
	switch (fmode) {
		case FMODE_READ:
			set_bit(NFS_O_RDONLY_STATE, &state->flags);
			break;
		case FMODE_WRITE:
			set_bit(NFS_O_WRONLY_STATE, &state->flags);
			break;
		case FMODE_READ|FMODE_WRITE:
			set_bit(NFS_O_RDWR_STATE, &state->flags);
	}
}

static void nfs_set_open_stateid(struct nfs4_state *state, nfs4_stateid *stateid, fmode_t fmode)
{
	write_seqlock(&state->seqlock);
	nfs_set_open_stateid_locked(state, stateid, fmode);
	write_sequnlock(&state->seqlock);
}

static void __update_open_stateid(struct nfs4_state *state, nfs4_stateid *open_stateid, const nfs4_stateid *deleg_stateid, fmode_t fmode)
{
	/*
	 * Protect the call to nfs4_state_set_mode_locked and
	 * serialise the stateid update
	 */
	write_seqlock(&state->seqlock);
	if (deleg_stateid != NULL) {
		memcpy(state->stateid.data, deleg_stateid->data, sizeof(state->stateid.data));
		set_bit(NFS_DELEGATED_STATE, &state->flags);
	}
	if (open_stateid != NULL)
		nfs_set_open_stateid_locked(state, open_stateid, fmode);
	write_sequnlock(&state->seqlock);
	spin_lock(&state->owner->so_lock);
	update_open_stateflags(state, fmode);
	spin_unlock(&state->owner->so_lock);
}

static int update_open_stateid(struct nfs4_state *state, nfs4_stateid *open_stateid, nfs4_stateid *delegation, fmode_t fmode)
{
	struct nfs_inode *nfsi = NFS_I(state->inode);
	struct nfs_delegation *deleg_cur;
	int ret = 0;

	fmode &= (FMODE_READ|FMODE_WRITE);

	rcu_read_lock();
	deleg_cur = rcu_dereference(nfsi->delegation);
	if (deleg_cur == NULL)
		goto no_delegation;

	spin_lock(&deleg_cur->lock);
	if (nfsi->delegation != deleg_cur ||
	    (deleg_cur->type & fmode) != fmode)
		goto no_delegation_unlock;

	if (delegation == NULL)
		delegation = &deleg_cur->stateid;
	else if (memcmp(deleg_cur->stateid.data, delegation->data, NFS4_STATEID_SIZE) != 0)
		goto no_delegation_unlock;

	nfs_mark_delegation_referenced(deleg_cur);
	__update_open_stateid(state, open_stateid, &deleg_cur->stateid, fmode);
	ret = 1;
no_delegation_unlock:
	spin_unlock(&deleg_cur->lock);
no_delegation:
	rcu_read_unlock();

	if (!ret && open_stateid != NULL) {
		__update_open_stateid(state, open_stateid, NULL, fmode);
		ret = 1;
	}

	return ret;
}


static void nfs4_return_incompatible_delegation(struct inode *inode, fmode_t fmode)
{
	struct nfs_delegation *delegation;

	rcu_read_lock();
	delegation = rcu_dereference(NFS_I(inode)->delegation);
	if (delegation == NULL || (delegation->type & fmode) == fmode) {
		rcu_read_unlock();
		return;
	}
	rcu_read_unlock();
	nfs_inode_return_delegation(inode);
}

static struct nfs4_state *nfs4_try_open_cached(struct nfs4_opendata *opendata)
{
	struct nfs4_state *state = opendata->state;
	struct nfs_inode *nfsi = NFS_I(state->inode);
	struct nfs_delegation *delegation;
	int open_mode = opendata->o_arg.open_flags & O_EXCL;
	fmode_t fmode = opendata->o_arg.fmode;
	nfs4_stateid stateid;
	int ret = -EAGAIN;

	for (;;) {
		if (can_open_cached(state, fmode, open_mode)) {
			spin_lock(&state->owner->so_lock);
			if (can_open_cached(state, fmode, open_mode)) {
				update_open_stateflags(state, fmode);
				spin_unlock(&state->owner->so_lock);
				goto out_return_state;
			}
			spin_unlock(&state->owner->so_lock);
		}
		rcu_read_lock();
		delegation = rcu_dereference(nfsi->delegation);
		if (delegation == NULL ||
		    !can_open_delegated(delegation, fmode)) {
			rcu_read_unlock();
			break;
		}
		/* Save the delegation */
		memcpy(stateid.data, delegation->stateid.data, sizeof(stateid.data));
		rcu_read_unlock();
		ret = nfs_may_open(state->inode, state->owner->so_cred, open_mode);
		if (ret != 0)
			goto out;
		ret = -EAGAIN;

		/* Try to update the stateid using the delegation */
		if (update_open_stateid(state, NULL, &stateid, fmode))
			goto out_return_state;
	}
out:
	return ERR_PTR(ret);
out_return_state:
	atomic_inc(&state->count);
	return state;
}

static struct nfs4_state *nfs4_opendata_to_nfs4_state(struct nfs4_opendata *data)
{
	struct inode *inode;
	struct nfs4_state *state = NULL;
	struct nfs_delegation *delegation;
	int ret;

	if (!data->rpc_done) {
		state = nfs4_try_open_cached(data);
		goto out;
	}

	ret = -EAGAIN;
	if (!(data->f_attr.valid & NFS_ATTR_FATTR))
		goto err;
	inode = nfs_fhget(data->dir->d_sb, &data->o_res.fh, &data->f_attr);
	ret = PTR_ERR(inode);
	if (IS_ERR(inode))
		goto err;
	ret = -ENOMEM;
	state = nfs4_get_open_state(inode, data->owner);
	if (state == NULL)
		goto err_put_inode;
	if (data->o_res.delegation_type != 0) {
		int delegation_flags = 0;

		rcu_read_lock();
		delegation = rcu_dereference(NFS_I(inode)->delegation);
		if (delegation)
			delegation_flags = delegation->flags;
		rcu_read_unlock();
		if ((delegation_flags & 1UL<<NFS_DELEGATION_NEED_RECLAIM) == 0)
			nfs_inode_set_delegation(state->inode,
					data->owner->so_cred,
					&data->o_res);
		else
			nfs_inode_reclaim_delegation(state->inode,
					data->owner->so_cred,
					&data->o_res);
	}

	update_open_stateid(state, &data->o_res.stateid, NULL,
			data->o_arg.fmode);
	iput(inode);
out:
	return state;
err_put_inode:
	iput(inode);
err:
	return ERR_PTR(ret);
}

static struct nfs_open_context *nfs4_state_find_open_context(struct nfs4_state *state)
{
	struct nfs_inode *nfsi = NFS_I(state->inode);
	struct nfs_open_context *ctx;

	spin_lock(&state->inode->i_lock);
	list_for_each_entry(ctx, &nfsi->open_files, list) {
		if (ctx->state != state)
			continue;
		get_nfs_open_context(ctx);
		spin_unlock(&state->inode->i_lock);
		return ctx;
	}
	spin_unlock(&state->inode->i_lock);
	return ERR_PTR(-ENOENT);
}

static struct nfs4_opendata *nfs4_open_recoverdata_alloc(struct nfs_open_context *ctx, struct nfs4_state *state)
{
	struct nfs4_opendata *opendata;

	opendata = nfs4_opendata_alloc(&ctx->path, state->owner, 0, 0, NULL, GFP_NOFS);
	if (opendata == NULL)
		return ERR_PTR(-ENOMEM);
	opendata->state = state;
	atomic_inc(&state->count);
	return opendata;
}

static int nfs4_open_recover_helper(struct nfs4_opendata *opendata, fmode_t fmode, struct nfs4_state **res)
{
	struct nfs4_state *newstate;
	int ret;

	opendata->o_arg.open_flags = 0;
	opendata->o_arg.fmode = fmode;
	memset(&opendata->o_res, 0, sizeof(opendata->o_res));
	memset(&opendata->c_res, 0, sizeof(opendata->c_res));
	nfs4_init_opendata_res(opendata);
	ret = _nfs4_recover_proc_open(opendata);
	if (ret != 0)
		return ret; 
	newstate = nfs4_opendata_to_nfs4_state(opendata);
	if (IS_ERR(newstate))
		return PTR_ERR(newstate);
	nfs4_close_state(&opendata->path, newstate, fmode);
	*res = newstate;
	return 0;
}

static int nfs4_open_recover(struct nfs4_opendata *opendata, struct nfs4_state *state)
{
	struct nfs4_state *newstate;
	int ret;

	/* memory barrier prior to reading state->n_* */
	clear_bit(NFS_DELEGATED_STATE, &state->flags);
	smp_rmb();
	if (state->n_rdwr != 0) {
		clear_bit(NFS_O_RDWR_STATE, &state->flags);
		ret = nfs4_open_recover_helper(opendata, FMODE_READ|FMODE_WRITE, &newstate);
		if (ret != 0)
			return ret;
		if (newstate != state)
			return -ESTALE;
	}
	if (state->n_wronly != 0) {
		clear_bit(NFS_O_WRONLY_STATE, &state->flags);
		ret = nfs4_open_recover_helper(opendata, FMODE_WRITE, &newstate);
		if (ret != 0)
			return ret;
		if (newstate != state)
			return -ESTALE;
	}
	if (state->n_rdonly != 0) {
		clear_bit(NFS_O_RDONLY_STATE, &state->flags);
		ret = nfs4_open_recover_helper(opendata, FMODE_READ, &newstate);
		if (ret != 0)
			return ret;
		if (newstate != state)
			return -ESTALE;
	}
	/*
	 * We may have performed cached opens for all three recoveries.
	 * Check if we need to update the current stateid.
	 */
	if (test_bit(NFS_DELEGATED_STATE, &state->flags) == 0 &&
	    memcmp(state->stateid.data, state->open_stateid.data, sizeof(state->stateid.data)) != 0) {
		write_seqlock(&state->seqlock);
		if (test_bit(NFS_DELEGATED_STATE, &state->flags) == 0)
			memcpy(state->stateid.data, state->open_stateid.data, sizeof(state->stateid.data));
		write_sequnlock(&state->seqlock);
	}
	return 0;
}

/*
 * OPEN_RECLAIM:
 * 	reclaim state on the server after a reboot.
 */
static int _nfs4_do_open_reclaim(struct nfs_open_context *ctx, struct nfs4_state *state)
{
	struct nfs_delegation *delegation;
	struct nfs4_opendata *opendata;
	fmode_t delegation_type = 0;
	int status;

	opendata = nfs4_open_recoverdata_alloc(ctx, state);
	if (IS_ERR(opendata))
		return PTR_ERR(opendata);
	opendata->o_arg.claim = NFS4_OPEN_CLAIM_PREVIOUS;
	opendata->o_arg.fh = NFS_FH(state->inode);
	rcu_read_lock();
	delegation = rcu_dereference(NFS_I(state->inode)->delegation);
	if (delegation != NULL && test_bit(NFS_DELEGATION_NEED_RECLAIM, &delegation->flags) != 0)
		delegation_type = delegation->type;
	rcu_read_unlock();
	opendata->o_arg.u.delegation_type = delegation_type;
	status = nfs4_open_recover(opendata, state);
	nfs4_opendata_put(opendata);
	return status;
}

static int nfs4_do_open_reclaim(struct nfs_open_context *ctx, struct nfs4_state *state)
{
	struct nfs_server *server = NFS_SERVER(state->inode);
	struct nfs4_exception exception = { };
	int err;
	do {
		err = _nfs4_do_open_reclaim(ctx, state);
		if (err != -NFS4ERR_DELAY)
			break;
		nfs4_handle_exception(server, err, &exception);
	} while (exception.retry);
	return err;
}

static int nfs4_open_reclaim(struct nfs4_state_owner *sp, struct nfs4_state *state)
{
	struct nfs_open_context *ctx;
	int ret;

	ctx = nfs4_state_find_open_context(state);
	if (IS_ERR(ctx))
		return PTR_ERR(ctx);
	ret = nfs4_do_open_reclaim(ctx, state);
	put_nfs_open_context(ctx);
	return ret;
}

static int _nfs4_open_delegation_recall(struct nfs_open_context *ctx, struct nfs4_state *state, const nfs4_stateid *stateid)
{
	struct nfs4_opendata *opendata;
	int ret;

	opendata = nfs4_open_recoverdata_alloc(ctx, state);
	if (IS_ERR(opendata))
		return PTR_ERR(opendata);
	opendata->o_arg.claim = NFS4_OPEN_CLAIM_DELEGATE_CUR;
	memcpy(opendata->o_arg.u.delegation.data, stateid->data,
			sizeof(opendata->o_arg.u.delegation.data));
	ret = nfs4_open_recover(opendata, state);
	nfs4_opendata_put(opendata);
	return ret;
}

int nfs4_open_delegation_recall(struct nfs_open_context *ctx, struct nfs4_state *state, const nfs4_stateid *stateid)
{
	struct nfs4_exception exception = { };
	struct nfs_server *server = NFS_SERVER(state->inode);
	int err;
	do {
		err = _nfs4_open_delegation_recall(ctx, state, stateid);
		switch (err) {
			case 0:
			case -ENOENT:
			case -ESTALE:
				goto out;
			case -NFS4ERR_BADSESSION:
			case -NFS4ERR_BADSLOT:
			case -NFS4ERR_BAD_HIGH_SLOT:
			case -NFS4ERR_CONN_NOT_BOUND_TO_SESSION:
			case -NFS4ERR_DEADSESSION:
				nfs4_schedule_state_recovery(
					server->nfs_client);
				goto out;
			case -NFS4ERR_STALE_CLIENTID:
			case -NFS4ERR_STALE_STATEID:
			case -NFS4ERR_EXPIRED:
				/* Don't recall a delegation if it was lost */
				nfs4_schedule_state_recovery(server->nfs_client);
				goto out;
			case -ERESTARTSYS:
				/*
				 * The show must go on: exit, but mark the
				 * stateid as needing recovery.
				 */
			case -NFS4ERR_ADMIN_REVOKED:
			case -NFS4ERR_BAD_STATEID:
				nfs4_state_mark_reclaim_nograce(server->nfs_client, state);
			case -EKEYEXPIRED:
				/*
				 * User RPCSEC_GSS context has expired.
				 * We cannot recover this stateid now, so
				 * skip it and allow recovery thread to
				 * proceed.
				 */
			case -ENOMEM:
				err = 0;
				goto out;
		}
		err = nfs4_handle_exception(server, err, &exception);
	} while (exception.retry);
out:
	return err;
}

static void nfs4_open_confirm_done(struct rpc_task *task, void *calldata)
{
	struct nfs4_opendata *data = calldata;

	data->rpc_status = task->tk_status;
	if (data->rpc_status == 0) {
		memcpy(data->o_res.stateid.data, data->c_res.stateid.data,
				sizeof(data->o_res.stateid.data));
		nfs_confirm_seqid(&data->owner->so_seqid, 0);
		renew_lease(data->o_res.server, data->timestamp);
		data->rpc_done = 1;
	}
}

static void nfs4_open_confirm_release(void *calldata)
{
	struct nfs4_opendata *data = calldata;
	struct nfs4_state *state = NULL;

	/* If this request hasn't been cancelled, do nothing */
	if (data->cancelled == 0)
		goto out_free;
	/* In case of error, no cleanup! */
	if (!data->rpc_done)
		goto out_free;
	state = nfs4_opendata_to_nfs4_state(data);
	if (!IS_ERR(state))
		nfs4_close_state(&data->path, state, data->o_arg.fmode);
out_free:
	nfs4_opendata_put(data);
}

static const struct rpc_call_ops nfs4_open_confirm_ops = {
	.rpc_call_done = nfs4_open_confirm_done,
	.rpc_release = nfs4_open_confirm_release,
};

/*
 * Note: On error, nfs4_proc_open_confirm will free the struct nfs4_opendata
 */
static int _nfs4_proc_open_confirm(struct nfs4_opendata *data)
{
	struct nfs_server *server = NFS_SERVER(data->dir->d_inode);
	struct rpc_task *task;
	struct  rpc_message msg = {
		.rpc_proc = &nfs4_procedures[NFSPROC4_CLNT_OPEN_CONFIRM],
		.rpc_argp = &data->c_arg,
		.rpc_resp = &data->c_res,
		.rpc_cred = data->owner->so_cred,
	};
	struct rpc_task_setup task_setup_data = {
		.rpc_client = server->client,
		.rpc_message = &msg,
		.callback_ops = &nfs4_open_confirm_ops,
		.callback_data = data,
		.workqueue = nfsiod_workqueue,
		.flags = RPC_TASK_ASYNC,
	};
	int status;

	kref_get(&data->kref);
	data->rpc_done = 0;
	data->rpc_status = 0;
	data->timestamp = jiffies;
	task = rpc_run_task(&task_setup_data);
	if (IS_ERR(task))
		return PTR_ERR(task);
	status = nfs4_wait_for_completion_rpc_task(task);
	if (status != 0) {
		data->cancelled = 1;
		smp_wmb();
	} else
		status = data->rpc_status;
	rpc_put_task(task);
	return status;
}

static void nfs4_open_prepare(struct rpc_task *task, void *calldata)
{
	struct nfs4_opendata *data = calldata;
	struct nfs4_state_owner *sp = data->owner;

	if (nfs_wait_on_sequence(data->o_arg.seqid, task) != 0)
		return;
	/*
	 * Check if we still need to send an OPEN call, or if we can use
	 * a delegation instead.
	 */
	if (data->state != NULL) {
		struct nfs_delegation *delegation;

		if (can_open_cached(data->state, data->o_arg.fmode, data->o_arg.open_flags))
			goto out_no_action;
		rcu_read_lock();
		delegation = rcu_dereference(NFS_I(data->state->inode)->delegation);
		if (delegation != NULL &&
		    test_bit(NFS_DELEGATION_NEED_RECLAIM, &delegation->flags) == 0) {
			rcu_read_unlock();
			goto out_no_action;
		}
		rcu_read_unlock();
	}
	/* Update sequence id. */
	data->o_arg.id = sp->so_owner_id.id;
	data->o_arg.clientid = sp->so_server->nfs_client->cl_clientid;
	if (data->o_arg.claim == NFS4_OPEN_CLAIM_PREVIOUS) {
		task->tk_msg.rpc_proc = &nfs4_procedures[NFSPROC4_CLNT_OPEN_NOATTR];
		nfs_copy_fh(&data->o_res.fh, data->o_arg.fh);
	}
	data->timestamp = jiffies;
	if (nfs4_setup_sequence(data->o_arg.server,
				&data->o_arg.seq_args,
				&data->o_res.seq_res, 1, task))
		return;
	rpc_call_start(task);
	return;
out_no_action:
	task->tk_action = NULL;

}

static void nfs4_recover_open_prepare(struct rpc_task *task, void *calldata)
{
	rpc_task_set_priority(task, RPC_PRIORITY_PRIVILEGED);
	nfs4_open_prepare(task, calldata);
}

static void nfs4_open_done(struct rpc_task *task, void *calldata)
{
	struct nfs4_opendata *data = calldata;

	data->rpc_status = task->tk_status;

	if (!nfs4_sequence_done(task, &data->o_res.seq_res))
		return;

	if (task->tk_status == 0) {
		switch (data->o_res.f_attr->mode & S_IFMT) {
			case S_IFREG:
				break;
			case S_IFLNK:
				data->rpc_status = -ELOOP;
				break;
			case S_IFDIR:
				data->rpc_status = -EISDIR;
				break;
			default:
				data->rpc_status = -ENOTDIR;
		}
		renew_lease(data->o_res.server, data->timestamp);
		if (!(data->o_res.rflags & NFS4_OPEN_RESULT_CONFIRM))
			nfs_confirm_seqid(&data->owner->so_seqid, 0);
	}
	data->rpc_done = 1;
}

static void nfs4_open_release(void *calldata)
{
	struct nfs4_opendata *data = calldata;
	struct nfs4_state *state = NULL;

	/* If this request hasn't been cancelled, do nothing */
	if (data->cancelled == 0)
		goto out_free;
	/* In case of error, no cleanup! */
	if (data->rpc_status != 0 || !data->rpc_done)
		goto out_free;
	/* In case we need an open_confirm, no cleanup! */
	if (data->o_res.rflags & NFS4_OPEN_RESULT_CONFIRM)
		goto out_free;
	state = nfs4_opendata_to_nfs4_state(data);
	if (!IS_ERR(state))
		nfs4_close_state(&data->path, state, data->o_arg.fmode);
out_free:
	nfs4_opendata_put(data);
}

static const struct rpc_call_ops nfs4_open_ops = {
	.rpc_call_prepare = nfs4_open_prepare,
	.rpc_call_done = nfs4_open_done,
	.rpc_release = nfs4_open_release,
};

static const struct rpc_call_ops nfs4_recover_open_ops = {
	.rpc_call_prepare = nfs4_recover_open_prepare,
	.rpc_call_done = nfs4_open_done,
	.rpc_release = nfs4_open_release,
};

static int nfs4_run_open_task(struct nfs4_opendata *data, int isrecover)
{
	struct inode *dir = data->dir->d_inode;
	struct nfs_server *server = NFS_SERVER(dir);
	struct nfs_openargs *o_arg = &data->o_arg;
	struct nfs_openres *o_res = &data->o_res;
	struct rpc_task *task;
	struct rpc_message msg = {
		.rpc_proc = &nfs4_procedures[NFSPROC4_CLNT_OPEN],
		.rpc_argp = o_arg,
		.rpc_resp = o_res,
		.rpc_cred = data->owner->so_cred,
	};
	struct rpc_task_setup task_setup_data = {
		.rpc_client = server->client,
		.rpc_message = &msg,
		.callback_ops = &nfs4_open_ops,
		.callback_data = data,
		.workqueue = nfsiod_workqueue,
		.flags = RPC_TASK_ASYNC,
	};
	int status;

	kref_get(&data->kref);
	data->rpc_done = 0;
	data->rpc_status = 0;
	data->cancelled = 0;
	if (isrecover)
		task_setup_data.callback_ops = &nfs4_recover_open_ops;
	task = rpc_run_task(&task_setup_data);
        if (IS_ERR(task))
                return PTR_ERR(task);
        status = nfs4_wait_for_completion_rpc_task(task);
        if (status != 0) {
                data->cancelled = 1;
                smp_wmb();
        } else
                status = data->rpc_status;
        rpc_put_task(task);

	return status;
}

static int _nfs4_recover_proc_open(struct nfs4_opendata *data)
{
	struct inode *dir = data->dir->d_inode;
	struct nfs_openres *o_res = &data->o_res;
        int status;

	status = nfs4_run_open_task(data, 1);
	if (status != 0 || !data->rpc_done)
		return status;

	nfs_refresh_inode(dir, o_res->dir_attr);

	if (o_res->rflags & NFS4_OPEN_RESULT_CONFIRM) {
		status = _nfs4_proc_open_confirm(data);
		if (status != 0)
			return status;
	}

	return status;
}

/*
 * Note: On error, nfs4_proc_open will free the struct nfs4_opendata
 */
static int _nfs4_proc_open(struct nfs4_opendata *data)
{
	struct inode *dir = data->dir->d_inode;
	struct nfs_server *server = NFS_SERVER(dir);
	struct nfs_openargs *o_arg = &data->o_arg;
	struct nfs_openres *o_res = &data->o_res;
	int status;

	status = nfs4_run_open_task(data, 0);
	if (status != 0 || !data->rpc_done)
		return status;

	if (o_arg->open_flags & O_CREAT) {
		update_changeattr(dir, &o_res->cinfo);
		nfs_post_op_update_inode(dir, o_res->dir_attr);
	} else
		nfs_refresh_inode(dir, o_res->dir_attr);
	if ((o_res->rflags & NFS4_OPEN_RESULT_LOCKTYPE_POSIX) == 0)
		server->caps &= ~NFS_CAP_POSIX_LOCK;
	if(o_res->rflags & NFS4_OPEN_RESULT_CONFIRM) {
		status = _nfs4_proc_open_confirm(data);
		if (status != 0)
			return status;
	}
	if (!(o_res->f_attr->valid & NFS_ATTR_FATTR))
		_nfs4_proc_getattr(server, &o_res->fh, o_res->f_attr);
	return 0;
}

static int nfs4_recover_expired_lease(struct nfs_server *server)
{
	struct nfs_client *clp = server->nfs_client;
	unsigned int loop;
	int ret;

	for (loop = NFS4_MAX_LOOP_ON_RECOVER; loop != 0; loop--) {
		ret = nfs4_wait_clnt_recover(clp);
		if (ret != 0)
			break;
		if (!test_bit(NFS4CLNT_LEASE_EXPIRED, &clp->cl_state) &&
		    !test_bit(NFS4CLNT_CHECK_LEASE,&clp->cl_state))
			break;
		nfs4_schedule_state_recovery(clp);
		ret = -EIO;
	}
	return ret;
}

/*
 * OPEN_EXPIRED:
 * 	reclaim state on the server after a network partition.
 * 	Assumes caller holds the appropriate lock
 */
static int _nfs4_open_expired(struct nfs_open_context *ctx, struct nfs4_state *state)
{
	struct nfs4_opendata *opendata;
	int ret;

	opendata = nfs4_open_recoverdata_alloc(ctx, state);
	if (IS_ERR(opendata))
		return PTR_ERR(opendata);
	ret = nfs4_open_recover(opendata, state);
	if (ret == -ESTALE)
		d_drop(ctx->path.dentry);
	nfs4_opendata_put(opendata);
	return ret;
}

static int nfs4_do_open_expired(struct nfs_open_context *ctx, struct nfs4_state *state)
{
	struct nfs_server *server = NFS_SERVER(state->inode);
	struct nfs4_exception exception = { };
	int err;

	do {
		err = _nfs4_open_expired(ctx, state);
		switch (err) {
		default:
			goto out;
		case -NFS4ERR_GRACE:
		case -NFS4ERR_DELAY:
			nfs4_handle_exception(server, err, &exception);
			err = 0;
		}
	} while (exception.retry);
out:
	return err;
}

static int nfs4_open_expired(struct nfs4_state_owner *sp, struct nfs4_state *state)
{
	struct nfs_open_context *ctx;
	int ret;

	ctx = nfs4_state_find_open_context(state);
	if (IS_ERR(ctx))
		return PTR_ERR(ctx);
	ret = nfs4_do_open_expired(ctx, state);
	put_nfs_open_context(ctx);
	return ret;
}

/*
 * on an EXCLUSIVE create, the server should send back a bitmask with FATTR4-*
 * fields corresponding to attributes that were used to store the verifier.
 * Make sure we clobber those fields in the later setattr call
 */
static inline void nfs4_exclusive_attrset(struct nfs4_opendata *opendata, struct iattr *sattr)
{
	if ((opendata->o_res.attrset[1] & FATTR4_WORD1_TIME_ACCESS) &&
	    !(sattr->ia_valid & ATTR_ATIME_SET))
		sattr->ia_valid |= ATTR_ATIME;

	if ((opendata->o_res.attrset[1] & FATTR4_WORD1_TIME_MODIFY) &&
	    !(sattr->ia_valid & ATTR_MTIME_SET))
		sattr->ia_valid |= ATTR_MTIME;
}

/*
 * Returns a referenced nfs4_state
 */
static int _nfs4_do_open(struct inode *dir, struct path *path, fmode_t fmode, int flags, struct iattr *sattr, struct rpc_cred *cred, struct nfs4_state **res)
{
	struct nfs4_state_owner  *sp;
	struct nfs4_state     *state = NULL;
	struct nfs_server       *server = NFS_SERVER(dir);
	struct nfs4_opendata *opendata;
	int status;

	/* Protect against reboot recovery conflicts */
	status = -ENOMEM;
	if (!(sp = nfs4_get_state_owner(server, cred))) {
		dprintk("nfs4_do_open: nfs4_get_state_owner failed!\n");
		goto out_err;
	}
	status = nfs4_recover_expired_lease(server);
	if (status != 0)
		goto err_put_state_owner;
	if (path->dentry->d_inode != NULL)
		nfs4_return_incompatible_delegation(path->dentry->d_inode, fmode);
	status = -ENOMEM;
	opendata = nfs4_opendata_alloc(path, sp, fmode, flags, sattr, GFP_KERNEL);
	if (opendata == NULL)
		goto err_put_state_owner;

	if (path->dentry->d_inode != NULL)
		opendata->state = nfs4_get_open_state(path->dentry->d_inode, sp);

	status = _nfs4_proc_open(opendata);
	if (status != 0)
		goto err_opendata_put;

	state = nfs4_opendata_to_nfs4_state(opendata);
	status = PTR_ERR(state);
	if (IS_ERR(state))
		goto err_opendata_put;
	if (server->caps & NFS_CAP_POSIX_LOCK)
		set_bit(NFS_STATE_POSIX_LOCKS, &state->flags);

	if (opendata->o_arg.open_flags & O_EXCL) {
		nfs4_exclusive_attrset(opendata, sattr);

		nfs_fattr_init(opendata->o_res.f_attr);
		status = nfs4_do_setattr(state->inode, cred,
				opendata->o_res.f_attr, sattr,
				state);
		if (status == 0)
			nfs_setattr_update_inode(state->inode, sattr);
		nfs_post_op_update_inode(state->inode, opendata->o_res.f_attr);
	}
	nfs4_opendata_put(opendata);
	nfs4_put_state_owner(sp);
	*res = state;
	return 0;
err_opendata_put:
	nfs4_opendata_put(opendata);
err_put_state_owner:
	nfs4_put_state_owner(sp);
out_err:
	*res = NULL;
	return status;
}


static struct nfs4_state *nfs4_do_open(struct inode *dir, struct path *path, fmode_t fmode, int flags, struct iattr *sattr, struct rpc_cred *cred)
{
	struct nfs4_exception exception = { };
	struct nfs4_state *res;
	int status;

	do {
		status = _nfs4_do_open(dir, path, fmode, flags, sattr, cred, &res);
		if (status == 0)
			break;
		/* NOTE: BAD_SEQID means the server and client disagree about the
		 * book-keeping w.r.t. state-changing operations
		 * (OPEN/CLOSE/LOCK/LOCKU...)
		 * It is actually a sign of a bug on the client or on the server.
		 *
		 * If we receive a BAD_SEQID error in the particular case of
		 * doing an OPEN, we assume that nfs_increment_open_seqid() will
		 * have unhashed the old state_owner for us, and that we can
		 * therefore safely retry using a new one. We should still warn
		 * the user though...
		 */
		if (status == -NFS4ERR_BAD_SEQID) {
			printk(KERN_WARNING "NFS: v4 server %s "
					" returned a bad sequence-id error!\n",
					NFS_SERVER(dir)->nfs_client->cl_hostname);
			exception.retry = 1;
			continue;
		}
		/*
		 * BAD_STATEID on OPEN means that the server cancelled our
		 * state before it received the OPEN_CONFIRM.
		 * Recover by retrying the request as per the discussion
		 * on Page 181 of RFC3530.
		 */
		if (status == -NFS4ERR_BAD_STATEID) {
			exception.retry = 1;
			continue;
		}
		if (status == -EAGAIN) {
			/* We must have found a delegation */
			exception.retry = 1;
			continue;
		}
		res = ERR_PTR(nfs4_handle_exception(NFS_SERVER(dir),
					status, &exception));
	} while (exception.retry);
	return res;
}

static int _nfs4_do_setattr(struct inode *inode, struct rpc_cred *cred,
			    struct nfs_fattr *fattr, struct iattr *sattr,
			    struct nfs4_state *state)
{
	struct nfs_server *server = NFS_SERVER(inode);
        struct nfs_setattrargs  arg = {
                .fh             = NFS_FH(inode),
                .iap            = sattr,
		.server		= server,
		.bitmask = server->attr_bitmask,
        };
        struct nfs_setattrres  res = {
		.fattr		= fattr,
		.server		= server,
        };
        struct rpc_message msg = {
		.rpc_proc	= &nfs4_procedures[NFSPROC4_CLNT_SETATTR],
		.rpc_argp	= &arg,
		.rpc_resp	= &res,
		.rpc_cred	= cred,
        };
	unsigned long timestamp = jiffies;
	int status;

	nfs_fattr_init(fattr);

	if (nfs4_copy_delegation_stateid(&arg.stateid, inode)) {
		/* Use that stateid */
	} else if (state != NULL) {
		nfs4_copy_stateid(&arg.stateid, state, current->files, current->tgid);
	} else
		memcpy(&arg.stateid, &zero_stateid, sizeof(arg.stateid));

	status = nfs4_call_sync(server, &msg, &arg, &res, 1);
	if (status == 0 && state != NULL)
		renew_lease(server, timestamp);
	return status;
}

static int nfs4_do_setattr(struct inode *inode, struct rpc_cred *cred,
			   struct nfs_fattr *fattr, struct iattr *sattr,
			   struct nfs4_state *state)
{
	struct nfs_server *server = NFS_SERVER(inode);
	struct nfs4_exception exception = { };
	int err;
	do {
		err = nfs4_handle_exception(server,
				_nfs4_do_setattr(inode, cred, fattr, sattr, state),
				&exception);
	} while (exception.retry);
	return err;
}

struct nfs4_closedata {
	struct path path;
	struct inode *inode;
	struct nfs4_state *state;
	struct nfs_closeargs arg;
	struct nfs_closeres res;
	struct nfs_fattr fattr;
	unsigned long timestamp;
};

static void nfs4_free_closedata(void *data)
{
	struct nfs4_closedata *calldata = data;
	struct nfs4_state_owner *sp = calldata->state->owner;

	nfs4_put_open_state(calldata->state);
	nfs_free_seqid(calldata->arg.seqid);
	nfs4_put_state_owner(sp);
	path_put(&calldata->path);
	kfree(calldata);
}

static void nfs4_close_clear_stateid_flags(struct nfs4_state *state,
		fmode_t fmode)
{
	spin_lock(&state->owner->so_lock);
	if (!(fmode & FMODE_READ))
		clear_bit(NFS_O_RDONLY_STATE, &state->flags);
	if (!(fmode & FMODE_WRITE))
		clear_bit(NFS_O_WRONLY_STATE, &state->flags);
	clear_bit(NFS_O_RDWR_STATE, &state->flags);
	spin_unlock(&state->owner->so_lock);
}

static void nfs4_close_done(struct rpc_task *task, void *data)
{
	struct nfs4_closedata *calldata = data;
	struct nfs4_state *state = calldata->state;
	struct nfs_server *server = NFS_SERVER(calldata->inode);

	if (!nfs4_sequence_done(task, &calldata->res.seq_res))
		return;
        /* hmm. we are done with the inode, and in the process of freeing
	 * the state_owner. we keep this around to process errors
	 */
	switch (task->tk_status) {
		case 0:
			nfs_set_open_stateid(state, &calldata->res.stateid, 0);
			renew_lease(server, calldata->timestamp);
			nfs4_close_clear_stateid_flags(state,
					calldata->arg.fmode);
			break;
		case -NFS4ERR_STALE_STATEID:
		case -NFS4ERR_OLD_STATEID:
		case -NFS4ERR_BAD_STATEID:
		case -NFS4ERR_EXPIRED:
			if (calldata->arg.fmode == 0)
				break;
		default:
			if (nfs4_async_handle_error(task, server, state) == -EAGAIN)
				rpc_restart_call_prepare(task);
	}
	nfs_release_seqid(calldata->arg.seqid);
	nfs_refresh_inode(calldata->inode, calldata->res.fattr);
}

static void nfs4_close_prepare(struct rpc_task *task, void *data)
{
	struct nfs4_closedata *calldata = data;
	struct nfs4_state *state = calldata->state;
	int call_close = 0;

	if (nfs_wait_on_sequence(calldata->arg.seqid, task) != 0)
		return;

	task->tk_msg.rpc_proc = &nfs4_procedures[NFSPROC4_CLNT_OPEN_DOWNGRADE];
	calldata->arg.fmode = FMODE_READ|FMODE_WRITE;
	spin_lock(&state->owner->so_lock);
	/* Calculate the change in open mode */
	if (state->n_rdwr == 0) {
		if (state->n_rdonly == 0) {
			call_close |= test_bit(NFS_O_RDONLY_STATE, &state->flags);
			call_close |= test_bit(NFS_O_RDWR_STATE, &state->flags);
			calldata->arg.fmode &= ~FMODE_READ;
		}
		if (state->n_wronly == 0) {
			call_close |= test_bit(NFS_O_WRONLY_STATE, &state->flags);
			call_close |= test_bit(NFS_O_RDWR_STATE, &state->flags);
			calldata->arg.fmode &= ~FMODE_WRITE;
		}
	}
	spin_unlock(&state->owner->so_lock);

	if (!call_close) {
		/* Note: exit _without_ calling nfs4_close_done */
		task->tk_action = NULL;
		return;
	}

	if (calldata->arg.fmode == 0)
		task->tk_msg.rpc_proc = &nfs4_procedures[NFSPROC4_CLNT_CLOSE];

	nfs_fattr_init(calldata->res.fattr);
	calldata->timestamp = jiffies;
	if (nfs4_setup_sequence(NFS_SERVER(calldata->inode),
				&calldata->arg.seq_args, &calldata->res.seq_res,
				1, task))
		return;
	rpc_call_start(task);
}

static const struct rpc_call_ops nfs4_close_ops = {
	.rpc_call_prepare = nfs4_close_prepare,
	.rpc_call_done = nfs4_close_done,
	.rpc_release = nfs4_free_closedata,
};

/* 
 * It is possible for data to be read/written from a mem-mapped file 
 * after the sys_close call (which hits the vfs layer as a flush).
 * This means that we can't safely call nfsv4 close on a file until 
 * the inode is cleared. This in turn means that we are not good
 * NFSv4 citizens - we do not indicate to the server to update the file's 
 * share state even when we are done with one of the three share 
 * stateid's in the inode.
 *
 * NOTE: Caller must be holding the sp->so_owner semaphore!
 */
int nfs4_do_close(struct path *path, struct nfs4_state *state, gfp_t gfp_mask, int wait)
{
	struct nfs_server *server = NFS_SERVER(state->inode);
	struct nfs4_closedata *calldata;
	struct nfs4_state_owner *sp = state->owner;
	struct rpc_task *task;
	struct rpc_message msg = {
		.rpc_proc = &nfs4_procedures[NFSPROC4_CLNT_CLOSE],
		.rpc_cred = state->owner->so_cred,
	};
	struct rpc_task_setup task_setup_data = {
		.rpc_client = server->client,
		.rpc_message = &msg,
		.callback_ops = &nfs4_close_ops,
		.workqueue = nfsiod_workqueue,
		.flags = RPC_TASK_ASYNC,
	};
	int status = -ENOMEM;

	calldata = kzalloc(sizeof(*calldata), gfp_mask);
	if (calldata == NULL)
		goto out;
	calldata->inode = state->inode;
	calldata->state = state;
	calldata->arg.fh = NFS_FH(state->inode);
	calldata->arg.stateid = &state->open_stateid;
	/* Serialization for the sequence id */
	calldata->arg.seqid = nfs_alloc_seqid(&state->owner->so_seqid, gfp_mask);
	if (calldata->arg.seqid == NULL)
		goto out_free_calldata;
	calldata->arg.fmode = 0;
	calldata->arg.bitmask = server->cache_consistency_bitmask;
	calldata->res.fattr = &calldata->fattr;
	calldata->res.seqid = calldata->arg.seqid;
	calldata->res.server = server;
	path_get(path);
	calldata->path = *path;

	msg.rpc_argp = &calldata->arg,
	msg.rpc_resp = &calldata->res,
	task_setup_data.callback_data = calldata;
	task = rpc_run_task(&task_setup_data);
	if (IS_ERR(task))
		return PTR_ERR(task);
	status = 0;
	if (wait)
		status = rpc_wait_for_completion_task(task);
	rpc_put_task(task);
	return status;
out_free_calldata:
	kfree(calldata);
out:
	nfs4_put_open_state(state);
	nfs4_put_state_owner(sp);
	return status;
}

static struct inode *
nfs4_atomic_open(struct inode *dir, struct nfs_open_context *ctx, int open_flags, struct iattr *attr)
{
	struct nfs4_state *state;

	/* Protect against concurrent sillydeletes */
	state = nfs4_do_open(dir, &ctx->path, ctx->mode, open_flags, attr, ctx->cred);
	if (IS_ERR(state))
		return ERR_CAST(state);
	ctx->state = state;
	return igrab(state->inode);
}

static void nfs4_close_context(struct nfs_open_context *ctx, int is_sync)
{
	if (ctx->state == NULL)
		return;
	if (is_sync)
		nfs4_close_sync(&ctx->path, ctx->state, ctx->mode);
	else
		nfs4_close_state(&ctx->path, ctx->state, ctx->mode);
}

static int _nfs4_server_capabilities(struct nfs_server *server, struct nfs_fh *fhandle)
{
	struct nfs4_server_caps_arg args = {
		.fhandle = fhandle,
	};
	struct nfs4_server_caps_res res = {};
	struct rpc_message msg = {
		.rpc_proc = &nfs4_procedures[NFSPROC4_CLNT_SERVER_CAPS],
		.rpc_argp = &args,
		.rpc_resp = &res,
	};
	int status;

	status = nfs4_call_sync(server, &msg, &args, &res, 0);
	if (status == 0) {
		memcpy(server->attr_bitmask, res.attr_bitmask, sizeof(server->attr_bitmask));
		server->caps &= ~(NFS_CAP_ACLS|NFS_CAP_HARDLINKS|
				NFS_CAP_SYMLINKS|NFS_CAP_FILEID|
				NFS_CAP_MODE|NFS_CAP_NLINK|NFS_CAP_OWNER|
				NFS_CAP_OWNER_GROUP|NFS_CAP_ATIME|
				NFS_CAP_CTIME|NFS_CAP_MTIME);
		if (res.attr_bitmask[0] & FATTR4_WORD0_ACL)
			server->caps |= NFS_CAP_ACLS;
		if (res.has_links != 0)
			server->caps |= NFS_CAP_HARDLINKS;
		if (res.has_symlinks != 0)
			server->caps |= NFS_CAP_SYMLINKS;
		if (res.attr_bitmask[0] & FATTR4_WORD0_FILEID)
			server->caps |= NFS_CAP_FILEID;
		if (res.attr_bitmask[1] & FATTR4_WORD1_MODE)
			server->caps |= NFS_CAP_MODE;
		if (res.attr_bitmask[1] & FATTR4_WORD1_NUMLINKS)
			server->caps |= NFS_CAP_NLINK;
		if (res.attr_bitmask[1] & FATTR4_WORD1_OWNER)
			server->caps |= NFS_CAP_OWNER;
		if (res.attr_bitmask[1] & FATTR4_WORD1_OWNER_GROUP)
			server->caps |= NFS_CAP_OWNER_GROUP;
		if (res.attr_bitmask[1] & FATTR4_WORD1_TIME_ACCESS)
			server->caps |= NFS_CAP_ATIME;
		if (res.attr_bitmask[1] & FATTR4_WORD1_TIME_METADATA)
			server->caps |= NFS_CAP_CTIME;
		if (res.attr_bitmask[1] & FATTR4_WORD1_TIME_MODIFY)
			server->caps |= NFS_CAP_MTIME;

		memcpy(server->cache_consistency_bitmask, res.attr_bitmask, sizeof(server->cache_consistency_bitmask));
		server->cache_consistency_bitmask[0] &= FATTR4_WORD0_CHANGE|FATTR4_WORD0_SIZE;
		server->cache_consistency_bitmask[1] &= FATTR4_WORD1_TIME_METADATA|FATTR4_WORD1_TIME_MODIFY;
		server->acl_bitmask = res.acl_bitmask;
	}

	return status;
}

int nfs4_server_capabilities(struct nfs_server *server, struct nfs_fh *fhandle)
{
	struct nfs4_exception exception = { };
	int err;
	do {
		err = nfs4_handle_exception(server,
				_nfs4_server_capabilities(server, fhandle),
				&exception);
	} while (exception.retry);
	return err;
}

static int _nfs4_lookup_root(struct nfs_server *server, struct nfs_fh *fhandle,
		struct nfs_fsinfo *info)
{
	struct nfs4_lookup_root_arg args = {
		.bitmask = nfs4_fattr_bitmap,
	};
	struct nfs4_lookup_res res = {
		.server = server,
		.fattr = info->fattr,
		.fh = fhandle,
	};
	struct rpc_message msg = {
		.rpc_proc = &nfs4_procedures[NFSPROC4_CLNT_LOOKUP_ROOT],
		.rpc_argp = &args,
		.rpc_resp = &res,
	};

	nfs_fattr_init(info->fattr);
	return nfs4_call_sync(server, &msg, &args, &res, 0);
}

static int nfs4_lookup_root(struct nfs_server *server, struct nfs_fh *fhandle,
		struct nfs_fsinfo *info)
{
	struct nfs4_exception exception = { };
	int err;
	do {
		err = nfs4_handle_exception(server,
				_nfs4_lookup_root(server, fhandle, info),
				&exception);
	} while (exception.retry);
	return err;
}

/*
 * get the file handle for the "/" directory on the server
 */
static int nfs4_proc_get_root(struct nfs_server *server, struct nfs_fh *fhandle,
			      struct nfs_fsinfo *info)
{
	int status;

	status = nfs4_lookup_root(server, fhandle, info);
	if (status == 0)
		status = nfs4_server_capabilities(server, fhandle);
	if (status == 0)
		status = nfs4_do_fsinfo(server, fhandle, info);
	return nfs4_map_errors(status);
}

/*
 * Get locations and (maybe) other attributes of a referral.
 * Note that we'll actually follow the referral later when
 * we detect fsid mismatch in inode revalidation
 */
static int nfs4_get_referral(struct inode *dir, const struct qstr *name, struct nfs_fattr *fattr, struct nfs_fh *fhandle)
{
	int status = -ENOMEM;
	struct page *page = NULL;
	struct nfs4_fs_locations *locations = NULL;

	page = alloc_page(GFP_KERNEL);
	if (page == NULL)
		goto out;
	locations = kmalloc(sizeof(struct nfs4_fs_locations), GFP_KERNEL);
	if (locations == NULL)
		goto out;

	status = nfs4_proc_fs_locations(dir, name, locations, page);
	if (status != 0)
		goto out;
	/* Make sure server returned a different fsid for the referral */
	if (nfs_fsid_equal(&NFS_SERVER(dir)->fsid, &locations->fattr.fsid)) {
		dprintk("%s: server did not return a different fsid for a referral at %s\n", __func__, name->name);
		status = -EIO;
		goto out;
	}

	memcpy(fattr, &locations->fattr, sizeof(struct nfs_fattr));
	fattr->valid |= NFS_ATTR_FATTR_V4_REFERRAL;
	if (!fattr->mode)
		fattr->mode = S_IFDIR;
	memset(fhandle, 0, sizeof(struct nfs_fh));
out:
	if (page)
		__free_page(page);
	kfree(locations);
	return status;
}

static int _nfs4_proc_getattr(struct nfs_server *server, struct nfs_fh *fhandle, struct nfs_fattr *fattr)
{
	struct nfs4_getattr_arg args = {
		.fh = fhandle,
		.bitmask = server->attr_bitmask,
	};
	struct nfs4_getattr_res res = {
		.fattr = fattr,
		.server = server,
	};
	struct rpc_message msg = {
		.rpc_proc = &nfs4_procedures[NFSPROC4_CLNT_GETATTR],
		.rpc_argp = &args,
		.rpc_resp = &res,
	};
	
	nfs_fattr_init(fattr);
	return nfs4_call_sync(server, &msg, &args, &res, 0);
}

static int nfs4_proc_getattr(struct nfs_server *server, struct nfs_fh *fhandle, struct nfs_fattr *fattr)
{
	struct nfs4_exception exception = { };
	int err;
	do {
		err = nfs4_handle_exception(server,
				_nfs4_proc_getattr(server, fhandle, fattr),
				&exception);
	} while (exception.retry);
	return err;
}

/* 
 * The file is not closed if it is opened due to the a request to change
 * the size of the file. The open call will not be needed once the
 * VFS layer lookup-intents are implemented.
 *
 * Close is called when the inode is destroyed.
 * If we haven't opened the file for O_WRONLY, we
 * need to in the size_change case to obtain a stateid.
 *
 * Got race?
 * Because OPEN is always done by name in nfsv4, it is
 * possible that we opened a different file by the same
 * name.  We can recognize this race condition, but we
 * can't do anything about it besides returning an error.
 *
 * This will be fixed with VFS changes (lookup-intent).
 */
static int
nfs4_proc_setattr(struct dentry *dentry, struct nfs_fattr *fattr,
		  struct iattr *sattr)
{
	struct inode *inode = dentry->d_inode;
	struct rpc_cred *cred = NULL;
	struct nfs4_state *state = NULL;
	int status;

	nfs_fattr_init(fattr);
	
	/* Search for an existing open(O_WRITE) file */
	if (sattr->ia_valid & ATTR_FILE) {
		struct nfs_open_context *ctx;

		ctx = nfs_file_open_context(sattr->ia_file);
		if (ctx) {
			cred = ctx->cred;
			state = ctx->state;
		}
	}

	status = nfs4_do_setattr(inode, cred, fattr, sattr, state);
	if (status == 0)
		nfs_setattr_update_inode(inode, sattr);
	return status;
}

static int _nfs4_proc_lookupfh(struct nfs_server *server, const struct nfs_fh *dirfh,
		const struct qstr *name, struct nfs_fh *fhandle,
		struct nfs_fattr *fattr)
{
	int		       status;
	struct nfs4_lookup_arg args = {
		.bitmask = server->attr_bitmask,
		.dir_fh = dirfh,
		.name = name,
	};
	struct nfs4_lookup_res res = {
		.server = server,
		.fattr = fattr,
		.fh = fhandle,
	};
	struct rpc_message msg = {
		.rpc_proc = &nfs4_procedures[NFSPROC4_CLNT_LOOKUP],
		.rpc_argp = &args,
		.rpc_resp = &res,
	};

	nfs_fattr_init(fattr);

	dprintk("NFS call  lookupfh %s\n", name->name);
	status = nfs4_call_sync(server, &msg, &args, &res, 0);
	dprintk("NFS reply lookupfh: %d\n", status);
	return status;
}

static int nfs4_proc_lookupfh(struct nfs_server *server, struct nfs_fh *dirfh,
			      struct qstr *name, struct nfs_fh *fhandle,
			      struct nfs_fattr *fattr)
{
	struct nfs4_exception exception = { };
	int err;
	do {
		err = _nfs4_proc_lookupfh(server, dirfh, name, fhandle, fattr);
		/* FIXME: !!!! */
		if (err == -NFS4ERR_MOVED) {
			err = -EREMOTE;
			break;
		}
		err = nfs4_handle_exception(server, err, &exception);
	} while (exception.retry);
	return err;
}

static int _nfs4_proc_lookup(struct inode *dir, const struct qstr *name,
		struct nfs_fh *fhandle, struct nfs_fattr *fattr)
{
	int status;
	
	dprintk("NFS call  lookup %s\n", name->name);
	status = _nfs4_proc_lookupfh(NFS_SERVER(dir), NFS_FH(dir), name, fhandle, fattr);
	if (status == -NFS4ERR_MOVED)
		status = nfs4_get_referral(dir, name, fattr, fhandle);
	dprintk("NFS reply lookup: %d\n", status);
	return status;
}

static int nfs4_proc_lookup(struct inode *dir, struct qstr *name, struct nfs_fh *fhandle, struct nfs_fattr *fattr)
{
	struct nfs4_exception exception = { };
	int err;
	do {
		err = nfs4_handle_exception(NFS_SERVER(dir),
				_nfs4_proc_lookup(dir, name, fhandle, fattr),
				&exception);
	} while (exception.retry);
	return err;
}

static int _nfs4_proc_access(struct inode *inode, struct nfs_access_entry *entry)
{
	struct nfs_server *server = NFS_SERVER(inode);
	struct nfs4_accessargs args = {
		.fh = NFS_FH(inode),
		.bitmask = server->attr_bitmask,
	};
	struct nfs4_accessres res = {
		.server = server,
	};
	struct rpc_message msg = {
		.rpc_proc = &nfs4_procedures[NFSPROC4_CLNT_ACCESS],
		.rpc_argp = &args,
		.rpc_resp = &res,
		.rpc_cred = entry->cred,
	};
	int mode = entry->mask;
	int status;

	/*
	 * Determine which access bits we want to ask for...
	 */
	if (mode & MAY_READ)
		args.access |= NFS4_ACCESS_READ;
	if (S_ISDIR(inode->i_mode)) {
		if (mode & MAY_WRITE)
			args.access |= NFS4_ACCESS_MODIFY | NFS4_ACCESS_EXTEND | NFS4_ACCESS_DELETE;
		if (mode & MAY_EXEC)
			args.access |= NFS4_ACCESS_LOOKUP;
	} else {
		if (mode & MAY_WRITE)
			args.access |= NFS4_ACCESS_MODIFY | NFS4_ACCESS_EXTEND;
		if (mode & MAY_EXEC)
			args.access |= NFS4_ACCESS_EXECUTE;
	}

	res.fattr = nfs_alloc_fattr();
	if (res.fattr == NULL)
		return -ENOMEM;

	status = nfs4_call_sync(server, &msg, &args, &res, 0);
	if (!status) {
		entry->mask = 0;
		if (res.access & NFS4_ACCESS_READ)
			entry->mask |= MAY_READ;
		if (res.access & (NFS4_ACCESS_MODIFY | NFS4_ACCESS_EXTEND | NFS4_ACCESS_DELETE))
			entry->mask |= MAY_WRITE;
		if (res.access & (NFS4_ACCESS_LOOKUP|NFS4_ACCESS_EXECUTE))
			entry->mask |= MAY_EXEC;
		nfs_refresh_inode(inode, res.fattr);
	}
	nfs_free_fattr(res.fattr);
	return status;
}

static int nfs4_proc_access(struct inode *inode, struct nfs_access_entry *entry)
{
	struct nfs4_exception exception = { };
	int err;
	do {
		err = nfs4_handle_exception(NFS_SERVER(inode),
				_nfs4_proc_access(inode, entry),
				&exception);
	} while (exception.retry);
	return err;
}

/*
 * TODO: For the time being, we don't try to get any attributes
 * along with any of the zero-copy operations READ, READDIR,
 * READLINK, WRITE.
 *
 * In the case of the first three, we want to put the GETATTR
 * after the read-type operation -- this is because it is hard
 * to predict the length of a GETATTR response in v4, and thus
 * align the READ data correctly.  This means that the GETATTR
 * may end up partially falling into the page cache, and we should
 * shift it into the 'tail' of the xdr_buf before processing.
 * To do this efficiently, we need to know the total length
 * of data received, which doesn't seem to be available outside
 * of the RPC layer.
 *
 * In the case of WRITE, we also want to put the GETATTR after
 * the operation -- in this case because we want to make sure
 * we get the post-operation mtime and size.  This means that
 * we can't use xdr_encode_pages() as written: we need a variant
 * of it which would leave room in the 'tail' iovec.
 *
 * Both of these changes to the XDR layer would in fact be quite
 * minor, but I decided to leave them for a subsequent patch.
 */
static int _nfs4_proc_readlink(struct inode *inode, struct page *page,
		unsigned int pgbase, unsigned int pglen)
{
	struct nfs4_readlink args = {
		.fh       = NFS_FH(inode),
		.pgbase	  = pgbase,
		.pglen    = pglen,
		.pages    = &page,
	};
	struct nfs4_readlink_res res;
	struct rpc_message msg = {
		.rpc_proc = &nfs4_procedures[NFSPROC4_CLNT_READLINK],
		.rpc_argp = &args,
		.rpc_resp = &res,
	};

	return nfs4_call_sync(NFS_SERVER(inode), &msg, &args, &res, 0);
}

static int nfs4_proc_readlink(struct inode *inode, struct page *page,
		unsigned int pgbase, unsigned int pglen)
{
	struct nfs4_exception exception = { };
	int err;
	do {
		err = nfs4_handle_exception(NFS_SERVER(inode),
				_nfs4_proc_readlink(inode, page, pgbase, pglen),
				&exception);
	} while (exception.retry);
	return err;
}

/*
 * Got race?
 * We will need to arrange for the VFS layer to provide an atomic open.
 * Until then, this create/open method is prone to inefficiency and race
 * conditions due to the lookup, create, and open VFS calls from sys_open()
 * placed on the wire.
 *
 * Given the above sorry state of affairs, I'm simply sending an OPEN.
 * The file will be opened again in the subsequent VFS open call
 * (nfs4_proc_file_open).
 *
 * The open for read will just hang around to be used by any process that
 * opens the file O_RDONLY. This will all be resolved with the VFS changes.
 */

static int
nfs4_proc_create(struct inode *dir, struct dentry *dentry, struct iattr *sattr,
                 int flags, struct nfs_open_context *ctx)
{
	struct path my_path = {
		.dentry = dentry,
	};
	struct path *path = &my_path;
	struct nfs4_state *state;
	struct rpc_cred *cred = NULL;
	fmode_t fmode = 0;
	int status = 0;

	if (ctx != NULL) {
		cred = ctx->cred;
		path = &ctx->path;
		fmode = ctx->mode;
	}
	state = nfs4_do_open(dir, path, fmode, flags, sattr, cred);
	d_drop(dentry);
	if (IS_ERR(state)) {
		status = PTR_ERR(state);
		goto out;
	}
	d_add(dentry, igrab(state->inode));
	nfs_set_verifier(dentry, nfs_save_change_attribute(dir));
	if (ctx != NULL)
		ctx->state = state;
	else
		nfs4_close_sync(path, state, fmode);
out:
	return status;
}

static int _nfs4_proc_remove(struct inode *dir, struct qstr *name)
{
	struct nfs_server *server = NFS_SERVER(dir);
	struct nfs_removeargs args = {
		.fh = NFS_FH(dir),
		.name.len = name->len,
		.name.name = name->name,
		.bitmask = server->attr_bitmask,
	};
	struct nfs_removeres res = {
		.server = server,
	};
	struct rpc_message msg = {
		.rpc_proc = &nfs4_procedures[NFSPROC4_CLNT_REMOVE],
		.rpc_argp = &args,
		.rpc_resp = &res,
	};
	int status = -ENOMEM;

	res.dir_attr = nfs_alloc_fattr();
	if (res.dir_attr == NULL)
		goto out;

	status = nfs4_call_sync(server, &msg, &args, &res, 1);
	if (status == 0) {
		update_changeattr(dir, &res.cinfo);
		nfs_post_op_update_inode(dir, res.dir_attr);
	}
	nfs_free_fattr(res.dir_attr);
out:
	return status;
}

static int nfs4_proc_remove(struct inode *dir, struct qstr *name)
{
	struct nfs4_exception exception = { };
	int err;
	do {
		err = nfs4_handle_exception(NFS_SERVER(dir),
				_nfs4_proc_remove(dir, name),
				&exception);
	} while (exception.retry);
	return err;
}

static void nfs4_proc_unlink_setup(struct rpc_message *msg, struct inode *dir)
{
	struct nfs_server *server = NFS_SERVER(dir);
	struct nfs_removeargs *args = msg->rpc_argp;
	struct nfs_removeres *res = msg->rpc_resp;

	args->bitmask = server->cache_consistency_bitmask;
	res->server = server;
	res->seq_res.sr_slot = NULL;
	msg->rpc_proc = &nfs4_procedures[NFSPROC4_CLNT_REMOVE];
}

static int nfs4_proc_unlink_done(struct rpc_task *task, struct inode *dir)
{
	struct nfs_removeres *res = task->tk_msg.rpc_resp;

	if (!nfs4_sequence_done(task, &res->seq_res))
		return 0;
	if (nfs4_async_handle_error(task, res->server, NULL) == -EAGAIN)
		return 0;
	update_changeattr(dir, &res->cinfo);
	nfs_post_op_update_inode(dir, res->dir_attr);
	return 1;
}

static void nfs4_proc_rename_setup(struct rpc_message *msg, struct inode *dir)
{
	struct nfs_server *server = NFS_SERVER(dir);
	struct nfs_renameargs *arg = msg->rpc_argp;
	struct nfs_renameres *res = msg->rpc_resp;

	msg->rpc_proc = &nfs4_procedures[NFSPROC4_CLNT_RENAME];
	arg->bitmask = server->attr_bitmask;
	res->server = server;
}

static int nfs4_proc_rename_done(struct rpc_task *task, struct inode *old_dir,
				 struct inode *new_dir)
{
	struct nfs_renameres *res = task->tk_msg.rpc_resp;

	if (!nfs4_sequence_done(task, &res->seq_res))
		return 0;
	if (nfs4_async_handle_error(task, res->server, NULL) == -EAGAIN)
		return 0;

	update_changeattr(old_dir, &res->old_cinfo);
	nfs_post_op_update_inode(old_dir, res->old_fattr);
	update_changeattr(new_dir, &res->new_cinfo);
	nfs_post_op_update_inode(new_dir, res->new_fattr);
	return 1;
}

static int _nfs4_proc_rename(struct inode *old_dir, struct qstr *old_name,
		struct inode *new_dir, struct qstr *new_name)
{
	struct nfs_server *server = NFS_SERVER(old_dir);
	struct nfs_renameargs arg = {
		.old_dir = NFS_FH(old_dir),
		.new_dir = NFS_FH(new_dir),
		.old_name = old_name,
		.new_name = new_name,
		.bitmask = server->attr_bitmask,
	};
	struct nfs_renameres res = {
		.server = server,
	};
	struct rpc_message msg = {
		.rpc_proc = &nfs4_procedures[NFSPROC4_CLNT_RENAME],
		.rpc_argp = &arg,
		.rpc_resp = &res,
	};
	int status = -ENOMEM;
	
	res.old_fattr = nfs_alloc_fattr();
	res.new_fattr = nfs_alloc_fattr();
	if (res.old_fattr == NULL || res.new_fattr == NULL)
		goto out;

	status = nfs4_call_sync(server, &msg, &arg, &res, 1);
	if (!status) {
		update_changeattr(old_dir, &res.old_cinfo);
		nfs_post_op_update_inode(old_dir, res.old_fattr);
		update_changeattr(new_dir, &res.new_cinfo);
		nfs_post_op_update_inode(new_dir, res.new_fattr);
	}
out:
	nfs_free_fattr(res.new_fattr);
	nfs_free_fattr(res.old_fattr);
	return status;
}

static int nfs4_proc_rename(struct inode *old_dir, struct qstr *old_name,
		struct inode *new_dir, struct qstr *new_name)
{
	struct nfs4_exception exception = { };
	int err;
	do {
		err = nfs4_handle_exception(NFS_SERVER(old_dir),
				_nfs4_proc_rename(old_dir, old_name,
					new_dir, new_name),
				&exception);
	} while (exception.retry);
	return err;
}

static int _nfs4_proc_link(struct inode *inode, struct inode *dir, struct qstr *name)
{
	struct nfs_server *server = NFS_SERVER(inode);
	struct nfs4_link_arg arg = {
		.fh     = NFS_FH(inode),
		.dir_fh = NFS_FH(dir),
		.name   = name,
		.bitmask = server->attr_bitmask,
	};
	struct nfs4_link_res res = {
		.server = server,
	};
	struct rpc_message msg = {
		.rpc_proc = &nfs4_procedures[NFSPROC4_CLNT_LINK],
		.rpc_argp = &arg,
		.rpc_resp = &res,
	};
	int status = -ENOMEM;

	res.fattr = nfs_alloc_fattr();
	res.dir_attr = nfs_alloc_fattr();
	if (res.fattr == NULL || res.dir_attr == NULL)
		goto out;

	status = nfs4_call_sync(server, &msg, &arg, &res, 1);
	if (!status) {
		update_changeattr(dir, &res.cinfo);
		nfs_post_op_update_inode(dir, res.dir_attr);
		nfs_post_op_update_inode(inode, res.fattr);
	}
out:
	nfs_free_fattr(res.dir_attr);
	nfs_free_fattr(res.fattr);
	return status;
}

static int nfs4_proc_link(struct inode *inode, struct inode *dir, struct qstr *name)
{
	struct nfs4_exception exception = { };
	int err;
	do {
		err = nfs4_handle_exception(NFS_SERVER(inode),
				_nfs4_proc_link(inode, dir, name),
				&exception);
	} while (exception.retry);
	return err;
}

struct nfs4_createdata {
	struct rpc_message msg;
	struct nfs4_create_arg arg;
	struct nfs4_create_res res;
	struct nfs_fh fh;
	struct nfs_fattr fattr;
	struct nfs_fattr dir_fattr;
};

static struct nfs4_createdata *nfs4_alloc_createdata(struct inode *dir,
		struct qstr *name, struct iattr *sattr, u32 ftype)
{
	struct nfs4_createdata *data;

	data = kzalloc(sizeof(*data), GFP_KERNEL);
	if (data != NULL) {
		struct nfs_server *server = NFS_SERVER(dir);

		data->msg.rpc_proc = &nfs4_procedures[NFSPROC4_CLNT_CREATE];
		data->msg.rpc_argp = &data->arg;
		data->msg.rpc_resp = &data->res;
		data->arg.dir_fh = NFS_FH(dir);
		data->arg.server = server;
		data->arg.name = name;
		data->arg.attrs = sattr;
		data->arg.ftype = ftype;
		data->arg.bitmask = server->attr_bitmask;
		data->res.server = server;
		data->res.fh = &data->fh;
		data->res.fattr = &data->fattr;
		data->res.dir_fattr = &data->dir_fattr;
		nfs_fattr_init(data->res.fattr);
		nfs_fattr_init(data->res.dir_fattr);
	}
	return data;
}

static int nfs4_do_create(struct inode *dir, struct dentry *dentry, struct nfs4_createdata *data)
{
	int status = nfs4_call_sync(NFS_SERVER(dir), &data->msg,
				    &data->arg, &data->res, 1);
	if (status == 0) {
		update_changeattr(dir, &data->res.dir_cinfo);
		nfs_post_op_update_inode(dir, data->res.dir_fattr);
		status = nfs_instantiate(dentry, data->res.fh, data->res.fattr);
	}
	return status;
}

static void nfs4_free_createdata(struct nfs4_createdata *data)
{
	kfree(data);
}

static int _nfs4_proc_symlink(struct inode *dir, struct dentry *dentry,
		struct page *page, unsigned int len, struct iattr *sattr)
{
	struct nfs4_createdata *data;
	int status = -ENAMETOOLONG;

	if (len > NFS4_MAXPATHLEN)
		goto out;

	status = -ENOMEM;
	data = nfs4_alloc_createdata(dir, &dentry->d_name, sattr, NF4LNK);
	if (data == NULL)
		goto out;

	data->msg.rpc_proc = &nfs4_procedures[NFSPROC4_CLNT_SYMLINK];
	data->arg.u.symlink.pages = &page;
	data->arg.u.symlink.len = len;
	
	status = nfs4_do_create(dir, dentry, data);

	nfs4_free_createdata(data);
out:
	return status;
}

static int nfs4_proc_symlink(struct inode *dir, struct dentry *dentry,
		struct page *page, unsigned int len, struct iattr *sattr)
{
	struct nfs4_exception exception = { };
	int err;
	do {
		err = nfs4_handle_exception(NFS_SERVER(dir),
				_nfs4_proc_symlink(dir, dentry, page,
							len, sattr),
				&exception);
	} while (exception.retry);
	return err;
}

static int _nfs4_proc_mkdir(struct inode *dir, struct dentry *dentry,
		struct iattr *sattr)
{
	struct nfs4_createdata *data;
	int status = -ENOMEM;

	data = nfs4_alloc_createdata(dir, &dentry->d_name, sattr, NF4DIR);
	if (data == NULL)
		goto out;

	status = nfs4_do_create(dir, dentry, data);

	nfs4_free_createdata(data);
out:
	return status;
}

static int nfs4_proc_mkdir(struct inode *dir, struct dentry *dentry,
		struct iattr *sattr)
{
	struct nfs4_exception exception = { };
	int err;
	do {
		err = nfs4_handle_exception(NFS_SERVER(dir),
				_nfs4_proc_mkdir(dir, dentry, sattr),
				&exception);
	} while (exception.retry);
	return err;
}

static int _nfs4_proc_readdir(struct dentry *dentry, struct rpc_cred *cred,
		u64 cookie, struct page **pages, unsigned int count, int plus)
{
	struct inode		*dir = dentry->d_inode;
	struct nfs4_readdir_arg args = {
		.fh = NFS_FH(dir),
		.pages = pages,
		.pgbase = 0,
		.count = count,
		.bitmask = NFS_SERVER(dentry->d_inode)->attr_bitmask,
		.plus = plus,
	};
	struct nfs4_readdir_res res;
	struct rpc_message msg = {
		.rpc_proc = &nfs4_procedures[NFSPROC4_CLNT_READDIR],
		.rpc_argp = &args,
		.rpc_resp = &res,
		.rpc_cred = cred,
	};
	int			status;

	dprintk("%s: dentry = %s/%s, cookie = %Lu\n", __func__,
			dentry->d_parent->d_name.name,
			dentry->d_name.name,
			(unsigned long long)cookie);
	nfs4_setup_readdir(cookie, NFS_COOKIEVERF(dir), dentry, &args);
	res.pgbase = args.pgbase;
	status = nfs4_call_sync(NFS_SERVER(dir), &msg, &args, &res, 0);
	if (status == 0)
		memcpy(NFS_COOKIEVERF(dir), res.verifier.data, NFS4_VERIFIER_SIZE);

	nfs_invalidate_atime(dir);

	dprintk("%s: returns %d\n", __func__, status);
	return status;
}

static int nfs4_proc_readdir(struct dentry *dentry, struct rpc_cred *cred,
		u64 cookie, struct page **pages, unsigned int count, int plus)
{
	struct nfs4_exception exception = { };
	int err;
	do {
		err = nfs4_handle_exception(NFS_SERVER(dentry->d_inode),
				_nfs4_proc_readdir(dentry, cred, cookie,
					pages, count, plus),
				&exception);
	} while (exception.retry);
	return err;
}

static int _nfs4_proc_mknod(struct inode *dir, struct dentry *dentry,
		struct iattr *sattr, dev_t rdev)
{
	struct nfs4_createdata *data;
	int mode = sattr->ia_mode;
	int status = -ENOMEM;

	BUG_ON(!(sattr->ia_valid & ATTR_MODE));
	BUG_ON(!S_ISFIFO(mode) && !S_ISBLK(mode) && !S_ISCHR(mode) && !S_ISSOCK(mode));

	data = nfs4_alloc_createdata(dir, &dentry->d_name, sattr, NF4SOCK);
	if (data == NULL)
		goto out;

	if (S_ISFIFO(mode))
		data->arg.ftype = NF4FIFO;
	else if (S_ISBLK(mode)) {
		data->arg.ftype = NF4BLK;
		data->arg.u.device.specdata1 = MAJOR(rdev);
		data->arg.u.device.specdata2 = MINOR(rdev);
	}
	else if (S_ISCHR(mode)) {
		data->arg.ftype = NF4CHR;
		data->arg.u.device.specdata1 = MAJOR(rdev);
		data->arg.u.device.specdata2 = MINOR(rdev);
	}
	
	status = nfs4_do_create(dir, dentry, data);

	nfs4_free_createdata(data);
out:
	return status;
}

static int nfs4_proc_mknod(struct inode *dir, struct dentry *dentry,
		struct iattr *sattr, dev_t rdev)
{
	struct nfs4_exception exception = { };
	int err;
	do {
		err = nfs4_handle_exception(NFS_SERVER(dir),
				_nfs4_proc_mknod(dir, dentry, sattr, rdev),
				&exception);
	} while (exception.retry);
	return err;
}

static int _nfs4_proc_statfs(struct nfs_server *server, struct nfs_fh *fhandle,
		 struct nfs_fsstat *fsstat)
{
	struct nfs4_statfs_arg args = {
		.fh = fhandle,
		.bitmask = server->attr_bitmask,
	};
	struct nfs4_statfs_res res = {
		.fsstat = fsstat,
	};
	struct rpc_message msg = {
		.rpc_proc = &nfs4_procedures[NFSPROC4_CLNT_STATFS],
		.rpc_argp = &args,
		.rpc_resp = &res,
	};

	nfs_fattr_init(fsstat->fattr);
	return  nfs4_call_sync(server, &msg, &args, &res, 0);
}

static int nfs4_proc_statfs(struct nfs_server *server, struct nfs_fh *fhandle, struct nfs_fsstat *fsstat)
{
	struct nfs4_exception exception = { };
	int err;
	do {
		err = nfs4_handle_exception(server,
				_nfs4_proc_statfs(server, fhandle, fsstat),
				&exception);
	} while (exception.retry);
	return err;
}

static int _nfs4_do_fsinfo(struct nfs_server *server, struct nfs_fh *fhandle,
		struct nfs_fsinfo *fsinfo)
{
	struct nfs4_fsinfo_arg args = {
		.fh = fhandle,
		.bitmask = server->attr_bitmask,
	};
	struct nfs4_fsinfo_res res = {
		.fsinfo = fsinfo,
	};
	struct rpc_message msg = {
		.rpc_proc = &nfs4_procedures[NFSPROC4_CLNT_FSINFO],
		.rpc_argp = &args,
		.rpc_resp = &res,
	};

	return nfs4_call_sync(server, &msg, &args, &res, 0);
}

static int nfs4_do_fsinfo(struct nfs_server *server, struct nfs_fh *fhandle, struct nfs_fsinfo *fsinfo)
{
	struct nfs4_exception exception = { };
	int err;

	do {
		err = nfs4_handle_exception(server,
				_nfs4_do_fsinfo(server, fhandle, fsinfo),
				&exception);
	} while (exception.retry);
	return err;
}

static int nfs4_proc_fsinfo(struct nfs_server *server, struct nfs_fh *fhandle, struct nfs_fsinfo *fsinfo)
{
	nfs_fattr_init(fsinfo->fattr);
	return nfs4_do_fsinfo(server, fhandle, fsinfo);
}

static int _nfs4_proc_pathconf(struct nfs_server *server, struct nfs_fh *fhandle,
		struct nfs_pathconf *pathconf)
{
	struct nfs4_pathconf_arg args = {
		.fh = fhandle,
		.bitmask = server->attr_bitmask,
	};
	struct nfs4_pathconf_res res = {
		.pathconf = pathconf,
	};
	struct rpc_message msg = {
		.rpc_proc = &nfs4_procedures[NFSPROC4_CLNT_PATHCONF],
		.rpc_argp = &args,
		.rpc_resp = &res,
	};

	/* None of the pathconf attributes are mandatory to implement */
	if ((args.bitmask[0] & nfs4_pathconf_bitmap[0]) == 0) {
		memset(pathconf, 0, sizeof(*pathconf));
		return 0;
	}

	nfs_fattr_init(pathconf->fattr);
	return nfs4_call_sync(server, &msg, &args, &res, 0);
}

static int nfs4_proc_pathconf(struct nfs_server *server, struct nfs_fh *fhandle,
		struct nfs_pathconf *pathconf)
{
	struct nfs4_exception exception = { };
	int err;

	do {
		err = nfs4_handle_exception(server,
				_nfs4_proc_pathconf(server, fhandle, pathconf),
				&exception);
	} while (exception.retry);
	return err;
}

static int nfs4_read_done(struct rpc_task *task, struct nfs_read_data *data)
{
	struct nfs_server *server = NFS_SERVER(data->inode);

	dprintk("--> %s\n", __func__);

	if (!nfs4_sequence_done(task, &data->res.seq_res))
		return -EAGAIN;

	if (nfs4_async_handle_error(task, server, data->args.context->state) == -EAGAIN) {
		nfs_restart_rpc(task, server->nfs_client);
		return -EAGAIN;
	}

	nfs_invalidate_atime(data->inode);
	if (task->tk_status > 0)
		renew_lease(server, data->timestamp);
	return 0;
}

static void nfs4_proc_read_setup(struct nfs_read_data *data, struct rpc_message *msg)
{
	data->timestamp   = jiffies;
	msg->rpc_proc = &nfs4_procedures[NFSPROC4_CLNT_READ];
}

static int nfs4_write_done(struct rpc_task *task, struct nfs_write_data *data)
{
	struct inode *inode = data->inode;
	
	if (!nfs4_sequence_done(task, &data->res.seq_res))
		return -EAGAIN;

	if (nfs4_async_handle_error(task, NFS_SERVER(inode), data->args.context->state) == -EAGAIN) {
		nfs_restart_rpc(task, NFS_SERVER(inode)->nfs_client);
		return -EAGAIN;
	}
	if (task->tk_status >= 0) {
		renew_lease(NFS_SERVER(inode), data->timestamp);
		nfs_post_op_update_inode_force_wcc(inode, data->res.fattr);
	}
	return 0;
}

static void nfs4_proc_write_setup(struct nfs_write_data *data, struct rpc_message *msg)
{
	struct nfs_server *server = NFS_SERVER(data->inode);

	data->args.bitmask = server->cache_consistency_bitmask;
	data->res.server = server;
	data->timestamp   = jiffies;

	msg->rpc_proc = &nfs4_procedures[NFSPROC4_CLNT_WRITE];
}

static int nfs4_commit_done(struct rpc_task *task, struct nfs_write_data *data)
{
	struct inode *inode = data->inode;
	
	if (!nfs4_sequence_done(task, &data->res.seq_res))
		return -EAGAIN;

	if (nfs4_async_handle_error(task, NFS_SERVER(inode), NULL) == -EAGAIN) {
		nfs_restart_rpc(task, NFS_SERVER(inode)->nfs_client);
		return -EAGAIN;
	}
	nfs_refresh_inode(inode, data->res.fattr);
	return 0;
}

static void nfs4_proc_commit_setup(struct nfs_write_data *data, struct rpc_message *msg)
{
	struct nfs_server *server = NFS_SERVER(data->inode);
	
	data->args.bitmask = server->cache_consistency_bitmask;
	data->res.server = server;
	msg->rpc_proc = &nfs4_procedures[NFSPROC4_CLNT_COMMIT];
}

struct nfs4_renewdata {
	struct nfs_client	*client;
	unsigned long		timestamp;
};

/*
 * nfs4_proc_async_renew(): This is not one of the nfs_rpc_ops; it is a special
 * standalone procedure for queueing an asynchronous RENEW.
 */
static void nfs4_renew_release(void *calldata)
{
	struct nfs4_renewdata *data = calldata;
	struct nfs_client *clp = data->client;

	if (atomic_read(&clp->cl_count) > 1)
		nfs4_schedule_state_renewal(clp);
	nfs_put_client(clp);
	kfree(data);
}

static void nfs4_renew_done(struct rpc_task *task, void *calldata)
{
	struct nfs4_renewdata *data = calldata;
	struct nfs_client *clp = data->client;
	unsigned long timestamp = data->timestamp;

	if (task->tk_status < 0) {
		/* Unless we're shutting down, schedule state recovery! */
		if (test_bit(NFS_CS_RENEWD, &clp->cl_res_state) != 0)
			nfs4_schedule_state_recovery(clp);
		return;
	}
	do_renew_lease(clp, timestamp);
}

static const struct rpc_call_ops nfs4_renew_ops = {
	.rpc_call_done = nfs4_renew_done,
	.rpc_release = nfs4_renew_release,
};

int nfs4_proc_async_renew(struct nfs_client *clp, struct rpc_cred *cred)
{
	struct rpc_message msg = {
		.rpc_proc	= &nfs4_procedures[NFSPROC4_CLNT_RENEW],
		.rpc_argp	= clp,
		.rpc_cred	= cred,
	};
	struct nfs4_renewdata *data;

	if (!atomic_inc_not_zero(&clp->cl_count))
		return -EIO;
	data = kmalloc(sizeof(*data), GFP_KERNEL);
	if (data == NULL)
		return -ENOMEM;
	data->client = clp;
	data->timestamp = jiffies;
	return rpc_call_async(clp->cl_rpcclient, &msg, RPC_TASK_SOFT,
			&nfs4_renew_ops, data);
}

int nfs4_proc_renew(struct nfs_client *clp, struct rpc_cred *cred)
{
	struct rpc_message msg = {
		.rpc_proc	= &nfs4_procedures[NFSPROC4_CLNT_RENEW],
		.rpc_argp	= clp,
		.rpc_cred	= cred,
	};
	unsigned long now = jiffies;
	int status;

	status = rpc_call_sync(clp->cl_rpcclient, &msg, 0);
	if (status < 0)
		return status;
	do_renew_lease(clp, now);
	return 0;
}

static inline int nfs4_server_supports_acls(struct nfs_server *server)
{
	return (server->caps & NFS_CAP_ACLS)
		&& (server->acl_bitmask & ACL4_SUPPORT_ALLOW_ACL)
		&& (server->acl_bitmask & ACL4_SUPPORT_DENY_ACL);
}

/* Assuming that XATTR_SIZE_MAX is a multiple of PAGE_CACHE_SIZE, and that
 * it's OK to put sizeof(void) * (XATTR_SIZE_MAX/PAGE_CACHE_SIZE) bytes on
 * the stack.
 */
#define NFS4ACL_MAXPAGES (XATTR_SIZE_MAX >> PAGE_CACHE_SHIFT)

static void buf_to_pages(const void *buf, size_t buflen,
		struct page **pages, unsigned int *pgbase)
{
	const void *p = buf;

	*pgbase = offset_in_page(buf);
	p -= *pgbase;
	while (p < buf + buflen) {
		*(pages++) = virt_to_page(p);
		p += PAGE_CACHE_SIZE;
	}
}

struct nfs4_cached_acl {
	int cached;
	size_t len;
	char data[0];
};

static void nfs4_set_cached_acl(struct inode *inode, struct nfs4_cached_acl *acl)
{
	struct nfs_inode *nfsi = NFS_I(inode);

	spin_lock(&inode->i_lock);
	kfree(nfsi->nfs4_acl);
	nfsi->nfs4_acl = acl;
	spin_unlock(&inode->i_lock);
}

static void nfs4_zap_acl_attr(struct inode *inode)
{
	nfs4_set_cached_acl(inode, NULL);
}

static inline ssize_t nfs4_read_cached_acl(struct inode *inode, char *buf, size_t buflen)
{
	struct nfs_inode *nfsi = NFS_I(inode);
	struct nfs4_cached_acl *acl;
	int ret = -ENOENT;

	spin_lock(&inode->i_lock);
	acl = nfsi->nfs4_acl;
	if (acl == NULL)
		goto out;
	if (buf == NULL) /* user is just asking for length */
		goto out_len;
	if (acl->cached == 0)
		goto out;
	ret = -ERANGE; /* see getxattr(2) man page */
	if (acl->len > buflen)
		goto out;
	memcpy(buf, acl->data, acl->len);
out_len:
	ret = acl->len;
out:
	spin_unlock(&inode->i_lock);
	return ret;
}

static void nfs4_write_cached_acl(struct inode *inode, const char *buf, size_t acl_len)
{
	struct nfs4_cached_acl *acl;

	if (buf && acl_len <= PAGE_SIZE) {
		acl = kmalloc(sizeof(*acl) + acl_len, GFP_KERNEL);
		if (acl == NULL)
			goto out;
		acl->cached = 1;
		memcpy(acl->data, buf, acl_len);
	} else {
		acl = kmalloc(sizeof(*acl), GFP_KERNEL);
		if (acl == NULL)
			goto out;
		acl->cached = 0;
	}
	acl->len = acl_len;
out:
	nfs4_set_cached_acl(inode, acl);
}

static ssize_t __nfs4_get_acl_uncached(struct inode *inode, void *buf, size_t buflen)
{
	struct page *pages[NFS4ACL_MAXPAGES];
	struct nfs_getaclargs args = {
		.fh = NFS_FH(inode),
		.acl_pages = pages,
		.acl_len = buflen,
	};
	struct nfs_getaclres res = {
		.acl_len = buflen,
	};
	void *resp_buf;
	struct rpc_message msg = {
		.rpc_proc = &nfs4_procedures[NFSPROC4_CLNT_GETACL],
		.rpc_argp = &args,
		.rpc_resp = &res,
	};
	struct page *localpage = NULL;
	int ret;

	if (buflen < PAGE_SIZE) {
		/* As long as we're doing a round trip to the server anyway,
		 * let's be prepared for a page of acl data. */
		localpage = alloc_page(GFP_KERNEL);
		resp_buf = page_address(localpage);
		if (localpage == NULL)
			return -ENOMEM;
		args.acl_pages[0] = localpage;
		args.acl_pgbase = 0;
		args.acl_len = PAGE_SIZE;
	} else {
		resp_buf = buf;
		buf_to_pages(buf, buflen, args.acl_pages, &args.acl_pgbase);
	}
	ret = nfs4_call_sync(NFS_SERVER(inode), &msg, &args, &res, 0);
	if (ret)
		goto out_free;
	if (res.acl_len > args.acl_len)
		nfs4_write_cached_acl(inode, NULL, res.acl_len);
	else
		nfs4_write_cached_acl(inode, resp_buf, res.acl_len);
	if (buf) {
		ret = -ERANGE;
		if (res.acl_len > buflen)
			goto out_free;
		if (localpage)
			memcpy(buf, resp_buf, res.acl_len);
	}
	ret = res.acl_len;
out_free:
	if (localpage)
		__free_page(localpage);
	return ret;
}

static ssize_t nfs4_get_acl_uncached(struct inode *inode, void *buf, size_t buflen)
{
	struct nfs4_exception exception = { };
	ssize_t ret;
	do {
		ret = __nfs4_get_acl_uncached(inode, buf, buflen);
		if (ret >= 0)
			break;
		ret = nfs4_handle_exception(NFS_SERVER(inode), ret, &exception);
	} while (exception.retry);
	return ret;
}

static ssize_t nfs4_proc_get_acl(struct inode *inode, void *buf, size_t buflen)
{
	struct nfs_server *server = NFS_SERVER(inode);
	int ret;

	if (!nfs4_server_supports_acls(server))
		return -EOPNOTSUPP;
	ret = nfs_revalidate_inode(server, inode);
	if (ret < 0)
		return ret;
	ret = nfs4_read_cached_acl(inode, buf, buflen);
	if (ret != -ENOENT)
		return ret;
	return nfs4_get_acl_uncached(inode, buf, buflen);
}

static int __nfs4_proc_set_acl(struct inode *inode, const void *buf, size_t buflen)
{
	struct nfs_server *server = NFS_SERVER(inode);
	struct page *pages[NFS4ACL_MAXPAGES];
	struct nfs_setaclargs arg = {
		.fh		= NFS_FH(inode),
		.acl_pages	= pages,
		.acl_len	= buflen,
	};
	struct nfs_setaclres res;
	struct rpc_message msg = {
		.rpc_proc	= &nfs4_procedures[NFSPROC4_CLNT_SETACL],
		.rpc_argp	= &arg,
		.rpc_resp	= &res,
	};
	int ret;

	if (!nfs4_server_supports_acls(server))
		return -EOPNOTSUPP;
	nfs_inode_return_delegation(inode);
	buf_to_pages(buf, buflen, arg.acl_pages, &arg.acl_pgbase);
	ret = nfs4_call_sync(server, &msg, &arg, &res, 1);
	nfs_access_zap_cache(inode);
	nfs_zap_acl_cache(inode);
	return ret;
}

static int nfs4_proc_set_acl(struct inode *inode, const void *buf, size_t buflen)
{
	struct nfs4_exception exception = { };
	int err;
	do {
		err = nfs4_handle_exception(NFS_SERVER(inode),
				__nfs4_proc_set_acl(inode, buf, buflen),
				&exception);
	} while (exception.retry);
	return err;
}

static int
nfs4_async_handle_error(struct rpc_task *task, const struct nfs_server *server, struct nfs4_state *state)
{
	struct nfs_client *clp = server->nfs_client;

	if (task->tk_status >= 0)
		return 0;
	switch(task->tk_status) {
		case -NFS4ERR_ADMIN_REVOKED:
		case -NFS4ERR_BAD_STATEID:
		case -NFS4ERR_OPENMODE:
			if (state == NULL)
				break;
			nfs4_state_mark_reclaim_nograce(clp, state);
			goto do_state_recovery;
		case -NFS4ERR_STALE_STATEID:
		case -NFS4ERR_STALE_CLIENTID:
		case -NFS4ERR_EXPIRED:
			goto do_state_recovery;
#if defined(CONFIG_NFS_V4_1)
		case -NFS4ERR_BADSESSION:
		case -NFS4ERR_BADSLOT:
		case -NFS4ERR_BAD_HIGH_SLOT:
		case -NFS4ERR_DEADSESSION:
		case -NFS4ERR_CONN_NOT_BOUND_TO_SESSION:
		case -NFS4ERR_SEQ_FALSE_RETRY:
		case -NFS4ERR_SEQ_MISORDERED:
			dprintk("%s ERROR %d, Reset session\n", __func__,
				task->tk_status);
			nfs4_schedule_state_recovery(clp);
			task->tk_status = 0;
			return -EAGAIN;
#endif /* CONFIG_NFS_V4_1 */
		case -NFS4ERR_DELAY:
			nfs_inc_server_stats(server, NFSIOS_DELAY);
		case -NFS4ERR_GRACE:
		case -EKEYEXPIRED:
			rpc_delay(task, NFS4_POLL_RETRY_MAX);
			task->tk_status = 0;
			return -EAGAIN;
		case -NFS4ERR_OLD_STATEID:
			task->tk_status = 0;
			return -EAGAIN;
	}
	task->tk_status = nfs4_map_errors(task->tk_status);
	return 0;
do_state_recovery:
	rpc_sleep_on(&clp->cl_rpcwaitq, task, NULL);
	nfs4_schedule_state_recovery(clp);
	if (test_bit(NFS4CLNT_MANAGER_RUNNING, &clp->cl_state) == 0)
		rpc_wake_up_queued_task(&clp->cl_rpcwaitq, task);
	task->tk_status = 0;
	return -EAGAIN;
}

int nfs4_proc_setclientid(struct nfs_client *clp, u32 program,
		unsigned short port, struct rpc_cred *cred,
		struct nfs4_setclientid_res *res)
{
	nfs4_verifier sc_verifier;
	struct nfs4_setclientid setclientid = {
		.sc_verifier = &sc_verifier,
		.sc_prog = program,
	};
	struct rpc_message msg = {
		.rpc_proc = &nfs4_procedures[NFSPROC4_CLNT_SETCLIENTID],
		.rpc_argp = &setclientid,
		.rpc_resp = res,
		.rpc_cred = cred,
	};
	__be32 *p;
	int loop = 0;
	int status;

	p = (__be32*)sc_verifier.data;
	*p++ = htonl((u32)clp->cl_boot_time.tv_sec);
	*p = htonl((u32)clp->cl_boot_time.tv_nsec);

	for(;;) {
		setclientid.sc_name_len = scnprintf(setclientid.sc_name,
				sizeof(setclientid.sc_name), "%s/%s %s %s %u",
				clp->cl_ipaddr,
				rpc_peeraddr2str(clp->cl_rpcclient,
							RPC_DISPLAY_ADDR),
				rpc_peeraddr2str(clp->cl_rpcclient,
							RPC_DISPLAY_PROTO),
				clp->cl_rpcclient->cl_auth->au_ops->au_name,
				clp->cl_id_uniquifier);
		setclientid.sc_netid_len = scnprintf(setclientid.sc_netid,
				sizeof(setclientid.sc_netid),
				rpc_peeraddr2str(clp->cl_rpcclient,
							RPC_DISPLAY_NETID));
		setclientid.sc_uaddr_len = scnprintf(setclientid.sc_uaddr,
				sizeof(setclientid.sc_uaddr), "%s.%u.%u",
				clp->cl_ipaddr, port >> 8, port & 255);

		status = rpc_call_sync(clp->cl_rpcclient, &msg, 0);
		if (status != -NFS4ERR_CLID_INUSE)
			break;
		if (signalled())
			break;
		if (loop++ & 1)
			ssleep(clp->cl_lease_time + 1);
		else
			if (++clp->cl_id_uniquifier == 0)
				break;
	}
	return status;
}

static int _nfs4_proc_setclientid_confirm(struct nfs_client *clp,
		struct nfs4_setclientid_res *arg,
		struct rpc_cred *cred)
{
	struct nfs_fsinfo fsinfo;
	struct rpc_message msg = {
		.rpc_proc = &nfs4_procedures[NFSPROC4_CLNT_SETCLIENTID_CONFIRM],
		.rpc_argp = arg,
		.rpc_resp = &fsinfo,
		.rpc_cred = cred,
	};
	unsigned long now;
	int status;

	now = jiffies;
	status = rpc_call_sync(clp->cl_rpcclient, &msg, 0);
	if (status == 0) {
		spin_lock(&clp->cl_lock);
		clp->cl_lease_time = fsinfo.lease_time * HZ;
		clp->cl_last_renewal = now;
		spin_unlock(&clp->cl_lock);
	}
	return status;
}

int nfs4_proc_setclientid_confirm(struct nfs_client *clp,
		struct nfs4_setclientid_res *arg,
		struct rpc_cred *cred)
{
	long timeout = 0;
	int err;
	do {
		err = _nfs4_proc_setclientid_confirm(clp, arg, cred);
		switch (err) {
			case 0:
				return err;
			case -NFS4ERR_RESOURCE:
				/* The IBM lawyers misread another document! */
			case -NFS4ERR_DELAY:
				err = nfs4_delay(clp->cl_rpcclient, &timeout);
		}
	} while (err == 0);
	return err;
}

struct nfs4_delegreturndata {
	struct nfs4_delegreturnargs args;
	struct nfs4_delegreturnres res;
	struct nfs_fh fh;
	nfs4_stateid stateid;
	unsigned long timestamp;
	struct nfs_fattr fattr;
	int rpc_status;
};

static void nfs4_delegreturn_done(struct rpc_task *task, void *calldata)
{
	struct nfs4_delegreturndata *data = calldata;

	if (!nfs4_sequence_done(task, &data->res.seq_res))
		return;

	switch (task->tk_status) {
	case -NFS4ERR_STALE_STATEID:
	case -NFS4ERR_EXPIRED:
	case 0:
		renew_lease(data->res.server, data->timestamp);
		break;
	default:
		if (nfs4_async_handle_error(task, data->res.server, NULL) ==
				-EAGAIN) {
			nfs_restart_rpc(task, data->res.server->nfs_client);
			return;
		}
	}
	data->rpc_status = task->tk_status;
}

static void nfs4_delegreturn_release(void *calldata)
{
	kfree(calldata);
}

#if defined(CONFIG_NFS_V4_1)
static void nfs4_delegreturn_prepare(struct rpc_task *task, void *data)
{
	struct nfs4_delegreturndata *d_data;

	d_data = (struct nfs4_delegreturndata *)data;

	if (nfs4_setup_sequence(d_data->res.server,
				&d_data->args.seq_args,
				&d_data->res.seq_res, 1, task))
		return;
	rpc_call_start(task);
}
#endif /* CONFIG_NFS_V4_1 */

static const struct rpc_call_ops nfs4_delegreturn_ops = {
#if defined(CONFIG_NFS_V4_1)
	.rpc_call_prepare = nfs4_delegreturn_prepare,
#endif /* CONFIG_NFS_V4_1 */
	.rpc_call_done = nfs4_delegreturn_done,
	.rpc_release = nfs4_delegreturn_release,
};

static int _nfs4_proc_delegreturn(struct inode *inode, struct rpc_cred *cred, const nfs4_stateid *stateid, int issync)
{
	struct nfs4_delegreturndata *data;
	struct nfs_server *server = NFS_SERVER(inode);
	struct rpc_task *task;
	struct rpc_message msg = {
		.rpc_proc = &nfs4_procedures[NFSPROC4_CLNT_DELEGRETURN],
		.rpc_cred = cred,
	};
	struct rpc_task_setup task_setup_data = {
		.rpc_client = server->client,
		.rpc_message = &msg,
		.callback_ops = &nfs4_delegreturn_ops,
		.flags = RPC_TASK_ASYNC,
	};
	int status = 0;

	data = kzalloc(sizeof(*data), GFP_NOFS);
	if (data == NULL)
		return -ENOMEM;
	data->args.fhandle = &data->fh;
	data->args.stateid = &data->stateid;
	data->args.bitmask = server->attr_bitmask;
	nfs_copy_fh(&data->fh, NFS_FH(inode));
	memcpy(&data->stateid, stateid, sizeof(data->stateid));
	data->res.fattr = &data->fattr;
	data->res.server = server;
	nfs_fattr_init(data->res.fattr);
	data->timestamp = jiffies;
	data->rpc_status = 0;

	task_setup_data.callback_data = data;
	msg.rpc_argp = &data->args,
	msg.rpc_resp = &data->res,
	task = rpc_run_task(&task_setup_data);
	if (IS_ERR(task))
		return PTR_ERR(task);
	if (!issync)
		goto out;
	status = nfs4_wait_for_completion_rpc_task(task);
	if (status != 0)
		goto out;
	status = data->rpc_status;
	if (status != 0)
		goto out;
	nfs_refresh_inode(inode, &data->fattr);
out:
	rpc_put_task(task);
	return status;
}

int nfs4_proc_delegreturn(struct inode *inode, struct rpc_cred *cred, const nfs4_stateid *stateid, int issync)
{
	struct nfs_server *server = NFS_SERVER(inode);
	struct nfs4_exception exception = { };
	int err;
	do {
		err = _nfs4_proc_delegreturn(inode, cred, stateid, issync);
		switch (err) {
			case -NFS4ERR_STALE_STATEID:
			case -NFS4ERR_EXPIRED:
			case 0:
				return 0;
		}
		err = nfs4_handle_exception(server, err, &exception);
	} while (exception.retry);
	return err;
}

#define NFS4_LOCK_MINTIMEOUT (1 * HZ)
#define NFS4_LOCK_MAXTIMEOUT (30 * HZ)

/* 
 * sleep, with exponential backoff, and retry the LOCK operation. 
 */
static unsigned long
nfs4_set_lock_task_retry(unsigned long timeout)
{
	schedule_timeout_killable(timeout);
	timeout <<= 1;
	if (timeout > NFS4_LOCK_MAXTIMEOUT)
		return NFS4_LOCK_MAXTIMEOUT;
	return timeout;
}

static int _nfs4_proc_getlk(struct nfs4_state *state, int cmd, struct file_lock *request)
{
	struct inode *inode = state->inode;
	struct nfs_server *server = NFS_SERVER(inode);
	struct nfs_client *clp = server->nfs_client;
	struct nfs_lockt_args arg = {
		.fh = NFS_FH(inode),
		.fl = request,
	};
	struct nfs_lockt_res res = {
		.denied = request,
	};
	struct rpc_message msg = {
		.rpc_proc	= &nfs4_procedures[NFSPROC4_CLNT_LOCKT],
		.rpc_argp       = &arg,
		.rpc_resp       = &res,
		.rpc_cred	= state->owner->so_cred,
	};
	struct nfs4_lock_state *lsp;
	int status;

	arg.lock_owner.clientid = clp->cl_clientid;
	status = nfs4_set_lock_state(state, request);
	if (status != 0)
		goto out;
	lsp = request->fl_u.nfs4_fl.owner;
	arg.lock_owner.id = lsp->ls_id.id;
	status = nfs4_call_sync(server, &msg, &arg, &res, 1);
	switch (status) {
		case 0:
			request->fl_type = F_UNLCK;
			break;
		case -NFS4ERR_DENIED:
			status = 0;
	}
	request->fl_ops->fl_release_private(request);
out:
	return status;
}

static int nfs4_proc_getlk(struct nfs4_state *state, int cmd, struct file_lock *request)
{
	struct nfs4_exception exception = { };
	int err;

	do {
		err = nfs4_handle_exception(NFS_SERVER(state->inode),
				_nfs4_proc_getlk(state, cmd, request),
				&exception);
	} while (exception.retry);
	return err;
}

static int do_vfs_lock(struct file *file, struct file_lock *fl)
{
	int res = 0;
	switch (fl->fl_flags & (FL_POSIX|FL_FLOCK)) {
		case FL_POSIX:
			res = posix_lock_file_wait(file, fl);
			break;
		case FL_FLOCK:
			res = flock_lock_file_wait(file, fl);
			break;
		default:
			BUG();
	}
	return res;
}

struct nfs4_unlockdata {
	struct nfs_locku_args arg;
	struct nfs_locku_res res;
	struct nfs4_lock_state *lsp;
	struct nfs_open_context *ctx;
	struct file_lock fl;
	const struct nfs_server *server;
	unsigned long timestamp;
};

static struct nfs4_unlockdata *nfs4_alloc_unlockdata(struct file_lock *fl,
		struct nfs_open_context *ctx,
		struct nfs4_lock_state *lsp,
		struct nfs_seqid *seqid)
{
	struct nfs4_unlockdata *p;
	struct inode *inode = lsp->ls_state->inode;

	p = kzalloc(sizeof(*p), GFP_NOFS);
	if (p == NULL)
		return NULL;
	p->arg.fh = NFS_FH(inode);
	p->arg.fl = &p->fl;
	p->arg.seqid = seqid;
	p->res.seqid = seqid;
	p->arg.stateid = &lsp->ls_stateid;
	p->lsp = lsp;
	atomic_inc(&lsp->ls_count);
	/* Ensure we don't close file until we're done freeing locks! */
	p->ctx = get_nfs_open_context(ctx);
	memcpy(&p->fl, fl, sizeof(p->fl));
	p->server = NFS_SERVER(inode);
	return p;
}

static void nfs4_locku_release_calldata(void *data)
{
	struct nfs4_unlockdata *calldata = data;
	nfs_free_seqid(calldata->arg.seqid);
	nfs4_put_lock_state(calldata->lsp);
	put_nfs_open_context(calldata->ctx);
	kfree(calldata);
}

static void nfs4_locku_done(struct rpc_task *task, void *data)
{
	struct nfs4_unlockdata *calldata = data;

	if (!nfs4_sequence_done(task, &calldata->res.seq_res))
		return;
	switch (task->tk_status) {
		case 0:
			memcpy(calldata->lsp->ls_stateid.data,
					calldata->res.stateid.data,
					sizeof(calldata->lsp->ls_stateid.data));
			renew_lease(calldata->server, calldata->timestamp);
			break;
		case -NFS4ERR_BAD_STATEID:
		case -NFS4ERR_OLD_STATEID:
		case -NFS4ERR_STALE_STATEID:
		case -NFS4ERR_EXPIRED:
			break;
		default:
			if (nfs4_async_handle_error(task, calldata->server, NULL) == -EAGAIN)
				nfs_restart_rpc(task,
						 calldata->server->nfs_client);
	}
}

static void nfs4_locku_prepare(struct rpc_task *task, void *data)
{
	struct nfs4_unlockdata *calldata = data;

	if (nfs_wait_on_sequence(calldata->arg.seqid, task) != 0)
		return;
	if ((calldata->lsp->ls_flags & NFS_LOCK_INITIALIZED) == 0) {
		/* Note: exit _without_ running nfs4_locku_done */
		task->tk_action = NULL;
		return;
	}
	calldata->timestamp = jiffies;
	if (nfs4_setup_sequence(calldata->server,
				&calldata->arg.seq_args,
				&calldata->res.seq_res, 1, task))
		return;
	rpc_call_start(task);
}

static const struct rpc_call_ops nfs4_locku_ops = {
	.rpc_call_prepare = nfs4_locku_prepare,
	.rpc_call_done = nfs4_locku_done,
	.rpc_release = nfs4_locku_release_calldata,
};

static struct rpc_task *nfs4_do_unlck(struct file_lock *fl,
		struct nfs_open_context *ctx,
		struct nfs4_lock_state *lsp,
		struct nfs_seqid *seqid)
{
	struct nfs4_unlockdata *data;
	struct rpc_message msg = {
		.rpc_proc = &nfs4_procedures[NFSPROC4_CLNT_LOCKU],
		.rpc_cred = ctx->cred,
	};
	struct rpc_task_setup task_setup_data = {
		.rpc_client = NFS_CLIENT(lsp->ls_state->inode),
		.rpc_message = &msg,
		.callback_ops = &nfs4_locku_ops,
		.workqueue = nfsiod_workqueue,
		.flags = RPC_TASK_ASYNC,
	};

	/* Ensure this is an unlock - when canceling a lock, the
	 * canceled lock is passed in, and it won't be an unlock.
	 */
	fl->fl_type = F_UNLCK;

	data = nfs4_alloc_unlockdata(fl, ctx, lsp, seqid);
	if (data == NULL) {
		nfs_free_seqid(seqid);
		return ERR_PTR(-ENOMEM);
	}

	msg.rpc_argp = &data->arg,
	msg.rpc_resp = &data->res,
	task_setup_data.callback_data = data;
	return rpc_run_task(&task_setup_data);
}

static int nfs4_proc_unlck(struct nfs4_state *state, int cmd, struct file_lock *request)
{
	struct nfs_inode *nfsi = NFS_I(state->inode);
	struct nfs_seqid *seqid;
	struct nfs4_lock_state *lsp;
	struct rpc_task *task;
	int status = 0;
	unsigned char fl_flags = request->fl_flags;

	status = nfs4_set_lock_state(state, request);
	/* Unlock _before_ we do the RPC call */
	request->fl_flags |= FL_EXISTS;
	down_read(&nfsi->rwsem);
	if (do_vfs_lock(request->fl_file, request) == -ENOENT) {
		up_read(&nfsi->rwsem);
		goto out;
	}
	up_read(&nfsi->rwsem);
	if (status != 0)
		goto out;
	/* Is this a delegated lock? */
	if (test_bit(NFS_DELEGATED_STATE, &state->flags))
		goto out;
	lsp = request->fl_u.nfs4_fl.owner;
	seqid = nfs_alloc_seqid(&lsp->ls_seqid, GFP_KERNEL);
	status = -ENOMEM;
	if (seqid == NULL)
		goto out;
	task = nfs4_do_unlck(request, nfs_file_open_context(request->fl_file), lsp, seqid);
	status = PTR_ERR(task);
	if (IS_ERR(task))
		goto out;
	status = nfs4_wait_for_completion_rpc_task(task);
	rpc_put_task(task);
out:
	request->fl_flags = fl_flags;
	return status;
}

struct nfs4_lockdata {
	struct nfs_lock_args arg;
	struct nfs_lock_res res;
	struct nfs4_lock_state *lsp;
	struct nfs_open_context *ctx;
	struct file_lock fl;
	unsigned long timestamp;
	int rpc_status;
	int cancelled;
	struct nfs_server *server;
};

static struct nfs4_lockdata *nfs4_alloc_lockdata(struct file_lock *fl,
		struct nfs_open_context *ctx, struct nfs4_lock_state *lsp,
		gfp_t gfp_mask)
{
	struct nfs4_lockdata *p;
	struct inode *inode = lsp->ls_state->inode;
	struct nfs_server *server = NFS_SERVER(inode);

	p = kzalloc(sizeof(*p), gfp_mask);
	if (p == NULL)
		return NULL;

	p->arg.fh = NFS_FH(inode);
	p->arg.fl = &p->fl;
	p->arg.open_seqid = nfs_alloc_seqid(&lsp->ls_state->owner->so_seqid, gfp_mask);
	if (p->arg.open_seqid == NULL)
		goto out_free;
	p->arg.lock_seqid = nfs_alloc_seqid(&lsp->ls_seqid, gfp_mask);
	if (p->arg.lock_seqid == NULL)
		goto out_free_seqid;
	p->arg.lock_stateid = &lsp->ls_stateid;
	p->arg.lock_owner.clientid = server->nfs_client->cl_clientid;
	p->arg.lock_owner.id = lsp->ls_id.id;
	p->res.lock_seqid = p->arg.lock_seqid;
	p->lsp = lsp;
	p->server = server;
	atomic_inc(&lsp->ls_count);
	p->ctx = get_nfs_open_context(ctx);
	memcpy(&p->fl, fl, sizeof(p->fl));
	return p;
out_free_seqid:
	nfs_free_seqid(p->arg.open_seqid);
out_free:
	kfree(p);
	return NULL;
}

static void nfs4_lock_prepare(struct rpc_task *task, void *calldata)
{
	struct nfs4_lockdata *data = calldata;
	struct nfs4_state *state = data->lsp->ls_state;

	dprintk("%s: begin!\n", __func__);
	if (nfs_wait_on_sequence(data->arg.lock_seqid, task) != 0)
		return;
	/* Do we need to do an open_to_lock_owner? */
	if (!(data->arg.lock_seqid->sequence->flags & NFS_SEQID_CONFIRMED)) {
		if (nfs_wait_on_sequence(data->arg.open_seqid, task) != 0)
			return;
		data->arg.open_stateid = &state->stateid;
		data->arg.new_lock_owner = 1;
		data->res.open_seqid = data->arg.open_seqid;
	} else
		data->arg.new_lock_owner = 0;
	data->timestamp = jiffies;
	if (nfs4_setup_sequence(data->server,
				&data->arg.seq_args,
				&data->res.seq_res, 1, task))
		return;
	rpc_call_start(task);
	dprintk("%s: done!, ret = %d\n", __func__, data->rpc_status);
}

static void nfs4_recover_lock_prepare(struct rpc_task *task, void *calldata)
{
	rpc_task_set_priority(task, RPC_PRIORITY_PRIVILEGED);
	nfs4_lock_prepare(task, calldata);
}

static void nfs4_lock_done(struct rpc_task *task, void *calldata)
{
	struct nfs4_lockdata *data = calldata;

	dprintk("%s: begin!\n", __func__);

	if (!nfs4_sequence_done(task, &data->res.seq_res))
		return;

	data->rpc_status = task->tk_status;
	if (data->arg.new_lock_owner != 0) {
		if (data->rpc_status == 0)
			nfs_confirm_seqid(&data->lsp->ls_seqid, 0);
		else
			goto out;
	}
	if (data->rpc_status == 0) {
		memcpy(data->lsp->ls_stateid.data, data->res.stateid.data,
					sizeof(data->lsp->ls_stateid.data));
		data->lsp->ls_flags |= NFS_LOCK_INITIALIZED;
		renew_lease(NFS_SERVER(data->ctx->path.dentry->d_inode), data->timestamp);
	}
out:
	dprintk("%s: done, ret = %d!\n", __func__, data->rpc_status);
}

static void nfs4_lock_release(void *calldata)
{
	struct nfs4_lockdata *data = calldata;

	dprintk("%s: begin!\n", __func__);
	nfs_free_seqid(data->arg.open_seqid);
	if (data->cancelled != 0) {
		struct rpc_task *task;
		task = nfs4_do_unlck(&data->fl, data->ctx, data->lsp,
				data->arg.lock_seqid);
		if (!IS_ERR(task))
			rpc_put_task(task);
		dprintk("%s: cancelling lock!\n", __func__);
	} else
		nfs_free_seqid(data->arg.lock_seqid);
	nfs4_put_lock_state(data->lsp);
	put_nfs_open_context(data->ctx);
	kfree(data);
	dprintk("%s: done!\n", __func__);
}

static const struct rpc_call_ops nfs4_lock_ops = {
	.rpc_call_prepare = nfs4_lock_prepare,
	.rpc_call_done = nfs4_lock_done,
	.rpc_release = nfs4_lock_release,
};

static const struct rpc_call_ops nfs4_recover_lock_ops = {
	.rpc_call_prepare = nfs4_recover_lock_prepare,
	.rpc_call_done = nfs4_lock_done,
	.rpc_release = nfs4_lock_release,
};

static void nfs4_handle_setlk_error(struct nfs_server *server, struct nfs4_lock_state *lsp, int new_lock_owner, int error)
{
	struct nfs_client *clp = server->nfs_client;
	struct nfs4_state *state = lsp->ls_state;

	switch (error) {
	case -NFS4ERR_ADMIN_REVOKED:
	case -NFS4ERR_BAD_STATEID:
	case -NFS4ERR_EXPIRED:
		if (new_lock_owner != 0 ||
		   (lsp->ls_flags & NFS_LOCK_INITIALIZED) != 0)
			nfs4_state_mark_reclaim_nograce(clp, state);
		lsp->ls_seqid.flags &= ~NFS_SEQID_CONFIRMED;
		break;
	case -NFS4ERR_STALE_STATEID:
		if (new_lock_owner != 0 ||
		    (lsp->ls_flags & NFS_LOCK_INITIALIZED) != 0)
			nfs4_state_mark_reclaim_reboot(clp, state);
		lsp->ls_seqid.flags &= ~NFS_SEQID_CONFIRMED;
	};
}

static int _nfs4_do_setlk(struct nfs4_state *state, int cmd, struct file_lock *fl, int recovery_type)
{
	struct nfs4_lockdata *data;
	struct rpc_task *task;
	struct rpc_message msg = {
		.rpc_proc = &nfs4_procedures[NFSPROC4_CLNT_LOCK],
		.rpc_cred = state->owner->so_cred,
	};
	struct rpc_task_setup task_setup_data = {
		.rpc_client = NFS_CLIENT(state->inode),
		.rpc_message = &msg,
		.callback_ops = &nfs4_lock_ops,
		.workqueue = nfsiod_workqueue,
		.flags = RPC_TASK_ASYNC,
	};
	int ret;

	dprintk("%s: begin!\n", __func__);
	data = nfs4_alloc_lockdata(fl, nfs_file_open_context(fl->fl_file),
			fl->fl_u.nfs4_fl.owner,
			recovery_type == NFS_LOCK_NEW ? GFP_KERNEL : GFP_NOFS);
	if (data == NULL)
		return -ENOMEM;
	if (IS_SETLKW(cmd))
		data->arg.block = 1;
	if (recovery_type > NFS_LOCK_NEW) {
		if (recovery_type == NFS_LOCK_RECLAIM)
			data->arg.reclaim = NFS_LOCK_RECLAIM;
		task_setup_data.callback_ops = &nfs4_recover_lock_ops;
	}
	msg.rpc_argp = &data->arg,
	msg.rpc_resp = &data->res,
	task_setup_data.callback_data = data;
	task = rpc_run_task(&task_setup_data);
	if (IS_ERR(task))
		return PTR_ERR(task);
	ret = nfs4_wait_for_completion_rpc_task(task);
	if (ret == 0) {
		ret = data->rpc_status;
		if (ret)
			nfs4_handle_setlk_error(data->server, data->lsp,
					data->arg.new_lock_owner, ret);
	} else
		data->cancelled = 1;
	rpc_put_task(task);
	dprintk("%s: done, ret = %d!\n", __func__, ret);
	return ret;
}

static int nfs4_lock_reclaim(struct nfs4_state *state, struct file_lock *request)
{
	struct nfs_server *server = NFS_SERVER(state->inode);
	struct nfs4_exception exception = { };
	int err;

	do {
		/* Cache the lock if possible... */
		if (test_bit(NFS_DELEGATED_STATE, &state->flags) != 0)
			return 0;
		err = _nfs4_do_setlk(state, F_SETLK, request, NFS_LOCK_RECLAIM);
		if (err != -NFS4ERR_DELAY)
			break;
		nfs4_handle_exception(server, err, &exception);
	} while (exception.retry);
	return err;
}

static int nfs4_lock_expired(struct nfs4_state *state, struct file_lock *request)
{
	struct nfs_server *server = NFS_SERVER(state->inode);
	struct nfs4_exception exception = { };
	int err;

	err = nfs4_set_lock_state(state, request);
	if (err != 0)
		return err;
	do {
		if (test_bit(NFS_DELEGATED_STATE, &state->flags) != 0)
			return 0;
		err = _nfs4_do_setlk(state, F_SETLK, request, NFS_LOCK_EXPIRED);
		switch (err) {
		default:
			goto out;
		case -NFS4ERR_GRACE:
		case -NFS4ERR_DELAY:
			nfs4_handle_exception(server, err, &exception);
			err = 0;
		}
	} while (exception.retry);
out:
	return err;
}

static int _nfs4_proc_setlk(struct nfs4_state *state, int cmd, struct file_lock *request)
{
	struct nfs_inode *nfsi = NFS_I(state->inode);
	unsigned char fl_flags = request->fl_flags;
	int status = -ENOLCK;

	if ((fl_flags & FL_POSIX) &&
			!test_bit(NFS_STATE_POSIX_LOCKS, &state->flags))
		goto out;
	/* Is this a delegated open? */
	status = nfs4_set_lock_state(state, request);
	if (status != 0)
		goto out;
	request->fl_flags |= FL_ACCESS;
	status = do_vfs_lock(request->fl_file, request);
	if (status < 0)
		goto out;
	down_read(&nfsi->rwsem);
	if (test_bit(NFS_DELEGATED_STATE, &state->flags)) {
		/* Yes: cache locks! */
		/* ...but avoid races with delegation recall... */
		request->fl_flags = fl_flags & ~FL_SLEEP;
		status = do_vfs_lock(request->fl_file, request);
		goto out_unlock;
	}
	status = _nfs4_do_setlk(state, cmd, request, NFS_LOCK_NEW);
	if (status != 0)
		goto out_unlock;
	/* Note: we always want to sleep here! */
	request->fl_flags = fl_flags | FL_SLEEP;
	if (do_vfs_lock(request->fl_file, request) < 0)
		printk(KERN_WARNING "%s: VFS is out of sync with lock manager!\n", __func__);
out_unlock:
	up_read(&nfsi->rwsem);
out:
	request->fl_flags = fl_flags;
	return status;
}

static int nfs4_proc_setlk(struct nfs4_state *state, int cmd, struct file_lock *request)
{
	struct nfs4_exception exception = { };
	int err;

	do {
		err = _nfs4_proc_setlk(state, cmd, request);
		if (err == -NFS4ERR_DENIED)
			err = -EAGAIN;
		err = nfs4_handle_exception(NFS_SERVER(state->inode),
				err, &exception);
	} while (exception.retry);
	return err;
}

static int
nfs4_proc_lock(struct file *filp, int cmd, struct file_lock *request)
{
	struct nfs_open_context *ctx;
	struct nfs4_state *state;
	unsigned long timeout = NFS4_LOCK_MINTIMEOUT;
	int status;

	/* verify open state */
	ctx = nfs_file_open_context(filp);
	state = ctx->state;

	if (request->fl_start < 0 || request->fl_end < 0)
		return -EINVAL;

	if (IS_GETLK(cmd)) {
		if (state != NULL)
			return nfs4_proc_getlk(state, F_GETLK, request);
		return 0;
	}

	if (!(IS_SETLK(cmd) || IS_SETLKW(cmd)))
		return -EINVAL;

	if (request->fl_type == F_UNLCK) {
		if (state != NULL)
			return nfs4_proc_unlck(state, cmd, request);
		return 0;
	}

	if (state == NULL)
		return -ENOLCK;
	do {
		status = nfs4_proc_setlk(state, cmd, request);
		if ((status != -EAGAIN) || IS_SETLK(cmd))
			break;
		timeout = nfs4_set_lock_task_retry(timeout);
		status = -ERESTARTSYS;
		if (signalled())
			break;
	} while(status < 0);
	return status;
}

int nfs4_lock_delegation_recall(struct nfs4_state *state, struct file_lock *fl)
{
	struct nfs_server *server = NFS_SERVER(state->inode);
	struct nfs4_exception exception = { };
	int err;

	err = nfs4_set_lock_state(state, fl);
	if (err != 0)
		goto out;
	do {
		err = _nfs4_do_setlk(state, F_SETLK, fl, NFS_LOCK_NEW);
		switch (err) {
			default:
				printk(KERN_ERR "%s: unhandled error %d.\n",
						__func__, err);
			case 0:
			case -ESTALE:
				goto out;
			case -NFS4ERR_EXPIRED:
			case -NFS4ERR_STALE_CLIENTID:
			case -NFS4ERR_STALE_STATEID:
			case -NFS4ERR_BADSESSION:
			case -NFS4ERR_BADSLOT:
			case -NFS4ERR_BAD_HIGH_SLOT:
			case -NFS4ERR_CONN_NOT_BOUND_TO_SESSION:
			case -NFS4ERR_DEADSESSION:
				nfs4_schedule_state_recovery(server->nfs_client);
				goto out;
			case -ERESTARTSYS:
				/*
				 * The show must go on: exit, but mark the
				 * stateid as needing recovery.
				 */
			case -NFS4ERR_ADMIN_REVOKED:
			case -NFS4ERR_BAD_STATEID:
			case -NFS4ERR_OPENMODE:
				nfs4_state_mark_reclaim_nograce(server->nfs_client, state);
				err = 0;
				goto out;
			case -EKEYEXPIRED:
				/*
				 * User RPCSEC_GSS context has expired.
				 * We cannot recover this stateid now, so
				 * skip it and allow recovery thread to
				 * proceed.
				 */
				err = 0;
				goto out;
			case -ENOMEM:
			case -NFS4ERR_DENIED:
				/* kill_proc(fl->fl_pid, SIGLOST, 1); */
				err = 0;
				goto out;
			case -NFS4ERR_DELAY:
				break;
		}
		err = nfs4_handle_exception(server, err, &exception);
	} while (exception.retry);
out:
	return err;
}

static void nfs4_release_lockowner_release(void *calldata)
{
	kfree(calldata);
}

const struct rpc_call_ops nfs4_release_lockowner_ops = {
	.rpc_release = nfs4_release_lockowner_release,
};

void nfs4_release_lockowner(const struct nfs4_lock_state *lsp)
{
	struct nfs_server *server = lsp->ls_state->owner->so_server;
	struct nfs_release_lockowner_args *args;
	struct rpc_message msg = {
		.rpc_proc = &nfs4_procedures[NFSPROC4_CLNT_RELEASE_LOCKOWNER],
	};

	if (server->nfs_client->cl_mvops->minor_version != 0)
		return;
	args = kmalloc(sizeof(*args), GFP_NOFS);
	if (!args)
		return;
	args->lock_owner.clientid = server->nfs_client->cl_clientid;
	args->lock_owner.id = lsp->ls_id.id;
	msg.rpc_argp = args;
	rpc_call_async(server->client, &msg, 0, &nfs4_release_lockowner_ops, args);
}

#define XATTR_NAME_NFSV4_ACL "system.nfs4_acl"

int nfs4_setxattr(struct dentry *dentry, const char *key, const void *buf,
		size_t buflen, int flags)
{
	struct inode *inode = dentry->d_inode;

	if (strcmp(key, XATTR_NAME_NFSV4_ACL) != 0)
		return -EOPNOTSUPP;

	return nfs4_proc_set_acl(inode, buf, buflen);
}

/* The getxattr man page suggests returning -ENODATA for unknown attributes,
 * and that's what we'll do for e.g. user attributes that haven't been set.
 * But we'll follow ext2/ext3's lead by returning -EOPNOTSUPP for unsupported
 * attributes in kernel-managed attribute namespaces. */
ssize_t nfs4_getxattr(struct dentry *dentry, const char *key, void *buf,
		size_t buflen)
{
	struct inode *inode = dentry->d_inode;

	if (strcmp(key, XATTR_NAME_NFSV4_ACL) != 0)
		return -EOPNOTSUPP;

	return nfs4_proc_get_acl(inode, buf, buflen);
}

ssize_t nfs4_listxattr(struct dentry *dentry, char *buf, size_t buflen)
{
	size_t len = strlen(XATTR_NAME_NFSV4_ACL) + 1;

	if (!nfs4_server_supports_acls(NFS_SERVER(dentry->d_inode)))
		return 0;
	if (buf && buflen < len)
		return -ERANGE;
	if (buf)
		memcpy(buf, XATTR_NAME_NFSV4_ACL, len);
	return len;
}

static void nfs_fixup_referral_attributes(struct nfs_fattr *fattr)
{
	if (!((fattr->valid & NFS_ATTR_FATTR_FILEID) &&
		(fattr->valid & NFS_ATTR_FATTR_FSID) &&
		(fattr->valid & NFS_ATTR_FATTR_V4_REFERRAL)))
		return;

	fattr->valid |= NFS_ATTR_FATTR_TYPE | NFS_ATTR_FATTR_MODE |
		NFS_ATTR_FATTR_NLINK;
	fattr->mode = S_IFDIR | S_IRUGO | S_IXUGO;
	fattr->nlink = 2;
}

int nfs4_proc_fs_locations(struct inode *dir, const struct qstr *name,
		struct nfs4_fs_locations *fs_locations, struct page *page)
{
	struct nfs_server *server = NFS_SERVER(dir);
	u32 bitmask[2] = {
		[0] = FATTR4_WORD0_FSID | FATTR4_WORD0_FS_LOCATIONS,
		[1] = FATTR4_WORD1_MOUNTED_ON_FILEID,
	};
	struct nfs4_fs_locations_arg args = {
		.dir_fh = NFS_FH(dir),
		.name = name,
		.page = page,
		.bitmask = bitmask,
	};
	struct nfs4_fs_locations_res res = {
		.fs_locations = fs_locations,
	};
	struct rpc_message msg = {
		.rpc_proc = &nfs4_procedures[NFSPROC4_CLNT_FS_LOCATIONS],
		.rpc_argp = &args,
		.rpc_resp = &res,
	};
	int status;

	dprintk("%s: start\n", __func__);
	nfs_fattr_init(&fs_locations->fattr);
	fs_locations->server = server;
	fs_locations->nlocations = 0;
	status = nfs4_call_sync(server, &msg, &args, &res, 0);
	nfs_fixup_referral_attributes(&fs_locations->fattr);
	dprintk("%s: returned status = %d\n", __func__, status);
	return status;
}

#ifdef CONFIG_NFS_V4_1
/*
 * nfs4_proc_exchange_id()
 *
 * Since the clientid has expired, all compounds using sessions
 * associated with the stale clientid will be returning
 * NFS4ERR_BADSESSION in the sequence operation, and will therefore
 * be in some phase of session reset.
 */
int nfs4_proc_exchange_id(struct nfs_client *clp, struct rpc_cred *cred)
{
	nfs4_verifier verifier;
	struct nfs41_exchange_id_args args = {
		.client = clp,
		.flags = clp->cl_exchange_flags,
	};
	struct nfs41_exchange_id_res res = {
		.client = clp,
	};
	int status;
	struct rpc_message msg = {
		.rpc_proc = &nfs4_procedures[NFSPROC4_CLNT_EXCHANGE_ID],
		.rpc_argp = &args,
		.rpc_resp = &res,
		.rpc_cred = cred,
	};
	__be32 *p;

	dprintk("--> %s\n", __func__);
	BUG_ON(clp == NULL);

	/* Remove server-only flags */
	args.flags &= ~EXCHGID4_FLAG_CONFIRMED_R;

	p = (u32 *)verifier.data;
	*p++ = htonl((u32)clp->cl_boot_time.tv_sec);
	*p = htonl((u32)clp->cl_boot_time.tv_nsec);
	args.verifier = &verifier;

	while (1) {
		args.id_len = scnprintf(args.id, sizeof(args.id),
					"%s/%s %u",
					clp->cl_ipaddr,
					rpc_peeraddr2str(clp->cl_rpcclient,
							 RPC_DISPLAY_ADDR),
					clp->cl_id_uniquifier);

		status = rpc_call_sync(clp->cl_rpcclient, &msg, 0);

		if (status != -NFS4ERR_CLID_INUSE)
			break;

		if (signalled())
			break;

		if (++clp->cl_id_uniquifier == 0)
			break;
	}

	dprintk("<-- %s status= %d\n", __func__, status);
	return status;
}

struct nfs4_get_lease_time_data {
	struct nfs4_get_lease_time_args *args;
	struct nfs4_get_lease_time_res *res;
	struct nfs_client *clp;
};

static void nfs4_get_lease_time_prepare(struct rpc_task *task,
					void *calldata)
{
	int ret;
	struct nfs4_get_lease_time_data *data =
			(struct nfs4_get_lease_time_data *)calldata;

	dprintk("--> %s\n", __func__);
	rpc_task_set_priority(task, RPC_PRIORITY_PRIVILEGED);
	/* just setup sequence, do not trigger session recovery
	   since we're invoked within one */
	ret = nfs41_setup_sequence(data->clp->cl_session,
				   &data->args->la_seq_args,
				   &data->res->lr_seq_res, 0, task);

	BUG_ON(ret == -EAGAIN);
	rpc_call_start(task);
	dprintk("<-- %s\n", __func__);
}

/*
 * Called from nfs4_state_manager thread for session setup, so don't recover
 * from sequence operation or clientid errors.
 */
static void nfs4_get_lease_time_done(struct rpc_task *task, void *calldata)
{
	struct nfs4_get_lease_time_data *data =
			(struct nfs4_get_lease_time_data *)calldata;

	dprintk("--> %s\n", __func__);
	if (!nfs41_sequence_done(task, &data->res->lr_seq_res))
		return;
	switch (task->tk_status) {
	case -NFS4ERR_DELAY:
	case -NFS4ERR_GRACE:
		dprintk("%s Retry: tk_status %d\n", __func__, task->tk_status);
		rpc_delay(task, NFS4_POLL_RETRY_MIN);
		task->tk_status = 0;
		nfs_restart_rpc(task, data->clp);
		return;
	}
	dprintk("<-- %s\n", __func__);
}

struct rpc_call_ops nfs4_get_lease_time_ops = {
	.rpc_call_prepare = nfs4_get_lease_time_prepare,
	.rpc_call_done = nfs4_get_lease_time_done,
};

int nfs4_proc_get_lease_time(struct nfs_client *clp, struct nfs_fsinfo *fsinfo)
{
	struct rpc_task *task;
	struct nfs4_get_lease_time_args args;
	struct nfs4_get_lease_time_res res = {
		.lr_fsinfo = fsinfo,
	};
	struct nfs4_get_lease_time_data data = {
		.args = &args,
		.res = &res,
		.clp = clp,
	};
	struct rpc_message msg = {
		.rpc_proc = &nfs4_procedures[NFSPROC4_CLNT_GET_LEASE_TIME],
		.rpc_argp = &args,
		.rpc_resp = &res,
	};
	struct rpc_task_setup task_setup = {
		.rpc_client = clp->cl_rpcclient,
		.rpc_message = &msg,
		.callback_ops = &nfs4_get_lease_time_ops,
		.callback_data = &data
	};
	int status;

	dprintk("--> %s\n", __func__);
	task = rpc_run_task(&task_setup);

	if (IS_ERR(task))
		status = PTR_ERR(task);
	else {
		status = task->tk_status;
		rpc_put_task(task);
	}
	dprintk("<-- %s return %d\n", __func__, status);

	return status;
}

/*
 * Reset a slot table
 */
static int nfs4_reset_slot_table(struct nfs4_slot_table *tbl, u32 max_reqs,
				 int ivalue)
{
	struct nfs4_slot *new = NULL;
	int i;
	int ret = 0;

	dprintk("--> %s: max_reqs=%u, tbl->max_slots %d\n", __func__,
		max_reqs, tbl->max_slots);

	/* Does the newly negotiated max_reqs match the existing slot table? */
	if (max_reqs != tbl->max_slots) {
		ret = -ENOMEM;
		new = kmalloc(max_reqs * sizeof(struct nfs4_slot),
			      GFP_NOFS);
		if (!new)
			goto out;
		ret = 0;
		kfree(tbl->slots);
	}
	spin_lock(&tbl->slot_tbl_lock);
	if (new) {
		tbl->slots = new;
		tbl->max_slots = max_reqs;
	}
	for (i = 0; i < tbl->max_slots; ++i)
		tbl->slots[i].seq_nr = ivalue;
	spin_unlock(&tbl->slot_tbl_lock);
	dprintk("%s: tbl=%p slots=%p max_slots=%d\n", __func__,
		tbl, tbl->slots, tbl->max_slots);
out:
	dprintk("<-- %s: return %d\n", __func__, ret);
	return ret;
}

/*
 * Reset the forechannel and backchannel slot tables
 */
static int nfs4_reset_slot_tables(struct nfs4_session *session)
{
	int status;

	status = nfs4_reset_slot_table(&session->fc_slot_table,
			session->fc_attrs.max_reqs, 1);
	if (status)
		return status;

	status = nfs4_reset_slot_table(&session->bc_slot_table,
			session->bc_attrs.max_reqs, 0);
	return status;
}

/* Destroy the slot table */
static void nfs4_destroy_slot_tables(struct nfs4_session *session)
{
	if (session->fc_slot_table.slots != NULL) {
		kfree(session->fc_slot_table.slots);
		session->fc_slot_table.slots = NULL;
	}
	if (session->bc_slot_table.slots != NULL) {
		kfree(session->bc_slot_table.slots);
		session->bc_slot_table.slots = NULL;
	}
	return;
}

/*
 * Initialize slot table
 */
static int nfs4_init_slot_table(struct nfs4_slot_table *tbl,
		int max_slots, int ivalue)
{
	struct nfs4_slot *slot;
	int ret = -ENOMEM;

	BUG_ON(max_slots > NFS4_MAX_SLOT_TABLE);

	dprintk("--> %s: max_reqs=%u\n", __func__, max_slots);

	slot = kcalloc(max_slots, sizeof(struct nfs4_slot), GFP_NOFS);
	if (!slot)
		goto out;
	ret = 0;

	spin_lock(&tbl->slot_tbl_lock);
	tbl->max_slots = max_slots;
	tbl->slots = slot;
	tbl->highest_used_slotid = -1;  /* no slot is currently used */
	spin_unlock(&tbl->slot_tbl_lock);
	dprintk("%s: tbl=%p slots=%p max_slots=%d\n", __func__,
		tbl, tbl->slots, tbl->max_slots);
out:
	dprintk("<-- %s: return %d\n", __func__, ret);
	return ret;
}

/*
 * Initialize the forechannel and backchannel tables
 */
static int nfs4_init_slot_tables(struct nfs4_session *session)
{
	struct nfs4_slot_table *tbl;
	int status = 0;

	tbl = &session->fc_slot_table;
	if (tbl->slots == NULL) {
		status = nfs4_init_slot_table(tbl,
				session->fc_attrs.max_reqs, 1);
		if (status)
			return status;
	}

	tbl = &session->bc_slot_table;
	if (tbl->slots == NULL) {
		status = nfs4_init_slot_table(tbl,
				session->bc_attrs.max_reqs, 0);
		if (status)
			nfs4_destroy_slot_tables(session);
	}

	return status;
}

struct nfs4_session *nfs4_alloc_session(struct nfs_client *clp)
{
	struct nfs4_session *session;
	struct nfs4_slot_table *tbl;

	session = kzalloc(sizeof(struct nfs4_session), GFP_NOFS);
	if (!session)
		return NULL;

	init_completion(&session->complete);

	tbl = &session->fc_slot_table;
	tbl->highest_used_slotid = -1;
	spin_lock_init(&tbl->slot_tbl_lock);
	rpc_init_priority_wait_queue(&tbl->slot_tbl_waitq, "ForeChannel Slot table");

	tbl = &session->bc_slot_table;
	tbl->highest_used_slotid = -1;
	spin_lock_init(&tbl->slot_tbl_lock);
	rpc_init_wait_queue(&tbl->slot_tbl_waitq, "BackChannel Slot table");

	session->session_state = 1<<NFS4_SESSION_INITING;

	session->clp = clp;
	return session;
}

void nfs4_destroy_session(struct nfs4_session *session)
{
	nfs4_proc_destroy_session(session);
	dprintk("%s Destroy backchannel for xprt %p\n",
		__func__, session->clp->cl_rpcclient->cl_xprt);
	xprt_destroy_backchannel(session->clp->cl_rpcclient->cl_xprt,
				NFS41_BC_MIN_CALLBACKS);
	nfs4_destroy_slot_tables(session);
	kfree(session);
}

/*
 * Initialize the values to be used by the client in CREATE_SESSION
 * If nfs4_init_session set the fore channel request and response sizes,
 * use them.
 *
 * Set the back channel max_resp_sz_cached to zero to force the client to
 * always set csa_cachethis to FALSE because the current implementation
 * of the back channel DRC only supports caching the CB_SEQUENCE operation.
 */
static void nfs4_init_channel_attrs(struct nfs41_create_session_args *args)
{
	struct nfs4_session *session = args->client->cl_session;
	unsigned int mxrqst_sz = session->fc_attrs.max_rqst_sz,
		     mxresp_sz = session->fc_attrs.max_resp_sz;

	if (mxrqst_sz == 0)
		mxrqst_sz = NFS_MAX_FILE_IO_SIZE;
	if (mxresp_sz == 0)
		mxresp_sz = NFS_MAX_FILE_IO_SIZE;
	/* Fore channel attributes */
	args->fc_attrs.headerpadsz = 0;
	args->fc_attrs.max_rqst_sz = mxrqst_sz;
	args->fc_attrs.max_resp_sz = mxresp_sz;
	args->fc_attrs.max_ops = NFS4_MAX_OPS;
	args->fc_attrs.max_reqs = session->clp->cl_rpcclient->cl_xprt->max_reqs;

	dprintk("%s: Fore Channel : max_rqst_sz=%u max_resp_sz=%u "
		"max_ops=%u max_reqs=%u\n",
		__func__,
		args->fc_attrs.max_rqst_sz, args->fc_attrs.max_resp_sz,
		args->fc_attrs.max_ops, args->fc_attrs.max_reqs);

	/* Back channel attributes */
	args->bc_attrs.headerpadsz = 0;
	args->bc_attrs.max_rqst_sz = PAGE_SIZE;
	args->bc_attrs.max_resp_sz = PAGE_SIZE;
	args->bc_attrs.max_resp_sz_cached = 0;
	args->bc_attrs.max_ops = NFS4_MAX_BACK_CHANNEL_OPS;
	args->bc_attrs.max_reqs = 1;

	dprintk("%s: Back Channel : max_rqst_sz=%u max_resp_sz=%u "
		"max_resp_sz_cached=%u max_ops=%u max_reqs=%u\n",
		__func__,
		args->bc_attrs.max_rqst_sz, args->bc_attrs.max_resp_sz,
		args->bc_attrs.max_resp_sz_cached, args->bc_attrs.max_ops,
		args->bc_attrs.max_reqs);
}

static int nfs4_verify_fore_channel_attrs(struct nfs41_create_session_args *args, struct nfs4_session *session)
{
	struct nfs4_channel_attrs *sent = &args->fc_attrs;
	struct nfs4_channel_attrs *rcvd = &session->fc_attrs;

	if (rcvd->headerpadsz > sent->headerpadsz)
		return -EINVAL;
	if (rcvd->max_resp_sz > sent->max_resp_sz)
		return -EINVAL;
	/*
	 * Our requested max_ops is the minimum we need; we're not
	 * prepared to break up compounds into smaller pieces than that.
	 * So, no point even trying to continue if the server won't
	 * cooperate:
	 */
	if (rcvd->max_ops < sent->max_ops)
		return -EINVAL;
	if (rcvd->max_reqs == 0)
		return -EINVAL;
	return 0;
}

static int nfs4_verify_back_channel_attrs(struct nfs41_create_session_args *args, struct nfs4_session *session)
{
	struct nfs4_channel_attrs *sent = &args->bc_attrs;
	struct nfs4_channel_attrs *rcvd = &session->bc_attrs;

	if (rcvd->max_rqst_sz > sent->max_rqst_sz)
		return -EINVAL;
	if (rcvd->max_resp_sz < sent->max_resp_sz)
		return -EINVAL;
	if (rcvd->max_resp_sz_cached > sent->max_resp_sz_cached)
		return -EINVAL;
	/* These would render the backchannel useless: */
	if (rcvd->max_ops  == 0)
		return -EINVAL;
	if (rcvd->max_reqs == 0)
		return -EINVAL;
	return 0;
}

static int nfs4_verify_channel_attrs(struct nfs41_create_session_args *args,
				     struct nfs4_session *session)
{
	int ret;

	ret = nfs4_verify_fore_channel_attrs(args, session);
	if (ret)
		return ret;
	return nfs4_verify_back_channel_attrs(args, session);
}

static int _nfs4_proc_create_session(struct nfs_client *clp)
{
	struct nfs4_session *session = clp->cl_session;
	struct nfs41_create_session_args args = {
		.client = clp,
		.cb_program = NFS4_CALLBACK,
	};
	struct nfs41_create_session_res res = {
		.client = clp,
	};
	struct rpc_message msg = {
		.rpc_proc = &nfs4_procedures[NFSPROC4_CLNT_CREATE_SESSION],
		.rpc_argp = &args,
		.rpc_resp = &res,
	};
	int status;

	nfs4_init_channel_attrs(&args);
	args.flags = (SESSION4_PERSIST | SESSION4_BACK_CHAN);

	status = rpc_call_sync(session->clp->cl_rpcclient, &msg, 0);

	if (!status)
		/* Verify the session's negotiated channel_attrs values */
		status = nfs4_verify_channel_attrs(&args, session);
	if (!status) {
		/* Increment the clientid slot sequence id */
		clp->cl_seqid++;
	}

	return status;
}

/*
 * Issues a CREATE_SESSION operation to the server.
 * It is the responsibility of the caller to verify the session is
 * expired before calling this routine.
 */
int nfs4_proc_create_session(struct nfs_client *clp)
{
	int status;
	unsigned *ptr;
	struct nfs4_session *session = clp->cl_session;

	dprintk("--> %s clp=%p session=%p\n", __func__, clp, session);

	status = _nfs4_proc_create_session(clp);
	if (status)
		goto out;

	/* Init and reset the fore channel */
	status = nfs4_init_slot_tables(session);
	dprintk("slot table initialization returned %d\n", status);
	if (status)
		goto out;
	status = nfs4_reset_slot_tables(session);
	dprintk("slot table reset returned %d\n", status);
	if (status)
		goto out;

	ptr = (unsigned *)&session->sess_id.data[0];
	dprintk("%s client>seqid %d sessionid %u:%u:%u:%u\n", __func__,
		clp->cl_seqid, ptr[0], ptr[1], ptr[2], ptr[3]);
out:
	dprintk("<-- %s\n", __func__);
	return status;
}

/*
 * Issue the over-the-wire RPC DESTROY_SESSION.
 * The caller must serialize access to this routine.
 */
int nfs4_proc_destroy_session(struct nfs4_session *session)
{
	int status = 0;
	struct rpc_message msg;

	dprintk("--> nfs4_proc_destroy_session\n");

	/* session is still being setup */
	if (session->clp->cl_cons_state != NFS_CS_READY)
		return status;

	msg.rpc_proc = &nfs4_procedures[NFSPROC4_CLNT_DESTROY_SESSION];
	msg.rpc_argp = session;
	msg.rpc_resp = NULL;
	msg.rpc_cred = NULL;
	status = rpc_call_sync(session->clp->cl_rpcclient, &msg, 0);

	if (status)
		printk(KERN_WARNING
			"Got error %d from the server on DESTROY_SESSION. "
			"Session has been destroyed regardless...\n", status);

	dprintk("<-- nfs4_proc_destroy_session\n");
	return status;
}

int nfs4_init_session(struct nfs_server *server)
{
	struct nfs_client *clp = server->nfs_client;
	struct nfs4_session *session;
	unsigned int rsize, wsize;
	int ret;

	if (!nfs4_has_session(clp))
		return 0;

	session = clp->cl_session;
	if (!test_and_clear_bit(NFS4_SESSION_INITING, &session->session_state))
		return 0;

	rsize = server->rsize;
	if (rsize == 0)
		rsize = NFS_MAX_FILE_IO_SIZE;
	wsize = server->wsize;
	if (wsize == 0)
		wsize = NFS_MAX_FILE_IO_SIZE;

	session->fc_attrs.max_rqst_sz = wsize + nfs41_maxwrite_overhead;
	session->fc_attrs.max_resp_sz = rsize + nfs41_maxread_overhead;

	ret = nfs4_recover_expired_lease(server);
	if (!ret)
		ret = nfs4_check_client_ready(clp);
	return ret;
}

/*
 * Renew the cl_session lease.
 */
struct nfs4_sequence_data {
	struct nfs_client *clp;
	struct nfs4_sequence_args args;
	struct nfs4_sequence_res res;
};

static void nfs41_sequence_release(void *data)
{
	struct nfs4_sequence_data *calldata = data;
	struct nfs_client *clp = calldata->clp;

	if (atomic_read(&clp->cl_count) > 1)
		nfs4_schedule_state_renewal(clp);
	nfs_put_client(clp);
	kfree(calldata);
}

static int nfs41_sequence_handle_errors(struct rpc_task *task, struct nfs_client *clp)
{
	switch(task->tk_status) {
	case -NFS4ERR_DELAY:
		rpc_delay(task, NFS4_POLL_RETRY_MAX);
		return -EAGAIN;
	default:
		nfs4_schedule_state_recovery(clp);
	}
	return 0;
}

static void nfs41_sequence_call_done(struct rpc_task *task, void *data)
{
	struct nfs4_sequence_data *calldata = data;
	struct nfs_client *clp = calldata->clp;

	if (!nfs41_sequence_done(task, task->tk_msg.rpc_resp))
		return;

	if (task->tk_status < 0) {
		dprintk("%s ERROR %d\n", __func__, task->tk_status);
		if (atomic_read(&clp->cl_count) == 1)
			goto out;

		if (nfs41_sequence_handle_errors(task, clp) == -EAGAIN) {
			rpc_restart_call_prepare(task);
			return;
		}
	}
	dprintk("%s rpc_cred %p\n", __func__, task->tk_msg.rpc_cred);
out:
	dprintk("<-- %s\n", __func__);
}

static void nfs41_sequence_prepare(struct rpc_task *task, void *data)
{
	struct nfs4_sequence_data *calldata = data;
	struct nfs_client *clp = calldata->clp;
	struct nfs4_sequence_args *args;
	struct nfs4_sequence_res *res;

	args = task->tk_msg.rpc_argp;
	res = task->tk_msg.rpc_resp;

	if (nfs41_setup_sequence(clp->cl_session, args, res, 0, task))
		return;
	rpc_call_start(task);
}

static const struct rpc_call_ops nfs41_sequence_ops = {
	.rpc_call_done = nfs41_sequence_call_done,
	.rpc_call_prepare = nfs41_sequence_prepare,
	.rpc_release = nfs41_sequence_release,
};

static struct rpc_task *_nfs41_proc_sequence(struct nfs_client *clp, struct rpc_cred *cred)
{
	struct nfs4_sequence_data *calldata;
	struct rpc_message msg = {
		.rpc_proc = &nfs4_procedures[NFSPROC4_CLNT_SEQUENCE],
		.rpc_cred = cred,
	};
	struct rpc_task_setup task_setup_data = {
		.rpc_client = clp->cl_rpcclient,
		.rpc_message = &msg,
		.callback_ops = &nfs41_sequence_ops,
		.flags = RPC_TASK_ASYNC | RPC_TASK_SOFT,
	};

	if (!atomic_inc_not_zero(&clp->cl_count))
		return ERR_PTR(-EIO);
	calldata = kzalloc(sizeof(*calldata), GFP_NOFS);
	if (calldata == NULL) {
		nfs_put_client(clp);
		return ERR_PTR(-ENOMEM);
	}
	msg.rpc_argp = &calldata->args;
	msg.rpc_resp = &calldata->res;
	calldata->clp = clp;
	task_setup_data.callback_data = calldata;

	return rpc_run_task(&task_setup_data);
}

static int nfs41_proc_async_sequence(struct nfs_client *clp, struct rpc_cred *cred)
{
	struct rpc_task *task;
	int ret = 0;

	task = _nfs41_proc_sequence(clp, cred);
	if (IS_ERR(task))
		ret = PTR_ERR(task);
	else
		rpc_put_task(task);
	dprintk("<-- %s status=%d\n", __func__, ret);
	return ret;
}

static int nfs4_proc_sequence(struct nfs_client *clp, struct rpc_cred *cred)
{
	struct rpc_task *task;
	int ret;

	task = _nfs41_proc_sequence(clp, cred);
	if (IS_ERR(task)) {
		ret = PTR_ERR(task);
		goto out;
	}
	ret = rpc_wait_for_completion_task(task);
	if (!ret)
		ret = task->tk_status;
	rpc_put_task(task);
out:
	dprintk("<-- %s status=%d\n", __func__, ret);
	return ret;
}

struct nfs4_reclaim_complete_data {
	struct nfs_client *clp;
	struct nfs41_reclaim_complete_args arg;
	struct nfs41_reclaim_complete_res res;
};

static void nfs4_reclaim_complete_prepare(struct rpc_task *task, void *data)
{
	struct nfs4_reclaim_complete_data *calldata = data;

	rpc_task_set_priority(task, RPC_PRIORITY_PRIVILEGED);
	if (nfs41_setup_sequence(calldata->clp->cl_session,
				&calldata->arg.seq_args,
				&calldata->res.seq_res, 0, task))
		return;

	rpc_call_start(task);
}

static int nfs41_reclaim_complete_handle_errors(struct rpc_task *task, struct nfs_client *clp)
{
	switch(task->tk_status) {
	case 0:
	case -NFS4ERR_COMPLETE_ALREADY:
	case -NFS4ERR_WRONG_CRED: /* What to do here? */
		break;
	case -NFS4ERR_DELAY:
		rpc_delay(task, NFS4_POLL_RETRY_MAX);
		return -EAGAIN;
	default:
		nfs4_schedule_state_recovery(clp);
	}
	return 0;
}

static void nfs4_reclaim_complete_done(struct rpc_task *task, void *data)
{
	struct nfs4_reclaim_complete_data *calldata = data;
	struct nfs_client *clp = calldata->clp;
	struct nfs4_sequence_res *res = &calldata->res.seq_res;

	dprintk("--> %s\n", __func__);
	if (!nfs41_sequence_done(task, res))
		return;

	if (nfs41_reclaim_complete_handle_errors(task, clp) == -EAGAIN) {
		rpc_restart_call_prepare(task);
		return;
	}
	dprintk("<-- %s\n", __func__);
}

static void nfs4_free_reclaim_complete_data(void *data)
{
	struct nfs4_reclaim_complete_data *calldata = data;

	kfree(calldata);
}

static const struct rpc_call_ops nfs4_reclaim_complete_call_ops = {
	.rpc_call_prepare = nfs4_reclaim_complete_prepare,
	.rpc_call_done = nfs4_reclaim_complete_done,
	.rpc_release = nfs4_free_reclaim_complete_data,
};

/*
 * Issue a global reclaim complete.
 */
static int nfs41_proc_reclaim_complete(struct nfs_client *clp)
{
	struct nfs4_reclaim_complete_data *calldata;
	struct rpc_task *task;
	struct rpc_message msg = {
		.rpc_proc = &nfs4_procedures[NFSPROC4_CLNT_RECLAIM_COMPLETE],
	};
	struct rpc_task_setup task_setup_data = {
		.rpc_client = clp->cl_rpcclient,
		.rpc_message = &msg,
		.callback_ops = &nfs4_reclaim_complete_call_ops,
		.flags = RPC_TASK_ASYNC,
	};
	int status = -ENOMEM;

	dprintk("--> %s\n", __func__);
	calldata = kzalloc(sizeof(*calldata), GFP_NOFS);
	if (calldata == NULL)
		goto out;
	calldata->clp = clp;
	calldata->arg.one_fs = 0;

	msg.rpc_argp = &calldata->arg;
	msg.rpc_resp = &calldata->res;
	task_setup_data.callback_data = calldata;
	task = rpc_run_task(&task_setup_data);
	if (IS_ERR(task)) {
		status = PTR_ERR(task);
		goto out;
	}
	rpc_put_task(task);
	return 0;
out:
	dprintk("<-- %s status=%d\n", __func__, status);
	return status;
}

static void
nfs4_layoutget_prepare(struct rpc_task *task, void *calldata)
{
	struct nfs4_layoutget *lgp = calldata;
	struct inode *ino = lgp->args.inode;
	struct nfs_server *server = NFS_SERVER(ino);

	dprintk("--> %s\n", __func__);
	if (nfs4_setup_sequence(server, &lgp->args.seq_args,
				&lgp->res.seq_res, 0, task))
		return;
	rpc_call_start(task);
}

static void nfs4_layoutget_done(struct rpc_task *task, void *calldata)
{
	struct nfs4_layoutget *lgp = calldata;
	struct nfs_server *server = NFS_SERVER(lgp->args.inode);

	dprintk("--> %s\n", __func__);

	if (!nfs4_sequence_done(task, &lgp->res.seq_res))
		return;

	switch (task->tk_status) {
	case 0:
		break;
	case -NFS4ERR_LAYOUTTRYLATER:
	case -NFS4ERR_RECALLCONFLICT:
		task->tk_status = -NFS4ERR_DELAY;
		/* Fall through */
	default:
		if (nfs4_async_handle_error(task, server, NULL) == -EAGAIN) {
			rpc_restart_call_prepare(task);
			return;
		}
	}
	lgp->status = task->tk_status;
	dprintk("<-- %s\n", __func__);
}

static void nfs4_layoutget_release(void *calldata)
{
	struct nfs4_layoutget *lgp = calldata;

	dprintk("--> %s\n", __func__);
	put_layout_hdr(lgp->args.inode);
	if (lgp->res.layout.buf != NULL)
		free_page((unsigned long) lgp->res.layout.buf);
	put_nfs_open_context(lgp->args.ctx);
	kfree(calldata);
	dprintk("<-- %s\n", __func__);
}

static const struct rpc_call_ops nfs4_layoutget_call_ops = {
	.rpc_call_prepare = nfs4_layoutget_prepare,
	.rpc_call_done = nfs4_layoutget_done,
	.rpc_release = nfs4_layoutget_release,
};

int nfs4_proc_layoutget(struct nfs4_layoutget *lgp)
{
	struct nfs_server *server = NFS_SERVER(lgp->args.inode);
	struct rpc_task *task;
	struct rpc_message msg = {
		.rpc_proc = &nfs4_procedures[NFSPROC4_CLNT_LAYOUTGET],
		.rpc_argp = &lgp->args,
		.rpc_resp = &lgp->res,
	};
	struct rpc_task_setup task_setup_data = {
		.rpc_client = server->client,
		.rpc_message = &msg,
		.callback_ops = &nfs4_layoutget_call_ops,
		.callback_data = lgp,
		.flags = RPC_TASK_ASYNC,
	};
	int status = 0;

	dprintk("--> %s\n", __func__);

	lgp->res.layout.buf = (void *)__get_free_page(GFP_NOFS);
	if (lgp->res.layout.buf == NULL) {
		nfs4_layoutget_release(lgp);
		return -ENOMEM;
	}

	lgp->res.seq_res.sr_slot = NULL;
	task = rpc_run_task(&task_setup_data);
	if (IS_ERR(task))
		return PTR_ERR(task);
	status = nfs4_wait_for_completion_rpc_task(task);
	if (status != 0)
		goto out;
	status = lgp->status;
	if (status != 0)
		goto out;
	status = pnfs_layout_process(lgp);
out:
	rpc_put_task(task);
	dprintk("<-- %s status=%d\n", __func__, status);
	return status;
}

static int
_nfs4_proc_getdeviceinfo(struct nfs_server *server, struct pnfs_device *pdev)
{
	struct nfs4_getdeviceinfo_args args = {
		.pdev = pdev,
	};
	struct nfs4_getdeviceinfo_res res = {
		.pdev = pdev,
	};
	struct rpc_message msg = {
		.rpc_proc = &nfs4_procedures[NFSPROC4_CLNT_GETDEVICEINFO],
		.rpc_argp = &args,
		.rpc_resp = &res,
	};
	int status;

	dprintk("--> %s\n", __func__);
	status = nfs4_call_sync(server, &msg, &args, &res, 0);
	dprintk("<-- %s status=%d\n", __func__, status);

	return status;
}

int nfs4_proc_getdeviceinfo(struct nfs_server *server, struct pnfs_device *pdev)
{
	struct nfs4_exception exception = { };
	int err;

	do {
		err = nfs4_handle_exception(server,
					_nfs4_proc_getdeviceinfo(server, pdev),
					&exception);
	} while (exception.retry);
	return err;
}
EXPORT_SYMBOL_GPL(nfs4_proc_getdeviceinfo);

#endif /* CONFIG_NFS_V4_1 */

struct nfs4_state_recovery_ops nfs40_reboot_recovery_ops = {
	.owner_flag_bit = NFS_OWNER_RECLAIM_REBOOT,
	.state_flag_bit	= NFS_STATE_RECLAIM_REBOOT,
	.recover_open	= nfs4_open_reclaim,
	.recover_lock	= nfs4_lock_reclaim,
	.establish_clid = nfs4_init_clientid,
	.get_clid_cred	= nfs4_get_setclientid_cred,
};

#if defined(CONFIG_NFS_V4_1)
struct nfs4_state_recovery_ops nfs41_reboot_recovery_ops = {
	.owner_flag_bit = NFS_OWNER_RECLAIM_REBOOT,
	.state_flag_bit	= NFS_STATE_RECLAIM_REBOOT,
	.recover_open	= nfs4_open_reclaim,
	.recover_lock	= nfs4_lock_reclaim,
	.establish_clid = nfs41_init_clientid,
	.get_clid_cred	= nfs4_get_exchange_id_cred,
	.reclaim_complete = nfs41_proc_reclaim_complete,
};
#endif /* CONFIG_NFS_V4_1 */

struct nfs4_state_recovery_ops nfs40_nograce_recovery_ops = {
	.owner_flag_bit = NFS_OWNER_RECLAIM_NOGRACE,
	.state_flag_bit	= NFS_STATE_RECLAIM_NOGRACE,
	.recover_open	= nfs4_open_expired,
	.recover_lock	= nfs4_lock_expired,
	.establish_clid = nfs4_init_clientid,
	.get_clid_cred	= nfs4_get_setclientid_cred,
};

#if defined(CONFIG_NFS_V4_1)
struct nfs4_state_recovery_ops nfs41_nograce_recovery_ops = {
	.owner_flag_bit = NFS_OWNER_RECLAIM_NOGRACE,
	.state_flag_bit	= NFS_STATE_RECLAIM_NOGRACE,
	.recover_open	= nfs4_open_expired,
	.recover_lock	= nfs4_lock_expired,
	.establish_clid = nfs41_init_clientid,
	.get_clid_cred	= nfs4_get_exchange_id_cred,
};
#endif /* CONFIG_NFS_V4_1 */

struct nfs4_state_maintenance_ops nfs40_state_renewal_ops = {
	.sched_state_renewal = nfs4_proc_async_renew,
	.get_state_renewal_cred_locked = nfs4_get_renew_cred_locked,
	.renew_lease = nfs4_proc_renew,
};

#if defined(CONFIG_NFS_V4_1)
struct nfs4_state_maintenance_ops nfs41_state_renewal_ops = {
	.sched_state_renewal = nfs41_proc_async_sequence,
	.get_state_renewal_cred_locked = nfs4_get_machine_cred_locked,
	.renew_lease = nfs4_proc_sequence,
};
#endif

static const struct nfs4_minor_version_ops nfs_v4_0_minor_ops = {
	.minor_version = 0,
	.call_sync = _nfs4_call_sync,
	.validate_stateid = nfs4_validate_delegation_stateid,
	.reboot_recovery_ops = &nfs40_reboot_recovery_ops,
	.nograce_recovery_ops = &nfs40_nograce_recovery_ops,
	.state_renewal_ops = &nfs40_state_renewal_ops,
};

#if defined(CONFIG_NFS_V4_1)
static const struct nfs4_minor_version_ops nfs_v4_1_minor_ops = {
	.minor_version = 1,
	.call_sync = _nfs4_call_sync_session,
	.validate_stateid = nfs41_validate_delegation_stateid,
	.reboot_recovery_ops = &nfs41_reboot_recovery_ops,
	.nograce_recovery_ops = &nfs41_nograce_recovery_ops,
	.state_renewal_ops = &nfs41_state_renewal_ops,
};
#endif

const struct nfs4_minor_version_ops *nfs_v4_minor_ops[] = {
	[0] = &nfs_v4_0_minor_ops,
#if defined(CONFIG_NFS_V4_1)
	[1] = &nfs_v4_1_minor_ops,
#endif
};

static const struct inode_operations nfs4_file_inode_operations = {
	.permission	= nfs_permission,
	.getattr	= nfs_getattr,
	.setattr	= nfs_setattr,
	.getxattr	= nfs4_getxattr,
	.setxattr	= nfs4_setxattr,
	.listxattr	= nfs4_listxattr,
};

const struct nfs_rpc_ops nfs_v4_clientops = {
	.version	= 4,			/* protocol version */
	.dentry_ops	= &nfs4_dentry_operations,
	.dir_inode_ops	= &nfs4_dir_inode_operations,
	.file_inode_ops	= &nfs4_file_inode_operations,
	.getroot	= nfs4_proc_get_root,
	.getattr	= nfs4_proc_getattr,
	.setattr	= nfs4_proc_setattr,
	.lookupfh	= nfs4_proc_lookupfh,
	.lookup		= nfs4_proc_lookup,
	.access		= nfs4_proc_access,
	.readlink	= nfs4_proc_readlink,
	.create		= nfs4_proc_create,
	.remove		= nfs4_proc_remove,
	.unlink_setup	= nfs4_proc_unlink_setup,
	.unlink_done	= nfs4_proc_unlink_done,
	.rename		= nfs4_proc_rename,
	.rename_setup	= nfs4_proc_rename_setup,
	.rename_done	= nfs4_proc_rename_done,
	.link		= nfs4_proc_link,
	.symlink	= nfs4_proc_symlink,
	.mkdir		= nfs4_proc_mkdir,
	.rmdir		= nfs4_proc_remove,
	.readdir	= nfs4_proc_readdir,
	.mknod		= nfs4_proc_mknod,
	.statfs		= nfs4_proc_statfs,
	.fsinfo		= nfs4_proc_fsinfo,
	.pathconf	= nfs4_proc_pathconf,
	.set_capabilities = nfs4_server_capabilities,
	.decode_dirent	= nfs4_decode_dirent,
	.read_setup	= nfs4_proc_read_setup,
	.read_done	= nfs4_read_done,
	.write_setup	= nfs4_proc_write_setup,
	.write_done	= nfs4_write_done,
	.commit_setup	= nfs4_proc_commit_setup,
	.commit_done	= nfs4_commit_done,
	.lock		= nfs4_proc_lock,
	.clear_acl_cache = nfs4_zap_acl_attr,
	.close_context  = nfs4_close_context,
	.open_context	= nfs4_atomic_open,
};

/*
 * Local variables:
 *  c-basic-offset: 8
 * End:
 */<|MERGE_RESOLUTION|>--- conflicted
+++ resolved
@@ -131,10 +131,7 @@
 			| FATTR4_WORD0_MAXWRITE
 			| FATTR4_WORD0_LEASE_TIME,
 			FATTR4_WORD1_TIME_DELTA
-<<<<<<< HEAD
-=======
 			| FATTR4_WORD1_FS_LAYOUT_TYPES
->>>>>>> 81280572
 };
 
 const u32 nfs4_fs_locations_bitmap[2] = {
