/*
 *  Copyright (C) 1995, 1996  Gero Kuhlmann <gero@gkminix.han.de>
 *
 *  Allow an NFS filesystem to be mounted as root. The way this works is:
 *     (1) Use the IP autoconfig mechanism to set local IP addresses and routes.
 *     (2) Construct the device string and the options string using DHCP
 *         option 17 and/or kernel command line options.
 *     (3) When mount_root() sets up the root file system, pass these strings
 *         to the NFS client's regular mount interface via sys_mount().
 *
 *
 *	Changes:
 *
 *	Alan Cox	:	Removed get_address name clash with FPU.
 *	Alan Cox	:	Reformatted a bit.
 *	Gero Kuhlmann	:	Code cleanup
 *	Michael Rausch  :	Fixed recognition of an incoming RARP answer.
 *	Martin Mares	: (2.0)	Auto-configuration via BOOTP supported.
 *	Martin Mares	:	Manual selection of interface & BOOTP/RARP.
 *	Martin Mares	:	Using network routes instead of host routes,
 *				allowing the default configuration to be used
 *				for normal operation of the host.
 *	Martin Mares	:	Randomized timer with exponential backoff
 *				installed to minimize network congestion.
 *	Martin Mares	:	Code cleanup.
 *	Martin Mares	: (2.1)	BOOTP and RARP made configuration options.
 *	Martin Mares	:	Server hostname generation fixed.
 *	Gerd Knorr	:	Fixed wired inode handling
 *	Martin Mares	: (2.2)	"0.0.0.0" addresses from command line ignored.
 *	Martin Mares	:	RARP replies not tested for server address.
 *	Gero Kuhlmann	: (2.3) Some bug fixes and code cleanup again (please
 *				send me your new patches _before_ bothering
 *				Linus so that I don' always have to cleanup
 *				_afterwards_ - thanks)
 *	Gero Kuhlmann	:	Last changes of Martin Mares undone.
 *	Gero Kuhlmann	: 	RARP replies are tested for specified server
 *				again. However, it's now possible to have
 *				different RARP and NFS servers.
 *	Gero Kuhlmann	:	"0.0.0.0" addresses from command line are
 *				now mapped to INADDR_NONE.
 *	Gero Kuhlmann	:	Fixed a bug which prevented BOOTP path name
 *				from being used (thanks to Leo Spiekman)
 *	Andy Walker	:	Allow to specify the NFS server in nfs_root
 *				without giving a path name
 *	Swen Thümmler	:	Allow to specify the NFS options in nfs_root
 *				without giving a path name. Fix BOOTP request
 *				for domainname (domainname is NIS domain, not
 *				DNS domain!). Skip dummy devices for BOOTP.
 *	Jacek Zapala	:	Fixed a bug which prevented server-ip address
 *				from nfsroot parameter from being used.
 *	Olaf Kirch	:	Adapted to new NFS code.
 *	Jakub Jelinek	:	Free used code segment.
 *	Marko Kohtala	:	Fixed some bugs.
 *	Martin Mares	:	Debug message cleanup
 *	Martin Mares	:	Changed to use the new generic IP layer autoconfig
 *				code. BOOTP and RARP moved there.
 *	Martin Mares	:	Default path now contains host name instead of
 *				host IP address (but host name defaults to IP
 *				address anyway).
 *	Martin Mares	:	Use root_server_addr appropriately during setup.
 *	Martin Mares	:	Rewrote parameter parsing, now hopefully giving
 *				correct overriding.
 *	Trond Myklebust :	Add in preliminary support for NFSv3 and TCP.
 *				Fix bug in root_nfs_addr(). nfs_data.namlen
 *				is NOT for the length of the hostname.
 *	Hua Qin		:	Support for mounting root file system via
 *				NFS over TCP.
 *	Fabian Frederick:	Option parser rebuilt (using parser lib)
 *	Chuck Lever	:	Use super.c's text-based mount option parsing
 *	Chuck Lever	:	Add "nfsrootdebug".
 */

#include <linux/types.h>
#include <linux/string.h>
#include <linux/init.h>
#include <linux/nfs.h>
#include <linux/nfs_fs.h>
#include <linux/utsname.h>
#include <linux/root_dev.h>
#include <net/ipconfig.h>

#include "internal.h"

#define NFSDBG_FACILITY NFSDBG_ROOT

/* Default path we try to mount. "%s" gets replaced by our IP address */
#define NFS_ROOT		"/tftpboot/%s"

/* Parameters passed from the kernel command line */
static char nfs_root_parms[256] __initdata = "";

/* Text-based mount options passed to super.c */
static char nfs_root_options[256] __initdata = "";

/* Address of NFS server */
static __be32 servaddr __initdata = htonl(INADDR_NONE);

/* Name of directory to mount */
static char nfs_export_path[NFS_MAXPATHLEN + 1] __initdata = "";
<<<<<<< HEAD

/* server:export path string passed to super.c */
static char nfs_root_device[NFS_MAXPATHLEN + 1] __initdata = "";
=======
>>>>>>> 81280572

/* server:export path string passed to super.c */
static char nfs_root_device[NFS_MAXPATHLEN + 1] __initdata = "";

#ifdef RPC_DEBUG
/*
 * When the "nfsrootdebug" kernel command line option is specified,
 * enable debugging messages for NFSROOT.
 */
static int __init nfs_root_debug(char *__unused)
{
	nfs_debug |= NFSDBG_ROOT | NFSDBG_MOUNT;
	return 1;
}

__setup("nfsrootdebug", nfs_root_debug);
<<<<<<< HEAD
=======
#endif
>>>>>>> 81280572

/*
 *  Parse NFS server and directory information passed on the kernel
 *  command line.
 *
 *  nfsroot=[<server-ip>:]<root-dir>[,<nfs-options>]
 *
 *  If there is a "%s" token in the <root-dir> string, it is replaced
 *  by the ASCII-representation of the client's IP address.
 */
static int __init nfs_root_setup(char *line)
{
	ROOT_DEV = Root_NFS;

	if (line[0] == '/' || line[0] == ',' || (line[0] >= '0' && line[0] <= '9')) {
		strlcpy(nfs_root_parms, line, sizeof(nfs_root_parms));
	} else {
		size_t n = strlen(line) + sizeof(NFS_ROOT) - 1;
		if (n >= sizeof(nfs_root_parms))
			line[sizeof(nfs_root_parms) - sizeof(NFS_ROOT) - 2] = '\0';
		sprintf(nfs_root_parms, NFS_ROOT, line);
	}

	/*
	 * Extract the IP address of the NFS server containing our
	 * root file system, if one was specified.
	 *
	 * Note: root_nfs_parse_addr() removes the server-ip from
	 *	 nfs_root_parms, if it exists.
	 */
	root_server_addr = root_nfs_parse_addr(nfs_root_parms);

	return 1;
}

__setup("nfsroot=", nfs_root_setup);

static int __init root_nfs_copy(char *dest, const char *src,
				     const size_t destlen)
{
	if (strlcpy(dest, src, destlen) > destlen)
		return -1;
	return 0;
}

static int __init root_nfs_cat(char *dest, const char *src,
				  const size_t destlen)
{
	if (strlcat(dest, src, destlen) > destlen)
		return -1;
	return 0;
}

/*
 * Parse out root export path and mount options from
 * passed-in string @incoming.
 *
 * Copy the export path into @exppath.
 */
static int __init root_nfs_parse_options(char *incoming, char *exppath,
					 const size_t exppathlen)
{
	char *p;

	/*
	 * Set the NFS remote path
	 */
	p = strsep(&incoming, ",");
	if (*p != '\0' && strcmp(p, "default") != 0)
		if (root_nfs_copy(exppath, p, exppathlen))
			return -1;

	/*
	 * @incoming now points to the rest of the string; if it
	 * contains something, append it to our root options buffer
	 */
	if (incoming != NULL && *incoming != '\0')
		if (root_nfs_cat(nfs_root_options, incoming,
						sizeof(nfs_root_options)))
			return -1;

	/*
	 * Possibly prepare for more options to be appended
	 */
	if (nfs_root_options[0] != '\0' &&
	    nfs_root_options[strlen(nfs_root_options)] != ',')
		if (root_nfs_cat(nfs_root_options, ",",
						sizeof(nfs_root_options)))
			return -1;

	return 0;
}

/*
 *  Decode the export directory path name and NFS options from
 *  the kernel command line.  This has to be done late in order to
 *  use a dynamically acquired client IP address for the remote
 *  root directory path.
 *
 *  Returns zero if successful; otherwise -1 is returned.
 */
static int __init root_nfs_data(char *cmdline)
{
	char addr_option[sizeof("nolock,addr=") + INET_ADDRSTRLEN + 1];
	int len, retval = -1;
	char *tmp = NULL;
	const size_t tmplen = sizeof(nfs_export_path);

	tmp = kzalloc(tmplen, GFP_KERNEL);
	if (tmp == NULL)
		goto out_nomem;
	strcpy(tmp, NFS_ROOT);

	if (root_server_path[0] != '\0') {
		dprintk("Root-NFS: DHCPv4 option 17: %s\n",
			root_server_path);
		if (root_nfs_parse_options(root_server_path, tmp, tmplen))
			goto out_optionstoolong;
	}

	if (cmdline[0] != '\0') {
		dprintk("Root-NFS: nfsroot=%s\n", cmdline);
		if (root_nfs_parse_options(cmdline, tmp, tmplen))
			goto out_optionstoolong;
	}

	/*
	 * Append mandatory options for nfsroot so they override
	 * what has come before
	 */
	snprintf(addr_option, sizeof(addr_option), "nolock,addr=%pI4",
			&servaddr);
	if (root_nfs_cat(nfs_root_options, addr_option,
						sizeof(nfs_root_options)))
		goto out_optionstoolong;

	/*
	 * Set up nfs_root_device.  For NFS mounts, this looks like
	 *
	 *	server:/path
	 *
	 * At this point, utsname()->nodename contains our local
	 * IP address or hostname, set by ipconfig.  If "%s" exists
	 * in tmp, substitute the nodename, then shovel the whole
	 * mess into nfs_root_device.
	 */
	len = snprintf(nfs_export_path, sizeof(nfs_export_path),
				tmp, utsname()->nodename);
	if (len > (int)sizeof(nfs_export_path))
		goto out_devnametoolong;
	len = snprintf(nfs_root_device, sizeof(nfs_root_device),
				"%pI4:%s", &servaddr, nfs_export_path);
	if (len > (int)sizeof(nfs_root_device))
		goto out_devnametoolong;

	retval = 0;

out:
	kfree(tmp);
	return retval;
out_nomem:
	printk(KERN_ERR "Root-NFS: could not allocate memory\n");
	goto out;
out_optionstoolong:
	printk(KERN_ERR "Root-NFS: mount options string too long\n");
	goto out;
out_devnametoolong:
	printk(KERN_ERR "Root-NFS: root device name too long.\n");
	goto out;
}

/**
 * nfs_root_data - Return prepared 'data' for NFSROOT mount
 * @root_device: OUT: address of string containing NFSROOT device
 * @root_data: OUT: address of string containing NFSROOT mount options
 *
 * Returns zero and sets @root_device and @root_data if successful,
 * otherwise -1 is returned.
 */
int __init nfs_root_data(char **root_device, char **root_data)
{
	servaddr = root_server_addr;
	if (servaddr == htonl(INADDR_NONE)) {
		printk(KERN_ERR "Root-NFS: no NFS server address\n");
		return -1;
	}

	if (root_nfs_data(nfs_root_parms) < 0)
		return -1;

	*root_device = nfs_root_device;
	*root_data = nfs_root_options;
	return 0;
}<|MERGE_RESOLUTION|>--- conflicted
+++ resolved
@@ -97,15 +97,9 @@
 
 /* Name of directory to mount */
 static char nfs_export_path[NFS_MAXPATHLEN + 1] __initdata = "";
-<<<<<<< HEAD
 
 /* server:export path string passed to super.c */
 static char nfs_root_device[NFS_MAXPATHLEN + 1] __initdata = "";
-=======
->>>>>>> 81280572
-
-/* server:export path string passed to super.c */
-static char nfs_root_device[NFS_MAXPATHLEN + 1] __initdata = "";
 
 #ifdef RPC_DEBUG
 /*
@@ -119,10 +113,7 @@
 }
 
 __setup("nfsrootdebug", nfs_root_debug);
-<<<<<<< HEAD
-=======
 #endif
->>>>>>> 81280572
 
 /*
  *  Parse NFS server and directory information passed on the kernel
