/*
 *  linux/fs/nfs/dir.c
 *
 *  Copyright (C) 1992  Rick Sladkey
 *
 *  nfs directory handling functions
 *
 * 10 Apr 1996	Added silly rename for unlink	--okir
 * 28 Sep 1996	Improved directory cache --okir
 * 23 Aug 1997  Claus Heine claus@momo.math.rwth-aachen.de 
 *              Re-implemented silly rename for unlink, newly implemented
 *              silly rename for nfs_rename() following the suggestions
 *              of Olaf Kirch (okir) found in this file.
 *              Following Linus comments on my original hack, this version
 *              depends only on the dcache stuff and doesn't touch the inode
 *              layer (iput() and friends).
 *  6 Jun 1999	Cache readdir lookups in the page cache. -DaveM
 */

#include <linux/time.h>
#include <linux/errno.h>
#include <linux/stat.h>
#include <linux/fcntl.h>
#include <linux/string.h>
#include <linux/kernel.h>
#include <linux/slab.h>
#include <linux/mm.h>
#include <linux/sunrpc/clnt.h>
#include <linux/nfs_fs.h>
#include <linux/nfs_mount.h>
#include <linux/pagemap.h>
#include <linux/pagevec.h>
#include <linux/namei.h>
#include <linux/mount.h>
#include <linux/sched.h>
#include <linux/kmemleak.h>
#include <linux/xattr.h>

#include "delegation.h"
#include "iostat.h"
#include "internal.h"
#include "fscache.h"

/* #define NFS_DEBUG_VERBOSE 1 */

static int nfs_opendir(struct inode *, struct file *);
static int nfs_readdir(struct file *, void *, filldir_t);
static struct dentry *nfs_lookup(struct inode *, struct dentry *, struct nameidata *);
static int nfs_create(struct inode *, struct dentry *, int, struct nameidata *);
static int nfs_mkdir(struct inode *, struct dentry *, int);
static int nfs_rmdir(struct inode *, struct dentry *);
static int nfs_unlink(struct inode *, struct dentry *);
static int nfs_symlink(struct inode *, struct dentry *, const char *);
static int nfs_link(struct dentry *, struct inode *, struct dentry *);
static int nfs_mknod(struct inode *, struct dentry *, int, dev_t);
static int nfs_rename(struct inode *, struct dentry *,
		      struct inode *, struct dentry *);
static int nfs_fsync_dir(struct file *, int);
static loff_t nfs_llseek_dir(struct file *, loff_t, int);
static void nfs_readdir_clear_array(struct page*);

const struct file_operations nfs_dir_operations = {
	.llseek		= nfs_llseek_dir,
	.read		= generic_read_dir,
	.readdir	= nfs_readdir,
	.open		= nfs_opendir,
	.release	= nfs_release,
	.fsync		= nfs_fsync_dir,
};

const struct inode_operations nfs_dir_inode_operations = {
	.create		= nfs_create,
	.lookup		= nfs_lookup,
	.link		= nfs_link,
	.unlink		= nfs_unlink,
	.symlink	= nfs_symlink,
	.mkdir		= nfs_mkdir,
	.rmdir		= nfs_rmdir,
	.mknod		= nfs_mknod,
	.rename		= nfs_rename,
	.permission	= nfs_permission,
	.getattr	= nfs_getattr,
	.setattr	= nfs_setattr,
};

const struct address_space_operations nfs_dir_aops = {
	.freepage = nfs_readdir_clear_array,
};

#ifdef CONFIG_NFS_V3
const struct inode_operations nfs3_dir_inode_operations = {
	.create		= nfs_create,
	.lookup		= nfs_lookup,
	.link		= nfs_link,
	.unlink		= nfs_unlink,
	.symlink	= nfs_symlink,
	.mkdir		= nfs_mkdir,
	.rmdir		= nfs_rmdir,
	.mknod		= nfs_mknod,
	.rename		= nfs_rename,
	.permission	= nfs_permission,
	.getattr	= nfs_getattr,
	.setattr	= nfs_setattr,
	.listxattr	= nfs3_listxattr,
	.getxattr	= nfs3_getxattr,
	.setxattr	= nfs3_setxattr,
	.removexattr	= nfs3_removexattr,
};
#endif  /* CONFIG_NFS_V3 */

#ifdef CONFIG_NFS_V4

static struct dentry *nfs_atomic_lookup(struct inode *, struct dentry *, struct nameidata *);
static int nfs_open_create(struct inode *dir, struct dentry *dentry, int mode, struct nameidata *nd);
const struct inode_operations nfs4_dir_inode_operations = {
	.create		= nfs_open_create,
	.lookup		= nfs_atomic_lookup,
	.link		= nfs_link,
	.unlink		= nfs_unlink,
	.symlink	= nfs_symlink,
	.mkdir		= nfs_mkdir,
	.rmdir		= nfs_rmdir,
	.mknod		= nfs_mknod,
	.rename		= nfs_rename,
	.permission	= nfs_permission,
	.getattr	= nfs_getattr,
	.setattr	= nfs_setattr,
	.getxattr	= generic_getxattr,
	.setxattr	= generic_setxattr,
	.listxattr	= generic_listxattr,
	.removexattr	= generic_removexattr,
};

#endif /* CONFIG_NFS_V4 */

/*
 * Open file
 */
static int
nfs_opendir(struct inode *inode, struct file *filp)
{
	int res;

	dfprintk(FILE, "NFS: open dir(%s/%s)\n",
			filp->f_path.dentry->d_parent->d_name.name,
			filp->f_path.dentry->d_name.name);

	nfs_inc_stats(inode, NFSIOS_VFSOPEN);

	/* Call generic open code in order to cache credentials */
	res = nfs_open(inode, filp);
	if (filp->f_path.dentry == filp->f_path.mnt->mnt_root) {
		/* This is a mountpoint, so d_revalidate will never
		 * have been called, so we need to refresh the
		 * inode (for close-open consistency) ourselves.
		 */
		__nfs_revalidate_inode(NFS_SERVER(inode), inode);
	}
	return res;
}

struct nfs_cache_array_entry {
	u64 cookie;
	u64 ino;
	struct qstr string;
	unsigned char d_type;
};

struct nfs_cache_array {
	unsigned int size;
	int eof_index;
	u64 last_cookie;
	struct nfs_cache_array_entry array[0];
};

typedef int (*decode_dirent_t)(struct xdr_stream *, struct nfs_entry *, int);
typedef struct {
	struct file	*file;
	struct page	*page;
	unsigned long	page_index;
	u64		*dir_cookie;
	u64		last_cookie;
	loff_t		current_index;
	decode_dirent_t	decode;

	unsigned long	timestamp;
	unsigned long	gencount;
	unsigned int	cache_entry_index;
	unsigned int	plus:1;
	unsigned int	eof:1;
} nfs_readdir_descriptor_t;

/*
 * The caller is responsible for calling nfs_readdir_release_array(page)
 */
static
struct nfs_cache_array *nfs_readdir_get_array(struct page *page)
{
	void *ptr;
	if (page == NULL)
		return ERR_PTR(-EIO);
	ptr = kmap(page);
	if (ptr == NULL)
		return ERR_PTR(-ENOMEM);
	return ptr;
}

static
void nfs_readdir_release_array(struct page *page)
{
	kunmap(page);
}

/*
 * we are freeing strings created by nfs_add_to_readdir_array()
 */
static
void nfs_readdir_clear_array(struct page *page)
{
	struct nfs_cache_array *array;
	int i;

	array = kmap_atomic(page, KM_USER0);
	for (i = 0; i < array->size; i++)
		kfree(array->array[i].string.name);
	kunmap_atomic(array, KM_USER0);
}

/*
 * the caller is responsible for freeing qstr.name
 * when called by nfs_readdir_add_to_array, the strings will be freed in
 * nfs_clear_readdir_array()
 */
static
int nfs_readdir_make_qstr(struct qstr *string, const char *name, unsigned int len)
{
	string->len = len;
	string->name = kmemdup(name, len, GFP_KERNEL);
	if (string->name == NULL)
		return -ENOMEM;
	/*
	 * Avoid a kmemleak false positive. The pointer to the name is stored
	 * in a page cache page which kmemleak does not scan.
	 */
	kmemleak_not_leak(string->name);
	string->hash = full_name_hash(name, len);
	return 0;
}

static
int nfs_readdir_add_to_array(struct nfs_entry *entry, struct page *page)
{
	struct nfs_cache_array *array = nfs_readdir_get_array(page);
	struct nfs_cache_array_entry *cache_entry;
	int ret;

	if (IS_ERR(array))
		return PTR_ERR(array);

	cache_entry = &array->array[array->size];

	/* Check that this entry lies within the page bounds */
	ret = -ENOSPC;
	if ((char *)&cache_entry[1] - (char *)page_address(page) > PAGE_SIZE)
		goto out;

	cache_entry->cookie = entry->prev_cookie;
	cache_entry->ino = entry->ino;
	cache_entry->d_type = entry->d_type;
	ret = nfs_readdir_make_qstr(&cache_entry->string, entry->name, entry->len);
	if (ret)
		goto out;
	array->last_cookie = entry->cookie;
	array->size++;
	if (entry->eof != 0)
		array->eof_index = array->size;
out:
	nfs_readdir_release_array(page);
	return ret;
}

static
int nfs_readdir_search_for_pos(struct nfs_cache_array *array, nfs_readdir_descriptor_t *desc)
{
	loff_t diff = desc->file->f_pos - desc->current_index;
	unsigned int index;

	if (diff < 0)
		goto out_eof;
	if (diff >= array->size) {
		if (array->eof_index >= 0)
			goto out_eof;
		desc->current_index += array->size;
		return -EAGAIN;
	}

	index = (unsigned int)diff;
	*desc->dir_cookie = array->array[index].cookie;
	desc->cache_entry_index = index;
	return 0;
out_eof:
	desc->eof = 1;
	return -EBADCOOKIE;
}

static
int nfs_readdir_search_for_cookie(struct nfs_cache_array *array, nfs_readdir_descriptor_t *desc)
{
	int i;
	int status = -EAGAIN;

	for (i = 0; i < array->size; i++) {
		if (array->array[i].cookie == *desc->dir_cookie) {
			desc->cache_entry_index = i;
			return 0;
		}
	}
	if (array->eof_index >= 0) {
		status = -EBADCOOKIE;
		if (*desc->dir_cookie == array->last_cookie)
			desc->eof = 1;
	}
	return status;
}

static
int nfs_readdir_search_array(nfs_readdir_descriptor_t *desc)
{
	struct nfs_cache_array *array;
	int status;

	array = nfs_readdir_get_array(desc->page);
	if (IS_ERR(array)) {
		status = PTR_ERR(array);
		goto out;
	}

	if (*desc->dir_cookie == 0)
		status = nfs_readdir_search_for_pos(array, desc);
	else
		status = nfs_readdir_search_for_cookie(array, desc);

	if (status == -EAGAIN) {
		desc->last_cookie = array->last_cookie;
		desc->page_index++;
	}
	nfs_readdir_release_array(desc->page);
out:
	return status;
}

/* Fill a page with xdr information before transferring to the cache page */
static
int nfs_readdir_xdr_filler(struct page **pages, nfs_readdir_descriptor_t *desc,
			struct nfs_entry *entry, struct file *file, struct inode *inode)
{
	struct rpc_cred	*cred = nfs_file_cred(file);
	unsigned long	timestamp, gencount;
	int		error;

 again:
	timestamp = jiffies;
	gencount = nfs_inc_attr_generation_counter();
	error = NFS_PROTO(inode)->readdir(file->f_path.dentry, cred, entry->cookie, pages,
					  NFS_SERVER(inode)->dtsize, desc->plus);
	if (error < 0) {
		/* We requested READDIRPLUS, but the server doesn't grok it */
		if (error == -ENOTSUPP && desc->plus) {
			NFS_SERVER(inode)->caps &= ~NFS_CAP_READDIRPLUS;
			clear_bit(NFS_INO_ADVISE_RDPLUS, &NFS_I(inode)->flags);
			desc->plus = 0;
			goto again;
		}
		goto error;
	}
	desc->timestamp = timestamp;
	desc->gencount = gencount;
error:
	return error;
}

static int xdr_decode(nfs_readdir_descriptor_t *desc,
		      struct nfs_entry *entry, struct xdr_stream *xdr)
{
	int error;

	error = desc->decode(xdr, entry, desc->plus);
	if (error)
		return error;
	entry->fattr->time_start = desc->timestamp;
	entry->fattr->gencount = desc->gencount;
	return 0;
}

static
int nfs_same_file(struct dentry *dentry, struct nfs_entry *entry)
{
	if (dentry->d_inode == NULL)
		goto different;
	if (nfs_compare_fh(entry->fh, NFS_FH(dentry->d_inode)) != 0)
		goto different;
	return 1;
different:
	return 0;
}

static
void nfs_prime_dcache(struct dentry *parent, struct nfs_entry *entry)
{
	struct qstr filename = {
		.len = entry->len,
		.name = entry->name,
	};
	struct dentry *dentry;
	struct dentry *alias;
	struct inode *dir = parent->d_inode;
	struct inode *inode;

	if (filename.name[0] == '.') {
		if (filename.len == 1)
			return;
		if (filename.len == 2 && filename.name[1] == '.')
			return;
	}
	filename.hash = full_name_hash(filename.name, filename.len);

	dentry = d_lookup(parent, &filename);
	if (dentry != NULL) {
		if (nfs_same_file(dentry, entry)) {
			nfs_refresh_inode(dentry->d_inode, entry->fattr);
			goto out;
		} else {
			d_drop(dentry);
			dput(dentry);
		}
	}

	dentry = d_alloc(parent, &filename);
	if (dentry == NULL)
		return;

<<<<<<< HEAD
	d_set_d_op(dentry, NFS_PROTO(dir)->dentry_ops);
=======
>>>>>>> 63310467
	inode = nfs_fhget(dentry->d_sb, entry->fh, entry->fattr);
	if (IS_ERR(inode))
		goto out;

	alias = d_materialise_unique(dentry, inode);
	if (IS_ERR(alias))
		goto out;
	else if (alias) {
		nfs_set_verifier(alias, nfs_save_change_attribute(dir));
		dput(alias);
	} else
		nfs_set_verifier(dentry, nfs_save_change_attribute(dir));

out:
	dput(dentry);
}

/* Perform conversion from xdr to cache array */
static
int nfs_readdir_page_filler(nfs_readdir_descriptor_t *desc, struct nfs_entry *entry,
				struct page **xdr_pages, struct page *page, unsigned int buflen)
{
	struct xdr_stream stream;
	struct xdr_buf buf = {
		.pages = xdr_pages,
		.page_len = buflen,
		.buflen = buflen,
		.len = buflen,
	};
	struct page *scratch;
	struct nfs_cache_array *array;
	unsigned int count = 0;
	int status;

	scratch = alloc_page(GFP_KERNEL);
	if (scratch == NULL)
		return -ENOMEM;

	xdr_init_decode(&stream, &buf, NULL);
	xdr_set_scratch_buffer(&stream, page_address(scratch), PAGE_SIZE);

	do {
		status = xdr_decode(desc, entry, &stream);
		if (status != 0) {
			if (status == -EAGAIN)
				status = 0;
			break;
		}

		count++;

		if (desc->plus != 0)
			nfs_prime_dcache(desc->file->f_path.dentry, entry);

		status = nfs_readdir_add_to_array(entry, page);
		if (status != 0)
			break;
	} while (!entry->eof);

	if (count == 0 || (status == -EBADCOOKIE && entry->eof != 0)) {
		array = nfs_readdir_get_array(page);
		if (!IS_ERR(array)) {
			array->eof_index = array->size;
			status = 0;
			nfs_readdir_release_array(page);
		} else
			status = PTR_ERR(array);
	}

	put_page(scratch);
	return status;
}

static
void nfs_readdir_free_pagearray(struct page **pages, unsigned int npages)
{
	unsigned int i;
	for (i = 0; i < npages; i++)
		put_page(pages[i]);
}

static
void nfs_readdir_free_large_page(void *ptr, struct page **pages,
		unsigned int npages)
{
	nfs_readdir_free_pagearray(pages, npages);
}

/*
 * nfs_readdir_large_page will allocate pages that must be freed with a call
 * to nfs_readdir_free_large_page
 */
static
int nfs_readdir_large_page(struct page **pages, unsigned int npages)
{
	unsigned int i;

	for (i = 0; i < npages; i++) {
		struct page *page = alloc_page(GFP_KERNEL);
		if (page == NULL)
			goto out_freepages;
		pages[i] = page;
	}
	return 0;

out_freepages:
	nfs_readdir_free_pagearray(pages, i);
	return -ENOMEM;
}

static
int nfs_readdir_xdr_to_array(nfs_readdir_descriptor_t *desc, struct page *page, struct inode *inode)
{
	struct page *pages[NFS_MAX_READDIR_PAGES];
	void *pages_ptr = NULL;
	struct nfs_entry entry;
	struct file	*file = desc->file;
	struct nfs_cache_array *array;
	int status = -ENOMEM;
	unsigned int array_size = ARRAY_SIZE(pages);

	entry.prev_cookie = 0;
	entry.cookie = desc->last_cookie;
	entry.eof = 0;
	entry.fh = nfs_alloc_fhandle();
	entry.fattr = nfs_alloc_fattr();
	entry.server = NFS_SERVER(inode);
	if (entry.fh == NULL || entry.fattr == NULL)
		goto out;

	array = nfs_readdir_get_array(page);
	if (IS_ERR(array)) {
		status = PTR_ERR(array);
		goto out;
	}
	memset(array, 0, sizeof(struct nfs_cache_array));
	array->eof_index = -1;

	status = nfs_readdir_large_page(pages, array_size);
	if (status < 0)
		goto out_release_array;
	do {
		unsigned int pglen;
		status = nfs_readdir_xdr_filler(pages, desc, &entry, file, inode);

		if (status < 0)
			break;
		pglen = status;
		status = nfs_readdir_page_filler(desc, &entry, pages, page, pglen);
		if (status < 0) {
			if (status == -ENOSPC)
				status = 0;
			break;
		}
	} while (array->eof_index < 0);

	nfs_readdir_free_large_page(pages_ptr, pages, array_size);
out_release_array:
	nfs_readdir_release_array(page);
out:
	nfs_free_fattr(entry.fattr);
	nfs_free_fhandle(entry.fh);
	return status;
}

/*
 * Now we cache directories properly, by converting xdr information
 * to an array that can be used for lookups later.  This results in
 * fewer cache pages, since we can store more information on each page.
 * We only need to convert from xdr once so future lookups are much simpler
 */
static
int nfs_readdir_filler(nfs_readdir_descriptor_t *desc, struct page* page)
{
	struct inode	*inode = desc->file->f_path.dentry->d_inode;
	int ret;

	ret = nfs_readdir_xdr_to_array(desc, page, inode);
	if (ret < 0)
		goto error;
	SetPageUptodate(page);

	if (invalidate_inode_pages2_range(inode->i_mapping, page->index + 1, -1) < 0) {
		/* Should never happen */
		nfs_zap_mapping(inode, inode->i_mapping);
	}
	unlock_page(page);
	return 0;
 error:
	unlock_page(page);
	return ret;
}

static
void cache_page_release(nfs_readdir_descriptor_t *desc)
{
	if (!desc->page->mapping)
		nfs_readdir_clear_array(desc->page);
	page_cache_release(desc->page);
	desc->page = NULL;
}

static
struct page *get_cache_page(nfs_readdir_descriptor_t *desc)
{
	return read_cache_page(desc->file->f_path.dentry->d_inode->i_mapping,
			desc->page_index, (filler_t *)nfs_readdir_filler, desc);
}

/*
 * Returns 0 if desc->dir_cookie was found on page desc->page_index
 */
static
int find_cache_page(nfs_readdir_descriptor_t *desc)
{
	int res;

	desc->page = get_cache_page(desc);
	if (IS_ERR(desc->page))
		return PTR_ERR(desc->page);

	res = nfs_readdir_search_array(desc);
	if (res != 0)
		cache_page_release(desc);
	return res;
}

/* Search for desc->dir_cookie from the beginning of the page cache */
static inline
int readdir_search_pagecache(nfs_readdir_descriptor_t *desc)
{
	int res;

	if (desc->page_index == 0) {
		desc->current_index = 0;
		desc->last_cookie = 0;
	}
	do {
		res = find_cache_page(desc);
	} while (res == -EAGAIN);
	return res;
}

/*
 * Once we've found the start of the dirent within a page: fill 'er up...
 */
static 
int nfs_do_filldir(nfs_readdir_descriptor_t *desc, void *dirent,
		   filldir_t filldir)
{
	struct file	*file = desc->file;
	int i = 0;
	int res = 0;
	struct nfs_cache_array *array = NULL;

	array = nfs_readdir_get_array(desc->page);
	if (IS_ERR(array)) {
		res = PTR_ERR(array);
		goto out;
	}

	for (i = desc->cache_entry_index; i < array->size; i++) {
		struct nfs_cache_array_entry *ent;

		ent = &array->array[i];
		if (filldir(dirent, ent->string.name, ent->string.len,
		    file->f_pos, nfs_compat_user_ino64(ent->ino),
		    ent->d_type) < 0) {
			desc->eof = 1;
			break;
		}
		file->f_pos++;
		if (i < (array->size-1))
			*desc->dir_cookie = array->array[i+1].cookie;
		else
			*desc->dir_cookie = array->last_cookie;
	}
	if (array->eof_index >= 0)
		desc->eof = 1;

	nfs_readdir_release_array(desc->page);
out:
	cache_page_release(desc);
	dfprintk(DIRCACHE, "NFS: nfs_do_filldir() filling ended @ cookie %Lu; returning = %d\n",
			(unsigned long long)*desc->dir_cookie, res);
	return res;
}

/*
 * If we cannot find a cookie in our cache, we suspect that this is
 * because it points to a deleted file, so we ask the server to return
 * whatever it thinks is the next entry. We then feed this to filldir.
 * If all goes well, we should then be able to find our way round the
 * cache on the next call to readdir_search_pagecache();
 *
 * NOTE: we cannot add the anonymous page to the pagecache because
 *	 the data it contains might not be page aligned. Besides,
 *	 we should already have a complete representation of the
 *	 directory in the page cache by the time we get here.
 */
static inline
int uncached_readdir(nfs_readdir_descriptor_t *desc, void *dirent,
		     filldir_t filldir)
{
	struct page	*page = NULL;
	int		status;
	struct inode *inode = desc->file->f_path.dentry->d_inode;

	dfprintk(DIRCACHE, "NFS: uncached_readdir() searching for cookie %Lu\n",
			(unsigned long long)*desc->dir_cookie);

	page = alloc_page(GFP_HIGHUSER);
	if (!page) {
		status = -ENOMEM;
		goto out;
	}

	desc->page_index = 0;
	desc->last_cookie = *desc->dir_cookie;
	desc->page = page;

	status = nfs_readdir_xdr_to_array(desc, page, inode);
	if (status < 0)
		goto out_release;

	status = nfs_do_filldir(desc, dirent, filldir);

 out:
	dfprintk(DIRCACHE, "NFS: %s: returns %d\n",
			__func__, status);
	return status;
 out_release:
	cache_page_release(desc);
	goto out;
}

/* The file offset position represents the dirent entry number.  A
   last cookie cache takes care of the common case of reading the
   whole directory.
 */
static int nfs_readdir(struct file *filp, void *dirent, filldir_t filldir)
{
	struct dentry	*dentry = filp->f_path.dentry;
	struct inode	*inode = dentry->d_inode;
	nfs_readdir_descriptor_t my_desc,
			*desc = &my_desc;
	int res;

	dfprintk(FILE, "NFS: readdir(%s/%s) starting at cookie %llu\n",
			dentry->d_parent->d_name.name, dentry->d_name.name,
			(long long)filp->f_pos);
	nfs_inc_stats(inode, NFSIOS_VFSGETDENTS);

	/*
	 * filp->f_pos points to the dirent entry number.
	 * *desc->dir_cookie has the cookie for the next entry. We have
	 * to either find the entry with the appropriate number or
	 * revalidate the cookie.
	 */
	memset(desc, 0, sizeof(*desc));

	desc->file = filp;
	desc->dir_cookie = &nfs_file_open_context(filp)->dir_cookie;
	desc->decode = NFS_PROTO(inode)->decode_dirent;
	desc->plus = NFS_USE_READDIRPLUS(inode);

	nfs_block_sillyrename(dentry);
	res = nfs_revalidate_mapping(inode, filp->f_mapping);
	if (res < 0)
		goto out;

	do {
		res = readdir_search_pagecache(desc);

		if (res == -EBADCOOKIE) {
			res = 0;
			/* This means either end of directory */
			if (*desc->dir_cookie && desc->eof == 0) {
				/* Or that the server has 'lost' a cookie */
				res = uncached_readdir(desc, dirent, filldir);
				if (res == 0)
					continue;
			}
			break;
		}
		if (res == -ETOOSMALL && desc->plus) {
			clear_bit(NFS_INO_ADVISE_RDPLUS, &NFS_I(inode)->flags);
			nfs_zap_caches(inode);
			desc->page_index = 0;
			desc->plus = 0;
			desc->eof = 0;
			continue;
		}
		if (res < 0)
			break;

		res = nfs_do_filldir(desc, dirent, filldir);
		if (res < 0)
			break;
	} while (!desc->eof);
out:
	nfs_unblock_sillyrename(dentry);
	if (res > 0)
		res = 0;
	dfprintk(FILE, "NFS: readdir(%s/%s) returns %d\n",
			dentry->d_parent->d_name.name, dentry->d_name.name,
			res);
	return res;
}

static loff_t nfs_llseek_dir(struct file *filp, loff_t offset, int origin)
{
	struct dentry *dentry = filp->f_path.dentry;
	struct inode *inode = dentry->d_inode;

	dfprintk(FILE, "NFS: llseek dir(%s/%s, %lld, %d)\n",
			dentry->d_parent->d_name.name,
			dentry->d_name.name,
			offset, origin);

	mutex_lock(&inode->i_mutex);
	switch (origin) {
		case 1:
			offset += filp->f_pos;
		case 0:
			if (offset >= 0)
				break;
		default:
			offset = -EINVAL;
			goto out;
	}
	if (offset != filp->f_pos) {
		filp->f_pos = offset;
		nfs_file_open_context(filp)->dir_cookie = 0;
	}
out:
	mutex_unlock(&inode->i_mutex);
	return offset;
}

/*
 * All directory operations under NFS are synchronous, so fsync()
 * is a dummy operation.
 */
static int nfs_fsync_dir(struct file *filp, int datasync)
{
	struct dentry *dentry = filp->f_path.dentry;

	dfprintk(FILE, "NFS: fsync dir(%s/%s) datasync %d\n",
			dentry->d_parent->d_name.name, dentry->d_name.name,
			datasync);

	nfs_inc_stats(dentry->d_inode, NFSIOS_VFSFSYNC);
	return 0;
}

/**
 * nfs_force_lookup_revalidate - Mark the directory as having changed
 * @dir - pointer to directory inode
 *
 * This forces the revalidation code in nfs_lookup_revalidate() to do a
 * full lookup on all child dentries of 'dir' whenever a change occurs
 * on the server that might have invalidated our dcache.
 *
 * The caller should be holding dir->i_lock
 */
void nfs_force_lookup_revalidate(struct inode *dir)
{
	NFS_I(dir)->cache_change_attribute++;
}

/*
 * A check for whether or not the parent directory has changed.
 * In the case it has, we assume that the dentries are untrustworthy
 * and may need to be looked up again.
 */
static int nfs_check_verifier(struct inode *dir, struct dentry *dentry)
{
	if (IS_ROOT(dentry))
		return 1;
	if (NFS_SERVER(dir)->flags & NFS_MOUNT_LOOKUP_CACHE_NONE)
		return 0;
	if (!nfs_verify_change_attribute(dir, dentry->d_time))
		return 0;
	/* Revalidate nfsi->cache_change_attribute before we declare a match */
	if (nfs_revalidate_inode(NFS_SERVER(dir), dir) < 0)
		return 0;
	if (!nfs_verify_change_attribute(dir, dentry->d_time))
		return 0;
	return 1;
}

/*
 * Return the intent data that applies to this particular path component
 *
 * Note that the current set of intents only apply to the very last
 * component of the path.
 * We check for this using LOOKUP_CONTINUE and LOOKUP_PARENT.
 */
static inline unsigned int nfs_lookup_check_intent(struct nameidata *nd,
						unsigned int mask)
{
	if (nd->flags & (LOOKUP_CONTINUE|LOOKUP_PARENT))
		return 0;
	return nd->flags & mask;
}

/*
 * Use intent information to check whether or not we're going to do
 * an O_EXCL create using this path component.
 */
static int nfs_is_exclusive_create(struct inode *dir, struct nameidata *nd)
{
	if (NFS_PROTO(dir)->version == 2)
		return 0;
	return nd && nfs_lookup_check_intent(nd, LOOKUP_EXCL);
}

/*
 * Inode and filehandle revalidation for lookups.
 *
 * We force revalidation in the cases where the VFS sets LOOKUP_REVAL,
 * or if the intent information indicates that we're about to open this
 * particular file and the "nocto" mount flag is not set.
 *
 */
static inline
int nfs_lookup_verify_inode(struct inode *inode, struct nameidata *nd)
{
	struct nfs_server *server = NFS_SERVER(inode);

	if (IS_AUTOMOUNT(inode))
		return 0;
	if (nd != NULL) {
		/* VFS wants an on-the-wire revalidation */
		if (nd->flags & LOOKUP_REVAL)
			goto out_force;
		/* This is an open(2) */
		if (nfs_lookup_check_intent(nd, LOOKUP_OPEN) != 0 &&
				!(server->flags & NFS_MOUNT_NOCTO) &&
				(S_ISREG(inode->i_mode) ||
				 S_ISDIR(inode->i_mode)))
			goto out_force;
		return 0;
	}
	return nfs_revalidate_inode(server, inode);
out_force:
	return __nfs_revalidate_inode(server, inode);
}

/*
 * We judge how long we want to trust negative
 * dentries by looking at the parent inode mtime.
 *
 * If parent mtime has changed, we revalidate, else we wait for a
 * period corresponding to the parent's attribute cache timeout value.
 */
static inline
int nfs_neg_need_reval(struct inode *dir, struct dentry *dentry,
		       struct nameidata *nd)
{
	/* Don't revalidate a negative dentry if we're creating a new file */
	if (nd != NULL && nfs_lookup_check_intent(nd, LOOKUP_CREATE) != 0)
		return 0;
	if (NFS_SERVER(dir)->flags & NFS_MOUNT_LOOKUP_CACHE_NONEG)
		return 1;
	return !nfs_check_verifier(dir, dentry);
}

/*
 * This is called every time the dcache has a lookup hit,
 * and we should check whether we can really trust that
 * lookup.
 *
 * NOTE! The hit can be a negative hit too, don't assume
 * we have an inode!
 *
 * If the parent directory is seen to have changed, we throw out the
 * cached dentry and do a new lookup.
 */
static int nfs_lookup_revalidate(struct dentry *dentry, struct nameidata *nd)
{
	struct inode *dir;
	struct inode *inode;
	struct dentry *parent;
	struct nfs_fh *fhandle = NULL;
	struct nfs_fattr *fattr = NULL;
	int error;

	if (nd->flags & LOOKUP_RCU)
		return -ECHILD;

	parent = dget_parent(dentry);
	dir = parent->d_inode;
	nfs_inc_stats(dir, NFSIOS_DENTRYREVALIDATE);
	inode = dentry->d_inode;

	if (!inode) {
		if (nfs_neg_need_reval(dir, dentry, nd))
			goto out_bad;
		goto out_valid;
	}

	if (is_bad_inode(inode)) {
		dfprintk(LOOKUPCACHE, "%s: %s/%s has dud inode\n",
				__func__, dentry->d_parent->d_name.name,
				dentry->d_name.name);
		goto out_bad;
	}

	if (nfs_have_delegation(inode, FMODE_READ))
		goto out_set_verifier;

	/* Force a full look up iff the parent directory has changed */
	if (!nfs_is_exclusive_create(dir, nd) && nfs_check_verifier(dir, dentry)) {
		if (nfs_lookup_verify_inode(inode, nd))
			goto out_zap_parent;
		goto out_valid;
	}

	if (NFS_STALE(inode))
		goto out_bad;

	error = -ENOMEM;
	fhandle = nfs_alloc_fhandle();
	fattr = nfs_alloc_fattr();
	if (fhandle == NULL || fattr == NULL)
		goto out_error;

	error = NFS_PROTO(dir)->lookup(dir, &dentry->d_name, fhandle, fattr);
	if (error)
		goto out_bad;
	if (nfs_compare_fh(NFS_FH(inode), fhandle))
		goto out_bad;
	if ((error = nfs_refresh_inode(inode, fattr)) != 0)
		goto out_bad;

	nfs_free_fattr(fattr);
	nfs_free_fhandle(fhandle);
out_set_verifier:
	nfs_set_verifier(dentry, nfs_save_change_attribute(dir));
 out_valid:
	dput(parent);
	dfprintk(LOOKUPCACHE, "NFS: %s(%s/%s) is valid\n",
			__func__, dentry->d_parent->d_name.name,
			dentry->d_name.name);
	return 1;
out_zap_parent:
	nfs_zap_caches(dir);
 out_bad:
	nfs_mark_for_revalidate(dir);
	if (inode && S_ISDIR(inode->i_mode)) {
		/* Purge readdir caches. */
		nfs_zap_caches(inode);
		/* If we have submounts, don't unhash ! */
		if (have_submounts(dentry))
			goto out_valid;
		if (dentry->d_flags & DCACHE_DISCONNECTED)
			goto out_valid;
		shrink_dcache_parent(dentry);
	}
	d_drop(dentry);
	nfs_free_fattr(fattr);
	nfs_free_fhandle(fhandle);
	dput(parent);
	dfprintk(LOOKUPCACHE, "NFS: %s(%s/%s) is invalid\n",
			__func__, dentry->d_parent->d_name.name,
			dentry->d_name.name);
	return 0;
out_error:
	nfs_free_fattr(fattr);
	nfs_free_fhandle(fhandle);
	dput(parent);
	dfprintk(LOOKUPCACHE, "NFS: %s(%s/%s) lookup returned error %d\n",
			__func__, dentry->d_parent->d_name.name,
			dentry->d_name.name, error);
	return error;
}

/*
 * This is called from dput() when d_count is going to 0.
 */
static int nfs_dentry_delete(const struct dentry *dentry)
{
	dfprintk(VFS, "NFS: dentry_delete(%s/%s, %x)\n",
		dentry->d_parent->d_name.name, dentry->d_name.name,
		dentry->d_flags);

	/* Unhash any dentry with a stale inode */
	if (dentry->d_inode != NULL && NFS_STALE(dentry->d_inode))
		return 1;

	if (dentry->d_flags & DCACHE_NFSFS_RENAMED) {
		/* Unhash it, so that ->d_iput() would be called */
		return 1;
	}
	if (!(dentry->d_sb->s_flags & MS_ACTIVE)) {
		/* Unhash it, so that ancestors of killed async unlink
		 * files will be cleaned up during umount */
		return 1;
	}
	return 0;

}

static void nfs_drop_nlink(struct inode *inode)
{
	spin_lock(&inode->i_lock);
	if (inode->i_nlink > 0)
		drop_nlink(inode);
	spin_unlock(&inode->i_lock);
}

/*
 * Called when the dentry loses inode.
 * We use it to clean up silly-renamed files.
 */
static void nfs_dentry_iput(struct dentry *dentry, struct inode *inode)
{
	if (S_ISDIR(inode->i_mode))
		/* drop any readdir cache as it could easily be old */
		NFS_I(inode)->cache_validity |= NFS_INO_INVALID_DATA;

	if (dentry->d_flags & DCACHE_NFSFS_RENAMED) {
		drop_nlink(inode);
		nfs_complete_unlink(dentry, inode);
	}
	iput(inode);
}

const struct dentry_operations nfs_dentry_operations = {
	.d_revalidate	= nfs_lookup_revalidate,
	.d_delete	= nfs_dentry_delete,
	.d_iput		= nfs_dentry_iput,
	.d_automount	= nfs_d_automount,
};

static struct dentry *nfs_lookup(struct inode *dir, struct dentry * dentry, struct nameidata *nd)
{
	struct dentry *res;
	struct dentry *parent;
	struct inode *inode = NULL;
	struct nfs_fh *fhandle = NULL;
	struct nfs_fattr *fattr = NULL;
	int error;

	dfprintk(VFS, "NFS: lookup(%s/%s)\n",
		dentry->d_parent->d_name.name, dentry->d_name.name);
	nfs_inc_stats(dir, NFSIOS_VFSLOOKUP);

	res = ERR_PTR(-ENAMETOOLONG);
	if (dentry->d_name.len > NFS_SERVER(dir)->namelen)
		goto out;

<<<<<<< HEAD
	d_set_d_op(dentry, NFS_PROTO(dir)->dentry_ops);

=======
>>>>>>> 63310467
	/*
	 * If we're doing an exclusive create, optimize away the lookup
	 * but don't hash the dentry.
	 */
	if (nfs_is_exclusive_create(dir, nd)) {
		d_instantiate(dentry, NULL);
		res = NULL;
		goto out;
	}

	res = ERR_PTR(-ENOMEM);
	fhandle = nfs_alloc_fhandle();
	fattr = nfs_alloc_fattr();
	if (fhandle == NULL || fattr == NULL)
		goto out;

	parent = dentry->d_parent;
	/* Protect against concurrent sillydeletes */
	nfs_block_sillyrename(parent);
	error = NFS_PROTO(dir)->lookup(dir, &dentry->d_name, fhandle, fattr);
	if (error == -ENOENT)
		goto no_entry;
	if (error < 0) {
		res = ERR_PTR(error);
		goto out_unblock_sillyrename;
	}
	inode = nfs_fhget(dentry->d_sb, fhandle, fattr);
	res = ERR_CAST(inode);
	if (IS_ERR(res))
		goto out_unblock_sillyrename;

no_entry:
	res = d_materialise_unique(dentry, inode);
	if (res != NULL) {
		if (IS_ERR(res))
			goto out_unblock_sillyrename;
		dentry = res;
	}
	nfs_set_verifier(dentry, nfs_save_change_attribute(dir));
out_unblock_sillyrename:
	nfs_unblock_sillyrename(parent);
out:
	nfs_free_fattr(fattr);
	nfs_free_fhandle(fhandle);
	return res;
}

#ifdef CONFIG_NFS_V4
static int nfs_open_revalidate(struct dentry *, struct nameidata *);

const struct dentry_operations nfs4_dentry_operations = {
	.d_revalidate	= nfs_open_revalidate,
	.d_delete	= nfs_dentry_delete,
	.d_iput		= nfs_dentry_iput,
	.d_automount	= nfs_d_automount,
};

/*
 * Use intent information to determine whether we need to substitute
 * the NFSv4-style stateful OPEN for the LOOKUP call
 */
static int is_atomic_open(struct nameidata *nd)
{
	if (nd == NULL || nfs_lookup_check_intent(nd, LOOKUP_OPEN) == 0)
		return 0;
	/* NFS does not (yet) have a stateful open for directories */
	if (nd->flags & LOOKUP_DIRECTORY)
		return 0;
	/* Are we trying to write to a read only partition? */
	if (__mnt_is_readonly(nd->path.mnt) &&
	    (nd->intent.open.flags & (O_CREAT|O_TRUNC|FMODE_WRITE)))
		return 0;
	return 1;
}

static struct nfs_open_context *nameidata_to_nfs_open_context(struct dentry *dentry, struct nameidata *nd)
{
	struct path path = {
		.mnt = nd->path.mnt,
		.dentry = dentry,
	};
	struct nfs_open_context *ctx;
	struct rpc_cred *cred;
	fmode_t fmode = nd->intent.open.flags & (FMODE_READ | FMODE_WRITE | FMODE_EXEC);

	cred = rpc_lookup_cred();
	if (IS_ERR(cred))
		return ERR_CAST(cred);
	ctx = alloc_nfs_open_context(&path, cred, fmode);
	put_rpccred(cred);
	if (ctx == NULL)
		return ERR_PTR(-ENOMEM);
	return ctx;
}

static int do_open(struct inode *inode, struct file *filp)
{
	nfs_fscache_set_inode_cookie(inode, filp);
	return 0;
}

static int nfs_intent_set_file(struct nameidata *nd, struct nfs_open_context *ctx)
{
	struct file *filp;
	int ret = 0;

	/* If the open_intent is for execute, we have an extra check to make */
	if (ctx->mode & FMODE_EXEC) {
		ret = nfs_may_open(ctx->path.dentry->d_inode,
				ctx->cred,
				nd->intent.open.flags);
		if (ret < 0)
			goto out;
	}
	filp = lookup_instantiate_filp(nd, ctx->path.dentry, do_open);
	if (IS_ERR(filp))
		ret = PTR_ERR(filp);
	else
		nfs_file_set_open_context(filp, ctx);
out:
	put_nfs_open_context(ctx);
	return ret;
}

static struct dentry *nfs_atomic_lookup(struct inode *dir, struct dentry *dentry, struct nameidata *nd)
{
	struct nfs_open_context *ctx;
	struct iattr attr;
	struct dentry *res = NULL;
	struct inode *inode;
	int open_flags;
	int err;

	dfprintk(VFS, "NFS: atomic_lookup(%s/%ld), %s\n",
			dir->i_sb->s_id, dir->i_ino, dentry->d_name.name);

	/* Check that we are indeed trying to open this file */
	if (!is_atomic_open(nd))
		goto no_open;

	if (dentry->d_name.len > NFS_SERVER(dir)->namelen) {
		res = ERR_PTR(-ENAMETOOLONG);
		goto out;
	}
<<<<<<< HEAD
	d_set_d_op(dentry, NFS_PROTO(dir)->dentry_ops);
=======
>>>>>>> 63310467

	/* Let vfs_create() deal with O_EXCL. Instantiate, but don't hash
	 * the dentry. */
	if (nd->flags & LOOKUP_EXCL) {
		d_instantiate(dentry, NULL);
		goto out;
	}

	ctx = nameidata_to_nfs_open_context(dentry, nd);
	res = ERR_CAST(ctx);
	if (IS_ERR(ctx))
		goto out;

	open_flags = nd->intent.open.flags;
	if (nd->flags & LOOKUP_CREATE) {
		attr.ia_mode = nd->intent.open.create_mode;
		attr.ia_valid = ATTR_MODE;
		attr.ia_mode &= ~current_umask();
	} else {
		open_flags &= ~(O_EXCL | O_CREAT);
		attr.ia_valid = 0;
	}

	/* Open the file on the server */
	nfs_block_sillyrename(dentry->d_parent);
	inode = NFS_PROTO(dir)->open_context(dir, ctx, open_flags, &attr);
	if (IS_ERR(inode)) {
		nfs_unblock_sillyrename(dentry->d_parent);
		put_nfs_open_context(ctx);
		switch (PTR_ERR(inode)) {
			/* Make a negative dentry */
			case -ENOENT:
				d_add(dentry, NULL);
				res = NULL;
				goto out;
			/* This turned out not to be a regular file */
			case -ENOTDIR:
				goto no_open;
			case -ELOOP:
				if (!(nd->intent.open.flags & O_NOFOLLOW))
					goto no_open;
			/* case -EISDIR: */
			/* case -EINVAL: */
			default:
				res = ERR_CAST(inode);
				goto out;
		}
	}
	res = d_add_unique(dentry, inode);
	nfs_unblock_sillyrename(dentry->d_parent);
	if (res != NULL) {
		dput(ctx->path.dentry);
		ctx->path.dentry = dget(res);
		dentry = res;
	}
	err = nfs_intent_set_file(nd, ctx);
	if (err < 0) {
		if (res != NULL)
			dput(res);
		return ERR_PTR(err);
	}
out:
	nfs_set_verifier(dentry, nfs_save_change_attribute(dir));
	return res;
no_open:
	return nfs_lookup(dir, dentry, nd);
}

static int nfs_open_revalidate(struct dentry *dentry, struct nameidata *nd)
{
	struct dentry *parent = NULL;
	struct inode *inode;
	struct inode *dir;
	struct nfs_open_context *ctx;
	int openflags, ret = 0;

	if (nd->flags & LOOKUP_RCU)
		return -ECHILD;

	inode = dentry->d_inode;
	if (!is_atomic_open(nd) || d_mountpoint(dentry))
		goto no_open;

	parent = dget_parent(dentry);
	dir = parent->d_inode;

	/* We can't create new files in nfs_open_revalidate(), so we
	 * optimize away revalidation of negative dentries.
	 */
	if (inode == NULL) {
		if (!nfs_neg_need_reval(dir, dentry, nd))
			ret = 1;
		goto out;
	}

	/* NFS only supports OPEN on regular files */
	if (!S_ISREG(inode->i_mode))
		goto no_open_dput;
	openflags = nd->intent.open.flags;
	/* We cannot do exclusive creation on a positive dentry */
	if ((openflags & (O_CREAT|O_EXCL)) == (O_CREAT|O_EXCL))
		goto no_open_dput;
	/* We can't create new files, or truncate existing ones here */
	openflags &= ~(O_CREAT|O_EXCL|O_TRUNC);

	ctx = nameidata_to_nfs_open_context(dentry, nd);
	ret = PTR_ERR(ctx);
	if (IS_ERR(ctx))
		goto out;
	/*
	 * Note: we're not holding inode->i_mutex and so may be racing with
	 * operations that change the directory. We therefore save the
	 * change attribute *before* we do the RPC call.
	 */
	inode = NFS_PROTO(dir)->open_context(dir, ctx, openflags, NULL);
	if (IS_ERR(inode)) {
		ret = PTR_ERR(inode);
		switch (ret) {
		case -EPERM:
		case -EACCES:
		case -EDQUOT:
		case -ENOSPC:
		case -EROFS:
			goto out_put_ctx;
		default:
			goto out_drop;
		}
	}
	iput(inode);
	if (inode != dentry->d_inode)
		goto out_drop;

	nfs_set_verifier(dentry, nfs_save_change_attribute(dir));
	ret = nfs_intent_set_file(nd, ctx);
	if (ret >= 0)
		ret = 1;
out:
	dput(parent);
	return ret;
out_drop:
	d_drop(dentry);
	ret = 0;
out_put_ctx:
	put_nfs_open_context(ctx);
	goto out;

no_open_dput:
	dput(parent);
no_open:
	return nfs_lookup_revalidate(dentry, nd);
}

static int nfs_open_create(struct inode *dir, struct dentry *dentry, int mode,
		struct nameidata *nd)
{
	struct nfs_open_context *ctx = NULL;
	struct iattr attr;
	int error;
	int open_flags = 0;

	dfprintk(VFS, "NFS: create(%s/%ld), %s\n",
			dir->i_sb->s_id, dir->i_ino, dentry->d_name.name);

	attr.ia_mode = mode;
	attr.ia_valid = ATTR_MODE;

	if ((nd->flags & LOOKUP_CREATE) != 0) {
		open_flags = nd->intent.open.flags;

		ctx = nameidata_to_nfs_open_context(dentry, nd);
		error = PTR_ERR(ctx);
		if (IS_ERR(ctx))
			goto out_err_drop;
	}

	error = NFS_PROTO(dir)->create(dir, dentry, &attr, open_flags, ctx);
	if (error != 0)
		goto out_put_ctx;
	if (ctx != NULL) {
		error = nfs_intent_set_file(nd, ctx);
		if (error < 0)
			goto out_err;
	}
	return 0;
out_put_ctx:
	if (ctx != NULL)
		put_nfs_open_context(ctx);
out_err_drop:
	d_drop(dentry);
out_err:
	return error;
}

#endif /* CONFIG_NFSV4 */

/*
 * Code common to create, mkdir, and mknod.
 */
int nfs_instantiate(struct dentry *dentry, struct nfs_fh *fhandle,
				struct nfs_fattr *fattr)
{
	struct dentry *parent = dget_parent(dentry);
	struct inode *dir = parent->d_inode;
	struct inode *inode;
	int error = -EACCES;

	d_drop(dentry);

	/* We may have been initialized further down */
	if (dentry->d_inode)
		goto out;
	if (fhandle->size == 0) {
		error = NFS_PROTO(dir)->lookup(dir, &dentry->d_name, fhandle, fattr);
		if (error)
			goto out_error;
	}
	nfs_set_verifier(dentry, nfs_save_change_attribute(dir));
	if (!(fattr->valid & NFS_ATTR_FATTR)) {
		struct nfs_server *server = NFS_SB(dentry->d_sb);
		error = server->nfs_client->rpc_ops->getattr(server, fhandle, fattr);
		if (error < 0)
			goto out_error;
	}
	inode = nfs_fhget(dentry->d_sb, fhandle, fattr);
	error = PTR_ERR(inode);
	if (IS_ERR(inode))
		goto out_error;
	d_add(dentry, inode);
out:
	dput(parent);
	return 0;
out_error:
	nfs_mark_for_revalidate(dir);
	dput(parent);
	return error;
}

/*
 * Following a failed create operation, we drop the dentry rather
 * than retain a negative dentry. This avoids a problem in the event
 * that the operation succeeded on the server, but an error in the
 * reply path made it appear to have failed.
 */
static int nfs_create(struct inode *dir, struct dentry *dentry, int mode,
		struct nameidata *nd)
{
	struct iattr attr;
	int error;
	int open_flags = 0;

	dfprintk(VFS, "NFS: create(%s/%ld), %s\n",
			dir->i_sb->s_id, dir->i_ino, dentry->d_name.name);

	attr.ia_mode = mode;
	attr.ia_valid = ATTR_MODE;

	if ((nd->flags & LOOKUP_CREATE) != 0)
		open_flags = nd->intent.open.flags;

	error = NFS_PROTO(dir)->create(dir, dentry, &attr, open_flags, NULL);
	if (error != 0)
		goto out_err;
	return 0;
out_err:
	d_drop(dentry);
	return error;
}

/*
 * See comments for nfs_proc_create regarding failed operations.
 */
static int
nfs_mknod(struct inode *dir, struct dentry *dentry, int mode, dev_t rdev)
{
	struct iattr attr;
	int status;

	dfprintk(VFS, "NFS: mknod(%s/%ld), %s\n",
			dir->i_sb->s_id, dir->i_ino, dentry->d_name.name);

	if (!new_valid_dev(rdev))
		return -EINVAL;

	attr.ia_mode = mode;
	attr.ia_valid = ATTR_MODE;

	status = NFS_PROTO(dir)->mknod(dir, dentry, &attr, rdev);
	if (status != 0)
		goto out_err;
	return 0;
out_err:
	d_drop(dentry);
	return status;
}

/*
 * See comments for nfs_proc_create regarding failed operations.
 */
static int nfs_mkdir(struct inode *dir, struct dentry *dentry, int mode)
{
	struct iattr attr;
	int error;

	dfprintk(VFS, "NFS: mkdir(%s/%ld), %s\n",
			dir->i_sb->s_id, dir->i_ino, dentry->d_name.name);

	attr.ia_valid = ATTR_MODE;
	attr.ia_mode = mode | S_IFDIR;

	error = NFS_PROTO(dir)->mkdir(dir, dentry, &attr);
	if (error != 0)
		goto out_err;
	return 0;
out_err:
	d_drop(dentry);
	return error;
}

static void nfs_dentry_handle_enoent(struct dentry *dentry)
{
	if (dentry->d_inode != NULL && !d_unhashed(dentry))
		d_delete(dentry);
}

static int nfs_rmdir(struct inode *dir, struct dentry *dentry)
{
	int error;

	dfprintk(VFS, "NFS: rmdir(%s/%ld), %s\n",
			dir->i_sb->s_id, dir->i_ino, dentry->d_name.name);

	error = NFS_PROTO(dir)->rmdir(dir, &dentry->d_name);
	/* Ensure the VFS deletes this inode */
	if (error == 0 && dentry->d_inode != NULL)
		clear_nlink(dentry->d_inode);
	else if (error == -ENOENT)
		nfs_dentry_handle_enoent(dentry);

	return error;
}

/*
 * Remove a file after making sure there are no pending writes,
 * and after checking that the file has only one user. 
 *
 * We invalidate the attribute cache and free the inode prior to the operation
 * to avoid possible races if the server reuses the inode.
 */
static int nfs_safe_remove(struct dentry *dentry)
{
	struct inode *dir = dentry->d_parent->d_inode;
	struct inode *inode = dentry->d_inode;
	int error = -EBUSY;
		
	dfprintk(VFS, "NFS: safe_remove(%s/%s)\n",
		dentry->d_parent->d_name.name, dentry->d_name.name);

	/* If the dentry was sillyrenamed, we simply call d_delete() */
	if (dentry->d_flags & DCACHE_NFSFS_RENAMED) {
		error = 0;
		goto out;
	}

	if (inode != NULL) {
		nfs_inode_return_delegation(inode);
		error = NFS_PROTO(dir)->remove(dir, &dentry->d_name);
		/* The VFS may want to delete this inode */
		if (error == 0)
			nfs_drop_nlink(inode);
		nfs_mark_for_revalidate(inode);
	} else
		error = NFS_PROTO(dir)->remove(dir, &dentry->d_name);
	if (error == -ENOENT)
		nfs_dentry_handle_enoent(dentry);
out:
	return error;
}

/*  We do silly rename. In case sillyrename() returns -EBUSY, the inode
 *  belongs to an active ".nfs..." file and we return -EBUSY.
 *
 *  If sillyrename() returns 0, we do nothing, otherwise we unlink.
 */
static int nfs_unlink(struct inode *dir, struct dentry *dentry)
{
	int error;
	int need_rehash = 0;

	dfprintk(VFS, "NFS: unlink(%s/%ld, %s)\n", dir->i_sb->s_id,
		dir->i_ino, dentry->d_name.name);

	spin_lock(&dentry->d_lock);
	if (dentry->d_count > 1) {
		spin_unlock(&dentry->d_lock);
		/* Start asynchronous writeout of the inode */
		write_inode_now(dentry->d_inode, 0);
		error = nfs_sillyrename(dir, dentry);
		return error;
	}
	if (!d_unhashed(dentry)) {
		__d_drop(dentry);
		need_rehash = 1;
	}
	spin_unlock(&dentry->d_lock);
	error = nfs_safe_remove(dentry);
	if (!error || error == -ENOENT) {
		nfs_set_verifier(dentry, nfs_save_change_attribute(dir));
	} else if (need_rehash)
		d_rehash(dentry);
	return error;
}

/*
 * To create a symbolic link, most file systems instantiate a new inode,
 * add a page to it containing the path, then write it out to the disk
 * using prepare_write/commit_write.
 *
 * Unfortunately the NFS client can't create the in-core inode first
 * because it needs a file handle to create an in-core inode (see
 * fs/nfs/inode.c:nfs_fhget).  We only have a file handle *after* the
 * symlink request has completed on the server.
 *
 * So instead we allocate a raw page, copy the symname into it, then do
 * the SYMLINK request with the page as the buffer.  If it succeeds, we
 * now have a new file handle and can instantiate an in-core NFS inode
 * and move the raw page into its mapping.
 */
static int nfs_symlink(struct inode *dir, struct dentry *dentry, const char *symname)
{
	struct pagevec lru_pvec;
	struct page *page;
	char *kaddr;
	struct iattr attr;
	unsigned int pathlen = strlen(symname);
	int error;

	dfprintk(VFS, "NFS: symlink(%s/%ld, %s, %s)\n", dir->i_sb->s_id,
		dir->i_ino, dentry->d_name.name, symname);

	if (pathlen > PAGE_SIZE)
		return -ENAMETOOLONG;

	attr.ia_mode = S_IFLNK | S_IRWXUGO;
	attr.ia_valid = ATTR_MODE;

	page = alloc_page(GFP_HIGHUSER);
	if (!page)
		return -ENOMEM;

	kaddr = kmap_atomic(page, KM_USER0);
	memcpy(kaddr, symname, pathlen);
	if (pathlen < PAGE_SIZE)
		memset(kaddr + pathlen, 0, PAGE_SIZE - pathlen);
	kunmap_atomic(kaddr, KM_USER0);

	error = NFS_PROTO(dir)->symlink(dir, dentry, page, pathlen, &attr);
	if (error != 0) {
		dfprintk(VFS, "NFS: symlink(%s/%ld, %s, %s) error %d\n",
			dir->i_sb->s_id, dir->i_ino,
			dentry->d_name.name, symname, error);
		d_drop(dentry);
		__free_page(page);
		return error;
	}

	/*
	 * No big deal if we can't add this page to the page cache here.
	 * READLINK will get the missing page from the server if needed.
	 */
	pagevec_init(&lru_pvec, 0);
	if (!add_to_page_cache(page, dentry->d_inode->i_mapping, 0,
							GFP_KERNEL)) {
		pagevec_add(&lru_pvec, page);
		pagevec_lru_add_file(&lru_pvec);
		SetPageUptodate(page);
		unlock_page(page);
	} else
		__free_page(page);

	return 0;
}

static int 
nfs_link(struct dentry *old_dentry, struct inode *dir, struct dentry *dentry)
{
	struct inode *inode = old_dentry->d_inode;
	int error;

	dfprintk(VFS, "NFS: link(%s/%s -> %s/%s)\n",
		old_dentry->d_parent->d_name.name, old_dentry->d_name.name,
		dentry->d_parent->d_name.name, dentry->d_name.name);

	nfs_inode_return_delegation(inode);

	d_drop(dentry);
	error = NFS_PROTO(dir)->link(inode, dir, &dentry->d_name);
	if (error == 0) {
		ihold(inode);
		d_add(dentry, inode);
	}
	return error;
}

/*
 * RENAME
 * FIXME: Some nfsds, like the Linux user space nfsd, may generate a
 * different file handle for the same inode after a rename (e.g. when
 * moving to a different directory). A fail-safe method to do so would
 * be to look up old_dir/old_name, create a link to new_dir/new_name and
 * rename the old file using the sillyrename stuff. This way, the original
 * file in old_dir will go away when the last process iput()s the inode.
 *
 * FIXED.
 * 
 * It actually works quite well. One needs to have the possibility for
 * at least one ".nfs..." file in each directory the file ever gets
 * moved or linked to which happens automagically with the new
 * implementation that only depends on the dcache stuff instead of
 * using the inode layer
 *
 * Unfortunately, things are a little more complicated than indicated
 * above. For a cross-directory move, we want to make sure we can get
 * rid of the old inode after the operation.  This means there must be
 * no pending writes (if it's a file), and the use count must be 1.
 * If these conditions are met, we can drop the dentries before doing
 * the rename.
 */
static int nfs_rename(struct inode *old_dir, struct dentry *old_dentry,
		      struct inode *new_dir, struct dentry *new_dentry)
{
	struct inode *old_inode = old_dentry->d_inode;
	struct inode *new_inode = new_dentry->d_inode;
	struct dentry *dentry = NULL, *rehash = NULL;
	int error = -EBUSY;

	dfprintk(VFS, "NFS: rename(%s/%s -> %s/%s, ct=%d)\n",
		 old_dentry->d_parent->d_name.name, old_dentry->d_name.name,
		 new_dentry->d_parent->d_name.name, new_dentry->d_name.name,
		 new_dentry->d_count);

	/*
	 * For non-directories, check whether the target is busy and if so,
	 * make a copy of the dentry and then do a silly-rename. If the
	 * silly-rename succeeds, the copied dentry is hashed and becomes
	 * the new target.
	 */
	if (new_inode && !S_ISDIR(new_inode->i_mode)) {
		/*
		 * To prevent any new references to the target during the
		 * rename, we unhash the dentry in advance.
		 */
		if (!d_unhashed(new_dentry)) {
			d_drop(new_dentry);
			rehash = new_dentry;
		}

		if (new_dentry->d_count > 2) {
			int err;

			/* copy the target dentry's name */
			dentry = d_alloc(new_dentry->d_parent,
					 &new_dentry->d_name);
			if (!dentry)
				goto out;

			/* silly-rename the existing target ... */
			err = nfs_sillyrename(new_dir, new_dentry);
			if (err)
				goto out;

			new_dentry = dentry;
			rehash = NULL;
			new_inode = NULL;
		}
	}

	nfs_inode_return_delegation(old_inode);
	if (new_inode != NULL)
		nfs_inode_return_delegation(new_inode);

	error = NFS_PROTO(old_dir)->rename(old_dir, &old_dentry->d_name,
					   new_dir, &new_dentry->d_name);
	nfs_mark_for_revalidate(old_inode);
out:
	if (rehash)
		d_rehash(rehash);
	if (!error) {
		if (new_inode != NULL)
			nfs_drop_nlink(new_inode);
		d_move(old_dentry, new_dentry);
		nfs_set_verifier(new_dentry,
					nfs_save_change_attribute(new_dir));
	} else if (error == -ENOENT)
		nfs_dentry_handle_enoent(old_dentry);

	/* new dentry created? */
	if (dentry)
		dput(dentry);
	return error;
}

static DEFINE_SPINLOCK(nfs_access_lru_lock);
static LIST_HEAD(nfs_access_lru_list);
static atomic_long_t nfs_access_nr_entries;

static void nfs_access_free_entry(struct nfs_access_entry *entry)
{
	put_rpccred(entry->cred);
	kfree(entry);
	smp_mb__before_atomic_dec();
	atomic_long_dec(&nfs_access_nr_entries);
	smp_mb__after_atomic_dec();
}

static void nfs_access_free_list(struct list_head *head)
{
	struct nfs_access_entry *cache;

	while (!list_empty(head)) {
		cache = list_entry(head->next, struct nfs_access_entry, lru);
		list_del(&cache->lru);
		nfs_access_free_entry(cache);
	}
}

int nfs_access_cache_shrinker(struct shrinker *shrink, int nr_to_scan, gfp_t gfp_mask)
{
	LIST_HEAD(head);
	struct nfs_inode *nfsi, *next;
	struct nfs_access_entry *cache;

	if ((gfp_mask & GFP_KERNEL) != GFP_KERNEL)
		return (nr_to_scan == 0) ? 0 : -1;

	spin_lock(&nfs_access_lru_lock);
	list_for_each_entry_safe(nfsi, next, &nfs_access_lru_list, access_cache_inode_lru) {
		struct inode *inode;

		if (nr_to_scan-- == 0)
			break;
		inode = &nfsi->vfs_inode;
		spin_lock(&inode->i_lock);
		if (list_empty(&nfsi->access_cache_entry_lru))
			goto remove_lru_entry;
		cache = list_entry(nfsi->access_cache_entry_lru.next,
				struct nfs_access_entry, lru);
		list_move(&cache->lru, &head);
		rb_erase(&cache->rb_node, &nfsi->access_cache);
		if (!list_empty(&nfsi->access_cache_entry_lru))
			list_move_tail(&nfsi->access_cache_inode_lru,
					&nfs_access_lru_list);
		else {
remove_lru_entry:
			list_del_init(&nfsi->access_cache_inode_lru);
			smp_mb__before_clear_bit();
			clear_bit(NFS_INO_ACL_LRU_SET, &nfsi->flags);
			smp_mb__after_clear_bit();
		}
		spin_unlock(&inode->i_lock);
	}
	spin_unlock(&nfs_access_lru_lock);
	nfs_access_free_list(&head);
	return (atomic_long_read(&nfs_access_nr_entries) / 100) * sysctl_vfs_cache_pressure;
}

static void __nfs_access_zap_cache(struct nfs_inode *nfsi, struct list_head *head)
{
	struct rb_root *root_node = &nfsi->access_cache;
	struct rb_node *n;
	struct nfs_access_entry *entry;

	/* Unhook entries from the cache */
	while ((n = rb_first(root_node)) != NULL) {
		entry = rb_entry(n, struct nfs_access_entry, rb_node);
		rb_erase(n, root_node);
		list_move(&entry->lru, head);
	}
	nfsi->cache_validity &= ~NFS_INO_INVALID_ACCESS;
}

void nfs_access_zap_cache(struct inode *inode)
{
	LIST_HEAD(head);

	if (test_bit(NFS_INO_ACL_LRU_SET, &NFS_I(inode)->flags) == 0)
		return;
	/* Remove from global LRU init */
	spin_lock(&nfs_access_lru_lock);
	if (test_and_clear_bit(NFS_INO_ACL_LRU_SET, &NFS_I(inode)->flags))
		list_del_init(&NFS_I(inode)->access_cache_inode_lru);

	spin_lock(&inode->i_lock);
	__nfs_access_zap_cache(NFS_I(inode), &head);
	spin_unlock(&inode->i_lock);
	spin_unlock(&nfs_access_lru_lock);
	nfs_access_free_list(&head);
}

static struct nfs_access_entry *nfs_access_search_rbtree(struct inode *inode, struct rpc_cred *cred)
{
	struct rb_node *n = NFS_I(inode)->access_cache.rb_node;
	struct nfs_access_entry *entry;

	while (n != NULL) {
		entry = rb_entry(n, struct nfs_access_entry, rb_node);

		if (cred < entry->cred)
			n = n->rb_left;
		else if (cred > entry->cred)
			n = n->rb_right;
		else
			return entry;
	}
	return NULL;
}

static int nfs_access_get_cached(struct inode *inode, struct rpc_cred *cred, struct nfs_access_entry *res)
{
	struct nfs_inode *nfsi = NFS_I(inode);
	struct nfs_access_entry *cache;
	int err = -ENOENT;

	spin_lock(&inode->i_lock);
	if (nfsi->cache_validity & NFS_INO_INVALID_ACCESS)
		goto out_zap;
	cache = nfs_access_search_rbtree(inode, cred);
	if (cache == NULL)
		goto out;
	if (!nfs_have_delegated_attributes(inode) &&
	    !time_in_range_open(jiffies, cache->jiffies, cache->jiffies + nfsi->attrtimeo))
		goto out_stale;
	res->jiffies = cache->jiffies;
	res->cred = cache->cred;
	res->mask = cache->mask;
	list_move_tail(&cache->lru, &nfsi->access_cache_entry_lru);
	err = 0;
out:
	spin_unlock(&inode->i_lock);
	return err;
out_stale:
	rb_erase(&cache->rb_node, &nfsi->access_cache);
	list_del(&cache->lru);
	spin_unlock(&inode->i_lock);
	nfs_access_free_entry(cache);
	return -ENOENT;
out_zap:
	spin_unlock(&inode->i_lock);
	nfs_access_zap_cache(inode);
	return -ENOENT;
}

static void nfs_access_add_rbtree(struct inode *inode, struct nfs_access_entry *set)
{
	struct nfs_inode *nfsi = NFS_I(inode);
	struct rb_root *root_node = &nfsi->access_cache;
	struct rb_node **p = &root_node->rb_node;
	struct rb_node *parent = NULL;
	struct nfs_access_entry *entry;

	spin_lock(&inode->i_lock);
	while (*p != NULL) {
		parent = *p;
		entry = rb_entry(parent, struct nfs_access_entry, rb_node);

		if (set->cred < entry->cred)
			p = &parent->rb_left;
		else if (set->cred > entry->cred)
			p = &parent->rb_right;
		else
			goto found;
	}
	rb_link_node(&set->rb_node, parent, p);
	rb_insert_color(&set->rb_node, root_node);
	list_add_tail(&set->lru, &nfsi->access_cache_entry_lru);
	spin_unlock(&inode->i_lock);
	return;
found:
	rb_replace_node(parent, &set->rb_node, root_node);
	list_add_tail(&set->lru, &nfsi->access_cache_entry_lru);
	list_del(&entry->lru);
	spin_unlock(&inode->i_lock);
	nfs_access_free_entry(entry);
}

static void nfs_access_add_cache(struct inode *inode, struct nfs_access_entry *set)
{
	struct nfs_access_entry *cache = kmalloc(sizeof(*cache), GFP_KERNEL);
	if (cache == NULL)
		return;
	RB_CLEAR_NODE(&cache->rb_node);
	cache->jiffies = set->jiffies;
	cache->cred = get_rpccred(set->cred);
	cache->mask = set->mask;

	nfs_access_add_rbtree(inode, cache);

	/* Update accounting */
	smp_mb__before_atomic_inc();
	atomic_long_inc(&nfs_access_nr_entries);
	smp_mb__after_atomic_inc();

	/* Add inode to global LRU list */
	if (!test_bit(NFS_INO_ACL_LRU_SET, &NFS_I(inode)->flags)) {
		spin_lock(&nfs_access_lru_lock);
		if (!test_and_set_bit(NFS_INO_ACL_LRU_SET, &NFS_I(inode)->flags))
			list_add_tail(&NFS_I(inode)->access_cache_inode_lru,
					&nfs_access_lru_list);
		spin_unlock(&nfs_access_lru_lock);
	}
}

static int nfs_do_access(struct inode *inode, struct rpc_cred *cred, int mask)
{
	struct nfs_access_entry cache;
	int status;

	status = nfs_access_get_cached(inode, cred, &cache);
	if (status == 0)
		goto out;

	/* Be clever: ask server to check for all possible rights */
	cache.mask = MAY_EXEC | MAY_WRITE | MAY_READ;
	cache.cred = cred;
	cache.jiffies = jiffies;
	status = NFS_PROTO(inode)->access(inode, &cache);
	if (status != 0) {
		if (status == -ESTALE) {
			nfs_zap_caches(inode);
			if (!S_ISDIR(inode->i_mode))
				set_bit(NFS_INO_STALE, &NFS_I(inode)->flags);
		}
		return status;
	}
	nfs_access_add_cache(inode, &cache);
out:
	if ((mask & ~cache.mask & (MAY_READ | MAY_WRITE | MAY_EXEC)) == 0)
		return 0;
	return -EACCES;
}

static int nfs_open_permission_mask(int openflags)
{
	int mask = 0;

	if (openflags & FMODE_READ)
		mask |= MAY_READ;
	if (openflags & FMODE_WRITE)
		mask |= MAY_WRITE;
	if (openflags & FMODE_EXEC)
		mask |= MAY_EXEC;
	return mask;
}

int nfs_may_open(struct inode *inode, struct rpc_cred *cred, int openflags)
{
	return nfs_do_access(inode, cred, nfs_open_permission_mask(openflags));
}

int nfs_permission(struct inode *inode, int mask, unsigned int flags)
{
	struct rpc_cred *cred;
	int res = 0;

	if (flags & IPERM_FLAG_RCU)
		return -ECHILD;

	nfs_inc_stats(inode, NFSIOS_VFSACCESS);

	if ((mask & (MAY_READ | MAY_WRITE | MAY_EXEC)) == 0)
		goto out;
	/* Is this sys_access() ? */
	if (mask & (MAY_ACCESS | MAY_CHDIR))
		goto force_lookup;

	switch (inode->i_mode & S_IFMT) {
		case S_IFLNK:
			goto out;
		case S_IFREG:
			/* NFSv4 has atomic_open... */
			if (nfs_server_capable(inode, NFS_CAP_ATOMIC_OPEN)
					&& (mask & MAY_OPEN)
					&& !(mask & MAY_EXEC))
				goto out;
			break;
		case S_IFDIR:
			/*
			 * Optimize away all write operations, since the server
			 * will check permissions when we perform the op.
			 */
			if ((mask & MAY_WRITE) && !(mask & MAY_READ))
				goto out;
	}

force_lookup:
	if (!NFS_PROTO(inode)->access)
		goto out_notsup;

	cred = rpc_lookup_cred();
	if (!IS_ERR(cred)) {
		res = nfs_do_access(inode, cred, mask);
		put_rpccred(cred);
	} else
		res = PTR_ERR(cred);
out:
	if (!res && (mask & MAY_EXEC) && !execute_ok(inode))
		res = -EACCES;

	dfprintk(VFS, "NFS: permission(%s/%ld), mask=0x%x, res=%d\n",
		inode->i_sb->s_id, inode->i_ino, mask, res);
	return res;
out_notsup:
	res = nfs_revalidate_inode(NFS_SERVER(inode), inode);
	if (res == 0)
		res = generic_permission(inode, mask, flags, NULL);
	goto out;
}

/*
 * Local variables:
 *  version-control: t
 *  kept-new-versions: 5
 * End:
 */<|MERGE_RESOLUTION|>--- conflicted
+++ resolved
@@ -439,10 +439,6 @@
 	if (dentry == NULL)
 		return;
 
-<<<<<<< HEAD
-	d_set_d_op(dentry, NFS_PROTO(dir)->dentry_ops);
-=======
->>>>>>> 63310467
 	inode = nfs_fhget(dentry->d_sb, entry->fh, entry->fattr);
 	if (IS_ERR(inode))
 		goto out;
@@ -1197,11 +1193,6 @@
 	if (dentry->d_name.len > NFS_SERVER(dir)->namelen)
 		goto out;
 
-<<<<<<< HEAD
-	d_set_d_op(dentry, NFS_PROTO(dir)->dentry_ops);
-
-=======
->>>>>>> 63310467
 	/*
 	 * If we're doing an exclusive create, optimize away the lookup
 	 * but don't hash the dentry.
@@ -1346,10 +1337,6 @@
 		res = ERR_PTR(-ENAMETOOLONG);
 		goto out;
 	}
-<<<<<<< HEAD
-	d_set_d_op(dentry, NFS_PROTO(dir)->dentry_ops);
-=======
->>>>>>> 63310467
 
 	/* Let vfs_create() deal with O_EXCL. Instantiate, but don't hash
 	 * the dentry. */
