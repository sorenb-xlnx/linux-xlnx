--- conflicted
+++ resolved
@@ -225,7 +225,6 @@
 
 static void
 put_lseg_common(struct pnfs_layout_segment *lseg)
-<<<<<<< HEAD
 {
 	struct inode *inode = lseg->pls_layout->plh_inode;
 
@@ -242,24 +241,6 @@
 void
 put_lseg(struct pnfs_layout_segment *lseg)
 {
-=======
-{
-	struct inode *inode = lseg->pls_layout->plh_inode;
-
-	BUG_ON(test_bit(NFS_LSEG_VALID, &lseg->pls_flags));
-	list_del_init(&lseg->pls_list);
-	if (list_empty(&lseg->pls_layout->plh_segs)) {
-		set_bit(NFS_LAYOUT_DESTROYED, &lseg->pls_layout->plh_flags);
-		/* Matched by initial refcount set in alloc_init_layout_hdr */
-		put_layout_hdr_locked(lseg->pls_layout);
-	}
-	rpc_wake_up(&NFS_SERVER(inode)->roc_rpcwaitq);
-}
-
-void
-put_lseg(struct pnfs_layout_segment *lseg)
-{
->>>>>>> 8eca7a00
 	struct inode *inode;
 
 	if (!lseg)
@@ -346,17 +327,10 @@
 {
 	struct pnfs_layout_segment *lseg, *tmp;
 	struct pnfs_layout_hdr *lo;
-<<<<<<< HEAD
 
 	if (list_empty(free_me))
 		return;
 
-=======
-
-	if (list_empty(free_me))
-		return;
-
->>>>>>> 8eca7a00
 	lo = list_first_entry(free_me, struct pnfs_layout_segment,
 			      pls_list)->pls_layout;
 
@@ -926,7 +900,6 @@
 		pgio->pg_lseg = pnfs_update_layout(pgio->pg_inode,
 						   prev->wb_context,
 						   IOMODE_READ);
-<<<<<<< HEAD
 	}
 	return NFS_SERVER(pgio->pg_inode)->pnfs_curr_ld->pg_test(pgio, prev, req);
 }
@@ -982,62 +955,6 @@
 	} else
 		nfs_inc_stats(inode, NFSIOS_PNFS_WRITE);
 
-=======
-	}
-	return NFS_SERVER(pgio->pg_inode)->pnfs_curr_ld->pg_test(pgio, prev, req);
-}
-
-void
-pnfs_pageio_init_read(struct nfs_pageio_descriptor *pgio, struct inode *inode)
-{
-	struct pnfs_layoutdriver_type *ld;
-
-	ld = NFS_SERVER(inode)->pnfs_curr_ld;
-	pgio->pg_test = (ld && ld->pg_test) ? pnfs_read_pg_test : NULL;
-}
-
-static int pnfs_write_pg_test(struct nfs_pageio_descriptor *pgio,
-			      struct nfs_page *prev,
-			      struct nfs_page *req)
-{
-	if (pgio->pg_count == prev->wb_bytes) {
-		/* This is first coelesce call for a series of nfs_pages */
-		pgio->pg_lseg = pnfs_update_layout(pgio->pg_inode,
-						   prev->wb_context,
-						   IOMODE_RW);
-	}
-	return NFS_SERVER(pgio->pg_inode)->pnfs_curr_ld->pg_test(pgio, prev, req);
-}
-
-void
-pnfs_pageio_init_write(struct nfs_pageio_descriptor *pgio, struct inode *inode)
-{
-	struct pnfs_layoutdriver_type *ld;
-
-	ld = NFS_SERVER(inode)->pnfs_curr_ld;
-	pgio->pg_test = (ld && ld->pg_test) ? pnfs_write_pg_test : NULL;
-}
-
-enum pnfs_try_status
-pnfs_try_to_write_data(struct nfs_write_data *wdata,
-			const struct rpc_call_ops *call_ops, int how)
-{
-	struct inode *inode = wdata->inode;
-	enum pnfs_try_status trypnfs;
-	struct nfs_server *nfss = NFS_SERVER(inode);
-
-	wdata->mds_ops = call_ops;
-
-	dprintk("%s: Writing ino:%lu %u@%llu (how %d)\n", __func__,
-		inode->i_ino, wdata->args.count, wdata->args.offset, how);
-
-	trypnfs = nfss->pnfs_curr_ld->write_pagelist(wdata, how);
-	if (trypnfs == PNFS_NOT_ATTEMPTED) {
-		put_lseg(wdata->lseg);
-		wdata->lseg = NULL;
-	} else
-		nfs_inc_stats(inode, NFSIOS_PNFS_WRITE);
-
 	dprintk("%s End (trypnfs:%d)\n", __func__, trypnfs);
 	return trypnfs;
 }
@@ -1065,38 +982,11 @@
 	} else {
 		nfs_inc_stats(inode, NFSIOS_PNFS_READ);
 	}
->>>>>>> 8eca7a00
 	dprintk("%s End (trypnfs:%d)\n", __func__, trypnfs);
 	return trypnfs;
 }
 
 /*
-<<<<<<< HEAD
- * Call the appropriate parallel I/O subsystem read function.
- */
-enum pnfs_try_status
-pnfs_try_to_read_data(struct nfs_read_data *rdata,
-		       const struct rpc_call_ops *call_ops)
-{
-	struct inode *inode = rdata->inode;
-	struct nfs_server *nfss = NFS_SERVER(inode);
-	enum pnfs_try_status trypnfs;
-
-	rdata->mds_ops = call_ops;
-
-	dprintk("%s: Reading ino:%lu %u@%llu\n",
-		__func__, inode->i_ino, rdata->args.count, rdata->args.offset);
-
-	trypnfs = nfss->pnfs_curr_ld->read_pagelist(rdata);
-	if (trypnfs == PNFS_NOT_ATTEMPTED) {
-		put_lseg(rdata->lseg);
-		rdata->lseg = NULL;
-	} else {
-		nfs_inc_stats(inode, NFSIOS_PNFS_READ);
-	}
-	dprintk("%s End (trypnfs:%d)\n", __func__, trypnfs);
-	return trypnfs;
-=======
  * Currently there is only one (whole file) write lseg.
  */
 static struct pnfs_layout_segment *pnfs_list_write_lseg(struct inode *inode)
@@ -1196,5 +1086,4 @@
 out:
 	dprintk("<-- %s status %d\n", __func__, status);
 	return status;
->>>>>>> 8eca7a00
 }