--- conflicted
+++ resolved
@@ -433,21 +433,6 @@
 	dsaddr->ds_num = num;
 
 	memcpy(&dsaddr->deviceid, &pdev->dev_id, sizeof(pdev->dev_id));
-<<<<<<< HEAD
-
-	/* Go back an read stripe indices */
-	p = indicesp;
-	indexp = &dsaddr->stripe_indices[0];
-	for (i = 0; i < dsaddr->stripe_count; i++) {
-		*indexp = be32_to_cpup(p++);
-		if (*indexp >= num)
-			goto out_err_free;
-		indexp++;
-	}
-	/* Skip already read multipath list count */
-	p++;
-=======
->>>>>>> 8eca7a00
 
 	for (i = 0; i < dsaddr->ds_num; i++) {
 		int j;
@@ -690,7 +675,6 @@
 static void
 filelayout_mark_devid_negative(struct nfs4_file_layout_dsaddr *dsaddr,
 			       int err, u32 ds_addr)
-<<<<<<< HEAD
 {
 	u32 *p = (u32 *)&dsaddr->deviceid;
 
@@ -709,26 +693,6 @@
 	struct nfs4_file_layout_dsaddr *dsaddr = FILELAYOUT_LSEG(lseg)->dsaddr;
 	struct nfs4_pnfs_ds *ds = dsaddr->ds_list[ds_idx];
 
-=======
-{
-	u32 *p = (u32 *)&dsaddr->deviceid;
-
-	printk(KERN_ERR "NFS: data server %x connection error %d."
-		" Deviceid [%x%x%x%x] marked out of use.\n",
-		ds_addr, err, p[0], p[1], p[2], p[3]);
-
-	spin_lock(&filelayout_deviceid_lock);
-	dsaddr->flags |= NFS4_DEVICE_ID_NEG_ENTRY;
-	spin_unlock(&filelayout_deviceid_lock);
-}
-
-struct nfs4_pnfs_ds *
-nfs4_fl_prepare_ds(struct pnfs_layout_segment *lseg, u32 ds_idx)
-{
-	struct nfs4_file_layout_dsaddr *dsaddr = FILELAYOUT_LSEG(lseg)->dsaddr;
-	struct nfs4_pnfs_ds *ds = dsaddr->ds_list[ds_idx];
-
->>>>>>> 8eca7a00
 	if (ds == NULL) {
 		printk(KERN_ERR "%s: No data server for offset index %d\n",
 			__func__, ds_idx);
