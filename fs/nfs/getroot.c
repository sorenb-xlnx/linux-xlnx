/* getroot.c: get the root dentry for an NFS mount
 *
 * Copyright (C) 2006 Red Hat, Inc. All Rights Reserved.
 * Written by David Howells (dhowells@redhat.com)
 *
 * This program is free software; you can redistribute it and/or
 * modify it under the terms of the GNU General Public License
 * as published by the Free Software Foundation; either version
 * 2 of the License, or (at your option) any later version.
 */

#include <linux/module.h>
#include <linux/init.h>

#include <linux/time.h>
#include <linux/kernel.h>
#include <linux/mm.h>
#include <linux/string.h>
#include <linux/stat.h>
#include <linux/errno.h>
#include <linux/unistd.h>
#include <linux/sunrpc/clnt.h>
#include <linux/sunrpc/stats.h>
#include <linux/nfs_fs.h>
#include <linux/nfs_mount.h>
#include <linux/nfs4_mount.h>
#include <linux/lockd/bind.h>
#include <linux/seq_file.h>
#include <linux/mount.h>
#include <linux/nfs_idmap.h>
#include <linux/vfs.h>
#include <linux/namei.h>
#include <linux/security.h>

#include <asm/system.h>
#include <asm/uaccess.h>

#include "nfs4_fs.h"
#include "delegation.h"
#include "internal.h"

#define NFSDBG_FACILITY		NFSDBG_CLIENT

/*
 * Set the superblock root dentry.
 * Note that this function frees the inode in case of error.
 */
static int nfs_superblock_set_dummy_root(struct super_block *sb, struct inode *inode)
{
	/* The mntroot acts as the dummy root dentry for this superblock */
	if (sb->s_root == NULL) {
		sb->s_root = d_alloc_root(inode);
		if (sb->s_root == NULL) {
			iput(inode);
			return -ENOMEM;
		}
		ihold(inode);
		/*
		 * Ensure that this dentry is invisible to d_find_alias().
		 * Otherwise, it may be spliced into the tree by
		 * d_materialise_unique if a parent directory from the same
		 * filesystem gets mounted at a later time.
		 * This again causes shrink_dcache_for_umount_subtree() to
		 * Oops, since the test for IS_ROOT() will fail.
		 */
		spin_lock(&sb->s_root->d_inode->i_lock);
		spin_lock(&sb->s_root->d_lock);
		list_del_init(&sb->s_root->d_alias);
		spin_unlock(&sb->s_root->d_lock);
		spin_unlock(&sb->s_root->d_inode->i_lock);
	}
	return 0;
}

/*
 * get an NFS2/NFS3 root dentry from the root filehandle
 */
struct dentry *nfs_get_root(struct super_block *sb, struct nfs_fh *mntfh)
{
	struct nfs_server *server = NFS_SB(sb);
	struct nfs_fsinfo fsinfo;
	struct dentry *ret;
	struct inode *inode;
	int error;

	/* get the actual root for this mount */
	fsinfo.fattr = nfs_alloc_fattr();
	if (fsinfo.fattr == NULL)
		return ERR_PTR(-ENOMEM);

	error = server->nfs_client->rpc_ops->getroot(server, mntfh, &fsinfo);
	if (error < 0) {
		dprintk("nfs_get_root: getattr error = %d\n", -error);
		ret = ERR_PTR(error);
		goto out;
	}

	inode = nfs_fhget(sb, mntfh, fsinfo.fattr);
	if (IS_ERR(inode)) {
		dprintk("nfs_get_root: get root inode failed\n");
		ret = ERR_CAST(inode);
		goto out;
	}

	error = nfs_superblock_set_dummy_root(sb, inode);
	if (error != 0) {
		ret = ERR_PTR(error);
		goto out;
	}

	/* root dentries normally start off anonymous and get spliced in later
	 * if the dentry tree reaches them; however if the dentry already
	 * exists, we'll pick it up at this point and use it as the root
	 */
	ret = d_obtain_alias(inode);
	if (IS_ERR(ret)) {
		dprintk("nfs_get_root: get root dentry failed\n");
		goto out;
	}

	security_d_instantiate(ret, inode);
<<<<<<< HEAD

	if (ret->d_op == NULL)
		d_set_d_op(ret, server->nfs_client->rpc_ops->dentry_ops);
=======
>>>>>>> 63310467
out:
	nfs_free_fattr(fsinfo.fattr);
	return ret;
}

#ifdef CONFIG_NFS_V4

int nfs4_get_rootfh(struct nfs_server *server, struct nfs_fh *mntfh)
{
	struct nfs_fsinfo fsinfo;
	int ret = -ENOMEM;

	dprintk("--> nfs4_get_rootfh()\n");

	fsinfo.fattr = nfs_alloc_fattr();
	if (fsinfo.fattr == NULL)
		goto out;

	/* Start by getting the root filehandle from the server */
	ret = server->nfs_client->rpc_ops->getroot(server, mntfh, &fsinfo);
	if (ret < 0) {
		dprintk("nfs4_get_rootfh: getroot error = %d\n", -ret);
		goto out;
	}

	if (!(fsinfo.fattr->valid & NFS_ATTR_FATTR_TYPE)
			|| !S_ISDIR(fsinfo.fattr->mode)) {
		printk(KERN_ERR "nfs4_get_rootfh:"
		       " getroot encountered non-directory\n");
		ret = -ENOTDIR;
		goto out;
	}

	if (fsinfo.fattr->valid & NFS_ATTR_FATTR_V4_REFERRAL) {
		printk(KERN_ERR "nfs4_get_rootfh:"
		       " getroot obtained referral\n");
		ret = -EREMOTE;
		goto out;
	}

	memcpy(&server->fsid, &fsinfo.fattr->fsid, sizeof(server->fsid));
out:
	nfs_free_fattr(fsinfo.fattr);
	dprintk("<-- nfs4_get_rootfh() = %d\n", ret);
	return ret;
}

/*
 * get an NFS4 root dentry from the root filehandle
 */
struct dentry *nfs4_get_root(struct super_block *sb, struct nfs_fh *mntfh)
{
	struct nfs_server *server = NFS_SB(sb);
	struct nfs_fattr *fattr = NULL;
	struct dentry *ret;
	struct inode *inode;
	int error;

	dprintk("--> nfs4_get_root()\n");

	/* get the info about the server and filesystem */
	error = nfs4_server_capabilities(server, mntfh);
	if (error < 0) {
		dprintk("nfs_get_root: getcaps error = %d\n",
			-error);
		return ERR_PTR(error);
	}

	fattr = nfs_alloc_fattr();
	if (fattr == NULL)
		return ERR_PTR(-ENOMEM);;

	/* get the actual root for this mount */
	error = server->nfs_client->rpc_ops->getattr(server, mntfh, fattr);
	if (error < 0) {
		dprintk("nfs_get_root: getattr error = %d\n", -error);
		ret = ERR_PTR(error);
		goto out;
	}

	inode = nfs_fhget(sb, mntfh, fattr);
	if (IS_ERR(inode)) {
		dprintk("nfs_get_root: get root inode failed\n");
		ret = ERR_CAST(inode);
		goto out;
	}

	error = nfs_superblock_set_dummy_root(sb, inode);
	if (error != 0) {
		ret = ERR_PTR(error);
		goto out;
	}

	/* root dentries normally start off anonymous and get spliced in later
	 * if the dentry tree reaches them; however if the dentry already
	 * exists, we'll pick it up at this point and use it as the root
	 */
	ret = d_obtain_alias(inode);
	if (IS_ERR(ret)) {
		dprintk("nfs_get_root: get root dentry failed\n");
		goto out;
	}

	security_d_instantiate(ret, inode);

<<<<<<< HEAD
	if (ret->d_op == NULL)
		d_set_d_op(ret, server->nfs_client->rpc_ops->dentry_ops);

=======
>>>>>>> 63310467
out:
	nfs_free_fattr(fattr);
	dprintk("<-- nfs4_get_root()\n");
	return ret;
}

#endif /* CONFIG_NFS_V4 */<|MERGE_RESOLUTION|>--- conflicted
+++ resolved
@@ -119,12 +119,6 @@
 	}
 
 	security_d_instantiate(ret, inode);
-<<<<<<< HEAD
-
-	if (ret->d_op == NULL)
-		d_set_d_op(ret, server->nfs_client->rpc_ops->dentry_ops);
-=======
->>>>>>> 63310467
 out:
 	nfs_free_fattr(fsinfo.fattr);
 	return ret;
@@ -230,12 +224,6 @@
 
 	security_d_instantiate(ret, inode);
 
-<<<<<<< HEAD
-	if (ret->d_op == NULL)
-		d_set_d_op(ret, server->nfs_client->rpc_ops->dentry_ops);
-
-=======
->>>>>>> 63310467
 out:
 	nfs_free_fattr(fattr);
 	dprintk("<-- nfs4_get_root()\n");
