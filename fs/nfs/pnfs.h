--- conflicted
+++ resolved
@@ -52,11 +52,6 @@
 	PNFS_NOT_ATTEMPTED = 1,
 };
 
-enum pnfs_try_status {
-	PNFS_ATTEMPTED     = 0,
-	PNFS_NOT_ATTEMPTED = 1,
-};
-
 #ifdef CONFIG_NFS_V4_1
 
 #define LAYOUT_NFSV4_1_MODULE_PREFIX "nfs-layouttype4"
@@ -81,8 +76,6 @@
 	/* test for nfs page cache coalescing */
 	int (*pg_test)(struct nfs_pageio_descriptor *, struct nfs_page *, struct nfs_page *);
 
-<<<<<<< HEAD
-=======
 	/* Returns true if layoutdriver wants to divert this request to
 	 * driver's commit routine.
 	 */
@@ -90,7 +83,6 @@
 	struct list_head * (*choose_commit_list) (struct nfs_page *req);
 	int (*commit_pagelist)(struct inode *inode, struct list_head *mds_pages, int how);
 
->>>>>>> 8eca7a00
 	/*
 	 * Return PNFS_ATTEMPTED to indicate the layout code has attempted
 	 * I/O, else return PNFS_NOT_ATTEMPTED to fall back to normal NFS
@@ -314,8 +306,6 @@
 	pgio->pg_test = NULL;
 }
 
-<<<<<<< HEAD
-=======
 static inline void
 pnfs_mark_request_commit(struct nfs_page *req, struct pnfs_layout_segment *lseg)
 {
@@ -341,7 +331,6 @@
 {
 	return 0;
 }
->>>>>>> 8eca7a00
 #endif /* CONFIG_NFS_V4_1 */
 
 #endif /* FS_NFS_PNFS_H */