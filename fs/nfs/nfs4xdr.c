/*
 *  fs/nfs/nfs4xdr.c
 *
 *  Client-side XDR for NFSv4.
 *
 *  Copyright (c) 2002 The Regents of the University of Michigan.
 *  All rights reserved.
 *
 *  Kendrick Smith <kmsmith@umich.edu>
 *  Andy Adamson   <andros@umich.edu>
 *
 *  Redistribution and use in source and binary forms, with or without
 *  modification, are permitted provided that the following conditions
 *  are met:
 *
 *  1. Redistributions of source code must retain the above copyright
 *     notice, this list of conditions and the following disclaimer.
 *  2. Redistributions in binary form must reproduce the above copyright
 *     notice, this list of conditions and the following disclaimer in the
 *     documentation and/or other materials provided with the distribution.
 *  3. Neither the name of the University nor the names of its
 *     contributors may be used to endorse or promote products derived
 *     from this software without specific prior written permission.
 *
 *  THIS SOFTWARE IS PROVIDED ``AS IS'' AND ANY EXPRESS OR IMPLIED
 *  WARRANTIES, INCLUDING, BUT NOT LIMITED TO, THE IMPLIED WARRANTIES OF
 *  MERCHANTABILITY AND FITNESS FOR A PARTICULAR PURPOSE ARE
 *  DISCLAIMED. IN NO EVENT SHALL THE REGENTS OR CONTRIBUTORS BE LIABLE
 *  FOR ANY DIRECT, INDIRECT, INCIDENTAL, SPECIAL, EXEMPLARY, OR
 *  CONSEQUENTIAL DAMAGES (INCLUDING, BUT NOT LIMITED TO, PROCUREMENT OF
 *  SUBSTITUTE GOODS OR SERVICES; LOSS OF USE, DATA, OR PROFITS; OR
 *  BUSINESS INTERRUPTION) HOWEVER CAUSED AND ON ANY THEORY OF
 *  LIABILITY, WHETHER IN CONTRACT, STRICT LIABILITY, OR TORT (INCLUDING
 *  NEGLIGENCE OR OTHERWISE) ARISING IN ANY WAY OUT OF THE USE OF THIS
 *  SOFTWARE, EVEN IF ADVISED OF THE POSSIBILITY OF SUCH DAMAGE.
 */

#include <linux/param.h>
#include <linux/time.h>
#include <linux/mm.h>
#include <linux/errno.h>
#include <linux/string.h>
#include <linux/in.h>
#include <linux/pagemap.h>
#include <linux/proc_fs.h>
#include <linux/kdev_t.h>
#include <linux/sunrpc/clnt.h>
#include <linux/sunrpc/msg_prot.h>
#include <linux/nfs.h>
#include <linux/nfs4.h>
#include <linux/nfs_fs.h>
#include <linux/nfs_idmap.h>
#include "nfs4_fs.h"
#include "internal.h"
#include "pnfs.h"

#define NFSDBG_FACILITY		NFSDBG_XDR

/* Mapping from NFS error code to "errno" error code. */
#define errno_NFSERR_IO		EIO

static int nfs4_stat_to_errno(int);

/* NFSv4 COMPOUND tags are only wanted for debugging purposes */
#ifdef DEBUG
#define NFS4_MAXTAGLEN		20
#else
#define NFS4_MAXTAGLEN		0
#endif

/* lock,open owner id:
 * we currently use size 2 (u64) out of (NFS4_OPAQUE_LIMIT  >> 2)
 */
#define open_owner_id_maxsz	(1 + 4)
#define lock_owner_id_maxsz	(1 + 4)
#define decode_lockowner_maxsz	(1 + XDR_QUADLEN(IDMAP_NAMESZ))
#define compound_encode_hdr_maxsz	(3 + (NFS4_MAXTAGLEN >> 2))
#define compound_decode_hdr_maxsz	(3 + (NFS4_MAXTAGLEN >> 2))
#define op_encode_hdr_maxsz	(1)
#define op_decode_hdr_maxsz	(2)
#define encode_stateid_maxsz	(XDR_QUADLEN(NFS4_STATEID_SIZE))
#define decode_stateid_maxsz	(XDR_QUADLEN(NFS4_STATEID_SIZE))
#define encode_verifier_maxsz	(XDR_QUADLEN(NFS4_VERIFIER_SIZE))
#define decode_verifier_maxsz	(XDR_QUADLEN(NFS4_VERIFIER_SIZE))
#define encode_putfh_maxsz	(op_encode_hdr_maxsz + 1 + \
				(NFS4_FHSIZE >> 2))
#define decode_putfh_maxsz	(op_decode_hdr_maxsz)
#define encode_putrootfh_maxsz	(op_encode_hdr_maxsz)
#define decode_putrootfh_maxsz	(op_decode_hdr_maxsz)
#define encode_getfh_maxsz      (op_encode_hdr_maxsz)
#define decode_getfh_maxsz      (op_decode_hdr_maxsz + 1 + \
				((3+NFS4_FHSIZE) >> 2))
#define nfs4_fattr_bitmap_maxsz 3
#define encode_getattr_maxsz    (op_encode_hdr_maxsz + nfs4_fattr_bitmap_maxsz)
#define nfs4_name_maxsz		(1 + ((3 + NFS4_MAXNAMLEN) >> 2))
#define nfs4_path_maxsz		(1 + ((3 + NFS4_MAXPATHLEN) >> 2))
#define nfs4_owner_maxsz	(1 + XDR_QUADLEN(IDMAP_NAMESZ))
#define nfs4_group_maxsz	(1 + XDR_QUADLEN(IDMAP_NAMESZ))
/* This is based on getfattr, which uses the most attributes: */
#define nfs4_fattr_value_maxsz	(1 + (1 + 2 + 2 + 4 + 2 + 1 + 1 + 2 + 2 + \
				3 + 3 + 3 + nfs4_owner_maxsz + nfs4_group_maxsz))
#define nfs4_fattr_maxsz	(nfs4_fattr_bitmap_maxsz + \
				nfs4_fattr_value_maxsz)
#define decode_getattr_maxsz    (op_decode_hdr_maxsz + nfs4_fattr_maxsz)
#define encode_attrs_maxsz	(nfs4_fattr_bitmap_maxsz + \
				 1 + 2 + 1 + \
				nfs4_owner_maxsz + \
				nfs4_group_maxsz + \
				4 + 4)
#define encode_savefh_maxsz     (op_encode_hdr_maxsz)
#define decode_savefh_maxsz     (op_decode_hdr_maxsz)
#define encode_restorefh_maxsz  (op_encode_hdr_maxsz)
#define decode_restorefh_maxsz  (op_decode_hdr_maxsz)
#define encode_fsinfo_maxsz	(encode_getattr_maxsz)
#define decode_fsinfo_maxsz	(op_decode_hdr_maxsz + 11)
#define encode_renew_maxsz	(op_encode_hdr_maxsz + 3)
#define decode_renew_maxsz	(op_decode_hdr_maxsz)
#define encode_setclientid_maxsz \
				(op_encode_hdr_maxsz + \
				XDR_QUADLEN(NFS4_VERIFIER_SIZE) + \
				XDR_QUADLEN(NFS4_SETCLIENTID_NAMELEN) + \
				1 /* sc_prog */ + \
				XDR_QUADLEN(RPCBIND_MAXNETIDLEN) + \
				XDR_QUADLEN(RPCBIND_MAXUADDRLEN) + \
				1) /* sc_cb_ident */
#define decode_setclientid_maxsz \
				(op_decode_hdr_maxsz + \
				2 + \
				1024) /* large value for CLID_INUSE */
#define encode_setclientid_confirm_maxsz \
				(op_encode_hdr_maxsz + \
				3 + (NFS4_VERIFIER_SIZE >> 2))
#define decode_setclientid_confirm_maxsz \
				(op_decode_hdr_maxsz)
#define encode_lookup_maxsz	(op_encode_hdr_maxsz + nfs4_name_maxsz)
#define decode_lookup_maxsz	(op_decode_hdr_maxsz)
#define encode_share_access_maxsz \
				(2)
#define encode_createmode_maxsz	(1 + encode_attrs_maxsz + encode_verifier_maxsz)
#define encode_opentype_maxsz	(1 + encode_createmode_maxsz)
#define encode_claim_null_maxsz	(1 + nfs4_name_maxsz)
#define encode_open_maxsz	(op_encode_hdr_maxsz + \
				2 + encode_share_access_maxsz + 2 + \
				open_owner_id_maxsz + \
				encode_opentype_maxsz + \
				encode_claim_null_maxsz)
#define decode_ace_maxsz	(3 + nfs4_owner_maxsz)
#define decode_delegation_maxsz	(1 + decode_stateid_maxsz + 1 + \
				decode_ace_maxsz)
#define decode_change_info_maxsz	(5)
#define decode_open_maxsz	(op_decode_hdr_maxsz + \
				decode_stateid_maxsz + \
				decode_change_info_maxsz + 1 + \
				nfs4_fattr_bitmap_maxsz + \
				decode_delegation_maxsz)
#define encode_open_confirm_maxsz \
				(op_encode_hdr_maxsz + \
				 encode_stateid_maxsz + 1)
#define decode_open_confirm_maxsz \
				(op_decode_hdr_maxsz + \
				 decode_stateid_maxsz)
#define encode_open_downgrade_maxsz \
				(op_encode_hdr_maxsz + \
				 encode_stateid_maxsz + 1 + \
				 encode_share_access_maxsz)
#define decode_open_downgrade_maxsz \
				(op_decode_hdr_maxsz + \
				 decode_stateid_maxsz)
#define encode_close_maxsz	(op_encode_hdr_maxsz + \
				 1 + encode_stateid_maxsz)
#define decode_close_maxsz	(op_decode_hdr_maxsz + \
				 decode_stateid_maxsz)
#define encode_setattr_maxsz	(op_encode_hdr_maxsz + \
				 encode_stateid_maxsz + \
				 encode_attrs_maxsz)
#define decode_setattr_maxsz	(op_decode_hdr_maxsz + \
				 nfs4_fattr_bitmap_maxsz)
#define encode_read_maxsz	(op_encode_hdr_maxsz + \
				 encode_stateid_maxsz + 3)
#define decode_read_maxsz	(op_decode_hdr_maxsz + 2)
#define encode_readdir_maxsz	(op_encode_hdr_maxsz + \
				 2 + encode_verifier_maxsz + 5)
#define decode_readdir_maxsz	(op_decode_hdr_maxsz + \
				 decode_verifier_maxsz)
#define encode_readlink_maxsz	(op_encode_hdr_maxsz)
#define decode_readlink_maxsz	(op_decode_hdr_maxsz + 1)
#define encode_write_maxsz	(op_encode_hdr_maxsz + \
				 encode_stateid_maxsz + 4)
#define decode_write_maxsz	(op_decode_hdr_maxsz + \
				 2 + decode_verifier_maxsz)
#define encode_commit_maxsz	(op_encode_hdr_maxsz + 3)
#define decode_commit_maxsz	(op_decode_hdr_maxsz + \
				 decode_verifier_maxsz)
#define encode_remove_maxsz	(op_encode_hdr_maxsz + \
				nfs4_name_maxsz)
#define decode_remove_maxsz	(op_decode_hdr_maxsz + \
				 decode_change_info_maxsz)
#define encode_rename_maxsz	(op_encode_hdr_maxsz + \
				2 * nfs4_name_maxsz)
#define decode_rename_maxsz	(op_decode_hdr_maxsz + \
				 decode_change_info_maxsz + \
				 decode_change_info_maxsz)
#define encode_link_maxsz	(op_encode_hdr_maxsz + \
				nfs4_name_maxsz)
#define decode_link_maxsz	(op_decode_hdr_maxsz + decode_change_info_maxsz)
#define encode_lockowner_maxsz	(7)
#define encode_lock_maxsz	(op_encode_hdr_maxsz + \
				 7 + \
				 1 + encode_stateid_maxsz + 1 + \
				 encode_lockowner_maxsz)
#define decode_lock_denied_maxsz \
				(8 + decode_lockowner_maxsz)
#define decode_lock_maxsz	(op_decode_hdr_maxsz + \
				 decode_lock_denied_maxsz)
#define encode_lockt_maxsz	(op_encode_hdr_maxsz + 5 + \
				encode_lockowner_maxsz)
#define decode_lockt_maxsz	(op_decode_hdr_maxsz + \
				 decode_lock_denied_maxsz)
#define encode_locku_maxsz	(op_encode_hdr_maxsz + 3 + \
				 encode_stateid_maxsz + \
				 4)
#define decode_locku_maxsz	(op_decode_hdr_maxsz + \
				 decode_stateid_maxsz)
#define encode_release_lockowner_maxsz \
				(op_encode_hdr_maxsz + \
				 encode_lockowner_maxsz)
#define decode_release_lockowner_maxsz \
				(op_decode_hdr_maxsz)
#define encode_access_maxsz	(op_encode_hdr_maxsz + 1)
#define decode_access_maxsz	(op_decode_hdr_maxsz + 2)
#define encode_symlink_maxsz	(op_encode_hdr_maxsz + \
				1 + nfs4_name_maxsz + \
				1 + \
				nfs4_fattr_maxsz)
#define decode_symlink_maxsz	(op_decode_hdr_maxsz + 8)
#define encode_create_maxsz	(op_encode_hdr_maxsz + \
				1 + 2 + nfs4_name_maxsz + \
				encode_attrs_maxsz)
#define decode_create_maxsz	(op_decode_hdr_maxsz + \
				decode_change_info_maxsz + \
				nfs4_fattr_bitmap_maxsz)
#define encode_statfs_maxsz	(encode_getattr_maxsz)
#define decode_statfs_maxsz	(decode_getattr_maxsz)
#define encode_delegreturn_maxsz (op_encode_hdr_maxsz + 4)
#define decode_delegreturn_maxsz (op_decode_hdr_maxsz)
#define encode_getacl_maxsz	(encode_getattr_maxsz)
#define decode_getacl_maxsz	(op_decode_hdr_maxsz + \
				 nfs4_fattr_bitmap_maxsz + 1)
#define encode_setacl_maxsz	(op_encode_hdr_maxsz + \
				 encode_stateid_maxsz + 3)
#define decode_setacl_maxsz	(decode_setattr_maxsz)
#define encode_fs_locations_maxsz \
				(encode_getattr_maxsz)
#define decode_fs_locations_maxsz \
				(0)

#if defined(CONFIG_NFS_V4_1)
#define NFS4_MAX_MACHINE_NAME_LEN (64)

#define encode_exchange_id_maxsz (op_encode_hdr_maxsz + \
				encode_verifier_maxsz + \
				1 /* co_ownerid.len */ + \
				XDR_QUADLEN(NFS4_EXCHANGE_ID_LEN) + \
				1 /* flags */ + \
				1 /* spa_how */ + \
				0 /* SP4_NONE (for now) */ + \
				1 /* zero implemetation id array */)
#define decode_exchange_id_maxsz (op_decode_hdr_maxsz + \
				2 /* eir_clientid */ + \
				1 /* eir_sequenceid */ + \
				1 /* eir_flags */ + \
				1 /* spr_how */ + \
				0 /* SP4_NONE (for now) */ + \
				2 /* eir_server_owner.so_minor_id */ + \
				/* eir_server_owner.so_major_id<> */ \
				XDR_QUADLEN(NFS4_OPAQUE_LIMIT) + 1 + \
				/* eir_server_scope<> */ \
				XDR_QUADLEN(NFS4_OPAQUE_LIMIT) + 1 + \
				1 /* eir_server_impl_id array length */ + \
				0 /* ignored eir_server_impl_id contents */)
#define encode_channel_attrs_maxsz  (6 + 1 /* ca_rdma_ird.len (0) */)
#define decode_channel_attrs_maxsz  (6 + \
				     1 /* ca_rdma_ird.len */ + \
				     1 /* ca_rdma_ird */)
#define encode_create_session_maxsz  (op_encode_hdr_maxsz + \
				     2 /* csa_clientid */ + \
				     1 /* csa_sequence */ + \
				     1 /* csa_flags */ + \
				     encode_channel_attrs_maxsz + \
				     encode_channel_attrs_maxsz + \
				     1 /* csa_cb_program */ + \
				     1 /* csa_sec_parms.len (1) */ + \
				     1 /* cb_secflavor (AUTH_SYS) */ + \
				     1 /* stamp */ + \
				     1 /* machinename.len */ + \
				     XDR_QUADLEN(NFS4_MAX_MACHINE_NAME_LEN) + \
				     1 /* uid */ + \
				     1 /* gid */ + \
				     1 /* gids.len (0) */)
#define decode_create_session_maxsz  (op_decode_hdr_maxsz +	\
				     XDR_QUADLEN(NFS4_MAX_SESSIONID_LEN) + \
				     1 /* csr_sequence */ + \
				     1 /* csr_flags */ + \
				     decode_channel_attrs_maxsz + \
				     decode_channel_attrs_maxsz)
#define encode_destroy_session_maxsz    (op_encode_hdr_maxsz + 4)
#define decode_destroy_session_maxsz    (op_decode_hdr_maxsz)
#define encode_sequence_maxsz	(op_encode_hdr_maxsz + \
				XDR_QUADLEN(NFS4_MAX_SESSIONID_LEN) + 4)
#define decode_sequence_maxsz	(op_decode_hdr_maxsz + \
				XDR_QUADLEN(NFS4_MAX_SESSIONID_LEN) + 5)
#define encode_reclaim_complete_maxsz	(op_encode_hdr_maxsz + 4)
#define decode_reclaim_complete_maxsz	(op_decode_hdr_maxsz + 4)
#define encode_getdeviceinfo_maxsz (op_encode_hdr_maxsz + 4 + \
				XDR_QUADLEN(NFS4_DEVICEID4_SIZE))
#define decode_getdeviceinfo_maxsz (op_decode_hdr_maxsz + \
				1 /* layout type */ + \
				1 /* opaque devaddr4 length */ + \
				  /* devaddr4 payload is read into page */ \
				1 /* notification bitmap length */ + \
				1 /* notification bitmap */)
#define encode_layoutget_maxsz	(op_encode_hdr_maxsz + 10 + \
				encode_stateid_maxsz)
#define decode_layoutget_maxsz	(op_decode_hdr_maxsz + 8 + \
				decode_stateid_maxsz + \
				XDR_QUADLEN(PNFS_LAYOUT_MAXSIZE))
#else /* CONFIG_NFS_V4_1 */
#define encode_sequence_maxsz	0
#define decode_sequence_maxsz	0
#endif /* CONFIG_NFS_V4_1 */

#define NFS4_enc_compound_sz	(1024)  /* XXX: large enough? */
#define NFS4_dec_compound_sz	(1024)  /* XXX: large enough? */
#define NFS4_enc_read_sz	(compound_encode_hdr_maxsz + \
				encode_sequence_maxsz + \
				encode_putfh_maxsz + \
				encode_read_maxsz)
#define NFS4_dec_read_sz	(compound_decode_hdr_maxsz + \
				decode_sequence_maxsz + \
				decode_putfh_maxsz + \
				decode_read_maxsz)
#define NFS4_enc_readlink_sz	(compound_encode_hdr_maxsz + \
				encode_sequence_maxsz + \
				encode_putfh_maxsz + \
				encode_readlink_maxsz)
#define NFS4_dec_readlink_sz	(compound_decode_hdr_maxsz + \
				decode_sequence_maxsz + \
				decode_putfh_maxsz + \
				decode_readlink_maxsz)
#define NFS4_enc_readdir_sz	(compound_encode_hdr_maxsz + \
				encode_sequence_maxsz + \
				encode_putfh_maxsz + \
				encode_readdir_maxsz)
#define NFS4_dec_readdir_sz	(compound_decode_hdr_maxsz + \
				decode_sequence_maxsz + \
				decode_putfh_maxsz + \
				decode_readdir_maxsz)
#define NFS4_enc_write_sz	(compound_encode_hdr_maxsz + \
				encode_sequence_maxsz + \
				encode_putfh_maxsz + \
				encode_write_maxsz + \
				encode_getattr_maxsz)
#define NFS4_dec_write_sz	(compound_decode_hdr_maxsz + \
				decode_sequence_maxsz + \
				decode_putfh_maxsz + \
				decode_write_maxsz + \
				decode_getattr_maxsz)
#define NFS4_enc_commit_sz	(compound_encode_hdr_maxsz + \
				encode_sequence_maxsz + \
				encode_putfh_maxsz + \
				encode_commit_maxsz + \
				encode_getattr_maxsz)
#define NFS4_dec_commit_sz	(compound_decode_hdr_maxsz + \
				decode_sequence_maxsz + \
				decode_putfh_maxsz + \
				decode_commit_maxsz + \
				decode_getattr_maxsz)
#define NFS4_enc_open_sz        (compound_encode_hdr_maxsz + \
				encode_sequence_maxsz + \
				encode_putfh_maxsz + \
				encode_savefh_maxsz + \
				encode_open_maxsz + \
				encode_getfh_maxsz + \
				encode_getattr_maxsz + \
				encode_restorefh_maxsz + \
				encode_getattr_maxsz)
#define NFS4_dec_open_sz        (compound_decode_hdr_maxsz + \
				decode_sequence_maxsz + \
				decode_putfh_maxsz + \
				decode_savefh_maxsz + \
				decode_open_maxsz + \
				decode_getfh_maxsz + \
				decode_getattr_maxsz + \
				decode_restorefh_maxsz + \
				decode_getattr_maxsz)
#define NFS4_enc_open_confirm_sz \
				(compound_encode_hdr_maxsz + \
				 encode_putfh_maxsz + \
				 encode_open_confirm_maxsz)
#define NFS4_dec_open_confirm_sz \
				(compound_decode_hdr_maxsz + \
				 decode_putfh_maxsz + \
				 decode_open_confirm_maxsz)
#define NFS4_enc_open_noattr_sz	(compound_encode_hdr_maxsz + \
					encode_sequence_maxsz + \
					encode_putfh_maxsz + \
					encode_open_maxsz + \
					encode_getattr_maxsz)
#define NFS4_dec_open_noattr_sz	(compound_decode_hdr_maxsz + \
					decode_sequence_maxsz + \
					decode_putfh_maxsz + \
					decode_open_maxsz + \
					decode_getattr_maxsz)
#define NFS4_enc_open_downgrade_sz \
				(compound_encode_hdr_maxsz + \
				 encode_sequence_maxsz + \
				 encode_putfh_maxsz + \
				 encode_open_downgrade_maxsz + \
				 encode_getattr_maxsz)
#define NFS4_dec_open_downgrade_sz \
				(compound_decode_hdr_maxsz + \
				 decode_sequence_maxsz + \
				 decode_putfh_maxsz + \
				 decode_open_downgrade_maxsz + \
				 decode_getattr_maxsz)
#define NFS4_enc_close_sz	(compound_encode_hdr_maxsz + \
				 encode_sequence_maxsz + \
				 encode_putfh_maxsz + \
				 encode_close_maxsz + \
				 encode_getattr_maxsz)
#define NFS4_dec_close_sz	(compound_decode_hdr_maxsz + \
				 decode_sequence_maxsz + \
				 decode_putfh_maxsz + \
				 decode_close_maxsz + \
				 decode_getattr_maxsz)
#define NFS4_enc_setattr_sz	(compound_encode_hdr_maxsz + \
				 encode_sequence_maxsz + \
				 encode_putfh_maxsz + \
				 encode_setattr_maxsz + \
				 encode_getattr_maxsz)
#define NFS4_dec_setattr_sz	(compound_decode_hdr_maxsz + \
				 decode_sequence_maxsz + \
				 decode_putfh_maxsz + \
				 decode_setattr_maxsz + \
				 decode_getattr_maxsz)
#define NFS4_enc_fsinfo_sz	(compound_encode_hdr_maxsz + \
				encode_sequence_maxsz + \
				encode_putfh_maxsz + \
				encode_fsinfo_maxsz)
#define NFS4_dec_fsinfo_sz	(compound_decode_hdr_maxsz + \
				decode_sequence_maxsz + \
				decode_putfh_maxsz + \
				decode_fsinfo_maxsz)
#define NFS4_enc_renew_sz	(compound_encode_hdr_maxsz + \
				encode_renew_maxsz)
#define NFS4_dec_renew_sz	(compound_decode_hdr_maxsz + \
				decode_renew_maxsz)
#define NFS4_enc_setclientid_sz	(compound_encode_hdr_maxsz + \
				encode_setclientid_maxsz)
#define NFS4_dec_setclientid_sz	(compound_decode_hdr_maxsz + \
				decode_setclientid_maxsz)
#define NFS4_enc_setclientid_confirm_sz \
				(compound_encode_hdr_maxsz + \
				encode_setclientid_confirm_maxsz + \
				encode_putrootfh_maxsz + \
				encode_fsinfo_maxsz)
#define NFS4_dec_setclientid_confirm_sz \
				(compound_decode_hdr_maxsz + \
				decode_setclientid_confirm_maxsz + \
				decode_putrootfh_maxsz + \
				decode_fsinfo_maxsz)
#define NFS4_enc_lock_sz        (compound_encode_hdr_maxsz + \
				encode_sequence_maxsz + \
				encode_putfh_maxsz + \
				encode_lock_maxsz)
#define NFS4_dec_lock_sz        (compound_decode_hdr_maxsz + \
				decode_sequence_maxsz + \
				decode_putfh_maxsz + \
				decode_lock_maxsz)
#define NFS4_enc_lockt_sz       (compound_encode_hdr_maxsz + \
				encode_sequence_maxsz + \
				encode_putfh_maxsz + \
				encode_lockt_maxsz)
#define NFS4_dec_lockt_sz       (compound_decode_hdr_maxsz + \
				 decode_sequence_maxsz + \
				 decode_putfh_maxsz + \
				 decode_lockt_maxsz)
#define NFS4_enc_locku_sz       (compound_encode_hdr_maxsz + \
				encode_sequence_maxsz + \
				encode_putfh_maxsz + \
				encode_locku_maxsz)
#define NFS4_dec_locku_sz       (compound_decode_hdr_maxsz + \
				decode_sequence_maxsz + \
				decode_putfh_maxsz + \
				decode_locku_maxsz)
#define NFS4_enc_release_lockowner_sz \
				(compound_encode_hdr_maxsz + \
				 encode_lockowner_maxsz)
#define NFS4_dec_release_lockowner_sz \
				(compound_decode_hdr_maxsz + \
				 decode_lockowner_maxsz)
#define NFS4_enc_access_sz	(compound_encode_hdr_maxsz + \
				encode_sequence_maxsz + \
				encode_putfh_maxsz + \
				encode_access_maxsz + \
				encode_getattr_maxsz)
#define NFS4_dec_access_sz	(compound_decode_hdr_maxsz + \
				decode_sequence_maxsz + \
				decode_putfh_maxsz + \
				decode_access_maxsz + \
				decode_getattr_maxsz)
#define NFS4_enc_getattr_sz	(compound_encode_hdr_maxsz + \
				encode_sequence_maxsz + \
				encode_putfh_maxsz + \
				encode_getattr_maxsz)
#define NFS4_dec_getattr_sz	(compound_decode_hdr_maxsz + \
				decode_sequence_maxsz + \
				decode_putfh_maxsz + \
				decode_getattr_maxsz)
#define NFS4_enc_lookup_sz	(compound_encode_hdr_maxsz + \
				encode_sequence_maxsz + \
				encode_putfh_maxsz + \
				encode_lookup_maxsz + \
				encode_getattr_maxsz + \
				encode_getfh_maxsz)
#define NFS4_dec_lookup_sz	(compound_decode_hdr_maxsz + \
				decode_sequence_maxsz + \
				decode_putfh_maxsz + \
				decode_lookup_maxsz + \
				decode_getattr_maxsz + \
				decode_getfh_maxsz)
#define NFS4_enc_lookup_root_sz (compound_encode_hdr_maxsz + \
				encode_sequence_maxsz + \
				encode_putrootfh_maxsz + \
				encode_getattr_maxsz + \
				encode_getfh_maxsz)
#define NFS4_dec_lookup_root_sz (compound_decode_hdr_maxsz + \
				decode_sequence_maxsz + \
				decode_putrootfh_maxsz + \
				decode_getattr_maxsz + \
				decode_getfh_maxsz)
#define NFS4_enc_remove_sz	(compound_encode_hdr_maxsz + \
				encode_sequence_maxsz + \
				encode_putfh_maxsz + \
				encode_remove_maxsz + \
				encode_getattr_maxsz)
#define NFS4_dec_remove_sz	(compound_decode_hdr_maxsz + \
				decode_sequence_maxsz + \
				decode_putfh_maxsz + \
				decode_remove_maxsz + \
				decode_getattr_maxsz)
#define NFS4_enc_rename_sz	(compound_encode_hdr_maxsz + \
				encode_sequence_maxsz + \
				encode_putfh_maxsz + \
				encode_savefh_maxsz + \
				encode_putfh_maxsz + \
				encode_rename_maxsz + \
				encode_getattr_maxsz + \
				encode_restorefh_maxsz + \
				encode_getattr_maxsz)
#define NFS4_dec_rename_sz	(compound_decode_hdr_maxsz + \
				decode_sequence_maxsz + \
				decode_putfh_maxsz + \
				decode_savefh_maxsz + \
				decode_putfh_maxsz + \
				decode_rename_maxsz + \
				decode_getattr_maxsz + \
				decode_restorefh_maxsz + \
				decode_getattr_maxsz)
#define NFS4_enc_link_sz	(compound_encode_hdr_maxsz + \
				encode_sequence_maxsz + \
				encode_putfh_maxsz + \
				encode_savefh_maxsz + \
				encode_putfh_maxsz + \
				encode_link_maxsz + \
				decode_getattr_maxsz + \
				encode_restorefh_maxsz + \
				decode_getattr_maxsz)
#define NFS4_dec_link_sz	(compound_decode_hdr_maxsz + \
				decode_sequence_maxsz + \
				decode_putfh_maxsz + \
				decode_savefh_maxsz + \
				decode_putfh_maxsz + \
				decode_link_maxsz + \
				decode_getattr_maxsz + \
				decode_restorefh_maxsz + \
				decode_getattr_maxsz)
#define NFS4_enc_symlink_sz	(compound_encode_hdr_maxsz + \
				encode_sequence_maxsz + \
				encode_putfh_maxsz + \
				encode_symlink_maxsz + \
				encode_getattr_maxsz + \
				encode_getfh_maxsz)
#define NFS4_dec_symlink_sz	(compound_decode_hdr_maxsz + \
				decode_sequence_maxsz + \
				decode_putfh_maxsz + \
				decode_symlink_maxsz + \
				decode_getattr_maxsz + \
				decode_getfh_maxsz)
#define NFS4_enc_create_sz	(compound_encode_hdr_maxsz + \
				encode_sequence_maxsz + \
				encode_putfh_maxsz + \
				encode_savefh_maxsz + \
				encode_create_maxsz + \
				encode_getfh_maxsz + \
				encode_getattr_maxsz + \
				encode_restorefh_maxsz + \
				encode_getattr_maxsz)
#define NFS4_dec_create_sz	(compound_decode_hdr_maxsz + \
				decode_sequence_maxsz + \
				decode_putfh_maxsz + \
				decode_savefh_maxsz + \
				decode_create_maxsz + \
				decode_getfh_maxsz + \
				decode_getattr_maxsz + \
				decode_restorefh_maxsz + \
				decode_getattr_maxsz)
#define NFS4_enc_pathconf_sz	(compound_encode_hdr_maxsz + \
				encode_sequence_maxsz + \
				encode_putfh_maxsz + \
				encode_getattr_maxsz)
#define NFS4_dec_pathconf_sz	(compound_decode_hdr_maxsz + \
				decode_sequence_maxsz + \
				decode_putfh_maxsz + \
				decode_getattr_maxsz)
#define NFS4_enc_statfs_sz	(compound_encode_hdr_maxsz + \
				encode_sequence_maxsz + \
				encode_putfh_maxsz + \
				encode_statfs_maxsz)
#define NFS4_dec_statfs_sz	(compound_decode_hdr_maxsz + \
				decode_sequence_maxsz + \
				decode_putfh_maxsz + \
				decode_statfs_maxsz)
#define NFS4_enc_server_caps_sz (compound_encode_hdr_maxsz + \
				encode_sequence_maxsz + \
				encode_putfh_maxsz + \
				encode_getattr_maxsz)
#define NFS4_dec_server_caps_sz (compound_decode_hdr_maxsz + \
				decode_sequence_maxsz + \
				decode_putfh_maxsz + \
				decode_getattr_maxsz)
#define NFS4_enc_delegreturn_sz	(compound_encode_hdr_maxsz + \
				encode_sequence_maxsz + \
				encode_putfh_maxsz + \
				encode_delegreturn_maxsz + \
				encode_getattr_maxsz)
#define NFS4_dec_delegreturn_sz (compound_decode_hdr_maxsz + \
				decode_sequence_maxsz + \
				decode_delegreturn_maxsz + \
				decode_getattr_maxsz)
#define NFS4_enc_getacl_sz	(compound_encode_hdr_maxsz + \
				encode_sequence_maxsz + \
				encode_putfh_maxsz + \
				encode_getacl_maxsz)
#define NFS4_dec_getacl_sz	(compound_decode_hdr_maxsz + \
				decode_sequence_maxsz + \
				decode_putfh_maxsz + \
				decode_getacl_maxsz)
#define NFS4_enc_setacl_sz	(compound_encode_hdr_maxsz + \
				encode_sequence_maxsz + \
				encode_putfh_maxsz + \
				encode_setacl_maxsz)
#define NFS4_dec_setacl_sz	(compound_decode_hdr_maxsz + \
				decode_sequence_maxsz + \
				decode_putfh_maxsz + \
				decode_setacl_maxsz)
#define NFS4_enc_fs_locations_sz \
				(compound_encode_hdr_maxsz + \
				 encode_sequence_maxsz + \
				 encode_putfh_maxsz + \
				 encode_lookup_maxsz + \
				 encode_fs_locations_maxsz)
#define NFS4_dec_fs_locations_sz \
				(compound_decode_hdr_maxsz + \
				 decode_sequence_maxsz + \
				 decode_putfh_maxsz + \
				 decode_lookup_maxsz + \
				 decode_fs_locations_maxsz)
#if defined(CONFIG_NFS_V4_1)
#define NFS4_enc_exchange_id_sz \
				(compound_encode_hdr_maxsz + \
				 encode_exchange_id_maxsz)
#define NFS4_dec_exchange_id_sz \
				(compound_decode_hdr_maxsz + \
				 decode_exchange_id_maxsz)
#define NFS4_enc_create_session_sz \
				(compound_encode_hdr_maxsz + \
				 encode_create_session_maxsz)
#define NFS4_dec_create_session_sz \
				(compound_decode_hdr_maxsz + \
				 decode_create_session_maxsz)
#define NFS4_enc_destroy_session_sz	(compound_encode_hdr_maxsz + \
					 encode_destroy_session_maxsz)
#define NFS4_dec_destroy_session_sz	(compound_decode_hdr_maxsz + \
					 decode_destroy_session_maxsz)
#define NFS4_enc_sequence_sz \
				(compound_decode_hdr_maxsz + \
				 encode_sequence_maxsz)
#define NFS4_dec_sequence_sz \
				(compound_decode_hdr_maxsz + \
				 decode_sequence_maxsz)
#define NFS4_enc_get_lease_time_sz	(compound_encode_hdr_maxsz + \
					 encode_sequence_maxsz + \
					 encode_putrootfh_maxsz + \
					 encode_fsinfo_maxsz)
#define NFS4_dec_get_lease_time_sz	(compound_decode_hdr_maxsz + \
					 decode_sequence_maxsz + \
					 decode_putrootfh_maxsz + \
					 decode_fsinfo_maxsz)
#define NFS4_enc_reclaim_complete_sz	(compound_encode_hdr_maxsz + \
					 encode_sequence_maxsz + \
					 encode_reclaim_complete_maxsz)
#define NFS4_dec_reclaim_complete_sz	(compound_decode_hdr_maxsz + \
					 decode_sequence_maxsz + \
					 decode_reclaim_complete_maxsz)
#define NFS4_enc_getdeviceinfo_sz (compound_encode_hdr_maxsz +    \
				encode_sequence_maxsz +\
				encode_getdeviceinfo_maxsz)
#define NFS4_dec_getdeviceinfo_sz (compound_decode_hdr_maxsz +    \
				decode_sequence_maxsz + \
				decode_getdeviceinfo_maxsz)
#define NFS4_enc_layoutget_sz	(compound_encode_hdr_maxsz + \
				encode_sequence_maxsz + \
				encode_putfh_maxsz +        \
				encode_layoutget_maxsz)
#define NFS4_dec_layoutget_sz	(compound_decode_hdr_maxsz + \
				decode_sequence_maxsz + \
				decode_putfh_maxsz +        \
				decode_layoutget_maxsz)

const u32 nfs41_maxwrite_overhead = ((RPC_MAX_HEADER_WITH_AUTH +
				      compound_encode_hdr_maxsz +
				      encode_sequence_maxsz +
				      encode_putfh_maxsz +
				      encode_getattr_maxsz) *
				     XDR_UNIT);

const u32 nfs41_maxread_overhead = ((RPC_MAX_HEADER_WITH_AUTH +
				     compound_decode_hdr_maxsz +
				     decode_sequence_maxsz +
				     decode_putfh_maxsz) *
				    XDR_UNIT);
#endif /* CONFIG_NFS_V4_1 */

static const umode_t nfs_type2fmt[] = {
	[NF4BAD] = 0,
	[NF4REG] = S_IFREG,
	[NF4DIR] = S_IFDIR,
	[NF4BLK] = S_IFBLK,
	[NF4CHR] = S_IFCHR,
	[NF4LNK] = S_IFLNK,
	[NF4SOCK] = S_IFSOCK,
	[NF4FIFO] = S_IFIFO,
	[NF4ATTRDIR] = 0,
	[NF4NAMEDATTR] = 0,
};

struct compound_hdr {
	int32_t		status;
	uint32_t	nops;
	__be32 *	nops_p;
	uint32_t	taglen;
	char *		tag;
	uint32_t	replen;		/* expected reply words */
	u32		minorversion;
};

static __be32 *reserve_space(struct xdr_stream *xdr, size_t nbytes)
{
	__be32 *p = xdr_reserve_space(xdr, nbytes);
	BUG_ON(!p);
	return p;
}

static void encode_string(struct xdr_stream *xdr, unsigned int len, const char *str)
{
	__be32 *p;

	p = xdr_reserve_space(xdr, 4 + len);
	BUG_ON(p == NULL);
	xdr_encode_opaque(p, str, len);
}

static void encode_compound_hdr(struct xdr_stream *xdr,
				struct rpc_rqst *req,
				struct compound_hdr *hdr)
{
	__be32 *p;
	struct rpc_auth *auth = req->rq_cred->cr_auth;

	/* initialize running count of expected bytes in reply.
	 * NOTE: the replied tag SHOULD be the same is the one sent,
	 * but this is not required as a MUST for the server to do so. */
	hdr->replen = RPC_REPHDRSIZE + auth->au_rslack + 3 + hdr->taglen;

	dprintk("encode_compound: tag=%.*s\n", (int)hdr->taglen, hdr->tag);
	BUG_ON(hdr->taglen > NFS4_MAXTAGLEN);
	p = reserve_space(xdr, 4 + hdr->taglen + 8);
	p = xdr_encode_opaque(p, hdr->tag, hdr->taglen);
	*p++ = cpu_to_be32(hdr->minorversion);
	hdr->nops_p = p;
	*p = cpu_to_be32(hdr->nops);
}

static void encode_nops(struct compound_hdr *hdr)
{
	BUG_ON(hdr->nops > NFS4_MAX_OPS);
	*hdr->nops_p = htonl(hdr->nops);
}

static void encode_nfs4_verifier(struct xdr_stream *xdr, const nfs4_verifier *verf)
{
	__be32 *p;

	p = xdr_reserve_space(xdr, NFS4_VERIFIER_SIZE);
	BUG_ON(p == NULL);
	xdr_encode_opaque_fixed(p, verf->data, NFS4_VERIFIER_SIZE);
}

static void encode_attrs(struct xdr_stream *xdr, const struct iattr *iap, const struct nfs_server *server)
{
	char owner_name[IDMAP_NAMESZ];
	char owner_group[IDMAP_NAMESZ];
	int owner_namelen = 0;
	int owner_grouplen = 0;
	__be32 *p;
	__be32 *q;
	int len;
	uint32_t bmval0 = 0;
	uint32_t bmval1 = 0;

	/*
	 * We reserve enough space to write the entire attribute buffer at once.
	 * In the worst-case, this would be
	 *   12(bitmap) + 4(attrlen) + 8(size) + 4(mode) + 4(atime) + 4(mtime)
	 *          = 36 bytes, plus any contribution from variable-length fields
	 *            such as owner/group.
	 */
	len = 16;

	/* Sigh */
	if (iap->ia_valid & ATTR_SIZE)
		len += 8;
	if (iap->ia_valid & ATTR_MODE)
		len += 4;
	if (iap->ia_valid & ATTR_UID) {
		owner_namelen = nfs_map_uid_to_name(server->nfs_client, iap->ia_uid, owner_name, IDMAP_NAMESZ);
		if (owner_namelen < 0) {
			dprintk("nfs: couldn't resolve uid %d to string\n",
					iap->ia_uid);
			/* XXX */
			strcpy(owner_name, "nobody");
			owner_namelen = sizeof("nobody") - 1;
			/* goto out; */
		}
		len += 4 + (XDR_QUADLEN(owner_namelen) << 2);
	}
	if (iap->ia_valid & ATTR_GID) {
		owner_grouplen = nfs_map_gid_to_group(server->nfs_client, iap->ia_gid, owner_group, IDMAP_NAMESZ);
		if (owner_grouplen < 0) {
			dprintk("nfs: couldn't resolve gid %d to string\n",
					iap->ia_gid);
			strcpy(owner_group, "nobody");
			owner_grouplen = sizeof("nobody") - 1;
			/* goto out; */
		}
		len += 4 + (XDR_QUADLEN(owner_grouplen) << 2);
	}
	if (iap->ia_valid & ATTR_ATIME_SET)
		len += 16;
	else if (iap->ia_valid & ATTR_ATIME)
		len += 4;
	if (iap->ia_valid & ATTR_MTIME_SET)
		len += 16;
	else if (iap->ia_valid & ATTR_MTIME)
		len += 4;
	p = reserve_space(xdr, len);

	/*
	 * We write the bitmap length now, but leave the bitmap and the attribute
	 * buffer length to be backfilled at the end of this routine.
	 */
	*p++ = cpu_to_be32(2);
	q = p;
	p += 3;

	if (iap->ia_valid & ATTR_SIZE) {
		bmval0 |= FATTR4_WORD0_SIZE;
		p = xdr_encode_hyper(p, iap->ia_size);
	}
	if (iap->ia_valid & ATTR_MODE) {
		bmval1 |= FATTR4_WORD1_MODE;
		*p++ = cpu_to_be32(iap->ia_mode & S_IALLUGO);
	}
	if (iap->ia_valid & ATTR_UID) {
		bmval1 |= FATTR4_WORD1_OWNER;
		p = xdr_encode_opaque(p, owner_name, owner_namelen);
	}
	if (iap->ia_valid & ATTR_GID) {
		bmval1 |= FATTR4_WORD1_OWNER_GROUP;
		p = xdr_encode_opaque(p, owner_group, owner_grouplen);
	}
	if (iap->ia_valid & ATTR_ATIME_SET) {
		bmval1 |= FATTR4_WORD1_TIME_ACCESS_SET;
		*p++ = cpu_to_be32(NFS4_SET_TO_CLIENT_TIME);
		*p++ = cpu_to_be32(0);
		*p++ = cpu_to_be32(iap->ia_atime.tv_sec);
		*p++ = cpu_to_be32(iap->ia_atime.tv_nsec);
	}
	else if (iap->ia_valid & ATTR_ATIME) {
		bmval1 |= FATTR4_WORD1_TIME_ACCESS_SET;
		*p++ = cpu_to_be32(NFS4_SET_TO_SERVER_TIME);
	}
	if (iap->ia_valid & ATTR_MTIME_SET) {
		bmval1 |= FATTR4_WORD1_TIME_MODIFY_SET;
		*p++ = cpu_to_be32(NFS4_SET_TO_CLIENT_TIME);
		*p++ = cpu_to_be32(0);
		*p++ = cpu_to_be32(iap->ia_mtime.tv_sec);
		*p++ = cpu_to_be32(iap->ia_mtime.tv_nsec);
	}
	else if (iap->ia_valid & ATTR_MTIME) {
		bmval1 |= FATTR4_WORD1_TIME_MODIFY_SET;
		*p++ = cpu_to_be32(NFS4_SET_TO_SERVER_TIME);
	}

	/*
	 * Now we backfill the bitmap and the attribute buffer length.
	 */
	if (len != ((char *)p - (char *)q) + 4) {
		printk(KERN_ERR "nfs: Attr length error, %u != %Zu\n",
				len, ((char *)p - (char *)q) + 4);
		BUG();
	}
	len = (char *)p - (char *)q - 12;
	*q++ = htonl(bmval0);
	*q++ = htonl(bmval1);
	*q = htonl(len);

/* out: */
}

static void encode_access(struct xdr_stream *xdr, u32 access, struct compound_hdr *hdr)
{
	__be32 *p;

	p = reserve_space(xdr, 8);
	*p++ = cpu_to_be32(OP_ACCESS);
	*p = cpu_to_be32(access);
	hdr->nops++;
	hdr->replen += decode_access_maxsz;
}

static void encode_close(struct xdr_stream *xdr, const struct nfs_closeargs *arg, struct compound_hdr *hdr)
{
	__be32 *p;

	p = reserve_space(xdr, 8+NFS4_STATEID_SIZE);
	*p++ = cpu_to_be32(OP_CLOSE);
	*p++ = cpu_to_be32(arg->seqid->sequence->counter);
	xdr_encode_opaque_fixed(p, arg->stateid->data, NFS4_STATEID_SIZE);
	hdr->nops++;
	hdr->replen += decode_close_maxsz;
}

static void encode_commit(struct xdr_stream *xdr, const struct nfs_writeargs *args, struct compound_hdr *hdr)
{
	__be32 *p;

	p = reserve_space(xdr, 16);
	*p++ = cpu_to_be32(OP_COMMIT);
	p = xdr_encode_hyper(p, args->offset);
	*p = cpu_to_be32(args->count);
	hdr->nops++;
	hdr->replen += decode_commit_maxsz;
}

static void encode_create(struct xdr_stream *xdr, const struct nfs4_create_arg *create, struct compound_hdr *hdr)
{
	__be32 *p;

	p = reserve_space(xdr, 8);
	*p++ = cpu_to_be32(OP_CREATE);
	*p = cpu_to_be32(create->ftype);

	switch (create->ftype) {
	case NF4LNK:
		p = reserve_space(xdr, 4);
		*p = cpu_to_be32(create->u.symlink.len);
		xdr_write_pages(xdr, create->u.symlink.pages, 0, create->u.symlink.len);
		break;

	case NF4BLK: case NF4CHR:
		p = reserve_space(xdr, 8);
		*p++ = cpu_to_be32(create->u.device.specdata1);
		*p = cpu_to_be32(create->u.device.specdata2);
		break;

	default:
		break;
	}

	encode_string(xdr, create->name->len, create->name->name);
	hdr->nops++;
	hdr->replen += decode_create_maxsz;

	encode_attrs(xdr, create->attrs, create->server);
}

static void encode_getattr_one(struct xdr_stream *xdr, uint32_t bitmap, struct compound_hdr *hdr)
{
	__be32 *p;

	p = reserve_space(xdr, 12);
	*p++ = cpu_to_be32(OP_GETATTR);
	*p++ = cpu_to_be32(1);
	*p = cpu_to_be32(bitmap);
	hdr->nops++;
	hdr->replen += decode_getattr_maxsz;
}

static void encode_getattr_two(struct xdr_stream *xdr, uint32_t bm0, uint32_t bm1, struct compound_hdr *hdr)
{
	__be32 *p;

	p = reserve_space(xdr, 16);
	*p++ = cpu_to_be32(OP_GETATTR);
	*p++ = cpu_to_be32(2);
	*p++ = cpu_to_be32(bm0);
	*p = cpu_to_be32(bm1);
	hdr->nops++;
	hdr->replen += decode_getattr_maxsz;
}

static void encode_getfattr(struct xdr_stream *xdr, const u32* bitmask, struct compound_hdr *hdr)
{
	encode_getattr_two(xdr, bitmask[0] & nfs4_fattr_bitmap[0],
			   bitmask[1] & nfs4_fattr_bitmap[1], hdr);
}

static void encode_fsinfo(struct xdr_stream *xdr, const u32* bitmask, struct compound_hdr *hdr)
{
	encode_getattr_two(xdr, bitmask[0] & nfs4_fsinfo_bitmap[0],
			   bitmask[1] & nfs4_fsinfo_bitmap[1], hdr);
}

static void encode_fs_locations(struct xdr_stream *xdr, const u32* bitmask, struct compound_hdr *hdr)
{
	encode_getattr_two(xdr, bitmask[0] & nfs4_fs_locations_bitmap[0],
			   bitmask[1] & nfs4_fs_locations_bitmap[1], hdr);
}

static void encode_getfh(struct xdr_stream *xdr, struct compound_hdr *hdr)
{
	__be32 *p;

	p = reserve_space(xdr, 4);
	*p = cpu_to_be32(OP_GETFH);
	hdr->nops++;
	hdr->replen += decode_getfh_maxsz;
}

static void encode_link(struct xdr_stream *xdr, const struct qstr *name, struct compound_hdr *hdr)
{
	__be32 *p;

	p = reserve_space(xdr, 8 + name->len);
	*p++ = cpu_to_be32(OP_LINK);
	xdr_encode_opaque(p, name->name, name->len);
	hdr->nops++;
	hdr->replen += decode_link_maxsz;
}

static inline int nfs4_lock_type(struct file_lock *fl, int block)
{
	if ((fl->fl_type & (F_RDLCK|F_WRLCK|F_UNLCK)) == F_RDLCK)
		return block ? NFS4_READW_LT : NFS4_READ_LT;
	return block ? NFS4_WRITEW_LT : NFS4_WRITE_LT;
}

static inline uint64_t nfs4_lock_length(struct file_lock *fl)
{
	if (fl->fl_end == OFFSET_MAX)
		return ~(uint64_t)0;
	return fl->fl_end - fl->fl_start + 1;
}

static void encode_lockowner(struct xdr_stream *xdr, const struct nfs_lowner *lowner)
{
	__be32 *p;

	p = reserve_space(xdr, 28);
	p = xdr_encode_hyper(p, lowner->clientid);
	*p++ = cpu_to_be32(16);
	p = xdr_encode_opaque_fixed(p, "lock id:", 8);
	xdr_encode_hyper(p, lowner->id);
}

/*
 * opcode,type,reclaim,offset,length,new_lock_owner = 32
 * open_seqid,open_stateid,lock_seqid,lock_owner.clientid, lock_owner.id = 40
 */
static void encode_lock(struct xdr_stream *xdr, const struct nfs_lock_args *args, struct compound_hdr *hdr)
{
	__be32 *p;

	p = reserve_space(xdr, 32);
	*p++ = cpu_to_be32(OP_LOCK);
	*p++ = cpu_to_be32(nfs4_lock_type(args->fl, args->block));
	*p++ = cpu_to_be32(args->reclaim);
	p = xdr_encode_hyper(p, args->fl->fl_start);
	p = xdr_encode_hyper(p, nfs4_lock_length(args->fl));
	*p = cpu_to_be32(args->new_lock_owner);
	if (args->new_lock_owner){
		p = reserve_space(xdr, 4+NFS4_STATEID_SIZE+4);
		*p++ = cpu_to_be32(args->open_seqid->sequence->counter);
		p = xdr_encode_opaque_fixed(p, args->open_stateid->data, NFS4_STATEID_SIZE);
		*p++ = cpu_to_be32(args->lock_seqid->sequence->counter);
		encode_lockowner(xdr, &args->lock_owner);
	}
	else {
		p = reserve_space(xdr, NFS4_STATEID_SIZE+4);
		p = xdr_encode_opaque_fixed(p, args->lock_stateid->data, NFS4_STATEID_SIZE);
		*p = cpu_to_be32(args->lock_seqid->sequence->counter);
	}
	hdr->nops++;
	hdr->replen += decode_lock_maxsz;
}

static void encode_lockt(struct xdr_stream *xdr, const struct nfs_lockt_args *args, struct compound_hdr *hdr)
{
	__be32 *p;

	p = reserve_space(xdr, 24);
	*p++ = cpu_to_be32(OP_LOCKT);
	*p++ = cpu_to_be32(nfs4_lock_type(args->fl, 0));
	p = xdr_encode_hyper(p, args->fl->fl_start);
	p = xdr_encode_hyper(p, nfs4_lock_length(args->fl));
	encode_lockowner(xdr, &args->lock_owner);
	hdr->nops++;
	hdr->replen += decode_lockt_maxsz;
}

static void encode_locku(struct xdr_stream *xdr, const struct nfs_locku_args *args, struct compound_hdr *hdr)
{
	__be32 *p;

	p = reserve_space(xdr, 12+NFS4_STATEID_SIZE+16);
	*p++ = cpu_to_be32(OP_LOCKU);
	*p++ = cpu_to_be32(nfs4_lock_type(args->fl, 0));
	*p++ = cpu_to_be32(args->seqid->sequence->counter);
	p = xdr_encode_opaque_fixed(p, args->stateid->data, NFS4_STATEID_SIZE);
	p = xdr_encode_hyper(p, args->fl->fl_start);
	xdr_encode_hyper(p, nfs4_lock_length(args->fl));
	hdr->nops++;
	hdr->replen += decode_locku_maxsz;
}

static void encode_release_lockowner(struct xdr_stream *xdr, const struct nfs_lowner *lowner, struct compound_hdr *hdr)
{
	__be32 *p;

	p = reserve_space(xdr, 4);
	*p = cpu_to_be32(OP_RELEASE_LOCKOWNER);
	encode_lockowner(xdr, lowner);
	hdr->nops++;
	hdr->replen += decode_release_lockowner_maxsz;
}

static void encode_lookup(struct xdr_stream *xdr, const struct qstr *name, struct compound_hdr *hdr)
{
	int len = name->len;
	__be32 *p;

	p = reserve_space(xdr, 8 + len);
	*p++ = cpu_to_be32(OP_LOOKUP);
	xdr_encode_opaque(p, name->name, len);
	hdr->nops++;
	hdr->replen += decode_lookup_maxsz;
}

static void encode_share_access(struct xdr_stream *xdr, fmode_t fmode)
{
	__be32 *p;

	p = reserve_space(xdr, 8);
	switch (fmode & (FMODE_READ|FMODE_WRITE)) {
	case FMODE_READ:
		*p++ = cpu_to_be32(NFS4_SHARE_ACCESS_READ);
		break;
	case FMODE_WRITE:
		*p++ = cpu_to_be32(NFS4_SHARE_ACCESS_WRITE);
		break;
	case FMODE_READ|FMODE_WRITE:
		*p++ = cpu_to_be32(NFS4_SHARE_ACCESS_BOTH);
		break;
	default:
		*p++ = cpu_to_be32(0);
	}
	*p = cpu_to_be32(0);		/* for linux, share_deny = 0 always */
}

static inline void encode_openhdr(struct xdr_stream *xdr, const struct nfs_openargs *arg)
{
	__be32 *p;
 /*
 * opcode 4, seqid 4, share_access 4, share_deny 4, clientid 8, ownerlen 4,
 * owner 4 = 32
 */
	p = reserve_space(xdr, 8);
	*p++ = cpu_to_be32(OP_OPEN);
	*p = cpu_to_be32(arg->seqid->sequence->counter);
	encode_share_access(xdr, arg->fmode);
	p = reserve_space(xdr, 28);
	p = xdr_encode_hyper(p, arg->clientid);
	*p++ = cpu_to_be32(16);
	p = xdr_encode_opaque_fixed(p, "open id:", 8);
	xdr_encode_hyper(p, arg->id);
}

static inline void encode_createmode(struct xdr_stream *xdr, const struct nfs_openargs *arg)
{
	__be32 *p;
	struct nfs_client *clp;

	p = reserve_space(xdr, 4);
	switch(arg->open_flags & O_EXCL) {
	case 0:
		*p = cpu_to_be32(NFS4_CREATE_UNCHECKED);
		encode_attrs(xdr, arg->u.attrs, arg->server);
		break;
	default:
		clp = arg->server->nfs_client;
		if (clp->cl_mvops->minor_version > 0) {
			if (nfs4_has_persistent_session(clp)) {
				*p = cpu_to_be32(NFS4_CREATE_GUARDED);
				encode_attrs(xdr, arg->u.attrs, arg->server);
			} else {
				struct iattr dummy;

				*p = cpu_to_be32(NFS4_CREATE_EXCLUSIVE4_1);
				encode_nfs4_verifier(xdr, &arg->u.verifier);
				dummy.ia_valid = 0;
				encode_attrs(xdr, &dummy, arg->server);
			}
		} else {
			*p = cpu_to_be32(NFS4_CREATE_EXCLUSIVE);
			encode_nfs4_verifier(xdr, &arg->u.verifier);
		}
	}
}

static void encode_opentype(struct xdr_stream *xdr, const struct nfs_openargs *arg)
{
	__be32 *p;

	p = reserve_space(xdr, 4);
	switch (arg->open_flags & O_CREAT) {
	case 0:
		*p = cpu_to_be32(NFS4_OPEN_NOCREATE);
		break;
	default:
		BUG_ON(arg->claim != NFS4_OPEN_CLAIM_NULL);
		*p = cpu_to_be32(NFS4_OPEN_CREATE);
		encode_createmode(xdr, arg);
	}
}

static inline void encode_delegation_type(struct xdr_stream *xdr, fmode_t delegation_type)
{
	__be32 *p;

	p = reserve_space(xdr, 4);
	switch (delegation_type) {
	case 0:
		*p = cpu_to_be32(NFS4_OPEN_DELEGATE_NONE);
		break;
	case FMODE_READ:
		*p = cpu_to_be32(NFS4_OPEN_DELEGATE_READ);
		break;
	case FMODE_WRITE|FMODE_READ:
		*p = cpu_to_be32(NFS4_OPEN_DELEGATE_WRITE);
		break;
	default:
		BUG();
	}
}

static inline void encode_claim_null(struct xdr_stream *xdr, const struct qstr *name)
{
	__be32 *p;

	p = reserve_space(xdr, 4);
	*p = cpu_to_be32(NFS4_OPEN_CLAIM_NULL);
	encode_string(xdr, name->len, name->name);
}

static inline void encode_claim_previous(struct xdr_stream *xdr, fmode_t type)
{
	__be32 *p;

	p = reserve_space(xdr, 4);
	*p = cpu_to_be32(NFS4_OPEN_CLAIM_PREVIOUS);
	encode_delegation_type(xdr, type);
}

static inline void encode_claim_delegate_cur(struct xdr_stream *xdr, const struct qstr *name, const nfs4_stateid *stateid)
{
	__be32 *p;

	p = reserve_space(xdr, 4+NFS4_STATEID_SIZE);
	*p++ = cpu_to_be32(NFS4_OPEN_CLAIM_DELEGATE_CUR);
	xdr_encode_opaque_fixed(p, stateid->data, NFS4_STATEID_SIZE);
	encode_string(xdr, name->len, name->name);
}

static void encode_open(struct xdr_stream *xdr, const struct nfs_openargs *arg, struct compound_hdr *hdr)
{
	encode_openhdr(xdr, arg);
	encode_opentype(xdr, arg);
	switch (arg->claim) {
	case NFS4_OPEN_CLAIM_NULL:
		encode_claim_null(xdr, arg->name);
		break;
	case NFS4_OPEN_CLAIM_PREVIOUS:
		encode_claim_previous(xdr, arg->u.delegation_type);
		break;
	case NFS4_OPEN_CLAIM_DELEGATE_CUR:
		encode_claim_delegate_cur(xdr, arg->name, &arg->u.delegation);
		break;
	default:
		BUG();
	}
	hdr->nops++;
	hdr->replen += decode_open_maxsz;
}

static void encode_open_confirm(struct xdr_stream *xdr, const struct nfs_open_confirmargs *arg, struct compound_hdr *hdr)
{
	__be32 *p;

	p = reserve_space(xdr, 4+NFS4_STATEID_SIZE+4);
	*p++ = cpu_to_be32(OP_OPEN_CONFIRM);
	p = xdr_encode_opaque_fixed(p, arg->stateid->data, NFS4_STATEID_SIZE);
	*p = cpu_to_be32(arg->seqid->sequence->counter);
	hdr->nops++;
	hdr->replen += decode_open_confirm_maxsz;
}

static void encode_open_downgrade(struct xdr_stream *xdr, const struct nfs_closeargs *arg, struct compound_hdr *hdr)
{
	__be32 *p;

	p = reserve_space(xdr, 4+NFS4_STATEID_SIZE+4);
	*p++ = cpu_to_be32(OP_OPEN_DOWNGRADE);
	p = xdr_encode_opaque_fixed(p, arg->stateid->data, NFS4_STATEID_SIZE);
	*p = cpu_to_be32(arg->seqid->sequence->counter);
	encode_share_access(xdr, arg->fmode);
	hdr->nops++;
	hdr->replen += decode_open_downgrade_maxsz;
}

static void
encode_putfh(struct xdr_stream *xdr, const struct nfs_fh *fh, struct compound_hdr *hdr)
{
	int len = fh->size;
	__be32 *p;

	p = reserve_space(xdr, 8 + len);
	*p++ = cpu_to_be32(OP_PUTFH);
	xdr_encode_opaque(p, fh->data, len);
	hdr->nops++;
	hdr->replen += decode_putfh_maxsz;
}

static void encode_putrootfh(struct xdr_stream *xdr, struct compound_hdr *hdr)
{
	__be32 *p;

	p = reserve_space(xdr, 4);
	*p = cpu_to_be32(OP_PUTROOTFH);
	hdr->nops++;
	hdr->replen += decode_putrootfh_maxsz;
}

static void encode_stateid(struct xdr_stream *xdr, const struct nfs_open_context *ctx, const struct nfs_lock_context *l_ctx)
{
	nfs4_stateid stateid;
	__be32 *p;

	p = reserve_space(xdr, NFS4_STATEID_SIZE);
	if (ctx->state != NULL) {
		nfs4_copy_stateid(&stateid, ctx->state, l_ctx->lockowner, l_ctx->pid);
		xdr_encode_opaque_fixed(p, stateid.data, NFS4_STATEID_SIZE);
	} else
		xdr_encode_opaque_fixed(p, zero_stateid.data, NFS4_STATEID_SIZE);
}

static void encode_read(struct xdr_stream *xdr, const struct nfs_readargs *args, struct compound_hdr *hdr)
{
	__be32 *p;

	p = reserve_space(xdr, 4);
	*p = cpu_to_be32(OP_READ);

	encode_stateid(xdr, args->context, args->lock_context);

	p = reserve_space(xdr, 12);
	p = xdr_encode_hyper(p, args->offset);
	*p = cpu_to_be32(args->count);
	hdr->nops++;
	hdr->replen += decode_read_maxsz;
}

static void encode_readdir(struct xdr_stream *xdr, const struct nfs4_readdir_arg *readdir, struct rpc_rqst *req, struct compound_hdr *hdr)
{
	uint32_t attrs[2] = {0, 0};
	uint32_t dircount = readdir->count >> 1;
	__be32 *p;

	if (readdir->plus) {
		attrs[0] |= FATTR4_WORD0_TYPE|FATTR4_WORD0_CHANGE|FATTR4_WORD0_SIZE|
			FATTR4_WORD0_FSID|FATTR4_WORD0_FILEHANDLE;
		attrs[1] |= FATTR4_WORD1_MODE|FATTR4_WORD1_NUMLINKS|FATTR4_WORD1_OWNER|
			FATTR4_WORD1_OWNER_GROUP|FATTR4_WORD1_RAWDEV|
			FATTR4_WORD1_SPACE_USED|FATTR4_WORD1_TIME_ACCESS|
			FATTR4_WORD1_TIME_METADATA|FATTR4_WORD1_TIME_MODIFY;
		dircount >>= 1;
	}
	attrs[0] |= FATTR4_WORD0_RDATTR_ERROR|FATTR4_WORD0_FILEID;
	attrs[1] |= FATTR4_WORD1_MOUNTED_ON_FILEID;
	/* Switch to mounted_on_fileid if the server supports it */
	if (readdir->bitmask[1] & FATTR4_WORD1_MOUNTED_ON_FILEID)
		attrs[0] &= ~FATTR4_WORD0_FILEID;
	else
		attrs[1] &= ~FATTR4_WORD1_MOUNTED_ON_FILEID;

	p = reserve_space(xdr, 12+NFS4_VERIFIER_SIZE+20);
	*p++ = cpu_to_be32(OP_READDIR);
	p = xdr_encode_hyper(p, readdir->cookie);
	p = xdr_encode_opaque_fixed(p, readdir->verifier.data, NFS4_VERIFIER_SIZE);
	*p++ = cpu_to_be32(dircount);
	*p++ = cpu_to_be32(readdir->count);
	*p++ = cpu_to_be32(2);

	*p++ = cpu_to_be32(attrs[0] & readdir->bitmask[0]);
	*p = cpu_to_be32(attrs[1] & readdir->bitmask[1]);
	hdr->nops++;
	hdr->replen += decode_readdir_maxsz;
	dprintk("%s: cookie = %Lu, verifier = %08x:%08x, bitmap = %08x:%08x\n",
			__func__,
			(unsigned long long)readdir->cookie,
			((u32 *)readdir->verifier.data)[0],
			((u32 *)readdir->verifier.data)[1],
			attrs[0] & readdir->bitmask[0],
			attrs[1] & readdir->bitmask[1]);
}

static void encode_readlink(struct xdr_stream *xdr, const struct nfs4_readlink *readlink, struct rpc_rqst *req, struct compound_hdr *hdr)
{
	__be32 *p;

	p = reserve_space(xdr, 4);
	*p = cpu_to_be32(OP_READLINK);
	hdr->nops++;
	hdr->replen += decode_readlink_maxsz;
}

static void encode_remove(struct xdr_stream *xdr, const struct qstr *name, struct compound_hdr *hdr)
{
	__be32 *p;

	p = reserve_space(xdr, 8 + name->len);
	*p++ = cpu_to_be32(OP_REMOVE);
	xdr_encode_opaque(p, name->name, name->len);
	hdr->nops++;
	hdr->replen += decode_remove_maxsz;
}

static void encode_rename(struct xdr_stream *xdr, const struct qstr *oldname, const struct qstr *newname, struct compound_hdr *hdr)
{
	__be32 *p;

	p = reserve_space(xdr, 4);
	*p = cpu_to_be32(OP_RENAME);
	encode_string(xdr, oldname->len, oldname->name);
	encode_string(xdr, newname->len, newname->name);
	hdr->nops++;
	hdr->replen += decode_rename_maxsz;
}

static void encode_renew(struct xdr_stream *xdr, const struct nfs_client *client_stateid, struct compound_hdr *hdr)
{
	__be32 *p;

	p = reserve_space(xdr, 12);
	*p++ = cpu_to_be32(OP_RENEW);
	xdr_encode_hyper(p, client_stateid->cl_clientid);
	hdr->nops++;
	hdr->replen += decode_renew_maxsz;
}

static void
encode_restorefh(struct xdr_stream *xdr, struct compound_hdr *hdr)
{
	__be32 *p;

	p = reserve_space(xdr, 4);
	*p = cpu_to_be32(OP_RESTOREFH);
	hdr->nops++;
	hdr->replen += decode_restorefh_maxsz;
}

static int
encode_setacl(struct xdr_stream *xdr, struct nfs_setaclargs *arg, struct compound_hdr *hdr)
{
	__be32 *p;

	p = reserve_space(xdr, 4+NFS4_STATEID_SIZE);
	*p++ = cpu_to_be32(OP_SETATTR);
	xdr_encode_opaque_fixed(p, zero_stateid.data, NFS4_STATEID_SIZE);
	p = reserve_space(xdr, 2*4);
	*p++ = cpu_to_be32(1);
	*p = cpu_to_be32(FATTR4_WORD0_ACL);
	if (arg->acl_len % 4)
		return -EINVAL;
	p = reserve_space(xdr, 4);
	*p = cpu_to_be32(arg->acl_len);
	xdr_write_pages(xdr, arg->acl_pages, arg->acl_pgbase, arg->acl_len);
	hdr->nops++;
	hdr->replen += decode_setacl_maxsz;
	return 0;
}

static void
encode_savefh(struct xdr_stream *xdr, struct compound_hdr *hdr)
{
	__be32 *p;

	p = reserve_space(xdr, 4);
	*p = cpu_to_be32(OP_SAVEFH);
	hdr->nops++;
	hdr->replen += decode_savefh_maxsz;
}

static void encode_setattr(struct xdr_stream *xdr, const struct nfs_setattrargs *arg, const struct nfs_server *server, struct compound_hdr *hdr)
{
	__be32 *p;

	p = reserve_space(xdr, 4+NFS4_STATEID_SIZE);
	*p++ = cpu_to_be32(OP_SETATTR);
	xdr_encode_opaque_fixed(p, arg->stateid.data, NFS4_STATEID_SIZE);
	hdr->nops++;
	hdr->replen += decode_setattr_maxsz;
	encode_attrs(xdr, arg->iap, server);
}

static void encode_setclientid(struct xdr_stream *xdr, const struct nfs4_setclientid *setclientid, struct compound_hdr *hdr)
{
	__be32 *p;

	p = reserve_space(xdr, 4 + NFS4_VERIFIER_SIZE);
	*p++ = cpu_to_be32(OP_SETCLIENTID);
	xdr_encode_opaque_fixed(p, setclientid->sc_verifier->data, NFS4_VERIFIER_SIZE);

	encode_string(xdr, setclientid->sc_name_len, setclientid->sc_name);
	p = reserve_space(xdr, 4);
	*p = cpu_to_be32(setclientid->sc_prog);
	encode_string(xdr, setclientid->sc_netid_len, setclientid->sc_netid);
	encode_string(xdr, setclientid->sc_uaddr_len, setclientid->sc_uaddr);
	p = reserve_space(xdr, 4);
	*p = cpu_to_be32(setclientid->sc_cb_ident);
	hdr->nops++;
	hdr->replen += decode_setclientid_maxsz;
}

static void encode_setclientid_confirm(struct xdr_stream *xdr, const struct nfs4_setclientid_res *arg, struct compound_hdr *hdr)
{
	__be32 *p;

	p = reserve_space(xdr, 12 + NFS4_VERIFIER_SIZE);
	*p++ = cpu_to_be32(OP_SETCLIENTID_CONFIRM);
	p = xdr_encode_hyper(p, arg->clientid);
	xdr_encode_opaque_fixed(p, arg->confirm.data, NFS4_VERIFIER_SIZE);
	hdr->nops++;
	hdr->replen += decode_setclientid_confirm_maxsz;
}

static void encode_write(struct xdr_stream *xdr, const struct nfs_writeargs *args, struct compound_hdr *hdr)
{
	__be32 *p;

	p = reserve_space(xdr, 4);
	*p = cpu_to_be32(OP_WRITE);

	encode_stateid(xdr, args->context, args->lock_context);

	p = reserve_space(xdr, 16);
	p = xdr_encode_hyper(p, args->offset);
	*p++ = cpu_to_be32(args->stable);
	*p = cpu_to_be32(args->count);

	xdr_write_pages(xdr, args->pages, args->pgbase, args->count);
	hdr->nops++;
	hdr->replen += decode_write_maxsz;
}

static void encode_delegreturn(struct xdr_stream *xdr, const nfs4_stateid *stateid, struct compound_hdr *hdr)
{
	__be32 *p;

	p = reserve_space(xdr, 4+NFS4_STATEID_SIZE);

	*p++ = cpu_to_be32(OP_DELEGRETURN);
	xdr_encode_opaque_fixed(p, stateid->data, NFS4_STATEID_SIZE);
	hdr->nops++;
	hdr->replen += decode_delegreturn_maxsz;
}

#if defined(CONFIG_NFS_V4_1)
/* NFSv4.1 operations */
static void encode_exchange_id(struct xdr_stream *xdr,
			       struct nfs41_exchange_id_args *args,
			       struct compound_hdr *hdr)
{
	__be32 *p;

	p = reserve_space(xdr, 4 + sizeof(args->verifier->data));
	*p++ = cpu_to_be32(OP_EXCHANGE_ID);
	xdr_encode_opaque_fixed(p, args->verifier->data, sizeof(args->verifier->data));

	encode_string(xdr, args->id_len, args->id);

	p = reserve_space(xdr, 12);
	*p++ = cpu_to_be32(args->flags);
	*p++ = cpu_to_be32(0);	/* zero length state_protect4_a */
	*p = cpu_to_be32(0);	/* zero length implementation id array */
	hdr->nops++;
	hdr->replen += decode_exchange_id_maxsz;
}

static void encode_create_session(struct xdr_stream *xdr,
				  struct nfs41_create_session_args *args,
				  struct compound_hdr *hdr)
{
	__be32 *p;
	char machine_name[NFS4_MAX_MACHINE_NAME_LEN];
	uint32_t len;
	struct nfs_client *clp = args->client;
	u32 max_resp_sz_cached;

	/*
	 * Assumes OPEN is the biggest non-idempotent compound.
	 * 2 is the verifier.
	 */
	max_resp_sz_cached = (NFS4_dec_open_sz + RPC_REPHDRSIZE +
			      RPC_MAX_AUTH_SIZE + 2) * XDR_UNIT;

	len = scnprintf(machine_name, sizeof(machine_name), "%s",
			clp->cl_ipaddr);

	p = reserve_space(xdr, 20 + 2*28 + 20 + len + 12);
	*p++ = cpu_to_be32(OP_CREATE_SESSION);
	p = xdr_encode_hyper(p, clp->cl_ex_clid);
	*p++ = cpu_to_be32(clp->cl_seqid);			/*Sequence id */
	*p++ = cpu_to_be32(args->flags);			/*flags */

	/* Fore Channel */
	*p++ = cpu_to_be32(args->fc_attrs.headerpadsz);	/* header padding size */
	*p++ = cpu_to_be32(args->fc_attrs.max_rqst_sz);	/* max req size */
	*p++ = cpu_to_be32(args->fc_attrs.max_resp_sz);	/* max resp size */
	*p++ = cpu_to_be32(max_resp_sz_cached);		/* Max resp sz cached */
	*p++ = cpu_to_be32(args->fc_attrs.max_ops);	/* max operations */
	*p++ = cpu_to_be32(args->fc_attrs.max_reqs);	/* max requests */
	*p++ = cpu_to_be32(0);				/* rdmachannel_attrs */

	/* Back Channel */
	*p++ = cpu_to_be32(args->fc_attrs.headerpadsz);	/* header padding size */
	*p++ = cpu_to_be32(args->bc_attrs.max_rqst_sz);	/* max req size */
	*p++ = cpu_to_be32(args->bc_attrs.max_resp_sz);	/* max resp size */
	*p++ = cpu_to_be32(args->bc_attrs.max_resp_sz_cached);	/* Max resp sz cached */
	*p++ = cpu_to_be32(args->bc_attrs.max_ops);	/* max operations */
	*p++ = cpu_to_be32(args->bc_attrs.max_reqs);	/* max requests */
	*p++ = cpu_to_be32(0);				/* rdmachannel_attrs */

	*p++ = cpu_to_be32(args->cb_program);		/* cb_program */
	*p++ = cpu_to_be32(1);
	*p++ = cpu_to_be32(RPC_AUTH_UNIX);			/* auth_sys */

	/* authsys_parms rfc1831 */
	*p++ = cpu_to_be32((u32)clp->cl_boot_time.tv_nsec);	/* stamp */
	p = xdr_encode_opaque(p, machine_name, len);
	*p++ = cpu_to_be32(0);				/* UID */
	*p++ = cpu_to_be32(0);				/* GID */
	*p = cpu_to_be32(0);				/* No more gids */
	hdr->nops++;
	hdr->replen += decode_create_session_maxsz;
}

static void encode_destroy_session(struct xdr_stream *xdr,
				   struct nfs4_session *session,
				   struct compound_hdr *hdr)
{
	__be32 *p;
	p = reserve_space(xdr, 4 + NFS4_MAX_SESSIONID_LEN);
	*p++ = cpu_to_be32(OP_DESTROY_SESSION);
	xdr_encode_opaque_fixed(p, session->sess_id.data, NFS4_MAX_SESSIONID_LEN);
	hdr->nops++;
	hdr->replen += decode_destroy_session_maxsz;
}

static void encode_reclaim_complete(struct xdr_stream *xdr,
				    struct nfs41_reclaim_complete_args *args,
				    struct compound_hdr *hdr)
{
	__be32 *p;

	p = reserve_space(xdr, 8);
	*p++ = cpu_to_be32(OP_RECLAIM_COMPLETE);
	*p++ = cpu_to_be32(args->one_fs);
	hdr->nops++;
	hdr->replen += decode_reclaim_complete_maxsz;
}
#endif /* CONFIG_NFS_V4_1 */

static void encode_sequence(struct xdr_stream *xdr,
			    const struct nfs4_sequence_args *args,
			    struct compound_hdr *hdr)
{
#if defined(CONFIG_NFS_V4_1)
	struct nfs4_session *session = args->sa_session;
	struct nfs4_slot_table *tp;
	struct nfs4_slot *slot;
	__be32 *p;

	if (!session)
		return;

	tp = &session->fc_slot_table;

	WARN_ON(args->sa_slotid == NFS4_MAX_SLOT_TABLE);
	slot = tp->slots + args->sa_slotid;

	p = reserve_space(xdr, 4 + NFS4_MAX_SESSIONID_LEN + 16);
	*p++ = cpu_to_be32(OP_SEQUENCE);

	/*
	 * Sessionid + seqid + slotid + max slotid + cache_this
	 */
	dprintk("%s: sessionid=%u:%u:%u:%u seqid=%d slotid=%d "
		"max_slotid=%d cache_this=%d\n",
		__func__,
		((u32 *)session->sess_id.data)[0],
		((u32 *)session->sess_id.data)[1],
		((u32 *)session->sess_id.data)[2],
		((u32 *)session->sess_id.data)[3],
		slot->seq_nr, args->sa_slotid,
		tp->highest_used_slotid, args->sa_cache_this);
	p = xdr_encode_opaque_fixed(p, session->sess_id.data, NFS4_MAX_SESSIONID_LEN);
	*p++ = cpu_to_be32(slot->seq_nr);
	*p++ = cpu_to_be32(args->sa_slotid);
	*p++ = cpu_to_be32(tp->highest_used_slotid);
	*p = cpu_to_be32(args->sa_cache_this);
	hdr->nops++;
	hdr->replen += decode_sequence_maxsz;
#endif /* CONFIG_NFS_V4_1 */
}

#ifdef CONFIG_NFS_V4_1
static void
encode_getdeviceinfo(struct xdr_stream *xdr,
		     const struct nfs4_getdeviceinfo_args *args,
		     struct compound_hdr *hdr)
{
	__be32 *p;

	p = reserve_space(xdr, 16 + NFS4_DEVICEID4_SIZE);
	*p++ = cpu_to_be32(OP_GETDEVICEINFO);
	p = xdr_encode_opaque_fixed(p, args->pdev->dev_id.data,
				    NFS4_DEVICEID4_SIZE);
	*p++ = cpu_to_be32(args->pdev->layout_type);
	*p++ = cpu_to_be32(args->pdev->pglen);		/* gdia_maxcount */
	*p++ = cpu_to_be32(0);				/* bitmap length 0 */
	hdr->nops++;
	hdr->replen += decode_getdeviceinfo_maxsz;
}

static void
encode_layoutget(struct xdr_stream *xdr,
		      const struct nfs4_layoutget_args *args,
		      struct compound_hdr *hdr)
{
	nfs4_stateid stateid;
	__be32 *p;

	p = reserve_space(xdr, 44 + NFS4_STATEID_SIZE);
	*p++ = cpu_to_be32(OP_LAYOUTGET);
	*p++ = cpu_to_be32(0);     /* Signal layout available */
	*p++ = cpu_to_be32(args->type);
	*p++ = cpu_to_be32(args->range.iomode);
	p = xdr_encode_hyper(p, args->range.offset);
	p = xdr_encode_hyper(p, args->range.length);
	p = xdr_encode_hyper(p, args->minlength);
	pnfs_get_layout_stateid(&stateid, NFS_I(args->inode)->layout,
				args->ctx->state);
	p = xdr_encode_opaque_fixed(p, &stateid.data, NFS4_STATEID_SIZE);
	*p = cpu_to_be32(args->maxcount);

	dprintk("%s: 1st type:0x%x iomode:%d off:%lu len:%lu mc:%d\n",
		__func__,
		args->type,
		args->range.iomode,
		(unsigned long)args->range.offset,
		(unsigned long)args->range.length,
		args->maxcount);
	hdr->nops++;
	hdr->replen += decode_layoutget_maxsz;
}
#endif /* CONFIG_NFS_V4_1 */

/*
 * END OF "GENERIC" ENCODE ROUTINES.
 */

static u32 nfs4_xdr_minorversion(const struct nfs4_sequence_args *args)
{
#if defined(CONFIG_NFS_V4_1)
	if (args->sa_session)
		return args->sa_session->clp->cl_mvops->minor_version;
#endif /* CONFIG_NFS_V4_1 */
	return 0;
}

/*
 * Encode an ACCESS request
 */
static int nfs4_xdr_enc_access(struct rpc_rqst *req, __be32 *p, const struct nfs4_accessargs *args)
{
	struct xdr_stream xdr;
	struct compound_hdr hdr = {
		.minorversion = nfs4_xdr_minorversion(&args->seq_args),
	};

	xdr_init_encode(&xdr, &req->rq_snd_buf, p);
	encode_compound_hdr(&xdr, req, &hdr);
	encode_sequence(&xdr, &args->seq_args, &hdr);
	encode_putfh(&xdr, args->fh, &hdr);
	encode_access(&xdr, args->access, &hdr);
	encode_getfattr(&xdr, args->bitmask, &hdr);
	encode_nops(&hdr);
	return 0;
}

/*
 * Encode LOOKUP request
 */
static int nfs4_xdr_enc_lookup(struct rpc_rqst *req, __be32 *p, const struct nfs4_lookup_arg *args)
{
	struct xdr_stream xdr;
	struct compound_hdr hdr = {
		.minorversion = nfs4_xdr_minorversion(&args->seq_args),
	};

	xdr_init_encode(&xdr, &req->rq_snd_buf, p);
	encode_compound_hdr(&xdr, req, &hdr);
	encode_sequence(&xdr, &args->seq_args, &hdr);
	encode_putfh(&xdr, args->dir_fh, &hdr);
	encode_lookup(&xdr, args->name, &hdr);
	encode_getfh(&xdr, &hdr);
	encode_getfattr(&xdr, args->bitmask, &hdr);
	encode_nops(&hdr);
	return 0;
}

/*
 * Encode LOOKUP_ROOT request
 */
static int nfs4_xdr_enc_lookup_root(struct rpc_rqst *req, __be32 *p, const struct nfs4_lookup_root_arg *args)
{
	struct xdr_stream xdr;
	struct compound_hdr hdr = {
		.minorversion = nfs4_xdr_minorversion(&args->seq_args),
	};

	xdr_init_encode(&xdr, &req->rq_snd_buf, p);
	encode_compound_hdr(&xdr, req, &hdr);
	encode_sequence(&xdr, &args->seq_args, &hdr);
	encode_putrootfh(&xdr, &hdr);
	encode_getfh(&xdr, &hdr);
	encode_getfattr(&xdr, args->bitmask, &hdr);
	encode_nops(&hdr);
	return 0;
}

/*
 * Encode REMOVE request
 */
static int nfs4_xdr_enc_remove(struct rpc_rqst *req, __be32 *p, const struct nfs_removeargs *args)
{
	struct xdr_stream xdr;
	struct compound_hdr hdr = {
		.minorversion = nfs4_xdr_minorversion(&args->seq_args),
	};

	xdr_init_encode(&xdr, &req->rq_snd_buf, p);
	encode_compound_hdr(&xdr, req, &hdr);
	encode_sequence(&xdr, &args->seq_args, &hdr);
	encode_putfh(&xdr, args->fh, &hdr);
	encode_remove(&xdr, &args->name, &hdr);
	encode_getfattr(&xdr, args->bitmask, &hdr);
	encode_nops(&hdr);
	return 0;
}

/*
 * Encode RENAME request
 */
static int nfs4_xdr_enc_rename(struct rpc_rqst *req, __be32 *p, const struct nfs_renameargs *args)
{
	struct xdr_stream xdr;
	struct compound_hdr hdr = {
		.minorversion = nfs4_xdr_minorversion(&args->seq_args),
	};

	xdr_init_encode(&xdr, &req->rq_snd_buf, p);
	encode_compound_hdr(&xdr, req, &hdr);
	encode_sequence(&xdr, &args->seq_args, &hdr);
	encode_putfh(&xdr, args->old_dir, &hdr);
	encode_savefh(&xdr, &hdr);
	encode_putfh(&xdr, args->new_dir, &hdr);
	encode_rename(&xdr, args->old_name, args->new_name, &hdr);
	encode_getfattr(&xdr, args->bitmask, &hdr);
	encode_restorefh(&xdr, &hdr);
	encode_getfattr(&xdr, args->bitmask, &hdr);
	encode_nops(&hdr);
	return 0;
}

/*
 * Encode LINK request
 */
static int nfs4_xdr_enc_link(struct rpc_rqst *req, __be32 *p, const struct nfs4_link_arg *args)
{
	struct xdr_stream xdr;
	struct compound_hdr hdr = {
		.minorversion = nfs4_xdr_minorversion(&args->seq_args),
	};

	xdr_init_encode(&xdr, &req->rq_snd_buf, p);
	encode_compound_hdr(&xdr, req, &hdr);
	encode_sequence(&xdr, &args->seq_args, &hdr);
	encode_putfh(&xdr, args->fh, &hdr);
	encode_savefh(&xdr, &hdr);
	encode_putfh(&xdr, args->dir_fh, &hdr);
	encode_link(&xdr, args->name, &hdr);
	encode_getfattr(&xdr, args->bitmask, &hdr);
	encode_restorefh(&xdr, &hdr);
	encode_getfattr(&xdr, args->bitmask, &hdr);
	encode_nops(&hdr);
	return 0;
}

/*
 * Encode CREATE request
 */
static int nfs4_xdr_enc_create(struct rpc_rqst *req, __be32 *p, const struct nfs4_create_arg *args)
{
	struct xdr_stream xdr;
	struct compound_hdr hdr = {
		.minorversion = nfs4_xdr_minorversion(&args->seq_args),
	};

	xdr_init_encode(&xdr, &req->rq_snd_buf, p);
	encode_compound_hdr(&xdr, req, &hdr);
	encode_sequence(&xdr, &args->seq_args, &hdr);
	encode_putfh(&xdr, args->dir_fh, &hdr);
	encode_savefh(&xdr, &hdr);
	encode_create(&xdr, args, &hdr);
	encode_getfh(&xdr, &hdr);
	encode_getfattr(&xdr, args->bitmask, &hdr);
	encode_restorefh(&xdr, &hdr);
	encode_getfattr(&xdr, args->bitmask, &hdr);
	encode_nops(&hdr);
	return 0;
}

/*
 * Encode SYMLINK request
 */
static int nfs4_xdr_enc_symlink(struct rpc_rqst *req, __be32 *p, const struct nfs4_create_arg *args)
{
	return nfs4_xdr_enc_create(req, p, args);
}

/*
 * Encode GETATTR request
 */
static int nfs4_xdr_enc_getattr(struct rpc_rqst *req, __be32 *p, const struct nfs4_getattr_arg *args)
{
	struct xdr_stream xdr;
	struct compound_hdr hdr = {
		.minorversion = nfs4_xdr_minorversion(&args->seq_args),
	};

	xdr_init_encode(&xdr, &req->rq_snd_buf, p);
	encode_compound_hdr(&xdr, req, &hdr);
	encode_sequence(&xdr, &args->seq_args, &hdr);
	encode_putfh(&xdr, args->fh, &hdr);
	encode_getfattr(&xdr, args->bitmask, &hdr);
	encode_nops(&hdr);
	return 0;
}

/*
 * Encode a CLOSE request
 */
static int nfs4_xdr_enc_close(struct rpc_rqst *req, __be32 *p, struct nfs_closeargs *args)
{
	struct xdr_stream xdr;
	struct compound_hdr hdr = {
		.minorversion = nfs4_xdr_minorversion(&args->seq_args),
	};

	xdr_init_encode(&xdr, &req->rq_snd_buf, p);
	encode_compound_hdr(&xdr, req, &hdr);
	encode_sequence(&xdr, &args->seq_args, &hdr);
	encode_putfh(&xdr, args->fh, &hdr);
	encode_close(&xdr, args, &hdr);
	encode_getfattr(&xdr, args->bitmask, &hdr);
	encode_nops(&hdr);
	return 0;
}

/*
 * Encode an OPEN request
 */
static int nfs4_xdr_enc_open(struct rpc_rqst *req, __be32 *p, struct nfs_openargs *args)
{
	struct xdr_stream xdr;
	struct compound_hdr hdr = {
		.minorversion = nfs4_xdr_minorversion(&args->seq_args),
	};

	xdr_init_encode(&xdr, &req->rq_snd_buf, p);
	encode_compound_hdr(&xdr, req, &hdr);
	encode_sequence(&xdr, &args->seq_args, &hdr);
	encode_putfh(&xdr, args->fh, &hdr);
	encode_savefh(&xdr, &hdr);
	encode_open(&xdr, args, &hdr);
	encode_getfh(&xdr, &hdr);
	encode_getfattr(&xdr, args->bitmask, &hdr);
	encode_restorefh(&xdr, &hdr);
	encode_getfattr(&xdr, args->bitmask, &hdr);
	encode_nops(&hdr);
	return 0;
}

/*
 * Encode an OPEN_CONFIRM request
 */
static int nfs4_xdr_enc_open_confirm(struct rpc_rqst *req, __be32 *p, struct nfs_open_confirmargs *args)
{
	struct xdr_stream xdr;
	struct compound_hdr hdr = {
		.nops   = 0,
	};

	xdr_init_encode(&xdr, &req->rq_snd_buf, p);
	encode_compound_hdr(&xdr, req, &hdr);
	encode_putfh(&xdr, args->fh, &hdr);
	encode_open_confirm(&xdr, args, &hdr);
	encode_nops(&hdr);
	return 0;
}

/*
 * Encode an OPEN request with no attributes.
 */
static int nfs4_xdr_enc_open_noattr(struct rpc_rqst *req, __be32 *p, struct nfs_openargs *args)
{
	struct xdr_stream xdr;
	struct compound_hdr hdr = {
		.minorversion = nfs4_xdr_minorversion(&args->seq_args),
	};

	xdr_init_encode(&xdr, &req->rq_snd_buf, p);
	encode_compound_hdr(&xdr, req, &hdr);
	encode_sequence(&xdr, &args->seq_args, &hdr);
	encode_putfh(&xdr, args->fh, &hdr);
	encode_open(&xdr, args, &hdr);
	encode_getfattr(&xdr, args->bitmask, &hdr);
	encode_nops(&hdr);
	return 0;
}

/*
 * Encode an OPEN_DOWNGRADE request
 */
static int nfs4_xdr_enc_open_downgrade(struct rpc_rqst *req, __be32 *p, struct nfs_closeargs *args)
{
	struct xdr_stream xdr;
	struct compound_hdr hdr = {
		.minorversion = nfs4_xdr_minorversion(&args->seq_args),
	};

	xdr_init_encode(&xdr, &req->rq_snd_buf, p);
	encode_compound_hdr(&xdr, req, &hdr);
	encode_sequence(&xdr, &args->seq_args, &hdr);
	encode_putfh(&xdr, args->fh, &hdr);
	encode_open_downgrade(&xdr, args, &hdr);
	encode_getfattr(&xdr, args->bitmask, &hdr);
	encode_nops(&hdr);
	return 0;
}

/*
 * Encode a LOCK request
 */
static int nfs4_xdr_enc_lock(struct rpc_rqst *req, __be32 *p, struct nfs_lock_args *args)
{
	struct xdr_stream xdr;
	struct compound_hdr hdr = {
		.minorversion = nfs4_xdr_minorversion(&args->seq_args),
	};

	xdr_init_encode(&xdr, &req->rq_snd_buf, p);
	encode_compound_hdr(&xdr, req, &hdr);
	encode_sequence(&xdr, &args->seq_args, &hdr);
	encode_putfh(&xdr, args->fh, &hdr);
	encode_lock(&xdr, args, &hdr);
	encode_nops(&hdr);
	return 0;
}

/*
 * Encode a LOCKT request
 */
static int nfs4_xdr_enc_lockt(struct rpc_rqst *req, __be32 *p, struct nfs_lockt_args *args)
{
	struct xdr_stream xdr;
	struct compound_hdr hdr = {
		.minorversion = nfs4_xdr_minorversion(&args->seq_args),
	};

	xdr_init_encode(&xdr, &req->rq_snd_buf, p);
	encode_compound_hdr(&xdr, req, &hdr);
	encode_sequence(&xdr, &args->seq_args, &hdr);
	encode_putfh(&xdr, args->fh, &hdr);
	encode_lockt(&xdr, args, &hdr);
	encode_nops(&hdr);
	return 0;
}

/*
 * Encode a LOCKU request
 */
static int nfs4_xdr_enc_locku(struct rpc_rqst *req, __be32 *p, struct nfs_locku_args *args)
{
	struct xdr_stream xdr;
	struct compound_hdr hdr = {
		.minorversion = nfs4_xdr_minorversion(&args->seq_args),
	};

	xdr_init_encode(&xdr, &req->rq_snd_buf, p);
	encode_compound_hdr(&xdr, req, &hdr);
	encode_sequence(&xdr, &args->seq_args, &hdr);
	encode_putfh(&xdr, args->fh, &hdr);
	encode_locku(&xdr, args, &hdr);
	encode_nops(&hdr);
	return 0;
}

static int nfs4_xdr_enc_release_lockowner(struct rpc_rqst *req, __be32 *p, struct nfs_release_lockowner_args *args)
{
	struct xdr_stream xdr;
	struct compound_hdr hdr = {
		.minorversion = 0,
	};

	xdr_init_encode(&xdr, &req->rq_snd_buf, p);
	encode_compound_hdr(&xdr, req, &hdr);
	encode_release_lockowner(&xdr, &args->lock_owner, &hdr);
	encode_nops(&hdr);
	return 0;
}

/*
 * Encode a READLINK request
 */
static int nfs4_xdr_enc_readlink(struct rpc_rqst *req, __be32 *p, const struct nfs4_readlink *args)
{
	struct xdr_stream xdr;
	struct compound_hdr hdr = {
		.minorversion = nfs4_xdr_minorversion(&args->seq_args),
	};

	xdr_init_encode(&xdr, &req->rq_snd_buf, p);
	encode_compound_hdr(&xdr, req, &hdr);
	encode_sequence(&xdr, &args->seq_args, &hdr);
	encode_putfh(&xdr, args->fh, &hdr);
	encode_readlink(&xdr, args, req, &hdr);

	xdr_inline_pages(&req->rq_rcv_buf, hdr.replen << 2, args->pages,
			args->pgbase, args->pglen);
	encode_nops(&hdr);
	return 0;
}

/*
 * Encode a READDIR request
 */
static int nfs4_xdr_enc_readdir(struct rpc_rqst *req, __be32 *p, const struct nfs4_readdir_arg *args)
{
	struct xdr_stream xdr;
	struct compound_hdr hdr = {
		.minorversion = nfs4_xdr_minorversion(&args->seq_args),
	};

	xdr_init_encode(&xdr, &req->rq_snd_buf, p);
	encode_compound_hdr(&xdr, req, &hdr);
	encode_sequence(&xdr, &args->seq_args, &hdr);
	encode_putfh(&xdr, args->fh, &hdr);
	encode_readdir(&xdr, args, req, &hdr);

	xdr_inline_pages(&req->rq_rcv_buf, hdr.replen << 2, args->pages,
			 args->pgbase, args->count);
	dprintk("%s: inlined page args = (%u, %p, %u, %u)\n",
			__func__, hdr.replen << 2, args->pages,
			args->pgbase, args->count);
	encode_nops(&hdr);
	return 0;
}

/*
 * Encode a READ request
 */
static int nfs4_xdr_enc_read(struct rpc_rqst *req, __be32 *p, struct nfs_readargs *args)
{
	struct xdr_stream xdr;
	struct compound_hdr hdr = {
		.minorversion = nfs4_xdr_minorversion(&args->seq_args),
	};

	xdr_init_encode(&xdr, &req->rq_snd_buf, p);
	encode_compound_hdr(&xdr, req, &hdr);
	encode_sequence(&xdr, &args->seq_args, &hdr);
	encode_putfh(&xdr, args->fh, &hdr);
	encode_read(&xdr, args, &hdr);

	xdr_inline_pages(&req->rq_rcv_buf, hdr.replen << 2,
			 args->pages, args->pgbase, args->count);
	req->rq_rcv_buf.flags |= XDRBUF_READ;
	encode_nops(&hdr);
	return 0;
}

/*
 * Encode an SETATTR request
 */
static int nfs4_xdr_enc_setattr(struct rpc_rqst *req, __be32 *p, struct nfs_setattrargs *args)
{
	struct xdr_stream xdr;
	struct compound_hdr hdr = {
		.minorversion = nfs4_xdr_minorversion(&args->seq_args),
	};

	xdr_init_encode(&xdr, &req->rq_snd_buf, p);
	encode_compound_hdr(&xdr, req, &hdr);
	encode_sequence(&xdr, &args->seq_args, &hdr);
	encode_putfh(&xdr, args->fh, &hdr);
	encode_setattr(&xdr, args, args->server, &hdr);
	encode_getfattr(&xdr, args->bitmask, &hdr);
	encode_nops(&hdr);
	return 0;
}

/*
 * Encode a GETACL request
 */
static int
nfs4_xdr_enc_getacl(struct rpc_rqst *req, __be32 *p,
		struct nfs_getaclargs *args)
{
	struct xdr_stream xdr;
	struct compound_hdr hdr = {
		.minorversion = nfs4_xdr_minorversion(&args->seq_args),
	};
	uint32_t replen;

	xdr_init_encode(&xdr, &req->rq_snd_buf, p);
	encode_compound_hdr(&xdr, req, &hdr);
	encode_sequence(&xdr, &args->seq_args, &hdr);
	encode_putfh(&xdr, args->fh, &hdr);
	replen = hdr.replen + op_decode_hdr_maxsz + nfs4_fattr_bitmap_maxsz + 1;
	encode_getattr_two(&xdr, FATTR4_WORD0_ACL, 0, &hdr);

	xdr_inline_pages(&req->rq_rcv_buf, replen << 2,
		args->acl_pages, args->acl_pgbase, args->acl_len);
	encode_nops(&hdr);
	return 0;
}

/*
 * Encode a WRITE request
 */
static int nfs4_xdr_enc_write(struct rpc_rqst *req, __be32 *p, struct nfs_writeargs *args)
{
	struct xdr_stream xdr;
	struct compound_hdr hdr = {
		.minorversion = nfs4_xdr_minorversion(&args->seq_args),
	};

	xdr_init_encode(&xdr, &req->rq_snd_buf, p);
	encode_compound_hdr(&xdr, req, &hdr);
	encode_sequence(&xdr, &args->seq_args, &hdr);
	encode_putfh(&xdr, args->fh, &hdr);
	encode_write(&xdr, args, &hdr);
	req->rq_snd_buf.flags |= XDRBUF_WRITE;
	encode_getfattr(&xdr, args->bitmask, &hdr);
	encode_nops(&hdr);
	return 0;
}

/*
 *  a COMMIT request
 */
static int nfs4_xdr_enc_commit(struct rpc_rqst *req, __be32 *p, struct nfs_writeargs *args)
{
	struct xdr_stream xdr;
	struct compound_hdr hdr = {
		.minorversion = nfs4_xdr_minorversion(&args->seq_args),
	};

	xdr_init_encode(&xdr, &req->rq_snd_buf, p);
	encode_compound_hdr(&xdr, req, &hdr);
	encode_sequence(&xdr, &args->seq_args, &hdr);
	encode_putfh(&xdr, args->fh, &hdr);
	encode_commit(&xdr, args, &hdr);
	encode_getfattr(&xdr, args->bitmask, &hdr);
	encode_nops(&hdr);
	return 0;
}

/*
 * FSINFO request
 */
static int nfs4_xdr_enc_fsinfo(struct rpc_rqst *req, __be32 *p, struct nfs4_fsinfo_arg *args)
{
	struct xdr_stream xdr;
	struct compound_hdr hdr = {
		.minorversion = nfs4_xdr_minorversion(&args->seq_args),
	};

	xdr_init_encode(&xdr, &req->rq_snd_buf, p);
	encode_compound_hdr(&xdr, req, &hdr);
	encode_sequence(&xdr, &args->seq_args, &hdr);
	encode_putfh(&xdr, args->fh, &hdr);
	encode_fsinfo(&xdr, args->bitmask, &hdr);
	encode_nops(&hdr);
	return 0;
}

/*
 * a PATHCONF request
 */
static int nfs4_xdr_enc_pathconf(struct rpc_rqst *req, __be32 *p, const struct nfs4_pathconf_arg *args)
{
	struct xdr_stream xdr;
	struct compound_hdr hdr = {
		.minorversion = nfs4_xdr_minorversion(&args->seq_args),
	};

	xdr_init_encode(&xdr, &req->rq_snd_buf, p);
	encode_compound_hdr(&xdr, req, &hdr);
	encode_sequence(&xdr, &args->seq_args, &hdr);
	encode_putfh(&xdr, args->fh, &hdr);
	encode_getattr_one(&xdr, args->bitmask[0] & nfs4_pathconf_bitmap[0],
			   &hdr);
	encode_nops(&hdr);
	return 0;
}

/*
 * a STATFS request
 */
static int nfs4_xdr_enc_statfs(struct rpc_rqst *req, __be32 *p, const struct nfs4_statfs_arg *args)
{
	struct xdr_stream xdr;
	struct compound_hdr hdr = {
		.minorversion = nfs4_xdr_minorversion(&args->seq_args),
	};

	xdr_init_encode(&xdr, &req->rq_snd_buf, p);
	encode_compound_hdr(&xdr, req, &hdr);
	encode_sequence(&xdr, &args->seq_args, &hdr);
	encode_putfh(&xdr, args->fh, &hdr);
	encode_getattr_two(&xdr, args->bitmask[0] & nfs4_statfs_bitmap[0],
			   args->bitmask[1] & nfs4_statfs_bitmap[1], &hdr);
	encode_nops(&hdr);
	return 0;
}

/*
 * GETATTR_BITMAP request
 */
static int nfs4_xdr_enc_server_caps(struct rpc_rqst *req, __be32 *p,
				    struct nfs4_server_caps_arg *args)
{
	struct xdr_stream xdr;
	struct compound_hdr hdr = {
		.minorversion = nfs4_xdr_minorversion(&args->seq_args),
	};

	xdr_init_encode(&xdr, &req->rq_snd_buf, p);
	encode_compound_hdr(&xdr, req, &hdr);
	encode_sequence(&xdr, &args->seq_args, &hdr);
	encode_putfh(&xdr, args->fhandle, &hdr);
	encode_getattr_one(&xdr, FATTR4_WORD0_SUPPORTED_ATTRS|
			   FATTR4_WORD0_LINK_SUPPORT|
			   FATTR4_WORD0_SYMLINK_SUPPORT|
			   FATTR4_WORD0_ACLSUPPORT, &hdr);
	encode_nops(&hdr);
	return 0;
}

/*
 * a RENEW request
 */
static int nfs4_xdr_enc_renew(struct rpc_rqst *req, __be32 *p, struct nfs_client *clp)
{
	struct xdr_stream xdr;
	struct compound_hdr hdr = {
		.nops	= 0,
	};

	xdr_init_encode(&xdr, &req->rq_snd_buf, p);
	encode_compound_hdr(&xdr, req, &hdr);
	encode_renew(&xdr, clp, &hdr);
	encode_nops(&hdr);
	return 0;
}

/*
 * a SETCLIENTID request
 */
static int nfs4_xdr_enc_setclientid(struct rpc_rqst *req, __be32 *p, struct nfs4_setclientid *sc)
{
	struct xdr_stream xdr;
	struct compound_hdr hdr = {
		.nops	= 0,
	};

	xdr_init_encode(&xdr, &req->rq_snd_buf, p);
	encode_compound_hdr(&xdr, req, &hdr);
	encode_setclientid(&xdr, sc, &hdr);
	encode_nops(&hdr);
	return 0;
}

/*
 * a SETCLIENTID_CONFIRM request
 */
static int nfs4_xdr_enc_setclientid_confirm(struct rpc_rqst *req, __be32 *p, struct nfs4_setclientid_res *arg)
{
	struct xdr_stream xdr;
	struct compound_hdr hdr = {
		.nops	= 0,
	};
	const u32 lease_bitmap[2] = { FATTR4_WORD0_LEASE_TIME, 0 };

	xdr_init_encode(&xdr, &req->rq_snd_buf, p);
	encode_compound_hdr(&xdr, req, &hdr);
	encode_setclientid_confirm(&xdr, arg, &hdr);
	encode_putrootfh(&xdr, &hdr);
	encode_fsinfo(&xdr, lease_bitmap, &hdr);
	encode_nops(&hdr);
	return 0;
}

/*
 * DELEGRETURN request
 */
static int nfs4_xdr_enc_delegreturn(struct rpc_rqst *req, __be32 *p, const struct nfs4_delegreturnargs *args)
{
	struct xdr_stream xdr;
	struct compound_hdr hdr = {
		.minorversion = nfs4_xdr_minorversion(&args->seq_args),
	};

	xdr_init_encode(&xdr, &req->rq_snd_buf, p);
	encode_compound_hdr(&xdr, req, &hdr);
	encode_sequence(&xdr, &args->seq_args, &hdr);
	encode_putfh(&xdr, args->fhandle, &hdr);
	encode_delegreturn(&xdr, args->stateid, &hdr);
	encode_getfattr(&xdr, args->bitmask, &hdr);
	encode_nops(&hdr);
	return 0;
}

/*
 * Encode FS_LOCATIONS request
 */
static int nfs4_xdr_enc_fs_locations(struct rpc_rqst *req, __be32 *p, struct nfs4_fs_locations_arg *args)
{
	struct xdr_stream xdr;
	struct compound_hdr hdr = {
		.minorversion = nfs4_xdr_minorversion(&args->seq_args),
	};
	uint32_t replen;

	xdr_init_encode(&xdr, &req->rq_snd_buf, p);
	encode_compound_hdr(&xdr, req, &hdr);
	encode_sequence(&xdr, &args->seq_args, &hdr);
	encode_putfh(&xdr, args->dir_fh, &hdr);
	encode_lookup(&xdr, args->name, &hdr);
	replen = hdr.replen;	/* get the attribute into args->page */
	encode_fs_locations(&xdr, args->bitmask, &hdr);

	xdr_inline_pages(&req->rq_rcv_buf, replen << 2, &args->page,
			0, PAGE_SIZE);
	encode_nops(&hdr);
	return 0;
}

#if defined(CONFIG_NFS_V4_1)
/*
 * EXCHANGE_ID request
 */
static int nfs4_xdr_enc_exchange_id(struct rpc_rqst *req, uint32_t *p,
				    struct nfs41_exchange_id_args *args)
{
	struct xdr_stream xdr;
	struct compound_hdr hdr = {
		.minorversion = args->client->cl_mvops->minor_version,
	};

	xdr_init_encode(&xdr, &req->rq_snd_buf, p);
	encode_compound_hdr(&xdr, req, &hdr);
	encode_exchange_id(&xdr, args, &hdr);
	encode_nops(&hdr);
	return 0;
}

/*
 * a CREATE_SESSION request
 */
static int nfs4_xdr_enc_create_session(struct rpc_rqst *req, uint32_t *p,
				       struct nfs41_create_session_args *args)
{
	struct xdr_stream xdr;
	struct compound_hdr hdr = {
		.minorversion = args->client->cl_mvops->minor_version,
	};

	xdr_init_encode(&xdr, &req->rq_snd_buf, p);
	encode_compound_hdr(&xdr, req, &hdr);
	encode_create_session(&xdr, args, &hdr);
	encode_nops(&hdr);
	return 0;
}

/*
 * a DESTROY_SESSION request
 */
static int nfs4_xdr_enc_destroy_session(struct rpc_rqst *req, uint32_t *p,
					struct nfs4_session *session)
{
	struct xdr_stream xdr;
	struct compound_hdr hdr = {
		.minorversion = session->clp->cl_mvops->minor_version,
	};

	xdr_init_encode(&xdr, &req->rq_snd_buf, p);
	encode_compound_hdr(&xdr, req, &hdr);
	encode_destroy_session(&xdr, session, &hdr);
	encode_nops(&hdr);
	return 0;
}

/*
 * a SEQUENCE request
 */
static int nfs4_xdr_enc_sequence(struct rpc_rqst *req, uint32_t *p,
				 struct nfs4_sequence_args *args)
{
	struct xdr_stream xdr;
	struct compound_hdr hdr = {
		.minorversion = nfs4_xdr_minorversion(args),
	};

	xdr_init_encode(&xdr, &req->rq_snd_buf, p);
	encode_compound_hdr(&xdr, req, &hdr);
	encode_sequence(&xdr, args, &hdr);
	encode_nops(&hdr);
	return 0;
}

/*
 * a GET_LEASE_TIME request
 */
static int nfs4_xdr_enc_get_lease_time(struct rpc_rqst *req, uint32_t *p,
				       struct nfs4_get_lease_time_args *args)
{
	struct xdr_stream xdr;
	struct compound_hdr hdr = {
		.minorversion = nfs4_xdr_minorversion(&args->la_seq_args),
	};
	const u32 lease_bitmap[2] = { FATTR4_WORD0_LEASE_TIME, 0 };

	xdr_init_encode(&xdr, &req->rq_snd_buf, p);
	encode_compound_hdr(&xdr, req, &hdr);
	encode_sequence(&xdr, &args->la_seq_args, &hdr);
	encode_putrootfh(&xdr, &hdr);
	encode_fsinfo(&xdr, lease_bitmap, &hdr);
	encode_nops(&hdr);
	return 0;
}

/*
 * a RECLAIM_COMPLETE request
 */
static int nfs4_xdr_enc_reclaim_complete(struct rpc_rqst *req, uint32_t *p,
				     struct nfs41_reclaim_complete_args *args)
{
	struct xdr_stream xdr;
	struct compound_hdr hdr = {
		.minorversion = nfs4_xdr_minorversion(&args->seq_args)
	};

	xdr_init_encode(&xdr, &req->rq_snd_buf, p);
	encode_compound_hdr(&xdr, req, &hdr);
	encode_sequence(&xdr, &args->seq_args, &hdr);
	encode_reclaim_complete(&xdr, args, &hdr);
	encode_nops(&hdr);
	return 0;
}

/*
 * Encode GETDEVICEINFO request
 */
static int nfs4_xdr_enc_getdeviceinfo(struct rpc_rqst *req, uint32_t *p,
				      struct nfs4_getdeviceinfo_args *args)
{
	struct xdr_stream xdr;
	struct compound_hdr hdr = {
		.minorversion = nfs4_xdr_minorversion(&args->seq_args),
	};

	xdr_init_encode(&xdr, &req->rq_snd_buf, p);
	encode_compound_hdr(&xdr, req, &hdr);
	encode_sequence(&xdr, &args->seq_args, &hdr);
	encode_getdeviceinfo(&xdr, args, &hdr);

	/* set up reply kvec. Subtract notification bitmap max size (2)
	 * so that notification bitmap is put in xdr_buf tail */
	xdr_inline_pages(&req->rq_rcv_buf, (hdr.replen - 2) << 2,
			 args->pdev->pages, args->pdev->pgbase,
			 args->pdev->pglen);

	encode_nops(&hdr);
	return 0;
}

/*
 *  Encode LAYOUTGET request
 */
static int nfs4_xdr_enc_layoutget(struct rpc_rqst *req, uint32_t *p,
				  struct nfs4_layoutget_args *args)
{
	struct xdr_stream xdr;
	struct compound_hdr hdr = {
		.minorversion = nfs4_xdr_minorversion(&args->seq_args),
	};

	xdr_init_encode(&xdr, &req->rq_snd_buf, p);
	encode_compound_hdr(&xdr, req, &hdr);
	encode_sequence(&xdr, &args->seq_args, &hdr);
	encode_putfh(&xdr, NFS_FH(args->inode), &hdr);
	encode_layoutget(&xdr, args, &hdr);
	encode_nops(&hdr);
	return 0;
}
#endif /* CONFIG_NFS_V4_1 */

static void print_overflow_msg(const char *func, const struct xdr_stream *xdr)
{
	dprintk("nfs: %s: prematurely hit end of receive buffer. "
		"Remaining buffer length is %tu words.\n",
		func, xdr->end - xdr->p);
}

static int decode_opaque_inline(struct xdr_stream *xdr, unsigned int *len, char **string)
{
	__be32 *p;

	p = xdr_inline_decode(xdr, 4);
	if (unlikely(!p))
		goto out_overflow;
	*len = be32_to_cpup(p);
	p = xdr_inline_decode(xdr, *len);
	if (unlikely(!p))
		goto out_overflow;
	*string = (char *)p;
	return 0;
out_overflow:
	print_overflow_msg(__func__, xdr);
	return -EIO;
}

static int decode_compound_hdr(struct xdr_stream *xdr, struct compound_hdr *hdr)
{
	__be32 *p;

	p = xdr_inline_decode(xdr, 8);
	if (unlikely(!p))
		goto out_overflow;
	hdr->status = be32_to_cpup(p++);
	hdr->taglen = be32_to_cpup(p);

	p = xdr_inline_decode(xdr, hdr->taglen + 4);
	if (unlikely(!p))
		goto out_overflow;
	hdr->tag = (char *)p;
	p += XDR_QUADLEN(hdr->taglen);
	hdr->nops = be32_to_cpup(p);
	if (unlikely(hdr->nops < 1))
		return nfs4_stat_to_errno(hdr->status);
	return 0;
out_overflow:
	print_overflow_msg(__func__, xdr);
	return -EIO;
}

static int decode_op_hdr(struct xdr_stream *xdr, enum nfs_opnum4 expected)
{
	__be32 *p;
	uint32_t opnum;
	int32_t nfserr;

	p = xdr_inline_decode(xdr, 8);
	if (unlikely(!p))
		goto out_overflow;
	opnum = be32_to_cpup(p++);
	if (opnum != expected) {
		dprintk("nfs: Server returned operation"
			" %d but we issued a request for %d\n",
				opnum, expected);
		return -EIO;
	}
	nfserr = be32_to_cpup(p);
	if (nfserr != NFS_OK)
		return nfs4_stat_to_errno(nfserr);
	return 0;
out_overflow:
	print_overflow_msg(__func__, xdr);
	return -EIO;
}

/* Dummy routine */
static int decode_ace(struct xdr_stream *xdr, void *ace, struct nfs_client *clp)
{
	__be32 *p;
	unsigned int strlen;
	char *str;

	p = xdr_inline_decode(xdr, 12);
	if (likely(p))
		return decode_opaque_inline(xdr, &strlen, &str);
	print_overflow_msg(__func__, xdr);
	return -EIO;
}

static int decode_attr_bitmap(struct xdr_stream *xdr, uint32_t *bitmap)
{
	uint32_t bmlen;
	__be32 *p;

	p = xdr_inline_decode(xdr, 4);
	if (unlikely(!p))
		goto out_overflow;
	bmlen = be32_to_cpup(p);

	bitmap[0] = bitmap[1] = 0;
	p = xdr_inline_decode(xdr, (bmlen << 2));
	if (unlikely(!p))
		goto out_overflow;
	if (bmlen > 0) {
		bitmap[0] = be32_to_cpup(p++);
		if (bmlen > 1)
			bitmap[1] = be32_to_cpup(p);
	}
	return 0;
out_overflow:
	print_overflow_msg(__func__, xdr);
	return -EIO;
}

static inline int decode_attr_length(struct xdr_stream *xdr, uint32_t *attrlen, __be32 **savep)
{
	__be32 *p;

	p = xdr_inline_decode(xdr, 4);
	if (unlikely(!p))
		goto out_overflow;
	*attrlen = be32_to_cpup(p);
	*savep = xdr->p;
	return 0;
out_overflow:
	print_overflow_msg(__func__, xdr);
	return -EIO;
}

static int decode_attr_supported(struct xdr_stream *xdr, uint32_t *bitmap, uint32_t *bitmask)
{
	if (likely(bitmap[0] & FATTR4_WORD0_SUPPORTED_ATTRS)) {
		int ret;
		ret = decode_attr_bitmap(xdr, bitmask);
		if (unlikely(ret < 0))
			return ret;
		bitmap[0] &= ~FATTR4_WORD0_SUPPORTED_ATTRS;
	} else
		bitmask[0] = bitmask[1] = 0;
	dprintk("%s: bitmask=%08x:%08x\n", __func__, bitmask[0], bitmask[1]);
	return 0;
}

static int decode_attr_type(struct xdr_stream *xdr, uint32_t *bitmap, uint32_t *type)
{
	__be32 *p;
	int ret = 0;

	*type = 0;
	if (unlikely(bitmap[0] & (FATTR4_WORD0_TYPE - 1U)))
		return -EIO;
	if (likely(bitmap[0] & FATTR4_WORD0_TYPE)) {
		p = xdr_inline_decode(xdr, 4);
		if (unlikely(!p))
			goto out_overflow;
		*type = be32_to_cpup(p);
		if (*type < NF4REG || *type > NF4NAMEDATTR) {
			dprintk("%s: bad type %d\n", __func__, *type);
			return -EIO;
		}
		bitmap[0] &= ~FATTR4_WORD0_TYPE;
		ret = NFS_ATTR_FATTR_TYPE;
	}
	dprintk("%s: type=0%o\n", __func__, nfs_type2fmt[*type]);
	return ret;
out_overflow:
	print_overflow_msg(__func__, xdr);
	return -EIO;
}

static int decode_attr_change(struct xdr_stream *xdr, uint32_t *bitmap, uint64_t *change)
{
	__be32 *p;
	int ret = 0;

	*change = 0;
	if (unlikely(bitmap[0] & (FATTR4_WORD0_CHANGE - 1U)))
		return -EIO;
	if (likely(bitmap[0] & FATTR4_WORD0_CHANGE)) {
		p = xdr_inline_decode(xdr, 8);
		if (unlikely(!p))
			goto out_overflow;
		xdr_decode_hyper(p, change);
		bitmap[0] &= ~FATTR4_WORD0_CHANGE;
		ret = NFS_ATTR_FATTR_CHANGE;
	}
	dprintk("%s: change attribute=%Lu\n", __func__,
			(unsigned long long)*change);
	return ret;
out_overflow:
	print_overflow_msg(__func__, xdr);
	return -EIO;
}

static int decode_attr_size(struct xdr_stream *xdr, uint32_t *bitmap, uint64_t *size)
{
	__be32 *p;
	int ret = 0;

	*size = 0;
	if (unlikely(bitmap[0] & (FATTR4_WORD0_SIZE - 1U)))
		return -EIO;
	if (likely(bitmap[0] & FATTR4_WORD0_SIZE)) {
		p = xdr_inline_decode(xdr, 8);
		if (unlikely(!p))
			goto out_overflow;
		xdr_decode_hyper(p, size);
		bitmap[0] &= ~FATTR4_WORD0_SIZE;
		ret = NFS_ATTR_FATTR_SIZE;
	}
	dprintk("%s: file size=%Lu\n", __func__, (unsigned long long)*size);
	return ret;
out_overflow:
	print_overflow_msg(__func__, xdr);
	return -EIO;
}

static int decode_attr_link_support(struct xdr_stream *xdr, uint32_t *bitmap, uint32_t *res)
{
	__be32 *p;

	*res = 0;
	if (unlikely(bitmap[0] & (FATTR4_WORD0_LINK_SUPPORT - 1U)))
		return -EIO;
	if (likely(bitmap[0] & FATTR4_WORD0_LINK_SUPPORT)) {
		p = xdr_inline_decode(xdr, 4);
		if (unlikely(!p))
			goto out_overflow;
		*res = be32_to_cpup(p);
		bitmap[0] &= ~FATTR4_WORD0_LINK_SUPPORT;
	}
	dprintk("%s: link support=%s\n", __func__, *res == 0 ? "false" : "true");
	return 0;
out_overflow:
	print_overflow_msg(__func__, xdr);
	return -EIO;
}

static int decode_attr_symlink_support(struct xdr_stream *xdr, uint32_t *bitmap, uint32_t *res)
{
	__be32 *p;

	*res = 0;
	if (unlikely(bitmap[0] & (FATTR4_WORD0_SYMLINK_SUPPORT - 1U)))
		return -EIO;
	if (likely(bitmap[0] & FATTR4_WORD0_SYMLINK_SUPPORT)) {
		p = xdr_inline_decode(xdr, 4);
		if (unlikely(!p))
			goto out_overflow;
		*res = be32_to_cpup(p);
		bitmap[0] &= ~FATTR4_WORD0_SYMLINK_SUPPORT;
	}
	dprintk("%s: symlink support=%s\n", __func__, *res == 0 ? "false" : "true");
	return 0;
out_overflow:
	print_overflow_msg(__func__, xdr);
	return -EIO;
}

static int decode_attr_fsid(struct xdr_stream *xdr, uint32_t *bitmap, struct nfs_fsid *fsid)
{
	__be32 *p;
	int ret = 0;

	fsid->major = 0;
	fsid->minor = 0;
	if (unlikely(bitmap[0] & (FATTR4_WORD0_FSID - 1U)))
		return -EIO;
	if (likely(bitmap[0] & FATTR4_WORD0_FSID)) {
		p = xdr_inline_decode(xdr, 16);
		if (unlikely(!p))
			goto out_overflow;
		p = xdr_decode_hyper(p, &fsid->major);
		xdr_decode_hyper(p, &fsid->minor);
		bitmap[0] &= ~FATTR4_WORD0_FSID;
		ret = NFS_ATTR_FATTR_FSID;
	}
	dprintk("%s: fsid=(0x%Lx/0x%Lx)\n", __func__,
			(unsigned long long)fsid->major,
			(unsigned long long)fsid->minor);
	return ret;
out_overflow:
	print_overflow_msg(__func__, xdr);
	return -EIO;
}

static int decode_attr_lease_time(struct xdr_stream *xdr, uint32_t *bitmap, uint32_t *res)
{
	__be32 *p;

	*res = 60;
	if (unlikely(bitmap[0] & (FATTR4_WORD0_LEASE_TIME - 1U)))
		return -EIO;
	if (likely(bitmap[0] & FATTR4_WORD0_LEASE_TIME)) {
		p = xdr_inline_decode(xdr, 4);
		if (unlikely(!p))
			goto out_overflow;
		*res = be32_to_cpup(p);
		bitmap[0] &= ~FATTR4_WORD0_LEASE_TIME;
	}
	dprintk("%s: file size=%u\n", __func__, (unsigned int)*res);
	return 0;
out_overflow:
	print_overflow_msg(__func__, xdr);
	return -EIO;
}

static int decode_attr_error(struct xdr_stream *xdr, uint32_t *bitmap)
{
	__be32 *p;

	if (unlikely(bitmap[0] & (FATTR4_WORD0_RDATTR_ERROR - 1U)))
		return -EIO;
	if (likely(bitmap[0] & FATTR4_WORD0_RDATTR_ERROR)) {
		p = xdr_inline_decode(xdr, 4);
		if (unlikely(!p))
			goto out_overflow;
		bitmap[0] &= ~FATTR4_WORD0_RDATTR_ERROR;
	}
	return 0;
out_overflow:
	print_overflow_msg(__func__, xdr);
	return -EIO;
}

static int decode_attr_filehandle(struct xdr_stream *xdr, uint32_t *bitmap, struct nfs_fh *fh)
{
	__be32 *p;
	int len;

	if (fh != NULL)
		memset(fh, 0, sizeof(*fh));

	if (unlikely(bitmap[0] & (FATTR4_WORD0_FILEHANDLE - 1U)))
		return -EIO;
	if (likely(bitmap[0] & FATTR4_WORD0_FILEHANDLE)) {
		p = xdr_inline_decode(xdr, 4);
		if (unlikely(!p))
			goto out_overflow;
		len = be32_to_cpup(p);
		if (len > NFS4_FHSIZE)
			return -EIO;
		p = xdr_inline_decode(xdr, len);
		if (unlikely(!p))
			goto out_overflow;
		if (fh != NULL) {
			memcpy(fh->data, p, len);
			fh->size = len;
		}
		bitmap[0] &= ~FATTR4_WORD0_FILEHANDLE;
	}
	return 0;
out_overflow:
	print_overflow_msg(__func__, xdr);
	return -EIO;
}

static int decode_attr_aclsupport(struct xdr_stream *xdr, uint32_t *bitmap, uint32_t *res)
{
	__be32 *p;

	*res = ACL4_SUPPORT_ALLOW_ACL|ACL4_SUPPORT_DENY_ACL;
	if (unlikely(bitmap[0] & (FATTR4_WORD0_ACLSUPPORT - 1U)))
		return -EIO;
	if (likely(bitmap[0] & FATTR4_WORD0_ACLSUPPORT)) {
		p = xdr_inline_decode(xdr, 4);
		if (unlikely(!p))
			goto out_overflow;
		*res = be32_to_cpup(p);
		bitmap[0] &= ~FATTR4_WORD0_ACLSUPPORT;
	}
	dprintk("%s: ACLs supported=%u\n", __func__, (unsigned int)*res);
	return 0;
out_overflow:
	print_overflow_msg(__func__, xdr);
	return -EIO;
}

static int decode_attr_fileid(struct xdr_stream *xdr, uint32_t *bitmap, uint64_t *fileid)
{
	__be32 *p;
	int ret = 0;

	*fileid = 0;
	if (unlikely(bitmap[0] & (FATTR4_WORD0_FILEID - 1U)))
		return -EIO;
	if (likely(bitmap[0] & FATTR4_WORD0_FILEID)) {
		p = xdr_inline_decode(xdr, 8);
		if (unlikely(!p))
			goto out_overflow;
		xdr_decode_hyper(p, fileid);
		bitmap[0] &= ~FATTR4_WORD0_FILEID;
		ret = NFS_ATTR_FATTR_FILEID;
	}
	dprintk("%s: fileid=%Lu\n", __func__, (unsigned long long)*fileid);
	return ret;
out_overflow:
	print_overflow_msg(__func__, xdr);
	return -EIO;
}

static int decode_attr_mounted_on_fileid(struct xdr_stream *xdr, uint32_t *bitmap, uint64_t *fileid)
{
	__be32 *p;
	int ret = 0;

	*fileid = 0;
	if (unlikely(bitmap[1] & (FATTR4_WORD1_MOUNTED_ON_FILEID - 1U)))
		return -EIO;
	if (likely(bitmap[1] & FATTR4_WORD1_MOUNTED_ON_FILEID)) {
		p = xdr_inline_decode(xdr, 8);
		if (unlikely(!p))
			goto out_overflow;
		xdr_decode_hyper(p, fileid);
		bitmap[1] &= ~FATTR4_WORD1_MOUNTED_ON_FILEID;
		ret = NFS_ATTR_FATTR_FILEID;
	}
	dprintk("%s: fileid=%Lu\n", __func__, (unsigned long long)*fileid);
	return ret;
out_overflow:
	print_overflow_msg(__func__, xdr);
	return -EIO;
}

static int decode_attr_files_avail(struct xdr_stream *xdr, uint32_t *bitmap, uint64_t *res)
{
	__be32 *p;
	int status = 0;

	*res = 0;
	if (unlikely(bitmap[0] & (FATTR4_WORD0_FILES_AVAIL - 1U)))
		return -EIO;
	if (likely(bitmap[0] & FATTR4_WORD0_FILES_AVAIL)) {
		p = xdr_inline_decode(xdr, 8);
		if (unlikely(!p))
			goto out_overflow;
		xdr_decode_hyper(p, res);
		bitmap[0] &= ~FATTR4_WORD0_FILES_AVAIL;
	}
	dprintk("%s: files avail=%Lu\n", __func__, (unsigned long long)*res);
	return status;
out_overflow:
	print_overflow_msg(__func__, xdr);
	return -EIO;
}

static int decode_attr_files_free(struct xdr_stream *xdr, uint32_t *bitmap, uint64_t *res)
{
	__be32 *p;
	int status = 0;

	*res = 0;
	if (unlikely(bitmap[0] & (FATTR4_WORD0_FILES_FREE - 1U)))
		return -EIO;
	if (likely(bitmap[0] & FATTR4_WORD0_FILES_FREE)) {
		p = xdr_inline_decode(xdr, 8);
		if (unlikely(!p))
			goto out_overflow;
		xdr_decode_hyper(p, res);
		bitmap[0] &= ~FATTR4_WORD0_FILES_FREE;
	}
	dprintk("%s: files free=%Lu\n", __func__, (unsigned long long)*res);
	return status;
out_overflow:
	print_overflow_msg(__func__, xdr);
	return -EIO;
}

static int decode_attr_files_total(struct xdr_stream *xdr, uint32_t *bitmap, uint64_t *res)
{
	__be32 *p;
	int status = 0;

	*res = 0;
	if (unlikely(bitmap[0] & (FATTR4_WORD0_FILES_TOTAL - 1U)))
		return -EIO;
	if (likely(bitmap[0] & FATTR4_WORD0_FILES_TOTAL)) {
		p = xdr_inline_decode(xdr, 8);
		if (unlikely(!p))
			goto out_overflow;
		xdr_decode_hyper(p, res);
		bitmap[0] &= ~FATTR4_WORD0_FILES_TOTAL;
	}
	dprintk("%s: files total=%Lu\n", __func__, (unsigned long long)*res);
	return status;
out_overflow:
	print_overflow_msg(__func__, xdr);
	return -EIO;
}

static int decode_pathname(struct xdr_stream *xdr, struct nfs4_pathname *path)
{
	u32 n;
	__be32 *p;
	int status = 0;

	p = xdr_inline_decode(xdr, 4);
	if (unlikely(!p))
		goto out_overflow;
	n = be32_to_cpup(p);
	if (n == 0)
		goto root_path;
	dprintk("path ");
	path->ncomponents = 0;
	while (path->ncomponents < n) {
		struct nfs4_string *component = &path->components[path->ncomponents];
		status = decode_opaque_inline(xdr, &component->len, &component->data);
		if (unlikely(status != 0))
			goto out_eio;
		if (path->ncomponents != n)
			dprintk("/");
		dprintk("%s", component->data);
		if (path->ncomponents < NFS4_PATHNAME_MAXCOMPONENTS)
			path->ncomponents++;
		else {
			dprintk("cannot parse %d components in path\n", n);
			goto out_eio;
		}
	}
out:
	dprintk("\n");
	return status;
root_path:
/* a root pathname is sent as a zero component4 */
	path->ncomponents = 1;
	path->components[0].len=0;
	path->components[0].data=NULL;
	dprintk("path /\n");
	goto out;
out_eio:
	dprintk(" status %d", status);
	status = -EIO;
	goto out;
out_overflow:
	print_overflow_msg(__func__, xdr);
	return -EIO;
}

static int decode_attr_fs_locations(struct xdr_stream *xdr, uint32_t *bitmap, struct nfs4_fs_locations *res)
{
	int n;
	__be32 *p;
	int status = -EIO;

	if (unlikely(bitmap[0] & (FATTR4_WORD0_FS_LOCATIONS -1U)))
		goto out;
	status = 0;
	if (unlikely(!(bitmap[0] & FATTR4_WORD0_FS_LOCATIONS)))
		goto out;
	dprintk("%s: fsroot ", __func__);
	status = decode_pathname(xdr, &res->fs_path);
	if (unlikely(status != 0))
		goto out;
	p = xdr_inline_decode(xdr, 4);
	if (unlikely(!p))
		goto out_overflow;
	n = be32_to_cpup(p);
	if (n <= 0)
		goto out_eio;
	res->nlocations = 0;
	while (res->nlocations < n) {
		u32 m;
		struct nfs4_fs_location *loc = &res->locations[res->nlocations];

		p = xdr_inline_decode(xdr, 4);
		if (unlikely(!p))
			goto out_overflow;
		m = be32_to_cpup(p);

		loc->nservers = 0;
		dprintk("%s: servers ", __func__);
		while (loc->nservers < m) {
			struct nfs4_string *server = &loc->servers[loc->nservers];
			status = decode_opaque_inline(xdr, &server->len, &server->data);
			if (unlikely(status != 0))
				goto out_eio;
			dprintk("%s ", server->data);
			if (loc->nservers < NFS4_FS_LOCATION_MAXSERVERS)
				loc->nservers++;
			else {
				unsigned int i;
				dprintk("%s: using first %u of %u servers "
					"returned for location %u\n",
						__func__,
						NFS4_FS_LOCATION_MAXSERVERS,
						m, res->nlocations);
				for (i = loc->nservers; i < m; i++) {
					unsigned int len;
					char *data;
					status = decode_opaque_inline(xdr, &len, &data);
					if (unlikely(status != 0))
						goto out_eio;
				}
			}
		}
		status = decode_pathname(xdr, &loc->rootpath);
		if (unlikely(status != 0))
			goto out_eio;
		if (res->nlocations < NFS4_FS_LOCATIONS_MAXENTRIES)
			res->nlocations++;
	}
	if (res->nlocations != 0)
		status = NFS_ATTR_FATTR_V4_REFERRAL;
out:
	dprintk("%s: fs_locations done, error = %d\n", __func__, status);
	return status;
out_overflow:
	print_overflow_msg(__func__, xdr);
out_eio:
	status = -EIO;
	goto out;
}

static int decode_attr_maxfilesize(struct xdr_stream *xdr, uint32_t *bitmap, uint64_t *res)
{
	__be32 *p;
	int status = 0;

	*res = 0;
	if (unlikely(bitmap[0] & (FATTR4_WORD0_MAXFILESIZE - 1U)))
		return -EIO;
	if (likely(bitmap[0] & FATTR4_WORD0_MAXFILESIZE)) {
		p = xdr_inline_decode(xdr, 8);
		if (unlikely(!p))
			goto out_overflow;
		xdr_decode_hyper(p, res);
		bitmap[0] &= ~FATTR4_WORD0_MAXFILESIZE;
	}
	dprintk("%s: maxfilesize=%Lu\n", __func__, (unsigned long long)*res);
	return status;
out_overflow:
	print_overflow_msg(__func__, xdr);
	return -EIO;
}

static int decode_attr_maxlink(struct xdr_stream *xdr, uint32_t *bitmap, uint32_t *maxlink)
{
	__be32 *p;
	int status = 0;

	*maxlink = 1;
	if (unlikely(bitmap[0] & (FATTR4_WORD0_MAXLINK - 1U)))
		return -EIO;
	if (likely(bitmap[0] & FATTR4_WORD0_MAXLINK)) {
		p = xdr_inline_decode(xdr, 4);
		if (unlikely(!p))
			goto out_overflow;
		*maxlink = be32_to_cpup(p);
		bitmap[0] &= ~FATTR4_WORD0_MAXLINK;
	}
	dprintk("%s: maxlink=%u\n", __func__, *maxlink);
	return status;
out_overflow:
	print_overflow_msg(__func__, xdr);
	return -EIO;
}

static int decode_attr_maxname(struct xdr_stream *xdr, uint32_t *bitmap, uint32_t *maxname)
{
	__be32 *p;
	int status = 0;

	*maxname = 1024;
	if (unlikely(bitmap[0] & (FATTR4_WORD0_MAXNAME - 1U)))
		return -EIO;
	if (likely(bitmap[0] & FATTR4_WORD0_MAXNAME)) {
		p = xdr_inline_decode(xdr, 4);
		if (unlikely(!p))
			goto out_overflow;
		*maxname = be32_to_cpup(p);
		bitmap[0] &= ~FATTR4_WORD0_MAXNAME;
	}
	dprintk("%s: maxname=%u\n", __func__, *maxname);
	return status;
out_overflow:
	print_overflow_msg(__func__, xdr);
	return -EIO;
}

static int decode_attr_maxread(struct xdr_stream *xdr, uint32_t *bitmap, uint32_t *res)
{
	__be32 *p;
	int status = 0;

	*res = 1024;
	if (unlikely(bitmap[0] & (FATTR4_WORD0_MAXREAD - 1U)))
		return -EIO;
	if (likely(bitmap[0] & FATTR4_WORD0_MAXREAD)) {
		uint64_t maxread;
		p = xdr_inline_decode(xdr, 8);
		if (unlikely(!p))
			goto out_overflow;
		xdr_decode_hyper(p, &maxread);
		if (maxread > 0x7FFFFFFF)
			maxread = 0x7FFFFFFF;
		*res = (uint32_t)maxread;
		bitmap[0] &= ~FATTR4_WORD0_MAXREAD;
	}
	dprintk("%s: maxread=%lu\n", __func__, (unsigned long)*res);
	return status;
out_overflow:
	print_overflow_msg(__func__, xdr);
	return -EIO;
}

static int decode_attr_maxwrite(struct xdr_stream *xdr, uint32_t *bitmap, uint32_t *res)
{
	__be32 *p;
	int status = 0;

	*res = 1024;
	if (unlikely(bitmap[0] & (FATTR4_WORD0_MAXWRITE - 1U)))
		return -EIO;
	if (likely(bitmap[0] & FATTR4_WORD0_MAXWRITE)) {
		uint64_t maxwrite;
		p = xdr_inline_decode(xdr, 8);
		if (unlikely(!p))
			goto out_overflow;
		xdr_decode_hyper(p, &maxwrite);
		if (maxwrite > 0x7FFFFFFF)
			maxwrite = 0x7FFFFFFF;
		*res = (uint32_t)maxwrite;
		bitmap[0] &= ~FATTR4_WORD0_MAXWRITE;
	}
	dprintk("%s: maxwrite=%lu\n", __func__, (unsigned long)*res);
	return status;
out_overflow:
	print_overflow_msg(__func__, xdr);
	return -EIO;
}

static int decode_attr_mode(struct xdr_stream *xdr, uint32_t *bitmap, umode_t *mode)
{
	uint32_t tmp;
	__be32 *p;
	int ret = 0;

	*mode = 0;
	if (unlikely(bitmap[1] & (FATTR4_WORD1_MODE - 1U)))
		return -EIO;
	if (likely(bitmap[1] & FATTR4_WORD1_MODE)) {
		p = xdr_inline_decode(xdr, 4);
		if (unlikely(!p))
			goto out_overflow;
		tmp = be32_to_cpup(p);
		*mode = tmp & ~S_IFMT;
		bitmap[1] &= ~FATTR4_WORD1_MODE;
		ret = NFS_ATTR_FATTR_MODE;
	}
	dprintk("%s: file mode=0%o\n", __func__, (unsigned int)*mode);
	return ret;
out_overflow:
	print_overflow_msg(__func__, xdr);
	return -EIO;
}

static int decode_attr_nlink(struct xdr_stream *xdr, uint32_t *bitmap, uint32_t *nlink)
{
	__be32 *p;
	int ret = 0;

	*nlink = 1;
	if (unlikely(bitmap[1] & (FATTR4_WORD1_NUMLINKS - 1U)))
		return -EIO;
	if (likely(bitmap[1] & FATTR4_WORD1_NUMLINKS)) {
		p = xdr_inline_decode(xdr, 4);
		if (unlikely(!p))
			goto out_overflow;
		*nlink = be32_to_cpup(p);
		bitmap[1] &= ~FATTR4_WORD1_NUMLINKS;
		ret = NFS_ATTR_FATTR_NLINK;
	}
	dprintk("%s: nlink=%u\n", __func__, (unsigned int)*nlink);
	return ret;
out_overflow:
	print_overflow_msg(__func__, xdr);
	return -EIO;
}

static int decode_attr_owner(struct xdr_stream *xdr, uint32_t *bitmap,
		struct nfs_client *clp, uint32_t *uid, int may_sleep)
{
	uint32_t len;
	__be32 *p;
	int ret = 0;

	*uid = -2;
	if (unlikely(bitmap[1] & (FATTR4_WORD1_OWNER - 1U)))
		return -EIO;
	if (likely(bitmap[1] & FATTR4_WORD1_OWNER)) {
		p = xdr_inline_decode(xdr, 4);
		if (unlikely(!p))
			goto out_overflow;
		len = be32_to_cpup(p);
		p = xdr_inline_decode(xdr, len);
		if (unlikely(!p))
			goto out_overflow;
		if (!may_sleep) {
			/* do nothing */
		} else if (len < XDR_MAX_NETOBJ) {
			if (nfs_map_name_to_uid(clp, (char *)p, len, uid) == 0)
				ret = NFS_ATTR_FATTR_OWNER;
			else
				dprintk("%s: nfs_map_name_to_uid failed!\n",
						__func__);
		} else
			dprintk("%s: name too long (%u)!\n",
					__func__, len);
		bitmap[1] &= ~FATTR4_WORD1_OWNER;
	}
	dprintk("%s: uid=%d\n", __func__, (int)*uid);
	return ret;
out_overflow:
	print_overflow_msg(__func__, xdr);
	return -EIO;
}

static int decode_attr_group(struct xdr_stream *xdr, uint32_t *bitmap,
		struct nfs_client *clp, uint32_t *gid, int may_sleep)
{
	uint32_t len;
	__be32 *p;
	int ret = 0;

	*gid = -2;
	if (unlikely(bitmap[1] & (FATTR4_WORD1_OWNER_GROUP - 1U)))
		return -EIO;
	if (likely(bitmap[1] & FATTR4_WORD1_OWNER_GROUP)) {
		p = xdr_inline_decode(xdr, 4);
		if (unlikely(!p))
			goto out_overflow;
		len = be32_to_cpup(p);
		p = xdr_inline_decode(xdr, len);
		if (unlikely(!p))
			goto out_overflow;
		if (!may_sleep) {
			/* do nothing */
		} else if (len < XDR_MAX_NETOBJ) {
			if (nfs_map_group_to_gid(clp, (char *)p, len, gid) == 0)
				ret = NFS_ATTR_FATTR_GROUP;
			else
				dprintk("%s: nfs_map_group_to_gid failed!\n",
						__func__);
		} else
			dprintk("%s: name too long (%u)!\n",
					__func__, len);
		bitmap[1] &= ~FATTR4_WORD1_OWNER_GROUP;
	}
	dprintk("%s: gid=%d\n", __func__, (int)*gid);
	return ret;
out_overflow:
	print_overflow_msg(__func__, xdr);
	return -EIO;
}

static int decode_attr_rdev(struct xdr_stream *xdr, uint32_t *bitmap, dev_t *rdev)
{
	uint32_t major = 0, minor = 0;
	__be32 *p;
	int ret = 0;

	*rdev = MKDEV(0,0);
	if (unlikely(bitmap[1] & (FATTR4_WORD1_RAWDEV - 1U)))
		return -EIO;
	if (likely(bitmap[1] & FATTR4_WORD1_RAWDEV)) {
		dev_t tmp;

		p = xdr_inline_decode(xdr, 8);
		if (unlikely(!p))
			goto out_overflow;
		major = be32_to_cpup(p++);
		minor = be32_to_cpup(p);
		tmp = MKDEV(major, minor);
		if (MAJOR(tmp) == major && MINOR(tmp) == minor)
			*rdev = tmp;
		bitmap[1] &= ~ FATTR4_WORD1_RAWDEV;
		ret = NFS_ATTR_FATTR_RDEV;
	}
	dprintk("%s: rdev=(0x%x:0x%x)\n", __func__, major, minor);
	return ret;
out_overflow:
	print_overflow_msg(__func__, xdr);
	return -EIO;
}

static int decode_attr_space_avail(struct xdr_stream *xdr, uint32_t *bitmap, uint64_t *res)
{
	__be32 *p;
	int status = 0;

	*res = 0;
	if (unlikely(bitmap[1] & (FATTR4_WORD1_SPACE_AVAIL - 1U)))
		return -EIO;
	if (likely(bitmap[1] & FATTR4_WORD1_SPACE_AVAIL)) {
		p = xdr_inline_decode(xdr, 8);
		if (unlikely(!p))
			goto out_overflow;
		xdr_decode_hyper(p, res);
		bitmap[1] &= ~FATTR4_WORD1_SPACE_AVAIL;
	}
	dprintk("%s: space avail=%Lu\n", __func__, (unsigned long long)*res);
	return status;
out_overflow:
	print_overflow_msg(__func__, xdr);
	return -EIO;
}

static int decode_attr_space_free(struct xdr_stream *xdr, uint32_t *bitmap, uint64_t *res)
{
	__be32 *p;
	int status = 0;

	*res = 0;
	if (unlikely(bitmap[1] & (FATTR4_WORD1_SPACE_FREE - 1U)))
		return -EIO;
	if (likely(bitmap[1] & FATTR4_WORD1_SPACE_FREE)) {
		p = xdr_inline_decode(xdr, 8);
		if (unlikely(!p))
			goto out_overflow;
		xdr_decode_hyper(p, res);
		bitmap[1] &= ~FATTR4_WORD1_SPACE_FREE;
	}
	dprintk("%s: space free=%Lu\n", __func__, (unsigned long long)*res);
	return status;
out_overflow:
	print_overflow_msg(__func__, xdr);
	return -EIO;
}

static int decode_attr_space_total(struct xdr_stream *xdr, uint32_t *bitmap, uint64_t *res)
{
	__be32 *p;
	int status = 0;

	*res = 0;
	if (unlikely(bitmap[1] & (FATTR4_WORD1_SPACE_TOTAL - 1U)))
		return -EIO;
	if (likely(bitmap[1] & FATTR4_WORD1_SPACE_TOTAL)) {
		p = xdr_inline_decode(xdr, 8);
		if (unlikely(!p))
			goto out_overflow;
		xdr_decode_hyper(p, res);
		bitmap[1] &= ~FATTR4_WORD1_SPACE_TOTAL;
	}
	dprintk("%s: space total=%Lu\n", __func__, (unsigned long long)*res);
	return status;
out_overflow:
	print_overflow_msg(__func__, xdr);
	return -EIO;
}

static int decode_attr_space_used(struct xdr_stream *xdr, uint32_t *bitmap, uint64_t *used)
{
	__be32 *p;
	int ret = 0;

	*used = 0;
	if (unlikely(bitmap[1] & (FATTR4_WORD1_SPACE_USED - 1U)))
		return -EIO;
	if (likely(bitmap[1] & FATTR4_WORD1_SPACE_USED)) {
		p = xdr_inline_decode(xdr, 8);
		if (unlikely(!p))
			goto out_overflow;
		xdr_decode_hyper(p, used);
		bitmap[1] &= ~FATTR4_WORD1_SPACE_USED;
		ret = NFS_ATTR_FATTR_SPACE_USED;
	}
	dprintk("%s: space used=%Lu\n", __func__,
			(unsigned long long)*used);
	return ret;
out_overflow:
	print_overflow_msg(__func__, xdr);
	return -EIO;
}

static int decode_attr_time(struct xdr_stream *xdr, struct timespec *time)
{
	__be32 *p;
	uint64_t sec;
	uint32_t nsec;

	p = xdr_inline_decode(xdr, 12);
	if (unlikely(!p))
		goto out_overflow;
	p = xdr_decode_hyper(p, &sec);
	nsec = be32_to_cpup(p);
	time->tv_sec = (time_t)sec;
	time->tv_nsec = (long)nsec;
	return 0;
out_overflow:
	print_overflow_msg(__func__, xdr);
	return -EIO;
}

static int decode_attr_time_access(struct xdr_stream *xdr, uint32_t *bitmap, struct timespec *time)
{
	int status = 0;

	time->tv_sec = 0;
	time->tv_nsec = 0;
	if (unlikely(bitmap[1] & (FATTR4_WORD1_TIME_ACCESS - 1U)))
		return -EIO;
	if (likely(bitmap[1] & FATTR4_WORD1_TIME_ACCESS)) {
		status = decode_attr_time(xdr, time);
		if (status == 0)
			status = NFS_ATTR_FATTR_ATIME;
		bitmap[1] &= ~FATTR4_WORD1_TIME_ACCESS;
	}
	dprintk("%s: atime=%ld\n", __func__, (long)time->tv_sec);
	return status;
}

static int decode_attr_time_metadata(struct xdr_stream *xdr, uint32_t *bitmap, struct timespec *time)
{
	int status = 0;

	time->tv_sec = 0;
	time->tv_nsec = 0;
	if (unlikely(bitmap[1] & (FATTR4_WORD1_TIME_METADATA - 1U)))
		return -EIO;
	if (likely(bitmap[1] & FATTR4_WORD1_TIME_METADATA)) {
		status = decode_attr_time(xdr, time);
		if (status == 0)
			status = NFS_ATTR_FATTR_CTIME;
		bitmap[1] &= ~FATTR4_WORD1_TIME_METADATA;
	}
	dprintk("%s: ctime=%ld\n", __func__, (long)time->tv_sec);
	return status;
}

static int decode_attr_time_delta(struct xdr_stream *xdr, uint32_t *bitmap,
				  struct timespec *time)
{
	int status = 0;

	time->tv_sec = 0;
	time->tv_nsec = 0;
	if (unlikely(bitmap[1] & (FATTR4_WORD1_TIME_DELTA - 1U)))
		return -EIO;
	if (likely(bitmap[1] & FATTR4_WORD1_TIME_DELTA)) {
		status = decode_attr_time(xdr, time);
		bitmap[1] &= ~FATTR4_WORD1_TIME_DELTA;
	}
	dprintk("%s: time_delta=%ld %ld\n", __func__, (long)time->tv_sec,
		(long)time->tv_nsec);
	return status;
}

static int decode_attr_time_modify(struct xdr_stream *xdr, uint32_t *bitmap, struct timespec *time)
{
	int status = 0;

	time->tv_sec = 0;
	time->tv_nsec = 0;
	if (unlikely(bitmap[1] & (FATTR4_WORD1_TIME_MODIFY - 1U)))
		return -EIO;
	if (likely(bitmap[1] & FATTR4_WORD1_TIME_MODIFY)) {
		status = decode_attr_time(xdr, time);
		if (status == 0)
			status = NFS_ATTR_FATTR_MTIME;
		bitmap[1] &= ~FATTR4_WORD1_TIME_MODIFY;
	}
	dprintk("%s: mtime=%ld\n", __func__, (long)time->tv_sec);
	return status;
}

static int verify_attr_len(struct xdr_stream *xdr, __be32 *savep, uint32_t attrlen)
{
	unsigned int attrwords = XDR_QUADLEN(attrlen);
	unsigned int nwords = xdr->p - savep;

	if (unlikely(attrwords != nwords)) {
		dprintk("%s: server returned incorrect attribute length: "
			"%u %c %u\n",
				__func__,
				attrwords << 2,
				(attrwords < nwords) ? '<' : '>',
				nwords << 2);
		return -EIO;
	}
	return 0;
}

static int decode_change_info(struct xdr_stream *xdr, struct nfs4_change_info *cinfo)
{
	__be32 *p;

	p = xdr_inline_decode(xdr, 20);
	if (unlikely(!p))
		goto out_overflow;
	cinfo->atomic = be32_to_cpup(p++);
	p = xdr_decode_hyper(p, &cinfo->before);
	xdr_decode_hyper(p, &cinfo->after);
	return 0;
out_overflow:
	print_overflow_msg(__func__, xdr);
	return -EIO;
}

static int decode_access(struct xdr_stream *xdr, struct nfs4_accessres *access)
{
	__be32 *p;
	uint32_t supp, acc;
	int status;

	status = decode_op_hdr(xdr, OP_ACCESS);
	if (status)
		return status;
	p = xdr_inline_decode(xdr, 8);
	if (unlikely(!p))
		goto out_overflow;
	supp = be32_to_cpup(p++);
	acc = be32_to_cpup(p);
	access->supported = supp;
	access->access = acc;
	return 0;
out_overflow:
	print_overflow_msg(__func__, xdr);
	return -EIO;
}

static int decode_opaque_fixed(struct xdr_stream *xdr, void *buf, size_t len)
{
	__be32 *p;

	p = xdr_inline_decode(xdr, len);
	if (likely(p)) {
		memcpy(buf, p, len);
		return 0;
	}
	print_overflow_msg(__func__, xdr);
	return -EIO;
}

static int decode_stateid(struct xdr_stream *xdr, nfs4_stateid *stateid)
{
	return decode_opaque_fixed(xdr, stateid->data, NFS4_STATEID_SIZE);
}

static int decode_close(struct xdr_stream *xdr, struct nfs_closeres *res)
{
	int status;

	status = decode_op_hdr(xdr, OP_CLOSE);
	if (status != -EIO)
		nfs_increment_open_seqid(status, res->seqid);
	if (!status)
		status = decode_stateid(xdr, &res->stateid);
	return status;
}

static int decode_verifier(struct xdr_stream *xdr, void *verifier)
{
	return decode_opaque_fixed(xdr, verifier, 8);
}

static int decode_commit(struct xdr_stream *xdr, struct nfs_writeres *res)
{
	int status;

	status = decode_op_hdr(xdr, OP_COMMIT);
	if (!status)
		status = decode_verifier(xdr, res->verf->verifier);
	return status;
}

static int decode_create(struct xdr_stream *xdr, struct nfs4_change_info *cinfo)
{
	__be32 *p;
	uint32_t bmlen;
	int status;

	status = decode_op_hdr(xdr, OP_CREATE);
	if (status)
		return status;
	if ((status = decode_change_info(xdr, cinfo)))
		return status;
	p = xdr_inline_decode(xdr, 4);
	if (unlikely(!p))
		goto out_overflow;
	bmlen = be32_to_cpup(p);
	p = xdr_inline_decode(xdr, bmlen << 2);
	if (likely(p))
		return 0;
out_overflow:
	print_overflow_msg(__func__, xdr);
	return -EIO;
}

static int decode_server_caps(struct xdr_stream *xdr, struct nfs4_server_caps_res *res)
{
	__be32 *savep;
	uint32_t attrlen, bitmap[2] = {0};
	int status;

	if ((status = decode_op_hdr(xdr, OP_GETATTR)) != 0)
		goto xdr_error;
	if ((status = decode_attr_bitmap(xdr, bitmap)) != 0)
		goto xdr_error;
	if ((status = decode_attr_length(xdr, &attrlen, &savep)) != 0)
		goto xdr_error;
	if ((status = decode_attr_supported(xdr, bitmap, res->attr_bitmask)) != 0)
		goto xdr_error;
	if ((status = decode_attr_link_support(xdr, bitmap, &res->has_links)) != 0)
		goto xdr_error;
	if ((status = decode_attr_symlink_support(xdr, bitmap, &res->has_symlinks)) != 0)
		goto xdr_error;
	if ((status = decode_attr_aclsupport(xdr, bitmap, &res->acl_bitmask)) != 0)
		goto xdr_error;
	status = verify_attr_len(xdr, savep, attrlen);
xdr_error:
	dprintk("%s: xdr returned %d!\n", __func__, -status);
	return status;
}

static int decode_statfs(struct xdr_stream *xdr, struct nfs_fsstat *fsstat)
{
	__be32 *savep;
	uint32_t attrlen, bitmap[2] = {0};
	int status;

	if ((status = decode_op_hdr(xdr, OP_GETATTR)) != 0)
		goto xdr_error;
	if ((status = decode_attr_bitmap(xdr, bitmap)) != 0)
		goto xdr_error;
	if ((status = decode_attr_length(xdr, &attrlen, &savep)) != 0)
		goto xdr_error;

	if ((status = decode_attr_files_avail(xdr, bitmap, &fsstat->afiles)) != 0)
		goto xdr_error;
	if ((status = decode_attr_files_free(xdr, bitmap, &fsstat->ffiles)) != 0)
		goto xdr_error;
	if ((status = decode_attr_files_total(xdr, bitmap, &fsstat->tfiles)) != 0)
		goto xdr_error;
	if ((status = decode_attr_space_avail(xdr, bitmap, &fsstat->abytes)) != 0)
		goto xdr_error;
	if ((status = decode_attr_space_free(xdr, bitmap, &fsstat->fbytes)) != 0)
		goto xdr_error;
	if ((status = decode_attr_space_total(xdr, bitmap, &fsstat->tbytes)) != 0)
		goto xdr_error;

	status = verify_attr_len(xdr, savep, attrlen);
xdr_error:
	dprintk("%s: xdr returned %d!\n", __func__, -status);
	return status;
}

static int decode_pathconf(struct xdr_stream *xdr, struct nfs_pathconf *pathconf)
{
	__be32 *savep;
	uint32_t attrlen, bitmap[2] = {0};
	int status;

	if ((status = decode_op_hdr(xdr, OP_GETATTR)) != 0)
		goto xdr_error;
	if ((status = decode_attr_bitmap(xdr, bitmap)) != 0)
		goto xdr_error;
	if ((status = decode_attr_length(xdr, &attrlen, &savep)) != 0)
		goto xdr_error;

	if ((status = decode_attr_maxlink(xdr, bitmap, &pathconf->max_link)) != 0)
		goto xdr_error;
	if ((status = decode_attr_maxname(xdr, bitmap, &pathconf->max_namelen)) != 0)
		goto xdr_error;

	status = verify_attr_len(xdr, savep, attrlen);
xdr_error:
	dprintk("%s: xdr returned %d!\n", __func__, -status);
	return status;
}

static int decode_getfattr_attrs(struct xdr_stream *xdr, uint32_t *bitmap,
		struct nfs_fattr *fattr, struct nfs_fh *fh,
		const struct nfs_server *server, int may_sleep)
{
	int status;
	umode_t fmode = 0;
	uint64_t fileid;
	uint32_t type;

	status = decode_attr_type(xdr, bitmap, &type);
	if (status < 0)
		goto xdr_error;
	fattr->mode = 0;
	if (status != 0) {
		fattr->mode |= nfs_type2fmt[type];
		fattr->valid |= status;
	}

	status = decode_attr_change(xdr, bitmap, &fattr->change_attr);
	if (status < 0)
		goto xdr_error;
	fattr->valid |= status;

	status = decode_attr_size(xdr, bitmap, &fattr->size);
	if (status < 0)
		goto xdr_error;
	fattr->valid |= status;

	status = decode_attr_fsid(xdr, bitmap, &fattr->fsid);
	if (status < 0)
		goto xdr_error;
	fattr->valid |= status;

	status = decode_attr_error(xdr, bitmap);
	if (status < 0)
		goto xdr_error;

	status = decode_attr_filehandle(xdr, bitmap, fh);
	if (status < 0)
		goto xdr_error;

	status = decode_attr_fileid(xdr, bitmap, &fattr->fileid);
	if (status < 0)
		goto xdr_error;
	fattr->valid |= status;

	status = decode_attr_fs_locations(xdr, bitmap, container_of(fattr,
						struct nfs4_fs_locations,
						fattr));
	if (status < 0)
		goto xdr_error;
	fattr->valid |= status;

	status = decode_attr_mode(xdr, bitmap, &fmode);
	if (status < 0)
		goto xdr_error;
	if (status != 0) {
		fattr->mode |= fmode;
		fattr->valid |= status;
	}

	status = decode_attr_nlink(xdr, bitmap, &fattr->nlink);
	if (status < 0)
		goto xdr_error;
	fattr->valid |= status;

	status = decode_attr_owner(xdr, bitmap, server->nfs_client,
			&fattr->uid, may_sleep);
	if (status < 0)
		goto xdr_error;
	fattr->valid |= status;

	status = decode_attr_group(xdr, bitmap, server->nfs_client,
			&fattr->gid, may_sleep);
	if (status < 0)
		goto xdr_error;
	fattr->valid |= status;

	status = decode_attr_rdev(xdr, bitmap, &fattr->rdev);
	if (status < 0)
		goto xdr_error;
	fattr->valid |= status;

	status = decode_attr_space_used(xdr, bitmap, &fattr->du.nfs3.used);
	if (status < 0)
		goto xdr_error;
	fattr->valid |= status;

	status = decode_attr_time_access(xdr, bitmap, &fattr->atime);
	if (status < 0)
		goto xdr_error;
	fattr->valid |= status;

	status = decode_attr_time_metadata(xdr, bitmap, &fattr->ctime);
	if (status < 0)
		goto xdr_error;
	fattr->valid |= status;

	status = decode_attr_time_modify(xdr, bitmap, &fattr->mtime);
	if (status < 0)
		goto xdr_error;
	fattr->valid |= status;

	status = decode_attr_mounted_on_fileid(xdr, bitmap, &fileid);
	if (status < 0)
		goto xdr_error;
	if (status != 0 && !(fattr->valid & status)) {
		fattr->fileid = fileid;
		fattr->valid |= status;
	}

xdr_error:
	dprintk("%s: xdr returned %d\n", __func__, -status);
	return status;
}

static int decode_getfattr_generic(struct xdr_stream *xdr, struct nfs_fattr *fattr,
		struct nfs_fh *fh, const struct nfs_server *server, int may_sleep)
{
	__be32 *savep;
	uint32_t attrlen,
		 bitmap[2] = {0};
	int status;

	status = decode_op_hdr(xdr, OP_GETATTR);
	if (status < 0)
		goto xdr_error;

	status = decode_attr_bitmap(xdr, bitmap);
	if (status < 0)
		goto xdr_error;

	status = decode_attr_length(xdr, &attrlen, &savep);
	if (status < 0)
		goto xdr_error;

	status = decode_getfattr_attrs(xdr, bitmap, fattr, fh, server, may_sleep);
	if (status < 0)
		goto xdr_error;

	status = verify_attr_len(xdr, savep, attrlen);
xdr_error:
	dprintk("%s: xdr returned %d\n", __func__, -status);
	return status;
}

static int decode_getfattr(struct xdr_stream *xdr, struct nfs_fattr *fattr,
		const struct nfs_server *server, int may_sleep)
{
	return decode_getfattr_generic(xdr, fattr, NULL, server, may_sleep);
}
<<<<<<< HEAD
=======

/*
 * Decode potentially multiple layout types. Currently we only support
 * one layout driver per file system.
 */
static int decode_first_pnfs_layout_type(struct xdr_stream *xdr,
					 uint32_t *layouttype)
{
	uint32_t *p;
	int num;

	p = xdr_inline_decode(xdr, 4);
	if (unlikely(!p))
		goto out_overflow;
	num = be32_to_cpup(p);

	/* pNFS is not supported by the underlying file system */
	if (num == 0) {
		*layouttype = 0;
		return 0;
	}
	if (num > 1)
		printk(KERN_INFO "%s: Warning: Multiple pNFS layout drivers "
			"per filesystem not supported\n", __func__);

	/* Decode and set first layout type, move xdr->p past unused types */
	p = xdr_inline_decode(xdr, num * 4);
	if (unlikely(!p))
		goto out_overflow;
	*layouttype = be32_to_cpup(p);
	return 0;
out_overflow:
	print_overflow_msg(__func__, xdr);
	return -EIO;
}

/*
 * The type of file system exported.
 * Note we must ensure that layouttype is set in any non-error case.
 */
static int decode_attr_pnfstype(struct xdr_stream *xdr, uint32_t *bitmap,
				uint32_t *layouttype)
{
	int status = 0;

	dprintk("%s: bitmap is %x\n", __func__, bitmap[1]);
	if (unlikely(bitmap[1] & (FATTR4_WORD1_FS_LAYOUT_TYPES - 1U)))
		return -EIO;
	if (bitmap[1] & FATTR4_WORD1_FS_LAYOUT_TYPES) {
		status = decode_first_pnfs_layout_type(xdr, layouttype);
		bitmap[1] &= ~FATTR4_WORD1_FS_LAYOUT_TYPES;
	} else
		*layouttype = 0;
	return status;
}
>>>>>>> 81280572

static int decode_fsinfo(struct xdr_stream *xdr, struct nfs_fsinfo *fsinfo)
{
	__be32 *savep;
	uint32_t attrlen, bitmap[2];
	int status;

	if ((status = decode_op_hdr(xdr, OP_GETATTR)) != 0)
		goto xdr_error;
	if ((status = decode_attr_bitmap(xdr, bitmap)) != 0)
		goto xdr_error;
	if ((status = decode_attr_length(xdr, &attrlen, &savep)) != 0)
		goto xdr_error;

	fsinfo->rtmult = fsinfo->wtmult = 512;	/* ??? */

	if ((status = decode_attr_lease_time(xdr, bitmap, &fsinfo->lease_time)) != 0)
		goto xdr_error;
	if ((status = decode_attr_maxfilesize(xdr, bitmap, &fsinfo->maxfilesize)) != 0)
		goto xdr_error;
	if ((status = decode_attr_maxread(xdr, bitmap, &fsinfo->rtmax)) != 0)
		goto xdr_error;
	fsinfo->rtpref = fsinfo->dtpref = fsinfo->rtmax;
	if ((status = decode_attr_maxwrite(xdr, bitmap, &fsinfo->wtmax)) != 0)
		goto xdr_error;
	fsinfo->wtpref = fsinfo->wtmax;
	status = decode_attr_time_delta(xdr, bitmap, &fsinfo->time_delta);
	if (status != 0)
		goto xdr_error;
<<<<<<< HEAD
=======
	status = decode_attr_pnfstype(xdr, bitmap, &fsinfo->layouttype);
	if (status != 0)
		goto xdr_error;
>>>>>>> 81280572

	status = verify_attr_len(xdr, savep, attrlen);
xdr_error:
	dprintk("%s: xdr returned %d!\n", __func__, -status);
	return status;
}

static int decode_getfh(struct xdr_stream *xdr, struct nfs_fh *fh)
{
	__be32 *p;
	uint32_t len;
	int status;

	/* Zero handle first to allow comparisons */
	memset(fh, 0, sizeof(*fh));

	status = decode_op_hdr(xdr, OP_GETFH);
	if (status)
		return status;

	p = xdr_inline_decode(xdr, 4);
	if (unlikely(!p))
		goto out_overflow;
	len = be32_to_cpup(p);
	if (len > NFS4_FHSIZE)
		return -EIO;
	fh->size = len;
	p = xdr_inline_decode(xdr, len);
	if (unlikely(!p))
		goto out_overflow;
	memcpy(fh->data, p, len);
	return 0;
out_overflow:
	print_overflow_msg(__func__, xdr);
	return -EIO;
}

static int decode_link(struct xdr_stream *xdr, struct nfs4_change_info *cinfo)
{
	int status;

	status = decode_op_hdr(xdr, OP_LINK);
	if (status)
		return status;
	return decode_change_info(xdr, cinfo);
}

/*
 * We create the owner, so we know a proper owner.id length is 4.
 */
static int decode_lock_denied (struct xdr_stream *xdr, struct file_lock *fl)
{
	uint64_t offset, length, clientid;
	__be32 *p;
	uint32_t namelen, type;

	p = xdr_inline_decode(xdr, 32); /* read 32 bytes */
	if (unlikely(!p))
		goto out_overflow;
	p = xdr_decode_hyper(p, &offset); /* read 2 8-byte long words */
	p = xdr_decode_hyper(p, &length);
	type = be32_to_cpup(p++); /* 4 byte read */
	if (fl != NULL) { /* manipulate file lock */
		fl->fl_start = (loff_t)offset;
		fl->fl_end = fl->fl_start + (loff_t)length - 1;
		if (length == ~(uint64_t)0)
			fl->fl_end = OFFSET_MAX;
		fl->fl_type = F_WRLCK;
		if (type & 1)
			fl->fl_type = F_RDLCK;
		fl->fl_pid = 0;
	}
	p = xdr_decode_hyper(p, &clientid); /* read 8 bytes */
	namelen = be32_to_cpup(p); /* read 4 bytes */  /* have read all 32 bytes now */
	p = xdr_inline_decode(xdr, namelen); /* variable size field */
	if (likely(p))
		return -NFS4ERR_DENIED;
out_overflow:
	print_overflow_msg(__func__, xdr);
	return -EIO;
}

static int decode_lock(struct xdr_stream *xdr, struct nfs_lock_res *res)
{
	int status;

	status = decode_op_hdr(xdr, OP_LOCK);
	if (status == -EIO)
		goto out;
	if (status == 0) {
		status = decode_stateid(xdr, &res->stateid);
		if (unlikely(status))
			goto out;
	} else if (status == -NFS4ERR_DENIED)
		status = decode_lock_denied(xdr, NULL);
	if (res->open_seqid != NULL)
		nfs_increment_open_seqid(status, res->open_seqid);
	nfs_increment_lock_seqid(status, res->lock_seqid);
out:
	return status;
}

static int decode_lockt(struct xdr_stream *xdr, struct nfs_lockt_res *res)
{
	int status;
	status = decode_op_hdr(xdr, OP_LOCKT);
	if (status == -NFS4ERR_DENIED)
		return decode_lock_denied(xdr, res->denied);
	return status;
}

static int decode_locku(struct xdr_stream *xdr, struct nfs_locku_res *res)
{
	int status;

	status = decode_op_hdr(xdr, OP_LOCKU);
	if (status != -EIO)
		nfs_increment_lock_seqid(status, res->seqid);
	if (status == 0)
		status = decode_stateid(xdr, &res->stateid);
	return status;
}

static int decode_release_lockowner(struct xdr_stream *xdr)
{
	return decode_op_hdr(xdr, OP_RELEASE_LOCKOWNER);
}

static int decode_lookup(struct xdr_stream *xdr)
{
	return decode_op_hdr(xdr, OP_LOOKUP);
}

/* This is too sick! */
static int decode_space_limit(struct xdr_stream *xdr, u64 *maxsize)
{
	__be32 *p;
	uint32_t limit_type, nblocks, blocksize;

	p = xdr_inline_decode(xdr, 12);
	if (unlikely(!p))
		goto out_overflow;
	limit_type = be32_to_cpup(p++);
	switch (limit_type) {
	case 1:
		xdr_decode_hyper(p, maxsize);
		break;
	case 2:
		nblocks = be32_to_cpup(p++);
		blocksize = be32_to_cpup(p);
		*maxsize = (uint64_t)nblocks * (uint64_t)blocksize;
	}
	return 0;
out_overflow:
	print_overflow_msg(__func__, xdr);
	return -EIO;
}

static int decode_delegation(struct xdr_stream *xdr, struct nfs_openres *res)
{
	__be32 *p;
	uint32_t delegation_type;
	int status;

	p = xdr_inline_decode(xdr, 4);
	if (unlikely(!p))
		goto out_overflow;
	delegation_type = be32_to_cpup(p);
	if (delegation_type == NFS4_OPEN_DELEGATE_NONE) {
		res->delegation_type = 0;
		return 0;
	}
	status = decode_stateid(xdr, &res->delegation);
	if (unlikely(status))
		return status;
	p = xdr_inline_decode(xdr, 4);
	if (unlikely(!p))
		goto out_overflow;
	res->do_recall = be32_to_cpup(p);

	switch (delegation_type) {
	case NFS4_OPEN_DELEGATE_READ:
		res->delegation_type = FMODE_READ;
		break;
	case NFS4_OPEN_DELEGATE_WRITE:
		res->delegation_type = FMODE_WRITE|FMODE_READ;
		if (decode_space_limit(xdr, &res->maxsize) < 0)
				return -EIO;
	}
	return decode_ace(xdr, NULL, res->server->nfs_client);
out_overflow:
	print_overflow_msg(__func__, xdr);
	return -EIO;
}

static int decode_open(struct xdr_stream *xdr, struct nfs_openres *res)
{
	__be32 *p;
	uint32_t savewords, bmlen, i;
	int status;

	status = decode_op_hdr(xdr, OP_OPEN);
	if (status != -EIO)
		nfs_increment_open_seqid(status, res->seqid);
	if (!status)
		status = decode_stateid(xdr, &res->stateid);
	if (unlikely(status))
		return status;

	decode_change_info(xdr, &res->cinfo);

	p = xdr_inline_decode(xdr, 8);
	if (unlikely(!p))
		goto out_overflow;
	res->rflags = be32_to_cpup(p++);
	bmlen = be32_to_cpup(p);
	if (bmlen > 10)
		goto xdr_error;

	p = xdr_inline_decode(xdr, bmlen << 2);
	if (unlikely(!p))
		goto out_overflow;
	savewords = min_t(uint32_t, bmlen, NFS4_BITMAP_SIZE);
	for (i = 0; i < savewords; ++i)
		res->attrset[i] = be32_to_cpup(p++);
	for (; i < NFS4_BITMAP_SIZE; i++)
		res->attrset[i] = 0;

	return decode_delegation(xdr, res);
xdr_error:
	dprintk("%s: Bitmap too large! Length = %u\n", __func__, bmlen);
	return -EIO;
out_overflow:
	print_overflow_msg(__func__, xdr);
	return -EIO;
}

static int decode_open_confirm(struct xdr_stream *xdr, struct nfs_open_confirmres *res)
{
	int status;

	status = decode_op_hdr(xdr, OP_OPEN_CONFIRM);
	if (status != -EIO)
		nfs_increment_open_seqid(status, res->seqid);
	if (!status)
		status = decode_stateid(xdr, &res->stateid);
	return status;
}

static int decode_open_downgrade(struct xdr_stream *xdr, struct nfs_closeres *res)
{
	int status;

	status = decode_op_hdr(xdr, OP_OPEN_DOWNGRADE);
	if (status != -EIO)
		nfs_increment_open_seqid(status, res->seqid);
	if (!status)
		status = decode_stateid(xdr, &res->stateid);
	return status;
}

static int decode_putfh(struct xdr_stream *xdr)
{
	return decode_op_hdr(xdr, OP_PUTFH);
}

static int decode_putrootfh(struct xdr_stream *xdr)
{
	return decode_op_hdr(xdr, OP_PUTROOTFH);
}

static int decode_read(struct xdr_stream *xdr, struct rpc_rqst *req, struct nfs_readres *res)
{
	struct kvec *iov = req->rq_rcv_buf.head;
	__be32 *p;
	uint32_t count, eof, recvd, hdrlen;
	int status;

	status = decode_op_hdr(xdr, OP_READ);
	if (status)
		return status;
	p = xdr_inline_decode(xdr, 8);
	if (unlikely(!p))
		goto out_overflow;
	eof = be32_to_cpup(p++);
	count = be32_to_cpup(p);
	hdrlen = (u8 *) p - (u8 *) iov->iov_base;
	recvd = req->rq_rcv_buf.len - hdrlen;
	if (count > recvd) {
		dprintk("NFS: server cheating in read reply: "
				"count %u > recvd %u\n", count, recvd);
		count = recvd;
		eof = 0;
	}
	xdr_read_pages(xdr, count);
	res->eof = eof;
	res->count = count;
	return 0;
out_overflow:
	print_overflow_msg(__func__, xdr);
	return -EIO;
}

static int decode_readdir(struct xdr_stream *xdr, struct rpc_rqst *req, struct nfs4_readdir_res *readdir)
{
	struct xdr_buf	*rcvbuf = &req->rq_rcv_buf;
	struct kvec	*iov = rcvbuf->head;
	size_t		hdrlen;
	u32		recvd, pglen = rcvbuf->page_len;
	int		status;

	status = decode_op_hdr(xdr, OP_READDIR);
	if (!status)
		status = decode_verifier(xdr, readdir->verifier.data);
	if (unlikely(status))
		return status;
	dprintk("%s: verifier = %08x:%08x\n",
			__func__,
			((u32 *)readdir->verifier.data)[0],
			((u32 *)readdir->verifier.data)[1]);


	hdrlen = (char *) xdr->p - (char *) iov->iov_base;
	recvd = rcvbuf->len - hdrlen;
	if (pglen > recvd)
		pglen = recvd;
	xdr_read_pages(xdr, pglen);


	return 0;
}

static int decode_readlink(struct xdr_stream *xdr, struct rpc_rqst *req)
{
	struct xdr_buf *rcvbuf = &req->rq_rcv_buf;
	struct kvec *iov = rcvbuf->head;
	size_t hdrlen;
	u32 len, recvd;
	__be32 *p;
	int status;

	status = decode_op_hdr(xdr, OP_READLINK);
	if (status)
		return status;

	/* Convert length of symlink */
	p = xdr_inline_decode(xdr, 4);
	if (unlikely(!p))
		goto out_overflow;
	len = be32_to_cpup(p);
	if (len >= rcvbuf->page_len || len <= 0) {
		dprintk("nfs: server returned giant symlink!\n");
		return -ENAMETOOLONG;
	}
	hdrlen = (char *) xdr->p - (char *) iov->iov_base;
	recvd = req->rq_rcv_buf.len - hdrlen;
	if (recvd < len) {
		dprintk("NFS: server cheating in readlink reply: "
				"count %u > recvd %u\n", len, recvd);
		return -EIO;
	}
	xdr_read_pages(xdr, len);
	/*
	 * The XDR encode routine has set things up so that
	 * the link text will be copied directly into the
	 * buffer.  We just have to do overflow-checking,
	 * and and null-terminate the text (the VFS expects
	 * null-termination).
	 */
	xdr_terminate_string(rcvbuf, len);
	return 0;
out_overflow:
	print_overflow_msg(__func__, xdr);
	return -EIO;
}

static int decode_remove(struct xdr_stream *xdr, struct nfs4_change_info *cinfo)
{
	int status;

	status = decode_op_hdr(xdr, OP_REMOVE);
	if (status)
		goto out;
	status = decode_change_info(xdr, cinfo);
out:
	return status;
}

static int decode_rename(struct xdr_stream *xdr, struct nfs4_change_info *old_cinfo,
	      struct nfs4_change_info *new_cinfo)
{
	int status;

	status = decode_op_hdr(xdr, OP_RENAME);
	if (status)
		goto out;
	if ((status = decode_change_info(xdr, old_cinfo)))
		goto out;
	status = decode_change_info(xdr, new_cinfo);
out:
	return status;
}

static int decode_renew(struct xdr_stream *xdr)
{
	return decode_op_hdr(xdr, OP_RENEW);
}

static int
decode_restorefh(struct xdr_stream *xdr)
{
	return decode_op_hdr(xdr, OP_RESTOREFH);
}

static int decode_getacl(struct xdr_stream *xdr, struct rpc_rqst *req,
		size_t *acl_len)
{
	__be32 *savep;
	uint32_t attrlen,
		 bitmap[2] = {0};
	struct kvec *iov = req->rq_rcv_buf.head;
	int status;

	*acl_len = 0;
	if ((status = decode_op_hdr(xdr, OP_GETATTR)) != 0)
		goto out;
	if ((status = decode_attr_bitmap(xdr, bitmap)) != 0)
		goto out;
	if ((status = decode_attr_length(xdr, &attrlen, &savep)) != 0)
		goto out;

	if (unlikely(bitmap[0] & (FATTR4_WORD0_ACL - 1U)))
		return -EIO;
	if (likely(bitmap[0] & FATTR4_WORD0_ACL)) {
		size_t hdrlen;
		u32 recvd;

		/* We ignore &savep and don't do consistency checks on
		 * the attr length.  Let userspace figure it out.... */
		hdrlen = (u8 *)xdr->p - (u8 *)iov->iov_base;
		recvd = req->rq_rcv_buf.len - hdrlen;
		if (attrlen > recvd) {
			dprintk("NFS: server cheating in getattr"
					" acl reply: attrlen %u > recvd %u\n",
					attrlen, recvd);
			return -EINVAL;
		}
		xdr_read_pages(xdr, attrlen);
		*acl_len = attrlen;
	} else
		status = -EOPNOTSUPP;

out:
	return status;
}

static int
decode_savefh(struct xdr_stream *xdr)
{
	return decode_op_hdr(xdr, OP_SAVEFH);
}

static int decode_setattr(struct xdr_stream *xdr)
{
	__be32 *p;
	uint32_t bmlen;
	int status;

	status = decode_op_hdr(xdr, OP_SETATTR);
	if (status)
		return status;
	p = xdr_inline_decode(xdr, 4);
	if (unlikely(!p))
		goto out_overflow;
	bmlen = be32_to_cpup(p);
	p = xdr_inline_decode(xdr, bmlen << 2);
	if (likely(p))
		return 0;
out_overflow:
	print_overflow_msg(__func__, xdr);
	return -EIO;
}

static int decode_setclientid(struct xdr_stream *xdr, struct nfs4_setclientid_res *res)
{
	__be32 *p;
	uint32_t opnum;
	int32_t nfserr;

	p = xdr_inline_decode(xdr, 8);
	if (unlikely(!p))
		goto out_overflow;
	opnum = be32_to_cpup(p++);
	if (opnum != OP_SETCLIENTID) {
		dprintk("nfs: decode_setclientid: Server returned operation"
			" %d\n", opnum);
		return -EIO;
	}
	nfserr = be32_to_cpup(p);
	if (nfserr == NFS_OK) {
		p = xdr_inline_decode(xdr, 8 + NFS4_VERIFIER_SIZE);
		if (unlikely(!p))
			goto out_overflow;
		p = xdr_decode_hyper(p, &res->clientid);
		memcpy(res->confirm.data, p, NFS4_VERIFIER_SIZE);
	} else if (nfserr == NFSERR_CLID_INUSE) {
		uint32_t len;

		/* skip netid string */
		p = xdr_inline_decode(xdr, 4);
		if (unlikely(!p))
			goto out_overflow;
		len = be32_to_cpup(p);
		p = xdr_inline_decode(xdr, len);
		if (unlikely(!p))
			goto out_overflow;

		/* skip uaddr string */
		p = xdr_inline_decode(xdr, 4);
		if (unlikely(!p))
			goto out_overflow;
		len = be32_to_cpup(p);
		p = xdr_inline_decode(xdr, len);
		if (unlikely(!p))
			goto out_overflow;
		return -NFSERR_CLID_INUSE;
	} else
		return nfs4_stat_to_errno(nfserr);

	return 0;
out_overflow:
	print_overflow_msg(__func__, xdr);
	return -EIO;
}

static int decode_setclientid_confirm(struct xdr_stream *xdr)
{
	return decode_op_hdr(xdr, OP_SETCLIENTID_CONFIRM);
}

static int decode_write(struct xdr_stream *xdr, struct nfs_writeres *res)
{
	__be32 *p;
	int status;

	status = decode_op_hdr(xdr, OP_WRITE);
	if (status)
		return status;

	p = xdr_inline_decode(xdr, 16);
	if (unlikely(!p))
		goto out_overflow;
	res->count = be32_to_cpup(p++);
	res->verf->committed = be32_to_cpup(p++);
	memcpy(res->verf->verifier, p, 8);
	return 0;
out_overflow:
	print_overflow_msg(__func__, xdr);
	return -EIO;
}

static int decode_delegreturn(struct xdr_stream *xdr)
{
	return decode_op_hdr(xdr, OP_DELEGRETURN);
}

#if defined(CONFIG_NFS_V4_1)
static int decode_exchange_id(struct xdr_stream *xdr,
			      struct nfs41_exchange_id_res *res)
{
	__be32 *p;
	uint32_t dummy;
	char *dummy_str;
	int status;
	struct nfs_client *clp = res->client;

	status = decode_op_hdr(xdr, OP_EXCHANGE_ID);
	if (status)
		return status;

	p = xdr_inline_decode(xdr, 8);
	if (unlikely(!p))
		goto out_overflow;
	xdr_decode_hyper(p, &clp->cl_ex_clid);
	p = xdr_inline_decode(xdr, 12);
	if (unlikely(!p))
		goto out_overflow;
	clp->cl_seqid = be32_to_cpup(p++);
	clp->cl_exchange_flags = be32_to_cpup(p++);

	/* We ask for SP4_NONE */
	dummy = be32_to_cpup(p);
	if (dummy != SP4_NONE)
		return -EIO;

	/* Throw away minor_id */
	p = xdr_inline_decode(xdr, 8);
	if (unlikely(!p))
		goto out_overflow;

	/* Throw away Major id */
	status = decode_opaque_inline(xdr, &dummy, &dummy_str);
	if (unlikely(status))
		return status;

	/* Throw away server_scope */
	status = decode_opaque_inline(xdr, &dummy, &dummy_str);
	if (unlikely(status))
		return status;

	/* Throw away Implementation id array */
	status = decode_opaque_inline(xdr, &dummy, &dummy_str);
	if (unlikely(status))
		return status;

	return 0;
out_overflow:
	print_overflow_msg(__func__, xdr);
	return -EIO;
}

static int decode_chan_attrs(struct xdr_stream *xdr,
			     struct nfs4_channel_attrs *attrs)
{
	__be32 *p;
	u32 nr_attrs;

	p = xdr_inline_decode(xdr, 28);
	if (unlikely(!p))
		goto out_overflow;
	attrs->headerpadsz = be32_to_cpup(p++);
	attrs->max_rqst_sz = be32_to_cpup(p++);
	attrs->max_resp_sz = be32_to_cpup(p++);
	attrs->max_resp_sz_cached = be32_to_cpup(p++);
	attrs->max_ops = be32_to_cpup(p++);
	attrs->max_reqs = be32_to_cpup(p++);
	nr_attrs = be32_to_cpup(p);
	if (unlikely(nr_attrs > 1)) {
		printk(KERN_WARNING "%s: Invalid rdma channel attrs count %u\n",
			__func__, nr_attrs);
		return -EINVAL;
	}
	if (nr_attrs == 1) {
		p = xdr_inline_decode(xdr, 4); /* skip rdma_attrs */
		if (unlikely(!p))
			goto out_overflow;
	}
	return 0;
out_overflow:
	print_overflow_msg(__func__, xdr);
	return -EIO;
}

static int decode_sessionid(struct xdr_stream *xdr, struct nfs4_sessionid *sid)
{
	return decode_opaque_fixed(xdr, sid->data, NFS4_MAX_SESSIONID_LEN);
}

static int decode_create_session(struct xdr_stream *xdr,
				 struct nfs41_create_session_res *res)
{
	__be32 *p;
	int status;
	struct nfs_client *clp = res->client;
	struct nfs4_session *session = clp->cl_session;

	status = decode_op_hdr(xdr, OP_CREATE_SESSION);
	if (!status)
		status = decode_sessionid(xdr, &session->sess_id);
	if (unlikely(status))
		return status;

	/* seqid, flags */
	p = xdr_inline_decode(xdr, 8);
	if (unlikely(!p))
		goto out_overflow;
	clp->cl_seqid = be32_to_cpup(p++);
	session->flags = be32_to_cpup(p);

	/* Channel attributes */
	status = decode_chan_attrs(xdr, &session->fc_attrs);
	if (!status)
		status = decode_chan_attrs(xdr, &session->bc_attrs);
	return status;
out_overflow:
	print_overflow_msg(__func__, xdr);
	return -EIO;
}

static int decode_destroy_session(struct xdr_stream *xdr, void *dummy)
{
	return decode_op_hdr(xdr, OP_DESTROY_SESSION);
}

static int decode_reclaim_complete(struct xdr_stream *xdr, void *dummy)
{
	return decode_op_hdr(xdr, OP_RECLAIM_COMPLETE);
}
#endif /* CONFIG_NFS_V4_1 */

static int decode_sequence(struct xdr_stream *xdr,
			   struct nfs4_sequence_res *res,
			   struct rpc_rqst *rqstp)
{
#if defined(CONFIG_NFS_V4_1)
	struct nfs4_sessionid id;
	u32 dummy;
	int status;
	__be32 *p;

	if (!res->sr_session)
		return 0;

	status = decode_op_hdr(xdr, OP_SEQUENCE);
	if (!status)
		status = decode_sessionid(xdr, &id);
	if (unlikely(status))
		goto out_err;

	/*
	 * If the server returns different values for sessionID, slotID or
	 * sequence number, the server is looney tunes.
	 */
	status = -EREMOTEIO;

	if (memcmp(id.data, res->sr_session->sess_id.data,
		   NFS4_MAX_SESSIONID_LEN)) {
		dprintk("%s Invalid session id\n", __func__);
		goto out_err;
	}

	p = xdr_inline_decode(xdr, 20);
	if (unlikely(!p))
		goto out_overflow;

	/* seqid */
	dummy = be32_to_cpup(p++);
	if (dummy != res->sr_slot->seq_nr) {
		dprintk("%s Invalid sequence number\n", __func__);
		goto out_err;
	}
	/* slot id */
	dummy = be32_to_cpup(p++);
	if (dummy != res->sr_slot - res->sr_session->fc_slot_table.slots) {
		dprintk("%s Invalid slot id\n", __func__);
		goto out_err;
	}
	/* highest slot id - currently not processed */
	dummy = be32_to_cpup(p++);
	/* target highest slot id - currently not processed */
	dummy = be32_to_cpup(p++);
	/* result flags */
	res->sr_status_flags = be32_to_cpup(p);
	status = 0;
out_err:
	res->sr_status = status;
	return status;
out_overflow:
	print_overflow_msg(__func__, xdr);
	status = -EIO;
	goto out_err;
#else  /* CONFIG_NFS_V4_1 */
	return 0;
#endif /* CONFIG_NFS_V4_1 */
}

#if defined(CONFIG_NFS_V4_1)

static int decode_getdeviceinfo(struct xdr_stream *xdr,
				struct pnfs_device *pdev)
{
	__be32 *p;
	uint32_t len, type;
	int status;

	status = decode_op_hdr(xdr, OP_GETDEVICEINFO);
	if (status) {
		if (status == -ETOOSMALL) {
			p = xdr_inline_decode(xdr, 4);
			if (unlikely(!p))
				goto out_overflow;
			pdev->mincount = be32_to_cpup(p);
			dprintk("%s: Min count too small. mincnt = %u\n",
				__func__, pdev->mincount);
		}
		return status;
	}

	p = xdr_inline_decode(xdr, 8);
	if (unlikely(!p))
		goto out_overflow;
	type = be32_to_cpup(p++);
	if (type != pdev->layout_type) {
		dprintk("%s: layout mismatch req: %u pdev: %u\n",
			__func__, pdev->layout_type, type);
		return -EINVAL;
	}
	/*
	 * Get the length of the opaque device_addr4. xdr_read_pages places
	 * the opaque device_addr4 in the xdr_buf->pages (pnfs_device->pages)
	 * and places the remaining xdr data in xdr_buf->tail
	 */
	pdev->mincount = be32_to_cpup(p);
	xdr_read_pages(xdr, pdev->mincount); /* include space for the length */

	/* Parse notification bitmap, verifying that it is zero. */
	p = xdr_inline_decode(xdr, 4);
	if (unlikely(!p))
		goto out_overflow;
	len = be32_to_cpup(p);
	if (len) {
		int i;

		p = xdr_inline_decode(xdr, 4 * len);
		if (unlikely(!p))
			goto out_overflow;
		for (i = 0; i < len; i++, p++) {
			if (be32_to_cpup(p)) {
				dprintk("%s: notifications not supported\n",
					__func__);
				return -EIO;
			}
		}
	}
	return 0;
out_overflow:
	print_overflow_msg(__func__, xdr);
	return -EIO;
}

static int decode_layoutget(struct xdr_stream *xdr, struct rpc_rqst *req,
			    struct nfs4_layoutget_res *res)
{
	__be32 *p;
	int status;
	u32 layout_count;

	status = decode_op_hdr(xdr, OP_LAYOUTGET);
	if (status)
		return status;
	p = xdr_inline_decode(xdr, 8 + NFS4_STATEID_SIZE);
	if (unlikely(!p))
		goto out_overflow;
	res->return_on_close = be32_to_cpup(p++);
	p = xdr_decode_opaque_fixed(p, res->stateid.data, NFS4_STATEID_SIZE);
	layout_count = be32_to_cpup(p);
	if (!layout_count) {
		dprintk("%s: server responded with empty layout array\n",
			__func__);
		return -EINVAL;
	}

	p = xdr_inline_decode(xdr, 24);
	if (unlikely(!p))
		goto out_overflow;
	p = xdr_decode_hyper(p, &res->range.offset);
	p = xdr_decode_hyper(p, &res->range.length);
	res->range.iomode = be32_to_cpup(p++);
	res->type = be32_to_cpup(p++);

	status = decode_opaque_inline(xdr, &res->layout.len, (char **)&p);
	if (unlikely(status))
		return status;

	dprintk("%s roff:%lu rlen:%lu riomode:%d, lo_type:0x%x, lo.len:%d\n",
		__func__,
		(unsigned long)res->range.offset,
		(unsigned long)res->range.length,
		res->range.iomode,
		res->type,
		res->layout.len);

	/* nfs4_proc_layoutget allocated a single page */
	if (res->layout.len > PAGE_SIZE)
		return -ENOMEM;
	memcpy(res->layout.buf, p, res->layout.len);

	if (layout_count > 1) {
		/* We only handle a length one array at the moment.  Any
		 * further entries are just ignored.  Note that this means
		 * the client may see a response that is less than the
		 * minimum it requested.
		 */
		dprintk("%s: server responded with %d layouts, dropping tail\n",
			__func__, layout_count);
	}

	return 0;
out_overflow:
	print_overflow_msg(__func__, xdr);
	return -EIO;
}
#endif /* CONFIG_NFS_V4_1 */

/*
 * END OF "GENERIC" DECODE ROUTINES.
 */

/*
 * Decode OPEN_DOWNGRADE response
 */
static int nfs4_xdr_dec_open_downgrade(struct rpc_rqst *rqstp, __be32 *p, struct nfs_closeres *res)
{
	struct xdr_stream xdr;
	struct compound_hdr hdr;
	int status;

	xdr_init_decode(&xdr, &rqstp->rq_rcv_buf, p);
	status = decode_compound_hdr(&xdr, &hdr);
	if (status)
		goto out;
	status = decode_sequence(&xdr, &res->seq_res, rqstp);
	if (status)
		goto out;
	status = decode_putfh(&xdr);
	if (status)
		goto out;
	status = decode_open_downgrade(&xdr, res);
	if (status != 0)
		goto out;
	decode_getfattr(&xdr, res->fattr, res->server,
			!RPC_IS_ASYNC(rqstp->rq_task));
out:
	return status;
}

/*
 * Decode ACCESS response
 */
static int nfs4_xdr_dec_access(struct rpc_rqst *rqstp, __be32 *p, struct nfs4_accessres *res)
{
	struct xdr_stream xdr;
	struct compound_hdr hdr;
	int status;

	xdr_init_decode(&xdr, &rqstp->rq_rcv_buf, p);
	status = decode_compound_hdr(&xdr, &hdr);
	if (status)
		goto out;
	status = decode_sequence(&xdr, &res->seq_res, rqstp);
	if (status)
		goto out;
	status = decode_putfh(&xdr);
	if (status != 0)
		goto out;
	status = decode_access(&xdr, res);
	if (status != 0)
		goto out;
	decode_getfattr(&xdr, res->fattr, res->server,
			!RPC_IS_ASYNC(rqstp->rq_task));
out:
	return status;
}

/*
 * Decode LOOKUP response
 */
static int nfs4_xdr_dec_lookup(struct rpc_rqst *rqstp, __be32 *p, struct nfs4_lookup_res *res)
{
	struct xdr_stream xdr;
	struct compound_hdr hdr;
	int status;

	xdr_init_decode(&xdr, &rqstp->rq_rcv_buf, p);
	status = decode_compound_hdr(&xdr, &hdr);
	if (status)
		goto out;
	status = decode_sequence(&xdr, &res->seq_res, rqstp);
	if (status)
		goto out;
	if ((status = decode_putfh(&xdr)) != 0)
		goto out;
	if ((status = decode_lookup(&xdr)) != 0)
		goto out;
	if ((status = decode_getfh(&xdr, res->fh)) != 0)
		goto out;
	status = decode_getfattr(&xdr, res->fattr, res->server
			,!RPC_IS_ASYNC(rqstp->rq_task));
out:
	return status;
}

/*
 * Decode LOOKUP_ROOT response
 */
static int nfs4_xdr_dec_lookup_root(struct rpc_rqst *rqstp, __be32 *p, struct nfs4_lookup_res *res)
{
	struct xdr_stream xdr;
	struct compound_hdr hdr;
	int status;

	xdr_init_decode(&xdr, &rqstp->rq_rcv_buf, p);
	status = decode_compound_hdr(&xdr, &hdr);
	if (status)
		goto out;
	status = decode_sequence(&xdr, &res->seq_res, rqstp);
	if (status)
		goto out;
	if ((status = decode_putrootfh(&xdr)) != 0)
		goto out;
	if ((status = decode_getfh(&xdr, res->fh)) == 0)
		status = decode_getfattr(&xdr, res->fattr, res->server,
				!RPC_IS_ASYNC(rqstp->rq_task));
out:
	return status;
}

/*
 * Decode REMOVE response
 */
static int nfs4_xdr_dec_remove(struct rpc_rqst *rqstp, __be32 *p, struct nfs_removeres *res)
{
	struct xdr_stream xdr;
	struct compound_hdr hdr;
	int status;

	xdr_init_decode(&xdr, &rqstp->rq_rcv_buf, p);
	status = decode_compound_hdr(&xdr, &hdr);
	if (status)
		goto out;
	status = decode_sequence(&xdr, &res->seq_res, rqstp);
	if (status)
		goto out;
	if ((status = decode_putfh(&xdr)) != 0)
		goto out;
	if ((status = decode_remove(&xdr, &res->cinfo)) != 0)
		goto out;
	decode_getfattr(&xdr, res->dir_attr, res->server,
			!RPC_IS_ASYNC(rqstp->rq_task));
out:
	return status;
}

/*
 * Decode RENAME response
 */
static int nfs4_xdr_dec_rename(struct rpc_rqst *rqstp, __be32 *p, struct nfs_renameres *res)
{
	struct xdr_stream xdr;
	struct compound_hdr hdr;
	int status;

	xdr_init_decode(&xdr, &rqstp->rq_rcv_buf, p);
	status = decode_compound_hdr(&xdr, &hdr);
	if (status)
		goto out;
	status = decode_sequence(&xdr, &res->seq_res, rqstp);
	if (status)
		goto out;
	if ((status = decode_putfh(&xdr)) != 0)
		goto out;
	if ((status = decode_savefh(&xdr)) != 0)
		goto out;
	if ((status = decode_putfh(&xdr)) != 0)
		goto out;
	if ((status = decode_rename(&xdr, &res->old_cinfo, &res->new_cinfo)) != 0)
		goto out;
	/* Current FH is target directory */
	if (decode_getfattr(&xdr, res->new_fattr, res->server,
				!RPC_IS_ASYNC(rqstp->rq_task)) != 0)
		goto out;
	if ((status = decode_restorefh(&xdr)) != 0)
		goto out;
	decode_getfattr(&xdr, res->old_fattr, res->server,
			!RPC_IS_ASYNC(rqstp->rq_task));
out:
	return status;
}

/*
 * Decode LINK response
 */
static int nfs4_xdr_dec_link(struct rpc_rqst *rqstp, __be32 *p, struct nfs4_link_res *res)
{
	struct xdr_stream xdr;
	struct compound_hdr hdr;
	int status;

	xdr_init_decode(&xdr, &rqstp->rq_rcv_buf, p);
	status = decode_compound_hdr(&xdr, &hdr);
	if (status)
		goto out;
	status = decode_sequence(&xdr, &res->seq_res, rqstp);
	if (status)
		goto out;
	if ((status = decode_putfh(&xdr)) != 0)
		goto out;
	if ((status = decode_savefh(&xdr)) != 0)
		goto out;
	if ((status = decode_putfh(&xdr)) != 0)
		goto out;
	if ((status = decode_link(&xdr, &res->cinfo)) != 0)
		goto out;
	/*
	 * Note order: OP_LINK leaves the directory as the current
	 *             filehandle.
	 */
	if (decode_getfattr(&xdr, res->dir_attr, res->server,
				!RPC_IS_ASYNC(rqstp->rq_task)) != 0)
		goto out;
	if ((status = decode_restorefh(&xdr)) != 0)
		goto out;
	decode_getfattr(&xdr, res->fattr, res->server,
			!RPC_IS_ASYNC(rqstp->rq_task));
out:
	return status;
}

/*
 * Decode CREATE response
 */
static int nfs4_xdr_dec_create(struct rpc_rqst *rqstp, __be32 *p, struct nfs4_create_res *res)
{
	struct xdr_stream xdr;
	struct compound_hdr hdr;
	int status;

	xdr_init_decode(&xdr, &rqstp->rq_rcv_buf, p);
	status = decode_compound_hdr(&xdr, &hdr);
	if (status)
		goto out;
	status = decode_sequence(&xdr, &res->seq_res, rqstp);
	if (status)
		goto out;
	if ((status = decode_putfh(&xdr)) != 0)
		goto out;
	if ((status = decode_savefh(&xdr)) != 0)
		goto out;
	if ((status = decode_create(&xdr,&res->dir_cinfo)) != 0)
		goto out;
	if ((status = decode_getfh(&xdr, res->fh)) != 0)
		goto out;
	if (decode_getfattr(&xdr, res->fattr, res->server,
				!RPC_IS_ASYNC(rqstp->rq_task)) != 0)
		goto out;
	if ((status = decode_restorefh(&xdr)) != 0)
		goto out;
	decode_getfattr(&xdr, res->dir_fattr, res->server,
			!RPC_IS_ASYNC(rqstp->rq_task));
out:
	return status;
}

/*
 * Decode SYMLINK response
 */
static int nfs4_xdr_dec_symlink(struct rpc_rqst *rqstp, __be32 *p, struct nfs4_create_res *res)
{
	return nfs4_xdr_dec_create(rqstp, p, res);
}

/*
 * Decode GETATTR response
 */
static int nfs4_xdr_dec_getattr(struct rpc_rqst *rqstp, __be32 *p, struct nfs4_getattr_res *res)
{
	struct xdr_stream xdr;
	struct compound_hdr hdr;
	int status;

	xdr_init_decode(&xdr, &rqstp->rq_rcv_buf, p);
	status = decode_compound_hdr(&xdr, &hdr);
	if (status)
		goto out;
	status = decode_sequence(&xdr, &res->seq_res, rqstp);
	if (status)
		goto out;
	status = decode_putfh(&xdr);
	if (status)
		goto out;
	status = decode_getfattr(&xdr, res->fattr, res->server,
			!RPC_IS_ASYNC(rqstp->rq_task));
out:
	return status;
}

/*
 * Encode an SETACL request
 */
static int
nfs4_xdr_enc_setacl(struct rpc_rqst *req, __be32 *p, struct nfs_setaclargs *args)
{
	struct xdr_stream xdr;
	struct compound_hdr hdr = {
		.minorversion = nfs4_xdr_minorversion(&args->seq_args),
	};
	int status;

	xdr_init_encode(&xdr, &req->rq_snd_buf, p);
	encode_compound_hdr(&xdr, req, &hdr);
	encode_sequence(&xdr, &args->seq_args, &hdr);
	encode_putfh(&xdr, args->fh, &hdr);
	status = encode_setacl(&xdr, args, &hdr);
	encode_nops(&hdr);
	return status;
}

/*
 * Decode SETACL response
 */
static int
nfs4_xdr_dec_setacl(struct rpc_rqst *rqstp, __be32 *p,
		    struct nfs_setaclres *res)
{
	struct xdr_stream xdr;
	struct compound_hdr hdr;
	int status;

	xdr_init_decode(&xdr, &rqstp->rq_rcv_buf, p);
	status = decode_compound_hdr(&xdr, &hdr);
	if (status)
		goto out;
	status = decode_sequence(&xdr, &res->seq_res, rqstp);
	if (status)
		goto out;
	status = decode_putfh(&xdr);
	if (status)
		goto out;
	status = decode_setattr(&xdr);
out:
	return status;
}

/*
 * Decode GETACL response
 */
static int
nfs4_xdr_dec_getacl(struct rpc_rqst *rqstp, __be32 *p,
		    struct nfs_getaclres *res)
{
	struct xdr_stream xdr;
	struct compound_hdr hdr;
	int status;

	xdr_init_decode(&xdr, &rqstp->rq_rcv_buf, p);
	status = decode_compound_hdr(&xdr, &hdr);
	if (status)
		goto out;
	status = decode_sequence(&xdr, &res->seq_res, rqstp);
	if (status)
		goto out;
	status = decode_putfh(&xdr);
	if (status)
		goto out;
	status = decode_getacl(&xdr, rqstp, &res->acl_len);

out:
	return status;
}

/*
 * Decode CLOSE response
 */
static int nfs4_xdr_dec_close(struct rpc_rqst *rqstp, __be32 *p, struct nfs_closeres *res)
{
	struct xdr_stream xdr;
	struct compound_hdr hdr;
	int status;

	xdr_init_decode(&xdr, &rqstp->rq_rcv_buf, p);
	status = decode_compound_hdr(&xdr, &hdr);
	if (status)
		goto out;
	status = decode_sequence(&xdr, &res->seq_res, rqstp);
	if (status)
		goto out;
	status = decode_putfh(&xdr);
	if (status)
		goto out;
	status = decode_close(&xdr, res);
	if (status != 0)
		goto out;
	/*
	 * Note: Server may do delete on close for this file
	 * 	in which case the getattr call will fail with
	 * 	an ESTALE error. Shouldn't be a problem,
	 * 	though, since fattr->valid will remain unset.
	 */
	decode_getfattr(&xdr, res->fattr, res->server,
			!RPC_IS_ASYNC(rqstp->rq_task));
out:
	return status;
}

/*
 * Decode OPEN response
 */
static int nfs4_xdr_dec_open(struct rpc_rqst *rqstp, __be32 *p, struct nfs_openres *res)
{
	struct xdr_stream xdr;
	struct compound_hdr hdr;
	int status;

	xdr_init_decode(&xdr, &rqstp->rq_rcv_buf, p);
	status = decode_compound_hdr(&xdr, &hdr);
	if (status)
		goto out;
	status = decode_sequence(&xdr, &res->seq_res, rqstp);
	if (status)
		goto out;
	status = decode_putfh(&xdr);
	if (status)
		goto out;
	status = decode_savefh(&xdr);
	if (status)
		goto out;
	status = decode_open(&xdr, res);
	if (status)
		goto out;
	if (decode_getfh(&xdr, &res->fh) != 0)
		goto out;
	if (decode_getfattr(&xdr, res->f_attr, res->server,
				!RPC_IS_ASYNC(rqstp->rq_task)) != 0)
		goto out;
	if (decode_restorefh(&xdr) != 0)
		goto out;
	decode_getfattr(&xdr, res->dir_attr, res->server,
			!RPC_IS_ASYNC(rqstp->rq_task));
out:
	return status;
}

/*
 * Decode OPEN_CONFIRM response
 */
static int nfs4_xdr_dec_open_confirm(struct rpc_rqst *rqstp, __be32 *p, struct nfs_open_confirmres *res)
{
	struct xdr_stream xdr;
	struct compound_hdr hdr;
	int status;

	xdr_init_decode(&xdr, &rqstp->rq_rcv_buf, p);
	status = decode_compound_hdr(&xdr, &hdr);
	if (status)
		goto out;
	status = decode_putfh(&xdr);
	if (status)
		goto out;
	status = decode_open_confirm(&xdr, res);
out:
	return status;
}

/*
 * Decode OPEN response
 */
static int nfs4_xdr_dec_open_noattr(struct rpc_rqst *rqstp, __be32 *p, struct nfs_openres *res)
{
	struct xdr_stream xdr;
	struct compound_hdr hdr;
	int status;

	xdr_init_decode(&xdr, &rqstp->rq_rcv_buf, p);
	status = decode_compound_hdr(&xdr, &hdr);
	if (status)
		goto out;
	status = decode_sequence(&xdr, &res->seq_res, rqstp);
	if (status)
		goto out;
	status = decode_putfh(&xdr);
	if (status)
		goto out;
	status = decode_open(&xdr, res);
	if (status)
		goto out;
	decode_getfattr(&xdr, res->f_attr, res->server,
			!RPC_IS_ASYNC(rqstp->rq_task));
out:
	return status;
}

/*
 * Decode SETATTR response
 */
static int nfs4_xdr_dec_setattr(struct rpc_rqst *rqstp, __be32 *p, struct nfs_setattrres *res)
{
	struct xdr_stream xdr;
	struct compound_hdr hdr;
	int status;

	xdr_init_decode(&xdr, &rqstp->rq_rcv_buf, p);
	status = decode_compound_hdr(&xdr, &hdr);
	if (status)
		goto out;
	status = decode_sequence(&xdr, &res->seq_res, rqstp);
	if (status)
		goto out;
	status = decode_putfh(&xdr);
	if (status)
		goto out;
	status = decode_setattr(&xdr);
	if (status)
		goto out;
	decode_getfattr(&xdr, res->fattr, res->server,
			!RPC_IS_ASYNC(rqstp->rq_task));
out:
	return status;
}

/*
 * Decode LOCK response
 */
static int nfs4_xdr_dec_lock(struct rpc_rqst *rqstp, __be32 *p, struct nfs_lock_res *res)
{
	struct xdr_stream xdr;
	struct compound_hdr hdr;
	int status;

	xdr_init_decode(&xdr, &rqstp->rq_rcv_buf, p);
	status = decode_compound_hdr(&xdr, &hdr);
	if (status)
		goto out;
	status = decode_sequence(&xdr, &res->seq_res, rqstp);
	if (status)
		goto out;
	status = decode_putfh(&xdr);
	if (status)
		goto out;
	status = decode_lock(&xdr, res);
out:
	return status;
}

/*
 * Decode LOCKT response
 */
static int nfs4_xdr_dec_lockt(struct rpc_rqst *rqstp, __be32 *p, struct nfs_lockt_res *res)
{
	struct xdr_stream xdr;
	struct compound_hdr hdr;
	int status;

	xdr_init_decode(&xdr, &rqstp->rq_rcv_buf, p);
	status = decode_compound_hdr(&xdr, &hdr);
	if (status)
		goto out;
	status = decode_sequence(&xdr, &res->seq_res, rqstp);
	if (status)
		goto out;
	status = decode_putfh(&xdr);
	if (status)
		goto out;
	status = decode_lockt(&xdr, res);
out:
	return status;
}

/*
 * Decode LOCKU response
 */
static int nfs4_xdr_dec_locku(struct rpc_rqst *rqstp, __be32 *p, struct nfs_locku_res *res)
{
	struct xdr_stream xdr;
	struct compound_hdr hdr;
	int status;

	xdr_init_decode(&xdr, &rqstp->rq_rcv_buf, p);
	status = decode_compound_hdr(&xdr, &hdr);
	if (status)
		goto out;
	status = decode_sequence(&xdr, &res->seq_res, rqstp);
	if (status)
		goto out;
	status = decode_putfh(&xdr);
	if (status)
		goto out;
	status = decode_locku(&xdr, res);
out:
	return status;
}

static int nfs4_xdr_dec_release_lockowner(struct rpc_rqst *rqstp, __be32 *p, void *dummy)
{
	struct xdr_stream xdr;
	struct compound_hdr hdr;
	int status;

	xdr_init_decode(&xdr, &rqstp->rq_rcv_buf, p);
	status = decode_compound_hdr(&xdr, &hdr);
	if (!status)
		status = decode_release_lockowner(&xdr);
	return status;
}

/*
 * Decode READLINK response
 */
static int nfs4_xdr_dec_readlink(struct rpc_rqst *rqstp, __be32 *p,
				 struct nfs4_readlink_res *res)
{
	struct xdr_stream xdr;
	struct compound_hdr hdr;
	int status;

	xdr_init_decode(&xdr, &rqstp->rq_rcv_buf, p);
	status = decode_compound_hdr(&xdr, &hdr);
	if (status)
		goto out;
	status = decode_sequence(&xdr, &res->seq_res, rqstp);
	if (status)
		goto out;
	status = decode_putfh(&xdr);
	if (status)
		goto out;
	status = decode_readlink(&xdr, rqstp);
out:
	return status;
}

/*
 * Decode READDIR response
 */
static int nfs4_xdr_dec_readdir(struct rpc_rqst *rqstp, __be32 *p, struct nfs4_readdir_res *res)
{
	struct xdr_stream xdr;
	struct compound_hdr hdr;
	int status;

	xdr_init_decode(&xdr, &rqstp->rq_rcv_buf, p);
	status = decode_compound_hdr(&xdr, &hdr);
	if (status)
		goto out;
	status = decode_sequence(&xdr, &res->seq_res, rqstp);
	if (status)
		goto out;
	status = decode_putfh(&xdr);
	if (status)
		goto out;
	status = decode_readdir(&xdr, rqstp, res);
out:
	return status;
}

/*
 * Decode Read response
 */
static int nfs4_xdr_dec_read(struct rpc_rqst *rqstp, __be32 *p, struct nfs_readres *res)
{
	struct xdr_stream xdr;
	struct compound_hdr hdr;
	int status;

	xdr_init_decode(&xdr, &rqstp->rq_rcv_buf, p);
	status = decode_compound_hdr(&xdr, &hdr);
	if (status)
		goto out;
	status = decode_sequence(&xdr, &res->seq_res, rqstp);
	if (status)
		goto out;
	status = decode_putfh(&xdr);
	if (status)
		goto out;
	status = decode_read(&xdr, rqstp, res);
	if (!status)
		status = res->count;
out:
	return status;
}

/*
 * Decode WRITE response
 */
static int nfs4_xdr_dec_write(struct rpc_rqst *rqstp, __be32 *p, struct nfs_writeres *res)
{
	struct xdr_stream xdr;
	struct compound_hdr hdr;
	int status;

	xdr_init_decode(&xdr, &rqstp->rq_rcv_buf, p);
	status = decode_compound_hdr(&xdr, &hdr);
	if (status)
		goto out;
	status = decode_sequence(&xdr, &res->seq_res, rqstp);
	if (status)
		goto out;
	status = decode_putfh(&xdr);
	if (status)
		goto out;
	status = decode_write(&xdr, res);
	if (status)
		goto out;
	decode_getfattr(&xdr, res->fattr, res->server,
			!RPC_IS_ASYNC(rqstp->rq_task));
	if (!status)
		status = res->count;
out:
	return status;
}

/*
 * Decode COMMIT response
 */
static int nfs4_xdr_dec_commit(struct rpc_rqst *rqstp, __be32 *p, struct nfs_writeres *res)
{
	struct xdr_stream xdr;
	struct compound_hdr hdr;
	int status;

	xdr_init_decode(&xdr, &rqstp->rq_rcv_buf, p);
	status = decode_compound_hdr(&xdr, &hdr);
	if (status)
		goto out;
	status = decode_sequence(&xdr, &res->seq_res, rqstp);
	if (status)
		goto out;
	status = decode_putfh(&xdr);
	if (status)
		goto out;
	status = decode_commit(&xdr, res);
	if (status)
		goto out;
	decode_getfattr(&xdr, res->fattr, res->server,
			!RPC_IS_ASYNC(rqstp->rq_task));
out:
	return status;
}

/*
 * Decode FSINFO response
 */
static int nfs4_xdr_dec_fsinfo(struct rpc_rqst *req, __be32 *p,
			       struct nfs4_fsinfo_res *res)
{
	struct xdr_stream xdr;
	struct compound_hdr hdr;
	int status;

	xdr_init_decode(&xdr, &req->rq_rcv_buf, p);
	status = decode_compound_hdr(&xdr, &hdr);
	if (!status)
		status = decode_sequence(&xdr, &res->seq_res, req);
	if (!status)
		status = decode_putfh(&xdr);
	if (!status)
		status = decode_fsinfo(&xdr, res->fsinfo);
	return status;
}

/*
 * Decode PATHCONF response
 */
static int nfs4_xdr_dec_pathconf(struct rpc_rqst *req, __be32 *p,
				 struct nfs4_pathconf_res *res)
{
	struct xdr_stream xdr;
	struct compound_hdr hdr;
	int status;

	xdr_init_decode(&xdr, &req->rq_rcv_buf, p);
	status = decode_compound_hdr(&xdr, &hdr);
	if (!status)
		status = decode_sequence(&xdr, &res->seq_res, req);
	if (!status)
		status = decode_putfh(&xdr);
	if (!status)
		status = decode_pathconf(&xdr, res->pathconf);
	return status;
}

/*
 * Decode STATFS response
 */
static int nfs4_xdr_dec_statfs(struct rpc_rqst *req, __be32 *p,
			       struct nfs4_statfs_res *res)
{
	struct xdr_stream xdr;
	struct compound_hdr hdr;
	int status;

	xdr_init_decode(&xdr, &req->rq_rcv_buf, p);
	status = decode_compound_hdr(&xdr, &hdr);
	if (!status)
		status = decode_sequence(&xdr, &res->seq_res, req);
	if (!status)
		status = decode_putfh(&xdr);
	if (!status)
		status = decode_statfs(&xdr, res->fsstat);
	return status;
}

/*
 * Decode GETATTR_BITMAP response
 */
static int nfs4_xdr_dec_server_caps(struct rpc_rqst *req, __be32 *p, struct nfs4_server_caps_res *res)
{
	struct xdr_stream xdr;
	struct compound_hdr hdr;
	int status;

	xdr_init_decode(&xdr, &req->rq_rcv_buf, p);
	status = decode_compound_hdr(&xdr, &hdr);
	if (status)
		goto out;
	status = decode_sequence(&xdr, &res->seq_res, req);
	if (status)
		goto out;
	if ((status = decode_putfh(&xdr)) != 0)
		goto out;
	status = decode_server_caps(&xdr, res);
out:
	return status;
}

/*
 * Decode RENEW response
 */
static int nfs4_xdr_dec_renew(struct rpc_rqst *rqstp, __be32 *p, void *dummy)
{
	struct xdr_stream xdr;
	struct compound_hdr hdr;
	int status;

	xdr_init_decode(&xdr, &rqstp->rq_rcv_buf, p);
	status = decode_compound_hdr(&xdr, &hdr);
	if (!status)
		status = decode_renew(&xdr);
	return status;
}

/*
 * Decode SETCLIENTID response
 */
static int nfs4_xdr_dec_setclientid(struct rpc_rqst *req, __be32 *p,
		struct nfs4_setclientid_res *res)
{
	struct xdr_stream xdr;
	struct compound_hdr hdr;
	int status;

	xdr_init_decode(&xdr, &req->rq_rcv_buf, p);
	status = decode_compound_hdr(&xdr, &hdr);
	if (!status)
		status = decode_setclientid(&xdr, res);
	return status;
}

/*
 * Decode SETCLIENTID_CONFIRM response
 */
static int nfs4_xdr_dec_setclientid_confirm(struct rpc_rqst *req, __be32 *p, struct nfs_fsinfo *fsinfo)
{
	struct xdr_stream xdr;
	struct compound_hdr hdr;
	int status;

	xdr_init_decode(&xdr, &req->rq_rcv_buf, p);
	status = decode_compound_hdr(&xdr, &hdr);
	if (!status)
		status = decode_setclientid_confirm(&xdr);
	if (!status)
		status = decode_putrootfh(&xdr);
	if (!status)
		status = decode_fsinfo(&xdr, fsinfo);
	return status;
}

/*
 * Decode DELEGRETURN response
 */
static int nfs4_xdr_dec_delegreturn(struct rpc_rqst *rqstp, __be32 *p, struct nfs4_delegreturnres *res)
{
	struct xdr_stream xdr;
	struct compound_hdr hdr;
	int status;

	xdr_init_decode(&xdr, &rqstp->rq_rcv_buf, p);
	status = decode_compound_hdr(&xdr, &hdr);
	if (status)
		goto out;
	status = decode_sequence(&xdr, &res->seq_res, rqstp);
	if (status)
		goto out;
	status = decode_putfh(&xdr);
	if (status != 0)
		goto out;
	status = decode_delegreturn(&xdr);
	if (status != 0)
		goto out;
	decode_getfattr(&xdr, res->fattr, res->server,
			!RPC_IS_ASYNC(rqstp->rq_task));
out:
	return status;
}

/*
 * Decode FS_LOCATIONS response
 */
static int nfs4_xdr_dec_fs_locations(struct rpc_rqst *req, __be32 *p,
				     struct nfs4_fs_locations_res *res)
{
	struct xdr_stream xdr;
	struct compound_hdr hdr;
	int status;

	xdr_init_decode(&xdr, &req->rq_rcv_buf, p);
	status = decode_compound_hdr(&xdr, &hdr);
	if (status)
		goto out;
	status = decode_sequence(&xdr, &res->seq_res, req);
	if (status)
		goto out;
	if ((status = decode_putfh(&xdr)) != 0)
		goto out;
	if ((status = decode_lookup(&xdr)) != 0)
		goto out;
	xdr_enter_page(&xdr, PAGE_SIZE);
	status = decode_getfattr(&xdr, &res->fs_locations->fattr,
				 res->fs_locations->server,
				 !RPC_IS_ASYNC(req->rq_task));
out:
	return status;
}

#if defined(CONFIG_NFS_V4_1)
/*
 * Decode EXCHANGE_ID response
 */
static int nfs4_xdr_dec_exchange_id(struct rpc_rqst *rqstp, uint32_t *p,
				    void *res)
{
	struct xdr_stream xdr;
	struct compound_hdr hdr;
	int status;

	xdr_init_decode(&xdr, &rqstp->rq_rcv_buf, p);
	status = decode_compound_hdr(&xdr, &hdr);
	if (!status)
		status = decode_exchange_id(&xdr, res);
	return status;
}

/*
 * Decode CREATE_SESSION response
 */
static int nfs4_xdr_dec_create_session(struct rpc_rqst *rqstp, uint32_t *p,
				       struct nfs41_create_session_res *res)
{
	struct xdr_stream xdr;
	struct compound_hdr hdr;
	int status;

	xdr_init_decode(&xdr, &rqstp->rq_rcv_buf, p);
	status = decode_compound_hdr(&xdr, &hdr);
	if (!status)
		status = decode_create_session(&xdr, res);
	return status;
}

/*
 * Decode DESTROY_SESSION response
 */
static int nfs4_xdr_dec_destroy_session(struct rpc_rqst *rqstp, uint32_t *p,
					void *dummy)
{
	struct xdr_stream xdr;
	struct compound_hdr hdr;
	int status;

	xdr_init_decode(&xdr, &rqstp->rq_rcv_buf, p);
	status = decode_compound_hdr(&xdr, &hdr);
	if (!status)
		status = decode_destroy_session(&xdr, dummy);
	return status;
}

/*
 * Decode SEQUENCE response
 */
static int nfs4_xdr_dec_sequence(struct rpc_rqst *rqstp, uint32_t *p,
				 struct nfs4_sequence_res *res)
{
	struct xdr_stream xdr;
	struct compound_hdr hdr;
	int status;

	xdr_init_decode(&xdr, &rqstp->rq_rcv_buf, p);
	status = decode_compound_hdr(&xdr, &hdr);
	if (!status)
		status = decode_sequence(&xdr, res, rqstp);
	return status;
}

/*
 * Decode GET_LEASE_TIME response
 */
static int nfs4_xdr_dec_get_lease_time(struct rpc_rqst *rqstp, uint32_t *p,
				       struct nfs4_get_lease_time_res *res)
{
	struct xdr_stream xdr;
	struct compound_hdr hdr;
	int status;

	xdr_init_decode(&xdr, &rqstp->rq_rcv_buf, p);
	status = decode_compound_hdr(&xdr, &hdr);
	if (!status)
		status = decode_sequence(&xdr, &res->lr_seq_res, rqstp);
	if (!status)
		status = decode_putrootfh(&xdr);
	if (!status)
		status = decode_fsinfo(&xdr, res->lr_fsinfo);
	return status;
}

/*
 * Decode RECLAIM_COMPLETE response
 */
static int nfs4_xdr_dec_reclaim_complete(struct rpc_rqst *rqstp, uint32_t *p,
					 struct nfs41_reclaim_complete_res *res)
{
	struct xdr_stream xdr;
	struct compound_hdr hdr;
	int status;

	xdr_init_decode(&xdr, &rqstp->rq_rcv_buf, p);
	status = decode_compound_hdr(&xdr, &hdr);
	if (!status)
		status = decode_sequence(&xdr, &res->seq_res, rqstp);
	if (!status)
		status = decode_reclaim_complete(&xdr, (void *)NULL);
	return status;
}

/*
 * Decode GETDEVINFO response
 */
static int nfs4_xdr_dec_getdeviceinfo(struct rpc_rqst *rqstp, uint32_t *p,
				      struct nfs4_getdeviceinfo_res *res)
{
	struct xdr_stream xdr;
	struct compound_hdr hdr;
	int status;

	xdr_init_decode(&xdr, &rqstp->rq_rcv_buf, p);
	status = decode_compound_hdr(&xdr, &hdr);
	if (status != 0)
		goto out;
	status = decode_sequence(&xdr, &res->seq_res, rqstp);
	if (status != 0)
		goto out;
	status = decode_getdeviceinfo(&xdr, res->pdev);
out:
	return status;
}

/*
 * Decode LAYOUTGET response
 */
static int nfs4_xdr_dec_layoutget(struct rpc_rqst *rqstp, uint32_t *p,
				  struct nfs4_layoutget_res *res)
{
	struct xdr_stream xdr;
	struct compound_hdr hdr;
	int status;

	xdr_init_decode(&xdr, &rqstp->rq_rcv_buf, p);
	status = decode_compound_hdr(&xdr, &hdr);
	if (status)
		goto out;
	status = decode_sequence(&xdr, &res->seq_res, rqstp);
	if (status)
		goto out;
	status = decode_putfh(&xdr);
	if (status)
		goto out;
	status = decode_layoutget(&xdr, rqstp, res);
out:
	return status;
}
#endif /* CONFIG_NFS_V4_1 */

__be32 *nfs4_decode_dirent(struct xdr_stream *xdr, struct nfs_entry *entry,
			   struct nfs_server *server, int plus)
{
	uint32_t bitmap[2] = {0};
	uint32_t len;
	__be32 *p = xdr_inline_decode(xdr, 4);
	if (unlikely(!p))
		goto out_overflow;
	if (!ntohl(*p++)) {
		p = xdr_inline_decode(xdr, 4);
		if (unlikely(!p))
			goto out_overflow;
		if (!ntohl(*p++))
			return ERR_PTR(-EAGAIN);
		entry->eof = 1;
		return ERR_PTR(-EBADCOOKIE);
	}

	p = xdr_inline_decode(xdr, 12);
	if (unlikely(!p))
		goto out_overflow;
	entry->prev_cookie = entry->cookie;
	p = xdr_decode_hyper(p, &entry->cookie);
	entry->len = ntohl(*p++);

	p = xdr_inline_decode(xdr, entry->len);
	if (unlikely(!p))
		goto out_overflow;
	entry->name = (const char *) p;

	/*
	 * In case the server doesn't return an inode number,
	 * we fake one here.  (We don't use inode number 0,
	 * since glibc seems to choke on it...)
	 */
	entry->ino = 1;
	entry->fattr->valid = 0;

	if (decode_attr_bitmap(xdr, bitmap) < 0)
		goto out_overflow;

	if (decode_attr_length(xdr, &len, &p) < 0)
		goto out_overflow;

	if (decode_getfattr_attrs(xdr, bitmap, entry->fattr, entry->fh, server, 1) < 0)
		goto out_overflow;
	if (entry->fattr->valid & NFS_ATTR_FATTR_FILEID)
		entry->ino = entry->fattr->fileid;

	if (verify_attr_len(xdr, p, len) < 0)
		goto out_overflow;

	p = xdr_inline_peek(xdr, 8);
	if (p != NULL)
		entry->eof = !p[0] && p[1];
	else
		entry->eof = 0;

	return p;

out_overflow:
	print_overflow_msg(__func__, xdr);
	return ERR_PTR(-EIO);
}

/*
 * We need to translate between nfs status return values and
 * the local errno values which may not be the same.
 */
static struct {
	int stat;
	int errno;
} nfs_errtbl[] = {
	{ NFS4_OK,		0		},
	{ NFS4ERR_PERM,		-EPERM		},
	{ NFS4ERR_NOENT,	-ENOENT		},
	{ NFS4ERR_IO,		-errno_NFSERR_IO},
	{ NFS4ERR_NXIO,		-ENXIO		},
	{ NFS4ERR_ACCESS,	-EACCES		},
	{ NFS4ERR_EXIST,	-EEXIST		},
	{ NFS4ERR_XDEV,		-EXDEV		},
	{ NFS4ERR_NOTDIR,	-ENOTDIR	},
	{ NFS4ERR_ISDIR,	-EISDIR		},
	{ NFS4ERR_INVAL,	-EINVAL		},
	{ NFS4ERR_FBIG,		-EFBIG		},
	{ NFS4ERR_NOSPC,	-ENOSPC		},
	{ NFS4ERR_ROFS,		-EROFS		},
	{ NFS4ERR_MLINK,	-EMLINK		},
	{ NFS4ERR_NAMETOOLONG,	-ENAMETOOLONG	},
	{ NFS4ERR_NOTEMPTY,	-ENOTEMPTY	},
	{ NFS4ERR_DQUOT,	-EDQUOT		},
	{ NFS4ERR_STALE,	-ESTALE		},
	{ NFS4ERR_BADHANDLE,	-EBADHANDLE	},
	{ NFS4ERR_BADOWNER,	-EINVAL		},
	{ NFS4ERR_BADNAME,	-EINVAL		},
	{ NFS4ERR_BAD_COOKIE,	-EBADCOOKIE	},
	{ NFS4ERR_NOTSUPP,	-ENOTSUPP	},
	{ NFS4ERR_TOOSMALL,	-ETOOSMALL	},
	{ NFS4ERR_SERVERFAULT,	-EREMOTEIO	},
	{ NFS4ERR_BADTYPE,	-EBADTYPE	},
	{ NFS4ERR_LOCKED,	-EAGAIN		},
	{ NFS4ERR_SYMLINK,	-ELOOP		},
	{ NFS4ERR_OP_ILLEGAL,	-EOPNOTSUPP	},
	{ NFS4ERR_DEADLOCK,	-EDEADLK	},
	{ NFS4ERR_WRONGSEC,	-EPERM		}, /* FIXME: this needs
						    * to be handled by a
						    * middle-layer.
						    */
	{ -1,			-EIO		}
};

/*
 * Convert an NFS error code to a local one.
 * This one is used jointly by NFSv2 and NFSv3.
 */
static int
nfs4_stat_to_errno(int stat)
{
	int i;
	for (i = 0; nfs_errtbl[i].stat != -1; i++) {
		if (nfs_errtbl[i].stat == stat)
			return nfs_errtbl[i].errno;
	}
	if (stat <= 10000 || stat > 10100) {
		/* The server is looney tunes. */
		return -EREMOTEIO;
	}
	/* If we cannot translate the error, the recovery routines should
	 * handle it.
	 * Note: remaining NFSv4 error codes have values > 10000, so should
	 * not conflict with native Linux error codes.
	 */
	return -stat;
}

#define PROC(proc, argtype, restype)				\
[NFSPROC4_CLNT_##proc] = {					\
	.p_proc   = NFSPROC4_COMPOUND,				\
	.p_encode = (kxdrproc_t) nfs4_xdr_##argtype,		\
	.p_decode = (kxdrproc_t) nfs4_xdr_##restype,		\
	.p_arglen = NFS4_##argtype##_sz,			\
	.p_replen = NFS4_##restype##_sz,			\
	.p_statidx = NFSPROC4_CLNT_##proc,			\
	.p_name   = #proc,					\
}

struct rpc_procinfo	nfs4_procedures[] = {
  PROC(READ,		enc_read,	dec_read),
  PROC(WRITE,		enc_write,	dec_write),
  PROC(COMMIT,		enc_commit,	dec_commit),
  PROC(OPEN,		enc_open,	dec_open),
  PROC(OPEN_CONFIRM,	enc_open_confirm,	dec_open_confirm),
  PROC(OPEN_NOATTR,	enc_open_noattr,	dec_open_noattr),
  PROC(OPEN_DOWNGRADE,	enc_open_downgrade,	dec_open_downgrade),
  PROC(CLOSE,		enc_close,	dec_close),
  PROC(SETATTR,		enc_setattr,	dec_setattr),
  PROC(FSINFO,		enc_fsinfo,	dec_fsinfo),
  PROC(RENEW,		enc_renew,	dec_renew),
  PROC(SETCLIENTID,	enc_setclientid,	dec_setclientid),
  PROC(SETCLIENTID_CONFIRM,	enc_setclientid_confirm,	dec_setclientid_confirm),
  PROC(LOCK,            enc_lock,       dec_lock),
  PROC(LOCKT,           enc_lockt,      dec_lockt),
  PROC(LOCKU,           enc_locku,      dec_locku),
  PROC(ACCESS,		enc_access,	dec_access),
  PROC(GETATTR,		enc_getattr,	dec_getattr),
  PROC(LOOKUP,		enc_lookup,	dec_lookup),
  PROC(LOOKUP_ROOT,	enc_lookup_root,	dec_lookup_root),
  PROC(REMOVE,		enc_remove,	dec_remove),
  PROC(RENAME,		enc_rename,	dec_rename),
  PROC(LINK,		enc_link,	dec_link),
  PROC(SYMLINK,		enc_symlink,	dec_symlink),
  PROC(CREATE,		enc_create,	dec_create),
  PROC(PATHCONF,	enc_pathconf,	dec_pathconf),
  PROC(STATFS,		enc_statfs,	dec_statfs),
  PROC(READLINK,	enc_readlink,	dec_readlink),
  PROC(READDIR,		enc_readdir,	dec_readdir),
  PROC(SERVER_CAPS,	enc_server_caps, dec_server_caps),
  PROC(DELEGRETURN,	enc_delegreturn, dec_delegreturn),
  PROC(GETACL,		enc_getacl,	dec_getacl),
  PROC(SETACL,		enc_setacl,	dec_setacl),
  PROC(FS_LOCATIONS,	enc_fs_locations, dec_fs_locations),
  PROC(RELEASE_LOCKOWNER, enc_release_lockowner, dec_release_lockowner),
#if defined(CONFIG_NFS_V4_1)
  PROC(EXCHANGE_ID,	enc_exchange_id,	dec_exchange_id),
  PROC(CREATE_SESSION,	enc_create_session,	dec_create_session),
  PROC(DESTROY_SESSION,	enc_destroy_session,	dec_destroy_session),
  PROC(SEQUENCE,	enc_sequence,	dec_sequence),
  PROC(GET_LEASE_TIME,	enc_get_lease_time,	dec_get_lease_time),
  PROC(RECLAIM_COMPLETE, enc_reclaim_complete,  dec_reclaim_complete),
  PROC(GETDEVICEINFO, enc_getdeviceinfo, dec_getdeviceinfo),
  PROC(LAYOUTGET,  enc_layoutget,     dec_layoutget),
#endif /* CONFIG_NFS_V4_1 */
};

struct rpc_version		nfs_version4 = {
	.number			= 4,
	.nrprocs		= ARRAY_SIZE(nfs4_procedures),
	.procs			= nfs4_procedures
};

/*
 * Local variables:
 *  c-basic-offset: 8
 * End:
 */<|MERGE_RESOLUTION|>--- conflicted
+++ resolved
@@ -4102,8 +4102,6 @@
 {
 	return decode_getfattr_generic(xdr, fattr, NULL, server, may_sleep);
 }
-<<<<<<< HEAD
-=======
 
 /*
  * Decode potentially multiple layout types. Currently we only support
@@ -4159,7 +4157,6 @@
 		*layouttype = 0;
 	return status;
 }
->>>>>>> 81280572
 
 static int decode_fsinfo(struct xdr_stream *xdr, struct nfs_fsinfo *fsinfo)
 {
@@ -4189,12 +4186,9 @@
 	status = decode_attr_time_delta(xdr, bitmap, &fsinfo->time_delta);
 	if (status != 0)
 		goto xdr_error;
-<<<<<<< HEAD
-=======
 	status = decode_attr_pnfstype(xdr, bitmap, &fsinfo->layouttype);
 	if (status != 0)
 		goto xdr_error;
->>>>>>> 81280572
 
 	status = verify_attr_len(xdr, savep, attrlen);
 xdr_error:
