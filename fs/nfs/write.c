--- conflicted
+++ resolved
@@ -916,15 +916,12 @@
 
 	nfs_list_remove_request(req);
 
-<<<<<<< HEAD
-=======
 	if ((desc->pg_ioflags & FLUSH_COND_STABLE) &&
 	    (desc->pg_moreio || NFS_I(desc->pg_inode)->ncommit ||
 	     desc->pg_count > wsize))
 		desc->pg_ioflags &= ~FLUSH_COND_STABLE;
 
 
->>>>>>> 8eca7a00
 	nbytes = desc->pg_count;
 	do {
 		size_t len = min(nbytes, wsize);
@@ -1014,13 +1011,10 @@
 	req = nfs_list_entry(data->pages.next);
 	if ((!lseg) && list_is_singular(&data->pages))
 		lseg = pnfs_update_layout(desc->pg_inode, req->wb_context, IOMODE_RW);
-<<<<<<< HEAD
-=======
 
 	if ((desc->pg_ioflags & FLUSH_COND_STABLE) &&
 	    (desc->pg_moreio || NFS_I(desc->pg_inode)->ncommit))
 		desc->pg_ioflags &= ~FLUSH_COND_STABLE;
->>>>>>> 8eca7a00
 
 	/* Set up the argument struct */
 	ret = nfs_write_rpcsetup(req, data, &nfs_write_full_ops, desc->pg_count, 0, lseg, desc->pg_ioflags);
