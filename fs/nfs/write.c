--- conflicted
+++ resolved
@@ -748,11 +748,7 @@
 	else
 		__set_page_dirty_nobuffers(page);
 
-<<<<<<< HEAD
-        dprintk("NFS:      nfs_updatepage returns %d (isize %Ld)\n",
-=======
 	dprintk("NFS:       nfs_updatepage returns %d (isize %lld)\n",
->>>>>>> 0967d61e
 			status, (long long)i_size_read(inode));
 	return status;
 }
