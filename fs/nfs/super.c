--- conflicted
+++ resolved
@@ -2281,11 +2281,7 @@
 	};
 	int error = -ENOMEM;
 
-<<<<<<< HEAD
-	data = nfs_alloc_parsed_mount_data(3);
-=======
 	data = nfs_alloc_parsed_mount_data(NFS_DEFAULT_VERSION);
->>>>>>> 3cbea436
 	mntfh = nfs_alloc_fhandle();
 	if (data == NULL || mntfh == NULL)
 		goto out_free_fh;
