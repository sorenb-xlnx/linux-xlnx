/*
 *  linux/fs/nfs/super.c
 *
 *  Copyright (C) 1992  Rick Sladkey
 *
 *  nfs superblock handling functions
 *
 *  Modularised by Alan Cox <alan@lxorguk.ukuu.org.uk>, while hacking some
 *  experimental NFS changes. Modularisation taken straight from SYS5 fs.
 *
 *  Change to nfs_read_super() to permit NFS mounts to multi-homed hosts.
 *  J.S.Peatfield@damtp.cam.ac.uk
 *
 *  Split from inode.c by David Howells <dhowells@redhat.com>
 *
 * - superblocks are indexed on server only - all inodes, dentries, etc. associated with a
 *   particular server are held in the same superblock
 * - NFS superblocks can have several effective roots to the dentry tree
 * - directory type roots are spliced into the tree when a path from one root reaches the root
 *   of another (see nfs_lookup())
 */

#include <linux/module.h>
#include <linux/init.h>

#include <linux/time.h>
#include <linux/kernel.h>
#include <linux/mm.h>
#include <linux/string.h>
#include <linux/stat.h>
#include <linux/errno.h>
#include <linux/unistd.h>
#include <linux/sunrpc/clnt.h>
#include <linux/sunrpc/stats.h>
#include <linux/sunrpc/metrics.h>
#include <linux/sunrpc/xprtsock.h>
#include <linux/sunrpc/xprtrdma.h>
#include <linux/nfs_fs.h>
#include <linux/nfs_mount.h>
#include <linux/nfs4_mount.h>
#include <linux/lockd/bind.h>
#include <linux/smp_lock.h>
#include <linux/seq_file.h>
#include <linux/mount.h>
#include <linux/mnt_namespace.h>
#include <linux/namei.h>
#include <linux/nfs_idmap.h>
#include <linux/vfs.h>
#include <linux/inet.h>
#include <linux/in6.h>
#include <net/ipv6.h>
#include <linux/netdevice.h>
#include <linux/nfs_xdr.h>
#include <linux/magic.h>
#include <linux/parser.h>

#include <asm/system.h>
#include <asm/uaccess.h>

#include "nfs4_fs.h"
#include "callback.h"
#include "delegation.h"
#include "iostat.h"
#include "internal.h"
#include "fscache.h"

#define NFSDBG_FACILITY		NFSDBG_VFS

enum {
	/* Mount options that take no arguments */
	Opt_soft, Opt_hard,
	Opt_posix, Opt_noposix,
	Opt_cto, Opt_nocto,
	Opt_ac, Opt_noac,
	Opt_lock, Opt_nolock,
	Opt_v2, Opt_v3, Opt_v4,
	Opt_udp, Opt_tcp, Opt_rdma,
	Opt_acl, Opt_noacl,
	Opt_rdirplus, Opt_nordirplus,
	Opt_sharecache, Opt_nosharecache,
	Opt_resvport, Opt_noresvport,
	Opt_fscache, Opt_nofscache,

	/* Mount options that take integer arguments */
	Opt_port,
	Opt_rsize, Opt_wsize, Opt_bsize,
	Opt_timeo, Opt_retrans,
	Opt_acregmin, Opt_acregmax,
	Opt_acdirmin, Opt_acdirmax,
	Opt_actimeo,
	Opt_namelen,
	Opt_mountport,
	Opt_mountvers,
	Opt_nfsvers,
	Opt_minorversion,

	/* Mount options that take string arguments */
	Opt_sec, Opt_proto, Opt_mountproto, Opt_mounthost,
	Opt_addr, Opt_mountaddr, Opt_clientaddr,
	Opt_lookupcache,
	Opt_fscache_uniq,

	/* Special mount options */
	Opt_userspace, Opt_deprecated, Opt_sloppy,

	Opt_err
};

static const match_table_t nfs_mount_option_tokens = {
	{ Opt_userspace, "bg" },
	{ Opt_userspace, "fg" },
	{ Opt_userspace, "retry=%s" },

	{ Opt_sloppy, "sloppy" },

	{ Opt_soft, "soft" },
	{ Opt_hard, "hard" },
	{ Opt_deprecated, "intr" },
	{ Opt_deprecated, "nointr" },
	{ Opt_posix, "posix" },
	{ Opt_noposix, "noposix" },
	{ Opt_cto, "cto" },
	{ Opt_nocto, "nocto" },
	{ Opt_ac, "ac" },
	{ Opt_noac, "noac" },
	{ Opt_lock, "lock" },
	{ Opt_nolock, "nolock" },
	{ Opt_v2, "v2" },
	{ Opt_v3, "v3" },
	{ Opt_v4, "v4" },
	{ Opt_udp, "udp" },
	{ Opt_tcp, "tcp" },
	{ Opt_rdma, "rdma" },
	{ Opt_acl, "acl" },
	{ Opt_noacl, "noacl" },
	{ Opt_rdirplus, "rdirplus" },
	{ Opt_nordirplus, "nordirplus" },
	{ Opt_sharecache, "sharecache" },
	{ Opt_nosharecache, "nosharecache" },
	{ Opt_resvport, "resvport" },
	{ Opt_noresvport, "noresvport" },
	{ Opt_fscache, "fsc" },
	{ Opt_fscache_uniq, "fsc=%s" },
	{ Opt_nofscache, "nofsc" },

	{ Opt_port, "port=%s" },
	{ Opt_rsize, "rsize=%s" },
	{ Opt_wsize, "wsize=%s" },
	{ Opt_bsize, "bsize=%s" },
	{ Opt_timeo, "timeo=%s" },
	{ Opt_retrans, "retrans=%s" },
	{ Opt_acregmin, "acregmin=%s" },
	{ Opt_acregmax, "acregmax=%s" },
	{ Opt_acdirmin, "acdirmin=%s" },
	{ Opt_acdirmax, "acdirmax=%s" },
	{ Opt_actimeo, "actimeo=%s" },
	{ Opt_namelen, "namlen=%s" },
	{ Opt_mountport, "mountport=%s" },
	{ Opt_mountvers, "mountvers=%s" },
	{ Opt_nfsvers, "nfsvers=%s" },
	{ Opt_nfsvers, "vers=%s" },
	{ Opt_minorversion, "minorversion=%s" },

	{ Opt_sec, "sec=%s" },
	{ Opt_proto, "proto=%s" },
	{ Opt_mountproto, "mountproto=%s" },
	{ Opt_addr, "addr=%s" },
	{ Opt_clientaddr, "clientaddr=%s" },
	{ Opt_mounthost, "mounthost=%s" },
	{ Opt_mountaddr, "mountaddr=%s" },

	{ Opt_lookupcache, "lookupcache=%s" },

	{ Opt_err, NULL }
};

enum {
	Opt_xprt_udp, Opt_xprt_tcp, Opt_xprt_rdma,

	Opt_xprt_err
};

static const match_table_t nfs_xprt_protocol_tokens = {
	{ Opt_xprt_udp, "udp" },
	{ Opt_xprt_tcp, "tcp" },
	{ Opt_xprt_rdma, "rdma" },

	{ Opt_xprt_err, NULL }
};

enum {
	Opt_sec_none, Opt_sec_sys,
	Opt_sec_krb5, Opt_sec_krb5i, Opt_sec_krb5p,
	Opt_sec_lkey, Opt_sec_lkeyi, Opt_sec_lkeyp,
	Opt_sec_spkm, Opt_sec_spkmi, Opt_sec_spkmp,

	Opt_sec_err
};

static const match_table_t nfs_secflavor_tokens = {
	{ Opt_sec_none, "none" },
	{ Opt_sec_none, "null" },
	{ Opt_sec_sys, "sys" },

	{ Opt_sec_krb5, "krb5" },
	{ Opt_sec_krb5i, "krb5i" },
	{ Opt_sec_krb5p, "krb5p" },

	{ Opt_sec_lkey, "lkey" },
	{ Opt_sec_lkeyi, "lkeyi" },
	{ Opt_sec_lkeyp, "lkeyp" },

	{ Opt_sec_spkm, "spkm3" },
	{ Opt_sec_spkmi, "spkm3i" },
	{ Opt_sec_spkmp, "spkm3p" },

	{ Opt_sec_err, NULL }
};

enum {
	Opt_lookupcache_all, Opt_lookupcache_positive,
	Opt_lookupcache_none,

	Opt_lookupcache_err
};

static match_table_t nfs_lookupcache_tokens = {
	{ Opt_lookupcache_all, "all" },
	{ Opt_lookupcache_positive, "pos" },
	{ Opt_lookupcache_positive, "positive" },
	{ Opt_lookupcache_none, "none" },

	{ Opt_lookupcache_err, NULL }
};


static void nfs_umount_begin(struct super_block *);
static int  nfs_statfs(struct dentry *, struct kstatfs *);
static int  nfs_show_options(struct seq_file *, struct vfsmount *);
static int  nfs_show_stats(struct seq_file *, struct vfsmount *);
static int nfs_get_sb(struct file_system_type *, int, const char *, void *, struct vfsmount *);
static int nfs_xdev_get_sb(struct file_system_type *fs_type,
		int flags, const char *dev_name, void *raw_data, struct vfsmount *mnt);
static void nfs_kill_super(struct super_block *);
static int nfs_remount(struct super_block *sb, int *flags, char *raw_data);

static struct file_system_type nfs_fs_type = {
	.owner		= THIS_MODULE,
	.name		= "nfs",
	.get_sb		= nfs_get_sb,
	.kill_sb	= nfs_kill_super,
	.fs_flags	= FS_RENAME_DOES_D_MOVE|FS_REVAL_DOT|FS_BINARY_MOUNTDATA,
};

struct file_system_type nfs_xdev_fs_type = {
	.owner		= THIS_MODULE,
	.name		= "nfs",
	.get_sb		= nfs_xdev_get_sb,
	.kill_sb	= nfs_kill_super,
	.fs_flags	= FS_RENAME_DOES_D_MOVE|FS_REVAL_DOT|FS_BINARY_MOUNTDATA,
};

static const struct super_operations nfs_sops = {
	.alloc_inode	= nfs_alloc_inode,
	.destroy_inode	= nfs_destroy_inode,
	.write_inode	= nfs_write_inode,
	.statfs		= nfs_statfs,
	.clear_inode	= nfs_clear_inode,
	.umount_begin	= nfs_umount_begin,
	.show_options	= nfs_show_options,
	.show_stats	= nfs_show_stats,
	.remount_fs	= nfs_remount,
};

#ifdef CONFIG_NFS_V4
static int nfs4_validate_text_mount_data(void *options,
	struct nfs_parsed_mount_data *args, const char *dev_name);
static int nfs4_try_mount(int flags, const char *dev_name,
	struct nfs_parsed_mount_data *data, struct vfsmount *mnt);
static int nfs4_get_sb(struct file_system_type *fs_type,
	int flags, const char *dev_name, void *raw_data, struct vfsmount *mnt);
static int nfs4_remote_get_sb(struct file_system_type *fs_type,
	int flags, const char *dev_name, void *raw_data, struct vfsmount *mnt);
static int nfs4_xdev_get_sb(struct file_system_type *fs_type,
	int flags, const char *dev_name, void *raw_data, struct vfsmount *mnt);
static int nfs4_referral_get_sb(struct file_system_type *fs_type,
	int flags, const char *dev_name, void *raw_data, struct vfsmount *mnt);
static int nfs4_remote_referral_get_sb(struct file_system_type *fs_type,
	int flags, const char *dev_name, void *raw_data, struct vfsmount *mnt);
static void nfs4_kill_super(struct super_block *sb);

static struct file_system_type nfs4_fs_type = {
	.owner		= THIS_MODULE,
	.name		= "nfs4",
	.get_sb		= nfs4_get_sb,
	.kill_sb	= nfs4_kill_super,
	.fs_flags	= FS_RENAME_DOES_D_MOVE|FS_REVAL_DOT|FS_BINARY_MOUNTDATA,
};

static struct file_system_type nfs4_remote_fs_type = {
	.owner		= THIS_MODULE,
	.name		= "nfs4",
	.get_sb		= nfs4_remote_get_sb,
	.kill_sb	= nfs4_kill_super,
	.fs_flags	= FS_RENAME_DOES_D_MOVE|FS_REVAL_DOT|FS_BINARY_MOUNTDATA,
};

struct file_system_type nfs4_xdev_fs_type = {
	.owner		= THIS_MODULE,
	.name		= "nfs4",
	.get_sb		= nfs4_xdev_get_sb,
	.kill_sb	= nfs4_kill_super,
	.fs_flags	= FS_RENAME_DOES_D_MOVE|FS_REVAL_DOT|FS_BINARY_MOUNTDATA,
};

static struct file_system_type nfs4_remote_referral_fs_type = {
	.owner		= THIS_MODULE,
	.name		= "nfs4",
	.get_sb		= nfs4_remote_referral_get_sb,
	.kill_sb	= nfs4_kill_super,
	.fs_flags	= FS_RENAME_DOES_D_MOVE|FS_REVAL_DOT|FS_BINARY_MOUNTDATA,
};

struct file_system_type nfs4_referral_fs_type = {
	.owner		= THIS_MODULE,
	.name		= "nfs4",
	.get_sb		= nfs4_referral_get_sb,
	.kill_sb	= nfs4_kill_super,
	.fs_flags	= FS_RENAME_DOES_D_MOVE|FS_REVAL_DOT|FS_BINARY_MOUNTDATA,
};

static const struct super_operations nfs4_sops = {
	.alloc_inode	= nfs_alloc_inode,
	.destroy_inode	= nfs_destroy_inode,
	.write_inode	= nfs_write_inode,
	.statfs		= nfs_statfs,
	.clear_inode	= nfs4_clear_inode,
	.umount_begin	= nfs_umount_begin,
	.show_options	= nfs_show_options,
	.show_stats	= nfs_show_stats,
	.remount_fs	= nfs_remount,
};
#endif

static struct shrinker acl_shrinker = {
	.shrink		= nfs_access_cache_shrinker,
	.seeks		= DEFAULT_SEEKS,
};

/*
 * Register the NFS filesystems
 */
int __init register_nfs_fs(void)
{
	int ret;

        ret = register_filesystem(&nfs_fs_type);
	if (ret < 0)
		goto error_0;

	ret = nfs_register_sysctl();
	if (ret < 0)
		goto error_1;
#ifdef CONFIG_NFS_V4
	ret = register_filesystem(&nfs4_fs_type);
	if (ret < 0)
		goto error_2;
#endif
	register_shrinker(&acl_shrinker);
	return 0;

#ifdef CONFIG_NFS_V4
error_2:
	nfs_unregister_sysctl();
#endif
error_1:
	unregister_filesystem(&nfs_fs_type);
error_0:
	return ret;
}

/*
 * Unregister the NFS filesystems
 */
void __exit unregister_nfs_fs(void)
{
	unregister_shrinker(&acl_shrinker);
#ifdef CONFIG_NFS_V4
	unregister_filesystem(&nfs4_fs_type);
#endif
	nfs_unregister_sysctl();
	unregister_filesystem(&nfs_fs_type);
}

void nfs_sb_active(struct super_block *sb)
{
	struct nfs_server *server = NFS_SB(sb);

	if (atomic_inc_return(&server->active) == 1)
		atomic_inc(&sb->s_active);
}

void nfs_sb_deactive(struct super_block *sb)
{
	struct nfs_server *server = NFS_SB(sb);

	if (atomic_dec_and_test(&server->active))
		deactivate_super(sb);
}

/*
 * Deliver file system statistics to userspace
 */
static int nfs_statfs(struct dentry *dentry, struct kstatfs *buf)
{
	struct nfs_server *server = NFS_SB(dentry->d_sb);
	unsigned char blockbits;
	unsigned long blockres;
	struct nfs_fh *fh = NFS_FH(dentry->d_inode);
	struct nfs_fattr fattr;
	struct nfs_fsstat res = {
			.fattr = &fattr,
	};
	int error;

	error = server->nfs_client->rpc_ops->statfs(server, fh, &res);
	if (error < 0)
		goto out_err;
	buf->f_type = NFS_SUPER_MAGIC;

	/*
	 * Current versions of glibc do not correctly handle the
	 * case where f_frsize != f_bsize.  Eventually we want to
	 * report the value of wtmult in this field.
	 */
	buf->f_frsize = dentry->d_sb->s_blocksize;

	/*
	 * On most *nix systems, f_blocks, f_bfree, and f_bavail
	 * are reported in units of f_frsize.  Linux hasn't had
	 * an f_frsize field in its statfs struct until recently,
	 * thus historically Linux's sys_statfs reports these
	 * fields in units of f_bsize.
	 */
	buf->f_bsize = dentry->d_sb->s_blocksize;
	blockbits = dentry->d_sb->s_blocksize_bits;
	blockres = (1 << blockbits) - 1;
	buf->f_blocks = (res.tbytes + blockres) >> blockbits;
	buf->f_bfree = (res.fbytes + blockres) >> blockbits;
	buf->f_bavail = (res.abytes + blockres) >> blockbits;

	buf->f_files = res.tfiles;
	buf->f_ffree = res.afiles;

	buf->f_namelen = server->namelen;

	return 0;

 out_err:
	dprintk("%s: statfs error = %d\n", __func__, -error);
	return error;
}

/*
 * Map the security flavour number to a name
 */
static const char *nfs_pseudoflavour_to_name(rpc_authflavor_t flavour)
{
	static const struct {
		rpc_authflavor_t flavour;
		const char *str;
	} sec_flavours[] = {
		{ RPC_AUTH_NULL, "null" },
		{ RPC_AUTH_UNIX, "sys" },
		{ RPC_AUTH_GSS_KRB5, "krb5" },
		{ RPC_AUTH_GSS_KRB5I, "krb5i" },
		{ RPC_AUTH_GSS_KRB5P, "krb5p" },
		{ RPC_AUTH_GSS_LKEY, "lkey" },
		{ RPC_AUTH_GSS_LKEYI, "lkeyi" },
		{ RPC_AUTH_GSS_LKEYP, "lkeyp" },
		{ RPC_AUTH_GSS_SPKM, "spkm" },
		{ RPC_AUTH_GSS_SPKMI, "spkmi" },
		{ RPC_AUTH_GSS_SPKMP, "spkmp" },
		{ UINT_MAX, "unknown" }
	};
	int i;

	for (i = 0; sec_flavours[i].flavour != UINT_MAX; i++) {
		if (sec_flavours[i].flavour == flavour)
			break;
	}
	return sec_flavours[i].str;
}

static void nfs_show_mountd_options(struct seq_file *m, struct nfs_server *nfss,
				    int showdefaults)
{
	struct sockaddr *sap = (struct sockaddr *)&nfss->mountd_address;

	switch (sap->sa_family) {
	case AF_INET: {
		struct sockaddr_in *sin = (struct sockaddr_in *)sap;
		seq_printf(m, ",mountaddr=%pI4", &sin->sin_addr.s_addr);
		break;
	}
	case AF_INET6: {
		struct sockaddr_in6 *sin6 = (struct sockaddr_in6 *)sap;
		seq_printf(m, ",mountaddr=%pI6", &sin6->sin6_addr);
		break;
	}
	default:
		if (showdefaults)
			seq_printf(m, ",mountaddr=unspecified");
	}

	if (nfss->mountd_version || showdefaults)
		seq_printf(m, ",mountvers=%u", nfss->mountd_version);
	if (nfss->mountd_port || showdefaults)
		seq_printf(m, ",mountport=%u", nfss->mountd_port);

	switch (nfss->mountd_protocol) {
	case IPPROTO_UDP:
		seq_printf(m, ",mountproto=udp");
		break;
	case IPPROTO_TCP:
		seq_printf(m, ",mountproto=tcp");
		break;
	default:
		if (showdefaults)
			seq_printf(m, ",mountproto=auto");
	}
}

/*
 * Describe the mount options in force on this server representation
 */
static void nfs_show_mount_options(struct seq_file *m, struct nfs_server *nfss,
				   int showdefaults)
{
	static const struct proc_nfs_info {
		int flag;
		const char *str;
		const char *nostr;
	} nfs_info[] = {
		{ NFS_MOUNT_SOFT, ",soft", ",hard" },
		{ NFS_MOUNT_POSIX, ",posix", "" },
		{ NFS_MOUNT_NOCTO, ",nocto", "" },
		{ NFS_MOUNT_NOAC, ",noac", "" },
		{ NFS_MOUNT_NONLM, ",nolock", "" },
		{ NFS_MOUNT_NOACL, ",noacl", "" },
		{ NFS_MOUNT_NORDIRPLUS, ",nordirplus", "" },
		{ NFS_MOUNT_UNSHARED, ",nosharecache", "" },
		{ NFS_MOUNT_NORESVPORT, ",noresvport", "" },
		{ 0, NULL, NULL }
	};
	const struct proc_nfs_info *nfs_infop;
	struct nfs_client *clp = nfss->nfs_client;
	u32 version = clp->rpc_ops->version;

	seq_printf(m, ",vers=%u", version);
	seq_printf(m, ",rsize=%u", nfss->rsize);
	seq_printf(m, ",wsize=%u", nfss->wsize);
	if (nfss->bsize != 0)
		seq_printf(m, ",bsize=%u", nfss->bsize);
	seq_printf(m, ",namlen=%u", nfss->namelen);
	if (nfss->acregmin != NFS_DEF_ACREGMIN*HZ || showdefaults)
		seq_printf(m, ",acregmin=%u", nfss->acregmin/HZ);
	if (nfss->acregmax != NFS_DEF_ACREGMAX*HZ || showdefaults)
		seq_printf(m, ",acregmax=%u", nfss->acregmax/HZ);
	if (nfss->acdirmin != NFS_DEF_ACDIRMIN*HZ || showdefaults)
		seq_printf(m, ",acdirmin=%u", nfss->acdirmin/HZ);
	if (nfss->acdirmax != NFS_DEF_ACDIRMAX*HZ || showdefaults)
		seq_printf(m, ",acdirmax=%u", nfss->acdirmax/HZ);
	for (nfs_infop = nfs_info; nfs_infop->flag; nfs_infop++) {
		if (nfss->flags & nfs_infop->flag)
			seq_puts(m, nfs_infop->str);
		else
			seq_puts(m, nfs_infop->nostr);
	}
	seq_printf(m, ",proto=%s",
		   rpc_peeraddr2str(nfss->client, RPC_DISPLAY_PROTO));
	if (version == 4) {
		if (nfss->port != NFS_PORT)
			seq_printf(m, ",port=%u", nfss->port);
	} else
		if (nfss->port)
			seq_printf(m, ",port=%u", nfss->port);

	seq_printf(m, ",timeo=%lu", 10U * nfss->client->cl_timeout->to_initval / HZ);
	seq_printf(m, ",retrans=%u", nfss->client->cl_timeout->to_retries);
	seq_printf(m, ",sec=%s", nfs_pseudoflavour_to_name(nfss->client->cl_auth->au_flavor));

	if (version != 4)
		nfs_show_mountd_options(m, nfss, showdefaults);

#ifdef CONFIG_NFS_V4
	if (clp->rpc_ops->version == 4)
		seq_printf(m, ",clientaddr=%s", clp->cl_ipaddr);
#endif
	if (nfss->options & NFS_OPTION_FSCACHE)
		seq_printf(m, ",fsc");
}

/*
 * Describe the mount options on this VFS mountpoint
 */
static int nfs_show_options(struct seq_file *m, struct vfsmount *mnt)
{
	struct nfs_server *nfss = NFS_SB(mnt->mnt_sb);

	nfs_show_mount_options(m, nfss, 0);

	seq_printf(m, ",addr=%s",
			rpc_peeraddr2str(nfss->nfs_client->cl_rpcclient,
							RPC_DISPLAY_ADDR));

	return 0;
}

/*
 * Present statistical information for this VFS mountpoint
 */
static int nfs_show_stats(struct seq_file *m, struct vfsmount *mnt)
{
	int i, cpu;
	struct nfs_server *nfss = NFS_SB(mnt->mnt_sb);
	struct rpc_auth *auth = nfss->client->cl_auth;
	struct nfs_iostats totals = { };

	seq_printf(m, "statvers=%s", NFS_IOSTAT_VERS);

	/*
	 * Display all mount option settings
	 */
	seq_printf(m, "\n\topts:\t");
	seq_puts(m, mnt->mnt_sb->s_flags & MS_RDONLY ? "ro" : "rw");
	seq_puts(m, mnt->mnt_sb->s_flags & MS_SYNCHRONOUS ? ",sync" : "");
	seq_puts(m, mnt->mnt_sb->s_flags & MS_NOATIME ? ",noatime" : "");
	seq_puts(m, mnt->mnt_sb->s_flags & MS_NODIRATIME ? ",nodiratime" : "");
	nfs_show_mount_options(m, nfss, 1);

	seq_printf(m, "\n\tage:\t%lu", (jiffies - nfss->mount_time) / HZ);

	seq_printf(m, "\n\tcaps:\t");
	seq_printf(m, "caps=0x%x", nfss->caps);
	seq_printf(m, ",wtmult=%u", nfss->wtmult);
	seq_printf(m, ",dtsize=%u", nfss->dtsize);
	seq_printf(m, ",bsize=%u", nfss->bsize);
	seq_printf(m, ",namlen=%u", nfss->namelen);

#ifdef CONFIG_NFS_V4
	if (nfss->nfs_client->rpc_ops->version == 4) {
		seq_printf(m, "\n\tnfsv4:\t");
		seq_printf(m, "bm0=0x%x", nfss->attr_bitmask[0]);
		seq_printf(m, ",bm1=0x%x", nfss->attr_bitmask[1]);
		seq_printf(m, ",acl=0x%x", nfss->acl_bitmask);
	}
#endif

	/*
	 * Display security flavor in effect for this mount
	 */
	seq_printf(m, "\n\tsec:\tflavor=%u", auth->au_ops->au_flavor);
	if (auth->au_flavor)
		seq_printf(m, ",pseudoflavor=%u", auth->au_flavor);

	/*
	 * Display superblock I/O counters
	 */
	for_each_possible_cpu(cpu) {
		struct nfs_iostats *stats;

		preempt_disable();
		stats = per_cpu_ptr(nfss->io_stats, cpu);

		for (i = 0; i < __NFSIOS_COUNTSMAX; i++)
			totals.events[i] += stats->events[i];
		for (i = 0; i < __NFSIOS_BYTESMAX; i++)
			totals.bytes[i] += stats->bytes[i];
#ifdef CONFIG_NFS_FSCACHE
		for (i = 0; i < __NFSIOS_FSCACHEMAX; i++)
			totals.fscache[i] += stats->fscache[i];
#endif

		preempt_enable();
	}

	seq_printf(m, "\n\tevents:\t");
	for (i = 0; i < __NFSIOS_COUNTSMAX; i++)
		seq_printf(m, "%lu ", totals.events[i]);
	seq_printf(m, "\n\tbytes:\t");
	for (i = 0; i < __NFSIOS_BYTESMAX; i++)
		seq_printf(m, "%Lu ", totals.bytes[i]);
#ifdef CONFIG_NFS_FSCACHE
	if (nfss->options & NFS_OPTION_FSCACHE) {
		seq_printf(m, "\n\tfsc:\t");
		for (i = 0; i < __NFSIOS_FSCACHEMAX; i++)
			seq_printf(m, "%Lu ", totals.bytes[i]);
	}
#endif
	seq_printf(m, "\n");

	rpc_print_iostats(m, nfss->client);

	return 0;
}

/*
 * Begin unmount by attempting to remove all automounted mountpoints we added
 * in response to xdev traversals and referrals
 */
static void nfs_umount_begin(struct super_block *sb)
{
	struct nfs_server *server;
	struct rpc_clnt *rpc;

	lock_kernel();

	server = NFS_SB(sb);
	/* -EIO all pending I/O */
	rpc = server->client_acl;
	if (!IS_ERR(rpc))
		rpc_killall_tasks(rpc);
	rpc = server->client;
	if (!IS_ERR(rpc))
		rpc_killall_tasks(rpc);

	unlock_kernel();
}

<<<<<<< HEAD
static struct nfs_parsed_mount_data *nfs_alloc_parsed_mount_data(int flags)
=======
static struct nfs_parsed_mount_data *nfs_alloc_parsed_mount_data(unsigned int version)
>>>>>>> d93a8f82
{
	struct nfs_parsed_mount_data *data;

	data = kzalloc(sizeof(*data), GFP_KERNEL);
	if (data) {
<<<<<<< HEAD
		data->flags		= flags;
=======
>>>>>>> d93a8f82
		data->rsize		= NFS_MAX_FILE_IO_SIZE;
		data->wsize		= NFS_MAX_FILE_IO_SIZE;
		data->acregmin		= NFS_DEF_ACREGMIN;
		data->acregmax		= NFS_DEF_ACREGMAX;
		data->acdirmin		= NFS_DEF_ACDIRMIN;
		data->acdirmax		= NFS_DEF_ACDIRMAX;
<<<<<<< HEAD
		data->nfs_server.port	= NFS_UNSPEC_PORT;
		data->auth_flavors[0]	= RPC_AUTH_UNIX;
		data->auth_flavor_len	= 1;
=======
		data->mount_server.port	= NFS_UNSPEC_PORT;
		data->nfs_server.port	= NFS_UNSPEC_PORT;
		data->nfs_server.protocol = XPRT_TRANSPORT_TCP;
		data->auth_flavors[0]	= RPC_AUTH_UNIX;
		data->auth_flavor_len	= 1;
		data->version		= version;
>>>>>>> d93a8f82
		data->minorversion	= 0;
	}
	return data;
}

/*
 * Sanity-check a server address provided by the mount command.
 *
 * Address family must be initialized, and address must not be
 * the ANY address for that family.
 */
static int nfs_verify_server_address(struct sockaddr *addr)
{
	switch (addr->sa_family) {
	case AF_INET: {
		struct sockaddr_in *sa = (struct sockaddr_in *)addr;
		return sa->sin_addr.s_addr != htonl(INADDR_ANY);
	}
	case AF_INET6: {
		struct in6_addr *sa = &((struct sockaddr_in6 *)addr)->sin6_addr;
		return !ipv6_addr_any(sa);
	}
	}

	dfprintk(MOUNT, "NFS: Invalid IP address specified\n");
	return 0;
}

/*
 * Select between a default port value and a user-specified port value.
 * If a zero value is set, then autobind will be used.
 */
static void nfs_set_port(struct sockaddr *sap, int *port,
				 const unsigned short default_port)
{
	if (*port == NFS_UNSPEC_PORT)
		*port = default_port;

	rpc_set_port(sap, *port);
}

/*
 * Sanity check the NFS transport protocol.
 *
 */
static void nfs_validate_transport_protocol(struct nfs_parsed_mount_data *mnt)
{
	switch (mnt->nfs_server.protocol) {
	case XPRT_TRANSPORT_UDP:
	case XPRT_TRANSPORT_TCP:
	case XPRT_TRANSPORT_RDMA:
		break;
	default:
		mnt->nfs_server.protocol = XPRT_TRANSPORT_TCP;
	}
}

/*
 * For text based NFSv2/v3 mounts, the mount protocol transport default
 * settings should depend upon the specified NFS transport.
 */
static void nfs_set_mount_transport_protocol(struct nfs_parsed_mount_data *mnt)
{
	nfs_validate_transport_protocol(mnt);

	if (mnt->mount_server.protocol == XPRT_TRANSPORT_UDP ||
	    mnt->mount_server.protocol == XPRT_TRANSPORT_TCP)
			return;
	switch (mnt->nfs_server.protocol) {
	case XPRT_TRANSPORT_UDP:
		mnt->mount_server.protocol = XPRT_TRANSPORT_UDP;
		break;
	case XPRT_TRANSPORT_TCP:
	case XPRT_TRANSPORT_RDMA:
		mnt->mount_server.protocol = XPRT_TRANSPORT_TCP;
	}
}

/*
 * Parse the value of the 'sec=' option.
 */
static int nfs_parse_security_flavors(char *value,
				      struct nfs_parsed_mount_data *mnt)
{
	substring_t args[MAX_OPT_ARGS];

	dfprintk(MOUNT, "NFS: parsing sec=%s option\n", value);

	switch (match_token(value, nfs_secflavor_tokens, args)) {
	case Opt_sec_none:
		mnt->auth_flavors[0] = RPC_AUTH_NULL;
		break;
	case Opt_sec_sys:
		mnt->auth_flavors[0] = RPC_AUTH_UNIX;
		break;
	case Opt_sec_krb5:
		mnt->auth_flavors[0] = RPC_AUTH_GSS_KRB5;
		break;
	case Opt_sec_krb5i:
		mnt->auth_flavors[0] = RPC_AUTH_GSS_KRB5I;
		break;
	case Opt_sec_krb5p:
		mnt->auth_flavors[0] = RPC_AUTH_GSS_KRB5P;
		break;
	case Opt_sec_lkey:
		mnt->auth_flavors[0] = RPC_AUTH_GSS_LKEY;
		break;
	case Opt_sec_lkeyi:
		mnt->auth_flavors[0] = RPC_AUTH_GSS_LKEYI;
		break;
	case Opt_sec_lkeyp:
		mnt->auth_flavors[0] = RPC_AUTH_GSS_LKEYP;
		break;
	case Opt_sec_spkm:
		mnt->auth_flavors[0] = RPC_AUTH_GSS_SPKM;
		break;
	case Opt_sec_spkmi:
		mnt->auth_flavors[0] = RPC_AUTH_GSS_SPKMI;
		break;
	case Opt_sec_spkmp:
		mnt->auth_flavors[0] = RPC_AUTH_GSS_SPKMP;
		break;
	default:
		return 0;
	}

	mnt->auth_flavor_len = 1;
	return 1;
}

/*
 * Error-check and convert a string of mount options from user space into
 * a data structure.  The whole mount string is processed; bad options are
 * skipped as they are encountered.  If there were no errors, return 1;
 * otherwise return 0 (zero).
 */
static int nfs_parse_mount_options(char *raw,
				   struct nfs_parsed_mount_data *mnt)
{
	char *p, *string, *secdata;
	int rc, sloppy = 0, invalid_option = 0;

	if (!raw) {
		dfprintk(MOUNT, "NFS: mount options string was NULL.\n");
		return 1;
	}
	dfprintk(MOUNT, "NFS: nfs mount opts='%s'\n", raw);

	secdata = alloc_secdata();
	if (!secdata)
		goto out_nomem;

	rc = security_sb_copy_data(raw, secdata);
	if (rc)
		goto out_security_failure;

	rc = security_sb_parse_opts_str(secdata, &mnt->lsm_opts);
	if (rc)
		goto out_security_failure;

	free_secdata(secdata);

	while ((p = strsep(&raw, ",")) != NULL) {
		substring_t args[MAX_OPT_ARGS];
		unsigned long option;
		int token;

		if (!*p)
			continue;

		dfprintk(MOUNT, "NFS:   parsing nfs mount option '%s'\n", p);

		token = match_token(p, nfs_mount_option_tokens, args);
		switch (token) {

		/*
		 * boolean options:  foo/nofoo
		 */
		case Opt_soft:
			mnt->flags |= NFS_MOUNT_SOFT;
			break;
		case Opt_hard:
			mnt->flags &= ~NFS_MOUNT_SOFT;
			break;
		case Opt_posix:
			mnt->flags |= NFS_MOUNT_POSIX;
			break;
		case Opt_noposix:
			mnt->flags &= ~NFS_MOUNT_POSIX;
			break;
		case Opt_cto:
			mnt->flags &= ~NFS_MOUNT_NOCTO;
			break;
		case Opt_nocto:
			mnt->flags |= NFS_MOUNT_NOCTO;
			break;
		case Opt_ac:
			mnt->flags &= ~NFS_MOUNT_NOAC;
			break;
		case Opt_noac:
			mnt->flags |= NFS_MOUNT_NOAC;
			break;
		case Opt_lock:
			mnt->flags &= ~NFS_MOUNT_NONLM;
			break;
		case Opt_nolock:
			mnt->flags |= NFS_MOUNT_NONLM;
			break;
		case Opt_v2:
			mnt->flags &= ~NFS_MOUNT_VER3;
			mnt->version = 2;
			break;
		case Opt_v3:
			mnt->flags |= NFS_MOUNT_VER3;
			mnt->version = 3;
			break;
#ifdef CONFIG_NFS_V4
		case Opt_v4:
			mnt->flags &= ~NFS_MOUNT_VER3;
			mnt->version = 4;
			break;
#endif
		case Opt_udp:
			mnt->flags &= ~NFS_MOUNT_TCP;
			mnt->nfs_server.protocol = XPRT_TRANSPORT_UDP;
			break;
		case Opt_tcp:
			mnt->flags |= NFS_MOUNT_TCP;
			mnt->nfs_server.protocol = XPRT_TRANSPORT_TCP;
			break;
		case Opt_rdma:
			mnt->flags |= NFS_MOUNT_TCP; /* for side protocols */
			mnt->nfs_server.protocol = XPRT_TRANSPORT_RDMA;
			xprt_load_transport(p);
			break;
		case Opt_acl:
			mnt->flags &= ~NFS_MOUNT_NOACL;
			break;
		case Opt_noacl:
			mnt->flags |= NFS_MOUNT_NOACL;
			break;
		case Opt_rdirplus:
			mnt->flags &= ~NFS_MOUNT_NORDIRPLUS;
			break;
		case Opt_nordirplus:
			mnt->flags |= NFS_MOUNT_NORDIRPLUS;
			break;
		case Opt_sharecache:
			mnt->flags &= ~NFS_MOUNT_UNSHARED;
			break;
		case Opt_nosharecache:
			mnt->flags |= NFS_MOUNT_UNSHARED;
			break;
		case Opt_resvport:
			mnt->flags &= ~NFS_MOUNT_NORESVPORT;
			break;
		case Opt_noresvport:
			mnt->flags |= NFS_MOUNT_NORESVPORT;
			break;
		case Opt_fscache:
			mnt->options |= NFS_OPTION_FSCACHE;
			kfree(mnt->fscache_uniq);
			mnt->fscache_uniq = NULL;
			break;
		case Opt_nofscache:
			mnt->options &= ~NFS_OPTION_FSCACHE;
			kfree(mnt->fscache_uniq);
			mnt->fscache_uniq = NULL;
			break;
		case Opt_fscache_uniq:
			string = match_strdup(args);
			if (!string)
				goto out_nomem;
			kfree(mnt->fscache_uniq);
			mnt->fscache_uniq = string;
			mnt->options |= NFS_OPTION_FSCACHE;
			break;

		/*
		 * options that take numeric values
		 */
		case Opt_port:
			string = match_strdup(args);
			if (string == NULL)
				goto out_nomem;
			rc = strict_strtoul(string, 10, &option);
			kfree(string);
			if (rc != 0 || option > USHORT_MAX)
				goto out_invalid_value;
			mnt->nfs_server.port = option;
			break;
		case Opt_rsize:
			string = match_strdup(args);
			if (string == NULL)
				goto out_nomem;
			rc = strict_strtoul(string, 10, &option);
			kfree(string);
			if (rc != 0)
				goto out_invalid_value;
			mnt->rsize = option;
			break;
		case Opt_wsize:
			string = match_strdup(args);
			if (string == NULL)
				goto out_nomem;
			rc = strict_strtoul(string, 10, &option);
			kfree(string);
			if (rc != 0)
				goto out_invalid_value;
			mnt->wsize = option;
			break;
		case Opt_bsize:
			string = match_strdup(args);
			if (string == NULL)
				goto out_nomem;
			rc = strict_strtoul(string, 10, &option);
			kfree(string);
			if (rc != 0)
				goto out_invalid_value;
			mnt->bsize = option;
			break;
		case Opt_timeo:
			string = match_strdup(args);
			if (string == NULL)
				goto out_nomem;
			rc = strict_strtoul(string, 10, &option);
			kfree(string);
			if (rc != 0 || option == 0)
				goto out_invalid_value;
			mnt->timeo = option;
			break;
		case Opt_retrans:
			string = match_strdup(args);
			if (string == NULL)
				goto out_nomem;
			rc = strict_strtoul(string, 10, &option);
			kfree(string);
			if (rc != 0 || option == 0)
				goto out_invalid_value;
			mnt->retrans = option;
			break;
		case Opt_acregmin:
			string = match_strdup(args);
			if (string == NULL)
				goto out_nomem;
			rc = strict_strtoul(string, 10, &option);
			kfree(string);
			if (rc != 0)
				goto out_invalid_value;
			mnt->acregmin = option;
			break;
		case Opt_acregmax:
			string = match_strdup(args);
			if (string == NULL)
				goto out_nomem;
			rc = strict_strtoul(string, 10, &option);
			kfree(string);
			if (rc != 0)
				goto out_invalid_value;
			mnt->acregmax = option;
			break;
		case Opt_acdirmin:
			string = match_strdup(args);
			if (string == NULL)
				goto out_nomem;
			rc = strict_strtoul(string, 10, &option);
			kfree(string);
			if (rc != 0)
				goto out_invalid_value;
			mnt->acdirmin = option;
			break;
		case Opt_acdirmax:
			string = match_strdup(args);
			if (string == NULL)
				goto out_nomem;
			rc = strict_strtoul(string, 10, &option);
			kfree(string);
			if (rc != 0)
				goto out_invalid_value;
			mnt->acdirmax = option;
			break;
		case Opt_actimeo:
			string = match_strdup(args);
			if (string == NULL)
				goto out_nomem;
			rc = strict_strtoul(string, 10, &option);
			kfree(string);
			if (rc != 0)
				goto out_invalid_value;
			mnt->acregmin = mnt->acregmax =
			mnt->acdirmin = mnt->acdirmax = option;
			break;
		case Opt_namelen:
			string = match_strdup(args);
			if (string == NULL)
				goto out_nomem;
			rc = strict_strtoul(string, 10, &option);
			kfree(string);
			if (rc != 0)
				goto out_invalid_value;
			mnt->namlen = option;
			break;
		case Opt_mountport:
			string = match_strdup(args);
			if (string == NULL)
				goto out_nomem;
			rc = strict_strtoul(string, 10, &option);
			kfree(string);
			if (rc != 0 || option > USHORT_MAX)
				goto out_invalid_value;
			mnt->mount_server.port = option;
			break;
		case Opt_mountvers:
			string = match_strdup(args);
			if (string == NULL)
				goto out_nomem;
			rc = strict_strtoul(string, 10, &option);
			kfree(string);
			if (rc != 0 ||
			    option < NFS_MNT_VERSION ||
			    option > NFS_MNT3_VERSION)
				goto out_invalid_value;
			mnt->mount_server.version = option;
			break;
		case Opt_nfsvers:
			string = match_strdup(args);
			if (string == NULL)
				goto out_nomem;
			rc = strict_strtoul(string, 10, &option);
			kfree(string);
			if (rc != 0)
				goto out_invalid_value;
			switch (option) {
			case NFS2_VERSION:
				mnt->flags &= ~NFS_MOUNT_VER3;
				mnt->version = 2;
				break;
			case NFS3_VERSION:
				mnt->flags |= NFS_MOUNT_VER3;
				mnt->version = 3;
				break;
#ifdef CONFIG_NFS_V4
			case NFS4_VERSION:
				mnt->flags &= ~NFS_MOUNT_VER3;
				mnt->version = 4;
				break;
#endif
			default:
				goto out_invalid_value;
			}
			break;
		case Opt_minorversion:
			string = match_strdup(args);
			if (string == NULL)
				goto out_nomem;
			rc = strict_strtoul(string, 10, &option);
			kfree(string);
			if (rc != 0)
				goto out_invalid_value;
			if (option > NFS4_MAX_MINOR_VERSION)
				goto out_invalid_value;
			mnt->minorversion = option;
			break;

		/*
		 * options that take text values
		 */
		case Opt_sec:
			string = match_strdup(args);
			if (string == NULL)
				goto out_nomem;
			rc = nfs_parse_security_flavors(string, mnt);
			kfree(string);
			if (!rc) {
				dfprintk(MOUNT, "NFS:   unrecognized "
						"security flavor\n");
				return 0;
			}
			break;
		case Opt_proto:
			string = match_strdup(args);
			if (string == NULL)
				goto out_nomem;
			token = match_token(string,
					    nfs_xprt_protocol_tokens, args);

			switch (token) {
			case Opt_xprt_udp:
				mnt->flags &= ~NFS_MOUNT_TCP;
				mnt->nfs_server.protocol = XPRT_TRANSPORT_UDP;
				kfree(string);
				break;
			case Opt_xprt_tcp:
				mnt->flags |= NFS_MOUNT_TCP;
				mnt->nfs_server.protocol = XPRT_TRANSPORT_TCP;
				kfree(string);
				break;
			case Opt_xprt_rdma:
				/* vector side protocols to TCP */
				mnt->flags |= NFS_MOUNT_TCP;
				mnt->nfs_server.protocol = XPRT_TRANSPORT_RDMA;
				xprt_load_transport(string);
				kfree(string);
				break;
			default:
				dfprintk(MOUNT, "NFS:   unrecognized "
						"transport protocol\n");
				return 0;
			}
			break;
		case Opt_mountproto:
			string = match_strdup(args);
			if (string == NULL)
				goto out_nomem;
			token = match_token(string,
					    nfs_xprt_protocol_tokens, args);
			kfree(string);

			switch (token) {
			case Opt_xprt_udp:
				mnt->mount_server.protocol = XPRT_TRANSPORT_UDP;
				break;
			case Opt_xprt_tcp:
				mnt->mount_server.protocol = XPRT_TRANSPORT_TCP;
				break;
			case Opt_xprt_rdma: /* not used for side protocols */
			default:
				dfprintk(MOUNT, "NFS:   unrecognized "
						"transport protocol\n");
				return 0;
			}
			break;
		case Opt_addr:
			string = match_strdup(args);
			if (string == NULL)
				goto out_nomem;
			mnt->nfs_server.addrlen =
				rpc_pton(string, strlen(string),
					(struct sockaddr *)
					&mnt->nfs_server.address,
					sizeof(mnt->nfs_server.address));
			kfree(string);
			if (mnt->nfs_server.addrlen == 0)
				goto out_invalid_address;
			break;
		case Opt_clientaddr:
			string = match_strdup(args);
			if (string == NULL)
				goto out_nomem;
			kfree(mnt->client_address);
			mnt->client_address = string;
			break;
		case Opt_mounthost:
			string = match_strdup(args);
			if (string == NULL)
				goto out_nomem;
			kfree(mnt->mount_server.hostname);
			mnt->mount_server.hostname = string;
			break;
		case Opt_mountaddr:
			string = match_strdup(args);
			if (string == NULL)
				goto out_nomem;
			mnt->mount_server.addrlen =
				rpc_pton(string, strlen(string),
					(struct sockaddr *)
					&mnt->mount_server.address,
					sizeof(mnt->mount_server.address));
			kfree(string);
			if (mnt->mount_server.addrlen == 0)
				goto out_invalid_address;
			break;
		case Opt_lookupcache:
			string = match_strdup(args);
			if (string == NULL)
				goto out_nomem;
			token = match_token(string,
					nfs_lookupcache_tokens, args);
			kfree(string);
			switch (token) {
				case Opt_lookupcache_all:
					mnt->flags &= ~(NFS_MOUNT_LOOKUP_CACHE_NONEG|NFS_MOUNT_LOOKUP_CACHE_NONE);
					break;
				case Opt_lookupcache_positive:
					mnt->flags &= ~NFS_MOUNT_LOOKUP_CACHE_NONE;
					mnt->flags |= NFS_MOUNT_LOOKUP_CACHE_NONEG;
					break;
				case Opt_lookupcache_none:
					mnt->flags |= NFS_MOUNT_LOOKUP_CACHE_NONEG|NFS_MOUNT_LOOKUP_CACHE_NONE;
					break;
				default:
					dfprintk(MOUNT, "NFS:   invalid "
							"lookupcache argument\n");
					return 0;
			};
			break;

		/*
		 * Special options
		 */
		case Opt_sloppy:
			sloppy = 1;
			dfprintk(MOUNT, "NFS:   relaxing parsing rules\n");
			break;
		case Opt_userspace:
		case Opt_deprecated:
			dfprintk(MOUNT, "NFS:   ignoring mount option "
					"'%s'\n", p);
			break;

		default:
			invalid_option = 1;
			dfprintk(MOUNT, "NFS:   unrecognized mount option "
					"'%s'\n", p);
		}
	}

	if (!sloppy && invalid_option)
		return 0;

	return 1;

out_invalid_address:
	printk(KERN_INFO "NFS: bad IP address specified: %s\n", p);
	return 0;
out_invalid_value:
	printk(KERN_INFO "NFS: bad mount option value specified: %s\n", p);
	return 0;
out_nomem:
	printk(KERN_INFO "NFS: not enough memory to parse option\n");
	return 0;
out_security_failure:
	free_secdata(secdata);
	printk(KERN_INFO "NFS: security options invalid: %d\n", rc);
	return 0;
}

/*
 * Match the requested auth flavors with the list returned by
 * the server.  Returns zero and sets the mount's authentication
 * flavor on success; returns -EACCES if server does not support
 * the requested flavor.
 */
static int nfs_walk_authlist(struct nfs_parsed_mount_data *args,
			     struct nfs_mount_request *request)
{
	unsigned int i, j, server_authlist_len = *(request->auth_flav_len);

	/*
	 * Certain releases of Linux's mountd return an empty
	 * flavor list.  To prevent behavioral regression with
	 * these servers (ie. rejecting mounts that used to
	 * succeed), revert to pre-2.6.32 behavior (no checking)
	 * if the returned flavor list is empty.
	 */
	if (server_authlist_len == 0)
		return 0;

	/*
	 * We avoid sophisticated negotiating here, as there are
	 * plenty of cases where we can get it wrong, providing
	 * either too little or too much security.
	 *
	 * RFC 2623, section 2.7 suggests we SHOULD prefer the
	 * flavor listed first.  However, some servers list
	 * AUTH_NULL first.  Our caller plants AUTH_SYS, the
	 * preferred default, in args->auth_flavors[0] if user
	 * didn't specify sec= mount option.
	 */
	for (i = 0; i < args->auth_flavor_len; i++)
		for (j = 0; j < server_authlist_len; j++)
			if (args->auth_flavors[i] == request->auth_flavs[j]) {
				dfprintk(MOUNT, "NFS: using auth flavor %d\n",
					request->auth_flavs[j]);
				args->auth_flavors[0] = request->auth_flavs[j];
				return 0;
			}

	dfprintk(MOUNT, "NFS: server does not support requested auth flavor\n");
	nfs_umount(request);
	return -EACCES;
}

/*
 * Use the remote server's MOUNT service to request the NFS file handle
 * corresponding to the provided path.
 */
static int nfs_try_mount(struct nfs_parsed_mount_data *args,
			 struct nfs_fh *root_fh)
{
	rpc_authflavor_t server_authlist[NFS_MAX_SECFLAVORS];
	unsigned int server_authlist_len = ARRAY_SIZE(server_authlist);
	struct nfs_mount_request request = {
		.sap		= (struct sockaddr *)
						&args->mount_server.address,
		.dirpath	= args->nfs_server.export_path,
		.protocol	= args->mount_server.protocol,
		.fh		= root_fh,
		.noresvport	= args->flags & NFS_MOUNT_NORESVPORT,
		.auth_flav_len	= &server_authlist_len,
		.auth_flavs	= server_authlist,
	};
	int status;

	if (args->mount_server.version == 0) {
		switch (args->version) {
			default:
				args->mount_server.version = NFS_MNT3_VERSION;
				break;
			case 2:
				args->mount_server.version = NFS_MNT_VERSION;
		}
	}
	request.version = args->mount_server.version;

	if (args->mount_server.hostname)
		request.hostname = args->mount_server.hostname;
	else
		request.hostname = args->nfs_server.hostname;

	/*
	 * Construct the mount server's address.
	 */
	if (args->mount_server.address.ss_family == AF_UNSPEC) {
		memcpy(request.sap, &args->nfs_server.address,
		       args->nfs_server.addrlen);
		args->mount_server.addrlen = args->nfs_server.addrlen;
	}
	request.salen = args->mount_server.addrlen;
	nfs_set_port(request.sap, &args->mount_server.port, 0);

	/*
	 * Now ask the mount server to map our export path
	 * to a file handle.
	 */
	status = nfs_mount(&request);
	if (status != 0) {
		dfprintk(MOUNT, "NFS: unable to mount server %s, error %d\n",
				request.hostname, status);
		return status;
	}

	/*
	 * MNTv1 (NFSv2) does not support auth flavor negotiation.
	 */
	if (args->mount_server.version != NFS_MNT3_VERSION)
		return 0;
	return nfs_walk_authlist(args, &request);
}

static int nfs_parse_simple_hostname(const char *dev_name,
				     char **hostname, size_t maxnamlen,
				     char **export_path, size_t maxpathlen)
{
	size_t len;
	char *colon, *comma;

	colon = strchr(dev_name, ':');
	if (colon == NULL)
		goto out_bad_devname;

	len = colon - dev_name;
	if (len > maxnamlen)
		goto out_hostname;

	/* N.B. caller will free nfs_server.hostname in all cases */
	*hostname = kstrndup(dev_name, len, GFP_KERNEL);
	if (!*hostname)
		goto out_nomem;

	/* kill possible hostname list: not supported */
	comma = strchr(*hostname, ',');
	if (comma != NULL) {
		if (comma == *hostname)
			goto out_bad_devname;
		*comma = '\0';
	}

	colon++;
	len = strlen(colon);
	if (len > maxpathlen)
		goto out_path;
	*export_path = kstrndup(colon, len, GFP_KERNEL);
	if (!*export_path)
		goto out_nomem;

	dfprintk(MOUNT, "NFS: MNTPATH: '%s'\n", *export_path);
	return 0;

out_bad_devname:
	dfprintk(MOUNT, "NFS: device name not in host:path format\n");
	return -EINVAL;

out_nomem:
	dfprintk(MOUNT, "NFS: not enough memory to parse device name\n");
	return -ENOMEM;

out_hostname:
	dfprintk(MOUNT, "NFS: server hostname too long\n");
	return -ENAMETOOLONG;

out_path:
	dfprintk(MOUNT, "NFS: export pathname too long\n");
	return -ENAMETOOLONG;
}

/*
 * Hostname has square brackets around it because it contains one or
 * more colons.  We look for the first closing square bracket, and a
 * colon must follow it.
 */
static int nfs_parse_protected_hostname(const char *dev_name,
					char **hostname, size_t maxnamlen,
					char **export_path, size_t maxpathlen)
{
	size_t len;
	char *start, *end;

	start = (char *)(dev_name + 1);

	end = strchr(start, ']');
	if (end == NULL)
		goto out_bad_devname;
	if (*(end + 1) != ':')
		goto out_bad_devname;

	len = end - start;
	if (len > maxnamlen)
		goto out_hostname;

	/* N.B. caller will free nfs_server.hostname in all cases */
	*hostname = kstrndup(start, len, GFP_KERNEL);
	if (*hostname == NULL)
		goto out_nomem;

	end += 2;
	len = strlen(end);
	if (len > maxpathlen)
		goto out_path;
	*export_path = kstrndup(end, len, GFP_KERNEL);
	if (!*export_path)
		goto out_nomem;

	return 0;

out_bad_devname:
	dfprintk(MOUNT, "NFS: device name not in host:path format\n");
	return -EINVAL;

out_nomem:
	dfprintk(MOUNT, "NFS: not enough memory to parse device name\n");
	return -ENOMEM;

out_hostname:
	dfprintk(MOUNT, "NFS: server hostname too long\n");
	return -ENAMETOOLONG;

out_path:
	dfprintk(MOUNT, "NFS: export pathname too long\n");
	return -ENAMETOOLONG;
}

/*
 * Split "dev_name" into "hostname:export_path".
 *
 * The leftmost colon demarks the split between the server's hostname
 * and the export path.  If the hostname starts with a left square
 * bracket, then it may contain colons.
 *
 * Note: caller frees hostname and export path, even on error.
 */
static int nfs_parse_devname(const char *dev_name,
			     char **hostname, size_t maxnamlen,
			     char **export_path, size_t maxpathlen)
{
	if (*dev_name == '[')
		return nfs_parse_protected_hostname(dev_name,
						    hostname, maxnamlen,
						    export_path, maxpathlen);

	return nfs_parse_simple_hostname(dev_name,
					 hostname, maxnamlen,
					 export_path, maxpathlen);
}

/*
 * Validate the NFS2/NFS3 mount data
 * - fills in the mount root filehandle
 *
 * For option strings, user space handles the following behaviors:
 *
 * + DNS: mapping server host name to IP address ("addr=" option)
 *
 * + failure mode: how to behave if a mount request can't be handled
 *   immediately ("fg/bg" option)
 *
 * + retry: how often to retry a mount request ("retry=" option)
 *
 * + breaking back: trying proto=udp after proto=tcp, v2 after v3,
 *   mountproto=tcp after mountproto=udp, and so on
 */
static int nfs_validate_mount_data(void *options,
				   struct nfs_parsed_mount_data *args,
				   struct nfs_fh *mntfh,
				   const char *dev_name)
{
	struct nfs_mount_data *data = (struct nfs_mount_data *)options;
	struct sockaddr *sap = (struct sockaddr *)&args->nfs_server.address;

	if (data == NULL)
		goto out_no_data;

	switch (data->version) {
	case 1:
		data->namlen = 0;
	case 2:
		data->bsize = 0;
	case 3:
		if (data->flags & NFS_MOUNT_VER3)
			goto out_no_v3;
		data->root.size = NFS2_FHSIZE;
		memcpy(data->root.data, data->old_root.data, NFS2_FHSIZE);
	case 4:
		if (data->flags & NFS_MOUNT_SECFLAVOUR)
			goto out_no_sec;
	case 5:
		memset(data->context, 0, sizeof(data->context));
	case 6:
		if (data->flags & NFS_MOUNT_VER3) {
			if (data->root.size > NFS3_FHSIZE || data->root.size == 0)
				goto out_invalid_fh;
			mntfh->size = data->root.size;
			args->version = 3;
		} else {
			mntfh->size = NFS2_FHSIZE;
			args->version = 2;
		}


		memcpy(mntfh->data, data->root.data, mntfh->size);
		if (mntfh->size < sizeof(mntfh->data))
			memset(mntfh->data + mntfh->size, 0,
			       sizeof(mntfh->data) - mntfh->size);

		/*
		 * Translate to nfs_parsed_mount_data, which nfs_fill_super
		 * can deal with.
		 */
		args->flags		= data->flags & NFS_MOUNT_FLAGMASK;
		args->rsize		= data->rsize;
		args->wsize		= data->wsize;
		args->timeo		= data->timeo;
		args->retrans		= data->retrans;
		args->acregmin		= data->acregmin;
		args->acregmax		= data->acregmax;
		args->acdirmin		= data->acdirmin;
		args->acdirmax		= data->acdirmax;

		memcpy(sap, &data->addr, sizeof(data->addr));
		args->nfs_server.addrlen = sizeof(data->addr);
		if (!nfs_verify_server_address(sap))
			goto out_no_address;

		if (!(data->flags & NFS_MOUNT_TCP))
			args->nfs_server.protocol = XPRT_TRANSPORT_UDP;
		else
			args->nfs_server.protocol = XPRT_TRANSPORT_TCP;
		/* N.B. caller will free nfs_server.hostname in all cases */
		args->nfs_server.hostname = kstrdup(data->hostname, GFP_KERNEL);
		args->namlen		= data->namlen;
		args->bsize		= data->bsize;

		if (data->flags & NFS_MOUNT_SECFLAVOUR)
			args->auth_flavors[0] = data->pseudoflavor;
		if (!args->nfs_server.hostname)
			goto out_nomem;

		/*
		 * The legacy version 6 binary mount data from userspace has a
		 * field used only to transport selinux information into the
		 * the kernel.  To continue to support that functionality we
		 * have a touch of selinux knowledge here in the NFS code. The
		 * userspace code converted context=blah to just blah so we are
		 * converting back to the full string selinux understands.
		 */
		if (data->context[0]){
#ifdef CONFIG_SECURITY_SELINUX
			int rc;
			char *opts_str = kmalloc(sizeof(data->context) + 8, GFP_KERNEL);
			if (!opts_str)
				return -ENOMEM;
			strcpy(opts_str, "context=");
			data->context[NFS_MAX_CONTEXT_LEN] = '\0';
			strcat(opts_str, &data->context[0]);
			rc = security_sb_parse_opts_str(opts_str, &args->lsm_opts);
			kfree(opts_str);
			if (rc)
				return rc;
#else
			return -EINVAL;
#endif
		}

		break;
	default: {
		int status;

		if (nfs_parse_mount_options((char *)options, args) == 0)
			return -EINVAL;

		if (!nfs_verify_server_address(sap))
			goto out_no_address;

		if (args->version == 4)
#ifdef CONFIG_NFS_V4
			return nfs4_validate_text_mount_data(options,
							     args, dev_name);
#else
			goto out_v4_not_compiled;
#endif

		nfs_set_port(sap, &args->nfs_server.port, 0);

		nfs_set_mount_transport_protocol(args);

		status = nfs_parse_devname(dev_name,
					   &args->nfs_server.hostname,
					   PAGE_SIZE,
					   &args->nfs_server.export_path,
					   NFS_MAXPATHLEN);
		if (!status)
			status = nfs_try_mount(args, mntfh);

		kfree(args->nfs_server.export_path);
		args->nfs_server.export_path = NULL;

		if (status)
			return status;

		break;
		}
	}

#ifndef CONFIG_NFS_V3
	if (args->version == 3)
		goto out_v3_not_compiled;
#endif /* !CONFIG_NFS_V3 */

	return 0;

out_no_data:
	dfprintk(MOUNT, "NFS: mount program didn't pass any mount data\n");
	return -EINVAL;

out_no_v3:
	dfprintk(MOUNT, "NFS: nfs_mount_data version %d does not support v3\n",
		 data->version);
	return -EINVAL;

out_no_sec:
	dfprintk(MOUNT, "NFS: nfs_mount_data version supports only AUTH_SYS\n");
	return -EINVAL;

#ifndef CONFIG_NFS_V3
out_v3_not_compiled:
	dfprintk(MOUNT, "NFS: NFSv3 is not compiled into kernel\n");
	return -EPROTONOSUPPORT;
#endif /* !CONFIG_NFS_V3 */

#ifndef CONFIG_NFS_V4
out_v4_not_compiled:
	dfprintk(MOUNT, "NFS: NFSv4 is not compiled into kernel\n");
	return -EPROTONOSUPPORT;
#endif /* !CONFIG_NFS_V4 */

out_nomem:
	dfprintk(MOUNT, "NFS: not enough memory to handle mount options\n");
	return -ENOMEM;

out_no_address:
	dfprintk(MOUNT, "NFS: mount program didn't pass remote address\n");
	return -EINVAL;

out_invalid_fh:
	dfprintk(MOUNT, "NFS: invalid root filehandle\n");
	return -EINVAL;
}

static int
nfs_compare_remount_data(struct nfs_server *nfss,
			 struct nfs_parsed_mount_data *data)
{
	if (data->flags != nfss->flags ||
	    data->rsize != nfss->rsize ||
	    data->wsize != nfss->wsize ||
	    data->retrans != nfss->client->cl_timeout->to_retries ||
	    data->auth_flavors[0] != nfss->client->cl_auth->au_flavor ||
	    data->acregmin != nfss->acregmin / HZ ||
	    data->acregmax != nfss->acregmax / HZ ||
	    data->acdirmin != nfss->acdirmin / HZ ||
	    data->acdirmax != nfss->acdirmax / HZ ||
	    data->timeo != (10U * nfss->client->cl_timeout->to_initval / HZ) ||
	    data->nfs_server.port != nfss->port ||
	    data->nfs_server.addrlen != nfss->nfs_client->cl_addrlen ||
	    !rpc_cmp_addr(&data->nfs_server.address,
		    &nfss->nfs_client->cl_addr))
		return -EINVAL;

	return 0;
}

static int
nfs_remount(struct super_block *sb, int *flags, char *raw_data)
{
	int error;
	struct nfs_server *nfss = sb->s_fs_info;
	struct nfs_parsed_mount_data *data;
	struct nfs_mount_data *options = (struct nfs_mount_data *)raw_data;
	struct nfs4_mount_data *options4 = (struct nfs4_mount_data *)raw_data;
	u32 nfsvers = nfss->nfs_client->rpc_ops->version;

	/*
	 * Userspace mount programs that send binary options generally send
	 * them populated with default values. We have no way to know which
	 * ones were explicitly specified. Fall back to legacy behavior and
	 * just return success.
	 */
	if ((nfsvers == 4 && (!options4 || options4->version == 1)) ||
	    (nfsvers <= 3 && (!options || (options->version >= 1 &&
					   options->version <= 6))))
		return 0;

	data = kzalloc(sizeof(*data), GFP_KERNEL);
	if (data == NULL)
		return -ENOMEM;

	lock_kernel();
	/* fill out struct with values from existing mount */
	data->flags = nfss->flags;
	data->rsize = nfss->rsize;
	data->wsize = nfss->wsize;
	data->retrans = nfss->client->cl_timeout->to_retries;
	data->auth_flavors[0] = nfss->client->cl_auth->au_flavor;
	data->acregmin = nfss->acregmin / HZ;
	data->acregmax = nfss->acregmax / HZ;
	data->acdirmin = nfss->acdirmin / HZ;
	data->acdirmax = nfss->acdirmax / HZ;
	data->timeo = 10U * nfss->client->cl_timeout->to_initval / HZ;
	data->nfs_server.port = nfss->port;
	data->nfs_server.addrlen = nfss->nfs_client->cl_addrlen;
	memcpy(&data->nfs_server.address, &nfss->nfs_client->cl_addr,
		data->nfs_server.addrlen);

	/* overwrite those values with any that were specified */
	error = nfs_parse_mount_options((char *)options, data);
	if (error < 0)
		goto out;

	/* compare new mount options with old ones */
	error = nfs_compare_remount_data(nfss, data);
out:
	kfree(data);
	unlock_kernel();
	return error;
}

/*
 * Initialise the common bits of the superblock
 */
static inline void nfs_initialise_sb(struct super_block *sb)
{
	struct nfs_server *server = NFS_SB(sb);

	sb->s_magic = NFS_SUPER_MAGIC;

	/* We probably want something more informative here */
	snprintf(sb->s_id, sizeof(sb->s_id),
		 "%x:%x", MAJOR(sb->s_dev), MINOR(sb->s_dev));

	if (sb->s_blocksize == 0)
		sb->s_blocksize = nfs_block_bits(server->wsize,
						 &sb->s_blocksize_bits);

	if (server->flags & NFS_MOUNT_NOAC)
		sb->s_flags |= MS_SYNCHRONOUS;

	sb->s_bdi = &server->backing_dev_info;

	nfs_super_set_maxbytes(sb, server->maxfilesize);
}

/*
 * Finish setting up an NFS2/3 superblock
 */
static void nfs_fill_super(struct super_block *sb,
			   struct nfs_parsed_mount_data *data)
{
	struct nfs_server *server = NFS_SB(sb);

	sb->s_blocksize_bits = 0;
	sb->s_blocksize = 0;
	if (data->bsize)
		sb->s_blocksize = nfs_block_size(data->bsize, &sb->s_blocksize_bits);

	if (server->nfs_client->rpc_ops->version == 3) {
		/* The VFS shouldn't apply the umask to mode bits. We will do
		 * so ourselves when necessary.
		 */
		sb->s_flags |= MS_POSIXACL;
		sb->s_time_gran = 1;
	}

	sb->s_op = &nfs_sops;
 	nfs_initialise_sb(sb);
}

/*
 * Finish setting up a cloned NFS2/3 superblock
 */
static void nfs_clone_super(struct super_block *sb,
			    const struct super_block *old_sb)
{
	struct nfs_server *server = NFS_SB(sb);

	sb->s_blocksize_bits = old_sb->s_blocksize_bits;
	sb->s_blocksize = old_sb->s_blocksize;
	sb->s_maxbytes = old_sb->s_maxbytes;

	if (server->nfs_client->rpc_ops->version == 3) {
		/* The VFS shouldn't apply the umask to mode bits. We will do
		 * so ourselves when necessary.
		 */
		sb->s_flags |= MS_POSIXACL;
		sb->s_time_gran = 1;
	}

	sb->s_op = old_sb->s_op;
 	nfs_initialise_sb(sb);
}

static int nfs_compare_mount_options(const struct super_block *s, const struct nfs_server *b, int flags)
{
	const struct nfs_server *a = s->s_fs_info;
	const struct rpc_clnt *clnt_a = a->client;
	const struct rpc_clnt *clnt_b = b->client;

	if ((s->s_flags & NFS_MS_MASK) != (flags & NFS_MS_MASK))
		goto Ebusy;
	if (a->nfs_client != b->nfs_client)
		goto Ebusy;
	if (a->flags != b->flags)
		goto Ebusy;
	if (a->wsize != b->wsize)
		goto Ebusy;
	if (a->rsize != b->rsize)
		goto Ebusy;
	if (a->acregmin != b->acregmin)
		goto Ebusy;
	if (a->acregmax != b->acregmax)
		goto Ebusy;
	if (a->acdirmin != b->acdirmin)
		goto Ebusy;
	if (a->acdirmax != b->acdirmax)
		goto Ebusy;
	if (clnt_a->cl_auth->au_flavor != clnt_b->cl_auth->au_flavor)
		goto Ebusy;
	return 1;
Ebusy:
	return 0;
}

struct nfs_sb_mountdata {
	struct nfs_server *server;
	int mntflags;
};

static int nfs_set_super(struct super_block *s, void *data)
{
	struct nfs_sb_mountdata *sb_mntdata = data;
	struct nfs_server *server = sb_mntdata->server;
	int ret;

	s->s_flags = sb_mntdata->mntflags;
	s->s_fs_info = server;
	ret = set_anon_super(s, server);
	if (ret == 0)
		server->s_dev = s->s_dev;
	return ret;
}

static int nfs_compare_super_address(struct nfs_server *server1,
				     struct nfs_server *server2)
{
	struct sockaddr *sap1, *sap2;

	sap1 = (struct sockaddr *)&server1->nfs_client->cl_addr;
	sap2 = (struct sockaddr *)&server2->nfs_client->cl_addr;

	if (sap1->sa_family != sap2->sa_family)
		return 0;

	switch (sap1->sa_family) {
	case AF_INET: {
		struct sockaddr_in *sin1 = (struct sockaddr_in *)sap1;
		struct sockaddr_in *sin2 = (struct sockaddr_in *)sap2;
		if (sin1->sin_addr.s_addr != sin2->sin_addr.s_addr)
			return 0;
		if (sin1->sin_port != sin2->sin_port)
			return 0;
		break;
	}
	case AF_INET6: {
		struct sockaddr_in6 *sin1 = (struct sockaddr_in6 *)sap1;
		struct sockaddr_in6 *sin2 = (struct sockaddr_in6 *)sap2;
		if (!ipv6_addr_equal(&sin1->sin6_addr, &sin2->sin6_addr))
			return 0;
		if (sin1->sin6_port != sin2->sin6_port)
			return 0;
		break;
	}
	default:
		return 0;
	}

	return 1;
}

static int nfs_compare_super(struct super_block *sb, void *data)
{
	struct nfs_sb_mountdata *sb_mntdata = data;
	struct nfs_server *server = sb_mntdata->server, *old = NFS_SB(sb);
	int mntflags = sb_mntdata->mntflags;

	if (!nfs_compare_super_address(old, server))
		return 0;
	/* Note: NFS_MOUNT_UNSHARED == NFS4_MOUNT_UNSHARED */
	if (old->flags & NFS_MOUNT_UNSHARED)
		return 0;
	if (memcmp(&old->fsid, &server->fsid, sizeof(old->fsid)) != 0)
		return 0;
	return nfs_compare_mount_options(sb, server, mntflags);
}

static int nfs_bdi_register(struct nfs_server *server)
{
	return bdi_register_dev(&server->backing_dev_info, server->s_dev);
}

static int nfs_get_sb(struct file_system_type *fs_type,
	int flags, const char *dev_name, void *raw_data, struct vfsmount *mnt)
{
	struct nfs_server *server = NULL;
	struct super_block *s;
	struct nfs_parsed_mount_data *data;
	struct nfs_fh *mntfh;
	struct dentry *mntroot;
	int (*compare_super)(struct super_block *, void *) = nfs_compare_super;
	struct nfs_sb_mountdata sb_mntdata = {
		.mntflags = flags,
	};
	int error = -ENOMEM;

<<<<<<< HEAD
	data = nfs_alloc_parsed_mount_data(NFS_MOUNT_VER3 | NFS_MOUNT_TCP);
=======
	data = nfs_alloc_parsed_mount_data(3);
>>>>>>> d93a8f82
	mntfh = kzalloc(sizeof(*mntfh), GFP_KERNEL);
	if (data == NULL || mntfh == NULL)
		goto out_free_fh;

	security_init_mnt_opts(&data->lsm_opts);

	/* Validate the mount data */
	error = nfs_validate_mount_data(raw_data, data, mntfh, dev_name);
	if (error < 0)
		goto out;

#ifdef CONFIG_NFS_V4
	if (data->version == 4) {
		error = nfs4_try_mount(flags, dev_name, data, mnt);
		kfree(data->client_address);
		goto out;
	}
#endif	/* CONFIG_NFS_V4 */

	/* Get a volume representation */
	server = nfs_create_server(data, mntfh);
	if (IS_ERR(server)) {
		error = PTR_ERR(server);
		goto out;
	}
	sb_mntdata.server = server;

	if (server->flags & NFS_MOUNT_UNSHARED)
		compare_super = NULL;

	/* Get a superblock - note that we may end up sharing one that already exists */
	s = sget(fs_type, compare_super, nfs_set_super, &sb_mntdata);
	if (IS_ERR(s)) {
		error = PTR_ERR(s);
		goto out_err_nosb;
	}

	if (s->s_fs_info != server) {
		nfs_free_server(server);
		server = NULL;
	} else {
		error = nfs_bdi_register(server);
		if (error)
			goto error_splat_super;
	}

	if (!s->s_root) {
		/* initial superblock/root creation */
		nfs_fill_super(s, data);
		nfs_fscache_get_super_cookie(
			s, data ? data->fscache_uniq : NULL, NULL);
	}

	mntroot = nfs_get_root(s, mntfh);
	if (IS_ERR(mntroot)) {
		error = PTR_ERR(mntroot);
		goto error_splat_super;
	}

	error = security_sb_set_mnt_opts(s, &data->lsm_opts);
	if (error)
		goto error_splat_root;

	s->s_flags |= MS_ACTIVE;
	mnt->mnt_sb = s;
	mnt->mnt_root = mntroot;
	error = 0;

out:
	kfree(data->nfs_server.hostname);
	kfree(data->mount_server.hostname);
	kfree(data->fscache_uniq);
	security_free_mnt_opts(&data->lsm_opts);
out_free_fh:
	kfree(mntfh);
	kfree(data);
	return error;

out_err_nosb:
	nfs_free_server(server);
	goto out;

error_splat_root:
	dput(mntroot);
error_splat_super:
	deactivate_locked_super(s);
	goto out;
}

/*
 * Destroy an NFS2/3 superblock
 */
static void nfs_kill_super(struct super_block *s)
{
	struct nfs_server *server = NFS_SB(s);

	kill_anon_super(s);
	bdi_unregister(&server->backing_dev_info);
	nfs_fscache_release_super_cookie(s);
	nfs_free_server(server);
}

/*
 * Clone an NFS2/3 server record on xdev traversal (FSID-change)
 */
static int nfs_xdev_get_sb(struct file_system_type *fs_type, int flags,
			   const char *dev_name, void *raw_data,
			   struct vfsmount *mnt)
{
	struct nfs_clone_mount *data = raw_data;
	struct super_block *s;
	struct nfs_server *server;
	struct dentry *mntroot;
	int (*compare_super)(struct super_block *, void *) = nfs_compare_super;
	struct nfs_sb_mountdata sb_mntdata = {
		.mntflags = flags,
	};
	int error;

	dprintk("--> nfs_xdev_get_sb()\n");

	/* create a new volume representation */
	server = nfs_clone_server(NFS_SB(data->sb), data->fh, data->fattr);
	if (IS_ERR(server)) {
		error = PTR_ERR(server);
		goto out_err_noserver;
	}
	sb_mntdata.server = server;

	if (server->flags & NFS_MOUNT_UNSHARED)
		compare_super = NULL;

	/* Get a superblock - note that we may end up sharing one that already exists */
	s = sget(&nfs_fs_type, compare_super, nfs_set_super, &sb_mntdata);
	if (IS_ERR(s)) {
		error = PTR_ERR(s);
		goto out_err_nosb;
	}

	if (s->s_fs_info != server) {
		nfs_free_server(server);
		server = NULL;
	} else {
		error = nfs_bdi_register(server);
		if (error)
			goto error_splat_super;
	}

	if (!s->s_root) {
		/* initial superblock/root creation */
		nfs_clone_super(s, data->sb);
		nfs_fscache_get_super_cookie(s, NULL, data);
	}

	mntroot = nfs_get_root(s, data->fh);
	if (IS_ERR(mntroot)) {
		error = PTR_ERR(mntroot);
		goto error_splat_super;
	}
	if (mntroot->d_inode->i_op != NFS_SB(s)->nfs_client->rpc_ops->dir_inode_ops) {
		dput(mntroot);
		error = -ESTALE;
		goto error_splat_super;
	}

	s->s_flags |= MS_ACTIVE;
	mnt->mnt_sb = s;
	mnt->mnt_root = mntroot;

	/* clone any lsm security options from the parent to the new sb */
	security_sb_clone_mnt_opts(data->sb, s);

	dprintk("<-- nfs_xdev_get_sb() = 0\n");
	return 0;

out_err_nosb:
	nfs_free_server(server);
out_err_noserver:
	dprintk("<-- nfs_xdev_get_sb() = %d [error]\n", error);
	return error;

error_splat_super:
	deactivate_locked_super(s);
	dprintk("<-- nfs_xdev_get_sb() = %d [splat]\n", error);
	return error;
}

#ifdef CONFIG_NFS_V4

/*
 * Finish setting up a cloned NFS4 superblock
 */
static void nfs4_clone_super(struct super_block *sb,
			    const struct super_block *old_sb)
{
	sb->s_blocksize_bits = old_sb->s_blocksize_bits;
	sb->s_blocksize = old_sb->s_blocksize;
	sb->s_maxbytes = old_sb->s_maxbytes;
	sb->s_time_gran = 1;
	sb->s_op = old_sb->s_op;
 	nfs_initialise_sb(sb);
}

/*
 * Set up an NFS4 superblock
 */
static void nfs4_fill_super(struct super_block *sb)
{
	sb->s_time_gran = 1;
	sb->s_op = &nfs4_sops;
	nfs_initialise_sb(sb);
}

static void nfs4_validate_mount_flags(struct nfs_parsed_mount_data *args)
{
	args->flags &= ~(NFS_MOUNT_NONLM|NFS_MOUNT_NOACL|NFS_MOUNT_VER3);
}

static int nfs4_validate_text_mount_data(void *options,
					 struct nfs_parsed_mount_data *args,
					 const char *dev_name)
{
	struct sockaddr *sap = (struct sockaddr *)&args->nfs_server.address;

	nfs_set_port(sap, &args->nfs_server.port, NFS_PORT);

	nfs_validate_transport_protocol(args);

	nfs4_validate_mount_flags(args);

	if (args->version != 4) {
		dfprintk(MOUNT,
			 "NFS4: Illegal mount version\n");
		return -EINVAL;
	}

	if (args->auth_flavor_len > 1) {
		dfprintk(MOUNT,
			 "NFS4: Too many RPC auth flavours specified\n");
		return -EINVAL;
	}

	if (args->client_address == NULL) {
		dfprintk(MOUNT,
			 "NFS4: mount program didn't pass callback address\n");
		return -EINVAL;
	}

	return nfs_parse_devname(dev_name,
				   &args->nfs_server.hostname,
				   NFS4_MAXNAMLEN,
				   &args->nfs_server.export_path,
				   NFS4_MAXPATHLEN);
}

/*
 * Validate NFSv4 mount options
 */
static int nfs4_validate_mount_data(void *options,
				    struct nfs_parsed_mount_data *args,
				    const char *dev_name)
{
	struct sockaddr *sap = (struct sockaddr *)&args->nfs_server.address;
	struct nfs4_mount_data *data = (struct nfs4_mount_data *)options;
	char *c;

	if (data == NULL)
		goto out_no_data;

<<<<<<< HEAD
	args->version		= 4;
=======
>>>>>>> d93a8f82
	switch (data->version) {
	case 1:
		if (data->host_addrlen > sizeof(args->nfs_server.address))
			goto out_no_address;
		if (data->host_addrlen == 0)
			goto out_no_address;
		args->nfs_server.addrlen = data->host_addrlen;
		if (copy_from_user(sap, data->host_addr, data->host_addrlen))
			return -EFAULT;
		if (!nfs_verify_server_address(sap))
			goto out_no_address;

		if (data->auth_flavourlen) {
			if (data->auth_flavourlen > 1)
				goto out_inval_auth;
			if (copy_from_user(&args->auth_flavors[0],
					   data->auth_flavours,
					   sizeof(args->auth_flavors[0])))
				return -EFAULT;
		}

		c = strndup_user(data->hostname.data, NFS4_MAXNAMLEN);
		if (IS_ERR(c))
			return PTR_ERR(c);
		args->nfs_server.hostname = c;

		c = strndup_user(data->mnt_path.data, NFS4_MAXPATHLEN);
		if (IS_ERR(c))
			return PTR_ERR(c);
		args->nfs_server.export_path = c;
		dfprintk(MOUNT, "NFS: MNTPATH: '%s'\n", c);

		c = strndup_user(data->client_addr.data, 16);
		if (IS_ERR(c))
			return PTR_ERR(c);
		args->client_address = c;

		/*
		 * Translate to nfs_parsed_mount_data, which nfs4_fill_super
		 * can deal with.
		 */

		args->flags	= data->flags & NFS4_MOUNT_FLAGMASK;
		args->rsize	= data->rsize;
		args->wsize	= data->wsize;
		args->timeo	= data->timeo;
		args->retrans	= data->retrans;
		args->acregmin	= data->acregmin;
		args->acregmax	= data->acregmax;
		args->acdirmin	= data->acdirmin;
		args->acdirmax	= data->acdirmax;
		args->nfs_server.protocol = data->proto;
		nfs_validate_transport_protocol(args);

		break;
	default:
		if (nfs_parse_mount_options((char *)options, args) == 0)
			return -EINVAL;

		if (!nfs_verify_server_address(sap))
			return -EINVAL;

		return nfs4_validate_text_mount_data(options, args, dev_name);
	}

	return 0;

out_no_data:
	dfprintk(MOUNT, "NFS4: mount program didn't pass any mount data\n");
	return -EINVAL;

out_inval_auth:
	dfprintk(MOUNT, "NFS4: Invalid number of RPC auth flavours %d\n",
		 data->auth_flavourlen);
	return -EINVAL;

out_no_address:
	dfprintk(MOUNT, "NFS4: mount program didn't pass remote address\n");
	return -EINVAL;
}

/*
 * Get the superblock for the NFS4 root partition
 */
static int nfs4_remote_get_sb(struct file_system_type *fs_type,
	int flags, const char *dev_name, void *raw_data, struct vfsmount *mnt)
{
	struct nfs_parsed_mount_data *data = raw_data;
	struct super_block *s;
	struct nfs_server *server;
	struct nfs_fh *mntfh;
	struct dentry *mntroot;
	int (*compare_super)(struct super_block *, void *) = nfs_compare_super;
	struct nfs_sb_mountdata sb_mntdata = {
		.mntflags = flags,
	};
	int error = -ENOMEM;

	mntfh = kzalloc(sizeof(*mntfh), GFP_KERNEL);
	if (data == NULL || mntfh == NULL)
		goto out_free_fh;

	security_init_mnt_opts(&data->lsm_opts);

	/* Get a volume representation */
	server = nfs4_create_server(data, mntfh);
	if (IS_ERR(server)) {
		error = PTR_ERR(server);
		goto out;
	}
	sb_mntdata.server = server;

	if (server->flags & NFS4_MOUNT_UNSHARED)
		compare_super = NULL;

	/* Get a superblock - note that we may end up sharing one that already exists */
	s = sget(&nfs4_fs_type, compare_super, nfs_set_super, &sb_mntdata);
	if (IS_ERR(s)) {
		error = PTR_ERR(s);
		goto out_free;
	}

	if (s->s_fs_info != server) {
		nfs_free_server(server);
		server = NULL;
	} else {
		error = nfs_bdi_register(server);
		if (error)
			goto error_splat_super;
	}

	if (!s->s_root) {
		/* initial superblock/root creation */
		nfs4_fill_super(s);
		nfs_fscache_get_super_cookie(
			s, data ? data->fscache_uniq : NULL, NULL);
	}

	mntroot = nfs4_get_root(s, mntfh);
	if (IS_ERR(mntroot)) {
		error = PTR_ERR(mntroot);
		goto error_splat_super;
	}

	error = security_sb_set_mnt_opts(s, &data->lsm_opts);
	if (error)
		goto error_splat_root;

	s->s_flags |= MS_ACTIVE;
	mnt->mnt_sb = s;
	mnt->mnt_root = mntroot;
	error = 0;

out:
	security_free_mnt_opts(&data->lsm_opts);
out_free_fh:
	kfree(mntfh);
	return error;

out_free:
	nfs_free_server(server);
	goto out;

error_splat_root:
	dput(mntroot);
error_splat_super:
	deactivate_locked_super(s);
	goto out;
}

static struct vfsmount *nfs_do_root_mount(struct file_system_type *fs_type,
		int flags, void *data, const char *hostname)
{
	struct vfsmount *root_mnt;
	char *root_devname;
	size_t len;

	len = strlen(hostname) + 3;
	root_devname = kmalloc(len, GFP_KERNEL);
	if (root_devname == NULL)
		return ERR_PTR(-ENOMEM);
	snprintf(root_devname, len, "%s:/", hostname);
	root_mnt = vfs_kern_mount(fs_type, flags, root_devname, data);
	kfree(root_devname);
	return root_mnt;
}

static void nfs_fix_devname(const struct path *path, struct vfsmount *mnt)
{
	char *page = (char *) __get_free_page(GFP_KERNEL);
	char *devname, *tmp;

	if (page == NULL)
		return;
	devname = nfs_path(path->mnt->mnt_devname,
			path->mnt->mnt_root, path->dentry,
			page, PAGE_SIZE);
	if (devname == NULL)
		goto out_freepage;
	tmp = kstrdup(devname, GFP_KERNEL);
	if (tmp == NULL)
		goto out_freepage;
	kfree(mnt->mnt_devname);
	mnt->mnt_devname = tmp;
out_freepage:
	free_page((unsigned long)page);
}

static int nfs_follow_remote_path(struct vfsmount *root_mnt,
		const char *export_path, struct vfsmount *mnt_target)
{
	struct mnt_namespace *ns_private;
	struct nameidata nd;
	struct super_block *s;
	int ret;

	ns_private = create_mnt_ns(root_mnt);
	ret = PTR_ERR(ns_private);
	if (IS_ERR(ns_private))
		goto out_mntput;

	ret = vfs_path_lookup(root_mnt->mnt_root, root_mnt,
			export_path, LOOKUP_FOLLOW, &nd);

	put_mnt_ns(ns_private);

	if (ret != 0)
		goto out_err;

	s = nd.path.mnt->mnt_sb;
	atomic_inc(&s->s_active);
	mnt_target->mnt_sb = s;
	mnt_target->mnt_root = dget(nd.path.dentry);

	/* Correct the device pathname */
	nfs_fix_devname(&nd.path, mnt_target);

	path_put(&nd.path);
	down_write(&s->s_umount);
	return 0;
out_mntput:
	mntput(root_mnt);
out_err:
	return ret;
}

static int nfs4_try_mount(int flags, const char *dev_name,
			 struct nfs_parsed_mount_data *data,
			 struct vfsmount *mnt)
{
	char *export_path;
	struct vfsmount *root_mnt;
	int error;

	dfprintk(MOUNT, "--> nfs4_try_mount()\n");

	export_path = data->nfs_server.export_path;
	data->nfs_server.export_path = "/";
	root_mnt = nfs_do_root_mount(&nfs4_remote_fs_type, flags, data,
			data->nfs_server.hostname);
	data->nfs_server.export_path = export_path;

	error = PTR_ERR(root_mnt);
	if (IS_ERR(root_mnt))
		goto out;

	error = nfs_follow_remote_path(root_mnt, export_path, mnt);

out:
	dfprintk(MOUNT, "<-- nfs4_try_mount() = %d%s\n", error,
			error != 0 ? " [error]" : "");
	return error;
}

/*
 * Get the superblock for an NFS4 mountpoint
 */
static int nfs4_get_sb(struct file_system_type *fs_type,
	int flags, const char *dev_name, void *raw_data, struct vfsmount *mnt)
{
	struct nfs_parsed_mount_data *data;
	int error = -ENOMEM;

<<<<<<< HEAD
	data = nfs_alloc_parsed_mount_data(0);
=======
	data = nfs_alloc_parsed_mount_data(4);
>>>>>>> d93a8f82
	if (data == NULL)
		goto out_free_data;

	/* Validate the mount data */
	error = nfs4_validate_mount_data(raw_data, data, dev_name);
	if (error < 0)
		goto out;

	error = nfs4_try_mount(flags, dev_name, data, mnt);

out:
	kfree(data->client_address);
	kfree(data->nfs_server.export_path);
	kfree(data->nfs_server.hostname);
	kfree(data->fscache_uniq);
out_free_data:
	kfree(data);
	dprintk("<-- nfs4_get_sb() = %d%s\n", error,
			error != 0 ? " [error]" : "");
	return error;
}

static void nfs4_kill_super(struct super_block *sb)
{
	struct nfs_server *server = NFS_SB(sb);

	dprintk("--> %s\n", __func__);
	nfs_super_return_all_delegations(sb);
	kill_anon_super(sb);
	nfs_fscache_release_super_cookie(sb);
	nfs_free_server(server);
	dprintk("<-- %s\n", __func__);
}

/*
 * Clone an NFS4 server record on xdev traversal (FSID-change)
 */
static int nfs4_xdev_get_sb(struct file_system_type *fs_type, int flags,
			    const char *dev_name, void *raw_data,
			    struct vfsmount *mnt)
{
	struct nfs_clone_mount *data = raw_data;
	struct super_block *s;
	struct nfs_server *server;
	struct dentry *mntroot;
	int (*compare_super)(struct super_block *, void *) = nfs_compare_super;
	struct nfs_sb_mountdata sb_mntdata = {
		.mntflags = flags,
	};
	int error;

	dprintk("--> nfs4_xdev_get_sb()\n");

	/* create a new volume representation */
	server = nfs_clone_server(NFS_SB(data->sb), data->fh, data->fattr);
	if (IS_ERR(server)) {
		error = PTR_ERR(server);
		goto out_err_noserver;
	}
	sb_mntdata.server = server;

	if (server->flags & NFS4_MOUNT_UNSHARED)
		compare_super = NULL;

	/* Get a superblock - note that we may end up sharing one that already exists */
	s = sget(&nfs4_fs_type, compare_super, nfs_set_super, &sb_mntdata);
	if (IS_ERR(s)) {
		error = PTR_ERR(s);
		goto out_err_nosb;
	}

	if (s->s_fs_info != server) {
		nfs_free_server(server);
		server = NULL;
	} else {
		error = nfs_bdi_register(server);
		if (error)
			goto error_splat_super;
	}

	if (!s->s_root) {
		/* initial superblock/root creation */
		nfs4_clone_super(s, data->sb);
		nfs_fscache_get_super_cookie(s, NULL, data);
	}

	mntroot = nfs4_get_root(s, data->fh);
	if (IS_ERR(mntroot)) {
		error = PTR_ERR(mntroot);
		goto error_splat_super;
	}
	if (mntroot->d_inode->i_op != NFS_SB(s)->nfs_client->rpc_ops->dir_inode_ops) {
		dput(mntroot);
		error = -ESTALE;
		goto error_splat_super;
	}

	s->s_flags |= MS_ACTIVE;
	mnt->mnt_sb = s;
	mnt->mnt_root = mntroot;

	security_sb_clone_mnt_opts(data->sb, s);

	dprintk("<-- nfs4_xdev_get_sb() = 0\n");
	return 0;

out_err_nosb:
	nfs_free_server(server);
out_err_noserver:
	dprintk("<-- nfs4_xdev_get_sb() = %d [error]\n", error);
	return error;

error_splat_super:
	deactivate_locked_super(s);
	dprintk("<-- nfs4_xdev_get_sb() = %d [splat]\n", error);
	return error;
}

static int nfs4_remote_referral_get_sb(struct file_system_type *fs_type,
		int flags, const char *dev_name, void *raw_data,
		struct vfsmount *mnt)
{
	struct nfs_clone_mount *data = raw_data;
	struct super_block *s;
	struct nfs_server *server;
	struct dentry *mntroot;
	struct nfs_fh mntfh;
	int (*compare_super)(struct super_block *, void *) = nfs_compare_super;
	struct nfs_sb_mountdata sb_mntdata = {
		.mntflags = flags,
	};
	int error;

	dprintk("--> nfs4_referral_get_sb()\n");

	/* create a new volume representation */
	server = nfs4_create_referral_server(data, &mntfh);
	if (IS_ERR(server)) {
		error = PTR_ERR(server);
		goto out_err_noserver;
	}
	sb_mntdata.server = server;

	if (server->flags & NFS4_MOUNT_UNSHARED)
		compare_super = NULL;

	/* Get a superblock - note that we may end up sharing one that already exists */
	s = sget(&nfs4_fs_type, compare_super, nfs_set_super, &sb_mntdata);
	if (IS_ERR(s)) {
		error = PTR_ERR(s);
		goto out_err_nosb;
	}

	if (s->s_fs_info != server) {
		nfs_free_server(server);
		server = NULL;
	} else {
		error = nfs_bdi_register(server);
		if (error)
			goto error_splat_super;
	}

	if (!s->s_root) {
		/* initial superblock/root creation */
		nfs4_fill_super(s);
		nfs_fscache_get_super_cookie(s, NULL, data);
	}

	mntroot = nfs4_get_root(s, &mntfh);
	if (IS_ERR(mntroot)) {
		error = PTR_ERR(mntroot);
		goto error_splat_super;
	}
	if (mntroot->d_inode->i_op != NFS_SB(s)->nfs_client->rpc_ops->dir_inode_ops) {
		dput(mntroot);
		error = -ESTALE;
		goto error_splat_super;
	}

	s->s_flags |= MS_ACTIVE;
	mnt->mnt_sb = s;
	mnt->mnt_root = mntroot;

	security_sb_clone_mnt_opts(data->sb, s);

	dprintk("<-- nfs4_referral_get_sb() = 0\n");
	return 0;

out_err_nosb:
	nfs_free_server(server);
out_err_noserver:
	dprintk("<-- nfs4_referral_get_sb() = %d [error]\n", error);
	return error;

error_splat_super:
	deactivate_locked_super(s);
	dprintk("<-- nfs4_referral_get_sb() = %d [splat]\n", error);
	return error;
}

/*
 * Create an NFS4 server record on referral traversal
 */
static int nfs4_referral_get_sb(struct file_system_type *fs_type,
		int flags, const char *dev_name, void *raw_data,
		struct vfsmount *mnt)
{
	struct nfs_clone_mount *data = raw_data;
	char *export_path;
	struct vfsmount *root_mnt;
	int error;

	dprintk("--> nfs4_referral_get_sb()\n");

	export_path = data->mnt_path;
	data->mnt_path = "/";

	root_mnt = nfs_do_root_mount(&nfs4_remote_referral_fs_type,
			flags, data, data->hostname);
	data->mnt_path = export_path;

	error = PTR_ERR(root_mnt);
	if (IS_ERR(root_mnt))
		goto out;

	error = nfs_follow_remote_path(root_mnt, export_path, mnt);
out:
	dprintk("<-- nfs4_referral_get_sb() = %d%s\n", error,
			error != 0 ? " [error]" : "");
	return error;
}

#endif /* CONFIG_NFS_V4 */<|MERGE_RESOLUTION|>--- conflicted
+++ resolved
@@ -728,38 +728,24 @@
 	unlock_kernel();
 }
 
-<<<<<<< HEAD
-static struct nfs_parsed_mount_data *nfs_alloc_parsed_mount_data(int flags)
-=======
 static struct nfs_parsed_mount_data *nfs_alloc_parsed_mount_data(unsigned int version)
->>>>>>> d93a8f82
 {
 	struct nfs_parsed_mount_data *data;
 
 	data = kzalloc(sizeof(*data), GFP_KERNEL);
 	if (data) {
-<<<<<<< HEAD
-		data->flags		= flags;
-=======
->>>>>>> d93a8f82
 		data->rsize		= NFS_MAX_FILE_IO_SIZE;
 		data->wsize		= NFS_MAX_FILE_IO_SIZE;
 		data->acregmin		= NFS_DEF_ACREGMIN;
 		data->acregmax		= NFS_DEF_ACREGMAX;
 		data->acdirmin		= NFS_DEF_ACDIRMIN;
 		data->acdirmax		= NFS_DEF_ACDIRMAX;
-<<<<<<< HEAD
-		data->nfs_server.port	= NFS_UNSPEC_PORT;
-		data->auth_flavors[0]	= RPC_AUTH_UNIX;
-		data->auth_flavor_len	= 1;
-=======
 		data->mount_server.port	= NFS_UNSPEC_PORT;
 		data->nfs_server.port	= NFS_UNSPEC_PORT;
 		data->nfs_server.protocol = XPRT_TRANSPORT_TCP;
 		data->auth_flavors[0]	= RPC_AUTH_UNIX;
 		data->auth_flavor_len	= 1;
 		data->version		= version;
->>>>>>> d93a8f82
 		data->minorversion	= 0;
 	}
 	return data;
@@ -1725,8 +1711,6 @@
 
 		if (!(data->flags & NFS_MOUNT_TCP))
 			args->nfs_server.protocol = XPRT_TRANSPORT_UDP;
-		else
-			args->nfs_server.protocol = XPRT_TRANSPORT_TCP;
 		/* N.B. caller will free nfs_server.hostname in all cases */
 		args->nfs_server.hostname = kstrdup(data->hostname, GFP_KERNEL);
 		args->namlen		= data->namlen;
@@ -2122,11 +2106,7 @@
 	};
 	int error = -ENOMEM;
 
-<<<<<<< HEAD
-	data = nfs_alloc_parsed_mount_data(NFS_MOUNT_VER3 | NFS_MOUNT_TCP);
-=======
 	data = nfs_alloc_parsed_mount_data(3);
->>>>>>> d93a8f82
 	mntfh = kzalloc(sizeof(*mntfh), GFP_KERNEL);
 	if (data == NULL || mntfh == NULL)
 		goto out_free_fh;
@@ -2396,10 +2376,6 @@
 	if (data == NULL)
 		goto out_no_data;
 
-<<<<<<< HEAD
-	args->version		= 4;
-=======
->>>>>>> d93a8f82
 	switch (data->version) {
 	case 1:
 		if (data->host_addrlen > sizeof(args->nfs_server.address))
@@ -2683,11 +2659,7 @@
 	struct nfs_parsed_mount_data *data;
 	int error = -ENOMEM;
 
-<<<<<<< HEAD
-	data = nfs_alloc_parsed_mount_data(0);
-=======
 	data = nfs_alloc_parsed_mount_data(4);
->>>>>>> d93a8f82
 	if (data == NULL)
 		goto out_free_data;
 
