--- conflicted
+++ resolved
@@ -1949,21 +1949,12 @@
 		.mntflags = flags,
 	};
 	int error = -ENOMEM;
-<<<<<<< HEAD
 
 	data = kzalloc(sizeof(*data), GFP_KERNEL);
 	mntfh = kzalloc(sizeof(*mntfh), GFP_KERNEL);
 	if (data == NULL || mntfh == NULL)
 		goto out_free_fh;
 
-=======
-
-	data = kzalloc(sizeof(*data), GFP_KERNEL);
-	mntfh = kzalloc(sizeof(*mntfh), GFP_KERNEL);
-	if (data == NULL || mntfh == NULL)
-		goto out_free_fh;
-
->>>>>>> 0967d61e
 	security_init_mnt_opts(&data->lsm_opts);
 
 	/* Validate the mount data */
@@ -2312,21 +2303,12 @@
 		.mntflags = flags,
 	};
 	int error = -ENOMEM;
-<<<<<<< HEAD
 
 	data = kzalloc(sizeof(*data), GFP_KERNEL);
 	mntfh = kzalloc(sizeof(*mntfh), GFP_KERNEL);
 	if (data == NULL || mntfh == NULL)
 		goto out_free_fh;
 
-=======
-
-	data = kzalloc(sizeof(*data), GFP_KERNEL);
-	mntfh = kzalloc(sizeof(*mntfh), GFP_KERNEL);
-	if (data == NULL || mntfh == NULL)
-		goto out_free_fh;
-
->>>>>>> 0967d61e
 	security_init_mnt_opts(&data->lsm_opts);
 
 	/* Validate the mount data */
