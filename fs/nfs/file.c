/*
 *  linux/fs/nfs/file.c
 *
 *  Copyright (C) 1992  Rick Sladkey
 *
 *  Changes Copyright (C) 1994 by Florian La Roche
 *   - Do not copy data too often around in the kernel.
 *   - In nfs_file_read the return value of kmalloc wasn't checked.
 *   - Put in a better version of read look-ahead buffering. Original idea
 *     and implementation by Wai S Kok elekokws@ee.nus.sg.
 *
 *  Expire cache on write to a file by Wai S Kok (Oct 1994).
 *
 *  Total rewrite of read side for new NFS buffer cache.. Linus.
 *
 *  nfs regular file handling functions
 */

#include <linux/time.h>
#include <linux/kernel.h>
#include <linux/errno.h>
#include <linux/fcntl.h>
#include <linux/stat.h>
#include <linux/nfs_fs.h>
#include <linux/nfs_mount.h>
#include <linux/mm.h>
#include <linux/slab.h>
#include <linux/pagemap.h>
#include <linux/smp_lock.h>
#include <linux/aio.h>

#include <asm/uaccess.h>
#include <asm/system.h>

#include "delegation.h"
#include "internal.h"
#include "iostat.h"
#include "fscache.h"

#define NFSDBG_FACILITY		NFSDBG_FILE

static int nfs_file_open(struct inode *, struct file *);
static int nfs_file_release(struct inode *, struct file *);
static loff_t nfs_file_llseek(struct file *file, loff_t offset, int origin);
static int  nfs_file_mmap(struct file *, struct vm_area_struct *);
static ssize_t nfs_file_splice_read(struct file *filp, loff_t *ppos,
					struct pipe_inode_info *pipe,
					size_t count, unsigned int flags);
static ssize_t nfs_file_read(struct kiocb *, const struct iovec *iov,
				unsigned long nr_segs, loff_t pos);
static ssize_t nfs_file_write(struct kiocb *, const struct iovec *iov,
				unsigned long nr_segs, loff_t pos);
static int  nfs_file_flush(struct file *, fl_owner_t id);
static int  nfs_file_fsync(struct file *, struct dentry *dentry, int datasync);
static int nfs_check_flags(int flags);
static int nfs_lock(struct file *filp, int cmd, struct file_lock *fl);
static int nfs_flock(struct file *filp, int cmd, struct file_lock *fl);
static int nfs_setlease(struct file *file, long arg, struct file_lock **fl);

static struct vm_operations_struct nfs_file_vm_ops;

const struct file_operations nfs_file_operations = {
	.llseek		= nfs_file_llseek,
	.read		= do_sync_read,
	.write		= do_sync_write,
	.aio_read	= nfs_file_read,
	.aio_write	= nfs_file_write,
	.mmap		= nfs_file_mmap,
	.open		= nfs_file_open,
	.flush		= nfs_file_flush,
	.release	= nfs_file_release,
	.fsync		= nfs_file_fsync,
	.lock		= nfs_lock,
	.flock		= nfs_flock,
	.splice_read	= nfs_file_splice_read,
	.check_flags	= nfs_check_flags,
	.setlease	= nfs_setlease,
};

const struct inode_operations nfs_file_inode_operations = {
	.permission	= nfs_permission,
	.getattr	= nfs_getattr,
	.setattr	= nfs_setattr,
};

#ifdef CONFIG_NFS_V3
const struct inode_operations nfs3_file_inode_operations = {
	.permission	= nfs_permission,
	.getattr	= nfs_getattr,
	.setattr	= nfs_setattr,
	.listxattr	= nfs3_listxattr,
	.getxattr	= nfs3_getxattr,
	.setxattr	= nfs3_setxattr,
	.removexattr	= nfs3_removexattr,
};
#endif  /* CONFIG_NFS_v3 */

/* Hack for future NFS swap support */
#ifndef IS_SWAPFILE
# define IS_SWAPFILE(inode)	(0)
#endif

static int nfs_check_flags(int flags)
{
	if ((flags & (O_APPEND | O_DIRECT)) == (O_APPEND | O_DIRECT))
		return -EINVAL;

	return 0;
}

/*
 * Open file
 */
static int
nfs_file_open(struct inode *inode, struct file *filp)
{
	int res;

	dprintk("NFS: open file(%s/%s)\n",
			filp->f_path.dentry->d_parent->d_name.name,
			filp->f_path.dentry->d_name.name);

	res = nfs_check_flags(filp->f_flags);
	if (res)
		return res;

	nfs_inc_stats(inode, NFSIOS_VFSOPEN);
	res = nfs_open(inode, filp);
	return res;
}

static int
nfs_file_release(struct inode *inode, struct file *filp)
{
	struct dentry *dentry = filp->f_path.dentry;

	dprintk("NFS: release(%s/%s)\n",
			dentry->d_parent->d_name.name,
			dentry->d_name.name);

	nfs_inc_stats(inode, NFSIOS_VFSRELEASE);
	return nfs_release(inode, filp);
}

/**
 * nfs_revalidate_size - Revalidate the file size
 * @inode - pointer to inode struct
 * @file - pointer to struct file
 *
 * Revalidates the file length. This is basically a wrapper around
 * nfs_revalidate_inode() that takes into account the fact that we may
 * have cached writes (in which case we don't care about the server's
 * idea of what the file length is), or O_DIRECT (in which case we
 * shouldn't trust the cache).
 */
static int nfs_revalidate_file_size(struct inode *inode, struct file *filp)
{
	struct nfs_server *server = NFS_SERVER(inode);
	struct nfs_inode *nfsi = NFS_I(inode);

	if (server->flags & NFS_MOUNT_NOAC)
		goto force_reval;
	if (filp->f_flags & O_DIRECT)
		goto force_reval;
	if (nfsi->npages != 0)
		return 0;
	if (!(nfsi->cache_validity & NFS_INO_REVAL_PAGECACHE) && !nfs_attribute_timeout(inode))
		return 0;
force_reval:
	return __nfs_revalidate_inode(server, inode);
}

static loff_t nfs_file_llseek(struct file *filp, loff_t offset, int origin)
{
	loff_t loff;

	dprintk("NFS: llseek file(%s/%s, %lld, %d)\n",
			filp->f_path.dentry->d_parent->d_name.name,
			filp->f_path.dentry->d_name.name,
			offset, origin);

	/* origin == SEEK_END => we must revalidate the cached file length */
	if (origin == SEEK_END) {
		struct inode *inode = filp->f_mapping->host;

		int retval = nfs_revalidate_file_size(inode, filp);
		if (retval < 0)
			return (loff_t)retval;

		spin_lock(&inode->i_lock);
		loff = generic_file_llseek_unlocked(filp, offset, origin);
		spin_unlock(&inode->i_lock);
	} else
		loff = generic_file_llseek_unlocked(filp, offset, origin);
	return loff;
}

/*
 * Helper for nfs_file_flush() and nfs_file_fsync()
 *
 * Notice that it clears the NFS_CONTEXT_ERROR_WRITE before synching to
 * disk, but it retrieves and clears ctx->error after synching, despite
 * the two being set at the same time in nfs_context_set_write_error().
 * This is because the former is used to notify the _next_ call to
 * nfs_file_write() that a write error occured, and hence cause it to
 * fall back to doing a synchronous write.
 */
static int nfs_do_fsync(struct nfs_open_context *ctx, struct inode *inode)
{
	int have_error, status;
	int ret = 0;

	have_error = test_and_clear_bit(NFS_CONTEXT_ERROR_WRITE, &ctx->flags);
	status = nfs_wb_all(inode);
	have_error |= test_bit(NFS_CONTEXT_ERROR_WRITE, &ctx->flags);
	if (have_error)
		ret = xchg(&ctx->error, 0);
	if (!ret)
		ret = status;
	return ret;
}

/*
 * Flush all dirty pages, and check for write errors.
 */
static int
nfs_file_flush(struct file *file, fl_owner_t id)
{
	struct nfs_open_context *ctx = nfs_file_open_context(file);
	struct dentry	*dentry = file->f_path.dentry;
	struct inode	*inode = dentry->d_inode;

	dprintk("NFS: flush(%s/%s)\n",
			dentry->d_parent->d_name.name,
			dentry->d_name.name);

	if ((file->f_mode & FMODE_WRITE) == 0)
		return 0;
	nfs_inc_stats(inode, NFSIOS_VFSFLUSH);

	/* Flush writes to the server and return any errors */
	return nfs_do_fsync(ctx, inode);
}

static ssize_t
nfs_file_read(struct kiocb *iocb, const struct iovec *iov,
		unsigned long nr_segs, loff_t pos)
{
	struct dentry * dentry = iocb->ki_filp->f_path.dentry;
	struct inode * inode = dentry->d_inode;
	ssize_t result;
	size_t count = iov_length(iov, nr_segs);

	if (iocb->ki_filp->f_flags & O_DIRECT)
		return nfs_file_direct_read(iocb, iov, nr_segs, pos);

	dprintk("NFS: read(%s/%s, %lu@%lu)\n",
		dentry->d_parent->d_name.name, dentry->d_name.name,
		(unsigned long) count, (unsigned long) pos);

	result = nfs_revalidate_mapping(inode, iocb->ki_filp->f_mapping);
	nfs_add_stats(inode, NFSIOS_NORMALREADBYTES, count);
	if (!result)
		result = generic_file_aio_read(iocb, iov, nr_segs, pos);
	return result;
}

static ssize_t
nfs_file_splice_read(struct file *filp, loff_t *ppos,
		     struct pipe_inode_info *pipe, size_t count,
		     unsigned int flags)
{
	struct dentry *dentry = filp->f_path.dentry;
	struct inode *inode = dentry->d_inode;
	ssize_t res;

	dprintk("NFS: splice_read(%s/%s, %lu@%Lu)\n",
		dentry->d_parent->d_name.name, dentry->d_name.name,
		(unsigned long) count, (unsigned long long) *ppos);

	res = nfs_revalidate_mapping(inode, filp->f_mapping);
	if (!res)
		res = generic_file_splice_read(filp, ppos, pipe, count, flags);
	return res;
}

static int
nfs_file_mmap(struct file * file, struct vm_area_struct * vma)
{
	struct dentry *dentry = file->f_path.dentry;
	struct inode *inode = dentry->d_inode;
	int	status;

	dprintk("NFS: mmap(%s/%s)\n",
		dentry->d_parent->d_name.name, dentry->d_name.name);

	/* Note: generic_file_mmap() returns ENOSYS on nommu systems
	 *       so we call that before revalidating the mapping
	 */
	status = generic_file_mmap(file, vma);
	if (!status) {
		vma->vm_ops = &nfs_file_vm_ops;
		status = nfs_revalidate_mapping(inode, file->f_mapping);
	}
	return status;
}

/*
 * Flush any dirty pages for this process, and check for write errors.
 * The return status from this call provides a reliable indication of
 * whether any write errors occurred for this process.
 */
static int
nfs_file_fsync(struct file *file, struct dentry *dentry, int datasync)
{
	struct nfs_open_context *ctx = nfs_file_open_context(file);
	struct inode *inode = dentry->d_inode;

	dprintk("NFS: fsync file(%s/%s) datasync %d\n",
			dentry->d_parent->d_name.name, dentry->d_name.name,
			datasync);

	nfs_inc_stats(inode, NFSIOS_VFSFSYNC);
	return nfs_do_fsync(ctx, inode);
}

/*
 * This does the "real" work of the write. We must allocate and lock the
 * page to be sent back to the generic routine, which then copies the
 * data from user space.
 *
 * If the writer ends up delaying the write, the writer needs to
 * increment the page use counts until he is done with the page.
 */
static int nfs_write_begin(struct file *file, struct address_space *mapping,
			loff_t pos, unsigned len, unsigned flags,
			struct page **pagep, void **fsdata)
{
	int ret;
	pgoff_t index;
	struct page *page;
	index = pos >> PAGE_CACHE_SHIFT;

	dfprintk(PAGECACHE, "NFS: write_begin(%s/%s(%ld), %u@%lld)\n",
		file->f_path.dentry->d_parent->d_name.name,
		file->f_path.dentry->d_name.name,
		mapping->host->i_ino, len, (long long) pos);

	/*
	 * Prevent starvation issues if someone is doing a consistency
	 * sync-to-disk
	 */
	ret = wait_on_bit(&NFS_I(mapping->host)->flags, NFS_INO_FLUSHING,
			nfs_wait_bit_killable, TASK_KILLABLE);
	if (ret)
		return ret;

	page = grab_cache_page_write_begin(mapping, index, flags);
	if (!page)
		return -ENOMEM;
	*pagep = page;

	ret = nfs_flush_incompatible(file, page);
	if (ret) {
		unlock_page(page);
		page_cache_release(page);
	}
	return ret;
}

static int nfs_write_end(struct file *file, struct address_space *mapping,
			loff_t pos, unsigned len, unsigned copied,
			struct page *page, void *fsdata)
{
	unsigned offset = pos & (PAGE_CACHE_SIZE - 1);
	int status;

	dfprintk(PAGECACHE, "NFS: write_end(%s/%s(%ld), %u@%lld)\n",
		file->f_path.dentry->d_parent->d_name.name,
		file->f_path.dentry->d_name.name,
		mapping->host->i_ino, len, (long long) pos);

	/*
	 * Zero any uninitialised parts of the page, and then mark the page
	 * as up to date if it turns out that we're extending the file.
	 */
	if (!PageUptodate(page)) {
		unsigned pglen = nfs_page_length(page);
		unsigned end = offset + len;

		if (pglen == 0) {
			zero_user_segments(page, 0, offset,
					end, PAGE_CACHE_SIZE);
			SetPageUptodate(page);
		} else if (end >= pglen) {
			zero_user_segment(page, end, PAGE_CACHE_SIZE);
			if (offset == 0)
				SetPageUptodate(page);
		} else
			zero_user_segment(page, pglen, PAGE_CACHE_SIZE);
	}

	status = nfs_updatepage(file, page, offset, copied);

	unlock_page(page);
	page_cache_release(page);

	if (status < 0)
		return status;
	return copied;
}

/*
 * Partially or wholly invalidate a page
 * - Release the private state associated with a page if undergoing complete
 *   page invalidation
 * - Called if either PG_private or PG_fscache is set on the page
 * - Caller holds page lock
 */
static void nfs_invalidate_page(struct page *page, unsigned long offset)
{
	dfprintk(PAGECACHE, "NFS: invalidate_page(%p, %lu)\n", page, offset);

	if (offset != 0)
		return;
	/* Cancel any unstarted writes on this page */
	nfs_wb_page_cancel(page->mapping->host, page);

	nfs_fscache_invalidate_page(page, page->mapping->host);
}

/*
 * Attempt to release the private state associated with a page
 * - Called if either PG_private or PG_fscache is set on the page
 * - Caller holds page lock
 * - Return true (may release page) or false (may not)
 */
static int nfs_release_page(struct page *page, gfp_t gfp)
{
	dfprintk(PAGECACHE, "NFS: release_page(%p)\n", page);

	/* If PagePrivate() is set, then the page is not freeable */
	if (PagePrivate(page))
		return 0;
	return nfs_fscache_release_page(page, gfp);
}

/*
 * Attempt to clear the private state associated with a page when an error
 * occurs that requires the cached contents of an inode to be written back or
 * destroyed
 * - Called if either PG_private or fscache is set on the page
 * - Caller holds page lock
 * - Return 0 if successful, -error otherwise
 */
static int nfs_launder_page(struct page *page)
{
	struct inode *inode = page->mapping->host;

	dfprintk(PAGECACHE, "NFS: launder_page(%ld, %llu)\n",
		inode->i_ino, (long long)page_offset(page));

	wait_on_page_fscache_write(page);
	return nfs_wb_page(inode, page);
}

const struct address_space_operations nfs_file_aops = {
	.readpage = nfs_readpage,
	.readpages = nfs_readpages,
	.set_page_dirty = __set_page_dirty_nobuffers,
	.writepage = nfs_writepage,
	.writepages = nfs_writepages,
	.write_begin = nfs_write_begin,
	.write_end = nfs_write_end,
	.invalidatepage = nfs_invalidate_page,
	.releasepage = nfs_release_page,
	.direct_IO = nfs_direct_IO,
	.launder_page = nfs_launder_page,
};

<<<<<<< HEAD
static int nfs_vm_page_mkwrite(struct vm_area_struct *vma, struct vm_fault *vmf)
=======
/*
 * Notification that a PTE pointing to an NFS page is about to be made
 * writable, implying that someone is about to modify the page through a
 * shared-writable mapping
 */
static int nfs_vm_page_mkwrite(struct vm_area_struct *vma, struct page *page)
>>>>>>> e9fb3fe0
{
	struct page *page = vmf->page;
	struct file *filp = vma->vm_file;
	struct dentry *dentry = filp->f_path.dentry;
	unsigned pagelen;
	int ret = -EINVAL;
	struct address_space *mapping;

	dfprintk(PAGECACHE, "NFS: vm_page_mkwrite(%s/%s(%ld), offset %lld)\n",
		dentry->d_parent->d_name.name, dentry->d_name.name,
		filp->f_mapping->host->i_ino,
		(long long)page_offset(page));

	/* make sure the cache has finished storing the page */
	wait_on_page_fscache_write(page);

	lock_page(page);
	mapping = page->mapping;
	if (mapping != dentry->d_inode->i_mapping)
		goto out_unlock;

	ret = 0;
	pagelen = nfs_page_length(page);
	if (pagelen == 0)
		goto out_unlock;

	ret = nfs_flush_incompatible(filp, page);
	if (ret != 0)
		goto out_unlock;

	ret = nfs_updatepage(filp, page, 0, pagelen);
	if (ret == 0)
		ret = pagelen;
out_unlock:
	unlock_page(page);
	if (ret)
		ret = VM_FAULT_SIGBUS;
	return ret;
}

static struct vm_operations_struct nfs_file_vm_ops = {
	.fault = filemap_fault,
	.page_mkwrite = nfs_vm_page_mkwrite,
};

static int nfs_need_sync_write(struct file *filp, struct inode *inode)
{
	struct nfs_open_context *ctx;

	if (IS_SYNC(inode) || (filp->f_flags & O_SYNC))
		return 1;
	ctx = nfs_file_open_context(filp);
	if (test_bit(NFS_CONTEXT_ERROR_WRITE, &ctx->flags))
		return 1;
	return 0;
}

static ssize_t nfs_file_write(struct kiocb *iocb, const struct iovec *iov,
				unsigned long nr_segs, loff_t pos)
{
	struct dentry * dentry = iocb->ki_filp->f_path.dentry;
	struct inode * inode = dentry->d_inode;
	ssize_t result;
	size_t count = iov_length(iov, nr_segs);

	if (iocb->ki_filp->f_flags & O_DIRECT)
		return nfs_file_direct_write(iocb, iov, nr_segs, pos);

	dprintk("NFS: write(%s/%s, %lu@%Ld)\n",
		dentry->d_parent->d_name.name, dentry->d_name.name,
		(unsigned long) count, (long long) pos);

	result = -EBUSY;
	if (IS_SWAPFILE(inode))
		goto out_swapfile;
	/*
	 * O_APPEND implies that we must revalidate the file length.
	 */
	if (iocb->ki_filp->f_flags & O_APPEND) {
		result = nfs_revalidate_file_size(inode, iocb->ki_filp);
		if (result)
			goto out;
	}

	result = count;
	if (!count)
		goto out;

	nfs_add_stats(inode, NFSIOS_NORMALWRITTENBYTES, count);
	result = generic_file_aio_write(iocb, iov, nr_segs, pos);
	/* Return error values for O_SYNC and IS_SYNC() */
	if (result >= 0 && nfs_need_sync_write(iocb->ki_filp, inode)) {
		int err = nfs_do_fsync(nfs_file_open_context(iocb->ki_filp), inode);
		if (err < 0)
			result = err;
	}
out:
	return result;

out_swapfile:
	printk(KERN_INFO "NFS: attempt to write to active swap file!\n");
	goto out;
}

static int do_getlk(struct file *filp, int cmd, struct file_lock *fl)
{
	struct inode *inode = filp->f_mapping->host;
	int status = 0;

	lock_kernel();
	/* Try local locking first */
	posix_test_lock(filp, fl);
	if (fl->fl_type != F_UNLCK) {
		/* found a conflict */
		goto out;
	}

	if (nfs_have_delegation(inode, FMODE_READ))
		goto out_noconflict;

	if (NFS_SERVER(inode)->flags & NFS_MOUNT_NONLM)
		goto out_noconflict;

	status = NFS_PROTO(inode)->lock(filp, cmd, fl);
out:
	unlock_kernel();
	return status;
out_noconflict:
	fl->fl_type = F_UNLCK;
	goto out;
}

static int do_vfs_lock(struct file *file, struct file_lock *fl)
{
	int res = 0;
	switch (fl->fl_flags & (FL_POSIX|FL_FLOCK)) {
		case FL_POSIX:
			res = posix_lock_file_wait(file, fl);
			break;
		case FL_FLOCK:
			res = flock_lock_file_wait(file, fl);
			break;
		default:
			BUG();
	}
	if (res < 0)
		dprintk(KERN_WARNING "%s: VFS is out of sync with lock manager"
			" - error %d!\n",
				__func__, res);
	return res;
}

static int do_unlk(struct file *filp, int cmd, struct file_lock *fl)
{
	struct inode *inode = filp->f_mapping->host;
	int status;

	/*
	 * Flush all pending writes before doing anything
	 * with locks..
	 */
	nfs_sync_mapping(filp->f_mapping);

	/* NOTE: special case
	 * 	If we're signalled while cleaning up locks on process exit, we
	 * 	still need to complete the unlock.
	 */
	lock_kernel();
	/* Use local locking if mounted with "-onolock" */
	if (!(NFS_SERVER(inode)->flags & NFS_MOUNT_NONLM))
		status = NFS_PROTO(inode)->lock(filp, cmd, fl);
	else
		status = do_vfs_lock(filp, fl);
	unlock_kernel();
	return status;
}

static int do_setlk(struct file *filp, int cmd, struct file_lock *fl)
{
	struct inode *inode = filp->f_mapping->host;
	int status;

	/*
	 * Flush all pending writes before doing anything
	 * with locks..
	 */
	status = nfs_sync_mapping(filp->f_mapping);
	if (status != 0)
		goto out;

	lock_kernel();
	/* Use local locking if mounted with "-onolock" */
	if (!(NFS_SERVER(inode)->flags & NFS_MOUNT_NONLM))
		status = NFS_PROTO(inode)->lock(filp, cmd, fl);
	else
		status = do_vfs_lock(filp, fl);
	unlock_kernel();
	if (status < 0)
		goto out;
	/*
	 * Make sure we clear the cache whenever we try to get the lock.
	 * This makes locking act as a cache coherency point.
	 */
	nfs_sync_mapping(filp->f_mapping);
	if (!nfs_have_delegation(inode, FMODE_READ))
		nfs_zap_caches(inode);
out:
	return status;
}

/*
 * Lock a (portion of) a file
 */
static int nfs_lock(struct file *filp, int cmd, struct file_lock *fl)
{
	struct inode *inode = filp->f_mapping->host;
	int ret = -ENOLCK;

	dprintk("NFS: lock(%s/%s, t=%x, fl=%x, r=%lld:%lld)\n",
			filp->f_path.dentry->d_parent->d_name.name,
			filp->f_path.dentry->d_name.name,
			fl->fl_type, fl->fl_flags,
			(long long)fl->fl_start, (long long)fl->fl_end);

	nfs_inc_stats(inode, NFSIOS_VFSLOCK);

	/* No mandatory locks over NFS */
	if (__mandatory_lock(inode) && fl->fl_type != F_UNLCK)
		goto out_err;

	if (NFS_PROTO(inode)->lock_check_bounds != NULL) {
		ret = NFS_PROTO(inode)->lock_check_bounds(fl);
		if (ret < 0)
			goto out_err;
	}

	if (IS_GETLK(cmd))
		ret = do_getlk(filp, cmd, fl);
	else if (fl->fl_type == F_UNLCK)
		ret = do_unlk(filp, cmd, fl);
	else
		ret = do_setlk(filp, cmd, fl);
out_err:
	return ret;
}

/*
 * Lock a (portion of) a file
 */
static int nfs_flock(struct file *filp, int cmd, struct file_lock *fl)
{
	dprintk("NFS: flock(%s/%s, t=%x, fl=%x)\n",
			filp->f_path.dentry->d_parent->d_name.name,
			filp->f_path.dentry->d_name.name,
			fl->fl_type, fl->fl_flags);

	if (!(fl->fl_flags & FL_FLOCK))
		return -ENOLCK;

	/* We're simulating flock() locks using posix locks on the server */
	fl->fl_owner = (fl_owner_t)filp;
	fl->fl_start = 0;
	fl->fl_end = OFFSET_MAX;

	if (fl->fl_type == F_UNLCK)
		return do_unlk(filp, cmd, fl);
	return do_setlk(filp, cmd, fl);
}

/*
 * There is no protocol support for leases, so we have no way to implement
 * them correctly in the face of opens by other clients.
 */
static int nfs_setlease(struct file *file, long arg, struct file_lock **fl)
{
	dprintk("NFS: setlease(%s/%s, arg=%ld)\n",
			file->f_path.dentry->d_parent->d_name.name,
			file->f_path.dentry->d_name.name, arg);

	return -EINVAL;
}<|MERGE_RESOLUTION|>--- conflicted
+++ resolved
@@ -478,16 +478,12 @@
 	.launder_page = nfs_launder_page,
 };
 
-<<<<<<< HEAD
-static int nfs_vm_page_mkwrite(struct vm_area_struct *vma, struct vm_fault *vmf)
-=======
 /*
  * Notification that a PTE pointing to an NFS page is about to be made
  * writable, implying that someone is about to modify the page through a
  * shared-writable mapping
  */
-static int nfs_vm_page_mkwrite(struct vm_area_struct *vma, struct page *page)
->>>>>>> e9fb3fe0
+static int nfs_vm_page_mkwrite(struct vm_area_struct *vma, struct vm_fault *vmf)
 {
 	struct page *page = vmf->page;
 	struct file *filp = vma->vm_file;
