/* client.c: NFS client sharing and management code
 *
 * Copyright (C) 2006 Red Hat, Inc. All Rights Reserved.
 * Written by David Howells (dhowells@redhat.com)
 *
 * This program is free software; you can redistribute it and/or
 * modify it under the terms of the GNU General Public License
 * as published by the Free Software Foundation; either version
 * 2 of the License, or (at your option) any later version.
 */


#include <linux/module.h>
#include <linux/init.h>
#include <linux/sched.h>
#include <linux/time.h>
#include <linux/kernel.h>
#include <linux/mm.h>
#include <linux/string.h>
#include <linux/stat.h>
#include <linux/errno.h>
#include <linux/unistd.h>
#include <linux/sunrpc/clnt.h>
#include <linux/sunrpc/stats.h>
#include <linux/sunrpc/metrics.h>
#include <linux/sunrpc/xprtsock.h>
#include <linux/sunrpc/xprtrdma.h>
#include <linux/nfs_fs.h>
#include <linux/nfs_mount.h>
#include <linux/nfs4_mount.h>
#include <linux/lockd/bind.h>
#include <linux/seq_file.h>
#include <linux/mount.h>
#include <linux/nfs_idmap.h>
#include <linux/vfs.h>
#include <linux/inet.h>
#include <linux/in6.h>
#include <net/ipv6.h>
#include <linux/nfs_xdr.h>

#include <asm/system.h>

#include "nfs4_fs.h"
#include "callback.h"
#include "delegation.h"
#include "iostat.h"
#include "internal.h"
#include "fscache.h"

#define NFSDBG_FACILITY		NFSDBG_CLIENT

static DEFINE_SPINLOCK(nfs_client_lock);
static LIST_HEAD(nfs_client_list);
static LIST_HEAD(nfs_volume_list);
static DECLARE_WAIT_QUEUE_HEAD(nfs_client_active_wq);

/*
 * RPC cruft for NFS
 */
static struct rpc_version *nfs_version[5] = {
	[2]			= &nfs_version2,
#ifdef CONFIG_NFS_V3
	[3]			= &nfs_version3,
#endif
#ifdef CONFIG_NFS_V4
	[4]			= &nfs_version4,
#endif
};

struct rpc_program nfs_program = {
	.name			= "nfs",
	.number			= NFS_PROGRAM,
	.nrvers			= ARRAY_SIZE(nfs_version),
	.version		= nfs_version,
	.stats			= &nfs_rpcstat,
	.pipe_dir_name		= "/nfs",
};

struct rpc_stat nfs_rpcstat = {
	.program		= &nfs_program
};


#ifdef CONFIG_NFS_V3_ACL
static struct rpc_stat		nfsacl_rpcstat = { &nfsacl_program };
static struct rpc_version *	nfsacl_version[] = {
	[3]			= &nfsacl_version3,
};

struct rpc_program		nfsacl_program = {
	.name			= "nfsacl",
	.number			= NFS_ACL_PROGRAM,
	.nrvers			= ARRAY_SIZE(nfsacl_version),
	.version		= nfsacl_version,
	.stats			= &nfsacl_rpcstat,
};
#endif  /* CONFIG_NFS_V3_ACL */

struct nfs_client_initdata {
	const char *hostname;
	const struct sockaddr *addr;
	size_t addrlen;
	const struct nfs_rpc_ops *rpc_ops;
	int proto;
};

/*
 * Allocate a shared client record
 *
 * Since these are allocated/deallocated very rarely, we don't
 * bother putting them in a slab cache...
 */
static struct nfs_client *nfs_alloc_client(const struct nfs_client_initdata *cl_init)
{
	struct nfs_client *clp;
	struct rpc_cred *cred;

	if ((clp = kzalloc(sizeof(*clp), GFP_KERNEL)) == NULL)
		goto error_0;

	clp->rpc_ops = cl_init->rpc_ops;

	if (cl_init->rpc_ops->version == 4) {
		if (nfs_callback_up() < 0)
			goto error_2;
		__set_bit(NFS_CS_CALLBACK, &clp->cl_res_state);
	}

	atomic_set(&clp->cl_count, 1);
	clp->cl_cons_state = NFS_CS_INITING;

	memcpy(&clp->cl_addr, cl_init->addr, cl_init->addrlen);
	clp->cl_addrlen = cl_init->addrlen;

	if (cl_init->hostname) {
		clp->cl_hostname = kstrdup(cl_init->hostname, GFP_KERNEL);
		if (!clp->cl_hostname)
			goto error_3;
	}

	INIT_LIST_HEAD(&clp->cl_superblocks);
	clp->cl_rpcclient = ERR_PTR(-EINVAL);

	clp->cl_proto = cl_init->proto;

#ifdef CONFIG_NFS_V4
	INIT_LIST_HEAD(&clp->cl_delegations);
	spin_lock_init(&clp->cl_lock);
	INIT_DELAYED_WORK(&clp->cl_renewd, nfs4_renew_state);
	rpc_init_wait_queue(&clp->cl_rpcwaitq, "NFS client");
	clp->cl_boot_time = CURRENT_TIME;
	clp->cl_state = 1 << NFS4CLNT_LEASE_EXPIRED;
#endif
	cred = rpc_lookup_machine_cred();
	if (!IS_ERR(cred))
		clp->cl_machine_cred = cred;

	nfs_fscache_get_client_cookie(clp);

	return clp;

error_3:
	if (__test_and_clear_bit(NFS_CS_CALLBACK, &clp->cl_res_state))
		nfs_callback_down();
error_2:
	kfree(clp);
error_0:
	return NULL;
}

static void nfs4_shutdown_client(struct nfs_client *clp)
{
#ifdef CONFIG_NFS_V4
	if (__test_and_clear_bit(NFS_CS_RENEWD, &clp->cl_res_state))
		nfs4_kill_renewd(clp);
	BUG_ON(!RB_EMPTY_ROOT(&clp->cl_state_owners));
	if (__test_and_clear_bit(NFS_CS_IDMAP, &clp->cl_res_state))
		nfs_idmap_delete(clp);

	rpc_destroy_wait_queue(&clp->cl_rpcwaitq);
#endif
}

/*
 * Destroy a shared client record
 */
static void nfs_free_client(struct nfs_client *clp)
{
	dprintk("--> nfs_free_client(%u)\n", clp->rpc_ops->version);

	nfs4_shutdown_client(clp);

	nfs_fscache_release_client_cookie(clp);

	/* -EIO all pending I/O */
	if (!IS_ERR(clp->cl_rpcclient))
		rpc_shutdown_client(clp->cl_rpcclient);

	if (__test_and_clear_bit(NFS_CS_CALLBACK, &clp->cl_res_state))
		nfs_callback_down();

	if (clp->cl_machine_cred != NULL)
		put_rpccred(clp->cl_machine_cred);

	kfree(clp->cl_hostname);
	kfree(clp);

	dprintk("<-- nfs_free_client()\n");
}

/*
 * Release a reference to a shared client record
 */
void nfs_put_client(struct nfs_client *clp)
{
	if (!clp)
		return;

	dprintk("--> nfs_put_client({%d})\n", atomic_read(&clp->cl_count));

	if (atomic_dec_and_lock(&clp->cl_count, &nfs_client_lock)) {
		list_del(&clp->cl_share_link);
		spin_unlock(&nfs_client_lock);

		BUG_ON(!list_empty(&clp->cl_superblocks));

		nfs_free_client(clp);
	}
}

#if defined(CONFIG_IPV6) || defined(CONFIG_IPV6_MODULE)
/*
 * Test if two ip6 socket addresses refer to the same socket by
 * comparing relevant fields. The padding bytes specifically, are not
 * compared. sin6_flowinfo is not compared because it only affects QoS
 * and sin6_scope_id is only compared if the address is "link local"
 * because "link local" addresses need only be unique to a specific
 * link. Conversely, ordinary unicast addresses might have different
 * sin6_scope_id.
 *
 * The caller should ensure both socket addresses are AF_INET6.
 */
static int nfs_sockaddr_match_ipaddr6(const struct sockaddr *sa1,
				      const struct sockaddr *sa2)
{
	const struct sockaddr_in6 *sin1 = (const struct sockaddr_in6 *)sa1;
	const struct sockaddr_in6 *sin2 = (const struct sockaddr_in6 *)sa2;

	if (ipv6_addr_scope(&sin1->sin6_addr) == IPV6_ADDR_SCOPE_LINKLOCAL &&
	    sin1->sin6_scope_id != sin2->sin6_scope_id)
		return 0;

	return ipv6_addr_equal(&sin1->sin6_addr, &sin1->sin6_addr);
}
#else	/* !defined(CONFIG_IPV6) && !defined(CONFIG_IPV6_MODULE) */
static int nfs_sockaddr_match_ipaddr6(const struct sockaddr *sa1,
				      const struct sockaddr *sa2)
{
	return 0;
}
#endif

/*
 * Test if two ip4 socket addresses refer to the same socket, by
 * comparing relevant fields. The padding bytes specifically, are
 * not compared.
 *
 * The caller should ensure both socket addresses are AF_INET.
 */
static int nfs_sockaddr_match_ipaddr4(const struct sockaddr *sa1,
				      const struct sockaddr *sa2)
{
	const struct sockaddr_in *sin1 = (const struct sockaddr_in *)sa1;
	const struct sockaddr_in *sin2 = (const struct sockaddr_in *)sa2;

	return sin1->sin_addr.s_addr == sin2->sin_addr.s_addr;
}

static int nfs_sockaddr_cmp_ip6(const struct sockaddr *sa1,
				const struct sockaddr *sa2)
{
	const struct sockaddr_in6 *sin1 = (const struct sockaddr_in6 *)sa1;
	const struct sockaddr_in6 *sin2 = (const struct sockaddr_in6 *)sa2;

	return nfs_sockaddr_match_ipaddr6(sa1, sa2) &&
		(sin1->sin6_port == sin2->sin6_port);
}

static int nfs_sockaddr_cmp_ip4(const struct sockaddr *sa1,
				const struct sockaddr *sa2)
{
	const struct sockaddr_in *sin1 = (const struct sockaddr_in *)sa1;
	const struct sockaddr_in *sin2 = (const struct sockaddr_in *)sa2;
<<<<<<< HEAD

	return nfs_sockaddr_match_ipaddr4(sa1, sa2) &&
		(sin1->sin_port == sin2->sin_port);
}

=======

	return nfs_sockaddr_match_ipaddr4(sa1, sa2) &&
		(sin1->sin_port == sin2->sin_port);
}

>>>>>>> e9fb3fe0
/*
 * Test if two socket addresses represent the same actual socket,
 * by comparing (only) relevant fields, excluding the port number.
 */
static int nfs_sockaddr_match_ipaddr(const struct sockaddr *sa1,
				     const struct sockaddr *sa2)
{
	if (sa1->sa_family != sa2->sa_family)
		return 0;

	switch (sa1->sa_family) {
	case AF_INET:
		return nfs_sockaddr_match_ipaddr4(sa1, sa2);
	case AF_INET6:
		return nfs_sockaddr_match_ipaddr6(sa1, sa2);
	}
	return 0;
}

/*
 * Test if two socket addresses represent the same actual socket,
 * by comparing (only) relevant fields, including the port number.
 */
static int nfs_sockaddr_cmp(const struct sockaddr *sa1,
			    const struct sockaddr *sa2)
{
	if (sa1->sa_family != sa2->sa_family)
		return 0;

	switch (sa1->sa_family) {
	case AF_INET:
		return nfs_sockaddr_cmp_ip4(sa1, sa2);
	case AF_INET6:
		return nfs_sockaddr_cmp_ip6(sa1, sa2);
	}
	return 0;
}

/*
 * Find a client by IP address and protocol version
 * - returns NULL if no such client
 */
struct nfs_client *nfs_find_client(const struct sockaddr *addr, u32 nfsversion)
{
	struct nfs_client *clp;

	spin_lock(&nfs_client_lock);
	list_for_each_entry(clp, &nfs_client_list, cl_share_link) {
		struct sockaddr *clap = (struct sockaddr *)&clp->cl_addr;

		/* Don't match clients that failed to initialise properly */
		if (clp->cl_cons_state != NFS_CS_READY)
			continue;

		/* Different NFS versions cannot share the same nfs_client */
		if (clp->rpc_ops->version != nfsversion)
			continue;

		/* Match only the IP address, not the port number */
		if (!nfs_sockaddr_match_ipaddr(addr, clap))
			continue;

		atomic_inc(&clp->cl_count);
		spin_unlock(&nfs_client_lock);
		return clp;
	}
	spin_unlock(&nfs_client_lock);
	return NULL;
}

/*
 * Find a client by IP address and protocol version
 * - returns NULL if no such client
 */
struct nfs_client *nfs_find_client_next(struct nfs_client *clp)
{
	struct sockaddr *sap = (struct sockaddr *)&clp->cl_addr;
	u32 nfsvers = clp->rpc_ops->version;

	spin_lock(&nfs_client_lock);
	list_for_each_entry_continue(clp, &nfs_client_list, cl_share_link) {
		struct sockaddr *clap = (struct sockaddr *)&clp->cl_addr;

		/* Don't match clients that failed to initialise properly */
		if (clp->cl_cons_state != NFS_CS_READY)
			continue;

		/* Different NFS versions cannot share the same nfs_client */
		if (clp->rpc_ops->version != nfsvers)
			continue;

		/* Match only the IP address, not the port number */
		if (!nfs_sockaddr_match_ipaddr(sap, clap))
			continue;

		atomic_inc(&clp->cl_count);
		spin_unlock(&nfs_client_lock);
		return clp;
	}
	spin_unlock(&nfs_client_lock);
	return NULL;
}

/*
 * Find an nfs_client on the list that matches the initialisation data
 * that is supplied.
 */
static struct nfs_client *nfs_match_client(const struct nfs_client_initdata *data)
{
	struct nfs_client *clp;
	const struct sockaddr *sap = data->addr;

	list_for_each_entry(clp, &nfs_client_list, cl_share_link) {
	        const struct sockaddr *clap = (struct sockaddr *)&clp->cl_addr;
		/* Don't match clients that failed to initialise properly */
		if (clp->cl_cons_state < 0)
			continue;

		/* Different NFS versions cannot share the same nfs_client */
		if (clp->rpc_ops != data->rpc_ops)
			continue;

		if (clp->cl_proto != data->proto)
			continue;

		/* Match the full socket address */
		if (!nfs_sockaddr_cmp(sap, clap))
			continue;

		atomic_inc(&clp->cl_count);
		return clp;
	}
	return NULL;
}

/*
 * Look up a client by IP address and protocol version
 * - creates a new record if one doesn't yet exist
 */
static struct nfs_client *nfs_get_client(const struct nfs_client_initdata *cl_init)
{
	struct nfs_client *clp, *new = NULL;
	int error;

	dprintk("--> nfs_get_client(%s,v%u)\n",
		cl_init->hostname ?: "", cl_init->rpc_ops->version);

	/* see if the client already exists */
	do {
		spin_lock(&nfs_client_lock);

		clp = nfs_match_client(cl_init);
		if (clp)
			goto found_client;
		if (new)
			goto install_client;

		spin_unlock(&nfs_client_lock);

		new = nfs_alloc_client(cl_init);
	} while (new);

	return ERR_PTR(-ENOMEM);

	/* install a new client and return with it unready */
install_client:
	clp = new;
	list_add(&clp->cl_share_link, &nfs_client_list);
	spin_unlock(&nfs_client_lock);
	dprintk("--> nfs_get_client() = %p [new]\n", clp);
	return clp;

	/* found an existing client
	 * - make sure it's ready before returning
	 */
found_client:
	spin_unlock(&nfs_client_lock);

	if (new)
		nfs_free_client(new);

	error = wait_event_killable(nfs_client_active_wq,
				clp->cl_cons_state != NFS_CS_INITING);
	if (error < 0) {
		nfs_put_client(clp);
		return ERR_PTR(-ERESTARTSYS);
	}

	if (clp->cl_cons_state < NFS_CS_READY) {
		error = clp->cl_cons_state;
		nfs_put_client(clp);
		return ERR_PTR(error);
	}

	BUG_ON(clp->cl_cons_state != NFS_CS_READY);

	dprintk("--> nfs_get_client() = %p [share]\n", clp);
	return clp;
}

/*
 * Mark a server as ready or failed
 */
static void nfs_mark_client_ready(struct nfs_client *clp, int state)
{
	clp->cl_cons_state = state;
	wake_up_all(&nfs_client_active_wq);
}

/*
 * Initialise the timeout values for a connection
 */
static void nfs_init_timeout_values(struct rpc_timeout *to, int proto,
				    unsigned int timeo, unsigned int retrans)
{
	to->to_initval = timeo * HZ / 10;
	to->to_retries = retrans;

	switch (proto) {
	case XPRT_TRANSPORT_TCP:
	case XPRT_TRANSPORT_RDMA:
		if (to->to_retries == 0)
			to->to_retries = NFS_DEF_TCP_RETRANS;
		if (to->to_initval == 0)
			to->to_initval = NFS_DEF_TCP_TIMEO * HZ / 10;
		if (to->to_initval > NFS_MAX_TCP_TIMEOUT)
			to->to_initval = NFS_MAX_TCP_TIMEOUT;
		to->to_increment = to->to_initval;
		to->to_maxval = to->to_initval + (to->to_increment * to->to_retries);
		if (to->to_maxval > NFS_MAX_TCP_TIMEOUT)
			to->to_maxval = NFS_MAX_TCP_TIMEOUT;
		if (to->to_maxval < to->to_initval)
			to->to_maxval = to->to_initval;
		to->to_exponential = 0;
		break;
	case XPRT_TRANSPORT_UDP:
		if (to->to_retries == 0)
			to->to_retries = NFS_DEF_UDP_RETRANS;
		if (!to->to_initval)
			to->to_initval = NFS_DEF_UDP_TIMEO * HZ / 10;
		if (to->to_initval > NFS_MAX_UDP_TIMEOUT)
			to->to_initval = NFS_MAX_UDP_TIMEOUT;
		to->to_maxval = NFS_MAX_UDP_TIMEOUT;
		to->to_exponential = 1;
		break;
	default:
		BUG();
	}
}

/*
 * Create an RPC client handle
 */
static int nfs_create_rpc_client(struct nfs_client *clp,
				 const struct rpc_timeout *timeparms,
				 rpc_authflavor_t flavor,
				 int discrtry, int noresvport)
{
	struct rpc_clnt		*clnt = NULL;
	struct rpc_create_args args = {
		.protocol	= clp->cl_proto,
		.address	= (struct sockaddr *)&clp->cl_addr,
		.addrsize	= clp->cl_addrlen,
		.timeout	= timeparms,
		.servername	= clp->cl_hostname,
		.program	= &nfs_program,
		.version	= clp->rpc_ops->version,
		.authflavor	= flavor,
	};

	if (discrtry)
		args.flags |= RPC_CLNT_CREATE_DISCRTRY;
	if (noresvport)
		args.flags |= RPC_CLNT_CREATE_NONPRIVPORT;

	if (!IS_ERR(clp->cl_rpcclient))
		return 0;

	clnt = rpc_create(&args);
	if (IS_ERR(clnt)) {
		dprintk("%s: cannot create RPC client. Error = %ld\n",
				__func__, PTR_ERR(clnt));
		return PTR_ERR(clnt);
	}

	clp->cl_rpcclient = clnt;
	return 0;
}

/*
 * Version 2 or 3 client destruction
 */
static void nfs_destroy_server(struct nfs_server *server)
{
	if (!(server->flags & NFS_MOUNT_NONLM))
		nlmclnt_done(server->nlm_host);
}

/*
 * Version 2 or 3 lockd setup
 */
static int nfs_start_lockd(struct nfs_server *server)
{
	struct nlm_host *host;
	struct nfs_client *clp = server->nfs_client;
	struct nlmclnt_initdata nlm_init = {
		.hostname	= clp->cl_hostname,
		.address	= (struct sockaddr *)&clp->cl_addr,
		.addrlen	= clp->cl_addrlen,
		.protocol	= server->flags & NFS_MOUNT_TCP ?
						IPPROTO_TCP : IPPROTO_UDP,
		.nfs_version	= clp->rpc_ops->version,
		.noresvport	= server->flags & NFS_MOUNT_NORESVPORT ?
					1 : 0,
	};

	if (nlm_init.nfs_version > 3)
		return 0;
	if (server->flags & NFS_MOUNT_NONLM)
		return 0;

	host = nlmclnt_init(&nlm_init);
	if (IS_ERR(host))
		return PTR_ERR(host);

	server->nlm_host = host;
	server->destroy = nfs_destroy_server;
	return 0;
}

/*
 * Initialise an NFSv3 ACL client connection
 */
#ifdef CONFIG_NFS_V3_ACL
static void nfs_init_server_aclclient(struct nfs_server *server)
{
	if (server->nfs_client->rpc_ops->version != 3)
		goto out_noacl;
	if (server->flags & NFS_MOUNT_NOACL)
		goto out_noacl;

	server->client_acl = rpc_bind_new_program(server->client, &nfsacl_program, 3);
	if (IS_ERR(server->client_acl))
		goto out_noacl;

	/* No errors! Assume that Sun nfsacls are supported */
	server->caps |= NFS_CAP_ACLS;
	return;

out_noacl:
	server->caps &= ~NFS_CAP_ACLS;
}
#else
static inline void nfs_init_server_aclclient(struct nfs_server *server)
{
	server->flags &= ~NFS_MOUNT_NOACL;
	server->caps &= ~NFS_CAP_ACLS;
}
#endif

/*
 * Create a general RPC client
 */
static int nfs_init_server_rpcclient(struct nfs_server *server,
		const struct rpc_timeout *timeo,
		rpc_authflavor_t pseudoflavour)
{
	struct nfs_client *clp = server->nfs_client;

	server->client = rpc_clone_client(clp->cl_rpcclient);
	if (IS_ERR(server->client)) {
		dprintk("%s: couldn't create rpc_client!\n", __func__);
		return PTR_ERR(server->client);
	}

	memcpy(&server->client->cl_timeout_default,
			timeo,
			sizeof(server->client->cl_timeout_default));
	server->client->cl_timeout = &server->client->cl_timeout_default;

	if (pseudoflavour != clp->cl_rpcclient->cl_auth->au_flavor) {
		struct rpc_auth *auth;

		auth = rpcauth_create(pseudoflavour, server->client);
		if (IS_ERR(auth)) {
			dprintk("%s: couldn't create credcache!\n", __func__);
			return PTR_ERR(auth);
		}
	}
	server->client->cl_softrtry = 0;
	if (server->flags & NFS_MOUNT_SOFT)
		server->client->cl_softrtry = 1;

	return 0;
}

/*
 * Initialise an NFS2 or NFS3 client
 */
static int nfs_init_client(struct nfs_client *clp,
			   const struct rpc_timeout *timeparms,
			   const struct nfs_parsed_mount_data *data)
{
	int error;

	if (clp->cl_cons_state == NFS_CS_READY) {
		/* the client is already initialised */
		dprintk("<-- nfs_init_client() = 0 [already %p]\n", clp);
		return 0;
	}

	/*
	 * Create a client RPC handle for doing FSSTAT with UNIX auth only
	 * - RFC 2623, sec 2.3.2
	 */
	error = nfs_create_rpc_client(clp, timeparms, RPC_AUTH_UNIX,
				      0, data->flags & NFS_MOUNT_NORESVPORT);
	if (error < 0)
		goto error;
	nfs_mark_client_ready(clp, NFS_CS_READY);
	return 0;

error:
	nfs_mark_client_ready(clp, error);
	dprintk("<-- nfs_init_client() = xerror %d\n", error);
	return error;
}

/*
 * Create a version 2 or 3 client
 */
static int nfs_init_server(struct nfs_server *server,
			   const struct nfs_parsed_mount_data *data)
{
	struct nfs_client_initdata cl_init = {
		.hostname = data->nfs_server.hostname,
		.addr = (const struct sockaddr *)&data->nfs_server.address,
		.addrlen = data->nfs_server.addrlen,
		.rpc_ops = &nfs_v2_clientops,
		.proto = data->nfs_server.protocol,
	};
	struct rpc_timeout timeparms;
	struct nfs_client *clp;
	int error;

	dprintk("--> nfs_init_server()\n");

#ifdef CONFIG_NFS_V3
	if (data->flags & NFS_MOUNT_VER3)
		cl_init.rpc_ops = &nfs_v3_clientops;
#endif

	/* Allocate or find a client reference we can use */
	clp = nfs_get_client(&cl_init);
	if (IS_ERR(clp)) {
		dprintk("<-- nfs_init_server() = error %ld\n", PTR_ERR(clp));
		return PTR_ERR(clp);
	}

	nfs_init_timeout_values(&timeparms, data->nfs_server.protocol,
			data->timeo, data->retrans);
	error = nfs_init_client(clp, &timeparms, data);
	if (error < 0)
		goto error;

	server->nfs_client = clp;

	/* Initialise the client representation from the mount data */
	server->flags = data->flags;
	server->options = data->options;

	if (data->rsize)
		server->rsize = nfs_block_size(data->rsize, NULL);
	if (data->wsize)
		server->wsize = nfs_block_size(data->wsize, NULL);

	server->acregmin = data->acregmin * HZ;
	server->acregmax = data->acregmax * HZ;
	server->acdirmin = data->acdirmin * HZ;
	server->acdirmax = data->acdirmax * HZ;

	/* Start lockd here, before we might error out */
	error = nfs_start_lockd(server);
	if (error < 0)
		goto error;

	server->port = data->nfs_server.port;

	error = nfs_init_server_rpcclient(server, &timeparms, data->auth_flavors[0]);
	if (error < 0)
		goto error;

	/* Preserve the values of mount_server-related mount options */
	if (data->mount_server.addrlen) {
		memcpy(&server->mountd_address, &data->mount_server.address,
			data->mount_server.addrlen);
		server->mountd_addrlen = data->mount_server.addrlen;
	}
	server->mountd_version = data->mount_server.version;
	server->mountd_port = data->mount_server.port;
	server->mountd_protocol = data->mount_server.protocol;

	server->namelen  = data->namlen;
	/* Create a client RPC handle for the NFSv3 ACL management interface */
	nfs_init_server_aclclient(server);
	dprintk("<-- nfs_init_server() = 0 [new %p]\n", clp);
	return 0;

error:
	server->nfs_client = NULL;
	nfs_put_client(clp);
	dprintk("<-- nfs_init_server() = xerror %d\n", error);
	return error;
}

/*
 * Load up the server record from information gained in an fsinfo record
 */
static void nfs_server_set_fsinfo(struct nfs_server *server, struct nfs_fsinfo *fsinfo)
{
	unsigned long max_rpc_payload;

	/* Work out a lot of parameters */
	if (server->rsize == 0)
		server->rsize = nfs_block_size(fsinfo->rtpref, NULL);
	if (server->wsize == 0)
		server->wsize = nfs_block_size(fsinfo->wtpref, NULL);

	if (fsinfo->rtmax >= 512 && server->rsize > fsinfo->rtmax)
		server->rsize = nfs_block_size(fsinfo->rtmax, NULL);
	if (fsinfo->wtmax >= 512 && server->wsize > fsinfo->wtmax)
		server->wsize = nfs_block_size(fsinfo->wtmax, NULL);

	max_rpc_payload = nfs_block_size(rpc_max_payload(server->client), NULL);
	if (server->rsize > max_rpc_payload)
		server->rsize = max_rpc_payload;
	if (server->rsize > NFS_MAX_FILE_IO_SIZE)
		server->rsize = NFS_MAX_FILE_IO_SIZE;
	server->rpages = (server->rsize + PAGE_CACHE_SIZE - 1) >> PAGE_CACHE_SHIFT;

	server->backing_dev_info.ra_pages = server->rpages * NFS_MAX_READAHEAD;

	if (server->wsize > max_rpc_payload)
		server->wsize = max_rpc_payload;
	if (server->wsize > NFS_MAX_FILE_IO_SIZE)
		server->wsize = NFS_MAX_FILE_IO_SIZE;
	server->wpages = (server->wsize + PAGE_CACHE_SIZE - 1) >> PAGE_CACHE_SHIFT;
	server->wtmult = nfs_block_bits(fsinfo->wtmult, NULL);

	server->dtsize = nfs_block_size(fsinfo->dtpref, NULL);
	if (server->dtsize > PAGE_CACHE_SIZE)
		server->dtsize = PAGE_CACHE_SIZE;
	if (server->dtsize > server->rsize)
		server->dtsize = server->rsize;

	if (server->flags & NFS_MOUNT_NOAC) {
		server->acregmin = server->acregmax = 0;
		server->acdirmin = server->acdirmax = 0;
	}

	server->maxfilesize = fsinfo->maxfilesize;

	/* We're airborne Set socket buffersize */
	rpc_setbufsize(server->client, server->wsize + 100, server->rsize + 100);
}

/*
 * Probe filesystem information, including the FSID on v2/v3
 */
static int nfs_probe_fsinfo(struct nfs_server *server, struct nfs_fh *mntfh, struct nfs_fattr *fattr)
{
	struct nfs_fsinfo fsinfo;
	struct nfs_client *clp = server->nfs_client;
	int error;

	dprintk("--> nfs_probe_fsinfo()\n");

	if (clp->rpc_ops->set_capabilities != NULL) {
		error = clp->rpc_ops->set_capabilities(server, mntfh);
		if (error < 0)
			goto out_error;
	}

	fsinfo.fattr = fattr;
	nfs_fattr_init(fattr);
	error = clp->rpc_ops->fsinfo(server, mntfh, &fsinfo);
	if (error < 0)
		goto out_error;

	nfs_server_set_fsinfo(server, &fsinfo);
	error = bdi_init(&server->backing_dev_info);
	if (error)
		goto out_error;


	/* Get some general file system info */
	if (server->namelen == 0) {
		struct nfs_pathconf pathinfo;

		pathinfo.fattr = fattr;
		nfs_fattr_init(fattr);

		if (clp->rpc_ops->pathconf(server, mntfh, &pathinfo) >= 0)
			server->namelen = pathinfo.max_namelen;
	}

	dprintk("<-- nfs_probe_fsinfo() = 0\n");
	return 0;

out_error:
	dprintk("nfs_probe_fsinfo: error = %d\n", -error);
	return error;
}

/*
 * Copy useful information when duplicating a server record
 */
static void nfs_server_copy_userdata(struct nfs_server *target, struct nfs_server *source)
{
	target->flags = source->flags;
	target->acregmin = source->acregmin;
	target->acregmax = source->acregmax;
	target->acdirmin = source->acdirmin;
	target->acdirmax = source->acdirmax;
	target->caps = source->caps;
}

/*
 * Allocate and initialise a server record
 */
static struct nfs_server *nfs_alloc_server(void)
{
	struct nfs_server *server;

	server = kzalloc(sizeof(struct nfs_server), GFP_KERNEL);
	if (!server)
		return NULL;

	server->client = server->client_acl = ERR_PTR(-EINVAL);

	/* Zero out the NFS state stuff */
	INIT_LIST_HEAD(&server->client_link);
	INIT_LIST_HEAD(&server->master_link);

	atomic_set(&server->active, 0);

	server->io_stats = nfs_alloc_iostats();
	if (!server->io_stats) {
		kfree(server);
		return NULL;
	}

	return server;
}

/*
 * Free up a server record
 */
void nfs_free_server(struct nfs_server *server)
{
	dprintk("--> nfs_free_server()\n");

	spin_lock(&nfs_client_lock);
	list_del(&server->client_link);
	list_del(&server->master_link);
	spin_unlock(&nfs_client_lock);

	if (server->destroy != NULL)
		server->destroy(server);

	if (!IS_ERR(server->client_acl))
		rpc_shutdown_client(server->client_acl);
	if (!IS_ERR(server->client))
		rpc_shutdown_client(server->client);

	nfs_put_client(server->nfs_client);

	nfs_free_iostats(server->io_stats);
	bdi_destroy(&server->backing_dev_info);
	kfree(server);
	nfs_release_automount_timer();
	dprintk("<-- nfs_free_server()\n");
}

/*
 * Create a version 2 or 3 volume record
 * - keyed on server and FSID
 */
struct nfs_server *nfs_create_server(const struct nfs_parsed_mount_data *data,
				     struct nfs_fh *mntfh)
{
	struct nfs_server *server;
	struct nfs_fattr fattr;
	int error;

	server = nfs_alloc_server();
	if (!server)
		return ERR_PTR(-ENOMEM);

	/* Get a client representation */
	error = nfs_init_server(server, data);
	if (error < 0)
		goto error;

	BUG_ON(!server->nfs_client);
	BUG_ON(!server->nfs_client->rpc_ops);
	BUG_ON(!server->nfs_client->rpc_ops->file_inode_ops);

	/* Probe the root fh to retrieve its FSID */
	error = nfs_probe_fsinfo(server, mntfh, &fattr);
	if (error < 0)
		goto error;
	if (server->nfs_client->rpc_ops->version == 3) {
		if (server->namelen == 0 || server->namelen > NFS3_MAXNAMLEN)
			server->namelen = NFS3_MAXNAMLEN;
		if (!(data->flags & NFS_MOUNT_NORDIRPLUS))
			server->caps |= NFS_CAP_READDIRPLUS;
	} else {
		if (server->namelen == 0 || server->namelen > NFS2_MAXNAMLEN)
			server->namelen = NFS2_MAXNAMLEN;
	}

	if (!(fattr.valid & NFS_ATTR_FATTR)) {
		error = server->nfs_client->rpc_ops->getattr(server, mntfh, &fattr);
		if (error < 0) {
			dprintk("nfs_create_server: getattr error = %d\n", -error);
			goto error;
		}
	}
	memcpy(&server->fsid, &fattr.fsid, sizeof(server->fsid));

	dprintk("Server FSID: %llx:%llx\n",
		(unsigned long long) server->fsid.major,
		(unsigned long long) server->fsid.minor);

	BUG_ON(!server->nfs_client);
	BUG_ON(!server->nfs_client->rpc_ops);
	BUG_ON(!server->nfs_client->rpc_ops->file_inode_ops);

	spin_lock(&nfs_client_lock);
	list_add_tail(&server->client_link, &server->nfs_client->cl_superblocks);
	list_add_tail(&server->master_link, &nfs_volume_list);
	spin_unlock(&nfs_client_lock);

	server->mount_time = jiffies;
	return server;

error:
	nfs_free_server(server);
	return ERR_PTR(error);
}

#ifdef CONFIG_NFS_V4
/*
 * Initialise an NFS4 client record
 */
static int nfs4_init_client(struct nfs_client *clp,
		const struct rpc_timeout *timeparms,
		const char *ip_addr,
		rpc_authflavor_t authflavour,
		int flags)
{
	int error;

	if (clp->cl_cons_state == NFS_CS_READY) {
		/* the client is initialised already */
		dprintk("<-- nfs4_init_client() = 0 [already %p]\n", clp);
		return 0;
	}

	/* Check NFS protocol revision and initialize RPC op vector */
	clp->rpc_ops = &nfs_v4_clientops;

	error = nfs_create_rpc_client(clp, timeparms, authflavour,
				      1, flags & NFS_MOUNT_NORESVPORT);
	if (error < 0)
		goto error;
	memcpy(clp->cl_ipaddr, ip_addr, sizeof(clp->cl_ipaddr));

	error = nfs_idmap_new(clp);
	if (error < 0) {
		dprintk("%s: failed to create idmapper. Error = %d\n",
			__func__, error);
		goto error;
	}
	__set_bit(NFS_CS_IDMAP, &clp->cl_res_state);

	nfs_mark_client_ready(clp, NFS_CS_READY);
	return 0;

error:
	nfs_mark_client_ready(clp, error);
	dprintk("<-- nfs4_init_client() = xerror %d\n", error);
	return error;
}

/*
 * Set up an NFS4 client
 */
static int nfs4_set_client(struct nfs_server *server,
		const char *hostname,
		const struct sockaddr *addr,
		const size_t addrlen,
		const char *ip_addr,
		rpc_authflavor_t authflavour,
		int proto, const struct rpc_timeout *timeparms)
{
	struct nfs_client_initdata cl_init = {
		.hostname = hostname,
		.addr = addr,
		.addrlen = addrlen,
		.rpc_ops = &nfs_v4_clientops,
		.proto = proto,
	};
	struct nfs_client *clp;
	int error;

	dprintk("--> nfs4_set_client()\n");

	/* Allocate or find a client reference we can use */
	clp = nfs_get_client(&cl_init);
	if (IS_ERR(clp)) {
		error = PTR_ERR(clp);
		goto error;
	}
	error = nfs4_init_client(clp, timeparms, ip_addr, authflavour,
					server->flags);
	if (error < 0)
		goto error_put;

	server->nfs_client = clp;
	dprintk("<-- nfs4_set_client() = 0 [new %p]\n", clp);
	return 0;

error_put:
	nfs_put_client(clp);
error:
	dprintk("<-- nfs4_set_client() = xerror %d\n", error);
	return error;
}

/*
 * Create a version 4 volume record
 */
static int nfs4_init_server(struct nfs_server *server,
		const struct nfs_parsed_mount_data *data)
{
	struct rpc_timeout timeparms;
	int error;

	dprintk("--> nfs4_init_server()\n");

	nfs_init_timeout_values(&timeparms, data->nfs_server.protocol,
			data->timeo, data->retrans);

	/* Initialise the client representation from the mount data */
	server->flags = data->flags;
	server->caps |= NFS_CAP_ATOMIC_OPEN;
	server->options = data->options;

	/* Get a client record */
	error = nfs4_set_client(server,
			data->nfs_server.hostname,
			(const struct sockaddr *)&data->nfs_server.address,
			data->nfs_server.addrlen,
			data->client_address,
			data->auth_flavors[0],
			data->nfs_server.protocol,
			&timeparms);
	if (error < 0)
		goto error;

	if (data->rsize)
		server->rsize = nfs_block_size(data->rsize, NULL);
	if (data->wsize)
		server->wsize = nfs_block_size(data->wsize, NULL);

	server->acregmin = data->acregmin * HZ;
	server->acregmax = data->acregmax * HZ;
	server->acdirmin = data->acdirmin * HZ;
	server->acdirmax = data->acdirmax * HZ;

	server->port = data->nfs_server.port;

	error = nfs_init_server_rpcclient(server, &timeparms, data->auth_flavors[0]);

error:
	/* Done */
	dprintk("<-- nfs4_init_server() = %d\n", error);
	return error;
}

/*
 * Create a version 4 volume record
 * - keyed on server and FSID
 */
struct nfs_server *nfs4_create_server(const struct nfs_parsed_mount_data *data,
				      struct nfs_fh *mntfh)
{
	struct nfs_fattr fattr;
	struct nfs_server *server;
	int error;

	dprintk("--> nfs4_create_server()\n");

	server = nfs_alloc_server();
	if (!server)
		return ERR_PTR(-ENOMEM);

	/* set up the general RPC client */
	error = nfs4_init_server(server, data);
	if (error < 0)
		goto error;

	BUG_ON(!server->nfs_client);
	BUG_ON(!server->nfs_client->rpc_ops);
	BUG_ON(!server->nfs_client->rpc_ops->file_inode_ops);

	/* Probe the root fh to retrieve its FSID */
	error = nfs4_path_walk(server, mntfh, data->nfs_server.export_path);
	if (error < 0)
		goto error;

	dprintk("Server FSID: %llx:%llx\n",
		(unsigned long long) server->fsid.major,
		(unsigned long long) server->fsid.minor);
	dprintk("Mount FH: %d\n", mntfh->size);

	error = nfs_probe_fsinfo(server, mntfh, &fattr);
	if (error < 0)
		goto error;

	if (server->namelen == 0 || server->namelen > NFS4_MAXNAMLEN)
		server->namelen = NFS4_MAXNAMLEN;

	BUG_ON(!server->nfs_client);
	BUG_ON(!server->nfs_client->rpc_ops);
	BUG_ON(!server->nfs_client->rpc_ops->file_inode_ops);

	spin_lock(&nfs_client_lock);
	list_add_tail(&server->client_link, &server->nfs_client->cl_superblocks);
	list_add_tail(&server->master_link, &nfs_volume_list);
	spin_unlock(&nfs_client_lock);

	server->mount_time = jiffies;
	dprintk("<-- nfs4_create_server() = %p\n", server);
	return server;

error:
	nfs_free_server(server);
	dprintk("<-- nfs4_create_server() = error %d\n", error);
	return ERR_PTR(error);
}

/*
 * Create an NFS4 referral server record
 */
struct nfs_server *nfs4_create_referral_server(struct nfs_clone_mount *data,
					       struct nfs_fh *mntfh)
{
	struct nfs_client *parent_client;
	struct nfs_server *server, *parent_server;
	struct nfs_fattr fattr;
	int error;

	dprintk("--> nfs4_create_referral_server()\n");

	server = nfs_alloc_server();
	if (!server)
		return ERR_PTR(-ENOMEM);

	parent_server = NFS_SB(data->sb);
	parent_client = parent_server->nfs_client;

	/* Initialise the client representation from the parent server */
	nfs_server_copy_userdata(server, parent_server);
	server->caps |= NFS_CAP_ATOMIC_OPEN;

	/* Get a client representation.
	 * Note: NFSv4 always uses TCP, */
	error = nfs4_set_client(server, data->hostname,
				data->addr,
				data->addrlen,
				parent_client->cl_ipaddr,
				data->authflavor,
				parent_server->client->cl_xprt->prot,
				parent_server->client->cl_timeout);
	if (error < 0)
		goto error;

	error = nfs_init_server_rpcclient(server, parent_server->client->cl_timeout, data->authflavor);
	if (error < 0)
		goto error;

	BUG_ON(!server->nfs_client);
	BUG_ON(!server->nfs_client->rpc_ops);
	BUG_ON(!server->nfs_client->rpc_ops->file_inode_ops);

	/* Probe the root fh to retrieve its FSID and filehandle */
	error = nfs4_path_walk(server, mntfh, data->mnt_path);
	if (error < 0)
		goto error;

	/* probe the filesystem info for this server filesystem */
	error = nfs_probe_fsinfo(server, mntfh, &fattr);
	if (error < 0)
		goto error;

	if (server->namelen == 0 || server->namelen > NFS4_MAXNAMLEN)
		server->namelen = NFS4_MAXNAMLEN;

	dprintk("Referral FSID: %llx:%llx\n",
		(unsigned long long) server->fsid.major,
		(unsigned long long) server->fsid.minor);

	spin_lock(&nfs_client_lock);
	list_add_tail(&server->client_link, &server->nfs_client->cl_superblocks);
	list_add_tail(&server->master_link, &nfs_volume_list);
	spin_unlock(&nfs_client_lock);

	server->mount_time = jiffies;

	dprintk("<-- nfs_create_referral_server() = %p\n", server);
	return server;

error:
	nfs_free_server(server);
	dprintk("<-- nfs4_create_referral_server() = error %d\n", error);
	return ERR_PTR(error);
}

#endif /* CONFIG_NFS_V4 */

/*
 * Clone an NFS2, NFS3 or NFS4 server record
 */
struct nfs_server *nfs_clone_server(struct nfs_server *source,
				    struct nfs_fh *fh,
				    struct nfs_fattr *fattr)
{
	struct nfs_server *server;
	struct nfs_fattr fattr_fsinfo;
	int error;

	dprintk("--> nfs_clone_server(,%llx:%llx,)\n",
		(unsigned long long) fattr->fsid.major,
		(unsigned long long) fattr->fsid.minor);

	server = nfs_alloc_server();
	if (!server)
		return ERR_PTR(-ENOMEM);

	/* Copy data from the source */
	server->nfs_client = source->nfs_client;
	atomic_inc(&server->nfs_client->cl_count);
	nfs_server_copy_userdata(server, source);

	server->fsid = fattr->fsid;

	error = nfs_init_server_rpcclient(server,
			source->client->cl_timeout,
			source->client->cl_auth->au_flavor);
	if (error < 0)
		goto out_free_server;
	if (!IS_ERR(source->client_acl))
		nfs_init_server_aclclient(server);

	/* probe the filesystem info for this server filesystem */
	error = nfs_probe_fsinfo(server, fh, &fattr_fsinfo);
	if (error < 0)
		goto out_free_server;

	if (server->namelen == 0 || server->namelen > NFS4_MAXNAMLEN)
		server->namelen = NFS4_MAXNAMLEN;

	dprintk("Cloned FSID: %llx:%llx\n",
		(unsigned long long) server->fsid.major,
		(unsigned long long) server->fsid.minor);

	error = nfs_start_lockd(server);
	if (error < 0)
		goto out_free_server;

	spin_lock(&nfs_client_lock);
	list_add_tail(&server->client_link, &server->nfs_client->cl_superblocks);
	list_add_tail(&server->master_link, &nfs_volume_list);
	spin_unlock(&nfs_client_lock);

	server->mount_time = jiffies;

	dprintk("<-- nfs_clone_server() = %p\n", server);
	return server;

out_free_server:
	nfs_free_server(server);
	dprintk("<-- nfs_clone_server() = error %d\n", error);
	return ERR_PTR(error);
}

#ifdef CONFIG_PROC_FS
static struct proc_dir_entry *proc_fs_nfs;

static int nfs_server_list_open(struct inode *inode, struct file *file);
static void *nfs_server_list_start(struct seq_file *p, loff_t *pos);
static void *nfs_server_list_next(struct seq_file *p, void *v, loff_t *pos);
static void nfs_server_list_stop(struct seq_file *p, void *v);
static int nfs_server_list_show(struct seq_file *m, void *v);

static struct seq_operations nfs_server_list_ops = {
	.start	= nfs_server_list_start,
	.next	= nfs_server_list_next,
	.stop	= nfs_server_list_stop,
	.show	= nfs_server_list_show,
};

static const struct file_operations nfs_server_list_fops = {
	.open		= nfs_server_list_open,
	.read		= seq_read,
	.llseek		= seq_lseek,
	.release	= seq_release,
	.owner		= THIS_MODULE,
};

static int nfs_volume_list_open(struct inode *inode, struct file *file);
static void *nfs_volume_list_start(struct seq_file *p, loff_t *pos);
static void *nfs_volume_list_next(struct seq_file *p, void *v, loff_t *pos);
static void nfs_volume_list_stop(struct seq_file *p, void *v);
static int nfs_volume_list_show(struct seq_file *m, void *v);

static struct seq_operations nfs_volume_list_ops = {
	.start	= nfs_volume_list_start,
	.next	= nfs_volume_list_next,
	.stop	= nfs_volume_list_stop,
	.show	= nfs_volume_list_show,
};

static const struct file_operations nfs_volume_list_fops = {
	.open		= nfs_volume_list_open,
	.read		= seq_read,
	.llseek		= seq_lseek,
	.release	= seq_release,
	.owner		= THIS_MODULE,
};

/*
 * open "/proc/fs/nfsfs/servers" which provides a summary of servers with which
 * we're dealing
 */
static int nfs_server_list_open(struct inode *inode, struct file *file)
{
	struct seq_file *m;
	int ret;

	ret = seq_open(file, &nfs_server_list_ops);
	if (ret < 0)
		return ret;

	m = file->private_data;
	m->private = PDE(inode)->data;

	return 0;
}

/*
 * set up the iterator to start reading from the server list and return the first item
 */
static void *nfs_server_list_start(struct seq_file *m, loff_t *_pos)
{
	/* lock the list against modification */
	spin_lock(&nfs_client_lock);
	return seq_list_start_head(&nfs_client_list, *_pos);
}

/*
 * move to next server
 */
static void *nfs_server_list_next(struct seq_file *p, void *v, loff_t *pos)
{
	return seq_list_next(v, &nfs_client_list, pos);
}

/*
 * clean up after reading from the transports list
 */
static void nfs_server_list_stop(struct seq_file *p, void *v)
{
	spin_unlock(&nfs_client_lock);
}

/*
 * display a header line followed by a load of call lines
 */
static int nfs_server_list_show(struct seq_file *m, void *v)
{
	struct nfs_client *clp;

	/* display header on line 1 */
	if (v == &nfs_client_list) {
		seq_puts(m, "NV SERVER   PORT USE HOSTNAME\n");
		return 0;
	}

	/* display one transport per line on subsequent lines */
	clp = list_entry(v, struct nfs_client, cl_share_link);

	seq_printf(m, "v%u %s %s %3d %s\n",
		   clp->rpc_ops->version,
		   rpc_peeraddr2str(clp->cl_rpcclient, RPC_DISPLAY_HEX_ADDR),
		   rpc_peeraddr2str(clp->cl_rpcclient, RPC_DISPLAY_HEX_PORT),
		   atomic_read(&clp->cl_count),
		   clp->cl_hostname);

	return 0;
}

/*
 * open "/proc/fs/nfsfs/volumes" which provides a summary of extant volumes
 */
static int nfs_volume_list_open(struct inode *inode, struct file *file)
{
	struct seq_file *m;
	int ret;

	ret = seq_open(file, &nfs_volume_list_ops);
	if (ret < 0)
		return ret;

	m = file->private_data;
	m->private = PDE(inode)->data;

	return 0;
}

/*
 * set up the iterator to start reading from the volume list and return the first item
 */
static void *nfs_volume_list_start(struct seq_file *m, loff_t *_pos)
{
	/* lock the list against modification */
	spin_lock(&nfs_client_lock);
	return seq_list_start_head(&nfs_volume_list, *_pos);
}

/*
 * move to next volume
 */
static void *nfs_volume_list_next(struct seq_file *p, void *v, loff_t *pos)
{
	return seq_list_next(v, &nfs_volume_list, pos);
}

/*
 * clean up after reading from the transports list
 */
static void nfs_volume_list_stop(struct seq_file *p, void *v)
{
	spin_unlock(&nfs_client_lock);
}

/*
 * display a header line followed by a load of call lines
 */
static int nfs_volume_list_show(struct seq_file *m, void *v)
{
	struct nfs_server *server;
	struct nfs_client *clp;
	char dev[8], fsid[17];

	/* display header on line 1 */
	if (v == &nfs_volume_list) {
		seq_puts(m, "NV SERVER   PORT DEV     FSID              FSC\n");
		return 0;
	}
	/* display one transport per line on subsequent lines */
	server = list_entry(v, struct nfs_server, master_link);
	clp = server->nfs_client;

	snprintf(dev, 8, "%u:%u",
		 MAJOR(server->s_dev), MINOR(server->s_dev));

	snprintf(fsid, 17, "%llx:%llx",
		 (unsigned long long) server->fsid.major,
		 (unsigned long long) server->fsid.minor);

	seq_printf(m, "v%u %s %s %-7s %-17s %s\n",
		   clp->rpc_ops->version,
		   rpc_peeraddr2str(clp->cl_rpcclient, RPC_DISPLAY_HEX_ADDR),
		   rpc_peeraddr2str(clp->cl_rpcclient, RPC_DISPLAY_HEX_PORT),
		   dev,
		   fsid,
		   nfs_server_fscache_state(server));

	return 0;
}

/*
 * initialise the /proc/fs/nfsfs/ directory
 */
int __init nfs_fs_proc_init(void)
{
	struct proc_dir_entry *p;

	proc_fs_nfs = proc_mkdir("fs/nfsfs", NULL);
	if (!proc_fs_nfs)
		goto error_0;

	/* a file of servers with which we're dealing */
	p = proc_create("servers", S_IFREG|S_IRUGO,
			proc_fs_nfs, &nfs_server_list_fops);
	if (!p)
		goto error_1;

	/* a file of volumes that we have mounted */
	p = proc_create("volumes", S_IFREG|S_IRUGO,
			proc_fs_nfs, &nfs_volume_list_fops);
	if (!p)
		goto error_2;
	return 0;

error_2:
	remove_proc_entry("servers", proc_fs_nfs);
error_1:
	remove_proc_entry("fs/nfsfs", NULL);
error_0:
	return -ENOMEM;
}

/*
 * clean up the /proc/fs/nfsfs/ directory
 */
void nfs_fs_proc_exit(void)
{
	remove_proc_entry("volumes", proc_fs_nfs);
	remove_proc_entry("servers", proc_fs_nfs);
	remove_proc_entry("fs/nfsfs", NULL);
}

#endif /* CONFIG_PROC_FS */<|MERGE_RESOLUTION|>--- conflicted
+++ resolved
@@ -291,19 +291,11 @@
 {
 	const struct sockaddr_in *sin1 = (const struct sockaddr_in *)sa1;
 	const struct sockaddr_in *sin2 = (const struct sockaddr_in *)sa2;
-<<<<<<< HEAD
 
 	return nfs_sockaddr_match_ipaddr4(sa1, sa2) &&
 		(sin1->sin_port == sin2->sin_port);
 }
 
-=======
-
-	return nfs_sockaddr_match_ipaddr4(sa1, sa2) &&
-		(sin1->sin_port == sin2->sin_port);
-}
-
->>>>>>> e9fb3fe0
 /*
  * Test if two socket addresses represent the same actual socket,
  * by comparing (only) relevant fields, excluding the port number.
