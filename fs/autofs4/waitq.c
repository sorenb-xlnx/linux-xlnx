/* -*- c -*- --------------------------------------------------------------- *
 *
 * linux/fs/autofs/waitq.c
 *
 *  Copyright 1997-1998 Transmeta Corporation -- All Rights Reserved
 *  Copyright 2001-2006 Ian Kent <raven@themaw.net>
 *
 * This file is part of the Linux kernel and is made available under
 * the terms of the GNU General Public License, version 2, or at your
 * option, any later version, incorporated herein by reference.
 *
 * ------------------------------------------------------------------------- */

#include <linux/slab.h>
#include <linux/time.h>
#include <linux/signal.h>
#include <linux/file.h>
#include "autofs_i.h"

/* We make this a static variable rather than a part of the superblock; it
   is better if we don't reassign numbers easily even across filesystems */
static autofs_wqt_t autofs4_next_wait_queue = 1;

/* These are the signals we allow interrupting a pending mount */
#define SHUTDOWN_SIGS	(sigmask(SIGKILL) | sigmask(SIGINT) | sigmask(SIGQUIT))

void autofs4_catatonic_mode(struct autofs_sb_info *sbi)
{
	struct autofs_wait_queue *wq, *nwq;

	mutex_lock(&sbi->wq_mutex);
	if (sbi->catatonic) {
		mutex_unlock(&sbi->wq_mutex);
		return;
	}

	DPRINTK("entering catatonic mode");

	sbi->catatonic = 1;
	wq = sbi->queues;
	sbi->queues = NULL;	/* Erase all wait queues */
	while (wq) {
		nwq = wq->next;
		wq->status = -ENOENT; /* Magic is gone - report failure */
		if (wq->name.name) {
			kfree(wq->name.name);
			wq->name.name = NULL;
		}
		wq->wait_ctr--;
		wake_up_interruptible(&wq->queue);
		wq = nwq;
	}
	fput(sbi->pipe);	/* Close the pipe */
	sbi->pipe = NULL;
	sbi->pipefd = -1;
	mutex_unlock(&sbi->wq_mutex);
}

static int autofs4_write(struct file *file, const void *addr, int bytes)
{
	unsigned long sigpipe, flags;
	mm_segment_t fs;
	const char *data = (const char *)addr;
	ssize_t wr = 0;

	/** WARNING: this is not safe for writing more than PIPE_BUF bytes! **/

	sigpipe = sigismember(&current->pending.signal, SIGPIPE);

	/* Save pointer to user space and point back to kernel space */
	fs = get_fs();
	set_fs(KERNEL_DS);

	while (bytes &&
	       (wr = file->f_op->write(file,data,bytes,&file->f_pos)) > 0) {
		data += wr;
		bytes -= wr;
	}

	set_fs(fs);

	/* Keep the currently executing process from receiving a
	   SIGPIPE unless it was already supposed to get one */
	if (wr == -EPIPE && !sigpipe) {
		spin_lock_irqsave(&current->sighand->siglock, flags);
		sigdelset(&current->pending.signal, SIGPIPE);
		recalc_sigpending();
		spin_unlock_irqrestore(&current->sighand->siglock, flags);
	}

	return (bytes > 0);
}
	
static void autofs4_notify_daemon(struct autofs_sb_info *sbi,
				 struct autofs_wait_queue *wq,
				 int type)
{
	union {
		struct autofs_packet_hdr hdr;
		union autofs_packet_union v4_pkt;
		union autofs_v5_packet_union v5_pkt;
	} pkt;
	struct file *pipe = NULL;
	size_t pktsz;

	DPRINTK("wait id = 0x%08lx, name = %.*s, type=%d",
		wq->wait_queue_token, wq->name.len, wq->name.name, type);

	memset(&pkt,0,sizeof pkt); /* For security reasons */

	pkt.hdr.proto_version = sbi->version;
	pkt.hdr.type = type;
	switch (type) {
	/* Kernel protocol v4 missing and expire packets */
	case autofs_ptype_missing:
	{
		struct autofs_packet_missing *mp = &pkt.v4_pkt.missing;

		pktsz = sizeof(*mp);

		mp->wait_queue_token = wq->wait_queue_token;
		mp->len = wq->name.len;
		memcpy(mp->name, wq->name.name, wq->name.len);
		mp->name[wq->name.len] = '\0';
		break;
	}
	case autofs_ptype_expire_multi:
	{
		struct autofs_packet_expire_multi *ep = &pkt.v4_pkt.expire_multi;

		pktsz = sizeof(*ep);

		ep->wait_queue_token = wq->wait_queue_token;
		ep->len = wq->name.len;
		memcpy(ep->name, wq->name.name, wq->name.len);
		ep->name[wq->name.len] = '\0';
		break;
	}
	/*
	 * Kernel protocol v5 packet for handling indirect and direct
	 * mount missing and expire requests
	 */
	case autofs_ptype_missing_indirect:
	case autofs_ptype_expire_indirect:
	case autofs_ptype_missing_direct:
	case autofs_ptype_expire_direct:
	{
		struct autofs_v5_packet *packet = &pkt.v5_pkt.v5_packet;

		pktsz = sizeof(*packet);

		packet->wait_queue_token = wq->wait_queue_token;
		packet->len = wq->name.len;
		memcpy(packet->name, wq->name.name, wq->name.len);
		packet->name[wq->name.len] = '\0';
		packet->dev = wq->dev;
		packet->ino = wq->ino;
		packet->uid = wq->uid;
		packet->gid = wq->gid;
		packet->pid = wq->pid;
		packet->tgid = wq->tgid;
		break;
	}
	default:
		printk("autofs4_notify_daemon: bad type %d!\n", type);
		return;
	}

	/* Check if we have become catatonic */
	mutex_lock(&sbi->wq_mutex);
	if (!sbi->catatonic) {
		pipe = sbi->pipe;
		get_file(pipe);
	}
	mutex_unlock(&sbi->wq_mutex);

	if (pipe) {
		if (autofs4_write(pipe, &pkt, pktsz))
			autofs4_catatonic_mode(sbi);
		fput(pipe);
	}
}

static int autofs4_getpath(struct autofs_sb_info *sbi,
			   struct dentry *dentry, char **name)
{
	struct dentry *root = sbi->sb->s_root;
	struct dentry *tmp;
	char *buf;
	char *p;
	int len;
	unsigned seq;

rename_retry:
	buf = *name;
	len = 0;

	seq = read_seqbegin(&rename_lock);
	rcu_read_lock();
<<<<<<< HEAD
	spin_lock(&autofs4_lock);
=======
	spin_lock(&sbi->fs_lock);
>>>>>>> 105e53f8
	for (tmp = dentry ; tmp != root ; tmp = tmp->d_parent)
		len += tmp->d_name.len + 1;

	if (!len || --len > NAME_MAX) {
<<<<<<< HEAD
		spin_unlock(&autofs4_lock);
=======
		spin_unlock(&sbi->fs_lock);
>>>>>>> 105e53f8
		rcu_read_unlock();
		if (read_seqretry(&rename_lock, seq))
			goto rename_retry;
		return 0;
	}

	*(buf + len) = '\0';
	p = buf + len - dentry->d_name.len;
	strncpy(p, dentry->d_name.name, dentry->d_name.len);

	for (tmp = dentry->d_parent; tmp != root ; tmp = tmp->d_parent) {
		*(--p) = '/';
		p -= tmp->d_name.len;
		strncpy(p, tmp->d_name.name, tmp->d_name.len);
	}
<<<<<<< HEAD
	spin_unlock(&autofs4_lock);
=======
	spin_unlock(&sbi->fs_lock);
>>>>>>> 105e53f8
	rcu_read_unlock();
	if (read_seqretry(&rename_lock, seq))
		goto rename_retry;

	return len;
}

static struct autofs_wait_queue *
autofs4_find_wait(struct autofs_sb_info *sbi, struct qstr *qstr)
{
	struct autofs_wait_queue *wq;

	for (wq = sbi->queues; wq; wq = wq->next) {
		if (wq->name.hash == qstr->hash &&
		    wq->name.len == qstr->len &&
		    wq->name.name &&
			 !memcmp(wq->name.name, qstr->name, qstr->len))
			break;
	}
	return wq;
}

/*
 * Check if we have a valid request.
 * Returns
 * 1 if the request should continue.
 *   In this case we can return an autofs_wait_queue entry if one is
 *   found or NULL to idicate a new wait needs to be created.
 * 0 or a negative errno if the request shouldn't continue.
 */
static int validate_request(struct autofs_wait_queue **wait,
			    struct autofs_sb_info *sbi,
			    struct qstr *qstr,
			    struct dentry*dentry, enum autofs_notify notify)
{
	struct autofs_wait_queue *wq;
	struct autofs_info *ino;

	/* Wait in progress, continue; */
	wq = autofs4_find_wait(sbi, qstr);
	if (wq) {
		*wait = wq;
		return 1;
	}

	*wait = NULL;

	/* If we don't yet have any info this is a new request */
	ino = autofs4_dentry_ino(dentry);
	if (!ino)
		return 1;

	/*
	 * If we've been asked to wait on an existing expire (NFY_NONE)
	 * but there is no wait in the queue ...
	 */
	if (notify == NFY_NONE) {
		/*
		 * Either we've betean the pending expire to post it's
		 * wait or it finished while we waited on the mutex.
		 * So we need to wait till either, the wait appears
		 * or the expire finishes.
		 */

		while (ino->flags & AUTOFS_INF_EXPIRING) {
			mutex_unlock(&sbi->wq_mutex);
			schedule_timeout_interruptible(HZ/10);
			if (mutex_lock_interruptible(&sbi->wq_mutex))
				return -EINTR;

			wq = autofs4_find_wait(sbi, qstr);
			if (wq) {
				*wait = wq;
				return 1;
			}
		}

		/*
		 * Not ideal but the status has already gone. Of the two
		 * cases where we wait on NFY_NONE neither depend on the
		 * return status of the wait.
		 */
		return 0;
	}

	/*
	 * If we've been asked to trigger a mount and the request
	 * completed while we waited on the mutex ...
	 */
	if (notify == NFY_MOUNT) {
		struct dentry *new = NULL;
		int valid = 1;

		/*
		 * If the dentry was successfully mounted while we slept
		 * on the wait queue mutex we can return success. If it
		 * isn't mounted (doesn't have submounts for the case of
		 * a multi-mount with no mount at it's base) we can
		 * continue on and create a new request.
		 */
		if (!IS_ROOT(dentry)) {
			if (dentry->d_inode && d_unhashed(dentry)) {
				struct dentry *parent = dentry->d_parent;
				new = d_lookup(parent, &dentry->d_name);
				if (new)
					dentry = new;
			}
		}
		if (have_submounts(dentry))
			valid = 0;

		if (new)
			dput(new);
		return valid;
	}

	return 1;
}

int autofs4_wait(struct autofs_sb_info *sbi, struct dentry *dentry,
		enum autofs_notify notify)
{
	struct autofs_wait_queue *wq;
	struct qstr qstr;
	char *name;
	int status, ret, type;

	/* In catatonic mode, we don't wait for nobody */
	if (sbi->catatonic)
		return -ENOENT;

	if (!dentry->d_inode) {
		/*
		 * A wait for a negative dentry is invalid for certain
		 * cases. A direct or offset mount "always" has its mount
		 * point directory created and so the request dentry must
		 * be positive or the map key doesn't exist. The situation
		 * is very similar for indirect mounts except only dentrys
		 * in the root of the autofs file system may be negative.
		 */
		if (autofs_type_trigger(sbi->type))
			return -ENOENT;
		else if (!IS_ROOT(dentry->d_parent))
			return -ENOENT;
	}

	name = kmalloc(NAME_MAX + 1, GFP_KERNEL);
	if (!name)
		return -ENOMEM;

	/* If this is a direct mount request create a dummy name */
	if (IS_ROOT(dentry) && autofs_type_trigger(sbi->type))
		qstr.len = sprintf(name, "%p", dentry);
	else {
		qstr.len = autofs4_getpath(sbi, dentry, &name);
		if (!qstr.len) {
			kfree(name);
			return -ENOENT;
		}
	}
	qstr.name = name;
	qstr.hash = full_name_hash(name, qstr.len);

	if (mutex_lock_interruptible(&sbi->wq_mutex)) {
		kfree(qstr.name);
		return -EINTR;
	}

	ret = validate_request(&wq, sbi, &qstr, dentry, notify);
	if (ret <= 0) {
		if (ret == 0)
			mutex_unlock(&sbi->wq_mutex);
		kfree(qstr.name);
		return ret;
	}

	if (!wq) {
		/* Create a new wait queue */
		wq = kmalloc(sizeof(struct autofs_wait_queue),GFP_KERNEL);
		if (!wq) {
			kfree(qstr.name);
			mutex_unlock(&sbi->wq_mutex);
			return -ENOMEM;
		}

		wq->wait_queue_token = autofs4_next_wait_queue;
		if (++autofs4_next_wait_queue == 0)
			autofs4_next_wait_queue = 1;
		wq->next = sbi->queues;
		sbi->queues = wq;
		init_waitqueue_head(&wq->queue);
		memcpy(&wq->name, &qstr, sizeof(struct qstr));
		wq->dev = autofs4_get_dev(sbi);
		wq->ino = autofs4_get_ino(sbi);
		wq->uid = current_uid();
		wq->gid = current_gid();
		wq->pid = current->pid;
		wq->tgid = current->tgid;
		wq->status = -EINTR; /* Status return if interrupted */
		wq->wait_ctr = 2;
		mutex_unlock(&sbi->wq_mutex);

		if (sbi->version < 5) {
			if (notify == NFY_MOUNT)
				type = autofs_ptype_missing;
			else
				type = autofs_ptype_expire_multi;
		} else {
			if (notify == NFY_MOUNT)
				type = autofs_type_trigger(sbi->type) ?
					autofs_ptype_missing_direct :
					 autofs_ptype_missing_indirect;
			else
				type = autofs_type_trigger(sbi->type) ?
					autofs_ptype_expire_direct :
					autofs_ptype_expire_indirect;
		}

		DPRINTK("new wait id = 0x%08lx, name = %.*s, nfy=%d\n",
			(unsigned long) wq->wait_queue_token, wq->name.len,
			wq->name.name, notify);

		/* autofs4_notify_daemon() may block */
		autofs4_notify_daemon(sbi, wq, type);
	} else {
		wq->wait_ctr++;
		mutex_unlock(&sbi->wq_mutex);
		kfree(qstr.name);
		DPRINTK("existing wait id = 0x%08lx, name = %.*s, nfy=%d",
			(unsigned long) wq->wait_queue_token, wq->name.len,
			wq->name.name, notify);
	}

	/*
	 * wq->name.name is NULL iff the lock is already released
	 * or the mount has been made catatonic.
	 */
	if (wq->name.name) {
		/* Block all but "shutdown" signals while waiting */
		sigset_t oldset;
		unsigned long irqflags;

		spin_lock_irqsave(&current->sighand->siglock, irqflags);
		oldset = current->blocked;
		siginitsetinv(&current->blocked, SHUTDOWN_SIGS & ~oldset.sig[0]);
		recalc_sigpending();
		spin_unlock_irqrestore(&current->sighand->siglock, irqflags);

		wait_event_interruptible(wq->queue, wq->name.name == NULL);

		spin_lock_irqsave(&current->sighand->siglock, irqflags);
		current->blocked = oldset;
		recalc_sigpending();
		spin_unlock_irqrestore(&current->sighand->siglock, irqflags);
	} else {
		DPRINTK("skipped sleeping");
	}

	status = wq->status;

	/*
	 * For direct and offset mounts we need to track the requester's
	 * uid and gid in the dentry info struct. This is so it can be
	 * supplied, on request, by the misc device ioctl interface.
	 * This is needed during daemon resatart when reconnecting
	 * to existing, active, autofs mounts. The uid and gid (and
	 * related string values) may be used for macro substitution
	 * in autofs mount maps.
	 */
	if (!status) {
		struct autofs_info *ino;
		struct dentry *de = NULL;

		/* direct mount or browsable map */
		ino = autofs4_dentry_ino(dentry);
		if (!ino) {
			/* If not lookup actual dentry used */
			de = d_lookup(dentry->d_parent, &dentry->d_name);
			if (de)
				ino = autofs4_dentry_ino(de);
		}

		/* Set mount requester */
		if (ino) {
			spin_lock(&sbi->fs_lock);
			ino->uid = wq->uid;
			ino->gid = wq->gid;
			spin_unlock(&sbi->fs_lock);
		}

		if (de)
			dput(de);
	}

	/* Are we the last process to need status? */
	mutex_lock(&sbi->wq_mutex);
	if (!--wq->wait_ctr)
		kfree(wq);
	mutex_unlock(&sbi->wq_mutex);

	return status;
}


int autofs4_wait_release(struct autofs_sb_info *sbi, autofs_wqt_t wait_queue_token, int status)
{
	struct autofs_wait_queue *wq, **wql;

	mutex_lock(&sbi->wq_mutex);
	for (wql = &sbi->queues; (wq = *wql) != NULL; wql = &wq->next) {
		if (wq->wait_queue_token == wait_queue_token)
			break;
	}

	if (!wq) {
		mutex_unlock(&sbi->wq_mutex);
		return -EINVAL;
	}

	*wql = wq->next;	/* Unlink from chain */
	kfree(wq->name.name);
	wq->name.name = NULL;	/* Do not wait on this queue */
	wq->status = status;
	wake_up_interruptible(&wq->queue);
	if (!--wq->wait_ctr)
		kfree(wq);
	mutex_unlock(&sbi->wq_mutex);

	return 0;
}
<|MERGE_RESOLUTION|>--- conflicted
+++ resolved
@@ -197,20 +197,12 @@
 
 	seq = read_seqbegin(&rename_lock);
 	rcu_read_lock();
-<<<<<<< HEAD
-	spin_lock(&autofs4_lock);
-=======
 	spin_lock(&sbi->fs_lock);
->>>>>>> 105e53f8
 	for (tmp = dentry ; tmp != root ; tmp = tmp->d_parent)
 		len += tmp->d_name.len + 1;
 
 	if (!len || --len > NAME_MAX) {
-<<<<<<< HEAD
-		spin_unlock(&autofs4_lock);
-=======
 		spin_unlock(&sbi->fs_lock);
->>>>>>> 105e53f8
 		rcu_read_unlock();
 		if (read_seqretry(&rename_lock, seq))
 			goto rename_retry;
@@ -226,11 +218,7 @@
 		p -= tmp->d_name.len;
 		strncpy(p, tmp->d_name.name, tmp->d_name.len);
 	}
-<<<<<<< HEAD
-	spin_unlock(&autofs4_lock);
-=======
 	spin_unlock(&sbi->fs_lock);
->>>>>>> 105e53f8
 	rcu_read_unlock();
 	if (read_seqretry(&rename_lock, seq))
 		goto rename_retry;
