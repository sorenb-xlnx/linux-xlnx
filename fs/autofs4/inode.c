/* -*- c -*- --------------------------------------------------------------- *
 *
 * linux/fs/autofs/inode.c
 *
 *  Copyright 1997-1998 Transmeta Corporation -- All Rights Reserved
 *  Copyright 2005-2006 Ian Kent <raven@themaw.net>
 *
 * This file is part of the Linux kernel and is made available under
 * the terms of the GNU General Public License, version 2, or at your
 * option, any later version, incorporated herein by reference.
 *
 * ------------------------------------------------------------------------- */

#include <linux/kernel.h>
#include <linux/slab.h>
#include <linux/file.h>
#include <linux/seq_file.h>
#include <linux/pagemap.h>
#include <linux/parser.h>
#include <linux/bitops.h>
#include <linux/magic.h>
#include "autofs_i.h"
#include <linux/module.h>

struct autofs_info *autofs4_new_ino(struct autofs_sb_info *sbi)
{
	struct autofs_info *ino = kzalloc(sizeof(*ino), GFP_KERNEL);
	if (ino) {
		INIT_LIST_HEAD(&ino->active);
		INIT_LIST_HEAD(&ino->expiring);
		ino->last_used = jiffies;
		ino->sbi = sbi;
	}
	return ino;
}

void autofs4_clean_ino(struct autofs_info *ino)
{
	ino->uid = 0;
	ino->gid = 0;
	ino->last_used = jiffies;
}

void autofs4_free_ino(struct autofs_info *ino)
{
	kfree(ino);
}

void autofs4_kill_sb(struct super_block *sb)
{
	struct autofs_sb_info *sbi = autofs4_sbi(sb);

	/*
	 * In the event of a failure in get_sb_nodev the superblock
	 * info is not present so nothing else has been setup, so
	 * just call kill_anon_super when we are called from
	 * deactivate_super.
	 */
	if (!sbi)
		goto out_kill_sb;

	/* Free wait queues, close pipe */
	autofs4_catatonic_mode(sbi);

	sb->s_fs_info = NULL;
	kfree(sbi);

out_kill_sb:
	DPRINTK("shutting down");
	kill_litter_super(sb);
}

static int autofs4_show_options(struct seq_file *m, struct vfsmount *mnt)
{
	struct autofs_sb_info *sbi = autofs4_sbi(mnt->mnt_sb);
	struct inode *root_inode = mnt->mnt_sb->s_root->d_inode;

	if (!sbi)
		return 0;

	seq_printf(m, ",fd=%d", sbi->pipefd);
	if (root_inode->i_uid != 0)
		seq_printf(m, ",uid=%u", root_inode->i_uid);
	if (root_inode->i_gid != 0)
		seq_printf(m, ",gid=%u", root_inode->i_gid);
	seq_printf(m, ",pgrp=%d", sbi->oz_pgrp);
	seq_printf(m, ",timeout=%lu", sbi->exp_timeout/HZ);
	seq_printf(m, ",minproto=%d", sbi->min_proto);
	seq_printf(m, ",maxproto=%d", sbi->max_proto);

	if (autofs_type_offset(sbi->type))
		seq_printf(m, ",offset");
	else if (autofs_type_direct(sbi->type))
		seq_printf(m, ",direct");
	else
		seq_printf(m, ",indirect");

	return 0;
}

static void autofs4_evict_inode(struct inode *inode)
{
	end_writeback(inode);
	kfree(inode->i_private);
}

static const struct super_operations autofs4_sops = {
	.statfs		= simple_statfs,
	.show_options	= autofs4_show_options,
	.evict_inode	= autofs4_evict_inode,
};

enum {Opt_err, Opt_fd, Opt_uid, Opt_gid, Opt_pgrp, Opt_minproto, Opt_maxproto,
	Opt_indirect, Opt_direct, Opt_offset};

static const match_table_t tokens = {
	{Opt_fd, "fd=%u"},
	{Opt_uid, "uid=%u"},
	{Opt_gid, "gid=%u"},
	{Opt_pgrp, "pgrp=%u"},
	{Opt_minproto, "minproto=%u"},
	{Opt_maxproto, "maxproto=%u"},
	{Opt_indirect, "indirect"},
	{Opt_direct, "direct"},
	{Opt_offset, "offset"},
	{Opt_err, NULL}
};

static int parse_options(char *options, int *pipefd, uid_t *uid, gid_t *gid,
		pid_t *pgrp, unsigned int *type, int *minproto, int *maxproto)
{
	char *p;
	substring_t args[MAX_OPT_ARGS];
	int option;

	*uid = current_uid();
	*gid = current_gid();
	*pgrp = task_pgrp_nr(current);

	*minproto = AUTOFS_MIN_PROTO_VERSION;
	*maxproto = AUTOFS_MAX_PROTO_VERSION;

	*pipefd = -1;

	if (!options)
		return 1;

	while ((p = strsep(&options, ",")) != NULL) {
		int token;
		if (!*p)
			continue;

		token = match_token(p, tokens, args);
		switch (token) {
		case Opt_fd:
			if (match_int(args, pipefd))
				return 1;
			break;
		case Opt_uid:
			if (match_int(args, &option))
				return 1;
			*uid = option;
			break;
		case Opt_gid:
			if (match_int(args, &option))
				return 1;
			*gid = option;
			break;
		case Opt_pgrp:
			if (match_int(args, &option))
				return 1;
			*pgrp = option;
			break;
		case Opt_minproto:
			if (match_int(args, &option))
				return 1;
			*minproto = option;
			break;
		case Opt_maxproto:
			if (match_int(args, &option))
				return 1;
			*maxproto = option;
			break;
		case Opt_indirect:
			set_autofs_type_indirect(type);
			break;
		case Opt_direct:
			set_autofs_type_direct(type);
			break;
		case Opt_offset:
			set_autofs_type_offset(type);
			break;
		default:
			return 1;
		}
	}
	return (*pipefd < 0);
}

int autofs4_fill_super(struct super_block *s, void *data, int silent)
{
	struct inode * root_inode;
	struct dentry * root;
	struct file * pipe;
	int pipefd;
	struct autofs_sb_info *sbi;
	struct autofs_info *ino;

	sbi = kzalloc(sizeof(*sbi), GFP_KERNEL);
	if (!sbi)
		goto fail_unlock;
	DPRINTK("starting up, sbi = %p",sbi);

	s->s_fs_info = sbi;
	sbi->magic = AUTOFS_SBI_MAGIC;
	sbi->pipefd = -1;
	sbi->pipe = NULL;
	sbi->catatonic = 1;
	sbi->exp_timeout = 0;
	sbi->oz_pgrp = task_pgrp_nr(current);
	sbi->sb = s;
	sbi->version = 0;
	sbi->sub_version = 0;
	set_autofs_type_indirect(&sbi->type);
	sbi->min_proto = 0;
	sbi->max_proto = 0;
	mutex_init(&sbi->wq_mutex);
	spin_lock_init(&sbi->fs_lock);
	sbi->queues = NULL;
	spin_lock_init(&sbi->lookup_lock);
	INIT_LIST_HEAD(&sbi->active_list);
	INIT_LIST_HEAD(&sbi->expiring_list);
	s->s_blocksize = 1024;
	s->s_blocksize_bits = 10;
	s->s_magic = AUTOFS_SUPER_MAGIC;
	s->s_op = &autofs4_sops;
	s->s_d_op = &autofs4_dentry_operations;
	s->s_time_gran = 1;

	/*
	 * Get the root inode and dentry, but defer checking for errors.
	 */
	ino = autofs4_new_ino(sbi);
	if (!ino)
		goto fail_free;
	root_inode = autofs4_get_inode(s, S_IFDIR | 0755);
	if (!root_inode)
		goto fail_ino;

	root = d_alloc_root(root_inode);
	if (!root)
		goto fail_iput;
	pipe = NULL;

<<<<<<< HEAD
	d_set_d_op(root, &autofs4_sb_dentry_operations);
=======
>>>>>>> 63310467
	root->d_fsdata = ino;

	/* Can this call block? */
	if (parse_options(data, &pipefd, &root_inode->i_uid, &root_inode->i_gid,
				&sbi->oz_pgrp, &sbi->type, &sbi->min_proto,
				&sbi->max_proto)) {
		printk("autofs: called with bogus options\n");
		goto fail_dput;
	}

	if (autofs_type_trigger(sbi->type))
		__managed_dentry_set_managed(root);

	root_inode->i_fop = &autofs4_root_operations;
	root_inode->i_op = &autofs4_dir_inode_operations;

	/* Couldn't this be tested earlier? */
	if (sbi->max_proto < AUTOFS_MIN_PROTO_VERSION ||
	    sbi->min_proto > AUTOFS_MAX_PROTO_VERSION) {
		printk("autofs: kernel does not match daemon version "
		       "daemon (%d, %d) kernel (%d, %d)\n",
			sbi->min_proto, sbi->max_proto,
			AUTOFS_MIN_PROTO_VERSION, AUTOFS_MAX_PROTO_VERSION);
		goto fail_dput;
	}

	/* Establish highest kernel protocol version */
	if (sbi->max_proto > AUTOFS_MAX_PROTO_VERSION)
		sbi->version = AUTOFS_MAX_PROTO_VERSION;
	else
		sbi->version = sbi->max_proto;
	sbi->sub_version = AUTOFS_PROTO_SUBVERSION;

	DPRINTK("pipe fd = %d, pgrp = %u", pipefd, sbi->oz_pgrp);
	pipe = fget(pipefd);
	
	if (!pipe) {
		printk("autofs: could not open pipe file descriptor\n");
		goto fail_dput;
	}
	if (!pipe->f_op || !pipe->f_op->write)
		goto fail_fput;
	sbi->pipe = pipe;
	sbi->pipefd = pipefd;
	sbi->catatonic = 0;

	/*
	 * Success! Install the root dentry now to indicate completion.
	 */
	s->s_root = root;
	return 0;
	
	/*
	 * Failure ... clean up.
	 */
fail_fput:
	printk("autofs: pipe file descriptor does not contain proper ops\n");
	fput(pipe);
	/* fall through */
fail_dput:
	dput(root);
	goto fail_free;
fail_iput:
	printk("autofs: get root dentry failed\n");
	iput(root_inode);
fail_ino:
	kfree(ino);
fail_free:
	kfree(sbi);
	s->s_fs_info = NULL;
fail_unlock:
	return -EINVAL;
}

struct inode *autofs4_get_inode(struct super_block *sb, mode_t mode)
{
	struct inode *inode = new_inode(sb);

	if (inode == NULL)
		return NULL;

	inode->i_mode = mode;
	if (sb->s_root) {
		inode->i_uid = sb->s_root->d_inode->i_uid;
		inode->i_gid = sb->s_root->d_inode->i_gid;
	}
	inode->i_atime = inode->i_mtime = inode->i_ctime = CURRENT_TIME;
	inode->i_ino = get_next_ino();

	if (S_ISDIR(mode)) {
		inode->i_nlink = 2;
		inode->i_op = &autofs4_dir_inode_operations;
		inode->i_fop = &autofs4_dir_operations;
	} else if (S_ISLNK(mode)) {
		inode->i_op = &autofs4_symlink_inode_operations;
	}

	return inode;
}<|MERGE_RESOLUTION|>--- conflicted
+++ resolved
@@ -252,10 +252,6 @@
 		goto fail_iput;
 	pipe = NULL;
 
-<<<<<<< HEAD
-	d_set_d_op(root, &autofs4_sb_dentry_operations);
-=======
->>>>>>> 63310467
 	root->d_fsdata = ino;
 
 	/* Can this call block? */
