/* -*- c -*- --------------------------------------------------------------- *
 *
 * linux/fs/autofs/expire.c
 *
 *  Copyright 1997-1998 Transmeta Corporation -- All Rights Reserved
 *  Copyright 1999-2000 Jeremy Fitzhardinge <jeremy@goop.org>
 *  Copyright 2001-2006 Ian Kent <raven@themaw.net>
 *
 * This file is part of the Linux kernel and is made available under
 * the terms of the GNU General Public License, version 2, or at your
 * option, any later version, incorporated herein by reference.
 *
 * ------------------------------------------------------------------------- */

#include "autofs_i.h"

static unsigned long now;

/* Check if a dentry can be expired */
static inline int autofs4_can_expire(struct dentry *dentry,
					unsigned long timeout, int do_now)
{
	struct autofs_info *ino = autofs4_dentry_ino(dentry);

	/* dentry in the process of being deleted */
	if (ino == NULL)
		return 0;

	if (!do_now) {
		/* Too young to die */
		if (!timeout || time_after(ino->last_used + timeout, now))
			return 0;

		/* update last_used here :-
		   - obviously makes sense if it is in use now
		   - less obviously, prevents rapid-fire expire
		     attempts if expire fails the first time */
		ino->last_used = now;
	}
	return 1;
}

/* Check a mount point for busyness */
static int autofs4_mount_busy(struct vfsmount *mnt, struct dentry *dentry)
{
	struct dentry *top = dentry;
	struct path path = {.mnt = mnt, .dentry = dentry};
	int status = 1;

	DPRINTK("dentry %p %.*s",
		dentry, (int)dentry->d_name.len, dentry->d_name.name);

	path_get(&path);

	if (!follow_down_one(&path))
		goto done;

	if (is_autofs4_dentry(path.dentry)) {
		struct autofs_sb_info *sbi = autofs4_sbi(path.dentry->d_sb);

		/* This is an autofs submount, we can't expire it */
		if (autofs_type_indirect(sbi->type))
			goto done;

		/*
		 * Otherwise it's an offset mount and we need to check
		 * if we can umount its mount, if there is one.
		 */
		if (!d_mountpoint(path.dentry)) {
			status = 0;
			goto done;
		}
	}

	/* Update the expiry counter if fs is busy */
	if (!may_umount_tree(path.mnt)) {
		struct autofs_info *ino = autofs4_dentry_ino(top);
		ino->last_used = jiffies;
		goto done;
	}

	status = 0;
done:
	DPRINTK("returning = %d", status);
	path_put(&path);
	return status;
}

/*
 * Calculate and dget next entry in top down tree traversal.
 */
static struct dentry *get_next_positive_dentry(struct dentry *prev,
						struct dentry *root)
{
	struct list_head *next;
	struct dentry *p, *ret;

	if (prev == NULL)
<<<<<<< HEAD
		return dget(prev);
=======
		return dget(root);
>>>>>>> 63310467

	spin_lock(&autofs4_lock);
relock:
	p = prev;
	spin_lock(&p->d_lock);
again:
	next = p->d_subdirs.next;
	if (next == &p->d_subdirs) {
		while (1) {
			struct dentry *parent;

			if (p == root) {
				spin_unlock(&p->d_lock);
				spin_unlock(&autofs4_lock);
				dput(prev);
				return NULL;
			}

			parent = p->d_parent;
			if (!spin_trylock(&parent->d_lock)) {
				spin_unlock(&p->d_lock);
				cpu_relax();
				goto relock;
			}
			spin_unlock(&p->d_lock);
			next = p->d_u.d_child.next;
			p = parent;
			if (next != &parent->d_subdirs)
				break;
		}
	}
	ret = list_entry(next, struct dentry, d_u.d_child);

	spin_lock_nested(&ret->d_lock, DENTRY_D_LOCK_NESTED);
	/* Negative dentry - try next */
	if (!simple_positive(ret)) {
<<<<<<< HEAD
		spin_unlock(&ret->d_lock);
=======
		spin_unlock(&p->d_lock);
>>>>>>> 63310467
		p = ret;
		goto again;
	}
	dget_dlock(ret);
	spin_unlock(&ret->d_lock);
	spin_unlock(&p->d_lock);
	spin_unlock(&autofs4_lock);

	dput(prev);

	return ret;
}

/*
 * Check a direct mount point for busyness.
 * Direct mounts have similar expiry semantics to tree mounts.
 * The tree is not busy iff no mountpoints are busy and there are no
 * autofs submounts.
 */
static int autofs4_direct_busy(struct vfsmount *mnt,
				struct dentry *top,
				unsigned long timeout,
				int do_now)
{
	DPRINTK("top %p %.*s",
		top, (int) top->d_name.len, top->d_name.name);

	/* If it's busy update the expiry counters */
	if (!may_umount_tree(mnt)) {
		struct autofs_info *ino = autofs4_dentry_ino(top);
		if (ino)
			ino->last_used = jiffies;
		return 1;
	}

	/* Timeout of a direct mount is determined by its top dentry */
	if (!autofs4_can_expire(top, timeout, do_now))
		return 1;

	return 0;
}

/* Check a directory tree of mount points for busyness
 * The tree is not busy iff no mountpoints are busy
 */
static int autofs4_tree_busy(struct vfsmount *mnt,
	       		     struct dentry *top,
			     unsigned long timeout,
			     int do_now)
{
	struct autofs_info *top_ino = autofs4_dentry_ino(top);
	struct dentry *p;

	DPRINTK("top %p %.*s",
		top, (int)top->d_name.len, top->d_name.name);

	/* Negative dentry - give up */
	if (!simple_positive(top))
		return 1;

	p = NULL;
	while ((p = get_next_positive_dentry(p, top))) {
		DPRINTK("dentry %p %.*s",
			p, (int) p->d_name.len, p->d_name.name);

		/*
		 * Is someone visiting anywhere in the subtree ?
		 * If there's no mount we need to check the usage
		 * count for the autofs dentry.
		 * If the fs is busy update the expiry counter.
		 */
		if (d_mountpoint(p)) {
			if (autofs4_mount_busy(mnt, p)) {
				top_ino->last_used = jiffies;
				dput(p);
				return 1;
			}
		} else {
			struct autofs_info *ino = autofs4_dentry_ino(p);
			unsigned int ino_count = atomic_read(&ino->count);

			/*
			 * Clean stale dentries below that have not been
			 * invalidated after a mount fail during lookup
			 */
			d_invalidate(p);

			/* allow for dget above and top is already dgot */
			if (p == top)
				ino_count += 2;
			else
				ino_count++;

			if (p->d_count > ino_count) {
				top_ino->last_used = jiffies;
				dput(p);
				return 1;
			}
		}
	}

	/* Timeout of a tree mount is ultimately determined by its top dentry */
	if (!autofs4_can_expire(top, timeout, do_now))
		return 1;

	return 0;
}

static struct dentry *autofs4_check_leaves(struct vfsmount *mnt,
					   struct dentry *parent,
					   unsigned long timeout,
					   int do_now)
{
	struct dentry *p;

	DPRINTK("parent %p %.*s",
		parent, (int)parent->d_name.len, parent->d_name.name);

	p = NULL;
	while ((p = get_next_positive_dentry(p, parent))) {
		DPRINTK("dentry %p %.*s",
			p, (int) p->d_name.len, p->d_name.name);

		if (d_mountpoint(p)) {
			/* Can we umount this guy */
			if (autofs4_mount_busy(mnt, p))
				continue;

			/* Can we expire this guy */
			if (autofs4_can_expire(p, timeout, do_now))
				return p;
		}
	}
	return NULL;
}

/* Check if we can expire a direct mount (possibly a tree) */
struct dentry *autofs4_expire_direct(struct super_block *sb,
				     struct vfsmount *mnt,
				     struct autofs_sb_info *sbi,
				     int how)
{
	unsigned long timeout;
	struct dentry *root = dget(sb->s_root);
	int do_now = how & AUTOFS_EXP_IMMEDIATE;
	struct autofs_info *ino;

	if (!root)
		return NULL;

	now = jiffies;
	timeout = sbi->exp_timeout;

	spin_lock(&sbi->fs_lock);
	ino = autofs4_dentry_ino(root);
	/* No point expiring a pending mount */
	if (ino->flags & AUTOFS_INF_PENDING) {
		spin_unlock(&sbi->fs_lock);
		return NULL;
	}
	managed_dentry_set_transit(root);
	if (!autofs4_direct_busy(mnt, root, timeout, do_now)) {
		struct autofs_info *ino = autofs4_dentry_ino(root);
<<<<<<< HEAD
		if (d_mountpoint(root)) {
			ino->flags |= AUTOFS_INF_MOUNTPOINT;
			spin_lock(&root->d_lock);
			root->d_flags &= ~DCACHE_MOUNTED;
			spin_unlock(&root->d_lock);
		}
=======
>>>>>>> 63310467
		ino->flags |= AUTOFS_INF_EXPIRING;
		init_completion(&ino->expire_complete);
		spin_unlock(&sbi->fs_lock);
		return root;
	}
	managed_dentry_clear_transit(root);
	spin_unlock(&sbi->fs_lock);
	dput(root);

	return NULL;
}

/*
 * Find an eligible tree to time-out
 * A tree is eligible if :-
 *  - it is unused by any user process
 *  - it has been unused for exp_timeout time
 */
struct dentry *autofs4_expire_indirect(struct super_block *sb,
				       struct vfsmount *mnt,
				       struct autofs_sb_info *sbi,
				       int how)
{
	unsigned long timeout;
	struct dentry *root = sb->s_root;
	struct dentry *dentry;
	struct dentry *expired = NULL;
	int do_now = how & AUTOFS_EXP_IMMEDIATE;
	int exp_leaves = how & AUTOFS_EXP_LEAVES;
	struct autofs_info *ino;
	unsigned int ino_count;

	if (!root)
		return NULL;

	now = jiffies;
	timeout = sbi->exp_timeout;

	dentry = NULL;
	while ((dentry = get_next_positive_dentry(dentry, root))) {
		spin_lock(&sbi->fs_lock);
		ino = autofs4_dentry_ino(dentry);
		/* No point expiring a pending mount */
		if (ino->flags & AUTOFS_INF_PENDING)
			goto cont;
		managed_dentry_set_transit(dentry);

		/*
		 * Case 1: (i) indirect mount or top level pseudo direct mount
		 *	   (autofs-4.1).
		 *	   (ii) indirect mount with offset mount, check the "/"
		 *	   offset (autofs-5.0+).
		 */
		if (d_mountpoint(dentry)) {
			DPRINTK("checking mountpoint %p %.*s",
				dentry, (int)dentry->d_name.len, dentry->d_name.name);

			/* Path walk currently on this dentry? */
			ino_count = atomic_read(&ino->count) + 2;
			if (dentry->d_count > ino_count)
				goto next;

			/* Can we umount this guy */
			if (autofs4_mount_busy(mnt, dentry))
				goto next;

			/* Can we expire this guy */
			if (autofs4_can_expire(dentry, timeout, do_now)) {
				expired = dentry;
				goto found;
			}
			goto next;
		}

		if (simple_empty(dentry))
			goto next;

		/* Case 2: tree mount, expire iff entire tree is not busy */
		if (!exp_leaves) {
			/* Path walk currently on this dentry? */
			ino_count = atomic_read(&ino->count) + 1;
			if (dentry->d_count > ino_count)
				goto next;

			if (!autofs4_tree_busy(mnt, dentry, timeout, do_now)) {
				expired = dentry;
				goto found;
			}
		/*
		 * Case 3: pseudo direct mount, expire individual leaves
		 *	   (autofs-4.1).
		 */
		} else {
			/* Path walk currently on this dentry? */
			ino_count = atomic_read(&ino->count) + 1;
			if (dentry->d_count > ino_count)
				goto next;

			expired = autofs4_check_leaves(mnt, dentry, timeout, do_now);
			if (expired) {
				dput(dentry);
				goto found;
			}
		}
next:
		managed_dentry_clear_transit(dentry);
cont:
		spin_unlock(&sbi->fs_lock);
	}
	return NULL;

found:
	DPRINTK("returning %p %.*s",
		expired, (int)expired->d_name.len, expired->d_name.name);
	ino = autofs4_dentry_ino(expired);
	ino->flags |= AUTOFS_INF_EXPIRING;
	init_completion(&ino->expire_complete);
	spin_unlock(&sbi->fs_lock);
	spin_lock(&autofs4_lock);
	spin_lock(&expired->d_parent->d_lock);
	spin_lock_nested(&expired->d_lock, DENTRY_D_LOCK_NESTED);
	list_move(&expired->d_parent->d_subdirs, &expired->d_u.d_child);
	spin_unlock(&expired->d_lock);
	spin_unlock(&expired->d_parent->d_lock);
	spin_unlock(&autofs4_lock);
	return expired;
}

int autofs4_expire_wait(struct dentry *dentry)
{
	struct autofs_sb_info *sbi = autofs4_sbi(dentry->d_sb);
	struct autofs_info *ino = autofs4_dentry_ino(dentry);
	int status;

	/* Block on any pending expire */
	spin_lock(&sbi->fs_lock);
	if (ino->flags & AUTOFS_INF_EXPIRING) {
		spin_unlock(&sbi->fs_lock);

		DPRINTK("waiting for expire %p name=%.*s",
			 dentry, dentry->d_name.len, dentry->d_name.name);

		status = autofs4_wait(sbi, dentry, NFY_NONE);
		wait_for_completion(&ino->expire_complete);

		DPRINTK("expire done status=%d", status);

		if (d_unhashed(dentry))
			return -EAGAIN;

		return status;
	}
	spin_unlock(&sbi->fs_lock);

	return 0;
}

/* Perform an expiry operation */
int autofs4_expire_run(struct super_block *sb,
		      struct vfsmount *mnt,
		      struct autofs_sb_info *sbi,
		      struct autofs_packet_expire __user *pkt_p)
{
	struct autofs_packet_expire pkt;
	struct autofs_info *ino;
	struct dentry *dentry;
	int ret = 0;

	memset(&pkt,0,sizeof pkt);

	pkt.hdr.proto_version = sbi->version;
	pkt.hdr.type = autofs_ptype_expire;

	if ((dentry = autofs4_expire_indirect(sb, mnt, sbi, 0)) == NULL)
		return -EAGAIN;

	pkt.len = dentry->d_name.len;
	memcpy(pkt.name, dentry->d_name.name, pkt.len);
	pkt.name[pkt.len] = '\0';
	dput(dentry);

	if ( copy_to_user(pkt_p, &pkt, sizeof(struct autofs_packet_expire)) )
		ret = -EFAULT;

	spin_lock(&sbi->fs_lock);
	ino = autofs4_dentry_ino(dentry);
	ino->flags &= ~AUTOFS_INF_EXPIRING;
	if (!d_unhashed(dentry))
		managed_dentry_clear_transit(dentry);
	complete_all(&ino->expire_complete);
	spin_unlock(&sbi->fs_lock);

	return ret;
}

int autofs4_do_expire_multi(struct super_block *sb, struct vfsmount *mnt,
			    struct autofs_sb_info *sbi, int when)
{
	struct dentry *dentry;
	int ret = -EAGAIN;

	if (autofs_type_trigger(sbi->type))
		dentry = autofs4_expire_direct(sb, mnt, sbi, when);
	else
		dentry = autofs4_expire_indirect(sb, mnt, sbi, when);

	if (dentry) {
		struct autofs_info *ino = autofs4_dentry_ino(dentry);

		/* This is synchronous because it makes the daemon a
                   little easier */
		ret = autofs4_wait(sbi, dentry, NFY_EXPIRE);

		spin_lock(&sbi->fs_lock);
<<<<<<< HEAD
		if (ino->flags & AUTOFS_INF_MOUNTPOINT) {
			spin_lock(&sb->s_root->d_lock);
			/*
			 * If we haven't been expired away, then reset
			 * mounted status.
			 */
			if (mnt->mnt_parent != mnt)
				sb->s_root->d_flags |= DCACHE_MOUNTED;
			spin_unlock(&sb->s_root->d_lock);
			ino->flags &= ~AUTOFS_INF_MOUNTPOINT;
		}
=======
>>>>>>> 63310467
		ino->flags &= ~AUTOFS_INF_EXPIRING;
		spin_lock(&dentry->d_lock);
		if (ret)
			__managed_dentry_clear_transit(dentry);
		else {
			if ((IS_ROOT(dentry) ||
			    (autofs_type_indirect(sbi->type) &&
			     IS_ROOT(dentry->d_parent))) &&
			    !(dentry->d_flags & DCACHE_NEED_AUTOMOUNT))
				__managed_dentry_set_automount(dentry);
		}
		spin_unlock(&dentry->d_lock);
		complete_all(&ino->expire_complete);
		spin_unlock(&sbi->fs_lock);
		dput(dentry);
	}

	return ret;
}

/* Call repeatedly until it returns -EAGAIN, meaning there's nothing
   more to be done */
int autofs4_expire_multi(struct super_block *sb, struct vfsmount *mnt,
			struct autofs_sb_info *sbi, int __user *arg)
{
	int do_now = 0;

	if (arg && get_user(do_now, arg))
		return -EFAULT;

	return autofs4_do_expire_multi(sb, mnt, sbi, do_now);
}
<|MERGE_RESOLUTION|>--- conflicted
+++ resolved
@@ -96,11 +96,7 @@
 	struct dentry *p, *ret;
 
 	if (prev == NULL)
-<<<<<<< HEAD
-		return dget(prev);
-=======
 		return dget(root);
->>>>>>> 63310467
 
 	spin_lock(&autofs4_lock);
 relock:
@@ -137,11 +133,7 @@
 	spin_lock_nested(&ret->d_lock, DENTRY_D_LOCK_NESTED);
 	/* Negative dentry - try next */
 	if (!simple_positive(ret)) {
-<<<<<<< HEAD
-		spin_unlock(&ret->d_lock);
-=======
 		spin_unlock(&p->d_lock);
->>>>>>> 63310467
 		p = ret;
 		goto again;
 	}
@@ -305,15 +297,6 @@
 	managed_dentry_set_transit(root);
 	if (!autofs4_direct_busy(mnt, root, timeout, do_now)) {
 		struct autofs_info *ino = autofs4_dentry_ino(root);
-<<<<<<< HEAD
-		if (d_mountpoint(root)) {
-			ino->flags |= AUTOFS_INF_MOUNTPOINT;
-			spin_lock(&root->d_lock);
-			root->d_flags &= ~DCACHE_MOUNTED;
-			spin_unlock(&root->d_lock);
-		}
-=======
->>>>>>> 63310467
 		ino->flags |= AUTOFS_INF_EXPIRING;
 		init_completion(&ino->expire_complete);
 		spin_unlock(&sbi->fs_lock);
@@ -528,20 +511,6 @@
 		ret = autofs4_wait(sbi, dentry, NFY_EXPIRE);
 
 		spin_lock(&sbi->fs_lock);
-<<<<<<< HEAD
-		if (ino->flags & AUTOFS_INF_MOUNTPOINT) {
-			spin_lock(&sb->s_root->d_lock);
-			/*
-			 * If we haven't been expired away, then reset
-			 * mounted status.
-			 */
-			if (mnt->mnt_parent != mnt)
-				sb->s_root->d_flags |= DCACHE_MOUNTED;
-			spin_unlock(&sb->s_root->d_lock);
-			ino->flags &= ~AUTOFS_INF_MOUNTPOINT;
-		}
-=======
->>>>>>> 63310467
 		ino->flags &= ~AUTOFS_INF_EXPIRING;
 		spin_lock(&dentry->d_lock);
 		if (ret)
