--- conflicted
+++ resolved
@@ -70,12 +70,8 @@
 		 * Otherwise it's an offset mount and we need to check
 		 * if we can umount its mount, if there is one.
 		 */
-<<<<<<< HEAD
-		if (!d_mountpoint(dentry)) {
+		if (!d_mountpoint(path.dentry)) {
 			status = 0;
-=======
-		if (!d_mountpoint(path.dentry))
->>>>>>> f74e7e6a
 			goto done;
 		}
 	}
