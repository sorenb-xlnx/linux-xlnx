--- conflicted
+++ resolved
@@ -637,10 +637,6 @@
 	 * will align it up.
 	 */
 	rlim_stack = rlimit(RLIMIT_STACK) & PAGE_MASK;
-<<<<<<< HEAD
-	rlim_stack = min(rlim_stack, stack_size);
-=======
->>>>>>> 75ef7cdd
 #ifdef CONFIG_STACK_GROWSUP
 	if (stack_size + stack_expand > rlim_stack)
 		stack_base = vma->vm_start + rlim_stack;
