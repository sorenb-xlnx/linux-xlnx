--- conflicted
+++ resolved
@@ -612,10 +612,6 @@
 		goto out_put;
 
 	d_add(dentry, inode);
-<<<<<<< HEAD
-	d_set_d_op(dentry, &hostfs_dentry_ops);
-=======
->>>>>>> 63310467
 	return NULL;
 
  out_put:
