--- conflicted
+++ resolved
@@ -500,52 +500,6 @@
 static struct file_system_type ecryptfs_fs_type;
 
 /**
-<<<<<<< HEAD
-=======
- * ecryptfs_read_super
- * @sb: The ecryptfs super block
- * @dev_name: The path to mount over
- *
- * Read the super block of the lower filesystem, and use
- * ecryptfs_interpose to create our initial inode and super block
- * struct.
- */
-static int ecryptfs_read_super(struct super_block *sb, const char *dev_name)
-{
-	struct path path;
-	int rc;
-
-	rc = kern_path(dev_name, LOOKUP_FOLLOW | LOOKUP_DIRECTORY, &path);
-	if (rc) {
-		ecryptfs_printk(KERN_WARNING, "path_lookup() failed\n");
-		goto out;
-	}
-	if (path.dentry->d_sb->s_type == &ecryptfs_fs_type) {
-		rc = -EINVAL;
-		printk(KERN_ERR "Mount on filesystem of type "
-			"eCryptfs explicitly disallowed due to "
-			"known incompatibilities\n");
-		goto out_free;
-	}
-	ecryptfs_set_superblock_lower(sb, path.dentry->d_sb);
-	sb->s_maxbytes = path.dentry->d_sb->s_maxbytes;
-	sb->s_blocksize = path.dentry->d_sb->s_blocksize;
-	sb->s_magic = ECRYPTFS_SUPER_MAGIC;
-	ecryptfs_set_dentry_lower(sb->s_root, path.dentry);
-	ecryptfs_set_dentry_lower_mnt(sb->s_root, path.mnt);
-	rc = ecryptfs_interpose(path.dentry, sb->s_root, sb, 0);
-	if (rc)
-		goto out_free;
-	rc = 0;
-	goto out;
-out_free:
-	path_put(&path);
-out:
-	return rc;
-}
-
-/**
->>>>>>> 66a595a5
  * ecryptfs_get_sb
  * @fs_type
  * @flags
@@ -610,6 +564,7 @@
 	ecryptfs_set_superblock_lower(s, path.dentry->d_sb);
 	s->s_maxbytes = path.dentry->d_sb->s_maxbytes;
 	s->s_blocksize = path.dentry->d_sb->s_blocksize;
+	s->s_magic = ECRYPTFS_SUPER_MAGIC;
 
 	inode = ecryptfs_get_inode(path.dentry->d_inode, s);
 	rc = PTR_ERR(inode);
