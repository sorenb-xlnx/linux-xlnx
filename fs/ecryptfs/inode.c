/**
 * eCryptfs: Linux filesystem encryption layer
 *
 * Copyright (C) 1997-2004 Erez Zadok
 * Copyright (C) 2001-2004 Stony Brook University
 * Copyright (C) 2004-2007 International Business Machines Corp.
 *   Author(s): Michael A. Halcrow <mahalcro@us.ibm.com>
 *              Michael C. Thompsion <mcthomps@us.ibm.com>
 *
 * This program is free software; you can redistribute it and/or
 * modify it under the terms of the GNU General Public License as
 * published by the Free Software Foundation; either version 2 of the
 * License, or (at your option) any later version.
 *
 * This program is distributed in the hope that it will be useful, but
 * WITHOUT ANY WARRANTY; without even the implied warranty of
 * MERCHANTABILITY or FITNESS FOR A PARTICULAR PURPOSE.  See the GNU
 * General Public License for more details.
 *
 * You should have received a copy of the GNU General Public License
 * along with this program; if not, write to the Free Software
 * Foundation, Inc., 59 Temple Place - Suite 330, Boston, MA
 * 02111-1307, USA.
 */

#include <linux/file.h>
#include <linux/vmalloc.h>
#include <linux/pagemap.h>
#include <linux/dcache.h>
#include <linux/namei.h>
#include <linux/mount.h>
#include <linux/crypto.h>
#include <linux/fs_stack.h>
#include <linux/slab.h>
#include <linux/xattr.h>
#include <asm/unaligned.h>
#include "ecryptfs_kernel.h"

static struct dentry *lock_parent(struct dentry *dentry)
{
	struct dentry *dir;

	dir = dget_parent(dentry);
	mutex_lock_nested(&(dir->d_inode->i_mutex), I_MUTEX_PARENT);
	return dir;
}

static void unlock_dir(struct dentry *dir)
{
	mutex_unlock(&dir->d_inode->i_mutex);
	dput(dir);
}

/**
 * ecryptfs_create_underlying_file
 * @lower_dir_inode: inode of the parent in the lower fs of the new file
 * @dentry: New file's dentry
 * @mode: The mode of the new file
 * @nd: nameidata of ecryptfs' parent's dentry & vfsmount
 *
 * Creates the file in the lower file system.
 *
 * Returns zero on success; non-zero on error condition
 */
static int
ecryptfs_create_underlying_file(struct inode *lower_dir_inode,
				struct dentry *dentry, int mode,
				struct nameidata *nd)
{
	struct dentry *lower_dentry = ecryptfs_dentry_to_lower(dentry);
	struct vfsmount *lower_mnt = ecryptfs_dentry_to_lower_mnt(dentry);
	struct dentry *dentry_save;
	struct vfsmount *vfsmount_save;
	unsigned int flags_save;
	int rc;

	dentry_save = nd->path.dentry;
	vfsmount_save = nd->path.mnt;
	flags_save = nd->flags;
	nd->path.dentry = lower_dentry;
	nd->path.mnt = lower_mnt;
	nd->flags &= ~LOOKUP_OPEN;
	rc = vfs_create(lower_dir_inode, lower_dentry, mode, nd);
	nd->path.dentry = dentry_save;
	nd->path.mnt = vfsmount_save;
	nd->flags = flags_save;
	return rc;
}

/**
 * ecryptfs_do_create
 * @directory_inode: inode of the new file's dentry's parent in ecryptfs
 * @ecryptfs_dentry: New file's dentry in ecryptfs
 * @mode: The mode of the new file
 * @nd: nameidata of ecryptfs' parent's dentry & vfsmount
 *
 * Creates the underlying file and the eCryptfs inode which will link to
 * it. It will also update the eCryptfs directory inode to mimic the
 * stat of the lower directory inode.
 *
 * Returns zero on success; non-zero on error condition
 */
static int
ecryptfs_do_create(struct inode *directory_inode,
		   struct dentry *ecryptfs_dentry, int mode,
		   struct nameidata *nd)
{
	int rc;
	struct dentry *lower_dentry;
	struct dentry *lower_dir_dentry;

	lower_dentry = ecryptfs_dentry_to_lower(ecryptfs_dentry);
	lower_dir_dentry = lock_parent(lower_dentry);
	if (IS_ERR(lower_dir_dentry)) {
		ecryptfs_printk(KERN_ERR, "Error locking directory of "
				"dentry\n");
		rc = PTR_ERR(lower_dir_dentry);
		goto out;
	}
	rc = ecryptfs_create_underlying_file(lower_dir_dentry->d_inode,
					     ecryptfs_dentry, mode, nd);
	if (rc) {
		printk(KERN_ERR "%s: Failure to create dentry in lower fs; "
		       "rc = [%d]\n", __func__, rc);
		goto out_lock;
	}
	rc = ecryptfs_interpose(lower_dentry, ecryptfs_dentry,
				directory_inode->i_sb, 0);
	if (rc) {
		ecryptfs_printk(KERN_ERR, "Failure in ecryptfs_interpose\n");
		goto out_lock;
	}
	fsstack_copy_attr_times(directory_inode, lower_dir_dentry->d_inode);
	fsstack_copy_inode_size(directory_inode, lower_dir_dentry->d_inode);
out_lock:
	unlock_dir(lower_dir_dentry);
out:
	return rc;
}

/**
 * grow_file
 * @ecryptfs_dentry: the eCryptfs dentry
 *
 * This is the code which will grow the file to its correct size.
 */
static int grow_file(struct dentry *ecryptfs_dentry)
{
	struct inode *ecryptfs_inode = ecryptfs_dentry->d_inode;
	char zero_virt[] = { 0x00 };
	int rc = 0;

	rc = ecryptfs_write(ecryptfs_inode, zero_virt, 0, 1);
	i_size_write(ecryptfs_inode, 0);
	rc = ecryptfs_write_inode_size_to_metadata(ecryptfs_inode);
	ecryptfs_inode_to_private(ecryptfs_inode)->crypt_stat.flags |=
		ECRYPTFS_NEW_FILE;
	return rc;
}

/**
 * ecryptfs_initialize_file
 *
 * Cause the file to be changed from a basic empty file to an ecryptfs
 * file with a header and first data page.
 *
 * Returns zero on success
 */
static int ecryptfs_initialize_file(struct dentry *ecryptfs_dentry)
{
	struct ecryptfs_crypt_stat *crypt_stat =
		&ecryptfs_inode_to_private(ecryptfs_dentry->d_inode)->crypt_stat;
	int rc = 0;

	if (S_ISDIR(ecryptfs_dentry->d_inode->i_mode)) {
		ecryptfs_printk(KERN_DEBUG, "This is a directory\n");
		crypt_stat->flags &= ~(ECRYPTFS_ENCRYPTED);
		goto out;
	}
	crypt_stat->flags |= ECRYPTFS_NEW_FILE;
	ecryptfs_printk(KERN_DEBUG, "Initializing crypto context\n");
	rc = ecryptfs_new_file_context(ecryptfs_dentry);
	if (rc) {
		ecryptfs_printk(KERN_ERR, "Error creating new file "
				"context; rc = [%d]\n", rc);
		goto out;
	}
	rc = ecryptfs_init_persistent_file(ecryptfs_dentry);
	if (rc) {
		printk(KERN_ERR "%s: Error attempting to initialize "
			"the persistent file for the dentry with name "
			"[%s]; rc = [%d]\n", __func__,
			ecryptfs_dentry->d_name.name, rc);
		goto out;
	}
	rc = ecryptfs_write_metadata(ecryptfs_dentry);
	if (rc) {
		printk(KERN_ERR "Error writing headers; rc = [%d]\n", rc);
		goto out;
	}
	rc = grow_file(ecryptfs_dentry);
	if (rc)
		printk(KERN_ERR "Error growing file; rc = [%d]\n", rc);
out:
	return rc;
}

/**
 * ecryptfs_create
 * @dir: The inode of the directory in which to create the file.
 * @dentry: The eCryptfs dentry
 * @mode: The mode of the new file.
 * @nd: nameidata
 *
 * Creates a new file.
 *
 * Returns zero on success; non-zero on error condition
 */
static int
ecryptfs_create(struct inode *directory_inode, struct dentry *ecryptfs_dentry,
		int mode, struct nameidata *nd)
{
	int rc;

	/* ecryptfs_do_create() calls ecryptfs_interpose() */
	rc = ecryptfs_do_create(directory_inode, ecryptfs_dentry, mode, nd);
	if (unlikely(rc)) {
		ecryptfs_printk(KERN_WARNING, "Failed to create file in"
				"lower filesystem\n");
		goto out;
	}
	/* At this point, a file exists on "disk"; we need to make sure
	 * that this on disk file is prepared to be an ecryptfs file */
	rc = ecryptfs_initialize_file(ecryptfs_dentry);
out:
	return rc;
}

/**
 * ecryptfs_lookup_and_interpose_lower - Perform a lookup
 */
int ecryptfs_lookup_and_interpose_lower(struct dentry *ecryptfs_dentry,
					struct dentry *lower_dentry,
					struct inode *ecryptfs_dir_inode,
					struct nameidata *ecryptfs_nd)
{
	struct dentry *lower_dir_dentry;
	struct vfsmount *lower_mnt;
	struct inode *lower_inode;
	struct ecryptfs_mount_crypt_stat *mount_crypt_stat;
	struct ecryptfs_crypt_stat *crypt_stat;
	char *page_virt = NULL;
	u64 file_size;
	int rc = 0;

	lower_dir_dentry = lower_dentry->d_parent;
	lower_mnt = mntget(ecryptfs_dentry_to_lower_mnt(
				   ecryptfs_dentry->d_parent));
	lower_inode = lower_dentry->d_inode;
	fsstack_copy_attr_atime(ecryptfs_dir_inode, lower_dir_dentry->d_inode);
	BUG_ON(!lower_dentry->d_count);
	ecryptfs_set_dentry_private(ecryptfs_dentry,
				    kmem_cache_alloc(ecryptfs_dentry_info_cache,
						     GFP_KERNEL));
	if (!ecryptfs_dentry_to_private(ecryptfs_dentry)) {
		rc = -ENOMEM;
		printk(KERN_ERR "%s: Out of memory whilst attempting "
		       "to allocate ecryptfs_dentry_info struct\n",
			__func__);
		goto out_put;
	}
	ecryptfs_set_dentry_lower(ecryptfs_dentry, lower_dentry);
	ecryptfs_set_dentry_lower_mnt(ecryptfs_dentry, lower_mnt);
	if (!lower_dentry->d_inode) {
		/* We want to add because we couldn't find in lower */
		d_add(ecryptfs_dentry, NULL);
		goto out;
	}
	rc = ecryptfs_interpose(lower_dentry, ecryptfs_dentry,
				ecryptfs_dir_inode->i_sb,
				ECRYPTFS_INTERPOSE_FLAG_D_ADD);
	if (rc) {
		printk(KERN_ERR "%s: Error interposing; rc = [%d]\n",
		       __func__, rc);
		goto out;
	}
	if (S_ISDIR(lower_inode->i_mode))
		goto out;
	if (S_ISLNK(lower_inode->i_mode))
		goto out;
	if (special_file(lower_inode->i_mode))
		goto out;
	if (!ecryptfs_nd)
		goto out;
	/* Released in this function */
	page_virt = kmem_cache_zalloc(ecryptfs_header_cache_2, GFP_USER);
	if (!page_virt) {
		printk(KERN_ERR "%s: Cannot kmem_cache_zalloc() a page\n",
		       __func__);
		rc = -ENOMEM;
		goto out;
	}
	rc = ecryptfs_init_persistent_file(ecryptfs_dentry);
	if (rc) {
		printk(KERN_ERR "%s: Error attempting to initialize "
			"the persistent file for the dentry with name "
			"[%s]; rc = [%d]\n", __func__,
			ecryptfs_dentry->d_name.name, rc);
		goto out_free_kmem;
	}
	crypt_stat = &ecryptfs_inode_to_private(
					ecryptfs_dentry->d_inode)->crypt_stat;
	/* TODO: lock for crypt_stat comparison */
	if (!(crypt_stat->flags & ECRYPTFS_POLICY_APPLIED))
			ecryptfs_set_default_sizes(crypt_stat);
	rc = ecryptfs_read_and_validate_header_region(page_virt,
						      ecryptfs_dentry->d_inode);
	if (rc) {
		memset(page_virt, 0, PAGE_CACHE_SIZE);
		rc = ecryptfs_read_and_validate_xattr_region(page_virt,
							     ecryptfs_dentry);
		if (rc) {
			rc = 0;
			goto out_free_kmem;
		}
		crypt_stat->flags |= ECRYPTFS_METADATA_IN_XATTR;
	}
	mount_crypt_stat = &ecryptfs_superblock_to_private(
		ecryptfs_dentry->d_sb)->mount_crypt_stat;
	if (mount_crypt_stat->flags & ECRYPTFS_ENCRYPTED_VIEW_ENABLED) {
		if (crypt_stat->flags & ECRYPTFS_METADATA_IN_XATTR)
			file_size = (crypt_stat->metadata_size
				     + i_size_read(lower_dentry->d_inode));
		else
			file_size = i_size_read(lower_dentry->d_inode);
	} else {
		file_size = get_unaligned_be64(page_virt);
	}
	i_size_write(ecryptfs_dentry->d_inode, (loff_t)file_size);
out_free_kmem:
	kmem_cache_free(ecryptfs_header_cache_2, page_virt);
	goto out;
out_put:
	dput(lower_dentry);
	mntput(lower_mnt);
	d_drop(ecryptfs_dentry);
out:
	return rc;
}

/**
 * ecryptfs_new_lower_dentry
 * @name: The name of the new dentry.
 * @lower_dir_dentry: Parent directory of the new dentry.
 * @nd: nameidata from last lookup.
 *
 * Create a new dentry or get it from lower parent dir.
 */
static struct dentry *
ecryptfs_new_lower_dentry(struct qstr *name, struct dentry *lower_dir_dentry,
			  struct nameidata *nd)
{
	struct dentry *new_dentry;
	struct dentry *tmp;
	struct inode *lower_dir_inode;

	lower_dir_inode = lower_dir_dentry->d_inode;

	tmp = d_alloc(lower_dir_dentry, name);
	if (!tmp)
		return ERR_PTR(-ENOMEM);

	mutex_lock(&lower_dir_inode->i_mutex);
	new_dentry = lower_dir_inode->i_op->lookup(lower_dir_inode, tmp, nd);
	mutex_unlock(&lower_dir_inode->i_mutex);

	if (!new_dentry)
		new_dentry = tmp;
	else
		dput(tmp);

	return new_dentry;
}


/**
 * ecryptfs_lookup_one_lower
 * @ecryptfs_dentry: The eCryptfs dentry that we are looking up
 * @lower_dir_dentry: lower parent directory
 * @name: lower file name
 *
 * Get the lower dentry from vfs. If lower dentry does not exist yet,
 * create it.
 */
static struct dentry *
ecryptfs_lookup_one_lower(struct dentry *ecryptfs_dentry,
			  struct dentry *lower_dir_dentry, struct qstr *name)
{
	struct nameidata nd;
	struct vfsmount *lower_mnt;
	int err;

	lower_mnt = mntget(ecryptfs_dentry_to_lower_mnt(
				    ecryptfs_dentry->d_parent));
	err = vfs_path_lookup(lower_dir_dentry, lower_mnt, name->name , 0, &nd);
	mntput(lower_mnt);

	if (!err) {
		/* we dont need the mount */
		mntput(nd.path.mnt);
		return nd.path.dentry;
	}
	if (err != -ENOENT)
		return ERR_PTR(err);

	/* create a new lower dentry */
	return ecryptfs_new_lower_dentry(name, lower_dir_dentry, &nd);
}

/**
 * ecryptfs_lookup
 * @ecryptfs_dir_inode: The eCryptfs directory inode
 * @ecryptfs_dentry: The eCryptfs dentry that we are looking up
 * @ecryptfs_nd: nameidata; may be NULL
 *
 * Find a file on disk. If the file does not exist, then we'll add it to the
 * dentry cache and continue on to read it from the disk.
 */
static struct dentry *ecryptfs_lookup(struct inode *ecryptfs_dir_inode,
				      struct dentry *ecryptfs_dentry,
				      struct nameidata *ecryptfs_nd)
{
	char *encrypted_and_encoded_name = NULL;
	size_t encrypted_and_encoded_name_size;
	struct ecryptfs_mount_crypt_stat *mount_crypt_stat = NULL;
	struct dentry *lower_dir_dentry, *lower_dentry;
	struct qstr lower_name;
	int rc = 0;

<<<<<<< HEAD
	d_set_d_op(ecryptfs_dentry, &ecryptfs_dops);
=======
>>>>>>> 63310467
	if ((ecryptfs_dentry->d_name.len == 1
	     && !strcmp(ecryptfs_dentry->d_name.name, "."))
	    || (ecryptfs_dentry->d_name.len == 2
		&& !strcmp(ecryptfs_dentry->d_name.name, ".."))) {
		goto out_d_drop;
	}
	lower_dir_dentry = ecryptfs_dentry_to_lower(ecryptfs_dentry->d_parent);
	lower_name.name = ecryptfs_dentry->d_name.name;
	lower_name.len = ecryptfs_dentry->d_name.len;
	lower_name.hash = ecryptfs_dentry->d_name.hash;
	if (lower_dir_dentry->d_op && lower_dir_dentry->d_op->d_hash) {
		rc = lower_dir_dentry->d_op->d_hash(lower_dir_dentry,
				lower_dir_dentry->d_inode, &lower_name);
		if (rc < 0)
			goto out_d_drop;
	}
	lower_dentry = ecryptfs_lookup_one_lower(ecryptfs_dentry,
						 lower_dir_dentry, &lower_name);
	if (IS_ERR(lower_dentry)) {
		rc = PTR_ERR(lower_dentry);
		ecryptfs_printk(KERN_DEBUG, "%s: lookup_one_lower() returned "
				"[%d] on lower_dentry = [%s]\n", __func__, rc,
				encrypted_and_encoded_name);
		goto out_d_drop;
	}
	if (lower_dentry->d_inode)
		goto lookup_and_interpose;
	mount_crypt_stat = &ecryptfs_superblock_to_private(
				ecryptfs_dentry->d_sb)->mount_crypt_stat;
	if (!(mount_crypt_stat
	    && (mount_crypt_stat->flags & ECRYPTFS_GLOBAL_ENCRYPT_FILENAMES)))
		goto lookup_and_interpose;
	dput(lower_dentry);
	rc = ecryptfs_encrypt_and_encode_filename(
		&encrypted_and_encoded_name, &encrypted_and_encoded_name_size,
		NULL, mount_crypt_stat, ecryptfs_dentry->d_name.name,
		ecryptfs_dentry->d_name.len);
	if (rc) {
		printk(KERN_ERR "%s: Error attempting to encrypt and encode "
		       "filename; rc = [%d]\n", __func__, rc);
		goto out_d_drop;
	}
	lower_name.name = encrypted_and_encoded_name;
	lower_name.len = encrypted_and_encoded_name_size;
	lower_name.hash = full_name_hash(lower_name.name, lower_name.len);
	if (lower_dir_dentry->d_op && lower_dir_dentry->d_op->d_hash) {
		rc = lower_dir_dentry->d_op->d_hash(lower_dir_dentry,
				lower_dir_dentry->d_inode, &lower_name);
		if (rc < 0)
			goto out_d_drop;
	}
	lower_dentry = ecryptfs_lookup_one_lower(ecryptfs_dentry,
						 lower_dir_dentry, &lower_name);
	if (IS_ERR(lower_dentry)) {
		rc = PTR_ERR(lower_dentry);
		ecryptfs_printk(KERN_DEBUG, "%s: lookup_one_lower() returned "
				"[%d] on lower_dentry = [%s]\n", __func__, rc,
				encrypted_and_encoded_name);
		goto out_d_drop;
	}
lookup_and_interpose:
	rc = ecryptfs_lookup_and_interpose_lower(ecryptfs_dentry, lower_dentry,
						 ecryptfs_dir_inode,
						 ecryptfs_nd);
	goto out;
out_d_drop:
	d_drop(ecryptfs_dentry);
out:
	kfree(encrypted_and_encoded_name);
	return ERR_PTR(rc);
}

static int ecryptfs_link(struct dentry *old_dentry, struct inode *dir,
			 struct dentry *new_dentry)
{
	struct dentry *lower_old_dentry;
	struct dentry *lower_new_dentry;
	struct dentry *lower_dir_dentry;
	u64 file_size_save;
	int rc;

	file_size_save = i_size_read(old_dentry->d_inode);
	lower_old_dentry = ecryptfs_dentry_to_lower(old_dentry);
	lower_new_dentry = ecryptfs_dentry_to_lower(new_dentry);
	dget(lower_old_dentry);
	dget(lower_new_dentry);
	lower_dir_dentry = lock_parent(lower_new_dentry);
	rc = vfs_link(lower_old_dentry, lower_dir_dentry->d_inode,
		      lower_new_dentry);
	if (rc || !lower_new_dentry->d_inode)
		goto out_lock;
	rc = ecryptfs_interpose(lower_new_dentry, new_dentry, dir->i_sb, 0);
	if (rc)
		goto out_lock;
	fsstack_copy_attr_times(dir, lower_dir_dentry->d_inode);
	fsstack_copy_inode_size(dir, lower_dir_dentry->d_inode);
	old_dentry->d_inode->i_nlink =
		ecryptfs_inode_to_lower(old_dentry->d_inode)->i_nlink;
	i_size_write(new_dentry->d_inode, file_size_save);
out_lock:
	unlock_dir(lower_dir_dentry);
	dput(lower_new_dentry);
	dput(lower_old_dentry);
	return rc;
}

static int ecryptfs_unlink(struct inode *dir, struct dentry *dentry)
{
	int rc = 0;
	struct dentry *lower_dentry = ecryptfs_dentry_to_lower(dentry);
	struct inode *lower_dir_inode = ecryptfs_inode_to_lower(dir);
	struct dentry *lower_dir_dentry;

	dget(lower_dentry);
	lower_dir_dentry = lock_parent(lower_dentry);
	rc = vfs_unlink(lower_dir_inode, lower_dentry);
	if (rc) {
		printk(KERN_ERR "Error in vfs_unlink; rc = [%d]\n", rc);
		goto out_unlock;
	}
	fsstack_copy_attr_times(dir, lower_dir_inode);
	dentry->d_inode->i_nlink =
		ecryptfs_inode_to_lower(dentry->d_inode)->i_nlink;
	dentry->d_inode->i_ctime = dir->i_ctime;
	d_drop(dentry);
out_unlock:
	unlock_dir(lower_dir_dentry);
	dput(lower_dentry);
	return rc;
}

static int ecryptfs_symlink(struct inode *dir, struct dentry *dentry,
			    const char *symname)
{
	int rc;
	struct dentry *lower_dentry;
	struct dentry *lower_dir_dentry;
	char *encoded_symname;
	size_t encoded_symlen;
	struct ecryptfs_mount_crypt_stat *mount_crypt_stat = NULL;

	lower_dentry = ecryptfs_dentry_to_lower(dentry);
	dget(lower_dentry);
	lower_dir_dentry = lock_parent(lower_dentry);
	mount_crypt_stat = &ecryptfs_superblock_to_private(
		dir->i_sb)->mount_crypt_stat;
	rc = ecryptfs_encrypt_and_encode_filename(&encoded_symname,
						  &encoded_symlen,
						  NULL,
						  mount_crypt_stat, symname,
						  strlen(symname));
	if (rc)
		goto out_lock;
	rc = vfs_symlink(lower_dir_dentry->d_inode, lower_dentry,
			 encoded_symname);
	kfree(encoded_symname);
	if (rc || !lower_dentry->d_inode)
		goto out_lock;
	rc = ecryptfs_interpose(lower_dentry, dentry, dir->i_sb, 0);
	if (rc)
		goto out_lock;
	fsstack_copy_attr_times(dir, lower_dir_dentry->d_inode);
	fsstack_copy_inode_size(dir, lower_dir_dentry->d_inode);
out_lock:
	unlock_dir(lower_dir_dentry);
	dput(lower_dentry);
	if (!dentry->d_inode)
		d_drop(dentry);
	return rc;
}

static int ecryptfs_mkdir(struct inode *dir, struct dentry *dentry, int mode)
{
	int rc;
	struct dentry *lower_dentry;
	struct dentry *lower_dir_dentry;

	lower_dentry = ecryptfs_dentry_to_lower(dentry);
	lower_dir_dentry = lock_parent(lower_dentry);
	rc = vfs_mkdir(lower_dir_dentry->d_inode, lower_dentry, mode);
	if (rc || !lower_dentry->d_inode)
		goto out;
	rc = ecryptfs_interpose(lower_dentry, dentry, dir->i_sb, 0);
	if (rc)
		goto out;
	fsstack_copy_attr_times(dir, lower_dir_dentry->d_inode);
	fsstack_copy_inode_size(dir, lower_dir_dentry->d_inode);
	dir->i_nlink = lower_dir_dentry->d_inode->i_nlink;
out:
	unlock_dir(lower_dir_dentry);
	if (!dentry->d_inode)
		d_drop(dentry);
	return rc;
}

static int ecryptfs_rmdir(struct inode *dir, struct dentry *dentry)
{
	struct dentry *lower_dentry;
	struct dentry *lower_dir_dentry;
	int rc;

	lower_dentry = ecryptfs_dentry_to_lower(dentry);
	dget(dentry);
	lower_dir_dentry = lock_parent(lower_dentry);
	dget(lower_dentry);
	rc = vfs_rmdir(lower_dir_dentry->d_inode, lower_dentry);
	dput(lower_dentry);
	if (!rc)
		d_delete(lower_dentry);
	fsstack_copy_attr_times(dir, lower_dir_dentry->d_inode);
	dir->i_nlink = lower_dir_dentry->d_inode->i_nlink;
	unlock_dir(lower_dir_dentry);
	if (!rc)
		d_drop(dentry);
	dput(dentry);
	return rc;
}

static int
ecryptfs_mknod(struct inode *dir, struct dentry *dentry, int mode, dev_t dev)
{
	int rc;
	struct dentry *lower_dentry;
	struct dentry *lower_dir_dentry;

	lower_dentry = ecryptfs_dentry_to_lower(dentry);
	lower_dir_dentry = lock_parent(lower_dentry);
	rc = vfs_mknod(lower_dir_dentry->d_inode, lower_dentry, mode, dev);
	if (rc || !lower_dentry->d_inode)
		goto out;
	rc = ecryptfs_interpose(lower_dentry, dentry, dir->i_sb, 0);
	if (rc)
		goto out;
	fsstack_copy_attr_times(dir, lower_dir_dentry->d_inode);
	fsstack_copy_inode_size(dir, lower_dir_dentry->d_inode);
out:
	unlock_dir(lower_dir_dentry);
	if (!dentry->d_inode)
		d_drop(dentry);
	return rc;
}

static int
ecryptfs_rename(struct inode *old_dir, struct dentry *old_dentry,
		struct inode *new_dir, struct dentry *new_dentry)
{
	int rc;
	struct dentry *lower_old_dentry;
	struct dentry *lower_new_dentry;
	struct dentry *lower_old_dir_dentry;
	struct dentry *lower_new_dir_dentry;
	struct dentry *trap = NULL;

	lower_old_dentry = ecryptfs_dentry_to_lower(old_dentry);
	lower_new_dentry = ecryptfs_dentry_to_lower(new_dentry);
	dget(lower_old_dentry);
	dget(lower_new_dentry);
	lower_old_dir_dentry = dget_parent(lower_old_dentry);
	lower_new_dir_dentry = dget_parent(lower_new_dentry);
	trap = lock_rename(lower_old_dir_dentry, lower_new_dir_dentry);
	/* source should not be ancestor of target */
	if (trap == lower_old_dentry) {
		rc = -EINVAL;
		goto out_lock;
	}
	/* target should not be ancestor of source */
	if (trap == lower_new_dentry) {
		rc = -ENOTEMPTY;
		goto out_lock;
	}
	rc = vfs_rename(lower_old_dir_dentry->d_inode, lower_old_dentry,
			lower_new_dir_dentry->d_inode, lower_new_dentry);
	if (rc)
		goto out_lock;
	fsstack_copy_attr_all(new_dir, lower_new_dir_dentry->d_inode);
	if (new_dir != old_dir)
		fsstack_copy_attr_all(old_dir, lower_old_dir_dentry->d_inode);
out_lock:
	unlock_rename(lower_old_dir_dentry, lower_new_dir_dentry);
	dput(lower_new_dentry->d_parent);
	dput(lower_old_dentry->d_parent);
	dput(lower_new_dentry);
	dput(lower_old_dentry);
	return rc;
}

static int ecryptfs_readlink_lower(struct dentry *dentry, char **buf,
				   size_t *bufsiz)
{
	struct dentry *lower_dentry = ecryptfs_dentry_to_lower(dentry);
	char *lower_buf;
	size_t lower_bufsiz = PATH_MAX;
	mm_segment_t old_fs;
	int rc;

	lower_buf = kmalloc(lower_bufsiz, GFP_KERNEL);
	if (!lower_buf) {
		rc = -ENOMEM;
		goto out;
	}
	old_fs = get_fs();
	set_fs(get_ds());
	rc = lower_dentry->d_inode->i_op->readlink(lower_dentry,
						   (char __user *)lower_buf,
						   lower_bufsiz);
	set_fs(old_fs);
	if (rc < 0)
		goto out;
	lower_bufsiz = rc;
	rc = ecryptfs_decode_and_decrypt_filename(buf, bufsiz, dentry,
						  lower_buf, lower_bufsiz);
out:
	kfree(lower_buf);
	return rc;
}

static int
ecryptfs_readlink(struct dentry *dentry, char __user *buf, int bufsiz)
{
	char *kbuf;
	size_t kbufsiz, copied;
	int rc;

	rc = ecryptfs_readlink_lower(dentry, &kbuf, &kbufsiz);
	if (rc)
		goto out;
	copied = min_t(size_t, bufsiz, kbufsiz);
	rc = copy_to_user(buf, kbuf, copied) ? -EFAULT : copied;
	kfree(kbuf);
	fsstack_copy_attr_atime(dentry->d_inode,
				ecryptfs_dentry_to_lower(dentry)->d_inode);
out:
	return rc;
}

static void *ecryptfs_follow_link(struct dentry *dentry, struct nameidata *nd)
{
	char *buf;
	int len = PAGE_SIZE, rc;
	mm_segment_t old_fs;

	/* Released in ecryptfs_put_link(); only release here on error */
	buf = kmalloc(len, GFP_KERNEL);
	if (!buf) {
		buf = ERR_PTR(-ENOMEM);
		goto out;
	}
	old_fs = get_fs();
	set_fs(get_ds());
	rc = dentry->d_inode->i_op->readlink(dentry, (char __user *)buf, len);
	set_fs(old_fs);
	if (rc < 0) {
		kfree(buf);
		buf = ERR_PTR(rc);
	} else
		buf[rc] = '\0';
out:
	nd_set_link(nd, buf);
	return NULL;
}

static void
ecryptfs_put_link(struct dentry *dentry, struct nameidata *nd, void *ptr)
{
	char *buf = nd_get_link(nd);
	if (!IS_ERR(buf)) {
		/* Free the char* */
		kfree(buf);
	}
}

/**
 * upper_size_to_lower_size
 * @crypt_stat: Crypt_stat associated with file
 * @upper_size: Size of the upper file
 *
 * Calculate the required size of the lower file based on the
 * specified size of the upper file. This calculation is based on the
 * number of headers in the underlying file and the extent size.
 *
 * Returns Calculated size of the lower file.
 */
static loff_t
upper_size_to_lower_size(struct ecryptfs_crypt_stat *crypt_stat,
			 loff_t upper_size)
{
	loff_t lower_size;

	lower_size = ecryptfs_lower_header_size(crypt_stat);
	if (upper_size != 0) {
		loff_t num_extents;

		num_extents = upper_size >> crypt_stat->extent_shift;
		if (upper_size & ~crypt_stat->extent_mask)
			num_extents++;
		lower_size += (num_extents * crypt_stat->extent_size);
	}
	return lower_size;
}

/**
 * truncate_upper
 * @dentry: The ecryptfs layer dentry
 * @ia: Address of the ecryptfs inode's attributes
 * @lower_ia: Address of the lower inode's attributes
 *
 * Function to handle truncations modifying the size of the file. Note
 * that the file sizes are interpolated. When expanding, we are simply
 * writing strings of 0's out. When truncating, we truncate the upper
 * inode and update the lower_ia according to the page index
 * interpolations. If ATTR_SIZE is set in lower_ia->ia_valid upon return,
 * the caller must use lower_ia in a call to notify_change() to perform
 * the truncation of the lower inode.
 *
 * Returns zero on success; non-zero otherwise
 */
static int truncate_upper(struct dentry *dentry, struct iattr *ia,
			  struct iattr *lower_ia)
{
	int rc = 0;
	struct inode *inode = dentry->d_inode;
	struct ecryptfs_crypt_stat *crypt_stat;
	loff_t i_size = i_size_read(inode);
	loff_t lower_size_before_truncate;
	loff_t lower_size_after_truncate;

	if (unlikely((ia->ia_size == i_size))) {
		lower_ia->ia_valid &= ~ATTR_SIZE;
		goto out;
	}
	crypt_stat = &ecryptfs_inode_to_private(dentry->d_inode)->crypt_stat;
	/* Switch on growing or shrinking file */
	if (ia->ia_size > i_size) {
		char zero[] = { 0x00 };

		lower_ia->ia_valid &= ~ATTR_SIZE;
		/* Write a single 0 at the last position of the file;
		 * this triggers code that will fill in 0's throughout
		 * the intermediate portion of the previous end of the
		 * file and the new and of the file */
		rc = ecryptfs_write(inode, zero,
				    (ia->ia_size - 1), 1);
	} else { /* ia->ia_size < i_size_read(inode) */
		/* We're chopping off all the pages down to the page
		 * in which ia->ia_size is located. Fill in the end of
		 * that page from (ia->ia_size & ~PAGE_CACHE_MASK) to
		 * PAGE_CACHE_SIZE with zeros. */
		size_t num_zeros = (PAGE_CACHE_SIZE
				    - (ia->ia_size & ~PAGE_CACHE_MASK));


		/*
		 * XXX(truncate) this should really happen at the begginning
		 * of ->setattr.  But the code is too messy to that as part
		 * of a larger patch.  ecryptfs is also totally missing out
		 * on the inode_change_ok check at the beginning of
		 * ->setattr while would include this.
		 */
		rc = inode_newsize_ok(inode, ia->ia_size);
		if (rc)
			goto out;

		if (!(crypt_stat->flags & ECRYPTFS_ENCRYPTED)) {
			truncate_setsize(inode, ia->ia_size);
			lower_ia->ia_size = ia->ia_size;
			lower_ia->ia_valid |= ATTR_SIZE;
			goto out;
		}
		if (num_zeros) {
			char *zeros_virt;

			zeros_virt = kzalloc(num_zeros, GFP_KERNEL);
			if (!zeros_virt) {
				rc = -ENOMEM;
				goto out;
			}
			rc = ecryptfs_write(inode, zeros_virt,
					    ia->ia_size, num_zeros);
			kfree(zeros_virt);
			if (rc) {
				printk(KERN_ERR "Error attempting to zero out "
				       "the remainder of the end page on "
				       "reducing truncate; rc = [%d]\n", rc);
				goto out;
			}
		}
		truncate_setsize(inode, ia->ia_size);
		rc = ecryptfs_write_inode_size_to_metadata(inode);
		if (rc) {
			printk(KERN_ERR	"Problem with "
			       "ecryptfs_write_inode_size_to_metadata; "
			       "rc = [%d]\n", rc);
			goto out;
		}
		/* We are reducing the size of the ecryptfs file, and need to
		 * know if we need to reduce the size of the lower file. */
		lower_size_before_truncate =
		    upper_size_to_lower_size(crypt_stat, i_size);
		lower_size_after_truncate =
		    upper_size_to_lower_size(crypt_stat, ia->ia_size);
		if (lower_size_after_truncate < lower_size_before_truncate) {
			lower_ia->ia_size = lower_size_after_truncate;
			lower_ia->ia_valid |= ATTR_SIZE;
		} else
			lower_ia->ia_valid &= ~ATTR_SIZE;
	}
out:
	return rc;
}

/**
 * ecryptfs_truncate
 * @dentry: The ecryptfs layer dentry
 * @new_length: The length to expand the file to
 *
 * Simple function that handles the truncation of an eCryptfs inode and
 * its corresponding lower inode.
 *
 * Returns zero on success; non-zero otherwise
 */
int ecryptfs_truncate(struct dentry *dentry, loff_t new_length)
{
	struct iattr ia = { .ia_valid = ATTR_SIZE, .ia_size = new_length };
	struct iattr lower_ia = { .ia_valid = 0 };
	int rc;

	rc = truncate_upper(dentry, &ia, &lower_ia);
	if (!rc && lower_ia.ia_valid & ATTR_SIZE) {
		struct dentry *lower_dentry = ecryptfs_dentry_to_lower(dentry);

		mutex_lock(&lower_dentry->d_inode->i_mutex);
		rc = notify_change(lower_dentry, &lower_ia);
		mutex_unlock(&lower_dentry->d_inode->i_mutex);
	}
	return rc;
}

static int
ecryptfs_permission(struct inode *inode, int mask, unsigned int flags)
{
	if (flags & IPERM_FLAG_RCU)
		return -ECHILD;
	return inode_permission(ecryptfs_inode_to_lower(inode), mask);
}

/**
 * ecryptfs_setattr
 * @dentry: dentry handle to the inode to modify
 * @ia: Structure with flags of what to change and values
 *
 * Updates the metadata of an inode. If the update is to the size
 * i.e. truncation, then ecryptfs_truncate will handle the size modification
 * of both the ecryptfs inode and the lower inode.
 *
 * All other metadata changes will be passed right to the lower filesystem,
 * and we will just update our inode to look like the lower.
 */
static int ecryptfs_setattr(struct dentry *dentry, struct iattr *ia)
{
	int rc = 0;
	struct dentry *lower_dentry;
	struct iattr lower_ia;
	struct inode *inode;
	struct inode *lower_inode;
	struct ecryptfs_crypt_stat *crypt_stat;

	crypt_stat = &ecryptfs_inode_to_private(dentry->d_inode)->crypt_stat;
	if (!(crypt_stat->flags & ECRYPTFS_STRUCT_INITIALIZED))
		ecryptfs_init_crypt_stat(crypt_stat);
	inode = dentry->d_inode;
	lower_inode = ecryptfs_inode_to_lower(inode);
	lower_dentry = ecryptfs_dentry_to_lower(dentry);
	mutex_lock(&crypt_stat->cs_mutex);
	if (S_ISDIR(dentry->d_inode->i_mode))
		crypt_stat->flags &= ~(ECRYPTFS_ENCRYPTED);
	else if (S_ISREG(dentry->d_inode->i_mode)
		 && (!(crypt_stat->flags & ECRYPTFS_POLICY_APPLIED)
		     || !(crypt_stat->flags & ECRYPTFS_KEY_VALID))) {
		struct ecryptfs_mount_crypt_stat *mount_crypt_stat;

		mount_crypt_stat = &ecryptfs_superblock_to_private(
			dentry->d_sb)->mount_crypt_stat;
		rc = ecryptfs_read_metadata(dentry);
		if (rc) {
			if (!(mount_crypt_stat->flags
			      & ECRYPTFS_PLAINTEXT_PASSTHROUGH_ENABLED)) {
				rc = -EIO;
				printk(KERN_WARNING "Either the lower file "
				       "is not in a valid eCryptfs format, "
				       "or the key could not be retrieved. "
				       "Plaintext passthrough mode is not "
				       "enabled; returning -EIO\n");
				mutex_unlock(&crypt_stat->cs_mutex);
				goto out;
			}
			rc = 0;
			crypt_stat->flags &= ~(ECRYPTFS_ENCRYPTED);
		}
	}
	mutex_unlock(&crypt_stat->cs_mutex);
	memcpy(&lower_ia, ia, sizeof(lower_ia));
	if (ia->ia_valid & ATTR_FILE)
		lower_ia.ia_file = ecryptfs_file_to_lower(ia->ia_file);
	if (ia->ia_valid & ATTR_SIZE) {
		rc = truncate_upper(dentry, ia, &lower_ia);
		if (rc < 0)
			goto out;
	}

	/*
	 * mode change is for clearing setuid/setgid bits. Allow lower fs
	 * to interpret this in its own way.
	 */
	if (lower_ia.ia_valid & (ATTR_KILL_SUID | ATTR_KILL_SGID))
		lower_ia.ia_valid &= ~ATTR_MODE;

	mutex_lock(&lower_dentry->d_inode->i_mutex);
	rc = notify_change(lower_dentry, &lower_ia);
	mutex_unlock(&lower_dentry->d_inode->i_mutex);
out:
	fsstack_copy_attr_all(inode, lower_inode);
	return rc;
}

int ecryptfs_getattr_link(struct vfsmount *mnt, struct dentry *dentry,
			  struct kstat *stat)
{
	struct ecryptfs_mount_crypt_stat *mount_crypt_stat;
	int rc = 0;

	mount_crypt_stat = &ecryptfs_superblock_to_private(
						dentry->d_sb)->mount_crypt_stat;
	generic_fillattr(dentry->d_inode, stat);
	if (mount_crypt_stat->flags & ECRYPTFS_GLOBAL_ENCRYPT_FILENAMES) {
		char *target;
		size_t targetsiz;

		rc = ecryptfs_readlink_lower(dentry, &target, &targetsiz);
		if (!rc) {
			kfree(target);
			stat->size = targetsiz;
		}
	}
	return rc;
}

int ecryptfs_getattr(struct vfsmount *mnt, struct dentry *dentry,
		     struct kstat *stat)
{
	struct kstat lower_stat;
	int rc;

	rc = vfs_getattr(ecryptfs_dentry_to_lower_mnt(dentry),
			 ecryptfs_dentry_to_lower(dentry), &lower_stat);
	if (!rc) {
		generic_fillattr(dentry->d_inode, stat);
		stat->blocks = lower_stat.blocks;
	}
	return rc;
}

int
ecryptfs_setxattr(struct dentry *dentry, const char *name, const void *value,
		  size_t size, int flags)
{
	int rc = 0;
	struct dentry *lower_dentry;

	lower_dentry = ecryptfs_dentry_to_lower(dentry);
	if (!lower_dentry->d_inode->i_op->setxattr) {
		rc = -EOPNOTSUPP;
		goto out;
	}

	rc = vfs_setxattr(lower_dentry, name, value, size, flags);
out:
	return rc;
}

ssize_t
ecryptfs_getxattr_lower(struct dentry *lower_dentry, const char *name,
			void *value, size_t size)
{
	int rc = 0;

	if (!lower_dentry->d_inode->i_op->getxattr) {
		rc = -EOPNOTSUPP;
		goto out;
	}
	mutex_lock(&lower_dentry->d_inode->i_mutex);
	rc = lower_dentry->d_inode->i_op->getxattr(lower_dentry, name, value,
						   size);
	mutex_unlock(&lower_dentry->d_inode->i_mutex);
out:
	return rc;
}

static ssize_t
ecryptfs_getxattr(struct dentry *dentry, const char *name, void *value,
		  size_t size)
{
	return ecryptfs_getxattr_lower(ecryptfs_dentry_to_lower(dentry), name,
				       value, size);
}

static ssize_t
ecryptfs_listxattr(struct dentry *dentry, char *list, size_t size)
{
	int rc = 0;
	struct dentry *lower_dentry;

	lower_dentry = ecryptfs_dentry_to_lower(dentry);
	if (!lower_dentry->d_inode->i_op->listxattr) {
		rc = -EOPNOTSUPP;
		goto out;
	}
	mutex_lock(&lower_dentry->d_inode->i_mutex);
	rc = lower_dentry->d_inode->i_op->listxattr(lower_dentry, list, size);
	mutex_unlock(&lower_dentry->d_inode->i_mutex);
out:
	return rc;
}

static int ecryptfs_removexattr(struct dentry *dentry, const char *name)
{
	int rc = 0;
	struct dentry *lower_dentry;

	lower_dentry = ecryptfs_dentry_to_lower(dentry);
	if (!lower_dentry->d_inode->i_op->removexattr) {
		rc = -EOPNOTSUPP;
		goto out;
	}
	mutex_lock(&lower_dentry->d_inode->i_mutex);
	rc = lower_dentry->d_inode->i_op->removexattr(lower_dentry, name);
	mutex_unlock(&lower_dentry->d_inode->i_mutex);
out:
	return rc;
}

int ecryptfs_inode_test(struct inode *inode, void *candidate_lower_inode)
{
	if ((ecryptfs_inode_to_lower(inode)
	     == (struct inode *)candidate_lower_inode))
		return 1;
	else
		return 0;
}

int ecryptfs_inode_set(struct inode *inode, void *lower_inode)
{
	ecryptfs_init_inode(inode, (struct inode *)lower_inode);
	return 0;
}

const struct inode_operations ecryptfs_symlink_iops = {
	.readlink = ecryptfs_readlink,
	.follow_link = ecryptfs_follow_link,
	.put_link = ecryptfs_put_link,
	.permission = ecryptfs_permission,
	.setattr = ecryptfs_setattr,
	.getattr = ecryptfs_getattr_link,
	.setxattr = ecryptfs_setxattr,
	.getxattr = ecryptfs_getxattr,
	.listxattr = ecryptfs_listxattr,
	.removexattr = ecryptfs_removexattr
};

const struct inode_operations ecryptfs_dir_iops = {
	.create = ecryptfs_create,
	.lookup = ecryptfs_lookup,
	.link = ecryptfs_link,
	.unlink = ecryptfs_unlink,
	.symlink = ecryptfs_symlink,
	.mkdir = ecryptfs_mkdir,
	.rmdir = ecryptfs_rmdir,
	.mknod = ecryptfs_mknod,
	.rename = ecryptfs_rename,
	.permission = ecryptfs_permission,
	.setattr = ecryptfs_setattr,
	.setxattr = ecryptfs_setxattr,
	.getxattr = ecryptfs_getxattr,
	.listxattr = ecryptfs_listxattr,
	.removexattr = ecryptfs_removexattr
};

const struct inode_operations ecryptfs_main_iops = {
	.permission = ecryptfs_permission,
	.setattr = ecryptfs_setattr,
	.getattr = ecryptfs_getattr,
	.setxattr = ecryptfs_setxattr,
	.getxattr = ecryptfs_getxattr,
	.listxattr = ecryptfs_listxattr,
	.removexattr = ecryptfs_removexattr
};<|MERGE_RESOLUTION|>--- conflicted
+++ resolved
@@ -437,10 +437,6 @@
 	struct qstr lower_name;
 	int rc = 0;
 
-<<<<<<< HEAD
-	d_set_d_op(ecryptfs_dentry, &ecryptfs_dops);
-=======
->>>>>>> 63310467
 	if ((ecryptfs_dentry->d_name.len == 1
 	     && !strcmp(ecryptfs_dentry->d_name.name, "."))
 	    || (ecryptfs_dentry->d_name.len == 2
