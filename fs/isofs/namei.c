--- conflicted
+++ resolved
@@ -172,11 +172,6 @@
 	struct inode *inode;
 	struct page *page;
 
-<<<<<<< HEAD
-	d_set_d_op(dentry, dir->i_sb->s_root->d_op);
-
-=======
->>>>>>> 63310467
 	page = alloc_page(GFP_USER);
 	if (!page)
 		return ERR_PTR(-ENOMEM);
