/*
  FUSE: Filesystem in Userspace
  Copyright (C) 2001-2008  Miklos Szeredi <miklos@szeredi.hu>

  This program can be distributed under the terms of the GNU GPL.
  See the file COPYING.
*/

#include "fuse_i.h"

#include <linux/pagemap.h>
#include <linux/slab.h>
#include <linux/file.h>
#include <linux/seq_file.h>
#include <linux/init.h>
#include <linux/module.h>
#include <linux/parser.h>
#include <linux/statfs.h>
#include <linux/random.h>
#include <linux/sched.h>
#include <linux/exportfs.h>
#include <linux/smp_lock.h>

MODULE_AUTHOR("Miklos Szeredi <miklos@szeredi.hu>");
MODULE_DESCRIPTION("Filesystem in Userspace");
MODULE_LICENSE("GPL");

static struct kmem_cache *fuse_inode_cachep;
struct list_head fuse_conn_list;
DEFINE_MUTEX(fuse_mutex);

#define FUSE_SUPER_MAGIC 0x65735546

#define FUSE_DEFAULT_BLKSIZE 512

struct fuse_mount_data {
	int fd;
	unsigned rootmode;
	unsigned user_id;
	unsigned group_id;
	unsigned fd_present:1;
	unsigned rootmode_present:1;
	unsigned user_id_present:1;
	unsigned group_id_present:1;
	unsigned flags;
	unsigned max_read;
	unsigned blksize;
};

static struct inode *fuse_alloc_inode(struct super_block *sb)
{
	struct inode *inode;
	struct fuse_inode *fi;

	inode = kmem_cache_alloc(fuse_inode_cachep, GFP_KERNEL);
	if (!inode)
		return NULL;

	fi = get_fuse_inode(inode);
	fi->i_time = 0;
	fi->nodeid = 0;
	fi->nlookup = 0;
	fi->attr_version = 0;
	fi->writectr = 0;
	INIT_LIST_HEAD(&fi->write_files);
	INIT_LIST_HEAD(&fi->queued_writes);
	INIT_LIST_HEAD(&fi->writepages);
	init_waitqueue_head(&fi->page_waitq);
	fi->forget_req = fuse_request_alloc();
	if (!fi->forget_req) {
		kmem_cache_free(fuse_inode_cachep, inode);
		return NULL;
	}

	return inode;
}

static void fuse_destroy_inode(struct inode *inode)
{
	struct fuse_inode *fi = get_fuse_inode(inode);
	BUG_ON(!list_empty(&fi->write_files));
	BUG_ON(!list_empty(&fi->queued_writes));
	if (fi->forget_req)
		fuse_request_free(fi->forget_req);
	kmem_cache_free(fuse_inode_cachep, inode);
}

void fuse_send_forget(struct fuse_conn *fc, struct fuse_req *req,
		      u64 nodeid, u64 nlookup)
{
	struct fuse_forget_in *inarg = &req->misc.forget_in;
	inarg->nlookup = nlookup;
	req->in.h.opcode = FUSE_FORGET;
	req->in.h.nodeid = nodeid;
	req->in.numargs = 1;
	req->in.args[0].size = sizeof(struct fuse_forget_in);
	req->in.args[0].value = inarg;
	fuse_request_send_noreply(fc, req);
}

static void fuse_clear_inode(struct inode *inode)
{
	if (inode->i_sb->s_flags & MS_ACTIVE) {
		struct fuse_conn *fc = get_fuse_conn(inode);
		struct fuse_inode *fi = get_fuse_inode(inode);
		fuse_send_forget(fc, fi->forget_req, fi->nodeid, fi->nlookup);
		fi->forget_req = NULL;
	}
}

static int fuse_remount_fs(struct super_block *sb, int *flags, char *data)
{
	if (*flags & MS_MANDLOCK)
		return -EINVAL;

	return 0;
}

void fuse_truncate(struct address_space *mapping, loff_t offset)
{
	/* See vmtruncate() */
	unmap_mapping_range(mapping, offset + PAGE_SIZE - 1, 0, 1);
	truncate_inode_pages(mapping, offset);
	unmap_mapping_range(mapping, offset + PAGE_SIZE - 1, 0, 1);
}

void fuse_change_attributes_common(struct inode *inode, struct fuse_attr *attr,
				   u64 attr_valid)
{
	struct fuse_conn *fc = get_fuse_conn(inode);
	struct fuse_inode *fi = get_fuse_inode(inode);

	fi->attr_version = ++fc->attr_version;
	fi->i_time = attr_valid;

	inode->i_ino     = attr->ino;
	inode->i_mode    = (inode->i_mode & S_IFMT) | (attr->mode & 07777);
	inode->i_nlink   = attr->nlink;
	inode->i_uid     = attr->uid;
	inode->i_gid     = attr->gid;
	inode->i_blocks  = attr->blocks;
	inode->i_atime.tv_sec   = attr->atime;
	inode->i_atime.tv_nsec  = attr->atimensec;
	inode->i_mtime.tv_sec   = attr->mtime;
	inode->i_mtime.tv_nsec  = attr->mtimensec;
	inode->i_ctime.tv_sec   = attr->ctime;
	inode->i_ctime.tv_nsec  = attr->ctimensec;

	if (attr->blksize != 0)
		inode->i_blkbits = ilog2(attr->blksize);
	else
		inode->i_blkbits = inode->i_sb->s_blocksize_bits;

	/*
	 * Don't set the sticky bit in i_mode, unless we want the VFS
	 * to check permissions.  This prevents failures due to the
	 * check in may_delete().
	 */
	fi->orig_i_mode = inode->i_mode;
	if (!(fc->flags & FUSE_DEFAULT_PERMISSIONS))
		inode->i_mode &= ~S_ISVTX;
}

void fuse_change_attributes(struct inode *inode, struct fuse_attr *attr,
			    u64 attr_valid, u64 attr_version)
{
	struct fuse_conn *fc = get_fuse_conn(inode);
	struct fuse_inode *fi = get_fuse_inode(inode);
	loff_t oldsize;

	spin_lock(&fc->lock);
	if (attr_version != 0 && fi->attr_version > attr_version) {
		spin_unlock(&fc->lock);
		return;
	}

	fuse_change_attributes_common(inode, attr, attr_valid);

	oldsize = inode->i_size;
	i_size_write(inode, attr->size);
	spin_unlock(&fc->lock);

	if (S_ISREG(inode->i_mode) && oldsize != attr->size) {
		if (attr->size < oldsize)
			fuse_truncate(inode->i_mapping, attr->size);
		invalidate_inode_pages2(inode->i_mapping);
	}
}

static void fuse_init_inode(struct inode *inode, struct fuse_attr *attr)
{
	inode->i_mode = attr->mode & S_IFMT;
	inode->i_size = attr->size;
	if (S_ISREG(inode->i_mode)) {
		fuse_init_common(inode);
		fuse_init_file_inode(inode);
	} else if (S_ISDIR(inode->i_mode))
		fuse_init_dir(inode);
	else if (S_ISLNK(inode->i_mode))
		fuse_init_symlink(inode);
	else if (S_ISCHR(inode->i_mode) || S_ISBLK(inode->i_mode) ||
		 S_ISFIFO(inode->i_mode) || S_ISSOCK(inode->i_mode)) {
		fuse_init_common(inode);
		init_special_inode(inode, inode->i_mode,
				   new_decode_dev(attr->rdev));
	} else
		BUG();
}

static int fuse_inode_eq(struct inode *inode, void *_nodeidp)
{
	u64 nodeid = *(u64 *) _nodeidp;
	if (get_node_id(inode) == nodeid)
		return 1;
	else
		return 0;
}

static int fuse_inode_set(struct inode *inode, void *_nodeidp)
{
	u64 nodeid = *(u64 *) _nodeidp;
	get_fuse_inode(inode)->nodeid = nodeid;
	return 0;
}

struct inode *fuse_iget(struct super_block *sb, u64 nodeid,
			int generation, struct fuse_attr *attr,
			u64 attr_valid, u64 attr_version)
{
	struct inode *inode;
	struct fuse_inode *fi;
	struct fuse_conn *fc = get_fuse_conn_super(sb);

 retry:
	inode = iget5_locked(sb, nodeid, fuse_inode_eq, fuse_inode_set, &nodeid);
	if (!inode)
		return NULL;

	if ((inode->i_state & I_NEW)) {
		inode->i_flags |= S_NOATIME|S_NOCMTIME;
		inode->i_generation = generation;
		inode->i_data.backing_dev_info = &fc->bdi;
		fuse_init_inode(inode, attr);
		unlock_new_inode(inode);
	} else if ((inode->i_mode ^ attr->mode) & S_IFMT) {
		/* Inode has changed type, any I/O on the old should fail */
		make_bad_inode(inode);
		iput(inode);
		goto retry;
	}

	fi = get_fuse_inode(inode);
	spin_lock(&fc->lock);
	fi->nlookup++;
	spin_unlock(&fc->lock);
	fuse_change_attributes(inode, attr, attr_valid, attr_version);

	return inode;
}

static void fuse_umount_begin(struct super_block *sb)
{
	lock_kernel();
	fuse_abort_conn(get_fuse_conn_super(sb));
	unlock_kernel();
}

static void fuse_send_destroy(struct fuse_conn *fc)
{
	struct fuse_req *req = fc->destroy_req;
	if (req && fc->conn_init) {
		fc->destroy_req = NULL;
		req->in.h.opcode = FUSE_DESTROY;
		req->force = 1;
		fuse_request_send(fc, req);
		fuse_put_request(fc, req);
	}
}

static void fuse_bdi_destroy(struct fuse_conn *fc)
{
	if (fc->bdi_initialized)
		bdi_destroy(&fc->bdi);
}

<<<<<<< HEAD
void fuse_conn_kill(struct fuse_conn *fc)
{
=======
	lock_kernel();

	fuse_send_destroy(fc);
>>>>>>> f932bb0d
	spin_lock(&fc->lock);
	fc->connected = 0;
	fc->blocked = 0;
	spin_unlock(&fc->lock);
	/* Flush all readers on this fs */
	kill_fasync(&fc->fasync, SIGIO, POLL_IN);
	wake_up_all(&fc->waitq);
	wake_up_all(&fc->blocked_waitq);
	wake_up_all(&fc->reserved_req_waitq);
	mutex_lock(&fuse_mutex);
	list_del(&fc->entry);
	fuse_ctl_remove_conn(fc);
	mutex_unlock(&fuse_mutex);
	fuse_bdi_destroy(fc);
}
EXPORT_SYMBOL_GPL(fuse_conn_kill);

static void fuse_put_super(struct super_block *sb)
{
	struct fuse_conn *fc = get_fuse_conn_super(sb);

	fuse_send_destroy(fc);
	fuse_conn_kill(fc);
	fuse_conn_put(fc);

	unlock_kernel();
}

static void convert_fuse_statfs(struct kstatfs *stbuf, struct fuse_kstatfs *attr)
{
	stbuf->f_type    = FUSE_SUPER_MAGIC;
	stbuf->f_bsize   = attr->bsize;
	stbuf->f_frsize  = attr->frsize;
	stbuf->f_blocks  = attr->blocks;
	stbuf->f_bfree   = attr->bfree;
	stbuf->f_bavail  = attr->bavail;
	stbuf->f_files   = attr->files;
	stbuf->f_ffree   = attr->ffree;
	stbuf->f_namelen = attr->namelen;
	/* fsid is left zero */
}

static int fuse_statfs(struct dentry *dentry, struct kstatfs *buf)
{
	struct super_block *sb = dentry->d_sb;
	struct fuse_conn *fc = get_fuse_conn_super(sb);
	struct fuse_req *req;
	struct fuse_statfs_out outarg;
	int err;

	if (!fuse_allow_task(fc, current)) {
		buf->f_type = FUSE_SUPER_MAGIC;
		return 0;
	}

	req = fuse_get_req(fc);
	if (IS_ERR(req))
		return PTR_ERR(req);

	memset(&outarg, 0, sizeof(outarg));
	req->in.numargs = 0;
	req->in.h.opcode = FUSE_STATFS;
	req->in.h.nodeid = get_node_id(dentry->d_inode);
	req->out.numargs = 1;
	req->out.args[0].size =
		fc->minor < 4 ? FUSE_COMPAT_STATFS_SIZE : sizeof(outarg);
	req->out.args[0].value = &outarg;
	fuse_request_send(fc, req);
	err = req->out.h.error;
	if (!err)
		convert_fuse_statfs(buf, &outarg.st);
	fuse_put_request(fc, req);
	return err;
}

enum {
	OPT_FD,
	OPT_ROOTMODE,
	OPT_USER_ID,
	OPT_GROUP_ID,
	OPT_DEFAULT_PERMISSIONS,
	OPT_ALLOW_OTHER,
	OPT_MAX_READ,
	OPT_BLKSIZE,
	OPT_ERR
};

static const match_table_t tokens = {
	{OPT_FD,			"fd=%u"},
	{OPT_ROOTMODE,			"rootmode=%o"},
	{OPT_USER_ID,			"user_id=%u"},
	{OPT_GROUP_ID,			"group_id=%u"},
	{OPT_DEFAULT_PERMISSIONS,	"default_permissions"},
	{OPT_ALLOW_OTHER,		"allow_other"},
	{OPT_MAX_READ,			"max_read=%u"},
	{OPT_BLKSIZE,			"blksize=%u"},
	{OPT_ERR,			NULL}
};

static int parse_fuse_opt(char *opt, struct fuse_mount_data *d, int is_bdev)
{
	char *p;
	memset(d, 0, sizeof(struct fuse_mount_data));
	d->max_read = ~0;
	d->blksize = FUSE_DEFAULT_BLKSIZE;

	while ((p = strsep(&opt, ",")) != NULL) {
		int token;
		int value;
		substring_t args[MAX_OPT_ARGS];
		if (!*p)
			continue;

		token = match_token(p, tokens, args);
		switch (token) {
		case OPT_FD:
			if (match_int(&args[0], &value))
				return 0;
			d->fd = value;
			d->fd_present = 1;
			break;

		case OPT_ROOTMODE:
			if (match_octal(&args[0], &value))
				return 0;
			if (!fuse_valid_type(value))
				return 0;
			d->rootmode = value;
			d->rootmode_present = 1;
			break;

		case OPT_USER_ID:
			if (match_int(&args[0], &value))
				return 0;
			d->user_id = value;
			d->user_id_present = 1;
			break;

		case OPT_GROUP_ID:
			if (match_int(&args[0], &value))
				return 0;
			d->group_id = value;
			d->group_id_present = 1;
			break;

		case OPT_DEFAULT_PERMISSIONS:
			d->flags |= FUSE_DEFAULT_PERMISSIONS;
			break;

		case OPT_ALLOW_OTHER:
			d->flags |= FUSE_ALLOW_OTHER;
			break;

		case OPT_MAX_READ:
			if (match_int(&args[0], &value))
				return 0;
			d->max_read = value;
			break;

		case OPT_BLKSIZE:
			if (!is_bdev || match_int(&args[0], &value))
				return 0;
			d->blksize = value;
			break;

		default:
			return 0;
		}
	}

	if (!d->fd_present || !d->rootmode_present ||
	    !d->user_id_present || !d->group_id_present)
		return 0;

	return 1;
}

static int fuse_show_options(struct seq_file *m, struct vfsmount *mnt)
{
	struct fuse_conn *fc = get_fuse_conn_super(mnt->mnt_sb);

	seq_printf(m, ",user_id=%u", fc->user_id);
	seq_printf(m, ",group_id=%u", fc->group_id);
	if (fc->flags & FUSE_DEFAULT_PERMISSIONS)
		seq_puts(m, ",default_permissions");
	if (fc->flags & FUSE_ALLOW_OTHER)
		seq_puts(m, ",allow_other");
	if (fc->max_read != ~0)
		seq_printf(m, ",max_read=%u", fc->max_read);
	if (mnt->mnt_sb->s_bdev &&
	    mnt->mnt_sb->s_blocksize != FUSE_DEFAULT_BLKSIZE)
		seq_printf(m, ",blksize=%lu", mnt->mnt_sb->s_blocksize);
	return 0;
}

void fuse_conn_init(struct fuse_conn *fc)
{
	memset(fc, 0, sizeof(*fc));
	spin_lock_init(&fc->lock);
	mutex_init(&fc->inst_mutex);
	atomic_set(&fc->count, 1);
	init_waitqueue_head(&fc->waitq);
	init_waitqueue_head(&fc->blocked_waitq);
	init_waitqueue_head(&fc->reserved_req_waitq);
	INIT_LIST_HEAD(&fc->pending);
	INIT_LIST_HEAD(&fc->processing);
	INIT_LIST_HEAD(&fc->io);
	INIT_LIST_HEAD(&fc->interrupts);
	INIT_LIST_HEAD(&fc->bg_queue);
	INIT_LIST_HEAD(&fc->entry);
	atomic_set(&fc->num_waiting, 0);
	fc->khctr = 0;
	fc->polled_files = RB_ROOT;
	fc->reqctr = 0;
	fc->blocked = 1;
	fc->attr_version = 1;
	get_random_bytes(&fc->scramble_key, sizeof(fc->scramble_key));
}
EXPORT_SYMBOL_GPL(fuse_conn_init);

void fuse_conn_put(struct fuse_conn *fc)
{
	if (atomic_dec_and_test(&fc->count)) {
		if (fc->destroy_req)
			fuse_request_free(fc->destroy_req);
		mutex_destroy(&fc->inst_mutex);
		fc->release(fc);
	}
}
EXPORT_SYMBOL_GPL(fuse_conn_put);

struct fuse_conn *fuse_conn_get(struct fuse_conn *fc)
{
	atomic_inc(&fc->count);
	return fc;
}
EXPORT_SYMBOL_GPL(fuse_conn_get);

static struct inode *fuse_get_root_inode(struct super_block *sb, unsigned mode)
{
	struct fuse_attr attr;
	memset(&attr, 0, sizeof(attr));

	attr.mode = mode;
	attr.ino = FUSE_ROOT_ID;
	attr.nlink = 1;
	return fuse_iget(sb, 1, 0, &attr, 0, 0);
}

struct fuse_inode_handle {
	u64 nodeid;
	u32 generation;
};

static struct dentry *fuse_get_dentry(struct super_block *sb,
				      struct fuse_inode_handle *handle)
{
	struct fuse_conn *fc = get_fuse_conn_super(sb);
	struct inode *inode;
	struct dentry *entry;
	int err = -ESTALE;

	if (handle->nodeid == 0)
		goto out_err;

	inode = ilookup5(sb, handle->nodeid, fuse_inode_eq, &handle->nodeid);
	if (!inode) {
		struct fuse_entry_out outarg;
		struct qstr name;

		if (!fc->export_support)
			goto out_err;

		name.len = 1;
		name.name = ".";
		err = fuse_lookup_name(sb, handle->nodeid, &name, &outarg,
				       &inode);
		if (err && err != -ENOENT)
			goto out_err;
		if (err || !inode) {
			err = -ESTALE;
			goto out_err;
		}
		err = -EIO;
		if (get_node_id(inode) != handle->nodeid)
			goto out_iput;
	}
	err = -ESTALE;
	if (inode->i_generation != handle->generation)
		goto out_iput;

	entry = d_obtain_alias(inode);
	if (!IS_ERR(entry) && get_node_id(inode) != FUSE_ROOT_ID) {
		entry->d_op = &fuse_dentry_operations;
		fuse_invalidate_entry_cache(entry);
	}

	return entry;

 out_iput:
	iput(inode);
 out_err:
	return ERR_PTR(err);
}

static int fuse_encode_fh(struct dentry *dentry, u32 *fh, int *max_len,
			   int connectable)
{
	struct inode *inode = dentry->d_inode;
	bool encode_parent = connectable && !S_ISDIR(inode->i_mode);
	int len = encode_parent ? 6 : 3;
	u64 nodeid;
	u32 generation;

	if (*max_len < len)
		return  255;

	nodeid = get_fuse_inode(inode)->nodeid;
	generation = inode->i_generation;

	fh[0] = (u32)(nodeid >> 32);
	fh[1] = (u32)(nodeid & 0xffffffff);
	fh[2] = generation;

	if (encode_parent) {
		struct inode *parent;

		spin_lock(&dentry->d_lock);
		parent = dentry->d_parent->d_inode;
		nodeid = get_fuse_inode(parent)->nodeid;
		generation = parent->i_generation;
		spin_unlock(&dentry->d_lock);

		fh[3] = (u32)(nodeid >> 32);
		fh[4] = (u32)(nodeid & 0xffffffff);
		fh[5] = generation;
	}

	*max_len = len;
	return encode_parent ? 0x82 : 0x81;
}

static struct dentry *fuse_fh_to_dentry(struct super_block *sb,
		struct fid *fid, int fh_len, int fh_type)
{
	struct fuse_inode_handle handle;

	if ((fh_type != 0x81 && fh_type != 0x82) || fh_len < 3)
		return NULL;

	handle.nodeid = (u64) fid->raw[0] << 32;
	handle.nodeid |= (u64) fid->raw[1];
	handle.generation = fid->raw[2];
	return fuse_get_dentry(sb, &handle);
}

static struct dentry *fuse_fh_to_parent(struct super_block *sb,
		struct fid *fid, int fh_len, int fh_type)
{
	struct fuse_inode_handle parent;

	if (fh_type != 0x82 || fh_len < 6)
		return NULL;

	parent.nodeid = (u64) fid->raw[3] << 32;
	parent.nodeid |= (u64) fid->raw[4];
	parent.generation = fid->raw[5];
	return fuse_get_dentry(sb, &parent);
}

static struct dentry *fuse_get_parent(struct dentry *child)
{
	struct inode *child_inode = child->d_inode;
	struct fuse_conn *fc = get_fuse_conn(child_inode);
	struct inode *inode;
	struct dentry *parent;
	struct fuse_entry_out outarg;
	struct qstr name;
	int err;

	if (!fc->export_support)
		return ERR_PTR(-ESTALE);

	name.len = 2;
	name.name = "..";
	err = fuse_lookup_name(child_inode->i_sb, get_node_id(child_inode),
			       &name, &outarg, &inode);
	if (err) {
		if (err == -ENOENT)
			return ERR_PTR(-ESTALE);
		return ERR_PTR(err);
	}

	parent = d_obtain_alias(inode);
	if (!IS_ERR(parent) && get_node_id(inode) != FUSE_ROOT_ID) {
		parent->d_op = &fuse_dentry_operations;
		fuse_invalidate_entry_cache(parent);
	}

	return parent;
}

static const struct export_operations fuse_export_operations = {
	.fh_to_dentry	= fuse_fh_to_dentry,
	.fh_to_parent	= fuse_fh_to_parent,
	.encode_fh	= fuse_encode_fh,
	.get_parent	= fuse_get_parent,
};

static const struct super_operations fuse_super_operations = {
	.alloc_inode    = fuse_alloc_inode,
	.destroy_inode  = fuse_destroy_inode,
	.clear_inode	= fuse_clear_inode,
	.drop_inode	= generic_delete_inode,
	.remount_fs	= fuse_remount_fs,
	.put_super	= fuse_put_super,
	.umount_begin	= fuse_umount_begin,
	.statfs		= fuse_statfs,
	.show_options	= fuse_show_options,
};

static void process_init_reply(struct fuse_conn *fc, struct fuse_req *req)
{
	struct fuse_init_out *arg = &req->misc.init_out;

	if (req->out.h.error || arg->major != FUSE_KERNEL_VERSION)
		fc->conn_error = 1;
	else {
		unsigned long ra_pages;

		if (arg->minor >= 6) {
			ra_pages = arg->max_readahead / PAGE_CACHE_SIZE;
			if (arg->flags & FUSE_ASYNC_READ)
				fc->async_read = 1;
			if (!(arg->flags & FUSE_POSIX_LOCKS))
				fc->no_lock = 1;
			if (arg->flags & FUSE_ATOMIC_O_TRUNC)
				fc->atomic_o_trunc = 1;
			if (arg->minor >= 9) {
				/* LOOKUP has dependency on proto version */
				if (arg->flags & FUSE_EXPORT_SUPPORT)
					fc->export_support = 1;
			}
			if (arg->flags & FUSE_BIG_WRITES)
				fc->big_writes = 1;
		} else {
			ra_pages = fc->max_read / PAGE_CACHE_SIZE;
			fc->no_lock = 1;
		}

		fc->bdi.ra_pages = min(fc->bdi.ra_pages, ra_pages);
		fc->minor = arg->minor;
		fc->max_write = arg->minor < 5 ? 4096 : arg->max_write;
		fc->max_write = max_t(unsigned, 4096, fc->max_write);
		fc->conn_init = 1;
	}
	fc->blocked = 0;
	wake_up_all(&fc->blocked_waitq);
}

static void fuse_send_init(struct fuse_conn *fc, struct fuse_req *req)
{
	struct fuse_init_in *arg = &req->misc.init_in;

	arg->major = FUSE_KERNEL_VERSION;
	arg->minor = FUSE_KERNEL_MINOR_VERSION;
	arg->max_readahead = fc->bdi.ra_pages * PAGE_CACHE_SIZE;
	arg->flags |= FUSE_ASYNC_READ | FUSE_POSIX_LOCKS | FUSE_ATOMIC_O_TRUNC |
		FUSE_EXPORT_SUPPORT | FUSE_BIG_WRITES;
	req->in.h.opcode = FUSE_INIT;
	req->in.numargs = 1;
	req->in.args[0].size = sizeof(*arg);
	req->in.args[0].value = arg;
	req->out.numargs = 1;
	/* Variable length arguement used for backward compatibility
	   with interface version < 7.5.  Rest of init_out is zeroed
	   by do_get_request(), so a short reply is not a problem */
	req->out.argvar = 1;
	req->out.args[0].size = sizeof(struct fuse_init_out);
	req->out.args[0].value = &req->misc.init_out;
	req->end = process_init_reply;
	fuse_request_send_background(fc, req);
}

static void fuse_free_conn(struct fuse_conn *fc)
{
	kfree(fc);
}

static int fuse_bdi_init(struct fuse_conn *fc, struct super_block *sb)
{
	int err;

	fc->bdi.ra_pages = (VM_MAX_READAHEAD * 1024) / PAGE_CACHE_SIZE;
	fc->bdi.unplug_io_fn = default_unplug_io_fn;
	/* fuse does it's own writeback accounting */
	fc->bdi.capabilities = BDI_CAP_NO_ACCT_WB;

	err = bdi_init(&fc->bdi);
	if (err)
		return err;

	fc->bdi_initialized = 1;

	if (sb->s_bdev) {
		err =  bdi_register(&fc->bdi, NULL, "%u:%u-fuseblk",
				    MAJOR(fc->dev), MINOR(fc->dev));
	} else {
		err = bdi_register_dev(&fc->bdi, fc->dev);
	}

	if (err)
		return err;

	/*
	 * For a single fuse filesystem use max 1% of dirty +
	 * writeback threshold.
	 *
	 * This gives about 1M of write buffer for memory maps on a
	 * machine with 1G and 10% dirty_ratio, which should be more
	 * than enough.
	 *
	 * Privileged users can raise it by writing to
	 *
	 *    /sys/class/bdi/<bdi>/max_ratio
	 */
	bdi_set_max_ratio(&fc->bdi, 1);

	return 0;
}

static int fuse_fill_super(struct super_block *sb, void *data, int silent)
{
	struct fuse_conn *fc;
	struct inode *root;
	struct fuse_mount_data d;
	struct file *file;
	struct dentry *root_dentry;
	struct fuse_req *init_req;
	int err;
	int is_bdev = sb->s_bdev != NULL;

	err = -EINVAL;
	if (sb->s_flags & MS_MANDLOCK)
		goto err;

	if (!parse_fuse_opt((char *) data, &d, is_bdev))
		goto err;

	if (is_bdev) {
#ifdef CONFIG_BLOCK
		err = -EINVAL;
		if (!sb_set_blocksize(sb, d.blksize))
			goto err;
#endif
	} else {
		sb->s_blocksize = PAGE_CACHE_SIZE;
		sb->s_blocksize_bits = PAGE_CACHE_SHIFT;
	}
	sb->s_magic = FUSE_SUPER_MAGIC;
	sb->s_op = &fuse_super_operations;
	sb->s_maxbytes = MAX_LFS_FILESIZE;
	sb->s_export_op = &fuse_export_operations;

	file = fget(d.fd);
	err = -EINVAL;
	if (!file)
		goto err;

	if (file->f_op != &fuse_dev_operations)
		goto err_fput;

	fc = kmalloc(sizeof(*fc), GFP_KERNEL);
	err = -ENOMEM;
	if (!fc)
		goto err_fput;

	fuse_conn_init(fc);

	fc->dev = sb->s_dev;
	err = fuse_bdi_init(fc, sb);
	if (err)
		goto err_put_conn;

	fc->release = fuse_free_conn;
	fc->flags = d.flags;
	fc->user_id = d.user_id;
	fc->group_id = d.group_id;
	fc->max_read = max_t(unsigned, 4096, d.max_read);

	/* Used by get_root_inode() */
	sb->s_fs_info = fc;

	err = -ENOMEM;
	root = fuse_get_root_inode(sb, d.rootmode);
	if (!root)
		goto err_put_conn;

	root_dentry = d_alloc_root(root);
	if (!root_dentry) {
		iput(root);
		goto err_put_conn;
	}

	init_req = fuse_request_alloc();
	if (!init_req)
		goto err_put_root;

	if (is_bdev) {
		fc->destroy_req = fuse_request_alloc();
		if (!fc->destroy_req)
			goto err_free_init_req;
	}

	mutex_lock(&fuse_mutex);
	err = -EINVAL;
	if (file->private_data)
		goto err_unlock;

	err = fuse_ctl_add_conn(fc);
	if (err)
		goto err_unlock;

	list_add_tail(&fc->entry, &fuse_conn_list);
	sb->s_root = root_dentry;
	fc->connected = 1;
	file->private_data = fuse_conn_get(fc);
	mutex_unlock(&fuse_mutex);
	/*
	 * atomic_dec_and_test() in fput() provides the necessary
	 * memory barrier for file->private_data to be visible on all
	 * CPUs after this
	 */
	fput(file);

	fuse_send_init(fc, init_req);

	return 0;

 err_unlock:
	mutex_unlock(&fuse_mutex);
 err_free_init_req:
	fuse_request_free(init_req);
 err_put_root:
	dput(root_dentry);
 err_put_conn:
	fuse_bdi_destroy(fc);
	fuse_conn_put(fc);
 err_fput:
	fput(file);
 err:
	return err;
}

static int fuse_get_sb(struct file_system_type *fs_type,
		       int flags, const char *dev_name,
		       void *raw_data, struct vfsmount *mnt)
{
	return get_sb_nodev(fs_type, flags, raw_data, fuse_fill_super, mnt);
}

static struct file_system_type fuse_fs_type = {
	.owner		= THIS_MODULE,
	.name		= "fuse",
	.fs_flags	= FS_HAS_SUBTYPE,
	.get_sb		= fuse_get_sb,
	.kill_sb	= kill_anon_super,
};

#ifdef CONFIG_BLOCK
static int fuse_get_sb_blk(struct file_system_type *fs_type,
			   int flags, const char *dev_name,
			   void *raw_data, struct vfsmount *mnt)
{
	return get_sb_bdev(fs_type, flags, dev_name, raw_data, fuse_fill_super,
			   mnt);
}

static struct file_system_type fuseblk_fs_type = {
	.owner		= THIS_MODULE,
	.name		= "fuseblk",
	.get_sb		= fuse_get_sb_blk,
	.kill_sb	= kill_block_super,
	.fs_flags	= FS_REQUIRES_DEV | FS_HAS_SUBTYPE,
};

static inline int register_fuseblk(void)
{
	return register_filesystem(&fuseblk_fs_type);
}

static inline void unregister_fuseblk(void)
{
	unregister_filesystem(&fuseblk_fs_type);
}
#else
static inline int register_fuseblk(void)
{
	return 0;
}

static inline void unregister_fuseblk(void)
{
}
#endif

static void fuse_inode_init_once(void *foo)
{
	struct inode *inode = foo;

	inode_init_once(inode);
}

static int __init fuse_fs_init(void)
{
	int err;

	err = register_filesystem(&fuse_fs_type);
	if (err)
		goto out;

	err = register_fuseblk();
	if (err)
		goto out_unreg;

	fuse_inode_cachep = kmem_cache_create("fuse_inode",
					      sizeof(struct fuse_inode),
					      0, SLAB_HWCACHE_ALIGN,
					      fuse_inode_init_once);
	err = -ENOMEM;
	if (!fuse_inode_cachep)
		goto out_unreg2;

	return 0;

 out_unreg2:
	unregister_fuseblk();
 out_unreg:
	unregister_filesystem(&fuse_fs_type);
 out:
	return err;
}

static void fuse_fs_cleanup(void)
{
	unregister_filesystem(&fuse_fs_type);
	unregister_fuseblk();
	kmem_cache_destroy(fuse_inode_cachep);
}

static struct kobject *fuse_kobj;
static struct kobject *connections_kobj;

static int fuse_sysfs_init(void)
{
	int err;

	fuse_kobj = kobject_create_and_add("fuse", fs_kobj);
	if (!fuse_kobj) {
		err = -ENOMEM;
		goto out_err;
	}

	connections_kobj = kobject_create_and_add("connections", fuse_kobj);
	if (!connections_kobj) {
		err = -ENOMEM;
		goto out_fuse_unregister;
	}

	return 0;

 out_fuse_unregister:
	kobject_put(fuse_kobj);
 out_err:
	return err;
}

static void fuse_sysfs_cleanup(void)
{
	kobject_put(connections_kobj);
	kobject_put(fuse_kobj);
}

static int __init fuse_init(void)
{
	int res;

	printk(KERN_INFO "fuse init (API version %i.%i)\n",
	       FUSE_KERNEL_VERSION, FUSE_KERNEL_MINOR_VERSION);

	INIT_LIST_HEAD(&fuse_conn_list);
	res = fuse_fs_init();
	if (res)
		goto err;

	res = fuse_dev_init();
	if (res)
		goto err_fs_cleanup;

	res = fuse_sysfs_init();
	if (res)
		goto err_dev_cleanup;

	res = fuse_ctl_init();
	if (res)
		goto err_sysfs_cleanup;

	return 0;

 err_sysfs_cleanup:
	fuse_sysfs_cleanup();
 err_dev_cleanup:
	fuse_dev_cleanup();
 err_fs_cleanup:
	fuse_fs_cleanup();
 err:
	return res;
}

static void __exit fuse_exit(void)
{
	printk(KERN_DEBUG "fuse exit\n");

	fuse_ctl_cleanup();
	fuse_sysfs_cleanup();
	fuse_fs_cleanup();
	fuse_dev_cleanup();
}

module_init(fuse_init);
module_exit(fuse_exit);<|MERGE_RESOLUTION|>--- conflicted
+++ resolved
@@ -283,14 +283,8 @@
 		bdi_destroy(&fc->bdi);
 }
 
-<<<<<<< HEAD
 void fuse_conn_kill(struct fuse_conn *fc)
 {
-=======
-	lock_kernel();
-
-	fuse_send_destroy(fc);
->>>>>>> f932bb0d
 	spin_lock(&fc->lock);
 	fc->connected = 0;
 	fc->blocked = 0;
@@ -311,6 +305,8 @@
 static void fuse_put_super(struct super_block *sb)
 {
 	struct fuse_conn *fc = get_fuse_conn_super(sb);
+
+	lock_kernel();
 
 	fuse_send_destroy(fc);
 	fuse_conn_kill(fc);
