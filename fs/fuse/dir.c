/*
  FUSE: Filesystem in Userspace
  Copyright (C) 2001-2008  Miklos Szeredi <miklos@szeredi.hu>

  This program can be distributed under the terms of the GNU GPL.
  See the file COPYING.
*/

#include "fuse_i.h"

#include <linux/pagemap.h>
#include <linux/file.h>
#include <linux/sched.h>
#include <linux/namei.h>
#include <linux/slab.h>

#if BITS_PER_LONG >= 64
static inline void fuse_dentry_settime(struct dentry *entry, u64 time)
{
	entry->d_time = time;
}

static inline u64 fuse_dentry_time(struct dentry *entry)
{
	return entry->d_time;
}
#else
/*
 * On 32 bit archs store the high 32 bits of time in d_fsdata
 */
static void fuse_dentry_settime(struct dentry *entry, u64 time)
{
	entry->d_time = time;
	entry->d_fsdata = (void *) (unsigned long) (time >> 32);
}

static u64 fuse_dentry_time(struct dentry *entry)
{
	return (u64) entry->d_time +
		((u64) (unsigned long) entry->d_fsdata << 32);
}
#endif

/*
 * FUSE caches dentries and attributes with separate timeout.  The
 * time in jiffies until the dentry/attributes are valid is stored in
 * dentry->d_time and fuse_inode->i_time respectively.
 */

/*
 * Calculate the time in jiffies until a dentry/attributes are valid
 */
static u64 time_to_jiffies(unsigned long sec, unsigned long nsec)
{
	if (sec || nsec) {
		struct timespec ts = {sec, nsec};
		return get_jiffies_64() + timespec_to_jiffies(&ts);
	} else
		return 0;
}

/*
 * Set dentry and possibly attribute timeouts from the lookup/mk*
 * replies
 */
static void fuse_change_entry_timeout(struct dentry *entry,
				      struct fuse_entry_out *o)
{
	fuse_dentry_settime(entry,
		time_to_jiffies(o->entry_valid, o->entry_valid_nsec));
}

static u64 attr_timeout(struct fuse_attr_out *o)
{
	return time_to_jiffies(o->attr_valid, o->attr_valid_nsec);
}

static u64 entry_attr_timeout(struct fuse_entry_out *o)
{
	return time_to_jiffies(o->attr_valid, o->attr_valid_nsec);
}

/*
 * Mark the attributes as stale, so that at the next call to
 * ->getattr() they will be fetched from userspace
 */
void fuse_invalidate_attr(struct inode *inode)
{
	get_fuse_inode(inode)->i_time = 0;
}

/*
 * Just mark the entry as stale, so that a next attempt to look it up
 * will result in a new lookup call to userspace
 *
 * This is called when a dentry is about to become negative and the
 * timeout is unknown (unlink, rmdir, rename and in some cases
 * lookup)
 */
void fuse_invalidate_entry_cache(struct dentry *entry)
{
	fuse_dentry_settime(entry, 0);
}

/*
 * Same as fuse_invalidate_entry_cache(), but also try to remove the
 * dentry from the hash
 */
static void fuse_invalidate_entry(struct dentry *entry)
{
	d_invalidate(entry);
	fuse_invalidate_entry_cache(entry);
}

static void fuse_lookup_init(struct fuse_conn *fc, struct fuse_req *req,
			     u64 nodeid, struct qstr *name,
			     struct fuse_entry_out *outarg)
{
	memset(outarg, 0, sizeof(struct fuse_entry_out));
	req->in.h.opcode = FUSE_LOOKUP;
	req->in.h.nodeid = nodeid;
	req->in.numargs = 1;
	req->in.args[0].size = name->len + 1;
	req->in.args[0].value = name->name;
	req->out.numargs = 1;
	if (fc->minor < 9)
		req->out.args[0].size = FUSE_COMPAT_ENTRY_OUT_SIZE;
	else
		req->out.args[0].size = sizeof(struct fuse_entry_out);
	req->out.args[0].value = outarg;
}

u64 fuse_get_attr_version(struct fuse_conn *fc)
{
	u64 curr_version;

	/*
	 * The spin lock isn't actually needed on 64bit archs, but we
	 * don't yet care too much about such optimizations.
	 */
	spin_lock(&fc->lock);
	curr_version = fc->attr_version;
	spin_unlock(&fc->lock);

	return curr_version;
}

/*
 * Check whether the dentry is still valid
 *
 * If the entry validity timeout has expired and the dentry is
 * positive, try to redo the lookup.  If the lookup results in a
 * different inode, then let the VFS invalidate the dentry and redo
 * the lookup once more.  If the lookup results in the same inode,
 * then refresh the attributes, timeouts and mark the dentry valid.
 */
static int fuse_dentry_revalidate(struct dentry *entry, struct nameidata *nd)
{
	struct inode *inode;

	if (nd->flags & LOOKUP_RCU)
		return -ECHILD;

	inode = entry->d_inode;
	if (inode && is_bad_inode(inode))
		return 0;
	else if (fuse_dentry_time(entry) < get_jiffies_64()) {
		int err;
		struct fuse_entry_out outarg;
		struct fuse_conn *fc;
		struct fuse_req *req;
		struct fuse_forget_link *forget;
		struct dentry *parent;
		u64 attr_version;

		/* For negative dentries, always do a fresh lookup */
		if (!inode)
			return 0;

		fc = get_fuse_conn(inode);
		req = fuse_get_req(fc);
		if (IS_ERR(req))
			return 0;

		forget = fuse_alloc_forget();
		if (!forget) {
			fuse_put_request(fc, req);
			return 0;
		}

		attr_version = fuse_get_attr_version(fc);

		parent = dget_parent(entry);
		fuse_lookup_init(fc, req, get_node_id(parent->d_inode),
				 &entry->d_name, &outarg);
		fuse_request_send(fc, req);
		dput(parent);
		err = req->out.h.error;
		fuse_put_request(fc, req);
		/* Zero nodeid is same as -ENOENT */
		if (!err && !outarg.nodeid)
			err = -ENOENT;
		if (!err) {
			struct fuse_inode *fi = get_fuse_inode(inode);
			if (outarg.nodeid != get_node_id(inode)) {
				fuse_queue_forget(fc, forget, outarg.nodeid, 1);
				return 0;
			}
			spin_lock(&fc->lock);
			fi->nlookup++;
			spin_unlock(&fc->lock);
		}
		kfree(forget);
		if (err || (outarg.attr.mode ^ inode->i_mode) & S_IFMT)
			return 0;

		fuse_change_attributes(inode, &outarg.attr,
				       entry_attr_timeout(&outarg),
				       attr_version);
		fuse_change_entry_timeout(entry, &outarg);
	}
	return 1;
}

static int invalid_nodeid(u64 nodeid)
{
	return !nodeid || nodeid == FUSE_ROOT_ID;
}

const struct dentry_operations fuse_dentry_operations = {
	.d_revalidate	= fuse_dentry_revalidate,
};

int fuse_valid_type(int m)
{
	return S_ISREG(m) || S_ISDIR(m) || S_ISLNK(m) || S_ISCHR(m) ||
		S_ISBLK(m) || S_ISFIFO(m) || S_ISSOCK(m);
}

/*
 * Add a directory inode to a dentry, ensuring that no other dentry
 * refers to this inode.  Called with fc->inst_mutex.
 */
static struct dentry *fuse_d_add_directory(struct dentry *entry,
					   struct inode *inode)
{
	struct dentry *alias = d_find_alias(inode);
	if (alias && !(alias->d_flags & DCACHE_DISCONNECTED)) {
		/* This tries to shrink the subtree below alias */
		fuse_invalidate_entry(alias);
		dput(alias);
		if (!list_empty(&inode->i_dentry))
			return ERR_PTR(-EBUSY);
	} else {
		dput(alias);
	}
	return d_splice_alias(inode, entry);
}

int fuse_lookup_name(struct super_block *sb, u64 nodeid, struct qstr *name,
		     struct fuse_entry_out *outarg, struct inode **inode)
{
	struct fuse_conn *fc = get_fuse_conn_super(sb);
	struct fuse_req *req;
	struct fuse_forget_link *forget;
	u64 attr_version;
	int err;

	*inode = NULL;
	err = -ENAMETOOLONG;
	if (name->len > FUSE_NAME_MAX)
		goto out;

	req = fuse_get_req(fc);
	err = PTR_ERR(req);
	if (IS_ERR(req))
		goto out;

	forget = fuse_alloc_forget();
	err = -ENOMEM;
	if (!forget) {
		fuse_put_request(fc, req);
		goto out;
	}

	attr_version = fuse_get_attr_version(fc);

	fuse_lookup_init(fc, req, nodeid, name, outarg);
	fuse_request_send(fc, req);
	err = req->out.h.error;
	fuse_put_request(fc, req);
	/* Zero nodeid is same as -ENOENT, but with valid timeout */
	if (err || !outarg->nodeid)
		goto out_put_forget;

	err = -EIO;
	if (!outarg->nodeid)
		goto out_put_forget;
	if (!fuse_valid_type(outarg->attr.mode))
		goto out_put_forget;

	*inode = fuse_iget(sb, outarg->nodeid, outarg->generation,
			   &outarg->attr, entry_attr_timeout(outarg),
			   attr_version);
	err = -ENOMEM;
	if (!*inode) {
		fuse_queue_forget(fc, forget, outarg->nodeid, 1);
		goto out;
	}
	err = 0;

 out_put_forget:
	kfree(forget);
 out:
	return err;
}

static struct dentry *fuse_lookup(struct inode *dir, struct dentry *entry,
				  struct nameidata *nd)
{
	int err;
	struct fuse_entry_out outarg;
	struct inode *inode;
	struct dentry *newent;
	struct fuse_conn *fc = get_fuse_conn(dir);
	bool outarg_valid = true;

	err = fuse_lookup_name(dir->i_sb, get_node_id(dir), &entry->d_name,
			       &outarg, &inode);
	if (err == -ENOENT) {
		outarg_valid = false;
		err = 0;
	}
	if (err)
		goto out_err;

	err = -EIO;
	if (inode && get_node_id(inode) == FUSE_ROOT_ID)
		goto out_iput;

	if (inode && S_ISDIR(inode->i_mode)) {
		mutex_lock(&fc->inst_mutex);
		newent = fuse_d_add_directory(entry, inode);
		mutex_unlock(&fc->inst_mutex);
		err = PTR_ERR(newent);
		if (IS_ERR(newent))
			goto out_iput;
	} else {
		newent = d_splice_alias(inode, entry);
	}

	entry = newent ? newent : entry;
<<<<<<< HEAD
	d_set_d_op(entry, &fuse_dentry_operations);
=======
>>>>>>> 63310467
	if (outarg_valid)
		fuse_change_entry_timeout(entry, &outarg);
	else
		fuse_invalidate_entry_cache(entry);

	return newent;

 out_iput:
	iput(inode);
 out_err:
	return ERR_PTR(err);
}

/*
 * Atomic create+open operation
 *
 * If the filesystem doesn't support this, then fall back to separate
 * 'mknod' + 'open' requests.
 */
static int fuse_create_open(struct inode *dir, struct dentry *entry, int mode,
			    struct nameidata *nd)
{
	int err;
	struct inode *inode;
	struct fuse_conn *fc = get_fuse_conn(dir);
	struct fuse_req *req;
	struct fuse_forget_link *forget;
	struct fuse_create_in inarg;
	struct fuse_open_out outopen;
	struct fuse_entry_out outentry;
	struct fuse_file *ff;
	struct file *file;
	int flags = nd->intent.open.flags - 1;

	if (fc->no_create)
		return -ENOSYS;

	if (flags & O_DIRECT)
		return -EINVAL;

	forget = fuse_alloc_forget();
	if (!forget)
		return -ENOMEM;

	req = fuse_get_req(fc);
	err = PTR_ERR(req);
	if (IS_ERR(req))
		goto out_put_forget_req;

	err = -ENOMEM;
	ff = fuse_file_alloc(fc);
	if (!ff)
		goto out_put_request;

	if (!fc->dont_mask)
		mode &= ~current_umask();

	flags &= ~O_NOCTTY;
	memset(&inarg, 0, sizeof(inarg));
	memset(&outentry, 0, sizeof(outentry));
	inarg.flags = flags;
	inarg.mode = mode;
	inarg.umask = current_umask();
	req->in.h.opcode = FUSE_CREATE;
	req->in.h.nodeid = get_node_id(dir);
	req->in.numargs = 2;
	req->in.args[0].size = fc->minor < 12 ? sizeof(struct fuse_open_in) :
						sizeof(inarg);
	req->in.args[0].value = &inarg;
	req->in.args[1].size = entry->d_name.len + 1;
	req->in.args[1].value = entry->d_name.name;
	req->out.numargs = 2;
	if (fc->minor < 9)
		req->out.args[0].size = FUSE_COMPAT_ENTRY_OUT_SIZE;
	else
		req->out.args[0].size = sizeof(outentry);
	req->out.args[0].value = &outentry;
	req->out.args[1].size = sizeof(outopen);
	req->out.args[1].value = &outopen;
	fuse_request_send(fc, req);
	err = req->out.h.error;
	if (err) {
		if (err == -ENOSYS)
			fc->no_create = 1;
		goto out_free_ff;
	}

	err = -EIO;
	if (!S_ISREG(outentry.attr.mode) || invalid_nodeid(outentry.nodeid))
		goto out_free_ff;

	fuse_put_request(fc, req);
	ff->fh = outopen.fh;
	ff->nodeid = outentry.nodeid;
	ff->open_flags = outopen.open_flags;
	inode = fuse_iget(dir->i_sb, outentry.nodeid, outentry.generation,
			  &outentry.attr, entry_attr_timeout(&outentry), 0);
	if (!inode) {
		flags &= ~(O_CREAT | O_EXCL | O_TRUNC);
		fuse_sync_release(ff, flags);
		fuse_queue_forget(fc, forget, outentry.nodeid, 1);
		return -ENOMEM;
	}
	kfree(forget);
	d_instantiate(entry, inode);
	fuse_change_entry_timeout(entry, &outentry);
	fuse_invalidate_attr(dir);
	file = lookup_instantiate_filp(nd, entry, generic_file_open);
	if (IS_ERR(file)) {
		fuse_sync_release(ff, flags);
		return PTR_ERR(file);
	}
	file->private_data = fuse_file_get(ff);
	fuse_finish_open(inode, file);
	return 0;

 out_free_ff:
	fuse_file_free(ff);
 out_put_request:
	fuse_put_request(fc, req);
 out_put_forget_req:
	kfree(forget);
	return err;
}

/*
 * Code shared between mknod, mkdir, symlink and link
 */
static int create_new_entry(struct fuse_conn *fc, struct fuse_req *req,
			    struct inode *dir, struct dentry *entry,
			    int mode)
{
	struct fuse_entry_out outarg;
	struct inode *inode;
	int err;
	struct fuse_forget_link *forget;

	forget = fuse_alloc_forget();
	if (!forget) {
		fuse_put_request(fc, req);
		return -ENOMEM;
	}

	memset(&outarg, 0, sizeof(outarg));
	req->in.h.nodeid = get_node_id(dir);
	req->out.numargs = 1;
	if (fc->minor < 9)
		req->out.args[0].size = FUSE_COMPAT_ENTRY_OUT_SIZE;
	else
		req->out.args[0].size = sizeof(outarg);
	req->out.args[0].value = &outarg;
	fuse_request_send(fc, req);
	err = req->out.h.error;
	fuse_put_request(fc, req);
	if (err)
		goto out_put_forget_req;

	err = -EIO;
	if (invalid_nodeid(outarg.nodeid))
		goto out_put_forget_req;

	if ((outarg.attr.mode ^ mode) & S_IFMT)
		goto out_put_forget_req;

	inode = fuse_iget(dir->i_sb, outarg.nodeid, outarg.generation,
			  &outarg.attr, entry_attr_timeout(&outarg), 0);
	if (!inode) {
		fuse_queue_forget(fc, forget, outarg.nodeid, 1);
		return -ENOMEM;
	}
	kfree(forget);

	if (S_ISDIR(inode->i_mode)) {
		struct dentry *alias;
		mutex_lock(&fc->inst_mutex);
		alias = d_find_alias(inode);
		if (alias) {
			/* New directory must have moved since mkdir */
			mutex_unlock(&fc->inst_mutex);
			dput(alias);
			iput(inode);
			return -EBUSY;
		}
		d_instantiate(entry, inode);
		mutex_unlock(&fc->inst_mutex);
	} else
		d_instantiate(entry, inode);

	fuse_change_entry_timeout(entry, &outarg);
	fuse_invalidate_attr(dir);
	return 0;

 out_put_forget_req:
	kfree(forget);
	return err;
}

static int fuse_mknod(struct inode *dir, struct dentry *entry, int mode,
		      dev_t rdev)
{
	struct fuse_mknod_in inarg;
	struct fuse_conn *fc = get_fuse_conn(dir);
	struct fuse_req *req = fuse_get_req(fc);
	if (IS_ERR(req))
		return PTR_ERR(req);

	if (!fc->dont_mask)
		mode &= ~current_umask();

	memset(&inarg, 0, sizeof(inarg));
	inarg.mode = mode;
	inarg.rdev = new_encode_dev(rdev);
	inarg.umask = current_umask();
	req->in.h.opcode = FUSE_MKNOD;
	req->in.numargs = 2;
	req->in.args[0].size = fc->minor < 12 ? FUSE_COMPAT_MKNOD_IN_SIZE :
						sizeof(inarg);
	req->in.args[0].value = &inarg;
	req->in.args[1].size = entry->d_name.len + 1;
	req->in.args[1].value = entry->d_name.name;
	return create_new_entry(fc, req, dir, entry, mode);
}

static int fuse_create(struct inode *dir, struct dentry *entry, int mode,
		       struct nameidata *nd)
{
	if (nd && (nd->flags & LOOKUP_OPEN)) {
		int err = fuse_create_open(dir, entry, mode, nd);
		if (err != -ENOSYS)
			return err;
		/* Fall back on mknod */
	}
	return fuse_mknod(dir, entry, mode, 0);
}

static int fuse_mkdir(struct inode *dir, struct dentry *entry, int mode)
{
	struct fuse_mkdir_in inarg;
	struct fuse_conn *fc = get_fuse_conn(dir);
	struct fuse_req *req = fuse_get_req(fc);
	if (IS_ERR(req))
		return PTR_ERR(req);

	if (!fc->dont_mask)
		mode &= ~current_umask();

	memset(&inarg, 0, sizeof(inarg));
	inarg.mode = mode;
	inarg.umask = current_umask();
	req->in.h.opcode = FUSE_MKDIR;
	req->in.numargs = 2;
	req->in.args[0].size = sizeof(inarg);
	req->in.args[0].value = &inarg;
	req->in.args[1].size = entry->d_name.len + 1;
	req->in.args[1].value = entry->d_name.name;
	return create_new_entry(fc, req, dir, entry, S_IFDIR);
}

static int fuse_symlink(struct inode *dir, struct dentry *entry,
			const char *link)
{
	struct fuse_conn *fc = get_fuse_conn(dir);
	unsigned len = strlen(link) + 1;
	struct fuse_req *req = fuse_get_req(fc);
	if (IS_ERR(req))
		return PTR_ERR(req);

	req->in.h.opcode = FUSE_SYMLINK;
	req->in.numargs = 2;
	req->in.args[0].size = entry->d_name.len + 1;
	req->in.args[0].value = entry->d_name.name;
	req->in.args[1].size = len;
	req->in.args[1].value = link;
	return create_new_entry(fc, req, dir, entry, S_IFLNK);
}

static int fuse_unlink(struct inode *dir, struct dentry *entry)
{
	int err;
	struct fuse_conn *fc = get_fuse_conn(dir);
	struct fuse_req *req = fuse_get_req(fc);
	if (IS_ERR(req))
		return PTR_ERR(req);

	req->in.h.opcode = FUSE_UNLINK;
	req->in.h.nodeid = get_node_id(dir);
	req->in.numargs = 1;
	req->in.args[0].size = entry->d_name.len + 1;
	req->in.args[0].value = entry->d_name.name;
	fuse_request_send(fc, req);
	err = req->out.h.error;
	fuse_put_request(fc, req);
	if (!err) {
		struct inode *inode = entry->d_inode;

		/*
		 * Set nlink to zero so the inode can be cleared, if the inode
		 * does have more links this will be discovered at the next
		 * lookup/getattr.
		 */
		clear_nlink(inode);
		fuse_invalidate_attr(inode);
		fuse_invalidate_attr(dir);
		fuse_invalidate_entry_cache(entry);
	} else if (err == -EINTR)
		fuse_invalidate_entry(entry);
	return err;
}

static int fuse_rmdir(struct inode *dir, struct dentry *entry)
{
	int err;
	struct fuse_conn *fc = get_fuse_conn(dir);
	struct fuse_req *req = fuse_get_req(fc);
	if (IS_ERR(req))
		return PTR_ERR(req);

	req->in.h.opcode = FUSE_RMDIR;
	req->in.h.nodeid = get_node_id(dir);
	req->in.numargs = 1;
	req->in.args[0].size = entry->d_name.len + 1;
	req->in.args[0].value = entry->d_name.name;
	fuse_request_send(fc, req);
	err = req->out.h.error;
	fuse_put_request(fc, req);
	if (!err) {
		clear_nlink(entry->d_inode);
		fuse_invalidate_attr(dir);
		fuse_invalidate_entry_cache(entry);
	} else if (err == -EINTR)
		fuse_invalidate_entry(entry);
	return err;
}

static int fuse_rename(struct inode *olddir, struct dentry *oldent,
		       struct inode *newdir, struct dentry *newent)
{
	int err;
	struct fuse_rename_in inarg;
	struct fuse_conn *fc = get_fuse_conn(olddir);
	struct fuse_req *req = fuse_get_req(fc);
	if (IS_ERR(req))
		return PTR_ERR(req);

	memset(&inarg, 0, sizeof(inarg));
	inarg.newdir = get_node_id(newdir);
	req->in.h.opcode = FUSE_RENAME;
	req->in.h.nodeid = get_node_id(olddir);
	req->in.numargs = 3;
	req->in.args[0].size = sizeof(inarg);
	req->in.args[0].value = &inarg;
	req->in.args[1].size = oldent->d_name.len + 1;
	req->in.args[1].value = oldent->d_name.name;
	req->in.args[2].size = newent->d_name.len + 1;
	req->in.args[2].value = newent->d_name.name;
	fuse_request_send(fc, req);
	err = req->out.h.error;
	fuse_put_request(fc, req);
	if (!err) {
		/* ctime changes */
		fuse_invalidate_attr(oldent->d_inode);

		fuse_invalidate_attr(olddir);
		if (olddir != newdir)
			fuse_invalidate_attr(newdir);

		/* newent will end up negative */
		if (newent->d_inode) {
			fuse_invalidate_attr(newent->d_inode);
			fuse_invalidate_entry_cache(newent);
		}
	} else if (err == -EINTR) {
		/* If request was interrupted, DEITY only knows if the
		   rename actually took place.  If the invalidation
		   fails (e.g. some process has CWD under the renamed
		   directory), then there can be inconsistency between
		   the dcache and the real filesystem.  Tough luck. */
		fuse_invalidate_entry(oldent);
		if (newent->d_inode)
			fuse_invalidate_entry(newent);
	}

	return err;
}

static int fuse_link(struct dentry *entry, struct inode *newdir,
		     struct dentry *newent)
{
	int err;
	struct fuse_link_in inarg;
	struct inode *inode = entry->d_inode;
	struct fuse_conn *fc = get_fuse_conn(inode);
	struct fuse_req *req = fuse_get_req(fc);
	if (IS_ERR(req))
		return PTR_ERR(req);

	memset(&inarg, 0, sizeof(inarg));
	inarg.oldnodeid = get_node_id(inode);
	req->in.h.opcode = FUSE_LINK;
	req->in.numargs = 2;
	req->in.args[0].size = sizeof(inarg);
	req->in.args[0].value = &inarg;
	req->in.args[1].size = newent->d_name.len + 1;
	req->in.args[1].value = newent->d_name.name;
	err = create_new_entry(fc, req, newdir, newent, inode->i_mode);
	/* Contrary to "normal" filesystems it can happen that link
	   makes two "logical" inodes point to the same "physical"
	   inode.  We invalidate the attributes of the old one, so it
	   will reflect changes in the backing inode (link count,
	   etc.)
	*/
	if (!err || err == -EINTR)
		fuse_invalidate_attr(inode);
	return err;
}

static void fuse_fillattr(struct inode *inode, struct fuse_attr *attr,
			  struct kstat *stat)
{
	stat->dev = inode->i_sb->s_dev;
	stat->ino = attr->ino;
	stat->mode = (inode->i_mode & S_IFMT) | (attr->mode & 07777);
	stat->nlink = attr->nlink;
	stat->uid = attr->uid;
	stat->gid = attr->gid;
	stat->rdev = inode->i_rdev;
	stat->atime.tv_sec = attr->atime;
	stat->atime.tv_nsec = attr->atimensec;
	stat->mtime.tv_sec = attr->mtime;
	stat->mtime.tv_nsec = attr->mtimensec;
	stat->ctime.tv_sec = attr->ctime;
	stat->ctime.tv_nsec = attr->ctimensec;
	stat->size = attr->size;
	stat->blocks = attr->blocks;
	stat->blksize = (1 << inode->i_blkbits);
}

static int fuse_do_getattr(struct inode *inode, struct kstat *stat,
			   struct file *file)
{
	int err;
	struct fuse_getattr_in inarg;
	struct fuse_attr_out outarg;
	struct fuse_conn *fc = get_fuse_conn(inode);
	struct fuse_req *req;
	u64 attr_version;

	req = fuse_get_req(fc);
	if (IS_ERR(req))
		return PTR_ERR(req);

	attr_version = fuse_get_attr_version(fc);

	memset(&inarg, 0, sizeof(inarg));
	memset(&outarg, 0, sizeof(outarg));
	/* Directories have separate file-handle space */
	if (file && S_ISREG(inode->i_mode)) {
		struct fuse_file *ff = file->private_data;

		inarg.getattr_flags |= FUSE_GETATTR_FH;
		inarg.fh = ff->fh;
	}
	req->in.h.opcode = FUSE_GETATTR;
	req->in.h.nodeid = get_node_id(inode);
	req->in.numargs = 1;
	req->in.args[0].size = sizeof(inarg);
	req->in.args[0].value = &inarg;
	req->out.numargs = 1;
	if (fc->minor < 9)
		req->out.args[0].size = FUSE_COMPAT_ATTR_OUT_SIZE;
	else
		req->out.args[0].size = sizeof(outarg);
	req->out.args[0].value = &outarg;
	fuse_request_send(fc, req);
	err = req->out.h.error;
	fuse_put_request(fc, req);
	if (!err) {
		if ((inode->i_mode ^ outarg.attr.mode) & S_IFMT) {
			make_bad_inode(inode);
			err = -EIO;
		} else {
			fuse_change_attributes(inode, &outarg.attr,
					       attr_timeout(&outarg),
					       attr_version);
			if (stat)
				fuse_fillattr(inode, &outarg.attr, stat);
		}
	}
	return err;
}

int fuse_update_attributes(struct inode *inode, struct kstat *stat,
			   struct file *file, bool *refreshed)
{
	struct fuse_inode *fi = get_fuse_inode(inode);
	int err;
	bool r;

	if (fi->i_time < get_jiffies_64()) {
		r = true;
		err = fuse_do_getattr(inode, stat, file);
	} else {
		r = false;
		err = 0;
		if (stat) {
			generic_fillattr(inode, stat);
			stat->mode = fi->orig_i_mode;
		}
	}

	if (refreshed != NULL)
		*refreshed = r;

	return err;
}

int fuse_reverse_inval_entry(struct super_block *sb, u64 parent_nodeid,
			     struct qstr *name)
{
	int err = -ENOTDIR;
	struct inode *parent;
	struct dentry *dir;
	struct dentry *entry;

	parent = ilookup5(sb, parent_nodeid, fuse_inode_eq, &parent_nodeid);
	if (!parent)
		return -ENOENT;

	mutex_lock(&parent->i_mutex);
	if (!S_ISDIR(parent->i_mode))
		goto unlock;

	err = -ENOENT;
	dir = d_find_alias(parent);
	if (!dir)
		goto unlock;

	entry = d_lookup(dir, name);
	dput(dir);
	if (!entry)
		goto unlock;

	fuse_invalidate_attr(parent);
	fuse_invalidate_entry(entry);
	dput(entry);
	err = 0;

 unlock:
	mutex_unlock(&parent->i_mutex);
	iput(parent);
	return err;
}

/*
 * Calling into a user-controlled filesystem gives the filesystem
 * daemon ptrace-like capabilities over the requester process.  This
 * means, that the filesystem daemon is able to record the exact
 * filesystem operations performed, and can also control the behavior
 * of the requester process in otherwise impossible ways.  For example
 * it can delay the operation for arbitrary length of time allowing
 * DoS against the requester.
 *
 * For this reason only those processes can call into the filesystem,
 * for which the owner of the mount has ptrace privilege.  This
 * excludes processes started by other users, suid or sgid processes.
 */
int fuse_allow_task(struct fuse_conn *fc, struct task_struct *task)
{
	const struct cred *cred;
	int ret;

	if (fc->flags & FUSE_ALLOW_OTHER)
		return 1;

	rcu_read_lock();
	ret = 0;
	cred = __task_cred(task);
	if (cred->euid == fc->user_id &&
	    cred->suid == fc->user_id &&
	    cred->uid  == fc->user_id &&
	    cred->egid == fc->group_id &&
	    cred->sgid == fc->group_id &&
	    cred->gid  == fc->group_id)
		ret = 1;
	rcu_read_unlock();

	return ret;
}

static int fuse_access(struct inode *inode, int mask)
{
	struct fuse_conn *fc = get_fuse_conn(inode);
	struct fuse_req *req;
	struct fuse_access_in inarg;
	int err;

	if (fc->no_access)
		return 0;

	req = fuse_get_req(fc);
	if (IS_ERR(req))
		return PTR_ERR(req);

	memset(&inarg, 0, sizeof(inarg));
	inarg.mask = mask & (MAY_READ | MAY_WRITE | MAY_EXEC);
	req->in.h.opcode = FUSE_ACCESS;
	req->in.h.nodeid = get_node_id(inode);
	req->in.numargs = 1;
	req->in.args[0].size = sizeof(inarg);
	req->in.args[0].value = &inarg;
	fuse_request_send(fc, req);
	err = req->out.h.error;
	fuse_put_request(fc, req);
	if (err == -ENOSYS) {
		fc->no_access = 1;
		err = 0;
	}
	return err;
}

/*
 * Check permission.  The two basic access models of FUSE are:
 *
 * 1) Local access checking ('default_permissions' mount option) based
 * on file mode.  This is the plain old disk filesystem permission
 * modell.
 *
 * 2) "Remote" access checking, where server is responsible for
 * checking permission in each inode operation.  An exception to this
 * is if ->permission() was invoked from sys_access() in which case an
 * access request is sent.  Execute permission is still checked
 * locally based on file mode.
 */
static int fuse_permission(struct inode *inode, int mask, unsigned int flags)
{
	struct fuse_conn *fc = get_fuse_conn(inode);
	bool refreshed = false;
	int err = 0;

	if (flags & IPERM_FLAG_RCU)
		return -ECHILD;

	if (!fuse_allow_task(fc, current))
		return -EACCES;

	/*
	 * If attributes are needed, refresh them before proceeding
	 */
	if ((fc->flags & FUSE_DEFAULT_PERMISSIONS) ||
	    ((mask & MAY_EXEC) && S_ISREG(inode->i_mode))) {
		err = fuse_update_attributes(inode, NULL, NULL, &refreshed);
		if (err)
			return err;
	}

	if (fc->flags & FUSE_DEFAULT_PERMISSIONS) {
		err = generic_permission(inode, mask, flags, NULL);

		/* If permission is denied, try to refresh file
		   attributes.  This is also needed, because the root
		   node will at first have no permissions */
		if (err == -EACCES && !refreshed) {
			err = fuse_do_getattr(inode, NULL, NULL);
			if (!err)
				err = generic_permission(inode, mask,
							flags, NULL);
		}

		/* Note: the opposite of the above test does not
		   exist.  So if permissions are revoked this won't be
		   noticed immediately, only after the attribute
		   timeout has expired */
	} else if (mask & (MAY_ACCESS | MAY_CHDIR)) {
		err = fuse_access(inode, mask);
	} else if ((mask & MAY_EXEC) && S_ISREG(inode->i_mode)) {
		if (!(inode->i_mode & S_IXUGO)) {
			if (refreshed)
				return -EACCES;

			err = fuse_do_getattr(inode, NULL, NULL);
			if (!err && !(inode->i_mode & S_IXUGO))
				return -EACCES;
		}
	}
	return err;
}

static int parse_dirfile(char *buf, size_t nbytes, struct file *file,
			 void *dstbuf, filldir_t filldir)
{
	while (nbytes >= FUSE_NAME_OFFSET) {
		struct fuse_dirent *dirent = (struct fuse_dirent *) buf;
		size_t reclen = FUSE_DIRENT_SIZE(dirent);
		int over;
		if (!dirent->namelen || dirent->namelen > FUSE_NAME_MAX)
			return -EIO;
		if (reclen > nbytes)
			break;

		over = filldir(dstbuf, dirent->name, dirent->namelen,
			       file->f_pos, dirent->ino, dirent->type);
		if (over)
			break;

		buf += reclen;
		nbytes -= reclen;
		file->f_pos = dirent->off;
	}

	return 0;
}

static int fuse_readdir(struct file *file, void *dstbuf, filldir_t filldir)
{
	int err;
	size_t nbytes;
	struct page *page;
	struct inode *inode = file->f_path.dentry->d_inode;
	struct fuse_conn *fc = get_fuse_conn(inode);
	struct fuse_req *req;

	if (is_bad_inode(inode))
		return -EIO;

	req = fuse_get_req(fc);
	if (IS_ERR(req))
		return PTR_ERR(req);

	page = alloc_page(GFP_KERNEL);
	if (!page) {
		fuse_put_request(fc, req);
		return -ENOMEM;
	}
	req->out.argpages = 1;
	req->num_pages = 1;
	req->pages[0] = page;
	fuse_read_fill(req, file, file->f_pos, PAGE_SIZE, FUSE_READDIR);
	fuse_request_send(fc, req);
	nbytes = req->out.args[0].size;
	err = req->out.h.error;
	fuse_put_request(fc, req);
	if (!err)
		err = parse_dirfile(page_address(page), nbytes, file, dstbuf,
				    filldir);

	__free_page(page);
	fuse_invalidate_attr(inode); /* atime changed */
	return err;
}

static char *read_link(struct dentry *dentry)
{
	struct inode *inode = dentry->d_inode;
	struct fuse_conn *fc = get_fuse_conn(inode);
	struct fuse_req *req = fuse_get_req(fc);
	char *link;

	if (IS_ERR(req))
		return ERR_CAST(req);

	link = (char *) __get_free_page(GFP_KERNEL);
	if (!link) {
		link = ERR_PTR(-ENOMEM);
		goto out;
	}
	req->in.h.opcode = FUSE_READLINK;
	req->in.h.nodeid = get_node_id(inode);
	req->out.argvar = 1;
	req->out.numargs = 1;
	req->out.args[0].size = PAGE_SIZE - 1;
	req->out.args[0].value = link;
	fuse_request_send(fc, req);
	if (req->out.h.error) {
		free_page((unsigned long) link);
		link = ERR_PTR(req->out.h.error);
	} else
		link[req->out.args[0].size] = '\0';
 out:
	fuse_put_request(fc, req);
	fuse_invalidate_attr(inode); /* atime changed */
	return link;
}

static void free_link(char *link)
{
	if (!IS_ERR(link))
		free_page((unsigned long) link);
}

static void *fuse_follow_link(struct dentry *dentry, struct nameidata *nd)
{
	nd_set_link(nd, read_link(dentry));
	return NULL;
}

static void fuse_put_link(struct dentry *dentry, struct nameidata *nd, void *c)
{
	free_link(nd_get_link(nd));
}

static int fuse_dir_open(struct inode *inode, struct file *file)
{
	return fuse_open_common(inode, file, true);
}

static int fuse_dir_release(struct inode *inode, struct file *file)
{
	fuse_release_common(file, FUSE_RELEASEDIR);

	return 0;
}

static int fuse_dir_fsync(struct file *file, int datasync)
{
	return fuse_fsync_common(file, datasync, 1);
}

static bool update_mtime(unsigned ivalid)
{
	/* Always update if mtime is explicitly set  */
	if (ivalid & ATTR_MTIME_SET)
		return true;

	/* If it's an open(O_TRUNC) or an ftruncate(), don't update */
	if ((ivalid & ATTR_SIZE) && (ivalid & (ATTR_OPEN | ATTR_FILE)))
		return false;

	/* In all other cases update */
	return true;
}

static void iattr_to_fattr(struct iattr *iattr, struct fuse_setattr_in *arg)
{
	unsigned ivalid = iattr->ia_valid;

	if (ivalid & ATTR_MODE)
		arg->valid |= FATTR_MODE,   arg->mode = iattr->ia_mode;
	if (ivalid & ATTR_UID)
		arg->valid |= FATTR_UID,    arg->uid = iattr->ia_uid;
	if (ivalid & ATTR_GID)
		arg->valid |= FATTR_GID,    arg->gid = iattr->ia_gid;
	if (ivalid & ATTR_SIZE)
		arg->valid |= FATTR_SIZE,   arg->size = iattr->ia_size;
	if (ivalid & ATTR_ATIME) {
		arg->valid |= FATTR_ATIME;
		arg->atime = iattr->ia_atime.tv_sec;
		arg->atimensec = iattr->ia_atime.tv_nsec;
		if (!(ivalid & ATTR_ATIME_SET))
			arg->valid |= FATTR_ATIME_NOW;
	}
	if ((ivalid & ATTR_MTIME) && update_mtime(ivalid)) {
		arg->valid |= FATTR_MTIME;
		arg->mtime = iattr->ia_mtime.tv_sec;
		arg->mtimensec = iattr->ia_mtime.tv_nsec;
		if (!(ivalid & ATTR_MTIME_SET))
			arg->valid |= FATTR_MTIME_NOW;
	}
}

/*
 * Prevent concurrent writepages on inode
 *
 * This is done by adding a negative bias to the inode write counter
 * and waiting for all pending writes to finish.
 */
void fuse_set_nowrite(struct inode *inode)
{
	struct fuse_conn *fc = get_fuse_conn(inode);
	struct fuse_inode *fi = get_fuse_inode(inode);

	BUG_ON(!mutex_is_locked(&inode->i_mutex));

	spin_lock(&fc->lock);
	BUG_ON(fi->writectr < 0);
	fi->writectr += FUSE_NOWRITE;
	spin_unlock(&fc->lock);
	wait_event(fi->page_waitq, fi->writectr == FUSE_NOWRITE);
}

/*
 * Allow writepages on inode
 *
 * Remove the bias from the writecounter and send any queued
 * writepages.
 */
static void __fuse_release_nowrite(struct inode *inode)
{
	struct fuse_inode *fi = get_fuse_inode(inode);

	BUG_ON(fi->writectr != FUSE_NOWRITE);
	fi->writectr = 0;
	fuse_flush_writepages(inode);
}

void fuse_release_nowrite(struct inode *inode)
{
	struct fuse_conn *fc = get_fuse_conn(inode);

	spin_lock(&fc->lock);
	__fuse_release_nowrite(inode);
	spin_unlock(&fc->lock);
}

/*
 * Set attributes, and at the same time refresh them.
 *
 * Truncation is slightly complicated, because the 'truncate' request
 * may fail, in which case we don't want to touch the mapping.
 * vmtruncate() doesn't allow for this case, so do the rlimit checking
 * and the actual truncation by hand.
 */
static int fuse_do_setattr(struct dentry *entry, struct iattr *attr,
			   struct file *file)
{
	struct inode *inode = entry->d_inode;
	struct fuse_conn *fc = get_fuse_conn(inode);
	struct fuse_req *req;
	struct fuse_setattr_in inarg;
	struct fuse_attr_out outarg;
	bool is_truncate = false;
	loff_t oldsize;
	int err;

	if (!fuse_allow_task(fc, current))
		return -EACCES;

	if (!(fc->flags & FUSE_DEFAULT_PERMISSIONS))
		attr->ia_valid |= ATTR_FORCE;

	err = inode_change_ok(inode, attr);
	if (err)
		return err;

	if ((attr->ia_valid & ATTR_OPEN) && fc->atomic_o_trunc)
		return 0;

	if (attr->ia_valid & ATTR_SIZE)
		is_truncate = true;

	req = fuse_get_req(fc);
	if (IS_ERR(req))
		return PTR_ERR(req);

	if (is_truncate)
		fuse_set_nowrite(inode);

	memset(&inarg, 0, sizeof(inarg));
	memset(&outarg, 0, sizeof(outarg));
	iattr_to_fattr(attr, &inarg);
	if (file) {
		struct fuse_file *ff = file->private_data;
		inarg.valid |= FATTR_FH;
		inarg.fh = ff->fh;
	}
	if (attr->ia_valid & ATTR_SIZE) {
		/* For mandatory locking in truncate */
		inarg.valid |= FATTR_LOCKOWNER;
		inarg.lock_owner = fuse_lock_owner_id(fc, current->files);
	}
	req->in.h.opcode = FUSE_SETATTR;
	req->in.h.nodeid = get_node_id(inode);
	req->in.numargs = 1;
	req->in.args[0].size = sizeof(inarg);
	req->in.args[0].value = &inarg;
	req->out.numargs = 1;
	if (fc->minor < 9)
		req->out.args[0].size = FUSE_COMPAT_ATTR_OUT_SIZE;
	else
		req->out.args[0].size = sizeof(outarg);
	req->out.args[0].value = &outarg;
	fuse_request_send(fc, req);
	err = req->out.h.error;
	fuse_put_request(fc, req);
	if (err) {
		if (err == -EINTR)
			fuse_invalidate_attr(inode);
		goto error;
	}

	if ((inode->i_mode ^ outarg.attr.mode) & S_IFMT) {
		make_bad_inode(inode);
		err = -EIO;
		goto error;
	}

	spin_lock(&fc->lock);
	fuse_change_attributes_common(inode, &outarg.attr,
				      attr_timeout(&outarg));
	oldsize = inode->i_size;
	i_size_write(inode, outarg.attr.size);

	if (is_truncate) {
		/* NOTE: this may release/reacquire fc->lock */
		__fuse_release_nowrite(inode);
	}
	spin_unlock(&fc->lock);

	/*
	 * Only call invalidate_inode_pages2() after removing
	 * FUSE_NOWRITE, otherwise fuse_launder_page() would deadlock.
	 */
	if (S_ISREG(inode->i_mode) && oldsize != outarg.attr.size) {
		truncate_pagecache(inode, oldsize, outarg.attr.size);
		invalidate_inode_pages2(inode->i_mapping);
	}

	return 0;

error:
	if (is_truncate)
		fuse_release_nowrite(inode);

	return err;
}

static int fuse_setattr(struct dentry *entry, struct iattr *attr)
{
	if (attr->ia_valid & ATTR_FILE)
		return fuse_do_setattr(entry, attr, attr->ia_file);
	else
		return fuse_do_setattr(entry, attr, NULL);
}

static int fuse_getattr(struct vfsmount *mnt, struct dentry *entry,
			struct kstat *stat)
{
	struct inode *inode = entry->d_inode;
	struct fuse_conn *fc = get_fuse_conn(inode);

	if (!fuse_allow_task(fc, current))
		return -EACCES;

	return fuse_update_attributes(inode, stat, NULL, NULL);
}

static int fuse_setxattr(struct dentry *entry, const char *name,
			 const void *value, size_t size, int flags)
{
	struct inode *inode = entry->d_inode;
	struct fuse_conn *fc = get_fuse_conn(inode);
	struct fuse_req *req;
	struct fuse_setxattr_in inarg;
	int err;

	if (fc->no_setxattr)
		return -EOPNOTSUPP;

	req = fuse_get_req(fc);
	if (IS_ERR(req))
		return PTR_ERR(req);

	memset(&inarg, 0, sizeof(inarg));
	inarg.size = size;
	inarg.flags = flags;
	req->in.h.opcode = FUSE_SETXATTR;
	req->in.h.nodeid = get_node_id(inode);
	req->in.numargs = 3;
	req->in.args[0].size = sizeof(inarg);
	req->in.args[0].value = &inarg;
	req->in.args[1].size = strlen(name) + 1;
	req->in.args[1].value = name;
	req->in.args[2].size = size;
	req->in.args[2].value = value;
	fuse_request_send(fc, req);
	err = req->out.h.error;
	fuse_put_request(fc, req);
	if (err == -ENOSYS) {
		fc->no_setxattr = 1;
		err = -EOPNOTSUPP;
	}
	return err;
}

static ssize_t fuse_getxattr(struct dentry *entry, const char *name,
			     void *value, size_t size)
{
	struct inode *inode = entry->d_inode;
	struct fuse_conn *fc = get_fuse_conn(inode);
	struct fuse_req *req;
	struct fuse_getxattr_in inarg;
	struct fuse_getxattr_out outarg;
	ssize_t ret;

	if (fc->no_getxattr)
		return -EOPNOTSUPP;

	req = fuse_get_req(fc);
	if (IS_ERR(req))
		return PTR_ERR(req);

	memset(&inarg, 0, sizeof(inarg));
	inarg.size = size;
	req->in.h.opcode = FUSE_GETXATTR;
	req->in.h.nodeid = get_node_id(inode);
	req->in.numargs = 2;
	req->in.args[0].size = sizeof(inarg);
	req->in.args[0].value = &inarg;
	req->in.args[1].size = strlen(name) + 1;
	req->in.args[1].value = name;
	/* This is really two different operations rolled into one */
	req->out.numargs = 1;
	if (size) {
		req->out.argvar = 1;
		req->out.args[0].size = size;
		req->out.args[0].value = value;
	} else {
		req->out.args[0].size = sizeof(outarg);
		req->out.args[0].value = &outarg;
	}
	fuse_request_send(fc, req);
	ret = req->out.h.error;
	if (!ret)
		ret = size ? req->out.args[0].size : outarg.size;
	else {
		if (ret == -ENOSYS) {
			fc->no_getxattr = 1;
			ret = -EOPNOTSUPP;
		}
	}
	fuse_put_request(fc, req);
	return ret;
}

static ssize_t fuse_listxattr(struct dentry *entry, char *list, size_t size)
{
	struct inode *inode = entry->d_inode;
	struct fuse_conn *fc = get_fuse_conn(inode);
	struct fuse_req *req;
	struct fuse_getxattr_in inarg;
	struct fuse_getxattr_out outarg;
	ssize_t ret;

	if (!fuse_allow_task(fc, current))
		return -EACCES;

	if (fc->no_listxattr)
		return -EOPNOTSUPP;

	req = fuse_get_req(fc);
	if (IS_ERR(req))
		return PTR_ERR(req);

	memset(&inarg, 0, sizeof(inarg));
	inarg.size = size;
	req->in.h.opcode = FUSE_LISTXATTR;
	req->in.h.nodeid = get_node_id(inode);
	req->in.numargs = 1;
	req->in.args[0].size = sizeof(inarg);
	req->in.args[0].value = &inarg;
	/* This is really two different operations rolled into one */
	req->out.numargs = 1;
	if (size) {
		req->out.argvar = 1;
		req->out.args[0].size = size;
		req->out.args[0].value = list;
	} else {
		req->out.args[0].size = sizeof(outarg);
		req->out.args[0].value = &outarg;
	}
	fuse_request_send(fc, req);
	ret = req->out.h.error;
	if (!ret)
		ret = size ? req->out.args[0].size : outarg.size;
	else {
		if (ret == -ENOSYS) {
			fc->no_listxattr = 1;
			ret = -EOPNOTSUPP;
		}
	}
	fuse_put_request(fc, req);
	return ret;
}

static int fuse_removexattr(struct dentry *entry, const char *name)
{
	struct inode *inode = entry->d_inode;
	struct fuse_conn *fc = get_fuse_conn(inode);
	struct fuse_req *req;
	int err;

	if (fc->no_removexattr)
		return -EOPNOTSUPP;

	req = fuse_get_req(fc);
	if (IS_ERR(req))
		return PTR_ERR(req);

	req->in.h.opcode = FUSE_REMOVEXATTR;
	req->in.h.nodeid = get_node_id(inode);
	req->in.numargs = 1;
	req->in.args[0].size = strlen(name) + 1;
	req->in.args[0].value = name;
	fuse_request_send(fc, req);
	err = req->out.h.error;
	fuse_put_request(fc, req);
	if (err == -ENOSYS) {
		fc->no_removexattr = 1;
		err = -EOPNOTSUPP;
	}
	return err;
}

static const struct inode_operations fuse_dir_inode_operations = {
	.lookup		= fuse_lookup,
	.mkdir		= fuse_mkdir,
	.symlink	= fuse_symlink,
	.unlink		= fuse_unlink,
	.rmdir		= fuse_rmdir,
	.rename		= fuse_rename,
	.link		= fuse_link,
	.setattr	= fuse_setattr,
	.create		= fuse_create,
	.mknod		= fuse_mknod,
	.permission	= fuse_permission,
	.getattr	= fuse_getattr,
	.setxattr	= fuse_setxattr,
	.getxattr	= fuse_getxattr,
	.listxattr	= fuse_listxattr,
	.removexattr	= fuse_removexattr,
};

static const struct file_operations fuse_dir_operations = {
	.llseek		= generic_file_llseek,
	.read		= generic_read_dir,
	.readdir	= fuse_readdir,
	.open		= fuse_dir_open,
	.release	= fuse_dir_release,
	.fsync		= fuse_dir_fsync,
};

static const struct inode_operations fuse_common_inode_operations = {
	.setattr	= fuse_setattr,
	.permission	= fuse_permission,
	.getattr	= fuse_getattr,
	.setxattr	= fuse_setxattr,
	.getxattr	= fuse_getxattr,
	.listxattr	= fuse_listxattr,
	.removexattr	= fuse_removexattr,
};

static const struct inode_operations fuse_symlink_inode_operations = {
	.setattr	= fuse_setattr,
	.follow_link	= fuse_follow_link,
	.put_link	= fuse_put_link,
	.readlink	= generic_readlink,
	.getattr	= fuse_getattr,
	.setxattr	= fuse_setxattr,
	.getxattr	= fuse_getxattr,
	.listxattr	= fuse_listxattr,
	.removexattr	= fuse_removexattr,
};

void fuse_init_common(struct inode *inode)
{
	inode->i_op = &fuse_common_inode_operations;
}

void fuse_init_dir(struct inode *inode)
{
	inode->i_op = &fuse_dir_inode_operations;
	inode->i_fop = &fuse_dir_operations;
}

void fuse_init_symlink(struct inode *inode)
{
	inode->i_op = &fuse_symlink_inode_operations;
}<|MERGE_RESOLUTION|>--- conflicted
+++ resolved
@@ -350,10 +350,6 @@
 	}
 
 	entry = newent ? newent : entry;
-<<<<<<< HEAD
-	d_set_d_op(entry, &fuse_dentry_operations);
-=======
->>>>>>> 63310467
 	if (outarg_valid)
 		fuse_change_entry_timeout(entry, &outarg);
 	else
