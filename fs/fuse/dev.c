/*
  FUSE: Filesystem in Userspace
  Copyright (C) 2001-2008  Miklos Szeredi <miklos@szeredi.hu>

  This program can be distributed under the terms of the GNU GPL.
  See the file COPYING.
*/

#include "fuse_i.h"

#include <linux/init.h>
#include <linux/module.h>
#include <linux/poll.h>
#include <linux/uio.h>
#include <linux/miscdevice.h>
#include <linux/pagemap.h>
#include <linux/file.h>
#include <linux/slab.h>
#include <linux/pipe_fs_i.h>
#include <linux/swap.h>
#include <linux/splice.h>

MODULE_ALIAS_MISCDEV(FUSE_MINOR);
MODULE_ALIAS("devname:fuse");

static struct kmem_cache *fuse_req_cachep;

static struct fuse_conn *fuse_get_conn(struct file *file)
{
	/*
	 * Lockless access is OK, because file->private data is set
	 * once during mount and is valid until the file is released.
	 */
	return file->private_data;
}

static void fuse_request_init(struct fuse_req *req)
{
	memset(req, 0, sizeof(*req));
	INIT_LIST_HEAD(&req->list);
	INIT_LIST_HEAD(&req->intr_entry);
	init_waitqueue_head(&req->waitq);
	atomic_set(&req->count, 1);
}

struct fuse_req *fuse_request_alloc(void)
{
	struct fuse_req *req = kmem_cache_alloc(fuse_req_cachep, GFP_KERNEL);
	if (req)
		fuse_request_init(req);
	return req;
}
EXPORT_SYMBOL_GPL(fuse_request_alloc);

struct fuse_req *fuse_request_alloc_nofs(void)
{
	struct fuse_req *req = kmem_cache_alloc(fuse_req_cachep, GFP_NOFS);
	if (req)
		fuse_request_init(req);
	return req;
}

void fuse_request_free(struct fuse_req *req)
{
	kmem_cache_free(fuse_req_cachep, req);
}

static void block_sigs(sigset_t *oldset)
{
	sigset_t mask;

	siginitsetinv(&mask, sigmask(SIGKILL));
	sigprocmask(SIG_BLOCK, &mask, oldset);
}

static void restore_sigs(sigset_t *oldset)
{
	sigprocmask(SIG_SETMASK, oldset, NULL);
}

static void __fuse_get_request(struct fuse_req *req)
{
	atomic_inc(&req->count);
}

/* Must be called with > 1 refcount */
static void __fuse_put_request(struct fuse_req *req)
{
	BUG_ON(atomic_read(&req->count) < 2);
	atomic_dec(&req->count);
}

static void fuse_req_init_context(struct fuse_req *req)
{
	req->in.h.uid = current_fsuid();
	req->in.h.gid = current_fsgid();
	req->in.h.pid = current->pid;
}

struct fuse_req *fuse_get_req(struct fuse_conn *fc)
{
	struct fuse_req *req;
	sigset_t oldset;
	int intr;
	int err;

	atomic_inc(&fc->num_waiting);
	block_sigs(&oldset);
	intr = wait_event_interruptible(fc->blocked_waitq, !fc->blocked);
	restore_sigs(&oldset);
	err = -EINTR;
	if (intr)
		goto out;

	err = -ENOTCONN;
	if (!fc->connected)
		goto out;

	req = fuse_request_alloc();
	err = -ENOMEM;
	if (!req)
		goto out;

	fuse_req_init_context(req);
	req->waiting = 1;
	return req;

 out:
	atomic_dec(&fc->num_waiting);
	return ERR_PTR(err);
}
EXPORT_SYMBOL_GPL(fuse_get_req);

/*
 * Return request in fuse_file->reserved_req.  However that may
 * currently be in use.  If that is the case, wait for it to become
 * available.
 */
static struct fuse_req *get_reserved_req(struct fuse_conn *fc,
					 struct file *file)
{
	struct fuse_req *req = NULL;
	struct fuse_file *ff = file->private_data;

	do {
		wait_event(fc->reserved_req_waitq, ff->reserved_req);
		spin_lock(&fc->lock);
		if (ff->reserved_req) {
			req = ff->reserved_req;
			ff->reserved_req = NULL;
			get_file(file);
			req->stolen_file = file;
		}
		spin_unlock(&fc->lock);
	} while (!req);

	return req;
}

/*
 * Put stolen request back into fuse_file->reserved_req
 */
static void put_reserved_req(struct fuse_conn *fc, struct fuse_req *req)
{
	struct file *file = req->stolen_file;
	struct fuse_file *ff = file->private_data;

	spin_lock(&fc->lock);
	fuse_request_init(req);
	BUG_ON(ff->reserved_req);
	ff->reserved_req = req;
	wake_up_all(&fc->reserved_req_waitq);
	spin_unlock(&fc->lock);
	fput(file);
}

/*
 * Gets a requests for a file operation, always succeeds
 *
 * This is used for sending the FLUSH request, which must get to
 * userspace, due to POSIX locks which may need to be unlocked.
 *
 * If allocation fails due to OOM, use the reserved request in
 * fuse_file.
 *
 * This is very unlikely to deadlock accidentally, since the
 * filesystem should not have it's own file open.  If deadlock is
 * intentional, it can still be broken by "aborting" the filesystem.
 */
struct fuse_req *fuse_get_req_nofail(struct fuse_conn *fc, struct file *file)
{
	struct fuse_req *req;

	atomic_inc(&fc->num_waiting);
	wait_event(fc->blocked_waitq, !fc->blocked);
	req = fuse_request_alloc();
	if (!req)
		req = get_reserved_req(fc, file);

	fuse_req_init_context(req);
	req->waiting = 1;
	return req;
}

void fuse_put_request(struct fuse_conn *fc, struct fuse_req *req)
{
	if (atomic_dec_and_test(&req->count)) {
		if (req->waiting)
			atomic_dec(&fc->num_waiting);

		if (req->stolen_file)
			put_reserved_req(fc, req);
		else
			fuse_request_free(req);
	}
}
EXPORT_SYMBOL_GPL(fuse_put_request);

static unsigned len_args(unsigned numargs, struct fuse_arg *args)
{
	unsigned nbytes = 0;
	unsigned i;

	for (i = 0; i < numargs; i++)
		nbytes += args[i].size;

	return nbytes;
}

static u64 fuse_get_unique(struct fuse_conn *fc)
{
	fc->reqctr++;
	/* zero is special */
	if (fc->reqctr == 0)
		fc->reqctr = 1;

	return fc->reqctr;
}

static void queue_request(struct fuse_conn *fc, struct fuse_req *req)
{
	req->in.h.len = sizeof(struct fuse_in_header) +
		len_args(req->in.numargs, (struct fuse_arg *) req->in.args);
	list_add_tail(&req->list, &fc->pending);
	req->state = FUSE_REQ_PENDING;
	if (!req->waiting) {
		req->waiting = 1;
		atomic_inc(&fc->num_waiting);
	}
	wake_up(&fc->waitq);
	kill_fasync(&fc->fasync, SIGIO, POLL_IN);
}

static void flush_bg_queue(struct fuse_conn *fc)
{
	while (fc->active_background < fc->max_background &&
	       !list_empty(&fc->bg_queue)) {
		struct fuse_req *req;

		req = list_entry(fc->bg_queue.next, struct fuse_req, list);
		list_del(&req->list);
		fc->active_background++;
		req->in.h.unique = fuse_get_unique(fc);
		queue_request(fc, req);
	}
}

/*
 * This function is called when a request is finished.  Either a reply
 * has arrived or it was aborted (and not yet sent) or some error
 * occurred during communication with userspace, or the device file
 * was closed.  The requester thread is woken up (if still waiting),
 * the 'end' callback is called if given, else the reference to the
 * request is released
 *
 * Called with fc->lock, unlocks it
 */
static void request_end(struct fuse_conn *fc, struct fuse_req *req)
__releases(fc->lock)
{
	void (*end) (struct fuse_conn *, struct fuse_req *) = req->end;
	req->end = NULL;
	list_del(&req->list);
	list_del(&req->intr_entry);
	req->state = FUSE_REQ_FINISHED;
	if (req->background) {
		if (fc->num_background == fc->max_background) {
			fc->blocked = 0;
			wake_up_all(&fc->blocked_waitq);
		}
		if (fc->num_background == fc->congestion_threshold &&
		    fc->connected && fc->bdi_initialized) {
			clear_bdi_congested(&fc->bdi, BLK_RW_SYNC);
			clear_bdi_congested(&fc->bdi, BLK_RW_ASYNC);
		}
		fc->num_background--;
		fc->active_background--;
		flush_bg_queue(fc);
	}
	spin_unlock(&fc->lock);
	wake_up(&req->waitq);
	if (end)
		end(fc, req);
	fuse_put_request(fc, req);
}

static void wait_answer_interruptible(struct fuse_conn *fc,
				      struct fuse_req *req)
__releases(fc->lock)
__acquires(fc->lock)
{
	if (signal_pending(current))
		return;

	spin_unlock(&fc->lock);
	wait_event_interruptible(req->waitq, req->state == FUSE_REQ_FINISHED);
	spin_lock(&fc->lock);
}

static void queue_interrupt(struct fuse_conn *fc, struct fuse_req *req)
{
	list_add_tail(&req->intr_entry, &fc->interrupts);
	wake_up(&fc->waitq);
	kill_fasync(&fc->fasync, SIGIO, POLL_IN);
}

static void request_wait_answer(struct fuse_conn *fc, struct fuse_req *req)
__releases(fc->lock)
__acquires(fc->lock)
{
	if (!fc->no_interrupt) {
		/* Any signal may interrupt this */
		wait_answer_interruptible(fc, req);

		if (req->aborted)
			goto aborted;
		if (req->state == FUSE_REQ_FINISHED)
			return;

		req->interrupted = 1;
		if (req->state == FUSE_REQ_SENT)
			queue_interrupt(fc, req);
	}

	if (!req->force) {
		sigset_t oldset;

		/* Only fatal signals may interrupt this */
		block_sigs(&oldset);
		wait_answer_interruptible(fc, req);
		restore_sigs(&oldset);

		if (req->aborted)
			goto aborted;
		if (req->state == FUSE_REQ_FINISHED)
			return;

		/* Request is not yet in userspace, bail out */
		if (req->state == FUSE_REQ_PENDING) {
			list_del(&req->list);
			__fuse_put_request(req);
			req->out.h.error = -EINTR;
			return;
		}
	}

	/*
	 * Either request is already in userspace, or it was forced.
	 * Wait it out.
	 */
	spin_unlock(&fc->lock);
	wait_event(req->waitq, req->state == FUSE_REQ_FINISHED);
	spin_lock(&fc->lock);

	if (!req->aborted)
		return;

 aborted:
	BUG_ON(req->state != FUSE_REQ_FINISHED);
	if (req->locked) {
		/* This is uninterruptible sleep, because data is
		   being copied to/from the buffers of req.  During
		   locked state, there mustn't be any filesystem
		   operation (e.g. page fault), since that could lead
		   to deadlock */
		spin_unlock(&fc->lock);
		wait_event(req->waitq, !req->locked);
		spin_lock(&fc->lock);
	}
}

void fuse_request_send(struct fuse_conn *fc, struct fuse_req *req)
{
	req->isreply = 1;
	spin_lock(&fc->lock);
	if (!fc->connected)
		req->out.h.error = -ENOTCONN;
	else if (fc->conn_error)
		req->out.h.error = -ECONNREFUSED;
	else {
		req->in.h.unique = fuse_get_unique(fc);
		queue_request(fc, req);
		/* acquire extra reference, since request is still needed
		   after request_end() */
		__fuse_get_request(req);

		request_wait_answer(fc, req);
	}
	spin_unlock(&fc->lock);
}
EXPORT_SYMBOL_GPL(fuse_request_send);

static void fuse_request_send_nowait_locked(struct fuse_conn *fc,
					    struct fuse_req *req)
{
	req->background = 1;
	fc->num_background++;
	if (fc->num_background == fc->max_background)
		fc->blocked = 1;
	if (fc->num_background == fc->congestion_threshold &&
	    fc->bdi_initialized) {
		set_bdi_congested(&fc->bdi, BLK_RW_SYNC);
		set_bdi_congested(&fc->bdi, BLK_RW_ASYNC);
	}
	list_add_tail(&req->list, &fc->bg_queue);
	flush_bg_queue(fc);
}

static void fuse_request_send_nowait(struct fuse_conn *fc, struct fuse_req *req)
{
	spin_lock(&fc->lock);
	if (fc->connected) {
		fuse_request_send_nowait_locked(fc, req);
		spin_unlock(&fc->lock);
	} else {
		req->out.h.error = -ENOTCONN;
		request_end(fc, req);
	}
}

void fuse_request_send_noreply(struct fuse_conn *fc, struct fuse_req *req)
{
	req->isreply = 0;
	fuse_request_send_nowait(fc, req);
}

void fuse_request_send_background(struct fuse_conn *fc, struct fuse_req *req)
{
	req->isreply = 1;
	fuse_request_send_nowait(fc, req);
}
EXPORT_SYMBOL_GPL(fuse_request_send_background);

static int fuse_request_send_notify_reply(struct fuse_conn *fc,
					  struct fuse_req *req, u64 unique)
{
	int err = -ENODEV;

	req->isreply = 0;
	req->in.h.unique = unique;
	spin_lock(&fc->lock);
	if (fc->connected) {
		queue_request(fc, req);
		err = 0;
	}
	spin_unlock(&fc->lock);

	return err;
}

/*
 * Called under fc->lock
 *
 * fc->connected must have been checked previously
 */
void fuse_request_send_background_locked(struct fuse_conn *fc,
					 struct fuse_req *req)
{
	req->isreply = 1;
	fuse_request_send_nowait_locked(fc, req);
}

/*
 * Lock the request.  Up to the next unlock_request() there mustn't be
 * anything that could cause a page-fault.  If the request was already
 * aborted bail out.
 */
static int lock_request(struct fuse_conn *fc, struct fuse_req *req)
{
	int err = 0;
	if (req) {
		spin_lock(&fc->lock);
		if (req->aborted)
			err = -ENOENT;
		else
			req->locked = 1;
		spin_unlock(&fc->lock);
	}
	return err;
}

/*
 * Unlock request.  If it was aborted during being locked, the
 * requester thread is currently waiting for it to be unlocked, so
 * wake it up.
 */
static void unlock_request(struct fuse_conn *fc, struct fuse_req *req)
{
	if (req) {
		spin_lock(&fc->lock);
		req->locked = 0;
		if (req->aborted)
			wake_up(&req->waitq);
		spin_unlock(&fc->lock);
	}
}

struct fuse_copy_state {
	struct fuse_conn *fc;
	int write;
	struct fuse_req *req;
	const struct iovec *iov;
	struct pipe_buffer *pipebufs;
	struct pipe_buffer *currbuf;
	struct pipe_inode_info *pipe;
	unsigned long nr_segs;
	unsigned long seglen;
	unsigned long addr;
	struct page *pg;
	void *mapaddr;
	void *buf;
	unsigned len;
	unsigned move_pages:1;
};

static void fuse_copy_init(struct fuse_copy_state *cs, struct fuse_conn *fc,
			   int write,
			   const struct iovec *iov, unsigned long nr_segs)
{
	memset(cs, 0, sizeof(*cs));
	cs->fc = fc;
	cs->write = write;
	cs->iov = iov;
	cs->nr_segs = nr_segs;
}

/* Unmap and put previous page of userspace buffer */
static void fuse_copy_finish(struct fuse_copy_state *cs)
{
	if (cs->currbuf) {
		struct pipe_buffer *buf = cs->currbuf;

		if (!cs->write) {
			buf->ops->unmap(cs->pipe, buf, cs->mapaddr);
		} else {
			kunmap(buf->page);
			buf->len = PAGE_SIZE - cs->len;
		}
		cs->currbuf = NULL;
		cs->mapaddr = NULL;
	} else if (cs->mapaddr) {
		kunmap(cs->pg);
		if (cs->write) {
			flush_dcache_page(cs->pg);
			set_page_dirty_lock(cs->pg);
		}
		put_page(cs->pg);
		cs->mapaddr = NULL;
	}
}

/*
 * Get another pagefull of userspace buffer, and map it to kernel
 * address space, and lock request
 */
static int fuse_copy_fill(struct fuse_copy_state *cs)
{
	unsigned long offset;
	int err;

	unlock_request(cs->fc, cs->req);
	fuse_copy_finish(cs);
	if (cs->pipebufs) {
		struct pipe_buffer *buf = cs->pipebufs;

		if (!cs->write) {
			err = buf->ops->confirm(cs->pipe, buf);
			if (err)
				return err;

			BUG_ON(!cs->nr_segs);
			cs->currbuf = buf;
			cs->mapaddr = buf->ops->map(cs->pipe, buf, 0);
			cs->len = buf->len;
			cs->buf = cs->mapaddr + buf->offset;
			cs->pipebufs++;
			cs->nr_segs--;
		} else {
			struct page *page;

			if (cs->nr_segs == cs->pipe->buffers)
				return -EIO;

			page = alloc_page(GFP_HIGHUSER);
			if (!page)
				return -ENOMEM;

			buf->page = page;
			buf->offset = 0;
			buf->len = 0;

			cs->currbuf = buf;
			cs->mapaddr = kmap(page);
			cs->buf = cs->mapaddr;
			cs->len = PAGE_SIZE;
			cs->pipebufs++;
			cs->nr_segs++;
		}
	} else {
		if (!cs->seglen) {
			BUG_ON(!cs->nr_segs);
			cs->seglen = cs->iov[0].iov_len;
			cs->addr = (unsigned long) cs->iov[0].iov_base;
			cs->iov++;
			cs->nr_segs--;
		}
		err = get_user_pages_fast(cs->addr, 1, cs->write, &cs->pg);
		if (err < 0)
			return err;
		BUG_ON(err != 1);
		offset = cs->addr % PAGE_SIZE;
		cs->mapaddr = kmap(cs->pg);
		cs->buf = cs->mapaddr + offset;
		cs->len = min(PAGE_SIZE - offset, cs->seglen);
		cs->seglen -= cs->len;
		cs->addr += cs->len;
	}

	return lock_request(cs->fc, cs->req);
}

/* Do as much copy to/from userspace buffer as we can */
static int fuse_copy_do(struct fuse_copy_state *cs, void **val, unsigned *size)
{
	unsigned ncpy = min(*size, cs->len);
	if (val) {
		if (cs->write)
			memcpy(cs->buf, *val, ncpy);
		else
			memcpy(*val, cs->buf, ncpy);
		*val += ncpy;
	}
	*size -= ncpy;
	cs->len -= ncpy;
	cs->buf += ncpy;
	return ncpy;
}

static int fuse_check_page(struct page *page)
{
	if (page_mapcount(page) ||
	    page->mapping != NULL ||
	    page_count(page) != 1 ||
	    (page->flags & PAGE_FLAGS_CHECK_AT_PREP &
	     ~(1 << PG_locked |
	       1 << PG_referenced |
	       1 << PG_uptodate |
	       1 << PG_lru |
	       1 << PG_active |
	       1 << PG_reclaim))) {
		printk(KERN_WARNING "fuse: trying to steal weird page\n");
		printk(KERN_WARNING "  page=%p index=%li flags=%08lx, count=%i, mapcount=%i, mapping=%p\n", page, page->index, page->flags, page_count(page), page_mapcount(page), page->mapping);
		return 1;
	}
	return 0;
}

static int fuse_try_move_page(struct fuse_copy_state *cs, struct page **pagep)
{
	int err;
	struct page *oldpage = *pagep;
	struct page *newpage;
	struct pipe_buffer *buf = cs->pipebufs;
	struct address_space *mapping;
	pgoff_t index;

	unlock_request(cs->fc, cs->req);
	fuse_copy_finish(cs);

	err = buf->ops->confirm(cs->pipe, buf);
	if (err)
		return err;

	BUG_ON(!cs->nr_segs);
	cs->currbuf = buf;
	cs->len = buf->len;
	cs->pipebufs++;
	cs->nr_segs--;

	if (cs->len != PAGE_SIZE)
		goto out_fallback;

	if (buf->ops->steal(cs->pipe, buf) != 0)
		goto out_fallback;

	newpage = buf->page;

	if (WARN_ON(!PageUptodate(newpage)))
		return -EIO;

	ClearPageMappedToDisk(newpage);

	if (fuse_check_page(newpage) != 0)
		goto out_fallback_unlock;

	mapping = oldpage->mapping;
	index = oldpage->index;

	/*
	 * This is a new and locked page, it shouldn't be mapped or
	 * have any special flags on it
	 */
	if (WARN_ON(page_mapped(oldpage)))
		goto out_fallback_unlock;
	if (WARN_ON(page_has_private(oldpage)))
		goto out_fallback_unlock;
	if (WARN_ON(PageDirty(oldpage) || PageWriteback(oldpage)))
		goto out_fallback_unlock;
	if (WARN_ON(PageMlocked(oldpage)))
		goto out_fallback_unlock;

	remove_from_page_cache(oldpage);
	page_cache_release(oldpage);

	err = add_to_page_cache_locked(newpage, mapping, index, GFP_KERNEL);
	if (err) {
		printk(KERN_WARNING "fuse_try_move_page: failed to add page");
		goto out_fallback_unlock;
	}
	page_cache_get(newpage);

	if (!(buf->flags & PIPE_BUF_FLAG_LRU))
		lru_cache_add_file(newpage);

	err = 0;
	spin_lock(&cs->fc->lock);
	if (cs->req->aborted)
		err = -ENOENT;
	else
		*pagep = newpage;
	spin_unlock(&cs->fc->lock);

	if (err) {
		unlock_page(newpage);
		page_cache_release(newpage);
		return err;
	}

	unlock_page(oldpage);
	page_cache_release(oldpage);
	cs->len = 0;

	return 0;

out_fallback_unlock:
	unlock_page(newpage);
out_fallback:
	cs->mapaddr = buf->ops->map(cs->pipe, buf, 1);
	cs->buf = cs->mapaddr + buf->offset;

	err = lock_request(cs->fc, cs->req);
	if (err)
		return err;

	return 1;
}

static int fuse_ref_page(struct fuse_copy_state *cs, struct page *page,
			 unsigned offset, unsigned count)
{
	struct pipe_buffer *buf;

	if (cs->nr_segs == cs->pipe->buffers)
		return -EIO;

	unlock_request(cs->fc, cs->req);
	fuse_copy_finish(cs);

	buf = cs->pipebufs;
	page_cache_get(page);
	buf->page = page;
	buf->offset = offset;
	buf->len = count;

	cs->pipebufs++;
	cs->nr_segs++;
	cs->len = 0;

	return 0;
}

/*
 * Copy a page in the request to/from the userspace buffer.  Must be
 * done atomically
 */
static int fuse_copy_page(struct fuse_copy_state *cs, struct page **pagep,
			  unsigned offset, unsigned count, int zeroing)
{
	int err;
	struct page *page = *pagep;

	if (page && zeroing && count < PAGE_SIZE)
		clear_highpage(page);

	while (count) {
		if (cs->write && cs->pipebufs && page) {
			return fuse_ref_page(cs, page, offset, count);
		} else if (!cs->len) {
			if (cs->move_pages && page &&
			    offset == 0 && count == PAGE_SIZE) {
				err = fuse_try_move_page(cs, pagep);
				if (err <= 0)
					return err;
			} else {
				err = fuse_copy_fill(cs);
				if (err)
					return err;
			}
		}
		if (page) {
			void *mapaddr = kmap_atomic(page, KM_USER0);
			void *buf = mapaddr + offset;
			offset += fuse_copy_do(cs, &buf, &count);
			kunmap_atomic(mapaddr, KM_USER0);
		} else
			offset += fuse_copy_do(cs, NULL, &count);
	}
	if (page && !cs->write)
		flush_dcache_page(page);
	return 0;
}

/* Copy pages in the request to/from userspace buffer */
static int fuse_copy_pages(struct fuse_copy_state *cs, unsigned nbytes,
			   int zeroing)
{
	unsigned i;
	struct fuse_req *req = cs->req;
	unsigned offset = req->page_offset;
	unsigned count = min(nbytes, (unsigned) PAGE_SIZE - offset);

	for (i = 0; i < req->num_pages && (nbytes || zeroing); i++) {
		int err;

		err = fuse_copy_page(cs, &req->pages[i], offset, count,
				     zeroing);
		if (err)
			return err;

		nbytes -= count;
		count = min(nbytes, (unsigned) PAGE_SIZE);
		offset = 0;
	}
	return 0;
}

/* Copy a single argument in the request to/from userspace buffer */
static int fuse_copy_one(struct fuse_copy_state *cs, void *val, unsigned size)
{
	while (size) {
		if (!cs->len) {
			int err = fuse_copy_fill(cs);
			if (err)
				return err;
		}
		fuse_copy_do(cs, &val, &size);
	}
	return 0;
}

/* Copy request arguments to/from userspace buffer */
static int fuse_copy_args(struct fuse_copy_state *cs, unsigned numargs,
			  unsigned argpages, struct fuse_arg *args,
			  int zeroing)
{
	int err = 0;
	unsigned i;

	for (i = 0; !err && i < numargs; i++)  {
		struct fuse_arg *arg = &args[i];
		if (i == numargs - 1 && argpages)
			err = fuse_copy_pages(cs, arg->size, zeroing);
		else
			err = fuse_copy_one(cs, arg->value, arg->size);
	}
	return err;
}

static int request_pending(struct fuse_conn *fc)
{
	return !list_empty(&fc->pending) || !list_empty(&fc->interrupts);
}

/* Wait until a request is available on the pending list */
static void request_wait(struct fuse_conn *fc)
__releases(fc->lock)
__acquires(fc->lock)
{
	DECLARE_WAITQUEUE(wait, current);

	add_wait_queue_exclusive(&fc->waitq, &wait);
	while (fc->connected && !request_pending(fc)) {
		set_current_state(TASK_INTERRUPTIBLE);
		if (signal_pending(current))
			break;

		spin_unlock(&fc->lock);
		schedule();
		spin_lock(&fc->lock);
	}
	set_current_state(TASK_RUNNING);
	remove_wait_queue(&fc->waitq, &wait);
}

/*
 * Transfer an interrupt request to userspace
 *
 * Unlike other requests this is assembled on demand, without a need
 * to allocate a separate fuse_req structure.
 *
 * Called with fc->lock held, releases it
 */
static int fuse_read_interrupt(struct fuse_conn *fc, struct fuse_copy_state *cs,
			       size_t nbytes, struct fuse_req *req)
__releases(fc->lock)
{
	struct fuse_in_header ih;
	struct fuse_interrupt_in arg;
	unsigned reqsize = sizeof(ih) + sizeof(arg);
	int err;

	list_del_init(&req->intr_entry);
	req->intr_unique = fuse_get_unique(fc);
	memset(&ih, 0, sizeof(ih));
	memset(&arg, 0, sizeof(arg));
	ih.len = reqsize;
	ih.opcode = FUSE_INTERRUPT;
	ih.unique = req->intr_unique;
	arg.unique = req->in.h.unique;

	spin_unlock(&fc->lock);
	if (nbytes < reqsize)
		return -EINVAL;

	err = fuse_copy_one(cs, &ih, sizeof(ih));
	if (!err)
		err = fuse_copy_one(cs, &arg, sizeof(arg));
	fuse_copy_finish(cs);

	return err ? err : reqsize;
}

/*
 * Read a single request into the userspace filesystem's buffer.  This
 * function waits until a request is available, then removes it from
 * the pending list and copies request data to userspace buffer.  If
 * no reply is needed (FORGET) or request has been aborted or there
 * was an error during the copying then it's finished by calling
 * request_end().  Otherwise add it to the processing list, and set
 * the 'sent' flag.
 */
static ssize_t fuse_dev_do_read(struct fuse_conn *fc, struct file *file,
				struct fuse_copy_state *cs, size_t nbytes)
{
	int err;
	struct fuse_req *req;
	struct fuse_in *in;
	unsigned reqsize;

 restart:
	spin_lock(&fc->lock);
	err = -EAGAIN;
	if ((file->f_flags & O_NONBLOCK) && fc->connected &&
	    !request_pending(fc))
		goto err_unlock;

	request_wait(fc);
	err = -ENODEV;
	if (!fc->connected)
		goto err_unlock;
	err = -ERESTARTSYS;
	if (!request_pending(fc))
		goto err_unlock;

	if (!list_empty(&fc->interrupts)) {
		req = list_entry(fc->interrupts.next, struct fuse_req,
				 intr_entry);
		return fuse_read_interrupt(fc, cs, nbytes, req);
	}

	req = list_entry(fc->pending.next, struct fuse_req, list);
	req->state = FUSE_REQ_READING;
	list_move(&req->list, &fc->io);

	in = &req->in;
	reqsize = in->h.len;
	/* If request is too large, reply with an error and restart the read */
	if (nbytes < reqsize) {
		req->out.h.error = -EIO;
		/* SETXATTR is special, since it may contain too large data */
		if (in->h.opcode == FUSE_SETXATTR)
			req->out.h.error = -E2BIG;
		request_end(fc, req);
		goto restart;
	}
	spin_unlock(&fc->lock);
	cs->req = req;
	err = fuse_copy_one(cs, &in->h, sizeof(in->h));
	if (!err)
		err = fuse_copy_args(cs, in->numargs, in->argpages,
				     (struct fuse_arg *) in->args, 0);
	fuse_copy_finish(cs);
	spin_lock(&fc->lock);
	req->locked = 0;
	if (req->aborted) {
		request_end(fc, req);
		return -ENODEV;
	}
	if (err) {
		req->out.h.error = -EIO;
		request_end(fc, req);
		return err;
	}
	if (!req->isreply)
		request_end(fc, req);
	else {
		req->state = FUSE_REQ_SENT;
		list_move_tail(&req->list, &fc->processing);
		if (req->interrupted)
			queue_interrupt(fc, req);
		spin_unlock(&fc->lock);
	}
	return reqsize;

 err_unlock:
	spin_unlock(&fc->lock);
	return err;
}

static ssize_t fuse_dev_read(struct kiocb *iocb, const struct iovec *iov,
			      unsigned long nr_segs, loff_t pos)
{
	struct fuse_copy_state cs;
	struct file *file = iocb->ki_filp;
	struct fuse_conn *fc = fuse_get_conn(file);
	if (!fc)
		return -EPERM;

	fuse_copy_init(&cs, fc, 1, iov, nr_segs);

	return fuse_dev_do_read(fc, file, &cs, iov_length(iov, nr_segs));
}

static int fuse_dev_pipe_buf_steal(struct pipe_inode_info *pipe,
				   struct pipe_buffer *buf)
{
	return 1;
}

static const struct pipe_buf_operations fuse_dev_pipe_buf_ops = {
	.can_merge = 0,
	.map = generic_pipe_buf_map,
	.unmap = generic_pipe_buf_unmap,
	.confirm = generic_pipe_buf_confirm,
	.release = generic_pipe_buf_release,
	.steal = fuse_dev_pipe_buf_steal,
	.get = generic_pipe_buf_get,
};

static ssize_t fuse_dev_splice_read(struct file *in, loff_t *ppos,
				    struct pipe_inode_info *pipe,
				    size_t len, unsigned int flags)
{
	int ret;
	int page_nr = 0;
	int do_wakeup = 0;
	struct pipe_buffer *bufs;
	struct fuse_copy_state cs;
	struct fuse_conn *fc = fuse_get_conn(in);
	if (!fc)
		return -EPERM;

	bufs = kmalloc(pipe->buffers * sizeof (struct pipe_buffer), GFP_KERNEL);
	if (!bufs)
		return -ENOMEM;

	fuse_copy_init(&cs, fc, 1, NULL, 0);
	cs.pipebufs = bufs;
	cs.pipe = pipe;
	ret = fuse_dev_do_read(fc, in, &cs, len);
	if (ret < 0)
		goto out;

	ret = 0;
	pipe_lock(pipe);

	if (!pipe->readers) {
		send_sig(SIGPIPE, current, 0);
		if (!ret)
			ret = -EPIPE;
		goto out_unlock;
	}

	if (pipe->nrbufs + cs.nr_segs > pipe->buffers) {
		ret = -EIO;
		goto out_unlock;
	}

	while (page_nr < cs.nr_segs) {
		int newbuf = (pipe->curbuf + pipe->nrbufs) & (pipe->buffers - 1);
		struct pipe_buffer *buf = pipe->bufs + newbuf;

		buf->page = bufs[page_nr].page;
		buf->offset = bufs[page_nr].offset;
		buf->len = bufs[page_nr].len;
		buf->ops = &fuse_dev_pipe_buf_ops;

		pipe->nrbufs++;
		page_nr++;
		ret += buf->len;

		if (pipe->inode)
			do_wakeup = 1;
	}

out_unlock:
	pipe_unlock(pipe);

	if (do_wakeup) {
		smp_mb();
		if (waitqueue_active(&pipe->wait))
			wake_up_interruptible(&pipe->wait);
		kill_fasync(&pipe->fasync_readers, SIGIO, POLL_IN);
	}

out:
	for (; page_nr < cs.nr_segs; page_nr++)
		page_cache_release(bufs[page_nr].page);

	kfree(bufs);
	return ret;
}

static int fuse_notify_poll(struct fuse_conn *fc, unsigned int size,
			    struct fuse_copy_state *cs)
{
	struct fuse_notify_poll_wakeup_out outarg;
	int err = -EINVAL;

	if (size != sizeof(outarg))
		goto err;

	err = fuse_copy_one(cs, &outarg, sizeof(outarg));
	if (err)
		goto err;

	fuse_copy_finish(cs);
	return fuse_notify_poll_wakeup(fc, &outarg);

err:
	fuse_copy_finish(cs);
	return err;
}

static int fuse_notify_inval_inode(struct fuse_conn *fc, unsigned int size,
				   struct fuse_copy_state *cs)
{
	struct fuse_notify_inval_inode_out outarg;
	int err = -EINVAL;

	if (size != sizeof(outarg))
		goto err;

	err = fuse_copy_one(cs, &outarg, sizeof(outarg));
	if (err)
		goto err;
	fuse_copy_finish(cs);

	down_read(&fc->killsb);
	err = -ENOENT;
	if (fc->sb) {
		err = fuse_reverse_inval_inode(fc->sb, outarg.ino,
					       outarg.off, outarg.len);
	}
	up_read(&fc->killsb);
	return err;

err:
	fuse_copy_finish(cs);
	return err;
}

static int fuse_notify_inval_entry(struct fuse_conn *fc, unsigned int size,
				   struct fuse_copy_state *cs)
{
	struct fuse_notify_inval_entry_out outarg;
	int err = -ENOMEM;
	char *buf;
	struct qstr name;

	buf = kzalloc(FUSE_NAME_MAX + 1, GFP_KERNEL);
	if (!buf)
		goto err;

	err = -EINVAL;
	if (size < sizeof(outarg))
		goto err;

	err = fuse_copy_one(cs, &outarg, sizeof(outarg));
	if (err)
		goto err;

	err = -ENAMETOOLONG;
	if (outarg.namelen > FUSE_NAME_MAX)
		goto err;

	name.name = buf;
	name.len = outarg.namelen;
	err = fuse_copy_one(cs, buf, outarg.namelen + 1);
	if (err)
		goto err;
	fuse_copy_finish(cs);
	buf[outarg.namelen] = 0;
	name.hash = full_name_hash(name.name, name.len);

	down_read(&fc->killsb);
	err = -ENOENT;
	if (fc->sb)
		err = fuse_reverse_inval_entry(fc->sb, outarg.parent, &name);
	up_read(&fc->killsb);
	kfree(buf);
	return err;

err:
	kfree(buf);
	fuse_copy_finish(cs);
	return err;
}

static int fuse_notify_store(struct fuse_conn *fc, unsigned int size,
			     struct fuse_copy_state *cs)
{
	struct fuse_notify_store_out outarg;
	struct inode *inode;
	struct address_space *mapping;
	u64 nodeid;
	int err;
	pgoff_t index;
	unsigned int offset;
	unsigned int num;
	loff_t file_size;
	loff_t end;

	err = -EINVAL;
	if (size < sizeof(outarg))
		goto out_finish;

	err = fuse_copy_one(cs, &outarg, sizeof(outarg));
	if (err)
		goto out_finish;

	err = -EINVAL;
	if (size - sizeof(outarg) != outarg.size)
		goto out_finish;

	nodeid = outarg.nodeid;

	down_read(&fc->killsb);

	err = -ENOENT;
	if (!fc->sb)
		goto out_up_killsb;

	inode = ilookup5(fc->sb, nodeid, fuse_inode_eq, &nodeid);
	if (!inode)
		goto out_up_killsb;

	mapping = inode->i_mapping;
	index = outarg.offset >> PAGE_CACHE_SHIFT;
	offset = outarg.offset & ~PAGE_CACHE_MASK;
	file_size = i_size_read(inode);
	end = outarg.offset + outarg.size;
	if (end > file_size) {
		file_size = end;
		fuse_write_update_size(inode, file_size);
	}

	num = outarg.size;
	while (num) {
		struct page *page;
		unsigned int this_num;

		err = -ENOMEM;
		page = find_or_create_page(mapping, index,
					   mapping_gfp_mask(mapping));
		if (!page)
			goto out_iput;

		this_num = min_t(unsigned, num, PAGE_CACHE_SIZE - offset);
		err = fuse_copy_page(cs, &page, offset, this_num, 0);
		if (!err && offset == 0 && (num != 0 || file_size == end))
			SetPageUptodate(page);
		unlock_page(page);
		page_cache_release(page);

		if (err)
			goto out_iput;

		num -= this_num;
		offset = 0;
		index++;
	}

	err = 0;

out_iput:
	iput(inode);
out_up_killsb:
	up_read(&fc->killsb);
out_finish:
	fuse_copy_finish(cs);
	return err;
}

static void fuse_retrieve_end(struct fuse_conn *fc, struct fuse_req *req)
{
<<<<<<< HEAD
	int i;

	for (i = 0; i < req->num_pages; i++) {
		struct page *page = req->pages[i];
		page_cache_release(page);
	}
=======
	release_pages(req->pages, req->num_pages, 0);
>>>>>>> 45f53cc9
}

static int fuse_retrieve(struct fuse_conn *fc, struct inode *inode,
			 struct fuse_notify_retrieve_out *outarg)
{
	int err;
	struct address_space *mapping = inode->i_mapping;
	struct fuse_req *req;
	pgoff_t index;
	loff_t file_size;
	unsigned int num;
	unsigned int offset;
	size_t total_len = 0;

	req = fuse_get_req(fc);
	if (IS_ERR(req))
		return PTR_ERR(req);

	offset = outarg->offset & ~PAGE_CACHE_MASK;

	req->in.h.opcode = FUSE_NOTIFY_REPLY;
	req->in.h.nodeid = outarg->nodeid;
	req->in.numargs = 2;
	req->in.argpages = 1;
	req->page_offset = offset;
	req->end = fuse_retrieve_end;

	index = outarg->offset >> PAGE_CACHE_SHIFT;
	file_size = i_size_read(inode);
	num = outarg->size;
	if (outarg->offset > file_size)
		num = 0;
	else if (outarg->offset + num > file_size)
		num = file_size - outarg->offset;

	while (num) {
		struct page *page;
		unsigned int this_num;

		page = find_get_page(mapping, index);
		if (!page)
			break;

		this_num = min_t(unsigned, num, PAGE_CACHE_SIZE - offset);
		req->pages[req->num_pages] = page;
		req->num_pages++;

		num -= this_num;
		total_len += this_num;
	}
	req->misc.retrieve_in.offset = outarg->offset;
	req->misc.retrieve_in.size = total_len;
	req->in.args[0].size = sizeof(req->misc.retrieve_in);
	req->in.args[0].value = &req->misc.retrieve_in;
	req->in.args[1].size = total_len;

	err = fuse_request_send_notify_reply(fc, req, outarg->notify_unique);
	if (err)
		fuse_retrieve_end(fc, req);

	return err;
}

static int fuse_notify_retrieve(struct fuse_conn *fc, unsigned int size,
				struct fuse_copy_state *cs)
{
	struct fuse_notify_retrieve_out outarg;
	struct inode *inode;
	int err;

	err = -EINVAL;
	if (size != sizeof(outarg))
		goto copy_finish;

	err = fuse_copy_one(cs, &outarg, sizeof(outarg));
	if (err)
		goto copy_finish;

	fuse_copy_finish(cs);

	down_read(&fc->killsb);
	err = -ENOENT;
	if (fc->sb) {
		u64 nodeid = outarg.nodeid;

		inode = ilookup5(fc->sb, nodeid, fuse_inode_eq, &nodeid);
		if (inode) {
			err = fuse_retrieve(fc, inode, &outarg);
			iput(inode);
		}
	}
	up_read(&fc->killsb);

	return err;

copy_finish:
	fuse_copy_finish(cs);
	return err;
}

static int fuse_notify(struct fuse_conn *fc, enum fuse_notify_code code,
		       unsigned int size, struct fuse_copy_state *cs)
{
	switch (code) {
	case FUSE_NOTIFY_POLL:
		return fuse_notify_poll(fc, size, cs);

	case FUSE_NOTIFY_INVAL_INODE:
		return fuse_notify_inval_inode(fc, size, cs);

	case FUSE_NOTIFY_INVAL_ENTRY:
		return fuse_notify_inval_entry(fc, size, cs);

	case FUSE_NOTIFY_STORE:
		return fuse_notify_store(fc, size, cs);

	case FUSE_NOTIFY_RETRIEVE:
		return fuse_notify_retrieve(fc, size, cs);

	default:
		fuse_copy_finish(cs);
		return -EINVAL;
	}
}

/* Look up request on processing list by unique ID */
static struct fuse_req *request_find(struct fuse_conn *fc, u64 unique)
{
	struct list_head *entry;

	list_for_each(entry, &fc->processing) {
		struct fuse_req *req;
		req = list_entry(entry, struct fuse_req, list);
		if (req->in.h.unique == unique || req->intr_unique == unique)
			return req;
	}
	return NULL;
}

static int copy_out_args(struct fuse_copy_state *cs, struct fuse_out *out,
			 unsigned nbytes)
{
	unsigned reqsize = sizeof(struct fuse_out_header);

	if (out->h.error)
		return nbytes != reqsize ? -EINVAL : 0;

	reqsize += len_args(out->numargs, out->args);

	if (reqsize < nbytes || (reqsize > nbytes && !out->argvar))
		return -EINVAL;
	else if (reqsize > nbytes) {
		struct fuse_arg *lastarg = &out->args[out->numargs-1];
		unsigned diffsize = reqsize - nbytes;
		if (diffsize > lastarg->size)
			return -EINVAL;
		lastarg->size -= diffsize;
	}
	return fuse_copy_args(cs, out->numargs, out->argpages, out->args,
			      out->page_zeroing);
}

/*
 * Write a single reply to a request.  First the header is copied from
 * the write buffer.  The request is then searched on the processing
 * list by the unique ID found in the header.  If found, then remove
 * it from the list and copy the rest of the buffer to the request.
 * The request is finished by calling request_end()
 */
static ssize_t fuse_dev_do_write(struct fuse_conn *fc,
				 struct fuse_copy_state *cs, size_t nbytes)
{
	int err;
	struct fuse_req *req;
	struct fuse_out_header oh;

	if (nbytes < sizeof(struct fuse_out_header))
		return -EINVAL;

	err = fuse_copy_one(cs, &oh, sizeof(oh));
	if (err)
		goto err_finish;

	err = -EINVAL;
	if (oh.len != nbytes)
		goto err_finish;

	/*
	 * Zero oh.unique indicates unsolicited notification message
	 * and error contains notification code.
	 */
	if (!oh.unique) {
		err = fuse_notify(fc, oh.error, nbytes - sizeof(oh), cs);
		return err ? err : nbytes;
	}

	err = -EINVAL;
	if (oh.error <= -1000 || oh.error > 0)
		goto err_finish;

	spin_lock(&fc->lock);
	err = -ENOENT;
	if (!fc->connected)
		goto err_unlock;

	req = request_find(fc, oh.unique);
	if (!req)
		goto err_unlock;

	if (req->aborted) {
		spin_unlock(&fc->lock);
		fuse_copy_finish(cs);
		spin_lock(&fc->lock);
		request_end(fc, req);
		return -ENOENT;
	}
	/* Is it an interrupt reply? */
	if (req->intr_unique == oh.unique) {
		err = -EINVAL;
		if (nbytes != sizeof(struct fuse_out_header))
			goto err_unlock;

		if (oh.error == -ENOSYS)
			fc->no_interrupt = 1;
		else if (oh.error == -EAGAIN)
			queue_interrupt(fc, req);

		spin_unlock(&fc->lock);
		fuse_copy_finish(cs);
		return nbytes;
	}

	req->state = FUSE_REQ_WRITING;
	list_move(&req->list, &fc->io);
	req->out.h = oh;
	req->locked = 1;
	cs->req = req;
	if (!req->out.page_replace)
		cs->move_pages = 0;
	spin_unlock(&fc->lock);

	err = copy_out_args(cs, &req->out, nbytes);
	fuse_copy_finish(cs);

	spin_lock(&fc->lock);
	req->locked = 0;
	if (!err) {
		if (req->aborted)
			err = -ENOENT;
	} else if (!req->aborted)
		req->out.h.error = -EIO;
	request_end(fc, req);

	return err ? err : nbytes;

 err_unlock:
	spin_unlock(&fc->lock);
 err_finish:
	fuse_copy_finish(cs);
	return err;
}

static ssize_t fuse_dev_write(struct kiocb *iocb, const struct iovec *iov,
			      unsigned long nr_segs, loff_t pos)
{
	struct fuse_copy_state cs;
	struct fuse_conn *fc = fuse_get_conn(iocb->ki_filp);
	if (!fc)
		return -EPERM;

	fuse_copy_init(&cs, fc, 0, iov, nr_segs);

	return fuse_dev_do_write(fc, &cs, iov_length(iov, nr_segs));
}

static ssize_t fuse_dev_splice_write(struct pipe_inode_info *pipe,
				     struct file *out, loff_t *ppos,
				     size_t len, unsigned int flags)
{
	unsigned nbuf;
	unsigned idx;
	struct pipe_buffer *bufs;
	struct fuse_copy_state cs;
	struct fuse_conn *fc;
	size_t rem;
	ssize_t ret;

	fc = fuse_get_conn(out);
	if (!fc)
		return -EPERM;

	bufs = kmalloc(pipe->buffers * sizeof (struct pipe_buffer), GFP_KERNEL);
	if (!bufs)
		return -ENOMEM;

	pipe_lock(pipe);
	nbuf = 0;
	rem = 0;
	for (idx = 0; idx < pipe->nrbufs && rem < len; idx++)
		rem += pipe->bufs[(pipe->curbuf + idx) & (pipe->buffers - 1)].len;

	ret = -EINVAL;
	if (rem < len) {
		pipe_unlock(pipe);
		goto out;
	}

	rem = len;
	while (rem) {
		struct pipe_buffer *ibuf;
		struct pipe_buffer *obuf;

		BUG_ON(nbuf >= pipe->buffers);
		BUG_ON(!pipe->nrbufs);
		ibuf = &pipe->bufs[pipe->curbuf];
		obuf = &bufs[nbuf];

		if (rem >= ibuf->len) {
			*obuf = *ibuf;
			ibuf->ops = NULL;
			pipe->curbuf = (pipe->curbuf + 1) & (pipe->buffers - 1);
			pipe->nrbufs--;
		} else {
			ibuf->ops->get(pipe, ibuf);
			*obuf = *ibuf;
			obuf->flags &= ~PIPE_BUF_FLAG_GIFT;
			obuf->len = rem;
			ibuf->offset += obuf->len;
			ibuf->len -= obuf->len;
		}
		nbuf++;
		rem -= obuf->len;
	}
	pipe_unlock(pipe);

	fuse_copy_init(&cs, fc, 0, NULL, nbuf);
	cs.pipebufs = bufs;
	cs.pipe = pipe;

	if (flags & SPLICE_F_MOVE)
		cs.move_pages = 1;

	ret = fuse_dev_do_write(fc, &cs, len);

	for (idx = 0; idx < nbuf; idx++) {
		struct pipe_buffer *buf = &bufs[idx];
		buf->ops->release(pipe, buf);
	}
out:
	kfree(bufs);
	return ret;
}

static unsigned fuse_dev_poll(struct file *file, poll_table *wait)
{
	unsigned mask = POLLOUT | POLLWRNORM;
	struct fuse_conn *fc = fuse_get_conn(file);
	if (!fc)
		return POLLERR;

	poll_wait(file, &fc->waitq, wait);

	spin_lock(&fc->lock);
	if (!fc->connected)
		mask = POLLERR;
	else if (request_pending(fc))
		mask |= POLLIN | POLLRDNORM;
	spin_unlock(&fc->lock);

	return mask;
}

/*
 * Abort all requests on the given list (pending or processing)
 *
 * This function releases and reacquires fc->lock
 */
static void end_requests(struct fuse_conn *fc, struct list_head *head)
__releases(fc->lock)
__acquires(fc->lock)
{
	while (!list_empty(head)) {
		struct fuse_req *req;
		req = list_entry(head->next, struct fuse_req, list);
		req->out.h.error = -ECONNABORTED;
		request_end(fc, req);
		spin_lock(&fc->lock);
	}
}

/*
 * Abort requests under I/O
 *
 * The requests are set to aborted and finished, and the request
 * waiter is woken up.  This will make request_wait_answer() wait
 * until the request is unlocked and then return.
 *
 * If the request is asynchronous, then the end function needs to be
 * called after waiting for the request to be unlocked (if it was
 * locked).
 */
static void end_io_requests(struct fuse_conn *fc)
__releases(fc->lock)
__acquires(fc->lock)
{
	while (!list_empty(&fc->io)) {
		struct fuse_req *req =
			list_entry(fc->io.next, struct fuse_req, list);
		void (*end) (struct fuse_conn *, struct fuse_req *) = req->end;

		req->aborted = 1;
		req->out.h.error = -ECONNABORTED;
		req->state = FUSE_REQ_FINISHED;
		list_del_init(&req->list);
		wake_up(&req->waitq);
		if (end) {
			req->end = NULL;
			__fuse_get_request(req);
			spin_unlock(&fc->lock);
			wait_event(req->waitq, !req->locked);
			end(fc, req);
			fuse_put_request(fc, req);
			spin_lock(&fc->lock);
		}
	}
}

static void end_queued_requests(struct fuse_conn *fc)
__releases(fc->lock)
__acquires(fc->lock)
{
	fc->max_background = UINT_MAX;
	flush_bg_queue(fc);
	end_requests(fc, &fc->pending);
	end_requests(fc, &fc->processing);
}

/*
 * Abort all requests.
 *
 * Emergency exit in case of a malicious or accidental deadlock, or
 * just a hung filesystem.
 *
 * The same effect is usually achievable through killing the
 * filesystem daemon and all users of the filesystem.  The exception
 * is the combination of an asynchronous request and the tricky
 * deadlock (see Documentation/filesystems/fuse.txt).
 *
 * During the aborting, progression of requests from the pending and
 * processing lists onto the io list, and progression of new requests
 * onto the pending list is prevented by req->connected being false.
 *
 * Progression of requests under I/O to the processing list is
 * prevented by the req->aborted flag being true for these requests.
 * For this reason requests on the io list must be aborted first.
 */
void fuse_abort_conn(struct fuse_conn *fc)
{
	spin_lock(&fc->lock);
	if (fc->connected) {
		fc->connected = 0;
		fc->blocked = 0;
		end_io_requests(fc);
		end_queued_requests(fc);
		wake_up_all(&fc->waitq);
		wake_up_all(&fc->blocked_waitq);
		kill_fasync(&fc->fasync, SIGIO, POLL_IN);
	}
	spin_unlock(&fc->lock);
}
EXPORT_SYMBOL_GPL(fuse_abort_conn);

int fuse_dev_release(struct inode *inode, struct file *file)
{
	struct fuse_conn *fc = fuse_get_conn(file);
	if (fc) {
		spin_lock(&fc->lock);
		fc->connected = 0;
		fc->blocked = 0;
		end_queued_requests(fc);
		wake_up_all(&fc->blocked_waitq);
		spin_unlock(&fc->lock);
		fuse_conn_put(fc);
	}

	return 0;
}
EXPORT_SYMBOL_GPL(fuse_dev_release);

static int fuse_dev_fasync(int fd, struct file *file, int on)
{
	struct fuse_conn *fc = fuse_get_conn(file);
	if (!fc)
		return -EPERM;

	/* No locking - fasync_helper does its own locking */
	return fasync_helper(fd, file, on, &fc->fasync);
}

const struct file_operations fuse_dev_operations = {
	.owner		= THIS_MODULE,
	.llseek		= no_llseek,
	.read		= do_sync_read,
	.aio_read	= fuse_dev_read,
	.splice_read	= fuse_dev_splice_read,
	.write		= do_sync_write,
	.aio_write	= fuse_dev_write,
	.splice_write	= fuse_dev_splice_write,
	.poll		= fuse_dev_poll,
	.release	= fuse_dev_release,
	.fasync		= fuse_dev_fasync,
};
EXPORT_SYMBOL_GPL(fuse_dev_operations);

static struct miscdevice fuse_miscdevice = {
	.minor = FUSE_MINOR,
	.name  = "fuse",
	.fops = &fuse_dev_operations,
};

int __init fuse_dev_init(void)
{
	int err = -ENOMEM;
	fuse_req_cachep = kmem_cache_create("fuse_request",
					    sizeof(struct fuse_req),
					    0, 0, NULL);
	if (!fuse_req_cachep)
		goto out;

	err = misc_register(&fuse_miscdevice);
	if (err)
		goto out_cache_clean;

	return 0;

 out_cache_clean:
	kmem_cache_destroy(fuse_req_cachep);
 out:
	return err;
}

void fuse_dev_cleanup(void)
{
	misc_deregister(&fuse_miscdevice);
	kmem_cache_destroy(fuse_req_cachep);
}<|MERGE_RESOLUTION|>--- conflicted
+++ resolved
@@ -1334,16 +1334,7 @@
 
 static void fuse_retrieve_end(struct fuse_conn *fc, struct fuse_req *req)
 {
-<<<<<<< HEAD
-	int i;
-
-	for (i = 0; i < req->num_pages; i++) {
-		struct page *page = req->pages[i];
-		page_cache_release(page);
-	}
-=======
 	release_pages(req->pages, req->num_pages, 0);
->>>>>>> 45f53cc9
 }
 
 static int fuse_retrieve(struct fuse_conn *fc, struct inode *inode,
