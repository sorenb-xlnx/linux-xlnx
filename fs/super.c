--- conflicted
+++ resolved
@@ -30,11 +30,8 @@
 #include <linux/idr.h>
 #include <linux/mutex.h>
 #include <linux/backing-dev.h>
-<<<<<<< HEAD
 #include <linux/rculist_bl.h>
-=======
 #include <linux/cleancache.h>
->>>>>>> 5231e92e
 #include "internal.h"
 
 
@@ -183,15 +180,12 @@
 	struct file_system_type *fs = s->s_type;
 	if (atomic_dec_and_test(&s->s_active)) {
 		fs->kill_sb(s);
-<<<<<<< HEAD
 		/*
 		 * We need to call rcu_barrier so all the delayed rcu free
 		 * inodes are flushed before we release the fs module.
 		 */
 		rcu_barrier();
-=======
 		cleancache_flush_fs(s);
->>>>>>> 5231e92e
 		put_filesystem(fs);
 		put_super(s);
 	} else {
