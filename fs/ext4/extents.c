--- conflicted
+++ resolved
@@ -133,11 +133,7 @@
 		 * fragmenting the file system's free space.  Maybe we
 		 * should have some hueristics or some way to allow
 		 * userspace to pass a hint to file system,
-<<<<<<< HEAD
-		 * especiially if the latter case turns out to be
-=======
 		 * especially if the latter case turns out to be
->>>>>>> 105e53f8
 		 * common.
 		 */
 		ex = path[depth].p_ext;
@@ -2852,11 +2848,7 @@
  * ext4_get_blocks_dio_write() when DIO to write
  * to an uninitialized extent.
  *
-<<<<<<< HEAD
- * Writing to an uninitized extent may result in splitting the uninitialized
-=======
  * Writing to an uninitialized extent may result in splitting the uninitialized
->>>>>>> 105e53f8
  * extent into multiple /initialized uninitialized extents (up to three)
  * There are three possibilities:
  *   a> There is no split required: Entire extent should be uninitialized
@@ -3307,11 +3299,7 @@
 {
 	struct ext4_ext_path *path = NULL;
 	struct ext4_extent newex, *ex;
-<<<<<<< HEAD
-	ext4_fsblk_t newblock;
-=======
 	ext4_fsblk_t newblock = 0;
->>>>>>> 105e53f8
 	int err = 0, depth, ret;
 	unsigned int allocated = 0;
 	struct ext4_allocation_request ar;
@@ -3674,10 +3662,7 @@
 	if (!(ext4_test_inode_flag(inode, EXT4_INODE_EXTENTS)))
 		return -EOPNOTSUPP;
 
-<<<<<<< HEAD
-=======
 	trace_ext4_fallocate_enter(inode, offset, len, mode);
->>>>>>> 105e53f8
 	map.m_lblk = offset >> blkbits;
 	/*
 	 * We can't just convert len to max_blocks because
@@ -3819,10 +3804,6 @@
 	logical = (__u64)newex->ec_block << blksize_bits;
 
 	if (newex->ec_start == 0) {
-<<<<<<< HEAD
-		pgoff_t offset;
-		struct page *page;
-=======
 		/*
 		 * No extent in extent-tree contains block @newex->ec_start,
 		 * then the block may stay in 1)a hole or 2)delayed-extent.
@@ -3842,7 +3823,6 @@
 		pgoff_t		offset;
 		pgoff_t		index;
 		struct page	**pages = NULL;
->>>>>>> 105e53f8
 		struct buffer_head *bh = NULL;
 		struct buffer_head *head = NULL;
 		unsigned int nr_pages = PAGE_SIZE / sizeof(struct page *);
