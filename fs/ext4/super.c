/*
 *  linux/fs/ext4/super.c
 *
 * Copyright (C) 1992, 1993, 1994, 1995
 * Remy Card (card@masi.ibp.fr)
 * Laboratoire MASI - Institut Blaise Pascal
 * Universite Pierre et Marie Curie (Paris VI)
 *
 *  from
 *
 *  linux/fs/minix/inode.c
 *
 *  Copyright (C) 1991, 1992  Linus Torvalds
 *
 *  Big-endian to little-endian byte-swapping/bitmaps by
 *        David S. Miller (davem@caip.rutgers.edu), 1995
 */

#include <linux/module.h>
#include <linux/string.h>
#include <linux/fs.h>
#include <linux/time.h>
#include <linux/vmalloc.h>
#include <linux/jbd2.h>
#include <linux/slab.h>
#include <linux/init.h>
#include <linux/blkdev.h>
#include <linux/parser.h>
#include <linux/buffer_head.h>
#include <linux/exportfs.h>
#include <linux/vfs.h>
#include <linux/random.h>
#include <linux/mount.h>
#include <linux/namei.h>
#include <linux/quotaops.h>
#include <linux/seq_file.h>
#include <linux/proc_fs.h>
#include <linux/ctype.h>
#include <linux/log2.h>
#include <linux/crc16.h>
#include <asm/uaccess.h>

#include <linux/kthread.h>
#include <linux/freezer.h>

#include "ext4.h"
#include "ext4_jbd2.h"
#include "xattr.h"
#include "acl.h"
#include "mballoc.h"

#define CREATE_TRACE_POINTS
#include <trace/events/ext4.h>

static struct proc_dir_entry *ext4_proc_root;
static struct kset *ext4_kset;
static struct ext4_lazy_init *ext4_li_info;
static struct mutex ext4_li_mtx;
static struct ext4_features *ext4_feat;

static int ext4_load_journal(struct super_block *, struct ext4_super_block *,
			     unsigned long journal_devnum);
static int ext4_commit_super(struct super_block *sb, int sync);
static void ext4_mark_recovery_complete(struct super_block *sb,
					struct ext4_super_block *es);
static void ext4_clear_journal_err(struct super_block *sb,
				   struct ext4_super_block *es);
static int ext4_sync_fs(struct super_block *sb, int wait);
static const char *ext4_decode_error(struct super_block *sb, int errno,
				     char nbuf[16]);
static int ext4_remount(struct super_block *sb, int *flags, char *data);
static int ext4_statfs(struct dentry *dentry, struct kstatfs *buf);
static int ext4_unfreeze(struct super_block *sb);
static void ext4_write_super(struct super_block *sb);
static int ext4_freeze(struct super_block *sb);
static struct dentry *ext4_mount(struct file_system_type *fs_type, int flags,
		       const char *dev_name, void *data);
static int ext4_feature_set_ok(struct super_block *sb, int readonly);
static void ext4_destroy_lazyinit_thread(void);
static void ext4_unregister_li_request(struct super_block *sb);
static void ext4_clear_request_list(void);

#if !defined(CONFIG_EXT3_FS) && !defined(CONFIG_EXT3_FS_MODULE) && defined(CONFIG_EXT4_USE_FOR_EXT23)
static struct file_system_type ext3_fs_type = {
	.owner		= THIS_MODULE,
	.name		= "ext3",
	.mount		= ext4_mount,
	.kill_sb	= kill_block_super,
	.fs_flags	= FS_REQUIRES_DEV,
};
#define IS_EXT3_SB(sb) ((sb)->s_bdev->bd_holder == &ext3_fs_type)
#else
#define IS_EXT3_SB(sb) (0)
#endif

ext4_fsblk_t ext4_block_bitmap(struct super_block *sb,
			       struct ext4_group_desc *bg)
{
	return le32_to_cpu(bg->bg_block_bitmap_lo) |
		(EXT4_DESC_SIZE(sb) >= EXT4_MIN_DESC_SIZE_64BIT ?
		 (ext4_fsblk_t)le32_to_cpu(bg->bg_block_bitmap_hi) << 32 : 0);
}

ext4_fsblk_t ext4_inode_bitmap(struct super_block *sb,
			       struct ext4_group_desc *bg)
{
	return le32_to_cpu(bg->bg_inode_bitmap_lo) |
		(EXT4_DESC_SIZE(sb) >= EXT4_MIN_DESC_SIZE_64BIT ?
		 (ext4_fsblk_t)le32_to_cpu(bg->bg_inode_bitmap_hi) << 32 : 0);
}

ext4_fsblk_t ext4_inode_table(struct super_block *sb,
			      struct ext4_group_desc *bg)
{
	return le32_to_cpu(bg->bg_inode_table_lo) |
		(EXT4_DESC_SIZE(sb) >= EXT4_MIN_DESC_SIZE_64BIT ?
		 (ext4_fsblk_t)le32_to_cpu(bg->bg_inode_table_hi) << 32 : 0);
}

__u32 ext4_free_blks_count(struct super_block *sb,
			      struct ext4_group_desc *bg)
{
	return le16_to_cpu(bg->bg_free_blocks_count_lo) |
		(EXT4_DESC_SIZE(sb) >= EXT4_MIN_DESC_SIZE_64BIT ?
		 (__u32)le16_to_cpu(bg->bg_free_blocks_count_hi) << 16 : 0);
}

__u32 ext4_free_inodes_count(struct super_block *sb,
			      struct ext4_group_desc *bg)
{
	return le16_to_cpu(bg->bg_free_inodes_count_lo) |
		(EXT4_DESC_SIZE(sb) >= EXT4_MIN_DESC_SIZE_64BIT ?
		 (__u32)le16_to_cpu(bg->bg_free_inodes_count_hi) << 16 : 0);
}

__u32 ext4_used_dirs_count(struct super_block *sb,
			      struct ext4_group_desc *bg)
{
	return le16_to_cpu(bg->bg_used_dirs_count_lo) |
		(EXT4_DESC_SIZE(sb) >= EXT4_MIN_DESC_SIZE_64BIT ?
		 (__u32)le16_to_cpu(bg->bg_used_dirs_count_hi) << 16 : 0);
}

__u32 ext4_itable_unused_count(struct super_block *sb,
			      struct ext4_group_desc *bg)
{
	return le16_to_cpu(bg->bg_itable_unused_lo) |
		(EXT4_DESC_SIZE(sb) >= EXT4_MIN_DESC_SIZE_64BIT ?
		 (__u32)le16_to_cpu(bg->bg_itable_unused_hi) << 16 : 0);
}

void ext4_block_bitmap_set(struct super_block *sb,
			   struct ext4_group_desc *bg, ext4_fsblk_t blk)
{
	bg->bg_block_bitmap_lo = cpu_to_le32((u32)blk);
	if (EXT4_DESC_SIZE(sb) >= EXT4_MIN_DESC_SIZE_64BIT)
		bg->bg_block_bitmap_hi = cpu_to_le32(blk >> 32);
}

void ext4_inode_bitmap_set(struct super_block *sb,
			   struct ext4_group_desc *bg, ext4_fsblk_t blk)
{
	bg->bg_inode_bitmap_lo  = cpu_to_le32((u32)blk);
	if (EXT4_DESC_SIZE(sb) >= EXT4_MIN_DESC_SIZE_64BIT)
		bg->bg_inode_bitmap_hi = cpu_to_le32(blk >> 32);
}

void ext4_inode_table_set(struct super_block *sb,
			  struct ext4_group_desc *bg, ext4_fsblk_t blk)
{
	bg->bg_inode_table_lo = cpu_to_le32((u32)blk);
	if (EXT4_DESC_SIZE(sb) >= EXT4_MIN_DESC_SIZE_64BIT)
		bg->bg_inode_table_hi = cpu_to_le32(blk >> 32);
}

void ext4_free_blks_set(struct super_block *sb,
			  struct ext4_group_desc *bg, __u32 count)
{
	bg->bg_free_blocks_count_lo = cpu_to_le16((__u16)count);
	if (EXT4_DESC_SIZE(sb) >= EXT4_MIN_DESC_SIZE_64BIT)
		bg->bg_free_blocks_count_hi = cpu_to_le16(count >> 16);
}

void ext4_free_inodes_set(struct super_block *sb,
			  struct ext4_group_desc *bg, __u32 count)
{
	bg->bg_free_inodes_count_lo = cpu_to_le16((__u16)count);
	if (EXT4_DESC_SIZE(sb) >= EXT4_MIN_DESC_SIZE_64BIT)
		bg->bg_free_inodes_count_hi = cpu_to_le16(count >> 16);
}

void ext4_used_dirs_set(struct super_block *sb,
			  struct ext4_group_desc *bg, __u32 count)
{
	bg->bg_used_dirs_count_lo = cpu_to_le16((__u16)count);
	if (EXT4_DESC_SIZE(sb) >= EXT4_MIN_DESC_SIZE_64BIT)
		bg->bg_used_dirs_count_hi = cpu_to_le16(count >> 16);
}

void ext4_itable_unused_set(struct super_block *sb,
			  struct ext4_group_desc *bg, __u32 count)
{
	bg->bg_itable_unused_lo = cpu_to_le16((__u16)count);
	if (EXT4_DESC_SIZE(sb) >= EXT4_MIN_DESC_SIZE_64BIT)
		bg->bg_itable_unused_hi = cpu_to_le16(count >> 16);
}


/* Just increment the non-pointer handle value */
static handle_t *ext4_get_nojournal(void)
{
	handle_t *handle = current->journal_info;
	unsigned long ref_cnt = (unsigned long)handle;

	BUG_ON(ref_cnt >= EXT4_NOJOURNAL_MAX_REF_COUNT);

	ref_cnt++;
	handle = (handle_t *)ref_cnt;

	current->journal_info = handle;
	return handle;
}


/* Decrement the non-pointer handle value */
static void ext4_put_nojournal(handle_t *handle)
{
	unsigned long ref_cnt = (unsigned long)handle;

	BUG_ON(ref_cnt == 0);

	ref_cnt--;
	handle = (handle_t *)ref_cnt;

	current->journal_info = handle;
}

/*
 * Wrappers for jbd2_journal_start/end.
 *
 * The only special thing we need to do here is to make sure that all
 * journal_end calls result in the superblock being marked dirty, so
 * that sync() will call the filesystem's write_super callback if
 * appropriate.
 */
handle_t *ext4_journal_start_sb(struct super_block *sb, int nblocks)
{
	journal_t *journal;

	if (sb->s_flags & MS_RDONLY)
		return ERR_PTR(-EROFS);

	vfs_check_frozen(sb, SB_FREEZE_TRANS);
	/* Special case here: if the journal has aborted behind our
	 * backs (eg. EIO in the commit thread), then we still need to
	 * take the FS itself readonly cleanly. */
	journal = EXT4_SB(sb)->s_journal;
	if (journal) {
		if (is_journal_aborted(journal)) {
			ext4_abort(sb, "Detected aborted journal");
			return ERR_PTR(-EROFS);
		}
		return jbd2_journal_start(journal, nblocks);
	}
	return ext4_get_nojournal();
}

/*
 * The only special thing we need to do here is to make sure that all
 * jbd2_journal_stop calls result in the superblock being marked dirty, so
 * that sync() will call the filesystem's write_super callback if
 * appropriate.
 */
int __ext4_journal_stop(const char *where, unsigned int line, handle_t *handle)
{
	struct super_block *sb;
	int err;
	int rc;

	if (!ext4_handle_valid(handle)) {
		ext4_put_nojournal(handle);
		return 0;
	}
	sb = handle->h_transaction->t_journal->j_private;
	err = handle->h_err;
	rc = jbd2_journal_stop(handle);

	if (!err)
		err = rc;
	if (err)
		__ext4_std_error(sb, where, line, err);
	return err;
}

void ext4_journal_abort_handle(const char *caller, unsigned int line,
			       const char *err_fn, struct buffer_head *bh,
			       handle_t *handle, int err)
{
	char nbuf[16];
	const char *errstr = ext4_decode_error(NULL, err, nbuf);

	BUG_ON(!ext4_handle_valid(handle));

	if (bh)
		BUFFER_TRACE(bh, "abort");

	if (!handle->h_err)
		handle->h_err = err;

	if (is_handle_aborted(handle))
		return;

	printk(KERN_ERR "%s:%d: aborting transaction: %s in %s\n",
	       caller, line, errstr, err_fn);

	jbd2_journal_abort_handle(handle);
}

static void __save_error_info(struct super_block *sb, const char *func,
			    unsigned int line)
{
	struct ext4_super_block *es = EXT4_SB(sb)->s_es;

	EXT4_SB(sb)->s_mount_state |= EXT4_ERROR_FS;
	es->s_state |= cpu_to_le16(EXT4_ERROR_FS);
	es->s_last_error_time = cpu_to_le32(get_seconds());
	strncpy(es->s_last_error_func, func, sizeof(es->s_last_error_func));
	es->s_last_error_line = cpu_to_le32(line);
	if (!es->s_first_error_time) {
		es->s_first_error_time = es->s_last_error_time;
		strncpy(es->s_first_error_func, func,
			sizeof(es->s_first_error_func));
		es->s_first_error_line = cpu_to_le32(line);
		es->s_first_error_ino = es->s_last_error_ino;
		es->s_first_error_block = es->s_last_error_block;
	}
	/*
	 * Start the daily error reporting function if it hasn't been
	 * started already
	 */
	if (!es->s_error_count)
		mod_timer(&EXT4_SB(sb)->s_err_report, jiffies + 24*60*60*HZ);
	es->s_error_count = cpu_to_le32(le32_to_cpu(es->s_error_count) + 1);
}

static void save_error_info(struct super_block *sb, const char *func,
			    unsigned int line)
{
	__save_error_info(sb, func, line);
	ext4_commit_super(sb, 1);
}


/* Deal with the reporting of failure conditions on a filesystem such as
 * inconsistencies detected or read IO failures.
 *
 * On ext2, we can store the error state of the filesystem in the
 * superblock.  That is not possible on ext4, because we may have other
 * write ordering constraints on the superblock which prevent us from
 * writing it out straight away; and given that the journal is about to
 * be aborted, we can't rely on the current, or future, transactions to
 * write out the superblock safely.
 *
 * We'll just use the jbd2_journal_abort() error code to record an error in
 * the journal instead.  On recovery, the journal will complain about
 * that error until we've noted it down and cleared it.
 */

static void ext4_handle_error(struct super_block *sb)
{
	if (sb->s_flags & MS_RDONLY)
		return;

	if (!test_opt(sb, ERRORS_CONT)) {
		journal_t *journal = EXT4_SB(sb)->s_journal;

		EXT4_SB(sb)->s_mount_flags |= EXT4_MF_FS_ABORTED;
		if (journal)
			jbd2_journal_abort(journal, -EIO);
	}
	if (test_opt(sb, ERRORS_RO)) {
		ext4_msg(sb, KERN_CRIT, "Remounting filesystem read-only");
		sb->s_flags |= MS_RDONLY;
	}
	if (test_opt(sb, ERRORS_PANIC))
		panic("EXT4-fs (device %s): panic forced after error\n",
			sb->s_id);
}

void __ext4_error(struct super_block *sb, const char *function,
		  unsigned int line, const char *fmt, ...)
{
	struct va_format vaf;
	va_list args;

	va_start(args, fmt);
	vaf.fmt = fmt;
	vaf.va = &args;
	printk(KERN_CRIT "EXT4-fs error (device %s): %s:%d: comm %s: %pV\n",
	       sb->s_id, function, line, current->comm, &vaf);
	va_end(args);

	ext4_handle_error(sb);
}

void ext4_error_inode(struct inode *inode, const char *function,
		      unsigned int line, ext4_fsblk_t block,
		      const char *fmt, ...)
{
	va_list args;
	struct va_format vaf;
	struct ext4_super_block *es = EXT4_SB(inode->i_sb)->s_es;

	es->s_last_error_ino = cpu_to_le32(inode->i_ino);
	es->s_last_error_block = cpu_to_le64(block);
	save_error_info(inode->i_sb, function, line);
	va_start(args, fmt);
	vaf.fmt = fmt;
	vaf.va = &args;
	printk(KERN_CRIT "EXT4-fs error (device %s): %s:%d: inode #%lu: ",
	       inode->i_sb->s_id, function, line, inode->i_ino);
	if (block)
		printk(KERN_CONT "block %llu: ", block);
	printk(KERN_CONT "comm %s: %pV\n", current->comm, &vaf);
	va_end(args);

	ext4_handle_error(inode->i_sb);
}

void ext4_error_file(struct file *file, const char *function,
		     unsigned int line, ext4_fsblk_t block,
		     const char *fmt, ...)
{
	va_list args;
	struct va_format vaf;
	struct ext4_super_block *es;
	struct inode *inode = file->f_dentry->d_inode;
	char pathname[80], *path;

	es = EXT4_SB(inode->i_sb)->s_es;
	es->s_last_error_ino = cpu_to_le32(inode->i_ino);
	save_error_info(inode->i_sb, function, line);
	path = d_path(&(file->f_path), pathname, sizeof(pathname));
	if (IS_ERR(path))
		path = "(unknown)";
	printk(KERN_CRIT
	       "EXT4-fs error (device %s): %s:%d: inode #%lu: ",
	       inode->i_sb->s_id, function, line, inode->i_ino);
	if (block)
		printk(KERN_CONT "block %llu: ", block);
	va_start(args, fmt);
	vaf.fmt = fmt;
	vaf.va = &args;
	printk(KERN_CONT "comm %s: path %s: %pV\n", current->comm, path, &vaf);
	va_end(args);

	ext4_handle_error(inode->i_sb);
}

static const char *ext4_decode_error(struct super_block *sb, int errno,
				     char nbuf[16])
{
	char *errstr = NULL;

	switch (errno) {
	case -EIO:
		errstr = "IO failure";
		break;
	case -ENOMEM:
		errstr = "Out of memory";
		break;
	case -EROFS:
		if (!sb || (EXT4_SB(sb)->s_journal &&
			    EXT4_SB(sb)->s_journal->j_flags & JBD2_ABORT))
			errstr = "Journal has aborted";
		else
			errstr = "Readonly filesystem";
		break;
	default:
		/* If the caller passed in an extra buffer for unknown
		 * errors, textualise them now.  Else we just return
		 * NULL. */
		if (nbuf) {
			/* Check for truncated error codes... */
			if (snprintf(nbuf, 16, "error %d", -errno) >= 0)
				errstr = nbuf;
		}
		break;
	}

	return errstr;
}

/* __ext4_std_error decodes expected errors from journaling functions
 * automatically and invokes the appropriate error response.  */

void __ext4_std_error(struct super_block *sb, const char *function,
		      unsigned int line, int errno)
{
	char nbuf[16];
	const char *errstr;

	/* Special case: if the error is EROFS, and we're not already
	 * inside a transaction, then there's really no point in logging
	 * an error. */
	if (errno == -EROFS && journal_current_handle() == NULL &&
	    (sb->s_flags & MS_RDONLY))
		return;

	errstr = ext4_decode_error(sb, errno, nbuf);
	printk(KERN_CRIT "EXT4-fs error (device %s) in %s:%d: %s\n",
	       sb->s_id, function, line, errstr);
	save_error_info(sb, function, line);

	ext4_handle_error(sb);
}

/*
 * ext4_abort is a much stronger failure handler than ext4_error.  The
 * abort function may be used to deal with unrecoverable failures such
 * as journal IO errors or ENOMEM at a critical moment in log management.
 *
 * We unconditionally force the filesystem into an ABORT|READONLY state,
 * unless the error response on the fs has been set to panic in which
 * case we take the easy way out and panic immediately.
 */

void __ext4_abort(struct super_block *sb, const char *function,
		unsigned int line, const char *fmt, ...)
{
	va_list args;

	save_error_info(sb, function, line);
	va_start(args, fmt);
	printk(KERN_CRIT "EXT4-fs error (device %s): %s:%d: ", sb->s_id,
	       function, line);
	vprintk(fmt, args);
	printk("\n");
	va_end(args);

	if ((sb->s_flags & MS_RDONLY) == 0) {
		ext4_msg(sb, KERN_CRIT, "Remounting filesystem read-only");
		sb->s_flags |= MS_RDONLY;
		EXT4_SB(sb)->s_mount_flags |= EXT4_MF_FS_ABORTED;
		if (EXT4_SB(sb)->s_journal)
			jbd2_journal_abort(EXT4_SB(sb)->s_journal, -EIO);
		save_error_info(sb, function, line);
	}
	if (test_opt(sb, ERRORS_PANIC))
		panic("EXT4-fs panic from previous error\n");
}

void ext4_msg(struct super_block *sb, const char *prefix, const char *fmt, ...)
{
	struct va_format vaf;
	va_list args;

	va_start(args, fmt);
	vaf.fmt = fmt;
	vaf.va = &args;
	printk("%sEXT4-fs (%s): %pV\n", prefix, sb->s_id, &vaf);
	va_end(args);
}

void __ext4_warning(struct super_block *sb, const char *function,
		    unsigned int line, const char *fmt, ...)
{
	struct va_format vaf;
	va_list args;

	va_start(args, fmt);
	vaf.fmt = fmt;
	vaf.va = &args;
	printk(KERN_WARNING "EXT4-fs warning (device %s): %s:%d: %pV\n",
	       sb->s_id, function, line, &vaf);
	va_end(args);
}

void __ext4_grp_locked_error(const char *function, unsigned int line,
			     struct super_block *sb, ext4_group_t grp,
			     unsigned long ino, ext4_fsblk_t block,
			     const char *fmt, ...)
__releases(bitlock)
__acquires(bitlock)
{
	struct va_format vaf;
	va_list args;
	struct ext4_super_block *es = EXT4_SB(sb)->s_es;

	es->s_last_error_ino = cpu_to_le32(ino);
	es->s_last_error_block = cpu_to_le64(block);
	__save_error_info(sb, function, line);

	va_start(args, fmt);

	vaf.fmt = fmt;
	vaf.va = &args;
	printk(KERN_CRIT "EXT4-fs error (device %s): %s:%d: group %u, ",
	       sb->s_id, function, line, grp);
	if (ino)
		printk(KERN_CONT "inode %lu: ", ino);
	if (block)
		printk(KERN_CONT "block %llu:", (unsigned long long) block);
	printk(KERN_CONT "%pV\n", &vaf);
	va_end(args);

	if (test_opt(sb, ERRORS_CONT)) {
		ext4_commit_super(sb, 0);
		return;
	}

	ext4_unlock_group(sb, grp);
	ext4_handle_error(sb);
	/*
	 * We only get here in the ERRORS_RO case; relocking the group
	 * may be dangerous, but nothing bad will happen since the
	 * filesystem will have already been marked read/only and the
	 * journal has been aborted.  We return 1 as a hint to callers
	 * who might what to use the return value from
	 * ext4_grp_locked_error() to distinguish beween the
	 * ERRORS_CONT and ERRORS_RO case, and perhaps return more
	 * aggressively from the ext4 function in question, with a
	 * more appropriate error code.
	 */
	ext4_lock_group(sb, grp);
	return;
}

void ext4_update_dynamic_rev(struct super_block *sb)
{
	struct ext4_super_block *es = EXT4_SB(sb)->s_es;

	if (le32_to_cpu(es->s_rev_level) > EXT4_GOOD_OLD_REV)
		return;

	ext4_warning(sb,
		     "updating to rev %d because of new feature flag, "
		     "running e2fsck is recommended",
		     EXT4_DYNAMIC_REV);

	es->s_first_ino = cpu_to_le32(EXT4_GOOD_OLD_FIRST_INO);
	es->s_inode_size = cpu_to_le16(EXT4_GOOD_OLD_INODE_SIZE);
	es->s_rev_level = cpu_to_le32(EXT4_DYNAMIC_REV);
	/* leave es->s_feature_*compat flags alone */
	/* es->s_uuid will be set by e2fsck if empty */

	/*
	 * The rest of the superblock fields should be zero, and if not it
	 * means they are likely already in use, so leave them alone.  We
	 * can leave it up to e2fsck to clean up any inconsistencies there.
	 */
}

/*
 * Open the external journal device
 */
static struct block_device *ext4_blkdev_get(dev_t dev, struct super_block *sb)
{
	struct block_device *bdev;
	char b[BDEVNAME_SIZE];

	bdev = blkdev_get_by_dev(dev, FMODE_READ|FMODE_WRITE|FMODE_EXCL, sb);
	if (IS_ERR(bdev))
		goto fail;
	return bdev;

fail:
	ext4_msg(sb, KERN_ERR, "failed to open journal device %s: %ld",
			__bdevname(dev, b), PTR_ERR(bdev));
	return NULL;
}

/*
 * Release the journal device
 */
static int ext4_blkdev_put(struct block_device *bdev)
{
	return blkdev_put(bdev, FMODE_READ|FMODE_WRITE|FMODE_EXCL);
}

static int ext4_blkdev_remove(struct ext4_sb_info *sbi)
{
	struct block_device *bdev;
	int ret = -ENODEV;

	bdev = sbi->journal_bdev;
	if (bdev) {
		ret = ext4_blkdev_put(bdev);
		sbi->journal_bdev = NULL;
	}
	return ret;
}

static inline struct inode *orphan_list_entry(struct list_head *l)
{
	return &list_entry(l, struct ext4_inode_info, i_orphan)->vfs_inode;
}

static void dump_orphan_list(struct super_block *sb, struct ext4_sb_info *sbi)
{
	struct list_head *l;

	ext4_msg(sb, KERN_ERR, "sb orphan head is %d",
		 le32_to_cpu(sbi->s_es->s_last_orphan));

	printk(KERN_ERR "sb_info orphan list:\n");
	list_for_each(l, &sbi->s_orphan) {
		struct inode *inode = orphan_list_entry(l);
		printk(KERN_ERR "  "
		       "inode %s:%lu at %p: mode %o, nlink %d, next %d\n",
		       inode->i_sb->s_id, inode->i_ino, inode,
		       inode->i_mode, inode->i_nlink,
		       NEXT_ORPHAN(inode));
	}
}

static void ext4_put_super(struct super_block *sb)
{
	struct ext4_sb_info *sbi = EXT4_SB(sb);
	struct ext4_super_block *es = sbi->s_es;
	int i, err;

	ext4_unregister_li_request(sb);
	dquot_disable(sb, -1, DQUOT_USAGE_ENABLED | DQUOT_LIMITS_ENABLED);

	flush_workqueue(sbi->dio_unwritten_wq);
	destroy_workqueue(sbi->dio_unwritten_wq);

	lock_super(sb);
	if (sb->s_dirt)
		ext4_commit_super(sb, 1);

	if (sbi->s_journal) {
		err = jbd2_journal_destroy(sbi->s_journal);
		sbi->s_journal = NULL;
		if (err < 0)
			ext4_abort(sb, "Couldn't clean up the journal");
	}

	del_timer(&sbi->s_err_report);
	ext4_release_system_zone(sb);
	ext4_mb_release(sb);
	ext4_ext_release(sb);
	ext4_xattr_put_super(sb);

	if (!(sb->s_flags & MS_RDONLY)) {
		EXT4_CLEAR_INCOMPAT_FEATURE(sb, EXT4_FEATURE_INCOMPAT_RECOVER);
		es->s_state = cpu_to_le16(sbi->s_mount_state);
		ext4_commit_super(sb, 1);
	}
	if (sbi->s_proc) {
		remove_proc_entry(sb->s_id, ext4_proc_root);
	}
	kobject_del(&sbi->s_kobj);

	for (i = 0; i < sbi->s_gdb_count; i++)
		brelse(sbi->s_group_desc[i]);
	kfree(sbi->s_group_desc);
	if (is_vmalloc_addr(sbi->s_flex_groups))
		vfree(sbi->s_flex_groups);
	else
		kfree(sbi->s_flex_groups);
	percpu_counter_destroy(&sbi->s_freeblocks_counter);
	percpu_counter_destroy(&sbi->s_freeinodes_counter);
	percpu_counter_destroy(&sbi->s_dirs_counter);
	percpu_counter_destroy(&sbi->s_dirtyblocks_counter);
	brelse(sbi->s_sbh);
#ifdef CONFIG_QUOTA
	for (i = 0; i < MAXQUOTAS; i++)
		kfree(sbi->s_qf_names[i]);
#endif

	/* Debugging code just in case the in-memory inode orphan list
	 * isn't empty.  The on-disk one can be non-empty if we've
	 * detected an error and taken the fs readonly, but the
	 * in-memory list had better be clean by this point. */
	if (!list_empty(&sbi->s_orphan))
		dump_orphan_list(sb, sbi);
	J_ASSERT(list_empty(&sbi->s_orphan));

	invalidate_bdev(sb->s_bdev);
	if (sbi->journal_bdev && sbi->journal_bdev != sb->s_bdev) {
		/*
		 * Invalidate the journal device's buffers.  We don't want them
		 * floating about in memory - the physical journal device may
		 * hotswapped, and it breaks the `ro-after' testing code.
		 */
		sync_blockdev(sbi->journal_bdev);
		invalidate_bdev(sbi->journal_bdev);
		ext4_blkdev_remove(sbi);
	}
	sb->s_fs_info = NULL;
	/*
	 * Now that we are completely done shutting down the
	 * superblock, we need to actually destroy the kobject.
	 */
	unlock_super(sb);
	kobject_put(&sbi->s_kobj);
	wait_for_completion(&sbi->s_kobj_unregister);
	kfree(sbi->s_blockgroup_lock);
	kfree(sbi);
}

static struct kmem_cache *ext4_inode_cachep;

/*
 * Called inside transaction, so use GFP_NOFS
 */
static struct inode *ext4_alloc_inode(struct super_block *sb)
{
	struct ext4_inode_info *ei;

	ei = kmem_cache_alloc(ext4_inode_cachep, GFP_NOFS);
	if (!ei)
		return NULL;

	ei->vfs_inode.i_version = 1;
	ei->vfs_inode.i_data.writeback_index = 0;
	memset(&ei->i_cached_extent, 0, sizeof(struct ext4_ext_cache));
	INIT_LIST_HEAD(&ei->i_prealloc_list);
	spin_lock_init(&ei->i_prealloc_lock);
	ei->i_reserved_data_blocks = 0;
	ei->i_reserved_meta_blocks = 0;
	ei->i_allocated_meta_blocks = 0;
	ei->i_da_metadata_calc_len = 0;
	spin_lock_init(&(ei->i_block_reservation_lock));
#ifdef CONFIG_QUOTA
	ei->i_reserved_quota = 0;
#endif
	ei->jinode = NULL;
	INIT_LIST_HEAD(&ei->i_completed_io_list);
	spin_lock_init(&ei->i_completed_io_lock);
	ei->cur_aio_dio = NULL;
	ei->i_sync_tid = 0;
	ei->i_datasync_tid = 0;
	atomic_set(&ei->i_ioend_count, 0);
	atomic_set(&ei->i_aiodio_unwritten, 0);

	return &ei->vfs_inode;
}

static int ext4_drop_inode(struct inode *inode)
{
	int drop = generic_drop_inode(inode);

	trace_ext4_drop_inode(inode, drop);
	return drop;
}

static void ext4_i_callback(struct rcu_head *head)
{
	struct inode *inode = container_of(head, struct inode, i_rcu);
	INIT_LIST_HEAD(&inode->i_dentry);
	kmem_cache_free(ext4_inode_cachep, EXT4_I(inode));
}

static void ext4_destroy_inode(struct inode *inode)
{
	ext4_ioend_wait(inode);
	if (!list_empty(&(EXT4_I(inode)->i_orphan))) {
		ext4_msg(inode->i_sb, KERN_ERR,
			 "Inode %lu (%p): orphan list check failed!",
			 inode->i_ino, EXT4_I(inode));
		print_hex_dump(KERN_INFO, "", DUMP_PREFIX_ADDRESS, 16, 4,
				EXT4_I(inode), sizeof(struct ext4_inode_info),
				true);
		dump_stack();
	}
	call_rcu(&inode->i_rcu, ext4_i_callback);
}

static void init_once(void *foo)
{
	struct ext4_inode_info *ei = (struct ext4_inode_info *) foo;

	INIT_LIST_HEAD(&ei->i_orphan);
#ifdef CONFIG_EXT4_FS_XATTR
	init_rwsem(&ei->xattr_sem);
#endif
	init_rwsem(&ei->i_data_sem);
	inode_init_once(&ei->vfs_inode);
}

static int init_inodecache(void)
{
	ext4_inode_cachep = kmem_cache_create("ext4_inode_cache",
					     sizeof(struct ext4_inode_info),
					     0, (SLAB_RECLAIM_ACCOUNT|
						SLAB_MEM_SPREAD),
					     init_once);
	if (ext4_inode_cachep == NULL)
		return -ENOMEM;
	return 0;
}

static void destroy_inodecache(void)
{
	kmem_cache_destroy(ext4_inode_cachep);
}

void ext4_clear_inode(struct inode *inode)
{
	invalidate_inode_buffers(inode);
	end_writeback(inode);
	dquot_drop(inode);
	ext4_discard_preallocations(inode);
	if (EXT4_I(inode)->jinode) {
		jbd2_journal_release_jbd_inode(EXT4_JOURNAL(inode),
					       EXT4_I(inode)->jinode);
		jbd2_free_inode(EXT4_I(inode)->jinode);
		EXT4_I(inode)->jinode = NULL;
	}
}

static inline void ext4_show_quota_options(struct seq_file *seq,
					   struct super_block *sb)
{
#if defined(CONFIG_QUOTA)
	struct ext4_sb_info *sbi = EXT4_SB(sb);

	if (sbi->s_jquota_fmt) {
		char *fmtname = "";

		switch (sbi->s_jquota_fmt) {
		case QFMT_VFS_OLD:
			fmtname = "vfsold";
			break;
		case QFMT_VFS_V0:
			fmtname = "vfsv0";
			break;
		case QFMT_VFS_V1:
			fmtname = "vfsv1";
			break;
		}
		seq_printf(seq, ",jqfmt=%s", fmtname);
	}

	if (sbi->s_qf_names[USRQUOTA])
		seq_printf(seq, ",usrjquota=%s", sbi->s_qf_names[USRQUOTA]);

	if (sbi->s_qf_names[GRPQUOTA])
		seq_printf(seq, ",grpjquota=%s", sbi->s_qf_names[GRPQUOTA]);

	if (test_opt(sb, USRQUOTA))
		seq_puts(seq, ",usrquota");

	if (test_opt(sb, GRPQUOTA))
		seq_puts(seq, ",grpquota");
#endif
}

/*
 * Show an option if
 *  - it's set to a non-default value OR
 *  - if the per-sb default is different from the global default
 */
static int ext4_show_options(struct seq_file *seq, struct vfsmount *vfs)
{
	int def_errors;
	unsigned long def_mount_opts;
	struct super_block *sb = vfs->mnt_sb;
	struct ext4_sb_info *sbi = EXT4_SB(sb);
	struct ext4_super_block *es = sbi->s_es;

	def_mount_opts = le32_to_cpu(es->s_default_mount_opts);
	def_errors     = le16_to_cpu(es->s_errors);

	if (sbi->s_sb_block != 1)
		seq_printf(seq, ",sb=%llu", sbi->s_sb_block);
	if (test_opt(sb, MINIX_DF))
		seq_puts(seq, ",minixdf");
	if (test_opt(sb, GRPID) && !(def_mount_opts & EXT4_DEFM_BSDGROUPS))
		seq_puts(seq, ",grpid");
	if (!test_opt(sb, GRPID) && (def_mount_opts & EXT4_DEFM_BSDGROUPS))
		seq_puts(seq, ",nogrpid");
	if (sbi->s_resuid != EXT4_DEF_RESUID ||
	    le16_to_cpu(es->s_def_resuid) != EXT4_DEF_RESUID) {
		seq_printf(seq, ",resuid=%u", sbi->s_resuid);
	}
	if (sbi->s_resgid != EXT4_DEF_RESGID ||
	    le16_to_cpu(es->s_def_resgid) != EXT4_DEF_RESGID) {
		seq_printf(seq, ",resgid=%u", sbi->s_resgid);
	}
	if (test_opt(sb, ERRORS_RO)) {
		if (def_errors == EXT4_ERRORS_PANIC ||
		    def_errors == EXT4_ERRORS_CONTINUE) {
			seq_puts(seq, ",errors=remount-ro");
		}
	}
	if (test_opt(sb, ERRORS_CONT) && def_errors != EXT4_ERRORS_CONTINUE)
		seq_puts(seq, ",errors=continue");
	if (test_opt(sb, ERRORS_PANIC) && def_errors != EXT4_ERRORS_PANIC)
		seq_puts(seq, ",errors=panic");
	if (test_opt(sb, NO_UID32) && !(def_mount_opts & EXT4_DEFM_UID16))
		seq_puts(seq, ",nouid32");
	if (test_opt(sb, DEBUG) && !(def_mount_opts & EXT4_DEFM_DEBUG))
		seq_puts(seq, ",debug");
	if (test_opt(sb, OLDALLOC))
		seq_puts(seq, ",oldalloc");
#ifdef CONFIG_EXT4_FS_XATTR
	if (test_opt(sb, XATTR_USER))
		seq_puts(seq, ",user_xattr");
	if (!test_opt(sb, XATTR_USER))
		seq_puts(seq, ",nouser_xattr");
#endif
#ifdef CONFIG_EXT4_FS_POSIX_ACL
	if (test_opt(sb, POSIX_ACL) && !(def_mount_opts & EXT4_DEFM_ACL))
		seq_puts(seq, ",acl");
	if (!test_opt(sb, POSIX_ACL) && (def_mount_opts & EXT4_DEFM_ACL))
		seq_puts(seq, ",noacl");
#endif
	if (sbi->s_commit_interval != JBD2_DEFAULT_MAX_COMMIT_AGE*HZ) {
		seq_printf(seq, ",commit=%u",
			   (unsigned) (sbi->s_commit_interval / HZ));
	}
	if (sbi->s_min_batch_time != EXT4_DEF_MIN_BATCH_TIME) {
		seq_printf(seq, ",min_batch_time=%u",
			   (unsigned) sbi->s_min_batch_time);
	}
	if (sbi->s_max_batch_time != EXT4_DEF_MAX_BATCH_TIME) {
		seq_printf(seq, ",max_batch_time=%u",
			   (unsigned) sbi->s_min_batch_time);
	}

	/*
	 * We're changing the default of barrier mount option, so
	 * let's always display its mount state so it's clear what its
	 * status is.
	 */
	seq_puts(seq, ",barrier=");
	seq_puts(seq, test_opt(sb, BARRIER) ? "1" : "0");
	if (test_opt(sb, JOURNAL_ASYNC_COMMIT))
		seq_puts(seq, ",journal_async_commit");
	else if (test_opt(sb, JOURNAL_CHECKSUM))
		seq_puts(seq, ",journal_checksum");
	if (test_opt(sb, I_VERSION))
		seq_puts(seq, ",i_version");
	if (!test_opt(sb, DELALLOC) &&
	    !(def_mount_opts & EXT4_DEFM_NODELALLOC))
		seq_puts(seq, ",nodelalloc");

	if (!test_opt(sb, MBLK_IO_SUBMIT))
		seq_puts(seq, ",nomblk_io_submit");
	if (sbi->s_stripe)
		seq_printf(seq, ",stripe=%lu", sbi->s_stripe);
	/*
	 * journal mode get enabled in different ways
	 * So just print the value even if we didn't specify it
	 */
	if (test_opt(sb, DATA_FLAGS) == EXT4_MOUNT_JOURNAL_DATA)
		seq_puts(seq, ",data=journal");
	else if (test_opt(sb, DATA_FLAGS) == EXT4_MOUNT_ORDERED_DATA)
		seq_puts(seq, ",data=ordered");
	else if (test_opt(sb, DATA_FLAGS) == EXT4_MOUNT_WRITEBACK_DATA)
		seq_puts(seq, ",data=writeback");

	if (sbi->s_inode_readahead_blks != EXT4_DEF_INODE_READAHEAD_BLKS)
		seq_printf(seq, ",inode_readahead_blks=%u",
			   sbi->s_inode_readahead_blks);

	if (test_opt(sb, DATA_ERR_ABORT))
		seq_puts(seq, ",data_err=abort");

	if (test_opt(sb, NO_AUTO_DA_ALLOC))
		seq_puts(seq, ",noauto_da_alloc");

	if (test_opt(sb, DISCARD) && !(def_mount_opts & EXT4_DEFM_DISCARD))
		seq_puts(seq, ",discard");

	if (test_opt(sb, NOLOAD))
		seq_puts(seq, ",norecovery");

	if (test_opt(sb, DIOREAD_NOLOCK))
		seq_puts(seq, ",dioread_nolock");

	if (test_opt(sb, BLOCK_VALIDITY) &&
	    !(def_mount_opts & EXT4_DEFM_BLOCK_VALIDITY))
		seq_puts(seq, ",block_validity");

	if (!test_opt(sb, INIT_INODE_TABLE))
		seq_puts(seq, ",noinit_inode_table");
	else if (sbi->s_li_wait_mult)
		seq_printf(seq, ",init_inode_table=%u",
			   (unsigned) sbi->s_li_wait_mult);

	ext4_show_quota_options(seq, sb);

	return 0;
}

static struct inode *ext4_nfs_get_inode(struct super_block *sb,
					u64 ino, u32 generation)
{
	struct inode *inode;

	if (ino < EXT4_FIRST_INO(sb) && ino != EXT4_ROOT_INO)
		return ERR_PTR(-ESTALE);
	if (ino > le32_to_cpu(EXT4_SB(sb)->s_es->s_inodes_count))
		return ERR_PTR(-ESTALE);

	/* iget isn't really right if the inode is currently unallocated!!
	 *
	 * ext4_read_inode will return a bad_inode if the inode had been
	 * deleted, so we should be safe.
	 *
	 * Currently we don't know the generation for parent directory, so
	 * a generation of 0 means "accept any"
	 */
	inode = ext4_iget(sb, ino);
	if (IS_ERR(inode))
		return ERR_CAST(inode);
	if (generation && inode->i_generation != generation) {
		iput(inode);
		return ERR_PTR(-ESTALE);
	}

	return inode;
}

static struct dentry *ext4_fh_to_dentry(struct super_block *sb, struct fid *fid,
					int fh_len, int fh_type)
{
	return generic_fh_to_dentry(sb, fid, fh_len, fh_type,
				    ext4_nfs_get_inode);
}

static struct dentry *ext4_fh_to_parent(struct super_block *sb, struct fid *fid,
					int fh_len, int fh_type)
{
	return generic_fh_to_parent(sb, fid, fh_len, fh_type,
				    ext4_nfs_get_inode);
}

/*
 * Try to release metadata pages (indirect blocks, directories) which are
 * mapped via the block device.  Since these pages could have journal heads
 * which would prevent try_to_free_buffers() from freeing them, we must use
 * jbd2 layer's try_to_free_buffers() function to release them.
 */
static int bdev_try_to_free_page(struct super_block *sb, struct page *page,
				 gfp_t wait)
{
	journal_t *journal = EXT4_SB(sb)->s_journal;

	WARN_ON(PageChecked(page));
	if (!page_has_buffers(page))
		return 0;
	if (journal)
		return jbd2_journal_try_to_free_buffers(journal, page,
							wait & ~__GFP_WAIT);
	return try_to_free_buffers(page);
}

#ifdef CONFIG_QUOTA
#define QTYPE2NAME(t) ((t) == USRQUOTA ? "user" : "group")
#define QTYPE2MOPT(on, t) ((t) == USRQUOTA?((on)##USRJQUOTA):((on)##GRPJQUOTA))

static int ext4_write_dquot(struct dquot *dquot);
static int ext4_acquire_dquot(struct dquot *dquot);
static int ext4_release_dquot(struct dquot *dquot);
static int ext4_mark_dquot_dirty(struct dquot *dquot);
static int ext4_write_info(struct super_block *sb, int type);
static int ext4_quota_on(struct super_block *sb, int type, int format_id,
			 struct path *path);
static int ext4_quota_off(struct super_block *sb, int type);
static int ext4_quota_on_mount(struct super_block *sb, int type);
static ssize_t ext4_quota_read(struct super_block *sb, int type, char *data,
			       size_t len, loff_t off);
static ssize_t ext4_quota_write(struct super_block *sb, int type,
				const char *data, size_t len, loff_t off);

static const struct dquot_operations ext4_quota_operations = {
#ifdef CONFIG_QUOTA
	.get_reserved_space = ext4_get_reserved_space,
#endif
	.write_dquot	= ext4_write_dquot,
	.acquire_dquot	= ext4_acquire_dquot,
	.release_dquot	= ext4_release_dquot,
	.mark_dirty	= ext4_mark_dquot_dirty,
	.write_info	= ext4_write_info,
	.alloc_dquot	= dquot_alloc,
	.destroy_dquot	= dquot_destroy,
};

static const struct quotactl_ops ext4_qctl_operations = {
	.quota_on	= ext4_quota_on,
	.quota_off	= ext4_quota_off,
	.quota_sync	= dquot_quota_sync,
	.get_info	= dquot_get_dqinfo,
	.set_info	= dquot_set_dqinfo,
	.get_dqblk	= dquot_get_dqblk,
	.set_dqblk	= dquot_set_dqblk
};
#endif

static const struct super_operations ext4_sops = {
	.alloc_inode	= ext4_alloc_inode,
	.destroy_inode	= ext4_destroy_inode,
	.write_inode	= ext4_write_inode,
	.dirty_inode	= ext4_dirty_inode,
	.drop_inode	= ext4_drop_inode,
	.evict_inode	= ext4_evict_inode,
	.put_super	= ext4_put_super,
	.sync_fs	= ext4_sync_fs,
	.freeze_fs	= ext4_freeze,
	.unfreeze_fs	= ext4_unfreeze,
	.statfs		= ext4_statfs,
	.remount_fs	= ext4_remount,
	.show_options	= ext4_show_options,
#ifdef CONFIG_QUOTA
	.quota_read	= ext4_quota_read,
	.quota_write	= ext4_quota_write,
#endif
	.bdev_try_to_free_page = bdev_try_to_free_page,
};

static const struct super_operations ext4_nojournal_sops = {
	.alloc_inode	= ext4_alloc_inode,
	.destroy_inode	= ext4_destroy_inode,
	.write_inode	= ext4_write_inode,
	.dirty_inode	= ext4_dirty_inode,
	.drop_inode	= ext4_drop_inode,
	.evict_inode	= ext4_evict_inode,
	.write_super	= ext4_write_super,
	.put_super	= ext4_put_super,
	.statfs		= ext4_statfs,
	.remount_fs	= ext4_remount,
	.show_options	= ext4_show_options,
#ifdef CONFIG_QUOTA
	.quota_read	= ext4_quota_read,
	.quota_write	= ext4_quota_write,
#endif
	.bdev_try_to_free_page = bdev_try_to_free_page,
};

static const struct export_operations ext4_export_ops = {
	.fh_to_dentry = ext4_fh_to_dentry,
	.fh_to_parent = ext4_fh_to_parent,
	.get_parent = ext4_get_parent,
};

enum {
	Opt_bsd_df, Opt_minix_df, Opt_grpid, Opt_nogrpid,
	Opt_resgid, Opt_resuid, Opt_sb, Opt_err_cont, Opt_err_panic, Opt_err_ro,
	Opt_nouid32, Opt_debug, Opt_oldalloc, Opt_orlov,
	Opt_user_xattr, Opt_nouser_xattr, Opt_acl, Opt_noacl,
	Opt_auto_da_alloc, Opt_noauto_da_alloc, Opt_noload, Opt_nobh, Opt_bh,
	Opt_commit, Opt_min_batch_time, Opt_max_batch_time,
	Opt_journal_update, Opt_journal_dev,
	Opt_journal_checksum, Opt_journal_async_commit,
	Opt_abort, Opt_data_journal, Opt_data_ordered, Opt_data_writeback,
	Opt_data_err_abort, Opt_data_err_ignore,
	Opt_usrjquota, Opt_grpjquota, Opt_offusrjquota, Opt_offgrpjquota,
	Opt_jqfmt_vfsold, Opt_jqfmt_vfsv0, Opt_jqfmt_vfsv1, Opt_quota,
	Opt_noquota, Opt_ignore, Opt_barrier, Opt_nobarrier, Opt_err,
	Opt_resize, Opt_usrquota, Opt_grpquota, Opt_i_version,
	Opt_stripe, Opt_delalloc, Opt_nodelalloc, Opt_mblk_io_submit,
	Opt_nomblk_io_submit, Opt_block_validity, Opt_noblock_validity,
	Opt_inode_readahead_blks, Opt_journal_ioprio,
	Opt_dioread_nolock, Opt_dioread_lock,
	Opt_discard, Opt_nodiscard,
	Opt_init_inode_table, Opt_noinit_inode_table,
};

static const match_table_t tokens = {
	{Opt_bsd_df, "bsddf"},
	{Opt_minix_df, "minixdf"},
	{Opt_grpid, "grpid"},
	{Opt_grpid, "bsdgroups"},
	{Opt_nogrpid, "nogrpid"},
	{Opt_nogrpid, "sysvgroups"},
	{Opt_resgid, "resgid=%u"},
	{Opt_resuid, "resuid=%u"},
	{Opt_sb, "sb=%u"},
	{Opt_err_cont, "errors=continue"},
	{Opt_err_panic, "errors=panic"},
	{Opt_err_ro, "errors=remount-ro"},
	{Opt_nouid32, "nouid32"},
	{Opt_debug, "debug"},
	{Opt_oldalloc, "oldalloc"},
	{Opt_orlov, "orlov"},
	{Opt_user_xattr, "user_xattr"},
	{Opt_nouser_xattr, "nouser_xattr"},
	{Opt_acl, "acl"},
	{Opt_noacl, "noacl"},
	{Opt_noload, "noload"},
	{Opt_noload, "norecovery"},
	{Opt_nobh, "nobh"},
	{Opt_bh, "bh"},
	{Opt_commit, "commit=%u"},
	{Opt_min_batch_time, "min_batch_time=%u"},
	{Opt_max_batch_time, "max_batch_time=%u"},
	{Opt_journal_update, "journal=update"},
	{Opt_journal_dev, "journal_dev=%u"},
	{Opt_journal_checksum, "journal_checksum"},
	{Opt_journal_async_commit, "journal_async_commit"},
	{Opt_abort, "abort"},
	{Opt_data_journal, "data=journal"},
	{Opt_data_ordered, "data=ordered"},
	{Opt_data_writeback, "data=writeback"},
	{Opt_data_err_abort, "data_err=abort"},
	{Opt_data_err_ignore, "data_err=ignore"},
	{Opt_offusrjquota, "usrjquota="},
	{Opt_usrjquota, "usrjquota=%s"},
	{Opt_offgrpjquota, "grpjquota="},
	{Opt_grpjquota, "grpjquota=%s"},
	{Opt_jqfmt_vfsold, "jqfmt=vfsold"},
	{Opt_jqfmt_vfsv0, "jqfmt=vfsv0"},
	{Opt_jqfmt_vfsv1, "jqfmt=vfsv1"},
	{Opt_grpquota, "grpquota"},
	{Opt_noquota, "noquota"},
	{Opt_quota, "quota"},
	{Opt_usrquota, "usrquota"},
	{Opt_barrier, "barrier=%u"},
	{Opt_barrier, "barrier"},
	{Opt_nobarrier, "nobarrier"},
	{Opt_i_version, "i_version"},
	{Opt_stripe, "stripe=%u"},
	{Opt_resize, "resize"},
	{Opt_delalloc, "delalloc"},
	{Opt_nodelalloc, "nodelalloc"},
	{Opt_mblk_io_submit, "mblk_io_submit"},
	{Opt_nomblk_io_submit, "nomblk_io_submit"},
	{Opt_block_validity, "block_validity"},
	{Opt_noblock_validity, "noblock_validity"},
	{Opt_inode_readahead_blks, "inode_readahead_blks=%u"},
	{Opt_journal_ioprio, "journal_ioprio=%u"},
	{Opt_auto_da_alloc, "auto_da_alloc=%u"},
	{Opt_auto_da_alloc, "auto_da_alloc"},
	{Opt_noauto_da_alloc, "noauto_da_alloc"},
	{Opt_dioread_nolock, "dioread_nolock"},
	{Opt_dioread_lock, "dioread_lock"},
	{Opt_discard, "discard"},
	{Opt_nodiscard, "nodiscard"},
	{Opt_init_inode_table, "init_itable=%u"},
	{Opt_init_inode_table, "init_itable"},
	{Opt_noinit_inode_table, "noinit_itable"},
	{Opt_err, NULL},
};

static ext4_fsblk_t get_sb_block(void **data)
{
	ext4_fsblk_t	sb_block;
	char		*options = (char *) *data;

	if (!options || strncmp(options, "sb=", 3) != 0)
		return 1;	/* Default location */

	options += 3;
	/* TODO: use simple_strtoll with >32bit ext4 */
	sb_block = simple_strtoul(options, &options, 0);
	if (*options && *options != ',') {
		printk(KERN_ERR "EXT4-fs: Invalid sb specification: %s\n",
		       (char *) *data);
		return 1;
	}
	if (*options == ',')
		options++;
	*data = (void *) options;

	return sb_block;
}

#define DEFAULT_JOURNAL_IOPRIO (IOPRIO_PRIO_VALUE(IOPRIO_CLASS_BE, 3))
static char deprecated_msg[] = "Mount option \"%s\" will be removed by %s\n"
	"Contact linux-ext4@vger.kernel.org if you think we should keep it.\n";

#ifdef CONFIG_QUOTA
static int set_qf_name(struct super_block *sb, int qtype, substring_t *args)
{
	struct ext4_sb_info *sbi = EXT4_SB(sb);
	char *qname;

	if (sb_any_quota_loaded(sb) &&
		!sbi->s_qf_names[qtype]) {
		ext4_msg(sb, KERN_ERR,
			"Cannot change journaled "
			"quota options when quota turned on");
		return 0;
	}
	qname = match_strdup(args);
	if (!qname) {
		ext4_msg(sb, KERN_ERR,
			"Not enough memory for storing quotafile name");
		return 0;
	}
	if (sbi->s_qf_names[qtype] &&
		strcmp(sbi->s_qf_names[qtype], qname)) {
		ext4_msg(sb, KERN_ERR,
			"%s quota file already specified", QTYPE2NAME(qtype));
		kfree(qname);
		return 0;
	}
	sbi->s_qf_names[qtype] = qname;
	if (strchr(sbi->s_qf_names[qtype], '/')) {
		ext4_msg(sb, KERN_ERR,
			"quotafile must be on filesystem root");
		kfree(sbi->s_qf_names[qtype]);
		sbi->s_qf_names[qtype] = NULL;
		return 0;
	}
	set_opt(sb, QUOTA);
	return 1;
}

static int clear_qf_name(struct super_block *sb, int qtype)
{

	struct ext4_sb_info *sbi = EXT4_SB(sb);

	if (sb_any_quota_loaded(sb) &&
		sbi->s_qf_names[qtype]) {
		ext4_msg(sb, KERN_ERR, "Cannot change journaled quota options"
			" when quota turned on");
		return 0;
	}
	/*
	 * The space will be released later when all options are confirmed
	 * to be correct
	 */
	sbi->s_qf_names[qtype] = NULL;
	return 1;
}
#endif

static int parse_options(char *options, struct super_block *sb,
			 unsigned long *journal_devnum,
			 unsigned int *journal_ioprio,
			 ext4_fsblk_t *n_blocks_count, int is_remount)
{
	struct ext4_sb_info *sbi = EXT4_SB(sb);
	char *p;
	substring_t args[MAX_OPT_ARGS];
	int data_opt = 0;
	int option;
#ifdef CONFIG_QUOTA
	int qfmt;
#endif

	if (!options)
		return 1;

	while ((p = strsep(&options, ",")) != NULL) {
		int token;
		if (!*p)
			continue;

		/*
		 * Initialize args struct so we know whether arg was
		 * found; some options take optional arguments.
		 */
		args[0].to = args[0].from = NULL;
		token = match_token(p, tokens, args);
		switch (token) {
		case Opt_bsd_df:
			ext4_msg(sb, KERN_WARNING, deprecated_msg, p, "2.6.38");
			clear_opt(sb, MINIX_DF);
			break;
		case Opt_minix_df:
			ext4_msg(sb, KERN_WARNING, deprecated_msg, p, "2.6.38");
			set_opt(sb, MINIX_DF);

			break;
		case Opt_grpid:
			ext4_msg(sb, KERN_WARNING, deprecated_msg, p, "2.6.38");
			set_opt(sb, GRPID);

			break;
		case Opt_nogrpid:
			ext4_msg(sb, KERN_WARNING, deprecated_msg, p, "2.6.38");
			clear_opt(sb, GRPID);

			break;
		case Opt_resuid:
			if (match_int(&args[0], &option))
				return 0;
			sbi->s_resuid = option;
			break;
		case Opt_resgid:
			if (match_int(&args[0], &option))
				return 0;
			sbi->s_resgid = option;
			break;
		case Opt_sb:
			/* handled by get_sb_block() instead of here */
			/* *sb_block = match_int(&args[0]); */
			break;
		case Opt_err_panic:
			clear_opt(sb, ERRORS_CONT);
			clear_opt(sb, ERRORS_RO);
			set_opt(sb, ERRORS_PANIC);
			break;
		case Opt_err_ro:
			clear_opt(sb, ERRORS_CONT);
			clear_opt(sb, ERRORS_PANIC);
			set_opt(sb, ERRORS_RO);
			break;
		case Opt_err_cont:
			clear_opt(sb, ERRORS_RO);
			clear_opt(sb, ERRORS_PANIC);
			set_opt(sb, ERRORS_CONT);
			break;
		case Opt_nouid32:
			set_opt(sb, NO_UID32);
			break;
		case Opt_debug:
			set_opt(sb, DEBUG);
			break;
		case Opt_oldalloc:
			set_opt(sb, OLDALLOC);
			break;
		case Opt_orlov:
			clear_opt(sb, OLDALLOC);
			break;
#ifdef CONFIG_EXT4_FS_XATTR
		case Opt_user_xattr:
			set_opt(sb, XATTR_USER);
			break;
		case Opt_nouser_xattr:
			clear_opt(sb, XATTR_USER);
			break;
#else
		case Opt_user_xattr:
		case Opt_nouser_xattr:
			ext4_msg(sb, KERN_ERR, "(no)user_xattr options not supported");
			break;
#endif
#ifdef CONFIG_EXT4_FS_POSIX_ACL
		case Opt_acl:
			set_opt(sb, POSIX_ACL);
			break;
		case Opt_noacl:
			clear_opt(sb, POSIX_ACL);
			break;
#else
		case Opt_acl:
		case Opt_noacl:
			ext4_msg(sb, KERN_ERR, "(no)acl options not supported");
			break;
#endif
		case Opt_journal_update:
			/* @@@ FIXME */
			/* Eventually we will want to be able to create
			   a journal file here.  For now, only allow the
			   user to specify an existing inode to be the
			   journal file. */
			if (is_remount) {
				ext4_msg(sb, KERN_ERR,
					 "Cannot specify journal on remount");
				return 0;
			}
			set_opt(sb, UPDATE_JOURNAL);
			break;
		case Opt_journal_dev:
			if (is_remount) {
				ext4_msg(sb, KERN_ERR,
					"Cannot specify journal on remount");
				return 0;
			}
			if (match_int(&args[0], &option))
				return 0;
			*journal_devnum = option;
			break;
		case Opt_journal_checksum:
			set_opt(sb, JOURNAL_CHECKSUM);
			break;
		case Opt_journal_async_commit:
			set_opt(sb, JOURNAL_ASYNC_COMMIT);
			set_opt(sb, JOURNAL_CHECKSUM);
			break;
		case Opt_noload:
			set_opt(sb, NOLOAD);
			break;
		case Opt_commit:
			if (match_int(&args[0], &option))
				return 0;
			if (option < 0)
				return 0;
			if (option == 0)
				option = JBD2_DEFAULT_MAX_COMMIT_AGE;
			sbi->s_commit_interval = HZ * option;
			break;
		case Opt_max_batch_time:
			if (match_int(&args[0], &option))
				return 0;
			if (option < 0)
				return 0;
			if (option == 0)
				option = EXT4_DEF_MAX_BATCH_TIME;
			sbi->s_max_batch_time = option;
			break;
		case Opt_min_batch_time:
			if (match_int(&args[0], &option))
				return 0;
			if (option < 0)
				return 0;
			sbi->s_min_batch_time = option;
			break;
		case Opt_data_journal:
			data_opt = EXT4_MOUNT_JOURNAL_DATA;
			goto datacheck;
		case Opt_data_ordered:
			data_opt = EXT4_MOUNT_ORDERED_DATA;
			goto datacheck;
		case Opt_data_writeback:
			data_opt = EXT4_MOUNT_WRITEBACK_DATA;
		datacheck:
			if (is_remount) {
				if (test_opt(sb, DATA_FLAGS) != data_opt) {
					ext4_msg(sb, KERN_ERR,
						"Cannot change data mode on remount");
					return 0;
				}
			} else {
				clear_opt(sb, DATA_FLAGS);
				sbi->s_mount_opt |= data_opt;
			}
			break;
		case Opt_data_err_abort:
			set_opt(sb, DATA_ERR_ABORT);
			break;
		case Opt_data_err_ignore:
			clear_opt(sb, DATA_ERR_ABORT);
			break;
#ifdef CONFIG_QUOTA
		case Opt_usrjquota:
			if (!set_qf_name(sb, USRQUOTA, &args[0]))
				return 0;
			break;
		case Opt_grpjquota:
			if (!set_qf_name(sb, GRPQUOTA, &args[0]))
				return 0;
			break;
		case Opt_offusrjquota:
			if (!clear_qf_name(sb, USRQUOTA))
				return 0;
			break;
		case Opt_offgrpjquota:
			if (!clear_qf_name(sb, GRPQUOTA))
				return 0;
			break;

		case Opt_jqfmt_vfsold:
			qfmt = QFMT_VFS_OLD;
			goto set_qf_format;
		case Opt_jqfmt_vfsv0:
			qfmt = QFMT_VFS_V0;
			goto set_qf_format;
		case Opt_jqfmt_vfsv1:
			qfmt = QFMT_VFS_V1;
set_qf_format:
			if (sb_any_quota_loaded(sb) &&
			    sbi->s_jquota_fmt != qfmt) {
				ext4_msg(sb, KERN_ERR, "Cannot change "
					"journaled quota options when "
					"quota turned on");
				return 0;
			}
			sbi->s_jquota_fmt = qfmt;
			break;
		case Opt_quota:
		case Opt_usrquota:
			set_opt(sb, QUOTA);
			set_opt(sb, USRQUOTA);
			break;
		case Opt_grpquota:
			set_opt(sb, QUOTA);
			set_opt(sb, GRPQUOTA);
			break;
		case Opt_noquota:
			if (sb_any_quota_loaded(sb)) {
				ext4_msg(sb, KERN_ERR, "Cannot change quota "
					"options when quota turned on");
				return 0;
			}
			clear_opt(sb, QUOTA);
			clear_opt(sb, USRQUOTA);
			clear_opt(sb, GRPQUOTA);
			break;
#else
		case Opt_quota:
		case Opt_usrquota:
		case Opt_grpquota:
			ext4_msg(sb, KERN_ERR,
				"quota options not supported");
			break;
		case Opt_usrjquota:
		case Opt_grpjquota:
		case Opt_offusrjquota:
		case Opt_offgrpjquota:
		case Opt_jqfmt_vfsold:
		case Opt_jqfmt_vfsv0:
		case Opt_jqfmt_vfsv1:
			ext4_msg(sb, KERN_ERR,
				"journaled quota options not supported");
			break;
		case Opt_noquota:
			break;
#endif
		case Opt_abort:
			sbi->s_mount_flags |= EXT4_MF_FS_ABORTED;
			break;
		case Opt_nobarrier:
			clear_opt(sb, BARRIER);
			break;
		case Opt_barrier:
			if (args[0].from) {
				if (match_int(&args[0], &option))
					return 0;
			} else
				option = 1;	/* No argument, default to 1 */
			if (option)
				set_opt(sb, BARRIER);
			else
				clear_opt(sb, BARRIER);
			break;
		case Opt_ignore:
			break;
		case Opt_resize:
			if (!is_remount) {
				ext4_msg(sb, KERN_ERR,
					"resize option only available "
					"for remount");
				return 0;
			}
			if (match_int(&args[0], &option) != 0)
				return 0;
			*n_blocks_count = option;
			break;
		case Opt_nobh:
			ext4_msg(sb, KERN_WARNING,
				 "Ignoring deprecated nobh option");
			break;
		case Opt_bh:
			ext4_msg(sb, KERN_WARNING,
				 "Ignoring deprecated bh option");
			break;
		case Opt_i_version:
			set_opt(sb, I_VERSION);
			sb->s_flags |= MS_I_VERSION;
			break;
		case Opt_nodelalloc:
			clear_opt(sb, DELALLOC);
			break;
		case Opt_mblk_io_submit:
			set_opt(sb, MBLK_IO_SUBMIT);
			break;
		case Opt_nomblk_io_submit:
			clear_opt(sb, MBLK_IO_SUBMIT);
			break;
		case Opt_stripe:
			if (match_int(&args[0], &option))
				return 0;
			if (option < 0)
				return 0;
			sbi->s_stripe = option;
			break;
		case Opt_delalloc:
			set_opt(sb, DELALLOC);
			break;
		case Opt_block_validity:
			set_opt(sb, BLOCK_VALIDITY);
			break;
		case Opt_noblock_validity:
			clear_opt(sb, BLOCK_VALIDITY);
			break;
		case Opt_inode_readahead_blks:
			if (match_int(&args[0], &option))
				return 0;
			if (option < 0 || option > (1 << 30))
				return 0;
			if (option && !is_power_of_2(option)) {
				ext4_msg(sb, KERN_ERR,
					 "EXT4-fs: inode_readahead_blks"
					 " must be a power of 2");
				return 0;
			}
			sbi->s_inode_readahead_blks = option;
			break;
		case Opt_journal_ioprio:
			if (match_int(&args[0], &option))
				return 0;
			if (option < 0 || option > 7)
				break;
			*journal_ioprio = IOPRIO_PRIO_VALUE(IOPRIO_CLASS_BE,
							    option);
			break;
		case Opt_noauto_da_alloc:
			set_opt(sb, NO_AUTO_DA_ALLOC);
			break;
		case Opt_auto_da_alloc:
			if (args[0].from) {
				if (match_int(&args[0], &option))
					return 0;
			} else
				option = 1;	/* No argument, default to 1 */
			if (option)
				clear_opt(sb, NO_AUTO_DA_ALLOC);
			else
				set_opt(sb,NO_AUTO_DA_ALLOC);
			break;
		case Opt_discard:
			set_opt(sb, DISCARD);
			break;
		case Opt_nodiscard:
			clear_opt(sb, DISCARD);
			break;
		case Opt_dioread_nolock:
			set_opt(sb, DIOREAD_NOLOCK);
			break;
		case Opt_dioread_lock:
			clear_opt(sb, DIOREAD_NOLOCK);
			break;
		case Opt_init_inode_table:
			set_opt(sb, INIT_INODE_TABLE);
			if (args[0].from) {
				if (match_int(&args[0], &option))
					return 0;
			} else
				option = EXT4_DEF_LI_WAIT_MULT;
			if (option < 0)
				return 0;
			sbi->s_li_wait_mult = option;
			break;
		case Opt_noinit_inode_table:
			clear_opt(sb, INIT_INODE_TABLE);
			break;
		default:
			ext4_msg(sb, KERN_ERR,
			       "Unrecognized mount option \"%s\" "
			       "or missing value", p);
			return 0;
		}
	}
#ifdef CONFIG_QUOTA
	if (sbi->s_qf_names[USRQUOTA] || sbi->s_qf_names[GRPQUOTA]) {
		if (test_opt(sb, USRQUOTA) && sbi->s_qf_names[USRQUOTA])
			clear_opt(sb, USRQUOTA);

		if (test_opt(sb, GRPQUOTA) && sbi->s_qf_names[GRPQUOTA])
			clear_opt(sb, GRPQUOTA);

		if (test_opt(sb, GRPQUOTA) || test_opt(sb, USRQUOTA)) {
			ext4_msg(sb, KERN_ERR, "old and new quota "
					"format mixing");
			return 0;
		}

		if (!sbi->s_jquota_fmt) {
			ext4_msg(sb, KERN_ERR, "journaled quota format "
					"not specified");
			return 0;
		}
	} else {
		if (sbi->s_jquota_fmt) {
			ext4_msg(sb, KERN_ERR, "journaled quota format "
					"specified with no journaling "
					"enabled");
			return 0;
		}
	}
#endif
	return 1;
}

static int ext4_setup_super(struct super_block *sb, struct ext4_super_block *es,
			    int read_only)
{
	struct ext4_sb_info *sbi = EXT4_SB(sb);
	int res = 0;

	if (le32_to_cpu(es->s_rev_level) > EXT4_MAX_SUPP_REV) {
		ext4_msg(sb, KERN_ERR, "revision level too high, "
			 "forcing read-only mode");
		res = MS_RDONLY;
	}
	if (read_only)
		return res;
	if (!(sbi->s_mount_state & EXT4_VALID_FS))
		ext4_msg(sb, KERN_WARNING, "warning: mounting unchecked fs, "
			 "running e2fsck is recommended");
	else if ((sbi->s_mount_state & EXT4_ERROR_FS))
		ext4_msg(sb, KERN_WARNING,
			 "warning: mounting fs with errors, "
			 "running e2fsck is recommended");
	else if ((__s16) le16_to_cpu(es->s_max_mnt_count) >= 0 &&
		 le16_to_cpu(es->s_mnt_count) >=
		 (unsigned short) (__s16) le16_to_cpu(es->s_max_mnt_count))
		ext4_msg(sb, KERN_WARNING,
			 "warning: maximal mount count reached, "
			 "running e2fsck is recommended");
	else if (le32_to_cpu(es->s_checkinterval) &&
		(le32_to_cpu(es->s_lastcheck) +
			le32_to_cpu(es->s_checkinterval) <= get_seconds()))
		ext4_msg(sb, KERN_WARNING,
			 "warning: checktime reached, "
			 "running e2fsck is recommended");
	if (!sbi->s_journal)
		es->s_state &= cpu_to_le16(~EXT4_VALID_FS);
	if (!(__s16) le16_to_cpu(es->s_max_mnt_count))
		es->s_max_mnt_count = cpu_to_le16(EXT4_DFL_MAX_MNT_COUNT);
	le16_add_cpu(&es->s_mnt_count, 1);
	es->s_mtime = cpu_to_le32(get_seconds());
	ext4_update_dynamic_rev(sb);
	if (sbi->s_journal)
		EXT4_SET_INCOMPAT_FEATURE(sb, EXT4_FEATURE_INCOMPAT_RECOVER);

	ext4_commit_super(sb, 1);
	if (test_opt(sb, DEBUG))
		printk(KERN_INFO "[EXT4 FS bs=%lu, gc=%u, "
				"bpg=%lu, ipg=%lu, mo=%04x, mo2=%04x]\n",
			sb->s_blocksize,
			sbi->s_groups_count,
			EXT4_BLOCKS_PER_GROUP(sb),
			EXT4_INODES_PER_GROUP(sb),
			sbi->s_mount_opt, sbi->s_mount_opt2);

	return res;
}

static int ext4_fill_flex_info(struct super_block *sb)
{
	struct ext4_sb_info *sbi = EXT4_SB(sb);
	struct ext4_group_desc *gdp = NULL;
	ext4_group_t flex_group_count;
	ext4_group_t flex_group;
	int groups_per_flex = 0;
	size_t size;
	int i;

	sbi->s_log_groups_per_flex = sbi->s_es->s_log_groups_per_flex;
	groups_per_flex = 1 << sbi->s_log_groups_per_flex;

	if (groups_per_flex < 2) {
		sbi->s_log_groups_per_flex = 0;
		return 1;
	}

	/* We allocate both existing and potentially added groups */
	flex_group_count = ((sbi->s_groups_count + groups_per_flex - 1) +
			((le16_to_cpu(sbi->s_es->s_reserved_gdt_blocks) + 1) <<
			      EXT4_DESC_PER_BLOCK_BITS(sb))) / groups_per_flex;
	size = flex_group_count * sizeof(struct flex_groups);
	sbi->s_flex_groups = kzalloc(size, GFP_KERNEL);
	if (sbi->s_flex_groups == NULL) {
		sbi->s_flex_groups = vzalloc(size);
		if (sbi->s_flex_groups == NULL) {
			ext4_msg(sb, KERN_ERR,
				 "not enough memory for %u flex groups",
				 flex_group_count);
			goto failed;
		}
	}

	for (i = 0; i < sbi->s_groups_count; i++) {
		gdp = ext4_get_group_desc(sb, i, NULL);

		flex_group = ext4_flex_group(sbi, i);
		atomic_add(ext4_free_inodes_count(sb, gdp),
			   &sbi->s_flex_groups[flex_group].free_inodes);
		atomic_add(ext4_free_blks_count(sb, gdp),
			   &sbi->s_flex_groups[flex_group].free_blocks);
		atomic_add(ext4_used_dirs_count(sb, gdp),
			   &sbi->s_flex_groups[flex_group].used_dirs);
	}

	return 1;
failed:
	return 0;
}

__le16 ext4_group_desc_csum(struct ext4_sb_info *sbi, __u32 block_group,
			    struct ext4_group_desc *gdp)
{
	__u16 crc = 0;

	if (sbi->s_es->s_feature_ro_compat &
	    cpu_to_le32(EXT4_FEATURE_RO_COMPAT_GDT_CSUM)) {
		int offset = offsetof(struct ext4_group_desc, bg_checksum);
		__le32 le_group = cpu_to_le32(block_group);

		crc = crc16(~0, sbi->s_es->s_uuid, sizeof(sbi->s_es->s_uuid));
		crc = crc16(crc, (__u8 *)&le_group, sizeof(le_group));
		crc = crc16(crc, (__u8 *)gdp, offset);
		offset += sizeof(gdp->bg_checksum); /* skip checksum */
		/* for checksum of struct ext4_group_desc do the rest...*/
		if ((sbi->s_es->s_feature_incompat &
		     cpu_to_le32(EXT4_FEATURE_INCOMPAT_64BIT)) &&
		    offset < le16_to_cpu(sbi->s_es->s_desc_size))
			crc = crc16(crc, (__u8 *)gdp + offset,
				    le16_to_cpu(sbi->s_es->s_desc_size) -
					offset);
	}

	return cpu_to_le16(crc);
}

int ext4_group_desc_csum_verify(struct ext4_sb_info *sbi, __u32 block_group,
				struct ext4_group_desc *gdp)
{
	if ((sbi->s_es->s_feature_ro_compat &
	     cpu_to_le32(EXT4_FEATURE_RO_COMPAT_GDT_CSUM)) &&
	    (gdp->bg_checksum != ext4_group_desc_csum(sbi, block_group, gdp)))
		return 0;

	return 1;
}

/* Called at mount-time, super-block is locked */
static int ext4_check_descriptors(struct super_block *sb,
				  ext4_group_t *first_not_zeroed)
{
	struct ext4_sb_info *sbi = EXT4_SB(sb);
	ext4_fsblk_t first_block = le32_to_cpu(sbi->s_es->s_first_data_block);
	ext4_fsblk_t last_block;
	ext4_fsblk_t block_bitmap;
	ext4_fsblk_t inode_bitmap;
	ext4_fsblk_t inode_table;
	int flexbg_flag = 0;
	ext4_group_t i, grp = sbi->s_groups_count;

	if (EXT4_HAS_INCOMPAT_FEATURE(sb, EXT4_FEATURE_INCOMPAT_FLEX_BG))
		flexbg_flag = 1;

	ext4_debug("Checking group descriptors");

	for (i = 0; i < sbi->s_groups_count; i++) {
		struct ext4_group_desc *gdp = ext4_get_group_desc(sb, i, NULL);

		if (i == sbi->s_groups_count - 1 || flexbg_flag)
			last_block = ext4_blocks_count(sbi->s_es) - 1;
		else
			last_block = first_block +
				(EXT4_BLOCKS_PER_GROUP(sb) - 1);

		if ((grp == sbi->s_groups_count) &&
		   !(gdp->bg_flags & cpu_to_le16(EXT4_BG_INODE_ZEROED)))
			grp = i;

		block_bitmap = ext4_block_bitmap(sb, gdp);
		if (block_bitmap < first_block || block_bitmap > last_block) {
			ext4_msg(sb, KERN_ERR, "ext4_check_descriptors: "
			       "Block bitmap for group %u not in group "
			       "(block %llu)!", i, block_bitmap);
			return 0;
		}
		inode_bitmap = ext4_inode_bitmap(sb, gdp);
		if (inode_bitmap < first_block || inode_bitmap > last_block) {
			ext4_msg(sb, KERN_ERR, "ext4_check_descriptors: "
			       "Inode bitmap for group %u not in group "
			       "(block %llu)!", i, inode_bitmap);
			return 0;
		}
		inode_table = ext4_inode_table(sb, gdp);
		if (inode_table < first_block ||
		    inode_table + sbi->s_itb_per_group - 1 > last_block) {
			ext4_msg(sb, KERN_ERR, "ext4_check_descriptors: "
			       "Inode table for group %u not in group "
			       "(block %llu)!", i, inode_table);
			return 0;
		}
		ext4_lock_group(sb, i);
		if (!ext4_group_desc_csum_verify(sbi, i, gdp)) {
			ext4_msg(sb, KERN_ERR, "ext4_check_descriptors: "
				 "Checksum for group %u failed (%u!=%u)",
				 i, le16_to_cpu(ext4_group_desc_csum(sbi, i,
				     gdp)), le16_to_cpu(gdp->bg_checksum));
			if (!(sb->s_flags & MS_RDONLY)) {
				ext4_unlock_group(sb, i);
				return 0;
			}
		}
		ext4_unlock_group(sb, i);
		if (!flexbg_flag)
			first_block += EXT4_BLOCKS_PER_GROUP(sb);
	}
	if (NULL != first_not_zeroed)
		*first_not_zeroed = grp;

	ext4_free_blocks_count_set(sbi->s_es, ext4_count_free_blocks(sb));
	sbi->s_es->s_free_inodes_count =cpu_to_le32(ext4_count_free_inodes(sb));
	return 1;
}

/* ext4_orphan_cleanup() walks a singly-linked list of inodes (starting at
 * the superblock) which were deleted from all directories, but held open by
 * a process at the time of a crash.  We walk the list and try to delete these
 * inodes at recovery time (only with a read-write filesystem).
 *
 * In order to keep the orphan inode chain consistent during traversal (in
 * case of crash during recovery), we link each inode into the superblock
 * orphan list_head and handle it the same way as an inode deletion during
 * normal operation (which journals the operations for us).
 *
 * We only do an iget() and an iput() on each inode, which is very safe if we
 * accidentally point at an in-use or already deleted inode.  The worst that
 * can happen in this case is that we get a "bit already cleared" message from
 * ext4_free_inode().  The only reason we would point at a wrong inode is if
 * e2fsck was run on this filesystem, and it must have already done the orphan
 * inode cleanup for us, so we can safely abort without any further action.
 */
static void ext4_orphan_cleanup(struct super_block *sb,
				struct ext4_super_block *es)
{
	unsigned int s_flags = sb->s_flags;
	int nr_orphans = 0, nr_truncates = 0;
#ifdef CONFIG_QUOTA
	int i;
#endif
	if (!es->s_last_orphan) {
		jbd_debug(4, "no orphan inodes to clean up\n");
		return;
	}

	if (bdev_read_only(sb->s_bdev)) {
		ext4_msg(sb, KERN_ERR, "write access "
			"unavailable, skipping orphan cleanup");
		return;
	}

	/* Check if feature set would not allow a r/w mount */
	if (!ext4_feature_set_ok(sb, 0)) {
		ext4_msg(sb, KERN_INFO, "Skipping orphan cleanup due to "
			 "unknown ROCOMPAT features");
		return;
	}

	if (EXT4_SB(sb)->s_mount_state & EXT4_ERROR_FS) {
		if (es->s_last_orphan)
			jbd_debug(1, "Errors on filesystem, "
				  "clearing orphan list.\n");
		es->s_last_orphan = 0;
		jbd_debug(1, "Skipping orphan recovery on fs with errors.\n");
		return;
	}

	if (s_flags & MS_RDONLY) {
		ext4_msg(sb, KERN_INFO, "orphan cleanup on readonly fs");
		sb->s_flags &= ~MS_RDONLY;
	}
#ifdef CONFIG_QUOTA
	/* Needed for iput() to work correctly and not trash data */
	sb->s_flags |= MS_ACTIVE;
	/* Turn on quotas so that they are updated correctly */
	for (i = 0; i < MAXQUOTAS; i++) {
		if (EXT4_SB(sb)->s_qf_names[i]) {
			int ret = ext4_quota_on_mount(sb, i);
			if (ret < 0)
				ext4_msg(sb, KERN_ERR,
					"Cannot turn on journaled "
					"quota: error %d", ret);
		}
	}
#endif

	while (es->s_last_orphan) {
		struct inode *inode;

		inode = ext4_orphan_get(sb, le32_to_cpu(es->s_last_orphan));
		if (IS_ERR(inode)) {
			es->s_last_orphan = 0;
			break;
		}

		list_add(&EXT4_I(inode)->i_orphan, &EXT4_SB(sb)->s_orphan);
		dquot_initialize(inode);
		if (inode->i_nlink) {
			ext4_msg(sb, KERN_DEBUG,
				"%s: truncating inode %lu to %lld bytes",
				__func__, inode->i_ino, inode->i_size);
			jbd_debug(2, "truncating inode %lu to %lld bytes\n",
				  inode->i_ino, inode->i_size);
			ext4_truncate(inode);
			nr_truncates++;
		} else {
			ext4_msg(sb, KERN_DEBUG,
				"%s: deleting unreferenced inode %lu",
				__func__, inode->i_ino);
			jbd_debug(2, "deleting unreferenced inode %lu\n",
				  inode->i_ino);
			nr_orphans++;
		}
		iput(inode);  /* The delete magic happens here! */
	}

#define PLURAL(x) (x), ((x) == 1) ? "" : "s"

	if (nr_orphans)
		ext4_msg(sb, KERN_INFO, "%d orphan inode%s deleted",
		       PLURAL(nr_orphans));
	if (nr_truncates)
		ext4_msg(sb, KERN_INFO, "%d truncate%s cleaned up",
		       PLURAL(nr_truncates));
#ifdef CONFIG_QUOTA
	/* Turn quotas off */
	for (i = 0; i < MAXQUOTAS; i++) {
		if (sb_dqopt(sb)->files[i])
			dquot_quota_off(sb, i);
	}
#endif
	sb->s_flags = s_flags; /* Restore MS_RDONLY status */
}

/*
 * Maximal extent format file size.
 * Resulting logical blkno at s_maxbytes must fit in our on-disk
 * extent format containers, within a sector_t, and within i_blocks
 * in the vfs.  ext4 inode has 48 bits of i_block in fsblock units,
 * so that won't be a limiting factor.
 *
 * Note, this does *not* consider any metadata overhead for vfs i_blocks.
 */
static loff_t ext4_max_size(int blkbits, int has_huge_files)
{
	loff_t res;
	loff_t upper_limit = MAX_LFS_FILESIZE;

	/* small i_blocks in vfs inode? */
	if (!has_huge_files || sizeof(blkcnt_t) < sizeof(u64)) {
		/*
		 * CONFIG_LBDAF is not enabled implies the inode
		 * i_block represent total blocks in 512 bytes
		 * 32 == size of vfs inode i_blocks * 8
		 */
		upper_limit = (1LL << 32) - 1;

		/* total blocks in file system block size */
		upper_limit >>= (blkbits - 9);
		upper_limit <<= blkbits;
	}

	/* 32-bit extent-start container, ee_block */
	res = 1LL << 32;
	res <<= blkbits;
	res -= 1;

	/* Sanity check against vm- & vfs- imposed limits */
	if (res > upper_limit)
		res = upper_limit;

	return res;
}

/*
 * Maximal bitmap file size.  There is a direct, and {,double-,triple-}indirect
 * block limit, and also a limit of (2^48 - 1) 512-byte sectors in i_blocks.
 * We need to be 1 filesystem block less than the 2^48 sector limit.
 */
static loff_t ext4_max_bitmap_size(int bits, int has_huge_files)
{
	loff_t res = EXT4_NDIR_BLOCKS;
	int meta_blocks;
	loff_t upper_limit;
	/* This is calculated to be the largest file size for a dense, block
	 * mapped file such that the file's total number of 512-byte sectors,
	 * including data and all indirect blocks, does not exceed (2^48 - 1).
	 *
	 * __u32 i_blocks_lo and _u16 i_blocks_high represent the total
	 * number of 512-byte sectors of the file.
	 */

	if (!has_huge_files || sizeof(blkcnt_t) < sizeof(u64)) {
		/*
		 * !has_huge_files or CONFIG_LBDAF not enabled implies that
		 * the inode i_block field represents total file blocks in
		 * 2^32 512-byte sectors == size of vfs inode i_blocks * 8
		 */
		upper_limit = (1LL << 32) - 1;

		/* total blocks in file system block size */
		upper_limit >>= (bits - 9);

	} else {
		/*
		 * We use 48 bit ext4_inode i_blocks
		 * With EXT4_HUGE_FILE_FL set the i_blocks
		 * represent total number of blocks in
		 * file system block size
		 */
		upper_limit = (1LL << 48) - 1;

	}

	/* indirect blocks */
	meta_blocks = 1;
	/* double indirect blocks */
	meta_blocks += 1 + (1LL << (bits-2));
	/* tripple indirect blocks */
	meta_blocks += 1 + (1LL << (bits-2)) + (1LL << (2*(bits-2)));

	upper_limit -= meta_blocks;
	upper_limit <<= bits;

	res += 1LL << (bits-2);
	res += 1LL << (2*(bits-2));
	res += 1LL << (3*(bits-2));
	res <<= bits;
	if (res > upper_limit)
		res = upper_limit;

	if (res > MAX_LFS_FILESIZE)
		res = MAX_LFS_FILESIZE;

	return res;
}

static ext4_fsblk_t descriptor_loc(struct super_block *sb,
				   ext4_fsblk_t logical_sb_block, int nr)
{
	struct ext4_sb_info *sbi = EXT4_SB(sb);
	ext4_group_t bg, first_meta_bg;
	int has_super = 0;

	first_meta_bg = le32_to_cpu(sbi->s_es->s_first_meta_bg);

	if (!EXT4_HAS_INCOMPAT_FEATURE(sb, EXT4_FEATURE_INCOMPAT_META_BG) ||
	    nr < first_meta_bg)
		return logical_sb_block + nr + 1;
	bg = sbi->s_desc_per_block * nr;
	if (ext4_bg_has_super(sb, bg))
		has_super = 1;

	return (has_super + ext4_group_first_block_no(sb, bg));
}

/**
 * ext4_get_stripe_size: Get the stripe size.
 * @sbi: In memory super block info
 *
 * If we have specified it via mount option, then
 * use the mount option value. If the value specified at mount time is
 * greater than the blocks per group use the super block value.
 * If the super block value is greater than blocks per group return 0.
 * Allocator needs it be less than blocks per group.
 *
 */
static unsigned long ext4_get_stripe_size(struct ext4_sb_info *sbi)
{
	unsigned long stride = le16_to_cpu(sbi->s_es->s_raid_stride);
	unsigned long stripe_width =
			le32_to_cpu(sbi->s_es->s_raid_stripe_width);

	if (sbi->s_stripe && sbi->s_stripe <= sbi->s_blocks_per_group)
		return sbi->s_stripe;

	if (stripe_width <= sbi->s_blocks_per_group)
		return stripe_width;

	if (stride <= sbi->s_blocks_per_group)
		return stride;

	return 0;
}

/* sysfs supprt */

struct ext4_attr {
	struct attribute attr;
	ssize_t (*show)(struct ext4_attr *, struct ext4_sb_info *, char *);
	ssize_t (*store)(struct ext4_attr *, struct ext4_sb_info *,
			 const char *, size_t);
	int offset;
};

static int parse_strtoul(const char *buf,
		unsigned long max, unsigned long *value)
{
	char *endp;

	*value = simple_strtoul(skip_spaces(buf), &endp, 0);
	endp = skip_spaces(endp);
	if (*endp || *value > max)
		return -EINVAL;

	return 0;
}

static ssize_t delayed_allocation_blocks_show(struct ext4_attr *a,
					      struct ext4_sb_info *sbi,
					      char *buf)
{
	return snprintf(buf, PAGE_SIZE, "%llu\n",
			(s64) percpu_counter_sum(&sbi->s_dirtyblocks_counter));
}

static ssize_t session_write_kbytes_show(struct ext4_attr *a,
					 struct ext4_sb_info *sbi, char *buf)
{
	struct super_block *sb = sbi->s_buddy_cache->i_sb;

	if (!sb->s_bdev->bd_part)
		return snprintf(buf, PAGE_SIZE, "0\n");
	return snprintf(buf, PAGE_SIZE, "%lu\n",
			(part_stat_read(sb->s_bdev->bd_part, sectors[1]) -
			 sbi->s_sectors_written_start) >> 1);
}

static ssize_t lifetime_write_kbytes_show(struct ext4_attr *a,
					  struct ext4_sb_info *sbi, char *buf)
{
	struct super_block *sb = sbi->s_buddy_cache->i_sb;

	if (!sb->s_bdev->bd_part)
		return snprintf(buf, PAGE_SIZE, "0\n");
	return snprintf(buf, PAGE_SIZE, "%llu\n",
			(unsigned long long)(sbi->s_kbytes_written +
			((part_stat_read(sb->s_bdev->bd_part, sectors[1]) -
			  EXT4_SB(sb)->s_sectors_written_start) >> 1)));
}

static ssize_t inode_readahead_blks_store(struct ext4_attr *a,
					  struct ext4_sb_info *sbi,
					  const char *buf, size_t count)
{
	unsigned long t;

	if (parse_strtoul(buf, 0x40000000, &t))
		return -EINVAL;

	if (t && !is_power_of_2(t))
		return -EINVAL;

	sbi->s_inode_readahead_blks = t;
	return count;
}

static ssize_t sbi_ui_show(struct ext4_attr *a,
			   struct ext4_sb_info *sbi, char *buf)
{
	unsigned int *ui = (unsigned int *) (((char *) sbi) + a->offset);

	return snprintf(buf, PAGE_SIZE, "%u\n", *ui);
}

static ssize_t sbi_ui_store(struct ext4_attr *a,
			    struct ext4_sb_info *sbi,
			    const char *buf, size_t count)
{
	unsigned int *ui = (unsigned int *) (((char *) sbi) + a->offset);
	unsigned long t;

	if (parse_strtoul(buf, 0xffffffff, &t))
		return -EINVAL;
	*ui = t;
	return count;
}

#define EXT4_ATTR_OFFSET(_name,_mode,_show,_store,_elname) \
static struct ext4_attr ext4_attr_##_name = {			\
	.attr = {.name = __stringify(_name), .mode = _mode },	\
	.show	= _show,					\
	.store	= _store,					\
	.offset = offsetof(struct ext4_sb_info, _elname),	\
}
#define EXT4_ATTR(name, mode, show, store) \
static struct ext4_attr ext4_attr_##name = __ATTR(name, mode, show, store)

#define EXT4_INFO_ATTR(name) EXT4_ATTR(name, 0444, NULL, NULL)
#define EXT4_RO_ATTR(name) EXT4_ATTR(name, 0444, name##_show, NULL)
#define EXT4_RW_ATTR(name) EXT4_ATTR(name, 0644, name##_show, name##_store)
#define EXT4_RW_ATTR_SBI_UI(name, elname)	\
	EXT4_ATTR_OFFSET(name, 0644, sbi_ui_show, sbi_ui_store, elname)
#define ATTR_LIST(name) &ext4_attr_##name.attr

EXT4_RO_ATTR(delayed_allocation_blocks);
EXT4_RO_ATTR(session_write_kbytes);
EXT4_RO_ATTR(lifetime_write_kbytes);
EXT4_ATTR_OFFSET(inode_readahead_blks, 0644, sbi_ui_show,
		 inode_readahead_blks_store, s_inode_readahead_blks);
EXT4_RW_ATTR_SBI_UI(inode_goal, s_inode_goal);
EXT4_RW_ATTR_SBI_UI(mb_stats, s_mb_stats);
EXT4_RW_ATTR_SBI_UI(mb_max_to_scan, s_mb_max_to_scan);
EXT4_RW_ATTR_SBI_UI(mb_min_to_scan, s_mb_min_to_scan);
EXT4_RW_ATTR_SBI_UI(mb_order2_req, s_mb_order2_reqs);
EXT4_RW_ATTR_SBI_UI(mb_stream_req, s_mb_stream_request);
EXT4_RW_ATTR_SBI_UI(mb_group_prealloc, s_mb_group_prealloc);
EXT4_RW_ATTR_SBI_UI(max_writeback_mb_bump, s_max_writeback_mb_bump);

static struct attribute *ext4_attrs[] = {
	ATTR_LIST(delayed_allocation_blocks),
	ATTR_LIST(session_write_kbytes),
	ATTR_LIST(lifetime_write_kbytes),
	ATTR_LIST(inode_readahead_blks),
	ATTR_LIST(inode_goal),
	ATTR_LIST(mb_stats),
	ATTR_LIST(mb_max_to_scan),
	ATTR_LIST(mb_min_to_scan),
	ATTR_LIST(mb_order2_req),
	ATTR_LIST(mb_stream_req),
	ATTR_LIST(mb_group_prealloc),
	ATTR_LIST(max_writeback_mb_bump),
	NULL,
};

/* Features this copy of ext4 supports */
EXT4_INFO_ATTR(lazy_itable_init);
EXT4_INFO_ATTR(batched_discard);

static struct attribute *ext4_feat_attrs[] = {
	ATTR_LIST(lazy_itable_init),
	ATTR_LIST(batched_discard),
	NULL,
};

static ssize_t ext4_attr_show(struct kobject *kobj,
			      struct attribute *attr, char *buf)
{
	struct ext4_sb_info *sbi = container_of(kobj, struct ext4_sb_info,
						s_kobj);
	struct ext4_attr *a = container_of(attr, struct ext4_attr, attr);

	return a->show ? a->show(a, sbi, buf) : 0;
}

static ssize_t ext4_attr_store(struct kobject *kobj,
			       struct attribute *attr,
			       const char *buf, size_t len)
{
	struct ext4_sb_info *sbi = container_of(kobj, struct ext4_sb_info,
						s_kobj);
	struct ext4_attr *a = container_of(attr, struct ext4_attr, attr);

	return a->store ? a->store(a, sbi, buf, len) : 0;
}

static void ext4_sb_release(struct kobject *kobj)
{
	struct ext4_sb_info *sbi = container_of(kobj, struct ext4_sb_info,
						s_kobj);
	complete(&sbi->s_kobj_unregister);
}

static const struct sysfs_ops ext4_attr_ops = {
	.show	= ext4_attr_show,
	.store	= ext4_attr_store,
};

static struct kobj_type ext4_ktype = {
	.default_attrs	= ext4_attrs,
	.sysfs_ops	= &ext4_attr_ops,
	.release	= ext4_sb_release,
};

static void ext4_feat_release(struct kobject *kobj)
{
	complete(&ext4_feat->f_kobj_unregister);
}

static struct kobj_type ext4_feat_ktype = {
	.default_attrs	= ext4_feat_attrs,
	.sysfs_ops	= &ext4_attr_ops,
	.release	= ext4_feat_release,
};

/*
 * Check whether this filesystem can be mounted based on
 * the features present and the RDONLY/RDWR mount requested.
 * Returns 1 if this filesystem can be mounted as requested,
 * 0 if it cannot be.
 */
static int ext4_feature_set_ok(struct super_block *sb, int readonly)
{
	if (EXT4_HAS_INCOMPAT_FEATURE(sb, ~EXT4_FEATURE_INCOMPAT_SUPP)) {
		ext4_msg(sb, KERN_ERR,
			"Couldn't mount because of "
			"unsupported optional features (%x)",
			(le32_to_cpu(EXT4_SB(sb)->s_es->s_feature_incompat) &
			~EXT4_FEATURE_INCOMPAT_SUPP));
		return 0;
	}

	if (readonly)
		return 1;

	/* Check that feature set is OK for a read-write mount */
	if (EXT4_HAS_RO_COMPAT_FEATURE(sb, ~EXT4_FEATURE_RO_COMPAT_SUPP)) {
		ext4_msg(sb, KERN_ERR, "couldn't mount RDWR because of "
			 "unsupported optional features (%x)",
			 (le32_to_cpu(EXT4_SB(sb)->s_es->s_feature_ro_compat) &
				~EXT4_FEATURE_RO_COMPAT_SUPP));
		return 0;
	}
	/*
	 * Large file size enabled file system can only be mounted
	 * read-write on 32-bit systems if kernel is built with CONFIG_LBDAF
	 */
	if (EXT4_HAS_RO_COMPAT_FEATURE(sb, EXT4_FEATURE_RO_COMPAT_HUGE_FILE)) {
		if (sizeof(blkcnt_t) < sizeof(u64)) {
			ext4_msg(sb, KERN_ERR, "Filesystem with huge files "
				 "cannot be mounted RDWR without "
				 "CONFIG_LBDAF");
			return 0;
		}
	}
	return 1;
}

/*
 * This function is called once a day if we have errors logged
 * on the file system
 */
static void print_daily_error_info(unsigned long arg)
{
	struct super_block *sb = (struct super_block *) arg;
	struct ext4_sb_info *sbi;
	struct ext4_super_block *es;

	sbi = EXT4_SB(sb);
	es = sbi->s_es;

	if (es->s_error_count)
		ext4_msg(sb, KERN_NOTICE, "error count: %u",
			 le32_to_cpu(es->s_error_count));
	if (es->s_first_error_time) {
		printk(KERN_NOTICE "EXT4-fs (%s): initial error at %u: %.*s:%d",
		       sb->s_id, le32_to_cpu(es->s_first_error_time),
		       (int) sizeof(es->s_first_error_func),
		       es->s_first_error_func,
		       le32_to_cpu(es->s_first_error_line));
		if (es->s_first_error_ino)
			printk(": inode %u",
			       le32_to_cpu(es->s_first_error_ino));
		if (es->s_first_error_block)
			printk(": block %llu", (unsigned long long)
			       le64_to_cpu(es->s_first_error_block));
		printk("\n");
	}
	if (es->s_last_error_time) {
		printk(KERN_NOTICE "EXT4-fs (%s): last error at %u: %.*s:%d",
		       sb->s_id, le32_to_cpu(es->s_last_error_time),
		       (int) sizeof(es->s_last_error_func),
		       es->s_last_error_func,
		       le32_to_cpu(es->s_last_error_line));
		if (es->s_last_error_ino)
			printk(": inode %u",
			       le32_to_cpu(es->s_last_error_ino));
		if (es->s_last_error_block)
			printk(": block %llu", (unsigned long long)
			       le64_to_cpu(es->s_last_error_block));
		printk("\n");
	}
	mod_timer(&sbi->s_err_report, jiffies + 24*60*60*HZ);  /* Once a day */
}

static void ext4_lazyinode_timeout(unsigned long data)
{
	struct task_struct *p = (struct task_struct *)data;
	wake_up_process(p);
}

/* Find next suitable group and run ext4_init_inode_table */
static int ext4_run_li_request(struct ext4_li_request *elr)
{
	struct ext4_group_desc *gdp = NULL;
	ext4_group_t group, ngroups;
	struct super_block *sb;
	unsigned long timeout = 0;
	int ret = 0;

	sb = elr->lr_super;
	ngroups = EXT4_SB(sb)->s_groups_count;

	for (group = elr->lr_next_group; group < ngroups; group++) {
		gdp = ext4_get_group_desc(sb, group, NULL);
		if (!gdp) {
			ret = 1;
			break;
		}

		if (!(gdp->bg_flags & cpu_to_le16(EXT4_BG_INODE_ZEROED)))
			break;
	}

	if (group == ngroups)
		ret = 1;

	if (!ret) {
		timeout = jiffies;
		ret = ext4_init_inode_table(sb, group,
					    elr->lr_timeout ? 0 : 1);
		if (elr->lr_timeout == 0) {
			timeout = jiffies - timeout;
			if (elr->lr_sbi->s_li_wait_mult)
				timeout *= elr->lr_sbi->s_li_wait_mult;
			else
				timeout *= 20;
			elr->lr_timeout = timeout;
		}
		elr->lr_next_sched = jiffies + elr->lr_timeout;
		elr->lr_next_group = group + 1;
	}

	return ret;
}

/*
 * Remove lr_request from the list_request and free the
 * request tructure. Should be called with li_list_mtx held
 */
static void ext4_remove_li_request(struct ext4_li_request *elr)
{
	struct ext4_sb_info *sbi;

	if (!elr)
		return;

	sbi = elr->lr_sbi;

	list_del(&elr->lr_request);
	sbi->s_li_request = NULL;
	kfree(elr);
}

static void ext4_unregister_li_request(struct super_block *sb)
{
	struct ext4_li_request *elr = EXT4_SB(sb)->s_li_request;

	if (!ext4_li_info)
		return;

	mutex_lock(&ext4_li_info->li_list_mtx);
	ext4_remove_li_request(elr);
	mutex_unlock(&ext4_li_info->li_list_mtx);
}

static struct task_struct *ext4_lazyinit_task;

/*
 * This is the function where ext4lazyinit thread lives. It walks
 * through the request list searching for next scheduled filesystem.
 * When such a fs is found, run the lazy initialization request
 * (ext4_rn_li_request) and keep track of the time spend in this
 * function. Based on that time we compute next schedule time of
 * the request. When walking through the list is complete, compute
 * next waking time and put itself into sleep.
 */
static int ext4_lazyinit_thread(void *arg)
{
	struct ext4_lazy_init *eli = (struct ext4_lazy_init *)arg;
	struct list_head *pos, *n;
	struct ext4_li_request *elr;
	unsigned long next_wakeup;
	DEFINE_WAIT(wait);

	BUG_ON(NULL == eli);

	eli->li_timer.data = (unsigned long)current;
	eli->li_timer.function = ext4_lazyinode_timeout;

	eli->li_task = current;
	wake_up(&eli->li_wait_task);

cont_thread:
	while (true) {
		next_wakeup = MAX_JIFFY_OFFSET;

		mutex_lock(&eli->li_list_mtx);
		if (list_empty(&eli->li_request_list)) {
			mutex_unlock(&eli->li_list_mtx);
			goto exit_thread;
		}

		list_for_each_safe(pos, n, &eli->li_request_list) {
			elr = list_entry(pos, struct ext4_li_request,
					 lr_request);

			if (time_after_eq(jiffies, elr->lr_next_sched)) {
				if (ext4_run_li_request(elr) != 0) {
					/* error, remove the lazy_init job */
					ext4_remove_li_request(elr);
					continue;
				}
			}

			if (time_before(elr->lr_next_sched, next_wakeup))
				next_wakeup = elr->lr_next_sched;
		}
		mutex_unlock(&eli->li_list_mtx);

		if (freezing(current))
			refrigerator();

		if ((time_after_eq(jiffies, next_wakeup)) ||
		    (MAX_JIFFY_OFFSET == next_wakeup)) {
			cond_resched();
			continue;
		}

		eli->li_timer.expires = next_wakeup;
		add_timer(&eli->li_timer);
		prepare_to_wait(&eli->li_wait_daemon, &wait,
				TASK_INTERRUPTIBLE);
		if (time_before(jiffies, next_wakeup))
			schedule();
		finish_wait(&eli->li_wait_daemon, &wait);
		if (kthread_should_stop()) {
			ext4_clear_request_list();
			goto exit_thread;
		}
	}

exit_thread:
	/*
	 * It looks like the request list is empty, but we need
	 * to check it under the li_list_mtx lock, to prevent any
	 * additions into it, and of course we should lock ext4_li_mtx
	 * to atomically free the list and ext4_li_info, because at
	 * this point another ext4 filesystem could be registering
	 * new one.
	 */
	mutex_lock(&ext4_li_mtx);
	mutex_lock(&eli->li_list_mtx);
	if (!list_empty(&eli->li_request_list)) {
		mutex_unlock(&eli->li_list_mtx);
		mutex_unlock(&ext4_li_mtx);
		goto cont_thread;
	}
	mutex_unlock(&eli->li_list_mtx);
	del_timer_sync(&ext4_li_info->li_timer);
	eli->li_task = NULL;
	wake_up(&eli->li_wait_task);

	kfree(ext4_li_info);
	ext4_lazyinit_task = NULL;
	ext4_li_info = NULL;
	mutex_unlock(&ext4_li_mtx);

	return 0;
}

static void ext4_clear_request_list(void)
{
	struct list_head *pos, *n;
	struct ext4_li_request *elr;

	mutex_lock(&ext4_li_info->li_list_mtx);
	list_for_each_safe(pos, n, &ext4_li_info->li_request_list) {
		elr = list_entry(pos, struct ext4_li_request,
				 lr_request);
		ext4_remove_li_request(elr);
	}
	mutex_unlock(&ext4_li_info->li_list_mtx);
}

static int ext4_run_lazyinit_thread(void)
{
	ext4_lazyinit_task = kthread_run(ext4_lazyinit_thread,
					 ext4_li_info, "ext4lazyinit");
	if (IS_ERR(ext4_lazyinit_task)) {
		int err = PTR_ERR(ext4_lazyinit_task);
		ext4_clear_request_list();
		del_timer_sync(&ext4_li_info->li_timer);
		kfree(ext4_li_info);
		ext4_li_info = NULL;
		printk(KERN_CRIT "EXT4: error %d creating inode table "
				 "initialization thread\n",
				 err);
		return err;
	}
	ext4_li_info->li_state |= EXT4_LAZYINIT_RUNNING;

	wait_event(ext4_li_info->li_wait_task, ext4_li_info->li_task != NULL);
	return 0;
}

/*
 * Check whether it make sense to run itable init. thread or not.
 * If there is at least one uninitialized inode table, return
 * corresponding group number, else the loop goes through all
 * groups and return total number of groups.
 */
static ext4_group_t ext4_has_uninit_itable(struct super_block *sb)
{
	ext4_group_t group, ngroups = EXT4_SB(sb)->s_groups_count;
	struct ext4_group_desc *gdp = NULL;

	for (group = 0; group < ngroups; group++) {
		gdp = ext4_get_group_desc(sb, group, NULL);
		if (!gdp)
			continue;

		if (!(gdp->bg_flags & cpu_to_le16(EXT4_BG_INODE_ZEROED)))
			break;
	}

	return group;
}

static int ext4_li_info_new(void)
{
	struct ext4_lazy_init *eli = NULL;

	eli = kzalloc(sizeof(*eli), GFP_KERNEL);
	if (!eli)
		return -ENOMEM;

	eli->li_task = NULL;
	INIT_LIST_HEAD(&eli->li_request_list);
	mutex_init(&eli->li_list_mtx);

	init_waitqueue_head(&eli->li_wait_daemon);
	init_waitqueue_head(&eli->li_wait_task);
	init_timer(&eli->li_timer);
	eli->li_state |= EXT4_LAZYINIT_QUIT;

	ext4_li_info = eli;

	return 0;
}

static struct ext4_li_request *ext4_li_request_new(struct super_block *sb,
					    ext4_group_t start)
{
	struct ext4_sb_info *sbi = EXT4_SB(sb);
	struct ext4_li_request *elr;
	unsigned long rnd;

	elr = kzalloc(sizeof(*elr), GFP_KERNEL);
	if (!elr)
		return NULL;

	elr->lr_super = sb;
	elr->lr_sbi = sbi;
	elr->lr_next_group = start;

	/*
	 * Randomize first schedule time of the request to
	 * spread the inode table initialization requests
	 * better.
	 */
	get_random_bytes(&rnd, sizeof(rnd));
	elr->lr_next_sched = jiffies + (unsigned long)rnd %
			     (EXT4_DEF_LI_MAX_START_DELAY * HZ);

	return elr;
}

static int ext4_register_li_request(struct super_block *sb,
				    ext4_group_t first_not_zeroed)
{
	struct ext4_sb_info *sbi = EXT4_SB(sb);
	struct ext4_li_request *elr;
	ext4_group_t ngroups = EXT4_SB(sb)->s_groups_count;
	int ret = 0;

	if (sbi->s_li_request != NULL)
		return 0;

	if (first_not_zeroed == ngroups ||
	    (sb->s_flags & MS_RDONLY) ||
	    !test_opt(sb, INIT_INODE_TABLE)) {
		sbi->s_li_request = NULL;
		return 0;
	}

	if (first_not_zeroed == ngroups) {
		sbi->s_li_request = NULL;
		return 0;
	}

	elr = ext4_li_request_new(sb, first_not_zeroed);
	if (!elr)
		return -ENOMEM;

	mutex_lock(&ext4_li_mtx);

	if (NULL == ext4_li_info) {
		ret = ext4_li_info_new();
		if (ret)
			goto out;
	}

	mutex_lock(&ext4_li_info->li_list_mtx);
	list_add(&elr->lr_request, &ext4_li_info->li_request_list);
	mutex_unlock(&ext4_li_info->li_list_mtx);

	sbi->s_li_request = elr;

	if (!(ext4_li_info->li_state & EXT4_LAZYINIT_RUNNING)) {
		ret = ext4_run_lazyinit_thread();
		if (ret)
			goto out;
	}
out:
	mutex_unlock(&ext4_li_mtx);
	if (ret)
		kfree(elr);
	return ret;
}

/*
 * We do not need to lock anything since this is called on
 * module unload.
 */
static void ext4_destroy_lazyinit_thread(void)
{
	/*
	 * If thread exited earlier
	 * there's nothing to be done.
	 */
	if (!ext4_li_info || !ext4_lazyinit_task)
		return;

	kthread_stop(ext4_lazyinit_task);
}

static int ext4_fill_super(struct super_block *sb, void *data, int silent)
				__releases(kernel_lock)
				__acquires(kernel_lock)
{
	char *orig_data = kstrdup(data, GFP_KERNEL);
	struct buffer_head *bh;
	struct ext4_super_block *es = NULL;
	struct ext4_sb_info *sbi;
	ext4_fsblk_t block;
	ext4_fsblk_t sb_block = get_sb_block(&data);
	ext4_fsblk_t logical_sb_block;
	unsigned long offset = 0;
	unsigned long journal_devnum = 0;
	unsigned long def_mount_opts;
	struct inode *root;
	char *cp;
	const char *descr;
	int ret = -ENOMEM;
	int blocksize;
	unsigned int db_count;
	unsigned int i;
	int needs_recovery, has_huge_files;
	__u64 blocks_count;
	int err;
	unsigned int journal_ioprio = DEFAULT_JOURNAL_IOPRIO;
	ext4_group_t first_not_zeroed;

	sbi = kzalloc(sizeof(*sbi), GFP_KERNEL);
	if (!sbi)
		goto out_free_orig;

	sbi->s_blockgroup_lock =
		kzalloc(sizeof(struct blockgroup_lock), GFP_KERNEL);
	if (!sbi->s_blockgroup_lock) {
		kfree(sbi);
		goto out_free_orig;
	}
	sb->s_fs_info = sbi;
	sbi->s_mount_opt = 0;
	sbi->s_resuid = EXT4_DEF_RESUID;
	sbi->s_resgid = EXT4_DEF_RESGID;
	sbi->s_inode_readahead_blks = EXT4_DEF_INODE_READAHEAD_BLKS;
	sbi->s_sb_block = sb_block;
	if (sb->s_bdev->bd_part)
		sbi->s_sectors_written_start =
			part_stat_read(sb->s_bdev->bd_part, sectors[1]);

	/* Cleanup superblock name */
	for (cp = sb->s_id; (cp = strchr(cp, '/'));)
		*cp = '!';

	ret = -EINVAL;
	blocksize = sb_min_blocksize(sb, EXT4_MIN_BLOCK_SIZE);
	if (!blocksize) {
		ext4_msg(sb, KERN_ERR, "unable to set blocksize");
		goto out_fail;
	}

	/*
	 * The ext4 superblock will not be buffer aligned for other than 1kB
	 * block sizes.  We need to calculate the offset from buffer start.
	 */
	if (blocksize != EXT4_MIN_BLOCK_SIZE) {
		logical_sb_block = sb_block * EXT4_MIN_BLOCK_SIZE;
		offset = do_div(logical_sb_block, blocksize);
	} else {
		logical_sb_block = sb_block;
	}

	if (!(bh = sb_bread(sb, logical_sb_block))) {
		ext4_msg(sb, KERN_ERR, "unable to read superblock");
		goto out_fail;
	}
	/*
	 * Note: s_es must be initialized as soon as possible because
	 *       some ext4 macro-instructions depend on its value
	 */
	es = (struct ext4_super_block *) (((char *)bh->b_data) + offset);
	sbi->s_es = es;
	sb->s_magic = le16_to_cpu(es->s_magic);
	if (sb->s_magic != EXT4_SUPER_MAGIC)
		goto cantfind_ext4;
	sbi->s_kbytes_written = le64_to_cpu(es->s_kbytes_written);

	/* Set defaults before we parse the mount options */
	def_mount_opts = le32_to_cpu(es->s_default_mount_opts);
	set_opt(sb, INIT_INODE_TABLE);
	if (def_mount_opts & EXT4_DEFM_DEBUG)
		set_opt(sb, DEBUG);
	if (def_mount_opts & EXT4_DEFM_BSDGROUPS) {
		ext4_msg(sb, KERN_WARNING, deprecated_msg, "bsdgroups",
			"2.6.38");
		set_opt(sb, GRPID);
	}
	if (def_mount_opts & EXT4_DEFM_UID16)
		set_opt(sb, NO_UID32);
	/* xattr user namespace & acls are now defaulted on */
#ifdef CONFIG_EXT4_FS_XATTR
	set_opt(sb, XATTR_USER);
#endif
#ifdef CONFIG_EXT4_FS_POSIX_ACL
	set_opt(sb, POSIX_ACL);
#endif
	set_opt(sb, MBLK_IO_SUBMIT);
	if ((def_mount_opts & EXT4_DEFM_JMODE) == EXT4_DEFM_JMODE_DATA)
		set_opt(sb, JOURNAL_DATA);
	else if ((def_mount_opts & EXT4_DEFM_JMODE) == EXT4_DEFM_JMODE_ORDERED)
		set_opt(sb, ORDERED_DATA);
	else if ((def_mount_opts & EXT4_DEFM_JMODE) == EXT4_DEFM_JMODE_WBACK)
		set_opt(sb, WRITEBACK_DATA);

	if (le16_to_cpu(sbi->s_es->s_errors) == EXT4_ERRORS_PANIC)
		set_opt(sb, ERRORS_PANIC);
	else if (le16_to_cpu(sbi->s_es->s_errors) == EXT4_ERRORS_CONTINUE)
		set_opt(sb, ERRORS_CONT);
	else
		set_opt(sb, ERRORS_RO);
	if (def_mount_opts & EXT4_DEFM_BLOCK_VALIDITY)
		set_opt(sb, BLOCK_VALIDITY);
	if (def_mount_opts & EXT4_DEFM_DISCARD)
		set_opt(sb, DISCARD);

	sbi->s_resuid = le16_to_cpu(es->s_def_resuid);
	sbi->s_resgid = le16_to_cpu(es->s_def_resgid);
	sbi->s_commit_interval = JBD2_DEFAULT_MAX_COMMIT_AGE * HZ;
	sbi->s_min_batch_time = EXT4_DEF_MIN_BATCH_TIME;
	sbi->s_max_batch_time = EXT4_DEF_MAX_BATCH_TIME;

	if ((def_mount_opts & EXT4_DEFM_NOBARRIER) == 0)
		set_opt(sb, BARRIER);

	/*
	 * enable delayed allocation by default
	 * Use -o nodelalloc to turn it off
	 */
	if (!IS_EXT3_SB(sb) &&
	    ((def_mount_opts & EXT4_DEFM_NODELALLOC) == 0))
		set_opt(sb, DELALLOC);

	if (!parse_options((char *) sbi->s_es->s_mount_opts, sb,
			   &journal_devnum, &journal_ioprio, NULL, 0)) {
		ext4_msg(sb, KERN_WARNING,
			 "failed to parse options in superblock: %s",
			 sbi->s_es->s_mount_opts);
	}
	if (!parse_options((char *) data, sb, &journal_devnum,
			   &journal_ioprio, NULL, 0))
		goto failed_mount;

	sb->s_flags = (sb->s_flags & ~MS_POSIXACL) |
		(test_opt(sb, POSIX_ACL) ? MS_POSIXACL : 0);

	if (le32_to_cpu(es->s_rev_level) == EXT4_GOOD_OLD_REV &&
	    (EXT4_HAS_COMPAT_FEATURE(sb, ~0U) ||
	     EXT4_HAS_RO_COMPAT_FEATURE(sb, ~0U) ||
	     EXT4_HAS_INCOMPAT_FEATURE(sb, ~0U)))
		ext4_msg(sb, KERN_WARNING,
		       "feature flags set on rev 0 fs, "
		       "running e2fsck is recommended");

	/*
	 * Check feature flags regardless of the revision level, since we
	 * previously didn't change the revision level when setting the flags,
	 * so there is a chance incompat flags are set on a rev 0 filesystem.
	 */
	if (!ext4_feature_set_ok(sb, (sb->s_flags & MS_RDONLY)))
		goto failed_mount;

	blocksize = BLOCK_SIZE << le32_to_cpu(es->s_log_block_size);

	if (blocksize < EXT4_MIN_BLOCK_SIZE ||
	    blocksize > EXT4_MAX_BLOCK_SIZE) {
		ext4_msg(sb, KERN_ERR,
		       "Unsupported filesystem blocksize %d", blocksize);
		goto failed_mount;
	}

	if (sb->s_blocksize != blocksize) {
		/* Validate the filesystem blocksize */
		if (!sb_set_blocksize(sb, blocksize)) {
			ext4_msg(sb, KERN_ERR, "bad block size %d",
					blocksize);
			goto failed_mount;
		}

		brelse(bh);
		logical_sb_block = sb_block * EXT4_MIN_BLOCK_SIZE;
		offset = do_div(logical_sb_block, blocksize);
		bh = sb_bread(sb, logical_sb_block);
		if (!bh) {
			ext4_msg(sb, KERN_ERR,
			       "Can't read superblock on 2nd try");
			goto failed_mount;
		}
		es = (struct ext4_super_block *)(((char *)bh->b_data) + offset);
		sbi->s_es = es;
		if (es->s_magic != cpu_to_le16(EXT4_SUPER_MAGIC)) {
			ext4_msg(sb, KERN_ERR,
			       "Magic mismatch, very weird!");
			goto failed_mount;
		}
	}

	has_huge_files = EXT4_HAS_RO_COMPAT_FEATURE(sb,
				EXT4_FEATURE_RO_COMPAT_HUGE_FILE);
	sbi->s_bitmap_maxbytes = ext4_max_bitmap_size(sb->s_blocksize_bits,
						      has_huge_files);
	sb->s_maxbytes = ext4_max_size(sb->s_blocksize_bits, has_huge_files);

	if (le32_to_cpu(es->s_rev_level) == EXT4_GOOD_OLD_REV) {
		sbi->s_inode_size = EXT4_GOOD_OLD_INODE_SIZE;
		sbi->s_first_ino = EXT4_GOOD_OLD_FIRST_INO;
	} else {
		sbi->s_inode_size = le16_to_cpu(es->s_inode_size);
		sbi->s_first_ino = le32_to_cpu(es->s_first_ino);
		if ((sbi->s_inode_size < EXT4_GOOD_OLD_INODE_SIZE) ||
		    (!is_power_of_2(sbi->s_inode_size)) ||
		    (sbi->s_inode_size > blocksize)) {
			ext4_msg(sb, KERN_ERR,
			       "unsupported inode size: %d",
			       sbi->s_inode_size);
			goto failed_mount;
		}
		if (sbi->s_inode_size > EXT4_GOOD_OLD_INODE_SIZE)
			sb->s_time_gran = 1 << (EXT4_EPOCH_BITS - 2);
	}

	sbi->s_desc_size = le16_to_cpu(es->s_desc_size);
	if (EXT4_HAS_INCOMPAT_FEATURE(sb, EXT4_FEATURE_INCOMPAT_64BIT)) {
		if (sbi->s_desc_size < EXT4_MIN_DESC_SIZE_64BIT ||
		    sbi->s_desc_size > EXT4_MAX_DESC_SIZE ||
		    !is_power_of_2(sbi->s_desc_size)) {
			ext4_msg(sb, KERN_ERR,
			       "unsupported descriptor size %lu",
			       sbi->s_desc_size);
			goto failed_mount;
		}
	} else
		sbi->s_desc_size = EXT4_MIN_DESC_SIZE;

	sbi->s_blocks_per_group = le32_to_cpu(es->s_blocks_per_group);
	sbi->s_inodes_per_group = le32_to_cpu(es->s_inodes_per_group);
	if (EXT4_INODE_SIZE(sb) == 0 || EXT4_INODES_PER_GROUP(sb) == 0)
		goto cantfind_ext4;

	sbi->s_inodes_per_block = blocksize / EXT4_INODE_SIZE(sb);
	if (sbi->s_inodes_per_block == 0)
		goto cantfind_ext4;
	sbi->s_itb_per_group = sbi->s_inodes_per_group /
					sbi->s_inodes_per_block;
	sbi->s_desc_per_block = blocksize / EXT4_DESC_SIZE(sb);
	sbi->s_sbh = bh;
	sbi->s_mount_state = le16_to_cpu(es->s_state);
	sbi->s_addr_per_block_bits = ilog2(EXT4_ADDR_PER_BLOCK(sb));
	sbi->s_desc_per_block_bits = ilog2(EXT4_DESC_PER_BLOCK(sb));

	for (i = 0; i < 4; i++)
		sbi->s_hash_seed[i] = le32_to_cpu(es->s_hash_seed[i]);
	sbi->s_def_hash_version = es->s_def_hash_version;
	i = le32_to_cpu(es->s_flags);
	if (i & EXT2_FLAGS_UNSIGNED_HASH)
		sbi->s_hash_unsigned = 3;
	else if ((i & EXT2_FLAGS_SIGNED_HASH) == 0) {
#ifdef __CHAR_UNSIGNED__
		es->s_flags |= cpu_to_le32(EXT2_FLAGS_UNSIGNED_HASH);
		sbi->s_hash_unsigned = 3;
#else
		es->s_flags |= cpu_to_le32(EXT2_FLAGS_SIGNED_HASH);
#endif
		sb->s_dirt = 1;
	}

	if (sbi->s_blocks_per_group > blocksize * 8) {
		ext4_msg(sb, KERN_ERR,
		       "#blocks per group too big: %lu",
		       sbi->s_blocks_per_group);
		goto failed_mount;
	}
	if (sbi->s_inodes_per_group > blocksize * 8) {
		ext4_msg(sb, KERN_ERR,
		       "#inodes per group too big: %lu",
		       sbi->s_inodes_per_group);
		goto failed_mount;
	}

	/*
	 * Test whether we have more sectors than will fit in sector_t,
	 * and whether the max offset is addressable by the page cache.
	 */
	err = generic_check_addressable(sb->s_blocksize_bits,
					ext4_blocks_count(es));
	if (err) {
		ext4_msg(sb, KERN_ERR, "filesystem"
			 " too large to mount safely on this system");
		if (sizeof(sector_t) < 8)
			ext4_msg(sb, KERN_WARNING, "CONFIG_LBDAF not enabled");
		ret = err;
		goto failed_mount;
	}

	if (EXT4_BLOCKS_PER_GROUP(sb) == 0)
		goto cantfind_ext4;

	/* check blocks count against device size */
	blocks_count = sb->s_bdev->bd_inode->i_size >> sb->s_blocksize_bits;
	if (blocks_count && ext4_blocks_count(es) > blocks_count) {
		ext4_msg(sb, KERN_WARNING, "bad geometry: block count %llu "
		       "exceeds size of device (%llu blocks)",
		       ext4_blocks_count(es), blocks_count);
		goto failed_mount;
	}

	/*
	 * It makes no sense for the first data block to be beyond the end
	 * of the filesystem.
	 */
	if (le32_to_cpu(es->s_first_data_block) >= ext4_blocks_count(es)) {
                ext4_msg(sb, KERN_WARNING, "bad geometry: first data"
			 "block %u is beyond end of filesystem (%llu)",
			 le32_to_cpu(es->s_first_data_block),
			 ext4_blocks_count(es));
		goto failed_mount;
	}
	blocks_count = (ext4_blocks_count(es) -
			le32_to_cpu(es->s_first_data_block) +
			EXT4_BLOCKS_PER_GROUP(sb) - 1);
	do_div(blocks_count, EXT4_BLOCKS_PER_GROUP(sb));
	if (blocks_count > ((uint64_t)1<<32) - EXT4_DESC_PER_BLOCK(sb)) {
		ext4_msg(sb, KERN_WARNING, "groups count too large: %u "
		       "(block count %llu, first data block %u, "
		       "blocks per group %lu)", sbi->s_groups_count,
		       ext4_blocks_count(es),
		       le32_to_cpu(es->s_first_data_block),
		       EXT4_BLOCKS_PER_GROUP(sb));
		goto failed_mount;
	}
	sbi->s_groups_count = blocks_count;
	sbi->s_blockfile_groups = min_t(ext4_group_t, sbi->s_groups_count,
			(EXT4_MAX_BLOCK_FILE_PHYS / EXT4_BLOCKS_PER_GROUP(sb)));
	db_count = (sbi->s_groups_count + EXT4_DESC_PER_BLOCK(sb) - 1) /
		   EXT4_DESC_PER_BLOCK(sb);
	sbi->s_group_desc = kmalloc(db_count * sizeof(struct buffer_head *),
				    GFP_KERNEL);
	if (sbi->s_group_desc == NULL) {
		ext4_msg(sb, KERN_ERR, "not enough memory");
		goto failed_mount;
	}

#ifdef CONFIG_PROC_FS
	if (ext4_proc_root)
		sbi->s_proc = proc_mkdir(sb->s_id, ext4_proc_root);
#endif

	bgl_lock_init(sbi->s_blockgroup_lock);

	for (i = 0; i < db_count; i++) {
		block = descriptor_loc(sb, logical_sb_block, i);
		sbi->s_group_desc[i] = sb_bread(sb, block);
		if (!sbi->s_group_desc[i]) {
			ext4_msg(sb, KERN_ERR,
			       "can't read group descriptor %d", i);
			db_count = i;
			goto failed_mount2;
		}
	}
	if (!ext4_check_descriptors(sb, &first_not_zeroed)) {
		ext4_msg(sb, KERN_ERR, "group descriptors corrupted!");
		goto failed_mount2;
	}
	if (EXT4_HAS_INCOMPAT_FEATURE(sb, EXT4_FEATURE_INCOMPAT_FLEX_BG))
		if (!ext4_fill_flex_info(sb)) {
			ext4_msg(sb, KERN_ERR,
			       "unable to initialize "
			       "flex_bg meta info!");
			goto failed_mount2;
		}

	sbi->s_gdb_count = db_count;
	get_random_bytes(&sbi->s_next_generation, sizeof(u32));
	spin_lock_init(&sbi->s_next_gen_lock);

	err = percpu_counter_init(&sbi->s_freeblocks_counter,
			ext4_count_free_blocks(sb));
	if (!err) {
		err = percpu_counter_init(&sbi->s_freeinodes_counter,
				ext4_count_free_inodes(sb));
	}
	if (!err) {
		err = percpu_counter_init(&sbi->s_dirs_counter,
				ext4_count_dirs(sb));
	}
	if (!err) {
		err = percpu_counter_init(&sbi->s_dirtyblocks_counter, 0);
	}
	if (err) {
		ext4_msg(sb, KERN_ERR, "insufficient memory");
		goto failed_mount3;
	}

	sbi->s_stripe = ext4_get_stripe_size(sbi);
	sbi->s_max_writeback_mb_bump = 128;

	/*
	 * set up enough so that it can read an inode
	 */
	if (!test_opt(sb, NOLOAD) &&
	    EXT4_HAS_COMPAT_FEATURE(sb, EXT4_FEATURE_COMPAT_HAS_JOURNAL))
		sb->s_op = &ext4_sops;
	else
		sb->s_op = &ext4_nojournal_sops;
	sb->s_export_op = &ext4_export_ops;
	sb->s_xattr = ext4_xattr_handlers;
#ifdef CONFIG_QUOTA
	sb->s_qcop = &ext4_qctl_operations;
	sb->dq_op = &ext4_quota_operations;
#endif
	memcpy(sb->s_uuid, es->s_uuid, sizeof(es->s_uuid));

	INIT_LIST_HEAD(&sbi->s_orphan); /* unlinked but open files */
	mutex_init(&sbi->s_orphan_lock);
	mutex_init(&sbi->s_resize_lock);

	sb->s_root = NULL;

	needs_recovery = (es->s_last_orphan != 0 ||
			  EXT4_HAS_INCOMPAT_FEATURE(sb,
				    EXT4_FEATURE_INCOMPAT_RECOVER));

	/*
	 * The first inode we look at is the journal inode.  Don't try
	 * root first: it may be modified in the journal!
	 */
	if (!test_opt(sb, NOLOAD) &&
	    EXT4_HAS_COMPAT_FEATURE(sb, EXT4_FEATURE_COMPAT_HAS_JOURNAL)) {
		if (ext4_load_journal(sb, es, journal_devnum))
			goto failed_mount3;
	} else if (test_opt(sb, NOLOAD) && !(sb->s_flags & MS_RDONLY) &&
	      EXT4_HAS_INCOMPAT_FEATURE(sb, EXT4_FEATURE_INCOMPAT_RECOVER)) {
		ext4_msg(sb, KERN_ERR, "required journal recovery "
		       "suppressed and not mounted read-only");
		goto failed_mount_wq;
	} else {
		clear_opt(sb, DATA_FLAGS);
		set_opt(sb, WRITEBACK_DATA);
		sbi->s_journal = NULL;
		needs_recovery = 0;
		goto no_journal;
	}

	if (ext4_blocks_count(es) > 0xffffffffULL &&
	    !jbd2_journal_set_features(EXT4_SB(sb)->s_journal, 0, 0,
				       JBD2_FEATURE_INCOMPAT_64BIT)) {
		ext4_msg(sb, KERN_ERR, "Failed to set 64-bit journal feature");
		goto failed_mount_wq;
	}

	if (test_opt(sb, JOURNAL_ASYNC_COMMIT)) {
		jbd2_journal_set_features(sbi->s_journal,
				JBD2_FEATURE_COMPAT_CHECKSUM, 0,
				JBD2_FEATURE_INCOMPAT_ASYNC_COMMIT);
	} else if (test_opt(sb, JOURNAL_CHECKSUM)) {
		jbd2_journal_set_features(sbi->s_journal,
				JBD2_FEATURE_COMPAT_CHECKSUM, 0, 0);
		jbd2_journal_clear_features(sbi->s_journal, 0, 0,
				JBD2_FEATURE_INCOMPAT_ASYNC_COMMIT);
	} else {
		jbd2_journal_clear_features(sbi->s_journal,
				JBD2_FEATURE_COMPAT_CHECKSUM, 0,
				JBD2_FEATURE_INCOMPAT_ASYNC_COMMIT);
	}

	/* We have now updated the journal if required, so we can
	 * validate the data journaling mode. */
	switch (test_opt(sb, DATA_FLAGS)) {
	case 0:
		/* No mode set, assume a default based on the journal
		 * capabilities: ORDERED_DATA if the journal can
		 * cope, else JOURNAL_DATA
		 */
		if (jbd2_journal_check_available_features
		    (sbi->s_journal, 0, 0, JBD2_FEATURE_INCOMPAT_REVOKE))
			set_opt(sb, ORDERED_DATA);
		else
			set_opt(sb, JOURNAL_DATA);
		break;

	case EXT4_MOUNT_ORDERED_DATA:
	case EXT4_MOUNT_WRITEBACK_DATA:
		if (!jbd2_journal_check_available_features
		    (sbi->s_journal, 0, 0, JBD2_FEATURE_INCOMPAT_REVOKE)) {
			ext4_msg(sb, KERN_ERR, "Journal does not support "
			       "requested data journaling mode");
			goto failed_mount_wq;
		}
	default:
		break;
	}
	set_task_ioprio(sbi->s_journal->j_task, journal_ioprio);

	/*
	 * The journal may have updated the bg summary counts, so we
	 * need to update the global counters.
	 */
	percpu_counter_set(&sbi->s_freeblocks_counter,
			   ext4_count_free_blocks(sb));
	percpu_counter_set(&sbi->s_freeinodes_counter,
			   ext4_count_free_inodes(sb));
	percpu_counter_set(&sbi->s_dirs_counter,
			   ext4_count_dirs(sb));
	percpu_counter_set(&sbi->s_dirtyblocks_counter, 0);

no_journal:
	/*
	 * The maximum number of concurrent works can be high and
	 * concurrency isn't really necessary.  Limit it to 1.
	 */
	EXT4_SB(sb)->dio_unwritten_wq =
<<<<<<< HEAD
		alloc_workqueue("ext4-dio-unwritten", WQ_MEM_RECLAIM, 1);
=======
		alloc_workqueue("ext4-dio-unwritten", WQ_MEM_RECLAIM | WQ_UNBOUND, 1);
>>>>>>> 8eca7a00
	if (!EXT4_SB(sb)->dio_unwritten_wq) {
		printk(KERN_ERR "EXT4-fs: failed to create DIO workqueue\n");
		goto failed_mount_wq;
	}

	/*
	 * The jbd2_journal_load will have done any necessary log recovery,
	 * so we can safely mount the rest of the filesystem now.
	 */

	root = ext4_iget(sb, EXT4_ROOT_INO);
	if (IS_ERR(root)) {
		ext4_msg(sb, KERN_ERR, "get root inode failed");
		ret = PTR_ERR(root);
		root = NULL;
		goto failed_mount4;
	}
	if (!S_ISDIR(root->i_mode) || !root->i_blocks || !root->i_size) {
		ext4_msg(sb, KERN_ERR, "corrupt root inode, run e2fsck");
		goto failed_mount4;
	}
	sb->s_root = d_alloc_root(root);
	if (!sb->s_root) {
		ext4_msg(sb, KERN_ERR, "get root dentry failed");
		ret = -ENOMEM;
		goto failed_mount4;
	}

	ext4_setup_super(sb, es, sb->s_flags & MS_RDONLY);

	/* determine the minimum size of new large inodes, if present */
	if (sbi->s_inode_size > EXT4_GOOD_OLD_INODE_SIZE) {
		sbi->s_want_extra_isize = sizeof(struct ext4_inode) -
						     EXT4_GOOD_OLD_INODE_SIZE;
		if (EXT4_HAS_RO_COMPAT_FEATURE(sb,
				       EXT4_FEATURE_RO_COMPAT_EXTRA_ISIZE)) {
			if (sbi->s_want_extra_isize <
			    le16_to_cpu(es->s_want_extra_isize))
				sbi->s_want_extra_isize =
					le16_to_cpu(es->s_want_extra_isize);
			if (sbi->s_want_extra_isize <
			    le16_to_cpu(es->s_min_extra_isize))
				sbi->s_want_extra_isize =
					le16_to_cpu(es->s_min_extra_isize);
		}
	}
	/* Check if enough inode space is available */
	if (EXT4_GOOD_OLD_INODE_SIZE + sbi->s_want_extra_isize >
							sbi->s_inode_size) {
		sbi->s_want_extra_isize = sizeof(struct ext4_inode) -
						       EXT4_GOOD_OLD_INODE_SIZE;
		ext4_msg(sb, KERN_INFO, "required extra inode space not"
			 "available");
	}

	if (test_opt(sb, DELALLOC) &&
	    (test_opt(sb, DATA_FLAGS) == EXT4_MOUNT_JOURNAL_DATA)) {
		ext4_msg(sb, KERN_WARNING, "Ignoring delalloc option - "
			 "requested data journaling mode");
		clear_opt(sb, DELALLOC);
	}
	if (test_opt(sb, DIOREAD_NOLOCK)) {
		if (test_opt(sb, DATA_FLAGS) == EXT4_MOUNT_JOURNAL_DATA) {
			ext4_msg(sb, KERN_WARNING, "Ignoring dioread_nolock "
				"option - requested data journaling mode");
			clear_opt(sb, DIOREAD_NOLOCK);
		}
		if (sb->s_blocksize < PAGE_SIZE) {
			ext4_msg(sb, KERN_WARNING, "Ignoring dioread_nolock "
				"option - block size is too small");
			clear_opt(sb, DIOREAD_NOLOCK);
		}
	}

	err = ext4_setup_system_zone(sb);
	if (err) {
		ext4_msg(sb, KERN_ERR, "failed to initialize system "
			 "zone (%d)", err);
		goto failed_mount4;
	}

	ext4_ext_init(sb);
	err = ext4_mb_init(sb, needs_recovery);
	if (err) {
		ext4_msg(sb, KERN_ERR, "failed to initialize mballoc (%d)",
			 err);
		goto failed_mount4;
	}

	err = ext4_register_li_request(sb, first_not_zeroed);
	if (err)
		goto failed_mount4;

	sbi->s_kobj.kset = ext4_kset;
	init_completion(&sbi->s_kobj_unregister);
	err = kobject_init_and_add(&sbi->s_kobj, &ext4_ktype, NULL,
				   "%s", sb->s_id);
	if (err) {
		ext4_mb_release(sb);
		ext4_ext_release(sb);
		goto failed_mount4;
	};

	EXT4_SB(sb)->s_mount_state |= EXT4_ORPHAN_FS;
	ext4_orphan_cleanup(sb, es);
	EXT4_SB(sb)->s_mount_state &= ~EXT4_ORPHAN_FS;
	if (needs_recovery) {
		ext4_msg(sb, KERN_INFO, "recovery complete");
		ext4_mark_recovery_complete(sb, es);
	}
	if (EXT4_SB(sb)->s_journal) {
		if (test_opt(sb, DATA_FLAGS) == EXT4_MOUNT_JOURNAL_DATA)
			descr = " journalled data mode";
		else if (test_opt(sb, DATA_FLAGS) == EXT4_MOUNT_ORDERED_DATA)
			descr = " ordered data mode";
		else
			descr = " writeback data mode";
	} else
		descr = "out journal";

	ext4_msg(sb, KERN_INFO, "mounted filesystem with%s. "
		 "Opts: %s%s%s", descr, sbi->s_es->s_mount_opts,
		 *sbi->s_es->s_mount_opts ? "; " : "", orig_data);

	init_timer(&sbi->s_err_report);
	sbi->s_err_report.function = print_daily_error_info;
	sbi->s_err_report.data = (unsigned long) sb;
	if (es->s_error_count)
		mod_timer(&sbi->s_err_report, jiffies + 300*HZ); /* 5 minutes */

	kfree(orig_data);
	return 0;

cantfind_ext4:
	if (!silent)
		ext4_msg(sb, KERN_ERR, "VFS: Can't find ext4 filesystem");
	goto failed_mount;

failed_mount4:
	iput(root);
	sb->s_root = NULL;
	ext4_msg(sb, KERN_ERR, "mount failed");
	destroy_workqueue(EXT4_SB(sb)->dio_unwritten_wq);
failed_mount_wq:
	ext4_release_system_zone(sb);
	if (sbi->s_journal) {
		jbd2_journal_destroy(sbi->s_journal);
		sbi->s_journal = NULL;
	}
failed_mount3:
	if (sbi->s_flex_groups) {
		if (is_vmalloc_addr(sbi->s_flex_groups))
			vfree(sbi->s_flex_groups);
		else
			kfree(sbi->s_flex_groups);
	}
	percpu_counter_destroy(&sbi->s_freeblocks_counter);
	percpu_counter_destroy(&sbi->s_freeinodes_counter);
	percpu_counter_destroy(&sbi->s_dirs_counter);
	percpu_counter_destroy(&sbi->s_dirtyblocks_counter);
failed_mount2:
	for (i = 0; i < db_count; i++)
		brelse(sbi->s_group_desc[i]);
	kfree(sbi->s_group_desc);
failed_mount:
	if (sbi->s_proc) {
		remove_proc_entry(sb->s_id, ext4_proc_root);
	}
#ifdef CONFIG_QUOTA
	for (i = 0; i < MAXQUOTAS; i++)
		kfree(sbi->s_qf_names[i]);
#endif
	ext4_blkdev_remove(sbi);
	brelse(bh);
out_fail:
	sb->s_fs_info = NULL;
	kfree(sbi->s_blockgroup_lock);
	kfree(sbi);
out_free_orig:
	kfree(orig_data);
	return ret;
}

/*
 * Setup any per-fs journal parameters now.  We'll do this both on
 * initial mount, once the journal has been initialised but before we've
 * done any recovery; and again on any subsequent remount.
 */
static void ext4_init_journal_params(struct super_block *sb, journal_t *journal)
{
	struct ext4_sb_info *sbi = EXT4_SB(sb);

	journal->j_commit_interval = sbi->s_commit_interval;
	journal->j_min_batch_time = sbi->s_min_batch_time;
	journal->j_max_batch_time = sbi->s_max_batch_time;

	write_lock(&journal->j_state_lock);
	if (test_opt(sb, BARRIER))
		journal->j_flags |= JBD2_BARRIER;
	else
		journal->j_flags &= ~JBD2_BARRIER;
	if (test_opt(sb, DATA_ERR_ABORT))
		journal->j_flags |= JBD2_ABORT_ON_SYNCDATA_ERR;
	else
		journal->j_flags &= ~JBD2_ABORT_ON_SYNCDATA_ERR;
	write_unlock(&journal->j_state_lock);
}

static journal_t *ext4_get_journal(struct super_block *sb,
				   unsigned int journal_inum)
{
	struct inode *journal_inode;
	journal_t *journal;

	BUG_ON(!EXT4_HAS_COMPAT_FEATURE(sb, EXT4_FEATURE_COMPAT_HAS_JOURNAL));

	/* First, test for the existence of a valid inode on disk.  Bad
	 * things happen if we iget() an unused inode, as the subsequent
	 * iput() will try to delete it. */

	journal_inode = ext4_iget(sb, journal_inum);
	if (IS_ERR(journal_inode)) {
		ext4_msg(sb, KERN_ERR, "no journal found");
		return NULL;
	}
	if (!journal_inode->i_nlink) {
		make_bad_inode(journal_inode);
		iput(journal_inode);
		ext4_msg(sb, KERN_ERR, "journal inode is deleted");
		return NULL;
	}

	jbd_debug(2, "Journal inode found at %p: %lld bytes\n",
		  journal_inode, journal_inode->i_size);
	if (!S_ISREG(journal_inode->i_mode)) {
		ext4_msg(sb, KERN_ERR, "invalid journal inode");
		iput(journal_inode);
		return NULL;
	}

	journal = jbd2_journal_init_inode(journal_inode);
	if (!journal) {
		ext4_msg(sb, KERN_ERR, "Could not load journal inode");
		iput(journal_inode);
		return NULL;
	}
	journal->j_private = sb;
	ext4_init_journal_params(sb, journal);
	return journal;
}

static journal_t *ext4_get_dev_journal(struct super_block *sb,
				       dev_t j_dev)
{
	struct buffer_head *bh;
	journal_t *journal;
	ext4_fsblk_t start;
	ext4_fsblk_t len;
	int hblock, blocksize;
	ext4_fsblk_t sb_block;
	unsigned long offset;
	struct ext4_super_block *es;
	struct block_device *bdev;

	BUG_ON(!EXT4_HAS_COMPAT_FEATURE(sb, EXT4_FEATURE_COMPAT_HAS_JOURNAL));

	bdev = ext4_blkdev_get(j_dev, sb);
	if (bdev == NULL)
		return NULL;

	blocksize = sb->s_blocksize;
	hblock = bdev_logical_block_size(bdev);
	if (blocksize < hblock) {
		ext4_msg(sb, KERN_ERR,
			"blocksize too small for journal device");
		goto out_bdev;
	}

	sb_block = EXT4_MIN_BLOCK_SIZE / blocksize;
	offset = EXT4_MIN_BLOCK_SIZE % blocksize;
	set_blocksize(bdev, blocksize);
	if (!(bh = __bread(bdev, sb_block, blocksize))) {
		ext4_msg(sb, KERN_ERR, "couldn't read superblock of "
		       "external journal");
		goto out_bdev;
	}

	es = (struct ext4_super_block *) (((char *)bh->b_data) + offset);
	if ((le16_to_cpu(es->s_magic) != EXT4_SUPER_MAGIC) ||
	    !(le32_to_cpu(es->s_feature_incompat) &
	      EXT4_FEATURE_INCOMPAT_JOURNAL_DEV)) {
		ext4_msg(sb, KERN_ERR, "external journal has "
					"bad superblock");
		brelse(bh);
		goto out_bdev;
	}

	if (memcmp(EXT4_SB(sb)->s_es->s_journal_uuid, es->s_uuid, 16)) {
		ext4_msg(sb, KERN_ERR, "journal UUID does not match");
		brelse(bh);
		goto out_bdev;
	}

	len = ext4_blocks_count(es);
	start = sb_block + 1;
	brelse(bh);	/* we're done with the superblock */

	journal = jbd2_journal_init_dev(bdev, sb->s_bdev,
					start, len, blocksize);
	if (!journal) {
		ext4_msg(sb, KERN_ERR, "failed to create device journal");
		goto out_bdev;
	}
	journal->j_private = sb;
	ll_rw_block(READ, 1, &journal->j_sb_buffer);
	wait_on_buffer(journal->j_sb_buffer);
	if (!buffer_uptodate(journal->j_sb_buffer)) {
		ext4_msg(sb, KERN_ERR, "I/O error on journal device");
		goto out_journal;
	}
	if (be32_to_cpu(journal->j_superblock->s_nr_users) != 1) {
		ext4_msg(sb, KERN_ERR, "External journal has more than one "
					"user (unsupported) - %d",
			be32_to_cpu(journal->j_superblock->s_nr_users));
		goto out_journal;
	}
	EXT4_SB(sb)->journal_bdev = bdev;
	ext4_init_journal_params(sb, journal);
	return journal;

out_journal:
	jbd2_journal_destroy(journal);
out_bdev:
	ext4_blkdev_put(bdev);
	return NULL;
}

static int ext4_load_journal(struct super_block *sb,
			     struct ext4_super_block *es,
			     unsigned long journal_devnum)
{
	journal_t *journal;
	unsigned int journal_inum = le32_to_cpu(es->s_journal_inum);
	dev_t journal_dev;
	int err = 0;
	int really_read_only;

	BUG_ON(!EXT4_HAS_COMPAT_FEATURE(sb, EXT4_FEATURE_COMPAT_HAS_JOURNAL));

	if (journal_devnum &&
	    journal_devnum != le32_to_cpu(es->s_journal_dev)) {
		ext4_msg(sb, KERN_INFO, "external journal device major/minor "
			"numbers have changed");
		journal_dev = new_decode_dev(journal_devnum);
	} else
		journal_dev = new_decode_dev(le32_to_cpu(es->s_journal_dev));

	really_read_only = bdev_read_only(sb->s_bdev);

	/*
	 * Are we loading a blank journal or performing recovery after a
	 * crash?  For recovery, we need to check in advance whether we
	 * can get read-write access to the device.
	 */
	if (EXT4_HAS_INCOMPAT_FEATURE(sb, EXT4_FEATURE_INCOMPAT_RECOVER)) {
		if (sb->s_flags & MS_RDONLY) {
			ext4_msg(sb, KERN_INFO, "INFO: recovery "
					"required on readonly filesystem");
			if (really_read_only) {
				ext4_msg(sb, KERN_ERR, "write access "
					"unavailable, cannot proceed");
				return -EROFS;
			}
			ext4_msg(sb, KERN_INFO, "write access will "
			       "be enabled during recovery");
		}
	}

	if (journal_inum && journal_dev) {
		ext4_msg(sb, KERN_ERR, "filesystem has both journal "
		       "and inode journals!");
		return -EINVAL;
	}

	if (journal_inum) {
		if (!(journal = ext4_get_journal(sb, journal_inum)))
			return -EINVAL;
	} else {
		if (!(journal = ext4_get_dev_journal(sb, journal_dev)))
			return -EINVAL;
	}

	if (!(journal->j_flags & JBD2_BARRIER))
		ext4_msg(sb, KERN_INFO, "barriers disabled");

	if (!really_read_only && test_opt(sb, UPDATE_JOURNAL)) {
		err = jbd2_journal_update_format(journal);
		if (err)  {
			ext4_msg(sb, KERN_ERR, "error updating journal");
			jbd2_journal_destroy(journal);
			return err;
		}
	}

	if (!EXT4_HAS_INCOMPAT_FEATURE(sb, EXT4_FEATURE_INCOMPAT_RECOVER))
		err = jbd2_journal_wipe(journal, !really_read_only);
	if (!err) {
		char *save = kmalloc(EXT4_S_ERR_LEN, GFP_KERNEL);
		if (save)
			memcpy(save, ((char *) es) +
			       EXT4_S_ERR_START, EXT4_S_ERR_LEN);
		err = jbd2_journal_load(journal);
		if (save)
			memcpy(((char *) es) + EXT4_S_ERR_START,
			       save, EXT4_S_ERR_LEN);
		kfree(save);
	}

	if (err) {
		ext4_msg(sb, KERN_ERR, "error loading journal");
		jbd2_journal_destroy(journal);
		return err;
	}

	EXT4_SB(sb)->s_journal = journal;
	ext4_clear_journal_err(sb, es);

	if (!really_read_only && journal_devnum &&
	    journal_devnum != le32_to_cpu(es->s_journal_dev)) {
		es->s_journal_dev = cpu_to_le32(journal_devnum);

		/* Make sure we flush the recovery flag to disk. */
		ext4_commit_super(sb, 1);
	}

	return 0;
}

static int ext4_commit_super(struct super_block *sb, int sync)
{
	struct ext4_super_block *es = EXT4_SB(sb)->s_es;
	struct buffer_head *sbh = EXT4_SB(sb)->s_sbh;
	int error = 0;

	if (!sbh)
		return error;
	if (buffer_write_io_error(sbh)) {
		/*
		 * Oh, dear.  A previous attempt to write the
		 * superblock failed.  This could happen because the
		 * USB device was yanked out.  Or it could happen to
		 * be a transient write error and maybe the block will
		 * be remapped.  Nothing we can do but to retry the
		 * write and hope for the best.
		 */
		ext4_msg(sb, KERN_ERR, "previous I/O error to "
		       "superblock detected");
		clear_buffer_write_io_error(sbh);
		set_buffer_uptodate(sbh);
	}
	/*
	 * If the file system is mounted read-only, don't update the
	 * superblock write time.  This avoids updating the superblock
	 * write time when we are mounting the root file system
	 * read/only but we need to replay the journal; at that point,
	 * for people who are east of GMT and who make their clock
	 * tick in localtime for Windows bug-for-bug compatibility,
	 * the clock is set in the future, and this will cause e2fsck
	 * to complain and force a full file system check.
	 */
	if (!(sb->s_flags & MS_RDONLY))
		es->s_wtime = cpu_to_le32(get_seconds());
	if (sb->s_bdev->bd_part)
		es->s_kbytes_written =
			cpu_to_le64(EXT4_SB(sb)->s_kbytes_written +
			    ((part_stat_read(sb->s_bdev->bd_part, sectors[1]) -
			      EXT4_SB(sb)->s_sectors_written_start) >> 1));
	else
		es->s_kbytes_written =
			cpu_to_le64(EXT4_SB(sb)->s_kbytes_written);
	ext4_free_blocks_count_set(es, percpu_counter_sum_positive(
					   &EXT4_SB(sb)->s_freeblocks_counter));
	es->s_free_inodes_count =
		cpu_to_le32(percpu_counter_sum_positive(
				&EXT4_SB(sb)->s_freeinodes_counter));
	sb->s_dirt = 0;
	BUFFER_TRACE(sbh, "marking dirty");
	mark_buffer_dirty(sbh);
	if (sync) {
		error = sync_dirty_buffer(sbh);
		if (error)
			return error;

		error = buffer_write_io_error(sbh);
		if (error) {
			ext4_msg(sb, KERN_ERR, "I/O error while writing "
			       "superblock");
			clear_buffer_write_io_error(sbh);
			set_buffer_uptodate(sbh);
		}
	}
	return error;
}

/*
 * Have we just finished recovery?  If so, and if we are mounting (or
 * remounting) the filesystem readonly, then we will end up with a
 * consistent fs on disk.  Record that fact.
 */
static void ext4_mark_recovery_complete(struct super_block *sb,
					struct ext4_super_block *es)
{
	journal_t *journal = EXT4_SB(sb)->s_journal;

	if (!EXT4_HAS_COMPAT_FEATURE(sb, EXT4_FEATURE_COMPAT_HAS_JOURNAL)) {
		BUG_ON(journal != NULL);
		return;
	}
	jbd2_journal_lock_updates(journal);
	if (jbd2_journal_flush(journal) < 0)
		goto out;

	if (EXT4_HAS_INCOMPAT_FEATURE(sb, EXT4_FEATURE_INCOMPAT_RECOVER) &&
	    sb->s_flags & MS_RDONLY) {
		EXT4_CLEAR_INCOMPAT_FEATURE(sb, EXT4_FEATURE_INCOMPAT_RECOVER);
		ext4_commit_super(sb, 1);
	}

out:
	jbd2_journal_unlock_updates(journal);
}

/*
 * If we are mounting (or read-write remounting) a filesystem whose journal
 * has recorded an error from a previous lifetime, move that error to the
 * main filesystem now.
 */
static void ext4_clear_journal_err(struct super_block *sb,
				   struct ext4_super_block *es)
{
	journal_t *journal;
	int j_errno;
	const char *errstr;

	BUG_ON(!EXT4_HAS_COMPAT_FEATURE(sb, EXT4_FEATURE_COMPAT_HAS_JOURNAL));

	journal = EXT4_SB(sb)->s_journal;

	/*
	 * Now check for any error status which may have been recorded in the
	 * journal by a prior ext4_error() or ext4_abort()
	 */

	j_errno = jbd2_journal_errno(journal);
	if (j_errno) {
		char nbuf[16];

		errstr = ext4_decode_error(sb, j_errno, nbuf);
		ext4_warning(sb, "Filesystem error recorded "
			     "from previous mount: %s", errstr);
		ext4_warning(sb, "Marking fs in need of filesystem check.");

		EXT4_SB(sb)->s_mount_state |= EXT4_ERROR_FS;
		es->s_state |= cpu_to_le16(EXT4_ERROR_FS);
		ext4_commit_super(sb, 1);

		jbd2_journal_clear_err(journal);
	}
}

/*
 * Force the running and committing transactions to commit,
 * and wait on the commit.
 */
int ext4_force_commit(struct super_block *sb)
{
	journal_t *journal;
	int ret = 0;

	if (sb->s_flags & MS_RDONLY)
		return 0;

	journal = EXT4_SB(sb)->s_journal;
	if (journal) {
		vfs_check_frozen(sb, SB_FREEZE_TRANS);
		ret = ext4_journal_force_commit(journal);
	}

	return ret;
}

static void ext4_write_super(struct super_block *sb)
{
	lock_super(sb);
	ext4_commit_super(sb, 1);
	unlock_super(sb);
}

static int ext4_sync_fs(struct super_block *sb, int wait)
{
	int ret = 0;
	tid_t target;
	struct ext4_sb_info *sbi = EXT4_SB(sb);

	trace_ext4_sync_fs(sb, wait);
	flush_workqueue(sbi->dio_unwritten_wq);
	if (jbd2_journal_start_commit(sbi->s_journal, &target)) {
		if (wait)
			jbd2_log_wait_commit(sbi->s_journal, target);
	}
	return ret;
}

/*
 * LVM calls this function before a (read-only) snapshot is created.  This
 * gives us a chance to flush the journal completely and mark the fs clean.
 */
static int ext4_freeze(struct super_block *sb)
{
	int error = 0;
	journal_t *journal;

	if (sb->s_flags & MS_RDONLY)
		return 0;

	journal = EXT4_SB(sb)->s_journal;

	/* Now we set up the journal barrier. */
	jbd2_journal_lock_updates(journal);

	/*
	 * Don't clear the needs_recovery flag if we failed to flush
	 * the journal.
	 */
	error = jbd2_journal_flush(journal);
	if (error < 0)
		goto out;

	/* Journal blocked and flushed, clear needs_recovery flag. */
	EXT4_CLEAR_INCOMPAT_FEATURE(sb, EXT4_FEATURE_INCOMPAT_RECOVER);
	error = ext4_commit_super(sb, 1);
out:
	/* we rely on s_frozen to stop further updates */
	jbd2_journal_unlock_updates(EXT4_SB(sb)->s_journal);
	return error;
}

/*
 * Called by LVM after the snapshot is done.  We need to reset the RECOVER
 * flag here, even though the filesystem is not technically dirty yet.
 */
static int ext4_unfreeze(struct super_block *sb)
{
	if (sb->s_flags & MS_RDONLY)
		return 0;

	lock_super(sb);
	/* Reset the needs_recovery flag before the fs is unlocked. */
	EXT4_SET_INCOMPAT_FEATURE(sb, EXT4_FEATURE_INCOMPAT_RECOVER);
	ext4_commit_super(sb, 1);
	unlock_super(sb);
	return 0;
}

/*
 * Structure to save mount options for ext4_remount's benefit
 */
struct ext4_mount_options {
	unsigned long s_mount_opt;
	unsigned long s_mount_opt2;
	uid_t s_resuid;
	gid_t s_resgid;
	unsigned long s_commit_interval;
	u32 s_min_batch_time, s_max_batch_time;
#ifdef CONFIG_QUOTA
	int s_jquota_fmt;
	char *s_qf_names[MAXQUOTAS];
#endif
};

static int ext4_remount(struct super_block *sb, int *flags, char *data)
{
	struct ext4_super_block *es;
	struct ext4_sb_info *sbi = EXT4_SB(sb);
	ext4_fsblk_t n_blocks_count = 0;
	unsigned long old_sb_flags;
	struct ext4_mount_options old_opts;
	int enable_quota = 0;
	ext4_group_t g;
	unsigned int journal_ioprio = DEFAULT_JOURNAL_IOPRIO;
	int err;
#ifdef CONFIG_QUOTA
	int i;
#endif
	char *orig_data = kstrdup(data, GFP_KERNEL);

	/* Store the original options */
	lock_super(sb);
	old_sb_flags = sb->s_flags;
	old_opts.s_mount_opt = sbi->s_mount_opt;
	old_opts.s_mount_opt2 = sbi->s_mount_opt2;
	old_opts.s_resuid = sbi->s_resuid;
	old_opts.s_resgid = sbi->s_resgid;
	old_opts.s_commit_interval = sbi->s_commit_interval;
	old_opts.s_min_batch_time = sbi->s_min_batch_time;
	old_opts.s_max_batch_time = sbi->s_max_batch_time;
#ifdef CONFIG_QUOTA
	old_opts.s_jquota_fmt = sbi->s_jquota_fmt;
	for (i = 0; i < MAXQUOTAS; i++)
		old_opts.s_qf_names[i] = sbi->s_qf_names[i];
#endif
	if (sbi->s_journal && sbi->s_journal->j_task->io_context)
		journal_ioprio = sbi->s_journal->j_task->io_context->ioprio;

	/*
	 * Allow the "check" option to be passed as a remount option.
	 */
	if (!parse_options(data, sb, NULL, &journal_ioprio,
			   &n_blocks_count, 1)) {
		err = -EINVAL;
		goto restore_opts;
	}

	if (sbi->s_mount_flags & EXT4_MF_FS_ABORTED)
		ext4_abort(sb, "Abort forced by user");

	sb->s_flags = (sb->s_flags & ~MS_POSIXACL) |
		(test_opt(sb, POSIX_ACL) ? MS_POSIXACL : 0);

	es = sbi->s_es;

	if (sbi->s_journal) {
		ext4_init_journal_params(sb, sbi->s_journal);
		set_task_ioprio(sbi->s_journal->j_task, journal_ioprio);
	}

	if ((*flags & MS_RDONLY) != (sb->s_flags & MS_RDONLY) ||
		n_blocks_count > ext4_blocks_count(es)) {
		if (sbi->s_mount_flags & EXT4_MF_FS_ABORTED) {
			err = -EROFS;
			goto restore_opts;
		}

		if (*flags & MS_RDONLY) {
			err = dquot_suspend(sb, -1);
			if (err < 0)
				goto restore_opts;

			/*
			 * First of all, the unconditional stuff we have to do
			 * to disable replay of the journal when we next remount
			 */
			sb->s_flags |= MS_RDONLY;

			/*
			 * OK, test if we are remounting a valid rw partition
			 * readonly, and if so set the rdonly flag and then
			 * mark the partition as valid again.
			 */
			if (!(es->s_state & cpu_to_le16(EXT4_VALID_FS)) &&
			    (sbi->s_mount_state & EXT4_VALID_FS))
				es->s_state = cpu_to_le16(sbi->s_mount_state);

			if (sbi->s_journal)
				ext4_mark_recovery_complete(sb, es);
		} else {
			/* Make sure we can mount this feature set readwrite */
			if (!ext4_feature_set_ok(sb, 0)) {
				err = -EROFS;
				goto restore_opts;
			}
			/*
			 * Make sure the group descriptor checksums
			 * are sane.  If they aren't, refuse to remount r/w.
			 */
			for (g = 0; g < sbi->s_groups_count; g++) {
				struct ext4_group_desc *gdp =
					ext4_get_group_desc(sb, g, NULL);

				if (!ext4_group_desc_csum_verify(sbi, g, gdp)) {
					ext4_msg(sb, KERN_ERR,
	       "ext4_remount: Checksum for group %u failed (%u!=%u)",
		g, le16_to_cpu(ext4_group_desc_csum(sbi, g, gdp)),
					       le16_to_cpu(gdp->bg_checksum));
					err = -EINVAL;
					goto restore_opts;
				}
			}

			/*
			 * If we have an unprocessed orphan list hanging
			 * around from a previously readonly bdev mount,
			 * require a full umount/remount for now.
			 */
			if (es->s_last_orphan) {
				ext4_msg(sb, KERN_WARNING, "Couldn't "
				       "remount RDWR because of unprocessed "
				       "orphan inode list.  Please "
				       "umount/remount instead");
				err = -EINVAL;
				goto restore_opts;
			}

			/*
			 * Mounting a RDONLY partition read-write, so reread
			 * and store the current valid flag.  (It may have
			 * been changed by e2fsck since we originally mounted
			 * the partition.)
			 */
			if (sbi->s_journal)
				ext4_clear_journal_err(sb, es);
			sbi->s_mount_state = le16_to_cpu(es->s_state);
			if ((err = ext4_group_extend(sb, es, n_blocks_count)))
				goto restore_opts;
			if (!ext4_setup_super(sb, es, 0))
				sb->s_flags &= ~MS_RDONLY;
			enable_quota = 1;
		}
	}

	/*
	 * Reinitialize lazy itable initialization thread based on
	 * current settings
	 */
	if ((sb->s_flags & MS_RDONLY) || !test_opt(sb, INIT_INODE_TABLE))
		ext4_unregister_li_request(sb);
	else {
		ext4_group_t first_not_zeroed;
		first_not_zeroed = ext4_has_uninit_itable(sb);
		ext4_register_li_request(sb, first_not_zeroed);
	}

	ext4_setup_system_zone(sb);
	if (sbi->s_journal == NULL)
		ext4_commit_super(sb, 1);

#ifdef CONFIG_QUOTA
	/* Release old quota file names */
	for (i = 0; i < MAXQUOTAS; i++)
		if (old_opts.s_qf_names[i] &&
		    old_opts.s_qf_names[i] != sbi->s_qf_names[i])
			kfree(old_opts.s_qf_names[i]);
#endif
	unlock_super(sb);
	if (enable_quota)
		dquot_resume(sb, -1);

	ext4_msg(sb, KERN_INFO, "re-mounted. Opts: %s", orig_data);
	kfree(orig_data);
	return 0;

restore_opts:
	sb->s_flags = old_sb_flags;
	sbi->s_mount_opt = old_opts.s_mount_opt;
	sbi->s_mount_opt2 = old_opts.s_mount_opt2;
	sbi->s_resuid = old_opts.s_resuid;
	sbi->s_resgid = old_opts.s_resgid;
	sbi->s_commit_interval = old_opts.s_commit_interval;
	sbi->s_min_batch_time = old_opts.s_min_batch_time;
	sbi->s_max_batch_time = old_opts.s_max_batch_time;
#ifdef CONFIG_QUOTA
	sbi->s_jquota_fmt = old_opts.s_jquota_fmt;
	for (i = 0; i < MAXQUOTAS; i++) {
		if (sbi->s_qf_names[i] &&
		    old_opts.s_qf_names[i] != sbi->s_qf_names[i])
			kfree(sbi->s_qf_names[i]);
		sbi->s_qf_names[i] = old_opts.s_qf_names[i];
	}
#endif
	unlock_super(sb);
	kfree(orig_data);
	return err;
}

static int ext4_statfs(struct dentry *dentry, struct kstatfs *buf)
{
	struct super_block *sb = dentry->d_sb;
	struct ext4_sb_info *sbi = EXT4_SB(sb);
	struct ext4_super_block *es = sbi->s_es;
	u64 fsid;

	if (test_opt(sb, MINIX_DF)) {
		sbi->s_overhead_last = 0;
	} else if (sbi->s_blocks_last != ext4_blocks_count(es)) {
		ext4_group_t i, ngroups = ext4_get_groups_count(sb);
		ext4_fsblk_t overhead = 0;

		/*
		 * Compute the overhead (FS structures).  This is constant
		 * for a given filesystem unless the number of block groups
		 * changes so we cache the previous value until it does.
		 */

		/*
		 * All of the blocks before first_data_block are
		 * overhead
		 */
		overhead = le32_to_cpu(es->s_first_data_block);

		/*
		 * Add the overhead attributed to the superblock and
		 * block group descriptors.  If the sparse superblocks
		 * feature is turned on, then not all groups have this.
		 */
		for (i = 0; i < ngroups; i++) {
			overhead += ext4_bg_has_super(sb, i) +
				ext4_bg_num_gdb(sb, i);
			cond_resched();
		}

		/*
		 * Every block group has an inode bitmap, a block
		 * bitmap, and an inode table.
		 */
		overhead += ngroups * (2 + sbi->s_itb_per_group);
		sbi->s_overhead_last = overhead;
		smp_wmb();
		sbi->s_blocks_last = ext4_blocks_count(es);
	}

	buf->f_type = EXT4_SUPER_MAGIC;
	buf->f_bsize = sb->s_blocksize;
	buf->f_blocks = ext4_blocks_count(es) - sbi->s_overhead_last;
	buf->f_bfree = percpu_counter_sum_positive(&sbi->s_freeblocks_counter) -
		       percpu_counter_sum_positive(&sbi->s_dirtyblocks_counter);
	buf->f_bavail = buf->f_bfree - ext4_r_blocks_count(es);
	if (buf->f_bfree < ext4_r_blocks_count(es))
		buf->f_bavail = 0;
	buf->f_files = le32_to_cpu(es->s_inodes_count);
	buf->f_ffree = percpu_counter_sum_positive(&sbi->s_freeinodes_counter);
	buf->f_namelen = EXT4_NAME_LEN;
	fsid = le64_to_cpup((void *)es->s_uuid) ^
	       le64_to_cpup((void *)es->s_uuid + sizeof(u64));
	buf->f_fsid.val[0] = fsid & 0xFFFFFFFFUL;
	buf->f_fsid.val[1] = (fsid >> 32) & 0xFFFFFFFFUL;

	return 0;
}

/* Helper function for writing quotas on sync - we need to start transaction
 * before quota file is locked for write. Otherwise the are possible deadlocks:
 * Process 1                         Process 2
 * ext4_create()                     quota_sync()
 *   jbd2_journal_start()                  write_dquot()
 *   dquot_initialize()                         down(dqio_mutex)
 *     down(dqio_mutex)                    jbd2_journal_start()
 *
 */

#ifdef CONFIG_QUOTA

static inline struct inode *dquot_to_inode(struct dquot *dquot)
{
	return sb_dqopt(dquot->dq_sb)->files[dquot->dq_type];
}

static int ext4_write_dquot(struct dquot *dquot)
{
	int ret, err;
	handle_t *handle;
	struct inode *inode;

	inode = dquot_to_inode(dquot);
	handle = ext4_journal_start(inode,
				    EXT4_QUOTA_TRANS_BLOCKS(dquot->dq_sb));
	if (IS_ERR(handle))
		return PTR_ERR(handle);
	ret = dquot_commit(dquot);
	err = ext4_journal_stop(handle);
	if (!ret)
		ret = err;
	return ret;
}

static int ext4_acquire_dquot(struct dquot *dquot)
{
	int ret, err;
	handle_t *handle;

	handle = ext4_journal_start(dquot_to_inode(dquot),
				    EXT4_QUOTA_INIT_BLOCKS(dquot->dq_sb));
	if (IS_ERR(handle))
		return PTR_ERR(handle);
	ret = dquot_acquire(dquot);
	err = ext4_journal_stop(handle);
	if (!ret)
		ret = err;
	return ret;
}

static int ext4_release_dquot(struct dquot *dquot)
{
	int ret, err;
	handle_t *handle;

	handle = ext4_journal_start(dquot_to_inode(dquot),
				    EXT4_QUOTA_DEL_BLOCKS(dquot->dq_sb));
	if (IS_ERR(handle)) {
		/* Release dquot anyway to avoid endless cycle in dqput() */
		dquot_release(dquot);
		return PTR_ERR(handle);
	}
	ret = dquot_release(dquot);
	err = ext4_journal_stop(handle);
	if (!ret)
		ret = err;
	return ret;
}

static int ext4_mark_dquot_dirty(struct dquot *dquot)
{
	/* Are we journaling quotas? */
	if (EXT4_SB(dquot->dq_sb)->s_qf_names[USRQUOTA] ||
	    EXT4_SB(dquot->dq_sb)->s_qf_names[GRPQUOTA]) {
		dquot_mark_dquot_dirty(dquot);
		return ext4_write_dquot(dquot);
	} else {
		return dquot_mark_dquot_dirty(dquot);
	}
}

static int ext4_write_info(struct super_block *sb, int type)
{
	int ret, err;
	handle_t *handle;

	/* Data block + inode block */
	handle = ext4_journal_start(sb->s_root->d_inode, 2);
	if (IS_ERR(handle))
		return PTR_ERR(handle);
	ret = dquot_commit_info(sb, type);
	err = ext4_journal_stop(handle);
	if (!ret)
		ret = err;
	return ret;
}

/*
 * Turn on quotas during mount time - we need to find
 * the quota file and such...
 */
static int ext4_quota_on_mount(struct super_block *sb, int type)
{
	return dquot_quota_on_mount(sb, EXT4_SB(sb)->s_qf_names[type],
					EXT4_SB(sb)->s_jquota_fmt, type);
}

/*
 * Standard function to be called on quota_on
 */
static int ext4_quota_on(struct super_block *sb, int type, int format_id,
			 struct path *path)
{
	int err;

	if (!test_opt(sb, QUOTA))
		return -EINVAL;

	/* Quotafile not on the same filesystem? */
	if (path->mnt->mnt_sb != sb)
		return -EXDEV;
	/* Journaling quota? */
	if (EXT4_SB(sb)->s_qf_names[type]) {
		/* Quotafile not in fs root? */
		if (path->dentry->d_parent != sb->s_root)
			ext4_msg(sb, KERN_WARNING,
				"Quota file not on filesystem root. "
				"Journaled quota will not work");
	}

	/*
	 * When we journal data on quota file, we have to flush journal to see
	 * all updates to the file when we bypass pagecache...
	 */
	if (EXT4_SB(sb)->s_journal &&
	    ext4_should_journal_data(path->dentry->d_inode)) {
		/*
		 * We don't need to lock updates but journal_flush() could
		 * otherwise be livelocked...
		 */
		jbd2_journal_lock_updates(EXT4_SB(sb)->s_journal);
		err = jbd2_journal_flush(EXT4_SB(sb)->s_journal);
		jbd2_journal_unlock_updates(EXT4_SB(sb)->s_journal);
		if (err)
			return err;
	}

	return dquot_quota_on(sb, type, format_id, path);
}

static int ext4_quota_off(struct super_block *sb, int type)
{
	/* Force all delayed allocation blocks to be allocated.
	 * Caller already holds s_umount sem */
	if (test_opt(sb, DELALLOC))
		sync_filesystem(sb);

	return dquot_quota_off(sb, type);
}

/* Read data from quotafile - avoid pagecache and such because we cannot afford
 * acquiring the locks... As quota files are never truncated and quota code
 * itself serializes the operations (and noone else should touch the files)
 * we don't have to be afraid of races */
static ssize_t ext4_quota_read(struct super_block *sb, int type, char *data,
			       size_t len, loff_t off)
{
	struct inode *inode = sb_dqopt(sb)->files[type];
	ext4_lblk_t blk = off >> EXT4_BLOCK_SIZE_BITS(sb);
	int err = 0;
	int offset = off & (sb->s_blocksize - 1);
	int tocopy;
	size_t toread;
	struct buffer_head *bh;
	loff_t i_size = i_size_read(inode);

	if (off > i_size)
		return 0;
	if (off+len > i_size)
		len = i_size-off;
	toread = len;
	while (toread > 0) {
		tocopy = sb->s_blocksize - offset < toread ?
				sb->s_blocksize - offset : toread;
		bh = ext4_bread(NULL, inode, blk, 0, &err);
		if (err)
			return err;
		if (!bh)	/* A hole? */
			memset(data, 0, tocopy);
		else
			memcpy(data, bh->b_data+offset, tocopy);
		brelse(bh);
		offset = 0;
		toread -= tocopy;
		data += tocopy;
		blk++;
	}
	return len;
}

/* Write to quotafile (we know the transaction is already started and has
 * enough credits) */
static ssize_t ext4_quota_write(struct super_block *sb, int type,
				const char *data, size_t len, loff_t off)
{
	struct inode *inode = sb_dqopt(sb)->files[type];
	ext4_lblk_t blk = off >> EXT4_BLOCK_SIZE_BITS(sb);
	int err = 0;
	int offset = off & (sb->s_blocksize - 1);
	struct buffer_head *bh;
	handle_t *handle = journal_current_handle();

	if (EXT4_SB(sb)->s_journal && !handle) {
		ext4_msg(sb, KERN_WARNING, "Quota write (off=%llu, len=%llu)"
			" cancelled because transaction is not started",
			(unsigned long long)off, (unsigned long long)len);
		return -EIO;
	}
	/*
	 * Since we account only one data block in transaction credits,
	 * then it is impossible to cross a block boundary.
	 */
	if (sb->s_blocksize - offset < len) {
		ext4_msg(sb, KERN_WARNING, "Quota write (off=%llu, len=%llu)"
			" cancelled because not block aligned",
			(unsigned long long)off, (unsigned long long)len);
		return -EIO;
	}

	mutex_lock_nested(&inode->i_mutex, I_MUTEX_QUOTA);
	bh = ext4_bread(handle, inode, blk, 1, &err);
	if (!bh)
		goto out;
	err = ext4_journal_get_write_access(handle, bh);
	if (err) {
		brelse(bh);
		goto out;
	}
	lock_buffer(bh);
	memcpy(bh->b_data+offset, data, len);
	flush_dcache_page(bh->b_page);
	unlock_buffer(bh);
	err = ext4_handle_dirty_metadata(handle, NULL, bh);
	brelse(bh);
out:
	if (err) {
		mutex_unlock(&inode->i_mutex);
		return err;
	}
	if (inode->i_size < off + len) {
		i_size_write(inode, off + len);
		EXT4_I(inode)->i_disksize = inode->i_size;
	}
	inode->i_mtime = inode->i_ctime = CURRENT_TIME;
	ext4_mark_inode_dirty(handle, inode);
	mutex_unlock(&inode->i_mutex);
	return len;
}

#endif

static struct dentry *ext4_mount(struct file_system_type *fs_type, int flags,
		       const char *dev_name, void *data)
{
	return mount_bdev(fs_type, flags, dev_name, data, ext4_fill_super);
}

#if !defined(CONFIG_EXT2_FS) && !defined(CONFIG_EXT2_FS_MODULE) && defined(CONFIG_EXT4_USE_FOR_EXT23)
static struct file_system_type ext2_fs_type = {
	.owner		= THIS_MODULE,
	.name		= "ext2",
	.mount		= ext4_mount,
	.kill_sb	= kill_block_super,
	.fs_flags	= FS_REQUIRES_DEV,
};

static inline void register_as_ext2(void)
{
	int err = register_filesystem(&ext2_fs_type);
	if (err)
		printk(KERN_WARNING
		       "EXT4-fs: Unable to register as ext2 (%d)\n", err);
}

static inline void unregister_as_ext2(void)
{
	unregister_filesystem(&ext2_fs_type);
}
MODULE_ALIAS("ext2");
#else
static inline void register_as_ext2(void) { }
static inline void unregister_as_ext2(void) { }
#endif

#if !defined(CONFIG_EXT3_FS) && !defined(CONFIG_EXT3_FS_MODULE) && defined(CONFIG_EXT4_USE_FOR_EXT23)
static inline void register_as_ext3(void)
{
	int err = register_filesystem(&ext3_fs_type);
	if (err)
		printk(KERN_WARNING
		       "EXT4-fs: Unable to register as ext3 (%d)\n", err);
}

static inline void unregister_as_ext3(void)
{
	unregister_filesystem(&ext3_fs_type);
}
MODULE_ALIAS("ext3");
#else
static inline void register_as_ext3(void) { }
static inline void unregister_as_ext3(void) { }
#endif

static struct file_system_type ext4_fs_type = {
	.owner		= THIS_MODULE,
	.name		= "ext4",
	.mount		= ext4_mount,
	.kill_sb	= kill_block_super,
	.fs_flags	= FS_REQUIRES_DEV,
};

static int __init ext4_init_feat_adverts(void)
{
	struct ext4_features *ef;
	int ret = -ENOMEM;

	ef = kzalloc(sizeof(struct ext4_features), GFP_KERNEL);
	if (!ef)
		goto out;

	ef->f_kobj.kset = ext4_kset;
	init_completion(&ef->f_kobj_unregister);
	ret = kobject_init_and_add(&ef->f_kobj, &ext4_feat_ktype, NULL,
				   "features");
	if (ret) {
		kfree(ef);
		goto out;
	}

	ext4_feat = ef;
	ret = 0;
out:
	return ret;
}

static void ext4_exit_feat_adverts(void)
{
	kobject_put(&ext4_feat->f_kobj);
	wait_for_completion(&ext4_feat->f_kobj_unregister);
	kfree(ext4_feat);
}

/* Shared across all ext4 file systems */
wait_queue_head_t ext4__ioend_wq[EXT4_WQ_HASH_SZ];
struct mutex ext4__aio_mutex[EXT4_WQ_HASH_SZ];

static int __init ext4_init_fs(void)
{
	int i, err;

	ext4_check_flag_values();

	for (i = 0; i < EXT4_WQ_HASH_SZ; i++) {
		mutex_init(&ext4__aio_mutex[i]);
		init_waitqueue_head(&ext4__ioend_wq[i]);
	}

	err = ext4_init_pageio();
	if (err)
		return err;
	err = ext4_init_system_zone();
	if (err)
		goto out7;
	ext4_kset = kset_create_and_add("ext4", NULL, fs_kobj);
	if (!ext4_kset)
		goto out6;
	ext4_proc_root = proc_mkdir("fs/ext4", NULL);
	if (!ext4_proc_root)
		goto out5;

	err = ext4_init_feat_adverts();
	if (err)
		goto out4;

	err = ext4_init_mballoc();
	if (err)
		goto out3;

	err = ext4_init_xattr();
	if (err)
		goto out2;
	err = init_inodecache();
	if (err)
		goto out1;
	register_as_ext2();
	register_as_ext3();
	err = register_filesystem(&ext4_fs_type);
	if (err)
		goto out;

	ext4_li_info = NULL;
	mutex_init(&ext4_li_mtx);
	return 0;
out:
	unregister_as_ext2();
	unregister_as_ext3();
	destroy_inodecache();
out1:
	ext4_exit_xattr();
out2:
	ext4_exit_mballoc();
out3:
	ext4_exit_feat_adverts();
out4:
	remove_proc_entry("fs/ext4", NULL);
out5:
	kset_unregister(ext4_kset);
out6:
	ext4_exit_system_zone();
out7:
	ext4_exit_pageio();
	return err;
}

static void __exit ext4_exit_fs(void)
{
	ext4_destroy_lazyinit_thread();
	unregister_as_ext2();
	unregister_as_ext3();
	unregister_filesystem(&ext4_fs_type);
	destroy_inodecache();
	ext4_exit_xattr();
	ext4_exit_mballoc();
	ext4_exit_feat_adverts();
	remove_proc_entry("fs/ext4", NULL);
	kset_unregister(ext4_kset);
	ext4_exit_system_zone();
	ext4_exit_pageio();
}

MODULE_AUTHOR("Remy Card, Stephen Tweedie, Andrew Morton, Andreas Dilger, Theodore Ts'o and others");
MODULE_DESCRIPTION("Fourth Extended Filesystem");
MODULE_LICENSE("GPL");
module_init(ext4_init_fs)
module_exit(ext4_exit_fs)<|MERGE_RESOLUTION|>--- conflicted
+++ resolved
@@ -3521,11 +3521,7 @@
 	 * concurrency isn't really necessary.  Limit it to 1.
 	 */
 	EXT4_SB(sb)->dio_unwritten_wq =
-<<<<<<< HEAD
-		alloc_workqueue("ext4-dio-unwritten", WQ_MEM_RECLAIM, 1);
-=======
 		alloc_workqueue("ext4-dio-unwritten", WQ_MEM_RECLAIM | WQ_UNBOUND, 1);
->>>>>>> 8eca7a00
 	if (!EXT4_SB(sb)->dio_unwritten_wq) {
 		printk(KERN_ERR "EXT4-fs: failed to create DIO workqueue\n");
 		goto failed_mount_wq;
