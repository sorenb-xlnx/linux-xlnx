/*
 *  ext4.h
 *
 * Copyright (C) 1992, 1993, 1994, 1995
 * Remy Card (card@masi.ibp.fr)
 * Laboratoire MASI - Institut Blaise Pascal
 * Universite Pierre et Marie Curie (Paris VI)
 *
 *  from
 *
 *  linux/include/linux/minix_fs.h
 *
 *  Copyright (C) 1991, 1992  Linus Torvalds
 */

#ifndef _EXT4_H
#define _EXT4_H

#include <linux/types.h>
#include <linux/blkdev.h>
#include <linux/magic.h>
#include <linux/jbd2.h>
#include "ext4_i.h"

/*
 * The fourth extended filesystem constants/structures
 */

/*
 * Define EXT4FS_DEBUG to produce debug messages
 */
#undef EXT4FS_DEBUG

/*
 * Debug code
 */
#ifdef EXT4FS_DEBUG
#define ext4_debug(f, a...)						\
	do {								\
		printk(KERN_DEBUG "EXT4-fs DEBUG (%s, %d): %s:",	\
			__FILE__, __LINE__, __func__);			\
		printk(KERN_DEBUG f, ## a);				\
	} while (0)
#else
#define ext4_debug(f, a...)	do {} while (0)
#endif

/* prefer goal again. length */
#define EXT4_MB_HINT_MERGE		1
/* blocks already reserved */
#define EXT4_MB_HINT_RESERVED		2
/* metadata is being allocated */
#define EXT4_MB_HINT_METADATA		4
/* first blocks in the file */
#define EXT4_MB_HINT_FIRST		8
/* search for the best chunk */
#define EXT4_MB_HINT_BEST		16
/* data is being allocated */
#define EXT4_MB_HINT_DATA		32
/* don't preallocate (for tails) */
#define EXT4_MB_HINT_NOPREALLOC		64
/* allocate for locality group */
#define EXT4_MB_HINT_GROUP_ALLOC	128
/* allocate goal blocks or none */
#define EXT4_MB_HINT_GOAL_ONLY		256
/* goal is meaningful */
#define EXT4_MB_HINT_TRY_GOAL		512
/* blocks already pre-reserved by delayed allocation */
#define EXT4_MB_DELALLOC_RESERVED      1024


struct ext4_allocation_request {
	/* target inode for block we're allocating */
	struct inode *inode;
	/* logical block in target inode */
	ext4_lblk_t logical;
	/* phys. target (a hint) */
	ext4_fsblk_t goal;
	/* the closest logical allocated block to the left */
	ext4_lblk_t lleft;
	/* phys. block for ^^^ */
	ext4_fsblk_t pleft;
	/* the closest logical allocated block to the right */
	ext4_lblk_t lright;
	/* phys. block for ^^^ */
	ext4_fsblk_t pright;
	/* how many blocks we want to allocate */
	unsigned int len;
	/* flags. see above EXT4_MB_HINT_* */
	unsigned int flags;
};

/*
 * Special inodes numbers
 */
#define	EXT4_BAD_INO		 1	/* Bad blocks inode */
#define EXT4_ROOT_INO		 2	/* Root inode */
#define EXT4_BOOT_LOADER_INO	 5	/* Boot loader inode */
#define EXT4_UNDEL_DIR_INO	 6	/* Undelete directory inode */
#define EXT4_RESIZE_INO		 7	/* Reserved group descriptors inode */
#define EXT4_JOURNAL_INO	 8	/* Journal inode */

/* First non-reserved inode for old ext4 filesystems */
#define EXT4_GOOD_OLD_FIRST_INO	11

/*
 * Maximal count of links to a file
 */
#define EXT4_LINK_MAX		65000

/*
 * Macro-instructions used to manage several block sizes
 */
#define EXT4_MIN_BLOCK_SIZE		1024
#define	EXT4_MAX_BLOCK_SIZE		65536
#define EXT4_MIN_BLOCK_LOG_SIZE		10
#ifdef __KERNEL__
# define EXT4_BLOCK_SIZE(s)		((s)->s_blocksize)
#else
# define EXT4_BLOCK_SIZE(s)		(EXT4_MIN_BLOCK_SIZE << (s)->s_log_block_size)
#endif
#define	EXT4_ADDR_PER_BLOCK(s)		(EXT4_BLOCK_SIZE(s) / sizeof(__u32))
#ifdef __KERNEL__
# define EXT4_BLOCK_SIZE_BITS(s)	((s)->s_blocksize_bits)
#else
# define EXT4_BLOCK_SIZE_BITS(s)	((s)->s_log_block_size + 10)
#endif
#ifdef __KERNEL__
#define	EXT4_ADDR_PER_BLOCK_BITS(s)	(EXT4_SB(s)->s_addr_per_block_bits)
#define EXT4_INODE_SIZE(s)		(EXT4_SB(s)->s_inode_size)
#define EXT4_FIRST_INO(s)		(EXT4_SB(s)->s_first_ino)
#else
#define EXT4_INODE_SIZE(s)	(((s)->s_rev_level == EXT4_GOOD_OLD_REV) ? \
				 EXT4_GOOD_OLD_INODE_SIZE : \
				 (s)->s_inode_size)
#define EXT4_FIRST_INO(s)	(((s)->s_rev_level == EXT4_GOOD_OLD_REV) ? \
				 EXT4_GOOD_OLD_FIRST_INO : \
				 (s)->s_first_ino)
#endif
#define EXT4_BLOCK_ALIGN(size, blkbits)		ALIGN((size), (1 << (blkbits)))

/*
 * Structure of a blocks group descriptor
 */
struct ext4_group_desc
{
	__le32	bg_block_bitmap_lo;	/* Blocks bitmap block */
	__le32	bg_inode_bitmap_lo;	/* Inodes bitmap block */
	__le32	bg_inode_table_lo;	/* Inodes table block */
	__le16	bg_free_blocks_count_lo;/* Free blocks count */
	__le16	bg_free_inodes_count_lo;/* Free inodes count */
	__le16	bg_used_dirs_count_lo;	/* Directories count */
	__le16	bg_flags;		/* EXT4_BG_flags (INODE_UNINIT, etc) */
	__u32	bg_reserved[2];		/* Likely block/inode bitmap checksum */
	__le16  bg_itable_unused_lo;	/* Unused inodes count */
	__le16  bg_checksum;		/* crc16(sb_uuid+group+desc) */
	__le32	bg_block_bitmap_hi;	/* Blocks bitmap block MSB */
	__le32	bg_inode_bitmap_hi;	/* Inodes bitmap block MSB */
	__le32	bg_inode_table_hi;	/* Inodes table block MSB */
	__le16	bg_free_blocks_count_hi;/* Free blocks count MSB */
	__le16	bg_free_inodes_count_hi;/* Free inodes count MSB */
	__le16	bg_used_dirs_count_hi;	/* Directories count MSB */
	__le16  bg_itable_unused_hi;    /* Unused inodes count MSB */
	__u32	bg_reserved2[3];
};

/*
 * Structure of a flex block group info
 */

struct flex_groups {
	__u32 free_inodes;
	__u32 free_blocks;
};

#define EXT4_BG_INODE_UNINIT	0x0001 /* Inode table/bitmap not in use */
#define EXT4_BG_BLOCK_UNINIT	0x0002 /* Block bitmap not in use */
#define EXT4_BG_INODE_ZEROED	0x0004 /* On-disk itable initialized to zero */

#ifdef __KERNEL__
#include "ext4_sb.h"
#endif
/*
 * Macro-instructions used to manage group descriptors
 */
#define EXT4_MIN_DESC_SIZE		32
#define EXT4_MIN_DESC_SIZE_64BIT	64
#define	EXT4_MAX_DESC_SIZE		EXT4_MIN_BLOCK_SIZE
#define EXT4_DESC_SIZE(s)		(EXT4_SB(s)->s_desc_size)
#ifdef __KERNEL__
# define EXT4_BLOCKS_PER_GROUP(s)	(EXT4_SB(s)->s_blocks_per_group)
# define EXT4_DESC_PER_BLOCK(s)		(EXT4_SB(s)->s_desc_per_block)
# define EXT4_INODES_PER_GROUP(s)	(EXT4_SB(s)->s_inodes_per_group)
# define EXT4_DESC_PER_BLOCK_BITS(s)	(EXT4_SB(s)->s_desc_per_block_bits)
#else
# define EXT4_BLOCKS_PER_GROUP(s)	((s)->s_blocks_per_group)
# define EXT4_DESC_PER_BLOCK(s)		(EXT4_BLOCK_SIZE(s) / EXT4_DESC_SIZE(s))
# define EXT4_INODES_PER_GROUP(s)	((s)->s_inodes_per_group)
#endif

/*
 * Constants relative to the data blocks
 */
#define	EXT4_NDIR_BLOCKS		12
#define	EXT4_IND_BLOCK			EXT4_NDIR_BLOCKS
#define	EXT4_DIND_BLOCK			(EXT4_IND_BLOCK + 1)
#define	EXT4_TIND_BLOCK			(EXT4_DIND_BLOCK + 1)
#define	EXT4_N_BLOCKS			(EXT4_TIND_BLOCK + 1)

/*
 * Inode flags
 */
#define	EXT4_SECRM_FL			0x00000001 /* Secure deletion */
#define	EXT4_UNRM_FL			0x00000002 /* Undelete */
#define	EXT4_COMPR_FL			0x00000004 /* Compress file */
#define EXT4_SYNC_FL			0x00000008 /* Synchronous updates */
#define EXT4_IMMUTABLE_FL		0x00000010 /* Immutable file */
#define EXT4_APPEND_FL			0x00000020 /* writes to file may only append */
#define EXT4_NODUMP_FL			0x00000040 /* do not dump file */
#define EXT4_NOATIME_FL			0x00000080 /* do not update atime */
/* Reserved for compression usage... */
#define EXT4_DIRTY_FL			0x00000100
#define EXT4_COMPRBLK_FL		0x00000200 /* One or more compressed clusters */
#define EXT4_NOCOMPR_FL			0x00000400 /* Don't compress */
#define EXT4_ECOMPR_FL			0x00000800 /* Compression error */
/* End compression flags --- maybe not all used */
#define EXT4_INDEX_FL			0x00001000 /* hash-indexed directory */
#define EXT4_IMAGIC_FL			0x00002000 /* AFS directory */
#define EXT4_JOURNAL_DATA_FL		0x00004000 /* file data should be journaled */
#define EXT4_NOTAIL_FL			0x00008000 /* file tail should not be merged */
#define EXT4_DIRSYNC_FL			0x00010000 /* dirsync behaviour (directories only) */
#define EXT4_TOPDIR_FL			0x00020000 /* Top of directory hierarchies*/
#define EXT4_HUGE_FILE_FL               0x00040000 /* Set to each huge file */
#define EXT4_EXTENTS_FL			0x00080000 /* Inode uses extents */
#define EXT4_EXT_MIGRATE		0x00100000 /* Inode is migrating */
#define EXT4_RESERVED_FL		0x80000000 /* reserved for ext4 lib */

#define EXT4_FL_USER_VISIBLE		0x000BDFFF /* User visible flags */
#define EXT4_FL_USER_MODIFIABLE		0x000B80FF /* User modifiable flags */

/*
 * Inode dynamic state flags
 */
#define EXT4_STATE_JDATA		0x00000001 /* journaled data exists */
#define EXT4_STATE_NEW			0x00000002 /* inode is newly created */
#define EXT4_STATE_XATTR		0x00000004 /* has in-inode xattrs */
#define EXT4_STATE_NO_EXPAND		0x00000008 /* No space for expansion */

/* Used to pass group descriptor data when online resize is done */
struct ext4_new_group_input {
	__u32 group;		/* Group number for this data */
	__u64 block_bitmap;	/* Absolute block number of block bitmap */
	__u64 inode_bitmap;	/* Absolute block number of inode bitmap */
	__u64 inode_table;	/* Absolute block number of inode table start */
	__u32 blocks_count;	/* Total number of blocks in this group */
	__u16 reserved_blocks;	/* Number of reserved blocks in this group */
	__u16 unused;
};

/* The struct ext4_new_group_input in kernel space, with free_blocks_count */
struct ext4_new_group_data {
	__u32 group;
	__u64 block_bitmap;
	__u64 inode_bitmap;
	__u64 inode_table;
	__u32 blocks_count;
	__u16 reserved_blocks;
	__u16 unused;
	__u32 free_blocks_count;
};

/*
 * Following is used by preallocation code to tell get_blocks() that we
 * want uninitialzed extents.
 */
#define EXT4_CREATE_UNINITIALIZED_EXT		2

/*
 * ioctl commands
 */
#define	EXT4_IOC_GETFLAGS		FS_IOC_GETFLAGS
#define	EXT4_IOC_SETFLAGS		FS_IOC_SETFLAGS
#define	EXT4_IOC_GETVERSION		_IOR('f', 3, long)
#define	EXT4_IOC_SETVERSION		_IOW('f', 4, long)
#define	EXT4_IOC_GETVERSION_OLD		FS_IOC_GETVERSION
#define	EXT4_IOC_SETVERSION_OLD		FS_IOC_SETVERSION
#ifdef CONFIG_JBD2_DEBUG
#define EXT4_IOC_WAIT_FOR_READONLY	_IOR('f', 99, long)
#endif
#define EXT4_IOC_GETRSVSZ		_IOR('f', 5, long)
#define EXT4_IOC_SETRSVSZ		_IOW('f', 6, long)
#define EXT4_IOC_GROUP_EXTEND		_IOW('f', 7, unsigned long)
#define EXT4_IOC_GROUP_ADD		_IOW('f', 8, struct ext4_new_group_input)
#define EXT4_IOC_MIGRATE		_IO('f', 9)
 /* note ioctl 11 reserved for filesystem-independent FIEMAP ioctl */

/*
 * ioctl commands in 32 bit emulation
 */
#define EXT4_IOC32_GETFLAGS		FS_IOC32_GETFLAGS
#define EXT4_IOC32_SETFLAGS		FS_IOC32_SETFLAGS
#define EXT4_IOC32_GETVERSION		_IOR('f', 3, int)
#define EXT4_IOC32_SETVERSION		_IOW('f', 4, int)
#define EXT4_IOC32_GETRSVSZ		_IOR('f', 5, int)
#define EXT4_IOC32_SETRSVSZ		_IOW('f', 6, int)
#define EXT4_IOC32_GROUP_EXTEND		_IOW('f', 7, unsigned int)
#ifdef CONFIG_JBD2_DEBUG
#define EXT4_IOC32_WAIT_FOR_READONLY	_IOR('f', 99, int)
#endif
#define EXT4_IOC32_GETVERSION_OLD	FS_IOC32_GETVERSION
#define EXT4_IOC32_SETVERSION_OLD	FS_IOC32_SETVERSION


/*
 *  Mount options
 */
struct ext4_mount_options {
	unsigned long s_mount_opt;
	uid_t s_resuid;
	gid_t s_resgid;
	unsigned long s_commit_interval;
	u32 s_min_batch_time, s_max_batch_time;
#ifdef CONFIG_QUOTA
	int s_jquota_fmt;
	char *s_qf_names[MAXQUOTAS];
#endif
};

/*
 * Structure of an inode on the disk
 */
struct ext4_inode {
	__le16	i_mode;		/* File mode */
	__le16	i_uid;		/* Low 16 bits of Owner Uid */
	__le32	i_size_lo;	/* Size in bytes */
	__le32	i_atime;	/* Access time */
	__le32	i_ctime;	/* Inode Change time */
	__le32	i_mtime;	/* Modification time */
	__le32	i_dtime;	/* Deletion Time */
	__le16	i_gid;		/* Low 16 bits of Group Id */
	__le16	i_links_count;	/* Links count */
	__le32	i_blocks_lo;	/* Blocks count */
	__le32	i_flags;	/* File flags */
	union {
		struct {
			__le32  l_i_version;
		} linux1;
		struct {
			__u32  h_i_translator;
		} hurd1;
		struct {
			__u32  m_i_reserved1;
		} masix1;
	} osd1;				/* OS dependent 1 */
	__le32	i_block[EXT4_N_BLOCKS];/* Pointers to blocks */
	__le32	i_generation;	/* File version (for NFS) */
	__le32	i_file_acl_lo;	/* File ACL */
	__le32	i_size_high;
	__le32	i_obso_faddr;	/* Obsoleted fragment address */
	union {
		struct {
			__le16	l_i_blocks_high; /* were l_i_reserved1 */
			__le16	l_i_file_acl_high;
			__le16	l_i_uid_high;	/* these 2 fields */
			__le16	l_i_gid_high;	/* were reserved2[0] */
			__u32	l_i_reserved2;
		} linux2;
		struct {
			__le16	h_i_reserved1;	/* Obsoleted fragment number/size which are removed in ext4 */
			__u16	h_i_mode_high;
			__u16	h_i_uid_high;
			__u16	h_i_gid_high;
			__u32	h_i_author;
		} hurd2;
		struct {
			__le16	h_i_reserved1;	/* Obsoleted fragment number/size which are removed in ext4 */
			__le16	m_i_file_acl_high;
			__u32	m_i_reserved2[2];
		} masix2;
	} osd2;				/* OS dependent 2 */
	__le16	i_extra_isize;
	__le16	i_pad1;
	__le32  i_ctime_extra;  /* extra Change time      (nsec << 2 | epoch) */
	__le32  i_mtime_extra;  /* extra Modification time(nsec << 2 | epoch) */
	__le32  i_atime_extra;  /* extra Access time      (nsec << 2 | epoch) */
	__le32  i_crtime;       /* File Creation time */
	__le32  i_crtime_extra; /* extra FileCreationtime (nsec << 2 | epoch) */
	__le32  i_version_hi;	/* high 32 bits for 64-bit version */
};


#define EXT4_EPOCH_BITS 2
#define EXT4_EPOCH_MASK ((1 << EXT4_EPOCH_BITS) - 1)
#define EXT4_NSEC_MASK  (~0UL << EXT4_EPOCH_BITS)

/*
 * Extended fields will fit into an inode if the filesystem was formatted
 * with large inodes (-I 256 or larger) and there are not currently any EAs
 * consuming all of the available space. For new inodes we always reserve
 * enough space for the kernel's known extended fields, but for inodes
 * created with an old kernel this might not have been the case. None of
 * the extended inode fields is critical for correct filesystem operation.
 * This macro checks if a certain field fits in the inode. Note that
 * inode-size = GOOD_OLD_INODE_SIZE + i_extra_isize
 */
#define EXT4_FITS_IN_INODE(ext4_inode, einode, field)	\
	((offsetof(typeof(*ext4_inode), field) +	\
	  sizeof((ext4_inode)->field))			\
	<= (EXT4_GOOD_OLD_INODE_SIZE +			\
	    (einode)->i_extra_isize))			\

static inline __le32 ext4_encode_extra_time(struct timespec *time)
{
       return cpu_to_le32((sizeof(time->tv_sec) > 4 ?
			   time->tv_sec >> 32 : 0) |
			   ((time->tv_nsec << 2) & EXT4_NSEC_MASK));
}

static inline void ext4_decode_extra_time(struct timespec *time, __le32 extra)
{
       if (sizeof(time->tv_sec) > 4)
	       time->tv_sec |= (__u64)(le32_to_cpu(extra) & EXT4_EPOCH_MASK)
			       << 32;
       time->tv_nsec = (le32_to_cpu(extra) & EXT4_NSEC_MASK) >> 2;
}

#define EXT4_INODE_SET_XTIME(xtime, inode, raw_inode)			       \
do {									       \
	(raw_inode)->xtime = cpu_to_le32((inode)->xtime.tv_sec);	       \
	if (EXT4_FITS_IN_INODE(raw_inode, EXT4_I(inode), xtime ## _extra))     \
		(raw_inode)->xtime ## _extra =				       \
				ext4_encode_extra_time(&(inode)->xtime);       \
} while (0)

#define EXT4_EINODE_SET_XTIME(xtime, einode, raw_inode)			       \
do {									       \
	if (EXT4_FITS_IN_INODE(raw_inode, einode, xtime))		       \
		(raw_inode)->xtime = cpu_to_le32((einode)->xtime.tv_sec);      \
	if (EXT4_FITS_IN_INODE(raw_inode, einode, xtime ## _extra))	       \
		(raw_inode)->xtime ## _extra =				       \
				ext4_encode_extra_time(&(einode)->xtime);      \
} while (0)

#define EXT4_INODE_GET_XTIME(xtime, inode, raw_inode)			       \
do {									       \
	(inode)->xtime.tv_sec = (signed)le32_to_cpu((raw_inode)->xtime);       \
	if (EXT4_FITS_IN_INODE(raw_inode, EXT4_I(inode), xtime ## _extra))     \
		ext4_decode_extra_time(&(inode)->xtime,			       \
				       raw_inode->xtime ## _extra);	       \
} while (0)

#define EXT4_EINODE_GET_XTIME(xtime, einode, raw_inode)			       \
do {									       \
	if (EXT4_FITS_IN_INODE(raw_inode, einode, xtime))		       \
		(einode)->xtime.tv_sec = 				       \
			(signed)le32_to_cpu((raw_inode)->xtime);	       \
	if (EXT4_FITS_IN_INODE(raw_inode, einode, xtime ## _extra))	       \
		ext4_decode_extra_time(&(einode)->xtime,		       \
				       raw_inode->xtime ## _extra);	       \
} while (0)

#define i_disk_version osd1.linux1.l_i_version

#if defined(__KERNEL__) || defined(__linux__)
#define i_reserved1	osd1.linux1.l_i_reserved1
#define i_file_acl_high	osd2.linux2.l_i_file_acl_high
#define i_blocks_high	osd2.linux2.l_i_blocks_high
#define i_uid_low	i_uid
#define i_gid_low	i_gid
#define i_uid_high	osd2.linux2.l_i_uid_high
#define i_gid_high	osd2.linux2.l_i_gid_high
#define i_reserved2	osd2.linux2.l_i_reserved2

#elif defined(__GNU__)

#define i_translator	osd1.hurd1.h_i_translator
#define i_uid_high	osd2.hurd2.h_i_uid_high
#define i_gid_high	osd2.hurd2.h_i_gid_high
#define i_author	osd2.hurd2.h_i_author

#elif defined(__masix__)

#define i_reserved1	osd1.masix1.m_i_reserved1
#define i_file_acl_high	osd2.masix2.m_i_file_acl_high
#define i_reserved2	osd2.masix2.m_i_reserved2

#endif /* defined(__KERNEL__) || defined(__linux__) */

/*
 * File system states
 */
#define	EXT4_VALID_FS			0x0001	/* Unmounted cleanly */
#define	EXT4_ERROR_FS			0x0002	/* Errors detected */
#define	EXT4_ORPHAN_FS			0x0004	/* Orphans being recovered */

/*
 * Misc. filesystem flags
 */
#define EXT2_FLAGS_SIGNED_HASH		0x0001  /* Signed dirhash in use */
#define EXT2_FLAGS_UNSIGNED_HASH	0x0002  /* Unsigned dirhash in use */
#define EXT2_FLAGS_TEST_FILESYS		0x0004	/* to test development code */

/*
 * Mount flags
 */
#define EXT4_MOUNT_OLDALLOC		0x00002  /* Don't use the new Orlov allocator */
#define EXT4_MOUNT_GRPID		0x00004	/* Create files with directory's group */
#define EXT4_MOUNT_DEBUG		0x00008	/* Some debugging messages */
#define EXT4_MOUNT_ERRORS_CONT		0x00010	/* Continue on errors */
#define EXT4_MOUNT_ERRORS_RO		0x00020	/* Remount fs ro on errors */
#define EXT4_MOUNT_ERRORS_PANIC		0x00040	/* Panic on errors */
#define EXT4_MOUNT_MINIX_DF		0x00080	/* Mimics the Minix statfs */
#define EXT4_MOUNT_NOLOAD		0x00100	/* Don't use existing journal*/
#define EXT4_MOUNT_ABORT		0x00200	/* Fatal error detected */
#define EXT4_MOUNT_DATA_FLAGS		0x00C00	/* Mode for data writes: */
#define EXT4_MOUNT_JOURNAL_DATA		0x00400	/* Write data to journal */
#define EXT4_MOUNT_ORDERED_DATA		0x00800	/* Flush data before commit */
#define EXT4_MOUNT_WRITEBACK_DATA	0x00C00	/* No data ordering */
#define EXT4_MOUNT_UPDATE_JOURNAL	0x01000	/* Update the journal format */
#define EXT4_MOUNT_NO_UID32		0x02000  /* Disable 32-bit UIDs */
#define EXT4_MOUNT_XATTR_USER		0x04000	/* Extended user attributes */
#define EXT4_MOUNT_POSIX_ACL		0x08000	/* POSIX Access Control Lists */
#define EXT4_MOUNT_RESERVATION		0x10000	/* Preallocation */
#define EXT4_MOUNT_BARRIER		0x20000 /* Use block barriers */
#define EXT4_MOUNT_NOBH			0x40000 /* No bufferheads */
#define EXT4_MOUNT_QUOTA		0x80000 /* Some quota option set */
#define EXT4_MOUNT_USRQUOTA		0x100000 /* "old" user quota */
#define EXT4_MOUNT_GRPQUOTA		0x200000 /* "old" group quota */
#define EXT4_MOUNT_JOURNAL_CHECKSUM	0x800000 /* Journal checksums */
#define EXT4_MOUNT_JOURNAL_ASYNC_COMMIT	0x1000000 /* Journal Async Commit */
#define EXT4_MOUNT_I_VERSION            0x2000000 /* i_version support */
#define EXT4_MOUNT_DELALLOC		0x8000000 /* Delalloc support */
#define EXT4_MOUNT_DATA_ERR_ABORT	0x10000000 /* Abort on file data write */

/* Compatibility, for having both ext2_fs.h and ext4_fs.h included at once */
#ifndef _LINUX_EXT2_FS_H
#define clear_opt(o, opt)		o &= ~EXT4_MOUNT_##opt
#define set_opt(o, opt)			o |= EXT4_MOUNT_##opt
#define test_opt(sb, opt)		(EXT4_SB(sb)->s_mount_opt & \
					 EXT4_MOUNT_##opt)
#else
#define EXT2_MOUNT_NOLOAD		EXT4_MOUNT_NOLOAD
#define EXT2_MOUNT_ABORT		EXT4_MOUNT_ABORT
#define EXT2_MOUNT_DATA_FLAGS		EXT4_MOUNT_DATA_FLAGS
#endif

#define ext4_set_bit			ext2_set_bit
#define ext4_set_bit_atomic		ext2_set_bit_atomic
#define ext4_clear_bit			ext2_clear_bit
#define ext4_clear_bit_atomic		ext2_clear_bit_atomic
#define ext4_test_bit			ext2_test_bit
#define ext4_find_first_zero_bit	ext2_find_first_zero_bit
#define ext4_find_next_zero_bit		ext2_find_next_zero_bit
#define ext4_find_next_bit		ext2_find_next_bit

/*
 * Maximal mount counts between two filesystem checks
 */
#define EXT4_DFL_MAX_MNT_COUNT		20	/* Allow 20 mounts */
#define EXT4_DFL_CHECKINTERVAL		0	/* Don't use interval check */

/*
 * Behaviour when detecting errors
 */
#define EXT4_ERRORS_CONTINUE		1	/* Continue execution */
#define EXT4_ERRORS_RO			2	/* Remount fs read-only */
#define EXT4_ERRORS_PANIC		3	/* Panic */
#define EXT4_ERRORS_DEFAULT		EXT4_ERRORS_CONTINUE

/*
 * Structure of the super block
 */
struct ext4_super_block {
/*00*/	__le32	s_inodes_count;		/* Inodes count */
	__le32	s_blocks_count_lo;	/* Blocks count */
	__le32	s_r_blocks_count_lo;	/* Reserved blocks count */
	__le32	s_free_blocks_count_lo;	/* Free blocks count */
/*10*/	__le32	s_free_inodes_count;	/* Free inodes count */
	__le32	s_first_data_block;	/* First Data Block */
	__le32	s_log_block_size;	/* Block size */
	__le32	s_obso_log_frag_size;	/* Obsoleted fragment size */
/*20*/	__le32	s_blocks_per_group;	/* # Blocks per group */
	__le32	s_obso_frags_per_group;	/* Obsoleted fragments per group */
	__le32	s_inodes_per_group;	/* # Inodes per group */
	__le32	s_mtime;		/* Mount time */
/*30*/	__le32	s_wtime;		/* Write time */
	__le16	s_mnt_count;		/* Mount count */
	__le16	s_max_mnt_count;	/* Maximal mount count */
	__le16	s_magic;		/* Magic signature */
	__le16	s_state;		/* File system state */
	__le16	s_errors;		/* Behaviour when detecting errors */
	__le16	s_minor_rev_level;	/* minor revision level */
/*40*/	__le32	s_lastcheck;		/* time of last check */
	__le32	s_checkinterval;	/* max. time between checks */
	__le32	s_creator_os;		/* OS */
	__le32	s_rev_level;		/* Revision level */
/*50*/	__le16	s_def_resuid;		/* Default uid for reserved blocks */
	__le16	s_def_resgid;		/* Default gid for reserved blocks */
	/*
	 * These fields are for EXT4_DYNAMIC_REV superblocks only.
	 *
	 * Note: the difference between the compatible feature set and
	 * the incompatible feature set is that if there is a bit set
	 * in the incompatible feature set that the kernel doesn't
	 * know about, it should refuse to mount the filesystem.
	 *
	 * e2fsck's requirements are more strict; if it doesn't know
	 * about a feature in either the compatible or incompatible
	 * feature set, it must abort and not try to meddle with
	 * things it doesn't understand...
	 */
	__le32	s_first_ino;		/* First non-reserved inode */
	__le16  s_inode_size;		/* size of inode structure */
	__le16	s_block_group_nr;	/* block group # of this superblock */
	__le32	s_feature_compat;	/* compatible feature set */
/*60*/	__le32	s_feature_incompat;	/* incompatible feature set */
	__le32	s_feature_ro_compat;	/* readonly-compatible feature set */
/*68*/	__u8	s_uuid[16];		/* 128-bit uuid for volume */
/*78*/	char	s_volume_name[16];	/* volume name */
/*88*/	char	s_last_mounted[64];	/* directory where last mounted */
/*C8*/	__le32	s_algorithm_usage_bitmap; /* For compression */
	/*
	 * Performance hints.  Directory preallocation should only
	 * happen if the EXT4_FEATURE_COMPAT_DIR_PREALLOC flag is on.
	 */
	__u8	s_prealloc_blocks;	/* Nr of blocks to try to preallocate*/
	__u8	s_prealloc_dir_blocks;	/* Nr to preallocate for dirs */
	__le16	s_reserved_gdt_blocks;	/* Per group desc for online growth */
	/*
	 * Journaling support valid if EXT4_FEATURE_COMPAT_HAS_JOURNAL set.
	 */
/*D0*/	__u8	s_journal_uuid[16];	/* uuid of journal superblock */
/*E0*/	__le32	s_journal_inum;		/* inode number of journal file */
	__le32	s_journal_dev;		/* device number of journal file */
	__le32	s_last_orphan;		/* start of list of inodes to delete */
	__le32	s_hash_seed[4];		/* HTREE hash seed */
	__u8	s_def_hash_version;	/* Default hash version to use */
	__u8	s_reserved_char_pad;
	__le16  s_desc_size;		/* size of group descriptor */
/*100*/	__le32	s_default_mount_opts;
	__le32	s_first_meta_bg;	/* First metablock block group */
	__le32	s_mkfs_time;		/* When the filesystem was created */
	__le32	s_jnl_blocks[17];	/* Backup of the journal inode */
	/* 64bit support valid if EXT4_FEATURE_COMPAT_64BIT */
/*150*/	__le32	s_blocks_count_hi;	/* Blocks count */
	__le32	s_r_blocks_count_hi;	/* Reserved blocks count */
	__le32	s_free_blocks_count_hi;	/* Free blocks count */
	__le16	s_min_extra_isize;	/* All inodes have at least # bytes */
	__le16	s_want_extra_isize; 	/* New inodes should reserve # bytes */
	__le32	s_flags;		/* Miscellaneous flags */
	__le16  s_raid_stride;		/* RAID stride */
	__le16  s_mmp_interval;         /* # seconds to wait in MMP checking */
	__le64  s_mmp_block;            /* Block for multi-mount protection */
	__le32  s_raid_stripe_width;    /* blocks on all data disks (N*stride)*/
	__u8	s_log_groups_per_flex;  /* FLEX_BG group size */
	__u8	s_reserved_char_pad2;
	__le16  s_reserved_pad;
	__u32   s_reserved[162];        /* Padding to the end of the block */
};

#ifdef __KERNEL__
static inline struct ext4_sb_info *EXT4_SB(struct super_block *sb)
{
	return sb->s_fs_info;
}
static inline struct ext4_inode_info *EXT4_I(struct inode *inode)
{
	return container_of(inode, struct ext4_inode_info, vfs_inode);
}

static inline struct timespec ext4_current_time(struct inode *inode)
{
	return (inode->i_sb->s_time_gran < NSEC_PER_SEC) ?
		current_fs_time(inode->i_sb) : CURRENT_TIME_SEC;
}


static inline int ext4_valid_inum(struct super_block *sb, unsigned long ino)
{
	return ino == EXT4_ROOT_INO ||
		ino == EXT4_JOURNAL_INO ||
		ino == EXT4_RESIZE_INO ||
		(ino >= EXT4_FIRST_INO(sb) &&
		 ino <= le32_to_cpu(EXT4_SB(sb)->s_es->s_inodes_count));
}
#else
/* Assume that user mode programs are passing in an ext4fs superblock, not
 * a kernel struct super_block.  This will allow us to call the feature-test
 * macros from user land. */
#define EXT4_SB(sb)	(sb)
#endif

#define NEXT_ORPHAN(inode) EXT4_I(inode)->i_dtime

/*
 * Codes for operating systems
 */
#define EXT4_OS_LINUX		0
#define EXT4_OS_HURD		1
#define EXT4_OS_MASIX		2
#define EXT4_OS_FREEBSD		3
#define EXT4_OS_LITES		4

/*
 * Revision levels
 */
#define EXT4_GOOD_OLD_REV	0	/* The good old (original) format */
#define EXT4_DYNAMIC_REV	1	/* V2 format w/ dynamic inode sizes */

#define EXT4_CURRENT_REV	EXT4_GOOD_OLD_REV
#define EXT4_MAX_SUPP_REV	EXT4_DYNAMIC_REV

#define EXT4_GOOD_OLD_INODE_SIZE 128

/*
 * Feature set definitions
 */

#define EXT4_HAS_COMPAT_FEATURE(sb,mask)			\
	((EXT4_SB(sb)->s_es->s_feature_compat & cpu_to_le32(mask)) != 0)
#define EXT4_HAS_RO_COMPAT_FEATURE(sb,mask)			\
	((EXT4_SB(sb)->s_es->s_feature_ro_compat & cpu_to_le32(mask)) != 0)
#define EXT4_HAS_INCOMPAT_FEATURE(sb,mask)			\
	((EXT4_SB(sb)->s_es->s_feature_incompat & cpu_to_le32(mask)) != 0)
#define EXT4_SET_COMPAT_FEATURE(sb,mask)			\
	EXT4_SB(sb)->s_es->s_feature_compat |= cpu_to_le32(mask)
#define EXT4_SET_RO_COMPAT_FEATURE(sb,mask)			\
	EXT4_SB(sb)->s_es->s_feature_ro_compat |= cpu_to_le32(mask)
#define EXT4_SET_INCOMPAT_FEATURE(sb,mask)			\
	EXT4_SB(sb)->s_es->s_feature_incompat |= cpu_to_le32(mask)
#define EXT4_CLEAR_COMPAT_FEATURE(sb,mask)			\
	EXT4_SB(sb)->s_es->s_feature_compat &= ~cpu_to_le32(mask)
#define EXT4_CLEAR_RO_COMPAT_FEATURE(sb,mask)			\
	EXT4_SB(sb)->s_es->s_feature_ro_compat &= ~cpu_to_le32(mask)
#define EXT4_CLEAR_INCOMPAT_FEATURE(sb,mask)			\
	EXT4_SB(sb)->s_es->s_feature_incompat &= ~cpu_to_le32(mask)

#define EXT4_FEATURE_COMPAT_DIR_PREALLOC	0x0001
#define EXT4_FEATURE_COMPAT_IMAGIC_INODES	0x0002
#define EXT4_FEATURE_COMPAT_HAS_JOURNAL		0x0004
#define EXT4_FEATURE_COMPAT_EXT_ATTR		0x0008
#define EXT4_FEATURE_COMPAT_RESIZE_INODE	0x0010
#define EXT4_FEATURE_COMPAT_DIR_INDEX		0x0020

#define EXT4_FEATURE_RO_COMPAT_SPARSE_SUPER	0x0001
#define EXT4_FEATURE_RO_COMPAT_LARGE_FILE	0x0002
#define EXT4_FEATURE_RO_COMPAT_BTREE_DIR	0x0004
#define EXT4_FEATURE_RO_COMPAT_HUGE_FILE        0x0008
#define EXT4_FEATURE_RO_COMPAT_GDT_CSUM		0x0010
#define EXT4_FEATURE_RO_COMPAT_DIR_NLINK	0x0020
#define EXT4_FEATURE_RO_COMPAT_EXTRA_ISIZE	0x0040

#define EXT4_FEATURE_INCOMPAT_COMPRESSION	0x0001
#define EXT4_FEATURE_INCOMPAT_FILETYPE		0x0002
#define EXT4_FEATURE_INCOMPAT_RECOVER		0x0004 /* Needs recovery */
#define EXT4_FEATURE_INCOMPAT_JOURNAL_DEV	0x0008 /* Journal device */
#define EXT4_FEATURE_INCOMPAT_META_BG		0x0010
#define EXT4_FEATURE_INCOMPAT_EXTENTS		0x0040 /* extents support */
#define EXT4_FEATURE_INCOMPAT_64BIT		0x0080
#define EXT4_FEATURE_INCOMPAT_MMP               0x0100
#define EXT4_FEATURE_INCOMPAT_FLEX_BG		0x0200

#define EXT4_FEATURE_COMPAT_SUPP	EXT2_FEATURE_COMPAT_EXT_ATTR
#define EXT4_FEATURE_INCOMPAT_SUPP	(EXT4_FEATURE_INCOMPAT_FILETYPE| \
					 EXT4_FEATURE_INCOMPAT_RECOVER| \
					 EXT4_FEATURE_INCOMPAT_META_BG| \
					 EXT4_FEATURE_INCOMPAT_EXTENTS| \
					 EXT4_FEATURE_INCOMPAT_64BIT| \
					 EXT4_FEATURE_INCOMPAT_FLEX_BG)
#define EXT4_FEATURE_RO_COMPAT_SUPP	(EXT4_FEATURE_RO_COMPAT_SPARSE_SUPER| \
					 EXT4_FEATURE_RO_COMPAT_LARGE_FILE| \
					 EXT4_FEATURE_RO_COMPAT_GDT_CSUM| \
					 EXT4_FEATURE_RO_COMPAT_DIR_NLINK | \
					 EXT4_FEATURE_RO_COMPAT_EXTRA_ISIZE | \
					 EXT4_FEATURE_RO_COMPAT_BTREE_DIR |\
					 EXT4_FEATURE_RO_COMPAT_HUGE_FILE)

/*
 * Default values for user and/or group using reserved blocks
 */
#define	EXT4_DEF_RESUID		0
#define	EXT4_DEF_RESGID		0

#define EXT4_DEF_INODE_READAHEAD_BLKS	32

/*
 * Default mount options
 */
#define EXT4_DEFM_DEBUG		0x0001
#define EXT4_DEFM_BSDGROUPS	0x0002
#define EXT4_DEFM_XATTR_USER	0x0004
#define EXT4_DEFM_ACL		0x0008
#define EXT4_DEFM_UID16		0x0010
#define EXT4_DEFM_JMODE		0x0060
#define EXT4_DEFM_JMODE_DATA	0x0020
#define EXT4_DEFM_JMODE_ORDERED	0x0040
#define EXT4_DEFM_JMODE_WBACK	0x0060

/*
 * Default journal batch times
 */
#define EXT4_DEF_MIN_BATCH_TIME	0
#define EXT4_DEF_MAX_BATCH_TIME	15000 /* 15ms */

/*
 * Structure of a directory entry
 */
#define EXT4_NAME_LEN 255

struct ext4_dir_entry {
	__le32	inode;			/* Inode number */
	__le16	rec_len;		/* Directory entry length */
	__le16	name_len;		/* Name length */
	char	name[EXT4_NAME_LEN];	/* File name */
};

/*
 * The new version of the directory entry.  Since EXT4 structures are
 * stored in intel byte order, and the name_len field could never be
 * bigger than 255 chars, it's safe to reclaim the extra byte for the
 * file_type field.
 */
struct ext4_dir_entry_2 {
	__le32	inode;			/* Inode number */
	__le16	rec_len;		/* Directory entry length */
	__u8	name_len;		/* Name length */
	__u8	file_type;
	char	name[EXT4_NAME_LEN];	/* File name */
};

/*
 * Ext4 directory file types.  Only the low 3 bits are used.  The
 * other bits are reserved for now.
 */
#define EXT4_FT_UNKNOWN		0
#define EXT4_FT_REG_FILE	1
#define EXT4_FT_DIR		2
#define EXT4_FT_CHRDEV		3
#define EXT4_FT_BLKDEV		4
#define EXT4_FT_FIFO		5
#define EXT4_FT_SOCK		6
#define EXT4_FT_SYMLINK		7

#define EXT4_FT_MAX		8

/*
 * EXT4_DIR_PAD defines the directory entries boundaries
 *
 * NOTE: It must be a multiple of 4
 */
#define EXT4_DIR_PAD			4
#define EXT4_DIR_ROUND			(EXT4_DIR_PAD - 1)
#define EXT4_DIR_REC_LEN(name_len)	(((name_len) + 8 + EXT4_DIR_ROUND) & \
					 ~EXT4_DIR_ROUND)
#define EXT4_MAX_REC_LEN		((1<<16)-1)

static inline unsigned ext4_rec_len_from_disk(__le16 dlen)
{
	unsigned len = le16_to_cpu(dlen);

	if (len == EXT4_MAX_REC_LEN)
		return 1 << 16;
	return len;
}

static inline __le16 ext4_rec_len_to_disk(unsigned len)
{
	if (len == (1 << 16))
		return cpu_to_le16(EXT4_MAX_REC_LEN);
	else if (len > (1 << 16))
		BUG();
	return cpu_to_le16(len);
}

/*
 * Hash Tree Directory indexing
 * (c) Daniel Phillips, 2001
 */

#define is_dx(dir) (EXT4_HAS_COMPAT_FEATURE(dir->i_sb, \
				      EXT4_FEATURE_COMPAT_DIR_INDEX) && \
		      (EXT4_I(dir)->i_flags & EXT4_INDEX_FL))
#define EXT4_DIR_LINK_MAX(dir) (!is_dx(dir) && (dir)->i_nlink >= EXT4_LINK_MAX)
#define EXT4_DIR_LINK_EMPTY(dir) ((dir)->i_nlink == 2 || (dir)->i_nlink == 1)

/* Legal values for the dx_root hash_version field: */

#define DX_HASH_LEGACY		0
#define DX_HASH_HALF_MD4	1
#define DX_HASH_TEA		2
#define DX_HASH_LEGACY_UNSIGNED	3
#define DX_HASH_HALF_MD4_UNSIGNED	4
#define DX_HASH_TEA_UNSIGNED		5

#ifdef __KERNEL__

/* hash info structure used by the directory hash */
struct dx_hash_info
{
	u32		hash;
	u32		minor_hash;
	int		hash_version;
	u32		*seed;
};

#define EXT4_HTREE_EOF	0x7fffffff

/*
 * Control parameters used by ext4_htree_next_block
 */
#define HASH_NB_ALWAYS		1


/*
 * Describe an inode's exact location on disk and in memory
 */
struct ext4_iloc
{
	struct buffer_head *bh;
	unsigned long offset;
	ext4_group_t block_group;
};

static inline struct ext4_inode *ext4_raw_inode(struct ext4_iloc *iloc)
{
	return (struct ext4_inode *) (iloc->bh->b_data + iloc->offset);
}

/*
 * This structure is stuffed into the struct file's private_data field
 * for directories.  It is where we put information so that we can do
 * readdir operations in hash tree order.
 */
struct dir_private_info {
	struct rb_root	root;
	struct rb_node	*curr_node;
	struct fname	*extra_fname;
	loff_t		last_pos;
	__u32		curr_hash;
	__u32		curr_minor_hash;
	__u32		next_hash;
};

/* calculate the first block number of the group */
static inline ext4_fsblk_t
ext4_group_first_block_no(struct super_block *sb, ext4_group_t group_no)
{
	return group_no * (ext4_fsblk_t)EXT4_BLOCKS_PER_GROUP(sb) +
		le32_to_cpu(EXT4_SB(sb)->s_es->s_first_data_block);
}

/*
 * Special error return code only used by dx_probe() and its callers.
 */
#define ERR_BAD_DX_DIR	-75000

void ext4_get_group_no_and_offset(struct super_block *sb, ext4_fsblk_t blocknr,
			ext4_group_t *blockgrpp, ext4_grpblk_t *offsetp);

extern struct proc_dir_entry *ext4_proc_root;

#ifdef CONFIG_PROC_FS
extern const struct file_operations ext4_ui_proc_fops;

#define	EXT4_PROC_HANDLER(name, var)					\
do {									\
	proc = proc_create_data(name, mode, sbi->s_proc,		\
				&ext4_ui_proc_fops, &sbi->s_##var);	\
	if (proc == NULL) {						\
		printk(KERN_ERR "EXT4-fs: can't create %s\n", name);	\
		goto err_out;						\
	}								\
} while (0)
#else
#define EXT4_PROC_HANDLER(name, var)
#endif

/*
 * Function prototypes
 */

/*
 * Ok, these declarations are also in <linux/kernel.h> but none of the
 * ext4 source programs needs to include it so they are duplicated here.
 */
# define NORET_TYPE	/**/
# define ATTRIB_NORET	__attribute__((noreturn))
# define NORET_AND	noreturn,

/* bitmap.c */
extern unsigned int ext4_count_free(struct buffer_head *, unsigned);

/* balloc.c */
extern unsigned int ext4_block_group(struct super_block *sb,
			ext4_fsblk_t blocknr);
extern ext4_grpblk_t ext4_block_group_offset(struct super_block *sb,
			ext4_fsblk_t blocknr);
extern int ext4_bg_has_super(struct super_block *sb, ext4_group_t group);
extern unsigned long ext4_bg_num_gdb(struct super_block *sb,
			ext4_group_t group);
extern ext4_fsblk_t ext4_new_meta_blocks(handle_t *handle, struct inode *inode,
			ext4_fsblk_t goal, unsigned long *count, int *errp);
extern int ext4_claim_free_blocks(struct ext4_sb_info *sbi, s64 nblocks);
extern int ext4_has_free_blocks(struct ext4_sb_info *sbi, s64 nblocks);
extern void ext4_free_blocks(handle_t *handle, struct inode *inode,
			ext4_fsblk_t block, unsigned long count, int metadata);
extern void ext4_add_groupblocks(handle_t *handle, struct super_block *sb,
				ext4_fsblk_t block, unsigned long count);
extern ext4_fsblk_t ext4_count_free_blocks(struct super_block *);
extern void ext4_check_blocks_bitmap(struct super_block *);
extern struct ext4_group_desc * ext4_get_group_desc(struct super_block * sb,
						    ext4_group_t block_group,
						    struct buffer_head ** bh);
extern int ext4_should_retry_alloc(struct super_block *sb, int *retries);

/* dir.c */
extern int ext4_check_dir_entry(const char *, struct inode *,
				struct ext4_dir_entry_2 *,
				struct buffer_head *, unsigned int);
extern int ext4_htree_store_dirent(struct file *dir_file, __u32 hash,
				    __u32 minor_hash,
				    struct ext4_dir_entry_2 *dirent);
extern void ext4_htree_free_dir_info(struct dir_private_info *p);

/* fsync.c */
extern int ext4_sync_file(struct file *, struct dentry *, int);

/* hash.c */
extern int ext4fs_dirhash(const char *name, int len, struct
			  dx_hash_info *hinfo);

/* ialloc.c */
extern struct inode * ext4_new_inode(handle_t *, struct inode *, int);
extern void ext4_free_inode(handle_t *, struct inode *);
extern struct inode * ext4_orphan_get(struct super_block *, unsigned long);
extern unsigned long ext4_count_free_inodes(struct super_block *);
extern unsigned long ext4_count_dirs(struct super_block *);
extern void ext4_check_inodes_bitmap(struct super_block *);

/* mballoc.c */
extern long ext4_mb_stats;
extern long ext4_mb_max_to_scan;
extern int ext4_mb_init(struct super_block *, int);
extern int ext4_mb_release(struct super_block *);
extern ext4_fsblk_t ext4_mb_new_blocks(handle_t *,
				struct ext4_allocation_request *, int *);
extern int ext4_mb_reserve_blocks(struct super_block *, int);
extern void ext4_discard_preallocations(struct inode *);
extern int __init init_ext4_mballoc(void);
extern void exit_ext4_mballoc(void);
extern void ext4_mb_free_blocks(handle_t *, struct inode *,
		unsigned long, unsigned long, int, unsigned long *);
extern int ext4_mb_add_groupinfo(struct super_block *sb,
		ext4_group_t i, struct ext4_group_desc *desc);
extern void ext4_mb_update_group_info(struct ext4_group_info *grp,
		ext4_grpblk_t add);
extern int ext4_mb_get_buddy_cache_lock(struct super_block *, ext4_group_t);
extern void ext4_mb_put_buddy_cache_lock(struct super_block *,
						ext4_group_t, int);
/* inode.c */
int ext4_forget(handle_t *handle, int is_metadata, struct inode *inode,
		struct buffer_head *bh, ext4_fsblk_t blocknr);
struct buffer_head *ext4_getblk(handle_t *, struct inode *,
						ext4_lblk_t, int, int *);
struct buffer_head *ext4_bread(handle_t *, struct inode *,
						ext4_lblk_t, int, int *);
int ext4_get_block(struct inode *inode, sector_t iblock,
				struct buffer_head *bh_result, int create);

extern struct inode *ext4_iget(struct super_block *, unsigned long);
extern int  ext4_write_inode(struct inode *, int);
extern int  ext4_setattr(struct dentry *, struct iattr *);
extern int  ext4_getattr(struct vfsmount *mnt, struct dentry *dentry,
				struct kstat *stat);
extern void ext4_delete_inode(struct inode *);
extern int  ext4_sync_inode(handle_t *, struct inode *);
extern void ext4_dirty_inode(struct inode *);
extern int ext4_change_inode_journal_flag(struct inode *, int);
extern int ext4_get_inode_loc(struct inode *, struct ext4_iloc *);
extern int ext4_can_truncate(struct inode *inode);
extern void ext4_truncate(struct inode *);
extern void ext4_set_inode_flags(struct inode *);
extern void ext4_get_inode_flags(struct ext4_inode_info *);
extern void ext4_set_aops(struct inode *inode);
extern int ext4_writepage_trans_blocks(struct inode *);
extern int ext4_meta_trans_blocks(struct inode *, int nrblocks, int idxblocks);
extern int ext4_chunk_trans_blocks(struct inode *, int nrblocks);
extern int ext4_block_truncate_page(handle_t *handle,
		struct address_space *mapping, loff_t from);
extern int ext4_page_mkwrite(struct vm_area_struct *vma, struct page *page);
extern unsigned long long ext4_get_reserved_space(struct inode *inode);

/* ioctl.c */
extern long ext4_ioctl(struct file *, unsigned int, unsigned long);
extern long ext4_compat_ioctl(struct file *, unsigned int, unsigned long);

/* migrate.c */
extern int ext4_ext_migrate(struct inode *);
/* namei.c */
extern int ext4_orphan_add(handle_t *, struct inode *);
extern int ext4_orphan_del(handle_t *, struct inode *);
extern int ext4_htree_fill_tree(struct file *dir_file, __u32 start_hash,
				__u32 start_minor_hash, __u32 *next_hash);

/* resize.c */
extern int ext4_group_add(struct super_block *sb,
				struct ext4_new_group_data *input);
extern int ext4_group_extend(struct super_block *sb,
				struct ext4_super_block *es,
				ext4_fsblk_t n_blocks_count);

/* super.c */
extern void ext4_error(struct super_block *, const char *, const char *, ...)
	__attribute__ ((format (printf, 3, 4)));
extern void __ext4_std_error(struct super_block *, const char *, int);
extern void ext4_abort(struct super_block *, const char *, const char *, ...)
	__attribute__ ((format (printf, 3, 4)));
extern void ext4_warning(struct super_block *, const char *, const char *, ...)
	__attribute__ ((format (printf, 3, 4)));
extern void ext4_grp_locked_error(struct super_block *, ext4_group_t,
				const char *, const char *, ...)
	__attribute__ ((format (printf, 4, 5)));
extern void ext4_update_dynamic_rev(struct super_block *sb);
extern int ext4_update_compat_feature(handle_t *handle, struct super_block *sb,
					__u32 compat);
extern int ext4_update_rocompat_feature(handle_t *handle,
					struct super_block *sb,	__u32 rocompat);
extern int ext4_update_incompat_feature(handle_t *handle,
					struct super_block *sb,	__u32 incompat);
extern ext4_fsblk_t ext4_block_bitmap(struct super_block *sb,
				      struct ext4_group_desc *bg);
extern ext4_fsblk_t ext4_inode_bitmap(struct super_block *sb,
				      struct ext4_group_desc *bg);
extern ext4_fsblk_t ext4_inode_table(struct super_block *sb,
				     struct ext4_group_desc *bg);
extern __u32 ext4_free_blks_count(struct super_block *sb,
				struct ext4_group_desc *bg);
extern __u32 ext4_free_inodes_count(struct super_block *sb,
				 struct ext4_group_desc *bg);
extern __u32 ext4_used_dirs_count(struct super_block *sb,
				struct ext4_group_desc *bg);
extern __u32 ext4_itable_unused_count(struct super_block *sb,
				   struct ext4_group_desc *bg);
extern void ext4_block_bitmap_set(struct super_block *sb,
				  struct ext4_group_desc *bg, ext4_fsblk_t blk);
extern void ext4_inode_bitmap_set(struct super_block *sb,
				  struct ext4_group_desc *bg, ext4_fsblk_t blk);
extern void ext4_inode_table_set(struct super_block *sb,
				 struct ext4_group_desc *bg, ext4_fsblk_t blk);
extern void ext4_free_blks_set(struct super_block *sb,
			       struct ext4_group_desc *bg, __u32 count);
extern void ext4_free_inodes_set(struct super_block *sb,
				struct ext4_group_desc *bg, __u32 count);
extern void ext4_used_dirs_set(struct super_block *sb,
				struct ext4_group_desc *bg, __u32 count);
extern void ext4_itable_unused_set(struct super_block *sb,
				   struct ext4_group_desc *bg, __u32 count);

static inline ext4_fsblk_t ext4_blocks_count(struct ext4_super_block *es)
{
	return ((ext4_fsblk_t)le32_to_cpu(es->s_blocks_count_hi) << 32) |
		le32_to_cpu(es->s_blocks_count_lo);
}

static inline ext4_fsblk_t ext4_r_blocks_count(struct ext4_super_block *es)
{
	return ((ext4_fsblk_t)le32_to_cpu(es->s_r_blocks_count_hi) << 32) |
		le32_to_cpu(es->s_r_blocks_count_lo);
}

static inline ext4_fsblk_t ext4_free_blocks_count(struct ext4_super_block *es)
{
	return ((ext4_fsblk_t)le32_to_cpu(es->s_free_blocks_count_hi) << 32) |
		le32_to_cpu(es->s_free_blocks_count_lo);
}

static inline void ext4_blocks_count_set(struct ext4_super_block *es,
					 ext4_fsblk_t blk)
{
	es->s_blocks_count_lo = cpu_to_le32((u32)blk);
	es->s_blocks_count_hi = cpu_to_le32(blk >> 32);
}

static inline void ext4_free_blocks_count_set(struct ext4_super_block *es,
					      ext4_fsblk_t blk)
{
	es->s_free_blocks_count_lo = cpu_to_le32((u32)blk);
	es->s_free_blocks_count_hi = cpu_to_le32(blk >> 32);
}

static inline void ext4_r_blocks_count_set(struct ext4_super_block *es,
					   ext4_fsblk_t blk)
{
	es->s_r_blocks_count_lo = cpu_to_le32((u32)blk);
	es->s_r_blocks_count_hi = cpu_to_le32(blk >> 32);
}

static inline loff_t ext4_isize(struct ext4_inode *raw_inode)
{
<<<<<<< HEAD
	if (S_ISREG(le16_to_cpu(raw_inode->i_mode)))
		return ((loff_t)le32_to_cpu(raw_inode->i_size_high) << 32) |
			le32_to_cpu(raw_inode->i_size_lo);
	else
		return (loff_t) le32_to_cpu(raw_inode->i_size_lo);
=======
	if (S_ISDIR(le16_to_cpu(raw_inode->i_mode)))
		return (loff_t) le32_to_cpu(raw_inode->i_size_lo);
	else
		return ((loff_t)le32_to_cpu(raw_inode->i_size_high) << 32) |
			le32_to_cpu(raw_inode->i_size_lo);
>>>>>>> c1aa87aa
}

static inline void ext4_isize_set(struct ext4_inode *raw_inode, loff_t i_size)
{
	raw_inode->i_size_lo = cpu_to_le32(i_size);
	raw_inode->i_size_high = cpu_to_le32(i_size >> 32);
}

static inline
struct ext4_group_info *ext4_get_group_info(struct super_block *sb,
					    ext4_group_t group)
{
	 struct ext4_group_info ***grp_info;
	 long indexv, indexh;
	 grp_info = EXT4_SB(sb)->s_group_info;
	 indexv = group >> (EXT4_DESC_PER_BLOCK_BITS(sb));
	 indexh = group & ((EXT4_DESC_PER_BLOCK(sb)) - 1);
	 return grp_info[indexv][indexh];
}


static inline ext4_group_t ext4_flex_group(struct ext4_sb_info *sbi,
					     ext4_group_t block_group)
{
	return block_group >> sbi->s_log_groups_per_flex;
}

static inline unsigned int ext4_flex_bg_size(struct ext4_sb_info *sbi)
{
	return 1 << sbi->s_log_groups_per_flex;
}

#define ext4_std_error(sb, errno)				\
do {								\
	if ((errno))						\
		__ext4_std_error((sb), __func__, (errno));	\
} while (0)

#ifdef CONFIG_SMP
/* Each CPU can accumulate percpu_counter_batch blocks in their local
 * counters. So we need to make sure we have free blocks more
 * than percpu_counter_batch  * nr_cpu_ids. Also add a window of 4 times.
 */
#define EXT4_FREEBLOCKS_WATERMARK (4 * (percpu_counter_batch * nr_cpu_ids))
#else
#define EXT4_FREEBLOCKS_WATERMARK 0
#endif

static inline void ext4_update_i_disksize(struct inode *inode, loff_t newsize)
{
	/*
	 * XXX: replace with spinlock if seen contended -bzzz
	 */
	down_write(&EXT4_I(inode)->i_data_sem);
	if (newsize > EXT4_I(inode)->i_disksize)
		EXT4_I(inode)->i_disksize = newsize;
	up_write(&EXT4_I(inode)->i_data_sem);
	return ;
}

struct ext4_group_info {
	unsigned long   bb_state;
	struct rb_root  bb_free_root;
	unsigned short  bb_first_free;
	unsigned short  bb_free;
	unsigned short  bb_fragments;
	struct          list_head bb_prealloc_list;
#ifdef DOUBLE_CHECK
	void            *bb_bitmap;
#endif
	struct rw_semaphore alloc_sem;
	unsigned short  bb_counters[];
};

#define EXT4_GROUP_INFO_NEED_INIT_BIT	0
#define EXT4_GROUP_INFO_LOCKED_BIT	1

#define EXT4_MB_GRP_NEED_INIT(grp)	\
	(test_bit(EXT4_GROUP_INFO_NEED_INIT_BIT, &((grp)->bb_state)))

static inline void ext4_lock_group(struct super_block *sb, ext4_group_t group)
{
	struct ext4_group_info *grinfo = ext4_get_group_info(sb, group);

	bit_spin_lock(EXT4_GROUP_INFO_LOCKED_BIT, &(grinfo->bb_state));
}

static inline void ext4_unlock_group(struct super_block *sb,
					ext4_group_t group)
{
	struct ext4_group_info *grinfo = ext4_get_group_info(sb, group);

	bit_spin_unlock(EXT4_GROUP_INFO_LOCKED_BIT, &(grinfo->bb_state));
}

static inline int ext4_is_group_locked(struct super_block *sb,
					ext4_group_t group)
{
	struct ext4_group_info *grinfo = ext4_get_group_info(sb, group);

	return bit_spin_is_locked(EXT4_GROUP_INFO_LOCKED_BIT,
						&(grinfo->bb_state));
}

/*
 * Inodes and files operations
 */

/* dir.c */
extern const struct file_operations ext4_dir_operations;

/* file.c */
extern const struct inode_operations ext4_file_inode_operations;
extern const struct file_operations ext4_file_operations;

/* namei.c */
extern const struct inode_operations ext4_dir_inode_operations;
extern const struct inode_operations ext4_special_inode_operations;

/* symlink.c */
extern const struct inode_operations ext4_symlink_inode_operations;
extern const struct inode_operations ext4_fast_symlink_inode_operations;

/* extents.c */
extern int ext4_ext_tree_init(handle_t *handle, struct inode *);
extern int ext4_ext_writepage_trans_blocks(struct inode *, int);
extern int ext4_ext_index_trans_blocks(struct inode *inode, int nrblocks,
				       int chunk);
extern int ext4_ext_get_blocks(handle_t *handle, struct inode *inode,
			       ext4_lblk_t iblock, unsigned int max_blocks,
			       struct buffer_head *bh_result,
			       int create, int extend_disksize);
extern void ext4_ext_truncate(struct inode *);
extern void ext4_ext_init(struct super_block *);
extern void ext4_ext_release(struct super_block *);
extern long ext4_fallocate(struct inode *inode, int mode, loff_t offset,
			  loff_t len);
extern int ext4_get_blocks_wrap(handle_t *handle, struct inode *inode,
			sector_t block, unsigned int max_blocks,
			struct buffer_head *bh, int create,
			int extend_disksize, int flag);
extern int ext4_fiemap(struct inode *inode, struct fiemap_extent_info *fieinfo,
			__u64 start, __u64 len);

/*
 * Add new method to test wether block and inode bitmaps are properly
 * initialized. With uninit_bg reading the block from disk is not enough
 * to mark the bitmap uptodate. We need to also zero-out the bitmap
 */
#define BH_BITMAP_UPTODATE BH_JBDPrivateStart

static inline int bitmap_uptodate(struct buffer_head *bh)
{
	return (buffer_uptodate(bh) &&
			test_bit(BH_BITMAP_UPTODATE, &(bh)->b_state));
}
static inline void set_bitmap_uptodate(struct buffer_head *bh)
{
	set_bit(BH_BITMAP_UPTODATE, &(bh)->b_state);
}

#endif	/* __KERNEL__ */

#endif	/* _EXT4_H */<|MERGE_RESOLUTION|>--- conflicted
+++ resolved
@@ -1197,19 +1197,11 @@
 
 static inline loff_t ext4_isize(struct ext4_inode *raw_inode)
 {
-<<<<<<< HEAD
 	if (S_ISREG(le16_to_cpu(raw_inode->i_mode)))
 		return ((loff_t)le32_to_cpu(raw_inode->i_size_high) << 32) |
 			le32_to_cpu(raw_inode->i_size_lo);
 	else
 		return (loff_t) le32_to_cpu(raw_inode->i_size_lo);
-=======
-	if (S_ISDIR(le16_to_cpu(raw_inode->i_mode)))
-		return (loff_t) le32_to_cpu(raw_inode->i_size_lo);
-	else
-		return ((loff_t)le32_to_cpu(raw_inode->i_size_high) << 32) |
-			le32_to_cpu(raw_inode->i_size_lo);
->>>>>>> c1aa87aa
 }
 
 static inline void ext4_isize_set(struct ext4_inode *raw_inode, loff_t i_size)
