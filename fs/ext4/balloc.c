/*
 *  linux/fs/ext4/balloc.c
 *
 * Copyright (C) 1992, 1993, 1994, 1995
 * Remy Card (card@masi.ibp.fr)
 * Laboratoire MASI - Institut Blaise Pascal
 * Universite Pierre et Marie Curie (Paris VI)
 *
 *  Enhanced block allocation by Stephen Tweedie (sct@redhat.com), 1993
 *  Big-endian to little-endian byte-swapping/bitmaps by
 *        David S. Miller (davem@caip.rutgers.edu), 1995
 */

#include <linux/time.h>
#include <linux/capability.h>
#include <linux/fs.h>
#include <linux/jbd2.h>
#include <linux/quotaops.h>
#include <linux/buffer_head.h>
#include "ext4.h"
#include "ext4_jbd2.h"
#include "group.h"

/*
 * balloc.c contains the blocks allocation and deallocation routines
 */

/*
 * Calculate the block group number and offset, given a block number
 */
void ext4_get_group_no_and_offset(struct super_block *sb, ext4_fsblk_t blocknr,
		ext4_group_t *blockgrpp, ext4_grpblk_t *offsetp)
{
	struct ext4_super_block *es = EXT4_SB(sb)->s_es;
	ext4_grpblk_t offset;

	blocknr = blocknr - le32_to_cpu(es->s_first_data_block);
	offset = do_div(blocknr, EXT4_BLOCKS_PER_GROUP(sb));
	if (offsetp)
		*offsetp = offset;
	if (blockgrpp)
		*blockgrpp = blocknr;

}

static int ext4_block_in_group(struct super_block *sb, ext4_fsblk_t block,
			ext4_group_t block_group)
{
	ext4_group_t actual_group;
	ext4_get_group_no_and_offset(sb, block, &actual_group, NULL);
	if (actual_group == block_group)
		return 1;
	return 0;
}

static int ext4_group_used_meta_blocks(struct super_block *sb,
				ext4_group_t block_group)
{
	ext4_fsblk_t tmp;
	struct ext4_sb_info *sbi = EXT4_SB(sb);
	/* block bitmap, inode bitmap, and inode table blocks */
	int used_blocks = sbi->s_itb_per_group + 2;

	if (EXT4_HAS_INCOMPAT_FEATURE(sb, EXT4_FEATURE_INCOMPAT_FLEX_BG)) {
		struct ext4_group_desc *gdp;
		struct buffer_head *bh;

		gdp = ext4_get_group_desc(sb, block_group, &bh);
		if (!ext4_block_in_group(sb, ext4_block_bitmap(sb, gdp),
					block_group))
			used_blocks--;

		if (!ext4_block_in_group(sb, ext4_inode_bitmap(sb, gdp),
					block_group))
			used_blocks--;

		tmp = ext4_inode_table(sb, gdp);
		for (; tmp < ext4_inode_table(sb, gdp) +
				sbi->s_itb_per_group; tmp++) {
			if (!ext4_block_in_group(sb, tmp, block_group))
				used_blocks -= 1;
		}
	}
	return used_blocks;
}

/* Initializes an uninitialized block bitmap if given, and returns the
 * number of blocks free in the group. */
unsigned ext4_init_block_bitmap(struct super_block *sb, struct buffer_head *bh,
		 ext4_group_t block_group, struct ext4_group_desc *gdp)
{
	int bit, bit_max;
	unsigned free_blocks, group_blocks;
	struct ext4_sb_info *sbi = EXT4_SB(sb);

	if (bh) {
		J_ASSERT_BH(bh, buffer_locked(bh));

		/* If checksum is bad mark all blocks used to prevent allocation
		 * essentially implementing a per-group read-only flag. */
		if (!ext4_group_desc_csum_verify(sbi, block_group, gdp)) {
			ext4_error(sb, __func__,
				  "Checksum bad for group %lu\n", block_group);
			gdp->bg_free_blocks_count = 0;
			gdp->bg_free_inodes_count = 0;
			gdp->bg_itable_unused = 0;
			memset(bh->b_data, 0xff, sb->s_blocksize);
			return 0;
		}
		memset(bh->b_data, 0, sb->s_blocksize);
	}

	/* Check for superblock and gdt backups in this group */
	bit_max = ext4_bg_has_super(sb, block_group);

	if (!EXT4_HAS_INCOMPAT_FEATURE(sb, EXT4_FEATURE_INCOMPAT_META_BG) ||
	    block_group < le32_to_cpu(sbi->s_es->s_first_meta_bg) *
			  sbi->s_desc_per_block) {
		if (bit_max) {
			bit_max += ext4_bg_num_gdb(sb, block_group);
			bit_max +=
				le16_to_cpu(sbi->s_es->s_reserved_gdt_blocks);
		}
	} else { /* For META_BG_BLOCK_GROUPS */
		bit_max += ext4_bg_num_gdb(sb, block_group);
	}

	if (block_group == sbi->s_groups_count - 1) {
		/*
		 * Even though mke2fs always initialize first and last group
		 * if some other tool enabled the EXT4_BG_BLOCK_UNINIT we need
		 * to make sure we calculate the right free blocks
		 */
		group_blocks = ext4_blocks_count(sbi->s_es) -
			le32_to_cpu(sbi->s_es->s_first_data_block) -
			(EXT4_BLOCKS_PER_GROUP(sb) * (sbi->s_groups_count - 1));
	} else {
		group_blocks = EXT4_BLOCKS_PER_GROUP(sb);
	}

	free_blocks = group_blocks - bit_max;

	if (bh) {
		ext4_fsblk_t start, tmp;
		int flex_bg = 0;

		for (bit = 0; bit < bit_max; bit++)
			ext4_set_bit(bit, bh->b_data);

		start = ext4_group_first_block_no(sb, block_group);

		if (EXT4_HAS_INCOMPAT_FEATURE(sb,
					      EXT4_FEATURE_INCOMPAT_FLEX_BG))
			flex_bg = 1;

		/* Set bits for block and inode bitmaps, and inode table */
		tmp = ext4_block_bitmap(sb, gdp);
		if (!flex_bg || ext4_block_in_group(sb, tmp, block_group))
			ext4_set_bit(tmp - start, bh->b_data);

		tmp = ext4_inode_bitmap(sb, gdp);
		if (!flex_bg || ext4_block_in_group(sb, tmp, block_group))
			ext4_set_bit(tmp - start, bh->b_data);

		tmp = ext4_inode_table(sb, gdp);
		for (; tmp < ext4_inode_table(sb, gdp) +
				sbi->s_itb_per_group; tmp++) {
			if (!flex_bg ||
				ext4_block_in_group(sb, tmp, block_group))
				ext4_set_bit(tmp - start, bh->b_data);
		}
		/*
		 * Also if the number of blocks within the group is
		 * less than the blocksize * 8 ( which is the size
		 * of bitmap ), set rest of the block bitmap to 1
		 */
		mark_bitmap_end(group_blocks, sb->s_blocksize * 8, bh->b_data);
	}
	return free_blocks - ext4_group_used_meta_blocks(sb, block_group);
}


/*
 * The free blocks are managed by bitmaps.  A file system contains several
 * blocks groups.  Each group contains 1 bitmap block for blocks, 1 bitmap
 * block for inodes, N blocks for the inode table and data blocks.
 *
 * The file system contains group descriptors which are located after the
 * super block.  Each descriptor contains the number of the bitmap block and
 * the free blocks count in the block.  The descriptors are loaded in memory
 * when a file system is mounted (see ext4_fill_super).
 */


#define in_range(b, first, len)	((b) >= (first) && (b) <= (first) + (len) - 1)

/**
 * ext4_get_group_desc() -- load group descriptor from disk
 * @sb:			super block
 * @block_group:	given block group
 * @bh:			pointer to the buffer head to store the block
 *			group descriptor
 */
struct ext4_group_desc * ext4_get_group_desc(struct super_block *sb,
					     ext4_group_t block_group,
					     struct buffer_head **bh)
{
	unsigned long group_desc;
	unsigned long offset;
	struct ext4_group_desc *desc;
	struct ext4_sb_info *sbi = EXT4_SB(sb);

	if (block_group >= sbi->s_groups_count) {
		ext4_error(sb, "ext4_get_group_desc",
			   "block_group >= groups_count - "
			   "block_group = %lu, groups_count = %lu",
			   block_group, sbi->s_groups_count);

		return NULL;
	}
	smp_rmb();

	group_desc = block_group >> EXT4_DESC_PER_BLOCK_BITS(sb);
	offset = block_group & (EXT4_DESC_PER_BLOCK(sb) - 1);
	if (!sbi->s_group_desc[group_desc]) {
		ext4_error(sb, "ext4_get_group_desc",
			   "Group descriptor not loaded - "
			   "block_group = %lu, group_desc = %lu, desc = %lu",
			   block_group, group_desc, offset);
		return NULL;
	}

	desc = (struct ext4_group_desc *)(
		(__u8 *)sbi->s_group_desc[group_desc]->b_data +
		offset * EXT4_DESC_SIZE(sb));
	if (bh)
		*bh = sbi->s_group_desc[group_desc];
	return desc;
}

static int ext4_valid_block_bitmap(struct super_block *sb,
					struct ext4_group_desc *desc,
					unsigned int block_group,
					struct buffer_head *bh)
{
	ext4_grpblk_t offset;
	ext4_grpblk_t next_zero_bit;
	ext4_fsblk_t bitmap_blk;
	ext4_fsblk_t group_first_block;

	if (EXT4_HAS_INCOMPAT_FEATURE(sb, EXT4_FEATURE_INCOMPAT_FLEX_BG)) {
		/* with FLEX_BG, the inode/block bitmaps and itable
		 * blocks may not be in the group at all
		 * so the bitmap validation will be skipped for those groups
		 * or it has to also read the block group where the bitmaps
		 * are located to verify they are set.
		 */
		return 1;
	}
	group_first_block = ext4_group_first_block_no(sb, block_group);

	/* check whether block bitmap block number is set */
	bitmap_blk = ext4_block_bitmap(sb, desc);
	offset = bitmap_blk - group_first_block;
	if (!ext4_test_bit(offset, bh->b_data))
		/* bad block bitmap */
		goto err_out;

	/* check whether the inode bitmap block number is set */
	bitmap_blk = ext4_inode_bitmap(sb, desc);
	offset = bitmap_blk - group_first_block;
	if (!ext4_test_bit(offset, bh->b_data))
		/* bad block bitmap */
		goto err_out;

	/* check whether the inode table block number is set */
	bitmap_blk = ext4_inode_table(sb, desc);
	offset = bitmap_blk - group_first_block;
	next_zero_bit = ext4_find_next_zero_bit(bh->b_data,
				offset + EXT4_SB(sb)->s_itb_per_group,
				offset);
	if (next_zero_bit >= offset + EXT4_SB(sb)->s_itb_per_group)
		/* good bitmap for inode tables */
		return 1;

err_out:
	ext4_error(sb, __func__,
			"Invalid block bitmap - "
			"block_group = %d, block = %llu",
			block_group, bitmap_blk);
	return 0;
}
/**
 * ext4_read_block_bitmap()
 * @sb:			super block
 * @block_group:	given block group
 *
 * Read the bitmap for a given block_group,and validate the
 * bits for block/inode/inode tables are set in the bitmaps
 *
 * Return buffer_head on success or NULL in case of failure.
 */
struct buffer_head *
ext4_read_block_bitmap(struct super_block *sb, ext4_group_t block_group)
{
	struct ext4_group_desc *desc;
	struct buffer_head *bh = NULL;
	ext4_fsblk_t bitmap_blk;

	desc = ext4_get_group_desc(sb, block_group, NULL);
	if (!desc)
		return NULL;
	bitmap_blk = ext4_block_bitmap(sb, desc);
	bh = sb_getblk(sb, bitmap_blk);
	if (unlikely(!bh)) {
		ext4_error(sb, __func__,
			    "Cannot read block bitmap - "
			    "block_group = %lu, block_bitmap = %llu",
			    block_group, bitmap_blk);
		return NULL;
	}
	if (buffer_uptodate(bh) &&
	    !(desc->bg_flags & cpu_to_le16(EXT4_BG_BLOCK_UNINIT)))
		return bh;

	lock_buffer(bh);
	spin_lock(sb_bgl_lock(EXT4_SB(sb), block_group));
	if (desc->bg_flags & cpu_to_le16(EXT4_BG_BLOCK_UNINIT)) {
		ext4_init_block_bitmap(sb, bh, block_group, desc);
		set_buffer_uptodate(bh);
		unlock_buffer(bh);
		spin_unlock(sb_bgl_lock(EXT4_SB(sb), block_group));
		return bh;
	}
	spin_unlock(sb_bgl_lock(EXT4_SB(sb), block_group));
	if (bh_submit_read(bh) < 0) {
		put_bh(bh);
		ext4_error(sb, __func__,
			    "Cannot read block bitmap - "
			    "block_group = %lu, block_bitmap = %llu",
			    block_group, bitmap_blk);
		return NULL;
	}
	ext4_valid_block_bitmap(sb, desc, block_group, bh);
	/*
	 * file system mounted not to panic on error,
	 * continue with corrupt bitmap
	 */
	return bh;
}

/**
 * ext4_free_blocks_sb() -- Free given blocks and update quota
 * @handle:			handle to this transaction
 * @sb:				super block
 * @block:			start physcial block to free
 * @count:			number of blocks to free
 * @pdquot_freed_blocks:	pointer to quota
 *
 * XXX This function is only used by the on-line resizing code, which
 * should probably be fixed up to call the mballoc variant.  There
 * this needs to be cleaned up later; in fact, I'm not convinced this
 * is 100% correct in the face of the mballoc code.  The online resizing
 * code needs to be fixed up to more tightly (and correctly) interlock
 * with the mballoc code.
 */
void ext4_free_blocks_sb(handle_t *handle, struct super_block *sb,
			 ext4_fsblk_t block, unsigned long count,
			 unsigned long *pdquot_freed_blocks)
{
	struct buffer_head *bitmap_bh = NULL;
	struct buffer_head *gd_bh;
	ext4_group_t block_group;
	ext4_grpblk_t bit;
	unsigned long i;
	unsigned long overflow;
	struct ext4_group_desc *desc;
	struct ext4_super_block *es;
	struct ext4_sb_info *sbi;
	int err = 0, ret;
	ext4_grpblk_t group_freed;

	*pdquot_freed_blocks = 0;
	sbi = EXT4_SB(sb);
	es = sbi->s_es;
	if (block < le32_to_cpu(es->s_first_data_block) ||
	    block + count < block ||
	    block + count > ext4_blocks_count(es)) {
		ext4_error(sb, "ext4_free_blocks",
			   "Freeing blocks not in datazone - "
			   "block = %llu, count = %lu", block, count);
		goto error_return;
	}

	ext4_debug("freeing block(s) %llu-%llu\n", block, block + count - 1);

do_more:
	overflow = 0;
	ext4_get_group_no_and_offset(sb, block, &block_group, &bit);
	/*
	 * Check to see if we are freeing blocks across a group
	 * boundary.
	 */
	if (bit + count > EXT4_BLOCKS_PER_GROUP(sb)) {
		overflow = bit + count - EXT4_BLOCKS_PER_GROUP(sb);
		count -= overflow;
	}
	brelse(bitmap_bh);
	bitmap_bh = ext4_read_block_bitmap(sb, block_group);
	if (!bitmap_bh)
		goto error_return;
	desc = ext4_get_group_desc(sb, block_group, &gd_bh);
	if (!desc)
		goto error_return;

	if (in_range(ext4_block_bitmap(sb, desc), block, count) ||
	    in_range(ext4_inode_bitmap(sb, desc), block, count) ||
	    in_range(block, ext4_inode_table(sb, desc), sbi->s_itb_per_group) ||
	    in_range(block + count - 1, ext4_inode_table(sb, desc),
		     sbi->s_itb_per_group)) {
		ext4_error(sb, "ext4_free_blocks",
			   "Freeing blocks in system zones - "
			   "Block = %llu, count = %lu",
			   block, count);
		goto error_return;
	}

	/*
	 * We are about to start releasing blocks in the bitmap,
	 * so we need undo access.
	 */
	/* @@@ check errors */
	BUFFER_TRACE(bitmap_bh, "getting undo access");
	err = ext4_journal_get_undo_access(handle, bitmap_bh);
	if (err)
		goto error_return;

	/*
	 * We are about to modify some metadata.  Call the journal APIs
	 * to unshare ->b_data if a currently-committing transaction is
	 * using it
	 */
	BUFFER_TRACE(gd_bh, "get_write_access");
	err = ext4_journal_get_write_access(handle, gd_bh);
	if (err)
		goto error_return;

	jbd_lock_bh_state(bitmap_bh);

	for (i = 0, group_freed = 0; i < count; i++) {
		/*
		 * An HJ special.  This is expensive...
		 */
#ifdef CONFIG_JBD2_DEBUG
		jbd_unlock_bh_state(bitmap_bh);
		{
			struct buffer_head *debug_bh;
			debug_bh = sb_find_get_block(sb, block + i);
			if (debug_bh) {
				BUFFER_TRACE(debug_bh, "Deleted!");
				if (!bh2jh(bitmap_bh)->b_committed_data)
					BUFFER_TRACE(debug_bh,
						"No commited data in bitmap");
				BUFFER_TRACE2(debug_bh, bitmap_bh, "bitmap");
				__brelse(debug_bh);
			}
		}
		jbd_lock_bh_state(bitmap_bh);
#endif
		if (need_resched()) {
			jbd_unlock_bh_state(bitmap_bh);
			cond_resched();
			jbd_lock_bh_state(bitmap_bh);
		}
		/* @@@ This prevents newly-allocated data from being
		 * freed and then reallocated within the same
		 * transaction.
		 *
		 * Ideally we would want to allow that to happen, but to
		 * do so requires making jbd2_journal_forget() capable of
		 * revoking the queued write of a data block, which
		 * implies blocking on the journal lock.  *forget()
		 * cannot block due to truncate races.
		 *
		 * Eventually we can fix this by making jbd2_journal_forget()
		 * return a status indicating whether or not it was able
		 * to revoke the buffer.  On successful revoke, it is
		 * safe not to set the allocation bit in the committed
		 * bitmap, because we know that there is no outstanding
		 * activity on the buffer any more and so it is safe to
		 * reallocate it.
		 */
		BUFFER_TRACE(bitmap_bh, "set in b_committed_data");
		J_ASSERT_BH(bitmap_bh,
				bh2jh(bitmap_bh)->b_committed_data != NULL);
		ext4_set_bit_atomic(sb_bgl_lock(sbi, block_group), bit + i,
				bh2jh(bitmap_bh)->b_committed_data);

		/*
		 * We clear the bit in the bitmap after setting the committed
		 * data bit, because this is the reverse order to that which
		 * the allocator uses.
		 */
		BUFFER_TRACE(bitmap_bh, "clear bit");
		if (!ext4_clear_bit_atomic(sb_bgl_lock(sbi, block_group),
						bit + i, bitmap_bh->b_data)) {
			jbd_unlock_bh_state(bitmap_bh);
			ext4_error(sb, __func__,
				   "bit already cleared for block %llu",
				   (ext4_fsblk_t)(block + i));
			jbd_lock_bh_state(bitmap_bh);
			BUFFER_TRACE(bitmap_bh, "bit already cleared");
		} else {
			group_freed++;
		}
	}
	jbd_unlock_bh_state(bitmap_bh);

	spin_lock(sb_bgl_lock(sbi, block_group));
	le16_add_cpu(&desc->bg_free_blocks_count, group_freed);
	desc->bg_checksum = ext4_group_desc_csum(sbi, block_group, desc);
	spin_unlock(sb_bgl_lock(sbi, block_group));
	percpu_counter_add(&sbi->s_freeblocks_counter, count);

	if (sbi->s_log_groups_per_flex) {
		ext4_group_t flex_group = ext4_flex_group(sbi, block_group);
		spin_lock(sb_bgl_lock(sbi, flex_group));
		sbi->s_flex_groups[flex_group].free_blocks += count;
		spin_unlock(sb_bgl_lock(sbi, flex_group));
	}

	/* We dirtied the bitmap block */
	BUFFER_TRACE(bitmap_bh, "dirtied bitmap block");
	err = ext4_journal_dirty_metadata(handle, bitmap_bh);

	/* And the group descriptor block */
	BUFFER_TRACE(gd_bh, "dirtied group descriptor block");
	ret = ext4_journal_dirty_metadata(handle, gd_bh);
	if (!err) err = ret;
	*pdquot_freed_blocks += group_freed;

	if (overflow && !err) {
		block += count;
		count = overflow;
		goto do_more;
	}
	sb->s_dirt = 1;
error_return:
	brelse(bitmap_bh);
	ext4_std_error(sb, err);
	return;
}

/**
 * ext4_free_blocks() -- Free given blocks and update quota
 * @handle:		handle for this transaction
 * @inode:		inode
 * @block:		start physical block to free
 * @count:		number of blocks to count
 * @metadata: 		Are these metadata blocks
 */
void ext4_free_blocks(handle_t *handle, struct inode *inode,
			ext4_fsblk_t block, unsigned long count,
			int metadata)
{
	struct super_block *sb;
	unsigned long dquot_freed_blocks;

	/* this isn't the right place to decide whether block is metadata
	 * inode.c/extents.c knows better, but for safety ... */
	if (S_ISDIR(inode->i_mode) || S_ISLNK(inode->i_mode))
		metadata = 1;

	/* We need to make sure we don't reuse
	 * block released untill the transaction commit.
	 * writeback mode have weak data consistency so
	 * don't force data as metadata when freeing block
	 * for writeback mode.
	 */
	if (metadata == 0 && !ext4_should_writeback_data(inode))
		metadata = 1;

	sb = inode->i_sb;

	ext4_mb_free_blocks(handle, inode, block, count,
			    metadata, &dquot_freed_blocks);
	if (dquot_freed_blocks)
		DQUOT_FREE_BLOCK(inode, dquot_freed_blocks);
	return;
}

/**
 * ext4_has_free_blocks()
 * @sbi:	in-core super block structure.
 * @nblocks:	number of needed blocks
 *
 * Check if filesystem has nblocks free & available for allocation.
 * On success return 1, return 0 on failure.
 */
int ext4_has_free_blocks(struct ext4_sb_info *sbi, s64 nblocks)
{
	s64 free_blocks, dirty_blocks, root_blocks;
	struct percpu_counter *fbc = &sbi->s_freeblocks_counter;
	struct percpu_counter *dbc = &sbi->s_dirtyblocks_counter;

	free_blocks  = percpu_counter_read_positive(fbc);
	dirty_blocks = percpu_counter_read_positive(dbc);
<<<<<<< HEAD
	root_blocks = ext4_r_blocks_count(sbi->s_es);
=======

	if (!capable(CAP_SYS_RESOURCE) &&
		sbi->s_resuid != current_fsuid() &&
		(sbi->s_resgid == 0 || !in_group_p(sbi->s_resgid)))
		root_blocks = ext4_r_blocks_count(sbi->s_es);
>>>>>>> 1be293b2

	if (free_blocks - (nblocks + root_blocks + dirty_blocks) <
						EXT4_FREEBLOCKS_WATERMARK) {
		free_blocks  = percpu_counter_sum(fbc);
		dirty_blocks = percpu_counter_sum(dbc);
		if (dirty_blocks < 0) {
			printk(KERN_CRIT "Dirty block accounting "
					"went wrong %lld\n",
					(long long)dirty_blocks);
		}
	}
	/* Check whether we have space after
	 * accounting for current dirty blocks & root reserved blocks.
	 */
	if (free_blocks >= ((root_blocks + nblocks) + dirty_blocks))
		return 1;

	/* Hm, nope.  Are (enough) root reserved blocks available? */
	if (sbi->s_resuid == current->fsuid ||
	    ((sbi->s_resgid != 0) && in_group_p(sbi->s_resgid)) ||
	    capable(CAP_SYS_RESOURCE)) {
		if (free_blocks >= (nblocks + dirty_blocks))
			return 1;
	}

	return 0;
}

int ext4_claim_free_blocks(struct ext4_sb_info *sbi,
						s64 nblocks)
{
<<<<<<< HEAD
	if (ext4_has_free_blocks(sbi, nblocks)) {
		percpu_counter_add(&sbi->s_dirtyblocks_counter, nblocks);
=======
	s64 free_blocks, dirty_blocks;
	s64 root_blocks = 0;
	struct percpu_counter *fbc = &sbi->s_freeblocks_counter;
	struct percpu_counter *dbc = &sbi->s_dirtyblocks_counter;

	free_blocks  = percpu_counter_read_positive(fbc);
	dirty_blocks = percpu_counter_read_positive(dbc);

	if (!capable(CAP_SYS_RESOURCE) &&
		sbi->s_resuid != current_fsuid() &&
		(sbi->s_resgid == 0 || !in_group_p(sbi->s_resgid)))
		root_blocks = ext4_r_blocks_count(sbi->s_es);

	if (free_blocks - (nblocks + root_blocks + dirty_blocks) <
						EXT4_FREEBLOCKS_WATERMARK) {
		free_blocks  = percpu_counter_sum(fbc);
		dirty_blocks = percpu_counter_sum(dbc);
	}
	if (free_blocks <= (root_blocks + dirty_blocks))
		/* we don't have free space */
>>>>>>> 1be293b2
		return 0;
	} else
		return -ENOSPC;
}

/**
 * ext4_should_retry_alloc()
 * @sb:			super block
 * @retries		number of attemps has been made
 *
 * ext4_should_retry_alloc() is called when ENOSPC is returned, and if
 * it is profitable to retry the operation, this function will wait
 * for the current or commiting transaction to complete, and then
 * return TRUE.
 *
 * if the total number of retries exceed three times, return FALSE.
 */
int ext4_should_retry_alloc(struct super_block *sb, int *retries)
{
	if (!ext4_has_free_blocks(EXT4_SB(sb), 1) || (*retries)++ > 3)
		return 0;

	jbd_debug(1, "%s: retrying operation after ENOSPC\n", sb->s_id);

	return jbd2_journal_force_commit_nested(EXT4_SB(sb)->s_journal);
}

#define EXT4_META_BLOCK 0x1

static ext4_fsblk_t do_blk_alloc(handle_t *handle, struct inode *inode,
				ext4_lblk_t iblock, ext4_fsblk_t goal,
				unsigned long *count, int *errp, int flags)
{
	struct ext4_allocation_request ar;
	ext4_fsblk_t ret;

	memset(&ar, 0, sizeof(ar));
	/* Fill with neighbour allocated blocks */

	ar.inode = inode;
	ar.goal = goal;
	ar.len = *count;
	ar.logical = iblock;

	if (S_ISREG(inode->i_mode) && !(flags & EXT4_META_BLOCK))
		/* enable in-core preallocation for data block allocation */
		ar.flags = EXT4_MB_HINT_DATA;
	else
		/* disable in-core preallocation for non-regular files */
		ar.flags = 0;

	ret = ext4_mb_new_blocks(handle, &ar, errp);
	*count = ar.len;
	return ret;
}

/*
 * ext4_new_meta_blocks() -- allocate block for meta data (indexing) blocks
 *
 * @handle:             handle to this transaction
 * @inode:              file inode
 * @goal:               given target block(filesystem wide)
 * @count:		total number of blocks need
 * @errp:               error code
 *
 * Return 1st allocated block numberon success, *count stores total account
 * error stores in errp pointer
 */
ext4_fsblk_t ext4_new_meta_blocks(handle_t *handle, struct inode *inode,
		ext4_fsblk_t goal, unsigned long *count, int *errp)
{
	ext4_fsblk_t ret;
	ret = do_blk_alloc(handle, inode, 0, goal,
				count, errp, EXT4_META_BLOCK);
	/*
	 * Account for the allocated meta blocks
	 */
	if (!(*errp) && EXT4_I(inode)->i_delalloc_reserved_flag) {
		spin_lock(&EXT4_I(inode)->i_block_reservation_lock);
		EXT4_I(inode)->i_allocated_meta_blocks += *count;
		spin_unlock(&EXT4_I(inode)->i_block_reservation_lock);
	}
	return ret;
}

/*
 * ext4_new_meta_block() -- allocate block for meta data (indexing) blocks
 *
 * @handle:             handle to this transaction
 * @inode:              file inode
 * @goal:               given target block(filesystem wide)
 * @errp:               error code
 *
 * Return allocated block number on success
 */
ext4_fsblk_t ext4_new_meta_block(handle_t *handle, struct inode *inode,
		ext4_fsblk_t goal, int *errp)
{
	unsigned long count = 1;
	return ext4_new_meta_blocks(handle, inode, goal, &count, errp);
}

/*
 * ext4_new_blocks() -- allocate data blocks
 *
 * @handle:             handle to this transaction
 * @inode:              file inode
 * @goal:               given target block(filesystem wide)
 * @count:		total number of blocks need
 * @errp:               error code
 *
 * Return 1st allocated block numberon success, *count stores total account
 * error stores in errp pointer
 */

ext4_fsblk_t ext4_new_blocks(handle_t *handle, struct inode *inode,
				ext4_lblk_t iblock, ext4_fsblk_t goal,
				unsigned long *count, int *errp)
{
	return do_blk_alloc(handle, inode, iblock, goal, count, errp, 0);
}

/**
 * ext4_count_free_blocks() -- count filesystem free blocks
 * @sb:		superblock
 *
 * Adds up the number of free blocks from each block group.
 */
ext4_fsblk_t ext4_count_free_blocks(struct super_block *sb)
{
	ext4_fsblk_t desc_count;
	struct ext4_group_desc *gdp;
	ext4_group_t i;
	ext4_group_t ngroups = EXT4_SB(sb)->s_groups_count;
#ifdef EXT4FS_DEBUG
	struct ext4_super_block *es;
	ext4_fsblk_t bitmap_count;
	unsigned long x;
	struct buffer_head *bitmap_bh = NULL;

	es = EXT4_SB(sb)->s_es;
	desc_count = 0;
	bitmap_count = 0;
	gdp = NULL;

	smp_rmb();
	for (i = 0; i < ngroups; i++) {
		gdp = ext4_get_group_desc(sb, i, NULL);
		if (!gdp)
			continue;
		desc_count += le16_to_cpu(gdp->bg_free_blocks_count);
		brelse(bitmap_bh);
		bitmap_bh = ext4_read_block_bitmap(sb, i);
		if (bitmap_bh == NULL)
			continue;

		x = ext4_count_free(bitmap_bh, sb->s_blocksize);
		printk(KERN_DEBUG "group %lu: stored = %d, counted = %lu\n",
			i, le16_to_cpu(gdp->bg_free_blocks_count), x);
		bitmap_count += x;
	}
	brelse(bitmap_bh);
	printk(KERN_DEBUG "ext4_count_free_blocks: stored = %llu"
		", computed = %llu, %llu\n", ext4_free_blocks_count(es),
	       desc_count, bitmap_count);
	return bitmap_count;
#else
	desc_count = 0;
	smp_rmb();
	for (i = 0; i < ngroups; i++) {
		gdp = ext4_get_group_desc(sb, i, NULL);
		if (!gdp)
			continue;
		desc_count += le16_to_cpu(gdp->bg_free_blocks_count);
	}

	return desc_count;
#endif
}

static inline int test_root(ext4_group_t a, int b)
{
	int num = b;

	while (a > num)
		num *= b;
	return num == a;
}

static int ext4_group_sparse(ext4_group_t group)
{
	if (group <= 1)
		return 1;
	if (!(group & 1))
		return 0;
	return (test_root(group, 7) || test_root(group, 5) ||
		test_root(group, 3));
}

/**
 *	ext4_bg_has_super - number of blocks used by the superblock in group
 *	@sb: superblock for filesystem
 *	@group: group number to check
 *
 *	Return the number of blocks used by the superblock (primary or backup)
 *	in this group.  Currently this will be only 0 or 1.
 */
int ext4_bg_has_super(struct super_block *sb, ext4_group_t group)
{
	if (EXT4_HAS_RO_COMPAT_FEATURE(sb,
				EXT4_FEATURE_RO_COMPAT_SPARSE_SUPER) &&
			!ext4_group_sparse(group))
		return 0;
	return 1;
}

static unsigned long ext4_bg_num_gdb_meta(struct super_block *sb,
					ext4_group_t group)
{
	unsigned long metagroup = group / EXT4_DESC_PER_BLOCK(sb);
	ext4_group_t first = metagroup * EXT4_DESC_PER_BLOCK(sb);
	ext4_group_t last = first + EXT4_DESC_PER_BLOCK(sb) - 1;

	if (group == first || group == first + 1 || group == last)
		return 1;
	return 0;
}

static unsigned long ext4_bg_num_gdb_nometa(struct super_block *sb,
					ext4_group_t group)
{
	return ext4_bg_has_super(sb, group) ? EXT4_SB(sb)->s_gdb_count : 0;
}

/**
 *	ext4_bg_num_gdb - number of blocks used by the group table in group
 *	@sb: superblock for filesystem
 *	@group: group number to check
 *
 *	Return the number of blocks used by the group descriptor table
 *	(primary or backup) in this group.  In the future there may be a
 *	different number of descriptor blocks in each group.
 */
unsigned long ext4_bg_num_gdb(struct super_block *sb, ext4_group_t group)
{
	unsigned long first_meta_bg =
			le32_to_cpu(EXT4_SB(sb)->s_es->s_first_meta_bg);
	unsigned long metagroup = group / EXT4_DESC_PER_BLOCK(sb);

	if (!EXT4_HAS_INCOMPAT_FEATURE(sb,EXT4_FEATURE_INCOMPAT_META_BG) ||
			metagroup < first_meta_bg)
		return ext4_bg_num_gdb_nometa(sb, group);

	return ext4_bg_num_gdb_meta(sb,group);

}
<|MERGE_RESOLUTION|>--- conflicted
+++ resolved
@@ -605,15 +605,7 @@
 
 	free_blocks  = percpu_counter_read_positive(fbc);
 	dirty_blocks = percpu_counter_read_positive(dbc);
-<<<<<<< HEAD
 	root_blocks = ext4_r_blocks_count(sbi->s_es);
-=======
-
-	if (!capable(CAP_SYS_RESOURCE) &&
-		sbi->s_resuid != current_fsuid() &&
-		(sbi->s_resgid == 0 || !in_group_p(sbi->s_resgid)))
-		root_blocks = ext4_r_blocks_count(sbi->s_es);
->>>>>>> 1be293b2
 
 	if (free_blocks - (nblocks + root_blocks + dirty_blocks) <
 						EXT4_FREEBLOCKS_WATERMARK) {
@@ -632,7 +624,7 @@
 		return 1;
 
 	/* Hm, nope.  Are (enough) root reserved blocks available? */
-	if (sbi->s_resuid == current->fsuid ||
+	if (sbi->s_resuid == current_fsuid() ||
 	    ((sbi->s_resgid != 0) && in_group_p(sbi->s_resgid)) ||
 	    capable(CAP_SYS_RESOURCE)) {
 		if (free_blocks >= (nblocks + dirty_blocks))
@@ -645,31 +637,8 @@
 int ext4_claim_free_blocks(struct ext4_sb_info *sbi,
 						s64 nblocks)
 {
-<<<<<<< HEAD
 	if (ext4_has_free_blocks(sbi, nblocks)) {
 		percpu_counter_add(&sbi->s_dirtyblocks_counter, nblocks);
-=======
-	s64 free_blocks, dirty_blocks;
-	s64 root_blocks = 0;
-	struct percpu_counter *fbc = &sbi->s_freeblocks_counter;
-	struct percpu_counter *dbc = &sbi->s_dirtyblocks_counter;
-
-	free_blocks  = percpu_counter_read_positive(fbc);
-	dirty_blocks = percpu_counter_read_positive(dbc);
-
-	if (!capable(CAP_SYS_RESOURCE) &&
-		sbi->s_resuid != current_fsuid() &&
-		(sbi->s_resgid == 0 || !in_group_p(sbi->s_resgid)))
-		root_blocks = ext4_r_blocks_count(sbi->s_es);
-
-	if (free_blocks - (nblocks + root_blocks + dirty_blocks) <
-						EXT4_FREEBLOCKS_WATERMARK) {
-		free_blocks  = percpu_counter_sum(fbc);
-		dirty_blocks = percpu_counter_sum(dbc);
-	}
-	if (free_blocks <= (root_blocks + dirty_blocks))
-		/* we don't have free space */
->>>>>>> 1be293b2
 		return 0;
 	} else
 		return -ENOSPC;
