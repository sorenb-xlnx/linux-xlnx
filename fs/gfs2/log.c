/*
 * Copyright (C) Sistina Software, Inc.  1997-2003 All rights reserved.
 * Copyright (C) 2004-2007 Red Hat, Inc.  All rights reserved.
 *
 * This copyrighted material is made available to anyone wishing to use,
 * modify, copy, or redistribute it subject to the terms and conditions
 * of the GNU General Public License version 2.
 */

#include <linux/sched.h>
#include <linux/slab.h>
#include <linux/spinlock.h>
#include <linux/completion.h>
#include <linux/buffer_head.h>
#include <linux/gfs2_ondisk.h>
#include <linux/crc32.h>
#include <linux/delay.h>
#include <linux/kthread.h>
#include <linux/freezer.h>
#include <linux/bio.h>

#include "gfs2.h"
#include "incore.h"
#include "bmap.h"
#include "glock.h"
#include "log.h"
#include "lops.h"
#include "meta_io.h"
#include "util.h"
#include "dir.h"
#include "trace_gfs2.h"

#define PULL 1

/**
 * gfs2_struct2blk - compute stuff
 * @sdp: the filesystem
 * @nstruct: the number of structures
 * @ssize: the size of the structures
 *
 * Compute the number of log descriptor blocks needed to hold a certain number
 * of structures of a certain size.
 *
 * Returns: the number of blocks needed (minimum is always 1)
 */

unsigned int gfs2_struct2blk(struct gfs2_sbd *sdp, unsigned int nstruct,
			     unsigned int ssize)
{
	unsigned int blks;
	unsigned int first, second;

	blks = 1;
	first = (sdp->sd_sb.sb_bsize - sizeof(struct gfs2_log_descriptor)) / ssize;

	if (nstruct > first) {
		second = (sdp->sd_sb.sb_bsize -
			  sizeof(struct gfs2_meta_header)) / ssize;
		blks += DIV_ROUND_UP(nstruct - first, second);
	}

	return blks;
}

/**
 * gfs2_remove_from_ail - Remove an entry from the ail lists, updating counters
 * @mapping: The associated mapping (maybe NULL)
 * @bd: The gfs2_bufdata to remove
 *
 * The ail lock _must_ be held when calling this function
 *
 */

void gfs2_remove_from_ail(struct gfs2_bufdata *bd)
{
	bd->bd_ail = NULL;
	list_del_init(&bd->bd_ail_st_list);
	list_del_init(&bd->bd_ail_gl_list);
	atomic_dec(&bd->bd_gl->gl_ail_count);
	brelse(bd->bd_bh);
}

/**
 * gfs2_ail1_start_one - Start I/O on a part of the AIL
 * @sdp: the filesystem
 * @tr: the part of the AIL
 *
 */

static void gfs2_ail1_start_one(struct gfs2_sbd *sdp, struct gfs2_ail *ai)
__releases(&sdp->sd_ail_lock)
__acquires(&sdp->sd_ail_lock)
{
	struct gfs2_glock *gl = NULL;
	struct gfs2_bufdata *bd, *s;
	struct buffer_head *bh;
	int retry;

	do {
		retry = 0;

		list_for_each_entry_safe_reverse(bd, s, &ai->ai_ail1_list,
						 bd_ail_st_list) {
			bh = bd->bd_bh;

			gfs2_assert(sdp, bd->bd_ail == ai);

			if (!buffer_busy(bh)) {
				if (!buffer_uptodate(bh))
					gfs2_io_error_bh(sdp, bh);
				list_move(&bd->bd_ail_st_list, &ai->ai_ail2_list);
				continue;
			}

			if (!buffer_dirty(bh))
				continue;
			if (gl == bd->bd_gl)
				continue;
			gl = bd->bd_gl;
			list_move(&bd->bd_ail_st_list, &ai->ai_ail1_list);

			spin_unlock(&sdp->sd_ail_lock);
<<<<<<< HEAD
			lock_buffer(bh);
			if (test_clear_buffer_dirty(bh)) {
				bh->b_end_io = end_buffer_write_sync;
				submit_bh(WRITE_SYNC, bh);
			} else {
				unlock_buffer(bh);
				brelse(bh);
			}
=======
			filemap_fdatawrite(gfs2_glock2aspace(gl));
>>>>>>> 12c752be
			spin_lock(&sdp->sd_ail_lock);

			retry = 1;
			break;
		}
	} while (retry);
}

/**
 * gfs2_ail1_empty_one - Check whether or not a trans in the AIL has been synced
 * @sdp: the filesystem
 * @ai: the AIL entry
 *
 */

static int gfs2_ail1_empty_one(struct gfs2_sbd *sdp, struct gfs2_ail *ai, int flags)
{
	struct gfs2_bufdata *bd, *s;
	struct buffer_head *bh;

	list_for_each_entry_safe_reverse(bd, s, &ai->ai_ail1_list,
					 bd_ail_st_list) {
		bh = bd->bd_bh;

		gfs2_assert(sdp, bd->bd_ail == ai);

		if (buffer_busy(bh)) {
			if (flags & DIO_ALL)
				continue;
			else
				break;
		}

		if (!buffer_uptodate(bh))
			gfs2_io_error_bh(sdp, bh);

		list_move(&bd->bd_ail_st_list, &ai->ai_ail2_list);
	}

	return list_empty(&ai->ai_ail1_list);
}

static void gfs2_ail1_start(struct gfs2_sbd *sdp)
{
	struct list_head *head;
	u64 sync_gen;
	struct gfs2_ail *ai;
	int done = 0;

	spin_lock(&sdp->sd_ail_lock);
	head = &sdp->sd_ail1_list;
	if (list_empty(head)) {
		spin_unlock(&sdp->sd_ail_lock);
		return;
	}
	sync_gen = sdp->sd_ail_sync_gen++;

	while(!done) {
		done = 1;
		list_for_each_entry_reverse(ai, head, ai_list) {
			if (ai->ai_sync_gen >= sync_gen)
				continue;
			ai->ai_sync_gen = sync_gen;
			gfs2_ail1_start_one(sdp, ai); /* This may drop ail lock */
			done = 0;
			break;
		}
	}

	spin_unlock(&sdp->sd_ail_lock);
}

static int gfs2_ail1_empty(struct gfs2_sbd *sdp, int flags)
{
	struct gfs2_ail *ai, *s;
	int ret;

	spin_lock(&sdp->sd_ail_lock);

	list_for_each_entry_safe_reverse(ai, s, &sdp->sd_ail1_list, ai_list) {
		if (gfs2_ail1_empty_one(sdp, ai, flags))
			list_move(&ai->ai_list, &sdp->sd_ail2_list);
		else if (!(flags & DIO_ALL))
			break;
	}

	ret = list_empty(&sdp->sd_ail1_list);

	spin_unlock(&sdp->sd_ail_lock);

	return ret;
}


/**
 * gfs2_ail2_empty_one - Check whether or not a trans in the AIL has been synced
 * @sdp: the filesystem
 * @ai: the AIL entry
 *
 */

static void gfs2_ail2_empty_one(struct gfs2_sbd *sdp, struct gfs2_ail *ai)
{
	struct list_head *head = &ai->ai_ail2_list;
	struct gfs2_bufdata *bd;

	while (!list_empty(head)) {
		bd = list_entry(head->prev, struct gfs2_bufdata,
				bd_ail_st_list);
		gfs2_assert(sdp, bd->bd_ail == ai);
		gfs2_remove_from_ail(bd);
	}
}

static void ail2_empty(struct gfs2_sbd *sdp, unsigned int new_tail)
{
	struct gfs2_ail *ai, *safe;
	unsigned int old_tail = sdp->sd_log_tail;
	int wrap = (new_tail < old_tail);
	int a, b, rm;

	spin_lock(&sdp->sd_ail_lock);

	list_for_each_entry_safe(ai, safe, &sdp->sd_ail2_list, ai_list) {
		a = (old_tail <= ai->ai_first);
		b = (ai->ai_first < new_tail);
		rm = (wrap) ? (a || b) : (a && b);
		if (!rm)
			continue;

		gfs2_ail2_empty_one(sdp, ai);
		list_del(&ai->ai_list);
		gfs2_assert_warn(sdp, list_empty(&ai->ai_ail1_list));
		gfs2_assert_warn(sdp, list_empty(&ai->ai_ail2_list));
		kfree(ai);
	}

	spin_unlock(&sdp->sd_ail_lock);
}

/**
 * gfs2_log_reserve - Make a log reservation
 * @sdp: The GFS2 superblock
 * @blks: The number of blocks to reserve
 *
 * Note that we never give out the last few blocks of the journal. Thats
 * due to the fact that there is a small number of header blocks
 * associated with each log flush. The exact number can't be known until
 * flush time, so we ensure that we have just enough free blocks at all
 * times to avoid running out during a log flush.
 *
 * We no longer flush the log here, instead we wake up logd to do that
 * for us. To avoid the thundering herd and to ensure that we deal fairly
 * with queued waiters, we use an exclusive wait. This means that when we
 * get woken with enough journal space to get our reservation, we need to
 * wake the next waiter on the list.
 *
 * Returns: errno
 */

int gfs2_log_reserve(struct gfs2_sbd *sdp, unsigned int blks)
{
	unsigned reserved_blks = 6 * (4096 / sdp->sd_vfs->s_blocksize);
	unsigned wanted = blks + reserved_blks;
	DEFINE_WAIT(wait);
	int did_wait = 0;
	unsigned int free_blocks;

	if (gfs2_assert_warn(sdp, blks) ||
	    gfs2_assert_warn(sdp, blks <= sdp->sd_jdesc->jd_blocks))
		return -EINVAL;
retry:
	free_blocks = atomic_read(&sdp->sd_log_blks_free);
	if (unlikely(free_blocks <= wanted)) {
		do {
			prepare_to_wait_exclusive(&sdp->sd_log_waitq, &wait,
					TASK_UNINTERRUPTIBLE);
			wake_up(&sdp->sd_logd_waitq);
			did_wait = 1;
			if (atomic_read(&sdp->sd_log_blks_free) <= wanted)
				io_schedule();
			free_blocks = atomic_read(&sdp->sd_log_blks_free);
		} while(free_blocks <= wanted);
		finish_wait(&sdp->sd_log_waitq, &wait);
	}
	if (atomic_cmpxchg(&sdp->sd_log_blks_free, free_blocks,
				free_blocks - blks) != free_blocks)
		goto retry;
	trace_gfs2_log_blocks(sdp, -blks);

	/*
	 * If we waited, then so might others, wake them up _after_ we get
	 * our share of the log.
	 */
	if (unlikely(did_wait))
		wake_up(&sdp->sd_log_waitq);

	down_read(&sdp->sd_log_flush_lock);

	return 0;
}

static u64 log_bmap(struct gfs2_sbd *sdp, unsigned int lbn)
{
	struct gfs2_journal_extent *je;

	list_for_each_entry(je, &sdp->sd_jdesc->extent_list, extent_list) {
		if (lbn >= je->lblock && lbn < je->lblock + je->blocks)
			return je->dblock + lbn - je->lblock;
	}

	return -1;
}

/**
 * log_distance - Compute distance between two journal blocks
 * @sdp: The GFS2 superblock
 * @newer: The most recent journal block of the pair
 * @older: The older journal block of the pair
 *
 *   Compute the distance (in the journal direction) between two
 *   blocks in the journal
 *
 * Returns: the distance in blocks
 */

static inline unsigned int log_distance(struct gfs2_sbd *sdp, unsigned int newer,
					unsigned int older)
{
	int dist;

	dist = newer - older;
	if (dist < 0)
		dist += sdp->sd_jdesc->jd_blocks;

	return dist;
}

/**
 * calc_reserved - Calculate the number of blocks to reserve when
 *                 refunding a transaction's unused buffers.
 * @sdp: The GFS2 superblock
 *
 * This is complex.  We need to reserve room for all our currently used
 * metadata buffers (e.g. normal file I/O rewriting file time stamps) and 
 * all our journaled data buffers for journaled files (e.g. files in the 
 * meta_fs like rindex, or files for which chattr +j was done.)
 * If we don't reserve enough space, gfs2_log_refund and gfs2_log_flush
 * will count it as free space (sd_log_blks_free) and corruption will follow.
 *
 * We can have metadata bufs and jdata bufs in the same journal.  So each
 * type gets its own log header, for which we need to reserve a block.
 * In fact, each type has the potential for needing more than one header 
 * in cases where we have more buffers than will fit on a journal page.
 * Metadata journal entries take up half the space of journaled buffer entries.
 * Thus, metadata entries have buf_limit (502) and journaled buffers have
 * databuf_limit (251) before they cause a wrap around.
 *
 * Also, we need to reserve blocks for revoke journal entries and one for an
 * overall header for the lot.
 *
 * Returns: the number of blocks reserved
 */
static unsigned int calc_reserved(struct gfs2_sbd *sdp)
{
	unsigned int reserved = 0;
	unsigned int mbuf_limit, metabufhdrs_needed;
	unsigned int dbuf_limit, databufhdrs_needed;
	unsigned int revokes = 0;

	mbuf_limit = buf_limit(sdp);
	metabufhdrs_needed = (sdp->sd_log_commited_buf +
			      (mbuf_limit - 1)) / mbuf_limit;
	dbuf_limit = databuf_limit(sdp);
	databufhdrs_needed = (sdp->sd_log_commited_databuf +
			      (dbuf_limit - 1)) / dbuf_limit;

	if (sdp->sd_log_commited_revoke > 0)
		revokes = gfs2_struct2blk(sdp, sdp->sd_log_commited_revoke,
					  sizeof(u64));

	reserved = sdp->sd_log_commited_buf + metabufhdrs_needed +
		sdp->sd_log_commited_databuf + databufhdrs_needed +
		revokes;
	/* One for the overall header */
	if (reserved)
		reserved++;
	return reserved;
}

static unsigned int current_tail(struct gfs2_sbd *sdp)
{
	struct gfs2_ail *ai;
	unsigned int tail;

	spin_lock(&sdp->sd_ail_lock);

	if (list_empty(&sdp->sd_ail1_list)) {
		tail = sdp->sd_log_head;
	} else {
		ai = list_entry(sdp->sd_ail1_list.prev, struct gfs2_ail, ai_list);
		tail = ai->ai_first;
	}

	spin_unlock(&sdp->sd_ail_lock);

	return tail;
}

void gfs2_log_incr_head(struct gfs2_sbd *sdp)
{
	if (sdp->sd_log_flush_head == sdp->sd_log_tail)
		BUG_ON(sdp->sd_log_flush_head != sdp->sd_log_head);

	if (++sdp->sd_log_flush_head == sdp->sd_jdesc->jd_blocks) {
		sdp->sd_log_flush_head = 0;
		sdp->sd_log_flush_wrapped = 1;
	}
}

/**
 * gfs2_log_write_endio - End of I/O for a log buffer
 * @bh: The buffer head
 * @uptodate: I/O Status
 *
 */

static void gfs2_log_write_endio(struct buffer_head *bh, int uptodate)
{
	struct gfs2_sbd *sdp = bh->b_private;
	bh->b_private = NULL;

	end_buffer_write_sync(bh, uptodate);
	if (atomic_dec_and_test(&sdp->sd_log_in_flight))
		wake_up(&sdp->sd_log_flush_wait);
}

/**
 * gfs2_log_get_buf - Get and initialize a buffer to use for log control data
 * @sdp: The GFS2 superblock
 *
 * Returns: the buffer_head
 */

struct buffer_head *gfs2_log_get_buf(struct gfs2_sbd *sdp)
{
	u64 blkno = log_bmap(sdp, sdp->sd_log_flush_head);
	struct buffer_head *bh;

	bh = sb_getblk(sdp->sd_vfs, blkno);
	lock_buffer(bh);
	memset(bh->b_data, 0, bh->b_size);
	set_buffer_uptodate(bh);
	clear_buffer_dirty(bh);
	gfs2_log_incr_head(sdp);
	atomic_inc(&sdp->sd_log_in_flight);
	bh->b_private = sdp;
	bh->b_end_io = gfs2_log_write_endio;

	return bh;
}

/**
 * gfs2_fake_write_endio - 
 * @bh: The buffer head
 * @uptodate: The I/O Status
 *
 */

static void gfs2_fake_write_endio(struct buffer_head *bh, int uptodate)
{
	struct buffer_head *real_bh = bh->b_private;
	struct gfs2_bufdata *bd = real_bh->b_private;
	struct gfs2_sbd *sdp = bd->bd_gl->gl_sbd;

	end_buffer_write_sync(bh, uptodate);
	free_buffer_head(bh);
	unlock_buffer(real_bh);
	brelse(real_bh);
	if (atomic_dec_and_test(&sdp->sd_log_in_flight))
		wake_up(&sdp->sd_log_flush_wait);
}

/**
 * gfs2_log_fake_buf - Build a fake buffer head to write metadata buffer to log
 * @sdp: the filesystem
 * @data: the data the buffer_head should point to
 *
 * Returns: the log buffer descriptor
 */

struct buffer_head *gfs2_log_fake_buf(struct gfs2_sbd *sdp,
				      struct buffer_head *real)
{
	u64 blkno = log_bmap(sdp, sdp->sd_log_flush_head);
	struct buffer_head *bh;

	bh = alloc_buffer_head(GFP_NOFS | __GFP_NOFAIL);
	atomic_set(&bh->b_count, 1);
	bh->b_state = (1 << BH_Mapped) | (1 << BH_Uptodate) | (1 << BH_Lock);
	set_bh_page(bh, real->b_page, bh_offset(real));
	bh->b_blocknr = blkno;
	bh->b_size = sdp->sd_sb.sb_bsize;
	bh->b_bdev = sdp->sd_vfs->s_bdev;
	bh->b_private = real;
	bh->b_end_io = gfs2_fake_write_endio;

	gfs2_log_incr_head(sdp);
	atomic_inc(&sdp->sd_log_in_flight);

	return bh;
}

static void log_pull_tail(struct gfs2_sbd *sdp, unsigned int new_tail)
{
	unsigned int dist = log_distance(sdp, new_tail, sdp->sd_log_tail);

	ail2_empty(sdp, new_tail);

	atomic_add(dist, &sdp->sd_log_blks_free);
	trace_gfs2_log_blocks(sdp, dist);
	gfs2_assert_withdraw(sdp, atomic_read(&sdp->sd_log_blks_free) <=
			     sdp->sd_jdesc->jd_blocks);

	sdp->sd_log_tail = new_tail;
}

/**
 * log_write_header - Get and initialize a journal header buffer
 * @sdp: The GFS2 superblock
 *
 * Returns: the initialized log buffer descriptor
 */

static void log_write_header(struct gfs2_sbd *sdp, u32 flags, int pull)
{
	u64 blkno = log_bmap(sdp, sdp->sd_log_flush_head);
	struct buffer_head *bh;
	struct gfs2_log_header *lh;
	unsigned int tail;
	u32 hash;

	bh = sb_getblk(sdp->sd_vfs, blkno);
	lock_buffer(bh);
	memset(bh->b_data, 0, bh->b_size);
	set_buffer_uptodate(bh);
	clear_buffer_dirty(bh);

	gfs2_ail1_empty(sdp, 0);
	tail = current_tail(sdp);

	lh = (struct gfs2_log_header *)bh->b_data;
	memset(lh, 0, sizeof(struct gfs2_log_header));
	lh->lh_header.mh_magic = cpu_to_be32(GFS2_MAGIC);
	lh->lh_header.mh_type = cpu_to_be32(GFS2_METATYPE_LH);
	lh->lh_header.__pad0 = cpu_to_be64(0);
	lh->lh_header.mh_format = cpu_to_be32(GFS2_FORMAT_LH);
	lh->lh_header.mh_jid = cpu_to_be32(sdp->sd_jdesc->jd_jid);
	lh->lh_sequence = cpu_to_be64(sdp->sd_log_sequence++);
	lh->lh_flags = cpu_to_be32(flags);
	lh->lh_tail = cpu_to_be32(tail);
	lh->lh_blkno = cpu_to_be32(sdp->sd_log_flush_head);
	hash = gfs2_disk_hash(bh->b_data, sizeof(struct gfs2_log_header));
	lh->lh_hash = cpu_to_be32(hash);

	bh->b_end_io = end_buffer_write_sync;
	get_bh(bh);
	if (test_bit(SDF_NOBARRIERS, &sdp->sd_flags))
		submit_bh(WRITE_SYNC | REQ_META, bh);
	else
		submit_bh(WRITE_FLUSH_FUA | REQ_META, bh);
	wait_on_buffer(bh);

	if (!buffer_uptodate(bh))
		gfs2_io_error_bh(sdp, bh);
	brelse(bh);

	if (sdp->sd_log_tail != tail)
		log_pull_tail(sdp, tail);
	else
		gfs2_assert_withdraw(sdp, !pull);

	sdp->sd_log_idle = (tail == sdp->sd_log_flush_head);
	gfs2_log_incr_head(sdp);
}

static void log_flush_commit(struct gfs2_sbd *sdp)
{
	DEFINE_WAIT(wait);

	if (atomic_read(&sdp->sd_log_in_flight)) {
		do {
			prepare_to_wait(&sdp->sd_log_flush_wait, &wait,
					TASK_UNINTERRUPTIBLE);
			if (atomic_read(&sdp->sd_log_in_flight))
				io_schedule();
		} while(atomic_read(&sdp->sd_log_in_flight));
		finish_wait(&sdp->sd_log_flush_wait, &wait);
	}

	log_write_header(sdp, 0, 0);
}

static void gfs2_ordered_write(struct gfs2_sbd *sdp)
{
	struct gfs2_bufdata *bd;
	struct buffer_head *bh;
	LIST_HEAD(written);

	gfs2_log_lock(sdp);
	while (!list_empty(&sdp->sd_log_le_ordered)) {
		bd = list_entry(sdp->sd_log_le_ordered.next, struct gfs2_bufdata, bd_le.le_list);
		list_move(&bd->bd_le.le_list, &written);
		bh = bd->bd_bh;
		if (!buffer_dirty(bh))
			continue;
		get_bh(bh);
		gfs2_log_unlock(sdp);
		lock_buffer(bh);
		if (buffer_mapped(bh) && test_clear_buffer_dirty(bh)) {
			bh->b_end_io = end_buffer_write_sync;
			submit_bh(WRITE_SYNC, bh);
		} else {
			unlock_buffer(bh);
			brelse(bh);
		}
		gfs2_log_lock(sdp);
	}
	list_splice(&written, &sdp->sd_log_le_ordered);
	gfs2_log_unlock(sdp);
}

static void gfs2_ordered_wait(struct gfs2_sbd *sdp)
{
	struct gfs2_bufdata *bd;
	struct buffer_head *bh;

	gfs2_log_lock(sdp);
	while (!list_empty(&sdp->sd_log_le_ordered)) {
		bd = list_entry(sdp->sd_log_le_ordered.prev, struct gfs2_bufdata, bd_le.le_list);
		bh = bd->bd_bh;
		if (buffer_locked(bh)) {
			get_bh(bh);
			gfs2_log_unlock(sdp);
			wait_on_buffer(bh);
			brelse(bh);
			gfs2_log_lock(sdp);
			continue;
		}
		list_del_init(&bd->bd_le.le_list);
	}
	gfs2_log_unlock(sdp);
}

/**
 * gfs2_log_flush - flush incore transaction(s)
 * @sdp: the filesystem
 * @gl: The glock structure to flush.  If NULL, flush the whole incore log
 *
 */

void gfs2_log_flush(struct gfs2_sbd *sdp, struct gfs2_glock *gl)
{
	struct gfs2_ail *ai;

	down_write(&sdp->sd_log_flush_lock);

	/* Log might have been flushed while we waited for the flush lock */
	if (gl && !test_bit(GLF_LFLUSH, &gl->gl_flags)) {
		up_write(&sdp->sd_log_flush_lock);
		return;
	}
	trace_gfs2_log_flush(sdp, 1);

	ai = kzalloc(sizeof(struct gfs2_ail), GFP_NOFS | __GFP_NOFAIL);
	INIT_LIST_HEAD(&ai->ai_ail1_list);
	INIT_LIST_HEAD(&ai->ai_ail2_list);

	if (sdp->sd_log_num_buf != sdp->sd_log_commited_buf) {
		printk(KERN_INFO "GFS2: log buf %u %u\n", sdp->sd_log_num_buf,
		       sdp->sd_log_commited_buf);
		gfs2_assert_withdraw(sdp, 0);
	}
	if (sdp->sd_log_num_databuf != sdp->sd_log_commited_databuf) {
		printk(KERN_INFO "GFS2: log databuf %u %u\n",
		       sdp->sd_log_num_databuf, sdp->sd_log_commited_databuf);
		gfs2_assert_withdraw(sdp, 0);
	}
	gfs2_assert_withdraw(sdp,
			sdp->sd_log_num_revoke == sdp->sd_log_commited_revoke);

	sdp->sd_log_flush_head = sdp->sd_log_head;
	sdp->sd_log_flush_wrapped = 0;
	ai->ai_first = sdp->sd_log_flush_head;

	gfs2_ordered_write(sdp);
	lops_before_commit(sdp);
	gfs2_ordered_wait(sdp);

	if (sdp->sd_log_head != sdp->sd_log_flush_head)
		log_flush_commit(sdp);
	else if (sdp->sd_log_tail != current_tail(sdp) && !sdp->sd_log_idle){
		gfs2_log_lock(sdp);
		atomic_dec(&sdp->sd_log_blks_free); /* Adjust for unreserved buffer */
		trace_gfs2_log_blocks(sdp, -1);
		gfs2_log_unlock(sdp);
		log_write_header(sdp, 0, PULL);
	}
	lops_after_commit(sdp, ai);

	gfs2_log_lock(sdp);
	sdp->sd_log_head = sdp->sd_log_flush_head;
	sdp->sd_log_blks_reserved = 0;
	sdp->sd_log_commited_buf = 0;
	sdp->sd_log_commited_databuf = 0;
	sdp->sd_log_commited_revoke = 0;

	spin_lock(&sdp->sd_ail_lock);
	if (!list_empty(&ai->ai_ail1_list)) {
		list_add(&ai->ai_list, &sdp->sd_ail1_list);
		ai = NULL;
	}
	spin_unlock(&sdp->sd_ail_lock);
	gfs2_log_unlock(sdp);
	trace_gfs2_log_flush(sdp, 0);
	up_write(&sdp->sd_log_flush_lock);

	kfree(ai);
}

static void log_refund(struct gfs2_sbd *sdp, struct gfs2_trans *tr)
{
	unsigned int reserved;
	unsigned int unused;

	gfs2_log_lock(sdp);

	sdp->sd_log_commited_buf += tr->tr_num_buf_new - tr->tr_num_buf_rm;
	sdp->sd_log_commited_databuf += tr->tr_num_databuf_new -
		tr->tr_num_databuf_rm;
	gfs2_assert_withdraw(sdp, (((int)sdp->sd_log_commited_buf) >= 0) ||
			     (((int)sdp->sd_log_commited_databuf) >= 0));
	sdp->sd_log_commited_revoke += tr->tr_num_revoke - tr->tr_num_revoke_rm;
	reserved = calc_reserved(sdp);
	gfs2_assert_withdraw(sdp, sdp->sd_log_blks_reserved + tr->tr_reserved >= reserved);
	unused = sdp->sd_log_blks_reserved - reserved + tr->tr_reserved;
	atomic_add(unused, &sdp->sd_log_blks_free);
	trace_gfs2_log_blocks(sdp, unused);
	gfs2_assert_withdraw(sdp, atomic_read(&sdp->sd_log_blks_free) <=
			     sdp->sd_jdesc->jd_blocks);
	sdp->sd_log_blks_reserved = reserved;

	gfs2_log_unlock(sdp);
}

static void buf_lo_incore_commit(struct gfs2_sbd *sdp, struct gfs2_trans *tr)
{
	struct list_head *head = &tr->tr_list_buf;
	struct gfs2_bufdata *bd;

	gfs2_log_lock(sdp);
	while (!list_empty(head)) {
		bd = list_entry(head->next, struct gfs2_bufdata, bd_list_tr);
		list_del_init(&bd->bd_list_tr);
		tr->tr_num_buf--;
	}
	gfs2_log_unlock(sdp);
	gfs2_assert_warn(sdp, !tr->tr_num_buf);
}

/**
 * gfs2_log_commit - Commit a transaction to the log
 * @sdp: the filesystem
 * @tr: the transaction
 *
 * We wake up gfs2_logd if the number of pinned blocks exceed thresh1
 * or the total number of used blocks (pinned blocks plus AIL blocks)
 * is greater than thresh2.
 *
 * At mount time thresh1 is 1/3rd of journal size, thresh2 is 2/3rd of
 * journal size.
 *
 * Returns: errno
 */

void gfs2_log_commit(struct gfs2_sbd *sdp, struct gfs2_trans *tr)
{
	log_refund(sdp, tr);
	buf_lo_incore_commit(sdp, tr);

	up_read(&sdp->sd_log_flush_lock);

	if (atomic_read(&sdp->sd_log_pinned) > atomic_read(&sdp->sd_log_thresh1) ||
	    ((sdp->sd_jdesc->jd_blocks - atomic_read(&sdp->sd_log_blks_free)) >
	    atomic_read(&sdp->sd_log_thresh2)))
		wake_up(&sdp->sd_logd_waitq);
}

/**
 * gfs2_log_shutdown - write a shutdown header into a journal
 * @sdp: the filesystem
 *
 */

void gfs2_log_shutdown(struct gfs2_sbd *sdp)
{
	down_write(&sdp->sd_log_flush_lock);

	gfs2_assert_withdraw(sdp, !sdp->sd_log_blks_reserved);
	gfs2_assert_withdraw(sdp, !sdp->sd_log_num_buf);
	gfs2_assert_withdraw(sdp, !sdp->sd_log_num_revoke);
	gfs2_assert_withdraw(sdp, !sdp->sd_log_num_rg);
	gfs2_assert_withdraw(sdp, !sdp->sd_log_num_databuf);
	gfs2_assert_withdraw(sdp, list_empty(&sdp->sd_ail1_list));

	sdp->sd_log_flush_head = sdp->sd_log_head;
	sdp->sd_log_flush_wrapped = 0;

	log_write_header(sdp, GFS2_LOG_HEAD_UNMOUNT,
			 (sdp->sd_log_tail == current_tail(sdp)) ? 0 : PULL);

	gfs2_assert_warn(sdp, atomic_read(&sdp->sd_log_blks_free) == sdp->sd_jdesc->jd_blocks);
	gfs2_assert_warn(sdp, sdp->sd_log_head == sdp->sd_log_tail);
	gfs2_assert_warn(sdp, list_empty(&sdp->sd_ail2_list));

	sdp->sd_log_head = sdp->sd_log_flush_head;
	sdp->sd_log_tail = sdp->sd_log_head;

	up_write(&sdp->sd_log_flush_lock);
}


/**
 * gfs2_meta_syncfs - sync all the buffers in a filesystem
 * @sdp: the filesystem
 *
 */

void gfs2_meta_syncfs(struct gfs2_sbd *sdp)
{
	gfs2_log_flush(sdp, NULL);
	for (;;) {
		gfs2_ail1_start(sdp);
		if (gfs2_ail1_empty(sdp, DIO_ALL))
			break;
		msleep(10);
	}
}

static inline int gfs2_jrnl_flush_reqd(struct gfs2_sbd *sdp)
{
	return (atomic_read(&sdp->sd_log_pinned) >= atomic_read(&sdp->sd_log_thresh1));
}

static inline int gfs2_ail_flush_reqd(struct gfs2_sbd *sdp)
{
	unsigned int used_blocks = sdp->sd_jdesc->jd_blocks - atomic_read(&sdp->sd_log_blks_free);
	return used_blocks >= atomic_read(&sdp->sd_log_thresh2);
}

/**
 * gfs2_logd - Update log tail as Active Items get flushed to in-place blocks
 * @sdp: Pointer to GFS2 superblock
 *
 * Also, periodically check to make sure that we're using the most recent
 * journal index.
 */

int gfs2_logd(void *data)
{
	struct gfs2_sbd *sdp = data;
	unsigned long t = 1;
	DEFINE_WAIT(wait);
	unsigned preflush;

	while (!kthread_should_stop()) {

		preflush = atomic_read(&sdp->sd_log_pinned);
		if (gfs2_jrnl_flush_reqd(sdp) || t == 0) {
			gfs2_ail1_empty(sdp, DIO_ALL);
			gfs2_log_flush(sdp, NULL);
			gfs2_ail1_empty(sdp, DIO_ALL);
		}

		if (gfs2_ail_flush_reqd(sdp)) {
			gfs2_ail1_start(sdp);
			io_schedule();
			gfs2_ail1_empty(sdp, 0);
			gfs2_log_flush(sdp, NULL);
			gfs2_ail1_empty(sdp, DIO_ALL);
		}

		wake_up(&sdp->sd_log_waitq);
		t = gfs2_tune_get(sdp, gt_logd_secs) * HZ;
		if (freezing(current))
			refrigerator();

		do {
			prepare_to_wait(&sdp->sd_logd_waitq, &wait,
					TASK_INTERRUPTIBLE);
			if (!gfs2_ail_flush_reqd(sdp) &&
			    !gfs2_jrnl_flush_reqd(sdp) &&
			    !kthread_should_stop())
				t = schedule_timeout(t);
		} while(t && !gfs2_ail_flush_reqd(sdp) &&
			!gfs2_jrnl_flush_reqd(sdp) &&
			!kthread_should_stop());
		finish_wait(&sdp->sd_logd_waitq, &wait);
	}

	return 0;
}
<|MERGE_RESOLUTION|>--- conflicted
+++ resolved
@@ -120,18 +120,7 @@
 			list_move(&bd->bd_ail_st_list, &ai->ai_ail1_list);
 
 			spin_unlock(&sdp->sd_ail_lock);
-<<<<<<< HEAD
-			lock_buffer(bh);
-			if (test_clear_buffer_dirty(bh)) {
-				bh->b_end_io = end_buffer_write_sync;
-				submit_bh(WRITE_SYNC, bh);
-			} else {
-				unlock_buffer(bh);
-				brelse(bh);
-			}
-=======
 			filemap_fdatawrite(gfs2_glock2aspace(gl));
->>>>>>> 12c752be
 			spin_lock(&sdp->sd_ail_lock);
 
 			retry = 1;
