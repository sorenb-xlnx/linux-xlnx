/*
 * Copyright (C) Sistina Software, Inc.  1997-2003 All rights reserved.
 * Copyright (C) 2004-2006 Red Hat, Inc.  All rights reserved.
 *
 * This copyrighted material is made available to anyone wishing to use,
 * modify, copy, or redistribute it subject to the terms and conditions
 * of the GNU General Public License version 2.
 */

#ifndef __GLOCK_DOT_H__
#define __GLOCK_DOT_H__

#include <linux/sched.h>
#include <linux/parser.h>
#include "incore.h"

/* Options for hostdata parser */

enum {
	Opt_jid,
	Opt_id,
	Opt_first,
	Opt_nodir,
	Opt_err,
};

/*
 * lm_lockname types
 */

#define LM_TYPE_RESERVED	0x00
#define LM_TYPE_NONDISK		0x01
#define LM_TYPE_INODE		0x02
#define LM_TYPE_RGRP		0x03
#define LM_TYPE_META		0x04
#define LM_TYPE_IOPEN		0x05
#define LM_TYPE_FLOCK		0x06
#define LM_TYPE_PLOCK		0x07
#define LM_TYPE_QUOTA		0x08
#define LM_TYPE_JOURNAL		0x09

/*
 * lm_lock() states
 *
 * SHARED is compatible with SHARED, not with DEFERRED or EX.
 * DEFERRED is compatible with DEFERRED, not with SHARED or EX.
 */

#define LM_ST_UNLOCKED		0
#define LM_ST_EXCLUSIVE		1
#define LM_ST_DEFERRED		2
#define LM_ST_SHARED		3

/*
 * lm_lock() flags
 *
 * LM_FLAG_TRY
 * Don't wait to acquire the lock if it can't be granted immediately.
 *
 * LM_FLAG_TRY_1CB
 * Send one blocking callback if TRY is set and the lock is not granted.
 *
 * LM_FLAG_NOEXP
 * GFS sets this flag on lock requests it makes while doing journal recovery.
 * These special requests should not be blocked due to the recovery like
 * ordinary locks would be.
 *
 * LM_FLAG_ANY
 * A SHARED request may also be granted in DEFERRED, or a DEFERRED request may
 * also be granted in SHARED.  The preferred state is whichever is compatible
 * with other granted locks, or the specified state if no other locks exist.
 *
 * LM_FLAG_PRIORITY
 * Override fairness considerations.  Suppose a lock is held in a shared state
 * and there is a pending request for the deferred state.  A shared lock
 * request with the priority flag would be allowed to bypass the deferred
 * request and directly join the other shared lock.  A shared lock request
 * without the priority flag might be forced to wait until the deferred
 * requested had acquired and released the lock.
 */

#define LM_FLAG_TRY		0x00000001
#define LM_FLAG_TRY_1CB		0x00000002
#define LM_FLAG_NOEXP		0x00000004
#define LM_FLAG_ANY		0x00000008
#define LM_FLAG_PRIORITY	0x00000010
#define GL_ASYNC		0x00000040
#define GL_EXACT		0x00000080
#define GL_SKIP			0x00000100
#define GL_NOCACHE		0x00000400
  
/*
 * lm_async_cb return flags
 *
 * LM_OUT_ST_MASK
 * Masks the lower two bits of lock state in the returned value.
 *
 * LM_OUT_CANCELED
 * The lock request was canceled.
 *
 */

#define LM_OUT_ST_MASK		0x00000003
#define LM_OUT_CANCELED		0x00000008
#define LM_OUT_ERROR		0x00000004

/*
 * lm_recovery_done() messages
 */

#define LM_RD_GAVEUP		308
#define LM_RD_SUCCESS		309

#define GLR_TRYFAILED		13

struct lm_lockops {
	const char *lm_proto_name;
	int (*lm_mount) (struct gfs2_sbd *sdp, const char *fsname);
 	void (*lm_unmount) (struct gfs2_sbd *sdp);
	void (*lm_withdraw) (struct gfs2_sbd *sdp);
<<<<<<< HEAD
	void (*lm_put_lock) (struct kmem_cache *cachep, struct gfs2_glock *gl);
=======
	void (*lm_put_lock) (struct gfs2_glock *gl);
>>>>>>> 105e53f8
	int (*lm_lock) (struct gfs2_glock *gl, unsigned int req_state,
			unsigned int flags);
	void (*lm_cancel) (struct gfs2_glock *gl);
	const match_table_t *lm_tokens;
};

extern struct workqueue_struct *gfs2_delete_workqueue;
static inline struct gfs2_holder *gfs2_glock_is_locked_by_me(struct gfs2_glock *gl)
{
	struct gfs2_holder *gh;
	struct pid *pid;

	/* Look in glock's list of holders for one with current task as owner */
	spin_lock(&gl->gl_spin);
	pid = task_pid(current);
	list_for_each_entry(gh, &gl->gl_holders, gh_list) {
		if (!test_bit(HIF_HOLDER, &gh->gh_iflags))
			break;
		if (gh->gh_owner_pid == pid)
			goto out;
	}
	gh = NULL;
out:
	spin_unlock(&gl->gl_spin);

	return gh;
}

static inline int gfs2_glock_is_held_excl(struct gfs2_glock *gl)
{
	return gl->gl_state == LM_ST_EXCLUSIVE;
}

static inline int gfs2_glock_is_held_dfrd(struct gfs2_glock *gl)
{
	return gl->gl_state == LM_ST_DEFERRED;
}

static inline int gfs2_glock_is_held_shrd(struct gfs2_glock *gl)
{
	return gl->gl_state == LM_ST_SHARED;
}

static inline struct address_space *gfs2_glock2aspace(struct gfs2_glock *gl)
{
	if (gl->gl_ops->go_flags & GLOF_ASPACE)
		return (struct address_space *)(gl + 1);
	return NULL;
}

int gfs2_glock_get(struct gfs2_sbd *sdp,
		   u64 number, const struct gfs2_glock_operations *glops,
		   int create, struct gfs2_glock **glp);
void gfs2_glock_hold(struct gfs2_glock *gl);
void gfs2_glock_put_nolock(struct gfs2_glock *gl);
void gfs2_glock_put(struct gfs2_glock *gl);
void gfs2_holder_init(struct gfs2_glock *gl, unsigned int state, unsigned flags,
		      struct gfs2_holder *gh);
void gfs2_holder_reinit(unsigned int state, unsigned flags,
			struct gfs2_holder *gh);
void gfs2_holder_uninit(struct gfs2_holder *gh);
int gfs2_glock_nq(struct gfs2_holder *gh);
int gfs2_glock_poll(struct gfs2_holder *gh);
int gfs2_glock_wait(struct gfs2_holder *gh);
void gfs2_glock_dq(struct gfs2_holder *gh);
void gfs2_glock_dq_wait(struct gfs2_holder *gh);

void gfs2_glock_dq_uninit(struct gfs2_holder *gh);
int gfs2_glock_nq_num(struct gfs2_sbd *sdp,
		      u64 number, const struct gfs2_glock_operations *glops,
		      unsigned int state, int flags, struct gfs2_holder *gh);

int gfs2_glock_nq_m(unsigned int num_gh, struct gfs2_holder *ghs);
void gfs2_glock_dq_m(unsigned int num_gh, struct gfs2_holder *ghs);
void gfs2_glock_dq_uninit_m(unsigned int num_gh, struct gfs2_holder *ghs);

__attribute__ ((format(printf, 2, 3)))
void gfs2_print_dbg(struct seq_file *seq, const char *fmt, ...);

/**
 * gfs2_glock_nq_init - initialize a holder and enqueue it on a glock
 * @gl: the glock
 * @state: the state we're requesting
 * @flags: the modifier flags
 * @gh: the holder structure
 *
 * Returns: 0, GLR_*, or errno
 */

static inline int gfs2_glock_nq_init(struct gfs2_glock *gl,
				     unsigned int state, int flags,
				     struct gfs2_holder *gh)
{
	int error;

	gfs2_holder_init(gl, state, flags, gh);

	error = gfs2_glock_nq(gh);
	if (error)
		gfs2_holder_uninit(gh);

	return error;
}

extern void gfs2_glock_cb(struct gfs2_glock *gl, unsigned int state);
extern void gfs2_glock_complete(struct gfs2_glock *gl, int ret);
extern void gfs2_reclaim_glock(struct gfs2_sbd *sdp);
extern void gfs2_gl_hash_clear(struct gfs2_sbd *sdp);
extern void gfs2_glock_finish_truncate(struct gfs2_inode *ip);
extern void gfs2_glock_thaw(struct gfs2_sbd *sdp);
extern void gfs2_glock_schedule_for_reclaim(struct gfs2_glock *gl);
extern void gfs2_glock_free(struct gfs2_glock *gl);

extern int __init gfs2_glock_init(void);
extern void gfs2_glock_exit(void);

extern int gfs2_create_debugfs_file(struct gfs2_sbd *sdp);
extern void gfs2_delete_debugfs_file(struct gfs2_sbd *sdp);
extern int gfs2_register_debugfs(void);
extern void gfs2_unregister_debugfs(void);

extern const struct lm_lockops gfs2_dlm_ops;

#endif /* __GLOCK_DOT_H__ */<|MERGE_RESOLUTION|>--- conflicted
+++ resolved
@@ -118,11 +118,7 @@
 	int (*lm_mount) (struct gfs2_sbd *sdp, const char *fsname);
  	void (*lm_unmount) (struct gfs2_sbd *sdp);
 	void (*lm_withdraw) (struct gfs2_sbd *sdp);
-<<<<<<< HEAD
-	void (*lm_put_lock) (struct kmem_cache *cachep, struct gfs2_glock *gl);
-=======
 	void (*lm_put_lock) (struct gfs2_glock *gl);
->>>>>>> 105e53f8
 	int (*lm_lock) (struct gfs2_glock *gl, unsigned int req_state,
 			unsigned int flags);
 	void (*lm_cancel) (struct gfs2_glock *gl);
