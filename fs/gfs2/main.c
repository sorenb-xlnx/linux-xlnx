--- conflicted
+++ resolved
@@ -144,11 +144,7 @@
 
 	error = -ENOMEM;
 	gfs_recovery_wq = alloc_workqueue("gfs_recovery",
-<<<<<<< HEAD
-					  WQ_NON_REENTRANT | WQ_MEM_RECLAIM, 0);
-=======
 					  WQ_MEM_RECLAIM | WQ_FREEZEABLE, 0);
->>>>>>> eaa7d0ae
 	if (!gfs_recovery_wq)
 		goto fail_wq;
 
