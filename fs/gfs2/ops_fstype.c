/*
 * Copyright (C) Sistina Software, Inc.  1997-2003 All rights reserved.
 * Copyright (C) 2004-2008 Red Hat, Inc.  All rights reserved.
 *
 * This copyrighted material is made available to anyone wishing to use,
 * modify, copy, or redistribute it subject to the terms and conditions
 * of the GNU General Public License version 2.
 */

#include <linux/sched.h>
#include <linux/slab.h>
#include <linux/spinlock.h>
#include <linux/completion.h>
#include <linux/buffer_head.h>
#include <linux/blkdev.h>
#include <linux/kthread.h>
#include <linux/namei.h>
#include <linux/mount.h>
#include <linux/gfs2_ondisk.h>
#include <linux/quotaops.h>

#include "gfs2.h"
#include "incore.h"
#include "bmap.h"
#include "glock.h"
#include "glops.h"
#include "inode.h"
#include "recovery.h"
#include "rgrp.h"
#include "super.h"
#include "sys.h"
#include "util.h"
#include "log.h"
#include "quota.h"
#include "dir.h"
#include "trace_gfs2.h"

#define DO 0
#define UNDO 1

/**
 * gfs2_tune_init - Fill a gfs2_tune structure with default values
 * @gt: tune
 *
 */

static void gfs2_tune_init(struct gfs2_tune *gt)
{
	spin_lock_init(&gt->gt_spin);

	gt->gt_quota_simul_sync = 64;
	gt->gt_quota_warn_period = 10;
	gt->gt_quota_scale_num = 1;
	gt->gt_quota_scale_den = 1;
	gt->gt_new_files_jdata = 0;
	gt->gt_max_readahead = 1 << 18;
	gt->gt_complain_secs = 10;
}

static struct gfs2_sbd *init_sbd(struct super_block *sb)
{
	struct gfs2_sbd *sdp;

	sdp = kzalloc(sizeof(struct gfs2_sbd), GFP_KERNEL);
	if (!sdp)
		return NULL;

	sb->s_fs_info = sdp;
	sdp->sd_vfs = sb;
	set_bit(SDF_NOJOURNALID, &sdp->sd_flags);
	gfs2_tune_init(&sdp->sd_tune);

	init_waitqueue_head(&sdp->sd_glock_wait);
	atomic_set(&sdp->sd_glock_disposal, 0);
	spin_lock_init(&sdp->sd_statfs_spin);

	spin_lock_init(&sdp->sd_rindex_spin);
	mutex_init(&sdp->sd_rindex_mutex);
	INIT_LIST_HEAD(&sdp->sd_rindex_list);
	INIT_LIST_HEAD(&sdp->sd_rindex_mru_list);

	INIT_LIST_HEAD(&sdp->sd_jindex_list);
	spin_lock_init(&sdp->sd_jindex_spin);
	mutex_init(&sdp->sd_jindex_mutex);

	INIT_LIST_HEAD(&sdp->sd_quota_list);
	mutex_init(&sdp->sd_quota_mutex);
	init_waitqueue_head(&sdp->sd_quota_wait);
	INIT_LIST_HEAD(&sdp->sd_trunc_list);
	spin_lock_init(&sdp->sd_trunc_lock);

	spin_lock_init(&sdp->sd_log_lock);
	atomic_set(&sdp->sd_log_pinned, 0);
	INIT_LIST_HEAD(&sdp->sd_log_le_buf);
	INIT_LIST_HEAD(&sdp->sd_log_le_revoke);
	INIT_LIST_HEAD(&sdp->sd_log_le_rg);
	INIT_LIST_HEAD(&sdp->sd_log_le_databuf);
	INIT_LIST_HEAD(&sdp->sd_log_le_ordered);

	init_waitqueue_head(&sdp->sd_log_waitq);
	init_waitqueue_head(&sdp->sd_logd_waitq);
	INIT_LIST_HEAD(&sdp->sd_ail1_list);
	INIT_LIST_HEAD(&sdp->sd_ail2_list);

	init_rwsem(&sdp->sd_log_flush_lock);
	atomic_set(&sdp->sd_log_in_flight, 0);
	init_waitqueue_head(&sdp->sd_log_flush_wait);

	INIT_LIST_HEAD(&sdp->sd_revoke_list);

	mutex_init(&sdp->sd_freeze_lock);

	return sdp;
}


/**
 * gfs2_check_sb - Check superblock
 * @sdp: the filesystem
 * @sb: The superblock
 * @silent: Don't print a message if the check fails
 *
 * Checks the version code of the FS is one that we understand how to
 * read and that the sizes of the various on-disk structures have not
 * changed.
 */

static int gfs2_check_sb(struct gfs2_sbd *sdp, struct gfs2_sb_host *sb, int silent)
{
	if (sb->sb_magic != GFS2_MAGIC ||
	    sb->sb_type != GFS2_METATYPE_SB) {
		if (!silent)
			printk(KERN_WARNING "GFS2: not a GFS2 filesystem\n");
		return -EINVAL;
	}

	/*  If format numbers match exactly, we're done.  */

	if (sb->sb_fs_format == GFS2_FORMAT_FS &&
	    sb->sb_multihost_format == GFS2_FORMAT_MULTI)
		return 0;

	fs_warn(sdp, "Unknown on-disk format, unable to mount\n");

	return -EINVAL;
}

static void end_bio_io_page(struct bio *bio, int error)
{
	struct page *page = bio->bi_private;

	if (!error)
		SetPageUptodate(page);
	else
		printk(KERN_WARNING "gfs2: error %d reading superblock\n", error);
	unlock_page(page);
}

static void gfs2_sb_in(struct gfs2_sb_host *sb, const void *buf)
{
	const struct gfs2_sb *str = buf;

	sb->sb_magic = be32_to_cpu(str->sb_header.mh_magic);
	sb->sb_type = be32_to_cpu(str->sb_header.mh_type);
	sb->sb_format = be32_to_cpu(str->sb_header.mh_format);
	sb->sb_fs_format = be32_to_cpu(str->sb_fs_format);
	sb->sb_multihost_format = be32_to_cpu(str->sb_multihost_format);
	sb->sb_bsize = be32_to_cpu(str->sb_bsize);
	sb->sb_bsize_shift = be32_to_cpu(str->sb_bsize_shift);
	sb->sb_master_dir.no_addr = be64_to_cpu(str->sb_master_dir.no_addr);
	sb->sb_master_dir.no_formal_ino = be64_to_cpu(str->sb_master_dir.no_formal_ino);
	sb->sb_root_dir.no_addr = be64_to_cpu(str->sb_root_dir.no_addr);
	sb->sb_root_dir.no_formal_ino = be64_to_cpu(str->sb_root_dir.no_formal_ino);

	memcpy(sb->sb_lockproto, str->sb_lockproto, GFS2_LOCKNAME_LEN);
	memcpy(sb->sb_locktable, str->sb_locktable, GFS2_LOCKNAME_LEN);
	memcpy(sb->sb_uuid, str->sb_uuid, 16);
}

/**
 * gfs2_read_super - Read the gfs2 super block from disk
 * @sdp: The GFS2 super block
 * @sector: The location of the super block
 * @error: The error code to return
 *
 * This uses the bio functions to read the super block from disk
 * because we want to be 100% sure that we never read cached data.
 * A super block is read twice only during each GFS2 mount and is
 * never written to by the filesystem. The first time its read no
 * locks are held, and the only details which are looked at are those
 * relating to the locking protocol. Once locking is up and working,
 * the sb is read again under the lock to establish the location of
 * the master directory (contains pointers to journals etc) and the
 * root directory.
 *
 * Returns: 0 on success or error
 */

static int gfs2_read_super(struct gfs2_sbd *sdp, sector_t sector)
{
	struct super_block *sb = sdp->sd_vfs;
	struct gfs2_sb *p;
	struct page *page;
	struct bio *bio;

	page = alloc_page(GFP_NOFS);
	if (unlikely(!page))
		return -ENOBUFS;

	ClearPageUptodate(page);
	ClearPageDirty(page);
	lock_page(page);

	bio = bio_alloc(GFP_NOFS, 1);
	bio->bi_sector = sector * (sb->s_blocksize >> 9);
	bio->bi_bdev = sb->s_bdev;
	bio_add_page(bio, page, PAGE_SIZE, 0);

	bio->bi_end_io = end_bio_io_page;
	bio->bi_private = page;
	submit_bio(READ_SYNC | REQ_META, bio);
	wait_on_page_locked(page);
	bio_put(bio);
	if (!PageUptodate(page)) {
		__free_page(page);
		return -EIO;
	}
	p = kmap(page);
	gfs2_sb_in(&sdp->sd_sb, p);
	kunmap(page);
	__free_page(page);
	return 0;
}

/**
 * gfs2_read_sb - Read super block
 * @sdp: The GFS2 superblock
 * @silent: Don't print message if mount fails
 *
 */

static int gfs2_read_sb(struct gfs2_sbd *sdp, int silent)
{
	u32 hash_blocks, ind_blocks, leaf_blocks;
	u32 tmp_blocks;
	unsigned int x;
	int error;

	error = gfs2_read_super(sdp, GFS2_SB_ADDR >> sdp->sd_fsb2bb_shift);
	if (error) {
		if (!silent)
			fs_err(sdp, "can't read superblock\n");
		return error;
	}

	error = gfs2_check_sb(sdp, &sdp->sd_sb, silent);
	if (error)
		return error;

	sdp->sd_fsb2bb_shift = sdp->sd_sb.sb_bsize_shift -
			       GFS2_BASIC_BLOCK_SHIFT;
	sdp->sd_fsb2bb = 1 << sdp->sd_fsb2bb_shift;
	sdp->sd_diptrs = (sdp->sd_sb.sb_bsize -
			  sizeof(struct gfs2_dinode)) / sizeof(u64);
	sdp->sd_inptrs = (sdp->sd_sb.sb_bsize -
			  sizeof(struct gfs2_meta_header)) / sizeof(u64);
	sdp->sd_jbsize = sdp->sd_sb.sb_bsize - sizeof(struct gfs2_meta_header);
	sdp->sd_hash_bsize = sdp->sd_sb.sb_bsize / 2;
	sdp->sd_hash_bsize_shift = sdp->sd_sb.sb_bsize_shift - 1;
	sdp->sd_hash_ptrs = sdp->sd_hash_bsize / sizeof(u64);
	sdp->sd_qc_per_block = (sdp->sd_sb.sb_bsize -
				sizeof(struct gfs2_meta_header)) /
			        sizeof(struct gfs2_quota_change);

	/* Compute maximum reservation required to add a entry to a directory */

	hash_blocks = DIV_ROUND_UP(sizeof(u64) * (1 << GFS2_DIR_MAX_DEPTH),
			     sdp->sd_jbsize);

	ind_blocks = 0;
	for (tmp_blocks = hash_blocks; tmp_blocks > sdp->sd_diptrs;) {
		tmp_blocks = DIV_ROUND_UP(tmp_blocks, sdp->sd_inptrs);
		ind_blocks += tmp_blocks;
	}

	leaf_blocks = 2 + GFS2_DIR_MAX_DEPTH;

	sdp->sd_max_dirres = hash_blocks + ind_blocks + leaf_blocks;

	sdp->sd_heightsize[0] = sdp->sd_sb.sb_bsize -
				sizeof(struct gfs2_dinode);
	sdp->sd_heightsize[1] = sdp->sd_sb.sb_bsize * sdp->sd_diptrs;
	for (x = 2;; x++) {
		u64 space, d;
		u32 m;

		space = sdp->sd_heightsize[x - 1] * sdp->sd_inptrs;
		d = space;
		m = do_div(d, sdp->sd_inptrs);

		if (d != sdp->sd_heightsize[x - 1] || m)
			break;
		sdp->sd_heightsize[x] = space;
	}
	sdp->sd_max_height = x;
	sdp->sd_heightsize[x] = ~0;
	gfs2_assert(sdp, sdp->sd_max_height <= GFS2_MAX_META_HEIGHT);

	sdp->sd_jheightsize[0] = sdp->sd_sb.sb_bsize -
				 sizeof(struct gfs2_dinode);
	sdp->sd_jheightsize[1] = sdp->sd_jbsize * sdp->sd_diptrs;
	for (x = 2;; x++) {
		u64 space, d;
		u32 m;

		space = sdp->sd_jheightsize[x - 1] * sdp->sd_inptrs;
		d = space;
		m = do_div(d, sdp->sd_inptrs);

		if (d != sdp->sd_jheightsize[x - 1] || m)
			break;
		sdp->sd_jheightsize[x] = space;
	}
	sdp->sd_max_jheight = x;
	sdp->sd_jheightsize[x] = ~0;
	gfs2_assert(sdp, sdp->sd_max_jheight <= GFS2_MAX_META_HEIGHT);

	return 0;
}

static int init_names(struct gfs2_sbd *sdp, int silent)
{
	char *proto, *table;
	int error = 0;

	proto = sdp->sd_args.ar_lockproto;
	table = sdp->sd_args.ar_locktable;

	/*  Try to autodetect  */

	if (!proto[0] || !table[0]) {
		error = gfs2_read_super(sdp, GFS2_SB_ADDR >> sdp->sd_fsb2bb_shift);
		if (error)
			return error;

		error = gfs2_check_sb(sdp, &sdp->sd_sb, silent);
		if (error)
			goto out;

		if (!proto[0])
			proto = sdp->sd_sb.sb_lockproto;
		if (!table[0])
			table = sdp->sd_sb.sb_locktable;
	}

	if (!table[0])
		table = sdp->sd_vfs->s_id;

	strlcpy(sdp->sd_proto_name, proto, GFS2_FSNAME_LEN);
	strlcpy(sdp->sd_table_name, table, GFS2_FSNAME_LEN);

	table = sdp->sd_table_name;
	while ((table = strchr(table, '/')))
		*table = '_';

out:
	return error;
}

static int init_locking(struct gfs2_sbd *sdp, struct gfs2_holder *mount_gh,
			int undo)
{
	int error = 0;

	if (undo)
		goto fail_trans;

	error = gfs2_glock_nq_num(sdp,
				  GFS2_MOUNT_LOCK, &gfs2_nondisk_glops,
				  LM_ST_EXCLUSIVE, LM_FLAG_NOEXP | GL_NOCACHE,
				  mount_gh);
	if (error) {
		fs_err(sdp, "can't acquire mount glock: %d\n", error);
		goto fail;
	}

	error = gfs2_glock_nq_num(sdp,
				  GFS2_LIVE_LOCK, &gfs2_nondisk_glops,
				  LM_ST_SHARED,
				  LM_FLAG_NOEXP | GL_EXACT,
				  &sdp->sd_live_gh);
	if (error) {
		fs_err(sdp, "can't acquire live glock: %d\n", error);
		goto fail_mount;
	}

	error = gfs2_glock_get(sdp, GFS2_RENAME_LOCK, &gfs2_nondisk_glops,
			       CREATE, &sdp->sd_rename_gl);
	if (error) {
		fs_err(sdp, "can't create rename glock: %d\n", error);
		goto fail_live;
	}

	error = gfs2_glock_get(sdp, GFS2_TRANS_LOCK, &gfs2_trans_glops,
			       CREATE, &sdp->sd_trans_gl);
	if (error) {
		fs_err(sdp, "can't create transaction glock: %d\n", error);
		goto fail_rename;
	}

	return 0;

fail_trans:
	gfs2_glock_put(sdp->sd_trans_gl);
fail_rename:
	gfs2_glock_put(sdp->sd_rename_gl);
fail_live:
	gfs2_glock_dq_uninit(&sdp->sd_live_gh);
fail_mount:
	gfs2_glock_dq_uninit(mount_gh);
fail:
	return error;
}

static int gfs2_lookup_root(struct super_block *sb, struct dentry **dptr,
			    u64 no_addr, const char *name)
{
	struct gfs2_sbd *sdp = sb->s_fs_info;
	struct dentry *dentry;
	struct inode *inode;

	inode = gfs2_inode_lookup(sb, DT_DIR, no_addr, 0);
	if (IS_ERR(inode)) {
		fs_err(sdp, "can't read in %s inode: %ld\n", name, PTR_ERR(inode));
		return PTR_ERR(inode);
	}
	dentry = d_alloc_root(inode);
	if (!dentry) {
		fs_err(sdp, "can't alloc %s dentry\n", name);
		iput(inode);
		return -ENOMEM;
	}
<<<<<<< HEAD
	d_set_d_op(dentry, &gfs2_dops);
=======
>>>>>>> 63310467
	*dptr = dentry;
	return 0;
}

static int init_sb(struct gfs2_sbd *sdp, int silent)
{
	struct super_block *sb = sdp->sd_vfs;
	struct gfs2_holder sb_gh;
	u64 no_addr;
	int ret;

	ret = gfs2_glock_nq_num(sdp, GFS2_SB_LOCK, &gfs2_meta_glops,
				LM_ST_SHARED, 0, &sb_gh);
	if (ret) {
		fs_err(sdp, "can't acquire superblock glock: %d\n", ret);
		return ret;
	}

	ret = gfs2_read_sb(sdp, silent);
	if (ret) {
		fs_err(sdp, "can't read superblock: %d\n", ret);
		goto out;
	}

	/* Set up the buffer cache and SB for real */
	if (sdp->sd_sb.sb_bsize < bdev_logical_block_size(sb->s_bdev)) {
		ret = -EINVAL;
		fs_err(sdp, "FS block size (%u) is too small for device "
		       "block size (%u)\n",
		       sdp->sd_sb.sb_bsize, bdev_logical_block_size(sb->s_bdev));
		goto out;
	}
	if (sdp->sd_sb.sb_bsize > PAGE_SIZE) {
		ret = -EINVAL;
		fs_err(sdp, "FS block size (%u) is too big for machine "
		       "page size (%u)\n",
		       sdp->sd_sb.sb_bsize, (unsigned int)PAGE_SIZE);
		goto out;
	}
	sb_set_blocksize(sb, sdp->sd_sb.sb_bsize);

	/* Get the root inode */
	no_addr = sdp->sd_sb.sb_root_dir.no_addr;
	ret = gfs2_lookup_root(sb, &sdp->sd_root_dir, no_addr, "root");
	if (ret)
		goto out;

	/* Get the master inode */
	no_addr = sdp->sd_sb.sb_master_dir.no_addr;
	ret = gfs2_lookup_root(sb, &sdp->sd_master_dir, no_addr, "master");
	if (ret) {
		dput(sdp->sd_root_dir);
		goto out;
	}
	sb->s_root = dget(sdp->sd_args.ar_meta ? sdp->sd_master_dir : sdp->sd_root_dir);
out:
	gfs2_glock_dq_uninit(&sb_gh);
	return ret;
}

/**
 * map_journal_extents - create a reusable "extent" mapping from all logical
 * blocks to all physical blocks for the given journal.  This will save
 * us time when writing journal blocks.  Most journals will have only one
 * extent that maps all their logical blocks.  That's because gfs2.mkfs
 * arranges the journal blocks sequentially to maximize performance.
 * So the extent would map the first block for the entire file length.
 * However, gfs2_jadd can happen while file activity is happening, so
 * those journals may not be sequential.  Less likely is the case where
 * the users created their own journals by mounting the metafs and
 * laying it out.  But it's still possible.  These journals might have
 * several extents.
 *
 * TODO: This should be done in bigger chunks rather than one block at a time,
 *       but since it's only done at mount time, I'm not worried about the
 *       time it takes.
 */
static int map_journal_extents(struct gfs2_sbd *sdp)
{
	struct gfs2_jdesc *jd = sdp->sd_jdesc;
	unsigned int lb;
	u64 db, prev_db; /* logical block, disk block, prev disk block */
	struct gfs2_inode *ip = GFS2_I(jd->jd_inode);
	struct gfs2_journal_extent *jext = NULL;
	struct buffer_head bh;
	int rc = 0;

	prev_db = 0;

	for (lb = 0; lb < i_size_read(jd->jd_inode) >> sdp->sd_sb.sb_bsize_shift; lb++) {
		bh.b_state = 0;
		bh.b_blocknr = 0;
		bh.b_size = 1 << ip->i_inode.i_blkbits;
		rc = gfs2_block_map(jd->jd_inode, lb, &bh, 0);
		db = bh.b_blocknr;
		if (rc || !db) {
			printk(KERN_INFO "GFS2 journal mapping error %d: lb="
			       "%u db=%llu\n", rc, lb, (unsigned long long)db);
			break;
		}
		if (!prev_db || db != prev_db + 1) {
			jext = kzalloc(sizeof(struct gfs2_journal_extent),
				       GFP_KERNEL);
			if (!jext) {
				printk(KERN_INFO "GFS2 error: out of memory "
				       "mapping journal extents.\n");
				rc = -ENOMEM;
				break;
			}
			jext->dblock = db;
			jext->lblock = lb;
			jext->blocks = 1;
			list_add_tail(&jext->extent_list, &jd->extent_list);
		} else {
			jext->blocks++;
		}
		prev_db = db;
	}
	return rc;
}

static void gfs2_others_may_mount(struct gfs2_sbd *sdp)
{
	char *message = "FIRSTMOUNT=Done";
	char *envp[] = { message, NULL };
	struct lm_lockstruct *ls = &sdp->sd_lockstruct;
	ls->ls_first_done = 1;
	kobject_uevent_env(&sdp->sd_kobj, KOBJ_CHANGE, envp);
}

/**
 * gfs2_jindex_hold - Grab a lock on the jindex
 * @sdp: The GFS2 superblock
 * @ji_gh: the holder for the jindex glock
 *
 * Returns: errno
 */

static int gfs2_jindex_hold(struct gfs2_sbd *sdp, struct gfs2_holder *ji_gh)
{
	struct gfs2_inode *dip = GFS2_I(sdp->sd_jindex);
	struct qstr name;
	char buf[20];
	struct gfs2_jdesc *jd;
	int error;

	name.name = buf;

	mutex_lock(&sdp->sd_jindex_mutex);

	for (;;) {
		error = gfs2_glock_nq_init(dip->i_gl, LM_ST_SHARED, 0, ji_gh);
		if (error)
			break;

		name.len = sprintf(buf, "journal%u", sdp->sd_journals);
		name.hash = gfs2_disk_hash(name.name, name.len);

		error = gfs2_dir_check(sdp->sd_jindex, &name, NULL);
		if (error == -ENOENT) {
			error = 0;
			break;
		}

		gfs2_glock_dq_uninit(ji_gh);

		if (error)
			break;

		error = -ENOMEM;
		jd = kzalloc(sizeof(struct gfs2_jdesc), GFP_KERNEL);
		if (!jd)
			break;

		INIT_LIST_HEAD(&jd->extent_list);
		INIT_WORK(&jd->jd_work, gfs2_recover_func);
		jd->jd_inode = gfs2_lookupi(sdp->sd_jindex, &name, 1);
		if (!jd->jd_inode || IS_ERR(jd->jd_inode)) {
			if (!jd->jd_inode)
				error = -ENOENT;
			else
				error = PTR_ERR(jd->jd_inode);
			kfree(jd);
			break;
		}

		spin_lock(&sdp->sd_jindex_spin);
		jd->jd_jid = sdp->sd_journals++;
		list_add_tail(&jd->jd_list, &sdp->sd_jindex_list);
		spin_unlock(&sdp->sd_jindex_spin);
	}

	mutex_unlock(&sdp->sd_jindex_mutex);

	return error;
}

static int init_journal(struct gfs2_sbd *sdp, int undo)
{
	struct inode *master = sdp->sd_master_dir->d_inode;
	struct gfs2_holder ji_gh;
	struct gfs2_inode *ip;
	int jindex = 1;
	int error = 0;

	if (undo) {
		jindex = 0;
		goto fail_jinode_gh;
	}

	sdp->sd_jindex = gfs2_lookup_simple(master, "jindex");
	if (IS_ERR(sdp->sd_jindex)) {
		fs_err(sdp, "can't lookup journal index: %d\n", error);
		return PTR_ERR(sdp->sd_jindex);
	}
	ip = GFS2_I(sdp->sd_jindex);

	/* Load in the journal index special file */

	error = gfs2_jindex_hold(sdp, &ji_gh);
	if (error) {
		fs_err(sdp, "can't read journal index: %d\n", error);
		goto fail;
	}

	error = -EUSERS;
	if (!gfs2_jindex_size(sdp)) {
		fs_err(sdp, "no journals!\n");
		goto fail_jindex;
	}

	if (sdp->sd_args.ar_spectator) {
		sdp->sd_jdesc = gfs2_jdesc_find(sdp, 0);
		atomic_set(&sdp->sd_log_blks_free, sdp->sd_jdesc->jd_blocks);
		atomic_set(&sdp->sd_log_thresh1, 2*sdp->sd_jdesc->jd_blocks/5);
		atomic_set(&sdp->sd_log_thresh2, 4*sdp->sd_jdesc->jd_blocks/5);
	} else {
		if (sdp->sd_lockstruct.ls_jid >= gfs2_jindex_size(sdp)) {
			fs_err(sdp, "can't mount journal #%u\n",
			       sdp->sd_lockstruct.ls_jid);
			fs_err(sdp, "there are only %u journals (0 - %u)\n",
			       gfs2_jindex_size(sdp),
			       gfs2_jindex_size(sdp) - 1);
			goto fail_jindex;
		}
		sdp->sd_jdesc = gfs2_jdesc_find(sdp, sdp->sd_lockstruct.ls_jid);

		error = gfs2_glock_nq_num(sdp, sdp->sd_lockstruct.ls_jid,
					  &gfs2_journal_glops,
					  LM_ST_EXCLUSIVE, LM_FLAG_NOEXP,
					  &sdp->sd_journal_gh);
		if (error) {
			fs_err(sdp, "can't acquire journal glock: %d\n", error);
			goto fail_jindex;
		}

		ip = GFS2_I(sdp->sd_jdesc->jd_inode);
		error = gfs2_glock_nq_init(ip->i_gl, LM_ST_SHARED,
					   LM_FLAG_NOEXP | GL_EXACT | GL_NOCACHE,
					   &sdp->sd_jinode_gh);
		if (error) {
			fs_err(sdp, "can't acquire journal inode glock: %d\n",
			       error);
			goto fail_journal_gh;
		}

		error = gfs2_jdesc_check(sdp->sd_jdesc);
		if (error) {
			fs_err(sdp, "my journal (%u) is bad: %d\n",
			       sdp->sd_jdesc->jd_jid, error);
			goto fail_jinode_gh;
		}
		atomic_set(&sdp->sd_log_blks_free, sdp->sd_jdesc->jd_blocks);
		atomic_set(&sdp->sd_log_thresh1, 2*sdp->sd_jdesc->jd_blocks/5);
		atomic_set(&sdp->sd_log_thresh2, 4*sdp->sd_jdesc->jd_blocks/5);

		/* Map the extents for this journal's blocks */
		map_journal_extents(sdp);
	}
	trace_gfs2_log_blocks(sdp, atomic_read(&sdp->sd_log_blks_free));

	if (sdp->sd_lockstruct.ls_first) {
		unsigned int x;
		for (x = 0; x < sdp->sd_journals; x++) {
			error = gfs2_recover_journal(gfs2_jdesc_find(sdp, x),
						     true);
			if (error) {
				fs_err(sdp, "error recovering journal %u: %d\n",
				       x, error);
				goto fail_jinode_gh;
			}
		}

		gfs2_others_may_mount(sdp);
	} else if (!sdp->sd_args.ar_spectator) {
		error = gfs2_recover_journal(sdp->sd_jdesc, true);
		if (error) {
			fs_err(sdp, "error recovering my journal: %d\n", error);
			goto fail_jinode_gh;
		}
	}

	set_bit(SDF_JOURNAL_CHECKED, &sdp->sd_flags);
	gfs2_glock_dq_uninit(&ji_gh);
	jindex = 0;

	return 0;

fail_jinode_gh:
	if (!sdp->sd_args.ar_spectator)
		gfs2_glock_dq_uninit(&sdp->sd_jinode_gh);
fail_journal_gh:
	if (!sdp->sd_args.ar_spectator)
		gfs2_glock_dq_uninit(&sdp->sd_journal_gh);
fail_jindex:
	gfs2_jindex_free(sdp);
	if (jindex)
		gfs2_glock_dq_uninit(&ji_gh);
fail:
	iput(sdp->sd_jindex);
	return error;
}


static int init_inodes(struct gfs2_sbd *sdp, int undo)
{
	int error = 0;
	struct gfs2_inode *ip;
	struct inode *master = sdp->sd_master_dir->d_inode;

	if (undo)
		goto fail_qinode;

	error = init_journal(sdp, undo);
	if (error)
		goto fail;

	/* Read in the master statfs inode */
	sdp->sd_statfs_inode = gfs2_lookup_simple(master, "statfs");
	if (IS_ERR(sdp->sd_statfs_inode)) {
		error = PTR_ERR(sdp->sd_statfs_inode);
		fs_err(sdp, "can't read in statfs inode: %d\n", error);
		goto fail_journal;
	}

	/* Read in the resource index inode */
	sdp->sd_rindex = gfs2_lookup_simple(master, "rindex");
	if (IS_ERR(sdp->sd_rindex)) {
		error = PTR_ERR(sdp->sd_rindex);
		fs_err(sdp, "can't get resource index inode: %d\n", error);
		goto fail_statfs;
	}
	ip = GFS2_I(sdp->sd_rindex);
	sdp->sd_rindex_uptodate = 0;

	/* Read in the quota inode */
	sdp->sd_quota_inode = gfs2_lookup_simple(master, "quota");
	if (IS_ERR(sdp->sd_quota_inode)) {
		error = PTR_ERR(sdp->sd_quota_inode);
		fs_err(sdp, "can't get quota file inode: %d\n", error);
		goto fail_rindex;
	}
	return 0;

fail_qinode:
	iput(sdp->sd_quota_inode);
fail_rindex:
	gfs2_clear_rgrpd(sdp);
	iput(sdp->sd_rindex);
fail_statfs:
	iput(sdp->sd_statfs_inode);
fail_journal:
	init_journal(sdp, UNDO);
fail:
	return error;
}

static int init_per_node(struct gfs2_sbd *sdp, int undo)
{
	struct inode *pn = NULL;
	char buf[30];
	int error = 0;
	struct gfs2_inode *ip;
	struct inode *master = sdp->sd_master_dir->d_inode;

	if (sdp->sd_args.ar_spectator)
		return 0;

	if (undo)
		goto fail_qc_gh;

	pn = gfs2_lookup_simple(master, "per_node");
	if (IS_ERR(pn)) {
		error = PTR_ERR(pn);
		fs_err(sdp, "can't find per_node directory: %d\n", error);
		return error;
	}

	sprintf(buf, "statfs_change%u", sdp->sd_jdesc->jd_jid);
	sdp->sd_sc_inode = gfs2_lookup_simple(pn, buf);
	if (IS_ERR(sdp->sd_sc_inode)) {
		error = PTR_ERR(sdp->sd_sc_inode);
		fs_err(sdp, "can't find local \"sc\" file: %d\n", error);
		goto fail;
	}

	sprintf(buf, "quota_change%u", sdp->sd_jdesc->jd_jid);
	sdp->sd_qc_inode = gfs2_lookup_simple(pn, buf);
	if (IS_ERR(sdp->sd_qc_inode)) {
		error = PTR_ERR(sdp->sd_qc_inode);
		fs_err(sdp, "can't find local \"qc\" file: %d\n", error);
		goto fail_ut_i;
	}

	iput(pn);
	pn = NULL;

	ip = GFS2_I(sdp->sd_sc_inode);
	error = gfs2_glock_nq_init(ip->i_gl, LM_ST_EXCLUSIVE, 0,
				   &sdp->sd_sc_gh);
	if (error) {
		fs_err(sdp, "can't lock local \"sc\" file: %d\n", error);
		goto fail_qc_i;
	}

	ip = GFS2_I(sdp->sd_qc_inode);
	error = gfs2_glock_nq_init(ip->i_gl, LM_ST_EXCLUSIVE, 0,
				   &sdp->sd_qc_gh);
	if (error) {
		fs_err(sdp, "can't lock local \"qc\" file: %d\n", error);
		goto fail_ut_gh;
	}

	return 0;

fail_qc_gh:
	gfs2_glock_dq_uninit(&sdp->sd_qc_gh);
fail_ut_gh:
	gfs2_glock_dq_uninit(&sdp->sd_sc_gh);
fail_qc_i:
	iput(sdp->sd_qc_inode);
fail_ut_i:
	iput(sdp->sd_sc_inode);
fail:
	if (pn)
		iput(pn);
	return error;
}

static int init_threads(struct gfs2_sbd *sdp, int undo)
{
	struct task_struct *p;
	int error = 0;

	if (undo)
		goto fail_quotad;

	p = kthread_run(gfs2_logd, sdp, "gfs2_logd");
	error = IS_ERR(p);
	if (error) {
		fs_err(sdp, "can't start logd thread: %d\n", error);
		return error;
	}
	sdp->sd_logd_process = p;

	p = kthread_run(gfs2_quotad, sdp, "gfs2_quotad");
	error = IS_ERR(p);
	if (error) {
		fs_err(sdp, "can't start quotad thread: %d\n", error);
		goto fail;
	}
	sdp->sd_quotad_process = p;

	return 0;


fail_quotad:
	kthread_stop(sdp->sd_quotad_process);
fail:
	kthread_stop(sdp->sd_logd_process);
	return error;
}

static const match_table_t nolock_tokens = {
	{ Opt_jid, "jid=%d\n", },
	{ Opt_err, NULL },
};

static void nolock_put_lock(struct kmem_cache *cachep, struct gfs2_glock *gl)
{
	struct gfs2_sbd *sdp = gl->gl_sbd;
	kmem_cache_free(cachep, gl);
	if (atomic_dec_and_test(&sdp->sd_glock_disposal))
		wake_up(&sdp->sd_glock_wait);
}

static const struct lm_lockops nolock_ops = {
	.lm_proto_name = "lock_nolock",
	.lm_put_lock = nolock_put_lock,
	.lm_tokens = &nolock_tokens,
};

/**
 * gfs2_lm_mount - mount a locking protocol
 * @sdp: the filesystem
 * @args: mount arguments
 * @silent: if 1, don't complain if the FS isn't a GFS2 fs
 *
 * Returns: errno
 */

static int gfs2_lm_mount(struct gfs2_sbd *sdp, int silent)
{
	const struct lm_lockops *lm;
	struct lm_lockstruct *ls = &sdp->sd_lockstruct;
	struct gfs2_args *args = &sdp->sd_args;
	const char *proto = sdp->sd_proto_name;
	const char *table = sdp->sd_table_name;
	const char *fsname;
	char *o, *options;
	int ret;

	if (!strcmp("lock_nolock", proto)) {
		lm = &nolock_ops;
		sdp->sd_args.ar_localflocks = 1;
#ifdef CONFIG_GFS2_FS_LOCKING_DLM
	} else if (!strcmp("lock_dlm", proto)) {
		lm = &gfs2_dlm_ops;
#endif
	} else {
		printk(KERN_INFO "GFS2: can't find protocol %s\n", proto);
		return -ENOENT;
	}

	fs_info(sdp, "Trying to join cluster \"%s\", \"%s\"\n", proto, table);

	ls->ls_ops = lm;
	ls->ls_first = 1;

	for (options = args->ar_hostdata; (o = strsep(&options, ":")); ) {
		substring_t tmp[MAX_OPT_ARGS];
		int token, option;

		if (!o || !*o)
			continue;

		token = match_token(o, *lm->lm_tokens, tmp);
		switch (token) {
		case Opt_jid:
			ret = match_int(&tmp[0], &option);
			if (ret || option < 0) 
				goto hostdata_error;
			if (test_and_clear_bit(SDF_NOJOURNALID, &sdp->sd_flags))
				ls->ls_jid = option;
			break;
		case Opt_id:
			/* Obsolete, but left for backward compat purposes */
			break;
		case Opt_first:
			ret = match_int(&tmp[0], &option);
			if (ret || (option != 0 && option != 1))
				goto hostdata_error;
			ls->ls_first = option;
			break;
		case Opt_nodir:
			ret = match_int(&tmp[0], &option);
			if (ret || (option != 0 && option != 1))
				goto hostdata_error;
			ls->ls_nodir = option;
			break;
		case Opt_err:
		default:
hostdata_error:
			fs_info(sdp, "unknown hostdata (%s)\n", o);
			return -EINVAL;
		}
	}

	if (sdp->sd_args.ar_spectator)
		snprintf(sdp->sd_fsname, GFS2_FSNAME_LEN, "%s.s", table);
	else
		snprintf(sdp->sd_fsname, GFS2_FSNAME_LEN, "%s.%u", table,
			 sdp->sd_lockstruct.ls_jid);

	fsname = strchr(table, ':');
	if (fsname)
		fsname++;
	if (lm->lm_mount == NULL) {
		fs_info(sdp, "Now mounting FS...\n");
		return 0;
	}
	ret = lm->lm_mount(sdp, fsname);
	if (ret == 0)
		fs_info(sdp, "Joined cluster. Now mounting FS...\n");
	return ret;
}

void gfs2_lm_unmount(struct gfs2_sbd *sdp)
{
	const struct lm_lockops *lm = sdp->sd_lockstruct.ls_ops;
	if (likely(!test_bit(SDF_SHUTDOWN, &sdp->sd_flags)) &&
	    lm->lm_unmount)
		lm->lm_unmount(sdp);
}

static int gfs2_journalid_wait(void *word)
{
	if (signal_pending(current))
		return -EINTR;
	schedule();
	return 0;
}

static int wait_on_journal(struct gfs2_sbd *sdp)
{
	if (sdp->sd_lockstruct.ls_ops->lm_mount == NULL)
		return 0;

	return wait_on_bit(&sdp->sd_flags, SDF_NOJOURNALID, gfs2_journalid_wait, TASK_INTERRUPTIBLE);
}

void gfs2_online_uevent(struct gfs2_sbd *sdp)
{
	struct super_block *sb = sdp->sd_vfs;
	char ro[20];
	char spectator[20];
	char *envp[] = { ro, spectator, NULL };
	sprintf(ro, "RDONLY=%d", (sb->s_flags & MS_RDONLY) ? 1 : 0);
	sprintf(spectator, "SPECTATOR=%d", sdp->sd_args.ar_spectator ? 1 : 0);
	kobject_uevent_env(&sdp->sd_kobj, KOBJ_ONLINE, envp);
}

/**
 * fill_super - Read in superblock
 * @sb: The VFS superblock
 * @data: Mount options
 * @silent: Don't complain if it's not a GFS2 filesystem
 *
 * Returns: errno
 */

static int fill_super(struct super_block *sb, struct gfs2_args *args, int silent)
{
	struct gfs2_sbd *sdp;
	struct gfs2_holder mount_gh;
	int error;

	sdp = init_sbd(sb);
	if (!sdp) {
		printk(KERN_WARNING "GFS2: can't alloc struct gfs2_sbd\n");
		return -ENOMEM;
	}
	sdp->sd_args = *args;

	if (sdp->sd_args.ar_spectator) {
                sb->s_flags |= MS_RDONLY;
		set_bit(SDF_NORECOVERY, &sdp->sd_flags);
	}
	if (sdp->sd_args.ar_posix_acl)
		sb->s_flags |= MS_POSIXACL;
	if (sdp->sd_args.ar_nobarrier)
		set_bit(SDF_NOBARRIERS, &sdp->sd_flags);

	sb->s_magic = GFS2_MAGIC;
	sb->s_op = &gfs2_super_ops;
	sb->s_d_op = &gfs2_dops;
	sb->s_export_op = &gfs2_export_ops;
	sb->s_xattr = gfs2_xattr_handlers;
	sb->s_qcop = &gfs2_quotactl_ops;
	sb_dqopt(sb)->flags |= DQUOT_QUOTA_SYS_FILE;
	sb->s_time_gran = 1;
	sb->s_maxbytes = MAX_LFS_FILESIZE;

	/* Set up the buffer cache and fill in some fake block size values
	   to allow us to read-in the on-disk superblock. */
	sdp->sd_sb.sb_bsize = sb_min_blocksize(sb, GFS2_BASIC_BLOCK);
	sdp->sd_sb.sb_bsize_shift = sb->s_blocksize_bits;
	sdp->sd_fsb2bb_shift = sdp->sd_sb.sb_bsize_shift -
                               GFS2_BASIC_BLOCK_SHIFT;
	sdp->sd_fsb2bb = 1 << sdp->sd_fsb2bb_shift;

	sdp->sd_tune.gt_logd_secs = sdp->sd_args.ar_commit;
	sdp->sd_tune.gt_quota_quantum = sdp->sd_args.ar_quota_quantum;
	if (sdp->sd_args.ar_statfs_quantum) {
		sdp->sd_tune.gt_statfs_slow = 0;
		sdp->sd_tune.gt_statfs_quantum = sdp->sd_args.ar_statfs_quantum;
	}
	else {
		sdp->sd_tune.gt_statfs_slow = 1;
		sdp->sd_tune.gt_statfs_quantum = 30;
	}

	error = init_names(sdp, silent);
	if (error)
		goto fail;

	gfs2_create_debugfs_file(sdp);

	error = gfs2_sys_fs_add(sdp);
	if (error)
		goto fail;

	error = gfs2_lm_mount(sdp, silent);
	if (error)
		goto fail_sys;

	error = init_locking(sdp, &mount_gh, DO);
	if (error)
		goto fail_lm;

	error = init_sb(sdp, silent);
	if (error)
		goto fail_locking;

	error = wait_on_journal(sdp);
	if (error)
		goto fail_sb;

	/*
	 * If user space has failed to join the cluster or some similar
	 * failure has occurred, then the journal id will contain a
	 * negative (error) number. This will then be returned to the
	 * caller (of the mount syscall). We do this even for spectator
	 * mounts (which just write a jid of 0 to indicate "ok" even though
	 * the jid is unused in the spectator case)
	 */
	if (sdp->sd_lockstruct.ls_jid < 0) {
		error = sdp->sd_lockstruct.ls_jid;
		sdp->sd_lockstruct.ls_jid = 0;
		goto fail_sb;
	}

	error = init_inodes(sdp, DO);
	if (error)
		goto fail_sb;

	error = init_per_node(sdp, DO);
	if (error)
		goto fail_inodes;

	error = gfs2_statfs_init(sdp);
	if (error) {
		fs_err(sdp, "can't initialize statfs subsystem: %d\n", error);
		goto fail_per_node;
	}

	error = init_threads(sdp, DO);
	if (error)
		goto fail_per_node;

	if (!(sb->s_flags & MS_RDONLY)) {
		error = gfs2_make_fs_rw(sdp);
		if (error) {
			fs_err(sdp, "can't make FS RW: %d\n", error);
			goto fail_threads;
		}
	}

	gfs2_glock_dq_uninit(&mount_gh);
	gfs2_online_uevent(sdp);
	return 0;

fail_threads:
	init_threads(sdp, UNDO);
fail_per_node:
	init_per_node(sdp, UNDO);
fail_inodes:
	init_inodes(sdp, UNDO);
fail_sb:
	if (sdp->sd_root_dir)
		dput(sdp->sd_root_dir);
	if (sdp->sd_master_dir)
		dput(sdp->sd_master_dir);
	if (sb->s_root)
		dput(sb->s_root);
	sb->s_root = NULL;
fail_locking:
	init_locking(sdp, &mount_gh, UNDO);
fail_lm:
	gfs2_gl_hash_clear(sdp);
	gfs2_lm_unmount(sdp);
fail_sys:
	gfs2_sys_fs_del(sdp);
fail:
	gfs2_delete_debugfs_file(sdp);
	kfree(sdp);
	sb->s_fs_info = NULL;
	return error;
}

static int set_gfs2_super(struct super_block *s, void *data)
{
	s->s_bdev = data;
	s->s_dev = s->s_bdev->bd_dev;

	/*
	 * We set the bdi here to the queue backing, file systems can
	 * overwrite this in ->fill_super()
	 */
	s->s_bdi = &bdev_get_queue(s->s_bdev)->backing_dev_info;
	return 0;
}

static int test_gfs2_super(struct super_block *s, void *ptr)
{
	struct block_device *bdev = ptr;
	return (bdev == s->s_bdev);
}

/**
 * gfs2_mount - Get the GFS2 superblock
 * @fs_type: The GFS2 filesystem type
 * @flags: Mount flags
 * @dev_name: The name of the device
 * @data: The mount arguments
 *
 * Q. Why not use get_sb_bdev() ?
 * A. We need to select one of two root directories to mount, independent
 *    of whether this is the initial, or subsequent, mount of this sb
 *
 * Returns: 0 or -ve on error
 */

static struct dentry *gfs2_mount(struct file_system_type *fs_type, int flags,
		       const char *dev_name, void *data)
{
	struct block_device *bdev;
	struct super_block *s;
	fmode_t mode = FMODE_READ | FMODE_EXCL;
	int error;
	struct gfs2_args args;
	struct gfs2_sbd *sdp;

	if (!(flags & MS_RDONLY))
		mode |= FMODE_WRITE;

	bdev = blkdev_get_by_path(dev_name, mode, fs_type);
	if (IS_ERR(bdev))
		return ERR_CAST(bdev);

	/*
	 * once the super is inserted into the list by sget, s_umount
	 * will protect the lockfs code from trying to start a snapshot
	 * while we are mounting
	 */
	mutex_lock(&bdev->bd_fsfreeze_mutex);
	if (bdev->bd_fsfreeze_count > 0) {
		mutex_unlock(&bdev->bd_fsfreeze_mutex);
		error = -EBUSY;
		goto error_bdev;
	}
	s = sget(fs_type, test_gfs2_super, set_gfs2_super, bdev);
	mutex_unlock(&bdev->bd_fsfreeze_mutex);
	error = PTR_ERR(s);
	if (IS_ERR(s))
		goto error_bdev;

	if (s->s_root)
		blkdev_put(bdev, mode);

	memset(&args, 0, sizeof(args));
	args.ar_quota = GFS2_QUOTA_DEFAULT;
	args.ar_data = GFS2_DATA_DEFAULT;
	args.ar_commit = 30;
	args.ar_statfs_quantum = 30;
	args.ar_quota_quantum = 60;
	args.ar_errors = GFS2_ERRORS_DEFAULT;

	error = gfs2_mount_args(&args, data);
	if (error) {
		printk(KERN_WARNING "GFS2: can't parse mount arguments\n");
		goto error_super;
	}

	if (s->s_root) {
		error = -EBUSY;
		if ((flags ^ s->s_flags) & MS_RDONLY)
			goto error_super;
	} else {
		char b[BDEVNAME_SIZE];

		s->s_flags = flags;
		s->s_mode = mode;
		strlcpy(s->s_id, bdevname(bdev, b), sizeof(s->s_id));
		sb_set_blocksize(s, block_size(bdev));
		error = fill_super(s, &args, flags & MS_SILENT ? 1 : 0);
		if (error)
			goto error_super;
		s->s_flags |= MS_ACTIVE;
		bdev->bd_super = s;
	}

	sdp = s->s_fs_info;
	if (args.ar_meta)
		return dget(sdp->sd_master_dir);
	else
		return dget(sdp->sd_root_dir);

error_super:
	deactivate_locked_super(s);
	return ERR_PTR(error);
error_bdev:
	blkdev_put(bdev, mode);
	return ERR_PTR(error);
}

static int set_meta_super(struct super_block *s, void *ptr)
{
	return -EINVAL;
}

static struct dentry *gfs2_mount_meta(struct file_system_type *fs_type,
			int flags, const char *dev_name, void *data)
{
	struct super_block *s;
	struct gfs2_sbd *sdp;
	struct path path;
	int error;

	error = kern_path(dev_name, LOOKUP_FOLLOW, &path);
	if (error) {
		printk(KERN_WARNING "GFS2: path_lookup on %s returned error %d\n",
		       dev_name, error);
		return ERR_PTR(error);
	}
	s = sget(&gfs2_fs_type, test_gfs2_super, set_meta_super,
		 path.dentry->d_inode->i_sb->s_bdev);
	path_put(&path);
	if (IS_ERR(s)) {
		printk(KERN_WARNING "GFS2: gfs2 mount does not exist\n");
		return ERR_CAST(s);
	}
	if ((flags ^ s->s_flags) & MS_RDONLY) {
		deactivate_locked_super(s);
		return ERR_PTR(-EBUSY);
	}
	sdp = s->s_fs_info;
	return dget(sdp->sd_master_dir);
}

static void gfs2_kill_sb(struct super_block *sb)
{
	struct gfs2_sbd *sdp = sb->s_fs_info;

	if (sdp == NULL) {
		kill_block_super(sb);
		return;
	}

	gfs2_meta_syncfs(sdp);
	dput(sdp->sd_root_dir);
	dput(sdp->sd_master_dir);
	sdp->sd_root_dir = NULL;
	sdp->sd_master_dir = NULL;
	shrink_dcache_sb(sb);
	kill_block_super(sb);
	gfs2_delete_debugfs_file(sdp);
	kfree(sdp);
}

struct file_system_type gfs2_fs_type = {
	.name = "gfs2",
	.fs_flags = FS_REQUIRES_DEV,
	.mount = gfs2_mount,
	.kill_sb = gfs2_kill_sb,
	.owner = THIS_MODULE,
};

struct file_system_type gfs2meta_fs_type = {
	.name = "gfs2meta",
	.fs_flags = FS_REQUIRES_DEV,
	.mount = gfs2_mount_meta,
	.owner = THIS_MODULE,
};
<|MERGE_RESOLUTION|>--- conflicted
+++ resolved
@@ -440,10 +440,6 @@
 		iput(inode);
 		return -ENOMEM;
 	}
-<<<<<<< HEAD
-	d_set_d_op(dentry, &gfs2_dops);
-=======
->>>>>>> 63310467
 	*dptr = dentry;
 	return 0;
 }
