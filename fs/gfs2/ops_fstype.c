/*
 * Copyright (C) Sistina Software, Inc.  1997-2003 All rights reserved.
 * Copyright (C) 2004-2008 Red Hat, Inc.  All rights reserved.
 *
 * This copyrighted material is made available to anyone wishing to use,
 * modify, copy, or redistribute it subject to the terms and conditions
 * of the GNU General Public License version 2.
 */

#include <linux/sched.h>
#include <linux/slab.h>
#include <linux/spinlock.h>
#include <linux/completion.h>
#include <linux/buffer_head.h>
#include <linux/blkdev.h>
#include <linux/kthread.h>
#include <linux/namei.h>
#include <linux/mount.h>
#include <linux/gfs2_ondisk.h>
#include <linux/quotaops.h>

#include "gfs2.h"
#include "incore.h"
#include "bmap.h"
#include "glock.h"
#include "glops.h"
#include "inode.h"
#include "recovery.h"
#include "rgrp.h"
#include "super.h"
#include "sys.h"
#include "util.h"
#include "log.h"
#include "quota.h"
#include "dir.h"
#include "trace_gfs2.h"

#define DO 0
#define UNDO 1

/**
 * gfs2_tune_init - Fill a gfs2_tune structure with default values
 * @gt: tune
 *
 */

static void gfs2_tune_init(struct gfs2_tune *gt)
{
	spin_lock_init(&gt->gt_spin);

	gt->gt_quota_simul_sync = 64;
	gt->gt_quota_warn_period = 10;
	gt->gt_quota_scale_num = 1;
	gt->gt_quota_scale_den = 1;
	gt->gt_new_files_jdata = 0;
	gt->gt_max_readahead = 1 << 18;
	gt->gt_complain_secs = 10;
}

static struct gfs2_sbd *init_sbd(struct super_block *sb)
{
	struct gfs2_sbd *sdp;

	sdp = kzalloc(sizeof(struct gfs2_sbd), GFP_KERNEL);
	if (!sdp)
		return NULL;

	sb->s_fs_info = sdp;
	sdp->sd_vfs = sb;
	set_bit(SDF_NOJOURNALID, &sdp->sd_flags);
	gfs2_tune_init(&sdp->sd_tune);

	init_waitqueue_head(&sdp->sd_glock_wait);
	atomic_set(&sdp->sd_glock_disposal, 0);
	spin_lock_init(&sdp->sd_statfs_spin);

	spin_lock_init(&sdp->sd_rindex_spin);
	mutex_init(&sdp->sd_rindex_mutex);
	INIT_LIST_HEAD(&sdp->sd_rindex_list);
	INIT_LIST_HEAD(&sdp->sd_rindex_mru_list);

	INIT_LIST_HEAD(&sdp->sd_jindex_list);
	spin_lock_init(&sdp->sd_jindex_spin);
	mutex_init(&sdp->sd_jindex_mutex);

	INIT_LIST_HEAD(&sdp->sd_quota_list);
	mutex_init(&sdp->sd_quota_mutex);
	init_waitqueue_head(&sdp->sd_quota_wait);
	INIT_LIST_HEAD(&sdp->sd_trunc_list);
	spin_lock_init(&sdp->sd_trunc_lock);

	spin_lock_init(&sdp->sd_log_lock);
	atomic_set(&sdp->sd_log_pinned, 0);
	INIT_LIST_HEAD(&sdp->sd_log_le_buf);
	INIT_LIST_HEAD(&sdp->sd_log_le_revoke);
	INIT_LIST_HEAD(&sdp->sd_log_le_rg);
	INIT_LIST_HEAD(&sdp->sd_log_le_databuf);
	INIT_LIST_HEAD(&sdp->sd_log_le_ordered);

	init_waitqueue_head(&sdp->sd_log_waitq);
	init_waitqueue_head(&sdp->sd_logd_waitq);
	INIT_LIST_HEAD(&sdp->sd_ail1_list);
	INIT_LIST_HEAD(&sdp->sd_ail2_list);

	init_rwsem(&sdp->sd_log_flush_lock);
	atomic_set(&sdp->sd_log_in_flight, 0);
	init_waitqueue_head(&sdp->sd_log_flush_wait);

	INIT_LIST_HEAD(&sdp->sd_revoke_list);

	mutex_init(&sdp->sd_freeze_lock);

	return sdp;
}


/**
 * gfs2_check_sb - Check superblock
 * @sdp: the filesystem
 * @sb: The superblock
 * @silent: Don't print a message if the check fails
 *
 * Checks the version code of the FS is one that we understand how to
 * read and that the sizes of the various on-disk structures have not
 * changed.
 */

static int gfs2_check_sb(struct gfs2_sbd *sdp, struct gfs2_sb_host *sb, int silent)
{
	if (sb->sb_magic != GFS2_MAGIC ||
	    sb->sb_type != GFS2_METATYPE_SB) {
		if (!silent)
			printk(KERN_WARNING "GFS2: not a GFS2 filesystem\n");
		return -EINVAL;
	}

	/*  If format numbers match exactly, we're done.  */

	if (sb->sb_fs_format == GFS2_FORMAT_FS &&
	    sb->sb_multihost_format == GFS2_FORMAT_MULTI)
		return 0;

	fs_warn(sdp, "Unknown on-disk format, unable to mount\n");

	return -EINVAL;
}

static void end_bio_io_page(struct bio *bio, int error)
{
	struct page *page = bio->bi_private;

	if (!error)
		SetPageUptodate(page);
	else
		printk(KERN_WARNING "gfs2: error %d reading superblock\n", error);
	unlock_page(page);
}

static void gfs2_sb_in(struct gfs2_sb_host *sb, const void *buf)
{
	const struct gfs2_sb *str = buf;

	sb->sb_magic = be32_to_cpu(str->sb_header.mh_magic);
	sb->sb_type = be32_to_cpu(str->sb_header.mh_type);
	sb->sb_format = be32_to_cpu(str->sb_header.mh_format);
	sb->sb_fs_format = be32_to_cpu(str->sb_fs_format);
	sb->sb_multihost_format = be32_to_cpu(str->sb_multihost_format);
	sb->sb_bsize = be32_to_cpu(str->sb_bsize);
	sb->sb_bsize_shift = be32_to_cpu(str->sb_bsize_shift);
	sb->sb_master_dir.no_addr = be64_to_cpu(str->sb_master_dir.no_addr);
	sb->sb_master_dir.no_formal_ino = be64_to_cpu(str->sb_master_dir.no_formal_ino);
	sb->sb_root_dir.no_addr = be64_to_cpu(str->sb_root_dir.no_addr);
	sb->sb_root_dir.no_formal_ino = be64_to_cpu(str->sb_root_dir.no_formal_ino);

	memcpy(sb->sb_lockproto, str->sb_lockproto, GFS2_LOCKNAME_LEN);
	memcpy(sb->sb_locktable, str->sb_locktable, GFS2_LOCKNAME_LEN);
	memcpy(sb->sb_uuid, str->sb_uuid, 16);
}

/**
 * gfs2_read_super - Read the gfs2 super block from disk
 * @sdp: The GFS2 super block
 * @sector: The location of the super block
 * @error: The error code to return
 *
 * This uses the bio functions to read the super block from disk
 * because we want to be 100% sure that we never read cached data.
 * A super block is read twice only during each GFS2 mount and is
 * never written to by the filesystem. The first time its read no
 * locks are held, and the only details which are looked at are those
 * relating to the locking protocol. Once locking is up and working,
 * the sb is read again under the lock to establish the location of
 * the master directory (contains pointers to journals etc) and the
 * root directory.
 *
 * Returns: 0 on success or error
 */

static int gfs2_read_super(struct gfs2_sbd *sdp, sector_t sector)
{
	struct super_block *sb = sdp->sd_vfs;
	struct gfs2_sb *p;
	struct page *page;
	struct bio *bio;

	page = alloc_page(GFP_NOFS);
	if (unlikely(!page))
		return -ENOBUFS;

	ClearPageUptodate(page);
	ClearPageDirty(page);
	lock_page(page);

	bio = bio_alloc(GFP_NOFS, 1);
	bio->bi_sector = sector * (sb->s_blocksize >> 9);
	bio->bi_bdev = sb->s_bdev;
	bio_add_page(bio, page, PAGE_SIZE, 0);

	bio->bi_end_io = end_bio_io_page;
	bio->bi_private = page;
	submit_bio(READ_SYNC | REQ_META, bio);
	wait_on_page_locked(page);
	bio_put(bio);
	if (!PageUptodate(page)) {
		__free_page(page);
		return -EIO;
	}
	p = kmap(page);
	gfs2_sb_in(&sdp->sd_sb, p);
	kunmap(page);
	__free_page(page);
	return 0;
}

/**
 * gfs2_read_sb - Read super block
 * @sdp: The GFS2 superblock
 * @silent: Don't print message if mount fails
 *
 */

static int gfs2_read_sb(struct gfs2_sbd *sdp, int silent)
{
	u32 hash_blocks, ind_blocks, leaf_blocks;
	u32 tmp_blocks;
	unsigned int x;
	int error;

	error = gfs2_read_super(sdp, GFS2_SB_ADDR >> sdp->sd_fsb2bb_shift);
	if (error) {
		if (!silent)
			fs_err(sdp, "can't read superblock\n");
		return error;
	}

	error = gfs2_check_sb(sdp, &sdp->sd_sb, silent);
	if (error)
		return error;

	sdp->sd_fsb2bb_shift = sdp->sd_sb.sb_bsize_shift -
			       GFS2_BASIC_BLOCK_SHIFT;
	sdp->sd_fsb2bb = 1 << sdp->sd_fsb2bb_shift;
	sdp->sd_diptrs = (sdp->sd_sb.sb_bsize -
			  sizeof(struct gfs2_dinode)) / sizeof(u64);
	sdp->sd_inptrs = (sdp->sd_sb.sb_bsize -
			  sizeof(struct gfs2_meta_header)) / sizeof(u64);
	sdp->sd_jbsize = sdp->sd_sb.sb_bsize - sizeof(struct gfs2_meta_header);
	sdp->sd_hash_bsize = sdp->sd_sb.sb_bsize / 2;
	sdp->sd_hash_bsize_shift = sdp->sd_sb.sb_bsize_shift - 1;
	sdp->sd_hash_ptrs = sdp->sd_hash_bsize / sizeof(u64);
	sdp->sd_qc_per_block = (sdp->sd_sb.sb_bsize -
				sizeof(struct gfs2_meta_header)) /
			        sizeof(struct gfs2_quota_change);

	/* Compute maximum reservation required to add a entry to a directory */

	hash_blocks = DIV_ROUND_UP(sizeof(u64) * (1 << GFS2_DIR_MAX_DEPTH),
			     sdp->sd_jbsize);

	ind_blocks = 0;
	for (tmp_blocks = hash_blocks; tmp_blocks > sdp->sd_diptrs;) {
		tmp_blocks = DIV_ROUND_UP(tmp_blocks, sdp->sd_inptrs);
		ind_blocks += tmp_blocks;
	}

	leaf_blocks = 2 + GFS2_DIR_MAX_DEPTH;

	sdp->sd_max_dirres = hash_blocks + ind_blocks + leaf_blocks;

	sdp->sd_heightsize[0] = sdp->sd_sb.sb_bsize -
				sizeof(struct gfs2_dinode);
	sdp->sd_heightsize[1] = sdp->sd_sb.sb_bsize * sdp->sd_diptrs;
	for (x = 2;; x++) {
		u64 space, d;
		u32 m;

		space = sdp->sd_heightsize[x - 1] * sdp->sd_inptrs;
		d = space;
		m = do_div(d, sdp->sd_inptrs);

		if (d != sdp->sd_heightsize[x - 1] || m)
			break;
		sdp->sd_heightsize[x] = space;
	}
	sdp->sd_max_height = x;
	sdp->sd_heightsize[x] = ~0;
	gfs2_assert(sdp, sdp->sd_max_height <= GFS2_MAX_META_HEIGHT);

	sdp->sd_jheightsize[0] = sdp->sd_sb.sb_bsize -
				 sizeof(struct gfs2_dinode);
	sdp->sd_jheightsize[1] = sdp->sd_jbsize * sdp->sd_diptrs;
	for (x = 2;; x++) {
		u64 space, d;
		u32 m;

		space = sdp->sd_jheightsize[x - 1] * sdp->sd_inptrs;
		d = space;
		m = do_div(d, sdp->sd_inptrs);

		if (d != sdp->sd_jheightsize[x - 1] || m)
			break;
		sdp->sd_jheightsize[x] = space;
	}
	sdp->sd_max_jheight = x;
	sdp->sd_jheightsize[x] = ~0;
	gfs2_assert(sdp, sdp->sd_max_jheight <= GFS2_MAX_META_HEIGHT);

	return 0;
}

static int init_names(struct gfs2_sbd *sdp, int silent)
{
	char *proto, *table;
	int error = 0;

	proto = sdp->sd_args.ar_lockproto;
	table = sdp->sd_args.ar_locktable;

	/*  Try to autodetect  */

	if (!proto[0] || !table[0]) {
		error = gfs2_read_super(sdp, GFS2_SB_ADDR >> sdp->sd_fsb2bb_shift);
		if (error)
			return error;

		error = gfs2_check_sb(sdp, &sdp->sd_sb, silent);
		if (error)
			goto out;

		if (!proto[0])
			proto = sdp->sd_sb.sb_lockproto;
		if (!table[0])
			table = sdp->sd_sb.sb_locktable;
	}

	if (!table[0])
		table = sdp->sd_vfs->s_id;

	strlcpy(sdp->sd_proto_name, proto, GFS2_FSNAME_LEN);
	strlcpy(sdp->sd_table_name, table, GFS2_FSNAME_LEN);

	table = sdp->sd_table_name;
	while ((table = strchr(table, '/')))
		*table = '_';

out:
	return error;
}

static int init_locking(struct gfs2_sbd *sdp, struct gfs2_holder *mount_gh,
			int undo)
{
	int error = 0;

	if (undo)
		goto fail_trans;

	error = gfs2_glock_nq_num(sdp,
				  GFS2_MOUNT_LOCK, &gfs2_nondisk_glops,
				  LM_ST_EXCLUSIVE, LM_FLAG_NOEXP | GL_NOCACHE,
				  mount_gh);
	if (error) {
		fs_err(sdp, "can't acquire mount glock: %d\n", error);
		goto fail;
	}

	error = gfs2_glock_nq_num(sdp,
				  GFS2_LIVE_LOCK, &gfs2_nondisk_glops,
				  LM_ST_SHARED,
				  LM_FLAG_NOEXP | GL_EXACT,
				  &sdp->sd_live_gh);
	if (error) {
		fs_err(sdp, "can't acquire live glock: %d\n", error);
		goto fail_mount;
	}

	error = gfs2_glock_get(sdp, GFS2_RENAME_LOCK, &gfs2_nondisk_glops,
			       CREATE, &sdp->sd_rename_gl);
	if (error) {
		fs_err(sdp, "can't create rename glock: %d\n", error);
		goto fail_live;
	}

	error = gfs2_glock_get(sdp, GFS2_TRANS_LOCK, &gfs2_trans_glops,
			       CREATE, &sdp->sd_trans_gl);
	if (error) {
		fs_err(sdp, "can't create transaction glock: %d\n", error);
		goto fail_rename;
	}

	return 0;

fail_trans:
	gfs2_glock_put(sdp->sd_trans_gl);
fail_rename:
	gfs2_glock_put(sdp->sd_rename_gl);
fail_live:
	gfs2_glock_dq_uninit(&sdp->sd_live_gh);
fail_mount:
	gfs2_glock_dq_uninit(mount_gh);
fail:
	return error;
}

static int gfs2_lookup_root(struct super_block *sb, struct dentry **dptr,
			    u64 no_addr, const char *name)
{
	struct gfs2_sbd *sdp = sb->s_fs_info;
	struct dentry *dentry;
	struct inode *inode;

	inode = gfs2_inode_lookup(sb, DT_DIR, no_addr, 0);
	if (IS_ERR(inode)) {
		fs_err(sdp, "can't read in %s inode: %ld\n", name, PTR_ERR(inode));
		return PTR_ERR(inode);
	}
	dentry = d_alloc_root(inode);
	if (!dentry) {
		fs_err(sdp, "can't alloc %s dentry\n", name);
		iput(inode);
		return -ENOMEM;
	}
	dentry->d_op = &gfs2_dops;
	*dptr = dentry;
	return 0;
}

static int init_sb(struct gfs2_sbd *sdp, int silent)
{
	struct super_block *sb = sdp->sd_vfs;
	struct gfs2_holder sb_gh;
	u64 no_addr;
	int ret;

	ret = gfs2_glock_nq_num(sdp, GFS2_SB_LOCK, &gfs2_meta_glops,
				LM_ST_SHARED, 0, &sb_gh);
	if (ret) {
		fs_err(sdp, "can't acquire superblock glock: %d\n", ret);
		return ret;
	}

	ret = gfs2_read_sb(sdp, silent);
	if (ret) {
		fs_err(sdp, "can't read superblock: %d\n", ret);
		goto out;
	}

	/* Set up the buffer cache and SB for real */
	if (sdp->sd_sb.sb_bsize < bdev_logical_block_size(sb->s_bdev)) {
		ret = -EINVAL;
		fs_err(sdp, "FS block size (%u) is too small for device "
		       "block size (%u)\n",
		       sdp->sd_sb.sb_bsize, bdev_logical_block_size(sb->s_bdev));
		goto out;
	}
	if (sdp->sd_sb.sb_bsize > PAGE_SIZE) {
		ret = -EINVAL;
		fs_err(sdp, "FS block size (%u) is too big for machine "
		       "page size (%u)\n",
		       sdp->sd_sb.sb_bsize, (unsigned int)PAGE_SIZE);
		goto out;
	}
	sb_set_blocksize(sb, sdp->sd_sb.sb_bsize);

	/* Get the root inode */
	no_addr = sdp->sd_sb.sb_root_dir.no_addr;
	ret = gfs2_lookup_root(sb, &sdp->sd_root_dir, no_addr, "root");
	if (ret)
		goto out;

	/* Get the master inode */
	no_addr = sdp->sd_sb.sb_master_dir.no_addr;
	ret = gfs2_lookup_root(sb, &sdp->sd_master_dir, no_addr, "master");
	if (ret) {
		dput(sdp->sd_root_dir);
		goto out;
	}
	sb->s_root = dget(sdp->sd_args.ar_meta ? sdp->sd_master_dir : sdp->sd_root_dir);
out:
	gfs2_glock_dq_uninit(&sb_gh);
	return ret;
}

/**
 * map_journal_extents - create a reusable "extent" mapping from all logical
 * blocks to all physical blocks for the given journal.  This will save
 * us time when writing journal blocks.  Most journals will have only one
 * extent that maps all their logical blocks.  That's because gfs2.mkfs
 * arranges the journal blocks sequentially to maximize performance.
 * So the extent would map the first block for the entire file length.
 * However, gfs2_jadd can happen while file activity is happening, so
 * those journals may not be sequential.  Less likely is the case where
 * the users created their own journals by mounting the metafs and
 * laying it out.  But it's still possible.  These journals might have
 * several extents.
 *
 * TODO: This should be done in bigger chunks rather than one block at a time,
 *       but since it's only done at mount time, I'm not worried about the
 *       time it takes.
 */
static int map_journal_extents(struct gfs2_sbd *sdp)
{
	struct gfs2_jdesc *jd = sdp->sd_jdesc;
	unsigned int lb;
	u64 db, prev_db; /* logical block, disk block, prev disk block */
	struct gfs2_inode *ip = GFS2_I(jd->jd_inode);
	struct gfs2_journal_extent *jext = NULL;
	struct buffer_head bh;
	int rc = 0;

	prev_db = 0;

	for (lb = 0; lb < i_size_read(jd->jd_inode) >> sdp->sd_sb.sb_bsize_shift; lb++) {
		bh.b_state = 0;
		bh.b_blocknr = 0;
		bh.b_size = 1 << ip->i_inode.i_blkbits;
		rc = gfs2_block_map(jd->jd_inode, lb, &bh, 0);
		db = bh.b_blocknr;
		if (rc || !db) {
			printk(KERN_INFO "GFS2 journal mapping error %d: lb="
			       "%u db=%llu\n", rc, lb, (unsigned long long)db);
			break;
		}
		if (!prev_db || db != prev_db + 1) {
			jext = kzalloc(sizeof(struct gfs2_journal_extent),
				       GFP_KERNEL);
			if (!jext) {
				printk(KERN_INFO "GFS2 error: out of memory "
				       "mapping journal extents.\n");
				rc = -ENOMEM;
				break;
			}
			jext->dblock = db;
			jext->lblock = lb;
			jext->blocks = 1;
			list_add_tail(&jext->extent_list, &jd->extent_list);
		} else {
			jext->blocks++;
		}
		prev_db = db;
	}
	return rc;
}

static void gfs2_others_may_mount(struct gfs2_sbd *sdp)
{
	char *message = "FIRSTMOUNT=Done";
	char *envp[] = { message, NULL };
	struct lm_lockstruct *ls = &sdp->sd_lockstruct;
	ls->ls_first_done = 1;
	kobject_uevent_env(&sdp->sd_kobj, KOBJ_CHANGE, envp);
}

/**
 * gfs2_jindex_hold - Grab a lock on the jindex
 * @sdp: The GFS2 superblock
 * @ji_gh: the holder for the jindex glock
 *
 * Returns: errno
 */

static int gfs2_jindex_hold(struct gfs2_sbd *sdp, struct gfs2_holder *ji_gh)
{
	struct gfs2_inode *dip = GFS2_I(sdp->sd_jindex);
	struct qstr name;
	char buf[20];
	struct gfs2_jdesc *jd;
	int error;

	name.name = buf;

	mutex_lock(&sdp->sd_jindex_mutex);

	for (;;) {
		error = gfs2_glock_nq_init(dip->i_gl, LM_ST_SHARED, 0, ji_gh);
		if (error)
			break;

		name.len = sprintf(buf, "journal%u", sdp->sd_journals);
		name.hash = gfs2_disk_hash(name.name, name.len);

		error = gfs2_dir_check(sdp->sd_jindex, &name, NULL);
		if (error == -ENOENT) {
			error = 0;
			break;
		}

		gfs2_glock_dq_uninit(ji_gh);

		if (error)
			break;

		error = -ENOMEM;
		jd = kzalloc(sizeof(struct gfs2_jdesc), GFP_KERNEL);
		if (!jd)
			break;

		INIT_LIST_HEAD(&jd->extent_list);
		INIT_WORK(&jd->jd_work, gfs2_recover_func);
		jd->jd_inode = gfs2_lookupi(sdp->sd_jindex, &name, 1);
		if (!jd->jd_inode || IS_ERR(jd->jd_inode)) {
			if (!jd->jd_inode)
				error = -ENOENT;
			else
				error = PTR_ERR(jd->jd_inode);
			kfree(jd);
			break;
		}

		spin_lock(&sdp->sd_jindex_spin);
		jd->jd_jid = sdp->sd_journals++;
		list_add_tail(&jd->jd_list, &sdp->sd_jindex_list);
		spin_unlock(&sdp->sd_jindex_spin);
	}

	mutex_unlock(&sdp->sd_jindex_mutex);

	return error;
}

static int init_journal(struct gfs2_sbd *sdp, int undo)
{
	struct inode *master = sdp->sd_master_dir->d_inode;
	struct gfs2_holder ji_gh;
	struct gfs2_inode *ip;
	int jindex = 1;
	int error = 0;

	if (undo) {
		jindex = 0;
		goto fail_jinode_gh;
	}

	sdp->sd_jindex = gfs2_lookup_simple(master, "jindex");
	if (IS_ERR(sdp->sd_jindex)) {
		fs_err(sdp, "can't lookup journal index: %d\n", error);
		return PTR_ERR(sdp->sd_jindex);
	}
	ip = GFS2_I(sdp->sd_jindex);

	/* Load in the journal index special file */

	error = gfs2_jindex_hold(sdp, &ji_gh);
	if (error) {
		fs_err(sdp, "can't read journal index: %d\n", error);
		goto fail;
	}

	error = -EUSERS;
	if (!gfs2_jindex_size(sdp)) {
		fs_err(sdp, "no journals!\n");
		goto fail_jindex;
	}

	if (sdp->sd_args.ar_spectator) {
		sdp->sd_jdesc = gfs2_jdesc_find(sdp, 0);
		atomic_set(&sdp->sd_log_blks_free, sdp->sd_jdesc->jd_blocks);
		atomic_set(&sdp->sd_log_thresh1, 2*sdp->sd_jdesc->jd_blocks/5);
		atomic_set(&sdp->sd_log_thresh2, 4*sdp->sd_jdesc->jd_blocks/5);
	} else {
		if (sdp->sd_lockstruct.ls_jid >= gfs2_jindex_size(sdp)) {
			fs_err(sdp, "can't mount journal #%u\n",
			       sdp->sd_lockstruct.ls_jid);
			fs_err(sdp, "there are only %u journals (0 - %u)\n",
			       gfs2_jindex_size(sdp),
			       gfs2_jindex_size(sdp) - 1);
			goto fail_jindex;
		}
		sdp->sd_jdesc = gfs2_jdesc_find(sdp, sdp->sd_lockstruct.ls_jid);

		error = gfs2_glock_nq_num(sdp, sdp->sd_lockstruct.ls_jid,
					  &gfs2_journal_glops,
					  LM_ST_EXCLUSIVE, LM_FLAG_NOEXP,
					  &sdp->sd_journal_gh);
		if (error) {
			fs_err(sdp, "can't acquire journal glock: %d\n", error);
			goto fail_jindex;
		}

		ip = GFS2_I(sdp->sd_jdesc->jd_inode);
		error = gfs2_glock_nq_init(ip->i_gl, LM_ST_SHARED,
					   LM_FLAG_NOEXP | GL_EXACT | GL_NOCACHE,
					   &sdp->sd_jinode_gh);
		if (error) {
			fs_err(sdp, "can't acquire journal inode glock: %d\n",
			       error);
			goto fail_journal_gh;
		}

		error = gfs2_jdesc_check(sdp->sd_jdesc);
		if (error) {
			fs_err(sdp, "my journal (%u) is bad: %d\n",
			       sdp->sd_jdesc->jd_jid, error);
			goto fail_jinode_gh;
		}
		atomic_set(&sdp->sd_log_blks_free, sdp->sd_jdesc->jd_blocks);
		atomic_set(&sdp->sd_log_thresh1, 2*sdp->sd_jdesc->jd_blocks/5);
		atomic_set(&sdp->sd_log_thresh2, 4*sdp->sd_jdesc->jd_blocks/5);

		/* Map the extents for this journal's blocks */
		map_journal_extents(sdp);
	}
	trace_gfs2_log_blocks(sdp, atomic_read(&sdp->sd_log_blks_free));

	if (sdp->sd_lockstruct.ls_first) {
		unsigned int x;
		for (x = 0; x < sdp->sd_journals; x++) {
			error = gfs2_recover_journal(gfs2_jdesc_find(sdp, x),
						     true);
			if (error) {
				fs_err(sdp, "error recovering journal %u: %d\n",
				       x, error);
				goto fail_jinode_gh;
			}
		}

		gfs2_others_may_mount(sdp);
	} else if (!sdp->sd_args.ar_spectator) {
		error = gfs2_recover_journal(sdp->sd_jdesc, true);
		if (error) {
			fs_err(sdp, "error recovering my journal: %d\n", error);
			goto fail_jinode_gh;
		}
	}

	set_bit(SDF_JOURNAL_CHECKED, &sdp->sd_flags);
	gfs2_glock_dq_uninit(&ji_gh);
	jindex = 0;

	return 0;

fail_jinode_gh:
	if (!sdp->sd_args.ar_spectator)
		gfs2_glock_dq_uninit(&sdp->sd_jinode_gh);
fail_journal_gh:
	if (!sdp->sd_args.ar_spectator)
		gfs2_glock_dq_uninit(&sdp->sd_journal_gh);
fail_jindex:
	gfs2_jindex_free(sdp);
	if (jindex)
		gfs2_glock_dq_uninit(&ji_gh);
fail:
	iput(sdp->sd_jindex);
	return error;
}


static int init_inodes(struct gfs2_sbd *sdp, int undo)
{
	int error = 0;
	struct gfs2_inode *ip;
	struct inode *master = sdp->sd_master_dir->d_inode;

	if (undo)
		goto fail_qinode;

	error = init_journal(sdp, undo);
	if (error)
		goto fail;

	/* Read in the master statfs inode */
	sdp->sd_statfs_inode = gfs2_lookup_simple(master, "statfs");
	if (IS_ERR(sdp->sd_statfs_inode)) {
		error = PTR_ERR(sdp->sd_statfs_inode);
		fs_err(sdp, "can't read in statfs inode: %d\n", error);
		goto fail_journal;
	}

	/* Read in the resource index inode */
	sdp->sd_rindex = gfs2_lookup_simple(master, "rindex");
	if (IS_ERR(sdp->sd_rindex)) {
		error = PTR_ERR(sdp->sd_rindex);
		fs_err(sdp, "can't get resource index inode: %d\n", error);
		goto fail_statfs;
	}
	ip = GFS2_I(sdp->sd_rindex);
	sdp->sd_rindex_uptodate = 0;

	/* Read in the quota inode */
	sdp->sd_quota_inode = gfs2_lookup_simple(master, "quota");
	if (IS_ERR(sdp->sd_quota_inode)) {
		error = PTR_ERR(sdp->sd_quota_inode);
		fs_err(sdp, "can't get quota file inode: %d\n", error);
		goto fail_rindex;
	}
	return 0;

fail_qinode:
	iput(sdp->sd_quota_inode);
fail_rindex:
	gfs2_clear_rgrpd(sdp);
	iput(sdp->sd_rindex);
fail_statfs:
	iput(sdp->sd_statfs_inode);
fail_journal:
	init_journal(sdp, UNDO);
fail:
	return error;
}

static int init_per_node(struct gfs2_sbd *sdp, int undo)
{
	struct inode *pn = NULL;
	char buf[30];
	int error = 0;
	struct gfs2_inode *ip;
	struct inode *master = sdp->sd_master_dir->d_inode;

	if (sdp->sd_args.ar_spectator)
		return 0;

	if (undo)
		goto fail_qc_gh;

	pn = gfs2_lookup_simple(master, "per_node");
	if (IS_ERR(pn)) {
		error = PTR_ERR(pn);
		fs_err(sdp, "can't find per_node directory: %d\n", error);
		return error;
	}

	sprintf(buf, "statfs_change%u", sdp->sd_jdesc->jd_jid);
	sdp->sd_sc_inode = gfs2_lookup_simple(pn, buf);
	if (IS_ERR(sdp->sd_sc_inode)) {
		error = PTR_ERR(sdp->sd_sc_inode);
		fs_err(sdp, "can't find local \"sc\" file: %d\n", error);
		goto fail;
	}

	sprintf(buf, "quota_change%u", sdp->sd_jdesc->jd_jid);
	sdp->sd_qc_inode = gfs2_lookup_simple(pn, buf);
	if (IS_ERR(sdp->sd_qc_inode)) {
		error = PTR_ERR(sdp->sd_qc_inode);
		fs_err(sdp, "can't find local \"qc\" file: %d\n", error);
		goto fail_ut_i;
	}

	iput(pn);
	pn = NULL;

	ip = GFS2_I(sdp->sd_sc_inode);
	error = gfs2_glock_nq_init(ip->i_gl, LM_ST_EXCLUSIVE, 0,
				   &sdp->sd_sc_gh);
	if (error) {
		fs_err(sdp, "can't lock local \"sc\" file: %d\n", error);
		goto fail_qc_i;
	}

	ip = GFS2_I(sdp->sd_qc_inode);
	error = gfs2_glock_nq_init(ip->i_gl, LM_ST_EXCLUSIVE, 0,
				   &sdp->sd_qc_gh);
	if (error) {
		fs_err(sdp, "can't lock local \"qc\" file: %d\n", error);
		goto fail_ut_gh;
	}

	return 0;

fail_qc_gh:
	gfs2_glock_dq_uninit(&sdp->sd_qc_gh);
fail_ut_gh:
	gfs2_glock_dq_uninit(&sdp->sd_sc_gh);
fail_qc_i:
	iput(sdp->sd_qc_inode);
fail_ut_i:
	iput(sdp->sd_sc_inode);
fail:
	if (pn)
		iput(pn);
	return error;
}

static int init_threads(struct gfs2_sbd *sdp, int undo)
{
	struct task_struct *p;
	int error = 0;

	if (undo)
		goto fail_quotad;

	p = kthread_run(gfs2_logd, sdp, "gfs2_logd");
	error = IS_ERR(p);
	if (error) {
		fs_err(sdp, "can't start logd thread: %d\n", error);
		return error;
	}
	sdp->sd_logd_process = p;

	p = kthread_run(gfs2_quotad, sdp, "gfs2_quotad");
	error = IS_ERR(p);
	if (error) {
		fs_err(sdp, "can't start quotad thread: %d\n", error);
		goto fail;
	}
	sdp->sd_quotad_process = p;

	return 0;


fail_quotad:
	kthread_stop(sdp->sd_quotad_process);
fail:
	kthread_stop(sdp->sd_logd_process);
	return error;
}

static const match_table_t nolock_tokens = {
	{ Opt_jid, "jid=%d\n", },
	{ Opt_err, NULL },
};

static void nolock_put_lock(struct kmem_cache *cachep, struct gfs2_glock *gl)
{
	struct gfs2_sbd *sdp = gl->gl_sbd;
	kmem_cache_free(cachep, gl);
	if (atomic_dec_and_test(&sdp->sd_glock_disposal))
		wake_up(&sdp->sd_glock_wait);
}

static const struct lm_lockops nolock_ops = {
	.lm_proto_name = "lock_nolock",
	.lm_put_lock = nolock_put_lock,
	.lm_tokens = &nolock_tokens,
};

/**
 * gfs2_lm_mount - mount a locking protocol
 * @sdp: the filesystem
 * @args: mount arguments
 * @silent: if 1, don't complain if the FS isn't a GFS2 fs
 *
 * Returns: errno
 */

static int gfs2_lm_mount(struct gfs2_sbd *sdp, int silent)
{
	const struct lm_lockops *lm;
	struct lm_lockstruct *ls = &sdp->sd_lockstruct;
	struct gfs2_args *args = &sdp->sd_args;
	const char *proto = sdp->sd_proto_name;
	const char *table = sdp->sd_table_name;
	const char *fsname;
	char *o, *options;
	int ret;

	if (!strcmp("lock_nolock", proto)) {
		lm = &nolock_ops;
		sdp->sd_args.ar_localflocks = 1;
#ifdef CONFIG_GFS2_FS_LOCKING_DLM
	} else if (!strcmp("lock_dlm", proto)) {
		lm = &gfs2_dlm_ops;
#endif
	} else {
		printk(KERN_INFO "GFS2: can't find protocol %s\n", proto);
		return -ENOENT;
	}

	fs_info(sdp, "Trying to join cluster \"%s\", \"%s\"\n", proto, table);

	ls->ls_ops = lm;
	ls->ls_first = 1;

	for (options = args->ar_hostdata; (o = strsep(&options, ":")); ) {
		substring_t tmp[MAX_OPT_ARGS];
		int token, option;

		if (!o || !*o)
			continue;

		token = match_token(o, *lm->lm_tokens, tmp);
		switch (token) {
		case Opt_jid:
			ret = match_int(&tmp[0], &option);
			if (ret || option < 0) 
				goto hostdata_error;
			if (test_and_clear_bit(SDF_NOJOURNALID, &sdp->sd_flags))
				ls->ls_jid = option;
			break;
		case Opt_id:
			/* Obsolete, but left for backward compat purposes */
			break;
		case Opt_first:
			ret = match_int(&tmp[0], &option);
			if (ret || (option != 0 && option != 1))
				goto hostdata_error;
			ls->ls_first = option;
			break;
		case Opt_nodir:
			ret = match_int(&tmp[0], &option);
			if (ret || (option != 0 && option != 1))
				goto hostdata_error;
			ls->ls_nodir = option;
			break;
		case Opt_err:
		default:
hostdata_error:
			fs_info(sdp, "unknown hostdata (%s)\n", o);
			return -EINVAL;
		}
	}

	if (sdp->sd_args.ar_spectator)
		snprintf(sdp->sd_fsname, GFS2_FSNAME_LEN, "%s.s", table);
	else
		snprintf(sdp->sd_fsname, GFS2_FSNAME_LEN, "%s.%u", table,
			 sdp->sd_lockstruct.ls_jid);

	fsname = strchr(table, ':');
	if (fsname)
		fsname++;
	if (lm->lm_mount == NULL) {
		fs_info(sdp, "Now mounting FS...\n");
		return 0;
	}
	ret = lm->lm_mount(sdp, fsname);
	if (ret == 0)
		fs_info(sdp, "Joined cluster. Now mounting FS...\n");
	return ret;
}

void gfs2_lm_unmount(struct gfs2_sbd *sdp)
{
	const struct lm_lockops *lm = sdp->sd_lockstruct.ls_ops;
	if (likely(!test_bit(SDF_SHUTDOWN, &sdp->sd_flags)) &&
	    lm->lm_unmount)
		lm->lm_unmount(sdp);
}

static int gfs2_journalid_wait(void *word)
{
	if (signal_pending(current))
		return -EINTR;
	schedule();
	return 0;
}

static int wait_on_journal(struct gfs2_sbd *sdp)
{
<<<<<<< HEAD
	if (sdp->sd_args.ar_spectator)
		return 0;
=======
>>>>>>> 45f53cc9
	if (sdp->sd_lockstruct.ls_ops->lm_mount == NULL)
		return 0;

	return wait_on_bit(&sdp->sd_flags, SDF_NOJOURNALID, gfs2_journalid_wait, TASK_INTERRUPTIBLE);
}

void gfs2_online_uevent(struct gfs2_sbd *sdp)
{
	struct super_block *sb = sdp->sd_vfs;
	char ro[20];
	char spectator[20];
	char *envp[] = { ro, spectator, NULL };
	sprintf(ro, "RDONLY=%d", (sb->s_flags & MS_RDONLY) ? 1 : 0);
	sprintf(spectator, "SPECTATOR=%d", sdp->sd_args.ar_spectator ? 1 : 0);
	kobject_uevent_env(&sdp->sd_kobj, KOBJ_ONLINE, envp);
}

/**
 * fill_super - Read in superblock
 * @sb: The VFS superblock
 * @data: Mount options
 * @silent: Don't complain if it's not a GFS2 filesystem
 *
 * Returns: errno
 */

static int fill_super(struct super_block *sb, struct gfs2_args *args, int silent)
{
	struct gfs2_sbd *sdp;
	struct gfs2_holder mount_gh;
	int error;

	sdp = init_sbd(sb);
	if (!sdp) {
		printk(KERN_WARNING "GFS2: can't alloc struct gfs2_sbd\n");
		return -ENOMEM;
	}
	sdp->sd_args = *args;

	if (sdp->sd_args.ar_spectator) {
                sb->s_flags |= MS_RDONLY;
		set_bit(SDF_NORECOVERY, &sdp->sd_flags);
	}
	if (sdp->sd_args.ar_posix_acl)
		sb->s_flags |= MS_POSIXACL;
	if (sdp->sd_args.ar_nobarrier)
		set_bit(SDF_NOBARRIERS, &sdp->sd_flags);

	sb->s_magic = GFS2_MAGIC;
	sb->s_op = &gfs2_super_ops;
	sb->s_export_op = &gfs2_export_ops;
	sb->s_xattr = gfs2_xattr_handlers;
	sb->s_qcop = &gfs2_quotactl_ops;
	sb_dqopt(sb)->flags |= DQUOT_QUOTA_SYS_FILE;
	sb->s_time_gran = 1;
	sb->s_maxbytes = MAX_LFS_FILESIZE;

	/* Set up the buffer cache and fill in some fake block size values
	   to allow us to read-in the on-disk superblock. */
	sdp->sd_sb.sb_bsize = sb_min_blocksize(sb, GFS2_BASIC_BLOCK);
	sdp->sd_sb.sb_bsize_shift = sb->s_blocksize_bits;
	sdp->sd_fsb2bb_shift = sdp->sd_sb.sb_bsize_shift -
                               GFS2_BASIC_BLOCK_SHIFT;
	sdp->sd_fsb2bb = 1 << sdp->sd_fsb2bb_shift;

	sdp->sd_tune.gt_logd_secs = sdp->sd_args.ar_commit;
	sdp->sd_tune.gt_quota_quantum = sdp->sd_args.ar_quota_quantum;
	if (sdp->sd_args.ar_statfs_quantum) {
		sdp->sd_tune.gt_statfs_slow = 0;
		sdp->sd_tune.gt_statfs_quantum = sdp->sd_args.ar_statfs_quantum;
	}
	else {
		sdp->sd_tune.gt_statfs_slow = 1;
		sdp->sd_tune.gt_statfs_quantum = 30;
	}

	error = init_names(sdp, silent);
	if (error)
		goto fail;

	gfs2_create_debugfs_file(sdp);

	error = gfs2_sys_fs_add(sdp);
	if (error)
		goto fail;

	error = gfs2_lm_mount(sdp, silent);
	if (error)
		goto fail_sys;

	error = init_locking(sdp, &mount_gh, DO);
	if (error)
		goto fail_lm;

	error = init_sb(sdp, silent);
	if (error)
		goto fail_locking;

	error = wait_on_journal(sdp);
	if (error)
		goto fail_sb;

<<<<<<< HEAD
=======
	/*
	 * If user space has failed to join the cluster or some similar
	 * failure has occurred, then the journal id will contain a
	 * negative (error) number. This will then be returned to the
	 * caller (of the mount syscall). We do this even for spectator
	 * mounts (which just write a jid of 0 to indicate "ok" even though
	 * the jid is unused in the spectator case)
	 */
	if (sdp->sd_lockstruct.ls_jid < 0) {
		error = sdp->sd_lockstruct.ls_jid;
		sdp->sd_lockstruct.ls_jid = 0;
		goto fail_sb;
	}

>>>>>>> 45f53cc9
	error = init_inodes(sdp, DO);
	if (error)
		goto fail_sb;

	error = init_per_node(sdp, DO);
	if (error)
		goto fail_inodes;

	error = gfs2_statfs_init(sdp);
	if (error) {
		fs_err(sdp, "can't initialize statfs subsystem: %d\n", error);
		goto fail_per_node;
	}

	error = init_threads(sdp, DO);
	if (error)
		goto fail_per_node;

	if (!(sb->s_flags & MS_RDONLY)) {
		error = gfs2_make_fs_rw(sdp);
		if (error) {
			fs_err(sdp, "can't make FS RW: %d\n", error);
			goto fail_threads;
		}
	}

	gfs2_glock_dq_uninit(&mount_gh);
	gfs2_online_uevent(sdp);
	return 0;

fail_threads:
	init_threads(sdp, UNDO);
fail_per_node:
	init_per_node(sdp, UNDO);
fail_inodes:
	init_inodes(sdp, UNDO);
fail_sb:
	if (sdp->sd_root_dir)
		dput(sdp->sd_root_dir);
	if (sdp->sd_master_dir)
		dput(sdp->sd_master_dir);
	if (sb->s_root)
		dput(sb->s_root);
	sb->s_root = NULL;
fail_locking:
	init_locking(sdp, &mount_gh, UNDO);
fail_lm:
	gfs2_gl_hash_clear(sdp);
	gfs2_lm_unmount(sdp);
fail_sys:
	gfs2_sys_fs_del(sdp);
fail:
	gfs2_delete_debugfs_file(sdp);
	kfree(sdp);
	sb->s_fs_info = NULL;
	return error;
}

static int set_gfs2_super(struct super_block *s, void *data)
{
	s->s_bdev = data;
	s->s_dev = s->s_bdev->bd_dev;

	/*
	 * We set the bdi here to the queue backing, file systems can
	 * overwrite this in ->fill_super()
	 */
	s->s_bdi = &bdev_get_queue(s->s_bdev)->backing_dev_info;
	return 0;
}

static int test_gfs2_super(struct super_block *s, void *ptr)
{
	struct block_device *bdev = ptr;
	return (bdev == s->s_bdev);
}

/**
 * gfs2_mount - Get the GFS2 superblock
 * @fs_type: The GFS2 filesystem type
 * @flags: Mount flags
 * @dev_name: The name of the device
 * @data: The mount arguments
 *
 * Q. Why not use get_sb_bdev() ?
 * A. We need to select one of two root directories to mount, independent
 *    of whether this is the initial, or subsequent, mount of this sb
 *
 * Returns: 0 or -ve on error
 */

static struct dentry *gfs2_mount(struct file_system_type *fs_type, int flags,
		       const char *dev_name, void *data)
{
	struct block_device *bdev;
	struct super_block *s;
	fmode_t mode = FMODE_READ;
	int error;
	struct gfs2_args args;
	struct gfs2_sbd *sdp;

	if (!(flags & MS_RDONLY))
		mode |= FMODE_WRITE;

	bdev = open_bdev_exclusive(dev_name, mode, fs_type);
	if (IS_ERR(bdev))
		return ERR_CAST(bdev);

	/*
	 * once the super is inserted into the list by sget, s_umount
	 * will protect the lockfs code from trying to start a snapshot
	 * while we are mounting
	 */
	mutex_lock(&bdev->bd_fsfreeze_mutex);
	if (bdev->bd_fsfreeze_count > 0) {
		mutex_unlock(&bdev->bd_fsfreeze_mutex);
		error = -EBUSY;
		goto error_bdev;
	}
	s = sget(fs_type, test_gfs2_super, set_gfs2_super, bdev);
	mutex_unlock(&bdev->bd_fsfreeze_mutex);
	error = PTR_ERR(s);
	if (IS_ERR(s))
		goto error_bdev;

	if (s->s_root)
		close_bdev_exclusive(bdev, mode);

	memset(&args, 0, sizeof(args));
	args.ar_quota = GFS2_QUOTA_DEFAULT;
	args.ar_data = GFS2_DATA_DEFAULT;
	args.ar_commit = 30;
	args.ar_statfs_quantum = 30;
	args.ar_quota_quantum = 60;
	args.ar_errors = GFS2_ERRORS_DEFAULT;

	error = gfs2_mount_args(&args, data);
	if (error) {
		printk(KERN_WARNING "GFS2: can't parse mount arguments\n");
		goto error_super;
	}

	if (s->s_root) {
		error = -EBUSY;
		if ((flags ^ s->s_flags) & MS_RDONLY)
			goto error_super;
	} else {
		char b[BDEVNAME_SIZE];

		s->s_flags = flags;
		s->s_mode = mode;
		strlcpy(s->s_id, bdevname(bdev, b), sizeof(s->s_id));
		sb_set_blocksize(s, block_size(bdev));
		error = fill_super(s, &args, flags & MS_SILENT ? 1 : 0);
		if (error)
			goto error_super;
		s->s_flags |= MS_ACTIVE;
		bdev->bd_super = s;
	}

	sdp = s->s_fs_info;
	if (args.ar_meta)
		return dget(sdp->sd_master_dir);
	else
		return dget(sdp->sd_root_dir);

error_super:
	deactivate_locked_super(s);
	return ERR_PTR(error);
error_bdev:
	close_bdev_exclusive(bdev, mode);
	return ERR_PTR(error);
}

static int set_meta_super(struct super_block *s, void *ptr)
{
	return -EINVAL;
}

static struct dentry *gfs2_mount_meta(struct file_system_type *fs_type,
			int flags, const char *dev_name, void *data)
{
	struct super_block *s;
	struct gfs2_sbd *sdp;
	struct path path;
	int error;

	error = kern_path(dev_name, LOOKUP_FOLLOW, &path);
	if (error) {
		printk(KERN_WARNING "GFS2: path_lookup on %s returned error %d\n",
		       dev_name, error);
		return ERR_PTR(error);
	}
	s = sget(&gfs2_fs_type, test_gfs2_super, set_meta_super,
		 path.dentry->d_inode->i_sb->s_bdev);
	path_put(&path);
	if (IS_ERR(s)) {
		printk(KERN_WARNING "GFS2: gfs2 mount does not exist\n");
		return ERR_CAST(s);
	}
	if ((flags ^ s->s_flags) & MS_RDONLY) {
		deactivate_locked_super(s);
		return ERR_PTR(-EBUSY);
	}
	sdp = s->s_fs_info;
	return dget(sdp->sd_master_dir);
}

static void gfs2_kill_sb(struct super_block *sb)
{
	struct gfs2_sbd *sdp = sb->s_fs_info;

	if (sdp == NULL) {
		kill_block_super(sb);
		return;
	}

	gfs2_meta_syncfs(sdp);
	dput(sdp->sd_root_dir);
	dput(sdp->sd_master_dir);
	sdp->sd_root_dir = NULL;
	sdp->sd_master_dir = NULL;
	shrink_dcache_sb(sb);
	kill_block_super(sb);
	gfs2_delete_debugfs_file(sdp);
	kfree(sdp);
}

struct file_system_type gfs2_fs_type = {
	.name = "gfs2",
	.fs_flags = FS_REQUIRES_DEV,
	.mount = gfs2_mount,
	.kill_sb = gfs2_kill_sb,
	.owner = THIS_MODULE,
};

struct file_system_type gfs2meta_fs_type = {
	.name = "gfs2meta",
	.fs_flags = FS_REQUIRES_DEV,
	.mount = gfs2_mount_meta,
	.owner = THIS_MODULE,
};
<|MERGE_RESOLUTION|>--- conflicted
+++ resolved
@@ -1056,11 +1056,6 @@
 
 static int wait_on_journal(struct gfs2_sbd *sdp)
 {
-<<<<<<< HEAD
-	if (sdp->sd_args.ar_spectator)
-		return 0;
-=======
->>>>>>> 45f53cc9
 	if (sdp->sd_lockstruct.ls_ops->lm_mount == NULL)
 		return 0;
 
@@ -1163,8 +1158,6 @@
 	if (error)
 		goto fail_sb;
 
-<<<<<<< HEAD
-=======
 	/*
 	 * If user space has failed to join the cluster or some similar
 	 * failure has occurred, then the journal id will contain a
@@ -1179,7 +1172,6 @@
 		goto fail_sb;
 	}
 
->>>>>>> 45f53cc9
 	error = init_inodes(sdp, DO);
 	if (error)
 		goto fail_sb;
