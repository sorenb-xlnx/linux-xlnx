/*
 * Copyright (C) Sistina Software, Inc.  1997-2003 All rights reserved.
 * Copyright (C) 2004-2006 Red Hat, Inc.  All rights reserved.
 *
 * This copyrighted material is made available to anyone wishing to use,
 * modify, copy, or redistribute it subject to the terms and conditions
 * of the GNU General Public License version 2.
 */

#ifndef __BMAP_DOT_H__
#define __BMAP_DOT_H__

#include "inode.h"

struct inode;
struct gfs2_inode;
struct page;


/**
 * gfs2_write_calc_reserv - calculate number of blocks needed to write to a file
 * @ip: the file
 * @len: the number of bytes to be written to the file
 * @data_blocks: returns the number of data blocks required
 * @ind_blocks: returns the number of indirect blocks required
 *
 */

static inline void gfs2_write_calc_reserv(const struct gfs2_inode *ip,
					  unsigned int len,
					  unsigned int *data_blocks,
					  unsigned int *ind_blocks)
{
	const struct gfs2_sbd *sdp = GFS2_SB(&ip->i_inode);
	unsigned int tmp;

	BUG_ON(gfs2_is_dir(ip));
	*data_blocks = (len >> sdp->sd_sb.sb_bsize_shift) + 3;
	*ind_blocks = 3 * (sdp->sd_max_height - 1);

	for (tmp = *data_blocks; tmp > sdp->sd_diptrs;) {
		tmp = DIV_ROUND_UP(tmp, sdp->sd_inptrs);
		*ind_blocks += tmp;
	}
}

<<<<<<< HEAD
int gfs2_unstuff_dinode(struct gfs2_inode *ip, struct page *page);
int gfs2_block_map(struct inode *inode, sector_t lblock, struct buffer_head *bh, int create);
int gfs2_extent_map(struct inode *inode, u64 lblock, int *new, u64 *dblock, unsigned *extlen);

int gfs2_truncatei(struct gfs2_inode *ip, u64 size);
int gfs2_truncatei_resume(struct gfs2_inode *ip);
int gfs2_file_dealloc(struct gfs2_inode *ip);
int gfs2_write_alloc_required(struct gfs2_inode *ip, u64 offset,
			      unsigned int len);
=======
extern int gfs2_unstuff_dinode(struct gfs2_inode *ip, struct page *page);
extern int gfs2_block_map(struct inode *inode, sector_t lblock,
			  struct buffer_head *bh, int create);
extern int gfs2_extent_map(struct inode *inode, u64 lblock, int *new,
			   u64 *dblock, unsigned *extlen);
extern int gfs2_setattr_size(struct inode *inode, u64 size);
extern void gfs2_trim_blocks(struct inode *inode);
extern int gfs2_truncatei_resume(struct gfs2_inode *ip);
extern int gfs2_file_dealloc(struct gfs2_inode *ip);
extern int gfs2_write_alloc_required(struct gfs2_inode *ip, u64 offset,
				     unsigned int len);
>>>>>>> 45f53cc9

#endif /* __BMAP_DOT_H__ */<|MERGE_RESOLUTION|>--- conflicted
+++ resolved
@@ -44,17 +44,6 @@
 	}
 }
 
-<<<<<<< HEAD
-int gfs2_unstuff_dinode(struct gfs2_inode *ip, struct page *page);
-int gfs2_block_map(struct inode *inode, sector_t lblock, struct buffer_head *bh, int create);
-int gfs2_extent_map(struct inode *inode, u64 lblock, int *new, u64 *dblock, unsigned *extlen);
-
-int gfs2_truncatei(struct gfs2_inode *ip, u64 size);
-int gfs2_truncatei_resume(struct gfs2_inode *ip);
-int gfs2_file_dealloc(struct gfs2_inode *ip);
-int gfs2_write_alloc_required(struct gfs2_inode *ip, u64 offset,
-			      unsigned int len);
-=======
 extern int gfs2_unstuff_dinode(struct gfs2_inode *ip, struct page *page);
 extern int gfs2_block_map(struct inode *inode, sector_t lblock,
 			  struct buffer_head *bh, int create);
@@ -66,6 +55,5 @@
 extern int gfs2_file_dealloc(struct gfs2_inode *ip);
 extern int gfs2_write_alloc_required(struct gfs2_inode *ip, u64 offset,
 				     unsigned int len);
->>>>>>> 45f53cc9
 
 #endif /* __BMAP_DOT_H__ */