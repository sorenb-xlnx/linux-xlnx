--- conflicted
+++ resolved
@@ -84,15 +84,12 @@
 	if (sl) {
 		sl->sl_target = config_item_get(item);
 		spin_lock(&configfs_dirent_lock);
-<<<<<<< HEAD
-=======
 		if (target_sd->s_type & CONFIGFS_USET_DROPPING) {
 			spin_unlock(&configfs_dirent_lock);
 			config_item_put(item);
 			kfree(sl);
 			return -ENOENT;
 		}
->>>>>>> 33004762
 		list_add(&sl->sl_list, &target_sd->s_links);
 		spin_unlock(&configfs_dirent_lock);
 		ret = configfs_create_link(sl, parent_item->ci_dentry,
@@ -168,13 +165,9 @@
 
 	ret = type->ct_item_ops->allow_link(parent_item, target_item);
 	if (!ret) {
-<<<<<<< HEAD
-		ret = create_link(parent_item, target_item, dentry);
-=======
 		mutex_lock(&configfs_symlink_mutex);
 		ret = create_link(parent_item, target_item, dentry);
 		mutex_unlock(&configfs_symlink_mutex);
->>>>>>> 33004762
 		if (ret && type->ct_item_ops->drop_link)
 			type->ct_item_ops->drop_link(parent_item,
 						     target_item);
