/*
 * bio-integrity.c - bio data integrity extensions
 *
 * Copyright (C) 2007, 2008 Oracle Corporation
 * Written by: Martin K. Petersen <martin.petersen@oracle.com>
 *
 * This program is free software; you can redistribute it and/or
 * modify it under the terms of the GNU General Public License version
 * 2 as published by the Free Software Foundation.
 *
 * This program is distributed in the hope that it will be useful, but
 * WITHOUT ANY WARRANTY; without even the implied warranty of
 * MERCHANTABILITY or FITNESS FOR A PARTICULAR PURPOSE.  See the GNU
 * General Public License for more details.
 *
 * You should have received a copy of the GNU General Public License
 * along with this program; see the file COPYING.  If not, write to
 * the Free Software Foundation, 675 Mass Ave, Cambridge, MA 02139,
 * USA.
 *
 */

#include <linux/blkdev.h>
#include <linux/mempool.h>
#include <linux/bio.h>
#include <linux/workqueue.h>

static struct kmem_cache *bio_integrity_slab __read_mostly;
static mempool_t *bio_integrity_pool;
static struct bio_set *integrity_bio_set;
static struct workqueue_struct *kintegrityd_wq;

/**
 * bio_integrity_alloc - Allocate integrity payload and attach it to bio
 * @bio:	bio to attach integrity metadata to
 * @gfp_mask:	Memory allocation mask
 * @nr_vecs:	Number of integrity metadata scatter-gather elements
 *
 * Description: This function prepares a bio for attaching integrity
 * metadata.  nr_vecs specifies the maximum number of pages containing
 * integrity metadata that can be attached.
 */
struct bio_integrity_payload *bio_integrity_alloc(struct bio *bio,
						  gfp_t gfp_mask,
						  unsigned int nr_vecs)
{
	struct bio_integrity_payload *bip;
	struct bio_vec *iv;
	unsigned long idx;

	BUG_ON(bio == NULL);

	bip = mempool_alloc(bio_integrity_pool, gfp_mask);
	if (unlikely(bip == NULL)) {
		printk(KERN_ERR "%s: could not alloc bip\n", __func__);
		return NULL;
	}

	memset(bip, 0, sizeof(*bip));

	iv = bvec_alloc_bs(gfp_mask, nr_vecs, &idx, integrity_bio_set);
	if (unlikely(iv == NULL)) {
		printk(KERN_ERR "%s: could not alloc bip_vec\n", __func__);
		mempool_free(bip, bio_integrity_pool);
		return NULL;
	}

	bip->bip_pool = idx;
	bip->bip_vec = iv;
	bip->bip_bio = bio;
	bio->bi_integrity = bip;

	return bip;
}
EXPORT_SYMBOL(bio_integrity_alloc);

/**
 * bio_integrity_free - Free bio integrity payload
 * @bio:	bio containing bip to be freed
 *
 * Description: Used to free the integrity portion of a bio. Usually
 * called from bio_free().
 */
void bio_integrity_free(struct bio *bio)
{
	struct bio_integrity_payload *bip = bio->bi_integrity;

	BUG_ON(bip == NULL);

	/* A cloned bio doesn't own the integrity metadata */
	if (!bio_flagged(bio, BIO_CLONED) && !bio_flagged(bio, BIO_FS_INTEGRITY)
	    && bip->bip_buf != NULL)
		kfree(bip->bip_buf);

	bvec_free_bs(integrity_bio_set, bip->bip_vec, bip->bip_pool);
	mempool_free(bip, bio_integrity_pool);

	bio->bi_integrity = NULL;
}
EXPORT_SYMBOL(bio_integrity_free);

/**
 * bio_integrity_add_page - Attach integrity metadata
 * @bio:	bio to update
 * @page:	page containing integrity metadata
 * @len:	number of bytes of integrity metadata in page
 * @offset:	start offset within page
 *
 * Description: Attach a page containing integrity metadata to bio.
 */
int bio_integrity_add_page(struct bio *bio, struct page *page,
			   unsigned int len, unsigned int offset)
{
	struct bio_integrity_payload *bip = bio->bi_integrity;
	struct bio_vec *iv;

	if (bip->bip_vcnt >= bvec_nr_vecs(bip->bip_pool)) {
		printk(KERN_ERR "%s: bip_vec full\n", __func__);
		return 0;
	}

	iv = bip_vec_idx(bip, bip->bip_vcnt);
	BUG_ON(iv == NULL);

	iv->bv_page = page;
	iv->bv_len = len;
	iv->bv_offset = offset;
	bip->bip_vcnt++;

	return len;
}
EXPORT_SYMBOL(bio_integrity_add_page);

static int bdev_integrity_enabled(struct block_device *bdev, int rw)
{
	struct blk_integrity *bi = bdev_get_integrity(bdev);

	if (bi == NULL)
		return 0;

	if (rw == READ && bi->verify_fn != NULL &&
	    (bi->flags & INTEGRITY_FLAG_READ))
		return 1;

	if (rw == WRITE && bi->generate_fn != NULL &&
	    (bi->flags & INTEGRITY_FLAG_WRITE))
		return 1;

	return 0;
}

/**
 * bio_integrity_enabled - Check whether integrity can be passed
 * @bio:	bio to check
 *
 * Description: Determines whether bio_integrity_prep() can be called
 * on this bio or not.	bio data direction and target device must be
 * set prior to calling.  The functions honors the write_generate and
 * read_verify flags in sysfs.
 */
int bio_integrity_enabled(struct bio *bio)
{
	/* Already protected? */
	if (bio_integrity(bio))
		return 0;

	return bdev_integrity_enabled(bio->bi_bdev, bio_data_dir(bio));
}
EXPORT_SYMBOL(bio_integrity_enabled);

/**
 * bio_integrity_hw_sectors - Convert 512b sectors to hardware ditto
 * @bi:		blk_integrity profile for device
 * @sectors:	Number of 512 sectors to convert
 *
 * Description: The block layer calculates everything in 512 byte
 * sectors but integrity metadata is done in terms of the hardware
 * sector size of the storage device.  Convert the block layer sectors
 * to physical sectors.
 */
static inline unsigned int bio_integrity_hw_sectors(struct blk_integrity *bi,
						    unsigned int sectors)
{
	/* At this point there are only 512b or 4096b DIF/EPP devices */
	if (bi->sector_size == 4096)
		return sectors >>= 3;

	return sectors;
}

/**
 * bio_integrity_tag_size - Retrieve integrity tag space
 * @bio:	bio to inspect
 *
 * Description: Returns the maximum number of tag bytes that can be
 * attached to this bio. Filesystems can use this to determine how
 * much metadata to attach to an I/O.
 */
unsigned int bio_integrity_tag_size(struct bio *bio)
{
	struct blk_integrity *bi = bdev_get_integrity(bio->bi_bdev);

	BUG_ON(bio->bi_size == 0);

	return bi->tag_size * (bio->bi_size / bi->sector_size);
}
EXPORT_SYMBOL(bio_integrity_tag_size);

int bio_integrity_tag(struct bio *bio, void *tag_buf, unsigned int len, int set)
{
	struct bio_integrity_payload *bip = bio->bi_integrity;
	struct blk_integrity *bi = bdev_get_integrity(bio->bi_bdev);
	unsigned int nr_sectors;

	BUG_ON(bip->bip_buf == NULL);

	if (bi->tag_size == 0)
		return -1;

	nr_sectors = bio_integrity_hw_sectors(bi,
					DIV_ROUND_UP(len, bi->tag_size));

	if (nr_sectors * bi->tuple_size > bip->bip_size) {
		printk(KERN_ERR "%s: tag too big for bio: %u > %u\n",
		       __func__, nr_sectors * bi->tuple_size, bip->bip_size);
		return -1;
	}

	if (set)
		bi->set_tag_fn(bip->bip_buf, tag_buf, nr_sectors);
	else
		bi->get_tag_fn(bip->bip_buf, tag_buf, nr_sectors);

	return 0;
}

/**
 * bio_integrity_set_tag - Attach a tag buffer to a bio
 * @bio:	bio to attach buffer to
 * @tag_buf:	Pointer to a buffer containing tag data
 * @len:	Length of the included buffer
 *
 * Description: Use this function to tag a bio by leveraging the extra
 * space provided by devices formatted with integrity protection.  The
 * size of the integrity buffer must be <= to the size reported by
 * bio_integrity_tag_size().
 */
int bio_integrity_set_tag(struct bio *bio, void *tag_buf, unsigned int len)
{
	BUG_ON(bio_data_dir(bio) != WRITE);

	return bio_integrity_tag(bio, tag_buf, len, 1);
}
EXPORT_SYMBOL(bio_integrity_set_tag);

/**
 * bio_integrity_get_tag - Retrieve a tag buffer from a bio
 * @bio:	bio to retrieve buffer from
 * @tag_buf:	Pointer to a buffer for the tag data
 * @len:	Length of the target buffer
 *
 * Description: Use this function to retrieve the tag buffer from a
 * completed I/O. The size of the integrity buffer must be <= to the
 * size reported by bio_integrity_tag_size().
 */
int bio_integrity_get_tag(struct bio *bio, void *tag_buf, unsigned int len)
{
	BUG_ON(bio_data_dir(bio) != READ);

	return bio_integrity_tag(bio, tag_buf, len, 0);
}
EXPORT_SYMBOL(bio_integrity_get_tag);

/**
 * bio_integrity_generate - Generate integrity metadata for a bio
 * @bio:	bio to generate integrity metadata for
 *
 * Description: Generates integrity metadata for a bio by calling the
 * block device's generation callback function.  The bio must have a
 * bip attached with enough room to accommodate the generated
 * integrity metadata.
 */
static void bio_integrity_generate(struct bio *bio)
{
	struct blk_integrity *bi = bdev_get_integrity(bio->bi_bdev);
	struct blk_integrity_exchg bix;
	struct bio_vec *bv;
	sector_t sector = bio->bi_sector;
	unsigned int i, sectors, total;
	void *prot_buf = bio->bi_integrity->bip_buf;

	total = 0;
	bix.disk_name = bio->bi_bdev->bd_disk->disk_name;
	bix.sector_size = bi->sector_size;

	bio_for_each_segment(bv, bio, i) {
		void *kaddr = kmap_atomic(bv->bv_page, KM_USER0);
		bix.data_buf = kaddr + bv->bv_offset;
		bix.data_size = bv->bv_len;
		bix.prot_buf = prot_buf;
		bix.sector = sector;

		bi->generate_fn(&bix);

		sectors = bv->bv_len / bi->sector_size;
		sector += sectors;
		prot_buf += sectors * bi->tuple_size;
		total += sectors * bi->tuple_size;
		BUG_ON(total > bio->bi_integrity->bip_size);

		kunmap_atomic(kaddr, KM_USER0);
	}
}

static inline unsigned short blk_integrity_tuple_size(struct blk_integrity *bi)
{
	if (bi)
		return bi->tuple_size;

	return 0;
}

/**
 * bio_integrity_prep - Prepare bio for integrity I/O
 * @bio:	bio to prepare
 *
 * Description: Allocates a buffer for integrity metadata, maps the
 * pages and attaches them to a bio.  The bio must have data
 * direction, target device and start sector set priot to calling.  In
 * the WRITE case, integrity metadata will be generated using the
 * block device's integrity function.  In the READ case, the buffer
 * will be prepared for DMA and a suitable end_io handler set up.
 */
int bio_integrity_prep(struct bio *bio)
{
	struct bio_integrity_payload *bip;
	struct blk_integrity *bi;
	struct request_queue *q;
	void *buf;
	unsigned long start, end;
	unsigned int len, nr_pages;
	unsigned int bytes, offset, i;
	unsigned int sectors;

	bi = bdev_get_integrity(bio->bi_bdev);
	q = bdev_get_queue(bio->bi_bdev);
	BUG_ON(bi == NULL);
	BUG_ON(bio_integrity(bio));

	sectors = bio_integrity_hw_sectors(bi, bio_sectors(bio));

	/* Allocate kernel buffer for protection data */
	len = sectors * blk_integrity_tuple_size(bi);
	buf = kmalloc(len, GFP_NOIO | __GFP_NOFAIL | q->bounce_gfp);
	if (unlikely(buf == NULL)) {
		printk(KERN_ERR "could not allocate integrity buffer\n");
		return -EIO;
	}

	end = (((unsigned long) buf) + len + PAGE_SIZE - 1) >> PAGE_SHIFT;
	start = ((unsigned long) buf) >> PAGE_SHIFT;
	nr_pages = end - start;

	/* Allocate bio integrity payload and integrity vectors */
	bip = bio_integrity_alloc(bio, GFP_NOIO, nr_pages);
	if (unlikely(bip == NULL)) {
		printk(KERN_ERR "could not allocate data integrity bioset\n");
		kfree(buf);
		return -EIO;
	}

	bip->bip_buf = buf;
	bip->bip_size = len;
	bip->bip_sector = bio->bi_sector;

	/* Map it */
	offset = offset_in_page(buf);
	for (i = 0 ; i < nr_pages ; i++) {
		int ret;
		bytes = PAGE_SIZE - offset;

		if (len <= 0)
			break;

		if (bytes > len)
			bytes = len;

		ret = bio_integrity_add_page(bio, virt_to_page(buf),
					     bytes, offset);

		if (ret == 0)
			return 0;

		if (ret < bytes)
			break;

		buf += bytes;
		len -= bytes;
		offset = 0;
	}

	/* Install custom I/O completion handler if read verify is enabled */
	if (bio_data_dir(bio) == READ) {
		bip->bip_end_io = bio->bi_end_io;
		bio->bi_end_io = bio_integrity_endio;
	}

	/* Auto-generate integrity metadata if this is a write */
	if (bio_data_dir(bio) == WRITE)
		bio_integrity_generate(bio);

	return 0;
}
EXPORT_SYMBOL(bio_integrity_prep);

/**
 * bio_integrity_verify - Verify integrity metadata for a bio
 * @bio:	bio to verify
 *
 * Description: This function is called to verify the integrity of a
 * bio.	 The data in the bio io_vec is compared to the integrity
 * metadata returned by the HBA.
 */
static int bio_integrity_verify(struct bio *bio)
{
	struct blk_integrity *bi = bdev_get_integrity(bio->bi_bdev);
	struct blk_integrity_exchg bix;
	struct bio_vec *bv;
	sector_t sector = bio->bi_integrity->bip_sector;
	unsigned int i, sectors, total, ret;
	void *prot_buf = bio->bi_integrity->bip_buf;

	ret = total = 0;
	bix.disk_name = bio->bi_bdev->bd_disk->disk_name;
	bix.sector_size = bi->sector_size;

	bio_for_each_segment(bv, bio, i) {
		void *kaddr = kmap_atomic(bv->bv_page, KM_USER0);
		bix.data_buf = kaddr + bv->bv_offset;
		bix.data_size = bv->bv_len;
		bix.prot_buf = prot_buf;
		bix.sector = sector;

		ret = bi->verify_fn(&bix);

		if (ret) {
			kunmap_atomic(kaddr, KM_USER0);
			return ret;
		}

		sectors = bv->bv_len / bi->sector_size;
		sector += sectors;
		prot_buf += sectors * bi->tuple_size;
		total += sectors * bi->tuple_size;
		BUG_ON(total > bio->bi_integrity->bip_size);

		kunmap_atomic(kaddr, KM_USER0);
	}

	return ret;
}

/**
 * bio_integrity_verify_fn - Integrity I/O completion worker
 * @work:	Work struct stored in bio to be verified
 *
 * Description: This workqueue function is called to complete a READ
 * request.  The function verifies the transferred integrity metadata
 * and then calls the original bio end_io function.
 */
static void bio_integrity_verify_fn(struct work_struct *work)
{
	struct bio_integrity_payload *bip =
		container_of(work, struct bio_integrity_payload, bip_work);
	struct bio *bio = bip->bip_bio;
	int error;

	error = bio_integrity_verify(bio);

	/* Restore original bio completion handler */
	bio->bi_end_io = bip->bip_end_io;
	bio_endio(bio, error);
}

/**
 * bio_integrity_endio - Integrity I/O completion function
 * @bio:	Protected bio
 * @error:	Pointer to errno
 *
 * Description: Completion for integrity I/O
 *
 * Normally I/O completion is done in interrupt context.  However,
 * verifying I/O integrity is a time-consuming task which must be run
 * in process context.	This function postpones completion
 * accordingly.
 */
void bio_integrity_endio(struct bio *bio, int error)
{
	struct bio_integrity_payload *bip = bio->bi_integrity;

	BUG_ON(bip->bip_bio != bio);

	/* In case of an I/O error there is no point in verifying the
	 * integrity metadata.  Restore original bio end_io handler
	 * and run it.
	 */
	if (error) {
		bio->bi_end_io = bip->bip_end_io;
		bio_endio(bio, error);

		return;
	}

	INIT_WORK(&bip->bip_work, bio_integrity_verify_fn);
	queue_work(kintegrityd_wq, &bip->bip_work);
}
EXPORT_SYMBOL(bio_integrity_endio);

/**
 * bio_integrity_mark_head - Advance bip_vec skip bytes
 * @bip:	Integrity vector to advance
 * @skip:	Number of bytes to advance it
 */
void bio_integrity_mark_head(struct bio_integrity_payload *bip,
			     unsigned int skip)
{
	struct bio_vec *iv;
	unsigned int i;

	bip_for_each_vec(iv, bip, i) {
		if (skip == 0) {
			bip->bip_idx = i;
			return;
		} else if (skip >= iv->bv_len) {
			skip -= iv->bv_len;
		} else { /* skip < iv->bv_len) */
			iv->bv_offset += skip;
			iv->bv_len -= skip;
			bip->bip_idx = i;
			return;
		}
	}
}

/**
 * bio_integrity_mark_tail - Truncate bip_vec to be len bytes long
 * @bip:	Integrity vector to truncate
 * @len:	New length of integrity vector
 */
void bio_integrity_mark_tail(struct bio_integrity_payload *bip,
			     unsigned int len)
{
	struct bio_vec *iv;
	unsigned int i;

	bip_for_each_vec(iv, bip, i) {
		if (len == 0) {
			bip->bip_vcnt = i;
			return;
		} else if (len >= iv->bv_len) {
			len -= iv->bv_len;
		} else { /* len < iv->bv_len) */
			iv->bv_len = len;
			len = 0;
		}
	}
}

/**
 * bio_integrity_advance - Advance integrity vector
 * @bio:	bio whose integrity vector to update
 * @bytes_done:	number of data bytes that have been completed
 *
 * Description: This function calculates how many integrity bytes the
 * number of completed data bytes correspond to and advances the
 * integrity vector accordingly.
 */
void bio_integrity_advance(struct bio *bio, unsigned int bytes_done)
{
	struct bio_integrity_payload *bip = bio->bi_integrity;
	struct blk_integrity *bi = bdev_get_integrity(bio->bi_bdev);
	unsigned int nr_sectors;

	BUG_ON(bip == NULL);
	BUG_ON(bi == NULL);

	nr_sectors = bio_integrity_hw_sectors(bi, bytes_done >> 9);
	bio_integrity_mark_head(bip, nr_sectors * bi->tuple_size);
}
EXPORT_SYMBOL(bio_integrity_advance);

/**
 * bio_integrity_trim - Trim integrity vector
 * @bio:	bio whose integrity vector to update
 * @offset:	offset to first data sector
 * @sectors:	number of data sectors
 *
 * Description: Used to trim the integrity vector in a cloned bio.
 * The ivec will be advanced corresponding to 'offset' data sectors
 * and the length will be truncated corresponding to 'len' data
 * sectors.
 */
void bio_integrity_trim(struct bio *bio, unsigned int offset,
			unsigned int sectors)
{
	struct bio_integrity_payload *bip = bio->bi_integrity;
	struct blk_integrity *bi = bdev_get_integrity(bio->bi_bdev);
	unsigned int nr_sectors;

	BUG_ON(bip == NULL);
	BUG_ON(bi == NULL);
	BUG_ON(!bio_flagged(bio, BIO_CLONED));

	nr_sectors = bio_integrity_hw_sectors(bi, sectors);
	bip->bip_sector = bip->bip_sector + offset;
	bio_integrity_mark_head(bip, offset * bi->tuple_size);
	bio_integrity_mark_tail(bip, sectors * bi->tuple_size);
}
EXPORT_SYMBOL(bio_integrity_trim);

/**
 * bio_integrity_split - Split integrity metadata
 * @bio:	Protected bio
 * @bp:		Resulting bio_pair
 * @sectors:	Offset
 *
 * Description: Splits an integrity page into a bio_pair.
 */
void bio_integrity_split(struct bio *bio, struct bio_pair *bp, int sectors)
{
	struct blk_integrity *bi;
	struct bio_integrity_payload *bip = bio->bi_integrity;
	unsigned int nr_sectors;

	if (bio_integrity(bio) == 0)
		return;

	bi = bdev_get_integrity(bio->bi_bdev);
	BUG_ON(bi == NULL);
	BUG_ON(bip->bip_vcnt != 1);

	nr_sectors = bio_integrity_hw_sectors(bi, sectors);

	bp->bio1.bi_integrity = &bp->bip1;
	bp->bio2.bi_integrity = &bp->bip2;

	bp->iv1 = bip->bip_vec[0];
	bp->iv2 = bip->bip_vec[0];

	bp->bip1.bip_vec = &bp->iv1;
	bp->bip2.bip_vec = &bp->iv2;

	bp->iv1.bv_len = sectors * bi->tuple_size;
	bp->iv2.bv_offset += sectors * bi->tuple_size;
	bp->iv2.bv_len -= sectors * bi->tuple_size;

	bp->bip1.bip_sector = bio->bi_integrity->bip_sector;
	bp->bip2.bip_sector = bio->bi_integrity->bip_sector + nr_sectors;

	bp->bip1.bip_vcnt = bp->bip2.bip_vcnt = 1;
	bp->bip1.bip_idx = bp->bip2.bip_idx = 0;
}
EXPORT_SYMBOL(bio_integrity_split);

/**
 * bio_integrity_clone - Callback for cloning bios with integrity metadata
 * @bio:	New bio
 * @bio_src:	Original bio
 * @gfp_mask:	Memory allocation mask
<<<<<<< HEAD
 * @bs:		bio_set to allocate bip from
 *
 * Description:	Called to allocate a bip when cloning a bio
 */
int bio_integrity_clone(struct bio *bio, struct bio *bio_src,
			gfp_t gfp_mask, struct bio_set *bs)
=======
 *
 * Description:	Called to allocate a bip when cloning a bio
 */
int bio_integrity_clone(struct bio *bio, struct bio *bio_src, gfp_t gfp_mask)
>>>>>>> ee9abaff
{
	struct bio_integrity_payload *bip_src = bio_src->bi_integrity;
	struct bio_integrity_payload *bip;

	BUG_ON(bip_src == NULL);

<<<<<<< HEAD
	bip = bio_integrity_alloc_bioset(bio, gfp_mask, bip_src->bip_vcnt, bs);
=======
	bip = bio_integrity_alloc(bio, gfp_mask, bip_src->bip_vcnt);
>>>>>>> ee9abaff

	if (bip == NULL)
		return -EIO;

	memcpy(bip->bip_vec, bip_src->bip_vec,
	       bip_src->bip_vcnt * sizeof(struct bio_vec));

	bip->bip_sector = bip_src->bip_sector;
	bip->bip_vcnt = bip_src->bip_vcnt;
	bip->bip_idx = bip_src->bip_idx;

	return 0;
}
EXPORT_SYMBOL(bio_integrity_clone);

static int __init bio_integrity_init(void)
{
	kintegrityd_wq = create_workqueue("kintegrityd");

	if (!kintegrityd_wq)
		panic("Failed to create kintegrityd\n");

	bio_integrity_slab = KMEM_CACHE(bio_integrity_payload,
					SLAB_HWCACHE_ALIGN|SLAB_PANIC);

	bio_integrity_pool = mempool_create_slab_pool(BIO_POOL_SIZE,
						      bio_integrity_slab);
	if (!bio_integrity_pool)
		panic("bio_integrity: can't allocate bip pool\n");

	integrity_bio_set = bioset_create(BIO_POOL_SIZE, 0);
	if (!integrity_bio_set)
		panic("bio_integrity: can't allocate bio_set\n");

	return 0;
}
subsys_initcall(bio_integrity_init);<|MERGE_RESOLUTION|>--- conflicted
+++ resolved
@@ -667,30 +667,17 @@
  * @bio:	New bio
  * @bio_src:	Original bio
  * @gfp_mask:	Memory allocation mask
-<<<<<<< HEAD
- * @bs:		bio_set to allocate bip from
  *
  * Description:	Called to allocate a bip when cloning a bio
  */
-int bio_integrity_clone(struct bio *bio, struct bio *bio_src,
-			gfp_t gfp_mask, struct bio_set *bs)
-=======
- *
- * Description:	Called to allocate a bip when cloning a bio
- */
 int bio_integrity_clone(struct bio *bio, struct bio *bio_src, gfp_t gfp_mask)
->>>>>>> ee9abaff
 {
 	struct bio_integrity_payload *bip_src = bio_src->bi_integrity;
 	struct bio_integrity_payload *bip;
 
 	BUG_ON(bip_src == NULL);
 
-<<<<<<< HEAD
-	bip = bio_integrity_alloc_bioset(bio, gfp_mask, bip_src->bip_vcnt, bs);
-=======
 	bip = bio_integrity_alloc(bio, gfp_mask, bip_src->bip_vcnt);
->>>>>>> ee9abaff
 
 	if (bip == NULL)
 		return -EIO;
