--- conflicted
+++ resolved
@@ -39,18 +39,11 @@
 	unsigned int for_kupdate:1;
 	unsigned int range_cyclic:1;
 	unsigned int for_background:1;
-<<<<<<< HEAD
 
 	struct list_head list;		/* pending work list */
 	struct completion *done;	/* set if the caller waits */
 };
 
-=======
-
-	struct list_head list;		/* pending work list */
-	struct completion *done;	/* set if the caller waits */
-};
-
 /*
  * Include the creation of the trace points after defining the
  * wb_writeback_work structure so that the definition remains local to this
@@ -66,7 +59,6 @@
  */
 int nr_pdflush_threads;
 
->>>>>>> c8f82624
 /**
  * writeback_in_progress - determine whether there is writeback in progress
  * @bdi: the device's backing_dev_info structure.
@@ -82,11 +74,8 @@
 static void bdi_queue_work(struct backing_dev_info *bdi,
 		struct wb_writeback_work *work)
 {
-<<<<<<< HEAD
-=======
 	trace_writeback_queue(bdi, work);
 
->>>>>>> c8f82624
 	spin_lock(&bdi->wb_lock);
 	list_add_tail(&work->list, &bdi->work_list);
 	spin_unlock(&bdi->wb_lock);
@@ -118,15 +107,10 @@
 	 */
 	work = kzalloc(sizeof(*work), GFP_ATOMIC);
 	if (!work) {
-<<<<<<< HEAD
-		if (bdi->wb.task)
-			wake_up_process(bdi->wb.task);
-=======
 		if (bdi->wb.task) {
 			trace_writeback_nowork(bdi);
 			wake_up_process(bdi->wb.task);
 		}
->>>>>>> c8f82624
 		return;
 	}
 
@@ -672,20 +656,14 @@
 		wbc.more_io = 0;
 		wbc.nr_to_write = MAX_WRITEBACK_PAGES;
 		wbc.pages_skipped = 0;
-<<<<<<< HEAD
-=======
 
 		trace_wbc_writeback_start(&wbc, wb->bdi);
->>>>>>> c8f82624
 		if (work->sb)
 			__writeback_inodes_sb(work->sb, wb, &wbc);
 		else
 			writeback_inodes_wb(wb, &wbc);
-<<<<<<< HEAD
-=======
 		trace_wbc_writeback_written(&wbc, wb->bdi);
 
->>>>>>> c8f82624
 		work->nr_pages -= MAX_WRITEBACK_PAGES - wbc.nr_to_write;
 		wrote += MAX_WRITEBACK_PAGES - wbc.nr_to_write;
 
@@ -791,11 +769,8 @@
 		 */
 		if (force_wait)
 			work->sync_mode = WB_SYNC_ALL;
-<<<<<<< HEAD
-=======
 
 		trace_writeback_exec(bdi, work);
->>>>>>> c8f82624
 
 		wrote += wb_writeback(wb, work);
 
