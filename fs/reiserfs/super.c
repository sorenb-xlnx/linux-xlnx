--- conflicted
+++ resolved
@@ -465,19 +465,16 @@
 	struct reiserfs_transaction_handle th;
 	th.t_trans_id = 0;
 
-<<<<<<< HEAD
 	lock_kernel();
-
-	if (s->s_dirt)
-		reiserfs_write_super(s);
-=======
 	/*
 	 * We didn't need to explicitly lock here before, because put_super
 	 * is called with the bkl held.
 	 * Now that we have our own lock, we must explicitly lock.
 	 */
 	reiserfs_write_lock(s);
->>>>>>> cfcb7d05
+
+	if (s->s_dirt)
+		reiserfs_write_super(s);
 
 	/* change file system state to current state if it was mounted with read-write permissions */
 	if (!(s->s_flags & MS_RDONLY)) {
@@ -1317,11 +1314,8 @@
 
 out_ok:
 	replace_mount_options(s, new_opts);
-<<<<<<< HEAD
+	reiserfs_write_unlock(s);
 	unlock_kernel();
-=======
-	reiserfs_write_unlock(s);
->>>>>>> cfcb7d05
 	return 0;
 
 out_err:
