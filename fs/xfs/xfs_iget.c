--- conflicted
+++ resolved
@@ -156,9 +156,6 @@
 	ASSERT(!spin_is_locked(&ip->i_flags_lock));
 	ASSERT(completion_done(&ip->i_flush));
 
-<<<<<<< HEAD
-	call_rcu(&ip->i_vnode.i_rcu, xfs_inode_free_callback);
-=======
 	/*
 	 * Because we use RCU freeing we need to ensure the inode always
 	 * appears to be reclaimed with an invalid inode number when in the
@@ -171,7 +168,6 @@
 	spin_unlock(&ip->i_flags_lock);
 
 	call_rcu(&VFS_I(ip)->i_rcu, xfs_inode_free_callback);
->>>>>>> 63310467
 }
 
 /*
