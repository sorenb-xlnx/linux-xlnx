--- conflicted
+++ resolved
@@ -382,11 +382,7 @@
 	r->l1 = (r->l1 & (xfs_bmbt_rec_base_t)xfs_mask64lo(21)) |
 		  (xfs_bmbt_rec_base_t)(v << 21);
 #else	/* !XFS_BIG_BLKNOS */
-<<<<<<< HEAD
-	if (ISNULLSTARTBLOCK(v)) {
-=======
 	if (isnullstartblock(v)) {
->>>>>>> 9d87c319
 		r->l0 |= (xfs_bmbt_rec_base_t)xfs_mask64lo(9);
 		r->l1 = (xfs_bmbt_rec_base_t)xfs_mask64hi(11) |
 			  ((xfs_bmbt_rec_base_t)v << 21) |
