--- conflicted
+++ resolved
@@ -215,18 +215,8 @@
 			ASSERT(!(args.mp->m_flags & XFS_MOUNT_NOALIGN));
 			args.alignment = args.mp->m_dalign;
 			isaligned = 1;
-<<<<<<< HEAD
-		} else if (xfs_sb_version_hasalign(&args.mp->m_sb) &&
-			   args.mp->m_sb.sb_inoalignmt >=
-			   XFS_B_TO_FSBT(args.mp,
-			  	XFS_INODE_CLUSTER_SIZE(args.mp)))
-				args.alignment = args.mp->m_sb.sb_inoalignmt;
-		else
-			args.alignment = 1;
-=======
 		} else
 			args.alignment = xfs_ialloc_cluster_alignment(&args);
->>>>>>> aed84ca0
 		/*
 		 * Need to figure out where to allocate the inode blocks.
 		 * Ideally they should be spaced out through the a.g.
@@ -259,16 +249,7 @@
 		args.agbno = be32_to_cpu(agi->agi_root);
 		args.fsbno = XFS_AGB_TO_FSB(args.mp,
 				be32_to_cpu(agi->agi_seqno), args.agbno);
-<<<<<<< HEAD
-		if (xfs_sb_version_hasalign(&args.mp->m_sb) &&
-			args.mp->m_sb.sb_inoalignmt >=
-			XFS_B_TO_FSBT(args.mp, XFS_INODE_CLUSTER_SIZE(args.mp)))
-				args.alignment = args.mp->m_sb.sb_inoalignmt;
-		else
-			args.alignment = 1;
-=======
 		args.alignment = xfs_ialloc_cluster_alignment(&args);
->>>>>>> aed84ca0
 		if ((error = xfs_alloc_vextent(&args)))
 			return error;
 	}
