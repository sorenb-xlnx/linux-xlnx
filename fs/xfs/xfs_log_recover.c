/*
 * Copyright (c) 2000-2006 Silicon Graphics, Inc.
 * All Rights Reserved.
 *
 * This program is free software; you can redistribute it and/or
 * modify it under the terms of the GNU General Public License as
 * published by the Free Software Foundation.
 *
 * This program is distributed in the hope that it would be useful,
 * but WITHOUT ANY WARRANTY; without even the implied warranty of
 * MERCHANTABILITY or FITNESS FOR A PARTICULAR PURPOSE.  See the
 * GNU General Public License for more details.
 *
 * You should have received a copy of the GNU General Public License
 * along with this program; if not, write the Free Software Foundation,
 * Inc.,  51 Franklin St, Fifth Floor, Boston, MA  02110-1301  USA
 */
#include "xfs.h"
#include "xfs_fs.h"
#include "xfs_types.h"
#include "xfs_bit.h"
#include "xfs_log.h"
#include "xfs_inum.h"
#include "xfs_trans.h"
#include "xfs_sb.h"
#include "xfs_ag.h"
#include "xfs_mount.h"
#include "xfs_error.h"
#include "xfs_bmap_btree.h"
#include "xfs_alloc_btree.h"
#include "xfs_ialloc_btree.h"
#include "xfs_dinode.h"
#include "xfs_inode.h"
#include "xfs_inode_item.h"
#include "xfs_alloc.h"
#include "xfs_ialloc.h"
#include "xfs_log_priv.h"
#include "xfs_buf_item.h"
#include "xfs_log_recover.h"
#include "xfs_extfree_item.h"
#include "xfs_trans_priv.h"
#include "xfs_quota.h"
#include "xfs_rw.h"
#include "xfs_utils.h"
#include "xfs_trace.h"

STATIC int	xlog_find_zeroed(xlog_t *, xfs_daddr_t *);
STATIC int	xlog_clear_stale_blocks(xlog_t *, xfs_lsn_t);
#if defined(DEBUG)
STATIC void	xlog_recover_check_summary(xlog_t *);
#else
#define	xlog_recover_check_summary(log)
#endif

<<<<<<< HEAD
=======
/*
 * This structure is used during recovery to record the buf log items which
 * have been canceled and should not be replayed.
 */
struct xfs_buf_cancel {
	xfs_daddr_t		bc_blkno;
	uint			bc_len;
	int			bc_refcount;
	struct list_head	bc_list;
};

>>>>>>> 3cbea436
/*
 * Sector aligned buffer routines for buffer create/read/write/access
 */

/*
 * Verify the given count of basic blocks is valid number of blocks
 * to specify for an operation involving the given XFS log buffer.
 * Returns nonzero if the count is valid, 0 otherwise.
 */

static inline int
xlog_buf_bbcount_valid(
	xlog_t		*log,
	int		bbcount)
{
	return bbcount > 0 && bbcount <= log->l_logBBsize;
}

/*
 * Allocate a buffer to hold log data.  The buffer needs to be able
 * to map to a range of nbblks basic blocks at any valid (basic
 * block) offset within the log.
 */
STATIC xfs_buf_t *
xlog_get_bp(
	xlog_t		*log,
	int		nbblks)
{
	if (!xlog_buf_bbcount_valid(log, nbblks)) {
		xlog_warn("XFS: Invalid block length (0x%x) given for buffer",
			nbblks);
		XFS_ERROR_REPORT(__func__, XFS_ERRLEVEL_HIGH, log->l_mp);
		return NULL;
	}

	/*
	 * We do log I/O in units of log sectors (a power-of-2
	 * multiple of the basic block size), so we round up the
	 * requested size to acommodate the basic blocks required
	 * for complete log sectors.
	 *
	 * In addition, the buffer may be used for a non-sector-
	 * aligned block offset, in which case an I/O of the
	 * requested size could extend beyond the end of the
	 * buffer.  If the requested size is only 1 basic block it
	 * will never straddle a sector boundary, so this won't be
	 * an issue.  Nor will this be a problem if the log I/O is
	 * done in basic blocks (sector size 1).  But otherwise we
	 * extend the buffer by one extra log sector to ensure
	 * there's space to accomodate this possiblility.
	 */
	if (nbblks > 1 && log->l_sectBBsize > 1)
		nbblks += log->l_sectBBsize;
	nbblks = round_up(nbblks, log->l_sectBBsize);

	return xfs_buf_get_uncached(log->l_mp->m_logdev_targp,
					BBTOB(nbblks), 0);
}

STATIC void
xlog_put_bp(
	xfs_buf_t	*bp)
{
	xfs_buf_free(bp);
}

/*
 * Return the address of the start of the given block number's data
 * in a log buffer.  The buffer covers a log sector-aligned region.
 */
STATIC xfs_caddr_t
xlog_align(
	xlog_t		*log,
	xfs_daddr_t	blk_no,
	int		nbblks,
	xfs_buf_t	*bp)
{
	xfs_daddr_t	offset = blk_no & ((xfs_daddr_t)log->l_sectBBsize - 1);

	ASSERT(BBTOB(offset + nbblks) <= XFS_BUF_SIZE(bp));
	return XFS_BUF_PTR(bp) + BBTOB(offset);
}


/*
 * nbblks should be uint, but oh well.  Just want to catch that 32-bit length.
 */
STATIC int
xlog_bread_noalign(
	xlog_t		*log,
	xfs_daddr_t	blk_no,
	int		nbblks,
	xfs_buf_t	*bp)
{
	int		error;

	if (!xlog_buf_bbcount_valid(log, nbblks)) {
		xlog_warn("XFS: Invalid block length (0x%x) given for buffer",
			nbblks);
		XFS_ERROR_REPORT(__func__, XFS_ERRLEVEL_HIGH, log->l_mp);
		return EFSCORRUPTED;
	}

	blk_no = round_down(blk_no, log->l_sectBBsize);
	nbblks = round_up(nbblks, log->l_sectBBsize);

	ASSERT(nbblks > 0);
	ASSERT(BBTOB(nbblks) <= XFS_BUF_SIZE(bp));

	XFS_BUF_SET_ADDR(bp, log->l_logBBstart + blk_no);
	XFS_BUF_READ(bp);
	XFS_BUF_BUSY(bp);
	XFS_BUF_SET_COUNT(bp, BBTOB(nbblks));
	XFS_BUF_SET_TARGET(bp, log->l_mp->m_logdev_targp);

	xfsbdstrat(log->l_mp, bp);
	error = xfs_buf_iowait(bp);
	if (error)
		xfs_ioerror_alert("xlog_bread", log->l_mp,
				  bp, XFS_BUF_ADDR(bp));
	return error;
}

STATIC int
xlog_bread(
	xlog_t		*log,
	xfs_daddr_t	blk_no,
	int		nbblks,
	xfs_buf_t	*bp,
	xfs_caddr_t	*offset)
{
	int		error;

	error = xlog_bread_noalign(log, blk_no, nbblks, bp);
	if (error)
		return error;

	*offset = xlog_align(log, blk_no, nbblks, bp);
	return 0;
}

/*
 * Write out the buffer at the given block for the given number of blocks.
 * The buffer is kept locked across the write and is returned locked.
 * This can only be used for synchronous log writes.
 */
STATIC int
xlog_bwrite(
	xlog_t		*log,
	xfs_daddr_t	blk_no,
	int		nbblks,
	xfs_buf_t	*bp)
{
	int		error;

	if (!xlog_buf_bbcount_valid(log, nbblks)) {
		xlog_warn("XFS: Invalid block length (0x%x) given for buffer",
			nbblks);
		XFS_ERROR_REPORT(__func__, XFS_ERRLEVEL_HIGH, log->l_mp);
		return EFSCORRUPTED;
	}

	blk_no = round_down(blk_no, log->l_sectBBsize);
	nbblks = round_up(nbblks, log->l_sectBBsize);

	ASSERT(nbblks > 0);
	ASSERT(BBTOB(nbblks) <= XFS_BUF_SIZE(bp));

	XFS_BUF_SET_ADDR(bp, log->l_logBBstart + blk_no);
	XFS_BUF_ZEROFLAGS(bp);
	XFS_BUF_BUSY(bp);
	XFS_BUF_HOLD(bp);
	XFS_BUF_PSEMA(bp, PRIBIO);
	XFS_BUF_SET_COUNT(bp, BBTOB(nbblks));
	XFS_BUF_SET_TARGET(bp, log->l_mp->m_logdev_targp);

	if ((error = xfs_bwrite(log->l_mp, bp)))
		xfs_ioerror_alert("xlog_bwrite", log->l_mp,
				  bp, XFS_BUF_ADDR(bp));
	return error;
}

#ifdef DEBUG
/*
 * dump debug superblock and log record information
 */
STATIC void
xlog_header_check_dump(
	xfs_mount_t		*mp,
	xlog_rec_header_t	*head)
{
	cmn_err(CE_DEBUG, "%s:  SB : uuid = %pU, fmt = %d\n",
		__func__, &mp->m_sb.sb_uuid, XLOG_FMT);
	cmn_err(CE_DEBUG, "    log : uuid = %pU, fmt = %d\n",
		&head->h_fs_uuid, be32_to_cpu(head->h_fmt));
}
#else
#define xlog_header_check_dump(mp, head)
#endif

/*
 * check log record header for recovery
 */
STATIC int
xlog_header_check_recover(
	xfs_mount_t		*mp,
	xlog_rec_header_t	*head)
{
	ASSERT(be32_to_cpu(head->h_magicno) == XLOG_HEADER_MAGIC_NUM);

	/*
	 * IRIX doesn't write the h_fmt field and leaves it zeroed
	 * (XLOG_FMT_UNKNOWN). This stops us from trying to recover
	 * a dirty log created in IRIX.
	 */
	if (unlikely(be32_to_cpu(head->h_fmt) != XLOG_FMT)) {
		xlog_warn(
	"XFS: dirty log written in incompatible format - can't recover");
		xlog_header_check_dump(mp, head);
		XFS_ERROR_REPORT("xlog_header_check_recover(1)",
				 XFS_ERRLEVEL_HIGH, mp);
		return XFS_ERROR(EFSCORRUPTED);
	} else if (unlikely(!uuid_equal(&mp->m_sb.sb_uuid, &head->h_fs_uuid))) {
		xlog_warn(
	"XFS: dirty log entry has mismatched uuid - can't recover");
		xlog_header_check_dump(mp, head);
		XFS_ERROR_REPORT("xlog_header_check_recover(2)",
				 XFS_ERRLEVEL_HIGH, mp);
		return XFS_ERROR(EFSCORRUPTED);
	}
	return 0;
}

/*
 * read the head block of the log and check the header
 */
STATIC int
xlog_header_check_mount(
	xfs_mount_t		*mp,
	xlog_rec_header_t	*head)
{
	ASSERT(be32_to_cpu(head->h_magicno) == XLOG_HEADER_MAGIC_NUM);

	if (uuid_is_nil(&head->h_fs_uuid)) {
		/*
		 * IRIX doesn't write the h_fs_uuid or h_fmt fields. If
		 * h_fs_uuid is nil, we assume this log was last mounted
		 * by IRIX and continue.
		 */
		xlog_warn("XFS: nil uuid in log - IRIX style log");
	} else if (unlikely(!uuid_equal(&mp->m_sb.sb_uuid, &head->h_fs_uuid))) {
		xlog_warn("XFS: log has mismatched uuid - can't recover");
		xlog_header_check_dump(mp, head);
		XFS_ERROR_REPORT("xlog_header_check_mount",
				 XFS_ERRLEVEL_HIGH, mp);
		return XFS_ERROR(EFSCORRUPTED);
	}
	return 0;
}

STATIC void
xlog_recover_iodone(
	struct xfs_buf	*bp)
{
	if (XFS_BUF_GETERROR(bp)) {
		/*
		 * We're not going to bother about retrying
		 * this during recovery. One strike!
		 */
		xfs_ioerror_alert("xlog_recover_iodone",
					bp->b_target->bt_mount, bp,
					XFS_BUF_ADDR(bp));
		xfs_force_shutdown(bp->b_target->bt_mount,
					SHUTDOWN_META_IO_ERROR);
	}
	XFS_BUF_CLR_IODONE_FUNC(bp);
	xfs_buf_ioend(bp, 0);
}

/*
 * This routine finds (to an approximation) the first block in the physical
 * log which contains the given cycle.  It uses a binary search algorithm.
 * Note that the algorithm can not be perfect because the disk will not
 * necessarily be perfect.
 */
STATIC int
xlog_find_cycle_start(
	xlog_t		*log,
	xfs_buf_t	*bp,
	xfs_daddr_t	first_blk,
	xfs_daddr_t	*last_blk,
	uint		cycle)
{
	xfs_caddr_t	offset;
	xfs_daddr_t	mid_blk;
	xfs_daddr_t	end_blk;
	uint		mid_cycle;
	int		error;

	end_blk = *last_blk;
	mid_blk = BLK_AVG(first_blk, end_blk);
	while (mid_blk != first_blk && mid_blk != end_blk) {
		error = xlog_bread(log, mid_blk, 1, bp, &offset);
		if (error)
			return error;
		mid_cycle = xlog_get_cycle(offset);
		if (mid_cycle == cycle)
			end_blk = mid_blk;   /* last_half_cycle == mid_cycle */
		else
			first_blk = mid_blk; /* first_half_cycle == mid_cycle */
		mid_blk = BLK_AVG(first_blk, end_blk);
	}
	ASSERT((mid_blk == first_blk && mid_blk+1 == end_blk) ||
	       (mid_blk == end_blk && mid_blk-1 == first_blk));

	*last_blk = end_blk;

	return 0;
}

/*
 * Check that a range of blocks does not contain stop_on_cycle_no.
 * Fill in *new_blk with the block offset where such a block is
 * found, or with -1 (an invalid block number) if there is no such
 * block in the range.  The scan needs to occur from front to back
 * and the pointer into the region must be updated since a later
 * routine will need to perform another test.
 */
STATIC int
xlog_find_verify_cycle(
	xlog_t		*log,
	xfs_daddr_t	start_blk,
	int		nbblks,
	uint		stop_on_cycle_no,
	xfs_daddr_t	*new_blk)
{
	xfs_daddr_t	i, j;
	uint		cycle;
	xfs_buf_t	*bp;
	xfs_daddr_t	bufblks;
	xfs_caddr_t	buf = NULL;
	int		error = 0;

	/*
	 * Greedily allocate a buffer big enough to handle the full
	 * range of basic blocks we'll be examining.  If that fails,
	 * try a smaller size.  We need to be able to read at least
	 * a log sector, or we're out of luck.
	 */
	bufblks = 1 << ffs(nbblks);
	while (!(bp = xlog_get_bp(log, bufblks))) {
		bufblks >>= 1;
		if (bufblks < log->l_sectBBsize)
			return ENOMEM;
	}

	for (i = start_blk; i < start_blk + nbblks; i += bufblks) {
		int	bcount;

		bcount = min(bufblks, (start_blk + nbblks - i));

		error = xlog_bread(log, i, bcount, bp, &buf);
		if (error)
			goto out;

		for (j = 0; j < bcount; j++) {
			cycle = xlog_get_cycle(buf);
			if (cycle == stop_on_cycle_no) {
				*new_blk = i+j;
				goto out;
			}

			buf += BBSIZE;
		}
	}

	*new_blk = -1;

out:
	xlog_put_bp(bp);
	return error;
}

/*
 * Potentially backup over partial log record write.
 *
 * In the typical case, last_blk is the number of the block directly after
 * a good log record.  Therefore, we subtract one to get the block number
 * of the last block in the given buffer.  extra_bblks contains the number
 * of blocks we would have read on a previous read.  This happens when the
 * last log record is split over the end of the physical log.
 *
 * extra_bblks is the number of blocks potentially verified on a previous
 * call to this routine.
 */
STATIC int
xlog_find_verify_log_record(
	xlog_t			*log,
	xfs_daddr_t		start_blk,
	xfs_daddr_t		*last_blk,
	int			extra_bblks)
{
	xfs_daddr_t		i;
	xfs_buf_t		*bp;
	xfs_caddr_t		offset = NULL;
	xlog_rec_header_t	*head = NULL;
	int			error = 0;
	int			smallmem = 0;
	int			num_blks = *last_blk - start_blk;
	int			xhdrs;

	ASSERT(start_blk != 0 || *last_blk != start_blk);

	if (!(bp = xlog_get_bp(log, num_blks))) {
		if (!(bp = xlog_get_bp(log, 1)))
			return ENOMEM;
		smallmem = 1;
	} else {
		error = xlog_bread(log, start_blk, num_blks, bp, &offset);
		if (error)
			goto out;
		offset += ((num_blks - 1) << BBSHIFT);
	}

	for (i = (*last_blk) - 1; i >= 0; i--) {
		if (i < start_blk) {
			/* valid log record not found */
			xlog_warn(
		"XFS: Log inconsistent (didn't find previous header)");
			ASSERT(0);
			error = XFS_ERROR(EIO);
			goto out;
		}

		if (smallmem) {
			error = xlog_bread(log, i, 1, bp, &offset);
			if (error)
				goto out;
		}

		head = (xlog_rec_header_t *)offset;

		if (XLOG_HEADER_MAGIC_NUM == be32_to_cpu(head->h_magicno))
			break;

		if (!smallmem)
			offset -= BBSIZE;
	}

	/*
	 * We hit the beginning of the physical log & still no header.  Return
	 * to caller.  If caller can handle a return of -1, then this routine
	 * will be called again for the end of the physical log.
	 */
	if (i == -1) {
		error = -1;
		goto out;
	}

	/*
	 * We have the final block of the good log (the first block
	 * of the log record _before_ the head. So we check the uuid.
	 */
	if ((error = xlog_header_check_mount(log->l_mp, head)))
		goto out;

	/*
	 * We may have found a log record header before we expected one.
	 * last_blk will be the 1st block # with a given cycle #.  We may end
	 * up reading an entire log record.  In this case, we don't want to
	 * reset last_blk.  Only when last_blk points in the middle of a log
	 * record do we update last_blk.
	 */
	if (xfs_sb_version_haslogv2(&log->l_mp->m_sb)) {
		uint	h_size = be32_to_cpu(head->h_size);

		xhdrs = h_size / XLOG_HEADER_CYCLE_SIZE;
		if (h_size % XLOG_HEADER_CYCLE_SIZE)
			xhdrs++;
	} else {
		xhdrs = 1;
	}

	if (*last_blk - i + extra_bblks !=
	    BTOBB(be32_to_cpu(head->h_len)) + xhdrs)
		*last_blk = i;

out:
	xlog_put_bp(bp);
	return error;
}

/*
 * Head is defined to be the point of the log where the next log write
 * write could go.  This means that incomplete LR writes at the end are
 * eliminated when calculating the head.  We aren't guaranteed that previous
 * LR have complete transactions.  We only know that a cycle number of
 * current cycle number -1 won't be present in the log if we start writing
 * from our current block number.
 *
 * last_blk contains the block number of the first block with a given
 * cycle number.
 *
 * Return: zero if normal, non-zero if error.
 */
STATIC int
xlog_find_head(
	xlog_t 		*log,
	xfs_daddr_t	*return_head_blk)
{
	xfs_buf_t	*bp;
	xfs_caddr_t	offset;
	xfs_daddr_t	new_blk, first_blk, start_blk, last_blk, head_blk;
	int		num_scan_bblks;
	uint		first_half_cycle, last_half_cycle;
	uint		stop_on_cycle;
	int		error, log_bbnum = log->l_logBBsize;

	/* Is the end of the log device zeroed? */
	if ((error = xlog_find_zeroed(log, &first_blk)) == -1) {
		*return_head_blk = first_blk;

		/* Is the whole lot zeroed? */
		if (!first_blk) {
			/* Linux XFS shouldn't generate totally zeroed logs -
			 * mkfs etc write a dummy unmount record to a fresh
			 * log so we can store the uuid in there
			 */
			xlog_warn("XFS: totally zeroed log");
		}

		return 0;
	} else if (error) {
		xlog_warn("XFS: empty log check failed");
		return error;
	}

	first_blk = 0;			/* get cycle # of 1st block */
	bp = xlog_get_bp(log, 1);
	if (!bp)
		return ENOMEM;

	error = xlog_bread(log, 0, 1, bp, &offset);
	if (error)
		goto bp_err;

	first_half_cycle = xlog_get_cycle(offset);

	last_blk = head_blk = log_bbnum - 1;	/* get cycle # of last block */
	error = xlog_bread(log, last_blk, 1, bp, &offset);
	if (error)
		goto bp_err;

	last_half_cycle = xlog_get_cycle(offset);
	ASSERT(last_half_cycle != 0);

	/*
	 * If the 1st half cycle number is equal to the last half cycle number,
	 * then the entire log is stamped with the same cycle number.  In this
	 * case, head_blk can't be set to zero (which makes sense).  The below
	 * math doesn't work out properly with head_blk equal to zero.  Instead,
	 * we set it to log_bbnum which is an invalid block number, but this
	 * value makes the math correct.  If head_blk doesn't changed through
	 * all the tests below, *head_blk is set to zero at the very end rather
	 * than log_bbnum.  In a sense, log_bbnum and zero are the same block
	 * in a circular file.
	 */
	if (first_half_cycle == last_half_cycle) {
		/*
		 * In this case we believe that the entire log should have
		 * cycle number last_half_cycle.  We need to scan backwards
		 * from the end verifying that there are no holes still
		 * containing last_half_cycle - 1.  If we find such a hole,
		 * then the start of that hole will be the new head.  The
		 * simple case looks like
		 *        x | x ... | x - 1 | x
		 * Another case that fits this picture would be
		 *        x | x + 1 | x ... | x
		 * In this case the head really is somewhere at the end of the
		 * log, as one of the latest writes at the beginning was
		 * incomplete.
		 * One more case is
		 *        x | x + 1 | x ... | x - 1 | x
		 * This is really the combination of the above two cases, and
		 * the head has to end up at the start of the x-1 hole at the
		 * end of the log.
		 *
		 * In the 256k log case, we will read from the beginning to the
		 * end of the log and search for cycle numbers equal to x-1.
		 * We don't worry about the x+1 blocks that we encounter,
		 * because we know that they cannot be the head since the log
		 * started with x.
		 */
		head_blk = log_bbnum;
		stop_on_cycle = last_half_cycle - 1;
	} else {
		/*
		 * In this case we want to find the first block with cycle
		 * number matching last_half_cycle.  We expect the log to be
		 * some variation on
		 *        x + 1 ... | x ... | x
		 * The first block with cycle number x (last_half_cycle) will
		 * be where the new head belongs.  First we do a binary search
		 * for the first occurrence of last_half_cycle.  The binary
		 * search may not be totally accurate, so then we scan back
		 * from there looking for occurrences of last_half_cycle before
		 * us.  If that backwards scan wraps around the beginning of
		 * the log, then we look for occurrences of last_half_cycle - 1
		 * at the end of the log.  The cases we're looking for look
		 * like
		 *                               v binary search stopped here
		 *        x + 1 ... | x | x + 1 | x ... | x
		 *                   ^ but we want to locate this spot
		 * or
		 *        <---------> less than scan distance
		 *        x + 1 ... | x ... | x - 1 | x
		 *                           ^ we want to locate this spot
		 */
		stop_on_cycle = last_half_cycle;
		if ((error = xlog_find_cycle_start(log, bp, first_blk,
						&head_blk, last_half_cycle)))
			goto bp_err;
	}

	/*
	 * Now validate the answer.  Scan back some number of maximum possible
	 * blocks and make sure each one has the expected cycle number.  The
	 * maximum is determined by the total possible amount of buffering
	 * in the in-core log.  The following number can be made tighter if
	 * we actually look at the block size of the filesystem.
	 */
	num_scan_bblks = XLOG_TOTAL_REC_SHIFT(log);
	if (head_blk >= num_scan_bblks) {
		/*
		 * We are guaranteed that the entire check can be performed
		 * in one buffer.
		 */
		start_blk = head_blk - num_scan_bblks;
		if ((error = xlog_find_verify_cycle(log,
						start_blk, num_scan_bblks,
						stop_on_cycle, &new_blk)))
			goto bp_err;
		if (new_blk != -1)
			head_blk = new_blk;
	} else {		/* need to read 2 parts of log */
		/*
		 * We are going to scan backwards in the log in two parts.
		 * First we scan the physical end of the log.  In this part
		 * of the log, we are looking for blocks with cycle number
		 * last_half_cycle - 1.
		 * If we find one, then we know that the log starts there, as
		 * we've found a hole that didn't get written in going around
		 * the end of the physical log.  The simple case for this is
		 *        x + 1 ... | x ... | x - 1 | x
		 *        <---------> less than scan distance
		 * If all of the blocks at the end of the log have cycle number
		 * last_half_cycle, then we check the blocks at the start of
		 * the log looking for occurrences of last_half_cycle.  If we
		 * find one, then our current estimate for the location of the
		 * first occurrence of last_half_cycle is wrong and we move
		 * back to the hole we've found.  This case looks like
		 *        x + 1 ... | x | x + 1 | x ...
		 *                               ^ binary search stopped here
		 * Another case we need to handle that only occurs in 256k
		 * logs is
		 *        x + 1 ... | x ... | x+1 | x ...
		 *                   ^ binary search stops here
		 * In a 256k log, the scan at the end of the log will see the
		 * x + 1 blocks.  We need to skip past those since that is
		 * certainly not the head of the log.  By searching for
		 * last_half_cycle-1 we accomplish that.
		 */
		ASSERT(head_blk <= INT_MAX &&
			(xfs_daddr_t) num_scan_bblks >= head_blk);
		start_blk = log_bbnum - (num_scan_bblks - head_blk);
		if ((error = xlog_find_verify_cycle(log, start_blk,
					num_scan_bblks - (int)head_blk,
					(stop_on_cycle - 1), &new_blk)))
			goto bp_err;
		if (new_blk != -1) {
			head_blk = new_blk;
			goto validate_head;
		}

		/*
		 * Scan beginning of log now.  The last part of the physical
		 * log is good.  This scan needs to verify that it doesn't find
		 * the last_half_cycle.
		 */
		start_blk = 0;
		ASSERT(head_blk <= INT_MAX);
		if ((error = xlog_find_verify_cycle(log,
					start_blk, (int)head_blk,
					stop_on_cycle, &new_blk)))
			goto bp_err;
		if (new_blk != -1)
			head_blk = new_blk;
	}

validate_head:
	/*
	 * Now we need to make sure head_blk is not pointing to a block in
	 * the middle of a log record.
	 */
	num_scan_bblks = XLOG_REC_SHIFT(log);
	if (head_blk >= num_scan_bblks) {
		start_blk = head_blk - num_scan_bblks; /* don't read head_blk */

		/* start ptr at last block ptr before head_blk */
		if ((error = xlog_find_verify_log_record(log, start_blk,
							&head_blk, 0)) == -1) {
			error = XFS_ERROR(EIO);
			goto bp_err;
		} else if (error)
			goto bp_err;
	} else {
		start_blk = 0;
		ASSERT(head_blk <= INT_MAX);
		if ((error = xlog_find_verify_log_record(log, start_blk,
							&head_blk, 0)) == -1) {
			/* We hit the beginning of the log during our search */
			start_blk = log_bbnum - (num_scan_bblks - head_blk);
			new_blk = log_bbnum;
			ASSERT(start_blk <= INT_MAX &&
				(xfs_daddr_t) log_bbnum-start_blk >= 0);
			ASSERT(head_blk <= INT_MAX);
			if ((error = xlog_find_verify_log_record(log,
							start_blk, &new_blk,
							(int)head_blk)) == -1) {
				error = XFS_ERROR(EIO);
				goto bp_err;
			} else if (error)
				goto bp_err;
			if (new_blk != log_bbnum)
				head_blk = new_blk;
		} else if (error)
			goto bp_err;
	}

	xlog_put_bp(bp);
	if (head_blk == log_bbnum)
		*return_head_blk = 0;
	else
		*return_head_blk = head_blk;
	/*
	 * When returning here, we have a good block number.  Bad block
	 * means that during a previous crash, we didn't have a clean break
	 * from cycle number N to cycle number N-1.  In this case, we need
	 * to find the first block with cycle number N-1.
	 */
	return 0;

 bp_err:
	xlog_put_bp(bp);

	if (error)
	    xlog_warn("XFS: failed to find log head");
	return error;
}

/*
 * Find the sync block number or the tail of the log.
 *
 * This will be the block number of the last record to have its
 * associated buffers synced to disk.  Every log record header has
 * a sync lsn embedded in it.  LSNs hold block numbers, so it is easy
 * to get a sync block number.  The only concern is to figure out which
 * log record header to believe.
 *
 * The following algorithm uses the log record header with the largest
 * lsn.  The entire log record does not need to be valid.  We only care
 * that the header is valid.
 *
 * We could speed up search by using current head_blk buffer, but it is not
 * available.
 */
STATIC int
xlog_find_tail(
	xlog_t			*log,
	xfs_daddr_t		*head_blk,
	xfs_daddr_t		*tail_blk)
{
	xlog_rec_header_t	*rhead;
	xlog_op_header_t	*op_head;
	xfs_caddr_t		offset = NULL;
	xfs_buf_t		*bp;
	int			error, i, found;
	xfs_daddr_t		umount_data_blk;
	xfs_daddr_t		after_umount_blk;
	xfs_lsn_t		tail_lsn;
	int			hblks;

	found = 0;

	/*
	 * Find previous log record
	 */
	if ((error = xlog_find_head(log, head_blk)))
		return error;

	bp = xlog_get_bp(log, 1);
	if (!bp)
		return ENOMEM;
	if (*head_blk == 0) {				/* special case */
		error = xlog_bread(log, 0, 1, bp, &offset);
		if (error)
			goto done;

		if (xlog_get_cycle(offset) == 0) {
			*tail_blk = 0;
			/* leave all other log inited values alone */
			goto done;
		}
	}

	/*
	 * Search backwards looking for log record header block
	 */
	ASSERT(*head_blk < INT_MAX);
	for (i = (int)(*head_blk) - 1; i >= 0; i--) {
		error = xlog_bread(log, i, 1, bp, &offset);
		if (error)
			goto done;

		if (XLOG_HEADER_MAGIC_NUM == be32_to_cpu(*(__be32 *)offset)) {
			found = 1;
			break;
		}
	}
	/*
	 * If we haven't found the log record header block, start looking
	 * again from the end of the physical log.  XXXmiken: There should be
	 * a check here to make sure we didn't search more than N blocks in
	 * the previous code.
	 */
	if (!found) {
		for (i = log->l_logBBsize - 1; i >= (int)(*head_blk); i--) {
			error = xlog_bread(log, i, 1, bp, &offset);
			if (error)
				goto done;

			if (XLOG_HEADER_MAGIC_NUM ==
			    be32_to_cpu(*(__be32 *)offset)) {
				found = 2;
				break;
			}
		}
	}
	if (!found) {
		xlog_warn("XFS: xlog_find_tail: couldn't find sync record");
		ASSERT(0);
		return XFS_ERROR(EIO);
	}

	/* find blk_no of tail of log */
	rhead = (xlog_rec_header_t *)offset;
	*tail_blk = BLOCK_LSN(be64_to_cpu(rhead->h_tail_lsn));

	/*
	 * Reset log values according to the state of the log when we
	 * crashed.  In the case where head_blk == 0, we bump curr_cycle
	 * one because the next write starts a new cycle rather than
	 * continuing the cycle of the last good log record.  At this
	 * point we have guaranteed that all partial log records have been
	 * accounted for.  Therefore, we know that the last good log record
	 * written was complete and ended exactly on the end boundary
	 * of the physical log.
	 */
	log->l_prev_block = i;
	log->l_curr_block = (int)*head_blk;
	log->l_curr_cycle = be32_to_cpu(rhead->h_cycle);
	if (found == 2)
		log->l_curr_cycle++;
	atomic64_set(&log->l_tail_lsn, be64_to_cpu(rhead->h_tail_lsn));
	atomic64_set(&log->l_last_sync_lsn, be64_to_cpu(rhead->h_lsn));
	xlog_assign_grant_head(&log->l_grant_reserve_head, log->l_curr_cycle,
					BBTOB(log->l_curr_block));
	xlog_assign_grant_head(&log->l_grant_write_head, log->l_curr_cycle,
					BBTOB(log->l_curr_block));

	/*
	 * Look for unmount record.  If we find it, then we know there
	 * was a clean unmount.  Since 'i' could be the last block in
	 * the physical log, we convert to a log block before comparing
	 * to the head_blk.
	 *
	 * Save the current tail lsn to use to pass to
	 * xlog_clear_stale_blocks() below.  We won't want to clear the
	 * unmount record if there is one, so we pass the lsn of the
	 * unmount record rather than the block after it.
	 */
	if (xfs_sb_version_haslogv2(&log->l_mp->m_sb)) {
		int	h_size = be32_to_cpu(rhead->h_size);
		int	h_version = be32_to_cpu(rhead->h_version);

		if ((h_version & XLOG_VERSION_2) &&
		    (h_size > XLOG_HEADER_CYCLE_SIZE)) {
			hblks = h_size / XLOG_HEADER_CYCLE_SIZE;
			if (h_size % XLOG_HEADER_CYCLE_SIZE)
				hblks++;
		} else {
			hblks = 1;
		}
	} else {
		hblks = 1;
	}
	after_umount_blk = (i + hblks + (int)
		BTOBB(be32_to_cpu(rhead->h_len))) % log->l_logBBsize;
	tail_lsn = atomic64_read(&log->l_tail_lsn);
	if (*head_blk == after_umount_blk &&
	    be32_to_cpu(rhead->h_num_logops) == 1) {
		umount_data_blk = (i + hblks) % log->l_logBBsize;
		error = xlog_bread(log, umount_data_blk, 1, bp, &offset);
		if (error)
			goto done;

		op_head = (xlog_op_header_t *)offset;
		if (op_head->oh_flags & XLOG_UNMOUNT_TRANS) {
			/*
			 * Set tail and last sync so that newly written
			 * log records will point recovery to after the
			 * current unmount record.
			 */
			xlog_assign_atomic_lsn(&log->l_tail_lsn,
					log->l_curr_cycle, after_umount_blk);
			xlog_assign_atomic_lsn(&log->l_last_sync_lsn,
					log->l_curr_cycle, after_umount_blk);
			*tail_blk = after_umount_blk;

			/*
			 * Note that the unmount was clean. If the unmount
			 * was not clean, we need to know this to rebuild the
			 * superblock counters from the perag headers if we
			 * have a filesystem using non-persistent counters.
			 */
			log->l_mp->m_flags |= XFS_MOUNT_WAS_CLEAN;
		}
	}

	/*
	 * Make sure that there are no blocks in front of the head
	 * with the same cycle number as the head.  This can happen
	 * because we allow multiple outstanding log writes concurrently,
	 * and the later writes might make it out before earlier ones.
	 *
	 * We use the lsn from before modifying it so that we'll never
	 * overwrite the unmount record after a clean unmount.
	 *
	 * Do this only if we are going to recover the filesystem
	 *
	 * NOTE: This used to say "if (!readonly)"
	 * However on Linux, we can & do recover a read-only filesystem.
	 * We only skip recovery if NORECOVERY is specified on mount,
	 * in which case we would not be here.
	 *
	 * But... if the -device- itself is readonly, just skip this.
	 * We can't recover this device anyway, so it won't matter.
	 */
	if (!xfs_readonly_buftarg(log->l_mp->m_logdev_targp))
		error = xlog_clear_stale_blocks(log, tail_lsn);

done:
	xlog_put_bp(bp);

	if (error)
		xlog_warn("XFS: failed to locate log tail");
	return error;
}

/*
 * Is the log zeroed at all?
 *
 * The last binary search should be changed to perform an X block read
 * once X becomes small enough.  You can then search linearly through
 * the X blocks.  This will cut down on the number of reads we need to do.
 *
 * If the log is partially zeroed, this routine will pass back the blkno
 * of the first block with cycle number 0.  It won't have a complete LR
 * preceding it.
 *
 * Return:
 *	0  => the log is completely written to
 *	-1 => use *blk_no as the first block of the log
 *	>0 => error has occurred
 */
STATIC int
xlog_find_zeroed(
	xlog_t		*log,
	xfs_daddr_t	*blk_no)
{
	xfs_buf_t	*bp;
	xfs_caddr_t	offset;
	uint	        first_cycle, last_cycle;
	xfs_daddr_t	new_blk, last_blk, start_blk;
	xfs_daddr_t     num_scan_bblks;
	int	        error, log_bbnum = log->l_logBBsize;

	*blk_no = 0;

	/* check totally zeroed log */
	bp = xlog_get_bp(log, 1);
	if (!bp)
		return ENOMEM;
	error = xlog_bread(log, 0, 1, bp, &offset);
	if (error)
		goto bp_err;

	first_cycle = xlog_get_cycle(offset);
	if (first_cycle == 0) {		/* completely zeroed log */
		*blk_no = 0;
		xlog_put_bp(bp);
		return -1;
	}

	/* check partially zeroed log */
	error = xlog_bread(log, log_bbnum-1, 1, bp, &offset);
	if (error)
		goto bp_err;

	last_cycle = xlog_get_cycle(offset);
	if (last_cycle != 0) {		/* log completely written to */
		xlog_put_bp(bp);
		return 0;
	} else if (first_cycle != 1) {
		/*
		 * If the cycle of the last block is zero, the cycle of
		 * the first block must be 1. If it's not, maybe we're
		 * not looking at a log... Bail out.
		 */
		xlog_warn("XFS: Log inconsistent or not a log (last==0, first!=1)");
		return XFS_ERROR(EINVAL);
	}

	/* we have a partially zeroed log */
	last_blk = log_bbnum-1;
	if ((error = xlog_find_cycle_start(log, bp, 0, &last_blk, 0)))
		goto bp_err;

	/*
	 * Validate the answer.  Because there is no way to guarantee that
	 * the entire log is made up of log records which are the same size,
	 * we scan over the defined maximum blocks.  At this point, the maximum
	 * is not chosen to mean anything special.   XXXmiken
	 */
	num_scan_bblks = XLOG_TOTAL_REC_SHIFT(log);
	ASSERT(num_scan_bblks <= INT_MAX);

	if (last_blk < num_scan_bblks)
		num_scan_bblks = last_blk;
	start_blk = last_blk - num_scan_bblks;

	/*
	 * We search for any instances of cycle number 0 that occur before
	 * our current estimate of the head.  What we're trying to detect is
	 *        1 ... | 0 | 1 | 0...
	 *                       ^ binary search ends here
	 */
	if ((error = xlog_find_verify_cycle(log, start_blk,
					 (int)num_scan_bblks, 0, &new_blk)))
		goto bp_err;
	if (new_blk != -1)
		last_blk = new_blk;

	/*
	 * Potentially backup over partial log record write.  We don't need
	 * to search the end of the log because we know it is zero.
	 */
	if ((error = xlog_find_verify_log_record(log, start_blk,
				&last_blk, 0)) == -1) {
	    error = XFS_ERROR(EIO);
	    goto bp_err;
	} else if (error)
	    goto bp_err;

	*blk_no = last_blk;
bp_err:
	xlog_put_bp(bp);
	if (error)
		return error;
	return -1;
}

/*
 * These are simple subroutines used by xlog_clear_stale_blocks() below
 * to initialize a buffer full of empty log record headers and write
 * them into the log.
 */
STATIC void
xlog_add_record(
	xlog_t			*log,
	xfs_caddr_t		buf,
	int			cycle,
	int			block,
	int			tail_cycle,
	int			tail_block)
{
	xlog_rec_header_t	*recp = (xlog_rec_header_t *)buf;

	memset(buf, 0, BBSIZE);
	recp->h_magicno = cpu_to_be32(XLOG_HEADER_MAGIC_NUM);
	recp->h_cycle = cpu_to_be32(cycle);
	recp->h_version = cpu_to_be32(
			xfs_sb_version_haslogv2(&log->l_mp->m_sb) ? 2 : 1);
	recp->h_lsn = cpu_to_be64(xlog_assign_lsn(cycle, block));
	recp->h_tail_lsn = cpu_to_be64(xlog_assign_lsn(tail_cycle, tail_block));
	recp->h_fmt = cpu_to_be32(XLOG_FMT);
	memcpy(&recp->h_fs_uuid, &log->l_mp->m_sb.sb_uuid, sizeof(uuid_t));
}

STATIC int
xlog_write_log_records(
	xlog_t		*log,
	int		cycle,
	int		start_block,
	int		blocks,
	int		tail_cycle,
	int		tail_block)
{
	xfs_caddr_t	offset;
	xfs_buf_t	*bp;
	int		balign, ealign;
	int		sectbb = log->l_sectBBsize;
	int		end_block = start_block + blocks;
	int		bufblks;
	int		error = 0;
	int		i, j = 0;

	/*
	 * Greedily allocate a buffer big enough to handle the full
	 * range of basic blocks to be written.  If that fails, try
	 * a smaller size.  We need to be able to write at least a
	 * log sector, or we're out of luck.
	 */
	bufblks = 1 << ffs(blocks);
	while (!(bp = xlog_get_bp(log, bufblks))) {
		bufblks >>= 1;
		if (bufblks < sectbb)
			return ENOMEM;
	}

	/* We may need to do a read at the start to fill in part of
	 * the buffer in the starting sector not covered by the first
	 * write below.
	 */
	balign = round_down(start_block, sectbb);
	if (balign != start_block) {
		error = xlog_bread_noalign(log, start_block, 1, bp);
		if (error)
			goto out_put_bp;

		j = start_block - balign;
	}

	for (i = start_block; i < end_block; i += bufblks) {
		int		bcount, endcount;

		bcount = min(bufblks, end_block - start_block);
		endcount = bcount - j;

		/* We may need to do a read at the end to fill in part of
		 * the buffer in the final sector not covered by the write.
		 * If this is the same sector as the above read, skip it.
		 */
		ealign = round_down(end_block, sectbb);
		if (j == 0 && (start_block + endcount > ealign)) {
			offset = XFS_BUF_PTR(bp);
			balign = BBTOB(ealign - start_block);
			error = XFS_BUF_SET_PTR(bp, offset + balign,
						BBTOB(sectbb));
			if (error)
				break;

			error = xlog_bread_noalign(log, ealign, sectbb, bp);
			if (error)
				break;

			error = XFS_BUF_SET_PTR(bp, offset, bufblks);
			if (error)
				break;
		}

		offset = xlog_align(log, start_block, endcount, bp);
		for (; j < endcount; j++) {
			xlog_add_record(log, offset, cycle, i+j,
					tail_cycle, tail_block);
			offset += BBSIZE;
		}
		error = xlog_bwrite(log, start_block, endcount, bp);
		if (error)
			break;
		start_block += endcount;
		j = 0;
	}

 out_put_bp:
	xlog_put_bp(bp);
	return error;
}

/*
 * This routine is called to blow away any incomplete log writes out
 * in front of the log head.  We do this so that we won't become confused
 * if we come up, write only a little bit more, and then crash again.
 * If we leave the partial log records out there, this situation could
 * cause us to think those partial writes are valid blocks since they
 * have the current cycle number.  We get rid of them by overwriting them
 * with empty log records with the old cycle number rather than the
 * current one.
 *
 * The tail lsn is passed in rather than taken from
 * the log so that we will not write over the unmount record after a
 * clean unmount in a 512 block log.  Doing so would leave the log without
 * any valid log records in it until a new one was written.  If we crashed
 * during that time we would not be able to recover.
 */
STATIC int
xlog_clear_stale_blocks(
	xlog_t		*log,
	xfs_lsn_t	tail_lsn)
{
	int		tail_cycle, head_cycle;
	int		tail_block, head_block;
	int		tail_distance, max_distance;
	int		distance;
	int		error;

	tail_cycle = CYCLE_LSN(tail_lsn);
	tail_block = BLOCK_LSN(tail_lsn);
	head_cycle = log->l_curr_cycle;
	head_block = log->l_curr_block;

	/*
	 * Figure out the distance between the new head of the log
	 * and the tail.  We want to write over any blocks beyond the
	 * head that we may have written just before the crash, but
	 * we don't want to overwrite the tail of the log.
	 */
	if (head_cycle == tail_cycle) {
		/*
		 * The tail is behind the head in the physical log,
		 * so the distance from the head to the tail is the
		 * distance from the head to the end of the log plus
		 * the distance from the beginning of the log to the
		 * tail.
		 */
		if (unlikely(head_block < tail_block || head_block >= log->l_logBBsize)) {
			XFS_ERROR_REPORT("xlog_clear_stale_blocks(1)",
					 XFS_ERRLEVEL_LOW, log->l_mp);
			return XFS_ERROR(EFSCORRUPTED);
		}
		tail_distance = tail_block + (log->l_logBBsize - head_block);
	} else {
		/*
		 * The head is behind the tail in the physical log,
		 * so the distance from the head to the tail is just
		 * the tail block minus the head block.
		 */
		if (unlikely(head_block >= tail_block || head_cycle != (tail_cycle + 1))){
			XFS_ERROR_REPORT("xlog_clear_stale_blocks(2)",
					 XFS_ERRLEVEL_LOW, log->l_mp);
			return XFS_ERROR(EFSCORRUPTED);
		}
		tail_distance = tail_block - head_block;
	}

	/*
	 * If the head is right up against the tail, we can't clear
	 * anything.
	 */
	if (tail_distance <= 0) {
		ASSERT(tail_distance == 0);
		return 0;
	}

	max_distance = XLOG_TOTAL_REC_SHIFT(log);
	/*
	 * Take the smaller of the maximum amount of outstanding I/O
	 * we could have and the distance to the tail to clear out.
	 * We take the smaller so that we don't overwrite the tail and
	 * we don't waste all day writing from the head to the tail
	 * for no reason.
	 */
	max_distance = MIN(max_distance, tail_distance);

	if ((head_block + max_distance) <= log->l_logBBsize) {
		/*
		 * We can stomp all the blocks we need to without
		 * wrapping around the end of the log.  Just do it
		 * in a single write.  Use the cycle number of the
		 * current cycle minus one so that the log will look like:
		 *     n ... | n - 1 ...
		 */
		error = xlog_write_log_records(log, (head_cycle - 1),
				head_block, max_distance, tail_cycle,
				tail_block);
		if (error)
			return error;
	} else {
		/*
		 * We need to wrap around the end of the physical log in
		 * order to clear all the blocks.  Do it in two separate
		 * I/Os.  The first write should be from the head to the
		 * end of the physical log, and it should use the current
		 * cycle number minus one just like above.
		 */
		distance = log->l_logBBsize - head_block;
		error = xlog_write_log_records(log, (head_cycle - 1),
				head_block, distance, tail_cycle,
				tail_block);

		if (error)
			return error;

		/*
		 * Now write the blocks at the start of the physical log.
		 * This writes the remainder of the blocks we want to clear.
		 * It uses the current cycle number since we're now on the
		 * same cycle as the head so that we get:
		 *    n ... n ... | n - 1 ...
		 *    ^^^^^ blocks we're writing
		 */
		distance = max_distance - (log->l_logBBsize - head_block);
		error = xlog_write_log_records(log, head_cycle, 0, distance,
				tail_cycle, tail_block);
		if (error)
			return error;
	}

	return 0;
}

/******************************************************************************
 *
 *		Log recover routines
 *
 ******************************************************************************
 */

STATIC xlog_recover_t *
xlog_recover_find_tid(
	struct hlist_head	*head,
	xlog_tid_t		tid)
{
	xlog_recover_t		*trans;
	struct hlist_node	*n;

	hlist_for_each_entry(trans, n, head, r_list) {
		if (trans->r_log_tid == tid)
			return trans;
	}
	return NULL;
}

STATIC void
xlog_recover_new_tid(
	struct hlist_head	*head,
	xlog_tid_t		tid,
	xfs_lsn_t		lsn)
{
	xlog_recover_t		*trans;

	trans = kmem_zalloc(sizeof(xlog_recover_t), KM_SLEEP);
	trans->r_log_tid   = tid;
	trans->r_lsn	   = lsn;
	INIT_LIST_HEAD(&trans->r_itemq);

	INIT_HLIST_NODE(&trans->r_list);
	hlist_add_head(&trans->r_list, head);
}

STATIC void
xlog_recover_add_item(
	struct list_head	*head)
{
	xlog_recover_item_t	*item;

	item = kmem_zalloc(sizeof(xlog_recover_item_t), KM_SLEEP);
	INIT_LIST_HEAD(&item->ri_list);
	list_add_tail(&item->ri_list, head);
}

STATIC int
xlog_recover_add_to_cont_trans(
	struct log		*log,
	xlog_recover_t		*trans,
	xfs_caddr_t		dp,
	int			len)
{
	xlog_recover_item_t	*item;
	xfs_caddr_t		ptr, old_ptr;
	int			old_len;

	if (list_empty(&trans->r_itemq)) {
		/* finish copying rest of trans header */
		xlog_recover_add_item(&trans->r_itemq);
		ptr = (xfs_caddr_t) &trans->r_theader +
				sizeof(xfs_trans_header_t) - len;
		memcpy(ptr, dp, len); /* d, s, l */
		return 0;
	}
	/* take the tail entry */
	item = list_entry(trans->r_itemq.prev, xlog_recover_item_t, ri_list);

	old_ptr = item->ri_buf[item->ri_cnt-1].i_addr;
	old_len = item->ri_buf[item->ri_cnt-1].i_len;

	ptr = kmem_realloc(old_ptr, len+old_len, old_len, 0u);
	memcpy(&ptr[old_len], dp, len); /* d, s, l */
	item->ri_buf[item->ri_cnt-1].i_len += len;
	item->ri_buf[item->ri_cnt-1].i_addr = ptr;
	trace_xfs_log_recover_item_add_cont(log, trans, item, 0);
	return 0;
}

/*
 * The next region to add is the start of a new region.  It could be
 * a whole region or it could be the first part of a new region.  Because
 * of this, the assumption here is that the type and size fields of all
 * format structures fit into the first 32 bits of the structure.
 *
 * This works because all regions must be 32 bit aligned.  Therefore, we
 * either have both fields or we have neither field.  In the case we have
 * neither field, the data part of the region is zero length.  We only have
 * a log_op_header and can throw away the header since a new one will appear
 * later.  If we have at least 4 bytes, then we can determine how many regions
 * will appear in the current log item.
 */
STATIC int
xlog_recover_add_to_trans(
	struct log		*log,
	xlog_recover_t		*trans,
	xfs_caddr_t		dp,
	int			len)
{
	xfs_inode_log_format_t	*in_f;			/* any will do */
	xlog_recover_item_t	*item;
	xfs_caddr_t		ptr;

	if (!len)
		return 0;
	if (list_empty(&trans->r_itemq)) {
		/* we need to catch log corruptions here */
		if (*(uint *)dp != XFS_TRANS_HEADER_MAGIC) {
			xlog_warn("XFS: xlog_recover_add_to_trans: "
				  "bad header magic number");
			ASSERT(0);
			return XFS_ERROR(EIO);
		}
		if (len == sizeof(xfs_trans_header_t))
			xlog_recover_add_item(&trans->r_itemq);
		memcpy(&trans->r_theader, dp, len); /* d, s, l */
		return 0;
	}

	ptr = kmem_alloc(len, KM_SLEEP);
	memcpy(ptr, dp, len);
	in_f = (xfs_inode_log_format_t *)ptr;

	/* take the tail entry */
	item = list_entry(trans->r_itemq.prev, xlog_recover_item_t, ri_list);
	if (item->ri_total != 0 &&
	     item->ri_total == item->ri_cnt) {
		/* tail item is in use, get a new one */
		xlog_recover_add_item(&trans->r_itemq);
		item = list_entry(trans->r_itemq.prev,
					xlog_recover_item_t, ri_list);
	}

	if (item->ri_total == 0) {		/* first region to be added */
		if (in_f->ilf_size == 0 ||
		    in_f->ilf_size > XLOG_MAX_REGIONS_IN_ITEM) {
			xlog_warn(
	"XFS: bad number of regions (%d) in inode log format",
				  in_f->ilf_size);
			ASSERT(0);
			return XFS_ERROR(EIO);
		}

		item->ri_total = in_f->ilf_size;
		item->ri_buf =
			kmem_zalloc(item->ri_total * sizeof(xfs_log_iovec_t),
				    KM_SLEEP);
	}
	ASSERT(item->ri_total > item->ri_cnt);
	/* Description region is ri_buf[0] */
	item->ri_buf[item->ri_cnt].i_addr = ptr;
	item->ri_buf[item->ri_cnt].i_len  = len;
	item->ri_cnt++;
	trace_xfs_log_recover_item_add(log, trans, item, 0);
	return 0;
}

/*
 * Sort the log items in the transaction. Cancelled buffers need
 * to be put first so they are processed before any items that might
 * modify the buffers. If they are cancelled, then the modifications
 * don't need to be replayed.
 */
STATIC int
xlog_recover_reorder_trans(
	struct log		*log,
	xlog_recover_t		*trans,
	int			pass)
{
	xlog_recover_item_t	*item, *n;
	LIST_HEAD(sort_list);

	list_splice_init(&trans->r_itemq, &sort_list);
	list_for_each_entry_safe(item, n, &sort_list, ri_list) {
		xfs_buf_log_format_t	*buf_f = item->ri_buf[0].i_addr;

		switch (ITEM_TYPE(item)) {
		case XFS_LI_BUF:
			if (!(buf_f->blf_flags & XFS_BLF_CANCEL)) {
				trace_xfs_log_recover_item_reorder_head(log,
							trans, item, pass);
				list_move(&item->ri_list, &trans->r_itemq);
				break;
			}
		case XFS_LI_INODE:
		case XFS_LI_DQUOT:
		case XFS_LI_QUOTAOFF:
		case XFS_LI_EFD:
		case XFS_LI_EFI:
			trace_xfs_log_recover_item_reorder_tail(log,
							trans, item, pass);
			list_move_tail(&item->ri_list, &trans->r_itemq);
			break;
		default:
			xlog_warn(
	"XFS: xlog_recover_reorder_trans: unrecognized type of log operation");
			ASSERT(0);
			return XFS_ERROR(EIO);
		}
	}
	ASSERT(list_empty(&sort_list));
	return 0;
}

/*
 * Build up the table of buf cancel records so that we don't replay
 * cancelled data in the second pass.  For buffer records that are
 * not cancel records, there is nothing to do here so we just return.
 *
 * If we get a cancel record which is already in the table, this indicates
 * that the buffer was cancelled multiple times.  In order to ensure
 * that during pass 2 we keep the record in the table until we reach its
 * last occurrence in the log, we keep a reference count in the cancel
 * record in the table to tell us how many times we expect to see this
 * record during the second pass.
 */
STATIC int
xlog_recover_buffer_pass1(
	struct log		*log,
	xlog_recover_item_t	*item)
{
	xfs_buf_log_format_t	*buf_f = item->ri_buf[0].i_addr;
	struct list_head	*bucket;
	struct xfs_buf_cancel	*bcp;

	/*
	 * If this isn't a cancel buffer item, then just return.
	 */
<<<<<<< HEAD
	if (!(flags & XFS_BLF_CANCEL)) {
		trace_xfs_log_recover_buf_not_cancel(log, buf_f);
		return;
	}

	/*
	 * Insert an xfs_buf_cancel record into the hash table of
	 * them.  If there is already an identical record, bump
	 * its reference count.
	 */
	bucket = &log->l_buf_cancel_table[(__uint64_t)blkno %
					  XLOG_BC_TABLE_SIZE];
	/*
	 * If the hash bucket is empty then just insert a new record into
	 * the bucket.
	 */
	if (*bucket == NULL) {
		bcp = (xfs_buf_cancel_t *)kmem_alloc(sizeof(xfs_buf_cancel_t),
						     KM_SLEEP);
		bcp->bc_blkno = blkno;
		bcp->bc_len = len;
		bcp->bc_refcount = 1;
		bcp->bc_next = NULL;
		*bucket = bcp;
		return;
=======
	if (!(buf_f->blf_flags & XFS_BLF_CANCEL)) {
		trace_xfs_log_recover_buf_not_cancel(log, buf_f);
		return 0;
>>>>>>> 3cbea436
	}

	/*
	 * Insert an xfs_buf_cancel record into the hash table of them.
	 * If there is already an identical record, bump its reference count.
	 */
<<<<<<< HEAD
	prevp = NULL;
	nextp = *bucket;
	while (nextp != NULL) {
		if (nextp->bc_blkno == blkno && nextp->bc_len == len) {
			nextp->bc_refcount++;
			trace_xfs_log_recover_buf_cancel_ref_inc(log, buf_f);
			return;
=======
	bucket = XLOG_BUF_CANCEL_BUCKET(log, buf_f->blf_blkno);
	list_for_each_entry(bcp, bucket, bc_list) {
		if (bcp->bc_blkno == buf_f->blf_blkno &&
		    bcp->bc_len == buf_f->blf_len) {
			bcp->bc_refcount++;
			trace_xfs_log_recover_buf_cancel_ref_inc(log, buf_f);
			return 0;
>>>>>>> 3cbea436
		}
	}

	bcp = kmem_alloc(sizeof(struct xfs_buf_cancel), KM_SLEEP);
	bcp->bc_blkno = buf_f->blf_blkno;
	bcp->bc_len = buf_f->blf_len;
	bcp->bc_refcount = 1;
<<<<<<< HEAD
	bcp->bc_next = NULL;
	prevp->bc_next = bcp;
	trace_xfs_log_recover_buf_cancel_add(log, buf_f);
=======
	list_add_tail(&bcp->bc_list, bucket);

	trace_xfs_log_recover_buf_cancel_add(log, buf_f);
	return 0;
>>>>>>> 3cbea436
}

/*
 * Check to see whether the buffer being recovered has a corresponding
 * entry in the buffer cancel record table.  If it does then return 1
 * so that it will be cancelled, otherwise return 0.  If the buffer is
 * actually a buffer cancel item (XFS_BLF_CANCEL is set), then decrement
 * the refcount on the entry in the table and remove it from the table
 * if this is the last reference.
 *
 * We remove the cancel record from the table when we encounter its
 * last occurrence in the log so that if the same buffer is re-used
 * again after its last cancellation we actually replay the changes
 * made at that point.
 */
STATIC int
xlog_check_buffer_cancelled(
	struct log		*log,
	xfs_daddr_t		blkno,
	uint			len,
	ushort			flags)
{
	struct list_head	*bucket;
	struct xfs_buf_cancel	*bcp;

	if (log->l_buf_cancel_table == NULL) {
		/*
		 * There is nothing in the table built in pass one,
		 * so this buffer must not be cancelled.
		 */
		ASSERT(!(flags & XFS_BLF_CANCEL));
<<<<<<< HEAD
		return 0;
	}

	bucket = &log->l_buf_cancel_table[(__uint64_t)blkno %
					  XLOG_BC_TABLE_SIZE];
	bcp = *bucket;
	if (bcp == NULL) {
		/*
		 * There is no corresponding entry in the table built
		 * in pass one, so this buffer has not been cancelled.
		 */
		ASSERT(!(flags & XFS_BLF_CANCEL));
=======
>>>>>>> 3cbea436
		return 0;
	}

	/*
	 * Search for an entry in the  cancel table that matches our buffer.
	 */
<<<<<<< HEAD
	prevp = NULL;
	while (bcp != NULL) {
		if (bcp->bc_blkno == blkno && bcp->bc_len == len) {
			/*
			 * We've go a match, so return 1 so that the
			 * recovery of this buffer is cancelled.
			 * If this buffer is actually a buffer cancel
			 * log item, then decrement the refcount on the
			 * one in the table and remove it if this is the
			 * last reference.
			 */
			if (flags & XFS_BLF_CANCEL) {
				bcp->bc_refcount--;
				if (bcp->bc_refcount == 0) {
					if (prevp == NULL) {
						*bucket = bcp->bc_next;
					} else {
						prevp->bc_next = bcp->bc_next;
					}
					kmem_free(bcp);
				}
			}
			return 1;
		}
		prevp = bcp;
		bcp = bcp->bc_next;
=======
	bucket = XLOG_BUF_CANCEL_BUCKET(log, blkno);
	list_for_each_entry(bcp, bucket, bc_list) {
		if (bcp->bc_blkno == blkno && bcp->bc_len == len)
			goto found;
>>>>>>> 3cbea436
	}

	/*
	 * We didn't find a corresponding entry in the table, so return 0 so
	 * that the buffer is NOT cancelled.
	 */
	ASSERT(!(flags & XFS_BLF_CANCEL));
	return 0;

found:
	/*
	 * We've go a match, so return 1 so that the recovery of this buffer
	 * is cancelled.  If this buffer is actually a buffer cancel log
	 * item, then decrement the refcount on the one in the table and
	 * remove it if this is the last reference.
	 */
	if (flags & XFS_BLF_CANCEL) {
		if (--bcp->bc_refcount == 0) {
			list_del(&bcp->bc_list);
			kmem_free(bcp);
		}
	}
	return 1;
}

/*
 * Perform recovery for a buffer full of inodes.  In these buffers, the only
 * data which should be recovered is that which corresponds to the
 * di_next_unlinked pointers in the on disk inode structures.  The rest of the
 * data for the inodes is always logged through the inodes themselves rather
 * than the inode buffer and is recovered in xlog_recover_inode_pass2().
 *
 * The only time when buffers full of inodes are fully recovered is when the
 * buffer is full of newly allocated inodes.  In this case the buffer will
 * not be marked as an inode buffer and so will be sent to
 * xlog_recover_do_reg_buffer() below during recovery.
 */
STATIC int
xlog_recover_do_inode_buffer(
	struct xfs_mount	*mp,
	xlog_recover_item_t	*item,
	struct xfs_buf		*bp,
	xfs_buf_log_format_t	*buf_f)
{
	int			i;
	int			item_index = 0;
	int			bit = 0;
	int			nbits = 0;
	int			reg_buf_offset = 0;
	int			reg_buf_bytes = 0;
	int			next_unlinked_offset;
	int			inodes_per_buf;
	xfs_agino_t		*logged_nextp;
	xfs_agino_t		*buffer_nextp;

	trace_xfs_log_recover_buf_inode_buf(mp->m_log, buf_f);

<<<<<<< HEAD
	switch (buf_f->blf_type) {
	case XFS_LI_BUF:
		data_map = buf_f->blf_data_map;
		map_size = buf_f->blf_map_size;
		break;
	}
	/*
	 * Set the variables corresponding to the current region to
	 * 0 so that we'll initialize them on the first pass through
	 * the loop.
	 */
	reg_buf_offset = 0;
	reg_buf_bytes = 0;
	bit = 0;
	nbits = 0;
	item_index = 0;
=======
>>>>>>> 3cbea436
	inodes_per_buf = XFS_BUF_COUNT(bp) >> mp->m_sb.sb_inodelog;
	for (i = 0; i < inodes_per_buf; i++) {
		next_unlinked_offset = (i * mp->m_sb.sb_inodesize) +
			offsetof(xfs_dinode_t, di_next_unlinked);

		while (next_unlinked_offset >=
		       (reg_buf_offset + reg_buf_bytes)) {
			/*
			 * The next di_next_unlinked field is beyond
			 * the current logged region.  Find the next
			 * logged region that contains or is beyond
			 * the current di_next_unlinked field.
			 */
			bit += nbits;
			bit = xfs_next_bit(buf_f->blf_data_map,
					   buf_f->blf_map_size, bit);

			/*
			 * If there are no more logged regions in the
			 * buffer, then we're done.
			 */
			if (bit == -1)
				return 0;

			nbits = xfs_contig_bits(buf_f->blf_data_map,
						buf_f->blf_map_size, bit);
			ASSERT(nbits > 0);
			reg_buf_offset = bit << XFS_BLF_SHIFT;
			reg_buf_bytes = nbits << XFS_BLF_SHIFT;
			item_index++;
		}

		/*
		 * If the current logged region starts after the current
		 * di_next_unlinked field, then move on to the next
		 * di_next_unlinked field.
		 */
		if (next_unlinked_offset < reg_buf_offset)
			continue;

		ASSERT(item->ri_buf[item_index].i_addr != NULL);
		ASSERT((item->ri_buf[item_index].i_len % XFS_BLF_CHUNK) == 0);
		ASSERT((reg_buf_offset + reg_buf_bytes) <= XFS_BUF_COUNT(bp));

		/*
		 * The current logged region contains a copy of the
		 * current di_next_unlinked field.  Extract its value
		 * and copy it to the buffer copy.
		 */
		logged_nextp = item->ri_buf[item_index].i_addr +
				next_unlinked_offset - reg_buf_offset;
		if (unlikely(*logged_nextp == 0)) {
			xfs_fs_cmn_err(CE_ALERT, mp,
				"bad inode buffer log record (ptr = 0x%p, bp = 0x%p).  XFS trying to replay bad (0) inode di_next_unlinked field",
				item, bp);
			XFS_ERROR_REPORT("xlog_recover_do_inode_buf",
					 XFS_ERRLEVEL_LOW, mp);
			return XFS_ERROR(EFSCORRUPTED);
		}

		buffer_nextp = (xfs_agino_t *)xfs_buf_offset(bp,
					      next_unlinked_offset);
		*buffer_nextp = *logged_nextp;
	}

	return 0;
}

/*
 * Perform a 'normal' buffer recovery.  Each logged region of the
 * buffer should be copied over the corresponding region in the
 * given buffer.  The bitmap in the buf log format structure indicates
 * where to place the logged data.
 */
STATIC void
xlog_recover_do_reg_buffer(
	struct xfs_mount	*mp,
	xlog_recover_item_t	*item,
	struct xfs_buf		*bp,
	xfs_buf_log_format_t	*buf_f)
{
	int			i;
	int			bit;
	int			nbits;
	int                     error;

	trace_xfs_log_recover_buf_reg_buf(mp->m_log, buf_f);

<<<<<<< HEAD
	switch (buf_f->blf_type) {
	case XFS_LI_BUF:
		data_map = buf_f->blf_data_map;
		map_size = buf_f->blf_map_size;
		break;
	}
=======
>>>>>>> 3cbea436
	bit = 0;
	i = 1;  /* 0 is the buf format structure */
	while (1) {
		bit = xfs_next_bit(buf_f->blf_data_map,
				   buf_f->blf_map_size, bit);
		if (bit == -1)
			break;
		nbits = xfs_contig_bits(buf_f->blf_data_map,
					buf_f->blf_map_size, bit);
		ASSERT(nbits > 0);
		ASSERT(item->ri_buf[i].i_addr != NULL);
		ASSERT(item->ri_buf[i].i_len % XFS_BLF_CHUNK == 0);
		ASSERT(XFS_BUF_COUNT(bp) >=
		       ((uint)bit << XFS_BLF_SHIFT)+(nbits<<XFS_BLF_SHIFT));

		/*
		 * Do a sanity check if this is a dquot buffer. Just checking
		 * the first dquot in the buffer should do. XXXThis is
		 * probably a good thing to do for other buf types also.
		 */
		error = 0;
		if (buf_f->blf_flags &
		   (XFS_BLF_UDQUOT_BUF|XFS_BLF_PDQUOT_BUF|XFS_BLF_GDQUOT_BUF)) {
			if (item->ri_buf[i].i_addr == NULL) {
				cmn_err(CE_ALERT,
					"XFS: NULL dquot in %s.", __func__);
				goto next;
			}
			if (item->ri_buf[i].i_len < sizeof(xfs_disk_dquot_t)) {
				cmn_err(CE_ALERT,
					"XFS: dquot too small (%d) in %s.",
					item->ri_buf[i].i_len, __func__);
				goto next;
			}
			error = xfs_qm_dqcheck(item->ri_buf[i].i_addr,
					       -1, 0, XFS_QMOPT_DOWARN,
					       "dquot_buf_recover");
			if (error)
				goto next;
		}

		memcpy(xfs_buf_offset(bp,
			(uint)bit << XFS_BLF_SHIFT),	/* dest */
			item->ri_buf[i].i_addr,		/* source */
			nbits<<XFS_BLF_SHIFT);		/* length */
 next:
		i++;
		bit += nbits;
	}

	/* Shouldn't be any more regions */
	ASSERT(i == item->ri_total);
}

/*
 * Do some primitive error checking on ondisk dquot data structures.
 */
int
xfs_qm_dqcheck(
	xfs_disk_dquot_t *ddq,
	xfs_dqid_t	 id,
	uint		 type,	  /* used only when IO_dorepair is true */
	uint		 flags,
	char		 *str)
{
	xfs_dqblk_t	 *d = (xfs_dqblk_t *)ddq;
	int		errs = 0;

	/*
	 * We can encounter an uninitialized dquot buffer for 2 reasons:
	 * 1. If we crash while deleting the quotainode(s), and those blks got
	 *    used for user data. This is because we take the path of regular
	 *    file deletion; however, the size field of quotainodes is never
	 *    updated, so all the tricks that we play in itruncate_finish
	 *    don't quite matter.
	 *
	 * 2. We don't play the quota buffers when there's a quotaoff logitem.
	 *    But the allocation will be replayed so we'll end up with an
	 *    uninitialized quota block.
	 *
	 * This is all fine; things are still consistent, and we haven't lost
	 * any quota information. Just don't complain about bad dquot blks.
	 */
	if (be16_to_cpu(ddq->d_magic) != XFS_DQUOT_MAGIC) {
		if (flags & XFS_QMOPT_DOWARN)
			cmn_err(CE_ALERT,
			"%s : XFS dquot ID 0x%x, magic 0x%x != 0x%x",
			str, id, be16_to_cpu(ddq->d_magic), XFS_DQUOT_MAGIC);
		errs++;
	}
	if (ddq->d_version != XFS_DQUOT_VERSION) {
		if (flags & XFS_QMOPT_DOWARN)
			cmn_err(CE_ALERT,
			"%s : XFS dquot ID 0x%x, version 0x%x != 0x%x",
			str, id, ddq->d_version, XFS_DQUOT_VERSION);
		errs++;
	}

	if (ddq->d_flags != XFS_DQ_USER &&
	    ddq->d_flags != XFS_DQ_PROJ &&
	    ddq->d_flags != XFS_DQ_GROUP) {
		if (flags & XFS_QMOPT_DOWARN)
			cmn_err(CE_ALERT,
			"%s : XFS dquot ID 0x%x, unknown flags 0x%x",
			str, id, ddq->d_flags);
		errs++;
	}

	if (id != -1 && id != be32_to_cpu(ddq->d_id)) {
		if (flags & XFS_QMOPT_DOWARN)
			cmn_err(CE_ALERT,
			"%s : ondisk-dquot 0x%p, ID mismatch: "
			"0x%x expected, found id 0x%x",
			str, ddq, id, be32_to_cpu(ddq->d_id));
		errs++;
	}

	if (!errs && ddq->d_id) {
		if (ddq->d_blk_softlimit &&
		    be64_to_cpu(ddq->d_bcount) >=
				be64_to_cpu(ddq->d_blk_softlimit)) {
			if (!ddq->d_btimer) {
				if (flags & XFS_QMOPT_DOWARN)
					cmn_err(CE_ALERT,
					"%s : Dquot ID 0x%x (0x%p) "
					"BLK TIMER NOT STARTED",
					str, (int)be32_to_cpu(ddq->d_id), ddq);
				errs++;
			}
		}
		if (ddq->d_ino_softlimit &&
		    be64_to_cpu(ddq->d_icount) >=
				be64_to_cpu(ddq->d_ino_softlimit)) {
			if (!ddq->d_itimer) {
				if (flags & XFS_QMOPT_DOWARN)
					cmn_err(CE_ALERT,
					"%s : Dquot ID 0x%x (0x%p) "
					"INODE TIMER NOT STARTED",
					str, (int)be32_to_cpu(ddq->d_id), ddq);
				errs++;
			}
		}
		if (ddq->d_rtb_softlimit &&
		    be64_to_cpu(ddq->d_rtbcount) >=
				be64_to_cpu(ddq->d_rtb_softlimit)) {
			if (!ddq->d_rtbtimer) {
				if (flags & XFS_QMOPT_DOWARN)
					cmn_err(CE_ALERT,
					"%s : Dquot ID 0x%x (0x%p) "
					"RTBLK TIMER NOT STARTED",
					str, (int)be32_to_cpu(ddq->d_id), ddq);
				errs++;
			}
		}
	}

	if (!errs || !(flags & XFS_QMOPT_DQREPAIR))
		return errs;

	if (flags & XFS_QMOPT_DOWARN)
		cmn_err(CE_NOTE, "Re-initializing dquot ID 0x%x", id);

	/*
	 * Typically, a repair is only requested by quotacheck.
	 */
	ASSERT(id != -1);
	ASSERT(flags & XFS_QMOPT_DQREPAIR);
	memset(d, 0, sizeof(xfs_dqblk_t));

	d->dd_diskdq.d_magic = cpu_to_be16(XFS_DQUOT_MAGIC);
	d->dd_diskdq.d_version = XFS_DQUOT_VERSION;
	d->dd_diskdq.d_flags = type;
	d->dd_diskdq.d_id = cpu_to_be32(id);

	return errs;
}

/*
 * Perform a dquot buffer recovery.
 * Simple algorithm: if we have found a QUOTAOFF logitem of the same type
 * (ie. USR or GRP), then just toss this buffer away; don't recover it.
 * Else, treat it as a regular buffer and do recovery.
 */
STATIC void
xlog_recover_do_dquot_buffer(
	xfs_mount_t		*mp,
	xlog_t			*log,
	xlog_recover_item_t	*item,
	xfs_buf_t		*bp,
	xfs_buf_log_format_t	*buf_f)
{
	uint			type;

	trace_xfs_log_recover_buf_dquot_buf(log, buf_f);

	/*
	 * Filesystems are required to send in quota flags at mount time.
	 */
	if (mp->m_qflags == 0) {
		return;
	}

	type = 0;
	if (buf_f->blf_flags & XFS_BLF_UDQUOT_BUF)
		type |= XFS_DQ_USER;
	if (buf_f->blf_flags & XFS_BLF_PDQUOT_BUF)
		type |= XFS_DQ_PROJ;
	if (buf_f->blf_flags & XFS_BLF_GDQUOT_BUF)
		type |= XFS_DQ_GROUP;
	/*
	 * This type of quotas was turned off, so ignore this buffer
	 */
	if (log->l_quotaoffs_flag & type)
		return;

	xlog_recover_do_reg_buffer(mp, item, bp, buf_f);
}

/*
 * This routine replays a modification made to a buffer at runtime.
 * There are actually two types of buffer, regular and inode, which
 * are handled differently.  Inode buffers are handled differently
 * in that we only recover a specific set of data from them, namely
 * the inode di_next_unlinked fields.  This is because all other inode
 * data is actually logged via inode records and any data we replay
 * here which overlaps that may be stale.
 *
 * When meta-data buffers are freed at run time we log a buffer item
 * with the XFS_BLF_CANCEL bit set to indicate that previous copies
 * of the buffer in the log should not be replayed at recovery time.
 * This is so that if the blocks covered by the buffer are reused for
 * file data before we crash we don't end up replaying old, freed
 * meta-data into a user's file.
 *
 * To handle the cancellation of buffer log items, we make two passes
 * over the log during recovery.  During the first we build a table of
 * those buffers which have been cancelled, and during the second we
 * only replay those buffers which do not have corresponding cancel
 * records in the table.  See xlog_recover_do_buffer_pass[1,2] above
 * for more details on the implementation of the table of cancel records.
 */
STATIC int
xlog_recover_buffer_pass2(
	xlog_t			*log,
	xlog_recover_item_t	*item)
{
	xfs_buf_log_format_t	*buf_f = item->ri_buf[0].i_addr;
<<<<<<< HEAD
	xfs_mount_t		*mp;
=======
	xfs_mount_t		*mp = log->l_mp;
>>>>>>> 3cbea436
	xfs_buf_t		*bp;
	int			error;
	uint			buf_flags;

<<<<<<< HEAD
	if (pass == XLOG_RECOVER_PASS1) {
		/*
		 * In this pass we're only looking for buf items
		 * with the XFS_BLF_CANCEL bit set.
		 */
		xlog_recover_do_buffer_pass1(log, buf_f);
		return 0;
	} else {
		/*
		 * In this pass we want to recover all the buffers
		 * which have not been cancelled and are not
		 * cancellation buffers themselves.  The routine
		 * we call here will tell us whether or not to
		 * continue with the replay of this buffer.
		 */
		cancel = xlog_recover_do_buffer_pass2(log, buf_f);
		if (cancel) {
			trace_xfs_log_recover_buf_cancel(log, buf_f);
			return 0;
		}
	}
	trace_xfs_log_recover_buf_recover(log, buf_f);
	switch (buf_f->blf_type) {
	case XFS_LI_BUF:
		blkno = buf_f->blf_blkno;
		len = buf_f->blf_len;
		flags = buf_f->blf_flags;
		break;
	default:
		xfs_fs_cmn_err(CE_ALERT, log->l_mp,
			"xfs_log_recover: unknown buffer type 0x%x, logdev %s",
			buf_f->blf_type, log->l_mp->m_logname ?
			log->l_mp->m_logname : "internal");
		XFS_ERROR_REPORT("xlog_recover_do_buffer_trans",
				 XFS_ERRLEVEL_LOW, log->l_mp);
		return XFS_ERROR(EFSCORRUPTED);
	}

	mp = log->l_mp;
	buf_flags = XBF_LOCK;
	if (!(flags & XFS_BLF_INODE_BUF))
		buf_flags |= XBF_MAPPED;
=======
	/*
	 * In this pass we only want to recover all the buffers which have
	 * not been cancelled and are not cancellation buffers themselves.
	 */
	if (xlog_check_buffer_cancelled(log, buf_f->blf_blkno,
			buf_f->blf_len, buf_f->blf_flags)) {
		trace_xfs_log_recover_buf_cancel(log, buf_f);
		return 0;
	}

	trace_xfs_log_recover_buf_recover(log, buf_f);
>>>>>>> 3cbea436

	buf_flags = XBF_LOCK;
	if (!(buf_f->blf_flags & XFS_BLF_INODE_BUF))
		buf_flags |= XBF_MAPPED;

	bp = xfs_buf_read(mp->m_ddev_targp, buf_f->blf_blkno, buf_f->blf_len,
			  buf_flags);
	if (XFS_BUF_ISERROR(bp)) {
		xfs_ioerror_alert("xlog_recover_do..(read#1)", mp,
				  bp, buf_f->blf_blkno);
		error = XFS_BUF_GETERROR(bp);
		xfs_buf_relse(bp);
		return error;
	}

	error = 0;
<<<<<<< HEAD
	if (flags & XFS_BLF_INODE_BUF) {
		error = xlog_recover_do_inode_buffer(mp, item, bp, buf_f);
	} else if (flags &
=======
	if (buf_f->blf_flags & XFS_BLF_INODE_BUF) {
		error = xlog_recover_do_inode_buffer(mp, item, bp, buf_f);
	} else if (buf_f->blf_flags &
>>>>>>> 3cbea436
		  (XFS_BLF_UDQUOT_BUF|XFS_BLF_PDQUOT_BUF|XFS_BLF_GDQUOT_BUF)) {
		xlog_recover_do_dquot_buffer(mp, log, item, bp, buf_f);
	} else {
		xlog_recover_do_reg_buffer(mp, item, bp, buf_f);
	}
	if (error)
		return XFS_ERROR(error);

	/*
	 * Perform delayed write on the buffer.  Asynchronous writes will be
	 * slower when taking into account all the buffers to be flushed.
	 *
	 * Also make sure that only inode buffers with good sizes stay in
	 * the buffer cache.  The kernel moves inodes in buffers of 1 block
	 * or XFS_INODE_CLUSTER_SIZE bytes, whichever is bigger.  The inode
	 * buffers in the log can be a different size if the log was generated
	 * by an older kernel using unclustered inode buffers or a newer kernel
	 * running with a different inode cluster size.  Regardless, if the
	 * the inode buffer size isn't MAX(blocksize, XFS_INODE_CLUSTER_SIZE)
	 * for *our* value of XFS_INODE_CLUSTER_SIZE, then we need to keep
	 * the buffer out of the buffer cache so that the buffer won't
	 * overlap with future reads of those inodes.
	 */
	if (XFS_DINODE_MAGIC ==
	    be16_to_cpu(*((__be16 *)xfs_buf_offset(bp, 0))) &&
	    (XFS_BUF_COUNT(bp) != MAX(log->l_mp->m_sb.sb_blocksize,
			(__uint32_t)XFS_INODE_CLUSTER_SIZE(log->l_mp)))) {
		XFS_BUF_STALE(bp);
		error = xfs_bwrite(mp, bp);
	} else {
		ASSERT(bp->b_target->bt_mount == mp);
		XFS_BUF_SET_IODONE_FUNC(bp, xlog_recover_iodone);
		xfs_bdwrite(mp, bp);
	}

	return (error);
}

STATIC int
xlog_recover_inode_pass2(
	xlog_t			*log,
	xlog_recover_item_t	*item)
{
	xfs_inode_log_format_t	*in_f;
	xfs_mount_t		*mp = log->l_mp;
	xfs_buf_t		*bp;
	xfs_dinode_t		*dip;
	int			len;
	xfs_caddr_t		src;
	xfs_caddr_t		dest;
	int			error;
	int			attr_index;
	uint			fields;
	xfs_icdinode_t		*dicp;
	int			need_free = 0;

	if (item->ri_buf[0].i_len == sizeof(xfs_inode_log_format_t)) {
		in_f = item->ri_buf[0].i_addr;
	} else {
		in_f = kmem_alloc(sizeof(xfs_inode_log_format_t), KM_SLEEP);
		need_free = 1;
		error = xfs_inode_item_format_convert(&item->ri_buf[0], in_f);
		if (error)
			goto error;
	}

	/*
	 * Inode buffers can be freed, look out for it,
	 * and do not replay the inode.
	 */
	if (xlog_check_buffer_cancelled(log, in_f->ilf_blkno,
					in_f->ilf_len, 0)) {
		error = 0;
		trace_xfs_log_recover_inode_cancel(log, in_f);
		goto error;
	}
	trace_xfs_log_recover_inode_recover(log, in_f);

	bp = xfs_buf_read(mp->m_ddev_targp, in_f->ilf_blkno, in_f->ilf_len,
			  XBF_LOCK);
	if (XFS_BUF_ISERROR(bp)) {
		xfs_ioerror_alert("xlog_recover_do..(read#2)", mp,
				  bp, in_f->ilf_blkno);
		error = XFS_BUF_GETERROR(bp);
		xfs_buf_relse(bp);
		goto error;
	}
	error = 0;
	ASSERT(in_f->ilf_fields & XFS_ILOG_CORE);
	dip = (xfs_dinode_t *)xfs_buf_offset(bp, in_f->ilf_boffset);

	/*
	 * Make sure the place we're flushing out to really looks
	 * like an inode!
	 */
	if (unlikely(be16_to_cpu(dip->di_magic) != XFS_DINODE_MAGIC)) {
		xfs_buf_relse(bp);
		xfs_fs_cmn_err(CE_ALERT, mp,
			"xfs_inode_recover: Bad inode magic number, dino ptr = 0x%p, dino bp = 0x%p, ino = %Ld",
			dip, bp, in_f->ilf_ino);
		XFS_ERROR_REPORT("xlog_recover_inode_pass2(1)",
				 XFS_ERRLEVEL_LOW, mp);
		error = EFSCORRUPTED;
		goto error;
	}
	dicp = item->ri_buf[1].i_addr;
	if (unlikely(dicp->di_magic != XFS_DINODE_MAGIC)) {
		xfs_buf_relse(bp);
		xfs_fs_cmn_err(CE_ALERT, mp,
			"xfs_inode_recover: Bad inode log record, rec ptr 0x%p, ino %Ld",
			item, in_f->ilf_ino);
		XFS_ERROR_REPORT("xlog_recover_inode_pass2(2)",
				 XFS_ERRLEVEL_LOW, mp);
		error = EFSCORRUPTED;
		goto error;
	}

	/* Skip replay when the on disk inode is newer than the log one */
	if (dicp->di_flushiter < be16_to_cpu(dip->di_flushiter)) {
		/*
		 * Deal with the wrap case, DI_MAX_FLUSH is less
		 * than smaller numbers
		 */
		if (be16_to_cpu(dip->di_flushiter) == DI_MAX_FLUSH &&
		    dicp->di_flushiter < (DI_MAX_FLUSH >> 1)) {
			/* do nothing */
		} else {
			xfs_buf_relse(bp);
			trace_xfs_log_recover_inode_skip(log, in_f);
			error = 0;
			goto error;
		}
	}
	/* Take the opportunity to reset the flush iteration count */
	dicp->di_flushiter = 0;

	if (unlikely((dicp->di_mode & S_IFMT) == S_IFREG)) {
		if ((dicp->di_format != XFS_DINODE_FMT_EXTENTS) &&
		    (dicp->di_format != XFS_DINODE_FMT_BTREE)) {
			XFS_CORRUPTION_ERROR("xlog_recover_inode_pass2(3)",
					 XFS_ERRLEVEL_LOW, mp, dicp);
			xfs_buf_relse(bp);
			xfs_fs_cmn_err(CE_ALERT, mp,
				"xfs_inode_recover: Bad regular inode log record, rec ptr 0x%p, ino ptr = 0x%p, ino bp = 0x%p, ino %Ld",
				item, dip, bp, in_f->ilf_ino);
			error = EFSCORRUPTED;
			goto error;
		}
	} else if (unlikely((dicp->di_mode & S_IFMT) == S_IFDIR)) {
		if ((dicp->di_format != XFS_DINODE_FMT_EXTENTS) &&
		    (dicp->di_format != XFS_DINODE_FMT_BTREE) &&
		    (dicp->di_format != XFS_DINODE_FMT_LOCAL)) {
			XFS_CORRUPTION_ERROR("xlog_recover_inode_pass2(4)",
					     XFS_ERRLEVEL_LOW, mp, dicp);
			xfs_buf_relse(bp);
			xfs_fs_cmn_err(CE_ALERT, mp,
				"xfs_inode_recover: Bad dir inode log record, rec ptr 0x%p, ino ptr = 0x%p, ino bp = 0x%p, ino %Ld",
				item, dip, bp, in_f->ilf_ino);
			error = EFSCORRUPTED;
			goto error;
		}
	}
	if (unlikely(dicp->di_nextents + dicp->di_anextents > dicp->di_nblocks)){
		XFS_CORRUPTION_ERROR("xlog_recover_inode_pass2(5)",
				     XFS_ERRLEVEL_LOW, mp, dicp);
		xfs_buf_relse(bp);
		xfs_fs_cmn_err(CE_ALERT, mp,
			"xfs_inode_recover: Bad inode log record, rec ptr 0x%p, dino ptr 0x%p, dino bp 0x%p, ino %Ld, total extents = %d, nblocks = %Ld",
			item, dip, bp, in_f->ilf_ino,
			dicp->di_nextents + dicp->di_anextents,
			dicp->di_nblocks);
		error = EFSCORRUPTED;
		goto error;
	}
	if (unlikely(dicp->di_forkoff > mp->m_sb.sb_inodesize)) {
		XFS_CORRUPTION_ERROR("xlog_recover_inode_pass2(6)",
				     XFS_ERRLEVEL_LOW, mp, dicp);
		xfs_buf_relse(bp);
		xfs_fs_cmn_err(CE_ALERT, mp,
			"xfs_inode_recover: Bad inode log rec ptr 0x%p, dino ptr 0x%p, dino bp 0x%p, ino %Ld, forkoff 0x%x",
			item, dip, bp, in_f->ilf_ino, dicp->di_forkoff);
		error = EFSCORRUPTED;
		goto error;
	}
	if (unlikely(item->ri_buf[1].i_len > sizeof(struct xfs_icdinode))) {
		XFS_CORRUPTION_ERROR("xlog_recover_inode_pass2(7)",
				     XFS_ERRLEVEL_LOW, mp, dicp);
		xfs_buf_relse(bp);
		xfs_fs_cmn_err(CE_ALERT, mp,
			"xfs_inode_recover: Bad inode log record length %d, rec ptr 0x%p",
			item->ri_buf[1].i_len, item);
		error = EFSCORRUPTED;
		goto error;
	}

	/* The core is in in-core format */
	xfs_dinode_to_disk(dip, item->ri_buf[1].i_addr);

	/* the rest is in on-disk format */
	if (item->ri_buf[1].i_len > sizeof(struct xfs_icdinode)) {
		memcpy((xfs_caddr_t) dip + sizeof(struct xfs_icdinode),
			item->ri_buf[1].i_addr + sizeof(struct xfs_icdinode),
			item->ri_buf[1].i_len  - sizeof(struct xfs_icdinode));
	}

	fields = in_f->ilf_fields;
	switch (fields & (XFS_ILOG_DEV | XFS_ILOG_UUID)) {
	case XFS_ILOG_DEV:
		xfs_dinode_put_rdev(dip, in_f->ilf_u.ilfu_rdev);
		break;
	case XFS_ILOG_UUID:
		memcpy(XFS_DFORK_DPTR(dip),
		       &in_f->ilf_u.ilfu_uuid,
		       sizeof(uuid_t));
		break;
	}

	if (in_f->ilf_size == 2)
		goto write_inode_buffer;
	len = item->ri_buf[2].i_len;
	src = item->ri_buf[2].i_addr;
	ASSERT(in_f->ilf_size <= 4);
	ASSERT((in_f->ilf_size == 3) || (fields & XFS_ILOG_AFORK));
	ASSERT(!(fields & XFS_ILOG_DFORK) ||
	       (len == in_f->ilf_dsize));

	switch (fields & XFS_ILOG_DFORK) {
	case XFS_ILOG_DDATA:
	case XFS_ILOG_DEXT:
		memcpy(XFS_DFORK_DPTR(dip), src, len);
		break;

	case XFS_ILOG_DBROOT:
		xfs_bmbt_to_bmdr(mp, (struct xfs_btree_block *)src, len,
				 (xfs_bmdr_block_t *)XFS_DFORK_DPTR(dip),
				 XFS_DFORK_DSIZE(dip, mp));
		break;

	default:
		/*
		 * There are no data fork flags set.
		 */
		ASSERT((fields & XFS_ILOG_DFORK) == 0);
		break;
	}

	/*
	 * If we logged any attribute data, recover it.  There may or
	 * may not have been any other non-core data logged in this
	 * transaction.
	 */
	if (in_f->ilf_fields & XFS_ILOG_AFORK) {
		if (in_f->ilf_fields & XFS_ILOG_DFORK) {
			attr_index = 3;
		} else {
			attr_index = 2;
		}
		len = item->ri_buf[attr_index].i_len;
		src = item->ri_buf[attr_index].i_addr;
		ASSERT(len == in_f->ilf_asize);

		switch (in_f->ilf_fields & XFS_ILOG_AFORK) {
		case XFS_ILOG_ADATA:
		case XFS_ILOG_AEXT:
			dest = XFS_DFORK_APTR(dip);
			ASSERT(len <= XFS_DFORK_ASIZE(dip, mp));
			memcpy(dest, src, len);
			break;

		case XFS_ILOG_ABROOT:
			dest = XFS_DFORK_APTR(dip);
			xfs_bmbt_to_bmdr(mp, (struct xfs_btree_block *)src,
					 len, (xfs_bmdr_block_t*)dest,
					 XFS_DFORK_ASIZE(dip, mp));
			break;

		default:
			xlog_warn("XFS: xlog_recover_inode_pass2: Invalid flag");
			ASSERT(0);
			xfs_buf_relse(bp);
			error = EIO;
			goto error;
		}
	}

write_inode_buffer:
	ASSERT(bp->b_target->bt_mount == mp);
	XFS_BUF_SET_IODONE_FUNC(bp, xlog_recover_iodone);
	xfs_bdwrite(mp, bp);
error:
	if (need_free)
		kmem_free(in_f);
	return XFS_ERROR(error);
}

/*
 * Recover QUOTAOFF records. We simply make a note of it in the xlog_t
 * structure, so that we know not to do any dquot item or dquot buffer recovery,
 * of that type.
 */
STATIC int
xlog_recover_quotaoff_pass1(
	xlog_t			*log,
	xlog_recover_item_t	*item)
{
<<<<<<< HEAD
	xfs_qoff_logformat_t	*qoff_f;

	if (pass == XLOG_RECOVER_PASS2) {
		return (0);
	}

	qoff_f = item->ri_buf[0].i_addr;
=======
	xfs_qoff_logformat_t	*qoff_f = item->ri_buf[0].i_addr;
>>>>>>> 3cbea436
	ASSERT(qoff_f);

	/*
	 * The logitem format's flag tells us if this was user quotaoff,
	 * group/project quotaoff or both.
	 */
	if (qoff_f->qf_flags & XFS_UQUOTA_ACCT)
		log->l_quotaoffs_flag |= XFS_DQ_USER;
	if (qoff_f->qf_flags & XFS_PQUOTA_ACCT)
		log->l_quotaoffs_flag |= XFS_DQ_PROJ;
	if (qoff_f->qf_flags & XFS_GQUOTA_ACCT)
		log->l_quotaoffs_flag |= XFS_DQ_GROUP;

	return (0);
}

/*
 * Recover a dquot record
 */
STATIC int
xlog_recover_dquot_pass2(
	xlog_t			*log,
	xlog_recover_item_t	*item)
{
	xfs_mount_t		*mp = log->l_mp;
	xfs_buf_t		*bp;
	struct xfs_disk_dquot	*ddq, *recddq;
	int			error;
	xfs_dq_logformat_t	*dq_f;
	uint			type;


	/*
	 * Filesystems are required to send in quota flags at mount time.
	 */
	if (mp->m_qflags == 0)
		return (0);

	recddq = item->ri_buf[1].i_addr;
	if (recddq == NULL) {
		cmn_err(CE_ALERT,
			"XFS: NULL dquot in %s.", __func__);
		return XFS_ERROR(EIO);
	}
	if (item->ri_buf[1].i_len < sizeof(xfs_disk_dquot_t)) {
		cmn_err(CE_ALERT,
			"XFS: dquot too small (%d) in %s.",
			item->ri_buf[1].i_len, __func__);
		return XFS_ERROR(EIO);
	}

	/*
	 * This type of quotas was turned off, so ignore this record.
	 */
	type = recddq->d_flags & (XFS_DQ_USER | XFS_DQ_PROJ | XFS_DQ_GROUP);
	ASSERT(type);
	if (log->l_quotaoffs_flag & type)
		return (0);

	/*
	 * At this point we know that quota was _not_ turned off.
	 * Since the mount flags are not indicating to us otherwise, this
	 * must mean that quota is on, and the dquot needs to be replayed.
	 * Remember that we may not have fully recovered the superblock yet,
	 * so we can't do the usual trick of looking at the SB quota bits.
	 *
	 * The other possibility, of course, is that the quota subsystem was
	 * removed since the last mount - ENOSYS.
	 */
	dq_f = item->ri_buf[0].i_addr;
	ASSERT(dq_f);
	if ((error = xfs_qm_dqcheck(recddq,
			   dq_f->qlf_id,
			   0, XFS_QMOPT_DOWARN,
			   "xlog_recover_dquot_pass2 (log copy)"))) {
		return XFS_ERROR(EIO);
	}
	ASSERT(dq_f->qlf_len == 1);

	error = xfs_read_buf(mp, mp->m_ddev_targp,
			     dq_f->qlf_blkno,
			     XFS_FSB_TO_BB(mp, dq_f->qlf_len),
			     0, &bp);
	if (error) {
		xfs_ioerror_alert("xlog_recover_do..(read#3)", mp,
				  bp, dq_f->qlf_blkno);
		return error;
	}
	ASSERT(bp);
	ddq = (xfs_disk_dquot_t *)xfs_buf_offset(bp, dq_f->qlf_boffset);

	/*
	 * At least the magic num portion should be on disk because this
	 * was among a chunk of dquots created earlier, and we did some
	 * minimal initialization then.
	 */
	if (xfs_qm_dqcheck(ddq, dq_f->qlf_id, 0, XFS_QMOPT_DOWARN,
			   "xlog_recover_dquot_pass2")) {
		xfs_buf_relse(bp);
		return XFS_ERROR(EIO);
	}

	memcpy(ddq, recddq, item->ri_buf[1].i_len);

	ASSERT(dq_f->qlf_size == 2);
	ASSERT(bp->b_target->bt_mount == mp);
	XFS_BUF_SET_IODONE_FUNC(bp, xlog_recover_iodone);
	xfs_bdwrite(mp, bp);

	return (0);
}

/*
 * This routine is called to create an in-core extent free intent
 * item from the efi format structure which was logged on disk.
 * It allocates an in-core efi, copies the extents from the format
 * structure into it, and adds the efi to the AIL with the given
 * LSN.
 */
STATIC int
xlog_recover_efi_pass2(
	xlog_t			*log,
	xlog_recover_item_t	*item,
	xfs_lsn_t		lsn)
{
	int			error;
	xfs_mount_t		*mp = log->l_mp;
	xfs_efi_log_item_t	*efip;
	xfs_efi_log_format_t	*efi_formatp;

	efi_formatp = item->ri_buf[0].i_addr;

<<<<<<< HEAD
	efi_formatp = item->ri_buf[0].i_addr;

	mp = log->l_mp;
=======
>>>>>>> 3cbea436
	efip = xfs_efi_init(mp, efi_formatp->efi_nextents);
	if ((error = xfs_efi_copy_format(&(item->ri_buf[0]),
					 &(efip->efi_format)))) {
		xfs_efi_item_free(efip);
		return error;
	}
	atomic_set(&efip->efi_next_extent, efi_formatp->efi_nextents);

	spin_lock(&log->l_ailp->xa_lock);
	/*
	 * xfs_trans_ail_update() drops the AIL lock.
	 */
	xfs_trans_ail_update(log->l_ailp, &efip->efi_item, lsn);
	return 0;
}


/*
 * This routine is called when an efd format structure is found in
 * a committed transaction in the log.  It's purpose is to cancel
 * the corresponding efi if it was still in the log.  To do this
 * it searches the AIL for the efi with an id equal to that in the
 * efd format structure.  If we find it, we remove the efi from the
 * AIL and free it.
 */
STATIC int
xlog_recover_efd_pass2(
	xlog_t			*log,
	xlog_recover_item_t	*item)
{
	xfs_efd_log_format_t	*efd_formatp;
	xfs_efi_log_item_t	*efip = NULL;
	xfs_log_item_t		*lip;
	__uint64_t		efi_id;
	struct xfs_ail_cursor	cur;
	struct xfs_ail		*ailp = log->l_ailp;

<<<<<<< HEAD
	if (pass == XLOG_RECOVER_PASS1) {
		return;
	}

=======
>>>>>>> 3cbea436
	efd_formatp = item->ri_buf[0].i_addr;
	ASSERT((item->ri_buf[0].i_len == (sizeof(xfs_efd_log_format_32_t) +
		((efd_formatp->efd_nextents - 1) * sizeof(xfs_extent_32_t)))) ||
	       (item->ri_buf[0].i_len == (sizeof(xfs_efd_log_format_64_t) +
		((efd_formatp->efd_nextents - 1) * sizeof(xfs_extent_64_t)))));
	efi_id = efd_formatp->efd_efi_id;

	/*
	 * Search for the efi with the id in the efd format structure
	 * in the AIL.
	 */
	spin_lock(&ailp->xa_lock);
	lip = xfs_trans_ail_cursor_first(ailp, &cur, 0);
	while (lip != NULL) {
		if (lip->li_type == XFS_LI_EFI) {
			efip = (xfs_efi_log_item_t *)lip;
			if (efip->efi_format.efi_id == efi_id) {
				/*
				 * xfs_trans_ail_delete() drops the
				 * AIL lock.
				 */
				xfs_trans_ail_delete(ailp, lip);
				xfs_efi_item_free(efip);
				spin_lock(&ailp->xa_lock);
				break;
			}
		}
		lip = xfs_trans_ail_cursor_next(ailp, &cur);
	}
	xfs_trans_ail_cursor_done(ailp, &cur);
	spin_unlock(&ailp->xa_lock);
<<<<<<< HEAD
}

/*
 * Perform the transaction
 *
 * If the transaction modifies a buffer or inode, do it now.  Otherwise,
 * EFIs and EFDs get queued up by adding entries into the AIL for them.
 */
STATIC int
xlog_recover_do_trans(
	xlog_t			*log,
	xlog_recover_t		*trans,
	int			pass)
{
	int			error = 0;
	xlog_recover_item_t	*item;

	error = xlog_recover_reorder_trans(log, trans, pass);
	if (error)
		return error;

	list_for_each_entry(item, &trans->r_itemq, ri_list) {
		trace_xfs_log_recover_item_recover(log, trans, item, pass);
		switch (ITEM_TYPE(item)) {
		case XFS_LI_BUF:
			error = xlog_recover_do_buffer_trans(log, item, pass);
			break;
		case XFS_LI_INODE:
			error = xlog_recover_do_inode_trans(log, item, pass);
			break;
		case XFS_LI_EFI:
			error = xlog_recover_do_efi_trans(log, item,
							  trans->r_lsn, pass);
			break;
		case XFS_LI_EFD:
			xlog_recover_do_efd_trans(log, item, pass);
			error = 0;
			break;
		case XFS_LI_DQUOT:
			error = xlog_recover_do_dquot_trans(log, item, pass);
			break;
		case XFS_LI_QUOTAOFF:
			error = xlog_recover_do_quotaoff_trans(log, item,
							       pass);
			break;
		default:
			xlog_warn(
	"XFS: invalid item type (%d) xlog_recover_do_trans", ITEM_TYPE(item));
			ASSERT(0);
			error = XFS_ERROR(EIO);
			break;
		}

		if (error)
			return error;
	}
=======
>>>>>>> 3cbea436

	return 0;
}

/*
 * Free up any resources allocated by the transaction
 *
 * Remember that EFIs, EFDs, and IUNLINKs are handled later.
 */
STATIC void
xlog_recover_free_trans(
	struct xlog_recover	*trans)
{
	xlog_recover_item_t	*item, *n;
	int			i;

	list_for_each_entry_safe(item, n, &trans->r_itemq, ri_list) {
		/* Free the regions in the item. */
		list_del(&item->ri_list);
		for (i = 0; i < item->ri_cnt; i++)
			kmem_free(item->ri_buf[i].i_addr);
		/* Free the item itself */
		kmem_free(item->ri_buf);
		kmem_free(item);
	}
	/* Free the transaction recover structure */
	kmem_free(trans);
}

STATIC int
xlog_recover_commit_pass1(
	struct log		*log,
	struct xlog_recover	*trans,
	xlog_recover_item_t	*item)
{
	trace_xfs_log_recover_item_recover(log, trans, item, XLOG_RECOVER_PASS1);

	switch (ITEM_TYPE(item)) {
	case XFS_LI_BUF:
		return xlog_recover_buffer_pass1(log, item);
	case XFS_LI_QUOTAOFF:
		return xlog_recover_quotaoff_pass1(log, item);
	case XFS_LI_INODE:
	case XFS_LI_EFI:
	case XFS_LI_EFD:
	case XFS_LI_DQUOT:
		/* nothing to do in pass 1 */
		return 0;
	default:
		xlog_warn(
	"XFS: invalid item type (%d) xlog_recover_commit_pass1",
			ITEM_TYPE(item));
		ASSERT(0);
		return XFS_ERROR(EIO);
	}
}

STATIC int
xlog_recover_commit_pass2(
	struct log		*log,
	struct xlog_recover	*trans,
	xlog_recover_item_t	*item)
{
	trace_xfs_log_recover_item_recover(log, trans, item, XLOG_RECOVER_PASS2);

	switch (ITEM_TYPE(item)) {
	case XFS_LI_BUF:
		return xlog_recover_buffer_pass2(log, item);
	case XFS_LI_INODE:
		return xlog_recover_inode_pass2(log, item);
	case XFS_LI_EFI:
		return xlog_recover_efi_pass2(log, item, trans->r_lsn);
	case XFS_LI_EFD:
		return xlog_recover_efd_pass2(log, item);
	case XFS_LI_DQUOT:
		return xlog_recover_dquot_pass2(log, item);
	case XFS_LI_QUOTAOFF:
		/* nothing to do in pass2 */
		return 0;
	default:
		xlog_warn(
	"XFS: invalid item type (%d) xlog_recover_commit_pass2",
			ITEM_TYPE(item));
		ASSERT(0);
		return XFS_ERROR(EIO);
	}
}

/*
 * Perform the transaction.
 *
 * If the transaction modifies a buffer or inode, do it now.  Otherwise,
 * EFIs and EFDs get queued up by adding entries into the AIL for them.
 */
STATIC int
xlog_recover_commit_trans(
<<<<<<< HEAD
	xlog_t			*log,
	xlog_recover_t		*trans,
=======
	struct log		*log,
	struct xlog_recover	*trans,
>>>>>>> 3cbea436
	int			pass)
{
	int			error = 0;
	xlog_recover_item_t	*item;

	hlist_del(&trans->r_list);
<<<<<<< HEAD
	if ((error = xlog_recover_do_trans(log, trans, pass)))
=======

	error = xlog_recover_reorder_trans(log, trans, pass);
	if (error)
>>>>>>> 3cbea436
		return error;

	list_for_each_entry(item, &trans->r_itemq, ri_list) {
		if (pass == XLOG_RECOVER_PASS1)
			error = xlog_recover_commit_pass1(log, trans, item);
		else
			error = xlog_recover_commit_pass2(log, trans, item);
		if (error)
			return error;
	}

	xlog_recover_free_trans(trans);
	return 0;
}

STATIC int
xlog_recover_unmount_trans(
	xlog_recover_t		*trans)
{
	/* Do nothing now */
	xlog_warn("XFS: xlog_recover_unmount_trans: Unmount LR");
	return 0;
}

/*
 * There are two valid states of the r_state field.  0 indicates that the
 * transaction structure is in a normal state.  We have either seen the
 * start of the transaction or the last operation we added was not a partial
 * operation.  If the last operation we added to the transaction was a
 * partial operation, we need to mark r_state with XLOG_WAS_CONT_TRANS.
 *
 * NOTE: skip LRs with 0 data length.
 */
STATIC int
xlog_recover_process_data(
	xlog_t			*log,
	struct hlist_head	rhash[],
	xlog_rec_header_t	*rhead,
	xfs_caddr_t		dp,
	int			pass)
{
	xfs_caddr_t		lp;
	int			num_logops;
	xlog_op_header_t	*ohead;
	xlog_recover_t		*trans;
	xlog_tid_t		tid;
	int			error;
	unsigned long		hash;
	uint			flags;

	lp = dp + be32_to_cpu(rhead->h_len);
	num_logops = be32_to_cpu(rhead->h_num_logops);

	/* check the log format matches our own - else we can't recover */
	if (xlog_header_check_recover(log->l_mp, rhead))
		return (XFS_ERROR(EIO));

	while ((dp < lp) && num_logops) {
		ASSERT(dp + sizeof(xlog_op_header_t) <= lp);
		ohead = (xlog_op_header_t *)dp;
		dp += sizeof(xlog_op_header_t);
		if (ohead->oh_clientid != XFS_TRANSACTION &&
		    ohead->oh_clientid != XFS_LOG) {
			xlog_warn(
		"XFS: xlog_recover_process_data: bad clientid");
			ASSERT(0);
			return (XFS_ERROR(EIO));
		}
		tid = be32_to_cpu(ohead->oh_tid);
		hash = XLOG_RHASH(tid);
		trans = xlog_recover_find_tid(&rhash[hash], tid);
		if (trans == NULL) {		   /* not found; add new tid */
			if (ohead->oh_flags & XLOG_START_TRANS)
				xlog_recover_new_tid(&rhash[hash], tid,
					be64_to_cpu(rhead->h_lsn));
		} else {
			if (dp + be32_to_cpu(ohead->oh_len) > lp) {
				xlog_warn(
			"XFS: xlog_recover_process_data: bad length");
				WARN_ON(1);
				return (XFS_ERROR(EIO));
			}
			flags = ohead->oh_flags & ~XLOG_END_TRANS;
			if (flags & XLOG_WAS_CONT_TRANS)
				flags &= ~XLOG_CONTINUE_TRANS;
			switch (flags) {
			case XLOG_COMMIT_TRANS:
				error = xlog_recover_commit_trans(log,
								trans, pass);
				break;
			case XLOG_UNMOUNT_TRANS:
				error = xlog_recover_unmount_trans(trans);
				break;
			case XLOG_WAS_CONT_TRANS:
				error = xlog_recover_add_to_cont_trans(log,
						trans, dp,
						be32_to_cpu(ohead->oh_len));
				break;
			case XLOG_START_TRANS:
				xlog_warn(
			"XFS: xlog_recover_process_data: bad transaction");
				ASSERT(0);
				error = XFS_ERROR(EIO);
				break;
			case 0:
			case XLOG_CONTINUE_TRANS:
				error = xlog_recover_add_to_trans(log, trans,
						dp, be32_to_cpu(ohead->oh_len));
				break;
			default:
				xlog_warn(
			"XFS: xlog_recover_process_data: bad flag");
				ASSERT(0);
				error = XFS_ERROR(EIO);
				break;
			}
			if (error)
				return error;
		}
		dp += be32_to_cpu(ohead->oh_len);
		num_logops--;
	}
	return 0;
}

/*
 * Process an extent free intent item that was recovered from
 * the log.  We need to free the extents that it describes.
 */
STATIC int
xlog_recover_process_efi(
	xfs_mount_t		*mp,
	xfs_efi_log_item_t	*efip)
{
	xfs_efd_log_item_t	*efdp;
	xfs_trans_t		*tp;
	int			i;
	int			error = 0;
	xfs_extent_t		*extp;
	xfs_fsblock_t		startblock_fsb;

	ASSERT(!test_bit(XFS_EFI_RECOVERED, &efip->efi_flags));

	/*
	 * First check the validity of the extents described by the
	 * EFI.  If any are bad, then assume that all are bad and
	 * just toss the EFI.
	 */
	for (i = 0; i < efip->efi_format.efi_nextents; i++) {
		extp = &(efip->efi_format.efi_extents[i]);
		startblock_fsb = XFS_BB_TO_FSB(mp,
				   XFS_FSB_TO_DADDR(mp, extp->ext_start));
		if ((startblock_fsb == 0) ||
		    (extp->ext_len == 0) ||
		    (startblock_fsb >= mp->m_sb.sb_dblocks) ||
		    (extp->ext_len >= mp->m_sb.sb_agblocks)) {
			/*
			 * This will pull the EFI from the AIL and
			 * free the memory associated with it.
			 */
			xfs_efi_release(efip, efip->efi_format.efi_nextents);
			return XFS_ERROR(EIO);
		}
	}

	tp = xfs_trans_alloc(mp, 0);
	error = xfs_trans_reserve(tp, 0, XFS_ITRUNCATE_LOG_RES(mp), 0, 0, 0);
	if (error)
		goto abort_error;
	efdp = xfs_trans_get_efd(tp, efip, efip->efi_format.efi_nextents);

	for (i = 0; i < efip->efi_format.efi_nextents; i++) {
		extp = &(efip->efi_format.efi_extents[i]);
		error = xfs_free_extent(tp, extp->ext_start, extp->ext_len);
		if (error)
			goto abort_error;
		xfs_trans_log_efd_extent(tp, efdp, extp->ext_start,
					 extp->ext_len);
	}

	set_bit(XFS_EFI_RECOVERED, &efip->efi_flags);
	error = xfs_trans_commit(tp, 0);
	return error;

abort_error:
	xfs_trans_cancel(tp, XFS_TRANS_ABORT);
	return error;
}

/*
 * When this is called, all of the EFIs which did not have
 * corresponding EFDs should be in the AIL.  What we do now
 * is free the extents associated with each one.
 *
 * Since we process the EFIs in normal transactions, they
 * will be removed at some point after the commit.  This prevents
 * us from just walking down the list processing each one.
 * We'll use a flag in the EFI to skip those that we've already
 * processed and use the AIL iteration mechanism's generation
 * count to try to speed this up at least a bit.
 *
 * When we start, we know that the EFIs are the only things in
 * the AIL.  As we process them, however, other items are added
 * to the AIL.  Since everything added to the AIL must come after
 * everything already in the AIL, we stop processing as soon as
 * we see something other than an EFI in the AIL.
 */
STATIC int
xlog_recover_process_efis(
	xlog_t			*log)
{
	xfs_log_item_t		*lip;
	xfs_efi_log_item_t	*efip;
	int			error = 0;
	struct xfs_ail_cursor	cur;
	struct xfs_ail		*ailp;

	ailp = log->l_ailp;
	spin_lock(&ailp->xa_lock);
	lip = xfs_trans_ail_cursor_first(ailp, &cur, 0);
	while (lip != NULL) {
		/*
		 * We're done when we see something other than an EFI.
		 * There should be no EFIs left in the AIL now.
		 */
		if (lip->li_type != XFS_LI_EFI) {
#ifdef DEBUG
			for (; lip; lip = xfs_trans_ail_cursor_next(ailp, &cur))
				ASSERT(lip->li_type != XFS_LI_EFI);
#endif
			break;
		}

		/*
		 * Skip EFIs that we've already processed.
		 */
		efip = (xfs_efi_log_item_t *)lip;
		if (test_bit(XFS_EFI_RECOVERED, &efip->efi_flags)) {
			lip = xfs_trans_ail_cursor_next(ailp, &cur);
			continue;
		}

		spin_unlock(&ailp->xa_lock);
		error = xlog_recover_process_efi(log->l_mp, efip);
		spin_lock(&ailp->xa_lock);
		if (error)
			goto out;
		lip = xfs_trans_ail_cursor_next(ailp, &cur);
	}
out:
	xfs_trans_ail_cursor_done(ailp, &cur);
	spin_unlock(&ailp->xa_lock);
	return error;
}

/*
 * This routine performs a transaction to null out a bad inode pointer
 * in an agi unlinked inode hash bucket.
 */
STATIC void
xlog_recover_clear_agi_bucket(
	xfs_mount_t	*mp,
	xfs_agnumber_t	agno,
	int		bucket)
{
	xfs_trans_t	*tp;
	xfs_agi_t	*agi;
	xfs_buf_t	*agibp;
	int		offset;
	int		error;

	tp = xfs_trans_alloc(mp, XFS_TRANS_CLEAR_AGI_BUCKET);
	error = xfs_trans_reserve(tp, 0, XFS_CLEAR_AGI_BUCKET_LOG_RES(mp),
				  0, 0, 0);
	if (error)
		goto out_abort;

	error = xfs_read_agi(mp, tp, agno, &agibp);
	if (error)
		goto out_abort;

	agi = XFS_BUF_TO_AGI(agibp);
	agi->agi_unlinked[bucket] = cpu_to_be32(NULLAGINO);
	offset = offsetof(xfs_agi_t, agi_unlinked) +
		 (sizeof(xfs_agino_t) * bucket);
	xfs_trans_log_buf(tp, agibp, offset,
			  (offset + sizeof(xfs_agino_t) - 1));

	error = xfs_trans_commit(tp, 0);
	if (error)
		goto out_error;
	return;

out_abort:
	xfs_trans_cancel(tp, XFS_TRANS_ABORT);
out_error:
	xfs_fs_cmn_err(CE_WARN, mp, "xlog_recover_clear_agi_bucket: "
			"failed to clear agi %d. Continuing.", agno);
	return;
}

STATIC xfs_agino_t
xlog_recover_process_one_iunlink(
	struct xfs_mount		*mp,
	xfs_agnumber_t			agno,
	xfs_agino_t			agino,
	int				bucket)
{
	struct xfs_buf			*ibp;
	struct xfs_dinode		*dip;
	struct xfs_inode		*ip;
	xfs_ino_t			ino;
	int				error;

	ino = XFS_AGINO_TO_INO(mp, agno, agino);
	error = xfs_iget(mp, NULL, ino, 0, 0, &ip);
	if (error)
		goto fail;

	/*
	 * Get the on disk inode to find the next inode in the bucket.
	 */
	error = xfs_itobp(mp, NULL, ip, &dip, &ibp, XBF_LOCK);
	if (error)
		goto fail_iput;

	ASSERT(ip->i_d.di_nlink == 0);
	ASSERT(ip->i_d.di_mode != 0);

	/* setup for the next pass */
	agino = be32_to_cpu(dip->di_next_unlinked);
	xfs_buf_relse(ibp);

	/*
	 * Prevent any DMAPI event from being sent when the reference on
	 * the inode is dropped.
	 */
	ip->i_d.di_dmevmask = 0;

	IRELE(ip);
	return agino;

 fail_iput:
	IRELE(ip);
 fail:
	/*
	 * We can't read in the inode this bucket points to, or this inode
	 * is messed up.  Just ditch this bucket of inodes.  We will lose
	 * some inodes and space, but at least we won't hang.
	 *
	 * Call xlog_recover_clear_agi_bucket() to perform a transaction to
	 * clear the inode pointer in the bucket.
	 */
	xlog_recover_clear_agi_bucket(mp, agno, bucket);
	return NULLAGINO;
}

/*
 * xlog_iunlink_recover
 *
 * This is called during recovery to process any inodes which
 * we unlinked but not freed when the system crashed.  These
 * inodes will be on the lists in the AGI blocks.  What we do
 * here is scan all the AGIs and fully truncate and free any
 * inodes found on the lists.  Each inode is removed from the
 * lists when it has been fully truncated and is freed.  The
 * freeing of the inode and its removal from the list must be
 * atomic.
 */
STATIC void
xlog_recover_process_iunlinks(
	xlog_t		*log)
{
	xfs_mount_t	*mp;
	xfs_agnumber_t	agno;
	xfs_agi_t	*agi;
	xfs_buf_t	*agibp;
	xfs_agino_t	agino;
	int		bucket;
	int		error;
	uint		mp_dmevmask;

	mp = log->l_mp;

	/*
	 * Prevent any DMAPI event from being sent while in this function.
	 */
	mp_dmevmask = mp->m_dmevmask;
	mp->m_dmevmask = 0;

	for (agno = 0; agno < mp->m_sb.sb_agcount; agno++) {
		/*
		 * Find the agi for this ag.
		 */
		error = xfs_read_agi(mp, NULL, agno, &agibp);
		if (error) {
			/*
			 * AGI is b0rked. Don't process it.
			 *
			 * We should probably mark the filesystem as corrupt
			 * after we've recovered all the ag's we can....
			 */
			continue;
		}
		agi = XFS_BUF_TO_AGI(agibp);

		for (bucket = 0; bucket < XFS_AGI_UNLINKED_BUCKETS; bucket++) {
			agino = be32_to_cpu(agi->agi_unlinked[bucket]);
			while (agino != NULLAGINO) {
				/*
				 * Release the agi buffer so that it can
				 * be acquired in the normal course of the
				 * transaction to truncate and free the inode.
				 */
				xfs_buf_relse(agibp);

				agino = xlog_recover_process_one_iunlink(mp,
							agno, agino, bucket);

				/*
				 * Reacquire the agibuffer and continue around
				 * the loop. This should never fail as we know
				 * the buffer was good earlier on.
				 */
				error = xfs_read_agi(mp, NULL, agno, &agibp);
				ASSERT(error == 0);
				agi = XFS_BUF_TO_AGI(agibp);
			}
		}

		/*
		 * Release the buffer for the current agi so we can
		 * go on to the next one.
		 */
		xfs_buf_relse(agibp);
	}

	mp->m_dmevmask = mp_dmevmask;
}


#ifdef DEBUG
STATIC void
xlog_pack_data_checksum(
	xlog_t		*log,
	xlog_in_core_t	*iclog,
	int		size)
{
	int		i;
	__be32		*up;
	uint		chksum = 0;

	up = (__be32 *)iclog->ic_datap;
	/* divide length by 4 to get # words */
	for (i = 0; i < (size >> 2); i++) {
		chksum ^= be32_to_cpu(*up);
		up++;
	}
	iclog->ic_header.h_chksum = cpu_to_be32(chksum);
}
#else
#define xlog_pack_data_checksum(log, iclog, size)
#endif

/*
 * Stamp cycle number in every block
 */
void
xlog_pack_data(
	xlog_t			*log,
	xlog_in_core_t		*iclog,
	int			roundoff)
{
	int			i, j, k;
	int			size = iclog->ic_offset + roundoff;
	__be32			cycle_lsn;
	xfs_caddr_t		dp;

	xlog_pack_data_checksum(log, iclog, size);

	cycle_lsn = CYCLE_LSN_DISK(iclog->ic_header.h_lsn);

	dp = iclog->ic_datap;
	for (i = 0; i < BTOBB(size) &&
		i < (XLOG_HEADER_CYCLE_SIZE / BBSIZE); i++) {
		iclog->ic_header.h_cycle_data[i] = *(__be32 *)dp;
		*(__be32 *)dp = cycle_lsn;
		dp += BBSIZE;
	}

	if (xfs_sb_version_haslogv2(&log->l_mp->m_sb)) {
		xlog_in_core_2_t *xhdr = iclog->ic_data;

		for ( ; i < BTOBB(size); i++) {
			j = i / (XLOG_HEADER_CYCLE_SIZE / BBSIZE);
			k = i % (XLOG_HEADER_CYCLE_SIZE / BBSIZE);
			xhdr[j].hic_xheader.xh_cycle_data[k] = *(__be32 *)dp;
			*(__be32 *)dp = cycle_lsn;
			dp += BBSIZE;
		}

		for (i = 1; i < log->l_iclog_heads; i++) {
			xhdr[i].hic_xheader.xh_cycle = cycle_lsn;
		}
	}
}

STATIC void
xlog_unpack_data(
	xlog_rec_header_t	*rhead,
	xfs_caddr_t		dp,
	xlog_t			*log)
{
	int			i, j, k;

	for (i = 0; i < BTOBB(be32_to_cpu(rhead->h_len)) &&
		  i < (XLOG_HEADER_CYCLE_SIZE / BBSIZE); i++) {
		*(__be32 *)dp = *(__be32 *)&rhead->h_cycle_data[i];
		dp += BBSIZE;
	}

	if (xfs_sb_version_haslogv2(&log->l_mp->m_sb)) {
		xlog_in_core_2_t *xhdr = (xlog_in_core_2_t *)rhead;
		for ( ; i < BTOBB(be32_to_cpu(rhead->h_len)); i++) {
			j = i / (XLOG_HEADER_CYCLE_SIZE / BBSIZE);
			k = i % (XLOG_HEADER_CYCLE_SIZE / BBSIZE);
			*(__be32 *)dp = xhdr[j].hic_xheader.xh_cycle_data[k];
			dp += BBSIZE;
		}
	}
}

STATIC int
xlog_valid_rec_header(
	xlog_t			*log,
	xlog_rec_header_t	*rhead,
	xfs_daddr_t		blkno)
{
	int			hlen;

	if (unlikely(be32_to_cpu(rhead->h_magicno) != XLOG_HEADER_MAGIC_NUM)) {
		XFS_ERROR_REPORT("xlog_valid_rec_header(1)",
				XFS_ERRLEVEL_LOW, log->l_mp);
		return XFS_ERROR(EFSCORRUPTED);
	}
	if (unlikely(
	    (!rhead->h_version ||
	    (be32_to_cpu(rhead->h_version) & (~XLOG_VERSION_OKBITS))))) {
		xlog_warn("XFS: %s: unrecognised log version (%d).",
			__func__, be32_to_cpu(rhead->h_version));
		return XFS_ERROR(EIO);
	}

	/* LR body must have data or it wouldn't have been written */
	hlen = be32_to_cpu(rhead->h_len);
	if (unlikely( hlen <= 0 || hlen > INT_MAX )) {
		XFS_ERROR_REPORT("xlog_valid_rec_header(2)",
				XFS_ERRLEVEL_LOW, log->l_mp);
		return XFS_ERROR(EFSCORRUPTED);
	}
	if (unlikely( blkno > log->l_logBBsize || blkno > INT_MAX )) {
		XFS_ERROR_REPORT("xlog_valid_rec_header(3)",
				XFS_ERRLEVEL_LOW, log->l_mp);
		return XFS_ERROR(EFSCORRUPTED);
	}
	return 0;
}

/*
 * Read the log from tail to head and process the log records found.
 * Handle the two cases where the tail and head are in the same cycle
 * and where the active portion of the log wraps around the end of
 * the physical log separately.  The pass parameter is passed through
 * to the routines called to process the data and is not looked at
 * here.
 */
STATIC int
xlog_do_recovery_pass(
	xlog_t			*log,
	xfs_daddr_t		head_blk,
	xfs_daddr_t		tail_blk,
	int			pass)
{
	xlog_rec_header_t	*rhead;
	xfs_daddr_t		blk_no;
	xfs_caddr_t		offset;
	xfs_buf_t		*hbp, *dbp;
	int			error = 0, h_size;
	int			bblks, split_bblks;
	int			hblks, split_hblks, wrapped_hblks;
	struct hlist_head	rhash[XLOG_RHASH_SIZE];

	ASSERT(head_blk != tail_blk);

	/*
	 * Read the header of the tail block and get the iclog buffer size from
	 * h_size.  Use this to tell how many sectors make up the log header.
	 */
	if (xfs_sb_version_haslogv2(&log->l_mp->m_sb)) {
		/*
		 * When using variable length iclogs, read first sector of
		 * iclog header and extract the header size from it.  Get a
		 * new hbp that is the correct size.
		 */
		hbp = xlog_get_bp(log, 1);
		if (!hbp)
			return ENOMEM;

		error = xlog_bread(log, tail_blk, 1, hbp, &offset);
		if (error)
			goto bread_err1;

		rhead = (xlog_rec_header_t *)offset;
		error = xlog_valid_rec_header(log, rhead, tail_blk);
		if (error)
			goto bread_err1;
		h_size = be32_to_cpu(rhead->h_size);
		if ((be32_to_cpu(rhead->h_version) & XLOG_VERSION_2) &&
		    (h_size > XLOG_HEADER_CYCLE_SIZE)) {
			hblks = h_size / XLOG_HEADER_CYCLE_SIZE;
			if (h_size % XLOG_HEADER_CYCLE_SIZE)
				hblks++;
			xlog_put_bp(hbp);
			hbp = xlog_get_bp(log, hblks);
		} else {
			hblks = 1;
		}
	} else {
		ASSERT(log->l_sectBBsize == 1);
		hblks = 1;
		hbp = xlog_get_bp(log, 1);
		h_size = XLOG_BIG_RECORD_BSIZE;
	}

	if (!hbp)
		return ENOMEM;
	dbp = xlog_get_bp(log, BTOBB(h_size));
	if (!dbp) {
		xlog_put_bp(hbp);
		return ENOMEM;
	}

	memset(rhash, 0, sizeof(rhash));
	if (tail_blk <= head_blk) {
		for (blk_no = tail_blk; blk_no < head_blk; ) {
			error = xlog_bread(log, blk_no, hblks, hbp, &offset);
			if (error)
				goto bread_err2;

			rhead = (xlog_rec_header_t *)offset;
			error = xlog_valid_rec_header(log, rhead, blk_no);
			if (error)
				goto bread_err2;

			/* blocks in data section */
			bblks = (int)BTOBB(be32_to_cpu(rhead->h_len));
			error = xlog_bread(log, blk_no + hblks, bblks, dbp,
					   &offset);
			if (error)
				goto bread_err2;

			xlog_unpack_data(rhead, offset, log);
			if ((error = xlog_recover_process_data(log,
						rhash, rhead, offset, pass)))
				goto bread_err2;
			blk_no += bblks + hblks;
		}
	} else {
		/*
		 * Perform recovery around the end of the physical log.
		 * When the head is not on the same cycle number as the tail,
		 * we can't do a sequential recovery as above.
		 */
		blk_no = tail_blk;
		while (blk_no < log->l_logBBsize) {
			/*
			 * Check for header wrapping around physical end-of-log
			 */
			offset = XFS_BUF_PTR(hbp);
			split_hblks = 0;
			wrapped_hblks = 0;
			if (blk_no + hblks <= log->l_logBBsize) {
				/* Read header in one read */
				error = xlog_bread(log, blk_no, hblks, hbp,
						   &offset);
				if (error)
					goto bread_err2;
			} else {
				/* This LR is split across physical log end */
				if (blk_no != log->l_logBBsize) {
					/* some data before physical log end */
					ASSERT(blk_no <= INT_MAX);
					split_hblks = log->l_logBBsize - (int)blk_no;
					ASSERT(split_hblks > 0);
					error = xlog_bread(log, blk_no,
							   split_hblks, hbp,
							   &offset);
					if (error)
						goto bread_err2;
				}

				/*
				 * Note: this black magic still works with
				 * large sector sizes (non-512) only because:
				 * - we increased the buffer size originally
				 *   by 1 sector giving us enough extra space
				 *   for the second read;
				 * - the log start is guaranteed to be sector
				 *   aligned;
				 * - we read the log end (LR header start)
				 *   _first_, then the log start (LR header end)
				 *   - order is important.
				 */
				wrapped_hblks = hblks - split_hblks;
				error = XFS_BUF_SET_PTR(hbp,
						offset + BBTOB(split_hblks),
						BBTOB(hblks - split_hblks));
				if (error)
					goto bread_err2;

				error = xlog_bread_noalign(log, 0,
							   wrapped_hblks, hbp);
				if (error)
					goto bread_err2;

				error = XFS_BUF_SET_PTR(hbp, offset,
							BBTOB(hblks));
				if (error)
					goto bread_err2;
			}
			rhead = (xlog_rec_header_t *)offset;
			error = xlog_valid_rec_header(log, rhead,
						split_hblks ? blk_no : 0);
			if (error)
				goto bread_err2;

			bblks = (int)BTOBB(be32_to_cpu(rhead->h_len));
			blk_no += hblks;

			/* Read in data for log record */
			if (blk_no + bblks <= log->l_logBBsize) {
				error = xlog_bread(log, blk_no, bblks, dbp,
						   &offset);
				if (error)
					goto bread_err2;
			} else {
				/* This log record is split across the
				 * physical end of log */
				offset = XFS_BUF_PTR(dbp);
				split_bblks = 0;
				if (blk_no != log->l_logBBsize) {
					/* some data is before the physical
					 * end of log */
					ASSERT(!wrapped_hblks);
					ASSERT(blk_no <= INT_MAX);
					split_bblks =
						log->l_logBBsize - (int)blk_no;
					ASSERT(split_bblks > 0);
					error = xlog_bread(log, blk_no,
							split_bblks, dbp,
							&offset);
					if (error)
						goto bread_err2;
				}

				/*
				 * Note: this black magic still works with
				 * large sector sizes (non-512) only because:
				 * - we increased the buffer size originally
				 *   by 1 sector giving us enough extra space
				 *   for the second read;
				 * - the log start is guaranteed to be sector
				 *   aligned;
				 * - we read the log end (LR header start)
				 *   _first_, then the log start (LR header end)
				 *   - order is important.
				 */
				error = XFS_BUF_SET_PTR(dbp,
						offset + BBTOB(split_bblks),
						BBTOB(bblks - split_bblks));
				if (error)
					goto bread_err2;

				error = xlog_bread_noalign(log, wrapped_hblks,
						bblks - split_bblks,
						dbp);
				if (error)
					goto bread_err2;

				error = XFS_BUF_SET_PTR(dbp, offset, h_size);
				if (error)
					goto bread_err2;
			}
			xlog_unpack_data(rhead, offset, log);
			if ((error = xlog_recover_process_data(log, rhash,
							rhead, offset, pass)))
				goto bread_err2;
			blk_no += bblks;
		}

		ASSERT(blk_no >= log->l_logBBsize);
		blk_no -= log->l_logBBsize;

		/* read first part of physical log */
		while (blk_no < head_blk) {
			error = xlog_bread(log, blk_no, hblks, hbp, &offset);
			if (error)
				goto bread_err2;

			rhead = (xlog_rec_header_t *)offset;
			error = xlog_valid_rec_header(log, rhead, blk_no);
			if (error)
				goto bread_err2;

			bblks = (int)BTOBB(be32_to_cpu(rhead->h_len));
			error = xlog_bread(log, blk_no+hblks, bblks, dbp,
					   &offset);
			if (error)
				goto bread_err2;

			xlog_unpack_data(rhead, offset, log);
			if ((error = xlog_recover_process_data(log, rhash,
							rhead, offset, pass)))
				goto bread_err2;
			blk_no += bblks + hblks;
		}
	}

 bread_err2:
	xlog_put_bp(dbp);
 bread_err1:
	xlog_put_bp(hbp);
	return error;
}

/*
 * Do the recovery of the log.  We actually do this in two phases.
 * The two passes are necessary in order to implement the function
 * of cancelling a record written into the log.  The first pass
 * determines those things which have been cancelled, and the
 * second pass replays log items normally except for those which
 * have been cancelled.  The handling of the replay and cancellations
 * takes place in the log item type specific routines.
 *
 * The table of items which have cancel records in the log is allocated
 * and freed at this level, since only here do we know when all of
 * the log recovery has been completed.
 */
STATIC int
xlog_do_log_recovery(
	xlog_t		*log,
	xfs_daddr_t	head_blk,
	xfs_daddr_t	tail_blk)
{
	int		error, i;

	ASSERT(head_blk != tail_blk);

	/*
	 * First do a pass to find all of the cancelled buf log items.
	 * Store them in the buf_cancel_table for use in the second pass.
	 */
	log->l_buf_cancel_table = kmem_zalloc(XLOG_BC_TABLE_SIZE *
						 sizeof(struct list_head),
						 KM_SLEEP);
	for (i = 0; i < XLOG_BC_TABLE_SIZE; i++)
		INIT_LIST_HEAD(&log->l_buf_cancel_table[i]);

	error = xlog_do_recovery_pass(log, head_blk, tail_blk,
				      XLOG_RECOVER_PASS1);
	if (error != 0) {
		kmem_free(log->l_buf_cancel_table);
		log->l_buf_cancel_table = NULL;
		return error;
	}
	/*
	 * Then do a second pass to actually recover the items in the log.
	 * When it is complete free the table of buf cancel items.
	 */
	error = xlog_do_recovery_pass(log, head_blk, tail_blk,
				      XLOG_RECOVER_PASS2);
#ifdef DEBUG
	if (!error) {
		int	i;

		for (i = 0; i < XLOG_BC_TABLE_SIZE; i++)
			ASSERT(list_empty(&log->l_buf_cancel_table[i]));
	}
#endif	/* DEBUG */

	kmem_free(log->l_buf_cancel_table);
	log->l_buf_cancel_table = NULL;

	return error;
}

/*
 * Do the actual recovery
 */
STATIC int
xlog_do_recover(
	xlog_t		*log,
	xfs_daddr_t	head_blk,
	xfs_daddr_t	tail_blk)
{
	int		error;
	xfs_buf_t	*bp;
	xfs_sb_t	*sbp;

	/*
	 * First replay the images in the log.
	 */
	error = xlog_do_log_recovery(log, head_blk, tail_blk);
	if (error) {
		return error;
	}

	XFS_bflush(log->l_mp->m_ddev_targp);

	/*
	 * If IO errors happened during recovery, bail out.
	 */
	if (XFS_FORCED_SHUTDOWN(log->l_mp)) {
		return (EIO);
	}

	/*
	 * We now update the tail_lsn since much of the recovery has completed
	 * and there may be space available to use.  If there were no extent
	 * or iunlinks, we can free up the entire log and set the tail_lsn to
	 * be the last_sync_lsn.  This was set in xlog_find_tail to be the
	 * lsn of the last known good LR on disk.  If there are extent frees
	 * or iunlinks they will have some entries in the AIL; so we look at
	 * the AIL to determine how to set the tail_lsn.
	 */
	xlog_assign_tail_lsn(log->l_mp);

	/*
	 * Now that we've finished replaying all buffer and inode
	 * updates, re-read in the superblock.
	 */
	bp = xfs_getsb(log->l_mp, 0);
	XFS_BUF_UNDONE(bp);
	ASSERT(!(XFS_BUF_ISWRITE(bp)));
	ASSERT(!(XFS_BUF_ISDELAYWRITE(bp)));
	XFS_BUF_READ(bp);
	XFS_BUF_UNASYNC(bp);
	xfsbdstrat(log->l_mp, bp);
	error = xfs_buf_iowait(bp);
	if (error) {
		xfs_ioerror_alert("xlog_do_recover",
				  log->l_mp, bp, XFS_BUF_ADDR(bp));
		ASSERT(0);
		xfs_buf_relse(bp);
		return error;
	}

	/* Convert superblock from on-disk format */
	sbp = &log->l_mp->m_sb;
	xfs_sb_from_disk(sbp, XFS_BUF_TO_SBP(bp));
	ASSERT(sbp->sb_magicnum == XFS_SB_MAGIC);
	ASSERT(xfs_sb_good_version(sbp));
	xfs_buf_relse(bp);

	/* We've re-read the superblock so re-initialize per-cpu counters */
	xfs_icsb_reinit_counters(log->l_mp);

	xlog_recover_check_summary(log);

	/* Normal transactions can now occur */
	log->l_flags &= ~XLOG_ACTIVE_RECOVERY;
	return 0;
}

/*
 * Perform recovery and re-initialize some log variables in xlog_find_tail.
 *
 * Return error or zero.
 */
int
xlog_recover(
	xlog_t		*log)
{
	xfs_daddr_t	head_blk, tail_blk;
	int		error;

	/* find the tail of the log */
	if ((error = xlog_find_tail(log, &head_blk, &tail_blk)))
		return error;

	if (tail_blk != head_blk) {
		/* There used to be a comment here:
		 *
		 * disallow recovery on read-only mounts.  note -- mount
		 * checks for ENOSPC and turns it into an intelligent
		 * error message.
		 * ...but this is no longer true.  Now, unless you specify
		 * NORECOVERY (in which case this function would never be
		 * called), we just go ahead and recover.  We do this all
		 * under the vfs layer, so we can get away with it unless
		 * the device itself is read-only, in which case we fail.
		 */
		if ((error = xfs_dev_is_read_only(log->l_mp, "recovery"))) {
			return error;
		}

		cmn_err(CE_NOTE,
			"Starting XFS recovery on filesystem: %s (logdev: %s)",
			log->l_mp->m_fsname, log->l_mp->m_logname ?
			log->l_mp->m_logname : "internal");

		error = xlog_do_recover(log, head_blk, tail_blk);
		log->l_flags |= XLOG_RECOVERY_NEEDED;
	}
	return error;
}

/*
 * In the first part of recovery we replay inodes and buffers and build
 * up the list of extent free items which need to be processed.  Here
 * we process the extent free items and clean up the on disk unlinked
 * inode lists.  This is separated from the first part of recovery so
 * that the root and real-time bitmap inodes can be read in from disk in
 * between the two stages.  This is necessary so that we can free space
 * in the real-time portion of the file system.
 */
int
xlog_recover_finish(
	xlog_t		*log)
{
	/*
	 * Now we're ready to do the transactions needed for the
	 * rest of recovery.  Start with completing all the extent
	 * free intent records and then process the unlinked inode
	 * lists.  At this point, we essentially run in normal mode
	 * except that we're still performing recovery actions
	 * rather than accepting new requests.
	 */
	if (log->l_flags & XLOG_RECOVERY_NEEDED) {
		int	error;
		error = xlog_recover_process_efis(log);
		if (error) {
			cmn_err(CE_ALERT,
				"Failed to recover EFIs on filesystem: %s",
				log->l_mp->m_fsname);
			return error;
		}
		/*
		 * Sync the log to get all the EFIs out of the AIL.
		 * This isn't absolutely necessary, but it helps in
		 * case the unlink transactions would have problems
		 * pushing the EFIs out of the way.
		 */
		xfs_log_force(log->l_mp, XFS_LOG_SYNC);

		xlog_recover_process_iunlinks(log);

		xlog_recover_check_summary(log);

		cmn_err(CE_NOTE,
			"Ending XFS recovery on filesystem: %s (logdev: %s)",
			log->l_mp->m_fsname, log->l_mp->m_logname ?
			log->l_mp->m_logname : "internal");
		log->l_flags &= ~XLOG_RECOVERY_NEEDED;
	} else {
		cmn_err(CE_DEBUG,
			"Ending clean XFS mount for filesystem: %s\n",
			log->l_mp->m_fsname);
	}
	return 0;
}


#if defined(DEBUG)
/*
 * Read all of the agf and agi counters and check that they
 * are consistent with the superblock counters.
 */
void
xlog_recover_check_summary(
	xlog_t		*log)
{
	xfs_mount_t	*mp;
	xfs_agf_t	*agfp;
	xfs_buf_t	*agfbp;
	xfs_buf_t	*agibp;
	xfs_agnumber_t	agno;
	__uint64_t	freeblks;
	__uint64_t	itotal;
	__uint64_t	ifree;
	int		error;

	mp = log->l_mp;

	freeblks = 0LL;
	itotal = 0LL;
	ifree = 0LL;
	for (agno = 0; agno < mp->m_sb.sb_agcount; agno++) {
		error = xfs_read_agf(mp, NULL, agno, 0, &agfbp);
		if (error) {
			xfs_fs_cmn_err(CE_ALERT, mp,
					"xlog_recover_check_summary(agf)"
					"agf read failed agno %d error %d",
							agno, error);
		} else {
			agfp = XFS_BUF_TO_AGF(agfbp);
			freeblks += be32_to_cpu(agfp->agf_freeblks) +
				    be32_to_cpu(agfp->agf_flcount);
			xfs_buf_relse(agfbp);
		}

		error = xfs_read_agi(mp, NULL, agno, &agibp);
		if (!error) {
			struct xfs_agi	*agi = XFS_BUF_TO_AGI(agibp);

			itotal += be32_to_cpu(agi->agi_count);
			ifree += be32_to_cpu(agi->agi_freecount);
			xfs_buf_relse(agibp);
		}
	}
}
#endif /* DEBUG */<|MERGE_RESOLUTION|>--- conflicted
+++ resolved
@@ -52,8 +52,6 @@
 #define	xlog_recover_check_summary(log)
 #endif
 
-<<<<<<< HEAD
-=======
 /*
  * This structure is used during recovery to record the buf log items which
  * have been canceled and should not be replayed.
@@ -65,7 +63,6 @@
 	struct list_head	bc_list;
 };
 
->>>>>>> 3cbea436
 /*
  * Sector aligned buffer routines for buffer create/read/write/access
  */
@@ -1629,52 +1626,15 @@
 	/*
 	 * If this isn't a cancel buffer item, then just return.
 	 */
-<<<<<<< HEAD
-	if (!(flags & XFS_BLF_CANCEL)) {
-		trace_xfs_log_recover_buf_not_cancel(log, buf_f);
-		return;
-	}
-
-	/*
-	 * Insert an xfs_buf_cancel record into the hash table of
-	 * them.  If there is already an identical record, bump
-	 * its reference count.
-	 */
-	bucket = &log->l_buf_cancel_table[(__uint64_t)blkno %
-					  XLOG_BC_TABLE_SIZE];
-	/*
-	 * If the hash bucket is empty then just insert a new record into
-	 * the bucket.
-	 */
-	if (*bucket == NULL) {
-		bcp = (xfs_buf_cancel_t *)kmem_alloc(sizeof(xfs_buf_cancel_t),
-						     KM_SLEEP);
-		bcp->bc_blkno = blkno;
-		bcp->bc_len = len;
-		bcp->bc_refcount = 1;
-		bcp->bc_next = NULL;
-		*bucket = bcp;
-		return;
-=======
 	if (!(buf_f->blf_flags & XFS_BLF_CANCEL)) {
 		trace_xfs_log_recover_buf_not_cancel(log, buf_f);
 		return 0;
->>>>>>> 3cbea436
 	}
 
 	/*
 	 * Insert an xfs_buf_cancel record into the hash table of them.
 	 * If there is already an identical record, bump its reference count.
 	 */
-<<<<<<< HEAD
-	prevp = NULL;
-	nextp = *bucket;
-	while (nextp != NULL) {
-		if (nextp->bc_blkno == blkno && nextp->bc_len == len) {
-			nextp->bc_refcount++;
-			trace_xfs_log_recover_buf_cancel_ref_inc(log, buf_f);
-			return;
-=======
 	bucket = XLOG_BUF_CANCEL_BUCKET(log, buf_f->blf_blkno);
 	list_for_each_entry(bcp, bucket, bc_list) {
 		if (bcp->bc_blkno == buf_f->blf_blkno &&
@@ -1682,7 +1642,6 @@
 			bcp->bc_refcount++;
 			trace_xfs_log_recover_buf_cancel_ref_inc(log, buf_f);
 			return 0;
->>>>>>> 3cbea436
 		}
 	}
 
@@ -1690,16 +1649,10 @@
 	bcp->bc_blkno = buf_f->blf_blkno;
 	bcp->bc_len = buf_f->blf_len;
 	bcp->bc_refcount = 1;
-<<<<<<< HEAD
-	bcp->bc_next = NULL;
-	prevp->bc_next = bcp;
-	trace_xfs_log_recover_buf_cancel_add(log, buf_f);
-=======
 	list_add_tail(&bcp->bc_list, bucket);
 
 	trace_xfs_log_recover_buf_cancel_add(log, buf_f);
 	return 0;
->>>>>>> 3cbea436
 }
 
 /*
@@ -1731,60 +1684,16 @@
 		 * so this buffer must not be cancelled.
 		 */
 		ASSERT(!(flags & XFS_BLF_CANCEL));
-<<<<<<< HEAD
 		return 0;
 	}
 
-	bucket = &log->l_buf_cancel_table[(__uint64_t)blkno %
-					  XLOG_BC_TABLE_SIZE];
-	bcp = *bucket;
-	if (bcp == NULL) {
-		/*
-		 * There is no corresponding entry in the table built
-		 * in pass one, so this buffer has not been cancelled.
-		 */
-		ASSERT(!(flags & XFS_BLF_CANCEL));
-=======
->>>>>>> 3cbea436
-		return 0;
-	}
-
 	/*
 	 * Search for an entry in the  cancel table that matches our buffer.
 	 */
-<<<<<<< HEAD
-	prevp = NULL;
-	while (bcp != NULL) {
-		if (bcp->bc_blkno == blkno && bcp->bc_len == len) {
-			/*
-			 * We've go a match, so return 1 so that the
-			 * recovery of this buffer is cancelled.
-			 * If this buffer is actually a buffer cancel
-			 * log item, then decrement the refcount on the
-			 * one in the table and remove it if this is the
-			 * last reference.
-			 */
-			if (flags & XFS_BLF_CANCEL) {
-				bcp->bc_refcount--;
-				if (bcp->bc_refcount == 0) {
-					if (prevp == NULL) {
-						*bucket = bcp->bc_next;
-					} else {
-						prevp->bc_next = bcp->bc_next;
-					}
-					kmem_free(bcp);
-				}
-			}
-			return 1;
-		}
-		prevp = bcp;
-		bcp = bcp->bc_next;
-=======
 	bucket = XLOG_BUF_CANCEL_BUCKET(log, blkno);
 	list_for_each_entry(bcp, bucket, bc_list) {
 		if (bcp->bc_blkno == blkno && bcp->bc_len == len)
 			goto found;
->>>>>>> 3cbea436
 	}
 
 	/*
@@ -1842,25 +1751,6 @@
 
 	trace_xfs_log_recover_buf_inode_buf(mp->m_log, buf_f);
 
-<<<<<<< HEAD
-	switch (buf_f->blf_type) {
-	case XFS_LI_BUF:
-		data_map = buf_f->blf_data_map;
-		map_size = buf_f->blf_map_size;
-		break;
-	}
-	/*
-	 * Set the variables corresponding to the current region to
-	 * 0 so that we'll initialize them on the first pass through
-	 * the loop.
-	 */
-	reg_buf_offset = 0;
-	reg_buf_bytes = 0;
-	bit = 0;
-	nbits = 0;
-	item_index = 0;
-=======
->>>>>>> 3cbea436
 	inodes_per_buf = XFS_BUF_COUNT(bp) >> mp->m_sb.sb_inodelog;
 	for (i = 0; i < inodes_per_buf; i++) {
 		next_unlinked_offset = (i * mp->m_sb.sb_inodesize) +
@@ -1949,15 +1839,6 @@
 
 	trace_xfs_log_recover_buf_reg_buf(mp->m_log, buf_f);
 
-<<<<<<< HEAD
-	switch (buf_f->blf_type) {
-	case XFS_LI_BUF:
-		data_map = buf_f->blf_data_map;
-		map_size = buf_f->blf_map_size;
-		break;
-	}
-=======
->>>>>>> 3cbea436
 	bit = 0;
 	i = 1;  /* 0 is the buf format structure */
 	while (1) {
@@ -2205,59 +2086,11 @@
 	xlog_recover_item_t	*item)
 {
 	xfs_buf_log_format_t	*buf_f = item->ri_buf[0].i_addr;
-<<<<<<< HEAD
-	xfs_mount_t		*mp;
-=======
 	xfs_mount_t		*mp = log->l_mp;
->>>>>>> 3cbea436
 	xfs_buf_t		*bp;
 	int			error;
 	uint			buf_flags;
 
-<<<<<<< HEAD
-	if (pass == XLOG_RECOVER_PASS1) {
-		/*
-		 * In this pass we're only looking for buf items
-		 * with the XFS_BLF_CANCEL bit set.
-		 */
-		xlog_recover_do_buffer_pass1(log, buf_f);
-		return 0;
-	} else {
-		/*
-		 * In this pass we want to recover all the buffers
-		 * which have not been cancelled and are not
-		 * cancellation buffers themselves.  The routine
-		 * we call here will tell us whether or not to
-		 * continue with the replay of this buffer.
-		 */
-		cancel = xlog_recover_do_buffer_pass2(log, buf_f);
-		if (cancel) {
-			trace_xfs_log_recover_buf_cancel(log, buf_f);
-			return 0;
-		}
-	}
-	trace_xfs_log_recover_buf_recover(log, buf_f);
-	switch (buf_f->blf_type) {
-	case XFS_LI_BUF:
-		blkno = buf_f->blf_blkno;
-		len = buf_f->blf_len;
-		flags = buf_f->blf_flags;
-		break;
-	default:
-		xfs_fs_cmn_err(CE_ALERT, log->l_mp,
-			"xfs_log_recover: unknown buffer type 0x%x, logdev %s",
-			buf_f->blf_type, log->l_mp->m_logname ?
-			log->l_mp->m_logname : "internal");
-		XFS_ERROR_REPORT("xlog_recover_do_buffer_trans",
-				 XFS_ERRLEVEL_LOW, log->l_mp);
-		return XFS_ERROR(EFSCORRUPTED);
-	}
-
-	mp = log->l_mp;
-	buf_flags = XBF_LOCK;
-	if (!(flags & XFS_BLF_INODE_BUF))
-		buf_flags |= XBF_MAPPED;
-=======
 	/*
 	 * In this pass we only want to recover all the buffers which have
 	 * not been cancelled and are not cancellation buffers themselves.
@@ -2269,7 +2102,6 @@
 	}
 
 	trace_xfs_log_recover_buf_recover(log, buf_f);
->>>>>>> 3cbea436
 
 	buf_flags = XBF_LOCK;
 	if (!(buf_f->blf_flags & XFS_BLF_INODE_BUF))
@@ -2286,15 +2118,9 @@
 	}
 
 	error = 0;
-<<<<<<< HEAD
-	if (flags & XFS_BLF_INODE_BUF) {
-		error = xlog_recover_do_inode_buffer(mp, item, bp, buf_f);
-	} else if (flags &
-=======
 	if (buf_f->blf_flags & XFS_BLF_INODE_BUF) {
 		error = xlog_recover_do_inode_buffer(mp, item, bp, buf_f);
 	} else if (buf_f->blf_flags &
->>>>>>> 3cbea436
 		  (XFS_BLF_UDQUOT_BUF|XFS_BLF_PDQUOT_BUF|XFS_BLF_GDQUOT_BUF)) {
 		xlog_recover_do_dquot_buffer(mp, log, item, bp, buf_f);
 	} else {
@@ -2600,17 +2426,7 @@
 	xlog_t			*log,
 	xlog_recover_item_t	*item)
 {
-<<<<<<< HEAD
-	xfs_qoff_logformat_t	*qoff_f;
-
-	if (pass == XLOG_RECOVER_PASS2) {
-		return (0);
-	}
-
-	qoff_f = item->ri_buf[0].i_addr;
-=======
 	xfs_qoff_logformat_t	*qoff_f = item->ri_buf[0].i_addr;
->>>>>>> 3cbea436
 	ASSERT(qoff_f);
 
 	/*
@@ -2743,12 +2559,6 @@
 
 	efi_formatp = item->ri_buf[0].i_addr;
 
-<<<<<<< HEAD
-	efi_formatp = item->ri_buf[0].i_addr;
-
-	mp = log->l_mp;
-=======
->>>>>>> 3cbea436
 	efip = xfs_efi_init(mp, efi_formatp->efi_nextents);
 	if ((error = xfs_efi_copy_format(&(item->ri_buf[0]),
 					 &(efip->efi_format)))) {
@@ -2786,13 +2596,6 @@
 	struct xfs_ail_cursor	cur;
 	struct xfs_ail		*ailp = log->l_ailp;
 
-<<<<<<< HEAD
-	if (pass == XLOG_RECOVER_PASS1) {
-		return;
-	}
-
-=======
->>>>>>> 3cbea436
 	efd_formatp = item->ri_buf[0].i_addr;
 	ASSERT((item->ri_buf[0].i_len == (sizeof(xfs_efd_log_format_32_t) +
 		((efd_formatp->efd_nextents - 1) * sizeof(xfs_extent_32_t)))) ||
@@ -2824,65 +2627,6 @@
 	}
 	xfs_trans_ail_cursor_done(ailp, &cur);
 	spin_unlock(&ailp->xa_lock);
-<<<<<<< HEAD
-}
-
-/*
- * Perform the transaction
- *
- * If the transaction modifies a buffer or inode, do it now.  Otherwise,
- * EFIs and EFDs get queued up by adding entries into the AIL for them.
- */
-STATIC int
-xlog_recover_do_trans(
-	xlog_t			*log,
-	xlog_recover_t		*trans,
-	int			pass)
-{
-	int			error = 0;
-	xlog_recover_item_t	*item;
-
-	error = xlog_recover_reorder_trans(log, trans, pass);
-	if (error)
-		return error;
-
-	list_for_each_entry(item, &trans->r_itemq, ri_list) {
-		trace_xfs_log_recover_item_recover(log, trans, item, pass);
-		switch (ITEM_TYPE(item)) {
-		case XFS_LI_BUF:
-			error = xlog_recover_do_buffer_trans(log, item, pass);
-			break;
-		case XFS_LI_INODE:
-			error = xlog_recover_do_inode_trans(log, item, pass);
-			break;
-		case XFS_LI_EFI:
-			error = xlog_recover_do_efi_trans(log, item,
-							  trans->r_lsn, pass);
-			break;
-		case XFS_LI_EFD:
-			xlog_recover_do_efd_trans(log, item, pass);
-			error = 0;
-			break;
-		case XFS_LI_DQUOT:
-			error = xlog_recover_do_dquot_trans(log, item, pass);
-			break;
-		case XFS_LI_QUOTAOFF:
-			error = xlog_recover_do_quotaoff_trans(log, item,
-							       pass);
-			break;
-		default:
-			xlog_warn(
-	"XFS: invalid item type (%d) xlog_recover_do_trans", ITEM_TYPE(item));
-			ASSERT(0);
-			error = XFS_ERROR(EIO);
-			break;
-		}
-
-		if (error)
-			return error;
-	}
-=======
->>>>>>> 3cbea436
 
 	return 0;
 }
@@ -2979,26 +2723,17 @@
  */
 STATIC int
 xlog_recover_commit_trans(
-<<<<<<< HEAD
-	xlog_t			*log,
-	xlog_recover_t		*trans,
-=======
 	struct log		*log,
 	struct xlog_recover	*trans,
->>>>>>> 3cbea436
 	int			pass)
 {
 	int			error = 0;
 	xlog_recover_item_t	*item;
 
 	hlist_del(&trans->r_list);
-<<<<<<< HEAD
-	if ((error = xlog_recover_do_trans(log, trans, pass)))
-=======
 
 	error = xlog_recover_reorder_trans(log, trans, pass);
 	if (error)
->>>>>>> 3cbea436
 		return error;
 
 	list_for_each_entry(item, &trans->r_itemq, ri_list) {
