/*
 * Copyright (c) 2000-2003 Silicon Graphics, Inc.
 * All Rights Reserved.
 *
 * This program is free software; you can redistribute it and/or
 * modify it under the terms of the GNU General Public License as
 * published by the Free Software Foundation.
 *
 * This program is distributed in the hope that it would be useful,
 * but WITHOUT ANY WARRANTY; without even the implied warranty of
 * MERCHANTABILITY or FITNESS FOR A PARTICULAR PURPOSE.  See the
 * GNU General Public License for more details.
 *
 * You should have received a copy of the GNU General Public License
 * along with this program; if not, write the Free Software Foundation,
 * Inc.,  51 Franklin St, Fifth Floor, Boston, MA  02110-1301  USA
 */
#include "xfs.h"
#include "xfs_fs.h"
#include "xfs_bit.h"
#include "xfs_log.h"
#include "xfs_inum.h"
#include "xfs_trans.h"
#include "xfs_sb.h"
#include "xfs_ag.h"
#include "xfs_alloc.h"
#include "xfs_quota.h"
#include "xfs_mount.h"
#include "xfs_bmap_btree.h"
#include "xfs_inode.h"
#include "xfs_bmap.h"
#include "xfs_rtalloc.h"
#include "xfs_error.h"
#include "xfs_itable.h"
#include "xfs_attr.h"
#include "xfs_buf_item.h"
#include "xfs_trans_space.h"
#include "xfs_trans_priv.h"
#include "xfs_qm.h"
#include "xfs_trace.h"


/*
   LOCK ORDER

   inode lock		    (ilock)
   dquot hash-chain lock    (hashlock)
   xqm dquot freelist lock  (freelistlock
   mount's dquot list lock  (mplistlock)
   user dquot lock - lock ordering among dquots is based on the uid or gid
   group dquot lock - similar to udquots. Between the two dquots, the udquot
		      has to be locked first.
   pin lock - the dquot lock must be held to take this lock.
   flush lock - ditto.
*/

#ifdef DEBUG
xfs_buftarg_t *xfs_dqerror_target;
int xfs_do_dqerror;
int xfs_dqreq_num;
int xfs_dqerror_mod = 33;
#endif

static struct lock_class_key xfs_dquot_other_class;

/*
 * Allocate and initialize a dquot. We don't always allocate fresh memory;
 * we try to reclaim a free dquot if the number of incore dquots are above
 * a threshold.
 * The only field inside the core that gets initialized at this point
 * is the d_id field. The idea is to fill in the entire q_core
 * when we read in the on disk dquot.
 */
STATIC xfs_dquot_t *
xfs_qm_dqinit(
	xfs_mount_t  *mp,
	xfs_dqid_t   id,
	uint	     type)
{
	xfs_dquot_t	*dqp;
	boolean_t	brandnewdquot;

	brandnewdquot = xfs_qm_dqalloc_incore(&dqp);
	dqp->dq_flags = type;
	dqp->q_core.d_id = cpu_to_be32(id);
	dqp->q_mount = mp;

	/*
	 * No need to re-initialize these if this is a reclaimed dquot.
	 */
	if (brandnewdquot) {
		INIT_LIST_HEAD(&dqp->q_freelist);
		mutex_init(&dqp->q_qlock);
		init_waitqueue_head(&dqp->q_pinwait);

		/*
		 * Because we want to use a counting completion, complete
		 * the flush completion once to allow a single access to
		 * the flush completion without blocking.
		 */
		init_completion(&dqp->q_flush);
		complete(&dqp->q_flush);

		trace_xfs_dqinit(dqp);
	} else {
		/*
		 * Only the q_core portion was zeroed in dqreclaim_one().
		 * So, we need to reset others.
		 */
		dqp->q_nrefs = 0;
		dqp->q_blkno = 0;
		INIT_LIST_HEAD(&dqp->q_mplist);
		INIT_LIST_HEAD(&dqp->q_hashlist);
		dqp->q_bufoffset = 0;
		dqp->q_fileoffset = 0;
		dqp->q_transp = NULL;
		dqp->q_gdquot = NULL;
		dqp->q_res_bcount = 0;
		dqp->q_res_icount = 0;
		dqp->q_res_rtbcount = 0;
		atomic_set(&dqp->q_pincount, 0);
		dqp->q_hash = NULL;
		ASSERT(list_empty(&dqp->q_freelist));

		trace_xfs_dqreuse(dqp);
	}

	/*
	 * In either case we need to make sure group quotas have a different
	 * lock class than user quotas, to make sure lockdep knows we can
	 * locks of one of each at the same time.
	 */
	if (!(type & XFS_DQ_USER))
		lockdep_set_class(&dqp->q_qlock, &xfs_dquot_other_class);

	/*
	 * log item gets initialized later
	 */
	return (dqp);
}

/*
 * This is called to free all the memory associated with a dquot
 */
void
xfs_qm_dqdestroy(
	xfs_dquot_t	*dqp)
{
	ASSERT(list_empty(&dqp->q_freelist));

	mutex_destroy(&dqp->q_qlock);
	sv_destroy(&dqp->q_pinwait);
	kmem_zone_free(xfs_Gqm->qm_dqzone, dqp);

	atomic_dec(&xfs_Gqm->qm_totaldquots);
}

/*
 * This is what a 'fresh' dquot inside a dquot chunk looks like on disk.
 */
STATIC void
xfs_qm_dqinit_core(
	xfs_dqid_t	id,
	uint		type,
	xfs_dqblk_t	*d)
{
	/*
	 * Caller has zero'd the entire dquot 'chunk' already.
	 */
	d->dd_diskdq.d_magic = cpu_to_be16(XFS_DQUOT_MAGIC);
	d->dd_diskdq.d_version = XFS_DQUOT_VERSION;
	d->dd_diskdq.d_id = cpu_to_be32(id);
	d->dd_diskdq.d_flags = type;
}

/*
 * If default limits are in force, push them into the dquot now.
 * We overwrite the dquot limits only if they are zero and this
 * is not the root dquot.
 */
void
xfs_qm_adjust_dqlimits(
	xfs_mount_t		*mp,
	xfs_disk_dquot_t	*d)
{
	xfs_quotainfo_t		*q = mp->m_quotainfo;

	ASSERT(d->d_id);

	if (q->qi_bsoftlimit && !d->d_blk_softlimit)
		d->d_blk_softlimit = cpu_to_be64(q->qi_bsoftlimit);
	if (q->qi_bhardlimit && !d->d_blk_hardlimit)
		d->d_blk_hardlimit = cpu_to_be64(q->qi_bhardlimit);
	if (q->qi_isoftlimit && !d->d_ino_softlimit)
		d->d_ino_softlimit = cpu_to_be64(q->qi_isoftlimit);
	if (q->qi_ihardlimit && !d->d_ino_hardlimit)
		d->d_ino_hardlimit = cpu_to_be64(q->qi_ihardlimit);
	if (q->qi_rtbsoftlimit && !d->d_rtb_softlimit)
		d->d_rtb_softlimit = cpu_to_be64(q->qi_rtbsoftlimit);
	if (q->qi_rtbhardlimit && !d->d_rtb_hardlimit)
		d->d_rtb_hardlimit = cpu_to_be64(q->qi_rtbhardlimit);
}

/*
 * Check the limits and timers of a dquot and start or reset timers
 * if necessary.
 * This gets called even when quota enforcement is OFF, which makes our
 * life a little less complicated. (We just don't reject any quota
 * reservations in that case, when enforcement is off).
 * We also return 0 as the values of the timers in Q_GETQUOTA calls, when
 * enforcement's off.
 * In contrast, warnings are a little different in that they don't
 * 'automatically' get started when limits get exceeded.  They do
 * get reset to zero, however, when we find the count to be under
 * the soft limit (they are only ever set non-zero via userspace).
 */
void
xfs_qm_adjust_dqtimers(
	xfs_mount_t		*mp,
	xfs_disk_dquot_t	*d)
{
	ASSERT(d->d_id);

#ifdef QUOTADEBUG
	if (d->d_blk_hardlimit)
		ASSERT(be64_to_cpu(d->d_blk_softlimit) <=
		       be64_to_cpu(d->d_blk_hardlimit));
	if (d->d_ino_hardlimit)
		ASSERT(be64_to_cpu(d->d_ino_softlimit) <=
		       be64_to_cpu(d->d_ino_hardlimit));
	if (d->d_rtb_hardlimit)
		ASSERT(be64_to_cpu(d->d_rtb_softlimit) <=
		       be64_to_cpu(d->d_rtb_hardlimit));
#endif
	if (!d->d_btimer) {
		if ((d->d_blk_softlimit &&
		     (be64_to_cpu(d->d_bcount) >=
		      be64_to_cpu(d->d_blk_softlimit))) ||
		    (d->d_blk_hardlimit &&
		     (be64_to_cpu(d->d_bcount) >=
		      be64_to_cpu(d->d_blk_hardlimit)))) {
			d->d_btimer = cpu_to_be32(get_seconds() +
					mp->m_quotainfo->qi_btimelimit);
		} else {
			d->d_bwarns = 0;
		}
	} else {
		if ((!d->d_blk_softlimit ||
		     (be64_to_cpu(d->d_bcount) <
		      be64_to_cpu(d->d_blk_softlimit))) &&
		    (!d->d_blk_hardlimit ||
		    (be64_to_cpu(d->d_bcount) <
		     be64_to_cpu(d->d_blk_hardlimit)))) {
			d->d_btimer = 0;
		}
	}

	if (!d->d_itimer) {
		if ((d->d_ino_softlimit &&
		     (be64_to_cpu(d->d_icount) >=
		      be64_to_cpu(d->d_ino_softlimit))) ||
		    (d->d_ino_hardlimit &&
		     (be64_to_cpu(d->d_icount) >=
		      be64_to_cpu(d->d_ino_hardlimit)))) {
			d->d_itimer = cpu_to_be32(get_seconds() +
					mp->m_quotainfo->qi_itimelimit);
		} else {
			d->d_iwarns = 0;
		}
	} else {
		if ((!d->d_ino_softlimit ||
		     (be64_to_cpu(d->d_icount) <
		      be64_to_cpu(d->d_ino_softlimit)))  &&
		    (!d->d_ino_hardlimit ||
		     (be64_to_cpu(d->d_icount) <
		      be64_to_cpu(d->d_ino_hardlimit)))) {
			d->d_itimer = 0;
		}
	}

	if (!d->d_rtbtimer) {
		if ((d->d_rtb_softlimit &&
		     (be64_to_cpu(d->d_rtbcount) >=
		      be64_to_cpu(d->d_rtb_softlimit))) ||
		    (d->d_rtb_hardlimit &&
		     (be64_to_cpu(d->d_rtbcount) >=
		      be64_to_cpu(d->d_rtb_hardlimit)))) {
			d->d_rtbtimer = cpu_to_be32(get_seconds() +
					mp->m_quotainfo->qi_rtbtimelimit);
		} else {
			d->d_rtbwarns = 0;
		}
	} else {
		if ((!d->d_rtb_softlimit ||
		     (be64_to_cpu(d->d_rtbcount) <
		      be64_to_cpu(d->d_rtb_softlimit))) &&
		    (!d->d_rtb_hardlimit ||
		     (be64_to_cpu(d->d_rtbcount) <
		      be64_to_cpu(d->d_rtb_hardlimit)))) {
			d->d_rtbtimer = 0;
		}
	}
}

/*
 * initialize a buffer full of dquots and log the whole thing
 */
STATIC void
xfs_qm_init_dquot_blk(
	xfs_trans_t	*tp,
	xfs_mount_t	*mp,
	xfs_dqid_t	id,
	uint		type,
	xfs_buf_t	*bp)
{
	struct xfs_quotainfo	*q = mp->m_quotainfo;
	xfs_dqblk_t	*d;
	int		curid, i;

	ASSERT(tp);
	ASSERT(XFS_BUF_ISBUSY(bp));
	ASSERT(XFS_BUF_VALUSEMA(bp) <= 0);

	d = (xfs_dqblk_t *)XFS_BUF_PTR(bp);

	/*
	 * ID of the first dquot in the block - id's are zero based.
	 */
	curid = id - (id % q->qi_dqperchunk);
	ASSERT(curid >= 0);
	memset(d, 0, BBTOB(q->qi_dqchunklen));
	for (i = 0; i < q->qi_dqperchunk; i++, d++, curid++)
		xfs_qm_dqinit_core(curid, type, d);
	xfs_trans_dquot_buf(tp, bp,
			    (type & XFS_DQ_USER ? XFS_BLF_UDQUOT_BUF :
			    ((type & XFS_DQ_PROJ) ? XFS_BLF_PDQUOT_BUF :
			     XFS_BLF_GDQUOT_BUF)));
	xfs_trans_log_buf(tp, bp, 0, BBTOB(q->qi_dqchunklen) - 1);
}



/*
 * Allocate a block and fill it with dquots.
 * This is called when the bmapi finds a hole.
 */
STATIC int
xfs_qm_dqalloc(
	xfs_trans_t	**tpp,
	xfs_mount_t	*mp,
	xfs_dquot_t	*dqp,
	xfs_inode_t	*quotip,
	xfs_fileoff_t	offset_fsb,
	xfs_buf_t	**O_bpp)
{
	xfs_fsblock_t	firstblock;
	xfs_bmap_free_t flist;
	xfs_bmbt_irec_t map;
	int		nmaps, error, committed;
	xfs_buf_t	*bp;
	xfs_trans_t	*tp = *tpp;

	ASSERT(tp != NULL);

	trace_xfs_dqalloc(dqp);

	/*
	 * Initialize the bmap freelist prior to calling bmapi code.
	 */
	xfs_bmap_init(&flist, &firstblock);
	xfs_ilock(quotip, XFS_ILOCK_EXCL);
	/*
	 * Return if this type of quotas is turned off while we didn't
	 * have an inode lock
	 */
	if (XFS_IS_THIS_QUOTA_OFF(dqp)) {
		xfs_iunlock(quotip, XFS_ILOCK_EXCL);
		return (ESRCH);
	}

	xfs_trans_ijoin_ref(tp, quotip, XFS_ILOCK_EXCL);
	nmaps = 1;
	if ((error = xfs_bmapi(tp, quotip,
			      offset_fsb, XFS_DQUOT_CLUSTER_SIZE_FSB,
			      XFS_BMAPI_METADATA | XFS_BMAPI_WRITE,
			      &firstblock,
			      XFS_QM_DQALLOC_SPACE_RES(mp),
			      &map, &nmaps, &flist))) {
		goto error0;
	}
	ASSERT(map.br_blockcount == XFS_DQUOT_CLUSTER_SIZE_FSB);
	ASSERT(nmaps == 1);
	ASSERT((map.br_startblock != DELAYSTARTBLOCK) &&
	       (map.br_startblock != HOLESTARTBLOCK));

	/*
	 * Keep track of the blkno to save a lookup later
	 */
	dqp->q_blkno = XFS_FSB_TO_DADDR(mp, map.br_startblock);

	/* now we can just get the buffer (there's nothing to read yet) */
	bp = xfs_trans_get_buf(tp, mp->m_ddev_targp,
			       dqp->q_blkno,
			       mp->m_quotainfo->qi_dqchunklen,
			       0);
	if (!bp || (error = XFS_BUF_GETERROR(bp)))
		goto error1;
	/*
	 * Make a chunk of dquots out of this buffer and log
	 * the entire thing.
	 */
	xfs_qm_init_dquot_blk(tp, mp, be32_to_cpu(dqp->q_core.d_id),
			      dqp->dq_flags & XFS_DQ_ALLTYPES, bp);

	/*
	 * xfs_bmap_finish() may commit the current transaction and
	 * start a second transaction if the freelist is not empty.
	 *
	 * Since we still want to modify this buffer, we need to
	 * ensure that the buffer is not released on commit of
	 * the first transaction and ensure the buffer is added to the
	 * second transaction.
	 *
	 * If there is only one transaction then don't stop the buffer
	 * from being released when it commits later on.
	 */

	xfs_trans_bhold(tp, bp);

	if ((error = xfs_bmap_finish(tpp, &flist, &committed))) {
		goto error1;
	}

	if (committed) {
		tp = *tpp;
		xfs_trans_bjoin(tp, bp);
	} else {
		xfs_trans_bhold_release(tp, bp);
	}

	*O_bpp = bp;
	return 0;

      error1:
	xfs_bmap_cancel(&flist);
      error0:
	xfs_iunlock(quotip, XFS_ILOCK_EXCL);

	return (error);
}

/*
 * Maps a dquot to the buffer containing its on-disk version.
 * This returns a ptr to the buffer containing the on-disk dquot
 * in the bpp param, and a ptr to the on-disk dquot within that buffer
 */
STATIC int
xfs_qm_dqtobp(
	xfs_trans_t		**tpp,
	xfs_dquot_t		*dqp,
	xfs_disk_dquot_t	**O_ddpp,
	xfs_buf_t		**O_bpp,
	uint			flags)
{
	xfs_bmbt_irec_t map;
	int		nmaps = 1, error;
	xfs_buf_t	*bp;
	xfs_inode_t	*quotip = XFS_DQ_TO_QIP(dqp);
	xfs_mount_t	*mp = dqp->q_mount;
	xfs_disk_dquot_t *ddq;
	xfs_dqid_t	id = be32_to_cpu(dqp->q_core.d_id);
	xfs_trans_t	*tp = (tpp ? *tpp : NULL);

	dqp->q_fileoffset = (xfs_fileoff_t)id / mp->m_quotainfo->qi_dqperchunk;

	xfs_ilock(quotip, XFS_ILOCK_SHARED);
	if (XFS_IS_THIS_QUOTA_OFF(dqp)) {
		/*
		 * Return if this type of quotas is turned off while we
		 * didn't have the quota inode lock.
		 */
		xfs_iunlock(quotip, XFS_ILOCK_SHARED);
		return ESRCH;
	}

	/*
	 * Find the block map; no allocations yet
	 */
	error = xfs_bmapi(NULL, quotip, dqp->q_fileoffset,
			  XFS_DQUOT_CLUSTER_SIZE_FSB, XFS_BMAPI_METADATA,
			  NULL, 0, &map, &nmaps, NULL);

	xfs_iunlock(quotip, XFS_ILOCK_SHARED);
	if (error)
		return error;

	ASSERT(nmaps == 1);
	ASSERT(map.br_blockcount == 1);

	/*
	 * Offset of dquot in the (fixed sized) dquot chunk.
	 */
	dqp->q_bufoffset = (id % mp->m_quotainfo->qi_dqperchunk) *
		sizeof(xfs_dqblk_t);

	ASSERT(map.br_startblock != DELAYSTARTBLOCK);
	if (map.br_startblock == HOLESTARTBLOCK) {
		/*
		 * We don't allocate unless we're asked to
		 */
<<<<<<< HEAD
		error = xfs_bmapi(NULL, quotip, dqp->q_fileoffset,
				  XFS_DQUOT_CLUSTER_SIZE_FSB,
				  XFS_BMAPI_METADATA,
				  NULL, 0, &map, &nmaps, NULL);
=======
		if (!(flags & XFS_QMOPT_DQALLOC))
			return ENOENT;
>>>>>>> 45f53cc9

		ASSERT(tp);
		error = xfs_qm_dqalloc(tpp, mp, dqp, quotip,
					dqp->q_fileoffset, &bp);
		if (error)
			return error;
		tp = *tpp;
	} else {
		trace_xfs_dqtobp_read(dqp);

		/*
		 * store the blkno etc so that we don't have to do the
		 * mapping all the time
		 */
		dqp->q_blkno = XFS_FSB_TO_DADDR(mp, map.br_startblock);

		error = xfs_trans_read_buf(mp, tp, mp->m_ddev_targp,
					   dqp->q_blkno,
					   mp->m_quotainfo->qi_dqchunklen,
					   0, &bp);
		if (error || !bp)
			return XFS_ERROR(error);
	}

	ASSERT(XFS_BUF_ISBUSY(bp));
	ASSERT(XFS_BUF_VALUSEMA(bp) <= 0);

	/*
	 * calculate the location of the dquot inside the buffer.
	 */
	ddq = (struct xfs_disk_dquot *)(XFS_BUF_PTR(bp) + dqp->q_bufoffset);

	/*
	 * A simple sanity check in case we got a corrupted dquot...
	 */
	if (xfs_qm_dqcheck(ddq, id, dqp->dq_flags & XFS_DQ_ALLTYPES,
			   flags & (XFS_QMOPT_DQREPAIR|XFS_QMOPT_DOWARN),
			   "dqtobp")) {
		if (!(flags & XFS_QMOPT_DQREPAIR)) {
			xfs_trans_brelse(tp, bp);
			return XFS_ERROR(EIO);
		}
		XFS_BUF_BUSY(bp); /* We dirtied this */
	}

	*O_bpp = bp;
	*O_ddpp = ddq;

	return (0);
}


/*
 * Read in the ondisk dquot using dqtobp() then copy it to an incore version,
 * and release the buffer immediately.
 *
 */
/* ARGSUSED */
STATIC int
xfs_qm_dqread(
	xfs_trans_t	**tpp,
	xfs_dqid_t	id,
	xfs_dquot_t	*dqp,	/* dquot to get filled in */
	uint		flags)
{
	xfs_disk_dquot_t *ddqp;
	xfs_buf_t	 *bp;
	int		 error;
	xfs_trans_t	 *tp;

	ASSERT(tpp);

	trace_xfs_dqread(dqp);

	/*
	 * get a pointer to the on-disk dquot and the buffer containing it
	 * dqp already knows its own type (GROUP/USER).
	 */
	if ((error = xfs_qm_dqtobp(tpp, dqp, &ddqp, &bp, flags))) {
		return (error);
	}
	tp = *tpp;

	/* copy everything from disk dquot to the incore dquot */
	memcpy(&dqp->q_core, ddqp, sizeof(xfs_disk_dquot_t));
	ASSERT(be32_to_cpu(dqp->q_core.d_id) == id);
	xfs_qm_dquot_logitem_init(dqp);

	/*
	 * Reservation counters are defined as reservation plus current usage
	 * to avoid having to add everytime.
	 */
	dqp->q_res_bcount = be64_to_cpu(ddqp->d_bcount);
	dqp->q_res_icount = be64_to_cpu(ddqp->d_icount);
	dqp->q_res_rtbcount = be64_to_cpu(ddqp->d_rtbcount);

	/* Mark the buf so that this will stay incore a little longer */
	XFS_BUF_SET_VTYPE_REF(bp, B_FS_DQUOT, XFS_DQUOT_REF);

	/*
	 * We got the buffer with a xfs_trans_read_buf() (in dqtobp())
	 * So we need to release with xfs_trans_brelse().
	 * The strategy here is identical to that of inodes; we lock
	 * the dquot in xfs_qm_dqget() before making it accessible to
	 * others. This is because dquots, like inodes, need a good level of
	 * concurrency, and we don't want to take locks on the entire buffers
	 * for dquot accesses.
	 * Note also that the dquot buffer may even be dirty at this point, if
	 * this particular dquot was repaired. We still aren't afraid to
	 * brelse it because we have the changes incore.
	 */
	ASSERT(XFS_BUF_ISBUSY(bp));
	ASSERT(XFS_BUF_VALUSEMA(bp) <= 0);
	xfs_trans_brelse(tp, bp);

	return (error);
}


/*
 * allocate an incore dquot from the kernel heap,
 * and fill its core with quota information kept on disk.
 * If XFS_QMOPT_DQALLOC is set, it'll allocate a dquot on disk
 * if it wasn't already allocated.
 */
STATIC int
xfs_qm_idtodq(
	xfs_mount_t	*mp,
	xfs_dqid_t	id,	 /* gid or uid, depending on type */
	uint		type,	 /* UDQUOT or GDQUOT */
	uint		flags,	 /* DQALLOC, DQREPAIR */
	xfs_dquot_t	**O_dqpp)/* OUT : incore dquot, not locked */
{
	xfs_dquot_t	*dqp;
	int		error;
	xfs_trans_t	*tp;
	int		cancelflags=0;

	dqp = xfs_qm_dqinit(mp, id, type);
	tp = NULL;
	if (flags & XFS_QMOPT_DQALLOC) {
		tp = xfs_trans_alloc(mp, XFS_TRANS_QM_DQALLOC);
		error = xfs_trans_reserve(tp, XFS_QM_DQALLOC_SPACE_RES(mp),
				XFS_WRITE_LOG_RES(mp) +
				BBTOB(mp->m_quotainfo->qi_dqchunklen) - 1 +
				128,
				0,
				XFS_TRANS_PERM_LOG_RES,
				XFS_WRITE_LOG_COUNT);
		if (error) {
			cancelflags = 0;
			goto error0;
		}
		cancelflags = XFS_TRANS_RELEASE_LOG_RES;
	}

	/*
	 * Read it from disk; xfs_dqread() takes care of
	 * all the necessary initialization of dquot's fields (locks, etc)
	 */
	if ((error = xfs_qm_dqread(&tp, id, dqp, flags))) {
		/*
		 * This can happen if quotas got turned off (ESRCH),
		 * or if the dquot didn't exist on disk and we ask to
		 * allocate (ENOENT).
		 */
		trace_xfs_dqread_fail(dqp);
		cancelflags |= XFS_TRANS_ABORT;
		goto error0;
	}
	if (tp) {
		if ((error = xfs_trans_commit(tp, XFS_TRANS_RELEASE_LOG_RES)))
			goto error1;
	}

	*O_dqpp = dqp;
	return (0);

 error0:
	ASSERT(error);
	if (tp)
		xfs_trans_cancel(tp, cancelflags);
 error1:
	xfs_qm_dqdestroy(dqp);
	*O_dqpp = NULL;
	return (error);
}

/*
 * Lookup a dquot in the incore dquot hashtable. We keep two separate
 * hashtables for user and group dquots; and, these are global tables
 * inside the XQM, not per-filesystem tables.
 * The hash chain must be locked by caller, and it is left locked
 * on return. Returning dquot is locked.
 */
STATIC int
xfs_qm_dqlookup(
	xfs_mount_t		*mp,
	xfs_dqid_t		id,
	xfs_dqhash_t		*qh,
	xfs_dquot_t		**O_dqpp)
{
	xfs_dquot_t		*dqp;
	uint			flist_locked;

	ASSERT(mutex_is_locked(&qh->qh_lock));

	flist_locked = B_FALSE;

	/*
	 * Traverse the hashchain looking for a match
	 */
	list_for_each_entry(dqp, &qh->qh_list, q_hashlist) {
		/*
		 * We already have the hashlock. We don't need the
		 * dqlock to look at the id field of the dquot, since the
		 * id can't be modified without the hashlock anyway.
		 */
		if (be32_to_cpu(dqp->q_core.d_id) == id && dqp->q_mount == mp) {
			trace_xfs_dqlookup_found(dqp);

			/*
			 * All in core dquots must be on the dqlist of mp
			 */
			ASSERT(!list_empty(&dqp->q_mplist));

			xfs_dqlock(dqp);
			if (dqp->q_nrefs == 0) {
				ASSERT(!list_empty(&dqp->q_freelist));
				if (!mutex_trylock(&xfs_Gqm->qm_dqfrlist_lock)) {
					trace_xfs_dqlookup_want(dqp);

					/*
					 * We may have raced with dqreclaim_one()
					 * (and lost). So, flag that we don't
					 * want the dquot to be reclaimed.
					 */
					dqp->dq_flags |= XFS_DQ_WANT;
					xfs_dqunlock(dqp);
					mutex_lock(&xfs_Gqm->qm_dqfrlist_lock);
					xfs_dqlock(dqp);
					dqp->dq_flags &= ~(XFS_DQ_WANT);
				}
				flist_locked = B_TRUE;
			}

			/*
			 * id couldn't have changed; we had the hashlock all
			 * along
			 */
			ASSERT(be32_to_cpu(dqp->q_core.d_id) == id);

			if (flist_locked) {
				if (dqp->q_nrefs != 0) {
					mutex_unlock(&xfs_Gqm->qm_dqfrlist_lock);
					flist_locked = B_FALSE;
				} else {
					/* take it off the freelist */
					trace_xfs_dqlookup_freelist(dqp);
					list_del_init(&dqp->q_freelist);
					xfs_Gqm->qm_dqfrlist_cnt--;
				}
			}

			XFS_DQHOLD(dqp);

			if (flist_locked)
				mutex_unlock(&xfs_Gqm->qm_dqfrlist_lock);
			/*
			 * move the dquot to the front of the hashchain
			 */
			ASSERT(mutex_is_locked(&qh->qh_lock));
			list_move(&dqp->q_hashlist, &qh->qh_list);
			trace_xfs_dqlookup_done(dqp);
			*O_dqpp = dqp;
			return 0;
		}
	}

	*O_dqpp = NULL;
	ASSERT(mutex_is_locked(&qh->qh_lock));
	return (1);
}

/*
 * Given the file system, inode OR id, and type (UDQUOT/GDQUOT), return a
 * a locked dquot, doing an allocation (if requested) as needed.
 * When both an inode and an id are given, the inode's id takes precedence.
 * That is, if the id changes while we don't hold the ilock inside this
 * function, the new dquot is returned, not necessarily the one requested
 * in the id argument.
 */
int
xfs_qm_dqget(
	xfs_mount_t	*mp,
	xfs_inode_t	*ip,	  /* locked inode (optional) */
	xfs_dqid_t	id,	  /* uid/projid/gid depending on type */
	uint		type,	  /* XFS_DQ_USER/XFS_DQ_PROJ/XFS_DQ_GROUP */
	uint		flags,	  /* DQALLOC, DQSUSER, DQREPAIR, DOWARN */
	xfs_dquot_t	**O_dqpp) /* OUT : locked incore dquot */
{
	xfs_dquot_t	*dqp;
	xfs_dqhash_t	*h;
	uint		version;
	int		error;

	ASSERT(XFS_IS_QUOTA_RUNNING(mp));
	if ((! XFS_IS_UQUOTA_ON(mp) && type == XFS_DQ_USER) ||
	    (! XFS_IS_PQUOTA_ON(mp) && type == XFS_DQ_PROJ) ||
	    (! XFS_IS_GQUOTA_ON(mp) && type == XFS_DQ_GROUP)) {
		return (ESRCH);
	}
	h = XFS_DQ_HASH(mp, id, type);

#ifdef DEBUG
	if (xfs_do_dqerror) {
		if ((xfs_dqerror_target == mp->m_ddev_targp) &&
		    (xfs_dqreq_num++ % xfs_dqerror_mod) == 0) {
			cmn_err(CE_DEBUG, "Returning error in dqget");
			return (EIO);
		}
	}
#endif

 again:

#ifdef DEBUG
	ASSERT(type == XFS_DQ_USER ||
	       type == XFS_DQ_PROJ ||
	       type == XFS_DQ_GROUP);
	if (ip) {
		ASSERT(xfs_isilocked(ip, XFS_ILOCK_EXCL));
		if (type == XFS_DQ_USER)
			ASSERT(ip->i_udquot == NULL);
		else
			ASSERT(ip->i_gdquot == NULL);
	}
#endif
	mutex_lock(&h->qh_lock);

	/*
	 * Look in the cache (hashtable).
	 * The chain is kept locked during lookup.
	 */
	if (xfs_qm_dqlookup(mp, id, h, O_dqpp) == 0) {
		XQM_STATS_INC(xqmstats.xs_qm_dqcachehits);
		/*
		 * The dquot was found, moved to the front of the chain,
		 * taken off the freelist if it was on it, and locked
		 * at this point. Just unlock the hashchain and return.
		 */
		ASSERT(*O_dqpp);
		ASSERT(XFS_DQ_IS_LOCKED(*O_dqpp));
		mutex_unlock(&h->qh_lock);
		trace_xfs_dqget_hit(*O_dqpp);
		return (0);	/* success */
	}
	XQM_STATS_INC(xqmstats.xs_qm_dqcachemisses);

	/*
	 * Dquot cache miss. We don't want to keep the inode lock across
	 * a (potential) disk read. Also we don't want to deal with the lock
	 * ordering between quotainode and this inode. OTOH, dropping the inode
	 * lock here means dealing with a chown that can happen before
	 * we re-acquire the lock.
	 */
	if (ip)
		xfs_iunlock(ip, XFS_ILOCK_EXCL);
	/*
	 * Save the hashchain version stamp, and unlock the chain, so that
	 * we don't keep the lock across a disk read
	 */
	version = h->qh_version;
	mutex_unlock(&h->qh_lock);

	/*
	 * Allocate the dquot on the kernel heap, and read the ondisk
	 * portion off the disk. Also, do all the necessary initialization
	 * This can return ENOENT if dquot didn't exist on disk and we didn't
	 * ask it to allocate; ESRCH if quotas got turned off suddenly.
	 */
	if ((error = xfs_qm_idtodq(mp, id, type,
				  flags & (XFS_QMOPT_DQALLOC|XFS_QMOPT_DQREPAIR|
					   XFS_QMOPT_DOWARN),
				  &dqp))) {
		if (ip)
			xfs_ilock(ip, XFS_ILOCK_EXCL);
		return (error);
	}

	/*
	 * See if this is mount code calling to look at the overall quota limits
	 * which are stored in the id == 0 user or group's dquot.
	 * Since we may not have done a quotacheck by this point, just return
	 * the dquot without attaching it to any hashtables, lists, etc, or even
	 * taking a reference.
	 * The caller must dqdestroy this once done.
	 */
	if (flags & XFS_QMOPT_DQSUSER) {
		ASSERT(id == 0);
		ASSERT(! ip);
		goto dqret;
	}

	/*
	 * Dquot lock comes after hashlock in the lock ordering
	 */
	if (ip) {
		xfs_ilock(ip, XFS_ILOCK_EXCL);

		/*
		 * A dquot could be attached to this inode by now, since
		 * we had dropped the ilock.
		 */
		if (type == XFS_DQ_USER) {
			if (!XFS_IS_UQUOTA_ON(mp)) {
				/* inode stays locked on return */
				xfs_qm_dqdestroy(dqp);
				return XFS_ERROR(ESRCH);
			}
			if (ip->i_udquot) {
				xfs_qm_dqdestroy(dqp);
				dqp = ip->i_udquot;
				xfs_dqlock(dqp);
				goto dqret;
			}
		} else {
			if (!XFS_IS_OQUOTA_ON(mp)) {
				/* inode stays locked on return */
				xfs_qm_dqdestroy(dqp);
				return XFS_ERROR(ESRCH);
			}
			if (ip->i_gdquot) {
				xfs_qm_dqdestroy(dqp);
				dqp = ip->i_gdquot;
				xfs_dqlock(dqp);
				goto dqret;
			}
		}
	}

	/*
	 * Hashlock comes after ilock in lock order
	 */
	mutex_lock(&h->qh_lock);
	if (version != h->qh_version) {
		xfs_dquot_t *tmpdqp;
		/*
		 * Now, see if somebody else put the dquot in the
		 * hashtable before us. This can happen because we didn't
		 * keep the hashchain lock. We don't have to worry about
		 * lock order between the two dquots here since dqp isn't
		 * on any findable lists yet.
		 */
		if (xfs_qm_dqlookup(mp, id, h, &tmpdqp) == 0) {
			/*
			 * Duplicate found. Just throw away the new dquot
			 * and start over.
			 */
			xfs_qm_dqput(tmpdqp);
			mutex_unlock(&h->qh_lock);
			xfs_qm_dqdestroy(dqp);
			XQM_STATS_INC(xqmstats.xs_qm_dquot_dups);
			goto again;
		}
	}

	/*
	 * Put the dquot at the beginning of the hash-chain and mp's list
	 * LOCK ORDER: hashlock, freelistlock, mplistlock, udqlock, gdqlock ..
	 */
	ASSERT(mutex_is_locked(&h->qh_lock));
	dqp->q_hash = h;
	list_add(&dqp->q_hashlist, &h->qh_list);
	h->qh_version++;

	/*
	 * Attach this dquot to this filesystem's list of all dquots,
	 * kept inside the mount structure in m_quotainfo field
	 */
	mutex_lock(&mp->m_quotainfo->qi_dqlist_lock);

	/*
	 * We return a locked dquot to the caller, with a reference taken
	 */
	xfs_dqlock(dqp);
	dqp->q_nrefs = 1;

	list_add(&dqp->q_mplist, &mp->m_quotainfo->qi_dqlist);
	mp->m_quotainfo->qi_dquots++;
	mutex_unlock(&mp->m_quotainfo->qi_dqlist_lock);
	mutex_unlock(&h->qh_lock);
 dqret:
	ASSERT((ip == NULL) || xfs_isilocked(ip, XFS_ILOCK_EXCL));
	trace_xfs_dqget_miss(dqp);
	*O_dqpp = dqp;
	return (0);
}


/*
 * Release a reference to the dquot (decrement ref-count)
 * and unlock it. If there is a group quota attached to this
 * dquot, carefully release that too without tripping over
 * deadlocks'n'stuff.
 */
void
xfs_qm_dqput(
	xfs_dquot_t	*dqp)
{
	xfs_dquot_t	*gdqp;

	ASSERT(dqp->q_nrefs > 0);
	ASSERT(XFS_DQ_IS_LOCKED(dqp));

	trace_xfs_dqput(dqp);

	if (dqp->q_nrefs != 1) {
		dqp->q_nrefs--;
		xfs_dqunlock(dqp);
		return;
	}

	/*
	 * drop the dqlock and acquire the freelist and dqlock
	 * in the right order; but try to get it out-of-order first
	 */
	if (!mutex_trylock(&xfs_Gqm->qm_dqfrlist_lock)) {
		trace_xfs_dqput_wait(dqp);
		xfs_dqunlock(dqp);
		mutex_lock(&xfs_Gqm->qm_dqfrlist_lock);
		xfs_dqlock(dqp);
	}

	while (1) {
		gdqp = NULL;

		/* We can't depend on nrefs being == 1 here */
		if (--dqp->q_nrefs == 0) {
			trace_xfs_dqput_free(dqp);

			list_add_tail(&dqp->q_freelist, &xfs_Gqm->qm_dqfrlist);
			xfs_Gqm->qm_dqfrlist_cnt++;

			/*
			 * If we just added a udquot to the freelist, then
			 * we want to release the gdquot reference that
			 * it (probably) has. Otherwise it'll keep the
			 * gdquot from getting reclaimed.
			 */
			if ((gdqp = dqp->q_gdquot)) {
				/*
				 * Avoid a recursive dqput call
				 */
				xfs_dqlock(gdqp);
				dqp->q_gdquot = NULL;
			}
		}
		xfs_dqunlock(dqp);

		/*
		 * If we had a group quota inside the user quota as a hint,
		 * release it now.
		 */
		if (! gdqp)
			break;
		dqp = gdqp;
	}
	mutex_unlock(&xfs_Gqm->qm_dqfrlist_lock);
}

/*
 * Release a dquot. Flush it if dirty, then dqput() it.
 * dquot must not be locked.
 */
void
xfs_qm_dqrele(
	xfs_dquot_t	*dqp)
{
	if (!dqp)
		return;

	trace_xfs_dqrele(dqp);

	xfs_dqlock(dqp);
	/*
	 * We don't care to flush it if the dquot is dirty here.
	 * That will create stutters that we want to avoid.
	 * Instead we do a delayed write when we try to reclaim
	 * a dirty dquot. Also xfs_sync will take part of the burden...
	 */
	xfs_qm_dqput(dqp);
}

/*
 * This is the dquot flushing I/O completion routine.  It is called
 * from interrupt level when the buffer containing the dquot is
 * flushed to disk.  It is responsible for removing the dquot logitem
 * from the AIL if it has not been re-logged, and unlocking the dquot's
 * flush lock. This behavior is very similar to that of inodes..
 */
STATIC void
xfs_qm_dqflush_done(
	struct xfs_buf		*bp,
	struct xfs_log_item	*lip)
{
	xfs_dq_logitem_t	*qip = (struct xfs_dq_logitem *)lip;
	xfs_dquot_t		*dqp = qip->qli_dquot;
	struct xfs_ail		*ailp = lip->li_ailp;

	/*
	 * We only want to pull the item from the AIL if its
	 * location in the log has not changed since we started the flush.
	 * Thus, we only bother if the dquot's lsn has
	 * not changed. First we check the lsn outside the lock
	 * since it's cheaper, and then we recheck while
	 * holding the lock before removing the dquot from the AIL.
	 */
	if ((lip->li_flags & XFS_LI_IN_AIL) &&
	    lip->li_lsn == qip->qli_flush_lsn) {

		/* xfs_trans_ail_delete() drops the AIL lock. */
		spin_lock(&ailp->xa_lock);
		if (lip->li_lsn == qip->qli_flush_lsn)
			xfs_trans_ail_delete(ailp, lip);
		else
			spin_unlock(&ailp->xa_lock);
	}

	/*
	 * Release the dq's flush lock since we're done with it.
	 */
	xfs_dqfunlock(dqp);
}

/*
 * Write a modified dquot to disk.
 * The dquot must be locked and the flush lock too taken by caller.
 * The flush lock will not be unlocked until the dquot reaches the disk,
 * but the dquot is free to be unlocked and modified by the caller
 * in the interim. Dquot is still locked on return. This behavior is
 * identical to that of inodes.
 */
int
xfs_qm_dqflush(
	xfs_dquot_t		*dqp,
	uint			flags)
{
	struct xfs_mount	*mp = dqp->q_mount;
	struct xfs_buf		*bp;
	struct xfs_disk_dquot	*ddqp;
	int			error;

	ASSERT(XFS_DQ_IS_LOCKED(dqp));
	ASSERT(!completion_done(&dqp->q_flush));

	trace_xfs_dqflush(dqp);

	/*
	 * If not dirty, or it's pinned and we are not supposed to block, nada.
	 */
	if (!XFS_DQ_IS_DIRTY(dqp) ||
	    (!(flags & SYNC_WAIT) && atomic_read(&dqp->q_pincount) > 0)) {
		xfs_dqfunlock(dqp);
		return 0;
	}
	xfs_qm_dqunpin_wait(dqp);

	/*
	 * This may have been unpinned because the filesystem is shutting
	 * down forcibly. If that's the case we must not write this dquot
	 * to disk, because the log record didn't make it to disk!
	 */
	if (XFS_FORCED_SHUTDOWN(mp)) {
		dqp->dq_flags &= ~XFS_DQ_DIRTY;
		xfs_dqfunlock(dqp);
		return XFS_ERROR(EIO);
	}

	/*
	 * Get the buffer containing the on-disk dquot
	 */
	error = xfs_trans_read_buf(mp, NULL, mp->m_ddev_targp, dqp->q_blkno,
				   mp->m_quotainfo->qi_dqchunklen, 0, &bp);
	if (error) {
		ASSERT(error != ENOENT);
		xfs_dqfunlock(dqp);
		return error;
	}

	/*
	 * Calculate the location of the dquot inside the buffer.
	 */
	ddqp = (struct xfs_disk_dquot *)(XFS_BUF_PTR(bp) + dqp->q_bufoffset);

	/*
	 * A simple sanity check in case we got a corrupted dquot..
	 */
	if (xfs_qm_dqcheck(&dqp->q_core, be32_to_cpu(ddqp->d_id), 0,
			   XFS_QMOPT_DOWARN, "dqflush (incore copy)")) {
		xfs_buf_relse(bp);
		xfs_dqfunlock(dqp);
		xfs_force_shutdown(mp, SHUTDOWN_CORRUPT_INCORE);
		return XFS_ERROR(EIO);
	}

	/* This is the only portion of data that needs to persist */
	memcpy(ddqp, &dqp->q_core, sizeof(xfs_disk_dquot_t));

	/*
	 * Clear the dirty field and remember the flush lsn for later use.
	 */
	dqp->dq_flags &= ~XFS_DQ_DIRTY;

	xfs_trans_ail_copy_lsn(mp->m_ail, &dqp->q_logitem.qli_flush_lsn,
					&dqp->q_logitem.qli_item.li_lsn);

	/*
	 * Attach an iodone routine so that we can remove this dquot from the
	 * AIL and release the flush lock once the dquot is synced to disk.
	 */
	xfs_buf_attach_iodone(bp, xfs_qm_dqflush_done,
				  &dqp->q_logitem.qli_item);

	/*
	 * If the buffer is pinned then push on the log so we won't
	 * get stuck waiting in the write for too long.
	 */
	if (XFS_BUF_ISPINNED(bp)) {
		trace_xfs_dqflush_force(dqp);
		xfs_log_force(mp, 0);
	}

	if (flags & SYNC_WAIT)
		error = xfs_bwrite(mp, bp);
	else
		xfs_bdwrite(mp, bp);

	trace_xfs_dqflush_done(dqp);

	/*
	 * dqp is still locked, but caller is free to unlock it now.
	 */
	return error;

}

int
xfs_qm_dqlock_nowait(
	xfs_dquot_t *dqp)
{
	return mutex_trylock(&dqp->q_qlock);
}

void
xfs_dqlock(
	xfs_dquot_t *dqp)
{
	mutex_lock(&dqp->q_qlock);
}

void
xfs_dqunlock(
	xfs_dquot_t *dqp)
{
	mutex_unlock(&(dqp->q_qlock));
	if (dqp->q_logitem.qli_dquot == dqp) {
		/* Once was dqp->q_mount, but might just have been cleared */
		xfs_trans_unlocked_item(dqp->q_logitem.qli_item.li_ailp,
					(xfs_log_item_t*)&(dqp->q_logitem));
	}
}


void
xfs_dqunlock_nonotify(
	xfs_dquot_t *dqp)
{
	mutex_unlock(&(dqp->q_qlock));
}

/*
 * Lock two xfs_dquot structures.
 *
 * To avoid deadlocks we always lock the quota structure with
 * the lowerd id first.
 */
void
xfs_dqlock2(
	xfs_dquot_t	*d1,
	xfs_dquot_t	*d2)
{
	if (d1 && d2) {
		ASSERT(d1 != d2);
		if (be32_to_cpu(d1->q_core.d_id) >
		    be32_to_cpu(d2->q_core.d_id)) {
			mutex_lock(&d2->q_qlock);
			mutex_lock_nested(&d1->q_qlock, XFS_QLOCK_NESTED);
		} else {
			mutex_lock(&d1->q_qlock);
			mutex_lock_nested(&d2->q_qlock, XFS_QLOCK_NESTED);
		}
	} else if (d1) {
		mutex_lock(&d1->q_qlock);
	} else if (d2) {
		mutex_lock(&d2->q_qlock);
	}
}


/*
 * Take a dquot out of the mount's dqlist as well as the hashlist.
 * This is called via unmount as well as quotaoff, and the purge
 * will always succeed unless there are soft (temp) references
 * outstanding.
 *
 * This returns 0 if it was purged, 1 if it wasn't. It's not an error code
 * that we're returning! XXXsup - not cool.
 */
/* ARGSUSED */
int
xfs_qm_dqpurge(
	xfs_dquot_t	*dqp)
{
	xfs_dqhash_t	*qh = dqp->q_hash;
	xfs_mount_t	*mp = dqp->q_mount;

	ASSERT(mutex_is_locked(&mp->m_quotainfo->qi_dqlist_lock));
	ASSERT(mutex_is_locked(&dqp->q_hash->qh_lock));

	xfs_dqlock(dqp);
	/*
	 * We really can't afford to purge a dquot that is
	 * referenced, because these are hard refs.
	 * It shouldn't happen in general because we went thru _all_ inodes in
	 * dqrele_all_inodes before calling this and didn't let the mountlock go.
	 * However it is possible that we have dquots with temporary
	 * references that are not attached to an inode. e.g. see xfs_setattr().
	 */
	if (dqp->q_nrefs != 0) {
		xfs_dqunlock(dqp);
		mutex_unlock(&dqp->q_hash->qh_lock);
		return (1);
	}

	ASSERT(!list_empty(&dqp->q_freelist));

	/*
	 * If we're turning off quotas, we have to make sure that, for
	 * example, we don't delete quota disk blocks while dquots are
	 * in the process of getting written to those disk blocks.
	 * This dquot might well be on AIL, and we can't leave it there
	 * if we're turning off quotas. Basically, we need this flush
	 * lock, and are willing to block on it.
	 */
	if (!xfs_dqflock_nowait(dqp)) {
		/*
		 * Block on the flush lock after nudging dquot buffer,
		 * if it is incore.
		 */
		xfs_qm_dqflock_pushbuf_wait(dqp);
	}

	/*
	 * XXXIf we're turning this type of quotas off, we don't care
	 * about the dirty metadata sitting in this dquot. OTOH, if
	 * we're unmounting, we do care, so we flush it and wait.
	 */
	if (XFS_DQ_IS_DIRTY(dqp)) {
		int	error;

		/* dqflush unlocks dqflock */
		/*
		 * Given that dqpurge is a very rare occurrence, it is OK
		 * that we're holding the hashlist and mplist locks
		 * across the disk write. But, ... XXXsup
		 *
		 * We don't care about getting disk errors here. We need
		 * to purge this dquot anyway, so we go ahead regardless.
		 */
		error = xfs_qm_dqflush(dqp, SYNC_WAIT);
		if (error)
			xfs_fs_cmn_err(CE_WARN, mp,
				"xfs_qm_dqpurge: dquot %p flush failed", dqp);
		xfs_dqflock(dqp);
	}
	ASSERT(atomic_read(&dqp->q_pincount) == 0);
	ASSERT(XFS_FORCED_SHUTDOWN(mp) ||
	       !(dqp->q_logitem.qli_item.li_flags & XFS_LI_IN_AIL));

	list_del_init(&dqp->q_hashlist);
	qh->qh_version++;
	list_del_init(&dqp->q_mplist);
	mp->m_quotainfo->qi_dqreclaims++;
	mp->m_quotainfo->qi_dquots--;
	/*
	 * XXX Move this to the front of the freelist, if we can get the
	 * freelist lock.
	 */
	ASSERT(!list_empty(&dqp->q_freelist));

	dqp->q_mount = NULL;
	dqp->q_hash = NULL;
	dqp->dq_flags = XFS_DQ_INACTIVE;
	memset(&dqp->q_core, 0, sizeof(dqp->q_core));
	xfs_dqfunlock(dqp);
	xfs_dqunlock(dqp);
	mutex_unlock(&qh->qh_lock);
	return (0);
}


#ifdef QUOTADEBUG
void
xfs_qm_dqprint(xfs_dquot_t *dqp)
{
	cmn_err(CE_DEBUG, "-----------KERNEL DQUOT----------------");
	cmn_err(CE_DEBUG, "---- dquotID =  %d",
		(int)be32_to_cpu(dqp->q_core.d_id));
	cmn_err(CE_DEBUG, "---- type    =  %s", DQFLAGTO_TYPESTR(dqp));
	cmn_err(CE_DEBUG, "---- fs      =  0x%p", dqp->q_mount);
	cmn_err(CE_DEBUG, "---- blkno   =  0x%x", (int) dqp->q_blkno);
	cmn_err(CE_DEBUG, "---- boffset =  0x%x", (int) dqp->q_bufoffset);
	cmn_err(CE_DEBUG, "---- blkhlimit =  %Lu (0x%x)",
		be64_to_cpu(dqp->q_core.d_blk_hardlimit),
		(int)be64_to_cpu(dqp->q_core.d_blk_hardlimit));
	cmn_err(CE_DEBUG, "---- blkslimit =  %Lu (0x%x)",
		be64_to_cpu(dqp->q_core.d_blk_softlimit),
		(int)be64_to_cpu(dqp->q_core.d_blk_softlimit));
	cmn_err(CE_DEBUG, "---- inohlimit =  %Lu (0x%x)",
		be64_to_cpu(dqp->q_core.d_ino_hardlimit),
		(int)be64_to_cpu(dqp->q_core.d_ino_hardlimit));
	cmn_err(CE_DEBUG, "---- inoslimit =  %Lu (0x%x)",
		be64_to_cpu(dqp->q_core.d_ino_softlimit),
		(int)be64_to_cpu(dqp->q_core.d_ino_softlimit));
	cmn_err(CE_DEBUG, "---- bcount  =  %Lu (0x%x)",
		be64_to_cpu(dqp->q_core.d_bcount),
		(int)be64_to_cpu(dqp->q_core.d_bcount));
	cmn_err(CE_DEBUG, "---- icount  =  %Lu (0x%x)",
		be64_to_cpu(dqp->q_core.d_icount),
		(int)be64_to_cpu(dqp->q_core.d_icount));
	cmn_err(CE_DEBUG, "---- btimer  =  %d",
		(int)be32_to_cpu(dqp->q_core.d_btimer));
	cmn_err(CE_DEBUG, "---- itimer  =  %d",
		(int)be32_to_cpu(dqp->q_core.d_itimer));
	cmn_err(CE_DEBUG, "---------------------------");
}
#endif

/*
 * Give the buffer a little push if it is incore and
 * wait on the flush lock.
 */
void
xfs_qm_dqflock_pushbuf_wait(
	xfs_dquot_t	*dqp)
{
	xfs_mount_t	*mp = dqp->q_mount;
	xfs_buf_t	*bp;

	/*
	 * Check to see if the dquot has been flushed delayed
	 * write.  If so, grab its buffer and send it
	 * out immediately.  We'll be able to acquire
	 * the flush lock when the I/O completes.
	 */
	bp = xfs_incore(mp->m_ddev_targp, dqp->q_blkno,
			mp->m_quotainfo->qi_dqchunklen, XBF_TRYLOCK);
	if (!bp)
		goto out_lock;

	if (XFS_BUF_ISDELAYWRITE(bp)) {
		if (XFS_BUF_ISPINNED(bp))
			xfs_log_force(mp, 0);
		xfs_buf_delwri_promote(bp);
		wake_up_process(bp->b_target->bt_task);
	}
	xfs_buf_relse(bp);
out_lock:
	xfs_dqflock(dqp);
}<|MERGE_RESOLUTION|>--- conflicted
+++ resolved
@@ -508,15 +508,8 @@
 		/*
 		 * We don't allocate unless we're asked to
 		 */
-<<<<<<< HEAD
-		error = xfs_bmapi(NULL, quotip, dqp->q_fileoffset,
-				  XFS_DQUOT_CLUSTER_SIZE_FSB,
-				  XFS_BMAPI_METADATA,
-				  NULL, 0, &map, &nmaps, NULL);
-=======
 		if (!(flags & XFS_QMOPT_DQALLOC))
 			return ENOENT;
->>>>>>> 45f53cc9
 
 		ASSERT(tp);
 		error = xfs_qm_dqalloc(tpp, mp, dqp, quotip,
