/*
 * Copyright (c) 2000-2005 Silicon Graphics, Inc.
 * All Rights Reserved.
 *
 * This program is free software; you can redistribute it and/or
 * modify it under the terms of the GNU General Public License as
 * published by the Free Software Foundation.
 *
 * This program is distributed in the hope that it would be useful,
 * but WITHOUT ANY WARRANTY; without even the implied warranty of
 * MERCHANTABILITY or FITNESS FOR A PARTICULAR PURPOSE.  See the
 * GNU General Public License for more details.
 *
 * You should have received a copy of the GNU General Public License
 * along with this program; if not, write the Free Software Foundation,
 * Inc.,  51 Franklin St, Fifth Floor, Boston, MA  02110-1301  USA
 */
#include "xfs.h"
#include "xfs_fs.h"
#include "xfs_types.h"
#include "xfs_bit.h"
#include "xfs_log.h"
#include "xfs_inum.h"
#include "xfs_trans.h"
#include "xfs_sb.h"
#include "xfs_ag.h"
#include "xfs_dir2.h"
#include "xfs_dmapi.h"
#include "xfs_mount.h"
#include "xfs_bmap_btree.h"
#include "xfs_alloc_btree.h"
#include "xfs_ialloc_btree.h"
#include "xfs_dir2_sf.h"
#include "xfs_attr_sf.h"
#include "xfs_dinode.h"
#include "xfs_inode.h"
#include "xfs_btree.h"
#include "xfs_ialloc.h"
#include "xfs_alloc.h"
#include "xfs_rtalloc.h"
#include "xfs_bmap.h"
#include "xfs_error.h"
#include "xfs_rw.h"
#include "xfs_quota.h"
#include "xfs_fsops.h"
#include "xfs_utils.h"

<<<<<<< HEAD
STATIC void	xfs_mount_log_sb(xfs_mount_t *, __int64_t);
=======
STATIC int	xfs_mount_log_sb(xfs_mount_t *, __int64_t);
>>>>>>> aed84ca0
STATIC int	xfs_uuid_mount(xfs_mount_t *);
STATIC void	xfs_uuid_unmount(xfs_mount_t *mp);
STATIC void	xfs_unmountfs_wait(xfs_mount_t *);


#ifdef HAVE_PERCPU_SB
STATIC void	xfs_icsb_destroy_counters(xfs_mount_t *);
STATIC void	xfs_icsb_balance_counter(xfs_mount_t *, xfs_sb_field_t,
						int, int);
STATIC void	xfs_icsb_sync_counters(xfs_mount_t *);
STATIC int	xfs_icsb_modify_counters(xfs_mount_t *, xfs_sb_field_t,
						int64_t, int);
STATIC void	xfs_icsb_disable_counter(xfs_mount_t *, xfs_sb_field_t);

#else

#define xfs_icsb_destroy_counters(mp)			do { } while (0)
#define xfs_icsb_balance_counter(mp, a, b, c)		do { } while (0)
#define xfs_icsb_sync_counters(mp)			do { } while (0)
#define xfs_icsb_modify_counters(mp, a, b, c)		do { } while (0)

#endif

static const struct {
	short offset;
	short type;	/* 0 = integer
			 * 1 = binary / string (no translation)
			 */
} xfs_sb_info[] = {
    { offsetof(xfs_sb_t, sb_magicnum),   0 },
    { offsetof(xfs_sb_t, sb_blocksize),  0 },
    { offsetof(xfs_sb_t, sb_dblocks),    0 },
    { offsetof(xfs_sb_t, sb_rblocks),    0 },
    { offsetof(xfs_sb_t, sb_rextents),   0 },
    { offsetof(xfs_sb_t, sb_uuid),       1 },
    { offsetof(xfs_sb_t, sb_logstart),   0 },
    { offsetof(xfs_sb_t, sb_rootino),    0 },
    { offsetof(xfs_sb_t, sb_rbmino),     0 },
    { offsetof(xfs_sb_t, sb_rsumino),    0 },
    { offsetof(xfs_sb_t, sb_rextsize),   0 },
    { offsetof(xfs_sb_t, sb_agblocks),   0 },
    { offsetof(xfs_sb_t, sb_agcount),    0 },
    { offsetof(xfs_sb_t, sb_rbmblocks),  0 },
    { offsetof(xfs_sb_t, sb_logblocks),  0 },
    { offsetof(xfs_sb_t, sb_versionnum), 0 },
    { offsetof(xfs_sb_t, sb_sectsize),   0 },
    { offsetof(xfs_sb_t, sb_inodesize),  0 },
    { offsetof(xfs_sb_t, sb_inopblock),  0 },
    { offsetof(xfs_sb_t, sb_fname[0]),   1 },
    { offsetof(xfs_sb_t, sb_blocklog),   0 },
    { offsetof(xfs_sb_t, sb_sectlog),    0 },
    { offsetof(xfs_sb_t, sb_inodelog),   0 },
    { offsetof(xfs_sb_t, sb_inopblog),   0 },
    { offsetof(xfs_sb_t, sb_agblklog),   0 },
    { offsetof(xfs_sb_t, sb_rextslog),   0 },
    { offsetof(xfs_sb_t, sb_inprogress), 0 },
    { offsetof(xfs_sb_t, sb_imax_pct),   0 },
    { offsetof(xfs_sb_t, sb_icount),     0 },
    { offsetof(xfs_sb_t, sb_ifree),      0 },
    { offsetof(xfs_sb_t, sb_fdblocks),   0 },
    { offsetof(xfs_sb_t, sb_frextents),  0 },
    { offsetof(xfs_sb_t, sb_uquotino),   0 },
    { offsetof(xfs_sb_t, sb_gquotino),   0 },
    { offsetof(xfs_sb_t, sb_qflags),     0 },
    { offsetof(xfs_sb_t, sb_flags),      0 },
    { offsetof(xfs_sb_t, sb_shared_vn),  0 },
    { offsetof(xfs_sb_t, sb_inoalignmt), 0 },
    { offsetof(xfs_sb_t, sb_unit),	 0 },
    { offsetof(xfs_sb_t, sb_width),	 0 },
    { offsetof(xfs_sb_t, sb_dirblklog),	 0 },
    { offsetof(xfs_sb_t, sb_logsectlog), 0 },
    { offsetof(xfs_sb_t, sb_logsectsize),0 },
    { offsetof(xfs_sb_t, sb_logsunit),	 0 },
    { offsetof(xfs_sb_t, sb_features2),	 0 },
    { offsetof(xfs_sb_t, sb_bad_features2), 0 },
    { sizeof(xfs_sb_t),			 0 }
};

/*
 * Return a pointer to an initialized xfs_mount structure.
 */
xfs_mount_t *
xfs_mount_init(void)
{
	xfs_mount_t *mp;

	mp = kmem_zalloc(sizeof(xfs_mount_t), KM_SLEEP);

	if (xfs_icsb_init_counters(mp)) {
		mp->m_flags |= XFS_MOUNT_NO_PERCPU_SB;
	}

	spin_lock_init(&mp->m_sb_lock);
	mutex_init(&mp->m_ilock);
	mutex_init(&mp->m_growlock);
	atomic_set(&mp->m_active_trans, 0);

	return mp;
}

/*
 * Free up the resources associated with a mount structure.  Assume that
 * the structure was initially zeroed, so we can tell which fields got
 * initialized.
 */
void
xfs_mount_free(
	xfs_mount_t	*mp)
{
	if (mp->m_perag) {
		int	agno;

		for (agno = 0; agno < mp->m_maxagi; agno++)
			if (mp->m_perag[agno].pagb_list)
				kmem_free(mp->m_perag[agno].pagb_list,
						sizeof(xfs_perag_busy_t) *
							XFS_PAGB_NUM_SLOTS);
		kmem_free(mp->m_perag,
			  sizeof(xfs_perag_t) * mp->m_sb.sb_agcount);
	}

	spinlock_destroy(&mp->m_ail_lock);
	spinlock_destroy(&mp->m_sb_lock);
	mutex_destroy(&mp->m_ilock);
	mutex_destroy(&mp->m_growlock);
	if (mp->m_quotainfo)
		XFS_QM_DONE(mp);

	if (mp->m_fsname != NULL)
		kmem_free(mp->m_fsname, mp->m_fsname_len);
	if (mp->m_rtname != NULL)
		kmem_free(mp->m_rtname, strlen(mp->m_rtname) + 1);
	if (mp->m_logname != NULL)
		kmem_free(mp->m_logname, strlen(mp->m_logname) + 1);

	xfs_icsb_destroy_counters(mp);
}

/*
 * Check size of device based on the (data/realtime) block count.
 * Note: this check is used by the growfs code as well as mount.
 */
int
xfs_sb_validate_fsb_count(
	xfs_sb_t	*sbp,
	__uint64_t	nblocks)
{
	ASSERT(PAGE_SHIFT >= sbp->sb_blocklog);
	ASSERT(sbp->sb_blocklog >= BBSHIFT);

#if XFS_BIG_BLKNOS     /* Limited by ULONG_MAX of page cache index */
	if (nblocks >> (PAGE_CACHE_SHIFT - sbp->sb_blocklog) > ULONG_MAX)
		return E2BIG;
#else                  /* Limited by UINT_MAX of sectors */
	if (nblocks << (sbp->sb_blocklog - BBSHIFT) > UINT_MAX)
		return E2BIG;
#endif
	return 0;
}

/*
 * Check the validity of the SB found.
 */
STATIC int
xfs_mount_validate_sb(
	xfs_mount_t	*mp,
	xfs_sb_t	*sbp,
	int		flags)
{
	/*
	 * If the log device and data device have the
	 * same device number, the log is internal.
	 * Consequently, the sb_logstart should be non-zero.  If
	 * we have a zero sb_logstart in this case, we may be trying to mount
	 * a volume filesystem in a non-volume manner.
	 */
	if (sbp->sb_magicnum != XFS_SB_MAGIC) {
		xfs_fs_mount_cmn_err(flags, "bad magic number");
		return XFS_ERROR(EWRONGFS);
	}

	if (!xfs_sb_good_version(sbp)) {
		xfs_fs_mount_cmn_err(flags, "bad version");
		return XFS_ERROR(EWRONGFS);
	}

	if (unlikely(
	    sbp->sb_logstart == 0 && mp->m_logdev_targp == mp->m_ddev_targp)) {
		xfs_fs_mount_cmn_err(flags,
			"filesystem is marked as having an external log; "
			"specify logdev on the\nmount command line.");
		return XFS_ERROR(EINVAL);
	}

	if (unlikely(
	    sbp->sb_logstart != 0 && mp->m_logdev_targp != mp->m_ddev_targp)) {
		xfs_fs_mount_cmn_err(flags,
			"filesystem is marked as having an internal log; "
			"do not specify logdev on\nthe mount command line.");
		return XFS_ERROR(EINVAL);
	}

	/*
	 * More sanity checking. These were stolen directly from
	 * xfs_repair.
	 */
	if (unlikely(
	    sbp->sb_agcount <= 0					||
	    sbp->sb_sectsize < XFS_MIN_SECTORSIZE			||
	    sbp->sb_sectsize > XFS_MAX_SECTORSIZE			||
	    sbp->sb_sectlog < XFS_MIN_SECTORSIZE_LOG			||
	    sbp->sb_sectlog > XFS_MAX_SECTORSIZE_LOG			||
	    sbp->sb_blocksize < XFS_MIN_BLOCKSIZE			||
	    sbp->sb_blocksize > XFS_MAX_BLOCKSIZE			||
	    sbp->sb_blocklog < XFS_MIN_BLOCKSIZE_LOG			||
	    sbp->sb_blocklog > XFS_MAX_BLOCKSIZE_LOG			||
	    sbp->sb_inodesize < XFS_DINODE_MIN_SIZE			||
	    sbp->sb_inodesize > XFS_DINODE_MAX_SIZE			||
	    sbp->sb_inodelog < XFS_DINODE_MIN_LOG			||
	    sbp->sb_inodelog > XFS_DINODE_MAX_LOG			||
	    (sbp->sb_blocklog - sbp->sb_inodelog != sbp->sb_inopblog)	||
	    (sbp->sb_rextsize * sbp->sb_blocksize > XFS_MAX_RTEXTSIZE)	||
	    (sbp->sb_rextsize * sbp->sb_blocksize < XFS_MIN_RTEXTSIZE)	||
	    (sbp->sb_imax_pct > 100 /* zero sb_imax_pct is valid */))) {
		xfs_fs_mount_cmn_err(flags, "SB sanity check 1 failed");
		return XFS_ERROR(EFSCORRUPTED);
	}

	/*
	 * Sanity check AG count, size fields against data size field
	 */
	if (unlikely(
	    sbp->sb_dblocks == 0 ||
	    sbp->sb_dblocks >
	     (xfs_drfsbno_t)sbp->sb_agcount * sbp->sb_agblocks ||
	    sbp->sb_dblocks < (xfs_drfsbno_t)(sbp->sb_agcount - 1) *
			      sbp->sb_agblocks + XFS_MIN_AG_BLOCKS)) {
		xfs_fs_mount_cmn_err(flags, "SB sanity check 2 failed");
		return XFS_ERROR(EFSCORRUPTED);
	}

	if (xfs_sb_validate_fsb_count(sbp, sbp->sb_dblocks) ||
	    xfs_sb_validate_fsb_count(sbp, sbp->sb_rblocks)) {
		xfs_fs_mount_cmn_err(flags,
			"file system too large to be mounted on this system.");
		return XFS_ERROR(E2BIG);
	}

	if (unlikely(sbp->sb_inprogress)) {
		xfs_fs_mount_cmn_err(flags, "file system busy");
		return XFS_ERROR(EFSCORRUPTED);
	}

	/*
	 * Version 1 directory format has never worked on Linux.
	 */
	if (unlikely(!xfs_sb_version_hasdirv2(sbp))) {
		xfs_fs_mount_cmn_err(flags,
			"file system using version 1 directory format");
		return XFS_ERROR(ENOSYS);
	}

	/*
	 * Until this is fixed only page-sized or smaller data blocks work.
	 */
	if (unlikely(sbp->sb_blocksize > PAGE_SIZE)) {
		xfs_fs_mount_cmn_err(flags,
			"file system with blocksize %d bytes",
			sbp->sb_blocksize);
		xfs_fs_mount_cmn_err(flags,
			"only pagesize (%ld) or less will currently work.",
			PAGE_SIZE);
		return XFS_ERROR(ENOSYS);
	}

	return 0;
}

STATIC void
xfs_initialize_perag_icache(
	xfs_perag_t	*pag)
{
	if (!pag->pag_ici_init) {
		rwlock_init(&pag->pag_ici_lock);
		INIT_RADIX_TREE(&pag->pag_ici_root, GFP_ATOMIC);
		pag->pag_ici_init = 1;
	}
}

xfs_agnumber_t
xfs_initialize_perag(
	xfs_mount_t	*mp,
	xfs_agnumber_t	agcount)
{
	xfs_agnumber_t	index, max_metadata;
	xfs_perag_t	*pag;
	xfs_agino_t	agino;
	xfs_ino_t	ino;
	xfs_sb_t	*sbp = &mp->m_sb;
	xfs_ino_t	max_inum = XFS_MAXINUMBER_32;

	/* Check to see if the filesystem can overflow 32 bit inodes */
	agino = XFS_OFFBNO_TO_AGINO(mp, sbp->sb_agblocks - 1, 0);
	ino = XFS_AGINO_TO_INO(mp, agcount - 1, agino);

	/* Clear the mount flag if no inode can overflow 32 bits
	 * on this filesystem, or if specifically requested..
	 */
	if ((mp->m_flags & XFS_MOUNT_SMALL_INUMS) && ino > max_inum) {
		mp->m_flags |= XFS_MOUNT_32BITINODES;
	} else {
		mp->m_flags &= ~XFS_MOUNT_32BITINODES;
	}

	/* If we can overflow then setup the ag headers accordingly */
	if (mp->m_flags & XFS_MOUNT_32BITINODES) {
		/* Calculate how much should be reserved for inodes to
		 * meet the max inode percentage.
		 */
		if (mp->m_maxicount) {
			__uint64_t	icount;

			icount = sbp->sb_dblocks * sbp->sb_imax_pct;
			do_div(icount, 100);
			icount += sbp->sb_agblocks - 1;
			do_div(icount, sbp->sb_agblocks);
			max_metadata = icount;
		} else {
			max_metadata = agcount;
		}
		for (index = 0; index < agcount; index++) {
			ino = XFS_AGINO_TO_INO(mp, index, agino);
			if (ino > max_inum) {
				index++;
				break;
			}

			/* This ag is preferred for inodes */
			pag = &mp->m_perag[index];
			pag->pagi_inodeok = 1;
			if (index < max_metadata)
				pag->pagf_metadata = 1;
			xfs_initialize_perag_icache(pag);
		}
	} else {
		/* Setup default behavior for smaller filesystems */
		for (index = 0; index < agcount; index++) {
			pag = &mp->m_perag[index];
			pag->pagi_inodeok = 1;
			xfs_initialize_perag_icache(pag);
		}
	}
	return index;
}

void
xfs_sb_from_disk(
	xfs_sb_t	*to,
	xfs_dsb_t	*from)
{
	to->sb_magicnum = be32_to_cpu(from->sb_magicnum);
	to->sb_blocksize = be32_to_cpu(from->sb_blocksize);
	to->sb_dblocks = be64_to_cpu(from->sb_dblocks);
	to->sb_rblocks = be64_to_cpu(from->sb_rblocks);
	to->sb_rextents = be64_to_cpu(from->sb_rextents);
	memcpy(&to->sb_uuid, &from->sb_uuid, sizeof(to->sb_uuid));
	to->sb_logstart = be64_to_cpu(from->sb_logstart);
	to->sb_rootino = be64_to_cpu(from->sb_rootino);
	to->sb_rbmino = be64_to_cpu(from->sb_rbmino);
	to->sb_rsumino = be64_to_cpu(from->sb_rsumino);
	to->sb_rextsize = be32_to_cpu(from->sb_rextsize);
	to->sb_agblocks = be32_to_cpu(from->sb_agblocks);
	to->sb_agcount = be32_to_cpu(from->sb_agcount);
	to->sb_rbmblocks = be32_to_cpu(from->sb_rbmblocks);
	to->sb_logblocks = be32_to_cpu(from->sb_logblocks);
	to->sb_versionnum = be16_to_cpu(from->sb_versionnum);
	to->sb_sectsize = be16_to_cpu(from->sb_sectsize);
	to->sb_inodesize = be16_to_cpu(from->sb_inodesize);
	to->sb_inopblock = be16_to_cpu(from->sb_inopblock);
	memcpy(&to->sb_fname, &from->sb_fname, sizeof(to->sb_fname));
	to->sb_blocklog = from->sb_blocklog;
	to->sb_sectlog = from->sb_sectlog;
	to->sb_inodelog = from->sb_inodelog;
	to->sb_inopblog = from->sb_inopblog;
	to->sb_agblklog = from->sb_agblklog;
	to->sb_rextslog = from->sb_rextslog;
	to->sb_inprogress = from->sb_inprogress;
	to->sb_imax_pct = from->sb_imax_pct;
	to->sb_icount = be64_to_cpu(from->sb_icount);
	to->sb_ifree = be64_to_cpu(from->sb_ifree);
	to->sb_fdblocks = be64_to_cpu(from->sb_fdblocks);
	to->sb_frextents = be64_to_cpu(from->sb_frextents);
	to->sb_uquotino = be64_to_cpu(from->sb_uquotino);
	to->sb_gquotino = be64_to_cpu(from->sb_gquotino);
	to->sb_qflags = be16_to_cpu(from->sb_qflags);
	to->sb_flags = from->sb_flags;
	to->sb_shared_vn = from->sb_shared_vn;
	to->sb_inoalignmt = be32_to_cpu(from->sb_inoalignmt);
	to->sb_unit = be32_to_cpu(from->sb_unit);
	to->sb_width = be32_to_cpu(from->sb_width);
	to->sb_dirblklog = from->sb_dirblklog;
	to->sb_logsectlog = from->sb_logsectlog;
	to->sb_logsectsize = be16_to_cpu(from->sb_logsectsize);
	to->sb_logsunit = be32_to_cpu(from->sb_logsunit);
	to->sb_features2 = be32_to_cpu(from->sb_features2);
	to->sb_bad_features2 = be32_to_cpu(from->sb_bad_features2);
}

/*
 * Copy in core superblock to ondisk one.
 *
 * The fields argument is mask of superblock fields to copy.
 */
void
xfs_sb_to_disk(
	xfs_dsb_t	*to,
	xfs_sb_t	*from,
	__int64_t	fields)
{
	xfs_caddr_t	to_ptr = (xfs_caddr_t)to;
	xfs_caddr_t	from_ptr = (xfs_caddr_t)from;
	xfs_sb_field_t	f;
	int		first;
	int		size;

	ASSERT(fields);
	if (!fields)
		return;

	while (fields) {
		f = (xfs_sb_field_t)xfs_lowbit64((__uint64_t)fields);
		first = xfs_sb_info[f].offset;
		size = xfs_sb_info[f + 1].offset - first;

		ASSERT(xfs_sb_info[f].type == 0 || xfs_sb_info[f].type == 1);

		if (size == 1 || xfs_sb_info[f].type == 1) {
			memcpy(to_ptr + first, from_ptr + first, size);
		} else {
			switch (size) {
			case 2:
				*(__be16 *)(to_ptr + first) =
					cpu_to_be16(*(__u16 *)(from_ptr + first));
				break;
			case 4:
				*(__be32 *)(to_ptr + first) =
					cpu_to_be32(*(__u32 *)(from_ptr + first));
				break;
			case 8:
				*(__be64 *)(to_ptr + first) =
					cpu_to_be64(*(__u64 *)(from_ptr + first));
				break;
			default:
				ASSERT(0);
			}
		}

		fields &= ~(1LL << f);
	}
}

/*
 * xfs_readsb
 *
 * Does the initial read of the superblock.
 */
int
xfs_readsb(xfs_mount_t *mp, int flags)
{
	unsigned int	sector_size;
	unsigned int	extra_flags;
	xfs_buf_t	*bp;
	int		error;

	ASSERT(mp->m_sb_bp == NULL);
	ASSERT(mp->m_ddev_targp != NULL);

	/*
	 * Allocate a (locked) buffer to hold the superblock.
	 * This will be kept around at all times to optimize
	 * access to the superblock.
	 */
	sector_size = xfs_getsize_buftarg(mp->m_ddev_targp);
	extra_flags = XFS_BUF_LOCK | XFS_BUF_MANAGE | XFS_BUF_MAPPED;

	bp = xfs_buf_read_flags(mp->m_ddev_targp, XFS_SB_DADDR,
				BTOBB(sector_size), extra_flags);
	if (!bp || XFS_BUF_ISERROR(bp)) {
		xfs_fs_mount_cmn_err(flags, "SB read failed");
		error = bp ? XFS_BUF_GETERROR(bp) : ENOMEM;
		goto fail;
	}
	ASSERT(XFS_BUF_ISBUSY(bp));
	ASSERT(XFS_BUF_VALUSEMA(bp) <= 0);

	/*
	 * Initialize the mount structure from the superblock.
	 * But first do some basic consistency checking.
	 */
	xfs_sb_from_disk(&mp->m_sb, XFS_BUF_TO_SBP(bp));

	error = xfs_mount_validate_sb(mp, &(mp->m_sb), flags);
	if (error) {
		xfs_fs_mount_cmn_err(flags, "SB validate failed");
		goto fail;
	}

	/*
	 * We must be able to do sector-sized and sector-aligned IO.
	 */
	if (sector_size > mp->m_sb.sb_sectsize) {
		xfs_fs_mount_cmn_err(flags,
			"device supports only %u byte sectors (not %u)",
			sector_size, mp->m_sb.sb_sectsize);
		error = ENOSYS;
		goto fail;
	}

	/*
	 * If device sector size is smaller than the superblock size,
	 * re-read the superblock so the buffer is correctly sized.
	 */
	if (sector_size < mp->m_sb.sb_sectsize) {
		XFS_BUF_UNMANAGE(bp);
		xfs_buf_relse(bp);
		sector_size = mp->m_sb.sb_sectsize;
		bp = xfs_buf_read_flags(mp->m_ddev_targp, XFS_SB_DADDR,
					BTOBB(sector_size), extra_flags);
		if (!bp || XFS_BUF_ISERROR(bp)) {
			xfs_fs_mount_cmn_err(flags, "SB re-read failed");
			error = bp ? XFS_BUF_GETERROR(bp) : ENOMEM;
			goto fail;
		}
		ASSERT(XFS_BUF_ISBUSY(bp));
		ASSERT(XFS_BUF_VALUSEMA(bp) <= 0);
	}

	/* Initialize per-cpu counters */
	xfs_icsb_reinit_counters(mp);

	mp->m_sb_bp = bp;
	xfs_buf_relse(bp);
	ASSERT(XFS_BUF_VALUSEMA(bp) > 0);
	return 0;

 fail:
	if (bp) {
		XFS_BUF_UNMANAGE(bp);
		xfs_buf_relse(bp);
	}
	return error;
}


/*
 * xfs_mount_common
 *
 * Mount initialization code establishing various mount
 * fields from the superblock associated with the given
 * mount structure
 */
STATIC void
xfs_mount_common(xfs_mount_t *mp, xfs_sb_t *sbp)
{
	int	i;

	mp->m_agfrotor = mp->m_agirotor = 0;
	spin_lock_init(&mp->m_agirotor_lock);
	mp->m_maxagi = mp->m_sb.sb_agcount;
	mp->m_blkbit_log = sbp->sb_blocklog + XFS_NBBYLOG;
	mp->m_blkbb_log = sbp->sb_blocklog - BBSHIFT;
	mp->m_sectbb_log = sbp->sb_sectlog - BBSHIFT;
	mp->m_agno_log = xfs_highbit32(sbp->sb_agcount - 1) + 1;
	mp->m_agino_log = sbp->sb_inopblog + sbp->sb_agblklog;
	mp->m_litino = sbp->sb_inodesize -
		((uint)sizeof(xfs_dinode_core_t) + (uint)sizeof(xfs_agino_t));
	mp->m_blockmask = sbp->sb_blocksize - 1;
	mp->m_blockwsize = sbp->sb_blocksize >> XFS_WORDLOG;
	mp->m_blockwmask = mp->m_blockwsize - 1;
	INIT_LIST_HEAD(&mp->m_del_inodes);

	/*
	 * Setup for attributes, in case they get created.
	 * This value is for inodes getting attributes for the first time,
	 * the per-inode value is for old attribute values.
	 */
	ASSERT(sbp->sb_inodesize >= 256 && sbp->sb_inodesize <= 2048);
	switch (sbp->sb_inodesize) {
	case 256:
		mp->m_attroffset = XFS_LITINO(mp) -
				   XFS_BMDR_SPACE_CALC(MINABTPTRS);
		break;
	case 512:
	case 1024:
	case 2048:
		mp->m_attroffset = XFS_BMDR_SPACE_CALC(6 * MINABTPTRS);
		break;
	default:
		ASSERT(0);
	}
	ASSERT(mp->m_attroffset < XFS_LITINO(mp));

	for (i = 0; i < 2; i++) {
		mp->m_alloc_mxr[i] = XFS_BTREE_BLOCK_MAXRECS(sbp->sb_blocksize,
			xfs_alloc, i == 0);
		mp->m_alloc_mnr[i] = XFS_BTREE_BLOCK_MINRECS(sbp->sb_blocksize,
			xfs_alloc, i == 0);
	}
	for (i = 0; i < 2; i++) {
		mp->m_bmap_dmxr[i] = XFS_BTREE_BLOCK_MAXRECS(sbp->sb_blocksize,
			xfs_bmbt, i == 0);
		mp->m_bmap_dmnr[i] = XFS_BTREE_BLOCK_MINRECS(sbp->sb_blocksize,
			xfs_bmbt, i == 0);
	}
	for (i = 0; i < 2; i++) {
		mp->m_inobt_mxr[i] = XFS_BTREE_BLOCK_MAXRECS(sbp->sb_blocksize,
			xfs_inobt, i == 0);
		mp->m_inobt_mnr[i] = XFS_BTREE_BLOCK_MINRECS(sbp->sb_blocksize,
			xfs_inobt, i == 0);
	}

	mp->m_bsize = XFS_FSB_TO_BB(mp, 1);
	mp->m_ialloc_inos = (int)MAX((__uint16_t)XFS_INODES_PER_CHUNK,
					sbp->sb_inopblock);
	mp->m_ialloc_blks = mp->m_ialloc_inos >> sbp->sb_inopblog;
}

/*
 * xfs_initialize_perag_data
 *
 * Read in each per-ag structure so we can count up the number of
 * allocated inodes, free inodes and used filesystem blocks as this
 * information is no longer persistent in the superblock. Once we have
 * this information, write it into the in-core superblock structure.
 */
STATIC int
xfs_initialize_perag_data(xfs_mount_t *mp, xfs_agnumber_t agcount)
{
	xfs_agnumber_t	index;
	xfs_perag_t	*pag;
	xfs_sb_t	*sbp = &mp->m_sb;
	uint64_t	ifree = 0;
	uint64_t	ialloc = 0;
	uint64_t	bfree = 0;
	uint64_t	bfreelst = 0;
	uint64_t	btree = 0;
	int		error;

	for (index = 0; index < agcount; index++) {
		/*
		 * read the agf, then the agi. This gets us
		 * all the inforamtion we need and populates the
		 * per-ag structures for us.
		 */
		error = xfs_alloc_pagf_init(mp, NULL, index, 0);
		if (error)
			return error;

		error = xfs_ialloc_pagi_init(mp, NULL, index);
		if (error)
			return error;
		pag = &mp->m_perag[index];
		ifree += pag->pagi_freecount;
		ialloc += pag->pagi_count;
		bfree += pag->pagf_freeblks;
		bfreelst += pag->pagf_flcount;
		btree += pag->pagf_btreeblks;
	}
	/*
	 * Overwrite incore superblock counters with just-read data
	 */
	spin_lock(&mp->m_sb_lock);
	sbp->sb_ifree = ifree;
	sbp->sb_icount = ialloc;
	sbp->sb_fdblocks = bfree + bfreelst + btree;
	spin_unlock(&mp->m_sb_lock);

	/* Fixup the per-cpu counters as well. */
	xfs_icsb_reinit_counters(mp);

	return 0;
}

/*
 * Update alignment values based on mount options and sb values
 */
STATIC int
xfs_update_alignment(xfs_mount_t *mp, int mfsi_flags, __uint64_t *update_flags)
{
	xfs_sb_t	*sbp = &(mp->m_sb);

	if (mp->m_dalign && !(mfsi_flags & XFS_MFSI_SECOND)) {
		/*
		 * If stripe unit and stripe width are not multiples
		 * of the fs blocksize turn off alignment.
		 */
		if ((BBTOB(mp->m_dalign) & mp->m_blockmask) ||
		    (BBTOB(mp->m_swidth) & mp->m_blockmask)) {
			if (mp->m_flags & XFS_MOUNT_RETERR) {
				cmn_err(CE_WARN,
					"XFS: alignment check 1 failed");
				return XFS_ERROR(EINVAL);
			}
			mp->m_dalign = mp->m_swidth = 0;
		} else {
			/*
			 * Convert the stripe unit and width to FSBs.
			 */
			mp->m_dalign = XFS_BB_TO_FSBT(mp, mp->m_dalign);
			if (mp->m_dalign && (sbp->sb_agblocks % mp->m_dalign)) {
				if (mp->m_flags & XFS_MOUNT_RETERR) {
					return XFS_ERROR(EINVAL);
				}
				xfs_fs_cmn_err(CE_WARN, mp,
"stripe alignment turned off: sunit(%d)/swidth(%d) incompatible with agsize(%d)",
					mp->m_dalign, mp->m_swidth,
					sbp->sb_agblocks);

				mp->m_dalign = 0;
				mp->m_swidth = 0;
			} else if (mp->m_dalign) {
				mp->m_swidth = XFS_BB_TO_FSBT(mp, mp->m_swidth);
			} else {
				if (mp->m_flags & XFS_MOUNT_RETERR) {
					xfs_fs_cmn_err(CE_WARN, mp,
"stripe alignment turned off: sunit(%d) less than bsize(%d)",
                                        	mp->m_dalign,
						mp->m_blockmask +1);
					return XFS_ERROR(EINVAL);
				}
				mp->m_swidth = 0;
			}
		}

		/*
		 * Update superblock with new values
		 * and log changes
		 */
		if (xfs_sb_version_hasdalign(sbp)) {
			if (sbp->sb_unit != mp->m_dalign) {
				sbp->sb_unit = mp->m_dalign;
				*update_flags |= XFS_SB_UNIT;
			}
			if (sbp->sb_width != mp->m_swidth) {
				sbp->sb_width = mp->m_swidth;
				*update_flags |= XFS_SB_WIDTH;
			}
		}
	} else if ((mp->m_flags & XFS_MOUNT_NOALIGN) != XFS_MOUNT_NOALIGN &&
		    xfs_sb_version_hasdalign(&mp->m_sb)) {
			mp->m_dalign = sbp->sb_unit;
			mp->m_swidth = sbp->sb_width;
	}

	return 0;
}

/*
 * Set the maximum inode count for this filesystem
 */
STATIC void
xfs_set_maxicount(xfs_mount_t *mp)
{
	xfs_sb_t	*sbp = &(mp->m_sb);
	__uint64_t	icount;

	if (sbp->sb_imax_pct) {
		/*
		 * Make sure the maximum inode count is a multiple
		 * of the units we allocate inodes in.
		 */
		icount = sbp->sb_dblocks * sbp->sb_imax_pct;
		do_div(icount, 100);
		do_div(icount, mp->m_ialloc_blks);
		mp->m_maxicount = (icount * mp->m_ialloc_blks)  <<
				   sbp->sb_inopblog;
	} else {
		mp->m_maxicount = 0;
	}
}

/*
 * Set the default minimum read and write sizes unless
 * already specified in a mount option.
 * We use smaller I/O sizes when the file system
 * is being used for NFS service (wsync mount option).
 */
STATIC void
xfs_set_rw_sizes(xfs_mount_t *mp)
{
	xfs_sb_t	*sbp = &(mp->m_sb);
	int		readio_log, writeio_log;

	if (!(mp->m_flags & XFS_MOUNT_DFLT_IOSIZE)) {
		if (mp->m_flags & XFS_MOUNT_WSYNC) {
			readio_log = XFS_WSYNC_READIO_LOG;
			writeio_log = XFS_WSYNC_WRITEIO_LOG;
		} else {
			readio_log = XFS_READIO_LOG_LARGE;
			writeio_log = XFS_WRITEIO_LOG_LARGE;
		}
	} else {
		readio_log = mp->m_readio_log;
		writeio_log = mp->m_writeio_log;
	}

	if (sbp->sb_blocklog > readio_log) {
		mp->m_readio_log = sbp->sb_blocklog;
	} else {
		mp->m_readio_log = readio_log;
	}
	mp->m_readio_blocks = 1 << (mp->m_readio_log - sbp->sb_blocklog);
	if (sbp->sb_blocklog > writeio_log) {
		mp->m_writeio_log = sbp->sb_blocklog;
	} else {
		mp->m_writeio_log = writeio_log;
	}
	mp->m_writeio_blocks = 1 << (mp->m_writeio_log - sbp->sb_blocklog);
}

/*
 * Set whether we're using inode alignment.
 */
STATIC void
xfs_set_inoalignment(xfs_mount_t *mp)
{
	if (xfs_sb_version_hasalign(&mp->m_sb) &&
	    mp->m_sb.sb_inoalignmt >=
	    XFS_B_TO_FSBT(mp, mp->m_inode_cluster_size))
		mp->m_inoalign_mask = mp->m_sb.sb_inoalignmt - 1;
	else
		mp->m_inoalign_mask = 0;
	/*
	 * If we are using stripe alignment, check whether
	 * the stripe unit is a multiple of the inode alignment
	 */
	if (mp->m_dalign && mp->m_inoalign_mask &&
	    !(mp->m_dalign & mp->m_inoalign_mask))
		mp->m_sinoalign = mp->m_dalign;
	else
		mp->m_sinoalign = 0;
}

/*
 * Check that the data (and log if separate) are an ok size.
 */
STATIC int
xfs_check_sizes(xfs_mount_t *mp, int mfsi_flags)
{
	xfs_buf_t	*bp;
	xfs_daddr_t	d;
	int		error;

	d = (xfs_daddr_t)XFS_FSB_TO_BB(mp, mp->m_sb.sb_dblocks);
	if (XFS_BB_TO_FSB(mp, d) != mp->m_sb.sb_dblocks) {
		cmn_err(CE_WARN, "XFS: size check 1 failed");
		return XFS_ERROR(E2BIG);
	}
	error = xfs_read_buf(mp, mp->m_ddev_targp,
			     d - XFS_FSS_TO_BB(mp, 1),
			     XFS_FSS_TO_BB(mp, 1), 0, &bp);
	if (!error) {
		xfs_buf_relse(bp);
	} else {
		cmn_err(CE_WARN, "XFS: size check 2 failed");
		if (error == ENOSPC)
			error = XFS_ERROR(E2BIG);
		return error;
	}

	if (((mfsi_flags & XFS_MFSI_CLIENT) == 0) &&
	    mp->m_logdev_targp != mp->m_ddev_targp) {
		d = (xfs_daddr_t)XFS_FSB_TO_BB(mp, mp->m_sb.sb_logblocks);
		if (XFS_BB_TO_FSB(mp, d) != mp->m_sb.sb_logblocks) {
			cmn_err(CE_WARN, "XFS: size check 3 failed");
			return XFS_ERROR(E2BIG);
		}
		error = xfs_read_buf(mp, mp->m_logdev_targp,
				     d - XFS_FSB_TO_BB(mp, 1),
				     XFS_FSB_TO_BB(mp, 1), 0, &bp);
		if (!error) {
			xfs_buf_relse(bp);
		} else {
			cmn_err(CE_WARN, "XFS: size check 3 failed");
			if (error == ENOSPC)
				error = XFS_ERROR(E2BIG);
			return error;
		}
	}
	return 0;
}

/*
 * xfs_mountfs
 *
 * This function does the following on an initial mount of a file system:
 *	- reads the superblock from disk and init the mount struct
 *	- if we're a 32-bit kernel, do a size check on the superblock
 *		so we don't mount terabyte filesystems
 *	- init mount struct realtime fields
 *	- allocate inode hash table for fs
 *	- init directory manager
 *	- perform recovery and init the log manager
 */
int
xfs_mountfs(
	xfs_mount_t	*mp,
	int		mfsi_flags)
{
	xfs_sb_t	*sbp = &(mp->m_sb);
	xfs_inode_t	*rip;
	__uint64_t	resblks;
	__int64_t	update_flags = 0LL;
	uint		quotamount, quotaflags;
	int		agno;
	int		uuid_mounted = 0;
	int		error = 0;

	xfs_mount_common(mp, sbp);

	/*
	 * Check for a mismatched features2 values.  Older kernels
	 * read & wrote into the wrong sb offset for sb_features2
	 * on some platforms due to xfs_sb_t not being 64bit size aligned
	 * when sb_features2 was added, which made older superblock
	 * reading/writing routines swap it as a 64-bit value.
	 *
	 * For backwards compatibility, we make both slots equal.
	 *
	 * If we detect a mismatched field, we OR the set bits into the
	 * existing features2 field in case it has already been modified; we
	 * don't want to lose any features.  We then update the bad location
	 * with the ORed value so that older kernels will see any features2
	 * flags, and mark the two fields as needing updates once the
	 * transaction subsystem is online.
	 */
	if (xfs_sb_has_mismatched_features2(sbp)) {
		cmn_err(CE_WARN,
			"XFS: correcting sb_features alignment problem");
		sbp->sb_features2 |= sbp->sb_bad_features2;
		sbp->sb_bad_features2 = sbp->sb_features2;
		update_flags |= XFS_SB_FEATURES2 | XFS_SB_BAD_FEATURES2;

		/*
		 * Re-check for ATTR2 in case it was found in bad_features2
		 * slot.
		 */
		if (xfs_sb_version_hasattr2(&mp->m_sb))
			mp->m_flags |= XFS_MOUNT_ATTR2;

	}

	/*
	 * Check if sb_agblocks is aligned at stripe boundary
	 * If sb_agblocks is NOT aligned turn off m_dalign since
	 * allocator alignment is within an ag, therefore ag has
	 * to be aligned at stripe boundary.
	 */
	error = xfs_update_alignment(mp, mfsi_flags, &update_flags);
	if (error)
		goto error1;

	xfs_alloc_compute_maxlevels(mp);
	xfs_bmap_compute_maxlevels(mp, XFS_DATA_FORK);
	xfs_bmap_compute_maxlevels(mp, XFS_ATTR_FORK);
	xfs_ialloc_compute_maxlevels(mp);

	xfs_set_maxicount(mp);

	mp->m_maxioffset = xfs_max_file_offset(sbp->sb_blocklog);

	/*
	 * XFS uses the uuid from the superblock as the unique
	 * identifier for fsid.  We can not use the uuid from the volume
	 * since a single partition filesystem is identical to a single
	 * partition volume/filesystem.
	 */
	if ((mfsi_flags & XFS_MFSI_SECOND) == 0 &&
	    (mp->m_flags & XFS_MOUNT_NOUUID) == 0) {
		if (xfs_uuid_mount(mp)) {
			error = XFS_ERROR(EINVAL);
			goto error1;
		}
		uuid_mounted=1;
	}

	/*
	 * Set the minimum read and write sizes
	 */
	xfs_set_rw_sizes(mp);

	/*
	 * Set the inode cluster size.
	 * This may still be overridden by the file system
	 * block size if it is larger than the chosen cluster size.
	 */
	mp->m_inode_cluster_size = XFS_INODE_BIG_CLUSTER_SIZE;

	/*
	 * Set inode alignment fields
	 */
	xfs_set_inoalignment(mp);

	/*
	 * Check that the data (and log if separate) are an ok size.
	 */
	error = xfs_check_sizes(mp, mfsi_flags);
	if (error)
		goto error1;

	/*
	 * Initialize realtime fields in the mount structure
	 */
	error = xfs_rtmount_init(mp);
	if (error) {
		cmn_err(CE_WARN, "XFS: RT mount failed");
		goto error1;
	}

	/*
	 * For client case we are done now
	 */
	if (mfsi_flags & XFS_MFSI_CLIENT) {
		return 0;
	}

	/*
	 *  Copies the low order bits of the timestamp and the randomly
	 *  set "sequence" number out of a UUID.
	 */
	uuid_getnodeuniq(&sbp->sb_uuid, mp->m_fixedfsid);

	mp->m_dmevmask = 0;	/* not persistent; set after each mount */

	xfs_dir_mount(mp);

	/*
	 * Initialize the attribute manager's entries.
	 */
	mp->m_attr_magicpct = (mp->m_sb.sb_blocksize * 37) / 100;

	/*
	 * Initialize the precomputed transaction reservations values.
	 */
	xfs_trans_init(mp);

	/*
	 * Allocate and initialize the per-ag data.
	 */
	init_rwsem(&mp->m_peraglock);
	mp->m_perag =
		kmem_zalloc(sbp->sb_agcount * sizeof(xfs_perag_t), KM_SLEEP);

	mp->m_maxagi = xfs_initialize_perag(mp, sbp->sb_agcount);

	/*
	 * log's mount-time initialization. Perform 1st part recovery if needed
	 */
	if (likely(sbp->sb_logblocks > 0)) {	/* check for volume case */
		error = xfs_log_mount(mp, mp->m_logdev_targp,
				      XFS_FSB_TO_DADDR(mp, sbp->sb_logstart),
				      XFS_FSB_TO_BB(mp, sbp->sb_logblocks));
		if (error) {
			cmn_err(CE_WARN, "XFS: log mount failed");
			goto error2;
		}
	} else {	/* No log has been defined */
		cmn_err(CE_WARN, "XFS: no log defined");
		XFS_ERROR_REPORT("xfs_mountfs_int(1)", XFS_ERRLEVEL_LOW, mp);
		error = XFS_ERROR(EFSCORRUPTED);
		goto error2;
	}

	/*
	 * Now the log is mounted, we know if it was an unclean shutdown or
	 * not. If it was, with the first phase of recovery has completed, we
	 * have consistent AG blocks on disk. We have not recovered EFIs yet,
	 * but they are recovered transactionally in the second recovery phase
	 * later.
	 *
	 * Hence we can safely re-initialise incore superblock counters from
	 * the per-ag data. These may not be correct if the filesystem was not
	 * cleanly unmounted, so we need to wait for recovery to finish before
	 * doing this.
	 *
	 * If the filesystem was cleanly unmounted, then we can trust the
	 * values in the superblock to be correct and we don't need to do
	 * anything here.
	 *
	 * If we are currently making the filesystem, the initialisation will
	 * fail as the perag data is in an undefined state.
	 */

	if (xfs_sb_version_haslazysbcount(&mp->m_sb) &&
	    !XFS_LAST_UNMOUNT_WAS_CLEAN(mp) &&
	     !mp->m_sb.sb_inprogress) {
		error = xfs_initialize_perag_data(mp, sbp->sb_agcount);
		if (error) {
			goto error2;
		}
	}
	/*
	 * Get and sanity-check the root inode.
	 * Save the pointer to it in the mount structure.
	 */
	error = xfs_iget(mp, NULL, sbp->sb_rootino, 0, XFS_ILOCK_EXCL, &rip, 0);
	if (error) {
		cmn_err(CE_WARN, "XFS: failed to read root inode");
		goto error3;
	}

	ASSERT(rip != NULL);

	if (unlikely((rip->i_d.di_mode & S_IFMT) != S_IFDIR)) {
		cmn_err(CE_WARN, "XFS: corrupted root inode");
		cmn_err(CE_WARN, "Device %s - root %llu is not a directory",
			XFS_BUFTARG_NAME(mp->m_ddev_targp),
			(unsigned long long)rip->i_ino);
		xfs_iunlock(rip, XFS_ILOCK_EXCL);
		XFS_ERROR_REPORT("xfs_mountfs_int(2)", XFS_ERRLEVEL_LOW,
				 mp);
		error = XFS_ERROR(EFSCORRUPTED);
		goto error4;
	}
	mp->m_rootip = rip;	/* save it */

	xfs_iunlock(rip, XFS_ILOCK_EXCL);

	/*
	 * Initialize realtime inode pointers in the mount structure
	 */
	error = xfs_rtmount_inodes(mp);
	if (error) {
		/*
		 * Free up the root inode.
		 */
		cmn_err(CE_WARN, "XFS: failed to read RT inodes");
		goto error4;
	}

	/*
	 * If fs is not mounted readonly, then update the superblock changes.
	 */
<<<<<<< HEAD
	if (update_flags && !(mp->m_flags & XFS_MOUNT_RDONLY))
		xfs_mount_log_sb(mp, update_flags);
=======
	if (update_flags && !(mp->m_flags & XFS_MOUNT_RDONLY)) {
		error = xfs_mount_log_sb(mp, update_flags);
		if (error) {
			cmn_err(CE_WARN, "XFS: failed to write sb changes");
			goto error4;
		}
	}
>>>>>>> aed84ca0

	/*
	 * Initialise the XFS quota management subsystem for this mount
	 */
	error = XFS_QM_INIT(mp, &quotamount, &quotaflags);
	if (error)
		goto error4;

	/*
	 * Finish recovering the file system.  This part needed to be
	 * delayed until after the root and real-time bitmap inodes
	 * were consistently read in.
	 */
	error = xfs_log_mount_finish(mp, mfsi_flags);
	if (error) {
		cmn_err(CE_WARN, "XFS: log mount finish failed");
		goto error4;
	}

	/*
	 * Complete the quota initialisation, post-log-replay component.
	 */
	error = XFS_QM_MOUNT(mp, quotamount, quotaflags, mfsi_flags);
	if (error)
		goto error4;

	/*
	 * Now we are mounted, reserve a small amount of unused space for
	 * privileged transactions. This is needed so that transaction
	 * space required for critical operations can dip into this pool
	 * when at ENOSPC. This is needed for operations like create with
	 * attr, unwritten extent conversion at ENOSPC, etc. Data allocations
	 * are not allowed to use this reserved space.
	 *
	 * We default to 5% or 1024 fsbs of space reserved, whichever is smaller.
	 * This may drive us straight to ENOSPC on mount, but that implies
	 * we were already there on the last unmount. Warn if this occurs.
	 */
	resblks = mp->m_sb.sb_dblocks;
	do_div(resblks, 20);
	resblks = min_t(__uint64_t, resblks, 1024);
	error = xfs_reserve_blocks(mp, &resblks, NULL);
	if (error)
		cmn_err(CE_WARN, "XFS: Unable to allocate reserve blocks. "
				"Continuing without a reserve pool.");

	return 0;

 error4:
	/*
	 * Free up the root inode.
	 */
	IRELE(rip);
 error3:
	xfs_log_unmount_dealloc(mp);
 error2:
	for (agno = 0; agno < sbp->sb_agcount; agno++)
		if (mp->m_perag[agno].pagb_list)
			kmem_free(mp->m_perag[agno].pagb_list,
			  sizeof(xfs_perag_busy_t) * XFS_PAGB_NUM_SLOTS);
	kmem_free(mp->m_perag, sbp->sb_agcount * sizeof(xfs_perag_t));
	mp->m_perag = NULL;
	/* FALLTHROUGH */
 error1:
	if (uuid_mounted)
		xfs_uuid_unmount(mp);
	xfs_freesb(mp);
	return error;
}

/*
 * xfs_unmountfs
 *
 * This flushes out the inodes,dquots and the superblock, unmounts the
 * log and makes sure that incore structures are freed.
 */
int
xfs_unmountfs(xfs_mount_t *mp, struct cred *cr)
{
	__uint64_t	resblks;
	int		error = 0;

	/*
	 * We can potentially deadlock here if we have an inode cluster
	 * that has been freed has it's buffer still pinned in memory because
	 * the transaction is still sitting in a iclog. The stale inodes
	 * on that buffer will have their flush locks held until the
	 * transaction hits the disk and the callbacks run. the inode
	 * flush takes the flush lock unconditionally and with nothing to
	 * push out the iclog we will never get that unlocked. hence we
	 * need to force the log first.
	 */
	xfs_log_force(mp, (xfs_lsn_t)0, XFS_LOG_FORCE | XFS_LOG_SYNC);
	xfs_iflush_all(mp);

	XFS_QM_DQPURGEALL(mp, XFS_QMOPT_QUOTALL | XFS_QMOPT_UMOUNTING);

	/*
	 * Flush out the log synchronously so that we know for sure
	 * that nothing is pinned.  This is important because bflush()
	 * will skip pinned buffers.
	 */
	xfs_log_force(mp, (xfs_lsn_t)0, XFS_LOG_FORCE | XFS_LOG_SYNC);

	xfs_binval(mp->m_ddev_targp);
	if (mp->m_rtdev_targp) {
		xfs_binval(mp->m_rtdev_targp);
	}

	/*
	 * Unreserve any blocks we have so that when we unmount we don't account
	 * the reserved free space as used. This is really only necessary for
	 * lazy superblock counting because it trusts the incore superblock
	 * counters to be aboslutely correct on clean unmount.
	 *
	 * We don't bother correcting this elsewhere for lazy superblock
	 * counting because on mount of an unclean filesystem we reconstruct the
	 * correct counter value and this is irrelevant.
	 *
	 * For non-lazy counter filesystems, this doesn't matter at all because
	 * we only every apply deltas to the superblock and hence the incore
	 * value does not matter....
	 */
	resblks = 0;
	error = xfs_reserve_blocks(mp, &resblks, NULL);
	if (error)
		cmn_err(CE_WARN, "XFS: Unable to free reserved block pool. "
				"Freespace may not be correct on next mount.");

	error = xfs_log_sbcount(mp, 1);
	if (error)
		cmn_err(CE_WARN, "XFS: Unable to update superblock counters. "
				"Freespace may not be correct on next mount.");
	xfs_unmountfs_writesb(mp);
	xfs_unmountfs_wait(mp); 		/* wait for async bufs */
	xfs_log_unmount(mp);			/* Done! No more fs ops. */

	xfs_freesb(mp);

	/*
	 * All inodes from this mount point should be freed.
	 */
	ASSERT(mp->m_inodes == NULL);

	xfs_unmountfs_close(mp, cr);
	if ((mp->m_flags & XFS_MOUNT_NOUUID) == 0)
		xfs_uuid_unmount(mp);

#if defined(DEBUG) || defined(INDUCE_IO_ERROR)
	xfs_errortag_clearall(mp, 0);
#endif
	xfs_mount_free(mp);
	return 0;
}

void
xfs_unmountfs_close(xfs_mount_t *mp, struct cred *cr)
{
	if (mp->m_logdev_targp && mp->m_logdev_targp != mp->m_ddev_targp)
		xfs_free_buftarg(mp->m_logdev_targp, 1);
	if (mp->m_rtdev_targp)
		xfs_free_buftarg(mp->m_rtdev_targp, 1);
	xfs_free_buftarg(mp->m_ddev_targp, 0);
}

STATIC void
xfs_unmountfs_wait(xfs_mount_t *mp)
{
	if (mp->m_logdev_targp != mp->m_ddev_targp)
		xfs_wait_buftarg(mp->m_logdev_targp);
	if (mp->m_rtdev_targp)
		xfs_wait_buftarg(mp->m_rtdev_targp);
	xfs_wait_buftarg(mp->m_ddev_targp);
}

int
xfs_fs_writable(xfs_mount_t *mp)
{
	return !(xfs_test_for_freeze(mp) || XFS_FORCED_SHUTDOWN(mp) ||
		(mp->m_flags & XFS_MOUNT_RDONLY));
}

/*
 * xfs_log_sbcount
 *
 * Called either periodically to keep the on disk superblock values
 * roughly up to date or from unmount to make sure the values are
 * correct on a clean unmount.
 *
 * Note this code can be called during the process of freezing, so
 * we may need to use the transaction allocator which does not not
 * block when the transaction subsystem is in its frozen state.
 */
int
xfs_log_sbcount(
	xfs_mount_t	*mp,
	uint		sync)
{
	xfs_trans_t	*tp;
	int		error;

	if (!xfs_fs_writable(mp))
		return 0;

	xfs_icsb_sync_counters(mp);

	/*
	 * we don't need to do this if we are updating the superblock
	 * counters on every modification.
	 */
	if (!xfs_sb_version_haslazysbcount(&mp->m_sb))
		return 0;

	tp = _xfs_trans_alloc(mp, XFS_TRANS_SB_COUNT);
	error = xfs_trans_reserve(tp, 0, mp->m_sb.sb_sectsize + 128, 0, 0,
					XFS_DEFAULT_LOG_COUNT);
	if (error) {
		xfs_trans_cancel(tp, 0);
		return error;
	}

	xfs_mod_sb(tp, XFS_SB_IFREE | XFS_SB_ICOUNT | XFS_SB_FDBLOCKS);
	if (sync)
		xfs_trans_set_sync(tp);
	error = xfs_trans_commit(tp, 0);
	return error;
}

STATIC void
xfs_mark_shared_ro(
	xfs_mount_t	*mp,
	xfs_buf_t	*bp)
{
	xfs_dsb_t	*sb = XFS_BUF_TO_SBP(bp);
	__uint16_t	version;

	if (!(sb->sb_flags & XFS_SBF_READONLY))
		sb->sb_flags |= XFS_SBF_READONLY;

	version = be16_to_cpu(sb->sb_versionnum);
	if ((version & XFS_SB_VERSION_NUMBITS) != XFS_SB_VERSION_4 ||
	    !(version & XFS_SB_VERSION_SHAREDBIT))
		version |= XFS_SB_VERSION_SHAREDBIT;
	sb->sb_versionnum = cpu_to_be16(version);
}

int
xfs_unmountfs_writesb(xfs_mount_t *mp)
{
	xfs_buf_t	*sbp;
	int		error = 0;

	/*
	 * skip superblock write if fs is read-only, or
	 * if we are doing a forced umount.
	 */
	if (!((mp->m_flags & XFS_MOUNT_RDONLY) ||
		XFS_FORCED_SHUTDOWN(mp))) {

		sbp = xfs_getsb(mp, 0);

		/*
		 * mark shared-readonly if desired
		 */
		if (mp->m_mk_sharedro)
			xfs_mark_shared_ro(mp, sbp);

		XFS_BUF_UNDONE(sbp);
		XFS_BUF_UNREAD(sbp);
		XFS_BUF_UNDELAYWRITE(sbp);
		XFS_BUF_WRITE(sbp);
		XFS_BUF_UNASYNC(sbp);
		ASSERT(XFS_BUF_TARGET(sbp) == mp->m_ddev_targp);
		xfsbdstrat(mp, sbp);
		error = xfs_iowait(sbp);
		if (error)
			xfs_ioerror_alert("xfs_unmountfs_writesb",
					  mp, sbp, XFS_BUF_ADDR(sbp));
		if (error && mp->m_mk_sharedro)
			xfs_fs_cmn_err(CE_ALERT, mp, "Superblock write error detected while unmounting.  Filesystem may not be marked shared readonly");
		xfs_buf_relse(sbp);
	}
	return error;
}

/*
 * xfs_mod_sb() can be used to copy arbitrary changes to the
 * in-core superblock into the superblock buffer to be logged.
 * It does not provide the higher level of locking that is
 * needed to protect the in-core superblock from concurrent
 * access.
 */
void
xfs_mod_sb(xfs_trans_t *tp, __int64_t fields)
{
	xfs_buf_t	*bp;
	int		first;
	int		last;
	xfs_mount_t	*mp;
	xfs_sb_field_t	f;

	ASSERT(fields);
	if (!fields)
		return;
	mp = tp->t_mountp;
	bp = xfs_trans_getsb(tp, mp, 0);
	first = sizeof(xfs_sb_t);
	last = 0;

	/* translate/copy */

	xfs_sb_to_disk(XFS_BUF_TO_SBP(bp), &mp->m_sb, fields);

	/* find modified range */

	f = (xfs_sb_field_t)xfs_lowbit64((__uint64_t)fields);
	ASSERT((1LL << f) & XFS_SB_MOD_BITS);
	first = xfs_sb_info[f].offset;

	f = (xfs_sb_field_t)xfs_highbit64((__uint64_t)fields);
	ASSERT((1LL << f) & XFS_SB_MOD_BITS);
	last = xfs_sb_info[f + 1].offset - 1;

	xfs_trans_log_buf(tp, bp, first, last);
}


/*
 * xfs_mod_incore_sb_unlocked() is a utility routine common used to apply
 * a delta to a specified field in the in-core superblock.  Simply
 * switch on the field indicated and apply the delta to that field.
 * Fields are not allowed to dip below zero, so if the delta would
 * do this do not apply it and return EINVAL.
 *
 * The m_sb_lock must be held when this routine is called.
 */
int
xfs_mod_incore_sb_unlocked(
	xfs_mount_t	*mp,
	xfs_sb_field_t	field,
	int64_t		delta,
	int		rsvd)
{
	int		scounter;	/* short counter for 32 bit fields */
	long long	lcounter;	/* long counter for 64 bit fields */
	long long	res_used, rem;

	/*
	 * With the in-core superblock spin lock held, switch
	 * on the indicated field.  Apply the delta to the
	 * proper field.  If the fields value would dip below
	 * 0, then do not apply the delta and return EINVAL.
	 */
	switch (field) {
	case XFS_SBS_ICOUNT:
		lcounter = (long long)mp->m_sb.sb_icount;
		lcounter += delta;
		if (lcounter < 0) {
			ASSERT(0);
			return XFS_ERROR(EINVAL);
		}
		mp->m_sb.sb_icount = lcounter;
		return 0;
	case XFS_SBS_IFREE:
		lcounter = (long long)mp->m_sb.sb_ifree;
		lcounter += delta;
		if (lcounter < 0) {
			ASSERT(0);
			return XFS_ERROR(EINVAL);
		}
		mp->m_sb.sb_ifree = lcounter;
		return 0;
	case XFS_SBS_FDBLOCKS:
		lcounter = (long long)
			mp->m_sb.sb_fdblocks - XFS_ALLOC_SET_ASIDE(mp);
		res_used = (long long)(mp->m_resblks - mp->m_resblks_avail);

		if (delta > 0) {		/* Putting blocks back */
			if (res_used > delta) {
				mp->m_resblks_avail += delta;
			} else {
				rem = delta - res_used;
				mp->m_resblks_avail = mp->m_resblks;
				lcounter += rem;
			}
		} else {				/* Taking blocks away */

			lcounter += delta;

		/*
		 * If were out of blocks, use any available reserved blocks if
		 * were allowed to.
		 */

			if (lcounter < 0) {
				if (rsvd) {
					lcounter = (long long)mp->m_resblks_avail + delta;
					if (lcounter < 0) {
						return XFS_ERROR(ENOSPC);
					}
					mp->m_resblks_avail = lcounter;
					return 0;
				} else {	/* not reserved */
					return XFS_ERROR(ENOSPC);
				}
			}
		}

		mp->m_sb.sb_fdblocks = lcounter + XFS_ALLOC_SET_ASIDE(mp);
		return 0;
	case XFS_SBS_FREXTENTS:
		lcounter = (long long)mp->m_sb.sb_frextents;
		lcounter += delta;
		if (lcounter < 0) {
			return XFS_ERROR(ENOSPC);
		}
		mp->m_sb.sb_frextents = lcounter;
		return 0;
	case XFS_SBS_DBLOCKS:
		lcounter = (long long)mp->m_sb.sb_dblocks;
		lcounter += delta;
		if (lcounter < 0) {
			ASSERT(0);
			return XFS_ERROR(EINVAL);
		}
		mp->m_sb.sb_dblocks = lcounter;
		return 0;
	case XFS_SBS_AGCOUNT:
		scounter = mp->m_sb.sb_agcount;
		scounter += delta;
		if (scounter < 0) {
			ASSERT(0);
			return XFS_ERROR(EINVAL);
		}
		mp->m_sb.sb_agcount = scounter;
		return 0;
	case XFS_SBS_IMAX_PCT:
		scounter = mp->m_sb.sb_imax_pct;
		scounter += delta;
		if (scounter < 0) {
			ASSERT(0);
			return XFS_ERROR(EINVAL);
		}
		mp->m_sb.sb_imax_pct = scounter;
		return 0;
	case XFS_SBS_REXTSIZE:
		scounter = mp->m_sb.sb_rextsize;
		scounter += delta;
		if (scounter < 0) {
			ASSERT(0);
			return XFS_ERROR(EINVAL);
		}
		mp->m_sb.sb_rextsize = scounter;
		return 0;
	case XFS_SBS_RBMBLOCKS:
		scounter = mp->m_sb.sb_rbmblocks;
		scounter += delta;
		if (scounter < 0) {
			ASSERT(0);
			return XFS_ERROR(EINVAL);
		}
		mp->m_sb.sb_rbmblocks = scounter;
		return 0;
	case XFS_SBS_RBLOCKS:
		lcounter = (long long)mp->m_sb.sb_rblocks;
		lcounter += delta;
		if (lcounter < 0) {
			ASSERT(0);
			return XFS_ERROR(EINVAL);
		}
		mp->m_sb.sb_rblocks = lcounter;
		return 0;
	case XFS_SBS_REXTENTS:
		lcounter = (long long)mp->m_sb.sb_rextents;
		lcounter += delta;
		if (lcounter < 0) {
			ASSERT(0);
			return XFS_ERROR(EINVAL);
		}
		mp->m_sb.sb_rextents = lcounter;
		return 0;
	case XFS_SBS_REXTSLOG:
		scounter = mp->m_sb.sb_rextslog;
		scounter += delta;
		if (scounter < 0) {
			ASSERT(0);
			return XFS_ERROR(EINVAL);
		}
		mp->m_sb.sb_rextslog = scounter;
		return 0;
	default:
		ASSERT(0);
		return XFS_ERROR(EINVAL);
	}
}

/*
 * xfs_mod_incore_sb() is used to change a field in the in-core
 * superblock structure by the specified delta.  This modification
 * is protected by the m_sb_lock.  Just use the xfs_mod_incore_sb_unlocked()
 * routine to do the work.
 */
int
xfs_mod_incore_sb(
	xfs_mount_t	*mp,
	xfs_sb_field_t	field,
	int64_t		delta,
	int		rsvd)
{
	int	status;

	/* check for per-cpu counters */
	switch (field) {
#ifdef HAVE_PERCPU_SB
	case XFS_SBS_ICOUNT:
	case XFS_SBS_IFREE:
	case XFS_SBS_FDBLOCKS:
		if (!(mp->m_flags & XFS_MOUNT_NO_PERCPU_SB)) {
			status = xfs_icsb_modify_counters(mp, field,
							delta, rsvd);
			break;
		}
		/* FALLTHROUGH */
#endif
	default:
		spin_lock(&mp->m_sb_lock);
		status = xfs_mod_incore_sb_unlocked(mp, field, delta, rsvd);
		spin_unlock(&mp->m_sb_lock);
		break;
	}

	return status;
}

/*
 * xfs_mod_incore_sb_batch() is used to change more than one field
 * in the in-core superblock structure at a time.  This modification
 * is protected by a lock internal to this module.  The fields and
 * changes to those fields are specified in the array of xfs_mod_sb
 * structures passed in.
 *
 * Either all of the specified deltas will be applied or none of
 * them will.  If any modified field dips below 0, then all modifications
 * will be backed out and EINVAL will be returned.
 */
int
xfs_mod_incore_sb_batch(xfs_mount_t *mp, xfs_mod_sb_t *msb, uint nmsb, int rsvd)
{
	int		status=0;
	xfs_mod_sb_t	*msbp;

	/*
	 * Loop through the array of mod structures and apply each
	 * individually.  If any fail, then back out all those
	 * which have already been applied.  Do all of this within
	 * the scope of the m_sb_lock so that all of the changes will
	 * be atomic.
	 */
	spin_lock(&mp->m_sb_lock);
	msbp = &msb[0];
	for (msbp = &msbp[0]; msbp < (msb + nmsb); msbp++) {
		/*
		 * Apply the delta at index n.  If it fails, break
		 * from the loop so we'll fall into the undo loop
		 * below.
		 */
		switch (msbp->msb_field) {
#ifdef HAVE_PERCPU_SB
		case XFS_SBS_ICOUNT:
		case XFS_SBS_IFREE:
		case XFS_SBS_FDBLOCKS:
			if (!(mp->m_flags & XFS_MOUNT_NO_PERCPU_SB)) {
				spin_unlock(&mp->m_sb_lock);
				status = xfs_icsb_modify_counters(mp,
							msbp->msb_field,
							msbp->msb_delta, rsvd);
				spin_lock(&mp->m_sb_lock);
				break;
			}
			/* FALLTHROUGH */
#endif
		default:
			status = xfs_mod_incore_sb_unlocked(mp,
						msbp->msb_field,
						msbp->msb_delta, rsvd);
			break;
		}

		if (status != 0) {
			break;
		}
	}

	/*
	 * If we didn't complete the loop above, then back out
	 * any changes made to the superblock.  If you add code
	 * between the loop above and here, make sure that you
	 * preserve the value of status. Loop back until
	 * we step below the beginning of the array.  Make sure
	 * we don't touch anything back there.
	 */
	if (status != 0) {
		msbp--;
		while (msbp >= msb) {
			switch (msbp->msb_field) {
#ifdef HAVE_PERCPU_SB
			case XFS_SBS_ICOUNT:
			case XFS_SBS_IFREE:
			case XFS_SBS_FDBLOCKS:
				if (!(mp->m_flags & XFS_MOUNT_NO_PERCPU_SB)) {
					spin_unlock(&mp->m_sb_lock);
					status = xfs_icsb_modify_counters(mp,
							msbp->msb_field,
							-(msbp->msb_delta),
							rsvd);
					spin_lock(&mp->m_sb_lock);
					break;
				}
				/* FALLTHROUGH */
#endif
			default:
				status = xfs_mod_incore_sb_unlocked(mp,
							msbp->msb_field,
							-(msbp->msb_delta),
							rsvd);
				break;
			}
			ASSERT(status == 0);
			msbp--;
		}
	}
	spin_unlock(&mp->m_sb_lock);
	return status;
}

/*
 * xfs_getsb() is called to obtain the buffer for the superblock.
 * The buffer is returned locked and read in from disk.
 * The buffer should be released with a call to xfs_brelse().
 *
 * If the flags parameter is BUF_TRYLOCK, then we'll only return
 * the superblock buffer if it can be locked without sleeping.
 * If it can't then we'll return NULL.
 */
xfs_buf_t *
xfs_getsb(
	xfs_mount_t	*mp,
	int		flags)
{
	xfs_buf_t	*bp;

	ASSERT(mp->m_sb_bp != NULL);
	bp = mp->m_sb_bp;
	if (flags & XFS_BUF_TRYLOCK) {
		if (!XFS_BUF_CPSEMA(bp)) {
			return NULL;
		}
	} else {
		XFS_BUF_PSEMA(bp, PRIBIO);
	}
	XFS_BUF_HOLD(bp);
	ASSERT(XFS_BUF_ISDONE(bp));
	return bp;
}

/*
 * Used to free the superblock along various error paths.
 */
void
xfs_freesb(
	xfs_mount_t	*mp)
{
	xfs_buf_t	*bp;

	/*
	 * Use xfs_getsb() so that the buffer will be locked
	 * when we call xfs_buf_relse().
	 */
	bp = xfs_getsb(mp, 0);
	XFS_BUF_UNMANAGE(bp);
	xfs_buf_relse(bp);
	mp->m_sb_bp = NULL;
}

/*
 * See if the UUID is unique among mounted XFS filesystems.
 * Mount fails if UUID is nil or a FS with the same UUID is already mounted.
 */
STATIC int
xfs_uuid_mount(
	xfs_mount_t	*mp)
{
	if (uuid_is_nil(&mp->m_sb.sb_uuid)) {
		cmn_err(CE_WARN,
			"XFS: Filesystem %s has nil UUID - can't mount",
			mp->m_fsname);
		return -1;
	}
	if (!uuid_table_insert(&mp->m_sb.sb_uuid)) {
		cmn_err(CE_WARN,
			"XFS: Filesystem %s has duplicate UUID - can't mount",
			mp->m_fsname);
		return -1;
	}
	return 0;
}

/*
 * Remove filesystem from the UUID table.
 */
STATIC void
xfs_uuid_unmount(
	xfs_mount_t	*mp)
{
	uuid_table_remove(&mp->m_sb.sb_uuid);
}

/*
 * Used to log changes to the superblock unit and width fields which could
 * be altered by the mount options, as well as any potential sb_features2
 * fixup. Only the first superblock is updated.
 */
<<<<<<< HEAD
STATIC void
=======
STATIC int
>>>>>>> aed84ca0
xfs_mount_log_sb(
	xfs_mount_t	*mp,
	__int64_t	fields)
{
	xfs_trans_t	*tp;
	int		error;

	ASSERT(fields & (XFS_SB_UNIT | XFS_SB_WIDTH | XFS_SB_UUID |
			 XFS_SB_FEATURES2 | XFS_SB_BAD_FEATURES2));

	tp = xfs_trans_alloc(mp, XFS_TRANS_SB_UNIT);
	error = xfs_trans_reserve(tp, 0, mp->m_sb.sb_sectsize + 128, 0, 0,
				XFS_DEFAULT_LOG_COUNT);
	if (error) {
		xfs_trans_cancel(tp, 0);
		return error;
	}
	xfs_mod_sb(tp, fields);
	error = xfs_trans_commit(tp, 0);
	return error;
}


#ifdef HAVE_PERCPU_SB
/*
 * Per-cpu incore superblock counters
 *
 * Simple concept, difficult implementation
 *
 * Basically, replace the incore superblock counters with a distributed per cpu
 * counter for contended fields (e.g.  free block count).
 *
 * Difficulties arise in that the incore sb is used for ENOSPC checking, and
 * hence needs to be accurately read when we are running low on space. Hence
 * there is a method to enable and disable the per-cpu counters based on how
 * much "stuff" is available in them.
 *
 * Basically, a counter is enabled if there is enough free resource to justify
 * running a per-cpu fast-path. If the per-cpu counter runs out (i.e. a local
 * ENOSPC), then we disable the counters to synchronise all callers and
 * re-distribute the available resources.
 *
 * If, once we redistributed the available resources, we still get a failure,
 * we disable the per-cpu counter and go through the slow path.
 *
 * The slow path is the current xfs_mod_incore_sb() function.  This means that
 * when we disable a per-cpu counter, we need to drain it's resources back to
 * the global superblock. We do this after disabling the counter to prevent
 * more threads from queueing up on the counter.
 *
 * Essentially, this means that we still need a lock in the fast path to enable
 * synchronisation between the global counters and the per-cpu counters. This
 * is not a problem because the lock will be local to a CPU almost all the time
 * and have little contention except when we get to ENOSPC conditions.
 *
 * Basically, this lock becomes a barrier that enables us to lock out the fast
 * path while we do things like enabling and disabling counters and
 * synchronising the counters.
 *
 * Locking rules:
 *
 * 	1. m_sb_lock before picking up per-cpu locks
 * 	2. per-cpu locks always picked up via for_each_online_cpu() order
 * 	3. accurate counter sync requires m_sb_lock + per cpu locks
 * 	4. modifying per-cpu counters requires holding per-cpu lock
 * 	5. modifying global counters requires holding m_sb_lock
 *	6. enabling or disabling a counter requires holding the m_sb_lock 
 *	   and _none_ of the per-cpu locks.
 *
 * Disabled counters are only ever re-enabled by a balance operation
 * that results in more free resources per CPU than a given threshold.
 * To ensure counters don't remain disabled, they are rebalanced when
 * the global resource goes above a higher threshold (i.e. some hysteresis
 * is present to prevent thrashing).
 */

#ifdef CONFIG_HOTPLUG_CPU
/*
 * hot-plug CPU notifier support.
 *
 * We need a notifier per filesystem as we need to be able to identify
 * the filesystem to balance the counters out. This is achieved by
 * having a notifier block embedded in the xfs_mount_t and doing pointer
 * magic to get the mount pointer from the notifier block address.
 */
STATIC int
xfs_icsb_cpu_notify(
	struct notifier_block *nfb,
	unsigned long action,
	void *hcpu)
{
	xfs_icsb_cnts_t *cntp;
	xfs_mount_t	*mp;

	mp = (xfs_mount_t *)container_of(nfb, xfs_mount_t, m_icsb_notifier);
	cntp = (xfs_icsb_cnts_t *)
			per_cpu_ptr(mp->m_sb_cnts, (unsigned long)hcpu);
	switch (action) {
	case CPU_UP_PREPARE:
	case CPU_UP_PREPARE_FROZEN:
		/* Easy Case - initialize the area and locks, and
		 * then rebalance when online does everything else for us. */
		memset(cntp, 0, sizeof(xfs_icsb_cnts_t));
		break;
	case CPU_ONLINE:
	case CPU_ONLINE_FROZEN:
		xfs_icsb_lock(mp);
		xfs_icsb_balance_counter(mp, XFS_SBS_ICOUNT, 0, 0);
		xfs_icsb_balance_counter(mp, XFS_SBS_IFREE, 0, 0);
		xfs_icsb_balance_counter(mp, XFS_SBS_FDBLOCKS, 0, 0);
		xfs_icsb_unlock(mp);
		break;
	case CPU_DEAD:
	case CPU_DEAD_FROZEN:
		/* Disable all the counters, then fold the dead cpu's
		 * count into the total on the global superblock and
		 * re-enable the counters. */
		xfs_icsb_lock(mp);
		spin_lock(&mp->m_sb_lock);
		xfs_icsb_disable_counter(mp, XFS_SBS_ICOUNT);
		xfs_icsb_disable_counter(mp, XFS_SBS_IFREE);
		xfs_icsb_disable_counter(mp, XFS_SBS_FDBLOCKS);

		mp->m_sb.sb_icount += cntp->icsb_icount;
		mp->m_sb.sb_ifree += cntp->icsb_ifree;
		mp->m_sb.sb_fdblocks += cntp->icsb_fdblocks;

		memset(cntp, 0, sizeof(xfs_icsb_cnts_t));

		xfs_icsb_balance_counter(mp, XFS_SBS_ICOUNT,
					 XFS_ICSB_SB_LOCKED, 0);
		xfs_icsb_balance_counter(mp, XFS_SBS_IFREE,
					 XFS_ICSB_SB_LOCKED, 0);
		xfs_icsb_balance_counter(mp, XFS_SBS_FDBLOCKS,
					 XFS_ICSB_SB_LOCKED, 0);
		spin_unlock(&mp->m_sb_lock);
		xfs_icsb_unlock(mp);
		break;
	}

	return NOTIFY_OK;
}
#endif /* CONFIG_HOTPLUG_CPU */

int
xfs_icsb_init_counters(
	xfs_mount_t	*mp)
{
	xfs_icsb_cnts_t *cntp;
	int		i;

	mp->m_sb_cnts = alloc_percpu(xfs_icsb_cnts_t);
	if (mp->m_sb_cnts == NULL)
		return -ENOMEM;

#ifdef CONFIG_HOTPLUG_CPU
	mp->m_icsb_notifier.notifier_call = xfs_icsb_cpu_notify;
	mp->m_icsb_notifier.priority = 0;
	register_hotcpu_notifier(&mp->m_icsb_notifier);
#endif /* CONFIG_HOTPLUG_CPU */

	for_each_online_cpu(i) {
		cntp = (xfs_icsb_cnts_t *)per_cpu_ptr(mp->m_sb_cnts, i);
		memset(cntp, 0, sizeof(xfs_icsb_cnts_t));
	}

	mutex_init(&mp->m_icsb_mutex);

	/*
	 * start with all counters disabled so that the
	 * initial balance kicks us off correctly
	 */
	mp->m_icsb_counters = -1;
	return 0;
}

void
xfs_icsb_reinit_counters(
	xfs_mount_t	*mp)
{
	xfs_icsb_lock(mp);
	/*
	 * start with all counters disabled so that the
	 * initial balance kicks us off correctly
	 */
	mp->m_icsb_counters = -1;
	xfs_icsb_balance_counter(mp, XFS_SBS_ICOUNT, 0, 0);
	xfs_icsb_balance_counter(mp, XFS_SBS_IFREE, 0, 0);
	xfs_icsb_balance_counter(mp, XFS_SBS_FDBLOCKS, 0, 0);
	xfs_icsb_unlock(mp);
}

STATIC void
xfs_icsb_destroy_counters(
	xfs_mount_t	*mp)
{
	if (mp->m_sb_cnts) {
		unregister_hotcpu_notifier(&mp->m_icsb_notifier);
		free_percpu(mp->m_sb_cnts);
	}
	mutex_destroy(&mp->m_icsb_mutex);
}

STATIC_INLINE void
xfs_icsb_lock_cntr(
	xfs_icsb_cnts_t	*icsbp)
{
	while (test_and_set_bit(XFS_ICSB_FLAG_LOCK, &icsbp->icsb_flags)) {
		ndelay(1000);
	}
}

STATIC_INLINE void
xfs_icsb_unlock_cntr(
	xfs_icsb_cnts_t	*icsbp)
{
	clear_bit(XFS_ICSB_FLAG_LOCK, &icsbp->icsb_flags);
}


STATIC_INLINE void
xfs_icsb_lock_all_counters(
	xfs_mount_t	*mp)
{
	xfs_icsb_cnts_t *cntp;
	int		i;

	for_each_online_cpu(i) {
		cntp = (xfs_icsb_cnts_t *)per_cpu_ptr(mp->m_sb_cnts, i);
		xfs_icsb_lock_cntr(cntp);
	}
}

STATIC_INLINE void
xfs_icsb_unlock_all_counters(
	xfs_mount_t	*mp)
{
	xfs_icsb_cnts_t *cntp;
	int		i;

	for_each_online_cpu(i) {
		cntp = (xfs_icsb_cnts_t *)per_cpu_ptr(mp->m_sb_cnts, i);
		xfs_icsb_unlock_cntr(cntp);
	}
}

STATIC void
xfs_icsb_count(
	xfs_mount_t	*mp,
	xfs_icsb_cnts_t	*cnt,
	int		flags)
{
	xfs_icsb_cnts_t *cntp;
	int		i;

	memset(cnt, 0, sizeof(xfs_icsb_cnts_t));

	if (!(flags & XFS_ICSB_LAZY_COUNT))
		xfs_icsb_lock_all_counters(mp);

	for_each_online_cpu(i) {
		cntp = (xfs_icsb_cnts_t *)per_cpu_ptr(mp->m_sb_cnts, i);
		cnt->icsb_icount += cntp->icsb_icount;
		cnt->icsb_ifree += cntp->icsb_ifree;
		cnt->icsb_fdblocks += cntp->icsb_fdblocks;
	}

	if (!(flags & XFS_ICSB_LAZY_COUNT))
		xfs_icsb_unlock_all_counters(mp);
}

STATIC int
xfs_icsb_counter_disabled(
	xfs_mount_t	*mp,
	xfs_sb_field_t	field)
{
	ASSERT((field >= XFS_SBS_ICOUNT) && (field <= XFS_SBS_FDBLOCKS));
	return test_bit(field, &mp->m_icsb_counters);
}

STATIC void
xfs_icsb_disable_counter(
	xfs_mount_t	*mp,
	xfs_sb_field_t	field)
{
	xfs_icsb_cnts_t	cnt;

	ASSERT((field >= XFS_SBS_ICOUNT) && (field <= XFS_SBS_FDBLOCKS));

	/*
	 * If we are already disabled, then there is nothing to do
	 * here. We check before locking all the counters to avoid
	 * the expensive lock operation when being called in the
	 * slow path and the counter is already disabled. This is
	 * safe because the only time we set or clear this state is under
	 * the m_icsb_mutex.
	 */
	if (xfs_icsb_counter_disabled(mp, field))
		return;

	xfs_icsb_lock_all_counters(mp);
	if (!test_and_set_bit(field, &mp->m_icsb_counters)) {
		/* drain back to superblock */

		xfs_icsb_count(mp, &cnt, XFS_ICSB_SB_LOCKED|XFS_ICSB_LAZY_COUNT);
		switch(field) {
		case XFS_SBS_ICOUNT:
			mp->m_sb.sb_icount = cnt.icsb_icount;
			break;
		case XFS_SBS_IFREE:
			mp->m_sb.sb_ifree = cnt.icsb_ifree;
			break;
		case XFS_SBS_FDBLOCKS:
			mp->m_sb.sb_fdblocks = cnt.icsb_fdblocks;
			break;
		default:
			BUG();
		}
	}

	xfs_icsb_unlock_all_counters(mp);
}

STATIC void
xfs_icsb_enable_counter(
	xfs_mount_t	*mp,
	xfs_sb_field_t	field,
	uint64_t	count,
	uint64_t	resid)
{
	xfs_icsb_cnts_t	*cntp;
	int		i;

	ASSERT((field >= XFS_SBS_ICOUNT) && (field <= XFS_SBS_FDBLOCKS));

	xfs_icsb_lock_all_counters(mp);
	for_each_online_cpu(i) {
		cntp = per_cpu_ptr(mp->m_sb_cnts, i);
		switch (field) {
		case XFS_SBS_ICOUNT:
			cntp->icsb_icount = count + resid;
			break;
		case XFS_SBS_IFREE:
			cntp->icsb_ifree = count + resid;
			break;
		case XFS_SBS_FDBLOCKS:
			cntp->icsb_fdblocks = count + resid;
			break;
		default:
			BUG();
			break;
		}
		resid = 0;
	}
	clear_bit(field, &mp->m_icsb_counters);
	xfs_icsb_unlock_all_counters(mp);
}

void
xfs_icsb_sync_counters_flags(
	xfs_mount_t	*mp,
	int		flags)
{
	xfs_icsb_cnts_t	cnt;

	/* Pass 1: lock all counters */
	if ((flags & XFS_ICSB_SB_LOCKED) == 0)
		spin_lock(&mp->m_sb_lock);

	xfs_icsb_count(mp, &cnt, flags);

	/* Step 3: update mp->m_sb fields */
	if (!xfs_icsb_counter_disabled(mp, XFS_SBS_ICOUNT))
		mp->m_sb.sb_icount = cnt.icsb_icount;
	if (!xfs_icsb_counter_disabled(mp, XFS_SBS_IFREE))
		mp->m_sb.sb_ifree = cnt.icsb_ifree;
	if (!xfs_icsb_counter_disabled(mp, XFS_SBS_FDBLOCKS))
		mp->m_sb.sb_fdblocks = cnt.icsb_fdblocks;

	if ((flags & XFS_ICSB_SB_LOCKED) == 0)
		spin_unlock(&mp->m_sb_lock);
}

/*
 * Accurate update of per-cpu counters to incore superblock
 */
STATIC void
xfs_icsb_sync_counters(
	xfs_mount_t	*mp)
{
	xfs_icsb_sync_counters_flags(mp, 0);
}

/*
 * Balance and enable/disable counters as necessary.
 *
 * Thresholds for re-enabling counters are somewhat magic.  inode counts are
 * chosen to be the same number as single on disk allocation chunk per CPU, and
 * free blocks is something far enough zero that we aren't going thrash when we
 * get near ENOSPC. We also need to supply a minimum we require per cpu to
 * prevent looping endlessly when xfs_alloc_space asks for more than will
 * be distributed to a single CPU but each CPU has enough blocks to be
 * reenabled.
 *
 * Note that we can be called when counters are already disabled.
 * xfs_icsb_disable_counter() optimises the counter locking in this case to
 * prevent locking every per-cpu counter needlessly.
 */

#define XFS_ICSB_INO_CNTR_REENABLE	(uint64_t)64
#define XFS_ICSB_FDBLK_CNTR_REENABLE(mp) \
		(uint64_t)(512 + XFS_ALLOC_SET_ASIDE(mp))
STATIC void
xfs_icsb_balance_counter(
	xfs_mount_t	*mp,
	xfs_sb_field_t  field,
	int		flags,
	int		min_per_cpu)
{
	uint64_t	count, resid;
	int		weight = num_online_cpus();
	uint64_t	min = (uint64_t)min_per_cpu;

	if (!(flags & XFS_ICSB_SB_LOCKED))
		spin_lock(&mp->m_sb_lock);

	/* disable counter and sync counter */
	xfs_icsb_disable_counter(mp, field);

	/* update counters  - first CPU gets residual*/
	switch (field) {
	case XFS_SBS_ICOUNT:
		count = mp->m_sb.sb_icount;
		resid = do_div(count, weight);
		if (count < max(min, XFS_ICSB_INO_CNTR_REENABLE))
			goto out;
		break;
	case XFS_SBS_IFREE:
		count = mp->m_sb.sb_ifree;
		resid = do_div(count, weight);
		if (count < max(min, XFS_ICSB_INO_CNTR_REENABLE))
			goto out;
		break;
	case XFS_SBS_FDBLOCKS:
		count = mp->m_sb.sb_fdblocks;
		resid = do_div(count, weight);
		if (count < max(min, XFS_ICSB_FDBLK_CNTR_REENABLE(mp)))
			goto out;
		break;
	default:
		BUG();
		count = resid = 0;	/* quiet, gcc */
		break;
	}

	xfs_icsb_enable_counter(mp, field, count, resid);
out:
	if (!(flags & XFS_ICSB_SB_LOCKED))
		spin_unlock(&mp->m_sb_lock);
}

STATIC int
xfs_icsb_modify_counters(
	xfs_mount_t	*mp,
	xfs_sb_field_t	field,
	int64_t		delta,
	int		rsvd)
{
	xfs_icsb_cnts_t	*icsbp;
	long long	lcounter;	/* long counter for 64 bit fields */
	int		cpu, ret = 0;

	might_sleep();
again:
	cpu = get_cpu();
	icsbp = (xfs_icsb_cnts_t *)per_cpu_ptr(mp->m_sb_cnts, cpu);

	/*
	 * if the counter is disabled, go to slow path
	 */
	if (unlikely(xfs_icsb_counter_disabled(mp, field)))
		goto slow_path;
	xfs_icsb_lock_cntr(icsbp);
	if (unlikely(xfs_icsb_counter_disabled(mp, field))) {
		xfs_icsb_unlock_cntr(icsbp);
		goto slow_path;
	}

	switch (field) {
	case XFS_SBS_ICOUNT:
		lcounter = icsbp->icsb_icount;
		lcounter += delta;
		if (unlikely(lcounter < 0))
			goto balance_counter;
		icsbp->icsb_icount = lcounter;
		break;

	case XFS_SBS_IFREE:
		lcounter = icsbp->icsb_ifree;
		lcounter += delta;
		if (unlikely(lcounter < 0))
			goto balance_counter;
		icsbp->icsb_ifree = lcounter;
		break;

	case XFS_SBS_FDBLOCKS:
		BUG_ON((mp->m_resblks - mp->m_resblks_avail) != 0);

		lcounter = icsbp->icsb_fdblocks - XFS_ALLOC_SET_ASIDE(mp);
		lcounter += delta;
		if (unlikely(lcounter < 0))
			goto balance_counter;
		icsbp->icsb_fdblocks = lcounter + XFS_ALLOC_SET_ASIDE(mp);
		break;
	default:
		BUG();
		break;
	}
	xfs_icsb_unlock_cntr(icsbp);
	put_cpu();
	return 0;

slow_path:
	put_cpu();

	/*
	 * serialise with a mutex so we don't burn lots of cpu on
	 * the superblock lock. We still need to hold the superblock
	 * lock, however, when we modify the global structures.
	 */
	xfs_icsb_lock(mp);

	/*
	 * Now running atomically.
	 *
	 * If the counter is enabled, someone has beaten us to rebalancing.
	 * Drop the lock and try again in the fast path....
	 */
	if (!(xfs_icsb_counter_disabled(mp, field))) {
		xfs_icsb_unlock(mp);
		goto again;
	}

	/*
	 * The counter is currently disabled. Because we are
	 * running atomically here, we know a rebalance cannot
	 * be in progress. Hence we can go straight to operating
	 * on the global superblock. We do not call xfs_mod_incore_sb()
	 * here even though we need to get the m_sb_lock. Doing so
	 * will cause us to re-enter this function and deadlock.
	 * Hence we get the m_sb_lock ourselves and then call
	 * xfs_mod_incore_sb_unlocked() as the unlocked path operates
	 * directly on the global counters.
	 */
	spin_lock(&mp->m_sb_lock);
	ret = xfs_mod_incore_sb_unlocked(mp, field, delta, rsvd);
	spin_unlock(&mp->m_sb_lock);

	/*
	 * Now that we've modified the global superblock, we
	 * may be able to re-enable the distributed counters
	 * (e.g. lots of space just got freed). After that
	 * we are done.
	 */
	if (ret != ENOSPC)
		xfs_icsb_balance_counter(mp, field, 0, 0);
	xfs_icsb_unlock(mp);
	return ret;

balance_counter:
	xfs_icsb_unlock_cntr(icsbp);
	put_cpu();

	/*
	 * We may have multiple threads here if multiple per-cpu
	 * counters run dry at the same time. This will mean we can
	 * do more balances than strictly necessary but it is not
	 * the common slowpath case.
	 */
	xfs_icsb_lock(mp);

	/*
	 * running atomically.
	 *
	 * This will leave the counter in the correct state for future
	 * accesses. After the rebalance, we simply try again and our retry
	 * will either succeed through the fast path or slow path without
	 * another balance operation being required.
	 */
	xfs_icsb_balance_counter(mp, field, 0, delta);
	xfs_icsb_unlock(mp);
	goto again;
}

#endif<|MERGE_RESOLUTION|>--- conflicted
+++ resolved
@@ -45,11 +45,7 @@
 #include "xfs_fsops.h"
 #include "xfs_utils.h"
 
-<<<<<<< HEAD
-STATIC void	xfs_mount_log_sb(xfs_mount_t *, __int64_t);
-=======
 STATIC int	xfs_mount_log_sb(xfs_mount_t *, __int64_t);
->>>>>>> aed84ca0
 STATIC int	xfs_uuid_mount(xfs_mount_t *);
 STATIC void	xfs_uuid_unmount(xfs_mount_t *mp);
 STATIC void	xfs_unmountfs_wait(xfs_mount_t *);
@@ -1193,10 +1189,6 @@
 	/*
 	 * If fs is not mounted readonly, then update the superblock changes.
 	 */
-<<<<<<< HEAD
-	if (update_flags && !(mp->m_flags & XFS_MOUNT_RDONLY))
-		xfs_mount_log_sb(mp, update_flags);
-=======
 	if (update_flags && !(mp->m_flags & XFS_MOUNT_RDONLY)) {
 		error = xfs_mount_log_sb(mp, update_flags);
 		if (error) {
@@ -1204,7 +1196,6 @@
 			goto error4;
 		}
 	}
->>>>>>> aed84ca0
 
 	/*
 	 * Initialise the XFS quota management subsystem for this mount
@@ -1927,11 +1918,7 @@
  * be altered by the mount options, as well as any potential sb_features2
  * fixup. Only the first superblock is updated.
  */
-<<<<<<< HEAD
-STATIC void
-=======
 STATIC int
->>>>>>> aed84ca0
 xfs_mount_log_sb(
 	xfs_mount_t	*mp,
 	__int64_t	fields)
