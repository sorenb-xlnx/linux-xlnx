--- conflicted
+++ resolved
@@ -192,11 +192,7 @@
 	return 0;
 }
 
-<<<<<<< HEAD
-int
-=======
 static int
->>>>>>> 55c63bd2
 xfs_swap_extents(
 	xfs_inode_t	*ip,	/* target inode */
 	xfs_inode_t	*tip,	/* tmp inode */
@@ -264,12 +260,9 @@
 		goto out_unlock;
 	}
 
-<<<<<<< HEAD
-=======
 	trace_xfs_swap_extent_before(ip, 0);
 	trace_xfs_swap_extent_before(tip, 1);
 
->>>>>>> 55c63bd2
 	/* check inode formats now that data is flushed */
 	error = xfs_swap_extents_check_format(ip, tip);
 	if (error) {
