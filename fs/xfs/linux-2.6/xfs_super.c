/*
 * Copyright (c) 2000-2006 Silicon Graphics, Inc.
 * All Rights Reserved.
 *
 * This program is free software; you can redistribute it and/or
 * modify it under the terms of the GNU General Public License as
 * published by the Free Software Foundation.
 *
 * This program is distributed in the hope that it would be useful,
 * but WITHOUT ANY WARRANTY; without even the implied warranty of
 * MERCHANTABILITY or FITNESS FOR A PARTICULAR PURPOSE.  See the
 * GNU General Public License for more details.
 *
 * You should have received a copy of the GNU General Public License
 * along with this program; if not, write the Free Software Foundation,
 * Inc.,  51 Franklin St, Fifth Floor, Boston, MA  02110-1301  USA
 */

#include "xfs.h"
#include "xfs_bit.h"
#include "xfs_log.h"
#include "xfs_inum.h"
#include "xfs_trans.h"
#include "xfs_sb.h"
#include "xfs_ag.h"
#include "xfs_dir2.h"
#include "xfs_alloc.h"
#include "xfs_dmapi.h"
#include "xfs_quota.h"
#include "xfs_mount.h"
#include "xfs_bmap_btree.h"
#include "xfs_alloc_btree.h"
#include "xfs_ialloc_btree.h"
#include "xfs_dir2_sf.h"
#include "xfs_attr_sf.h"
#include "xfs_dinode.h"
#include "xfs_inode.h"
#include "xfs_btree.h"
#include "xfs_btree_trace.h"
#include "xfs_ialloc.h"
#include "xfs_bmap.h"
#include "xfs_rtalloc.h"
#include "xfs_error.h"
#include "xfs_itable.h"
#include "xfs_fsops.h"
#include "xfs_rw.h"
#include "xfs_attr.h"
#include "xfs_buf_item.h"
#include "xfs_utils.h"
#include "xfs_vnodeops.h"
#include "xfs_version.h"
#include "xfs_log_priv.h"
#include "xfs_trans_priv.h"
#include "xfs_filestream.h"
#include "xfs_da_btree.h"
#include "xfs_extfree_item.h"
#include "xfs_mru_cache.h"
#include "xfs_inode_item.h"
#include "xfs_sync.h"
#include "xfs_trace.h"

#include <linux/namei.h>
#include <linux/init.h>
#include <linux/mount.h>
#include <linux/mempool.h>
#include <linux/writeback.h>
#include <linux/kthread.h>
#include <linux/freezer.h>
#include <linux/parser.h>

static const struct super_operations xfs_super_operations;
static kmem_zone_t *xfs_ioend_zone;
mempool_t *xfs_ioend_pool;

#define MNTOPT_LOGBUFS	"logbufs"	/* number of XFS log buffers */
#define MNTOPT_LOGBSIZE	"logbsize"	/* size of XFS log buffers */
#define MNTOPT_LOGDEV	"logdev"	/* log device */
#define MNTOPT_RTDEV	"rtdev"		/* realtime I/O device */
#define MNTOPT_BIOSIZE	"biosize"	/* log2 of preferred buffered io size */
#define MNTOPT_WSYNC	"wsync"		/* safe-mode nfs compatible mount */
#define MNTOPT_NOALIGN	"noalign"	/* turn off stripe alignment */
#define MNTOPT_SWALLOC	"swalloc"	/* turn on stripe width allocation */
#define MNTOPT_SUNIT	"sunit"		/* data volume stripe unit */
#define MNTOPT_SWIDTH	"swidth"	/* data volume stripe width */
#define MNTOPT_NOUUID	"nouuid"	/* ignore filesystem UUID */
#define MNTOPT_MTPT	"mtpt"		/* filesystem mount point */
#define MNTOPT_GRPID	"grpid"		/* group-ID from parent directory */
#define MNTOPT_NOGRPID	"nogrpid"	/* group-ID from current process */
#define MNTOPT_BSDGROUPS    "bsdgroups"    /* group-ID from parent directory */
#define MNTOPT_SYSVGROUPS   "sysvgroups"   /* group-ID from current process */
#define MNTOPT_ALLOCSIZE    "allocsize"    /* preferred allocation size */
#define MNTOPT_NORECOVERY   "norecovery"   /* don't run XFS recovery */
#define MNTOPT_BARRIER	"barrier"	/* use writer barriers for log write and
					 * unwritten extent conversion */
#define MNTOPT_NOBARRIER "nobarrier"	/* .. disable */
#define MNTOPT_OSYNCISOSYNC "osyncisosync" /* o_sync is REALLY o_sync */
#define MNTOPT_64BITINODE   "inode64"	/* inodes can be allocated anywhere */
#define MNTOPT_IKEEP	"ikeep"		/* do not free empty inode clusters */
#define MNTOPT_NOIKEEP	"noikeep"	/* free empty inode clusters */
#define MNTOPT_LARGEIO	   "largeio"	/* report large I/O sizes in stat() */
#define MNTOPT_NOLARGEIO   "nolargeio"	/* do not report large I/O sizes
					 * in stat(). */
#define MNTOPT_ATTR2	"attr2"		/* do use attr2 attribute format */
#define MNTOPT_NOATTR2	"noattr2"	/* do not use attr2 attribute format */
#define MNTOPT_FILESTREAM  "filestreams" /* use filestreams allocator */
#define MNTOPT_QUOTA	"quota"		/* disk quotas (user) */
#define MNTOPT_NOQUOTA	"noquota"	/* no quotas */
#define MNTOPT_USRQUOTA	"usrquota"	/* user quota enabled */
#define MNTOPT_GRPQUOTA	"grpquota"	/* group quota enabled */
#define MNTOPT_PRJQUOTA	"prjquota"	/* project quota enabled */
#define MNTOPT_UQUOTA	"uquota"	/* user quota (IRIX variant) */
#define MNTOPT_GQUOTA	"gquota"	/* group quota (IRIX variant) */
#define MNTOPT_PQUOTA	"pquota"	/* project quota (IRIX variant) */
#define MNTOPT_UQUOTANOENF "uqnoenforce"/* user quota limit enforcement */
#define MNTOPT_GQUOTANOENF "gqnoenforce"/* group quota limit enforcement */
#define MNTOPT_PQUOTANOENF "pqnoenforce"/* project quota limit enforcement */
#define MNTOPT_QUOTANOENF  "qnoenforce"	/* same as uqnoenforce */
#define MNTOPT_DMAPI	"dmapi"		/* DMI enabled (DMAPI / XDSM) */
#define MNTOPT_XDSM	"xdsm"		/* DMI enabled (DMAPI / XDSM) */
#define MNTOPT_DMI	"dmi"		/* DMI enabled (DMAPI / XDSM) */

/*
 * Table driven mount option parser.
 *
 * Currently only used for remount, but it will be used for mount
 * in the future, too.
 */
enum {
	Opt_barrier, Opt_nobarrier, Opt_err
};

static const match_table_t tokens = {
	{Opt_barrier, "barrier"},
	{Opt_nobarrier, "nobarrier"},
	{Opt_err, NULL}
};


STATIC unsigned long
suffix_strtoul(char *s, char **endp, unsigned int base)
{
	int	last, shift_left_factor = 0;
	char	*value = s;

	last = strlen(value) - 1;
	if (value[last] == 'K' || value[last] == 'k') {
		shift_left_factor = 10;
		value[last] = '\0';
	}
	if (value[last] == 'M' || value[last] == 'm') {
		shift_left_factor = 20;
		value[last] = '\0';
	}
	if (value[last] == 'G' || value[last] == 'g') {
		shift_left_factor = 30;
		value[last] = '\0';
	}

	return simple_strtoul((const char *)s, endp, base) << shift_left_factor;
}

/*
 * This function fills in xfs_mount_t fields based on mount args.
 * Note: the superblock has _not_ yet been read in.
 *
 * Note that this function leaks the various device name allocations on
 * failure.  The caller takes care of them.
 */
STATIC int
xfs_parseargs(
	struct xfs_mount	*mp,
	char			*options,
	char			**mtpt)
{
	struct super_block	*sb = mp->m_super;
	char			*this_char, *value, *eov;
	int			dsunit = 0;
	int			dswidth = 0;
	int			iosize = 0;
	int			dmapi_implies_ikeep = 1;
	__uint8_t		iosizelog = 0;

	/*
	 * Copy binary VFS mount flags we are interested in.
	 */
	if (sb->s_flags & MS_RDONLY)
		mp->m_flags |= XFS_MOUNT_RDONLY;
	if (sb->s_flags & MS_DIRSYNC)
		mp->m_flags |= XFS_MOUNT_DIRSYNC;
	if (sb->s_flags & MS_SYNCHRONOUS)
		mp->m_flags |= XFS_MOUNT_WSYNC;

	/*
	 * Set some default flags that could be cleared by the mount option
	 * parsing.
	 */
	mp->m_flags |= XFS_MOUNT_BARRIER;
	mp->m_flags |= XFS_MOUNT_COMPAT_IOSIZE;
	mp->m_flags |= XFS_MOUNT_SMALL_INUMS;

	/*
	 * These can be overridden by the mount option parsing.
	 */
	mp->m_logbufs = -1;
	mp->m_logbsize = -1;

	if (!options)
		goto done;

	while ((this_char = strsep(&options, ",")) != NULL) {
		if (!*this_char)
			continue;
		if ((value = strchr(this_char, '=')) != NULL)
			*value++ = 0;

		if (!strcmp(this_char, MNTOPT_LOGBUFS)) {
			if (!value || !*value) {
				cmn_err(CE_WARN,
					"XFS: %s option requires an argument",
					this_char);
				return EINVAL;
			}
			mp->m_logbufs = simple_strtoul(value, &eov, 10);
		} else if (!strcmp(this_char, MNTOPT_LOGBSIZE)) {
			if (!value || !*value) {
				cmn_err(CE_WARN,
					"XFS: %s option requires an argument",
					this_char);
				return EINVAL;
			}
			mp->m_logbsize = suffix_strtoul(value, &eov, 10);
		} else if (!strcmp(this_char, MNTOPT_LOGDEV)) {
			if (!value || !*value) {
				cmn_err(CE_WARN,
					"XFS: %s option requires an argument",
					this_char);
				return EINVAL;
			}
			mp->m_logname = kstrndup(value, MAXNAMELEN, GFP_KERNEL);
			if (!mp->m_logname)
				return ENOMEM;
		} else if (!strcmp(this_char, MNTOPT_MTPT)) {
			if (!value || !*value) {
				cmn_err(CE_WARN,
					"XFS: %s option requires an argument",
					this_char);
				return EINVAL;
			}
			*mtpt = kstrndup(value, MAXNAMELEN, GFP_KERNEL);
			if (!*mtpt)
				return ENOMEM;
		} else if (!strcmp(this_char, MNTOPT_RTDEV)) {
			if (!value || !*value) {
				cmn_err(CE_WARN,
					"XFS: %s option requires an argument",
					this_char);
				return EINVAL;
			}
			mp->m_rtname = kstrndup(value, MAXNAMELEN, GFP_KERNEL);
			if (!mp->m_rtname)
				return ENOMEM;
		} else if (!strcmp(this_char, MNTOPT_BIOSIZE)) {
			if (!value || !*value) {
				cmn_err(CE_WARN,
					"XFS: %s option requires an argument",
					this_char);
				return EINVAL;
			}
			iosize = simple_strtoul(value, &eov, 10);
			iosizelog = ffs(iosize) - 1;
		} else if (!strcmp(this_char, MNTOPT_ALLOCSIZE)) {
			if (!value || !*value) {
				cmn_err(CE_WARN,
					"XFS: %s option requires an argument",
					this_char);
				return EINVAL;
			}
			iosize = suffix_strtoul(value, &eov, 10);
			iosizelog = ffs(iosize) - 1;
		} else if (!strcmp(this_char, MNTOPT_GRPID) ||
			   !strcmp(this_char, MNTOPT_BSDGROUPS)) {
			mp->m_flags |= XFS_MOUNT_GRPID;
		} else if (!strcmp(this_char, MNTOPT_NOGRPID) ||
			   !strcmp(this_char, MNTOPT_SYSVGROUPS)) {
			mp->m_flags &= ~XFS_MOUNT_GRPID;
		} else if (!strcmp(this_char, MNTOPT_WSYNC)) {
			mp->m_flags |= XFS_MOUNT_WSYNC;
		} else if (!strcmp(this_char, MNTOPT_OSYNCISOSYNC)) {
			mp->m_flags |= XFS_MOUNT_OSYNCISOSYNC;
		} else if (!strcmp(this_char, MNTOPT_NORECOVERY)) {
			mp->m_flags |= XFS_MOUNT_NORECOVERY;
		} else if (!strcmp(this_char, MNTOPT_NOALIGN)) {
			mp->m_flags |= XFS_MOUNT_NOALIGN;
		} else if (!strcmp(this_char, MNTOPT_SWALLOC)) {
			mp->m_flags |= XFS_MOUNT_SWALLOC;
		} else if (!strcmp(this_char, MNTOPT_SUNIT)) {
			if (!value || !*value) {
				cmn_err(CE_WARN,
					"XFS: %s option requires an argument",
					this_char);
				return EINVAL;
			}
			dsunit = simple_strtoul(value, &eov, 10);
		} else if (!strcmp(this_char, MNTOPT_SWIDTH)) {
			if (!value || !*value) {
				cmn_err(CE_WARN,
					"XFS: %s option requires an argument",
					this_char);
				return EINVAL;
			}
			dswidth = simple_strtoul(value, &eov, 10);
		} else if (!strcmp(this_char, MNTOPT_64BITINODE)) {
			mp->m_flags &= ~XFS_MOUNT_SMALL_INUMS;
#if !XFS_BIG_INUMS
			cmn_err(CE_WARN,
				"XFS: %s option not allowed on this system",
				this_char);
			return EINVAL;
#endif
		} else if (!strcmp(this_char, MNTOPT_NOUUID)) {
			mp->m_flags |= XFS_MOUNT_NOUUID;
		} else if (!strcmp(this_char, MNTOPT_BARRIER)) {
			mp->m_flags |= XFS_MOUNT_BARRIER;
		} else if (!strcmp(this_char, MNTOPT_NOBARRIER)) {
			mp->m_flags &= ~XFS_MOUNT_BARRIER;
		} else if (!strcmp(this_char, MNTOPT_IKEEP)) {
			mp->m_flags |= XFS_MOUNT_IKEEP;
		} else if (!strcmp(this_char, MNTOPT_NOIKEEP)) {
			dmapi_implies_ikeep = 0;
			mp->m_flags &= ~XFS_MOUNT_IKEEP;
		} else if (!strcmp(this_char, MNTOPT_LARGEIO)) {
			mp->m_flags &= ~XFS_MOUNT_COMPAT_IOSIZE;
		} else if (!strcmp(this_char, MNTOPT_NOLARGEIO)) {
			mp->m_flags |= XFS_MOUNT_COMPAT_IOSIZE;
		} else if (!strcmp(this_char, MNTOPT_ATTR2)) {
			mp->m_flags |= XFS_MOUNT_ATTR2;
		} else if (!strcmp(this_char, MNTOPT_NOATTR2)) {
			mp->m_flags &= ~XFS_MOUNT_ATTR2;
			mp->m_flags |= XFS_MOUNT_NOATTR2;
		} else if (!strcmp(this_char, MNTOPT_FILESTREAM)) {
			mp->m_flags |= XFS_MOUNT_FILESTREAMS;
		} else if (!strcmp(this_char, MNTOPT_NOQUOTA)) {
			mp->m_qflags &= ~(XFS_UQUOTA_ACCT | XFS_UQUOTA_ACTIVE |
					  XFS_GQUOTA_ACCT | XFS_GQUOTA_ACTIVE |
					  XFS_PQUOTA_ACCT | XFS_PQUOTA_ACTIVE |
					  XFS_UQUOTA_ENFD | XFS_OQUOTA_ENFD);
		} else if (!strcmp(this_char, MNTOPT_QUOTA) ||
			   !strcmp(this_char, MNTOPT_UQUOTA) ||
			   !strcmp(this_char, MNTOPT_USRQUOTA)) {
			mp->m_qflags |= (XFS_UQUOTA_ACCT | XFS_UQUOTA_ACTIVE |
					 XFS_UQUOTA_ENFD);
		} else if (!strcmp(this_char, MNTOPT_QUOTANOENF) ||
			   !strcmp(this_char, MNTOPT_UQUOTANOENF)) {
			mp->m_qflags |= (XFS_UQUOTA_ACCT | XFS_UQUOTA_ACTIVE);
			mp->m_qflags &= ~XFS_UQUOTA_ENFD;
		} else if (!strcmp(this_char, MNTOPT_PQUOTA) ||
			   !strcmp(this_char, MNTOPT_PRJQUOTA)) {
			mp->m_qflags |= (XFS_PQUOTA_ACCT | XFS_PQUOTA_ACTIVE |
					 XFS_OQUOTA_ENFD);
		} else if (!strcmp(this_char, MNTOPT_PQUOTANOENF)) {
			mp->m_qflags |= (XFS_PQUOTA_ACCT | XFS_PQUOTA_ACTIVE);
			mp->m_qflags &= ~XFS_OQUOTA_ENFD;
		} else if (!strcmp(this_char, MNTOPT_GQUOTA) ||
			   !strcmp(this_char, MNTOPT_GRPQUOTA)) {
			mp->m_qflags |= (XFS_GQUOTA_ACCT | XFS_GQUOTA_ACTIVE |
					 XFS_OQUOTA_ENFD);
		} else if (!strcmp(this_char, MNTOPT_GQUOTANOENF)) {
			mp->m_qflags |= (XFS_GQUOTA_ACCT | XFS_GQUOTA_ACTIVE);
			mp->m_qflags &= ~XFS_OQUOTA_ENFD;
		} else if (!strcmp(this_char, MNTOPT_DMAPI)) {
			mp->m_flags |= XFS_MOUNT_DMAPI;
		} else if (!strcmp(this_char, MNTOPT_XDSM)) {
			mp->m_flags |= XFS_MOUNT_DMAPI;
		} else if (!strcmp(this_char, MNTOPT_DMI)) {
			mp->m_flags |= XFS_MOUNT_DMAPI;
		} else if (!strcmp(this_char, "ihashsize")) {
			cmn_err(CE_WARN,
	"XFS: ihashsize no longer used, option is deprecated.");
		} else if (!strcmp(this_char, "osyncisdsync")) {
			/* no-op, this is now the default */
			cmn_err(CE_WARN,
	"XFS: osyncisdsync is now the default, option is deprecated.");
		} else if (!strcmp(this_char, "irixsgid")) {
			cmn_err(CE_WARN,
	"XFS: irixsgid is now a sysctl(2) variable, option is deprecated.");
		} else {
			cmn_err(CE_WARN,
				"XFS: unknown mount option [%s].", this_char);
			return EINVAL;
		}
	}

	/*
	 * no recovery flag requires a read-only mount
	 */
	if ((mp->m_flags & XFS_MOUNT_NORECOVERY) &&
	    !(mp->m_flags & XFS_MOUNT_RDONLY)) {
		cmn_err(CE_WARN, "XFS: no-recovery mounts must be read-only.");
		return EINVAL;
	}

	if ((mp->m_flags & XFS_MOUNT_NOALIGN) && (dsunit || dswidth)) {
		cmn_err(CE_WARN,
	"XFS: sunit and swidth options incompatible with the noalign option");
		return EINVAL;
	}

#ifndef CONFIG_XFS_QUOTA
	if (XFS_IS_QUOTA_RUNNING(mp)) {
		cmn_err(CE_WARN,
			"XFS: quota support not available in this kernel.");
		return EINVAL;
	}
#endif

	if ((mp->m_qflags & (XFS_GQUOTA_ACCT | XFS_GQUOTA_ACTIVE)) &&
	    (mp->m_qflags & (XFS_PQUOTA_ACCT | XFS_PQUOTA_ACTIVE))) {
		cmn_err(CE_WARN,
			"XFS: cannot mount with both project and group quota");
		return EINVAL;
	}

	if ((mp->m_flags & XFS_MOUNT_DMAPI) && (!*mtpt || *mtpt[0] == '\0')) {
		printk("XFS: %s option needs the mount point option as well\n",
			MNTOPT_DMAPI);
		return EINVAL;
	}

	if ((dsunit && !dswidth) || (!dsunit && dswidth)) {
		cmn_err(CE_WARN,
			"XFS: sunit and swidth must be specified together");
		return EINVAL;
	}

	if (dsunit && (dswidth % dsunit != 0)) {
		cmn_err(CE_WARN,
	"XFS: stripe width (%d) must be a multiple of the stripe unit (%d)",
			dswidth, dsunit);
		return EINVAL;
	}

	/*
	 * Applications using DMI filesystems often expect the
	 * inode generation number to be monotonically increasing.
	 * If we delete inode chunks we break this assumption, so
	 * keep unused inode chunks on disk for DMI filesystems
	 * until we come up with a better solution.
	 * Note that if "ikeep" or "noikeep" mount options are
	 * supplied, then they are honored.
	 */
	if ((mp->m_flags & XFS_MOUNT_DMAPI) && dmapi_implies_ikeep)
		mp->m_flags |= XFS_MOUNT_IKEEP;

done:
	if (!(mp->m_flags & XFS_MOUNT_NOALIGN)) {
		/*
		 * At this point the superblock has not been read
		 * in, therefore we do not know the block size.
		 * Before the mount call ends we will convert
		 * these to FSBs.
		 */
		if (dsunit) {
			mp->m_dalign = dsunit;
			mp->m_flags |= XFS_MOUNT_RETERR;
		}

		if (dswidth)
			mp->m_swidth = dswidth;
	}

	if (mp->m_logbufs != -1 &&
	    mp->m_logbufs != 0 &&
	    (mp->m_logbufs < XLOG_MIN_ICLOGS ||
	     mp->m_logbufs > XLOG_MAX_ICLOGS)) {
		cmn_err(CE_WARN,
			"XFS: invalid logbufs value: %d [not %d-%d]",
			mp->m_logbufs, XLOG_MIN_ICLOGS, XLOG_MAX_ICLOGS);
		return XFS_ERROR(EINVAL);
	}
	if (mp->m_logbsize != -1 &&
	    mp->m_logbsize !=  0 &&
	    (mp->m_logbsize < XLOG_MIN_RECORD_BSIZE ||
	     mp->m_logbsize > XLOG_MAX_RECORD_BSIZE ||
	     !is_power_of_2(mp->m_logbsize))) {
		cmn_err(CE_WARN,
	"XFS: invalid logbufsize: %d [not 16k,32k,64k,128k or 256k]",
			mp->m_logbsize);
		return XFS_ERROR(EINVAL);
	}

	mp->m_fsname = kstrndup(sb->s_id, MAXNAMELEN, GFP_KERNEL);
	if (!mp->m_fsname)
		return ENOMEM;
	mp->m_fsname_len = strlen(mp->m_fsname) + 1;

	if (iosizelog) {
		if (iosizelog > XFS_MAX_IO_LOG ||
		    iosizelog < XFS_MIN_IO_LOG) {
			cmn_err(CE_WARN,
		"XFS: invalid log iosize: %d [not %d-%d]",
				iosizelog, XFS_MIN_IO_LOG,
				XFS_MAX_IO_LOG);
			return XFS_ERROR(EINVAL);
		}

		mp->m_flags |= XFS_MOUNT_DFLT_IOSIZE;
		mp->m_readio_log = iosizelog;
		mp->m_writeio_log = iosizelog;
	}

	return 0;
}

struct proc_xfs_info {
	int	flag;
	char	*str;
};

STATIC int
xfs_showargs(
	struct xfs_mount	*mp,
	struct seq_file		*m)
{
	static struct proc_xfs_info xfs_info_set[] = {
		/* the few simple ones we can get from the mount struct */
		{ XFS_MOUNT_IKEEP,		"," MNTOPT_IKEEP },
		{ XFS_MOUNT_WSYNC,		"," MNTOPT_WSYNC },
		{ XFS_MOUNT_NOALIGN,		"," MNTOPT_NOALIGN },
		{ XFS_MOUNT_SWALLOC,		"," MNTOPT_SWALLOC },
		{ XFS_MOUNT_NOUUID,		"," MNTOPT_NOUUID },
		{ XFS_MOUNT_NORECOVERY,		"," MNTOPT_NORECOVERY },
		{ XFS_MOUNT_OSYNCISOSYNC,	"," MNTOPT_OSYNCISOSYNC },
		{ XFS_MOUNT_ATTR2,		"," MNTOPT_ATTR2 },
		{ XFS_MOUNT_FILESTREAMS,	"," MNTOPT_FILESTREAM },
		{ XFS_MOUNT_DMAPI,		"," MNTOPT_DMAPI },
		{ XFS_MOUNT_GRPID,		"," MNTOPT_GRPID },
		{ 0, NULL }
	};
	static struct proc_xfs_info xfs_info_unset[] = {
		/* the few simple ones we can get from the mount struct */
		{ XFS_MOUNT_COMPAT_IOSIZE,	"," MNTOPT_LARGEIO },
		{ XFS_MOUNT_BARRIER,		"," MNTOPT_NOBARRIER },
		{ XFS_MOUNT_SMALL_INUMS,	"," MNTOPT_64BITINODE },
		{ 0, NULL }
	};
	struct proc_xfs_info	*xfs_infop;

	for (xfs_infop = xfs_info_set; xfs_infop->flag; xfs_infop++) {
		if (mp->m_flags & xfs_infop->flag)
			seq_puts(m, xfs_infop->str);
	}
	for (xfs_infop = xfs_info_unset; xfs_infop->flag; xfs_infop++) {
		if (!(mp->m_flags & xfs_infop->flag))
			seq_puts(m, xfs_infop->str);
	}

	if (mp->m_flags & XFS_MOUNT_DFLT_IOSIZE)
		seq_printf(m, "," MNTOPT_ALLOCSIZE "=%dk",
				(int)(1 << mp->m_writeio_log) >> 10);

	if (mp->m_logbufs > 0)
		seq_printf(m, "," MNTOPT_LOGBUFS "=%d", mp->m_logbufs);
	if (mp->m_logbsize > 0)
		seq_printf(m, "," MNTOPT_LOGBSIZE "=%dk", mp->m_logbsize >> 10);

	if (mp->m_logname)
		seq_printf(m, "," MNTOPT_LOGDEV "=%s", mp->m_logname);
	if (mp->m_rtname)
		seq_printf(m, "," MNTOPT_RTDEV "=%s", mp->m_rtname);

	if (mp->m_dalign > 0)
		seq_printf(m, "," MNTOPT_SUNIT "=%d",
				(int)XFS_FSB_TO_BB(mp, mp->m_dalign));
	if (mp->m_swidth > 0)
		seq_printf(m, "," MNTOPT_SWIDTH "=%d",
				(int)XFS_FSB_TO_BB(mp, mp->m_swidth));

	if (mp->m_qflags & (XFS_UQUOTA_ACCT|XFS_UQUOTA_ENFD))
		seq_puts(m, "," MNTOPT_USRQUOTA);
	else if (mp->m_qflags & XFS_UQUOTA_ACCT)
		seq_puts(m, "," MNTOPT_UQUOTANOENF);

	/* Either project or group quotas can be active, not both */

	if (mp->m_qflags & XFS_PQUOTA_ACCT) {
		if (mp->m_qflags & XFS_OQUOTA_ENFD)
			seq_puts(m, "," MNTOPT_PRJQUOTA);
		else
			seq_puts(m, "," MNTOPT_PQUOTANOENF);
	} else if (mp->m_qflags & XFS_GQUOTA_ACCT) {
		if (mp->m_qflags & XFS_OQUOTA_ENFD)
			seq_puts(m, "," MNTOPT_GRPQUOTA);
		else
			seq_puts(m, "," MNTOPT_GQUOTANOENF);
	}

	if (!(mp->m_qflags & XFS_ALL_QUOTA_ACCT))
		seq_puts(m, "," MNTOPT_NOQUOTA);

	return 0;
}
__uint64_t
xfs_max_file_offset(
	unsigned int		blockshift)
{
	unsigned int		pagefactor = 1;
	unsigned int		bitshift = BITS_PER_LONG - 1;

	/* Figure out maximum filesize, on Linux this can depend on
	 * the filesystem blocksize (on 32 bit platforms).
	 * __block_prepare_write does this in an [unsigned] long...
	 *      page->index << (PAGE_CACHE_SHIFT - bbits)
	 * So, for page sized blocks (4K on 32 bit platforms),
	 * this wraps at around 8Tb (hence MAX_LFS_FILESIZE which is
	 *      (((u64)PAGE_CACHE_SIZE << (BITS_PER_LONG-1))-1)
	 * but for smaller blocksizes it is less (bbits = log2 bsize).
	 * Note1: get_block_t takes a long (implicit cast from above)
	 * Note2: The Large Block Device (LBD and HAVE_SECTOR_T) patch
	 * can optionally convert the [unsigned] long from above into
	 * an [unsigned] long long.
	 */

#if BITS_PER_LONG == 32
# if defined(CONFIG_LBDAF)
	ASSERT(sizeof(sector_t) == 8);
	pagefactor = PAGE_CACHE_SIZE;
	bitshift = BITS_PER_LONG;
# else
	pagefactor = PAGE_CACHE_SIZE >> (PAGE_CACHE_SHIFT - blockshift);
# endif
#endif

	return (((__uint64_t)pagefactor) << bitshift) - 1;
}

STATIC int
xfs_blkdev_get(
	xfs_mount_t		*mp,
	const char		*name,
	struct block_device	**bdevp)
{
	int			error = 0;

	*bdevp = open_bdev_exclusive(name, FMODE_READ|FMODE_WRITE, mp);
	if (IS_ERR(*bdevp)) {
		error = PTR_ERR(*bdevp);
		printk("XFS: Invalid device [%s], error=%d\n", name, error);
	}

	return -error;
}

STATIC void
xfs_blkdev_put(
	struct block_device	*bdev)
{
	if (bdev)
		close_bdev_exclusive(bdev, FMODE_READ|FMODE_WRITE);
}

/*
 * Try to write out the superblock using barriers.
 */
STATIC int
xfs_barrier_test(
	xfs_mount_t	*mp)
{
	xfs_buf_t	*sbp = xfs_getsb(mp, 0);
	int		error;

	XFS_BUF_UNDONE(sbp);
	XFS_BUF_UNREAD(sbp);
	XFS_BUF_UNDELAYWRITE(sbp);
	XFS_BUF_WRITE(sbp);
	XFS_BUF_UNASYNC(sbp);
	XFS_BUF_ORDERED(sbp);

	xfsbdstrat(mp, sbp);
	error = xfs_iowait(sbp);

	/*
	 * Clear all the flags we set and possible error state in the
	 * buffer.  We only did the write to try out whether barriers
	 * worked and shouldn't leave any traces in the superblock
	 * buffer.
	 */
	XFS_BUF_DONE(sbp);
	XFS_BUF_ERROR(sbp, 0);
	XFS_BUF_UNORDERED(sbp);

	xfs_buf_relse(sbp);
	return error;
}

STATIC void
xfs_mountfs_check_barriers(xfs_mount_t *mp)
{
	int error;

	if (mp->m_logdev_targp != mp->m_ddev_targp) {
		xfs_fs_cmn_err(CE_NOTE, mp,
		  "Disabling barriers, not supported with external log device");
		mp->m_flags &= ~XFS_MOUNT_BARRIER;
		return;
	}

	if (xfs_readonly_buftarg(mp->m_ddev_targp)) {
		xfs_fs_cmn_err(CE_NOTE, mp,
		  "Disabling barriers, underlying device is readonly");
		mp->m_flags &= ~XFS_MOUNT_BARRIER;
		return;
	}

	error = xfs_barrier_test(mp);
	if (error) {
		xfs_fs_cmn_err(CE_NOTE, mp,
		  "Disabling barriers, trial barrier write failed");
		mp->m_flags &= ~XFS_MOUNT_BARRIER;
		return;
	}
}

void
xfs_blkdev_issue_flush(
	xfs_buftarg_t		*buftarg)
{
	blkdev_issue_flush(buftarg->bt_bdev, NULL);
}

STATIC void
xfs_close_devices(
	struct xfs_mount	*mp)
{
	if (mp->m_logdev_targp && mp->m_logdev_targp != mp->m_ddev_targp) {
		struct block_device *logdev = mp->m_logdev_targp->bt_bdev;
		xfs_free_buftarg(mp, mp->m_logdev_targp);
		xfs_blkdev_put(logdev);
	}
	if (mp->m_rtdev_targp) {
		struct block_device *rtdev = mp->m_rtdev_targp->bt_bdev;
		xfs_free_buftarg(mp, mp->m_rtdev_targp);
		xfs_blkdev_put(rtdev);
	}
	xfs_free_buftarg(mp, mp->m_ddev_targp);
}

/*
 * The file system configurations are:
 *	(1) device (partition) with data and internal log
 *	(2) logical volume with data and log subvolumes.
 *	(3) logical volume with data, log, and realtime subvolumes.
 *
 * We only have to handle opening the log and realtime volumes here if
 * they are present.  The data subvolume has already been opened by
 * get_sb_bdev() and is stored in sb->s_bdev.
 */
STATIC int
xfs_open_devices(
	struct xfs_mount	*mp)
{
	struct block_device	*ddev = mp->m_super->s_bdev;
	struct block_device	*logdev = NULL, *rtdev = NULL;
	int			error;

	/*
	 * Open real time and log devices - order is important.
	 */
	if (mp->m_logname) {
		error = xfs_blkdev_get(mp, mp->m_logname, &logdev);
		if (error)
			goto out;
	}

	if (mp->m_rtname) {
		error = xfs_blkdev_get(mp, mp->m_rtname, &rtdev);
		if (error)
			goto out_close_logdev;

		if (rtdev == ddev || rtdev == logdev) {
			cmn_err(CE_WARN,
	"XFS: Cannot mount filesystem with identical rtdev and ddev/logdev.");
			error = EINVAL;
			goto out_close_rtdev;
		}
	}

	/*
	 * Setup xfs_mount buffer target pointers
	 */
	error = ENOMEM;
	mp->m_ddev_targp = xfs_alloc_buftarg(ddev, 0);
	if (!mp->m_ddev_targp)
		goto out_close_rtdev;

	if (rtdev) {
		mp->m_rtdev_targp = xfs_alloc_buftarg(rtdev, 1);
		if (!mp->m_rtdev_targp)
			goto out_free_ddev_targ;
	}

	if (logdev && logdev != ddev) {
		mp->m_logdev_targp = xfs_alloc_buftarg(logdev, 1);
		if (!mp->m_logdev_targp)
			goto out_free_rtdev_targ;
	} else {
		mp->m_logdev_targp = mp->m_ddev_targp;
	}

	return 0;

 out_free_rtdev_targ:
	if (mp->m_rtdev_targp)
		xfs_free_buftarg(mp, mp->m_rtdev_targp);
 out_free_ddev_targ:
	xfs_free_buftarg(mp, mp->m_ddev_targp);
 out_close_rtdev:
	if (rtdev)
		xfs_blkdev_put(rtdev);
 out_close_logdev:
	if (logdev && logdev != ddev)
		xfs_blkdev_put(logdev);
 out:
	return error;
}

/*
 * Setup xfs_mount buffer target pointers based on superblock
 */
STATIC int
xfs_setup_devices(
	struct xfs_mount	*mp)
{
	int			error;

	error = xfs_setsize_buftarg(mp->m_ddev_targp, mp->m_sb.sb_blocksize,
				    mp->m_sb.sb_sectsize);
	if (error)
		return error;

	if (mp->m_logdev_targp && mp->m_logdev_targp != mp->m_ddev_targp) {
		unsigned int	log_sector_size = BBSIZE;

		if (xfs_sb_version_hassector(&mp->m_sb))
			log_sector_size = mp->m_sb.sb_logsectsize;
		error = xfs_setsize_buftarg(mp->m_logdev_targp,
					    mp->m_sb.sb_blocksize,
					    log_sector_size);
		if (error)
			return error;
	}
	if (mp->m_rtdev_targp) {
		error = xfs_setsize_buftarg(mp->m_rtdev_targp,
					    mp->m_sb.sb_blocksize,
					    mp->m_sb.sb_sectsize);
		if (error)
			return error;
	}

	return 0;
}

/*
 * XFS AIL push thread support
 */
void
xfsaild_wakeup(
	struct xfs_ail		*ailp,
	xfs_lsn_t		threshold_lsn)
{
	ailp->xa_target = threshold_lsn;
	wake_up_process(ailp->xa_task);
}

STATIC int
xfsaild(
	void	*data)
{
	struct xfs_ail	*ailp = data;
	xfs_lsn_t	last_pushed_lsn = 0;
	long		tout = 0; /* milliseconds */

	while (!kthread_should_stop()) {
		schedule_timeout_interruptible(tout ?
				msecs_to_jiffies(tout) : MAX_SCHEDULE_TIMEOUT);

		/* swsusp */
		try_to_freeze();

		ASSERT(ailp->xa_mount->m_log);
		if (XFS_FORCED_SHUTDOWN(ailp->xa_mount))
			continue;

		tout = xfsaild_push(ailp, &last_pushed_lsn);
	}

	return 0;
}	/* xfsaild */

int
xfsaild_start(
	struct xfs_ail	*ailp)
{
	ailp->xa_target = 0;
	ailp->xa_task = kthread_run(xfsaild, ailp, "xfsaild");
	if (IS_ERR(ailp->xa_task))
		return -PTR_ERR(ailp->xa_task);
	return 0;
}

void
xfsaild_stop(
	struct xfs_ail	*ailp)
{
	kthread_stop(ailp->xa_task);
}


/* Catch misguided souls that try to use this interface on XFS */
STATIC struct inode *
xfs_fs_alloc_inode(
	struct super_block	*sb)
{
	BUG();
	return NULL;
}

/*
 * Now that the generic code is guaranteed not to be accessing
 * the linux inode, we can reclaim the inode.
 */
STATIC void
xfs_fs_destroy_inode(
	struct inode		*inode)
{
	struct xfs_inode	*ip = XFS_I(inode);

	xfs_itrace_entry(ip);

	XFS_STATS_INC(vn_reclaim);

	/* bad inode, get out here ASAP */
	if (is_bad_inode(inode))
		goto out_reclaim;

	xfs_ioend_wait(ip);

	ASSERT(XFS_FORCED_SHUTDOWN(ip->i_mount) || ip->i_delayed_blks == 0);

	/*
	 * We should never get here with one of the reclaim flags already set.
	 */
	ASSERT_ALWAYS(!xfs_iflags_test(ip, XFS_IRECLAIMABLE));
	ASSERT_ALWAYS(!xfs_iflags_test(ip, XFS_IRECLAIM));

	/*
	 * We always use background reclaim here because even if the
	 * inode is clean, it still may be under IO and hence we have
	 * to take the flush lock. The background reclaim path handles
	 * this more efficiently than we can here, so simply let background
	 * reclaim tear down all inodes.
	 */
out_reclaim:
	xfs_inode_set_reclaim_tag(ip);
}

/*
 * Slab object creation initialisation for the XFS inode.
 * This covers only the idempotent fields in the XFS inode;
 * all other fields need to be initialised on allocation
 * from the slab. This avoids the need to repeatedly intialise
 * fields in the xfs inode that left in the initialise state
 * when freeing the inode.
 */
STATIC void
xfs_fs_inode_init_once(
	void			*inode)
{
	struct xfs_inode	*ip = inode;

	memset(ip, 0, sizeof(struct xfs_inode));

	/* vfs inode */
	inode_init_once(VFS_I(ip));

	/* xfs inode */
	atomic_set(&ip->i_iocount, 0);
	atomic_set(&ip->i_pincount, 0);
	spin_lock_init(&ip->i_flags_lock);
	init_waitqueue_head(&ip->i_ipin_wait);
	/*
	 * Because we want to use a counting completion, complete
	 * the flush completion once to allow a single access to
	 * the flush completion without blocking.
	 */
	init_completion(&ip->i_flush);
	complete(&ip->i_flush);

	mrlock_init(&ip->i_lock, MRLOCK_ALLOW_EQUAL_PRI|MRLOCK_BARRIER,
		     "xfsino", ip->i_ino);
}

/*
 * Dirty the XFS inode when mark_inode_dirty_sync() is called so that
 * we catch unlogged VFS level updates to the inode. Care must be taken
 * here - the transaction code calls mark_inode_dirty_sync() to mark the
 * VFS inode dirty in a transaction and clears the i_update_core field;
 * it must clear the field after calling mark_inode_dirty_sync() to
 * correctly indicate that the dirty state has been propagated into the
 * inode log item.
 *
 * We need the barrier() to maintain correct ordering between unlogged
 * updates and the transaction commit code that clears the i_update_core
 * field. This requires all updates to be completed before marking the
 * inode dirty.
 */
STATIC void
xfs_fs_dirty_inode(
	struct inode	*inode)
{
	barrier();
	XFS_I(inode)->i_update_core = 1;
}

STATIC int
xfs_log_inode(
	struct xfs_inode	*ip)
{
	struct xfs_mount	*mp = ip->i_mount;
	struct xfs_trans	*tp;
	int			error;

	xfs_iunlock(ip, XFS_ILOCK_SHARED);
	tp = xfs_trans_alloc(mp, XFS_TRANS_FSYNC_TS);
	error = xfs_trans_reserve(tp, 0, XFS_FSYNC_TS_LOG_RES(mp), 0, 0, 0);

	if (error) {
		xfs_trans_cancel(tp, 0);
		/* we need to return with the lock hold shared */
		xfs_ilock(ip, XFS_ILOCK_SHARED);
		return error;
	}

	xfs_ilock(ip, XFS_ILOCK_EXCL);

	/*
	 * Note - it's possible that we might have pushed ourselves out of the
	 * way during trans_reserve which would flush the inode.  But there's
	 * no guarantee that the inode buffer has actually gone out yet (it's
	 * delwri).  Plus the buffer could be pinned anyway if it's part of
	 * an inode in another recent transaction.  So we play it safe and
	 * fire off the transaction anyway.
	 */
	xfs_trans_ijoin(tp, ip, XFS_ILOCK_EXCL);
	xfs_trans_ihold(tp, ip);
	xfs_trans_log_inode(tp, ip, XFS_ILOG_CORE);
	xfs_trans_set_sync(tp);
	error = xfs_trans_commit(tp, 0);
	xfs_ilock_demote(ip, XFS_ILOCK_EXCL);

	return error;
}

STATIC int
xfs_fs_write_inode(
	struct inode		*inode,
	struct writeback_control *wbc)
{
	struct xfs_inode	*ip = XFS_I(inode);
	struct xfs_mount	*mp = ip->i_mount;
	int			error = EAGAIN;

	xfs_itrace_entry(ip);

	if (XFS_FORCED_SHUTDOWN(mp))
		return XFS_ERROR(EIO);

<<<<<<< HEAD
	if (sync) {
		error = xfs_wait_on_pages(ip, 0, -1);
		if (error)
			goto out;

		/*
		 * Make sure the inode has hit stable storage.  By using the
		 * log and the fsync transactions we reduce the IOs we have
		 * to do here from two (log and inode) to just the log.
		 *
		 * Note: We still need to do a delwri write of the inode after
		 * this to flush it to the backing buffer so that bulkstat
		 * works properly if this is the first time the inode has been
		 * written.  Because we hold the ilock atomically over the
		 * transaction commit and the inode flush we are guaranteed
		 * that the inode is not pinned when it returns. If the flush
		 * lock is already held, then the inode has already been
		 * flushed once and we don't need to flush it again.  Hence
		 * the code will only flush the inode if it isn't already
		 * being flushed.
		 */
=======
	/*
	 * Bypass inodes which have already been cleaned by
	 * the inode flush clustering code inside xfs_iflush
	 */
	if (xfs_inode_clean(ip))
		goto out;

	/*
	 * We make this non-blocking if the inode is contended, return
	 * EAGAIN to indicate to the caller that they did not succeed.
	 * This prevents the flush path from blocking on inodes inside
	 * another operation right now, they get caught later by xfs_sync.
	 */
	if (wbc->sync_mode == WB_SYNC_ALL) {
>>>>>>> aa262d2a
		xfs_ilock(ip, XFS_ILOCK_SHARED);
		if (ip->i_update_core) {
			error = xfs_log_inode(ip);
			if (error)
				goto out_unlock;
		}
	} else {
		/*
		 * We make this non-blocking if the inode is contended, return
		 * EAGAIN to indicate to the caller that they did not succeed.
		 * This prevents the flush path from blocking on inodes inside
		 * another operation right now, they get caught later by xfs_sync.
		 */
		if (!xfs_ilock_nowait(ip, XFS_ILOCK_SHARED))
			goto out;
	}

	if (xfs_ipincount(ip) || !xfs_iflock_nowait(ip))
		goto out_unlock;

	/*
	 * Now we have the flush lock and the inode is not pinned, we can check
	 * if the inode is really clean as we know that there are no pending
	 * transaction completions, it is not waiting on the delayed write
	 * queue and there is no IO in progress.
	 */
	if (xfs_inode_clean(ip)) {
		xfs_ifunlock(ip);
		error = 0;
		goto out_unlock;
	}
	error = xfs_iflush(ip, 0);

 out_unlock:
	xfs_iunlock(ip, XFS_ILOCK_SHARED);
 out:
	/*
	 * if we failed to write out the inode then mark
	 * it dirty again so we'll try again later.
	 */
	if (error)
		xfs_mark_inode_dirty_sync(ip);
	return -error;
}

STATIC void
xfs_fs_clear_inode(
	struct inode		*inode)
{
	xfs_inode_t		*ip = XFS_I(inode);

	xfs_itrace_entry(ip);
	XFS_STATS_INC(vn_rele);
	XFS_STATS_INC(vn_remove);
	XFS_STATS_DEC(vn_active);

	/*
	 * The iolock is used by the file system to coordinate reads,
	 * writes, and block truncates.  Up to this point the lock
	 * protected concurrent accesses by users of the inode.  But
	 * from here forward we're doing some final processing of the
	 * inode because we're done with it, and although we reuse the
	 * iolock for protection it is really a distinct lock class
	 * (in the lockdep sense) from before.  To keep lockdep happy
	 * (and basically indicate what we are doing), we explicitly
	 * re-init the iolock here.
	 */
	ASSERT(!rwsem_is_locked(&ip->i_iolock.mr_lock));
	mrlock_init(&ip->i_iolock, MRLOCK_BARRIER, "xfsio", ip->i_ino);

	xfs_inactive(ip);
}

STATIC void
xfs_free_fsname(
	struct xfs_mount	*mp)
{
	kfree(mp->m_fsname);
	kfree(mp->m_rtname);
	kfree(mp->m_logname);
}

STATIC void
xfs_fs_put_super(
	struct super_block	*sb)
{
	struct xfs_mount	*mp = XFS_M(sb);

	xfs_syncd_stop(mp);

	if (!(sb->s_flags & MS_RDONLY)) {
		/*
		 * XXX(hch): this should be SYNC_WAIT.
		 *
		 * Or more likely not needed at all because the VFS is already
		 * calling ->sync_fs after shutting down all filestem
		 * operations and just before calling ->put_super.
		 */
		xfs_sync_data(mp, 0);
		xfs_sync_attr(mp, 0);
	}

	XFS_SEND_PREUNMOUNT(mp);

	/*
	 * Blow away any referenced inode in the filestreams cache.
	 * This can and will cause log traffic as inodes go inactive
	 * here.
	 */
	xfs_filestream_unmount(mp);

	XFS_bflush(mp->m_ddev_targp);

	XFS_SEND_UNMOUNT(mp);

	xfs_unmountfs(mp);
	xfs_freesb(mp);
	xfs_icsb_destroy_counters(mp);
	xfs_close_devices(mp);
	xfs_dmops_put(mp);
	xfs_free_fsname(mp);
	kfree(mp);
}

STATIC int
xfs_fs_sync_fs(
	struct super_block	*sb,
	int			wait)
{
	struct xfs_mount	*mp = XFS_M(sb);
	int			error;

	/*
	 * Not much we can do for the first async pass.  Writing out the
	 * superblock would be counter-productive as we are going to redirty
	 * when writing out other data and metadata (and writing out a single
	 * block is quite fast anyway).
	 *
	 * Try to asynchronously kick off quota syncing at least.
	 */
	if (!wait) {
		xfs_qm_sync(mp, SYNC_TRYLOCK);
		return 0;
	}

	error = xfs_quiesce_data(mp);
	if (error)
		return -error;

	if (laptop_mode) {
		int	prev_sync_seq = mp->m_sync_seq;

		/*
		 * The disk must be active because we're syncing.
		 * We schedule xfssyncd now (now that the disk is
		 * active) instead of later (when it might not be).
		 */
		wake_up_process(mp->m_sync_task);
		/*
		 * We have to wait for the sync iteration to complete.
		 * If we don't, the disk activity caused by the sync
		 * will come after the sync is completed, and that
		 * triggers another sync from laptop mode.
		 */
		wait_event(mp->m_wait_single_sync_task,
				mp->m_sync_seq != prev_sync_seq);
	}

	return 0;
}

STATIC int
xfs_fs_statfs(
	struct dentry		*dentry,
	struct kstatfs		*statp)
{
	struct xfs_mount	*mp = XFS_M(dentry->d_sb);
	xfs_sb_t		*sbp = &mp->m_sb;
	struct xfs_inode	*ip = XFS_I(dentry->d_inode);
	__uint64_t		fakeinos, id;
	xfs_extlen_t		lsize;

	statp->f_type = XFS_SB_MAGIC;
	statp->f_namelen = MAXNAMELEN - 1;

	id = huge_encode_dev(mp->m_ddev_targp->bt_dev);
	statp->f_fsid.val[0] = (u32)id;
	statp->f_fsid.val[1] = (u32)(id >> 32);

	xfs_icsb_sync_counters(mp, XFS_ICSB_LAZY_COUNT);

	spin_lock(&mp->m_sb_lock);
	statp->f_bsize = sbp->sb_blocksize;
	lsize = sbp->sb_logstart ? sbp->sb_logblocks : 0;
	statp->f_blocks = sbp->sb_dblocks - lsize;
	statp->f_bfree = statp->f_bavail =
				sbp->sb_fdblocks - XFS_ALLOC_SET_ASIDE(mp);
	fakeinos = statp->f_bfree << sbp->sb_inopblog;
	statp->f_files =
	    MIN(sbp->sb_icount + fakeinos, (__uint64_t)XFS_MAXINUMBER);
	if (mp->m_maxicount)
		statp->f_files = min_t(typeof(statp->f_files),
					statp->f_files,
					mp->m_maxicount);
	statp->f_ffree = statp->f_files - (sbp->sb_icount - sbp->sb_ifree);
	spin_unlock(&mp->m_sb_lock);

	if ((ip->i_d.di_flags & XFS_DIFLAG_PROJINHERIT) ||
	    ((mp->m_qflags & (XFS_PQUOTA_ACCT|XFS_OQUOTA_ENFD))) ==
			      (XFS_PQUOTA_ACCT|XFS_OQUOTA_ENFD))
		xfs_qm_statvfs(ip, statp);
	return 0;
}

STATIC void
xfs_save_resvblks(struct xfs_mount *mp)
{
	__uint64_t resblks = 0;

	mp->m_resblks_save = mp->m_resblks;
	xfs_reserve_blocks(mp, &resblks, NULL);
}

STATIC void
xfs_restore_resvblks(struct xfs_mount *mp)
{
	__uint64_t resblks;

	if (mp->m_resblks_save) {
		resblks = mp->m_resblks_save;
		mp->m_resblks_save = 0;
	} else
		resblks = xfs_default_resblks(mp);

	xfs_reserve_blocks(mp, &resblks, NULL);
}

STATIC int
xfs_fs_remount(
	struct super_block	*sb,
	int			*flags,
	char			*options)
{
	struct xfs_mount	*mp = XFS_M(sb);
	substring_t		args[MAX_OPT_ARGS];
	char			*p;
	int			error;

	while ((p = strsep(&options, ",")) != NULL) {
		int token;

		if (!*p)
			continue;

		token = match_token(p, tokens, args);
		switch (token) {
		case Opt_barrier:
			mp->m_flags |= XFS_MOUNT_BARRIER;

			/*
			 * Test if barriers are actually working if we can,
			 * else delay this check until the filesystem is
			 * marked writeable.
			 */
			if (!(mp->m_flags & XFS_MOUNT_RDONLY))
				xfs_mountfs_check_barriers(mp);
			break;
		case Opt_nobarrier:
			mp->m_flags &= ~XFS_MOUNT_BARRIER;
			break;
		default:
			/*
			 * Logically we would return an error here to prevent
			 * users from believing they might have changed
			 * mount options using remount which can't be changed.
			 *
			 * But unfortunately mount(8) adds all options from
			 * mtab and fstab to the mount arguments in some cases
			 * so we can't blindly reject options, but have to
			 * check for each specified option if it actually
			 * differs from the currently set option and only
			 * reject it if that's the case.
			 *
			 * Until that is implemented we return success for
			 * every remount request, and silently ignore all
			 * options that we can't actually change.
			 */
#if 0
			printk(KERN_INFO
	"XFS: mount option \"%s\" not supported for remount\n", p);
			return -EINVAL;
#else
			break;
#endif
		}
	}

	/* ro -> rw */
	if ((mp->m_flags & XFS_MOUNT_RDONLY) && !(*flags & MS_RDONLY)) {
		mp->m_flags &= ~XFS_MOUNT_RDONLY;
		if (mp->m_flags & XFS_MOUNT_BARRIER)
			xfs_mountfs_check_barriers(mp);

		/*
		 * If this is the first remount to writeable state we
		 * might have some superblock changes to update.
		 */
		if (mp->m_update_flags) {
			error = xfs_mount_log_sb(mp, mp->m_update_flags);
			if (error) {
				cmn_err(CE_WARN,
					"XFS: failed to write sb changes");
				return error;
			}
			mp->m_update_flags = 0;
		}

		/*
		 * Fill out the reserve pool if it is empty. Use the stashed
		 * value if it is non-zero, otherwise go with the default.
		 */
		xfs_restore_resvblks(mp);
	}

	/* rw -> ro */
	if (!(mp->m_flags & XFS_MOUNT_RDONLY) && (*flags & MS_RDONLY)) {
		/*
		 * After we have synced the data but before we sync the
		 * metadata, we need to free up the reserve block pool so that
		 * the used block count in the superblock on disk is correct at
		 * the end of the remount. Stash the current reserve pool size
		 * so that if we get remounted rw, we can return it to the same
		 * size.
		 */

		xfs_quiesce_data(mp);
		xfs_save_resvblks(mp);
		xfs_quiesce_attr(mp);
		mp->m_flags |= XFS_MOUNT_RDONLY;
	}

	return 0;
}

/*
 * Second stage of a freeze. The data is already frozen so we only
 * need to take care of the metadata. Once that's done write a dummy
 * record to dirty the log in case of a crash while frozen.
 */
STATIC int
xfs_fs_freeze(
	struct super_block	*sb)
{
	struct xfs_mount	*mp = XFS_M(sb);

	xfs_save_resvblks(mp);
	xfs_quiesce_attr(mp);
	return -xfs_fs_log_dummy(mp);
}

STATIC int
xfs_fs_unfreeze(
	struct super_block	*sb)
{
	struct xfs_mount	*mp = XFS_M(sb);

	xfs_restore_resvblks(mp);
	return 0;
}

STATIC int
xfs_fs_show_options(
	struct seq_file		*m,
	struct vfsmount		*mnt)
{
	return -xfs_showargs(XFS_M(mnt->mnt_sb), m);
}

/*
 * This function fills in xfs_mount_t fields based on mount args.
 * Note: the superblock _has_ now been read in.
 */
STATIC int
xfs_finish_flags(
	struct xfs_mount	*mp)
{
	int			ronly = (mp->m_flags & XFS_MOUNT_RDONLY);

	/* Fail a mount where the logbuf is smaller than the log stripe */
	if (xfs_sb_version_haslogv2(&mp->m_sb)) {
		if (mp->m_logbsize <= 0 &&
		    mp->m_sb.sb_logsunit > XLOG_BIG_RECORD_BSIZE) {
			mp->m_logbsize = mp->m_sb.sb_logsunit;
		} else if (mp->m_logbsize > 0 &&
			   mp->m_logbsize < mp->m_sb.sb_logsunit) {
			cmn_err(CE_WARN,
	"XFS: logbuf size must be greater than or equal to log stripe size");
			return XFS_ERROR(EINVAL);
		}
	} else {
		/* Fail a mount if the logbuf is larger than 32K */
		if (mp->m_logbsize > XLOG_BIG_RECORD_BSIZE) {
			cmn_err(CE_WARN,
	"XFS: logbuf size for version 1 logs must be 16K or 32K");
			return XFS_ERROR(EINVAL);
		}
	}

	/*
	 * mkfs'ed attr2 will turn on attr2 mount unless explicitly
	 * told by noattr2 to turn it off
	 */
	if (xfs_sb_version_hasattr2(&mp->m_sb) &&
	    !(mp->m_flags & XFS_MOUNT_NOATTR2))
		mp->m_flags |= XFS_MOUNT_ATTR2;

	/*
	 * prohibit r/w mounts of read-only filesystems
	 */
	if ((mp->m_sb.sb_flags & XFS_SBF_READONLY) && !ronly) {
		cmn_err(CE_WARN,
	"XFS: cannot mount a read-only filesystem as read-write");
		return XFS_ERROR(EROFS);
	}

	return 0;
}

STATIC int
xfs_fs_fill_super(
	struct super_block	*sb,
	void			*data,
	int			silent)
{
	struct inode		*root;
	struct xfs_mount	*mp = NULL;
	int			flags = 0, error = ENOMEM;
	char			*mtpt = NULL;

	mp = kzalloc(sizeof(struct xfs_mount), GFP_KERNEL);
	if (!mp)
		goto out;

	spin_lock_init(&mp->m_sb_lock);
	mutex_init(&mp->m_growlock);
	atomic_set(&mp->m_active_trans, 0);
	INIT_LIST_HEAD(&mp->m_sync_list);
	spin_lock_init(&mp->m_sync_lock);
	init_waitqueue_head(&mp->m_wait_single_sync_task);

	mp->m_super = sb;
	sb->s_fs_info = mp;

	error = xfs_parseargs(mp, (char *)data, &mtpt);
	if (error)
		goto out_free_fsname;

	sb_min_blocksize(sb, BBSIZE);
	sb->s_xattr = xfs_xattr_handlers;
	sb->s_export_op = &xfs_export_operations;
#ifdef CONFIG_XFS_QUOTA
	sb->s_qcop = &xfs_quotactl_operations;
#endif
	sb->s_op = &xfs_super_operations;

	error = xfs_dmops_get(mp);
	if (error)
		goto out_free_fsname;

	if (silent)
		flags |= XFS_MFSI_QUIET;

	error = xfs_open_devices(mp);
	if (error)
		goto out_put_dmops;

	if (xfs_icsb_init_counters(mp))
		mp->m_flags |= XFS_MOUNT_NO_PERCPU_SB;

	error = xfs_readsb(mp, flags);
	if (error)
		goto out_destroy_counters;

	error = xfs_finish_flags(mp);
	if (error)
		goto out_free_sb;

	error = xfs_setup_devices(mp);
	if (error)
		goto out_free_sb;

	if (mp->m_flags & XFS_MOUNT_BARRIER)
		xfs_mountfs_check_barriers(mp);

	error = xfs_filestream_mount(mp);
	if (error)
		goto out_free_sb;

	error = xfs_mountfs(mp);
	if (error)
		goto out_filestream_unmount;

	XFS_SEND_MOUNT(mp, DM_RIGHT_NULL, mtpt, mp->m_fsname);

	sb->s_magic = XFS_SB_MAGIC;
	sb->s_blocksize = mp->m_sb.sb_blocksize;
	sb->s_blocksize_bits = ffs(sb->s_blocksize) - 1;
	sb->s_maxbytes = xfs_max_file_offset(sb->s_blocksize_bits);
	sb->s_time_gran = 1;
	set_posix_acl_flag(sb);

	root = igrab(VFS_I(mp->m_rootip));
	if (!root) {
		error = ENOENT;
		goto fail_unmount;
	}
	if (is_bad_inode(root)) {
		error = EINVAL;
		goto fail_vnrele;
	}
	sb->s_root = d_alloc_root(root);
	if (!sb->s_root) {
		error = ENOMEM;
		goto fail_vnrele;
	}

	error = xfs_syncd_init(mp);
	if (error)
		goto fail_vnrele;

	kfree(mtpt);
	return 0;

 out_filestream_unmount:
	xfs_filestream_unmount(mp);
 out_free_sb:
	xfs_freesb(mp);
 out_destroy_counters:
	xfs_icsb_destroy_counters(mp);
	xfs_close_devices(mp);
 out_put_dmops:
	xfs_dmops_put(mp);
 out_free_fsname:
	xfs_free_fsname(mp);
	kfree(mtpt);
	kfree(mp);
 out:
	return -error;

 fail_vnrele:
	if (sb->s_root) {
		dput(sb->s_root);
		sb->s_root = NULL;
	} else {
		iput(root);
	}

 fail_unmount:
	/*
	 * Blow away any referenced inode in the filestreams cache.
	 * This can and will cause log traffic as inodes go inactive
	 * here.
	 */
	xfs_filestream_unmount(mp);

	XFS_bflush(mp->m_ddev_targp);

	xfs_unmountfs(mp);
	goto out_free_sb;
}

STATIC int
xfs_fs_get_sb(
	struct file_system_type	*fs_type,
	int			flags,
	const char		*dev_name,
	void			*data,
	struct vfsmount		*mnt)
{
	return get_sb_bdev(fs_type, flags, dev_name, data, xfs_fs_fill_super,
			   mnt);
}

static const struct super_operations xfs_super_operations = {
	.alloc_inode		= xfs_fs_alloc_inode,
	.destroy_inode		= xfs_fs_destroy_inode,
	.dirty_inode		= xfs_fs_dirty_inode,
	.write_inode		= xfs_fs_write_inode,
	.clear_inode		= xfs_fs_clear_inode,
	.put_super		= xfs_fs_put_super,
	.sync_fs		= xfs_fs_sync_fs,
	.freeze_fs		= xfs_fs_freeze,
	.unfreeze_fs		= xfs_fs_unfreeze,
	.statfs			= xfs_fs_statfs,
	.remount_fs		= xfs_fs_remount,
	.show_options		= xfs_fs_show_options,
};

static struct file_system_type xfs_fs_type = {
	.owner			= THIS_MODULE,
	.name			= "xfs",
	.get_sb			= xfs_fs_get_sb,
	.kill_sb		= kill_block_super,
	.fs_flags		= FS_REQUIRES_DEV,
};

STATIC int __init
xfs_init_zones(void)
{

	xfs_ioend_zone = kmem_zone_init(sizeof(xfs_ioend_t), "xfs_ioend");
	if (!xfs_ioend_zone)
		goto out;

	xfs_ioend_pool = mempool_create_slab_pool(4 * MAX_BUF_PER_PAGE,
						  xfs_ioend_zone);
	if (!xfs_ioend_pool)
		goto out_destroy_ioend_zone;

	xfs_log_ticket_zone = kmem_zone_init(sizeof(xlog_ticket_t),
						"xfs_log_ticket");
	if (!xfs_log_ticket_zone)
		goto out_destroy_ioend_pool;

	xfs_bmap_free_item_zone = kmem_zone_init(sizeof(xfs_bmap_free_item_t),
						"xfs_bmap_free_item");
	if (!xfs_bmap_free_item_zone)
		goto out_destroy_log_ticket_zone;

	xfs_btree_cur_zone = kmem_zone_init(sizeof(xfs_btree_cur_t),
						"xfs_btree_cur");
	if (!xfs_btree_cur_zone)
		goto out_destroy_bmap_free_item_zone;

	xfs_da_state_zone = kmem_zone_init(sizeof(xfs_da_state_t),
						"xfs_da_state");
	if (!xfs_da_state_zone)
		goto out_destroy_btree_cur_zone;

	xfs_dabuf_zone = kmem_zone_init(sizeof(xfs_dabuf_t), "xfs_dabuf");
	if (!xfs_dabuf_zone)
		goto out_destroy_da_state_zone;

	xfs_ifork_zone = kmem_zone_init(sizeof(xfs_ifork_t), "xfs_ifork");
	if (!xfs_ifork_zone)
		goto out_destroy_dabuf_zone;

	xfs_trans_zone = kmem_zone_init(sizeof(xfs_trans_t), "xfs_trans");
	if (!xfs_trans_zone)
		goto out_destroy_ifork_zone;

	/*
	 * The size of the zone allocated buf log item is the maximum
	 * size possible under XFS.  This wastes a little bit of memory,
	 * but it is much faster.
	 */
	xfs_buf_item_zone = kmem_zone_init((sizeof(xfs_buf_log_item_t) +
				(((XFS_MAX_BLOCKSIZE / XFS_BLI_CHUNK) /
				  NBWORD) * sizeof(int))), "xfs_buf_item");
	if (!xfs_buf_item_zone)
		goto out_destroy_trans_zone;

	xfs_efd_zone = kmem_zone_init((sizeof(xfs_efd_log_item_t) +
			((XFS_EFD_MAX_FAST_EXTENTS - 1) *
				 sizeof(xfs_extent_t))), "xfs_efd_item");
	if (!xfs_efd_zone)
		goto out_destroy_buf_item_zone;

	xfs_efi_zone = kmem_zone_init((sizeof(xfs_efi_log_item_t) +
			((XFS_EFI_MAX_FAST_EXTENTS - 1) *
				sizeof(xfs_extent_t))), "xfs_efi_item");
	if (!xfs_efi_zone)
		goto out_destroy_efd_zone;

	xfs_inode_zone =
		kmem_zone_init_flags(sizeof(xfs_inode_t), "xfs_inode",
			KM_ZONE_HWALIGN | KM_ZONE_RECLAIM | KM_ZONE_SPREAD,
			xfs_fs_inode_init_once);
	if (!xfs_inode_zone)
		goto out_destroy_efi_zone;

	xfs_ili_zone =
		kmem_zone_init_flags(sizeof(xfs_inode_log_item_t), "xfs_ili",
					KM_ZONE_SPREAD, NULL);
	if (!xfs_ili_zone)
		goto out_destroy_inode_zone;

	return 0;

 out_destroy_inode_zone:
	kmem_zone_destroy(xfs_inode_zone);
 out_destroy_efi_zone:
	kmem_zone_destroy(xfs_efi_zone);
 out_destroy_efd_zone:
	kmem_zone_destroy(xfs_efd_zone);
 out_destroy_buf_item_zone:
	kmem_zone_destroy(xfs_buf_item_zone);
 out_destroy_trans_zone:
	kmem_zone_destroy(xfs_trans_zone);
 out_destroy_ifork_zone:
	kmem_zone_destroy(xfs_ifork_zone);
 out_destroy_dabuf_zone:
	kmem_zone_destroy(xfs_dabuf_zone);
 out_destroy_da_state_zone:
	kmem_zone_destroy(xfs_da_state_zone);
 out_destroy_btree_cur_zone:
	kmem_zone_destroy(xfs_btree_cur_zone);
 out_destroy_bmap_free_item_zone:
	kmem_zone_destroy(xfs_bmap_free_item_zone);
 out_destroy_log_ticket_zone:
	kmem_zone_destroy(xfs_log_ticket_zone);
 out_destroy_ioend_pool:
	mempool_destroy(xfs_ioend_pool);
 out_destroy_ioend_zone:
	kmem_zone_destroy(xfs_ioend_zone);
 out:
	return -ENOMEM;
}

STATIC void
xfs_destroy_zones(void)
{
	kmem_zone_destroy(xfs_ili_zone);
	kmem_zone_destroy(xfs_inode_zone);
	kmem_zone_destroy(xfs_efi_zone);
	kmem_zone_destroy(xfs_efd_zone);
	kmem_zone_destroy(xfs_buf_item_zone);
	kmem_zone_destroy(xfs_trans_zone);
	kmem_zone_destroy(xfs_ifork_zone);
	kmem_zone_destroy(xfs_dabuf_zone);
	kmem_zone_destroy(xfs_da_state_zone);
	kmem_zone_destroy(xfs_btree_cur_zone);
	kmem_zone_destroy(xfs_bmap_free_item_zone);
	kmem_zone_destroy(xfs_log_ticket_zone);
	mempool_destroy(xfs_ioend_pool);
	kmem_zone_destroy(xfs_ioend_zone);

}

STATIC int __init
init_xfs_fs(void)
{
	int			error;

	printk(KERN_INFO XFS_VERSION_STRING " with "
			 XFS_BUILD_OPTIONS " enabled\n");

	xfs_ioend_init();
	xfs_dir_startup();

	error = xfs_init_zones();
	if (error)
		goto out;

	error = xfs_mru_cache_init();
	if (error)
		goto out_destroy_zones;

	error = xfs_filestream_init();
	if (error)
		goto out_mru_cache_uninit;

	error = xfs_buf_init();
	if (error)
		goto out_filestream_uninit;

	error = xfs_init_procfs();
	if (error)
		goto out_buf_terminate;

	error = xfs_sysctl_register();
	if (error)
		goto out_cleanup_procfs;

	vfs_initquota();

	error = register_filesystem(&xfs_fs_type);
	if (error)
		goto out_sysctl_unregister;
	return 0;

 out_sysctl_unregister:
	xfs_sysctl_unregister();
 out_cleanup_procfs:
	xfs_cleanup_procfs();
 out_buf_terminate:
	xfs_buf_terminate();
 out_filestream_uninit:
	xfs_filestream_uninit();
 out_mru_cache_uninit:
	xfs_mru_cache_uninit();
 out_destroy_zones:
	xfs_destroy_zones();
 out:
	return error;
}

STATIC void __exit
exit_xfs_fs(void)
{
	vfs_exitquota();
	unregister_filesystem(&xfs_fs_type);
	xfs_sysctl_unregister();
	xfs_cleanup_procfs();
	xfs_buf_terminate();
	xfs_filestream_uninit();
	xfs_mru_cache_uninit();
	xfs_destroy_zones();
}

module_init(init_xfs_fs);
module_exit(exit_xfs_fs);

MODULE_AUTHOR("Silicon Graphics, Inc.");
MODULE_DESCRIPTION(XFS_VERSION_STRING " with " XFS_BUILD_OPTIONS " enabled");
MODULE_LICENSE("GPL");<|MERGE_RESOLUTION|>--- conflicted
+++ resolved
@@ -1074,12 +1074,7 @@
 	if (XFS_FORCED_SHUTDOWN(mp))
 		return XFS_ERROR(EIO);
 
-<<<<<<< HEAD
-	if (sync) {
-		error = xfs_wait_on_pages(ip, 0, -1);
-		if (error)
-			goto out;
-
+	if (wbc->sync_mode == WB_SYNC_ALL) {
 		/*
 		 * Make sure the inode has hit stable storage.  By using the
 		 * log and the fsync transactions we reduce the IOs we have
@@ -1096,22 +1091,6 @@
 		 * the code will only flush the inode if it isn't already
 		 * being flushed.
 		 */
-=======
-	/*
-	 * Bypass inodes which have already been cleaned by
-	 * the inode flush clustering code inside xfs_iflush
-	 */
-	if (xfs_inode_clean(ip))
-		goto out;
-
-	/*
-	 * We make this non-blocking if the inode is contended, return
-	 * EAGAIN to indicate to the caller that they did not succeed.
-	 * This prevents the flush path from blocking on inodes inside
-	 * another operation right now, they get caught later by xfs_sync.
-	 */
-	if (wbc->sync_mode == WB_SYNC_ALL) {
->>>>>>> aa262d2a
 		xfs_ilock(ip, XFS_ILOCK_SHARED);
 		if (ip->i_update_core) {
 			error = xfs_log_inode(ip);
