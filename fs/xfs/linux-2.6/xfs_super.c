--- conflicted
+++ resolved
@@ -1771,7 +1771,6 @@
 	sb->s_op = &xfs_super_operations;
 
 	error = xfs_dmops_get(mp, args);
-<<<<<<< HEAD
 	if (error)
 		goto out_free_mp;
 	error = xfs_qmops_get(mp, args);
@@ -1793,29 +1792,6 @@
 	 */
 	error = xfs_start_flags(args, mp);
 	if (error)
-=======
-	if (error)
-		goto out_free_mp;
-	error = xfs_qmops_get(mp, args);
-	if (error)
-		goto out_put_dmops;
-
-	if (args->flags & XFSMNT_QUIET)
-		flags |= XFS_MFSI_QUIET;
-
-	error = xfs_open_devices(mp, args);
-	if (error)
-		goto out_put_qmops;
-
-	if (xfs_icsb_init_counters(mp))
-		mp->m_flags |= XFS_MOUNT_NO_PERCPU_SB;
-
-	/*
-	 * Setup flags based on mount(2) options and then the superblock
-	 */
-	error = xfs_start_flags(args, mp);
-	if (error)
->>>>>>> 2b12a4c5
 		goto out_destroy_counters;
 	error = xfs_readsb(mp, flags);
 	if (error)
