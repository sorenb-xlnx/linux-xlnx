--- conflicted
+++ resolved
@@ -1107,14 +1107,10 @@
 {
 	xfs_inode_t		*ip = XFS_I(inode);
 
-<<<<<<< HEAD
-	trace_xfs_clear_inode(ip);
-
-=======
+	trace_xfs_evict_inode(ip);
+
 	truncate_inode_pages(&inode->i_data, 0);
 	end_writeback(inode);
-	xfs_itrace_entry(ip);
->>>>>>> 9a906772
 	XFS_STATS_INC(vn_rele);
 	XFS_STATS_INC(vn_remove);
 	XFS_STATS_DEC(vn_active);
