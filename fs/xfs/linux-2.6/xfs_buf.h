--- conflicted
+++ resolved
@@ -126,13 +126,6 @@
 	unsigned int		bt_sshift;
 	size_t			bt_smask;
 
-<<<<<<< HEAD
-	/* per device buffer hash table */
-	uint			bt_hashshift;
-	xfs_bufhash_t		*bt_hash;
-
-=======
->>>>>>> 229aebb8
 	/* per device delwri queue */
 	struct task_struct	*bt_task;
 	struct list_head	bt_list;
