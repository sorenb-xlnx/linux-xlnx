--- conflicted
+++ resolved
@@ -110,16 +110,6 @@
 	struct list_head	bt_delwrite_queue;
 	spinlock_t		bt_delwrite_lock;
 	unsigned long		bt_flags;
-<<<<<<< HEAD
-
-	/* LRU control structures */
-	struct shrinker		bt_shrinker;
-	struct list_head	bt_lru;
-	spinlock_t		bt_lru_lock;
-	unsigned int		bt_lru_nr;
-} xfs_buftarg_t;
-=======
->>>>>>> 105e53f8
 
 	/* LRU control structures */
 	struct shrinker		bt_shrinker;
