/*
 * Copyright (c) 2009, Christoph Hellwig
 * All Rights Reserved.
 *
 * This program is free software; you can redistribute it and/or
 * modify it under the terms of the GNU General Public License as
 * published by the Free Software Foundation.
 *
 * This program is distributed in the hope that it would be useful,
 * but WITHOUT ANY WARRANTY; without even the implied warranty of
 * MERCHANTABILITY or FITNESS FOR A PARTICULAR PURPOSE.  See the
 * GNU General Public License for more details.
 *
 * You should have received a copy of the GNU General Public License
 * along with this program; if not, write the Free Software Foundation,
 * Inc.,  51 Franklin St, Fifth Floor, Boston, MA  02110-1301  USA
 */
#undef TRACE_SYSTEM
#define TRACE_SYSTEM xfs

#if !defined(_TRACE_XFS_H) || defined(TRACE_HEADER_MULTI_READ)
#define _TRACE_XFS_H

#include <linux/tracepoint.h>

struct xfs_agf;
struct xfs_alloc_arg;
struct xfs_attr_list_context;
struct xfs_buf_log_item;
struct xfs_da_args;
struct xfs_da_node_entry;
struct xfs_dquot;
struct xlog_ticket;
struct log;

DECLARE_EVENT_CLASS(xfs_attr_list_class,
	TP_PROTO(struct xfs_attr_list_context *ctx),
	TP_ARGS(ctx),
	TP_STRUCT__entry(
		__field(dev_t, dev)
		__field(xfs_ino_t, ino)
		__field(u32, hashval)
		__field(u32, blkno)
		__field(u32, offset)
		__field(void *, alist)
		__field(int, bufsize)
		__field(int, count)
		__field(int, firstu)
		__field(int, dupcnt)
		__field(int, flags)
	),
	TP_fast_assign(
		__entry->dev = VFS_I(ctx->dp)->i_sb->s_dev;
		__entry->ino = ctx->dp->i_ino;
		__entry->hashval = ctx->cursor->hashval;
		__entry->blkno = ctx->cursor->blkno;
		__entry->offset = ctx->cursor->offset;
		__entry->alist = ctx->alist;
		__entry->bufsize = ctx->bufsize;
		__entry->count = ctx->count;
		__entry->firstu = ctx->firstu;
		__entry->flags = ctx->flags;
	),
	TP_printk("dev %d:%d ino 0x%llx cursor h/b/o 0x%x/0x%x/%u dupcnt %u "
		  "alist 0x%p size %u count %u firstu %u flags %d %s",
		  MAJOR(__entry->dev), MINOR(__entry->dev),
		   __entry->ino,
		   __entry->hashval,
		   __entry->blkno,
		   __entry->offset,
		   __entry->dupcnt,
		   __entry->alist,
		   __entry->bufsize,
		   __entry->count,
		   __entry->firstu,
		   __entry->flags,
		   __print_flags(__entry->flags, "|", XFS_ATTR_FLAGS)
	)
)

#define DEFINE_ATTR_LIST_EVENT(name) \
DEFINE_EVENT(xfs_attr_list_class, name, \
	TP_PROTO(struct xfs_attr_list_context *ctx), \
	TP_ARGS(ctx))
DEFINE_ATTR_LIST_EVENT(xfs_attr_list_sf);
DEFINE_ATTR_LIST_EVENT(xfs_attr_list_sf_all);
DEFINE_ATTR_LIST_EVENT(xfs_attr_list_leaf);
DEFINE_ATTR_LIST_EVENT(xfs_attr_list_leaf_end);
DEFINE_ATTR_LIST_EVENT(xfs_attr_list_full);
DEFINE_ATTR_LIST_EVENT(xfs_attr_list_add);
DEFINE_ATTR_LIST_EVENT(xfs_attr_list_wrong_blk);
DEFINE_ATTR_LIST_EVENT(xfs_attr_list_notfound);

TRACE_EVENT(xfs_attr_list_node_descend,
	TP_PROTO(struct xfs_attr_list_context *ctx,
		 struct xfs_da_node_entry *btree),
	TP_ARGS(ctx, btree),
	TP_STRUCT__entry(
		__field(dev_t, dev)
		__field(xfs_ino_t, ino)
		__field(u32, hashval)
		__field(u32, blkno)
		__field(u32, offset)
		__field(void *, alist)
		__field(int, bufsize)
		__field(int, count)
		__field(int, firstu)
		__field(int, dupcnt)
		__field(int, flags)
		__field(u32, bt_hashval)
		__field(u32, bt_before)
	),
	TP_fast_assign(
		__entry->dev = VFS_I(ctx->dp)->i_sb->s_dev;
		__entry->ino = ctx->dp->i_ino;
		__entry->hashval = ctx->cursor->hashval;
		__entry->blkno = ctx->cursor->blkno;
		__entry->offset = ctx->cursor->offset;
		__entry->alist = ctx->alist;
		__entry->bufsize = ctx->bufsize;
		__entry->count = ctx->count;
		__entry->firstu = ctx->firstu;
		__entry->flags = ctx->flags;
		__entry->bt_hashval = be32_to_cpu(btree->hashval);
		__entry->bt_before = be32_to_cpu(btree->before);
	),
	TP_printk("dev %d:%d ino 0x%llx cursor h/b/o 0x%x/0x%x/%u dupcnt %u "
		  "alist 0x%p size %u count %u firstu %u flags %d %s "
		  "node hashval %u, node before %u",
		  MAJOR(__entry->dev), MINOR(__entry->dev),
		   __entry->ino,
		   __entry->hashval,
		   __entry->blkno,
		   __entry->offset,
		   __entry->dupcnt,
		   __entry->alist,
		   __entry->bufsize,
		   __entry->count,
		   __entry->firstu,
		   __entry->flags,
		   __print_flags(__entry->flags, "|", XFS_ATTR_FLAGS),
		   __entry->bt_hashval,
		   __entry->bt_before)
);

TRACE_EVENT(xfs_iext_insert,
	TP_PROTO(struct xfs_inode *ip, xfs_extnum_t idx,
		 struct xfs_bmbt_irec *r, int state, unsigned long caller_ip),
	TP_ARGS(ip, idx, r, state, caller_ip),
	TP_STRUCT__entry(
		__field(dev_t, dev)
		__field(xfs_ino_t, ino)
		__field(xfs_extnum_t, idx)
		__field(xfs_fileoff_t, startoff)
		__field(xfs_fsblock_t, startblock)
		__field(xfs_filblks_t, blockcount)
		__field(xfs_exntst_t, state)
		__field(int, bmap_state)
		__field(unsigned long, caller_ip)
	),
	TP_fast_assign(
		__entry->dev = VFS_I(ip)->i_sb->s_dev;
		__entry->ino = ip->i_ino;
		__entry->idx = idx;
		__entry->startoff = r->br_startoff;
		__entry->startblock = r->br_startblock;
		__entry->blockcount = r->br_blockcount;
		__entry->state = r->br_state;
		__entry->bmap_state = state;
		__entry->caller_ip = caller_ip;
	),
	TP_printk("dev %d:%d ino 0x%llx state %s idx %ld "
		  "offset %lld block %s count %lld flag %d caller %pf",
		  MAJOR(__entry->dev), MINOR(__entry->dev),
		  __entry->ino,
		  __print_flags(__entry->bmap_state, "|", XFS_BMAP_EXT_FLAGS),
		  (long)__entry->idx,
		  __entry->startoff,
		  xfs_fmtfsblock(__entry->startblock),
		  __entry->blockcount,
		  __entry->state,
		  (char *)__entry->caller_ip)
);

DECLARE_EVENT_CLASS(xfs_bmap_class,
	TP_PROTO(struct xfs_inode *ip, xfs_extnum_t idx, int state,
		 unsigned long caller_ip),
	TP_ARGS(ip, idx, state, caller_ip),
	TP_STRUCT__entry(
		__field(dev_t, dev)
		__field(xfs_ino_t, ino)
		__field(xfs_extnum_t, idx)
		__field(xfs_fileoff_t, startoff)
		__field(xfs_fsblock_t, startblock)
		__field(xfs_filblks_t, blockcount)
		__field(xfs_exntst_t, state)
		__field(int, bmap_state)
		__field(unsigned long, caller_ip)
	),
	TP_fast_assign(
		struct xfs_ifork	*ifp = (state & BMAP_ATTRFORK) ?
						ip->i_afp : &ip->i_df;
		struct xfs_bmbt_irec	r;

		xfs_bmbt_get_all(xfs_iext_get_ext(ifp, idx), &r);
		__entry->dev = VFS_I(ip)->i_sb->s_dev;
		__entry->ino = ip->i_ino;
		__entry->idx = idx;
		__entry->startoff = r.br_startoff;
		__entry->startblock = r.br_startblock;
		__entry->blockcount = r.br_blockcount;
		__entry->state = r.br_state;
		__entry->bmap_state = state;
		__entry->caller_ip = caller_ip;
	),
	TP_printk("dev %d:%d ino 0x%llx state %s idx %ld "
		  "offset %lld block %s count %lld flag %d caller %pf",
		  MAJOR(__entry->dev), MINOR(__entry->dev),
		  __entry->ino,
		  __print_flags(__entry->bmap_state, "|", XFS_BMAP_EXT_FLAGS),
		  (long)__entry->idx,
		  __entry->startoff,
		  xfs_fmtfsblock(__entry->startblock),
		  __entry->blockcount,
		  __entry->state,
		  (char *)__entry->caller_ip)
)

#define DEFINE_BMAP_EVENT(name) \
DEFINE_EVENT(xfs_bmap_class, name, \
	TP_PROTO(struct xfs_inode *ip, xfs_extnum_t idx, int state, \
		 unsigned long caller_ip), \
	TP_ARGS(ip, idx, state, caller_ip))
DEFINE_BMAP_EVENT(xfs_iext_remove);
DEFINE_BMAP_EVENT(xfs_bmap_pre_update);
DEFINE_BMAP_EVENT(xfs_bmap_post_update);
DEFINE_BMAP_EVENT(xfs_extlist);

DECLARE_EVENT_CLASS(xfs_buf_class,
	TP_PROTO(struct xfs_buf *bp, unsigned long caller_ip),
	TP_ARGS(bp, caller_ip),
	TP_STRUCT__entry(
		__field(dev_t, dev)
		__field(xfs_daddr_t, bno)
		__field(size_t, buffer_length)
		__field(int, hold)
		__field(int, pincount)
		__field(unsigned, lockval)
		__field(unsigned, flags)
		__field(unsigned long, caller_ip)
	),
	TP_fast_assign(
		__entry->dev = bp->b_target->bt_dev;
		__entry->bno = bp->b_bn;
		__entry->buffer_length = bp->b_buffer_length;
		__entry->hold = atomic_read(&bp->b_hold);
		__entry->pincount = atomic_read(&bp->b_pin_count);
		__entry->lockval = xfs_buf_lock_value(bp);
		__entry->flags = bp->b_flags;
		__entry->caller_ip = caller_ip;
	),
	TP_printk("dev %d:%d bno 0x%llx len 0x%zx hold %d pincount %d "
		  "lock %d flags %s caller %pf",
		  MAJOR(__entry->dev), MINOR(__entry->dev),
		  (unsigned long long)__entry->bno,
		  __entry->buffer_length,
		  __entry->hold,
		  __entry->pincount,
		  __entry->lockval,
		  __print_flags(__entry->flags, "|", XFS_BUF_FLAGS),
		  (void *)__entry->caller_ip)
)

#define DEFINE_BUF_EVENT(name) \
DEFINE_EVENT(xfs_buf_class, name, \
	TP_PROTO(struct xfs_buf *bp, unsigned long caller_ip), \
	TP_ARGS(bp, caller_ip))
DEFINE_BUF_EVENT(xfs_buf_init);
DEFINE_BUF_EVENT(xfs_buf_free);
DEFINE_BUF_EVENT(xfs_buf_hold);
DEFINE_BUF_EVENT(xfs_buf_rele);
DEFINE_BUF_EVENT(xfs_buf_pin);
DEFINE_BUF_EVENT(xfs_buf_unpin);
DEFINE_BUF_EVENT(xfs_buf_iodone);
DEFINE_BUF_EVENT(xfs_buf_iorequest);
DEFINE_BUF_EVENT(xfs_buf_bawrite);
DEFINE_BUF_EVENT(xfs_buf_bdwrite);
DEFINE_BUF_EVENT(xfs_buf_lock);
DEFINE_BUF_EVENT(xfs_buf_lock_done);
DEFINE_BUF_EVENT(xfs_buf_cond_lock);
DEFINE_BUF_EVENT(xfs_buf_unlock);
DEFINE_BUF_EVENT(xfs_buf_ordered_retry);
DEFINE_BUF_EVENT(xfs_buf_iowait);
DEFINE_BUF_EVENT(xfs_buf_iowait_done);
DEFINE_BUF_EVENT(xfs_buf_delwri_queue);
DEFINE_BUF_EVENT(xfs_buf_delwri_dequeue);
DEFINE_BUF_EVENT(xfs_buf_delwri_split);
DEFINE_BUF_EVENT(xfs_buf_get_noaddr);
DEFINE_BUF_EVENT(xfs_bdstrat_shut);
DEFINE_BUF_EVENT(xfs_buf_item_relse);
DEFINE_BUF_EVENT(xfs_buf_item_iodone);
DEFINE_BUF_EVENT(xfs_buf_item_iodone_async);
DEFINE_BUF_EVENT(xfs_buf_error_relse);
DEFINE_BUF_EVENT(xfs_trans_read_buf_io);
DEFINE_BUF_EVENT(xfs_trans_read_buf_shut);

/* not really buffer traces, but the buf provides useful information */
DEFINE_BUF_EVENT(xfs_btree_corrupt);
DEFINE_BUF_EVENT(xfs_da_btree_corrupt);
DEFINE_BUF_EVENT(xfs_reset_dqcounts);
DEFINE_BUF_EVENT(xfs_inode_item_push);

/* pass flags explicitly */
DECLARE_EVENT_CLASS(xfs_buf_flags_class,
	TP_PROTO(struct xfs_buf *bp, unsigned flags, unsigned long caller_ip),
	TP_ARGS(bp, flags, caller_ip),
	TP_STRUCT__entry(
		__field(dev_t, dev)
		__field(xfs_daddr_t, bno)
		__field(size_t, buffer_length)
		__field(int, hold)
		__field(int, pincount)
		__field(unsigned, lockval)
		__field(unsigned, flags)
		__field(unsigned long, caller_ip)
	),
	TP_fast_assign(
		__entry->dev = bp->b_target->bt_dev;
		__entry->bno = bp->b_bn;
		__entry->buffer_length = bp->b_buffer_length;
		__entry->flags = flags;
		__entry->hold = atomic_read(&bp->b_hold);
		__entry->pincount = atomic_read(&bp->b_pin_count);
		__entry->lockval = xfs_buf_lock_value(bp);
		__entry->caller_ip = caller_ip;
	),
	TP_printk("dev %d:%d bno 0x%llx len 0x%zx hold %d pincount %d "
		  "lock %d flags %s caller %pf",
		  MAJOR(__entry->dev), MINOR(__entry->dev),
		  (unsigned long long)__entry->bno,
		  __entry->buffer_length,
		  __entry->hold,
		  __entry->pincount,
		  __entry->lockval,
		  __print_flags(__entry->flags, "|", XFS_BUF_FLAGS),
		  (void *)__entry->caller_ip)
)

#define DEFINE_BUF_FLAGS_EVENT(name) \
DEFINE_EVENT(xfs_buf_flags_class, name, \
	TP_PROTO(struct xfs_buf *bp, unsigned flags, unsigned long caller_ip), \
	TP_ARGS(bp, flags, caller_ip))
DEFINE_BUF_FLAGS_EVENT(xfs_buf_find);
DEFINE_BUF_FLAGS_EVENT(xfs_buf_get);
DEFINE_BUF_FLAGS_EVENT(xfs_buf_read);

TRACE_EVENT(xfs_buf_ioerror,
	TP_PROTO(struct xfs_buf *bp, int error, unsigned long caller_ip),
	TP_ARGS(bp, error, caller_ip),
	TP_STRUCT__entry(
		__field(dev_t, dev)
		__field(xfs_daddr_t, bno)
		__field(size_t, buffer_length)
		__field(unsigned, flags)
		__field(int, hold)
		__field(int, pincount)
		__field(unsigned, lockval)
		__field(int, error)
		__field(unsigned long, caller_ip)
	),
	TP_fast_assign(
		__entry->dev = bp->b_target->bt_dev;
		__entry->bno = bp->b_bn;
		__entry->buffer_length = bp->b_buffer_length;
		__entry->hold = atomic_read(&bp->b_hold);
		__entry->pincount = atomic_read(&bp->b_pin_count);
		__entry->lockval = xfs_buf_lock_value(bp);
		__entry->error = error;
		__entry->flags = bp->b_flags;
		__entry->caller_ip = caller_ip;
	),
	TP_printk("dev %d:%d bno 0x%llx len 0x%zx hold %d pincount %d "
		  "lock %d error %d flags %s caller %pf",
		  MAJOR(__entry->dev), MINOR(__entry->dev),
		  (unsigned long long)__entry->bno,
		  __entry->buffer_length,
		  __entry->hold,
		  __entry->pincount,
		  __entry->lockval,
		  __entry->error,
		  __print_flags(__entry->flags, "|", XFS_BUF_FLAGS),
		  (void *)__entry->caller_ip)
);

DECLARE_EVENT_CLASS(xfs_buf_item_class,
	TP_PROTO(struct xfs_buf_log_item *bip),
	TP_ARGS(bip),
	TP_STRUCT__entry(
		__field(dev_t, dev)
		__field(xfs_daddr_t, buf_bno)
		__field(size_t, buf_len)
		__field(int, buf_hold)
		__field(int, buf_pincount)
		__field(int, buf_lockval)
		__field(unsigned, buf_flags)
		__field(unsigned, bli_recur)
		__field(int, bli_refcount)
		__field(unsigned, bli_flags)
		__field(void *, li_desc)
		__field(unsigned, li_flags)
	),
	TP_fast_assign(
		__entry->dev = bip->bli_buf->b_target->bt_dev;
		__entry->bli_flags = bip->bli_flags;
		__entry->bli_recur = bip->bli_recur;
		__entry->bli_refcount = atomic_read(&bip->bli_refcount);
		__entry->buf_bno = bip->bli_buf->b_bn;
		__entry->buf_len = bip->bli_buf->b_buffer_length;
		__entry->buf_flags = bip->bli_buf->b_flags;
		__entry->buf_hold = atomic_read(&bip->bli_buf->b_hold);
		__entry->buf_pincount = atomic_read(&bip->bli_buf->b_pin_count);
		__entry->buf_lockval = xfs_buf_lock_value(bip->bli_buf);
		__entry->li_desc = bip->bli_item.li_desc;
		__entry->li_flags = bip->bli_item.li_flags;
	),
	TP_printk("dev %d:%d bno 0x%llx len 0x%zx hold %d pincount %d "
		  "lock %d flags %s recur %d refcount %d bliflags %s "
		  "lidesc 0x%p liflags %s",
		  MAJOR(__entry->dev), MINOR(__entry->dev),
		  (unsigned long long)__entry->buf_bno,
		  __entry->buf_len,
		  __entry->buf_hold,
		  __entry->buf_pincount,
		  __entry->buf_lockval,
		  __print_flags(__entry->buf_flags, "|", XFS_BUF_FLAGS),
		  __entry->bli_recur,
		  __entry->bli_refcount,
		  __print_flags(__entry->bli_flags, "|", XFS_BLI_FLAGS),
		  __entry->li_desc,
		  __print_flags(__entry->li_flags, "|", XFS_LI_FLAGS))
)

#define DEFINE_BUF_ITEM_EVENT(name) \
DEFINE_EVENT(xfs_buf_item_class, name, \
	TP_PROTO(struct xfs_buf_log_item *bip), \
	TP_ARGS(bip))
DEFINE_BUF_ITEM_EVENT(xfs_buf_item_size);
DEFINE_BUF_ITEM_EVENT(xfs_buf_item_size_stale);
DEFINE_BUF_ITEM_EVENT(xfs_buf_item_format);
DEFINE_BUF_ITEM_EVENT(xfs_buf_item_format_stale);
DEFINE_BUF_ITEM_EVENT(xfs_buf_item_pin);
DEFINE_BUF_ITEM_EVENT(xfs_buf_item_unpin);
DEFINE_BUF_ITEM_EVENT(xfs_buf_item_unpin_stale);
DEFINE_BUF_ITEM_EVENT(xfs_buf_item_trylock);
DEFINE_BUF_ITEM_EVENT(xfs_buf_item_unlock);
DEFINE_BUF_ITEM_EVENT(xfs_buf_item_unlock_stale);
DEFINE_BUF_ITEM_EVENT(xfs_buf_item_committed);
DEFINE_BUF_ITEM_EVENT(xfs_buf_item_push);
DEFINE_BUF_ITEM_EVENT(xfs_trans_get_buf);
DEFINE_BUF_ITEM_EVENT(xfs_trans_get_buf_recur);
DEFINE_BUF_ITEM_EVENT(xfs_trans_getsb);
DEFINE_BUF_ITEM_EVENT(xfs_trans_getsb_recur);
DEFINE_BUF_ITEM_EVENT(xfs_trans_read_buf);
DEFINE_BUF_ITEM_EVENT(xfs_trans_read_buf_recur);
DEFINE_BUF_ITEM_EVENT(xfs_trans_log_buf);
DEFINE_BUF_ITEM_EVENT(xfs_trans_brelse);
DEFINE_BUF_ITEM_EVENT(xfs_trans_bjoin);
DEFINE_BUF_ITEM_EVENT(xfs_trans_bhold);
DEFINE_BUF_ITEM_EVENT(xfs_trans_bhold_release);
DEFINE_BUF_ITEM_EVENT(xfs_trans_binval);

DECLARE_EVENT_CLASS(xfs_lock_class,
	TP_PROTO(struct xfs_inode *ip, unsigned lock_flags,
		 unsigned long caller_ip),
	TP_ARGS(ip,  lock_flags, caller_ip),
	TP_STRUCT__entry(
		__field(dev_t, dev)
		__field(xfs_ino_t, ino)
		__field(int, lock_flags)
		__field(unsigned long, caller_ip)
	),
	TP_fast_assign(
		__entry->dev = VFS_I(ip)->i_sb->s_dev;
		__entry->ino = ip->i_ino;
		__entry->lock_flags = lock_flags;
		__entry->caller_ip = caller_ip;
	),
	TP_printk("dev %d:%d ino 0x%llx flags %s caller %pf",
		  MAJOR(__entry->dev), MINOR(__entry->dev),
		  __entry->ino,
		  __print_flags(__entry->lock_flags, "|", XFS_LOCK_FLAGS),
		  (void *)__entry->caller_ip)
)

#define DEFINE_LOCK_EVENT(name) \
DEFINE_EVENT(xfs_lock_class, name, \
	TP_PROTO(struct xfs_inode *ip, unsigned lock_flags, \
		 unsigned long caller_ip), \
	TP_ARGS(ip,  lock_flags, caller_ip))
DEFINE_LOCK_EVENT(xfs_ilock);
DEFINE_LOCK_EVENT(xfs_ilock_nowait);
DEFINE_LOCK_EVENT(xfs_ilock_demote);
DEFINE_LOCK_EVENT(xfs_iunlock);

DECLARE_EVENT_CLASS(xfs_iget_class,
	TP_PROTO(struct xfs_inode *ip),
	TP_ARGS(ip),
	TP_STRUCT__entry(
		__field(dev_t, dev)
		__field(xfs_ino_t, ino)
	),
	TP_fast_assign(
		__entry->dev = VFS_I(ip)->i_sb->s_dev;
		__entry->ino = ip->i_ino;
	),
	TP_printk("dev %d:%d ino 0x%llx",
		  MAJOR(__entry->dev), MINOR(__entry->dev),
		  __entry->ino)
)

#define DEFINE_IGET_EVENT(name) \
DEFINE_EVENT(xfs_iget_class, name, \
	TP_PROTO(struct xfs_inode *ip), \
	TP_ARGS(ip))
DEFINE_IGET_EVENT(xfs_iget_skip);
DEFINE_IGET_EVENT(xfs_iget_reclaim);
DEFINE_IGET_EVENT(xfs_iget_found);
DEFINE_IGET_EVENT(xfs_iget_alloc);

DECLARE_EVENT_CLASS(xfs_inode_class,
	TP_PROTO(struct xfs_inode *ip, unsigned long caller_ip),
	TP_ARGS(ip, caller_ip),
	TP_STRUCT__entry(
		__field(dev_t, dev)
		__field(xfs_ino_t, ino)
		__field(int, count)
		__field(unsigned long, caller_ip)
	),
	TP_fast_assign(
		__entry->dev = VFS_I(ip)->i_sb->s_dev;
		__entry->ino = ip->i_ino;
		__entry->count = atomic_read(&VFS_I(ip)->i_count);
		__entry->caller_ip = caller_ip;
	),
	TP_printk("dev %d:%d ino 0x%llx count %d caller %pf",
		  MAJOR(__entry->dev), MINOR(__entry->dev),
		  __entry->ino,
		  __entry->count,
		  (char *)__entry->caller_ip)
)

#define DEFINE_INODE_EVENT(name) \
DEFINE_EVENT(xfs_inode_class, name, \
	TP_PROTO(struct xfs_inode *ip, unsigned long caller_ip), \
	TP_ARGS(ip, caller_ip))
DEFINE_INODE_EVENT(xfs_ihold);
DEFINE_INODE_EVENT(xfs_irele);
/* the old xfs_itrace_entry tracer - to be replaced by s.th. in the VFS */
DEFINE_INODE_EVENT(xfs_inode);
#define xfs_itrace_entry(ip)    \
	trace_xfs_inode(ip, _THIS_IP_)

DECLARE_EVENT_CLASS(xfs_dquot_class,
	TP_PROTO(struct xfs_dquot *dqp),
	TP_ARGS(dqp),
	TP_STRUCT__entry(
		__field(dev_t, dev)
		__field(__be32, id)
		__field(unsigned, flags)
		__field(unsigned, nrefs)
		__field(unsigned long long, res_bcount)
		__field(unsigned long long, bcount)
		__field(unsigned long long, icount)
		__field(unsigned long long, blk_hardlimit)
		__field(unsigned long long, blk_softlimit)
		__field(unsigned long long, ino_hardlimit)
		__field(unsigned long long, ino_softlimit)
	), \
	TP_fast_assign(
		__entry->dev = dqp->q_mount->m_super->s_dev;
		__entry->id = dqp->q_core.d_id;
		__entry->flags = dqp->dq_flags;
		__entry->nrefs = dqp->q_nrefs;
		__entry->res_bcount = dqp->q_res_bcount;
		__entry->bcount = be64_to_cpu(dqp->q_core.d_bcount);
		__entry->icount = be64_to_cpu(dqp->q_core.d_icount);
		__entry->blk_hardlimit =
			be64_to_cpu(dqp->q_core.d_blk_hardlimit);
		__entry->blk_softlimit =
			be64_to_cpu(dqp->q_core.d_blk_softlimit);
		__entry->ino_hardlimit =
			be64_to_cpu(dqp->q_core.d_ino_hardlimit);
		__entry->ino_softlimit =
			be64_to_cpu(dqp->q_core.d_ino_softlimit);
	),
	TP_printk("dev %d:%d id 0x%x flags %s nrefs %u res_bc 0x%llx "
		  "bcnt 0x%llx [hard 0x%llx | soft 0x%llx] "
		  "icnt 0x%llx [hard 0x%llx | soft 0x%llx]",
		  MAJOR(__entry->dev), MINOR(__entry->dev),
		  be32_to_cpu(__entry->id),
		  __print_flags(__entry->flags, "|", XFS_DQ_FLAGS),
		  __entry->nrefs,
		  __entry->res_bcount,
		  __entry->bcount,
		  __entry->blk_hardlimit,
		  __entry->blk_softlimit,
		  __entry->icount,
		  __entry->ino_hardlimit,
		  __entry->ino_softlimit)
)

#define DEFINE_DQUOT_EVENT(name) \
DEFINE_EVENT(xfs_dquot_class, name, \
	TP_PROTO(struct xfs_dquot *dqp), \
	TP_ARGS(dqp))
DEFINE_DQUOT_EVENT(xfs_dqadjust);
DEFINE_DQUOT_EVENT(xfs_dqshake_dirty);
DEFINE_DQUOT_EVENT(xfs_dqshake_unlink);
DEFINE_DQUOT_EVENT(xfs_dqreclaim_want);
DEFINE_DQUOT_EVENT(xfs_dqreclaim_dirty);
DEFINE_DQUOT_EVENT(xfs_dqreclaim_unlink);
DEFINE_DQUOT_EVENT(xfs_dqattach_found);
DEFINE_DQUOT_EVENT(xfs_dqattach_get);
DEFINE_DQUOT_EVENT(xfs_dqinit);
DEFINE_DQUOT_EVENT(xfs_dqreuse);
DEFINE_DQUOT_EVENT(xfs_dqalloc);
DEFINE_DQUOT_EVENT(xfs_dqtobp_read);
DEFINE_DQUOT_EVENT(xfs_dqread);
DEFINE_DQUOT_EVENT(xfs_dqread_fail);
DEFINE_DQUOT_EVENT(xfs_dqlookup_found);
DEFINE_DQUOT_EVENT(xfs_dqlookup_want);
DEFINE_DQUOT_EVENT(xfs_dqlookup_freelist);
DEFINE_DQUOT_EVENT(xfs_dqlookup_move);
DEFINE_DQUOT_EVENT(xfs_dqlookup_done);
DEFINE_DQUOT_EVENT(xfs_dqget_hit);
DEFINE_DQUOT_EVENT(xfs_dqget_miss);
DEFINE_DQUOT_EVENT(xfs_dqput);
DEFINE_DQUOT_EVENT(xfs_dqput_wait);
DEFINE_DQUOT_EVENT(xfs_dqput_free);
DEFINE_DQUOT_EVENT(xfs_dqrele);
DEFINE_DQUOT_EVENT(xfs_dqflush);
DEFINE_DQUOT_EVENT(xfs_dqflush_force);
DEFINE_DQUOT_EVENT(xfs_dqflush_done);
/* not really iget events, but we re-use the format */
DEFINE_IGET_EVENT(xfs_dquot_dqalloc);
DEFINE_IGET_EVENT(xfs_dquot_dqdetach);

DECLARE_EVENT_CLASS(xfs_loggrant_class,
	TP_PROTO(struct log *log, struct xlog_ticket *tic),
	TP_ARGS(log, tic),
	TP_STRUCT__entry(
		__field(dev_t, dev)
		__field(unsigned, trans_type)
		__field(char, ocnt)
		__field(char, cnt)
		__field(int, curr_res)
		__field(int, unit_res)
		__field(unsigned int, flags)
		__field(void *, reserve_headq)
		__field(void *, write_headq)
		__field(int, grant_reserve_cycle)
		__field(int, grant_reserve_bytes)
		__field(int, grant_write_cycle)
		__field(int, grant_write_bytes)
		__field(int, curr_cycle)
		__field(int, curr_block)
		__field(xfs_lsn_t, tail_lsn)
	),
	TP_fast_assign(
		__entry->dev = log->l_mp->m_super->s_dev;
		__entry->trans_type = tic->t_trans_type;
		__entry->ocnt = tic->t_ocnt;
		__entry->cnt = tic->t_cnt;
		__entry->curr_res = tic->t_curr_res;
		__entry->unit_res = tic->t_unit_res;
		__entry->flags = tic->t_flags;
		__entry->reserve_headq = log->l_reserve_headq;
		__entry->write_headq = log->l_write_headq;
		__entry->grant_reserve_cycle = log->l_grant_reserve_cycle;
		__entry->grant_reserve_bytes = log->l_grant_reserve_bytes;
		__entry->grant_write_cycle = log->l_grant_write_cycle;
		__entry->grant_write_bytes = log->l_grant_write_bytes;
		__entry->curr_cycle = log->l_curr_cycle;
		__entry->curr_block = log->l_curr_block;
		__entry->tail_lsn = log->l_tail_lsn;
	),
	TP_printk("dev %d:%d type %s t_ocnt %u t_cnt %u t_curr_res %u "
		  "t_unit_res %u t_flags %s reserve_headq 0x%p "
		  "write_headq 0x%p grant_reserve_cycle %d "
		  "grant_reserve_bytes %d grant_write_cycle %d "
		  "grant_write_bytes %d curr_cycle %d curr_block %d "
		  "tail_cycle %d tail_block %d",
		  MAJOR(__entry->dev), MINOR(__entry->dev),
		  __print_symbolic(__entry->trans_type, XFS_TRANS_TYPES),
		  __entry->ocnt,
		  __entry->cnt,
		  __entry->curr_res,
		  __entry->unit_res,
		  __print_flags(__entry->flags, "|", XLOG_TIC_FLAGS),
		  __entry->reserve_headq,
		  __entry->write_headq,
		  __entry->grant_reserve_cycle,
		  __entry->grant_reserve_bytes,
		  __entry->grant_write_cycle,
		  __entry->grant_write_bytes,
		  __entry->curr_cycle,
		  __entry->curr_block,
		  CYCLE_LSN(__entry->tail_lsn),
		  BLOCK_LSN(__entry->tail_lsn)
	)
)

#define DEFINE_LOGGRANT_EVENT(name) \
DEFINE_EVENT(xfs_loggrant_class, name, \
	TP_PROTO(struct log *log, struct xlog_ticket *tic), \
	TP_ARGS(log, tic))
DEFINE_LOGGRANT_EVENT(xfs_log_done_nonperm);
DEFINE_LOGGRANT_EVENT(xfs_log_done_perm);
DEFINE_LOGGRANT_EVENT(xfs_log_reserve);
DEFINE_LOGGRANT_EVENT(xfs_log_umount_write);
DEFINE_LOGGRANT_EVENT(xfs_log_grant_enter);
DEFINE_LOGGRANT_EVENT(xfs_log_grant_exit);
DEFINE_LOGGRANT_EVENT(xfs_log_grant_error);
DEFINE_LOGGRANT_EVENT(xfs_log_grant_sleep1);
DEFINE_LOGGRANT_EVENT(xfs_log_grant_wake1);
DEFINE_LOGGRANT_EVENT(xfs_log_grant_sleep2);
DEFINE_LOGGRANT_EVENT(xfs_log_grant_wake2);
DEFINE_LOGGRANT_EVENT(xfs_log_regrant_write_enter);
DEFINE_LOGGRANT_EVENT(xfs_log_regrant_write_exit);
DEFINE_LOGGRANT_EVENT(xfs_log_regrant_write_error);
DEFINE_LOGGRANT_EVENT(xfs_log_regrant_write_sleep1);
DEFINE_LOGGRANT_EVENT(xfs_log_regrant_write_wake1);
DEFINE_LOGGRANT_EVENT(xfs_log_regrant_write_sleep2);
DEFINE_LOGGRANT_EVENT(xfs_log_regrant_write_wake2);
DEFINE_LOGGRANT_EVENT(xfs_log_regrant_reserve_enter);
DEFINE_LOGGRANT_EVENT(xfs_log_regrant_reserve_exit);
DEFINE_LOGGRANT_EVENT(xfs_log_regrant_reserve_sub);
DEFINE_LOGGRANT_EVENT(xfs_log_ungrant_enter);
DEFINE_LOGGRANT_EVENT(xfs_log_ungrant_exit);
DEFINE_LOGGRANT_EVENT(xfs_log_ungrant_sub);

#define DEFINE_RW_EVENT(name) \
TRACE_EVENT(name, \
	TP_PROTO(struct xfs_inode *ip, size_t count, loff_t offset, int flags), \
	TP_ARGS(ip, count, offset, flags), \
	TP_STRUCT__entry( \
		__field(dev_t, dev) \
		__field(xfs_ino_t, ino) \
		__field(xfs_fsize_t, size) \
		__field(xfs_fsize_t, new_size) \
		__field(loff_t, offset) \
		__field(size_t, count) \
		__field(int, flags) \
	), \
	TP_fast_assign( \
		__entry->dev = VFS_I(ip)->i_sb->s_dev; \
		__entry->ino = ip->i_ino; \
		__entry->size = ip->i_d.di_size; \
		__entry->new_size = ip->i_new_size; \
		__entry->offset = offset; \
		__entry->count = count; \
		__entry->flags = flags; \
	), \
	TP_printk("dev %d:%d ino 0x%llx size 0x%llx new_size 0x%llx " \
		  "offset 0x%llx count 0x%zx ioflags %s", \
		  MAJOR(__entry->dev), MINOR(__entry->dev), \
		  __entry->ino, \
		  __entry->size, \
		  __entry->new_size, \
		  __entry->offset, \
		  __entry->count, \
		  __print_flags(__entry->flags, "|", XFS_IO_FLAGS)) \
)
DEFINE_RW_EVENT(xfs_file_read);
DEFINE_RW_EVENT(xfs_file_buffered_write);
DEFINE_RW_EVENT(xfs_file_direct_write);
DEFINE_RW_EVENT(xfs_file_splice_read);
DEFINE_RW_EVENT(xfs_file_splice_write);


#define DEFINE_PAGE_EVENT(name) \
TRACE_EVENT(name, \
	TP_PROTO(struct inode *inode, struct page *page, unsigned long off), \
	TP_ARGS(inode, page, off), \
	TP_STRUCT__entry( \
		__field(dev_t, dev) \
		__field(xfs_ino_t, ino) \
		__field(pgoff_t, pgoff) \
		__field(loff_t, size) \
		__field(unsigned long, offset) \
		__field(int, delalloc) \
		__field(int, unmapped) \
		__field(int, unwritten) \
	), \
	TP_fast_assign( \
		int delalloc = -1, unmapped = -1, unwritten = -1; \
	\
		if (page_has_buffers(page)) \
			xfs_count_page_state(page, &delalloc, \
					     &unmapped, &unwritten); \
		__entry->dev = inode->i_sb->s_dev; \
		__entry->ino = XFS_I(inode)->i_ino; \
		__entry->pgoff = page_offset(page); \
		__entry->size = i_size_read(inode); \
		__entry->offset = off; \
		__entry->delalloc = delalloc; \
		__entry->unmapped = unmapped; \
		__entry->unwritten = unwritten; \
	), \
	TP_printk("dev %d:%d ino 0x%llx pgoff 0x%lx size 0x%llx offset %lx " \
		  "delalloc %d unmapped %d unwritten %d", \
		  MAJOR(__entry->dev), MINOR(__entry->dev), \
		  __entry->ino, \
		  __entry->pgoff, \
		  __entry->size, \
		  __entry->offset, \
		  __entry->delalloc, \
		  __entry->unmapped, \
		  __entry->unwritten) \
)
DEFINE_PAGE_EVENT(xfs_writepage);
DEFINE_PAGE_EVENT(xfs_releasepage);
DEFINE_PAGE_EVENT(xfs_invalidatepage);

#define DEFINE_IOMAP_EVENT(name) \
TRACE_EVENT(name, \
	TP_PROTO(struct xfs_inode *ip, xfs_off_t offset, ssize_t count, \
		 int flags, struct xfs_bmbt_irec *irec), \
	TP_ARGS(ip, offset, count, flags, irec), \
	TP_STRUCT__entry( \
		__field(dev_t, dev) \
		__field(xfs_ino_t, ino) \
		__field(loff_t, size) \
		__field(loff_t, new_size) \
		__field(loff_t, offset) \
		__field(size_t, count) \
		__field(int, flags) \
		__field(xfs_fileoff_t, startoff) \
		__field(xfs_fsblock_t, startblock) \
		__field(xfs_filblks_t, blockcount) \
	), \
	TP_fast_assign( \
		__entry->dev = VFS_I(ip)->i_sb->s_dev; \
		__entry->ino = ip->i_ino; \
		__entry->size = ip->i_d.di_size; \
		__entry->new_size = ip->i_new_size; \
		__entry->offset = offset; \
		__entry->count = count; \
		__entry->flags = flags; \
		__entry->startoff = irec ? irec->br_startoff : 0; \
		__entry->startblock = irec ? irec->br_startblock : 0; \
		__entry->blockcount = irec ? irec->br_blockcount : 0; \
	), \
	TP_printk("dev %d:%d ino 0x%llx size 0x%llx new_size 0x%llx " \
		  "offset 0x%llx count %zd flags %s " \
		  "startoff 0x%llx startblock %s blockcount 0x%llx", \
		  MAJOR(__entry->dev), MINOR(__entry->dev), \
		  __entry->ino, \
		  __entry->size, \
		  __entry->new_size, \
		  __entry->offset, \
		  __entry->count, \
		  __print_flags(__entry->flags, "|", BMAPI_FLAGS), \
		  __entry->startoff, \
		  xfs_fmtfsblock(__entry->startblock), \
		  __entry->blockcount) \
)
DEFINE_IOMAP_EVENT(xfs_iomap_enter);
DEFINE_IOMAP_EVENT(xfs_iomap_found);
DEFINE_IOMAP_EVENT(xfs_iomap_alloc);

#define DEFINE_SIMPLE_IO_EVENT(name) \
TRACE_EVENT(name, \
	TP_PROTO(struct xfs_inode *ip, xfs_off_t offset, ssize_t count), \
	TP_ARGS(ip, offset, count), \
	TP_STRUCT__entry( \
		__field(dev_t, dev) \
		__field(xfs_ino_t, ino) \
		__field(loff_t, size) \
		__field(loff_t, new_size) \
		__field(loff_t, offset) \
		__field(size_t, count) \
	), \
	TP_fast_assign( \
		__entry->dev = VFS_I(ip)->i_sb->s_dev; \
		__entry->ino = ip->i_ino; \
		__entry->size = ip->i_d.di_size; \
		__entry->new_size = ip->i_new_size; \
		__entry->offset = offset; \
		__entry->count = count; \
	), \
	TP_printk("dev %d:%d ino 0x%llx size 0x%llx new_size 0x%llx " \
		  "offset 0x%llx count %zd", \
		  MAJOR(__entry->dev), MINOR(__entry->dev), \
		  __entry->ino, \
		  __entry->size, \
		  __entry->new_size, \
		  __entry->offset, \
		  __entry->count) \
);
DEFINE_SIMPLE_IO_EVENT(xfs_delalloc_enospc);
DEFINE_SIMPLE_IO_EVENT(xfs_unwritten_convert);


TRACE_EVENT(xfs_itruncate_start,
	TP_PROTO(struct xfs_inode *ip, xfs_fsize_t new_size, int flag,
		 xfs_off_t toss_start, xfs_off_t toss_finish),
	TP_ARGS(ip, new_size, flag, toss_start, toss_finish),
	TP_STRUCT__entry(
		__field(dev_t, dev)
		__field(xfs_ino_t, ino)
		__field(xfs_fsize_t, size)
		__field(xfs_fsize_t, new_size)
		__field(xfs_off_t, toss_start)
		__field(xfs_off_t, toss_finish)
		__field(int, flag)
	),
	TP_fast_assign(
		__entry->dev = VFS_I(ip)->i_sb->s_dev;
		__entry->ino = ip->i_ino;
		__entry->size = ip->i_d.di_size;
		__entry->new_size = new_size;
		__entry->toss_start = toss_start;
		__entry->toss_finish = toss_finish;
		__entry->flag = flag;
	),
	TP_printk("dev %d:%d ino 0x%llx %s size 0x%llx new_size 0x%llx "
		  "toss start 0x%llx toss finish 0x%llx",
		  MAJOR(__entry->dev), MINOR(__entry->dev),
		  __entry->ino,
		  __print_flags(__entry->flag, "|", XFS_ITRUNC_FLAGS),
		  __entry->size,
		  __entry->new_size,
		  __entry->toss_start,
		  __entry->toss_finish)
);

DECLARE_EVENT_CLASS(xfs_itrunc_class,
	TP_PROTO(struct xfs_inode *ip, xfs_fsize_t new_size),
	TP_ARGS(ip, new_size),
	TP_STRUCT__entry(
		__field(dev_t, dev)
		__field(xfs_ino_t, ino)
		__field(xfs_fsize_t, size)
		__field(xfs_fsize_t, new_size)
	),
	TP_fast_assign(
		__entry->dev = VFS_I(ip)->i_sb->s_dev;
		__entry->ino = ip->i_ino;
		__entry->size = ip->i_d.di_size;
		__entry->new_size = new_size;
	),
	TP_printk("dev %d:%d ino 0x%llx size 0x%llx new_size 0x%llx",
		  MAJOR(__entry->dev), MINOR(__entry->dev),
		  __entry->ino,
		  __entry->size,
		  __entry->new_size)
)

#define DEFINE_ITRUNC_EVENT(name) \
DEFINE_EVENT(xfs_itrunc_class, name, \
	TP_PROTO(struct xfs_inode *ip, xfs_fsize_t new_size), \
	TP_ARGS(ip, new_size))
DEFINE_ITRUNC_EVENT(xfs_itruncate_finish_start);
DEFINE_ITRUNC_EVENT(xfs_itruncate_finish_end);

TRACE_EVENT(xfs_pagecache_inval,
	TP_PROTO(struct xfs_inode *ip, xfs_off_t start, xfs_off_t finish),
	TP_ARGS(ip, start, finish),
	TP_STRUCT__entry(
		__field(dev_t, dev)
		__field(xfs_ino_t, ino)
		__field(xfs_fsize_t, size)
		__field(xfs_off_t, start)
		__field(xfs_off_t, finish)
	),
	TP_fast_assign(
		__entry->dev = VFS_I(ip)->i_sb->s_dev;
		__entry->ino = ip->i_ino;
		__entry->size = ip->i_d.di_size;
		__entry->start = start;
		__entry->finish = finish;
	),
	TP_printk("dev %d:%d ino 0x%llx size 0x%llx start 0x%llx finish 0x%llx",
		  MAJOR(__entry->dev), MINOR(__entry->dev),
		  __entry->ino,
		  __entry->size,
		  __entry->start,
		  __entry->finish)
);

TRACE_EVENT(xfs_bunmap,
	TP_PROTO(struct xfs_inode *ip, xfs_fileoff_t bno, xfs_filblks_t len,
		 int flags, unsigned long caller_ip),
	TP_ARGS(ip, bno, len, flags, caller_ip),
	TP_STRUCT__entry(
		__field(dev_t, dev)
		__field(xfs_ino_t, ino)
		__field(xfs_fsize_t, size)
		__field(xfs_fileoff_t, bno)
		__field(xfs_filblks_t, len)
		__field(unsigned long, caller_ip)
		__field(int, flags)
	),
	TP_fast_assign(
		__entry->dev = VFS_I(ip)->i_sb->s_dev;
		__entry->ino = ip->i_ino;
		__entry->size = ip->i_d.di_size;
		__entry->bno = bno;
		__entry->len = len;
		__entry->caller_ip = caller_ip;
		__entry->flags = flags;
	),
	TP_printk("dev %d:%d ino 0x%llx size 0x%llx bno 0x%llx len 0x%llx"
		  "flags %s caller %pf",
		  MAJOR(__entry->dev), MINOR(__entry->dev),
		  __entry->ino,
		  __entry->size,
		  __entry->bno,
		  __entry->len,
		  __print_flags(__entry->flags, "|", XFS_BMAPI_FLAGS),
		  (void *)__entry->caller_ip)

);

TRACE_EVENT(xfs_alloc_busy,
	TP_PROTO(struct xfs_mount *mp, xfs_agnumber_t agno, xfs_agblock_t agbno,
		 xfs_extlen_t len, int slot),
	TP_ARGS(mp, agno, agbno, len, slot),
	TP_STRUCT__entry(
		__field(dev_t, dev)
		__field(xfs_agnumber_t, agno)
		__field(xfs_agblock_t, agbno)
		__field(xfs_extlen_t, len)
		__field(int, slot)
	),
	TP_fast_assign(
		__entry->dev = mp->m_super->s_dev;
		__entry->agno = agno;
		__entry->agbno = agbno;
		__entry->len = len;
		__entry->slot = slot;
	),
	TP_printk("dev %d:%d agno %u agbno %u len %u slot %d",
		  MAJOR(__entry->dev), MINOR(__entry->dev),
		  __entry->agno,
		  __entry->agbno,
		  __entry->len,
		  __entry->slot)

);

#define XFS_BUSY_STATES \
	{ 0,	"found" }, \
	{ 1,	"missing" }

TRACE_EVENT(xfs_alloc_unbusy,
	TP_PROTO(struct xfs_mount *mp, xfs_agnumber_t agno,
		 int slot, int found),
	TP_ARGS(mp, agno, slot, found),
	TP_STRUCT__entry(
		__field(dev_t, dev)
		__field(xfs_agnumber_t, agno)
		__field(int, slot)
		__field(int, found)
	),
	TP_fast_assign(
		__entry->dev = mp->m_super->s_dev;
		__entry->agno = agno;
		__entry->slot = slot;
		__entry->found = found;
	),
	TP_printk("dev %d:%d agno %u slot %d %s",
		  MAJOR(__entry->dev), MINOR(__entry->dev),
		  __entry->agno,
		  __entry->slot,
		  __print_symbolic(__entry->found, XFS_BUSY_STATES))
);

TRACE_EVENT(xfs_alloc_busysearch,
	TP_PROTO(struct xfs_mount *mp, xfs_agnumber_t agno, xfs_agblock_t agbno,
		 xfs_extlen_t len, xfs_lsn_t lsn),
	TP_ARGS(mp, agno, agbno, len, lsn),
	TP_STRUCT__entry(
		__field(dev_t, dev)
		__field(xfs_agnumber_t, agno)
		__field(xfs_agblock_t, agbno)
		__field(xfs_extlen_t, len)
		__field(xfs_lsn_t, lsn)
	),
	TP_fast_assign(
		__entry->dev = mp->m_super->s_dev;
		__entry->agno = agno;
		__entry->agbno = agbno;
		__entry->len = len;
		__entry->lsn = lsn;
	),
	TP_printk("dev %d:%d agno %u agbno %u len %u force lsn 0x%llx",
		  MAJOR(__entry->dev), MINOR(__entry->dev),
		  __entry->agno,
		  __entry->agbno,
		  __entry->len,
		  __entry->lsn)
);

TRACE_EVENT(xfs_agf,
	TP_PROTO(struct xfs_mount *mp, struct xfs_agf *agf, int flags,
		 unsigned long caller_ip),
	TP_ARGS(mp, agf, flags, caller_ip),
	TP_STRUCT__entry(
		__field(dev_t, dev)
		__field(xfs_agnumber_t, agno)
		__field(int, flags)
		__field(__u32, length)
		__field(__u32, bno_root)
		__field(__u32, cnt_root)
		__field(__u32, bno_level)
		__field(__u32, cnt_level)
		__field(__u32, flfirst)
		__field(__u32, fllast)
		__field(__u32, flcount)
		__field(__u32, freeblks)
		__field(__u32, longest)
		__field(unsigned long, caller_ip)
	),
	TP_fast_assign(
		__entry->dev = mp->m_super->s_dev;
		__entry->agno = be32_to_cpu(agf->agf_seqno),
		__entry->flags = flags;
		__entry->length = be32_to_cpu(agf->agf_length),
		__entry->bno_root = be32_to_cpu(agf->agf_roots[XFS_BTNUM_BNO]),
		__entry->cnt_root = be32_to_cpu(agf->agf_roots[XFS_BTNUM_CNT]),
		__entry->bno_level =
				be32_to_cpu(agf->agf_levels[XFS_BTNUM_BNO]),
		__entry->cnt_level =
				be32_to_cpu(agf->agf_levels[XFS_BTNUM_CNT]),
		__entry->flfirst = be32_to_cpu(agf->agf_flfirst),
		__entry->fllast = be32_to_cpu(agf->agf_fllast),
		__entry->flcount = be32_to_cpu(agf->agf_flcount),
		__entry->freeblks = be32_to_cpu(agf->agf_freeblks),
		__entry->longest = be32_to_cpu(agf->agf_longest);
		__entry->caller_ip = caller_ip;
	),
	TP_printk("dev %d:%d agno %u flags %s length %u roots b %u c %u "
		  "levels b %u c %u flfirst %u fllast %u flcount %u "
		  "freeblks %u longest %u caller %pf",
		  MAJOR(__entry->dev), MINOR(__entry->dev),
		  __entry->agno,
		  __print_flags(__entry->flags, "|", XFS_AGF_FLAGS),
		  __entry->length,
		  __entry->bno_root,
		  __entry->cnt_root,
		  __entry->bno_level,
		  __entry->cnt_level,
		  __entry->flfirst,
		  __entry->fllast,
		  __entry->flcount,
		  __entry->freeblks,
		  __entry->longest,
		  (void *)__entry->caller_ip)
);

TRACE_EVENT(xfs_free_extent,
	TP_PROTO(struct xfs_mount *mp, xfs_agnumber_t agno, xfs_agblock_t agbno,
		 xfs_extlen_t len, bool isfl, int haveleft, int haveright),
	TP_ARGS(mp, agno, agbno, len, isfl, haveleft, haveright),
	TP_STRUCT__entry(
		__field(dev_t, dev)
		__field(xfs_agnumber_t, agno)
		__field(xfs_agblock_t, agbno)
		__field(xfs_extlen_t, len)
		__field(int, isfl)
		__field(int, haveleft)
		__field(int, haveright)
	),
	TP_fast_assign(
		__entry->dev = mp->m_super->s_dev;
		__entry->agno = agno;
		__entry->agbno = agbno;
		__entry->len = len;
		__entry->isfl = isfl;
		__entry->haveleft = haveleft;
		__entry->haveright = haveright;
	),
	TP_printk("dev %d:%d agno %u agbno %u len %u isfl %d %s",
		  MAJOR(__entry->dev), MINOR(__entry->dev),
		  __entry->agno,
		  __entry->agbno,
		  __entry->len,
		  __entry->isfl,
		  __entry->haveleft ?
			(__entry->haveright ? "both" : "left") :
			(__entry->haveright ? "right" : "none"))

);

<<<<<<< HEAD
#define DEFINE_ALLOC_EVENT(name) \
TRACE_EVENT(name, \
	TP_PROTO(struct xfs_alloc_arg *args), \
	TP_ARGS(args), \
	TP_STRUCT__entry( \
		__field(dev_t, dev) \
		__field(xfs_agnumber_t, agno) \
		__field(xfs_agblock_t, agbno) \
		__field(xfs_extlen_t, minlen) \
		__field(xfs_extlen_t, maxlen) \
		__field(xfs_extlen_t, mod) \
		__field(xfs_extlen_t, prod) \
		__field(xfs_extlen_t, minleft) \
		__field(xfs_extlen_t, total) \
		__field(xfs_extlen_t, alignment) \
		__field(xfs_extlen_t, minalignslop) \
		__field(xfs_extlen_t, len) \
		__field(short, type) \
		__field(short, otype) \
		__field(char, wasdel) \
		__field(char, wasfromfl) \
		__field(char, isfl) \
		__field(char, userdata) \
		__field(xfs_fsblock_t, firstblock) \
	), \
	TP_fast_assign( \
		__entry->dev = args->mp->m_super->s_dev; \
		__entry->agno = args->agno; \
		__entry->agbno = args->agbno; \
		__entry->minlen = args->minlen; \
		__entry->maxlen = args->maxlen; \
		__entry->mod = args->mod; \
		__entry->prod = args->prod; \
		__entry->minleft = args->minleft; \
		__entry->total = args->total; \
		__entry->alignment = args->alignment; \
		__entry->minalignslop = args->minalignslop; \
		__entry->len = args->len; \
		__entry->type = args->type; \
		__entry->otype = args->otype; \
		__entry->wasdel = args->wasdel; \
		__entry->wasfromfl = args->wasfromfl; \
		__entry->isfl = args->isfl; \
		__entry->userdata = args->userdata; \
		__entry->firstblock = args->firstblock; \
	), \
	TP_printk("dev %d:%d agno %u agbno %u minlen %u maxlen %u mod %u " \
		  "prod %u minleft %u total %u alignment %u minalignslop %u " \
		  "len %u type %s otype %s wasdel %d wasfromfl %d isfl %d " \
		  "userdata %d firstblock %s", \
		  MAJOR(__entry->dev), MINOR(__entry->dev), \
		  __entry->agno, \
		  __entry->agbno, \
		  __entry->minlen, \
		  __entry->maxlen, \
		  __entry->mod, \
		  __entry->prod, \
		  __entry->minleft, \
		  __entry->total, \
		  __entry->alignment, \
		  __entry->minalignslop, \
		  __entry->len, \
		  __print_symbolic(__entry->type, XFS_ALLOC_TYPES), \
		  __print_symbolic(__entry->otype, XFS_ALLOC_TYPES), \
		  __entry->wasdel, \
		  __entry->wasfromfl, \
		  __entry->isfl, \
		  __entry->userdata, \
		  xfs_fmtfsblock(__entry->firstblock)) \
=======
DECLARE_EVENT_CLASS(xfs_alloc_class,
	TP_PROTO(struct xfs_alloc_arg *args),
	TP_ARGS(args),
	TP_STRUCT__entry(
		__field(dev_t, dev)
		__field(xfs_agnumber_t, agno)
		__field(xfs_agblock_t, agbno)
		__field(xfs_extlen_t, minlen)
		__field(xfs_extlen_t, maxlen)
		__field(xfs_extlen_t, mod)
		__field(xfs_extlen_t, prod)
		__field(xfs_extlen_t, minleft)
		__field(xfs_extlen_t, total)
		__field(xfs_extlen_t, alignment)
		__field(xfs_extlen_t, minalignslop)
		__field(xfs_extlen_t, len)
		__field(short, type)
		__field(short, otype)
		__field(char, wasdel)
		__field(char, wasfromfl)
		__field(char, isfl)
		__field(char, userdata)
		__field(xfs_fsblock_t, firstblock)
	),
	TP_fast_assign(
		__entry->dev = args->mp->m_super->s_dev;
		__entry->agno = args->agno;
		__entry->agbno = args->agbno;
		__entry->minlen = args->minlen;
		__entry->maxlen = args->maxlen;
		__entry->mod = args->mod;
		__entry->prod = args->prod;
		__entry->minleft = args->minleft;
		__entry->total = args->total;
		__entry->alignment = args->alignment;
		__entry->minalignslop = args->minalignslop;
		__entry->len = args->len;
		__entry->type = args->type;
		__entry->otype = args->otype;
		__entry->wasdel = args->wasdel;
		__entry->wasfromfl = args->wasfromfl;
		__entry->isfl = args->isfl;
		__entry->userdata = args->userdata;
		__entry->firstblock = args->firstblock;
	),
	TP_printk("dev %d:%d agno %u agbno %u minlen %u maxlen %u mod %u "
		  "prod %u minleft %u total %u alignment %u minalignslop %u "
		  "len %u type %s otype %s wasdel %d wasfromfl %d isfl %d "
		  "userdata %d firstblock 0x%llx",
		  MAJOR(__entry->dev), MINOR(__entry->dev),
		  __entry->agno,
		  __entry->agbno,
		  __entry->minlen,
		  __entry->maxlen,
		  __entry->mod,
		  __entry->prod,
		  __entry->minleft,
		  __entry->total,
		  __entry->alignment,
		  __entry->minalignslop,
		  __entry->len,
		  __print_symbolic(__entry->type, XFS_ALLOC_TYPES),
		  __print_symbolic(__entry->otype, XFS_ALLOC_TYPES),
		  __entry->wasdel,
		  __entry->wasfromfl,
		  __entry->isfl,
		  __entry->userdata,
		  __entry->firstblock)
>>>>>>> 153f0ca7
)

#define DEFINE_ALLOC_EVENT(name) \
DEFINE_EVENT(xfs_alloc_class, name, \
	TP_PROTO(struct xfs_alloc_arg *args), \
	TP_ARGS(args))
DEFINE_ALLOC_EVENT(xfs_alloc_exact_done);
DEFINE_ALLOC_EVENT(xfs_alloc_exact_error);
DEFINE_ALLOC_EVENT(xfs_alloc_near_nominleft);
DEFINE_ALLOC_EVENT(xfs_alloc_near_first);
DEFINE_ALLOC_EVENT(xfs_alloc_near_greater);
DEFINE_ALLOC_EVENT(xfs_alloc_near_lesser);
DEFINE_ALLOC_EVENT(xfs_alloc_near_error);
DEFINE_ALLOC_EVENT(xfs_alloc_size_neither);
DEFINE_ALLOC_EVENT(xfs_alloc_size_noentry);
DEFINE_ALLOC_EVENT(xfs_alloc_size_nominleft);
DEFINE_ALLOC_EVENT(xfs_alloc_size_done);
DEFINE_ALLOC_EVENT(xfs_alloc_size_error);
DEFINE_ALLOC_EVENT(xfs_alloc_small_freelist);
DEFINE_ALLOC_EVENT(xfs_alloc_small_notenough);
DEFINE_ALLOC_EVENT(xfs_alloc_small_done);
DEFINE_ALLOC_EVENT(xfs_alloc_small_error);
DEFINE_ALLOC_EVENT(xfs_alloc_vextent_badargs);
DEFINE_ALLOC_EVENT(xfs_alloc_vextent_nofix);
DEFINE_ALLOC_EVENT(xfs_alloc_vextent_noagbp);
DEFINE_ALLOC_EVENT(xfs_alloc_vextent_loopfailed);
DEFINE_ALLOC_EVENT(xfs_alloc_vextent_allfailed);

DECLARE_EVENT_CLASS(xfs_dir2_class,
	TP_PROTO(struct xfs_da_args *args),
	TP_ARGS(args),
	TP_STRUCT__entry(
		__field(dev_t, dev)
		__field(xfs_ino_t, ino)
		__dynamic_array(char, name, args->namelen)
		__field(int, namelen)
		__field(xfs_dahash_t, hashval)
		__field(xfs_ino_t, inumber)
		__field(int, op_flags)
	),
	TP_fast_assign(
		__entry->dev = VFS_I(args->dp)->i_sb->s_dev;
		__entry->ino = args->dp->i_ino;
		if (args->namelen)
			memcpy(__get_str(name), args->name, args->namelen);
		__entry->namelen = args->namelen;
		__entry->hashval = args->hashval;
		__entry->inumber = args->inumber;
		__entry->op_flags = args->op_flags;
	),
	TP_printk("dev %d:%d ino 0x%llx name %.*s namelen %d hashval 0x%x "
		  "inumber 0x%llx op_flags %s",
		  MAJOR(__entry->dev), MINOR(__entry->dev),
		  __entry->ino,
		  __entry->namelen,
		  __entry->namelen ? __get_str(name) : NULL,
		  __entry->namelen,
		  __entry->hashval,
		  __entry->inumber,
		  __print_flags(__entry->op_flags, "|", XFS_DA_OP_FLAGS))
)

#define DEFINE_DIR2_EVENT(name) \
DEFINE_EVENT(xfs_dir2_class, name, \
	TP_PROTO(struct xfs_da_args *args), \
	TP_ARGS(args))
DEFINE_DIR2_EVENT(xfs_dir2_sf_addname);
DEFINE_DIR2_EVENT(xfs_dir2_sf_create);
DEFINE_DIR2_EVENT(xfs_dir2_sf_lookup);
DEFINE_DIR2_EVENT(xfs_dir2_sf_replace);
DEFINE_DIR2_EVENT(xfs_dir2_sf_removename);
DEFINE_DIR2_EVENT(xfs_dir2_sf_toino4);
DEFINE_DIR2_EVENT(xfs_dir2_sf_toino8);
DEFINE_DIR2_EVENT(xfs_dir2_sf_to_block);
DEFINE_DIR2_EVENT(xfs_dir2_block_addname);
DEFINE_DIR2_EVENT(xfs_dir2_block_lookup);
DEFINE_DIR2_EVENT(xfs_dir2_block_replace);
DEFINE_DIR2_EVENT(xfs_dir2_block_removename);
DEFINE_DIR2_EVENT(xfs_dir2_block_to_sf);
DEFINE_DIR2_EVENT(xfs_dir2_block_to_leaf);
DEFINE_DIR2_EVENT(xfs_dir2_leaf_addname);
DEFINE_DIR2_EVENT(xfs_dir2_leaf_lookup);
DEFINE_DIR2_EVENT(xfs_dir2_leaf_replace);
DEFINE_DIR2_EVENT(xfs_dir2_leaf_removename);
DEFINE_DIR2_EVENT(xfs_dir2_leaf_to_block);
DEFINE_DIR2_EVENT(xfs_dir2_leaf_to_node);
DEFINE_DIR2_EVENT(xfs_dir2_node_addname);
DEFINE_DIR2_EVENT(xfs_dir2_node_lookup);
DEFINE_DIR2_EVENT(xfs_dir2_node_replace);
DEFINE_DIR2_EVENT(xfs_dir2_node_removename);
DEFINE_DIR2_EVENT(xfs_dir2_node_to_leaf);

DECLARE_EVENT_CLASS(xfs_dir2_space_class,
	TP_PROTO(struct xfs_da_args *args, int idx),
	TP_ARGS(args, idx),
	TP_STRUCT__entry(
		__field(dev_t, dev)
		__field(xfs_ino_t, ino)
		__field(int, op_flags)
		__field(int, idx)
	),
	TP_fast_assign(
		__entry->dev = VFS_I(args->dp)->i_sb->s_dev;
		__entry->ino = args->dp->i_ino;
		__entry->op_flags = args->op_flags;
		__entry->idx = idx;
	),
	TP_printk("dev %d:%d ino 0x%llx op_flags %s index %d",
		  MAJOR(__entry->dev), MINOR(__entry->dev),
		  __entry->ino,
		  __print_flags(__entry->op_flags, "|", XFS_DA_OP_FLAGS),
		  __entry->idx)
)

#define DEFINE_DIR2_SPACE_EVENT(name) \
DEFINE_EVENT(xfs_dir2_space_class, name, \
	TP_PROTO(struct xfs_da_args *args, int idx), \
	TP_ARGS(args, idx))
DEFINE_DIR2_SPACE_EVENT(xfs_dir2_leafn_add);
DEFINE_DIR2_SPACE_EVENT(xfs_dir2_leafn_remove);
DEFINE_DIR2_SPACE_EVENT(xfs_dir2_grow_inode);
DEFINE_DIR2_SPACE_EVENT(xfs_dir2_shrink_inode);

TRACE_EVENT(xfs_dir2_leafn_moveents,
	TP_PROTO(struct xfs_da_args *args, int src_idx, int dst_idx, int count),
	TP_ARGS(args, src_idx, dst_idx, count),
	TP_STRUCT__entry(
		__field(dev_t, dev)
		__field(xfs_ino_t, ino)
		__field(int, op_flags)
		__field(int, src_idx)
		__field(int, dst_idx)
		__field(int, count)
	),
	TP_fast_assign(
		__entry->dev = VFS_I(args->dp)->i_sb->s_dev;
		__entry->ino = args->dp->i_ino;
		__entry->op_flags = args->op_flags;
		__entry->src_idx = src_idx;
		__entry->dst_idx = dst_idx;
		__entry->count = count;
	),
	TP_printk("dev %d:%d ino 0x%llx op_flags %s "
		  "src_idx %d dst_idx %d count %d",
		  MAJOR(__entry->dev), MINOR(__entry->dev),
		  __entry->ino,
		  __print_flags(__entry->op_flags, "|", XFS_DA_OP_FLAGS),
		  __entry->src_idx,
		  __entry->dst_idx,
		  __entry->count)
);

#endif /* _TRACE_XFS_H */

#undef TRACE_INCLUDE_PATH
#define TRACE_INCLUDE_PATH .
#define TRACE_INCLUDE_FILE xfs_trace
#include <trace/define_trace.h><|MERGE_RESOLUTION|>--- conflicted
+++ resolved
@@ -1194,77 +1194,6 @@
 
 );
 
-<<<<<<< HEAD
-#define DEFINE_ALLOC_EVENT(name) \
-TRACE_EVENT(name, \
-	TP_PROTO(struct xfs_alloc_arg *args), \
-	TP_ARGS(args), \
-	TP_STRUCT__entry( \
-		__field(dev_t, dev) \
-		__field(xfs_agnumber_t, agno) \
-		__field(xfs_agblock_t, agbno) \
-		__field(xfs_extlen_t, minlen) \
-		__field(xfs_extlen_t, maxlen) \
-		__field(xfs_extlen_t, mod) \
-		__field(xfs_extlen_t, prod) \
-		__field(xfs_extlen_t, minleft) \
-		__field(xfs_extlen_t, total) \
-		__field(xfs_extlen_t, alignment) \
-		__field(xfs_extlen_t, minalignslop) \
-		__field(xfs_extlen_t, len) \
-		__field(short, type) \
-		__field(short, otype) \
-		__field(char, wasdel) \
-		__field(char, wasfromfl) \
-		__field(char, isfl) \
-		__field(char, userdata) \
-		__field(xfs_fsblock_t, firstblock) \
-	), \
-	TP_fast_assign( \
-		__entry->dev = args->mp->m_super->s_dev; \
-		__entry->agno = args->agno; \
-		__entry->agbno = args->agbno; \
-		__entry->minlen = args->minlen; \
-		__entry->maxlen = args->maxlen; \
-		__entry->mod = args->mod; \
-		__entry->prod = args->prod; \
-		__entry->minleft = args->minleft; \
-		__entry->total = args->total; \
-		__entry->alignment = args->alignment; \
-		__entry->minalignslop = args->minalignslop; \
-		__entry->len = args->len; \
-		__entry->type = args->type; \
-		__entry->otype = args->otype; \
-		__entry->wasdel = args->wasdel; \
-		__entry->wasfromfl = args->wasfromfl; \
-		__entry->isfl = args->isfl; \
-		__entry->userdata = args->userdata; \
-		__entry->firstblock = args->firstblock; \
-	), \
-	TP_printk("dev %d:%d agno %u agbno %u minlen %u maxlen %u mod %u " \
-		  "prod %u minleft %u total %u alignment %u minalignslop %u " \
-		  "len %u type %s otype %s wasdel %d wasfromfl %d isfl %d " \
-		  "userdata %d firstblock %s", \
-		  MAJOR(__entry->dev), MINOR(__entry->dev), \
-		  __entry->agno, \
-		  __entry->agbno, \
-		  __entry->minlen, \
-		  __entry->maxlen, \
-		  __entry->mod, \
-		  __entry->prod, \
-		  __entry->minleft, \
-		  __entry->total, \
-		  __entry->alignment, \
-		  __entry->minalignslop, \
-		  __entry->len, \
-		  __print_symbolic(__entry->type, XFS_ALLOC_TYPES), \
-		  __print_symbolic(__entry->otype, XFS_ALLOC_TYPES), \
-		  __entry->wasdel, \
-		  __entry->wasfromfl, \
-		  __entry->isfl, \
-		  __entry->userdata, \
-		  xfs_fmtfsblock(__entry->firstblock)) \
-=======
 DECLARE_EVENT_CLASS(xfs_alloc_class,
 	TP_PROTO(struct xfs_alloc_arg *args),
 	TP_ARGS(args),
@@ -1333,7 +1262,6 @@
 		  __entry->isfl,
 		  __entry->userdata,
 		  __entry->firstblock)
->>>>>>> 153f0ca7
 )
 
 #define DEFINE_ALLOC_EVENT(name) \
