/*
 * Copyright (c) 2000-2002,2005 Silicon Graphics, Inc.
 * All Rights Reserved.
 *
 * This program is free software; you can redistribute it and/or
 * modify it under the terms of the GNU General Public License as
 * published by the Free Software Foundation.
 *
 * This program is distributed in the hope that it would be useful,
 * but WITHOUT ANY WARRANTY; without even the implied warranty of
 * MERCHANTABILITY or FITNESS FOR A PARTICULAR PURPOSE.  See the
 * GNU General Public License for more details.
 *
 * You should have received a copy of the GNU General Public License
 * along with this program; if not, write the Free Software Foundation,
 * Inc.,  51 Franklin St, Fifth Floor, Boston, MA  02110-1301  USA
 */
#ifndef __XFS_CRED_H__
#define __XFS_CRED_H__

#include <linux/capability.h>

/*
 * Credentials
 */
<<<<<<< HEAD
typedef struct cred {
       /* EMPTY */
} cred_t;

=======
typedef const struct cred cred_t;

extern cred_t *sys_cred;

/* this is a hack.. (assumes sys_cred is the only cred_t in the system) */
static inline int capable_cred(cred_t *cr, int cid)
{
	return (cr == sys_cred) ? 1 : capable(cid);
}

>>>>>>> 3496f92b
#endif  /* __XFS_CRED_H__ */<|MERGE_RESOLUTION|>--- conflicted
+++ resolved
@@ -23,12 +23,6 @@
 /*
  * Credentials
  */
-<<<<<<< HEAD
-typedef struct cred {
-       /* EMPTY */
-} cred_t;
-
-=======
 typedef const struct cred cred_t;
 
 extern cred_t *sys_cred;
@@ -39,5 +33,4 @@
 	return (cr == sys_cred) ? 1 : capable(cid);
 }
 
->>>>>>> 3496f92b
 #endif  /* __XFS_CRED_H__ */