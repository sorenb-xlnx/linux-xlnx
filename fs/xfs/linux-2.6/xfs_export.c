--- conflicted
+++ resolved
@@ -163,20 +163,7 @@
 		break;
 	}
 
-<<<<<<< HEAD
-	if (!inode)
-		return NULL;
-	if (IS_ERR(inode))
-		return ERR_CAST(inode);
-	result = d_alloc_anon(inode);
-	if (!result) {
-		iput(inode);
-		return ERR_PTR(-ENOMEM);
-	}
-	return result;
-=======
 	return d_obtain_alias(inode);
->>>>>>> d617f129
 }
 
 STATIC struct dentry *
@@ -197,20 +184,7 @@
 		break;
 	}
 
-<<<<<<< HEAD
-	if (!inode)
-		return NULL;
-	if (IS_ERR(inode))
-		return ERR_CAST(inode);
-	result = d_alloc_anon(inode);
-	if (!result) {
-		iput(inode);
-		return ERR_PTR(-ENOMEM);
-	}
-	return result;
-=======
 	return d_obtain_alias(inode);
->>>>>>> d617f129
 }
 
 STATIC struct dentry *
@@ -224,16 +198,7 @@
 	if (unlikely(error))
 		return ERR_PTR(-error);
 
-<<<<<<< HEAD
-	parent = d_alloc_anon(VFS_I(cip));
-	if (unlikely(!parent)) {
-		iput(VFS_I(cip));
-		return ERR_PTR(-ENOMEM);
-	}
-	return parent;
-=======
-	return d_obtain_alias(cip->i_vnode);
->>>>>>> d617f129
+	return d_obtain_alias(VFS_I(cip));
 }
 
 const struct export_operations xfs_export_operations = {
