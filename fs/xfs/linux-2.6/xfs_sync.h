--- conflicted
+++ resolved
@@ -49,10 +49,6 @@
 
 void xfs_inode_set_reclaim_tag(struct xfs_inode *ip);
 void __xfs_inode_set_reclaim_tag(struct xfs_perag *pag, struct xfs_inode *ip);
-<<<<<<< HEAD
-void xfs_inode_clear_reclaim_tag(struct xfs_inode *ip);
-=======
->>>>>>> a022fe09
 void __xfs_inode_clear_reclaim_tag(struct xfs_mount *mp, struct xfs_perag *pag,
 				struct xfs_inode *ip);
 
