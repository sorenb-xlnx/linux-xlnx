/*
 * Copyright (c) 2000-2005 Silicon Graphics, Inc.
 * All Rights Reserved.
 *
 * This program is free software; you can redistribute it and/or
 * modify it under the terms of the GNU General Public License as
 * published by the Free Software Foundation.
 *
 * This program is distributed in the hope that it would be useful,
 * but WITHOUT ANY WARRANTY; without even the implied warranty of
 * MERCHANTABILITY or FITNESS FOR A PARTICULAR PURPOSE.  See the
 * GNU General Public License for more details.
 *
 * You should have received a copy of the GNU General Public License
 * along with this program; if not, write the Free Software Foundation,
 * Inc.,  51 Franklin St, Fifth Floor, Boston, MA  02110-1301  USA
 */
#include "xfs.h"
#include "xfs_fs.h"
#include "xfs_types.h"
#include "xfs_bit.h"
#include "xfs_log.h"
#include "xfs_inum.h"
#include "xfs_trans.h"
#include "xfs_trans_priv.h"
#include "xfs_sb.h"
#include "xfs_ag.h"
#include "xfs_mount.h"
#include "xfs_bmap_btree.h"
#include "xfs_inode.h"
#include "xfs_dinode.h"
#include "xfs_error.h"
#include "xfs_filestream.h"
#include "xfs_vnodeops.h"
#include "xfs_inode_item.h"
#include "xfs_quota.h"
#include "xfs_trace.h"
#include "xfs_fsops.h"

#include <linux/kthread.h>
#include <linux/freezer.h>

struct workqueue_struct	*xfs_syncd_wq;	/* sync workqueue */

/*
 * The inode lookup is done in batches to keep the amount of lock traffic and
 * radix tree lookups to a minimum. The batch size is a trade off between
 * lookup reduction and stack usage. This is in the reclaim path, so we can't
 * be too greedy.
 */
#define XFS_LOOKUP_BATCH	32

STATIC int
xfs_inode_ag_walk_grab(
	struct xfs_inode	*ip)
{
	struct inode		*inode = VFS_I(ip);

	ASSERT(rcu_read_lock_held());

	/*
	 * check for stale RCU freed inode
	 *
	 * If the inode has been reallocated, it doesn't matter if it's not in
	 * the AG we are walking - we are walking for writeback, so if it
	 * passes all the "valid inode" checks and is dirty, then we'll write
	 * it back anyway.  If it has been reallocated and still being
	 * initialised, the XFS_INEW check below will catch it.
	 */
	spin_lock(&ip->i_flags_lock);
	if (!ip->i_ino)
		goto out_unlock_noent;

	/* avoid new or reclaimable inodes. Leave for reclaim code to flush */
	if (__xfs_iflags_test(ip, XFS_INEW | XFS_IRECLAIMABLE | XFS_IRECLAIM))
		goto out_unlock_noent;
	spin_unlock(&ip->i_flags_lock);

	/* nothing to sync during shutdown */
	if (XFS_FORCED_SHUTDOWN(ip->i_mount))
		return EFSCORRUPTED;

	/* If we can't grab the inode, it must on it's way to reclaim. */
	if (!igrab(inode))
		return ENOENT;

	if (is_bad_inode(inode)) {
		IRELE(ip);
		return ENOENT;
	}

	/* inode is valid */
	return 0;

out_unlock_noent:
	spin_unlock(&ip->i_flags_lock);
	return ENOENT;
}

STATIC int
xfs_inode_ag_walk(
	struct xfs_mount	*mp,
	struct xfs_perag	*pag,
	int			(*execute)(struct xfs_inode *ip,
					   struct xfs_perag *pag, int flags),
	int			flags)
{
	uint32_t		first_index;
	int			last_error = 0;
	int			skipped;
	int			done;
	int			nr_found;

restart:
	done = 0;
	skipped = 0;
	first_index = 0;
	nr_found = 0;
	do {
		struct xfs_inode *batch[XFS_LOOKUP_BATCH];
		int		error = 0;
		int		i;

		rcu_read_lock();
		nr_found = radix_tree_gang_lookup(&pag->pag_ici_root,
					(void **)batch, first_index,
					XFS_LOOKUP_BATCH);
		if (!nr_found) {
			rcu_read_unlock();
			break;
		}

		/*
		 * Grab the inodes before we drop the lock. if we found
		 * nothing, nr == 0 and the loop will be skipped.
		 */
		for (i = 0; i < nr_found; i++) {
			struct xfs_inode *ip = batch[i];

			if (done || xfs_inode_ag_walk_grab(ip))
				batch[i] = NULL;

			/*
			 * Update the index for the next lookup. Catch
			 * overflows into the next AG range which can occur if
			 * we have inodes in the last block of the AG and we
			 * are currently pointing to the last inode.
			 *
			 * Because we may see inodes that are from the wrong AG
			 * due to RCU freeing and reallocation, only update the
			 * index if it lies in this AG. It was a race that lead
			 * us to see this inode, so another lookup from the
			 * same index will not find it again.
			 */
			if (XFS_INO_TO_AGNO(mp, ip->i_ino) != pag->pag_agno)
				continue;
			first_index = XFS_INO_TO_AGINO(mp, ip->i_ino + 1);
			if (first_index < XFS_INO_TO_AGINO(mp, ip->i_ino))
				done = 1;
		}

		/* unlock now we've grabbed the inodes. */
		rcu_read_unlock();

		for (i = 0; i < nr_found; i++) {
			if (!batch[i])
				continue;
			error = execute(batch[i], pag, flags);
			IRELE(batch[i]);
			if (error == EAGAIN) {
				skipped++;
				continue;
			}
			if (error && last_error != EFSCORRUPTED)
				last_error = error;
		}

		/* bail out if the filesystem is corrupted.  */
		if (error == EFSCORRUPTED)
			break;

		cond_resched();

	} while (nr_found && !done);

	if (skipped) {
		delay(1);
		goto restart;
	}
	return last_error;
}

int
xfs_inode_ag_iterator(
	struct xfs_mount	*mp,
	int			(*execute)(struct xfs_inode *ip,
					   struct xfs_perag *pag, int flags),
	int			flags)
{
	struct xfs_perag	*pag;
	int			error = 0;
	int			last_error = 0;
	xfs_agnumber_t		ag;

	ag = 0;
	while ((pag = xfs_perag_get(mp, ag))) {
		ag = pag->pag_agno + 1;
		error = xfs_inode_ag_walk(mp, pag, execute, flags);
		xfs_perag_put(pag);
		if (error) {
			last_error = error;
			if (error == EFSCORRUPTED)
				break;
		}
	}
	return XFS_ERROR(last_error);
}

STATIC int
xfs_sync_inode_data(
	struct xfs_inode	*ip,
	struct xfs_perag	*pag,
	int			flags)
{
	struct inode		*inode = VFS_I(ip);
	struct address_space *mapping = inode->i_mapping;
	int			error = 0;

	if (!mapping_tagged(mapping, PAGECACHE_TAG_DIRTY))
		goto out_wait;

	if (!xfs_ilock_nowait(ip, XFS_IOLOCK_SHARED)) {
		if (flags & SYNC_TRYLOCK)
			goto out_wait;
		xfs_ilock(ip, XFS_IOLOCK_SHARED);
	}

	error = xfs_flush_pages(ip, 0, -1, (flags & SYNC_WAIT) ?
				0 : XBF_ASYNC, FI_NONE);
	xfs_iunlock(ip, XFS_IOLOCK_SHARED);

 out_wait:
	if (flags & SYNC_WAIT)
		xfs_ioend_wait(ip);
	return error;
}

STATIC int
xfs_sync_inode_attr(
	struct xfs_inode	*ip,
	struct xfs_perag	*pag,
	int			flags)
{
	int			error = 0;

	xfs_ilock(ip, XFS_ILOCK_SHARED);
	if (xfs_inode_clean(ip))
		goto out_unlock;
	if (!xfs_iflock_nowait(ip)) {
		if (!(flags & SYNC_WAIT))
			goto out_unlock;
		xfs_iflock(ip);
	}

	if (xfs_inode_clean(ip)) {
		xfs_ifunlock(ip);
		goto out_unlock;
	}

	error = xfs_iflush(ip, flags);

	/*
	 * We don't want to try again on non-blocking flushes that can't run
	 * again immediately. If an inode really must be written, then that's
	 * what the SYNC_WAIT flag is for.
	 */
	if (error == EAGAIN) {
		ASSERT(!(flags & SYNC_WAIT));
		error = 0;
	}

 out_unlock:
	xfs_iunlock(ip, XFS_ILOCK_SHARED);
	return error;
}

/*
 * Write out pagecache data for the whole filesystem.
 */
STATIC int
xfs_sync_data(
	struct xfs_mount	*mp,
	int			flags)
{
	int			error;

	ASSERT((flags & ~(SYNC_TRYLOCK|SYNC_WAIT)) == 0);

	error = xfs_inode_ag_iterator(mp, xfs_sync_inode_data, flags);
	if (error)
		return XFS_ERROR(error);

	xfs_log_force(mp, (flags & SYNC_WAIT) ? XFS_LOG_SYNC : 0);
	return 0;
}

/*
 * Write out inode metadata (attributes) for the whole filesystem.
 */
STATIC int
xfs_sync_attr(
	struct xfs_mount	*mp,
	int			flags)
{
	ASSERT((flags & ~SYNC_WAIT) == 0);

	return xfs_inode_ag_iterator(mp, xfs_sync_inode_attr, flags);
}

STATIC int
xfs_sync_fsdata(
	struct xfs_mount	*mp)
{
	struct xfs_buf		*bp;

	/*
	 * If the buffer is pinned then push on the log so we won't get stuck
	 * waiting in the write for someone, maybe ourselves, to flush the log.
	 *
	 * Even though we just pushed the log above, we did not have the
	 * superblock buffer locked at that point so it can become pinned in
	 * between there and here.
	 */
	bp = xfs_getsb(mp, 0);
	if (XFS_BUF_ISPINNED(bp))
		xfs_log_force(mp, 0);

	return xfs_bwrite(mp, bp);
}

/*
 * When remounting a filesystem read-only or freezing the filesystem, we have
 * two phases to execute. This first phase is syncing the data before we
 * quiesce the filesystem, and the second is flushing all the inodes out after
 * we've waited for all the transactions created by the first phase to
 * complete. The second phase ensures that the inodes are written to their
 * location on disk rather than just existing in transactions in the log. This
 * means after a quiesce there is no log replay required to write the inodes to
 * disk (this is the main difference between a sync and a quiesce).
 */
/*
 * First stage of freeze - no writers will make progress now we are here,
 * so we flush delwri and delalloc buffers here, then wait for all I/O to
 * complete.  Data is frozen at that point. Metadata is not frozen,
 * transactions can still occur here so don't bother flushing the buftarg
 * because it'll just get dirty again.
 */
int
xfs_quiesce_data(
	struct xfs_mount	*mp)
{
	int			error, error2 = 0;

	xfs_qm_sync(mp, SYNC_TRYLOCK);
	xfs_qm_sync(mp, SYNC_WAIT);

	/* force out the newly dirtied log buffers */
	xfs_log_force(mp, XFS_LOG_SYNC);

	/* write superblock and hoover up shutdown errors */
	error = xfs_sync_fsdata(mp);

	/* make sure all delwri buffers are written out */
	xfs_flush_buftarg(mp->m_ddev_targp, 1);

	/* mark the log as covered if needed */
	if (xfs_log_need_covered(mp))
		error2 = xfs_fs_log_dummy(mp);

	/* flush data-only devices */
	if (mp->m_rtdev_targp)
		XFS_bflush(mp->m_rtdev_targp);

	return error ? error : error2;
}

STATIC void
xfs_quiesce_fs(
	struct xfs_mount	*mp)
{
	int	count = 0, pincount;

	xfs_reclaim_inodes(mp, 0);
	xfs_flush_buftarg(mp->m_ddev_targp, 0);

	/*
	 * This loop must run at least twice.  The first instance of the loop
	 * will flush most meta data but that will generate more meta data
	 * (typically directory updates).  Which then must be flushed and
	 * logged before we can write the unmount record. We also so sync
	 * reclaim of inodes to catch any that the above delwri flush skipped.
	 */
	do {
		xfs_reclaim_inodes(mp, SYNC_WAIT);
		xfs_sync_attr(mp, SYNC_WAIT);
		pincount = xfs_flush_buftarg(mp->m_ddev_targp, 1);
		if (!pincount) {
			delay(50);
			count++;
		}
	} while (count < 2);
}

/*
 * Second stage of a quiesce. The data is already synced, now we have to take
 * care of the metadata. New transactions are already blocked, so we need to
 * wait for any remaining transactions to drain out before proceeding.
 */
void
xfs_quiesce_attr(
	struct xfs_mount	*mp)
{
	int	error = 0;

	/* wait for all modifications to complete */
	while (atomic_read(&mp->m_active_trans) > 0)
		delay(100);

	/* flush inodes and push all remaining buffers out to disk */
	xfs_quiesce_fs(mp);

	/*
	 * Just warn here till VFS can correctly support
	 * read-only remount without racing.
	 */
	WARN_ON(atomic_read(&mp->m_active_trans) != 0);

	/* Push the superblock and write an unmount record */
	error = xfs_log_sbcount(mp);
	if (error)
		xfs_warn(mp, "xfs_attr_quiesce: failed to log sb changes. "
				"Frozen image may not be consistent.");
	xfs_log_unmount_write(mp);
	xfs_unmountfs_writesb(mp);
}

static void
xfs_syncd_queue_sync(
	struct xfs_mount        *mp)
{
	queue_delayed_work(xfs_syncd_wq, &mp->m_sync_work,
				msecs_to_jiffies(xfs_syncd_centisecs * 10));
}

/*
 * Every sync period we need to unpin all items, reclaim inodes and sync
 * disk quotas.  We might need to cover the log to indicate that the
 * filesystem is idle and not frozen.
 */
STATIC void
xfs_sync_worker(
	struct work_struct *work)
{
	struct xfs_mount *mp = container_of(to_delayed_work(work),
					struct xfs_mount, m_sync_work);
	int		error;

	if (!(mp->m_flags & XFS_MOUNT_RDONLY)) {
		/* dgc: errors ignored here */
		if (mp->m_super->s_frozen == SB_UNFROZEN &&
		    xfs_log_need_covered(mp))
			error = xfs_fs_log_dummy(mp);
		else
			xfs_log_force(mp, 0);
		error = xfs_qm_sync(mp, SYNC_TRYLOCK);

		/* start pushing all the metadata that is currently dirty */
		xfs_ail_push_all(mp->m_ail);
	}

	/* queue us up again */
	xfs_syncd_queue_sync(mp);
}

/*
 * Queue a new inode reclaim pass if there are reclaimable inodes and there
 * isn't a reclaim pass already in progress. By default it runs every 5s based
 * on the xfs syncd work default of 30s. Perhaps this should have it's own
 * tunable, but that can be done if this method proves to be ineffective or too
 * aggressive.
 */
static void
xfs_syncd_queue_reclaim(
	struct xfs_mount        *mp)
{

	/*
	 * We can have inodes enter reclaim after we've shut down the syncd
	 * workqueue during unmount, so don't allow reclaim work to be queued
	 * during unmount.
	 */
	if (!(mp->m_super->s_flags & MS_ACTIVE))
		return;

	rcu_read_lock();
	if (radix_tree_tagged(&mp->m_perag_tree, XFS_ICI_RECLAIM_TAG)) {
		queue_delayed_work(xfs_syncd_wq, &mp->m_reclaim_work,
			msecs_to_jiffies(xfs_syncd_centisecs / 6 * 10));
	}
	rcu_read_unlock();
}

/*
 * This is a fast pass over the inode cache to try to get reclaim moving on as
 * many inodes as possible in a short period of time. It kicks itself every few
 * seconds, as well as being kicked by the inode cache shrinker when memory
 * goes low. It scans as quickly as possible avoiding locked inodes or those
 * already being flushed, and once done schedules a future pass.
 */
STATIC void
xfs_reclaim_worker(
	struct work_struct *work)
{
	struct xfs_mount *mp = container_of(to_delayed_work(work),
					struct xfs_mount, m_reclaim_work);

	xfs_reclaim_inodes(mp, SYNC_TRYLOCK);
	xfs_syncd_queue_reclaim(mp);
}

/*
 * Flush delayed allocate data, attempting to free up reserved space
 * from existing allocations.  At this point a new allocation attempt
 * has failed with ENOSPC and we are in the process of scratching our
 * heads, looking about for more room.
 *
 * Queue a new data flush if there isn't one already in progress and
 * wait for completion of the flush. This means that we only ever have one
 * inode flush in progress no matter how many ENOSPC events are occurring and
 * so will prevent the system from bogging down due to every concurrent
 * ENOSPC event scanning all the active inodes in the system for writeback.
 */
void
xfs_flush_inodes(
	struct xfs_inode	*ip)
{
	struct xfs_mount	*mp = ip->i_mount;

	queue_work(xfs_syncd_wq, &mp->m_flush_work);
	flush_work_sync(&mp->m_flush_work);
}

STATIC void
xfs_flush_worker(
	struct work_struct *work)
{
	struct xfs_mount *mp = container_of(work,
					struct xfs_mount, m_flush_work);

	xfs_sync_data(mp, SYNC_TRYLOCK);
	xfs_sync_data(mp, SYNC_TRYLOCK | SYNC_WAIT);
}

int
xfs_syncd_init(
	struct xfs_mount	*mp)
{
	INIT_WORK(&mp->m_flush_work, xfs_flush_worker);
	INIT_DELAYED_WORK(&mp->m_sync_work, xfs_sync_worker);
	INIT_DELAYED_WORK(&mp->m_reclaim_work, xfs_reclaim_worker);

	xfs_syncd_queue_sync(mp);
	xfs_syncd_queue_reclaim(mp);

	return 0;
}

void
xfs_syncd_stop(
	struct xfs_mount	*mp)
{
	cancel_delayed_work_sync(&mp->m_sync_work);
	cancel_delayed_work_sync(&mp->m_reclaim_work);
	cancel_work_sync(&mp->m_flush_work);
}

void
__xfs_inode_set_reclaim_tag(
	struct xfs_perag	*pag,
	struct xfs_inode	*ip)
{
	radix_tree_tag_set(&pag->pag_ici_root,
			   XFS_INO_TO_AGINO(ip->i_mount, ip->i_ino),
			   XFS_ICI_RECLAIM_TAG);

	if (!pag->pag_ici_reclaimable) {
		/* propagate the reclaim tag up into the perag radix tree */
		spin_lock(&ip->i_mount->m_perag_lock);
		radix_tree_tag_set(&ip->i_mount->m_perag_tree,
				XFS_INO_TO_AGNO(ip->i_mount, ip->i_ino),
				XFS_ICI_RECLAIM_TAG);
		spin_unlock(&ip->i_mount->m_perag_lock);

		/* schedule periodic background inode reclaim */
		xfs_syncd_queue_reclaim(ip->i_mount);

		trace_xfs_perag_set_reclaim(ip->i_mount, pag->pag_agno,
							-1, _RET_IP_);
	}
	pag->pag_ici_reclaimable++;
}

/*
 * We set the inode flag atomically with the radix tree tag.
 * Once we get tag lookups on the radix tree, this inode flag
 * can go away.
 */
void
xfs_inode_set_reclaim_tag(
	xfs_inode_t	*ip)
{
	struct xfs_mount *mp = ip->i_mount;
	struct xfs_perag *pag;

	pag = xfs_perag_get(mp, XFS_INO_TO_AGNO(mp, ip->i_ino));
	spin_lock(&pag->pag_ici_lock);
	spin_lock(&ip->i_flags_lock);
	__xfs_inode_set_reclaim_tag(pag, ip);
	__xfs_iflags_set(ip, XFS_IRECLAIMABLE);
	spin_unlock(&ip->i_flags_lock);
	spin_unlock(&pag->pag_ici_lock);
	xfs_perag_put(pag);
}

STATIC void
__xfs_inode_clear_reclaim(
	xfs_perag_t	*pag,
	xfs_inode_t	*ip)
{
	pag->pag_ici_reclaimable--;
	if (!pag->pag_ici_reclaimable) {
		/* clear the reclaim tag from the perag radix tree */
		spin_lock(&ip->i_mount->m_perag_lock);
		radix_tree_tag_clear(&ip->i_mount->m_perag_tree,
				XFS_INO_TO_AGNO(ip->i_mount, ip->i_ino),
				XFS_ICI_RECLAIM_TAG);
		spin_unlock(&ip->i_mount->m_perag_lock);
		trace_xfs_perag_clear_reclaim(ip->i_mount, pag->pag_agno,
							-1, _RET_IP_);
	}
}

void
__xfs_inode_clear_reclaim_tag(
	xfs_mount_t	*mp,
	xfs_perag_t	*pag,
	xfs_inode_t	*ip)
{
	radix_tree_tag_clear(&pag->pag_ici_root,
			XFS_INO_TO_AGINO(mp, ip->i_ino), XFS_ICI_RECLAIM_TAG);
	__xfs_inode_clear_reclaim(pag, ip);
}

/*
 * Grab the inode for reclaim exclusively.
 * Return 0 if we grabbed it, non-zero otherwise.
 */
STATIC int
xfs_reclaim_inode_grab(
	struct xfs_inode	*ip,
	int			flags)
{
	ASSERT(rcu_read_lock_held());

	/* quick check for stale RCU freed inode */
	if (!ip->i_ino)
		return 1;

	/*
	 * do some unlocked checks first to avoid unnecessary lock traffic.
	 * The first is a flush lock check, the second is a already in reclaim
	 * check. Only do these checks if we are not going to block on locks.
	 */
	if ((flags & SYNC_TRYLOCK) &&
	    (!ip->i_flush.done || __xfs_iflags_test(ip, XFS_IRECLAIM))) {
		return 1;
	}

	/*
	 * The radix tree lock here protects a thread in xfs_iget from racing
	 * with us starting reclaim on the inode.  Once we have the
	 * XFS_IRECLAIM flag set it will not touch us.
	 *
	 * Due to RCU lookup, we may find inodes that have been freed and only
	 * have XFS_IRECLAIM set.  Indeed, we may see reallocated inodes that
	 * aren't candidates for reclaim at all, so we must check the
	 * XFS_IRECLAIMABLE is set first before proceeding to reclaim.
	 */
	spin_lock(&ip->i_flags_lock);
	if (!__xfs_iflags_test(ip, XFS_IRECLAIMABLE) ||
	    __xfs_iflags_test(ip, XFS_IRECLAIM)) {
		/* not a reclaim candidate. */
		spin_unlock(&ip->i_flags_lock);
		return 1;
	}
	__xfs_iflags_set(ip, XFS_IRECLAIM);
	spin_unlock(&ip->i_flags_lock);
	return 0;
}

/*
 * Inodes in different states need to be treated differently, and the return
 * value of xfs_iflush is not sufficient to get this right. The following table
 * lists the inode states and the reclaim actions necessary for non-blocking
 * reclaim:
 *
 *
 *	inode state	     iflush ret		required action
 *      ---------------      ----------         ---------------
 *	bad			-		reclaim
 *	shutdown		EIO		unpin and reclaim
 *	clean, unpinned		0		reclaim
 *	stale, unpinned		0		reclaim
 *	clean, pinned(*)	0		requeue
 *	stale, pinned		EAGAIN		requeue
 *	dirty, delwri ok	0		requeue
 *	dirty, delwri blocked	EAGAIN		requeue
 *	dirty, sync flush	0		reclaim
 *
 * (*) dgc: I don't think the clean, pinned state is possible but it gets
 * handled anyway given the order of checks implemented.
 *
 * As can be seen from the table, the return value of xfs_iflush() is not
 * sufficient to correctly decide the reclaim action here. The checks in
 * xfs_iflush() might look like duplicates, but they are not.
 *
 * Also, because we get the flush lock first, we know that any inode that has
 * been flushed delwri has had the flush completed by the time we check that
 * the inode is clean. The clean inode check needs to be done before flushing
 * the inode delwri otherwise we would loop forever requeuing clean inodes as
 * we cannot tell apart a successful delwri flush and a clean inode from the
 * return value of xfs_iflush().
 *
 * Note that because the inode is flushed delayed write by background
 * writeback, the flush lock may already be held here and waiting on it can
 * result in very long latencies. Hence for sync reclaims, where we wait on the
 * flush lock, the caller should push out delayed write inodes first before
 * trying to reclaim them to minimise the amount of time spent waiting. For
 * background relaim, we just requeue the inode for the next pass.
 *
 * Hence the order of actions after gaining the locks should be:
 *	bad		=> reclaim
 *	shutdown	=> unpin and reclaim
 *	pinned, delwri	=> requeue
 *	pinned, sync	=> unpin
 *	stale		=> reclaim
 *	clean		=> reclaim
 *	dirty, delwri	=> flush and requeue
 *	dirty, sync	=> flush, wait and reclaim
 */
STATIC int
xfs_reclaim_inode(
	struct xfs_inode	*ip,
	struct xfs_perag	*pag,
	int			sync_mode)
{
	int	error;

restart:
	error = 0;
	xfs_ilock(ip, XFS_ILOCK_EXCL);
	if (!xfs_iflock_nowait(ip)) {
		if (!(sync_mode & SYNC_WAIT))
			goto out;
		xfs_iflock(ip);
	}

	if (is_bad_inode(VFS_I(ip)))
		goto reclaim;
	if (XFS_FORCED_SHUTDOWN(ip->i_mount)) {
		xfs_iunpin_wait(ip);
		goto reclaim;
	}
	if (xfs_ipincount(ip)) {
		if (!(sync_mode & SYNC_WAIT)) {
			xfs_ifunlock(ip);
			goto out;
		}
		xfs_iunpin_wait(ip);
	}
	if (xfs_iflags_test(ip, XFS_ISTALE))
		goto reclaim;
	if (xfs_inode_clean(ip))
		goto reclaim;

	/*
	 * Now we have an inode that needs flushing.
	 *
	 * We do a nonblocking flush here even if we are doing a SYNC_WAIT
	 * reclaim as we can deadlock with inode cluster removal.
	 * xfs_ifree_cluster() can lock the inode buffer before it locks the
	 * ip->i_lock, and we are doing the exact opposite here. As a result,
	 * doing a blocking xfs_itobp() to get the cluster buffer will result
	 * in an ABBA deadlock with xfs_ifree_cluster().
	 *
	 * As xfs_ifree_cluser() must gather all inodes that are active in the
	 * cache to mark them stale, if we hit this case we don't actually want
	 * to do IO here - we want the inode marked stale so we can simply
	 * reclaim it. Hence if we get an EAGAIN error on a SYNC_WAIT flush,
	 * just unlock the inode, back off and try again. Hopefully the next
	 * pass through will see the stale flag set on the inode.
	 */
	error = xfs_iflush(ip, SYNC_TRYLOCK | sync_mode);
	if (sync_mode & SYNC_WAIT) {
		if (error == EAGAIN) {
			xfs_iunlock(ip, XFS_ILOCK_EXCL);
			/* backoff longer than in xfs_ifree_cluster */
			delay(2);
			goto restart;
		}
		xfs_iflock(ip);
		goto reclaim;
	}

	/*
	 * When we have to flush an inode but don't have SYNC_WAIT set, we
	 * flush the inode out using a delwri buffer and wait for the next
	 * call into reclaim to find it in a clean state instead of waiting for
	 * it now. We also don't return errors here - if the error is transient
	 * then the next reclaim pass will flush the inode, and if the error
	 * is permanent then the next sync reclaim will reclaim the inode and
	 * pass on the error.
	 */
	if (error && error != EAGAIN && !XFS_FORCED_SHUTDOWN(ip->i_mount)) {
		xfs_warn(ip->i_mount,
			"inode 0x%llx background reclaim flush failed with %d",
			(long long)ip->i_ino, error);
	}
out:
	xfs_iflags_clear(ip, XFS_IRECLAIM);
	xfs_iunlock(ip, XFS_ILOCK_EXCL);
	/*
	 * We could return EAGAIN here to make reclaim rescan the inode tree in
	 * a short while. However, this just burns CPU time scanning the tree
	 * waiting for IO to complete and xfssyncd never goes back to the idle
	 * state. Instead, return 0 to let the next scheduled background reclaim
	 * attempt to reclaim the inode again.
	 */
	return 0;

reclaim:
	xfs_ifunlock(ip);
	xfs_iunlock(ip, XFS_ILOCK_EXCL);

	XFS_STATS_INC(xs_ig_reclaims);
	/*
	 * Remove the inode from the per-AG radix tree.
	 *
	 * Because radix_tree_delete won't complain even if the item was never
	 * added to the tree assert that it's been there before to catch
	 * problems with the inode life time early on.
	 */
	spin_lock(&pag->pag_ici_lock);
	if (!radix_tree_delete(&pag->pag_ici_root,
				XFS_INO_TO_AGINO(ip->i_mount, ip->i_ino)))
		ASSERT(0);
	__xfs_inode_clear_reclaim(pag, ip);
	spin_unlock(&pag->pag_ici_lock);

	/*
	 * Here we do an (almost) spurious inode lock in order to coordinate
	 * with inode cache radix tree lookups.  This is because the lookup
	 * can reference the inodes in the cache without taking references.
	 *
	 * We make that OK here by ensuring that we wait until the inode is
	 * unlocked after the lookup before we go ahead and free it.  We get
	 * both the ilock and the iolock because the code may need to drop the
	 * ilock one but will still hold the iolock.
	 */
	xfs_ilock(ip, XFS_ILOCK_EXCL | XFS_IOLOCK_EXCL);
	xfs_qm_dqdetach(ip);
	xfs_iunlock(ip, XFS_ILOCK_EXCL | XFS_IOLOCK_EXCL);

	xfs_inode_free(ip);
	return error;

}

/*
 * Walk the AGs and reclaim the inodes in them. Even if the filesystem is
 * corrupted, we still want to try to reclaim all the inodes. If we don't,
 * then a shut down during filesystem unmount reclaim walk leak all the
 * unreclaimed inodes.
 */
int
xfs_reclaim_inodes_ag(
	struct xfs_mount	*mp,
	int			flags,
	int			*nr_to_scan)
{
	struct xfs_perag	*pag;
	int			error = 0;
	int			last_error = 0;
	xfs_agnumber_t		ag;
	int			trylock = flags & SYNC_TRYLOCK;
	int			skipped;

restart:
	ag = 0;
	skipped = 0;
	while ((pag = xfs_perag_get_tag(mp, ag, XFS_ICI_RECLAIM_TAG))) {
		unsigned long	first_index = 0;
		int		done = 0;
		int		nr_found = 0;

		ag = pag->pag_agno + 1;

		if (trylock) {
			if (!mutex_trylock(&pag->pag_ici_reclaim_lock)) {
				skipped++;
				xfs_perag_put(pag);
				continue;
			}
			first_index = pag->pag_ici_reclaim_cursor;
		} else
			mutex_lock(&pag->pag_ici_reclaim_lock);

		do {
			struct xfs_inode *batch[XFS_LOOKUP_BATCH];
			int	i;

			rcu_read_lock();
			nr_found = radix_tree_gang_lookup_tag(
					&pag->pag_ici_root,
					(void **)batch, first_index,
					XFS_LOOKUP_BATCH,
					XFS_ICI_RECLAIM_TAG);
			if (!nr_found) {
				done = 1;
				rcu_read_unlock();
				break;
			}

			/*
			 * Grab the inodes before we drop the lock. if we found
			 * nothing, nr == 0 and the loop will be skipped.
			 */
			for (i = 0; i < nr_found; i++) {
				struct xfs_inode *ip = batch[i];

				if (done || xfs_reclaim_inode_grab(ip, flags))
					batch[i] = NULL;

				/*
				 * Update the index for the next lookup. Catch
				 * overflows into the next AG range which can
				 * occur if we have inodes in the last block of
				 * the AG and we are currently pointing to the
				 * last inode.
				 *
				 * Because we may see inodes that are from the
				 * wrong AG due to RCU freeing and
				 * reallocation, only update the index if it
				 * lies in this AG. It was a race that lead us
				 * to see this inode, so another lookup from
				 * the same index will not find it again.
				 */
				if (XFS_INO_TO_AGNO(mp, ip->i_ino) !=
								pag->pag_agno)
					continue;
				first_index = XFS_INO_TO_AGINO(mp, ip->i_ino + 1);
				if (first_index < XFS_INO_TO_AGINO(mp, ip->i_ino))
					done = 1;
			}

			/* unlock now we've grabbed the inodes. */
			rcu_read_unlock();

			for (i = 0; i < nr_found; i++) {
				if (!batch[i])
					continue;
				error = xfs_reclaim_inode(batch[i], pag, flags);
				if (error && last_error != EFSCORRUPTED)
					last_error = error;
			}

			*nr_to_scan -= XFS_LOOKUP_BATCH;

			cond_resched();

		} while (nr_found && !done && *nr_to_scan > 0);

		if (trylock && !done)
			pag->pag_ici_reclaim_cursor = first_index;
		else
			pag->pag_ici_reclaim_cursor = 0;
		mutex_unlock(&pag->pag_ici_reclaim_lock);
		xfs_perag_put(pag);
	}

	/*
	 * if we skipped any AG, and we still have scan count remaining, do
	 * another pass this time using blocking reclaim semantics (i.e
	 * waiting on the reclaim locks and ignoring the reclaim cursors). This
	 * ensure that when we get more reclaimers than AGs we block rather
	 * than spin trying to execute reclaim.
	 */
	if (skipped && (flags & SYNC_WAIT) && *nr_to_scan > 0) {
		trylock = 0;
		goto restart;
	}
	return XFS_ERROR(last_error);
}

int
xfs_reclaim_inodes(
	xfs_mount_t	*mp,
	int		mode)
{
	int		nr_to_scan = INT_MAX;

	return xfs_reclaim_inodes_ag(mp, mode, &nr_to_scan);
}

/*
 * Scan a certain number of inodes for reclaim.
 *
 * When called we make sure that there is a background (fast) inode reclaim in
 * progress, while we will throttle the speed of reclaim via doing synchronous
 * reclaim of inodes. That means if we come across dirty inodes, we wait for
 * them to be cleaned, which we hope will not be very long due to the
 * background walker having already kicked the IO off on those dirty inodes.
 */
<<<<<<< HEAD
static int
xfs_reclaim_inode_shrink(
	struct shrinker	*shrink,
	struct shrink_control *sc)
{
	struct xfs_mount *mp;
	struct xfs_perag *pag;
	xfs_agnumber_t	ag;
	int		reclaimable;
	int nr_to_scan = sc->nr_to_scan;
	gfp_t gfp_mask = sc->gfp_mask;

	mp = container_of(shrink, struct xfs_mount, m_inode_shrink);
	if (nr_to_scan) {
		/* kick background reclaimer and push the AIL */
		xfs_syncd_queue_reclaim(mp);
		xfs_ail_push_all(mp->m_ail);
=======
void
xfs_reclaim_inodes_nr(
	struct xfs_mount	*mp,
	int			nr_to_scan)
{
	/* kick background reclaimer and push the AIL */
	xfs_syncd_queue_reclaim(mp);
	xfs_ail_push_all(mp->m_ail);
>>>>>>> b55ebc27

	xfs_reclaim_inodes_ag(mp, SYNC_TRYLOCK | SYNC_WAIT, &nr_to_scan);
}

/*
 * Return the number of reclaimable inodes in the filesystem for
 * the shrinker to determine how much to reclaim.
 */
int
xfs_reclaim_inodes_count(
	struct xfs_mount	*mp)
{
	struct xfs_perag	*pag;
	xfs_agnumber_t		ag = 0;
	int			reclaimable = 0;

	while ((pag = xfs_perag_get_tag(mp, ag, XFS_ICI_RECLAIM_TAG))) {
		ag = pag->pag_agno + 1;
		reclaimable += pag->pag_ici_reclaimable;
		xfs_perag_put(pag);
	}
	return reclaimable;
}
<|MERGE_RESOLUTION|>--- conflicted
+++ resolved
@@ -1031,25 +1031,6 @@
  * them to be cleaned, which we hope will not be very long due to the
  * background walker having already kicked the IO off on those dirty inodes.
  */
-<<<<<<< HEAD
-static int
-xfs_reclaim_inode_shrink(
-	struct shrinker	*shrink,
-	struct shrink_control *sc)
-{
-	struct xfs_mount *mp;
-	struct xfs_perag *pag;
-	xfs_agnumber_t	ag;
-	int		reclaimable;
-	int nr_to_scan = sc->nr_to_scan;
-	gfp_t gfp_mask = sc->gfp_mask;
-
-	mp = container_of(shrink, struct xfs_mount, m_inode_shrink);
-	if (nr_to_scan) {
-		/* kick background reclaimer and push the AIL */
-		xfs_syncd_queue_reclaim(mp);
-		xfs_ail_push_all(mp->m_ail);
-=======
 void
 xfs_reclaim_inodes_nr(
 	struct xfs_mount	*mp,
@@ -1058,7 +1039,6 @@
 	/* kick background reclaimer and push the AIL */
 	xfs_syncd_queue_reclaim(mp);
 	xfs_ail_push_all(mp->m_ail);
->>>>>>> b55ebc27
 
 	xfs_reclaim_inodes_ag(mp, SYNC_TRYLOCK | SYNC_WAIT, &nr_to_scan);
 }
