--- conflicted
+++ resolved
@@ -630,8 +630,6 @@
 	__xfs_inode_clear_reclaim(pag, ip);
 }
 
-<<<<<<< HEAD
-=======
 /*
  * Grab the inode for reclaim exclusively.
  * Return 0 if we grabbed it, non-zero otherwise.
@@ -669,7 +667,6 @@
 	return 0;
 }
 
->>>>>>> 229aebb8
 /*
  * Inodes in different states need to be treated differently, and the return
  * value of xfs_iflush is not sufficient to get this right. The following table
