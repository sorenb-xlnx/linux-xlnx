/*
 * Copyright (c) 2000-2005 Silicon Graphics, Inc.
 * All Rights Reserved.
 *
 * This program is free software; you can redistribute it and/or
 * modify it under the terms of the GNU General Public License as
 * published by the Free Software Foundation.
 *
 * This program is distributed in the hope that it would be useful,
 * but WITHOUT ANY WARRANTY; without even the implied warranty of
 * MERCHANTABILITY or FITNESS FOR A PARTICULAR PURPOSE.  See the
 * GNU General Public License for more details.
 *
 * You should have received a copy of the GNU General Public License
 * along with this program; if not, write the Free Software Foundation,
 * Inc.,  51 Franklin St, Fifth Floor, Boston, MA  02110-1301  USA
 */
#include "xfs.h"
#include "xfs_fs.h"
#include "xfs_bit.h"
#include "xfs_log.h"
#include "xfs_inum.h"
#include "xfs_trans.h"
#include "xfs_sb.h"
#include "xfs_ag.h"
#include "xfs_dir2.h"
#include "xfs_alloc.h"
#include "xfs_dmapi.h"
#include "xfs_quota.h"
#include "xfs_mount.h"
#include "xfs_bmap_btree.h"
#include "xfs_alloc_btree.h"
#include "xfs_ialloc_btree.h"
#include "xfs_dir2_sf.h"
#include "xfs_attr_sf.h"
#include "xfs_dinode.h"
#include "xfs_inode.h"
#include "xfs_bmap.h"
#include "xfs_btree.h"
#include "xfs_ialloc.h"
#include "xfs_rtalloc.h"
#include "xfs_error.h"
#include "xfs_itable.h"
#include "xfs_rw.h"
#include "xfs_acl.h"
#include "xfs_attr.h"
#include "xfs_buf_item.h"
#include "xfs_utils.h"
#include "xfs_vnodeops.h"

#include <linux/capability.h>
#include <linux/xattr.h>
#include <linux/namei.h>
#include <linux/security.h>
#include <linux/falloc.h>

/*
 * Bring the atime in the XFS inode uptodate.
 * Used before logging the inode to disk or when the Linux inode goes away.
 */
void
xfs_synchronize_atime(
	xfs_inode_t	*ip)
{
	struct inode	*inode = VFS_I(ip);

	if (inode) {
		ip->i_d.di_atime.t_sec = (__int32_t)inode->i_atime.tv_sec;
		ip->i_d.di_atime.t_nsec = (__int32_t)inode->i_atime.tv_nsec;
	}
}

/*
 * If the linux inode exists, mark it dirty.
 * Used when commiting a dirty inode into a transaction so that
 * the inode will get written back by the linux code
 */
void
xfs_mark_inode_dirty_sync(
	xfs_inode_t	*ip)
{
	struct inode	*inode = VFS_I(ip);

	if (inode)
		mark_inode_dirty_sync(inode);
}

/*
 * Change the requested timestamp in the given inode.
 * We don't lock across timestamp updates, and we don't log them but
 * we do record the fact that there is dirty information in core.
 */
void
xfs_ichgtime(
	xfs_inode_t	*ip,
	int		flags)
{
	struct inode	*inode = VFS_I(ip);
	timespec_t	tv;
	int		sync_it = 0;

	tv = current_fs_time(inode->i_sb);

	if ((flags & XFS_ICHGTIME_MOD) &&
	    !timespec_equal(&inode->i_mtime, &tv)) {
		inode->i_mtime = tv;
		ip->i_d.di_mtime.t_sec = (__int32_t)tv.tv_sec;
		ip->i_d.di_mtime.t_nsec = (__int32_t)tv.tv_nsec;
		sync_it = 1;
	}
	if ((flags & XFS_ICHGTIME_CHG) &&
	    !timespec_equal(&inode->i_ctime, &tv)) {
		inode->i_ctime = tv;
		ip->i_d.di_ctime.t_sec = (__int32_t)tv.tv_sec;
		ip->i_d.di_ctime.t_nsec = (__int32_t)tv.tv_nsec;
		sync_it = 1;
	}

	/*
	 * We update the i_update_core field _after_ changing
	 * the timestamps in order to coordinate properly with
	 * xfs_iflush() so that we don't lose timestamp updates.
	 * This keeps us from having to hold the inode lock
	 * while doing this.  We use the SYNCHRONIZE macro to
	 * ensure that the compiler does not reorder the update
	 * of i_update_core above the timestamp updates above.
	 */
	if (sync_it) {
		SYNCHRONIZE();
		ip->i_update_core = 1;
		mark_inode_dirty_sync(inode);
	}
}

/*
 * Hook in SELinux.  This is not quite correct yet, what we really need
 * here (as we do for default ACLs) is a mechanism by which creation of
 * these attrs can be journalled at inode creation time (along with the
 * inode, of course, such that log replay can't cause these to be lost).
 */
STATIC int
xfs_init_security(
	struct inode	*inode,
	struct inode	*dir)
{
	struct xfs_inode *ip = XFS_I(inode);
	size_t		length;
	void		*value;
	char		*name;
	int		error;

	error = security_inode_init_security(inode, dir, &name,
					     &value, &length);
	if (error) {
		if (error == -EOPNOTSUPP)
			return 0;
		return -error;
	}

	error = xfs_attr_set(ip, name, value, length, ATTR_SECURE);
	if (!error)
		xfs_iflags_set(ip, XFS_IMODIFIED);

	kfree(name);
	kfree(value);
	return error;
}

static void
xfs_dentry_to_name(
	struct xfs_name	*namep,
	struct dentry	*dentry)
{
	namep->name = dentry->d_name.name;
	namep->len = dentry->d_name.len;
}

STATIC void
xfs_cleanup_inode(
	struct inode	*dir,
	struct inode	*inode,
	struct dentry	*dentry)
{
	struct xfs_name	teardown;

	/* Oh, the horror.
	 * If we can't add the ACL or we fail in
	 * xfs_init_security we must back out.
	 * ENOSPC can hit here, among other things.
	 */
	xfs_dentry_to_name(&teardown, dentry);

	xfs_remove(XFS_I(dir), &teardown, XFS_I(inode));
	iput(inode);
}

STATIC int
xfs_vn_mknod(
	struct inode	*dir,
	struct dentry	*dentry,
	int		mode,
	dev_t		rdev)
{
	struct inode	*inode;
	struct xfs_inode *ip = NULL;
	xfs_acl_t	*default_acl = NULL;
	struct xfs_name	name;
	int (*test_default_acl)(struct inode *) = _ACL_DEFAULT_EXISTS;
	int		error;

	/*
	 * Irix uses Missed'em'V split, but doesn't want to see
	 * the upper 5 bits of (14bit) major.
	 */
	if (unlikely(!sysv_valid_dev(rdev) || MAJOR(rdev) & ~0x1ff))
		return -EINVAL;

	if (test_default_acl && test_default_acl(dir)) {
		if (!_ACL_ALLOC(default_acl)) {
			return -ENOMEM;
		}
		if (!_ACL_GET_DEFAULT(dir, default_acl)) {
			_ACL_FREE(default_acl);
			default_acl = NULL;
		}
	}

	xfs_dentry_to_name(&name, dentry);

	if (IS_POSIXACL(dir) && !default_acl)
		mode &= ~current->fs->umask;

	switch (mode & S_IFMT) {
	case S_IFCHR:
	case S_IFBLK:
	case S_IFIFO:
	case S_IFSOCK:
		rdev = sysv_encode_dev(rdev);
	case S_IFREG:
		error = xfs_create(XFS_I(dir), &name, mode, rdev, &ip, NULL);
		break;
	case S_IFDIR:
		error = xfs_mkdir(XFS_I(dir), &name, mode, &ip, NULL);
		break;
	default:
		error = EINVAL;
		break;
	}

	if (unlikely(error))
		goto out_free_acl;

	inode = VFS_I(ip);

	error = xfs_init_security(inode, dir);
	if (unlikely(error))
		goto out_cleanup_inode;

	if (default_acl) {
		error = _ACL_INHERIT(inode, mode, default_acl);
		if (unlikely(error))
			goto out_cleanup_inode;
		xfs_iflags_set(ip, XFS_IMODIFIED);
		_ACL_FREE(default_acl);
	}


	d_instantiate(dentry, inode);
	return -error;

 out_cleanup_inode:
	xfs_cleanup_inode(dir, inode, dentry);
 out_free_acl:
	if (default_acl)
		_ACL_FREE(default_acl);
	return -error;
}

STATIC int
xfs_vn_create(
	struct inode	*dir,
	struct dentry	*dentry,
	int		mode,
	struct nameidata *nd)
{
	return xfs_vn_mknod(dir, dentry, mode, 0);
}

STATIC int
xfs_vn_mkdir(
	struct inode	*dir,
	struct dentry	*dentry,
	int		mode)
{
	return xfs_vn_mknod(dir, dentry, mode|S_IFDIR, 0);
}

STATIC struct dentry *
xfs_vn_lookup(
	struct inode	*dir,
	struct dentry	*dentry,
	struct nameidata *nd)
{
	struct xfs_inode *cip;
	struct xfs_name	name;
	int		error;

	if (dentry->d_name.len >= MAXNAMELEN)
		return ERR_PTR(-ENAMETOOLONG);

	xfs_dentry_to_name(&name, dentry);
	error = xfs_lookup(XFS_I(dir), &name, &cip, NULL);
	if (unlikely(error)) {
		if (unlikely(error != ENOENT))
			return ERR_PTR(-error);
		d_add(dentry, NULL);
		return NULL;
	}

	return d_splice_alias(VFS_I(cip), dentry);
}

STATIC struct dentry *
xfs_vn_ci_lookup(
	struct inode	*dir,
	struct dentry	*dentry,
	struct nameidata *nd)
{
	struct xfs_inode *ip;
	struct xfs_name	xname;
	struct xfs_name ci_name;
	struct qstr	dname;
	int		error;

	if (dentry->d_name.len >= MAXNAMELEN)
		return ERR_PTR(-ENAMETOOLONG);

	xfs_dentry_to_name(&xname, dentry);
	error = xfs_lookup(XFS_I(dir), &xname, &ip, &ci_name);
	if (unlikely(error)) {
		if (unlikely(error != ENOENT))
			return ERR_PTR(-error);
		/*
		 * call d_add(dentry, NULL) here when d_drop_negative_children
		 * is called in xfs_vn_mknod (ie. allow negative dentries
		 * with CI filesystems).
		 */
		return NULL;
	}

	/* if exact match, just splice and exit */
	if (!ci_name.name)
		return d_splice_alias(VFS_I(ip), dentry);

	/* else case-insensitive match... */
	dname.name = ci_name.name;
	dname.len = ci_name.len;
<<<<<<< HEAD
	dentry = d_add_ci(VFS_I(ip), dentry, &dname);
=======
	dentry = d_add_ci(dentry, ip->i_vnode, &dname);
>>>>>>> d617f129
	kmem_free(ci_name.name);
	return dentry;
}

STATIC int
xfs_vn_link(
	struct dentry	*old_dentry,
	struct inode	*dir,
	struct dentry	*dentry)
{
	struct inode	*inode;	/* inode of guy being linked to */
	struct xfs_name	name;
	int		error;

	inode = old_dentry->d_inode;
	xfs_dentry_to_name(&name, dentry);

	igrab(inode);
	error = xfs_link(XFS_I(dir), XFS_I(inode), &name);
	if (unlikely(error)) {
		iput(inode);
		return -error;
	}

	xfs_iflags_set(XFS_I(dir), XFS_IMODIFIED);
	d_instantiate(dentry, inode);
	return 0;
}

STATIC int
xfs_vn_unlink(
	struct inode	*dir,
	struct dentry	*dentry)
{
	struct xfs_name	name;
	int		error;

	xfs_dentry_to_name(&name, dentry);

	error = -xfs_remove(XFS_I(dir), &name, XFS_I(dentry->d_inode));
	if (error)
		return error;

	/*
	 * With unlink, the VFS makes the dentry "negative": no inode,
	 * but still hashed. This is incompatible with case-insensitive
	 * mode, so invalidate (unhash) the dentry in CI-mode.
	 */
	if (xfs_sb_version_hasasciici(&XFS_M(dir->i_sb)->m_sb))
		d_invalidate(dentry);
	return 0;
}

STATIC int
xfs_vn_symlink(
	struct inode	*dir,
	struct dentry	*dentry,
	const char	*symname)
{
	struct inode	*inode;
	struct xfs_inode *cip = NULL;
	struct xfs_name	name;
	int		error;
	mode_t		mode;

	mode = S_IFLNK |
		(irix_symlink_mode ? 0777 & ~current->fs->umask : S_IRWXUGO);
	xfs_dentry_to_name(&name, dentry);

	error = xfs_symlink(XFS_I(dir), &name, symname, mode, &cip, NULL);
	if (unlikely(error))
		goto out;

	inode = VFS_I(cip);

	error = xfs_init_security(inode, dir);
	if (unlikely(error))
		goto out_cleanup_inode;

	d_instantiate(dentry, inode);
	return 0;

 out_cleanup_inode:
	xfs_cleanup_inode(dir, inode, dentry);
 out:
	return -error;
}

STATIC int
xfs_vn_rename(
	struct inode	*odir,
	struct dentry	*odentry,
	struct inode	*ndir,
	struct dentry	*ndentry)
{
	struct inode	*new_inode = ndentry->d_inode;
	struct xfs_name	oname;
	struct xfs_name	nname;

	xfs_dentry_to_name(&oname, odentry);
	xfs_dentry_to_name(&nname, ndentry);

	return -xfs_rename(XFS_I(odir), &oname, XFS_I(odentry->d_inode),
			   XFS_I(ndir), &nname, new_inode ?
			   			XFS_I(new_inode) : NULL);
}

/*
 * careful here - this function can get called recursively, so
 * we need to be very careful about how much stack we use.
 * uio is kmalloced for this reason...
 */
STATIC void *
xfs_vn_follow_link(
	struct dentry		*dentry,
	struct nameidata	*nd)
{
	char			*link;
	int			error = -ENOMEM;

	link = kmalloc(MAXPATHLEN+1, GFP_KERNEL);
	if (!link)
		goto out_err;

	error = -xfs_readlink(XFS_I(dentry->d_inode), link);
	if (unlikely(error))
		goto out_kfree;

	nd_set_link(nd, link);
	return NULL;

 out_kfree:
	kfree(link);
 out_err:
	nd_set_link(nd, ERR_PTR(error));
	return NULL;
}

STATIC void
xfs_vn_put_link(
	struct dentry	*dentry,
	struct nameidata *nd,
	void		*p)
{
	char		*s = nd_get_link(nd);

	if (!IS_ERR(s))
		kfree(s);
}

#ifdef CONFIG_XFS_POSIX_ACL
STATIC int
xfs_check_acl(
	struct inode		*inode,
	int			mask)
{
	struct xfs_inode	*ip = XFS_I(inode);
	int			error;

	xfs_itrace_entry(ip);

	if (XFS_IFORK_Q(ip)) {
		error = xfs_acl_iaccess(ip, mask, NULL);
		if (error != -1)
			return -error;
	}

	return -EAGAIN;
}

STATIC int
xfs_vn_permission(
	struct inode		*inode,
	int			mask)
{
	return generic_permission(inode, mask, xfs_check_acl);
}
#else
#define xfs_vn_permission NULL
#endif

STATIC int
xfs_vn_getattr(
	struct vfsmount		*mnt,
	struct dentry		*dentry,
	struct kstat		*stat)
{
	struct inode		*inode = dentry->d_inode;
	struct xfs_inode	*ip = XFS_I(inode);
	struct xfs_mount	*mp = ip->i_mount;

	xfs_itrace_entry(ip);

	if (XFS_FORCED_SHUTDOWN(mp))
		return XFS_ERROR(EIO);

	stat->size = XFS_ISIZE(ip);
	stat->dev = inode->i_sb->s_dev;
	stat->mode = ip->i_d.di_mode;
	stat->nlink = ip->i_d.di_nlink;
	stat->uid = ip->i_d.di_uid;
	stat->gid = ip->i_d.di_gid;
	stat->ino = ip->i_ino;
#if XFS_BIG_INUMS
	stat->ino += mp->m_inoadd;
#endif
	stat->atime = inode->i_atime;
	stat->mtime.tv_sec = ip->i_d.di_mtime.t_sec;
	stat->mtime.tv_nsec = ip->i_d.di_mtime.t_nsec;
	stat->ctime.tv_sec = ip->i_d.di_ctime.t_sec;
	stat->ctime.tv_nsec = ip->i_d.di_ctime.t_nsec;
	stat->blocks =
		XFS_FSB_TO_BB(mp, ip->i_d.di_nblocks + ip->i_delayed_blks);


	switch (inode->i_mode & S_IFMT) {
	case S_IFBLK:
	case S_IFCHR:
		stat->blksize = BLKDEV_IOSIZE;
		stat->rdev = MKDEV(sysv_major(ip->i_df.if_u2.if_rdev) & 0x1ff,
				   sysv_minor(ip->i_df.if_u2.if_rdev));
		break;
	default:
		if (XFS_IS_REALTIME_INODE(ip)) {
			/*
			 * If the file blocks are being allocated from a
			 * realtime volume, then return the inode's realtime
			 * extent size or the realtime volume's extent size.
			 */
			stat->blksize =
				xfs_get_extsz_hint(ip) << mp->m_sb.sb_blocklog;
		} else
			stat->blksize = xfs_preferred_iosize(mp);
		stat->rdev = 0;
		break;
	}

	return 0;
}

STATIC int
xfs_vn_setattr(
	struct dentry	*dentry,
	struct iattr	*iattr)
{
	return -xfs_setattr(XFS_I(dentry->d_inode), iattr, 0, NULL);
}

/*
 * block_truncate_page can return an error, but we can't propagate it
 * at all here. Leave a complaint + stack trace in the syslog because
 * this could be bad. If it is bad, we need to propagate the error further.
 */
STATIC void
xfs_vn_truncate(
	struct inode	*inode)
{
	int	error;
	error = block_truncate_page(inode->i_mapping, inode->i_size,
							xfs_get_blocks);
	WARN_ON(error);
}

STATIC long
xfs_vn_fallocate(
	struct inode	*inode,
	int		mode,
	loff_t		offset,
	loff_t		len)
{
	long		error;
	loff_t		new_size = 0;
	xfs_flock64_t	bf;
	xfs_inode_t	*ip = XFS_I(inode);

	/* preallocation on directories not yet supported */
	error = -ENODEV;
	if (S_ISDIR(inode->i_mode))
		goto out_error;

	bf.l_whence = 0;
	bf.l_start = offset;
	bf.l_len = len;

	xfs_ilock(ip, XFS_IOLOCK_EXCL);
	error = xfs_change_file_space(ip, XFS_IOC_RESVSP, &bf,
				      0, NULL, XFS_ATTR_NOLOCK);
	if (!error && !(mode & FALLOC_FL_KEEP_SIZE) &&
	    offset + len > i_size_read(inode))
		new_size = offset + len;

	/* Change file size if needed */
	if (new_size) {
		struct iattr iattr;

		iattr.ia_valid = ATTR_SIZE;
		iattr.ia_size = new_size;
		error = xfs_setattr(ip, &iattr, XFS_ATTR_NOLOCK, NULL);
	}

	xfs_iunlock(ip, XFS_IOLOCK_EXCL);
out_error:
	return error;
}

static const struct inode_operations xfs_inode_operations = {
	.permission		= xfs_vn_permission,
	.truncate		= xfs_vn_truncate,
	.getattr		= xfs_vn_getattr,
	.setattr		= xfs_vn_setattr,
	.setxattr		= generic_setxattr,
	.getxattr		= generic_getxattr,
	.removexattr		= generic_removexattr,
	.listxattr		= xfs_vn_listxattr,
	.fallocate		= xfs_vn_fallocate,
};

static const struct inode_operations xfs_dir_inode_operations = {
	.create			= xfs_vn_create,
	.lookup			= xfs_vn_lookup,
	.link			= xfs_vn_link,
	.unlink			= xfs_vn_unlink,
	.symlink		= xfs_vn_symlink,
	.mkdir			= xfs_vn_mkdir,
	/*
	 * Yes, XFS uses the same method for rmdir and unlink.
	 *
	 * There are some subtile differences deeper in the code,
	 * but we use S_ISDIR to check for those.
	 */
	.rmdir			= xfs_vn_unlink,
	.mknod			= xfs_vn_mknod,
	.rename			= xfs_vn_rename,
	.permission		= xfs_vn_permission,
	.getattr		= xfs_vn_getattr,
	.setattr		= xfs_vn_setattr,
	.setxattr		= generic_setxattr,
	.getxattr		= generic_getxattr,
	.removexattr		= generic_removexattr,
	.listxattr		= xfs_vn_listxattr,
};

static const struct inode_operations xfs_dir_ci_inode_operations = {
	.create			= xfs_vn_create,
	.lookup			= xfs_vn_ci_lookup,
	.link			= xfs_vn_link,
	.unlink			= xfs_vn_unlink,
	.symlink		= xfs_vn_symlink,
	.mkdir			= xfs_vn_mkdir,
	/*
	 * Yes, XFS uses the same method for rmdir and unlink.
	 *
	 * There are some subtile differences deeper in the code,
	 * but we use S_ISDIR to check for those.
	 */
	.rmdir			= xfs_vn_unlink,
	.mknod			= xfs_vn_mknod,
	.rename			= xfs_vn_rename,
	.permission		= xfs_vn_permission,
	.getattr		= xfs_vn_getattr,
	.setattr		= xfs_vn_setattr,
	.setxattr		= generic_setxattr,
	.getxattr		= generic_getxattr,
	.removexattr		= generic_removexattr,
	.listxattr		= xfs_vn_listxattr,
};

static const struct inode_operations xfs_symlink_inode_operations = {
	.readlink		= generic_readlink,
	.follow_link		= xfs_vn_follow_link,
	.put_link		= xfs_vn_put_link,
	.permission		= xfs_vn_permission,
	.getattr		= xfs_vn_getattr,
	.setattr		= xfs_vn_setattr,
	.setxattr		= generic_setxattr,
	.getxattr		= generic_getxattr,
	.removexattr		= generic_removexattr,
	.listxattr		= xfs_vn_listxattr,
};

STATIC void
xfs_diflags_to_iflags(
	struct inode		*inode,
	struct xfs_inode	*ip)
{
	if (ip->i_d.di_flags & XFS_DIFLAG_IMMUTABLE)
		inode->i_flags |= S_IMMUTABLE;
	else
		inode->i_flags &= ~S_IMMUTABLE;
	if (ip->i_d.di_flags & XFS_DIFLAG_APPEND)
		inode->i_flags |= S_APPEND;
	else
		inode->i_flags &= ~S_APPEND;
	if (ip->i_d.di_flags & XFS_DIFLAG_SYNC)
		inode->i_flags |= S_SYNC;
	else
		inode->i_flags &= ~S_SYNC;
	if (ip->i_d.di_flags & XFS_DIFLAG_NOATIME)
		inode->i_flags |= S_NOATIME;
	else
		inode->i_flags &= ~S_NOATIME;
}

/*
 * Initialize the Linux inode, set up the operation vectors and
 * unlock the inode.
 *
 * When reading existing inodes from disk this is called directly
 * from xfs_iget, when creating a new inode it is called from
 * xfs_ialloc after setting up the inode.
 */
void
xfs_setup_inode(
	struct xfs_inode	*ip)
{
	struct inode		*inode = ip->i_vnode;

	inode->i_mode	= ip->i_d.di_mode;
	inode->i_nlink	= ip->i_d.di_nlink;
	inode->i_uid	= ip->i_d.di_uid;
	inode->i_gid	= ip->i_d.di_gid;

	switch (inode->i_mode & S_IFMT) {
	case S_IFBLK:
	case S_IFCHR:
		inode->i_rdev =
			MKDEV(sysv_major(ip->i_df.if_u2.if_rdev) & 0x1ff,
			      sysv_minor(ip->i_df.if_u2.if_rdev));
		break;
	default:
		inode->i_rdev = 0;
		break;
	}

	inode->i_generation = ip->i_d.di_gen;
	i_size_write(inode, ip->i_d.di_size);
	inode->i_atime.tv_sec	= ip->i_d.di_atime.t_sec;
	inode->i_atime.tv_nsec	= ip->i_d.di_atime.t_nsec;
	inode->i_mtime.tv_sec	= ip->i_d.di_mtime.t_sec;
	inode->i_mtime.tv_nsec	= ip->i_d.di_mtime.t_nsec;
	inode->i_ctime.tv_sec	= ip->i_d.di_ctime.t_sec;
	inode->i_ctime.tv_nsec	= ip->i_d.di_ctime.t_nsec;
	xfs_diflags_to_iflags(inode, ip);
	xfs_iflags_clear(ip, XFS_IMODIFIED);

	switch (inode->i_mode & S_IFMT) {
	case S_IFREG:
		inode->i_op = &xfs_inode_operations;
		inode->i_fop = &xfs_file_operations;
		inode->i_mapping->a_ops = &xfs_address_space_operations;
		break;
	case S_IFDIR:
		if (xfs_sb_version_hasasciici(&XFS_M(inode->i_sb)->m_sb))
			inode->i_op = &xfs_dir_ci_inode_operations;
		else
			inode->i_op = &xfs_dir_inode_operations;
		inode->i_fop = &xfs_dir_file_operations;
		break;
	case S_IFLNK:
		inode->i_op = &xfs_symlink_inode_operations;
		if (!(ip->i_df.if_flags & XFS_IFINLINE))
			inode->i_mapping->a_ops = &xfs_address_space_operations;
		break;
	default:
		inode->i_op = &xfs_inode_operations;
		init_special_inode(inode, inode->i_mode, inode->i_rdev);
		break;
	}

	xfs_iflags_clear(ip, XFS_INEW);
	barrier();

	unlock_new_inode(inode);
}<|MERGE_RESOLUTION|>--- conflicted
+++ resolved
@@ -355,11 +355,7 @@
 	/* else case-insensitive match... */
 	dname.name = ci_name.name;
 	dname.len = ci_name.len;
-<<<<<<< HEAD
-	dentry = d_add_ci(VFS_I(ip), dentry, &dname);
-=======
-	dentry = d_add_ci(dentry, ip->i_vnode, &dname);
->>>>>>> d617f129
+	dentry = d_add_ci(dentry, VFS_I(ip), &dname);
 	kmem_free(ci_name.name);
 	return dentry;
 }
