/*
 * Copyright (c) 2000-2005 Silicon Graphics, Inc.
 * All Rights Reserved.
 *
 * This program is free software; you can redistribute it and/or
 * modify it under the terms of the GNU General Public License as
 * published by the Free Software Foundation.
 *
 * This program is distributed in the hope that it would be useful,
 * but WITHOUT ANY WARRANTY; without even the implied warranty of
 * MERCHANTABILITY or FITNESS FOR A PARTICULAR PURPOSE.  See the
 * GNU General Public License for more details.
 *
 * You should have received a copy of the GNU General Public License
 * along with this program; if not, write the Free Software Foundation,
 * Inc.,  51 Franklin St, Fifth Floor, Boston, MA  02110-1301  USA
 */
#include "xfs.h"
#include "xfs_fs.h"
#include "xfs_bit.h"
#include "xfs_log.h"
#include "xfs_inum.h"
#include "xfs_trans.h"
#include "xfs_sb.h"
#include "xfs_ag.h"
#include "xfs_dir2.h"
#include "xfs_alloc.h"
#include "xfs_dmapi.h"
#include "xfs_mount.h"
#include "xfs_bmap_btree.h"
#include "xfs_alloc_btree.h"
#include "xfs_ialloc_btree.h"
#include "xfs_attr_sf.h"
#include "xfs_dir2_sf.h"
#include "xfs_dinode.h"
#include "xfs_inode.h"
#include "xfs_btree.h"
#include "xfs_ialloc.h"
#include "xfs_rtalloc.h"
#include "xfs_itable.h"
#include "xfs_error.h"
#include "xfs_rw.h"
#include "xfs_acl.h"
#include "xfs_attr.h"
#include "xfs_bmap.h"
#include "xfs_buf_item.h"
#include "xfs_utils.h"
#include "xfs_dfrag.h"
#include "xfs_fsops.h"
#include "xfs_vnodeops.h"

#include <linux/capability.h>
#include <linux/dcache.h>
#include <linux/mount.h>
#include <linux/namei.h>
#include <linux/pagemap.h>

/*
 * xfs_find_handle maps from userspace xfs_fsop_handlereq structure to
 * a file or fs handle.
 *
 * XFS_IOC_PATH_TO_FSHANDLE
 *    returns fs handle for a mount point or path within that mount point
 * XFS_IOC_FD_TO_HANDLE
 *    returns full handle for a FD opened in user space
 * XFS_IOC_PATH_TO_HANDLE
 *    returns full handle for a path
 */
STATIC int
xfs_find_handle(
	unsigned int		cmd,
	void			__user *arg)
{
	int			hsize;
	xfs_handle_t		handle;
	xfs_fsop_handlereq_t	hreq;
	struct inode		*inode;

	if (copy_from_user(&hreq, arg, sizeof(hreq)))
		return -XFS_ERROR(EFAULT);

	memset((char *)&handle, 0, sizeof(handle));

	switch (cmd) {
	case XFS_IOC_PATH_TO_FSHANDLE:
	case XFS_IOC_PATH_TO_HANDLE: {
		struct nameidata	nd;
		int			error;

		error = user_path_walk_link((const char __user *)hreq.path, &nd);
		if (error)
			return error;

		ASSERT(nd.path.dentry);
		ASSERT(nd.path.dentry->d_inode);
		inode = igrab(nd.path.dentry->d_inode);
		path_put(&nd.path);
		break;
	}

	case XFS_IOC_FD_TO_HANDLE: {
		struct file	*file;

		file = fget(hreq.fd);
		if (!file)
		    return -EBADF;

		ASSERT(file->f_path.dentry);
		ASSERT(file->f_path.dentry->d_inode);
		inode = igrab(file->f_path.dentry->d_inode);
		fput(file);
		break;
	}

	default:
		ASSERT(0);
		return -XFS_ERROR(EINVAL);
	}

	if (inode->i_sb->s_magic != XFS_SB_MAGIC) {
		/* we're not in XFS anymore, Toto */
		iput(inode);
		return -XFS_ERROR(EINVAL);
	}

	switch (inode->i_mode & S_IFMT) {
	case S_IFREG:
	case S_IFDIR:
	case S_IFLNK:
		break;
	default:
		iput(inode);
		return -XFS_ERROR(EBADF);
	}

	/* now we can grab the fsid */
	memcpy(&handle.ha_fsid, XFS_I(inode)->i_mount->m_fixedfsid,
			sizeof(xfs_fsid_t));
	hsize = sizeof(xfs_fsid_t);

	if (cmd != XFS_IOC_PATH_TO_FSHANDLE) {
		xfs_inode_t	*ip = XFS_I(inode);
		int		lock_mode;

		/* need to get access to the xfs_inode to read the generation */
		lock_mode = xfs_ilock_map_shared(ip);

		/* fill in fid section of handle from inode */
		handle.ha_fid.fid_len = sizeof(xfs_fid_t) -
					sizeof(handle.ha_fid.fid_len);
		handle.ha_fid.fid_pad = 0;
		handle.ha_fid.fid_gen = ip->i_d.di_gen;
		handle.ha_fid.fid_ino = ip->i_ino;

		xfs_iunlock_map_shared(ip, lock_mode);

		hsize = XFS_HSIZE(handle);
	}

	/* now copy our handle into the user buffer & write out the size */
	if (copy_to_user(hreq.ohandle, &handle, hsize) ||
	    copy_to_user(hreq.ohandlen, &hsize, sizeof(__s32))) {
		iput(inode);
		return -XFS_ERROR(EFAULT);
	}

	iput(inode);
	return 0;
}


/*
 * Convert userspace handle data into inode.
 *
 * We use the fact that all the fsop_handlereq ioctl calls have a data
 * structure argument whose first component is always a xfs_fsop_handlereq_t,
 * so we can pass that sub structure into this handy, shared routine.
 *
 * If no error, caller must always iput the returned inode.
 */
STATIC int
xfs_vget_fsop_handlereq(
	xfs_mount_t		*mp,
	struct inode		*parinode,	/* parent inode pointer    */
	xfs_fsop_handlereq_t	*hreq,
	struct inode		**inode)
{
	void			__user *hanp;
	size_t			hlen;
	xfs_fid_t		*xfid;
	xfs_handle_t		*handlep;
	xfs_handle_t		handle;
	xfs_inode_t		*ip;
	xfs_ino_t		ino;
	__u32			igen;
	int			error;

	/*
	 * Only allow handle opens under a directory.
	 */
	if (!S_ISDIR(parinode->i_mode))
		return XFS_ERROR(ENOTDIR);

	hanp = hreq->ihandle;
	hlen = hreq->ihandlen;
	handlep = &handle;

	if (hlen < sizeof(handlep->ha_fsid) || hlen > sizeof(*handlep))
		return XFS_ERROR(EINVAL);
	if (copy_from_user(handlep, hanp, hlen))
		return XFS_ERROR(EFAULT);
	if (hlen < sizeof(*handlep))
		memset(((char *)handlep) + hlen, 0, sizeof(*handlep) - hlen);
	if (hlen > sizeof(handlep->ha_fsid)) {
		if (handlep->ha_fid.fid_len !=
		    (hlen - sizeof(handlep->ha_fsid) -
		            sizeof(handlep->ha_fid.fid_len)) ||
		    handlep->ha_fid.fid_pad)
			return XFS_ERROR(EINVAL);
	}

	/*
	 * Crack the handle, obtain the inode # & generation #
	 */
	xfid = (struct xfs_fid *)&handlep->ha_fid;
	if (xfid->fid_len == sizeof(*xfid) - sizeof(xfid->fid_len)) {
		ino  = xfid->fid_ino;
		igen = xfid->fid_gen;
	} else {
		return XFS_ERROR(EINVAL);
	}

	/*
	 * Get the XFS inode, building a Linux inode to go with it.
	 */
	error = xfs_iget(mp, NULL, ino, 0, XFS_ILOCK_SHARED, &ip, 0);
	if (error)
		return error;
	if (ip == NULL)
		return XFS_ERROR(EIO);
	if (ip->i_d.di_mode == 0 || ip->i_d.di_gen != igen) {
		xfs_iput_new(ip, XFS_ILOCK_SHARED);
		return XFS_ERROR(ENOENT);
	}

	xfs_iunlock(ip, XFS_ILOCK_SHARED);

	*inode = XFS_ITOV(ip);
	return 0;
}

STATIC int
xfs_open_by_handle(
	xfs_mount_t		*mp,
	void			__user *arg,
	struct file		*parfilp,
	struct inode		*parinode)
{
	int			error;
	int			new_fd;
	int			permflag;
	struct file		*filp;
	struct inode		*inode;
	struct dentry		*dentry;
	xfs_fsop_handlereq_t	hreq;

	if (!capable(CAP_SYS_ADMIN))
		return -XFS_ERROR(EPERM);
	if (copy_from_user(&hreq, arg, sizeof(xfs_fsop_handlereq_t)))
		return -XFS_ERROR(EFAULT);

	error = xfs_vget_fsop_handlereq(mp, parinode, &hreq, &inode);
	if (error)
		return -error;

	/* Restrict xfs_open_by_handle to directories & regular files. */
	if (!(S_ISREG(inode->i_mode) || S_ISDIR(inode->i_mode))) {
		iput(inode);
		return -XFS_ERROR(EINVAL);
	}

#if BITS_PER_LONG != 32
	hreq.oflags |= O_LARGEFILE;
#endif
	/* Put open permission in namei format. */
	permflag = hreq.oflags;
	if ((permflag+1) & O_ACCMODE)
		permflag++;
	if (permflag & O_TRUNC)
		permflag |= 2;

	if ((!(permflag & O_APPEND) || (permflag & O_TRUNC)) &&
	    (permflag & FMODE_WRITE) && IS_APPEND(inode)) {
		iput(inode);
		return -XFS_ERROR(EPERM);
	}

	if ((permflag & FMODE_WRITE) && IS_IMMUTABLE(inode)) {
		iput(inode);
		return -XFS_ERROR(EACCES);
	}

	/* Can't write directories. */
	if ( S_ISDIR(inode->i_mode) && (permflag & FMODE_WRITE)) {
		iput(inode);
		return -XFS_ERROR(EISDIR);
	}

	if ((new_fd = get_unused_fd()) < 0) {
		iput(inode);
		return new_fd;
	}

	dentry = d_alloc_anon(inode);
	if (dentry == NULL) {
		iput(inode);
		put_unused_fd(new_fd);
		return -XFS_ERROR(ENOMEM);
	}

	/* Ensure umount returns EBUSY on umounts while this file is open. */
	mntget(parfilp->f_path.mnt);

	/* Create file pointer. */
	filp = dentry_open(dentry, parfilp->f_path.mnt, hreq.oflags);
	if (IS_ERR(filp)) {
		put_unused_fd(new_fd);
		return -XFS_ERROR(-PTR_ERR(filp));
	}
	if (inode->i_mode & S_IFREG) {
		/* invisible operation should not change atime */
		filp->f_flags |= O_NOATIME;
		filp->f_op = &xfs_invis_file_operations;
	}

	fd_install(new_fd, filp);
	return new_fd;
}

/*
 * This is a copy from fs/namei.c:vfs_readlink(), except for removing it's
 * unused first argument.
 */
STATIC int
do_readlink(
	char __user		*buffer,
	int			buflen,
	const char		*link)
{
        int len;

	len = PTR_ERR(link);
	if (IS_ERR(link))
		goto out;

	len = strlen(link);
	if (len > (unsigned) buflen)
		len = buflen;
	if (copy_to_user(buffer, link, len))
		len = -EFAULT;
 out:
	return len;
}


STATIC int
xfs_readlink_by_handle(
	xfs_mount_t		*mp,
	void			__user *arg,
	struct inode		*parinode)
{
	struct inode		*inode;
	xfs_fsop_handlereq_t	hreq;
	__u32			olen;
	void			*link;
	int			error;

	if (!capable(CAP_SYS_ADMIN))
		return -XFS_ERROR(EPERM);
	if (copy_from_user(&hreq, arg, sizeof(xfs_fsop_handlereq_t)))
		return -XFS_ERROR(EFAULT);

	error = xfs_vget_fsop_handlereq(mp, parinode, &hreq, &inode);
	if (error)
		return -error;

	/* Restrict this handle operation to symlinks only. */
	if (!S_ISLNK(inode->i_mode)) {
		error = -XFS_ERROR(EINVAL);
		goto out_iput;
	}

	if (copy_from_user(&olen, hreq.ohandlen, sizeof(__u32))) {
		error = -XFS_ERROR(EFAULT);
		goto out_iput;
	}

	link = kmalloc(MAXPATHLEN+1, GFP_KERNEL);
	if (!link)
		goto out_iput;

	error = -xfs_readlink(XFS_I(inode), link);
	if (error)
		goto out_kfree;
	error = do_readlink(hreq.ohandle, olen, link);
	if (error)
		goto out_kfree;

 out_kfree:
	kfree(link);
 out_iput:
	iput(inode);
	return error;
}

STATIC int
xfs_fssetdm_by_handle(
	xfs_mount_t		*mp,
	void			__user *arg,
	struct inode		*parinode)
{
	int			error;
	struct fsdmidata	fsd;
	xfs_fsop_setdm_handlereq_t dmhreq;
	struct inode		*inode;

	if (!capable(CAP_MKNOD))
		return -XFS_ERROR(EPERM);
	if (copy_from_user(&dmhreq, arg, sizeof(xfs_fsop_setdm_handlereq_t)))
		return -XFS_ERROR(EFAULT);

	error = xfs_vget_fsop_handlereq(mp, parinode, &dmhreq.hreq, &inode);
	if (error)
		return -error;

	if (IS_IMMUTABLE(inode) || IS_APPEND(inode)) {
		error = -XFS_ERROR(EPERM);
		goto out;
	}

	if (copy_from_user(&fsd, dmhreq.data, sizeof(fsd))) {
		error = -XFS_ERROR(EFAULT);
		goto out;
	}

	error = -xfs_set_dmattrs(XFS_I(inode), fsd.fsd_dmevmask,
				 fsd.fsd_dmstate);

 out:
	iput(inode);
	return error;
}

STATIC int
xfs_attrlist_by_handle(
	xfs_mount_t		*mp,
	void			__user *arg,
	struct inode		*parinode)
{
	int			error;
	attrlist_cursor_kern_t	*cursor;
	xfs_fsop_attrlist_handlereq_t al_hreq;
	struct inode		*inode;
	char			*kbuf;

	if (!capable(CAP_SYS_ADMIN))
		return -XFS_ERROR(EPERM);
	if (copy_from_user(&al_hreq, arg, sizeof(xfs_fsop_attrlist_handlereq_t)))
		return -XFS_ERROR(EFAULT);
	if (al_hreq.buflen > XATTR_LIST_MAX)
		return -XFS_ERROR(EINVAL);

	error = xfs_vget_fsop_handlereq(mp, parinode, &al_hreq.hreq, &inode);
	if (error)
		goto out;

	kbuf = kmalloc(al_hreq.buflen, GFP_KERNEL);
	if (!kbuf)
		goto out_vn_rele;

	cursor = (attrlist_cursor_kern_t *)&al_hreq.pos;
	error = xfs_attr_list(XFS_I(inode), kbuf, al_hreq.buflen,
					al_hreq.flags, cursor);
	if (error)
		goto out_kfree;

	if (copy_to_user(al_hreq.buffer, kbuf, al_hreq.buflen))
		error = -EFAULT;

 out_kfree:
	kfree(kbuf);
 out_vn_rele:
	iput(inode);
 out:
	return -error;
}

STATIC int
xfs_attrmulti_attr_get(
	struct inode		*inode,
	char			*name,
	char			__user *ubuf,
	__uint32_t		*len,
	__uint32_t		flags)
{
	char			*kbuf;
	int			error = EFAULT;
	
	if (*len > XATTR_SIZE_MAX)
		return EINVAL;
	kbuf = kmalloc(*len, GFP_KERNEL);
	if (!kbuf)
		return ENOMEM;

	error = xfs_attr_get(XFS_I(inode), name, kbuf, (int *)len, flags, NULL);
	if (error)
		goto out_kfree;

	if (copy_to_user(ubuf, kbuf, *len))
		error = EFAULT;

 out_kfree:
	kfree(kbuf);
	return error;
}

STATIC int
xfs_attrmulti_attr_set(
	struct inode		*inode,
	char			*name,
	const char		__user *ubuf,
	__uint32_t		len,
	__uint32_t		flags)
{
	char			*kbuf;
	int			error = EFAULT;

	if (IS_RDONLY(inode))
		return -EROFS;
	if (IS_IMMUTABLE(inode) || IS_APPEND(inode))
		return EPERM;
	if (len > XATTR_SIZE_MAX)
		return EINVAL;

	kbuf = kmalloc(len, GFP_KERNEL);
	if (!kbuf)
		return ENOMEM;

	if (copy_from_user(kbuf, ubuf, len))
		goto out_kfree;
			
	error = xfs_attr_set(XFS_I(inode), name, kbuf, len, flags);

 out_kfree:
	kfree(kbuf);
	return error;
}

STATIC int
xfs_attrmulti_attr_remove(
	struct inode		*inode,
	char			*name,
	__uint32_t		flags)
{
	if (IS_RDONLY(inode))
		return -EROFS;
	if (IS_IMMUTABLE(inode) || IS_APPEND(inode))
		return EPERM;
	return xfs_attr_remove(XFS_I(inode), name, flags);
}

STATIC int
xfs_attrmulti_by_handle(
	xfs_mount_t		*mp,
	void			__user *arg,
	struct inode		*parinode)
{
	int			error;
	xfs_attr_multiop_t	*ops;
	xfs_fsop_attrmulti_handlereq_t am_hreq;
	struct inode		*inode;
	unsigned int		i, size;
	char			*attr_name;

	if (!capable(CAP_SYS_ADMIN))
		return -XFS_ERROR(EPERM);
	if (copy_from_user(&am_hreq, arg, sizeof(xfs_fsop_attrmulti_handlereq_t)))
		return -XFS_ERROR(EFAULT);

	error = xfs_vget_fsop_handlereq(mp, parinode, &am_hreq.hreq, &inode);
	if (error)
		goto out;

	error = E2BIG;
	size = am_hreq.opcount * sizeof(attr_multiop_t);
	if (!size || size > 16 * PAGE_SIZE)
		goto out_vn_rele;

	error = ENOMEM;
	ops = kmalloc(size, GFP_KERNEL);
	if (!ops)
		goto out_vn_rele;

	error = EFAULT;
	if (copy_from_user(ops, am_hreq.ops, size))
		goto out_kfree_ops;

	attr_name = kmalloc(MAXNAMELEN, GFP_KERNEL);
	if (!attr_name)
		goto out_kfree_ops;


	error = 0;
	for (i = 0; i < am_hreq.opcount; i++) {
		ops[i].am_error = strncpy_from_user(attr_name,
				ops[i].am_attrname, MAXNAMELEN);
		if (ops[i].am_error == 0 || ops[i].am_error == MAXNAMELEN)
			error = -ERANGE;
		if (ops[i].am_error < 0)
			break;

		switch (ops[i].am_opcode) {
		case ATTR_OP_GET:
			ops[i].am_error = xfs_attrmulti_attr_get(inode,
					attr_name, ops[i].am_attrvalue,
					&ops[i].am_length, ops[i].am_flags);
			break;
		case ATTR_OP_SET:
			ops[i].am_error = xfs_attrmulti_attr_set(inode,
					attr_name, ops[i].am_attrvalue,
					ops[i].am_length, ops[i].am_flags);
			break;
		case ATTR_OP_REMOVE:
			ops[i].am_error = xfs_attrmulti_attr_remove(inode,
					attr_name, ops[i].am_flags);
			break;
		default:
			ops[i].am_error = EINVAL;
		}
	}

	if (copy_to_user(am_hreq.ops, ops, size))
		error = XFS_ERROR(EFAULT);

	kfree(attr_name);
 out_kfree_ops:
	kfree(ops);
 out_vn_rele:
	iput(inode);
 out:
	return -error;
}

<<<<<<< HEAD
/* prototypes for a few of the stack-hungry cases that have
 * their own functions.  Functions are defined after their use
 * so gcc doesn't get fancy and inline them with -03 */

STATIC int
xfs_ioc_space(
	struct xfs_inode	*ip,
	struct inode		*inode,
	struct file		*filp,
	int			flags,
	unsigned int		cmd,
	void			__user *arg);

STATIC int
xfs_ioc_bulkstat(
	xfs_mount_t		*mp,
	unsigned int		cmd,
	void			__user *arg);

STATIC int
xfs_ioc_fsgeometry_v1(
	xfs_mount_t		*mp,
	void			__user *arg);

STATIC int
xfs_ioc_fsgeometry(
	xfs_mount_t		*mp,
	void			__user *arg);

STATIC int
xfs_ioc_xattr(
	xfs_inode_t		*ip,
	struct file		*filp,
	unsigned int		cmd,
	void			__user *arg);

STATIC int
xfs_ioc_fsgetxattr(
	xfs_inode_t		*ip,
	int			attr,
	void			__user *arg);

STATIC int
xfs_ioc_getbmap(
	struct xfs_inode	*ip,
	int			flags,
	unsigned int		cmd,
	void			__user *arg);

STATIC int
xfs_ioc_getbmapx(
	struct xfs_inode	*ip,
	void			__user *arg);

int
xfs_ioctl(
	xfs_inode_t		*ip,
	struct file		*filp,
	int			ioflags,
	unsigned int		cmd,
	void			__user *arg)
{
	struct inode		*inode = filp->f_path.dentry->d_inode;
	xfs_mount_t		*mp = ip->i_mount;
	int			error;

	xfs_itrace_entry(XFS_I(inode));
	switch (cmd) {

	case XFS_IOC_ALLOCSP:
	case XFS_IOC_FREESP:
	case XFS_IOC_RESVSP:
	case XFS_IOC_UNRESVSP:
	case XFS_IOC_ALLOCSP64:
	case XFS_IOC_FREESP64:
	case XFS_IOC_RESVSP64:
	case XFS_IOC_UNRESVSP64:
		/*
		 * Only allow the sys admin to reserve space unless
		 * unwritten extents are enabled.
		 */
		if (!xfs_sb_version_hasextflgbit(&mp->m_sb) &&
		    !capable(CAP_SYS_ADMIN))
			return -EPERM;

		return xfs_ioc_space(ip, inode, filp, ioflags, cmd, arg);

	case XFS_IOC_DIOINFO: {
		struct dioattr	da;
		xfs_buftarg_t	*target =
			XFS_IS_REALTIME_INODE(ip) ?
			mp->m_rtdev_targp : mp->m_ddev_targp;

		da.d_mem = da.d_miniosz = 1 << target->bt_sshift;
		da.d_maxiosz = INT_MAX & ~(da.d_miniosz - 1);

		if (copy_to_user(arg, &da, sizeof(da)))
			return -XFS_ERROR(EFAULT);
		return 0;
	}

	case XFS_IOC_FSBULKSTAT_SINGLE:
	case XFS_IOC_FSBULKSTAT:
	case XFS_IOC_FSINUMBERS:
		return xfs_ioc_bulkstat(mp, cmd, arg);

	case XFS_IOC_FSGEOMETRY_V1:
		return xfs_ioc_fsgeometry_v1(mp, arg);

	case XFS_IOC_FSGEOMETRY:
		return xfs_ioc_fsgeometry(mp, arg);

	case XFS_IOC_GETVERSION:
		return put_user(inode->i_generation, (int __user *)arg);

	case XFS_IOC_FSGETXATTR:
		return xfs_ioc_fsgetxattr(ip, 0, arg);
	case XFS_IOC_FSGETXATTRA:
		return xfs_ioc_fsgetxattr(ip, 1, arg);
	case XFS_IOC_GETXFLAGS:
	case XFS_IOC_SETXFLAGS:
	case XFS_IOC_FSSETXATTR:
		return xfs_ioc_xattr(ip, filp, cmd, arg);

	case XFS_IOC_FSSETDM: {
		struct fsdmidata	dmi;

		if (copy_from_user(&dmi, arg, sizeof(dmi)))
			return -XFS_ERROR(EFAULT);

		error = xfs_set_dmattrs(ip, dmi.fsd_dmevmask,
				dmi.fsd_dmstate);
		return -error;
	}

	case XFS_IOC_GETBMAP:
	case XFS_IOC_GETBMAPA:
		return xfs_ioc_getbmap(ip, ioflags, cmd, arg);

	case XFS_IOC_GETBMAPX:
		return xfs_ioc_getbmapx(ip, arg);

	case XFS_IOC_FD_TO_HANDLE:
	case XFS_IOC_PATH_TO_HANDLE:
	case XFS_IOC_PATH_TO_FSHANDLE:
		return xfs_find_handle(cmd, arg);

	case XFS_IOC_OPEN_BY_HANDLE:
		return xfs_open_by_handle(mp, arg, filp, inode);

	case XFS_IOC_FSSETDM_BY_HANDLE:
		return xfs_fssetdm_by_handle(mp, arg, inode);

	case XFS_IOC_READLINK_BY_HANDLE:
		return xfs_readlink_by_handle(mp, arg, inode);

	case XFS_IOC_ATTRLIST_BY_HANDLE:
		return xfs_attrlist_by_handle(mp, arg, inode);

	case XFS_IOC_ATTRMULTI_BY_HANDLE:
		return xfs_attrmulti_by_handle(mp, arg, inode);

	case XFS_IOC_SWAPEXT: {
		error = xfs_swapext((struct xfs_swapext __user *)arg);
		return -error;
	}

	case XFS_IOC_FSCOUNTS: {
		xfs_fsop_counts_t out;

		error = xfs_fs_counts(mp, &out);
		if (error)
			return -error;

		if (copy_to_user(arg, &out, sizeof(out)))
			return -XFS_ERROR(EFAULT);
		return 0;
	}

	case XFS_IOC_SET_RESBLKS: {
		xfs_fsop_resblks_t inout;
		__uint64_t	   in;

		if (!capable(CAP_SYS_ADMIN))
			return -EPERM;

		if (copy_from_user(&inout, arg, sizeof(inout)))
			return -XFS_ERROR(EFAULT);

		/* input parameter is passed in resblks field of structure */
		in = inout.resblks;
		error = xfs_reserve_blocks(mp, &in, &inout);
		if (error)
			return -error;

		if (copy_to_user(arg, &inout, sizeof(inout)))
			return -XFS_ERROR(EFAULT);
		return 0;
	}

	case XFS_IOC_GET_RESBLKS: {
		xfs_fsop_resblks_t out;

		if (!capable(CAP_SYS_ADMIN))
			return -EPERM;

		error = xfs_reserve_blocks(mp, NULL, &out);
		if (error)
			return -error;

		if (copy_to_user(arg, &out, sizeof(out)))
			return -XFS_ERROR(EFAULT);

		return 0;
	}

	case XFS_IOC_FSGROWFSDATA: {
		xfs_growfs_data_t in;

		if (!capable(CAP_SYS_ADMIN))
			return -EPERM;

		if (copy_from_user(&in, arg, sizeof(in)))
			return -XFS_ERROR(EFAULT);

		error = xfs_growfs_data(mp, &in);
		return -error;
	}

	case XFS_IOC_FSGROWFSLOG: {
		xfs_growfs_log_t in;

		if (!capable(CAP_SYS_ADMIN))
			return -EPERM;

		if (copy_from_user(&in, arg, sizeof(in)))
			return -XFS_ERROR(EFAULT);

		error = xfs_growfs_log(mp, &in);
		return -error;
	}

	case XFS_IOC_FSGROWFSRT: {
		xfs_growfs_rt_t in;

		if (!capable(CAP_SYS_ADMIN))
			return -EPERM;

		if (copy_from_user(&in, arg, sizeof(in)))
			return -XFS_ERROR(EFAULT);

		error = xfs_growfs_rt(mp, &in);
		return -error;
	}

	case XFS_IOC_FREEZE:
		if (!capable(CAP_SYS_ADMIN))
			return -EPERM;

		if (inode->i_sb->s_frozen == SB_UNFROZEN)
			freeze_bdev(inode->i_sb->s_bdev);
		return 0;

	case XFS_IOC_THAW:
		if (!capable(CAP_SYS_ADMIN))
			return -EPERM;
		if (inode->i_sb->s_frozen != SB_UNFROZEN)
			thaw_bdev(inode->i_sb->s_bdev, inode->i_sb);
		return 0;

	case XFS_IOC_GOINGDOWN: {
		__uint32_t in;

		if (!capable(CAP_SYS_ADMIN))
			return -EPERM;

		if (get_user(in, (__uint32_t __user *)arg))
			return -XFS_ERROR(EFAULT);

		error = xfs_fs_goingdown(mp, in);
		return -error;
	}

	case XFS_IOC_ERROR_INJECTION: {
		xfs_error_injection_t in;

		if (!capable(CAP_SYS_ADMIN))
			return -EPERM;

		if (copy_from_user(&in, arg, sizeof(in)))
			return -XFS_ERROR(EFAULT);

		error = xfs_errortag_add(in.errtag, mp);
		return -error;
	}

	case XFS_IOC_ERROR_CLEARALL:
		if (!capable(CAP_SYS_ADMIN))
			return -EPERM;

		error = xfs_errortag_clearall(mp, 1);
		return -error;

	default:
		return -ENOTTY;
	}
}

=======
>>>>>>> aed84ca0
STATIC int
xfs_ioc_space(
	struct xfs_inode	*ip,
	struct inode		*inode,
	struct file		*filp,
	int			ioflags,
	unsigned int		cmd,
	void			__user *arg)
{
	xfs_flock64_t		bf;
	int			attr_flags = 0;
	int			error;

	if (inode->i_flags & (S_IMMUTABLE|S_APPEND))
		return -XFS_ERROR(EPERM);

	if (!(filp->f_mode & FMODE_WRITE))
		return -XFS_ERROR(EBADF);

	if (!S_ISREG(inode->i_mode))
		return -XFS_ERROR(EINVAL);

	if (copy_from_user(&bf, arg, sizeof(bf)))
		return -XFS_ERROR(EFAULT);

	if (filp->f_flags & (O_NDELAY|O_NONBLOCK))
		attr_flags |= ATTR_NONBLOCK;
	if (ioflags & IO_INVIS)
		attr_flags |= ATTR_DMI;

	error = xfs_change_file_space(ip, cmd, &bf, filp->f_pos,
					      NULL, attr_flags);
	return -error;
}

STATIC int
xfs_ioc_bulkstat(
	xfs_mount_t		*mp,
	unsigned int		cmd,
	void			__user *arg)
{
	xfs_fsop_bulkreq_t	bulkreq;
	int			count;	/* # of records returned */
	xfs_ino_t		inlast;	/* last inode number */
	int			done;
	int			error;

	/* done = 1 if there are more stats to get and if bulkstat */
	/* should be called again (unused here, but used in dmapi) */

	if (!capable(CAP_SYS_ADMIN))
		return -EPERM;

	if (XFS_FORCED_SHUTDOWN(mp))
		return -XFS_ERROR(EIO);

	if (copy_from_user(&bulkreq, arg, sizeof(xfs_fsop_bulkreq_t)))
		return -XFS_ERROR(EFAULT);

	if (copy_from_user(&inlast, bulkreq.lastip, sizeof(__s64)))
		return -XFS_ERROR(EFAULT);

	if ((count = bulkreq.icount) <= 0)
		return -XFS_ERROR(EINVAL);

	if (bulkreq.ubuffer == NULL)
		return -XFS_ERROR(EINVAL);

	if (cmd == XFS_IOC_FSINUMBERS)
		error = xfs_inumbers(mp, &inlast, &count,
					bulkreq.ubuffer, xfs_inumbers_fmt);
	else if (cmd == XFS_IOC_FSBULKSTAT_SINGLE)
		error = xfs_bulkstat_single(mp, &inlast,
						bulkreq.ubuffer, &done);
	else	/* XFS_IOC_FSBULKSTAT */
		error = xfs_bulkstat(mp, &inlast, &count,
			(bulkstat_one_pf)xfs_bulkstat_one, NULL,
			sizeof(xfs_bstat_t), bulkreq.ubuffer,
			BULKSTAT_FG_QUICK, &done);

	if (error)
		return -error;

	if (bulkreq.ocount != NULL) {
		if (copy_to_user(bulkreq.lastip, &inlast,
						sizeof(xfs_ino_t)))
			return -XFS_ERROR(EFAULT);

		if (copy_to_user(bulkreq.ocount, &count, sizeof(count)))
			return -XFS_ERROR(EFAULT);
	}

	return 0;
}

STATIC int
xfs_ioc_fsgeometry_v1(
	xfs_mount_t		*mp,
	void			__user *arg)
{
	xfs_fsop_geom_v1_t	fsgeo;
	int			error;

	error = xfs_fs_geometry(mp, (xfs_fsop_geom_t *)&fsgeo, 3);
	if (error)
		return -error;

	if (copy_to_user(arg, &fsgeo, sizeof(fsgeo)))
		return -XFS_ERROR(EFAULT);
	return 0;
}

STATIC int
xfs_ioc_fsgeometry(
	xfs_mount_t		*mp,
	void			__user *arg)
{
	xfs_fsop_geom_t		fsgeo;
	int			error;

	error = xfs_fs_geometry(mp, &fsgeo, 4);
	if (error)
		return -error;

	if (copy_to_user(arg, &fsgeo, sizeof(fsgeo)))
		return -XFS_ERROR(EFAULT);
	return 0;
}

/*
 * Linux extended inode flags interface.
 */

STATIC unsigned int
xfs_merge_ioc_xflags(
	unsigned int	flags,
	unsigned int	start)
{
	unsigned int	xflags = start;

	if (flags & FS_IMMUTABLE_FL)
		xflags |= XFS_XFLAG_IMMUTABLE;
	else
		xflags &= ~XFS_XFLAG_IMMUTABLE;
	if (flags & FS_APPEND_FL)
		xflags |= XFS_XFLAG_APPEND;
	else
		xflags &= ~XFS_XFLAG_APPEND;
	if (flags & FS_SYNC_FL)
		xflags |= XFS_XFLAG_SYNC;
	else
		xflags &= ~XFS_XFLAG_SYNC;
	if (flags & FS_NOATIME_FL)
		xflags |= XFS_XFLAG_NOATIME;
	else
		xflags &= ~XFS_XFLAG_NOATIME;
	if (flags & FS_NODUMP_FL)
		xflags |= XFS_XFLAG_NODUMP;
	else
		xflags &= ~XFS_XFLAG_NODUMP;

	return xflags;
}

STATIC unsigned int
xfs_di2lxflags(
	__uint16_t	di_flags)
{
	unsigned int	flags = 0;

	if (di_flags & XFS_DIFLAG_IMMUTABLE)
		flags |= FS_IMMUTABLE_FL;
	if (di_flags & XFS_DIFLAG_APPEND)
		flags |= FS_APPEND_FL;
	if (di_flags & XFS_DIFLAG_SYNC)
		flags |= FS_SYNC_FL;
	if (di_flags & XFS_DIFLAG_NOATIME)
		flags |= FS_NOATIME_FL;
	if (di_flags & XFS_DIFLAG_NODUMP)
		flags |= FS_NODUMP_FL;
	return flags;
}

STATIC int
xfs_ioc_fsgetxattr(
	xfs_inode_t		*ip,
	int			attr,
	void			__user *arg)
{
	struct fsxattr		fa;

	xfs_ilock(ip, XFS_ILOCK_SHARED);
	fa.fsx_xflags = xfs_ip2xflags(ip);
	fa.fsx_extsize = ip->i_d.di_extsize << ip->i_mount->m_sb.sb_blocklog;
	fa.fsx_projid = ip->i_d.di_projid;

	if (attr) {
		if (ip->i_afp) {
			if (ip->i_afp->if_flags & XFS_IFEXTENTS)
				fa.fsx_nextents = ip->i_afp->if_bytes /
							sizeof(xfs_bmbt_rec_t);
			else
				fa.fsx_nextents = ip->i_d.di_anextents;
		} else
			fa.fsx_nextents = 0;
	} else {
		if (ip->i_df.if_flags & XFS_IFEXTENTS)
			fa.fsx_nextents = ip->i_df.if_bytes /
						sizeof(xfs_bmbt_rec_t);
		else
			fa.fsx_nextents = ip->i_d.di_nextents;
	}
	xfs_iunlock(ip, XFS_ILOCK_SHARED);

	if (copy_to_user(arg, &fa, sizeof(fa)))
		return -EFAULT;
	return 0;
}

STATIC int
xfs_ioc_fssetxattr(
	xfs_inode_t		*ip,
	struct file		*filp,
	void			__user *arg)
{
	struct fsxattr		fa;
	struct bhv_vattr	*vattr;
	int			error;
	int			attr_flags;

	if (copy_from_user(&fa, arg, sizeof(fa)))
		return -EFAULT;

	vattr = kmalloc(sizeof(*vattr), GFP_KERNEL);
	if (unlikely(!vattr))
		return -ENOMEM;

	attr_flags = 0;
	if (filp->f_flags & (O_NDELAY|O_NONBLOCK))
		attr_flags |= ATTR_NONBLOCK;

	vattr->va_mask = XFS_AT_XFLAGS | XFS_AT_EXTSIZE | XFS_AT_PROJID;
	vattr->va_xflags  = fa.fsx_xflags;
	vattr->va_extsize = fa.fsx_extsize;
	vattr->va_projid  = fa.fsx_projid;

	error = -xfs_setattr(ip, vattr, attr_flags, NULL);
	if (!error)
		vn_revalidate(XFS_ITOV(ip));	/* update flags */
	kfree(vattr);
	return 0;
}

STATIC int
xfs_ioc_getxflags(
	xfs_inode_t		*ip,
	void			__user *arg)
{
	unsigned int		flags;

	flags = xfs_di2lxflags(ip->i_d.di_flags);
	if (copy_to_user(arg, &flags, sizeof(flags)))
		return -EFAULT;
	return 0;
}

STATIC int
xfs_ioc_setxflags(
	xfs_inode_t		*ip,
	struct file		*filp,
	void			__user *arg)
{
	struct bhv_vattr	*vattr;
	unsigned int		flags;
	int			attr_flags;
	int			error;

	if (copy_from_user(&flags, arg, sizeof(flags)))
		return -EFAULT;

	if (flags & ~(FS_IMMUTABLE_FL | FS_APPEND_FL | \
		      FS_NOATIME_FL | FS_NODUMP_FL | \
		      FS_SYNC_FL))
		return -EOPNOTSUPP;

	vattr = kmalloc(sizeof(*vattr), GFP_KERNEL);
	if (unlikely(!vattr))
		return -ENOMEM;

	attr_flags = 0;
	if (filp->f_flags & (O_NDELAY|O_NONBLOCK))
		attr_flags |= ATTR_NONBLOCK;

	vattr->va_mask = XFS_AT_XFLAGS;
	vattr->va_xflags = xfs_merge_ioc_xflags(flags, xfs_ip2xflags(ip));

	error = -xfs_setattr(ip, vattr, attr_flags, NULL);
	if (likely(!error))
		vn_revalidate(XFS_ITOV(ip));	/* update flags */
	kfree(vattr);
	return error;
}

STATIC int
xfs_ioc_getbmap(
	struct xfs_inode	*ip,
	int			ioflags,
	unsigned int		cmd,
	void			__user *arg)
{
	struct getbmap		bm;
	int			iflags;
	int			error;

	if (copy_from_user(&bm, arg, sizeof(bm)))
		return -XFS_ERROR(EFAULT);

	if (bm.bmv_count < 2)
		return -XFS_ERROR(EINVAL);

	iflags = (cmd == XFS_IOC_GETBMAPA ? BMV_IF_ATTRFORK : 0);
	if (ioflags & IO_INVIS)
		iflags |= BMV_IF_NO_DMAPI_READ;

	error = xfs_getbmap(ip, &bm, (struct getbmap __user *)arg+1, iflags);
	if (error)
		return -error;

	if (copy_to_user(arg, &bm, sizeof(bm)))
		return -XFS_ERROR(EFAULT);
	return 0;
}

STATIC int
xfs_ioc_getbmapx(
	struct xfs_inode	*ip,
	void			__user *arg)
{
	struct getbmapx		bmx;
	struct getbmap		bm;
	int			iflags;
	int			error;

	if (copy_from_user(&bmx, arg, sizeof(bmx)))
		return -XFS_ERROR(EFAULT);

	if (bmx.bmv_count < 2)
		return -XFS_ERROR(EINVAL);

	/*
	 * Map input getbmapx structure to a getbmap
	 * structure for xfs_getbmap.
	 */
	GETBMAP_CONVERT(bmx, bm);

	iflags = bmx.bmv_iflags;

	if (iflags & (~BMV_IF_VALID))
		return -XFS_ERROR(EINVAL);

	iflags |= BMV_IF_EXTENDED;

	error = xfs_getbmap(ip, &bm, (struct getbmapx __user *)arg+1, iflags);
	if (error)
		return -error;

	GETBMAP_CONVERT(bm, bmx);

	if (copy_to_user(arg, &bmx, sizeof(bmx)))
		return -XFS_ERROR(EFAULT);

	return 0;
}

int
xfs_ioctl(
	xfs_inode_t		*ip,
	struct file		*filp,
	int			ioflags,
	unsigned int		cmd,
	void			__user *arg)
{
	struct inode		*inode = filp->f_path.dentry->d_inode;
	xfs_mount_t		*mp = ip->i_mount;
	int			error;

	xfs_itrace_entry(XFS_I(inode));
	switch (cmd) {

	case XFS_IOC_ALLOCSP:
	case XFS_IOC_FREESP:
	case XFS_IOC_RESVSP:
	case XFS_IOC_UNRESVSP:
	case XFS_IOC_ALLOCSP64:
	case XFS_IOC_FREESP64:
	case XFS_IOC_RESVSP64:
	case XFS_IOC_UNRESVSP64:
		/*
		 * Only allow the sys admin to reserve space unless
		 * unwritten extents are enabled.
		 */
		if (!xfs_sb_version_hasextflgbit(&mp->m_sb) &&
		    !capable(CAP_SYS_ADMIN))
			return -EPERM;

		return xfs_ioc_space(ip, inode, filp, ioflags, cmd, arg);

	case XFS_IOC_DIOINFO: {
		struct dioattr	da;
		xfs_buftarg_t	*target =
			XFS_IS_REALTIME_INODE(ip) ?
			mp->m_rtdev_targp : mp->m_ddev_targp;

		da.d_mem = da.d_miniosz = 1 << target->bt_sshift;
		da.d_maxiosz = INT_MAX & ~(da.d_miniosz - 1);

		if (copy_to_user(arg, &da, sizeof(da)))
			return -XFS_ERROR(EFAULT);
		return 0;
	}

	case XFS_IOC_FSBULKSTAT_SINGLE:
	case XFS_IOC_FSBULKSTAT:
	case XFS_IOC_FSINUMBERS:
		return xfs_ioc_bulkstat(mp, cmd, arg);

	case XFS_IOC_FSGEOMETRY_V1:
		return xfs_ioc_fsgeometry_v1(mp, arg);

	case XFS_IOC_FSGEOMETRY:
		return xfs_ioc_fsgeometry(mp, arg);

	case XFS_IOC_GETVERSION:
		return put_user(inode->i_generation, (int __user *)arg);

	case XFS_IOC_FSGETXATTR:
		return xfs_ioc_fsgetxattr(ip, 0, arg);
	case XFS_IOC_FSGETXATTRA:
		return xfs_ioc_fsgetxattr(ip, 1, arg);
	case XFS_IOC_FSSETXATTR:
		return xfs_ioc_fssetxattr(ip, filp, arg);
	case XFS_IOC_GETXFLAGS:
		return xfs_ioc_getxflags(ip, arg);
	case XFS_IOC_SETXFLAGS:
		return xfs_ioc_setxflags(ip, filp, arg);

	case XFS_IOC_FSSETDM: {
		struct fsdmidata	dmi;

		if (copy_from_user(&dmi, arg, sizeof(dmi)))
			return -XFS_ERROR(EFAULT);

		error = xfs_set_dmattrs(ip, dmi.fsd_dmevmask,
				dmi.fsd_dmstate);
		return -error;
	}

	case XFS_IOC_GETBMAP:
	case XFS_IOC_GETBMAPA:
		return xfs_ioc_getbmap(ip, ioflags, cmd, arg);

	case XFS_IOC_GETBMAPX:
		return xfs_ioc_getbmapx(ip, arg);

	case XFS_IOC_FD_TO_HANDLE:
	case XFS_IOC_PATH_TO_HANDLE:
	case XFS_IOC_PATH_TO_FSHANDLE:
		return xfs_find_handle(cmd, arg);

	case XFS_IOC_OPEN_BY_HANDLE:
		return xfs_open_by_handle(mp, arg, filp, inode);

	case XFS_IOC_FSSETDM_BY_HANDLE:
		return xfs_fssetdm_by_handle(mp, arg, inode);

	case XFS_IOC_READLINK_BY_HANDLE:
		return xfs_readlink_by_handle(mp, arg, inode);

	case XFS_IOC_ATTRLIST_BY_HANDLE:
		return xfs_attrlist_by_handle(mp, arg, inode);

	case XFS_IOC_ATTRMULTI_BY_HANDLE:
		return xfs_attrmulti_by_handle(mp, arg, inode);

	case XFS_IOC_SWAPEXT: {
		error = xfs_swapext((struct xfs_swapext __user *)arg);
		return -error;
	}

	case XFS_IOC_FSCOUNTS: {
		xfs_fsop_counts_t out;

		error = xfs_fs_counts(mp, &out);
		if (error)
			return -error;

		if (copy_to_user(arg, &out, sizeof(out)))
			return -XFS_ERROR(EFAULT);
		return 0;
	}

	case XFS_IOC_SET_RESBLKS: {
		xfs_fsop_resblks_t inout;
		__uint64_t	   in;

		if (!capable(CAP_SYS_ADMIN))
			return -EPERM;

		if (copy_from_user(&inout, arg, sizeof(inout)))
			return -XFS_ERROR(EFAULT);

		/* input parameter is passed in resblks field of structure */
		in = inout.resblks;
		error = xfs_reserve_blocks(mp, &in, &inout);
		if (error)
			return -error;

		if (copy_to_user(arg, &inout, sizeof(inout)))
			return -XFS_ERROR(EFAULT);
		return 0;
	}

	case XFS_IOC_GET_RESBLKS: {
		xfs_fsop_resblks_t out;

		if (!capable(CAP_SYS_ADMIN))
			return -EPERM;

		error = xfs_reserve_blocks(mp, NULL, &out);
		if (error)
			return -error;

		if (copy_to_user(arg, &out, sizeof(out)))
			return -XFS_ERROR(EFAULT);

		return 0;
	}

	case XFS_IOC_FSGROWFSDATA: {
		xfs_growfs_data_t in;

		if (!capable(CAP_SYS_ADMIN))
			return -EPERM;

		if (copy_from_user(&in, arg, sizeof(in)))
			return -XFS_ERROR(EFAULT);

		error = xfs_growfs_data(mp, &in);
		return -error;
	}

	case XFS_IOC_FSGROWFSLOG: {
		xfs_growfs_log_t in;

		if (!capable(CAP_SYS_ADMIN))
			return -EPERM;

		if (copy_from_user(&in, arg, sizeof(in)))
			return -XFS_ERROR(EFAULT);

		error = xfs_growfs_log(mp, &in);
		return -error;
	}

	case XFS_IOC_FSGROWFSRT: {
		xfs_growfs_rt_t in;

		if (!capable(CAP_SYS_ADMIN))
			return -EPERM;

		if (copy_from_user(&in, arg, sizeof(in)))
			return -XFS_ERROR(EFAULT);

		error = xfs_growfs_rt(mp, &in);
		return -error;
	}

	case XFS_IOC_FREEZE:
		if (!capable(CAP_SYS_ADMIN))
			return -EPERM;

		if (inode->i_sb->s_frozen == SB_UNFROZEN)
			freeze_bdev(inode->i_sb->s_bdev);
		return 0;

	case XFS_IOC_THAW:
		if (!capable(CAP_SYS_ADMIN))
			return -EPERM;
		if (inode->i_sb->s_frozen != SB_UNFROZEN)
			thaw_bdev(inode->i_sb->s_bdev, inode->i_sb);
		return 0;

	case XFS_IOC_GOINGDOWN: {
		__uint32_t in;

		if (!capable(CAP_SYS_ADMIN))
			return -EPERM;

		if (get_user(in, (__uint32_t __user *)arg))
			return -XFS_ERROR(EFAULT);

		error = xfs_fs_goingdown(mp, in);
		return -error;
	}

	case XFS_IOC_ERROR_INJECTION: {
		xfs_error_injection_t in;

		if (!capable(CAP_SYS_ADMIN))
			return -EPERM;

		if (copy_from_user(&in, arg, sizeof(in)))
			return -XFS_ERROR(EFAULT);

		error = xfs_errortag_add(in.errtag, mp);
		return -error;
	}

	case XFS_IOC_ERROR_CLEARALL:
		if (!capable(CAP_SYS_ADMIN))
			return -EPERM;

		error = xfs_errortag_clearall(mp, 1);
		return -error;

	default:
		return -ENOTTY;
	}
}<|MERGE_RESOLUTION|>--- conflicted
+++ resolved
@@ -651,317 +651,6 @@
 	return -error;
 }
 
-<<<<<<< HEAD
-/* prototypes for a few of the stack-hungry cases that have
- * their own functions.  Functions are defined after their use
- * so gcc doesn't get fancy and inline them with -03 */
-
-STATIC int
-xfs_ioc_space(
-	struct xfs_inode	*ip,
-	struct inode		*inode,
-	struct file		*filp,
-	int			flags,
-	unsigned int		cmd,
-	void			__user *arg);
-
-STATIC int
-xfs_ioc_bulkstat(
-	xfs_mount_t		*mp,
-	unsigned int		cmd,
-	void			__user *arg);
-
-STATIC int
-xfs_ioc_fsgeometry_v1(
-	xfs_mount_t		*mp,
-	void			__user *arg);
-
-STATIC int
-xfs_ioc_fsgeometry(
-	xfs_mount_t		*mp,
-	void			__user *arg);
-
-STATIC int
-xfs_ioc_xattr(
-	xfs_inode_t		*ip,
-	struct file		*filp,
-	unsigned int		cmd,
-	void			__user *arg);
-
-STATIC int
-xfs_ioc_fsgetxattr(
-	xfs_inode_t		*ip,
-	int			attr,
-	void			__user *arg);
-
-STATIC int
-xfs_ioc_getbmap(
-	struct xfs_inode	*ip,
-	int			flags,
-	unsigned int		cmd,
-	void			__user *arg);
-
-STATIC int
-xfs_ioc_getbmapx(
-	struct xfs_inode	*ip,
-	void			__user *arg);
-
-int
-xfs_ioctl(
-	xfs_inode_t		*ip,
-	struct file		*filp,
-	int			ioflags,
-	unsigned int		cmd,
-	void			__user *arg)
-{
-	struct inode		*inode = filp->f_path.dentry->d_inode;
-	xfs_mount_t		*mp = ip->i_mount;
-	int			error;
-
-	xfs_itrace_entry(XFS_I(inode));
-	switch (cmd) {
-
-	case XFS_IOC_ALLOCSP:
-	case XFS_IOC_FREESP:
-	case XFS_IOC_RESVSP:
-	case XFS_IOC_UNRESVSP:
-	case XFS_IOC_ALLOCSP64:
-	case XFS_IOC_FREESP64:
-	case XFS_IOC_RESVSP64:
-	case XFS_IOC_UNRESVSP64:
-		/*
-		 * Only allow the sys admin to reserve space unless
-		 * unwritten extents are enabled.
-		 */
-		if (!xfs_sb_version_hasextflgbit(&mp->m_sb) &&
-		    !capable(CAP_SYS_ADMIN))
-			return -EPERM;
-
-		return xfs_ioc_space(ip, inode, filp, ioflags, cmd, arg);
-
-	case XFS_IOC_DIOINFO: {
-		struct dioattr	da;
-		xfs_buftarg_t	*target =
-			XFS_IS_REALTIME_INODE(ip) ?
-			mp->m_rtdev_targp : mp->m_ddev_targp;
-
-		da.d_mem = da.d_miniosz = 1 << target->bt_sshift;
-		da.d_maxiosz = INT_MAX & ~(da.d_miniosz - 1);
-
-		if (copy_to_user(arg, &da, sizeof(da)))
-			return -XFS_ERROR(EFAULT);
-		return 0;
-	}
-
-	case XFS_IOC_FSBULKSTAT_SINGLE:
-	case XFS_IOC_FSBULKSTAT:
-	case XFS_IOC_FSINUMBERS:
-		return xfs_ioc_bulkstat(mp, cmd, arg);
-
-	case XFS_IOC_FSGEOMETRY_V1:
-		return xfs_ioc_fsgeometry_v1(mp, arg);
-
-	case XFS_IOC_FSGEOMETRY:
-		return xfs_ioc_fsgeometry(mp, arg);
-
-	case XFS_IOC_GETVERSION:
-		return put_user(inode->i_generation, (int __user *)arg);
-
-	case XFS_IOC_FSGETXATTR:
-		return xfs_ioc_fsgetxattr(ip, 0, arg);
-	case XFS_IOC_FSGETXATTRA:
-		return xfs_ioc_fsgetxattr(ip, 1, arg);
-	case XFS_IOC_GETXFLAGS:
-	case XFS_IOC_SETXFLAGS:
-	case XFS_IOC_FSSETXATTR:
-		return xfs_ioc_xattr(ip, filp, cmd, arg);
-
-	case XFS_IOC_FSSETDM: {
-		struct fsdmidata	dmi;
-
-		if (copy_from_user(&dmi, arg, sizeof(dmi)))
-			return -XFS_ERROR(EFAULT);
-
-		error = xfs_set_dmattrs(ip, dmi.fsd_dmevmask,
-				dmi.fsd_dmstate);
-		return -error;
-	}
-
-	case XFS_IOC_GETBMAP:
-	case XFS_IOC_GETBMAPA:
-		return xfs_ioc_getbmap(ip, ioflags, cmd, arg);
-
-	case XFS_IOC_GETBMAPX:
-		return xfs_ioc_getbmapx(ip, arg);
-
-	case XFS_IOC_FD_TO_HANDLE:
-	case XFS_IOC_PATH_TO_HANDLE:
-	case XFS_IOC_PATH_TO_FSHANDLE:
-		return xfs_find_handle(cmd, arg);
-
-	case XFS_IOC_OPEN_BY_HANDLE:
-		return xfs_open_by_handle(mp, arg, filp, inode);
-
-	case XFS_IOC_FSSETDM_BY_HANDLE:
-		return xfs_fssetdm_by_handle(mp, arg, inode);
-
-	case XFS_IOC_READLINK_BY_HANDLE:
-		return xfs_readlink_by_handle(mp, arg, inode);
-
-	case XFS_IOC_ATTRLIST_BY_HANDLE:
-		return xfs_attrlist_by_handle(mp, arg, inode);
-
-	case XFS_IOC_ATTRMULTI_BY_HANDLE:
-		return xfs_attrmulti_by_handle(mp, arg, inode);
-
-	case XFS_IOC_SWAPEXT: {
-		error = xfs_swapext((struct xfs_swapext __user *)arg);
-		return -error;
-	}
-
-	case XFS_IOC_FSCOUNTS: {
-		xfs_fsop_counts_t out;
-
-		error = xfs_fs_counts(mp, &out);
-		if (error)
-			return -error;
-
-		if (copy_to_user(arg, &out, sizeof(out)))
-			return -XFS_ERROR(EFAULT);
-		return 0;
-	}
-
-	case XFS_IOC_SET_RESBLKS: {
-		xfs_fsop_resblks_t inout;
-		__uint64_t	   in;
-
-		if (!capable(CAP_SYS_ADMIN))
-			return -EPERM;
-
-		if (copy_from_user(&inout, arg, sizeof(inout)))
-			return -XFS_ERROR(EFAULT);
-
-		/* input parameter is passed in resblks field of structure */
-		in = inout.resblks;
-		error = xfs_reserve_blocks(mp, &in, &inout);
-		if (error)
-			return -error;
-
-		if (copy_to_user(arg, &inout, sizeof(inout)))
-			return -XFS_ERROR(EFAULT);
-		return 0;
-	}
-
-	case XFS_IOC_GET_RESBLKS: {
-		xfs_fsop_resblks_t out;
-
-		if (!capable(CAP_SYS_ADMIN))
-			return -EPERM;
-
-		error = xfs_reserve_blocks(mp, NULL, &out);
-		if (error)
-			return -error;
-
-		if (copy_to_user(arg, &out, sizeof(out)))
-			return -XFS_ERROR(EFAULT);
-
-		return 0;
-	}
-
-	case XFS_IOC_FSGROWFSDATA: {
-		xfs_growfs_data_t in;
-
-		if (!capable(CAP_SYS_ADMIN))
-			return -EPERM;
-
-		if (copy_from_user(&in, arg, sizeof(in)))
-			return -XFS_ERROR(EFAULT);
-
-		error = xfs_growfs_data(mp, &in);
-		return -error;
-	}
-
-	case XFS_IOC_FSGROWFSLOG: {
-		xfs_growfs_log_t in;
-
-		if (!capable(CAP_SYS_ADMIN))
-			return -EPERM;
-
-		if (copy_from_user(&in, arg, sizeof(in)))
-			return -XFS_ERROR(EFAULT);
-
-		error = xfs_growfs_log(mp, &in);
-		return -error;
-	}
-
-	case XFS_IOC_FSGROWFSRT: {
-		xfs_growfs_rt_t in;
-
-		if (!capable(CAP_SYS_ADMIN))
-			return -EPERM;
-
-		if (copy_from_user(&in, arg, sizeof(in)))
-			return -XFS_ERROR(EFAULT);
-
-		error = xfs_growfs_rt(mp, &in);
-		return -error;
-	}
-
-	case XFS_IOC_FREEZE:
-		if (!capable(CAP_SYS_ADMIN))
-			return -EPERM;
-
-		if (inode->i_sb->s_frozen == SB_UNFROZEN)
-			freeze_bdev(inode->i_sb->s_bdev);
-		return 0;
-
-	case XFS_IOC_THAW:
-		if (!capable(CAP_SYS_ADMIN))
-			return -EPERM;
-		if (inode->i_sb->s_frozen != SB_UNFROZEN)
-			thaw_bdev(inode->i_sb->s_bdev, inode->i_sb);
-		return 0;
-
-	case XFS_IOC_GOINGDOWN: {
-		__uint32_t in;
-
-		if (!capable(CAP_SYS_ADMIN))
-			return -EPERM;
-
-		if (get_user(in, (__uint32_t __user *)arg))
-			return -XFS_ERROR(EFAULT);
-
-		error = xfs_fs_goingdown(mp, in);
-		return -error;
-	}
-
-	case XFS_IOC_ERROR_INJECTION: {
-		xfs_error_injection_t in;
-
-		if (!capable(CAP_SYS_ADMIN))
-			return -EPERM;
-
-		if (copy_from_user(&in, arg, sizeof(in)))
-			return -XFS_ERROR(EFAULT);
-
-		error = xfs_errortag_add(in.errtag, mp);
-		return -error;
-	}
-
-	case XFS_IOC_ERROR_CLEARALL:
-		if (!capable(CAP_SYS_ADMIN))
-			return -EPERM;
-
-		error = xfs_errortag_clearall(mp, 1);
-		return -error;
-
-	default:
-		return -ENOTTY;
-	}
-}
-
-=======
->>>>>>> aed84ca0
 STATIC int
 xfs_ioc_space(
 	struct xfs_inode	*ip,
