/*
 * Copyright (c) 2000-2005 Silicon Graphics, Inc.
 * All Rights Reserved.
 *
 * This program is free software; you can redistribute it and/or
 * modify it under the terms of the GNU General Public License as
 * published by the Free Software Foundation.
 *
 * This program is distributed in the hope that it would be useful,
 * but WITHOUT ANY WARRANTY; without even the implied warranty of
 * MERCHANTABILITY or FITNESS FOR A PARTICULAR PURPOSE.  See the
 * GNU General Public License for more details.
 *
 * You should have received a copy of the GNU General Public License
 * along with this program; if not, write the Free Software Foundation,
 * Inc.,  51 Franklin St, Fifth Floor, Boston, MA  02110-1301  USA
 */
#include "xfs.h"
#include "xfs_fs.h"
#include "xfs_types.h"
#include "xfs_bit.h"
#include "xfs_log.h"
#include "xfs_inum.h"
#include "xfs_trans.h"
#include "xfs_sb.h"
#include "xfs_ag.h"
#include "xfs_mount.h"
#include "xfs_buf_item.h"
#include "xfs_trans_priv.h"
#include "xfs_error.h"
#include "xfs_trace.h"


kmem_zone_t	*xfs_buf_item_zone;

static inline struct xfs_buf_log_item *BUF_ITEM(struct xfs_log_item *lip)
{
	return container_of(lip, struct xfs_buf_log_item, bli_item);
}


#ifdef XFS_TRANS_DEBUG
/*
 * This function uses an alternate strategy for tracking the bytes
 * that the user requests to be logged.  This can then be used
 * in conjunction with the bli_orig array in the buf log item to
 * catch bugs in our callers' code.
 *
 * We also double check the bits set in xfs_buf_item_log using a
 * simple algorithm to check that every byte is accounted for.
 */
STATIC void
xfs_buf_item_log_debug(
	xfs_buf_log_item_t	*bip,
	uint			first,
	uint			last)
{
	uint	x;
	uint	byte;
	uint	nbytes;
	uint	chunk_num;
	uint	word_num;
	uint	bit_num;
	uint	bit_set;
	uint	*wordp;

	ASSERT(bip->bli_logged != NULL);
	byte = first;
	nbytes = last - first + 1;
	bfset(bip->bli_logged, first, nbytes);
	for (x = 0; x < nbytes; x++) {
		chunk_num = byte >> XFS_BLF_SHIFT;
		word_num = chunk_num >> BIT_TO_WORD_SHIFT;
		bit_num = chunk_num & (NBWORD - 1);
		wordp = &(bip->bli_format.blf_data_map[word_num]);
		bit_set = *wordp & (1 << bit_num);
		ASSERT(bit_set);
		byte++;
	}
}

/*
 * This function is called when we flush something into a buffer without
 * logging it.  This happens for things like inodes which are logged
 * separately from the buffer.
 */
void
xfs_buf_item_flush_log_debug(
	xfs_buf_t	*bp,
	uint		first,
	uint		last)
{
	xfs_buf_log_item_t	*bip;
	uint			nbytes;

	bip = XFS_BUF_FSPRIVATE(bp, xfs_buf_log_item_t*);
	if ((bip == NULL) || (bip->bli_item.li_type != XFS_LI_BUF)) {
		return;
	}

	ASSERT(bip->bli_logged != NULL);
	nbytes = last - first + 1;
	bfset(bip->bli_logged, first, nbytes);
}

/*
 * This function is called to verify that our callers have logged
 * all the bytes that they changed.
 *
 * It does this by comparing the original copy of the buffer stored in
 * the buf log item's bli_orig array to the current copy of the buffer
 * and ensuring that all bytes which mismatch are set in the bli_logged
 * array of the buf log item.
 */
STATIC void
xfs_buf_item_log_check(
	xfs_buf_log_item_t	*bip)
{
	char		*orig;
	char		*buffer;
	int		x;
	xfs_buf_t	*bp;

	ASSERT(bip->bli_orig != NULL);
	ASSERT(bip->bli_logged != NULL);

	bp = bip->bli_buf;
	ASSERT(XFS_BUF_COUNT(bp) > 0);
	ASSERT(XFS_BUF_PTR(bp) != NULL);
	orig = bip->bli_orig;
	buffer = XFS_BUF_PTR(bp);
	for (x = 0; x < XFS_BUF_COUNT(bp); x++) {
		if (orig[x] != buffer[x] && !btst(bip->bli_logged, x)) {
			xfs_emerg(bp->b_mount,
				"%s: bip %x buffer %x orig %x index %d",
				__func__, bip, bp, orig, x);
			ASSERT(0);
		}
	}
}
#else
#define		xfs_buf_item_log_debug(x,y,z)
#define		xfs_buf_item_log_check(x)
#endif

STATIC void	xfs_buf_do_callbacks(struct xfs_buf *bp);

/*
 * This returns the number of log iovecs needed to log the
 * given buf log item.
 *
 * It calculates this as 1 iovec for the buf log format structure
 * and 1 for each stretch of non-contiguous chunks to be logged.
 * Contiguous chunks are logged in a single iovec.
 *
 * If the XFS_BLI_STALE flag has been set, then log nothing.
 */
STATIC uint
xfs_buf_item_size(
	struct xfs_log_item	*lip)
{
	struct xfs_buf_log_item	*bip = BUF_ITEM(lip);
	struct xfs_buf		*bp = bip->bli_buf;
	uint			nvecs;
	int			next_bit;
	int			last_bit;

	ASSERT(atomic_read(&bip->bli_refcount) > 0);
	if (bip->bli_flags & XFS_BLI_STALE) {
		/*
		 * The buffer is stale, so all we need to log
		 * is the buf log format structure with the
		 * cancel flag in it.
		 */
		trace_xfs_buf_item_size_stale(bip);
		ASSERT(bip->bli_format.blf_flags & XFS_BLF_CANCEL);
		return 1;
	}

	ASSERT(bip->bli_flags & XFS_BLI_LOGGED);
	nvecs = 1;
	last_bit = xfs_next_bit(bip->bli_format.blf_data_map,
					 bip->bli_format.blf_map_size, 0);
	ASSERT(last_bit != -1);
	nvecs++;
	while (last_bit != -1) {
		/*
		 * This takes the bit number to start looking from and
		 * returns the next set bit from there.  It returns -1
		 * if there are no more bits set or the start bit is
		 * beyond the end of the bitmap.
		 */
		next_bit = xfs_next_bit(bip->bli_format.blf_data_map,
						 bip->bli_format.blf_map_size,
						 last_bit + 1);
		/*
		 * If we run out of bits, leave the loop,
		 * else if we find a new set of bits bump the number of vecs,
		 * else keep scanning the current set of bits.
		 */
		if (next_bit == -1) {
			last_bit = -1;
		} else if (next_bit != last_bit + 1) {
			last_bit = next_bit;
			nvecs++;
		} else if (xfs_buf_offset(bp, next_bit * XFS_BLF_CHUNK) !=
			   (xfs_buf_offset(bp, last_bit * XFS_BLF_CHUNK) +
			    XFS_BLF_CHUNK)) {
			last_bit = next_bit;
			nvecs++;
		} else {
			last_bit++;
		}
	}

	trace_xfs_buf_item_size(bip);
	return nvecs;
}

/*
 * This is called to fill in the vector of log iovecs for the
 * given log buf item.  It fills the first entry with a buf log
 * format structure, and the rest point to contiguous chunks
 * within the buffer.
 */
STATIC void
xfs_buf_item_format(
	struct xfs_log_item	*lip,
	struct xfs_log_iovec	*vecp)
{
	struct xfs_buf_log_item	*bip = BUF_ITEM(lip);
	struct xfs_buf	*bp = bip->bli_buf;
	uint		base_size;
	uint		nvecs;
	int		first_bit;
	int		last_bit;
	int		next_bit;
	uint		nbits;
	uint		buffer_offset;

	ASSERT(atomic_read(&bip->bli_refcount) > 0);
	ASSERT((bip->bli_flags & XFS_BLI_LOGGED) ||
	       (bip->bli_flags & XFS_BLI_STALE));

	/*
	 * The size of the base structure is the size of the
	 * declared structure plus the space for the extra words
	 * of the bitmap.  We subtract one from the map size, because
	 * the first element of the bitmap is accounted for in the
	 * size of the base structure.
	 */
	base_size =
		(uint)(sizeof(xfs_buf_log_format_t) +
		       ((bip->bli_format.blf_map_size - 1) * sizeof(uint)));
	vecp->i_addr = &bip->bli_format;
	vecp->i_len = base_size;
	vecp->i_type = XLOG_REG_TYPE_BFORMAT;
	vecp++;
	nvecs = 1;

	/*
	 * If it is an inode buffer, transfer the in-memory state to the
	 * format flags and clear the in-memory state. We do not transfer
	 * this state if the inode buffer allocation has not yet been committed
	 * to the log as setting the XFS_BLI_INODE_BUF flag will prevent
	 * correct replay of the inode allocation.
	 */
	if (bip->bli_flags & XFS_BLI_INODE_BUF) {
		if (!((bip->bli_flags & XFS_BLI_INODE_ALLOC_BUF) &&
		      xfs_log_item_in_current_chkpt(lip)))
			bip->bli_format.blf_flags |= XFS_BLF_INODE_BUF;
		bip->bli_flags &= ~XFS_BLI_INODE_BUF;
	}

	if (bip->bli_flags & XFS_BLI_STALE) {
		/*
		 * The buffer is stale, so all we need to log
		 * is the buf log format structure with the
		 * cancel flag in it.
		 */
		trace_xfs_buf_item_format_stale(bip);
		ASSERT(bip->bli_format.blf_flags & XFS_BLF_CANCEL);
		bip->bli_format.blf_size = nvecs;
		return;
	}

	/*
	 * Fill in an iovec for each set of contiguous chunks.
	 */
	first_bit = xfs_next_bit(bip->bli_format.blf_data_map,
					 bip->bli_format.blf_map_size, 0);
	ASSERT(first_bit != -1);
	last_bit = first_bit;
	nbits = 1;
	for (;;) {
		/*
		 * This takes the bit number to start looking from and
		 * returns the next set bit from there.  It returns -1
		 * if there are no more bits set or the start bit is
		 * beyond the end of the bitmap.
		 */
		next_bit = xfs_next_bit(bip->bli_format.blf_data_map,
						 bip->bli_format.blf_map_size,
						 (uint)last_bit + 1);
		/*
		 * If we run out of bits fill in the last iovec and get
		 * out of the loop.
		 * Else if we start a new set of bits then fill in the
		 * iovec for the series we were looking at and start
		 * counting the bits in the new one.
		 * Else we're still in the same set of bits so just
		 * keep counting and scanning.
		 */
		if (next_bit == -1) {
			buffer_offset = first_bit * XFS_BLF_CHUNK;
			vecp->i_addr = xfs_buf_offset(bp, buffer_offset);
			vecp->i_len = nbits * XFS_BLF_CHUNK;
			vecp->i_type = XLOG_REG_TYPE_BCHUNK;
			nvecs++;
			break;
		} else if (next_bit != last_bit + 1) {
			buffer_offset = first_bit * XFS_BLF_CHUNK;
			vecp->i_addr = xfs_buf_offset(bp, buffer_offset);
			vecp->i_len = nbits * XFS_BLF_CHUNK;
			vecp->i_type = XLOG_REG_TYPE_BCHUNK;
			nvecs++;
			vecp++;
			first_bit = next_bit;
			last_bit = next_bit;
			nbits = 1;
		} else if (xfs_buf_offset(bp, next_bit << XFS_BLF_SHIFT) !=
			   (xfs_buf_offset(bp, last_bit << XFS_BLF_SHIFT) +
			    XFS_BLF_CHUNK)) {
			buffer_offset = first_bit * XFS_BLF_CHUNK;
			vecp->i_addr = xfs_buf_offset(bp, buffer_offset);
			vecp->i_len = nbits * XFS_BLF_CHUNK;
			vecp->i_type = XLOG_REG_TYPE_BCHUNK;
/* You would think we need to bump the nvecs here too, but we do not
 * this number is used by recovery, and it gets confused by the boundary
 * split here
 *			nvecs++;
 */
			vecp++;
			first_bit = next_bit;
			last_bit = next_bit;
			nbits = 1;
		} else {
			last_bit++;
			nbits++;
		}
	}
	bip->bli_format.blf_size = nvecs;

	/*
	 * Check to make sure everything is consistent.
	 */
	trace_xfs_buf_item_format(bip);
	xfs_buf_item_log_check(bip);
}

/*
 * This is called to pin the buffer associated with the buf log item in memory
 * so it cannot be written out.
 *
 * We also always take a reference to the buffer log item here so that the bli
 * is held while the item is pinned in memory. This means that we can
 * unconditionally drop the reference count a transaction holds when the
 * transaction is completed.
 */
STATIC void
xfs_buf_item_pin(
	struct xfs_log_item	*lip)
{
	struct xfs_buf_log_item	*bip = BUF_ITEM(lip);

	ASSERT(XFS_BUF_ISBUSY(bip->bli_buf));
	ASSERT(atomic_read(&bip->bli_refcount) > 0);
	ASSERT((bip->bli_flags & XFS_BLI_LOGGED) ||
	       (bip->bli_flags & XFS_BLI_STALE));

	trace_xfs_buf_item_pin(bip);

	atomic_inc(&bip->bli_refcount);
	atomic_inc(&bip->bli_buf->b_pin_count);
}

/*
 * This is called to unpin the buffer associated with the buf log
 * item which was previously pinned with a call to xfs_buf_item_pin().
 *
 * Also drop the reference to the buf item for the current transaction.
 * If the XFS_BLI_STALE flag is set and we are the last reference,
 * then free up the buf log item and unlock the buffer.
 *
 * If the remove flag is set we are called from uncommit in the
 * forced-shutdown path.  If that is true and the reference count on
 * the log item is going to drop to zero we need to free the item's
 * descriptor in the transaction.
 */
STATIC void
xfs_buf_item_unpin(
	struct xfs_log_item	*lip,
	int			remove)
{
	struct xfs_buf_log_item	*bip = BUF_ITEM(lip);
	xfs_buf_t	*bp = bip->bli_buf;
	struct xfs_ail	*ailp = lip->li_ailp;
	int		stale = bip->bli_flags & XFS_BLI_STALE;
	int		freed;

	ASSERT(XFS_BUF_FSPRIVATE(bp, xfs_buf_log_item_t *) == bip);
	ASSERT(atomic_read(&bip->bli_refcount) > 0);

	trace_xfs_buf_item_unpin(bip);

	freed = atomic_dec_and_test(&bip->bli_refcount);

	if (atomic_dec_and_test(&bp->b_pin_count))
		wake_up_all(&bp->b_waiters);

	if (freed && stale) {
		ASSERT(bip->bli_flags & XFS_BLI_STALE);
		ASSERT(XFS_BUF_VALUSEMA(bp) <= 0);
		ASSERT(!(XFS_BUF_ISDELAYWRITE(bp)));
		ASSERT(XFS_BUF_ISSTALE(bp));
		ASSERT(bip->bli_format.blf_flags & XFS_BLF_CANCEL);

		trace_xfs_buf_item_unpin_stale(bip);

		if (remove) {
			/*
			 * If we are in a transaction context, we have to
			 * remove the log item from the transaction as we are
			 * about to release our reference to the buffer.  If we
			 * don't, the unlock that occurs later in
			 * xfs_trans_uncommit() will try to reference the
			 * buffer which we no longer have a hold on.
			 */
			if (lip->li_desc)
				xfs_trans_del_item(lip);

			/*
			 * Since the transaction no longer refers to the buffer,
			 * the buffer should no longer refer to the transaction.
			 */
			XFS_BUF_SET_FSPRIVATE2(bp, NULL);
		}

		/*
		 * If we get called here because of an IO error, we may
		 * or may not have the item on the AIL. xfs_trans_ail_delete()
		 * will take care of that situation.
		 * xfs_trans_ail_delete() drops the AIL lock.
		 */
		if (bip->bli_flags & XFS_BLI_STALE_INODE) {
			xfs_buf_do_callbacks(bp);
			XFS_BUF_SET_FSPRIVATE(bp, NULL);
			XFS_BUF_CLR_IODONE_FUNC(bp);
		} else {
			spin_lock(&ailp->xa_lock);
			xfs_trans_ail_delete(ailp, (xfs_log_item_t *)bip);
			xfs_buf_item_relse(bp);
			ASSERT(XFS_BUF_FSPRIVATE(bp, void *) == NULL);
		}
		xfs_buf_relse(bp);
	}
}

/*
 * This is called to attempt to lock the buffer associated with this
 * buf log item.  Don't sleep on the buffer lock.  If we can't get
 * the lock right away, return 0.  If we can get the lock, take a
 * reference to the buffer. If this is a delayed write buffer that
 * needs AIL help to be written back, invoke the pushbuf routine
 * rather than the normal success path.
 */
STATIC uint
xfs_buf_item_trylock(
	struct xfs_log_item	*lip)
{
	struct xfs_buf_log_item	*bip = BUF_ITEM(lip);
	struct xfs_buf		*bp = bip->bli_buf;

	if (XFS_BUF_ISPINNED(bp))
		return XFS_ITEM_PINNED;
	if (!XFS_BUF_CPSEMA(bp))
		return XFS_ITEM_LOCKED;

	/* take a reference to the buffer.  */
	XFS_BUF_HOLD(bp);

	ASSERT(!(bip->bli_flags & XFS_BLI_STALE));
	trace_xfs_buf_item_trylock(bip);
	if (XFS_BUF_ISDELAYWRITE(bp))
		return XFS_ITEM_PUSHBUF;
	return XFS_ITEM_SUCCESS;
}

/*
 * Release the buffer associated with the buf log item.  If there is no dirty
 * logged data associated with the buffer recorded in the buf log item, then
 * free the buf log item and remove the reference to it in the buffer.
 *
 * This call ignores the recursion count.  It is only called when the buffer
 * should REALLY be unlocked, regardless of the recursion count.
 *
 * We unconditionally drop the transaction's reference to the log item. If the
 * item was logged, then another reference was taken when it was pinned, so we
 * can safely drop the transaction reference now.  This also allows us to avoid
 * potential races with the unpin code freeing the bli by not referencing the
 * bli after we've dropped the reference count.
 *
 * If the XFS_BLI_HOLD flag is set in the buf log item, then free the log item
 * if necessary but do not unlock the buffer.  This is for support of
 * xfs_trans_bhold(). Make sure the XFS_BLI_HOLD field is cleared if we don't
 * free the item.
 */
STATIC void
xfs_buf_item_unlock(
	struct xfs_log_item	*lip)
{
	struct xfs_buf_log_item	*bip = BUF_ITEM(lip);
	struct xfs_buf		*bp = bip->bli_buf;
	int			aborted;
	uint			hold;

	/* Clear the buffer's association with this transaction. */
	XFS_BUF_SET_FSPRIVATE2(bp, NULL);

	/*
	 * If this is a transaction abort, don't return early.  Instead, allow
	 * the brelse to happen.  Normally it would be done for stale
	 * (cancelled) buffers at unpin time, but we'll never go through the
	 * pin/unpin cycle if we abort inside commit.
	 */
	aborted = (lip->li_flags & XFS_LI_ABORTED) != 0;

	/*
	 * Before possibly freeing the buf item, determine if we should
	 * release the buffer at the end of this routine.
	 */
	hold = bip->bli_flags & XFS_BLI_HOLD;

	/* Clear the per transaction state. */
	bip->bli_flags &= ~(XFS_BLI_LOGGED | XFS_BLI_HOLD);

	/*
	 * If the buf item is marked stale, then don't do anything.  We'll
	 * unlock the buffer and free the buf item when the buffer is unpinned
	 * for the last time.
	 */
	if (bip->bli_flags & XFS_BLI_STALE) {
		trace_xfs_buf_item_unlock_stale(bip);
		ASSERT(bip->bli_format.blf_flags & XFS_BLF_CANCEL);
		if (!aborted) {
			atomic_dec(&bip->bli_refcount);
			return;
		}
	}

	trace_xfs_buf_item_unlock(bip);

	/*
	 * If the buf item isn't tracking any data, free it, otherwise drop the
	 * reference we hold to it.
	 */
	if (xfs_bitmap_empty(bip->bli_format.blf_data_map,
			     bip->bli_format.blf_map_size))
		xfs_buf_item_relse(bp);
	else
		atomic_dec(&bip->bli_refcount);

	if (!hold)
		xfs_buf_relse(bp);
}

/*
 * This is called to find out where the oldest active copy of the
 * buf log item in the on disk log resides now that the last log
 * write of it completed at the given lsn.
 * We always re-log all the dirty data in a buffer, so usually the
 * latest copy in the on disk log is the only one that matters.  For
 * those cases we simply return the given lsn.
 *
 * The one exception to this is for buffers full of newly allocated
 * inodes.  These buffers are only relogged with the XFS_BLI_INODE_BUF
 * flag set, indicating that only the di_next_unlinked fields from the
 * inodes in the buffers will be replayed during recovery.  If the
 * original newly allocated inode images have not yet been flushed
 * when the buffer is so relogged, then we need to make sure that we
 * keep the old images in the 'active' portion of the log.  We do this
 * by returning the original lsn of that transaction here rather than
 * the current one.
 */
STATIC xfs_lsn_t
xfs_buf_item_committed(
	struct xfs_log_item	*lip,
	xfs_lsn_t		lsn)
{
	struct xfs_buf_log_item	*bip = BUF_ITEM(lip);

	trace_xfs_buf_item_committed(bip);

	if ((bip->bli_flags & XFS_BLI_INODE_ALLOC_BUF) && lip->li_lsn != 0)
		return lip->li_lsn;
	return lsn;
}

/*
 * The buffer is locked, but is not a delayed write buffer. This happens
 * if we race with IO completion and hence we don't want to try to write it
 * again. Just release the buffer.
 */
STATIC void
xfs_buf_item_push(
	struct xfs_log_item	*lip)
{
	struct xfs_buf_log_item	*bip = BUF_ITEM(lip);
	struct xfs_buf		*bp = bip->bli_buf;

	ASSERT(!(bip->bli_flags & XFS_BLI_STALE));
	ASSERT(!XFS_BUF_ISDELAYWRITE(bp));

	trace_xfs_buf_item_push(bip);

	xfs_buf_relse(bp);
}

/*
 * The buffer is locked and is a delayed write buffer. Promote the buffer
 * in the delayed write queue as the caller knows that they must invoke
 * the xfsbufd to get this buffer written. We have to unlock the buffer
 * to allow the xfsbufd to write it, too.
 */
STATIC void
xfs_buf_item_pushbuf(
	struct xfs_log_item	*lip)
{
	struct xfs_buf_log_item	*bip = BUF_ITEM(lip);
	struct xfs_buf		*bp = bip->bli_buf;

	ASSERT(!(bip->bli_flags & XFS_BLI_STALE));
	ASSERT(XFS_BUF_ISDELAYWRITE(bp));

	trace_xfs_buf_item_pushbuf(bip);

	xfs_buf_delwri_promote(bp);
	xfs_buf_relse(bp);
}

STATIC void
xfs_buf_item_committing(
	struct xfs_log_item	*lip,
	xfs_lsn_t		commit_lsn)
{
}

/*
 * This is the ops vector shared by all buf log items.
 */
static struct xfs_item_ops xfs_buf_item_ops = {
	.iop_size	= xfs_buf_item_size,
	.iop_format	= xfs_buf_item_format,
	.iop_pin	= xfs_buf_item_pin,
	.iop_unpin	= xfs_buf_item_unpin,
	.iop_trylock	= xfs_buf_item_trylock,
	.iop_unlock	= xfs_buf_item_unlock,
	.iop_committed	= xfs_buf_item_committed,
	.iop_push	= xfs_buf_item_push,
	.iop_pushbuf	= xfs_buf_item_pushbuf,
	.iop_committing = xfs_buf_item_committing
};


/*
 * Allocate a new buf log item to go with the given buffer.
 * Set the buffer's b_fsprivate field to point to the new
 * buf log item.  If there are other item's attached to the
 * buffer (see xfs_buf_attach_iodone() below), then put the
 * buf log item at the front.
 */
void
xfs_buf_item_init(
	xfs_buf_t	*bp,
	xfs_mount_t	*mp)
{
	xfs_log_item_t		*lip;
	xfs_buf_log_item_t	*bip;
	int			chunks;
	int			map_size;

	/*
	 * Check to see if there is already a buf log item for
	 * this buffer.  If there is, it is guaranteed to be
	 * the first.  If we do already have one, there is
	 * nothing to do here so return.
	 */
	ASSERT(bp->b_target->bt_mount == mp);
	if (XFS_BUF_FSPRIVATE(bp, void *) != NULL) {
		lip = XFS_BUF_FSPRIVATE(bp, xfs_log_item_t *);
		if (lip->li_type == XFS_LI_BUF) {
			return;
		}
	}

	/*
	 * chunks is the number of XFS_BLF_CHUNK size pieces
	 * the buffer can be divided into. Make sure not to
	 * truncate any pieces.  map_size is the size of the
	 * bitmap needed to describe the chunks of the buffer.
	 */
	chunks = (int)((XFS_BUF_COUNT(bp) + (XFS_BLF_CHUNK - 1)) >> XFS_BLF_SHIFT);
	map_size = (int)((chunks + NBWORD) >> BIT_TO_WORD_SHIFT);

	bip = (xfs_buf_log_item_t*)kmem_zone_zalloc(xfs_buf_item_zone,
						    KM_SLEEP);
	xfs_log_item_init(mp, &bip->bli_item, XFS_LI_BUF, &xfs_buf_item_ops);
	bip->bli_buf = bp;
	xfs_buf_hold(bp);
	bip->bli_format.blf_type = XFS_LI_BUF;
	bip->bli_format.blf_blkno = (__int64_t)XFS_BUF_ADDR(bp);
	bip->bli_format.blf_len = (ushort)BTOBB(XFS_BUF_COUNT(bp));
	bip->bli_format.blf_map_size = map_size;

#ifdef XFS_TRANS_DEBUG
	/*
	 * Allocate the arrays for tracking what needs to be logged
	 * and what our callers request to be logged.  bli_orig
	 * holds a copy of the original, clean buffer for comparison
	 * against, and bli_logged keeps a 1 bit flag per byte in
	 * the buffer to indicate which bytes the callers have asked
	 * to have logged.
	 */
	bip->bli_orig = (char *)kmem_alloc(XFS_BUF_COUNT(bp), KM_SLEEP);
	memcpy(bip->bli_orig, XFS_BUF_PTR(bp), XFS_BUF_COUNT(bp));
	bip->bli_logged = (char *)kmem_zalloc(XFS_BUF_COUNT(bp) / NBBY, KM_SLEEP);
#endif

	/*
	 * Put the buf item into the list of items attached to the
	 * buffer at the front.
	 */
	if (XFS_BUF_FSPRIVATE(bp, void *) != NULL) {
		bip->bli_item.li_bio_list =
				XFS_BUF_FSPRIVATE(bp, xfs_log_item_t *);
	}
	XFS_BUF_SET_FSPRIVATE(bp, bip);
}


/*
 * Mark bytes first through last inclusive as dirty in the buf
 * item's bitmap.
 */
void
xfs_buf_item_log(
	xfs_buf_log_item_t	*bip,
	uint			first,
	uint			last)
{
	uint		first_bit;
	uint		last_bit;
	uint		bits_to_set;
	uint		bits_set;
	uint		word_num;
	uint		*wordp;
	uint		bit;
	uint		end_bit;
	uint		mask;

	/*
	 * Mark the item as having some dirty data for
	 * quick reference in xfs_buf_item_dirty.
	 */
	bip->bli_flags |= XFS_BLI_DIRTY;

	/*
	 * Convert byte offsets to bit numbers.
	 */
	first_bit = first >> XFS_BLF_SHIFT;
	last_bit = last >> XFS_BLF_SHIFT;

	/*
	 * Calculate the total number of bits to be set.
	 */
	bits_to_set = last_bit - first_bit + 1;

	/*
	 * Get a pointer to the first word in the bitmap
	 * to set a bit in.
	 */
	word_num = first_bit >> BIT_TO_WORD_SHIFT;
	wordp = &(bip->bli_format.blf_data_map[word_num]);

	/*
	 * Calculate the starting bit in the first word.
	 */
	bit = first_bit & (uint)(NBWORD - 1);

	/*
	 * First set any bits in the first word of our range.
	 * If it starts at bit 0 of the word, it will be
	 * set below rather than here.  That is what the variable
	 * bit tells us. The variable bits_set tracks the number
	 * of bits that have been set so far.  End_bit is the number
	 * of the last bit to be set in this word plus one.
	 */
	if (bit) {
		end_bit = MIN(bit + bits_to_set, (uint)NBWORD);
		mask = ((1 << (end_bit - bit)) - 1) << bit;
		*wordp |= mask;
		wordp++;
		bits_set = end_bit - bit;
	} else {
		bits_set = 0;
	}

	/*
	 * Now set bits a whole word at a time that are between
	 * first_bit and last_bit.
	 */
	while ((bits_to_set - bits_set) >= NBWORD) {
		*wordp |= 0xffffffff;
		bits_set += NBWORD;
		wordp++;
	}

	/*
	 * Finally, set any bits left to be set in one last partial word.
	 */
	end_bit = bits_to_set - bits_set;
	if (end_bit) {
		mask = (1 << end_bit) - 1;
		*wordp |= mask;
	}

	xfs_buf_item_log_debug(bip, first, last);
}


/*
 * Return 1 if the buffer has some data that has been logged (at any
 * point, not just the current transaction) and 0 if not.
 */
uint
xfs_buf_item_dirty(
	xfs_buf_log_item_t	*bip)
{
	return (bip->bli_flags & XFS_BLI_DIRTY);
}

STATIC void
xfs_buf_item_free(
	xfs_buf_log_item_t	*bip)
{
#ifdef XFS_TRANS_DEBUG
	kmem_free(bip->bli_orig);
	kmem_free(bip->bli_logged);
#endif /* XFS_TRANS_DEBUG */

	kmem_zone_free(xfs_buf_item_zone, bip);
}

/*
 * This is called when the buf log item is no longer needed.  It should
 * free the buf log item associated with the given buffer and clear
 * the buffer's pointer to the buf log item.  If there are no more
 * items in the list, clear the b_iodone field of the buffer (see
 * xfs_buf_attach_iodone() below).
 */
void
xfs_buf_item_relse(
	xfs_buf_t	*bp)
{
	xfs_buf_log_item_t	*bip;

	trace_xfs_buf_item_relse(bp, _RET_IP_);

	bip = XFS_BUF_FSPRIVATE(bp, xfs_buf_log_item_t*);
	XFS_BUF_SET_FSPRIVATE(bp, bip->bli_item.li_bio_list);
	if ((XFS_BUF_FSPRIVATE(bp, void *) == NULL) &&
	    (XFS_BUF_IODONE_FUNC(bp) != NULL)) {
		XFS_BUF_CLR_IODONE_FUNC(bp);
	}
	xfs_buf_rele(bp);
	xfs_buf_item_free(bip);
}


/*
 * Add the given log item with its callback to the list of callbacks
 * to be called when the buffer's I/O completes.  If it is not set
 * already, set the buffer's b_iodone() routine to be
 * xfs_buf_iodone_callbacks() and link the log item into the list of
 * items rooted at b_fsprivate.  Items are always added as the second
 * entry in the list if there is a first, because the buf item code
 * assumes that the buf log item is first.
 */
void
xfs_buf_attach_iodone(
	xfs_buf_t	*bp,
	void		(*cb)(xfs_buf_t *, xfs_log_item_t *),
	xfs_log_item_t	*lip)
{
	xfs_log_item_t	*head_lip;

	ASSERT(XFS_BUF_ISBUSY(bp));
	ASSERT(XFS_BUF_VALUSEMA(bp) <= 0);

	lip->li_cb = cb;
	if (XFS_BUF_FSPRIVATE(bp, void *) != NULL) {
		head_lip = XFS_BUF_FSPRIVATE(bp, xfs_log_item_t *);
		lip->li_bio_list = head_lip->li_bio_list;
		head_lip->li_bio_list = lip;
	} else {
		XFS_BUF_SET_FSPRIVATE(bp, lip);
	}

	ASSERT((XFS_BUF_IODONE_FUNC(bp) == xfs_buf_iodone_callbacks) ||
	       (XFS_BUF_IODONE_FUNC(bp) == NULL));
	XFS_BUF_SET_IODONE_FUNC(bp, xfs_buf_iodone_callbacks);
}

/*
 * We can have many callbacks on a buffer. Running the callbacks individually
 * can cause a lot of contention on the AIL lock, so we allow for a single
 * callback to be able to scan the remaining lip->li_bio_list for other items
 * of the same type and callback to be processed in the first call.
 *
 * As a result, the loop walking the callback list below will also modify the
 * list. it removes the first item from the list and then runs the callback.
 * The loop then restarts from the new head of the list. This allows the
 * callback to scan and modify the list attached to the buffer and we don't
 * have to care about maintaining a next item pointer.
 */
STATIC void
xfs_buf_do_callbacks(
	struct xfs_buf		*bp)
{
	struct xfs_log_item	*lip;

	while ((lip = XFS_BUF_FSPRIVATE(bp, xfs_log_item_t *)) != NULL) {
		XFS_BUF_SET_FSPRIVATE(bp, lip->li_bio_list);
		ASSERT(lip->li_cb != NULL);
		/*
		 * Clear the next pointer so we don't have any
		 * confusion if the item is added to another buf.
		 * Don't touch the log item after calling its
		 * callback, because it could have freed itself.
		 */
		lip->li_bio_list = NULL;
		lip->li_cb(bp, lip);
	}
}

/*
 * This is the iodone() function for buffers which have had callbacks
 * attached to them by xfs_buf_attach_iodone().  It should remove each
 * log item from the buffer's list and call the callback of each in turn.
 * When done, the buffer's fsprivate field is set to NULL and the buffer
 * is unlocked with a call to iodone().
 */
void
xfs_buf_iodone_callbacks(
	struct xfs_buf		*bp)
{
	struct xfs_log_item	*lip = bp->b_fspriv;
	struct xfs_mount	*mp = lip->li_mountp;
	static ulong		lasttime;
	static xfs_buftarg_t	*lasttarg;

	if (likely(!XFS_BUF_GETERROR(bp)))
		goto do_callbacks;

	/*
	 * If we've already decided to shutdown the filesystem because of
	 * I/O errors, there's no point in giving this a retry.
	 */
	if (XFS_FORCED_SHUTDOWN(mp)) {
		XFS_BUF_SUPER_STALE(bp);
		trace_xfs_buf_item_iodone(bp, _RET_IP_);
		goto do_callbacks;
	}

	if (XFS_BUF_TARGET(bp) != lasttarg ||
	    time_after(jiffies, (lasttime + 5*HZ))) {
		lasttime = jiffies;
<<<<<<< HEAD
		cmn_err(CE_ALERT, "Device %s, XFS metadata write error"
				" block 0x%llx in %s",
			XFS_BUFTARG_NAME(XFS_BUF_TARGET(bp)),
		      (__uint64_t)XFS_BUF_ADDR(bp), mp->m_fsname);
=======
		xfs_alert(mp, "Device %s: metadata write error block 0x%llx",
			XFS_BUFTARG_NAME(XFS_BUF_TARGET(bp)),
		      (__uint64_t)XFS_BUF_ADDR(bp));
>>>>>>> 105e53f8
	}
	lasttarg = XFS_BUF_TARGET(bp);

	/*
<<<<<<< HEAD
	 * If the write was asynchronous then noone will be looking for the
=======
	 * If the write was asynchronous then no one will be looking for the
>>>>>>> 105e53f8
	 * error.  Clear the error state and write the buffer out again.
	 *
	 * During sync or umount we'll write all pending buffers again
	 * synchronous, which will catch these errors if they keep hanging
	 * around.
	 */
	if (XFS_BUF_ISASYNC(bp)) {
		XFS_BUF_ERROR(bp, 0); /* errno of 0 unsets the flag */

		if (!XFS_BUF_ISSTALE(bp)) {
			XFS_BUF_DELAYWRITE(bp);
			XFS_BUF_DONE(bp);
			XFS_BUF_SET_START(bp);
		}
		ASSERT(XFS_BUF_IODONE_FUNC(bp));
		trace_xfs_buf_item_iodone_async(bp, _RET_IP_);
		xfs_buf_relse(bp);
		return;
	}

	/*
	 * If the write of the buffer was synchronous, we want to make
	 * sure to return the error to the caller of xfs_bwrite().
	 */
	XFS_BUF_STALE(bp);
	XFS_BUF_DONE(bp);
	XFS_BUF_UNDELAYWRITE(bp);

	trace_xfs_buf_error_relse(bp, _RET_IP_);
	xfs_force_shutdown(mp, SHUTDOWN_META_IO_ERROR);

do_callbacks:
	xfs_buf_do_callbacks(bp);
	XFS_BUF_SET_FSPRIVATE(bp, NULL);
	XFS_BUF_CLR_IODONE_FUNC(bp);
	xfs_buf_ioend(bp, 0);
}

/*
 * This is the iodone() function for buffers which have been
 * logged.  It is called when they are eventually flushed out.
 * It should remove the buf item from the AIL, and free the buf item.
 * It is called by xfs_buf_iodone_callbacks() above which will take
 * care of cleaning up the buffer itself.
 */
void
xfs_buf_iodone(
	struct xfs_buf		*bp,
	struct xfs_log_item	*lip)
{
	struct xfs_ail		*ailp = lip->li_ailp;

	ASSERT(BUF_ITEM(lip)->bli_buf == bp);

	xfs_buf_rele(bp);

	/*
	 * If we are forcibly shutting down, this may well be
	 * off the AIL already. That's because we simulate the
	 * log-committed callbacks to unpin these buffers. Or we may never
	 * have put this item on AIL because of the transaction was
	 * aborted forcibly. xfs_trans_ail_delete() takes care of these.
	 *
	 * Either way, AIL is useless if we're forcing a shutdown.
	 */
	spin_lock(&ailp->xa_lock);
	xfs_trans_ail_delete(ailp, lip);
	xfs_buf_item_free(BUF_ITEM(lip));
}<|MERGE_RESOLUTION|>--- conflicted
+++ resolved
@@ -985,25 +985,14 @@
 	if (XFS_BUF_TARGET(bp) != lasttarg ||
 	    time_after(jiffies, (lasttime + 5*HZ))) {
 		lasttime = jiffies;
-<<<<<<< HEAD
-		cmn_err(CE_ALERT, "Device %s, XFS metadata write error"
-				" block 0x%llx in %s",
-			XFS_BUFTARG_NAME(XFS_BUF_TARGET(bp)),
-		      (__uint64_t)XFS_BUF_ADDR(bp), mp->m_fsname);
-=======
 		xfs_alert(mp, "Device %s: metadata write error block 0x%llx",
 			XFS_BUFTARG_NAME(XFS_BUF_TARGET(bp)),
 		      (__uint64_t)XFS_BUF_ADDR(bp));
->>>>>>> 105e53f8
 	}
 	lasttarg = XFS_BUF_TARGET(bp);
 
 	/*
-<<<<<<< HEAD
-	 * If the write was asynchronous then noone will be looking for the
-=======
 	 * If the write was asynchronous then no one will be looking for the
->>>>>>> 105e53f8
 	 * error.  Clear the error state and write the buffer out again.
 	 *
 	 * During sync or umount we'll write all pending buffers again
