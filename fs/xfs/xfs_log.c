--- conflicted
+++ resolved
@@ -1360,17 +1360,6 @@
 	bp->b_flags |= XBF_SYNCIO;
 
 	if (log->l_mp->m_flags & XFS_MOUNT_BARRIER) {
-<<<<<<< HEAD
-		/*
-		 * If we have an external log device, flush the data device
-		 * before flushing the log to make sure all meta data
-		 * written back from the AIL actually made it to disk
-		 * before writing out the new log tail LSN in the log buffer.
-		 */
-		if (log->l_mp->m_logdev_targp != log->l_mp->m_ddev_targp)
-			xfs_blkdev_issue_flush(log->l_mp->m_ddev_targp);
-		XFS_BUF_ORDERED(bp);
-=======
 		bp->b_flags |= XBF_FUA;
 
 		/*
@@ -1386,7 +1375,6 @@
 			xfs_blkdev_issue_flush(log->l_mp->m_ddev_targp);
 		else
 			bp->b_flags |= XBF_FLUSH;
->>>>>>> b55ebc27
 	}
 
 	ASSERT(XFS_BUF_ADDR(bp) <= log->l_logBBsize-1);
