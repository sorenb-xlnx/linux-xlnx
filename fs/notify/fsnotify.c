/*
 *  Copyright (C) 2008 Red Hat, Inc., Eric Paris <eparis@redhat.com>
 *
 *  This program is free software; you can redistribute it and/or modify
 *  it under the terms of the GNU General Public License as published by
 *  the Free Software Foundation; either version 2, or (at your option)
 *  any later version.
 *
 *  This program is distributed in the hope that it will be useful,
 *  but WITHOUT ANY WARRANTY; without even the implied warranty of
 *  MERCHANTABILITY or FITNESS FOR A PARTICULAR PURPOSE.  See the
 *  GNU General Public License for more details.
 *
 *  You should have received a copy of the GNU General Public License
 *  along with this program; see the file COPYING.  If not, write to
 *  the Free Software Foundation, 675 Mass Ave, Cambridge, MA 02139, USA.
 */

#include <linux/dcache.h>
#include <linux/fs.h>
#include <linux/gfp.h>
#include <linux/init.h>
#include <linux/module.h>
#include <linux/mount.h>
#include <linux/srcu.h>

#include <linux/fsnotify_backend.h>
#include "fsnotify.h"

/*
 * Clear all of the marks on an inode when it is being evicted from core
 */
void __fsnotify_inode_delete(struct inode *inode)
{
	fsnotify_clear_marks_by_inode(inode);
}
EXPORT_SYMBOL_GPL(__fsnotify_inode_delete);

void __fsnotify_vfsmount_delete(struct vfsmount *mnt)
{
	fsnotify_clear_marks_by_mount(mnt);
}

/*
 * Given an inode, first check if we care what happens to our children.  Inotify
 * and dnotify both tell their parents about events.  If we care about any event
 * on a child we run all of our children and set a dentry flag saying that the
 * parent cares.  Thus when an event happens on a child it can quickly tell if
 * if there is a need to find a parent and send the event to the parent.
 */
void __fsnotify_update_child_dentry_flags(struct inode *inode)
{
	struct dentry *alias;
	int watched;

	if (!S_ISDIR(inode->i_mode))
		return;

	/* determine if the children should tell inode about their events */
	watched = fsnotify_inode_watches_children(inode);

	spin_lock(&dcache_lock);
	/* run all of the dentries associated with this inode.  Since this is a
	 * directory, there damn well better only be one item on this list */
	list_for_each_entry(alias, &inode->i_dentry, d_alias) {
		struct dentry *child;

		/* run all of the children of the original inode and fix their
		 * d_flags to indicate parental interest (their parent is the
		 * original inode) */
		list_for_each_entry(child, &alias->d_subdirs, d_u.d_child) {
			if (!child->d_inode)
				continue;

			spin_lock(&child->d_lock);
			if (watched)
				child->d_flags |= DCACHE_FSNOTIFY_PARENT_WATCHED;
			else
				child->d_flags &= ~DCACHE_FSNOTIFY_PARENT_WATCHED;
			spin_unlock(&child->d_lock);
		}
	}
	spin_unlock(&dcache_lock);
}

/* Notify this dentry's parent about a child's events. */
int __fsnotify_parent(struct path *path, struct dentry *dentry, __u32 mask)
{
	struct dentry *parent;
	struct inode *p_inode;
<<<<<<< HEAD
=======
	bool send = false;
	bool should_update_children = false;
	int ret = 0;
>>>>>>> 3970d817

	if (!dentry)
		dentry = path->dentry;

	if (!(dentry->d_flags & DCACHE_FSNOTIFY_PARENT_WATCHED))
		return 0;

	parent = dget_parent(dentry);
	p_inode = parent->d_inode;

	if (unlikely(!fsnotify_inode_watches_children(p_inode)))
		__fsnotify_update_child_dentry_flags(p_inode);
	else if (p_inode->i_fsnotify_mask & mask) {
		/* we are notifying a parent so come up with the new mask which
		 * specifies these are events which came from a child. */
		mask |= FS_EVENT_ON_CHILD;

		if (path)
			ret = fsnotify(p_inode, mask, path, FSNOTIFY_EVENT_PATH,
				       dentry->d_name.name, 0);
		else
<<<<<<< HEAD
			fsnotify(p_inode, mask, dentry->d_inode, FSNOTIFY_EVENT_INODE,
				 dentry->d_name.name, 0);
	}

	dput(parent);
=======
			ret = fsnotify(p_inode, mask, dentry->d_inode, FSNOTIFY_EVENT_INODE,
				       dentry->d_name.name, 0);
		dput(parent);
	}

	if (unlikely(should_update_children)) {
		__fsnotify_update_child_dentry_flags(p_inode);
		dput(parent);
	}

	return ret;
>>>>>>> 3970d817
}
EXPORT_SYMBOL_GPL(__fsnotify_parent);

static int send_to_group(struct inode *to_tell, struct vfsmount *mnt,
			 struct fsnotify_mark *inode_mark,
			 struct fsnotify_mark *vfsmount_mark,
			 __u32 mask, void *data,
			 int data_is, u32 cookie,
			 const unsigned char *file_name,
			 struct fsnotify_event **event)
{
	struct fsnotify_group *group = NULL;
	__u32 inode_test_mask = 0;
	__u32 vfsmount_test_mask = 0;

	if (unlikely(!inode_mark && !vfsmount_mark)) {
		BUG();
		return 0;
	}

	/* clear ignored on inode modification */
	if (mask & FS_MODIFY) {
		if (inode_mark &&
		    !(inode_mark->flags & FSNOTIFY_MARK_FLAG_IGNORED_SURV_MODIFY))
			inode_mark->ignored_mask = 0;
		if (vfsmount_mark &&
		    !(vfsmount_mark->flags & FSNOTIFY_MARK_FLAG_IGNORED_SURV_MODIFY))
			vfsmount_mark->ignored_mask = 0;
	}

	/* does the inode mark tell us to do something? */
	if (inode_mark) {
		group = inode_mark->group;
		inode_test_mask = (mask & ~FS_EVENT_ON_CHILD);
		inode_test_mask &= inode_mark->mask;
		inode_test_mask &= ~inode_mark->ignored_mask;
	}

	/* does the vfsmount_mark tell us to do something? */
	if (vfsmount_mark) {
		vfsmount_test_mask = (mask & ~FS_EVENT_ON_CHILD);
		group = vfsmount_mark->group;
		vfsmount_test_mask &= vfsmount_mark->mask;
		vfsmount_test_mask &= ~vfsmount_mark->ignored_mask;
		if (inode_mark)
			vfsmount_test_mask &= ~inode_mark->ignored_mask;
	}

	pr_debug("%s: group=%p to_tell=%p mnt=%p mask=%x inode_mark=%p"
		 " inode_test_mask=%x vfsmount_mark=%p vfsmount_test_mask=%x"
		 " data=%p data_is=%d cookie=%d event=%p\n",
		 __func__, group, to_tell, mnt, mask, inode_mark,
		 inode_test_mask, vfsmount_mark, vfsmount_test_mask, data,
		 data_is, cookie, *event);

	if (!inode_test_mask && !vfsmount_test_mask)
		return 0;

	if (group->ops->should_send_event(group, to_tell, inode_mark,
					  vfsmount_mark, mask, data,
					  data_is) == false)
		return 0;

	if (!*event) {
		*event = fsnotify_create_event(to_tell, mask, data,
						data_is, file_name,
						cookie, GFP_KERNEL);
		if (!*event)
			return -ENOMEM;
	}
	return group->ops->handle_event(group, inode_mark, vfsmount_mark, *event);
}

/*
 * This is the main call to fsnotify.  The VFS calls into hook specific functions
 * in linux/fsnotify.h.  Those functions then in turn call here.  Here will call
 * out to all of the registered fsnotify_group.  Those groups can then use the
 * notification event in whatever means they feel necessary.
 */
int fsnotify(struct inode *to_tell, __u32 mask, void *data, int data_is,
	     const unsigned char *file_name, u32 cookie)
{
	struct hlist_node *inode_node = NULL, *vfsmount_node = NULL;
	struct fsnotify_mark *inode_mark = NULL, *vfsmount_mark = NULL;
	struct fsnotify_group *inode_group, *vfsmount_group;
	struct fsnotify_event *event = NULL;
	struct vfsmount *mnt;
	int idx, ret = 0;
	/* global tests shouldn't care about events on child only the specific event */
	__u32 test_mask = (mask & ~FS_EVENT_ON_CHILD);

	if (data_is == FSNOTIFY_EVENT_PATH)
		mnt = ((struct path *)data)->mnt;
	else
		mnt = NULL;

	/*
	 * if this is a modify event we may need to clear the ignored masks
	 * otherwise return if neither the inode nor the vfsmount care about
	 * this type of event.
	 */
	if (!(mask & FS_MODIFY) &&
	    !(test_mask & to_tell->i_fsnotify_mask) &&
	    !(mnt && test_mask & mnt->mnt_fsnotify_mask))
		return 0;

	idx = srcu_read_lock(&fsnotify_mark_srcu);

	if ((mask & FS_MODIFY) ||
	    (test_mask & to_tell->i_fsnotify_mask))
		inode_node = srcu_dereference(to_tell->i_fsnotify_marks.first,
					      &fsnotify_mark_srcu);

	if (mnt && ((mask & FS_MODIFY) ||
		    (test_mask & mnt->mnt_fsnotify_mask))) {
		vfsmount_node = srcu_dereference(mnt->mnt_fsnotify_marks.first,
						 &fsnotify_mark_srcu);
		inode_node = srcu_dereference(to_tell->i_fsnotify_marks.first,
					      &fsnotify_mark_srcu);
	}

	while (inode_node || vfsmount_node) {
		inode_group = vfsmount_group = NULL;

		if (inode_node) {
			inode_mark = hlist_entry(srcu_dereference(inode_node, &fsnotify_mark_srcu),
						 struct fsnotify_mark, i.i_list);
			inode_group = inode_mark->group;
		}

		if (vfsmount_node) {
			vfsmount_mark = hlist_entry(srcu_dereference(vfsmount_node, &fsnotify_mark_srcu),
							struct fsnotify_mark, m.m_list);
			vfsmount_group = vfsmount_mark->group;
		}

		if (inode_group > vfsmount_group) {
			/* handle inode */
			ret = send_to_group(to_tell, NULL, inode_mark, NULL, mask, data,
					    data_is, cookie, file_name, &event);
			/* we didn't use the vfsmount_mark */
			vfsmount_group = NULL;
		} else if (vfsmount_group > inode_group) {
			ret = send_to_group(to_tell, mnt, NULL, vfsmount_mark, mask, data,
					    data_is, cookie, file_name, &event);
			inode_group = NULL;
		} else {
			ret = send_to_group(to_tell, mnt, inode_mark, vfsmount_mark,
					    mask, data, data_is, cookie, file_name,
					    &event);
		}

		if (ret && (mask & ALL_FSNOTIFY_PERM_EVENTS))
			goto out;

		if (inode_group)
			inode_node = srcu_dereference(inode_node->next,
						      &fsnotify_mark_srcu);
		if (vfsmount_group)
			vfsmount_node = srcu_dereference(vfsmount_node->next,
							 &fsnotify_mark_srcu);
	}
	ret = 0;
out:
	srcu_read_unlock(&fsnotify_mark_srcu, idx);
	/*
	 * fsnotify_create_event() took a reference so the event can't be cleaned
	 * up while we are still trying to add it to lists, drop that one.
	 */
	if (event)
		fsnotify_put_event(event);

	return ret;
}
EXPORT_SYMBOL_GPL(fsnotify);

static __init int fsnotify_init(void)
{
	int ret;

	BUG_ON(hweight32(ALL_FSNOTIFY_EVENTS) != 23);

	ret = init_srcu_struct(&fsnotify_mark_srcu);
	if (ret)
		panic("initializing fsnotify_mark_srcu");

	return 0;
}
core_initcall(fsnotify_init);<|MERGE_RESOLUTION|>--- conflicted
+++ resolved
@@ -88,12 +88,7 @@
 {
 	struct dentry *parent;
 	struct inode *p_inode;
-<<<<<<< HEAD
-=======
-	bool send = false;
-	bool should_update_children = false;
 	int ret = 0;
->>>>>>> 3970d817
 
 	if (!dentry)
 		dentry = path->dentry;
@@ -115,25 +110,13 @@
 			ret = fsnotify(p_inode, mask, path, FSNOTIFY_EVENT_PATH,
 				       dentry->d_name.name, 0);
 		else
-<<<<<<< HEAD
-			fsnotify(p_inode, mask, dentry->d_inode, FSNOTIFY_EVENT_INODE,
-				 dentry->d_name.name, 0);
-	}
-
-	dput(parent);
-=======
 			ret = fsnotify(p_inode, mask, dentry->d_inode, FSNOTIFY_EVENT_INODE,
 				       dentry->d_name.name, 0);
-		dput(parent);
-	}
-
-	if (unlikely(should_update_children)) {
-		__fsnotify_update_child_dentry_flags(p_inode);
-		dput(parent);
-	}
+	}
+
+	dput(parent);
 
 	return ret;
->>>>>>> 3970d817
 }
 EXPORT_SYMBOL_GPL(__fsnotify_parent);
 
