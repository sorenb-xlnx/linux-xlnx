/*
 * fs/inotify_user.c - inotify support for userspace
 *
 * Authors:
 *	John McCutchan	<ttb@tentacle.dhs.org>
 *	Robert Love	<rml@novell.com>
 *
 * Copyright (C) 2005 John McCutchan
 * Copyright 2006 Hewlett-Packard Development Company, L.P.
 *
 * Copyright (C) 2009 Eric Paris <Red Hat Inc>
 * inotify was largely rewriten to make use of the fsnotify infrastructure
 *
 * This program is free software; you can redistribute it and/or modify it
 * under the terms of the GNU General Public License as published by the
 * Free Software Foundation; either version 2, or (at your option) any
 * later version.
 *
 * This program is distributed in the hope that it will be useful, but
 * WITHOUT ANY WARRANTY; without even the implied warranty of
 * MERCHANTABILITY or FITNESS FOR A PARTICULAR PURPOSE.  See the GNU
 * General Public License for more details.
 */

#include <linux/file.h>
#include <linux/fs.h> /* struct inode */
#include <linux/fsnotify_backend.h>
#include <linux/idr.h>
#include <linux/init.h> /* module_init */
#include <linux/inotify.h>
#include <linux/kernel.h> /* roundup() */
#include <linux/namei.h> /* LOOKUP_FOLLOW */
#include <linux/sched.h> /* struct user */
#include <linux/slab.h> /* struct kmem_cache */
#include <linux/syscalls.h>
#include <linux/types.h>
#include <linux/anon_inodes.h>
#include <linux/uaccess.h>
#include <linux/poll.h>
#include <linux/wait.h>

#include "inotify.h"

#include <asm/ioctls.h>

/* these are configurable via /proc/sys/fs/inotify/ */
static int inotify_max_user_instances __read_mostly;
static int inotify_max_queued_events __read_mostly;
static int inotify_max_user_watches __read_mostly;

static struct kmem_cache *inotify_inode_mark_cachep __read_mostly;
struct kmem_cache *event_priv_cachep __read_mostly;

#ifdef CONFIG_SYSCTL

#include <linux/sysctl.h>

static int zero;

ctl_table inotify_table[] = {
	{
		.procname	= "max_user_instances",
		.data		= &inotify_max_user_instances,
		.maxlen		= sizeof(int),
		.mode		= 0644,
		.proc_handler	= proc_dointvec_minmax,
		.extra1		= &zero,
	},
	{
		.procname	= "max_user_watches",
		.data		= &inotify_max_user_watches,
		.maxlen		= sizeof(int),
		.mode		= 0644,
		.proc_handler	= proc_dointvec_minmax,
		.extra1		= &zero,
	},
	{
		.procname	= "max_queued_events",
		.data		= &inotify_max_queued_events,
		.maxlen		= sizeof(int),
		.mode		= 0644,
		.proc_handler	= proc_dointvec_minmax,
		.extra1		= &zero
	},
	{ }
};
#endif /* CONFIG_SYSCTL */

static inline __u32 inotify_arg_to_mask(u32 arg)
{
	__u32 mask;

	/*
	 * everything should accept their own ignored, cares about children,
	 * and should receive events when the inode is unmounted
	 */
	mask = (FS_IN_IGNORED | FS_EVENT_ON_CHILD | FS_UNMOUNT);

	/* mask off the flags used to open the fd */
	mask |= (arg & (IN_ALL_EVENTS | IN_ONESHOT | IN_EXCL_UNLINK));

	return mask;
}

static inline u32 inotify_mask_to_arg(__u32 mask)
{
	return mask & (IN_ALL_EVENTS | IN_ISDIR | IN_UNMOUNT | IN_IGNORED |
		       IN_Q_OVERFLOW);
}

/* intofiy userspace file descriptor functions */
static unsigned int inotify_poll(struct file *file, poll_table *wait)
{
	struct fsnotify_group *group = file->private_data;
	int ret = 0;

	poll_wait(file, &group->notification_waitq, wait);
	mutex_lock(&group->notification_mutex);
	if (!fsnotify_notify_queue_is_empty(group))
		ret = POLLIN | POLLRDNORM;
	mutex_unlock(&group->notification_mutex);

	return ret;
}

/*
 * Get an inotify_kernel_event if one exists and is small
 * enough to fit in "count". Return an error pointer if
 * not large enough.
 *
 * Called with the group->notification_mutex held.
 */
static struct fsnotify_event *get_one_event(struct fsnotify_group *group,
					    size_t count)
{
	size_t event_size = sizeof(struct inotify_event);
	struct fsnotify_event *event;

	if (fsnotify_notify_queue_is_empty(group))
		return NULL;

	event = fsnotify_peek_notify_event(group);

	pr_debug("%s: group=%p event=%p\n", __func__, group, event);

	if (event->name_len)
		event_size += roundup(event->name_len + 1, event_size);

	if (event_size > count)
		return ERR_PTR(-EINVAL);

	/* held the notification_mutex the whole time, so this is the
	 * same event we peeked above */
	fsnotify_remove_notify_event(group);

	return event;
}

/*
 * Copy an event to user space, returning how much we copied.
 *
 * We already checked that the event size is smaller than the
 * buffer we had in "get_one_event()" above.
 */
static ssize_t copy_event_to_user(struct fsnotify_group *group,
				  struct fsnotify_event *event,
				  char __user *buf)
{
	struct inotify_event inotify_event;
	struct fsnotify_event_private_data *fsn_priv;
	struct inotify_event_private_data *priv;
	size_t event_size = sizeof(struct inotify_event);
	size_t name_len = 0;

	pr_debug("%s: group=%p event=%p\n", __func__, group, event);

	/* we get the inotify watch descriptor from the event private data */
	spin_lock(&event->lock);
	fsn_priv = fsnotify_remove_priv_from_event(group, event);
	spin_unlock(&event->lock);

	if (!fsn_priv)
		inotify_event.wd = -1;
	else {
		priv = container_of(fsn_priv, struct inotify_event_private_data,
				    fsnotify_event_priv_data);
		inotify_event.wd = priv->wd;
		inotify_free_event_priv(fsn_priv);
	}

	/*
	 * round up event->name_len so it is a multiple of event_size
	 * plus an extra byte for the terminating '\0'.
	 */
	if (event->name_len)
		name_len = roundup(event->name_len + 1, event_size);
	inotify_event.len = name_len;

	inotify_event.mask = inotify_mask_to_arg(event->mask);
	inotify_event.cookie = event->sync_cookie;

	/* send the main event */
	if (copy_to_user(buf, &inotify_event, event_size))
		return -EFAULT;

	buf += event_size;

	/*
	 * fsnotify only stores the pathname, so here we have to send the pathname
	 * and then pad that pathname out to a multiple of sizeof(inotify_event)
	 * with zeros.  I get my zeros from the nul_inotify_event.
	 */
	if (name_len) {
		unsigned int len_to_zero = name_len - event->name_len;
		/* copy the path name */
		if (copy_to_user(buf, event->file_name, event->name_len))
			return -EFAULT;
		buf += event->name_len;

		/* fill userspace with 0's */
		if (clear_user(buf, len_to_zero))
			return -EFAULT;
		buf += len_to_zero;
		event_size += name_len;
	}

	return event_size;
}

static ssize_t inotify_read(struct file *file, char __user *buf,
			    size_t count, loff_t *pos)
{
	struct fsnotify_group *group;
	struct fsnotify_event *kevent;
	char __user *start;
	int ret;
	DEFINE_WAIT(wait);

	start = buf;
	group = file->private_data;

	while (1) {
		prepare_to_wait(&group->notification_waitq, &wait, TASK_INTERRUPTIBLE);

		mutex_lock(&group->notification_mutex);
		kevent = get_one_event(group, count);
		mutex_unlock(&group->notification_mutex);

		pr_debug("%s: group=%p kevent=%p\n", __func__, group, kevent);

		if (kevent) {
			ret = PTR_ERR(kevent);
			if (IS_ERR(kevent))
				break;
			ret = copy_event_to_user(group, kevent, buf);
			fsnotify_put_event(kevent);
			if (ret < 0)
				break;
			buf += ret;
			count -= ret;
			continue;
		}

		ret = -EAGAIN;
		if (file->f_flags & O_NONBLOCK)
			break;
		ret = -EINTR;
		if (signal_pending(current))
			break;

		if (start != buf)
			break;

		schedule();
	}

	finish_wait(&group->notification_waitq, &wait);
	if (start != buf && ret != -EFAULT)
		ret = buf - start;
	return ret;
}

static int inotify_fasync(int fd, struct file *file, int on)
{
	struct fsnotify_group *group = file->private_data;

	return fasync_helper(fd, file, on, &group->inotify_data.fa) >= 0 ? 0 : -EIO;
}

static int inotify_release(struct inode *ignored, struct file *file)
{
	struct fsnotify_group *group = file->private_data;
	struct user_struct *user = group->inotify_data.user;

	pr_debug("%s: group=%p\n", __func__, group);

	fsnotify_clear_marks_by_group(group);

	/* free this group, matching get was inotify_init->fsnotify_obtain_group */
	fsnotify_put_group(group);

	atomic_dec(&user->inotify_devs);

	return 0;
}

static long inotify_ioctl(struct file *file, unsigned int cmd,
			  unsigned long arg)
{
	struct fsnotify_group *group;
	struct fsnotify_event_holder *holder;
	struct fsnotify_event *event;
	void __user *p;
	int ret = -ENOTTY;
	size_t send_len = 0;

	group = file->private_data;
	p = (void __user *) arg;

	pr_debug("%s: group=%p cmd=%u\n", __func__, group, cmd);

	switch (cmd) {
	case FIONREAD:
		mutex_lock(&group->notification_mutex);
		list_for_each_entry(holder, &group->notification_list, event_list) {
			event = holder->event;
			send_len += sizeof(struct inotify_event);
			if (event->name_len)
				send_len += roundup(event->name_len + 1,
						sizeof(struct inotify_event));
		}
		mutex_unlock(&group->notification_mutex);
		ret = put_user(send_len, (int __user *) p);
		break;
	}

	return ret;
}

static const struct file_operations inotify_fops = {
	.poll		= inotify_poll,
	.read		= inotify_read,
	.fasync		= inotify_fasync,
	.release	= inotify_release,
	.unlocked_ioctl	= inotify_ioctl,
	.compat_ioctl	= inotify_ioctl,
	.llseek		= noop_llseek,
};


/*
 * find_inode - resolve a user-given path to a specific inode
 */
static int inotify_find_inode(const char __user *dirname, struct path *path, unsigned flags)
{
	int error;

	error = user_path_at(AT_FDCWD, dirname, flags, path);
	if (error)
		return error;
	/* you can only watch an inode if you have read permissions on it */
	error = inode_permission(path->dentry->d_inode, MAY_READ);
	if (error)
		path_put(path);
	return error;
}

static int inotify_add_to_idr(struct idr *idr, spinlock_t *idr_lock,
			      int *last_wd,
			      struct inotify_inode_mark *i_mark)
{
	int ret;

	do {
		if (unlikely(!idr_pre_get(idr, GFP_KERNEL)))
			return -ENOMEM;

		spin_lock(idr_lock);
		ret = idr_get_new_above(idr, i_mark, *last_wd + 1,
					&i_mark->wd);
		/* we added the mark to the idr, take a reference */
		if (!ret) {
			*last_wd = i_mark->wd;
			fsnotify_get_mark(&i_mark->fsn_mark);
		}
		spin_unlock(idr_lock);
	} while (ret == -EAGAIN);

	return ret;
}

static struct inotify_inode_mark *inotify_idr_find_locked(struct fsnotify_group *group,
								int wd)
{
	struct idr *idr = &group->inotify_data.idr;
	spinlock_t *idr_lock = &group->inotify_data.idr_lock;
	struct inotify_inode_mark *i_mark;

	assert_spin_locked(idr_lock);

	i_mark = idr_find(idr, wd);
	if (i_mark) {
		struct fsnotify_mark *fsn_mark = &i_mark->fsn_mark;

		fsnotify_get_mark(fsn_mark);
		/* One ref for being in the idr, one ref we just took */
		BUG_ON(atomic_read(&fsn_mark->refcnt) < 2);
	}

	return i_mark;
}

static struct inotify_inode_mark *inotify_idr_find(struct fsnotify_group *group,
							 int wd)
{
	struct inotify_inode_mark *i_mark;
	spinlock_t *idr_lock = &group->inotify_data.idr_lock;

	spin_lock(idr_lock);
	i_mark = inotify_idr_find_locked(group, wd);
	spin_unlock(idr_lock);

	return i_mark;
}

static void do_inotify_remove_from_idr(struct fsnotify_group *group,
				       struct inotify_inode_mark *i_mark)
{
	struct idr *idr = &group->inotify_data.idr;
	spinlock_t *idr_lock = &group->inotify_data.idr_lock;
	int wd = i_mark->wd;

	assert_spin_locked(idr_lock);

	idr_remove(idr, wd);

	/* removed from the idr, drop that ref */
	fsnotify_put_mark(&i_mark->fsn_mark);
}

/*
 * Remove the mark from the idr (if present) and drop the reference
 * on the mark because it was in the idr.
 */
static void inotify_remove_from_idr(struct fsnotify_group *group,
				    struct inotify_inode_mark *i_mark)
{
	spinlock_t *idr_lock = &group->inotify_data.idr_lock;
	struct inotify_inode_mark *found_i_mark = NULL;
	int wd;

	spin_lock(idr_lock);
	wd = i_mark->wd;

	/*
	 * does this i_mark think it is in the idr?  we shouldn't get called
	 * if it wasn't....
	 */
	if (wd == -1) {
		WARN_ONCE(1, "%s: i_mark=%p i_mark->wd=%d i_mark->group=%p"
			" i_mark->inode=%p\n", __func__, i_mark, i_mark->wd,
			i_mark->fsn_mark.group, i_mark->fsn_mark.i.inode);
		goto out;
	}

	/* Lets look in the idr to see if we find it */
	found_i_mark = inotify_idr_find_locked(group, wd);
	if (unlikely(!found_i_mark)) {
		WARN_ONCE(1, "%s: i_mark=%p i_mark->wd=%d i_mark->group=%p"
			" i_mark->inode=%p\n", __func__, i_mark, i_mark->wd,
			i_mark->fsn_mark.group, i_mark->fsn_mark.i.inode);
		goto out;
	}

	/*
	 * We found an mark in the idr at the right wd, but it's
	 * not the mark we were told to remove.  eparis seriously
	 * fucked up somewhere.
	 */
	if (unlikely(found_i_mark != i_mark)) {
		WARN_ONCE(1, "%s: i_mark=%p i_mark->wd=%d i_mark->group=%p "
			"mark->inode=%p found_i_mark=%p found_i_mark->wd=%d "
			"found_i_mark->group=%p found_i_mark->inode=%p\n",
			__func__, i_mark, i_mark->wd, i_mark->fsn_mark.group,
			i_mark->fsn_mark.i.inode, found_i_mark, found_i_mark->wd,
			found_i_mark->fsn_mark.group,
			found_i_mark->fsn_mark.i.inode);
		goto out;
	}

	/*
	 * One ref for being in the idr
	 * one ref held by the caller trying to kill us
	 * one ref grabbed by inotify_idr_find
	 */
	if (unlikely(atomic_read(&i_mark->fsn_mark.refcnt) < 3)) {
		printk(KERN_ERR "%s: i_mark=%p i_mark->wd=%d i_mark->group=%p"
			" i_mark->inode=%p\n", __func__, i_mark, i_mark->wd,
			i_mark->fsn_mark.group, i_mark->fsn_mark.i.inode);
		/* we can't really recover with bad ref cnting.. */
		BUG();
	}

	do_inotify_remove_from_idr(group, i_mark);
out:
	/* match the ref taken by inotify_idr_find_locked() */
	if (found_i_mark)
		fsnotify_put_mark(&found_i_mark->fsn_mark);
	i_mark->wd = -1;
	spin_unlock(idr_lock);
}

/*
 * Send IN_IGNORED for this wd, remove this wd from the idr.
 */
void inotify_ignored_and_remove_idr(struct fsnotify_mark *fsn_mark,
				    struct fsnotify_group *group)
{
	struct inotify_inode_mark *i_mark;
	struct fsnotify_event *ignored_event, *notify_event;
	struct inotify_event_private_data *event_priv;
	struct fsnotify_event_private_data *fsn_event_priv;
	int ret;

	ignored_event = fsnotify_create_event(NULL, FS_IN_IGNORED, NULL,
					      FSNOTIFY_EVENT_NONE, NULL, 0,
					      GFP_NOFS);
	if (!ignored_event)
		return;

	i_mark = container_of(fsn_mark, struct inotify_inode_mark, fsn_mark);

	event_priv = kmem_cache_alloc(event_priv_cachep, GFP_NOFS);
	if (unlikely(!event_priv))
		goto skip_send_ignore;

	fsn_event_priv = &event_priv->fsnotify_event_priv_data;

	fsn_event_priv->group = group;
	event_priv->wd = i_mark->wd;

	notify_event = fsnotify_add_notify_event(group, ignored_event, fsn_event_priv, NULL);
	if (notify_event) {
		if (IS_ERR(notify_event))
			ret = PTR_ERR(notify_event);
		else
			fsnotify_put_event(notify_event);
		inotify_free_event_priv(fsn_event_priv);
	}

skip_send_ignore:

	/* matches the reference taken when the event was created */
	fsnotify_put_event(ignored_event);

	/* remove this mark from the idr */
	inotify_remove_from_idr(group, i_mark);

	atomic_dec(&group->inotify_data.user->inotify_watches);
}

/* ding dong the mark is dead */
static void inotify_free_mark(struct fsnotify_mark *fsn_mark)
{
	struct inotify_inode_mark *i_mark;

	i_mark = container_of(fsn_mark, struct inotify_inode_mark, fsn_mark);

	kmem_cache_free(inotify_inode_mark_cachep, i_mark);
}

static int inotify_update_existing_watch(struct fsnotify_group *group,
					 struct inode *inode,
					 u32 arg)
{
	struct fsnotify_mark *fsn_mark;
	struct inotify_inode_mark *i_mark;
	__u32 old_mask, new_mask;
	__u32 mask;
	int add = (arg & IN_MASK_ADD);
	int ret;

	/* don't allow invalid bits: we don't want flags set */
	mask = inotify_arg_to_mask(arg);
	if (unlikely(!(mask & IN_ALL_EVENTS)))
		return -EINVAL;

	fsn_mark = fsnotify_find_inode_mark(group, inode);
	if (!fsn_mark)
		return -ENOENT;

	i_mark = container_of(fsn_mark, struct inotify_inode_mark, fsn_mark);

	spin_lock(&fsn_mark->lock);

	old_mask = fsn_mark->mask;
	if (add)
		fsnotify_set_mark_mask_locked(fsn_mark, (fsn_mark->mask | mask));
	else
		fsnotify_set_mark_mask_locked(fsn_mark, mask);
	new_mask = fsn_mark->mask;

	spin_unlock(&fsn_mark->lock);

	if (old_mask != new_mask) {
		/* more bits in old than in new? */
		int dropped = (old_mask & ~new_mask);
		/* more bits in this fsn_mark than the inode's mask? */
		int do_inode = (new_mask & ~inode->i_fsnotify_mask);

		/* update the inode with this new fsn_mark */
		if (dropped || do_inode)
			fsnotify_recalc_inode_mask(inode);

	}

	/* return the wd */
	ret = i_mark->wd;

	/* match the get from fsnotify_find_mark() */
	fsnotify_put_mark(fsn_mark);

	return ret;
}

static int inotify_new_watch(struct fsnotify_group *group,
			     struct inode *inode,
			     u32 arg)
{
	struct inotify_inode_mark *tmp_i_mark;
	__u32 mask;
	int ret;
	struct idr *idr = &group->inotify_data.idr;
	spinlock_t *idr_lock = &group->inotify_data.idr_lock;

	/* don't allow invalid bits: we don't want flags set */
	mask = inotify_arg_to_mask(arg);
	if (unlikely(!(mask & IN_ALL_EVENTS)))
		return -EINVAL;

	tmp_i_mark = kmem_cache_alloc(inotify_inode_mark_cachep, GFP_KERNEL);
	if (unlikely(!tmp_i_mark))
		return -ENOMEM;

	fsnotify_init_mark(&tmp_i_mark->fsn_mark, inotify_free_mark);
	tmp_i_mark->fsn_mark.mask = mask;
	tmp_i_mark->wd = -1;

	ret = -ENOSPC;
	if (atomic_read(&group->inotify_data.user->inotify_watches) >= inotify_max_user_watches)
		goto out_err;

	ret = inotify_add_to_idr(idr, idr_lock, &group->inotify_data.last_wd,
				 tmp_i_mark);
	if (ret)
		goto out_err;

	/* we are on the idr, now get on the inode */
	ret = fsnotify_add_mark(&tmp_i_mark->fsn_mark, group, inode, NULL, 0);
	if (ret) {
		/* we failed to get on the inode, get off the idr */
		inotify_remove_from_idr(group, tmp_i_mark);
		goto out_err;
	}

	/* increment the number of watches the user has */
	atomic_inc(&group->inotify_data.user->inotify_watches);

	/* return the watch descriptor for this new mark */
	ret = tmp_i_mark->wd;

out_err:
	/* match the ref from fsnotify_init_mark() */
	fsnotify_put_mark(&tmp_i_mark->fsn_mark);

	return ret;
}

static int inotify_update_watch(struct fsnotify_group *group, struct inode *inode, u32 arg)
{
	int ret = 0;

retry:
	/* try to update and existing watch with the new arg */
	ret = inotify_update_existing_watch(group, inode, arg);
	/* no mark present, try to add a new one */
	if (ret == -ENOENT)
		ret = inotify_new_watch(group, inode, arg);
	/*
	 * inotify_new_watch could race with another thread which did an
	 * inotify_new_watch between the update_existing and the add watch
	 * here, go back and try to update an existing mark again.
	 */
	if (ret == -EEXIST)
		goto retry;

	return ret;
}

static struct fsnotify_group *inotify_new_group(struct user_struct *user, unsigned int max_events)
{
	struct fsnotify_group *group;

	group = fsnotify_alloc_group(&inotify_fsnotify_ops);
	if (IS_ERR(group))
		return group;

	group->max_events = max_events;

	spin_lock_init(&group->inotify_data.idr_lock);
	idr_init(&group->inotify_data.idr);
	group->inotify_data.last_wd = 0;
	group->inotify_data.user = user;
	group->inotify_data.fa = NULL;

	return group;
}


/* inotify syscalls */
SYSCALL_DEFINE1(inotify_init1, int, flags)
{
	struct fsnotify_group *group;
	struct user_struct *user;
	int ret;

	/* Check the IN_* constants for consistency.  */
	BUILD_BUG_ON(IN_CLOEXEC != O_CLOEXEC);
	BUILD_BUG_ON(IN_NONBLOCK != O_NONBLOCK);

	if (flags & ~(IN_CLOEXEC | IN_NONBLOCK))
		return -EINVAL;

	user = get_current_user();
	if (unlikely(atomic_read(&user->inotify_devs) >=
			inotify_max_user_instances)) {
		ret = -EMFILE;
		goto out_free_uid;
	}

	/* fsnotify_obtain_group took a reference to group, we put this when we kill the file in the end */
	group = inotify_new_group(user, inotify_max_queued_events);
	if (IS_ERR(group)) {
		ret = PTR_ERR(group);
		goto out_free_uid;
	}

	atomic_inc(&user->inotify_devs);

	ret = anon_inode_getfd("inotify", &inotify_fops, group,
				  O_RDONLY | flags);
	if (ret >= 0)
		return ret;

<<<<<<< HEAD
=======
	fsnotify_put_group(group);
>>>>>>> 3cbea436
	atomic_dec(&user->inotify_devs);
out_free_uid:
	free_uid(user);
	return ret;
}

SYSCALL_DEFINE0(inotify_init)
{
	return sys_inotify_init1(0);
}

SYSCALL_DEFINE3(inotify_add_watch, int, fd, const char __user *, pathname,
		u32, mask)
{
	struct fsnotify_group *group;
	struct inode *inode;
	struct path path;
	struct file *filp;
	int ret, fput_needed;
	unsigned flags = 0;

	filp = fget_light(fd, &fput_needed);
	if (unlikely(!filp))
		return -EBADF;

	/* verify that this is indeed an inotify instance */
	if (unlikely(filp->f_op != &inotify_fops)) {
		ret = -EINVAL;
		goto fput_and_out;
	}

	if (!(mask & IN_DONT_FOLLOW))
		flags |= LOOKUP_FOLLOW;
	if (mask & IN_ONLYDIR)
		flags |= LOOKUP_DIRECTORY;

	ret = inotify_find_inode(pathname, &path, flags);
	if (ret)
		goto fput_and_out;

	/* inode held in place by reference to path; group by fget on fd */
	inode = path.dentry->d_inode;
	group = filp->private_data;

	/* create/update an inode mark */
	ret = inotify_update_watch(group, inode, mask);
	path_put(&path);
fput_and_out:
	fput_light(filp, fput_needed);
	return ret;
}

SYSCALL_DEFINE2(inotify_rm_watch, int, fd, __s32, wd)
{
	struct fsnotify_group *group;
	struct inotify_inode_mark *i_mark;
	struct file *filp;
	int ret = 0, fput_needed;

	filp = fget_light(fd, &fput_needed);
	if (unlikely(!filp))
		return -EBADF;

	/* verify that this is indeed an inotify instance */
	ret = -EINVAL;
	if (unlikely(filp->f_op != &inotify_fops))
		goto out;

	group = filp->private_data;

	ret = -EINVAL;
	i_mark = inotify_idr_find(group, wd);
	if (unlikely(!i_mark))
		goto out;

	ret = 0;

	fsnotify_destroy_mark(&i_mark->fsn_mark);

	/* match ref taken by inotify_idr_find */
	fsnotify_put_mark(&i_mark->fsn_mark);

out:
	fput_light(filp, fput_needed);
	return ret;
}

/*
 * inotify_user_setup - Our initialization function.  Note that we cannnot return
 * error because we have compiled-in VFS hooks.  So an (unlikely) failure here
 * must result in panic().
 */
static int __init inotify_user_setup(void)
{
	BUILD_BUG_ON(IN_ACCESS != FS_ACCESS);
	BUILD_BUG_ON(IN_MODIFY != FS_MODIFY);
	BUILD_BUG_ON(IN_ATTRIB != FS_ATTRIB);
	BUILD_BUG_ON(IN_CLOSE_WRITE != FS_CLOSE_WRITE);
	BUILD_BUG_ON(IN_CLOSE_NOWRITE != FS_CLOSE_NOWRITE);
	BUILD_BUG_ON(IN_OPEN != FS_OPEN);
	BUILD_BUG_ON(IN_MOVED_FROM != FS_MOVED_FROM);
	BUILD_BUG_ON(IN_MOVED_TO != FS_MOVED_TO);
	BUILD_BUG_ON(IN_CREATE != FS_CREATE);
	BUILD_BUG_ON(IN_DELETE != FS_DELETE);
	BUILD_BUG_ON(IN_DELETE_SELF != FS_DELETE_SELF);
	BUILD_BUG_ON(IN_MOVE_SELF != FS_MOVE_SELF);
	BUILD_BUG_ON(IN_UNMOUNT != FS_UNMOUNT);
	BUILD_BUG_ON(IN_Q_OVERFLOW != FS_Q_OVERFLOW);
	BUILD_BUG_ON(IN_IGNORED != FS_IN_IGNORED);
	BUILD_BUG_ON(IN_EXCL_UNLINK != FS_EXCL_UNLINK);
	BUILD_BUG_ON(IN_ISDIR != FS_ISDIR);
	BUILD_BUG_ON(IN_ONESHOT != FS_IN_ONESHOT);

	BUG_ON(hweight32(ALL_INOTIFY_BITS) != 21);

	inotify_inode_mark_cachep = KMEM_CACHE(inotify_inode_mark, SLAB_PANIC);
	event_priv_cachep = KMEM_CACHE(inotify_event_private_data, SLAB_PANIC);

	inotify_max_queued_events = 16384;
	inotify_max_user_instances = 128;
	inotify_max_user_watches = 8192;

	return 0;
}
module_init(inotify_user_setup);<|MERGE_RESOLUTION|>--- conflicted
+++ resolved
@@ -752,10 +752,7 @@
 	if (ret >= 0)
 		return ret;
 
-<<<<<<< HEAD
-=======
 	fsnotify_put_group(group);
->>>>>>> 3cbea436
 	atomic_dec(&user->inotify_devs);
 out_free_uid:
 	free_uid(user);
