--- conflicted
+++ resolved
@@ -402,15 +402,8 @@
 	fsn_event_priv->group = group;
 	event_priv->wd = ientry->wd;
 
-<<<<<<< HEAD
-	ret = fsnotify_add_notify_event(group, ignored_event, fsn_event_priv);
+	ret = fsnotify_add_notify_event(group, ignored_event, fsn_event_priv, NULL);
 	if (ret)
-=======
-	fsnotify_add_notify_event(group, ignored_event, fsn_event_priv, NULL);
-
-	/* did the private data get added? */
-	if (list_empty(&fsn_event_priv->event_list))
->>>>>>> f7e7b12e
 		inotify_free_event_priv(fsn_event_priv);
 
 skip_send_ignore:
