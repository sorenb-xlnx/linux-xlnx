--- conflicted
+++ resolved
@@ -640,21 +640,9 @@
 	if (atomic_read(&group->inotify_data.user->inotify_watches) >= inotify_max_user_watches)
 		goto out_err;
 
-<<<<<<< HEAD
-	spin_lock(&group->inotify_data.idr_lock);
-	ret = idr_get_new_above(&group->inotify_data.idr, &tmp_ientry->fsn_entry,
-				group->inotify_data.last_wd+1,
-				&tmp_ientry->wd);
-	spin_unlock(&group->inotify_data.idr_lock);
-	if (ret) {
-		/* idr was out of memory allocate and try again */
-		if (ret == -EAGAIN)
-			goto retry;
-=======
 	ret = inotify_add_to_idr(idr, idr_lock, &group->inotify_data.last_wd,
 				 tmp_i_mark);
 	if (ret)
->>>>>>> 9ec95a50
 		goto out_err;
 
 	/* we are on the idr, now get on the inode */
