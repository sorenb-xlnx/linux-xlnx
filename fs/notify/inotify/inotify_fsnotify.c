/*
 * fs/inotify_user.c - inotify support for userspace
 *
 * Authors:
 *	John McCutchan	<ttb@tentacle.dhs.org>
 *	Robert Love	<rml@novell.com>
 *
 * Copyright (C) 2005 John McCutchan
 * Copyright 2006 Hewlett-Packard Development Company, L.P.
 *
 * Copyright (C) 2009 Eric Paris <Red Hat Inc>
 * inotify was largely rewriten to make use of the fsnotify infrastructure
 *
 * This program is free software; you can redistribute it and/or modify it
 * under the terms of the GNU General Public License as published by the
 * Free Software Foundation; either version 2, or (at your option) any
 * later version.
 *
 * This program is distributed in the hope that it will be useful, but
 * WITHOUT ANY WARRANTY; without even the implied warranty of
 * MERCHANTABILITY or FITNESS FOR A PARTICULAR PURPOSE.  See the GNU
 * General Public License for more details.
 */

#include <linux/fs.h> /* struct inode */
#include <linux/fsnotify_backend.h>
#include <linux/inotify.h>
#include <linux/path.h> /* struct path */
#include <linux/slab.h> /* kmem_* */
#include <linux/types.h>

#include "inotify.h"

/*
 * Check if 2 events contain the same information.  We do not compare private data
 * but at this moment that isn't a problem for any know fsnotify listeners.
 */
static bool event_compare(struct fsnotify_event *old, struct fsnotify_event *new)
{
	if ((old->mask == new->mask) &&
	    (old->to_tell == new->to_tell) &&
	    (old->data_type == new->data_type) &&
	    (old->name_len == new->name_len)) {
		switch (old->data_type) {
		case (FSNOTIFY_EVENT_INODE):
			/* remember, after old was put on the wait_q we aren't
			 * allowed to look at the inode any more, only thing
			 * left to check was if the file_name is the same */
			if (old->name_len &&
			    !strcmp(old->file_name, new->file_name))
				return true;
			break;
		case (FSNOTIFY_EVENT_PATH):
			if ((old->path.mnt == new->path.mnt) &&
			    (old->path.dentry == new->path.dentry))
				return true;
			break;
		case (FSNOTIFY_EVENT_NONE):
			return true;
		};
	}
	return false;
}

static int inotify_merge(struct list_head *list, struct fsnotify_event *event)
{
	struct fsnotify_event_holder *last_holder;
	struct fsnotify_event *last_event;
	int ret = 0;

	/* and the list better be locked by something too */
	spin_lock(&event->lock);

	last_holder = list_entry(list->prev, struct fsnotify_event_holder, event_list);
	last_event = last_holder->event;
	if (event_compare(last_event, event))
		ret = -EEXIST;

	spin_unlock(&event->lock);

	return ret;
}

static int inotify_handle_event(struct fsnotify_group *group, struct fsnotify_event *event)
{
	struct fsnotify_mark_entry *entry;
	struct inotify_inode_mark_entry *ientry;
	struct inode *to_tell;
	struct inotify_event_private_data *event_priv;
	struct fsnotify_event_private_data *fsn_event_priv;
	int wd, ret;

	to_tell = event->to_tell;

	spin_lock(&to_tell->i_lock);
	entry = fsnotify_find_mark_entry(group, to_tell);
	spin_unlock(&to_tell->i_lock);
	/* race with watch removal?  We already passes should_send */
	if (unlikely(!entry))
		return 0;
	ientry = container_of(entry, struct inotify_inode_mark_entry,
			      fsn_entry);
	wd = ientry->wd;

	event_priv = kmem_cache_alloc(event_priv_cachep, GFP_KERNEL);
	if (unlikely(!event_priv))
		return -ENOMEM;

	fsn_event_priv = &event_priv->fsnotify_event_priv_data;

	fsn_event_priv->group = group;
	event_priv->wd = wd;

<<<<<<< HEAD
	ret = fsnotify_add_notify_event(group, event, fsn_event_priv);
	if (ret) {
=======
	ret = fsnotify_add_notify_event(group, event, fsn_event_priv, inotify_merge);
	/* EEXIST is not an error */
	if (ret == -EEXIST)
		ret = 0;

	/* did event_priv get attached? */
	if (list_empty(&fsn_event_priv->event_list))
>>>>>>> f7e7b12e
		inotify_free_event_priv(fsn_event_priv);
		/* EEXIST says we tail matched, EOVERFLOW isn't something
		 * to report up the stack. */
		if ((ret == -EEXIST) ||
		    (ret == -EOVERFLOW))
			ret = 0;
	}

	/*
	 * If we hold the entry until after the event is on the queue
	 * IN_IGNORED won't be able to pass this event in the queue
	 */
	fsnotify_put_mark(entry);

	return ret;
}

static void inotify_freeing_mark(struct fsnotify_mark_entry *entry, struct fsnotify_group *group)
{
	inotify_ignored_and_remove_idr(entry, group);
}

static bool inotify_should_send_event(struct fsnotify_group *group, struct inode *inode,
				      __u32 mask, void *data, int data_type)
{
	struct fsnotify_mark_entry *entry;
	bool send;

	spin_lock(&inode->i_lock);
	entry = fsnotify_find_mark_entry(group, inode);
	spin_unlock(&inode->i_lock);
	if (!entry)
		return false;

	mask = (mask & ~FS_EVENT_ON_CHILD);
	send = (entry->mask & mask);

	/* find took a reference */
	fsnotify_put_mark(entry);

	return send;
}

static int idr_callback(int id, void *p, void *data)
{
	BUG();
	return 0;
}

static void inotify_free_group_priv(struct fsnotify_group *group)
{
	/* ideally the idr is empty and we won't hit the BUG in teh callback */
	idr_for_each(&group->inotify_data.idr, idr_callback, NULL);
	idr_remove_all(&group->inotify_data.idr);
	idr_destroy(&group->inotify_data.idr);
}

void inotify_free_event_priv(struct fsnotify_event_private_data *fsn_event_priv)
{
	struct inotify_event_private_data *event_priv;


	event_priv = container_of(fsn_event_priv, struct inotify_event_private_data,
				  fsnotify_event_priv_data);

	kmem_cache_free(event_priv_cachep, event_priv);
}

const struct fsnotify_ops inotify_fsnotify_ops = {
	.handle_event = inotify_handle_event,
	.should_send_event = inotify_should_send_event,
	.free_group_priv = inotify_free_group_priv,
	.free_event_priv = inotify_free_event_priv,
	.freeing_mark = inotify_freeing_mark,
};<|MERGE_RESOLUTION|>--- conflicted
+++ resolved
@@ -56,6 +56,10 @@
 				return true;
 			break;
 		case (FSNOTIFY_EVENT_NONE):
+			if (old->mask & FS_Q_OVERFLOW)
+				return true;
+			else if (old->mask & FS_IN_IGNORED)
+				return false;
 			return true;
 		};
 	}
@@ -111,18 +115,8 @@
 	fsn_event_priv->group = group;
 	event_priv->wd = wd;
 
-<<<<<<< HEAD
-	ret = fsnotify_add_notify_event(group, event, fsn_event_priv);
+	ret = fsnotify_add_notify_event(group, event, fsn_event_priv, inotify_merge);
 	if (ret) {
-=======
-	ret = fsnotify_add_notify_event(group, event, fsn_event_priv, inotify_merge);
-	/* EEXIST is not an error */
-	if (ret == -EEXIST)
-		ret = 0;
-
-	/* did event_priv get attached? */
-	if (list_empty(&fsn_event_priv->event_list))
->>>>>>> f7e7b12e
 		inotify_free_event_priv(fsn_event_priv);
 		/* EEXIST says we tail matched, EOVERFLOW isn't something
 		 * to report up the stack. */
