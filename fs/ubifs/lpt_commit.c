--- conflicted
+++ resolved
@@ -1633,11 +1633,7 @@
 	if (!(ubifs_chk_flags & UBIFS_CHK_LPROPS))
 		return 0;
 
-<<<<<<< HEAD
-	buf = p = __vmalloc(c->leb_size, GFP_KERNEL | GFP_NOFS, PAGE_KERNEL);
-=======
 	buf = p = __vmalloc(c->leb_size, GFP_NOFS, PAGE_KERNEL);
->>>>>>> 8eca7a00
 	if (!buf) {
 		ubifs_err("cannot allocate memory for ltab checking");
 		return 0;
@@ -1889,11 +1885,7 @@
 
 	printk(KERN_DEBUG "(pid %d) start dumping LEB %d\n",
 	       current->pid, lnum);
-<<<<<<< HEAD
-	buf = p = __vmalloc(c->leb_size, GFP_KERNEL | GFP_NOFS, PAGE_KERNEL);
-=======
 	buf = p = __vmalloc(c->leb_size, GFP_NOFS, PAGE_KERNEL);
->>>>>>> 8eca7a00
 	if (!buf) {
 		ubifs_err("cannot allocate memory to dump LPT");
 		return;
