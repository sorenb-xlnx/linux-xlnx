config UBIFS_FS
	tristate "UBIFS file system support"
	select CRC16
	select CRC32
	select CRYPTO if UBIFS_FS_ADVANCED_COMPR
	select CRYPTO if UBIFS_FS_LZO
	select CRYPTO if UBIFS_FS_ZLIB
	select CRYPTO_LZO if UBIFS_FS_LZO
	select CRYPTO_DEFLATE if UBIFS_FS_ZLIB
	depends on MTD_UBI
	help
	  UBIFS is a file system for flash devices which works on top of UBI.

config UBIFS_FS_XATTR
	bool "Extended attributes support"
	depends on UBIFS_FS
	help
	  This option enables support of extended attributes.

config UBIFS_FS_ADVANCED_COMPR
	bool "Advanced compression options"
	depends on UBIFS_FS
	help
	  This option allows to explicitly choose which compressions, if any,
	  are enabled in UBIFS. Removing compressors means inability to read
	  existing file systems.

	  If unsure, say 'N'.

config UBIFS_FS_LZO
	bool "LZO compression support" if UBIFS_FS_ADVANCED_COMPR
	depends on UBIFS_FS
	default y
	help
	   LZO compressor is generally faster than zlib but compresses worse.
	   Say 'Y' if unsure.

config UBIFS_FS_ZLIB
	bool "ZLIB compression support" if UBIFS_FS_ADVANCED_COMPR
	depends on UBIFS_FS
	default y
	help
	  Zlib compresses better than LZO but it is slower. Say 'Y' if unsure.

# Debugging-related stuff
config UBIFS_FS_DEBUG
	bool "Enable debugging support"
	depends on UBIFS_FS
	select DEBUG_FS
	select KALLSYMS_ALL
	help
	  This option enables UBIFS debugging support. It makes sure various
	  assertions, self-checks, debugging messages and test modes are compiled
	  in (this all is compiled out otherwise). Assertions are light-weight
	  and this option also enables them. Self-checks, debugging messages and
	  test modes are switched off by default. Thus, it is safe and actually
	  recommended to have debugging support enabled, and it should not slow
	  down UBIFS. You can then further enable / disable individual  debugging
	  features using UBIFS module parameters and the corresponding sysfs
<<<<<<< HEAD
	  interfaces.

config UBIFS_FS_DEBUG_CHKS
	bool "Enable extra checks"
	depends on UBIFS_FS_DEBUG
	help
	  If extra checks are enabled UBIFS will check the consistency of its
	  internal data structures during operation. However, UBIFS performance
	  is dramatically slower when this option is selected especially if the
	  file system is large.
=======
	  interfaces.
>>>>>>> 8eca7a00
<|MERGE_RESOLUTION|>--- conflicted
+++ resolved
@@ -57,17 +57,4 @@
 	  recommended to have debugging support enabled, and it should not slow
 	  down UBIFS. You can then further enable / disable individual  debugging
 	  features using UBIFS module parameters and the corresponding sysfs
-<<<<<<< HEAD
-	  interfaces.
-
-config UBIFS_FS_DEBUG_CHKS
-	bool "Enable extra checks"
-	depends on UBIFS_FS_DEBUG
-	help
-	  If extra checks are enabled UBIFS will check the consistency of its
-	  internal data structures during operation. However, UBIFS performance
-	  is dramatically slower when this option is selected especially if the
-	  file system is large.
-=======
-	  interfaces.
->>>>>>> 8eca7a00
+	  interfaces.