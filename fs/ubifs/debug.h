--- conflicted
+++ resolved
@@ -31,16 +31,12 @@
 
 #ifdef CONFIG_UBIFS_FS_DEBUG
 
-<<<<<<< HEAD
-#include <linux/random.h>
-=======
 /*
  * The UBIFS debugfs directory name pattern and maximum name length (3 for "ubi"
  * + 1 for "_" and plus 2x2 for 2 UBI numbers and 1 for the trailing zero byte.
  */
 #define UBIFS_DFS_DIR_NAME "ubi%d_%d"
 #define UBIFS_DFS_DIR_LEN  (3 + 1 + 2*2 + 1)
->>>>>>> b55ebc27
 
 /**
  * ubifs_debug_info - per-FS debugging information.
@@ -66,8 +62,6 @@
  * @saved_bi: saved budgeting information
  * @saved_free: saved amount of free space
  * @saved_idx_gc_cnt: saved value of @c->idx_gc_cnt
-<<<<<<< HEAD
-=======
  *
  * @chk_gen: if general extra checks are enabled
  * @chk_index: if index xtra checks are enabled
@@ -75,22 +69,18 @@
  * @chk_lprops: if lprops extra checks are enabled
  * @chk_fs: if UBIFS contents extra checks are enabled
  * @tst_rcvry: if UBIFS recovery testing mode enabled
->>>>>>> b55ebc27
  *
  * @dfs_dir_name: name of debugfs directory containing this file-system's files
  * @dfs_dir: direntry object of the file-system debugfs directory
  * @dfs_dump_lprops: "dump lprops" debugfs knob
  * @dfs_dump_budg: "dump budgeting information" debugfs knob
  * @dfs_dump_tnc: "dump TNC" debugfs knob
-<<<<<<< HEAD
-=======
  * @dfs_chk_gen: debugfs knob to enable UBIFS general extra checks
  * @dfs_chk_index: debugfs knob to enable UBIFS index extra checks
  * @dfs_chk_orph: debugfs knob to enable UBIFS orphans extra checks
  * @dfs_chk_lprops: debugfs knob to enable UBIFS LEP properties extra checks
  * @dfs_chk_fs: debugfs knob to enable UBIFS contents extra checks
  * @dfs_tst_rcvry: debugfs knob to enable UBIFS recovery testing
->>>>>>> b55ebc27
  */
 struct ubifs_debug_info {
 	struct ubifs_zbranch old_zroot;
@@ -115,8 +105,6 @@
 	struct ubifs_budg_info saved_bi;
 	long long saved_free;
 	int saved_idx_gc_cnt;
-<<<<<<< HEAD
-=======
 
 	unsigned int chk_gen:1;
 	unsigned int chk_index:1;
@@ -124,7 +112,6 @@
 	unsigned int chk_lprops:1;
 	unsigned int chk_fs:1;
 	unsigned int tst_rcvry:1;
->>>>>>> b55ebc27
 
 	char dfs_dir_name[UBIFS_DFS_DIR_LEN + 1];
 	struct dentry *dfs_dir;
@@ -194,23 +181,14 @@
 #define DBGKEY(key) dbg_key_str0(c, (key))
 #define DBGKEY1(key) dbg_key_str1(c, (key))
 
-<<<<<<< HEAD
+extern spinlock_t dbg_lock;
+
 #define ubifs_dbg_msg(type, fmt, ...) do {                        \
 	spin_lock(&dbg_lock);                                     \
 	pr_debug("UBIFS DBG " type ": " fmt "\n", ##__VA_ARGS__); \
 	spin_unlock(&dbg_lock);                                   \
 } while (0)
 
-=======
-extern spinlock_t dbg_lock;
-
-#define ubifs_dbg_msg(type, fmt, ...) do {                        \
-	spin_lock(&dbg_lock);                                     \
-	pr_debug("UBIFS DBG " type ": " fmt "\n", ##__VA_ARGS__); \
-	spin_unlock(&dbg_lock);                                   \
-} while (0)
-
->>>>>>> b55ebc27
 /* Just a debugging messages not related to any specific UBIFS subsystem */
 #define dbg_msg(fmt, ...)   ubifs_dbg_msg("msg", fmt, ##__VA_ARGS__)
 /* General messages */
@@ -242,22 +220,6 @@
 
 extern struct ubifs_global_debug_info ubifs_dbg;
 
-<<<<<<< HEAD
-/*
- * Special testing flags.
- *
- * UBIFS_TST_RCVRY: failure mode for recovery testing
- */
-enum {
-	UBIFS_TST_RCVRY             = 0x4,
-};
-
-extern spinlock_t dbg_lock;
-
-extern unsigned int ubifs_msg_flags;
-extern unsigned int ubifs_chk_flags;
-extern unsigned int ubifs_tst_flags;
-=======
 static inline int dbg_is_chk_gen(const struct ubifs_info *c)
 {
 	return !!(ubifs_dbg.chk_gen || c->dbg->chk_gen);
@@ -286,7 +248,6 @@
 {
 	return !!c->dbg->pc_happened;
 }
->>>>>>> b55ebc27
 
 int ubifs_debugging_init(struct ubifs_info *c);
 void ubifs_debugging_exit(struct ubifs_info *c);
@@ -344,63 +305,12 @@
 int dbg_check_data_nodes_order(struct ubifs_info *c, struct list_head *head);
 int dbg_check_nondata_nodes_order(struct ubifs_info *c, struct list_head *head);
 
-<<<<<<< HEAD
-/* Force the use of in-the-gaps method for testing */
-static inline int dbg_force_in_the_gaps_enabled(void)
-{
-	return ubifs_chk_flags & UBIFS_CHK_GEN;
-}
-int dbg_force_in_the_gaps(void);
-
-/* Failure mode for recovery testing */
-#define dbg_failure_mode (ubifs_tst_flags & UBIFS_TST_RCVRY)
-
-#ifndef UBIFS_DBG_PRESERVE_UBI
-#define ubi_leb_read   dbg_leb_read
-#define ubi_leb_write  dbg_leb_write
-#define ubi_leb_change dbg_leb_change
-#define ubi_leb_erase  dbg_leb_erase
-#define ubi_leb_unmap  dbg_leb_unmap
-#define ubi_is_mapped  dbg_is_mapped
-#define ubi_leb_map    dbg_leb_map
-#endif
-
-int dbg_leb_read(struct ubi_volume_desc *desc, int lnum, char *buf, int offset,
-		 int len, int check);
-int dbg_leb_write(struct ubi_volume_desc *desc, int lnum, const void *buf,
-		  int offset, int len, int dtype);
-int dbg_leb_change(struct ubi_volume_desc *desc, int lnum, const void *buf,
-		   int len, int dtype);
-int dbg_leb_erase(struct ubi_volume_desc *desc, int lnum);
-int dbg_leb_unmap(struct ubi_volume_desc *desc, int lnum);
-int dbg_is_mapped(struct ubi_volume_desc *desc, int lnum);
-int dbg_leb_map(struct ubi_volume_desc *desc, int lnum, int dtype);
-
-static inline int dbg_read(struct ubi_volume_desc *desc, int lnum, char *buf,
-			   int offset, int len)
-{
-	return dbg_leb_read(desc, lnum, buf, offset, len, 0);
-}
-
-static inline int dbg_write(struct ubi_volume_desc *desc, int lnum,
-			    const void *buf, int offset, int len)
-{
-	return dbg_leb_write(desc, lnum, buf, offset, len, UBI_UNKNOWN);
-}
-
-static inline int dbg_change(struct ubi_volume_desc *desc, int lnum,
-				    const void *buf, int len)
-{
-	return dbg_leb_change(desc, lnum, buf, len, UBI_UNKNOWN);
-}
-=======
 int dbg_leb_write(struct ubifs_info *c, int lnum, const void *buf, int offs,
 		  int len, int dtype);
 int dbg_leb_change(struct ubifs_info *c, int lnum, const void *buf, int len,
 		   int dtype);
 int dbg_leb_unmap(struct ubifs_info *c, int lnum);
 int dbg_leb_map(struct ubifs_info *c, int lnum, int dtype);
->>>>>>> b55ebc27
 
 /* Debugfs-related stuff */
 int dbg_debugfs_init(void);
@@ -422,12 +332,9 @@
 		ubifs_err(fmt, ##__VA_ARGS__);     \
 } while (0)
 
-<<<<<<< HEAD
-=======
 #define DBGKEY(key)  ((char *)(key))
 #define DBGKEY1(key) ((char *)(key))
 
->>>>>>> b55ebc27
 #define ubifs_dbg_msg(fmt, ...) do {               \
 	if (0)                                     \
 		pr_debug(fmt "\n", ##__VA_ARGS__); \
@@ -450,12 +357,6 @@
 #define dbg_gc(fmt, ...)    ubifs_dbg_msg(fmt, ##__VA_ARGS__)
 #define dbg_scan(fmt, ...)  ubifs_dbg_msg(fmt, ##__VA_ARGS__)
 #define dbg_rcvry(fmt, ...) ubifs_dbg_msg(fmt, ##__VA_ARGS__)
-<<<<<<< HEAD
-
-#define DBGKEY(key)  ((char *)(key))
-#define DBGKEY1(key) ((char *)(key))
-=======
->>>>>>> b55ebc27
 
 static inline int ubifs_debugging_init(struct ubifs_info *c)      { return 0; }
 static inline void ubifs_debugging_exit(struct ubifs_info *c)     { return; }
@@ -541,11 +442,6 @@
 dbg_check_nondata_nodes_order(struct ubifs_info *c,
 			      struct list_head *head)             { return 0; }
 
-<<<<<<< HEAD
-static inline int dbg_force_in_the_gaps(void)                     { return 0; }
-#define dbg_force_in_the_gaps_enabled() 0
-#define dbg_failure_mode                0
-=======
 static inline int dbg_leb_write(struct ubifs_info *c, int lnum,
 				const void *buf, int offset,
 				int len, int dtype)               { return 0; }
@@ -563,7 +459,6 @@
 static inline int dbg_is_chk_fs(const struct ubifs_info *c)       { return 0; }
 static inline int dbg_is_tst_rcvry(const struct ubifs_info *c)    { return 0; }
 static inline int dbg_is_power_cut(const struct ubifs_info *c)    { return 0; }
->>>>>>> b55ebc27
 
 static inline int dbg_debugfs_init(void)                          { return 0; }
 static inline void dbg_debugfs_exit(void)                         { return; }
