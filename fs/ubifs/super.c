--- conflicted
+++ resolved
@@ -1775,15 +1775,9 @@
 	 */
 	if (!c->ro_error) {
 		ubifs_assert(atomic_long_read(&c->dirty_pg_cnt) == 0);
-<<<<<<< HEAD
-		ubifs_assert(c->budg_idx_growth == 0);
-		ubifs_assert(c->budg_dd_growth == 0);
-		ubifs_assert(c->budg_data_growth == 0);
-=======
 		ubifs_assert(c->bi.idx_growth == 0);
 		ubifs_assert(c->bi.dd_growth == 0);
 		ubifs_assert(c->bi.data_growth == 0);
->>>>>>> acd8f81c
 	}
 
 	/*
