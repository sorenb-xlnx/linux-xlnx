--- conflicted
+++ resolved
@@ -629,11 +629,6 @@
 	struct mount_options parsed_options;
 	struct ocfs2_super *osb = OCFS2_SB(sb);
 	u32 tmp;
-<<<<<<< HEAD
-
-	lock_kernel();
-=======
->>>>>>> 229aebb8
 
 	if (!ocfs2_parse_options(sb, data, &parsed_options, 1) ||
 	    !ocfs2_check_set_options(sb, &parsed_options)) {
