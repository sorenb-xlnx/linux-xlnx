--- conflicted
+++ resolved
@@ -1712,11 +1712,7 @@
 	local = ocfs2_mount_local(osb);
 
 	/* will play back anything left in the journal. */
-<<<<<<< HEAD
-	status = ocfs2_journal_load(osb->journal, local);
-=======
 	status = ocfs2_journal_load(osb->journal, local, dirty);
->>>>>>> 33004762
 	if (status < 0) {
 		mlog(ML_ERROR, "ocfs2 journal load failed! %d\n", status);
 		goto finally;
