--- conflicted
+++ resolved
@@ -1010,15 +1010,13 @@
 		seq_printf(s, ",cluster_stack=%.*s", OCFS2_STACK_LABEL_LEN,
 			   osb->osb_cluster_stack);
 
-<<<<<<< HEAD
-	if (opts & OCFS2_MOUNT_INODE64)
-		seq_printf(s, ",inode64");
-=======
 	if (opts & OCFS2_MOUNT_NOUSERXATTR)
 		seq_printf(s, ",nouser_xattr");
 	else
 		seq_printf(s, ",user_xattr");
->>>>>>> 4d45a486
+
+	if (opts & OCFS2_MOUNT_INODE64)
+		seq_printf(s, ",inode64");
 
 	return 0;
 }
