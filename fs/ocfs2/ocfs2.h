--- conflicted
+++ resolved
@@ -772,30 +772,24 @@
 	return megs << (20 - OCFS2_SB(sb)->s_clustersize_bits);
 }
 
-<<<<<<< HEAD
-static inline void _ocfs2_set_bit(unsigned int bit, unsigned long *bitmap)
-{
-	ext2_set_bit(bit, bitmap);
-}
-#define ocfs2_set_bit(bit, addr) _ocfs2_set_bit((bit), (unsigned long *)(addr))
-
-static inline void _ocfs2_clear_bit(unsigned int bit, unsigned long *bitmap)
-{
-	ext2_clear_bit(bit, bitmap);
-}
-#define ocfs2_clear_bit(bit, addr) _ocfs2_clear_bit((bit), (unsigned long *)(addr))
-
-=======
 static inline unsigned int ocfs2_clusters_to_megabytes(struct super_block *sb,
 						       unsigned int clusters)
 {
 	return clusters >> (20 - OCFS2_SB(sb)->s_clustersize_bits);
 }
 
-
-#define ocfs2_set_bit ext2_set_bit
-#define ocfs2_clear_bit ext2_clear_bit
->>>>>>> d62cc137
+static inline void _ocfs2_set_bit(unsigned int bit, unsigned long *bitmap)
+{
+	ext2_set_bit(bit, bitmap);
+}
+#define ocfs2_set_bit(bit, addr) _ocfs2_set_bit((bit), (unsigned long *)(addr))
+
+static inline void _ocfs2_clear_bit(unsigned int bit, unsigned long *bitmap)
+{
+	ext2_clear_bit(bit, bitmap);
+}
+#define ocfs2_clear_bit(bit, addr) _ocfs2_clear_bit((bit), (unsigned long *)(addr))
+
 #define ocfs2_test_bit ext2_test_bit
 #define ocfs2_find_next_zero_bit ext2_find_next_zero_bit
 #define ocfs2_find_next_bit ext2_find_next_bit
