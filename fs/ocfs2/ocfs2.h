--- conflicted
+++ resolved
@@ -338,19 +338,14 @@
 	unsigned int			*osb_orphan_wipes;
 	wait_queue_head_t		osb_wipe_event;
 
-<<<<<<< HEAD
+	unsigned int			osb_dx_mask;
+	u32				osb_dx_seed[4];
+
 	/* used to protect metaecc calculation check of xattr. */
 	spinlock_t osb_xattr_lock;
-=======
-	unsigned int			osb_dx_mask;
-	u32				osb_dx_seed[4];
-
-	/* used to protect metaecc calculation check of xattr. */
-	spinlock_t osb_xattr_lock;
 
 	/* the group we used to allocate inodes. */
 	u64				osb_inode_alloc_group;
->>>>>>> f5edc3ab
 };
 
 #define OCFS2_SB(sb)	    ((struct ocfs2_super *)(sb)->s_fs_info)
