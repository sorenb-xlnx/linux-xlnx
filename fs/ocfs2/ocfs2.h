--- conflicted
+++ resolved
@@ -193,11 +193,8 @@
 	OCFS2_MOUNT_ERRORS_PANIC = 1 << 3, /* Panic on errors */
 	OCFS2_MOUNT_DATA_WRITEBACK = 1 << 4, /* No data ordering */
 	OCFS2_MOUNT_LOCALFLOCKS = 1 << 5, /* No cluster aware user file locks */
-<<<<<<< HEAD
 	OCFS2_MOUNT_NOUSERXATTR = 1 << 6, /* No user xattr */
-=======
-	OCFS2_MOUNT_INODE64 = 1 << 6,	/* Allow inode numbers > 2^32 */
->>>>>>> 4aa3e144
+	OCFS2_MOUNT_INODE64 = 1 << 7,	/* Allow inode numbers > 2^32 */
 };
 
 #define OCFS2_OSB_SOFT_RO	0x0001
