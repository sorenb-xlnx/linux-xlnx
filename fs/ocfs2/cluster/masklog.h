/* -*- mode: c; c-basic-offset: 8; -*-
 * vim: noexpandtab sw=8 ts=8 sts=0:
 *
 * Copyright (C) 2005 Oracle.  All rights reserved.
 *
 * This program is free software; you can redistribute it and/or
 * modify it under the terms of the GNU General Public
 * License as published by the Free Software Foundation; either
 * version 2 of the License, or (at your option) any later version.
 *
 * This program is distributed in the hope that it will be useful,
 * but WITHOUT ANY WARRANTY; without even the implied warranty of
 * MERCHANTABILITY or FITNESS FOR A PARTICULAR PURPOSE.  See the GNU
 * General Public License for more details.
 *
 * You should have received a copy of the GNU General Public
 * License along with this program; if not, write to the
 * Free Software Foundation, Inc., 59 Temple Place - Suite 330,
 * Boston, MA 021110-1307, USA.
 */

#ifndef O2CLUSTER_MASKLOG_H
#define O2CLUSTER_MASKLOG_H

/*
 * For now this is a trivial wrapper around printk() that gives the critical
 * ability to enable sets of debugging output at run-time.  In the future this
 * will almost certainly be redirected to relayfs so that it can pay a
 * substantially lower heisenberg tax.
 *
 * Callers associate the message with a bitmask and a global bitmask is
 * maintained with help from /proc.  If any of the bits match the message is
 * output.
 *
 * We must have efficient bit tests on i386 and it seems gcc still emits crazy
 * code for the 64bit compare.  It emits very good code for the dual unsigned
 * long tests, though, completely avoiding tests that can never pass if the
 * caller gives a constant bitmask that fills one of the longs with all 0s.  So
 * the desire is to have almost all of the calls decided on by comparing just
 * one of the longs.  This leads to having infrequently given bits that are
 * frequently matched in the high bits.
 *
 * _ERROR and _NOTICE are used for messages that always go to the console and
 * have appropriate KERN_ prefixes.  We wrap these in our function instead of
 * just calling printk() so that this can eventually make its way through
 * relayfs along with the debugging messages.  Everything else gets KERN_DEBUG.
 * The inline tests and macro dance give GCC the opportunity to quite cleverly
 * only emit the appropriage printk() when the caller passes in a constant
 * mask, as is almost always the case.
 *
 * All this bitmask nonsense is managed from the files under
 * /sys/fs/o2cb/logmask/.  Reading the files gives a straightforward
 * indication of which bits are allowed (allow) or denied (off/deny).
 * 	ENTRY deny
 * 	EXIT deny
 * 	TCP off
 * 	MSG off
 * 	SOCKET off
 * 	ERROR allow
 * 	NOTICE allow
 *
 * Writing changes the state of a given bit and requires a strictly formatted
 * single write() call:
 *
 * 	write(fd, "allow", 5);
 *
 * Echoing allow/deny/off string into the logmask files can flip the bits
 * on or off as expected; here is the bash script for example:
 *
 * log_mask="/sys/fs/o2cb/log_mask"
 * for node in ENTRY EXIT TCP MSG SOCKET ERROR NOTICE; do
 *	echo allow >"$log_mask"/"$node"
 * done
 *
 * The debugfs.ocfs2 tool can also flip the bits with the -l option:
 *
 * debugfs.ocfs2 -l TCP allow
 */

/* for task_struct */
#include <linux/sched.h>

/* bits that are frequently given and infrequently matched in the low word */
/* NOTE: If you add a flag, you need to also update masklog.c! */
#define ML_ENTRY	0x0000000000000001ULL /* func call entry */
#define ML_EXIT		0x0000000000000002ULL /* func call exit */
#define ML_TCP		0x0000000000000004ULL /* net cluster/tcp.c */
#define ML_MSG		0x0000000000000008ULL /* net network messages */
#define ML_SOCKET	0x0000000000000010ULL /* net socket lifetime */
#define ML_HEARTBEAT	0x0000000000000020ULL /* hb all heartbeat tracking */
#define ML_HB_BIO	0x0000000000000040ULL /* hb io tracing */
#define ML_DLMFS	0x0000000000000080ULL /* dlm user dlmfs */
#define ML_DLM		0x0000000000000100ULL /* dlm general debugging */
#define ML_DLM_DOMAIN	0x0000000000000200ULL /* dlm domain debugging */
#define ML_DLM_THREAD	0x0000000000000400ULL /* dlm domain thread */
#define ML_DLM_MASTER	0x0000000000000800ULL /* dlm master functions */
#define ML_DLM_RECOVERY	0x0000000000001000ULL /* dlm master functions */
#define ML_AIO		0x0000000000002000ULL /* ocfs2 aio read and write */
#define ML_JOURNAL	0x0000000000004000ULL /* ocfs2 journalling functions */
#define ML_DISK_ALLOC	0x0000000000008000ULL /* ocfs2 disk allocation */
#define ML_SUPER	0x0000000000010000ULL /* ocfs2 mount / umount */
#define ML_FILE_IO	0x0000000000020000ULL /* ocfs2 file I/O */
#define ML_EXTENT_MAP	0x0000000000040000ULL /* ocfs2 extent map caching */
#define ML_DLM_GLUE	0x0000000000080000ULL /* ocfs2 dlm glue layer */
#define ML_BH_IO	0x0000000000100000ULL /* ocfs2 buffer I/O */
#define ML_UPTODATE	0x0000000000200000ULL /* ocfs2 caching sequence #'s */
#define ML_NAMEI	0x0000000000400000ULL /* ocfs2 directory / namespace */
#define ML_INODE	0x0000000000800000ULL /* ocfs2 inode manipulation */
#define ML_VOTE		0x0000000001000000ULL /* ocfs2 node messaging  */
#define ML_DCACHE	0x0000000002000000ULL /* ocfs2 dcache operations */
#define ML_CONN		0x0000000004000000ULL /* net connection management */
#define ML_QUORUM	0x0000000008000000ULL /* net connection quorum */
#define ML_EXPORT	0x0000000010000000ULL /* ocfs2 export operations */
#define ML_XATTR	0x0000000020000000ULL /* ocfs2 extended attributes */
#define ML_QUOTA	0x0000000040000000ULL /* ocfs2 quota operations */
#define ML_REFCOUNT	0x0000000080000000ULL /* refcount tree operations */
<<<<<<< HEAD
#define ML_BASTS	0x0000001000000000ULL /* dlmglue asts and basts */
/* bits that are infrequently given and frequently matched in the high word */
#define ML_ERROR	0x0000000100000000ULL /* sent to KERN_ERR */
#define ML_NOTICE	0x0000000200000000ULL /* setn to KERN_NOTICE */
#define ML_KTHREAD	0x0000000400000000ULL /* kernel thread activity */
#define ML_RESERVATIONS	0x0000000800000000ULL /* ocfs2 alloc reservations */
#define ML_CLUSTER	0x0000001000000000ULL /* cluster stack */
=======
#define ML_BASTS	0x0000000100000000ULL /* dlmglue asts and basts */
#define ML_RESERVATIONS	0x0000000200000000ULL /* ocfs2 alloc reservations */
#define ML_CLUSTER	0x0000000400000000ULL /* cluster stack */

/* bits that are infrequently given and frequently matched in the high word */
#define ML_ERROR	0x1000000000000000ULL /* sent to KERN_ERR */
#define ML_NOTICE	0x2000000000000000ULL /* setn to KERN_NOTICE */
#define ML_KTHREAD	0x4000000000000000ULL /* kernel thread activity */
>>>>>>> 3cbea436

#define MLOG_INITIAL_AND_MASK (ML_ERROR|ML_NOTICE)
#define MLOG_INITIAL_NOT_MASK (ML_ENTRY|ML_EXIT)
#ifndef MLOG_MASK_PREFIX
#define MLOG_MASK_PREFIX 0
#endif

/*
 * When logging is disabled, force the bit test to 0 for anything other
 * than errors and notices, allowing gcc to remove the code completely.
 * When enabled, allow all masks.
 */
#if defined(CONFIG_OCFS2_DEBUG_MASKLOG)
#define ML_ALLOWED_BITS ~0
#else
#define ML_ALLOWED_BITS (ML_ERROR|ML_NOTICE)
#endif

#define MLOG_MAX_BITS 64

struct mlog_bits {
	unsigned long words[MLOG_MAX_BITS / BITS_PER_LONG];
};

extern struct mlog_bits mlog_and_bits, mlog_not_bits;

#if BITS_PER_LONG == 32

#define __mlog_test_u64(mask, bits)			\
	( (u32)(mask & 0xffffffff) & bits.words[0] || 	\
	  ((u64)(mask) >> 32) & bits.words[1] )
#define __mlog_set_u64(mask, bits) do {			\
	bits.words[0] |= (u32)(mask & 0xffffffff);	\
       	bits.words[1] |= (u64)(mask) >> 32;		\
} while (0)
#define __mlog_clear_u64(mask, bits) do {		\
	bits.words[0] &= ~((u32)(mask & 0xffffffff));	\
       	bits.words[1] &= ~((u64)(mask) >> 32);		\
} while (0)
#define MLOG_BITS_RHS(mask) {				\
	{						\
		[0] = (u32)(mask & 0xffffffff),		\
		[1] = (u64)(mask) >> 32,		\
	}						\
}

#else /* 32bit long above, 64bit long below */

#define __mlog_test_u64(mask, bits)	((mask) & bits.words[0])
#define __mlog_set_u64(mask, bits) do {		\
	bits.words[0] |= (mask);		\
} while (0)
#define __mlog_clear_u64(mask, bits) do {	\
	bits.words[0] &= ~(mask);		\
} while (0)
#define MLOG_BITS_RHS(mask) { { (mask) } }

#endif

/*
 * smp_processor_id() "helpfully" screams when called outside preemptible
 * regions in current kernels.  sles doesn't have the variants that don't
 * scream.  just do this instead of trying to guess which we're building
 * against.. *sigh*.
 */
#define __mlog_cpu_guess ({		\
	unsigned long _cpu = get_cpu();	\
	put_cpu();			\
	_cpu;				\
})

/* In the following two macros, the whitespace after the ',' just
 * before ##args is intentional. Otherwise, gcc 2.95 will eat the
 * previous token if args expands to nothing.
 */
#define __mlog_printk(level, fmt, args...)				\
	printk(level "(%s,%u,%lu):%s:%d " fmt, current->comm,		\
	       task_pid_nr(current), __mlog_cpu_guess,			\
	       __PRETTY_FUNCTION__, __LINE__ , ##args)

#define mlog(mask, fmt, args...) do {					\
	u64 __m = MLOG_MASK_PREFIX | (mask);				\
	if ((__m & ML_ALLOWED_BITS) &&					\
	    __mlog_test_u64(__m, mlog_and_bits) &&			\
	    !__mlog_test_u64(__m, mlog_not_bits)) {			\
		if (__m & ML_ERROR)					\
			__mlog_printk(KERN_ERR, "ERROR: "fmt , ##args);	\
		else if (__m & ML_NOTICE)				\
			__mlog_printk(KERN_NOTICE, fmt , ##args);	\
		else __mlog_printk(KERN_INFO, fmt , ##args);		\
	}								\
} while (0)

#define mlog_errno(st) do {						\
	int _st = (st);							\
	if (_st != -ERESTARTSYS && _st != -EINTR &&			\
	    _st != AOP_TRUNCATED_PAGE && _st != -ENOSPC)		\
		mlog(ML_ERROR, "status = %lld\n", (long long)_st);	\
} while (0)

#if defined(CONFIG_OCFS2_DEBUG_MASKLOG)
#define mlog_entry(fmt, args...) do {					\
	mlog(ML_ENTRY, "ENTRY:" fmt , ##args);				\
} while (0)

#define mlog_entry_void() do {						\
	mlog(ML_ENTRY, "ENTRY:\n");					\
} while (0)

/*
 * We disable this for sparse.
 */
#if !defined(__CHECKER__)
#define mlog_exit(st) do {						     \
	if (__builtin_types_compatible_p(typeof(st), unsigned long))	     \
		mlog(ML_EXIT, "EXIT: %lu\n", (unsigned long) (st));	     \
	else if (__builtin_types_compatible_p(typeof(st), signed long))      \
		mlog(ML_EXIT, "EXIT: %ld\n", (signed long) (st));	     \
	else if (__builtin_types_compatible_p(typeof(st), unsigned int)	     \
		 || __builtin_types_compatible_p(typeof(st), unsigned short) \
		 || __builtin_types_compatible_p(typeof(st), unsigned char)) \
		mlog(ML_EXIT, "EXIT: %u\n", (unsigned int) (st));	     \
	else if (__builtin_types_compatible_p(typeof(st), signed int)	     \
		 || __builtin_types_compatible_p(typeof(st), signed short)   \
		 || __builtin_types_compatible_p(typeof(st), signed char))   \
		mlog(ML_EXIT, "EXIT: %d\n", (signed int) (st));		     \
	else if (__builtin_types_compatible_p(typeof(st), long long))	     \
		mlog(ML_EXIT, "EXIT: %lld\n", (long long) (st));	     \
	else								     \
		mlog(ML_EXIT, "EXIT: %llu\n", (unsigned long long) (st));    \
} while (0)
#else
#define mlog_exit(st) do {						     \
	mlog(ML_EXIT, "EXIT: %lld\n", (long long) (st));		     \
} while (0)
#endif

#define mlog_exit_ptr(ptr) do {						\
	mlog(ML_EXIT, "EXIT: %p\n", ptr);				\
} while (0)

#define mlog_exit_void() do {						\
	mlog(ML_EXIT, "EXIT\n");					\
} while (0)
#else
#define mlog_entry(...)  do { } while (0)
#define mlog_entry_void(...)  do { } while (0)
#define mlog_exit(...)  do { } while (0)
#define mlog_exit_ptr(...)  do { } while (0)
#define mlog_exit_void(...)  do { } while (0)
#endif  /* defined(CONFIG_OCFS2_DEBUG_MASKLOG) */

#define mlog_bug_on_msg(cond, fmt, args...) do {			\
	if (cond) {							\
		mlog(ML_ERROR, "bug expression: " #cond "\n");		\
		mlog(ML_ERROR, fmt, ##args);				\
		BUG();							\
	}								\
} while (0)

#include <linux/kobject.h>
#include <linux/sysfs.h>
int mlog_sys_init(struct kset *o2cb_subsys);
void mlog_sys_shutdown(void);

#endif /* O2CLUSTER_MASKLOG_H */<|MERGE_RESOLUTION|>--- conflicted
+++ resolved
@@ -114,15 +114,6 @@
 #define ML_XATTR	0x0000000020000000ULL /* ocfs2 extended attributes */
 #define ML_QUOTA	0x0000000040000000ULL /* ocfs2 quota operations */
 #define ML_REFCOUNT	0x0000000080000000ULL /* refcount tree operations */
-<<<<<<< HEAD
-#define ML_BASTS	0x0000001000000000ULL /* dlmglue asts and basts */
-/* bits that are infrequently given and frequently matched in the high word */
-#define ML_ERROR	0x0000000100000000ULL /* sent to KERN_ERR */
-#define ML_NOTICE	0x0000000200000000ULL /* setn to KERN_NOTICE */
-#define ML_KTHREAD	0x0000000400000000ULL /* kernel thread activity */
-#define ML_RESERVATIONS	0x0000000800000000ULL /* ocfs2 alloc reservations */
-#define ML_CLUSTER	0x0000001000000000ULL /* cluster stack */
-=======
 #define ML_BASTS	0x0000000100000000ULL /* dlmglue asts and basts */
 #define ML_RESERVATIONS	0x0000000200000000ULL /* ocfs2 alloc reservations */
 #define ML_CLUSTER	0x0000000400000000ULL /* cluster stack */
@@ -131,7 +122,6 @@
 #define ML_ERROR	0x1000000000000000ULL /* sent to KERN_ERR */
 #define ML_NOTICE	0x2000000000000000ULL /* setn to KERN_NOTICE */
 #define ML_KTHREAD	0x4000000000000000ULL /* kernel thread activity */
->>>>>>> 3cbea436
 
 #define MLOG_INITIAL_AND_MASK (ML_ERROR|ML_NOTICE)
 #define MLOG_INITIAL_NOT_MASK (ML_ENTRY|ML_EXIT)
