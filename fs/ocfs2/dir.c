/* -*- mode: c; c-basic-offset: 8; -*-
 * vim: noexpandtab sw=8 ts=8 sts=0:
 *
 * dir.c
 *
 * Creates, reads, walks and deletes directory-nodes
 *
 * Copyright (C) 2002, 2004 Oracle.  All rights reserved.
 *
 *  Portions of this code from linux/fs/ext3/dir.c
 *
 *  Copyright (C) 1992, 1993, 1994, 1995
 *  Remy Card (card@masi.ibp.fr)
 *  Laboratoire MASI - Institut Blaise pascal
 *  Universite Pierre et Marie Curie (Paris VI)
 *
 *   from
 *
 *   linux/fs/minix/dir.c
 *
 *   Copyright (C) 1991, 1992 Linux Torvalds
 *
 * This program is free software; you can redistribute it and/or
 * modify it under the terms of the GNU General Public
 * License as published by the Free Software Foundation; either
 * version 2 of the License, or (at your option) any later version.
 *
 * This program is distributed in the hope that it will be useful,
 * but WITHOUT ANY WARRANTY; without even the implied warranty of
 * MERCHANTABILITY or FITNESS FOR A PARTICULAR PURPOSE.  See the GNU
 * General Public License for more details.
 *
 * You should have received a copy of the GNU General Public
 * License along with this program; if not, write to the
 * Free Software Foundation, Inc., 59 Temple Place - Suite 330,
 * Boston, MA 021110-1307, USA.
 */

#include <linux/fs.h>
#include <linux/types.h>
#include <linux/slab.h>
#include <linux/highmem.h>
#include <linux/quotaops.h>
#include <linux/sort.h>

#define MLOG_MASK_PREFIX ML_NAMEI
#include <cluster/masklog.h>

#include "ocfs2.h"

#include "alloc.h"
#include "blockcheck.h"
#include "dir.h"
#include "dlmglue.h"
#include "extent_map.h"
#include "file.h"
#include "inode.h"
#include "journal.h"
#include "namei.h"
#include "suballoc.h"
#include "super.h"
#include "sysfile.h"
#include "uptodate.h"

#include "buffer_head_io.h"

#define NAMEI_RA_CHUNKS  2
#define NAMEI_RA_BLOCKS  4
#define NAMEI_RA_SIZE        (NAMEI_RA_CHUNKS * NAMEI_RA_BLOCKS)
#define NAMEI_RA_INDEX(c,b)  (((c) * NAMEI_RA_BLOCKS) + (b))

static unsigned char ocfs2_filetype_table[] = {
	DT_UNKNOWN, DT_REG, DT_DIR, DT_CHR, DT_BLK, DT_FIFO, DT_SOCK, DT_LNK
};

static int ocfs2_do_extend_dir(struct super_block *sb,
			       handle_t *handle,
			       struct inode *dir,
			       struct buffer_head *parent_fe_bh,
			       struct ocfs2_alloc_context *data_ac,
			       struct ocfs2_alloc_context *meta_ac,
			       struct buffer_head **new_bh);
static int ocfs2_dir_indexed(struct inode *inode);

/*
 * These are distinct checks because future versions of the file system will
 * want to have a trailing dirent structure independent of indexing.
 */
static int ocfs2_supports_dir_trailer(struct inode *dir)
{
	struct ocfs2_super *osb = OCFS2_SB(dir->i_sb);

	if (OCFS2_I(dir)->ip_dyn_features & OCFS2_INLINE_DATA_FL)
		return 0;

	return ocfs2_meta_ecc(osb) || ocfs2_dir_indexed(dir);
}

/*
 * "new' here refers to the point at which we're creating a new
 * directory via "mkdir()", but also when we're expanding an inline
 * directory. In either case, we don't yet have the indexing bit set
 * on the directory, so the standard checks will fail in when metaecc
 * is turned off. Only directory-initialization type functions should
 * use this then. Everything else wants ocfs2_supports_dir_trailer()
 */
static int ocfs2_new_dir_wants_trailer(struct inode *dir)
{
	struct ocfs2_super *osb = OCFS2_SB(dir->i_sb);

	return ocfs2_meta_ecc(osb) ||
		ocfs2_supports_indexed_dirs(osb);
}

static inline unsigned int ocfs2_dir_trailer_blk_off(struct super_block *sb)
{
	return sb->s_blocksize - sizeof(struct ocfs2_dir_block_trailer);
}

#define ocfs2_trailer_from_bh(_bh, _sb) ((struct ocfs2_dir_block_trailer *) ((_bh)->b_data + ocfs2_dir_trailer_blk_off((_sb))))

/* XXX ocfs2_block_dqtrailer() is similar but not quite - can we make
 * them more consistent? */
struct ocfs2_dir_block_trailer *ocfs2_dir_trailer_from_size(int blocksize,
							    void *data)
{
	char *p = data;

	p += blocksize - sizeof(struct ocfs2_dir_block_trailer);
	return (struct ocfs2_dir_block_trailer *)p;
}

/*
 * XXX: This is executed once on every dirent. We should consider optimizing
 * it.
 */
static int ocfs2_skip_dir_trailer(struct inode *dir,
				  struct ocfs2_dir_entry *de,
				  unsigned long offset,
				  unsigned long blklen)
{
	unsigned long toff = blklen - sizeof(struct ocfs2_dir_block_trailer);

	if (!ocfs2_supports_dir_trailer(dir))
		return 0;

	if (offset != toff)
		return 0;

	return 1;
}

static void ocfs2_init_dir_trailer(struct inode *inode,
				   struct buffer_head *bh, u16 rec_len)
{
	struct ocfs2_dir_block_trailer *trailer;

	trailer = ocfs2_trailer_from_bh(bh, inode->i_sb);
	strcpy(trailer->db_signature, OCFS2_DIR_TRAILER_SIGNATURE);
	trailer->db_compat_rec_len =
			cpu_to_le16(sizeof(struct ocfs2_dir_block_trailer));
	trailer->db_parent_dinode = cpu_to_le64(OCFS2_I(inode)->ip_blkno);
	trailer->db_blkno = cpu_to_le64(bh->b_blocknr);
	trailer->db_free_rec_len = cpu_to_le16(rec_len);
}
/*
 * Link an unindexed block with a dir trailer structure into the index free
 * list. This function will modify dirdata_bh, but assumes you've already
 * passed it to the journal.
 */
static int ocfs2_dx_dir_link_trailer(struct inode *dir, handle_t *handle,
				     struct buffer_head *dx_root_bh,
				     struct buffer_head *dirdata_bh)
{
	int ret;
	struct ocfs2_dx_root_block *dx_root;
	struct ocfs2_dir_block_trailer *trailer;

	ret = ocfs2_journal_access_dr(handle, dir, dx_root_bh,
				      OCFS2_JOURNAL_ACCESS_WRITE);
	if (ret) {
		mlog_errno(ret);
		goto out;
	}
	trailer = ocfs2_trailer_from_bh(dirdata_bh, dir->i_sb);
	dx_root = (struct ocfs2_dx_root_block *)dx_root_bh->b_data;

	trailer->db_free_next = dx_root->dr_free_blk;
	dx_root->dr_free_blk = cpu_to_le64(dirdata_bh->b_blocknr);

	ocfs2_journal_dirty(handle, dx_root_bh);

out:
	return ret;
}

static int ocfs2_free_list_at_root(struct ocfs2_dir_lookup_result *res)
{
	return res->dl_prev_leaf_bh == NULL;
}

void ocfs2_free_dir_lookup_result(struct ocfs2_dir_lookup_result *res)
{
	brelse(res->dl_dx_root_bh);
	brelse(res->dl_leaf_bh);
	brelse(res->dl_dx_leaf_bh);
	brelse(res->dl_prev_leaf_bh);
}

static int ocfs2_dir_indexed(struct inode *inode)
{
	if (OCFS2_I(inode)->ip_dyn_features & OCFS2_INDEXED_DIR_FL)
		return 1;
	return 0;
}

static inline int ocfs2_dx_root_inline(struct ocfs2_dx_root_block *dx_root)
{
	return dx_root->dr_flags & OCFS2_DX_FLAG_INLINE;
}

/*
 * Hashing code adapted from ext3
 */
#define DELTA 0x9E3779B9

static void TEA_transform(__u32 buf[4], __u32 const in[])
{
	__u32	sum = 0;
	__u32	b0 = buf[0], b1 = buf[1];
	__u32	a = in[0], b = in[1], c = in[2], d = in[3];
	int	n = 16;

	do {
		sum += DELTA;
		b0 += ((b1 << 4)+a) ^ (b1+sum) ^ ((b1 >> 5)+b);
		b1 += ((b0 << 4)+c) ^ (b0+sum) ^ ((b0 >> 5)+d);
	} while (--n);

	buf[0] += b0;
	buf[1] += b1;
}

static void str2hashbuf(const char *msg, int len, __u32 *buf, int num)
{
	__u32	pad, val;
	int	i;

	pad = (__u32)len | ((__u32)len << 8);
	pad |= pad << 16;

	val = pad;
	if (len > num*4)
		len = num * 4;
	for (i = 0; i < len; i++) {
		if ((i % 4) == 0)
			val = pad;
		val = msg[i] + (val << 8);
		if ((i % 4) == 3) {
			*buf++ = val;
			val = pad;
			num--;
		}
	}
	if (--num >= 0)
		*buf++ = val;
	while (--num >= 0)
		*buf++ = pad;
}

static void ocfs2_dx_dir_name_hash(struct inode *dir, const char *name, int len,
				   struct ocfs2_dx_hinfo *hinfo)
{
	struct ocfs2_super *osb = OCFS2_SB(dir->i_sb);
	const char	*p;
	__u32		in[8], buf[4];

	/*
	 * XXX: Is this really necessary, if the index is never looked
	 * at by readdir? Is a hash value of '0' a bad idea?
	 */
	if ((len == 1 && !strncmp(".", name, 1)) ||
	    (len == 2 && !strncmp("..", name, 2))) {
		buf[0] = buf[1] = 0;
		goto out;
	}

#ifdef OCFS2_DEBUG_DX_DIRS
	/*
	 * This makes it very easy to debug indexing problems. We
	 * should never allow this to be selected without hand editing
	 * this file though.
	 */
	buf[0] = buf[1] = len;
	goto out;
#endif

	memcpy(buf, osb->osb_dx_seed, sizeof(buf));

	p = name;
	while (len > 0) {
		str2hashbuf(p, len, in, 4);
		TEA_transform(buf, in);
		len -= 16;
		p += 16;
	}

out:
	hinfo->major_hash = buf[0];
	hinfo->minor_hash = buf[1];
}

/*
 * bh passed here can be an inode block or a dir data block, depending
 * on the inode inline data flag.
 */
static int ocfs2_check_dir_entry(struct inode * dir,
				 struct ocfs2_dir_entry * de,
				 struct buffer_head * bh,
				 unsigned long offset)
{
	const char *error_msg = NULL;
	const int rlen = le16_to_cpu(de->rec_len);

	if (rlen < OCFS2_DIR_REC_LEN(1))
		error_msg = "rec_len is smaller than minimal";
	else if (rlen % 4 != 0)
		error_msg = "rec_len % 4 != 0";
	else if (rlen < OCFS2_DIR_REC_LEN(de->name_len))
		error_msg = "rec_len is too small for name_len";
	else if (((char *) de - bh->b_data) + rlen > dir->i_sb->s_blocksize)
		error_msg = "directory entry across blocks";

	if (error_msg != NULL)
		mlog(ML_ERROR, "bad entry in directory #%llu: %s - "
		     "offset=%lu, inode=%llu, rec_len=%d, name_len=%d\n",
		     (unsigned long long)OCFS2_I(dir)->ip_blkno, error_msg,
		     offset, (unsigned long long)le64_to_cpu(de->inode), rlen,
		     de->name_len);
	return error_msg == NULL ? 1 : 0;
}

static inline int ocfs2_match(int len,
			      const char * const name,
			      struct ocfs2_dir_entry *de)
{
	if (len != de->name_len)
		return 0;
	if (!de->inode)
		return 0;
	return !memcmp(name, de->name, len);
}

/*
 * Returns 0 if not found, -1 on failure, and 1 on success
 */
static int inline ocfs2_search_dirblock(struct buffer_head *bh,
					struct inode *dir,
					const char *name, int namelen,
					unsigned long offset,
					char *first_de,
					unsigned int bytes,
					struct ocfs2_dir_entry **res_dir)
{
	struct ocfs2_dir_entry *de;
	char *dlimit, *de_buf;
	int de_len;
	int ret = 0;

	mlog_entry_void();

	de_buf = first_de;
	dlimit = de_buf + bytes;

	while (de_buf < dlimit) {
		/* this code is executed quadratically often */
		/* do minimal checking `by hand' */

		de = (struct ocfs2_dir_entry *) de_buf;

		if (de_buf + namelen <= dlimit &&
		    ocfs2_match(namelen, name, de)) {
			/* found a match - just to be sure, do a full check */
			if (!ocfs2_check_dir_entry(dir, de, bh, offset)) {
				ret = -1;
				goto bail;
			}
			*res_dir = de;
			ret = 1;
			goto bail;
		}

		/* prevent looping on a bad block */
		de_len = le16_to_cpu(de->rec_len);
		if (de_len <= 0) {
			ret = -1;
			goto bail;
		}

		de_buf += de_len;
		offset += de_len;
	}

bail:
	mlog_exit(ret);
	return ret;
}

static struct buffer_head *ocfs2_find_entry_id(const char *name,
					       int namelen,
					       struct inode *dir,
					       struct ocfs2_dir_entry **res_dir)
{
	int ret, found;
	struct buffer_head *di_bh = NULL;
	struct ocfs2_dinode *di;
	struct ocfs2_inline_data *data;

	ret = ocfs2_read_inode_block(dir, &di_bh);
	if (ret) {
		mlog_errno(ret);
		goto out;
	}

	di = (struct ocfs2_dinode *)di_bh->b_data;
	data = &di->id2.i_data;

	found = ocfs2_search_dirblock(di_bh, dir, name, namelen, 0,
				      data->id_data, i_size_read(dir), res_dir);
	if (found == 1)
		return di_bh;

	brelse(di_bh);
out:
	return NULL;
}

static int ocfs2_validate_dir_block(struct super_block *sb,
				    struct buffer_head *bh)
{
	int rc;
	struct ocfs2_dir_block_trailer *trailer =
		ocfs2_trailer_from_bh(bh, sb);


	/*
	 * We don't validate dirents here, that's handled
	 * in-place when the code walks them.
	 */
	mlog(0, "Validating dirblock %llu\n",
	     (unsigned long long)bh->b_blocknr);

	BUG_ON(!buffer_uptodate(bh));

	/*
	 * If the ecc fails, we return the error but otherwise
	 * leave the filesystem running.  We know any error is
	 * local to this block.
	 *
	 * Note that we are safe to call this even if the directory
	 * doesn't have a trailer.  Filesystems without metaecc will do
	 * nothing, and filesystems with it will have one.
	 */
	rc = ocfs2_validate_meta_ecc(sb, bh->b_data, &trailer->db_check);
	if (rc)
		mlog(ML_ERROR, "Checksum failed for dinode %llu\n",
		     (unsigned long long)bh->b_blocknr);

	return rc;
}

/*
 * Validate a directory trailer.
 *
 * We check the trailer here rather than in ocfs2_validate_dir_block()
 * because that function doesn't have the inode to test.
 */
static int ocfs2_check_dir_trailer(struct inode *dir, struct buffer_head *bh)
{
	int rc = 0;
	struct ocfs2_dir_block_trailer *trailer;

	trailer = ocfs2_trailer_from_bh(bh, dir->i_sb);
	if (!OCFS2_IS_VALID_DIR_TRAILER(trailer)) {
		rc = -EINVAL;
		ocfs2_error(dir->i_sb,
			    "Invalid dirblock #%llu: "
			    "signature = %.*s\n",
			    (unsigned long long)bh->b_blocknr, 7,
			    trailer->db_signature);
		goto out;
	}
	if (le64_to_cpu(trailer->db_blkno) != bh->b_blocknr) {
		rc = -EINVAL;
		ocfs2_error(dir->i_sb,
			    "Directory block #%llu has an invalid "
			    "db_blkno of %llu",
			    (unsigned long long)bh->b_blocknr,
			    (unsigned long long)le64_to_cpu(trailer->db_blkno));
		goto out;
	}
	if (le64_to_cpu(trailer->db_parent_dinode) !=
	    OCFS2_I(dir)->ip_blkno) {
		rc = -EINVAL;
		ocfs2_error(dir->i_sb,
			    "Directory block #%llu on dinode "
			    "#%llu has an invalid parent_dinode "
			    "of %llu",
			    (unsigned long long)bh->b_blocknr,
			    (unsigned long long)OCFS2_I(dir)->ip_blkno,
			    (unsigned long long)le64_to_cpu(trailer->db_blkno));
		goto out;
	}
out:
	return rc;
}

/*
 * This function forces all errors to -EIO for consistency with its
 * predecessor, ocfs2_bread().  We haven't audited what returning the
 * real error codes would do to callers.  We log the real codes with
 * mlog_errno() before we squash them.
 */
static int ocfs2_read_dir_block(struct inode *inode, u64 v_block,
				struct buffer_head **bh, int flags)
{
	int rc = 0;
	struct buffer_head *tmp = *bh;

	rc = ocfs2_read_virt_blocks(inode, v_block, 1, &tmp, flags,
				    ocfs2_validate_dir_block);
	if (rc) {
		mlog_errno(rc);
		goto out;
	}

	if (!(flags & OCFS2_BH_READAHEAD) &&
	    ocfs2_supports_dir_trailer(inode)) {
		rc = ocfs2_check_dir_trailer(inode, tmp);
		if (rc) {
			if (!*bh)
				brelse(tmp);
			mlog_errno(rc);
			goto out;
		}
	}

	/* If ocfs2_read_virt_blocks() got us a new bh, pass it up. */
	if (!*bh)
		*bh = tmp;

out:
	return rc ? -EIO : 0;
}

/*
 * Read the block at 'phys' which belongs to this directory
 * inode. This function does no virtual->physical block translation -
 * what's passed in is assumed to be a valid directory block.
 */
static int ocfs2_read_dir_block_direct(struct inode *dir, u64 phys,
				       struct buffer_head **bh)
{
	int ret;
	struct buffer_head *tmp = *bh;

	ret = ocfs2_read_block(dir, phys, &tmp, ocfs2_validate_dir_block);
	if (ret) {
		mlog_errno(ret);
		goto out;
	}

	if (ocfs2_supports_dir_trailer(dir)) {
		ret = ocfs2_check_dir_trailer(dir, tmp);
		if (ret) {
			if (!*bh)
				brelse(tmp);
			mlog_errno(ret);
			goto out;
		}
	}

	if (!ret && !*bh)
		*bh = tmp;
out:
	return ret;
}

static int ocfs2_validate_dx_root(struct super_block *sb,
				  struct buffer_head *bh)
{
	int ret;
	struct ocfs2_dx_root_block *dx_root;

	BUG_ON(!buffer_uptodate(bh));

	dx_root = (struct ocfs2_dx_root_block *) bh->b_data;

	ret = ocfs2_validate_meta_ecc(sb, bh->b_data, &dx_root->dr_check);
	if (ret) {
		mlog(ML_ERROR,
		     "Checksum failed for dir index root block %llu\n",
		     (unsigned long long)bh->b_blocknr);
		return ret;
	}

	if (!OCFS2_IS_VALID_DX_ROOT(dx_root)) {
		ocfs2_error(sb,
			    "Dir Index Root # %llu has bad signature %.*s",
			    (unsigned long long)le64_to_cpu(dx_root->dr_blkno),
			    7, dx_root->dr_signature);
		return -EINVAL;
	}

	return 0;
}

static int ocfs2_read_dx_root(struct inode *dir, struct ocfs2_dinode *di,
			      struct buffer_head **dx_root_bh)
{
	int ret;
	u64 blkno = le64_to_cpu(di->i_dx_root);
	struct buffer_head *tmp = *dx_root_bh;

	ret = ocfs2_read_block(dir, blkno, &tmp, ocfs2_validate_dx_root);

	/* If ocfs2_read_block() got us a new bh, pass it up. */
	if (!ret && !*dx_root_bh)
		*dx_root_bh = tmp;

	return ret;
}

static int ocfs2_validate_dx_leaf(struct super_block *sb,
				  struct buffer_head *bh)
{
	int ret;
	struct ocfs2_dx_leaf *dx_leaf = (struct ocfs2_dx_leaf *)bh->b_data;

	BUG_ON(!buffer_uptodate(bh));

	ret = ocfs2_validate_meta_ecc(sb, bh->b_data, &dx_leaf->dl_check);
	if (ret) {
		mlog(ML_ERROR,
		     "Checksum failed for dir index leaf block %llu\n",
		     (unsigned long long)bh->b_blocknr);
		return ret;
	}

	if (!OCFS2_IS_VALID_DX_LEAF(dx_leaf)) {
		ocfs2_error(sb, "Dir Index Leaf has bad signature %.*s",
			    7, dx_leaf->dl_signature);
		return -EROFS;
	}

	return 0;
}

static int ocfs2_read_dx_leaf(struct inode *dir, u64 blkno,
			      struct buffer_head **dx_leaf_bh)
{
	int ret;
	struct buffer_head *tmp = *dx_leaf_bh;

	ret = ocfs2_read_block(dir, blkno, &tmp, ocfs2_validate_dx_leaf);

	/* If ocfs2_read_block() got us a new bh, pass it up. */
	if (!ret && !*dx_leaf_bh)
		*dx_leaf_bh = tmp;

	return ret;
}

/*
 * Read a series of dx_leaf blocks. This expects all buffer_head
 * pointers to be NULL on function entry.
 */
static int ocfs2_read_dx_leaves(struct inode *dir, u64 start, int num,
				struct buffer_head **dx_leaf_bhs)
{
	int ret;

	ret = ocfs2_read_blocks(dir, start, num, dx_leaf_bhs, 0,
				ocfs2_validate_dx_leaf);
	if (ret)
		mlog_errno(ret);

	return ret;
}

static struct buffer_head *ocfs2_find_entry_el(const char *name, int namelen,
					       struct inode *dir,
					       struct ocfs2_dir_entry **res_dir)
{
	struct super_block *sb;
	struct buffer_head *bh_use[NAMEI_RA_SIZE];
	struct buffer_head *bh, *ret = NULL;
	unsigned long start, block, b;
	int ra_max = 0;		/* Number of bh's in the readahead
				   buffer, bh_use[] */
	int ra_ptr = 0;		/* Current index into readahead
				   buffer */
	int num = 0;
	int nblocks, i, err;

	mlog_entry_void();

	sb = dir->i_sb;

	nblocks = i_size_read(dir) >> sb->s_blocksize_bits;
	start = OCFS2_I(dir)->ip_dir_start_lookup;
	if (start >= nblocks)
		start = 0;
	block = start;

restart:
	do {
		/*
		 * We deal with the read-ahead logic here.
		 */
		if (ra_ptr >= ra_max) {
			/* Refill the readahead buffer */
			ra_ptr = 0;
			b = block;
			for (ra_max = 0; ra_max < NAMEI_RA_SIZE; ra_max++) {
				/*
				 * Terminate if we reach the end of the
				 * directory and must wrap, or if our
				 * search has finished at this block.
				 */
				if (b >= nblocks || (num && block == start)) {
					bh_use[ra_max] = NULL;
					break;
				}
				num++;

				bh = NULL;
				err = ocfs2_read_dir_block(dir, b++, &bh,
							   OCFS2_BH_READAHEAD);
				bh_use[ra_max] = bh;
			}
		}
		if ((bh = bh_use[ra_ptr++]) == NULL)
			goto next;
		if (ocfs2_read_dir_block(dir, block, &bh, 0)) {
			/* read error, skip block & hope for the best.
			 * ocfs2_read_dir_block() has released the bh. */
			ocfs2_error(dir->i_sb, "reading directory %llu, "
				    "offset %lu\n",
				    (unsigned long long)OCFS2_I(dir)->ip_blkno,
				    block);
			goto next;
		}
		i = ocfs2_search_dirblock(bh, dir, name, namelen,
					  block << sb->s_blocksize_bits,
					  bh->b_data, sb->s_blocksize,
					  res_dir);
		if (i == 1) {
			OCFS2_I(dir)->ip_dir_start_lookup = block;
			ret = bh;
			goto cleanup_and_exit;
		} else {
			brelse(bh);
			if (i < 0)
				goto cleanup_and_exit;
		}
	next:
		if (++block >= nblocks)
			block = 0;
	} while (block != start);

	/*
	 * If the directory has grown while we were searching, then
	 * search the last part of the directory before giving up.
	 */
	block = nblocks;
	nblocks = i_size_read(dir) >> sb->s_blocksize_bits;
	if (block < nblocks) {
		start = 0;
		goto restart;
	}

cleanup_and_exit:
	/* Clean up the read-ahead blocks */
	for (; ra_ptr < ra_max; ra_ptr++)
		brelse(bh_use[ra_ptr]);

	mlog_exit_ptr(ret);
	return ret;
}

static int ocfs2_dx_dir_lookup_rec(struct inode *inode,
				   struct ocfs2_extent_list *el,
				   u32 major_hash,
				   u32 *ret_cpos,
				   u64 *ret_phys_blkno,
				   unsigned int *ret_clen)
{
	int ret = 0, i, found;
	struct buffer_head *eb_bh = NULL;
	struct ocfs2_extent_block *eb;
	struct ocfs2_extent_rec *rec = NULL;

	if (el->l_tree_depth) {
		ret = ocfs2_find_leaf(inode, el, major_hash, &eb_bh);
		if (ret) {
			mlog_errno(ret);
			goto out;
		}

		eb = (struct ocfs2_extent_block *) eb_bh->b_data;
		el = &eb->h_list;

		if (el->l_tree_depth) {
			ocfs2_error(inode->i_sb,
				    "Inode %lu has non zero tree depth in "
				    "btree tree block %llu\n", inode->i_ino,
				    (unsigned long long)eb_bh->b_blocknr);
			ret = -EROFS;
			goto out;
		}
	}

	found = 0;
	for (i = le16_to_cpu(el->l_next_free_rec) - 1; i >= 0; i--) {
		rec = &el->l_recs[i];

		if (le32_to_cpu(rec->e_cpos) <= major_hash) {
			found = 1;
			break;
		}
	}

	if (!found) {
		ocfs2_error(inode->i_sb, "Inode %lu has bad extent "
			    "record (%u, %u, 0) in btree", inode->i_ino,
			    le32_to_cpu(rec->e_cpos),
			    ocfs2_rec_clusters(el, rec));
		ret = -EROFS;
		goto out;
	}

	if (ret_phys_blkno)
		*ret_phys_blkno = le64_to_cpu(rec->e_blkno);
	if (ret_cpos)
		*ret_cpos = le32_to_cpu(rec->e_cpos);
	if (ret_clen)
		*ret_clen = le16_to_cpu(rec->e_leaf_clusters);

out:
	brelse(eb_bh);
	return ret;
}

/*
 * Returns the block index, from the start of the cluster which this
 * hash belongs too.
 */
static inline unsigned int __ocfs2_dx_dir_hash_idx(struct ocfs2_super *osb,
						   u32 minor_hash)
{
	return minor_hash & osb->osb_dx_mask;
}

static inline unsigned int ocfs2_dx_dir_hash_idx(struct ocfs2_super *osb,
					  struct ocfs2_dx_hinfo *hinfo)
{
	return __ocfs2_dx_dir_hash_idx(osb, hinfo->minor_hash);
}

static int ocfs2_dx_dir_lookup(struct inode *inode,
			       struct ocfs2_extent_list *el,
			       struct ocfs2_dx_hinfo *hinfo,
			       u32 *ret_cpos,
			       u64 *ret_phys_blkno)
{
	int ret = 0;
	unsigned int cend, uninitialized_var(clen);
	u32 uninitialized_var(cpos);
	u64 uninitialized_var(blkno);
	u32 name_hash = hinfo->major_hash;

	ret = ocfs2_dx_dir_lookup_rec(inode, el, name_hash, &cpos, &blkno,
				      &clen);
	if (ret) {
		mlog_errno(ret);
		goto out;
	}

	cend = cpos + clen;
	if (name_hash >= cend) {
		/* We want the last cluster */
		blkno += ocfs2_clusters_to_blocks(inode->i_sb, clen - 1);
		cpos += clen - 1;
	} else {
		blkno += ocfs2_clusters_to_blocks(inode->i_sb,
						  name_hash - cpos);
		cpos = name_hash;
	}

	/*
	 * We now have the cluster which should hold our entry. To
	 * find the exact block from the start of the cluster to
	 * search, we take the lower bits of the hash.
	 */
	blkno += ocfs2_dx_dir_hash_idx(OCFS2_SB(inode->i_sb), hinfo);

	if (ret_phys_blkno)
		*ret_phys_blkno = blkno;
	if (ret_cpos)
		*ret_cpos = cpos;

out:

	return ret;
}

static int ocfs2_dx_dir_search(const char *name, int namelen,
			       struct inode *dir,
			       struct ocfs2_dx_root_block *dx_root,
			       struct ocfs2_dir_lookup_result *res)
{
	int ret, i, found;
	u64 uninitialized_var(phys);
	struct buffer_head *dx_leaf_bh = NULL;
	struct ocfs2_dx_leaf *dx_leaf;
	struct ocfs2_dx_entry *dx_entry = NULL;
	struct buffer_head *dir_ent_bh = NULL;
	struct ocfs2_dir_entry *dir_ent = NULL;
	struct ocfs2_dx_hinfo *hinfo = &res->dl_hinfo;
	struct ocfs2_extent_list *dr_el;
	struct ocfs2_dx_entry_list *entry_list;

	ocfs2_dx_dir_name_hash(dir, name, namelen, &res->dl_hinfo);

	if (ocfs2_dx_root_inline(dx_root)) {
		entry_list = &dx_root->dr_entries;
		goto search;
	}

	dr_el = &dx_root->dr_list;

	ret = ocfs2_dx_dir_lookup(dir, dr_el, hinfo, NULL, &phys);
	if (ret) {
		mlog_errno(ret);
		goto out;
	}

	mlog(0, "Dir %llu: name: \"%.*s\", lookup of hash: %u.0x%x "
	     "returns: %llu\n",
	     (unsigned long long)OCFS2_I(dir)->ip_blkno,
	     namelen, name, hinfo->major_hash, hinfo->minor_hash,
	     (unsigned long long)phys);

	ret = ocfs2_read_dx_leaf(dir, phys, &dx_leaf_bh);
	if (ret) {
		mlog_errno(ret);
		goto out;
	}

	dx_leaf = (struct ocfs2_dx_leaf *) dx_leaf_bh->b_data;

	mlog(0, "leaf info: num_used: %d, count: %d\n",
	     le16_to_cpu(dx_leaf->dl_list.de_num_used),
	     le16_to_cpu(dx_leaf->dl_list.de_count));

	entry_list = &dx_leaf->dl_list;

search:
	/*
	 * Empty leaf is legal, so no need to check for that.
	 */
	found = 0;
	for (i = 0; i < le16_to_cpu(entry_list->de_num_used); i++) {
		dx_entry = &entry_list->de_entries[i];

		if (hinfo->major_hash != le32_to_cpu(dx_entry->dx_major_hash)
		    || hinfo->minor_hash != le32_to_cpu(dx_entry->dx_minor_hash))
			continue;

		/*
		 * Search unindexed leaf block now. We're not
		 * guaranteed to find anything.
		 */
		ret = ocfs2_read_dir_block_direct(dir,
					  le64_to_cpu(dx_entry->dx_dirent_blk),
					  &dir_ent_bh);
		if (ret) {
			mlog_errno(ret);
			goto out;
		}

		/*
		 * XXX: We should check the unindexed block here,
		 * before using it.
		 */

		found = ocfs2_search_dirblock(dir_ent_bh, dir, name, namelen,
					      0, dir_ent_bh->b_data,
					      dir->i_sb->s_blocksize, &dir_ent);
		if (found == 1)
			break;

		if (found == -1) {
			/* This means we found a bad directory entry. */
			ret = -EIO;
			mlog_errno(ret);
			goto out;
		}

		brelse(dir_ent_bh);
		dir_ent_bh = NULL;
	}

	if (found <= 0) {
		ret = -ENOENT;
		goto out;
	}

	res->dl_leaf_bh = dir_ent_bh;
	res->dl_entry = dir_ent;
	res->dl_dx_leaf_bh = dx_leaf_bh;
	res->dl_dx_entry = dx_entry;

	ret = 0;
out:
	if (ret) {
		brelse(dx_leaf_bh);
		brelse(dir_ent_bh);
	}
	return ret;
}

static int ocfs2_find_entry_dx(const char *name, int namelen,
			       struct inode *dir,
			       struct ocfs2_dir_lookup_result *lookup)
{
	int ret;
	struct buffer_head *di_bh = NULL;
	struct ocfs2_dinode *di;
	struct buffer_head *dx_root_bh = NULL;
	struct ocfs2_dx_root_block *dx_root;

	ret = ocfs2_read_inode_block(dir, &di_bh);
	if (ret) {
		mlog_errno(ret);
		goto out;
	}

	di = (struct ocfs2_dinode *)di_bh->b_data;

	ret = ocfs2_read_dx_root(dir, di, &dx_root_bh);
	if (ret) {
		mlog_errno(ret);
		goto out;
	}
	dx_root = (struct ocfs2_dx_root_block *) dx_root_bh->b_data;

	ret = ocfs2_dx_dir_search(name, namelen, dir, dx_root, lookup);
	if (ret) {
		if (ret != -ENOENT)
			mlog_errno(ret);
		goto out;
	}

	lookup->dl_dx_root_bh = dx_root_bh;
	dx_root_bh = NULL;
out:
	brelse(di_bh);
	brelse(dx_root_bh);
	return ret;
}

/*
 * Try to find an entry of the provided name within 'dir'.
 *
 * If nothing was found, -ENOENT is returned. Otherwise, zero is
 * returned and the struct 'res' will contain information useful to
 * other directory manipulation functions.
 *
 * Caller can NOT assume anything about the contents of the
 * buffer_heads - they are passed back only so that it can be passed
 * into any one of the manipulation functions (add entry, delete
 * entry, etc). As an example, bh in the extent directory case is a
 * data block, in the inline-data case it actually points to an inode,
 * in the indexed directory case, multiple buffers are involved.
 */
int ocfs2_find_entry(const char *name, int namelen,
		     struct inode *dir, struct ocfs2_dir_lookup_result *lookup)
{
	struct buffer_head *bh;
	struct ocfs2_dir_entry *res_dir = NULL;

	if (ocfs2_dir_indexed(dir))
		return ocfs2_find_entry_dx(name, namelen, dir, lookup);

	/*
	 * The unindexed dir code only uses part of the lookup
	 * structure, so there's no reason to push it down further
	 * than this.
	 */
	if (OCFS2_I(dir)->ip_dyn_features & OCFS2_INLINE_DATA_FL)
		bh = ocfs2_find_entry_id(name, namelen, dir, &res_dir);
	else
		bh = ocfs2_find_entry_el(name, namelen, dir, &res_dir);

	if (bh == NULL)
		return -ENOENT;

	lookup->dl_leaf_bh = bh;
	lookup->dl_entry = res_dir;
	return 0;
}

/*
 * Update inode number and type of a previously found directory entry.
 */
int ocfs2_update_entry(struct inode *dir, handle_t *handle,
		       struct ocfs2_dir_lookup_result *res,
		       struct inode *new_entry_inode)
{
	int ret;
	ocfs2_journal_access_func access = ocfs2_journal_access_db;
	struct ocfs2_dir_entry *de = res->dl_entry;
	struct buffer_head *de_bh = res->dl_leaf_bh;

	/*
	 * The same code works fine for both inline-data and extent
	 * based directories, so no need to split this up.  The only
	 * difference is the journal_access function.
	 */

	if (OCFS2_I(dir)->ip_dyn_features & OCFS2_INLINE_DATA_FL)
		access = ocfs2_journal_access_di;

	ret = access(handle, dir, de_bh, OCFS2_JOURNAL_ACCESS_WRITE);
	if (ret) {
		mlog_errno(ret);
		goto out;
	}

	de->inode = cpu_to_le64(OCFS2_I(new_entry_inode)->ip_blkno);
	ocfs2_set_de_type(de, new_entry_inode->i_mode);

	ocfs2_journal_dirty(handle, de_bh);

out:
	return ret;
}

/*
 * __ocfs2_delete_entry deletes a directory entry by merging it with the
 * previous entry
 */
static int __ocfs2_delete_entry(handle_t *handle, struct inode *dir,
				struct ocfs2_dir_entry *de_del,
				struct buffer_head *bh, char *first_de,
				unsigned int bytes)
{
	struct ocfs2_dir_entry *de, *pde;
	int i, status = -ENOENT;
	ocfs2_journal_access_func access = ocfs2_journal_access_db;

	mlog_entry("(0x%p, 0x%p, 0x%p, 0x%p)\n", handle, dir, de_del, bh);

	if (OCFS2_I(dir)->ip_dyn_features & OCFS2_INLINE_DATA_FL)
		access = ocfs2_journal_access_di;

	i = 0;
	pde = NULL;
	de = (struct ocfs2_dir_entry *) first_de;
	while (i < bytes) {
		if (!ocfs2_check_dir_entry(dir, de, bh, i)) {
			status = -EIO;
			mlog_errno(status);
			goto bail;
		}
		if (de == de_del)  {
			status = access(handle, dir, bh,
					OCFS2_JOURNAL_ACCESS_WRITE);
			if (status < 0) {
				status = -EIO;
				mlog_errno(status);
				goto bail;
			}
			if (pde)
				le16_add_cpu(&pde->rec_len,
						le16_to_cpu(de->rec_len));
			else
				de->inode = 0;
			dir->i_version++;
			status = ocfs2_journal_dirty(handle, bh);
			goto bail;
		}
		i += le16_to_cpu(de->rec_len);
		pde = de;
		de = (struct ocfs2_dir_entry *)((char *)de + le16_to_cpu(de->rec_len));
	}
bail:
	mlog_exit(status);
	return status;
}

static unsigned int ocfs2_figure_dirent_hole(struct ocfs2_dir_entry *de)
{
	unsigned int hole;

	if (le64_to_cpu(de->inode) == 0)
		hole = le16_to_cpu(de->rec_len);
	else
		hole = le16_to_cpu(de->rec_len) -
			OCFS2_DIR_REC_LEN(de->name_len);

	return hole;
}

static int ocfs2_find_max_rec_len(struct super_block *sb,
				  struct buffer_head *dirblock_bh)
{
	int size, this_hole, largest_hole = 0;
	char *trailer, *de_buf, *limit, *start = dirblock_bh->b_data;
	struct ocfs2_dir_entry *de;

	trailer = (char *)ocfs2_trailer_from_bh(dirblock_bh, sb);
	size = ocfs2_dir_trailer_blk_off(sb);
	limit = start + size;
	de_buf = start;
	de = (struct ocfs2_dir_entry *)de_buf;
	do {
		if (de_buf != trailer) {
			this_hole = ocfs2_figure_dirent_hole(de);
			if (this_hole > largest_hole)
				largest_hole = this_hole;
		}

		de_buf += le16_to_cpu(de->rec_len);
		de = (struct ocfs2_dir_entry *)de_buf;
	} while (de_buf < limit);

	if (largest_hole >= OCFS2_DIR_MIN_REC_LEN)
		return largest_hole;
	return 0;
}

static void ocfs2_dx_list_remove_entry(struct ocfs2_dx_entry_list *entry_list,
				       int index)
{
	int num_used = le16_to_cpu(entry_list->de_num_used);

	if (num_used == 1 || index == (num_used - 1))
		goto clear;

	memmove(&entry_list->de_entries[index],
		&entry_list->de_entries[index + 1],
		(num_used - index - 1)*sizeof(struct ocfs2_dx_entry));
clear:
	num_used--;
	memset(&entry_list->de_entries[num_used], 0,
	       sizeof(struct ocfs2_dx_entry));
	entry_list->de_num_used = cpu_to_le16(num_used);
}

static int ocfs2_delete_entry_dx(handle_t *handle, struct inode *dir,
				 struct ocfs2_dir_lookup_result *lookup)
{
	int ret, index, max_rec_len, add_to_free_list = 0;
	struct buffer_head *dx_root_bh = lookup->dl_dx_root_bh;
	struct buffer_head *leaf_bh = lookup->dl_leaf_bh;
	struct ocfs2_dx_leaf *dx_leaf;
	struct ocfs2_dx_entry *dx_entry = lookup->dl_dx_entry;
	struct ocfs2_dir_block_trailer *trailer;
	struct ocfs2_dx_root_block *dx_root;
	struct ocfs2_dx_entry_list *entry_list;

	/*
	 * This function gets a bit messy because we might have to
	 * modify the root block, regardless of whether the indexed
	 * entries are stored inline.
	 */

	/*
	 * *Only* set 'entry_list' here, based on where we're looking
	 * for the indexed entries. Later, we might still want to
	 * journal both blocks, based on free list state.
	 */
	dx_root = (struct ocfs2_dx_root_block *)dx_root_bh->b_data;
	if (ocfs2_dx_root_inline(dx_root)) {
		entry_list = &dx_root->dr_entries;
	} else {
		dx_leaf = (struct ocfs2_dx_leaf *) lookup->dl_dx_leaf_bh->b_data;
		entry_list = &dx_leaf->dl_list;
	}

	/* Neither of these are a disk corruption - that should have
	 * been caught by lookup, before we got here. */
	BUG_ON(le16_to_cpu(entry_list->de_count) <= 0);
	BUG_ON(le16_to_cpu(entry_list->de_num_used) <= 0);

	index = (char *)dx_entry - (char *)entry_list->de_entries;
	index /= sizeof(*dx_entry);

	if (index >= le16_to_cpu(entry_list->de_num_used)) {
		mlog(ML_ERROR, "Dir %llu: Bad dx_entry ptr idx %d, (%p, %p)\n",
		     (unsigned long long)OCFS2_I(dir)->ip_blkno, index,
		     entry_list, dx_entry);
		return -EIO;
	}

	/*
	 * We know that removal of this dirent will leave enough room
	 * for a new one, so add this block to the free list if it
	 * isn't already there.
	 */
	trailer = ocfs2_trailer_from_bh(leaf_bh, dir->i_sb);
	if (trailer->db_free_rec_len == 0)
		add_to_free_list = 1;

	/*
	 * Add the block holding our index into the journal before
	 * removing the unindexed entry. If we get an error return
	 * from __ocfs2_delete_entry(), then it hasn't removed the
	 * entry yet. Likewise, successful return means we *must*
	 * remove the indexed entry.
	 *
	 * We're also careful to journal the root tree block here as
	 * the entry count needs to be updated. Also, we might be
	 * adding to the start of the free list.
	 */
	ret = ocfs2_journal_access_dr(handle, dir, dx_root_bh,
				      OCFS2_JOURNAL_ACCESS_WRITE);
	if (ret) {
		mlog_errno(ret);
		goto out;
	}

	if (!ocfs2_dx_root_inline(dx_root)) {
		ret = ocfs2_journal_access_dl(handle, dir,
					      lookup->dl_dx_leaf_bh,
					      OCFS2_JOURNAL_ACCESS_WRITE);
		if (ret) {
			mlog_errno(ret);
			goto out;
		}
	}

	mlog(0, "Dir %llu: delete entry at index: %d\n",
	     (unsigned long long)OCFS2_I(dir)->ip_blkno, index);

	ret = __ocfs2_delete_entry(handle, dir, lookup->dl_entry,
				   leaf_bh, leaf_bh->b_data, leaf_bh->b_size);
	if (ret) {
		mlog_errno(ret);
		goto out;
	}

	max_rec_len = ocfs2_find_max_rec_len(dir->i_sb, leaf_bh);
	trailer->db_free_rec_len = cpu_to_le16(max_rec_len);
	if (add_to_free_list) {
		trailer->db_free_next = dx_root->dr_free_blk;
		dx_root->dr_free_blk = cpu_to_le64(leaf_bh->b_blocknr);
		ocfs2_journal_dirty(handle, dx_root_bh);
	}

	/* leaf_bh was journal_accessed for us in __ocfs2_delete_entry */
	ocfs2_journal_dirty(handle, leaf_bh);

	le32_add_cpu(&dx_root->dr_num_entries, -1);
	ocfs2_journal_dirty(handle, dx_root_bh);

	ocfs2_dx_list_remove_entry(entry_list, index);

	if (!ocfs2_dx_root_inline(dx_root))
		ocfs2_journal_dirty(handle, lookup->dl_dx_leaf_bh);

out:
	return ret;
}

static inline int ocfs2_delete_entry_id(handle_t *handle,
					struct inode *dir,
					struct ocfs2_dir_entry *de_del,
					struct buffer_head *bh)
{
	int ret;
	struct buffer_head *di_bh = NULL;
	struct ocfs2_dinode *di;
	struct ocfs2_inline_data *data;

	ret = ocfs2_read_inode_block(dir, &di_bh);
	if (ret) {
		mlog_errno(ret);
		goto out;
	}

	di = (struct ocfs2_dinode *)di_bh->b_data;
	data = &di->id2.i_data;

	ret = __ocfs2_delete_entry(handle, dir, de_del, bh, data->id_data,
				   i_size_read(dir));

	brelse(di_bh);
out:
	return ret;
}

static inline int ocfs2_delete_entry_el(handle_t *handle,
					struct inode *dir,
					struct ocfs2_dir_entry *de_del,
					struct buffer_head *bh)
{
	return __ocfs2_delete_entry(handle, dir, de_del, bh, bh->b_data,
				    bh->b_size);
}

/*
 * Delete a directory entry. Hide the details of directory
 * implementation from the caller.
 */
int ocfs2_delete_entry(handle_t *handle,
		       struct inode *dir,
		       struct ocfs2_dir_lookup_result *res)
{
	if (ocfs2_dir_indexed(dir))
		return ocfs2_delete_entry_dx(handle, dir, res);

	if (OCFS2_I(dir)->ip_dyn_features & OCFS2_INLINE_DATA_FL)
		return ocfs2_delete_entry_id(handle, dir, res->dl_entry,
					     res->dl_leaf_bh);

	return ocfs2_delete_entry_el(handle, dir, res->dl_entry,
				     res->dl_leaf_bh);
}

/*
 * Check whether 'de' has enough room to hold an entry of
 * 'new_rec_len' bytes.
 */
static inline int ocfs2_dirent_would_fit(struct ocfs2_dir_entry *de,
					 unsigned int new_rec_len)
{
	unsigned int de_really_used;

	/* Check whether this is an empty record with enough space */
	if (le64_to_cpu(de->inode) == 0 &&
	    le16_to_cpu(de->rec_len) >= new_rec_len)
		return 1;

	/*
	 * Record might have free space at the end which we can
	 * use.
	 */
	de_really_used = OCFS2_DIR_REC_LEN(de->name_len);
	if (le16_to_cpu(de->rec_len) >= (de_really_used + new_rec_len))
	    return 1;

	return 0;
}

static void ocfs2_dx_dir_leaf_insert_tail(struct ocfs2_dx_leaf *dx_leaf,
					  struct ocfs2_dx_entry *dx_new_entry)
{
	int i;

	i = le16_to_cpu(dx_leaf->dl_list.de_num_used);
	dx_leaf->dl_list.de_entries[i] = *dx_new_entry;

	le16_add_cpu(&dx_leaf->dl_list.de_num_used, 1);
}

static void ocfs2_dx_entry_list_insert(struct ocfs2_dx_entry_list *entry_list,
				       struct ocfs2_dx_hinfo *hinfo,
				       u64 dirent_blk)
{
	int i;
	struct ocfs2_dx_entry *dx_entry;

	i = le16_to_cpu(entry_list->de_num_used);
	dx_entry = &entry_list->de_entries[i];

	memset(dx_entry, 0, sizeof(*dx_entry));
	dx_entry->dx_major_hash = cpu_to_le32(hinfo->major_hash);
	dx_entry->dx_minor_hash = cpu_to_le32(hinfo->minor_hash);
	dx_entry->dx_dirent_blk = cpu_to_le64(dirent_blk);

	le16_add_cpu(&entry_list->de_num_used, 1);
}

static int __ocfs2_dx_dir_leaf_insert(struct inode *dir, handle_t *handle,
				      struct ocfs2_dx_hinfo *hinfo,
				      u64 dirent_blk,
				      struct buffer_head *dx_leaf_bh)
{
	int ret;
	struct ocfs2_dx_leaf *dx_leaf;

	ret = ocfs2_journal_access_dl(handle, dir, dx_leaf_bh,
				      OCFS2_JOURNAL_ACCESS_WRITE);
	if (ret) {
		mlog_errno(ret);
		goto out;
	}

	dx_leaf = (struct ocfs2_dx_leaf *)dx_leaf_bh->b_data;
	ocfs2_dx_entry_list_insert(&dx_leaf->dl_list, hinfo, dirent_blk);
	ocfs2_journal_dirty(handle, dx_leaf_bh);

out:
	return ret;
}

static void ocfs2_dx_inline_root_insert(struct inode *dir, handle_t *handle,
					struct ocfs2_dx_hinfo *hinfo,
					u64 dirent_blk,
					struct ocfs2_dx_root_block *dx_root)
{
	ocfs2_dx_entry_list_insert(&dx_root->dr_entries, hinfo, dirent_blk);
}

static int ocfs2_dx_dir_insert(struct inode *dir, handle_t *handle,
			       struct ocfs2_dir_lookup_result *lookup)
{
	int ret = 0;
	struct ocfs2_dx_root_block *dx_root;
	struct buffer_head *dx_root_bh = lookup->dl_dx_root_bh;

	ret = ocfs2_journal_access_dr(handle, dir, dx_root_bh,
				      OCFS2_JOURNAL_ACCESS_WRITE);
	if (ret) {
		mlog_errno(ret);
		goto out;
	}

	dx_root = (struct ocfs2_dx_root_block *)lookup->dl_dx_root_bh->b_data;
	if (ocfs2_dx_root_inline(dx_root)) {
		ocfs2_dx_inline_root_insert(dir, handle,
					    &lookup->dl_hinfo,
					    lookup->dl_leaf_bh->b_blocknr,
					    dx_root);
	} else {
		ret = __ocfs2_dx_dir_leaf_insert(dir, handle, &lookup->dl_hinfo,
						 lookup->dl_leaf_bh->b_blocknr,
						 lookup->dl_dx_leaf_bh);
		if (ret)
			goto out;
	}

	le32_add_cpu(&dx_root->dr_num_entries, 1);
	ocfs2_journal_dirty(handle, dx_root_bh);

out:
	return ret;
}

static void ocfs2_remove_block_from_free_list(struct inode *dir,
				       handle_t *handle,
				       struct ocfs2_dir_lookup_result *lookup)
{
	struct ocfs2_dir_block_trailer *trailer, *prev;
	struct ocfs2_dx_root_block *dx_root;
	struct buffer_head *bh;

	trailer = ocfs2_trailer_from_bh(lookup->dl_leaf_bh, dir->i_sb);

	if (ocfs2_free_list_at_root(lookup)) {
		bh = lookup->dl_dx_root_bh;
		dx_root = (struct ocfs2_dx_root_block *)bh->b_data;
		dx_root->dr_free_blk = trailer->db_free_next;
	} else {
		bh = lookup->dl_prev_leaf_bh;
		prev = ocfs2_trailer_from_bh(bh, dir->i_sb);
		prev->db_free_next = trailer->db_free_next;
	}

	trailer->db_free_rec_len = cpu_to_le16(0);
	trailer->db_free_next = cpu_to_le64(0);

	ocfs2_journal_dirty(handle, bh);
	ocfs2_journal_dirty(handle, lookup->dl_leaf_bh);
}

/*
 * This expects that a journal write has been reserved on
 * lookup->dl_prev_leaf_bh or lookup->dl_dx_root_bh
 */
static void ocfs2_recalc_free_list(struct inode *dir, handle_t *handle,
				   struct ocfs2_dir_lookup_result *lookup)
{
	int max_rec_len;
	struct ocfs2_dir_block_trailer *trailer;

	/* Walk dl_leaf_bh to figure out what the new free rec_len is. */
	max_rec_len = ocfs2_find_max_rec_len(dir->i_sb, lookup->dl_leaf_bh);
	if (max_rec_len) {
		/*
		 * There's still room in this block, so no need to remove it
		 * from the free list. In this case, we just want to update
		 * the rec len accounting.
		 */
		trailer = ocfs2_trailer_from_bh(lookup->dl_leaf_bh, dir->i_sb);
		trailer->db_free_rec_len = cpu_to_le16(max_rec_len);
		ocfs2_journal_dirty(handle, lookup->dl_leaf_bh);
	} else {
		ocfs2_remove_block_from_free_list(dir, handle, lookup);
	}
}

/* we don't always have a dentry for what we want to add, so people
 * like orphan dir can call this instead.
 *
 * The lookup context must have been filled from
 * ocfs2_prepare_dir_for_insert.
 */
int __ocfs2_add_entry(handle_t *handle,
		      struct inode *dir,
		      const char *name, int namelen,
		      struct inode *inode, u64 blkno,
		      struct buffer_head *parent_fe_bh,
		      struct ocfs2_dir_lookup_result *lookup)
{
	unsigned long offset;
	unsigned short rec_len;
	struct ocfs2_dir_entry *de, *de1;
	struct ocfs2_dinode *di = (struct ocfs2_dinode *)parent_fe_bh->b_data;
	struct super_block *sb = dir->i_sb;
	int retval, status;
	unsigned int size = sb->s_blocksize;
	struct buffer_head *insert_bh = lookup->dl_leaf_bh;
	char *data_start = insert_bh->b_data;

	mlog_entry_void();

	if (!namelen)
		return -EINVAL;

	if (ocfs2_dir_indexed(dir)) {
		struct buffer_head *bh;

		/*
		 * An indexed dir may require that we update the free space
		 * list. Reserve a write to the previous node in the list so
		 * that we don't fail later.
		 *
		 * XXX: This can be either a dx_root_block, or an unindexed
		 * directory tree leaf block.
		 */
		if (ocfs2_free_list_at_root(lookup)) {
			bh = lookup->dl_dx_root_bh;
			retval = ocfs2_journal_access_dr(handle, dir, bh,
						 OCFS2_JOURNAL_ACCESS_WRITE);
		} else {
			bh = lookup->dl_prev_leaf_bh;
			retval = ocfs2_journal_access_db(handle, dir, bh,
						 OCFS2_JOURNAL_ACCESS_WRITE);
		}
		if (retval) {
			mlog_errno(retval);
			return retval;
		}
	} else if (OCFS2_I(dir)->ip_dyn_features & OCFS2_INLINE_DATA_FL) {
		data_start = di->id2.i_data.id_data;
		size = i_size_read(dir);

		BUG_ON(insert_bh != parent_fe_bh);
	}

	rec_len = OCFS2_DIR_REC_LEN(namelen);
	offset = 0;
	de = (struct ocfs2_dir_entry *) data_start;
	while (1) {
		BUG_ON((char *)de >= (size + data_start));

		/* These checks should've already been passed by the
		 * prepare function, but I guess we can leave them
		 * here anyway. */
		if (!ocfs2_check_dir_entry(dir, de, insert_bh, offset)) {
			retval = -ENOENT;
			goto bail;
		}
		if (ocfs2_match(namelen, name, de)) {
			retval = -EEXIST;
			goto bail;
		}

		/* We're guaranteed that we should have space, so we
		 * can't possibly have hit the trailer...right? */
		mlog_bug_on_msg(ocfs2_skip_dir_trailer(dir, de, offset, size),
				"Hit dir trailer trying to insert %.*s "
			        "(namelen %d) into directory %llu.  "
				"offset is %lu, trailer offset is %d\n",
				namelen, name, namelen,
				(unsigned long long)parent_fe_bh->b_blocknr,
				offset, ocfs2_dir_trailer_blk_off(dir->i_sb));

		if (ocfs2_dirent_would_fit(de, rec_len)) {
			dir->i_mtime = dir->i_ctime = CURRENT_TIME;
			retval = ocfs2_mark_inode_dirty(handle, dir, parent_fe_bh);
			if (retval < 0) {
				mlog_errno(retval);
				goto bail;
			}

			if (insert_bh == parent_fe_bh)
				status = ocfs2_journal_access_di(handle, dir,
								 insert_bh,
								 OCFS2_JOURNAL_ACCESS_WRITE);
			else {
				status = ocfs2_journal_access_db(handle, dir,
								 insert_bh,
					      OCFS2_JOURNAL_ACCESS_WRITE);

				if (ocfs2_dir_indexed(dir)) {
					status = ocfs2_dx_dir_insert(dir,
								handle,
								lookup);
					if (status) {
						mlog_errno(status);
						goto bail;
					}
				}
			}

			/* By now the buffer is marked for journaling */
			offset += le16_to_cpu(de->rec_len);
			if (le64_to_cpu(de->inode)) {
				de1 = (struct ocfs2_dir_entry *)((char *) de +
					OCFS2_DIR_REC_LEN(de->name_len));
				de1->rec_len =
					cpu_to_le16(le16_to_cpu(de->rec_len) -
					OCFS2_DIR_REC_LEN(de->name_len));
				de->rec_len = cpu_to_le16(OCFS2_DIR_REC_LEN(de->name_len));
				de = de1;
			}
			de->file_type = OCFS2_FT_UNKNOWN;
			if (blkno) {
				de->inode = cpu_to_le64(blkno);
				ocfs2_set_de_type(de, inode->i_mode);
			} else
				de->inode = 0;
			de->name_len = namelen;
			memcpy(de->name, name, namelen);

			if (ocfs2_dir_indexed(dir))
				ocfs2_recalc_free_list(dir, handle, lookup);

			dir->i_version++;
			status = ocfs2_journal_dirty(handle, insert_bh);
			retval = 0;
			goto bail;
		}

		offset += le16_to_cpu(de->rec_len);
		de = (struct ocfs2_dir_entry *) ((char *) de + le16_to_cpu(de->rec_len));
	}

	/* when you think about it, the assert above should prevent us
	 * from ever getting here. */
	retval = -ENOSPC;
bail:

	mlog_exit(retval);
	return retval;
}

static int ocfs2_dir_foreach_blk_id(struct inode *inode,
				    u64 *f_version,
				    loff_t *f_pos, void *priv,
				    filldir_t filldir, int *filldir_err)
{
	int ret, i, filldir_ret;
	unsigned long offset = *f_pos;
	struct buffer_head *di_bh = NULL;
	struct ocfs2_dinode *di;
	struct ocfs2_inline_data *data;
	struct ocfs2_dir_entry *de;

	ret = ocfs2_read_inode_block(inode, &di_bh);
	if (ret) {
		mlog(ML_ERROR, "Unable to read inode block for dir %llu\n",
		     (unsigned long long)OCFS2_I(inode)->ip_blkno);
		goto out;
	}

	di = (struct ocfs2_dinode *)di_bh->b_data;
	data = &di->id2.i_data;

	while (*f_pos < i_size_read(inode)) {
revalidate:
		/* If the dir block has changed since the last call to
		 * readdir(2), then we might be pointing to an invalid
		 * dirent right now.  Scan from the start of the block
		 * to make sure. */
		if (*f_version != inode->i_version) {
			for (i = 0; i < i_size_read(inode) && i < offset; ) {
				de = (struct ocfs2_dir_entry *)
					(data->id_data + i);
				/* It's too expensive to do a full
				 * dirent test each time round this
				 * loop, but we do have to test at
				 * least that it is non-zero.  A
				 * failure will be detected in the
				 * dirent test below. */
				if (le16_to_cpu(de->rec_len) <
				    OCFS2_DIR_REC_LEN(1))
					break;
				i += le16_to_cpu(de->rec_len);
			}
			*f_pos = offset = i;
			*f_version = inode->i_version;
		}

		de = (struct ocfs2_dir_entry *) (data->id_data + *f_pos);
		if (!ocfs2_check_dir_entry(inode, de, di_bh, *f_pos)) {
			/* On error, skip the f_pos to the end. */
			*f_pos = i_size_read(inode);
			goto out;
		}
		offset += le16_to_cpu(de->rec_len);
		if (le64_to_cpu(de->inode)) {
			/* We might block in the next section
			 * if the data destination is
			 * currently swapped out.  So, use a
			 * version stamp to detect whether or
			 * not the directory has been modified
			 * during the copy operation.
			 */
			u64 version = *f_version;
			unsigned char d_type = DT_UNKNOWN;

			if (de->file_type < OCFS2_FT_MAX)
				d_type = ocfs2_filetype_table[de->file_type];

			filldir_ret = filldir(priv, de->name,
					      de->name_len,
					      *f_pos,
					      le64_to_cpu(de->inode),
					      d_type);
			if (filldir_ret) {
				if (filldir_err)
					*filldir_err = filldir_ret;
				break;
			}
			if (version != *f_version)
				goto revalidate;
		}
		*f_pos += le16_to_cpu(de->rec_len);
	}

out:
	brelse(di_bh);

	return 0;
}

/*
 * NOTE: This function can be called against unindexed directories,
 * and indexed ones.
 */
static int ocfs2_dir_foreach_blk_el(struct inode *inode,
				    u64 *f_version,
				    loff_t *f_pos, void *priv,
				    filldir_t filldir, int *filldir_err)
{
	int error = 0;
	unsigned long offset, blk, last_ra_blk = 0;
	int i, stored;
	struct buffer_head * bh, * tmp;
	struct ocfs2_dir_entry * de;
	struct super_block * sb = inode->i_sb;
	unsigned int ra_sectors = 16;

	stored = 0;
	bh = NULL;

	offset = (*f_pos) & (sb->s_blocksize - 1);

	while (!error && !stored && *f_pos < i_size_read(inode)) {
		blk = (*f_pos) >> sb->s_blocksize_bits;
		if (ocfs2_read_dir_block(inode, blk, &bh, 0)) {
			/* Skip the corrupt dirblock and keep trying */
			*f_pos += sb->s_blocksize - offset;
			continue;
		}

		/* The idea here is to begin with 8k read-ahead and to stay
		 * 4k ahead of our current position.
		 *
		 * TODO: Use the pagecache for this. We just need to
		 * make sure it's cluster-safe... */
		if (!last_ra_blk
		    || (((last_ra_blk - blk) << 9) <= (ra_sectors / 2))) {
			for (i = ra_sectors >> (sb->s_blocksize_bits - 9);
			     i > 0; i--) {
				tmp = NULL;
				if (!ocfs2_read_dir_block(inode, ++blk, &tmp,
							  OCFS2_BH_READAHEAD))
					brelse(tmp);
			}
			last_ra_blk = blk;
			ra_sectors = 8;
		}

revalidate:
		/* If the dir block has changed since the last call to
		 * readdir(2), then we might be pointing to an invalid
		 * dirent right now.  Scan from the start of the block
		 * to make sure. */
		if (*f_version != inode->i_version) {
			for (i = 0; i < sb->s_blocksize && i < offset; ) {
				de = (struct ocfs2_dir_entry *) (bh->b_data + i);
				/* It's too expensive to do a full
				 * dirent test each time round this
				 * loop, but we do have to test at
				 * least that it is non-zero.  A
				 * failure will be detected in the
				 * dirent test below. */
				if (le16_to_cpu(de->rec_len) <
				    OCFS2_DIR_REC_LEN(1))
					break;
				i += le16_to_cpu(de->rec_len);
			}
			offset = i;
			*f_pos = ((*f_pos) & ~(sb->s_blocksize - 1))
				| offset;
			*f_version = inode->i_version;
		}

		while (!error && *f_pos < i_size_read(inode)
		       && offset < sb->s_blocksize) {
			de = (struct ocfs2_dir_entry *) (bh->b_data + offset);
			if (!ocfs2_check_dir_entry(inode, de, bh, offset)) {
				/* On error, skip the f_pos to the
				   next block. */
				*f_pos = ((*f_pos) | (sb->s_blocksize - 1)) + 1;
				brelse(bh);
				goto out;
			}
			offset += le16_to_cpu(de->rec_len);
			if (le64_to_cpu(de->inode)) {
				/* We might block in the next section
				 * if the data destination is
				 * currently swapped out.  So, use a
				 * version stamp to detect whether or
				 * not the directory has been modified
				 * during the copy operation.
				 */
				unsigned long version = *f_version;
				unsigned char d_type = DT_UNKNOWN;

				if (de->file_type < OCFS2_FT_MAX)
					d_type = ocfs2_filetype_table[de->file_type];
				error = filldir(priv, de->name,
						de->name_len,
						*f_pos,
						le64_to_cpu(de->inode),
						d_type);
				if (error) {
					if (filldir_err)
						*filldir_err = error;
					break;
				}
				if (version != *f_version)
					goto revalidate;
				stored ++;
			}
			*f_pos += le16_to_cpu(de->rec_len);
		}
		offset = 0;
		brelse(bh);
		bh = NULL;
	}

	stored = 0;
out:
	return stored;
}

static int ocfs2_dir_foreach_blk(struct inode *inode, u64 *f_version,
				 loff_t *f_pos, void *priv, filldir_t filldir,
				 int *filldir_err)
{
	if (OCFS2_I(inode)->ip_dyn_features & OCFS2_INLINE_DATA_FL)
		return ocfs2_dir_foreach_blk_id(inode, f_version, f_pos, priv,
						filldir, filldir_err);

	return ocfs2_dir_foreach_blk_el(inode, f_version, f_pos, priv, filldir,
					filldir_err);
}

/*
 * This is intended to be called from inside other kernel functions,
 * so we fake some arguments.
 */
int ocfs2_dir_foreach(struct inode *inode, loff_t *f_pos, void *priv,
		      filldir_t filldir)
{
	int ret = 0, filldir_err = 0;
	u64 version = inode->i_version;

	while (*f_pos < i_size_read(inode)) {
		ret = ocfs2_dir_foreach_blk(inode, &version, f_pos, priv,
					    filldir, &filldir_err);
		if (ret || filldir_err)
			break;
	}

	if (ret > 0)
		ret = -EIO;

	return 0;
}

/*
 * ocfs2_readdir()
 *
 */
int ocfs2_readdir(struct file * filp, void * dirent, filldir_t filldir)
{
	int error = 0;
	struct inode *inode = filp->f_path.dentry->d_inode;
	int lock_level = 0;

	mlog_entry("dirino=%llu\n",
		   (unsigned long long)OCFS2_I(inode)->ip_blkno);

	error = ocfs2_inode_lock_atime(inode, filp->f_vfsmnt, &lock_level);
	if (lock_level && error >= 0) {
		/* We release EX lock which used to update atime
		 * and get PR lock again to reduce contention
		 * on commonly accessed directories. */
		ocfs2_inode_unlock(inode, 1);
		lock_level = 0;
		error = ocfs2_inode_lock(inode, NULL, 0);
	}
	if (error < 0) {
		if (error != -ENOENT)
			mlog_errno(error);
		/* we haven't got any yet, so propagate the error. */
		goto bail_nolock;
	}

	error = ocfs2_dir_foreach_blk(inode, &filp->f_version, &filp->f_pos,
				      dirent, filldir, NULL);

	ocfs2_inode_unlock(inode, lock_level);

bail_nolock:
	mlog_exit(error);

	return error;
}

/*
 * NOTE: this should always be called with parent dir i_mutex taken.
 */
int ocfs2_find_files_on_disk(const char *name,
			     int namelen,
			     u64 *blkno,
			     struct inode *inode,
			     struct ocfs2_dir_lookup_result *lookup)
{
	int status = -ENOENT;

	mlog(0, "name=%.*s, blkno=%p, inode=%llu\n", namelen, name, blkno,
	     (unsigned long long)OCFS2_I(inode)->ip_blkno);

	status = ocfs2_find_entry(name, namelen, inode, lookup);
	if (status)
		goto leave;

	*blkno = le64_to_cpu(lookup->dl_entry->inode);

	status = 0;
leave:

	return status;
}

/*
 * Convenience function for callers which just want the block number
 * mapped to a name and don't require the full dirent info, etc.
 */
int ocfs2_lookup_ino_from_name(struct inode *dir, const char *name,
			       int namelen, u64 *blkno)
{
	int ret;
	struct ocfs2_dir_lookup_result lookup = { NULL, };

	ret = ocfs2_find_files_on_disk(name, namelen, blkno, dir, &lookup);
	ocfs2_free_dir_lookup_result(&lookup);

	return ret;
}

/* Check for a name within a directory.
 *
 * Return 0 if the name does not exist
 * Return -EEXIST if the directory contains the name
 *
 * Callers should have i_mutex + a cluster lock on dir
 */
int ocfs2_check_dir_for_entry(struct inode *dir,
			      const char *name,
			      int namelen)
{
	int ret;
	struct ocfs2_dir_lookup_result lookup = { NULL, };

	mlog_entry("dir %llu, name '%.*s'\n",
		   (unsigned long long)OCFS2_I(dir)->ip_blkno, namelen, name);

	ret = -EEXIST;
	if (ocfs2_find_entry(name, namelen, dir, &lookup) == 0)
		goto bail;

	ret = 0;
bail:
	ocfs2_free_dir_lookup_result(&lookup);

	mlog_exit(ret);
	return ret;
}

struct ocfs2_empty_dir_priv {
	unsigned seen_dot;
	unsigned seen_dot_dot;
	unsigned seen_other;
	unsigned dx_dir;
};
static int ocfs2_empty_dir_filldir(void *priv, const char *name, int name_len,
				   loff_t pos, u64 ino, unsigned type)
{
	struct ocfs2_empty_dir_priv *p = priv;

	/*
	 * Check the positions of "." and ".." records to be sure
	 * they're in the correct place.
	 *
	 * Indexed directories don't need to proceed past the first
	 * two entries, so we end the scan after seeing '..'. Despite
	 * that, we allow the scan to proceed In the event that we
	 * have a corrupted indexed directory (no dot or dot dot
	 * entries). This allows us to double check for existing
	 * entries which might not have been found in the index.
	 */
	if (name_len == 1 && !strncmp(".", name, 1) && pos == 0) {
		p->seen_dot = 1;
		return 0;
	}

	if (name_len == 2 && !strncmp("..", name, 2) &&
	    pos == OCFS2_DIR_REC_LEN(1)) {
		p->seen_dot_dot = 1;

		if (p->dx_dir && p->seen_dot)
			return 1;

		return 0;
	}

	p->seen_other = 1;
	return 1;
}

static int ocfs2_empty_dir_dx(struct inode *inode,
			      struct ocfs2_empty_dir_priv *priv)
{
	int ret;
	struct buffer_head *di_bh = NULL;
	struct buffer_head *dx_root_bh = NULL;
	struct ocfs2_dinode *di;
	struct ocfs2_dx_root_block *dx_root;

	priv->dx_dir = 1;

	ret = ocfs2_read_inode_block(inode, &di_bh);
	if (ret) {
		mlog_errno(ret);
		goto out;
	}
	di = (struct ocfs2_dinode *)di_bh->b_data;

	ret = ocfs2_read_dx_root(inode, di, &dx_root_bh);
	if (ret) {
		mlog_errno(ret);
		goto out;
	}
	dx_root = (struct ocfs2_dx_root_block *)dx_root_bh->b_data;

	if (le32_to_cpu(dx_root->dr_num_entries) != 2)
		priv->seen_other = 1;

out:
	brelse(di_bh);
	brelse(dx_root_bh);
	return ret;
}

/*
 * routine to check that the specified directory is empty (for rmdir)
 *
 * Returns 1 if dir is empty, zero otherwise.
 *
 * XXX: This is a performance problem for unindexed directories.
 */
int ocfs2_empty_dir(struct inode *inode)
{
	int ret;
	loff_t start = 0;
	struct ocfs2_empty_dir_priv priv;

	memset(&priv, 0, sizeof(priv));

	if (ocfs2_dir_indexed(inode)) {
		ret = ocfs2_empty_dir_dx(inode, &priv);
		if (ret)
			mlog_errno(ret);
		/*
		 * We still run ocfs2_dir_foreach to get the checks
		 * for "." and "..".
		 */
	}

	ret = ocfs2_dir_foreach(inode, &start, &priv, ocfs2_empty_dir_filldir);
	if (ret)
		mlog_errno(ret);

	if (!priv.seen_dot || !priv.seen_dot_dot) {
		mlog(ML_ERROR, "bad directory (dir #%llu) - no `.' or `..'\n",
		     (unsigned long long)OCFS2_I(inode)->ip_blkno);
		/*
		 * XXX: Is it really safe to allow an unlink to continue?
		 */
		return 1;
	}

	return !priv.seen_other;
}

/*
 * Fills "." and ".." dirents in a new directory block. Returns dirent for
 * "..", which might be used during creation of a directory with a trailing
 * header. It is otherwise safe to ignore the return code.
 */
static struct ocfs2_dir_entry *ocfs2_fill_initial_dirents(struct inode *inode,
							  struct inode *parent,
							  char *start,
							  unsigned int size)
{
	struct ocfs2_dir_entry *de = (struct ocfs2_dir_entry *)start;

	de->inode = cpu_to_le64(OCFS2_I(inode)->ip_blkno);
	de->name_len = 1;
	de->rec_len =
		cpu_to_le16(OCFS2_DIR_REC_LEN(de->name_len));
	strcpy(de->name, ".");
	ocfs2_set_de_type(de, S_IFDIR);

	de = (struct ocfs2_dir_entry *) ((char *)de + le16_to_cpu(de->rec_len));
	de->inode = cpu_to_le64(OCFS2_I(parent)->ip_blkno);
	de->rec_len = cpu_to_le16(size - OCFS2_DIR_REC_LEN(1));
	de->name_len = 2;
	strcpy(de->name, "..");
	ocfs2_set_de_type(de, S_IFDIR);

	return de;
}

/*
 * This works together with code in ocfs2_mknod_locked() which sets
 * the inline-data flag and initializes the inline-data section.
 */
static int ocfs2_fill_new_dir_id(struct ocfs2_super *osb,
				 handle_t *handle,
				 struct inode *parent,
				 struct inode *inode,
				 struct buffer_head *di_bh)
{
	int ret;
	struct ocfs2_dinode *di = (struct ocfs2_dinode *)di_bh->b_data;
	struct ocfs2_inline_data *data = &di->id2.i_data;
	unsigned int size = le16_to_cpu(data->id_count);

	ret = ocfs2_journal_access_di(handle, inode, di_bh,
				      OCFS2_JOURNAL_ACCESS_WRITE);
	if (ret) {
		mlog_errno(ret);
		goto out;
	}

	ocfs2_fill_initial_dirents(inode, parent, data->id_data, size);

	ocfs2_journal_dirty(handle, di_bh);
	if (ret) {
		mlog_errno(ret);
		goto out;
	}

	i_size_write(inode, size);
	inode->i_nlink = 2;
	inode->i_blocks = ocfs2_inode_sector_count(inode);

	ret = ocfs2_mark_inode_dirty(handle, inode, di_bh);
	if (ret < 0)
		mlog_errno(ret);

out:
	return ret;
}

static int ocfs2_fill_new_dir_el(struct ocfs2_super *osb,
				 handle_t *handle,
				 struct inode *parent,
				 struct inode *inode,
				 struct buffer_head *fe_bh,
				 struct ocfs2_alloc_context *data_ac,
				 struct buffer_head **ret_new_bh)
{
	int status;
	unsigned int size = osb->sb->s_blocksize;
	struct buffer_head *new_bh = NULL;
	struct ocfs2_dir_entry *de;

	mlog_entry_void();

	if (ocfs2_new_dir_wants_trailer(inode))
		size = ocfs2_dir_trailer_blk_off(parent->i_sb);

	status = ocfs2_do_extend_dir(osb->sb, handle, inode, fe_bh,
				     data_ac, NULL, &new_bh);
	if (status < 0) {
		mlog_errno(status);
		goto bail;
	}

	ocfs2_set_new_buffer_uptodate(inode, new_bh);

	status = ocfs2_journal_access_db(handle, inode, new_bh,
					 OCFS2_JOURNAL_ACCESS_CREATE);
	if (status < 0) {
		mlog_errno(status);
		goto bail;
	}
	memset(new_bh->b_data, 0, osb->sb->s_blocksize);

	de = ocfs2_fill_initial_dirents(inode, parent, new_bh->b_data, size);
	if (ocfs2_new_dir_wants_trailer(inode)) {
		int size = le16_to_cpu(de->rec_len);

		/*
		 * Figure out the size of the hole left over after
		 * insertion of '.' and '..'. The trailer wants this
		 * information.
		 */
		size -= OCFS2_DIR_REC_LEN(2);
		size -= sizeof(struct ocfs2_dir_block_trailer);

		ocfs2_init_dir_trailer(inode, new_bh, size);
	}

	status = ocfs2_journal_dirty(handle, new_bh);
	if (status < 0) {
		mlog_errno(status);
		goto bail;
	}

	i_size_write(inode, inode->i_sb->s_blocksize);
	inode->i_nlink = 2;
	inode->i_blocks = ocfs2_inode_sector_count(inode);
	status = ocfs2_mark_inode_dirty(handle, inode, fe_bh);
	if (status < 0) {
		mlog_errno(status);
		goto bail;
	}

	status = 0;
	if (ret_new_bh) {
		*ret_new_bh = new_bh;
		new_bh = NULL;
	}
bail:
	brelse(new_bh);

	mlog_exit(status);
	return status;
}

static int ocfs2_dx_dir_attach_index(struct ocfs2_super *osb,
				     handle_t *handle, struct inode *dir,
				     struct buffer_head *di_bh,
				     struct buffer_head *dirdata_bh,
				     struct ocfs2_alloc_context *meta_ac,
				     int dx_inline, u32 num_entries,
				     struct buffer_head **ret_dx_root_bh)
{
	int ret;
	struct ocfs2_dinode *di = (struct ocfs2_dinode *) di_bh->b_data;
	u16 dr_suballoc_bit;
	u64 dr_blkno;
	unsigned int num_bits;
	struct buffer_head *dx_root_bh = NULL;
	struct ocfs2_dx_root_block *dx_root;
	struct ocfs2_dir_block_trailer *trailer =
		ocfs2_trailer_from_bh(dirdata_bh, dir->i_sb);

	ret = ocfs2_claim_metadata(osb, handle, meta_ac, 1, &dr_suballoc_bit,
				   &num_bits, &dr_blkno);
	if (ret) {
		mlog_errno(ret);
		goto out;
	}

	mlog(0, "Dir %llu, attach new index block: %llu\n",
	     (unsigned long long)OCFS2_I(dir)->ip_blkno,
	     (unsigned long long)dr_blkno);

	dx_root_bh = sb_getblk(osb->sb, dr_blkno);
	if (dx_root_bh == NULL) {
		ret = -EIO;
		goto out;
	}
	ocfs2_set_new_buffer_uptodate(dir, dx_root_bh);

	ret = ocfs2_journal_access_dr(handle, dir, dx_root_bh,
				      OCFS2_JOURNAL_ACCESS_CREATE);
	if (ret < 0) {
		mlog_errno(ret);
		goto out;
	}

	dx_root = (struct ocfs2_dx_root_block *)dx_root_bh->b_data;
	memset(dx_root, 0, osb->sb->s_blocksize);
	strcpy(dx_root->dr_signature, OCFS2_DX_ROOT_SIGNATURE);
	dx_root->dr_suballoc_slot = cpu_to_le16(osb->slot_num);
	dx_root->dr_suballoc_bit = cpu_to_le16(dr_suballoc_bit);
	dx_root->dr_fs_generation = cpu_to_le32(osb->fs_generation);
	dx_root->dr_blkno = cpu_to_le64(dr_blkno);
	dx_root->dr_dir_blkno = cpu_to_le64(OCFS2_I(dir)->ip_blkno);
	dx_root->dr_num_entries = cpu_to_le32(num_entries);
	if (le16_to_cpu(trailer->db_free_rec_len))
		dx_root->dr_free_blk = cpu_to_le64(dirdata_bh->b_blocknr);
	else
		dx_root->dr_free_blk = cpu_to_le64(0);

	if (dx_inline) {
		dx_root->dr_flags |= OCFS2_DX_FLAG_INLINE;
		dx_root->dr_entries.de_count =
			cpu_to_le16(ocfs2_dx_entries_per_root(osb->sb));
	} else {
		dx_root->dr_list.l_count =
			cpu_to_le16(ocfs2_extent_recs_per_dx_root(osb->sb));
	}

	ret = ocfs2_journal_dirty(handle, dx_root_bh);
	if (ret)
		mlog_errno(ret);

	ret = ocfs2_journal_access_di(handle, dir, di_bh,
				      OCFS2_JOURNAL_ACCESS_CREATE);
	if (ret) {
		mlog_errno(ret);
		goto out;
	}

	di->i_dx_root = cpu_to_le64(dr_blkno);

	OCFS2_I(dir)->ip_dyn_features |= OCFS2_INDEXED_DIR_FL;
	di->i_dyn_features = cpu_to_le16(OCFS2_I(dir)->ip_dyn_features);

	ret = ocfs2_journal_dirty(handle, di_bh);
	if (ret)
		mlog_errno(ret);

	*ret_dx_root_bh = dx_root_bh;
	dx_root_bh = NULL;

out:
	brelse(dx_root_bh);
	return ret;
}

static int ocfs2_dx_dir_format_cluster(struct ocfs2_super *osb,
				       handle_t *handle, struct inode *dir,
				       struct buffer_head **dx_leaves,
				       int num_dx_leaves, u64 start_blk)
{
	int ret, i;
	struct ocfs2_dx_leaf *dx_leaf;
	struct buffer_head *bh;

	for (i = 0; i < num_dx_leaves; i++) {
		bh = sb_getblk(osb->sb, start_blk + i);
		if (bh == NULL) {
			ret = -EIO;
			goto out;
		}
		dx_leaves[i] = bh;

		ocfs2_set_new_buffer_uptodate(dir, bh);

		ret = ocfs2_journal_access_dl(handle, dir, bh,
					      OCFS2_JOURNAL_ACCESS_CREATE);
		if (ret < 0) {
			mlog_errno(ret);
			goto out;
		}

		dx_leaf = (struct ocfs2_dx_leaf *) bh->b_data;

		memset(dx_leaf, 0, osb->sb->s_blocksize);
		strcpy(dx_leaf->dl_signature, OCFS2_DX_LEAF_SIGNATURE);
		dx_leaf->dl_fs_generation = cpu_to_le32(osb->fs_generation);
		dx_leaf->dl_blkno = cpu_to_le64(bh->b_blocknr);
		dx_leaf->dl_list.de_count =
			cpu_to_le16(ocfs2_dx_entries_per_leaf(osb->sb));

		mlog(0,
		     "Dir %llu, format dx_leaf: %llu, entry count: %u\n",
		     (unsigned long long)OCFS2_I(dir)->ip_blkno,
		     (unsigned long long)bh->b_blocknr,
		     le16_to_cpu(dx_leaf->dl_list.de_count));

		ocfs2_journal_dirty(handle, bh);
	}

	ret = 0;
out:
	return ret;
}

/*
 * Allocates and formats a new cluster for use in an indexed dir
 * leaf. This version will not do the extent insert, so that it can be
 * used by operations which need careful ordering.
 */
static int __ocfs2_dx_dir_new_cluster(struct inode *dir,
				      u32 cpos, handle_t *handle,
				      struct ocfs2_alloc_context *data_ac,
				      struct buffer_head **dx_leaves,
				      int num_dx_leaves, u64 *ret_phys_blkno)
{
	int ret;
	u32 phys, num;
	u64 phys_blkno;
	struct ocfs2_super *osb = OCFS2_SB(dir->i_sb);

	/*
	 * XXX: For create, this should claim cluster for the index
	 * *before* the unindexed insert so that we have a better
	 * chance of contiguousness as the directory grows in number
	 * of entries.
	 */
	ret = __ocfs2_claim_clusters(osb, handle, data_ac, 1, 1, &phys, &num);
	if (ret) {
		mlog_errno(ret);
		goto out;
	}

	/*
	 * Format the new cluster first. That way, we're inserting
	 * valid data.
	 */
	phys_blkno = ocfs2_clusters_to_blocks(osb->sb, phys);
	ret = ocfs2_dx_dir_format_cluster(osb, handle, dir, dx_leaves,
					  num_dx_leaves, phys_blkno);
	if (ret) {
		mlog_errno(ret);
		goto out;
	}

	*ret_phys_blkno = phys_blkno;
out:
	return ret;
}

static int ocfs2_dx_dir_new_cluster(struct inode *dir,
				    struct ocfs2_extent_tree *et,
				    u32 cpos, handle_t *handle,
				    struct ocfs2_alloc_context *data_ac,
				    struct ocfs2_alloc_context *meta_ac,
				    struct buffer_head **dx_leaves,
				    int num_dx_leaves)
{
	int ret;
	u64 phys_blkno;
	struct ocfs2_super *osb = OCFS2_SB(dir->i_sb);

	ret = __ocfs2_dx_dir_new_cluster(dir, cpos, handle, data_ac, dx_leaves,
					 num_dx_leaves, &phys_blkno);
	if (ret) {
		mlog_errno(ret);
		goto out;
	}

	ret = ocfs2_insert_extent(osb, handle, dir, et, cpos, phys_blkno, 1, 0,
				  meta_ac);
	if (ret)
		mlog_errno(ret);
out:
	return ret;
}

static struct buffer_head **ocfs2_dx_dir_kmalloc_leaves(struct super_block *sb,
							int *ret_num_leaves)
{
	int num_dx_leaves = ocfs2_clusters_to_blocks(sb, 1);
	struct buffer_head **dx_leaves;

	dx_leaves = kcalloc(num_dx_leaves, sizeof(struct buffer_head *),
			    GFP_NOFS);
	if (dx_leaves && ret_num_leaves)
		*ret_num_leaves = num_dx_leaves;

	return dx_leaves;
}

static int ocfs2_fill_new_dir_dx(struct ocfs2_super *osb,
				 handle_t *handle,
				 struct inode *parent,
				 struct inode *inode,
				 struct buffer_head *di_bh,
				 struct ocfs2_alloc_context *data_ac,
				 struct ocfs2_alloc_context *meta_ac)
{
	int ret;
	struct buffer_head *leaf_bh = NULL;
	struct buffer_head *dx_root_bh = NULL;
	struct ocfs2_dx_hinfo hinfo;
	struct ocfs2_dx_root_block *dx_root;
	struct ocfs2_dx_entry_list *entry_list;

	/*
	 * Our strategy is to create the directory as though it were
	 * unindexed, then add the index block. This works with very
	 * little complication since the state of a new directory is a
	 * very well known quantity.
	 *
	 * Essentially, we have two dirents ("." and ".."), in the 1st
	 * block which need indexing. These are easily inserted into
	 * the index block.
	 */

	ret = ocfs2_fill_new_dir_el(osb, handle, parent, inode, di_bh,
				    data_ac, &leaf_bh);
	if (ret) {
		mlog_errno(ret);
		goto out;
	}

	ret = ocfs2_dx_dir_attach_index(osb, handle, inode, di_bh, leaf_bh,
					meta_ac, 1, 2, &dx_root_bh);
	if (ret) {
		mlog_errno(ret);
		goto out;
	}
	dx_root = (struct ocfs2_dx_root_block *)dx_root_bh->b_data;
	entry_list = &dx_root->dr_entries;

	/* Buffer has been journaled for us by ocfs2_dx_dir_attach_index */
	ocfs2_dx_dir_name_hash(inode, ".", 1, &hinfo);
	ocfs2_dx_entry_list_insert(entry_list, &hinfo, leaf_bh->b_blocknr);

	ocfs2_dx_dir_name_hash(inode, "..", 2, &hinfo);
	ocfs2_dx_entry_list_insert(entry_list, &hinfo, leaf_bh->b_blocknr);

out:
	brelse(dx_root_bh);
	brelse(leaf_bh);
	return ret;
}

int ocfs2_fill_new_dir(struct ocfs2_super *osb,
		       handle_t *handle,
		       struct inode *parent,
		       struct inode *inode,
		       struct buffer_head *fe_bh,
		       struct ocfs2_alloc_context *data_ac,
		       struct ocfs2_alloc_context *meta_ac)

{
	BUG_ON(!ocfs2_supports_inline_data(osb) && data_ac == NULL);

	if (OCFS2_I(inode)->ip_dyn_features & OCFS2_INLINE_DATA_FL)
		return ocfs2_fill_new_dir_id(osb, handle, parent, inode, fe_bh);

	if (ocfs2_supports_indexed_dirs(osb))
		return ocfs2_fill_new_dir_dx(osb, handle, parent, inode, fe_bh,
					     data_ac, meta_ac);

	return ocfs2_fill_new_dir_el(osb, handle, parent, inode, fe_bh,
				     data_ac, NULL);
}

static int ocfs2_dx_dir_index_block(struct inode *dir,
				    handle_t *handle,
				    struct buffer_head **dx_leaves,
				    int num_dx_leaves,
				    u32 *num_dx_entries,
				    struct buffer_head *dirent_bh)
{
<<<<<<< HEAD
	int ret, namelen, i;
=======
	int ret = 0, namelen, i;
>>>>>>> 22c69cf4
	char *de_buf, *limit;
	struct ocfs2_dir_entry *de;
	struct buffer_head *dx_leaf_bh;
	struct ocfs2_dx_hinfo hinfo;
	u64 dirent_blk = dirent_bh->b_blocknr;

	de_buf = dirent_bh->b_data;
	limit = de_buf + dir->i_sb->s_blocksize;

	while (de_buf < limit) {
		de = (struct ocfs2_dir_entry *)de_buf;

		namelen = de->name_len;
		if (!namelen || !de->inode)
			goto inc;

		ocfs2_dx_dir_name_hash(dir, de->name, namelen, &hinfo);

		i = ocfs2_dx_dir_hash_idx(OCFS2_SB(dir->i_sb), &hinfo);
		dx_leaf_bh = dx_leaves[i];

		ret = __ocfs2_dx_dir_leaf_insert(dir, handle, &hinfo,
						 dirent_blk, dx_leaf_bh);
		if (ret) {
			mlog_errno(ret);
			goto out;
		}

		*num_dx_entries = *num_dx_entries + 1;

inc:
		de_buf += le16_to_cpu(de->rec_len);
	}

out:
	return ret;
}

/*
 * XXX: This expects dx_root_bh to already be part of the transaction.
 */
static void ocfs2_dx_dir_index_root_block(struct inode *dir,
					 struct buffer_head *dx_root_bh,
					 struct buffer_head *dirent_bh)
{
	char *de_buf, *limit;
	struct ocfs2_dx_root_block *dx_root;
	struct ocfs2_dir_entry *de;
	struct ocfs2_dx_hinfo hinfo;
	u64 dirent_blk = dirent_bh->b_blocknr;

	dx_root = (struct ocfs2_dx_root_block *)dx_root_bh->b_data;

	de_buf = dirent_bh->b_data;
	limit = de_buf + dir->i_sb->s_blocksize;

	while (de_buf < limit) {
		de = (struct ocfs2_dir_entry *)de_buf;

		if (!de->name_len || !de->inode)
			goto inc;

		ocfs2_dx_dir_name_hash(dir, de->name, de->name_len, &hinfo);

		mlog(0,
		     "dir: %llu, major: 0x%x minor: 0x%x, index: %u, name: %.*s\n",
		     (unsigned long long)dir->i_ino, hinfo.major_hash,
		     hinfo.minor_hash,
		     le16_to_cpu(dx_root->dr_entries.de_num_used),
		     de->name_len, de->name);

		ocfs2_dx_entry_list_insert(&dx_root->dr_entries, &hinfo,
					   dirent_blk);

		le32_add_cpu(&dx_root->dr_num_entries, 1);
inc:
		de_buf += le16_to_cpu(de->rec_len);
	}
}

/*
 * Count the number of inline directory entries in di_bh and compare
 * them against the number of entries we can hold in an inline dx root
 * block.
 */
static int ocfs2_new_dx_should_be_inline(struct inode *dir,
					 struct buffer_head *di_bh)
{
	int dirent_count = 0;
	char *de_buf, *limit;
	struct ocfs2_dir_entry *de;
	struct ocfs2_dinode *di = (struct ocfs2_dinode *)di_bh->b_data;

	de_buf = di->id2.i_data.id_data;
	limit = de_buf + i_size_read(dir);

	while (de_buf < limit) {
		de = (struct ocfs2_dir_entry *)de_buf;

		if (de->name_len && de->inode)
			dirent_count++;

		de_buf += le16_to_cpu(de->rec_len);
	}

	/* We are careful to leave room for one extra record. */
	return dirent_count < ocfs2_dx_entries_per_root(dir->i_sb);
}

/*
 * Expand rec_len of the rightmost dirent in a directory block so that it
 * contains the end of our valid space for dirents. We do this during
 * expansion from an inline directory to one with extents. The first dir block
 * in that case is taken from the inline data portion of the inode block.
 *
 * This will also return the largest amount of contiguous space for a dirent
 * in the block. That value is *not* necessarily the last dirent, even after
 * expansion. The directory indexing code wants this value for free space
 * accounting. We do this here since we're already walking the entire dir
 * block.
 *
 * We add the dir trailer if this filesystem wants it.
 */
static unsigned int ocfs2_expand_last_dirent(char *start, unsigned int old_size,
					     struct inode *dir)
{
	struct super_block *sb = dir->i_sb;
	struct ocfs2_dir_entry *de;
	struct ocfs2_dir_entry *prev_de;
	char *de_buf, *limit;
	unsigned int new_size = sb->s_blocksize;
	unsigned int bytes, this_hole;
	unsigned int largest_hole = 0;

	if (ocfs2_new_dir_wants_trailer(dir))
		new_size = ocfs2_dir_trailer_blk_off(sb);

	bytes = new_size - old_size;

	limit = start + old_size;
	de_buf = start;
	de = (struct ocfs2_dir_entry *)de_buf;
	do {
		this_hole = ocfs2_figure_dirent_hole(de);
		if (this_hole > largest_hole)
			largest_hole = this_hole;

		prev_de = de;
		de_buf += le16_to_cpu(de->rec_len);
		de = (struct ocfs2_dir_entry *)de_buf;
	} while (de_buf < limit);

	le16_add_cpu(&prev_de->rec_len, bytes);

	/* We need to double check this after modification of the final
	 * dirent. */
	this_hole = ocfs2_figure_dirent_hole(prev_de);
	if (this_hole > largest_hole)
		largest_hole = this_hole;

	if (largest_hole >= OCFS2_DIR_MIN_REC_LEN)
		return largest_hole;
	return 0;
}

/*
 * We allocate enough clusters to fulfill "blocks_wanted", but set
 * i_size to exactly one block. Ocfs2_extend_dir() will handle the
 * rest automatically for us.
 *
 * *first_block_bh is a pointer to the 1st data block allocated to the
 *  directory.
 */
static int ocfs2_expand_inline_dir(struct inode *dir, struct buffer_head *di_bh,
				   unsigned int blocks_wanted,
				   struct ocfs2_dir_lookup_result *lookup,
				   struct buffer_head **first_block_bh)
{
	u32 alloc, dx_alloc, bit_off, len, num_dx_entries = 0;
	struct super_block *sb = dir->i_sb;
	int ret, i, num_dx_leaves = 0, dx_inline = 0,
		credits = ocfs2_inline_to_extents_credits(sb);
	u64 dx_insert_blkno, blkno,
		bytes = blocks_wanted << sb->s_blocksize_bits;
	struct ocfs2_super *osb = OCFS2_SB(dir->i_sb);
	struct ocfs2_inode_info *oi = OCFS2_I(dir);
	struct ocfs2_alloc_context *data_ac;
	struct ocfs2_alloc_context *meta_ac = NULL;
	struct buffer_head *dirdata_bh = NULL;
	struct buffer_head *dx_root_bh = NULL;
	struct buffer_head **dx_leaves = NULL;
	struct ocfs2_dinode *di = (struct ocfs2_dinode *)di_bh->b_data;
	handle_t *handle;
	struct ocfs2_extent_tree et;
	struct ocfs2_extent_tree dx_et;
	int did_quota = 0, bytes_allocated = 0;

	ocfs2_init_dinode_extent_tree(&et, dir, di_bh);

	alloc = ocfs2_clusters_for_bytes(sb, bytes);
	dx_alloc = 0;

	if (ocfs2_supports_indexed_dirs(osb)) {
		credits += ocfs2_add_dir_index_credits(sb);

		dx_inline = ocfs2_new_dx_should_be_inline(dir, di_bh);
		if (!dx_inline) {
			/* Add one more cluster for an index leaf */
			dx_alloc++;
			dx_leaves = ocfs2_dx_dir_kmalloc_leaves(sb,
								&num_dx_leaves);
			if (!dx_leaves) {
				ret = -ENOMEM;
				mlog_errno(ret);
				goto out;
			}
		}

		/* This gets us the dx_root */
		ret = ocfs2_reserve_new_metadata_blocks(osb, 1, &meta_ac);
		if (ret) {
			mlog_errno(ret);
			goto out;
		}
	}

	/*
	 * We should never need more than 2 clusters for the unindexed
	 * tree - maximum dirent size is far less than one block. In
	 * fact, the only time we'd need more than one cluster is if
	 * blocksize == clustersize and the dirent won't fit in the
	 * extra space that the expansion to a single block gives. As
	 * of today, that only happens on 4k/4k file systems.
	 */
	BUG_ON(alloc > 2);

	ret = ocfs2_reserve_clusters(osb, alloc, &data_ac);
	if (ret) {
		mlog_errno(ret);
		goto out;
	}

	down_write(&oi->ip_alloc_sem);

	/*
	 * Prepare for worst case allocation scenario of two separate
	 * extents in the unindexed tree.
	 */
	if (alloc == 2)
		credits += OCFS2_SUBALLOC_ALLOC;

	handle = ocfs2_start_trans(osb, credits);
	if (IS_ERR(handle)) {
		ret = PTR_ERR(handle);
		mlog_errno(ret);
		goto out_sem;
	}

	if (vfs_dq_alloc_space_nodirty(dir,
				ocfs2_clusters_to_bytes(osb->sb,
							alloc + dx_alloc))) {
		ret = -EDQUOT;
		goto out_commit;
	}
	did_quota = 1;

	if (ocfs2_supports_indexed_dirs(osb) && !dx_inline) {
		/*
		 * Allocate our index cluster first, to maximize the
		 * possibility that unindexed leaves grow
		 * contiguously.
		 */
		ret = __ocfs2_dx_dir_new_cluster(dir, 0, handle, data_ac,
						 dx_leaves, num_dx_leaves,
						 &dx_insert_blkno);
		if (ret) {
			mlog_errno(ret);
			goto out_commit;
		}
		bytes_allocated += ocfs2_clusters_to_bytes(dir->i_sb, 1);
	}

	/*
	 * Try to claim as many clusters as the bitmap can give though
	 * if we only get one now, that's enough to continue. The rest
	 * will be claimed after the conversion to extents.
	 */
	ret = ocfs2_claim_clusters(osb, handle, data_ac, 1, &bit_off, &len);
	if (ret) {
		mlog_errno(ret);
		goto out_commit;
	}
	bytes_allocated += ocfs2_clusters_to_bytes(dir->i_sb, 1);

	/*
	 * Operations are carefully ordered so that we set up the new
	 * data block first. The conversion from inline data to
	 * extents follows.
	 */
	blkno = ocfs2_clusters_to_blocks(dir->i_sb, bit_off);
	dirdata_bh = sb_getblk(sb, blkno);
	if (!dirdata_bh) {
		ret = -EIO;
		mlog_errno(ret);
		goto out_commit;
	}

	ocfs2_set_new_buffer_uptodate(dir, dirdata_bh);

	ret = ocfs2_journal_access_db(handle, dir, dirdata_bh,
				      OCFS2_JOURNAL_ACCESS_CREATE);
	if (ret) {
		mlog_errno(ret);
		goto out_commit;
	}

	memcpy(dirdata_bh->b_data, di->id2.i_data.id_data, i_size_read(dir));
	memset(dirdata_bh->b_data + i_size_read(dir), 0,
	       sb->s_blocksize - i_size_read(dir));
	i = ocfs2_expand_last_dirent(dirdata_bh->b_data, i_size_read(dir), dir);
	if (ocfs2_new_dir_wants_trailer(dir)) {
		/*
		 * Prepare the dir trailer up front. It will otherwise look
		 * like a valid dirent. Even if inserting the index fails
		 * (unlikely), then all we'll have done is given first dir
		 * block a small amount of fragmentation.
		 */
		ocfs2_init_dir_trailer(dir, dirdata_bh, i);
	}

	ret = ocfs2_journal_dirty(handle, dirdata_bh);
	if (ret) {
		mlog_errno(ret);
		goto out_commit;
	}

	if (ocfs2_supports_indexed_dirs(osb) && !dx_inline) {
		/*
		 * Dx dirs with an external cluster need to do this up
		 * front. Inline dx root's get handled later, after
		 * we've allocated our root block. We get passed back
		 * a total number of items so that dr_num_entries can
		 * be correctly set once the dx_root has been
		 * allocated.
		 */
		ret = ocfs2_dx_dir_index_block(dir, handle, dx_leaves,
					       num_dx_leaves, &num_dx_entries,
					       dirdata_bh);
		if (ret) {
			mlog_errno(ret);
			goto out_commit;
		}
	}

	/*
	 * Set extent, i_size, etc on the directory. After this, the
	 * inode should contain the same exact dirents as before and
	 * be fully accessible from system calls.
	 *
	 * We let the later dirent insert modify c/mtime - to the user
	 * the data hasn't changed.
	 */
	ret = ocfs2_journal_access_di(handle, dir, di_bh,
				      OCFS2_JOURNAL_ACCESS_CREATE);
	if (ret) {
		mlog_errno(ret);
		goto out_commit;
	}

	spin_lock(&oi->ip_lock);
	oi->ip_dyn_features &= ~OCFS2_INLINE_DATA_FL;
	di->i_dyn_features = cpu_to_le16(oi->ip_dyn_features);
	spin_unlock(&oi->ip_lock);

	ocfs2_dinode_new_extent_list(dir, di);

	i_size_write(dir, sb->s_blocksize);
	dir->i_mtime = dir->i_ctime = CURRENT_TIME;

	di->i_size = cpu_to_le64(sb->s_blocksize);
	di->i_ctime = di->i_mtime = cpu_to_le64(dir->i_ctime.tv_sec);
	di->i_ctime_nsec = di->i_mtime_nsec = cpu_to_le32(dir->i_ctime.tv_nsec);

	/*
	 * This should never fail as our extent list is empty and all
	 * related blocks have been journaled already.
	 */
	ret = ocfs2_insert_extent(osb, handle, dir, &et, 0, blkno, len,
				  0, NULL);
	if (ret) {
		mlog_errno(ret);
		goto out_commit;
	}

	/*
	 * Set i_blocks after the extent insert for the most up to
	 * date ip_clusters value.
	 */
	dir->i_blocks = ocfs2_inode_sector_count(dir);

	ret = ocfs2_journal_dirty(handle, di_bh);
	if (ret) {
		mlog_errno(ret);
		goto out_commit;
	}

	if (ocfs2_supports_indexed_dirs(osb)) {
		ret = ocfs2_dx_dir_attach_index(osb, handle, dir, di_bh,
						dirdata_bh, meta_ac, dx_inline,
						num_dx_entries, &dx_root_bh);
		if (ret) {
			mlog_errno(ret);
			goto out_commit;
		}

		if (dx_inline) {
			ocfs2_dx_dir_index_root_block(dir, dx_root_bh,
						      dirdata_bh);
		} else {
			ocfs2_init_dx_root_extent_tree(&dx_et, dir, dx_root_bh);
			ret = ocfs2_insert_extent(osb, handle, dir, &dx_et, 0,
						  dx_insert_blkno, 1, 0, NULL);
			if (ret)
				mlog_errno(ret);
		}
	}

	/*
	 * We asked for two clusters, but only got one in the 1st
	 * pass. Claim the 2nd cluster as a separate extent.
	 */
	if (alloc > len) {
		ret = ocfs2_claim_clusters(osb, handle, data_ac, 1, &bit_off,
					   &len);
		if (ret) {
			mlog_errno(ret);
			goto out_commit;
		}
		blkno = ocfs2_clusters_to_blocks(dir->i_sb, bit_off);

		ret = ocfs2_insert_extent(osb, handle, dir, &et, 1,
					  blkno, len, 0, NULL);
		if (ret) {
			mlog_errno(ret);
			goto out_commit;
		}
		bytes_allocated += ocfs2_clusters_to_bytes(dir->i_sb, 1);
	}

	*first_block_bh = dirdata_bh;
	dirdata_bh = NULL;
	if (ocfs2_supports_indexed_dirs(osb)) {
		unsigned int off;

		if (!dx_inline) {
			/*
			 * We need to return the correct block within the
			 * cluster which should hold our entry.
			 */
			off = ocfs2_dx_dir_hash_idx(OCFS2_SB(dir->i_sb),
						    &lookup->dl_hinfo);
			get_bh(dx_leaves[off]);
			lookup->dl_dx_leaf_bh = dx_leaves[off];
		}
		lookup->dl_dx_root_bh = dx_root_bh;
		dx_root_bh = NULL;
	}

out_commit:
	if (ret < 0 && did_quota)
		vfs_dq_free_space_nodirty(dir, bytes_allocated);

	ocfs2_commit_trans(osb, handle);

out_sem:
	up_write(&oi->ip_alloc_sem);

out:
	if (data_ac)
		ocfs2_free_alloc_context(data_ac);
	if (meta_ac)
		ocfs2_free_alloc_context(meta_ac);

	if (dx_leaves) {
		for (i = 0; i < num_dx_leaves; i++)
			brelse(dx_leaves[i]);
		kfree(dx_leaves);
	}

	brelse(dirdata_bh);
	brelse(dx_root_bh);

	return ret;
}

/* returns a bh of the 1st new block in the allocation. */
static int ocfs2_do_extend_dir(struct super_block *sb,
			       handle_t *handle,
			       struct inode *dir,
			       struct buffer_head *parent_fe_bh,
			       struct ocfs2_alloc_context *data_ac,
			       struct ocfs2_alloc_context *meta_ac,
			       struct buffer_head **new_bh)
{
	int status;
	int extend, did_quota = 0;
	u64 p_blkno, v_blkno;

	spin_lock(&OCFS2_I(dir)->ip_lock);
	extend = (i_size_read(dir) == ocfs2_clusters_to_bytes(sb, OCFS2_I(dir)->ip_clusters));
	spin_unlock(&OCFS2_I(dir)->ip_lock);

	if (extend) {
		u32 offset = OCFS2_I(dir)->ip_clusters;

		if (vfs_dq_alloc_space_nodirty(dir,
					ocfs2_clusters_to_bytes(sb, 1))) {
			status = -EDQUOT;
			goto bail;
		}
		did_quota = 1;

		status = ocfs2_add_inode_data(OCFS2_SB(sb), dir, &offset,
					      1, 0, parent_fe_bh, handle,
					      data_ac, meta_ac, NULL);
		BUG_ON(status == -EAGAIN);
		if (status < 0) {
			mlog_errno(status);
			goto bail;
		}
	}

	v_blkno = ocfs2_blocks_for_bytes(sb, i_size_read(dir));
	status = ocfs2_extent_map_get_blocks(dir, v_blkno, &p_blkno, NULL, NULL);
	if (status < 0) {
		mlog_errno(status);
		goto bail;
	}

	*new_bh = sb_getblk(sb, p_blkno);
	if (!*new_bh) {
		status = -EIO;
		mlog_errno(status);
		goto bail;
	}
	status = 0;
bail:
	if (did_quota && status < 0)
		vfs_dq_free_space_nodirty(dir, ocfs2_clusters_to_bytes(sb, 1));
	mlog_exit(status);
	return status;
}

/*
 * Assumes you already have a cluster lock on the directory.
 *
 * 'blocks_wanted' is only used if we have an inline directory which
 * is to be turned into an extent based one. The size of the dirent to
 * insert might be larger than the space gained by growing to just one
 * block, so we may have to grow the inode by two blocks in that case.
 *
 * If the directory is already indexed, dx_root_bh must be provided.
 */
static int ocfs2_extend_dir(struct ocfs2_super *osb,
			    struct inode *dir,
			    struct buffer_head *parent_fe_bh,
			    unsigned int blocks_wanted,
			    struct ocfs2_dir_lookup_result *lookup,
			    struct buffer_head **new_de_bh)
{
	int status = 0;
	int credits, num_free_extents, drop_alloc_sem = 0;
	loff_t dir_i_size;
	struct ocfs2_dinode *fe = (struct ocfs2_dinode *) parent_fe_bh->b_data;
	struct ocfs2_extent_list *el = &fe->id2.i_list;
	struct ocfs2_alloc_context *data_ac = NULL;
	struct ocfs2_alloc_context *meta_ac = NULL;
	handle_t *handle = NULL;
	struct buffer_head *new_bh = NULL;
	struct ocfs2_dir_entry * de;
	struct super_block *sb = osb->sb;
	struct ocfs2_extent_tree et;
	struct buffer_head *dx_root_bh = lookup->dl_dx_root_bh;

	mlog_entry_void();

	if (OCFS2_I(dir)->ip_dyn_features & OCFS2_INLINE_DATA_FL) {
		/*
		 * This would be a code error as an inline directory should
		 * never have an index root.
		 */
		BUG_ON(dx_root_bh);

		status = ocfs2_expand_inline_dir(dir, parent_fe_bh,
						 blocks_wanted, lookup,
						 &new_bh);
		if (status) {
			mlog_errno(status);
			goto bail;
		}

		/* Expansion from inline to an indexed directory will
		 * have given us this. */
		dx_root_bh = lookup->dl_dx_root_bh;

		if (blocks_wanted == 1) {
			/*
			 * If the new dirent will fit inside the space
			 * created by pushing out to one block, then
			 * we can complete the operation
			 * here. Otherwise we have to expand i_size
			 * and format the 2nd block below.
			 */
			BUG_ON(new_bh == NULL);
			goto bail_bh;
		}

		/*
		 * Get rid of 'new_bh' - we want to format the 2nd
		 * data block and return that instead.
		 */
		brelse(new_bh);
		new_bh = NULL;

		dir_i_size = i_size_read(dir);
		credits = OCFS2_SIMPLE_DIR_EXTEND_CREDITS;
		goto do_extend;
	}

	dir_i_size = i_size_read(dir);
	mlog(0, "extending dir %llu (i_size = %lld)\n",
	     (unsigned long long)OCFS2_I(dir)->ip_blkno, dir_i_size);

	/* dir->i_size is always block aligned. */
	spin_lock(&OCFS2_I(dir)->ip_lock);
	if (dir_i_size == ocfs2_clusters_to_bytes(sb, OCFS2_I(dir)->ip_clusters)) {
		spin_unlock(&OCFS2_I(dir)->ip_lock);
		ocfs2_init_dinode_extent_tree(&et, dir, parent_fe_bh);
		num_free_extents = ocfs2_num_free_extents(osb, dir, &et);
		if (num_free_extents < 0) {
			status = num_free_extents;
			mlog_errno(status);
			goto bail;
		}

		if (!num_free_extents) {
			status = ocfs2_reserve_new_metadata(osb, el, &meta_ac);
			if (status < 0) {
				if (status != -ENOSPC)
					mlog_errno(status);
				goto bail;
			}
		}

		status = ocfs2_reserve_clusters(osb, 1, &data_ac);
		if (status < 0) {
			if (status != -ENOSPC)
				mlog_errno(status);
			goto bail;
		}

		credits = ocfs2_calc_extend_credits(sb, el, 1);
	} else {
		spin_unlock(&OCFS2_I(dir)->ip_lock);
		credits = OCFS2_SIMPLE_DIR_EXTEND_CREDITS;
	}

do_extend:
	if (ocfs2_dir_indexed(dir))
		credits++; /* For attaching the new dirent block to the
			    * dx_root */

	down_write(&OCFS2_I(dir)->ip_alloc_sem);
	drop_alloc_sem = 1;

	handle = ocfs2_start_trans(osb, credits);
	if (IS_ERR(handle)) {
		status = PTR_ERR(handle);
		handle = NULL;
		mlog_errno(status);
		goto bail;
	}

	status = ocfs2_do_extend_dir(osb->sb, handle, dir, parent_fe_bh,
				     data_ac, meta_ac, &new_bh);
	if (status < 0) {
		mlog_errno(status);
		goto bail;
	}

	ocfs2_set_new_buffer_uptodate(dir, new_bh);

	status = ocfs2_journal_access_db(handle, dir, new_bh,
					 OCFS2_JOURNAL_ACCESS_CREATE);
	if (status < 0) {
		mlog_errno(status);
		goto bail;
	}
	memset(new_bh->b_data, 0, sb->s_blocksize);

	de = (struct ocfs2_dir_entry *) new_bh->b_data;
	de->inode = 0;
	if (ocfs2_supports_dir_trailer(dir)) {
		de->rec_len = cpu_to_le16(ocfs2_dir_trailer_blk_off(sb));

		ocfs2_init_dir_trailer(dir, new_bh, le16_to_cpu(de->rec_len));

		if (ocfs2_dir_indexed(dir)) {
			status = ocfs2_dx_dir_link_trailer(dir, handle,
							   dx_root_bh, new_bh);
			if (status) {
				mlog_errno(status);
				goto bail;
			}
		}
	} else {
		de->rec_len = cpu_to_le16(sb->s_blocksize);
	}
	status = ocfs2_journal_dirty(handle, new_bh);
	if (status < 0) {
		mlog_errno(status);
		goto bail;
	}

	dir_i_size += dir->i_sb->s_blocksize;
	i_size_write(dir, dir_i_size);
	dir->i_blocks = ocfs2_inode_sector_count(dir);
	status = ocfs2_mark_inode_dirty(handle, dir, parent_fe_bh);
	if (status < 0) {
		mlog_errno(status);
		goto bail;
	}

bail_bh:
	*new_de_bh = new_bh;
	get_bh(*new_de_bh);
bail:
	if (drop_alloc_sem)
		up_write(&OCFS2_I(dir)->ip_alloc_sem);
	if (handle)
		ocfs2_commit_trans(osb, handle);

	if (data_ac)
		ocfs2_free_alloc_context(data_ac);
	if (meta_ac)
		ocfs2_free_alloc_context(meta_ac);

	brelse(new_bh);

	mlog_exit(status);
	return status;
}

static int ocfs2_find_dir_space_id(struct inode *dir, struct buffer_head *di_bh,
				   const char *name, int namelen,
				   struct buffer_head **ret_de_bh,
				   unsigned int *blocks_wanted)
{
	int ret;
	struct super_block *sb = dir->i_sb;
	struct ocfs2_dinode *di = (struct ocfs2_dinode *)di_bh->b_data;
	struct ocfs2_dir_entry *de, *last_de = NULL;
	char *de_buf, *limit;
	unsigned long offset = 0;
	unsigned int rec_len, new_rec_len, free_space = dir->i_sb->s_blocksize;

	/*
	 * This calculates how many free bytes we'd have in block zero, should
	 * this function force expansion to an extent tree.
	 */
	if (ocfs2_new_dir_wants_trailer(dir))
		free_space = ocfs2_dir_trailer_blk_off(sb) - i_size_read(dir);
	else
		free_space = dir->i_sb->s_blocksize - i_size_read(dir);

	de_buf = di->id2.i_data.id_data;
	limit = de_buf + i_size_read(dir);
	rec_len = OCFS2_DIR_REC_LEN(namelen);

	while (de_buf < limit) {
		de = (struct ocfs2_dir_entry *)de_buf;

		if (!ocfs2_check_dir_entry(dir, de, di_bh, offset)) {
			ret = -ENOENT;
			goto out;
		}
		if (ocfs2_match(namelen, name, de)) {
			ret = -EEXIST;
			goto out;
		}
		/*
		 * No need to check for a trailing dirent record here as
		 * they're not used for inline dirs.
		 */

		if (ocfs2_dirent_would_fit(de, rec_len)) {
			/* Ok, we found a spot. Return this bh and let
			 * the caller actually fill it in. */
			*ret_de_bh = di_bh;
			get_bh(*ret_de_bh);
			ret = 0;
			goto out;
		}

		last_de = de;
		de_buf += le16_to_cpu(de->rec_len);
		offset += le16_to_cpu(de->rec_len);
	}

	/*
	 * We're going to require expansion of the directory - figure
	 * out how many blocks we'll need so that a place for the
	 * dirent can be found.
	 */
	*blocks_wanted = 1;
	new_rec_len = le16_to_cpu(last_de->rec_len) + free_space;
	if (new_rec_len < (rec_len + OCFS2_DIR_REC_LEN(last_de->name_len)))
		*blocks_wanted = 2;

	ret = -ENOSPC;
out:
	return ret;
}

static int ocfs2_find_dir_space_el(struct inode *dir, const char *name,
				   int namelen, struct buffer_head **ret_de_bh)
{
	unsigned long offset;
	struct buffer_head *bh = NULL;
	unsigned short rec_len;
	struct ocfs2_dir_entry *de;
	struct super_block *sb = dir->i_sb;
	int status;
	int blocksize = dir->i_sb->s_blocksize;

	status = ocfs2_read_dir_block(dir, 0, &bh, 0);
	if (status) {
		mlog_errno(status);
		goto bail;
	}

	rec_len = OCFS2_DIR_REC_LEN(namelen);
	offset = 0;
	de = (struct ocfs2_dir_entry *) bh->b_data;
	while (1) {
		if ((char *)de >= sb->s_blocksize + bh->b_data) {
			brelse(bh);
			bh = NULL;

			if (i_size_read(dir) <= offset) {
				/*
				 * Caller will have to expand this
				 * directory.
				 */
				status = -ENOSPC;
				goto bail;
			}
			status = ocfs2_read_dir_block(dir,
					     offset >> sb->s_blocksize_bits,
					     &bh, 0);
			if (status) {
				mlog_errno(status);
				goto bail;
			}
			/* move to next block */
			de = (struct ocfs2_dir_entry *) bh->b_data;
		}
		if (!ocfs2_check_dir_entry(dir, de, bh, offset)) {
			status = -ENOENT;
			goto bail;
		}
		if (ocfs2_match(namelen, name, de)) {
			status = -EEXIST;
			goto bail;
		}

		if (ocfs2_skip_dir_trailer(dir, de, offset % blocksize,
					   blocksize))
			goto next;

		if (ocfs2_dirent_would_fit(de, rec_len)) {
			/* Ok, we found a spot. Return this bh and let
			 * the caller actually fill it in. */
			*ret_de_bh = bh;
			get_bh(*ret_de_bh);
			status = 0;
			goto bail;
		}
next:
		offset += le16_to_cpu(de->rec_len);
		de = (struct ocfs2_dir_entry *)((char *) de + le16_to_cpu(de->rec_len));
	}

	status = 0;
bail:
	brelse(bh);

	mlog_exit(status);
	return status;
}

static int dx_leaf_sort_cmp(const void *a, const void *b)
{
	const struct ocfs2_dx_entry *entry1 = a;
	const struct ocfs2_dx_entry *entry2 = b;
	u32 major_hash1 = le32_to_cpu(entry1->dx_major_hash);
	u32 major_hash2 = le32_to_cpu(entry2->dx_major_hash);
	u32 minor_hash1 = le32_to_cpu(entry1->dx_minor_hash);
	u32 minor_hash2 = le32_to_cpu(entry2->dx_minor_hash);

	if (major_hash1 > major_hash2)
		return 1;
	if (major_hash1 < major_hash2)
		return -1;

	/*
	 * It is not strictly necessary to sort by minor
	 */
	if (minor_hash1 > minor_hash2)
		return 1;
	if (minor_hash1 < minor_hash2)
		return -1;
	return 0;
}

static void dx_leaf_sort_swap(void *a, void *b, int size)
{
	struct ocfs2_dx_entry *entry1 = a;
	struct ocfs2_dx_entry *entry2 = b;
	struct ocfs2_dx_entry tmp;

	BUG_ON(size != sizeof(*entry1));

	tmp = *entry1;
	*entry1 = *entry2;
	*entry2 = tmp;
}

static int ocfs2_dx_leaf_same_major(struct ocfs2_dx_leaf *dx_leaf)
{
	struct ocfs2_dx_entry_list *dl_list = &dx_leaf->dl_list;
	int i, num = le16_to_cpu(dl_list->de_num_used);

	for (i = 0; i < (num - 1); i++) {
		if (le32_to_cpu(dl_list->de_entries[i].dx_major_hash) !=
		    le32_to_cpu(dl_list->de_entries[i + 1].dx_major_hash))
			return 0;
	}

	return 1;
}

/*
 * Find the optimal value to split this leaf on. This expects the leaf
 * entries to be in sorted order.
 *
 * leaf_cpos is the cpos of the leaf we're splitting. insert_hash is
 * the hash we want to insert.
 *
 * This function is only concerned with the major hash - that which
 * determines which cluster an item belongs to.
 */
static int ocfs2_dx_dir_find_leaf_split(struct ocfs2_dx_leaf *dx_leaf,
					u32 leaf_cpos, u32 insert_hash,
					u32 *split_hash)
{
	struct ocfs2_dx_entry_list *dl_list = &dx_leaf->dl_list;
	int i, num_used = le16_to_cpu(dl_list->de_num_used);
	int allsame;

	/*
	 * There's a couple rare, but nasty corner cases we have to
	 * check for here. All of them involve a leaf where all value
	 * have the same hash, which is what we look for first.
	 *
	 * Most of the time, all of the above is false, and we simply
	 * pick the median value for a split.
	 */
	allsame = ocfs2_dx_leaf_same_major(dx_leaf);
	if (allsame) {
		u32 val = le32_to_cpu(dl_list->de_entries[0].dx_major_hash);

		if (val == insert_hash) {
			/*
			 * No matter where we would choose to split,
			 * the new entry would want to occupy the same
			 * block as these. Since there's no space left
			 * in their existing block, we know there
			 * won't be space after the split.
			 */
			return -ENOSPC;
		}

		if (val == leaf_cpos) {
			/*
			 * Because val is the same as leaf_cpos (which
			 * is the smallest value this leaf can have),
			 * yet is not equal to insert_hash, then we
			 * know that insert_hash *must* be larger than
			 * val (and leaf_cpos). At least cpos+1 in value.
			 *
			 * We also know then, that there cannot be an
			 * adjacent extent (otherwise we'd be looking
			 * at it). Choosing this value gives us a
			 * chance to get some contiguousness.
			 */
			*split_hash = leaf_cpos + 1;
			return 0;
		}

		if (val > insert_hash) {
			/*
			 * val can not be the same as insert hash, and
			 * also must be larger than leaf_cpos. Also,
			 * we know that there can't be a leaf between
			 * cpos and val, otherwise the entries with
			 * hash 'val' would be there.
			 */
			*split_hash = val;
			return 0;
		}

		*split_hash = insert_hash;
		return 0;
	}

	/*
	 * Since the records are sorted and the checks above
	 * guaranteed that not all records in this block are the same,
	 * we simple travel forward, from the median, and pick the 1st
	 * record whose value is larger than leaf_cpos.
	 */
	for (i = (num_used / 2); i < num_used; i++)
		if (le32_to_cpu(dl_list->de_entries[i].dx_major_hash) >
		    leaf_cpos)
			break;

	BUG_ON(i == num_used); /* Should be impossible */
	*split_hash = le32_to_cpu(dl_list->de_entries[i].dx_major_hash);
	return 0;
}

/*
 * Transfer all entries in orig_dx_leaves whose major hash is equal to or
 * larger than split_hash into new_dx_leaves. We use a temporary
 * buffer (tmp_dx_leaf) to make the changes to the original leaf blocks.
 *
 * Since the block offset inside a leaf (cluster) is a constant mask
 * of minor_hash, we can optimize - an item at block offset X within
 * the original cluster, will be at offset X within the new cluster.
 */
static void ocfs2_dx_dir_transfer_leaf(struct inode *dir, u32 split_hash,
				       handle_t *handle,
				       struct ocfs2_dx_leaf *tmp_dx_leaf,
				       struct buffer_head **orig_dx_leaves,
				       struct buffer_head **new_dx_leaves,
				       int num_dx_leaves)
{
	int i, j, num_used;
	u32 major_hash;
	struct ocfs2_dx_leaf *orig_dx_leaf, *new_dx_leaf;
	struct ocfs2_dx_entry_list *orig_list, *new_list, *tmp_list;
	struct ocfs2_dx_entry *dx_entry;

	tmp_list = &tmp_dx_leaf->dl_list;

	for (i = 0; i < num_dx_leaves; i++) {
		orig_dx_leaf = (struct ocfs2_dx_leaf *) orig_dx_leaves[i]->b_data;
		orig_list = &orig_dx_leaf->dl_list;
		new_dx_leaf = (struct ocfs2_dx_leaf *) new_dx_leaves[i]->b_data;
		new_list = &new_dx_leaf->dl_list;

		num_used = le16_to_cpu(orig_list->de_num_used);

		memcpy(tmp_dx_leaf, orig_dx_leaf, dir->i_sb->s_blocksize);
		tmp_list->de_num_used = cpu_to_le16(0);
		memset(&tmp_list->de_entries, 0, sizeof(*dx_entry)*num_used);

		for (j = 0; j < num_used; j++) {
			dx_entry = &orig_list->de_entries[j];
			major_hash = le32_to_cpu(dx_entry->dx_major_hash);
			if (major_hash >= split_hash)
				ocfs2_dx_dir_leaf_insert_tail(new_dx_leaf,
							      dx_entry);
			else
				ocfs2_dx_dir_leaf_insert_tail(tmp_dx_leaf,
							      dx_entry);
		}
		memcpy(orig_dx_leaf, tmp_dx_leaf, dir->i_sb->s_blocksize);

		ocfs2_journal_dirty(handle, orig_dx_leaves[i]);
		ocfs2_journal_dirty(handle, new_dx_leaves[i]);
	}
}

static int ocfs2_dx_dir_rebalance_credits(struct ocfs2_super *osb,
					  struct ocfs2_dx_root_block *dx_root)
{
	int credits = ocfs2_clusters_to_blocks(osb->sb, 2);

	credits += ocfs2_calc_extend_credits(osb->sb, &dx_root->dr_list, 1);
	credits += ocfs2_quota_trans_credits(osb->sb);
	return credits;
}

/*
 * Find the median value in dx_leaf_bh and allocate a new leaf to move
 * half our entries into.
 */
static int ocfs2_dx_dir_rebalance(struct ocfs2_super *osb, struct inode *dir,
				  struct buffer_head *dx_root_bh,
				  struct buffer_head *dx_leaf_bh,
				  struct ocfs2_dx_hinfo *hinfo, u32 leaf_cpos,
				  u64 leaf_blkno)
{
	struct ocfs2_dx_leaf *dx_leaf = (struct ocfs2_dx_leaf *)dx_leaf_bh->b_data;
	int credits, ret, i, num_used, did_quota = 0;
	u32 cpos, split_hash, insert_hash = hinfo->major_hash;
	u64 orig_leaves_start;
	int num_dx_leaves;
	struct buffer_head **orig_dx_leaves = NULL;
	struct buffer_head **new_dx_leaves = NULL;
	struct ocfs2_alloc_context *data_ac = NULL, *meta_ac = NULL;
	struct ocfs2_extent_tree et;
	handle_t *handle = NULL;
	struct ocfs2_dx_root_block *dx_root;
	struct ocfs2_dx_leaf *tmp_dx_leaf = NULL;

	mlog(0, "DX Dir: %llu, rebalance leaf leaf_blkno: %llu insert: %u\n",
	     (unsigned long long)OCFS2_I(dir)->ip_blkno,
	     (unsigned long long)leaf_blkno, insert_hash);

	ocfs2_init_dx_root_extent_tree(&et, dir, dx_root_bh);

	dx_root = (struct ocfs2_dx_root_block *)dx_root_bh->b_data;
	/*
	 * XXX: This is a rather large limit. We should use a more
	 * realistic value.
	 */
	if (le32_to_cpu(dx_root->dr_clusters) == UINT_MAX)
		return -ENOSPC;

	num_used = le16_to_cpu(dx_leaf->dl_list.de_num_used);
	if (num_used < le16_to_cpu(dx_leaf->dl_list.de_count)) {
		mlog(ML_ERROR, "DX Dir: %llu, Asked to rebalance empty leaf: "
		     "%llu, %d\n", (unsigned long long)OCFS2_I(dir)->ip_blkno,
		     (unsigned long long)leaf_blkno, num_used);
		ret = -EIO;
		goto out;
	}

	orig_dx_leaves = ocfs2_dx_dir_kmalloc_leaves(osb->sb, &num_dx_leaves);
	if (!orig_dx_leaves) {
		ret = -ENOMEM;
		mlog_errno(ret);
		goto out;
	}

	new_dx_leaves = ocfs2_dx_dir_kmalloc_leaves(osb->sb, NULL);
	if (!new_dx_leaves) {
		ret = -ENOMEM;
		mlog_errno(ret);
		goto out;
	}

	ret = ocfs2_lock_allocators(dir, &et, 1, 0, &data_ac, &meta_ac);
	if (ret) {
		if (ret != -ENOSPC)
			mlog_errno(ret);
		goto out;
	}

	credits = ocfs2_dx_dir_rebalance_credits(osb, dx_root);
	handle = ocfs2_start_trans(osb, credits);
	if (IS_ERR(handle)) {
		ret = PTR_ERR(handle);
		handle = NULL;
		mlog_errno(ret);
		goto out;
	}

	if (vfs_dq_alloc_space_nodirty(dir,
				       ocfs2_clusters_to_bytes(dir->i_sb, 1))) {
		ret = -EDQUOT;
		goto out_commit;
	}
	did_quota = 1;

	ret = ocfs2_journal_access_dl(handle, dir, dx_leaf_bh,
				      OCFS2_JOURNAL_ACCESS_WRITE);
	if (ret) {
		mlog_errno(ret);
		goto out_commit;
	}

	/*
	 * This block is changing anyway, so we can sort it in place.
	 */
	sort(dx_leaf->dl_list.de_entries, num_used,
	     sizeof(struct ocfs2_dx_entry), dx_leaf_sort_cmp,
	     dx_leaf_sort_swap);

	ret = ocfs2_journal_dirty(handle, dx_leaf_bh);
	if (ret) {
		mlog_errno(ret);
		goto out_commit;
	}

	ret = ocfs2_dx_dir_find_leaf_split(dx_leaf, leaf_cpos, insert_hash,
					   &split_hash);
	if (ret) {
		mlog_errno(ret);
		goto  out_commit;
	}

	mlog(0, "Split leaf (%u) at %u, insert major hash is %u\n",
	     leaf_cpos, split_hash, insert_hash);

	/*
	 * We have to carefully order operations here. There are items
	 * which want to be in the new cluster before insert, but in
	 * order to put those items in the new cluster, we alter the
	 * old cluster. A failure to insert gets nasty.
	 *
	 * So, start by reserving writes to the old
	 * cluster. ocfs2_dx_dir_new_cluster will reserve writes on
	 * the new cluster for us, before inserting it. The insert
	 * won't happen if there's an error before that. Once the
	 * insert is done then, we can transfer from one leaf into the
	 * other without fear of hitting any error.
	 */

	/*
	 * The leaf transfer wants some scratch space so that we don't
	 * wind up doing a bunch of expensive memmove().
	 */
	tmp_dx_leaf = kmalloc(osb->sb->s_blocksize, GFP_NOFS);
	if (!tmp_dx_leaf) {
		ret = -ENOMEM;
		mlog_errno(ret);
		goto out_commit;
	}

	orig_leaves_start = ocfs2_block_to_cluster_start(dir->i_sb, leaf_blkno);
	ret = ocfs2_read_dx_leaves(dir, orig_leaves_start, num_dx_leaves,
				   orig_dx_leaves);
	if (ret) {
		mlog_errno(ret);
		goto out_commit;
	}

	for (i = 0; i < num_dx_leaves; i++) {
		ret = ocfs2_journal_access_dl(handle, dir, orig_dx_leaves[i],
					      OCFS2_JOURNAL_ACCESS_WRITE);
		if (ret) {
			mlog_errno(ret);
			goto out_commit;
		}
	}

	cpos = split_hash;
	ret = ocfs2_dx_dir_new_cluster(dir, &et, cpos, handle,
				       data_ac, meta_ac, new_dx_leaves,
				       num_dx_leaves);
	if (ret) {
		mlog_errno(ret);
		goto out_commit;
	}

	ocfs2_dx_dir_transfer_leaf(dir, split_hash, handle, tmp_dx_leaf,
				   orig_dx_leaves, new_dx_leaves, num_dx_leaves);

out_commit:
	if (ret < 0 && did_quota)
		vfs_dq_free_space_nodirty(dir,
				ocfs2_clusters_to_bytes(dir->i_sb, 1));

	ocfs2_commit_trans(osb, handle);

out:
	if (orig_dx_leaves || new_dx_leaves) {
		for (i = 0; i < num_dx_leaves; i++) {
			if (orig_dx_leaves)
				brelse(orig_dx_leaves[i]);
			if (new_dx_leaves)
				brelse(new_dx_leaves[i]);
		}
		kfree(orig_dx_leaves);
		kfree(new_dx_leaves);
	}

	if (meta_ac)
		ocfs2_free_alloc_context(meta_ac);
	if (data_ac)
		ocfs2_free_alloc_context(data_ac);

	kfree(tmp_dx_leaf);
	return ret;
}

static int ocfs2_find_dir_space_dx(struct ocfs2_super *osb, struct inode *dir,
				   struct buffer_head *di_bh,
				   struct buffer_head *dx_root_bh,
				   const char *name, int namelen,
				   struct ocfs2_dir_lookup_result *lookup)
{
	int ret, rebalanced = 0;
	struct ocfs2_dx_root_block *dx_root;
	struct buffer_head *dx_leaf_bh = NULL;
	struct ocfs2_dx_leaf *dx_leaf;
	u64 blkno;
	u32 leaf_cpos;

	dx_root = (struct ocfs2_dx_root_block *)dx_root_bh->b_data;

restart_search:
	ret = ocfs2_dx_dir_lookup(dir, &dx_root->dr_list, &lookup->dl_hinfo,
				  &leaf_cpos, &blkno);
	if (ret) {
		mlog_errno(ret);
		goto out;
	}

	ret = ocfs2_read_dx_leaf(dir, blkno, &dx_leaf_bh);
	if (ret) {
		mlog_errno(ret);
		goto out;
	}

	dx_leaf = (struct ocfs2_dx_leaf *)dx_leaf_bh->b_data;

	if (le16_to_cpu(dx_leaf->dl_list.de_num_used) >=
	    le16_to_cpu(dx_leaf->dl_list.de_count)) {
		if (rebalanced) {
			/*
			 * Rebalancing should have provided us with
			 * space in an appropriate leaf.
			 *
			 * XXX: Is this an abnormal condition then?
			 * Should we print a message here?
			 */
			ret = -ENOSPC;
			goto out;
		}

		ret = ocfs2_dx_dir_rebalance(osb, dir, dx_root_bh, dx_leaf_bh,
					     &lookup->dl_hinfo, leaf_cpos,
					     blkno);
		if (ret) {
			if (ret != -ENOSPC)
				mlog_errno(ret);
			goto out;
		}

		/*
		 * Restart the lookup. The rebalance might have
		 * changed which block our item fits into. Mark our
		 * progress, so we only execute this once.
		 */
		brelse(dx_leaf_bh);
		dx_leaf_bh = NULL;
		rebalanced = 1;
		goto restart_search;
	}

	lookup->dl_dx_leaf_bh = dx_leaf_bh;
	dx_leaf_bh = NULL;

out:
	brelse(dx_leaf_bh);
	return ret;
}

static int ocfs2_search_dx_free_list(struct inode *dir,
				     struct buffer_head *dx_root_bh,
				     int namelen,
				     struct ocfs2_dir_lookup_result *lookup)
{
	int ret = -ENOSPC;
	struct buffer_head *leaf_bh = NULL, *prev_leaf_bh = NULL;
	struct ocfs2_dir_block_trailer *db;
	u64 next_block;
	int rec_len = OCFS2_DIR_REC_LEN(namelen);
	struct ocfs2_dx_root_block *dx_root;

	dx_root = (struct ocfs2_dx_root_block *)dx_root_bh->b_data;
	next_block = le64_to_cpu(dx_root->dr_free_blk);

	while (next_block) {
		brelse(prev_leaf_bh);
		prev_leaf_bh = leaf_bh;
		leaf_bh = NULL;

		ret = ocfs2_read_dir_block_direct(dir, next_block, &leaf_bh);
		if (ret) {
			mlog_errno(ret);
			goto out;
		}

		db = ocfs2_trailer_from_bh(leaf_bh, dir->i_sb);
		if (rec_len <= le16_to_cpu(db->db_free_rec_len)) {
			lookup->dl_leaf_bh = leaf_bh;
			lookup->dl_prev_leaf_bh = prev_leaf_bh;
			leaf_bh = NULL;
			prev_leaf_bh = NULL;
			break;
		}

		next_block = le64_to_cpu(db->db_free_next);
	}

	if (!next_block)
		ret = -ENOSPC;

out:

	brelse(leaf_bh);
	brelse(prev_leaf_bh);
	return ret;
}

static int ocfs2_expand_inline_dx_root(struct inode *dir,
				       struct buffer_head *dx_root_bh)
{
	int ret, num_dx_leaves, i, j, did_quota = 0;
	struct buffer_head **dx_leaves = NULL;
	struct ocfs2_extent_tree et;
	u64 insert_blkno;
	struct ocfs2_alloc_context *data_ac = NULL;
	struct ocfs2_super *osb = OCFS2_SB(dir->i_sb);
	handle_t *handle = NULL;
	struct ocfs2_dx_root_block *dx_root;
	struct ocfs2_dx_entry_list *entry_list;
	struct ocfs2_dx_entry *dx_entry;
	struct ocfs2_dx_leaf *target_leaf;

	ret = ocfs2_reserve_clusters(osb, 1, &data_ac);
	if (ret) {
		mlog_errno(ret);
		goto out;
	}

	dx_leaves = ocfs2_dx_dir_kmalloc_leaves(osb->sb, &num_dx_leaves);
	if (!dx_leaves) {
		ret = -ENOMEM;
		mlog_errno(ret);
		goto out;
	}

	handle = ocfs2_start_trans(osb, ocfs2_calc_dxi_expand_credits(osb->sb));
	if (IS_ERR(handle)) {
		ret = PTR_ERR(handle);
		mlog_errno(ret);
		goto out;
	}

	if (vfs_dq_alloc_space_nodirty(dir,
				       ocfs2_clusters_to_bytes(osb->sb, 1))) {
		ret = -EDQUOT;
		goto out_commit;
	}
	did_quota = 1;

	/*
	 * We do this up front, before the allocation, so that a
	 * failure to add the dx_root_bh to the journal won't result
	 * us losing clusters.
	 */
	ret = ocfs2_journal_access_dr(handle, dir, dx_root_bh,
				      OCFS2_JOURNAL_ACCESS_WRITE);
	if (ret) {
		mlog_errno(ret);
		goto out_commit;
	}

	ret = __ocfs2_dx_dir_new_cluster(dir, 0, handle, data_ac, dx_leaves,
					 num_dx_leaves, &insert_blkno);
	if (ret) {
		mlog_errno(ret);
		goto out_commit;
	}

	/*
	 * Transfer the entries from our dx_root into the appropriate
	 * block
	 */
	dx_root = (struct ocfs2_dx_root_block *) dx_root_bh->b_data;
	entry_list = &dx_root->dr_entries;

	for (i = 0; i < le16_to_cpu(entry_list->de_num_used); i++) {
		dx_entry = &entry_list->de_entries[i];

		j = __ocfs2_dx_dir_hash_idx(osb,
					    le32_to_cpu(dx_entry->dx_minor_hash));
		target_leaf = (struct ocfs2_dx_leaf *)dx_leaves[j]->b_data;

		ocfs2_dx_dir_leaf_insert_tail(target_leaf, dx_entry);

		/* Each leaf has been passed to the journal already
		 * via __ocfs2_dx_dir_new_cluster() */
	}

	dx_root->dr_flags &= ~OCFS2_DX_FLAG_INLINE;
	memset(&dx_root->dr_list, 0, osb->sb->s_blocksize -
	       offsetof(struct ocfs2_dx_root_block, dr_list));
	dx_root->dr_list.l_count =
		cpu_to_le16(ocfs2_extent_recs_per_dx_root(osb->sb));

	/* This should never fail considering we start with an empty
	 * dx_root. */
	ocfs2_init_dx_root_extent_tree(&et, dir, dx_root_bh);
	ret = ocfs2_insert_extent(osb, handle, dir, &et, 0,
				  insert_blkno, 1, 0, NULL);
	if (ret)
		mlog_errno(ret);
	did_quota = 0;

	ocfs2_journal_dirty(handle, dx_root_bh);

out_commit:
	if (ret < 0 && did_quota)
		vfs_dq_free_space_nodirty(dir,
					  ocfs2_clusters_to_bytes(dir->i_sb, 1));

	ocfs2_commit_trans(osb, handle);

out:
	if (data_ac)
		ocfs2_free_alloc_context(data_ac);

	if (dx_leaves) {
		for (i = 0; i < num_dx_leaves; i++)
			brelse(dx_leaves[i]);
		kfree(dx_leaves);
	}
	return ret;
}

static int ocfs2_inline_dx_has_space(struct buffer_head *dx_root_bh)
{
	struct ocfs2_dx_root_block *dx_root;
	struct ocfs2_dx_entry_list *entry_list;

	dx_root = (struct ocfs2_dx_root_block *) dx_root_bh->b_data;
	entry_list = &dx_root->dr_entries;

	if (le16_to_cpu(entry_list->de_num_used) >=
	    le16_to_cpu(entry_list->de_count))
		return -ENOSPC;

	return 0;
}

static int ocfs2_prepare_dx_dir_for_insert(struct inode *dir,
					   struct buffer_head *di_bh,
					   const char *name,
					   int namelen,
					   struct ocfs2_dir_lookup_result *lookup)
{
	int ret, free_dx_root = 1;
	struct ocfs2_super *osb = OCFS2_SB(dir->i_sb);
	struct buffer_head *dx_root_bh = NULL;
	struct buffer_head *leaf_bh = NULL;
	struct ocfs2_dinode *di = (struct ocfs2_dinode *)di_bh->b_data;
	struct ocfs2_dx_root_block *dx_root;

	ret = ocfs2_read_dx_root(dir, di, &dx_root_bh);
	if (ret) {
		mlog_errno(ret);
		goto out;
	}

	dx_root = (struct ocfs2_dx_root_block *)dx_root_bh->b_data;
	if (le32_to_cpu(dx_root->dr_num_entries) == OCFS2_DX_ENTRIES_MAX) {
		ret = -ENOSPC;
		mlog_errno(ret);
		goto out;
	}

	if (ocfs2_dx_root_inline(dx_root)) {
		ret = ocfs2_inline_dx_has_space(dx_root_bh);

		if (ret == 0)
			goto search_el;

		/*
		 * We ran out of room in the root block. Expand it to
		 * an extent, then allow ocfs2_find_dir_space_dx to do
		 * the rest.
		 */
		ret = ocfs2_expand_inline_dx_root(dir, dx_root_bh);
		if (ret) {
			mlog_errno(ret);
			goto out;
		}
	}

	/*
	 * Insert preparation for an indexed directory is split into two
	 * steps. The call to find_dir_space_dx reserves room in the index for
	 * an additional item. If we run out of space there, it's a real error
	 * we can't continue on.
	 */
	ret = ocfs2_find_dir_space_dx(osb, dir, di_bh, dx_root_bh, name,
				      namelen, lookup);
	if (ret) {
		mlog_errno(ret);
		goto out;
	}

search_el:
	/*
	 * Next, we need to find space in the unindexed tree. This call
	 * searches using the free space linked list. If the unindexed tree
	 * lacks sufficient space, we'll expand it below. The expansion code
	 * is smart enough to add any new blocks to the free space list.
	 */
	ret = ocfs2_search_dx_free_list(dir, dx_root_bh, namelen, lookup);
	if (ret && ret != -ENOSPC) {
		mlog_errno(ret);
		goto out;
	}

	/* Do this up here - ocfs2_extend_dir might need the dx_root */
	lookup->dl_dx_root_bh = dx_root_bh;
	free_dx_root = 0;

	if (ret == -ENOSPC) {
		ret = ocfs2_extend_dir(osb, dir, di_bh, 1, lookup, &leaf_bh);

		if (ret) {
			mlog_errno(ret);
			goto out;
		}

		/*
		 * We make the assumption here that new leaf blocks are added
		 * to the front of our free list.
		 */
		lookup->dl_prev_leaf_bh = NULL;
		lookup->dl_leaf_bh = leaf_bh;
	}

out:
	if (free_dx_root)
		brelse(dx_root_bh);
	return ret;
}

/*
 * Get a directory ready for insert. Any directory allocation required
 * happens here. Success returns zero, and enough context in the dir
 * lookup result that ocfs2_add_entry() will be able complete the task
 * with minimal performance impact.
 */
int ocfs2_prepare_dir_for_insert(struct ocfs2_super *osb,
				 struct inode *dir,
				 struct buffer_head *parent_fe_bh,
				 const char *name,
				 int namelen,
				 struct ocfs2_dir_lookup_result *lookup)
{
	int ret;
	unsigned int blocks_wanted = 1;
	struct buffer_head *bh = NULL;

	mlog(0, "getting ready to insert namelen %d into dir %llu\n",
	     namelen, (unsigned long long)OCFS2_I(dir)->ip_blkno);

	if (!namelen) {
		ret = -EINVAL;
		mlog_errno(ret);
		goto out;
	}

	/*
	 * Do this up front to reduce confusion.
	 *
	 * The directory might start inline, then be turned into an
	 * indexed one, in which case we'd need to hash deep inside
	 * ocfs2_find_dir_space_id(). Since
	 * ocfs2_prepare_dx_dir_for_insert() also needs this hash
	 * done, there seems no point in spreading out the calls. We
	 * can optimize away the case where the file system doesn't
	 * support indexing.
	 */
	if (ocfs2_supports_indexed_dirs(osb))
		ocfs2_dx_dir_name_hash(dir, name, namelen, &lookup->dl_hinfo);

	if (ocfs2_dir_indexed(dir)) {
		ret = ocfs2_prepare_dx_dir_for_insert(dir, parent_fe_bh,
						      name, namelen, lookup);
		if (ret)
			mlog_errno(ret);
		goto out;
	}

	if (OCFS2_I(dir)->ip_dyn_features & OCFS2_INLINE_DATA_FL) {
		ret = ocfs2_find_dir_space_id(dir, parent_fe_bh, name,
					      namelen, &bh, &blocks_wanted);
	} else
		ret = ocfs2_find_dir_space_el(dir, name, namelen, &bh);

	if (ret && ret != -ENOSPC) {
		mlog_errno(ret);
		goto out;
	}

	if (ret == -ENOSPC) {
		/*
		 * We have to expand the directory to add this name.
		 */
		BUG_ON(bh);

		ret = ocfs2_extend_dir(osb, dir, parent_fe_bh, blocks_wanted,
				       lookup, &bh);
		if (ret) {
			if (ret != -ENOSPC)
				mlog_errno(ret);
			goto out;
		}

		BUG_ON(!bh);
	}

	lookup->dl_leaf_bh = bh;
	bh = NULL;
out:
	brelse(bh);
	return ret;
}

static int ocfs2_dx_dir_remove_index(struct inode *dir,
				     struct buffer_head *di_bh,
				     struct buffer_head *dx_root_bh)
{
	int ret;
	struct ocfs2_super *osb = OCFS2_SB(dir->i_sb);
	struct ocfs2_dinode *di = (struct ocfs2_dinode *)di_bh->b_data;
	struct ocfs2_dx_root_block *dx_root;
	struct inode *dx_alloc_inode = NULL;
	struct buffer_head *dx_alloc_bh = NULL;
	handle_t *handle;
	u64 blk;
	u16 bit;
	u64 bg_blkno;

	dx_root = (struct ocfs2_dx_root_block *) dx_root_bh->b_data;

	dx_alloc_inode = ocfs2_get_system_file_inode(osb,
					EXTENT_ALLOC_SYSTEM_INODE,
					le16_to_cpu(dx_root->dr_suballoc_slot));
	if (!dx_alloc_inode) {
		ret = -ENOMEM;
		mlog_errno(ret);
		goto out;
	}
	mutex_lock(&dx_alloc_inode->i_mutex);

	ret = ocfs2_inode_lock(dx_alloc_inode, &dx_alloc_bh, 1);
	if (ret) {
		mlog_errno(ret);
		goto out_mutex;
	}

	handle = ocfs2_start_trans(osb, OCFS2_DX_ROOT_REMOVE_CREDITS);
	if (IS_ERR(handle)) {
		ret = PTR_ERR(handle);
		mlog_errno(ret);
		goto out_unlock;
	}

	ret = ocfs2_journal_access_di(handle, dir, di_bh,
				      OCFS2_JOURNAL_ACCESS_WRITE);
	if (ret) {
		mlog_errno(ret);
		goto out_commit;
	}

	OCFS2_I(dir)->ip_dyn_features &= ~OCFS2_INDEXED_DIR_FL;
	di->i_dyn_features = cpu_to_le16(OCFS2_I(dir)->ip_dyn_features);
	di->i_dx_root = cpu_to_le64(0ULL);

	ocfs2_journal_dirty(handle, di_bh);

	blk = le64_to_cpu(dx_root->dr_blkno);
	bit = le16_to_cpu(dx_root->dr_suballoc_bit);
	bg_blkno = ocfs2_which_suballoc_group(blk, bit);
	ret = ocfs2_free_suballoc_bits(handle, dx_alloc_inode, dx_alloc_bh,
				       bit, bg_blkno, 1);
	if (ret)
		mlog_errno(ret);

out_commit:
	ocfs2_commit_trans(osb, handle);

out_unlock:
	ocfs2_inode_unlock(dx_alloc_inode, 1);

out_mutex:
	mutex_unlock(&dx_alloc_inode->i_mutex);
	brelse(dx_alloc_bh);
out:
	iput(dx_alloc_inode);
	return ret;
}

int ocfs2_dx_dir_truncate(struct inode *dir, struct buffer_head *di_bh)
{
	int ret;
	unsigned int uninitialized_var(clen);
	u32 major_hash = UINT_MAX, p_cpos, uninitialized_var(cpos);
	u64 uninitialized_var(blkno);
	struct ocfs2_super *osb = OCFS2_SB(dir->i_sb);
	struct buffer_head *dx_root_bh = NULL;
	struct ocfs2_dx_root_block *dx_root;
	struct ocfs2_dinode *di = (struct ocfs2_dinode *)di_bh->b_data;
	struct ocfs2_cached_dealloc_ctxt dealloc;
	struct ocfs2_extent_tree et;

	ocfs2_init_dealloc_ctxt(&dealloc);

	if (!ocfs2_dir_indexed(dir))
		return 0;

	ret = ocfs2_read_dx_root(dir, di, &dx_root_bh);
	if (ret) {
		mlog_errno(ret);
		goto out;
	}
	dx_root = (struct ocfs2_dx_root_block *)dx_root_bh->b_data;

	if (ocfs2_dx_root_inline(dx_root))
		goto remove_index;

	ocfs2_init_dx_root_extent_tree(&et, dir, dx_root_bh);

	/* XXX: What if dr_clusters is too large? */
	while (le32_to_cpu(dx_root->dr_clusters)) {
		ret = ocfs2_dx_dir_lookup_rec(dir, &dx_root->dr_list,
					      major_hash, &cpos, &blkno, &clen);
		if (ret) {
			mlog_errno(ret);
			goto out;
		}

		p_cpos = ocfs2_blocks_to_clusters(dir->i_sb, blkno);

		ret = ocfs2_remove_btree_range(dir, &et, cpos, p_cpos, clen,
					       &dealloc);
		if (ret) {
			mlog_errno(ret);
			goto out;
		}

		if (cpos == 0)
			break;

		major_hash = cpos - 1;
	}

remove_index:
	ret = ocfs2_dx_dir_remove_index(dir, di_bh, dx_root_bh);
	if (ret) {
		mlog_errno(ret);
		goto out;
	}

	ocfs2_remove_from_cache(dir, dx_root_bh);
out:
	ocfs2_schedule_truncate_log_flush(osb, 1);
	ocfs2_run_deallocs(osb, &dealloc);

	brelse(dx_root_bh);
	return ret;
}<|MERGE_RESOLUTION|>--- conflicted
+++ resolved
@@ -2697,11 +2697,7 @@
 				    u32 *num_dx_entries,
 				    struct buffer_head *dirent_bh)
 {
-<<<<<<< HEAD
-	int ret, namelen, i;
-=======
 	int ret = 0, namelen, i;
->>>>>>> 22c69cf4
 	char *de_buf, *limit;
 	struct ocfs2_dir_entry *de;
 	struct buffer_head *dx_leaf_bh;
