--- conflicted
+++ resolved
@@ -709,25 +709,11 @@
 		status = ocfs2_reserve_local_alloc_bits(osb,
 							bits_wanted,
 							*ac);
-<<<<<<< HEAD
-		if ((status < 0) && (status != -ENOSPC)) {
-=======
-		if (status == -ENOSPC) {
-			/* reserve_local_bits will return enospc with
-			 * the local alloc inode still locked, so we
-			 * can change this safely here. */
-			mlog(0, "Disabling local alloc\n");
-			/* We set to OCFS2_LA_DISABLED so that umount
-			 * can clean up what's left of the local
-			 * allocation */
-			osb->local_alloc_state = OCFS2_LA_DISABLED;
-		} else if (status == -EFBIG) {
+		if (status == -EFBIG) {
 			/* The local alloc window is outside ac_max_block.
-			 * use the main bitmap, but don't disable
-			 * local alloc. */
+			 * use the main bitmap. */
 			status = -ENOSPC;
-		} else if (status < 0) {
->>>>>>> 4aa3e144
+		} else if (status < 0 && status != -ENOSPC) {
 			mlog_errno(status);
 			goto bail;
 		}
@@ -1277,15 +1263,10 @@
 	status = -ENOSPC;
 	/* for now, the chain search is a bit simplistic. We just use
 	 * the 1st group with any empty bits. */
-<<<<<<< HEAD
-	while ((status = ac->ac_group_search(alloc_inode, group_bh, bits_wanted,
-					     min_bits, bit_off, &tmp_bits)) == -ENOSPC) {
-=======
 	while ((status = ac->ac_group_search(alloc_inode, group_bh,
 					     bits_wanted, min_bits,
 					     ac->ac_max_block, bit_off,
 					     &tmp_bits)) == -ENOSPC) {
->>>>>>> 4aa3e144
 		if (!bg->bg_next_group)
 			break;
 
