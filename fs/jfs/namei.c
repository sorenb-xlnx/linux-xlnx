/*
 *   Copyright (C) International Business Machines Corp., 2000-2004
 *   Portions Copyright (C) Christoph Hellwig, 2001-2002
 *
 *   This program is free software;  you can redistribute it and/or modify
 *   it under the terms of the GNU General Public License as published by
 *   the Free Software Foundation; either version 2 of the License, or
 *   (at your option) any later version.
 *
 *   This program is distributed in the hope that it will be useful,
 *   but WITHOUT ANY WARRANTY;  without even the implied warranty of
 *   MERCHANTABILITY or FITNESS FOR A PARTICULAR PURPOSE.  See
 *   the GNU General Public License for more details.
 *
 *   You should have received a copy of the GNU General Public License
 *   along with this program;  if not, write to the Free Software
 *   Foundation, Inc., 59 Temple Place, Suite 330, Boston, MA 02111-1307 USA
 */

#include <linux/fs.h>
#include <linux/namei.h>
#include <linux/ctype.h>
#include <linux/quotaops.h>
#include <linux/exportfs.h>
#include "jfs_incore.h"
#include "jfs_superblock.h"
#include "jfs_inode.h"
#include "jfs_dinode.h"
#include "jfs_dmap.h"
#include "jfs_unicode.h"
#include "jfs_metapage.h"
#include "jfs_xattr.h"
#include "jfs_acl.h"
#include "jfs_debug.h"

/*
 * forward references
 */
const struct dentry_operations jfs_ci_dentry_operations;

static s64 commitZeroLink(tid_t, struct inode *);

/*
 * NAME:	free_ea_wmap(inode)
 *
 * FUNCTION:	free uncommitted extended attributes from working map
 *
 */
static inline void free_ea_wmap(struct inode *inode)
{
	dxd_t *ea = &JFS_IP(inode)->ea;

	if (ea->flag & DXD_EXTENT) {
		/* free EA pages from cache */
		invalidate_dxd_metapages(inode, *ea);
		dbFree(inode, addressDXD(ea), lengthDXD(ea));
	}
	ea->flag = 0;
}

/*
 * NAME:	jfs_create(dip, dentry, mode)
 *
 * FUNCTION:	create a regular file in the parent directory <dip>
 *		with name = <from dentry> and mode = <mode>
 *
 * PARAMETER:	dip	- parent directory vnode
 *		dentry	- dentry of new file
 *		mode	- create mode (rwxrwxrwx).
 *		nd- nd struct
 *
 * RETURN:	Errors from subroutines
 *
 */
static int jfs_create(struct inode *dip, struct dentry *dentry, int mode,
		struct nameidata *nd)
{
	int rc = 0;
	tid_t tid;		/* transaction id */
	struct inode *ip = NULL;	/* child directory inode */
	ino_t ino;
	struct component_name dname;	/* child directory name */
	struct btstack btstack;
	struct inode *iplist[2];
	struct tblock *tblk;

	jfs_info("jfs_create: dip:0x%p name:%s", dip, dentry->d_name.name);

	dquot_initialize(dip);

	/*
	 * search parent directory for entry/freespace
	 * (dtSearch() returns parent directory page pinned)
	 */
	if ((rc = get_UCSname(&dname, dentry)))
		goto out1;

	/*
	 * Either iAlloc() or txBegin() may block.  Deadlock can occur if we
	 * block there while holding dtree page, so we allocate the inode &
	 * begin the transaction before we search the directory.
	 */
	ip = ialloc(dip, mode);
	if (IS_ERR(ip)) {
		rc = PTR_ERR(ip);
		goto out2;
	}

	tid = txBegin(dip->i_sb, 0);

	mutex_lock_nested(&JFS_IP(dip)->commit_mutex, COMMIT_MUTEX_PARENT);
	mutex_lock_nested(&JFS_IP(ip)->commit_mutex, COMMIT_MUTEX_CHILD);

	rc = jfs_init_acl(tid, ip, dip);
	if (rc)
		goto out3;

	rc = jfs_init_security(tid, ip, dip);
	if (rc) {
		txAbort(tid, 0);
		goto out3;
	}

	if ((rc = dtSearch(dip, &dname, &ino, &btstack, JFS_CREATE))) {
		jfs_err("jfs_create: dtSearch returned %d", rc);
		txAbort(tid, 0);
		goto out3;
	}

	tblk = tid_to_tblock(tid);
	tblk->xflag |= COMMIT_CREATE;
	tblk->ino = ip->i_ino;
	tblk->u.ixpxd = JFS_IP(ip)->ixpxd;

	iplist[0] = dip;
	iplist[1] = ip;

	/*
	 * initialize the child XAD tree root in-line in inode
	 */
	xtInitRoot(tid, ip);

	/*
	 * create entry in parent directory for child directory
	 * (dtInsert() releases parent directory page)
	 */
	ino = ip->i_ino;
	if ((rc = dtInsert(tid, dip, &dname, &ino, &btstack))) {
		if (rc == -EIO) {
			jfs_err("jfs_create: dtInsert returned -EIO");
			txAbort(tid, 1);	/* Marks Filesystem dirty */
		} else
			txAbort(tid, 0);	/* Filesystem full */
		goto out3;
	}

	ip->i_op = &jfs_file_inode_operations;
	ip->i_fop = &jfs_file_operations;
	ip->i_mapping->a_ops = &jfs_aops;

	mark_inode_dirty(ip);

	dip->i_ctime = dip->i_mtime = CURRENT_TIME;

	mark_inode_dirty(dip);

	rc = txCommit(tid, 2, &iplist[0], 0);

      out3:
	txEnd(tid);
	mutex_unlock(&JFS_IP(ip)->commit_mutex);
	mutex_unlock(&JFS_IP(dip)->commit_mutex);
	if (rc) {
		free_ea_wmap(ip);
		ip->i_nlink = 0;
		unlock_new_inode(ip);
		iput(ip);
	} else {
		d_instantiate(dentry, ip);
		unlock_new_inode(ip);
	}

      out2:
	free_UCSname(&dname);

      out1:

	jfs_info("jfs_create: rc:%d", rc);
	return rc;
}


/*
 * NAME:	jfs_mkdir(dip, dentry, mode)
 *
 * FUNCTION:	create a child directory in the parent directory <dip>
 *		with name = <from dentry> and mode = <mode>
 *
 * PARAMETER:	dip	- parent directory vnode
 *		dentry	- dentry of child directory
 *		mode	- create mode (rwxrwxrwx).
 *
 * RETURN:	Errors from subroutines
 *
 * note:
 * EACCESS: user needs search+write permission on the parent directory
 */
static int jfs_mkdir(struct inode *dip, struct dentry *dentry, int mode)
{
	int rc = 0;
	tid_t tid;		/* transaction id */
	struct inode *ip = NULL;	/* child directory inode */
	ino_t ino;
	struct component_name dname;	/* child directory name */
	struct btstack btstack;
	struct inode *iplist[2];
	struct tblock *tblk;

	jfs_info("jfs_mkdir: dip:0x%p name:%s", dip, dentry->d_name.name);

	dquot_initialize(dip);

	/* link count overflow on parent directory ? */
	if (dip->i_nlink == JFS_LINK_MAX) {
		rc = -EMLINK;
		goto out1;
	}

	/*
	 * search parent directory for entry/freespace
	 * (dtSearch() returns parent directory page pinned)
	 */
	if ((rc = get_UCSname(&dname, dentry)))
		goto out1;

	/*
	 * Either iAlloc() or txBegin() may block.  Deadlock can occur if we
	 * block there while holding dtree page, so we allocate the inode &
	 * begin the transaction before we search the directory.
	 */
	ip = ialloc(dip, S_IFDIR | mode);
	if (IS_ERR(ip)) {
		rc = PTR_ERR(ip);
		goto out2;
	}

	tid = txBegin(dip->i_sb, 0);

	mutex_lock_nested(&JFS_IP(dip)->commit_mutex, COMMIT_MUTEX_PARENT);
	mutex_lock_nested(&JFS_IP(ip)->commit_mutex, COMMIT_MUTEX_CHILD);

	rc = jfs_init_acl(tid, ip, dip);
	if (rc)
		goto out3;

	rc = jfs_init_security(tid, ip, dip);
	if (rc) {
		txAbort(tid, 0);
		goto out3;
	}

	if ((rc = dtSearch(dip, &dname, &ino, &btstack, JFS_CREATE))) {
		jfs_err("jfs_mkdir: dtSearch returned %d", rc);
		txAbort(tid, 0);
		goto out3;
	}

	tblk = tid_to_tblock(tid);
	tblk->xflag |= COMMIT_CREATE;
	tblk->ino = ip->i_ino;
	tblk->u.ixpxd = JFS_IP(ip)->ixpxd;

	iplist[0] = dip;
	iplist[1] = ip;

	/*
	 * initialize the child directory in-line in inode
	 */
	dtInitRoot(tid, ip, dip->i_ino);

	/*
	 * create entry in parent directory for child directory
	 * (dtInsert() releases parent directory page)
	 */
	ino = ip->i_ino;
	if ((rc = dtInsert(tid, dip, &dname, &ino, &btstack))) {
		if (rc == -EIO) {
			jfs_err("jfs_mkdir: dtInsert returned -EIO");
			txAbort(tid, 1);	/* Marks Filesystem dirty */
		} else
			txAbort(tid, 0);	/* Filesystem full */
		goto out3;
	}

	ip->i_nlink = 2;	/* for '.' */
	ip->i_op = &jfs_dir_inode_operations;
	ip->i_fop = &jfs_dir_operations;

	mark_inode_dirty(ip);

	/* update parent directory inode */
	inc_nlink(dip);		/* for '..' from child directory */
	dip->i_ctime = dip->i_mtime = CURRENT_TIME;
	mark_inode_dirty(dip);

	rc = txCommit(tid, 2, &iplist[0], 0);

      out3:
	txEnd(tid);
	mutex_unlock(&JFS_IP(ip)->commit_mutex);
	mutex_unlock(&JFS_IP(dip)->commit_mutex);
	if (rc) {
		free_ea_wmap(ip);
		ip->i_nlink = 0;
		unlock_new_inode(ip);
		iput(ip);
	} else {
		d_instantiate(dentry, ip);
		unlock_new_inode(ip);
	}

      out2:
	free_UCSname(&dname);


      out1:

	jfs_info("jfs_mkdir: rc:%d", rc);
	return rc;
}

/*
 * NAME:	jfs_rmdir(dip, dentry)
 *
 * FUNCTION:	remove a link to child directory
 *
 * PARAMETER:	dip	- parent inode
 *		dentry	- child directory dentry
 *
 * RETURN:	-EINVAL	- if name is . or ..
 *		-EINVAL - if . or .. exist but are invalid.
 *		errors from subroutines
 *
 * note:
 * if other threads have the directory open when the last link
 * is removed, the "." and ".." entries, if present, are removed before
 * rmdir() returns and no new entries may be created in the directory,
 * but the directory is not removed until the last reference to
 * the directory is released (cf.unlink() of regular file).
 */
static int jfs_rmdir(struct inode *dip, struct dentry *dentry)
{
	int rc;
	tid_t tid;		/* transaction id */
	struct inode *ip = dentry->d_inode;
	ino_t ino;
	struct component_name dname;
	struct inode *iplist[2];
	struct tblock *tblk;

	jfs_info("jfs_rmdir: dip:0x%p name:%s", dip, dentry->d_name.name);

	/* Init inode for quota operations. */
	dquot_initialize(dip);
	dquot_initialize(ip);

	/* directory must be empty to be removed */
	if (!dtEmpty(ip)) {
		rc = -ENOTEMPTY;
		goto out;
	}

	if ((rc = get_UCSname(&dname, dentry))) {
		goto out;
	}

	tid = txBegin(dip->i_sb, 0);

	mutex_lock_nested(&JFS_IP(dip)->commit_mutex, COMMIT_MUTEX_PARENT);
	mutex_lock_nested(&JFS_IP(ip)->commit_mutex, COMMIT_MUTEX_CHILD);

	iplist[0] = dip;
	iplist[1] = ip;

	tblk = tid_to_tblock(tid);
	tblk->xflag |= COMMIT_DELETE;
	tblk->u.ip = ip;

	/*
	 * delete the entry of target directory from parent directory
	 */
	ino = ip->i_ino;
	if ((rc = dtDelete(tid, dip, &dname, &ino, JFS_REMOVE))) {
		jfs_err("jfs_rmdir: dtDelete returned %d", rc);
		if (rc == -EIO)
			txAbort(tid, 1);
		txEnd(tid);
		mutex_unlock(&JFS_IP(ip)->commit_mutex);
		mutex_unlock(&JFS_IP(dip)->commit_mutex);

		goto out2;
	}

	/* update parent directory's link count corresponding
	 * to ".." entry of the target directory deleted
	 */
	dip->i_ctime = dip->i_mtime = CURRENT_TIME;
	inode_dec_link_count(dip);

	/*
	 * OS/2 could have created EA and/or ACL
	 */
	/* free EA from both persistent and working map */
	if (JFS_IP(ip)->ea.flag & DXD_EXTENT) {
		/* free EA pages */
		txEA(tid, ip, &JFS_IP(ip)->ea, NULL);
	}
	JFS_IP(ip)->ea.flag = 0;

	/* free ACL from both persistent and working map */
	if (JFS_IP(ip)->acl.flag & DXD_EXTENT) {
		/* free ACL pages */
		txEA(tid, ip, &JFS_IP(ip)->acl, NULL);
	}
	JFS_IP(ip)->acl.flag = 0;

	/* mark the target directory as deleted */
	clear_nlink(ip);
	mark_inode_dirty(ip);

	rc = txCommit(tid, 2, &iplist[0], 0);

	txEnd(tid);

	mutex_unlock(&JFS_IP(ip)->commit_mutex);
	mutex_unlock(&JFS_IP(dip)->commit_mutex);

	/*
	 * Truncating the directory index table is not guaranteed.  It
	 * may need to be done iteratively
	 */
	if (test_cflag(COMMIT_Stale, dip)) {
		if (dip->i_size > 1)
			jfs_truncate_nolock(dip, 0);

		clear_cflag(COMMIT_Stale, dip);
	}

      out2:
	free_UCSname(&dname);

      out:
	jfs_info("jfs_rmdir: rc:%d", rc);
	return rc;
}

/*
 * NAME:	jfs_unlink(dip, dentry)
 *
 * FUNCTION:	remove a link to object <vp> named by <name>
 *		from parent directory <dvp>
 *
 * PARAMETER:	dip	- inode of parent directory
 *		dentry	- dentry of object to be removed
 *
 * RETURN:	errors from subroutines
 *
 * note:
 * temporary file: if one or more processes have the file open
 * when the last link is removed, the link will be removed before
 * unlink() returns, but the removal of the file contents will be
 * postponed until all references to the files are closed.
 *
 * JFS does NOT support unlink() on directories.
 *
 */
static int jfs_unlink(struct inode *dip, struct dentry *dentry)
{
	int rc;
	tid_t tid;		/* transaction id */
	struct inode *ip = dentry->d_inode;
	ino_t ino;
	struct component_name dname;	/* object name */
	struct inode *iplist[2];
	struct tblock *tblk;
	s64 new_size = 0;
	int commit_flag;

	jfs_info("jfs_unlink: dip:0x%p name:%s", dip, dentry->d_name.name);

	/* Init inode for quota operations. */
	dquot_initialize(dip);
	dquot_initialize(ip);

	if ((rc = get_UCSname(&dname, dentry)))
		goto out;

	IWRITE_LOCK(ip, RDWRLOCK_NORMAL);

	tid = txBegin(dip->i_sb, 0);

	mutex_lock_nested(&JFS_IP(dip)->commit_mutex, COMMIT_MUTEX_PARENT);
	mutex_lock_nested(&JFS_IP(ip)->commit_mutex, COMMIT_MUTEX_CHILD);

	iplist[0] = dip;
	iplist[1] = ip;

	/*
	 * delete the entry of target file from parent directory
	 */
	ino = ip->i_ino;
	if ((rc = dtDelete(tid, dip, &dname, &ino, JFS_REMOVE))) {
		jfs_err("jfs_unlink: dtDelete returned %d", rc);
		if (rc == -EIO)
			txAbort(tid, 1);	/* Marks FS Dirty */
		txEnd(tid);
		mutex_unlock(&JFS_IP(ip)->commit_mutex);
		mutex_unlock(&JFS_IP(dip)->commit_mutex);
		IWRITE_UNLOCK(ip);
		goto out1;
	}

	ASSERT(ip->i_nlink);

	ip->i_ctime = dip->i_ctime = dip->i_mtime = CURRENT_TIME;
	mark_inode_dirty(dip);

	/* update target's inode */
	inode_dec_link_count(ip);

	/*
	 *	commit zero link count object
	 */
	if (ip->i_nlink == 0) {
		assert(!test_cflag(COMMIT_Nolink, ip));
		/* free block resources */
		if ((new_size = commitZeroLink(tid, ip)) < 0) {
			txAbort(tid, 1);	/* Marks FS Dirty */
			txEnd(tid);
			mutex_unlock(&JFS_IP(ip)->commit_mutex);
			mutex_unlock(&JFS_IP(dip)->commit_mutex);
			IWRITE_UNLOCK(ip);
			rc = new_size;
			goto out1;
		}
		tblk = tid_to_tblock(tid);
		tblk->xflag |= COMMIT_DELETE;
		tblk->u.ip = ip;
	}

	/*
	 * Incomplete truncate of file data can
	 * result in timing problems unless we synchronously commit the
	 * transaction.
	 */
	if (new_size)
		commit_flag = COMMIT_SYNC;
	else
		commit_flag = 0;

	/*
	 * If xtTruncate was incomplete, commit synchronously to avoid
	 * timing complications
	 */
	rc = txCommit(tid, 2, &iplist[0], commit_flag);

	txEnd(tid);

	mutex_unlock(&JFS_IP(ip)->commit_mutex);
	mutex_unlock(&JFS_IP(dip)->commit_mutex);

	while (new_size && (rc == 0)) {
		tid = txBegin(dip->i_sb, 0);
		mutex_lock(&JFS_IP(ip)->commit_mutex);
		new_size = xtTruncate_pmap(tid, ip, new_size);
		if (new_size < 0) {
			txAbort(tid, 1);	/* Marks FS Dirty */
			rc = new_size;
		} else
			rc = txCommit(tid, 2, &iplist[0], COMMIT_SYNC);
		txEnd(tid);
		mutex_unlock(&JFS_IP(ip)->commit_mutex);
	}

	if (ip->i_nlink == 0)
		set_cflag(COMMIT_Nolink, ip);

	IWRITE_UNLOCK(ip);

	/*
	 * Truncating the directory index table is not guaranteed.  It
	 * may need to be done iteratively
	 */
	if (test_cflag(COMMIT_Stale, dip)) {
		if (dip->i_size > 1)
			jfs_truncate_nolock(dip, 0);

		clear_cflag(COMMIT_Stale, dip);
	}

      out1:
	free_UCSname(&dname);
      out:
	jfs_info("jfs_unlink: rc:%d", rc);
	return rc;
}

/*
 * NAME:	commitZeroLink()
 *
 * FUNCTION:	for non-directory, called by jfs_remove(),
 *		truncate a regular file, directory or symbolic
 *		link to zero length. return 0 if type is not
 *		one of these.
 *
 *		if the file is currently associated with a VM segment
 *		only permanent disk and inode map resources are freed,
 *		and neither the inode nor indirect blocks are modified
 *		so that the resources can be later freed in the work
 *		map by ctrunc1.
 *		if there is no VM segment on entry, the resources are
 *		freed in both work and permanent map.
 *		(? for temporary file - memory object is cached even
 *		after no reference:
 *		reference count > 0 -   )
 *
 * PARAMETERS:	cd	- pointer to commit data structure.
 *			  current inode is the one to truncate.
 *
 * RETURN:	Errors from subroutines
 */
static s64 commitZeroLink(tid_t tid, struct inode *ip)
{
	int filetype;
	struct tblock *tblk;

	jfs_info("commitZeroLink: tid = %d, ip = 0x%p", tid, ip);

	filetype = ip->i_mode & S_IFMT;
	switch (filetype) {
	case S_IFREG:
		break;
	case S_IFLNK:
		/* fast symbolic link */
		if (ip->i_size < IDATASIZE) {
			ip->i_size = 0;
			return 0;
		}
		break;
	default:
		assert(filetype != S_IFDIR);
		return 0;
	}

	set_cflag(COMMIT_Freewmap, ip);

	/* mark transaction of block map update type */
	tblk = tid_to_tblock(tid);
	tblk->xflag |= COMMIT_PMAP;

	/*
	 * free EA
	 */
	if (JFS_IP(ip)->ea.flag & DXD_EXTENT)
		/* acquire maplock on EA to be freed from block map */
		txEA(tid, ip, &JFS_IP(ip)->ea, NULL);

	/*
	 * free ACL
	 */
	if (JFS_IP(ip)->acl.flag & DXD_EXTENT)
		/* acquire maplock on EA to be freed from block map */
		txEA(tid, ip, &JFS_IP(ip)->acl, NULL);

	/*
	 * free xtree/data (truncate to zero length):
	 * free xtree/data pages from cache if COMMIT_PWMAP,
	 * free xtree/data blocks from persistent block map, and
	 * free xtree/data blocks from working block map if COMMIT_PWMAP;
	 */
	if (ip->i_size)
		return xtTruncate_pmap(tid, ip, 0);

	return 0;
}


/*
 * NAME:	jfs_free_zero_link()
 *
 * FUNCTION:	for non-directory, called by iClose(),
 *		free resources of a file from cache and WORKING map
 *		for a file previously committed with zero link count
 *		while associated with a pager object,
 *
 * PARAMETER:	ip	- pointer to inode of file.
 */
void jfs_free_zero_link(struct inode *ip)
{
	int type;

	jfs_info("jfs_free_zero_link: ip = 0x%p", ip);

	/* return if not reg or symbolic link or if size is
	 * already ok.
	 */
	type = ip->i_mode & S_IFMT;

	switch (type) {
	case S_IFREG:
		break;
	case S_IFLNK:
		/* if its contained in inode nothing to do */
		if (ip->i_size < IDATASIZE)
			return;
		break;
	default:
		return;
	}

	/*
	 * free EA
	 */
	if (JFS_IP(ip)->ea.flag & DXD_EXTENT) {
		s64 xaddr = addressDXD(&JFS_IP(ip)->ea);
		int xlen = lengthDXD(&JFS_IP(ip)->ea);
		struct maplock maplock;	/* maplock for COMMIT_WMAP */
		struct pxd_lock *pxdlock;	/* maplock for COMMIT_WMAP */

		/* free EA pages from cache */
		invalidate_dxd_metapages(ip, JFS_IP(ip)->ea);

		/* free EA extent from working block map */
		maplock.index = 1;
		pxdlock = (struct pxd_lock *) & maplock;
		pxdlock->flag = mlckFREEPXD;
		PXDaddress(&pxdlock->pxd, xaddr);
		PXDlength(&pxdlock->pxd, xlen);
		txFreeMap(ip, pxdlock, NULL, COMMIT_WMAP);
	}

	/*
	 * free ACL
	 */
	if (JFS_IP(ip)->acl.flag & DXD_EXTENT) {
		s64 xaddr = addressDXD(&JFS_IP(ip)->acl);
		int xlen = lengthDXD(&JFS_IP(ip)->acl);
		struct maplock maplock;	/* maplock for COMMIT_WMAP */
		struct pxd_lock *pxdlock;	/* maplock for COMMIT_WMAP */

		invalidate_dxd_metapages(ip, JFS_IP(ip)->acl);

		/* free ACL extent from working block map */
		maplock.index = 1;
		pxdlock = (struct pxd_lock *) & maplock;
		pxdlock->flag = mlckFREEPXD;
		PXDaddress(&pxdlock->pxd, xaddr);
		PXDlength(&pxdlock->pxd, xlen);
		txFreeMap(ip, pxdlock, NULL, COMMIT_WMAP);
	}

	/*
	 * free xtree/data (truncate to zero length):
	 * free xtree/data pages from cache, and
	 * free xtree/data blocks from working block map;
	 */
	if (ip->i_size)
		xtTruncate(0, ip, 0, COMMIT_WMAP);
}

/*
 * NAME:	jfs_link(vp, dvp, name, crp)
 *
 * FUNCTION:	create a link to <vp> by the name = <name>
 *		in the parent directory <dvp>
 *
 * PARAMETER:	vp	- target object
 *		dvp	- parent directory of new link
 *		name	- name of new link to target object
 *		crp	- credential
 *
 * RETURN:	Errors from subroutines
 *
 * note:
 * JFS does NOT support link() on directories (to prevent circular
 * path in the directory hierarchy);
 * EPERM: the target object is a directory, and either the caller
 * does not have appropriate privileges or the implementation prohibits
 * using link() on directories [XPG4.2].
 *
 * JFS does NOT support links between file systems:
 * EXDEV: target object and new link are on different file systems and
 * implementation does not support links between file systems [XPG4.2].
 */
static int jfs_link(struct dentry *old_dentry,
	     struct inode *dir, struct dentry *dentry)
{
	int rc;
	tid_t tid;
	struct inode *ip = old_dentry->d_inode;
	ino_t ino;
	struct component_name dname;
	struct btstack btstack;
	struct inode *iplist[2];

	jfs_info("jfs_link: %s %s", old_dentry->d_name.name,
		 dentry->d_name.name);

	if (ip->i_nlink == JFS_LINK_MAX)
		return -EMLINK;

	if (ip->i_nlink == 0)
		return -ENOENT;

	dquot_initialize(dir);

	tid = txBegin(ip->i_sb, 0);

	mutex_lock_nested(&JFS_IP(dir)->commit_mutex, COMMIT_MUTEX_PARENT);
	mutex_lock_nested(&JFS_IP(ip)->commit_mutex, COMMIT_MUTEX_CHILD);

	/*
	 * scan parent directory for entry/freespace
	 */
	if ((rc = get_UCSname(&dname, dentry)))
		goto out;

	if ((rc = dtSearch(dir, &dname, &ino, &btstack, JFS_CREATE)))
		goto free_dname;

	/*
	 * create entry for new link in parent directory
	 */
	ino = ip->i_ino;
	if ((rc = dtInsert(tid, dir, &dname, &ino, &btstack)))
		goto free_dname;

	/* update object inode */
	inc_nlink(ip);		/* for new link */
	ip->i_ctime = CURRENT_TIME;
	dir->i_ctime = dir->i_mtime = CURRENT_TIME;
	mark_inode_dirty(dir);
	ihold(ip);

	iplist[0] = ip;
	iplist[1] = dir;
	rc = txCommit(tid, 2, &iplist[0], 0);

	if (rc) {
		ip->i_nlink--; /* never instantiated */
		iput(ip);
	} else
		d_instantiate(dentry, ip);

      free_dname:
	free_UCSname(&dname);

      out:
	txEnd(tid);

	mutex_unlock(&JFS_IP(ip)->commit_mutex);
	mutex_unlock(&JFS_IP(dir)->commit_mutex);

	jfs_info("jfs_link: rc:%d", rc);
	return rc;
}

/*
 * NAME:	jfs_symlink(dip, dentry, name)
 *
 * FUNCTION:	creates a symbolic link to <symlink> by name <name>
 *			in directory <dip>
 *
 * PARAMETER:	dip	- parent directory vnode
 *		dentry	- dentry of symbolic link
 *		name	- the path name of the existing object
 *			  that will be the source of the link
 *
 * RETURN:	errors from subroutines
 *
 * note:
 * ENAMETOOLONG: pathname resolution of a symbolic link produced
 * an intermediate result whose length exceeds PATH_MAX [XPG4.2]
*/

static int jfs_symlink(struct inode *dip, struct dentry *dentry,
		const char *name)
{
	int rc;
	tid_t tid;
	ino_t ino = 0;
	struct component_name dname;
	int ssize;		/* source pathname size */
	struct btstack btstack;
	struct inode *ip = dentry->d_inode;
	unchar *i_fastsymlink;
	s64 xlen = 0;
	int bmask = 0, xsize;
	s64 extent = 0, xaddr;
	struct metapage *mp;
	struct super_block *sb;
	struct tblock *tblk;

	struct inode *iplist[2];

	jfs_info("jfs_symlink: dip:0x%p name:%s", dip, name);

	dquot_initialize(dip);

	ssize = strlen(name) + 1;

	/*
	 * search parent directory for entry/freespace
	 * (dtSearch() returns parent directory page pinned)
	 */

	if ((rc = get_UCSname(&dname, dentry)))
		goto out1;

	/*
	 * allocate on-disk/in-memory inode for symbolic link:
	 * (iAlloc() returns new, locked inode)
	 */
	ip = ialloc(dip, S_IFLNK | 0777);
	if (IS_ERR(ip)) {
		rc = PTR_ERR(ip);
		goto out2;
	}

	tid = txBegin(dip->i_sb, 0);

	mutex_lock_nested(&JFS_IP(dip)->commit_mutex, COMMIT_MUTEX_PARENT);
	mutex_lock_nested(&JFS_IP(ip)->commit_mutex, COMMIT_MUTEX_CHILD);

	rc = jfs_init_security(tid, ip, dip);
	if (rc)
		goto out3;

	tblk = tid_to_tblock(tid);
	tblk->xflag |= COMMIT_CREATE;
	tblk->ino = ip->i_ino;
	tblk->u.ixpxd = JFS_IP(ip)->ixpxd;

	/* fix symlink access permission
	 * (dir_create() ANDs in the u.u_cmask,
	 * but symlinks really need to be 777 access)
	 */
	ip->i_mode |= 0777;

	/*
	 * write symbolic link target path name
	 */
	xtInitRoot(tid, ip);

	/*
	 * write source path name inline in on-disk inode (fast symbolic link)
	 */

	if (ssize <= IDATASIZE) {
		ip->i_op = &jfs_fast_symlink_inode_operations;

		i_fastsymlink = JFS_IP(ip)->i_inline;
		memcpy(i_fastsymlink, name, ssize);
		ip->i_size = ssize - 1;

		/*
		 * if symlink is > 128 bytes, we don't have the space to
		 * store inline extended attributes
		 */
		if (ssize > sizeof (JFS_IP(ip)->i_inline))
			JFS_IP(ip)->mode2 &= ~INLINEEA;

		jfs_info("jfs_symlink: fast symlink added  ssize:%d name:%s ",
			 ssize, name);
	}
	/*
	 * write source path name in a single extent
	 */
	else {
		jfs_info("jfs_symlink: allocate extent ip:0x%p", ip);

		ip->i_op = &jfs_symlink_inode_operations;
		ip->i_mapping->a_ops = &jfs_aops;

		/*
		 * even though the data of symlink object (source
		 * path name) is treated as non-journaled user data,
		 * it is read/written thru buffer cache for performance.
		 */
		sb = ip->i_sb;
		bmask = JFS_SBI(sb)->bsize - 1;
		xsize = (ssize + bmask) & ~bmask;
		xaddr = 0;
		xlen = xsize >> JFS_SBI(sb)->l2bsize;
		if ((rc = xtInsert(tid, ip, 0, 0, xlen, &xaddr, 0))) {
			txAbort(tid, 0);
			goto out3;
		}
		extent = xaddr;
		ip->i_size = ssize - 1;
		while (ssize) {
			/* This is kind of silly since PATH_MAX == 4K */
			int copy_size = min(ssize, PSIZE);

			mp = get_metapage(ip, xaddr, PSIZE, 1);

			if (mp == NULL) {
				xtTruncate(tid, ip, 0, COMMIT_PWMAP);
				rc = -EIO;
				txAbort(tid, 0);
				goto out3;
			}
			memcpy(mp->data, name, copy_size);
			flush_metapage(mp);
			ssize -= copy_size;
			name += copy_size;
			xaddr += JFS_SBI(sb)->nbperpage;
		}
	}

	/*
	 * create entry for symbolic link in parent directory
	 */
	rc = dtSearch(dip, &dname, &ino, &btstack, JFS_CREATE);
	if (rc == 0) {
		ino = ip->i_ino;
		rc = dtInsert(tid, dip, &dname, &ino, &btstack);
	}
	if (rc) {
		if (xlen)
			xtTruncate(tid, ip, 0, COMMIT_PWMAP);
		txAbort(tid, 0);
		/* discard new inode */
		goto out3;
	}

	mark_inode_dirty(ip);

	dip->i_ctime = dip->i_mtime = CURRENT_TIME;
	mark_inode_dirty(dip);
	/*
	 * commit update of parent directory and link object
	 */

	iplist[0] = dip;
	iplist[1] = ip;
	rc = txCommit(tid, 2, &iplist[0], 0);

      out3:
	txEnd(tid);
	mutex_unlock(&JFS_IP(ip)->commit_mutex);
	mutex_unlock(&JFS_IP(dip)->commit_mutex);
	if (rc) {
		free_ea_wmap(ip);
		ip->i_nlink = 0;
		unlock_new_inode(ip);
		iput(ip);
	} else {
		d_instantiate(dentry, ip);
		unlock_new_inode(ip);
	}

      out2:
	free_UCSname(&dname);

      out1:
	jfs_info("jfs_symlink: rc:%d", rc);
	return rc;
}


/*
 * NAME:	jfs_rename
 *
 * FUNCTION:	rename a file or directory
 */
static int jfs_rename(struct inode *old_dir, struct dentry *old_dentry,
	       struct inode *new_dir, struct dentry *new_dentry)
{
	struct btstack btstack;
	ino_t ino;
	struct component_name new_dname;
	struct inode *new_ip;
	struct component_name old_dname;
	struct inode *old_ip;
	int rc;
	tid_t tid;
	struct tlock *tlck;
	struct dt_lock *dtlck;
	struct lv *lv;
	int ipcount;
	struct inode *iplist[4];
	struct tblock *tblk;
	s64 new_size = 0;
	int commit_flag;


	jfs_info("jfs_rename: %s %s", old_dentry->d_name.name,
		 new_dentry->d_name.name);

	dquot_initialize(old_dir);
	dquot_initialize(new_dir);

	old_ip = old_dentry->d_inode;
	new_ip = new_dentry->d_inode;

	if ((rc = get_UCSname(&old_dname, old_dentry)))
		goto out1;

	if ((rc = get_UCSname(&new_dname, new_dentry)))
		goto out2;

	/*
	 * Make sure source inode number is what we think it is
	 */
	rc = dtSearch(old_dir, &old_dname, &ino, &btstack, JFS_LOOKUP);
	if (rc || (ino != old_ip->i_ino)) {
		rc = -ENOENT;
		goto out3;
	}

	/*
	 * Make sure dest inode number (if any) is what we think it is
	 */
	rc = dtSearch(new_dir, &new_dname, &ino, &btstack, JFS_LOOKUP);
	if (!rc) {
		if ((!new_ip) || (ino != new_ip->i_ino)) {
			rc = -ESTALE;
			goto out3;
		}
	} else if (rc != -ENOENT)
		goto out3;
	else if (new_ip) {
		/* no entry exists, but one was expected */
		rc = -ESTALE;
		goto out3;
	}

	if (S_ISDIR(old_ip->i_mode)) {
		if (new_ip) {
			if (!dtEmpty(new_ip)) {
				rc = -ENOTEMPTY;
				goto out3;
			}
		} else if ((new_dir != old_dir) &&
			   (new_dir->i_nlink == JFS_LINK_MAX)) {
			rc = -EMLINK;
			goto out3;
		}
	} else if (new_ip) {
		IWRITE_LOCK(new_ip, RDWRLOCK_NORMAL);
		/* Init inode for quota operations. */
		dquot_initialize(new_ip);
	}

	/*
	 * The real work starts here
	 */
	tid = txBegin(new_dir->i_sb, 0);

	/*
	 * How do we know the locking is safe from deadlocks?
	 * The vfs does the hard part for us.  Any time we are taking nested
	 * commit_mutexes, the vfs already has i_mutex held on the parent.
	 * Here, the vfs has already taken i_mutex on both old_dir and new_dir.
	 */
	mutex_lock_nested(&JFS_IP(new_dir)->commit_mutex, COMMIT_MUTEX_PARENT);
	mutex_lock_nested(&JFS_IP(old_ip)->commit_mutex, COMMIT_MUTEX_CHILD);
	if (old_dir != new_dir)
		mutex_lock_nested(&JFS_IP(old_dir)->commit_mutex,
				  COMMIT_MUTEX_SECOND_PARENT);

	if (new_ip) {
		mutex_lock_nested(&JFS_IP(new_ip)->commit_mutex,
				  COMMIT_MUTEX_VICTIM);
		/*
		 * Change existing directory entry to new inode number
		 */
		ino = new_ip->i_ino;
		rc = dtModify(tid, new_dir, &new_dname, &ino,
			      old_ip->i_ino, JFS_RENAME);
		if (rc)
			goto out4;
		drop_nlink(new_ip);
		if (S_ISDIR(new_ip->i_mode)) {
			drop_nlink(new_ip);
			if (new_ip->i_nlink) {
				mutex_unlock(&JFS_IP(new_ip)->commit_mutex);
				if (old_dir != new_dir)
					mutex_unlock(&JFS_IP(old_dir)->commit_mutex);
				mutex_unlock(&JFS_IP(old_ip)->commit_mutex);
				mutex_unlock(&JFS_IP(new_dir)->commit_mutex);
				if (!S_ISDIR(old_ip->i_mode) && new_ip)
					IWRITE_UNLOCK(new_ip);
				jfs_error(new_ip->i_sb,
					  "jfs_rename: new_ip->i_nlink != 0");
				return -EIO;
			}
			tblk = tid_to_tblock(tid);
			tblk->xflag |= COMMIT_DELETE;
			tblk->u.ip = new_ip;
		} else if (new_ip->i_nlink == 0) {
			assert(!test_cflag(COMMIT_Nolink, new_ip));
			/* free block resources */
			if ((new_size = commitZeroLink(tid, new_ip)) < 0) {
				txAbort(tid, 1);	/* Marks FS Dirty */
				rc = new_size;
				goto out4;
			}
			tblk = tid_to_tblock(tid);
			tblk->xflag |= COMMIT_DELETE;
			tblk->u.ip = new_ip;
		} else {
			new_ip->i_ctime = CURRENT_TIME;
			mark_inode_dirty(new_ip);
		}
	} else {
		/*
		 * Add new directory entry
		 */
		rc = dtSearch(new_dir, &new_dname, &ino, &btstack,
			      JFS_CREATE);
		if (rc) {
			jfs_err("jfs_rename didn't expect dtSearch to fail "
				"w/rc = %d", rc);
			goto out4;
		}

		ino = old_ip->i_ino;
		rc = dtInsert(tid, new_dir, &new_dname, &ino, &btstack);
		if (rc) {
			if (rc == -EIO)
				jfs_err("jfs_rename: dtInsert returned -EIO");
			goto out4;
		}
		if (S_ISDIR(old_ip->i_mode))
			inc_nlink(new_dir);
	}
	/*
	 * Remove old directory entry
	 */

	ino = old_ip->i_ino;
	rc = dtDelete(tid, old_dir, &old_dname, &ino, JFS_REMOVE);
	if (rc) {
		jfs_err("jfs_rename did not expect dtDelete to return rc = %d",
			rc);
		txAbort(tid, 1);	/* Marks Filesystem dirty */
		goto out4;
	}
	if (S_ISDIR(old_ip->i_mode)) {
		drop_nlink(old_dir);
		if (old_dir != new_dir) {
			/*
			 * Change inode number of parent for moved directory
			 */

			JFS_IP(old_ip)->i_dtroot.header.idotdot =
				cpu_to_le32(new_dir->i_ino);

			/* Linelock header of dtree */
			tlck = txLock(tid, old_ip,
				    (struct metapage *) &JFS_IP(old_ip)->bxflag,
				      tlckDTREE | tlckBTROOT | tlckRELINK);
			dtlck = (struct dt_lock *) & tlck->lock;
			ASSERT(dtlck->index == 0);
			lv = & dtlck->lv[0];
			lv->offset = 0;
			lv->length = 1;
			dtlck->index++;
		}
	}

	/*
	 * Update ctime on changed/moved inodes & mark dirty
	 */
	old_ip->i_ctime = CURRENT_TIME;
	mark_inode_dirty(old_ip);

	new_dir->i_ctime = new_dir->i_mtime = current_fs_time(new_dir->i_sb);
	mark_inode_dirty(new_dir);

	/* Build list of inodes modified by this transaction */
	ipcount = 0;
	iplist[ipcount++] = old_ip;
	if (new_ip)
		iplist[ipcount++] = new_ip;
	iplist[ipcount++] = old_dir;

	if (old_dir != new_dir) {
		iplist[ipcount++] = new_dir;
		old_dir->i_ctime = old_dir->i_mtime = CURRENT_TIME;
		mark_inode_dirty(old_dir);
	}

	/*
	 * Incomplete truncate of file data can
	 * result in timing problems unless we synchronously commit the
	 * transaction.
	 */
	if (new_size)
		commit_flag = COMMIT_SYNC;
	else
		commit_flag = 0;

	rc = txCommit(tid, ipcount, iplist, commit_flag);

      out4:
	txEnd(tid);
	if (new_ip)
		mutex_unlock(&JFS_IP(new_ip)->commit_mutex);
	if (old_dir != new_dir)
		mutex_unlock(&JFS_IP(old_dir)->commit_mutex);
	mutex_unlock(&JFS_IP(old_ip)->commit_mutex);
	mutex_unlock(&JFS_IP(new_dir)->commit_mutex);

	while (new_size && (rc == 0)) {
		tid = txBegin(new_ip->i_sb, 0);
		mutex_lock(&JFS_IP(new_ip)->commit_mutex);
		new_size = xtTruncate_pmap(tid, new_ip, new_size);
		if (new_size < 0) {
			txAbort(tid, 1);
			rc = new_size;
		} else
			rc = txCommit(tid, 1, &new_ip, COMMIT_SYNC);
		txEnd(tid);
		mutex_unlock(&JFS_IP(new_ip)->commit_mutex);
	}
	if (new_ip && (new_ip->i_nlink == 0))
		set_cflag(COMMIT_Nolink, new_ip);
      out3:
	free_UCSname(&new_dname);
      out2:
	free_UCSname(&old_dname);
      out1:
	if (new_ip && !S_ISDIR(new_ip->i_mode))
		IWRITE_UNLOCK(new_ip);
	/*
	 * Truncating the directory index table is not guaranteed.  It
	 * may need to be done iteratively
	 */
	if (test_cflag(COMMIT_Stale, old_dir)) {
		if (old_dir->i_size > 1)
			jfs_truncate_nolock(old_dir, 0);

		clear_cflag(COMMIT_Stale, old_dir);
	}

	jfs_info("jfs_rename: returning %d", rc);
	return rc;
}


/*
 * NAME:	jfs_mknod
 *
 * FUNCTION:	Create a special file (device)
 */
static int jfs_mknod(struct inode *dir, struct dentry *dentry,
		int mode, dev_t rdev)
{
	struct jfs_inode_info *jfs_ip;
	struct btstack btstack;
	struct component_name dname;
	ino_t ino;
	struct inode *ip;
	struct inode *iplist[2];
	int rc;
	tid_t tid;
	struct tblock *tblk;

	if (!new_valid_dev(rdev))
		return -EINVAL;

	jfs_info("jfs_mknod: %s", dentry->d_name.name);

	dquot_initialize(dir);

	if ((rc = get_UCSname(&dname, dentry)))
		goto out;

	ip = ialloc(dir, mode);
	if (IS_ERR(ip)) {
		rc = PTR_ERR(ip);
		goto out1;
	}
	jfs_ip = JFS_IP(ip);

	tid = txBegin(dir->i_sb, 0);

	mutex_lock_nested(&JFS_IP(dir)->commit_mutex, COMMIT_MUTEX_PARENT);
	mutex_lock_nested(&JFS_IP(ip)->commit_mutex, COMMIT_MUTEX_CHILD);

	rc = jfs_init_acl(tid, ip, dir);
	if (rc)
		goto out3;

	rc = jfs_init_security(tid, ip, dir);
	if (rc) {
		txAbort(tid, 0);
		goto out3;
	}

	if ((rc = dtSearch(dir, &dname, &ino, &btstack, JFS_CREATE))) {
		txAbort(tid, 0);
		goto out3;
	}

	tblk = tid_to_tblock(tid);
	tblk->xflag |= COMMIT_CREATE;
	tblk->ino = ip->i_ino;
	tblk->u.ixpxd = JFS_IP(ip)->ixpxd;

	ino = ip->i_ino;
	if ((rc = dtInsert(tid, dir, &dname, &ino, &btstack))) {
		txAbort(tid, 0);
		goto out3;
	}

	ip->i_op = &jfs_file_inode_operations;
	jfs_ip->dev = new_encode_dev(rdev);
	init_special_inode(ip, ip->i_mode, rdev);

	mark_inode_dirty(ip);

	dir->i_ctime = dir->i_mtime = CURRENT_TIME;

	mark_inode_dirty(dir);

	iplist[0] = dir;
	iplist[1] = ip;
	rc = txCommit(tid, 2, iplist, 0);

      out3:
	txEnd(tid);
	mutex_unlock(&JFS_IP(ip)->commit_mutex);
	mutex_unlock(&JFS_IP(dir)->commit_mutex);
	if (rc) {
		free_ea_wmap(ip);
		ip->i_nlink = 0;
		unlock_new_inode(ip);
		iput(ip);
	} else {
		d_instantiate(dentry, ip);
		unlock_new_inode(ip);
	}

      out1:
	free_UCSname(&dname);

      out:
	jfs_info("jfs_mknod: returning %d", rc);
	return rc;
}

static struct dentry *jfs_lookup(struct inode *dip, struct dentry *dentry, struct nameidata *nd)
{
	struct btstack btstack;
	ino_t inum;
	struct inode *ip;
	struct component_name key;
	const char *name = dentry->d_name.name;
	int len = dentry->d_name.len;
	int rc;

	jfs_info("jfs_lookup: name = %s", name);

<<<<<<< HEAD
	if (JFS_SBI(dip->i_sb)->mntflag & JFS_OS2)
		d_set_d_op(dentry, &jfs_ci_dentry_operations);

=======
>>>>>>> 63310467
	if ((name[0] == '.') && (len == 1))
		inum = dip->i_ino;
	else if (strcmp(name, "..") == 0)
		inum = PARENT(dip);
	else {
		if ((rc = get_UCSname(&key, dentry)))
			return ERR_PTR(rc);
		rc = dtSearch(dip, &key, &inum, &btstack, JFS_LOOKUP);
		free_UCSname(&key);
		if (rc == -ENOENT) {
			d_add(dentry, NULL);
			return NULL;
		} else if (rc) {
			jfs_err("jfs_lookup: dtSearch returned %d", rc);
			return ERR_PTR(rc);
		}
	}

	ip = jfs_iget(dip->i_sb, inum);
	if (IS_ERR(ip)) {
		jfs_err("jfs_lookup: iget failed on inum %d", (uint) inum);
		return ERR_CAST(ip);
	}

<<<<<<< HEAD
	dentry = d_splice_alias(ip, dentry);

	if (dentry && (JFS_SBI(dip->i_sb)->mntflag & JFS_OS2))
		d_set_d_op(dentry, &jfs_ci_dentry_operations);

	return dentry;
=======
	return d_splice_alias(ip, dentry);
>>>>>>> 63310467
}

static struct inode *jfs_nfs_get_inode(struct super_block *sb,
		u64 ino, u32 generation)
{
	struct inode *inode;

	if (ino == 0)
		return ERR_PTR(-ESTALE);
	inode = jfs_iget(sb, ino);
	if (IS_ERR(inode))
		return ERR_CAST(inode);

	if (generation && inode->i_generation != generation) {
		iput(inode);
		return ERR_PTR(-ESTALE);
	}

	return inode;
}

struct dentry *jfs_fh_to_dentry(struct super_block *sb, struct fid *fid,
		int fh_len, int fh_type)
{
	return generic_fh_to_dentry(sb, fid, fh_len, fh_type,
				    jfs_nfs_get_inode);
}

struct dentry *jfs_fh_to_parent(struct super_block *sb, struct fid *fid,
		int fh_len, int fh_type)
{
	return generic_fh_to_parent(sb, fid, fh_len, fh_type,
				    jfs_nfs_get_inode);
}

struct dentry *jfs_get_parent(struct dentry *dentry)
{
	unsigned long parent_ino;

	parent_ino =
		le32_to_cpu(JFS_IP(dentry->d_inode)->i_dtroot.header.idotdot);

	return d_obtain_alias(jfs_iget(dentry->d_inode->i_sb, parent_ino));
}

const struct inode_operations jfs_dir_inode_operations = {
	.create		= jfs_create,
	.lookup		= jfs_lookup,
	.link		= jfs_link,
	.unlink		= jfs_unlink,
	.symlink	= jfs_symlink,
	.mkdir		= jfs_mkdir,
	.rmdir		= jfs_rmdir,
	.mknod		= jfs_mknod,
	.rename		= jfs_rename,
	.setxattr	= jfs_setxattr,
	.getxattr	= jfs_getxattr,
	.listxattr	= jfs_listxattr,
	.removexattr	= jfs_removexattr,
	.setattr	= jfs_setattr,
#ifdef CONFIG_JFS_POSIX_ACL
	.check_acl	= jfs_check_acl,
#endif
};

const struct file_operations jfs_dir_operations = {
	.read		= generic_read_dir,
	.readdir	= jfs_readdir,
	.fsync		= jfs_fsync,
	.unlocked_ioctl = jfs_ioctl,
#ifdef CONFIG_COMPAT
	.compat_ioctl	= jfs_compat_ioctl,
#endif
	.llseek		= generic_file_llseek,
};

static int jfs_ci_hash(const struct dentry *dir, const struct inode *inode,
		struct qstr *this)
{
	unsigned long hash;
	int i;

	hash = init_name_hash();
	for (i=0; i < this->len; i++)
		hash = partial_name_hash(tolower(this->name[i]), hash);
	this->hash = end_name_hash(hash);

	return 0;
}

static int jfs_ci_compare(const struct dentry *parent,
		const struct inode *pinode,
		const struct dentry *dentry, const struct inode *inode,
		unsigned int len, const char *str, const struct qstr *name)
{
	int i, result = 1;

	if (len != name->len)
		goto out;
	for (i=0; i < len; i++) {
		if (tolower(str[i]) != tolower(name->name[i]))
			goto out;
	}
	result = 0;
out:
	return result;
}

static int jfs_ci_revalidate(struct dentry *dentry, struct nameidata *nd)
{
	if (nd->flags & LOOKUP_RCU)
		return -ECHILD;
	/*
	 * This is not negative dentry. Always valid.
	 *
	 * Note, rename() to existing directory entry will have ->d_inode,
	 * and will use existing name which isn't specified name by user.
	 *
	 * We may be able to drop this positive dentry here. But dropping
	 * positive dentry isn't good idea. So it's unsupported like
	 * rename("filename", "FILENAME") for now.
	 */
	if (dentry->d_inode)
		return 1;

	/*
	 * This may be nfsd (or something), anyway, we can't see the
	 * intent of this. So, since this can be for creation, drop it.
	 */
	if (!nd)
		return 0;

	/*
	 * Drop the negative dentry, in order to make sure to use the
	 * case sensitive name which is specified by user if this is
	 * for creation.
	 */
	if (!(nd->flags & (LOOKUP_CONTINUE | LOOKUP_PARENT))) {
		if (nd->flags & (LOOKUP_CREATE | LOOKUP_RENAME_TARGET))
			return 0;
	}
	return 1;
}

const struct dentry_operations jfs_ci_dentry_operations =
{
	.d_hash = jfs_ci_hash,
	.d_compare = jfs_ci_compare,
	.d_revalidate = jfs_ci_revalidate,
};<|MERGE_RESOLUTION|>--- conflicted
+++ resolved
@@ -1465,12 +1465,6 @@
 
 	jfs_info("jfs_lookup: name = %s", name);
 
-<<<<<<< HEAD
-	if (JFS_SBI(dip->i_sb)->mntflag & JFS_OS2)
-		d_set_d_op(dentry, &jfs_ci_dentry_operations);
-
-=======
->>>>>>> 63310467
 	if ((name[0] == '.') && (len == 1))
 		inum = dip->i_ino;
 	else if (strcmp(name, "..") == 0)
@@ -1495,16 +1489,7 @@
 		return ERR_CAST(ip);
 	}
 
-<<<<<<< HEAD
-	dentry = d_splice_alias(ip, dentry);
-
-	if (dentry && (JFS_SBI(dip->i_sb)->mntflag & JFS_OS2))
-		d_set_d_op(dentry, &jfs_ci_dentry_operations);
-
-	return dentry;
-=======
 	return d_splice_alias(ip, dentry);
->>>>>>> 63310467
 }
 
 static struct inode *jfs_nfs_get_inode(struct super_block *sb,
