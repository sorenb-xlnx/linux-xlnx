/*
 *   Copyright (C) International Business Machines Corp., 2000-2004
 *   Portions Copyright (C) Christoph Hellwig, 2001-2002
 *
 *   This program is free software;  you can redistribute it and/or modify
 *   it under the terms of the GNU General Public License as published by
 *   the Free Software Foundation; either version 2 of the License, or
 *   (at your option) any later version.
 *
 *   This program is distributed in the hope that it will be useful,
 *   but WITHOUT ANY WARRANTY;  without even the implied warranty of
 *   MERCHANTABILITY or FITNESS FOR A PARTICULAR PURPOSE.  See
 *   the GNU General Public License for more details.
 *
 *   You should have received a copy of the GNU General Public License
 *   along with this program;  if not, write to the Free Software
 *   Foundation, Inc., 59 Temple Place, Suite 330, Boston, MA 02111-1307 USA
 */

#include <linux/fs.h>
#include <linux/module.h>
#include <linux/parser.h>
#include <linux/completion.h>
#include <linux/vfs.h>
#include <linux/quotaops.h>
#include <linux/mount.h>
#include <linux/moduleparam.h>
#include <linux/kthread.h>
#include <linux/posix_acl.h>
#include <linux/buffer_head.h>
#include <linux/exportfs.h>
#include <linux/crc32.h>
#include <linux/slab.h>
#include <asm/uaccess.h>
#include <linux/seq_file.h>

#include "jfs_incore.h"
#include "jfs_filsys.h"
#include "jfs_inode.h"
#include "jfs_metapage.h"
#include "jfs_superblock.h"
#include "jfs_dmap.h"
#include "jfs_imap.h"
#include "jfs_acl.h"
#include "jfs_debug.h"

MODULE_DESCRIPTION("The Journaled Filesystem (JFS)");
MODULE_AUTHOR("Steve Best/Dave Kleikamp/Barry Arndt, IBM");
MODULE_LICENSE("GPL");

static struct kmem_cache * jfs_inode_cachep;

static const struct super_operations jfs_super_operations;
static const struct export_operations jfs_export_operations;
static struct file_system_type jfs_fs_type;

#define MAX_COMMIT_THREADS 64
static int commit_threads = 0;
module_param(commit_threads, int, 0);
MODULE_PARM_DESC(commit_threads, "Number of commit threads");

static struct task_struct *jfsCommitThread[MAX_COMMIT_THREADS];
struct task_struct *jfsIOthread;
struct task_struct *jfsSyncThread;

#ifdef CONFIG_JFS_DEBUG
int jfsloglevel = JFS_LOGLEVEL_WARN;
module_param(jfsloglevel, int, 0644);
MODULE_PARM_DESC(jfsloglevel, "Specify JFS loglevel (0, 1 or 2)");
#endif

static void jfs_handle_error(struct super_block *sb)
{
	struct jfs_sb_info *sbi = JFS_SBI(sb);

	if (sb->s_flags & MS_RDONLY)
		return;

	updateSuper(sb, FM_DIRTY);

	if (sbi->flag & JFS_ERR_PANIC)
		panic("JFS (device %s): panic forced after error\n",
			sb->s_id);
	else if (sbi->flag & JFS_ERR_REMOUNT_RO) {
		jfs_err("ERROR: (device %s): remounting filesystem "
			"as read-only\n",
			sb->s_id);
		sb->s_flags |= MS_RDONLY;
	}

	/* nothing is done for continue beyond marking the superblock dirty */
}

void jfs_error(struct super_block *sb, const char * function, ...)
{
	static char error_buf[256];
	va_list args;

	va_start(args, function);
	vsnprintf(error_buf, sizeof(error_buf), function, args);
	va_end(args);

	printk(KERN_ERR "ERROR: (device %s): %s\n", sb->s_id, error_buf);

	jfs_handle_error(sb);
}

static struct inode *jfs_alloc_inode(struct super_block *sb)
{
	struct jfs_inode_info *jfs_inode;

	jfs_inode = kmem_cache_alloc(jfs_inode_cachep, GFP_NOFS);
	if (!jfs_inode)
		return NULL;
	return &jfs_inode->vfs_inode;
}

static void jfs_i_callback(struct rcu_head *head)
{
	struct inode *inode = container_of(head, struct inode, i_rcu);
	struct jfs_inode_info *ji = JFS_IP(inode);
	INIT_LIST_HEAD(&inode->i_dentry);
	kmem_cache_free(jfs_inode_cachep, ji);
}

static void jfs_destroy_inode(struct inode *inode)
{
	struct jfs_inode_info *ji = JFS_IP(inode);

	BUG_ON(!list_empty(&ji->anon_inode_list));

	spin_lock_irq(&ji->ag_lock);
	if (ji->active_ag != -1) {
		struct bmap *bmap = JFS_SBI(inode->i_sb)->bmap;
		atomic_dec(&bmap->db_active[ji->active_ag]);
		ji->active_ag = -1;
	}
	spin_unlock_irq(&ji->ag_lock);
	call_rcu(&inode->i_rcu, jfs_i_callback);
}

static int jfs_statfs(struct dentry *dentry, struct kstatfs *buf)
{
	struct jfs_sb_info *sbi = JFS_SBI(dentry->d_sb);
	s64 maxinodes;
	struct inomap *imap = JFS_IP(sbi->ipimap)->i_imap;

	jfs_info("In jfs_statfs");
	buf->f_type = JFS_SUPER_MAGIC;
	buf->f_bsize = sbi->bsize;
	buf->f_blocks = sbi->bmap->db_mapsize;
	buf->f_bfree = sbi->bmap->db_nfree;
	buf->f_bavail = sbi->bmap->db_nfree;
	/*
	 * If we really return the number of allocated & free inodes, some
	 * applications will fail because they won't see enough free inodes.
	 * We'll try to calculate some guess as to how may inodes we can
	 * really allocate
	 *
	 * buf->f_files = atomic_read(&imap->im_numinos);
	 * buf->f_ffree = atomic_read(&imap->im_numfree);
	 */
	maxinodes = min((s64) atomic_read(&imap->im_numinos) +
			((sbi->bmap->db_nfree >> imap->im_l2nbperiext)
			 << L2INOSPEREXT), (s64) 0xffffffffLL);
	buf->f_files = maxinodes;
	buf->f_ffree = maxinodes - (atomic_read(&imap->im_numinos) -
				    atomic_read(&imap->im_numfree));
	buf->f_fsid.val[0] = (u32)crc32_le(0, sbi->uuid, sizeof(sbi->uuid)/2);
	buf->f_fsid.val[1] = (u32)crc32_le(0, sbi->uuid + sizeof(sbi->uuid)/2,
					sizeof(sbi->uuid)/2);

	buf->f_namelen = JFS_NAME_MAX;
	return 0;
}

static void jfs_put_super(struct super_block *sb)
{
	struct jfs_sb_info *sbi = JFS_SBI(sb);
	int rc;

	jfs_info("In jfs_put_super");

	dquot_disable(sb, -1, DQUOT_USAGE_ENABLED | DQUOT_LIMITS_ENABLED);

	rc = jfs_umount(sb);
	if (rc)
		jfs_err("jfs_umount failed with return code %d", rc);

	unload_nls(sbi->nls_tab);

	truncate_inode_pages(sbi->direct_inode->i_mapping, 0);
	iput(sbi->direct_inode);

	kfree(sbi);
}

enum {
	Opt_integrity, Opt_nointegrity, Opt_iocharset, Opt_resize,
	Opt_resize_nosize, Opt_errors, Opt_ignore, Opt_err, Opt_quota,
	Opt_usrquota, Opt_grpquota, Opt_uid, Opt_gid, Opt_umask
};

static const match_table_t tokens = {
	{Opt_integrity, "integrity"},
	{Opt_nointegrity, "nointegrity"},
	{Opt_iocharset, "iocharset=%s"},
	{Opt_resize, "resize=%u"},
	{Opt_resize_nosize, "resize"},
	{Opt_errors, "errors=%s"},
	{Opt_ignore, "noquota"},
	{Opt_ignore, "quota"},
	{Opt_usrquota, "usrquota"},
	{Opt_grpquota, "grpquota"},
	{Opt_uid, "uid=%u"},
	{Opt_gid, "gid=%u"},
	{Opt_umask, "umask=%u"},
	{Opt_err, NULL}
};

static int parse_options(char *options, struct super_block *sb, s64 *newLVSize,
			 int *flag)
{
	void *nls_map = (void *)-1;	/* -1: no change;  NULL: none */
	char *p;
	struct jfs_sb_info *sbi = JFS_SBI(sb);

	*newLVSize = 0;

	if (!options)
		return 1;

	while ((p = strsep(&options, ",")) != NULL) {
		substring_t args[MAX_OPT_ARGS];
		int token;
		if (!*p)
			continue;

		token = match_token(p, tokens, args);
		switch (token) {
		case Opt_integrity:
			*flag &= ~JFS_NOINTEGRITY;
			break;
		case Opt_nointegrity:
			*flag |= JFS_NOINTEGRITY;
			break;
		case Opt_ignore:
			/* Silently ignore the quota options */
			/* Don't do anything ;-) */
			break;
		case Opt_iocharset:
			if (nls_map && nls_map != (void *) -1)
				unload_nls(nls_map);
			if (!strcmp(args[0].from, "none"))
				nls_map = NULL;
			else {
				nls_map = load_nls(args[0].from);
				if (!nls_map) {
					printk(KERN_ERR
					       "JFS: charset not found\n");
					goto cleanup;
				}
			}
			break;
		case Opt_resize:
		{
			char *resize = args[0].from;
			*newLVSize = simple_strtoull(resize, &resize, 0);
			break;
		}
		case Opt_resize_nosize:
		{
			*newLVSize = sb->s_bdev->bd_inode->i_size >>
				sb->s_blocksize_bits;
			if (*newLVSize == 0)
				printk(KERN_ERR
				       "JFS: Cannot determine volume size\n");
			break;
		}
		case Opt_errors:
		{
			char *errors = args[0].from;
			if (!errors || !*errors)
				goto cleanup;
			if (!strcmp(errors, "continue")) {
				*flag &= ~JFS_ERR_REMOUNT_RO;
				*flag &= ~JFS_ERR_PANIC;
				*flag |= JFS_ERR_CONTINUE;
			} else if (!strcmp(errors, "remount-ro")) {
				*flag &= ~JFS_ERR_CONTINUE;
				*flag &= ~JFS_ERR_PANIC;
				*flag |= JFS_ERR_REMOUNT_RO;
			} else if (!strcmp(errors, "panic")) {
				*flag &= ~JFS_ERR_CONTINUE;
				*flag &= ~JFS_ERR_REMOUNT_RO;
				*flag |= JFS_ERR_PANIC;
			} else {
				printk(KERN_ERR
				       "JFS: %s is an invalid error handler\n",
				       errors);
				goto cleanup;
			}
			break;
		}

#ifdef CONFIG_QUOTA
		case Opt_quota:
		case Opt_usrquota:
			*flag |= JFS_USRQUOTA;
			break;
		case Opt_grpquota:
			*flag |= JFS_GRPQUOTA;
			break;
#else
		case Opt_usrquota:
		case Opt_grpquota:
		case Opt_quota:
			printk(KERN_ERR
			       "JFS: quota operations not supported\n");
			break;
#endif
		case Opt_uid:
		{
			char *uid = args[0].from;
			sbi->uid = simple_strtoul(uid, &uid, 0);
			break;
		}
		case Opt_gid:
		{
			char *gid = args[0].from;
			sbi->gid = simple_strtoul(gid, &gid, 0);
			break;
		}
		case Opt_umask:
		{
			char *umask = args[0].from;
			sbi->umask = simple_strtoul(umask, &umask, 8);
			if (sbi->umask & ~0777) {
				printk(KERN_ERR
				       "JFS: Invalid value of umask\n");
				goto cleanup;
			}
			break;
		}
		default:
			printk("jfs: Unrecognized mount option \"%s\" "
					" or missing value\n", p);
			goto cleanup;
		}
	}

	if (nls_map != (void *) -1) {
		/* Discard old (if remount) */
		unload_nls(sbi->nls_tab);
		sbi->nls_tab = nls_map;
	}
	return 1;

cleanup:
	if (nls_map && nls_map != (void *) -1)
		unload_nls(nls_map);
	return 0;
}

static int jfs_remount(struct super_block *sb, int *flags, char *data)
{
	s64 newLVSize = 0;
	int rc = 0;
	int flag = JFS_SBI(sb)->flag;
	int ret;

	if (!parse_options(data, sb, &newLVSize, &flag)) {
		return -EINVAL;
	}

	if (newLVSize) {
		if (sb->s_flags & MS_RDONLY) {
			printk(KERN_ERR
		  "JFS: resize requires volume to be mounted read-write\n");
			return -EROFS;
		}
		rc = jfs_extendfs(sb, newLVSize, 0);
		if (rc)
			return rc;
	}

	if ((sb->s_flags & MS_RDONLY) && !(*flags & MS_RDONLY)) {
		/*
		 * Invalidate any previously read metadata.  fsck may have
		 * changed the on-disk data since we mounted r/o
		 */
		truncate_inode_pages(JFS_SBI(sb)->direct_inode->i_mapping, 0);

		JFS_SBI(sb)->flag = flag;
		ret = jfs_mount_rw(sb, 1);

		/* mark the fs r/w for quota activity */
		sb->s_flags &= ~MS_RDONLY;

		dquot_resume(sb, -1);
		return ret;
	}
	if ((!(sb->s_flags & MS_RDONLY)) && (*flags & MS_RDONLY)) {
		rc = dquot_suspend(sb, -1);
		if (rc < 0) {
			return rc;
		}
		rc = jfs_umount_rw(sb);
		JFS_SBI(sb)->flag = flag;
		return rc;
	}
	if ((JFS_SBI(sb)->flag & JFS_NOINTEGRITY) != (flag & JFS_NOINTEGRITY))
		if (!(sb->s_flags & MS_RDONLY)) {
			rc = jfs_umount_rw(sb);
			if (rc)
				return rc;

			JFS_SBI(sb)->flag = flag;
			ret = jfs_mount_rw(sb, 1);
			return ret;
		}
	JFS_SBI(sb)->flag = flag;

	return 0;
}

static int jfs_fill_super(struct super_block *sb, void *data, int silent)
{
	struct jfs_sb_info *sbi;
	struct inode *inode;
	int rc;
	s64 newLVSize = 0;
	int flag, ret = -EINVAL;

	jfs_info("In jfs_read_super: s_flags=0x%lx", sb->s_flags);

	if (!new_valid_dev(sb->s_bdev->bd_dev))
		return -EOVERFLOW;

	sbi = kzalloc(sizeof (struct jfs_sb_info), GFP_KERNEL);
	if (!sbi)
		return -ENOMEM;

	sb->s_fs_info = sbi;
	sbi->sb = sb;
	sbi->uid = sbi->gid = sbi->umask = -1;

	/* initialize the mount flag and determine the default error handler */
	flag = JFS_ERR_REMOUNT_RO;

	if (!parse_options((char *) data, sb, &newLVSize, &flag))
		goto out_kfree;
	sbi->flag = flag;

#ifdef CONFIG_JFS_POSIX_ACL
	sb->s_flags |= MS_POSIXACL;
#endif

	if (newLVSize) {
		printk(KERN_ERR "resize option for remount only\n");
		goto out_kfree;
	}

	/*
	 * Initialize blocksize to 4K.
	 */
	sb_set_blocksize(sb, PSIZE);

	/*
	 * Set method vectors.
	 */
	sb->s_op = &jfs_super_operations;
	sb->s_export_op = &jfs_export_operations;
#ifdef CONFIG_QUOTA
	sb->dq_op = &dquot_operations;
	sb->s_qcop = &dquot_quotactl_ops;
#endif

	/*
	 * Initialize direct-mapping inode/address-space
	 */
	inode = new_inode(sb);
	if (inode == NULL) {
		ret = -ENOMEM;
		goto out_unload;
	}
	inode->i_ino = 0;
	inode->i_nlink = 1;
	inode->i_size = sb->s_bdev->bd_inode->i_size;
	inode->i_mapping->a_ops = &jfs_metapage_aops;
	insert_inode_hash(inode);
	mapping_set_gfp_mask(inode->i_mapping, GFP_NOFS);

	sbi->direct_inode = inode;

	rc = jfs_mount(sb);
	if (rc) {
		if (!silent) {
			jfs_err("jfs_mount failed w/return code = %d", rc);
		}
		goto out_mount_failed;
	}
	if (sb->s_flags & MS_RDONLY)
		sbi->log = NULL;
	else {
		rc = jfs_mount_rw(sb, 0);
		if (rc) {
			if (!silent) {
				jfs_err("jfs_mount_rw failed, return code = %d",
					rc);
			}
			goto out_no_rw;
		}
	}

	sb->s_magic = JFS_SUPER_MAGIC;

	if (sbi->mntflag & JFS_OS2)
		sb->s_d_op = &jfs_ci_dentry_operations;

	inode = jfs_iget(sb, ROOT_I);
	if (IS_ERR(inode)) {
		ret = PTR_ERR(inode);
		goto out_no_rw;
	}
	sb->s_root = d_alloc_root(inode);
	if (!sb->s_root)
		goto out_no_root;

<<<<<<< HEAD
	if (sbi->mntflag & JFS_OS2)
		d_set_d_op(sb->s_root, &jfs_ci_dentry_operations);

=======
>>>>>>> 63310467
	/* logical blocks are represented by 40 bits in pxd_t, etc. */
	sb->s_maxbytes = ((u64) sb->s_blocksize) << 40;
#if BITS_PER_LONG == 32
	/*
	 * Page cache is indexed by long.
	 * I would use MAX_LFS_FILESIZE, but it's only half as big
	 */
	sb->s_maxbytes = min(((u64) PAGE_CACHE_SIZE << 32) - 1, (u64)sb->s_maxbytes);
#endif
	sb->s_time_gran = 1;
	return 0;

out_no_root:
	jfs_err("jfs_read_super: get root dentry failed");
	iput(inode);

out_no_rw:
	rc = jfs_umount(sb);
	if (rc) {
		jfs_err("jfs_umount failed with return code %d", rc);
	}
out_mount_failed:
	filemap_write_and_wait(sbi->direct_inode->i_mapping);
	truncate_inode_pages(sbi->direct_inode->i_mapping, 0);
	make_bad_inode(sbi->direct_inode);
	iput(sbi->direct_inode);
	sbi->direct_inode = NULL;
out_unload:
	if (sbi->nls_tab)
		unload_nls(sbi->nls_tab);
out_kfree:
	kfree(sbi);
	return ret;
}

static int jfs_freeze(struct super_block *sb)
{
	struct jfs_sb_info *sbi = JFS_SBI(sb);
	struct jfs_log *log = sbi->log;

	if (!(sb->s_flags & MS_RDONLY)) {
		txQuiesce(sb);
		lmLogShutdown(log);
		updateSuper(sb, FM_CLEAN);
	}
	return 0;
}

static int jfs_unfreeze(struct super_block *sb)
{
	struct jfs_sb_info *sbi = JFS_SBI(sb);
	struct jfs_log *log = sbi->log;
	int rc = 0;

	if (!(sb->s_flags & MS_RDONLY)) {
		updateSuper(sb, FM_MOUNT);
		if ((rc = lmLogInit(log)))
			jfs_err("jfs_unlock failed with return code %d", rc);
		else
			txResume(sb);
	}
	return 0;
}

static struct dentry *jfs_do_mount(struct file_system_type *fs_type,
	int flags, const char *dev_name, void *data)
{
	return mount_bdev(fs_type, flags, dev_name, data, jfs_fill_super);
}

static int jfs_sync_fs(struct super_block *sb, int wait)
{
	struct jfs_log *log = JFS_SBI(sb)->log;

	/* log == NULL indicates read-only mount */
	if (log) {
		jfs_flush_journal(log, wait);
		jfs_syncpt(log, 0);
	}

	return 0;
}

static int jfs_show_options(struct seq_file *seq, struct vfsmount *vfs)
{
	struct jfs_sb_info *sbi = JFS_SBI(vfs->mnt_sb);

	if (sbi->uid != -1)
		seq_printf(seq, ",uid=%d", sbi->uid);
	if (sbi->gid != -1)
		seq_printf(seq, ",gid=%d", sbi->gid);
	if (sbi->umask != -1)
		seq_printf(seq, ",umask=%03o", sbi->umask);
	if (sbi->flag & JFS_NOINTEGRITY)
		seq_puts(seq, ",nointegrity");
	if (sbi->nls_tab)
		seq_printf(seq, ",iocharset=%s", sbi->nls_tab->charset);
	if (sbi->flag & JFS_ERR_CONTINUE)
		seq_printf(seq, ",errors=continue");
	if (sbi->flag & JFS_ERR_PANIC)
		seq_printf(seq, ",errors=panic");

#ifdef CONFIG_QUOTA
	if (sbi->flag & JFS_USRQUOTA)
		seq_puts(seq, ",usrquota");

	if (sbi->flag & JFS_GRPQUOTA)
		seq_puts(seq, ",grpquota");
#endif

	return 0;
}

#ifdef CONFIG_QUOTA

/* Read data from quotafile - avoid pagecache and such because we cannot afford
 * acquiring the locks... As quota files are never truncated and quota code
 * itself serializes the operations (and noone else should touch the files)
 * we don't have to be afraid of races */
static ssize_t jfs_quota_read(struct super_block *sb, int type, char *data,
			      size_t len, loff_t off)
{
	struct inode *inode = sb_dqopt(sb)->files[type];
	sector_t blk = off >> sb->s_blocksize_bits;
	int err = 0;
	int offset = off & (sb->s_blocksize - 1);
	int tocopy;
	size_t toread;
	struct buffer_head tmp_bh;
	struct buffer_head *bh;
	loff_t i_size = i_size_read(inode);

	if (off > i_size)
		return 0;
	if (off+len > i_size)
		len = i_size-off;
	toread = len;
	while (toread > 0) {
		tocopy = sb->s_blocksize - offset < toread ?
				sb->s_blocksize - offset : toread;

		tmp_bh.b_state = 0;
		tmp_bh.b_size = 1 << inode->i_blkbits;
		err = jfs_get_block(inode, blk, &tmp_bh, 0);
		if (err)
			return err;
		if (!buffer_mapped(&tmp_bh))	/* A hole? */
			memset(data, 0, tocopy);
		else {
			bh = sb_bread(sb, tmp_bh.b_blocknr);
			if (!bh)
				return -EIO;
			memcpy(data, bh->b_data+offset, tocopy);
			brelse(bh);
		}
		offset = 0;
		toread -= tocopy;
		data += tocopy;
		blk++;
	}
	return len;
}

/* Write to quotafile */
static ssize_t jfs_quota_write(struct super_block *sb, int type,
			       const char *data, size_t len, loff_t off)
{
	struct inode *inode = sb_dqopt(sb)->files[type];
	sector_t blk = off >> sb->s_blocksize_bits;
	int err = 0;
	int offset = off & (sb->s_blocksize - 1);
	int tocopy;
	size_t towrite = len;
	struct buffer_head tmp_bh;
	struct buffer_head *bh;

	mutex_lock(&inode->i_mutex);
	while (towrite > 0) {
		tocopy = sb->s_blocksize - offset < towrite ?
				sb->s_blocksize - offset : towrite;

		tmp_bh.b_state = 0;
		tmp_bh.b_size = 1 << inode->i_blkbits;
		err = jfs_get_block(inode, blk, &tmp_bh, 1);
		if (err)
			goto out;
		if (offset || tocopy != sb->s_blocksize)
			bh = sb_bread(sb, tmp_bh.b_blocknr);
		else
			bh = sb_getblk(sb, tmp_bh.b_blocknr);
		if (!bh) {
			err = -EIO;
			goto out;
		}
		lock_buffer(bh);
		memcpy(bh->b_data+offset, data, tocopy);
		flush_dcache_page(bh->b_page);
		set_buffer_uptodate(bh);
		mark_buffer_dirty(bh);
		unlock_buffer(bh);
		brelse(bh);
		offset = 0;
		towrite -= tocopy;
		data += tocopy;
		blk++;
	}
out:
	if (len == towrite) {
		mutex_unlock(&inode->i_mutex);
		return err;
	}
	if (inode->i_size < off+len-towrite)
		i_size_write(inode, off+len-towrite);
	inode->i_version++;
	inode->i_mtime = inode->i_ctime = CURRENT_TIME;
	mark_inode_dirty(inode);
	mutex_unlock(&inode->i_mutex);
	return len - towrite;
}

#endif

static const struct super_operations jfs_super_operations = {
	.alloc_inode	= jfs_alloc_inode,
	.destroy_inode	= jfs_destroy_inode,
	.dirty_inode	= jfs_dirty_inode,
	.write_inode	= jfs_write_inode,
	.evict_inode	= jfs_evict_inode,
	.put_super	= jfs_put_super,
	.sync_fs	= jfs_sync_fs,
	.freeze_fs	= jfs_freeze,
	.unfreeze_fs	= jfs_unfreeze,
	.statfs		= jfs_statfs,
	.remount_fs	= jfs_remount,
	.show_options	= jfs_show_options,
#ifdef CONFIG_QUOTA
	.quota_read	= jfs_quota_read,
	.quota_write	= jfs_quota_write,
#endif
};

static const struct export_operations jfs_export_operations = {
	.fh_to_dentry	= jfs_fh_to_dentry,
	.fh_to_parent	= jfs_fh_to_parent,
	.get_parent	= jfs_get_parent,
};

static struct file_system_type jfs_fs_type = {
	.owner		= THIS_MODULE,
	.name		= "jfs",
	.mount		= jfs_do_mount,
	.kill_sb	= kill_block_super,
	.fs_flags	= FS_REQUIRES_DEV,
};

static void init_once(void *foo)
{
	struct jfs_inode_info *jfs_ip = (struct jfs_inode_info *) foo;

	memset(jfs_ip, 0, sizeof(struct jfs_inode_info));
	INIT_LIST_HEAD(&jfs_ip->anon_inode_list);
	init_rwsem(&jfs_ip->rdwrlock);
	mutex_init(&jfs_ip->commit_mutex);
	init_rwsem(&jfs_ip->xattr_sem);
	spin_lock_init(&jfs_ip->ag_lock);
	jfs_ip->active_ag = -1;
	inode_init_once(&jfs_ip->vfs_inode);
}

static int __init init_jfs_fs(void)
{
	int i;
	int rc;

	jfs_inode_cachep =
	    kmem_cache_create("jfs_ip", sizeof(struct jfs_inode_info), 0,
			    SLAB_RECLAIM_ACCOUNT|SLAB_MEM_SPREAD,
			    init_once);
	if (jfs_inode_cachep == NULL)
		return -ENOMEM;

	/*
	 * Metapage initialization
	 */
	rc = metapage_init();
	if (rc) {
		jfs_err("metapage_init failed w/rc = %d", rc);
		goto free_slab;
	}

	/*
	 * Transaction Manager initialization
	 */
	rc = txInit();
	if (rc) {
		jfs_err("txInit failed w/rc = %d", rc);
		goto free_metapage;
	}

	/*
	 * I/O completion thread (endio)
	 */
	jfsIOthread = kthread_run(jfsIOWait, NULL, "jfsIO");
	if (IS_ERR(jfsIOthread)) {
		rc = PTR_ERR(jfsIOthread);
		jfs_err("init_jfs_fs: fork failed w/rc = %d", rc);
		goto end_txmngr;
	}

	if (commit_threads < 1)
		commit_threads = num_online_cpus();
	if (commit_threads > MAX_COMMIT_THREADS)
		commit_threads = MAX_COMMIT_THREADS;

	for (i = 0; i < commit_threads; i++) {
		jfsCommitThread[i] = kthread_run(jfs_lazycommit, NULL, "jfsCommit");
		if (IS_ERR(jfsCommitThread[i])) {
			rc = PTR_ERR(jfsCommitThread[i]);
			jfs_err("init_jfs_fs: fork failed w/rc = %d", rc);
			commit_threads = i;
			goto kill_committask;
		}
	}

	jfsSyncThread = kthread_run(jfs_sync, NULL, "jfsSync");
	if (IS_ERR(jfsSyncThread)) {
		rc = PTR_ERR(jfsSyncThread);
		jfs_err("init_jfs_fs: fork failed w/rc = %d", rc);
		goto kill_committask;
	}

#ifdef PROC_FS_JFS
	jfs_proc_init();
#endif

	return register_filesystem(&jfs_fs_type);

kill_committask:
	for (i = 0; i < commit_threads; i++)
		kthread_stop(jfsCommitThread[i]);
	kthread_stop(jfsIOthread);
end_txmngr:
	txExit();
free_metapage:
	metapage_exit();
free_slab:
	kmem_cache_destroy(jfs_inode_cachep);
	return rc;
}

static void __exit exit_jfs_fs(void)
{
	int i;

	jfs_info("exit_jfs_fs called");

	txExit();
	metapage_exit();

	kthread_stop(jfsIOthread);
	for (i = 0; i < commit_threads; i++)
		kthread_stop(jfsCommitThread[i]);
	kthread_stop(jfsSyncThread);
#ifdef PROC_FS_JFS
	jfs_proc_clean();
#endif
	unregister_filesystem(&jfs_fs_type);
	kmem_cache_destroy(jfs_inode_cachep);
}

module_init(init_jfs_fs)
module_exit(exit_jfs_fs)<|MERGE_RESOLUTION|>--- conflicted
+++ resolved
@@ -527,12 +527,6 @@
 	if (!sb->s_root)
 		goto out_no_root;
 
-<<<<<<< HEAD
-	if (sbi->mntflag & JFS_OS2)
-		d_set_d_op(sb->s_root, &jfs_ci_dentry_operations);
-
-=======
->>>>>>> 63310467
 	/* logical blocks are represented by 40 bits in pxd_t, etc. */
 	sb->s_maxbytes = ((u64) sb->s_blocksize) << 40;
 #if BITS_PER_LONG == 32
