--- conflicted
+++ resolved
@@ -125,11 +125,6 @@
 		return ERR_PTR(error);
 
 exit:
-<<<<<<< HEAD
-	d_set_d_op(entry, &coda_dentry_operations);
-
-=======
->>>>>>> 63310467
 	if (inode && (type & CODA_NOCACHE))
 		coda_flag_inode(inode, C_VATTR | C_PURGE);
 
