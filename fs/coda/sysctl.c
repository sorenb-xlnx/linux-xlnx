--- conflicted
+++ resolved
@@ -61,8 +61,6 @@
 		fs_table_header = NULL;
 	}
 }
-<<<<<<< HEAD
-=======
 
 #else
 void coda_sysctl_init(void)
@@ -72,5 +70,4 @@
 void coda_sysctl_clean(void)
 {
 }
->>>>>>> 16c29daf
 #endif