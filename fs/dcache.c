--- conflicted
+++ resolved
@@ -777,15 +777,9 @@
 	if (!list_empty(&referenced))
 		list_splice(&referenced, &sb->s_dentry_lru);
 	spin_unlock(&dcache_lru_lock);
-<<<<<<< HEAD
 
 	shrink_dentry_list(&tmp);
 
-=======
-
-	shrink_dentry_list(&tmp);
-
->>>>>>> 63310467
 	*count = cnt;
 }
 
@@ -1326,10 +1320,7 @@
 		__dget_dlock(parent);
 		dentry->d_parent = parent;
 		dentry->d_sb = parent->d_sb;
-<<<<<<< HEAD
-=======
 		d_set_d_op(dentry, dentry->d_sb->s_d_op);
->>>>>>> 63310467
 		list_add(&dentry->d_u.d_child, &parent->d_subdirs);
 		spin_unlock(&parent->d_lock);
 	}
@@ -1345,10 +1336,7 @@
 	struct dentry *dentry = d_alloc(NULL, name);
 	if (dentry) {
 		dentry->d_sb = sb;
-<<<<<<< HEAD
-=======
 		d_set_d_op(dentry, dentry->d_sb->s_d_op);
->>>>>>> 63310467
 		dentry->d_parent = dentry;
 		dentry->d_flags |= DCACHE_DISCONNECTED;
 	}
@@ -1369,13 +1357,8 @@
 
 void d_set_d_op(struct dentry *dentry, const struct dentry_operations *op)
 {
-<<<<<<< HEAD
-	BUG_ON(dentry->d_op);
-	BUG_ON(dentry->d_flags & (DCACHE_OP_HASH	|
-=======
 	WARN_ON_ONCE(dentry->d_op);
 	WARN_ON_ONCE(dentry->d_flags & (DCACHE_OP_HASH	|
->>>>>>> 63310467
 				DCACHE_OP_COMPARE	|
 				DCACHE_OP_REVALIDATE	|
 				DCACHE_OP_DELETE ));
@@ -1397,13 +1380,9 @@
 static void __d_instantiate(struct dentry *dentry, struct inode *inode)
 {
 	spin_lock(&dentry->d_lock);
-<<<<<<< HEAD
-	if (inode)
-=======
 	if (inode) {
 		if (unlikely(IS_AUTOMOUNT(inode)))
 			dentry->d_flags |= DCACHE_NEED_AUTOMOUNT;
->>>>>>> 63310467
 		list_add(&dentry->d_alias, &inode->i_dentry);
 	}
 	dentry->d_inode = inode;
