/*
 * fs/sysfs/file.c - sysfs regular (text) file implementation
 *
 * Copyright (c) 2001-3 Patrick Mochel
 * Copyright (c) 2007 SUSE Linux Products GmbH
 * Copyright (c) 2007 Tejun Heo <teheo@suse.de>
 *
 * This file is released under the GPLv2.
 *
 * Please see Documentation/filesystems/sysfs.txt for more information.
 */

#include <linux/module.h>
#include <linux/kobject.h>
#include <linux/kallsyms.h>
#include <linux/slab.h>
#include <linux/fsnotify.h>
#include <linux/namei.h>
#include <linux/poll.h>
#include <linux/list.h>
#include <linux/mutex.h>
#include <linux/limits.h>
#include <asm/uaccess.h>

#include "sysfs.h"

/* used in crash dumps to help with debugging */
static char last_sysfs_file[PATH_MAX];
void sysfs_printk_last_file(void)
{
	printk(KERN_EMERG "last sysfs file: %s\n", last_sysfs_file);
}

/*
 * There's one sysfs_buffer for each open file and one
 * sysfs_open_dirent for each sysfs_dirent with one or more open
 * files.
 *
 * filp->private_data points to sysfs_buffer and
 * sysfs_dirent->s_attr.open points to sysfs_open_dirent.  s_attr.open
 * is protected by sysfs_open_dirent_lock.
 */
static DEFINE_SPINLOCK(sysfs_open_dirent_lock);

struct sysfs_open_dirent {
	atomic_t		refcnt;
	atomic_t		event;
	wait_queue_head_t	poll;
	struct list_head	buffers; /* goes through sysfs_buffer.list */
};

struct sysfs_buffer {
	size_t			count;
	loff_t			pos;
	char			* page;
	struct sysfs_ops	* ops;
	struct mutex		mutex;
	int			needs_read_fill;
	int			event;
	struct list_head	list;
};

/**
 *	fill_read_buffer - allocate and fill buffer from object.
 *	@dentry:	dentry pointer.
 *	@buffer:	data buffer for file.
 *
 *	Allocate @buffer->page, if it hasn't been already, then call the
 *	kobject's show() method to fill the buffer with this attribute's 
 *	data. 
 *	This is called only once, on the file's first read unless an error
 *	is returned.
 */
static int fill_read_buffer(struct dentry * dentry, struct sysfs_buffer * buffer)
{
	struct sysfs_dirent *attr_sd = dentry->d_fsdata;
	struct kobject *kobj = attr_sd->s_parent->s_dir.kobj;
	struct sysfs_ops * ops = buffer->ops;
	int ret = 0;
	ssize_t count;

	if (!buffer->page)
		buffer->page = (char *) get_zeroed_page(GFP_KERNEL);
	if (!buffer->page)
		return -ENOMEM;

	/* need attr_sd for attr and ops, its parent for kobj */
	if (!sysfs_get_active_two(attr_sd))
		return -ENODEV;

	buffer->event = atomic_read(&attr_sd->s_attr.open->event);
	count = ops->show(kobj, attr_sd->s_attr.attr, buffer->page);

	sysfs_put_active_two(attr_sd);

	/*
	 * The code works fine with PAGE_SIZE return but it's likely to
	 * indicate truncated result or overflow in normal use cases.
	 */
	if (count >= (ssize_t)PAGE_SIZE) {
		print_symbol("fill_read_buffer: %s returned bad count\n",
			(unsigned long)ops->show);
		/* Try to struggle along */
		count = PAGE_SIZE - 1;
	}
	if (count >= 0) {
		buffer->needs_read_fill = 0;
		buffer->count = count;
	} else {
		ret = count;
	}
	return ret;
}

/**
 *	sysfs_read_file - read an attribute. 
 *	@file:	file pointer.
 *	@buf:	buffer to fill.
 *	@count:	number of bytes to read.
 *	@ppos:	starting offset in file.
 *
 *	Userspace wants to read an attribute file. The attribute descriptor
 *	is in the file's ->d_fsdata. The target object is in the directory's
 *	->d_fsdata.
 *
 *	We call fill_read_buffer() to allocate and fill the buffer from the
 *	object's show() method exactly once (if the read is happening from
 *	the beginning of the file). That should fill the entire buffer with
 *	all the data the object has to offer for that attribute.
 *	We then call flush_read_buffer() to copy the buffer to userspace
 *	in the increments specified.
 */

static ssize_t
sysfs_read_file(struct file *file, char __user *buf, size_t count, loff_t *ppos)
{
	struct sysfs_buffer * buffer = file->private_data;
	ssize_t retval = 0;

	mutex_lock(&buffer->mutex);
	if (buffer->needs_read_fill || *ppos == 0) {
		retval = fill_read_buffer(file->f_path.dentry,buffer);
		if (retval)
			goto out;
	}
	pr_debug("%s: count = %zd, ppos = %lld, buf = %s\n",
		 __func__, count, *ppos, buffer->page);
	retval = simple_read_from_buffer(buf, count, ppos, buffer->page,
					 buffer->count);
out:
	mutex_unlock(&buffer->mutex);
	return retval;
}

/**
 *	fill_write_buffer - copy buffer from userspace.
 *	@buffer:	data buffer for file.
 *	@buf:		data from user.
 *	@count:		number of bytes in @userbuf.
 *
 *	Allocate @buffer->page if it hasn't been already, then
 *	copy the user-supplied buffer into it.
 */

static int 
fill_write_buffer(struct sysfs_buffer * buffer, const char __user * buf, size_t count)
{
	int error;

	if (!buffer->page)
		buffer->page = (char *)get_zeroed_page(GFP_KERNEL);
	if (!buffer->page)
		return -ENOMEM;

	if (count >= PAGE_SIZE)
		count = PAGE_SIZE - 1;
	error = copy_from_user(buffer->page,buf,count);
	buffer->needs_read_fill = 1;
	/* if buf is assumed to contain a string, terminate it by \0,
	   so e.g. sscanf() can scan the string easily */
	buffer->page[count] = 0;
	return error ? -EFAULT : count;
}


/**
 *	flush_write_buffer - push buffer to kobject.
 *	@dentry:	dentry to the attribute
 *	@buffer:	data buffer for file.
 *	@count:		number of bytes
 *
 *	Get the correct pointers for the kobject and the attribute we're
 *	dealing with, then call the store() method for the attribute, 
 *	passing the buffer that we acquired in fill_write_buffer().
 */

static int
flush_write_buffer(struct dentry * dentry, struct sysfs_buffer * buffer, size_t count)
{
	struct sysfs_dirent *attr_sd = dentry->d_fsdata;
	struct kobject *kobj = attr_sd->s_parent->s_dir.kobj;
	struct sysfs_ops * ops = buffer->ops;
	int rc;

	/* need attr_sd for attr and ops, its parent for kobj */
	if (!sysfs_get_active_two(attr_sd))
		return -ENODEV;

	rc = ops->store(kobj, attr_sd->s_attr.attr, buffer->page, count);

	sysfs_put_active_two(attr_sd);

	return rc;
}


/**
 *	sysfs_write_file - write an attribute.
 *	@file:	file pointer
 *	@buf:	data to write
 *	@count:	number of bytes
 *	@ppos:	starting offset
 *
 *	Similar to sysfs_read_file(), though working in the opposite direction.
 *	We allocate and fill the data from the user in fill_write_buffer(),
 *	then push it to the kobject in flush_write_buffer().
 *	There is no easy way for us to know if userspace is only doing a partial
 *	write, so we don't support them. We expect the entire buffer to come
 *	on the first write. 
 *	Hint: if you're writing a value, first read the file, modify only the
 *	the value you're changing, then write entire buffer back. 
 */

static ssize_t
sysfs_write_file(struct file *file, const char __user *buf, size_t count, loff_t *ppos)
{
	struct sysfs_buffer * buffer = file->private_data;
	ssize_t len;

	mutex_lock(&buffer->mutex);
	len = fill_write_buffer(buffer, buf, count);
	if (len > 0)
		len = flush_write_buffer(file->f_path.dentry, buffer, len);
	if (len > 0)
		*ppos += len;
	mutex_unlock(&buffer->mutex);
	return len;
}

/**
 *	sysfs_get_open_dirent - get or create sysfs_open_dirent
 *	@sd: target sysfs_dirent
 *	@buffer: sysfs_buffer for this instance of open
 *
 *	If @sd->s_attr.open exists, increment its reference count;
 *	otherwise, create one.  @buffer is chained to the buffers
 *	list.
 *
 *	LOCKING:
 *	Kernel thread context (may sleep).
 *
 *	RETURNS:
 *	0 on success, -errno on failure.
 */
static int sysfs_get_open_dirent(struct sysfs_dirent *sd,
				 struct sysfs_buffer *buffer)
{
	struct sysfs_open_dirent *od, *new_od = NULL;

 retry:
	spin_lock(&sysfs_open_dirent_lock);

	if (!sd->s_attr.open && new_od) {
		sd->s_attr.open = new_od;
		new_od = NULL;
	}

	od = sd->s_attr.open;
	if (od) {
		atomic_inc(&od->refcnt);
		list_add_tail(&buffer->list, &od->buffers);
	}

	spin_unlock(&sysfs_open_dirent_lock);

	if (od) {
		kfree(new_od);
		return 0;
	}

	/* not there, initialize a new one and retry */
	new_od = kmalloc(sizeof(*new_od), GFP_KERNEL);
	if (!new_od)
		return -ENOMEM;

	atomic_set(&new_od->refcnt, 0);
	atomic_set(&new_od->event, 1);
	init_waitqueue_head(&new_od->poll);
	INIT_LIST_HEAD(&new_od->buffers);
	goto retry;
}

/**
 *	sysfs_put_open_dirent - put sysfs_open_dirent
 *	@sd: target sysfs_dirent
 *	@buffer: associated sysfs_buffer
 *
 *	Put @sd->s_attr.open and unlink @buffer from the buffers list.
 *	If reference count reaches zero, disassociate and free it.
 *
 *	LOCKING:
 *	None.
 */
static void sysfs_put_open_dirent(struct sysfs_dirent *sd,
				  struct sysfs_buffer *buffer)
{
	struct sysfs_open_dirent *od = sd->s_attr.open;

	spin_lock(&sysfs_open_dirent_lock);

	list_del(&buffer->list);
	if (atomic_dec_and_test(&od->refcnt))
		sd->s_attr.open = NULL;
	else
		od = NULL;

	spin_unlock(&sysfs_open_dirent_lock);

	kfree(od);
}

static int sysfs_open_file(struct inode *inode, struct file *file)
{
	struct sysfs_dirent *attr_sd = file->f_path.dentry->d_fsdata;
	struct kobject *kobj = attr_sd->s_parent->s_dir.kobj;
	struct sysfs_buffer *buffer;
	struct sysfs_ops *ops;
	int error = -EACCES;
	char *p;

	p = d_path(&file->f_path, last_sysfs_file, sizeof(last_sysfs_file));
	if (p)
		memmove(last_sysfs_file, p, strlen(p) + 1);

	/* need attr_sd for attr and ops, its parent for kobj */
	if (!sysfs_get_active_two(attr_sd))
		return -ENODEV;

	/* every kobject with an attribute needs a ktype assigned */
	if (kobj->ktype && kobj->ktype->sysfs_ops)
		ops = kobj->ktype->sysfs_ops;
	else {
		WARN(1, KERN_ERR "missing sysfs attribute operations for "
		       "kobject: %s\n", kobject_name(kobj));
		goto err_out;
	}

	/* File needs write support.
	 * The inode's perms must say it's ok, 
	 * and we must have a store method.
	 */
	if (file->f_mode & FMODE_WRITE) {
		if (!(inode->i_mode & S_IWUGO) || !ops->store)
			goto err_out;
	}

	/* File needs read support.
	 * The inode's perms must say it's ok, and we there
	 * must be a show method for it.
	 */
	if (file->f_mode & FMODE_READ) {
		if (!(inode->i_mode & S_IRUGO) || !ops->show)
			goto err_out;
	}

	/* No error? Great, allocate a buffer for the file, and store it
	 * it in file->private_data for easy access.
	 */
	error = -ENOMEM;
	buffer = kzalloc(sizeof(struct sysfs_buffer), GFP_KERNEL);
	if (!buffer)
		goto err_out;

	mutex_init(&buffer->mutex);
	buffer->needs_read_fill = 1;
	buffer->ops = ops;
	file->private_data = buffer;

	/* make sure we have open dirent struct */
	error = sysfs_get_open_dirent(attr_sd, buffer);
	if (error)
		goto err_free;

	/* open succeeded, put active references */
	sysfs_put_active_two(attr_sd);
	return 0;

 err_free:
	kfree(buffer);
 err_out:
	sysfs_put_active_two(attr_sd);
	return error;
}

static int sysfs_release(struct inode *inode, struct file *filp)
{
	struct sysfs_dirent *sd = filp->f_path.dentry->d_fsdata;
	struct sysfs_buffer *buffer = filp->private_data;

	sysfs_put_open_dirent(sd, buffer);

	if (buffer->page)
		free_page((unsigned long)buffer->page);
	kfree(buffer);

	return 0;
}

/* Sysfs attribute files are pollable.  The idea is that you read
 * the content and then you use 'poll' or 'select' to wait for
 * the content to change.  When the content changes (assuming the
 * manager for the kobject supports notification), poll will
 * return POLLERR|POLLPRI, and select will return the fd whether
 * it is waiting for read, write, or exceptions.
 * Once poll/select indicates that the value has changed, you
 * need to close and re-open the file, or seek to 0 and read again.
 * Reminder: this only works for attributes which actively support
 * it, and it is not possible to test an attribute from userspace
 * to see if it supports poll (Neither 'poll' nor 'select' return
 * an appropriate error code).  When in doubt, set a suitable timeout value.
 */
static unsigned int sysfs_poll(struct file *filp, poll_table *wait)
{
	struct sysfs_buffer * buffer = filp->private_data;
	struct sysfs_dirent *attr_sd = filp->f_path.dentry->d_fsdata;
	struct sysfs_open_dirent *od = attr_sd->s_attr.open;

	/* need parent for the kobj, grab both */
	if (!sysfs_get_active_two(attr_sd))
		goto trigger;

	poll_wait(filp, &od->poll, wait);

	sysfs_put_active_two(attr_sd);

	if (buffer->event != atomic_read(&od->event))
		goto trigger;

	return DEFAULT_POLLMASK;

 trigger:
	buffer->needs_read_fill = 1;
	return DEFAULT_POLLMASK|POLLERR|POLLPRI;
}

void sysfs_notify_dirent(struct sysfs_dirent *sd)
{
	struct sysfs_open_dirent *od;

	spin_lock(&sysfs_open_dirent_lock);

	od = sd->s_attr.open;
	if (od) {
		atomic_inc(&od->event);
		wake_up_interruptible(&od->poll);
	}

	spin_unlock(&sysfs_open_dirent_lock);
}
EXPORT_SYMBOL_GPL(sysfs_notify_dirent);

void sysfs_notify(struct kobject *k, const char *dir, const char *attr)
{
	struct sysfs_dirent *sd = k->sd;

	mutex_lock(&sysfs_mutex);

	if (sd && dir)
		sd = sysfs_find_dirent(sd, dir);
	if (sd && attr)
		sd = sysfs_find_dirent(sd, attr);
	if (sd)
		sysfs_notify_dirent(sd);

	mutex_unlock(&sysfs_mutex);
}
EXPORT_SYMBOL_GPL(sysfs_notify);

const struct file_operations sysfs_file_operations = {
	.read		= sysfs_read_file,
	.write		= sysfs_write_file,
	.llseek		= generic_file_llseek,
	.open		= sysfs_open_file,
	.release	= sysfs_release,
	.poll		= sysfs_poll,
};

int sysfs_add_file_mode(struct sysfs_dirent *dir_sd,
			const struct attribute *attr, int type, mode_t amode)
{
	umode_t mode = (amode & S_IALLUGO) | S_IFREG;
	struct sysfs_addrm_cxt acxt;
	struct sysfs_dirent *sd;
	int rc;

	sd = sysfs_new_dirent(attr->name, mode, type);
	if (!sd)
		return -ENOMEM;
	sd->s_attr.attr = (void *)attr;

	sysfs_addrm_start(&acxt, dir_sd);
	rc = sysfs_add_one(&acxt, sd);
	sysfs_addrm_finish(&acxt);

	if (rc)
		sysfs_put(sd);

	return rc;
}


int sysfs_add_file(struct sysfs_dirent *dir_sd, const struct attribute *attr,
		   int type)
{
	return sysfs_add_file_mode(dir_sd, attr, type, attr->mode);
}


/**
 *	sysfs_create_file - create an attribute file for an object.
 *	@kobj:	object we're creating for. 
 *	@attr:	attribute descriptor.
 */

int sysfs_create_file(struct kobject * kobj, const struct attribute * attr)
{
	BUG_ON(!kobj || !kobj->sd || !attr);

	return sysfs_add_file(kobj->sd, attr, SYSFS_KOBJ_ATTR);

}


/**
 * sysfs_add_file_to_group - add an attribute file to a pre-existing group.
 * @kobj: object we're acting for.
 * @attr: attribute descriptor.
 * @group: group name.
 */
int sysfs_add_file_to_group(struct kobject *kobj,
		const struct attribute *attr, const char *group)
{
	struct sysfs_dirent *dir_sd;
	int error;

	if (group)
		dir_sd = sysfs_get_dirent(kobj->sd, group);
	else
		dir_sd = sysfs_get(kobj->sd);

	if (!dir_sd)
		return -ENOENT;

	error = sysfs_add_file(dir_sd, attr, SYSFS_KOBJ_ATTR);
	sysfs_put(dir_sd);

	return error;
}
EXPORT_SYMBOL_GPL(sysfs_add_file_to_group);

/**
 * sysfs_chmod_file - update the modified mode value on an object attribute.
 * @kobj: object we're acting for.
 * @attr: attribute descriptor.
 * @mode: file permissions.
 *
 */
int sysfs_chmod_file(struct kobject *kobj, struct attribute *attr, mode_t mode)
{
	struct sysfs_dirent *victim_sd = NULL;
	struct dentry *victim = NULL;
	struct inode * inode;
	struct iattr newattrs;
	int rc;

	rc = -ENOENT;
	victim_sd = sysfs_get_dirent(kobj->sd, attr->name);
	if (!victim_sd)
		goto out;

	mutex_lock(&sysfs_rename_mutex);
	victim = sysfs_get_dentry(victim_sd);
	mutex_unlock(&sysfs_rename_mutex);
	if (IS_ERR(victim)) {
		rc = PTR_ERR(victim);
		victim = NULL;
		goto out;
	}

	inode = victim->d_inode;

	mutex_lock(&inode->i_mutex);

	newattrs.ia_mode = (mode & S_IALLUGO) | (inode->i_mode & ~S_IALLUGO);
	newattrs.ia_valid = ATTR_MODE | ATTR_CTIME;
	newattrs.ia_ctime = current_fs_time(inode->i_sb);
	rc = sysfs_setattr(victim, &newattrs);

	if (rc == 0) {
		fsnotify_change(victim, newattrs.ia_valid);
		mutex_lock(&sysfs_mutex);
		victim_sd->s_mode = newattrs.ia_mode;
		mutex_unlock(&sysfs_mutex);
	}

	mutex_unlock(&inode->i_mutex);
 out:
	dput(victim);
	sysfs_put(victim_sd);
	return rc;
}
EXPORT_SYMBOL_GPL(sysfs_chmod_file);


/**
 *	sysfs_remove_file - remove an object attribute.
 *	@kobj:	object we're acting for.
 *	@attr:	attribute descriptor.
 *
 *	Hash the attribute name and kill the victim.
 */

void sysfs_remove_file(struct kobject * kobj, const struct attribute * attr)
{
	sysfs_hash_and_remove(kobj->sd, attr->name);
}


/**
 * sysfs_remove_file_from_group - remove an attribute file from a group.
 * @kobj: object we're acting for.
 * @attr: attribute descriptor.
 * @group: group name.
 */
void sysfs_remove_file_from_group(struct kobject *kobj,
		const struct attribute *attr, const char *group)
{
	struct sysfs_dirent *dir_sd;

	if (group)
		dir_sd = sysfs_get_dirent(kobj->sd, group);
	else
		dir_sd = sysfs_get(kobj->sd);
	if (dir_sd) {
		sysfs_hash_and_remove(dir_sd, attr->name);
		sysfs_put(dir_sd);
	}
}
EXPORT_SYMBOL_GPL(sysfs_remove_file_from_group);

struct sysfs_schedule_callback_struct {
	struct list_head	workq_list;
	struct kobject		*kobj;
	void			(*func)(void *);
	void			*data;
	struct module		*owner;
	struct work_struct	work;
};

static struct workqueue_struct *sysfs_workqueue;
static DEFINE_MUTEX(sysfs_workq_mutex);
static LIST_HEAD(sysfs_workq);
static void sysfs_schedule_callback_work(struct work_struct *work)
{
	struct sysfs_schedule_callback_struct *ss = container_of(work,
			struct sysfs_schedule_callback_struct, work);

	(ss->func)(ss->data);
	kobject_put(ss->kobj);
	module_put(ss->owner);
	mutex_lock(&sysfs_workq_mutex);
	list_del(&ss->workq_list);
	mutex_unlock(&sysfs_workq_mutex);
	kfree(ss);
}

/**
 * sysfs_schedule_callback - helper to schedule a callback for a kobject
 * @kobj: object we're acting for.
 * @func: callback function to invoke later.
 * @data: argument to pass to @func.
 * @owner: module owning the callback code
 *
 * sysfs attribute methods must not unregister themselves or their parent
 * kobject (which would amount to the same thing).  Attempts to do so will
 * deadlock, since unregistration is mutually exclusive with driver
 * callbacks.
 *
 * Instead methods can call this routine, which will attempt to allocate
 * and schedule a workqueue request to call back @func with @data as its
 * argument in the workqueue's process context.  @kobj will be pinned
 * until @func returns.
 *
 * Returns 0 if the request was submitted, -ENOMEM if storage could not
 * be allocated, -ENODEV if a reference to @owner isn't available,
 * -EAGAIN if a callback has already been scheduled for @kobj.
 */
int sysfs_schedule_callback(struct kobject *kobj, void (*func)(void *),
		void *data, struct module *owner)
{
	struct sysfs_schedule_callback_struct *ss, *tmp;

	if (!try_module_get(owner))
		return -ENODEV;

	mutex_lock(&sysfs_workq_mutex);
	list_for_each_entry_safe(ss, tmp, &sysfs_workq, workq_list)
		if (ss->kobj == kobj) {
			module_put(owner);
			mutex_unlock(&sysfs_workq_mutex);
			return -EAGAIN;
		}
	mutex_unlock(&sysfs_workq_mutex);

	if (sysfs_workqueue == NULL) {
<<<<<<< HEAD
		sysfs_workqueue = create_workqueue("sysfsd");
=======
		sysfs_workqueue = create_singlethread_workqueue("sysfsd");
>>>>>>> 93bfd012
		if (sysfs_workqueue == NULL) {
			module_put(owner);
			return -ENOMEM;
		}
	}

	ss = kmalloc(sizeof(*ss), GFP_KERNEL);
	if (!ss) {
		module_put(owner);
		return -ENOMEM;
	}
	kobject_get(kobj);
	ss->kobj = kobj;
	ss->func = func;
	ss->data = data;
	ss->owner = owner;
	INIT_WORK(&ss->work, sysfs_schedule_callback_work);
	INIT_LIST_HEAD(&ss->workq_list);
	mutex_lock(&sysfs_workq_mutex);
	list_add_tail(&ss->workq_list, &sysfs_workq);
	mutex_unlock(&sysfs_workq_mutex);
	queue_work(sysfs_workqueue, &ss->work);
	return 0;
}
EXPORT_SYMBOL_GPL(sysfs_schedule_callback);


EXPORT_SYMBOL_GPL(sysfs_create_file);
EXPORT_SYMBOL_GPL(sysfs_remove_file);<|MERGE_RESOLUTION|>--- conflicted
+++ resolved
@@ -723,11 +723,7 @@
 	mutex_unlock(&sysfs_workq_mutex);
 
 	if (sysfs_workqueue == NULL) {
-<<<<<<< HEAD
-		sysfs_workqueue = create_workqueue("sysfsd");
-=======
 		sysfs_workqueue = create_singlethread_workqueue("sysfsd");
->>>>>>> 93bfd012
 		if (sysfs_workqueue == NULL) {
 			module_put(owner);
 			return -ENOMEM;
