/*
 * balloc.c
 *
 * PURPOSE
 *	Block allocation handling routines for the OSTA-UDF(tm) filesystem.
 *
 * COPYRIGHT
 *	This file is distributed under the terms of the GNU General Public
 *	License (GPL). Copies of the GPL can be obtained from:
 *		ftp://prep.ai.mit.edu/pub/gnu/GPL
 *	Each contributing author retains all rights to their own work.
 *
 *  (C) 1999-2001 Ben Fennema
 *  (C) 1999 Stelias Computing Inc
 *
 * HISTORY
 *
 *  02/24/99 blf  Created.
 *
 */

#include "udfdecl.h"

#include <linux/buffer_head.h>
#include <linux/bitops.h>

#include "udf_i.h"
#include "udf_sb.h"

<<<<<<< HEAD
#define udf_clear_bit(nr, addr) ext2_clear_bit(nr, addr)
#define udf_set_bit(nr, addr) ext2_set_bit(nr, addr)
#define udf_test_bit(nr, addr) ext2_test_bit(nr, addr)
#define udf_find_next_one_bit(addr, size, offset) \
		ext2_find_next_bit((unsigned long *)(addr), size, offset)
=======
#define udf_clear_bit	__test_and_clear_bit_le
#define udf_set_bit	__test_and_set_bit_le
#define udf_test_bit	test_bit_le
#define udf_find_next_one_bit	find_next_bit_le
>>>>>>> 8eca7a00

static int read_block_bitmap(struct super_block *sb,
			     struct udf_bitmap *bitmap, unsigned int block,
			     unsigned long bitmap_nr)
{
	struct buffer_head *bh = NULL;
	int retval = 0;
	struct kernel_lb_addr loc;

	loc.logicalBlockNum = bitmap->s_extPosition;
	loc.partitionReferenceNum = UDF_SB(sb)->s_partition;

	bh = udf_tread(sb, udf_get_lb_pblock(sb, &loc, block));
	if (!bh)
		retval = -EIO;

	bitmap->s_block_bitmap[bitmap_nr] = bh;
	return retval;
}

static int __load_block_bitmap(struct super_block *sb,
			       struct udf_bitmap *bitmap,
			       unsigned int block_group)
{
	int retval = 0;
	int nr_groups = bitmap->s_nr_groups;

	if (block_group >= nr_groups) {
		udf_debug("block_group (%d) > nr_groups (%d)\n", block_group,
			  nr_groups);
	}

	if (bitmap->s_block_bitmap[block_group]) {
		return block_group;
	} else {
		retval = read_block_bitmap(sb, bitmap, block_group,
					   block_group);
		if (retval < 0)
			return retval;
		return block_group;
	}
}

static inline int load_block_bitmap(struct super_block *sb,
				    struct udf_bitmap *bitmap,
				    unsigned int block_group)
{
	int slot;

	slot = __load_block_bitmap(sb, bitmap, block_group);

	if (slot < 0)
		return slot;

	if (!bitmap->s_block_bitmap[slot])
		return -EIO;

	return slot;
}

static void udf_add_free_space(struct super_block *sb, u16 partition, u32 cnt)
{
	struct udf_sb_info *sbi = UDF_SB(sb);
	struct logicalVolIntegrityDesc *lvid;

	if (!sbi->s_lvid_bh)
		return;

	lvid = (struct logicalVolIntegrityDesc *)sbi->s_lvid_bh->b_data;
	le32_add_cpu(&lvid->freeSpaceTable[partition], cnt);
	udf_updated_lvid(sb);
}

static void udf_bitmap_free_blocks(struct super_block *sb,
				   struct inode *inode,
				   struct udf_bitmap *bitmap,
				   struct kernel_lb_addr *bloc,
				   uint32_t offset,
				   uint32_t count)
{
	struct udf_sb_info *sbi = UDF_SB(sb);
	struct buffer_head *bh = NULL;
	struct udf_part_map *partmap;
	unsigned long block;
	unsigned long block_group;
	unsigned long bit;
	unsigned long i;
	int bitmap_nr;
	unsigned long overflow;

	mutex_lock(&sbi->s_alloc_mutex);
	partmap = &sbi->s_partmaps[bloc->partitionReferenceNum];
	if (bloc->logicalBlockNum + count < count ||
	    (bloc->logicalBlockNum + count) > partmap->s_partition_len) {
		udf_debug("%d < %d || %d + %d > %d\n",
			  bloc->logicalBlockNum, 0, bloc->logicalBlockNum,
			  count, partmap->s_partition_len);
		goto error_return;
	}

	block = bloc->logicalBlockNum + offset +
		(sizeof(struct spaceBitmapDesc) << 3);

	do {
		overflow = 0;
		block_group = block >> (sb->s_blocksize_bits + 3);
		bit = block % (sb->s_blocksize << 3);

		/*
		* Check to see if we are freeing blocks across a group boundary.
		*/
		if (bit + count > (sb->s_blocksize << 3)) {
			overflow = bit + count - (sb->s_blocksize << 3);
			count -= overflow;
		}
		bitmap_nr = load_block_bitmap(sb, bitmap, block_group);
		if (bitmap_nr < 0)
			goto error_return;

		bh = bitmap->s_block_bitmap[bitmap_nr];
		for (i = 0; i < count; i++) {
			if (udf_set_bit(bit + i, bh->b_data)) {
				udf_debug("bit %ld already set\n", bit + i);
				udf_debug("byte=%2x\n",
					((char *)bh->b_data)[(bit + i) >> 3]);
			}
		}
		udf_add_free_space(sb, sbi->s_partition, count);
		mark_buffer_dirty(bh);
		if (overflow) {
			block += count;
			count = overflow;
		}
	} while (overflow);

error_return:
	mutex_unlock(&sbi->s_alloc_mutex);
}

static int udf_bitmap_prealloc_blocks(struct super_block *sb,
				      struct inode *inode,
				      struct udf_bitmap *bitmap,
				      uint16_t partition, uint32_t first_block,
				      uint32_t block_count)
{
	struct udf_sb_info *sbi = UDF_SB(sb);
	int alloc_count = 0;
	int bit, block, block_group, group_start;
	int nr_groups, bitmap_nr;
	struct buffer_head *bh;
	__u32 part_len;

	mutex_lock(&sbi->s_alloc_mutex);
	part_len = sbi->s_partmaps[partition].s_partition_len;
	if (first_block >= part_len)
		goto out;

	if (first_block + block_count > part_len)
		block_count = part_len - first_block;

	do {
		nr_groups = udf_compute_nr_groups(sb, partition);
		block = first_block + (sizeof(struct spaceBitmapDesc) << 3);
		block_group = block >> (sb->s_blocksize_bits + 3);
		group_start = block_group ? 0 : sizeof(struct spaceBitmapDesc);

		bitmap_nr = load_block_bitmap(sb, bitmap, block_group);
		if (bitmap_nr < 0)
			goto out;
		bh = bitmap->s_block_bitmap[bitmap_nr];

		bit = block % (sb->s_blocksize << 3);

		while (bit < (sb->s_blocksize << 3) && block_count > 0) {
			if (!udf_clear_bit(bit, bh->b_data))
				goto out;
			block_count--;
			alloc_count++;
			bit++;
			block++;
		}
		mark_buffer_dirty(bh);
	} while (block_count > 0);

out:
	udf_add_free_space(sb, partition, -alloc_count);
	mutex_unlock(&sbi->s_alloc_mutex);
	return alloc_count;
}

static int udf_bitmap_new_block(struct super_block *sb,
				struct inode *inode,
				struct udf_bitmap *bitmap, uint16_t partition,
				uint32_t goal, int *err)
{
	struct udf_sb_info *sbi = UDF_SB(sb);
	int newbit, bit = 0, block, block_group, group_start;
	int end_goal, nr_groups, bitmap_nr, i;
	struct buffer_head *bh = NULL;
	char *ptr;
	int newblock = 0;

	*err = -ENOSPC;
	mutex_lock(&sbi->s_alloc_mutex);

repeat:
	if (goal >= sbi->s_partmaps[partition].s_partition_len)
		goal = 0;

	nr_groups = bitmap->s_nr_groups;
	block = goal + (sizeof(struct spaceBitmapDesc) << 3);
	block_group = block >> (sb->s_blocksize_bits + 3);
	group_start = block_group ? 0 : sizeof(struct spaceBitmapDesc);

	bitmap_nr = load_block_bitmap(sb, bitmap, block_group);
	if (bitmap_nr < 0)
		goto error_return;
	bh = bitmap->s_block_bitmap[bitmap_nr];
	ptr = memscan((char *)bh->b_data + group_start, 0xFF,
		      sb->s_blocksize - group_start);

	if ((ptr - ((char *)bh->b_data)) < sb->s_blocksize) {
		bit = block % (sb->s_blocksize << 3);
		if (udf_test_bit(bit, bh->b_data))
			goto got_block;

		end_goal = (bit + 63) & ~63;
		bit = udf_find_next_one_bit(bh->b_data, end_goal, bit);
		if (bit < end_goal)
			goto got_block;

		ptr = memscan((char *)bh->b_data + (bit >> 3), 0xFF,
			      sb->s_blocksize - ((bit + 7) >> 3));
		newbit = (ptr - ((char *)bh->b_data)) << 3;
		if (newbit < sb->s_blocksize << 3) {
			bit = newbit;
			goto search_back;
		}

		newbit = udf_find_next_one_bit(bh->b_data,
					       sb->s_blocksize << 3, bit);
		if (newbit < sb->s_blocksize << 3) {
			bit = newbit;
			goto got_block;
		}
	}

	for (i = 0; i < (nr_groups * 2); i++) {
		block_group++;
		if (block_group >= nr_groups)
			block_group = 0;
		group_start = block_group ? 0 : sizeof(struct spaceBitmapDesc);

		bitmap_nr = load_block_bitmap(sb, bitmap, block_group);
		if (bitmap_nr < 0)
			goto error_return;
		bh = bitmap->s_block_bitmap[bitmap_nr];
		if (i < nr_groups) {
			ptr = memscan((char *)bh->b_data + group_start, 0xFF,
				      sb->s_blocksize - group_start);
			if ((ptr - ((char *)bh->b_data)) < sb->s_blocksize) {
				bit = (ptr - ((char *)bh->b_data)) << 3;
				break;
			}
		} else {
			bit = udf_find_next_one_bit(bh->b_data,
						    sb->s_blocksize << 3,
						    group_start << 3);
			if (bit < sb->s_blocksize << 3)
				break;
		}
	}
	if (i >= (nr_groups * 2)) {
		mutex_unlock(&sbi->s_alloc_mutex);
		return newblock;
	}
	if (bit < sb->s_blocksize << 3)
		goto search_back;
	else
		bit = udf_find_next_one_bit(bh->b_data, sb->s_blocksize << 3,
					    group_start << 3);
	if (bit >= sb->s_blocksize << 3) {
		mutex_unlock(&sbi->s_alloc_mutex);
		return 0;
	}

search_back:
	i = 0;
	while (i < 7 && bit > (group_start << 3) &&
	       udf_test_bit(bit - 1, bh->b_data)) {
		++i;
		--bit;
	}

got_block:
	newblock = bit + (block_group << (sb->s_blocksize_bits + 3)) -
		(sizeof(struct spaceBitmapDesc) << 3);

	if (!udf_clear_bit(bit, bh->b_data)) {
		udf_debug("bit already cleared for block %d\n", bit);
		goto repeat;
	}

	mark_buffer_dirty(bh);

	udf_add_free_space(sb, partition, -1);
	mutex_unlock(&sbi->s_alloc_mutex);
	*err = 0;
	return newblock;

error_return:
	*err = -EIO;
	mutex_unlock(&sbi->s_alloc_mutex);
	return 0;
}

static void udf_table_free_blocks(struct super_block *sb,
				  struct inode *inode,
				  struct inode *table,
				  struct kernel_lb_addr *bloc,
				  uint32_t offset,
				  uint32_t count)
{
	struct udf_sb_info *sbi = UDF_SB(sb);
	struct udf_part_map *partmap;
	uint32_t start, end;
	uint32_t elen;
	struct kernel_lb_addr eloc;
	struct extent_position oepos, epos;
	int8_t etype;
	int i;
	struct udf_inode_info *iinfo;

	mutex_lock(&sbi->s_alloc_mutex);
	partmap = &sbi->s_partmaps[bloc->partitionReferenceNum];
	if (bloc->logicalBlockNum + count < count ||
	    (bloc->logicalBlockNum + count) > partmap->s_partition_len) {
		udf_debug("%d < %d || %d + %d > %d\n",
			  bloc->logicalBlockNum, 0, bloc->logicalBlockNum, count,
			  partmap->s_partition_len);
		goto error_return;
	}

	iinfo = UDF_I(table);
	udf_add_free_space(sb, sbi->s_partition, count);

	start = bloc->logicalBlockNum + offset;
	end = bloc->logicalBlockNum + offset + count - 1;

	epos.offset = oepos.offset = sizeof(struct unallocSpaceEntry);
	elen = 0;
	epos.block = oepos.block = iinfo->i_location;
	epos.bh = oepos.bh = NULL;

	while (count &&
	       (etype = udf_next_aext(table, &epos, &eloc, &elen, 1)) != -1) {
		if (((eloc.logicalBlockNum +
			(elen >> sb->s_blocksize_bits)) == start)) {
			if ((0x3FFFFFFF - elen) <
					(count << sb->s_blocksize_bits)) {
				uint32_t tmp = ((0x3FFFFFFF - elen) >>
							sb->s_blocksize_bits);
				count -= tmp;
				start += tmp;
				elen = (etype << 30) |
					(0x40000000 - sb->s_blocksize);
			} else {
				elen = (etype << 30) |
					(elen +
					(count << sb->s_blocksize_bits));
				start += count;
				count = 0;
			}
			udf_write_aext(table, &oepos, &eloc, elen, 1);
		} else if (eloc.logicalBlockNum == (end + 1)) {
			if ((0x3FFFFFFF - elen) <
					(count << sb->s_blocksize_bits)) {
				uint32_t tmp = ((0x3FFFFFFF - elen) >>
						sb->s_blocksize_bits);
				count -= tmp;
				end -= tmp;
				eloc.logicalBlockNum -= tmp;
				elen = (etype << 30) |
					(0x40000000 - sb->s_blocksize);
			} else {
				eloc.logicalBlockNum = start;
				elen = (etype << 30) |
					(elen +
					(count << sb->s_blocksize_bits));
				end -= count;
				count = 0;
			}
			udf_write_aext(table, &oepos, &eloc, elen, 1);
		}

		if (epos.bh != oepos.bh) {
			i = -1;
			oepos.block = epos.block;
			brelse(oepos.bh);
			get_bh(epos.bh);
			oepos.bh = epos.bh;
			oepos.offset = 0;
		} else {
			oepos.offset = epos.offset;
		}
	}

	if (count) {
		/*
		 * NOTE: we CANNOT use udf_add_aext here, as it can try to
		 * allocate a new block, and since we hold the super block
		 * lock already very bad things would happen :)
		 *
		 * We copy the behavior of udf_add_aext, but instead of
		 * trying to allocate a new block close to the existing one,
		 * we just steal a block from the extent we are trying to add.
		 *
		 * It would be nice if the blocks were close together, but it
		 * isn't required.
		 */

		int adsize;
		struct short_ad *sad = NULL;
		struct long_ad *lad = NULL;
		struct allocExtDesc *aed;

		eloc.logicalBlockNum = start;
		elen = EXT_RECORDED_ALLOCATED |
			(count << sb->s_blocksize_bits);

		if (iinfo->i_alloc_type == ICBTAG_FLAG_AD_SHORT)
			adsize = sizeof(struct short_ad);
		else if (iinfo->i_alloc_type == ICBTAG_FLAG_AD_LONG)
			adsize = sizeof(struct long_ad);
		else {
			brelse(oepos.bh);
			brelse(epos.bh);
			goto error_return;
		}

		if (epos.offset + (2 * adsize) > sb->s_blocksize) {
			unsigned char *sptr, *dptr;
			int loffset;

			brelse(oepos.bh);
			oepos = epos;

			/* Steal a block from the extent being free'd */
			epos.block.logicalBlockNum = eloc.logicalBlockNum;
			eloc.logicalBlockNum++;
			elen -= sb->s_blocksize;

			epos.bh = udf_tread(sb,
					udf_get_lb_pblock(sb, &epos.block, 0));
			if (!epos.bh) {
				brelse(oepos.bh);
				goto error_return;
			}
			aed = (struct allocExtDesc *)(epos.bh->b_data);
			aed->previousAllocExtLocation =
				cpu_to_le32(oepos.block.logicalBlockNum);
			if (epos.offset + adsize > sb->s_blocksize) {
				loffset = epos.offset;
				aed->lengthAllocDescs = cpu_to_le32(adsize);
				sptr = iinfo->i_ext.i_data + epos.offset
								- adsize;
				dptr = epos.bh->b_data +
					sizeof(struct allocExtDesc);
				memcpy(dptr, sptr, adsize);
				epos.offset = sizeof(struct allocExtDesc) +
						adsize;
			} else {
				loffset = epos.offset + adsize;
				aed->lengthAllocDescs = cpu_to_le32(0);
				if (oepos.bh) {
					sptr = oepos.bh->b_data + epos.offset;
					aed = (struct allocExtDesc *)
						oepos.bh->b_data;
					le32_add_cpu(&aed->lengthAllocDescs,
							adsize);
				} else {
					sptr = iinfo->i_ext.i_data +
								epos.offset;
					iinfo->i_lenAlloc += adsize;
					mark_inode_dirty(table);
				}
				epos.offset = sizeof(struct allocExtDesc);
			}
			if (sbi->s_udfrev >= 0x0200)
				udf_new_tag(epos.bh->b_data, TAG_IDENT_AED,
					    3, 1, epos.block.logicalBlockNum,
					    sizeof(struct tag));
			else
				udf_new_tag(epos.bh->b_data, TAG_IDENT_AED,
					    2, 1, epos.block.logicalBlockNum,
					    sizeof(struct tag));

			switch (iinfo->i_alloc_type) {
			case ICBTAG_FLAG_AD_SHORT:
				sad = (struct short_ad *)sptr;
				sad->extLength = cpu_to_le32(
					EXT_NEXT_EXTENT_ALLOCDECS |
					sb->s_blocksize);
				sad->extPosition =
					cpu_to_le32(epos.block.logicalBlockNum);
				break;
			case ICBTAG_FLAG_AD_LONG:
				lad = (struct long_ad *)sptr;
				lad->extLength = cpu_to_le32(
					EXT_NEXT_EXTENT_ALLOCDECS |
					sb->s_blocksize);
				lad->extLocation =
					cpu_to_lelb(epos.block);
				break;
			}
			if (oepos.bh) {
				udf_update_tag(oepos.bh->b_data, loffset);
				mark_buffer_dirty(oepos.bh);
			} else {
				mark_inode_dirty(table);
			}
		}

		/* It's possible that stealing the block emptied the extent */
		if (elen) {
			udf_write_aext(table, &epos, &eloc, elen, 1);

			if (!epos.bh) {
				iinfo->i_lenAlloc += adsize;
				mark_inode_dirty(table);
			} else {
				aed = (struct allocExtDesc *)epos.bh->b_data;
				le32_add_cpu(&aed->lengthAllocDescs, adsize);
				udf_update_tag(epos.bh->b_data, epos.offset);
				mark_buffer_dirty(epos.bh);
			}
		}
	}

	brelse(epos.bh);
	brelse(oepos.bh);

error_return:
	mutex_unlock(&sbi->s_alloc_mutex);
	return;
}

static int udf_table_prealloc_blocks(struct super_block *sb,
				     struct inode *inode,
				     struct inode *table, uint16_t partition,
				     uint32_t first_block, uint32_t block_count)
{
	struct udf_sb_info *sbi = UDF_SB(sb);
	int alloc_count = 0;
	uint32_t elen, adsize;
	struct kernel_lb_addr eloc;
	struct extent_position epos;
	int8_t etype = -1;
	struct udf_inode_info *iinfo;

	if (first_block >= sbi->s_partmaps[partition].s_partition_len)
		return 0;

	iinfo = UDF_I(table);
	if (iinfo->i_alloc_type == ICBTAG_FLAG_AD_SHORT)
		adsize = sizeof(struct short_ad);
	else if (iinfo->i_alloc_type == ICBTAG_FLAG_AD_LONG)
		adsize = sizeof(struct long_ad);
	else
		return 0;

	mutex_lock(&sbi->s_alloc_mutex);
	epos.offset = sizeof(struct unallocSpaceEntry);
	epos.block = iinfo->i_location;
	epos.bh = NULL;
	eloc.logicalBlockNum = 0xFFFFFFFF;

	while (first_block != eloc.logicalBlockNum &&
	       (etype = udf_next_aext(table, &epos, &eloc, &elen, 1)) != -1) {
		udf_debug("eloc=%d, elen=%d, first_block=%d\n",
			  eloc.logicalBlockNum, elen, first_block);
		; /* empty loop body */
	}

	if (first_block == eloc.logicalBlockNum) {
		epos.offset -= adsize;

		alloc_count = (elen >> sb->s_blocksize_bits);
		if (alloc_count > block_count) {
			alloc_count = block_count;
			eloc.logicalBlockNum += alloc_count;
			elen -= (alloc_count << sb->s_blocksize_bits);
			udf_write_aext(table, &epos, &eloc,
					(etype << 30) | elen, 1);
		} else
			udf_delete_aext(table, epos, eloc,
					(etype << 30) | elen);
	} else {
		alloc_count = 0;
	}

	brelse(epos.bh);

	if (alloc_count)
		udf_add_free_space(sb, partition, -alloc_count);
	mutex_unlock(&sbi->s_alloc_mutex);
	return alloc_count;
}

static int udf_table_new_block(struct super_block *sb,
			       struct inode *inode,
			       struct inode *table, uint16_t partition,
			       uint32_t goal, int *err)
{
	struct udf_sb_info *sbi = UDF_SB(sb);
	uint32_t spread = 0xFFFFFFFF, nspread = 0xFFFFFFFF;
	uint32_t newblock = 0, adsize;
	uint32_t elen, goal_elen = 0;
	struct kernel_lb_addr eloc, uninitialized_var(goal_eloc);
	struct extent_position epos, goal_epos;
	int8_t etype;
	struct udf_inode_info *iinfo = UDF_I(table);

	*err = -ENOSPC;

	if (iinfo->i_alloc_type == ICBTAG_FLAG_AD_SHORT)
		adsize = sizeof(struct short_ad);
	else if (iinfo->i_alloc_type == ICBTAG_FLAG_AD_LONG)
		adsize = sizeof(struct long_ad);
	else
		return newblock;

	mutex_lock(&sbi->s_alloc_mutex);
	if (goal >= sbi->s_partmaps[partition].s_partition_len)
		goal = 0;

	/* We search for the closest matching block to goal. If we find
	   a exact hit, we stop. Otherwise we keep going till we run out
	   of extents. We store the buffer_head, bloc, and extoffset
	   of the current closest match and use that when we are done.
	 */
	epos.offset = sizeof(struct unallocSpaceEntry);
	epos.block = iinfo->i_location;
	epos.bh = goal_epos.bh = NULL;

	while (spread &&
	       (etype = udf_next_aext(table, &epos, &eloc, &elen, 1)) != -1) {
		if (goal >= eloc.logicalBlockNum) {
			if (goal < eloc.logicalBlockNum +
					(elen >> sb->s_blocksize_bits))
				nspread = 0;
			else
				nspread = goal - eloc.logicalBlockNum -
					(elen >> sb->s_blocksize_bits);
		} else {
			nspread = eloc.logicalBlockNum - goal;
		}

		if (nspread < spread) {
			spread = nspread;
			if (goal_epos.bh != epos.bh) {
				brelse(goal_epos.bh);
				goal_epos.bh = epos.bh;
				get_bh(goal_epos.bh);
			}
			goal_epos.block = epos.block;
			goal_epos.offset = epos.offset - adsize;
			goal_eloc = eloc;
			goal_elen = (etype << 30) | elen;
		}
	}

	brelse(epos.bh);

	if (spread == 0xFFFFFFFF) {
		brelse(goal_epos.bh);
		mutex_unlock(&sbi->s_alloc_mutex);
		return 0;
	}

	/* Only allocate blocks from the beginning of the extent.
	   That way, we only delete (empty) extents, never have to insert an
	   extent because of splitting */
	/* This works, but very poorly.... */

	newblock = goal_eloc.logicalBlockNum;
	goal_eloc.logicalBlockNum++;
	goal_elen -= sb->s_blocksize;

	if (goal_elen)
		udf_write_aext(table, &goal_epos, &goal_eloc, goal_elen, 1);
	else
		udf_delete_aext(table, goal_epos, goal_eloc, goal_elen);
	brelse(goal_epos.bh);

	udf_add_free_space(sb, partition, -1);

	mutex_unlock(&sbi->s_alloc_mutex);
	*err = 0;
	return newblock;
}

void udf_free_blocks(struct super_block *sb, struct inode *inode,
		     struct kernel_lb_addr *bloc, uint32_t offset,
		     uint32_t count)
{
	uint16_t partition = bloc->partitionReferenceNum;
	struct udf_part_map *map = &UDF_SB(sb)->s_partmaps[partition];

	if (map->s_partition_flags & UDF_PART_FLAG_UNALLOC_BITMAP) {
		udf_bitmap_free_blocks(sb, inode, map->s_uspace.s_bitmap,
				       bloc, offset, count);
	} else if (map->s_partition_flags & UDF_PART_FLAG_UNALLOC_TABLE) {
		udf_table_free_blocks(sb, inode, map->s_uspace.s_table,
				      bloc, offset, count);
	} else if (map->s_partition_flags & UDF_PART_FLAG_FREED_BITMAP) {
		udf_bitmap_free_blocks(sb, inode, map->s_fspace.s_bitmap,
				       bloc, offset, count);
	} else if (map->s_partition_flags & UDF_PART_FLAG_FREED_TABLE) {
		udf_table_free_blocks(sb, inode, map->s_fspace.s_table,
				      bloc, offset, count);
	}
}

inline int udf_prealloc_blocks(struct super_block *sb,
			       struct inode *inode,
			       uint16_t partition, uint32_t first_block,
			       uint32_t block_count)
{
	struct udf_part_map *map = &UDF_SB(sb)->s_partmaps[partition];

	if (map->s_partition_flags & UDF_PART_FLAG_UNALLOC_BITMAP)
		return udf_bitmap_prealloc_blocks(sb, inode,
						  map->s_uspace.s_bitmap,
						  partition, first_block,
						  block_count);
	else if (map->s_partition_flags & UDF_PART_FLAG_UNALLOC_TABLE)
		return udf_table_prealloc_blocks(sb, inode,
						 map->s_uspace.s_table,
						 partition, first_block,
						 block_count);
	else if (map->s_partition_flags & UDF_PART_FLAG_FREED_BITMAP)
		return udf_bitmap_prealloc_blocks(sb, inode,
						  map->s_fspace.s_bitmap,
						  partition, first_block,
						  block_count);
	else if (map->s_partition_flags & UDF_PART_FLAG_FREED_TABLE)
		return udf_table_prealloc_blocks(sb, inode,
						 map->s_fspace.s_table,
						 partition, first_block,
						 block_count);
	else
		return 0;
}

inline int udf_new_block(struct super_block *sb,
			 struct inode *inode,
			 uint16_t partition, uint32_t goal, int *err)
{
	struct udf_part_map *map = &UDF_SB(sb)->s_partmaps[partition];

	if (map->s_partition_flags & UDF_PART_FLAG_UNALLOC_BITMAP)
		return udf_bitmap_new_block(sb, inode,
					   map->s_uspace.s_bitmap,
					   partition, goal, err);
	else if (map->s_partition_flags & UDF_PART_FLAG_UNALLOC_TABLE)
		return udf_table_new_block(sb, inode,
					   map->s_uspace.s_table,
					   partition, goal, err);
	else if (map->s_partition_flags & UDF_PART_FLAG_FREED_BITMAP)
		return udf_bitmap_new_block(sb, inode,
					    map->s_fspace.s_bitmap,
					    partition, goal, err);
	else if (map->s_partition_flags & UDF_PART_FLAG_FREED_TABLE)
		return udf_table_new_block(sb, inode,
					   map->s_fspace.s_table,
					   partition, goal, err);
	else {
		*err = -EIO;
		return 0;
	}
}<|MERGE_RESOLUTION|>--- conflicted
+++ resolved
@@ -27,18 +27,10 @@
 #include "udf_i.h"
 #include "udf_sb.h"
 
-<<<<<<< HEAD
-#define udf_clear_bit(nr, addr) ext2_clear_bit(nr, addr)
-#define udf_set_bit(nr, addr) ext2_set_bit(nr, addr)
-#define udf_test_bit(nr, addr) ext2_test_bit(nr, addr)
-#define udf_find_next_one_bit(addr, size, offset) \
-		ext2_find_next_bit((unsigned long *)(addr), size, offset)
-=======
 #define udf_clear_bit	__test_and_clear_bit_le
 #define udf_set_bit	__test_and_set_bit_le
 #define udf_test_bit	test_bit_le
 #define udf_find_next_one_bit	find_next_bit_le
->>>>>>> 8eca7a00
 
 static int read_block_bitmap(struct super_block *sb,
 			     struct udf_bitmap *bitmap, unsigned int block,
