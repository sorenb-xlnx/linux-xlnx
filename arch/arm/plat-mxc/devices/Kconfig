--- conflicted
+++ resolved
@@ -1,10 +1,6 @@
 config IMX_HAVE_PLATFORM_FEC
 	bool
-<<<<<<< HEAD
-	default y if ARCH_MX25 || SOC_IMX27 || SOC_IMX35 || SOC_IMX51
-=======
 	default y if ARCH_MX25 || SOC_IMX27 || SOC_IMX35 || SOC_IMX51 || SOC_IMX53
->>>>>>> 63310467
 
 config IMX_HAVE_PLATFORM_FLEXCAN
 	select HAVE_CAN_FLEXCAN if CAN
