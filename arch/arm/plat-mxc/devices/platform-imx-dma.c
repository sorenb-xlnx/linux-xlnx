/*
 * Copyright (C) 2010 Pengutronix
 * Uwe Kleine-Koenig <u.kleine-koenig@pengutronix.de>
 *
 * This program is free software; you can redistribute it and/or modify it under
 * the terms of the GNU General Public License version 2 as published by the
 * Free Software Foundation.
 */
#include <linux/compiler.h>
#include <linux/err.h>
#include <linux/init.h>

#include <mach/hardware.h>
#include <mach/devices-common.h>
#include <mach/sdma.h>

struct imx_imx_sdma_data {
	resource_size_t iobase;
	resource_size_t irq;
	struct sdma_platform_data pdata;
};

#define imx_imx_sdma_data_entry_single(soc, _sdma_version, _cpu_name, _to_version)\
	{								\
		.iobase = soc ## _SDMA ## _BASE_ADDR,			\
		.irq = soc ## _INT_SDMA,				\
		.pdata = {						\
			.sdma_version = _sdma_version,			\
			.cpu_name = _cpu_name,				\
			.to_version = _to_version,			\
		},							\
	}

#ifdef CONFIG_SOC_IMX25
struct imx_imx_sdma_data imx25_imx_sdma_data __initconst =
	imx_imx_sdma_data_entry_single(MX25, 1, "imx25", 0);
#endif /* ifdef CONFIG_SOC_IMX25 */

#ifdef CONFIG_SOC_IMX31
struct imx_imx_sdma_data imx31_imx_sdma_data __initdata =
	imx_imx_sdma_data_entry_single(MX31, 1, "imx31", 0);
#endif /* ifdef CONFIG_SOC_IMX31 */

#ifdef CONFIG_SOC_IMX35
struct imx_imx_sdma_data imx35_imx_sdma_data __initdata =
	imx_imx_sdma_data_entry_single(MX35, 2, "imx35", 0);
#endif /* ifdef CONFIG_SOC_IMX35 */

#ifdef CONFIG_SOC_IMX51
struct imx_imx_sdma_data imx51_imx_sdma_data __initconst =
	imx_imx_sdma_data_entry_single(MX51, 2, "imx51", 0);
#endif /* ifdef CONFIG_SOC_IMX51 */

static struct platform_device __init __maybe_unused *imx_add_imx_sdma(
		const struct imx_imx_sdma_data *data)
{
	struct resource res[] = {
		{
			.start = data->iobase,
			.end = data->iobase + SZ_4K - 1,
			.flags = IORESOURCE_MEM,
		}, {
			.start = data->irq,
			.end = data->irq,
			.flags = IORESOURCE_IRQ,
		},
	};

	return imx_add_platform_device("imx-sdma", -1,
			res, ARRAY_SIZE(res),
			&data->pdata, sizeof(data->pdata));
}

static struct platform_device __init __maybe_unused *imx_add_imx_dma(void)
{
	return imx_add_platform_device("imx-dma", -1, NULL, 0, NULL, 0);
}

#ifdef CONFIG_ARCH_MX25
static struct sdma_script_start_addrs addr_imx25_to1 = {
	.ap_2_ap_addr = 729,
	.uart_2_mcu_addr = 904,
	.per_2_app_addr = 1255,
	.mcu_2_app_addr = 834,
	.uartsh_2_mcu_addr = 1120,
	.per_2_shp_addr = 1329,
	.mcu_2_shp_addr = 1048,
	.ata_2_mcu_addr = 1560,
	.mcu_2_ata_addr = 1479,
	.app_2_per_addr = 1189,
	.app_2_mcu_addr = 770,
	.shp_2_per_addr = 1407,
	.shp_2_mcu_addr = 979,
};
#endif

<<<<<<< HEAD
#ifdef CONFIG_ARCH_MX31
=======
#ifdef CONFIG_SOC_IMX31
>>>>>>> 105e53f8
static struct sdma_script_start_addrs addr_imx31_to1 = {
	.per_2_per_addr = 1677,
};

static struct sdma_script_start_addrs addr_imx31_to2 = {
	.ap_2_ap_addr = 423,
	.ap_2_bp_addr = 829,
	.bp_2_ap_addr = 1029,
};
#endif

<<<<<<< HEAD
#ifdef CONFIG_ARCH_MX35
=======
#ifdef CONFIG_SOC_IMX35
>>>>>>> 105e53f8
static struct sdma_script_start_addrs addr_imx35_to1 = {
	.ap_2_ap_addr = 642,
	.uart_2_mcu_addr = 817,
	.mcu_2_app_addr = 747,
	.uartsh_2_mcu_addr = 1183,
	.per_2_shp_addr = 1033,
	.mcu_2_shp_addr = 961,
	.ata_2_mcu_addr = 1333,
	.mcu_2_ata_addr = 1252,
	.app_2_mcu_addr = 683,
	.shp_2_per_addr = 1111,
	.shp_2_mcu_addr = 892,
};

static struct sdma_script_start_addrs addr_imx35_to2 = {
	.ap_2_ap_addr = 729,
	.uart_2_mcu_addr = 904,
	.per_2_app_addr = 1597,
	.mcu_2_app_addr = 834,
	.uartsh_2_mcu_addr = 1270,
	.per_2_shp_addr = 1120,
	.mcu_2_shp_addr = 1048,
	.ata_2_mcu_addr = 1429,
	.mcu_2_ata_addr = 1339,
	.app_2_per_addr = 1531,
	.app_2_mcu_addr = 770,
	.shp_2_per_addr = 1198,
	.shp_2_mcu_addr = 979,
};
#endif

#ifdef CONFIG_SOC_IMX51
static struct sdma_script_start_addrs addr_imx51_to1 = {
	.ap_2_ap_addr = 642,
	.uart_2_mcu_addr = 817,
	.mcu_2_app_addr = 747,
	.mcu_2_shp_addr = 961,
	.ata_2_mcu_addr = 1473,
	.mcu_2_ata_addr = 1392,
	.app_2_per_addr = 1033,
	.app_2_mcu_addr = 683,
	.shp_2_per_addr = 1251,
	.shp_2_mcu_addr = 892,
};
#endif

static int __init imxXX_add_imx_dma(void)
{
	struct platform_device *ret;

#if defined(CONFIG_SOC_IMX21) || defined(CONFIG_SOC_IMX27)
	if (cpu_is_mx21() || cpu_is_mx27())
		ret = imx_add_imx_dma();
	else
#endif

#if defined(CONFIG_SOC_IMX25)
	if (cpu_is_mx25()) {
		imx25_imx_sdma_data.pdata.script_addrs = &addr_imx25_to1;
		ret = imx_add_imx_sdma(&imx25_imx_sdma_data);
	} else
#endif

#if defined(CONFIG_SOC_IMX31)
	if (cpu_is_mx31()) {
		int to_version = mx31_revision() >> 4;
		imx31_imx_sdma_data.pdata.to_version = to_version;
		if (to_version == 1)
			imx31_imx_sdma_data.pdata.script_addrs = &addr_imx31_to1;
		else
			imx31_imx_sdma_data.pdata.script_addrs = &addr_imx31_to2;
		ret = imx_add_imx_sdma(&imx31_imx_sdma_data);
	} else
#endif

#if defined(CONFIG_SOC_IMX35)
	if (cpu_is_mx35()) {
		int to_version = mx35_revision() >> 4;
		imx35_imx_sdma_data.pdata.to_version = to_version;
		if (to_version == 1)
			imx35_imx_sdma_data.pdata.script_addrs = &addr_imx35_to1;
		else
			imx35_imx_sdma_data.pdata.script_addrs = &addr_imx35_to2;
		ret = imx_add_imx_sdma(&imx35_imx_sdma_data);
	} else
#endif

<<<<<<< HEAD
#if defined(CONFIG_ARCH_MX51)
=======
#if defined(CONFIG_SOC_IMX51)
>>>>>>> 105e53f8
	if (cpu_is_mx51()) {
		imx51_imx_sdma_data.pdata.script_addrs = &addr_imx51_to1;
		ret = imx_add_imx_sdma(&imx51_imx_sdma_data);
	} else
#endif
		ret = ERR_PTR(-ENODEV);

	if (IS_ERR(ret))
		return PTR_ERR(ret);

	return 0;
}
arch_initcall(imxXX_add_imx_dma);<|MERGE_RESOLUTION|>--- conflicted
+++ resolved
@@ -94,11 +94,7 @@
 };
 #endif
 
-<<<<<<< HEAD
-#ifdef CONFIG_ARCH_MX31
-=======
 #ifdef CONFIG_SOC_IMX31
->>>>>>> 105e53f8
 static struct sdma_script_start_addrs addr_imx31_to1 = {
 	.per_2_per_addr = 1677,
 };
@@ -110,11 +106,7 @@
 };
 #endif
 
-<<<<<<< HEAD
-#ifdef CONFIG_ARCH_MX35
-=======
 #ifdef CONFIG_SOC_IMX35
->>>>>>> 105e53f8
 static struct sdma_script_start_addrs addr_imx35_to1 = {
 	.ap_2_ap_addr = 642,
 	.uart_2_mcu_addr = 817,
@@ -202,11 +194,7 @@
 	} else
 #endif
 
-<<<<<<< HEAD
-#if defined(CONFIG_ARCH_MX51)
-=======
 #if defined(CONFIG_SOC_IMX51)
->>>>>>> 105e53f8
 	if (cpu_is_mx51()) {
 		imx51_imx_sdma_data.pdata.script_addrs = &addr_imx51_to1;
 		ret = imx_add_imx_sdma(&imx51_imx_sdma_data);
