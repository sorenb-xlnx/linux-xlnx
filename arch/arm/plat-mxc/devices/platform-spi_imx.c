/*
 * Copyright (C) 2009-2010 Pengutronix
 * Uwe Kleine-Koenig <u.kleine-koenig@pengutronix.de>
 *
 * This program is free software; you can redistribute it and/or modify it under
 * the terms of the GNU General Public License version 2 as published by the
 * Free Software Foundation.
 */
#include <mach/hardware.h>
#include <mach/devices-common.h>

#define imx_spi_imx_data_entry_single(soc, type, _devid, _id, hwid, _size) \
	{								\
		.devid = _devid,					\
		.id = _id,						\
		.iobase = soc ## _ ## type ## hwid ## _BASE_ADDR,	\
		.iosize = _size,					\
		.irq = soc ## _INT_ ## type ## hwid,			\
	}

#define imx_spi_imx_data_entry(soc, type, devid, id, hwid, size)	\
	[id] = imx_spi_imx_data_entry_single(soc, type, devid, id, hwid, size)

#ifdef CONFIG_SOC_IMX21
const struct imx_spi_imx_data imx21_cspi_data[] __initconst = {
#define imx21_cspi_data_entry(_id, _hwid)                            \
	imx_spi_imx_data_entry(MX21, CSPI, "imx21-cspi", _id, _hwid, SZ_4K)
	imx21_cspi_data_entry(0, 1),
	imx21_cspi_data_entry(1, 2),
};
#endif

#ifdef CONFIG_SOC_IMX25
const struct imx_spi_imx_data imx25_cspi_data[] __initconst = {
#define imx25_cspi_data_entry(_id, _hwid)				\
	imx_spi_imx_data_entry(MX25, CSPI, "imx25-cspi", _id, _hwid, SZ_16K)
	imx25_cspi_data_entry(0, 1),
	imx25_cspi_data_entry(1, 2),
	imx25_cspi_data_entry(2, 3),
};
#endif /* ifdef CONFIG_SOC_IMX25 */

#ifdef CONFIG_SOC_IMX27
const struct imx_spi_imx_data imx27_cspi_data[] __initconst = {
#define imx27_cspi_data_entry(_id, _hwid)				\
	imx_spi_imx_data_entry(MX27, CSPI, "imx27-cspi", _id, _hwid, SZ_4K)
	imx27_cspi_data_entry(0, 1),
	imx27_cspi_data_entry(1, 2),
	imx27_cspi_data_entry(2, 3),
};
#endif /* ifdef CONFIG_SOC_IMX27 */

#ifdef CONFIG_SOC_IMX31
const struct imx_spi_imx_data imx31_cspi_data[] __initconst = {
#define imx31_cspi_data_entry(_id, _hwid)				\
	imx_spi_imx_data_entry(MX31, CSPI, "imx31-cspi", _id, _hwid, SZ_4K)
	imx31_cspi_data_entry(0, 1),
	imx31_cspi_data_entry(1, 2),
	imx31_cspi_data_entry(2, 3),
};
#endif /* ifdef CONFIG_SOC_IMX31 */

#ifdef CONFIG_SOC_IMX35
const struct imx_spi_imx_data imx35_cspi_data[] __initconst = {
#define imx35_cspi_data_entry(_id, _hwid)                           \
	imx_spi_imx_data_entry(MX35, CSPI, "imx35-cspi", _id, _hwid, SZ_4K)
	imx35_cspi_data_entry(0, 1),
	imx35_cspi_data_entry(1, 2),
};
#endif /* ifdef CONFIG_SOC_IMX35 */

#ifdef CONFIG_SOC_IMX51
const struct imx_spi_imx_data imx51_cspi_data __initconst =
	imx_spi_imx_data_entry_single(MX51, CSPI, "imx51-cspi", 0, , SZ_4K);

const struct imx_spi_imx_data imx51_ecspi_data[] __initconst = {
#define imx51_ecspi_data_entry(_id, _hwid)				\
	imx_spi_imx_data_entry(MX51, ECSPI, "imx51-ecspi", _id, _hwid, SZ_4K)
	imx51_ecspi_data_entry(0, 1),
	imx51_ecspi_data_entry(1, 2),
};
#endif /* ifdef CONFIG_SOC_IMX51 */
<<<<<<< HEAD
=======

#ifdef CONFIG_SOC_IMX53
const struct imx_spi_imx_data imx53_cspi_data __initconst =
	imx_spi_imx_data_entry_single(MX53, CSPI, "imx53-cspi", 0, , SZ_4K);

const struct imx_spi_imx_data imx53_ecspi_data[] __initconst = {
#define imx53_ecspi_data_entry(_id, _hwid)				\
	imx_spi_imx_data_entry(MX53, ECSPI, "imx53-ecspi", _id, _hwid, SZ_4K)
	imx53_ecspi_data_entry(0, 1),
	imx53_ecspi_data_entry(1, 2),
};
#endif /* ifdef CONFIG_SOC_IMX53 */
>>>>>>> 63310467

struct platform_device *__init imx_add_spi_imx(
		const struct imx_spi_imx_data *data,
		const struct spi_imx_master *pdata)
{
	struct resource res[] = {
		{
			.start = data->iobase,
			.end = data->iobase + data->iosize - 1,
			.flags = IORESOURCE_MEM,
		}, {
			.start = data->irq,
			.end = data->irq,
			.flags = IORESOURCE_IRQ,
		},
	};

	return imx_add_platform_device(data->devid, data->id,
			res, ARRAY_SIZE(res), pdata, sizeof(*pdata));
}<|MERGE_RESOLUTION|>--- conflicted
+++ resolved
@@ -80,8 +80,6 @@
 	imx51_ecspi_data_entry(1, 2),
 };
 #endif /* ifdef CONFIG_SOC_IMX51 */
-<<<<<<< HEAD
-=======
 
 #ifdef CONFIG_SOC_IMX53
 const struct imx_spi_imx_data imx53_cspi_data __initconst =
@@ -94,7 +92,6 @@
 	imx53_ecspi_data_entry(1, 2),
 };
 #endif /* ifdef CONFIG_SOC_IMX53 */
->>>>>>> 63310467
 
 struct platform_device *__init imx_add_spi_imx(
 		const struct imx_spi_imx_data *data,
