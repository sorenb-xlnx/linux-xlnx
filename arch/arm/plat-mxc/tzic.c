--- conflicted
+++ resolved
@@ -128,17 +128,10 @@
 static struct mxc_irq_chip mxc_tzic_chip = {
 	.base = {
 		.name = "MXC_TZIC",
-<<<<<<< HEAD
-		.ack = tzic_mask_irq,
-		.mask = tzic_mask_irq,
-		.unmask = tzic_unmask_irq,
-		.set_wake = tzic_set_wake_irq,
-=======
 		.irq_ack = tzic_mask_irq,
 		.irq_mask = tzic_mask_irq,
 		.irq_unmask = tzic_unmask_irq,
 		.irq_set_wake = tzic_set_wake_irq,
->>>>>>> 63310467
 	},
 #ifdef CONFIG_FIQ
 	.set_irq_fiq = tzic_set_irq_fiq,
