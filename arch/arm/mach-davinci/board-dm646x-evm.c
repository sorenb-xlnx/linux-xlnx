/*
 * TI DaVinci DM646X EVM board
 *
 * Derived from: arch/arm/mach-davinci/board-evm.c
 * Copyright (C) 2006 Texas Instruments.
 *
 * (C) 2007-2008, MontaVista Software, Inc.
 *
 * This file is licensed under the terms of the GNU General Public License
 * version 2. This program is licensed "as is" without any warranty of any
 * kind, whether express or implied.
 *
 */

/**************************************************************************
 * Included Files
 **************************************************************************/

#include <linux/kernel.h>
#include <linux/module.h>
#include <linux/init.h>
#include <linux/fs.h>
#include <linux/major.h>
#include <linux/root_dev.h>
#include <linux/dma-mapping.h>
#include <linux/serial.h>
#include <linux/serial_8250.h>
#include <linux/leds.h>
#include <linux/gpio.h>
#include <linux/io.h>
#include <linux/platform_device.h>
#include <linux/i2c.h>
#include <linux/i2c/at24.h>
#include <linux/i2c/pcf857x.h>
#include <linux/etherdevice.h>

#include <asm/setup.h>
#include <asm/mach-types.h>
#include <asm/mach/arch.h>
#include <asm/mach/map.h>
#include <asm/mach/flash.h>

#include <mach/dm646x.h>
#include <mach/common.h>
#include <mach/psc.h>
#include <mach/serial.h>
#include <mach/i2c.h>
#include <mach/mmc.h>
#include <mach/emac.h>
#include <mach/common.h>

#if defined(CONFIG_BLK_DEV_PALMCHIP_BK3710) || \
    defined(CONFIG_BLK_DEV_PALMCHIP_BK3710_MODULE)
#define HAS_ATA 1
#else
#define HAS_ATA 0
#endif

/* CPLD Register 0 bits to control ATA */
#define DM646X_EVM_ATA_RST		BIT(0)
#define DM646X_EVM_ATA_PWD		BIT(1)

#define DM646X_EVM_PHY_MASK		(0x2)
#define DM646X_EVM_MDIO_FREQUENCY	(2200000) /* PHY bus frequency */

#define VIDCLKCTL_OFFSET	(0x38)
#define VSCLKDIS_OFFSET		(0x6c)

#define VCH2CLK_MASK		(BIT_MASK(10) | BIT_MASK(9) | BIT_MASK(8))
#define VCH2CLK_SYSCLK8		(BIT(9))
#define VCH2CLK_AUXCLK		(BIT(9) | BIT(8))
#define VCH3CLK_MASK		(BIT_MASK(14) | BIT_MASK(13) | BIT_MASK(12))
#define VCH3CLK_SYSCLK8		(BIT(13))
#define VCH3CLK_AUXCLK		(BIT(14) | BIT(13))

#define VIDCH2CLK		(BIT(10))
#define VIDCH3CLK		(BIT(11))

static struct davinci_uart_config uart_config __initdata = {
	.enabled_uarts = (1 << 0),
};

/* CPLD Register 0 Client: used for I/O Control */
static int cpld_reg0_probe(struct i2c_client *client,
			   const struct i2c_device_id *id)
{
	if (HAS_ATA) {
		u8 data;
		struct i2c_msg msg[2] = {
			{
				.addr = client->addr,
				.flags = I2C_M_RD,
				.len = 1,
				.buf = &data,
			},
			{
				.addr = client->addr,
				.flags = 0,
				.len = 1,
				.buf = &data,
			},
		};

		/* Clear ATA_RSTn and ATA_PWD bits to enable ATA operation. */
		i2c_transfer(client->adapter, msg, 1);
		data &= ~(DM646X_EVM_ATA_RST | DM646X_EVM_ATA_PWD);
		i2c_transfer(client->adapter, msg + 1, 1);
	}

	return 0;
}

static const struct i2c_device_id cpld_reg_ids[] = {
	{ "cpld_reg0", 0, },
	{ },
};

static struct i2c_driver dm6467evm_cpld_driver = {
	.driver.name	= "cpld_reg0",
	.id_table	= cpld_reg_ids,
	.probe		= cpld_reg0_probe,
};

/* LEDS */

static struct gpio_led evm_leds[] = {
	{ .name = "DS1", .active_low = 1, },
	{ .name = "DS2", .active_low = 1, },
	{ .name = "DS3", .active_low = 1, },
	{ .name = "DS4", .active_low = 1, },
};

static __initconst struct gpio_led_platform_data evm_led_data = {
	.num_leds = ARRAY_SIZE(evm_leds),
	.leds     = evm_leds,
};

static struct platform_device *evm_led_dev;

static int evm_led_setup(struct i2c_client *client, int gpio,
			unsigned int ngpio, void *c)
{
	struct gpio_led *leds = evm_leds;
	int status;

	while (ngpio--) {
		leds->gpio = gpio++;
		leds++;
	};

	evm_led_dev = platform_device_alloc("leds-gpio", 0);
	platform_device_add_data(evm_led_dev, &evm_led_data,
				sizeof(evm_led_data));

	evm_led_dev->dev.parent = &client->dev;
	status = platform_device_add(evm_led_dev);
	if (status < 0) {
		platform_device_put(evm_led_dev);
		evm_led_dev = NULL;
	}
	return status;
}

static int evm_led_teardown(struct i2c_client *client, int gpio,
				unsigned ngpio, void *c)
{
	if (evm_led_dev) {
		platform_device_unregister(evm_led_dev);
		evm_led_dev = NULL;
	}
	return 0;
}

static int evm_sw_gpio[4] = { -EINVAL, -EINVAL, -EINVAL, -EINVAL };

static int evm_sw_setup(struct i2c_client *client, int gpio,
			unsigned ngpio, void *c)
{
	int status;
	int i;
	char label[10];

	for (i = 0; i < 4; ++i) {
		snprintf(label, 10, "user_sw%d", i);
		status = gpio_request(gpio, label);
		if (status)
			goto out_free;
		evm_sw_gpio[i] = gpio++;

		status = gpio_direction_input(evm_sw_gpio[i]);
		if (status) {
			gpio_free(evm_sw_gpio[i]);
			evm_sw_gpio[i] = -EINVAL;
			goto out_free;
		}

		status = gpio_export(evm_sw_gpio[i], 0);
		if (status) {
			gpio_free(evm_sw_gpio[i]);
			evm_sw_gpio[i] = -EINVAL;
			goto out_free;
		}
	}
	return status;
out_free:
	for (i = 0; i < 4; ++i) {
		if (evm_sw_gpio[i] != -EINVAL) {
			gpio_free(evm_sw_gpio[i]);
			evm_sw_gpio[i] = -EINVAL;
		}
	}
	return status;
}

static int evm_sw_teardown(struct i2c_client *client, int gpio,
			unsigned ngpio, void *c)
{
	int i;

	for (i = 0; i < 4; ++i) {
		if (evm_sw_gpio[i] != -EINVAL) {
			gpio_unexport(evm_sw_gpio[i]);
			gpio_free(evm_sw_gpio[i]);
			evm_sw_gpio[i] = -EINVAL;
		}
	}
	return 0;
}

static int evm_pcf_setup(struct i2c_client *client, int gpio,
			unsigned int ngpio, void *c)
{
	int status;

	if (ngpio < 8)
		return -EINVAL;

	status = evm_sw_setup(client, gpio, 4, c);
	if (status)
		return status;

	return evm_led_setup(client, gpio+4, 4, c);
}

static int evm_pcf_teardown(struct i2c_client *client, int gpio,
			unsigned int ngpio, void *c)
{
	BUG_ON(ngpio < 8);

	evm_sw_teardown(client, gpio, 4, c);
	evm_led_teardown(client, gpio+4, 4, c);

	return 0;
}

static struct pcf857x_platform_data pcf_data = {
	.gpio_base	= DAVINCI_N_GPIO+1,
	.setup		= evm_pcf_setup,
	.teardown	= evm_pcf_teardown,
};

/* Most of this EEPROM is unused, but U-Boot uses some data:
 *  - 0x7f00, 6 bytes Ethernet Address
 *  - ... newer boards may have more
 */

static struct at24_platform_data eeprom_info = {
	.byte_len       = (256*1024) / 8,
	.page_size      = 64,
	.flags          = AT24_FLAG_ADDR16,
	.setup          = davinci_get_mac_addr,
	.context	= (void *)0x7f00,
};

<<<<<<< HEAD
static u8 dm646x_iis_serializer_direction[] = {
       TX_MODE, RX_MODE, INACTIVE_MODE, INACTIVE_MODE,
};

static u8 dm646x_dit_serializer_direction[] = {
       TX_MODE,
};

static struct snd_platform_data dm646x_evm_snd_data[] = {
	{
		.tx_dma_offset  = 0x400,
		.rx_dma_offset  = 0x400,
		.op_mode        = DAVINCI_MCASP_IIS_MODE,
		.num_serializer = ARRAY_SIZE(dm646x_iis_serializer_direction),
		.tdm_slots      = 2,
		.serial_dir     = dm646x_iis_serializer_direction,
		.eventq_no      = EVENTQ_0,
	},
	{
		.tx_dma_offset  = 0x400,
		.rx_dma_offset  = 0,
		.op_mode        = DAVINCI_MCASP_DIT_MODE,
		.num_serializer = ARRAY_SIZE(dm646x_dit_serializer_direction),
		.tdm_slots      = 32,
		.serial_dir     = dm646x_dit_serializer_direction,
		.eventq_no      = EVENTQ_0,
	},
};

=======
static struct i2c_client *cpld_client;

static int cpld_video_probe(struct i2c_client *client,
			const struct i2c_device_id *id)
{
	cpld_client = client;
	return 0;
}

static int __devexit cpld_video_remove(struct i2c_client *client)
{
	cpld_client = NULL;
	return 0;
}

static const struct i2c_device_id cpld_video_id[] = {
	{ "cpld_video", 0 },
	{ }
};

static struct i2c_driver cpld_video_driver = {
	.driver = {
		.name	= "cpld_video",
	},
	.probe		= cpld_video_probe,
	.remove		= cpld_video_remove,
	.id_table	= cpld_video_id,
};

static void evm_init_cpld(void)
{
	i2c_add_driver(&cpld_video_driver);
}

>>>>>>> 225a2a00
static struct i2c_board_info __initdata i2c_info[] =  {
	{
		I2C_BOARD_INFO("24c256", 0x50),
		.platform_data  = &eeprom_info,
	},
	{
		I2C_BOARD_INFO("pcf8574a", 0x38),
		.platform_data	= &pcf_data,
	},
	{
<<<<<<< HEAD
		I2C_BOARD_INFO("cpld_reg0", 0x3a),
=======
		I2C_BOARD_INFO("cpld_video", 0x3B),
>>>>>>> 225a2a00
	},
};

static struct davinci_i2c_platform_data i2c_pdata = {
	.bus_freq       = 100 /* kHz */,
	.bus_delay      = 0 /* usec */,
};

static int set_vpif_clock(int mux_mode, int hd)
{
	int val = 0;
	int err = 0;
	unsigned int value;
	void __iomem *base = IO_ADDRESS(DAVINCI_SYSTEM_MODULE_BASE);

	/* disable the clock */
	value = __raw_readl(base + VSCLKDIS_OFFSET);
	value |= (VIDCH3CLK | VIDCH2CLK);
	__raw_writel(value, base + VSCLKDIS_OFFSET);

	val = i2c_smbus_read_byte(cpld_client);
	if (val < 0)
		return val;

	if (mux_mode == 1)
		val &= ~0x40;
	else
		val |= 0x40;

	err = i2c_smbus_write_byte(cpld_client, val);
	if (err)
		return err;

	value = __raw_readl(base + VIDCLKCTL_OFFSET);
	value &= ~(VCH2CLK_MASK);
	value &= ~(VCH3CLK_MASK);

	if (hd >= 1)
		value |= (VCH2CLK_SYSCLK8 | VCH3CLK_SYSCLK8);
	else
		value |= (VCH2CLK_AUXCLK | VCH3CLK_AUXCLK);

	__raw_writel(value, base + VIDCLKCTL_OFFSET);

	/* enable the clock */
	value = __raw_readl(base + VSCLKDIS_OFFSET);
	value &= ~(VIDCH3CLK | VIDCH2CLK);
	__raw_writel(value, base + VSCLKDIS_OFFSET);

	return 0;
}

static const struct subdev_info dm646x_vpif_subdev[] = {
	{
		.addr	= 0x2A,
		.name	= "adv7343",
	},
	{
		.addr	= 0x2C,
		.name	= "ths7303",
	},
};

static const char *output[] = {
	"Composite",
	"Component",
	"S-Video",
};

static struct vpif_config dm646x_vpif_config = {
	.set_clock	= set_vpif_clock,
	.subdevinfo	= dm646x_vpif_subdev,
	.subdev_count	= ARRAY_SIZE(dm646x_vpif_subdev),
	.output		= output,
	.output_count	= ARRAY_SIZE(output),
	.card_name	= "DM646x EVM",
};

static void __init evm_init_i2c(void)
{
	davinci_init_i2c(&i2c_pdata);
	i2c_add_driver(&dm6467evm_cpld_driver);
	i2c_register_board_info(1, i2c_info, ARRAY_SIZE(i2c_info));
	evm_init_cpld();
}

static void __init davinci_map_io(void)
{
	dm646x_init();
}

static __init void evm_init(void)
{
	struct davinci_soc_info *soc_info = &davinci_soc_info;

	evm_init_i2c();
	davinci_serial_init(&uart_config);
	dm646x_init_mcasp0(&dm646x_evm_snd_data[0]);
	dm646x_init_mcasp1(&dm646x_evm_snd_data[1]);

	if (HAS_ATA)
		dm646x_init_ide();

	soc_info->emac_pdata->phy_mask = DM646X_EVM_PHY_MASK;
	soc_info->emac_pdata->mdio_max_freq = DM646X_EVM_MDIO_FREQUENCY;
	dm646x_setup_vpif(&dm646x_vpif_config);
}

static __init void davinci_dm646x_evm_irq_init(void)
{
	davinci_irq_init();
}

MACHINE_START(DAVINCI_DM6467_EVM, "DaVinci DM646x EVM")
	.phys_io      = IO_PHYS,
	.io_pg_offst  = (__IO_ADDRESS(IO_PHYS) >> 18) & 0xfffc,
	.boot_params  = (0x80000100),
	.map_io       = davinci_map_io,
	.init_irq     = davinci_dm646x_evm_irq_init,
	.timer        = &davinci_timer,
	.init_machine = evm_init,
MACHINE_END
<|MERGE_RESOLUTION|>--- conflicted
+++ resolved
@@ -272,7 +272,6 @@
 	.context	= (void *)0x7f00,
 };
 
-<<<<<<< HEAD
 static u8 dm646x_iis_serializer_direction[] = {
        TX_MODE, RX_MODE, INACTIVE_MODE, INACTIVE_MODE,
 };
@@ -302,7 +301,6 @@
 	},
 };
 
-=======
 static struct i2c_client *cpld_client;
 
 static int cpld_video_probe(struct i2c_client *client,
@@ -337,7 +335,6 @@
 	i2c_add_driver(&cpld_video_driver);
 }
 
->>>>>>> 225a2a00
 static struct i2c_board_info __initdata i2c_info[] =  {
 	{
 		I2C_BOARD_INFO("24c256", 0x50),
@@ -348,11 +345,10 @@
 		.platform_data	= &pcf_data,
 	},
 	{
-<<<<<<< HEAD
 		I2C_BOARD_INFO("cpld_reg0", 0x3a),
-=======
+	},
+	{
 		I2C_BOARD_INFO("cpld_video", 0x3B),
->>>>>>> 225a2a00
 	},
 };
 
