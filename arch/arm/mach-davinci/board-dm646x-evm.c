--- conflicted
+++ resolved
@@ -271,7 +271,6 @@
 	.context	= (void *)0x7f00,
 };
 
-<<<<<<< HEAD
 static u8 dm646x_iis_serializer_direction[] = {
        TX_MODE, RX_MODE, INACTIVE_MODE, INACTIVE_MODE,
 };
@@ -301,7 +300,6 @@
 	},
 };
 
-=======
 static struct i2c_client *cpld_client;
 
 static int cpld_video_probe(struct i2c_client *client,
@@ -336,7 +334,6 @@
 	i2c_add_driver(&cpld_video_driver);
 }
 
->>>>>>> 6f5ee085
 static struct i2c_board_info __initdata i2c_info[] =  {
 	{
 		I2C_BOARD_INFO("24c256", 0x50),
@@ -347,11 +344,10 @@
 		.platform_data	= &pcf_data,
 	},
 	{
-<<<<<<< HEAD
 		I2C_BOARD_INFO("cpld_reg0", 0x3a),
-=======
+	},
+	{
 		I2C_BOARD_INFO("cpld_video", 0x3B),
->>>>>>> 6f5ee085
 	},
 };
 
