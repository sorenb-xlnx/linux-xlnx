/*
 * TI DA850/OMAP-L138 EVM board
 *
 * Copyright (C) 2009 Texas Instruments Incorporated - http://www.ti.com/
 *
 * Derived from: arch/arm/mach-davinci/board-da830-evm.c
 * Original Copyrights follow:
 *
 * 2007, 2009 (c) MontaVista Software, Inc. This file is licensed under
 * the terms of the GNU General Public License version 2. This program
 * is licensed "as is" without any warranty of any kind, whether express
 * or implied.
 */
#include <linux/kernel.h>
#include <linux/init.h>
#include <linux/console.h>
#include <linux/i2c.h>
#include <linux/i2c/at24.h>
#include <linux/i2c/pca953x.h>
#include <linux/mfd/tps6507x.h>
#include <linux/gpio.h>
#include <linux/platform_device.h>
#include <linux/mtd/mtd.h>
#include <linux/mtd/nand.h>
#include <linux/mtd/partitions.h>
#include <linux/mtd/physmap.h>
#include <linux/regulator/machine.h>
#include <linux/regulator/tps6507x.h>
#include <linux/mfd/tps6507x.h>
#include <linux/input/tps6507x-ts.h>

#include <asm/mach-types.h>
#include <asm/mach/arch.h>

#include <mach/cp_intc.h>
#include <mach/da8xx.h>
#include <mach/nand.h>
#include <mach/mux.h>

#define DA850_EVM_PHY_MASK		0x1
#define DA850_EVM_MDIO_FREQUENCY	2200000 /* PHY bus frequency */

#define DA850_LCD_PWR_PIN		GPIO_TO_PIN(2, 8)
#define DA850_LCD_BL_PIN		GPIO_TO_PIN(2, 15)

#define DA850_MMCSD_CD_PIN		GPIO_TO_PIN(4, 0)
#define DA850_MMCSD_WP_PIN		GPIO_TO_PIN(4, 1)

#define DA850_MII_MDIO_CLKEN_PIN	GPIO_TO_PIN(2, 6)

static struct mtd_partition da850_evm_norflash_partition[] = {
	{
		.name           = "bootloaders + env",
		.offset         = 0,
		.size           = SZ_512K,
		.mask_flags     = MTD_WRITEABLE,
	},
	{
		.name           = "kernel",
		.offset         = MTDPART_OFS_APPEND,
		.size           = SZ_2M,
		.mask_flags     = 0,
	},
	{
		.name           = "filesystem",
		.offset         = MTDPART_OFS_APPEND,
		.size           = MTDPART_SIZ_FULL,
		.mask_flags     = 0,
	},
};

static struct physmap_flash_data da850_evm_norflash_data = {
	.width		= 2,
	.parts		= da850_evm_norflash_partition,
	.nr_parts	= ARRAY_SIZE(da850_evm_norflash_partition),
};

static struct resource da850_evm_norflash_resource[] = {
	{
		.start	= DA8XX_AEMIF_CS2_BASE,
		.end	= DA8XX_AEMIF_CS2_BASE + SZ_32M - 1,
		.flags	= IORESOURCE_MEM,
	},
};

static struct platform_device da850_evm_norflash_device = {
	.name		= "physmap-flash",
	.id		= 0,
	.dev		= {
		.platform_data  = &da850_evm_norflash_data,
	},
	.num_resources	= 1,
	.resource	= da850_evm_norflash_resource,
};

static struct davinci_pm_config da850_pm_pdata = {
	.sleepcount = 128,
};

static struct platform_device da850_pm_device = {
	.name           = "pm-davinci",
	.dev = {
		.platform_data	= &da850_pm_pdata,
	},
	.id             = -1,
};

/* DA850/OMAP-L138 EVM includes a 512 MByte large-page NAND flash
 * (128K blocks). It may be used instead of the (default) SPI flash
 * to boot, using TI's tools to install the secondary boot loader
 * (UBL) and U-Boot.
 */
static struct mtd_partition da850_evm_nandflash_partition[] = {
	{
		.name		= "u-boot env",
		.offset		= 0,
		.size		= SZ_128K,
		.mask_flags	= MTD_WRITEABLE,
	 },
	{
		.name		= "UBL",
		.offset		= MTDPART_OFS_APPEND,
		.size		= SZ_128K,
		.mask_flags	= MTD_WRITEABLE,
	},
	{
		.name		= "u-boot",
		.offset		= MTDPART_OFS_APPEND,
		.size		= 4 * SZ_128K,
		.mask_flags	= MTD_WRITEABLE,
	},
	{
		.name		= "kernel",
		.offset		= 0x200000,
		.size		= SZ_2M,
		.mask_flags	= 0,
	},
	{
		.name		= "filesystem",
		.offset		= MTDPART_OFS_APPEND,
		.size		= MTDPART_SIZ_FULL,
		.mask_flags	= 0,
	},
};

static struct davinci_nand_pdata da850_evm_nandflash_data = {
	.parts		= da850_evm_nandflash_partition,
	.nr_parts	= ARRAY_SIZE(da850_evm_nandflash_partition),
	.ecc_mode	= NAND_ECC_HW,
	.ecc_bits	= 4,
	.options	= NAND_USE_FLASH_BBT,
};

static struct resource da850_evm_nandflash_resource[] = {
	{
		.start	= DA8XX_AEMIF_CS3_BASE,
		.end	= DA8XX_AEMIF_CS3_BASE + SZ_512K + 2 * SZ_1K - 1,
		.flags	= IORESOURCE_MEM,
	},
	{
		.start	= DA8XX_AEMIF_CTL_BASE,
		.end	= DA8XX_AEMIF_CTL_BASE + SZ_32K - 1,
		.flags	= IORESOURCE_MEM,
	},
};

static struct platform_device da850_evm_nandflash_device = {
	.name		= "davinci_nand",
	.id		= 1,
	.dev		= {
		.platform_data	= &da850_evm_nandflash_data,
	},
	.num_resources	= ARRAY_SIZE(da850_evm_nandflash_resource),
	.resource	= da850_evm_nandflash_resource,
};

static struct platform_device *da850_evm_devices[] __initdata = {
	&da850_evm_nandflash_device,
	&da850_evm_norflash_device,
};

#define DA8XX_AEMIF_CE2CFG_OFFSET	0x10
#define DA8XX_AEMIF_ASIZE_16BIT		0x1

static void __init da850_evm_init_nor(void)
{
	void __iomem *aemif_addr;

	aemif_addr = ioremap(DA8XX_AEMIF_CTL_BASE, SZ_32K);

	/* Configure data bus width of CS2 to 16 bit */
	writel(readl(aemif_addr + DA8XX_AEMIF_CE2CFG_OFFSET) |
		DA8XX_AEMIF_ASIZE_16BIT,
		aemif_addr + DA8XX_AEMIF_CE2CFG_OFFSET);

	iounmap(aemif_addr);
}

static u32 ui_card_detected;

#if defined(CONFIG_MMC_DAVINCI) || \
    defined(CONFIG_MMC_DAVINCI_MODULE)
#define HAS_MMC 1
#else
#define HAS_MMC 0
#endif

static __init void da850_evm_setup_nor_nand(void)
{
	int ret = 0;

	if (ui_card_detected & !HAS_MMC) {
		ret = davinci_cfg_reg_list(da850_nand_pins);
		if (ret)
			pr_warning("da850_evm_init: nand mux setup failed: "
					"%d\n", ret);

		ret = davinci_cfg_reg_list(da850_nor_pins);
		if (ret)
			pr_warning("da850_evm_init: nor mux setup failed: %d\n",
				ret);

		da850_evm_init_nor();

		platform_add_devices(da850_evm_devices,
					ARRAY_SIZE(da850_evm_devices));
	}
}

#ifdef CONFIG_DA850_UI_RMII
static inline void da850_evm_setup_emac_rmii(int rmii_sel)
{
	struct davinci_soc_info *soc_info = &davinci_soc_info;

	soc_info->emac_pdata->rmii_en = 1;
	gpio_set_value(rmii_sel, 0);
}
#else
static inline void da850_evm_setup_emac_rmii(int rmii_sel) { }
#endif

static int da850_evm_ui_expander_setup(struct i2c_client *client, unsigned gpio,
						unsigned ngpio, void *c)
{
	int sel_a, sel_b, sel_c, ret;

	sel_a = gpio + 7;
	sel_b = gpio + 6;
	sel_c = gpio + 5;

	ret = gpio_request(sel_a, "sel_a");
	if (ret) {
		pr_warning("Cannot open UI expander pin %d\n", sel_a);
		goto exp_setup_sela_fail;
	}

	ret = gpio_request(sel_b, "sel_b");
	if (ret) {
		pr_warning("Cannot open UI expander pin %d\n", sel_b);
		goto exp_setup_selb_fail;
	}

	ret = gpio_request(sel_c, "sel_c");
	if (ret) {
		pr_warning("Cannot open UI expander pin %d\n", sel_c);
		goto exp_setup_selc_fail;
	}

	/* deselect all functionalities */
	gpio_direction_output(sel_a, 1);
	gpio_direction_output(sel_b, 1);
	gpio_direction_output(sel_c, 1);

	ui_card_detected = 1;
	pr_info("DA850/OMAP-L138 EVM UI card detected\n");

	da850_evm_setup_nor_nand();

	da850_evm_setup_emac_rmii(sel_a);

	return 0;

exp_setup_selc_fail:
	gpio_free(sel_b);
exp_setup_selb_fail:
	gpio_free(sel_a);
exp_setup_sela_fail:
	return ret;
}

static int da850_evm_ui_expander_teardown(struct i2c_client *client,
					unsigned gpio, unsigned ngpio, void *c)
{
	/* deselect all functionalities */
	gpio_set_value(gpio + 5, 1);
	gpio_set_value(gpio + 6, 1);
	gpio_set_value(gpio + 7, 1);

	gpio_free(gpio + 5);
	gpio_free(gpio + 6);
	gpio_free(gpio + 7);

	return 0;
}

static struct pca953x_platform_data da850_evm_ui_expander_info = {
	.gpio_base	= DAVINCI_N_GPIO,
	.setup		= da850_evm_ui_expander_setup,
	.teardown	= da850_evm_ui_expander_teardown,
};

static struct i2c_board_info __initdata da850_evm_i2c_devices[] = {
	{
		I2C_BOARD_INFO("tlv320aic3x", 0x18),
	},
	{
		I2C_BOARD_INFO("tca6416", 0x20),
		.platform_data = &da850_evm_ui_expander_info,
	},
};

static struct davinci_i2c_platform_data da850_evm_i2c_0_pdata = {
	.bus_freq	= 100,	/* kHz */
	.bus_delay	= 0,	/* usec */
};

static struct davinci_uart_config da850_evm_uart_config __initdata = {
	.enabled_uarts = 0x7,
};

/* davinci da850 evm audio machine driver */
static u8 da850_iis_serializer_direction[] = {
	INACTIVE_MODE,	INACTIVE_MODE,	INACTIVE_MODE,	INACTIVE_MODE,
	INACTIVE_MODE,	INACTIVE_MODE,	INACTIVE_MODE,	INACTIVE_MODE,
	INACTIVE_MODE,	INACTIVE_MODE,	INACTIVE_MODE,	TX_MODE,
	RX_MODE,	INACTIVE_MODE,	INACTIVE_MODE,	INACTIVE_MODE,
};

static struct snd_platform_data da850_evm_snd_data = {
	.tx_dma_offset	= 0x2000,
	.rx_dma_offset	= 0x2000,
	.op_mode	= DAVINCI_MCASP_IIS_MODE,
	.num_serializer	= ARRAY_SIZE(da850_iis_serializer_direction),
	.tdm_slots	= 2,
	.serial_dir	= da850_iis_serializer_direction,
	.eventq_no	= EVENTQ_1,
	.version	= MCASP_VERSION_2,
	.txnumevt	= 1,
	.rxnumevt	= 1,
};

static int da850_evm_mmc_get_ro(int index)
{
	return gpio_get_value(DA850_MMCSD_WP_PIN);
}

static int da850_evm_mmc_get_cd(int index)
{
	return !gpio_get_value(DA850_MMCSD_CD_PIN);
}

static struct davinci_mmc_config da850_mmc_config = {
	.get_ro		= da850_evm_mmc_get_ro,
	.get_cd		= da850_evm_mmc_get_cd,
	.wires		= 4,
	.max_freq	= 50000000,
	.caps		= MMC_CAP_MMC_HIGHSPEED | MMC_CAP_SD_HIGHSPEED,
	.version	= MMC_CTLR_VERSION_2,
};

static void da850_panel_power_ctrl(int val)
{
	/* lcd backlight */
	gpio_set_value(DA850_LCD_BL_PIN, val);

	/* lcd power */
	gpio_set_value(DA850_LCD_PWR_PIN, val);
}

static int da850_lcd_hw_init(void)
{
	int status;

	status = gpio_request(DA850_LCD_BL_PIN, "lcd bl\n");
	if (status < 0)
		return status;

	status = gpio_request(DA850_LCD_PWR_PIN, "lcd pwr\n");
	if (status < 0) {
		gpio_free(DA850_LCD_BL_PIN);
		return status;
	}

	gpio_direction_output(DA850_LCD_BL_PIN, 0);
	gpio_direction_output(DA850_LCD_PWR_PIN, 0);

	/* Switch off panel power and backlight */
	da850_panel_power_ctrl(0);

	/* Switch on panel power and backlight */
	da850_panel_power_ctrl(1);

	return 0;
}

/* TPS65070 voltage regulator support */

/* 3.3V */
static struct regulator_consumer_supply tps65070_dcdc1_consumers[] = {
	{
		.supply = "usb0_vdda33",
	},
	{
		.supply = "usb1_vdda33",
	},
};

/* 3.3V or 1.8V */
static struct regulator_consumer_supply tps65070_dcdc2_consumers[] = {
	{
		.supply = "dvdd3318_a",
	},
	{
		.supply = "dvdd3318_b",
	},
	{
		.supply = "dvdd3318_c",
	},
};

/* 1.2V */
static struct regulator_consumer_supply tps65070_dcdc3_consumers[] = {
	{
		.supply = "cvdd",
	},
};

/* 1.8V LDO */
static struct regulator_consumer_supply tps65070_ldo1_consumers[] = {
	{
		.supply = "sata_vddr",
	},
	{
		.supply = "usb0_vdda18",
	},
	{
		.supply = "usb1_vdda18",
	},
	{
		.supply = "ddr_dvdd18",
	},
};

/* 1.2V LDO */
static struct regulator_consumer_supply tps65070_ldo2_consumers[] = {
	{
		.supply = "sata_vdd",
	},
	{
		.supply = "pll0_vdda",
	},
	{
		.supply = "pll1_vdda",
	},
	{
		.supply = "usbs_cvdd",
	},
	{
		.supply = "vddarnwa1",
	},
};

<<<<<<< HEAD
/* We take advantage of the fact that both defdcdc{2,3} are tied high */
static struct tps6507x_reg_platform_data tps6507x_platform_data = {
	.defdcdc_default = true,
};

struct regulator_init_data tps65070_regulator_data[] = {
=======
static struct regulator_init_data tps65070_regulator_data[] = {
>>>>>>> 28e417c7
	/* dcdc1 */
	{
		.constraints = {
			.min_uV = 3150000,
			.max_uV = 3450000,
			.valid_ops_mask = (REGULATOR_CHANGE_VOLTAGE |
				REGULATOR_CHANGE_STATUS),
			.boot_on = 1,
		},
		.num_consumer_supplies = ARRAY_SIZE(tps65070_dcdc1_consumers),
		.consumer_supplies = tps65070_dcdc1_consumers,
	},

	/* dcdc2 */
	{
		.constraints = {
			.min_uV = 1710000,
			.max_uV = 3450000,
			.valid_ops_mask = (REGULATOR_CHANGE_VOLTAGE |
				REGULATOR_CHANGE_STATUS),
			.boot_on = 1,
		},
		.num_consumer_supplies = ARRAY_SIZE(tps65070_dcdc2_consumers),
		.consumer_supplies = tps65070_dcdc2_consumers,
		.driver_data = &tps6507x_platform_data,
	},

	/* dcdc3 */
	{
		.constraints = {
			.min_uV = 950000,
			.max_uV = 1320000,
			.valid_ops_mask = (REGULATOR_CHANGE_VOLTAGE |
				REGULATOR_CHANGE_STATUS),
			.boot_on = 1,
		},
		.num_consumer_supplies = ARRAY_SIZE(tps65070_dcdc3_consumers),
		.consumer_supplies = tps65070_dcdc3_consumers,
		.driver_data = &tps6507x_platform_data,
	},

	/* ldo1 */
	{
		.constraints = {
			.min_uV = 1710000,
			.max_uV = 1890000,
			.valid_ops_mask = (REGULATOR_CHANGE_VOLTAGE |
				REGULATOR_CHANGE_STATUS),
			.boot_on = 1,
		},
		.num_consumer_supplies = ARRAY_SIZE(tps65070_ldo1_consumers),
		.consumer_supplies = tps65070_ldo1_consumers,
	},

	/* ldo2 */
	{
		.constraints = {
			.min_uV = 1140000,
			.max_uV = 1320000,
			.valid_ops_mask = (REGULATOR_CHANGE_VOLTAGE |
				REGULATOR_CHANGE_STATUS),
			.boot_on = 1,
		},
		.num_consumer_supplies = ARRAY_SIZE(tps65070_ldo2_consumers),
		.consumer_supplies = tps65070_ldo2_consumers,
	},
};

static struct touchscreen_init_data tps6507x_touchscreen_data = {
	.poll_period =  30,	/* ms between touch samples */
	.min_pressure = 0x30,	/* minimum pressure to trigger touch */
	.vref = 0,		/* turn off vref when not using A/D */
	.vendor = 0,		/* /sys/class/input/input?/id/vendor */
	.product = 65070,	/* /sys/class/input/input?/id/product */
	.version = 0x100,	/* /sys/class/input/input?/id/version */
};

static struct tps6507x_board tps_board = {
	.tps6507x_pmic_init_data = &tps65070_regulator_data[0],
	.tps6507x_ts_init_data = &tps6507x_touchscreen_data,
};

static struct i2c_board_info __initdata da850evm_tps65070_info[] = {
	{
		I2C_BOARD_INFO("tps6507x", 0x48),
		.platform_data = &tps_board,
	},
};

static int __init pmic_tps65070_init(void)
{
	return i2c_register_board_info(1, da850evm_tps65070_info,
					ARRAY_SIZE(da850evm_tps65070_info));
}

static const short da850_evm_lcdc_pins[] = {
	DA850_GPIO2_8, DA850_GPIO2_15,
	-1
};

static int __init da850_evm_config_emac(void)
{
	void __iomem *cfg_chip3_base;
	int ret;
	u32 val;
	struct davinci_soc_info *soc_info = &davinci_soc_info;
	u8 rmii_en = soc_info->emac_pdata->rmii_en;

	if (!machine_is_davinci_da850_evm())
		return 0;

	cfg_chip3_base = DA8XX_SYSCFG0_VIRT(DA8XX_CFGCHIP3_REG);

	val = __raw_readl(cfg_chip3_base);

	if (rmii_en) {
		val |= BIT(8);
		ret = davinci_cfg_reg_list(da850_rmii_pins);
		pr_info("EMAC: RMII PHY configured, MII PHY will not be"
							" functional\n");
	} else {
		val &= ~BIT(8);
		ret = davinci_cfg_reg_list(da850_cpgmac_pins);
		pr_info("EMAC: MII PHY configured, RMII PHY will not be"
							" functional\n");
	}

	if (ret)
		pr_warning("da850_evm_init: cpgmac/rmii mux setup failed: %d\n",
				ret);

	/* configure the CFGCHIP3 register for RMII or MII */
	__raw_writel(val, cfg_chip3_base);

	ret = davinci_cfg_reg(DA850_GPIO2_6);
	if (ret)
		pr_warning("da850_evm_init:GPIO(2,6) mux setup "
							"failed\n");

	ret = gpio_request(DA850_MII_MDIO_CLKEN_PIN, "mdio_clk_en");
	if (ret) {
		pr_warning("Cannot open GPIO %d\n",
					DA850_MII_MDIO_CLKEN_PIN);
		return ret;
	}

	/* Enable/Disable MII MDIO clock */
	gpio_direction_output(DA850_MII_MDIO_CLKEN_PIN, rmii_en);

	soc_info->emac_pdata->phy_mask = DA850_EVM_PHY_MASK;
	soc_info->emac_pdata->mdio_max_freq = DA850_EVM_MDIO_FREQUENCY;

	ret = da8xx_register_emac();
	if (ret)
		pr_warning("da850_evm_init: emac registration failed: %d\n",
				ret);

	return 0;
}
device_initcall(da850_evm_config_emac);

/*
 * The following EDMA channels/slots are not being used by drivers (for
 * example: Timer, GPIO, UART events etc) on da850/omap-l138 EVM, hence
 * they are being reserved for codecs on the DSP side.
 */
static const s16 da850_dma0_rsv_chans[][2] = {
	/* (offset, number) */
	{ 8,  6},
	{24,  4},
	{30,  2},
	{-1, -1}
};

static const s16 da850_dma0_rsv_slots[][2] = {
	/* (offset, number) */
	{ 8,  6},
	{24,  4},
	{30, 50},
	{-1, -1}
};

static const s16 da850_dma1_rsv_chans[][2] = {
	/* (offset, number) */
	{ 0, 28},
	{30,  2},
	{-1, -1}
};

static const s16 da850_dma1_rsv_slots[][2] = {
	/* (offset, number) */
	{ 0, 28},
	{30, 90},
	{-1, -1}
};

static struct edma_rsv_info da850_edma_cc0_rsv = {
	.rsv_chans	= da850_dma0_rsv_chans,
	.rsv_slots	= da850_dma0_rsv_slots,
};

static struct edma_rsv_info da850_edma_cc1_rsv = {
	.rsv_chans	= da850_dma1_rsv_chans,
	.rsv_slots	= da850_dma1_rsv_slots,
};

static struct edma_rsv_info *da850_edma_rsv[2] = {
	&da850_edma_cc0_rsv,
	&da850_edma_cc1_rsv,
};

static __init void da850_evm_init(void)
{
	int ret;

	ret = pmic_tps65070_init();
	if (ret)
		pr_warning("da850_evm_init: TPS65070 PMIC init failed: %d\n",
				ret);

	ret = da850_register_edma(da850_edma_rsv);
	if (ret)
		pr_warning("da850_evm_init: edma registration failed: %d\n",
				ret);

	ret = davinci_cfg_reg_list(da850_i2c0_pins);
	if (ret)
		pr_warning("da850_evm_init: i2c0 mux setup failed: %d\n",
				ret);

	ret = da8xx_register_i2c(0, &da850_evm_i2c_0_pdata);
	if (ret)
		pr_warning("da850_evm_init: i2c0 registration failed: %d\n",
				ret);


	ret = da8xx_register_watchdog();
	if (ret)
		pr_warning("da830_evm_init: watchdog registration failed: %d\n",
				ret);

	if (HAS_MMC) {
		ret = davinci_cfg_reg_list(da850_mmcsd0_pins);
		if (ret)
			pr_warning("da850_evm_init: mmcsd0 mux setup failed:"
					" %d\n", ret);

		ret = gpio_request(DA850_MMCSD_CD_PIN, "MMC CD\n");
		if (ret)
			pr_warning("da850_evm_init: can not open GPIO %d\n",
					DA850_MMCSD_CD_PIN);
		gpio_direction_input(DA850_MMCSD_CD_PIN);

		ret = gpio_request(DA850_MMCSD_WP_PIN, "MMC WP\n");
		if (ret)
			pr_warning("da850_evm_init: can not open GPIO %d\n",
					DA850_MMCSD_WP_PIN);
		gpio_direction_input(DA850_MMCSD_WP_PIN);

		ret = da8xx_register_mmcsd0(&da850_mmc_config);
		if (ret)
			pr_warning("da850_evm_init: mmcsd0 registration failed:"
					" %d\n", ret);
	}

	davinci_serial_init(&da850_evm_uart_config);

	i2c_register_board_info(1, da850_evm_i2c_devices,
			ARRAY_SIZE(da850_evm_i2c_devices));

	/*
	 * shut down uart 0 and 1; they are not used on the board and
	 * accessing them causes endless "too much work in irq53" messages
	 * with arago fs
	 */
	__raw_writel(0, IO_ADDRESS(DA8XX_UART1_BASE) + 0x30);
	__raw_writel(0, IO_ADDRESS(DA8XX_UART0_BASE) + 0x30);

	ret = davinci_cfg_reg_list(da850_mcasp_pins);
	if (ret)
		pr_warning("da850_evm_init: mcasp mux setup failed: %d\n",
				ret);

	da8xx_register_mcasp(0, &da850_evm_snd_data);

	ret = davinci_cfg_reg_list(da850_lcdcntl_pins);
	if (ret)
		pr_warning("da850_evm_init: lcdcntl mux setup failed: %d\n",
				ret);

	/* Handle board specific muxing for LCD here */
	ret = davinci_cfg_reg_list(da850_evm_lcdc_pins);
	if (ret)
		pr_warning("da850_evm_init: evm specific lcd mux setup "
				"failed: %d\n",	ret);

	ret = da850_lcd_hw_init();
	if (ret)
		pr_warning("da850_evm_init: lcd initialization failed: %d\n",
				ret);

	sharp_lk043t1dg01_pdata.panel_power_ctrl = da850_panel_power_ctrl,
	ret = da8xx_register_lcdc(&sharp_lk043t1dg01_pdata);
	if (ret)
		pr_warning("da850_evm_init: lcdc registration failed: %d\n",
				ret);

	ret = da8xx_register_rtc();
	if (ret)
		pr_warning("da850_evm_init: rtc setup failed: %d\n", ret);

	ret = da850_register_cpufreq();
	if (ret)
		pr_warning("da850_evm_init: cpufreq registration failed: %d\n",
				ret);

	ret = da8xx_register_cpuidle();
	if (ret)
		pr_warning("da850_evm_init: cpuidle registration failed: %d\n",
				ret);

	ret = da850_register_pm(&da850_pm_device);
	if (ret)
		pr_warning("da850_evm_init: suspend registration failed: %d\n",
				ret);
}

#ifdef CONFIG_SERIAL_8250_CONSOLE
static int __init da850_evm_console_init(void)
{
	return add_preferred_console("ttyS", 2, "115200");
}
console_initcall(da850_evm_console_init);
#endif

static void __init da850_evm_map_io(void)
{
	da850_init();
}

MACHINE_START(DAVINCI_DA850_EVM, "DaVinci DA850/OMAP-L138 EVM")
	.phys_io	= IO_PHYS,
	.io_pg_offst	= (__IO_ADDRESS(IO_PHYS) >> 18) & 0xfffc,
	.boot_params	= (DA8XX_DDR_BASE + 0x100),
	.map_io		= da850_evm_map_io,
	.init_irq	= cp_intc_init,
	.timer		= &davinci_timer,
	.init_machine	= da850_evm_init,
MACHINE_END<|MERGE_RESOLUTION|>--- conflicted
+++ resolved
@@ -470,16 +470,12 @@
 	},
 };
 
-<<<<<<< HEAD
 /* We take advantage of the fact that both defdcdc{2,3} are tied high */
 static struct tps6507x_reg_platform_data tps6507x_platform_data = {
 	.defdcdc_default = true,
 };
 
-struct regulator_init_data tps65070_regulator_data[] = {
-=======
 static struct regulator_init_data tps65070_regulator_data[] = {
->>>>>>> 28e417c7
 	/* dcdc1 */
 	{
 		.constraints = {
