/*
 * TI DaVinci DM355 chip specific setup
 *
 * Author: Kevin Hilman, Deep Root Systems, LLC
 *
 * 2007 (c) Deep Root Systems, LLC. This file is licensed under
 * the terms of the GNU General Public License version 2. This program
 * is licensed "as is" without any warranty of any kind, whether express
 * or implied.
 */
#include <linux/kernel.h>
#include <linux/init.h>
#include <linux/clk.h>
#include <linux/serial_8250.h>
#include <linux/platform_device.h>
#include <linux/dma-mapping.h>
#include <linux/gpio.h>

#include <linux/spi/spi.h>

#include <asm/mach/map.h>

#include <mach/dm355.h>
#include <mach/clock.h>
#include <mach/cputype.h>
#include <mach/edma.h>
#include <mach/psc.h>
#include <mach/mux.h>
#include <mach/irqs.h>
#include <mach/time.h>
#include <mach/serial.h>
#include <mach/common.h>
#include <mach/asp.h>

#include "clock.h"
#include "mux.h"

#define DM355_UART2_BASE	(IO_PHYS + 0x206000)

/*
 * Device specific clocks
 */
#define DM355_REF_FREQ		24000000	/* 24 or 36 MHz */

static struct pll_data pll1_data = {
	.num       = 1,
	.phys_base = DAVINCI_PLL1_BASE,
	.flags     = PLL_HAS_PREDIV | PLL_HAS_POSTDIV,
};

static struct pll_data pll2_data = {
	.num       = 2,
	.phys_base = DAVINCI_PLL2_BASE,
	.flags     = PLL_HAS_PREDIV,
};

static struct clk ref_clk = {
	.name = "ref_clk",
	/* FIXME -- crystal rate is board-specific */
	.rate = DM355_REF_FREQ,
};

static struct clk pll1_clk = {
	.name = "pll1",
	.parent = &ref_clk,
	.flags = CLK_PLL,
	.pll_data = &pll1_data,
};

static struct clk pll1_aux_clk = {
	.name = "pll1_aux_clk",
	.parent = &pll1_clk,
	.flags = CLK_PLL | PRE_PLL,
};

static struct clk pll1_sysclk1 = {
	.name = "pll1_sysclk1",
	.parent = &pll1_clk,
	.flags = CLK_PLL,
	.div_reg = PLLDIV1,
};

static struct clk pll1_sysclk2 = {
	.name = "pll1_sysclk2",
	.parent = &pll1_clk,
	.flags = CLK_PLL,
	.div_reg = PLLDIV2,
};

static struct clk pll1_sysclk3 = {
	.name = "pll1_sysclk3",
	.parent = &pll1_clk,
	.flags = CLK_PLL,
	.div_reg = PLLDIV3,
};

static struct clk pll1_sysclk4 = {
	.name = "pll1_sysclk4",
	.parent = &pll1_clk,
	.flags = CLK_PLL,
	.div_reg = PLLDIV4,
};

static struct clk pll1_sysclkbp = {
	.name = "pll1_sysclkbp",
	.parent = &pll1_clk,
	.flags = CLK_PLL | PRE_PLL,
	.div_reg = BPDIV
};

static struct clk vpss_dac_clk = {
	.name = "vpss_dac",
	.parent = &pll1_sysclk3,
	.lpsc = DM355_LPSC_VPSS_DAC,
};

static struct clk vpss_master_clk = {
	.name = "vpss_master",
	.parent = &pll1_sysclk4,
	.lpsc = DAVINCI_LPSC_VPSSMSTR,
	.flags = CLK_PSC,
};

static struct clk vpss_slave_clk = {
	.name = "vpss_slave",
	.parent = &pll1_sysclk4,
	.lpsc = DAVINCI_LPSC_VPSSSLV,
};


static struct clk clkout1_clk = {
	.name = "clkout1",
	.parent = &pll1_aux_clk,
	/* NOTE:  clkout1 can be externally gated by muxing GPIO-18 */
};

static struct clk clkout2_clk = {
	.name = "clkout2",
	.parent = &pll1_sysclkbp,
};

static struct clk pll2_clk = {
	.name = "pll2",
	.parent = &ref_clk,
	.flags = CLK_PLL,
	.pll_data = &pll2_data,
};

static struct clk pll2_sysclk1 = {
	.name = "pll2_sysclk1",
	.parent = &pll2_clk,
	.flags = CLK_PLL,
	.div_reg = PLLDIV1,
};

static struct clk pll2_sysclkbp = {
	.name = "pll2_sysclkbp",
	.parent = &pll2_clk,
	.flags = CLK_PLL | PRE_PLL,
	.div_reg = BPDIV
};

static struct clk clkout3_clk = {
	.name = "clkout3",
	.parent = &pll2_sysclkbp,
	/* NOTE:  clkout3 can be externally gated by muxing GPIO-16 */
};

static struct clk arm_clk = {
	.name = "arm_clk",
	.parent = &pll1_sysclk1,
	.lpsc = DAVINCI_LPSC_ARM,
	.flags = ALWAYS_ENABLED,
};

/*
 * NOT LISTED below, and not touched by Linux
 *   - in SyncReset state by default
 *	.lpsc = DAVINCI_LPSC_TPCC,
 *	.lpsc = DAVINCI_LPSC_TPTC0,
 *	.lpsc = DAVINCI_LPSC_TPTC1,
 *	.lpsc = DAVINCI_LPSC_DDR_EMIF, .parent = &sysclk2_clk,
 *	.lpsc = DAVINCI_LPSC_MEMSTICK,
 *   - in Enabled state by default
 *	.lpsc = DAVINCI_LPSC_SYSTEM_SUBSYS,
 *	.lpsc = DAVINCI_LPSC_SCR2,	// "bus"
 *	.lpsc = DAVINCI_LPSC_SCR3,	// "bus"
 *	.lpsc = DAVINCI_LPSC_SCR4,	// "bus"
 *	.lpsc = DAVINCI_LPSC_CROSSBAR,	// "emulation"
 *	.lpsc = DAVINCI_LPSC_CFG27,	// "test"
 *	.lpsc = DAVINCI_LPSC_CFG3,	// "test"
 *	.lpsc = DAVINCI_LPSC_CFG5,	// "test"
 */

static struct clk mjcp_clk = {
	.name = "mjcp",
	.parent = &pll1_sysclk1,
	.lpsc = DAVINCI_LPSC_IMCOP,
};

static struct clk uart0_clk = {
	.name = "uart0",
	.parent = &pll1_aux_clk,
	.lpsc = DAVINCI_LPSC_UART0,
};

static struct clk uart1_clk = {
	.name = "uart1",
	.parent = &pll1_aux_clk,
	.lpsc = DAVINCI_LPSC_UART1,
};

static struct clk uart2_clk = {
	.name = "uart2",
	.parent = &pll1_sysclk2,
	.lpsc = DAVINCI_LPSC_UART2,
};

static struct clk i2c_clk = {
	.name = "i2c",
	.parent = &pll1_aux_clk,
	.lpsc = DAVINCI_LPSC_I2C,
};

static struct clk asp0_clk = {
	.name = "asp0",
	.parent = &pll1_sysclk2,
	.lpsc = DAVINCI_LPSC_McBSP,
};

static struct clk asp1_clk = {
	.name = "asp1",
	.parent = &pll1_sysclk2,
	.lpsc = DM355_LPSC_McBSP1,
};

static struct clk mmcsd0_clk = {
	.name = "mmcsd0",
	.parent = &pll1_sysclk2,
	.lpsc = DAVINCI_LPSC_MMC_SD,
};

static struct clk mmcsd1_clk = {
	.name = "mmcsd1",
	.parent = &pll1_sysclk2,
	.lpsc = DM355_LPSC_MMC_SD1,
};

static struct clk spi0_clk = {
	.name = "spi0",
	.parent = &pll1_sysclk2,
	.lpsc = DAVINCI_LPSC_SPI,
};

static struct clk spi1_clk = {
	.name = "spi1",
	.parent = &pll1_sysclk2,
	.lpsc = DM355_LPSC_SPI1,
};

static struct clk spi2_clk = {
	.name = "spi2",
	.parent = &pll1_sysclk2,
	.lpsc = DM355_LPSC_SPI2,
};

static struct clk gpio_clk = {
	.name = "gpio",
	.parent = &pll1_sysclk2,
	.lpsc = DAVINCI_LPSC_GPIO,
};

static struct clk aemif_clk = {
	.name = "aemif",
	.parent = &pll1_sysclk2,
	.lpsc = DAVINCI_LPSC_AEMIF,
};

static struct clk pwm0_clk = {
	.name = "pwm0",
	.parent = &pll1_aux_clk,
	.lpsc = DAVINCI_LPSC_PWM0,
};

static struct clk pwm1_clk = {
	.name = "pwm1",
	.parent = &pll1_aux_clk,
	.lpsc = DAVINCI_LPSC_PWM1,
};

static struct clk pwm2_clk = {
	.name = "pwm2",
	.parent = &pll1_aux_clk,
	.lpsc = DAVINCI_LPSC_PWM2,
};

static struct clk pwm3_clk = {
	.name = "pwm3",
	.parent = &pll1_aux_clk,
	.lpsc = DM355_LPSC_PWM3,
};

static struct clk timer0_clk = {
	.name = "timer0",
	.parent = &pll1_aux_clk,
	.lpsc = DAVINCI_LPSC_TIMER0,
};

static struct clk timer1_clk = {
	.name = "timer1",
	.parent = &pll1_aux_clk,
	.lpsc = DAVINCI_LPSC_TIMER1,
};

static struct clk timer2_clk = {
	.name = "timer2",
	.parent = &pll1_aux_clk,
	.lpsc = DAVINCI_LPSC_TIMER2,
	.usecount = 1,              /* REVISIT: why cant' this be disabled? */
};

static struct clk timer3_clk = {
	.name = "timer3",
	.parent = &pll1_aux_clk,
	.lpsc = DM355_LPSC_TIMER3,
};

static struct clk rto_clk = {
	.name = "rto",
	.parent = &pll1_aux_clk,
	.lpsc = DM355_LPSC_RTO,
};

static struct clk usb_clk = {
	.name = "usb",
	.parent = &pll1_sysclk2,
	.lpsc = DAVINCI_LPSC_USB,
};

static struct davinci_clk dm355_clks[] = {
	CLK(NULL, "ref", &ref_clk),
	CLK(NULL, "pll1", &pll1_clk),
	CLK(NULL, "pll1_sysclk1", &pll1_sysclk1),
	CLK(NULL, "pll1_sysclk2", &pll1_sysclk2),
	CLK(NULL, "pll1_sysclk3", &pll1_sysclk3),
	CLK(NULL, "pll1_sysclk4", &pll1_sysclk4),
	CLK(NULL, "pll1_aux", &pll1_aux_clk),
	CLK(NULL, "pll1_sysclkbp", &pll1_sysclkbp),
	CLK(NULL, "vpss_dac", &vpss_dac_clk),
	CLK(NULL, "vpss_master", &vpss_master_clk),
	CLK(NULL, "vpss_slave", &vpss_slave_clk),
	CLK(NULL, "clkout1", &clkout1_clk),
	CLK(NULL, "clkout2", &clkout2_clk),
	CLK(NULL, "pll2", &pll2_clk),
	CLK(NULL, "pll2_sysclk1", &pll2_sysclk1),
	CLK(NULL, "pll2_sysclkbp", &pll2_sysclkbp),
	CLK(NULL, "clkout3", &clkout3_clk),
	CLK(NULL, "arm", &arm_clk),
	CLK(NULL, "mjcp", &mjcp_clk),
	CLK(NULL, "uart0", &uart0_clk),
	CLK(NULL, "uart1", &uart1_clk),
	CLK(NULL, "uart2", &uart2_clk),
	CLK("i2c_davinci.1", NULL, &i2c_clk),
	CLK("davinci-asp.0", NULL, &asp0_clk),
	CLK("davinci-asp.1", NULL, &asp1_clk),
	CLK("davinci_mmc.0", NULL, &mmcsd0_clk),
	CLK("davinci_mmc.1", NULL, &mmcsd1_clk),
	CLK(NULL, "spi0", &spi0_clk),
	CLK(NULL, "spi1", &spi1_clk),
	CLK(NULL, "spi2", &spi2_clk),
	CLK(NULL, "gpio", &gpio_clk),
	CLK(NULL, "aemif", &aemif_clk),
	CLK(NULL, "pwm0", &pwm0_clk),
	CLK(NULL, "pwm1", &pwm1_clk),
	CLK(NULL, "pwm2", &pwm2_clk),
	CLK(NULL, "pwm3", &pwm3_clk),
	CLK(NULL, "timer0", &timer0_clk),
	CLK(NULL, "timer1", &timer1_clk),
	CLK("watchdog", NULL, &timer2_clk),
	CLK(NULL, "timer3", &timer3_clk),
	CLK(NULL, "rto", &rto_clk),
	CLK(NULL, "usb", &usb_clk),
	CLK(NULL, NULL, NULL),
};

/*----------------------------------------------------------------------*/

static u64 dm355_spi0_dma_mask = DMA_BIT_MASK(32);

static struct resource dm355_spi0_resources[] = {
	{
		.start = 0x01c66000,
		.end   = 0x01c667ff,
		.flags = IORESOURCE_MEM,
	},
	{
		.start = IRQ_DM355_SPINT0_1,
		.flags = IORESOURCE_IRQ,
	},
	/* Not yet used, so not included:
	 * IORESOURCE_IRQ:
	 *  - IRQ_DM355_SPINT0_0
	 * IORESOURCE_DMA:
	 *  - DAVINCI_DMA_SPI_SPIX
	 *  - DAVINCI_DMA_SPI_SPIR
	 */
};

static struct platform_device dm355_spi0_device = {
	.name = "spi_davinci",
	.id = 0,
	.dev = {
		.dma_mask = &dm355_spi0_dma_mask,
		.coherent_dma_mask = DMA_BIT_MASK(32),
	},
	.num_resources = ARRAY_SIZE(dm355_spi0_resources),
	.resource = dm355_spi0_resources,
};

void __init dm355_init_spi0(unsigned chipselect_mask,
		struct spi_board_info *info, unsigned len)
{
	/* for now, assume we need MISO */
	davinci_cfg_reg(DM355_SPI0_SDI);

	/* not all slaves will be wired up */
	if (chipselect_mask & BIT(0))
		davinci_cfg_reg(DM355_SPI0_SDENA0);
	if (chipselect_mask & BIT(1))
		davinci_cfg_reg(DM355_SPI0_SDENA1);

	spi_register_board_info(info, len);

	platform_device_register(&dm355_spi0_device);
}

/*----------------------------------------------------------------------*/

#define PINMUX0		0x00
#define PINMUX1		0x04
#define PINMUX2		0x08
#define PINMUX3		0x0c
#define PINMUX4		0x10
#define INTMUX		0x18
#define EVTMUX		0x1c

/*
 * Device specific mux setup
 *
 *	soc	description	mux  mode   mode  mux	 dbg
 *				reg  offset mask  mode
 */
static const struct mux_config dm355_pins[] = {
#ifdef CONFIG_DAVINCI_MUX
MUX_CFG(DM355,	MMCSD0,		4,   2,     1,	  0,	 false)

MUX_CFG(DM355,	SD1_CLK,	3,   6,     1,	  1,	 false)
MUX_CFG(DM355,	SD1_CMD,	3,   7,     1,	  1,	 false)
MUX_CFG(DM355,	SD1_DATA3,	3,   8,     3,	  1,	 false)
MUX_CFG(DM355,	SD1_DATA2,	3,   10,    3,	  1,	 false)
MUX_CFG(DM355,	SD1_DATA1,	3,   12,    3,	  1,	 false)
MUX_CFG(DM355,	SD1_DATA0,	3,   14,    3,	  1,	 false)

MUX_CFG(DM355,	I2C_SDA,	3,   19,    1,	  1,	 false)
MUX_CFG(DM355,	I2C_SCL,	3,   20,    1,	  1,	 false)

MUX_CFG(DM355,	MCBSP0_BDX,	3,   0,     1,	  1,	 false)
MUX_CFG(DM355,	MCBSP0_X,	3,   1,     1,	  1,	 false)
MUX_CFG(DM355,	MCBSP0_BFSX,	3,   2,     1,	  1,	 false)
MUX_CFG(DM355,	MCBSP0_BDR,	3,   3,     1,	  1,	 false)
MUX_CFG(DM355,	MCBSP0_R,	3,   4,     1,	  1,	 false)
MUX_CFG(DM355,	MCBSP0_BFSR,	3,   5,     1,	  1,	 false)

MUX_CFG(DM355,	SPI0_SDI,	4,   1,     1,    0,	 false)
MUX_CFG(DM355,	SPI0_SDENA0,	4,   0,     1,    0,	 false)
MUX_CFG(DM355,	SPI0_SDENA1,	3,   28,    1,    1,	 false)

INT_CFG(DM355,  INT_EDMA_CC,	      2,    1,    1,     false)
INT_CFG(DM355,  INT_EDMA_TC0_ERR,     3,    1,    1,     false)
INT_CFG(DM355,  INT_EDMA_TC1_ERR,     4,    1,    1,     false)

EVT_CFG(DM355,  EVT8_ASP1_TX,	      0,    1,    0,     false)
EVT_CFG(DM355,  EVT9_ASP1_RX,	      1,    1,    0,     false)
EVT_CFG(DM355,  EVT26_MMC0_RX,	      2,    1,    0,     false)

MUX_CFG(DM355,	VIN_PCLK,	0,   14,    1,    1,	 false)
MUX_CFG(DM355,	VIN_CAM_WEN,	0,   13,    1,    1,	 false)
MUX_CFG(DM355,	VIN_CAM_VD,	0,   12,    1,    1,	 false)
MUX_CFG(DM355,	VIN_CAM_HD,	0,   11,    1,    1,	 false)
MUX_CFG(DM355,	VIN_YIN_EN,	0,   10,    1,    1,	 false)
MUX_CFG(DM355,	VIN_CINL_EN,	0,   0,   0xff, 0x55,	 false)
MUX_CFG(DM355,	VIN_CINH_EN,	0,   8,     3,    3,	 false)
#endif
};

static u8 dm355_default_priorities[DAVINCI_N_AINTC_IRQ] = {
	[IRQ_DM355_CCDC_VDINT0]		= 2,
	[IRQ_DM355_CCDC_VDINT1]		= 6,
	[IRQ_DM355_CCDC_VDINT2]		= 6,
	[IRQ_DM355_IPIPE_HST]		= 6,
	[IRQ_DM355_H3AINT]		= 6,
	[IRQ_DM355_IPIPE_SDR]		= 6,
	[IRQ_DM355_IPIPEIFINT]		= 6,
	[IRQ_DM355_OSDINT]		= 7,
	[IRQ_DM355_VENCINT]		= 6,
	[IRQ_ASQINT]			= 6,
	[IRQ_IMXINT]			= 6,
	[IRQ_USBINT]			= 4,
	[IRQ_DM355_RTOINT]		= 4,
	[IRQ_DM355_UARTINT2]		= 7,
	[IRQ_DM355_TINT6]		= 7,
	[IRQ_CCINT0]			= 5,	/* dma */
	[IRQ_CCERRINT]			= 5,	/* dma */
	[IRQ_TCERRINT0]			= 5,	/* dma */
	[IRQ_TCERRINT]			= 5,	/* dma */
	[IRQ_DM355_SPINT2_1]		= 7,
	[IRQ_DM355_TINT7]		= 4,
	[IRQ_DM355_SDIOINT0]		= 7,
	[IRQ_MBXINT]			= 7,
	[IRQ_MBRINT]			= 7,
	[IRQ_MMCINT]			= 7,
	[IRQ_DM355_MMCINT1]		= 7,
	[IRQ_DM355_PWMINT3]		= 7,
	[IRQ_DDRINT]			= 7,
	[IRQ_AEMIFINT]			= 7,
	[IRQ_DM355_SDIOINT1]		= 4,
	[IRQ_TINT0_TINT12]		= 2,	/* clockevent */
	[IRQ_TINT0_TINT34]		= 2,	/* clocksource */
	[IRQ_TINT1_TINT12]		= 7,	/* DSP timer */
	[IRQ_TINT1_TINT34]		= 7,	/* system tick */
	[IRQ_PWMINT0]			= 7,
	[IRQ_PWMINT1]			= 7,
	[IRQ_PWMINT2]			= 7,
	[IRQ_I2C]			= 3,
	[IRQ_UARTINT0]			= 3,
	[IRQ_UARTINT1]			= 3,
	[IRQ_DM355_SPINT0_0]		= 3,
	[IRQ_DM355_SPINT0_1]		= 3,
	[IRQ_DM355_GPIO0]		= 3,
	[IRQ_DM355_GPIO1]		= 7,
	[IRQ_DM355_GPIO2]		= 4,
	[IRQ_DM355_GPIO3]		= 4,
	[IRQ_DM355_GPIO4]		= 7,
	[IRQ_DM355_GPIO5]		= 7,
	[IRQ_DM355_GPIO6]		= 7,
	[IRQ_DM355_GPIO7]		= 7,
	[IRQ_DM355_GPIO8]		= 7,
	[IRQ_DM355_GPIO9]		= 7,
	[IRQ_DM355_GPIOBNK0]		= 7,
	[IRQ_DM355_GPIOBNK1]		= 7,
	[IRQ_DM355_GPIOBNK2]		= 7,
	[IRQ_DM355_GPIOBNK3]		= 7,
	[IRQ_DM355_GPIOBNK4]		= 7,
	[IRQ_DM355_GPIOBNK5]		= 7,
	[IRQ_DM355_GPIOBNK6]		= 7,
	[IRQ_COMMTX]			= 7,
	[IRQ_COMMRX]			= 7,
	[IRQ_EMUINT]			= 7,
};

/*----------------------------------------------------------------------*/

static const s8 dma_chan_dm355_no_event[] = {
	12, 13, 24, 56, 57,
	58, 59, 60, 61, 62,
	63,
	-1
};

static const s8
queue_tc_mapping[][2] = {
	/* {event queue no, TC no} */
	{0, 0},
	{1, 1},
	{-1, -1},
};

static const s8
queue_priority_mapping[][2] = {
	/* {event queue no, Priority} */
	{0, 3},
	{1, 7},
	{-1, -1},
};

static struct edma_soc_info dm355_edma_info[] = {
	{
		.n_channel		= 64,
		.n_region		= 4,
		.n_slot			= 128,
		.n_tc			= 2,
		.n_cc			= 1,
		.noevent		= dma_chan_dm355_no_event,
		.queue_tc_mapping	= queue_tc_mapping,
		.queue_priority_mapping	= queue_priority_mapping,
	},
};

static struct resource edma_resources[] = {
	{
		.name	= "edma_cc0",
		.start	= 0x01c00000,
		.end	= 0x01c00000 + SZ_64K - 1,
		.flags	= IORESOURCE_MEM,
	},
	{
		.name	= "edma_tc0",
		.start	= 0x01c10000,
		.end	= 0x01c10000 + SZ_1K - 1,
		.flags	= IORESOURCE_MEM,
	},
	{
		.name	= "edma_tc1",
		.start	= 0x01c10400,
		.end	= 0x01c10400 + SZ_1K - 1,
		.flags	= IORESOURCE_MEM,
	},
	{
		.name	= "edma0",
		.start	= IRQ_CCINT0,
		.flags	= IORESOURCE_IRQ,
	},
	{
		.name	= "edma0_err",
		.start	= IRQ_CCERRINT,
		.flags	= IORESOURCE_IRQ,
	},
	/* not using (or muxing) TC*_ERR */
};

static struct platform_device dm355_edma_device = {
	.name			= "edma",
	.id			= 0,
	.dev.platform_data	= dm355_edma_info,
	.num_resources		= ARRAY_SIZE(edma_resources),
	.resource		= edma_resources,
};

<<<<<<< HEAD
static struct resource dm355_asp1_resources[] = {
	{
		.start	= DAVINCI_ASP1_BASE,
		.end	= DAVINCI_ASP1_BASE + SZ_8K - 1,
		.flags	= IORESOURCE_MEM,
	},
	{
		.start	= DAVINCI_DMA_ASP1_TX,
		.end	= DAVINCI_DMA_ASP1_TX,
		.flags	= IORESOURCE_DMA,
	},
	{
		.start	= DAVINCI_DMA_ASP1_RX,
		.end	= DAVINCI_DMA_ASP1_RX,
		.flags	= IORESOURCE_DMA,
	},
};

static struct platform_device dm355_asp1_device = {
	.name		= "davinci-asp",
	.id		= 1,
	.num_resources	= ARRAY_SIZE(dm355_asp1_resources),
	.resource	= dm355_asp1_resources,
};

=======
static struct resource dm355_vpss_resources[] = {
	{
		/* VPSS BL Base address */
		.name		= "vpss",
		.start          = 0x01c70800,
		.end            = 0x01c70800 + 0xff,
		.flags          = IORESOURCE_MEM,
	},
	{
		/* VPSS CLK Base address */
		.name		= "vpss",
		.start          = 0x01c70000,
		.end            = 0x01c70000 + 0xf,
		.flags          = IORESOURCE_MEM,
	},
};

static struct platform_device dm355_vpss_device = {
	.name			= "vpss",
	.id			= -1,
	.dev.platform_data	= "dm355_vpss",
	.num_resources		= ARRAY_SIZE(dm355_vpss_resources),
	.resource		= dm355_vpss_resources,
};

static struct resource vpfe_resources[] = {
	{
		.start          = IRQ_VDINT0,
		.end            = IRQ_VDINT0,
		.flags          = IORESOURCE_IRQ,
	},
	{
		.start          = IRQ_VDINT1,
		.end            = IRQ_VDINT1,
		.flags          = IORESOURCE_IRQ,
	},
	/* CCDC Base address */
	{
		.flags          = IORESOURCE_MEM,
		.start          = 0x01c70600,
		.end            = 0x01c70600 + 0x1ff,
	},
};

static u64 vpfe_capture_dma_mask = DMA_BIT_MASK(32);
static struct platform_device vpfe_capture_dev = {
	.name		= CAPTURE_DRV_NAME,
	.id		= -1,
	.num_resources	= ARRAY_SIZE(vpfe_resources),
	.resource	= vpfe_resources,
	.dev = {
		.dma_mask		= &vpfe_capture_dma_mask,
		.coherent_dma_mask	= DMA_BIT_MASK(32),
	},
};

void dm355_set_vpfe_config(struct vpfe_config *cfg)
{
	vpfe_capture_dev.dev.platform_data = cfg;
}

>>>>>>> 06e1d8e7
/*----------------------------------------------------------------------*/

static struct map_desc dm355_io_desc[] = {
	{
		.virtual	= IO_VIRT,
		.pfn		= __phys_to_pfn(IO_PHYS),
		.length		= IO_SIZE,
		.type		= MT_DEVICE
	},
	{
		.virtual	= SRAM_VIRT,
		.pfn		= __phys_to_pfn(0x00010000),
		.length		= SZ_32K,
		/* MT_MEMORY_NONCACHED requires supersection alignment */
		.type		= MT_DEVICE,
	},
};

/* Contents of JTAG ID register used to identify exact cpu type */
static struct davinci_id dm355_ids[] = {
	{
		.variant	= 0x0,
		.part_no	= 0xb73b,
		.manufacturer	= 0x00f,
		.cpu_id		= DAVINCI_CPU_ID_DM355,
		.name		= "dm355",
	},
};

static void __iomem *dm355_psc_bases[] = {
	IO_ADDRESS(DAVINCI_PWR_SLEEP_CNTRL_BASE),
};

/*
 * T0_BOT: Timer 0, bottom:  clockevent source for hrtimers
 * T0_TOP: Timer 0, top   :  clocksource for generic timekeeping
 * T1_BOT: Timer 1, bottom:  (used by DSP in TI DSPLink code)
 * T1_TOP: Timer 1, top   :  <unused>
 */
struct davinci_timer_info dm355_timer_info = {
	.timers		= davinci_timer_instance,
	.clockevent_id	= T0_BOT,
	.clocksource_id	= T0_TOP,
};

static struct plat_serial8250_port dm355_serial_platform_data[] = {
	{
		.mapbase	= DAVINCI_UART0_BASE,
		.irq		= IRQ_UARTINT0,
		.flags		= UPF_BOOT_AUTOCONF | UPF_SKIP_TEST |
				  UPF_IOREMAP,
		.iotype		= UPIO_MEM,
		.regshift	= 2,
	},
	{
		.mapbase	= DAVINCI_UART1_BASE,
		.irq		= IRQ_UARTINT1,
		.flags		= UPF_BOOT_AUTOCONF | UPF_SKIP_TEST |
				  UPF_IOREMAP,
		.iotype		= UPIO_MEM,
		.regshift	= 2,
	},
	{
		.mapbase	= DM355_UART2_BASE,
		.irq		= IRQ_DM355_UARTINT2,
		.flags		= UPF_BOOT_AUTOCONF | UPF_SKIP_TEST |
				  UPF_IOREMAP,
		.iotype		= UPIO_MEM,
		.regshift	= 2,
	},
	{
		.flags		= 0
	},
};

static struct platform_device dm355_serial_device = {
	.name			= "serial8250",
	.id			= PLAT8250_DEV_PLATFORM,
	.dev			= {
		.platform_data	= dm355_serial_platform_data,
	},
};

static struct davinci_soc_info davinci_soc_info_dm355 = {
	.io_desc		= dm355_io_desc,
	.io_desc_num		= ARRAY_SIZE(dm355_io_desc),
	.jtag_id_base		= IO_ADDRESS(0x01c40028),
	.ids			= dm355_ids,
	.ids_num		= ARRAY_SIZE(dm355_ids),
	.cpu_clks		= dm355_clks,
	.psc_bases		= dm355_psc_bases,
	.psc_bases_num		= ARRAY_SIZE(dm355_psc_bases),
	.pinmux_base		= IO_ADDRESS(DAVINCI_SYSTEM_MODULE_BASE),
	.pinmux_pins		= dm355_pins,
	.pinmux_pins_num	= ARRAY_SIZE(dm355_pins),
	.intc_base		= IO_ADDRESS(DAVINCI_ARM_INTC_BASE),
	.intc_type		= DAVINCI_INTC_TYPE_AINTC,
	.intc_irq_prios		= dm355_default_priorities,
	.intc_irq_num		= DAVINCI_N_AINTC_IRQ,
	.timer_info		= &dm355_timer_info,
	.gpio_base		= IO_ADDRESS(DAVINCI_GPIO_BASE),
	.gpio_num		= 104,
	.gpio_irq		= IRQ_DM355_GPIOBNK0,
	.serial_dev		= &dm355_serial_device,
	.sram_dma		= 0x00010000,
	.sram_len		= SZ_32K,
};

void __init dm355_init_asp1(u32 evt_enable, struct snd_platform_data *pdata)
{
	/* we don't use ASP1 IRQs, or we'd need to mux them ... */
	if (evt_enable & ASP1_TX_EVT_EN)
		davinci_cfg_reg(DM355_EVT8_ASP1_TX);

	if (evt_enable & ASP1_RX_EVT_EN)
		davinci_cfg_reg(DM355_EVT9_ASP1_RX);

	dm355_asp1_device.dev.platform_data = pdata;
	platform_device_register(&dm355_asp1_device);
}

void __init dm355_init(void)
{
	davinci_common_init(&davinci_soc_info_dm355);
}

static int __init dm355_init_devices(void)
{
	if (!cpu_is_davinci_dm355())
		return 0;

	davinci_cfg_reg(DM355_INT_EDMA_CC);
	platform_device_register(&dm355_edma_device);
	platform_device_register(&dm355_vpss_device);
	/*
	 * setup Mux configuration for vpfe input and register
	 * vpfe capture platform device
	 */
	davinci_cfg_reg(DM355_VIN_PCLK);
	davinci_cfg_reg(DM355_VIN_CAM_WEN);
	davinci_cfg_reg(DM355_VIN_CAM_VD);
	davinci_cfg_reg(DM355_VIN_CAM_HD);
	davinci_cfg_reg(DM355_VIN_YIN_EN);
	davinci_cfg_reg(DM355_VIN_CINL_EN);
	davinci_cfg_reg(DM355_VIN_CINH_EN);
	platform_device_register(&vpfe_capture_dev);

	return 0;
}
postcore_initcall(dm355_init_devices);<|MERGE_RESOLUTION|>--- conflicted
+++ resolved
@@ -636,7 +636,6 @@
 	.resource		= edma_resources,
 };
 
-<<<<<<< HEAD
 static struct resource dm355_asp1_resources[] = {
 	{
 		.start	= DAVINCI_ASP1_BASE,
@@ -662,7 +661,6 @@
 	.resource	= dm355_asp1_resources,
 };
 
-=======
 static struct resource dm355_vpss_resources[] = {
 	{
 		/* VPSS BL Base address */
@@ -724,7 +722,6 @@
 	vpfe_capture_dev.dev.platform_data = cfg;
 }
 
->>>>>>> 06e1d8e7
 /*----------------------------------------------------------------------*/
 
 static struct map_desc dm355_io_desc[] = {
