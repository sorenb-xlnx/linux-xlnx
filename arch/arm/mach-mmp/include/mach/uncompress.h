--- conflicted
+++ resolved
@@ -14,11 +14,7 @@
 #define UART2_BASE	(APB_PHYS_BASE + 0x17000)
 #define UART3_BASE	(APB_PHYS_BASE + 0x18000)
 
-<<<<<<< HEAD
-static volatile unsigned long *UART = (unsigned long *)UART2_BASE;
-=======
 static volatile unsigned long *UART;
->>>>>>> 5e11611a
 
 static inline void putc(char c)
 {
@@ -41,12 +37,9 @@
 
 static inline void arch_decomp_setup(void)
 {
-<<<<<<< HEAD
-=======
 	/* default to UART2 */
 	UART = (unsigned long *)UART2_BASE;
 
->>>>>>> 5e11611a
 	if (machine_is_avengers_lite())
 		UART = (unsigned long *)UART3_BASE;
 }
