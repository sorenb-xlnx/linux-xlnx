--- conflicted
+++ resolved
@@ -26,11 +26,8 @@
 #define PCIBIOS_MAX_MEM		0x4BFFFFFF
 #endif
 
-<<<<<<< HEAD
-=======
 #define ARCH_HAS_DMA_SET_COHERENT_MASK
 
->>>>>>> 062c1825
 #define pcibios_assign_all_busses()	1
 
 /* Register locations and bits */
