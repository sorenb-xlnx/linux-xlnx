--- conflicted
+++ resolved
@@ -486,16 +486,6 @@
 	{ OMAP_TAG_LCD,		&h3_lcd_config },
 };
 
-<<<<<<< HEAD
-=======
-static struct i2c_board_info __initdata h3_i2c_board_info[] = {
-       {
-		I2C_BOARD_INFO("tps65013", 0x48),
-               /* .irq         = OMAP_GPIO_IRQ(??), */
-       },
-};
-
->>>>>>> 5717922a
 static struct omap_gpio_switch h3_gpio_switches[] __initdata = {
 	{
 		.name			= "mmc_slot",
@@ -610,6 +600,10 @@
 #endif
 
 static struct i2c_board_info __initdata h3_i2c_board_info[] = {
+       {
+		I2C_BOARD_INFO("tps65013", 0x48),
+               /* .irq         = OMAP_GPIO_IRQ(??), */
+       },
 #if defined(CONFIG_VIDEO_OV9640) || defined(CONFIG_VIDEO_OV9640_MODULE)
 	{
 		I2C_BOARD_INFO("ov9640", 0x30),
