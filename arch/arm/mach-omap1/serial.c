--- conflicted
+++ resolved
@@ -120,12 +120,7 @@
 		serial_platform_data[2].uartclk = OMAP1510_BASE_BAUD * 16;
 	}
 
-<<<<<<< HEAD
-	for (i = 0; i < OMAP_MAX_NR_PORTS; i++) {
-=======
 	for (i = 0; i < ARRAY_SIZE(serial_platform_data) - 1; i++) {
-		unsigned char reg;
-
 		/* Static mapping, never released */
 		serial_platform_data[i].membase =
 			ioremap(serial_platform_data[i].mapbase, SZ_2K);
@@ -134,7 +129,6 @@
 			continue;
 		}
 
->>>>>>> 1f99cf63
 		switch (i) {
 		case 0:
 			uart1_ck = clk_get(NULL, "uart1_ck");
