--- conflicted
+++ resolved
@@ -56,15 +56,6 @@
 		USE_PLATFORM_PM_SLEEP_OPS
 	},
 };
-<<<<<<< HEAD
-#define OMAP1_PWR_DOMAIN (&default_power_domain)
-#else
-#define OMAP1_PWR_DOMAIN NULL
-#endif /* CONFIG_PM_RUNTIME */
-
-static struct pm_clk_notifier_block platform_bus_notifier = {
-	.pwr_domain = OMAP1_PWR_DOMAIN,
-=======
 #define OMAP1_PM_DOMAIN (&default_pm_domain)
 #else
 #define OMAP1_PM_DOMAIN NULL
@@ -72,7 +63,6 @@
 
 static struct pm_clk_notifier_block platform_bus_notifier = {
 	.pm_domain = OMAP1_PM_DOMAIN,
->>>>>>> b55ebc27
 	.con_ids = { "ick", "fck", NULL, },
 };
 
