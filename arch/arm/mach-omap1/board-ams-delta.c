/*
 * linux/arch/arm/mach-omap1/board-ams-delta.c
 *
 * Modified from board-generic.c
 *
 * Board specific inits for the Amstrad E3 (codename Delta) videophone
 *
 * Copyright (C) 2006 Jonathan McDowell <noodles@earth.li>
 *
 * This program is free software; you can redistribute it and/or modify
 * it under the terms of the GNU General Public License version 2 as
 * published by the Free Software Foundation.
 */

#include <linux/kernel.h>
#include <linux/init.h>
#include <linux/input.h>
#include <linux/interrupt.h>
#include <linux/leds.h>
#include <linux/platform_device.h>
#include <linux/serial_8250.h>

#include <media/soc_camera.h>

#include <asm/serial.h>
#include <mach/hardware.h>
#include <asm/mach-types.h>
#include <asm/mach/arch.h>
#include <asm/mach/map.h>

#include <plat/io.h>
#include <plat/board-ams-delta.h>
#include <mach/gpio.h>
#include <plat/keypad.h>
#include <plat/mux.h>
#include <plat/usb.h>
#include <plat/board.h>
#include <plat/common.h>
#include <mach/camera.h>

#include <mach/ams-delta-fiq.h>

static u8 ams_delta_latch1_reg;
static u16 ams_delta_latch2_reg;

static const unsigned int ams_delta_keymap[] = {
	KEY(0, 0, KEY_F1),		/* Advert    */

	KEY(0, 3, KEY_COFFEE),		/* Games     */
	KEY(0, 2, KEY_QUESTION),	/* Directory */
	KEY(2, 3, KEY_CONNECT),		/* Internet  */
	KEY(1, 2, KEY_SHOP),		/* Services  */
	KEY(1, 1, KEY_PHONE),		/* VoiceMail */

	KEY(0, 1, KEY_DELETE),		/* Delete    */
	KEY(2, 2, KEY_PLAY),		/* Play      */
	KEY(1, 0, KEY_PAGEUP),		/* Up        */
	KEY(1, 3, KEY_PAGEDOWN),	/* Down      */
	KEY(2, 0, KEY_EMAIL),		/* ReadEmail */
	KEY(2, 1, KEY_STOP),		/* Stop      */

	/* Numeric keypad portion */
	KEY(0, 7, KEY_KP1),
	KEY(0, 6, KEY_KP2),
	KEY(0, 5, KEY_KP3),
	KEY(1, 7, KEY_KP4),
	KEY(1, 6, KEY_KP5),
	KEY(1, 5, KEY_KP6),
	KEY(2, 7, KEY_KP7),
	KEY(2, 6, KEY_KP8),
	KEY(2, 5, KEY_KP9),
	KEY(3, 6, KEY_KP0),
	KEY(3, 7, KEY_KPASTERISK),
	KEY(3, 5, KEY_KPDOT),		/* # key     */
	KEY(7, 2, KEY_NUMLOCK),		/* Mute      */
	KEY(7, 1, KEY_KPMINUS),		/* Recall    */
	KEY(6, 1, KEY_KPPLUS),		/* Redial    */
	KEY(7, 6, KEY_KPSLASH),		/* Handsfree */
	KEY(6, 0, KEY_ENTER),		/* Video     */

	KEY(7, 4, KEY_CAMERA),		/* Photo     */

	KEY(0, 4, KEY_F2),		/* Home      */
	KEY(1, 4, KEY_F3),		/* Office    */
	KEY(2, 4, KEY_F4),		/* Mobile    */
	KEY(7, 7, KEY_F5),		/* SMS       */
	KEY(7, 5, KEY_F6),		/* Email     */

	/* QWERTY portion of keypad */
	KEY(3, 4, KEY_Q),
	KEY(3, 3, KEY_W),
	KEY(3, 2, KEY_E),
	KEY(3, 1, KEY_R),
	KEY(3, 0, KEY_T),
	KEY(4, 7, KEY_Y),
	KEY(4, 6, KEY_U),
	KEY(4, 5, KEY_I),
	KEY(4, 4, KEY_O),
	KEY(4, 3, KEY_P),

	KEY(4, 2, KEY_A),
	KEY(4, 1, KEY_S),
	KEY(4, 0, KEY_D),
	KEY(5, 7, KEY_F),
	KEY(5, 6, KEY_G),
	KEY(5, 5, KEY_H),
	KEY(5, 4, KEY_J),
	KEY(5, 3, KEY_K),
	KEY(5, 2, KEY_L),

	KEY(5, 1, KEY_Z),
	KEY(5, 0, KEY_X),
	KEY(6, 7, KEY_C),
	KEY(6, 6, KEY_V),
	KEY(6, 5, KEY_B),
	KEY(6, 4, KEY_N),
	KEY(6, 3, KEY_M),
	KEY(6, 2, KEY_SPACE),

	KEY(7, 0, KEY_LEFTSHIFT),	/* Vol up    */
	KEY(7, 3, KEY_LEFTCTRL),	/* Vol down  */
};

void ams_delta_latch1_write(u8 mask, u8 value)
{
	ams_delta_latch1_reg &= ~mask;
	ams_delta_latch1_reg |= value;
	*(volatile __u8 *) AMS_DELTA_LATCH1_VIRT = ams_delta_latch1_reg;
}

void ams_delta_latch2_write(u16 mask, u16 value)
{
	ams_delta_latch2_reg &= ~mask;
	ams_delta_latch2_reg |= value;
	*(volatile __u16 *) AMS_DELTA_LATCH2_VIRT = ams_delta_latch2_reg;
}

static void __init ams_delta_init_irq(void)
{
	omap1_init_common_hw();
	omap_init_irq();
}

static struct map_desc ams_delta_io_desc[] __initdata = {
	/* AMS_DELTA_LATCH1 */
	{
		.virtual	= AMS_DELTA_LATCH1_VIRT,
		.pfn		= __phys_to_pfn(AMS_DELTA_LATCH1_PHYS),
		.length		= 0x01000000,
		.type		= MT_DEVICE
	},
	/* AMS_DELTA_LATCH2 */
	{
		.virtual	= AMS_DELTA_LATCH2_VIRT,
		.pfn		= __phys_to_pfn(AMS_DELTA_LATCH2_PHYS),
		.length		= 0x01000000,
		.type		= MT_DEVICE
	},
	/* AMS_DELTA_MODEM */
	{
		.virtual	= AMS_DELTA_MODEM_VIRT,
		.pfn		= __phys_to_pfn(AMS_DELTA_MODEM_PHYS),
		.length		= 0x01000000,
		.type		= MT_DEVICE
	}
};

static struct omap_lcd_config ams_delta_lcd_config = {
	.ctrl_name	= "internal",
};

static struct omap_usb_config ams_delta_usb_config __initdata = {
	.register_host	= 1,
	.hmc_mode	= 16,
	.pins[0]	= 2,
};

static struct omap_board_config_kernel ams_delta_config[] __initdata = {
	{ OMAP_TAG_LCD,		&ams_delta_lcd_config },
};

static struct resource ams_delta_nand_resources[] = {
	[0] = {
		.start	= OMAP1_MPUIO_BASE,
		.end	= OMAP1_MPUIO_BASE +
				OMAP_MPUIO_IO_CNTL + sizeof(u32) - 1,
		.flags	= IORESOURCE_MEM,
	},
};

static struct platform_device ams_delta_nand_device = {
	.name	= "ams-delta-nand",
	.id	= -1,
	.num_resources	= ARRAY_SIZE(ams_delta_nand_resources),
	.resource	= ams_delta_nand_resources,
};

static struct resource ams_delta_kp_resources[] = {
	[0] = {
		.start	= INT_KEYBOARD,
		.end	= INT_KEYBOARD,
		.flags	= IORESOURCE_IRQ,
	},
};

static const struct matrix_keymap_data ams_delta_keymap_data = {
	.keymap		= ams_delta_keymap,
	.keymap_size	= ARRAY_SIZE(ams_delta_keymap),
};

<<<<<<< HEAD
static struct omap_kp_platform_data ams_delta_kp_data = {
=======
static struct omap_kp_platform_data ams_delta_kp_data __initdata = {
>>>>>>> 105e53f8
	.rows		= 8,
	.cols		= 8,
	.keymap_data	= &ams_delta_keymap_data,
	.delay		= 9,
};

static struct platform_device ams_delta_kp_device __initdata = {
	.name		= "omap-keypad",
	.id		= -1,
	.dev		= {
		.platform_data = &ams_delta_kp_data,
	},
	.num_resources	= ARRAY_SIZE(ams_delta_kp_resources),
	.resource	= ams_delta_kp_resources,
};

static struct platform_device ams_delta_lcd_device __initdata = {
	.name	= "lcd_ams_delta",
	.id	= -1,
};

static struct platform_device ams_delta_led_device __initdata = {
	.name	= "ams-delta-led",
	.id	= -1
};

static struct i2c_board_info ams_delta_camera_board_info[] = {
	{
		I2C_BOARD_INFO("ov6650", 0x60),
	},
};

#ifdef CONFIG_LEDS_TRIGGERS
DEFINE_LED_TRIGGER(ams_delta_camera_led_trigger);

static int ams_delta_camera_power(struct device *dev, int power)
{
	/*
	 * turn on camera LED
	 */
	if (power)
		led_trigger_event(ams_delta_camera_led_trigger, LED_FULL);
	else
		led_trigger_event(ams_delta_camera_led_trigger, LED_OFF);
	return 0;
}
#else
#define ams_delta_camera_power	NULL
#endif

static struct soc_camera_link ams_delta_iclink = {
	.bus_id         = 0,	/* OMAP1 SoC camera bus */
	.i2c_adapter_id = 1,
	.board_info     = &ams_delta_camera_board_info[0],
	.module_name    = "ov6650",
	.power		= ams_delta_camera_power,
};

static struct platform_device ams_delta_camera_device __initdata = {
	.name   = "soc-camera-pdrv",
	.id     = 0,
	.dev    = {
		.platform_data = &ams_delta_iclink,
	},
};

static struct omap1_cam_platform_data ams_delta_camera_platform_data = {
	.camexclk_khz	= 12000,	/* default 12MHz clock, no extra DPLL */
	.lclk_khz_max	= 1334,		/* results in 5fps CIF, 10fps QCIF */
};

static struct platform_device *ams_delta_devices[] __initdata = {
	&ams_delta_nand_device,
	&ams_delta_kp_device,
	&ams_delta_lcd_device,
	&ams_delta_led_device,
	&ams_delta_camera_device,
};

static void __init ams_delta_init(void)
{
	/* mux pins for uarts */
	omap_cfg_reg(UART1_TX);
	omap_cfg_reg(UART1_RTS);

	/* parallel camera interface */
	omap_cfg_reg(H19_1610_CAM_EXCLK);
	omap_cfg_reg(J15_1610_CAM_LCLK);
	omap_cfg_reg(L18_1610_CAM_VS);
	omap_cfg_reg(L15_1610_CAM_HS);
	omap_cfg_reg(L19_1610_CAM_D0);
	omap_cfg_reg(K14_1610_CAM_D1);
	omap_cfg_reg(K15_1610_CAM_D2);
	omap_cfg_reg(K19_1610_CAM_D3);
	omap_cfg_reg(K18_1610_CAM_D4);
	omap_cfg_reg(J14_1610_CAM_D5);
	omap_cfg_reg(J19_1610_CAM_D6);
	omap_cfg_reg(J18_1610_CAM_D7);

	iotable_init(ams_delta_io_desc, ARRAY_SIZE(ams_delta_io_desc));

	omap_board_config = ams_delta_config;
	omap_board_config_size = ARRAY_SIZE(ams_delta_config);
	omap_serial_init();
	omap_register_i2c_bus(1, 100, NULL, 0);

	/* Clear latch2 (NAND, LCD, modem enable) */
	ams_delta_latch2_write(~0, 0);

	omap1_usb_init(&ams_delta_usb_config);
	omap1_set_camera_info(&ams_delta_camera_platform_data);
#ifdef CONFIG_LEDS_TRIGGERS
	led_trigger_register_simple("ams_delta_camera",
			&ams_delta_camera_led_trigger);
#endif
	platform_add_devices(ams_delta_devices, ARRAY_SIZE(ams_delta_devices));

	ams_delta_init_fiq();

	omap_writew(omap_readw(ARM_RSTCT1) | 0x0004, ARM_RSTCT1);
}

static struct plat_serial8250_port ams_delta_modem_ports[] = {
	{
		.membase	= IOMEM(AMS_DELTA_MODEM_VIRT),
		.mapbase	= AMS_DELTA_MODEM_PHYS,
		.irq		= -EINVAL, /* changed later */
		.flags		= UPF_BOOT_AUTOCONF,
		.irqflags	= IRQF_TRIGGER_RISING,
		.iotype		= UPIO_MEM,
		.regshift	= 1,
		.uartclk	= BASE_BAUD * 16,
	},
	{ },
};

static struct platform_device ams_delta_modem_device = {
	.name	= "serial8250",
	.id	= PLAT8250_DEV_PLATFORM1,
	.dev		= {
		.platform_data = ams_delta_modem_ports,
	},
};

static int __init ams_delta_modem_init(void)
{
	int err;

	if (!machine_is_ams_delta())
		return -ENODEV;

	omap_cfg_reg(M14_1510_GPIO2);
	ams_delta_modem_ports[0].irq =
			gpio_to_irq(AMS_DELTA_GPIO_PIN_MODEM_IRQ);

	err = gpio_request(AMS_DELTA_GPIO_PIN_MODEM_IRQ, "modem");
	if (err) {
		pr_err("Couldn't request gpio pin for modem\n");
		return err;
	}
	gpio_direction_input(AMS_DELTA_GPIO_PIN_MODEM_IRQ);

	ams_delta_latch2_write(
		AMS_DELTA_LATCH2_MODEM_NRESET | AMS_DELTA_LATCH2_MODEM_CODEC,
		AMS_DELTA_LATCH2_MODEM_NRESET | AMS_DELTA_LATCH2_MODEM_CODEC);

	return platform_device_register(&ams_delta_modem_device);
}
arch_initcall(ams_delta_modem_init);

static void __init ams_delta_map_io(void)
{
	omap1_map_common_io();
}

MACHINE_START(AMS_DELTA, "Amstrad E3 (Delta)")
	/* Maintainer: Jonathan McDowell <noodles@earth.li> */
	.boot_params	= 0x10000100,
	.map_io		= ams_delta_map_io,
	.reserve	= omap_reserve,
	.init_irq	= ams_delta_init_irq,
	.init_machine	= ams_delta_init,
	.timer		= &omap_timer,
MACHINE_END

EXPORT_SYMBOL(ams_delta_latch1_write);
EXPORT_SYMBOL(ams_delta_latch2_write);<|MERGE_RESOLUTION|>--- conflicted
+++ resolved
@@ -208,11 +208,7 @@
 	.keymap_size	= ARRAY_SIZE(ams_delta_keymap),
 };
 
-<<<<<<< HEAD
-static struct omap_kp_platform_data ams_delta_kp_data = {
-=======
 static struct omap_kp_platform_data ams_delta_kp_data __initdata = {
->>>>>>> 105e53f8
 	.rows		= 8,
 	.cols		= 8,
 	.keymap_data	= &ams_delta_keymap_data,
