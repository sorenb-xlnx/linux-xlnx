<<<<<<< HEAD
CONFIG_EXPERIMENTAL=y
=======
#
# Automatically generated make config: don't edit
# Linux kernel version: 2.6.34
# Thu May 20 12:37:38 2010
#
CONFIG_ARM=y
CONFIG_SYS_SUPPORTS_APM_EMULATION=y
CONFIG_GENERIC_GPIO=y
CONFIG_GENERIC_TIME=y
# CONFIG_ARCH_USES_GETTIMEOFFSET is not set
CONFIG_GENERIC_CLOCKEVENTS=y
CONFIG_HAVE_PROC_CPU=y
CONFIG_GENERIC_HARDIRQS=y
CONFIG_STACKTRACE_SUPPORT=y
CONFIG_HAVE_LATENCYTOP_SUPPORT=y
CONFIG_LOCKDEP_SUPPORT=y
CONFIG_TRACE_IRQFLAGS_SUPPORT=y
CONFIG_HARDIRQS_SW_RESEND=y
CONFIG_GENERIC_IRQ_PROBE=y
CONFIG_RWSEM_GENERIC_SPINLOCK=y
CONFIG_GENERIC_HWEIGHT=y
CONFIG_GENERIC_CALIBRATE_DELAY=y
CONFIG_NEED_DMA_MAP_STATE=y
CONFIG_GENERIC_HARDIRQS_NO__DO_IRQ=y
CONFIG_VECTORS_BASE=0xffff0000
CONFIG_DEFCONFIG_LIST="/lib/modules/$UNAME_RELEASE/.config"
CONFIG_CONSTRUCTORS=y

#
# General setup
#
CONFIG_EXPERIMENTAL=y
CONFIG_BROKEN_ON_SMP=y
CONFIG_INIT_ENV_ARG_LIMIT=32
CONFIG_LOCALVERSION=""
CONFIG_LOCALVERSION_AUTO=y
CONFIG_HAVE_KERNEL_GZIP=y
CONFIG_HAVE_KERNEL_LZMA=y
CONFIG_HAVE_KERNEL_LZO=y
CONFIG_KERNEL_GZIP=y
# CONFIG_KERNEL_BZIP2 is not set
# CONFIG_KERNEL_LZMA is not set
# CONFIG_KERNEL_LZO is not set
CONFIG_SWAP=y
>>>>>>> 285eba57
CONFIG_SYSVIPC=y
CONFIG_IKCONFIG=y
CONFIG_IKCONFIG_PROC=y
CONFIG_LOG_BUF_SHIFT=16
<<<<<<< HEAD
CONFIG_BLK_DEV_INITRD=y
=======
# CONFIG_CGROUPS is not set
# CONFIG_SYSFS_DEPRECATED_V2 is not set
# CONFIG_RELAY is not set
CONFIG_NAMESPACES=y
# CONFIG_UTS_NS is not set
# CONFIG_IPC_NS is not set
# CONFIG_USER_NS is not set
# CONFIG_PID_NS is not set
CONFIG_BLK_DEV_INITRD=y
CONFIG_INITRAMFS_SOURCE=""
CONFIG_RD_GZIP=y
CONFIG_RD_BZIP2=y
CONFIG_RD_LZMA=y
CONFIG_RD_LZO=y
CONFIG_CC_OPTIMIZE_FOR_SIZE=y
CONFIG_SYSCTL=y
CONFIG_ANON_INODES=y
# CONFIG_EMBEDDED is not set
CONFIG_UID16=y
CONFIG_SYSCTL_SYSCALL=y
CONFIG_KALLSYMS=y
# CONFIG_KALLSYMS_ALL is not set
# CONFIG_KALLSYMS_EXTRA_PASS is not set
CONFIG_HOTPLUG=y
CONFIG_PRINTK=y
CONFIG_BUG=y
CONFIG_ELF_CORE=y
CONFIG_BASE_FULL=y
CONFIG_FUTEX=y
CONFIG_EPOLL=y
CONFIG_SIGNALFD=y
CONFIG_TIMERFD=y
CONFIG_EVENTFD=y
CONFIG_SHMEM=y
CONFIG_AIO=y
CONFIG_HAVE_PERF_EVENTS=y
CONFIG_PERF_USE_VMALLOC=y

#
# Kernel Performance Events And Counters
#
# CONFIG_PERF_EVENTS is not set
# CONFIG_PERF_COUNTERS is not set
CONFIG_VM_EVENT_COUNTERS=y
CONFIG_COMPAT_BRK=y
>>>>>>> 285eba57
CONFIG_SLAB=y
# CONFIG_BLK_DEV_BSG is not set
# CONFIG_IOSCHED_DEADLINE is not set
# CONFIG_IOSCHED_CFQ is not set
<<<<<<< HEAD
CONFIG_ARCH_SHMOBILE=y
=======
# CONFIG_DEFAULT_DEADLINE is not set
# CONFIG_DEFAULT_CFQ is not set
CONFIG_DEFAULT_NOOP=y
CONFIG_DEFAULT_IOSCHED="noop"
# CONFIG_INLINE_SPIN_TRYLOCK is not set
# CONFIG_INLINE_SPIN_TRYLOCK_BH is not set
# CONFIG_INLINE_SPIN_LOCK is not set
# CONFIG_INLINE_SPIN_LOCK_BH is not set
# CONFIG_INLINE_SPIN_LOCK_IRQ is not set
# CONFIG_INLINE_SPIN_LOCK_IRQSAVE is not set
CONFIG_INLINE_SPIN_UNLOCK=y
# CONFIG_INLINE_SPIN_UNLOCK_BH is not set
CONFIG_INLINE_SPIN_UNLOCK_IRQ=y
# CONFIG_INLINE_SPIN_UNLOCK_IRQRESTORE is not set
# CONFIG_INLINE_READ_TRYLOCK is not set
# CONFIG_INLINE_READ_LOCK is not set
# CONFIG_INLINE_READ_LOCK_BH is not set
# CONFIG_INLINE_READ_LOCK_IRQ is not set
# CONFIG_INLINE_READ_LOCK_IRQSAVE is not set
CONFIG_INLINE_READ_UNLOCK=y
# CONFIG_INLINE_READ_UNLOCK_BH is not set
CONFIG_INLINE_READ_UNLOCK_IRQ=y
# CONFIG_INLINE_READ_UNLOCK_IRQRESTORE is not set
# CONFIG_INLINE_WRITE_TRYLOCK is not set
# CONFIG_INLINE_WRITE_LOCK is not set
# CONFIG_INLINE_WRITE_LOCK_BH is not set
# CONFIG_INLINE_WRITE_LOCK_IRQ is not set
# CONFIG_INLINE_WRITE_LOCK_IRQSAVE is not set
CONFIG_INLINE_WRITE_UNLOCK=y
# CONFIG_INLINE_WRITE_UNLOCK_BH is not set
CONFIG_INLINE_WRITE_UNLOCK_IRQ=y
# CONFIG_INLINE_WRITE_UNLOCK_IRQRESTORE is not set
# CONFIG_MUTEX_SPIN_ON_OWNER is not set
# CONFIG_FREEZER is not set

#
# System Type
#
CONFIG_MMU=y
# CONFIG_ARCH_AAEC2000 is not set
# CONFIG_ARCH_INTEGRATOR is not set
# CONFIG_ARCH_REALVIEW is not set
# CONFIG_ARCH_VERSATILE is not set
# CONFIG_ARCH_VEXPRESS is not set
# CONFIG_ARCH_AT91 is not set
# CONFIG_ARCH_BCMRING is not set
# CONFIG_ARCH_CLPS711X is not set
# CONFIG_ARCH_CNS3XXX is not set
# CONFIG_ARCH_GEMINI is not set
# CONFIG_ARCH_EBSA110 is not set
# CONFIG_ARCH_EP93XX is not set
# CONFIG_ARCH_FOOTBRIDGE is not set
# CONFIG_ARCH_MXC is not set
# CONFIG_ARCH_STMP3XXX is not set
# CONFIG_ARCH_NETX is not set
# CONFIG_ARCH_H720X is not set
# CONFIG_ARCH_IOP13XX is not set
# CONFIG_ARCH_IOP32X is not set
# CONFIG_ARCH_IOP33X is not set
# CONFIG_ARCH_IXP23XX is not set
# CONFIG_ARCH_IXP2000 is not set
# CONFIG_ARCH_IXP4XX is not set
# CONFIG_ARCH_L7200 is not set
# CONFIG_ARCH_DOVE is not set
# CONFIG_ARCH_KIRKWOOD is not set
# CONFIG_ARCH_LOKI is not set
# CONFIG_ARCH_MV78XX0 is not set
# CONFIG_ARCH_ORION5X is not set
# CONFIG_ARCH_MMP is not set
# CONFIG_ARCH_KS8695 is not set
# CONFIG_ARCH_NS9XXX is not set
# CONFIG_ARCH_W90X900 is not set
# CONFIG_ARCH_NUC93X is not set
# CONFIG_ARCH_PNX4008 is not set
# CONFIG_ARCH_PXA is not set
# CONFIG_ARCH_MSM is not set
CONFIG_ARCH_SHMOBILE=y
# CONFIG_ARCH_RPC is not set
# CONFIG_ARCH_SA1100 is not set
# CONFIG_ARCH_S3C2410 is not set
# CONFIG_ARCH_S3C64XX is not set
# CONFIG_ARCH_S5P6440 is not set
# CONFIG_ARCH_S5P6442 is not set
# CONFIG_ARCH_S5PC1XX is not set
# CONFIG_ARCH_S5PV210 is not set
# CONFIG_ARCH_SHARK is not set
# CONFIG_ARCH_LH7A40X is not set
# CONFIG_ARCH_U300 is not set
# CONFIG_ARCH_U8500 is not set
# CONFIG_ARCH_NOMADIK is not set
# CONFIG_ARCH_DAVINCI is not set
# CONFIG_ARCH_OMAP is not set
# CONFIG_PLAT_SPEAR is not set

#
# SH-Mobile System Type
#
# CONFIG_ARCH_SH7367 is not set
>>>>>>> 285eba57
CONFIG_ARCH_SH7377=y
CONFIG_MACH_G4EVM=y
<<<<<<< HEAD
=======

#
# SH-Mobile System Configuration
#

#
# Memory configuration
#
CONFIG_MEMORY_START=0x40000000
CONFIG_MEMORY_SIZE=0x08000000

#
# Timer and clock configuration
#
CONFIG_SH_TIMER_CMT=y
CONFIG_SH_TIMER_TMU=y

#
# Processor Type
#
CONFIG_CPU_32v6K=y
CONFIG_CPU_V7=y
CONFIG_CPU_32v7=y
CONFIG_CPU_ABRT_EV7=y
CONFIG_CPU_PABRT_V7=y
CONFIG_CPU_CACHE_V7=y
CONFIG_CPU_CACHE_VIPT=y
CONFIG_CPU_COPY_V6=y
CONFIG_CPU_TLB_V7=y
CONFIG_CPU_HAS_ASID=y
CONFIG_CPU_CP15=y
CONFIG_CPU_CP15_MMU=y

#
# Processor Features
#
CONFIG_ARM_THUMB=y
# CONFIG_ARM_THUMBEE is not set
# CONFIG_CPU_ICACHE_DISABLE is not set
# CONFIG_CPU_DCACHE_DISABLE is not set
# CONFIG_CPU_BPREDICT_DISABLE is not set
CONFIG_HAS_TLS_REG=y
CONFIG_ARM_L1_CACHE_SHIFT=5
CONFIG_ARM_DMA_MEM_BUFFERABLE=y
CONFIG_CPU_HAS_PMU=y
# CONFIG_ARM_ERRATA_430973 is not set
# CONFIG_ARM_ERRATA_458693 is not set
# CONFIG_ARM_ERRATA_460075 is not set
CONFIG_COMMON_CLKDEV=y

#
# Bus support
#
# CONFIG_PCI_SYSCALL is not set
# CONFIG_ARCH_SUPPORTS_MSI is not set
# CONFIG_PCCARD is not set

#
# Kernel Features
#
# CONFIG_NO_HZ is not set
# CONFIG_HIGH_RES_TIMERS is not set
CONFIG_GENERIC_CLOCKEVENTS_BUILD=y
CONFIG_VMSPLIT_3G=y
# CONFIG_VMSPLIT_2G is not set
# CONFIG_VMSPLIT_1G is not set
CONFIG_PAGE_OFFSET=0xC0000000
CONFIG_PREEMPT_NONE=y
# CONFIG_PREEMPT_VOLUNTARY is not set
# CONFIG_PREEMPT is not set
CONFIG_HZ=100
# CONFIG_THUMB2_KERNEL is not set
>>>>>>> 285eba57
CONFIG_AEABI=y
# CONFIG_OABI_COMPAT is not set
CONFIG_ZBOOT_ROM_TEXT=0x0
CONFIG_ZBOOT_ROM_BSS=0x0
<<<<<<< HEAD
CONFIG_CMDLINE="console=ttySC4,115200 earlyprintk=sh-sci.4,115200"
=======
CONFIG_CMDLINE="console=ttySC4,115200"
# CONFIG_XIP_KERNEL is not set
>>>>>>> 285eba57
CONFIG_KEXEC=y
CONFIG_PM=y
# CONFIG_SUSPEND is not set
CONFIG_UEVENT_HELPER_PATH="/sbin/hotplug"
# CONFIG_FIRMWARE_IN_KERNEL is not set
CONFIG_MTD=y
CONFIG_MTD_CONCAT=y
CONFIG_MTD_PARTITIONS=y
CONFIG_MTD_CHAR=y
CONFIG_MTD_BLOCK=y
CONFIG_MTD_CFI=y
CONFIG_MTD_CFI_INTELEXT=y
CONFIG_MTD_PHYSMAP=y
CONFIG_MTD_NAND=y
<<<<<<< HEAD
# CONFIG_BLK_DEV is not set
# CONFIG_MISC_DEVICES is not set
=======
# CONFIG_MTD_NAND_VERIFY_WRITE is not set
# CONFIG_MTD_NAND_ECC_SMC is not set
# CONFIG_MTD_NAND_MUSEUM_IDS is not set
# CONFIG_MTD_NAND_GPIO is not set
CONFIG_MTD_NAND_IDS=y
# CONFIG_MTD_NAND_DISKONCHIP is not set
# CONFIG_MTD_NAND_NANDSIM is not set
# CONFIG_MTD_NAND_PLATFORM is not set
CONFIG_MTD_NAND_SH_FLCTL=y
# CONFIG_MTD_ONENAND is not set

#
# LPDDR flash memory drivers
#
# CONFIG_MTD_LPDDR is not set

#
# UBI - Unsorted block images
#
# CONFIG_MTD_UBI is not set
# CONFIG_PARPORT is not set
# CONFIG_BLK_DEV is not set
# CONFIG_MISC_DEVICES is not set
CONFIG_HAVE_IDE=y
# CONFIG_IDE is not set

#
# SCSI device support
#
CONFIG_SCSI_MOD=y
# CONFIG_RAID_ATTRS is not set
# CONFIG_SCSI is not set
# CONFIG_SCSI_DMA is not set
# CONFIG_SCSI_NETLINK is not set
# CONFIG_ATA is not set
# CONFIG_MD is not set
# CONFIG_PHONE is not set

#
# Input device support
#
CONFIG_INPUT=y
# CONFIG_INPUT_FF_MEMLESS is not set
# CONFIG_INPUT_POLLDEV is not set
# CONFIG_INPUT_SPARSEKMAP is not set

#
# Userland interfaces
#
CONFIG_INPUT_MOUSEDEV=y
>>>>>>> 285eba57
# CONFIG_INPUT_MOUSEDEV_PSAUX is not set
# CONFIG_INPUT_KEYBOARD is not set
# CONFIG_INPUT_MOUSE is not set
# CONFIG_SERIO is not set
CONFIG_SERIAL_SH_SCI=y
CONFIG_SERIAL_SH_SCI_NR_UARTS=8
CONFIG_SERIAL_SH_SCI_CONSOLE=y
<<<<<<< HEAD
=======
CONFIG_SERIAL_CORE=y
CONFIG_SERIAL_CORE_CONSOLE=y
# CONFIG_SERIAL_TIMBERDALE is not set
CONFIG_UNIX98_PTYS=y
# CONFIG_DEVPTS_MULTIPLE_INSTANCES is not set
>>>>>>> 285eba57
# CONFIG_LEGACY_PTYS is not set
# CONFIG_HW_RANDOM is not set
<<<<<<< HEAD
# CONFIG_HWMON is not set
=======
# CONFIG_R3964 is not set
# CONFIG_RAW_DRIVER is not set
# CONFIG_TCG_TPM is not set
# CONFIG_I2C is not set
# CONFIG_SPI is not set

#
# PPS support
#
# CONFIG_PPS is not set
CONFIG_ARCH_REQUIRE_GPIOLIB=y
CONFIG_GPIOLIB=y
# CONFIG_DEBUG_GPIO is not set
# CONFIG_GPIO_SYSFS is not set

#
# Memory mapped GPIO expanders:
#
# CONFIG_GPIO_IT8761E is not set

#
# I2C GPIO expanders:
#

#
# PCI GPIO expanders:
#

#
# SPI GPIO expanders:
#

#
# AC97 GPIO expanders:
#
# CONFIG_W1 is not set
# CONFIG_POWER_SUPPLY is not set
# CONFIG_HWMON is not set
# CONFIG_THERMAL is not set
# CONFIG_WATCHDOG is not set
CONFIG_SSB_POSSIBLE=y

#
# Sonics Silicon Backplane
#
# CONFIG_SSB is not set

#
# Multifunction device drivers
#
CONFIG_MFD_CORE=y
# CONFIG_MFD_SM501 is not set
# CONFIG_MFD_ASIC3 is not set
CONFIG_MFD_SH_MOBILE_SDHI=y
# CONFIG_HTC_EGPIO is not set
# CONFIG_HTC_PASIC3 is not set
# CONFIG_MFD_TMIO is not set
# CONFIG_MFD_T7L66XB is not set
# CONFIG_MFD_TC6387XB is not set
# CONFIG_MFD_TC6393XB is not set
# CONFIG_REGULATOR is not set
# CONFIG_MEDIA_SUPPORT is not set

#
# Graphics support
#
# CONFIG_VGASTATE is not set
# CONFIG_VIDEO_OUTPUT_CONTROL is not set
# CONFIG_FB is not set
# CONFIG_BACKLIGHT_LCD_SUPPORT is not set

#
# Display device support
#
# CONFIG_DISPLAY_SUPPORT is not set

#
# Console display driver support
#
>>>>>>> 285eba57
# CONFIG_VGA_CONSOLE is not set
# CONFIG_HID_SUPPORT is not set
# CONFIG_USB_SUPPORT is not set
# CONFIG_DNOTIFY is not set
# CONFIG_INOTIFY_USER is not set
CONFIG_TMPFS=y
# CONFIG_MISC_FILESYSTEMS is not set
CONFIG_MAGIC_SYSRQ=y
CONFIG_DEBUG_KERNEL=y
# CONFIG_DETECT_SOFTLOCKUP is not set
# CONFIG_RCU_CPU_STALL_DETECTOR is not set
# CONFIG_FTRACE is not set
<<<<<<< HEAD
# CONFIG_CRC32 is not set
=======
# CONFIG_ATOMIC64_SELFTEST is not set
# CONFIG_SAMPLES is not set
CONFIG_HAVE_ARCH_KGDB=y
# CONFIG_KGDB is not set
CONFIG_ARM_UNWIND=y
# CONFIG_DEBUG_USER is not set
# CONFIG_DEBUG_ERRORS is not set
# CONFIG_DEBUG_STACK_USAGE is not set
# CONFIG_DEBUG_LL is not set
# CONFIG_OC_ETM is not set

#
# Security options
#
# CONFIG_KEYS is not set
# CONFIG_SECURITY is not set
# CONFIG_SECURITYFS is not set
# CONFIG_DEFAULT_SECURITY_SELINUX is not set
# CONFIG_DEFAULT_SECURITY_SMACK is not set
# CONFIG_DEFAULT_SECURITY_TOMOYO is not set
CONFIG_DEFAULT_SECURITY_DAC=y
CONFIG_DEFAULT_SECURITY=""
# CONFIG_CRYPTO is not set
# CONFIG_BINARY_PRINTF is not set

#
# Library routines
#
CONFIG_GENERIC_FIND_LAST_BIT=y
# CONFIG_CRC_CCITT is not set
# CONFIG_CRC16 is not set
# CONFIG_CRC_T10DIF is not set
# CONFIG_CRC_ITU_T is not set
# CONFIG_CRC32 is not set
# CONFIG_CRC7 is not set
# CONFIG_LIBCRC32C is not set
CONFIG_ZLIB_INFLATE=y
CONFIG_LZO_DECOMPRESS=y
CONFIG_DECOMPRESS_GZIP=y
CONFIG_DECOMPRESS_BZIP2=y
CONFIG_DECOMPRESS_LZMA=y
CONFIG_DECOMPRESS_LZO=y
CONFIG_HAS_IOMEM=y
CONFIG_HAS_IOPORT=y
CONFIG_HAS_DMA=y
>>>>>>> 285eba57
<|MERGE_RESOLUTION|>--- conflicted
+++ resolved
@@ -1,6 +1,3 @@
-<<<<<<< HEAD
-CONFIG_EXPERIMENTAL=y
-=======
 #
 # Automatically generated make config: don't edit
 # Linux kernel version: 2.6.34
@@ -45,14 +42,23 @@
 # CONFIG_KERNEL_LZMA is not set
 # CONFIG_KERNEL_LZO is not set
 CONFIG_SWAP=y
->>>>>>> 285eba57
 CONFIG_SYSVIPC=y
+CONFIG_SYSVIPC_SYSCTL=y
+# CONFIG_BSD_PROCESS_ACCT is not set
+
+#
+# RCU Subsystem
+#
+CONFIG_TREE_RCU=y
+# CONFIG_TREE_PREEMPT_RCU is not set
+# CONFIG_TINY_RCU is not set
+# CONFIG_RCU_TRACE is not set
+CONFIG_RCU_FANOUT=32
+# CONFIG_RCU_FANOUT_EXACT is not set
+# CONFIG_TREE_RCU_TRACE is not set
 CONFIG_IKCONFIG=y
 CONFIG_IKCONFIG_PROC=y
 CONFIG_LOG_BUF_SHIFT=16
-<<<<<<< HEAD
-CONFIG_BLK_DEV_INITRD=y
-=======
 # CONFIG_CGROUPS is not set
 # CONFIG_SYSFS_DEPRECATED_V2 is not set
 # CONFIG_RELAY is not set
@@ -98,14 +104,35 @@
 # CONFIG_PERF_COUNTERS is not set
 CONFIG_VM_EVENT_COUNTERS=y
 CONFIG_COMPAT_BRK=y
->>>>>>> 285eba57
 CONFIG_SLAB=y
+# CONFIG_SLUB is not set
+# CONFIG_SLOB is not set
+# CONFIG_PROFILING is not set
+CONFIG_HAVE_OPROFILE=y
+CONFIG_HAVE_KPROBES=y
+CONFIG_HAVE_KRETPROBES=y
+CONFIG_HAVE_CLK=y
+
+#
+# GCOV-based kernel profiling
+#
+# CONFIG_SLOW_WORK is not set
+CONFIG_HAVE_GENERIC_DMA_COHERENT=y
+CONFIG_SLABINFO=y
+CONFIG_RT_MUTEXES=y
+CONFIG_BASE_SMALL=0
+# CONFIG_MODULES is not set
+CONFIG_BLOCK=y
+CONFIG_LBDAF=y
 # CONFIG_BLK_DEV_BSG is not set
+# CONFIG_BLK_DEV_INTEGRITY is not set
+
+#
+# IO Schedulers
+#
+CONFIG_IOSCHED_NOOP=y
 # CONFIG_IOSCHED_DEADLINE is not set
 # CONFIG_IOSCHED_CFQ is not set
-<<<<<<< HEAD
-CONFIG_ARCH_SHMOBILE=y
-=======
 # CONFIG_DEFAULT_DEADLINE is not set
 # CONFIG_DEFAULT_CFQ is not set
 CONFIG_DEFAULT_NOOP=y
@@ -204,11 +231,13 @@
 # SH-Mobile System Type
 #
 # CONFIG_ARCH_SH7367 is not set
->>>>>>> 285eba57
 CONFIG_ARCH_SH7377=y
+# CONFIG_ARCH_SH7372 is not set
+
+#
+# SH-Mobile Board Type
+#
 CONFIG_MACH_G4EVM=y
-<<<<<<< HEAD
-=======
 
 #
 # SH-Mobile System Configuration
@@ -281,35 +310,159 @@
 # CONFIG_PREEMPT is not set
 CONFIG_HZ=100
 # CONFIG_THUMB2_KERNEL is not set
->>>>>>> 285eba57
 CONFIG_AEABI=y
 # CONFIG_OABI_COMPAT is not set
+# CONFIG_ARCH_SPARSEMEM_DEFAULT is not set
+# CONFIG_ARCH_SELECT_MEMORY_MODEL is not set
+# CONFIG_HIGHMEM is not set
+CONFIG_SELECT_MEMORY_MODEL=y
+CONFIG_FLATMEM_MANUAL=y
+# CONFIG_DISCONTIGMEM_MANUAL is not set
+# CONFIG_SPARSEMEM_MANUAL is not set
+CONFIG_FLATMEM=y
+CONFIG_FLAT_NODE_MEM_MAP=y
+CONFIG_PAGEFLAGS_EXTENDED=y
+CONFIG_SPLIT_PTLOCK_CPUS=4
+# CONFIG_PHYS_ADDR_T_64BIT is not set
+CONFIG_ZONE_DMA_FLAG=0
+CONFIG_VIRT_TO_BUS=y
+# CONFIG_KSM is not set
+CONFIG_DEFAULT_MMAP_MIN_ADDR=4096
+CONFIG_ALIGNMENT_TRAP=y
+# CONFIG_UACCESS_WITH_MEMCPY is not set
+
+#
+# Boot options
+#
 CONFIG_ZBOOT_ROM_TEXT=0x0
 CONFIG_ZBOOT_ROM_BSS=0x0
-<<<<<<< HEAD
-CONFIG_CMDLINE="console=ttySC4,115200 earlyprintk=sh-sci.4,115200"
-=======
 CONFIG_CMDLINE="console=ttySC4,115200"
 # CONFIG_XIP_KERNEL is not set
->>>>>>> 285eba57
 CONFIG_KEXEC=y
+CONFIG_ATAGS_PROC=y
+
+#
+# CPU Power Management
+#
+# CONFIG_CPU_IDLE is not set
+
+#
+# Floating point emulation
+#
+
+#
+# At least one emulation must be selected
+#
+# CONFIG_VFP is not set
+
+#
+# Userspace binary formats
+#
+CONFIG_BINFMT_ELF=y
+# CONFIG_CORE_DUMP_DEFAULT_ELF_HEADERS is not set
+CONFIG_HAVE_AOUT=y
+# CONFIG_BINFMT_AOUT is not set
+# CONFIG_BINFMT_MISC is not set
+
+#
+# Power management options
+#
 CONFIG_PM=y
+# CONFIG_PM_DEBUG is not set
 # CONFIG_SUSPEND is not set
+# CONFIG_APM_EMULATION is not set
+# CONFIG_PM_RUNTIME is not set
+CONFIG_ARCH_SUSPEND_POSSIBLE=y
+# CONFIG_NET is not set
+
+#
+# Device Drivers
+#
+
+#
+# Generic Driver Options
+#
 CONFIG_UEVENT_HELPER_PATH="/sbin/hotplug"
+# CONFIG_DEVTMPFS is not set
+CONFIG_STANDALONE=y
+CONFIG_PREVENT_FIRMWARE_BUILD=y
+CONFIG_FW_LOADER=y
 # CONFIG_FIRMWARE_IN_KERNEL is not set
+CONFIG_EXTRA_FIRMWARE=""
+# CONFIG_DEBUG_DRIVER is not set
+# CONFIG_DEBUG_DEVRES is not set
+# CONFIG_SYS_HYPERVISOR is not set
 CONFIG_MTD=y
+# CONFIG_MTD_DEBUG is not set
 CONFIG_MTD_CONCAT=y
 CONFIG_MTD_PARTITIONS=y
+# CONFIG_MTD_REDBOOT_PARTS is not set
+# CONFIG_MTD_CMDLINE_PARTS is not set
+# CONFIG_MTD_AFS_PARTS is not set
+# CONFIG_MTD_AR7_PARTS is not set
+
+#
+# User Modules And Translation Layers
+#
 CONFIG_MTD_CHAR=y
+CONFIG_MTD_BLKDEVS=y
 CONFIG_MTD_BLOCK=y
+# CONFIG_FTL is not set
+# CONFIG_NFTL is not set
+# CONFIG_INFTL is not set
+# CONFIG_RFD_FTL is not set
+# CONFIG_SSFDC is not set
+# CONFIG_MTD_OOPS is not set
+
+#
+# RAM/ROM/Flash chip drivers
+#
 CONFIG_MTD_CFI=y
+# CONFIG_MTD_JEDECPROBE is not set
+CONFIG_MTD_GEN_PROBE=y
+# CONFIG_MTD_CFI_ADV_OPTIONS is not set
+CONFIG_MTD_MAP_BANK_WIDTH_1=y
+CONFIG_MTD_MAP_BANK_WIDTH_2=y
+CONFIG_MTD_MAP_BANK_WIDTH_4=y
+# CONFIG_MTD_MAP_BANK_WIDTH_8 is not set
+# CONFIG_MTD_MAP_BANK_WIDTH_16 is not set
+# CONFIG_MTD_MAP_BANK_WIDTH_32 is not set
+CONFIG_MTD_CFI_I1=y
+CONFIG_MTD_CFI_I2=y
+# CONFIG_MTD_CFI_I4 is not set
+# CONFIG_MTD_CFI_I8 is not set
 CONFIG_MTD_CFI_INTELEXT=y
+# CONFIG_MTD_CFI_AMDSTD is not set
+# CONFIG_MTD_CFI_STAA is not set
+CONFIG_MTD_CFI_UTIL=y
+# CONFIG_MTD_RAM is not set
+# CONFIG_MTD_ROM is not set
+# CONFIG_MTD_ABSENT is not set
+
+#
+# Mapping drivers for chip access
+#
+# CONFIG_MTD_COMPLEX_MAPPINGS is not set
 CONFIG_MTD_PHYSMAP=y
+# CONFIG_MTD_PHYSMAP_COMPAT is not set
+# CONFIG_MTD_ARM_INTEGRATOR is not set
+# CONFIG_MTD_PLATRAM is not set
+
+#
+# Self-contained MTD device drivers
+#
+# CONFIG_MTD_SLRAM is not set
+# CONFIG_MTD_PHRAM is not set
+# CONFIG_MTD_MTDRAM is not set
+# CONFIG_MTD_BLOCK2MTD is not set
+
+#
+# Disk-On-Chip Device Drivers
+#
+# CONFIG_MTD_DOC2000 is not set
+# CONFIG_MTD_DOC2001 is not set
+# CONFIG_MTD_DOC2001PLUS is not set
 CONFIG_MTD_NAND=y
-<<<<<<< HEAD
-# CONFIG_BLK_DEV is not set
-# CONFIG_MISC_DEVICES is not set
-=======
 # CONFIG_MTD_NAND_VERIFY_WRITE is not set
 # CONFIG_MTD_NAND_ECC_SMC is not set
 # CONFIG_MTD_NAND_MUSEUM_IDS is not set
@@ -360,27 +513,59 @@
 # Userland interfaces
 #
 CONFIG_INPUT_MOUSEDEV=y
->>>>>>> 285eba57
 # CONFIG_INPUT_MOUSEDEV_PSAUX is not set
+CONFIG_INPUT_MOUSEDEV_SCREEN_X=1024
+CONFIG_INPUT_MOUSEDEV_SCREEN_Y=768
+# CONFIG_INPUT_JOYDEV is not set
+# CONFIG_INPUT_EVDEV is not set
+# CONFIG_INPUT_EVBUG is not set
+
+#
+# Input Device Drivers
+#
 # CONFIG_INPUT_KEYBOARD is not set
 # CONFIG_INPUT_MOUSE is not set
+# CONFIG_INPUT_JOYSTICK is not set
+# CONFIG_INPUT_TABLET is not set
+# CONFIG_INPUT_TOUCHSCREEN is not set
+# CONFIG_INPUT_MISC is not set
+
+#
+# Hardware I/O ports
+#
 # CONFIG_SERIO is not set
+# CONFIG_GAMEPORT is not set
+
+#
+# Character devices
+#
+CONFIG_VT=y
+CONFIG_CONSOLE_TRANSLATIONS=y
+CONFIG_VT_CONSOLE=y
+CONFIG_HW_CONSOLE=y
+# CONFIG_VT_HW_CONSOLE_BINDING is not set
+CONFIG_DEVKMEM=y
+# CONFIG_SERIAL_NONSTANDARD is not set
+
+#
+# Serial drivers
+#
+# CONFIG_SERIAL_8250 is not set
+
+#
+# Non-8250 serial port support
+#
 CONFIG_SERIAL_SH_SCI=y
 CONFIG_SERIAL_SH_SCI_NR_UARTS=8
 CONFIG_SERIAL_SH_SCI_CONSOLE=y
-<<<<<<< HEAD
-=======
 CONFIG_SERIAL_CORE=y
 CONFIG_SERIAL_CORE_CONSOLE=y
 # CONFIG_SERIAL_TIMBERDALE is not set
 CONFIG_UNIX98_PTYS=y
 # CONFIG_DEVPTS_MULTIPLE_INSTANCES is not set
->>>>>>> 285eba57
 # CONFIG_LEGACY_PTYS is not set
+# CONFIG_IPMI_HANDLER is not set
 # CONFIG_HW_RANDOM is not set
-<<<<<<< HEAD
-# CONFIG_HWMON is not set
-=======
 # CONFIG_R3964 is not set
 # CONFIG_RAW_DRIVER is not set
 # CONFIG_TCG_TPM is not set
@@ -460,22 +645,141 @@
 #
 # Console display driver support
 #
->>>>>>> 285eba57
 # CONFIG_VGA_CONSOLE is not set
+CONFIG_DUMMY_CONSOLE=y
+# CONFIG_SOUND is not set
 # CONFIG_HID_SUPPORT is not set
 # CONFIG_USB_SUPPORT is not set
+# CONFIG_MMC is not set
+# CONFIG_MEMSTICK is not set
+# CONFIG_NEW_LEDS is not set
+# CONFIG_ACCESSIBILITY is not set
+CONFIG_RTC_LIB=y
+# CONFIG_RTC_CLASS is not set
+# CONFIG_DMADEVICES is not set
+# CONFIG_AUXDISPLAY is not set
+# CONFIG_UIO is not set
+
+#
+# TI VLYNQ
+#
+# CONFIG_STAGING is not set
+
+#
+# File systems
+#
+# CONFIG_EXT2_FS is not set
+# CONFIG_EXT3_FS is not set
+# CONFIG_EXT4_FS is not set
+# CONFIG_REISERFS_FS is not set
+# CONFIG_JFS_FS is not set
+# CONFIG_FS_POSIX_ACL is not set
+# CONFIG_XFS_FS is not set
+# CONFIG_GFS2_FS is not set
+# CONFIG_BTRFS_FS is not set
+# CONFIG_NILFS2_FS is not set
+CONFIG_FILE_LOCKING=y
+# CONFIG_FSNOTIFY is not set
 # CONFIG_DNOTIFY is not set
+# CONFIG_INOTIFY is not set
 # CONFIG_INOTIFY_USER is not set
+# CONFIG_QUOTA is not set
+# CONFIG_AUTOFS_FS is not set
+# CONFIG_AUTOFS4_FS is not set
+# CONFIG_FUSE_FS is not set
+
+#
+# Caches
+#
+# CONFIG_FSCACHE is not set
+
+#
+# CD-ROM/DVD Filesystems
+#
+# CONFIG_ISO9660_FS is not set
+# CONFIG_UDF_FS is not set
+
+#
+# DOS/FAT/NT Filesystems
+#
+# CONFIG_MSDOS_FS is not set
+# CONFIG_VFAT_FS is not set
+# CONFIG_NTFS_FS is not set
+
+#
+# Pseudo filesystems
+#
+CONFIG_PROC_FS=y
+CONFIG_PROC_SYSCTL=y
+CONFIG_PROC_PAGE_MONITOR=y
+CONFIG_SYSFS=y
 CONFIG_TMPFS=y
+# CONFIG_TMPFS_POSIX_ACL is not set
+# CONFIG_HUGETLB_PAGE is not set
+# CONFIG_CONFIGFS_FS is not set
 # CONFIG_MISC_FILESYSTEMS is not set
+
+#
+# Partition Types
+#
+# CONFIG_PARTITION_ADVANCED is not set
+CONFIG_MSDOS_PARTITION=y
+# CONFIG_NLS is not set
+
+#
+# Kernel hacking
+#
+# CONFIG_PRINTK_TIME is not set
+CONFIG_ENABLE_WARN_DEPRECATED=y
+CONFIG_ENABLE_MUST_CHECK=y
+CONFIG_FRAME_WARN=1024
 CONFIG_MAGIC_SYSRQ=y
+# CONFIG_STRIP_ASM_SYMS is not set
+# CONFIG_UNUSED_SYMBOLS is not set
+# CONFIG_DEBUG_FS is not set
+# CONFIG_HEADERS_CHECK is not set
 CONFIG_DEBUG_KERNEL=y
+# CONFIG_DEBUG_SHIRQ is not set
 # CONFIG_DETECT_SOFTLOCKUP is not set
+# CONFIG_DETECT_HUNG_TASK is not set
+CONFIG_SCHED_DEBUG=y
+# CONFIG_SCHEDSTATS is not set
+# CONFIG_TIMER_STATS is not set
+# CONFIG_DEBUG_OBJECTS is not set
+# CONFIG_DEBUG_SLAB is not set
+# CONFIG_DEBUG_KMEMLEAK is not set
+# CONFIG_DEBUG_RT_MUTEXES is not set
+# CONFIG_RT_MUTEX_TESTER is not set
+# CONFIG_DEBUG_SPINLOCK is not set
+# CONFIG_DEBUG_MUTEXES is not set
+# CONFIG_DEBUG_LOCK_ALLOC is not set
+# CONFIG_PROVE_LOCKING is not set
+# CONFIG_LOCK_STAT is not set
+# CONFIG_DEBUG_SPINLOCK_SLEEP is not set
+# CONFIG_DEBUG_LOCKING_API_SELFTESTS is not set
+# CONFIG_DEBUG_KOBJECT is not set
+CONFIG_DEBUG_BUGVERBOSE=y
+# CONFIG_DEBUG_INFO is not set
+# CONFIG_DEBUG_VM is not set
+# CONFIG_DEBUG_WRITECOUNT is not set
+CONFIG_DEBUG_MEMORY_INIT=y
+# CONFIG_DEBUG_LIST is not set
+# CONFIG_DEBUG_SG is not set
+# CONFIG_DEBUG_NOTIFIERS is not set
+# CONFIG_DEBUG_CREDENTIALS is not set
+# CONFIG_BOOT_PRINTK_DELAY is not set
+# CONFIG_RCU_TORTURE_TEST is not set
 # CONFIG_RCU_CPU_STALL_DETECTOR is not set
+# CONFIG_BACKTRACE_SELF_TEST is not set
+# CONFIG_DEBUG_BLOCK_EXT_DEVT is not set
+# CONFIG_DEBUG_FORCE_WEAK_PER_CPU is not set
+# CONFIG_FAULT_INJECTION is not set
+# CONFIG_LATENCYTOP is not set
+# CONFIG_SYSCTL_SYSCALL_CHECK is not set
+# CONFIG_PAGE_POISONING is not set
+CONFIG_HAVE_FUNCTION_TRACER=y
+CONFIG_TRACING_SUPPORT=y
 # CONFIG_FTRACE is not set
-<<<<<<< HEAD
-# CONFIG_CRC32 is not set
-=======
 # CONFIG_ATOMIC64_SELFTEST is not set
 # CONFIG_SAMPLES is not set
 CONFIG_HAVE_ARCH_KGDB=y
@@ -520,5 +824,4 @@
 CONFIG_DECOMPRESS_LZO=y
 CONFIG_HAS_IOMEM=y
 CONFIG_HAS_IOPORT=y
-CONFIG_HAS_DMA=y
->>>>>>> 285eba57
+CONFIG_HAS_DMA=y