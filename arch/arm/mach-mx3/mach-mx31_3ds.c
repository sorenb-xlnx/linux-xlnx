--- conflicted
+++ resolved
@@ -488,19 +488,12 @@
 };
 
 /* MC13783 */
-<<<<<<< HEAD
-static struct mc13xxx_platform_data mc13783_pdata __initdata = {
-	.regulators = mx31_3ds_regulators,
-	.num_regulators = ARRAY_SIZE(mx31_3ds_regulators),
-	.flags  = MC13XXX_USE_REGULATOR | MC13XXX_USE_TOUCHSCREEN
-=======
 static struct mc13xxx_platform_data mc13783_pdata = {
 	.regulators = {
 		.regulators = mx31_3ds_regulators,
 		.num_regulators = ARRAY_SIZE(mx31_3ds_regulators),
 	},
 	.flags  = MC13783_USE_REGULATOR | MC13783_USE_TOUCHSCREEN,
->>>>>>> 8eca7a00
 };
 
 /* SPI */
