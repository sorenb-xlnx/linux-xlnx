/*
 *  Copyright (C) 2009 Sascha Hauer, Pengutronix
 *
 * This program is free software; you can redistribute it and/or modify
 * it under the terms of the GNU General Public License as published by
 * the Free Software Foundation; either version 2 of the License, or
 * (at your option) any later version.
 *
 * This program is distributed in the hope that it will be useful,
 * but WITHOUT ANY WARRANTY; without even the implied warranty of
 * MERCHANTABILITY or FITNESS FOR A PARTICULAR PURPOSE.  See the
 * GNU General Public License for more details.
 */

#include <linux/types.h>
#include <linux/init.h>

#include <linux/platform_device.h>
#include <linux/mtd/physmap.h>
#include <linux/mtd/plat-ram.h>
#include <linux/memory.h>
#include <linux/gpio.h>
#include <linux/smc911x.h>
#include <linux/interrupt.h>
#include <linux/delay.h>
#include <linux/i2c.h>
#include <linux/i2c/at24.h>
#include <linux/usb/otg.h>
#include <linux/usb/ulpi.h>

#include <asm/mach-types.h>
#include <asm/mach/arch.h>
#include <asm/mach/time.h>
#include <asm/mach/map.h>

#include <mach/hardware.h>
#include <mach/common.h>
#include <mach/iomux-mx35.h>
#include <mach/ipu.h>
#include <mach/mx3fb.h>
#include <mach/ulpi.h>
#include <mach/audmux.h>
#include <mach/esdhc.h>

#include "devices-imx35.h"
#include "devices.h"

static const struct fb_videomode fb_modedb[] = {
	{
		/* 240x320 @ 60 Hz */
		.name		= "Sharp-LQ035Q7",
		.refresh	= 60,
		.xres		= 240,
		.yres		= 320,
		.pixclock	= 185925,
		.left_margin	= 9,
		.right_margin	= 16,
		.upper_margin	= 7,
		.lower_margin	= 9,
		.hsync_len	= 1,
		.vsync_len	= 1,
		.sync		= FB_SYNC_HOR_HIGH_ACT | FB_SYNC_SHARP_MODE | FB_SYNC_CLK_INVERT | FB_SYNC_CLK_IDLE_EN,
		.vmode		= FB_VMODE_NONINTERLACED,
		.flag		= 0,
	}, {
		/* 240x320 @ 60 Hz */
		.name		= "TX090",
		.refresh	= 60,
		.xres		= 240,
		.yres		= 320,
		.pixclock	= 38255,
		.left_margin	= 144,
		.right_margin	= 0,
		.upper_margin	= 7,
		.lower_margin	= 40,
		.hsync_len	= 96,
		.vsync_len	= 1,
		.sync		= FB_SYNC_VERT_HIGH_ACT | FB_SYNC_OE_ACT_HIGH,
		.vmode		= FB_VMODE_NONINTERLACED,
		.flag		= 0,
	},
};

static struct ipu_platform_data mx3_ipu_data = {
	.irq_base = MXC_IPU_IRQ_START,
};

static struct mx3fb_platform_data mx3fb_pdata = {
	.dma_dev	= &mx3_ipu.dev,
	.name		= "Sharp-LQ035Q7",
	.mode		= fb_modedb,
	.num_modes	= ARRAY_SIZE(fb_modedb),
};

static struct physmap_flash_data pcm043_flash_data = {
	.width  = 2,
};

static struct resource pcm043_flash_resource = {
	.start	= 0xa0000000,
	.end	= 0xa1ffffff,
	.flags	= IORESOURCE_MEM,
};

static struct platform_device pcm043_flash = {
	.name	= "physmap-flash",
	.id	= 0,
	.dev	= {
		.platform_data  = &pcm043_flash_data,
	},
	.resource = &pcm043_flash_resource,
	.num_resources = 1,
};

static const struct imxuart_platform_data uart_pdata __initconst = {
	.flags = IMXUART_HAVE_RTSCTS,
};

static const struct imxi2c_platform_data pcm043_i2c0_data __initconst = {
	.bitrate = 50000,
};

static struct at24_platform_data board_eeprom = {
	.byte_len = 4096,
	.page_size = 32,
	.flags = AT24_FLAG_ADDR16,
};

static struct i2c_board_info pcm043_i2c_devices[] = {
       {
		I2C_BOARD_INFO("at24", 0x52), /* E0=0, E1=1, E2=0 */
		.platform_data = &board_eeprom,
	}, {
		I2C_BOARD_INFO("pcf8563", 0x51),
	}
};

static struct platform_device *devices[] __initdata = {
	&pcm043_flash,
};

static iomux_v3_cfg_t pcm043_pads[] = {
	/* UART1 */
	MX35_PAD_CTS1__UART1_CTS,
	MX35_PAD_RTS1__UART1_RTS,
	MX35_PAD_TXD1__UART1_TXD_MUX,
	MX35_PAD_RXD1__UART1_RXD_MUX,
	/* UART2 */
	MX35_PAD_CTS2__UART2_CTS,
	MX35_PAD_RTS2__UART2_RTS,
	MX35_PAD_TXD2__UART2_TXD_MUX,
	MX35_PAD_RXD2__UART2_RXD_MUX,
	/* FEC */
	MX35_PAD_FEC_TX_CLK__FEC_TX_CLK,
	MX35_PAD_FEC_RX_CLK__FEC_RX_CLK,
	MX35_PAD_FEC_RX_DV__FEC_RX_DV,
	MX35_PAD_FEC_COL__FEC_COL,
	MX35_PAD_FEC_RDATA0__FEC_RDATA_0,
	MX35_PAD_FEC_TDATA0__FEC_TDATA_0,
	MX35_PAD_FEC_TX_EN__FEC_TX_EN,
	MX35_PAD_FEC_MDC__FEC_MDC,
	MX35_PAD_FEC_MDIO__FEC_MDIO,
	MX35_PAD_FEC_TX_ERR__FEC_TX_ERR,
	MX35_PAD_FEC_RX_ERR__FEC_RX_ERR,
	MX35_PAD_FEC_CRS__FEC_CRS,
	MX35_PAD_FEC_RDATA1__FEC_RDATA_1,
	MX35_PAD_FEC_TDATA1__FEC_TDATA_1,
	MX35_PAD_FEC_RDATA2__FEC_RDATA_2,
	MX35_PAD_FEC_TDATA2__FEC_TDATA_2,
	MX35_PAD_FEC_RDATA3__FEC_RDATA_3,
	MX35_PAD_FEC_TDATA3__FEC_TDATA_3,
	/* I2C1 */
	MX35_PAD_I2C1_CLK__I2C1_SCL,
	MX35_PAD_I2C1_DAT__I2C1_SDA,
	/* Display */
	MX35_PAD_LD0__IPU_DISPB_DAT_0,
	MX35_PAD_LD1__IPU_DISPB_DAT_1,
	MX35_PAD_LD2__IPU_DISPB_DAT_2,
	MX35_PAD_LD3__IPU_DISPB_DAT_3,
	MX35_PAD_LD4__IPU_DISPB_DAT_4,
	MX35_PAD_LD5__IPU_DISPB_DAT_5,
	MX35_PAD_LD6__IPU_DISPB_DAT_6,
	MX35_PAD_LD7__IPU_DISPB_DAT_7,
	MX35_PAD_LD8__IPU_DISPB_DAT_8,
	MX35_PAD_LD9__IPU_DISPB_DAT_9,
	MX35_PAD_LD10__IPU_DISPB_DAT_10,
	MX35_PAD_LD11__IPU_DISPB_DAT_11,
	MX35_PAD_LD12__IPU_DISPB_DAT_12,
	MX35_PAD_LD13__IPU_DISPB_DAT_13,
	MX35_PAD_LD14__IPU_DISPB_DAT_14,
	MX35_PAD_LD15__IPU_DISPB_DAT_15,
	MX35_PAD_LD16__IPU_DISPB_DAT_16,
	MX35_PAD_LD17__IPU_DISPB_DAT_17,
	MX35_PAD_D3_HSYNC__IPU_DISPB_D3_HSYNC,
	MX35_PAD_D3_FPSHIFT__IPU_DISPB_D3_CLK,
	MX35_PAD_D3_DRDY__IPU_DISPB_D3_DRDY,
	MX35_PAD_CONTRAST__IPU_DISPB_CONTR,
	MX35_PAD_D3_VSYNC__IPU_DISPB_D3_VSYNC,
	MX35_PAD_D3_REV__IPU_DISPB_D3_REV,
	MX35_PAD_D3_CLS__IPU_DISPB_D3_CLS,
	/* gpio */
	MX35_PAD_ATA_CS0__GPIO2_6,
	/* USB host */
	MX35_PAD_I2C2_CLK__USB_TOP_USBH2_PWR,
	MX35_PAD_I2C2_DAT__USB_TOP_USBH2_OC,
	/* SSI */
	MX35_PAD_STXFS4__AUDMUX_AUD4_TXFS,
	MX35_PAD_STXD4__AUDMUX_AUD4_TXD,
	MX35_PAD_SRXD4__AUDMUX_AUD4_RXD,
	MX35_PAD_SCK4__AUDMUX_AUD4_TXC,
	/* CAN2 */
	MX35_PAD_TX5_RX0__CAN2_TXCAN,
	MX35_PAD_TX4_RX1__CAN2_RXCAN,
	/* esdhc */
	MX35_PAD_SD1_CMD__ESDHC1_CMD,
	MX35_PAD_SD1_CLK__ESDHC1_CLK,
	MX35_PAD_SD1_DATA0__ESDHC1_DAT0,
	MX35_PAD_SD1_DATA1__ESDHC1_DAT1,
	MX35_PAD_SD1_DATA2__ESDHC1_DAT2,
	MX35_PAD_SD1_DATA3__ESDHC1_DAT3,
	MX35_PAD_ATA_DATA10__GPIO2_23, /* WriteProtect */
	MX35_PAD_ATA_DATA11__GPIO2_24, /* CardDetect */
};

#define AC97_GPIO_TXFS	IMX_GPIO_NR(2, 31)
#define AC97_GPIO_TXD	IMX_GPIO_NR(2, 28)
#define AC97_GPIO_RESET	IMX_GPIO_NR(2, 0)
<<<<<<< HEAD
=======
#define SD1_GPIO_WP	IMX_GPIO_NR(2, 23)
#define SD1_GPIO_CD	IMX_GPIO_NR(2, 24)
>>>>>>> 8eca7a00

static void pcm043_ac97_warm_reset(struct snd_ac97 *ac97)
{
	iomux_v3_cfg_t txfs_gpio = MX35_PAD_STXFS4__GPIO2_31;
	iomux_v3_cfg_t txfs = MX35_PAD_STXFS4__AUDMUX_AUD4_TXFS;
	int ret;

	ret = gpio_request(AC97_GPIO_TXFS, "SSI");
	if (ret) {
		printk("failed to get GPIO_TXFS: %d\n", ret);
		return;
	}

	mxc_iomux_v3_setup_pad(txfs_gpio);

	/* warm reset */
	gpio_direction_output(AC97_GPIO_TXFS, 1);
	udelay(2);
	gpio_set_value(AC97_GPIO_TXFS, 0);

	gpio_free(AC97_GPIO_TXFS);
	mxc_iomux_v3_setup_pad(txfs);
}

static void pcm043_ac97_cold_reset(struct snd_ac97 *ac97)
{
	iomux_v3_cfg_t txfs_gpio = MX35_PAD_STXFS4__GPIO2_31;
	iomux_v3_cfg_t txfs = MX35_PAD_STXFS4__AUDMUX_AUD4_TXFS;
	iomux_v3_cfg_t txd_gpio = MX35_PAD_STXD4__GPIO2_28;
	iomux_v3_cfg_t txd = MX35_PAD_STXD4__AUDMUX_AUD4_TXD;
	iomux_v3_cfg_t reset_gpio = MX35_PAD_SD2_CMD__GPIO2_0;
	int ret;

	ret = gpio_request(AC97_GPIO_TXFS, "SSI");
	if (ret)
		goto err1;

	ret = gpio_request(AC97_GPIO_TXD, "SSI");
	if (ret)
		goto err2;

	ret = gpio_request(AC97_GPIO_RESET, "SSI");
	if (ret)
		goto err3;

	mxc_iomux_v3_setup_pad(txfs_gpio);
	mxc_iomux_v3_setup_pad(txd_gpio);
	mxc_iomux_v3_setup_pad(reset_gpio);

	gpio_direction_output(AC97_GPIO_TXFS, 0);
	gpio_direction_output(AC97_GPIO_TXD, 0);

	/* cold reset */
	gpio_direction_output(AC97_GPIO_RESET, 0);
	udelay(10);
	gpio_direction_output(AC97_GPIO_RESET, 1);

	mxc_iomux_v3_setup_pad(txd);
	mxc_iomux_v3_setup_pad(txfs);

	gpio_free(AC97_GPIO_RESET);
err3:
	gpio_free(AC97_GPIO_TXD);
err2:
	gpio_free(AC97_GPIO_TXFS);
err1:
	if (ret)
		printk("%s failed with %d\n", __func__, ret);
	mdelay(1);
}

static const struct imx_ssi_platform_data pcm043_ssi_pdata __initconst = {
	.ac97_reset = pcm043_ac97_cold_reset,
	.ac97_warm_reset = pcm043_ac97_warm_reset,
	.flags = IMX_SSI_USE_AC97,
};

static const struct mxc_nand_platform_data
pcm037_nand_board_info __initconst = {
	.width = 1,
	.hw_ecc = 1,
};

static int pcm043_otg_init(struct platform_device *pdev)
{
	return mx35_initialize_usb_hw(pdev->id, MXC_EHCI_INTERFACE_DIFF_UNI);
}

static struct mxc_usbh_platform_data otg_pdata __initdata = {
	.init	= pcm043_otg_init,
	.portsc	= MXC_EHCI_MODE_UTMI,
};

static int pcm043_usbh1_init(struct platform_device *pdev)
{
	return mx35_initialize_usb_hw(pdev->id, MXC_EHCI_INTERFACE_SINGLE_UNI |
			MXC_EHCI_INTERNAL_PHY | MXC_EHCI_IPPUE_DOWN);
}

static const struct mxc_usbh_platform_data usbh1_pdata __initconst = {
	.init	= pcm043_usbh1_init,
	.portsc	= MXC_EHCI_MODE_SERIAL,
};

static const struct fsl_usb2_platform_data otg_device_pdata __initconst = {
	.operating_mode = FSL_USB2_DR_DEVICE,
	.phy_mode       = FSL_USB2_PHY_UTMI,
};

static int otg_mode_host;

static int __init pcm043_otg_mode(char *options)
{
	if (!strcmp(options, "host"))
		otg_mode_host = 1;
	else if (!strcmp(options, "device"))
		otg_mode_host = 0;
	else
		pr_info("otg_mode neither \"host\" nor \"device\". "
			"Defaulting to device\n");
	return 0;
}
__setup("otg_mode=", pcm043_otg_mode);

static struct esdhc_platform_data sd1_pdata = {
	.wp_gpio = SD1_GPIO_WP,
	.cd_gpio = SD1_GPIO_CD,
};

/*
 * Board specific initialization.
 */
static void __init pcm043_init(void)
{
	mxc_iomux_v3_setup_multiple_pads(pcm043_pads, ARRAY_SIZE(pcm043_pads));

	mxc_audmux_v2_configure_port(3,
			MXC_AUDMUX_V2_PTCR_SYN | /* 4wire mode */
			MXC_AUDMUX_V2_PTCR_TFSEL(0) |
			MXC_AUDMUX_V2_PTCR_TFSDIR,
			MXC_AUDMUX_V2_PDCR_RXDSEL(0));

	mxc_audmux_v2_configure_port(0,
			MXC_AUDMUX_V2_PTCR_SYN | /* 4wire mode */
			MXC_AUDMUX_V2_PTCR_TCSEL(3) |
			MXC_AUDMUX_V2_PTCR_TCLKDIR, /* clock is output */
			MXC_AUDMUX_V2_PDCR_RXDSEL(3));

	imx35_add_fec(NULL);
	platform_add_devices(devices, ARRAY_SIZE(devices));
	imx35_add_imx2_wdt(NULL);

	imx35_add_imx_uart0(&uart_pdata);
	imx35_add_mxc_nand(&pcm037_nand_board_info);
	imx35_add_imx_ssi(0, &pcm043_ssi_pdata);

	imx35_add_imx_uart1(&uart_pdata);

	i2c_register_board_info(0, pcm043_i2c_devices,
			ARRAY_SIZE(pcm043_i2c_devices));

	imx35_add_imx_i2c0(&pcm043_i2c0_data);

	mxc_register_device(&mx3_ipu, &mx3_ipu_data);
	mxc_register_device(&mx3_fb, &mx3fb_pdata);

	if (otg_mode_host) {
		otg_pdata.otg = imx_otg_ulpi_create(ULPI_OTG_DRVVBUS |
				ULPI_OTG_DRVVBUS_EXT);
		if (otg_pdata.otg)
			imx35_add_mxc_ehci_otg(&otg_pdata);
	}
	imx35_add_mxc_ehci_hs(&usbh1_pdata);

	if (!otg_mode_host)
		imx35_add_fsl_usb2_udc(&otg_device_pdata);

	imx35_add_flexcan1(NULL);
	imx35_add_sdhci_esdhc_imx(0, &sd1_pdata);
}

static void __init pcm043_timer_init(void)
{
	mx35_clocks_init();
}

struct sys_timer pcm043_timer = {
	.init	= pcm043_timer_init,
};

MACHINE_START(PCM043, "Phytec Phycore pcm043")
	/* Maintainer: Pengutronix */
	.boot_params = MX3x_PHYS_OFFSET + 0x100,
	.map_io = mx35_map_io,
	.init_early = imx35_init_early,
	.init_irq = mx35_init_irq,
	.timer = &pcm043_timer,
	.init_machine = pcm043_init,
MACHINE_END<|MERGE_RESOLUTION|>--- conflicted
+++ resolved
@@ -225,11 +225,8 @@
 #define AC97_GPIO_TXFS	IMX_GPIO_NR(2, 31)
 #define AC97_GPIO_TXD	IMX_GPIO_NR(2, 28)
 #define AC97_GPIO_RESET	IMX_GPIO_NR(2, 0)
-<<<<<<< HEAD
-=======
 #define SD1_GPIO_WP	IMX_GPIO_NR(2, 23)
 #define SD1_GPIO_CD	IMX_GPIO_NR(2, 24)
->>>>>>> 8eca7a00
 
 static void pcm043_ac97_warm_reset(struct snd_ac97 *ac97)
 {
