/*
 * arch/arm/mach-dove/include/mach/gpio.h
 *
 * This file is licensed under the terms of the GNU General Public
 * License version 2.  This program is licensed "as is" without any
 * warranty of any kind, whether express or implied.
 */

<<<<<<< HEAD
#ifndef __ASM_ARCH_GPIO_H
#define __ASM_ARCH_GPIO_H

#include <asm/errno.h>
#include <mach/irqs.h>
#include <plat/gpio.h>
#include <asm-generic/gpio.h>		/* cansleep wrappers */

#define GPIO_MAX	72

#define GPIO_BASE_LO		(DOVE_GPIO_VIRT_BASE + 0x00)
#define GPIO_BASE_HI		(DOVE_GPIO_VIRT_BASE + 0x20)

#define GPIO_BASE(pin)		((pin < 32) ? GPIO_BASE_LO :		\
				 ((pin < 64) ? GPIO_BASE_HI :		\
				  DOVE_GPIO2_VIRT_BASE))

#define GPIO_OUT(pin)		(GPIO_BASE(pin) + 0x00)
#define GPIO_IO_CONF(pin)	(GPIO_BASE(pin) + 0x04)
#define GPIO_BLINK_EN(pin)	(GPIO_BASE(pin) + 0x08)
#define GPIO_IN_POL(pin)	(GPIO_BASE(pin) + 0x0c)
#define GPIO_DATA_IN(pin)	(GPIO_BASE(pin) + 0x10)
#define GPIO_EDGE_CAUSE(pin)	(GPIO_BASE(pin) + 0x14)
#define GPIO_EDGE_MASK(pin)	(GPIO_BASE(pin) + 0x18)
#define GPIO_LEVEL_MASK(pin)	(GPIO_BASE(pin) + 0x1c)

static inline int gpio_to_irq(int pin)
{
	if (pin < NR_GPIO_IRQS)
		return pin + IRQ_DOVE_GPIO_START;

	return -EINVAL;
}

static inline int irq_to_gpio(int irq)
{
	if (IRQ_DOVE_GPIO_START < irq && irq < NR_IRQS)
		return irq - IRQ_DOVE_GPIO_START;

	return -EINVAL;
}

#endif
=======
#include <plat/gpio.h>
>>>>>>> 105e53f8
<|MERGE_RESOLUTION|>--- conflicted
+++ resolved
@@ -6,50 +6,4 @@
  * warranty of any kind, whether express or implied.
  */
 
-<<<<<<< HEAD
-#ifndef __ASM_ARCH_GPIO_H
-#define __ASM_ARCH_GPIO_H
-
-#include <asm/errno.h>
-#include <mach/irqs.h>
-#include <plat/gpio.h>
-#include <asm-generic/gpio.h>		/* cansleep wrappers */
-
-#define GPIO_MAX	72
-
-#define GPIO_BASE_LO		(DOVE_GPIO_VIRT_BASE + 0x00)
-#define GPIO_BASE_HI		(DOVE_GPIO_VIRT_BASE + 0x20)
-
-#define GPIO_BASE(pin)		((pin < 32) ? GPIO_BASE_LO :		\
-				 ((pin < 64) ? GPIO_BASE_HI :		\
-				  DOVE_GPIO2_VIRT_BASE))
-
-#define GPIO_OUT(pin)		(GPIO_BASE(pin) + 0x00)
-#define GPIO_IO_CONF(pin)	(GPIO_BASE(pin) + 0x04)
-#define GPIO_BLINK_EN(pin)	(GPIO_BASE(pin) + 0x08)
-#define GPIO_IN_POL(pin)	(GPIO_BASE(pin) + 0x0c)
-#define GPIO_DATA_IN(pin)	(GPIO_BASE(pin) + 0x10)
-#define GPIO_EDGE_CAUSE(pin)	(GPIO_BASE(pin) + 0x14)
-#define GPIO_EDGE_MASK(pin)	(GPIO_BASE(pin) + 0x18)
-#define GPIO_LEVEL_MASK(pin)	(GPIO_BASE(pin) + 0x1c)
-
-static inline int gpio_to_irq(int pin)
-{
-	if (pin < NR_GPIO_IRQS)
-		return pin + IRQ_DOVE_GPIO_START;
-
-	return -EINVAL;
-}
-
-static inline int irq_to_gpio(int irq)
-{
-	if (IRQ_DOVE_GPIO_START < irq && irq < NR_IRQS)
-		return irq - IRQ_DOVE_GPIO_START;
-
-	return -EINVAL;
-}
-
-#endif
-=======
-#include <plat/gpio.h>
->>>>>>> 105e53f8
+#include <plat/gpio.h>