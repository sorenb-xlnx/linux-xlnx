# arch/arm/mach-s5p6440/Kconfig
#
# Copyright (c) 2009 Samsung Electronics Co., Ltd.
#		http://www.samsung.com/
#
# Licensed under GPLv2

if ARCH_S5P6440

config CPU_S5P6440
	bool
	select S3C_PL330_DMA
	help
	  Enable S5P6440 CPU support

config S5P6440_SETUP_I2C1
	bool
	help
	  Common setup code for i2c bus 1.

config MACH_SMDK6440
	bool "SMDK6440"
	select CPU_S5P6440
	select SAMSUNG_DEV_TS
	select SAMSUNG_DEV_ADC
	select S3C_DEV_I2C1
	select S3C_DEV_RTC
	select S3C_DEV_WDT
<<<<<<< HEAD
=======
	select HAVE_S3C_RTC
	select HAVE_S3C2410_WATCHDOG
	select S5P6440_SETUP_I2C1
>>>>>>> cf63f49e
	help
	  Machine support for the Samsung SMDK6440

endif<|MERGE_RESOLUTION|>--- conflicted
+++ resolved
@@ -26,12 +26,7 @@
 	select S3C_DEV_I2C1
 	select S3C_DEV_RTC
 	select S3C_DEV_WDT
-<<<<<<< HEAD
-=======
-	select HAVE_S3C_RTC
-	select HAVE_S3C2410_WATCHDOG
 	select S5P6440_SETUP_I2C1
->>>>>>> cf63f49e
 	help
 	  Machine support for the Samsung SMDK6440
 
