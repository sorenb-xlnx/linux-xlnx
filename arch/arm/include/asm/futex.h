--- conflicted
+++ resolved
@@ -97,12 +97,6 @@
 	if (!access_ok(VERIFY_WRITE, uaddr, sizeof(u32)))
 		return -EFAULT;
 
-<<<<<<< HEAD
-	/* Note that preemption is disabled by futex_atomic_cmpxchg_inatomic
-	 * call sites. */
-
-=======
->>>>>>> 016aa2ed
 	__asm__ __volatile__("@futex_atomic_cmpxchg_inatomic\n"
 	"1:	" T(ldr) "	%1, [%4]\n"
 	"	teq	%1, %2\n"
