--- conflicted
+++ resolved
@@ -284,11 +284,8 @@
 	&s3c_device_fb,
 	&s3c_device_ohci,
 	&s3c_device_usb_hsotg,
-<<<<<<< HEAD
 	&s3c64xx_device_ac97,
-=======
 	&s3c_device_pcm,
->>>>>>> 4c62ed9b
 	&s3c64xx_device_iisv4,
 	&samsung_device_keypad,
 
