/*
 *  linux/arch/arm/kernel/debug.S
 *
 *  Copyright (C) 1994-1999 Russell King
 *
 * This program is free software; you can redistribute it and/or modify
 * it under the terms of the GNU General Public License version 2 as
 * published by the Free Software Foundation.
 *
 *  32-bit debugging code
 */
#include <linux/linkage.h>

		.text

/*
 * Some debugging routines (useful if you've got MM problems and
 * printk isn't working).  For DEBUGGING ONLY!!!  Do not leave
 * references to these in a production kernel!
 */

#if defined(CONFIG_DEBUG_ICEDCC)
		@@ debug using ARM EmbeddedICE DCC channel

		.macro	addruart, rp, rv
		.endm

<<<<<<< HEAD
#if defined(CONFIG_CPU_V6) || defined(CONFIG_CPU_V6K)
=======
#if defined(CONFIG_CPU_V6) || defined(CONFIG_CPU_V6K) || defined(CONFIG_CPU_V7)
>>>>>>> 8eca7a00

		.macro	senduart, rd, rx
		mcr	p14, 0, \rd, c0, c5, 0
		.endm

		.macro	busyuart, rd, rx
1001:
		mrc	p14, 0, \rx, c0, c1, 0
		tst	\rx, #0x20000000
		beq	1001b
		.endm

		.macro	waituart, rd, rx
		mov	\rd, #0x2000000
1001:
		subs	\rd, \rd, #1
		bmi	1002f
		mrc	p14, 0, \rx, c0, c1, 0
		tst	\rx, #0x20000000
		bne	1001b
1002:
		.endm

#elif defined(CONFIG_CPU_XSCALE)

		.macro	senduart, rd, rx
		mcr	p14, 0, \rd, c8, c0, 0
		.endm

		.macro	busyuart, rd, rx
1001:
		mrc	p14, 0, \rx, c14, c0, 0
		tst	\rx, #0x10000000
		beq	1001b
		.endm

		.macro	waituart, rd, rx
		mov	\rd, #0x10000000
1001:
		subs	\rd, \rd, #1
		bmi	1002f
		mrc	p14, 0, \rx, c14, c0, 0
		tst	\rx, #0x10000000
		bne	1001b
1002:
		.endm

#else

		.macro	senduart, rd, rx
		mcr	p14, 0, \rd, c1, c0, 0
		.endm

		.macro	busyuart, rd, rx
1001:
		mrc	p14, 0, \rx, c0, c0, 0
		tst	\rx, #2
		beq	1001b

		.endm

		.macro	waituart, rd, rx
		mov	\rd, #0x2000000
1001:
		subs	\rd, \rd, #1
		bmi	1002f
		mrc	p14, 0, \rx, c0, c0, 0
		tst	\rx, #2
		bne	1001b
1002:
		.endm

#endif	/* CONFIG_CPU_V6 */

#else
#include <mach/debug-macro.S>
#endif	/* CONFIG_DEBUG_ICEDCC */

#ifdef CONFIG_MMU
		.macro	addruart_current, rx, tmp1, tmp2
		addruart	\tmp1, \tmp2
		mrc		p15, 0, \rx, c1, c0
		tst		\rx, #1
		moveq		\rx, \tmp1
		movne		\rx, \tmp2
		.endm

#else /* !CONFIG_MMU */
		.macro	addruart_current, rx, tmp1, tmp2
		addruart	\rx, \tmp1
		.endm

#endif /* CONFIG_MMU */

/*
 * Useful debugging routines
 */
ENTRY(printhex8)
		mov	r1, #8
		b	printhex
ENDPROC(printhex8)

ENTRY(printhex4)
		mov	r1, #4
		b	printhex
ENDPROC(printhex4)

ENTRY(printhex2)
		mov	r1, #2
printhex:	adr	r2, hexbuf
		add	r3, r2, r1
		mov	r1, #0
		strb	r1, [r3]
1:		and	r1, r0, #15
		mov	r0, r0, lsr #4
		cmp	r1, #10
		addlt	r1, r1, #'0'
		addge	r1, r1, #'a' - 10
		strb	r1, [r3, #-1]!
		teq	r3, r2
		bne	1b
		mov	r0, r2
		b	printascii
ENDPROC(printhex2)

		.ltorg

ENTRY(printascii)
		addruart_current r3, r1, r2
		b	2f
1:		waituart r2, r3
		senduart r1, r3
		busyuart r2, r3
		teq	r1, #'\n'
		moveq	r1, #'\r'
		beq	1b
2:		teq	r0, #0
		ldrneb	r1, [r0], #1
		teqne	r1, #0
		bne	1b
		mov	pc, lr
ENDPROC(printascii)

ENTRY(printch)
		addruart_current r3, r1, r2
		mov	r1, r0
		mov	r0, #0
		b	1b
ENDPROC(printch)

hexbuf:		.space 16<|MERGE_RESOLUTION|>--- conflicted
+++ resolved
@@ -25,11 +25,7 @@
 		.macro	addruart, rp, rv
 		.endm
 
-<<<<<<< HEAD
-#if defined(CONFIG_CPU_V6) || defined(CONFIG_CPU_V6K)
-=======
 #if defined(CONFIG_CPU_V6) || defined(CONFIG_CPU_V6K) || defined(CONFIG_CPU_V7)
->>>>>>> 8eca7a00
 
 		.macro	senduart, rd, rx
 		mcr	p14, 0, \rd, c0, c5, 0
