--- conflicted
+++ resolved
@@ -367,113 +367,6 @@
 	.resume		= timer_resume,
 };
 
-<<<<<<< HEAD
-#ifdef CONFIG_NO_IDLE_HZ
-static int timer_dyn_tick_enable(void)
-{
-	struct dyn_tick_timer *dyn_tick = system_timer->dyn_tick;
-	unsigned long flags;
-	int ret = -ENODEV;
-
-	if (dyn_tick) {
-		spin_lock_irqsave(&dyn_tick->lock, flags);
-		ret = 0;
-		if (!(dyn_tick->state & DYN_TICK_ENABLED)) {
-			ret = dyn_tick->enable();
-
-			if (ret == 0)
-				dyn_tick->state |= DYN_TICK_ENABLED;
-		}
-		spin_unlock_irqrestore(&dyn_tick->lock, flags);
-	}
-
-	return ret;
-}
-
-static int timer_dyn_tick_disable(void)
-{
-	struct dyn_tick_timer *dyn_tick = system_timer->dyn_tick;
-	unsigned long flags;
-	int ret = -ENODEV;
-
-	if (dyn_tick) {
-		spin_lock_irqsave(&dyn_tick->lock, flags);
-		ret = 0;
-		if (dyn_tick->state & DYN_TICK_ENABLED) {
-			ret = dyn_tick->disable();
-
-			if (ret == 0)
-				dyn_tick->state &= ~DYN_TICK_ENABLED;
-		}
-		spin_unlock_irqrestore(&dyn_tick->lock, flags);
-	}
-
-	return ret;
-}
-
-/*
- * Reprogram the system timer for at least the calculated time interval.
- * This function should be called from the idle thread with IRQs disabled,
- * immediately before sleeping.
- */
-void timer_dyn_reprogram(void)
-{
-	struct dyn_tick_timer *dyn_tick = system_timer->dyn_tick;
-	unsigned long next, seq, flags;
-
-	if (!dyn_tick)
-		return;
-
-	spin_lock_irqsave(&dyn_tick->lock, flags);
-	if (dyn_tick->state & DYN_TICK_ENABLED) {
-		next = next_timer_interrupt();
-		do {
-			seq = read_seqbegin(&xtime_lock);
-			dyn_tick->reprogram(next - jiffies);
-		} while (read_seqretry(&xtime_lock, seq));
-	}
-	spin_unlock_irqrestore(&dyn_tick->lock, flags);
-}
-
-static ssize_t timer_show_dyn_tick(struct sys_device *dev,
-			struct sysdev_attribute *attr, char *buf)
-{
-	return sprintf(buf, "%i\n",
-		       (system_timer->dyn_tick->state & DYN_TICK_ENABLED) >> 1);
-}
-
-static ssize_t timer_set_dyn_tick(struct sys_device *dev,
-			struct sysdev_attribute *attr, const char *buf,
-				  size_t count)
-{
-	unsigned int enable = simple_strtoul(buf, NULL, 2);
-
-	if (enable)
-		timer_dyn_tick_enable();
-	else
-		timer_dyn_tick_disable();
-
-	return count;
-}
-static SYSDEV_ATTR(dyn_tick, 0644, timer_show_dyn_tick, timer_set_dyn_tick);
-
-/*
- * dyntick=enable|disable
- */
-static char dyntick_str[4] __initdata = "";
-
-static int __init dyntick_setup(char *str)
-{
-	if (str)
-		strlcpy(dyntick_str, str, sizeof(dyntick_str));
-	return 1;
-}
-
-__setup("dyntick=", dyntick_setup);
-#endif
-
-=======
->>>>>>> 403a7f1e
 static int __init timer_init_sysfs(void)
 {
 	int ret = sysdev_class_register(&timer_sysclass);
