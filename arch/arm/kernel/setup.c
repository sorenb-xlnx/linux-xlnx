--- conflicted
+++ resolved
@@ -728,14 +728,7 @@
 	init_mm.end_data   = (unsigned long) _edata;
 	init_mm.brk	   = (unsigned long) _end;
 
-<<<<<<< HEAD
-	memcpy(boot_command_line, from, COMMAND_LINE_SIZE);
-	boot_command_line[COMMAND_LINE_SIZE-1] = '\0';
-	parse_cmdline(cmdline_p, from);
 	paging_init(mdesc);
-=======
-	paging_init(&meminfo, mdesc);
->>>>>>> 25bf48b7
 	request_standard_resources(&meminfo, mdesc);
 
 #ifdef CONFIG_SMP
