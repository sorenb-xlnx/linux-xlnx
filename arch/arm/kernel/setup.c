--- conflicted
+++ resolved
@@ -452,7 +452,6 @@
 			printk("Machine: %s\n", p->name);
 			return p;
 		}
-<<<<<<< HEAD
 
 	early_print("\n"
 		"Error: unrecognized/unsupported machine ID (r1 = 0x%08x).\n\n"
@@ -463,18 +462,6 @@
 
 	early_print("\nPlease check your kernel config and/or bootloader.\n");
 
-=======
-
-	early_print("\n"
-		"Error: unrecognized/unsupported machine ID (r1 = 0x%08x).\n\n"
-		"Available machine support:\n\nID (hex)\tNAME\n", nr);
-
-	for (p = __arch_info_begin; p < __arch_info_end; p++)
-		early_print("%08x\t%s\n", p->nr, p->name);
-
-	early_print("\nPlease check your kernel config and/or bootloader.\n");
-
->>>>>>> 8eca7a00
 	while (true)
 		/* can't use cpu_relax() here as it may require MMU setup */;
 }
