--- conflicted
+++ resolved
@@ -642,34 +642,21 @@
 
 void flush_tlb_mm(struct mm_struct *mm)
 {
-<<<<<<< HEAD
 	if (tlb_ops_need_broadcast())
-		on_each_cpu_mask(ipi_flush_tlb_mm, mm, 1, &mm->cpu_vm_mask);
+		on_each_cpu_mask(ipi_flush_tlb_mm, mm, 1, mm_cpumask(mm));
 	else
 		local_flush_tlb_mm(mm);
-=======
-	on_each_cpu_mask(ipi_flush_tlb_mm, mm, 1, mm_cpumask(mm));
->>>>>>> f2eb0564
 }
 
 void flush_tlb_page(struct vm_area_struct *vma, unsigned long uaddr)
 {
-<<<<<<< HEAD
 	if (tlb_ops_need_broadcast()) {
 		struct tlb_args ta;
 		ta.ta_vma = vma;
 		ta.ta_start = uaddr;
-		on_each_cpu_mask(ipi_flush_tlb_page, &ta, 1, &vma->vm_mm->cpu_vm_mask);
+		on_each_cpu_mask(ipi_flush_tlb_page, &ta, 1, mm_cpumask(vma->vm_mm));
 	} else
 		local_flush_tlb_page(vma, uaddr);
-=======
-	struct tlb_args ta;
-
-	ta.ta_vma = vma;
-	ta.ta_start = uaddr;
-
-	on_each_cpu_mask(ipi_flush_tlb_page, &ta, 1, mm_cpumask(vma->vm_mm));
->>>>>>> f2eb0564
 }
 
 void flush_tlb_kernel_page(unsigned long kaddr)
@@ -685,24 +672,14 @@
 void flush_tlb_range(struct vm_area_struct *vma,
                      unsigned long start, unsigned long end)
 {
-<<<<<<< HEAD
 	if (tlb_ops_need_broadcast()) {
 		struct tlb_args ta;
 		ta.ta_vma = vma;
 		ta.ta_start = start;
 		ta.ta_end = end;
-		on_each_cpu_mask(ipi_flush_tlb_range, &ta, 1, &vma->vm_mm->cpu_vm_mask);
+		on_each_cpu_mask(ipi_flush_tlb_range, &ta, 1, mm_cpumask(vma->vm_mm));
 	} else
 		local_flush_tlb_range(vma, start, end);
-=======
-	struct tlb_args ta;
-
-	ta.ta_vma = vma;
-	ta.ta_start = start;
-	ta.ta_end = end;
-
-	on_each_cpu_mask(ipi_flush_tlb_range, &ta, 1, mm_cpumask(vma->vm_mm));
->>>>>>> f2eb0564
 }
 
 void flush_tlb_kernel_range(unsigned long start, unsigned long end)
