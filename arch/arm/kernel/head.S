--- conflicted
+++ resolved
@@ -80,12 +80,6 @@
 	movs	r10, r5				@ invalid processor (r5=0)?
  THUMB( it	eq )		@ force fixup-able long branch encoding
 	beq	__error_p			@ yes, error 'p'
-<<<<<<< HEAD
-
-	/*
-	 * r1 = machine no, r2 = atags,
-	 * r9 = cpuid, r10 = procinfo
-=======
 
 #ifndef CONFIG_XIP_KERNEL
 	adr	r3, 2f
@@ -99,7 +93,6 @@
 	/*
 	 * r1 = machine no, r2 = atags,
 	 * r8 = phys_offset, r9 = cpuid, r10 = procinfo
->>>>>>> 3a6b1676
 	 */
 	bl	__vet_atags
 #ifdef CONFIG_SMP_ON_UP
@@ -136,12 +129,7 @@
  * amount which are required to get the kernel running, which
  * generally means mapping in the kernel code.
  *
-<<<<<<< HEAD
- * r9  = cpuid
- * r10 = procinfo
-=======
  * r8 = phys_offset, r9 = cpuid, r10 = procinfo
->>>>>>> 3a6b1676
  *
  * Returns:
  *  r0, r3, r5-r7 corrupted
