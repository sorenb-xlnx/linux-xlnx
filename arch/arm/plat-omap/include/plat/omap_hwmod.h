--- conflicted
+++ resolved
@@ -35,7 +35,6 @@
 #include <linux/ioport.h>
 #include <linux/spinlock.h>
 #include <plat/cpu.h>
-#include <plat/voltage.h>
 
 struct omap_device;
 
@@ -91,12 +90,9 @@
 struct omap_hwmod_mux_info {
 	int				nr_pads;
 	struct omap_device_pad		*pads;
-<<<<<<< HEAD
-=======
 	int				nr_pads_dynamic;
 	struct omap_device_pad		**pads_dynamic;
 	bool				enabled;
->>>>>>> 105e53f8
 };
 
 /**
@@ -381,17 +377,11 @@
  *     of standby, rather than relying on module smart-standby
  * HWMOD_INIT_NO_RESET: don't reset this module at boot - important for
  *     SDRAM controller, etc. XXX probably belongs outside the main hwmod file
-<<<<<<< HEAD
- * HWMOD_INIT_NO_IDLE: don't idle this module at boot - important for SDRAM
- *     controller, etc. XXX probably belongs outside the main hwmod file
- * HWMOD_NO_AUTOIDLE: disable module autoidle (OCP_SYSCONFIG.AUTOIDLE)
-=======
  *     XXX Should be HWMOD_SETUP_NO_RESET
  * HWMOD_INIT_NO_IDLE: don't idle this module at boot - important for SDRAM
  *     controller, etc. XXX probably belongs outside the main hwmod file
  *     XXX Should be HWMOD_SETUP_NO_IDLE
  * HWMOD_NO_OCP_AUTOIDLE: disable module autoidle (OCP_SYSCONFIG.AUTOIDLE)
->>>>>>> 105e53f8
  *     when module is enabled, rather than the default, which is to
  *     enable autoidle
  * HWMOD_SET_DEFAULT_CLOCKACT: program CLOCKACTIVITY bits at startup
@@ -554,20 +544,12 @@
 	const struct omap_chip_id	omap_chip;
 };
 
-<<<<<<< HEAD
-int omap_hwmod_init(struct omap_hwmod **ohs);
-struct omap_hwmod *omap_hwmod_lookup(const char *name);
-int omap_hwmod_for_each(int (*fn)(struct omap_hwmod *oh, void *data),
-			void *data);
-int omap_hwmod_late_init(void);
-=======
 int omap_hwmod_register(struct omap_hwmod **ohs);
 struct omap_hwmod *omap_hwmod_lookup(const char *name);
 int omap_hwmod_for_each(int (*fn)(struct omap_hwmod *oh, void *data),
 			void *data);
 
 int __init omap_hwmod_setup_one(const char *name);
->>>>>>> 105e53f8
 
 int omap_hwmod_enable(struct omap_hwmod *oh);
 int _omap_hwmod_enable(struct omap_hwmod *oh);
@@ -618,11 +600,8 @@
 int omap_hwmod_set_postsetup_state(struct omap_hwmod *oh, u8 state);
 u32 omap_hwmod_get_context_loss_count(struct omap_hwmod *oh);
 
-<<<<<<< HEAD
-=======
 int omap_hwmod_no_setup_reset(struct omap_hwmod *oh);
 
->>>>>>> 105e53f8
 /*
  * Chip variant-specific hwmod init routines - XXX should be converted
  * to use initcalls once the initial boot ordering is straightened out
