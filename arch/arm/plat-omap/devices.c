/*
 * linux/arch/arm/plat-omap/devices.c
 *
 * Common platform device setup/initialization for OMAP1 and OMAP2
 *
 * This program is free software; you can redistribute it and/or modify
 * it under the terms of the GNU General Public License as published by
 * the Free Software Foundation; either version 2 of the License, or
 * (at your option) any later version.
 */

#include <linux/module.h>
#include <linux/kernel.h>
#include <linux/init.h>
#include <linux/platform_device.h>
#include <linux/io.h>
#include <linux/slab.h>
#include <linux/memblock.h>

#include <mach/hardware.h>
#include <asm/mach-types.h>
#include <asm/mach/map.h>

#include <plat/tc.h>
#include <plat/board.h>
#include <plat/mmc.h>
#include <mach/gpio.h>
#include <plat/menelaus.h>
#include <plat/mcbsp.h>
#include <plat/omap44xx.h>

/*-------------------------------------------------------------------------*/

#if defined(CONFIG_OMAP_MCBSP) || defined(CONFIG_OMAP_MCBSP_MODULE)

static struct platform_device **omap_mcbsp_devices;

void omap_mcbsp_register_board_cfg(struct omap_mcbsp_platform_data *config,
					int size)
{
	int i;

	omap_mcbsp_devices = kzalloc(size * sizeof(struct platform_device *),
				     GFP_KERNEL);
	if (!omap_mcbsp_devices) {
		printk(KERN_ERR "Could not register McBSP devices\n");
		return;
	}

	for (i = 0; i < size; i++) {
		struct platform_device *new_mcbsp;
		int ret;

		new_mcbsp = platform_device_alloc("omap-mcbsp", i + 1);
		if (!new_mcbsp)
			continue;
		new_mcbsp->dev.platform_data = &config[i];
		ret = platform_device_add(new_mcbsp);
		if (ret) {
			platform_device_put(new_mcbsp);
			continue;
		}
		omap_mcbsp_devices[i] = new_mcbsp;
	}
}

#else
void omap_mcbsp_register_board_cfg(struct omap_mcbsp_platform_data *config,
					int size)
{  }
#endif

/*-------------------------------------------------------------------------*/

#if defined(CONFIG_SND_OMAP_SOC_MCPDM) || \
		defined(CONFIG_SND_OMAP_SOC_MCPDM_MODULE)

static struct resource mcpdm_resources[] = {
	{
		.name		= "mcpdm_mem",
		.start		= OMAP44XX_MCPDM_BASE,
		.end		= OMAP44XX_MCPDM_BASE + SZ_4K,
		.flags		= IORESOURCE_MEM,
	},
	{
		.name		= "mcpdm_irq",
		.start		= OMAP44XX_IRQ_MCPDM,
		.end		= OMAP44XX_IRQ_MCPDM,
		.flags		= IORESOURCE_IRQ,
	},
};

static struct platform_device omap_mcpdm_device = {
	.name		= "omap-mcpdm",
	.id		= -1,
	.num_resources	= ARRAY_SIZE(mcpdm_resources),
	.resource	= mcpdm_resources,
};

static void omap_init_mcpdm(void)
{
	(void) platform_device_register(&omap_mcpdm_device);
}
#else
static inline void omap_init_mcpdm(void) {}
#endif

/*-------------------------------------------------------------------------*/

#if defined(CONFIG_MMC_OMAP) || defined(CONFIG_MMC_OMAP_MODULE) || \
	defined(CONFIG_MMC_OMAP_HS) || defined(CONFIG_MMC_OMAP_HS_MODULE)

#define OMAP_MMC_NR_RES		2

/*
 * Register MMC devices. Called from mach-omap1 and mach-omap2 device init.
 */
int __init omap_mmc_add(const char *name, int id, unsigned long base,
				unsigned long size, unsigned int irq,
				struct omap_mmc_platform_data *data)
{
	struct platform_device *pdev;
	struct resource res[OMAP_MMC_NR_RES];
	int ret;

	pdev = platform_device_alloc(name, id);
	if (!pdev)
		return -ENOMEM;

	memset(res, 0, OMAP_MMC_NR_RES * sizeof(struct resource));
	res[0].start = base;
	res[0].end = base + size - 1;
	res[0].flags = IORESOURCE_MEM;
	res[1].start = res[1].end = irq;
	res[1].flags = IORESOURCE_IRQ;

	ret = platform_device_add_resources(pdev, res, ARRAY_SIZE(res));
	if (ret == 0)
		ret = platform_device_add_data(pdev, data, sizeof(*data));
	if (ret)
		goto fail;

	ret = platform_device_add(pdev);
	if (ret)
		goto fail;

	/* return device handle to board setup code */
	data->dev = &pdev->dev;
	return 0;

fail:
	platform_device_put(pdev);
	return ret;
}

#endif

/*-------------------------------------------------------------------------*/

#if defined(CONFIG_HW_RANDOM_OMAP) || defined(CONFIG_HW_RANDOM_OMAP_MODULE)

#ifdef CONFIG_ARCH_OMAP2
#define	OMAP_RNG_BASE		0x480A0000
#else
#define	OMAP_RNG_BASE		0xfffe5000
#endif

static struct resource rng_resources[] = {
	{
		.start		= OMAP_RNG_BASE,
		.end		= OMAP_RNG_BASE + 0x4f,
		.flags		= IORESOURCE_MEM,
	},
};

static struct platform_device omap_rng_device = {
	.name		= "omap_rng",
	.id		= -1,
	.num_resources	= ARRAY_SIZE(rng_resources),
	.resource	= rng_resources,
};

static void omap_init_rng(void)
{
	(void) platform_device_register(&omap_rng_device);
}
#else
static inline void omap_init_rng(void) {}
#endif

/*-------------------------------------------------------------------------*/

/* Numbering for the SPI-capable controllers when used for SPI:
 * spi		= 1
 * uwire	= 2
 * mmc1..2	= 3..4
 * mcbsp1..3	= 5..7
 */

#if defined(CONFIG_SPI_OMAP_UWIRE) || defined(CONFIG_SPI_OMAP_UWIRE_MODULE)

#define	OMAP_UWIRE_BASE		0xfffb3000

static struct resource uwire_resources[] = {
	{
		.start		= OMAP_UWIRE_BASE,
		.end		= OMAP_UWIRE_BASE + 0x20,
		.flags		= IORESOURCE_MEM,
	},
};

static struct platform_device omap_uwire_device = {
	.name	   = "omap_uwire",
	.id	     = -1,
	.num_resources	= ARRAY_SIZE(uwire_resources),
	.resource	= uwire_resources,
};

static void omap_init_uwire(void)
{
	/* FIXME define and use a boot tag; not all boards will be hooking
	 * up devices to the microwire controller, and multi-board configs
	 * mean that CONFIG_SPI_OMAP_UWIRE may be configured anyway...
	 */

	/* board-specific code must configure chipselects (only a few
	 * are normally used) and SCLK/SDI/SDO (each has two choices).
	 */
	(void) platform_device_register(&omap_uwire_device);
}
#else
static inline void omap_init_uwire(void) {}
#endif

<<<<<<< HEAD
=======
/*-------------------------------------------------------------------------*/

#if	defined(CONFIG_OMAP_WATCHDOG) || defined(CONFIG_OMAP_WATCHDOG_MODULE)

static struct resource wdt_resources[] = {
	{
		.flags		= IORESOURCE_MEM,
	},
};

static struct platform_device omap_wdt_device = {
	.name	   = "omap_wdt",
	.id	     = -1,
	.num_resources	= ARRAY_SIZE(wdt_resources),
	.resource	= wdt_resources,
};

static void omap_init_wdt(void)
{
	if (cpu_is_omap16xx())
		wdt_resources[0].start = 0xfffeb000;
	else if (cpu_is_omap2420())
		wdt_resources[0].start = 0x48022000; /* WDT2 */
	else if (cpu_is_omap2430())
		wdt_resources[0].start = 0x49016000; /* WDT2 */
	else if (cpu_is_omap343x())
		wdt_resources[0].start = 0x48314000; /* WDT2 */
	else if (cpu_is_omap44xx())
		wdt_resources[0].start = 0x4a314000;
	else
		return;

	wdt_resources[0].end = wdt_resources[0].start + 0x4f;

	(void) platform_device_register(&omap_wdt_device);
}
#else
static inline void omap_init_wdt(void) {}
#endif

#if defined(CONFIG_TIDSPBRIDGE) || defined(CONFIG_TIDSPBRIDGE_MODULE)

static phys_addr_t omap_dsp_phys_mempool_base;

void __init omap_dsp_reserve_sdram_memblock(void)
{
	phys_addr_t size = CONFIG_TIDSPBRIDGE_MEMPOOL_SIZE;
	phys_addr_t paddr;

	if (!size)
		return;

	paddr = __memblock_alloc_base(size, SZ_1M, MEMBLOCK_REAL_LIMIT);
	if (!paddr) {
		pr_err("%s: failed to reserve %x bytes\n",
				__func__, size);
		return;
	}

	omap_dsp_phys_mempool_base = paddr;
}

phys_addr_t omap_dsp_get_mempool_base(void)
{
	return omap_dsp_phys_mempool_base;
}
EXPORT_SYMBOL(omap_dsp_get_mempool_base);
#endif

>>>>>>> a4ac0d84
/*
 * This gets called after board-specific INIT_MACHINE, and initializes most
 * on-chip peripherals accessible on this board (except for few like USB):
 *
 *  (a) Does any "standard config" pin muxing needed.  Board-specific
 *	code will have muxed GPIO pins and done "nonstandard" setup;
 *	that code could live in the boot loader.
 *  (b) Populating board-specific platform_data with the data drivers
 *	rely on to handle wiring variations.
 *  (c) Creating platform devices as meaningful on this board and
 *	with this kernel configuration.
 *
 * Claiming GPIOs, and setting their direction and initial values, is the
 * responsibility of the device drivers.  So is responding to probe().
 *
 * Board-specific knowlege like creating devices or pin setup is to be
 * kept out of drivers as much as possible.  In particular, pin setup
 * may be handled by the boot loader, and drivers should expect it will
 * normally have been done by the time they're probed.
 */
static int __init omap_init_devices(void)
{
	/* please keep these calls, and their implementations above,
	 * in alphabetical order so they're easier to sort through.
	 */
	omap_init_rng();
	omap_init_mcpdm();
	omap_init_uwire();
	return 0;
}
arch_initcall(omap_init_devices);<|MERGE_RESOLUTION|>--- conflicted
+++ resolved
@@ -232,48 +232,6 @@
 static inline void omap_init_uwire(void) {}
 #endif
 
-<<<<<<< HEAD
-=======
-/*-------------------------------------------------------------------------*/
-
-#if	defined(CONFIG_OMAP_WATCHDOG) || defined(CONFIG_OMAP_WATCHDOG_MODULE)
-
-static struct resource wdt_resources[] = {
-	{
-		.flags		= IORESOURCE_MEM,
-	},
-};
-
-static struct platform_device omap_wdt_device = {
-	.name	   = "omap_wdt",
-	.id	     = -1,
-	.num_resources	= ARRAY_SIZE(wdt_resources),
-	.resource	= wdt_resources,
-};
-
-static void omap_init_wdt(void)
-{
-	if (cpu_is_omap16xx())
-		wdt_resources[0].start = 0xfffeb000;
-	else if (cpu_is_omap2420())
-		wdt_resources[0].start = 0x48022000; /* WDT2 */
-	else if (cpu_is_omap2430())
-		wdt_resources[0].start = 0x49016000; /* WDT2 */
-	else if (cpu_is_omap343x())
-		wdt_resources[0].start = 0x48314000; /* WDT2 */
-	else if (cpu_is_omap44xx())
-		wdt_resources[0].start = 0x4a314000;
-	else
-		return;
-
-	wdt_resources[0].end = wdt_resources[0].start + 0x4f;
-
-	(void) platform_device_register(&omap_wdt_device);
-}
-#else
-static inline void omap_init_wdt(void) {}
-#endif
-
 #if defined(CONFIG_TIDSPBRIDGE) || defined(CONFIG_TIDSPBRIDGE_MODULE)
 
 static phys_addr_t omap_dsp_phys_mempool_base;
@@ -303,7 +261,6 @@
 EXPORT_SYMBOL(omap_dsp_get_mempool_base);
 #endif
 
->>>>>>> a4ac0d84
 /*
  * This gets called after board-specific INIT_MACHINE, and initializes most
  * on-chip peripherals accessible on this board (except for few like USB):
