/*
 * linux/arch/arm/plat-omap/mcbsp.c
 *
 * Copyright (C) 2004 Nokia Corporation
 * Author: Samuel Ortiz <samuel.ortiz@nokia.com>
 *
 *
 * This program is free software; you can redistribute it and/or modify
 * it under the terms of the GNU General Public License version 2 as
 * published by the Free Software Foundation.
 *
 * Multichannel mode not supported.
 */

#include <linux/module.h>
#include <linux/init.h>
#include <linux/device.h>
#include <linux/platform_device.h>
#include <linux/wait.h>
#include <linux/completion.h>
#include <linux/interrupt.h>
#include <linux/err.h>
#include <linux/clk.h>
#include <linux/delay.h>
#include <linux/io.h>

#include <mach/dma.h>
#include <mach/mcbsp.h>

struct omap_mcbsp **mcbsp_ptr;
int omap_mcbsp_count;

void omap_mcbsp_write(void __iomem *io_base, u16 reg, u32 val)
{
	if (cpu_class_is_omap1() || cpu_is_omap2420())
		__raw_writew((u16)val, io_base + reg);
	else
		__raw_writel(val, io_base + reg);
}

int omap_mcbsp_read(void __iomem *io_base, u16 reg)
{
	if (cpu_class_is_omap1() || cpu_is_omap2420())
		return __raw_readw(io_base + reg);
	else
		return __raw_readl(io_base + reg);
}

#define OMAP_MCBSP_READ(base, reg) \
			omap_mcbsp_read(base, OMAP_MCBSP_REG_##reg)
#define OMAP_MCBSP_WRITE(base, reg, val) \
			omap_mcbsp_write(base, OMAP_MCBSP_REG_##reg, val)

#define omap_mcbsp_check_valid_id(id)	(id < omap_mcbsp_count)
#define id_to_mcbsp_ptr(id)		mcbsp_ptr[id];

static void omap_mcbsp_dump_reg(u8 id)
{
	struct omap_mcbsp *mcbsp = id_to_mcbsp_ptr(id);

	dev_dbg(mcbsp->dev, "**** McBSP%d regs ****\n", mcbsp->id);
	dev_dbg(mcbsp->dev, "DRR2:  0x%04x\n",
			OMAP_MCBSP_READ(mcbsp->io_base, DRR2));
	dev_dbg(mcbsp->dev, "DRR1:  0x%04x\n",
			OMAP_MCBSP_READ(mcbsp->io_base, DRR1));
	dev_dbg(mcbsp->dev, "DXR2:  0x%04x\n",
			OMAP_MCBSP_READ(mcbsp->io_base, DXR2));
	dev_dbg(mcbsp->dev, "DXR1:  0x%04x\n",
			OMAP_MCBSP_READ(mcbsp->io_base, DXR1));
	dev_dbg(mcbsp->dev, "SPCR2: 0x%04x\n",
			OMAP_MCBSP_READ(mcbsp->io_base, SPCR2));
	dev_dbg(mcbsp->dev, "SPCR1: 0x%04x\n",
			OMAP_MCBSP_READ(mcbsp->io_base, SPCR1));
	dev_dbg(mcbsp->dev, "RCR2:  0x%04x\n",
			OMAP_MCBSP_READ(mcbsp->io_base, RCR2));
	dev_dbg(mcbsp->dev, "RCR1:  0x%04x\n",
			OMAP_MCBSP_READ(mcbsp->io_base, RCR1));
	dev_dbg(mcbsp->dev, "XCR2:  0x%04x\n",
			OMAP_MCBSP_READ(mcbsp->io_base, XCR2));
	dev_dbg(mcbsp->dev, "XCR1:  0x%04x\n",
			OMAP_MCBSP_READ(mcbsp->io_base, XCR1));
	dev_dbg(mcbsp->dev, "SRGR2: 0x%04x\n",
			OMAP_MCBSP_READ(mcbsp->io_base, SRGR2));
	dev_dbg(mcbsp->dev, "SRGR1: 0x%04x\n",
			OMAP_MCBSP_READ(mcbsp->io_base, SRGR1));
	dev_dbg(mcbsp->dev, "PCR0:  0x%04x\n",
			OMAP_MCBSP_READ(mcbsp->io_base, PCR0));
	dev_dbg(mcbsp->dev, "***********************\n");
}

static irqreturn_t omap_mcbsp_tx_irq_handler(int irq, void *dev_id)
{
	struct omap_mcbsp *mcbsp_tx = dev_id;

	dev_dbg(mcbsp_tx->dev, "TX IRQ callback : 0x%x\n",
		OMAP_MCBSP_READ(mcbsp_tx->io_base, SPCR2));

	complete(&mcbsp_tx->tx_irq_completion);

	return IRQ_HANDLED;
}

static irqreturn_t omap_mcbsp_rx_irq_handler(int irq, void *dev_id)
{
	struct omap_mcbsp *mcbsp_rx = dev_id;

	dev_dbg(mcbsp_rx->dev, "RX IRQ callback : 0x%x\n",
		OMAP_MCBSP_READ(mcbsp_rx->io_base, SPCR2));

	complete(&mcbsp_rx->rx_irq_completion);

	return IRQ_HANDLED;
}

static void omap_mcbsp_tx_dma_callback(int lch, u16 ch_status, void *data)
{
	struct omap_mcbsp *mcbsp_dma_tx = data;

	dev_dbg(mcbsp_dma_tx->dev, "TX DMA callback : 0x%x\n",
		OMAP_MCBSP_READ(mcbsp_dma_tx->io_base, SPCR2));

	/* We can free the channels */
	omap_free_dma(mcbsp_dma_tx->dma_tx_lch);
	mcbsp_dma_tx->dma_tx_lch = -1;

	complete(&mcbsp_dma_tx->tx_dma_completion);
}

static void omap_mcbsp_rx_dma_callback(int lch, u16 ch_status, void *data)
{
	struct omap_mcbsp *mcbsp_dma_rx = data;

	dev_dbg(mcbsp_dma_rx->dev, "RX DMA callback : 0x%x\n",
		OMAP_MCBSP_READ(mcbsp_dma_rx->io_base, SPCR2));

	/* We can free the channels */
	omap_free_dma(mcbsp_dma_rx->dma_rx_lch);
	mcbsp_dma_rx->dma_rx_lch = -1;

	complete(&mcbsp_dma_rx->rx_dma_completion);
}

/*
 * omap_mcbsp_config simply write a config to the
 * appropriate McBSP.
 * You either call this function or set the McBSP registers
 * by yourself before calling omap_mcbsp_start().
 */
void omap_mcbsp_config(unsigned int id, const struct omap_mcbsp_reg_cfg *config)
{
	struct omap_mcbsp *mcbsp;
	void __iomem *io_base;

	if (!omap_mcbsp_check_valid_id(id)) {
		printk(KERN_ERR "%s: Invalid id (%d)\n", __func__, id + 1);
		return;
	}
	mcbsp = id_to_mcbsp_ptr(id);

	io_base = mcbsp->io_base;
	dev_dbg(mcbsp->dev, "Configuring McBSP%d  phys_base: 0x%08lx\n",
			mcbsp->id, mcbsp->phys_base);

	/* We write the given config */
	OMAP_MCBSP_WRITE(io_base, SPCR2, config->spcr2);
	OMAP_MCBSP_WRITE(io_base, SPCR1, config->spcr1);
	OMAP_MCBSP_WRITE(io_base, RCR2, config->rcr2);
	OMAP_MCBSP_WRITE(io_base, RCR1, config->rcr1);
	OMAP_MCBSP_WRITE(io_base, XCR2, config->xcr2);
	OMAP_MCBSP_WRITE(io_base, XCR1, config->xcr1);
	OMAP_MCBSP_WRITE(io_base, SRGR2, config->srgr2);
	OMAP_MCBSP_WRITE(io_base, SRGR1, config->srgr1);
	OMAP_MCBSP_WRITE(io_base, MCR2, config->mcr2);
	OMAP_MCBSP_WRITE(io_base, MCR1, config->mcr1);
	OMAP_MCBSP_WRITE(io_base, PCR0, config->pcr0);
	if (cpu_is_omap2430() || cpu_is_omap34xx()) {
		OMAP_MCBSP_WRITE(io_base, XCCR, config->xccr);
		OMAP_MCBSP_WRITE(io_base, RCCR, config->rccr);
	}
}
EXPORT_SYMBOL(omap_mcbsp_config);

/*
 * We can choose between IRQ based or polled IO.
 * This needs to be called before omap_mcbsp_request().
 */
int omap_mcbsp_set_io_type(unsigned int id, omap_mcbsp_io_type_t io_type)
{
	struct omap_mcbsp *mcbsp;

	if (!omap_mcbsp_check_valid_id(id)) {
		printk(KERN_ERR "%s: Invalid id (%d)\n", __func__, id + 1);
		return -ENODEV;
	}
	mcbsp = id_to_mcbsp_ptr(id);

	spin_lock(&mcbsp->lock);

	if (!mcbsp->free) {
		dev_err(mcbsp->dev, "McBSP%d is currently in use\n",
			mcbsp->id);
		spin_unlock(&mcbsp->lock);
		return -EINVAL;
	}

	mcbsp->io_type = io_type;

	spin_unlock(&mcbsp->lock);

	return 0;
}
EXPORT_SYMBOL(omap_mcbsp_set_io_type);

int omap_mcbsp_request(unsigned int id)
{
	struct omap_mcbsp *mcbsp;
	int i;
	int err;

	if (!omap_mcbsp_check_valid_id(id)) {
		printk(KERN_ERR "%s: Invalid id (%d)\n", __func__, id + 1);
		return -ENODEV;
	}
	mcbsp = id_to_mcbsp_ptr(id);

<<<<<<< HEAD
	if (mcbsp->pdata && mcbsp->pdata->ops && mcbsp->pdata->ops->request)
		mcbsp->pdata->ops->request(id);

	for (i = 0; i < mcbsp->num_clks; i++)
		clk_enable(mcbsp->clks[i]);

=======
>>>>>>> fbf2b1f9
	spin_lock(&mcbsp->lock);
	if (!mcbsp->free) {
		dev_err(mcbsp->dev, "McBSP%d is currently in use\n",
			mcbsp->id);
		spin_unlock(&mcbsp->lock);
		return -EBUSY;
	}

	mcbsp->free = 0;
	spin_unlock(&mcbsp->lock);

	if (mcbsp->pdata && mcbsp->pdata->ops && mcbsp->pdata->ops->request)
		mcbsp->pdata->ops->request(id);

	clk_enable(mcbsp->iclk);
	clk_enable(mcbsp->fclk);

	/*
	 * Make sure that transmitter, receiver and sample-rate generator are
	 * not running before activating IRQs.
	 */
	OMAP_MCBSP_WRITE(mcbsp->io_base, SPCR1, 0);
	OMAP_MCBSP_WRITE(mcbsp->io_base, SPCR2, 0);

	if (mcbsp->io_type == OMAP_MCBSP_IRQ_IO) {
		/* We need to get IRQs here */
		init_completion(&mcbsp->tx_irq_completion);
		err = request_irq(mcbsp->tx_irq, omap_mcbsp_tx_irq_handler,
					0, "McBSP", (void *)mcbsp);
		if (err != 0) {
			dev_err(mcbsp->dev, "Unable to request TX IRQ %d "
					"for McBSP%d\n", mcbsp->tx_irq,
					mcbsp->id);
			return err;
		}

		init_completion(&mcbsp->rx_irq_completion);
		err = request_irq(mcbsp->rx_irq, omap_mcbsp_rx_irq_handler,
					0, "McBSP", (void *)mcbsp);
		if (err != 0) {
			dev_err(mcbsp->dev, "Unable to request RX IRQ %d "
					"for McBSP%d\n", mcbsp->rx_irq,
					mcbsp->id);
			free_irq(mcbsp->tx_irq, (void *)mcbsp);
			return err;
		}
	}

	return 0;
}
EXPORT_SYMBOL(omap_mcbsp_request);

void omap_mcbsp_free(unsigned int id)
{
	struct omap_mcbsp *mcbsp;
	int i;

	if (!omap_mcbsp_check_valid_id(id)) {
		printk(KERN_ERR "%s: Invalid id (%d)\n", __func__, id + 1);
		return;
	}
	mcbsp = id_to_mcbsp_ptr(id);

	if (mcbsp->pdata && mcbsp->pdata->ops && mcbsp->pdata->ops->free)
		mcbsp->pdata->ops->free(id);

<<<<<<< HEAD
	for (i = mcbsp->num_clks - 1; i >= 0; i--)
		clk_disable(mcbsp->clks[i]);
=======
	clk_disable(mcbsp->fclk);
	clk_disable(mcbsp->iclk);

	if (mcbsp->io_type == OMAP_MCBSP_IRQ_IO) {
		/* Free IRQs */
		free_irq(mcbsp->rx_irq, (void *)mcbsp);
		free_irq(mcbsp->tx_irq, (void *)mcbsp);
	}
>>>>>>> fbf2b1f9

	spin_lock(&mcbsp->lock);
	if (mcbsp->free) {
		dev_err(mcbsp->dev, "McBSP%d was not reserved\n",
			mcbsp->id);
		spin_unlock(&mcbsp->lock);
		return;
	}

	mcbsp->free = 1;
	spin_unlock(&mcbsp->lock);
}
EXPORT_SYMBOL(omap_mcbsp_free);

/*
 * Here we start the McBSP, by enabling the sample
 * generator, both transmitter and receivers,
 * and the frame sync.
 */
void omap_mcbsp_start(unsigned int id)
{
	struct omap_mcbsp *mcbsp;
	void __iomem *io_base;
	u16 w;

	if (!omap_mcbsp_check_valid_id(id)) {
		printk(KERN_ERR "%s: Invalid id (%d)\n", __func__, id + 1);
		return;
	}
	mcbsp = id_to_mcbsp_ptr(id);
	io_base = mcbsp->io_base;

	mcbsp->rx_word_length = (OMAP_MCBSP_READ(io_base, RCR1) >> 5) & 0x7;
	mcbsp->tx_word_length = (OMAP_MCBSP_READ(io_base, XCR1) >> 5) & 0x7;

	/* Start the sample generator */
	w = OMAP_MCBSP_READ(io_base, SPCR2);
	OMAP_MCBSP_WRITE(io_base, SPCR2, w | (1 << 6));

	/* Enable transmitter and receiver */
	w = OMAP_MCBSP_READ(io_base, SPCR2);
	OMAP_MCBSP_WRITE(io_base, SPCR2, w | 1);

	w = OMAP_MCBSP_READ(io_base, SPCR1);
	OMAP_MCBSP_WRITE(io_base, SPCR1, w | 1);

	udelay(100);

	/* Start frame sync */
	w = OMAP_MCBSP_READ(io_base, SPCR2);
	OMAP_MCBSP_WRITE(io_base, SPCR2, w | (1 << 7));

	/* Dump McBSP Regs */
	omap_mcbsp_dump_reg(id);
}
EXPORT_SYMBOL(omap_mcbsp_start);

void omap_mcbsp_stop(unsigned int id)
{
	struct omap_mcbsp *mcbsp;
	void __iomem *io_base;
	u16 w;

	if (!omap_mcbsp_check_valid_id(id)) {
		printk(KERN_ERR "%s: Invalid id (%d)\n", __func__, id + 1);
		return;
	}

	mcbsp = id_to_mcbsp_ptr(id);
	io_base = mcbsp->io_base;

	/* Reset transmitter */
	w = OMAP_MCBSP_READ(io_base, SPCR2);
	OMAP_MCBSP_WRITE(io_base, SPCR2, w & ~(1));

	/* Reset receiver */
	w = OMAP_MCBSP_READ(io_base, SPCR1);
	OMAP_MCBSP_WRITE(io_base, SPCR1, w & ~(1));

	/* Reset the sample rate generator */
	w = OMAP_MCBSP_READ(io_base, SPCR2);
	OMAP_MCBSP_WRITE(io_base, SPCR2, w & ~(1 << 6));
}
EXPORT_SYMBOL(omap_mcbsp_stop);

/* polled mcbsp i/o operations */
int omap_mcbsp_pollwrite(unsigned int id, u16 buf)
{
	struct omap_mcbsp *mcbsp;
	void __iomem *base;

	if (!omap_mcbsp_check_valid_id(id)) {
		printk(KERN_ERR "%s: Invalid id (%d)\n", __func__, id + 1);
		return -ENODEV;
	}

	mcbsp = id_to_mcbsp_ptr(id);
	base = mcbsp->io_base;

	writew(buf, base + OMAP_MCBSP_REG_DXR1);
	/* if frame sync error - clear the error */
	if (readw(base + OMAP_MCBSP_REG_SPCR2) & XSYNC_ERR) {
		/* clear error */
		writew(readw(base + OMAP_MCBSP_REG_SPCR2) & (~XSYNC_ERR),
		       base + OMAP_MCBSP_REG_SPCR2);
		/* resend */
		return -1;
	} else {
		/* wait for transmit confirmation */
		int attemps = 0;
		while (!(readw(base + OMAP_MCBSP_REG_SPCR2) & XRDY)) {
			if (attemps++ > 1000) {
				writew(readw(base + OMAP_MCBSP_REG_SPCR2) &
				       (~XRST),
				       base + OMAP_MCBSP_REG_SPCR2);
				udelay(10);
				writew(readw(base + OMAP_MCBSP_REG_SPCR2) |
				       (XRST),
				       base + OMAP_MCBSP_REG_SPCR2);
				udelay(10);
				dev_err(mcbsp->dev, "Could not write to"
					" McBSP%d Register\n", mcbsp->id);
				return -2;
			}
		}
	}

	return 0;
}
EXPORT_SYMBOL(omap_mcbsp_pollwrite);

int omap_mcbsp_pollread(unsigned int id, u16 *buf)
{
	struct omap_mcbsp *mcbsp;
	void __iomem *base;

	if (!omap_mcbsp_check_valid_id(id)) {
		printk(KERN_ERR "%s: Invalid id (%d)\n", __func__, id + 1);
		return -ENODEV;
	}
	mcbsp = id_to_mcbsp_ptr(id);

	base = mcbsp->io_base;
	/* if frame sync error - clear the error */
	if (readw(base + OMAP_MCBSP_REG_SPCR1) & RSYNC_ERR) {
		/* clear error */
		writew(readw(base + OMAP_MCBSP_REG_SPCR1) & (~RSYNC_ERR),
		       base + OMAP_MCBSP_REG_SPCR1);
		/* resend */
		return -1;
	} else {
		/* wait for recieve confirmation */
		int attemps = 0;
		while (!(readw(base + OMAP_MCBSP_REG_SPCR1) & RRDY)) {
			if (attemps++ > 1000) {
				writew(readw(base + OMAP_MCBSP_REG_SPCR1) &
				       (~RRST),
				       base + OMAP_MCBSP_REG_SPCR1);
				udelay(10);
				writew(readw(base + OMAP_MCBSP_REG_SPCR1) |
				       (RRST),
				       base + OMAP_MCBSP_REG_SPCR1);
				udelay(10);
				dev_err(mcbsp->dev, "Could not read from"
					" McBSP%d Register\n", mcbsp->id);
				return -2;
			}
		}
	}
	*buf = readw(base + OMAP_MCBSP_REG_DRR1);

	return 0;
}
EXPORT_SYMBOL(omap_mcbsp_pollread);

/*
 * IRQ based word transmission.
 */
void omap_mcbsp_xmit_word(unsigned int id, u32 word)
{
	struct omap_mcbsp *mcbsp;
	void __iomem *io_base;
	omap_mcbsp_word_length word_length;

	if (!omap_mcbsp_check_valid_id(id)) {
		printk(KERN_ERR "%s: Invalid id (%d)\n", __func__, id + 1);
		return;
	}

	mcbsp = id_to_mcbsp_ptr(id);
	io_base = mcbsp->io_base;
	word_length = mcbsp->tx_word_length;

	wait_for_completion(&mcbsp->tx_irq_completion);

	if (word_length > OMAP_MCBSP_WORD_16)
		OMAP_MCBSP_WRITE(io_base, DXR2, word >> 16);
	OMAP_MCBSP_WRITE(io_base, DXR1, word & 0xffff);
}
EXPORT_SYMBOL(omap_mcbsp_xmit_word);

u32 omap_mcbsp_recv_word(unsigned int id)
{
	struct omap_mcbsp *mcbsp;
	void __iomem *io_base;
	u16 word_lsb, word_msb = 0;
	omap_mcbsp_word_length word_length;

	if (!omap_mcbsp_check_valid_id(id)) {
		printk(KERN_ERR "%s: Invalid id (%d)\n", __func__, id + 1);
		return -ENODEV;
	}
	mcbsp = id_to_mcbsp_ptr(id);

	word_length = mcbsp->rx_word_length;
	io_base = mcbsp->io_base;

	wait_for_completion(&mcbsp->rx_irq_completion);

	if (word_length > OMAP_MCBSP_WORD_16)
		word_msb = OMAP_MCBSP_READ(io_base, DRR2);
	word_lsb = OMAP_MCBSP_READ(io_base, DRR1);

	return (word_lsb | (word_msb << 16));
}
EXPORT_SYMBOL(omap_mcbsp_recv_word);

int omap_mcbsp_spi_master_xmit_word_poll(unsigned int id, u32 word)
{
	struct omap_mcbsp *mcbsp;
	void __iomem *io_base;
	omap_mcbsp_word_length tx_word_length;
	omap_mcbsp_word_length rx_word_length;
	u16 spcr2, spcr1, attempts = 0, word_lsb, word_msb = 0;

	if (!omap_mcbsp_check_valid_id(id)) {
		printk(KERN_ERR "%s: Invalid id (%d)\n", __func__, id + 1);
		return -ENODEV;
	}
	mcbsp = id_to_mcbsp_ptr(id);
	io_base = mcbsp->io_base;
	tx_word_length = mcbsp->tx_word_length;
	rx_word_length = mcbsp->rx_word_length;

	if (tx_word_length != rx_word_length)
		return -EINVAL;

	/* First we wait for the transmitter to be ready */
	spcr2 = OMAP_MCBSP_READ(io_base, SPCR2);
	while (!(spcr2 & XRDY)) {
		spcr2 = OMAP_MCBSP_READ(io_base, SPCR2);
		if (attempts++ > 1000) {
			/* We must reset the transmitter */
			OMAP_MCBSP_WRITE(io_base, SPCR2, spcr2 & (~XRST));
			udelay(10);
			OMAP_MCBSP_WRITE(io_base, SPCR2, spcr2 | XRST);
			udelay(10);
			dev_err(mcbsp->dev, "McBSP%d transmitter not "
				"ready\n", mcbsp->id);
			return -EAGAIN;
		}
	}

	/* Now we can push the data */
	if (tx_word_length > OMAP_MCBSP_WORD_16)
		OMAP_MCBSP_WRITE(io_base, DXR2, word >> 16);
	OMAP_MCBSP_WRITE(io_base, DXR1, word & 0xffff);

	/* We wait for the receiver to be ready */
	spcr1 = OMAP_MCBSP_READ(io_base, SPCR1);
	while (!(spcr1 & RRDY)) {
		spcr1 = OMAP_MCBSP_READ(io_base, SPCR1);
		if (attempts++ > 1000) {
			/* We must reset the receiver */
			OMAP_MCBSP_WRITE(io_base, SPCR1, spcr1 & (~RRST));
			udelay(10);
			OMAP_MCBSP_WRITE(io_base, SPCR1, spcr1 | RRST);
			udelay(10);
			dev_err(mcbsp->dev, "McBSP%d receiver not "
				"ready\n", mcbsp->id);
			return -EAGAIN;
		}
	}

	/* Receiver is ready, let's read the dummy data */
	if (rx_word_length > OMAP_MCBSP_WORD_16)
		word_msb = OMAP_MCBSP_READ(io_base, DRR2);
	word_lsb = OMAP_MCBSP_READ(io_base, DRR1);

	return 0;
}
EXPORT_SYMBOL(omap_mcbsp_spi_master_xmit_word_poll);

int omap_mcbsp_spi_master_recv_word_poll(unsigned int id, u32 *word)
{
	struct omap_mcbsp *mcbsp;
	u32 clock_word = 0;
	void __iomem *io_base;
	omap_mcbsp_word_length tx_word_length;
	omap_mcbsp_word_length rx_word_length;
	u16 spcr2, spcr1, attempts = 0, word_lsb, word_msb = 0;

	if (!omap_mcbsp_check_valid_id(id)) {
		printk(KERN_ERR "%s: Invalid id (%d)\n", __func__, id + 1);
		return -ENODEV;
	}

	mcbsp = id_to_mcbsp_ptr(id);
	io_base = mcbsp->io_base;

	tx_word_length = mcbsp->tx_word_length;
	rx_word_length = mcbsp->rx_word_length;

	if (tx_word_length != rx_word_length)
		return -EINVAL;

	/* First we wait for the transmitter to be ready */
	spcr2 = OMAP_MCBSP_READ(io_base, SPCR2);
	while (!(spcr2 & XRDY)) {
		spcr2 = OMAP_MCBSP_READ(io_base, SPCR2);
		if (attempts++ > 1000) {
			/* We must reset the transmitter */
			OMAP_MCBSP_WRITE(io_base, SPCR2, spcr2 & (~XRST));
			udelay(10);
			OMAP_MCBSP_WRITE(io_base, SPCR2, spcr2 | XRST);
			udelay(10);
			dev_err(mcbsp->dev, "McBSP%d transmitter not "
				"ready\n", mcbsp->id);
			return -EAGAIN;
		}
	}

	/* We first need to enable the bus clock */
	if (tx_word_length > OMAP_MCBSP_WORD_16)
		OMAP_MCBSP_WRITE(io_base, DXR2, clock_word >> 16);
	OMAP_MCBSP_WRITE(io_base, DXR1, clock_word & 0xffff);

	/* We wait for the receiver to be ready */
	spcr1 = OMAP_MCBSP_READ(io_base, SPCR1);
	while (!(spcr1 & RRDY)) {
		spcr1 = OMAP_MCBSP_READ(io_base, SPCR1);
		if (attempts++ > 1000) {
			/* We must reset the receiver */
			OMAP_MCBSP_WRITE(io_base, SPCR1, spcr1 & (~RRST));
			udelay(10);
			OMAP_MCBSP_WRITE(io_base, SPCR1, spcr1 | RRST);
			udelay(10);
			dev_err(mcbsp->dev, "McBSP%d receiver not "
				"ready\n", mcbsp->id);
			return -EAGAIN;
		}
	}

	/* Receiver is ready, there is something for us */
	if (rx_word_length > OMAP_MCBSP_WORD_16)
		word_msb = OMAP_MCBSP_READ(io_base, DRR2);
	word_lsb = OMAP_MCBSP_READ(io_base, DRR1);

	word[0] = (word_lsb | (word_msb << 16));

	return 0;
}
EXPORT_SYMBOL(omap_mcbsp_spi_master_recv_word_poll);

/*
 * Simple DMA based buffer rx/tx routines.
 * Nothing fancy, just a single buffer tx/rx through DMA.
 * The DMA resources are released once the transfer is done.
 * For anything fancier, you should use your own customized DMA
 * routines and callbacks.
 */
int omap_mcbsp_xmit_buffer(unsigned int id, dma_addr_t buffer,
				unsigned int length)
{
	struct omap_mcbsp *mcbsp;
	int dma_tx_ch;
	int src_port = 0;
	int dest_port = 0;
	int sync_dev = 0;

	if (!omap_mcbsp_check_valid_id(id)) {
		printk(KERN_ERR "%s: Invalid id (%d)\n", __func__, id + 1);
		return -ENODEV;
	}
	mcbsp = id_to_mcbsp_ptr(id);

	if (omap_request_dma(mcbsp->dma_tx_sync, "McBSP TX",
				omap_mcbsp_tx_dma_callback,
				mcbsp,
				&dma_tx_ch)) {
		dev_err(mcbsp->dev, " Unable to request DMA channel for "
				"McBSP%d TX. Trying IRQ based TX\n",
				mcbsp->id);
		return -EAGAIN;
	}
	mcbsp->dma_tx_lch = dma_tx_ch;

	dev_err(mcbsp->dev, "McBSP%d TX DMA on channel %d\n", mcbsp->id,
		dma_tx_ch);

	init_completion(&mcbsp->tx_dma_completion);

	if (cpu_class_is_omap1()) {
		src_port = OMAP_DMA_PORT_TIPB;
		dest_port = OMAP_DMA_PORT_EMIFF;
	}
	if (cpu_class_is_omap2())
		sync_dev = mcbsp->dma_tx_sync;

	omap_set_dma_transfer_params(mcbsp->dma_tx_lch,
				     OMAP_DMA_DATA_TYPE_S16,
				     length >> 1, 1,
				     OMAP_DMA_SYNC_ELEMENT,
	 sync_dev, 0);

	omap_set_dma_dest_params(mcbsp->dma_tx_lch,
				 src_port,
				 OMAP_DMA_AMODE_CONSTANT,
				 mcbsp->phys_base + OMAP_MCBSP_REG_DXR1,
				 0, 0);

	omap_set_dma_src_params(mcbsp->dma_tx_lch,
				dest_port,
				OMAP_DMA_AMODE_POST_INC,
				buffer,
				0, 0);

	omap_start_dma(mcbsp->dma_tx_lch);
	wait_for_completion(&mcbsp->tx_dma_completion);

	return 0;
}
EXPORT_SYMBOL(omap_mcbsp_xmit_buffer);

int omap_mcbsp_recv_buffer(unsigned int id, dma_addr_t buffer,
				unsigned int length)
{
	struct omap_mcbsp *mcbsp;
	int dma_rx_ch;
	int src_port = 0;
	int dest_port = 0;
	int sync_dev = 0;

	if (!omap_mcbsp_check_valid_id(id)) {
		printk(KERN_ERR "%s: Invalid id (%d)\n", __func__, id + 1);
		return -ENODEV;
	}
	mcbsp = id_to_mcbsp_ptr(id);

	if (omap_request_dma(mcbsp->dma_rx_sync, "McBSP RX",
				omap_mcbsp_rx_dma_callback,
				mcbsp,
				&dma_rx_ch)) {
		dev_err(mcbsp->dev, "Unable to request DMA channel for "
				"McBSP%d RX. Trying IRQ based RX\n",
				mcbsp->id);
		return -EAGAIN;
	}
	mcbsp->dma_rx_lch = dma_rx_ch;

	dev_err(mcbsp->dev, "McBSP%d RX DMA on channel %d\n", mcbsp->id,
		dma_rx_ch);

	init_completion(&mcbsp->rx_dma_completion);

	if (cpu_class_is_omap1()) {
		src_port = OMAP_DMA_PORT_TIPB;
		dest_port = OMAP_DMA_PORT_EMIFF;
	}
	if (cpu_class_is_omap2())
		sync_dev = mcbsp->dma_rx_sync;

	omap_set_dma_transfer_params(mcbsp->dma_rx_lch,
					OMAP_DMA_DATA_TYPE_S16,
					length >> 1, 1,
					OMAP_DMA_SYNC_ELEMENT,
					sync_dev, 0);

	omap_set_dma_src_params(mcbsp->dma_rx_lch,
				src_port,
				OMAP_DMA_AMODE_CONSTANT,
				mcbsp->phys_base + OMAP_MCBSP_REG_DRR1,
				0, 0);

	omap_set_dma_dest_params(mcbsp->dma_rx_lch,
					dest_port,
					OMAP_DMA_AMODE_POST_INC,
					buffer,
					0, 0);

	omap_start_dma(mcbsp->dma_rx_lch);
	wait_for_completion(&mcbsp->rx_dma_completion);

	return 0;
}
EXPORT_SYMBOL(omap_mcbsp_recv_buffer);

/*
 * SPI wrapper.
 * Since SPI setup is much simpler than the generic McBSP one,
 * this wrapper just need an omap_mcbsp_spi_cfg structure as an input.
 * Once this is done, you can call omap_mcbsp_start().
 */
void omap_mcbsp_set_spi_mode(unsigned int id,
				const struct omap_mcbsp_spi_cfg *spi_cfg)
{
	struct omap_mcbsp *mcbsp;
	struct omap_mcbsp_reg_cfg mcbsp_cfg;

	if (!omap_mcbsp_check_valid_id(id)) {
		printk(KERN_ERR "%s: Invalid id (%d)\n", __func__, id + 1);
		return;
	}
	mcbsp = id_to_mcbsp_ptr(id);

	memset(&mcbsp_cfg, 0, sizeof(struct omap_mcbsp_reg_cfg));

	/* SPI has only one frame */
	mcbsp_cfg.rcr1 |= (RWDLEN1(spi_cfg->word_length) | RFRLEN1(0));
	mcbsp_cfg.xcr1 |= (XWDLEN1(spi_cfg->word_length) | XFRLEN1(0));

	/* Clock stop mode */
	if (spi_cfg->clk_stp_mode == OMAP_MCBSP_CLK_STP_MODE_NO_DELAY)
		mcbsp_cfg.spcr1 |= (1 << 12);
	else
		mcbsp_cfg.spcr1 |= (3 << 11);

	/* Set clock parities */
	if (spi_cfg->rx_clock_polarity == OMAP_MCBSP_CLK_RISING)
		mcbsp_cfg.pcr0 |= CLKRP;
	else
		mcbsp_cfg.pcr0 &= ~CLKRP;

	if (spi_cfg->tx_clock_polarity == OMAP_MCBSP_CLK_RISING)
		mcbsp_cfg.pcr0 &= ~CLKXP;
	else
		mcbsp_cfg.pcr0 |= CLKXP;

	/* Set SCLKME to 0 and CLKSM to 1 */
	mcbsp_cfg.pcr0 &= ~SCLKME;
	mcbsp_cfg.srgr2 |= CLKSM;

	/* Set FSXP */
	if (spi_cfg->fsx_polarity == OMAP_MCBSP_FS_ACTIVE_HIGH)
		mcbsp_cfg.pcr0 &= ~FSXP;
	else
		mcbsp_cfg.pcr0 |= FSXP;

	if (spi_cfg->spi_mode == OMAP_MCBSP_SPI_MASTER) {
		mcbsp_cfg.pcr0 |= CLKXM;
		mcbsp_cfg.srgr1 |= CLKGDV(spi_cfg->clk_div - 1);
		mcbsp_cfg.pcr0 |= FSXM;
		mcbsp_cfg.srgr2 &= ~FSGM;
		mcbsp_cfg.xcr2 |= XDATDLY(1);
		mcbsp_cfg.rcr2 |= RDATDLY(1);
	} else {
		mcbsp_cfg.pcr0 &= ~CLKXM;
		mcbsp_cfg.srgr1 |= CLKGDV(1);
		mcbsp_cfg.pcr0 &= ~FSXM;
		mcbsp_cfg.xcr2 &= ~XDATDLY(3);
		mcbsp_cfg.rcr2 &= ~RDATDLY(3);
	}

	mcbsp_cfg.xcr2 &= ~XPHASE;
	mcbsp_cfg.rcr2 &= ~RPHASE;

	omap_mcbsp_config(id, &mcbsp_cfg);
}
EXPORT_SYMBOL(omap_mcbsp_set_spi_mode);

/*
 * McBSP1 and McBSP3 are directly mapped on 1610 and 1510.
 * 730 has only 2 McBSP, and both of them are MPU peripherals.
 */
static int __devinit omap_mcbsp_probe(struct platform_device *pdev)
{
	struct omap_mcbsp_platform_data *pdata = pdev->dev.platform_data;
	struct omap_mcbsp *mcbsp;
	int id = pdev->id - 1;
	int i;
	int ret = 0;

	if (!pdata) {
		dev_err(&pdev->dev, "McBSP device initialized without"
				"platform data\n");
		ret = -EINVAL;
		goto exit;
	}

	dev_dbg(&pdev->dev, "Initializing OMAP McBSP (%d).\n", pdev->id);

	if (id >= omap_mcbsp_count) {
		dev_err(&pdev->dev, "Invalid McBSP device id (%d)\n", id);
		ret = -EINVAL;
		goto exit;
	}

	mcbsp = kzalloc(sizeof(struct omap_mcbsp), GFP_KERNEL);
	if (!mcbsp) {
		ret = -ENOMEM;
		goto exit;
	}

	spin_lock_init(&mcbsp->lock);
	mcbsp->id = id + 1;
	mcbsp->free = 1;
	mcbsp->dma_tx_lch = -1;
	mcbsp->dma_rx_lch = -1;

	mcbsp->phys_base = pdata->phys_base;
	mcbsp->io_base = ioremap(pdata->phys_base, SZ_4K);
	if (!mcbsp->io_base) {
		ret = -ENOMEM;
		goto err_ioremap;
	}

	/* Default I/O is IRQ based */
	mcbsp->io_type = OMAP_MCBSP_IRQ_IO;
	mcbsp->tx_irq = pdata->tx_irq;
	mcbsp->rx_irq = pdata->rx_irq;
	mcbsp->dma_rx_sync = pdata->dma_rx_sync;
	mcbsp->dma_tx_sync = pdata->dma_tx_sync;

<<<<<<< HEAD
	if (pdata->num_clks) {
		mcbsp->num_clks = pdata->num_clks;
		mcbsp->clks = kzalloc(mcbsp->num_clks * sizeof(struct clk *),
					GFP_KERNEL);
		if (!mcbsp->clks) {
			ret = -ENOMEM;
			goto exit;
		}
		for (i = 0; i < mcbsp->num_clks; i++) {
			mcbsp->clks[i] = clk_get(&pdev->dev, pdata->clk_names[i]);
			if (IS_ERR(mcbsp->clks[i])) {
				dev_err(&pdev->dev,
					"Invalid %s configuration for McBSP%d.\n",
					pdata->clk_names[i], mcbsp->id);
				ret = PTR_ERR(mcbsp->clks[i]);
				goto err_clk;
			}
		}

=======
	mcbsp->iclk = clk_get(&pdev->dev, "ick");
	if (IS_ERR(mcbsp->iclk)) {
		ret = PTR_ERR(mcbsp->iclk);
		dev_err(&pdev->dev, "unable to get ick: %d\n", ret);
		goto err_iclk;
	}

	mcbsp->fclk = clk_get(&pdev->dev, "fck");
	if (IS_ERR(mcbsp->fclk)) {
		ret = PTR_ERR(mcbsp->fclk);
		dev_err(&pdev->dev, "unable to get fck: %d\n", ret);
		goto err_fclk;
>>>>>>> fbf2b1f9
	}

	mcbsp->pdata = pdata;
	mcbsp->dev = &pdev->dev;
	mcbsp_ptr[id] = mcbsp;
	platform_set_drvdata(pdev, mcbsp);
	return 0;

<<<<<<< HEAD
err_clk:
	while (i--)
		clk_put(mcbsp->clks[i]);
	kfree(mcbsp->clks);
=======
err_fclk:
	clk_put(mcbsp->iclk);
err_iclk:
>>>>>>> fbf2b1f9
	iounmap(mcbsp->io_base);
err_ioremap:
	kfree(mcbsp);
exit:
	return ret;
}

static int __devexit omap_mcbsp_remove(struct platform_device *pdev)
{
	struct omap_mcbsp *mcbsp = platform_get_drvdata(pdev);
	int i;

	platform_set_drvdata(pdev, NULL);
	if (mcbsp) {

		if (mcbsp->pdata && mcbsp->pdata->ops &&
				mcbsp->pdata->ops->free)
			mcbsp->pdata->ops->free(mcbsp->id);

<<<<<<< HEAD
		for (i = mcbsp->num_clks - 1; i >= 0; i--) {
			clk_disable(mcbsp->clks[i]);
			clk_put(mcbsp->clks[i]);
		}

		iounmap(mcbsp->io_base);

		if (mcbsp->num_clks) {
			kfree(mcbsp->clks);
			mcbsp->clks = NULL;
			mcbsp->num_clks = 0;
		}
=======
		clk_disable(mcbsp->fclk);
		clk_disable(mcbsp->iclk);
		clk_put(mcbsp->fclk);
		clk_put(mcbsp->iclk);

		iounmap(mcbsp->io_base);

		mcbsp->fclk = NULL;
		mcbsp->iclk = NULL;
>>>>>>> fbf2b1f9
		mcbsp->free = 0;
		mcbsp->dev = NULL;
	}

	return 0;
}

static struct platform_driver omap_mcbsp_driver = {
	.probe		= omap_mcbsp_probe,
	.remove		= __devexit_p(omap_mcbsp_remove),
	.driver		= {
		.name	= "omap-mcbsp",
	},
};

int __init omap_mcbsp_init(void)
{
	/* Register the McBSP driver */
	return platform_driver_register(&omap_mcbsp_driver);
}<|MERGE_RESOLUTION|>--- conflicted
+++ resolved
@@ -214,7 +214,6 @@
 int omap_mcbsp_request(unsigned int id)
 {
 	struct omap_mcbsp *mcbsp;
-	int i;
 	int err;
 
 	if (!omap_mcbsp_check_valid_id(id)) {
@@ -223,15 +222,6 @@
 	}
 	mcbsp = id_to_mcbsp_ptr(id);
 
-<<<<<<< HEAD
-	if (mcbsp->pdata && mcbsp->pdata->ops && mcbsp->pdata->ops->request)
-		mcbsp->pdata->ops->request(id);
-
-	for (i = 0; i < mcbsp->num_clks; i++)
-		clk_enable(mcbsp->clks[i]);
-
-=======
->>>>>>> fbf2b1f9
 	spin_lock(&mcbsp->lock);
 	if (!mcbsp->free) {
 		dev_err(mcbsp->dev, "McBSP%d is currently in use\n",
@@ -287,7 +277,6 @@
 void omap_mcbsp_free(unsigned int id)
 {
 	struct omap_mcbsp *mcbsp;
-	int i;
 
 	if (!omap_mcbsp_check_valid_id(id)) {
 		printk(KERN_ERR "%s: Invalid id (%d)\n", __func__, id + 1);
@@ -298,10 +287,6 @@
 	if (mcbsp->pdata && mcbsp->pdata->ops && mcbsp->pdata->ops->free)
 		mcbsp->pdata->ops->free(id);
 
-<<<<<<< HEAD
-	for (i = mcbsp->num_clks - 1; i >= 0; i--)
-		clk_disable(mcbsp->clks[i]);
-=======
 	clk_disable(mcbsp->fclk);
 	clk_disable(mcbsp->iclk);
 
@@ -310,7 +295,6 @@
 		free_irq(mcbsp->rx_irq, (void *)mcbsp);
 		free_irq(mcbsp->tx_irq, (void *)mcbsp);
 	}
->>>>>>> fbf2b1f9
 
 	spin_lock(&mcbsp->lock);
 	if (mcbsp->free) {
@@ -890,7 +874,6 @@
 	struct omap_mcbsp_platform_data *pdata = pdev->dev.platform_data;
 	struct omap_mcbsp *mcbsp;
 	int id = pdev->id - 1;
-	int i;
 	int ret = 0;
 
 	if (!pdata) {
@@ -934,27 +917,6 @@
 	mcbsp->dma_rx_sync = pdata->dma_rx_sync;
 	mcbsp->dma_tx_sync = pdata->dma_tx_sync;
 
-<<<<<<< HEAD
-	if (pdata->num_clks) {
-		mcbsp->num_clks = pdata->num_clks;
-		mcbsp->clks = kzalloc(mcbsp->num_clks * sizeof(struct clk *),
-					GFP_KERNEL);
-		if (!mcbsp->clks) {
-			ret = -ENOMEM;
-			goto exit;
-		}
-		for (i = 0; i < mcbsp->num_clks; i++) {
-			mcbsp->clks[i] = clk_get(&pdev->dev, pdata->clk_names[i]);
-			if (IS_ERR(mcbsp->clks[i])) {
-				dev_err(&pdev->dev,
-					"Invalid %s configuration for McBSP%d.\n",
-					pdata->clk_names[i], mcbsp->id);
-				ret = PTR_ERR(mcbsp->clks[i]);
-				goto err_clk;
-			}
-		}
-
-=======
 	mcbsp->iclk = clk_get(&pdev->dev, "ick");
 	if (IS_ERR(mcbsp->iclk)) {
 		ret = PTR_ERR(mcbsp->iclk);
@@ -967,7 +929,6 @@
 		ret = PTR_ERR(mcbsp->fclk);
 		dev_err(&pdev->dev, "unable to get fck: %d\n", ret);
 		goto err_fclk;
->>>>>>> fbf2b1f9
 	}
 
 	mcbsp->pdata = pdata;
@@ -976,16 +937,9 @@
 	platform_set_drvdata(pdev, mcbsp);
 	return 0;
 
-<<<<<<< HEAD
-err_clk:
-	while (i--)
-		clk_put(mcbsp->clks[i]);
-	kfree(mcbsp->clks);
-=======
 err_fclk:
 	clk_put(mcbsp->iclk);
 err_iclk:
->>>>>>> fbf2b1f9
 	iounmap(mcbsp->io_base);
 err_ioremap:
 	kfree(mcbsp);
@@ -996,7 +950,6 @@
 static int __devexit omap_mcbsp_remove(struct platform_device *pdev)
 {
 	struct omap_mcbsp *mcbsp = platform_get_drvdata(pdev);
-	int i;
 
 	platform_set_drvdata(pdev, NULL);
 	if (mcbsp) {
@@ -1005,20 +958,6 @@
 				mcbsp->pdata->ops->free)
 			mcbsp->pdata->ops->free(mcbsp->id);
 
-<<<<<<< HEAD
-		for (i = mcbsp->num_clks - 1; i >= 0; i--) {
-			clk_disable(mcbsp->clks[i]);
-			clk_put(mcbsp->clks[i]);
-		}
-
-		iounmap(mcbsp->io_base);
-
-		if (mcbsp->num_clks) {
-			kfree(mcbsp->clks);
-			mcbsp->clks = NULL;
-			mcbsp->num_clks = 0;
-		}
-=======
 		clk_disable(mcbsp->fclk);
 		clk_disable(mcbsp->iclk);
 		clk_put(mcbsp->fclk);
@@ -1028,7 +967,6 @@
 
 		mcbsp->fclk = NULL;
 		mcbsp->iclk = NULL;
->>>>>>> fbf2b1f9
 		mcbsp->free = 0;
 		mcbsp->dev = NULL;
 	}
