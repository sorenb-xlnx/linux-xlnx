--- conflicted
+++ resolved
@@ -367,16 +367,8 @@
 	}
 
 	ret = init_driverfs();
-<<<<<<< HEAD
-	if (ret) {
-		kfree(counter_config);
-		counter_config = NULL;
-		return ret;
-	}
-=======
 	if (ret)
 		goto out;
->>>>>>> b24a023e
 
 	for_each_possible_cpu(cpu) {
 		perf_events[cpu] = kcalloc(perf_num_counters,
@@ -407,6 +399,7 @@
 		for_each_possible_cpu(cpu)
 			kfree(perf_events[cpu]);
 		kfree(counter_config);
+		counter_config = NULL;
 	}
 
 	return ret;
@@ -417,36 +410,18 @@
 	int cpu, id;
 	struct perf_event *event;
 
-<<<<<<< HEAD
-	if (*perf_events) {
-		for_each_possible_cpu(cpu) {
-			for (id = 0; id < perf_num_counters; ++id) {
-				event = perf_events[cpu][id];
-				if (event != NULL)
-					perf_event_release_kernel(event);
-			}
-			kfree(perf_events[cpu]);
-=======
 	for_each_possible_cpu(cpu) {
 		for (id = 0; id < perf_num_counters; ++id) {
 			event = perf_events[cpu][id];
 			if (event)
 				perf_event_release_kernel(event);
->>>>>>> b24a023e
 		}
 
 		kfree(perf_events[cpu]);
 	}
 
-<<<<<<< HEAD
-	if (counter_config) {
-		kfree(counter_config);
-		exit_driverfs();
-	}
-=======
 	kfree(counter_config);
 	exit_driverfs();
->>>>>>> b24a023e
 }
 #else
 int __init oprofile_arch_init(struct oprofile_operations *ops)
