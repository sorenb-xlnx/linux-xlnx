--- conflicted
+++ resolved
@@ -42,10 +42,7 @@
 
 #include "devices-imx51.h"
 #include "devices.h"
-<<<<<<< HEAD
-=======
 #include "cpu_op-mx51.h"
->>>>>>> 105e53f8
 
 #define USBH1_RST		IMX_GPIO_NR(2, 28)
 #define ETH_RST			IMX_GPIO_NR(2, 31)
@@ -113,11 +110,7 @@
 
 	/* Touchscreen */
 	/* IRQ */
-<<<<<<< HEAD
-	_MX51_PAD_CSI1_D8__GPIO3_12 | MUX_PAD_CTRL(PAD_CTL_PUS_22K_UP |
-=======
 	_MX51_PAD_GPIO_NAND__GPIO_NAND | MUX_PAD_CTRL(PAD_CTL_PUS_22K_UP |
->>>>>>> 105e53f8
 			PAD_CTL_PKE | PAD_CTL_SRE_FAST |
 			PAD_CTL_DSE_HIGH | PAD_CTL_PUE | PAD_CTL_HYS),
 };
