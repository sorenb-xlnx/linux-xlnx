--- conflicted
+++ resolved
@@ -22,11 +22,8 @@
 
 config MACH_MX51_3DS
 	bool "Support MX51PDK (3DS)"
-<<<<<<< HEAD
-=======
 	select IMX_HAVE_PLATFORM_IMX_UART
 	select IMX_HAVE_PLATFORM_SPI_IMX
->>>>>>> 45f53cc9
 	select MXC_DEBUG_BOARD
 	help
 	  Include support for MX51PDK (3DS) platform. This includes specific
@@ -34,13 +31,10 @@
 
 config MACH_EUKREA_CPUIMX51
 	bool "Support Eukrea CPUIMX51 module"
-<<<<<<< HEAD
-=======
 	select IMX_HAVE_PLATFORM_IMX_I2C
 	select IMX_HAVE_PLATFORM_IMX_UART
 	select IMX_HAVE_PLATFORM_MXC_NAND
 	select IMX_HAVE_PLATFORM_SPI_IMX
->>>>>>> 45f53cc9
 	help
 	  Include support for Eukrea CPUIMX51 platform. This includes
 	  specific configurations for the module and its peripherals.
@@ -53,18 +47,13 @@
 config MACH_EUKREA_MBIMX51_BASEBOARD
 	prompt "Eukrea MBIMX51 development board"
 	bool
-<<<<<<< HEAD
-=======
 	select IMX_HAVE_PLATFORM_ESDHC
->>>>>>> 45f53cc9
 	help
 	  This adds board specific devices that can be found on Eukrea's
 	  MBIMX51 evaluation board.
 
 endchoice
 
-<<<<<<< HEAD
-=======
 config MACH_EUKREA_CPUIMX51SD
 	bool "Support Eukrea CPUIMX51SD module"
 	select IMX_HAVE_PLATFORM_IMX_I2C
@@ -97,5 +86,4 @@
 	  Include support for Genesi Efika MX nettop. This includes specific
 	  configurations for the board and its peripherals.
 
->>>>>>> 45f53cc9
 endif