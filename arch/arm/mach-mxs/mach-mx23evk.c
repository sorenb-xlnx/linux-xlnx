--- conflicted
+++ resolved
@@ -28,11 +28,8 @@
 
 #define MX23EVK_LCD_ENABLE	MXS_GPIO_NR(1, 18)
 #define MX23EVK_BL_ENABLE	MXS_GPIO_NR(1, 28)
-<<<<<<< HEAD
-=======
 #define MX23EVK_MMC0_WRITE_PROTECT	MXS_GPIO_NR(1, 30)
 #define MX23EVK_MMC0_SLOT_POWER		MXS_GPIO_NR(1, 29)
->>>>>>> 8eca7a00
 
 static const iomux_cfg_t mx23evk_pads[] __initconst = {
 	/* duart */
@@ -78,8 +75,6 @@
 	MX23_PAD_LCD_RESET__GPIO_1_18 | MXS_PAD_CTRL,
 	/* backlight control */
 	MX23_PAD_PWM2__GPIO_1_28 | MXS_PAD_CTRL,
-<<<<<<< HEAD
-=======
 
 	/* mmc */
 	MX23_PAD_SSP1_DATA0__SSP1_DATA0 |
@@ -110,7 +105,6 @@
 	/* slot power enable */
 	MX23_PAD_PWM3__GPIO_1_29 |
 		(MXS_PAD_4MA | MXS_PAD_3V3 | MXS_PAD_NOPULL),
->>>>>>> 8eca7a00
 };
 
 /* mxsfb (lcdif) */
@@ -137,14 +131,11 @@
 	.mode_count	= ARRAY_SIZE(mx23evk_video_modes),
 	.default_bpp	= 32,
 	.ld_intf_width	= STMLCDIF_24BIT,
-<<<<<<< HEAD
-=======
 };
 
 static struct mxs_mmc_platform_data mx23evk_mmc_pdata __initdata = {
 	.wp_gpio = MX23EVK_MMC0_WRITE_PROTECT,
 	.flags = SLOTF_8_BIT_CAPABLE,
->>>>>>> 8eca7a00
 };
 
 static void __init mx23evk_init(void)
@@ -156,8 +147,6 @@
 	mx23_add_duart();
 	mx23_add_auart0();
 
-<<<<<<< HEAD
-=======
 	/* power on mmc slot by writing 0 to the gpio */
 	ret = gpio_request_one(MX23EVK_MMC0_SLOT_POWER, GPIOF_DIR_OUT,
 			       "mmc0-slot-power");
@@ -165,7 +154,6 @@
 		pr_warn("failed to request gpio mmc0-slot-power: %d\n", ret);
 	mx23_add_mxs_mmc(0, &mx23evk_mmc_pdata);
 
->>>>>>> 8eca7a00
 	ret = gpio_request_one(MX23EVK_LCD_ENABLE, GPIOF_DIR_OUT, "lcd-enable");
 	if (ret)
 		pr_warn("failed to request gpio lcd-enable: %d\n", ret);
