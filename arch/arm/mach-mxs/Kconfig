--- conflicted
+++ resolved
@@ -22,10 +22,7 @@
 	select SOC_IMX23
 	select MXS_HAVE_AMBA_DUART
 	select MXS_HAVE_PLATFORM_AUART
-<<<<<<< HEAD
-=======
 	select MXS_HAVE_PLATFORM_MXS_MMC
->>>>>>> 8eca7a00
 	select MXS_HAVE_PLATFORM_MXSFB
 	default y
 	help
@@ -39,10 +36,7 @@
 	select MXS_HAVE_PLATFORM_AUART
 	select MXS_HAVE_PLATFORM_FEC
 	select MXS_HAVE_PLATFORM_FLEXCAN
-<<<<<<< HEAD
-=======
 	select MXS_HAVE_PLATFORM_MXS_MMC
->>>>>>> 8eca7a00
 	select MXS_HAVE_PLATFORM_MXSFB
 	select MXS_OCOTP
 	default y
