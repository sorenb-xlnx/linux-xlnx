/*
 * Copyright 2010 Freescale Semiconductor, Inc. All Rights Reserved.
 *
 * This program is free software; you can redistribute it and/or modify
 * it under the terms of the GNU General Public License as published by
 * the Free Software Foundation; either version 2 of the License, or
 * (at your option) any later version.
 *
 * This program is distributed in the hope that it will be useful,
 * but WITHOUT ANY WARRANTY; without even the implied warranty of
 * MERCHANTABILITY or FITNESS FOR A PARTICULAR PURPOSE.  See the
 * GNU General Public License for more details.
 */

#include <linux/delay.h>
#include <linux/platform_device.h>
#include <linux/gpio.h>
#include <linux/irq.h>
#include <linux/clk.h>

#include <asm/mach-types.h>
#include <asm/mach/arch.h>
#include <asm/mach/time.h>

#include <mach/common.h>
#include <mach/iomux-mx28.h>

#include "devices-mx28.h"
#include "gpio.h"

#define MX28EVK_FLEXCAN_SWITCH	MXS_GPIO_NR(2, 13)
#define MX28EVK_FEC_PHY_POWER	MXS_GPIO_NR(2, 15)
#define MX28EVK_BL_ENABLE	MXS_GPIO_NR(3, 18)
#define MX28EVK_LCD_ENABLE	MXS_GPIO_NR(3, 30)
#define MX28EVK_FEC_PHY_RESET	MXS_GPIO_NR(4, 13)

#define MX28EVK_MMC0_WRITE_PROTECT	MXS_GPIO_NR(2, 12)
#define MX28EVK_MMC1_WRITE_PROTECT	MXS_GPIO_NR(0, 28)
#define MX28EVK_MMC0_SLOT_POWER		MXS_GPIO_NR(3, 28)
#define MX28EVK_MMC1_SLOT_POWER		MXS_GPIO_NR(3, 29)

static const iomux_cfg_t mx28evk_pads[] __initconst = {
	/* duart */
	MX28_PAD_PWM0__DUART_RX | MXS_PAD_CTRL,
	MX28_PAD_PWM1__DUART_TX | MXS_PAD_CTRL,

	/* auart0 */
	MX28_PAD_AUART0_RX__AUART0_RX | MXS_PAD_CTRL,
	MX28_PAD_AUART0_TX__AUART0_TX | MXS_PAD_CTRL,
	MX28_PAD_AUART0_CTS__AUART0_CTS | MXS_PAD_CTRL,
	MX28_PAD_AUART0_RTS__AUART0_RTS | MXS_PAD_CTRL,
	/* auart3 */
	MX28_PAD_AUART3_RX__AUART3_RX | MXS_PAD_CTRL,
	MX28_PAD_AUART3_TX__AUART3_TX | MXS_PAD_CTRL,
	MX28_PAD_AUART3_CTS__AUART3_CTS | MXS_PAD_CTRL,
	MX28_PAD_AUART3_RTS__AUART3_RTS | MXS_PAD_CTRL,

#define MXS_PAD_FEC	(MXS_PAD_8MA | MXS_PAD_3V3 | MXS_PAD_PULLUP)
	/* fec0 */
	MX28_PAD_ENET0_MDC__ENET0_MDC | MXS_PAD_FEC,
	MX28_PAD_ENET0_MDIO__ENET0_MDIO | MXS_PAD_FEC,
	MX28_PAD_ENET0_RX_EN__ENET0_RX_EN | MXS_PAD_FEC,
	MX28_PAD_ENET0_RXD0__ENET0_RXD0 | MXS_PAD_FEC,
	MX28_PAD_ENET0_RXD1__ENET0_RXD1 | MXS_PAD_FEC,
	MX28_PAD_ENET0_TX_EN__ENET0_TX_EN | MXS_PAD_FEC,
	MX28_PAD_ENET0_TXD0__ENET0_TXD0 | MXS_PAD_FEC,
	MX28_PAD_ENET0_TXD1__ENET0_TXD1 | MXS_PAD_FEC,
	MX28_PAD_ENET_CLK__CLKCTRL_ENET | MXS_PAD_FEC,
	/* fec1 */
	MX28_PAD_ENET0_CRS__ENET1_RX_EN | MXS_PAD_FEC,
	MX28_PAD_ENET0_RXD2__ENET1_RXD0 | MXS_PAD_FEC,
	MX28_PAD_ENET0_RXD3__ENET1_RXD1 | MXS_PAD_FEC,
	MX28_PAD_ENET0_COL__ENET1_TX_EN | MXS_PAD_FEC,
	MX28_PAD_ENET0_TXD2__ENET1_TXD0 | MXS_PAD_FEC,
	MX28_PAD_ENET0_TXD3__ENET1_TXD1 | MXS_PAD_FEC,
	/* phy power line */
	MX28_PAD_SSP1_DATA3__GPIO_2_15 | MXS_PAD_CTRL,
	/* phy reset line */
	MX28_PAD_ENET0_RX_CLK__GPIO_4_13 | MXS_PAD_CTRL,

	/* flexcan0 */
	MX28_PAD_GPMI_RDY2__CAN0_TX,
	MX28_PAD_GPMI_RDY3__CAN0_RX,
	/* flexcan1 */
	MX28_PAD_GPMI_CE2N__CAN1_TX,
	MX28_PAD_GPMI_CE3N__CAN1_RX,
	/* transceiver power control */
	MX28_PAD_SSP1_CMD__GPIO_2_13,

	/* mxsfb (lcdif) */
	MX28_PAD_LCD_D00__LCD_D0 | MXS_PAD_CTRL,
	MX28_PAD_LCD_D01__LCD_D1 | MXS_PAD_CTRL,
	MX28_PAD_LCD_D02__LCD_D2 | MXS_PAD_CTRL,
	MX28_PAD_LCD_D03__LCD_D3 | MXS_PAD_CTRL,
	MX28_PAD_LCD_D04__LCD_D4 | MXS_PAD_CTRL,
	MX28_PAD_LCD_D05__LCD_D5 | MXS_PAD_CTRL,
	MX28_PAD_LCD_D06__LCD_D6 | MXS_PAD_CTRL,
	MX28_PAD_LCD_D07__LCD_D7 | MXS_PAD_CTRL,
	MX28_PAD_LCD_D08__LCD_D8 | MXS_PAD_CTRL,
	MX28_PAD_LCD_D09__LCD_D9 | MXS_PAD_CTRL,
	MX28_PAD_LCD_D10__LCD_D10 | MXS_PAD_CTRL,
	MX28_PAD_LCD_D11__LCD_D11 | MXS_PAD_CTRL,
	MX28_PAD_LCD_D12__LCD_D12 | MXS_PAD_CTRL,
	MX28_PAD_LCD_D13__LCD_D13 | MXS_PAD_CTRL,
	MX28_PAD_LCD_D14__LCD_D14 | MXS_PAD_CTRL,
	MX28_PAD_LCD_D15__LCD_D15 | MXS_PAD_CTRL,
	MX28_PAD_LCD_D16__LCD_D16 | MXS_PAD_CTRL,
	MX28_PAD_LCD_D17__LCD_D17 | MXS_PAD_CTRL,
	MX28_PAD_LCD_D18__LCD_D18 | MXS_PAD_CTRL,
	MX28_PAD_LCD_D19__LCD_D19 | MXS_PAD_CTRL,
	MX28_PAD_LCD_D20__LCD_D20 | MXS_PAD_CTRL,
	MX28_PAD_LCD_D21__LCD_D21 | MXS_PAD_CTRL,
	MX28_PAD_LCD_D22__LCD_D22 | MXS_PAD_CTRL,
	MX28_PAD_LCD_D23__LCD_D23 | MXS_PAD_CTRL,
	MX28_PAD_LCD_RD_E__LCD_VSYNC | MXS_PAD_CTRL,
	MX28_PAD_LCD_WR_RWN__LCD_HSYNC | MXS_PAD_CTRL,
	MX28_PAD_LCD_RS__LCD_DOTCLK | MXS_PAD_CTRL,
	MX28_PAD_LCD_CS__LCD_ENABLE | MXS_PAD_CTRL,
	/* LCD panel enable */
	MX28_PAD_LCD_RESET__GPIO_3_30 | MXS_PAD_CTRL,
	/* backlight control */
	MX28_PAD_PWM2__GPIO_3_18 | MXS_PAD_CTRL,
<<<<<<< HEAD
=======
	/* mmc0 */
	MX28_PAD_SSP0_DATA0__SSP0_D0 |
		(MXS_PAD_8MA | MXS_PAD_3V3 | MXS_PAD_PULLUP),
	MX28_PAD_SSP0_DATA1__SSP0_D1 |
		(MXS_PAD_8MA | MXS_PAD_3V3 | MXS_PAD_PULLUP),
	MX28_PAD_SSP0_DATA2__SSP0_D2 |
		(MXS_PAD_8MA | MXS_PAD_3V3 | MXS_PAD_PULLUP),
	MX28_PAD_SSP0_DATA3__SSP0_D3 |
		(MXS_PAD_8MA | MXS_PAD_3V3 | MXS_PAD_PULLUP),
	MX28_PAD_SSP0_DATA4__SSP0_D4 |
		(MXS_PAD_8MA | MXS_PAD_3V3 | MXS_PAD_PULLUP),
	MX28_PAD_SSP0_DATA5__SSP0_D5 |
		(MXS_PAD_8MA | MXS_PAD_3V3 | MXS_PAD_PULLUP),
	MX28_PAD_SSP0_DATA6__SSP0_D6 |
		(MXS_PAD_8MA | MXS_PAD_3V3 | MXS_PAD_PULLUP),
	MX28_PAD_SSP0_DATA7__SSP0_D7 |
		(MXS_PAD_8MA | MXS_PAD_3V3 | MXS_PAD_PULLUP),
	MX28_PAD_SSP0_CMD__SSP0_CMD |
		(MXS_PAD_8MA | MXS_PAD_3V3 | MXS_PAD_PULLUP),
	MX28_PAD_SSP0_DETECT__SSP0_CARD_DETECT |
		(MXS_PAD_8MA | MXS_PAD_3V3 | MXS_PAD_NOPULL),
	MX28_PAD_SSP0_SCK__SSP0_SCK |
		(MXS_PAD_12MA | MXS_PAD_3V3 | MXS_PAD_NOPULL),
	/* write protect */
	MX28_PAD_SSP1_SCK__GPIO_2_12 |
		(MXS_PAD_4MA | MXS_PAD_3V3 | MXS_PAD_NOPULL),
	/* slot power enable */
	MX28_PAD_PWM3__GPIO_3_28 |
		(MXS_PAD_4MA | MXS_PAD_3V3 | MXS_PAD_NOPULL),

	/* mmc1 */
	MX28_PAD_GPMI_D00__SSP1_D0 |
		(MXS_PAD_8MA | MXS_PAD_3V3 | MXS_PAD_PULLUP),
	MX28_PAD_GPMI_D01__SSP1_D1 |
		(MXS_PAD_8MA | MXS_PAD_3V3 | MXS_PAD_PULLUP),
	MX28_PAD_GPMI_D02__SSP1_D2 |
		(MXS_PAD_8MA | MXS_PAD_3V3 | MXS_PAD_PULLUP),
	MX28_PAD_GPMI_D03__SSP1_D3 |
		(MXS_PAD_8MA | MXS_PAD_3V3 | MXS_PAD_PULLUP),
	MX28_PAD_GPMI_D04__SSP1_D4 |
		(MXS_PAD_8MA | MXS_PAD_3V3 | MXS_PAD_PULLUP),
	MX28_PAD_GPMI_D05__SSP1_D5 |
		(MXS_PAD_8MA | MXS_PAD_3V3 | MXS_PAD_PULLUP),
	MX28_PAD_GPMI_D06__SSP1_D6 |
		(MXS_PAD_8MA | MXS_PAD_3V3 | MXS_PAD_PULLUP),
	MX28_PAD_GPMI_D07__SSP1_D7 |
		(MXS_PAD_8MA | MXS_PAD_3V3 | MXS_PAD_PULLUP),
	MX28_PAD_GPMI_RDY1__SSP1_CMD |
		(MXS_PAD_8MA | MXS_PAD_3V3 | MXS_PAD_PULLUP),
	MX28_PAD_GPMI_RDY0__SSP1_CARD_DETECT |
		(MXS_PAD_8MA | MXS_PAD_3V3 | MXS_PAD_NOPULL),
	MX28_PAD_GPMI_WRN__SSP1_SCK |
		(MXS_PAD_12MA | MXS_PAD_3V3 | MXS_PAD_NOPULL),
	/* write protect */
	MX28_PAD_GPMI_RESETN__GPIO_0_28 |
		(MXS_PAD_4MA | MXS_PAD_3V3 | MXS_PAD_NOPULL),
	/* slot power enable */
	MX28_PAD_PWM4__GPIO_3_29 |
		(MXS_PAD_4MA | MXS_PAD_3V3 | MXS_PAD_NOPULL),
>>>>>>> 8eca7a00
};

/* fec */
static void __init mx28evk_fec_reset(void)
{
	int ret;
	struct clk *clk;

	/* Enable fec phy clock */
	clk = clk_get_sys("pll2", NULL);
	if (!IS_ERR(clk))
		clk_enable(clk);

	/* Power up fec phy */
	ret = gpio_request(MX28EVK_FEC_PHY_POWER, "fec-phy-power");
	if (ret) {
		pr_err("Failed to request gpio fec-phy-%s: %d\n", "power", ret);
		return;
	}

	ret = gpio_direction_output(MX28EVK_FEC_PHY_POWER, 0);
	if (ret) {
		pr_err("Failed to drive gpio fec-phy-%s: %d\n", "power", ret);
		return;
	}

	/* Reset fec phy */
	ret = gpio_request(MX28EVK_FEC_PHY_RESET, "fec-phy-reset");
	if (ret) {
		pr_err("Failed to request gpio fec-phy-%s: %d\n", "reset", ret);
		return;
	}

	gpio_direction_output(MX28EVK_FEC_PHY_RESET, 0);
	if (ret) {
		pr_err("Failed to drive gpio fec-phy-%s: %d\n", "reset", ret);
		return;
	}

	mdelay(1);
	gpio_set_value(MX28EVK_FEC_PHY_RESET, 1);
}

static struct fec_platform_data mx28_fec_pdata[] __initdata = {
	{
		/* fec0 */
		.phy = PHY_INTERFACE_MODE_RMII,
	}, {
		/* fec1 */
		.phy = PHY_INTERFACE_MODE_RMII,
	},
};

static int __init mx28evk_fec_get_mac(void)
{
	int i;
	u32 val;
	const u32 *ocotp = mxs_get_ocotp();

	if (!ocotp)
		goto error;

	/*
	 * OCOTP only stores the last 4 octets for each mac address,
	 * so hard-code Freescale OUI (00:04:9f) here.
	 */
	for (i = 0; i < 2; i++) {
		val = ocotp[i * 4];
		mx28_fec_pdata[i].mac[0] = 0x00;
		mx28_fec_pdata[i].mac[1] = 0x04;
		mx28_fec_pdata[i].mac[2] = 0x9f;
		mx28_fec_pdata[i].mac[3] = (val >> 16) & 0xff;
		mx28_fec_pdata[i].mac[4] = (val >> 8) & 0xff;
		mx28_fec_pdata[i].mac[5] = (val >> 0) & 0xff;
	}

	return 0;

error:
	pr_err("%s: timeout when reading fec mac from OCOTP\n", __func__);
	return -ETIMEDOUT;
}

/*
 * MX28EVK_FLEXCAN_SWITCH is shared between both flexcan controllers
 */
static int flexcan0_en, flexcan1_en;

static void mx28evk_flexcan_switch(void)
{
	if (flexcan0_en || flexcan1_en)
		gpio_set_value(MX28EVK_FLEXCAN_SWITCH, 1);
	else
		gpio_set_value(MX28EVK_FLEXCAN_SWITCH, 0);
}

static void mx28evk_flexcan0_switch(int enable)
{
	flexcan0_en = enable;
	mx28evk_flexcan_switch();
}

static void mx28evk_flexcan1_switch(int enable)
{
	flexcan1_en = enable;
	mx28evk_flexcan_switch();
}

static const struct flexcan_platform_data
		mx28evk_flexcan_pdata[] __initconst = {
	{
		.transceiver_switch = mx28evk_flexcan0_switch,
	}, {
		.transceiver_switch = mx28evk_flexcan1_switch,
	}
};

/* mxsfb (lcdif) */
static struct fb_videomode mx28evk_video_modes[] = {
	{
		.name		= "Seiko-43WVF1G",
		.refresh	= 60,
		.xres		= 800,
		.yres		= 480,
		.pixclock	= 29851, /* picosecond (33.5 MHz) */
		.left_margin	= 89,
		.right_margin	= 164,
		.upper_margin	= 23,
		.lower_margin	= 10,
		.hsync_len	= 10,
		.vsync_len	= 10,
		.sync		= FB_SYNC_DATA_ENABLE_HIGH_ACT |
				  FB_SYNC_DOTCLK_FAILING_ACT,
	},
};

static const struct mxsfb_platform_data mx28evk_mxsfb_pdata __initconst = {
	.mode_list	= mx28evk_video_modes,
	.mode_count	= ARRAY_SIZE(mx28evk_video_modes),
	.default_bpp	= 32,
	.ld_intf_width	= STMLCDIF_24BIT,
};

<<<<<<< HEAD
=======
static struct mxs_mmc_platform_data mx28evk_mmc_pdata[] __initdata = {
	{
		/* mmc0 */
		.wp_gpio = MX28EVK_MMC0_WRITE_PROTECT,
		.flags = SLOTF_8_BIT_CAPABLE,
	}, {
		/* mmc1 */
		.wp_gpio = MX28EVK_MMC1_WRITE_PROTECT,
		.flags = SLOTF_8_BIT_CAPABLE,
	},
};

>>>>>>> 8eca7a00
static void __init mx28evk_init(void)
{
	int ret;

	mxs_iomux_setup_multiple_pads(mx28evk_pads, ARRAY_SIZE(mx28evk_pads));

	mx28_add_duart();
	mx28_add_auart0();
	mx28_add_auart3();

	if (mx28evk_fec_get_mac())
		pr_warn("%s: failed on fec mac setup\n", __func__);

	mx28evk_fec_reset();
	mx28_add_fec(0, &mx28_fec_pdata[0]);
	mx28_add_fec(1, &mx28_fec_pdata[1]);

	ret = gpio_request_one(MX28EVK_FLEXCAN_SWITCH, GPIOF_DIR_OUT,
				"flexcan-switch");
	if (ret) {
		pr_err("failed to request gpio flexcan-switch: %d\n", ret);
	} else {
		mx28_add_flexcan(0, &mx28evk_flexcan_pdata[0]);
		mx28_add_flexcan(1, &mx28evk_flexcan_pdata[1]);
	}

	ret = gpio_request_one(MX28EVK_LCD_ENABLE, GPIOF_DIR_OUT, "lcd-enable");
	if (ret)
		pr_warn("failed to request gpio lcd-enable: %d\n", ret);
	else
		gpio_set_value(MX28EVK_LCD_ENABLE, 1);

	ret = gpio_request_one(MX28EVK_BL_ENABLE, GPIOF_DIR_OUT, "bl-enable");
	if (ret)
		pr_warn("failed to request gpio bl-enable: %d\n", ret);
	else
		gpio_set_value(MX28EVK_BL_ENABLE, 1);

	mx28_add_mxsfb(&mx28evk_mxsfb_pdata);
<<<<<<< HEAD
=======

	/* power on mmc slot by writing 0 to the gpio */
	ret = gpio_request_one(MX28EVK_MMC0_SLOT_POWER, GPIOF_DIR_OUT,
			       "mmc0-slot-power");
	if (ret)
		pr_warn("failed to request gpio mmc0-slot-power: %d\n", ret);
	mx28_add_mxs_mmc(0, &mx28evk_mmc_pdata[0]);

	ret = gpio_request_one(MX28EVK_MMC1_SLOT_POWER, GPIOF_DIR_OUT,
			       "mmc1-slot-power");
	if (ret)
		pr_warn("failed to request gpio mmc1-slot-power: %d\n", ret);
	mx28_add_mxs_mmc(1, &mx28evk_mmc_pdata[1]);
>>>>>>> 8eca7a00
}

static void __init mx28evk_timer_init(void)
{
	mx28_clocks_init();
}

static struct sys_timer mx28evk_timer = {
	.init	= mx28evk_timer_init,
};

MACHINE_START(MX28EVK, "Freescale MX28 EVK")
	/* Maintainer: Freescale Semiconductor, Inc. */
	.map_io		= mx28_map_io,
	.init_irq	= mx28_init_irq,
	.init_machine	= mx28evk_init,
	.timer		= &mx28evk_timer,
MACHINE_END<|MERGE_RESOLUTION|>--- conflicted
+++ resolved
@@ -120,8 +120,6 @@
 	MX28_PAD_LCD_RESET__GPIO_3_30 | MXS_PAD_CTRL,
 	/* backlight control */
 	MX28_PAD_PWM2__GPIO_3_18 | MXS_PAD_CTRL,
-<<<<<<< HEAD
-=======
 	/* mmc0 */
 	MX28_PAD_SSP0_DATA0__SSP0_D0 |
 		(MXS_PAD_8MA | MXS_PAD_3V3 | MXS_PAD_PULLUP),
@@ -181,7 +179,6 @@
 	/* slot power enable */
 	MX28_PAD_PWM4__GPIO_3_29 |
 		(MXS_PAD_4MA | MXS_PAD_3V3 | MXS_PAD_NOPULL),
->>>>>>> 8eca7a00
 };
 
 /* fec */
@@ -325,8 +322,6 @@
 	.ld_intf_width	= STMLCDIF_24BIT,
 };
 
-<<<<<<< HEAD
-=======
 static struct mxs_mmc_platform_data mx28evk_mmc_pdata[] __initdata = {
 	{
 		/* mmc0 */
@@ -339,7 +334,6 @@
 	},
 };
 
->>>>>>> 8eca7a00
 static void __init mx28evk_init(void)
 {
 	int ret;
@@ -379,8 +373,6 @@
 		gpio_set_value(MX28EVK_BL_ENABLE, 1);
 
 	mx28_add_mxsfb(&mx28evk_mxsfb_pdata);
-<<<<<<< HEAD
-=======
 
 	/* power on mmc slot by writing 0 to the gpio */
 	ret = gpio_request_one(MX28EVK_MMC0_SLOT_POWER, GPIOF_DIR_OUT,
@@ -394,7 +386,6 @@
 	if (ret)
 		pr_warn("failed to request gpio mmc1-slot-power: %d\n", ret);
 	mx28_add_mxs_mmc(1, &mx28evk_mmc_pdata[1]);
->>>>>>> 8eca7a00
 }
 
 static void __init mx28evk_timer_init(void)
