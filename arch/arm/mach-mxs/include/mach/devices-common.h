/*
 * Copyright (C) 2009-2010 Pengutronix
 * Uwe Kleine-Koenig <u.kleine-koenig@pengutronix.de>
 *
 * This program is free software; you can redistribute it and/or modify it under
 * the terms of the GNU General Public License version 2 as published by the
 * Free Software Foundation.
 */
#include <linux/kernel.h>
#include <linux/platform_device.h>
#include <linux/init.h>
#include <linux/amba/bus.h>

struct platform_device *mxs_add_platform_device_dmamask(
		const char *name, int id,
		const struct resource *res, unsigned int num_resources,
		const void *data, size_t size_data, u64 dmamask);

static inline struct platform_device *mxs_add_platform_device(
		const char *name, int id,
		const struct resource *res, unsigned int num_resources,
		const void *data, size_t size_data)
{
	return mxs_add_platform_device_dmamask(
			name, id, res, num_resources, data, size_data, 0);
}

int __init mxs_add_amba_device(const struct amba_device *dev);

/* duart */
int __init mxs_add_duart(const struct amba_device *dev);

/* auart */
struct mxs_auart_data {
	int id;
	resource_size_t iobase;
	resource_size_t iosize;
	resource_size_t irq;
};
struct platform_device *__init mxs_add_auart(
		const struct mxs_auart_data *data);

/* fec */
#include <linux/fec.h>
struct mxs_fec_data {
	int id;
	resource_size_t iobase;
	resource_size_t iosize;
	resource_size_t irq;
};
struct platform_device *__init mxs_add_fec(
		const struct mxs_fec_data *data,
		const struct fec_platform_data *pdata);

/* flexcan */
#include <linux/can/platform/flexcan.h>
struct mxs_flexcan_data {
	int id;
	resource_size_t iobase;
	resource_size_t iosize;
	resource_size_t irq;
};
struct platform_device *__init mxs_add_flexcan(
		const struct mxs_flexcan_data *data,
		const struct flexcan_platform_data *pdata);

/* i2c */
struct mxs_i2c_data {
	int id;
	resource_size_t iobase;
	resource_size_t errirq;
	resource_size_t dmairq;
};
struct platform_device * __init mxs_add_mxs_i2c(const struct mxs_i2c_data *data);

<<<<<<< HEAD
=======
/* mmc */
#include <mach/mmc.h>
struct mxs_mxs_mmc_data {
	int id;
	resource_size_t iobase;
	resource_size_t dma;
	resource_size_t irq_err;
	resource_size_t irq_dma;
};
struct platform_device *__init mxs_add_mxs_mmc(
		const struct mxs_mxs_mmc_data *data,
		const struct mxs_mmc_platform_data *pdata);

>>>>>>> 8eca7a00
/* pwm */
struct platform_device *__init mxs_add_mxs_pwm(
		resource_size_t iobase, int id);<|MERGE_RESOLUTION|>--- conflicted
+++ resolved
@@ -73,8 +73,6 @@
 };
 struct platform_device * __init mxs_add_mxs_i2c(const struct mxs_i2c_data *data);
 
-<<<<<<< HEAD
-=======
 /* mmc */
 #include <mach/mmc.h>
 struct mxs_mxs_mmc_data {
@@ -88,7 +86,6 @@
 		const struct mxs_mxs_mmc_data *data,
 		const struct mxs_mmc_platform_data *pdata);
 
->>>>>>> 8eca7a00
 /* pwm */
 struct platform_device *__init mxs_add_mxs_pwm(
 		resource_size_t iobase, int id);