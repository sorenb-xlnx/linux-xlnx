--- conflicted
+++ resolved
@@ -375,10 +375,7 @@
 
 static struct irq_chip gpio_irqchip = {
 	.name		= "GPIO",
-<<<<<<< HEAD
-=======
 	.irq_disable	= gpio_irq_mask,
->>>>>>> 105e53f8
 	.irq_mask	= gpio_irq_mask,
 	.irq_unmask	= gpio_irq_unmask,
 	.irq_set_type	= gpio_irq_type,
@@ -395,11 +392,7 @@
 	u32		isr;
 
 	/* temporarily mask (level sensitive) parent IRQ */
-<<<<<<< HEAD
-	desc->irq_data.chip->irq_ack(&desc->irq_data);
-=======
 	chip->irq_ack(idata);
->>>>>>> 105e53f8
 	for (;;) {
 		/* Reading ISR acks pending (edge triggered) GPIO interrupts.
 		 * When there none are pending, we're finished unless we need
@@ -417,32 +410,13 @@
 		pin = at91_gpio->chip.base;
 
 		while (isr) {
-<<<<<<< HEAD
-			if (isr & 1) {
-				if (unlikely(gpio->depth)) {
-					/*
-					 * The core ARM interrupt handler lazily disables IRQs so
-					 * another IRQ must be generated before it actually gets
-					 * here to be disabled on the GPIO controller.
-					 */
-					gpio_irq_mask(irq_get_irq_data(pin));
-				}
-				else
-					generic_handle_irq(pin);
-			}
-=======
 			if (isr & 1)
 				generic_handle_irq(pin);
->>>>>>> 105e53f8
 			pin++;
 			isr >>= 1;
 		}
 	}
-<<<<<<< HEAD
-	desc->irq_data.chip->irq_unmask(&desc->irq_data);
-=======
 	chip->irq_unmask(idata);
->>>>>>> 105e53f8
 	/* now it may re-trigger */
 }
 
