/*
 * linux/arch/arm/mach-at91/gpio.c
 *
 * Copyright (C) 2005 HP Labs
 *
 * This program is free software; you can redistribute it and/or modify
 * it under the terms of the GNU General Public License as published by
 * the Free Software Foundation; either version 2 of the License, or
 * (at your option) any later version.
 */

#include <linux/clk.h>
#include <linux/errno.h>
#include <linux/interrupt.h>
#include <linux/irq.h>
#include <linux/debugfs.h>
#include <linux/seq_file.h>
#include <linux/kernel.h>
#include <linux/list.h>
#include <linux/module.h>
#include <linux/io.h>

#include <mach/hardware.h>
#include <mach/at91_pio.h>
#include <mach/gpio.h>

#include <asm/gpio.h>

#include "generic.h"

struct at91_gpio_chip {
	struct gpio_chip	chip;
	struct at91_gpio_chip	*next;		/* Bank sharing same clock */
	struct at91_gpio_bank	*bank;		/* Bank definition */
	void __iomem		*regbase;	/* Base of register bank */
};

#define to_at91_gpio_chip(c) container_of(c, struct at91_gpio_chip, chip)

static void at91_gpiolib_dbg_show(struct seq_file *s, struct gpio_chip *chip);
static void at91_gpiolib_set(struct gpio_chip *chip, unsigned offset, int val);
static int at91_gpiolib_get(struct gpio_chip *chip, unsigned offset);
static int at91_gpiolib_direction_output(struct gpio_chip *chip,
					 unsigned offset, int val);
static int at91_gpiolib_direction_input(struct gpio_chip *chip,
					unsigned offset);
static int at91_gpiolib_request(struct gpio_chip *chip, unsigned offset);

#define AT91_GPIO_CHIP(name, base_gpio, nr_gpio)			\
	{								\
		.chip = {						\
			.label		  = name,			\
			.request	  = at91_gpiolib_request,	\
			.direction_input  = at91_gpiolib_direction_input, \
			.direction_output = at91_gpiolib_direction_output, \
			.get		  = at91_gpiolib_get,		\
			.set		  = at91_gpiolib_set,		\
			.dbg_show	  = at91_gpiolib_dbg_show,	\
			.base		  = base_gpio,			\
			.ngpio		  = nr_gpio,			\
		},							\
	}

static struct at91_gpio_chip gpio_chip[] = {
	AT91_GPIO_CHIP("A", 0x00 + PIN_BASE, 32),
	AT91_GPIO_CHIP("B", 0x20 + PIN_BASE, 32),
	AT91_GPIO_CHIP("C", 0x40 + PIN_BASE, 32),
	AT91_GPIO_CHIP("D", 0x60 + PIN_BASE, 32),
	AT91_GPIO_CHIP("E", 0x80 + PIN_BASE, 32),
};

static int gpio_banks;

static inline void __iomem *pin_to_controller(unsigned pin)
{
	pin -= PIN_BASE;
	pin /= 32;
	if (likely(pin < gpio_banks))
		return gpio_chip[pin].regbase;

	return NULL;
}

static inline unsigned pin_to_mask(unsigned pin)
{
	pin -= PIN_BASE;
	return 1 << (pin % 32);
}


/*--------------------------------------------------------------------------*/

/* Not all hardware capabilities are exposed through these calls; they
 * only encapsulate the most common features and modes.  (So if you
 * want to change signals in groups, do it directly.)
 *
 * Bootloaders will usually handle some of the pin multiplexing setup.
 * The intent is certainly that by the time Linux is fully booted, all
 * pins should have been fully initialized.  These setup calls should
 * only be used by board setup routines, or possibly in driver probe().
 *
 * For bootloaders doing all that setup, these calls could be inlined
 * as NOPs so Linux won't duplicate any setup code
 */


/*
 * mux the pin to the "GPIO" peripheral role.
 */
int __init_or_module at91_set_GPIO_periph(unsigned pin, int use_pullup)
{
	void __iomem	*pio = pin_to_controller(pin);
	unsigned	mask = pin_to_mask(pin);

	if (!pio)
		return -EINVAL;
	__raw_writel(mask, pio + PIO_IDR);
	__raw_writel(mask, pio + (use_pullup ? PIO_PUER : PIO_PUDR));
	__raw_writel(mask, pio + PIO_PER);
	return 0;
}
EXPORT_SYMBOL(at91_set_GPIO_periph);


/*
 * mux the pin to the "A" internal peripheral role.
 */
int __init_or_module at91_set_A_periph(unsigned pin, int use_pullup)
{
	void __iomem	*pio = pin_to_controller(pin);
	unsigned	mask = pin_to_mask(pin);

	if (!pio)
		return -EINVAL;

	__raw_writel(mask, pio + PIO_IDR);
	__raw_writel(mask, pio + (use_pullup ? PIO_PUER : PIO_PUDR));
	__raw_writel(mask, pio + PIO_ASR);
	__raw_writel(mask, pio + PIO_PDR);
	return 0;
}
EXPORT_SYMBOL(at91_set_A_periph);


/*
 * mux the pin to the "B" internal peripheral role.
 */
int __init_or_module at91_set_B_periph(unsigned pin, int use_pullup)
{
	void __iomem	*pio = pin_to_controller(pin);
	unsigned	mask = pin_to_mask(pin);

	if (!pio)
		return -EINVAL;

	__raw_writel(mask, pio + PIO_IDR);
	__raw_writel(mask, pio + (use_pullup ? PIO_PUER : PIO_PUDR));
	__raw_writel(mask, pio + PIO_BSR);
	__raw_writel(mask, pio + PIO_PDR);
	return 0;
}
EXPORT_SYMBOL(at91_set_B_periph);


/*
 * mux the pin to the gpio controller (instead of "A" or "B" peripheral), and
 * configure it for an input.
 */
int __init_or_module at91_set_gpio_input(unsigned pin, int use_pullup)
{
	void __iomem	*pio = pin_to_controller(pin);
	unsigned	mask = pin_to_mask(pin);

	if (!pio)
		return -EINVAL;

	__raw_writel(mask, pio + PIO_IDR);
	__raw_writel(mask, pio + (use_pullup ? PIO_PUER : PIO_PUDR));
	__raw_writel(mask, pio + PIO_ODR);
	__raw_writel(mask, pio + PIO_PER);
	return 0;
}
EXPORT_SYMBOL(at91_set_gpio_input);


/*
 * mux the pin to the gpio controller (instead of "A" or "B" peripheral),
 * and configure it for an output.
 */
int __init_or_module at91_set_gpio_output(unsigned pin, int value)
{
	void __iomem	*pio = pin_to_controller(pin);
	unsigned	mask = pin_to_mask(pin);

	if (!pio)
		return -EINVAL;

	__raw_writel(mask, pio + PIO_IDR);
	__raw_writel(mask, pio + PIO_PUDR);
	__raw_writel(mask, pio + (value ? PIO_SODR : PIO_CODR));
	__raw_writel(mask, pio + PIO_OER);
	__raw_writel(mask, pio + PIO_PER);
	return 0;
}
EXPORT_SYMBOL(at91_set_gpio_output);


/*
 * enable/disable the glitch filter; mostly used with IRQ handling.
 */
int __init_or_module at91_set_deglitch(unsigned pin, int is_on)
{
	void __iomem	*pio = pin_to_controller(pin);
	unsigned	mask = pin_to_mask(pin);

	if (!pio)
		return -EINVAL;
	__raw_writel(mask, pio + (is_on ? PIO_IFER : PIO_IFDR));
	return 0;
}
EXPORT_SYMBOL(at91_set_deglitch);

/*
 * enable/disable the multi-driver; This is only valid for output and
 * allows the output pin to run as an open collector output.
 */
int __init_or_module at91_set_multi_drive(unsigned pin, int is_on)
{
	void __iomem	*pio = pin_to_controller(pin);
	unsigned	mask = pin_to_mask(pin);

	if (!pio)
		return -EINVAL;

	__raw_writel(mask, pio + (is_on ? PIO_MDER : PIO_MDDR));
	return 0;
}
EXPORT_SYMBOL(at91_set_multi_drive);

/*
 * assuming the pin is muxed as a gpio output, set its value.
 */
int at91_set_gpio_value(unsigned pin, int value)
{
	void __iomem	*pio = pin_to_controller(pin);
	unsigned	mask = pin_to_mask(pin);

	if (!pio)
		return -EINVAL;
	__raw_writel(mask, pio + (value ? PIO_SODR : PIO_CODR));
	return 0;
}
EXPORT_SYMBOL(at91_set_gpio_value);


/*
 * read the pin's value (works even if it's not muxed as a gpio).
 */
int at91_get_gpio_value(unsigned pin)
{
	void __iomem	*pio = pin_to_controller(pin);
	unsigned	mask = pin_to_mask(pin);
	u32		pdsr;

	if (!pio)
		return -EINVAL;
	pdsr = __raw_readl(pio + PIO_PDSR);
	return (pdsr & mask) != 0;
}
EXPORT_SYMBOL(at91_get_gpio_value);

/*--------------------------------------------------------------------------*/

#ifdef CONFIG_PM

static u32 wakeups[MAX_GPIO_BANKS];
static u32 backups[MAX_GPIO_BANKS];

static int gpio_irq_set_wake(unsigned pin, unsigned state)
{
	unsigned	mask = pin_to_mask(pin);
	unsigned	bank = (pin - PIN_BASE) / 32;

	if (unlikely(bank >= MAX_GPIO_BANKS))
		return -EINVAL;

	if (state)
		wakeups[bank] |= mask;
	else
		wakeups[bank] &= ~mask;

	set_irq_wake(gpio_chip[bank].bank->id, state);

	return 0;
}

void at91_gpio_suspend(void)
{
	int i;

	for (i = 0; i < gpio_banks; i++) {
		void __iomem	*pio = gpio_chip[i].regbase;

		backups[i] = __raw_readl(pio + PIO_IMR);
		__raw_writel(backups[i], pio + PIO_IDR);
		__raw_writel(wakeups[i], pio + PIO_IER);

		if (!wakeups[i])
			clk_disable(gpio_chip[i].bank->clock);
		else {
#ifdef CONFIG_PM_DEBUG
			printk(KERN_DEBUG "GPIO-%c may wake for %08x\n", 'A'+i, wakeups[i]);
#endif
		}
	}
}

void at91_gpio_resume(void)
{
	int i;

	for (i = 0; i < gpio_banks; i++) {
		void __iomem	*pio = gpio_chip[i].regbase;

		if (!wakeups[i])
			clk_enable(gpio_chip[i].bank->clock);

		__raw_writel(wakeups[i], pio + PIO_IDR);
		__raw_writel(backups[i], pio + PIO_IER);
	}
}

#else
#define gpio_irq_set_wake	NULL
#endif


/* Several AIC controller irqs are dispatched through this GPIO handler.
 * To use any AT91_PIN_* as an externally triggered IRQ, first call
 * at91_set_gpio_input() then maybe enable its glitch filter.
 * Then just request_irq() with the pin ID; it works like any ARM IRQ
 * handler, though it always triggers on rising and falling edges.
 *
 * Alternatively, certain pins may be used directly as IRQ0..IRQ6 after
 * configuring them with at91_set_a_periph() or at91_set_b_periph().
 * IRQ0..IRQ6 should be configurable, e.g. level vs edge triggering.
 */

static void gpio_irq_mask(unsigned pin)
{
	void __iomem	*pio = pin_to_controller(pin);
	unsigned	mask = pin_to_mask(pin);

	if (pio)
		__raw_writel(mask, pio + PIO_IDR);
}

static void gpio_irq_unmask(unsigned pin)
{
	void __iomem	*pio = pin_to_controller(pin);
	unsigned	mask = pin_to_mask(pin);

	if (pio)
		__raw_writel(mask, pio + PIO_IER);
}

static int gpio_irq_type(unsigned pin, unsigned type)
{
	switch (type) {
	case IRQ_TYPE_NONE:
	case IRQ_TYPE_EDGE_BOTH:
		return 0;
	default:
		return -EINVAL;
	}
}

static struct irq_chip gpio_irqchip = {
	.name		= "GPIO",
	.mask		= gpio_irq_mask,
	.unmask		= gpio_irq_unmask,
	.set_type	= gpio_irq_type,
	.set_wake	= gpio_irq_set_wake,
};

static void gpio_irq_handler(unsigned irq, struct irq_desc *desc)
{
	unsigned	pin;
	struct irq_desc	*gpio;
	struct at91_gpio_chip *at91_gpio;
	void __iomem	*pio;
	u32		isr;

	at91_gpio = get_irq_chip_data(irq);
	pio = at91_gpio->regbase;

	/* temporarily mask (level sensitive) parent IRQ */
	desc->chip->ack(irq);
	for (;;) {
		/* Reading ISR acks pending (edge triggered) GPIO interrupts.
		 * When there none are pending, we're finished unless we need
		 * to process multiple banks (like ID_PIOCDE on sam9263).
		 */
		isr = __raw_readl(pio + PIO_ISR) & __raw_readl(pio + PIO_IMR);
		if (!isr) {
			if (!at91_gpio->next)
				break;
			at91_gpio = at91_gpio->next;
			pio = at91_gpio->regbase;
			continue;
		}

		pin = at91_gpio->chip.base;
		gpio = &irq_desc[pin];

		while (isr) {
			if (isr & 1) {
				if (unlikely(gpio->depth)) {
					/*
					 * The core ARM interrupt handler lazily disables IRQs so
					 * another IRQ must be generated before it actually gets
					 * here to be disabled on the GPIO controller.
					 */
					gpio_irq_mask(pin);
				}
				else
					generic_handle_irq(pin);
			}
			pin++;
			gpio++;
			isr >>= 1;
		}
	}
	desc->chip->unmask(irq);
	/* now it may re-trigger */
}

/*--------------------------------------------------------------------------*/

<<<<<<< HEAD
#ifdef CONFIG_DEBUG_FS

static int at91_gpio_show(struct seq_file *s, void *unused)
{
	int bank, j;

	/* print heading */
	seq_printf(s, "Pin\t");
	for (bank = 0; bank < gpio_banks; bank++) {
		seq_printf(s, "PIO%c\t", 'A' + bank);
	};
	seq_printf(s, "\n\n");

	/* print pin status */
	for (j = 0; j < 32; j++) {
		seq_printf(s, "%i:\t", j);

		for (bank = 0; bank < gpio_banks; bank++) {
			unsigned	pin  = PIN_BASE + (32 * bank) + j;
			void __iomem	*pio = pin_to_controller(pin);
			unsigned	mask = pin_to_mask(pin);

			if (__raw_readl(pio + PIO_PSR) & mask)
				seq_printf(s, "GPIO:%s", __raw_readl(pio + PIO_PDSR) & mask ? "1" : "0");
			else
				seq_printf(s, "%s", __raw_readl(pio + PIO_ABSR) & mask ? "B" : "A");

			seq_printf(s, "\t");
		}

		seq_printf(s, "\n");
	}

	return 0;
}

static int at91_gpio_open(struct inode *inode, struct file *file)
{
	return single_open(file, at91_gpio_show, NULL);
}

static const struct file_operations at91_gpio_operations = {
	.open		= at91_gpio_open,
	.read		= seq_read,
	.llseek		= seq_lseek,
	.release	= single_release,
};

static int __init at91_gpio_debugfs_init(void)
{
	/* /sys/kernel/debug/at91_gpio */
	(void) debugfs_create_file("at91_gpio", S_IFREG | S_IRUGO, NULL, NULL, &at91_gpio_operations);
	return 0;
}
postcore_initcall(at91_gpio_debugfs_init);

#endif

/*--------------------------------------------------------------------------*/

/*
 * This lock class tells lockdep that GPIO irqs are in a different
=======
/* This lock class tells lockdep that GPIO irqs are in a different
>>>>>>> 22b61a11
 * category than their parents, so it won't report false recursion.
 */
static struct lock_class_key gpio_lock_class;

/*
 * Called from the processor-specific init to enable GPIO interrupt support.
 */
void __init at91_gpio_irq_setup(void)
{
	unsigned		pioc, pin;
	struct at91_gpio_chip	*this, *prev;

	for (pioc = 0, pin = PIN_BASE, this = gpio_chip, prev = NULL;
			pioc++ < gpio_banks;
			prev = this, this++) {
		unsigned	id = this->bank->id;
		unsigned	i;

<<<<<<< HEAD
=======
		/* enable PIO controller's clock */
		clk_enable(this->bank->clock);

>>>>>>> 22b61a11
		__raw_writel(~0, this->regbase + PIO_IDR);

		for (i = 0, pin = this->chip.base; i < 32; i++, pin++) {
			lockdep_set_class(&irq_desc[pin].lock, &gpio_lock_class);

			/*
			 * Can use the "simple" and not "edge" handler since it's
			 * shorter, and the AIC handles interrupts sanely.
			 */
			set_irq_chip(pin, &gpio_irqchip);
			set_irq_handler(pin, handle_simple_irq);
			set_irq_flags(pin, IRQF_VALID);
		}

		/* The toplevel handler handles one bank of GPIOs, except
		 * AT91SAM9263_ID_PIOCDE handles three... PIOC is first in
		 * the list, so we only set up that handler.
		 */
		if (prev && prev->next == this)
			continue;

		set_irq_chip_data(id, this);
		set_irq_chained_handler(id, gpio_irq_handler);
	}
	pr_info("AT91: %d gpio irqs in %d banks\n", pin - PIN_BASE, gpio_banks);
}

/* gpiolib support */
static int at91_gpiolib_direction_input(struct gpio_chip *chip,
					unsigned offset)
{
	struct at91_gpio_chip *at91_gpio = to_at91_gpio_chip(chip);
	void __iomem *pio = at91_gpio->regbase;
	unsigned mask = 1 << offset;

	__raw_writel(mask, pio + PIO_ODR);
	return 0;
}

static int at91_gpiolib_direction_output(struct gpio_chip *chip,
					 unsigned offset, int val)
{
	struct at91_gpio_chip *at91_gpio = to_at91_gpio_chip(chip);
	void __iomem *pio = at91_gpio->regbase;
	unsigned mask = 1 << offset;

	__raw_writel(mask, pio + (val ? PIO_SODR : PIO_CODR));
	__raw_writel(mask, pio + PIO_OER);
	return 0;
}

static int at91_gpiolib_get(struct gpio_chip *chip, unsigned offset)
{
	struct at91_gpio_chip *at91_gpio = to_at91_gpio_chip(chip);
	void __iomem *pio = at91_gpio->regbase;
	unsigned mask = 1 << offset;
	u32 pdsr;

	pdsr = __raw_readl(pio + PIO_PDSR);
	return (pdsr & mask) != 0;
}

static void at91_gpiolib_set(struct gpio_chip *chip, unsigned offset, int val)
{
	struct at91_gpio_chip *at91_gpio = to_at91_gpio_chip(chip);
	void __iomem *pio = at91_gpio->regbase;
	unsigned mask = 1 << offset;

	__raw_writel(mask, pio + (val ? PIO_SODR : PIO_CODR));
}

static int at91_gpiolib_request(struct gpio_chip *chip, unsigned offset)
{
	unsigned pin = chip->base + offset;
	void __iomem *pio = pin_to_controller(pin);
	unsigned mask = pin_to_mask(pin);

	/* Cannot request GPIOs that are in alternate function mode */
	if (!(__raw_readl(pio + PIO_PSR) & mask))
		return -EPERM;

	return 0;
}

static void at91_gpiolib_dbg_show(struct seq_file *s, struct gpio_chip *chip)
{
	int i;

	for (i = 0; i < chip->ngpio; i++) {
		unsigned pin = chip->base + i;
		void __iomem *pio = pin_to_controller(pin);
		unsigned mask = pin_to_mask(pin);
		const char *gpio_label;

		gpio_label = gpiochip_is_requested(chip, i);
		if (gpio_label) {
			seq_printf(s, "[%s] GPIO%s%d: ",
				   gpio_label, chip->label, i);
			if (__raw_readl(pio + PIO_PSR) & mask)
				seq_printf(s, "[gpio] %s\n",
					   at91_get_gpio_value(pin) ?
					   "set" : "clear");
			else
				seq_printf(s, "[periph %s]\n",
					   __raw_readl(pio + PIO_ABSR) &
					   mask ? "B" : "A");
		}
	}
}

/*
 * Called from the processor-specific init to enable GPIO pin support.
 */
void __init at91_gpio_init(struct at91_gpio_bank *data, int nr_banks)
{
	unsigned		i;
	struct at91_gpio_chip *at91_gpio, *last = NULL;

	BUG_ON(nr_banks > MAX_GPIO_BANKS);

	gpio_banks = nr_banks;

	for (i = 0; i < nr_banks; i++) {
		at91_gpio = &gpio_chip[i];

		at91_gpio->bank = &data[i];
		at91_gpio->chip.base = PIN_BASE + i * 32;
		at91_gpio->regbase = at91_gpio->bank->offset +
			(void __iomem *)AT91_VA_BASE_SYS;

<<<<<<< HEAD
		/* enable PIO controller's clock */
		clk_enable(data->clock);

		/*
		 * Some processors share peripheral ID between multiple GPIO banks.
		 *  SAM9263 (PIOC, PIOD, PIOE)
		 *  CAP9 (PIOA, PIOB, PIOC, PIOD)
		 */
		if (last && last->id == data->id)
			last->next = data;
=======
		/* AT91SAM9263_ID_PIOCDE groups PIOC, PIOD, PIOE */
		if (last && last->bank->id == at91_gpio->bank->id)
			last->next = at91_gpio;
		last = at91_gpio;

		gpiochip_add(&at91_gpio->chip);
>>>>>>> 22b61a11
	}
}<|MERGE_RESOLUTION|>--- conflicted
+++ resolved
@@ -437,72 +437,8 @@
 
 /*--------------------------------------------------------------------------*/
 
-<<<<<<< HEAD
-#ifdef CONFIG_DEBUG_FS
-
-static int at91_gpio_show(struct seq_file *s, void *unused)
-{
-	int bank, j;
-
-	/* print heading */
-	seq_printf(s, "Pin\t");
-	for (bank = 0; bank < gpio_banks; bank++) {
-		seq_printf(s, "PIO%c\t", 'A' + bank);
-	};
-	seq_printf(s, "\n\n");
-
-	/* print pin status */
-	for (j = 0; j < 32; j++) {
-		seq_printf(s, "%i:\t", j);
-
-		for (bank = 0; bank < gpio_banks; bank++) {
-			unsigned	pin  = PIN_BASE + (32 * bank) + j;
-			void __iomem	*pio = pin_to_controller(pin);
-			unsigned	mask = pin_to_mask(pin);
-
-			if (__raw_readl(pio + PIO_PSR) & mask)
-				seq_printf(s, "GPIO:%s", __raw_readl(pio + PIO_PDSR) & mask ? "1" : "0");
-			else
-				seq_printf(s, "%s", __raw_readl(pio + PIO_ABSR) & mask ? "B" : "A");
-
-			seq_printf(s, "\t");
-		}
-
-		seq_printf(s, "\n");
-	}
-
-	return 0;
-}
-
-static int at91_gpio_open(struct inode *inode, struct file *file)
-{
-	return single_open(file, at91_gpio_show, NULL);
-}
-
-static const struct file_operations at91_gpio_operations = {
-	.open		= at91_gpio_open,
-	.read		= seq_read,
-	.llseek		= seq_lseek,
-	.release	= single_release,
-};
-
-static int __init at91_gpio_debugfs_init(void)
-{
-	/* /sys/kernel/debug/at91_gpio */
-	(void) debugfs_create_file("at91_gpio", S_IFREG | S_IRUGO, NULL, NULL, &at91_gpio_operations);
-	return 0;
-}
-postcore_initcall(at91_gpio_debugfs_init);
-
-#endif
-
-/*--------------------------------------------------------------------------*/
-
 /*
  * This lock class tells lockdep that GPIO irqs are in a different
-=======
-/* This lock class tells lockdep that GPIO irqs are in a different
->>>>>>> 22b61a11
  * category than their parents, so it won't report false recursion.
  */
 static struct lock_class_key gpio_lock_class;
@@ -521,12 +457,6 @@
 		unsigned	id = this->bank->id;
 		unsigned	i;
 
-<<<<<<< HEAD
-=======
-		/* enable PIO controller's clock */
-		clk_enable(this->bank->clock);
-
->>>>>>> 22b61a11
 		__raw_writel(~0, this->regbase + PIO_IDR);
 
 		for (i = 0, pin = this->chip.base; i < 32; i++, pin++) {
@@ -657,24 +587,18 @@
 		at91_gpio->regbase = at91_gpio->bank->offset +
 			(void __iomem *)AT91_VA_BASE_SYS;
 
-<<<<<<< HEAD
 		/* enable PIO controller's clock */
-		clk_enable(data->clock);
+		clk_enable(at91_gpio->bank->clock);
 
 		/*
 		 * Some processors share peripheral ID between multiple GPIO banks.
 		 *  SAM9263 (PIOC, PIOD, PIOE)
 		 *  CAP9 (PIOA, PIOB, PIOC, PIOD)
 		 */
-		if (last && last->id == data->id)
-			last->next = data;
-=======
-		/* AT91SAM9263_ID_PIOCDE groups PIOC, PIOD, PIOE */
 		if (last && last->bank->id == at91_gpio->bank->id)
 			last->next = at91_gpio;
 		last = at91_gpio;
 
 		gpiochip_add(&at91_gpio->chip);
->>>>>>> 22b61a11
 	}
 }