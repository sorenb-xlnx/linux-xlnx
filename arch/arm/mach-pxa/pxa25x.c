--- conflicted
+++ resolved
@@ -285,11 +285,7 @@
 
 static int pxa25x_set_wake(struct irq_data *d, unsigned int on)
 {
-<<<<<<< HEAD
-	int gpio = IRQ_TO_GPIO(d->irq);
-=======
 	int gpio = irq_to_gpio(d->irq);
->>>>>>> 105e53f8
 	uint32_t mask = 0;
 
 	if (gpio >= 0 && gpio < 85)
