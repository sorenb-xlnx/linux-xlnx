--- conflicted
+++ resolved
@@ -45,11 +45,8 @@
 obj-$(CONFIG_MACH_E400)		+= e400_lcd.o
 obj-$(CONFIG_MACH_E800)		+= e800_lcd.o
 obj-$(CONFIG_MACH_PALMTX)	+= palmtx.o
-<<<<<<< HEAD
 obj-$(CONFIG_MACH_PALMZ72)	+= palmz72.o
-=======
 obj-$(CONFIG_ARCH_VIPER)	+= viper.o
->>>>>>> 19ec95df
 
 ifeq ($(CONFIG_MACH_ZYLONITE),y)
   obj-y				+= zylonite.o
