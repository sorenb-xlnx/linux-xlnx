--- conflicted
+++ resolved
@@ -265,12 +265,8 @@
 	unsigned long pending = (~PCM990_INTSETCLR) & pcm990_irq_enabled;
 
 	do {
-<<<<<<< HEAD
-		desc->chip->ack(irq);	/* clear our parent IRQ */
-=======
 		/* clear our parent IRQ */
 		desc->irq_data.chip->irq_ack(&desc->irq_data);
->>>>>>> 3cbea436
 		if (likely(pending)) {
 			irq = PCM027_IRQ(0) + __ffs(pending);
 			generic_handle_irq(irq);
