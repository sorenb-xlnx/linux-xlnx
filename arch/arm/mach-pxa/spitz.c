/*
 * Support for Sharp SL-Cxx00 Series of PDAs
 * Models: SL-C3000 (Spitz), SL-C1000 (Akita) and SL-C3100 (Borzoi)
 *
 * Copyright (c) 2005 Richard Purdie
 *
 * Based on Sharp's 2.4 kernel patches/lubbock.c
 *
 * This program is free software; you can redistribute it and/or modify
 * it under the terms of the GNU General Public License version 2 as
 * published by the Free Software Foundation.
 *
 */

#include <linux/kernel.h>
#include <linux/init.h>
#include <linux/platform_device.h>
#include <linux/delay.h>
#include <linux/major.h>
#include <linux/fs.h>
#include <linux/interrupt.h>
#include <linux/gpio.h>
#include <linux/leds.h>
#include <linux/mmc/host.h>
#include <linux/pm.h>
#include <linux/backlight.h>
#include <linux/io.h>
#include <linux/i2c.h>
#include <linux/i2c/pca953x.h>
#include <linux/spi/spi.h>
#include <linux/spi/ads7846.h>
#include <linux/spi/corgi_lcd.h>

#include <asm/setup.h>
#include <asm/memory.h>
#include <asm/mach-types.h>
#include <mach/hardware.h>
#include <asm/irq.h>
#include <asm/system.h>

#include <asm/mach/arch.h>
#include <asm/mach/map.h>
#include <asm/mach/irq.h>

#include <mach/pxa-regs.h>
#include <mach/pxa2xx-regs.h>
#include <mach/mfp-pxa27x.h>
#include <mach/pxa27x-udc.h>
#include <mach/reset.h>
#include <mach/i2c.h>
#include <mach/irda.h>
#include <mach/mmc.h>
#include <mach/ohci.h>
#include <mach/udc.h>
#include <mach/pxafb.h>
#include <mach/pxa2xx_spi.h>
#include <mach/spitz.h>
#include <mach/sharpsl.h>

#include <asm/mach/sharpsl_param.h>
#include <asm/hardware/scoop.h>

#include "generic.h"
#include "devices.h"
#include "sharpsl.h"

static unsigned long spitz_pin_config[] __initdata = {
	/* Chip Selects */
	GPIO78_nCS_2,	/* SCOOP #2 */
	GPIO80_nCS_4,	/* SCOOP #1 */

	/* LCD - 16bpp Active TFT */
	GPIO58_LCD_LDD_0,
	GPIO59_LCD_LDD_1,
	GPIO60_LCD_LDD_2,
	GPIO61_LCD_LDD_3,
	GPIO62_LCD_LDD_4,
	GPIO63_LCD_LDD_5,
	GPIO64_LCD_LDD_6,
	GPIO65_LCD_LDD_7,
	GPIO66_LCD_LDD_8,
	GPIO67_LCD_LDD_9,
	GPIO68_LCD_LDD_10,
	GPIO69_LCD_LDD_11,
	GPIO70_LCD_LDD_12,
	GPIO71_LCD_LDD_13,
	GPIO72_LCD_LDD_14,
	GPIO73_LCD_LDD_15,
	GPIO74_LCD_FCLK,
	GPIO75_LCD_LCLK,
	GPIO76_LCD_PCLK,

	/* PC Card */
	GPIO48_nPOE,
	GPIO49_nPWE,
	GPIO50_nPIOR,
	GPIO51_nPIOW,
	GPIO85_nPCE_1,
	GPIO54_nPCE_2,
	GPIO79_PSKTSEL,
	GPIO55_nPREG,
	GPIO56_nPWAIT,
	GPIO57_nIOIS16,

	/* MMC */
	GPIO32_MMC_CLK,
	GPIO112_MMC_CMD,
	GPIO92_MMC_DAT_0,
	GPIO109_MMC_DAT_1,
	GPIO110_MMC_DAT_2,
	GPIO111_MMC_DAT_3,

	/* GPIOs */
	GPIO9_GPIO,	/* SPITZ_GPIO_nSD_DETECT */
	GPIO81_GPIO,	/* SPITZ_GPIO_nSD_WP */
	GPIO41_GPIO,	/* SPITZ_GPIO_USB_CONNECT */
	GPIO37_GPIO,	/* SPITZ_GPIO_USB_HOST */
	GPIO35_GPIO,	/* SPITZ_GPIO_USB_DEVICE */
	GPIO22_GPIO,	/* SPITZ_GPIO_HSYNC */
	GPIO94_GPIO,	/* SPITZ_GPIO_CF_CD */
	GPIO105_GPIO,	/* SPITZ_GPIO_CF_IRQ */
	GPIO106_GPIO,	/* SPITZ_GPIO_CF2_IRQ */

	GPIO1_GPIO | WAKEUP_ON_EDGE_RISE,
};

/*
 * Spitz SCOOP Device #1
 */
static struct resource spitz_scoop_resources[] = {
	[0] = {
		.start		= 0x10800000,
		.end		= 0x10800fff,
		.flags		= IORESOURCE_MEM,
	},
};

static struct scoop_config spitz_scoop_setup = {
	.io_dir		= SPITZ_SCP_IO_DIR,
	.io_out		= SPITZ_SCP_IO_OUT,
	.suspend_clr	= SPITZ_SCP_SUS_CLR,
	.suspend_set	= SPITZ_SCP_SUS_SET,
	.gpio_base	= SPITZ_SCP_GPIO_BASE,
};

struct platform_device spitzscoop_device = {
	.name		= "sharp-scoop",
	.id		= 0,
	.dev		= {
 		.platform_data	= &spitz_scoop_setup,
	},
	.num_resources	= ARRAY_SIZE(spitz_scoop_resources),
	.resource	= spitz_scoop_resources,
};

/*
 * Spitz SCOOP Device #2
 */
static struct resource spitz_scoop2_resources[] = {
	[0] = {
		.start		= 0x08800040,
		.end		= 0x08800fff,
		.flags		= IORESOURCE_MEM,
	},
};

static struct scoop_config spitz_scoop2_setup = {
	.io_dir		= SPITZ_SCP2_IO_DIR,
	.io_out		= SPITZ_SCP2_IO_OUT,
	.suspend_clr	= SPITZ_SCP2_SUS_CLR,
	.suspend_set	= SPITZ_SCP2_SUS_SET,
	.gpio_base	= SPITZ_SCP2_GPIO_BASE,
};

struct platform_device spitzscoop2_device = {
	.name		= "sharp-scoop",
	.id		= 1,
	.dev		= {
 		.platform_data	= &spitz_scoop2_setup,
	},
	.num_resources	= ARRAY_SIZE(spitz_scoop2_resources),
	.resource	= spitz_scoop2_resources,
};

#define SPITZ_PWR_SD 0x01
#define SPITZ_PWR_CF 0x02

/* Power control is shared with between one of the CF slots and SD */
static void spitz_card_pwr_ctrl(int device, unsigned short new_cpr)
{
	unsigned short cpr = read_scoop_reg(&spitzscoop_device.dev, SCOOP_CPR);

	if (new_cpr & 0x0007) {
		gpio_set_value(SPITZ_GPIO_CF_POWER, 1);
		if (!(cpr & 0x0002) && !(cpr & 0x0004))
		        mdelay(5);
		if (device == SPITZ_PWR_CF)
		        cpr |= 0x0002;
		if (device == SPITZ_PWR_SD)
		        cpr |= 0x0004;
	        write_scoop_reg(&spitzscoop_device.dev, SCOOP_CPR, cpr | new_cpr);
	} else {
		if (device == SPITZ_PWR_CF)
		        cpr &= ~0x0002;
		if (device == SPITZ_PWR_SD)
		        cpr &= ~0x0004;
		if (!(cpr & 0x0002) && !(cpr & 0x0004)) {
			write_scoop_reg(&spitzscoop_device.dev, SCOOP_CPR, 0x0000);
		        mdelay(1);
			gpio_set_value(SPITZ_GPIO_CF_POWER, 0);
		} else {
		        write_scoop_reg(&spitzscoop_device.dev, SCOOP_CPR, cpr | new_cpr);
		}
	}
}

static void spitz_pcmcia_pwr(struct device *scoop, unsigned short cpr, int nr)
{
	/* Only need to override behaviour for slot 0 */
	if (nr == 0)
		spitz_card_pwr_ctrl(SPITZ_PWR_CF, cpr);
	else
		write_scoop_reg(scoop, SCOOP_CPR, cpr);
}

static struct scoop_pcmcia_dev spitz_pcmcia_scoop[] = {
{
	.dev        = &spitzscoop_device.dev,
	.irq        = SPITZ_IRQ_GPIO_CF_IRQ,
	.cd_irq     = SPITZ_IRQ_GPIO_CF_CD,
	.cd_irq_str = "PCMCIA0 CD",
},{
	.dev        = &spitzscoop2_device.dev,
	.irq        = SPITZ_IRQ_GPIO_CF2_IRQ,
	.cd_irq     = -1,
},
};

static struct scoop_pcmcia_config spitz_pcmcia_config = {
	.devs         = &spitz_pcmcia_scoop[0],
	.num_devs     = 2,
	.power_ctrl   = spitz_pcmcia_pwr,
};

EXPORT_SYMBOL(spitzscoop_device);
EXPORT_SYMBOL(spitzscoop2_device);

/*
 * Spitz Keyboard Device
 */
static struct platform_device spitzkbd_device = {
	.name		= "spitz-keyboard",
	.id		= -1,
};


/*
 * Spitz LEDs
 */
static struct gpio_led spitz_gpio_leds[] = {
	{
		.name			= "spitz:amber:charge",
		.default_trigger	= "sharpsl-charge",
		.gpio			= SPITZ_GPIO_LED_ORANGE,
	},
	{
		.name			= "spitz:green:hddactivity",
		.default_trigger	= "ide-disk",
		.gpio			= SPITZ_GPIO_LED_GREEN,
	},
};

static struct gpio_led_platform_data spitz_gpio_leds_info = {
	.leds		= spitz_gpio_leds,
	.num_leds	= ARRAY_SIZE(spitz_gpio_leds),
};

static struct platform_device spitzled_device = {
	.name		= "leds-gpio",
	.id		= -1,
	.dev		= {
		.platform_data = &spitz_gpio_leds_info,
	},
};

#if defined(CONFIG_SPI_PXA2XX) || defined(CONFIG_SPI_PXA2XX_MODULE)
static struct pxa2xx_spi_master spitz_spi_info = {
	.num_chipselect	= 3,
};

static struct ads7846_platform_data spitz_ads7846_info = {
	.model			= 7846,
	.vref_delay_usecs	= 100,
	.x_plate_ohms		= 419,
	.y_plate_ohms		= 486,
	.gpio_pendown		= SPITZ_GPIO_TP_INT,
};

static void spitz_ads7846_cs(u32 command)
{
	gpio_set_value(SPITZ_GPIO_ADS7846_CS, !(command == PXA2XX_CS_ASSERT));
}

static struct pxa2xx_spi_chip spitz_ads7846_chip = {
	.cs_control		= spitz_ads7846_cs,
};

static void spitz_bl_kick_battery(void)
{
	void (*kick_batt)(void);

	kick_batt = symbol_get(sharpsl_battery_kick);
	if (kick_batt) {
		kick_batt();
		symbol_put(sharpsl_battery_kick);
	}
}

static struct corgi_lcd_platform_data spitz_lcdcon_info = {
	.init_mode		= CORGI_LCD_MODE_VGA,
	.max_intensity		= 0x2f,
	.default_intensity	= 0x1f,
	.limit_mask		= 0x0b,
	.gpio_backlight_cont	= SPITZ_GPIO_BACKLIGHT_CONT,
	.gpio_backlight_on	= SPITZ_GPIO_BACKLIGHT_ON,
	.kick_battery		= spitz_bl_kick_battery,
};

static void spitz_lcdcon_cs(u32 command)
{
	gpio_set_value(SPITZ_GPIO_LCDCON_CS, !(command == PXA2XX_CS_ASSERT));
}

static struct pxa2xx_spi_chip spitz_lcdcon_chip = {
	.cs_control	= spitz_lcdcon_cs,
};

static void spitz_max1111_cs(u32 command)
{
	gpio_set_value(SPITZ_GPIO_MAX1111_CS, !(command == PXA2XX_CS_ASSERT));
}

static struct pxa2xx_spi_chip spitz_max1111_chip = {
	.cs_control	= spitz_max1111_cs,
};

static struct spi_board_info spitz_spi_devices[] = {
	{
		.modalias	= "ads7846",
		.max_speed_hz	= 1200000,
		.bus_num	= 2,
		.chip_select	= 0,
		.platform_data	= &spitz_ads7846_info,
		.controller_data= &spitz_ads7846_chip,
		.irq		= gpio_to_irq(SPITZ_GPIO_TP_INT),
	}, {
		.modalias	= "corgi-lcd",
		.max_speed_hz	= 50000,
		.bus_num	= 2,
		.chip_select	= 1,
		.platform_data	= &spitz_lcdcon_info,
		.controller_data= &spitz_lcdcon_chip,
	}, {
		.modalias	= "max1111",
		.max_speed_hz	= 450000,
		.bus_num	= 2,
		.chip_select	= 2,
		.controller_data= &spitz_max1111_chip,
	},
};

static void __init spitz_init_spi(void)
{
	int err;

	err = gpio_request(SPITZ_GPIO_ADS7846_CS, "ADS7846_CS");
	if (err)
		return;

	err = gpio_request(SPITZ_GPIO_LCDCON_CS, "LCDCON_CS");
	if (err)
		goto err_free_1;

	err = gpio_request(SPITZ_GPIO_MAX1111_CS, "MAX1111_CS");
	if (err)
		goto err_free_2;

<<<<<<< HEAD
=======
	err = gpio_direction_output(SPITZ_GPIO_ADS7846_CS, 1);
	if (err)
		goto err_free_3;
	err = gpio_direction_output(SPITZ_GPIO_LCDCON_CS, 1);
	if (err)
		goto err_free_3;
	err = gpio_direction_output(SPITZ_GPIO_MAX1111_CS, 1);
	if (err)
		goto err_free_3;

>>>>>>> d870ba8c
	if (machine_is_akita()) {
		spitz_lcdcon_info.gpio_backlight_cont = AKITA_GPIO_BACKLIGHT_CONT;
		spitz_lcdcon_info.gpio_backlight_on = AKITA_GPIO_BACKLIGHT_ON;
	}

	pxa2xx_set_spi_info(2, &spitz_spi_info);
	spi_register_board_info(ARRAY_AND_SIZE(spitz_spi_devices));
	return;

<<<<<<< HEAD
=======
err_free_3:
	gpio_free(SPITZ_GPIO_MAX1111_CS);
>>>>>>> d870ba8c
err_free_2:
	gpio_free(SPITZ_GPIO_LCDCON_CS);
err_free_1:
	gpio_free(SPITZ_GPIO_ADS7846_CS);
}
#else
static inline void spitz_init_spi(void) {}
#endif

/*
 * MMC/SD Device
 *
 * The card detect interrupt isn't debounced so we delay it by 250ms
 * to give the card a chance to fully insert/eject.
 */

static struct pxamci_platform_data spitz_mci_platform_data;

static int spitz_mci_init(struct device *dev, irq_handler_t spitz_detect_int, void *data)
{
	int err;

	err = gpio_request(SPITZ_GPIO_nSD_DETECT, "nSD_DETECT");
	if (err)
		goto err_out;

	err = gpio_request(SPITZ_GPIO_nSD_WP, "nSD_WP");
	if (err)
		goto err_free_1;

	gpio_direction_input(SPITZ_GPIO_nSD_DETECT);
	gpio_direction_input(SPITZ_GPIO_nSD_WP);

	spitz_mci_platform_data.detect_delay = msecs_to_jiffies(250);

	err = request_irq(SPITZ_IRQ_GPIO_nSD_DETECT, spitz_detect_int,
			  IRQF_DISABLED | IRQF_TRIGGER_RISING |
			  IRQF_TRIGGER_FALLING,
			  "MMC card detect", data);
	if (err) {
		pr_err("%s: MMC/SD: can't request MMC card detect IRQ\n",
				__func__);
		goto err_free_2;
	}
	return 0;

err_free_2:
	gpio_free(SPITZ_GPIO_nSD_WP);
err_free_1:
	gpio_free(SPITZ_GPIO_nSD_DETECT);
err_out:
	return err;
}

static void spitz_mci_setpower(struct device *dev, unsigned int vdd)
{
	struct pxamci_platform_data* p_d = dev->platform_data;

	if (( 1 << vdd) & p_d->ocr_mask)
		spitz_card_pwr_ctrl(SPITZ_PWR_SD, 0x0004);
	else
		spitz_card_pwr_ctrl(SPITZ_PWR_SD, 0x0000);
}

static int spitz_mci_get_ro(struct device *dev)
{
	return gpio_get_value(SPITZ_GPIO_nSD_WP);
}

static void spitz_mci_exit(struct device *dev, void *data)
{
	free_irq(SPITZ_IRQ_GPIO_nSD_DETECT, data);
	gpio_free(SPITZ_GPIO_nSD_WP);
	gpio_free(SPITZ_GPIO_nSD_DETECT);
}

static struct pxamci_platform_data spitz_mci_platform_data = {
	.ocr_mask	= MMC_VDD_32_33|MMC_VDD_33_34,
	.init 		= spitz_mci_init,
	.get_ro		= spitz_mci_get_ro,
	.setpower 	= spitz_mci_setpower,
	.exit		= spitz_mci_exit,
};


/*
 * USB Host (OHCI)
 */
static int spitz_ohci_init(struct device *dev)
{
	int err;

	err = gpio_request(SPITZ_GPIO_USB_HOST, "USB_HOST");
	if (err)
		return err;

	/* Only Port 2 is connected
	 * Setup USB Port 2 Output Control Register
	 */
	UP2OCR = UP2OCR_HXS | UP2OCR_HXOE | UP2OCR_DPPDE | UP2OCR_DMPDE;

	return gpio_direction_output(SPITZ_GPIO_USB_HOST, 1);
}

static struct pxaohci_platform_data spitz_ohci_platform_data = {
	.port_mode	= PMM_NPS_MODE,
	.init		= spitz_ohci_init,
	.flags		= ENABLE_PORT_ALL | NO_OC_PROTECTION,
	.power_budget	= 150,
};


/*
 * Irda
 */
static int spitz_irda_startup(struct device *dev)
{
	int rc;

	rc = gpio_request(SPITZ_GPIO_IR_ON, "IrDA on");
	if (rc)
		goto err;

	rc = gpio_direction_output(SPITZ_GPIO_IR_ON, 1);
	if (rc)
		goto err_dir;

	return 0;

err_dir:
	gpio_free(SPITZ_GPIO_IR_ON);
err:
	return rc;
}

static void spitz_irda_shutdown(struct device *dev)
{
	gpio_free(SPITZ_GPIO_IR_ON);
}

static void spitz_irda_transceiver_mode(struct device *dev, int mode)
{
	gpio_set_value(SPITZ_GPIO_IR_ON, mode & IR_OFF);
	pxa2xx_transceiver_mode(dev, mode);
}

#ifdef CONFIG_MACH_AKITA
static void akita_irda_transceiver_mode(struct device *dev, int mode)
{
	gpio_set_value(AKITA_GPIO_IR_ON, mode & IR_OFF);
	pxa2xx_transceiver_mode(dev, mode);
}
#endif

static struct pxaficp_platform_data spitz_ficp_platform_data = {
	.transceiver_cap	= IR_SIRMODE | IR_OFF,
	.transceiver_mode	= spitz_irda_transceiver_mode,
	.startup		= spitz_irda_startup,
	.shutdown		= spitz_irda_shutdown,
};


/*
 * Spitz PXA Framebuffer
 */

static struct pxafb_mode_info spitz_pxafb_modes[] = {
{
	.pixclock       = 19231,
	.xres           = 480,
	.yres           = 640,
	.bpp            = 16,
	.hsync_len      = 40,
	.left_margin    = 46,
	.right_margin   = 125,
	.vsync_len      = 3,
	.upper_margin   = 1,
	.lower_margin   = 0,
	.sync           = 0,
},{
	.pixclock       = 134617,
	.xres           = 240,
	.yres           = 320,
	.bpp            = 16,
	.hsync_len      = 20,
	.left_margin    = 20,
	.right_margin   = 46,
	.vsync_len      = 2,
	.upper_margin   = 1,
	.lower_margin   = 0,
	.sync           = 0,
},
};

static struct pxafb_mach_info spitz_pxafb_info = {
	.modes          = &spitz_pxafb_modes[0],
	.num_modes      = 2,
	.fixed_modes    = 1,
	.lcd_conn	= LCD_COLOR_TFT_16BPP | LCD_ALTERNATE_MAPPING,
};


static struct platform_device *devices[] __initdata = {
	&spitzscoop_device,
	&spitzkbd_device,
	&spitzled_device,
};

static void spitz_poweroff(void)
{
	arm_machine_restart('g');
}

static void spitz_restart(char mode)
{
	/* Bootloader magic for a reboot */
	if((MSC0 & 0xffff0000) == 0x7ff00000)
		MSC0 = (MSC0 & 0xffff) | 0x7ee00000;

	spitz_poweroff();
}

static void __init common_init(void)
{
	init_gpio_reset(SPITZ_GPIO_ON_RESET, 1);
	pm_power_off = spitz_poweroff;
	arm_pm_restart = spitz_restart;

	PMCR = 0x00;

	/* Stop 3.6MHz and drive HIGH to PCMCIA and CS */
	PCFR |= PCFR_OPDE;

	pxa2xx_mfp_config(ARRAY_AND_SIZE(spitz_pin_config));

	spitz_init_spi();

	platform_add_devices(devices, ARRAY_SIZE(devices));
	pxa_set_mci_info(&spitz_mci_platform_data);
	pxa_set_ohci_info(&spitz_ohci_platform_data);
	pxa_set_ficp_info(&spitz_ficp_platform_data);
	set_pxa_fb_info(&spitz_pxafb_info);
	pxa_set_i2c_info(NULL);
}

#if defined(CONFIG_MACH_SPITZ) || defined(CONFIG_MACH_BORZOI)
static void __init spitz_init(void)
{
	platform_scoop_config = &spitz_pcmcia_config;

	common_init();

	platform_device_register(&spitzscoop2_device);
}
#endif

#ifdef CONFIG_MACH_AKITA
/*
 * Akita IO Expander
 */
static struct pca953x_platform_data akita_ioexp = {
	.gpio_base		= AKITA_IOEXP_GPIO_BASE,
};

static struct i2c_board_info akita_i2c_board_info[] = {
	{
		.type		= "max7310",
		.addr		= 0x18,
		.platform_data	= &akita_ioexp,
	},
};

static void __init akita_init(void)
{
	spitz_ficp_platform_data.transceiver_mode = akita_irda_transceiver_mode;

	/* We just pretend the second element of the array doesn't exist */
	spitz_pcmcia_config.num_devs = 1;
	platform_scoop_config = &spitz_pcmcia_config;

	pxa_set_i2c_info(NULL);
	i2c_register_board_info(0, ARRAY_AND_SIZE(akita_i2c_board_info));

	common_init();
}
#endif

static void __init fixup_spitz(struct machine_desc *desc,
		struct tag *tags, char **cmdline, struct meminfo *mi)
{
	sharpsl_save_param();
	mi->nr_banks = 1;
	mi->bank[0].start = 0xa0000000;
	mi->bank[0].node = 0;
	mi->bank[0].size = (64*1024*1024);
}

#ifdef CONFIG_MACH_SPITZ
MACHINE_START(SPITZ, "SHARP Spitz")
	.phys_io	= 0x40000000,
	.io_pg_offst	= (io_p2v(0x40000000) >> 18) & 0xfffc,
	.fixup		= fixup_spitz,
	.map_io		= pxa_map_io,
	.init_irq	= pxa27x_init_irq,
	.init_machine	= spitz_init,
	.timer		= &pxa_timer,
MACHINE_END
#endif

#ifdef CONFIG_MACH_BORZOI
MACHINE_START(BORZOI, "SHARP Borzoi")
	.phys_io	= 0x40000000,
	.io_pg_offst	= (io_p2v(0x40000000) >> 18) & 0xfffc,
	.fixup		= fixup_spitz,
	.map_io		= pxa_map_io,
	.init_irq	= pxa27x_init_irq,
	.init_machine	= spitz_init,
	.timer		= &pxa_timer,
MACHINE_END
#endif

#ifdef CONFIG_MACH_AKITA
MACHINE_START(AKITA, "SHARP Akita")
	.phys_io	= 0x40000000,
	.io_pg_offst	= (io_p2v(0x40000000) >> 18) & 0xfffc,
	.fixup		= fixup_spitz,
	.map_io		= pxa_map_io,
	.init_irq	= pxa27x_init_irq,
	.init_machine	= akita_init,
	.timer		= &pxa_timer,
MACHINE_END
#endif<|MERGE_RESOLUTION|>--- conflicted
+++ resolved
@@ -385,8 +385,6 @@
 	if (err)
 		goto err_free_2;
 
-<<<<<<< HEAD
-=======
 	err = gpio_direction_output(SPITZ_GPIO_ADS7846_CS, 1);
 	if (err)
 		goto err_free_3;
@@ -397,7 +395,6 @@
 	if (err)
 		goto err_free_3;
 
->>>>>>> d870ba8c
 	if (machine_is_akita()) {
 		spitz_lcdcon_info.gpio_backlight_cont = AKITA_GPIO_BACKLIGHT_CONT;
 		spitz_lcdcon_info.gpio_backlight_on = AKITA_GPIO_BACKLIGHT_ON;
@@ -407,11 +404,8 @@
 	spi_register_board_info(ARRAY_AND_SIZE(spitz_spi_devices));
 	return;
 
-<<<<<<< HEAD
-=======
 err_free_3:
 	gpio_free(SPITZ_GPIO_MAX1111_CS);
->>>>>>> d870ba8c
 err_free_2:
 	gpio_free(SPITZ_GPIO_LCDCON_CS);
 err_free_1:
