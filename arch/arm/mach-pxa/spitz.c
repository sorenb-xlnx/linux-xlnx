--- conflicted
+++ resolved
@@ -697,11 +697,8 @@
 	&spitzscoop_device,
 	&spitzkbd_device,
 	&spitzled_device,
-<<<<<<< HEAD
+	&sharpsl_nand_device,
 	&sharpsl_rom_device,
-=======
-	&sharpsl_nand_device,
->>>>>>> 160bbab3
 };
 
 static void spitz_poweroff(void)
