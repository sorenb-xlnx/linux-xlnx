/*
 *  Support for the Arcom ZEUS.
 *
 *  Copyright (C) 2006 Arcom Control Systems Ltd.
 *
 *  Loosely based on Arcom's 2.6.16.28.
 *  Maintained by Marc Zyngier <maz@misterjones.org>
 *
 *  This program is free software; you can redistribute it and/or modify
 *  it under the terms of the GNU General Public License version 2 as
 *  published by the Free Software Foundation.
 */

#include <linux/cpufreq.h>
#include <linux/interrupt.h>
#include <linux/irq.h>
#include <linux/pm.h>
#include <linux/gpio.h>
#include <linux/serial_8250.h>
#include <linux/dm9000.h>
#include <linux/mmc/host.h>
#include <linux/spi/spi.h>
#include <linux/spi/pxa2xx_spi.h>
#include <linux/mtd/mtd.h>
#include <linux/mtd/partitions.h>
#include <linux/mtd/physmap.h>
#include <linux/i2c.h>
#include <linux/i2c/pca953x.h>
#include <linux/apm-emulation.h>
#include <linux/can/platform/mcp251x.h>

#include <asm/mach-types.h>
#include <asm/mach/arch.h>
#include <asm/mach/map.h>

#include <plat/i2c.h>

#include <mach/pxa2xx-regs.h>
#include <mach/regs-uart.h>
#include <mach/ohci.h>
#include <mach/mmc.h>
#include <mach/pxa27x-udc.h>
#include <mach/udc.h>
#include <mach/pxafb.h>
#include <mach/mfp-pxa27x.h>
#include <mach/pm.h>
#include <mach/audio.h>
#include <mach/arcom-pcmcia.h>
#include <mach/zeus.h>
#include <mach/smemc.h>

#include "generic.h"

/*
 * Interrupt handling
 */

static unsigned long zeus_irq_enabled_mask;
static const int zeus_isa_irqs[] = { 3, 4, 5, 6, 7, 10, 11, 12, };
static const int zeus_isa_irq_map[] = {
	0,		/* ISA irq #0, invalid */
	0,		/* ISA irq #1, invalid */
	0,		/* ISA irq #2, invalid */
	1 << 0,		/* ISA irq #3 */
	1 << 1,		/* ISA irq #4 */
	1 << 2,		/* ISA irq #5 */
	1 << 3,		/* ISA irq #6 */
	1 << 4,		/* ISA irq #7 */
	0,		/* ISA irq #8, invalid */
	0,		/* ISA irq #9, invalid */
	1 << 5,		/* ISA irq #10 */
	1 << 6,		/* ISA irq #11 */
	1 << 7,		/* ISA irq #12 */
};

static inline int zeus_irq_to_bitmask(unsigned int irq)
{
	return zeus_isa_irq_map[irq - PXA_ISA_IRQ(0)];
}

static inline int zeus_bit_to_irq(int bit)
{
	return zeus_isa_irqs[bit] + PXA_ISA_IRQ(0);
}

static void zeus_ack_irq(struct irq_data *d)
{
	__raw_writew(zeus_irq_to_bitmask(d->irq), ZEUS_CPLD_ISA_IRQ);
}

static void zeus_mask_irq(struct irq_data *d)
{
	zeus_irq_enabled_mask &= ~(zeus_irq_to_bitmask(d->irq));
}

static void zeus_unmask_irq(struct irq_data *d)
{
	zeus_irq_enabled_mask |= zeus_irq_to_bitmask(d->irq);
}

static inline unsigned long zeus_irq_pending(void)
{
	return __raw_readw(ZEUS_CPLD_ISA_IRQ) & zeus_irq_enabled_mask;
}

static void zeus_irq_handler(unsigned int irq, struct irq_desc *desc)
{
	unsigned long pending;

	pending = zeus_irq_pending();
	do {
		/* we're in a chained irq handler,
		 * so ack the interrupt by hand */
		desc->irq_data.chip->irq_ack(&desc->irq_data);

		if (likely(pending)) {
			irq = zeus_bit_to_irq(__ffs(pending));
			generic_handle_irq(irq);
		}
		pending = zeus_irq_pending();
	} while (pending);
}

static struct irq_chip zeus_irq_chip = {
	.name		= "ISA",
	.irq_ack	= zeus_ack_irq,
	.irq_mask	= zeus_mask_irq,
	.irq_unmask	= zeus_unmask_irq,
};

static void __init zeus_init_irq(void)
{
	int level;
	int isa_irq;

	pxa27x_init_irq();

	/* Peripheral IRQs. It would be nice to move those inside driver
	   configuration, but it is not supported at the moment. */
	set_irq_type(gpio_to_irq(ZEUS_AC97_GPIO),	IRQ_TYPE_EDGE_RISING);
	set_irq_type(gpio_to_irq(ZEUS_WAKEUP_GPIO),	IRQ_TYPE_EDGE_RISING);
	set_irq_type(gpio_to_irq(ZEUS_PTT_GPIO),	IRQ_TYPE_EDGE_RISING);
	set_irq_type(gpio_to_irq(ZEUS_EXTGPIO_GPIO),	IRQ_TYPE_EDGE_FALLING);
	set_irq_type(gpio_to_irq(ZEUS_CAN_GPIO),	IRQ_TYPE_EDGE_FALLING);

	/* Setup ISA IRQs */
	for (level = 0; level < ARRAY_SIZE(zeus_isa_irqs); level++) {
		isa_irq = zeus_bit_to_irq(level);
		set_irq_chip(isa_irq, &zeus_irq_chip);
		set_irq_handler(isa_irq, handle_edge_irq);
		set_irq_flags(isa_irq, IRQF_VALID | IRQF_PROBE);
	}

	set_irq_type(gpio_to_irq(ZEUS_ISA_GPIO), IRQ_TYPE_EDGE_RISING);
	set_irq_chained_handler(gpio_to_irq(ZEUS_ISA_GPIO), zeus_irq_handler);
}


/*
 * Platform devices
 */

/* Flash */
static struct resource zeus_mtd_resources[] = {
	[0] = { /* NOR Flash (up to 64MB) */
		.start	= ZEUS_FLASH_PHYS,
		.end	= ZEUS_FLASH_PHYS + SZ_64M - 1,
		.flags	= IORESOURCE_MEM,
	},
	[1] = { /* SRAM */
		.start	= ZEUS_SRAM_PHYS,
		.end	= ZEUS_SRAM_PHYS + SZ_512K - 1,
		.flags	= IORESOURCE_MEM,
	},
};

static struct physmap_flash_data zeus_flash_data[] = {
	[0] = {
		.width		= 2,
		.parts		= NULL,
		.nr_parts	= 0,
	},
};

static struct platform_device zeus_mtd_devices[] = {
	[0] = {
		.name		= "physmap-flash",
		.id		= 0,
		.dev		= {
			.platform_data = &zeus_flash_data[0],
		},
		.resource	= &zeus_mtd_resources[0],
		.num_resources	= 1,
	},
};

/* Serial */
static struct resource zeus_serial_resources[] = {
	{
		.start	= 0x10000000,
		.end	= 0x1000000f,
		.flags	= IORESOURCE_MEM,
	},
	{
		.start	= 0x10800000,
		.end	= 0x1080000f,
		.flags	= IORESOURCE_MEM,
	},
	{
		.start	= 0x11000000,
		.end	= 0x1100000f,
		.flags	= IORESOURCE_MEM,
	},
	{
		.start	= 0x40100000,
		.end	= 0x4010001f,
		.flags	= IORESOURCE_MEM,
	},
	{
		.start	= 0x40200000,
		.end	= 0x4020001f,
		.flags	= IORESOURCE_MEM,
	},
	{
		.start	= 0x40700000,
		.end	= 0x4070001f,
		.flags	= IORESOURCE_MEM,
	},
};

static struct plat_serial8250_port serial_platform_data[] = {
	/* External UARTs */
	/* FIXME: Shared IRQs on COM1-COM4 will not work properly on v1i1 hardware. */
	{ /* COM1 */
		.mapbase	= 0x10000000,
		.irq		= gpio_to_irq(ZEUS_UARTA_GPIO),
		.irqflags	= IRQF_TRIGGER_RISING,
		.uartclk	= 14745600,
		.regshift	= 1,
		.flags		= UPF_IOREMAP | UPF_BOOT_AUTOCONF | UPF_SKIP_TEST,
		.iotype		= UPIO_MEM,
	},
	{ /* COM2 */
		.mapbase	= 0x10800000,
		.irq		= gpio_to_irq(ZEUS_UARTB_GPIO),
		.irqflags	= IRQF_TRIGGER_RISING,
		.uartclk	= 14745600,
		.regshift	= 1,
		.flags		= UPF_IOREMAP | UPF_BOOT_AUTOCONF | UPF_SKIP_TEST,
		.iotype		= UPIO_MEM,
	},
	{ /* COM3 */
		.mapbase	= 0x11000000,
		.irq		= gpio_to_irq(ZEUS_UARTC_GPIO),
		.irqflags	= IRQF_TRIGGER_RISING,
		.uartclk	= 14745600,
		.regshift	= 1,
		.flags		= UPF_IOREMAP | UPF_BOOT_AUTOCONF | UPF_SKIP_TEST,
		.iotype		= UPIO_MEM,
	},
	{ /* COM4 */
		.mapbase	= 0x11800000,
		.irq		= gpio_to_irq(ZEUS_UARTD_GPIO),
		.irqflags	= IRQF_TRIGGER_RISING,
		.uartclk	= 14745600,
		.regshift	= 1,
		.flags		= UPF_IOREMAP | UPF_BOOT_AUTOCONF | UPF_SKIP_TEST,
		.iotype		= UPIO_MEM,
	},
	/* Internal UARTs */
	{ /* FFUART */
		.membase	= (void *)&FFUART,
		.mapbase	= __PREG(FFUART),
		.irq		= IRQ_FFUART,
		.uartclk	= 921600 * 16,
		.regshift	= 2,
		.flags		= UPF_BOOT_AUTOCONF | UPF_SKIP_TEST,
		.iotype		= UPIO_MEM,
	},
	{ /* BTUART */
		.membase	= (void *)&BTUART,
		.mapbase	= __PREG(BTUART),
		.irq		= IRQ_BTUART,
		.uartclk	= 921600 * 16,
		.regshift	= 2,
		.flags		= UPF_BOOT_AUTOCONF | UPF_SKIP_TEST,
		.iotype		= UPIO_MEM,
	},
	{ /* STUART */
		.membase	= (void *)&STUART,
		.mapbase	= __PREG(STUART),
		.irq		= IRQ_STUART,
		.uartclk	= 921600 * 16,
		.regshift	= 2,
		.flags		= UPF_BOOT_AUTOCONF | UPF_SKIP_TEST,
		.iotype		= UPIO_MEM,
	},
	{ },
};

static struct platform_device zeus_serial_device = {
	.name = "serial8250",
	.id   = PLAT8250_DEV_PLATFORM,
	.dev  = {
		.platform_data = serial_platform_data,
	},
	.num_resources	= ARRAY_SIZE(zeus_serial_resources),
	.resource	= zeus_serial_resources,
};

/* Ethernet */
static struct resource zeus_dm9k0_resource[] = {
	[0] = {
		.start = ZEUS_ETH0_PHYS,
		.end   = ZEUS_ETH0_PHYS + 1,
		.flags = IORESOURCE_MEM
	},
	[1] = {
		.start = ZEUS_ETH0_PHYS + 2,
		.end   = ZEUS_ETH0_PHYS + 3,
		.flags = IORESOURCE_MEM
	},
	[2] = {
		.start = gpio_to_irq(ZEUS_ETH0_GPIO),
		.end   = gpio_to_irq(ZEUS_ETH0_GPIO),
		.flags = IORESOURCE_IRQ | IORESOURCE_IRQ_LOWEDGE,
	},
};

static struct resource zeus_dm9k1_resource[] = {
	[0] = {
		.start = ZEUS_ETH1_PHYS,
		.end   = ZEUS_ETH1_PHYS + 1,
		.flags = IORESOURCE_MEM
	},
	[1] = {
		.start = ZEUS_ETH1_PHYS + 2,
		.end   = ZEUS_ETH1_PHYS + 3,
		.flags = IORESOURCE_MEM,
	},
	[2] = {
		.start = gpio_to_irq(ZEUS_ETH1_GPIO),
		.end   = gpio_to_irq(ZEUS_ETH1_GPIO),
		.flags = IORESOURCE_IRQ | IORESOURCE_IRQ_LOWEDGE,
	},
};

static struct dm9000_plat_data zeus_dm9k_platdata = {
	.flags		= DM9000_PLATF_16BITONLY,
};

static struct platform_device zeus_dm9k0_device = {
	.name		= "dm9000",
	.id		= 0,
	.num_resources	= ARRAY_SIZE(zeus_dm9k0_resource),
	.resource	= zeus_dm9k0_resource,
	.dev		= {
		.platform_data = &zeus_dm9k_platdata,
	}
};

static struct platform_device zeus_dm9k1_device = {
	.name		= "dm9000",
	.id		= 1,
	.num_resources	= ARRAY_SIZE(zeus_dm9k1_resource),
	.resource	= zeus_dm9k1_resource,
	.dev		= {
		.platform_data = &zeus_dm9k_platdata,
	}
};

/* External SRAM */
static struct resource zeus_sram_resource = {
	.start		= ZEUS_SRAM_PHYS,
	.end		= ZEUS_SRAM_PHYS + ZEUS_SRAM_SIZE * 2 - 1,
	.flags		= IORESOURCE_MEM,
};

static struct platform_device zeus_sram_device = {
	.name		= "pxa2xx-8bit-sram",
	.id		= 0,
	.num_resources	= 1,
	.resource	= &zeus_sram_resource,
};

/* SPI interface on SSP3 */
static struct pxa2xx_spi_master pxa2xx_spi_ssp3_master_info = {
	.num_chipselect = 1,
	.enable_dma     = 1,
};

/* CAN bus on SPI */
static int zeus_mcp2515_setup(struct spi_device *sdev)
{
	int err;

	err = gpio_request(ZEUS_CAN_SHDN_GPIO, "CAN shutdown");
	if (err)
		return err;

	err = gpio_direction_output(ZEUS_CAN_SHDN_GPIO, 1);
	if (err) {
		gpio_free(ZEUS_CAN_SHDN_GPIO);
		return err;
	}

	return 0;
}

static int zeus_mcp2515_transceiver_enable(int enable)
{
	gpio_set_value(ZEUS_CAN_SHDN_GPIO, !enable);
	return 0;
}

static struct mcp251x_platform_data zeus_mcp2515_pdata = {
	.oscillator_frequency	= 16*1000*1000,
	.board_specific_setup	= zeus_mcp2515_setup,
	.power_enable		= zeus_mcp2515_transceiver_enable,
};

static struct spi_board_info zeus_spi_board_info[] = {
	[0] = {
		.modalias	= "mcp2515",
		.platform_data	= &zeus_mcp2515_pdata,
		.irq		= gpio_to_irq(ZEUS_CAN_GPIO),
		.max_speed_hz	= 1*1000*1000,
		.bus_num	= 3,
		.mode		= SPI_MODE_0,
		.chip_select	= 0,
	},
};

/* Leds */
static struct gpio_led zeus_leds[] = {
	[0] = {
		.name		 = "zeus:yellow:1",
		.default_trigger = "heartbeat",
		.gpio		 = ZEUS_EXT0_GPIO(3),
		.active_low	 = 1,
	},
	[1] = {
		.name		 = "zeus:yellow:2",
		.default_trigger = "default-on",
		.gpio		 = ZEUS_EXT0_GPIO(4),
		.active_low	 = 1,
	},
	[2] = {
		.name		 = "zeus:yellow:3",
		.default_trigger = "default-on",
		.gpio		 = ZEUS_EXT0_GPIO(5),
		.active_low	 = 1,
	},
};

static struct gpio_led_platform_data zeus_leds_info = {
	.leds		= zeus_leds,
	.num_leds	= ARRAY_SIZE(zeus_leds),
};

static struct platform_device zeus_leds_device = {
	.name		= "leds-gpio",
	.id		= -1,
	.dev		= {
		.platform_data	= &zeus_leds_info,
	},
};

static void zeus_cf_reset(int state)
{
	u16 cpld_state = __raw_readw(ZEUS_CPLD_CONTROL);

	if (state)
		cpld_state |= ZEUS_CPLD_CONTROL_CF_RST;
	else
		cpld_state &= ~ZEUS_CPLD_CONTROL_CF_RST;

	__raw_writew(cpld_state, ZEUS_CPLD_CONTROL);
}

static struct arcom_pcmcia_pdata zeus_pcmcia_info = {
	.cd_gpio	= ZEUS_CF_CD_GPIO,
	.rdy_gpio	= ZEUS_CF_RDY_GPIO,
	.pwr_gpio	= ZEUS_CF_PWEN_GPIO,
	.reset		= zeus_cf_reset,
};

static struct platform_device zeus_pcmcia_device = {
	.name		= "zeus-pcmcia",
	.id		= -1,
	.dev		= {
		.platform_data	= &zeus_pcmcia_info,
	},
};

static struct resource zeus_max6369_resource = {
	.start		= ZEUS_CPLD_EXTWDOG_PHYS,
	.end		= ZEUS_CPLD_EXTWDOG_PHYS,
	.flags		= IORESOURCE_MEM,
};

struct platform_device zeus_max6369_device = {
	.name		= "max6369_wdt",
	.id		= -1,
	.resource	= &zeus_max6369_resource,
	.num_resources	= 1,
};

static struct platform_device *zeus_devices[] __initdata = {
	&zeus_serial_device,
	&zeus_mtd_devices[0],
	&zeus_dm9k0_device,
	&zeus_dm9k1_device,
	&zeus_sram_device,
	&zeus_leds_device,
	&zeus_pcmcia_device,
	&zeus_max6369_device,
};

/* AC'97 */
static pxa2xx_audio_ops_t zeus_ac97_info = {
	.reset_gpio = 95,
};


/*
 * USB host
 */

static int zeus_ohci_init(struct device *dev)
{
	int err;

	/* Switch on port 2. */
	if ((err = gpio_request(ZEUS_USB2_PWREN_GPIO, "USB2_PWREN"))) {
		dev_err(dev, "Can't request USB2_PWREN\n");
		return err;
	}

	if ((err = gpio_direction_output(ZEUS_USB2_PWREN_GPIO, 1))) {
		gpio_free(ZEUS_USB2_PWREN_GPIO);
		dev_err(dev, "Can't enable USB2_PWREN\n");
		return err;
	}

	/* Port 2 is shared between host and client interface. */
	UP2OCR = UP2OCR_HXOE | UP2OCR_HXS | UP2OCR_DMPDE | UP2OCR_DPPDE;

	return 0;
}

static void zeus_ohci_exit(struct device *dev)
{
	/* Power-off port 2 */
	gpio_direction_output(ZEUS_USB2_PWREN_GPIO, 0);
	gpio_free(ZEUS_USB2_PWREN_GPIO);
}

static struct pxaohci_platform_data zeus_ohci_platform_data = {
	.port_mode	= PMM_NPS_MODE,
	/* Clear Power Control Polarity Low and set Power Sense
	 * Polarity Low. Supply power to USB ports. */
	.flags		= ENABLE_PORT_ALL | POWER_SENSE_LOW,
	.init		= zeus_ohci_init,
	.exit		= zeus_ohci_exit,
};

/*
 * Flat Panel
 */

static void zeus_lcd_power(int on, struct fb_var_screeninfo *si)
{
	gpio_set_value(ZEUS_LCD_EN_GPIO, on);
}

static void zeus_backlight_power(int on)
{
	gpio_set_value(ZEUS_BKLEN_GPIO, on);
}

static int zeus_setup_fb_gpios(void)
{
	int err;

	if ((err = gpio_request(ZEUS_LCD_EN_GPIO, "LCD_EN")))
		goto out_err;

	if ((err = gpio_direction_output(ZEUS_LCD_EN_GPIO, 0)))
		goto out_err_lcd;

	if ((err = gpio_request(ZEUS_BKLEN_GPIO, "BKLEN")))
		goto out_err_lcd;

	if ((err = gpio_direction_output(ZEUS_BKLEN_GPIO, 0)))
		goto out_err_bkl;

	return 0;

out_err_bkl:
	gpio_free(ZEUS_BKLEN_GPIO);
out_err_lcd:
	gpio_free(ZEUS_LCD_EN_GPIO);
out_err:
	return err;
}

static struct pxafb_mode_info zeus_fb_mode_info[] = {
	{
		.pixclock       = 39722,

		.xres           = 640,
		.yres           = 480,

		.bpp            = 16,

		.hsync_len      = 63,
		.left_margin    = 16,
		.right_margin   = 81,

		.vsync_len      = 2,
		.upper_margin   = 12,
		.lower_margin   = 31,

		.sync		= 0,
	},
};

static struct pxafb_mach_info zeus_fb_info = {
	.modes			= zeus_fb_mode_info,
	.num_modes		= 1,
	.lcd_conn		= LCD_COLOR_TFT_16BPP | LCD_PCLK_EDGE_FALL,
	.pxafb_lcd_power	= zeus_lcd_power,
	.pxafb_backlight_power	= zeus_backlight_power,
};

/*
 * MMC/SD Device
 *
 * The card detect interrupt isn't debounced so we delay it by 250ms
 * to give the card a chance to fully insert/eject.
 */

static struct pxamci_platform_data zeus_mci_platform_data = {
	.ocr_mask		= MMC_VDD_32_33|MMC_VDD_33_34,
	.detect_delay_ms	= 250,
	.gpio_card_detect       = ZEUS_MMC_CD_GPIO,
	.gpio_card_ro           = ZEUS_MMC_WP_GPIO,
	.gpio_card_ro_invert	= 1,
	.gpio_power             = -1
};

/*
 * USB Device Controller
 */
static void zeus_udc_command(int cmd)
{
	switch (cmd) {
	case PXA2XX_UDC_CMD_DISCONNECT:
		pr_info("zeus: disconnecting USB client\n");
		UP2OCR = UP2OCR_HXOE | UP2OCR_HXS | UP2OCR_DMPDE | UP2OCR_DPPDE;
		break;

	case PXA2XX_UDC_CMD_CONNECT:
		pr_info("zeus: connecting USB client\n");
		UP2OCR = UP2OCR_HXOE | UP2OCR_DPPUE;
		break;
	}
}

static struct pxa2xx_udc_mach_info zeus_udc_info = {
	.udc_command = zeus_udc_command,
};

#ifdef CONFIG_PM
static void zeus_power_off(void)
{
	local_irq_disable();
	pxa27x_cpu_suspend(PWRMODE_DEEPSLEEP);
}
#else
#define zeus_power_off   NULL
#endif

#ifdef CONFIG_APM_EMULATION
static void zeus_get_power_status(struct apm_power_info *info)
{
	/* Power supply is always present */
	info->ac_line_status	= APM_AC_ONLINE;
	info->battery_status	= APM_BATTERY_STATUS_NOT_PRESENT;
	info->battery_flag	= APM_BATTERY_FLAG_NOT_PRESENT;
}

static inline void zeus_setup_apm(void)
{
	apm_get_power_status = zeus_get_power_status;
}
#else
static inline void zeus_setup_apm(void)
{
}
#endif

static int zeus_get_pcb_info(struct i2c_client *client, unsigned gpio,
			     unsigned ngpio, void *context)
{
	int i;
	u8 pcb_info = 0;

	for (i = 0; i < 8; i++) {
		int pcb_bit = gpio + i + 8;

		if (gpio_request(pcb_bit, "pcb info")) {
			dev_err(&client->dev, "Can't request pcb info %d\n", i);
			continue;
		}

		if (gpio_direction_input(pcb_bit)) {
			dev_err(&client->dev, "Can't read pcb info %d\n", i);
			gpio_free(pcb_bit);
			continue;
		}

		pcb_info |= !!gpio_get_value(pcb_bit) << i;

		gpio_free(pcb_bit);
	}

	dev_info(&client->dev, "Zeus PCB version %d issue %d\n",
		 pcb_info >> 4, pcb_info & 0xf);

	return 0;
}

static struct pca953x_platform_data zeus_pca953x_pdata[] = {
	[0] = { .gpio_base	= ZEUS_EXT0_GPIO_BASE, },
	[1] = {
		.gpio_base	= ZEUS_EXT1_GPIO_BASE,
		.setup		= zeus_get_pcb_info,
	},
	[2] = { .gpio_base = ZEUS_USER_GPIO_BASE, },
};

static struct i2c_board_info __initdata zeus_i2c_devices[] = {
	{
		I2C_BOARD_INFO("pca9535",	0x21),
		.platform_data	= &zeus_pca953x_pdata[0],
	},
	{
		I2C_BOARD_INFO("pca9535",	0x22),
		.platform_data	= &zeus_pca953x_pdata[1],
	},
	{
		I2C_BOARD_INFO("pca9535",	0x20),
		.platform_data	= &zeus_pca953x_pdata[2],
		.irq		= gpio_to_irq(ZEUS_EXTGPIO_GPIO),
	},
	{ I2C_BOARD_INFO("lm75a",	0x48) },
	{ I2C_BOARD_INFO("24c01",	0x50) },
	{ I2C_BOARD_INFO("isl1208",	0x6f) },
};

static mfp_cfg_t zeus_pin_config[] __initdata = {
	/* AC97 */
	GPIO28_AC97_BITCLK,
	GPIO29_AC97_SDATA_IN_0,
	GPIO30_AC97_SDATA_OUT,
	GPIO31_AC97_SYNC,

	GPIO15_nCS_1,
	GPIO78_nCS_2,
	GPIO80_nCS_4,
	GPIO33_nCS_5,

	GPIO22_GPIO,
	GPIO32_MMC_CLK,
	GPIO92_MMC_DAT_0,
	GPIO109_MMC_DAT_1,
	GPIO110_MMC_DAT_2,
	GPIO111_MMC_DAT_3,
	GPIO112_MMC_CMD,

	GPIO88_USBH1_PWR,
	GPIO89_USBH1_PEN,
	GPIO119_USBH2_PWR,
	GPIO120_USBH2_PEN,

	GPIO86_LCD_LDD_16,
	GPIO87_LCD_LDD_17,

	GPIO102_GPIO,
	GPIO104_CIF_DD_2,
	GPIO105_CIF_DD_1,

	GPIO81_SSP3_TXD,
	GPIO82_SSP3_RXD,
	GPIO83_SSP3_SFRM,
	GPIO84_SSP3_SCLK,

	GPIO48_nPOE,
	GPIO49_nPWE,
	GPIO50_nPIOR,
	GPIO51_nPIOW,
	GPIO85_nPCE_1,
	GPIO54_nPCE_2,
	GPIO79_PSKTSEL,
	GPIO55_nPREG,
	GPIO56_nPWAIT,
	GPIO57_nIOIS16,
	GPIO36_GPIO,		/* CF CD */
	GPIO97_GPIO,		/* CF PWREN */
	GPIO99_GPIO,		/* CF RDY */
};

/*
 * DM9k MSCx settings:	SRAM, 16 bits
 *			17 cycles delay first access
 *			 5 cycles delay next access
 *			13 cycles recovery time
 *			faster device
 */
#define DM9K_MSC_VALUE		0xe4c9

static void __init zeus_init(void)
{
	u16 dm9000_msc = DM9K_MSC_VALUE;
	u32 msc0, msc1;

	system_rev = __raw_readw(ZEUS_CPLD_VERSION);
	pr_info("Zeus CPLD V%dI%d\n", (system_rev & 0xf0) >> 4, (system_rev & 0x0f));

	/* Fix timings for dm9000s (CS1/CS2)*/
<<<<<<< HEAD
	msc0 = __raw_readl(MSC0) & 0x0000ffff | (dm9000_msc << 16);
	msc1 = __raw_readl(MSC1) & 0xffff0000 | dm9000_msc;
=======
	msc0 = (__raw_readl(MSC0) & 0x0000ffff) | (dm9000_msc << 16);
	msc1 = (__raw_readl(MSC1) & 0xffff0000) | dm9000_msc;
>>>>>>> 63310467
	__raw_writel(msc0, MSC0);
	__raw_writel(msc1, MSC1);

	pm_power_off = zeus_power_off;
	zeus_setup_apm();

	pxa2xx_mfp_config(ARRAY_AND_SIZE(zeus_pin_config));

	platform_add_devices(zeus_devices, ARRAY_SIZE(zeus_devices));

	pxa_set_ohci_info(&zeus_ohci_platform_data);

	if (zeus_setup_fb_gpios())
		pr_err("Failed to setup fb gpios\n");
	else
		set_pxa_fb_info(&zeus_fb_info);

	pxa_set_mci_info(&zeus_mci_platform_data);
	pxa_set_udc_info(&zeus_udc_info);
	pxa_set_ac97_info(&zeus_ac97_info);
	pxa_set_i2c_info(NULL);
	i2c_register_board_info(0, ARRAY_AND_SIZE(zeus_i2c_devices));
	pxa2xx_set_spi_info(3, &pxa2xx_spi_ssp3_master_info);
	spi_register_board_info(zeus_spi_board_info, ARRAY_SIZE(zeus_spi_board_info));
}

static struct map_desc zeus_io_desc[] __initdata = {
	{
		.virtual = ZEUS_CPLD_VERSION,
		.pfn     = __phys_to_pfn(ZEUS_CPLD_VERSION_PHYS),
		.length  = 0x1000,
		.type    = MT_DEVICE,
	},
	{
		.virtual = ZEUS_CPLD_ISA_IRQ,
		.pfn     = __phys_to_pfn(ZEUS_CPLD_ISA_IRQ_PHYS),
		.length  = 0x1000,
		.type    = MT_DEVICE,
	},
	{
		.virtual = ZEUS_CPLD_CONTROL,
		.pfn     = __phys_to_pfn(ZEUS_CPLD_CONTROL_PHYS),
		.length  = 0x1000,
		.type    = MT_DEVICE,
	},
	{
		.virtual = ZEUS_PC104IO,
		.pfn     = __phys_to_pfn(ZEUS_PC104IO_PHYS),
		.length  = 0x00800000,
		.type    = MT_DEVICE,
	},
};

static void __init zeus_map_io(void)
{
	pxa27x_map_io();

	iotable_init(zeus_io_desc, ARRAY_SIZE(zeus_io_desc));

	/* Clear PSPR to ensure a full restart on wake-up. */
	PMCR = PSPR = 0;

	/* enable internal 32.768Khz oscillator (ignore OSCC_OOK) */
	OSCC |= OSCC_OON;

	/* Some clock cycles later (from OSCC_ON), programme PCFR (OPDE...).
	 * float chip selects and PCMCIA */
	PCFR = PCFR_OPDE | PCFR_DC_EN | PCFR_FS | PCFR_FP;
}

MACHINE_START(ARCOM_ZEUS, "Arcom/Eurotech ZEUS")
	/* Maintainer: Marc Zyngier <maz@misterjones.org> */
	.boot_params	= 0xa0000100,
	.map_io		= zeus_map_io,
	.nr_irqs	= ZEUS_NR_IRQS,
	.init_irq	= zeus_init_irq,
	.timer		= &pxa_timer,
	.init_machine	= zeus_init,
MACHINE_END
<|MERGE_RESOLUTION|>--- conflicted
+++ resolved
@@ -830,13 +830,8 @@
 	pr_info("Zeus CPLD V%dI%d\n", (system_rev & 0xf0) >> 4, (system_rev & 0x0f));
 
 	/* Fix timings for dm9000s (CS1/CS2)*/
-<<<<<<< HEAD
-	msc0 = __raw_readl(MSC0) & 0x0000ffff | (dm9000_msc << 16);
-	msc1 = __raw_readl(MSC1) & 0xffff0000 | dm9000_msc;
-=======
 	msc0 = (__raw_readl(MSC0) & 0x0000ffff) | (dm9000_msc << 16);
 	msc1 = (__raw_readl(MSC1) & 0xffff0000) | dm9000_msc;
->>>>>>> 63310467
 	__raw_writel(msc0, MSC0);
 	__raw_writel(msc1, MSC1);
 
