/*
 *  Support for Sharp SL-C6000x PDAs
 *  Model: (Tosa)
 *
 *  Copyright (c) 2005 Dirk Opfer
 *
 *	Based on code written by Sharp/Lineo for 2.4 kernels
 *
 *  This program is free software; you can redistribute it and/or modify
 *  it under the terms of the GNU General Public License version 2 as
 *  published by the Free Software Foundation.
 *
 */

#include <linux/kernel.h>
#include <linux/init.h>
#include <linux/platform_device.h>
#include <linux/major.h>
#include <linux/fs.h>
#include <linux/interrupt.h>
#include <linux/delay.h>
#include <linux/fb.h>
#include <linux/mmc/host.h>
#include <linux/mfd/tc6393xb.h>
#include <linux/mfd/tmio.h>
#include <linux/mtd/nand.h>
#include <linux/mtd/partitions.h>
#include <linux/pm.h>
#include <linux/delay.h>
#include <linux/gpio_keys.h>
#include <linux/input.h>
#include <linux/gpio.h>
#include <linux/pda_power.h>

#include <asm/setup.h>
#include <asm/mach-types.h>
#include <asm/arch/pxa2xx-regs.h>
#include <asm/arch/mfp-pxa25x.h>
#include <asm/arch/irda.h>
#include <asm/arch/i2c.h>
#include <asm/arch/mmc.h>
#include <asm/arch/udc.h>

#include <asm/mach/arch.h>
#include <asm/arch/tosa.h>

#include <asm/hardware/scoop.h>
#include <asm/mach/sharpsl_param.h>

#include "generic.h"
#include "devices.h"

static unsigned long tosa_pin_config[] = {
	GPIO78_nCS_2, /* Scoop */
	GPIO80_nCS_4, /* tg6393xb */
	GPIO33_nCS_5, /* Scoop */

	// GPIO76 CARD_VCC_ON1

	GPIO19_GPIO, /* Reset out */
	GPIO1_RST | WAKEUP_ON_EDGE_FALL,

	GPIO0_GPIO | WAKEUP_ON_EDGE_FALL, /* WAKE_UP */
	GPIO2_GPIO | WAKEUP_ON_EDGE_BOTH, /* AC_IN */
	GPIO3_GPIO | WAKEUP_ON_EDGE_FALL, /* RECORD */
	GPIO4_GPIO | WAKEUP_ON_EDGE_FALL, /* SYNC */
	GPIO20_GPIO, /* EAR_IN */
	GPIO22_GPIO, /* On */

	GPIO5_GPIO, /* USB_IN */
	GPIO32_GPIO, /* Pen IRQ */

	GPIO7_GPIO, /* Jacket Detect */
	GPIO14_GPIO, /* BAT0_CRG */
	GPIO12_GPIO, /* BAT1_CRG */
	GPIO17_GPIO, /* BAT0_LOW */
	GPIO84_GPIO, /* BAT1_LOW */
	GPIO38_GPIO, /* BAT_LOCK */

	GPIO11_3_6MHz,
	GPIO15_GPIO, /* TC6393XB IRQ */
	GPIO18_RDY,
	GPIO27_GPIO, /* LCD Sync */

	/* MMC */
	GPIO6_MMC_CLK,
	GPIO8_MMC_CS0,
	GPIO9_GPIO, /* Detect */
	GPIO10_GPIO, /* nSD_INT */

	/* CF */
	GPIO13_GPIO, /* CD_IRQ */
	GPIO21_GPIO, /* Main Slot IRQ */
	GPIO36_GPIO, /* Jacket Slot IRQ */
	GPIO48_nPOE,
	GPIO49_nPWE,
	GPIO50_nPIOR,
	GPIO51_nPIOW,
	GPIO52_nPCE_1,
	GPIO53_nPCE_2,
	GPIO54_nPSKTSEL,
	GPIO55_nPREG,
	GPIO56_nPWAIT,
	GPIO57_nIOIS16,

	/* AC97 */
	GPIO31_AC97_SYNC,
	GPIO30_AC97_SDATA_OUT,
	GPIO28_AC97_BITCLK,
	GPIO29_AC97_SDATA_IN_0,
	// GPIO79 nAUD_IRQ

	/* FFUART */
	GPIO34_FFUART_RXD,
	GPIO35_FFUART_CTS,
	GPIO37_FFUART_DSR,
	GPIO39_FFUART_TXD,
	GPIO40_FFUART_DTR,
	GPIO41_FFUART_RTS,

	/* BTUART */
	GPIO42_BTUART_RXD,
	GPIO43_BTUART_TXD,
	GPIO44_BTUART_CTS,
	GPIO45_BTUART_RTS,

	/* Keybd */
	GPIO58_GPIO | MFP_LPM_DRIVE_LOW,
	GPIO59_GPIO | MFP_LPM_DRIVE_LOW,
	GPIO60_GPIO | MFP_LPM_DRIVE_LOW,
	GPIO61_GPIO | MFP_LPM_DRIVE_LOW,
	GPIO62_GPIO | MFP_LPM_DRIVE_LOW,
	GPIO63_GPIO | MFP_LPM_DRIVE_LOW,
	GPIO64_GPIO | MFP_LPM_DRIVE_LOW,
	GPIO65_GPIO | MFP_LPM_DRIVE_LOW,
	GPIO66_GPIO | MFP_LPM_DRIVE_LOW,
	GPIO67_GPIO | MFP_LPM_DRIVE_LOW,
	GPIO68_GPIO | MFP_LPM_DRIVE_LOW,
	GPIO69_GPIO | MFP_LPM_DRIVE_LOW,
	GPIO70_GPIO | MFP_LPM_DRIVE_LOW,
	GPIO71_GPIO | MFP_LPM_DRIVE_LOW,
	GPIO72_GPIO | MFP_LPM_DRIVE_LOW,
	GPIO73_GPIO | MFP_LPM_DRIVE_LOW,
	GPIO74_GPIO | MFP_LPM_DRIVE_LOW,
	GPIO75_GPIO | MFP_LPM_DRIVE_LOW,

	/* SPI */
	GPIO81_SSP2_CLK_OUT,
	GPIO82_SSP2_FRM_OUT,
	GPIO83_SSP2_TXD,
};

static unsigned long tosa_pin_irda_off[] = {
	GPIO46_STUART_RXD,
	GPIO47_GPIO | MFP_LPM_DRIVE_LOW,
};

static unsigned long tosa_pin_irda_on[] = {
	GPIO46_STUART_RXD,
	GPIO47_STUART_TXD,
};


/*
 * SCOOP Device
 */
static struct resource tosa_scoop_resources[] = {
	[0] = {
		.start	= TOSA_CF_PHYS,
		.end	= TOSA_CF_PHYS + 0xfff,
		.flags	= IORESOURCE_MEM,
	},
};

static struct scoop_config tosa_scoop_setup = {
	.io_dir 	= TOSA_SCOOP_IO_DIR,
	.gpio_base	= TOSA_SCOOP_GPIO_BASE,
};

static struct platform_device tosascoop_device = {
	.name		= "sharp-scoop",
	.id		= 0,
	.dev		= {
 		.platform_data	= &tosa_scoop_setup,
	},
	.num_resources	= ARRAY_SIZE(tosa_scoop_resources),
	.resource	= tosa_scoop_resources,
};


/*
 * SCOOP Device Jacket
 */
static struct resource tosa_scoop_jc_resources[] = {
	[0] = {
		.start		= TOSA_SCOOP_PHYS + 0x40,
		.end		= TOSA_SCOOP_PHYS + 0xfff,
		.flags		= IORESOURCE_MEM,
	},
};

static struct scoop_config tosa_scoop_jc_setup = {
	.io_dir 	= TOSA_SCOOP_JC_IO_DIR,
	.gpio_base	= TOSA_SCOOP_JC_GPIO_BASE,
};

static struct platform_device tosascoop_jc_device = {
	.name		= "sharp-scoop",
	.id		= 1,
	.dev		= {
 		.platform_data	= &tosa_scoop_jc_setup,
		.parent 	= &tosascoop_device.dev,
	},
	.num_resources	= ARRAY_SIZE(tosa_scoop_jc_resources),
	.resource	= tosa_scoop_jc_resources,
};

/*
 * PCMCIA
 */
static struct scoop_pcmcia_dev tosa_pcmcia_scoop[] = {
{
	.dev        = &tosascoop_device.dev,
	.irq        = TOSA_IRQ_GPIO_CF_IRQ,
	.cd_irq     = TOSA_IRQ_GPIO_CF_CD,
	.cd_irq_str = "PCMCIA0 CD",
},{
	.dev        = &tosascoop_jc_device.dev,
	.irq        = TOSA_IRQ_GPIO_JC_CF_IRQ,
	.cd_irq     = -1,
},
};

static struct scoop_pcmcia_config tosa_pcmcia_config = {
	.devs         = &tosa_pcmcia_scoop[0],
	.num_devs     = 2,
};

/*
 * USB Device Controller
 */
static struct pxa2xx_udc_mach_info udc_info __initdata = {
	.gpio_pullup		= TOSA_GPIO_USB_PULLUP,
	.gpio_vbus		= TOSA_GPIO_USB_IN,
	.gpio_vbus_inverted	= 1,
};

/*
 * MMC/SD Device
 */
static struct pxamci_platform_data tosa_mci_platform_data;

static int tosa_mci_init(struct device *dev, irq_handler_t tosa_detect_int, void *data)
{
	int err;

	tosa_mci_platform_data.detect_delay = msecs_to_jiffies(250);

	err = gpio_request(TOSA_GPIO_nSD_DETECT, "MMC/SD card detect");
	if (err) {
		printk(KERN_ERR "tosa_mci_init: can't request nSD_DETECT gpio\n");
		goto err_gpio_detect;
	}
	err = gpio_direction_input(TOSA_GPIO_nSD_DETECT);
	if (err)
		goto err_gpio_detect_dir;

	err = request_irq(TOSA_IRQ_GPIO_nSD_DETECT, tosa_detect_int,
			  IRQF_DISABLED | IRQF_TRIGGER_RISING | IRQF_TRIGGER_FALLING,
				"MMC/SD card detect", data);
	if (err) {
		printk(KERN_ERR "tosa_mci_init: MMC/SD: can't request MMC card detect IRQ\n");
		goto err_irq;
	}

	err = gpio_request(TOSA_GPIO_SD_WP, "SD Write Protect");
	if (err) {
		printk(KERN_ERR "tosa_mci_init: can't request SD_WP gpio\n");
		goto err_gpio_wp;
	}
	err = gpio_direction_input(TOSA_GPIO_SD_WP);
	if (err)
		goto err_gpio_wp_dir;

	err = gpio_request(TOSA_GPIO_PWR_ON, "SD Power");
	if (err) {
		printk(KERN_ERR "tosa_mci_init: can't request SD_PWR gpio\n");
		goto err_gpio_pwr;
	}
	err = gpio_direction_output(TOSA_GPIO_PWR_ON, 0);
	if (err)
		goto err_gpio_pwr_dir;

	err = gpio_request(TOSA_GPIO_nSD_INT, "SD Int");
	if (err) {
		printk(KERN_ERR "tosa_mci_init: can't request SD_PWR gpio\n");
		goto err_gpio_int;
	}
	err = gpio_direction_input(TOSA_GPIO_nSD_INT);
	if (err)
		goto err_gpio_int_dir;

	return 0;

err_gpio_int_dir:
	gpio_free(TOSA_GPIO_nSD_INT);
err_gpio_int:
err_gpio_pwr_dir:
	gpio_free(TOSA_GPIO_PWR_ON);
err_gpio_pwr:
err_gpio_wp_dir:
	gpio_free(TOSA_GPIO_SD_WP);
err_gpio_wp:
	free_irq(TOSA_IRQ_GPIO_nSD_DETECT, data);
err_irq:
err_gpio_detect_dir:
	gpio_free(TOSA_GPIO_nSD_DETECT);
err_gpio_detect:
	return err;
}

static void tosa_mci_setpower(struct device *dev, unsigned int vdd)
{
	struct pxamci_platform_data* p_d = dev->platform_data;

	if (( 1 << vdd) & p_d->ocr_mask) {
		gpio_set_value(TOSA_GPIO_PWR_ON, 1);
	} else {
		gpio_set_value(TOSA_GPIO_PWR_ON, 0);
	}
}

static int tosa_mci_get_ro(struct device *dev)
{
	return gpio_get_value(TOSA_GPIO_SD_WP);
}

static void tosa_mci_exit(struct device *dev, void *data)
{
	gpio_free(TOSA_GPIO_nSD_INT);
	gpio_free(TOSA_GPIO_PWR_ON);
	gpio_free(TOSA_GPIO_SD_WP);
	free_irq(TOSA_IRQ_GPIO_nSD_DETECT, data);
	gpio_free(TOSA_GPIO_nSD_DETECT);
}

static struct pxamci_platform_data tosa_mci_platform_data = {
	.ocr_mask       = MMC_VDD_32_33|MMC_VDD_33_34,
	.init           = tosa_mci_init,
	.get_ro		= tosa_mci_get_ro,
	.setpower       = tosa_mci_setpower,
	.exit           = tosa_mci_exit,
};

/*
 * Irda
 */
static void tosa_irda_transceiver_mode(struct device *dev, int mode)
{
	if (mode & IR_OFF) {
		gpio_set_value(TOSA_GPIO_IR_POWERDWN, 0);
		pxa2xx_mfp_config(ARRAY_AND_SIZE(tosa_pin_irda_off));
		gpio_direction_output(TOSA_GPIO_IRDA_TX, 0);
	} else {
		pxa2xx_mfp_config(ARRAY_AND_SIZE(tosa_pin_irda_on));
		gpio_set_value(TOSA_GPIO_IR_POWERDWN, 1);
	}
}

static int tosa_irda_startup(struct device *dev)
{
	int ret;

	ret = gpio_request(TOSA_GPIO_IRDA_TX, "IrDA TX");
	if (ret)
		goto err_tx;
	ret = gpio_direction_output(TOSA_GPIO_IRDA_TX, 0);
	if (ret)
		goto err_tx_dir;

	ret = gpio_request(TOSA_GPIO_IR_POWERDWN, "IrDA powerdown");
	if (ret)
		goto err_pwr;

	ret = gpio_direction_output(TOSA_GPIO_IR_POWERDWN, 0);
	if (ret)
		goto err_pwr_dir;

	tosa_irda_transceiver_mode(dev, IR_SIRMODE | IR_OFF);

	return 0;

err_pwr_dir:
	gpio_free(TOSA_GPIO_IR_POWERDWN);
err_pwr:
err_tx_dir:
	gpio_free(TOSA_GPIO_IRDA_TX);
err_tx:
	return ret;
}

static void tosa_irda_shutdown(struct device *dev)
{
	tosa_irda_transceiver_mode(dev, IR_SIRMODE | IR_OFF);
	gpio_free(TOSA_GPIO_IR_POWERDWN);
	gpio_free(TOSA_GPIO_IRDA_TX);
}

static struct pxaficp_platform_data tosa_ficp_platform_data = {
	.transceiver_cap  = IR_SIRMODE | IR_OFF,
	.transceiver_mode = tosa_irda_transceiver_mode,
	.startup = tosa_irda_startup,
	.shutdown = tosa_irda_shutdown,
};

/*
 * Tosa AC IN
 */
static int tosa_power_init(struct device *dev)
{
	int ret = gpio_request(TOSA_GPIO_AC_IN, "ac in");
	if (ret)
		goto err_gpio_req;

	ret = gpio_direction_input(TOSA_GPIO_AC_IN);
	if (ret)
		goto err_gpio_in;

	return 0;

err_gpio_in:
	gpio_free(TOSA_GPIO_AC_IN);
err_gpio_req:
	return ret;
}

static void tosa_power_exit(struct device *dev)
{
	gpio_free(TOSA_GPIO_AC_IN);
}

static int tosa_power_ac_online(void)
{
	return gpio_get_value(TOSA_GPIO_AC_IN) == 0;
}

static char *tosa_ac_supplied_to[] = {
	"main-battery",
	"backup-battery",
	"jacket-battery",
};

static struct pda_power_pdata tosa_power_data = {
	.init			= tosa_power_init,
	.is_ac_online		= tosa_power_ac_online,
	.exit			= tosa_power_exit,
	.supplied_to		= tosa_ac_supplied_to,
	.num_supplicants	= ARRAY_SIZE(tosa_ac_supplied_to),
};

static struct resource tosa_power_resource[] = {
	{
		.name		= "ac",
		.start		= gpio_to_irq(TOSA_GPIO_AC_IN),
		.end		= gpio_to_irq(TOSA_GPIO_AC_IN),
		.flags		= IORESOURCE_IRQ |
				  IORESOURCE_IRQ_HIGHEDGE |
				  IORESOURCE_IRQ_LOWEDGE,
	},
};

static struct platform_device tosa_power_device = {
	.name			= "pda-power",
	.id			= -1,
	.dev.platform_data	= &tosa_power_data,
	.resource		= tosa_power_resource,
	.num_resources		= ARRAY_SIZE(tosa_power_resource),
};

/*
 * Tosa Keyboard
 */
static struct platform_device tosakbd_device = {
	.name		= "tosa-keyboard",
	.id		= -1,
};

static struct gpio_keys_button tosa_gpio_keys[] = {
	/*
	 * Two following keys are directly tied to "ON" button of tosa. Why?
	 * The first one can be used as a wakeup source, the second can't;
	 * also the first one is OR of ac_powered and on_button.
	 */
	{
		.type	= EV_PWR,
		.code	= KEY_RESERVED,
		.gpio	= TOSA_GPIO_POWERON,
		.desc	= "Poweron",
		.wakeup	= 1,
		.active_low = 1,
	},
	{
		.type	= EV_PWR,
		.code	= KEY_SUSPEND,
		.gpio	= TOSA_GPIO_ON_KEY,
		.desc	= "On key",
		/*
		 * can't be used as wakeup
		 * .wakeup	= 1,
		 */
		.active_low = 1,
	},
	{
		.type	= EV_KEY,
		.code	= TOSA_KEY_RECORD,
		.gpio	= TOSA_GPIO_RECORD_BTN,
		.desc	= "Record Button",
		.wakeup	= 1,
		.active_low = 1,
	},
	{
		.type	= EV_KEY,
		.code	= TOSA_KEY_SYNC,
		.gpio	= TOSA_GPIO_SYNC,
		.desc	= "Sync Button",
		.wakeup	= 1,
		.active_low = 1,
	},
};

static struct gpio_keys_platform_data tosa_gpio_keys_platform_data = {
	.buttons	= tosa_gpio_keys,
	.nbuttons	= ARRAY_SIZE(tosa_gpio_keys),
};

static struct platform_device tosa_gpio_keys_device = {
	.name	= "gpio-keys",
	.id	= -1,
	.dev	= {
		.platform_data	= &tosa_gpio_keys_platform_data,
	},
};

/*
 * Tosa LEDs
 */
static struct gpio_led tosa_gpio_leds[] = {
	{
		.name			= "tosa:amber:charge",
		.default_trigger	= "main-battery-charging",
		.gpio			= TOSA_GPIO_CHRG_ERR_LED,
	},
	{
		.name			= "tosa:green:mail",
		.default_trigger	= "nand-disk",
		.gpio			= TOSA_GPIO_NOTE_LED,
	},
	{
		.name			= "tosa:dual:wlan",
		.default_trigger	= "none",
		.gpio			= TOSA_GPIO_WLAN_LED,
	},
	{
		.name			= "tosa:blue:bluetooth",
		.default_trigger	= "none",
		.gpio			= TOSA_GPIO_BT_LED,
	},
};

static struct gpio_led_platform_data tosa_gpio_leds_platform_data = {
	.leds		= tosa_gpio_leds,
	.num_leds	= ARRAY_SIZE(tosa_gpio_leds),
};

static struct platform_device tosaled_device = {
	.name	= "leds-gpio",
	.id	= -1,
	.dev	= {
		.platform_data	= &tosa_gpio_leds_platform_data,
	},
};

/*
 * Toshiba Mobile IO Controller
 */
static struct resource tc6393xb_resources[] = {
	[0] = {
		.start	= TOSA_LCDC_PHYS,
		.end	= TOSA_LCDC_PHYS + 0x3ffffff,
		.flags	= IORESOURCE_MEM,
	},

	[1] = {
		.start	= TOSA_IRQ_GPIO_TC6393XB_INT,
		.end	= TOSA_IRQ_GPIO_TC6393XB_INT,
		.flags	= IORESOURCE_IRQ,
	},
};


static int tosa_tc6393xb_enable(struct platform_device *dev)
{
	int rc;

	rc = gpio_request(TOSA_GPIO_TC6393XB_REST_IN, "tc6393xb #pclr");
	if (rc)
		goto err_req_pclr;
	rc = gpio_request(TOSA_GPIO_TC6393XB_SUSPEND, "tc6393xb #suspend");
	if (rc)
		goto err_req_suspend;
	rc = gpio_request(TOSA_GPIO_TC6393XB_L3V_ON, "l3v");
	if (rc)
		goto err_req_l3v;
	rc = gpio_direction_output(TOSA_GPIO_TC6393XB_L3V_ON, 0);
	if (rc)
		goto err_dir_l3v;
	rc = gpio_direction_output(TOSA_GPIO_TC6393XB_SUSPEND, 0);
	if (rc)
		goto err_dir_suspend;
	rc = gpio_direction_output(TOSA_GPIO_TC6393XB_REST_IN, 0);
	if (rc)
		goto err_dir_pclr;

	mdelay(1);

	gpio_set_value(TOSA_GPIO_TC6393XB_SUSPEND, 1);

	mdelay(10);

	gpio_set_value(TOSA_GPIO_TC6393XB_REST_IN, 1);
	gpio_set_value(TOSA_GPIO_TC6393XB_L3V_ON, 1);

	return 0;
err_dir_pclr:
err_dir_suspend:
err_dir_l3v:
	gpio_free(TOSA_GPIO_TC6393XB_L3V_ON);
err_req_l3v:
	gpio_free(TOSA_GPIO_TC6393XB_SUSPEND);
err_req_suspend:
	gpio_free(TOSA_GPIO_TC6393XB_REST_IN);
err_req_pclr:
	return rc;
}

static int tosa_tc6393xb_disable(struct platform_device *dev)
{
	gpio_free(TOSA_GPIO_TC6393XB_L3V_ON);
	gpio_free(TOSA_GPIO_TC6393XB_SUSPEND);
	gpio_free(TOSA_GPIO_TC6393XB_REST_IN);

	return 0;
}

static int tosa_tc6393xb_resume(struct platform_device *dev)
{
	gpio_set_value(TOSA_GPIO_TC6393XB_SUSPEND, 1);
	mdelay(10);
	gpio_set_value(TOSA_GPIO_TC6393XB_L3V_ON, 1);
	mdelay(10);

	return 0;
}

static int tosa_tc6393xb_suspend(struct platform_device *dev)
{
	gpio_set_value(TOSA_GPIO_TC6393XB_L3V_ON, 0);
	gpio_set_value(TOSA_GPIO_TC6393XB_SUSPEND, 0);
	return 0;
}

static struct mtd_partition tosa_nand_partition[] = {
	{
		.name	= "smf",
		.offset	= 0,
		.size	= 7 * 1024 * 1024,
	},
	{
		.name	= "root",
		.offset	= MTDPART_OFS_APPEND,
		.size	= 28 * 1024 * 1024,
	},
	{
		.name	= "home",
		.offset	= MTDPART_OFS_APPEND,
		.size	= MTDPART_SIZ_FULL,
	},
};

static uint8_t scan_ff_pattern[] = { 0xff, 0xff };

static struct nand_bbt_descr tosa_tc6393xb_nand_bbt = {
	.options	= 0,
	.offs		= 4,
	.len		= 2,
	.pattern	= scan_ff_pattern
};

static struct tmio_nand_data tosa_tc6393xb_nand_config = {
	.num_partitions	= ARRAY_SIZE(tosa_nand_partition),
	.partition	= tosa_nand_partition,
	.badblock_pattern = &tosa_tc6393xb_nand_bbt,
};

static struct tc6393xb_platform_data tosa_tc6393xb_setup = {
	.scr_pll2cr	= 0x0cc1,
	.scr_gper	= 0x3300,
	.scr_gpo_dsr	=
		TOSA_TC6393XB_GPIO_BIT(TOSA_GPIO_CARD_VCC_ON),
	.scr_gpo_doecr	=
		TOSA_TC6393XB_GPIO_BIT(TOSA_GPIO_CARD_VCC_ON),

	.irq_base	= IRQ_BOARD_START,
	.gpio_base	= TOSA_TC6393XB_GPIO_BASE,

	.enable		= tosa_tc6393xb_enable,
	.disable	= tosa_tc6393xb_disable,
	.suspend	= tosa_tc6393xb_suspend,
	.resume		= tosa_tc6393xb_resume,

	.nand_data	= &tosa_tc6393xb_nand_config,
};


static struct platform_device tc6393xb_device = {
	.name	= "tc6393xb",
	.id	= -1,
	.dev	= {
		.platform_data	= &tosa_tc6393xb_setup,
	},
	.num_resources	= ARRAY_SIZE(tc6393xb_resources),
	.resource	= tc6393xb_resources,
};

static struct platform_device *devices[] __initdata = {
	&tosascoop_device,
	&tosascoop_jc_device,
	&tc6393xb_device,
	&tosa_power_device,
	&tosakbd_device,
	&tosa_gpio_keys_device,
	&tosaled_device,
};

static void tosa_poweroff(void)
{
<<<<<<< HEAD
	gpio_direction_output(TOSA_GPIO_ON_RESET, 0);
	gpio_set_value(TOSA_GPIO_ON_RESET, 1);

	mdelay(1000);
	arm_machine_restart('h');
=======
	arm_machine_restart('g');
>>>>>>> c6e1bb0f
}

static void tosa_restart(char mode)
{
	/* Bootloader magic for a reboot */
	if((MSC0 & 0xffff0000) == 0x7ff00000)
		MSC0 = (MSC0 & 0xffff) | 0x7ee00000;

	tosa_poweroff();
}

static void __init tosa_init(void)
{
	int dummy;

	pxa2xx_mfp_config(ARRAY_AND_SIZE(tosa_pin_config));
	pxa2xx_mfp_config(ARRAY_AND_SIZE(tosa_pin_irda_off));
	gpio_set_wake(MFP_PIN_GPIO1, 1);
	/* We can't pass to gpio-keys since it will drop the Reset altfunc */

	init_gpio_reset(TOSA_GPIO_ON_RESET);

	pm_power_off = tosa_poweroff;
	arm_pm_restart = tosa_restart;

	PCFR |= PCFR_OPDE;

	/* enable batt_fault */
	PMCR = 0x01;

	dummy = gpiochip_reserve(TOSA_SCOOP_GPIO_BASE, 12);
	dummy = gpiochip_reserve(TOSA_SCOOP_JC_GPIO_BASE, 12);
	dummy = gpiochip_reserve(TOSA_TC6393XB_GPIO_BASE, 16);

	pxa_set_mci_info(&tosa_mci_platform_data);
	pxa_set_udc_info(&udc_info);
	pxa_set_ficp_info(&tosa_ficp_platform_data);
	pxa_set_i2c_info(NULL);
	platform_scoop_config = &tosa_pcmcia_config;

	platform_add_devices(devices, ARRAY_SIZE(devices));
}

static void __init fixup_tosa(struct machine_desc *desc,
		struct tag *tags, char **cmdline, struct meminfo *mi)
{
	sharpsl_save_param();
	mi->nr_banks=1;
	mi->bank[0].start = 0xa0000000;
	mi->bank[0].node = 0;
	mi->bank[0].size = (64*1024*1024);
}

MACHINE_START(TOSA, "SHARP Tosa")
	.phys_io	= 0x40000000,
	.io_pg_offst	= (io_p2v(0x40000000) >> 18) & 0xfffc,
	.fixup          = fixup_tosa,
	.map_io         = pxa_map_io,
	.init_irq       = pxa25x_init_irq,
	.init_machine   = tosa_init,
	.timer          = &pxa_timer,
MACHINE_END<|MERGE_RESOLUTION|>--- conflicted
+++ resolved
@@ -744,15 +744,7 @@
 
 static void tosa_poweroff(void)
 {
-<<<<<<< HEAD
-	gpio_direction_output(TOSA_GPIO_ON_RESET, 0);
-	gpio_set_value(TOSA_GPIO_ON_RESET, 1);
-
-	mdelay(1000);
-	arm_machine_restart('h');
-=======
 	arm_machine_restart('g');
->>>>>>> c6e1bb0f
 }
 
 static void tosa_restart(char mode)
