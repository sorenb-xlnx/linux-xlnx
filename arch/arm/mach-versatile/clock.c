--- conflicted
+++ resolved
@@ -62,52 +62,4 @@
 	}
 	return ret;
 }
-<<<<<<< HEAD
-EXPORT_SYMBOL(clk_set_rate);
-
-/*
- * These are fixed clocks.
- */
-static struct clk kmi_clk = {
-	.name	= "KMIREFCLK",
-	.rate	= 24000000,
-};
-
-static struct clk uart_clk = {
-	.name	= "UARTCLK",
-	.rate	= 24000000,
-};
-
-static struct clk mmci_clk = {
-	.name	= "MCLK",
-	.rate	= 24000000,
-};
-
-int clk_register(struct clk *clk)
-{
-	mutex_lock(&clocks_mutex);
-	list_add(&clk->node, &clocks);
-	mutex_unlock(&clocks_mutex);
-	return 0;
-}
-EXPORT_SYMBOL(clk_register);
-
-void clk_unregister(struct clk *clk)
-{
-	mutex_lock(&clocks_mutex);
-	list_del(&clk->node);
-	mutex_unlock(&clocks_mutex);
-}
-EXPORT_SYMBOL(clk_unregister);
-
-static int __init clk_init(void)
-{
-	clk_register(&kmi_clk);
-	clk_register(&uart_clk);
-	clk_register(&mmci_clk);
-	return 0;
-}
-arch_initcall(clk_init);
-=======
-EXPORT_SYMBOL(clk_set_rate);
->>>>>>> ba8682fd
+EXPORT_SYMBOL(clk_set_rate);