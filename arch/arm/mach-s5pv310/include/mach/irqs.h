/* linux/arch/arm/mach-s5pv310/include/mach/irqs.h
 *
 * Copyright (c) 2010 Samsung Electronics Co., Ltd.
 *		http://www.samsung.com/
 *
 * S5PV210 - IRQ definitions
 *
 * This program is free software; you can redistribute it and/or modify
 * it under the terms of the GNU General Public License version 2 as
 * published by the Free Software Foundation.
*/

#ifndef __ASM_ARCH_IRQS_H
#define __ASM_ARCH_IRQS_H __FILE__

#include <plat/irqs.h>

/* PPI: Private Peripheral Interrupt */

#define IRQ_PPI(x)		S5P_IRQ(x+16)

#define IRQ_LOCALTIMER		IRQ_PPI(13)

/* SPI: Shared Peripheral Interrupt */

#define IRQ_SPI(x)		S5P_IRQ(x+32)

#define IRQ_EINT0		IRQ_SPI(40)
#define IRQ_EINT1		IRQ_SPI(41)
#define IRQ_EINT2		IRQ_SPI(42)
#define IRQ_EINT3		IRQ_SPI(43)
#define IRQ_USB_HSOTG		IRQ_SPI(44)
#define IRQ_USB_HOST		IRQ_SPI(45)
#define IRQ_MODEM_IF		IRQ_SPI(46)
#define IRQ_ROTATOR		IRQ_SPI(47)
#define IRQ_JPEG		IRQ_SPI(48)
#define IRQ_2D			IRQ_SPI(49)
#define IRQ_PCIE		IRQ_SPI(50)
#define IRQ_SYSTEM_TIMER	IRQ_SPI(51)
#define IRQ_MFC			IRQ_SPI(52)
#define IRQ_WDT			IRQ_SPI(53)
#define IRQ_AUDIO_SS		IRQ_SPI(54)
#define IRQ_AC97		IRQ_SPI(55)
#define IRQ_SPDIF		IRQ_SPI(56)
#define IRQ_KEYPAD		IRQ_SPI(57)
#define IRQ_INTFEEDCTRL_SSS	IRQ_SPI(58)
#define IRQ_SLIMBUS		IRQ_SPI(59)
#define IRQ_PMU			IRQ_SPI(60)
#define IRQ_TSI			IRQ_SPI(61)
#define IRQ_SATA		IRQ_SPI(62)
#define IRQ_GPS			IRQ_SPI(63)

#define MAX_IRQ_IN_COMBINER	8
#define COMBINER_GROUP(x)	((x) * MAX_IRQ_IN_COMBINER + IRQ_SPI(64))
#define COMBINER_IRQ(x, y)	(COMBINER_GROUP(x) + y)

#define IRQ_TIMER0_VIC		COMBINER_IRQ(22, 0)
#define IRQ_TIMER1_VIC		COMBINER_IRQ(22, 1)
#define IRQ_TIMER2_VIC		COMBINER_IRQ(22, 2)
#define IRQ_TIMER3_VIC		COMBINER_IRQ(22, 3)
#define IRQ_TIMER4_VIC		COMBINER_IRQ(22, 4)

#define IRQ_UART0		COMBINER_IRQ(26, 0)
#define IRQ_UART1		COMBINER_IRQ(26, 1)
#define IRQ_UART2		COMBINER_IRQ(26, 2)
#define IRQ_UART3		COMBINER_IRQ(26, 3)
#define IRQ_UART4		COMBINER_IRQ(26, 4)

#define IRQ_IIC			COMBINER_IRQ(27, 0)

<<<<<<< HEAD
#define IRQ_ONENAND_AUDI	COMBINER_IRQ(34, 0)
=======
#define IRQ_HSMMC0		COMBINER_IRQ(29, 0)
#define IRQ_HSMMC1		COMBINER_IRQ(29, 1)
#define IRQ_HSMMC2		COMBINER_IRQ(29, 2)
#define IRQ_HSMMC3		COMBINER_IRQ(29, 3)
>>>>>>> 20d81e1c

/* Set the default NR_IRQS */

#define NR_IRQS			COMBINER_IRQ(MAX_COMBINER_NR, 0)

#define MAX_COMBINER_NR		39

#endif /* __ASM_ARCH_IRQS_H */<|MERGE_RESOLUTION|>--- conflicted
+++ resolved
@@ -68,14 +68,12 @@
 
 #define IRQ_IIC			COMBINER_IRQ(27, 0)
 
-<<<<<<< HEAD
-#define IRQ_ONENAND_AUDI	COMBINER_IRQ(34, 0)
-=======
 #define IRQ_HSMMC0		COMBINER_IRQ(29, 0)
 #define IRQ_HSMMC1		COMBINER_IRQ(29, 1)
 #define IRQ_HSMMC2		COMBINER_IRQ(29, 2)
 #define IRQ_HSMMC3		COMBINER_IRQ(29, 3)
->>>>>>> 20d81e1c
+
+#define IRQ_ONENAND_AUDI	COMBINER_IRQ(34, 0)
 
 /* Set the default NR_IRQS */
 
