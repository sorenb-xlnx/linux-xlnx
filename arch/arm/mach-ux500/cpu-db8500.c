--- conflicted
+++ resolved
@@ -64,13 +64,6 @@
 static struct map_desc u8500_v1_io_desc[] __initdata = {
 	__IO_DEV_DESC(U8500_MTU0_BASE, SZ_4K),
 	__IO_DEV_DESC(U8500_PRCMU_TCDM_BASE_V1, SZ_4K),
-<<<<<<< HEAD
-};
-
-static struct map_desc u8500_v2_io_desc[] __initdata = {
-	__IO_DEV_DESC(U8500_PRCMU_TCDM_BASE, SZ_4K),
-=======
->>>>>>> 63310467
 };
 
 static struct map_desc u8500_v2_io_desc[] __initdata = {
@@ -110,41 +103,6 @@
 
 static void __init db8500_add_gpios(void)
 {
-<<<<<<< HEAD
-	ux500_map_io();
-
-	iotable_init(u8500_io_desc, ARRAY_SIZE(u8500_io_desc));
-
-	if (cpu_is_u8500ed())
-		iotable_init(u8500_ed_io_desc, ARRAY_SIZE(u8500_ed_io_desc));
-	else if (cpu_is_u8500v1())
-		iotable_init(u8500_v1_io_desc, ARRAY_SIZE(u8500_v1_io_desc));
-	else if (cpu_is_u8500v2())
-		iotable_init(u8500_v2_io_desc, ARRAY_SIZE(u8500_v2_io_desc));
-=======
-	struct nmk_gpio_platform_data pdata = {
-		/* No custom data yet */
-	};
->>>>>>> 63310467
-
-	dbx500_add_gpios(ARRAY_AND_SIZE(db8500_gpio_base),
-			 IRQ_DB8500_GPIO0, &pdata);
-}
-
-static resource_size_t __initdata db8500_gpio_base[] = {
-	U8500_GPIOBANK0_BASE,
-	U8500_GPIOBANK1_BASE,
-	U8500_GPIOBANK2_BASE,
-	U8500_GPIOBANK3_BASE,
-	U8500_GPIOBANK4_BASE,
-	U8500_GPIOBANK5_BASE,
-	U8500_GPIOBANK6_BASE,
-	U8500_GPIOBANK7_BASE,
-	U8500_GPIOBANK8_BASE,
-};
-
-static void __init db8500_add_gpios(void)
-{
 	struct nmk_gpio_platform_data pdata = {
 		/* No custom data yet */
 	};
@@ -158,23 +116,6 @@
  */
 void __init u8500_init_devices(void)
 {
-<<<<<<< HEAD
-	/* Display some ASIC boilerplate */
-	pr_info("DB8500: process: %02x, revision ID: 0x%02x\n",
-		db8500_id.process, db8500_id.revision);
-	if (cpu_is_u8500ed())
-		pr_info("DB8500: Early Drop (ED)\n");
-	else if (cpu_is_u8500v10())
-		pr_info("DB8500: version 1.0\n");
-	else if (cpu_is_u8500v11())
-		pr_info("DB8500: version 1.1\n");
-	else if (cpu_is_u8500v20())
-		pr_info("DB8500: version 2.0\n");
-	else
-		pr_warning("ASIC: UNKNOWN SILICON VERSION!\n");
-
-=======
->>>>>>> 63310467
 	if (cpu_is_u8500ed())
 		dma40_u8500ed_fixup();
 
