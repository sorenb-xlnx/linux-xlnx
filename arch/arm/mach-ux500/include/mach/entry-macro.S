--- conflicted
+++ resolved
@@ -11,10 +11,6 @@
  * warranty of any kind, whether express or implied.
  */
 #include <mach/hardware.h>
-<<<<<<< HEAD
-#define HAVE_GET_IRQNR_PREAMBLE
-=======
->>>>>>> 63310467
 #include <asm/hardware/entry-macro-gic.S>
 
 		.macro	disable_fiq
