/*
 *  Copyright (C) 2009 ST-Ericsson
 *  Copyright (C) 2009 STMicroelectronics
 *
 * This program is free software; you can redistribute it and/or modify
 * it under the terms of the GNU General Public License version 2 as
 * published by the Free Software Foundation.
 */
#include <linux/module.h>
#include <linux/kernel.h>
#include <linux/list.h>
#include <linux/errno.h>
#include <linux/err.h>
#include <linux/clk.h>
#include <linux/io.h>
#include <linux/clkdev.h>

#include <plat/mtu.h>
#include <mach/hardware.h>
#include "clock.h"

#ifdef CONFIG_DEBUG_FS
#include <linux/debugfs.h>
#include <linux/uaccess.h>	/* for copy_from_user */
static LIST_HEAD(clk_list);
#endif

#define PRCC_PCKEN		0x00
#define PRCC_PCKDIS		0x04
#define PRCC_KCKEN		0x08
#define PRCC_KCKDIS		0x0C

#define PRCM_YYCLKEN0_MGT_SET	0x510
#define PRCM_YYCLKEN1_MGT_SET	0x514
#define PRCM_YYCLKEN0_MGT_CLR	0x518
#define PRCM_YYCLKEN1_MGT_CLR	0x51C
#define PRCM_YYCLKEN0_MGT_VAL	0x520
#define PRCM_YYCLKEN1_MGT_VAL	0x524

#define PRCM_SVAMMDSPCLK_MGT	0x008
#define PRCM_SIAMMDSPCLK_MGT	0x00C
#define PRCM_SGACLK_MGT		0x014
#define PRCM_UARTCLK_MGT	0x018
#define PRCM_MSP02CLK_MGT	0x01C
#define PRCM_MSP1CLK_MGT	0x288
#define PRCM_I2CCLK_MGT		0x020
#define PRCM_SDMMCCLK_MGT	0x024
#define PRCM_SLIMCLK_MGT	0x028
#define PRCM_PER1CLK_MGT	0x02C
#define PRCM_PER2CLK_MGT	0x030
#define PRCM_PER3CLK_MGT	0x034
#define PRCM_PER5CLK_MGT	0x038
#define PRCM_PER6CLK_MGT	0x03C
#define PRCM_PER7CLK_MGT	0x040
#define PRCM_LCDCLK_MGT		0x044
#define PRCM_BMLCLK_MGT		0x04C
#define PRCM_HSITXCLK_MGT	0x050
#define PRCM_HSIRXCLK_MGT	0x054
#define PRCM_HDMICLK_MGT	0x058
#define PRCM_APEATCLK_MGT	0x05C
#define PRCM_APETRACECLK_MGT	0x060
#define PRCM_MCDECLK_MGT	0x064
#define PRCM_IPI2CCLK_MGT	0x068
#define PRCM_DSIALTCLK_MGT	0x06C
#define PRCM_DMACLK_MGT		0x074
#define PRCM_B2R2CLK_MGT	0x078
#define PRCM_TVCLK_MGT		0x07C
#define PRCM_TCR		0x1C8
#define PRCM_TCR_STOPPED	(1 << 16)
#define PRCM_TCR_DOZE_MODE	(1 << 17)
#define PRCM_UNIPROCLK_MGT	0x278
#define PRCM_SSPCLK_MGT		0x280
#define PRCM_RNGCLK_MGT		0x284
#define PRCM_UICCCLK_MGT	0x27C

#define PRCM_MGT_ENABLE		(1 << 8)

static DEFINE_SPINLOCK(clocks_lock);

static void __clk_enable(struct clk *clk)
{
	if (clk->enabled++ == 0) {
		if (clk->parent_cluster)
			__clk_enable(clk->parent_cluster);

		if (clk->parent_periph)
			__clk_enable(clk->parent_periph);

		if (clk->ops && clk->ops->enable)
			clk->ops->enable(clk);
	}
}

int clk_enable(struct clk *clk)
{
	unsigned long flags;

	spin_lock_irqsave(&clocks_lock, flags);
	__clk_enable(clk);
	spin_unlock_irqrestore(&clocks_lock, flags);

	return 0;
}
EXPORT_SYMBOL(clk_enable);

static void __clk_disable(struct clk *clk)
{
	if (--clk->enabled == 0) {
		if (clk->ops && clk->ops->disable)
			clk->ops->disable(clk);

		if (clk->parent_periph)
			__clk_disable(clk->parent_periph);

		if (clk->parent_cluster)
			__clk_disable(clk->parent_cluster);
	}
}

void clk_disable(struct clk *clk)
{
	unsigned long flags;

	WARN_ON(!clk->enabled);

	spin_lock_irqsave(&clocks_lock, flags);
	__clk_disable(clk);
	spin_unlock_irqrestore(&clocks_lock, flags);
}
EXPORT_SYMBOL(clk_disable);

/*
 * The MTU has a separate, rather complex muxing setup
 * with alternative parents (peripheral cluster or
 * ULP or fixed 32768 Hz) depending on settings
 */
static unsigned long clk_mtu_get_rate(struct clk *clk)
{
<<<<<<< HEAD
	void __iomem *addr = __io_address(UX500_PRCMU_BASE)
		+ PRCM_TCR;
=======
	void __iomem *addr;
>>>>>>> 63310467
	u32 tcr;
	int mtu = (int) clk->data;
	/*
	 * One of these is selected eventually
	 * TODO: Replace the constant with a reference
	 * to the ULP source once this is modeled.
	 */
	unsigned long clk32k = 32768;
	unsigned long mturate;
	unsigned long retclk;

<<<<<<< HEAD
=======
	if (cpu_is_u5500())
		addr = __io_address(U5500_PRCMU_BASE);
	else if (cpu_is_u8500())
		addr = __io_address(U8500_PRCMU_BASE);
	else
		ux500_unknown_soc();

>>>>>>> 63310467
	/*
	 * On a startup, always conifgure the TCR to the doze mode;
	 * bootloaders do it for us. Do this in the kernel too.
	 */
<<<<<<< HEAD
	writel(PRCM_TCR_DOZE_MODE, addr);

	tcr = readl(addr);
=======
	writel(PRCM_TCR_DOZE_MODE, addr + PRCM_TCR);

	tcr = readl(addr + PRCM_TCR);
>>>>>>> 63310467

	/* Get the rate from the parent as a default */
	if (clk->parent_periph)
		mturate = clk_get_rate(clk->parent_periph);
	else if (clk->parent_cluster)
		mturate = clk_get_rate(clk->parent_cluster);
	else
		/* We need to be connected SOMEWHERE */
		BUG();

	/* Return the clock selected for this MTU */
	if (tcr & (1 << mtu))
		retclk = clk32k;
	else
		retclk = mturate;

	pr_info("MTU%d clock rate: %lu Hz\n", mtu, retclk);
	return retclk;
}

unsigned long clk_get_rate(struct clk *clk)
{
	unsigned long rate;

	/*
	 * If there is a custom getrate callback for this clock,
	 * it will take precedence.
	 */
	if (clk->get_rate)
		return clk->get_rate(clk);

	if (clk->ops && clk->ops->get_rate)
		return clk->ops->get_rate(clk);

	rate = clk->rate;
	if (!rate) {
		if (clk->parent_periph)
			rate = clk_get_rate(clk->parent_periph);
		else if (clk->parent_cluster)
			rate = clk_get_rate(clk->parent_cluster);
	}

	return rate;
}
EXPORT_SYMBOL(clk_get_rate);

long clk_round_rate(struct clk *clk, unsigned long rate)
{
	/*TODO*/
	return rate;
}
EXPORT_SYMBOL(clk_round_rate);

int clk_set_rate(struct clk *clk, unsigned long rate)
{
	clk->rate = rate;
	return 0;
}
EXPORT_SYMBOL(clk_set_rate);

static void clk_prcmu_enable(struct clk *clk)
{
	void __iomem *cg_set_reg = __io_address(U8500_PRCMU_BASE)
				   + PRCM_YYCLKEN0_MGT_SET + clk->prcmu_cg_off;

	writel(1 << clk->prcmu_cg_bit, cg_set_reg);
}

static void clk_prcmu_disable(struct clk *clk)
{
	void __iomem *cg_clr_reg = __io_address(U8500_PRCMU_BASE)
				   + PRCM_YYCLKEN0_MGT_CLR + clk->prcmu_cg_off;

	writel(1 << clk->prcmu_cg_bit, cg_clr_reg);
}

/* ED doesn't have the combined set/clr registers */
static void clk_prcmu_ed_enable(struct clk *clk)
{
	void __iomem *addr = __io_address(U8500_PRCMU_BASE)
			     + clk->prcmu_cg_mgt;

	writel(readl(addr) | PRCM_MGT_ENABLE, addr);
}

static void clk_prcmu_ed_disable(struct clk *clk)
{
	void __iomem *addr = __io_address(U8500_PRCMU_BASE)
			     + clk->prcmu_cg_mgt;

	writel(readl(addr) & ~PRCM_MGT_ENABLE, addr);
}

static struct clkops clk_prcmu_ops = {
	.enable = clk_prcmu_enable,
	.disable = clk_prcmu_disable,
};

static unsigned int clkrst_base[] = {
	[1] = U8500_CLKRST1_BASE,
	[2] = U8500_CLKRST2_BASE,
	[3] = U8500_CLKRST3_BASE,
	[5] = U8500_CLKRST5_BASE,
	[6] = U8500_CLKRST6_BASE,
	[7] = U8500_CLKRST7_BASE_ED,
};

static void clk_prcc_enable(struct clk *clk)
{
	void __iomem *addr = __io_address(clkrst_base[clk->cluster]);

	if (clk->prcc_kernel != -1)
		writel(1 << clk->prcc_kernel, addr + PRCC_KCKEN);

	if (clk->prcc_bus != -1)
		writel(1 << clk->prcc_bus, addr + PRCC_PCKEN);
}

static void clk_prcc_disable(struct clk *clk)
{
	void __iomem *addr = __io_address(clkrst_base[clk->cluster]);

	if (clk->prcc_bus != -1)
		writel(1 << clk->prcc_bus, addr + PRCC_PCKDIS);

	if (clk->prcc_kernel != -1)
		writel(1 << clk->prcc_kernel, addr + PRCC_KCKDIS);
}

static struct clkops clk_prcc_ops = {
	.enable = clk_prcc_enable,
	.disable = clk_prcc_disable,
};

static struct clk clk_32khz = {
	.name =  "clk_32khz",
	.rate = 32000,
};

/*
 * PRCMU level clock gating
 */

/* Bank 0 */
static DEFINE_PRCMU_CLK(svaclk,		0x0, 2, SVAMMDSPCLK);
static DEFINE_PRCMU_CLK(siaclk,		0x0, 3, SIAMMDSPCLK);
static DEFINE_PRCMU_CLK(sgaclk,		0x0, 4, SGACLK);
static DEFINE_PRCMU_CLK_RATE(uartclk,	0x0, 5, UARTCLK, 38400000);
static DEFINE_PRCMU_CLK(msp02clk,	0x0, 6, MSP02CLK);
static DEFINE_PRCMU_CLK(msp1clk,	0x0, 7, MSP1CLK); /* v1 */
static DEFINE_PRCMU_CLK_RATE(i2cclk,	0x0, 8, I2CCLK, 48000000);
static DEFINE_PRCMU_CLK_RATE(sdmmcclk,	0x0, 9, SDMMCCLK, 50000000);
static DEFINE_PRCMU_CLK(slimclk,	0x0, 10, SLIMCLK);
static DEFINE_PRCMU_CLK(per1clk,	0x0, 11, PER1CLK);
static DEFINE_PRCMU_CLK(per2clk,	0x0, 12, PER2CLK);
static DEFINE_PRCMU_CLK(per3clk,	0x0, 13, PER3CLK);
static DEFINE_PRCMU_CLK(per5clk,	0x0, 14, PER5CLK);
static DEFINE_PRCMU_CLK_RATE(per6clk,	0x0, 15, PER6CLK, 133330000);
static DEFINE_PRCMU_CLK_RATE(per7clk,	0x0, 16, PER7CLK, 100000000);
static DEFINE_PRCMU_CLK(lcdclk,		0x0, 17, LCDCLK);
static DEFINE_PRCMU_CLK(bmlclk,		0x0, 18, BMLCLK);
static DEFINE_PRCMU_CLK(hsitxclk,	0x0, 19, HSITXCLK);
static DEFINE_PRCMU_CLK(hsirxclk,	0x0, 20, HSIRXCLK);
static DEFINE_PRCMU_CLK(hdmiclk,	0x0, 21, HDMICLK);
static DEFINE_PRCMU_CLK(apeatclk,	0x0, 22, APEATCLK);
static DEFINE_PRCMU_CLK(apetraceclk,	0x0, 23, APETRACECLK);
static DEFINE_PRCMU_CLK(mcdeclk,	0x0, 24, MCDECLK);
static DEFINE_PRCMU_CLK(ipi2clk,	0x0, 25, IPI2CCLK);
static DEFINE_PRCMU_CLK(dsialtclk,	0x0, 26, DSIALTCLK); /* v1 */
static DEFINE_PRCMU_CLK(dmaclk,		0x0, 27, DMACLK);
static DEFINE_PRCMU_CLK(b2r2clk,	0x0, 28, B2R2CLK);
static DEFINE_PRCMU_CLK(tvclk,		0x0, 29, TVCLK);
static DEFINE_PRCMU_CLK(uniproclk,	0x0, 30, UNIPROCLK); /* v1 */
static DEFINE_PRCMU_CLK_RATE(sspclk,	0x0, 31, SSPCLK, 48000000); /* v1 */

/* Bank 1 */
static DEFINE_PRCMU_CLK(rngclk,		0x4, 0, RNGCLK); /* v1 */
static DEFINE_PRCMU_CLK(uiccclk,	0x4, 1, UICCCLK); /* v1 */

/*
 * PRCC level clock gating
 * Format: per#, clk, PCKEN bit, KCKEN bit, parent
 */

/* Peripheral Cluster #1 */
static DEFINE_PRCC_CLK(1, i2c4,		10, 9, &clk_i2cclk);
static DEFINE_PRCC_CLK(1, gpio0,	9, -1, NULL);
static DEFINE_PRCC_CLK(1, slimbus0,	8,  8, &clk_slimclk);
static DEFINE_PRCC_CLK(1, spi3_ed,	7,  7, NULL);
static DEFINE_PRCC_CLK(1, spi3_v1,	7, -1, NULL);
static DEFINE_PRCC_CLK(1, i2c2,		6,  6, &clk_i2cclk);
static DEFINE_PRCC_CLK(1, sdi0,		5,  5, &clk_sdmmcclk);
static DEFINE_PRCC_CLK(1, msp1_ed,	4,  4, &clk_msp02clk);
static DEFINE_PRCC_CLK(1, msp1_v1,	4,  4, &clk_msp1clk);
static DEFINE_PRCC_CLK(1, msp0,		3,  3, &clk_msp02clk);
static DEFINE_PRCC_CLK(1, i2c1,		2,  2, &clk_i2cclk);
static DEFINE_PRCC_CLK(1, uart1,	1,  1, &clk_uartclk);
static DEFINE_PRCC_CLK(1, uart0,	0,  0, &clk_uartclk);

/* Peripheral Cluster #2 */

static DEFINE_PRCC_CLK(2, gpio1_ed,	12, -1, NULL);
static DEFINE_PRCC_CLK(2, ssitx_ed,	11, -1, NULL);
static DEFINE_PRCC_CLK(2, ssirx_ed,	10, -1, NULL);
static DEFINE_PRCC_CLK(2, spi0_ed,	 9, -1, NULL);
static DEFINE_PRCC_CLK(2, sdi3_ed,	 8,  6, &clk_sdmmcclk);
static DEFINE_PRCC_CLK(2, sdi1_ed,	 7,  5, &clk_sdmmcclk);
static DEFINE_PRCC_CLK(2, msp2_ed,	 6,  4, &clk_msp02clk);
static DEFINE_PRCC_CLK(2, sdi4_ed,	 4,  2, &clk_sdmmcclk);
static DEFINE_PRCC_CLK(2, pwl_ed,	 3,  1, NULL);
static DEFINE_PRCC_CLK(2, spi1_ed,	 2, -1, NULL);
static DEFINE_PRCC_CLK(2, spi2_ed,	 1, -1, NULL);
static DEFINE_PRCC_CLK(2, i2c3_ed,	 0,  0, &clk_i2cclk);

static DEFINE_PRCC_CLK(2, gpio1_v1,	11, -1, NULL);
static DEFINE_PRCC_CLK(2, ssitx_v1,	10,  7, NULL);
static DEFINE_PRCC_CLK(2, ssirx_v1,	 9,  6, NULL);
static DEFINE_PRCC_CLK(2, spi0_v1,	 8, -1, NULL);
static DEFINE_PRCC_CLK(2, sdi3_v1,	 7,  5, &clk_sdmmcclk);
static DEFINE_PRCC_CLK(2, sdi1_v1,	 6,  4, &clk_sdmmcclk);
static DEFINE_PRCC_CLK(2, msp2_v1,	 5,  3, &clk_msp02clk);
static DEFINE_PRCC_CLK(2, sdi4_v1,	 4,  2, &clk_sdmmcclk);
static DEFINE_PRCC_CLK(2, pwl_v1,	 3,  1, NULL);
static DEFINE_PRCC_CLK(2, spi1_v1,	 2, -1, NULL);
static DEFINE_PRCC_CLK(2, spi2_v1,	 1, -1, NULL);
static DEFINE_PRCC_CLK(2, i2c3_v1,	 0,  0, &clk_i2cclk);

/* Peripheral Cluster #3 */
static DEFINE_PRCC_CLK(3, gpio2,	8, -1, NULL);
static DEFINE_PRCC_CLK(3, sdi5,		7,  7, &clk_sdmmcclk);
static DEFINE_PRCC_CLK(3, uart2,	6,  6, &clk_uartclk);
static DEFINE_PRCC_CLK(3, ske,		5,  5, &clk_32khz);
static DEFINE_PRCC_CLK(3, sdi2,		4,  4, &clk_sdmmcclk);
static DEFINE_PRCC_CLK(3, i2c0,		3,  3, &clk_i2cclk);
static DEFINE_PRCC_CLK(3, ssp1_ed,	2,  2, &clk_i2cclk);
static DEFINE_PRCC_CLK(3, ssp0_ed,	1,  1, &clk_i2cclk);
static DEFINE_PRCC_CLK(3, ssp1_v1,	2,  2, &clk_sspclk);
static DEFINE_PRCC_CLK(3, ssp0_v1,	1,  1, &clk_sspclk);
static DEFINE_PRCC_CLK(3, fsmc,		0, -1, NULL);

/* Peripheral Cluster #4 is in the always on domain */

/* Peripheral Cluster #5 */
static DEFINE_PRCC_CLK(5, gpio3,	1, -1, NULL);
static DEFINE_PRCC_CLK(5, usb_ed,	0,  0, &clk_i2cclk);
static DEFINE_PRCC_CLK(5, usb_v1,	0,  0, NULL);

/* Peripheral Cluster #6 */

/* MTU ID in data */
static DEFINE_PRCC_CLK_CUSTOM(6, mtu1_v1, 8, -1, NULL, clk_mtu_get_rate, 1);
static DEFINE_PRCC_CLK_CUSTOM(6, mtu0_v1, 7, -1, NULL, clk_mtu_get_rate, 0);
static DEFINE_PRCC_CLK(6, cfgreg_v1,	6,  6, NULL);
static DEFINE_PRCC_CLK(6, dmc_ed,	6,  6, NULL);
static DEFINE_PRCC_CLK(6, hash1,	5, -1, NULL);
static DEFINE_PRCC_CLK(6, unipro_v1,	4,  1, &clk_uniproclk);
static DEFINE_PRCC_CLK(6, cryp1_ed,	4, -1, NULL);
static DEFINE_PRCC_CLK(6, pka,		3, -1, NULL);
static DEFINE_PRCC_CLK(6, hash0,	2, -1, NULL);
static DEFINE_PRCC_CLK(6, cryp0,	1, -1, NULL);
static DEFINE_PRCC_CLK(6, rng_ed,	0,  0, &clk_i2cclk);
static DEFINE_PRCC_CLK(6, rng_v1,	0,  0, &clk_rngclk);

/* Peripheral Cluster #7 */

static DEFINE_PRCC_CLK(7, tzpc0_ed,	4, -1, NULL);
/* MTU ID in data */
static DEFINE_PRCC_CLK_CUSTOM(7, mtu1_ed, 3, -1, NULL, clk_mtu_get_rate, 1);
static DEFINE_PRCC_CLK_CUSTOM(7, mtu0_ed, 2, -1, NULL, clk_mtu_get_rate, 0);
static DEFINE_PRCC_CLK(7, wdg_ed,	1, -1, NULL);
static DEFINE_PRCC_CLK(7, cfgreg_ed,	0, -1, NULL);

static struct clk clk_dummy_apb_pclk = {
	.name = "apb_pclk",
};

static struct clk_lookup u8500_common_clks[] = {
	CLK(dummy_apb_pclk, NULL,	"apb_pclk"),

	/* Peripheral Cluster #1 */
	CLK(gpio0,	"gpio.0",	NULL),
	CLK(gpio0,	"gpio.1",	NULL),
	CLK(slimbus0,	"slimbus0",	NULL),
	CLK(i2c2,	"nmk-i2c.2",	NULL),
	CLK(sdi0,	"sdi0",		NULL),
	CLK(msp0,	"msp0",		NULL),
	CLK(i2c1,	"nmk-i2c.1",	NULL),
	CLK(uart1,	"uart1",	NULL),
	CLK(uart0,	"uart0",	NULL),

	/* Peripheral Cluster #3 */
	CLK(gpio2,	"gpio.2",	NULL),
	CLK(gpio2,	"gpio.3",	NULL),
	CLK(gpio2,	"gpio.4",	NULL),
	CLK(gpio2,	"gpio.5",	NULL),
	CLK(sdi5,	"sdi5",		NULL),
	CLK(uart2,	"uart2",	NULL),
	CLK(ske,	"ske",		NULL),
	CLK(ske,	"nmk-ske-keypad",	NULL),
	CLK(sdi2,	"sdi2",		NULL),
	CLK(i2c0,	"nmk-i2c.0",	NULL),
	CLK(fsmc,	"fsmc",		NULL),

	/* Peripheral Cluster #5 */
	CLK(gpio3,	"gpio.8",	NULL),

	/* Peripheral Cluster #6 */
	CLK(hash1,	"hash1",	NULL),
	CLK(pka,	"pka",		NULL),
	CLK(hash0,	"hash0",	NULL),
	CLK(cryp0,	"cryp0",	NULL),

	/* PRCMU level clock gating */

	/* Bank 0 */
	CLK(svaclk,	"sva",		NULL),
	CLK(siaclk,	"sia",		NULL),
	CLK(sgaclk,	"sga",		NULL),
	CLK(slimclk,	"slim",		NULL),
	CLK(lcdclk,	"lcd",		NULL),
	CLK(bmlclk,	"bml",		NULL),
	CLK(hsitxclk,	"stm-hsi.0",	NULL),
	CLK(hsirxclk,	"stm-hsi.1",	NULL),
	CLK(hdmiclk,	"hdmi",		NULL),
	CLK(apeatclk,	"apeat",	NULL),
	CLK(apetraceclk,	"apetrace",	NULL),
	CLK(mcdeclk,	"mcde",		NULL),
	CLK(ipi2clk,	"ipi2",		NULL),
	CLK(dmaclk,	"dma40.0",	NULL),
	CLK(b2r2clk,	"b2r2",		NULL),
	CLK(tvclk,	"tv",		NULL),
};

static struct clk_lookup u8500_ed_clks[] = {
	/* Peripheral Cluster #1 */
	CLK(spi3_ed,	"spi3",		NULL),
	CLK(msp1_ed,	"msp1",		NULL),

	/* Peripheral Cluster #2 */
	CLK(gpio1_ed,	"gpio.6",	NULL),
	CLK(gpio1_ed,	"gpio.7",	NULL),
	CLK(ssitx_ed,	"ssitx",	NULL),
	CLK(ssirx_ed,	"ssirx",	NULL),
	CLK(spi0_ed,	"spi0",		NULL),
	CLK(sdi3_ed,	"sdi3",		NULL),
	CLK(sdi1_ed,	"sdi1",		NULL),
	CLK(msp2_ed,	"msp2",		NULL),
	CLK(sdi4_ed,	"sdi4",		NULL),
	CLK(pwl_ed,	"pwl",		NULL),
	CLK(spi1_ed,	"spi1",		NULL),
	CLK(spi2_ed,	"spi2",		NULL),
	CLK(i2c3_ed,	"nmk-i2c.3",	NULL),

	/* Peripheral Cluster #3 */
	CLK(ssp1_ed,	"ssp1",		NULL),
	CLK(ssp0_ed,	"ssp0",		NULL),

	/* Peripheral Cluster #5 */
	CLK(usb_ed,	"musb_hdrc.0",	"usb"),

	/* Peripheral Cluster #6 */
	CLK(dmc_ed,	"dmc",		NULL),
	CLK(cryp1_ed,	"cryp1",	NULL),
	CLK(rng_ed,	"rng",		NULL),

	/* Peripheral Cluster #7 */
	CLK(tzpc0_ed,	"tzpc0",	NULL),
	CLK(mtu1_ed,	"mtu1",		NULL),
	CLK(mtu0_ed,	"mtu0",		NULL),
	CLK(wdg_ed,	"wdg",		NULL),
	CLK(cfgreg_ed,	"cfgreg",	NULL),
};

static struct clk_lookup u8500_v1_clks[] = {
	/* Peripheral Cluster #1 */
	CLK(i2c4,	"nmk-i2c.4",	NULL),
	CLK(spi3_v1,	"spi3",		NULL),
	CLK(msp1_v1,	"msp1",		NULL),

	/* Peripheral Cluster #2 */
	CLK(gpio1_v1,	"gpio.6",	NULL),
	CLK(gpio1_v1,	"gpio.7",	NULL),
	CLK(ssitx_v1,	"ssitx",	NULL),
	CLK(ssirx_v1,	"ssirx",	NULL),
	CLK(spi0_v1,	"spi0",		NULL),
	CLK(sdi3_v1,	"sdi3",		NULL),
	CLK(sdi1_v1,	"sdi1",		NULL),
	CLK(msp2_v1,	"msp2",		NULL),
	CLK(sdi4_v1,	"sdi4",		NULL),
	CLK(pwl_v1,	"pwl",		NULL),
	CLK(spi1_v1,	"spi1",		NULL),
	CLK(spi2_v1,	"spi2",		NULL),
	CLK(i2c3_v1,	"nmk-i2c.3",	NULL),

	/* Peripheral Cluster #3 */
	CLK(ssp1_v1,	"ssp1",		NULL),
	CLK(ssp0_v1,	"ssp0",		NULL),

	/* Peripheral Cluster #5 */
	CLK(usb_v1,	"musb_hdrc.0",	"usb"),

	/* Peripheral Cluster #6 */
	CLK(mtu1_v1,	"mtu1",		NULL),
	CLK(mtu0_v1,	"mtu0",		NULL),
	CLK(cfgreg_v1,	"cfgreg",	NULL),
	CLK(hash1,	"hash1",	NULL),
	CLK(unipro_v1,	"unipro",	NULL),
	CLK(rng_v1,	"rng",		NULL),

	/* PRCMU level clock gating */

	/* Bank 0 */
	CLK(uniproclk,	"uniproclk",	NULL),
	CLK(dsialtclk,	"dsialt",	NULL),

	/* Bank 1 */
	CLK(rngclk,	"rng",		NULL),
	CLK(uiccclk,	"uicc",		NULL),
};

#ifdef CONFIG_DEBUG_FS
/*
 *	debugfs support to trace clock tree hierarchy and attributes with
 *	powerdebug
 */
static struct dentry *clk_debugfs_root;

void __init clk_debugfs_add_table(struct clk_lookup *cl, size_t num)
{
	while (num--) {
		/* Check that the clock has not been already registered */
		if (!(cl->clk->list.prev != cl->clk->list.next))
			list_add_tail(&cl->clk->list, &clk_list);

		cl++;
	}
}

static ssize_t usecount_dbg_read(struct file *file, char __user *buf,
						  size_t size, loff_t *off)
{
	struct clk *clk = file->f_dentry->d_inode->i_private;
	char cusecount[128];
	unsigned int len;

	len = sprintf(cusecount, "%u\n", clk->enabled);
	return simple_read_from_buffer(buf, size, off, cusecount, len);
}

static ssize_t rate_dbg_read(struct file *file, char __user *buf,
					  size_t size, loff_t *off)
{
	struct clk *clk = file->f_dentry->d_inode->i_private;
	char crate[128];
	unsigned int rate;
	unsigned int len;

	rate = clk_get_rate(clk);
	len = sprintf(crate, "%u\n", rate);
	return simple_read_from_buffer(buf, size, off, crate, len);
}

static const struct file_operations usecount_fops = {
	.read = usecount_dbg_read,
};

static const struct file_operations set_rate_fops = {
	.read = rate_dbg_read,
};

static struct dentry *clk_debugfs_register_dir(struct clk *c,
						struct dentry *p_dentry)
{
	struct dentry *d, *clk_d, *child, *child_tmp;
	char s[255];
	char *p = s;

	if (c->name == NULL)
		p += sprintf(p, "BUG");
	else
		p += sprintf(p, "%s", c->name);

	clk_d = debugfs_create_dir(s, p_dentry);
	if (!clk_d)
		return NULL;

	d = debugfs_create_file("usecount", S_IRUGO,
				clk_d, c, &usecount_fops);
	if (!d)
		goto err_out;
	d = debugfs_create_file("rate", S_IRUGO,
				clk_d, c, &set_rate_fops);
	if (!d)
		goto err_out;
	/*
	 * TODO : not currently available in ux500
	 * d = debugfs_create_x32("flags", S_IRUGO, clk_d, (u32 *)&c->flags);
	 * if (!d)
	 *	goto err_out;
	 */

	return clk_d;

err_out:
	d = clk_d;
	list_for_each_entry_safe(child, child_tmp, &d->d_subdirs, d_u.d_child)
		debugfs_remove(child);
	debugfs_remove(clk_d);
	return NULL;
}

static void clk_debugfs_remove_dir(struct dentry *cdentry)
{
	struct dentry *d, *child, *child_tmp;

	d = cdentry;
	list_for_each_entry_safe(child, child_tmp, &d->d_subdirs, d_u.d_child)
		debugfs_remove(child);
	debugfs_remove(cdentry);
	return ;
}

static int clk_debugfs_register_one(struct clk *c)
{
	struct clk *pa = c->parent_periph;
	struct clk *bpa = c->parent_cluster;

	if (!(bpa && !pa)) {
		c->dent = clk_debugfs_register_dir(c,
				pa ? pa->dent : clk_debugfs_root);
		if (!c->dent)
			return -ENOMEM;
	}

	if (bpa) {
		c->dent_bus = clk_debugfs_register_dir(c,
				bpa->dent_bus ? bpa->dent_bus : bpa->dent);
		if ((!c->dent_bus) &&  (c->dent)) {
			clk_debugfs_remove_dir(c->dent);
			c->dent = NULL;
			return -ENOMEM;
		}
	}
	return 0;
}

static int clk_debugfs_register(struct clk *c)
{
	int err;
	struct clk *pa = c->parent_periph;
	struct clk *bpa = c->parent_cluster;

	if (pa && (!pa->dent && !pa->dent_bus)) {
		err = clk_debugfs_register(pa);
		if (err)
			return err;
	}

	if (bpa && (!bpa->dent && !bpa->dent_bus)) {
		err = clk_debugfs_register(bpa);
		if (err)
			return err;
	}

	if ((!c->dent) && (!c->dent_bus)) {
		err = clk_debugfs_register_one(c);
		if (err)
			return err;
	}
	return 0;
}

static int __init clk_debugfs_init(void)
{
	struct clk *c;
	struct dentry *d;
	int err;

	d = debugfs_create_dir("clock", NULL);
	if (!d)
		return -ENOMEM;
	clk_debugfs_root = d;

	list_for_each_entry(c, &clk_list, list) {
		err = clk_debugfs_register(c);
		if (err)
			goto err_out;
	}
	return 0;
err_out:
	debugfs_remove_recursive(clk_debugfs_root);
	return err;
}

late_initcall(clk_debugfs_init);
#endif /* defined(CONFIG_DEBUG_FS) */

int __init clk_init(void)
{
	if (cpu_is_u8500ed()) {
		clk_prcmu_ops.enable = clk_prcmu_ed_enable;
		clk_prcmu_ops.disable = clk_prcmu_ed_disable;
		clk_per6clk.rate = 100000000;
	} else if (cpu_is_u5500()) {
		/* Clock tree for U5500 not implemented yet */
		clk_prcc_ops.enable = clk_prcc_ops.disable = NULL;
		clk_prcmu_ops.enable = clk_prcmu_ops.disable = NULL;
		clk_uartclk.rate = 36360000;
		clk_sdmmcclk.rate = 99900000;
	}

	clkdev_add_table(u8500_common_clks, ARRAY_SIZE(u8500_common_clks));
	if (cpu_is_u8500ed())
		clkdev_add_table(u8500_ed_clks, ARRAY_SIZE(u8500_ed_clks));
	else
		clkdev_add_table(u8500_v1_clks, ARRAY_SIZE(u8500_v1_clks));

#ifdef CONFIG_DEBUG_FS
	clk_debugfs_add_table(u8500_common_clks, ARRAY_SIZE(u8500_common_clks));
	if (cpu_is_u8500ed())
		clk_debugfs_add_table(u8500_ed_clks, ARRAY_SIZE(u8500_ed_clks));
	else
		clk_debugfs_add_table(u8500_v1_clks, ARRAY_SIZE(u8500_v1_clks));
#endif
	return 0;
}<|MERGE_RESOLUTION|>--- conflicted
+++ resolved
@@ -136,12 +136,7 @@
  */
 static unsigned long clk_mtu_get_rate(struct clk *clk)
 {
-<<<<<<< HEAD
-	void __iomem *addr = __io_address(UX500_PRCMU_BASE)
-		+ PRCM_TCR;
-=======
 	void __iomem *addr;
->>>>>>> 63310467
 	u32 tcr;
 	int mtu = (int) clk->data;
 	/*
@@ -153,8 +148,6 @@
 	unsigned long mturate;
 	unsigned long retclk;
 
-<<<<<<< HEAD
-=======
 	if (cpu_is_u5500())
 		addr = __io_address(U5500_PRCMU_BASE);
 	else if (cpu_is_u8500())
@@ -162,20 +155,13 @@
 	else
 		ux500_unknown_soc();
 
->>>>>>> 63310467
 	/*
 	 * On a startup, always conifgure the TCR to the doze mode;
 	 * bootloaders do it for us. Do this in the kernel too.
 	 */
-<<<<<<< HEAD
-	writel(PRCM_TCR_DOZE_MODE, addr);
-
-	tcr = readl(addr);
-=======
 	writel(PRCM_TCR_DOZE_MODE, addr + PRCM_TCR);
 
 	tcr = readl(addr + PRCM_TCR);
->>>>>>> 63310467
 
 	/* Get the rate from the parent as a default */
 	if (clk->parent_periph)
