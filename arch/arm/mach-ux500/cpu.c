/*
 * Copyright (C) ST-Ericsson SA 2010
 *
 * Author: Rabin Vincent <rabin.vincent@stericsson.com> for ST-Ericsson
 * License terms: GNU General Public License (GPL) version 2
 */

#include <linux/platform_device.h>
#include <linux/io.h>
#include <linux/clk.h>

#include <asm/cacheflush.h>
#include <asm/hardware/cache-l2x0.h>
#include <asm/hardware/gic.h>
#include <asm/mach/map.h>
#include <asm/localtimer.h>

#include <plat/mtu.h>
#include <mach/hardware.h>
#include <mach/setup.h>
#include <mach/devices.h>
#include <mach/prcmu.h>

#include "clock.h"

<<<<<<< HEAD
static struct map_desc ux500_io_desc[] __initdata = {
	__IO_DEV_DESC(UX500_UART0_BASE, SZ_4K),
	__IO_DEV_DESC(UX500_UART2_BASE, SZ_4K),

	__IO_DEV_DESC(UX500_GIC_CPU_BASE, SZ_4K),
	__IO_DEV_DESC(UX500_GIC_DIST_BASE, SZ_4K),
	__IO_DEV_DESC(UX500_L2CC_BASE, SZ_4K),
	__IO_DEV_DESC(UX500_TWD_BASE, SZ_4K),
	__IO_DEV_DESC(UX500_SCU_BASE, SZ_4K),

	__IO_DEV_DESC(UX500_CLKRST1_BASE, SZ_4K),
	__IO_DEV_DESC(UX500_CLKRST2_BASE, SZ_4K),
	__IO_DEV_DESC(UX500_CLKRST3_BASE, SZ_4K),
	__IO_DEV_DESC(UX500_CLKRST5_BASE, SZ_4K),
	__IO_DEV_DESC(UX500_CLKRST6_BASE, SZ_4K),

	__IO_DEV_DESC(UX500_MTU0_BASE, SZ_4K),
	__IO_DEV_DESC(UX500_MTU1_BASE, SZ_4K),

	__IO_DEV_DESC(UX500_BACKUPRAM0_BASE, SZ_8K),
};

void __init ux500_map_io(void)
=======
#ifdef CONFIG_CACHE_L2X0
static void __iomem *l2x0_base;
#endif

void __init ux500_init_irq(void)
>>>>>>> 63310467
{
	void __iomem *dist_base;
	void __iomem *cpu_base;

<<<<<<< HEAD
void __init ux500_init_irq(void)
{
	gic_init(0, 29, __io_address(UX500_GIC_DIST_BASE),
		 __io_address(UX500_GIC_CPU_BASE));
=======
	if (cpu_is_u5500()) {
		dist_base = __io_address(U5500_GIC_DIST_BASE);
		cpu_base = __io_address(U5500_GIC_CPU_BASE);
	} else if (cpu_is_u8500()) {
		dist_base = __io_address(U8500_GIC_DIST_BASE);
		cpu_base = __io_address(U8500_GIC_CPU_BASE);
	} else
		ux500_unknown_soc();

	gic_init(0, 29, dist_base, cpu_base);
>>>>>>> 63310467

	/*
	 * Init clocks here so that they are available for system timer
	 * initialization.
	 */
	if (cpu_is_u8500())
		prcmu_early_init();
	clk_init();
}

#ifdef CONFIG_CACHE_L2X0
static inline void ux500_cache_wait(void __iomem *reg, unsigned long mask)
{
	/* wait for the operation to complete */
	while (readl_relaxed(reg) & mask)
		;
}

static inline void ux500_cache_sync(void)
{
	void __iomem *base = l2x0_base;

	writel_relaxed(0, base + L2X0_CACHE_SYNC);
	ux500_cache_wait(base + L2X0_CACHE_SYNC, 1);
}

/*
 * The L2 cache cannot be turned off in the non-secure world.
 * Dummy until a secure service is in place.
 */
static void ux500_l2x0_disable(void)
{
}

/*
 * This is only called when doing a kexec, just after turning off the L2
 * and L1 cache, and it is surrounded by a spinlock in the generic version.
 * However, we're not really turning off the L2 cache right now and the
 * PL310 does not support exclusive accesses (used to implement the spinlock).
 * So, the invalidation needs to be done without the spinlock.
 */
static void ux500_l2x0_inv_all(void)
{
	void __iomem *base = l2x0_base;
	uint32_t l2x0_way_mask = (1<<16) - 1;	/* Bitmask of active ways */

	/* invalidate all ways */
	writel_relaxed(l2x0_way_mask, base + L2X0_INV_WAY);
	ux500_cache_wait(base + L2X0_INV_WAY, l2x0_way_mask);
	ux500_cache_sync();
}

static int ux500_l2x0_init(void)
{
	if (cpu_is_u5500())
		l2x0_base = __io_address(U5500_L2CC_BASE);
	else if (cpu_is_u8500())
		l2x0_base = __io_address(U8500_L2CC_BASE);
	else
		ux500_unknown_soc();

	/* 64KB way size, 8 way associativity, force WA */
	l2x0_init(l2x0_base, 0x3e060000, 0xc0000fff);

	/* Override invalidate function */
	outer_cache.disable = ux500_l2x0_disable;
	outer_cache.inv_all = ux500_l2x0_inv_all;

	return 0;
}
early_initcall(ux500_l2x0_init);
#endif

static void __init ux500_timer_init(void)
{
#ifdef CONFIG_LOCAL_TIMERS
	/* Setup the local timer base */
	if (cpu_is_u5500())
		twd_base = __io_address(U5500_TWD_BASE);
	else if (cpu_is_u8500())
		twd_base = __io_address(U8500_TWD_BASE);
	else
		ux500_unknown_soc();
#endif
	if (cpu_is_u5500())
		mtu_base = __io_address(U5500_MTU0_BASE);
	else if (cpu_is_u8500ed())
		mtu_base = __io_address(U8500_MTU0_BASE_ED);
	else if (cpu_is_u8500())
		mtu_base = __io_address(U8500_MTU0_BASE);
	else
		ux500_unknown_soc();

	nmdk_timer_init();
}

struct sys_timer ux500_timer = {
	.init	= ux500_timer_init,
};<|MERGE_RESOLUTION|>--- conflicted
+++ resolved
@@ -23,47 +23,15 @@
 
 #include "clock.h"
 
-<<<<<<< HEAD
-static struct map_desc ux500_io_desc[] __initdata = {
-	__IO_DEV_DESC(UX500_UART0_BASE, SZ_4K),
-	__IO_DEV_DESC(UX500_UART2_BASE, SZ_4K),
-
-	__IO_DEV_DESC(UX500_GIC_CPU_BASE, SZ_4K),
-	__IO_DEV_DESC(UX500_GIC_DIST_BASE, SZ_4K),
-	__IO_DEV_DESC(UX500_L2CC_BASE, SZ_4K),
-	__IO_DEV_DESC(UX500_TWD_BASE, SZ_4K),
-	__IO_DEV_DESC(UX500_SCU_BASE, SZ_4K),
-
-	__IO_DEV_DESC(UX500_CLKRST1_BASE, SZ_4K),
-	__IO_DEV_DESC(UX500_CLKRST2_BASE, SZ_4K),
-	__IO_DEV_DESC(UX500_CLKRST3_BASE, SZ_4K),
-	__IO_DEV_DESC(UX500_CLKRST5_BASE, SZ_4K),
-	__IO_DEV_DESC(UX500_CLKRST6_BASE, SZ_4K),
-
-	__IO_DEV_DESC(UX500_MTU0_BASE, SZ_4K),
-	__IO_DEV_DESC(UX500_MTU1_BASE, SZ_4K),
-
-	__IO_DEV_DESC(UX500_BACKUPRAM0_BASE, SZ_8K),
-};
-
-void __init ux500_map_io(void)
-=======
 #ifdef CONFIG_CACHE_L2X0
 static void __iomem *l2x0_base;
 #endif
 
 void __init ux500_init_irq(void)
->>>>>>> 63310467
 {
 	void __iomem *dist_base;
 	void __iomem *cpu_base;
 
-<<<<<<< HEAD
-void __init ux500_init_irq(void)
-{
-	gic_init(0, 29, __io_address(UX500_GIC_DIST_BASE),
-		 __io_address(UX500_GIC_CPU_BASE));
-=======
 	if (cpu_is_u5500()) {
 		dist_base = __io_address(U5500_GIC_DIST_BASE);
 		cpu_base = __io_address(U5500_GIC_CPU_BASE);
@@ -74,7 +42,6 @@
 		ux500_unknown_soc();
 
 	gic_init(0, 29, dist_base, cpu_base);
->>>>>>> 63310467
 
 	/*
 	 * Init clocks here so that they are available for system timer
