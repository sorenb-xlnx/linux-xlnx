--- conflicted
+++ resolved
@@ -2,18 +2,11 @@
 # Makefile for the linux kernel, U8500 machine.
 #
 
-<<<<<<< HEAD
-obj-y				:= clock.o cpu.o devices.o devices-common.o
-obj-$(CONFIG_UX500_SOC_DB5500)	+= cpu-db5500.o dma-db5500.o
-obj-$(CONFIG_UX500_SOC_DB8500)	+= cpu-db8500.o devices-db8500.o prcmu.o
-obj-$(CONFIG_MACH_U8500_MOP)	+= board-mop500.o board-mop500-sdi.o \
-=======
 obj-y				:= clock.o cpu.o devices.o devices-common.o \
 				   id.o
 obj-$(CONFIG_UX500_SOC_DB5500)	+= cpu-db5500.o dma-db5500.o
 obj-$(CONFIG_UX500_SOC_DB8500)	+= cpu-db8500.o devices-db8500.o prcmu.o
 obj-$(CONFIG_MACH_U8500)	+= board-mop500.o board-mop500-sdi.o \
->>>>>>> 63310467
 				board-mop500-keypads.o
 obj-$(CONFIG_MACH_U5500)	+= board-u5500.o board-u5500-sdi.o
 obj-$(CONFIG_SMP)		+= platsmp.o headsmp.o
