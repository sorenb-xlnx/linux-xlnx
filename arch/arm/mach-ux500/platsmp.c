/*
 * Copyright (C) 2002 ARM Ltd.
 * Copyright (C) 2008 STMicroelctronics.
 * Copyright (C) 2009 ST-Ericsson.
 * Author: Srinidhi Kasagar <srinidhi.kasagar@stericsson.com>
 *
 * This file is based on arm realview platform
 *
 * This program is free software; you can redistribute it and/or modify
 * it under the terms of the GNU General Public License version 2 as
 * published by the Free Software Foundation.
 */
#include <linux/init.h>
#include <linux/errno.h>
#include <linux/delay.h>
#include <linux/device.h>
#include <linux/smp.h>
#include <linux/io.h>

#include <asm/cacheflush.h>
#include <asm/smp_scu.h>
#include <mach/hardware.h>
#include <mach/setup.h>

/*
 * control for which core is the next to come out of the secondary
 * boot "holding pen"
 */
volatile int pen_release = -1;

/*
 * Write pen_release in a way that is guaranteed to be visible to all
 * observers, irrespective of whether they're taking part in coherency
 * or not.  This is necessary for the hotplug code to work reliably.
 */
static void write_pen_release(int val)
{
	pen_release = val;
	smp_wmb();
	__cpuc_flush_dcache_area((void *)&pen_release, sizeof(pen_release));
	outer_clean_range(__pa(&pen_release), __pa(&pen_release + 1));
<<<<<<< HEAD
=======
}

static void __iomem *scu_base_addr(void)
{
	if (cpu_is_u5500())
		return __io_address(U5500_SCU_BASE);
	else if (cpu_is_u8500())
		return __io_address(U8500_SCU_BASE);
	else
		ux500_unknown_soc();

	return NULL;
>>>>>>> 63310467
}

static DEFINE_SPINLOCK(boot_lock);

void __cpuinit platform_secondary_init(unsigned int cpu)
{
	/*
	 * if any interrupts are already enabled for the primary
	 * core (e.g. timer irq), then they will not have been enabled
	 * for us: do so
	 */
	gic_secondary_init(0);

	/*
	 * let the primary processor know we're out of the
	 * pen, then head off into the C entry point
	 */
	write_pen_release(-1);

	/*
	 * Synchronise with the boot thread.
	 */
	spin_lock(&boot_lock);
	spin_unlock(&boot_lock);
}

int __cpuinit boot_secondary(unsigned int cpu, struct task_struct *idle)
{
	unsigned long timeout;

	/*
	 * set synchronisation state between this boot processor
	 * and the secondary one
	 */
	spin_lock(&boot_lock);

	/*
	 * The secondary processor is waiting to be released from
	 * the holding pen - release it, then wait for it to flag
	 * that it has been released by resetting pen_release.
	 */
	write_pen_release(cpu);

	smp_cross_call(cpumask_of(cpu), 1);

	timeout = jiffies + (1 * HZ);
	while (time_before(jiffies, timeout)) {
		if (pen_release == -1)
			break;
	}

	/*
	 * now the secondary core is starting up let it run its
	 * calibrations, then wait for it to finish
	 */
	spin_unlock(&boot_lock);

	return pen_release != -1 ? -ENOSYS : 0;
}

static void __init wakeup_secondary(void)
{
<<<<<<< HEAD
=======
	void __iomem *backupram;

	if (cpu_is_u5500())
		backupram = __io_address(U5500_BACKUPRAM0_BASE);
	else if (cpu_is_u8500())
		backupram = __io_address(U8500_BACKUPRAM0_BASE);
	else
		ux500_unknown_soc();

>>>>>>> 63310467
	/*
	 * write the address of secondary startup into the backup ram register
	 * at offset 0x1FF4, then write the magic number 0xA1FEED01 to the
	 * backup ram register at offset 0x1FF0, which is what boot rom code
	 * is waiting for. This would wake up the secondary core from WFE
	 */
#define UX500_CPU1_JUMPADDR_OFFSET 0x1FF4
	__raw_writel(virt_to_phys(u8500_secondary_startup),
		     backupram + UX500_CPU1_JUMPADDR_OFFSET);

#define UX500_CPU1_WAKEMAGIC_OFFSET 0x1FF0
	__raw_writel(0xA1FEED01,
		     backupram + UX500_CPU1_WAKEMAGIC_OFFSET);

	/* make sure write buffer is drained */
	mb();
}

/*
 * Initialise the CPU possible map early - this describes the CPUs
 * which may be present or become present in the system.
 */
void __init smp_init_cpus(void)
{
<<<<<<< HEAD
	unsigned int i, ncores;

	ncores = scu_get_core_count(__io_address(UX500_SCU_BASE));
=======
	void __iomem *scu_base = scu_base_addr();
	unsigned int i, ncores;

	ncores = scu_base ? scu_get_core_count(scu_base) : 1;
>>>>>>> 63310467

	/* sanity check */
	if (ncores > NR_CPUS) {
		printk(KERN_WARNING
		       "U8500: no. of cores (%d) greater than configured "
		       "maximum of %d - clipping\n",
		       ncores, NR_CPUS);
		ncores = NR_CPUS;
	}

	for (i = 0; i < ncores; i++)
		set_cpu_possible(i, true);
}

void __init platform_smp_prepare_cpus(unsigned int max_cpus)
{
	int i;

	/*
	 * Initialise the present map, which describes the set of CPUs
	 * actually populated at the present time.
	 */
	for (i = 0; i < max_cpus; i++)
		set_cpu_present(i, true);

<<<<<<< HEAD
	scu_enable(__io_address(UX500_SCU_BASE));
=======
	scu_enable(scu_base_addr());
>>>>>>> 63310467
	wakeup_secondary();
}<|MERGE_RESOLUTION|>--- conflicted
+++ resolved
@@ -39,8 +39,6 @@
 	smp_wmb();
 	__cpuc_flush_dcache_area((void *)&pen_release, sizeof(pen_release));
 	outer_clean_range(__pa(&pen_release), __pa(&pen_release + 1));
-<<<<<<< HEAD
-=======
 }
 
 static void __iomem *scu_base_addr(void)
@@ -53,7 +51,6 @@
 		ux500_unknown_soc();
 
 	return NULL;
->>>>>>> 63310467
 }
 
 static DEFINE_SPINLOCK(boot_lock);
@@ -116,8 +113,6 @@
 
 static void __init wakeup_secondary(void)
 {
-<<<<<<< HEAD
-=======
 	void __iomem *backupram;
 
 	if (cpu_is_u5500())
@@ -127,7 +122,6 @@
 	else
 		ux500_unknown_soc();
 
->>>>>>> 63310467
 	/*
 	 * write the address of secondary startup into the backup ram register
 	 * at offset 0x1FF4, then write the magic number 0xA1FEED01 to the
@@ -152,16 +146,10 @@
  */
 void __init smp_init_cpus(void)
 {
-<<<<<<< HEAD
-	unsigned int i, ncores;
-
-	ncores = scu_get_core_count(__io_address(UX500_SCU_BASE));
-=======
 	void __iomem *scu_base = scu_base_addr();
 	unsigned int i, ncores;
 
 	ncores = scu_base ? scu_get_core_count(scu_base) : 1;
->>>>>>> 63310467
 
 	/* sanity check */
 	if (ncores > NR_CPUS) {
@@ -187,10 +175,6 @@
 	for (i = 0; i < max_cpus; i++)
 		set_cpu_present(i, true);
 
-<<<<<<< HEAD
-	scu_enable(__io_address(UX500_SCU_BASE));
-=======
 	scu_enable(scu_base_addr());
->>>>>>> 63310467
 	wakeup_secondary();
 }