/*
 * arch/arm/mach-spear3xx/spear320.c
 *
 * SPEAr320 machine source file
 *
 * Copyright (C) 2009 ST Microelectronics
 * Viresh Kumar<viresh.kumar@st.com>
 *
 * This file is licensed under the terms of the GNU General Public
 * License version 2. This program is licensed "as is" without any
 * warranty of any kind, whether express or implied.
 */

#include <linux/ptrace.h>
#include <asm/irq.h>
#include <plat/shirq.h>
#include <mach/generic.h>
#include <mach/hardware.h>

/* pad multiplexing support */
/* muxing registers */
#define PAD_MUX_CONFIG_REG	0x0C
#define MODE_CONFIG_REG		0x10

/* modes */
#define AUTO_NET_SMII_MODE	(1 << 0)
#define AUTO_NET_MII_MODE	(1 << 1)
#define AUTO_EXP_MODE		(1 << 2)
#define SMALL_PRINTERS_MODE	(1 << 3)
#define ALL_MODES		0xF

struct pmx_mode auto_net_smii_mode = {
	.id = AUTO_NET_SMII_MODE,
	.name = "Automation Networking SMII Mode",
	.mask = 0x00,
};

struct pmx_mode auto_net_mii_mode = {
	.id = AUTO_NET_MII_MODE,
	.name = "Automation Networking MII Mode",
	.mask = 0x01,
};

struct pmx_mode auto_exp_mode = {
	.id = AUTO_EXP_MODE,
	.name = "Automation Expanded Mode",
	.mask = 0x02,
};

struct pmx_mode small_printers_mode = {
	.id = SMALL_PRINTERS_MODE,
	.name = "Small Printers Mode",
	.mask = 0x03,
};

/* devices */
struct pmx_dev_mode pmx_clcd_modes[] = {
	{
		.ids = AUTO_NET_SMII_MODE,
		.mask = 0x0,
	},
};

struct pmx_dev pmx_clcd = {
	.name = "clcd",
	.modes = pmx_clcd_modes,
	.mode_count = ARRAY_SIZE(pmx_clcd_modes),
	.enb_on_reset = 1,
};

struct pmx_dev_mode pmx_emi_modes[] = {
	{
		.ids = AUTO_EXP_MODE,
		.mask = PMX_TIMER_1_2_MASK | PMX_TIMER_3_4_MASK,
	},
};

struct pmx_dev pmx_emi = {
	.name = "emi",
	.modes = pmx_emi_modes,
	.mode_count = ARRAY_SIZE(pmx_emi_modes),
	.enb_on_reset = 1,
};

struct pmx_dev_mode pmx_fsmc_modes[] = {
	{
		.ids = ALL_MODES,
		.mask = 0x0,
	},
};

struct pmx_dev pmx_fsmc = {
	.name = "fsmc",
	.modes = pmx_fsmc_modes,
	.mode_count = ARRAY_SIZE(pmx_fsmc_modes),
	.enb_on_reset = 1,
};

struct pmx_dev_mode pmx_spp_modes[] = {
	{
		.ids = SMALL_PRINTERS_MODE,
		.mask = 0x0,
	},
};

struct pmx_dev pmx_spp = {
	.name = "spp",
	.modes = pmx_spp_modes,
	.mode_count = ARRAY_SIZE(pmx_spp_modes),
	.enb_on_reset = 1,
};

struct pmx_dev_mode pmx_sdhci_modes[] = {
	{
		.ids = AUTO_NET_SMII_MODE | AUTO_NET_MII_MODE |
			SMALL_PRINTERS_MODE,
		.mask = PMX_TIMER_1_2_MASK | PMX_TIMER_3_4_MASK,
	},
};

struct pmx_dev pmx_sdhci = {
	.name = "sdhci",
	.modes = pmx_sdhci_modes,
	.mode_count = ARRAY_SIZE(pmx_sdhci_modes),
	.enb_on_reset = 1,
};

struct pmx_dev_mode pmx_i2s_modes[] = {
	{
		.ids = AUTO_NET_SMII_MODE | AUTO_NET_MII_MODE,
		.mask = PMX_UART0_MODEM_MASK,
	},
};

struct pmx_dev pmx_i2s = {
	.name = "i2s",
	.modes = pmx_i2s_modes,
	.mode_count = ARRAY_SIZE(pmx_i2s_modes),
	.enb_on_reset = 1,
};

struct pmx_dev_mode pmx_uart1_modes[] = {
	{
		.ids = ALL_MODES,
		.mask = PMX_GPIO_PIN0_MASK | PMX_GPIO_PIN1_MASK,
	},
};

struct pmx_dev pmx_uart1 = {
	.name = "uart1",
	.modes = pmx_uart1_modes,
	.mode_count = ARRAY_SIZE(pmx_uart1_modes),
	.enb_on_reset = 1,
};

struct pmx_dev_mode pmx_uart1_modem_modes[] = {
	{
		.ids = AUTO_EXP_MODE,
		.mask = PMX_TIMER_1_2_MASK | PMX_TIMER_3_4_MASK |
			PMX_SSP_CS_MASK,
	}, {
		.ids = SMALL_PRINTERS_MODE,
		.mask = PMX_GPIO_PIN3_MASK | PMX_GPIO_PIN4_MASK |
			PMX_GPIO_PIN5_MASK | PMX_SSP_CS_MASK,
	},
};

struct pmx_dev pmx_uart1_modem = {
	.name = "uart1_modem",
	.modes = pmx_uart1_modem_modes,
	.mode_count = ARRAY_SIZE(pmx_uart1_modem_modes),
	.enb_on_reset = 1,
};

struct pmx_dev_mode pmx_uart2_modes[] = {
	{
		.ids = ALL_MODES,
		.mask = PMX_FIRDA_MASK,
	},
};

struct pmx_dev pmx_uart2 = {
	.name = "uart2",
	.modes = pmx_uart2_modes,
	.mode_count = ARRAY_SIZE(pmx_uart2_modes),
	.enb_on_reset = 1,
};

struct pmx_dev_mode pmx_touchscreen_modes[] = {
	{
		.ids = AUTO_NET_SMII_MODE,
		.mask = PMX_SSP_CS_MASK,
	},
};

struct pmx_dev pmx_touchscreen = {
	.name = "touchscreen",
	.modes = pmx_touchscreen_modes,
	.mode_count = ARRAY_SIZE(pmx_touchscreen_modes),
	.enb_on_reset = 1,
};

struct pmx_dev_mode pmx_can_modes[] = {
	{
		.ids = AUTO_NET_SMII_MODE | AUTO_NET_MII_MODE | AUTO_EXP_MODE,
		.mask = PMX_GPIO_PIN2_MASK | PMX_GPIO_PIN3_MASK |
			PMX_GPIO_PIN4_MASK | PMX_GPIO_PIN5_MASK,
	},
};

struct pmx_dev pmx_can = {
	.name = "can",
	.modes = pmx_can_modes,
	.mode_count = ARRAY_SIZE(pmx_can_modes),
	.enb_on_reset = 1,
};

struct pmx_dev_mode pmx_sdhci_led_modes[] = {
	{
		.ids = AUTO_NET_SMII_MODE | AUTO_NET_MII_MODE,
		.mask = PMX_SSP_CS_MASK,
	},
};

struct pmx_dev pmx_sdhci_led = {
	.name = "sdhci_led",
	.modes = pmx_sdhci_led_modes,
	.mode_count = ARRAY_SIZE(pmx_sdhci_led_modes),
	.enb_on_reset = 1,
};

struct pmx_dev_mode pmx_pwm0_modes[] = {
	{
		.ids = AUTO_NET_SMII_MODE | AUTO_NET_MII_MODE,
		.mask = PMX_UART0_MODEM_MASK,
	}, {
		.ids = AUTO_EXP_MODE | SMALL_PRINTERS_MODE,
		.mask = PMX_MII_MASK,
	},
};

struct pmx_dev pmx_pwm0 = {
	.name = "pwm0",
	.modes = pmx_pwm0_modes,
	.mode_count = ARRAY_SIZE(pmx_pwm0_modes),
	.enb_on_reset = 1,
};

struct pmx_dev_mode pmx_pwm1_modes[] = {
	{
		.ids = AUTO_NET_SMII_MODE | AUTO_NET_MII_MODE,
		.mask = PMX_UART0_MODEM_MASK,
	}, {
		.ids = AUTO_EXP_MODE | SMALL_PRINTERS_MODE,
		.mask = PMX_MII_MASK,
	},
};

struct pmx_dev pmx_pwm1 = {
	.name = "pwm1",
	.modes = pmx_pwm1_modes,
	.mode_count = ARRAY_SIZE(pmx_pwm1_modes),
	.enb_on_reset = 1,
};

struct pmx_dev_mode pmx_pwm2_modes[] = {
	{
		.ids = AUTO_NET_SMII_MODE | AUTO_NET_MII_MODE,
		.mask = PMX_SSP_CS_MASK,
	}, {
		.ids = AUTO_EXP_MODE | SMALL_PRINTERS_MODE,
		.mask = PMX_MII_MASK,
	},
};

struct pmx_dev pmx_pwm2 = {
	.name = "pwm2",
	.modes = pmx_pwm2_modes,
	.mode_count = ARRAY_SIZE(pmx_pwm2_modes),
	.enb_on_reset = 1,
};

struct pmx_dev_mode pmx_pwm3_modes[] = {
	{
		.ids = AUTO_EXP_MODE | SMALL_PRINTERS_MODE | AUTO_NET_SMII_MODE,
		.mask = PMX_MII_MASK,
	},
};

struct pmx_dev pmx_pwm3 = {
	.name = "pwm3",
	.modes = pmx_pwm3_modes,
	.mode_count = ARRAY_SIZE(pmx_pwm3_modes),
	.enb_on_reset = 1,
};

struct pmx_dev_mode pmx_ssp1_modes[] = {
	{
		.ids = SMALL_PRINTERS_MODE | AUTO_NET_SMII_MODE,
		.mask = PMX_MII_MASK,
	},
};

struct pmx_dev pmx_ssp1 = {
	.name = "ssp1",
	.modes = pmx_ssp1_modes,
	.mode_count = ARRAY_SIZE(pmx_ssp1_modes),
	.enb_on_reset = 1,
};

struct pmx_dev_mode pmx_ssp2_modes[] = {
	{
		.ids = AUTO_NET_SMII_MODE,
		.mask = PMX_MII_MASK,
	},
};

struct pmx_dev pmx_ssp2 = {
	.name = "ssp2",
	.modes = pmx_ssp2_modes,
	.mode_count = ARRAY_SIZE(pmx_ssp2_modes),
	.enb_on_reset = 1,
};

struct pmx_dev_mode pmx_mii1_modes[] = {
	{
		.ids = AUTO_NET_MII_MODE,
		.mask = 0x0,
	},
};

struct pmx_dev pmx_mii1 = {
	.name = "mii1",
	.modes = pmx_mii1_modes,
	.mode_count = ARRAY_SIZE(pmx_mii1_modes),
	.enb_on_reset = 1,
};

struct pmx_dev_mode pmx_smii0_modes[] = {
	{
		.ids = AUTO_NET_SMII_MODE | AUTO_EXP_MODE | SMALL_PRINTERS_MODE,
		.mask = PMX_MII_MASK,
	},
};

struct pmx_dev pmx_smii0 = {
	.name = "smii0",
	.modes = pmx_smii0_modes,
	.mode_count = ARRAY_SIZE(pmx_smii0_modes),
	.enb_on_reset = 1,
};

struct pmx_dev_mode pmx_smii1_modes[] = {
	{
		.ids = AUTO_NET_SMII_MODE | SMALL_PRINTERS_MODE,
		.mask = PMX_MII_MASK,
	},
};

struct pmx_dev pmx_smii1 = {
	.name = "smii1",
	.modes = pmx_smii1_modes,
	.mode_count = ARRAY_SIZE(pmx_smii1_modes),
	.enb_on_reset = 1,
};

struct pmx_dev_mode pmx_i2c1_modes[] = {
	{
		.ids = AUTO_EXP_MODE,
		.mask = 0x0,
	},
};

struct pmx_dev pmx_i2c1 = {
	.name = "i2c1",
	.modes = pmx_i2c1_modes,
	.mode_count = ARRAY_SIZE(pmx_i2c1_modes),
	.enb_on_reset = 1,
};

/* pmx driver structure */
struct pmx_driver pmx_driver = {
	.mode_reg = {.offset = MODE_CONFIG_REG, .mask = 0x00000007},
	.mux_reg = {.offset = PAD_MUX_CONFIG_REG, .mask = 0x00007fff},
};

/* spear3xx shared irq */
struct shirq_dev_config shirq_ras1_config[] = {
	{
		.virq = VIRQ_EMI,
		.status_mask = EMI_IRQ_MASK,
		.clear_mask = EMI_IRQ_MASK,
	}, {
		.virq = VIRQ_CLCD,
		.status_mask = CLCD_IRQ_MASK,
		.clear_mask = CLCD_IRQ_MASK,
	}, {
		.virq = VIRQ_SPP,
		.status_mask = SPP_IRQ_MASK,
		.clear_mask = SPP_IRQ_MASK,
	},
};

struct spear_shirq shirq_ras1 = {
	.irq = IRQ_GEN_RAS_1,
	.dev_config = shirq_ras1_config,
	.dev_count = ARRAY_SIZE(shirq_ras1_config),
	.regs = {
		.enb_reg = -1,
		.status_reg = INT_STS_MASK_REG,
		.status_reg_mask = SHIRQ_RAS1_MASK,
		.clear_reg = INT_CLR_MASK_REG,
		.reset_to_clear = 1,
	},
};

struct shirq_dev_config shirq_ras3_config[] = {
	{
		.virq = VIRQ_PLGPIO,
		.enb_mask = GPIO_IRQ_MASK,
		.status_mask = GPIO_IRQ_MASK,
		.clear_mask = GPIO_IRQ_MASK,
	}, {
		.virq = VIRQ_I2S_PLAY,
		.enb_mask = I2S_PLAY_IRQ_MASK,
		.status_mask = I2S_PLAY_IRQ_MASK,
		.clear_mask = I2S_PLAY_IRQ_MASK,
	}, {
		.virq = VIRQ_I2S_REC,
		.enb_mask = I2S_REC_IRQ_MASK,
		.status_mask = I2S_REC_IRQ_MASK,
		.clear_mask = I2S_REC_IRQ_MASK,
	},
};

struct spear_shirq shirq_ras3 = {
	.irq = IRQ_GEN_RAS_3,
	.dev_config = shirq_ras3_config,
	.dev_count = ARRAY_SIZE(shirq_ras3_config),
	.regs = {
		.enb_reg = INT_ENB_MASK_REG,
		.reset_to_enb = 1,
		.status_reg = INT_STS_MASK_REG,
		.status_reg_mask = SHIRQ_RAS3_MASK,
		.clear_reg = INT_CLR_MASK_REG,
		.reset_to_clear = 1,
	},
};

struct shirq_dev_config shirq_intrcomm_ras_config[] = {
	{
		.virq = VIRQ_CANU,
		.status_mask = CAN_U_IRQ_MASK,
		.clear_mask = CAN_U_IRQ_MASK,
	}, {
		.virq = VIRQ_CANL,
		.status_mask = CAN_L_IRQ_MASK,
		.clear_mask = CAN_L_IRQ_MASK,
	}, {
		.virq = VIRQ_UART1,
		.status_mask = UART1_IRQ_MASK,
		.clear_mask = UART1_IRQ_MASK,
	}, {
		.virq = VIRQ_UART2,
		.status_mask = UART2_IRQ_MASK,
		.clear_mask = UART2_IRQ_MASK,
	}, {
		.virq = VIRQ_SSP1,
		.status_mask = SSP1_IRQ_MASK,
		.clear_mask = SSP1_IRQ_MASK,
	}, {
		.virq = VIRQ_SSP2,
		.status_mask = SSP2_IRQ_MASK,
		.clear_mask = SSP2_IRQ_MASK,
	}, {
		.virq = VIRQ_SMII0,
		.status_mask = SMII0_IRQ_MASK,
		.clear_mask = SMII0_IRQ_MASK,
	}, {
		.virq = VIRQ_MII1_SMII1,
		.status_mask = MII1_SMII1_IRQ_MASK,
		.clear_mask = MII1_SMII1_IRQ_MASK,
	}, {
		.virq = VIRQ_WAKEUP_SMII0,
		.status_mask = WAKEUP_SMII0_IRQ_MASK,
		.clear_mask = WAKEUP_SMII0_IRQ_MASK,
	}, {
		.virq = VIRQ_WAKEUP_MII1_SMII1,
		.status_mask = WAKEUP_MII1_SMII1_IRQ_MASK,
		.clear_mask = WAKEUP_MII1_SMII1_IRQ_MASK,
	}, {
		.virq = VIRQ_I2C,
		.status_mask = I2C1_IRQ_MASK,
		.clear_mask = I2C1_IRQ_MASK,
	},
};

struct spear_shirq shirq_intrcomm_ras = {
	.irq = IRQ_INTRCOMM_RAS_ARM,
	.dev_config = shirq_intrcomm_ras_config,
	.dev_count = ARRAY_SIZE(shirq_intrcomm_ras_config),
	.regs = {
		.enb_reg = -1,
		.status_reg = INT_STS_MASK_REG,
		.status_reg_mask = SHIRQ_INTRCOMM_RAS_MASK,
		.clear_reg = INT_CLR_MASK_REG,
		.reset_to_clear = 1,
	},
};

/* Add spear320 specific devices here */

/* spear320 routines */
void __init spear320_init(void)
{
	void __iomem *base;
	int ret = 0;

	/* call spear3xx family common init function */
	spear3xx_init();

	/* shared irq registration */
<<<<<<< HEAD
	base = ioremap(SPEAR320_SOC_CONFIG_BASE, SPEAR320_SOC_CONFIG_SIZE);
=======
	base = ioremap(SPEAR320_SOC_CONFIG_BASE, SZ_4K);
>>>>>>> 105e53f8
	if (base) {
		/* shirq 1 */
		shirq_ras1.regs.base = base;
		ret = spear_shirq_register(&shirq_ras1);
		if (ret)
			printk(KERN_ERR "Error registering Shared IRQ 1\n");

		/* shirq 3 */
		shirq_ras3.regs.base = base;
		ret = spear_shirq_register(&shirq_ras3);
		if (ret)
			printk(KERN_ERR "Error registering Shared IRQ 3\n");

		/* shirq 4 */
		shirq_intrcomm_ras.regs.base = base;
		ret = spear_shirq_register(&shirq_intrcomm_ras);
		if (ret)
			printk(KERN_ERR "Error registering Shared IRQ 4\n");
	}

	/* pmx initialization */
	pmx_driver.base = base;
	ret = pmx_register(&pmx_driver);
	if (ret)
		printk(KERN_ERR "padmux: registeration failed. err no: %d\n",
				ret);
}<|MERGE_RESOLUTION|>--- conflicted
+++ resolved
@@ -520,11 +520,7 @@
 	spear3xx_init();
 
 	/* shared irq registration */
-<<<<<<< HEAD
-	base = ioremap(SPEAR320_SOC_CONFIG_BASE, SPEAR320_SOC_CONFIG_SIZE);
-=======
 	base = ioremap(SPEAR320_SOC_CONFIG_BASE, SZ_4K);
->>>>>>> 105e53f8
 	if (base) {
 		/* shirq 1 */
 		shirq_ras1.regs.base = base;
