--- conflicted
+++ resolved
@@ -370,29 +370,6 @@
 	.mux_reg = {.offset = PAD_MUX_CONFIG_REG, .mask = 0x00007fff},
 };
 
-<<<<<<< HEAD
-/* Add spear300 specific devices here */
-/* arm gpio1 device registration */
-static struct pl061_platform_data gpio1_plat_data = {
-	.gpio_base	= 8,
-	.irq_base	= SPEAR_GPIO1_INT_BASE,
-};
-
-struct amba_device gpio1_device = {
-	.dev = {
-		.init_name = "gpio1",
-		.platform_data = &gpio1_plat_data,
-	},
-	.res = {
-		.start = SPEAR300_GPIO_BASE,
-		.end = SPEAR300_GPIO_BASE + SPEAR300_GPIO_SIZE - 1,
-		.flags = IORESOURCE_MEM,
-	},
-	.irq = {VIRQ_GPIO1, NO_IRQ},
-};
-
-=======
->>>>>>> 105e53f8
 /* spear3xx shared irq */
 struct shirq_dev_config shirq_ras1_config[] = {
 	{
@@ -475,12 +452,7 @@
 	spear3xx_init();
 
 	/* shared irq registration */
-<<<<<<< HEAD
-	shirq_ras1.regs.base =
-		ioremap(SPEAR300_TELECOM_BASE, SPEAR300_TELECOM_REG_SIZE);
-=======
 	shirq_ras1.regs.base = ioremap(SPEAR300_TELECOM_BASE, SZ_4K);
->>>>>>> 105e53f8
 	if (shirq_ras1.regs.base) {
 		ret = spear_shirq_register(&shirq_ras1);
 		if (ret)
