config ARM
	bool
	default y
	select HAVE_AOUT
	select HAVE_IDE
	select HAVE_MEMBLOCK
	select RTC_LIB
	select SYS_SUPPORTS_APM_EMULATION
	select GENERIC_ATOMIC64 if (!CPU_32v6K || !AEABI)
	select HAVE_OPROFILE if (HAVE_PERF_EVENTS)
	select HAVE_ARCH_KGDB
	select HAVE_KPROBES if (!XIP_KERNEL && !THUMB2_KERNEL)
	select HAVE_KRETPROBES if (HAVE_KPROBES)
	select HAVE_FUNCTION_TRACER if (!XIP_KERNEL)
	select HAVE_FTRACE_MCOUNT_RECORD if (!XIP_KERNEL)
	select HAVE_DYNAMIC_FTRACE if (!XIP_KERNEL)
	select HAVE_FUNCTION_GRAPH_TRACER if (!THUMB2_KERNEL)
	select HAVE_GENERIC_DMA_COHERENT
	select HAVE_KERNEL_GZIP
	select HAVE_KERNEL_LZO
	select HAVE_KERNEL_LZMA
	select HAVE_IRQ_WORK
	select HAVE_PERF_EVENTS
	select PERF_USE_VMALLOC
	select HAVE_REGS_AND_STACK_ACCESS_API
	select HAVE_HW_BREAKPOINT if (PERF_EVENTS && (CPU_V6 || CPU_V7))
	select HAVE_C_RECORDMCOUNT
	help
	  The ARM series is a line of low-power-consumption RISC chip designs
	  licensed by ARM Ltd and targeted at embedded applications and
	  handhelds such as the Compaq IPAQ.  ARM-based PCs are no longer
	  manufactured, but legacy ARM-based PC hardware remains popular in
	  Europe.  There is an ARM Linux project with a web page at
	  <http://www.arm.linux.org.uk/>.

config HAVE_PWM
	bool

config MIGHT_HAVE_PCI
	bool

config SYS_SUPPORTS_APM_EMULATION
	bool

config HAVE_SCHED_CLOCK
	bool

config GENERIC_GPIO
	bool

config ARCH_USES_GETTIMEOFFSET
	bool
	default n

config GENERIC_CLOCKEVENTS
	bool

config GENERIC_CLOCKEVENTS_BROADCAST
	bool
	depends on GENERIC_CLOCKEVENTS
	default y if SMP

config HAVE_TCM
	bool
	select GENERIC_ALLOCATOR

config HAVE_PROC_CPU
	bool

config NO_IOPORT
	bool

config EISA
	bool
	---help---
	  The Extended Industry Standard Architecture (EISA) bus was
	  developed as an open alternative to the IBM MicroChannel bus.

	  The EISA bus provided some of the features of the IBM MicroChannel
	  bus while maintaining backward compatibility with cards made for
	  the older ISA bus.  The EISA bus saw limited use between 1988 and
	  1995 when it was made obsolete by the PCI bus.

	  Say Y here if you are building a kernel for an EISA-based machine.

	  Otherwise, say N.

config SBUS
	bool

config MCA
	bool
	help
	  MicroChannel Architecture is found in some IBM PS/2 machines and
	  laptops.  It is a bus system similar to PCI or ISA. See
	  <file:Documentation/mca.txt> (and especially the web page given
	  there) before attempting to build an MCA bus kernel.

config GENERIC_HARDIRQS
	bool
	default y

config STACKTRACE_SUPPORT
	bool
	default y

config HAVE_LATENCYTOP_SUPPORT
	bool
	depends on !SMP
	default y

config LOCKDEP_SUPPORT
	bool
	default y

config TRACE_IRQFLAGS_SUPPORT
	bool
	default y

config HARDIRQS_SW_RESEND
	bool
	default y

config GENERIC_IRQ_PROBE
	bool
	default y

config GENERIC_LOCKBREAK
	bool
	default y
	depends on SMP && PREEMPT

config RWSEM_GENERIC_SPINLOCK
	bool
	default y

config RWSEM_XCHGADD_ALGORITHM
	bool

config ARCH_HAS_ILOG2_U32
	bool

config ARCH_HAS_ILOG2_U64
	bool

config ARCH_HAS_CPUFREQ
	bool
	help
	  Internal node to signify that the ARCH has CPUFREQ support
	  and that the relevant menu configurations are displayed for
	  it.

config ARCH_HAS_CPU_IDLE_WAIT
       def_bool y

config GENERIC_HWEIGHT
	bool
	default y

config GENERIC_CALIBRATE_DELAY
	bool
	default y

config ARCH_MAY_HAVE_PC_FDC
	bool

config ZONE_DMA
	bool

config NEED_DMA_MAP_STATE
       def_bool y

config GENERIC_ISA_DMA
	bool

config FIQ
	bool

config ARCH_MTD_XIP
	bool

config GENERIC_HARDIRQS_NO__DO_IRQ
	def_bool y

config ARM_L1_CACHE_SHIFT_6
	bool
	help
	  Setting ARM L1 cache line size to 64 Bytes.

config VECTORS_BASE
	hex
	default 0xffff0000 if MMU || CPU_HIGH_VECTOR
	default DRAM_BASE if REMAP_VECTORS_TO_RAM
	default 0x00000000
	help
	  The base address of exception vectors.

source "init/Kconfig"

source "kernel/Kconfig.freezer"

menu "System Type"

config MMU
	bool "MMU-based Paged Memory Management Support"
	default y
	help
	  Select if you want MMU-based virtualised addressing space
	  support by paged memory management. If unsure, say 'Y'.

#
# The "ARM system type" choice list is ordered alphabetically by option
# text.  Please add new entries in the option alphabetic order.
#
choice
	prompt "ARM system type"
	default ARCH_VERSATILE

config ARCH_AAEC2000
	bool "Agilent AAEC-2000 based"
	select CPU_ARM920T
	select ARM_AMBA
	select HAVE_CLK
	select ARCH_USES_GETTIMEOFFSET
	help
	  This enables support for systems based on the Agilent AAEC-2000

config ARCH_INTEGRATOR
	bool "ARM Ltd. Integrator family"
	select ARM_AMBA
	select ARCH_HAS_CPUFREQ
	select CLKDEV_LOOKUP
	select ICST
	select GENERIC_CLOCKEVENTS
	select PLAT_VERSATILE
	help
	  Support for ARM's Integrator platform.

config ARCH_REALVIEW
	bool "ARM Ltd. RealView family"
	select ARM_AMBA
	select CLKDEV_LOOKUP
	select HAVE_SCHED_CLOCK
	select ICST
	select GENERIC_CLOCKEVENTS
	select ARCH_WANT_OPTIONAL_GPIOLIB
	select PLAT_VERSATILE
	select ARM_TIMER_SP804
	select GPIO_PL061 if GPIOLIB
	help
	  This enables support for ARM Ltd RealView boards.

config ARCH_VERSATILE
	bool "ARM Ltd. Versatile family"
	select ARM_AMBA
	select ARM_VIC
	select CLKDEV_LOOKUP
	select HAVE_SCHED_CLOCK
	select ICST
	select GENERIC_CLOCKEVENTS
	select ARCH_WANT_OPTIONAL_GPIOLIB
	select PLAT_VERSATILE
	select ARM_TIMER_SP804
	help
	  This enables support for ARM Ltd Versatile board.

config ARCH_VEXPRESS
	bool "ARM Ltd. Versatile Express family"
	select ARCH_WANT_OPTIONAL_GPIOLIB
	select ARM_AMBA
	select ARM_TIMER_SP804
	select CLKDEV_LOOKUP
	select GENERIC_CLOCKEVENTS
	select HAVE_CLK
	select HAVE_SCHED_CLOCK
	select ICST
	select PLAT_VERSATILE
	help
	  This enables support for the ARM Ltd Versatile Express boards.

config ARCH_AT91
	bool "Atmel AT91"
	select ARCH_REQUIRE_GPIOLIB
	select HAVE_CLK
	help
	  This enables support for systems based on the Atmel AT91RM9200,
	  AT91SAM9 and AT91CAP9 processors.

config ARCH_BCMRING
	bool "Broadcom BCMRING"
	depends on MMU
	select CPU_V6
	select ARM_AMBA
	select CLKDEV_LOOKUP
	select GENERIC_CLOCKEVENTS
	select ARCH_WANT_OPTIONAL_GPIOLIB
	help
	  Support for Broadcom's BCMRing platform.

config ARCH_CLPS711X
	bool "Cirrus Logic CLPS711x/EP721x-based"
	select CPU_ARM720T
	select ARCH_USES_GETTIMEOFFSET
	help
	  Support for Cirrus Logic 711x/721x based boards.

config ARCH_CNS3XXX
	bool "Cavium Networks CNS3XXX family"
	select CPU_V6
	select GENERIC_CLOCKEVENTS
	select ARM_GIC
	select MIGHT_HAVE_PCI
	select PCI_DOMAINS if PCI
	help
	  Support for Cavium Networks CNS3XXX platform.

config ARCH_GEMINI
	bool "Cortina Systems Gemini"
	select CPU_FA526
	select ARCH_REQUIRE_GPIOLIB
	select ARCH_USES_GETTIMEOFFSET
	help
	  Support for the Cortina Systems Gemini family SoCs

config ARCH_EBSA110
	bool "EBSA-110"
	select CPU_SA110
	select ISA
	select NO_IOPORT
	select ARCH_USES_GETTIMEOFFSET
	help
	  This is an evaluation board for the StrongARM processor available
	  from Digital. It has limited hardware on-board, including an
	  Ethernet interface, two PCMCIA sockets, two serial ports and a
	  parallel port.

config ARCH_EP93XX
	bool "EP93xx-based"
	select CPU_ARM920T
	select ARM_AMBA
	select ARM_VIC
	select CLKDEV_LOOKUP
	select ARCH_REQUIRE_GPIOLIB
	select ARCH_HAS_HOLES_MEMORYMODEL
	select ARCH_USES_GETTIMEOFFSET
	help
	  This enables support for the Cirrus EP93xx series of CPUs.

config ARCH_FOOTBRIDGE
	bool "FootBridge"
	select CPU_SA110
	select FOOTBRIDGE
	select ARCH_USES_GETTIMEOFFSET
	help
	  Support for systems based on the DC21285 companion chip
	  ("FootBridge"), such as the Simtec CATS and the Rebel NetWinder.

config ARCH_MXC
	bool "Freescale MXC/iMX-based"
	select GENERIC_CLOCKEVENTS
	select ARCH_REQUIRE_GPIOLIB
	select CLKDEV_LOOKUP
	help
	  Support for Freescale MXC/iMX-based family of processors

config ARCH_STMP3XXX
	bool "Freescale STMP3xxx"
	select CPU_ARM926T
	select CLKDEV_LOOKUP
	select ARCH_REQUIRE_GPIOLIB
	select GENERIC_CLOCKEVENTS
	select USB_ARCH_HAS_EHCI
	help
	  Support for systems based on the Freescale 3xxx CPUs.

config ARCH_NETX
	bool "Hilscher NetX based"
	select CPU_ARM926T
	select ARM_VIC
	select GENERIC_CLOCKEVENTS
	help
	  This enables support for systems based on the Hilscher NetX Soc

config ARCH_H720X
	bool "Hynix HMS720x-based"
	select CPU_ARM720T
	select ISA_DMA_API
	select ARCH_USES_GETTIMEOFFSET
	help
	  This enables support for systems based on the Hynix HMS720x

config ARCH_IOP13XX
	bool "IOP13xx-based"
	depends on MMU
	select CPU_XSC3
	select PLAT_IOP
	select PCI
	select ARCH_SUPPORTS_MSI
	select VMSPLIT_1G
	help
	  Support for Intel's IOP13XX (XScale) family of processors.

config ARCH_IOP32X
	bool "IOP32x-based"
	depends on MMU
	select CPU_XSCALE
	select PLAT_IOP
	select PCI
	select ARCH_REQUIRE_GPIOLIB
	help
	  Support for Intel's 80219 and IOP32X (XScale) family of
	  processors.

config ARCH_IOP33X
	bool "IOP33x-based"
	depends on MMU
	select CPU_XSCALE
	select PLAT_IOP
	select PCI
	select ARCH_REQUIRE_GPIOLIB
	help
	  Support for Intel's IOP33X (XScale) family of processors.

config ARCH_IXP23XX
 	bool "IXP23XX-based"
	depends on MMU
	select CPU_XSC3
 	select PCI
	select ARCH_USES_GETTIMEOFFSET
	help
	  Support for Intel's IXP23xx (XScale) family of processors.

config ARCH_IXP2000
	bool "IXP2400/2800-based"
	depends on MMU
	select CPU_XSCALE
	select PCI
	select ARCH_USES_GETTIMEOFFSET
	help
	  Support for Intel's IXP2400/2800 (XScale) family of processors.

config ARCH_IXP4XX
	bool "IXP4xx-based"
	depends on MMU
	select CPU_XSCALE
	select GENERIC_GPIO
	select GENERIC_CLOCKEVENTS
	select HAVE_SCHED_CLOCK
	select MIGHT_HAVE_PCI
	select DMABOUNCE if PCI
	help
	  Support for Intel's IXP4XX (XScale) family of processors.

config ARCH_DOVE
	bool "Marvell Dove"
	select PCI
	select ARCH_REQUIRE_GPIOLIB
	select GENERIC_CLOCKEVENTS
	select PLAT_ORION
	help
	  Support for the Marvell Dove SoC 88AP510

config ARCH_KIRKWOOD
	bool "Marvell Kirkwood"
	select CPU_FEROCEON
	select PCI
	select ARCH_REQUIRE_GPIOLIB
	select GENERIC_CLOCKEVENTS
	select PLAT_ORION
	help
	  Support for the following Marvell Kirkwood series SoCs:
	  88F6180, 88F6192 and 88F6281.

config ARCH_LOKI
	bool "Marvell Loki (88RC8480)"
	select CPU_FEROCEON
	select GENERIC_CLOCKEVENTS
	select PLAT_ORION
	help
	  Support for the Marvell Loki (88RC8480) SoC.

config ARCH_LPC32XX
	bool "NXP LPC32XX"
	select CPU_ARM926T
	select ARCH_REQUIRE_GPIOLIB
	select HAVE_IDE
	select ARM_AMBA
	select USB_ARCH_HAS_OHCI
	select CLKDEV_LOOKUP
	select GENERIC_TIME
	select GENERIC_CLOCKEVENTS
	help
	  Support for the NXP LPC32XX family of processors

config ARCH_MV78XX0
	bool "Marvell MV78xx0"
	select CPU_FEROCEON
	select PCI
	select ARCH_REQUIRE_GPIOLIB
	select GENERIC_CLOCKEVENTS
	select PLAT_ORION
	help
	  Support for the following Marvell MV78xx0 series SoCs:
	  MV781x0, MV782x0.

config ARCH_ORION5X
	bool "Marvell Orion"
	depends on MMU
	select CPU_FEROCEON
	select PCI
	select ARCH_REQUIRE_GPIOLIB
	select GENERIC_CLOCKEVENTS
	select PLAT_ORION
	help
	  Support for the following Marvell Orion 5x series SoCs:
	  Orion-1 (5181), Orion-VoIP (5181L), Orion-NAS (5182),
	  Orion-2 (5281), Orion-1-90 (6183).

config ARCH_MMP
	bool "Marvell PXA168/910/MMP2"
	depends on MMU
	select ARCH_REQUIRE_GPIOLIB
	select CLKDEV_LOOKUP
	select GENERIC_CLOCKEVENTS
	select HAVE_SCHED_CLOCK
	select TICK_ONESHOT
	select PLAT_PXA
	select SPARSE_IRQ
	help
	  Support for Marvell's PXA168/PXA910(MMP) and MMP2 processor line.

config ARCH_KS8695
	bool "Micrel/Kendin KS8695"
	select CPU_ARM922T
	select ARCH_REQUIRE_GPIOLIB
	select ARCH_USES_GETTIMEOFFSET
	help
	  Support for Micrel/Kendin KS8695 "Centaur" (ARM922T) based
	  System-on-Chip devices.

config ARCH_NS9XXX
	bool "NetSilicon NS9xxx"
	select CPU_ARM926T
	select GENERIC_GPIO
	select GENERIC_CLOCKEVENTS
	select HAVE_CLK
	help
	  Say Y here if you intend to run this kernel on a NetSilicon NS9xxx
	  System.

	  <http://www.digi.com/products/microprocessors/index.jsp>

config ARCH_W90X900
	bool "Nuvoton W90X900 CPU"
	select CPU_ARM926T
	select ARCH_REQUIRE_GPIOLIB
	select CLKDEV_LOOKUP
	select GENERIC_CLOCKEVENTS
	help
	  Support for Nuvoton (Winbond logic dept.) ARM9 processor,
	  At present, the w90x900 has been renamed nuc900, regarding
	  the ARM series product line, you can login the following
	  link address to know more.

	  <http://www.nuvoton.com/hq/enu/ProductAndSales/ProductLines/
		ConsumerElectronicsIC/ARMMicrocontroller/ARMMicrocontroller>

config ARCH_NUC93X
	bool "Nuvoton NUC93X CPU"
	select CPU_ARM926T
	select CLKDEV_LOOKUP
	help
	  Support for Nuvoton (Winbond logic dept.) NUC93X MCU,The NUC93X is a
	  low-power and high performance MPEG-4/JPEG multimedia controller chip.

config ARCH_TEGRA
	bool "NVIDIA Tegra"
	select GENERIC_TIME
	select GENERIC_CLOCKEVENTS
	select GENERIC_GPIO
	select HAVE_CLK
	select CLKDEV_LOOKUP
	select HAVE_SCHED_CLOCK
	select ARCH_HAS_BARRIERS if CACHE_L2X0
	select ARCH_HAS_CPUFREQ
	help
	  This enables support for NVIDIA Tegra based systems (Tegra APX,
	  Tegra 6xx and Tegra 2 series).

config ARCH_PNX4008
	bool "Philips Nexperia PNX4008 Mobile"
	select CPU_ARM926T
	select CLKDEV_LOOKUP
	select ARCH_USES_GETTIMEOFFSET
	help
	  This enables support for Philips PNX4008 mobile platform.

config ARCH_PXA
	bool "PXA2xx/PXA3xx-based"
	depends on MMU
	select ARCH_MTD_XIP
	select ARCH_HAS_CPUFREQ
	select CLKDEV_LOOKUP
	select ARCH_REQUIRE_GPIOLIB
	select GENERIC_CLOCKEVENTS
	select HAVE_SCHED_CLOCK
	select TICK_ONESHOT
	select PLAT_PXA
	select SPARSE_IRQ
	help
	  Support for Intel/Marvell's PXA2xx/PXA3xx processor line.

config ARCH_MSM
	bool "Qualcomm MSM"
	select HAVE_CLK
	select GENERIC_CLOCKEVENTS
	select ARCH_REQUIRE_GPIOLIB
	help
	  Support for Qualcomm MSM/QSD based systems.  This runs on the
	  apps processor of the MSM/QSD and depends on a shared memory
	  interface to the modem processor which runs the baseband
	  stack and controls some vital subsystems
	  (clock and power control, etc).

config ARCH_SHMOBILE
	bool "Renesas SH-Mobile"
	help
	  Support for Renesas's SH-Mobile ARM platforms

config ARCH_RPC
	bool "RiscPC"
	select ARCH_ACORN
	select FIQ
	select TIMER_ACORN
	select ARCH_MAY_HAVE_PC_FDC
	select HAVE_PATA_PLATFORM
	select ISA_DMA_API
	select NO_IOPORT
	select ARCH_SPARSEMEM_ENABLE
	select ARCH_USES_GETTIMEOFFSET
	help
	  On the Acorn Risc-PC, Linux can support the internal IDE disk and
	  CD-ROM interface, serial and parallel port, and the floppy drive.

config ARCH_SA1100
	bool "SA1100-based"
	select CPU_SA1100
	select ISA
	select ARCH_SPARSEMEM_ENABLE
	select ARCH_MTD_XIP
	select ARCH_HAS_CPUFREQ
	select CPU_FREQ
	select GENERIC_CLOCKEVENTS
	select HAVE_CLK
	select HAVE_SCHED_CLOCK
	select TICK_ONESHOT
	select ARCH_REQUIRE_GPIOLIB
	help
	  Support for StrongARM 11x0 based boards.

config ARCH_S3C2410
	bool "Samsung S3C2410, S3C2412, S3C2413, S3C2416, S3C2440, S3C2442, S3C2443, S3C2450"
	select GENERIC_GPIO
	select ARCH_HAS_CPUFREQ
	select HAVE_CLK
	select ARCH_USES_GETTIMEOFFSET
	select HAVE_S3C2410_I2C if I2C
	help
	  Samsung S3C2410X CPU based systems, such as the Simtec Electronics
	  BAST (<http://www.simtec.co.uk/products/EB110ITX/>), the IPAQ 1940 or
	  the Samsung SMDK2410 development board (and derivatives).

	  Note, the S3C2416 and the S3C2450 are so close that they even share
	  the same SoC ID code. This means that there is no seperate machine
	  directory (no arch/arm/mach-s3c2450) as the S3C2416 was first.

config ARCH_S3C64XX
	bool "Samsung S3C64XX"
	select PLAT_SAMSUNG
	select CPU_V6
	select ARM_VIC
	select HAVE_CLK
	select NO_IOPORT
	select ARCH_USES_GETTIMEOFFSET
	select ARCH_HAS_CPUFREQ
	select ARCH_REQUIRE_GPIOLIB
	select SAMSUNG_CLKSRC
	select SAMSUNG_IRQ_VIC_TIMER
	select SAMSUNG_IRQ_UART
	select S3C_GPIO_TRACK
	select S3C_GPIO_PULL_UPDOWN
	select S3C_GPIO_CFG_S3C24XX
	select S3C_GPIO_CFG_S3C64XX
	select S3C_DEV_NAND
	select USB_ARCH_HAS_OHCI
	select SAMSUNG_GPIOLIB_4BIT
	select HAVE_S3C2410_I2C if I2C
	select HAVE_S3C2410_WATCHDOG if WATCHDOG
	help
	  Samsung S3C64XX series based systems

config ARCH_S5P64X0
	bool "Samsung S5P6440 S5P6450"
	select CPU_V6
	select GENERIC_GPIO
	select HAVE_CLK
	select HAVE_S3C2410_WATCHDOG if WATCHDOG
	select ARCH_USES_GETTIMEOFFSET
	select HAVE_S3C2410_I2C if I2C
	select HAVE_S3C_RTC if RTC_CLASS
	help
	  Samsung S5P64X0 CPU based systems, such as the Samsung SMDK6440,
	  SMDK6450.

config ARCH_S5P6442
	bool "Samsung S5P6442"
	select CPU_V6
	select GENERIC_GPIO
	select HAVE_CLK
	select ARCH_USES_GETTIMEOFFSET
	select HAVE_S3C2410_WATCHDOG if WATCHDOG
	help
	  Samsung S5P6442 CPU based systems

config ARCH_S5PC100
	bool "Samsung S5PC100"
	select GENERIC_GPIO
	select HAVE_CLK
	select CPU_V7
	select ARM_L1_CACHE_SHIFT_6
	select ARCH_USES_GETTIMEOFFSET
	select HAVE_S3C2410_I2C if I2C
	select HAVE_S3C_RTC if RTC_CLASS
	select HAVE_S3C2410_WATCHDOG if WATCHDOG
	help
	  Samsung S5PC100 series based systems

config ARCH_S5PV210
	bool "Samsung S5PV210/S5PC110"
	select CPU_V7
	select ARCH_SPARSEMEM_ENABLE
	select GENERIC_GPIO
	select HAVE_CLK
	select ARM_L1_CACHE_SHIFT_6
	select ARCH_HAS_CPUFREQ
	select ARCH_USES_GETTIMEOFFSET
	select HAVE_S3C2410_I2C if I2C
	select HAVE_S3C_RTC if RTC_CLASS
	select HAVE_S3C2410_WATCHDOG if WATCHDOG
	help
	  Samsung S5PV210/S5PC110 series based systems

config ARCH_S5PV310
	bool "Samsung S5PV310/S5PC210"
	select CPU_V7
	select ARCH_SPARSEMEM_ENABLE
	select GENERIC_GPIO
	select HAVE_CLK
	select GENERIC_CLOCKEVENTS
	select HAVE_S3C_RTC if RTC_CLASS
	select HAVE_S3C2410_I2C if I2C
	select HAVE_S3C2410_WATCHDOG if WATCHDOG
	help
	  Samsung S5PV310 series based systems

config ARCH_SHARK
	bool "Shark"
	select CPU_SA110
	select ISA
	select ISA_DMA
	select ZONE_DMA
	select PCI
	select ARCH_USES_GETTIMEOFFSET
	help
	  Support for the StrongARM based Digital DNARD machine, also known
	  as "Shark" (<http://www.shark-linux.de/shark.html>).

config ARCH_TCC_926
	bool "Telechips TCC ARM926-based systems"
	select CPU_ARM926T
	select HAVE_CLK
	select CLKDEV_LOOKUP
	select GENERIC_CLOCKEVENTS
	help
	  Support for Telechips TCC ARM926-based systems.

config ARCH_LH7A40X
	bool "Sharp LH7A40X"
	select CPU_ARM922T
	select ARCH_SPARSEMEM_ENABLE if !LH7A40X_CONTIGMEM
	select ARCH_USES_GETTIMEOFFSET
	help
	  Say Y here for systems based on one of the Sharp LH7A40X
	  System on a Chip processors.  These CPUs include an ARM922T
	  core with a wide array of integrated devices for
	  hand-held and low-power applications.

config ARCH_U300
	bool "ST-Ericsson U300 Series"
	depends on MMU
	select CPU_ARM926T
	select HAVE_SCHED_CLOCK
	select HAVE_TCM
	select ARM_AMBA
	select ARM_VIC
	select GENERIC_CLOCKEVENTS
	select CLKDEV_LOOKUP
	select GENERIC_GPIO
	help
	  Support for ST-Ericsson U300 series mobile platforms.

config ARCH_U8500
	bool "ST-Ericsson U8500 Series"
	select CPU_V7
	select ARM_AMBA
	select GENERIC_CLOCKEVENTS
	select CLKDEV_LOOKUP
	select ARCH_REQUIRE_GPIOLIB
	help
	  Support for ST-Ericsson's Ux500 architecture

config ARCH_NOMADIK
	bool "STMicroelectronics Nomadik"
	select ARM_AMBA
	select ARM_VIC
	select CPU_ARM926T
	select CLKDEV_LOOKUP
	select GENERIC_CLOCKEVENTS
	select ARCH_REQUIRE_GPIOLIB
	help
	  Support for the Nomadik platform by ST-Ericsson

config ARCH_DAVINCI
	bool "TI DaVinci"
	select GENERIC_CLOCKEVENTS
	select ARCH_REQUIRE_GPIOLIB
	select ZONE_DMA
	select HAVE_IDE
	select CLKDEV_LOOKUP
	select GENERIC_ALLOCATOR
	select ARCH_HAS_HOLES_MEMORYMODEL
	help
	  Support for TI's DaVinci platform.

config ARCH_OMAP
	bool "TI OMAP"
	select HAVE_CLK
	select ARCH_REQUIRE_GPIOLIB
	select ARCH_HAS_CPUFREQ
	select GENERIC_CLOCKEVENTS
	select HAVE_SCHED_CLOCK
	select ARCH_HAS_HOLES_MEMORYMODEL
	help
	  Support for TI's OMAP platform (OMAP1/2/3/4).

config PLAT_SPEAR
	bool "ST SPEAr"
	select ARM_AMBA
	select ARCH_REQUIRE_GPIOLIB
	select CLKDEV_LOOKUP
	select GENERIC_CLOCKEVENTS
	select HAVE_CLK
	help
	  Support for ST's SPEAr platform (SPEAr3xx, SPEAr6xx and SPEAr13xx).

endchoice

#
# This is sorted alphabetically by mach-* pathname.  However, plat-*
# Kconfigs may be included either alphabetically (according to the
# plat- suffix) or along side the corresponding mach-* source.
#
source "arch/arm/mach-aaec2000/Kconfig"

source "arch/arm/mach-at91/Kconfig"

source "arch/arm/mach-bcmring/Kconfig"

source "arch/arm/mach-clps711x/Kconfig"

source "arch/arm/mach-cns3xxx/Kconfig"

source "arch/arm/mach-davinci/Kconfig"

source "arch/arm/mach-dove/Kconfig"

source "arch/arm/mach-ep93xx/Kconfig"

source "arch/arm/mach-footbridge/Kconfig"

source "arch/arm/mach-gemini/Kconfig"

source "arch/arm/mach-h720x/Kconfig"

source "arch/arm/mach-integrator/Kconfig"

source "arch/arm/mach-iop32x/Kconfig"

source "arch/arm/mach-iop33x/Kconfig"

source "arch/arm/mach-iop13xx/Kconfig"

source "arch/arm/mach-ixp4xx/Kconfig"

source "arch/arm/mach-ixp2000/Kconfig"

source "arch/arm/mach-ixp23xx/Kconfig"

source "arch/arm/mach-kirkwood/Kconfig"

source "arch/arm/mach-ks8695/Kconfig"

source "arch/arm/mach-lh7a40x/Kconfig"

source "arch/arm/mach-loki/Kconfig"

source "arch/arm/mach-lpc32xx/Kconfig"

source "arch/arm/mach-msm/Kconfig"

source "arch/arm/mach-mv78xx0/Kconfig"

source "arch/arm/plat-mxc/Kconfig"

source "arch/arm/mach-netx/Kconfig"

source "arch/arm/mach-nomadik/Kconfig"
source "arch/arm/plat-nomadik/Kconfig"

source "arch/arm/mach-ns9xxx/Kconfig"

source "arch/arm/mach-nuc93x/Kconfig"

source "arch/arm/plat-omap/Kconfig"

source "arch/arm/mach-omap1/Kconfig"

source "arch/arm/mach-omap2/Kconfig"

source "arch/arm/mach-orion5x/Kconfig"

source "arch/arm/mach-pxa/Kconfig"
source "arch/arm/plat-pxa/Kconfig"

source "arch/arm/mach-mmp/Kconfig"

source "arch/arm/mach-realview/Kconfig"

source "arch/arm/mach-sa1100/Kconfig"

source "arch/arm/plat-samsung/Kconfig"
source "arch/arm/plat-s3c24xx/Kconfig"
source "arch/arm/plat-s5p/Kconfig"

source "arch/arm/plat-spear/Kconfig"

source "arch/arm/plat-tcc/Kconfig"

if ARCH_S3C2410
source "arch/arm/mach-s3c2400/Kconfig"
source "arch/arm/mach-s3c2410/Kconfig"
source "arch/arm/mach-s3c2412/Kconfig"
source "arch/arm/mach-s3c2416/Kconfig"
source "arch/arm/mach-s3c2440/Kconfig"
source "arch/arm/mach-s3c2443/Kconfig"
endif

if ARCH_S3C64XX
source "arch/arm/mach-s3c64xx/Kconfig"
endif

source "arch/arm/mach-s5p64x0/Kconfig"

source "arch/arm/mach-s5p6442/Kconfig"

source "arch/arm/mach-s5pc100/Kconfig"

source "arch/arm/mach-s5pv210/Kconfig"

source "arch/arm/mach-s5pv310/Kconfig"

source "arch/arm/mach-shmobile/Kconfig"

source "arch/arm/plat-stmp3xxx/Kconfig"

source "arch/arm/mach-tegra/Kconfig"

source "arch/arm/mach-u300/Kconfig"

source "arch/arm/mach-ux500/Kconfig"

source "arch/arm/mach-versatile/Kconfig"

source "arch/arm/mach-vexpress/Kconfig"

source "arch/arm/mach-w90x900/Kconfig"

# Definitions to make life easier
config ARCH_ACORN
	bool

config PLAT_IOP
	bool
	select GENERIC_CLOCKEVENTS
	select HAVE_SCHED_CLOCK

config PLAT_ORION
	bool
	select HAVE_SCHED_CLOCK

config PLAT_PXA
	bool

config PLAT_VERSATILE
	bool

config ARM_TIMER_SP804
	bool

source arch/arm/mm/Kconfig

config IWMMXT
	bool "Enable iWMMXt support"
	depends on CPU_XSCALE || CPU_XSC3 || CPU_MOHAWK
	default y if PXA27x || PXA3xx || ARCH_MMP
	help
	  Enable support for iWMMXt context switching at run time if
	  running on a CPU that supports it.

#  bool 'Use XScale PMU as timer source' CONFIG_XSCALE_PMU_TIMER
config XSCALE_PMU
	bool
	depends on CPU_XSCALE && !XSCALE_PMU_TIMER
	default y

config CPU_HAS_PMU
	depends on (CPU_V6 || CPU_V7 || XSCALE_PMU) && \
		   (!ARCH_OMAP3 || OMAP3_EMU)
	default y
	bool

if !MMU
source "arch/arm/Kconfig-nommu"
endif

config ARM_ERRATA_411920
	bool "ARM errata: Invalidation of the Instruction Cache operation can fail"
	depends on CPU_V6
	help
	  Invalidation of the Instruction Cache operation can
	  fail. This erratum is present in 1136 (before r1p4), 1156 and 1176.
	  It does not affect the MPCore. This option enables the ARM Ltd.
	  recommended workaround.

config ARM_ERRATA_430973
	bool "ARM errata: Stale prediction on replaced interworking branch"
	depends on CPU_V7
	help
	  This option enables the workaround for the 430973 Cortex-A8
	  (r1p0..r1p2) erratum. If a code sequence containing an ARM/Thumb
	  interworking branch is replaced with another code sequence at the
	  same virtual address, whether due to self-modifying code or virtual
	  to physical address re-mapping, Cortex-A8 does not recover from the
	  stale interworking branch prediction. This results in Cortex-A8
	  executing the new code sequence in the incorrect ARM or Thumb state.
	  The workaround enables the BTB/BTAC operations by setting ACTLR.IBE
	  and also flushes the branch target cache at every context switch.
	  Note that setting specific bits in the ACTLR register may not be
	  available in non-secure mode.

config ARM_ERRATA_458693
	bool "ARM errata: Processor deadlock when a false hazard is created"
	depends on CPU_V7
	help
	  This option enables the workaround for the 458693 Cortex-A8 (r2p0)
	  erratum. For very specific sequences of memory operations, it is
	  possible for a hazard condition intended for a cache line to instead
	  be incorrectly associated with a different cache line. This false
	  hazard might then cause a processor deadlock. The workaround enables
	  the L1 caching of the NEON accesses and disables the PLD instruction
	  in the ACTLR register. Note that setting specific bits in the ACTLR
	  register may not be available in non-secure mode.

config ARM_ERRATA_460075
	bool "ARM errata: Data written to the L2 cache can be overwritten with stale data"
	depends on CPU_V7
	help
	  This option enables the workaround for the 460075 Cortex-A8 (r2p0)
	  erratum. Any asynchronous access to the L2 cache may encounter a
	  situation in which recent store transactions to the L2 cache are lost
	  and overwritten with stale memory contents from external memory. The
	  workaround disables the write-allocate mode for the L2 cache via the
	  ACTLR register. Note that setting specific bits in the ACTLR register
	  may not be available in non-secure mode.

config ARM_ERRATA_742230
	bool "ARM errata: DMB operation may be faulty"
	depends on CPU_V7 && SMP
	help
	  This option enables the workaround for the 742230 Cortex-A9
	  (r1p0..r2p2) erratum. Under rare circumstances, a DMB instruction
	  between two write operations may not ensure the correct visibility
	  ordering of the two writes. This workaround sets a specific bit in
	  the diagnostic register of the Cortex-A9 which causes the DMB
	  instruction to behave as a DSB, ensuring the correct behaviour of
	  the two writes.

config ARM_ERRATA_742231
	bool "ARM errata: Incorrect hazard handling in the SCU may lead to data corruption"
	depends on CPU_V7 && SMP
	help
	  This option enables the workaround for the 742231 Cortex-A9
	  (r2p0..r2p2) erratum. Under certain conditions, specific to the
	  Cortex-A9 MPCore micro-architecture, two CPUs working in SMP mode,
	  accessing some data located in the same cache line, may get corrupted
	  data due to bad handling of the address hazard when the line gets
	  replaced from one of the CPUs at the same time as another CPU is
	  accessing it. This workaround sets specific bits in the diagnostic
	  register of the Cortex-A9 which reduces the linefill issuing
	  capabilities of the processor.

config PL310_ERRATA_588369
	bool "Clean & Invalidate maintenance operations do not invalidate clean lines"
	depends on CACHE_L2X0 && ARCH_OMAP4
	help
	   The PL310 L2 cache controller implements three types of Clean &
	   Invalidate maintenance operations: by Physical Address
	   (offset 0x7F0), by Index/Way (0x7F8) and by Way (0x7FC).
	   They are architecturally defined to behave as the execution of a
	   clean operation followed immediately by an invalidate operation,
	   both performing to the same memory location. This functionality
	   is not correctly implemented in PL310 as clean lines are not
	   invalidated as a result of these operations. Note that this errata
	   uses Texas Instrument's secure monitor api.

config ARM_ERRATA_720789
	bool "ARM errata: TLBIASIDIS and TLBIMVAIS operations can broadcast a faulty ASID"
	depends on CPU_V7 && SMP
	help
	  This option enables the workaround for the 720789 Cortex-A9 (prior to
	  r2p0) erratum. A faulty ASID can be sent to the other CPUs for the
	  broadcasted CP15 TLB maintenance operations TLBIASIDIS and TLBIMVAIS.
	  As a consequence of this erratum, some TLB entries which should be
	  invalidated are not, resulting in an incoherency in the system page
	  tables. The workaround changes the TLB flushing routines to invalidate
	  entries regardless of the ASID.

config ARM_ERRATA_743622
	bool "ARM errata: Faulty hazard checking in the Store Buffer may lead to data corruption"
	depends on CPU_V7
	help
	  This option enables the workaround for the 743622 Cortex-A9
	  (r2p0..r2p2) erratum. Under very rare conditions, a faulty
	  optimisation in the Cortex-A9 Store Buffer may lead to data
	  corruption. This workaround sets a specific bit in the diagnostic
	  register of the Cortex-A9 which disables the Store Buffer
	  optimisation, preventing the defect from occurring. This has no
	  visible impact on the overall performance or power consumption of the
	  processor.

endmenu

source "arch/arm/common/Kconfig"

menu "Bus support"

config ARM_AMBA
	bool

config ISA
	bool
	help
	  Find out whether you have ISA slots on your motherboard.  ISA is the
	  name of a bus system, i.e. the way the CPU talks to the other stuff
	  inside your box.  Other bus systems are PCI, EISA, MicroChannel
	  (MCA) or VESA.  ISA is an older system, now being displaced by PCI;
	  newer boards don't support it.  If you have ISA, say Y, otherwise N.

# Select ISA DMA controller support
config ISA_DMA
	bool
	select ISA_DMA_API

# Select ISA DMA interface
config ISA_DMA_API
	bool

config PCI
	bool "PCI support" if MIGHT_HAVE_PCI
	help
	  Find out whether you have a PCI motherboard. PCI is the name of a
	  bus system, i.e. the way the CPU talks to the other stuff inside
	  your box. Other bus systems are ISA, EISA, MicroChannel (MCA) or
	  VESA. If you have PCI, say Y, otherwise N.

config PCI_DOMAINS
	bool
	depends on PCI

config PCI_SYSCALL
	def_bool PCI

# Select the host bridge type
config PCI_HOST_VIA82C505
	bool
	depends on PCI && ARCH_SHARK
	default y

config PCI_HOST_ITE8152
	bool
	depends on PCI && MACH_ARMCORE
	default y
	select DMABOUNCE

source "drivers/pci/Kconfig"

source "drivers/pcmcia/Kconfig"

endmenu

menu "Kernel Features"

source "kernel/time/Kconfig"

config SMP
	bool "Symmetric Multi-Processing (EXPERIMENTAL)"
	depends on EXPERIMENTAL
	depends on GENERIC_CLOCKEVENTS
	depends on REALVIEW_EB_ARM11MP || REALVIEW_EB_A9MP || \
		 MACH_REALVIEW_PB11MP || MACH_REALVIEW_PBX || ARCH_OMAP4 || \
		 ARCH_S5PV310 || ARCH_TEGRA || ARCH_U8500 || ARCH_VEXPRESS_CA9X4 || \
		 ARCH_MSM_SCORPIONMP
	select USE_GENERIC_SMP_HELPERS
	select HAVE_ARM_SCU if !ARCH_MSM_SCORPIONMP
	help
	  This enables support for systems with more than one CPU. If you have
	  a system with only one CPU, like most personal computers, say N. If
	  you have a system with more than one CPU, say Y.

	  If you say N here, the kernel will run on single and multiprocessor
	  machines, but will use only one CPU of a multiprocessor machine. If
	  you say Y here, the kernel will run on many, but not all, single
	  processor machines. On a single processor machine, the kernel will
	  run faster if you say N here.

	  See also <file:Documentation/i386/IO-APIC.txt>,
	  <file:Documentation/nmi_watchdog.txt> and the SMP-HOWTO available at
	  <http://tldp.org/HOWTO/SMP-HOWTO.html>.

	  If you don't know what to do here, say N.

config SMP_ON_UP
	bool "Allow booting SMP kernel on uniprocessor systems (EXPERIMENTAL)"
	depends on EXPERIMENTAL
	depends on SMP && !XIP
	default y
	help
	  SMP kernels contain instructions which fail on non-SMP processors.
	  Enabling this option allows the kernel to modify itself to make
	  these instructions safe.  Disabling it allows about 1K of space
	  savings.

	  If you don't know what to do here, say Y.

config HAVE_ARM_SCU
	bool
	depends on SMP
	help
	  This option enables support for the ARM system coherency unit

config HAVE_ARM_TWD
	bool
	depends on SMP
	help
	  This options enables support for the ARM timer and watchdog unit

choice
	prompt "Memory split"
	default VMSPLIT_3G
	help
	  Select the desired split between kernel and user memory.

	  If you are not absolutely sure what you are doing, leave this
	  option alone!

	config VMSPLIT_3G
		bool "3G/1G user/kernel split"
	config VMSPLIT_2G
		bool "2G/2G user/kernel split"
	config VMSPLIT_1G
		bool "1G/3G user/kernel split"
endchoice

config PAGE_OFFSET
	hex
	default 0x40000000 if VMSPLIT_1G
	default 0x80000000 if VMSPLIT_2G
	default 0xC0000000

config NR_CPUS
	int "Maximum number of CPUs (2-32)"
	range 2 32
	depends on SMP
	default "4"

config HOTPLUG_CPU
	bool "Support for hot-pluggable CPUs (EXPERIMENTAL)"
	depends on SMP && HOTPLUG && EXPERIMENTAL
	depends on !ARCH_MSM
	help
	  Say Y here to experiment with turning CPUs off and on.  CPUs
	  can be controlled through /sys/devices/system/cpu.

config LOCAL_TIMERS
	bool "Use local timer interrupts"
	depends on SMP
	default y
	select HAVE_ARM_TWD if !ARCH_MSM_SCORPIONMP
	help
	  Enable support for local timers on SMP platforms, rather then the
	  legacy IPI broadcast method.  Local timers allows the system
	  accounting to be spread across the timer interval, preventing a
	  "thundering herd" at every timer tick.

source kernel/Kconfig.preempt

config HZ
	int
	default 200 if ARCH_EBSA110 || ARCH_S3C2410 || ARCH_S5P64X0 || \
		ARCH_S5P6442 || ARCH_S5PV210 || ARCH_S5PV310
	default OMAP_32K_TIMER_HZ if ARCH_OMAP && OMAP_32K_TIMER
	default AT91_TIMER_HZ if ARCH_AT91
	default SHMOBILE_TIMER_HZ if ARCH_SHMOBILE
	default 100

config THUMB2_KERNEL
<<<<<<< HEAD
	bool "Compile the kernel in Thumb-2 mode (EXPERIMENTAL)"
	depends on CPU_V7 && EXPERIMENTAL
=======
	bool "Compile the kernel in Thumb-2 mode"
	depends on CPU_V7 && !CPU_V6 && EXPERIMENTAL
>>>>>>> 1ae1b5f0
	select AEABI
	select ARM_ASM_UNIFIED
	help
	  By enabling this option, the kernel will be compiled in
	  Thumb-2 mode. A compiler/assembler that understand the unified
	  ARM-Thumb syntax is needed.

	  If unsure, say N.

config ARM_ASM_UNIFIED
	bool

config AEABI
	bool "Use the ARM EABI to compile the kernel"
	help
	  This option allows for the kernel to be compiled using the latest
	  ARM ABI (aka EABI).  This is only useful if you are using a user
	  space environment that is also compiled with EABI.

	  Since there are major incompatibilities between the legacy ABI and
	  EABI, especially with regard to structure member alignment, this
	  option also changes the kernel syscall calling convention to
	  disambiguate both ABIs and allow for backward compatibility support
	  (selected with CONFIG_OABI_COMPAT).

	  To use this you need GCC version 4.0.0 or later.

config OABI_COMPAT
	bool "Allow old ABI binaries to run with this kernel (EXPERIMENTAL)"
	depends on AEABI && EXPERIMENTAL
	default y
	help
	  This option preserves the old syscall interface along with the
	  new (ARM EABI) one. It also provides a compatibility layer to
	  intercept syscalls that have structure arguments which layout
	  in memory differs between the legacy ABI and the new ARM EABI
	  (only for non "thumb" binaries). This option adds a tiny
	  overhead to all syscalls and produces a slightly larger kernel.
	  If you know you'll be using only pure EABI user space then you
	  can say N here. If this option is not selected and you attempt
	  to execute a legacy ABI binary then the result will be
	  UNPREDICTABLE (in fact it can be predicted that it won't work
	  at all). If in doubt say Y.

config ARCH_HAS_HOLES_MEMORYMODEL
	bool

config ARCH_SPARSEMEM_ENABLE
	bool

config ARCH_SPARSEMEM_DEFAULT
	def_bool ARCH_SPARSEMEM_ENABLE

config ARCH_SELECT_MEMORY_MODEL
	def_bool ARCH_SPARSEMEM_ENABLE

config HIGHMEM
	bool "High Memory Support (EXPERIMENTAL)"
	depends on MMU && EXPERIMENTAL
	help
	  The address space of ARM processors is only 4 Gigabytes large
	  and it has to accommodate user address space, kernel address
	  space as well as some memory mapped IO. That means that, if you
	  have a large amount of physical memory and/or IO, not all of the
	  memory can be "permanently mapped" by the kernel. The physical
	  memory that is not permanently mapped is called "high memory".

	  Depending on the selected kernel/user memory split, minimum
	  vmalloc space and actual amount of RAM, you may not need this
	  option which should result in a slightly faster kernel.

	  If unsure, say n.

config HIGHPTE
	bool "Allocate 2nd-level pagetables from highmem"
	depends on HIGHMEM
	depends on !OUTER_CACHE

config HW_PERF_EVENTS
	bool "Enable hardware performance counter support for perf events"
	depends on PERF_EVENTS && CPU_HAS_PMU
	default y
	help
	  Enable hardware performance counter support for perf events. If
	  disabled, perf events will use software events only.

config SPARSE_IRQ
	def_bool n
	help
	  This enables support for sparse irqs. This is useful in general
	  as most CPUs have a fairly sparse array of IRQ vectors, which
	  the irq_desc then maps directly on to. Systems with a high
	  number of off-chip IRQs will want to treat this as
	  experimental until they have been independently verified.

source "mm/Kconfig"

config FORCE_MAX_ZONEORDER
	int "Maximum zone order" if ARCH_SHMOBILE
	range 11 64 if ARCH_SHMOBILE
	default "9" if SA1111
	default "11"
	help
	  The kernel memory allocator divides physically contiguous memory
	  blocks into "zones", where each zone is a power of two number of
	  pages.  This option selects the largest power of two that the kernel
	  keeps in the memory allocator.  If you need to allocate very large
	  blocks of physically contiguous memory, then you may need to
	  increase this value.

	  This config option is actually maximum order plus one. For example,
	  a value of 11 means that the largest free memory block is 2^10 pages.

config LEDS
	bool "Timer and CPU usage LEDs"
	depends on ARCH_CDB89712 || ARCH_EBSA110 || \
		   ARCH_EBSA285 || ARCH_INTEGRATOR || \
		   ARCH_LUBBOCK || MACH_MAINSTONE || ARCH_NETWINDER || \
		   ARCH_OMAP || ARCH_P720T || ARCH_PXA_IDP || \
		   ARCH_SA1100 || ARCH_SHARK || ARCH_VERSATILE || \
		   ARCH_AT91 || ARCH_DAVINCI || \
		   ARCH_KS8695 || MACH_RD88F5182 || ARCH_REALVIEW
	help
	  If you say Y here, the LEDs on your machine will be used
	  to provide useful information about your current system status.

	  If you are compiling a kernel for a NetWinder or EBSA-285, you will
	  be able to select which LEDs are active using the options below. If
	  you are compiling a kernel for the EBSA-110 or the LART however, the
	  red LED will simply flash regularly to indicate that the system is
	  still functional. It is safe to say Y here if you have a CATS
	  system, but the driver will do nothing.

config LEDS_TIMER
	bool "Timer LED" if (!ARCH_CDB89712 && !ARCH_OMAP) || \
			    OMAP_OSK_MISTRAL || MACH_OMAP_H2 \
			    || MACH_OMAP_PERSEUS2
	depends on LEDS
	depends on !GENERIC_CLOCKEVENTS
	default y if ARCH_EBSA110
	help
	  If you say Y here, one of the system LEDs (the green one on the
	  NetWinder, the amber one on the EBSA285, or the red one on the LART)
	  will flash regularly to indicate that the system is still
	  operational. This is mainly useful to kernel hackers who are
	  debugging unstable kernels.

	  The LART uses the same LED for both Timer LED and CPU usage LED
	  functions. You may choose to use both, but the Timer LED function
	  will overrule the CPU usage LED.

config LEDS_CPU
	bool "CPU usage LED" if (!ARCH_CDB89712 && !ARCH_EBSA110 && \
			!ARCH_OMAP) \
			|| OMAP_OSK_MISTRAL || MACH_OMAP_H2 \
			|| MACH_OMAP_PERSEUS2
	depends on LEDS
	help
	  If you say Y here, the red LED will be used to give a good real
	  time indication of CPU usage, by lighting whenever the idle task
	  is not currently executing.

	  The LART uses the same LED for both Timer LED and CPU usage LED
	  functions. You may choose to use both, but the Timer LED function
	  will overrule the CPU usage LED.

config ALIGNMENT_TRAP
	bool
	depends on CPU_CP15_MMU
	default y if !ARCH_EBSA110
	select HAVE_PROC_CPU if PROC_FS
	help
	  ARM processors cannot fetch/store information which is not
	  naturally aligned on the bus, i.e., a 4 byte fetch must start at an
	  address divisible by 4. On 32-bit ARM processors, these non-aligned
	  fetch/store instructions will be emulated in software if you say
	  here, which has a severe performance impact. This is necessary for
	  correct operation of some network protocols. With an IP-only
	  configuration it is safe to say N, otherwise say Y.

config UACCESS_WITH_MEMCPY
	bool "Use kernel mem{cpy,set}() for {copy_to,clear}_user() (EXPERIMENTAL)"
	depends on MMU && EXPERIMENTAL
	default y if CPU_FEROCEON
	help
	  Implement faster copy_to_user and clear_user methods for CPU
	  cores where a 8-word STM instruction give significantly higher
	  memory write throughput than a sequence of individual 32bit stores.

	  A possible side effect is a slight increase in scheduling latency
	  between threads sharing the same address space if they invoke
	  such copy operations with large buffers.

	  However, if the CPU data cache is using a write-allocate mode,
	  this option is unlikely to provide any performance gain.

config SECCOMP
	bool
	prompt "Enable seccomp to safely compute untrusted bytecode"
	---help---
	  This kernel feature is useful for number crunching applications
	  that may need to compute untrusted bytecode during their
	  execution. By using pipes or other transports made available to
	  the process as file descriptors supporting the read/write
	  syscalls, it's possible to isolate those applications in
	  their own address space using seccomp. Once seccomp is
	  enabled via prctl(PR_SET_SECCOMP), it cannot be disabled
	  and the task is only allowed to execute a few safe syscalls
	  defined by each seccomp mode.

config CC_STACKPROTECTOR
	bool "Enable -fstack-protector buffer overflow detection (EXPERIMENTAL)"
	depends on EXPERIMENTAL
	help
	  This option turns on the -fstack-protector GCC feature. This
	  feature puts, at the beginning of functions, a canary value on
	  the stack just before the return address, and validates
	  the value just before actually returning.  Stack based buffer
	  overflows (that need to overwrite this return address) now also
	  overwrite the canary, which gets detected and the attack is then
	  neutralized via a kernel panic.
	  This feature requires gcc version 4.2 or above.

config DEPRECATED_PARAM_STRUCT
	bool "Provide old way to pass kernel parameters"
	help
	  This was deprecated in 2001 and announced to live on for 5 years.
	  Some old boot loaders still use this way.

endmenu

menu "Boot options"

# Compressed boot loader in ROM.  Yes, we really want to ask about
# TEXT and BSS so we preserve their values in the config files.
config ZBOOT_ROM_TEXT
	hex "Compressed ROM boot loader base address"
	default "0"
	help
	  The physical address at which the ROM-able zImage is to be
	  placed in the target.  Platforms which normally make use of
	  ROM-able zImage formats normally set this to a suitable
	  value in their defconfig file.

	  If ZBOOT_ROM is not enabled, this has no effect.

config ZBOOT_ROM_BSS
	hex "Compressed ROM boot loader BSS address"
	default "0"
	help
	  The base address of an area of read/write memory in the target
	  for the ROM-able zImage which must be available while the
	  decompressor is running. It must be large enough to hold the
	  entire decompressed kernel plus an additional 128 KiB.
	  Platforms which normally make use of ROM-able zImage formats
	  normally set this to a suitable value in their defconfig file.

	  If ZBOOT_ROM is not enabled, this has no effect.

config ZBOOT_ROM
	bool "Compressed boot loader in ROM/flash"
	depends on ZBOOT_ROM_TEXT != ZBOOT_ROM_BSS
	help
	  Say Y here if you intend to execute your compressed kernel image
	  (zImage) directly from ROM or flash.  If unsure, say N.

config CMDLINE
	string "Default kernel command string"
	default ""
	help
	  On some architectures (EBSA110 and CATS), there is currently no way
	  for the boot loader to pass arguments to the kernel. For these
	  architectures, you should supply some command-line options at build
	  time by entering them here. As a minimum, you should specify the
	  memory size and the root device (e.g., mem=64M root=/dev/nfs).

config CMDLINE_FORCE
	bool "Always use the default kernel command string"
	depends on CMDLINE != ""
	help
	  Always use the default kernel command string, even if the boot
	  loader passes other arguments to the kernel.
	  This is useful if you cannot or don't want to change the
	  command-line options your boot loader passes to the kernel.

	  If unsure, say N.

config XIP_KERNEL
	bool "Kernel Execute-In-Place from ROM"
	depends on !ZBOOT_ROM
	help
	  Execute-In-Place allows the kernel to run from non-volatile storage
	  directly addressable by the CPU, such as NOR flash. This saves RAM
	  space since the text section of the kernel is not loaded from flash
	  to RAM.  Read-write sections, such as the data section and stack,
	  are still copied to RAM.  The XIP kernel is not compressed since
	  it has to run directly from flash, so it will take more space to
	  store it.  The flash address used to link the kernel object files,
	  and for storing it, is configuration dependent. Therefore, if you
	  say Y here, you must know the proper physical address where to
	  store the kernel image depending on your own flash memory usage.

	  Also note that the make target becomes "make xipImage" rather than
	  "make zImage" or "make Image".  The final kernel binary to put in
	  ROM memory will be arch/arm/boot/xipImage.

	  If unsure, say N.

config XIP_PHYS_ADDR
	hex "XIP Kernel Physical Location"
	depends on XIP_KERNEL
	default "0x00080000"
	help
	  This is the physical address in your flash memory the kernel will
	  be linked for and stored to.  This address is dependent on your
	  own flash usage.

config KEXEC
	bool "Kexec system call (EXPERIMENTAL)"
	depends on EXPERIMENTAL
	help
	  kexec is a system call that implements the ability to shutdown your
	  current kernel, and to start another kernel.  It is like a reboot
	  but it is independent of the system firmware.   And like a reboot
	  you can start any kernel with it, not just Linux.

	  It is an ongoing process to be certain the hardware in a machine
	  is properly shutdown, so do not be surprised if this code does not
	  initially work for you.  It may help to enable device hotplugging
	  support.

config ATAGS_PROC
	bool "Export atags in procfs"
	depends on KEXEC
	default y
	help
	  Should the atags used to boot the kernel be exported in an "atags"
	  file in procfs. Useful with kexec.

config CRASH_DUMP
	bool "Build kdump crash kernel (EXPERIMENTAL)"
	depends on EXPERIMENTAL
	help
	  Generate crash dump after being started by kexec. This should
	  be normally only set in special crash dump kernels which are
	  loaded in the main kernel with kexec-tools into a specially
	  reserved region and then later executed after a crash by
	  kdump/kexec. The crash dump kernel must be compiled to a
	  memory address not used by the main kernel

	  For more details see Documentation/kdump/kdump.txt

config AUTO_ZRELADDR
	bool "Auto calculation of the decompressed kernel image address"
	depends on !ZBOOT_ROM && !ARCH_U300
	help
	  ZRELADDR is the physical address where the decompressed kernel
	  image will be placed. If AUTO_ZRELADDR is selected, the address
	  will be determined at run-time by masking the current IP with
	  0xf8000000. This assumes the zImage being placed in the first 128MB
	  from start of memory.

endmenu

menu "CPU Power Management"

if ARCH_HAS_CPUFREQ

source "drivers/cpufreq/Kconfig"

config CPU_FREQ_IMX
	tristate "CPUfreq driver for i.MX CPUs"
	depends on ARCH_MXC && CPU_FREQ
	help
	  This enables the CPUfreq driver for i.MX CPUs.

config CPU_FREQ_SA1100
	bool

config CPU_FREQ_SA1110
	bool

config CPU_FREQ_INTEGRATOR
	tristate "CPUfreq driver for ARM Integrator CPUs"
	depends on ARCH_INTEGRATOR && CPU_FREQ
	default y
	help
	  This enables the CPUfreq driver for ARM Integrator CPUs.

	  For details, take a look at <file:Documentation/cpu-freq>.

	  If in doubt, say Y.

config CPU_FREQ_PXA
	bool
	depends on CPU_FREQ && ARCH_PXA && PXA25x
	default y
	select CPU_FREQ_DEFAULT_GOV_USERSPACE

config CPU_FREQ_S3C64XX
	bool "CPUfreq support for Samsung S3C64XX CPUs"
	depends on CPU_FREQ && CPU_S3C6410

config CPU_FREQ_S3C
	bool
	help
	  Internal configuration node for common cpufreq on Samsung SoC

config CPU_FREQ_S3C24XX
	bool "CPUfreq driver for Samsung S3C24XX series CPUs (EXPERIMENTAL)"
	depends on ARCH_S3C2410 && CPU_FREQ && EXPERIMENTAL
	select CPU_FREQ_S3C
	help
	  This enables the CPUfreq driver for the Samsung S3C24XX family
	  of CPUs.

	  For details, take a look at <file:Documentation/cpu-freq>.

	  If in doubt, say N.

config CPU_FREQ_S3C24XX_PLL
	bool "Support CPUfreq changing of PLL frequency (EXPERIMENTAL)"
	depends on CPU_FREQ_S3C24XX && EXPERIMENTAL
	help
	  Compile in support for changing the PLL frequency from the
	  S3C24XX series CPUfreq driver. The PLL takes time to settle
	  after a frequency change, so by default it is not enabled.

	  This also means that the PLL tables for the selected CPU(s) will
	  be built which may increase the size of the kernel image.

config CPU_FREQ_S3C24XX_DEBUG
	bool "Debug CPUfreq Samsung driver core"
	depends on CPU_FREQ_S3C24XX
	help
	  Enable s3c_freq_dbg for the Samsung S3C CPUfreq core

config CPU_FREQ_S3C24XX_IODEBUG
	bool "Debug CPUfreq Samsung driver IO timing"
	depends on CPU_FREQ_S3C24XX
	help
	  Enable s3c_freq_iodbg for the Samsung S3C CPUfreq core

config CPU_FREQ_S3C24XX_DEBUGFS
	bool "Export debugfs for CPUFreq"
	depends on CPU_FREQ_S3C24XX && DEBUG_FS
	help
	  Export status information via debugfs.

endif

source "drivers/cpuidle/Kconfig"

endmenu

menu "Floating point emulation"

comment "At least one emulation must be selected"

config FPE_NWFPE
	bool "NWFPE math emulation"
	depends on (!AEABI || OABI_COMPAT) && !THUMB2_KERNEL
	---help---
	  Say Y to include the NWFPE floating point emulator in the kernel.
	  This is necessary to run most binaries. Linux does not currently
	  support floating point hardware so you need to say Y here even if
	  your machine has an FPA or floating point co-processor podule.

	  You may say N here if you are going to load the Acorn FPEmulator
	  early in the bootup.

config FPE_NWFPE_XP
	bool "Support extended precision"
	depends on FPE_NWFPE
	help
	  Say Y to include 80-bit support in the kernel floating-point
	  emulator.  Otherwise, only 32 and 64-bit support is compiled in.
	  Note that gcc does not generate 80-bit operations by default,
	  so in most cases this option only enlarges the size of the
	  floating point emulator without any good reason.

	  You almost surely want to say N here.

config FPE_FASTFPE
	bool "FastFPE math emulation (EXPERIMENTAL)"
	depends on (!AEABI || OABI_COMPAT) && !CPU_32v3 && EXPERIMENTAL
	---help---
	  Say Y here to include the FAST floating point emulator in the kernel.
	  This is an experimental much faster emulator which now also has full
	  precision for the mantissa.  It does not support any exceptions.
	  It is very simple, and approximately 3-6 times faster than NWFPE.

	  It should be sufficient for most programs.  It may be not suitable
	  for scientific calculations, but you have to check this for yourself.
	  If you do not feel you need a faster FP emulation you should better
	  choose NWFPE.

config VFP
	bool "VFP-format floating point maths"
	depends on CPU_V6 || CPU_ARM926T || CPU_V7 || CPU_FEROCEON
	help
	  Say Y to include VFP support code in the kernel. This is needed
	  if your hardware includes a VFP unit.

	  Please see <file:Documentation/arm/VFP/release-notes.txt> for
	  release notes and additional status information.

	  Say N if your target does not have VFP hardware.

config VFPv3
	bool
	depends on VFP
	default y if CPU_V7

config NEON
	bool "Advanced SIMD (NEON) Extension support"
	depends on VFPv3 && CPU_V7
	help
	  Say Y to include support code for NEON, the ARMv7 Advanced SIMD
	  Extension.

endmenu

menu "Userspace binary formats"

source "fs/Kconfig.binfmt"

config ARTHUR
	tristate "RISC OS personality"
	depends on !AEABI
	help
	  Say Y here to include the kernel code necessary if you want to run
	  Acorn RISC OS/Arthur binaries under Linux. This code is still very
	  experimental; if this sounds frightening, say N and sleep in peace.
	  You can also say M here to compile this support as a module (which
	  will be called arthur).

endmenu

menu "Power management options"

source "kernel/power/Kconfig"

config ARCH_SUSPEND_POSSIBLE
	def_bool y

endmenu

source "net/Kconfig"

source "drivers/Kconfig"

source "fs/Kconfig"

source "arch/arm/Kconfig.debug"

source "security/Kconfig"

source "crypto/Kconfig"

source "lib/Kconfig"<|MERGE_RESOLUTION|>--- conflicted
+++ resolved
@@ -1334,13 +1334,8 @@
 	default 100
 
 config THUMB2_KERNEL
-<<<<<<< HEAD
 	bool "Compile the kernel in Thumb-2 mode (EXPERIMENTAL)"
-	depends on CPU_V7 && EXPERIMENTAL
-=======
-	bool "Compile the kernel in Thumb-2 mode"
 	depends on CPU_V7 && !CPU_V6 && EXPERIMENTAL
->>>>>>> 1ae1b5f0
 	select AEABI
 	select ARM_ASM_UNIFIED
 	help
