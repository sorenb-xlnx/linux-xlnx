#
# For a description of the syntax of this configuration file,
# see Documentation/kbuild/kconfig-language.txt.
#

mainmenu "Linux Kernel Configuration"

config ARM
	bool
	default y
	select HAVE_IDE
	select RTC_LIB
	select SYS_SUPPORTS_APM_EMULATION
	select HAVE_OPROFILE
	select HAVE_ARCH_KGDB
	select HAVE_KPROBES if (!XIP_KERNEL)
	select HAVE_KRETPROBES if (HAVE_KPROBES)
	select HAVE_FTRACE if (!XIP_KERNEL)
	select HAVE_DYNAMIC_FTRACE if (HAVE_FTRACE)
	select HAVE_GENERIC_DMA_COHERENT
	help
	  The ARM series is a line of low-power-consumption RISC chip designs
	  licensed by ARM Ltd and targeted at embedded applications and
	  handhelds such as the Compaq IPAQ.  ARM-based PCs are no longer
	  manufactured, but legacy ARM-based PC hardware remains popular in
	  Europe.  There is an ARM Linux project with a web page at
	  <http://www.arm.linux.org.uk/>.

config HAVE_PWM
	bool

config SYS_SUPPORTS_APM_EMULATION
	bool

config GENERIC_GPIO
	bool
	default n

config GENERIC_TIME
	bool
	default n

config GENERIC_CLOCKEVENTS
	bool
	default n

config GENERIC_CLOCKEVENTS_BROADCAST
	bool
	depends on GENERIC_CLOCKEVENTS
	default y if SMP && !LOCAL_TIMERS

config MMU
	bool
	default y

config NO_IOPORT
	bool
	default n

config EISA
	bool
	---help---
	  The Extended Industry Standard Architecture (EISA) bus was
	  developed as an open alternative to the IBM MicroChannel bus.

	  The EISA bus provided some of the features of the IBM MicroChannel
	  bus while maintaining backward compatibility with cards made for
	  the older ISA bus.  The EISA bus saw limited use between 1988 and
	  1995 when it was made obsolete by the PCI bus.

	  Say Y here if you are building a kernel for an EISA-based machine.

	  Otherwise, say N.

config SBUS
	bool

config MCA
	bool
	help
	  MicroChannel Architecture is found in some IBM PS/2 machines and
	  laptops.  It is a bus system similar to PCI or ISA. See
	  <file:Documentation/mca.txt> (and especially the web page given
	  there) before attempting to build an MCA bus kernel.

config GENERIC_HARDIRQS
	bool
	default y

config STACKTRACE_SUPPORT
	bool
	default y

config HAVE_LATENCYTOP_SUPPORT
	bool
	depends on !SMP
	default y

config LOCKDEP_SUPPORT
	bool
	default y

config TRACE_IRQFLAGS_SUPPORT
	bool
	default y

config HARDIRQS_SW_RESEND
	bool
	default y

config GENERIC_IRQ_PROBE
	bool
	default y

config GENERIC_LOCKBREAK
	bool
	default y
	depends on SMP && PREEMPT

config RWSEM_GENERIC_SPINLOCK
	bool
	default y

config RWSEM_XCHGADD_ALGORITHM
	bool

config ARCH_HAS_ILOG2_U32
	bool
	default n

config ARCH_HAS_ILOG2_U64
	bool
	default n

config GENERIC_HWEIGHT
	bool
	default y

config GENERIC_CALIBRATE_DELAY
	bool
	default y

config ARCH_SUPPORTS_AOUT
	def_bool y

config ARCH_MAY_HAVE_PC_FDC
	bool

config ZONE_DMA
	bool

config GENERIC_ISA_DMA
	bool

config FIQ
	bool

config ARCH_MTD_XIP
	bool

config GENERIC_HARDIRQS_NO__DO_IRQ
	bool
	def_bool y

if OPROFILE

config OPROFILE_ARMV6
	def_bool y
	depends on CPU_V6 && !SMP
	select OPROFILE_ARM11_CORE

config OPROFILE_MPCORE
	def_bool y
	depends on CPU_V6 && SMP
	select OPROFILE_ARM11_CORE

config OPROFILE_ARM11_CORE
	bool

config OPROFILE_ARMV7
	def_bool y
	depends on CPU_V7 && !SMP
	bool

endif

config VECTORS_BASE
	hex
	default 0xffff0000 if MMU || CPU_HIGH_VECTOR
	default DRAM_BASE if REMAP_VECTORS_TO_RAM
	default 0x00000000
	help
	  The base address of exception vectors.

source "init/Kconfig"

menu "System Type"

choice
	prompt "ARM system type"
	default ARCH_VERSATILE

config ARCH_AAEC2000
	bool "Agilent AAEC-2000 based"
	select ARM_AMBA
	select HAVE_CLK
	help
	  This enables support for systems based on the Agilent AAEC-2000

config ARCH_INTEGRATOR
	bool "ARM Ltd. Integrator family"
	select ARM_AMBA
	select HAVE_CLK
	select ICST525
	help
	  Support for ARM's Integrator platform.

config ARCH_REALVIEW
	bool "ARM Ltd. RealView family"
	select ARM_AMBA
	select HAVE_CLK
	select ICST307
	select GENERIC_TIME
	select GENERIC_CLOCKEVENTS
	help
	  This enables support for ARM Ltd RealView boards.

config ARCH_VERSATILE
	bool "ARM Ltd. Versatile family"
	select ARM_AMBA
	select ARM_VIC
	select HAVE_CLK
	select ICST307
	select GENERIC_TIME
	select GENERIC_CLOCKEVENTS
	help
	  This enables support for ARM Ltd Versatile board.

config ARCH_AT91
	bool "Atmel AT91"
	select GENERIC_GPIO
	select HAVE_CLK
	help
	  This enables support for systems based on the Atmel AT91RM9200,
	  AT91SAM9 and AT91CAP9 processors.

config ARCH_CLPS7500
	bool "Cirrus CL-PS7500FE"
	select TIMER_ACORN
	select ISA
	select NO_IOPORT
	select ARCH_SPARSEMEM_ENABLE
	help
	  Support for the Cirrus Logic PS7500FE system-on-a-chip.

config ARCH_CLPS711X
	bool "Cirrus Logic CLPS711x/EP721x-based"
	help
	  Support for Cirrus Logic 711x/721x based boards.

config ARCH_EBSA110
	bool "EBSA-110"
	select ISA
	select NO_IOPORT
	help
	  This is an evaluation board for the StrongARM processor available
	  from Digital. It has limited hardware on-board, including an
	  Ethernet interface, two PCMCIA sockets, two serial ports and a
	  parallel port.

config ARCH_EP93XX
	bool "EP93xx-based"
	select ARM_AMBA
	select ARM_VIC
	select GENERIC_GPIO
	select HAVE_CLK
	select ARCH_REQUIRE_GPIOLIB
	help
	  This enables support for the Cirrus EP93xx series of CPUs.

config ARCH_FOOTBRIDGE
	bool "FootBridge"
	select FOOTBRIDGE
	help
	  Support for systems based on the DC21285 companion chip
	  ("FootBridge"), such as the Simtec CATS and the Rebel NetWinder.

config ARCH_NETX
	bool "Hilscher NetX based"
	select ARM_VIC
	help
	  This enables support for systems based on the Hilscher NetX Soc

config ARCH_H720X
	bool "Hynix HMS720x-based"
	select ISA_DMA_API
	help
	  This enables support for systems based on the Hynix HMS720x

config ARCH_IMX
	bool "IMX"
	select GENERIC_GPIO
	select GENERIC_TIME
	select GENERIC_CLOCKEVENTS
	help
	  Support for Motorola's i.MX family of processors (MX1, MXL).

config ARCH_IOP13XX
	bool "IOP13xx-based"
	depends on MMU
	select PLAT_IOP
	select PCI
	select ARCH_SUPPORTS_MSI
	select VMSPLIT_1G
	help
	  Support for Intel's IOP13XX (XScale) family of processors.

config ARCH_IOP32X
	bool "IOP32x-based"
	depends on MMU
	select PLAT_IOP
	select PCI
	select GENERIC_GPIO
	select ARCH_REQUIRE_GPIOLIB
	help
	  Support for Intel's 80219 and IOP32X (XScale) family of
	  processors.

config ARCH_IOP33X
	bool "IOP33x-based"
	depends on MMU
	select PLAT_IOP
	select PCI
	select GENERIC_GPIO
	select ARCH_REQUIRE_GPIOLIB
	help
	  Support for Intel's IOP33X (XScale) family of processors.

config ARCH_IXP23XX
 	bool "IXP23XX-based"
	depends on MMU
 	select PCI
	help
	  Support for Intel's IXP23xx (XScale) family of processors.

config ARCH_IXP2000
	bool "IXP2400/2800-based"
	depends on MMU
	select PCI
	help
	  Support for Intel's IXP2400/2800 (XScale) family of processors.

config ARCH_IXP4XX
	bool "IXP4xx-based"
	depends on MMU
	select GENERIC_GPIO
	select GENERIC_TIME
	select GENERIC_CLOCKEVENTS
	select ZONE_DMA if PCI
	help
	  Support for Intel's IXP4XX (XScale) family of processors.

config ARCH_L7200
	bool "LinkUp-L7200"
	select FIQ
	help
	  Say Y here if you intend to run this kernel on a LinkUp Systems
	  L7200 Software Development Board which uses an ARM720T processor.
	  Information on this board can be obtained at:

	  <http://www.linkupsys.com/>

	  If you have any questions or comments about the Linux kernel port
	  to this board, send e-mail to <sjhill@cotw.com>.

config ARCH_KIRKWOOD
	bool "Marvell Kirkwood"
	select PCI
	select GENERIC_TIME
	select GENERIC_CLOCKEVENTS
	select PLAT_ORION
	help
	  Support for the following Marvell Kirkwood series SoCs:
	  88F6180, 88F6192 and 88F6281.

config ARCH_KS8695
	bool "Micrel/Kendin KS8695"
	select GENERIC_GPIO
	help
	  Support for Micrel/Kendin KS8695 "Centaur" (ARM922T) based
	  System-on-Chip devices.

config ARCH_NS9XXX
	bool "NetSilicon NS9xxx"
	select GENERIC_GPIO
	select GENERIC_TIME
	select GENERIC_CLOCKEVENTS
	select HAVE_CLK
	help
	  Say Y here if you intend to run this kernel on a NetSilicon NS9xxx
	  System.

	  <http://www.digi.com/products/microprocessors/index.jsp>

config ARCH_LOKI
	bool "Marvell Loki (88RC8480)"
	select GENERIC_TIME
	select GENERIC_CLOCKEVENTS
	select PLAT_ORION
	help
	  Support for the Marvell Loki (88RC8480) SoC.

config ARCH_MV78XX0
	bool "Marvell MV78xx0"
	select PCI
	select GENERIC_TIME
	select GENERIC_CLOCKEVENTS
	select PLAT_ORION
	help
	  Support for the following Marvell MV78xx0 series SoCs:
	  MV781x0, MV782x0.

config ARCH_MXC
	bool "Freescale MXC/iMX-based"
	select GENERIC_TIME
	select GENERIC_CLOCKEVENTS
	select ARCH_MTD_XIP
	select GENERIC_GPIO
	select ARCH_REQUIRE_GPIOLIB
	help
	  Support for Freescale MXC/iMX-based family of processors

config ARCH_ORION5X
	bool "Marvell Orion"
	depends on MMU
	select PCI
	select GENERIC_GPIO
	select GENERIC_TIME
	select GENERIC_CLOCKEVENTS
	select PLAT_ORION
	help
	  Support for the following Marvell Orion 5x series SoCs:
	  Orion-1 (5181), Orion-VoIP (5181L), Orion-NAS (5182),
	  Orion-2 (5281), Orion-1-90 (6183).

config ARCH_PNX4008
	bool "Philips Nexperia PNX4008 Mobile"
	select HAVE_CLK
	help
	  This enables support for Philips PNX4008 mobile platform.

config ARCH_PXA
	bool "PXA2xx/PXA3xx-based"
	depends on MMU
	select ARCH_MTD_XIP
	select GENERIC_GPIO
	select HAVE_CLK
	select ARCH_REQUIRE_GPIOLIB
	select GENERIC_TIME
	select GENERIC_CLOCKEVENTS
	select TICK_ONESHOT
	help
	  Support for Intel/Marvell's PXA2xx/PXA3xx processor line.

config ARCH_RPC
	bool "RiscPC"
	select ARCH_ACORN
	select FIQ
	select TIMER_ACORN
	select ARCH_MAY_HAVE_PC_FDC
	select HAVE_PATA_PLATFORM
	select ISA_DMA_API
	select NO_IOPORT
	select ARCH_SPARSEMEM_ENABLE
	help
	  On the Acorn Risc-PC, Linux can support the internal IDE disk and
	  CD-ROM interface, serial and parallel port, and the floppy drive.

config ARCH_SA1100
	bool "SA1100-based"
	select ISA
	select ARCH_SPARSEMEM_ENABLE
	select ARCH_MTD_XIP
	select GENERIC_GPIO
	select GENERIC_TIME
	select GENERIC_CLOCKEVENTS
	select HAVE_CLK
	select TICK_ONESHOT
	select ARCH_REQUIRE_GPIOLIB
	help
	  Support for StrongARM 11x0 based boards.

config ARCH_S3C2410
	bool "Samsung S3C2410, S3C2412, S3C2413, S3C2440, S3C2442, S3C2443"
	select GENERIC_GPIO
	select HAVE_CLK
	help
	  Samsung S3C2410X CPU based systems, such as the Simtec Electronics
	  BAST (<http://www.simtec.co.uk/products/EB110ITX/>), the IPAQ 1940 or
	  the Samsung SMDK2410 development board (and derivatives).

config ARCH_SHARK
	bool "Shark"
	select ISA
	select ISA_DMA
	select ZONE_DMA
	select PCI
	help
	  Support for the StrongARM based Digital DNARD machine, also known
	  as "Shark" (<http://www.shark-linux.de/shark.html>).

config ARCH_LH7A40X
	bool "Sharp LH7A40X"
	select ARCH_DISCONTIGMEM_ENABLE if !LH7A40X_CONTIGMEM
	select ARCH_SPARSEMEM_ENABLE if !LH7A40X_CONTIGMEM
	help
	  Say Y here for systems based on one of the Sharp LH7A40X
	  System on a Chip processors.  These CPUs include an ARM922T
	  core with a wide array of integrated devices for
	  hand-held and low-power applications.

config ARCH_DAVINCI
	bool "TI DaVinci"
	select GENERIC_TIME
	select GENERIC_CLOCKEVENTS
	select GENERIC_GPIO
	select ARCH_REQUIRE_GPIOLIB
	select HAVE_CLK
	select ZONE_DMA
	help
	  Support for TI's DaVinci platform.

config ARCH_OMAP
	bool "TI OMAP"
	select GENERIC_GPIO
	select HAVE_CLK
	select ARCH_REQUIRE_GPIOLIB
	select GENERIC_TIME
	select GENERIC_CLOCKEVENTS
	help
	  Support for TI's OMAP platform (OMAP1 and OMAP2).

config ARCH_MSM7X00A
	bool "Qualcomm MSM7X00A"
	select GENERIC_TIME
	select GENERIC_CLOCKEVENTS
	help
	  Support for Qualcomm MSM7X00A based systems.  This runs on the ARM11
	  apps processor of the MSM7X00A and depends on a shared memory
	  interface to the ARM9 modem processor which runs the baseband stack
	  and controls some vital subsystems (clock and power control, etc).
	  <http://www.cdmatech.com/products/msm7200_chipset_solution.jsp>

endchoice

source "arch/arm/mach-clps711x/Kconfig"

source "arch/arm/mach-ep93xx/Kconfig"

source "arch/arm/mach-footbridge/Kconfig"

source "arch/arm/mach-integrator/Kconfig"

source "arch/arm/mach-iop32x/Kconfig"

source "arch/arm/mach-iop33x/Kconfig"

source "arch/arm/mach-iop13xx/Kconfig"

source "arch/arm/mach-ixp4xx/Kconfig"

source "arch/arm/mach-ixp2000/Kconfig"

source "arch/arm/mach-ixp23xx/Kconfig"

source "arch/arm/mach-loki/Kconfig"

source "arch/arm/mach-mv78xx0/Kconfig"

source "arch/arm/mach-pxa/Kconfig"

source "arch/arm/mach-sa1100/Kconfig"

source "arch/arm/plat-omap/Kconfig"

source "arch/arm/mach-omap1/Kconfig"

source "arch/arm/mach-omap2/Kconfig"

source "arch/arm/mach-orion5x/Kconfig"

source "arch/arm/mach-kirkwood/Kconfig"

source "arch/arm/plat-s3c24xx/Kconfig"
source "arch/arm/plat-s3c/Kconfig"

if ARCH_S3C2410
source "arch/arm/mach-s3c2400/Kconfig"
source "arch/arm/mach-s3c2410/Kconfig"
source "arch/arm/mach-s3c2412/Kconfig"
source "arch/arm/mach-s3c2440/Kconfig"
source "arch/arm/mach-s3c2442/Kconfig"
source "arch/arm/mach-s3c2443/Kconfig"
endif

source "arch/arm/mach-lh7a40x/Kconfig"

source "arch/arm/mach-imx/Kconfig"

source "arch/arm/mach-h720x/Kconfig"

source "arch/arm/mach-versatile/Kconfig"

source "arch/arm/mach-aaec2000/Kconfig"

source "arch/arm/mach-realview/Kconfig"

source "arch/arm/mach-at91/Kconfig"

source "arch/arm/plat-mxc/Kconfig"

source "arch/arm/mach-netx/Kconfig"

source "arch/arm/mach-ns9xxx/Kconfig"

source "arch/arm/mach-davinci/Kconfig"

source "arch/arm/mach-ks8695/Kconfig"

source "arch/arm/mach-msm/Kconfig"

# Definitions to make life easier
config ARCH_ACORN
	bool

config PLAT_IOP
	bool

config PLAT_ORION
	bool

source arch/arm/mm/Kconfig

config IWMMXT
	bool "Enable iWMMXt support"
	depends on CPU_XSCALE || CPU_XSC3
	default y if PXA27x || PXA3xx
	help
	  Enable support for iWMMXt context switching at run time if
	  running on a CPU that supports it.

#  bool 'Use XScale PMU as timer source' CONFIG_XSCALE_PMU_TIMER
config XSCALE_PMU
	bool
	depends on CPU_XSCALE && !XSCALE_PMU_TIMER
	default y

if !MMU
source "arch/arm/Kconfig-nommu"
endif

endmenu

source "arch/arm/common/Kconfig"

config FORCE_MAX_ZONEORDER
	int
	depends on SA1111
	default "9"

menu "Bus support"

config ARM_AMBA
	bool

config ISA
	bool
	help
	  Find out whether you have ISA slots on your motherboard.  ISA is the
	  name of a bus system, i.e. the way the CPU talks to the other stuff
	  inside your box.  Other bus systems are PCI, EISA, MicroChannel
	  (MCA) or VESA.  ISA is an older system, now being displaced by PCI;
	  newer boards don't support it.  If you have ISA, say Y, otherwise N.

# Select ISA DMA controller support
config ISA_DMA
	bool
	select ISA_DMA_API

# Select ISA DMA interface
config ISA_DMA_API
	bool

config PCI
	bool "PCI support" if ARCH_INTEGRATOR_AP || ARCH_VERSATILE_PB || ARCH_IXP4XX || ARCH_KS8695 || MACH_ARMCORE
	help
	  Find out whether you have a PCI motherboard. PCI is the name of a
	  bus system, i.e. the way the CPU talks to the other stuff inside
	  your box. Other bus systems are ISA, EISA, MicroChannel (MCA) or
	  VESA. If you have PCI, say Y, otherwise N.

config PCI_SYSCALL
	def_bool PCI

# Select the host bridge type
config PCI_HOST_VIA82C505
	bool
	depends on PCI && ARCH_SHARK
	default y

config PCI_HOST_ITE8152
	bool
	depends on PCI && MACH_ARMCORE
	default y
	select DMABOUNCE

source "drivers/pci/Kconfig"

source "drivers/pcmcia/Kconfig"

endmenu

menu "Kernel Features"

source "kernel/time/Kconfig"

config SMP
	bool "Symmetric Multi-Processing (EXPERIMENTAL)"
	depends on EXPERIMENTAL && (REALVIEW_EB_ARM11MP || MACH_REALVIEW_PB11MP)
	select USE_GENERIC_SMP_HELPERS
	help
	  This enables support for systems with more than one CPU. If you have
	  a system with only one CPU, like most personal computers, say N. If
	  you have a system with more than one CPU, say Y.

	  If you say N here, the kernel will run on single and multiprocessor
	  machines, but will use only one CPU of a multiprocessor machine. If
	  you say Y here, the kernel will run on many, but not all, single
	  processor machines. On a single processor machine, the kernel will
	  run faster if you say N here.

	  See also <file:Documentation/i386/IO-APIC.txt>,
	  <file:Documentation/nmi_watchdog.txt> and the SMP-HOWTO available at
	  <http://www.linuxdoc.org/docs.html#howto>.

	  If you don't know what to do here, say N.

choice
	prompt "Memory split"
	default VMSPLIT_3G
	help
	  Select the desired split between kernel and user memory.

	  If you are not absolutely sure what you are doing, leave this
	  option alone!

	config VMSPLIT_3G
		bool "3G/1G user/kernel split"
	config VMSPLIT_2G
		bool "2G/2G user/kernel split"
	config VMSPLIT_1G
		bool "1G/3G user/kernel split"
endchoice

config PAGE_OFFSET
	hex
	default 0x40000000 if VMSPLIT_1G
	default 0x80000000 if VMSPLIT_2G
	default 0xC0000000

config NR_CPUS
	int "Maximum number of CPUs (2-32)"
	range 2 32
	depends on SMP
	default "4"

config HOTPLUG_CPU
	bool "Support for hot-pluggable CPUs (EXPERIMENTAL)"
	depends on SMP && HOTPLUG && EXPERIMENTAL
	help
	  Say Y here to experiment with turning CPUs off and on.  CPUs
	  can be controlled through /sys/devices/system/cpu.

config LOCAL_TIMERS
	bool "Use local timer interrupts"
	depends on SMP && (REALVIEW_EB_ARM11MP || MACH_REALVIEW_PB11MP)
	default y
	help
	  Enable support for local timers on SMP platforms, rather then the
	  legacy IPI broadcast method.  Local timers allows the system
	  accounting to be spread across the timer interval, preventing a
	  "thundering herd" at every timer tick.

config PREEMPT
	bool "Preemptible Kernel (EXPERIMENTAL)"
	depends on EXPERIMENTAL
	help
	  This option reduces the latency of the kernel when reacting to
	  real-time or interactive events by allowing a low priority process to
	  be preempted even if it is in kernel mode executing a system call.
	  This allows applications to run more reliably even when the system is
	  under load.

	  Say Y here if you are building a kernel for a desktop, embedded
	  or real-time system.  Say N if you are unsure.

config HZ
	int
	default 128 if ARCH_L7200
	default 200 if ARCH_EBSA110 || ARCH_S3C2410
	default OMAP_32K_TIMER_HZ if ARCH_OMAP && OMAP_32K_TIMER
	default AT91_TIMER_HZ if ARCH_AT91
	default 100

config AEABI
	bool "Use the ARM EABI to compile the kernel"
	help
	  This option allows for the kernel to be compiled using the latest
	  ARM ABI (aka EABI).  This is only useful if you are using a user
	  space environment that is also compiled with EABI.

	  Since there are major incompatibilities between the legacy ABI and
	  EABI, especially with regard to structure member alignment, this
	  option also changes the kernel syscall calling convention to
	  disambiguate both ABIs and allow for backward compatibility support
	  (selected with CONFIG_OABI_COMPAT).

	  To use this you need GCC version 4.0.0 or later.

config OABI_COMPAT
	bool "Allow old ABI binaries to run with this kernel (EXPERIMENTAL)"
	depends on AEABI && EXPERIMENTAL
	default y
	help
	  This option preserves the old syscall interface along with the
	  new (ARM EABI) one. It also provides a compatibility layer to
	  intercept syscalls that have structure arguments which layout
	  in memory differs between the legacy ABI and the new ARM EABI
	  (only for non "thumb" binaries). This option adds a tiny
	  overhead to all syscalls and produces a slightly larger kernel.
	  If you know you'll be using only pure EABI user space then you
	  can say N here. If this option is not selected and you attempt
	  to execute a legacy ABI binary then the result will be
	  UNPREDICTABLE (in fact it can be predicted that it won't work
	  at all). If in doubt say Y.

config ARCH_FLATMEM_HAS_HOLES
	bool
	default y
	depends on FLATMEM

<<<<<<< HEAD
=======
# Discontigmem is deprecated
>>>>>>> 4480f15b
config ARCH_DISCONTIGMEM_ENABLE
	bool

config ARCH_SPARSEMEM_ENABLE
	bool

config ARCH_SPARSEMEM_DEFAULT
	def_bool ARCH_SPARSEMEM_ENABLE

config ARCH_SELECT_MEMORY_MODEL
	def_bool ARCH_DISCONTIGMEM_ENABLE && ARCH_SPARSEMEM_ENABLE

config NODES_SHIFT
	int
	default "4" if ARCH_LH7A40X
	default "2"
	depends on NEED_MULTIPLE_NODES

source "mm/Kconfig"

config LEDS
	bool "Timer and CPU usage LEDs"
	depends on ARCH_CDB89712 || ARCH_EBSA110 || \
		   ARCH_EBSA285 || ARCH_IMX || ARCH_INTEGRATOR || \
		   ARCH_LUBBOCK || MACH_MAINSTONE || ARCH_NETWINDER || \
		   ARCH_OMAP || ARCH_P720T || ARCH_PXA_IDP || \
		   ARCH_SA1100 || ARCH_SHARK || ARCH_VERSATILE || \
		   ARCH_AT91 || ARCH_DAVINCI || \
		   ARCH_KS8695 || MACH_RD88F5182
	help
	  If you say Y here, the LEDs on your machine will be used
	  to provide useful information about your current system status.

	  If you are compiling a kernel for a NetWinder or EBSA-285, you will
	  be able to select which LEDs are active using the options below. If
	  you are compiling a kernel for the EBSA-110 or the LART however, the
	  red LED will simply flash regularly to indicate that the system is
	  still functional. It is safe to say Y here if you have a CATS
	  system, but the driver will do nothing.

config LEDS_TIMER
	bool "Timer LED" if (!ARCH_CDB89712 && !ARCH_OMAP) || \
			    OMAP_OSK_MISTRAL || MACH_OMAP_H2 \
			    || MACH_OMAP_PERSEUS2
	depends on LEDS
	depends on !GENERIC_CLOCKEVENTS
	default y if ARCH_EBSA110
	help
	  If you say Y here, one of the system LEDs (the green one on the
	  NetWinder, the amber one on the EBSA285, or the red one on the LART)
	  will flash regularly to indicate that the system is still
	  operational. This is mainly useful to kernel hackers who are
	  debugging unstable kernels.

	  The LART uses the same LED for both Timer LED and CPU usage LED
	  functions. You may choose to use both, but the Timer LED function
	  will overrule the CPU usage LED.

config LEDS_CPU
	bool "CPU usage LED" if (!ARCH_CDB89712 && !ARCH_EBSA110 && \
			!ARCH_OMAP) \
			|| OMAP_OSK_MISTRAL || MACH_OMAP_H2 \
			|| MACH_OMAP_PERSEUS2
	depends on LEDS
	help
	  If you say Y here, the red LED will be used to give a good real
	  time indication of CPU usage, by lighting whenever the idle task
	  is not currently executing.

	  The LART uses the same LED for both Timer LED and CPU usage LED
	  functions. You may choose to use both, but the Timer LED function
	  will overrule the CPU usage LED.

config ALIGNMENT_TRAP
	bool
	depends on CPU_CP15_MMU
	default y if !ARCH_EBSA110
	help
	  ARM processors cannot fetch/store information which is not
	  naturally aligned on the bus, i.e., a 4 byte fetch must start at an
	  address divisible by 4. On 32-bit ARM processors, these non-aligned
	  fetch/store instructions will be emulated in software if you say
	  here, which has a severe performance impact. This is necessary for
	  correct operation of some network protocols. With an IP-only
	  configuration it is safe to say N, otherwise say Y.

endmenu

menu "Boot options"

# Compressed boot loader in ROM.  Yes, we really want to ask about
# TEXT and BSS so we preserve their values in the config files.
config ZBOOT_ROM_TEXT
	hex "Compressed ROM boot loader base address"
	default "0"
	help
	  The physical address at which the ROM-able zImage is to be
	  placed in the target.  Platforms which normally make use of
	  ROM-able zImage formats normally set this to a suitable
	  value in their defconfig file.

	  If ZBOOT_ROM is not enabled, this has no effect.

config ZBOOT_ROM_BSS
	hex "Compressed ROM boot loader BSS address"
	default "0"
	help
	  The base address of an area of read/write memory in the target
	  for the ROM-able zImage which must be available while the
	  decompressor is running. It must be large enough to hold the
	  entire decompressed kernel plus an additional 128 KiB.
	  Platforms which normally make use of ROM-able zImage formats
	  normally set this to a suitable value in their defconfig file.

	  If ZBOOT_ROM is not enabled, this has no effect.

config ZBOOT_ROM
	bool "Compressed boot loader in ROM/flash"
	depends on ZBOOT_ROM_TEXT != ZBOOT_ROM_BSS
	help
	  Say Y here if you intend to execute your compressed kernel image
	  (zImage) directly from ROM or flash.  If unsure, say N.

config CMDLINE
	string "Default kernel command string"
	default ""
	help
	  On some architectures (EBSA110 and CATS), there is currently no way
	  for the boot loader to pass arguments to the kernel. For these
	  architectures, you should supply some command-line options at build
	  time by entering them here. As a minimum, you should specify the
	  memory size and the root device (e.g., mem=64M root=/dev/nfs).

config XIP_KERNEL
	bool "Kernel Execute-In-Place from ROM"
	depends on !ZBOOT_ROM
	help
	  Execute-In-Place allows the kernel to run from non-volatile storage
	  directly addressable by the CPU, such as NOR flash. This saves RAM
	  space since the text section of the kernel is not loaded from flash
	  to RAM.  Read-write sections, such as the data section and stack,
	  are still copied to RAM.  The XIP kernel is not compressed since
	  it has to run directly from flash, so it will take more space to
	  store it.  The flash address used to link the kernel object files,
	  and for storing it, is configuration dependent. Therefore, if you
	  say Y here, you must know the proper physical address where to
	  store the kernel image depending on your own flash memory usage.

	  Also note that the make target becomes "make xipImage" rather than
	  "make zImage" or "make Image".  The final kernel binary to put in
	  ROM memory will be arch/arm/boot/xipImage.

	  If unsure, say N.

config XIP_PHYS_ADDR
	hex "XIP Kernel Physical Location"
	depends on XIP_KERNEL
	default "0x00080000"
	help
	  This is the physical address in your flash memory the kernel will
	  be linked for and stored to.  This address is dependent on your
	  own flash usage.

config KEXEC
	bool "Kexec system call (EXPERIMENTAL)"
	depends on EXPERIMENTAL
	help
	  kexec is a system call that implements the ability to shutdown your
	  current kernel, and to start another kernel.  It is like a reboot
	  but it is independent of the system firmware.   And like a reboot
	  you can start any kernel with it, not just Linux.

	  It is an ongoing process to be certain the hardware in a machine
	  is properly shutdown, so do not be surprised if this code does not
	  initially work for you.  It may help to enable device hotplugging
	  support.

config ATAGS_PROC
	bool "Export atags in procfs"
	depends on KEXEC
	default y
	help
	  Should the atags used to boot the kernel be exported in an "atags"
	  file in procfs. Useful with kexec.

endmenu

menu "CPU Power Management"

if (ARCH_SA1100 || ARCH_INTEGRATOR || ARCH_OMAP || ARCH_IMX || ARCH_PXA)

source "drivers/cpufreq/Kconfig"

config CPU_FREQ_SA1100
	bool
	depends on CPU_FREQ && (SA1100_H3100 || SA1100_H3600 || SA1100_H3800 || SA1100_LART || SA1100_PLEB || SA1100_BADGE4 || SA1100_HACKKIT)
	default y

config CPU_FREQ_SA1110
	bool
	depends on CPU_FREQ && (SA1100_ASSABET || SA1100_CERF || SA1100_PT_SYSTEM3)
	default y

config CPU_FREQ_INTEGRATOR
	tristate "CPUfreq driver for ARM Integrator CPUs"
	depends on ARCH_INTEGRATOR && CPU_FREQ
	default y
	help
	  This enables the CPUfreq driver for ARM Integrator CPUs.

	  For details, take a look at <file:Documentation/cpu-freq>.

	  If in doubt, say Y.

config CPU_FREQ_IMX
	tristate "CPUfreq driver for i.MX CPUs"
	depends on ARCH_IMX && CPU_FREQ
	default n
	help
	  This enables the CPUfreq driver for i.MX CPUs.

	  If in doubt, say N.

config CPU_FREQ_PXA
	bool
	depends on CPU_FREQ && ARCH_PXA && PXA25x
	default y
	select CPU_FREQ_DEFAULT_GOV_USERSPACE

endif

source "drivers/cpuidle/Kconfig"

endmenu

menu "Floating point emulation"

comment "At least one emulation must be selected"

config FPE_NWFPE
	bool "NWFPE math emulation"
	depends on !AEABI || OABI_COMPAT
	---help---
	  Say Y to include the NWFPE floating point emulator in the kernel.
	  This is necessary to run most binaries. Linux does not currently
	  support floating point hardware so you need to say Y here even if
	  your machine has an FPA or floating point co-processor podule.

	  You may say N here if you are going to load the Acorn FPEmulator
	  early in the bootup.

config FPE_NWFPE_XP
	bool "Support extended precision"
	depends on FPE_NWFPE
	help
	  Say Y to include 80-bit support in the kernel floating-point
	  emulator.  Otherwise, only 32 and 64-bit support is compiled in.
	  Note that gcc does not generate 80-bit operations by default,
	  so in most cases this option only enlarges the size of the
	  floating point emulator without any good reason.

	  You almost surely want to say N here.

config FPE_FASTFPE
	bool "FastFPE math emulation (EXPERIMENTAL)"
	depends on (!AEABI || OABI_COMPAT) && !CPU_32v3 && EXPERIMENTAL
	---help---
	  Say Y here to include the FAST floating point emulator in the kernel.
	  This is an experimental much faster emulator which now also has full
	  precision for the mantissa.  It does not support any exceptions.
	  It is very simple, and approximately 3-6 times faster than NWFPE.

	  It should be sufficient for most programs.  It may be not suitable
	  for scientific calculations, but you have to check this for yourself.
	  If you do not feel you need a faster FP emulation you should better
	  choose NWFPE.

config VFP
	bool "VFP-format floating point maths"
	depends on CPU_V6 || CPU_ARM926T || CPU_V7 || CPU_FEROCEON
	help
	  Say Y to include VFP support code in the kernel. This is needed
	  if your hardware includes a VFP unit.

	  Please see <file:Documentation/arm/VFP/release-notes.txt> for
	  release notes and additional status information.

	  Say N if your target does not have VFP hardware.

config VFPv3
	bool
	depends on VFP
	default y if CPU_V7

config NEON
	bool "Advanced SIMD (NEON) Extension support"
	depends on VFPv3 && CPU_V7
	help
	  Say Y to include support code for NEON, the ARMv7 Advanced SIMD
	  Extension.

endmenu

menu "Userspace binary formats"

source "fs/Kconfig.binfmt"

config ARTHUR
	tristate "RISC OS personality"
	depends on !AEABI
	help
	  Say Y here to include the kernel code necessary if you want to run
	  Acorn RISC OS/Arthur binaries under Linux. This code is still very
	  experimental; if this sounds frightening, say N and sleep in peace.
	  You can also say M here to compile this support as a module (which
	  will be called arthur).

endmenu

menu "Power management options"

source "kernel/power/Kconfig"

config ARCH_SUSPEND_POSSIBLE
	def_bool y

endmenu

source "net/Kconfig"

menu "Device Drivers"

source "drivers/base/Kconfig"

source "drivers/connector/Kconfig"

if ALIGNMENT_TRAP || !CPU_CP15_MMU
source "drivers/mtd/Kconfig"
endif

source "drivers/parport/Kconfig"

source "drivers/pnp/Kconfig"

source "drivers/block/Kconfig"

# misc before ide - BLK_DEV_SGIIOC4 depends on SGI_IOC4

source "drivers/misc/Kconfig"

source "drivers/ide/Kconfig"

source "drivers/scsi/Kconfig"

source "drivers/ata/Kconfig"

source "drivers/md/Kconfig"

source "drivers/message/fusion/Kconfig"

source "drivers/ieee1394/Kconfig"

source "drivers/message/i2o/Kconfig"

source "drivers/net/Kconfig"

source "drivers/isdn/Kconfig"

# input before char - char/joystick depends on it. As does USB.

source "drivers/input/Kconfig"

source "drivers/char/Kconfig"

source "drivers/i2c/Kconfig"

source "drivers/spi/Kconfig"

source "drivers/gpio/Kconfig"

source "drivers/w1/Kconfig"

source "drivers/power/Kconfig"

source "drivers/hwmon/Kconfig"

source "drivers/thermal/Kconfig"

source "drivers/watchdog/Kconfig"

source "drivers/ssb/Kconfig"

#source "drivers/l3/Kconfig"

source "drivers/mfd/Kconfig"

source "drivers/media/Kconfig"

source "drivers/video/Kconfig"

source "sound/Kconfig"

source "drivers/hid/Kconfig"

source "drivers/usb/Kconfig"

source "drivers/mmc/Kconfig"

source "drivers/memstick/Kconfig"

source "drivers/accessibility/Kconfig"

source "drivers/leds/Kconfig"

source "drivers/rtc/Kconfig"

source "drivers/dma/Kconfig"

source "drivers/dca/Kconfig"

source "drivers/auxdisplay/Kconfig"

source "drivers/regulator/Kconfig"

source "drivers/uio/Kconfig"

endmenu

source "fs/Kconfig"

source "arch/arm/Kconfig.debug"

source "security/Kconfig"

source "crypto/Kconfig"

source "lib/Kconfig"<|MERGE_RESOLUTION|>--- conflicted
+++ resolved
@@ -849,10 +849,7 @@
 	default y
 	depends on FLATMEM
 
-<<<<<<< HEAD
-=======
 # Discontigmem is deprecated
->>>>>>> 4480f15b
 config ARCH_DISCONTIGMEM_ENABLE
 	bool
 
