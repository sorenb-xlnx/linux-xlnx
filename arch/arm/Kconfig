#
# For a description of the syntax of this configuration file,
# see Documentation/kbuild/kconfig-language.txt.
#

mainmenu "Linux Kernel Configuration"

config ARM
	bool
	default y
	select HAVE_AOUT
	select HAVE_IDE
	select RTC_LIB
	select SYS_SUPPORTS_APM_EMULATION
	select GENERIC_ATOMIC64 if (!CPU_32v6K)
	select HAVE_OPROFILE
	select HAVE_ARCH_KGDB
	select HAVE_KPROBES if (!XIP_KERNEL)
	select HAVE_KRETPROBES if (HAVE_KPROBES)
	select HAVE_FUNCTION_TRACER if (!XIP_KERNEL)
	select HAVE_GENERIC_DMA_COHERENT
	select HAVE_KERNEL_GZIP
	select HAVE_KERNEL_LZO
	select HAVE_KERNEL_LZMA
	select HAVE_PERF_EVENTS
	select PERF_USE_VMALLOC
	help
	  The ARM series is a line of low-power-consumption RISC chip designs
	  licensed by ARM Ltd and targeted at embedded applications and
	  handhelds such as the Compaq IPAQ.  ARM-based PCs are no longer
	  manufactured, but legacy ARM-based PC hardware remains popular in
	  Europe.  There is an ARM Linux project with a web page at
	  <http://www.arm.linux.org.uk/>.

config HAVE_PWM
	bool

config SYS_SUPPORTS_APM_EMULATION
	bool

config GENERIC_GPIO
	bool

config GENERIC_TIME
	bool
	default y

config ARCH_USES_GETTIMEOFFSET
	bool
	default n

config GENERIC_CLOCKEVENTS
	bool

config GENERIC_CLOCKEVENTS_BROADCAST
	bool
	depends on GENERIC_CLOCKEVENTS
	default y if SMP && !LOCAL_TIMERS

config HAVE_TCM
	bool
	select GENERIC_ALLOCATOR

config HAVE_PROC_CPU
	bool

config NO_IOPORT
	bool

config EISA
	bool
	---help---
	  The Extended Industry Standard Architecture (EISA) bus was
	  developed as an open alternative to the IBM MicroChannel bus.

	  The EISA bus provided some of the features of the IBM MicroChannel
	  bus while maintaining backward compatibility with cards made for
	  the older ISA bus.  The EISA bus saw limited use between 1988 and
	  1995 when it was made obsolete by the PCI bus.

	  Say Y here if you are building a kernel for an EISA-based machine.

	  Otherwise, say N.

config SBUS
	bool

config MCA
	bool
	help
	  MicroChannel Architecture is found in some IBM PS/2 machines and
	  laptops.  It is a bus system similar to PCI or ISA. See
	  <file:Documentation/mca.txt> (and especially the web page given
	  there) before attempting to build an MCA bus kernel.

config GENERIC_HARDIRQS
	bool
	default y

config STACKTRACE_SUPPORT
	bool
	default y

config HAVE_LATENCYTOP_SUPPORT
	bool
	depends on !SMP
	default y

config LOCKDEP_SUPPORT
	bool
	default y

config TRACE_IRQFLAGS_SUPPORT
	bool
	default y

config HARDIRQS_SW_RESEND
	bool
	default y

config GENERIC_IRQ_PROBE
	bool
	default y

config GENERIC_LOCKBREAK
	bool
	default y
	depends on SMP && PREEMPT

config RWSEM_GENERIC_SPINLOCK
	bool
	default y

config RWSEM_XCHGADD_ALGORITHM
	bool

config ARCH_HAS_ILOG2_U32
	bool

config ARCH_HAS_ILOG2_U64
	bool

config ARCH_HAS_CPUFREQ
	bool
	help
	  Internal node to signify that the ARCH has CPUFREQ support
	  and that the relevant menu configurations are displayed for
	  it.

config GENERIC_HWEIGHT
	bool
	default y

config GENERIC_CALIBRATE_DELAY
	bool
	default y

config ARCH_MAY_HAVE_PC_FDC
	bool

config ZONE_DMA
	bool

config NEED_DMA_MAP_STATE
       def_bool y

config GENERIC_ISA_DMA
	bool

config FIQ
	bool

config ARCH_MTD_XIP
	bool

config GENERIC_HARDIRQS_NO__DO_IRQ
	def_bool y

config ARM_L1_CACHE_SHIFT_6
	bool
	help
	  Setting ARM L1 cache line size to 64 Bytes.

if OPROFILE

config OPROFILE_ARMV6
	def_bool y
	depends on CPU_V6 && !SMP
	select OPROFILE_ARM11_CORE

config OPROFILE_MPCORE
	def_bool y
	depends on CPU_V6 && SMP
	select OPROFILE_ARM11_CORE

config OPROFILE_ARM11_CORE
	bool

config OPROFILE_ARMV7
	def_bool y
	depends on CPU_V7 && !SMP
	bool

endif

config VECTORS_BASE
	hex
	default 0xffff0000 if MMU || CPU_HIGH_VECTOR
	default DRAM_BASE if REMAP_VECTORS_TO_RAM
	default 0x00000000
	help
	  The base address of exception vectors.

source "init/Kconfig"

source "kernel/Kconfig.freezer"

menu "System Type"

config MMU
	bool "MMU-based Paged Memory Management Support"
	default y
	help
	  Select if you want MMU-based virtualised addressing space
	  support by paged memory management. If unsure, say 'Y'.

#
# The "ARM system type" choice list is ordered alphabetically by option
# text.  Please add new entries in the option alphabetic order.
#
choice
	prompt "ARM system type"
	default ARCH_VERSATILE

config ARCH_AAEC2000
	bool "Agilent AAEC-2000 based"
	select CPU_ARM920T
	select ARM_AMBA
	select HAVE_CLK
	select ARCH_USES_GETTIMEOFFSET
	help
	  This enables support for systems based on the Agilent AAEC-2000

config ARCH_INTEGRATOR
	bool "ARM Ltd. Integrator family"
	select ARM_AMBA
	select ARCH_HAS_CPUFREQ
	select COMMON_CLKDEV
	select ICST
	select GENERIC_TIME
	select GENERIC_CLOCKEVENTS
	select PLAT_VERSATILE
	help
	  Support for ARM's Integrator platform.

config ARCH_REALVIEW
	bool "ARM Ltd. RealView family"
	select ARM_AMBA
	select COMMON_CLKDEV
	select ICST
	select GENERIC_TIME
	select GENERIC_CLOCKEVENTS
	select ARCH_WANT_OPTIONAL_GPIOLIB
<<<<<<< HEAD
	select GPIO_PL061 if GPIOLIB
=======
	select PLAT_VERSATILE
	select ARM_TIMER_SP804
>>>>>>> 6c748f47
	help
	  This enables support for ARM Ltd RealView boards.

config ARCH_VERSATILE
	bool "ARM Ltd. Versatile family"
	select ARM_AMBA
	select ARM_VIC
	select COMMON_CLKDEV
	select ICST
	select GENERIC_TIME
	select GENERIC_CLOCKEVENTS
	select ARCH_WANT_OPTIONAL_GPIOLIB
	select PLAT_VERSATILE
	select ARM_TIMER_SP804
	help
	  This enables support for ARM Ltd Versatile board.

config ARCH_VEXPRESS
	bool "ARM Ltd. Versatile Express family"
	select ARCH_WANT_OPTIONAL_GPIOLIB
	select ARM_AMBA
	select ARM_TIMER_SP804
	select COMMON_CLKDEV
	select GENERIC_CLOCKEVENTS
	select GENERIC_TIME
	select HAVE_CLK
	select ICST
	select PLAT_VERSATILE
	help
	  This enables support for the ARM Ltd Versatile Express boards.

config ARCH_AT91
	bool "Atmel AT91"
	select GENERIC_GPIO
	select ARCH_REQUIRE_GPIOLIB
	select HAVE_CLK
	select ARCH_USES_GETTIMEOFFSET
	help
	  This enables support for systems based on the Atmel AT91RM9200,
	  AT91SAM9 and AT91CAP9 processors.

config ARCH_BCMRING
	bool "Broadcom BCMRING"
	depends on MMU
	select CPU_V6
	select ARM_AMBA
	select COMMON_CLKDEV
	select GENERIC_TIME
	select GENERIC_CLOCKEVENTS
	select ARCH_WANT_OPTIONAL_GPIOLIB
	help
	  Support for Broadcom's BCMRing platform.

config ARCH_CLPS711X
	bool "Cirrus Logic CLPS711x/EP721x-based"
	select CPU_ARM720T
	select ARCH_USES_GETTIMEOFFSET
	help
	  Support for Cirrus Logic 711x/721x based boards.

config ARCH_GEMINI
	bool "Cortina Systems Gemini"
	select CPU_FA526
	select GENERIC_GPIO
	select ARCH_REQUIRE_GPIOLIB
	select ARCH_USES_GETTIMEOFFSET
	help
	  Support for the Cortina Systems Gemini family SoCs

config ARCH_EBSA110
	bool "EBSA-110"
	select CPU_SA110
	select ISA
	select NO_IOPORT
	select ARCH_USES_GETTIMEOFFSET
	help
	  This is an evaluation board for the StrongARM processor available
	  from Digital. It has limited hardware on-board, including an
	  Ethernet interface, two PCMCIA sockets, two serial ports and a
	  parallel port.

config ARCH_EP93XX
	bool "EP93xx-based"
	select CPU_ARM920T
	select ARM_AMBA
	select ARM_VIC
	select GENERIC_GPIO
	select COMMON_CLKDEV
	select ARCH_REQUIRE_GPIOLIB
	select ARCH_HAS_HOLES_MEMORYMODEL
	select ARCH_USES_GETTIMEOFFSET
	help
	  This enables support for the Cirrus EP93xx series of CPUs.

config ARCH_FOOTBRIDGE
	bool "FootBridge"
	select CPU_SA110
	select FOOTBRIDGE
	select ARCH_USES_GETTIMEOFFSET
	help
	  Support for systems based on the DC21285 companion chip
	  ("FootBridge"), such as the Simtec CATS and the Rebel NetWinder.

config ARCH_MXC
	bool "Freescale MXC/iMX-based"
	select GENERIC_TIME
	select GENERIC_CLOCKEVENTS
	select ARCH_REQUIRE_GPIOLIB
	select COMMON_CLKDEV
	help
	  Support for Freescale MXC/iMX-based family of processors

config ARCH_STMP3XXX
	bool "Freescale STMP3xxx"
	select CPU_ARM926T
	select COMMON_CLKDEV
	select ARCH_REQUIRE_GPIOLIB
	select GENERIC_TIME
	select GENERIC_CLOCKEVENTS
	select GENERIC_GPIO
	select USB_ARCH_HAS_EHCI
	help
	  Support for systems based on the Freescale 3xxx CPUs.

config ARCH_NETX
	bool "Hilscher NetX based"
	select CPU_ARM926T
	select ARM_VIC
	select GENERIC_CLOCKEVENTS
	select GENERIC_TIME
	help
	  This enables support for systems based on the Hilscher NetX Soc

config ARCH_H720X
	bool "Hynix HMS720x-based"
	select CPU_ARM720T
	select ISA_DMA_API
	select ARCH_USES_GETTIMEOFFSET
	help
	  This enables support for systems based on the Hynix HMS720x

config ARCH_IOP13XX
	bool "IOP13xx-based"
	depends on MMU
	select CPU_XSC3
	select PLAT_IOP
	select PCI
	select ARCH_SUPPORTS_MSI
	select VMSPLIT_1G
	help
	  Support for Intel's IOP13XX (XScale) family of processors.

config ARCH_IOP32X
	bool "IOP32x-based"
	depends on MMU
	select CPU_XSCALE
	select PLAT_IOP
	select PCI
	select GENERIC_GPIO
	select ARCH_REQUIRE_GPIOLIB
	help
	  Support for Intel's 80219 and IOP32X (XScale) family of
	  processors.

config ARCH_IOP33X
	bool "IOP33x-based"
	depends on MMU
	select CPU_XSCALE
	select PLAT_IOP
	select PCI
	select GENERIC_GPIO
	select ARCH_REQUIRE_GPIOLIB
	help
	  Support for Intel's IOP33X (XScale) family of processors.

config ARCH_IXP23XX
 	bool "IXP23XX-based"
	depends on MMU
	select CPU_XSC3
 	select PCI
	select ARCH_USES_GETTIMEOFFSET
	help
	  Support for Intel's IXP23xx (XScale) family of processors.

config ARCH_IXP2000
	bool "IXP2400/2800-based"
	depends on MMU
	select CPU_XSCALE
	select PCI
	select ARCH_USES_GETTIMEOFFSET
	help
	  Support for Intel's IXP2400/2800 (XScale) family of processors.

config ARCH_IXP4XX
	bool "IXP4xx-based"
	depends on MMU
	select CPU_XSCALE
	select GENERIC_GPIO
	select GENERIC_TIME
	select GENERIC_CLOCKEVENTS
	select DMABOUNCE if PCI
	help
	  Support for Intel's IXP4XX (XScale) family of processors.

config ARCH_L7200
	bool "LinkUp-L7200"
	select CPU_ARM720T
	select FIQ
	select ARCH_USES_GETTIMEOFFSET
	help
	  Say Y here if you intend to run this kernel on a LinkUp Systems
	  L7200 Software Development Board which uses an ARM720T processor.
	  Information on this board can be obtained at:

	  <http://www.linkupsys.com/>

	  If you have any questions or comments about the Linux kernel port
	  to this board, send e-mail to <sjhill@cotw.com>.

config ARCH_DOVE
	bool "Marvell Dove"
	select PCI
	select GENERIC_GPIO
	select ARCH_REQUIRE_GPIOLIB
	select GENERIC_TIME
	select GENERIC_CLOCKEVENTS
	select PLAT_ORION
	help
	  Support for the Marvell Dove SoC 88AP510

config ARCH_KIRKWOOD
	bool "Marvell Kirkwood"
	select CPU_FEROCEON
	select PCI
	select GENERIC_GPIO
	select ARCH_REQUIRE_GPIOLIB
	select GENERIC_TIME
	select GENERIC_CLOCKEVENTS
	select PLAT_ORION
	help
	  Support for the following Marvell Kirkwood series SoCs:
	  88F6180, 88F6192 and 88F6281.

config ARCH_LOKI
	bool "Marvell Loki (88RC8480)"
	select CPU_FEROCEON
	select GENERIC_TIME
	select GENERIC_CLOCKEVENTS
	select PLAT_ORION
	help
	  Support for the Marvell Loki (88RC8480) SoC.

config ARCH_MV78XX0
	bool "Marvell MV78xx0"
	select CPU_FEROCEON
	select PCI
	select GENERIC_GPIO
	select ARCH_REQUIRE_GPIOLIB
	select GENERIC_TIME
	select GENERIC_CLOCKEVENTS
	select PLAT_ORION
	help
	  Support for the following Marvell MV78xx0 series SoCs:
	  MV781x0, MV782x0.

config ARCH_ORION5X
	bool "Marvell Orion"
	depends on MMU
	select CPU_FEROCEON
	select PCI
	select GENERIC_GPIO
	select ARCH_REQUIRE_GPIOLIB
	select GENERIC_TIME
	select GENERIC_CLOCKEVENTS
	select PLAT_ORION
	help
	  Support for the following Marvell Orion 5x series SoCs:
	  Orion-1 (5181), Orion-VoIP (5181L), Orion-NAS (5182),
	  Orion-2 (5281), Orion-1-90 (6183).

config ARCH_MMP
	bool "Marvell PXA168/910/MMP2"
	depends on MMU
	select GENERIC_GPIO
	select ARCH_REQUIRE_GPIOLIB
	select COMMON_CLKDEV
	select GENERIC_TIME
	select GENERIC_CLOCKEVENTS
	select TICK_ONESHOT
	select PLAT_PXA
	help
	  Support for Marvell's PXA168/PXA910(MMP) and MMP2 processor line.

config ARCH_KS8695
	bool "Micrel/Kendin KS8695"
	select CPU_ARM922T
	select GENERIC_GPIO
        select ARCH_REQUIRE_GPIOLIB
	select ARCH_USES_GETTIMEOFFSET
	help
	  Support for Micrel/Kendin KS8695 "Centaur" (ARM922T) based
	  System-on-Chip devices.

config ARCH_NS9XXX
	bool "NetSilicon NS9xxx"
	select CPU_ARM926T
	select GENERIC_GPIO
	select GENERIC_TIME
	select GENERIC_CLOCKEVENTS
	select HAVE_CLK
	help
	  Say Y here if you intend to run this kernel on a NetSilicon NS9xxx
	  System.

	  <http://www.digi.com/products/microprocessors/index.jsp>

config ARCH_W90X900
	bool "Nuvoton W90X900 CPU"
	select CPU_ARM926T
	select ARCH_REQUIRE_GPIOLIB
	select GENERIC_GPIO
	select COMMON_CLKDEV
	select GENERIC_TIME
	select GENERIC_CLOCKEVENTS
	help
	  Support for Nuvoton (Winbond logic dept.) ARM9 processor,
	  At present, the w90x900 has been renamed nuc900, regarding
	  the ARM series product line, you can login the following
	  link address to know more.

	  <http://www.nuvoton.com/hq/enu/ProductAndSales/ProductLines/
		ConsumerElectronicsIC/ARMMicrocontroller/ARMMicrocontroller>

config ARCH_NUC93X
	bool "Nuvoton NUC93X CPU"
	select CPU_ARM926T
	select COMMON_CLKDEV
	help
	  Support for Nuvoton (Winbond logic dept.) NUC93X MCU,The NUC93X is a
	  low-power and high performance MPEG-4/JPEG multimedia controller chip.

config ARCH_PNX4008
	bool "Philips Nexperia PNX4008 Mobile"
	select CPU_ARM926T
	select COMMON_CLKDEV
	select ARCH_USES_GETTIMEOFFSET
	help
	  This enables support for Philips PNX4008 mobile platform.

config ARCH_PXA
	bool "PXA2xx/PXA3xx-based"
	depends on MMU
	select ARCH_MTD_XIP
	select ARCH_HAS_CPUFREQ
	select GENERIC_GPIO
	select COMMON_CLKDEV
	select ARCH_REQUIRE_GPIOLIB
	select GENERIC_TIME
	select GENERIC_CLOCKEVENTS
	select TICK_ONESHOT
	select PLAT_PXA
	help
	  Support for Intel/Marvell's PXA2xx/PXA3xx processor line.

config ARCH_MSM
	bool "Qualcomm MSM"
	select CPU_V6
	select GENERIC_TIME
	select GENERIC_CLOCKEVENTS
	help
	  Support for Qualcomm MSM7K based systems.  This runs on the ARM11
	  apps processor of the MSM7K and depends on a shared memory
	  interface to the ARM9 modem processor which runs the baseband stack
	  and controls some vital subsystems (clock and power control, etc).

config ARCH_SHMOBILE
	bool "Renesas SH-Mobile"
	help
	  Support for Renesas's SH-Mobile ARM platforms

config ARCH_RPC
	bool "RiscPC"
	select ARCH_ACORN
	select FIQ
	select TIMER_ACORN
	select ARCH_MAY_HAVE_PC_FDC
	select HAVE_PATA_PLATFORM
	select ISA_DMA_API
	select NO_IOPORT
	select ARCH_SPARSEMEM_ENABLE
	select ARCH_USES_GETTIMEOFFSET
	help
	  On the Acorn Risc-PC, Linux can support the internal IDE disk and
	  CD-ROM interface, serial and parallel port, and the floppy drive.

config ARCH_SA1100
	bool "SA1100-based"
	select CPU_SA1100
	select ISA
	select ARCH_SPARSEMEM_ENABLE
	select ARCH_MTD_XIP
	select ARCH_HAS_CPUFREQ
	select CPU_FREQ
	select GENERIC_GPIO
	select GENERIC_TIME
	select GENERIC_CLOCKEVENTS
	select HAVE_CLK
	select TICK_ONESHOT
	select ARCH_REQUIRE_GPIOLIB
	help
	  Support for StrongARM 11x0 based boards.

config ARCH_S3C2410
	bool "Samsung S3C2410, S3C2412, S3C2413, S3C2440, S3C2442, S3C2443"
	select GENERIC_GPIO
	select ARCH_HAS_CPUFREQ
	select HAVE_CLK
	select ARCH_USES_GETTIMEOFFSET
	help
	  Samsung S3C2410X CPU based systems, such as the Simtec Electronics
	  BAST (<http://www.simtec.co.uk/products/EB110ITX/>), the IPAQ 1940 or
	  the Samsung SMDK2410 development board (and derivatives).

config ARCH_S3C64XX
	bool "Samsung S3C64XX"
	select PLAT_SAMSUNG
	select CPU_V6
	select GENERIC_GPIO
	select ARM_VIC
	select HAVE_CLK
	select NO_IOPORT
	select ARCH_USES_GETTIMEOFFSET
	select ARCH_HAS_CPUFREQ
	select ARCH_REQUIRE_GPIOLIB
	select SAMSUNG_CLKSRC
	select SAMSUNG_IRQ_VIC_TIMER
	select SAMSUNG_IRQ_UART
	select S3C_GPIO_TRACK
	select S3C_GPIO_PULL_UPDOWN
	select S3C_GPIO_CFG_S3C24XX
	select S3C_GPIO_CFG_S3C64XX
	select S3C_DEV_NAND
	select USB_ARCH_HAS_OHCI
	select SAMSUNG_GPIOLIB_4BIT
	help
	  Samsung S3C64XX series based systems

config ARCH_S5P6440
	bool "Samsung S5P6440"
	select CPU_V6
	select GENERIC_GPIO
	select HAVE_CLK
	help
	  Samsung S5P6440 CPU based systems

config ARCH_S5P6442
	bool "Samsung S5P6442"
	select CPU_V6
	select GENERIC_GPIO
	select HAVE_CLK
	help
	  Samsung S5P6442 CPU based systems

config ARCH_S5PC1XX
	bool "Samsung S5PC1XX"
	select GENERIC_GPIO
	select HAVE_CLK
	select CPU_V7
	select ARM_L1_CACHE_SHIFT_6
	help
	  Samsung S5PC1XX series based systems

config ARCH_S5PV210
	bool "Samsung S5PV210/S5PC110"
	select CPU_V7
	select GENERIC_GPIO
	select HAVE_CLK
	select ARM_L1_CACHE_SHIFT_6
	help
	  Samsung S5PV210/S5PC110 series based systems

config ARCH_SHARK
	bool "Shark"
	select CPU_SA110
	select ISA
	select ISA_DMA
	select ZONE_DMA
	select PCI
	select ARCH_USES_GETTIMEOFFSET
	help
	  Support for the StrongARM based Digital DNARD machine, also known
	  as "Shark" (<http://www.shark-linux.de/shark.html>).

config ARCH_LH7A40X
	bool "Sharp LH7A40X"
	select CPU_ARM922T
	select ARCH_DISCONTIGMEM_ENABLE if !LH7A40X_CONTIGMEM
	select ARCH_SPARSEMEM_ENABLE if !LH7A40X_CONTIGMEM
	select ARCH_USES_GETTIMEOFFSET
	help
	  Say Y here for systems based on one of the Sharp LH7A40X
	  System on a Chip processors.  These CPUs include an ARM922T
	  core with a wide array of integrated devices for
	  hand-held and low-power applications.

config ARCH_U300
	bool "ST-Ericsson U300 Series"
	depends on MMU
	select CPU_ARM926T
	select HAVE_TCM
	select ARM_AMBA
	select ARM_VIC
	select GENERIC_TIME
	select GENERIC_CLOCKEVENTS
	select COMMON_CLKDEV
	select GENERIC_GPIO
	help
	  Support for ST-Ericsson U300 series mobile platforms.

config ARCH_U8500
	bool "ST-Ericsson U8500 Series"
	select CPU_V7
	select ARM_AMBA
	select GENERIC_TIME
	select GENERIC_CLOCKEVENTS
	select COMMON_CLKDEV
	select ARCH_REQUIRE_GPIOLIB
	help
	  Support for ST-Ericsson's Ux500 architecture

config ARCH_NOMADIK
	bool "STMicroelectronics Nomadik"
	select ARM_AMBA
	select ARM_VIC
	select CPU_ARM926T
	select COMMON_CLKDEV
	select GENERIC_TIME
	select GENERIC_CLOCKEVENTS
	select GENERIC_GPIO
	select ARCH_REQUIRE_GPIOLIB
	help
	  Support for the Nomadik platform by ST-Ericsson

config ARCH_DAVINCI
	bool "TI DaVinci"
	select CPU_ARM926T
	select GENERIC_TIME
	select GENERIC_CLOCKEVENTS
	select GENERIC_GPIO
	select ARCH_REQUIRE_GPIOLIB
	select ZONE_DMA
	select HAVE_IDE
	select COMMON_CLKDEV
	select GENERIC_ALLOCATOR
	select ARCH_HAS_HOLES_MEMORYMODEL
	help
	  Support for TI's DaVinci platform.

config ARCH_OMAP
	bool "TI OMAP"
	select GENERIC_GPIO
	select HAVE_CLK
	select ARCH_REQUIRE_GPIOLIB
	select ARCH_HAS_CPUFREQ
	select GENERIC_TIME
	select GENERIC_CLOCKEVENTS
	select ARCH_HAS_HOLES_MEMORYMODEL
	help
	  Support for TI's OMAP platform (OMAP1 and OMAP2).

config PLAT_SPEAR
	bool "ST SPEAr"
	select ARM_AMBA
	select ARCH_REQUIRE_GPIOLIB
	select COMMON_CLKDEV
	select GENERIC_CLOCKEVENTS
	select GENERIC_GPIO
	select GENERIC_TIME
	select HAVE_CLK
	help
	  Support for ST's SPEAr platform (SPEAr3xx, SPEAr6xx and SPEAr13xx).

endchoice

#
# This is sorted alphabetically by mach-* pathname.  However, plat-*
# Kconfigs may be included either alphabetically (according to the
# plat- suffix) or along side the corresponding mach-* source.
#
source "arch/arm/mach-aaec2000/Kconfig"

source "arch/arm/mach-at91/Kconfig"

source "arch/arm/mach-bcmring/Kconfig"

source "arch/arm/mach-clps711x/Kconfig"

source "arch/arm/mach-davinci/Kconfig"

source "arch/arm/mach-dove/Kconfig"

source "arch/arm/mach-ep93xx/Kconfig"

source "arch/arm/mach-footbridge/Kconfig"

source "arch/arm/mach-gemini/Kconfig"

source "arch/arm/mach-h720x/Kconfig"

source "arch/arm/mach-integrator/Kconfig"

source "arch/arm/mach-iop32x/Kconfig"

source "arch/arm/mach-iop33x/Kconfig"

source "arch/arm/mach-iop13xx/Kconfig"

source "arch/arm/mach-ixp4xx/Kconfig"

source "arch/arm/mach-ixp2000/Kconfig"

source "arch/arm/mach-ixp23xx/Kconfig"

source "arch/arm/mach-kirkwood/Kconfig"

source "arch/arm/mach-ks8695/Kconfig"

source "arch/arm/mach-lh7a40x/Kconfig"

source "arch/arm/mach-loki/Kconfig"

source "arch/arm/mach-msm/Kconfig"

source "arch/arm/mach-mv78xx0/Kconfig"

source "arch/arm/plat-mxc/Kconfig"

source "arch/arm/mach-netx/Kconfig"

source "arch/arm/mach-nomadik/Kconfig"
source "arch/arm/plat-nomadik/Kconfig"

source "arch/arm/mach-ns9xxx/Kconfig"

source "arch/arm/mach-nuc93x/Kconfig"

source "arch/arm/plat-omap/Kconfig"

source "arch/arm/mach-omap1/Kconfig"

source "arch/arm/mach-omap2/Kconfig"

source "arch/arm/mach-orion5x/Kconfig"

source "arch/arm/mach-pxa/Kconfig"
source "arch/arm/plat-pxa/Kconfig"

source "arch/arm/mach-mmp/Kconfig"

source "arch/arm/mach-realview/Kconfig"

source "arch/arm/mach-sa1100/Kconfig"

source "arch/arm/plat-samsung/Kconfig"
source "arch/arm/plat-s3c24xx/Kconfig"
source "arch/arm/plat-s5p/Kconfig"
source "arch/arm/plat-s5pc1xx/Kconfig"
source "arch/arm/plat-spear/Kconfig"

if ARCH_S3C2410
source "arch/arm/mach-s3c2400/Kconfig"
source "arch/arm/mach-s3c2410/Kconfig"
source "arch/arm/mach-s3c2412/Kconfig"
source "arch/arm/mach-s3c2440/Kconfig"
source "arch/arm/mach-s3c2443/Kconfig"
endif

if ARCH_S3C64XX
source "arch/arm/mach-s3c64xx/Kconfig"
endif

source "arch/arm/mach-s5p6440/Kconfig"

source "arch/arm/mach-s5p6442/Kconfig"

if ARCH_S5PC1XX
source "arch/arm/mach-s5pc100/Kconfig"
endif

source "arch/arm/mach-s5pv210/Kconfig"

source "arch/arm/mach-shmobile/Kconfig"

source "arch/arm/plat-stmp3xxx/Kconfig"

source "arch/arm/mach-u300/Kconfig"

source "arch/arm/mach-ux500/Kconfig"

source "arch/arm/mach-versatile/Kconfig"

source "arch/arm/mach-vexpress/Kconfig"

source "arch/arm/mach-w90x900/Kconfig"

# Definitions to make life easier
config ARCH_ACORN
	bool

config PLAT_IOP
	bool
	select GENERIC_CLOCKEVENTS
	select GENERIC_TIME

config PLAT_ORION
	bool

config PLAT_PXA
	bool

config PLAT_VERSATILE
	bool

config ARM_TIMER_SP804
	bool

source arch/arm/mm/Kconfig

config IWMMXT
	bool "Enable iWMMXt support"
	depends on CPU_XSCALE || CPU_XSC3 || CPU_MOHAWK
	default y if PXA27x || PXA3xx || ARCH_MMP
	help
	  Enable support for iWMMXt context switching at run time if
	  running on a CPU that supports it.

#  bool 'Use XScale PMU as timer source' CONFIG_XSCALE_PMU_TIMER
config XSCALE_PMU
	bool
	depends on CPU_XSCALE && !XSCALE_PMU_TIMER
	default y

config CPU_HAS_PMU
	depends on CPU_V6 || CPU_V7 || XSCALE_PMU
	default y
	bool

if !MMU
source "arch/arm/Kconfig-nommu"
endif

config ARM_ERRATA_411920
	bool "ARM errata: Invalidation of the Instruction Cache operation can fail"
	depends on CPU_V6 && !SMP
	help
	  Invalidation of the Instruction Cache operation can
	  fail. This erratum is present in 1136 (before r1p4), 1156 and 1176.
	  It does not affect the MPCore. This option enables the ARM Ltd.
	  recommended workaround.

config ARM_ERRATA_430973
	bool "ARM errata: Stale prediction on replaced interworking branch"
	depends on CPU_V7
	help
	  This option enables the workaround for the 430973 Cortex-A8
	  (r1p0..r1p2) erratum. If a code sequence containing an ARM/Thumb
	  interworking branch is replaced with another code sequence at the
	  same virtual address, whether due to self-modifying code or virtual
	  to physical address re-mapping, Cortex-A8 does not recover from the
	  stale interworking branch prediction. This results in Cortex-A8
	  executing the new code sequence in the incorrect ARM or Thumb state.
	  The workaround enables the BTB/BTAC operations by setting ACTLR.IBE
	  and also flushes the branch target cache at every context switch.
	  Note that setting specific bits in the ACTLR register may not be
	  available in non-secure mode.

config ARM_ERRATA_458693
	bool "ARM errata: Processor deadlock when a false hazard is created"
	depends on CPU_V7
	help
	  This option enables the workaround for the 458693 Cortex-A8 (r2p0)
	  erratum. For very specific sequences of memory operations, it is
	  possible for a hazard condition intended for a cache line to instead
	  be incorrectly associated with a different cache line. This false
	  hazard might then cause a processor deadlock. The workaround enables
	  the L1 caching of the NEON accesses and disables the PLD instruction
	  in the ACTLR register. Note that setting specific bits in the ACTLR
	  register may not be available in non-secure mode.

config ARM_ERRATA_460075
	bool "ARM errata: Data written to the L2 cache can be overwritten with stale data"
	depends on CPU_V7
	help
	  This option enables the workaround for the 460075 Cortex-A8 (r2p0)
	  erratum. Any asynchronous access to the L2 cache may encounter a
	  situation in which recent store transactions to the L2 cache are lost
	  and overwritten with stale memory contents from external memory. The
	  workaround disables the write-allocate mode for the L2 cache via the
	  ACTLR register. Note that setting specific bits in the ACTLR register
	  may not be available in non-secure mode.

config PL310_ERRATA_588369
	bool "Clean & Invalidate maintenance operations do not invalidate clean lines"
	depends on CACHE_L2X0 && ARCH_OMAP4
	help
	   The PL310 L2 cache controller implements three types of Clean &
	   Invalidate maintenance operations: by Physical Address
	   (offset 0x7F0), by Index/Way (0x7F8) and by Way (0x7FC).
	   They are architecturally defined to behave as the execution of a
	   clean operation followed immediately by an invalidate operation,
	   both performing to the same memory location. This functionality
	   is not correctly implemented in PL310 as clean lines are not
	   invalidated as a result of these operations. Note that this errata
	   uses Texas Instrument's secure monitor api.
endmenu

source "arch/arm/common/Kconfig"

config FORCE_MAX_ZONEORDER
	int
	depends on SA1111
	default "9"

menu "Bus support"

config ARM_AMBA
	bool

config ISA
	bool
	help
	  Find out whether you have ISA slots on your motherboard.  ISA is the
	  name of a bus system, i.e. the way the CPU talks to the other stuff
	  inside your box.  Other bus systems are PCI, EISA, MicroChannel
	  (MCA) or VESA.  ISA is an older system, now being displaced by PCI;
	  newer boards don't support it.  If you have ISA, say Y, otherwise N.

# Select ISA DMA controller support
config ISA_DMA
	bool
	select ISA_DMA_API

# Select ISA DMA interface
config ISA_DMA_API
	bool

config PCI
	bool "PCI support" if ARCH_INTEGRATOR_AP || ARCH_VERSATILE_PB || ARCH_IXP4XX || ARCH_KS8695 || MACH_ARMCORE
	help
	  Find out whether you have a PCI motherboard. PCI is the name of a
	  bus system, i.e. the way the CPU talks to the other stuff inside
	  your box. Other bus systems are ISA, EISA, MicroChannel (MCA) or
	  VESA. If you have PCI, say Y, otherwise N.

config PCI_DOMAINS
	bool
	depends on PCI

config PCI_SYSCALL
	def_bool PCI

# Select the host bridge type
config PCI_HOST_VIA82C505
	bool
	depends on PCI && ARCH_SHARK
	default y

config PCI_HOST_ITE8152
	bool
	depends on PCI && MACH_ARMCORE
	default y
	select DMABOUNCE

source "drivers/pci/Kconfig"

source "drivers/pcmcia/Kconfig"

endmenu

menu "Kernel Features"

source "kernel/time/Kconfig"

config SMP
	bool "Symmetric Multi-Processing (EXPERIMENTAL)"
	depends on EXPERIMENTAL && (REALVIEW_EB_ARM11MP || REALVIEW_EB_A9MP ||\
		 MACH_REALVIEW_PB11MP || MACH_REALVIEW_PBX || ARCH_OMAP4 ||\
		 ARCH_U8500 || ARCH_VEXPRESS_CA9X4)
	depends on GENERIC_CLOCKEVENTS
	select USE_GENERIC_SMP_HELPERS
	select HAVE_ARM_SCU if (ARCH_REALVIEW || ARCH_OMAP4 || ARCH_U8500 || ARCH_VEXPRESS_CA9X4)
	help
	  This enables support for systems with more than one CPU. If you have
	  a system with only one CPU, like most personal computers, say N. If
	  you have a system with more than one CPU, say Y.

	  If you say N here, the kernel will run on single and multiprocessor
	  machines, but will use only one CPU of a multiprocessor machine. If
	  you say Y here, the kernel will run on many, but not all, single
	  processor machines. On a single processor machine, the kernel will
	  run faster if you say N here.

	  See also <file:Documentation/i386/IO-APIC.txt>,
	  <file:Documentation/nmi_watchdog.txt> and the SMP-HOWTO available at
	  <http://www.linuxdoc.org/docs.html#howto>.

	  If you don't know what to do here, say N.

config HAVE_ARM_SCU
	bool
	depends on SMP
	help
	  This option enables support for the ARM system coherency unit

config HAVE_ARM_TWD
	bool
	depends on SMP
	help
	  This options enables support for the ARM timer and watchdog unit

choice
	prompt "Memory split"
	default VMSPLIT_3G
	help
	  Select the desired split between kernel and user memory.

	  If you are not absolutely sure what you are doing, leave this
	  option alone!

	config VMSPLIT_3G
		bool "3G/1G user/kernel split"
	config VMSPLIT_2G
		bool "2G/2G user/kernel split"
	config VMSPLIT_1G
		bool "1G/3G user/kernel split"
endchoice

config PAGE_OFFSET
	hex
	default 0x40000000 if VMSPLIT_1G
	default 0x80000000 if VMSPLIT_2G
	default 0xC0000000

config NR_CPUS
	int "Maximum number of CPUs (2-32)"
	range 2 32
	depends on SMP
	default "4"

config HOTPLUG_CPU
	bool "Support for hot-pluggable CPUs (EXPERIMENTAL)"
	depends on SMP && HOTPLUG && EXPERIMENTAL
	help
	  Say Y here to experiment with turning CPUs off and on.  CPUs
	  can be controlled through /sys/devices/system/cpu.

config LOCAL_TIMERS
	bool "Use local timer interrupts"
	depends on SMP && (REALVIEW_EB_ARM11MP || MACH_REALVIEW_PB11MP || \
		REALVIEW_EB_A9MP || MACH_REALVIEW_PBX || ARCH_OMAP4 || ARCH_U8500)
	default y
	select HAVE_ARM_TWD if (ARCH_REALVIEW || ARCH_OMAP4 || ARCH_U8500)
	help
	  Enable support for local timers on SMP platforms, rather then the
	  legacy IPI broadcast method.  Local timers allows the system
	  accounting to be spread across the timer interval, preventing a
	  "thundering herd" at every timer tick.

source kernel/Kconfig.preempt

config HZ
	int
	default 128 if ARCH_L7200
	default 200 if ARCH_EBSA110 || ARCH_S3C2410 || ARCH_S5P6440 || ARCH_S5P6442 || ARCH_S5PV210
	default OMAP_32K_TIMER_HZ if ARCH_OMAP && OMAP_32K_TIMER
	default AT91_TIMER_HZ if ARCH_AT91
	default 100

config THUMB2_KERNEL
	bool "Compile the kernel in Thumb-2 mode"
	depends on CPU_V7 && EXPERIMENTAL
	select AEABI
	select ARM_ASM_UNIFIED
	help
	  By enabling this option, the kernel will be compiled in
	  Thumb-2 mode. A compiler/assembler that understand the unified
	  ARM-Thumb syntax is needed.

	  If unsure, say N.

config ARM_ASM_UNIFIED
	bool

config AEABI
	bool "Use the ARM EABI to compile the kernel"
	help
	  This option allows for the kernel to be compiled using the latest
	  ARM ABI (aka EABI).  This is only useful if you are using a user
	  space environment that is also compiled with EABI.

	  Since there are major incompatibilities between the legacy ABI and
	  EABI, especially with regard to structure member alignment, this
	  option also changes the kernel syscall calling convention to
	  disambiguate both ABIs and allow for backward compatibility support
	  (selected with CONFIG_OABI_COMPAT).

	  To use this you need GCC version 4.0.0 or later.

config OABI_COMPAT
	bool "Allow old ABI binaries to run with this kernel (EXPERIMENTAL)"
	depends on AEABI && EXPERIMENTAL
	default y
	help
	  This option preserves the old syscall interface along with the
	  new (ARM EABI) one. It also provides a compatibility layer to
	  intercept syscalls that have structure arguments which layout
	  in memory differs between the legacy ABI and the new ARM EABI
	  (only for non "thumb" binaries). This option adds a tiny
	  overhead to all syscalls and produces a slightly larger kernel.
	  If you know you'll be using only pure EABI user space then you
	  can say N here. If this option is not selected and you attempt
	  to execute a legacy ABI binary then the result will be
	  UNPREDICTABLE (in fact it can be predicted that it won't work
	  at all). If in doubt say Y.

config ARCH_HAS_HOLES_MEMORYMODEL
	bool

# Discontigmem is deprecated
config ARCH_DISCONTIGMEM_ENABLE
	bool

config ARCH_SPARSEMEM_ENABLE
	bool

config ARCH_SPARSEMEM_DEFAULT
	def_bool ARCH_SPARSEMEM_ENABLE

config ARCH_SELECT_MEMORY_MODEL
	def_bool ARCH_DISCONTIGMEM_ENABLE && ARCH_SPARSEMEM_ENABLE

config NODES_SHIFT
	int
	default "4" if ARCH_LH7A40X
	default "2"
	depends on NEED_MULTIPLE_NODES

config HIGHMEM
	bool "High Memory Support (EXPERIMENTAL)"
	depends on MMU && EXPERIMENTAL
	help
	  The address space of ARM processors is only 4 Gigabytes large
	  and it has to accommodate user address space, kernel address
	  space as well as some memory mapped IO. That means that, if you
	  have a large amount of physical memory and/or IO, not all of the
	  memory can be "permanently mapped" by the kernel. The physical
	  memory that is not permanently mapped is called "high memory".

	  Depending on the selected kernel/user memory split, minimum
	  vmalloc space and actual amount of RAM, you may not need this
	  option which should result in a slightly faster kernel.

	  If unsure, say n.

config HIGHPTE
	bool "Allocate 2nd-level pagetables from highmem"
	depends on HIGHMEM
	depends on !OUTER_CACHE

config HW_PERF_EVENTS
	bool "Enable hardware performance counter support for perf events"
	depends on PERF_EVENTS && CPU_HAS_PMU && (CPU_V6 || CPU_V7)
	default y
	help
	  Enable hardware performance counter support for perf events. If
	  disabled, perf events will use software events only.

source "mm/Kconfig"

config LEDS
	bool "Timer and CPU usage LEDs"
	depends on ARCH_CDB89712 || ARCH_EBSA110 || \
		   ARCH_EBSA285 || ARCH_INTEGRATOR || \
		   ARCH_LUBBOCK || MACH_MAINSTONE || ARCH_NETWINDER || \
		   ARCH_OMAP || ARCH_P720T || ARCH_PXA_IDP || \
		   ARCH_SA1100 || ARCH_SHARK || ARCH_VERSATILE || \
		   ARCH_AT91 || ARCH_DAVINCI || \
		   ARCH_KS8695 || MACH_RD88F5182 || ARCH_REALVIEW
	help
	  If you say Y here, the LEDs on your machine will be used
	  to provide useful information about your current system status.

	  If you are compiling a kernel for a NetWinder or EBSA-285, you will
	  be able to select which LEDs are active using the options below. If
	  you are compiling a kernel for the EBSA-110 or the LART however, the
	  red LED will simply flash regularly to indicate that the system is
	  still functional. It is safe to say Y here if you have a CATS
	  system, but the driver will do nothing.

config LEDS_TIMER
	bool "Timer LED" if (!ARCH_CDB89712 && !ARCH_OMAP) || \
			    OMAP_OSK_MISTRAL || MACH_OMAP_H2 \
			    || MACH_OMAP_PERSEUS2
	depends on LEDS
	depends on !GENERIC_CLOCKEVENTS
	default y if ARCH_EBSA110
	help
	  If you say Y here, one of the system LEDs (the green one on the
	  NetWinder, the amber one on the EBSA285, or the red one on the LART)
	  will flash regularly to indicate that the system is still
	  operational. This is mainly useful to kernel hackers who are
	  debugging unstable kernels.

	  The LART uses the same LED for both Timer LED and CPU usage LED
	  functions. You may choose to use both, but the Timer LED function
	  will overrule the CPU usage LED.

config LEDS_CPU
	bool "CPU usage LED" if (!ARCH_CDB89712 && !ARCH_EBSA110 && \
			!ARCH_OMAP) \
			|| OMAP_OSK_MISTRAL || MACH_OMAP_H2 \
			|| MACH_OMAP_PERSEUS2
	depends on LEDS
	help
	  If you say Y here, the red LED will be used to give a good real
	  time indication of CPU usage, by lighting whenever the idle task
	  is not currently executing.

	  The LART uses the same LED for both Timer LED and CPU usage LED
	  functions. You may choose to use both, but the Timer LED function
	  will overrule the CPU usage LED.

config ALIGNMENT_TRAP
	bool
	depends on CPU_CP15_MMU
	default y if !ARCH_EBSA110
	select HAVE_PROC_CPU if PROC_FS
	help
	  ARM processors cannot fetch/store information which is not
	  naturally aligned on the bus, i.e., a 4 byte fetch must start at an
	  address divisible by 4. On 32-bit ARM processors, these non-aligned
	  fetch/store instructions will be emulated in software if you say
	  here, which has a severe performance impact. This is necessary for
	  correct operation of some network protocols. With an IP-only
	  configuration it is safe to say N, otherwise say Y.

config UACCESS_WITH_MEMCPY
	bool "Use kernel mem{cpy,set}() for {copy_to,clear}_user() (EXPERIMENTAL)"
	depends on MMU && EXPERIMENTAL
	default y if CPU_FEROCEON
	help
	  Implement faster copy_to_user and clear_user methods for CPU
	  cores where a 8-word STM instruction give significantly higher
	  memory write throughput than a sequence of individual 32bit stores.

	  A possible side effect is a slight increase in scheduling latency
	  between threads sharing the same address space if they invoke
	  such copy operations with large buffers.

	  However, if the CPU data cache is using a write-allocate mode,
	  this option is unlikely to provide any performance gain.

endmenu

menu "Boot options"

# Compressed boot loader in ROM.  Yes, we really want to ask about
# TEXT and BSS so we preserve their values in the config files.
config ZBOOT_ROM_TEXT
	hex "Compressed ROM boot loader base address"
	default "0"
	help
	  The physical address at which the ROM-able zImage is to be
	  placed in the target.  Platforms which normally make use of
	  ROM-able zImage formats normally set this to a suitable
	  value in their defconfig file.

	  If ZBOOT_ROM is not enabled, this has no effect.

config ZBOOT_ROM_BSS
	hex "Compressed ROM boot loader BSS address"
	default "0"
	help
	  The base address of an area of read/write memory in the target
	  for the ROM-able zImage which must be available while the
	  decompressor is running. It must be large enough to hold the
	  entire decompressed kernel plus an additional 128 KiB.
	  Platforms which normally make use of ROM-able zImage formats
	  normally set this to a suitable value in their defconfig file.

	  If ZBOOT_ROM is not enabled, this has no effect.

config ZBOOT_ROM
	bool "Compressed boot loader in ROM/flash"
	depends on ZBOOT_ROM_TEXT != ZBOOT_ROM_BSS
	help
	  Say Y here if you intend to execute your compressed kernel image
	  (zImage) directly from ROM or flash.  If unsure, say N.

config CMDLINE
	string "Default kernel command string"
	default ""
	help
	  On some architectures (EBSA110 and CATS), there is currently no way
	  for the boot loader to pass arguments to the kernel. For these
	  architectures, you should supply some command-line options at build
	  time by entering them here. As a minimum, you should specify the
	  memory size and the root device (e.g., mem=64M root=/dev/nfs).

config XIP_KERNEL
	bool "Kernel Execute-In-Place from ROM"
	depends on !ZBOOT_ROM
	help
	  Execute-In-Place allows the kernel to run from non-volatile storage
	  directly addressable by the CPU, such as NOR flash. This saves RAM
	  space since the text section of the kernel is not loaded from flash
	  to RAM.  Read-write sections, such as the data section and stack,
	  are still copied to RAM.  The XIP kernel is not compressed since
	  it has to run directly from flash, so it will take more space to
	  store it.  The flash address used to link the kernel object files,
	  and for storing it, is configuration dependent. Therefore, if you
	  say Y here, you must know the proper physical address where to
	  store the kernel image depending on your own flash memory usage.

	  Also note that the make target becomes "make xipImage" rather than
	  "make zImage" or "make Image".  The final kernel binary to put in
	  ROM memory will be arch/arm/boot/xipImage.

	  If unsure, say N.

config XIP_PHYS_ADDR
	hex "XIP Kernel Physical Location"
	depends on XIP_KERNEL
	default "0x00080000"
	help
	  This is the physical address in your flash memory the kernel will
	  be linked for and stored to.  This address is dependent on your
	  own flash usage.

config KEXEC
	bool "Kexec system call (EXPERIMENTAL)"
	depends on EXPERIMENTAL
	help
	  kexec is a system call that implements the ability to shutdown your
	  current kernel, and to start another kernel.  It is like a reboot
	  but it is independent of the system firmware.   And like a reboot
	  you can start any kernel with it, not just Linux.

	  It is an ongoing process to be certain the hardware in a machine
	  is properly shutdown, so do not be surprised if this code does not
	  initially work for you.  It may help to enable device hotplugging
	  support.

config ATAGS_PROC
	bool "Export atags in procfs"
	depends on KEXEC
	default y
	help
	  Should the atags used to boot the kernel be exported in an "atags"
	  file in procfs. Useful with kexec.

endmenu

menu "CPU Power Management"

if ARCH_HAS_CPUFREQ

source "drivers/cpufreq/Kconfig"

config CPU_FREQ_SA1100
	bool

config CPU_FREQ_SA1110
	bool

config CPU_FREQ_INTEGRATOR
	tristate "CPUfreq driver for ARM Integrator CPUs"
	depends on ARCH_INTEGRATOR && CPU_FREQ
	default y
	help
	  This enables the CPUfreq driver for ARM Integrator CPUs.

	  For details, take a look at <file:Documentation/cpu-freq>.

	  If in doubt, say Y.

config CPU_FREQ_PXA
	bool
	depends on CPU_FREQ && ARCH_PXA && PXA25x
	default y
	select CPU_FREQ_DEFAULT_GOV_USERSPACE

config CPU_FREQ_S3C64XX
	bool "CPUfreq support for Samsung S3C64XX CPUs"
	depends on CPU_FREQ && CPU_S3C6410

config CPU_FREQ_S3C
	bool
	help
	  Internal configuration node for common cpufreq on Samsung SoC

config CPU_FREQ_S3C24XX
	bool "CPUfreq driver for Samsung S3C24XX series CPUs"
	depends on ARCH_S3C2410 && CPU_FREQ && EXPERIMENTAL
	select CPU_FREQ_S3C
	help
	  This enables the CPUfreq driver for the Samsung S3C24XX family
	  of CPUs.

	  For details, take a look at <file:Documentation/cpu-freq>.

	  If in doubt, say N.

config CPU_FREQ_S3C24XX_PLL
	bool "Support CPUfreq changing of PLL frequency"
	depends on CPU_FREQ_S3C24XX && EXPERIMENTAL
	help
	  Compile in support for changing the PLL frequency from the
	  S3C24XX series CPUfreq driver. The PLL takes time to settle
	  after a frequency change, so by default it is not enabled.

	  This also means that the PLL tables for the selected CPU(s) will
	  be built which may increase the size of the kernel image.

config CPU_FREQ_S3C24XX_DEBUG
	bool "Debug CPUfreq Samsung driver core"
	depends on CPU_FREQ_S3C24XX
	help
	  Enable s3c_freq_dbg for the Samsung S3C CPUfreq core

config CPU_FREQ_S3C24XX_IODEBUG
	bool "Debug CPUfreq Samsung driver IO timing"
	depends on CPU_FREQ_S3C24XX
	help
	  Enable s3c_freq_iodbg for the Samsung S3C CPUfreq core

config CPU_FREQ_S3C24XX_DEBUGFS
	bool "Export debugfs for CPUFreq"
	depends on CPU_FREQ_S3C24XX && DEBUG_FS
	help
	  Export status information via debugfs.

endif

source "drivers/cpuidle/Kconfig"

endmenu

menu "Floating point emulation"

comment "At least one emulation must be selected"

config FPE_NWFPE
	bool "NWFPE math emulation"
	depends on !AEABI || OABI_COMPAT
	---help---
	  Say Y to include the NWFPE floating point emulator in the kernel.
	  This is necessary to run most binaries. Linux does not currently
	  support floating point hardware so you need to say Y here even if
	  your machine has an FPA or floating point co-processor podule.

	  You may say N here if you are going to load the Acorn FPEmulator
	  early in the bootup.

config FPE_NWFPE_XP
	bool "Support extended precision"
	depends on FPE_NWFPE
	help
	  Say Y to include 80-bit support in the kernel floating-point
	  emulator.  Otherwise, only 32 and 64-bit support is compiled in.
	  Note that gcc does not generate 80-bit operations by default,
	  so in most cases this option only enlarges the size of the
	  floating point emulator without any good reason.

	  You almost surely want to say N here.

config FPE_FASTFPE
	bool "FastFPE math emulation (EXPERIMENTAL)"
	depends on (!AEABI || OABI_COMPAT) && !CPU_32v3 && EXPERIMENTAL
	---help---
	  Say Y here to include the FAST floating point emulator in the kernel.
	  This is an experimental much faster emulator which now also has full
	  precision for the mantissa.  It does not support any exceptions.
	  It is very simple, and approximately 3-6 times faster than NWFPE.

	  It should be sufficient for most programs.  It may be not suitable
	  for scientific calculations, but you have to check this for yourself.
	  If you do not feel you need a faster FP emulation you should better
	  choose NWFPE.

config VFP
	bool "VFP-format floating point maths"
	depends on CPU_V6 || CPU_ARM926T || CPU_V7 || CPU_FEROCEON
	help
	  Say Y to include VFP support code in the kernel. This is needed
	  if your hardware includes a VFP unit.

	  Please see <file:Documentation/arm/VFP/release-notes.txt> for
	  release notes and additional status information.

	  Say N if your target does not have VFP hardware.

config VFPv3
	bool
	depends on VFP
	default y if CPU_V7

config NEON
	bool "Advanced SIMD (NEON) Extension support"
	depends on VFPv3 && CPU_V7
	help
	  Say Y to include support code for NEON, the ARMv7 Advanced SIMD
	  Extension.

endmenu

menu "Userspace binary formats"

source "fs/Kconfig.binfmt"

config ARTHUR
	tristate "RISC OS personality"
	depends on !AEABI
	help
	  Say Y here to include the kernel code necessary if you want to run
	  Acorn RISC OS/Arthur binaries under Linux. This code is still very
	  experimental; if this sounds frightening, say N and sleep in peace.
	  You can also say M here to compile this support as a module (which
	  will be called arthur).

endmenu

menu "Power management options"

source "kernel/power/Kconfig"

config ARCH_SUSPEND_POSSIBLE
	def_bool y

endmenu

source "net/Kconfig"

source "drivers/Kconfig"

source "fs/Kconfig"

source "arch/arm/Kconfig.debug"

source "security/Kconfig"

source "crypto/Kconfig"

source "lib/Kconfig"<|MERGE_RESOLUTION|>--- conflicted
+++ resolved
@@ -261,12 +261,9 @@
 	select GENERIC_TIME
 	select GENERIC_CLOCKEVENTS
 	select ARCH_WANT_OPTIONAL_GPIOLIB
-<<<<<<< HEAD
 	select GPIO_PL061 if GPIOLIB
-=======
 	select PLAT_VERSATILE
 	select ARM_TIMER_SP804
->>>>>>> 6c748f47
 	help
 	  This enables support for ARM Ltd RealView boards.
 
