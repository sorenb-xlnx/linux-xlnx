config ARM
	bool
	default y
	select HAVE_AOUT
	select HAVE_DMA_API_DEBUG
	select HAVE_IDE
	select HAVE_MEMBLOCK
	select RTC_LIB
	select SYS_SUPPORTS_APM_EMULATION
	select GENERIC_ATOMIC64 if (!CPU_32v6K || !AEABI)
	select HAVE_OPROFILE if (HAVE_PERF_EVENTS)
	select HAVE_ARCH_KGDB
	select HAVE_KPROBES if (!XIP_KERNEL && !THUMB2_KERNEL)
	select HAVE_KRETPROBES if (HAVE_KPROBES)
	select HAVE_FUNCTION_TRACER if (!XIP_KERNEL)
	select HAVE_FTRACE_MCOUNT_RECORD if (!XIP_KERNEL)
	select HAVE_DYNAMIC_FTRACE if (!XIP_KERNEL)
	select HAVE_GENERIC_DMA_COHERENT
	select HAVE_KERNEL_GZIP
	select HAVE_KERNEL_LZO
	select HAVE_KERNEL_LZMA
	select HAVE_IRQ_WORK
	select HAVE_PERF_EVENTS
	select PERF_USE_VMALLOC
	select HAVE_REGS_AND_STACK_ACCESS_API
	select HAVE_HW_BREAKPOINT if (PERF_EVENTS && (CPU_V6 || CPU_V7))
	select HAVE_C_RECORDMCOUNT
	help
	  The ARM series is a line of low-power-consumption RISC chip designs
	  licensed by ARM Ltd and targeted at embedded applications and
	  handhelds such as the Compaq IPAQ.  ARM-based PCs are no longer
	  manufactured, but legacy ARM-based PC hardware remains popular in
	  Europe.  There is an ARM Linux project with a web page at
	  <http://www.arm.linux.org.uk/>.

config HAVE_PWM
	bool

config MIGHT_HAVE_PCI
	bool

config SYS_SUPPORTS_APM_EMULATION
	bool

config GENERIC_GPIO
	bool

config ARCH_USES_GETTIMEOFFSET
	bool
	default n

config GENERIC_CLOCKEVENTS
	bool

config GENERIC_CLOCKEVENTS_BROADCAST
	bool
	depends on GENERIC_CLOCKEVENTS
	default y if SMP

config HAVE_TCM
	bool
	select GENERIC_ALLOCATOR

config HAVE_PROC_CPU
	bool

config NO_IOPORT
	bool

config EISA
	bool
	---help---
	  The Extended Industry Standard Architecture (EISA) bus was
	  developed as an open alternative to the IBM MicroChannel bus.

	  The EISA bus provided some of the features of the IBM MicroChannel
	  bus while maintaining backward compatibility with cards made for
	  the older ISA bus.  The EISA bus saw limited use between 1988 and
	  1995 when it was made obsolete by the PCI bus.

	  Say Y here if you are building a kernel for an EISA-based machine.

	  Otherwise, say N.

config SBUS
	bool

config MCA
	bool
	help
	  MicroChannel Architecture is found in some IBM PS/2 machines and
	  laptops.  It is a bus system similar to PCI or ISA. See
	  <file:Documentation/mca.txt> (and especially the web page given
	  there) before attempting to build an MCA bus kernel.

config GENERIC_HARDIRQS
	bool
	default y

config STACKTRACE_SUPPORT
	bool
	default y

config HAVE_LATENCYTOP_SUPPORT
	bool
	depends on !SMP
	default y

config LOCKDEP_SUPPORT
	bool
	default y

config TRACE_IRQFLAGS_SUPPORT
	bool
	default y

config HARDIRQS_SW_RESEND
	bool
	default y

config GENERIC_IRQ_PROBE
	bool
	default y

config GENERIC_LOCKBREAK
	bool
	default y
	depends on SMP && PREEMPT

config RWSEM_GENERIC_SPINLOCK
	bool
	default y

config RWSEM_XCHGADD_ALGORITHM
	bool

config ARCH_HAS_ILOG2_U32
	bool

config ARCH_HAS_ILOG2_U64
	bool

config ARCH_HAS_CPUFREQ
	bool
	help
	  Internal node to signify that the ARCH has CPUFREQ support
	  and that the relevant menu configurations are displayed for
	  it.

config ARCH_HAS_CPU_IDLE_WAIT
       def_bool y

config GENERIC_HWEIGHT
	bool
	default y

config GENERIC_CALIBRATE_DELAY
	bool
	default y

config ARCH_MAY_HAVE_PC_FDC
	bool

config ZONE_DMA
	bool

config NEED_DMA_MAP_STATE
       def_bool y

config GENERIC_ISA_DMA
	bool

config FIQ
	bool

config ARCH_MTD_XIP
	bool

config GENERIC_HARDIRQS_NO__DO_IRQ
	def_bool y

config ARM_L1_CACHE_SHIFT_6
	bool
	help
	  Setting ARM L1 cache line size to 64 Bytes.

config VECTORS_BASE
	hex
	default 0xffff0000 if MMU || CPU_HIGH_VECTOR
	default DRAM_BASE if REMAP_VECTORS_TO_RAM
	default 0x00000000
	help
	  The base address of exception vectors.

source "init/Kconfig"

source "kernel/Kconfig.freezer"

menu "System Type"

config MMU
	bool "MMU-based Paged Memory Management Support"
	default y
	help
	  Select if you want MMU-based virtualised addressing space
	  support by paged memory management. If unsure, say 'Y'.

#
# The "ARM system type" choice list is ordered alphabetically by option
# text.  Please add new entries in the option alphabetic order.
#
choice
	prompt "ARM system type"
	default ARCH_VERSATILE

config ARCH_AAEC2000
	bool "Agilent AAEC-2000 based"
	select CPU_ARM920T
	select ARM_AMBA
	select HAVE_CLK
	select ARCH_USES_GETTIMEOFFSET
	help
	  This enables support for systems based on the Agilent AAEC-2000

config ARCH_INTEGRATOR
	bool "ARM Ltd. Integrator family"
	select ARM_AMBA
	select ARCH_HAS_CPUFREQ
	select CLKDEV_LOOKUP
	select ICST
	select GENERIC_CLOCKEVENTS
	select PLAT_VERSATILE
	help
	  Support for ARM's Integrator platform.

config ARCH_REALVIEW
	bool "ARM Ltd. RealView family"
	select ARM_AMBA
	select CLKDEV_LOOKUP
	select ICST
	select GENERIC_CLOCKEVENTS
	select ARCH_WANT_OPTIONAL_GPIOLIB
	select PLAT_VERSATILE
	select ARM_TIMER_SP804
	select GPIO_PL061 if GPIOLIB
	help
	  This enables support for ARM Ltd RealView boards.

config ARCH_VERSATILE
	bool "ARM Ltd. Versatile family"
	select ARM_AMBA
	select ARM_VIC
	select CLKDEV_LOOKUP
	select ICST
	select GENERIC_CLOCKEVENTS
	select ARCH_WANT_OPTIONAL_GPIOLIB
	select PLAT_VERSATILE
	select ARM_TIMER_SP804
	help
	  This enables support for ARM Ltd Versatile board.

config ARCH_VEXPRESS
	bool "ARM Ltd. Versatile Express family"
	select ARCH_WANT_OPTIONAL_GPIOLIB
	select ARM_AMBA
	select ARM_TIMER_SP804
	select CLKDEV_LOOKUP
	select GENERIC_CLOCKEVENTS
	select HAVE_CLK
	select ICST
	select PLAT_VERSATILE
	help
	  This enables support for the ARM Ltd Versatile Express boards.

config ARCH_AT91
	bool "Atmel AT91"
	select ARCH_REQUIRE_GPIOLIB
	select HAVE_CLK
	help
	  This enables support for systems based on the Atmel AT91RM9200,
	  AT91SAM9 and AT91CAP9 processors.

config ARCH_BCMRING
	bool "Broadcom BCMRING"
	depends on MMU
	select CPU_V6
	select ARM_AMBA
	select CLKDEV_LOOKUP
	select GENERIC_CLOCKEVENTS
	select ARCH_WANT_OPTIONAL_GPIOLIB
	help
	  Support for Broadcom's BCMRing platform.

config ARCH_CLPS711X
	bool "Cirrus Logic CLPS711x/EP721x-based"
	select CPU_ARM720T
	select ARCH_USES_GETTIMEOFFSET
	help
	  Support for Cirrus Logic 711x/721x based boards.

config ARCH_CNS3XXX
	bool "Cavium Networks CNS3XXX family"
	select CPU_V6
	select GENERIC_CLOCKEVENTS
	select ARM_GIC
	select MIGHT_HAVE_PCI
	select PCI_DOMAINS if PCI
	help
	  Support for Cavium Networks CNS3XXX platform.

config ARCH_GEMINI
	bool "Cortina Systems Gemini"
	select CPU_FA526
	select ARCH_REQUIRE_GPIOLIB
	select ARCH_USES_GETTIMEOFFSET
	help
	  Support for the Cortina Systems Gemini family SoCs

config ARCH_EBSA110
	bool "EBSA-110"
	select CPU_SA110
	select ISA
	select NO_IOPORT
	select ARCH_USES_GETTIMEOFFSET
	help
	  This is an evaluation board for the StrongARM processor available
	  from Digital. It has limited hardware on-board, including an
	  Ethernet interface, two PCMCIA sockets, two serial ports and a
	  parallel port.

config ARCH_EP93XX
	bool "EP93xx-based"
	select CPU_ARM920T
	select ARM_AMBA
	select ARM_VIC
	select CLKDEV_LOOKUP
	select ARCH_REQUIRE_GPIOLIB
	select ARCH_HAS_HOLES_MEMORYMODEL
	select ARCH_USES_GETTIMEOFFSET
	help
	  This enables support for the Cirrus EP93xx series of CPUs.

config ARCH_FOOTBRIDGE
	bool "FootBridge"
	select CPU_SA110
	select FOOTBRIDGE
	select ARCH_USES_GETTIMEOFFSET
	help
	  Support for systems based on the DC21285 companion chip
	  ("FootBridge"), such as the Simtec CATS and the Rebel NetWinder.

config ARCH_MXC
	bool "Freescale MXC/iMX-based"
	select GENERIC_CLOCKEVENTS
	select ARCH_REQUIRE_GPIOLIB
	select CLKDEV_LOOKUP
	help
	  Support for Freescale MXC/iMX-based family of processors

config ARCH_STMP3XXX
	bool "Freescale STMP3xxx"
	select CPU_ARM926T
	select CLKDEV_LOOKUP
	select ARCH_REQUIRE_GPIOLIB
	select GENERIC_CLOCKEVENTS
	select USB_ARCH_HAS_EHCI
	help
	  Support for systems based on the Freescale 3xxx CPUs.

config ARCH_NETX
	bool "Hilscher NetX based"
	select CPU_ARM926T
	select ARM_VIC
	select GENERIC_CLOCKEVENTS
	help
	  This enables support for systems based on the Hilscher NetX Soc

config ARCH_H720X
	bool "Hynix HMS720x-based"
	select CPU_ARM720T
	select ISA_DMA_API
	select ARCH_USES_GETTIMEOFFSET
	help
	  This enables support for systems based on the Hynix HMS720x

config ARCH_IOP13XX
	bool "IOP13xx-based"
	depends on MMU
	select CPU_XSC3
	select PLAT_IOP
	select PCI
	select ARCH_SUPPORTS_MSI
	select VMSPLIT_1G
	help
	  Support for Intel's IOP13XX (XScale) family of processors.

config ARCH_IOP32X
	bool "IOP32x-based"
	depends on MMU
	select CPU_XSCALE
	select PLAT_IOP
	select PCI
	select ARCH_REQUIRE_GPIOLIB
	help
	  Support for Intel's 80219 and IOP32X (XScale) family of
	  processors.

config ARCH_IOP33X
	bool "IOP33x-based"
	depends on MMU
	select CPU_XSCALE
	select PLAT_IOP
	select PCI
	select ARCH_REQUIRE_GPIOLIB
	help
	  Support for Intel's IOP33X (XScale) family of processors.

config ARCH_IXP23XX
 	bool "IXP23XX-based"
	depends on MMU
	select CPU_XSC3
 	select PCI
	select ARCH_USES_GETTIMEOFFSET
	help
	  Support for Intel's IXP23xx (XScale) family of processors.

config ARCH_IXP2000
	bool "IXP2400/2800-based"
	depends on MMU
	select CPU_XSCALE
	select PCI
	select ARCH_USES_GETTIMEOFFSET
	help
	  Support for Intel's IXP2400/2800 (XScale) family of processors.

config ARCH_IXP4XX
	bool "IXP4xx-based"
	depends on MMU
	select CPU_XSCALE
	select GENERIC_GPIO
	select GENERIC_CLOCKEVENTS
	select MIGHT_HAVE_PCI
	select DMABOUNCE if PCI
	help
	  Support for Intel's IXP4XX (XScale) family of processors.

config ARCH_DOVE
	bool "Marvell Dove"
	select PCI
	select ARCH_REQUIRE_GPIOLIB
	select GENERIC_CLOCKEVENTS
	select PLAT_ORION
	help
	  Support for the Marvell Dove SoC 88AP510

config ARCH_KIRKWOOD
	bool "Marvell Kirkwood"
	select CPU_FEROCEON
	select PCI
	select ARCH_REQUIRE_GPIOLIB
	select GENERIC_CLOCKEVENTS
	select PLAT_ORION
	help
	  Support for the following Marvell Kirkwood series SoCs:
	  88F6180, 88F6192 and 88F6281.

config ARCH_LOKI
	bool "Marvell Loki (88RC8480)"
	select CPU_FEROCEON
	select GENERIC_CLOCKEVENTS
	select PLAT_ORION
	help
	  Support for the Marvell Loki (88RC8480) SoC.

config ARCH_LPC32XX
	bool "NXP LPC32XX"
	select CPU_ARM926T
	select ARCH_REQUIRE_GPIOLIB
	select HAVE_IDE
	select ARM_AMBA
	select USB_ARCH_HAS_OHCI
	select CLKDEV_LOOKUP
	select GENERIC_TIME
	select GENERIC_CLOCKEVENTS
	help
	  Support for the NXP LPC32XX family of processors

config ARCH_MV78XX0
	bool "Marvell MV78xx0"
	select CPU_FEROCEON
	select PCI
	select ARCH_REQUIRE_GPIOLIB
	select GENERIC_CLOCKEVENTS
	select PLAT_ORION
	help
	  Support for the following Marvell MV78xx0 series SoCs:
	  MV781x0, MV782x0.

config ARCH_ORION5X
	bool "Marvell Orion"
	depends on MMU
	select CPU_FEROCEON
	select PCI
	select ARCH_REQUIRE_GPIOLIB
	select GENERIC_CLOCKEVENTS
	select PLAT_ORION
	help
	  Support for the following Marvell Orion 5x series SoCs:
	  Orion-1 (5181), Orion-VoIP (5181L), Orion-NAS (5182),
	  Orion-2 (5281), Orion-1-90 (6183).

config ARCH_MMP
	bool "Marvell PXA168/910/MMP2"
	depends on MMU
	select ARCH_REQUIRE_GPIOLIB
	select CLKDEV_LOOKUP
	select GENERIC_CLOCKEVENTS
	select TICK_ONESHOT
	select PLAT_PXA
	select SPARSE_IRQ
	help
	  Support for Marvell's PXA168/PXA910(MMP) and MMP2 processor line.

config ARCH_KS8695
	bool "Micrel/Kendin KS8695"
	select CPU_ARM922T
	select ARCH_REQUIRE_GPIOLIB
	select ARCH_USES_GETTIMEOFFSET
	help
	  Support for Micrel/Kendin KS8695 "Centaur" (ARM922T) based
	  System-on-Chip devices.

config ARCH_NS9XXX
	bool "NetSilicon NS9xxx"
	select CPU_ARM926T
	select GENERIC_GPIO
	select GENERIC_CLOCKEVENTS
	select HAVE_CLK
	help
	  Say Y here if you intend to run this kernel on a NetSilicon NS9xxx
	  System.

	  <http://www.digi.com/products/microprocessors/index.jsp>

config ARCH_W90X900
	bool "Nuvoton W90X900 CPU"
	select CPU_ARM926T
	select ARCH_REQUIRE_GPIOLIB
	select CLKDEV_LOOKUP
	select GENERIC_CLOCKEVENTS
	help
	  Support for Nuvoton (Winbond logic dept.) ARM9 processor,
	  At present, the w90x900 has been renamed nuc900, regarding
	  the ARM series product line, you can login the following
	  link address to know more.

	  <http://www.nuvoton.com/hq/enu/ProductAndSales/ProductLines/
		ConsumerElectronicsIC/ARMMicrocontroller/ARMMicrocontroller>

config ARCH_NUC93X
	bool "Nuvoton NUC93X CPU"
	select CPU_ARM926T
	select CLKDEV_LOOKUP
	help
	  Support for Nuvoton (Winbond logic dept.) NUC93X MCU,The NUC93X is a
	  low-power and high performance MPEG-4/JPEG multimedia controller chip.

config ARCH_TEGRA
	bool "NVIDIA Tegra"
	select GENERIC_TIME
	select GENERIC_CLOCKEVENTS
	select GENERIC_GPIO
	select HAVE_CLK
	select CLKDEV_LOOKUP
	select ARCH_HAS_BARRIERS if CACHE_L2X0
	select ARCH_HAS_CPUFREQ
	help
	  This enables support for NVIDIA Tegra based systems (Tegra APX,
	  Tegra 6xx and Tegra 2 series).

config ARCH_PNX4008
	bool "Philips Nexperia PNX4008 Mobile"
	select CPU_ARM926T
	select CLKDEV_LOOKUP
	select ARCH_USES_GETTIMEOFFSET
	help
	  This enables support for Philips PNX4008 mobile platform.

config ARCH_PXA
	bool "PXA2xx/PXA3xx-based"
	depends on MMU
	select ARCH_MTD_XIP
	select ARCH_HAS_CPUFREQ
	select CLKDEV_LOOKUP
	select ARCH_REQUIRE_GPIOLIB
	select GENERIC_CLOCKEVENTS
	select TICK_ONESHOT
	select PLAT_PXA
	select SPARSE_IRQ
	help
	  Support for Intel/Marvell's PXA2xx/PXA3xx processor line.

config ARCH_MSM
	bool "Qualcomm MSM"
	select HAVE_CLK
	select GENERIC_CLOCKEVENTS
	select ARCH_REQUIRE_GPIOLIB
	help
	  Support for Qualcomm MSM/QSD based systems.  This runs on the
	  apps processor of the MSM/QSD and depends on a shared memory
	  interface to the modem processor which runs the baseband
	  stack and controls some vital subsystems
	  (clock and power control, etc).

config ARCH_SHMOBILE
	bool "Renesas SH-Mobile"
	help
	  Support for Renesas's SH-Mobile ARM platforms

config ARCH_RPC
	bool "RiscPC"
	select ARCH_ACORN
	select FIQ
	select TIMER_ACORN
	select ARCH_MAY_HAVE_PC_FDC
	select HAVE_PATA_PLATFORM
	select ISA_DMA_API
	select NO_IOPORT
	select ARCH_SPARSEMEM_ENABLE
	select ARCH_USES_GETTIMEOFFSET
	help
	  On the Acorn Risc-PC, Linux can support the internal IDE disk and
	  CD-ROM interface, serial and parallel port, and the floppy drive.

config ARCH_SA1100
	bool "SA1100-based"
	select CPU_SA1100
	select ISA
	select ARCH_SPARSEMEM_ENABLE
	select ARCH_MTD_XIP
	select ARCH_HAS_CPUFREQ
	select CPU_FREQ
	select GENERIC_CLOCKEVENTS
	select HAVE_CLK
	select TICK_ONESHOT
	select ARCH_REQUIRE_GPIOLIB
	help
	  Support for StrongARM 11x0 based boards.

config ARCH_S3C2410
	bool "Samsung S3C2410, S3C2412, S3C2413, S3C2416, S3C2440, S3C2442, S3C2443, S3C2450"
	select GENERIC_GPIO
	select ARCH_HAS_CPUFREQ
	select HAVE_CLK
	select ARCH_USES_GETTIMEOFFSET
	select HAVE_S3C2410_I2C if I2C
	help
	  Samsung S3C2410X CPU based systems, such as the Simtec Electronics
	  BAST (<http://www.simtec.co.uk/products/EB110ITX/>), the IPAQ 1940 or
	  the Samsung SMDK2410 development board (and derivatives).

	  Note, the S3C2416 and the S3C2450 are so close that they even share
	  the same SoC ID code. This means that there is no seperate machine
	  directory (no arch/arm/mach-s3c2450) as the S3C2416 was first.

config ARCH_S3C64XX
	bool "Samsung S3C64XX"
	select PLAT_SAMSUNG
	select CPU_V6
	select ARM_VIC
	select HAVE_CLK
	select NO_IOPORT
	select ARCH_USES_GETTIMEOFFSET
	select ARCH_HAS_CPUFREQ
	select ARCH_REQUIRE_GPIOLIB
	select SAMSUNG_CLKSRC
	select SAMSUNG_IRQ_VIC_TIMER
	select SAMSUNG_IRQ_UART
	select S3C_GPIO_TRACK
	select S3C_GPIO_PULL_UPDOWN
	select S3C_GPIO_CFG_S3C24XX
	select S3C_GPIO_CFG_S3C64XX
	select S3C_DEV_NAND
	select USB_ARCH_HAS_OHCI
	select SAMSUNG_GPIOLIB_4BIT
	select HAVE_S3C2410_I2C if I2C
	select HAVE_S3C2410_WATCHDOG if WATCHDOG
	help
	  Samsung S3C64XX series based systems

config ARCH_S5P64X0
	bool "Samsung S5P6440 S5P6450"
	select CPU_V6
	select GENERIC_GPIO
	select HAVE_CLK
	select HAVE_S3C2410_WATCHDOG if WATCHDOG
	select ARCH_USES_GETTIMEOFFSET
	select HAVE_S3C2410_I2C if I2C
	select HAVE_S3C_RTC if RTC_CLASS
	help
	  Samsung S5P64X0 CPU based systems, such as the Samsung SMDK6440,
	  SMDK6450.

config ARCH_S5P6442
	bool "Samsung S5P6442"
	select CPU_V6
	select GENERIC_GPIO
	select HAVE_CLK
	select ARCH_USES_GETTIMEOFFSET
	select HAVE_S3C2410_WATCHDOG if WATCHDOG
	help
	  Samsung S5P6442 CPU based systems

config ARCH_S5PC100
	bool "Samsung S5PC100"
	select GENERIC_GPIO
	select HAVE_CLK
	select CPU_V7
	select ARM_L1_CACHE_SHIFT_6
	select ARCH_USES_GETTIMEOFFSET
	select HAVE_S3C2410_I2C if I2C
	select HAVE_S3C_RTC if RTC_CLASS
	select HAVE_S3C2410_WATCHDOG if WATCHDOG
	help
	  Samsung S5PC100 series based systems

config ARCH_S5PV210
	bool "Samsung S5PV210/S5PC110"
	select CPU_V7
	select ARCH_SPARSEMEM_ENABLE
	select GENERIC_GPIO
	select HAVE_CLK
	select ARM_L1_CACHE_SHIFT_6
	select ARCH_HAS_CPUFREQ
	select ARCH_USES_GETTIMEOFFSET
	select HAVE_S3C2410_I2C if I2C
	select HAVE_S3C_RTC if RTC_CLASS
	select HAVE_S3C2410_WATCHDOG if WATCHDOG
	help
	  Samsung S5PV210/S5PC110 series based systems

config ARCH_S5PV310
	bool "Samsung S5PV310/S5PC210"
	select CPU_V7
	select ARCH_SPARSEMEM_ENABLE
	select GENERIC_GPIO
	select HAVE_CLK
	select GENERIC_CLOCKEVENTS
	select HAVE_S3C_RTC if RTC_CLASS
	select HAVE_S3C2410_I2C if I2C
	select HAVE_S3C2410_WATCHDOG if WATCHDOG
	help
	  Samsung S5PV310 series based systems

config ARCH_SHARK
	bool "Shark"
	select CPU_SA110
	select ISA
	select ISA_DMA
	select ZONE_DMA
	select PCI
	select ARCH_USES_GETTIMEOFFSET
	help
	  Support for the StrongARM based Digital DNARD machine, also known
	  as "Shark" (<http://www.shark-linux.de/shark.html>).

config ARCH_TCC_926
	bool "Telechips TCC ARM926-based systems"
	select CPU_ARM926T
	select HAVE_CLK
	select CLKDEV_LOOKUP
	select GENERIC_CLOCKEVENTS
	help
	  Support for Telechips TCC ARM926-based systems.

config ARCH_LH7A40X
	bool "Sharp LH7A40X"
	select CPU_ARM922T
	select ARCH_SPARSEMEM_ENABLE if !LH7A40X_CONTIGMEM
	select ARCH_USES_GETTIMEOFFSET
	help
	  Say Y here for systems based on one of the Sharp LH7A40X
	  System on a Chip processors.  These CPUs include an ARM922T
	  core with a wide array of integrated devices for
	  hand-held and low-power applications.

config ARCH_U300
	bool "ST-Ericsson U300 Series"
	depends on MMU
	select CPU_ARM926T
	select HAVE_TCM
	select ARM_AMBA
	select ARM_VIC
	select GENERIC_CLOCKEVENTS
	select CLKDEV_LOOKUP
	select GENERIC_GPIO
	help
	  Support for ST-Ericsson U300 series mobile platforms.

config ARCH_U8500
	bool "ST-Ericsson U8500 Series"
	select CPU_V7
	select ARM_AMBA
	select GENERIC_CLOCKEVENTS
	select CLKDEV_LOOKUP
	select ARCH_REQUIRE_GPIOLIB
	help
	  Support for ST-Ericsson's Ux500 architecture

config ARCH_NOMADIK
	bool "STMicroelectronics Nomadik"
	select ARM_AMBA
	select ARM_VIC
	select CPU_ARM926T
	select CLKDEV_LOOKUP
	select GENERIC_CLOCKEVENTS
	select ARCH_REQUIRE_GPIOLIB
	help
	  Support for the Nomadik platform by ST-Ericsson

config ARCH_DAVINCI
	bool "TI DaVinci"
	select GENERIC_CLOCKEVENTS
	select ARCH_REQUIRE_GPIOLIB
	select ZONE_DMA
	select HAVE_IDE
	select CLKDEV_LOOKUP
	select GENERIC_ALLOCATOR
	select ARCH_HAS_HOLES_MEMORYMODEL
	help
	  Support for TI's DaVinci platform.

config ARCH_OMAP
	bool "TI OMAP"
	select HAVE_CLK
	select ARCH_REQUIRE_GPIOLIB
	select ARCH_HAS_CPUFREQ
	select GENERIC_CLOCKEVENTS
	select ARCH_HAS_HOLES_MEMORYMODEL
	help
	  Support for TI's OMAP platform (OMAP1/2/3/4).

config PLAT_SPEAR
	bool "ST SPEAr"
	select ARM_AMBA
	select ARCH_REQUIRE_GPIOLIB
	select CLKDEV_LOOKUP
	select GENERIC_CLOCKEVENTS
	select HAVE_CLK
	help
	  Support for ST's SPEAr platform (SPEAr3xx, SPEAr6xx and SPEAr13xx).

endchoice

#
# This is sorted alphabetically by mach-* pathname.  However, plat-*
# Kconfigs may be included either alphabetically (according to the
# plat- suffix) or along side the corresponding mach-* source.
#
source "arch/arm/mach-aaec2000/Kconfig"

source "arch/arm/mach-at91/Kconfig"

source "arch/arm/mach-bcmring/Kconfig"

source "arch/arm/mach-clps711x/Kconfig"

source "arch/arm/mach-cns3xxx/Kconfig"

source "arch/arm/mach-davinci/Kconfig"

source "arch/arm/mach-dove/Kconfig"

source "arch/arm/mach-ep93xx/Kconfig"

source "arch/arm/mach-footbridge/Kconfig"

source "arch/arm/mach-gemini/Kconfig"

source "arch/arm/mach-h720x/Kconfig"

source "arch/arm/mach-integrator/Kconfig"

source "arch/arm/mach-iop32x/Kconfig"

source "arch/arm/mach-iop33x/Kconfig"

source "arch/arm/mach-iop13xx/Kconfig"

source "arch/arm/mach-ixp4xx/Kconfig"

source "arch/arm/mach-ixp2000/Kconfig"

source "arch/arm/mach-ixp23xx/Kconfig"

source "arch/arm/mach-kirkwood/Kconfig"

source "arch/arm/mach-ks8695/Kconfig"

source "arch/arm/mach-lh7a40x/Kconfig"

source "arch/arm/mach-loki/Kconfig"

source "arch/arm/mach-lpc32xx/Kconfig"

source "arch/arm/mach-msm/Kconfig"

source "arch/arm/mach-mv78xx0/Kconfig"

source "arch/arm/plat-mxc/Kconfig"

source "arch/arm/mach-netx/Kconfig"

source "arch/arm/mach-nomadik/Kconfig"
source "arch/arm/plat-nomadik/Kconfig"

source "arch/arm/mach-ns9xxx/Kconfig"

source "arch/arm/mach-nuc93x/Kconfig"

source "arch/arm/plat-omap/Kconfig"

source "arch/arm/mach-omap1/Kconfig"

source "arch/arm/mach-omap2/Kconfig"

source "arch/arm/mach-orion5x/Kconfig"

source "arch/arm/mach-pxa/Kconfig"
source "arch/arm/plat-pxa/Kconfig"

source "arch/arm/mach-mmp/Kconfig"

source "arch/arm/mach-realview/Kconfig"

source "arch/arm/mach-sa1100/Kconfig"

source "arch/arm/plat-samsung/Kconfig"
source "arch/arm/plat-s3c24xx/Kconfig"
source "arch/arm/plat-s5p/Kconfig"

source "arch/arm/plat-spear/Kconfig"

source "arch/arm/plat-tcc/Kconfig"

if ARCH_S3C2410
source "arch/arm/mach-s3c2400/Kconfig"
source "arch/arm/mach-s3c2410/Kconfig"
source "arch/arm/mach-s3c2412/Kconfig"
source "arch/arm/mach-s3c2416/Kconfig"
source "arch/arm/mach-s3c2440/Kconfig"
source "arch/arm/mach-s3c2443/Kconfig"
endif

if ARCH_S3C64XX
source "arch/arm/mach-s3c64xx/Kconfig"
endif

source "arch/arm/mach-s5p64x0/Kconfig"

source "arch/arm/mach-s5p6442/Kconfig"

source "arch/arm/mach-s5pc100/Kconfig"

source "arch/arm/mach-s5pv210/Kconfig"

source "arch/arm/mach-s5pv310/Kconfig"

source "arch/arm/mach-shmobile/Kconfig"

source "arch/arm/plat-stmp3xxx/Kconfig"

source "arch/arm/mach-tegra/Kconfig"

source "arch/arm/mach-u300/Kconfig"

source "arch/arm/mach-ux500/Kconfig"

source "arch/arm/mach-versatile/Kconfig"

source "arch/arm/mach-vexpress/Kconfig"

source "arch/arm/mach-w90x900/Kconfig"

# Definitions to make life easier
config ARCH_ACORN
	bool

config PLAT_IOP
	bool
	select GENERIC_CLOCKEVENTS

config PLAT_ORION
	bool

config PLAT_PXA
	bool

config PLAT_VERSATILE
	bool

config ARM_TIMER_SP804
	bool

source arch/arm/mm/Kconfig

config IWMMXT
	bool "Enable iWMMXt support"
	depends on CPU_XSCALE || CPU_XSC3 || CPU_MOHAWK
	default y if PXA27x || PXA3xx || ARCH_MMP
	help
	  Enable support for iWMMXt context switching at run time if
	  running on a CPU that supports it.

#  bool 'Use XScale PMU as timer source' CONFIG_XSCALE_PMU_TIMER
config XSCALE_PMU
	bool
	depends on CPU_XSCALE && !XSCALE_PMU_TIMER
	default y

config CPU_HAS_PMU
	depends on (CPU_V6 || CPU_V7 || XSCALE_PMU) && \
		   (!ARCH_OMAP3 || OMAP3_EMU)
	default y
	bool

config MULTI_IRQ_HANDLER
	bool
	help
	  Allow each machine to specify it's own IRQ handler at run time.

if !MMU
source "arch/arm/Kconfig-nommu"
endif

config ARM_ERRATA_411920
	bool "ARM errata: Invalidation of the Instruction Cache operation can fail"
	depends on CPU_V6
	help
	  Invalidation of the Instruction Cache operation can
	  fail. This erratum is present in 1136 (before r1p4), 1156 and 1176.
	  It does not affect the MPCore. This option enables the ARM Ltd.
	  recommended workaround.

config ARM_ERRATA_430973
	bool "ARM errata: Stale prediction on replaced interworking branch"
	depends on CPU_V7
	help
	  This option enables the workaround for the 430973 Cortex-A8
	  (r1p0..r1p2) erratum. If a code sequence containing an ARM/Thumb
	  interworking branch is replaced with another code sequence at the
	  same virtual address, whether due to self-modifying code or virtual
	  to physical address re-mapping, Cortex-A8 does not recover from the
	  stale interworking branch prediction. This results in Cortex-A8
	  executing the new code sequence in the incorrect ARM or Thumb state.
	  The workaround enables the BTB/BTAC operations by setting ACTLR.IBE
	  and also flushes the branch target cache at every context switch.
	  Note that setting specific bits in the ACTLR register may not be
	  available in non-secure mode.

config ARM_ERRATA_458693
	bool "ARM errata: Processor deadlock when a false hazard is created"
	depends on CPU_V7
	help
	  This option enables the workaround for the 458693 Cortex-A8 (r2p0)
	  erratum. For very specific sequences of memory operations, it is
	  possible for a hazard condition intended for a cache line to instead
	  be incorrectly associated with a different cache line. This false
	  hazard might then cause a processor deadlock. The workaround enables
	  the L1 caching of the NEON accesses and disables the PLD instruction
	  in the ACTLR register. Note that setting specific bits in the ACTLR
	  register may not be available in non-secure mode.

config ARM_ERRATA_460075
	bool "ARM errata: Data written to the L2 cache can be overwritten with stale data"
	depends on CPU_V7
	help
	  This option enables the workaround for the 460075 Cortex-A8 (r2p0)
	  erratum. Any asynchronous access to the L2 cache may encounter a
	  situation in which recent store transactions to the L2 cache are lost
	  and overwritten with stale memory contents from external memory. The
	  workaround disables the write-allocate mode for the L2 cache via the
	  ACTLR register. Note that setting specific bits in the ACTLR register
	  may not be available in non-secure mode.

config ARM_ERRATA_742230
	bool "ARM errata: DMB operation may be faulty"
	depends on CPU_V7 && SMP
	help
	  This option enables the workaround for the 742230 Cortex-A9
	  (r1p0..r2p2) erratum. Under rare circumstances, a DMB instruction
	  between two write operations may not ensure the correct visibility
	  ordering of the two writes. This workaround sets a specific bit in
	  the diagnostic register of the Cortex-A9 which causes the DMB
	  instruction to behave as a DSB, ensuring the correct behaviour of
	  the two writes.

config ARM_ERRATA_742231
	bool "ARM errata: Incorrect hazard handling in the SCU may lead to data corruption"
	depends on CPU_V7 && SMP
	help
	  This option enables the workaround for the 742231 Cortex-A9
	  (r2p0..r2p2) erratum. Under certain conditions, specific to the
	  Cortex-A9 MPCore micro-architecture, two CPUs working in SMP mode,
	  accessing some data located in the same cache line, may get corrupted
	  data due to bad handling of the address hazard when the line gets
	  replaced from one of the CPUs at the same time as another CPU is
	  accessing it. This workaround sets specific bits in the diagnostic
	  register of the Cortex-A9 which reduces the linefill issuing
	  capabilities of the processor.

config PL310_ERRATA_588369
	bool "Clean & Invalidate maintenance operations do not invalidate clean lines"
	depends on CACHE_L2X0 && ARCH_OMAP4
	help
	   The PL310 L2 cache controller implements three types of Clean &
	   Invalidate maintenance operations: by Physical Address
	   (offset 0x7F0), by Index/Way (0x7F8) and by Way (0x7FC).
	   They are architecturally defined to behave as the execution of a
	   clean operation followed immediately by an invalidate operation,
	   both performing to the same memory location. This functionality
	   is not correctly implemented in PL310 as clean lines are not
	   invalidated as a result of these operations. Note that this errata
	   uses Texas Instrument's secure monitor api.

config ARM_ERRATA_720789
	bool "ARM errata: TLBIASIDIS and TLBIMVAIS operations can broadcast a faulty ASID"
	depends on CPU_V7 && SMP
	help
	  This option enables the workaround for the 720789 Cortex-A9 (prior to
	  r2p0) erratum. A faulty ASID can be sent to the other CPUs for the
	  broadcasted CP15 TLB maintenance operations TLBIASIDIS and TLBIMVAIS.
	  As a consequence of this erratum, some TLB entries which should be
	  invalidated are not, resulting in an incoherency in the system page
	  tables. The workaround changes the TLB flushing routines to invalidate
	  entries regardless of the ASID.

config ARM_ERRATA_743622
	bool "ARM errata: Faulty hazard checking in the Store Buffer may lead to data corruption"
	depends on CPU_V7
	help
	  This option enables the workaround for the 743622 Cortex-A9
	  (r2p0..r2p2) erratum. Under very rare conditions, a faulty
	  optimisation in the Cortex-A9 Store Buffer may lead to data
	  corruption. This workaround sets a specific bit in the diagnostic
	  register of the Cortex-A9 which disables the Store Buffer
	  optimisation, preventing the defect from occurring. This has no
	  visible impact on the overall performance or power consumption of the
	  processor.

endmenu

source "arch/arm/common/Kconfig"

menu "Bus support"

config ARM_AMBA
	bool

config ISA
	bool
	help
	  Find out whether you have ISA slots on your motherboard.  ISA is the
	  name of a bus system, i.e. the way the CPU talks to the other stuff
	  inside your box.  Other bus systems are PCI, EISA, MicroChannel
	  (MCA) or VESA.  ISA is an older system, now being displaced by PCI;
	  newer boards don't support it.  If you have ISA, say Y, otherwise N.

# Select ISA DMA controller support
config ISA_DMA
	bool
	select ISA_DMA_API

# Select ISA DMA interface
config ISA_DMA_API
	bool

config PCI
<<<<<<< HEAD
	bool "PCI support" if ARCH_INTEGRATOR_AP || ARCH_VERSATILE_PB || ARCH_IXP4XX || ARCH_KS8695 || MACH_ARMCORE || ARCH_CNS3XXX || SA1100_NANOENGINE
=======
	bool "PCI support" if MIGHT_HAVE_PCI
>>>>>>> 1771dd1e
	help
	  Find out whether you have a PCI motherboard. PCI is the name of a
	  bus system, i.e. the way the CPU talks to the other stuff inside
	  your box. Other bus systems are ISA, EISA, MicroChannel (MCA) or
	  VESA. If you have PCI, say Y, otherwise N.

config PCI_DOMAINS
	bool
	depends on PCI

config PCI_NANOENGINE
	bool "BSE nanoEngine PCI support"
	depends on SA1100_NANOENGINE
	help
	  Enable PCI on the BSE nanoEngine board.

config PCI_SYSCALL
	def_bool PCI

# Select the host bridge type
config PCI_HOST_VIA82C505
	bool
	depends on PCI && ARCH_SHARK
	default y

config PCI_HOST_ITE8152
	bool
	depends on PCI && MACH_ARMCORE
	default y
	select DMABOUNCE

source "drivers/pci/Kconfig"

source "drivers/pcmcia/Kconfig"

endmenu

menu "Kernel Features"

source "kernel/time/Kconfig"

config SMP
	bool "Symmetric Multi-Processing (EXPERIMENTAL)"
	depends on EXPERIMENTAL
	depends on GENERIC_CLOCKEVENTS
	depends on REALVIEW_EB_ARM11MP || REALVIEW_EB_A9MP || \
		 MACH_REALVIEW_PB11MP || MACH_REALVIEW_PBX || ARCH_OMAP4 ||\
		 ARCH_S5PV310 || ARCH_TEGRA || ARCH_U8500 || ARCH_VEXPRESS_CA9X4
	select USE_GENERIC_SMP_HELPERS
	select HAVE_ARM_SCU
	help
	  This enables support for systems with more than one CPU. If you have
	  a system with only one CPU, like most personal computers, say N. If
	  you have a system with more than one CPU, say Y.

	  If you say N here, the kernel will run on single and multiprocessor
	  machines, but will use only one CPU of a multiprocessor machine. If
	  you say Y here, the kernel will run on many, but not all, single
	  processor machines. On a single processor machine, the kernel will
	  run faster if you say N here.

	  See also <file:Documentation/i386/IO-APIC.txt>,
	  <file:Documentation/nmi_watchdog.txt> and the SMP-HOWTO available at
	  <http://tldp.org/HOWTO/SMP-HOWTO.html>.

	  If you don't know what to do here, say N.

config SMP_ON_UP
	bool "Allow booting SMP kernel on uniprocessor systems (EXPERIMENTAL)"
	depends on EXPERIMENTAL
	depends on SMP && !XIP
	default y
	help
	  SMP kernels contain instructions which fail on non-SMP processors.
	  Enabling this option allows the kernel to modify itself to make
	  these instructions safe.  Disabling it allows about 1K of space
	  savings.

	  If you don't know what to do here, say Y.

config HAVE_ARM_SCU
	bool
	depends on SMP
	help
	  This option enables support for the ARM system coherency unit

config HAVE_ARM_TWD
	bool
	depends on SMP
	select TICK_ONESHOT
	help
	  This options enables support for the ARM timer and watchdog unit

choice
	prompt "Memory split"
	default VMSPLIT_3G
	help
	  Select the desired split between kernel and user memory.

	  If you are not absolutely sure what you are doing, leave this
	  option alone!

	config VMSPLIT_3G
		bool "3G/1G user/kernel split"
	config VMSPLIT_2G
		bool "2G/2G user/kernel split"
	config VMSPLIT_1G
		bool "1G/3G user/kernel split"
endchoice

config PAGE_OFFSET
	hex
	default 0x40000000 if VMSPLIT_1G
	default 0x80000000 if VMSPLIT_2G
	default 0xC0000000

config NR_CPUS
	int "Maximum number of CPUs (2-32)"
	range 2 32
	depends on SMP
	default "4"

config HOTPLUG_CPU
	bool "Support for hot-pluggable CPUs (EXPERIMENTAL)"
	depends on SMP && HOTPLUG && EXPERIMENTAL
	help
	  Say Y here to experiment with turning CPUs off and on.  CPUs
	  can be controlled through /sys/devices/system/cpu.

config LOCAL_TIMERS
	bool "Use local timer interrupts"
	depends on SMP
	default y
	select HAVE_ARM_TWD
	help
	  Enable support for local timers on SMP platforms, rather then the
	  legacy IPI broadcast method.  Local timers allows the system
	  accounting to be spread across the timer interval, preventing a
	  "thundering herd" at every timer tick.

source kernel/Kconfig.preempt

config HZ
	int
	default 200 if ARCH_EBSA110 || ARCH_S3C2410 || ARCH_S5P64X0 || \
		ARCH_S5P6442 || ARCH_S5PV210 || ARCH_S5PV310
	default OMAP_32K_TIMER_HZ if ARCH_OMAP && OMAP_32K_TIMER
	default AT91_TIMER_HZ if ARCH_AT91
	default SHMOBILE_TIMER_HZ if ARCH_SHMOBILE
	default 100

config THUMB2_KERNEL
<<<<<<< HEAD
	bool "Compile the kernel in Thumb-2 mode"
	depends on CPU_V7 && !CPU_V6 && EXPERIMENTAL
=======
	bool "Compile the kernel in Thumb-2 mode (EXPERIMENTAL)"
	depends on CPU_V7 && EXPERIMENTAL
>>>>>>> 1771dd1e
	select AEABI
	select ARM_ASM_UNIFIED
	help
	  By enabling this option, the kernel will be compiled in
	  Thumb-2 mode. A compiler/assembler that understand the unified
	  ARM-Thumb syntax is needed.

	  If unsure, say N.

config ARM_ASM_UNIFIED
	bool

config AEABI
	bool "Use the ARM EABI to compile the kernel"
	help
	  This option allows for the kernel to be compiled using the latest
	  ARM ABI (aka EABI).  This is only useful if you are using a user
	  space environment that is also compiled with EABI.

	  Since there are major incompatibilities between the legacy ABI and
	  EABI, especially with regard to structure member alignment, this
	  option also changes the kernel syscall calling convention to
	  disambiguate both ABIs and allow for backward compatibility support
	  (selected with CONFIG_OABI_COMPAT).

	  To use this you need GCC version 4.0.0 or later.

config OABI_COMPAT
	bool "Allow old ABI binaries to run with this kernel (EXPERIMENTAL)"
	depends on AEABI && EXPERIMENTAL
	default y
	help
	  This option preserves the old syscall interface along with the
	  new (ARM EABI) one. It also provides a compatibility layer to
	  intercept syscalls that have structure arguments which layout
	  in memory differs between the legacy ABI and the new ARM EABI
	  (only for non "thumb" binaries). This option adds a tiny
	  overhead to all syscalls and produces a slightly larger kernel.
	  If you know you'll be using only pure EABI user space then you
	  can say N here. If this option is not selected and you attempt
	  to execute a legacy ABI binary then the result will be
	  UNPREDICTABLE (in fact it can be predicted that it won't work
	  at all). If in doubt say Y.

config ARCH_HAS_HOLES_MEMORYMODEL
	bool

config ARCH_SPARSEMEM_ENABLE
	bool

config ARCH_SPARSEMEM_DEFAULT
	def_bool ARCH_SPARSEMEM_ENABLE

config ARCH_SELECT_MEMORY_MODEL
	def_bool ARCH_SPARSEMEM_ENABLE

config HIGHMEM
	bool "High Memory Support (EXPERIMENTAL)"
	depends on MMU && EXPERIMENTAL
	help
	  The address space of ARM processors is only 4 Gigabytes large
	  and it has to accommodate user address space, kernel address
	  space as well as some memory mapped IO. That means that, if you
	  have a large amount of physical memory and/or IO, not all of the
	  memory can be "permanently mapped" by the kernel. The physical
	  memory that is not permanently mapped is called "high memory".

	  Depending on the selected kernel/user memory split, minimum
	  vmalloc space and actual amount of RAM, you may not need this
	  option which should result in a slightly faster kernel.

	  If unsure, say n.

config HIGHPTE
	bool "Allocate 2nd-level pagetables from highmem"
	depends on HIGHMEM
	depends on !OUTER_CACHE

config HW_PERF_EVENTS
	bool "Enable hardware performance counter support for perf events"
	depends on PERF_EVENTS && CPU_HAS_PMU
	default y
	help
	  Enable hardware performance counter support for perf events. If
	  disabled, perf events will use software events only.

config SPARSE_IRQ
	def_bool n
	help
	  This enables support for sparse irqs. This is useful in general
	  as most CPUs have a fairly sparse array of IRQ vectors, which
	  the irq_desc then maps directly on to. Systems with a high
	  number of off-chip IRQs will want to treat this as
	  experimental until they have been independently verified.

source "mm/Kconfig"

config FORCE_MAX_ZONEORDER
	int "Maximum zone order" if ARCH_SHMOBILE
	range 11 64 if ARCH_SHMOBILE
	default "9" if SA1111
	default "11"
	help
	  The kernel memory allocator divides physically contiguous memory
	  blocks into "zones", where each zone is a power of two number of
	  pages.  This option selects the largest power of two that the kernel
	  keeps in the memory allocator.  If you need to allocate very large
	  blocks of physically contiguous memory, then you may need to
	  increase this value.

	  This config option is actually maximum order plus one. For example,
	  a value of 11 means that the largest free memory block is 2^10 pages.

config LEDS
	bool "Timer and CPU usage LEDs"
	depends on ARCH_CDB89712 || ARCH_EBSA110 || \
		   ARCH_EBSA285 || ARCH_INTEGRATOR || \
		   ARCH_LUBBOCK || MACH_MAINSTONE || ARCH_NETWINDER || \
		   ARCH_OMAP || ARCH_P720T || ARCH_PXA_IDP || \
		   ARCH_SA1100 || ARCH_SHARK || ARCH_VERSATILE || \
		   ARCH_AT91 || ARCH_DAVINCI || \
		   ARCH_KS8695 || MACH_RD88F5182 || ARCH_REALVIEW
	help
	  If you say Y here, the LEDs on your machine will be used
	  to provide useful information about your current system status.

	  If you are compiling a kernel for a NetWinder or EBSA-285, you will
	  be able to select which LEDs are active using the options below. If
	  you are compiling a kernel for the EBSA-110 or the LART however, the
	  red LED will simply flash regularly to indicate that the system is
	  still functional. It is safe to say Y here if you have a CATS
	  system, but the driver will do nothing.

config LEDS_TIMER
	bool "Timer LED" if (!ARCH_CDB89712 && !ARCH_OMAP) || \
			    OMAP_OSK_MISTRAL || MACH_OMAP_H2 \
			    || MACH_OMAP_PERSEUS2
	depends on LEDS
	depends on !GENERIC_CLOCKEVENTS
	default y if ARCH_EBSA110
	help
	  If you say Y here, one of the system LEDs (the green one on the
	  NetWinder, the amber one on the EBSA285, or the red one on the LART)
	  will flash regularly to indicate that the system is still
	  operational. This is mainly useful to kernel hackers who are
	  debugging unstable kernels.

	  The LART uses the same LED for both Timer LED and CPU usage LED
	  functions. You may choose to use both, but the Timer LED function
	  will overrule the CPU usage LED.

config LEDS_CPU
	bool "CPU usage LED" if (!ARCH_CDB89712 && !ARCH_EBSA110 && \
			!ARCH_OMAP) \
			|| OMAP_OSK_MISTRAL || MACH_OMAP_H2 \
			|| MACH_OMAP_PERSEUS2
	depends on LEDS
	help
	  If you say Y here, the red LED will be used to give a good real
	  time indication of CPU usage, by lighting whenever the idle task
	  is not currently executing.

	  The LART uses the same LED for both Timer LED and CPU usage LED
	  functions. You may choose to use both, but the Timer LED function
	  will overrule the CPU usage LED.

config ALIGNMENT_TRAP
	bool
	depends on CPU_CP15_MMU
	default y if !ARCH_EBSA110
	select HAVE_PROC_CPU if PROC_FS
	help
	  ARM processors cannot fetch/store information which is not
	  naturally aligned on the bus, i.e., a 4 byte fetch must start at an
	  address divisible by 4. On 32-bit ARM processors, these non-aligned
	  fetch/store instructions will be emulated in software if you say
	  here, which has a severe performance impact. This is necessary for
	  correct operation of some network protocols. With an IP-only
	  configuration it is safe to say N, otherwise say Y.

config UACCESS_WITH_MEMCPY
	bool "Use kernel mem{cpy,set}() for {copy_to,clear}_user() (EXPERIMENTAL)"
	depends on MMU && EXPERIMENTAL
	default y if CPU_FEROCEON
	help
	  Implement faster copy_to_user and clear_user methods for CPU
	  cores where a 8-word STM instruction give significantly higher
	  memory write throughput than a sequence of individual 32bit stores.

	  A possible side effect is a slight increase in scheduling latency
	  between threads sharing the same address space if they invoke
	  such copy operations with large buffers.

	  However, if the CPU data cache is using a write-allocate mode,
	  this option is unlikely to provide any performance gain.

config SECCOMP
	bool
	prompt "Enable seccomp to safely compute untrusted bytecode"
	---help---
	  This kernel feature is useful for number crunching applications
	  that may need to compute untrusted bytecode during their
	  execution. By using pipes or other transports made available to
	  the process as file descriptors supporting the read/write
	  syscalls, it's possible to isolate those applications in
	  their own address space using seccomp. Once seccomp is
	  enabled via prctl(PR_SET_SECCOMP), it cannot be disabled
	  and the task is only allowed to execute a few safe syscalls
	  defined by each seccomp mode.

config CC_STACKPROTECTOR
	bool "Enable -fstack-protector buffer overflow detection (EXPERIMENTAL)"
	depends on EXPERIMENTAL
	help
	  This option turns on the -fstack-protector GCC feature. This
	  feature puts, at the beginning of functions, a canary value on
	  the stack just before the return address, and validates
	  the value just before actually returning.  Stack based buffer
	  overflows (that need to overwrite this return address) now also
	  overwrite the canary, which gets detected and the attack is then
	  neutralized via a kernel panic.
	  This feature requires gcc version 4.2 or above.

config DEPRECATED_PARAM_STRUCT
	bool "Provide old way to pass kernel parameters"
	help
	  This was deprecated in 2001 and announced to live on for 5 years.
	  Some old boot loaders still use this way.

endmenu

menu "Boot options"

# Compressed boot loader in ROM.  Yes, we really want to ask about
# TEXT and BSS so we preserve their values in the config files.
config ZBOOT_ROM_TEXT
	hex "Compressed ROM boot loader base address"
	default "0"
	help
	  The physical address at which the ROM-able zImage is to be
	  placed in the target.  Platforms which normally make use of
	  ROM-able zImage formats normally set this to a suitable
	  value in their defconfig file.

	  If ZBOOT_ROM is not enabled, this has no effect.

config ZBOOT_ROM_BSS
	hex "Compressed ROM boot loader BSS address"
	default "0"
	help
	  The base address of an area of read/write memory in the target
	  for the ROM-able zImage which must be available while the
	  decompressor is running. It must be large enough to hold the
	  entire decompressed kernel plus an additional 128 KiB.
	  Platforms which normally make use of ROM-able zImage formats
	  normally set this to a suitable value in their defconfig file.

	  If ZBOOT_ROM is not enabled, this has no effect.

config ZBOOT_ROM
	bool "Compressed boot loader in ROM/flash"
	depends on ZBOOT_ROM_TEXT != ZBOOT_ROM_BSS
	help
	  Say Y here if you intend to execute your compressed kernel image
	  (zImage) directly from ROM or flash.  If unsure, say N.

config CMDLINE
	string "Default kernel command string"
	default ""
	help
	  On some architectures (EBSA110 and CATS), there is currently no way
	  for the boot loader to pass arguments to the kernel. For these
	  architectures, you should supply some command-line options at build
	  time by entering them here. As a minimum, you should specify the
	  memory size and the root device (e.g., mem=64M root=/dev/nfs).

config CMDLINE_FORCE
	bool "Always use the default kernel command string"
	depends on CMDLINE != ""
	help
	  Always use the default kernel command string, even if the boot
	  loader passes other arguments to the kernel.
	  This is useful if you cannot or don't want to change the
	  command-line options your boot loader passes to the kernel.

	  If unsure, say N.

config XIP_KERNEL
	bool "Kernel Execute-In-Place from ROM"
	depends on !ZBOOT_ROM
	help
	  Execute-In-Place allows the kernel to run from non-volatile storage
	  directly addressable by the CPU, such as NOR flash. This saves RAM
	  space since the text section of the kernel is not loaded from flash
	  to RAM.  Read-write sections, such as the data section and stack,
	  are still copied to RAM.  The XIP kernel is not compressed since
	  it has to run directly from flash, so it will take more space to
	  store it.  The flash address used to link the kernel object files,
	  and for storing it, is configuration dependent. Therefore, if you
	  say Y here, you must know the proper physical address where to
	  store the kernel image depending on your own flash memory usage.

	  Also note that the make target becomes "make xipImage" rather than
	  "make zImage" or "make Image".  The final kernel binary to put in
	  ROM memory will be arch/arm/boot/xipImage.

	  If unsure, say N.

config XIP_PHYS_ADDR
	hex "XIP Kernel Physical Location"
	depends on XIP_KERNEL
	default "0x00080000"
	help
	  This is the physical address in your flash memory the kernel will
	  be linked for and stored to.  This address is dependent on your
	  own flash usage.

config KEXEC
	bool "Kexec system call (EXPERIMENTAL)"
	depends on EXPERIMENTAL
	help
	  kexec is a system call that implements the ability to shutdown your
	  current kernel, and to start another kernel.  It is like a reboot
	  but it is independent of the system firmware.   And like a reboot
	  you can start any kernel with it, not just Linux.

	  It is an ongoing process to be certain the hardware in a machine
	  is properly shutdown, so do not be surprised if this code does not
	  initially work for you.  It may help to enable device hotplugging
	  support.

config ATAGS_PROC
	bool "Export atags in procfs"
	depends on KEXEC
	default y
	help
	  Should the atags used to boot the kernel be exported in an "atags"
	  file in procfs. Useful with kexec.

config CRASH_DUMP
	bool "Build kdump crash kernel (EXPERIMENTAL)"
	depends on EXPERIMENTAL
	help
	  Generate crash dump after being started by kexec. This should
	  be normally only set in special crash dump kernels which are
	  loaded in the main kernel with kexec-tools into a specially
	  reserved region and then later executed after a crash by
	  kdump/kexec. The crash dump kernel must be compiled to a
	  memory address not used by the main kernel

	  For more details see Documentation/kdump/kdump.txt

config AUTO_ZRELADDR
	bool "Auto calculation of the decompressed kernel image address"
	depends on !ZBOOT_ROM && !ARCH_U300
	help
	  ZRELADDR is the physical address where the decompressed kernel
	  image will be placed. If AUTO_ZRELADDR is selected, the address
	  will be determined at run-time by masking the current IP with
	  0xf8000000. This assumes the zImage being placed in the first 128MB
	  from start of memory.

endmenu

menu "CPU Power Management"

if ARCH_HAS_CPUFREQ

source "drivers/cpufreq/Kconfig"

config CPU_FREQ_IMX
	tristate "CPUfreq driver for i.MX CPUs"
	depends on ARCH_MXC && CPU_FREQ
	help
	  This enables the CPUfreq driver for i.MX CPUs.

config CPU_FREQ_SA1100
	bool

config CPU_FREQ_SA1110
	bool

config CPU_FREQ_INTEGRATOR
	tristate "CPUfreq driver for ARM Integrator CPUs"
	depends on ARCH_INTEGRATOR && CPU_FREQ
	default y
	help
	  This enables the CPUfreq driver for ARM Integrator CPUs.

	  For details, take a look at <file:Documentation/cpu-freq>.

	  If in doubt, say Y.

config CPU_FREQ_PXA
	bool
	depends on CPU_FREQ && ARCH_PXA && PXA25x
	default y
	select CPU_FREQ_DEFAULT_GOV_USERSPACE

config CPU_FREQ_S3C64XX
	bool "CPUfreq support for Samsung S3C64XX CPUs"
	depends on CPU_FREQ && CPU_S3C6410

config CPU_FREQ_S3C
	bool
	help
	  Internal configuration node for common cpufreq on Samsung SoC

config CPU_FREQ_S3C24XX
	bool "CPUfreq driver for Samsung S3C24XX series CPUs (EXPERIMENTAL)"
	depends on ARCH_S3C2410 && CPU_FREQ && EXPERIMENTAL
	select CPU_FREQ_S3C
	help
	  This enables the CPUfreq driver for the Samsung S3C24XX family
	  of CPUs.

	  For details, take a look at <file:Documentation/cpu-freq>.

	  If in doubt, say N.

config CPU_FREQ_S3C24XX_PLL
	bool "Support CPUfreq changing of PLL frequency (EXPERIMENTAL)"
	depends on CPU_FREQ_S3C24XX && EXPERIMENTAL
	help
	  Compile in support for changing the PLL frequency from the
	  S3C24XX series CPUfreq driver. The PLL takes time to settle
	  after a frequency change, so by default it is not enabled.

	  This also means that the PLL tables for the selected CPU(s) will
	  be built which may increase the size of the kernel image.

config CPU_FREQ_S3C24XX_DEBUG
	bool "Debug CPUfreq Samsung driver core"
	depends on CPU_FREQ_S3C24XX
	help
	  Enable s3c_freq_dbg for the Samsung S3C CPUfreq core

config CPU_FREQ_S3C24XX_IODEBUG
	bool "Debug CPUfreq Samsung driver IO timing"
	depends on CPU_FREQ_S3C24XX
	help
	  Enable s3c_freq_iodbg for the Samsung S3C CPUfreq core

config CPU_FREQ_S3C24XX_DEBUGFS
	bool "Export debugfs for CPUFreq"
	depends on CPU_FREQ_S3C24XX && DEBUG_FS
	help
	  Export status information via debugfs.

endif

source "drivers/cpuidle/Kconfig"

endmenu

menu "Floating point emulation"

comment "At least one emulation must be selected"

config FPE_NWFPE
	bool "NWFPE math emulation"
	depends on (!AEABI || OABI_COMPAT) && !THUMB2_KERNEL
	---help---
	  Say Y to include the NWFPE floating point emulator in the kernel.
	  This is necessary to run most binaries. Linux does not currently
	  support floating point hardware so you need to say Y here even if
	  your machine has an FPA or floating point co-processor podule.

	  You may say N here if you are going to load the Acorn FPEmulator
	  early in the bootup.

config FPE_NWFPE_XP
	bool "Support extended precision"
	depends on FPE_NWFPE
	help
	  Say Y to include 80-bit support in the kernel floating-point
	  emulator.  Otherwise, only 32 and 64-bit support is compiled in.
	  Note that gcc does not generate 80-bit operations by default,
	  so in most cases this option only enlarges the size of the
	  floating point emulator without any good reason.

	  You almost surely want to say N here.

config FPE_FASTFPE
	bool "FastFPE math emulation (EXPERIMENTAL)"
	depends on (!AEABI || OABI_COMPAT) && !CPU_32v3 && EXPERIMENTAL
	---help---
	  Say Y here to include the FAST floating point emulator in the kernel.
	  This is an experimental much faster emulator which now also has full
	  precision for the mantissa.  It does not support any exceptions.
	  It is very simple, and approximately 3-6 times faster than NWFPE.

	  It should be sufficient for most programs.  It may be not suitable
	  for scientific calculations, but you have to check this for yourself.
	  If you do not feel you need a faster FP emulation you should better
	  choose NWFPE.

config VFP
	bool "VFP-format floating point maths"
	depends on CPU_V6 || CPU_ARM926T || CPU_V7 || CPU_FEROCEON
	help
	  Say Y to include VFP support code in the kernel. This is needed
	  if your hardware includes a VFP unit.

	  Please see <file:Documentation/arm/VFP/release-notes.txt> for
	  release notes and additional status information.

	  Say N if your target does not have VFP hardware.

config VFPv3
	bool
	depends on VFP
	default y if CPU_V7

config NEON
	bool "Advanced SIMD (NEON) Extension support"
	depends on VFPv3 && CPU_V7
	help
	  Say Y to include support code for NEON, the ARMv7 Advanced SIMD
	  Extension.

endmenu

menu "Userspace binary formats"

source "fs/Kconfig.binfmt"

config ARTHUR
	tristate "RISC OS personality"
	depends on !AEABI
	help
	  Say Y here to include the kernel code necessary if you want to run
	  Acorn RISC OS/Arthur binaries under Linux. This code is still very
	  experimental; if this sounds frightening, say N and sleep in peace.
	  You can also say M here to compile this support as a module (which
	  will be called arthur).

endmenu

menu "Power management options"

source "kernel/power/Kconfig"

config ARCH_SUSPEND_POSSIBLE
	def_bool y

endmenu

source "net/Kconfig"

source "drivers/Kconfig"

source "fs/Kconfig"

source "arch/arm/Kconfig.debug"

source "security/Kconfig"

source "crypto/Kconfig"

source "lib/Kconfig"<|MERGE_RESOLUTION|>--- conflicted
+++ resolved
@@ -1176,11 +1176,7 @@
 	bool
 
 config PCI
-<<<<<<< HEAD
-	bool "PCI support" if ARCH_INTEGRATOR_AP || ARCH_VERSATILE_PB || ARCH_IXP4XX || ARCH_KS8695 || MACH_ARMCORE || ARCH_CNS3XXX || SA1100_NANOENGINE
-=======
 	bool "PCI support" if MIGHT_HAVE_PCI
->>>>>>> 1771dd1e
 	help
 	  Find out whether you have a PCI motherboard. PCI is the name of a
 	  bus system, i.e. the way the CPU talks to the other stuff inside
@@ -1333,13 +1329,8 @@
 	default 100
 
 config THUMB2_KERNEL
-<<<<<<< HEAD
-	bool "Compile the kernel in Thumb-2 mode"
+	bool "Compile the kernel in Thumb-2 mode (EXPERIMENTAL)"
 	depends on CPU_V7 && !CPU_V6 && EXPERIMENTAL
-=======
-	bool "Compile the kernel in Thumb-2 mode (EXPERIMENTAL)"
-	depends on CPU_V7 && EXPERIMENTAL
->>>>>>> 1771dd1e
 	select AEABI
 	select ARM_ASM_UNIFIED
 	help
