#
# For a description of the syntax of this configuration file,
# see Documentation/kbuild/kconfig-language.txt.
#

mainmenu "Linux Kernel Configuration"

config ARM
	bool
	default y
	select HAVE_IDE
	select RTC_LIB
	select SYS_SUPPORTS_APM_EMULATION
	select HAVE_OPROFILE
	select HAVE_KPROBES if (!XIP_KERNEL)
	select HAVE_KRETPROBES if (HAVE_KPROBES)
	help
	  The ARM series is a line of low-power-consumption RISC chip designs
	  licensed by ARM Ltd and targeted at embedded applications and
	  handhelds such as the Compaq IPAQ.  ARM-based PCs are no longer
	  manufactured, but legacy ARM-based PC hardware remains popular in
	  Europe.  There is an ARM Linux project with a web page at
	  <http://www.arm.linux.org.uk/>.

config HAVE_PWM
	bool

config SYS_SUPPORTS_APM_EMULATION
	bool

config GENERIC_GPIO
	bool
	default n

config GENERIC_TIME
	bool
	default n

config GENERIC_CLOCKEVENTS
	bool
	default n

config GENERIC_CLOCKEVENTS_BROADCAST
	bool
	depends on GENERIC_CLOCKEVENTS
	default y if SMP && !LOCAL_TIMERS

config MMU
	bool
	default y

config NO_IOPORT
	bool
	default n

config EISA
	bool
	---help---
	  The Extended Industry Standard Architecture (EISA) bus was
	  developed as an open alternative to the IBM MicroChannel bus.

	  The EISA bus provided some of the features of the IBM MicroChannel
	  bus while maintaining backward compatibility with cards made for
	  the older ISA bus.  The EISA bus saw limited use between 1988 and
	  1995 when it was made obsolete by the PCI bus.

	  Say Y here if you are building a kernel for an EISA-based machine.

	  Otherwise, say N.

config SBUS
	bool

config MCA
	bool
	help
	  MicroChannel Architecture is found in some IBM PS/2 machines and
	  laptops.  It is a bus system similar to PCI or ISA. See
	  <file:Documentation/mca.txt> (and especially the web page given
	  there) before attempting to build an MCA bus kernel.

config GENERIC_HARDIRQS
	bool
	default y

config STACKTRACE_SUPPORT
	bool
	default y

config LOCKDEP_SUPPORT
	bool
	default y

config TRACE_IRQFLAGS_SUPPORT
	bool
	default y

config HARDIRQS_SW_RESEND
	bool
	default y

config GENERIC_IRQ_PROBE
	bool
	default y

config GENERIC_LOCKBREAK
	bool
	default y
	depends on SMP && PREEMPT

config RWSEM_GENERIC_SPINLOCK
	bool
	default y

config RWSEM_XCHGADD_ALGORITHM
	bool

config ARCH_HAS_ILOG2_U32
	bool
	default n

config ARCH_HAS_ILOG2_U64
	bool
	default n

config GENERIC_HWEIGHT
	bool
	default y

config GENERIC_CALIBRATE_DELAY
	bool
	default y

config ARCH_SUPPORTS_AOUT
	def_bool y

config ARCH_MAY_HAVE_PC_FDC
	bool

config ZONE_DMA
	bool
	default y

config GENERIC_ISA_DMA
	bool

config FIQ
	bool

config ARCH_MTD_XIP
	bool

if OPROFILE

config OPROFILE_ARMV6
	def_bool y
	depends on CPU_V6 && !SMP
	select OPROFILE_ARM11_CORE

config OPROFILE_MPCORE
	def_bool y
	depends on CPU_V6 && SMP
	select OPROFILE_ARM11_CORE

config OPROFILE_ARM11_CORE
	bool

endif

config VECTORS_BASE
	hex
	default 0xffff0000 if MMU || CPU_HIGH_VECTOR
	default DRAM_BASE if REMAP_VECTORS_TO_RAM
	default 0x00000000
	help
	  The base address of exception vectors.

source "init/Kconfig"

menu "System Type"

choice
	prompt "ARM system type"
	default ARCH_VERSATILE

config ARCH_AAEC2000
	bool "Agilent AAEC-2000 based"
	select ARM_AMBA
	help
	  This enables support for systems based on the Agilent AAEC-2000

config ARCH_INTEGRATOR
	bool "ARM Ltd. Integrator family"
	select ARM_AMBA
	select ICST525
	help
	  Support for ARM's Integrator platform.

config ARCH_REALVIEW
	bool "ARM Ltd. RealView family"
	select ARM_AMBA
	select ICST307
	select GENERIC_TIME
	select GENERIC_CLOCKEVENTS
	help
	  This enables support for ARM Ltd RealView boards.

config ARCH_VERSATILE
	bool "ARM Ltd. Versatile family"
	select ARM_AMBA
	select ARM_VIC
	select ICST307
	select GENERIC_TIME
	select GENERIC_CLOCKEVENTS
	help
	  This enables support for ARM Ltd Versatile board.

config ARCH_AT91
	bool "Atmel AT91"
	select GENERIC_GPIO
	help
	  This enables support for systems based on the Atmel AT91RM9200,
	  AT91SAM9 and AT91CAP9 processors.

config ARCH_CLPS7500
	bool "Cirrus CL-PS7500FE"
	select TIMER_ACORN
	select ISA
	select NO_IOPORT
	help
	  Support for the Cirrus Logic PS7500FE system-on-a-chip.

config ARCH_CLPS711X
	bool "Cirrus Logic CLPS711x/EP721x-based"
	help
	  Support for Cirrus Logic 711x/721x based boards.

config ARCH_CO285
	bool "Co-EBSA285"
	select FOOTBRIDGE
	select FOOTBRIDGE_ADDIN
	help
	  Support for Intel's EBSA285 companion chip.

config ARCH_EBSA110
	bool "EBSA-110"
	select ISA
	select NO_IOPORT
	help
	  This is an evaluation board for the StrongARM processor available
	  from Digital. It has limited hardware on-board, including an
	  Ethernet interface, two PCMCIA sockets, two serial ports and a
	  parallel port.

config ARCH_EP93XX
	bool "EP93xx-based"
	select ARM_AMBA
	select ARM_VIC
	select GENERIC_GPIO
	select HAVE_GPIO_LIB
	help
	  This enables support for the Cirrus EP93xx series of CPUs.

config ARCH_FOOTBRIDGE
	bool "FootBridge"
	select FOOTBRIDGE
	help
	  Support for systems based on the DC21285 companion chip
	  ("FootBridge"), such as the Simtec CATS and the Rebel NetWinder.

config ARCH_NETX
	bool "Hilscher NetX based"
	select ARM_VIC
	help
	  This enables support for systems based on the Hilscher NetX Soc

config ARCH_H720X
	bool "Hynix HMS720x-based"
	select ISA_DMA_API
	help
	  This enables support for systems based on the Hynix HMS720x

config ARCH_IMX
	bool "IMX"
	select GENERIC_GPIO
	select GENERIC_TIME
	select GENERIC_CLOCKEVENTS
	help
	  Support for Motorola's i.MX family of processors (MX1, MXL).

config ARCH_IOP13XX
	bool "IOP13xx-based"
	depends on MMU
	select PLAT_IOP
	select PCI
	select ARCH_SUPPORTS_MSI
	help
	  Support for Intel's IOP13XX (XScale) family of processors.

config ARCH_IOP32X
	bool "IOP32x-based"
	depends on MMU
	select PLAT_IOP
	select PCI
	help
	  Support for Intel's 80219 and IOP32X (XScale) family of
	  processors.

config ARCH_IOP33X
	bool "IOP33x-based"
	depends on MMU
	select PLAT_IOP
	select PCI
	help
	  Support for Intel's IOP33X (XScale) family of processors.

config ARCH_IXP23XX
 	bool "IXP23XX-based"
	depends on MMU
 	select PCI
	help
	  Support for Intel's IXP23xx (XScale) family of processors.

config ARCH_IXP2000
	bool "IXP2400/2800-based"
	depends on MMU
	select PCI
	help
	  Support for Intel's IXP2400/2800 (XScale) family of processors.

config ARCH_IXP4XX
	bool "IXP4xx-based"
	depends on MMU
	select GENERIC_GPIO
	select GENERIC_TIME
	select GENERIC_CLOCKEVENTS
	help
	  Support for Intel's IXP4XX (XScale) family of processors.

config ARCH_L7200
	bool "LinkUp-L7200"
	select FIQ
	help
	  Say Y here if you intend to run this kernel on a LinkUp Systems
	  L7200 Software Development Board which uses an ARM720T processor.
	  Information on this board can be obtained at:

	  <http://www.linkupsys.com/>

	  If you have any questions or comments about the Linux kernel port
	  to this board, send e-mail to <sjhill@cotw.com>.

config ARCH_KS8695
	bool "Micrel/Kendin KS8695"
	select GENERIC_GPIO
	help
	  Support for Micrel/Kendin KS8695 "Centaur" (ARM922T) based
	  System-on-Chip devices.

config ARCH_NS9XXX
	bool "NetSilicon NS9xxx"
	select GENERIC_GPIO
	select GENERIC_TIME
	select GENERIC_CLOCKEVENTS
	help
	  Say Y here if you intend to run this kernel on a NetSilicon NS9xxx
	  System.

	  <http://www.digi.com/products/microprocessors/index.jsp>

config ARCH_MXC
	bool "Freescale MXC/iMX-based"
	select ARCH_MTD_XIP
	help
	  Support for Freescale MXC/iMX-based family of processors

config ARCH_ORION5X
	bool "Marvell Orion"
	depends on MMU
	select PCI
	select GENERIC_GPIO
	select GENERIC_TIME
	select GENERIC_CLOCKEVENTS
	select PLAT_ORION
	help
	  Support for the following Marvell Orion 5x series SoCs:
	  Orion-1 (5181), Orion-NAS (5182), Orion-2 (5281.)

config ARCH_PNX4008
	bool "Philips Nexperia PNX4008 Mobile"
	help
	  This enables support for Philips PNX4008 mobile platform.

config ARCH_PXA
	bool "PXA2xx/PXA3xx-based"
	depends on MMU
	select ARCH_MTD_XIP
	select GENERIC_GPIO
	select HAVE_GPIO_LIB
	select GENERIC_TIME
	select GENERIC_CLOCKEVENTS
	select TICK_ONESHOT
	help
	  Support for Intel/Marvell's PXA2xx/PXA3xx processor line.

config ARCH_RPC
	bool "RiscPC"
	select ARCH_ACORN
	select FIQ
	select TIMER_ACORN
	select ARCH_MAY_HAVE_PC_FDC
	select ISA_DMA_API
	select NO_IOPORT
	help
	  On the Acorn Risc-PC, Linux can support the internal IDE disk and
	  CD-ROM interface, serial and parallel port, and the floppy drive.

config ARCH_SA1100
	bool "SA1100-based"
	select ISA
	select ARCH_DISCONTIGMEM_ENABLE
	select ARCH_SPARSEMEM_ENABLE
	select ARCH_SELECT_MEMORY_MODEL
	select ARCH_MTD_XIP
	select GENERIC_GPIO
	select GENERIC_TIME
	select GENERIC_CLOCKEVENTS
	select TICK_ONESHOT
<<<<<<< HEAD
=======
	select HAVE_IDE
>>>>>>> a30f5c96
	select HAVE_GPIO_LIB
	help
	  Support for StrongARM 11x0 based boards.

config ARCH_S3C2410
	bool "Samsung S3C2410, S3C2412, S3C2413, S3C2440, S3C2442, S3C2443"
	select GENERIC_GPIO
	help
	  Samsung S3C2410X CPU based systems, such as the Simtec Electronics
	  BAST (<http://www.simtec.co.uk/products/EB110ITX/>), the IPAQ 1940 or
	  the Samsung SMDK2410 development board (and derivatives).

config ARCH_SHARK
	bool "Shark"
	select ISA
	select ISA_DMA
	select PCI
	help
	  Support for the StrongARM based Digital DNARD machine, also known
	  as "Shark" (<http://www.shark-linux.de/shark.html>).

config ARCH_LH7A40X
	bool "Sharp LH7A40X"
	help
	  Say Y here for systems based on one of the Sharp LH7A40X
	  System on a Chip processors.  These CPUs include an ARM922T
	  core with a wide array of integrated devices for
	  hand-held and low-power applications.

config ARCH_DAVINCI
	bool "TI DaVinci"
	select GENERIC_TIME
	select GENERIC_CLOCKEVENTS
	select GENERIC_GPIO
	help
	  Support for TI's DaVinci platform.

config ARCH_OMAP
	bool "TI OMAP"
	select GENERIC_GPIO
	select HAVE_GPIO_LIB
	select GENERIC_TIME
	select GENERIC_CLOCKEVENTS
	help
	  Support for TI's OMAP platform (OMAP1 and OMAP2).

config ARCH_MSM7X00A
	bool "Qualcomm MSM7X00A"
	select GENERIC_TIME
	select GENERIC_CLOCKEVENTS
	help
	  Support for Qualcomm MSM7X00A based systems.  This runs on the ARM11
	  apps processor of the MSM7X00A and depends on a shared memory
	  interface to the ARM9 modem processor which runs the baseband stack
	  and controls some vital subsystems (clock and power control, etc).
	  <http://www.cdmatech.com/products/msm7200_chipset_solution.jsp>

endchoice

source "arch/arm/mach-clps711x/Kconfig"

source "arch/arm/mach-ep93xx/Kconfig"

source "arch/arm/mach-footbridge/Kconfig"

source "arch/arm/mach-integrator/Kconfig"

source "arch/arm/mach-iop32x/Kconfig"

source "arch/arm/mach-iop33x/Kconfig"

source "arch/arm/mach-iop13xx/Kconfig"

source "arch/arm/mach-ixp4xx/Kconfig"

source "arch/arm/mach-ixp2000/Kconfig"

source "arch/arm/mach-ixp23xx/Kconfig"

source "arch/arm/mach-pxa/Kconfig"

source "arch/arm/mach-sa1100/Kconfig"

source "arch/arm/plat-omap/Kconfig"

source "arch/arm/mach-omap1/Kconfig"

source "arch/arm/mach-omap2/Kconfig"

source "arch/arm/mach-orion5x/Kconfig"

source "arch/arm/plat-s3c24xx/Kconfig"
source "arch/arm/plat-s3c/Kconfig"

if ARCH_S3C2410
source "arch/arm/mach-s3c2400/Kconfig"
source "arch/arm/mach-s3c2410/Kconfig"
source "arch/arm/mach-s3c2412/Kconfig"
source "arch/arm/mach-s3c2440/Kconfig"
source "arch/arm/mach-s3c2442/Kconfig"
source "arch/arm/mach-s3c2443/Kconfig"
endif

source "arch/arm/mach-lh7a40x/Kconfig"

source "arch/arm/mach-imx/Kconfig"

source "arch/arm/mach-h720x/Kconfig"

source "arch/arm/mach-versatile/Kconfig"

source "arch/arm/mach-aaec2000/Kconfig"

source "arch/arm/mach-realview/Kconfig"

source "arch/arm/mach-at91/Kconfig"

source "arch/arm/plat-mxc/Kconfig"

source "arch/arm/mach-netx/Kconfig"

source "arch/arm/mach-ns9xxx/Kconfig"

source "arch/arm/mach-davinci/Kconfig"

source "arch/arm/mach-ks8695/Kconfig"

source "arch/arm/mach-msm/Kconfig"

# Definitions to make life easier
config ARCH_ACORN
	bool

config PLAT_IOP
	bool

config PLAT_ORION
	bool

source arch/arm/mm/Kconfig

config IWMMXT
	bool "Enable iWMMXt support"
	depends on CPU_XSCALE || CPU_XSC3
	default y if PXA27x || PXA3xx
	help
	  Enable support for iWMMXt context switching at run time if
	  running on a CPU that supports it.

#  bool 'Use XScale PMU as timer source' CONFIG_XSCALE_PMU_TIMER
config XSCALE_PMU
	bool
	depends on CPU_XSCALE && !XSCALE_PMU_TIMER
	default y

if !MMU
source "arch/arm/Kconfig-nommu"
endif

endmenu

source "arch/arm/common/Kconfig"

config FORCE_MAX_ZONEORDER
	int
	depends on SA1111
	default "9"

menu "Bus support"

config ARM_AMBA
	bool

config ISA
	bool
	help
	  Find out whether you have ISA slots on your motherboard.  ISA is the
	  name of a bus system, i.e. the way the CPU talks to the other stuff
	  inside your box.  Other bus systems are PCI, EISA, MicroChannel
	  (MCA) or VESA.  ISA is an older system, now being displaced by PCI;
	  newer boards don't support it.  If you have ISA, say Y, otherwise N.

# Select ISA DMA controller support
config ISA_DMA
	bool
	select ISA_DMA_API

# Select ISA DMA interface
config ISA_DMA_API
	bool

config PCI
	bool "PCI support" if ARCH_INTEGRATOR_AP || ARCH_VERSATILE_PB || ARCH_IXP4XX || ARCH_KS8695 || MACH_ARMCORE
	help
	  Find out whether you have a PCI motherboard. PCI is the name of a
	  bus system, i.e. the way the CPU talks to the other stuff inside
	  your box. Other bus systems are ISA, EISA, MicroChannel (MCA) or
	  VESA. If you have PCI, say Y, otherwise N.

config PCI_SYSCALL
	def_bool PCI

# Select the host bridge type
config PCI_HOST_VIA82C505
	bool
	depends on PCI && ARCH_SHARK
	default y

config PCI_HOST_ITE8152
	bool
	depends on PCI && MACH_ARMCORE
	default y
	select DMABOUNCE

source "drivers/pci/Kconfig"

source "drivers/pcmcia/Kconfig"

endmenu

menu "Kernel Features"

source "kernel/time/Kconfig"

config SMP
	bool "Symmetric Multi-Processing (EXPERIMENTAL)"
	depends on EXPERIMENTAL && (REALVIEW_EB_ARM11MP || MACH_REALVIEW_PB11MP)
	help
	  This enables support for systems with more than one CPU. If you have
	  a system with only one CPU, like most personal computers, say N. If
	  you have a system with more than one CPU, say Y.

	  If you say N here, the kernel will run on single and multiprocessor
	  machines, but will use only one CPU of a multiprocessor machine. If
	  you say Y here, the kernel will run on many, but not all, single
	  processor machines. On a single processor machine, the kernel will
	  run faster if you say N here.

	  See also <file:Documentation/i386/IO-APIC.txt>,
	  <file:Documentation/nmi_watchdog.txt> and the SMP-HOWTO available at
	  <http://www.linuxdoc.org/docs.html#howto>.

	  If you don't know what to do here, say N.

config NR_CPUS
	int "Maximum number of CPUs (2-32)"
	range 2 32
	depends on SMP
	default "4"

config HOTPLUG_CPU
	bool "Support for hot-pluggable CPUs (EXPERIMENTAL)"
	depends on SMP && HOTPLUG && EXPERIMENTAL
	help
	  Say Y here to experiment with turning CPUs off and on.  CPUs
	  can be controlled through /sys/devices/system/cpu.

config LOCAL_TIMERS
	bool "Use local timer interrupts"
	depends on SMP && (REALVIEW_EB_ARM11MP || MACH_REALVIEW_PB11MP)
	default y
	help
	  Enable support for local timers on SMP platforms, rather then the
	  legacy IPI broadcast method.  Local timers allows the system
	  accounting to be spread across the timer interval, preventing a
	  "thundering herd" at every timer tick.

config PREEMPT
	bool "Preemptible Kernel (EXPERIMENTAL)"
	depends on EXPERIMENTAL
	help
	  This option reduces the latency of the kernel when reacting to
	  real-time or interactive events by allowing a low priority process to
	  be preempted even if it is in kernel mode executing a system call.
	  This allows applications to run more reliably even when the system is
	  under load.

	  Say Y here if you are building a kernel for a desktop, embedded
	  or real-time system.  Say N if you are unsure.

config HZ
	int
	default 128 if ARCH_L7200
	default 200 if ARCH_EBSA110 || ARCH_S3C2410
	default OMAP_32K_TIMER_HZ if ARCH_OMAP && OMAP_32K_TIMER
	default AT91_TIMER_HZ if ARCH_AT91
	default 100

config AEABI
	bool "Use the ARM EABI to compile the kernel"
	help
	  This option allows for the kernel to be compiled using the latest
	  ARM ABI (aka EABI).  This is only useful if you are using a user
	  space environment that is also compiled with EABI.

	  Since there are major incompatibilities between the legacy ABI and
	  EABI, especially with regard to structure member alignment, this
	  option also changes the kernel syscall calling convention to
	  disambiguate both ABIs and allow for backward compatibility support
	  (selected with CONFIG_OABI_COMPAT).

	  To use this you need GCC version 4.0.0 or later.

config OABI_COMPAT
	bool "Allow old ABI binaries to run with this kernel (EXPERIMENTAL)"
	depends on AEABI && EXPERIMENTAL
	default y
	help
	  This option preserves the old syscall interface along with the
	  new (ARM EABI) one. It also provides a compatibility layer to
	  intercept syscalls that have structure arguments which layout
	  in memory differs between the legacy ABI and the new ARM EABI
	  (only for non "thumb" binaries). This option adds a tiny
	  overhead to all syscalls and produces a slightly larger kernel.
	  If you know you'll be using only pure EABI user space then you
	  can say N here. If this option is not selected and you attempt
	  to execute a legacy ABI binary then the result will be
	  UNPREDICTABLE (in fact it can be predicted that it won't work
	  at all). If in doubt say Y.

config ARCH_DISCONTIGMEM_ENABLE
	bool
	default (ARCH_LH7A40X && !LH7A40X_CONTIGMEM)
	help
	  Say Y to support efficient handling of discontiguous physical memory,
	  for architectures which are either NUMA (Non-Uniform Memory Access)
	  or have huge holes in the physical address space for other reasons.
	  See <file:Documentation/vm/numa> for more.

config ARCH_SPARSEMEM_ENABLE
	bool

config ARCH_SELECT_MEMORY_MODEL
	bool

config NODES_SHIFT
	int
	default "4" if ARCH_LH7A40X
	default "2"
	depends on NEED_MULTIPLE_NODES

source "mm/Kconfig"

config LEDS
	bool "Timer and CPU usage LEDs"
	depends on ARCH_CDB89712 || ARCH_CO285 || ARCH_EBSA110 || \
		   ARCH_EBSA285 || ARCH_IMX || ARCH_INTEGRATOR || \
		   ARCH_LUBBOCK || MACH_MAINSTONE || ARCH_NETWINDER || \
		   ARCH_OMAP || ARCH_P720T || ARCH_PXA_IDP || \
		   ARCH_SA1100 || ARCH_SHARK || ARCH_VERSATILE || \
		   ARCH_AT91 || MACH_TRIZEPS4 || ARCH_DAVINCI || \
		   ARCH_KS8695 || MACH_RD88F5182
	help
	  If you say Y here, the LEDs on your machine will be used
	  to provide useful information about your current system status.

	  If you are compiling a kernel for a NetWinder or EBSA-285, you will
	  be able to select which LEDs are active using the options below. If
	  you are compiling a kernel for the EBSA-110 or the LART however, the
	  red LED will simply flash regularly to indicate that the system is
	  still functional. It is safe to say Y here if you have a CATS
	  system, but the driver will do nothing.

config LEDS_TIMER
	bool "Timer LED" if (!ARCH_CDB89712 && !ARCH_OMAP) || \
			    OMAP_OSK_MISTRAL || MACH_OMAP_H2 \
			    || MACH_OMAP_PERSEUS2
	depends on LEDS
	depends on !GENERIC_CLOCKEVENTS
	default y if ARCH_EBSA110
	help
	  If you say Y here, one of the system LEDs (the green one on the
	  NetWinder, the amber one on the EBSA285, or the red one on the LART)
	  will flash regularly to indicate that the system is still
	  operational. This is mainly useful to kernel hackers who are
	  debugging unstable kernels.

	  The LART uses the same LED for both Timer LED and CPU usage LED
	  functions. You may choose to use both, but the Timer LED function
	  will overrule the CPU usage LED.

config LEDS_CPU
	bool "CPU usage LED" if (!ARCH_CDB89712 && !ARCH_EBSA110 && \
			!ARCH_OMAP) \
			|| OMAP_OSK_MISTRAL || MACH_OMAP_H2 \
			|| MACH_OMAP_PERSEUS2
	depends on LEDS
	help
	  If you say Y here, the red LED will be used to give a good real
	  time indication of CPU usage, by lighting whenever the idle task
	  is not currently executing.

	  The LART uses the same LED for both Timer LED and CPU usage LED
	  functions. You may choose to use both, but the Timer LED function
	  will overrule the CPU usage LED.

config ALIGNMENT_TRAP
	bool
	depends on CPU_CP15_MMU
	default y if !ARCH_EBSA110
	help
	  ARM processors cannot fetch/store information which is not
	  naturally aligned on the bus, i.e., a 4 byte fetch must start at an
	  address divisible by 4. On 32-bit ARM processors, these non-aligned
	  fetch/store instructions will be emulated in software if you say
	  here, which has a severe performance impact. This is necessary for
	  correct operation of some network protocols. With an IP-only
	  configuration it is safe to say N, otherwise say Y.

endmenu

menu "Boot options"

# Compressed boot loader in ROM.  Yes, we really want to ask about
# TEXT and BSS so we preserve their values in the config files.
config ZBOOT_ROM_TEXT
	hex "Compressed ROM boot loader base address"
	default "0"
	help
	  The physical address at which the ROM-able zImage is to be
	  placed in the target.  Platforms which normally make use of
	  ROM-able zImage formats normally set this to a suitable
	  value in their defconfig file.

	  If ZBOOT_ROM is not enabled, this has no effect.

config ZBOOT_ROM_BSS
	hex "Compressed ROM boot loader BSS address"
	default "0"
	help
	  The base address of an area of read/write memory in the target
	  for the ROM-able zImage which must be available while the
	  decompressor is running. It must be large enough to hold the
	  entire decompressed kernel plus an additional 128 KiB.
	  Platforms which normally make use of ROM-able zImage formats
	  normally set this to a suitable value in their defconfig file.

	  If ZBOOT_ROM is not enabled, this has no effect.

config ZBOOT_ROM
	bool "Compressed boot loader in ROM/flash"
	depends on ZBOOT_ROM_TEXT != ZBOOT_ROM_BSS
	help
	  Say Y here if you intend to execute your compressed kernel image
	  (zImage) directly from ROM or flash.  If unsure, say N.

config CMDLINE
	string "Default kernel command string"
	default ""
	help
	  On some architectures (EBSA110 and CATS), there is currently no way
	  for the boot loader to pass arguments to the kernel. For these
	  architectures, you should supply some command-line options at build
	  time by entering them here. As a minimum, you should specify the
	  memory size and the root device (e.g., mem=64M root=/dev/nfs).

config XIP_KERNEL
	bool "Kernel Execute-In-Place from ROM"
	depends on !ZBOOT_ROM
	help
	  Execute-In-Place allows the kernel to run from non-volatile storage
	  directly addressable by the CPU, such as NOR flash. This saves RAM
	  space since the text section of the kernel is not loaded from flash
	  to RAM.  Read-write sections, such as the data section and stack,
	  are still copied to RAM.  The XIP kernel is not compressed since
	  it has to run directly from flash, so it will take more space to
	  store it.  The flash address used to link the kernel object files,
	  and for storing it, is configuration dependent. Therefore, if you
	  say Y here, you must know the proper physical address where to
	  store the kernel image depending on your own flash memory usage.

	  Also note that the make target becomes "make xipImage" rather than
	  "make zImage" or "make Image".  The final kernel binary to put in
	  ROM memory will be arch/arm/boot/xipImage.

	  If unsure, say N.

config XIP_PHYS_ADDR
	hex "XIP Kernel Physical Location"
	depends on XIP_KERNEL
	default "0x00080000"
	help
	  This is the physical address in your flash memory the kernel will
	  be linked for and stored to.  This address is dependent on your
	  own flash usage.

config KEXEC
	bool "Kexec system call (EXPERIMENTAL)"
	depends on EXPERIMENTAL
	help
	  kexec is a system call that implements the ability to shutdown your
	  current kernel, and to start another kernel.  It is like a reboot
	  but it is independent of the system firmware.   And like a reboot
	  you can start any kernel with it, not just Linux.

	  It is an ongoing process to be certain the hardware in a machine
	  is properly shutdown, so do not be surprised if this code does not
	  initially work for you.  It may help to enable device hotplugging
	  support.

config ATAGS_PROC
	bool "Export atags in procfs"
	depends on KEXEC
	default y
	help
	  Should the atags used to boot the kernel be exported in an "atags"
	  file in procfs. Useful with kexec.

endmenu

if (ARCH_SA1100 || ARCH_INTEGRATOR || ARCH_OMAP || ARCH_IMX || ARCH_PXA)

menu "CPU Frequency scaling"

source "drivers/cpufreq/Kconfig"

config CPU_FREQ_SA1100
	bool
	depends on CPU_FREQ && (SA1100_H3100 || SA1100_H3600 || SA1100_H3800 || SA1100_LART || SA1100_PLEB || SA1100_BADGE4 || SA1100_HACKKIT)
	default y

config CPU_FREQ_SA1110
	bool
	depends on CPU_FREQ && (SA1100_ASSABET || SA1100_CERF || SA1100_PT_SYSTEM3)
	default y

config CPU_FREQ_INTEGRATOR
	tristate "CPUfreq driver for ARM Integrator CPUs"
	depends on ARCH_INTEGRATOR && CPU_FREQ
	default y
	help
	  This enables the CPUfreq driver for ARM Integrator CPUs.

	  For details, take a look at <file:Documentation/cpu-freq>.

	  If in doubt, say Y.

config CPU_FREQ_IMX
	tristate "CPUfreq driver for i.MX CPUs"
	depends on ARCH_IMX && CPU_FREQ
	default n
	help
	  This enables the CPUfreq driver for i.MX CPUs.

	  If in doubt, say N.

config CPU_FREQ_PXA
	bool
	depends on CPU_FREQ && ARCH_PXA && PXA25x
	default y
	select CPU_FREQ_DEFAULT_GOV_USERSPACE

endmenu

endif

menu "Floating point emulation"

comment "At least one emulation must be selected"

config FPE_NWFPE
	bool "NWFPE math emulation"
	depends on !AEABI || OABI_COMPAT
	---help---
	  Say Y to include the NWFPE floating point emulator in the kernel.
	  This is necessary to run most binaries. Linux does not currently
	  support floating point hardware so you need to say Y here even if
	  your machine has an FPA or floating point co-processor podule.

	  You may say N here if you are going to load the Acorn FPEmulator
	  early in the bootup.

config FPE_NWFPE_XP
	bool "Support extended precision"
	depends on FPE_NWFPE
	help
	  Say Y to include 80-bit support in the kernel floating-point
	  emulator.  Otherwise, only 32 and 64-bit support is compiled in.
	  Note that gcc does not generate 80-bit operations by default,
	  so in most cases this option only enlarges the size of the
	  floating point emulator without any good reason.

	  You almost surely want to say N here.

config FPE_FASTFPE
	bool "FastFPE math emulation (EXPERIMENTAL)"
	depends on (!AEABI || OABI_COMPAT) && !CPU_32v3 && EXPERIMENTAL
	---help---
	  Say Y here to include the FAST floating point emulator in the kernel.
	  This is an experimental much faster emulator which now also has full
	  precision for the mantissa.  It does not support any exceptions.
	  It is very simple, and approximately 3-6 times faster than NWFPE.

	  It should be sufficient for most programs.  It may be not suitable
	  for scientific calculations, but you have to check this for yourself.
	  If you do not feel you need a faster FP emulation you should better
	  choose NWFPE.

config VFP
	bool "VFP-format floating point maths"
	depends on CPU_V6 || CPU_ARM926T || CPU_V7 || CPU_FEROCEON
	help
	  Say Y to include VFP support code in the kernel. This is needed
	  if your hardware includes a VFP unit.

	  Please see <file:Documentation/arm/VFP/release-notes.txt> for
	  release notes and additional status information.

	  Say N if your target does not have VFP hardware.

config VFPv3
	bool
	depends on VFP
	default y if CPU_V7

config NEON
	bool "Advanced SIMD (NEON) Extension support"
	depends on VFPv3 && CPU_V7
	help
	  Say Y to include support code for NEON, the ARMv7 Advanced SIMD
	  Extension.

endmenu

menu "Userspace binary formats"

source "fs/Kconfig.binfmt"

config ARTHUR
	tristate "RISC OS personality"
	depends on !AEABI
	help
	  Say Y here to include the kernel code necessary if you want to run
	  Acorn RISC OS/Arthur binaries under Linux. This code is still very
	  experimental; if this sounds frightening, say N and sleep in peace.
	  You can also say M here to compile this support as a module (which
	  will be called arthur).

endmenu

menu "Power management options"

source "kernel/power/Kconfig"

config ARCH_SUSPEND_POSSIBLE
	def_bool y

endmenu

source "net/Kconfig"

menu "Device Drivers"

source "drivers/base/Kconfig"

source "drivers/connector/Kconfig"

if ALIGNMENT_TRAP || !CPU_CP15_MMU
source "drivers/mtd/Kconfig"
endif

source "drivers/parport/Kconfig"

source "drivers/pnp/Kconfig"

source "drivers/block/Kconfig"

# misc before ide - BLK_DEV_SGIIOC4 depends on SGI_IOC4

source "drivers/misc/Kconfig"

source "drivers/ide/Kconfig"

source "drivers/scsi/Kconfig"

source "drivers/ata/Kconfig"

source "drivers/md/Kconfig"

source "drivers/message/fusion/Kconfig"

source "drivers/ieee1394/Kconfig"

source "drivers/message/i2o/Kconfig"

source "drivers/net/Kconfig"

source "drivers/isdn/Kconfig"

# input before char - char/joystick depends on it. As does USB.

source "drivers/input/Kconfig"

source "drivers/char/Kconfig"

source "drivers/i2c/Kconfig"

source "drivers/spi/Kconfig"

source "drivers/gpio/Kconfig"

source "drivers/w1/Kconfig"

source "drivers/power/Kconfig"

source "drivers/hwmon/Kconfig"

source "drivers/watchdog/Kconfig"

source "drivers/ssb/Kconfig"

#source "drivers/l3/Kconfig"

source "drivers/mfd/Kconfig"

source "drivers/media/Kconfig"

source "drivers/video/Kconfig"

source "sound/Kconfig"

source "drivers/hid/Kconfig"

source "drivers/usb/Kconfig"

source "drivers/mmc/Kconfig"

source "drivers/leds/Kconfig"

source "drivers/rtc/Kconfig"

source "drivers/dma/Kconfig"

source "drivers/dca/Kconfig"

source "drivers/uio/Kconfig"

endmenu

source "fs/Kconfig"

source "arch/arm/Kconfig.debug"

source "security/Kconfig"

source "crypto/Kconfig"

source "lib/Kconfig"<|MERGE_RESOLUTION|>--- conflicted
+++ resolved
@@ -426,10 +426,6 @@
 	select GENERIC_TIME
 	select GENERIC_CLOCKEVENTS
 	select TICK_ONESHOT
-<<<<<<< HEAD
-=======
-	select HAVE_IDE
->>>>>>> a30f5c96
 	select HAVE_GPIO_LIB
 	help
 	  Support for StrongARM 11x0 based boards.
