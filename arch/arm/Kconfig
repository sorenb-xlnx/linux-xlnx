#
# For a description of the syntax of this configuration file,
# see Documentation/kbuild/kconfig-language.txt.
#

mainmenu "Linux Kernel Configuration"

config ARM
	bool
	default y
	select HAVE_AOUT
	select HAVE_IDE
	select RTC_LIB
	select SYS_SUPPORTS_APM_EMULATION
	select HAVE_OPROFILE
	select HAVE_ARCH_KGDB
	select HAVE_KPROBES if (!XIP_KERNEL)
	select HAVE_KRETPROBES if (HAVE_KPROBES)
	select HAVE_FUNCTION_TRACER if (!XIP_KERNEL)
	select HAVE_GENERIC_DMA_COHERENT
<<<<<<< HEAD
	select GENERIC_ATOMIC64 if (!CPU_32v6K)
=======
	select HAVE_KERNEL_GZIP
	select HAVE_KERNEL_LZO
>>>>>>> 200b7a8d
	help
	  The ARM series is a line of low-power-consumption RISC chip designs
	  licensed by ARM Ltd and targeted at embedded applications and
	  handhelds such as the Compaq IPAQ.  ARM-based PCs are no longer
	  manufactured, but legacy ARM-based PC hardware remains popular in
	  Europe.  There is an ARM Linux project with a web page at
	  <http://www.arm.linux.org.uk/>.

config HAVE_PWM
	bool

config SYS_SUPPORTS_APM_EMULATION
	bool

config GENERIC_GPIO
	bool

config GENERIC_TIME
	bool

config GENERIC_CLOCKEVENTS
	bool

config GENERIC_CLOCKEVENTS_BROADCAST
	bool
	depends on GENERIC_CLOCKEVENTS
	default y if SMP && !LOCAL_TIMERS

config HAVE_TCM
	bool
	select GENERIC_ALLOCATOR

config HAVE_PROC_CPU
	bool

config NO_IOPORT
	bool

config EISA
	bool
	---help---
	  The Extended Industry Standard Architecture (EISA) bus was
	  developed as an open alternative to the IBM MicroChannel bus.

	  The EISA bus provided some of the features of the IBM MicroChannel
	  bus while maintaining backward compatibility with cards made for
	  the older ISA bus.  The EISA bus saw limited use between 1988 and
	  1995 when it was made obsolete by the PCI bus.

	  Say Y here if you are building a kernel for an EISA-based machine.

	  Otherwise, say N.

config SBUS
	bool

config MCA
	bool
	help
	  MicroChannel Architecture is found in some IBM PS/2 machines and
	  laptops.  It is a bus system similar to PCI or ISA. See
	  <file:Documentation/mca.txt> (and especially the web page given
	  there) before attempting to build an MCA bus kernel.

config GENERIC_HARDIRQS
	bool
	default y

config STACKTRACE_SUPPORT
	bool
	default y

config HAVE_LATENCYTOP_SUPPORT
	bool
	depends on !SMP
	default y

config LOCKDEP_SUPPORT
	bool
	default y

config TRACE_IRQFLAGS_SUPPORT
	bool
	default y

config HARDIRQS_SW_RESEND
	bool
	default y

config GENERIC_IRQ_PROBE
	bool
	default y

config GENERIC_LOCKBREAK
	bool
	default y
	depends on SMP && PREEMPT

config RWSEM_GENERIC_SPINLOCK
	bool
	default y

config RWSEM_XCHGADD_ALGORITHM
	bool

config ARCH_HAS_ILOG2_U32
	bool

config ARCH_HAS_ILOG2_U64
	bool

config ARCH_HAS_CPUFREQ
	bool
	help
	  Internal node to signify that the ARCH has CPUFREQ support
	  and that the relevant menu configurations are displayed for
	  it.

config GENERIC_HWEIGHT
	bool
	default y

config GENERIC_CALIBRATE_DELAY
	bool
	default y

config ARCH_MAY_HAVE_PC_FDC
	bool

config ZONE_DMA
	bool

config GENERIC_ISA_DMA
	bool

config FIQ
	bool

config ARCH_MTD_XIP
	bool

config GENERIC_HARDIRQS_NO__DO_IRQ
	def_bool y

if OPROFILE

config OPROFILE_ARMV6
	def_bool y
	depends on CPU_V6 && !SMP
	select OPROFILE_ARM11_CORE

config OPROFILE_MPCORE
	def_bool y
	depends on CPU_V6 && SMP
	select OPROFILE_ARM11_CORE

config OPROFILE_ARM11_CORE
	bool

config OPROFILE_ARMV7
	def_bool y
	depends on CPU_V7 && !SMP
	bool

endif

config VECTORS_BASE
	hex
	default 0xffff0000 if MMU || CPU_HIGH_VECTOR
	default DRAM_BASE if REMAP_VECTORS_TO_RAM
	default 0x00000000
	help
	  The base address of exception vectors.

source "init/Kconfig"

source "kernel/Kconfig.freezer"

menu "System Type"

config MMU
	bool "MMU-based Paged Memory Management Support"
	default y
	help
	  Select if you want MMU-based virtualised addressing space
	  support by paged memory management. If unsure, say 'Y'.

choice
	prompt "ARM system type"
	default ARCH_VERSATILE

config ARCH_AAEC2000
	bool "Agilent AAEC-2000 based"
	select CPU_ARM920T
	select ARM_AMBA
	select HAVE_CLK
	help
	  This enables support for systems based on the Agilent AAEC-2000

config ARCH_INTEGRATOR
	bool "ARM Ltd. Integrator family"
	select ARM_AMBA
	select ARCH_HAS_CPUFREQ
	select HAVE_CLK
	select COMMON_CLKDEV
	select ICST525
	help
	  Support for ARM's Integrator platform.

config ARCH_REALVIEW
	bool "ARM Ltd. RealView family"
	select ARM_AMBA
	select HAVE_CLK
	select COMMON_CLKDEV
	select ICST307
	select GENERIC_TIME
	select GENERIC_CLOCKEVENTS
	select ARCH_WANT_OPTIONAL_GPIOLIB
	help
	  This enables support for ARM Ltd RealView boards.

config ARCH_VERSATILE
	bool "ARM Ltd. Versatile family"
	select ARM_AMBA
	select ARM_VIC
	select HAVE_CLK
	select COMMON_CLKDEV
	select ICST307
	select GENERIC_TIME
	select GENERIC_CLOCKEVENTS
	select ARCH_WANT_OPTIONAL_GPIOLIB
	help
	  This enables support for ARM Ltd Versatile board.

config ARCH_AT91
	bool "Atmel AT91"
	select GENERIC_GPIO
	select ARCH_REQUIRE_GPIOLIB
	select HAVE_CLK
	help
	  This enables support for systems based on the Atmel AT91RM9200,
	  AT91SAM9 and AT91CAP9 processors.

config ARCH_CLPS711X
	bool "Cirrus Logic CLPS711x/EP721x-based"
	select CPU_ARM720T
	help
	  Support for Cirrus Logic 711x/721x based boards.

config ARCH_GEMINI
	bool "Cortina Systems Gemini"
	select CPU_FA526
	select GENERIC_GPIO
	select ARCH_REQUIRE_GPIOLIB
	help
	  Support for the Cortina Systems Gemini family SoCs

config ARCH_EBSA110
	bool "EBSA-110"
	select CPU_SA110
	select ISA
	select NO_IOPORT
	help
	  This is an evaluation board for the StrongARM processor available
	  from Digital. It has limited hardware on-board, including an
	  Ethernet interface, two PCMCIA sockets, two serial ports and a
	  parallel port.

config ARCH_EP93XX
	bool "EP93xx-based"
	select CPU_ARM920T
	select ARM_AMBA
	select ARM_VIC
	select GENERIC_GPIO
	select HAVE_CLK
	select COMMON_CLKDEV
	select ARCH_REQUIRE_GPIOLIB
	select ARCH_HAS_HOLES_MEMORYMODEL
	help
	  This enables support for the Cirrus EP93xx series of CPUs.

config ARCH_FOOTBRIDGE
	bool "FootBridge"
	select CPU_SA110
	select FOOTBRIDGE
	help
	  Support for systems based on the DC21285 companion chip
	  ("FootBridge"), such as the Simtec CATS and the Rebel NetWinder.

config ARCH_MXC
	bool "Freescale MXC/iMX-based"
	select GENERIC_TIME
	select GENERIC_CLOCKEVENTS
	select ARCH_MTD_XIP
	select GENERIC_GPIO
	select ARCH_REQUIRE_GPIOLIB
	select HAVE_CLK
	help
	  Support for Freescale MXC/iMX-based family of processors

config ARCH_STMP3XXX
	bool "Freescale STMP3xxx"
	select CPU_ARM926T
	select HAVE_CLK
	select COMMON_CLKDEV
	select ARCH_REQUIRE_GPIOLIB
	select GENERIC_TIME
	select GENERIC_CLOCKEVENTS
	select GENERIC_GPIO
	select USB_ARCH_HAS_EHCI
	help
	  Support for systems based on the Freescale 3xxx CPUs.

config ARCH_NETX
	bool "Hilscher NetX based"
	select CPU_ARM926T
	select ARM_VIC
	select GENERIC_CLOCKEVENTS
	select GENERIC_TIME
	help
	  This enables support for systems based on the Hilscher NetX Soc

config ARCH_H720X
	bool "Hynix HMS720x-based"
	select CPU_ARM720T
	select ISA_DMA_API
	help
	  This enables support for systems based on the Hynix HMS720x

config ARCH_NOMADIK
	bool "STMicroelectronics Nomadik"
	select ARM_AMBA
	select ARM_VIC
	select CPU_ARM926T
	select HAVE_CLK
	select COMMON_CLKDEV
	select GENERIC_TIME
	select GENERIC_CLOCKEVENTS
	select GENERIC_GPIO
	select ARCH_REQUIRE_GPIOLIB
	help
	  Support for the Nomadik platform by ST-Ericsson

config ARCH_IOP13XX
	bool "IOP13xx-based"
	depends on MMU
	select CPU_XSC3
	select PLAT_IOP
	select PCI
	select ARCH_SUPPORTS_MSI
	select VMSPLIT_1G
	help
	  Support for Intel's IOP13XX (XScale) family of processors.

config ARCH_IOP32X
	bool "IOP32x-based"
	depends on MMU
	select CPU_XSCALE
	select PLAT_IOP
	select PCI
	select GENERIC_GPIO
	select ARCH_REQUIRE_GPIOLIB
	help
	  Support for Intel's 80219 and IOP32X (XScale) family of
	  processors.

config ARCH_IOP33X
	bool "IOP33x-based"
	depends on MMU
	select CPU_XSCALE
	select PLAT_IOP
	select PCI
	select GENERIC_GPIO
	select ARCH_REQUIRE_GPIOLIB
	help
	  Support for Intel's IOP33X (XScale) family of processors.

config ARCH_IXP23XX
 	bool "IXP23XX-based"
	depends on MMU
	select CPU_XSC3
 	select PCI
	help
	  Support for Intel's IXP23xx (XScale) family of processors.

config ARCH_IXP2000
	bool "IXP2400/2800-based"
	depends on MMU
	select CPU_XSCALE
	select PCI
	help
	  Support for Intel's IXP2400/2800 (XScale) family of processors.

config ARCH_IXP4XX
	bool "IXP4xx-based"
	depends on MMU
	select CPU_XSCALE
	select GENERIC_GPIO
	select GENERIC_TIME
	select GENERIC_CLOCKEVENTS
	select DMABOUNCE if PCI
	help
	  Support for Intel's IXP4XX (XScale) family of processors.

config ARCH_L7200
	bool "LinkUp-L7200"
	select CPU_ARM720T
	select FIQ
	help
	  Say Y here if you intend to run this kernel on a LinkUp Systems
	  L7200 Software Development Board which uses an ARM720T processor.
	  Information on this board can be obtained at:

	  <http://www.linkupsys.com/>

	  If you have any questions or comments about the Linux kernel port
	  to this board, send e-mail to <sjhill@cotw.com>.

config ARCH_DOVE
	bool "Marvell Dove"
	select PCI
	select GENERIC_GPIO
	select ARCH_REQUIRE_GPIOLIB
	select GENERIC_TIME
	select GENERIC_CLOCKEVENTS
	select PLAT_ORION
	help
	  Support for the Marvell Dove SoC 88AP510

config ARCH_KIRKWOOD
	bool "Marvell Kirkwood"
	select CPU_FEROCEON
	select PCI
	select GENERIC_GPIO
	select ARCH_REQUIRE_GPIOLIB
	select GENERIC_TIME
	select GENERIC_CLOCKEVENTS
	select PLAT_ORION
	help
	  Support for the following Marvell Kirkwood series SoCs:
	  88F6180, 88F6192 and 88F6281.

config ARCH_LOKI
	bool "Marvell Loki (88RC8480)"
	select CPU_FEROCEON
	select GENERIC_TIME
	select GENERIC_CLOCKEVENTS
	select PLAT_ORION
	help
	  Support for the Marvell Loki (88RC8480) SoC.

config ARCH_MV78XX0
	bool "Marvell MV78xx0"
	select CPU_FEROCEON
	select PCI
	select GENERIC_GPIO
	select ARCH_REQUIRE_GPIOLIB
	select GENERIC_TIME
	select GENERIC_CLOCKEVENTS
	select PLAT_ORION
	help
	  Support for the following Marvell MV78xx0 series SoCs:
	  MV781x0, MV782x0.

config ARCH_ORION5X
	bool "Marvell Orion"
	depends on MMU
	select CPU_FEROCEON
	select PCI
	select GENERIC_GPIO
	select ARCH_REQUIRE_GPIOLIB
	select GENERIC_TIME
	select GENERIC_CLOCKEVENTS
	select PLAT_ORION
	help
	  Support for the following Marvell Orion 5x series SoCs:
	  Orion-1 (5181), Orion-VoIP (5181L), Orion-NAS (5182),
	  Orion-2 (5281), Orion-1-90 (6183).

config ARCH_MMP
	bool "Marvell PXA168/910"
	depends on MMU
	select GENERIC_GPIO
	select ARCH_REQUIRE_GPIOLIB
	select HAVE_CLK
	select COMMON_CLKDEV
	select GENERIC_TIME
	select GENERIC_CLOCKEVENTS
	select TICK_ONESHOT
	select PLAT_PXA
	help
	  Support for Marvell's PXA168/910 processor line.

config ARCH_KS8695
	bool "Micrel/Kendin KS8695"
	select CPU_ARM922T
	select GENERIC_GPIO
        select ARCH_REQUIRE_GPIOLIB
	help
	  Support for Micrel/Kendin KS8695 "Centaur" (ARM922T) based
	  System-on-Chip devices.

config ARCH_NS9XXX
	bool "NetSilicon NS9xxx"
	select CPU_ARM926T
	select GENERIC_GPIO
	select GENERIC_TIME
	select GENERIC_CLOCKEVENTS
	select HAVE_CLK
	help
	  Say Y here if you intend to run this kernel on a NetSilicon NS9xxx
	  System.

	  <http://www.digi.com/products/microprocessors/index.jsp>

config ARCH_W90X900
	bool "Nuvoton W90X900 CPU"
	select CPU_ARM926T
	select ARCH_REQUIRE_GPIOLIB
	select GENERIC_GPIO
	select HAVE_CLK
	select COMMON_CLKDEV
	select GENERIC_TIME
	select GENERIC_CLOCKEVENTS
	help
	  Support for Nuvoton (Winbond logic dept.) ARM9 processor,
	  At present, the w90x900 has been renamed nuc900, regarding
	  the ARM series product line, you can login the following
	  link address to know more.

	  <http://www.nuvoton.com/hq/enu/ProductAndSales/ProductLines/
		ConsumerElectronicsIC/ARMMicrocontroller/ARMMicrocontroller>

config ARCH_PNX4008
	bool "Philips Nexperia PNX4008 Mobile"
	select CPU_ARM926T
	select HAVE_CLK
	select COMMON_CLKDEV
	help
	  This enables support for Philips PNX4008 mobile platform.

config ARCH_PXA
	bool "PXA2xx/PXA3xx-based"
	depends on MMU
	select ARCH_MTD_XIP
	select ARCH_HAS_CPUFREQ
	select GENERIC_GPIO
	select HAVE_CLK
	select COMMON_CLKDEV
	select ARCH_REQUIRE_GPIOLIB
	select GENERIC_TIME
	select GENERIC_CLOCKEVENTS
	select TICK_ONESHOT
	select PLAT_PXA
	help
	  Support for Intel/Marvell's PXA2xx/PXA3xx processor line.

config ARCH_MSM
	bool "Qualcomm MSM"
	select CPU_V6
	select GENERIC_TIME
	select GENERIC_CLOCKEVENTS
	help
	  Support for Qualcomm MSM7K based systems.  This runs on the ARM11
	  apps processor of the MSM7K and depends on a shared memory
	  interface to the ARM9 modem processor which runs the baseband stack
	  and controls some vital subsystems (clock and power control, etc).

config ARCH_RPC
	bool "RiscPC"
	select ARCH_ACORN
	select FIQ
	select TIMER_ACORN
	select ARCH_MAY_HAVE_PC_FDC
	select HAVE_PATA_PLATFORM
	select ISA_DMA_API
	select NO_IOPORT
	select ARCH_SPARSEMEM_ENABLE
	help
	  On the Acorn Risc-PC, Linux can support the internal IDE disk and
	  CD-ROM interface, serial and parallel port, and the floppy drive.

config ARCH_SA1100
	bool "SA1100-based"
	select CPU_SA1100
	select ISA
	select ARCH_SPARSEMEM_ENABLE
	select ARCH_MTD_XIP
	select ARCH_HAS_CPUFREQ
	select CPU_FREQ
	select GENERIC_GPIO
	select GENERIC_TIME
	select GENERIC_CLOCKEVENTS
	select HAVE_CLK
	select TICK_ONESHOT
	select ARCH_REQUIRE_GPIOLIB
	help
	  Support for StrongARM 11x0 based boards.

config ARCH_S3C2410
	bool "Samsung S3C2410, S3C2412, S3C2413, S3C2440, S3C2442, S3C2443"
	select GENERIC_GPIO
	select ARCH_HAS_CPUFREQ
	select HAVE_CLK
	help
	  Samsung S3C2410X CPU based systems, such as the Simtec Electronics
	  BAST (<http://www.simtec.co.uk/products/EB110ITX/>), the IPAQ 1940 or
	  the Samsung SMDK2410 development board (and derivatives).

config ARCH_S3C64XX
	bool "Samsung S3C64XX"
	select GENERIC_GPIO
	select HAVE_CLK
	select ARCH_HAS_CPUFREQ
	help
	  Samsung S3C64XX series based systems

config ARCH_S5PC1XX
	bool "Samsung S5PC1XX"
	select GENERIC_GPIO
	select HAVE_CLK
	select CPU_V7
	help
	  Samsung S5PC1XX series based systems

config ARCH_SHARK
	bool "Shark"
	select CPU_SA110
	select ISA
	select ISA_DMA
	select ZONE_DMA
	select PCI
	help
	  Support for the StrongARM based Digital DNARD machine, also known
	  as "Shark" (<http://www.shark-linux.de/shark.html>).

config ARCH_LH7A40X
	bool "Sharp LH7A40X"
	select CPU_ARM922T
	select ARCH_DISCONTIGMEM_ENABLE if !LH7A40X_CONTIGMEM
	select ARCH_SPARSEMEM_ENABLE if !LH7A40X_CONTIGMEM
	help
	  Say Y here for systems based on one of the Sharp LH7A40X
	  System on a Chip processors.  These CPUs include an ARM922T
	  core with a wide array of integrated devices for
	  hand-held and low-power applications.

config ARCH_U300
	bool "ST-Ericsson U300 Series"
	depends on MMU
	select CPU_ARM926T
	select HAVE_TCM
	select ARM_AMBA
	select ARM_VIC
	select GENERIC_TIME
	select GENERIC_CLOCKEVENTS
	select HAVE_CLK
	select COMMON_CLKDEV
	select GENERIC_GPIO
	help
	  Support for ST-Ericsson U300 series mobile platforms.

config ARCH_DAVINCI
	bool "TI DaVinci"
	select CPU_ARM926T
	select GENERIC_TIME
	select GENERIC_CLOCKEVENTS
	select GENERIC_GPIO
	select ARCH_REQUIRE_GPIOLIB
	select HAVE_CLK
	select ZONE_DMA
	select HAVE_IDE
	select COMMON_CLKDEV
	select GENERIC_ALLOCATOR
	select ARCH_HAS_HOLES_MEMORYMODEL
	help
	  Support for TI's DaVinci platform.

config ARCH_OMAP
	bool "TI OMAP"
	select GENERIC_GPIO
	select HAVE_CLK
	select ARCH_REQUIRE_GPIOLIB
	select ARCH_HAS_CPUFREQ
	select GENERIC_TIME
	select GENERIC_CLOCKEVENTS
	help
	  Support for TI's OMAP platform (OMAP1 and OMAP2).

config ARCH_BCMRING
	bool "Broadcom BCMRING"
	depends on MMU
	select CPU_V6
	select ARM_AMBA
	select COMMON_CLKDEV
	select GENERIC_TIME
	select GENERIC_CLOCKEVENTS
	select ARCH_WANT_OPTIONAL_GPIOLIB
	help
	  Support for Broadcom's BCMRing platform.

config ARCH_U8500
	bool "ST-Ericsson U8500 Series"
	select CPU_V7
	select ARM_AMBA
	select GENERIC_TIME
	select GENERIC_CLOCKEVENTS
	select COMMON_CLKDEV
	help
	  Support for ST-Ericsson's Ux500 architecture

endchoice

source "arch/arm/mach-aaec2000/Kconfig"

source "arch/arm/mach-at91/Kconfig"

source "arch/arm/mach-bcmring/Kconfig"

source "arch/arm/mach-clps711x/Kconfig"

source "arch/arm/mach-davinci/Kconfig"

source "arch/arm/mach-dove/Kconfig"

source "arch/arm/mach-ep93xx/Kconfig"

source "arch/arm/mach-footbridge/Kconfig"

source "arch/arm/mach-gemini/Kconfig"

source "arch/arm/mach-h720x/Kconfig"

source "arch/arm/mach-integrator/Kconfig"

source "arch/arm/mach-iop32x/Kconfig"

source "arch/arm/mach-iop33x/Kconfig"

source "arch/arm/mach-iop13xx/Kconfig"

source "arch/arm/mach-ixp4xx/Kconfig"

source "arch/arm/mach-ixp2000/Kconfig"

source "arch/arm/mach-ixp23xx/Kconfig"

source "arch/arm/mach-kirkwood/Kconfig"

source "arch/arm/mach-ks8695/Kconfig"

source "arch/arm/mach-lh7a40x/Kconfig"

source "arch/arm/mach-loki/Kconfig"

source "arch/arm/mach-msm/Kconfig"

source "arch/arm/mach-mv78xx0/Kconfig"

source "arch/arm/plat-mxc/Kconfig"

source "arch/arm/mach-netx/Kconfig"

source "arch/arm/mach-nomadik/Kconfig"
source "arch/arm/plat-nomadik/Kconfig"

source "arch/arm/mach-ns9xxx/Kconfig"

source "arch/arm/plat-omap/Kconfig"

source "arch/arm/mach-omap1/Kconfig"

source "arch/arm/mach-omap2/Kconfig"

source "arch/arm/mach-orion5x/Kconfig"

source "arch/arm/mach-pxa/Kconfig"
source "arch/arm/plat-pxa/Kconfig"

source "arch/arm/mach-mmp/Kconfig"

source "arch/arm/mach-realview/Kconfig"

source "arch/arm/mach-sa1100/Kconfig"

source "arch/arm/plat-samsung/Kconfig"
source "arch/arm/plat-s3c24xx/Kconfig"
source "arch/arm/plat-s3c64xx/Kconfig"
source "arch/arm/plat-s3c/Kconfig"
source "arch/arm/plat-s5pc1xx/Kconfig"

if ARCH_S3C2410
source "arch/arm/mach-s3c2400/Kconfig"
source "arch/arm/mach-s3c2410/Kconfig"
source "arch/arm/mach-s3c2412/Kconfig"
source "arch/arm/mach-s3c2440/Kconfig"
source "arch/arm/mach-s3c2442/Kconfig"
source "arch/arm/mach-s3c2443/Kconfig"
endif

if ARCH_S3C64XX
source "arch/arm/mach-s3c6400/Kconfig"
source "arch/arm/mach-s3c6410/Kconfig"
endif

source "arch/arm/plat-stmp3xxx/Kconfig"

if ARCH_S5PC1XX
source "arch/arm/mach-s5pc100/Kconfig"
endif

source "arch/arm/mach-u300/Kconfig"

source "arch/arm/mach-ux500/Kconfig"

source "arch/arm/mach-versatile/Kconfig"

source "arch/arm/mach-w90x900/Kconfig"

# Definitions to make life easier
config ARCH_ACORN
	bool

config PLAT_IOP
	bool
	select GENERIC_CLOCKEVENTS
	select GENERIC_TIME

config PLAT_ORION
	bool

config PLAT_PXA
	bool

source arch/arm/mm/Kconfig

config IWMMXT
	bool "Enable iWMMXt support"
	depends on CPU_XSCALE || CPU_XSC3 || CPU_MOHAWK
	default y if PXA27x || PXA3xx || ARCH_MMP
	help
	  Enable support for iWMMXt context switching at run time if
	  running on a CPU that supports it.

#  bool 'Use XScale PMU as timer source' CONFIG_XSCALE_PMU_TIMER
config XSCALE_PMU
	bool
	depends on CPU_XSCALE && !XSCALE_PMU_TIMER
	default y

if !MMU
source "arch/arm/Kconfig-nommu"
endif

config ARM_ERRATA_411920
	bool "ARM errata: Invalidation of the Instruction Cache operation can fail"
	depends on CPU_V6 && !SMP
	help
	  Invalidation of the Instruction Cache operation can
	  fail. This erratum is present in 1136 (before r1p4), 1156 and 1176.
	  It does not affect the MPCore. This option enables the ARM Ltd.
	  recommended workaround.

config ARM_ERRATA_430973
	bool "ARM errata: Stale prediction on replaced interworking branch"
	depends on CPU_V7
	help
	  This option enables the workaround for the 430973 Cortex-A8
	  (r1p0..r1p2) erratum. If a code sequence containing an ARM/Thumb
	  interworking branch is replaced with another code sequence at the
	  same virtual address, whether due to self-modifying code or virtual
	  to physical address re-mapping, Cortex-A8 does not recover from the
	  stale interworking branch prediction. This results in Cortex-A8
	  executing the new code sequence in the incorrect ARM or Thumb state.
	  The workaround enables the BTB/BTAC operations by setting ACTLR.IBE
	  and also flushes the branch target cache at every context switch.
	  Note that setting specific bits in the ACTLR register may not be
	  available in non-secure mode.

config ARM_ERRATA_458693
	bool "ARM errata: Processor deadlock when a false hazard is created"
	depends on CPU_V7
	help
	  This option enables the workaround for the 458693 Cortex-A8 (r2p0)
	  erratum. For very specific sequences of memory operations, it is
	  possible for a hazard condition intended for a cache line to instead
	  be incorrectly associated with a different cache line. This false
	  hazard might then cause a processor deadlock. The workaround enables
	  the L1 caching of the NEON accesses and disables the PLD instruction
	  in the ACTLR register. Note that setting specific bits in the ACTLR
	  register may not be available in non-secure mode.

config ARM_ERRATA_460075
	bool "ARM errata: Data written to the L2 cache can be overwritten with stale data"
	depends on CPU_V7
	help
	  This option enables the workaround for the 460075 Cortex-A8 (r2p0)
	  erratum. Any asynchronous access to the L2 cache may encounter a
	  situation in which recent store transactions to the L2 cache are lost
	  and overwritten with stale memory contents from external memory. The
	  workaround disables the write-allocate mode for the L2 cache via the
	  ACTLR register. Note that setting specific bits in the ACTLR register
	  may not be available in non-secure mode.

endmenu

source "arch/arm/common/Kconfig"

config FORCE_MAX_ZONEORDER
	int
	depends on SA1111
	default "9"

menu "Bus support"

config ARM_AMBA
	bool

config ISA
	bool
	help
	  Find out whether you have ISA slots on your motherboard.  ISA is the
	  name of a bus system, i.e. the way the CPU talks to the other stuff
	  inside your box.  Other bus systems are PCI, EISA, MicroChannel
	  (MCA) or VESA.  ISA is an older system, now being displaced by PCI;
	  newer boards don't support it.  If you have ISA, say Y, otherwise N.

# Select ISA DMA controller support
config ISA_DMA
	bool
	select ISA_DMA_API

# Select ISA DMA interface
config ISA_DMA_API
	bool

config PCI
	bool "PCI support" if ARCH_INTEGRATOR_AP || ARCH_VERSATILE_PB || ARCH_IXP4XX || ARCH_KS8695 || MACH_ARMCORE
	help
	  Find out whether you have a PCI motherboard. PCI is the name of a
	  bus system, i.e. the way the CPU talks to the other stuff inside
	  your box. Other bus systems are ISA, EISA, MicroChannel (MCA) or
	  VESA. If you have PCI, say Y, otherwise N.

config PCI_SYSCALL
	def_bool PCI

# Select the host bridge type
config PCI_HOST_VIA82C505
	bool
	depends on PCI && ARCH_SHARK
	default y

config PCI_HOST_ITE8152
	bool
	depends on PCI && MACH_ARMCORE
	default y
	select DMABOUNCE

source "drivers/pci/Kconfig"

source "drivers/pcmcia/Kconfig"

endmenu

menu "Kernel Features"

source "kernel/time/Kconfig"

config SMP
	bool "Symmetric Multi-Processing (EXPERIMENTAL)"
	depends on EXPERIMENTAL && (REALVIEW_EB_ARM11MP || REALVIEW_EB_A9MP ||\
		 MACH_REALVIEW_PB11MP || MACH_REALVIEW_PBX || ARCH_OMAP4 || ARCH_U8500)
	depends on GENERIC_CLOCKEVENTS
	select USE_GENERIC_SMP_HELPERS
	select HAVE_ARM_SCU if (ARCH_REALVIEW || ARCH_OMAP4 || ARCH_U8500)
	help
	  This enables support for systems with more than one CPU. If you have
	  a system with only one CPU, like most personal computers, say N. If
	  you have a system with more than one CPU, say Y.

	  If you say N here, the kernel will run on single and multiprocessor
	  machines, but will use only one CPU of a multiprocessor machine. If
	  you say Y here, the kernel will run on many, but not all, single
	  processor machines. On a single processor machine, the kernel will
	  run faster if you say N here.

	  See also <file:Documentation/i386/IO-APIC.txt>,
	  <file:Documentation/nmi_watchdog.txt> and the SMP-HOWTO available at
	  <http://www.linuxdoc.org/docs.html#howto>.

	  If you don't know what to do here, say N.

config HAVE_ARM_SCU
	bool
	depends on SMP
	help
	  This option enables support for the ARM system coherency unit

config HAVE_ARM_TWD
	bool
	depends on SMP
	help
	  This options enables support for the ARM timer and watchdog unit

choice
	prompt "Memory split"
	default VMSPLIT_3G
	help
	  Select the desired split between kernel and user memory.

	  If you are not absolutely sure what you are doing, leave this
	  option alone!

	config VMSPLIT_3G
		bool "3G/1G user/kernel split"
	config VMSPLIT_2G
		bool "2G/2G user/kernel split"
	config VMSPLIT_1G
		bool "1G/3G user/kernel split"
endchoice

config PAGE_OFFSET
	hex
	default 0x40000000 if VMSPLIT_1G
	default 0x80000000 if VMSPLIT_2G
	default 0xC0000000

config NR_CPUS
	int "Maximum number of CPUs (2-32)"
	range 2 32
	depends on SMP
	default "4"

config HOTPLUG_CPU
	bool "Support for hot-pluggable CPUs (EXPERIMENTAL)"
	depends on SMP && HOTPLUG && EXPERIMENTAL
	help
	  Say Y here to experiment with turning CPUs off and on.  CPUs
	  can be controlled through /sys/devices/system/cpu.

config LOCAL_TIMERS
	bool "Use local timer interrupts"
	depends on SMP && (REALVIEW_EB_ARM11MP || MACH_REALVIEW_PB11MP || \
		REALVIEW_EB_A9MP || MACH_REALVIEW_PBX || ARCH_OMAP4 || ARCH_U8500)
	default y
	select HAVE_ARM_TWD if (ARCH_REALVIEW || ARCH_OMAP4 || ARCH_U8500)
	help
	  Enable support for local timers on SMP platforms, rather then the
	  legacy IPI broadcast method.  Local timers allows the system
	  accounting to be spread across the timer interval, preventing a
	  "thundering herd" at every timer tick.

source kernel/Kconfig.preempt

config HZ
	int
	default 128 if ARCH_L7200
	default 200 if ARCH_EBSA110 || ARCH_S3C2410
	default OMAP_32K_TIMER_HZ if ARCH_OMAP && OMAP_32K_TIMER
	default AT91_TIMER_HZ if ARCH_AT91
	default 100

config THUMB2_KERNEL
	bool "Compile the kernel in Thumb-2 mode"
	depends on CPU_V7 && EXPERIMENTAL
	select AEABI
	select ARM_ASM_UNIFIED
	help
	  By enabling this option, the kernel will be compiled in
	  Thumb-2 mode. A compiler/assembler that understand the unified
	  ARM-Thumb syntax is needed.

	  If unsure, say N.

config ARM_ASM_UNIFIED
	bool

config AEABI
	bool "Use the ARM EABI to compile the kernel"
	help
	  This option allows for the kernel to be compiled using the latest
	  ARM ABI (aka EABI).  This is only useful if you are using a user
	  space environment that is also compiled with EABI.

	  Since there are major incompatibilities between the legacy ABI and
	  EABI, especially with regard to structure member alignment, this
	  option also changes the kernel syscall calling convention to
	  disambiguate both ABIs and allow for backward compatibility support
	  (selected with CONFIG_OABI_COMPAT).

	  To use this you need GCC version 4.0.0 or later.

config OABI_COMPAT
	bool "Allow old ABI binaries to run with this kernel (EXPERIMENTAL)"
	depends on AEABI && EXPERIMENTAL
	default y
	help
	  This option preserves the old syscall interface along with the
	  new (ARM EABI) one. It also provides a compatibility layer to
	  intercept syscalls that have structure arguments which layout
	  in memory differs between the legacy ABI and the new ARM EABI
	  (only for non "thumb" binaries). This option adds a tiny
	  overhead to all syscalls and produces a slightly larger kernel.
	  If you know you'll be using only pure EABI user space then you
	  can say N here. If this option is not selected and you attempt
	  to execute a legacy ABI binary then the result will be
	  UNPREDICTABLE (in fact it can be predicted that it won't work
	  at all). If in doubt say Y.

config ARCH_HAS_HOLES_MEMORYMODEL
	bool

# Discontigmem is deprecated
config ARCH_DISCONTIGMEM_ENABLE
	bool

config ARCH_SPARSEMEM_ENABLE
	bool

config ARCH_SPARSEMEM_DEFAULT
	def_bool ARCH_SPARSEMEM_ENABLE

config ARCH_SELECT_MEMORY_MODEL
	def_bool ARCH_DISCONTIGMEM_ENABLE && ARCH_SPARSEMEM_ENABLE

config NODES_SHIFT
	int
	default "4" if ARCH_LH7A40X
	default "2"
	depends on NEED_MULTIPLE_NODES

config HIGHMEM
	bool "High Memory Support (EXPERIMENTAL)"
	depends on MMU && EXPERIMENTAL
	help
	  The address space of ARM processors is only 4 Gigabytes large
	  and it has to accommodate user address space, kernel address
	  space as well as some memory mapped IO. That means that, if you
	  have a large amount of physical memory and/or IO, not all of the
	  memory can be "permanently mapped" by the kernel. The physical
	  memory that is not permanently mapped is called "high memory".

	  Depending on the selected kernel/user memory split, minimum
	  vmalloc space and actual amount of RAM, you may not need this
	  option which should result in a slightly faster kernel.

	  If unsure, say n.

config HIGHPTE
	bool "Allocate 2nd-level pagetables from highmem"
	depends on HIGHMEM
	depends on !OUTER_CACHE

source "mm/Kconfig"

config LEDS
	bool "Timer and CPU usage LEDs"
	depends on ARCH_CDB89712 || ARCH_EBSA110 || \
		   ARCH_EBSA285 || ARCH_INTEGRATOR || \
		   ARCH_LUBBOCK || MACH_MAINSTONE || ARCH_NETWINDER || \
		   ARCH_OMAP || ARCH_P720T || ARCH_PXA_IDP || \
		   ARCH_SA1100 || ARCH_SHARK || ARCH_VERSATILE || \
		   ARCH_AT91 || ARCH_DAVINCI || \
		   ARCH_KS8695 || MACH_RD88F5182 || ARCH_REALVIEW
	help
	  If you say Y here, the LEDs on your machine will be used
	  to provide useful information about your current system status.

	  If you are compiling a kernel for a NetWinder or EBSA-285, you will
	  be able to select which LEDs are active using the options below. If
	  you are compiling a kernel for the EBSA-110 or the LART however, the
	  red LED will simply flash regularly to indicate that the system is
	  still functional. It is safe to say Y here if you have a CATS
	  system, but the driver will do nothing.

config LEDS_TIMER
	bool "Timer LED" if (!ARCH_CDB89712 && !ARCH_OMAP) || \
			    OMAP_OSK_MISTRAL || MACH_OMAP_H2 \
			    || MACH_OMAP_PERSEUS2
	depends on LEDS
	depends on !GENERIC_CLOCKEVENTS
	default y if ARCH_EBSA110
	help
	  If you say Y here, one of the system LEDs (the green one on the
	  NetWinder, the amber one on the EBSA285, or the red one on the LART)
	  will flash regularly to indicate that the system is still
	  operational. This is mainly useful to kernel hackers who are
	  debugging unstable kernels.

	  The LART uses the same LED for both Timer LED and CPU usage LED
	  functions. You may choose to use both, but the Timer LED function
	  will overrule the CPU usage LED.

config LEDS_CPU
	bool "CPU usage LED" if (!ARCH_CDB89712 && !ARCH_EBSA110 && \
			!ARCH_OMAP) \
			|| OMAP_OSK_MISTRAL || MACH_OMAP_H2 \
			|| MACH_OMAP_PERSEUS2
	depends on LEDS
	help
	  If you say Y here, the red LED will be used to give a good real
	  time indication of CPU usage, by lighting whenever the idle task
	  is not currently executing.

	  The LART uses the same LED for both Timer LED and CPU usage LED
	  functions. You may choose to use both, but the Timer LED function
	  will overrule the CPU usage LED.

config ALIGNMENT_TRAP
	bool
	depends on CPU_CP15_MMU
	default y if !ARCH_EBSA110
	select HAVE_PROC_CPU if PROC_FS
	help
	  ARM processors cannot fetch/store information which is not
	  naturally aligned on the bus, i.e., a 4 byte fetch must start at an
	  address divisible by 4. On 32-bit ARM processors, these non-aligned
	  fetch/store instructions will be emulated in software if you say
	  here, which has a severe performance impact. This is necessary for
	  correct operation of some network protocols. With an IP-only
	  configuration it is safe to say N, otherwise say Y.

config UACCESS_WITH_MEMCPY
	bool "Use kernel mem{cpy,set}() for {copy_to,clear}_user() (EXPERIMENTAL)"
	depends on MMU && EXPERIMENTAL
	default y if CPU_FEROCEON
	help
	  Implement faster copy_to_user and clear_user methods for CPU
	  cores where a 8-word STM instruction give significantly higher
	  memory write throughput than a sequence of individual 32bit stores.

	  A possible side effect is a slight increase in scheduling latency
	  between threads sharing the same address space if they invoke
	  such copy operations with large buffers.

	  However, if the CPU data cache is using a write-allocate mode,
	  this option is unlikely to provide any performance gain.

endmenu

menu "Boot options"

# Compressed boot loader in ROM.  Yes, we really want to ask about
# TEXT and BSS so we preserve their values in the config files.
config ZBOOT_ROM_TEXT
	hex "Compressed ROM boot loader base address"
	default "0"
	help
	  The physical address at which the ROM-able zImage is to be
	  placed in the target.  Platforms which normally make use of
	  ROM-able zImage formats normally set this to a suitable
	  value in their defconfig file.

	  If ZBOOT_ROM is not enabled, this has no effect.

config ZBOOT_ROM_BSS
	hex "Compressed ROM boot loader BSS address"
	default "0"
	help
	  The base address of an area of read/write memory in the target
	  for the ROM-able zImage which must be available while the
	  decompressor is running. It must be large enough to hold the
	  entire decompressed kernel plus an additional 128 KiB.
	  Platforms which normally make use of ROM-able zImage formats
	  normally set this to a suitable value in their defconfig file.

	  If ZBOOT_ROM is not enabled, this has no effect.

config ZBOOT_ROM
	bool "Compressed boot loader in ROM/flash"
	depends on ZBOOT_ROM_TEXT != ZBOOT_ROM_BSS
	help
	  Say Y here if you intend to execute your compressed kernel image
	  (zImage) directly from ROM or flash.  If unsure, say N.

config CMDLINE
	string "Default kernel command string"
	default ""
	help
	  On some architectures (EBSA110 and CATS), there is currently no way
	  for the boot loader to pass arguments to the kernel. For these
	  architectures, you should supply some command-line options at build
	  time by entering them here. As a minimum, you should specify the
	  memory size and the root device (e.g., mem=64M root=/dev/nfs).

config XIP_KERNEL
	bool "Kernel Execute-In-Place from ROM"
	depends on !ZBOOT_ROM
	help
	  Execute-In-Place allows the kernel to run from non-volatile storage
	  directly addressable by the CPU, such as NOR flash. This saves RAM
	  space since the text section of the kernel is not loaded from flash
	  to RAM.  Read-write sections, such as the data section and stack,
	  are still copied to RAM.  The XIP kernel is not compressed since
	  it has to run directly from flash, so it will take more space to
	  store it.  The flash address used to link the kernel object files,
	  and for storing it, is configuration dependent. Therefore, if you
	  say Y here, you must know the proper physical address where to
	  store the kernel image depending on your own flash memory usage.

	  Also note that the make target becomes "make xipImage" rather than
	  "make zImage" or "make Image".  The final kernel binary to put in
	  ROM memory will be arch/arm/boot/xipImage.

	  If unsure, say N.

config XIP_PHYS_ADDR
	hex "XIP Kernel Physical Location"
	depends on XIP_KERNEL
	default "0x00080000"
	help
	  This is the physical address in your flash memory the kernel will
	  be linked for and stored to.  This address is dependent on your
	  own flash usage.

config KEXEC
	bool "Kexec system call (EXPERIMENTAL)"
	depends on EXPERIMENTAL
	help
	  kexec is a system call that implements the ability to shutdown your
	  current kernel, and to start another kernel.  It is like a reboot
	  but it is independent of the system firmware.   And like a reboot
	  you can start any kernel with it, not just Linux.

	  It is an ongoing process to be certain the hardware in a machine
	  is properly shutdown, so do not be surprised if this code does not
	  initially work for you.  It may help to enable device hotplugging
	  support.

config ATAGS_PROC
	bool "Export atags in procfs"
	depends on KEXEC
	default y
	help
	  Should the atags used to boot the kernel be exported in an "atags"
	  file in procfs. Useful with kexec.

endmenu

menu "CPU Power Management"

if ARCH_HAS_CPUFREQ

source "drivers/cpufreq/Kconfig"

config CPU_FREQ_SA1100
	bool

config CPU_FREQ_SA1110
	bool

config CPU_FREQ_INTEGRATOR
	tristate "CPUfreq driver for ARM Integrator CPUs"
	depends on ARCH_INTEGRATOR && CPU_FREQ
	default y
	help
	  This enables the CPUfreq driver for ARM Integrator CPUs.

	  For details, take a look at <file:Documentation/cpu-freq>.

	  If in doubt, say Y.

config CPU_FREQ_PXA
	bool
	depends on CPU_FREQ && ARCH_PXA && PXA25x
	default y
	select CPU_FREQ_DEFAULT_GOV_USERSPACE

config CPU_FREQ_S3C64XX
	bool "CPUfreq support for Samsung S3C64XX CPUs"
	depends on CPU_FREQ && CPU_S3C6410

config CPU_FREQ_S3C
	bool
	help
	  Internal configuration node for common cpufreq on Samsung SoC

config CPU_FREQ_S3C24XX
	bool "CPUfreq driver for Samsung S3C24XX series CPUs"
	depends on ARCH_S3C2410 && CPU_FREQ && EXPERIMENTAL
	select CPU_FREQ_S3C
	help
	  This enables the CPUfreq driver for the Samsung S3C24XX family
	  of CPUs.

	  For details, take a look at <file:Documentation/cpu-freq>.

	  If in doubt, say N.

config CPU_FREQ_S3C24XX_PLL
	bool "Support CPUfreq changing of PLL frequency"
	depends on CPU_FREQ_S3C24XX && EXPERIMENTAL
	help
	  Compile in support for changing the PLL frequency from the
	  S3C24XX series CPUfreq driver. The PLL takes time to settle
	  after a frequency change, so by default it is not enabled.

	  This also means that the PLL tables for the selected CPU(s) will
	  be built which may increase the size of the kernel image.

config CPU_FREQ_S3C24XX_DEBUG
	bool "Debug CPUfreq Samsung driver core"
	depends on CPU_FREQ_S3C24XX
	help
	  Enable s3c_freq_dbg for the Samsung S3C CPUfreq core

config CPU_FREQ_S3C24XX_IODEBUG
	bool "Debug CPUfreq Samsung driver IO timing"
	depends on CPU_FREQ_S3C24XX
	help
	  Enable s3c_freq_iodbg for the Samsung S3C CPUfreq core

config CPU_FREQ_S3C24XX_DEBUGFS
	bool "Export debugfs for CPUFreq"
	depends on CPU_FREQ_S3C24XX && DEBUG_FS
	help
	  Export status information via debugfs.

endif

source "drivers/cpuidle/Kconfig"

endmenu

menu "Floating point emulation"

comment "At least one emulation must be selected"

config FPE_NWFPE
	bool "NWFPE math emulation"
	depends on !AEABI || OABI_COMPAT
	---help---
	  Say Y to include the NWFPE floating point emulator in the kernel.
	  This is necessary to run most binaries. Linux does not currently
	  support floating point hardware so you need to say Y here even if
	  your machine has an FPA or floating point co-processor podule.

	  You may say N here if you are going to load the Acorn FPEmulator
	  early in the bootup.

config FPE_NWFPE_XP
	bool "Support extended precision"
	depends on FPE_NWFPE
	help
	  Say Y to include 80-bit support in the kernel floating-point
	  emulator.  Otherwise, only 32 and 64-bit support is compiled in.
	  Note that gcc does not generate 80-bit operations by default,
	  so in most cases this option only enlarges the size of the
	  floating point emulator without any good reason.

	  You almost surely want to say N here.

config FPE_FASTFPE
	bool "FastFPE math emulation (EXPERIMENTAL)"
	depends on (!AEABI || OABI_COMPAT) && !CPU_32v3 && EXPERIMENTAL
	---help---
	  Say Y here to include the FAST floating point emulator in the kernel.
	  This is an experimental much faster emulator which now also has full
	  precision for the mantissa.  It does not support any exceptions.
	  It is very simple, and approximately 3-6 times faster than NWFPE.

	  It should be sufficient for most programs.  It may be not suitable
	  for scientific calculations, but you have to check this for yourself.
	  If you do not feel you need a faster FP emulation you should better
	  choose NWFPE.

config VFP
	bool "VFP-format floating point maths"
	depends on CPU_V6 || CPU_ARM926T || CPU_V7 || CPU_FEROCEON
	help
	  Say Y to include VFP support code in the kernel. This is needed
	  if your hardware includes a VFP unit.

	  Please see <file:Documentation/arm/VFP/release-notes.txt> for
	  release notes and additional status information.

	  Say N if your target does not have VFP hardware.

config VFPv3
	bool
	depends on VFP
	default y if CPU_V7

config NEON
	bool "Advanced SIMD (NEON) Extension support"
	depends on VFPv3 && CPU_V7
	help
	  Say Y to include support code for NEON, the ARMv7 Advanced SIMD
	  Extension.

endmenu

menu "Userspace binary formats"

source "fs/Kconfig.binfmt"

config ARTHUR
	tristate "RISC OS personality"
	depends on !AEABI
	help
	  Say Y here to include the kernel code necessary if you want to run
	  Acorn RISC OS/Arthur binaries under Linux. This code is still very
	  experimental; if this sounds frightening, say N and sleep in peace.
	  You can also say M here to compile this support as a module (which
	  will be called arthur).

endmenu

menu "Power management options"

source "kernel/power/Kconfig"

config ARCH_SUSPEND_POSSIBLE
	def_bool y

endmenu

source "net/Kconfig"

source "drivers/Kconfig"

source "fs/Kconfig"

source "arch/arm/Kconfig.debug"

source "security/Kconfig"

source "crypto/Kconfig"

source "lib/Kconfig"<|MERGE_RESOLUTION|>--- conflicted
+++ resolved
@@ -18,12 +18,9 @@
 	select HAVE_KRETPROBES if (HAVE_KPROBES)
 	select HAVE_FUNCTION_TRACER if (!XIP_KERNEL)
 	select HAVE_GENERIC_DMA_COHERENT
-<<<<<<< HEAD
-	select GENERIC_ATOMIC64 if (!CPU_32v6K)
-=======
 	select HAVE_KERNEL_GZIP
 	select HAVE_KERNEL_LZO
->>>>>>> 200b7a8d
+	select GENERIC_ATOMIC64 if (!CPU_32v6K)
 	help
 	  The ARM series is a line of low-power-consumption RISC chip designs
 	  licensed by ARM Ltd and targeted at embedded applications and
