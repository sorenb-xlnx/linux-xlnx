--- conflicted
+++ resolved
@@ -1136,19 +1136,11 @@
 	bool "Symmetric Multi-Processing (EXPERIMENTAL)"
 	depends on EXPERIMENTAL && (REALVIEW_EB_ARM11MP || REALVIEW_EB_A9MP ||\
 		 MACH_REALVIEW_PB11MP || MACH_REALVIEW_PBX || ARCH_OMAP4 ||\
-<<<<<<< HEAD
-		 ARCH_U8500 || ARCH_VEXPRESS_CA9X4 || ARCH_S5PV310)
-	depends on GENERIC_CLOCKEVENTS
-	select USE_GENERIC_SMP_HELPERS
-	select HAVE_ARM_SCU if (ARCH_REALVIEW || ARCH_OMAP4 || ARCH_U8500 || ARCH_VEXPRESS_CA9X4 ||\
-			ARCH_S5PV310)
-=======
-		 ARCH_U8500 || ARCH_VEXPRESS_CA9X4 || ARCH_TEGRA)
+		 ARCH_U8500 || ARCH_VEXPRESS_CA9X4 || ARCH_S5PV310 || ARCH_TEGRA)
 	depends on GENERIC_CLOCKEVENTS
 	select USE_GENERIC_SMP_HELPERS
 	select HAVE_ARM_SCU if (ARCH_REALVIEW || ARCH_OMAP4 || ARCH_U8500 || \
-		 ARCH_VEXPRESS_CA9X4 || ARCH_TEGRA)
->>>>>>> 2a9ecdc6
+		 ARCH_VEXPRESS_CA9X4 || ARCH_S5PV310 || ARCH_TEGRA)
 	help
 	  This enables support for systems with more than one CPU. If you have
 	  a system with only one CPU, like most personal computers, say N. If
@@ -1218,16 +1210,9 @@
 	bool "Use local timer interrupts"
 	depends on SMP && (REALVIEW_EB_ARM11MP || MACH_REALVIEW_PB11MP || \
 		REALVIEW_EB_A9MP || MACH_REALVIEW_PBX || ARCH_OMAP4 || \
-<<<<<<< HEAD
-		ARCH_U8500 || ARCH_VEXPRESS_CA9X4 || ARCH_S5PV310)
-	default y
-	select HAVE_ARM_TWD if (ARCH_REALVIEW || ARCH_VEXPRESS || ARCH_OMAP4 || ARCH_U8500 || ARCH_S5PV310)
-=======
-		ARCH_U8500 || ARCH_TEGRA)
-	default y
-	select HAVE_ARM_TWD if (ARCH_REALVIEW || ARCH_OMAP4 || ARCH_U8500 || \
-		ARCH_TEGRA)
->>>>>>> 2a9ecdc6
+		ARCH_U8500 || ARCH_VEXPRESS_CA9X4 || ARCH_S5PV310 || ARCH_TEGRA)
+	default y
+	select HAVE_ARM_TWD if (ARCH_REALVIEW || ARCH_VEXPRESS || ARCH_OMAP4 || ARCH_U8500 || ARCH_S5PV310 || ARCH_TEGRA)
 	help
 	  Enable support for local timers on SMP platforms, rather then the
 	  legacy IPI broadcast method.  Local timers allows the system
