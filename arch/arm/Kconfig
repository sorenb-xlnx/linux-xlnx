--- conflicted
+++ resolved
@@ -240,12 +240,8 @@
 config ARCH_REALVIEW
 	bool "ARM Ltd. RealView family"
 	select ARM_AMBA
-<<<<<<< HEAD
-	select CLKDEV_LOOKUP
-=======
-	select COMMON_CLKDEV
+	select CLKDEV_LOOKUP
 	select HAVE_SCHED_CLOCK
->>>>>>> ebc3dd4a
 	select ICST
 	select GENERIC_CLOCKEVENTS
 	select ARCH_WANT_OPTIONAL_GPIOLIB
@@ -259,12 +255,8 @@
 	bool "ARM Ltd. Versatile family"
 	select ARM_AMBA
 	select ARM_VIC
-<<<<<<< HEAD
-	select CLKDEV_LOOKUP
-=======
-	select COMMON_CLKDEV
+	select CLKDEV_LOOKUP
 	select HAVE_SCHED_CLOCK
->>>>>>> ebc3dd4a
 	select ICST
 	select GENERIC_CLOCKEVENTS
 	select ARCH_WANT_OPTIONAL_GPIOLIB
@@ -454,11 +446,8 @@
 	select CPU_XSCALE
 	select GENERIC_GPIO
 	select GENERIC_CLOCKEVENTS
-<<<<<<< HEAD
+	select HAVE_SCHED_CLOCK
 	select MIGHT_HAVE_PCI
-=======
-	select HAVE_SCHED_CLOCK
->>>>>>> ebc3dd4a
 	select DMABOUNCE if PCI
 	help
 	  Support for Intel's IXP4XX (XScale) family of processors.
@@ -591,12 +580,8 @@
 	select GENERIC_CLOCKEVENTS
 	select GENERIC_GPIO
 	select HAVE_CLK
-<<<<<<< HEAD
-	select CLKDEV_LOOKUP
-=======
+	select CLKDEV_LOOKUP
 	select HAVE_SCHED_CLOCK
-	select COMMON_CLKDEV
->>>>>>> ebc3dd4a
 	select ARCH_HAS_BARRIERS if CACHE_L2X0
 	select ARCH_HAS_CPUFREQ
 	help
