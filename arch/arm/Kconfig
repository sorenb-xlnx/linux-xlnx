#
# For a description of the syntax of this configuration file,
# see Documentation/kbuild/kconfig-language.txt.
#

mainmenu "Linux Kernel Configuration"

config ARM
	bool
	default y
	select HAVE_AOUT
	select HAVE_IDE
	select RTC_LIB
	select SYS_SUPPORTS_APM_EMULATION
	select HAVE_OPROFILE
	select HAVE_ARCH_KGDB
	select HAVE_KPROBES if (!XIP_KERNEL)
	select HAVE_KRETPROBES if (HAVE_KPROBES)
	select HAVE_FUNCTION_TRACER if (!XIP_KERNEL)
	select HAVE_GENERIC_DMA_COHERENT
	help
	  The ARM series is a line of low-power-consumption RISC chip designs
	  licensed by ARM Ltd and targeted at embedded applications and
	  handhelds such as the Compaq IPAQ.  ARM-based PCs are no longer
	  manufactured, but legacy ARM-based PC hardware remains popular in
	  Europe.  There is an ARM Linux project with a web page at
	  <http://www.arm.linux.org.uk/>.

config HAVE_PWM
	bool

config SYS_SUPPORTS_APM_EMULATION
	bool

config GENERIC_GPIO
	bool

config GENERIC_TIME
	bool

config GENERIC_CLOCKEVENTS
	bool

config GENERIC_CLOCKEVENTS_BROADCAST
	bool
	depends on GENERIC_CLOCKEVENTS
	default y if SMP && !LOCAL_TIMERS

config MMU
	bool
	default y

config NO_IOPORT
	bool

config EISA
	bool
	---help---
	  The Extended Industry Standard Architecture (EISA) bus was
	  developed as an open alternative to the IBM MicroChannel bus.

	  The EISA bus provided some of the features of the IBM MicroChannel
	  bus while maintaining backward compatibility with cards made for
	  the older ISA bus.  The EISA bus saw limited use between 1988 and
	  1995 when it was made obsolete by the PCI bus.

	  Say Y here if you are building a kernel for an EISA-based machine.

	  Otherwise, say N.

config SBUS
	bool

config MCA
	bool
	help
	  MicroChannel Architecture is found in some IBM PS/2 machines and
	  laptops.  It is a bus system similar to PCI or ISA. See
	  <file:Documentation/mca.txt> (and especially the web page given
	  there) before attempting to build an MCA bus kernel.

config GENERIC_HARDIRQS
	bool
	default y

config STACKTRACE_SUPPORT
	bool
	default y

config HAVE_LATENCYTOP_SUPPORT
	bool
	depends on !SMP
	default y

config LOCKDEP_SUPPORT
	bool
	default y

config TRACE_IRQFLAGS_SUPPORT
	bool
	default y

config HARDIRQS_SW_RESEND
	bool
	default y

config GENERIC_IRQ_PROBE
	bool
	default y

config GENERIC_LOCKBREAK
	bool
	default y
	depends on SMP && PREEMPT

config RWSEM_GENERIC_SPINLOCK
	bool
	default y

config RWSEM_XCHGADD_ALGORITHM
	bool

config ARCH_HAS_ILOG2_U32
	bool

config ARCH_HAS_ILOG2_U64
	bool

config GENERIC_HWEIGHT
	bool
	default y

config GENERIC_CALIBRATE_DELAY
	bool
	default y

config ARCH_MAY_HAVE_PC_FDC
	bool

config ZONE_DMA
	bool

config GENERIC_ISA_DMA
	bool

config FIQ
	bool

config ARCH_MTD_XIP
	bool

config GENERIC_HARDIRQS_NO__DO_IRQ
	def_bool y

if OPROFILE

config OPROFILE_ARMV6
	def_bool y
	depends on CPU_V6 && !SMP
	select OPROFILE_ARM11_CORE

config OPROFILE_MPCORE
	def_bool y
	depends on CPU_V6 && SMP
	select OPROFILE_ARM11_CORE

config OPROFILE_ARM11_CORE
	bool

config OPROFILE_ARMV7
	def_bool y
	depends on CPU_V7 && !SMP
	bool

endif

config VECTORS_BASE
	hex
	default 0xffff0000 if MMU || CPU_HIGH_VECTOR
	default DRAM_BASE if REMAP_VECTORS_TO_RAM
	default 0x00000000
	help
	  The base address of exception vectors.

source "init/Kconfig"

source "kernel/Kconfig.freezer"

menu "System Type"

choice
	prompt "ARM system type"
	default ARCH_VERSATILE

config ARCH_AAEC2000
	bool "Agilent AAEC-2000 based"
	select CPU_ARM920T
	select ARM_AMBA
	select HAVE_CLK
	help
	  This enables support for systems based on the Agilent AAEC-2000

config ARCH_INTEGRATOR
	bool "ARM Ltd. Integrator family"
	select ARM_AMBA
	select HAVE_CLK
	select COMMON_CLKDEV
	select ICST525
	help
	  Support for ARM's Integrator platform.

config ARCH_REALVIEW
	bool "ARM Ltd. RealView family"
	select ARM_AMBA
	select HAVE_CLK
	select COMMON_CLKDEV
	select ICST307
	select GENERIC_TIME
	select GENERIC_CLOCKEVENTS
	help
	  This enables support for ARM Ltd RealView boards.

config ARCH_VERSATILE
	bool "ARM Ltd. Versatile family"
	select ARM_AMBA
	select ARM_VIC
	select HAVE_CLK
	select COMMON_CLKDEV
	select ICST307
	select GENERIC_TIME
	select GENERIC_CLOCKEVENTS
	help
	  This enables support for ARM Ltd Versatile board.

config ARCH_AT91
	bool "Atmel AT91"
	select GENERIC_GPIO
	select ARCH_REQUIRE_GPIOLIB
	select HAVE_CLK
	help
	  This enables support for systems based on the Atmel AT91RM9200,
	  AT91SAM9 and AT91CAP9 processors.

config ARCH_CLPS711X
	bool "Cirrus Logic CLPS711x/EP721x-based"
	select CPU_ARM720T
	help
	  Support for Cirrus Logic 711x/721x based boards.

config ARCH_GEMINI
	bool "Cortina Systems Gemini"
	select CPU_FA526
	select GENERIC_GPIO
	select ARCH_REQUIRE_GPIOLIB
	help
	  Support for the Cortina Systems Gemini family SoCs

config ARCH_EBSA110
	bool "EBSA-110"
	select CPU_SA110
	select ISA
	select NO_IOPORT
	help
	  This is an evaluation board for the StrongARM processor available
	  from Digital. It has limited hardware on-board, including an
	  Ethernet interface, two PCMCIA sockets, two serial ports and a
	  parallel port.

config ARCH_EP93XX
	bool "EP93xx-based"
	select CPU_ARM920T
	select ARM_AMBA
	select ARM_VIC
	select GENERIC_GPIO
	select HAVE_CLK
	select COMMON_CLKDEV
	select ARCH_REQUIRE_GPIOLIB
	select ARCH_HAS_HOLES_MEMORYMODEL
	help
	  This enables support for the Cirrus EP93xx series of CPUs.

config ARCH_FOOTBRIDGE
	bool "FootBridge"
	select CPU_SA110
	select FOOTBRIDGE
	help
	  Support for systems based on the DC21285 companion chip
	  ("FootBridge"), such as the Simtec CATS and the Rebel NetWinder.

config ARCH_MXC
	bool "Freescale MXC/iMX-based"
	select GENERIC_TIME
	select GENERIC_CLOCKEVENTS
	select ARCH_MTD_XIP
	select GENERIC_GPIO
	select ARCH_REQUIRE_GPIOLIB
<<<<<<< HEAD
	select HAVE_CLK
	help
	  Support for Freescale MXC/iMX-based family of processors

=======
	help
	  Support for Freescale MXC/iMX-based family of processors

config ARCH_STMP3XXX
	bool "Freescale STMP3xxx"
	select CPU_ARM926T
	select HAVE_CLK
	select COMMON_CLKDEV
	select ARCH_REQUIRE_GPIOLIB
	select GENERIC_TIME
	select GENERIC_CLOCKEVENTS
	select GENERIC_GPIO
	select USB_ARCH_HAS_EHCI
	help
	  Support for systems based on the Freescale 3xxx CPUs.

>>>>>>> 325d8ed0
config ARCH_NETX
	bool "Hilscher NetX based"
	select CPU_ARM926T
	select ARM_VIC
	select GENERIC_CLOCKEVENTS
	select GENERIC_TIME
	help
	  This enables support for systems based on the Hilscher NetX Soc

config ARCH_H720X
	bool "Hynix HMS720x-based"
	select CPU_ARM720T
	select ISA_DMA_API
	help
	  This enables support for systems based on the Hynix HMS720x

config ARCH_IOP13XX
	bool "IOP13xx-based"
	depends on MMU
	select CPU_XSC3
	select PLAT_IOP
	select PCI
	select ARCH_SUPPORTS_MSI
	select VMSPLIT_1G
	help
	  Support for Intel's IOP13XX (XScale) family of processors.

config ARCH_IOP32X
	bool "IOP32x-based"
	depends on MMU
	select CPU_XSCALE
	select PLAT_IOP
	select PCI
	select GENERIC_GPIO
	select ARCH_REQUIRE_GPIOLIB
	help
	  Support for Intel's 80219 and IOP32X (XScale) family of
	  processors.

config ARCH_IOP33X
	bool "IOP33x-based"
	depends on MMU
	select CPU_XSCALE
	select PLAT_IOP
	select PCI
	select GENERIC_GPIO
	select ARCH_REQUIRE_GPIOLIB
	help
	  Support for Intel's IOP33X (XScale) family of processors.

config ARCH_IXP23XX
 	bool "IXP23XX-based"
	depends on MMU
	select CPU_XSC3
 	select PCI
	help
	  Support for Intel's IXP23xx (XScale) family of processors.

config ARCH_IXP2000
	bool "IXP2400/2800-based"
	depends on MMU
	select CPU_XSCALE
	select PCI
	help
	  Support for Intel's IXP2400/2800 (XScale) family of processors.

config ARCH_IXP4XX
	bool "IXP4xx-based"
	depends on MMU
	select CPU_XSCALE
	select GENERIC_GPIO
	select GENERIC_TIME
	select GENERIC_CLOCKEVENTS
	select DMABOUNCE if PCI
	help
	  Support for Intel's IXP4XX (XScale) family of processors.

config ARCH_L7200
	bool "LinkUp-L7200"
	select CPU_ARM720T
	select FIQ
	help
	  Say Y here if you intend to run this kernel on a LinkUp Systems
	  L7200 Software Development Board which uses an ARM720T processor.
	  Information on this board can be obtained at:

	  <http://www.linkupsys.com/>

	  If you have any questions or comments about the Linux kernel port
	  to this board, send e-mail to <sjhill@cotw.com>.

config ARCH_KIRKWOOD
	bool "Marvell Kirkwood"
	select CPU_FEROCEON
	select PCI
	select GENERIC_GPIO
	select GENERIC_TIME
	select GENERIC_CLOCKEVENTS
	select PLAT_ORION
	help
	  Support for the following Marvell Kirkwood series SoCs:
	  88F6180, 88F6192 and 88F6281.

config ARCH_LOKI
	bool "Marvell Loki (88RC8480)"
	select CPU_FEROCEON
	select GENERIC_TIME
	select GENERIC_CLOCKEVENTS
	select PLAT_ORION
	help
	  Support for the Marvell Loki (88RC8480) SoC.

config ARCH_MV78XX0
	bool "Marvell MV78xx0"
	select CPU_FEROCEON
	select PCI
	select GENERIC_GPIO
	select GENERIC_TIME
	select GENERIC_CLOCKEVENTS
	select PLAT_ORION
	help
	  Support for the following Marvell MV78xx0 series SoCs:
	  MV781x0, MV782x0.

config ARCH_ORION5X
	bool "Marvell Orion"
	depends on MMU
	select CPU_FEROCEON
	select PCI
	select GENERIC_GPIO
	select GENERIC_TIME
	select GENERIC_CLOCKEVENTS
	select PLAT_ORION
	help
	  Support for the following Marvell Orion 5x series SoCs:
	  Orion-1 (5181), Orion-VoIP (5181L), Orion-NAS (5182),
	  Orion-2 (5281), Orion-1-90 (6183).

config ARCH_MMP
	bool "Marvell PXA168/910"
	depends on MMU
	select GENERIC_GPIO
	select ARCH_REQUIRE_GPIOLIB
	select HAVE_CLK
	select COMMON_CLKDEV
	select GENERIC_TIME
	select GENERIC_CLOCKEVENTS
	select TICK_ONESHOT
	select PLAT_PXA
	help
	  Support for Marvell's PXA168/910 processor line.

config ARCH_KS8695
	bool "Micrel/Kendin KS8695"
	select CPU_ARM922T
	select GENERIC_GPIO
        select ARCH_REQUIRE_GPIOLIB
	help
	  Support for Micrel/Kendin KS8695 "Centaur" (ARM922T) based
	  System-on-Chip devices.

config ARCH_NS9XXX
	bool "NetSilicon NS9xxx"
	select CPU_ARM926T
	select GENERIC_GPIO
	select GENERIC_TIME
	select GENERIC_CLOCKEVENTS
	select HAVE_CLK
	help
	  Say Y here if you intend to run this kernel on a NetSilicon NS9xxx
	  System.

	  <http://www.digi.com/products/microprocessors/index.jsp>

config ARCH_W90X900
	bool "Nuvoton W90X900 CPU"
	select CPU_ARM926T
	help
		Support for Nuvoton (Winbond logic dept.) ARM9 processor,You
		can login www.mcuos.com or www.nuvoton.com to know more.

config ARCH_PNX4008
	bool "Philips Nexperia PNX4008 Mobile"
	select CPU_ARM926T
	select HAVE_CLK
	help
	  This enables support for Philips PNX4008 mobile platform.

config ARCH_PXA
	bool "PXA2xx/PXA3xx-based"
	depends on MMU
	select ARCH_MTD_XIP
	select GENERIC_GPIO
	select HAVE_CLK
	select COMMON_CLKDEV
	select ARCH_REQUIRE_GPIOLIB
	select GENERIC_TIME
	select GENERIC_CLOCKEVENTS
	select TICK_ONESHOT
	select PLAT_PXA
	help
	  Support for Intel/Marvell's PXA2xx/PXA3xx processor line.

config ARCH_MSM
	bool "Qualcomm MSM"
	select CPU_V6
	select GENERIC_TIME
	select GENERIC_CLOCKEVENTS
	help
	  Support for Qualcomm MSM7K based systems.  This runs on the ARM11
	  apps processor of the MSM7K and depends on a shared memory
	  interface to the ARM9 modem processor which runs the baseband stack
	  and controls some vital subsystems (clock and power control, etc).

config ARCH_RPC
	bool "RiscPC"
	select ARCH_ACORN
	select FIQ
	select TIMER_ACORN
	select ARCH_MAY_HAVE_PC_FDC
	select HAVE_PATA_PLATFORM
	select ISA_DMA_API
	select NO_IOPORT
	select ARCH_SPARSEMEM_ENABLE
	help
	  On the Acorn Risc-PC, Linux can support the internal IDE disk and
	  CD-ROM interface, serial and parallel port, and the floppy drive.

config ARCH_SA1100
	bool "SA1100-based"
	select CPU_SA1100
	select ISA
	select ARCH_SPARSEMEM_ENABLE
	select ARCH_MTD_XIP
	select GENERIC_GPIO
	select GENERIC_TIME
	select GENERIC_CLOCKEVENTS
	select HAVE_CLK
	select TICK_ONESHOT
	select ARCH_REQUIRE_GPIOLIB
	help
	  Support for StrongARM 11x0 based boards.

config ARCH_S3C2410
	bool "Samsung S3C2410, S3C2412, S3C2413, S3C2440, S3C2442, S3C2443"
	select GENERIC_GPIO
	select HAVE_CLK
	help
	  Samsung S3C2410X CPU based systems, such as the Simtec Electronics
	  BAST (<http://www.simtec.co.uk/products/EB110ITX/>), the IPAQ 1940 or
	  the Samsung SMDK2410 development board (and derivatives).

config ARCH_S3C64XX
	bool "Samsung S3C64XX"
	select GENERIC_GPIO
	select HAVE_CLK
	help
	  Samsung S3C64XX series based systems

config ARCH_SHARK
	bool "Shark"
	select CPU_SA110
	select ISA
	select ISA_DMA
	select ZONE_DMA
	select PCI
	help
	  Support for the StrongARM based Digital DNARD machine, also known
	  as "Shark" (<http://www.shark-linux.de/shark.html>).

config ARCH_LH7A40X
	bool "Sharp LH7A40X"
	select CPU_ARM922T
	select ARCH_DISCONTIGMEM_ENABLE if !LH7A40X_CONTIGMEM
	select ARCH_SPARSEMEM_ENABLE if !LH7A40X_CONTIGMEM
	help
	  Say Y here for systems based on one of the Sharp LH7A40X
	  System on a Chip processors.  These CPUs include an ARM922T
	  core with a wide array of integrated devices for
	  hand-held and low-power applications.

config ARCH_U300
	bool "ST-Ericsson U300 Series"
	depends on MMU
	select CPU_ARM926T
	select ARM_AMBA
	select ARM_VIC
	select GENERIC_TIME
	select GENERIC_CLOCKEVENTS
	select HAVE_CLK
	select COMMON_CLKDEV
	select GENERIC_GPIO
	help
	  Support for ST-Ericsson U300 series mobile platforms.

config ARCH_DAVINCI
	bool "TI DaVinci"
	select CPU_ARM926T
	select GENERIC_TIME
	select GENERIC_CLOCKEVENTS
	select GENERIC_GPIO
	select ARCH_REQUIRE_GPIOLIB
	select HAVE_CLK
	select ZONE_DMA
	select HAVE_IDE
	select COMMON_CLKDEV
	select GENERIC_ALLOCATOR
	help
	  Support for TI's DaVinci platform.

config ARCH_OMAP
	bool "TI OMAP"
	select GENERIC_GPIO
	select HAVE_CLK
	select ARCH_REQUIRE_GPIOLIB
	select GENERIC_TIME
	select GENERIC_CLOCKEVENTS
	help
	  Support for TI's OMAP platform (OMAP1 and OMAP2).

endchoice

source "arch/arm/mach-clps711x/Kconfig"

source "arch/arm/mach-ep93xx/Kconfig"

source "arch/arm/mach-footbridge/Kconfig"

source "arch/arm/mach-gemini/Kconfig"

source "arch/arm/mach-integrator/Kconfig"

source "arch/arm/mach-iop32x/Kconfig"

source "arch/arm/mach-iop33x/Kconfig"

source "arch/arm/mach-iop13xx/Kconfig"

source "arch/arm/mach-ixp4xx/Kconfig"

source "arch/arm/mach-ixp2000/Kconfig"

source "arch/arm/mach-ixp23xx/Kconfig"

source "arch/arm/mach-loki/Kconfig"

source "arch/arm/mach-mv78xx0/Kconfig"

source "arch/arm/mach-pxa/Kconfig"
source "arch/arm/plat-pxa/Kconfig"

source "arch/arm/mach-mmp/Kconfig"

source "arch/arm/mach-sa1100/Kconfig"

source "arch/arm/plat-omap/Kconfig"

source "arch/arm/mach-omap1/Kconfig"

source "arch/arm/mach-omap2/Kconfig"

source "arch/arm/mach-orion5x/Kconfig"

source "arch/arm/mach-kirkwood/Kconfig"

source "arch/arm/plat-s3c24xx/Kconfig"
source "arch/arm/plat-s3c64xx/Kconfig"
source "arch/arm/plat-s3c/Kconfig"

if ARCH_S3C2410
source "arch/arm/mach-s3c2400/Kconfig"
source "arch/arm/mach-s3c2410/Kconfig"
source "arch/arm/mach-s3c2412/Kconfig"
source "arch/arm/mach-s3c2440/Kconfig"
source "arch/arm/mach-s3c2442/Kconfig"
source "arch/arm/mach-s3c2443/Kconfig"
endif

if ARCH_S3C64XX
source "arch/arm/mach-s3c6400/Kconfig"
source "arch/arm/mach-s3c6410/Kconfig"
endif

source "arch/arm/plat-stmp3xxx/Kconfig"

source "arch/arm/mach-lh7a40x/Kconfig"

source "arch/arm/mach-h720x/Kconfig"

source "arch/arm/mach-versatile/Kconfig"

source "arch/arm/mach-aaec2000/Kconfig"

source "arch/arm/mach-realview/Kconfig"

source "arch/arm/mach-at91/Kconfig"

source "arch/arm/plat-mxc/Kconfig"

source "arch/arm/mach-netx/Kconfig"

source "arch/arm/mach-ns9xxx/Kconfig"

source "arch/arm/mach-davinci/Kconfig"

source "arch/arm/mach-ks8695/Kconfig"

source "arch/arm/mach-msm/Kconfig"

source "arch/arm/mach-u300/Kconfig"

source "arch/arm/mach-w90x900/Kconfig"

# Definitions to make life easier
config ARCH_ACORN
	bool

config PLAT_IOP
	bool

config PLAT_ORION
	bool

config PLAT_PXA
	bool

source arch/arm/mm/Kconfig

config IWMMXT
	bool "Enable iWMMXt support"
	depends on CPU_XSCALE || CPU_XSC3 || CPU_MOHAWK
	default y if PXA27x || PXA3xx || ARCH_MMP
	help
	  Enable support for iWMMXt context switching at run time if
	  running on a CPU that supports it.

#  bool 'Use XScale PMU as timer source' CONFIG_XSCALE_PMU_TIMER
config XSCALE_PMU
	bool
	depends on CPU_XSCALE && !XSCALE_PMU_TIMER
	default y

if !MMU
source "arch/arm/Kconfig-nommu"
endif

config ARM_ERRATA_411920
	bool "ARM errata: Invalidation of the Instruction Cache operation can fail"
	depends on CPU_V6 && !SMP
	help
	  Invalidation of the Instruction Cache operation can
	  fail. This erratum is present in 1136 (before r1p4), 1156 and 1176.
	  It does not affect the MPCore. This option enables the ARM Ltd.
	  recommended workaround.

config ARM_ERRATA_430973
	bool "ARM errata: Stale prediction on replaced interworking branch"
	depends on CPU_V7
	help
	  This option enables the workaround for the 430973 Cortex-A8
	  (r1p0..r1p2) erratum. If a code sequence containing an ARM/Thumb
	  interworking branch is replaced with another code sequence at the
	  same virtual address, whether due to self-modifying code or virtual
	  to physical address re-mapping, Cortex-A8 does not recover from the
	  stale interworking branch prediction. This results in Cortex-A8
	  executing the new code sequence in the incorrect ARM or Thumb state.
	  The workaround enables the BTB/BTAC operations by setting ACTLR.IBE
	  and also flushes the branch target cache at every context switch.
	  Note that setting specific bits in the ACTLR register may not be
	  available in non-secure mode.

config ARM_ERRATA_458693
	bool "ARM errata: Processor deadlock when a false hazard is created"
	depends on CPU_V7
	help
	  This option enables the workaround for the 458693 Cortex-A8 (r2p0)
	  erratum. For very specific sequences of memory operations, it is
	  possible for a hazard condition intended for a cache line to instead
	  be incorrectly associated with a different cache line. This false
	  hazard might then cause a processor deadlock. The workaround enables
	  the L1 caching of the NEON accesses and disables the PLD instruction
	  in the ACTLR register. Note that setting specific bits in the ACTLR
	  register may not be available in non-secure mode.

config ARM_ERRATA_460075
	bool "ARM errata: Data written to the L2 cache can be overwritten with stale data"
	depends on CPU_V7
	help
	  This option enables the workaround for the 460075 Cortex-A8 (r2p0)
	  erratum. Any asynchronous access to the L2 cache may encounter a
	  situation in which recent store transactions to the L2 cache are lost
	  and overwritten with stale memory contents from external memory. The
	  workaround disables the write-allocate mode for the L2 cache via the
	  ACTLR register. Note that setting specific bits in the ACTLR register
	  may not be available in non-secure mode.

endmenu

source "arch/arm/common/Kconfig"

config FORCE_MAX_ZONEORDER
	int
	depends on SA1111
	default "9"

menu "Bus support"

config ARM_AMBA
	bool

config ISA
	bool
	help
	  Find out whether you have ISA slots on your motherboard.  ISA is the
	  name of a bus system, i.e. the way the CPU talks to the other stuff
	  inside your box.  Other bus systems are PCI, EISA, MicroChannel
	  (MCA) or VESA.  ISA is an older system, now being displaced by PCI;
	  newer boards don't support it.  If you have ISA, say Y, otherwise N.

# Select ISA DMA controller support
config ISA_DMA
	bool
	select ISA_DMA_API

# Select ISA DMA interface
config ISA_DMA_API
	bool

config PCI
	bool "PCI support" if ARCH_INTEGRATOR_AP || ARCH_VERSATILE_PB || ARCH_IXP4XX || ARCH_KS8695 || MACH_ARMCORE
	help
	  Find out whether you have a PCI motherboard. PCI is the name of a
	  bus system, i.e. the way the CPU talks to the other stuff inside
	  your box. Other bus systems are ISA, EISA, MicroChannel (MCA) or
	  VESA. If you have PCI, say Y, otherwise N.

config PCI_SYSCALL
	def_bool PCI

# Select the host bridge type
config PCI_HOST_VIA82C505
	bool
	depends on PCI && ARCH_SHARK
	default y

config PCI_HOST_ITE8152
	bool
	depends on PCI && MACH_ARMCORE
	default y
	select DMABOUNCE

source "drivers/pci/Kconfig"

source "drivers/pcmcia/Kconfig"

endmenu

menu "Kernel Features"

source "kernel/time/Kconfig"

config SMP
	bool "Symmetric Multi-Processing (EXPERIMENTAL)"
	depends on EXPERIMENTAL && (REALVIEW_EB_ARM11MP || MACH_REALVIEW_PB11MP)
	depends on GENERIC_CLOCKEVENTS
	select USE_GENERIC_SMP_HELPERS
	select HAVE_ARM_SCU if ARCH_REALVIEW
	help
	  This enables support for systems with more than one CPU. If you have
	  a system with only one CPU, like most personal computers, say N. If
	  you have a system with more than one CPU, say Y.

	  If you say N here, the kernel will run on single and multiprocessor
	  machines, but will use only one CPU of a multiprocessor machine. If
	  you say Y here, the kernel will run on many, but not all, single
	  processor machines. On a single processor machine, the kernel will
	  run faster if you say N here.

	  See also <file:Documentation/i386/IO-APIC.txt>,
	  <file:Documentation/nmi_watchdog.txt> and the SMP-HOWTO available at
	  <http://www.linuxdoc.org/docs.html#howto>.

	  If you don't know what to do here, say N.

config HAVE_ARM_SCU
	bool
	depends on SMP
	help
	  This option enables support for the ARM system coherency unit

config HAVE_ARM_TWD
	bool
	depends on SMP
	help
	  This options enables support for the ARM timer and watchdog unit

choice
	prompt "Memory split"
	default VMSPLIT_3G
	help
	  Select the desired split between kernel and user memory.

	  If you are not absolutely sure what you are doing, leave this
	  option alone!

	config VMSPLIT_3G
		bool "3G/1G user/kernel split"
	config VMSPLIT_2G
		bool "2G/2G user/kernel split"
	config VMSPLIT_1G
		bool "1G/3G user/kernel split"
endchoice

config PAGE_OFFSET
	hex
	default 0x40000000 if VMSPLIT_1G
	default 0x80000000 if VMSPLIT_2G
	default 0xC0000000

config NR_CPUS
	int "Maximum number of CPUs (2-32)"
	range 2 32
	depends on SMP
	default "4"

config HOTPLUG_CPU
	bool "Support for hot-pluggable CPUs (EXPERIMENTAL)"
	depends on SMP && HOTPLUG && EXPERIMENTAL
	help
	  Say Y here to experiment with turning CPUs off and on.  CPUs
	  can be controlled through /sys/devices/system/cpu.

config LOCAL_TIMERS
	bool "Use local timer interrupts"
	depends on SMP && (REALVIEW_EB_ARM11MP || MACH_REALVIEW_PB11MP || REALVIEW_EB_A9MP)
	default y
	select HAVE_ARM_TWD if ARCH_REALVIEW
	help
	  Enable support for local timers on SMP platforms, rather then the
	  legacy IPI broadcast method.  Local timers allows the system
	  accounting to be spread across the timer interval, preventing a
	  "thundering herd" at every timer tick.

config PREEMPT
	bool "Preemptible Kernel (EXPERIMENTAL)"
	depends on EXPERIMENTAL
	help
	  This option reduces the latency of the kernel when reacting to
	  real-time or interactive events by allowing a low priority process to
	  be preempted even if it is in kernel mode executing a system call.
	  This allows applications to run more reliably even when the system is
	  under load.

	  Say Y here if you are building a kernel for a desktop, embedded
	  or real-time system.  Say N if you are unsure.

config HZ
	int
	default 128 if ARCH_L7200
	default 200 if ARCH_EBSA110 || ARCH_S3C2410
	default OMAP_32K_TIMER_HZ if ARCH_OMAP && OMAP_32K_TIMER
	default AT91_TIMER_HZ if ARCH_AT91
	default 100

config AEABI
	bool "Use the ARM EABI to compile the kernel"
	help
	  This option allows for the kernel to be compiled using the latest
	  ARM ABI (aka EABI).  This is only useful if you are using a user
	  space environment that is also compiled with EABI.

	  Since there are major incompatibilities between the legacy ABI and
	  EABI, especially with regard to structure member alignment, this
	  option also changes the kernel syscall calling convention to
	  disambiguate both ABIs and allow for backward compatibility support
	  (selected with CONFIG_OABI_COMPAT).

	  To use this you need GCC version 4.0.0 or later.

config OABI_COMPAT
	bool "Allow old ABI binaries to run with this kernel (EXPERIMENTAL)"
	depends on AEABI && EXPERIMENTAL
	default y
	help
	  This option preserves the old syscall interface along with the
	  new (ARM EABI) one. It also provides a compatibility layer to
	  intercept syscalls that have structure arguments which layout
	  in memory differs between the legacy ABI and the new ARM EABI
	  (only for non "thumb" binaries). This option adds a tiny
	  overhead to all syscalls and produces a slightly larger kernel.
	  If you know you'll be using only pure EABI user space then you
	  can say N here. If this option is not selected and you attempt
	  to execute a legacy ABI binary then the result will be
	  UNPREDICTABLE (in fact it can be predicted that it won't work
	  at all). If in doubt say Y.

config ARCH_HAS_HOLES_MEMORYMODEL
	bool

# Discontigmem is deprecated
config ARCH_DISCONTIGMEM_ENABLE
	bool

config ARCH_SPARSEMEM_ENABLE
	bool

config ARCH_SPARSEMEM_DEFAULT
	def_bool ARCH_SPARSEMEM_ENABLE

config ARCH_SELECT_MEMORY_MODEL
	def_bool ARCH_DISCONTIGMEM_ENABLE && ARCH_SPARSEMEM_ENABLE

config NODES_SHIFT
	int
	default "4" if ARCH_LH7A40X
	default "2"
	depends on NEED_MULTIPLE_NODES

config HIGHMEM
	bool "High Memory Support (EXPERIMENTAL)"
	depends on MMU && EXPERIMENTAL
	help
	  The address space of ARM processors is only 4 Gigabytes large
	  and it has to accommodate user address space, kernel address
	  space as well as some memory mapped IO. That means that, if you
	  have a large amount of physical memory and/or IO, not all of the
	  memory can be "permanently mapped" by the kernel. The physical
	  memory that is not permanently mapped is called "high memory".

	  Depending on the selected kernel/user memory split, minimum
	  vmalloc space and actual amount of RAM, you may not need this
	  option which should result in a slightly faster kernel.

	  If unsure, say n.

source "mm/Kconfig"

config LEDS
	bool "Timer and CPU usage LEDs"
	depends on ARCH_CDB89712 || ARCH_EBSA110 || \
		   ARCH_EBSA285 || ARCH_INTEGRATOR || \
		   ARCH_LUBBOCK || MACH_MAINSTONE || ARCH_NETWINDER || \
		   ARCH_OMAP || ARCH_P720T || ARCH_PXA_IDP || \
		   ARCH_SA1100 || ARCH_SHARK || ARCH_VERSATILE || \
		   ARCH_AT91 || ARCH_DAVINCI || \
		   ARCH_KS8695 || MACH_RD88F5182
	help
	  If you say Y here, the LEDs on your machine will be used
	  to provide useful information about your current system status.

	  If you are compiling a kernel for a NetWinder or EBSA-285, you will
	  be able to select which LEDs are active using the options below. If
	  you are compiling a kernel for the EBSA-110 or the LART however, the
	  red LED will simply flash regularly to indicate that the system is
	  still functional. It is safe to say Y here if you have a CATS
	  system, but the driver will do nothing.

config LEDS_TIMER
	bool "Timer LED" if (!ARCH_CDB89712 && !ARCH_OMAP) || \
			    OMAP_OSK_MISTRAL || MACH_OMAP_H2 \
			    || MACH_OMAP_PERSEUS2
	depends on LEDS
	depends on !GENERIC_CLOCKEVENTS
	default y if ARCH_EBSA110
	help
	  If you say Y here, one of the system LEDs (the green one on the
	  NetWinder, the amber one on the EBSA285, or the red one on the LART)
	  will flash regularly to indicate that the system is still
	  operational. This is mainly useful to kernel hackers who are
	  debugging unstable kernels.

	  The LART uses the same LED for both Timer LED and CPU usage LED
	  functions. You may choose to use both, but the Timer LED function
	  will overrule the CPU usage LED.

config LEDS_CPU
	bool "CPU usage LED" if (!ARCH_CDB89712 && !ARCH_EBSA110 && \
			!ARCH_OMAP) \
			|| OMAP_OSK_MISTRAL || MACH_OMAP_H2 \
			|| MACH_OMAP_PERSEUS2
	depends on LEDS
	help
	  If you say Y here, the red LED will be used to give a good real
	  time indication of CPU usage, by lighting whenever the idle task
	  is not currently executing.

	  The LART uses the same LED for both Timer LED and CPU usage LED
	  functions. You may choose to use both, but the Timer LED function
	  will overrule the CPU usage LED.

config ALIGNMENT_TRAP
	bool
	depends on CPU_CP15_MMU
	default y if !ARCH_EBSA110
	help
	  ARM processors cannot fetch/store information which is not
	  naturally aligned on the bus, i.e., a 4 byte fetch must start at an
	  address divisible by 4. On 32-bit ARM processors, these non-aligned
	  fetch/store instructions will be emulated in software if you say
	  here, which has a severe performance impact. This is necessary for
	  correct operation of some network protocols. With an IP-only
	  configuration it is safe to say N, otherwise say Y.

endmenu

menu "Boot options"

# Compressed boot loader in ROM.  Yes, we really want to ask about
# TEXT and BSS so we preserve their values in the config files.
config ZBOOT_ROM_TEXT
	hex "Compressed ROM boot loader base address"
	default "0"
	help
	  The physical address at which the ROM-able zImage is to be
	  placed in the target.  Platforms which normally make use of
	  ROM-able zImage formats normally set this to a suitable
	  value in their defconfig file.

	  If ZBOOT_ROM is not enabled, this has no effect.

config ZBOOT_ROM_BSS
	hex "Compressed ROM boot loader BSS address"
	default "0"
	help
	  The base address of an area of read/write memory in the target
	  for the ROM-able zImage which must be available while the
	  decompressor is running. It must be large enough to hold the
	  entire decompressed kernel plus an additional 128 KiB.
	  Platforms which normally make use of ROM-able zImage formats
	  normally set this to a suitable value in their defconfig file.

	  If ZBOOT_ROM is not enabled, this has no effect.

config ZBOOT_ROM
	bool "Compressed boot loader in ROM/flash"
	depends on ZBOOT_ROM_TEXT != ZBOOT_ROM_BSS
	help
	  Say Y here if you intend to execute your compressed kernel image
	  (zImage) directly from ROM or flash.  If unsure, say N.

config CMDLINE
	string "Default kernel command string"
	default ""
	help
	  On some architectures (EBSA110 and CATS), there is currently no way
	  for the boot loader to pass arguments to the kernel. For these
	  architectures, you should supply some command-line options at build
	  time by entering them here. As a minimum, you should specify the
	  memory size and the root device (e.g., mem=64M root=/dev/nfs).

config XIP_KERNEL
	bool "Kernel Execute-In-Place from ROM"
	depends on !ZBOOT_ROM
	help
	  Execute-In-Place allows the kernel to run from non-volatile storage
	  directly addressable by the CPU, such as NOR flash. This saves RAM
	  space since the text section of the kernel is not loaded from flash
	  to RAM.  Read-write sections, such as the data section and stack,
	  are still copied to RAM.  The XIP kernel is not compressed since
	  it has to run directly from flash, so it will take more space to
	  store it.  The flash address used to link the kernel object files,
	  and for storing it, is configuration dependent. Therefore, if you
	  say Y here, you must know the proper physical address where to
	  store the kernel image depending on your own flash memory usage.

	  Also note that the make target becomes "make xipImage" rather than
	  "make zImage" or "make Image".  The final kernel binary to put in
	  ROM memory will be arch/arm/boot/xipImage.

	  If unsure, say N.

config XIP_PHYS_ADDR
	hex "XIP Kernel Physical Location"
	depends on XIP_KERNEL
	default "0x00080000"
	help
	  This is the physical address in your flash memory the kernel will
	  be linked for and stored to.  This address is dependent on your
	  own flash usage.

config KEXEC
	bool "Kexec system call (EXPERIMENTAL)"
	depends on EXPERIMENTAL
	help
	  kexec is a system call that implements the ability to shutdown your
	  current kernel, and to start another kernel.  It is like a reboot
	  but it is independent of the system firmware.   And like a reboot
	  you can start any kernel with it, not just Linux.

	  It is an ongoing process to be certain the hardware in a machine
	  is properly shutdown, so do not be surprised if this code does not
	  initially work for you.  It may help to enable device hotplugging
	  support.

config ATAGS_PROC
	bool "Export atags in procfs"
	depends on KEXEC
	default y
	help
	  Should the atags used to boot the kernel be exported in an "atags"
	  file in procfs. Useful with kexec.

endmenu

menu "CPU Power Management"

if (ARCH_SA1100 || ARCH_INTEGRATOR || ARCH_OMAP || ARCH_PXA)

source "drivers/cpufreq/Kconfig"

config CPU_FREQ_SA1100
	bool
	depends on CPU_FREQ && (SA1100_H3100 || SA1100_H3600 || SA1100_LART || SA1100_PLEB || SA1100_BADGE4 || SA1100_HACKKIT)
	default y

config CPU_FREQ_SA1110
	bool
	depends on CPU_FREQ && (SA1100_ASSABET || SA1100_CERF || SA1100_PT_SYSTEM3)
	default y

config CPU_FREQ_INTEGRATOR
	tristate "CPUfreq driver for ARM Integrator CPUs"
	depends on ARCH_INTEGRATOR && CPU_FREQ
	default y
	help
	  This enables the CPUfreq driver for ARM Integrator CPUs.

	  For details, take a look at <file:Documentation/cpu-freq>.

	  If in doubt, say Y.

config CPU_FREQ_PXA
	bool
	depends on CPU_FREQ && ARCH_PXA && PXA25x
	default y
	select CPU_FREQ_DEFAULT_GOV_USERSPACE

endif

source "drivers/cpuidle/Kconfig"

endmenu

menu "Floating point emulation"

comment "At least one emulation must be selected"

config FPE_NWFPE
	bool "NWFPE math emulation"
	depends on !AEABI || OABI_COMPAT
	---help---
	  Say Y to include the NWFPE floating point emulator in the kernel.
	  This is necessary to run most binaries. Linux does not currently
	  support floating point hardware so you need to say Y here even if
	  your machine has an FPA or floating point co-processor podule.

	  You may say N here if you are going to load the Acorn FPEmulator
	  early in the bootup.

config FPE_NWFPE_XP
	bool "Support extended precision"
	depends on FPE_NWFPE
	help
	  Say Y to include 80-bit support in the kernel floating-point
	  emulator.  Otherwise, only 32 and 64-bit support is compiled in.
	  Note that gcc does not generate 80-bit operations by default,
	  so in most cases this option only enlarges the size of the
	  floating point emulator without any good reason.

	  You almost surely want to say N here.

config FPE_FASTFPE
	bool "FastFPE math emulation (EXPERIMENTAL)"
	depends on (!AEABI || OABI_COMPAT) && !CPU_32v3 && EXPERIMENTAL
	---help---
	  Say Y here to include the FAST floating point emulator in the kernel.
	  This is an experimental much faster emulator which now also has full
	  precision for the mantissa.  It does not support any exceptions.
	  It is very simple, and approximately 3-6 times faster than NWFPE.

	  It should be sufficient for most programs.  It may be not suitable
	  for scientific calculations, but you have to check this for yourself.
	  If you do not feel you need a faster FP emulation you should better
	  choose NWFPE.

config VFP
	bool "VFP-format floating point maths"
	depends on CPU_V6 || CPU_ARM926T || CPU_V7 || CPU_FEROCEON
	help
	  Say Y to include VFP support code in the kernel. This is needed
	  if your hardware includes a VFP unit.

	  Please see <file:Documentation/arm/VFP/release-notes.txt> for
	  release notes and additional status information.

	  Say N if your target does not have VFP hardware.

config VFPv3
	bool
	depends on VFP
	default y if CPU_V7

config NEON
	bool "Advanced SIMD (NEON) Extension support"
	depends on VFPv3 && CPU_V7
	help
	  Say Y to include support code for NEON, the ARMv7 Advanced SIMD
	  Extension.

endmenu

menu "Userspace binary formats"

source "fs/Kconfig.binfmt"

config ARTHUR
	tristate "RISC OS personality"
	depends on !AEABI
	help
	  Say Y here to include the kernel code necessary if you want to run
	  Acorn RISC OS/Arthur binaries under Linux. This code is still very
	  experimental; if this sounds frightening, say N and sleep in peace.
	  You can also say M here to compile this support as a module (which
	  will be called arthur).

endmenu

menu "Power management options"

source "kernel/power/Kconfig"

config ARCH_SUSPEND_POSSIBLE
	def_bool y

endmenu

source "net/Kconfig"

menu "Device Drivers"

source "drivers/base/Kconfig"

source "drivers/connector/Kconfig"

if ALIGNMENT_TRAP || !CPU_CP15_MMU
source "drivers/mtd/Kconfig"
endif

source "drivers/parport/Kconfig"

source "drivers/pnp/Kconfig"

source "drivers/block/Kconfig"

# misc before ide - BLK_DEV_SGIIOC4 depends on SGI_IOC4

source "drivers/misc/Kconfig"

source "drivers/ide/Kconfig"

source "drivers/scsi/Kconfig"

source "drivers/ata/Kconfig"

source "drivers/md/Kconfig"

source "drivers/message/fusion/Kconfig"

source "drivers/ieee1394/Kconfig"

source "drivers/message/i2o/Kconfig"

source "drivers/net/Kconfig"

source "drivers/isdn/Kconfig"

# input before char - char/joystick depends on it. As does USB.

source "drivers/input/Kconfig"

source "drivers/char/Kconfig"

source "drivers/i2c/Kconfig"

source "drivers/spi/Kconfig"

source "drivers/gpio/Kconfig"

source "drivers/w1/Kconfig"

source "drivers/power/Kconfig"

source "drivers/hwmon/Kconfig"

source "drivers/thermal/Kconfig"

source "drivers/watchdog/Kconfig"

source "drivers/ssb/Kconfig"

#source "drivers/l3/Kconfig"

source "drivers/mfd/Kconfig"

source "drivers/media/Kconfig"

source "drivers/video/Kconfig"

source "sound/Kconfig"

source "drivers/hid/Kconfig"

source "drivers/usb/Kconfig"

source "drivers/uwb/Kconfig"

source "drivers/mmc/Kconfig"

source "drivers/memstick/Kconfig"

source "drivers/accessibility/Kconfig"

source "drivers/leds/Kconfig"

source "drivers/rtc/Kconfig"

source "drivers/dma/Kconfig"

source "drivers/dca/Kconfig"

source "drivers/auxdisplay/Kconfig"

source "drivers/regulator/Kconfig"

source "drivers/uio/Kconfig"

source "drivers/staging/Kconfig"

endmenu

source "fs/Kconfig"

source "arch/arm/Kconfig.debug"

source "security/Kconfig"

source "crypto/Kconfig"

source "lib/Kconfig"<|MERGE_RESOLUTION|>--- conflicted
+++ resolved
@@ -294,12 +294,7 @@
 	select ARCH_MTD_XIP
 	select GENERIC_GPIO
 	select ARCH_REQUIRE_GPIOLIB
-<<<<<<< HEAD
-	select HAVE_CLK
-	help
-	  Support for Freescale MXC/iMX-based family of processors
-
-=======
+	select HAVE_CLK
 	help
 	  Support for Freescale MXC/iMX-based family of processors
 
@@ -316,7 +311,6 @@
 	help
 	  Support for systems based on the Freescale 3xxx CPUs.
 
->>>>>>> 325d8ed0
 config ARCH_NETX
 	bool "Hilscher NetX based"
 	select CPU_ARM926T
