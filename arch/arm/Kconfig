config ARM
	bool
	default y
	select HAVE_AOUT
	select HAVE_IDE
	select HAVE_MEMBLOCK
	select RTC_LIB
	select SYS_SUPPORTS_APM_EMULATION
	select GENERIC_ATOMIC64 if (!CPU_32v6K || !AEABI)
	select HAVE_OPROFILE if (HAVE_PERF_EVENTS)
	select HAVE_ARCH_KGDB
	select HAVE_KPROBES if (!XIP_KERNEL && !THUMB2_KERNEL)
	select HAVE_KRETPROBES if (HAVE_KPROBES)
	select HAVE_FUNCTION_TRACER if (!XIP_KERNEL)
	select HAVE_FTRACE_MCOUNT_RECORD if (!XIP_KERNEL)
	select HAVE_DYNAMIC_FTRACE if (!XIP_KERNEL)
	select HAVE_FUNCTION_GRAPH_TRACER if (!THUMB2_KERNEL)
	select HAVE_GENERIC_DMA_COHERENT
	select HAVE_KERNEL_GZIP
	select HAVE_KERNEL_LZO
	select HAVE_KERNEL_LZMA
	select HAVE_IRQ_WORK
	select HAVE_PERF_EVENTS
	select PERF_USE_VMALLOC
	select HAVE_REGS_AND_STACK_ACCESS_API
	select HAVE_HW_BREAKPOINT if (PERF_EVENTS && (CPU_V6 || CPU_V7))
	select HAVE_C_RECORDMCOUNT
	help
	  The ARM series is a line of low-power-consumption RISC chip designs
	  licensed by ARM Ltd and targeted at embedded applications and
	  handhelds such as the Compaq IPAQ.  ARM-based PCs are no longer
	  manufactured, but legacy ARM-based PC hardware remains popular in
	  Europe.  There is an ARM Linux project with a web page at
	  <http://www.arm.linux.org.uk/>.

config HAVE_PWM
	bool

config MIGHT_HAVE_PCI
	bool

config SYS_SUPPORTS_APM_EMULATION
	bool

config GENERIC_GPIO
	bool

config ARCH_USES_GETTIMEOFFSET
	bool
	default n

config GENERIC_CLOCKEVENTS
	bool

config GENERIC_CLOCKEVENTS_BROADCAST
	bool
	depends on GENERIC_CLOCKEVENTS
	default y if SMP

config HAVE_TCM
	bool
	select GENERIC_ALLOCATOR

config HAVE_PROC_CPU
	bool

config NO_IOPORT
	bool

config EISA
	bool
	---help---
	  The Extended Industry Standard Architecture (EISA) bus was
	  developed as an open alternative to the IBM MicroChannel bus.

	  The EISA bus provided some of the features of the IBM MicroChannel
	  bus while maintaining backward compatibility with cards made for
	  the older ISA bus.  The EISA bus saw limited use between 1988 and
	  1995 when it was made obsolete by the PCI bus.

	  Say Y here if you are building a kernel for an EISA-based machine.

	  Otherwise, say N.

config SBUS
	bool

config MCA
	bool
	help
	  MicroChannel Architecture is found in some IBM PS/2 machines and
	  laptops.  It is a bus system similar to PCI or ISA. See
	  <file:Documentation/mca.txt> (and especially the web page given
	  there) before attempting to build an MCA bus kernel.

config GENERIC_HARDIRQS
	bool
	default y

config STACKTRACE_SUPPORT
	bool
	default y

config HAVE_LATENCYTOP_SUPPORT
	bool
	depends on !SMP
	default y

config LOCKDEP_SUPPORT
	bool
	default y

config TRACE_IRQFLAGS_SUPPORT
	bool
	default y

config HARDIRQS_SW_RESEND
	bool
	default y

config GENERIC_IRQ_PROBE
	bool
	default y

config GENERIC_LOCKBREAK
	bool
	default y
	depends on SMP && PREEMPT

config RWSEM_GENERIC_SPINLOCK
	bool
	default y

config RWSEM_XCHGADD_ALGORITHM
	bool

config ARCH_HAS_ILOG2_U32
	bool

config ARCH_HAS_ILOG2_U64
	bool

config ARCH_HAS_CPUFREQ
	bool
	help
	  Internal node to signify that the ARCH has CPUFREQ support
	  and that the relevant menu configurations are displayed for
	  it.

config ARCH_HAS_CPU_IDLE_WAIT
       def_bool y

config GENERIC_HWEIGHT
	bool
	default y

config GENERIC_CALIBRATE_DELAY
	bool
	default y

config ARCH_MAY_HAVE_PC_FDC
	bool

config ZONE_DMA
	bool

config NEED_DMA_MAP_STATE
       def_bool y

config GENERIC_ISA_DMA
	bool

config FIQ
	bool

config ARCH_MTD_XIP
	bool

config GENERIC_HARDIRQS_NO__DO_IRQ
	def_bool y

config ARM_L1_CACHE_SHIFT_6
	bool
	help
	  Setting ARM L1 cache line size to 64 Bytes.

config VECTORS_BASE
	hex
	default 0xffff0000 if MMU || CPU_HIGH_VECTOR
	default DRAM_BASE if REMAP_VECTORS_TO_RAM
	default 0x00000000
	help
	  The base address of exception vectors.

source "init/Kconfig"

source "kernel/Kconfig.freezer"

menu "System Type"

config MMU
	bool "MMU-based Paged Memory Management Support"
	default y
	help
	  Select if you want MMU-based virtualised addressing space
	  support by paged memory management. If unsure, say 'Y'.

#
# The "ARM system type" choice list is ordered alphabetically by option
# text.  Please add new entries in the option alphabetic order.
#
choice
	prompt "ARM system type"
	default ARCH_VERSATILE

config ARCH_AAEC2000
	bool "Agilent AAEC-2000 based"
	select CPU_ARM920T
	select ARM_AMBA
	select HAVE_CLK
	select ARCH_USES_GETTIMEOFFSET
	help
	  This enables support for systems based on the Agilent AAEC-2000

config ARCH_INTEGRATOR
	bool "ARM Ltd. Integrator family"
	select ARM_AMBA
	select ARCH_HAS_CPUFREQ
	select CLKDEV_LOOKUP
	select ICST
	select GENERIC_CLOCKEVENTS
	select PLAT_VERSATILE
	help
	  Support for ARM's Integrator platform.

config ARCH_REALVIEW
	bool "ARM Ltd. RealView family"
	select ARM_AMBA
	select CLKDEV_LOOKUP
	select ICST
	select GENERIC_CLOCKEVENTS
	select ARCH_WANT_OPTIONAL_GPIOLIB
	select PLAT_VERSATILE
	select ARM_TIMER_SP804
	select GPIO_PL061 if GPIOLIB
	help
	  This enables support for ARM Ltd RealView boards.

config ARCH_VERSATILE
	bool "ARM Ltd. Versatile family"
	select ARM_AMBA
	select ARM_VIC
	select CLKDEV_LOOKUP
	select ICST
	select GENERIC_CLOCKEVENTS
	select ARCH_WANT_OPTIONAL_GPIOLIB
	select PLAT_VERSATILE
	select ARM_TIMER_SP804
	help
	  This enables support for ARM Ltd Versatile board.

config ARCH_VEXPRESS
	bool "ARM Ltd. Versatile Express family"
	select ARCH_WANT_OPTIONAL_GPIOLIB
	select ARM_AMBA
	select ARM_TIMER_SP804
	select CLKDEV_LOOKUP
	select GENERIC_CLOCKEVENTS
	select HAVE_CLK
	select ICST
	select PLAT_VERSATILE
	help
	  This enables support for the ARM Ltd Versatile Express boards.

config ARCH_AT91
	bool "Atmel AT91"
	select ARCH_REQUIRE_GPIOLIB
	select HAVE_CLK
	help
	  This enables support for systems based on the Atmel AT91RM9200,
	  AT91SAM9 and AT91CAP9 processors.

config ARCH_BCMRING
	bool "Broadcom BCMRING"
	depends on MMU
	select CPU_V6
	select ARM_AMBA
	select CLKDEV_LOOKUP
	select GENERIC_CLOCKEVENTS
	select ARCH_WANT_OPTIONAL_GPIOLIB
	help
	  Support for Broadcom's BCMRing platform.

config ARCH_CLPS711X
	bool "Cirrus Logic CLPS711x/EP721x-based"
	select CPU_ARM720T
	select ARCH_USES_GETTIMEOFFSET
	help
	  Support for Cirrus Logic 711x/721x based boards.

config ARCH_CNS3XXX
	bool "Cavium Networks CNS3XXX family"
	select CPU_V6
	select GENERIC_CLOCKEVENTS
	select ARM_GIC
	select MIGHT_HAVE_PCI
	select PCI_DOMAINS if PCI
	help
	  Support for Cavium Networks CNS3XXX platform.

config ARCH_GEMINI
	bool "Cortina Systems Gemini"
	select CPU_FA526
	select ARCH_REQUIRE_GPIOLIB
	select ARCH_USES_GETTIMEOFFSET
	help
	  Support for the Cortina Systems Gemini family SoCs

config ARCH_EBSA110
	bool "EBSA-110"
	select CPU_SA110
	select ISA
	select NO_IOPORT
	select ARCH_USES_GETTIMEOFFSET
	help
	  This is an evaluation board for the StrongARM processor available
	  from Digital. It has limited hardware on-board, including an
	  Ethernet interface, two PCMCIA sockets, two serial ports and a
	  parallel port.

config ARCH_EP93XX
	bool "EP93xx-based"
	select CPU_ARM920T
	select ARM_AMBA
	select ARM_VIC
	select CLKDEV_LOOKUP
	select ARCH_REQUIRE_GPIOLIB
	select ARCH_HAS_HOLES_MEMORYMODEL
	select ARCH_USES_GETTIMEOFFSET
	help
	  This enables support for the Cirrus EP93xx series of CPUs.

config ARCH_FOOTBRIDGE
	bool "FootBridge"
	select CPU_SA110
	select FOOTBRIDGE
	select ARCH_USES_GETTIMEOFFSET
	help
	  Support for systems based on the DC21285 companion chip
	  ("FootBridge"), such as the Simtec CATS and the Rebel NetWinder.

config ARCH_MXC
	bool "Freescale MXC/iMX-based"
	select GENERIC_CLOCKEVENTS
	select ARCH_REQUIRE_GPIOLIB
	select CLKDEV_LOOKUP
	help
	  Support for Freescale MXC/iMX-based family of processors

config ARCH_STMP3XXX
	bool "Freescale STMP3xxx"
	select CPU_ARM926T
	select CLKDEV_LOOKUP
	select ARCH_REQUIRE_GPIOLIB
	select GENERIC_CLOCKEVENTS
	select USB_ARCH_HAS_EHCI
	help
	  Support for systems based on the Freescale 3xxx CPUs.

config ARCH_NETX
	bool "Hilscher NetX based"
	select CPU_ARM926T
	select ARM_VIC
	select GENERIC_CLOCKEVENTS
	help
	  This enables support for systems based on the Hilscher NetX Soc

config ARCH_H720X
	bool "Hynix HMS720x-based"
	select CPU_ARM720T
	select ISA_DMA_API
	select ARCH_USES_GETTIMEOFFSET
	help
	  This enables support for systems based on the Hynix HMS720x

config ARCH_IOP13XX
	bool "IOP13xx-based"
	depends on MMU
	select CPU_XSC3
	select PLAT_IOP
	select PCI
	select ARCH_SUPPORTS_MSI
	select VMSPLIT_1G
	help
	  Support for Intel's IOP13XX (XScale) family of processors.

config ARCH_IOP32X
	bool "IOP32x-based"
	depends on MMU
	select CPU_XSCALE
	select PLAT_IOP
	select PCI
	select ARCH_REQUIRE_GPIOLIB
	help
	  Support for Intel's 80219 and IOP32X (XScale) family of
	  processors.

config ARCH_IOP33X
	bool "IOP33x-based"
	depends on MMU
	select CPU_XSCALE
	select PLAT_IOP
	select PCI
	select ARCH_REQUIRE_GPIOLIB
	help
	  Support for Intel's IOP33X (XScale) family of processors.

config ARCH_IXP23XX
 	bool "IXP23XX-based"
	depends on MMU
	select CPU_XSC3
 	select PCI
	select ARCH_USES_GETTIMEOFFSET
	help
	  Support for Intel's IXP23xx (XScale) family of processors.

config ARCH_IXP2000
	bool "IXP2400/2800-based"
	depends on MMU
	select CPU_XSCALE
	select PCI
	select ARCH_USES_GETTIMEOFFSET
	help
	  Support for Intel's IXP2400/2800 (XScale) family of processors.

config ARCH_IXP4XX
	bool "IXP4xx-based"
	depends on MMU
	select CPU_XSCALE
	select GENERIC_GPIO
	select GENERIC_CLOCKEVENTS
	select MIGHT_HAVE_PCI
	select DMABOUNCE if PCI
	help
	  Support for Intel's IXP4XX (XScale) family of processors.

config ARCH_DOVE
	bool "Marvell Dove"
	select PCI
	select ARCH_REQUIRE_GPIOLIB
	select GENERIC_CLOCKEVENTS
	select PLAT_ORION
	help
	  Support for the Marvell Dove SoC 88AP510

config ARCH_KIRKWOOD
	bool "Marvell Kirkwood"
	select CPU_FEROCEON
	select PCI
	select ARCH_REQUIRE_GPIOLIB
	select GENERIC_CLOCKEVENTS
	select PLAT_ORION
	help
	  Support for the following Marvell Kirkwood series SoCs:
	  88F6180, 88F6192 and 88F6281.

config ARCH_LOKI
	bool "Marvell Loki (88RC8480)"
	select CPU_FEROCEON
	select GENERIC_CLOCKEVENTS
	select PLAT_ORION
	help
	  Support for the Marvell Loki (88RC8480) SoC.

config ARCH_LPC32XX
	bool "NXP LPC32XX"
	select CPU_ARM926T
	select ARCH_REQUIRE_GPIOLIB
	select HAVE_IDE
	select ARM_AMBA
	select USB_ARCH_HAS_OHCI
	select CLKDEV_LOOKUP
	select GENERIC_TIME
	select GENERIC_CLOCKEVENTS
	help
	  Support for the NXP LPC32XX family of processors

config ARCH_MV78XX0
	bool "Marvell MV78xx0"
	select CPU_FEROCEON
	select PCI
	select ARCH_REQUIRE_GPIOLIB
	select GENERIC_CLOCKEVENTS
	select PLAT_ORION
	help
	  Support for the following Marvell MV78xx0 series SoCs:
	  MV781x0, MV782x0.

config ARCH_ORION5X
	bool "Marvell Orion"
	depends on MMU
	select CPU_FEROCEON
	select PCI
	select ARCH_REQUIRE_GPIOLIB
	select GENERIC_CLOCKEVENTS
	select PLAT_ORION
	help
	  Support for the following Marvell Orion 5x series SoCs:
	  Orion-1 (5181), Orion-VoIP (5181L), Orion-NAS (5182),
	  Orion-2 (5281), Orion-1-90 (6183).

config ARCH_MMP
	bool "Marvell PXA168/910/MMP2"
	depends on MMU
	select ARCH_REQUIRE_GPIOLIB
	select CLKDEV_LOOKUP
	select GENERIC_CLOCKEVENTS
	select TICK_ONESHOT
	select PLAT_PXA
	select SPARSE_IRQ
	help
	  Support for Marvell's PXA168/PXA910(MMP) and MMP2 processor line.

config ARCH_KS8695
	bool "Micrel/Kendin KS8695"
	select CPU_ARM922T
	select ARCH_REQUIRE_GPIOLIB
	select ARCH_USES_GETTIMEOFFSET
	help
	  Support for Micrel/Kendin KS8695 "Centaur" (ARM922T) based
	  System-on-Chip devices.

config ARCH_NS9XXX
	bool "NetSilicon NS9xxx"
	select CPU_ARM926T
	select GENERIC_GPIO
	select GENERIC_CLOCKEVENTS
	select HAVE_CLK
	help
	  Say Y here if you intend to run this kernel on a NetSilicon NS9xxx
	  System.

	  <http://www.digi.com/products/microprocessors/index.jsp>

config ARCH_W90X900
	bool "Nuvoton W90X900 CPU"
	select CPU_ARM926T
	select ARCH_REQUIRE_GPIOLIB
	select CLKDEV_LOOKUP
	select GENERIC_CLOCKEVENTS
	help
	  Support for Nuvoton (Winbond logic dept.) ARM9 processor,
	  At present, the w90x900 has been renamed nuc900, regarding
	  the ARM series product line, you can login the following
	  link address to know more.

	  <http://www.nuvoton.com/hq/enu/ProductAndSales/ProductLines/
		ConsumerElectronicsIC/ARMMicrocontroller/ARMMicrocontroller>

config ARCH_NUC93X
	bool "Nuvoton NUC93X CPU"
	select CPU_ARM926T
	select CLKDEV_LOOKUP
	help
	  Support for Nuvoton (Winbond logic dept.) NUC93X MCU,The NUC93X is a
	  low-power and high performance MPEG-4/JPEG multimedia controller chip.

config ARCH_TEGRA
	bool "NVIDIA Tegra"
	select GENERIC_TIME
	select GENERIC_CLOCKEVENTS
	select GENERIC_GPIO
	select HAVE_CLK
	select CLKDEV_LOOKUP
	select ARCH_HAS_BARRIERS if CACHE_L2X0
	select ARCH_HAS_CPUFREQ
	help
	  This enables support for NVIDIA Tegra based systems (Tegra APX,
	  Tegra 6xx and Tegra 2 series).

config ARCH_PNX4008
	bool "Philips Nexperia PNX4008 Mobile"
	select CPU_ARM926T
	select CLKDEV_LOOKUP
	select ARCH_USES_GETTIMEOFFSET
	help
	  This enables support for Philips PNX4008 mobile platform.

config ARCH_PXA
	bool "PXA2xx/PXA3xx-based"
	depends on MMU
	select ARCH_MTD_XIP
	select ARCH_HAS_CPUFREQ
	select CLKDEV_LOOKUP
	select ARCH_REQUIRE_GPIOLIB
	select GENERIC_CLOCKEVENTS
	select TICK_ONESHOT
	select PLAT_PXA
	select SPARSE_IRQ
	help
	  Support for Intel/Marvell's PXA2xx/PXA3xx processor line.

config ARCH_MSM
	bool "Qualcomm MSM"
	select HAVE_CLK
	select GENERIC_CLOCKEVENTS
	select ARCH_REQUIRE_GPIOLIB
	help
	  Support for Qualcomm MSM/QSD based systems.  This runs on the
	  apps processor of the MSM/QSD and depends on a shared memory
	  interface to the modem processor which runs the baseband
	  stack and controls some vital subsystems
	  (clock and power control, etc).

config ARCH_SHMOBILE
	bool "Renesas SH-Mobile"
	help
	  Support for Renesas's SH-Mobile ARM platforms

config ARCH_RPC
	bool "RiscPC"
	select ARCH_ACORN
	select FIQ
	select TIMER_ACORN
	select ARCH_MAY_HAVE_PC_FDC
	select HAVE_PATA_PLATFORM
	select ISA_DMA_API
	select NO_IOPORT
	select ARCH_SPARSEMEM_ENABLE
	select ARCH_USES_GETTIMEOFFSET
	help
	  On the Acorn Risc-PC, Linux can support the internal IDE disk and
	  CD-ROM interface, serial and parallel port, and the floppy drive.

config ARCH_SA1100
	bool "SA1100-based"
	select CPU_SA1100
	select ISA
	select ARCH_SPARSEMEM_ENABLE
	select ARCH_MTD_XIP
	select ARCH_HAS_CPUFREQ
	select CPU_FREQ
	select GENERIC_CLOCKEVENTS
	select HAVE_CLK
	select TICK_ONESHOT
	select ARCH_REQUIRE_GPIOLIB
	help
	  Support for StrongARM 11x0 based boards.

config ARCH_S3C2410
	bool "Samsung S3C2410, S3C2412, S3C2413, S3C2416, S3C2440, S3C2442, S3C2443, S3C2450"
	select GENERIC_GPIO
	select ARCH_HAS_CPUFREQ
	select HAVE_CLK
	select ARCH_USES_GETTIMEOFFSET
	select HAVE_S3C2410_I2C if I2C
	help
	  Samsung S3C2410X CPU based systems, such as the Simtec Electronics
	  BAST (<http://www.simtec.co.uk/products/EB110ITX/>), the IPAQ 1940 or
	  the Samsung SMDK2410 development board (and derivatives).

	  Note, the S3C2416 and the S3C2450 are so close that they even share
	  the same SoC ID code. This means that there is no seperate machine
	  directory (no arch/arm/mach-s3c2450) as the S3C2416 was first.

config ARCH_S3C64XX
	bool "Samsung S3C64XX"
	select PLAT_SAMSUNG
	select CPU_V6
	select ARM_VIC
	select HAVE_CLK
	select NO_IOPORT
	select ARCH_USES_GETTIMEOFFSET
	select ARCH_HAS_CPUFREQ
	select ARCH_REQUIRE_GPIOLIB
	select SAMSUNG_CLKSRC
	select SAMSUNG_IRQ_VIC_TIMER
	select SAMSUNG_IRQ_UART
	select S3C_GPIO_TRACK
	select S3C_GPIO_PULL_UPDOWN
	select S3C_GPIO_CFG_S3C24XX
	select S3C_GPIO_CFG_S3C64XX
	select S3C_DEV_NAND
	select USB_ARCH_HAS_OHCI
	select SAMSUNG_GPIOLIB_4BIT
	select HAVE_S3C2410_I2C if I2C
	select HAVE_S3C2410_WATCHDOG if WATCHDOG
	help
	  Samsung S3C64XX series based systems

config ARCH_S5P64X0
	bool "Samsung S5P6440 S5P6450"
	select CPU_V6
	select GENERIC_GPIO
	select HAVE_CLK
	select HAVE_S3C2410_WATCHDOG if WATCHDOG
	select ARCH_USES_GETTIMEOFFSET
	select HAVE_S3C2410_I2C if I2C
	select HAVE_S3C_RTC if RTC_CLASS
	help
	  Samsung S5P64X0 CPU based systems, such as the Samsung SMDK6440,
	  SMDK6450.

config ARCH_S5P6442
	bool "Samsung S5P6442"
	select CPU_V6
	select GENERIC_GPIO
	select HAVE_CLK
	select ARCH_USES_GETTIMEOFFSET
	select HAVE_S3C2410_WATCHDOG if WATCHDOG
	help
	  Samsung S5P6442 CPU based systems

config ARCH_S5PC100
	bool "Samsung S5PC100"
	select GENERIC_GPIO
	select HAVE_CLK
	select CPU_V7
	select ARM_L1_CACHE_SHIFT_6
	select ARCH_USES_GETTIMEOFFSET
	select HAVE_S3C2410_I2C if I2C
	select HAVE_S3C_RTC if RTC_CLASS
	select HAVE_S3C2410_WATCHDOG if WATCHDOG
	help
	  Samsung S5PC100 series based systems

config ARCH_S5PV210
	bool "Samsung S5PV210/S5PC110"
	select CPU_V7
	select ARCH_SPARSEMEM_ENABLE
	select GENERIC_GPIO
	select HAVE_CLK
	select ARM_L1_CACHE_SHIFT_6
	select ARCH_HAS_CPUFREQ
	select ARCH_USES_GETTIMEOFFSET
	select HAVE_S3C2410_I2C if I2C
	select HAVE_S3C_RTC if RTC_CLASS
	select HAVE_S3C2410_WATCHDOG if WATCHDOG
	help
	  Samsung S5PV210/S5PC110 series based systems

config ARCH_S5PV310
	bool "Samsung S5PV310/S5PC210"
	select CPU_V7
	select ARCH_SPARSEMEM_ENABLE
	select GENERIC_GPIO
	select HAVE_CLK
	select GENERIC_CLOCKEVENTS
	select HAVE_S3C_RTC if RTC_CLASS
	select HAVE_S3C2410_I2C if I2C
	select HAVE_S3C2410_WATCHDOG if WATCHDOG
	help
	  Samsung S5PV310 series based systems

config ARCH_SHARK
	bool "Shark"
	select CPU_SA110
	select ISA
	select ISA_DMA
	select ZONE_DMA
	select PCI
	select ARCH_USES_GETTIMEOFFSET
	help
	  Support for the StrongARM based Digital DNARD machine, also known
	  as "Shark" (<http://www.shark-linux.de/shark.html>).

config ARCH_TCC_926
	bool "Telechips TCC ARM926-based systems"
	select CPU_ARM926T
	select HAVE_CLK
	select CLKDEV_LOOKUP
	select GENERIC_CLOCKEVENTS
	help
	  Support for Telechips TCC ARM926-based systems.

config ARCH_LH7A40X
	bool "Sharp LH7A40X"
	select CPU_ARM922T
	select ARCH_SPARSEMEM_ENABLE if !LH7A40X_CONTIGMEM
	select ARCH_USES_GETTIMEOFFSET
	help
	  Say Y here for systems based on one of the Sharp LH7A40X
	  System on a Chip processors.  These CPUs include an ARM922T
	  core with a wide array of integrated devices for
	  hand-held and low-power applications.

config ARCH_U300
	bool "ST-Ericsson U300 Series"
	depends on MMU
	select CPU_ARM926T
	select HAVE_TCM
	select ARM_AMBA
	select ARM_VIC
	select GENERIC_CLOCKEVENTS
	select CLKDEV_LOOKUP
	select GENERIC_GPIO
	help
	  Support for ST-Ericsson U300 series mobile platforms.

config ARCH_U8500
	bool "ST-Ericsson U8500 Series"
	select CPU_V7
	select ARM_AMBA
	select GENERIC_CLOCKEVENTS
	select CLKDEV_LOOKUP
	select ARCH_REQUIRE_GPIOLIB
	help
	  Support for ST-Ericsson's Ux500 architecture

config ARCH_NOMADIK
	bool "STMicroelectronics Nomadik"
	select ARM_AMBA
	select ARM_VIC
	select CPU_ARM926T
	select CLKDEV_LOOKUP
	select GENERIC_CLOCKEVENTS
	select ARCH_REQUIRE_GPIOLIB
	help
	  Support for the Nomadik platform by ST-Ericsson

config ARCH_DAVINCI
	bool "TI DaVinci"
	select GENERIC_CLOCKEVENTS
	select ARCH_REQUIRE_GPIOLIB
	select ZONE_DMA
	select HAVE_IDE
	select CLKDEV_LOOKUP
	select GENERIC_ALLOCATOR
	select ARCH_HAS_HOLES_MEMORYMODEL
	help
	  Support for TI's DaVinci platform.

config ARCH_OMAP
	bool "TI OMAP"
	select HAVE_CLK
	select ARCH_REQUIRE_GPIOLIB
	select ARCH_HAS_CPUFREQ
	select GENERIC_CLOCKEVENTS
	select ARCH_HAS_HOLES_MEMORYMODEL
	help
	  Support for TI's OMAP platform (OMAP1/2/3/4).

config PLAT_SPEAR
	bool "ST SPEAr"
	select ARM_AMBA
	select ARCH_REQUIRE_GPIOLIB
	select CLKDEV_LOOKUP
	select GENERIC_CLOCKEVENTS
	select HAVE_CLK
	help
	  Support for ST's SPEAr platform (SPEAr3xx, SPEAr6xx and SPEAr13xx).

endchoice

#
# This is sorted alphabetically by mach-* pathname.  However, plat-*
# Kconfigs may be included either alphabetically (according to the
# plat- suffix) or along side the corresponding mach-* source.
#
source "arch/arm/mach-aaec2000/Kconfig"

source "arch/arm/mach-at91/Kconfig"

source "arch/arm/mach-bcmring/Kconfig"

source "arch/arm/mach-clps711x/Kconfig"

source "arch/arm/mach-cns3xxx/Kconfig"

source "arch/arm/mach-davinci/Kconfig"

source "arch/arm/mach-dove/Kconfig"

source "arch/arm/mach-ep93xx/Kconfig"

source "arch/arm/mach-footbridge/Kconfig"

source "arch/arm/mach-gemini/Kconfig"

source "arch/arm/mach-h720x/Kconfig"

source "arch/arm/mach-integrator/Kconfig"

source "arch/arm/mach-iop32x/Kconfig"

source "arch/arm/mach-iop33x/Kconfig"

source "arch/arm/mach-iop13xx/Kconfig"

source "arch/arm/mach-ixp4xx/Kconfig"

source "arch/arm/mach-ixp2000/Kconfig"

source "arch/arm/mach-ixp23xx/Kconfig"

source "arch/arm/mach-kirkwood/Kconfig"

source "arch/arm/mach-ks8695/Kconfig"

source "arch/arm/mach-lh7a40x/Kconfig"

source "arch/arm/mach-loki/Kconfig"

source "arch/arm/mach-lpc32xx/Kconfig"

source "arch/arm/mach-msm/Kconfig"

source "arch/arm/mach-mv78xx0/Kconfig"

source "arch/arm/plat-mxc/Kconfig"

source "arch/arm/mach-netx/Kconfig"

source "arch/arm/mach-nomadik/Kconfig"
source "arch/arm/plat-nomadik/Kconfig"

source "arch/arm/mach-ns9xxx/Kconfig"

source "arch/arm/mach-nuc93x/Kconfig"

source "arch/arm/plat-omap/Kconfig"

source "arch/arm/mach-omap1/Kconfig"

source "arch/arm/mach-omap2/Kconfig"

source "arch/arm/mach-orion5x/Kconfig"

source "arch/arm/mach-pxa/Kconfig"
source "arch/arm/plat-pxa/Kconfig"

source "arch/arm/mach-mmp/Kconfig"

source "arch/arm/mach-realview/Kconfig"

source "arch/arm/mach-sa1100/Kconfig"

source "arch/arm/plat-samsung/Kconfig"
source "arch/arm/plat-s3c24xx/Kconfig"
source "arch/arm/plat-s5p/Kconfig"

source "arch/arm/plat-spear/Kconfig"

source "arch/arm/plat-tcc/Kconfig"

if ARCH_S3C2410
source "arch/arm/mach-s3c2400/Kconfig"
source "arch/arm/mach-s3c2410/Kconfig"
source "arch/arm/mach-s3c2412/Kconfig"
source "arch/arm/mach-s3c2416/Kconfig"
source "arch/arm/mach-s3c2440/Kconfig"
source "arch/arm/mach-s3c2443/Kconfig"
endif

if ARCH_S3C64XX
source "arch/arm/mach-s3c64xx/Kconfig"
endif

source "arch/arm/mach-s5p64x0/Kconfig"

source "arch/arm/mach-s5p6442/Kconfig"

source "arch/arm/mach-s5pc100/Kconfig"

source "arch/arm/mach-s5pv210/Kconfig"

source "arch/arm/mach-s5pv310/Kconfig"

source "arch/arm/mach-shmobile/Kconfig"

source "arch/arm/plat-stmp3xxx/Kconfig"

source "arch/arm/mach-tegra/Kconfig"

source "arch/arm/mach-u300/Kconfig"

source "arch/arm/mach-ux500/Kconfig"

source "arch/arm/mach-versatile/Kconfig"

source "arch/arm/mach-vexpress/Kconfig"

source "arch/arm/mach-w90x900/Kconfig"

# Definitions to make life easier
config ARCH_ACORN
	bool

config PLAT_IOP
	bool
	select GENERIC_CLOCKEVENTS

config PLAT_ORION
	bool

config PLAT_PXA
	bool

config PLAT_VERSATILE
	bool

config ARM_TIMER_SP804
	bool

source arch/arm/mm/Kconfig

config IWMMXT
	bool "Enable iWMMXt support"
	depends on CPU_XSCALE || CPU_XSC3 || CPU_MOHAWK
	default y if PXA27x || PXA3xx || ARCH_MMP
	help
	  Enable support for iWMMXt context switching at run time if
	  running on a CPU that supports it.

#  bool 'Use XScale PMU as timer source' CONFIG_XSCALE_PMU_TIMER
config XSCALE_PMU
	bool
	depends on CPU_XSCALE && !XSCALE_PMU_TIMER
	default y

config CPU_HAS_PMU
	depends on (CPU_V6 || CPU_V7 || XSCALE_PMU) && \
		   (!ARCH_OMAP3 || OMAP3_EMU)
	default y
	bool

if !MMU
source "arch/arm/Kconfig-nommu"
endif

config ARM_ERRATA_411920
	bool "ARM errata: Invalidation of the Instruction Cache operation can fail"
	depends on CPU_V6
	help
	  Invalidation of the Instruction Cache operation can
	  fail. This erratum is present in 1136 (before r1p4), 1156 and 1176.
	  It does not affect the MPCore. This option enables the ARM Ltd.
	  recommended workaround.

config ARM_ERRATA_430973
	bool "ARM errata: Stale prediction on replaced interworking branch"
	depends on CPU_V7
	help
	  This option enables the workaround for the 430973 Cortex-A8
	  (r1p0..r1p2) erratum. If a code sequence containing an ARM/Thumb
	  interworking branch is replaced with another code sequence at the
	  same virtual address, whether due to self-modifying code or virtual
	  to physical address re-mapping, Cortex-A8 does not recover from the
	  stale interworking branch prediction. This results in Cortex-A8
	  executing the new code sequence in the incorrect ARM or Thumb state.
	  The workaround enables the BTB/BTAC operations by setting ACTLR.IBE
	  and also flushes the branch target cache at every context switch.
	  Note that setting specific bits in the ACTLR register may not be
	  available in non-secure mode.

config ARM_ERRATA_458693
	bool "ARM errata: Processor deadlock when a false hazard is created"
	depends on CPU_V7
	help
	  This option enables the workaround for the 458693 Cortex-A8 (r2p0)
	  erratum. For very specific sequences of memory operations, it is
	  possible for a hazard condition intended for a cache line to instead
	  be incorrectly associated with a different cache line. This false
	  hazard might then cause a processor deadlock. The workaround enables
	  the L1 caching of the NEON accesses and disables the PLD instruction
	  in the ACTLR register. Note that setting specific bits in the ACTLR
	  register may not be available in non-secure mode.

config ARM_ERRATA_460075
	bool "ARM errata: Data written to the L2 cache can be overwritten with stale data"
	depends on CPU_V7
	help
	  This option enables the workaround for the 460075 Cortex-A8 (r2p0)
	  erratum. Any asynchronous access to the L2 cache may encounter a
	  situation in which recent store transactions to the L2 cache are lost
	  and overwritten with stale memory contents from external memory. The
	  workaround disables the write-allocate mode for the L2 cache via the
	  ACTLR register. Note that setting specific bits in the ACTLR register
	  may not be available in non-secure mode.

config ARM_ERRATA_742230
	bool "ARM errata: DMB operation may be faulty"
	depends on CPU_V7 && SMP
	help
	  This option enables the workaround for the 742230 Cortex-A9
	  (r1p0..r2p2) erratum. Under rare circumstances, a DMB instruction
	  between two write operations may not ensure the correct visibility
	  ordering of the two writes. This workaround sets a specific bit in
	  the diagnostic register of the Cortex-A9 which causes the DMB
	  instruction to behave as a DSB, ensuring the correct behaviour of
	  the two writes.

config ARM_ERRATA_742231
	bool "ARM errata: Incorrect hazard handling in the SCU may lead to data corruption"
	depends on CPU_V7 && SMP
	help
	  This option enables the workaround for the 742231 Cortex-A9
	  (r2p0..r2p2) erratum. Under certain conditions, specific to the
	  Cortex-A9 MPCore micro-architecture, two CPUs working in SMP mode,
	  accessing some data located in the same cache line, may get corrupted
	  data due to bad handling of the address hazard when the line gets
	  replaced from one of the CPUs at the same time as another CPU is
	  accessing it. This workaround sets specific bits in the diagnostic
	  register of the Cortex-A9 which reduces the linefill issuing
	  capabilities of the processor.

config PL310_ERRATA_588369
	bool "Clean & Invalidate maintenance operations do not invalidate clean lines"
	depends on CACHE_L2X0 && ARCH_OMAP4
	help
	   The PL310 L2 cache controller implements three types of Clean &
	   Invalidate maintenance operations: by Physical Address
	   (offset 0x7F0), by Index/Way (0x7F8) and by Way (0x7FC).
	   They are architecturally defined to behave as the execution of a
	   clean operation followed immediately by an invalidate operation,
	   both performing to the same memory location. This functionality
	   is not correctly implemented in PL310 as clean lines are not
	   invalidated as a result of these operations. Note that this errata
	   uses Texas Instrument's secure monitor api.

config ARM_ERRATA_720789
	bool "ARM errata: TLBIASIDIS and TLBIMVAIS operations can broadcast a faulty ASID"
	depends on CPU_V7 && SMP
	help
	  This option enables the workaround for the 720789 Cortex-A9 (prior to
	  r2p0) erratum. A faulty ASID can be sent to the other CPUs for the
	  broadcasted CP15 TLB maintenance operations TLBIASIDIS and TLBIMVAIS.
	  As a consequence of this erratum, some TLB entries which should be
	  invalidated are not, resulting in an incoherency in the system page
	  tables. The workaround changes the TLB flushing routines to invalidate
	  entries regardless of the ASID.

config ARM_ERRATA_743622
	bool "ARM errata: Faulty hazard checking in the Store Buffer may lead to data corruption"
	depends on CPU_V7
	help
	  This option enables the workaround for the 743622 Cortex-A9
	  (r2p0..r2p2) erratum. Under very rare conditions, a faulty
	  optimisation in the Cortex-A9 Store Buffer may lead to data
	  corruption. This workaround sets a specific bit in the diagnostic
	  register of the Cortex-A9 which disables the Store Buffer
	  optimisation, preventing the defect from occurring. This has no
	  visible impact on the overall performance or power consumption of the
	  processor.

endmenu

source "arch/arm/common/Kconfig"

menu "Bus support"

config ARM_AMBA
	bool

config ISA
	bool
	help
	  Find out whether you have ISA slots on your motherboard.  ISA is the
	  name of a bus system, i.e. the way the CPU talks to the other stuff
	  inside your box.  Other bus systems are PCI, EISA, MicroChannel
	  (MCA) or VESA.  ISA is an older system, now being displaced by PCI;
	  newer boards don't support it.  If you have ISA, say Y, otherwise N.

# Select ISA DMA controller support
config ISA_DMA
	bool
	select ISA_DMA_API

# Select ISA DMA interface
config ISA_DMA_API
	bool

config PCI
	bool "PCI support" if MIGHT_HAVE_PCI
	help
	  Find out whether you have a PCI motherboard. PCI is the name of a
	  bus system, i.e. the way the CPU talks to the other stuff inside
	  your box. Other bus systems are ISA, EISA, MicroChannel (MCA) or
	  VESA. If you have PCI, say Y, otherwise N.

config PCI_DOMAINS
	bool
	depends on PCI

config PCI_SYSCALL
	def_bool PCI

# Select the host bridge type
config PCI_HOST_VIA82C505
	bool
	depends on PCI && ARCH_SHARK
	default y

config PCI_HOST_ITE8152
	bool
	depends on PCI && MACH_ARMCORE
	default y
	select DMABOUNCE

source "drivers/pci/Kconfig"

source "drivers/pcmcia/Kconfig"

endmenu

menu "Kernel Features"

source "kernel/time/Kconfig"

config SMP
	bool "Symmetric Multi-Processing (EXPERIMENTAL)"
	depends on EXPERIMENTAL
	depends on GENERIC_CLOCKEVENTS
	depends on REALVIEW_EB_ARM11MP || REALVIEW_EB_A9MP || \
		 MACH_REALVIEW_PB11MP || MACH_REALVIEW_PBX || ARCH_OMAP4 || \
		 ARCH_S5PV310 || ARCH_TEGRA || ARCH_U8500 || ARCH_VEXPRESS_CA9X4 || \
		 ARCH_MSM_SCORPIONMP
	select USE_GENERIC_SMP_HELPERS
	select HAVE_ARM_SCU if !ARCH_MSM_SCORPIONMP
	help
	  This enables support for systems with more than one CPU. If you have
	  a system with only one CPU, like most personal computers, say N. If
	  you have a system with more than one CPU, say Y.

	  If you say N here, the kernel will run on single and multiprocessor
	  machines, but will use only one CPU of a multiprocessor machine. If
	  you say Y here, the kernel will run on many, but not all, single
	  processor machines. On a single processor machine, the kernel will
	  run faster if you say N here.

	  See also <file:Documentation/i386/IO-APIC.txt>,
	  <file:Documentation/nmi_watchdog.txt> and the SMP-HOWTO available at
	  <http://tldp.org/HOWTO/SMP-HOWTO.html>.

	  If you don't know what to do here, say N.

config SMP_ON_UP
	bool "Allow booting SMP kernel on uniprocessor systems (EXPERIMENTAL)"
	depends on EXPERIMENTAL
	depends on SMP && !XIP
	default y
	help
	  SMP kernels contain instructions which fail on non-SMP processors.
	  Enabling this option allows the kernel to modify itself to make
	  these instructions safe.  Disabling it allows about 1K of space
	  savings.

	  If you don't know what to do here, say Y.

config HAVE_ARM_SCU
	bool
	depends on SMP
	help
	  This option enables support for the ARM system coherency unit

config HAVE_ARM_TWD
	bool
	depends on SMP
	help
	  This options enables support for the ARM timer and watchdog unit

choice
	prompt "Memory split"
	default VMSPLIT_3G
	help
	  Select the desired split between kernel and user memory.

	  If you are not absolutely sure what you are doing, leave this
	  option alone!

	config VMSPLIT_3G
		bool "3G/1G user/kernel split"
	config VMSPLIT_2G
		bool "2G/2G user/kernel split"
	config VMSPLIT_1G
		bool "1G/3G user/kernel split"
endchoice

config PAGE_OFFSET
	hex
	default 0x40000000 if VMSPLIT_1G
	default 0x80000000 if VMSPLIT_2G
	default 0xC0000000

config NR_CPUS
	int "Maximum number of CPUs (2-32)"
	range 2 32
	depends on SMP
	default "4"

config HOTPLUG_CPU
	bool "Support for hot-pluggable CPUs (EXPERIMENTAL)"
	depends on SMP && HOTPLUG && EXPERIMENTAL
	depends on !ARCH_MSM
	help
	  Say Y here to experiment with turning CPUs off and on.  CPUs
	  can be controlled through /sys/devices/system/cpu.

config LOCAL_TIMERS
	bool "Use local timer interrupts"
	depends on SMP
	default y
	select HAVE_ARM_TWD if !ARCH_MSM_SCORPIONMP
	help
	  Enable support for local timers on SMP platforms, rather then the
	  legacy IPI broadcast method.  Local timers allows the system
	  accounting to be spread across the timer interval, preventing a
	  "thundering herd" at every timer tick.

source kernel/Kconfig.preempt

config HZ
	int
	default 200 if ARCH_EBSA110 || ARCH_S3C2410 || ARCH_S5P64X0 || \
		ARCH_S5P6442 || ARCH_S5PV210 || ARCH_S5PV310
	default OMAP_32K_TIMER_HZ if ARCH_OMAP && OMAP_32K_TIMER
	default AT91_TIMER_HZ if ARCH_AT91
	default SHMOBILE_TIMER_HZ if ARCH_SHMOBILE
	default 100

config THUMB2_KERNEL
<<<<<<< HEAD
	bool "Compile the kernel in Thumb-2 mode"
	depends on CPU_V7 && !CPU_V6 && EXPERIMENTAL
=======
	bool "Compile the kernel in Thumb-2 mode (EXPERIMENTAL)"
	depends on CPU_V7 && EXPERIMENTAL
>>>>>>> 916217ee
	select AEABI
	select ARM_ASM_UNIFIED
	help
	  By enabling this option, the kernel will be compiled in
	  Thumb-2 mode. A compiler/assembler that understand the unified
	  ARM-Thumb syntax is needed.

	  If unsure, say N.

config ARM_ASM_UNIFIED
	bool

config AEABI
	bool "Use the ARM EABI to compile the kernel"
	help
	  This option allows for the kernel to be compiled using the latest
	  ARM ABI (aka EABI).  This is only useful if you are using a user
	  space environment that is also compiled with EABI.

	  Since there are major incompatibilities between the legacy ABI and
	  EABI, especially with regard to structure member alignment, this
	  option also changes the kernel syscall calling convention to
	  disambiguate both ABIs and allow for backward compatibility support
	  (selected with CONFIG_OABI_COMPAT).

	  To use this you need GCC version 4.0.0 or later.

config OABI_COMPAT
	bool "Allow old ABI binaries to run with this kernel (EXPERIMENTAL)"
	depends on AEABI && EXPERIMENTAL
	default y
	help
	  This option preserves the old syscall interface along with the
	  new (ARM EABI) one. It also provides a compatibility layer to
	  intercept syscalls that have structure arguments which layout
	  in memory differs between the legacy ABI and the new ARM EABI
	  (only for non "thumb" binaries). This option adds a tiny
	  overhead to all syscalls and produces a slightly larger kernel.
	  If you know you'll be using only pure EABI user space then you
	  can say N here. If this option is not selected and you attempt
	  to execute a legacy ABI binary then the result will be
	  UNPREDICTABLE (in fact it can be predicted that it won't work
	  at all). If in doubt say Y.

config ARCH_HAS_HOLES_MEMORYMODEL
	bool

config ARCH_SPARSEMEM_ENABLE
	bool

config ARCH_SPARSEMEM_DEFAULT
	def_bool ARCH_SPARSEMEM_ENABLE

config ARCH_SELECT_MEMORY_MODEL
	def_bool ARCH_SPARSEMEM_ENABLE

config HIGHMEM
	bool "High Memory Support (EXPERIMENTAL)"
	depends on MMU && EXPERIMENTAL
	help
	  The address space of ARM processors is only 4 Gigabytes large
	  and it has to accommodate user address space, kernel address
	  space as well as some memory mapped IO. That means that, if you
	  have a large amount of physical memory and/or IO, not all of the
	  memory can be "permanently mapped" by the kernel. The physical
	  memory that is not permanently mapped is called "high memory".

	  Depending on the selected kernel/user memory split, minimum
	  vmalloc space and actual amount of RAM, you may not need this
	  option which should result in a slightly faster kernel.

	  If unsure, say n.

config HIGHPTE
	bool "Allocate 2nd-level pagetables from highmem"
	depends on HIGHMEM
	depends on !OUTER_CACHE

config HW_PERF_EVENTS
	bool "Enable hardware performance counter support for perf events"
	depends on PERF_EVENTS && CPU_HAS_PMU
	default y
	help
	  Enable hardware performance counter support for perf events. If
	  disabled, perf events will use software events only.

config SPARSE_IRQ
	def_bool n
	help
	  This enables support for sparse irqs. This is useful in general
	  as most CPUs have a fairly sparse array of IRQ vectors, which
	  the irq_desc then maps directly on to. Systems with a high
	  number of off-chip IRQs will want to treat this as
	  experimental until they have been independently verified.

source "mm/Kconfig"

config FORCE_MAX_ZONEORDER
	int "Maximum zone order" if ARCH_SHMOBILE
	range 11 64 if ARCH_SHMOBILE
	default "9" if SA1111
	default "11"
	help
	  The kernel memory allocator divides physically contiguous memory
	  blocks into "zones", where each zone is a power of two number of
	  pages.  This option selects the largest power of two that the kernel
	  keeps in the memory allocator.  If you need to allocate very large
	  blocks of physically contiguous memory, then you may need to
	  increase this value.

	  This config option is actually maximum order plus one. For example,
	  a value of 11 means that the largest free memory block is 2^10 pages.

config LEDS
	bool "Timer and CPU usage LEDs"
	depends on ARCH_CDB89712 || ARCH_EBSA110 || \
		   ARCH_EBSA285 || ARCH_INTEGRATOR || \
		   ARCH_LUBBOCK || MACH_MAINSTONE || ARCH_NETWINDER || \
		   ARCH_OMAP || ARCH_P720T || ARCH_PXA_IDP || \
		   ARCH_SA1100 || ARCH_SHARK || ARCH_VERSATILE || \
		   ARCH_AT91 || ARCH_DAVINCI || \
		   ARCH_KS8695 || MACH_RD88F5182 || ARCH_REALVIEW
	help
	  If you say Y here, the LEDs on your machine will be used
	  to provide useful information about your current system status.

	  If you are compiling a kernel for a NetWinder or EBSA-285, you will
	  be able to select which LEDs are active using the options below. If
	  you are compiling a kernel for the EBSA-110 or the LART however, the
	  red LED will simply flash regularly to indicate that the system is
	  still functional. It is safe to say Y here if you have a CATS
	  system, but the driver will do nothing.

config LEDS_TIMER
	bool "Timer LED" if (!ARCH_CDB89712 && !ARCH_OMAP) || \
			    OMAP_OSK_MISTRAL || MACH_OMAP_H2 \
			    || MACH_OMAP_PERSEUS2
	depends on LEDS
	depends on !GENERIC_CLOCKEVENTS
	default y if ARCH_EBSA110
	help
	  If you say Y here, one of the system LEDs (the green one on the
	  NetWinder, the amber one on the EBSA285, or the red one on the LART)
	  will flash regularly to indicate that the system is still
	  operational. This is mainly useful to kernel hackers who are
	  debugging unstable kernels.

	  The LART uses the same LED for both Timer LED and CPU usage LED
	  functions. You may choose to use both, but the Timer LED function
	  will overrule the CPU usage LED.

config LEDS_CPU
	bool "CPU usage LED" if (!ARCH_CDB89712 && !ARCH_EBSA110 && \
			!ARCH_OMAP) \
			|| OMAP_OSK_MISTRAL || MACH_OMAP_H2 \
			|| MACH_OMAP_PERSEUS2
	depends on LEDS
	help
	  If you say Y here, the red LED will be used to give a good real
	  time indication of CPU usage, by lighting whenever the idle task
	  is not currently executing.

	  The LART uses the same LED for both Timer LED and CPU usage LED
	  functions. You may choose to use both, but the Timer LED function
	  will overrule the CPU usage LED.

config ALIGNMENT_TRAP
	bool
	depends on CPU_CP15_MMU
	default y if !ARCH_EBSA110
	select HAVE_PROC_CPU if PROC_FS
	help
	  ARM processors cannot fetch/store information which is not
	  naturally aligned on the bus, i.e., a 4 byte fetch must start at an
	  address divisible by 4. On 32-bit ARM processors, these non-aligned
	  fetch/store instructions will be emulated in software if you say
	  here, which has a severe performance impact. This is necessary for
	  correct operation of some network protocols. With an IP-only
	  configuration it is safe to say N, otherwise say Y.

config UACCESS_WITH_MEMCPY
	bool "Use kernel mem{cpy,set}() for {copy_to,clear}_user() (EXPERIMENTAL)"
	depends on MMU && EXPERIMENTAL
	default y if CPU_FEROCEON
	help
	  Implement faster copy_to_user and clear_user methods for CPU
	  cores where a 8-word STM instruction give significantly higher
	  memory write throughput than a sequence of individual 32bit stores.

	  A possible side effect is a slight increase in scheduling latency
	  between threads sharing the same address space if they invoke
	  such copy operations with large buffers.

	  However, if the CPU data cache is using a write-allocate mode,
	  this option is unlikely to provide any performance gain.

config SECCOMP
	bool
	prompt "Enable seccomp to safely compute untrusted bytecode"
	---help---
	  This kernel feature is useful for number crunching applications
	  that may need to compute untrusted bytecode during their
	  execution. By using pipes or other transports made available to
	  the process as file descriptors supporting the read/write
	  syscalls, it's possible to isolate those applications in
	  their own address space using seccomp. Once seccomp is
	  enabled via prctl(PR_SET_SECCOMP), it cannot be disabled
	  and the task is only allowed to execute a few safe syscalls
	  defined by each seccomp mode.

config CC_STACKPROTECTOR
	bool "Enable -fstack-protector buffer overflow detection (EXPERIMENTAL)"
	depends on EXPERIMENTAL
	help
	  This option turns on the -fstack-protector GCC feature. This
	  feature puts, at the beginning of functions, a canary value on
	  the stack just before the return address, and validates
	  the value just before actually returning.  Stack based buffer
	  overflows (that need to overwrite this return address) now also
	  overwrite the canary, which gets detected and the attack is then
	  neutralized via a kernel panic.
	  This feature requires gcc version 4.2 or above.

config DEPRECATED_PARAM_STRUCT
	bool "Provide old way to pass kernel parameters"
	help
	  This was deprecated in 2001 and announced to live on for 5 years.
	  Some old boot loaders still use this way.

endmenu

menu "Boot options"

# Compressed boot loader in ROM.  Yes, we really want to ask about
# TEXT and BSS so we preserve their values in the config files.
config ZBOOT_ROM_TEXT
	hex "Compressed ROM boot loader base address"
	default "0"
	help
	  The physical address at which the ROM-able zImage is to be
	  placed in the target.  Platforms which normally make use of
	  ROM-able zImage formats normally set this to a suitable
	  value in their defconfig file.

	  If ZBOOT_ROM is not enabled, this has no effect.

config ZBOOT_ROM_BSS
	hex "Compressed ROM boot loader BSS address"
	default "0"
	help
	  The base address of an area of read/write memory in the target
	  for the ROM-able zImage which must be available while the
	  decompressor is running. It must be large enough to hold the
	  entire decompressed kernel plus an additional 128 KiB.
	  Platforms which normally make use of ROM-able zImage formats
	  normally set this to a suitable value in their defconfig file.

	  If ZBOOT_ROM is not enabled, this has no effect.

config ZBOOT_ROM
	bool "Compressed boot loader in ROM/flash"
	depends on ZBOOT_ROM_TEXT != ZBOOT_ROM_BSS
	help
	  Say Y here if you intend to execute your compressed kernel image
	  (zImage) directly from ROM or flash.  If unsure, say N.

config CMDLINE
	string "Default kernel command string"
	default ""
	help
	  On some architectures (EBSA110 and CATS), there is currently no way
	  for the boot loader to pass arguments to the kernel. For these
	  architectures, you should supply some command-line options at build
	  time by entering them here. As a minimum, you should specify the
	  memory size and the root device (e.g., mem=64M root=/dev/nfs).

config CMDLINE_FORCE
	bool "Always use the default kernel command string"
	depends on CMDLINE != ""
	help
	  Always use the default kernel command string, even if the boot
	  loader passes other arguments to the kernel.
	  This is useful if you cannot or don't want to change the
	  command-line options your boot loader passes to the kernel.

	  If unsure, say N.

config XIP_KERNEL
	bool "Kernel Execute-In-Place from ROM"
	depends on !ZBOOT_ROM
	help
	  Execute-In-Place allows the kernel to run from non-volatile storage
	  directly addressable by the CPU, such as NOR flash. This saves RAM
	  space since the text section of the kernel is not loaded from flash
	  to RAM.  Read-write sections, such as the data section and stack,
	  are still copied to RAM.  The XIP kernel is not compressed since
	  it has to run directly from flash, so it will take more space to
	  store it.  The flash address used to link the kernel object files,
	  and for storing it, is configuration dependent. Therefore, if you
	  say Y here, you must know the proper physical address where to
	  store the kernel image depending on your own flash memory usage.

	  Also note that the make target becomes "make xipImage" rather than
	  "make zImage" or "make Image".  The final kernel binary to put in
	  ROM memory will be arch/arm/boot/xipImage.

	  If unsure, say N.

config XIP_PHYS_ADDR
	hex "XIP Kernel Physical Location"
	depends on XIP_KERNEL
	default "0x00080000"
	help
	  This is the physical address in your flash memory the kernel will
	  be linked for and stored to.  This address is dependent on your
	  own flash usage.

config KEXEC
	bool "Kexec system call (EXPERIMENTAL)"
	depends on EXPERIMENTAL
	help
	  kexec is a system call that implements the ability to shutdown your
	  current kernel, and to start another kernel.  It is like a reboot
	  but it is independent of the system firmware.   And like a reboot
	  you can start any kernel with it, not just Linux.

	  It is an ongoing process to be certain the hardware in a machine
	  is properly shutdown, so do not be surprised if this code does not
	  initially work for you.  It may help to enable device hotplugging
	  support.

config ATAGS_PROC
	bool "Export atags in procfs"
	depends on KEXEC
	default y
	help
	  Should the atags used to boot the kernel be exported in an "atags"
	  file in procfs. Useful with kexec.

config CRASH_DUMP
	bool "Build kdump crash kernel (EXPERIMENTAL)"
	depends on EXPERIMENTAL
	help
	  Generate crash dump after being started by kexec. This should
	  be normally only set in special crash dump kernels which are
	  loaded in the main kernel with kexec-tools into a specially
	  reserved region and then later executed after a crash by
	  kdump/kexec. The crash dump kernel must be compiled to a
	  memory address not used by the main kernel

	  For more details see Documentation/kdump/kdump.txt

config AUTO_ZRELADDR
	bool "Auto calculation of the decompressed kernel image address"
	depends on !ZBOOT_ROM && !ARCH_U300
	help
	  ZRELADDR is the physical address where the decompressed kernel
	  image will be placed. If AUTO_ZRELADDR is selected, the address
	  will be determined at run-time by masking the current IP with
	  0xf8000000. This assumes the zImage being placed in the first 128MB
	  from start of memory.

endmenu

menu "CPU Power Management"

if ARCH_HAS_CPUFREQ

source "drivers/cpufreq/Kconfig"

config CPU_FREQ_IMX
	tristate "CPUfreq driver for i.MX CPUs"
	depends on ARCH_MXC && CPU_FREQ
	help
	  This enables the CPUfreq driver for i.MX CPUs.

config CPU_FREQ_SA1100
	bool

config CPU_FREQ_SA1110
	bool

config CPU_FREQ_INTEGRATOR
	tristate "CPUfreq driver for ARM Integrator CPUs"
	depends on ARCH_INTEGRATOR && CPU_FREQ
	default y
	help
	  This enables the CPUfreq driver for ARM Integrator CPUs.

	  For details, take a look at <file:Documentation/cpu-freq>.

	  If in doubt, say Y.

config CPU_FREQ_PXA
	bool
	depends on CPU_FREQ && ARCH_PXA && PXA25x
	default y
	select CPU_FREQ_DEFAULT_GOV_USERSPACE

config CPU_FREQ_S3C64XX
	bool "CPUfreq support for Samsung S3C64XX CPUs"
	depends on CPU_FREQ && CPU_S3C6410

config CPU_FREQ_S3C
	bool
	help
	  Internal configuration node for common cpufreq on Samsung SoC

config CPU_FREQ_S3C24XX
	bool "CPUfreq driver for Samsung S3C24XX series CPUs (EXPERIMENTAL)"
	depends on ARCH_S3C2410 && CPU_FREQ && EXPERIMENTAL
	select CPU_FREQ_S3C
	help
	  This enables the CPUfreq driver for the Samsung S3C24XX family
	  of CPUs.

	  For details, take a look at <file:Documentation/cpu-freq>.

	  If in doubt, say N.

config CPU_FREQ_S3C24XX_PLL
	bool "Support CPUfreq changing of PLL frequency (EXPERIMENTAL)"
	depends on CPU_FREQ_S3C24XX && EXPERIMENTAL
	help
	  Compile in support for changing the PLL frequency from the
	  S3C24XX series CPUfreq driver. The PLL takes time to settle
	  after a frequency change, so by default it is not enabled.

	  This also means that the PLL tables for the selected CPU(s) will
	  be built which may increase the size of the kernel image.

config CPU_FREQ_S3C24XX_DEBUG
	bool "Debug CPUfreq Samsung driver core"
	depends on CPU_FREQ_S3C24XX
	help
	  Enable s3c_freq_dbg for the Samsung S3C CPUfreq core

config CPU_FREQ_S3C24XX_IODEBUG
	bool "Debug CPUfreq Samsung driver IO timing"
	depends on CPU_FREQ_S3C24XX
	help
	  Enable s3c_freq_iodbg for the Samsung S3C CPUfreq core

config CPU_FREQ_S3C24XX_DEBUGFS
	bool "Export debugfs for CPUFreq"
	depends on CPU_FREQ_S3C24XX && DEBUG_FS
	help
	  Export status information via debugfs.

endif

source "drivers/cpuidle/Kconfig"

endmenu

menu "Floating point emulation"

comment "At least one emulation must be selected"

config FPE_NWFPE
	bool "NWFPE math emulation"
	depends on (!AEABI || OABI_COMPAT) && !THUMB2_KERNEL
	---help---
	  Say Y to include the NWFPE floating point emulator in the kernel.
	  This is necessary to run most binaries. Linux does not currently
	  support floating point hardware so you need to say Y here even if
	  your machine has an FPA or floating point co-processor podule.

	  You may say N here if you are going to load the Acorn FPEmulator
	  early in the bootup.

config FPE_NWFPE_XP
	bool "Support extended precision"
	depends on FPE_NWFPE
	help
	  Say Y to include 80-bit support in the kernel floating-point
	  emulator.  Otherwise, only 32 and 64-bit support is compiled in.
	  Note that gcc does not generate 80-bit operations by default,
	  so in most cases this option only enlarges the size of the
	  floating point emulator without any good reason.

	  You almost surely want to say N here.

config FPE_FASTFPE
	bool "FastFPE math emulation (EXPERIMENTAL)"
	depends on (!AEABI || OABI_COMPAT) && !CPU_32v3 && EXPERIMENTAL
	---help---
	  Say Y here to include the FAST floating point emulator in the kernel.
	  This is an experimental much faster emulator which now also has full
	  precision for the mantissa.  It does not support any exceptions.
	  It is very simple, and approximately 3-6 times faster than NWFPE.

	  It should be sufficient for most programs.  It may be not suitable
	  for scientific calculations, but you have to check this for yourself.
	  If you do not feel you need a faster FP emulation you should better
	  choose NWFPE.

config VFP
	bool "VFP-format floating point maths"
	depends on CPU_V6 || CPU_ARM926T || CPU_V7 || CPU_FEROCEON
	help
	  Say Y to include VFP support code in the kernel. This is needed
	  if your hardware includes a VFP unit.

	  Please see <file:Documentation/arm/VFP/release-notes.txt> for
	  release notes and additional status information.

	  Say N if your target does not have VFP hardware.

config VFPv3
	bool
	depends on VFP
	default y if CPU_V7

config NEON
	bool "Advanced SIMD (NEON) Extension support"
	depends on VFPv3 && CPU_V7
	help
	  Say Y to include support code for NEON, the ARMv7 Advanced SIMD
	  Extension.

endmenu

menu "Userspace binary formats"

source "fs/Kconfig.binfmt"

config ARTHUR
	tristate "RISC OS personality"
	depends on !AEABI
	help
	  Say Y here to include the kernel code necessary if you want to run
	  Acorn RISC OS/Arthur binaries under Linux. This code is still very
	  experimental; if this sounds frightening, say N and sleep in peace.
	  You can also say M here to compile this support as a module (which
	  will be called arthur).

endmenu

menu "Power management options"

source "kernel/power/Kconfig"

config ARCH_SUSPEND_POSSIBLE
	def_bool y

endmenu

source "net/Kconfig"

source "drivers/Kconfig"

source "fs/Kconfig"

source "arch/arm/Kconfig.debug"

source "security/Kconfig"

source "crypto/Kconfig"

source "lib/Kconfig"<|MERGE_RESOLUTION|>--- conflicted
+++ resolved
@@ -1319,13 +1319,8 @@
 	default 100
 
 config THUMB2_KERNEL
-<<<<<<< HEAD
-	bool "Compile the kernel in Thumb-2 mode"
+	bool "Compile the kernel in Thumb-2 mode (EXPERIMENTAL)"
 	depends on CPU_V7 && !CPU_V6 && EXPERIMENTAL
-=======
-	bool "Compile the kernel in Thumb-2 mode (EXPERIMENTAL)"
-	depends on CPU_V7 && EXPERIMENTAL
->>>>>>> 916217ee
 	select AEABI
 	select ARM_ASM_UNIFIED
 	help
