config ARM
	bool
	default y
	select HAVE_AOUT
	select HAVE_DMA_API_DEBUG
	select HAVE_IDE
	select HAVE_MEMBLOCK
	select RTC_LIB
	select SYS_SUPPORTS_APM_EMULATION
	select GENERIC_ATOMIC64 if (!CPU_32v6K || !AEABI)
	select HAVE_OPROFILE if (HAVE_PERF_EVENTS)
	select HAVE_ARCH_KGDB
	select HAVE_KPROBES if (!XIP_KERNEL && !THUMB2_KERNEL)
	select HAVE_KRETPROBES if (HAVE_KPROBES)
	select HAVE_FUNCTION_TRACER if (!XIP_KERNEL)
	select HAVE_FTRACE_MCOUNT_RECORD if (!XIP_KERNEL)
	select HAVE_DYNAMIC_FTRACE if (!XIP_KERNEL)
	select HAVE_FUNCTION_GRAPH_TRACER if (!THUMB2_KERNEL)
	select HAVE_GENERIC_DMA_COHERENT
	select HAVE_KERNEL_GZIP
	select HAVE_KERNEL_LZO
	select HAVE_KERNEL_LZMA
	select HAVE_IRQ_WORK
	select HAVE_PERF_EVENTS
	select PERF_USE_VMALLOC
	select HAVE_REGS_AND_STACK_ACCESS_API
	select HAVE_HW_BREAKPOINT if (PERF_EVENTS && (CPU_V6 || CPU_V7))
	select HAVE_C_RECORDMCOUNT
<<<<<<< HEAD
=======
	select HAVE_GENERIC_HARDIRQS
	select HAVE_SPARSE_IRQ
>>>>>>> 63310467
	help
	  The ARM series is a line of low-power-consumption RISC chip designs
	  licensed by ARM Ltd and targeted at embedded applications and
	  handhelds such as the Compaq IPAQ.  ARM-based PCs are no longer
	  manufactured, but legacy ARM-based PC hardware remains popular in
	  Europe.  There is an ARM Linux project with a web page at
	  <http://www.arm.linux.org.uk/>.

config HAVE_PWM
	bool

config MIGHT_HAVE_PCI
	bool

config SYS_SUPPORTS_APM_EMULATION
	bool

config HAVE_SCHED_CLOCK
	bool

config GENERIC_GPIO
	bool

config ARCH_USES_GETTIMEOFFSET
	bool
	default n

config GENERIC_CLOCKEVENTS
	bool

config GENERIC_CLOCKEVENTS_BROADCAST
	bool
	depends on GENERIC_CLOCKEVENTS
	default y if SMP

config HAVE_TCM
	bool
	select GENERIC_ALLOCATOR

config HAVE_PROC_CPU
	bool

config NO_IOPORT
	bool

config EISA
	bool
	---help---
	  The Extended Industry Standard Architecture (EISA) bus was
	  developed as an open alternative to the IBM MicroChannel bus.

	  The EISA bus provided some of the features of the IBM MicroChannel
	  bus while maintaining backward compatibility with cards made for
	  the older ISA bus.  The EISA bus saw limited use between 1988 and
	  1995 when it was made obsolete by the PCI bus.

	  Say Y here if you are building a kernel for an EISA-based machine.

	  Otherwise, say N.

config SBUS
	bool

config MCA
	bool
	help
	  MicroChannel Architecture is found in some IBM PS/2 machines and
	  laptops.  It is a bus system similar to PCI or ISA. See
	  <file:Documentation/mca.txt> (and especially the web page given
	  there) before attempting to build an MCA bus kernel.

config STACKTRACE_SUPPORT
	bool
	default y

config HAVE_LATENCYTOP_SUPPORT
	bool
	depends on !SMP
	default y

config LOCKDEP_SUPPORT
	bool
	default y

config TRACE_IRQFLAGS_SUPPORT
	bool
	default y

config HARDIRQS_SW_RESEND
	bool
	default y

config GENERIC_IRQ_PROBE
	bool
	default y

config GENERIC_LOCKBREAK
	bool
	default y
	depends on SMP && PREEMPT

config RWSEM_GENERIC_SPINLOCK
	bool
	default y

config RWSEM_XCHGADD_ALGORITHM
	bool

config ARCH_HAS_ILOG2_U32
	bool

config ARCH_HAS_ILOG2_U64
	bool

config ARCH_HAS_CPUFREQ
	bool
	help
	  Internal node to signify that the ARCH has CPUFREQ support
	  and that the relevant menu configurations are displayed for
	  it.

config ARCH_HAS_CPU_IDLE_WAIT
       def_bool y

config GENERIC_HWEIGHT
	bool
	default y

config GENERIC_CALIBRATE_DELAY
	bool
	default y

config ARCH_MAY_HAVE_PC_FDC
	bool

config ZONE_DMA
	bool

config NEED_DMA_MAP_STATE
       def_bool y

config GENERIC_ISA_DMA
	bool

config FIQ
	bool

config ARCH_MTD_XIP
	bool

config ARM_L1_CACHE_SHIFT_6
	bool
	help
	  Setting ARM L1 cache line size to 64 Bytes.

config VECTORS_BASE
	hex
	default 0xffff0000 if MMU || CPU_HIGH_VECTOR
	default DRAM_BASE if REMAP_VECTORS_TO_RAM
	default 0x00000000
	help
	  The base address of exception vectors.

source "init/Kconfig"

source "kernel/Kconfig.freezer"

menu "System Type"

config MMU
	bool "MMU-based Paged Memory Management Support"
	default y
	help
	  Select if you want MMU-based virtualised addressing space
	  support by paged memory management. If unsure, say 'Y'.

#
# The "ARM system type" choice list is ordered alphabetically by option
# text.  Please add new entries in the option alphabetic order.
#
choice
	prompt "ARM system type"
	default ARCH_VERSATILE

config ARCH_AAEC2000
	bool "Agilent AAEC-2000 based"
	select CPU_ARM920T
	select ARM_AMBA
	select HAVE_CLK
	select ARCH_USES_GETTIMEOFFSET
	help
	  This enables support for systems based on the Agilent AAEC-2000

config ARCH_INTEGRATOR
	bool "ARM Ltd. Integrator family"
	select ARM_AMBA
	select ARCH_HAS_CPUFREQ
	select CLKDEV_LOOKUP
	select ICST
	select GENERIC_CLOCKEVENTS
	select PLAT_VERSATILE
	help
	  Support for ARM's Integrator platform.

config ARCH_REALVIEW
	bool "ARM Ltd. RealView family"
	select ARM_AMBA
	select CLKDEV_LOOKUP
	select HAVE_SCHED_CLOCK
	select ICST
	select GENERIC_CLOCKEVENTS
	select ARCH_WANT_OPTIONAL_GPIOLIB
	select PLAT_VERSATILE
	select ARM_TIMER_SP804
	select GPIO_PL061 if GPIOLIB
	help
	  This enables support for ARM Ltd RealView boards.

config ARCH_VERSATILE
	bool "ARM Ltd. Versatile family"
	select ARM_AMBA
	select ARM_VIC
	select CLKDEV_LOOKUP
	select HAVE_SCHED_CLOCK
	select ICST
	select GENERIC_CLOCKEVENTS
	select ARCH_WANT_OPTIONAL_GPIOLIB
	select PLAT_VERSATILE
	select ARM_TIMER_SP804
	help
	  This enables support for ARM Ltd Versatile board.

config ARCH_VEXPRESS
	bool "ARM Ltd. Versatile Express family"
	select ARCH_WANT_OPTIONAL_GPIOLIB
	select ARM_AMBA
	select ARM_TIMER_SP804
	select CLKDEV_LOOKUP
	select GENERIC_CLOCKEVENTS
	select HAVE_CLK
	select HAVE_SCHED_CLOCK
	select ICST
	select PLAT_VERSATILE
	help
	  This enables support for the ARM Ltd Versatile Express boards.

config ARCH_AT91
	bool "Atmel AT91"
	select ARCH_REQUIRE_GPIOLIB
	select HAVE_CLK
	help
	  This enables support for systems based on the Atmel AT91RM9200,
	  AT91SAM9 and AT91CAP9 processors.

config ARCH_BCMRING
	bool "Broadcom BCMRING"
	depends on MMU
	select CPU_V6
	select ARM_AMBA
	select CLKDEV_LOOKUP
	select GENERIC_CLOCKEVENTS
	select ARCH_WANT_OPTIONAL_GPIOLIB
	help
	  Support for Broadcom's BCMRing platform.

config ARCH_CLPS711X
	bool "Cirrus Logic CLPS711x/EP721x-based"
	select CPU_ARM720T
	select ARCH_USES_GETTIMEOFFSET
	help
	  Support for Cirrus Logic 711x/721x based boards.

config ARCH_CNS3XXX
	bool "Cavium Networks CNS3XXX family"
	select CPU_V6
	select GENERIC_CLOCKEVENTS
	select ARM_GIC
	select MIGHT_HAVE_PCI
	select PCI_DOMAINS if PCI
	help
	  Support for Cavium Networks CNS3XXX platform.

config ARCH_GEMINI
	bool "Cortina Systems Gemini"
	select CPU_FA526
	select ARCH_REQUIRE_GPIOLIB
	select ARCH_USES_GETTIMEOFFSET
	help
	  Support for the Cortina Systems Gemini family SoCs

config ARCH_EBSA110
	bool "EBSA-110"
	select CPU_SA110
	select ISA
	select NO_IOPORT
	select ARCH_USES_GETTIMEOFFSET
	help
	  This is an evaluation board for the StrongARM processor available
	  from Digital. It has limited hardware on-board, including an
	  Ethernet interface, two PCMCIA sockets, two serial ports and a
	  parallel port.

config ARCH_EP93XX
	bool "EP93xx-based"
	select CPU_ARM920T
	select ARM_AMBA
	select ARM_VIC
	select CLKDEV_LOOKUP
	select ARCH_REQUIRE_GPIOLIB
	select ARCH_HAS_HOLES_MEMORYMODEL
	select ARCH_USES_GETTIMEOFFSET
	help
	  This enables support for the Cirrus EP93xx series of CPUs.

config ARCH_FOOTBRIDGE
	bool "FootBridge"
	select CPU_SA110
	select FOOTBRIDGE
	select ARCH_USES_GETTIMEOFFSET
	help
	  Support for systems based on the DC21285 companion chip
	  ("FootBridge"), such as the Simtec CATS and the Rebel NetWinder.

config ARCH_MXC
	bool "Freescale MXC/iMX-based"
	select GENERIC_CLOCKEVENTS
	select ARCH_REQUIRE_GPIOLIB
	select CLKDEV_LOOKUP
	help
	  Support for Freescale MXC/iMX-based family of processors

config ARCH_MXS
	bool "Freescale MXS-based"
	select GENERIC_CLOCKEVENTS
	select ARCH_REQUIRE_GPIOLIB
<<<<<<< HEAD
	select COMMON_CLKDEV
=======
	select CLKDEV_LOOKUP
>>>>>>> 63310467
	help
	  Support for Freescale MXS-based family of processors

config ARCH_STMP3XXX
	bool "Freescale STMP3xxx"
	select CPU_ARM926T
	select CLKDEV_LOOKUP
	select ARCH_REQUIRE_GPIOLIB
	select GENERIC_CLOCKEVENTS
	select USB_ARCH_HAS_EHCI
	help
	  Support for systems based on the Freescale 3xxx CPUs.

config ARCH_NETX
	bool "Hilscher NetX based"
	select CPU_ARM926T
	select ARM_VIC
	select GENERIC_CLOCKEVENTS
	help
	  This enables support for systems based on the Hilscher NetX Soc

config ARCH_H720X
	bool "Hynix HMS720x-based"
	select CPU_ARM720T
	select ISA_DMA_API
	select ARCH_USES_GETTIMEOFFSET
	help
	  This enables support for systems based on the Hynix HMS720x

config ARCH_IOP13XX
	bool "IOP13xx-based"
	depends on MMU
	select CPU_XSC3
	select PLAT_IOP
	select PCI
	select ARCH_SUPPORTS_MSI
	select VMSPLIT_1G
	help
	  Support for Intel's IOP13XX (XScale) family of processors.

config ARCH_IOP32X
	bool "IOP32x-based"
	depends on MMU
	select CPU_XSCALE
	select PLAT_IOP
	select PCI
	select ARCH_REQUIRE_GPIOLIB
	help
	  Support for Intel's 80219 and IOP32X (XScale) family of
	  processors.

config ARCH_IOP33X
	bool "IOP33x-based"
	depends on MMU
	select CPU_XSCALE
	select PLAT_IOP
	select PCI
	select ARCH_REQUIRE_GPIOLIB
	help
	  Support for Intel's IOP33X (XScale) family of processors.

config ARCH_IXP23XX
 	bool "IXP23XX-based"
	depends on MMU
	select CPU_XSC3
 	select PCI
	select ARCH_USES_GETTIMEOFFSET
	help
	  Support for Intel's IXP23xx (XScale) family of processors.

config ARCH_IXP2000
	bool "IXP2400/2800-based"
	depends on MMU
	select CPU_XSCALE
	select PCI
	select ARCH_USES_GETTIMEOFFSET
	help
	  Support for Intel's IXP2400/2800 (XScale) family of processors.

config ARCH_IXP4XX
	bool "IXP4xx-based"
	depends on MMU
	select CPU_XSCALE
	select GENERIC_GPIO
	select GENERIC_CLOCKEVENTS
	select HAVE_SCHED_CLOCK
	select MIGHT_HAVE_PCI
	select DMABOUNCE if PCI
	help
	  Support for Intel's IXP4XX (XScale) family of processors.

config ARCH_DOVE
	bool "Marvell Dove"
	select PCI
	select ARCH_REQUIRE_GPIOLIB
	select GENERIC_CLOCKEVENTS
	select PLAT_ORION
	help
	  Support for the Marvell Dove SoC 88AP510

config ARCH_KIRKWOOD
	bool "Marvell Kirkwood"
	select CPU_FEROCEON
	select PCI
	select ARCH_REQUIRE_GPIOLIB
	select GENERIC_CLOCKEVENTS
	select PLAT_ORION
	help
	  Support for the following Marvell Kirkwood series SoCs:
	  88F6180, 88F6192 and 88F6281.

config ARCH_LOKI
	bool "Marvell Loki (88RC8480)"
	select CPU_FEROCEON
	select GENERIC_CLOCKEVENTS
	select PLAT_ORION
	help
	  Support for the Marvell Loki (88RC8480) SoC.

config ARCH_LPC32XX
	bool "NXP LPC32XX"
	select CPU_ARM926T
	select ARCH_REQUIRE_GPIOLIB
	select HAVE_IDE
	select ARM_AMBA
	select USB_ARCH_HAS_OHCI
	select CLKDEV_LOOKUP
	select GENERIC_TIME
	select GENERIC_CLOCKEVENTS
	help
	  Support for the NXP LPC32XX family of processors

config ARCH_MV78XX0
	bool "Marvell MV78xx0"
	select CPU_FEROCEON
	select PCI
	select ARCH_REQUIRE_GPIOLIB
	select GENERIC_CLOCKEVENTS
	select PLAT_ORION
	help
	  Support for the following Marvell MV78xx0 series SoCs:
	  MV781x0, MV782x0.

config ARCH_ORION5X
	bool "Marvell Orion"
	depends on MMU
	select CPU_FEROCEON
	select PCI
	select ARCH_REQUIRE_GPIOLIB
	select GENERIC_CLOCKEVENTS
	select PLAT_ORION
	help
	  Support for the following Marvell Orion 5x series SoCs:
	  Orion-1 (5181), Orion-VoIP (5181L), Orion-NAS (5182),
	  Orion-2 (5281), Orion-1-90 (6183).

config ARCH_MMP
	bool "Marvell PXA168/910/MMP2"
	depends on MMU
	select ARCH_REQUIRE_GPIOLIB
	select CLKDEV_LOOKUP
	select GENERIC_CLOCKEVENTS
	select HAVE_SCHED_CLOCK
	select TICK_ONESHOT
	select PLAT_PXA
	select SPARSE_IRQ
	help
	  Support for Marvell's PXA168/PXA910(MMP) and MMP2 processor line.

config ARCH_KS8695
	bool "Micrel/Kendin KS8695"
	select CPU_ARM922T
	select ARCH_REQUIRE_GPIOLIB
	select ARCH_USES_GETTIMEOFFSET
	help
	  Support for Micrel/Kendin KS8695 "Centaur" (ARM922T) based
	  System-on-Chip devices.

config ARCH_NS9XXX
	bool "NetSilicon NS9xxx"
	select CPU_ARM926T
	select GENERIC_GPIO
	select GENERIC_CLOCKEVENTS
	select HAVE_CLK
	help
	  Say Y here if you intend to run this kernel on a NetSilicon NS9xxx
	  System.

	  <http://www.digi.com/products/microprocessors/index.jsp>

config ARCH_W90X900
	bool "Nuvoton W90X900 CPU"
	select CPU_ARM926T
	select ARCH_REQUIRE_GPIOLIB
	select CLKDEV_LOOKUP
	select GENERIC_CLOCKEVENTS
	help
	  Support for Nuvoton (Winbond logic dept.) ARM9 processor,
	  At present, the w90x900 has been renamed nuc900, regarding
	  the ARM series product line, you can login the following
	  link address to know more.

	  <http://www.nuvoton.com/hq/enu/ProductAndSales/ProductLines/
		ConsumerElectronicsIC/ARMMicrocontroller/ARMMicrocontroller>

config ARCH_NUC93X
	bool "Nuvoton NUC93X CPU"
	select CPU_ARM926T
	select CLKDEV_LOOKUP
	help
	  Support for Nuvoton (Winbond logic dept.) NUC93X MCU,The NUC93X is a
	  low-power and high performance MPEG-4/JPEG multimedia controller chip.

config ARCH_TEGRA
	bool "NVIDIA Tegra"
	select CLKDEV_LOOKUP
	select GENERIC_TIME
	select GENERIC_CLOCKEVENTS
	select GENERIC_GPIO
	select HAVE_CLK
	select HAVE_SCHED_CLOCK
	select ARCH_HAS_BARRIERS if CACHE_L2X0
	select ARCH_HAS_CPUFREQ
	help
	  This enables support for NVIDIA Tegra based systems (Tegra APX,
	  Tegra 6xx and Tegra 2 series).

config ARCH_PNX4008
	bool "Philips Nexperia PNX4008 Mobile"
	select CPU_ARM926T
	select CLKDEV_LOOKUP
	select ARCH_USES_GETTIMEOFFSET
	help
	  This enables support for Philips PNX4008 mobile platform.

config ARCH_PXA
	bool "PXA2xx/PXA3xx-based"
	depends on MMU
	select ARCH_MTD_XIP
	select ARCH_HAS_CPUFREQ
	select CLKDEV_LOOKUP
	select ARCH_REQUIRE_GPIOLIB
	select GENERIC_CLOCKEVENTS
	select HAVE_SCHED_CLOCK
	select TICK_ONESHOT
	select PLAT_PXA
	select SPARSE_IRQ
	help
	  Support for Intel/Marvell's PXA2xx/PXA3xx processor line.

config ARCH_MSM
	bool "Qualcomm MSM"
	select HAVE_CLK
	select GENERIC_CLOCKEVENTS
	select ARCH_REQUIRE_GPIOLIB
	help
	  Support for Qualcomm MSM/QSD based systems.  This runs on the
	  apps processor of the MSM/QSD and depends on a shared memory
	  interface to the modem processor which runs the baseband
	  stack and controls some vital subsystems
	  (clock and power control, etc).

config ARCH_SHMOBILE
	bool "Renesas SH-Mobile / R-Mobile"
	select HAVE_CLK
	select CLKDEV_LOOKUP
	select GENERIC_CLOCKEVENTS
	select NO_IOPORT
	select SPARSE_IRQ
	select MULTI_IRQ_HANDLER
	help
	  Support for Renesas's SH-Mobile and R-Mobile ARM platforms.

config ARCH_RPC
	bool "RiscPC"
	select ARCH_ACORN
	select FIQ
	select TIMER_ACORN
	select ARCH_MAY_HAVE_PC_FDC
	select HAVE_PATA_PLATFORM
	select ISA_DMA_API
	select NO_IOPORT
	select ARCH_SPARSEMEM_ENABLE
	select ARCH_USES_GETTIMEOFFSET
	help
	  On the Acorn Risc-PC, Linux can support the internal IDE disk and
	  CD-ROM interface, serial and parallel port, and the floppy drive.

config ARCH_SA1100
	bool "SA1100-based"
	select CPU_SA1100
	select ISA
	select ARCH_SPARSEMEM_ENABLE
	select ARCH_MTD_XIP
	select ARCH_HAS_CPUFREQ
	select CPU_FREQ
	select GENERIC_CLOCKEVENTS
	select HAVE_CLK
	select HAVE_SCHED_CLOCK
	select TICK_ONESHOT
	select ARCH_REQUIRE_GPIOLIB
	help
	  Support for StrongARM 11x0 based boards.

config ARCH_S3C2410
	bool "Samsung S3C2410, S3C2412, S3C2413, S3C2416, S3C2440, S3C2442, S3C2443, S3C2450"
	select GENERIC_GPIO
	select ARCH_HAS_CPUFREQ
	select HAVE_CLK
	select ARCH_USES_GETTIMEOFFSET
	select HAVE_S3C2410_I2C if I2C
	help
	  Samsung S3C2410X CPU based systems, such as the Simtec Electronics
	  BAST (<http://www.simtec.co.uk/products/EB110ITX/>), the IPAQ 1940 or
	  the Samsung SMDK2410 development board (and derivatives).

	  Note, the S3C2416 and the S3C2450 are so close that they even share
	  the same SoC ID code. This means that there is no seperate machine
	  directory (no arch/arm/mach-s3c2450) as the S3C2416 was first.

config ARCH_S3C64XX
	bool "Samsung S3C64XX"
	select PLAT_SAMSUNG
	select CPU_V6
	select ARM_VIC
	select HAVE_CLK
	select NO_IOPORT
	select ARCH_USES_GETTIMEOFFSET
	select ARCH_HAS_CPUFREQ
	select ARCH_REQUIRE_GPIOLIB
	select SAMSUNG_CLKSRC
	select SAMSUNG_IRQ_VIC_TIMER
	select SAMSUNG_IRQ_UART
	select S3C_GPIO_TRACK
	select S3C_GPIO_PULL_UPDOWN
	select S3C_GPIO_CFG_S3C24XX
	select S3C_GPIO_CFG_S3C64XX
	select S3C_DEV_NAND
	select USB_ARCH_HAS_OHCI
	select SAMSUNG_GPIOLIB_4BIT
	select HAVE_S3C2410_I2C if I2C
	select HAVE_S3C2410_WATCHDOG if WATCHDOG
	help
	  Samsung S3C64XX series based systems

config ARCH_S5P64X0
	bool "Samsung S5P6440 S5P6450"
	select CPU_V6
	select GENERIC_GPIO
	select HAVE_CLK
	select HAVE_S3C2410_WATCHDOG if WATCHDOG
	select ARCH_USES_GETTIMEOFFSET
	select HAVE_S3C2410_I2C if I2C
	select HAVE_S3C_RTC if RTC_CLASS
	help
	  Samsung S5P64X0 CPU based systems, such as the Samsung SMDK6440,
	  SMDK6450.

config ARCH_S5P6442
	bool "Samsung S5P6442"
	select CPU_V6
	select GENERIC_GPIO
	select HAVE_CLK
	select ARCH_USES_GETTIMEOFFSET
	select HAVE_S3C2410_WATCHDOG if WATCHDOG
	help
	  Samsung S5P6442 CPU based systems

config ARCH_S5PC100
	bool "Samsung S5PC100"
	select GENERIC_GPIO
	select HAVE_CLK
	select CPU_V7
	select ARM_L1_CACHE_SHIFT_6
	select ARCH_USES_GETTIMEOFFSET
	select HAVE_S3C2410_I2C if I2C
	select HAVE_S3C_RTC if RTC_CLASS
	select HAVE_S3C2410_WATCHDOG if WATCHDOG
	help
	  Samsung S5PC100 series based systems

config ARCH_S5PV210
	bool "Samsung S5PV210/S5PC110"
	select CPU_V7
	select ARCH_SPARSEMEM_ENABLE
	select GENERIC_GPIO
	select HAVE_CLK
	select ARM_L1_CACHE_SHIFT_6
	select ARCH_HAS_CPUFREQ
	select ARCH_USES_GETTIMEOFFSET
	select HAVE_S3C2410_I2C if I2C
	select HAVE_S3C_RTC if RTC_CLASS
	select HAVE_S3C2410_WATCHDOG if WATCHDOG
	help
	  Samsung S5PV210/S5PC110 series based systems

config ARCH_S5PV310
	bool "Samsung S5PV310/S5PC210"
	select CPU_V7
	select ARCH_SPARSEMEM_ENABLE
	select GENERIC_GPIO
	select HAVE_CLK
	select ARCH_HAS_CPUFREQ
	select GENERIC_CLOCKEVENTS
	select HAVE_S3C_RTC if RTC_CLASS
	select HAVE_S3C2410_I2C if I2C
	select HAVE_S3C2410_WATCHDOG if WATCHDOG
	help
	  Samsung S5PV310 series based systems

config ARCH_SHARK
	bool "Shark"
	select CPU_SA110
	select ISA
	select ISA_DMA
	select ZONE_DMA
	select PCI
	select ARCH_USES_GETTIMEOFFSET
	help
	  Support for the StrongARM based Digital DNARD machine, also known
	  as "Shark" (<http://www.shark-linux.de/shark.html>).

config ARCH_TCC_926
	bool "Telechips TCC ARM926-based systems"
	select CPU_ARM926T
	select HAVE_CLK
	select CLKDEV_LOOKUP
	select GENERIC_CLOCKEVENTS
	help
	  Support for Telechips TCC ARM926-based systems.

config ARCH_LH7A40X
	bool "Sharp LH7A40X"
	select CPU_ARM922T
	select ARCH_SPARSEMEM_ENABLE if !LH7A40X_CONTIGMEM
	select ARCH_USES_GETTIMEOFFSET
	help
	  Say Y here for systems based on one of the Sharp LH7A40X
	  System on a Chip processors.  These CPUs include an ARM922T
	  core with a wide array of integrated devices for
	  hand-held and low-power applications.

config ARCH_U300
	bool "ST-Ericsson U300 Series"
	depends on MMU
	select CPU_ARM926T
	select HAVE_SCHED_CLOCK
	select HAVE_TCM
	select ARM_AMBA
	select ARM_VIC
	select GENERIC_CLOCKEVENTS
	select CLKDEV_LOOKUP
	select GENERIC_GPIO
	help
	  Support for ST-Ericsson U300 series mobile platforms.

config ARCH_U8500
	bool "ST-Ericsson U8500 Series"
	select CPU_V7
	select ARM_AMBA
	select GENERIC_CLOCKEVENTS
	select CLKDEV_LOOKUP
	select ARCH_REQUIRE_GPIOLIB
	select ARCH_HAS_CPUFREQ
	help
	  Support for ST-Ericsson's Ux500 architecture

config ARCH_NOMADIK
	bool "STMicroelectronics Nomadik"
	select ARM_AMBA
	select ARM_VIC
	select CPU_ARM926T
	select CLKDEV_LOOKUP
	select GENERIC_CLOCKEVENTS
	select ARCH_REQUIRE_GPIOLIB
	help
	  Support for the Nomadik platform by ST-Ericsson

config ARCH_DAVINCI
	bool "TI DaVinci"
	select GENERIC_CLOCKEVENTS
	select ARCH_REQUIRE_GPIOLIB
	select ZONE_DMA
	select HAVE_IDE
	select CLKDEV_LOOKUP
	select GENERIC_ALLOCATOR
	select ARCH_HAS_HOLES_MEMORYMODEL
	help
	  Support for TI's DaVinci platform.

config ARCH_OMAP
	bool "TI OMAP"
	select HAVE_CLK
	select ARCH_REQUIRE_GPIOLIB
	select ARCH_HAS_CPUFREQ
	select GENERIC_CLOCKEVENTS
	select HAVE_SCHED_CLOCK
	select ARCH_HAS_HOLES_MEMORYMODEL
	help
	  Support for TI's OMAP platform (OMAP1/2/3/4).

config PLAT_SPEAR
	bool "ST SPEAr"
	select ARM_AMBA
	select ARCH_REQUIRE_GPIOLIB
	select CLKDEV_LOOKUP
	select GENERIC_CLOCKEVENTS
	select HAVE_CLK
	help
	  Support for ST's SPEAr platform (SPEAr3xx, SPEAr6xx and SPEAr13xx).

endchoice

#
# This is sorted alphabetically by mach-* pathname.  However, plat-*
# Kconfigs may be included either alphabetically (according to the
# plat- suffix) or along side the corresponding mach-* source.
#
source "arch/arm/mach-aaec2000/Kconfig"

source "arch/arm/mach-at91/Kconfig"

source "arch/arm/mach-bcmring/Kconfig"

source "arch/arm/mach-clps711x/Kconfig"

source "arch/arm/mach-cns3xxx/Kconfig"

source "arch/arm/mach-davinci/Kconfig"

source "arch/arm/mach-dove/Kconfig"

source "arch/arm/mach-ep93xx/Kconfig"

source "arch/arm/mach-footbridge/Kconfig"

source "arch/arm/mach-gemini/Kconfig"

source "arch/arm/mach-h720x/Kconfig"

source "arch/arm/mach-integrator/Kconfig"

source "arch/arm/mach-iop32x/Kconfig"

source "arch/arm/mach-iop33x/Kconfig"

source "arch/arm/mach-iop13xx/Kconfig"

source "arch/arm/mach-ixp4xx/Kconfig"

source "arch/arm/mach-ixp2000/Kconfig"

source "arch/arm/mach-ixp23xx/Kconfig"

source "arch/arm/mach-kirkwood/Kconfig"

source "arch/arm/mach-ks8695/Kconfig"

source "arch/arm/mach-lh7a40x/Kconfig"

source "arch/arm/mach-loki/Kconfig"

source "arch/arm/mach-lpc32xx/Kconfig"

source "arch/arm/mach-msm/Kconfig"

source "arch/arm/mach-mv78xx0/Kconfig"

source "arch/arm/plat-mxc/Kconfig"

source "arch/arm/mach-mxs/Kconfig"

source "arch/arm/mach-netx/Kconfig"

source "arch/arm/mach-nomadik/Kconfig"
source "arch/arm/plat-nomadik/Kconfig"

source "arch/arm/mach-ns9xxx/Kconfig"

source "arch/arm/mach-nuc93x/Kconfig"

source "arch/arm/plat-omap/Kconfig"

source "arch/arm/mach-omap1/Kconfig"

source "arch/arm/mach-omap2/Kconfig"

source "arch/arm/mach-orion5x/Kconfig"

source "arch/arm/mach-pxa/Kconfig"
source "arch/arm/plat-pxa/Kconfig"

source "arch/arm/mach-mmp/Kconfig"

source "arch/arm/mach-realview/Kconfig"

source "arch/arm/mach-sa1100/Kconfig"

source "arch/arm/plat-samsung/Kconfig"
source "arch/arm/plat-s3c24xx/Kconfig"
source "arch/arm/plat-s5p/Kconfig"

source "arch/arm/plat-spear/Kconfig"

source "arch/arm/plat-tcc/Kconfig"

if ARCH_S3C2410
source "arch/arm/mach-s3c2400/Kconfig"
source "arch/arm/mach-s3c2410/Kconfig"
source "arch/arm/mach-s3c2412/Kconfig"
source "arch/arm/mach-s3c2416/Kconfig"
source "arch/arm/mach-s3c2440/Kconfig"
source "arch/arm/mach-s3c2443/Kconfig"
endif

if ARCH_S3C64XX
source "arch/arm/mach-s3c64xx/Kconfig"
endif

source "arch/arm/mach-s5p64x0/Kconfig"

source "arch/arm/mach-s5p6442/Kconfig"

source "arch/arm/mach-s5pc100/Kconfig"

source "arch/arm/mach-s5pv210/Kconfig"

source "arch/arm/mach-s5pv310/Kconfig"

source "arch/arm/mach-shmobile/Kconfig"

source "arch/arm/plat-stmp3xxx/Kconfig"

source "arch/arm/mach-tegra/Kconfig"

source "arch/arm/mach-u300/Kconfig"

source "arch/arm/mach-ux500/Kconfig"

source "arch/arm/mach-versatile/Kconfig"

source "arch/arm/mach-vexpress/Kconfig"

source "arch/arm/mach-w90x900/Kconfig"

# Definitions to make life easier
config ARCH_ACORN
	bool

config PLAT_IOP
	bool
	select GENERIC_CLOCKEVENTS
	select HAVE_SCHED_CLOCK

config PLAT_ORION
	bool
	select HAVE_SCHED_CLOCK

config PLAT_PXA
	bool

config PLAT_VERSATILE
	bool

config ARM_TIMER_SP804
	bool

source arch/arm/mm/Kconfig

config IWMMXT
	bool "Enable iWMMXt support"
	depends on CPU_XSCALE || CPU_XSC3 || CPU_MOHAWK || CPU_PJ4
	default y if PXA27x || PXA3xx || PXA95x || ARCH_MMP
	help
	  Enable support for iWMMXt context switching at run time if
	  running on a CPU that supports it.

#  bool 'Use XScale PMU as timer source' CONFIG_XSCALE_PMU_TIMER
config XSCALE_PMU
	bool
	depends on CPU_XSCALE && !XSCALE_PMU_TIMER
	default y

config CPU_HAS_PMU
	depends on (CPU_V6 || CPU_V7 || XSCALE_PMU) && \
		   (!ARCH_OMAP3 || OMAP3_EMU)
	default y
	bool

config MULTI_IRQ_HANDLER
	bool
	help
	  Allow each machine to specify it's own IRQ handler at run time.

if !MMU
source "arch/arm/Kconfig-nommu"
endif

config ARM_ERRATA_411920
	bool "ARM errata: Invalidation of the Instruction Cache operation can fail"
	depends on CPU_V6
	help
	  Invalidation of the Instruction Cache operation can
	  fail. This erratum is present in 1136 (before r1p4), 1156 and 1176.
	  It does not affect the MPCore. This option enables the ARM Ltd.
	  recommended workaround.

config ARM_ERRATA_430973
	bool "ARM errata: Stale prediction on replaced interworking branch"
	depends on CPU_V7
	help
	  This option enables the workaround for the 430973 Cortex-A8
	  (r1p0..r1p2) erratum. If a code sequence containing an ARM/Thumb
	  interworking branch is replaced with another code sequence at the
	  same virtual address, whether due to self-modifying code or virtual
	  to physical address re-mapping, Cortex-A8 does not recover from the
	  stale interworking branch prediction. This results in Cortex-A8
	  executing the new code sequence in the incorrect ARM or Thumb state.
	  The workaround enables the BTB/BTAC operations by setting ACTLR.IBE
	  and also flushes the branch target cache at every context switch.
	  Note that setting specific bits in the ACTLR register may not be
	  available in non-secure mode.

config ARM_ERRATA_458693
	bool "ARM errata: Processor deadlock when a false hazard is created"
	depends on CPU_V7
	help
	  This option enables the workaround for the 458693 Cortex-A8 (r2p0)
	  erratum. For very specific sequences of memory operations, it is
	  possible for a hazard condition intended for a cache line to instead
	  be incorrectly associated with a different cache line. This false
	  hazard might then cause a processor deadlock. The workaround enables
	  the L1 caching of the NEON accesses and disables the PLD instruction
	  in the ACTLR register. Note that setting specific bits in the ACTLR
	  register may not be available in non-secure mode.

config ARM_ERRATA_460075
	bool "ARM errata: Data written to the L2 cache can be overwritten with stale data"
	depends on CPU_V7
	help
	  This option enables the workaround for the 460075 Cortex-A8 (r2p0)
	  erratum. Any asynchronous access to the L2 cache may encounter a
	  situation in which recent store transactions to the L2 cache are lost
	  and overwritten with stale memory contents from external memory. The
	  workaround disables the write-allocate mode for the L2 cache via the
	  ACTLR register. Note that setting specific bits in the ACTLR register
	  may not be available in non-secure mode.

config ARM_ERRATA_742230
	bool "ARM errata: DMB operation may be faulty"
	depends on CPU_V7 && SMP
	help
	  This option enables the workaround for the 742230 Cortex-A9
	  (r1p0..r2p2) erratum. Under rare circumstances, a DMB instruction
	  between two write operations may not ensure the correct visibility
	  ordering of the two writes. This workaround sets a specific bit in
	  the diagnostic register of the Cortex-A9 which causes the DMB
	  instruction to behave as a DSB, ensuring the correct behaviour of
	  the two writes.

config ARM_ERRATA_742231
	bool "ARM errata: Incorrect hazard handling in the SCU may lead to data corruption"
	depends on CPU_V7 && SMP
	help
	  This option enables the workaround for the 742231 Cortex-A9
	  (r2p0..r2p2) erratum. Under certain conditions, specific to the
	  Cortex-A9 MPCore micro-architecture, two CPUs working in SMP mode,
	  accessing some data located in the same cache line, may get corrupted
	  data due to bad handling of the address hazard when the line gets
	  replaced from one of the CPUs at the same time as another CPU is
	  accessing it. This workaround sets specific bits in the diagnostic
	  register of the Cortex-A9 which reduces the linefill issuing
	  capabilities of the processor.

config PL310_ERRATA_588369
	bool "Clean & Invalidate maintenance operations do not invalidate clean lines"
	depends on CACHE_L2X0 && ARCH_OMAP4
	help
	   The PL310 L2 cache controller implements three types of Clean &
	   Invalidate maintenance operations: by Physical Address
	   (offset 0x7F0), by Index/Way (0x7F8) and by Way (0x7FC).
	   They are architecturally defined to behave as the execution of a
	   clean operation followed immediately by an invalidate operation,
	   both performing to the same memory location. This functionality
	   is not correctly implemented in PL310 as clean lines are not
	   invalidated as a result of these operations. Note that this errata
	   uses Texas Instrument's secure monitor api.

config ARM_ERRATA_720789
	bool "ARM errata: TLBIASIDIS and TLBIMVAIS operations can broadcast a faulty ASID"
	depends on CPU_V7 && SMP
	help
	  This option enables the workaround for the 720789 Cortex-A9 (prior to
	  r2p0) erratum. A faulty ASID can be sent to the other CPUs for the
	  broadcasted CP15 TLB maintenance operations TLBIASIDIS and TLBIMVAIS.
	  As a consequence of this erratum, some TLB entries which should be
	  invalidated are not, resulting in an incoherency in the system page
	  tables. The workaround changes the TLB flushing routines to invalidate
	  entries regardless of the ASID.

config ARM_ERRATA_743622
	bool "ARM errata: Faulty hazard checking in the Store Buffer may lead to data corruption"
	depends on CPU_V7
	help
	  This option enables the workaround for the 743622 Cortex-A9
	  (r2p0..r2p2) erratum. Under very rare conditions, a faulty
	  optimisation in the Cortex-A9 Store Buffer may lead to data
	  corruption. This workaround sets a specific bit in the diagnostic
	  register of the Cortex-A9 which disables the Store Buffer
	  optimisation, preventing the defect from occurring. This has no
	  visible impact on the overall performance or power consumption of the
	  processor.

endmenu

source "arch/arm/common/Kconfig"

menu "Bus support"

config ARM_AMBA
	bool

config ISA
	bool
	help
	  Find out whether you have ISA slots on your motherboard.  ISA is the
	  name of a bus system, i.e. the way the CPU talks to the other stuff
	  inside your box.  Other bus systems are PCI, EISA, MicroChannel
	  (MCA) or VESA.  ISA is an older system, now being displaced by PCI;
	  newer boards don't support it.  If you have ISA, say Y, otherwise N.

# Select ISA DMA controller support
config ISA_DMA
	bool
	select ISA_DMA_API

# Select ISA DMA interface
config ISA_DMA_API
	bool

config PCI
	bool "PCI support" if MIGHT_HAVE_PCI
	help
	  Find out whether you have a PCI motherboard. PCI is the name of a
	  bus system, i.e. the way the CPU talks to the other stuff inside
	  your box. Other bus systems are ISA, EISA, MicroChannel (MCA) or
	  VESA. If you have PCI, say Y, otherwise N.

config PCI_DOMAINS
	bool
	depends on PCI

config PCI_NANOENGINE
	bool "BSE nanoEngine PCI support"
	depends on SA1100_NANOENGINE
	help
	  Enable PCI on the BSE nanoEngine board.

config PCI_SYSCALL
	def_bool PCI

# Select the host bridge type
config PCI_HOST_VIA82C505
	bool
	depends on PCI && ARCH_SHARK
	default y

config PCI_HOST_ITE8152
	bool
	depends on PCI && MACH_ARMCORE
	default y
	select DMABOUNCE

source "drivers/pci/Kconfig"

source "drivers/pcmcia/Kconfig"

endmenu

menu "Kernel Features"

source "kernel/time/Kconfig"

config SMP
	bool "Symmetric Multi-Processing (EXPERIMENTAL)"
	depends on EXPERIMENTAL
	depends on GENERIC_CLOCKEVENTS
	depends on REALVIEW_EB_ARM11MP || REALVIEW_EB_A9MP || \
		 MACH_REALVIEW_PB11MP || MACH_REALVIEW_PBX || ARCH_OMAP4 || \
		 ARCH_S5PV310 || ARCH_TEGRA || ARCH_U8500 || ARCH_VEXPRESS_CA9X4 || \
		 ARCH_MSM_SCORPIONMP || ARCH_SHMOBILE
	select USE_GENERIC_SMP_HELPERS
	select HAVE_ARM_SCU if !ARCH_MSM_SCORPIONMP
	help
	  This enables support for systems with more than one CPU. If you have
	  a system with only one CPU, like most personal computers, say N. If
	  you have a system with more than one CPU, say Y.

	  If you say N here, the kernel will run on single and multiprocessor
	  machines, but will use only one CPU of a multiprocessor machine. If
	  you say Y here, the kernel will run on many, but not all, single
	  processor machines. On a single processor machine, the kernel will
	  run faster if you say N here.

	  See also <file:Documentation/i386/IO-APIC.txt>,
	  <file:Documentation/nmi_watchdog.txt> and the SMP-HOWTO available at
	  <http://tldp.org/HOWTO/SMP-HOWTO.html>.

	  If you don't know what to do here, say N.

config SMP_ON_UP
	bool "Allow booting SMP kernel on uniprocessor systems (EXPERIMENTAL)"
	depends on EXPERIMENTAL
<<<<<<< HEAD
	depends on SMP && !XIP
=======
	depends on SMP && !XIP_KERNEL
>>>>>>> 63310467
	default y
	help
	  SMP kernels contain instructions which fail on non-SMP processors.
	  Enabling this option allows the kernel to modify itself to make
	  these instructions safe.  Disabling it allows about 1K of space
	  savings.

	  If you don't know what to do here, say Y.

config HAVE_ARM_SCU
	bool
	depends on SMP
	help
	  This option enables support for the ARM system coherency unit

config HAVE_ARM_TWD
	bool
	depends on SMP
	select TICK_ONESHOT
	help
	  This options enables support for the ARM timer and watchdog unit

choice
	prompt "Memory split"
	default VMSPLIT_3G
	help
	  Select the desired split between kernel and user memory.

	  If you are not absolutely sure what you are doing, leave this
	  option alone!

	config VMSPLIT_3G
		bool "3G/1G user/kernel split"
	config VMSPLIT_2G
		bool "2G/2G user/kernel split"
	config VMSPLIT_1G
		bool "1G/3G user/kernel split"
endchoice

config PAGE_OFFSET
	hex
	default 0x40000000 if VMSPLIT_1G
	default 0x80000000 if VMSPLIT_2G
	default 0xC0000000

config NR_CPUS
	int "Maximum number of CPUs (2-32)"
	range 2 32
	depends on SMP
	default "4"

config HOTPLUG_CPU
	bool "Support for hot-pluggable CPUs (EXPERIMENTAL)"
	depends on SMP && HOTPLUG && EXPERIMENTAL
	depends on !ARCH_MSM
	help
	  Say Y here to experiment with turning CPUs off and on.  CPUs
	  can be controlled through /sys/devices/system/cpu.

config LOCAL_TIMERS
	bool "Use local timer interrupts"
	depends on SMP
	default y
	select HAVE_ARM_TWD if !ARCH_MSM_SCORPIONMP
	help
	  Enable support for local timers on SMP platforms, rather then the
	  legacy IPI broadcast method.  Local timers allows the system
	  accounting to be spread across the timer interval, preventing a
	  "thundering herd" at every timer tick.

source kernel/Kconfig.preempt

config HZ
	int
	default 200 if ARCH_EBSA110 || ARCH_S3C2410 || ARCH_S5P64X0 || \
		ARCH_S5P6442 || ARCH_S5PV210 || ARCH_S5PV310
	default OMAP_32K_TIMER_HZ if ARCH_OMAP && OMAP_32K_TIMER
	default AT91_TIMER_HZ if ARCH_AT91
	default SHMOBILE_TIMER_HZ if ARCH_SHMOBILE
	default 100

config THUMB2_KERNEL
	bool "Compile the kernel in Thumb-2 mode (EXPERIMENTAL)"
	depends on CPU_V7 && !CPU_V6 && EXPERIMENTAL
	select AEABI
	select ARM_ASM_UNIFIED
	help
	  By enabling this option, the kernel will be compiled in
	  Thumb-2 mode. A compiler/assembler that understand the unified
	  ARM-Thumb syntax is needed.

	  If unsure, say N.

config ARM_ASM_UNIFIED
	bool

config AEABI
	bool "Use the ARM EABI to compile the kernel"
	help
	  This option allows for the kernel to be compiled using the latest
	  ARM ABI (aka EABI).  This is only useful if you are using a user
	  space environment that is also compiled with EABI.

	  Since there are major incompatibilities between the legacy ABI and
	  EABI, especially with regard to structure member alignment, this
	  option also changes the kernel syscall calling convention to
	  disambiguate both ABIs and allow for backward compatibility support
	  (selected with CONFIG_OABI_COMPAT).

	  To use this you need GCC version 4.0.0 or later.

config OABI_COMPAT
	bool "Allow old ABI binaries to run with this kernel (EXPERIMENTAL)"
	depends on AEABI && EXPERIMENTAL
	default y
	help
	  This option preserves the old syscall interface along with the
	  new (ARM EABI) one. It also provides a compatibility layer to
	  intercept syscalls that have structure arguments which layout
	  in memory differs between the legacy ABI and the new ARM EABI
	  (only for non "thumb" binaries). This option adds a tiny
	  overhead to all syscalls and produces a slightly larger kernel.
	  If you know you'll be using only pure EABI user space then you
	  can say N here. If this option is not selected and you attempt
	  to execute a legacy ABI binary then the result will be
	  UNPREDICTABLE (in fact it can be predicted that it won't work
	  at all). If in doubt say Y.

config ARCH_HAS_HOLES_MEMORYMODEL
	bool

config ARCH_SPARSEMEM_ENABLE
	bool

config ARCH_SPARSEMEM_DEFAULT
	def_bool ARCH_SPARSEMEM_ENABLE

config ARCH_SELECT_MEMORY_MODEL
	def_bool ARCH_SPARSEMEM_ENABLE

config HIGHMEM
	bool "High Memory Support (EXPERIMENTAL)"
	depends on MMU && EXPERIMENTAL
	help
	  The address space of ARM processors is only 4 Gigabytes large
	  and it has to accommodate user address space, kernel address
	  space as well as some memory mapped IO. That means that, if you
	  have a large amount of physical memory and/or IO, not all of the
	  memory can be "permanently mapped" by the kernel. The physical
	  memory that is not permanently mapped is called "high memory".

	  Depending on the selected kernel/user memory split, minimum
	  vmalloc space and actual amount of RAM, you may not need this
	  option which should result in a slightly faster kernel.

	  If unsure, say n.

config HIGHPTE
	bool "Allocate 2nd-level pagetables from highmem"
	depends on HIGHMEM
	depends on !OUTER_CACHE

config HW_PERF_EVENTS
	bool "Enable hardware performance counter support for perf events"
	depends on PERF_EVENTS && CPU_HAS_PMU
	default y
	help
	  Enable hardware performance counter support for perf events. If
	  disabled, perf events will use software events only.

source "mm/Kconfig"

config FORCE_MAX_ZONEORDER
	int "Maximum zone order" if ARCH_SHMOBILE
	range 11 64 if ARCH_SHMOBILE
	default "9" if SA1111
	default "11"
	help
	  The kernel memory allocator divides physically contiguous memory
	  blocks into "zones", where each zone is a power of two number of
	  pages.  This option selects the largest power of two that the kernel
	  keeps in the memory allocator.  If you need to allocate very large
	  blocks of physically contiguous memory, then you may need to
	  increase this value.

	  This config option is actually maximum order plus one. For example,
	  a value of 11 means that the largest free memory block is 2^10 pages.

config LEDS
	bool "Timer and CPU usage LEDs"
	depends on ARCH_CDB89712 || ARCH_EBSA110 || \
		   ARCH_EBSA285 || ARCH_INTEGRATOR || \
		   ARCH_LUBBOCK || MACH_MAINSTONE || ARCH_NETWINDER || \
		   ARCH_OMAP || ARCH_P720T || ARCH_PXA_IDP || \
		   ARCH_SA1100 || ARCH_SHARK || ARCH_VERSATILE || \
		   ARCH_AT91 || ARCH_DAVINCI || \
		   ARCH_KS8695 || MACH_RD88F5182 || ARCH_REALVIEW
	help
	  If you say Y here, the LEDs on your machine will be used
	  to provide useful information about your current system status.

	  If you are compiling a kernel for a NetWinder or EBSA-285, you will
	  be able to select which LEDs are active using the options below. If
	  you are compiling a kernel for the EBSA-110 or the LART however, the
	  red LED will simply flash regularly to indicate that the system is
	  still functional. It is safe to say Y here if you have a CATS
	  system, but the driver will do nothing.

config LEDS_TIMER
	bool "Timer LED" if (!ARCH_CDB89712 && !ARCH_OMAP) || \
			    OMAP_OSK_MISTRAL || MACH_OMAP_H2 \
			    || MACH_OMAP_PERSEUS2
	depends on LEDS
	depends on !GENERIC_CLOCKEVENTS
	default y if ARCH_EBSA110
	help
	  If you say Y here, one of the system LEDs (the green one on the
	  NetWinder, the amber one on the EBSA285, or the red one on the LART)
	  will flash regularly to indicate that the system is still
	  operational. This is mainly useful to kernel hackers who are
	  debugging unstable kernels.

	  The LART uses the same LED for both Timer LED and CPU usage LED
	  functions. You may choose to use both, but the Timer LED function
	  will overrule the CPU usage LED.

config LEDS_CPU
	bool "CPU usage LED" if (!ARCH_CDB89712 && !ARCH_EBSA110 && \
			!ARCH_OMAP) \
			|| OMAP_OSK_MISTRAL || MACH_OMAP_H2 \
			|| MACH_OMAP_PERSEUS2
	depends on LEDS
	help
	  If you say Y here, the red LED will be used to give a good real
	  time indication of CPU usage, by lighting whenever the idle task
	  is not currently executing.

	  The LART uses the same LED for both Timer LED and CPU usage LED
	  functions. You may choose to use both, but the Timer LED function
	  will overrule the CPU usage LED.

config ALIGNMENT_TRAP
	bool
	depends on CPU_CP15_MMU
	default y if !ARCH_EBSA110
	select HAVE_PROC_CPU if PROC_FS
	help
	  ARM processors cannot fetch/store information which is not
	  naturally aligned on the bus, i.e., a 4 byte fetch must start at an
	  address divisible by 4. On 32-bit ARM processors, these non-aligned
	  fetch/store instructions will be emulated in software if you say
	  here, which has a severe performance impact. This is necessary for
	  correct operation of some network protocols. With an IP-only
	  configuration it is safe to say N, otherwise say Y.

config UACCESS_WITH_MEMCPY
	bool "Use kernel mem{cpy,set}() for {copy_to,clear}_user() (EXPERIMENTAL)"
	depends on MMU && EXPERIMENTAL
	default y if CPU_FEROCEON
	help
	  Implement faster copy_to_user and clear_user methods for CPU
	  cores where a 8-word STM instruction give significantly higher
	  memory write throughput than a sequence of individual 32bit stores.

	  A possible side effect is a slight increase in scheduling latency
	  between threads sharing the same address space if they invoke
	  such copy operations with large buffers.

	  However, if the CPU data cache is using a write-allocate mode,
	  this option is unlikely to provide any performance gain.

config SECCOMP
	bool
	prompt "Enable seccomp to safely compute untrusted bytecode"
	---help---
	  This kernel feature is useful for number crunching applications
	  that may need to compute untrusted bytecode during their
	  execution. By using pipes or other transports made available to
	  the process as file descriptors supporting the read/write
	  syscalls, it's possible to isolate those applications in
	  their own address space using seccomp. Once seccomp is
	  enabled via prctl(PR_SET_SECCOMP), it cannot be disabled
	  and the task is only allowed to execute a few safe syscalls
	  defined by each seccomp mode.

config CC_STACKPROTECTOR
	bool "Enable -fstack-protector buffer overflow detection (EXPERIMENTAL)"
	depends on EXPERIMENTAL
	help
	  This option turns on the -fstack-protector GCC feature. This
	  feature puts, at the beginning of functions, a canary value on
	  the stack just before the return address, and validates
	  the value just before actually returning.  Stack based buffer
	  overflows (that need to overwrite this return address) now also
	  overwrite the canary, which gets detected and the attack is then
	  neutralized via a kernel panic.
	  This feature requires gcc version 4.2 or above.

config DEPRECATED_PARAM_STRUCT
	bool "Provide old way to pass kernel parameters"
	help
	  This was deprecated in 2001 and announced to live on for 5 years.
	  Some old boot loaders still use this way.

endmenu

menu "Boot options"

# Compressed boot loader in ROM.  Yes, we really want to ask about
# TEXT and BSS so we preserve their values in the config files.
config ZBOOT_ROM_TEXT
	hex "Compressed ROM boot loader base address"
	default "0"
	help
	  The physical address at which the ROM-able zImage is to be
	  placed in the target.  Platforms which normally make use of
	  ROM-able zImage formats normally set this to a suitable
	  value in their defconfig file.

	  If ZBOOT_ROM is not enabled, this has no effect.

config ZBOOT_ROM_BSS
	hex "Compressed ROM boot loader BSS address"
	default "0"
	help
	  The base address of an area of read/write memory in the target
	  for the ROM-able zImage which must be available while the
	  decompressor is running. It must be large enough to hold the
	  entire decompressed kernel plus an additional 128 KiB.
	  Platforms which normally make use of ROM-able zImage formats
	  normally set this to a suitable value in their defconfig file.

	  If ZBOOT_ROM is not enabled, this has no effect.

config ZBOOT_ROM
	bool "Compressed boot loader in ROM/flash"
	depends on ZBOOT_ROM_TEXT != ZBOOT_ROM_BSS
	help
	  Say Y here if you intend to execute your compressed kernel image
	  (zImage) directly from ROM or flash.  If unsure, say N.

config CMDLINE
	string "Default kernel command string"
	default ""
	help
	  On some architectures (EBSA110 and CATS), there is currently no way
	  for the boot loader to pass arguments to the kernel. For these
	  architectures, you should supply some command-line options at build
	  time by entering them here. As a minimum, you should specify the
	  memory size and the root device (e.g., mem=64M root=/dev/nfs).

config CMDLINE_FORCE
	bool "Always use the default kernel command string"
	depends on CMDLINE != ""
	help
	  Always use the default kernel command string, even if the boot
	  loader passes other arguments to the kernel.
	  This is useful if you cannot or don't want to change the
	  command-line options your boot loader passes to the kernel.

	  If unsure, say N.

config XIP_KERNEL
	bool "Kernel Execute-In-Place from ROM"
	depends on !ZBOOT_ROM
	help
	  Execute-In-Place allows the kernel to run from non-volatile storage
	  directly addressable by the CPU, such as NOR flash. This saves RAM
	  space since the text section of the kernel is not loaded from flash
	  to RAM.  Read-write sections, such as the data section and stack,
	  are still copied to RAM.  The XIP kernel is not compressed since
	  it has to run directly from flash, so it will take more space to
	  store it.  The flash address used to link the kernel object files,
	  and for storing it, is configuration dependent. Therefore, if you
	  say Y here, you must know the proper physical address where to
	  store the kernel image depending on your own flash memory usage.

	  Also note that the make target becomes "make xipImage" rather than
	  "make zImage" or "make Image".  The final kernel binary to put in
	  ROM memory will be arch/arm/boot/xipImage.

	  If unsure, say N.

config XIP_PHYS_ADDR
	hex "XIP Kernel Physical Location"
	depends on XIP_KERNEL
	default "0x00080000"
	help
	  This is the physical address in your flash memory the kernel will
	  be linked for and stored to.  This address is dependent on your
	  own flash usage.

config KEXEC
	bool "Kexec system call (EXPERIMENTAL)"
	depends on EXPERIMENTAL
	help
	  kexec is a system call that implements the ability to shutdown your
	  current kernel, and to start another kernel.  It is like a reboot
	  but it is independent of the system firmware.   And like a reboot
	  you can start any kernel with it, not just Linux.

	  It is an ongoing process to be certain the hardware in a machine
	  is properly shutdown, so do not be surprised if this code does not
	  initially work for you.  It may help to enable device hotplugging
	  support.

config ATAGS_PROC
	bool "Export atags in procfs"
	depends on KEXEC
	default y
	help
	  Should the atags used to boot the kernel be exported in an "atags"
	  file in procfs. Useful with kexec.

config CRASH_DUMP
	bool "Build kdump crash kernel (EXPERIMENTAL)"
	depends on EXPERIMENTAL
	help
	  Generate crash dump after being started by kexec. This should
	  be normally only set in special crash dump kernels which are
	  loaded in the main kernel with kexec-tools into a specially
	  reserved region and then later executed after a crash by
	  kdump/kexec. The crash dump kernel must be compiled to a
	  memory address not used by the main kernel

	  For more details see Documentation/kdump/kdump.txt

config AUTO_ZRELADDR
	bool "Auto calculation of the decompressed kernel image address"
	depends on !ZBOOT_ROM && !ARCH_U300
	help
	  ZRELADDR is the physical address where the decompressed kernel
	  image will be placed. If AUTO_ZRELADDR is selected, the address
	  will be determined at run-time by masking the current IP with
	  0xf8000000. This assumes the zImage being placed in the first 128MB
	  from start of memory.

endmenu

menu "CPU Power Management"

if ARCH_HAS_CPUFREQ

source "drivers/cpufreq/Kconfig"

config CPU_FREQ_IMX
	tristate "CPUfreq driver for i.MX CPUs"
	depends on ARCH_MXC && CPU_FREQ
	help
	  This enables the CPUfreq driver for i.MX CPUs.

config CPU_FREQ_SA1100
	bool

config CPU_FREQ_SA1110
	bool

config CPU_FREQ_INTEGRATOR
	tristate "CPUfreq driver for ARM Integrator CPUs"
	depends on ARCH_INTEGRATOR && CPU_FREQ
	default y
	help
	  This enables the CPUfreq driver for ARM Integrator CPUs.

	  For details, take a look at <file:Documentation/cpu-freq>.

	  If in doubt, say Y.

config CPU_FREQ_PXA
	bool
	depends on CPU_FREQ && ARCH_PXA && PXA25x
	default y
	select CPU_FREQ_DEFAULT_GOV_USERSPACE

config CPU_FREQ_S3C64XX
	bool "CPUfreq support for Samsung S3C64XX CPUs"
	depends on CPU_FREQ && CPU_S3C6410

config CPU_FREQ_S3C
	bool
	help
	  Internal configuration node for common cpufreq on Samsung SoC

config CPU_FREQ_S3C24XX
	bool "CPUfreq driver for Samsung S3C24XX series CPUs (EXPERIMENTAL)"
	depends on ARCH_S3C2410 && CPU_FREQ && EXPERIMENTAL
	select CPU_FREQ_S3C
	help
	  This enables the CPUfreq driver for the Samsung S3C24XX family
	  of CPUs.

	  For details, take a look at <file:Documentation/cpu-freq>.

	  If in doubt, say N.

config CPU_FREQ_S3C24XX_PLL
	bool "Support CPUfreq changing of PLL frequency (EXPERIMENTAL)"
	depends on CPU_FREQ_S3C24XX && EXPERIMENTAL
	help
	  Compile in support for changing the PLL frequency from the
	  S3C24XX series CPUfreq driver. The PLL takes time to settle
	  after a frequency change, so by default it is not enabled.

	  This also means that the PLL tables for the selected CPU(s) will
	  be built which may increase the size of the kernel image.

config CPU_FREQ_S3C24XX_DEBUG
	bool "Debug CPUfreq Samsung driver core"
	depends on CPU_FREQ_S3C24XX
	help
	  Enable s3c_freq_dbg for the Samsung S3C CPUfreq core

config CPU_FREQ_S3C24XX_IODEBUG
	bool "Debug CPUfreq Samsung driver IO timing"
	depends on CPU_FREQ_S3C24XX
	help
	  Enable s3c_freq_iodbg for the Samsung S3C CPUfreq core

config CPU_FREQ_S3C24XX_DEBUGFS
	bool "Export debugfs for CPUFreq"
	depends on CPU_FREQ_S3C24XX && DEBUG_FS
	help
	  Export status information via debugfs.

endif

source "drivers/cpuidle/Kconfig"

endmenu

menu "Floating point emulation"

comment "At least one emulation must be selected"

config FPE_NWFPE
	bool "NWFPE math emulation"
	depends on (!AEABI || OABI_COMPAT) && !THUMB2_KERNEL
	---help---
	  Say Y to include the NWFPE floating point emulator in the kernel.
	  This is necessary to run most binaries. Linux does not currently
	  support floating point hardware so you need to say Y here even if
	  your machine has an FPA or floating point co-processor podule.

	  You may say N here if you are going to load the Acorn FPEmulator
	  early in the bootup.

config FPE_NWFPE_XP
	bool "Support extended precision"
	depends on FPE_NWFPE
	help
	  Say Y to include 80-bit support in the kernel floating-point
	  emulator.  Otherwise, only 32 and 64-bit support is compiled in.
	  Note that gcc does not generate 80-bit operations by default,
	  so in most cases this option only enlarges the size of the
	  floating point emulator without any good reason.

	  You almost surely want to say N here.

config FPE_FASTFPE
	bool "FastFPE math emulation (EXPERIMENTAL)"
	depends on (!AEABI || OABI_COMPAT) && !CPU_32v3 && EXPERIMENTAL
	---help---
	  Say Y here to include the FAST floating point emulator in the kernel.
	  This is an experimental much faster emulator which now also has full
	  precision for the mantissa.  It does not support any exceptions.
	  It is very simple, and approximately 3-6 times faster than NWFPE.

	  It should be sufficient for most programs.  It may be not suitable
	  for scientific calculations, but you have to check this for yourself.
	  If you do not feel you need a faster FP emulation you should better
	  choose NWFPE.

config VFP
	bool "VFP-format floating point maths"
	depends on CPU_V6 || CPU_ARM926T || CPU_V7 || CPU_FEROCEON
	help
	  Say Y to include VFP support code in the kernel. This is needed
	  if your hardware includes a VFP unit.

	  Please see <file:Documentation/arm/VFP/release-notes.txt> for
	  release notes and additional status information.

	  Say N if your target does not have VFP hardware.

config VFPv3
	bool
	depends on VFP
	default y if CPU_V7

config NEON
	bool "Advanced SIMD (NEON) Extension support"
	depends on VFPv3 && CPU_V7
	help
	  Say Y to include support code for NEON, the ARMv7 Advanced SIMD
	  Extension.

endmenu

menu "Userspace binary formats"

source "fs/Kconfig.binfmt"

config ARTHUR
	tristate "RISC OS personality"
	depends on !AEABI
	help
	  Say Y here to include the kernel code necessary if you want to run
	  Acorn RISC OS/Arthur binaries under Linux. This code is still very
	  experimental; if this sounds frightening, say N and sleep in peace.
	  You can also say M here to compile this support as a module (which
	  will be called arthur).

endmenu

menu "Power management options"

source "kernel/power/Kconfig"

config ARCH_SUSPEND_POSSIBLE
	def_bool y

endmenu

source "net/Kconfig"

source "drivers/Kconfig"

source "fs/Kconfig"

source "arch/arm/Kconfig.debug"

source "security/Kconfig"

source "crypto/Kconfig"

source "lib/Kconfig"<|MERGE_RESOLUTION|>--- conflicted
+++ resolved
@@ -26,11 +26,8 @@
 	select HAVE_REGS_AND_STACK_ACCESS_API
 	select HAVE_HW_BREAKPOINT if (PERF_EVENTS && (CPU_V6 || CPU_V7))
 	select HAVE_C_RECORDMCOUNT
-<<<<<<< HEAD
-=======
 	select HAVE_GENERIC_HARDIRQS
 	select HAVE_SPARSE_IRQ
->>>>>>> 63310467
 	help
 	  The ARM series is a line of low-power-consumption RISC chip designs
 	  licensed by ARM Ltd and targeted at embedded applications and
@@ -366,11 +363,7 @@
 	bool "Freescale MXS-based"
 	select GENERIC_CLOCKEVENTS
 	select ARCH_REQUIRE_GPIOLIB
-<<<<<<< HEAD
-	select COMMON_CLKDEV
-=======
-	select CLKDEV_LOOKUP
->>>>>>> 63310467
+	select CLKDEV_LOOKUP
 	help
 	  Support for Freescale MXS-based family of processors
 
@@ -1284,11 +1277,7 @@
 config SMP_ON_UP
 	bool "Allow booting SMP kernel on uniprocessor systems (EXPERIMENTAL)"
 	depends on EXPERIMENTAL
-<<<<<<< HEAD
-	depends on SMP && !XIP
-=======
 	depends on SMP && !XIP_KERNEL
->>>>>>> 63310467
 	default y
 	help
 	  SMP kernels contain instructions which fail on non-SMP processors.
