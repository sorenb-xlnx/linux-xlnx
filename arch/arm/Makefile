--- conflicted
+++ resolved
@@ -115,10 +115,6 @@
 machine-$(CONFIG_ARCH_EP93XX)		:= ep93xx
 machine-$(CONFIG_ARCH_GEMINI)		:= gemini
 machine-$(CONFIG_ARCH_H720X)		:= h720x
-<<<<<<< HEAD
-=======
-machine-$(CONFIG_ARCH_IMX)		:= imx
->>>>>>> 734a1386
 machine-$(CONFIG_ARCH_INTEGRATOR)	:= integrator
 machine-$(CONFIG_ARCH_IOP13XX)		:= iop13xx
 machine-$(CONFIG_ARCH_IOP32X)		:= iop32x
@@ -152,12 +148,9 @@
 machine-$(CONFIG_ARCH_S3C64XX)		:= s3c6400 s3c6410
 machine-$(CONFIG_ARCH_SA1100)		:= sa1100
 machine-$(CONFIG_ARCH_SHARK)		:= shark
-<<<<<<< HEAD
-=======
 machine-$(CONFIG_ARCH_STMP378X)		:= stmp378x
 machine-$(CONFIG_ARCH_STMP37XX)		:= stmp37xx
 machine-$(CONFIG_ARCH_U300)		:= u300
->>>>>>> 734a1386
 machine-$(CONFIG_ARCH_VERSATILE)	:= versatile
 machine-$(CONFIG_ARCH_W90X900)		:= w90x900
 machine-$(CONFIG_FOOTBRIDGE)		:= footbridge
@@ -171,10 +164,7 @@
 plat-$(CONFIG_PLAT_PXA)		:= pxa
 plat-$(CONFIG_PLAT_S3C24XX)	:= s3c24xx s3c
 plat-$(CONFIG_PLAT_S3C64XX)	:= s3c64xx s3c
-<<<<<<< HEAD
-=======
 plat-$(CONFIG_ARCH_STMP3XXX)	:= stmp3xxx
->>>>>>> 734a1386
 
 ifeq ($(CONFIG_ARCH_EBSA110),y)
 # This is what happens if you forget the IOCS16 line.
