#
# arch/arm/Makefile
#
# This file is included by the global makefile so that you can add your own
# architecture-specific flags and dependencies.
#
# This file is subject to the terms and conditions of the GNU General Public
# License.  See the file "COPYING" in the main directory of this archive
# for more details.
#
# Copyright (C) 1995-2001 by Russell King

LDFLAGS_vmlinux	:=-p --no-undefined -X
CPPFLAGS_vmlinux.lds = -DTEXT_OFFSET=$(TEXT_OFFSET)
OBJCOPYFLAGS	:=-O binary -R .note -R .note.gnu.build-id -R .comment -S
GZFLAGS		:=-9
#KBUILD_CFLAGS	+=-pipe
# Explicitly specifiy 32-bit ARM ISA since toolchain default can be -mthumb:
KBUILD_CFLAGS	+=$(call cc-option,-marm,)

# Do not use arch/arm/defconfig - it's always outdated.
# Select a platform tht is kept up-to-date
KBUILD_DEFCONFIG := versatile_defconfig

# defines filename extension depending memory manement type.
ifeq ($(CONFIG_MMU),)
MMUEXT		:= -nommu
endif

ifeq ($(CONFIG_FRAME_POINTER),y)
KBUILD_CFLAGS	+=-fno-omit-frame-pointer -mapcs -mno-sched-prolog
endif

ifeq ($(CONFIG_CPU_BIG_ENDIAN),y)
KBUILD_CPPFLAGS	+= -mbig-endian
AS		+= -EB
LD		+= -EB
else
KBUILD_CPPFLAGS	+= -mlittle-endian
AS		+= -EL
LD		+= -EL
endif

comma = ,

# This selects which instruction set is used.
# Note that GCC does not numerically define an architecture version
# macro, but instead defines a whole series of macros which makes
# testing for a specific architecture or later rather impossible.
arch-$(CONFIG_CPU_32v7)		:=-D__LINUX_ARM_ARCH__=7 $(call cc-option,-march=armv7-a,-march=armv5t -Wa$(comma)-march=armv7-a)
arch-$(CONFIG_CPU_32v6)		:=-D__LINUX_ARM_ARCH__=6 $(call cc-option,-march=armv6,-march=armv5t -Wa$(comma)-march=armv6)
# Only override the compiler option if ARMv6. The ARMv6K extensions are
# always available in ARMv7
ifeq ($(CONFIG_CPU_32v6),y)
arch-$(CONFIG_CPU_32v6K)	:=-D__LINUX_ARM_ARCH__=6 $(call cc-option,-march=armv6k,-march=armv5t -Wa$(comma)-march=armv6k)
endif
arch-$(CONFIG_CPU_32v5)		:=-D__LINUX_ARM_ARCH__=5 $(call cc-option,-march=armv5te,-march=armv4t)
arch-$(CONFIG_CPU_32v4T)	:=-D__LINUX_ARM_ARCH__=4 -march=armv4t
arch-$(CONFIG_CPU_32v4)		:=-D__LINUX_ARM_ARCH__=4 -march=armv4
arch-$(CONFIG_CPU_32v3)		:=-D__LINUX_ARM_ARCH__=3 -march=armv3

# This selects how we optimise for the processor.
tune-$(CONFIG_CPU_ARM610)	:=-mtune=arm610
tune-$(CONFIG_CPU_ARM710)	:=-mtune=arm710
tune-$(CONFIG_CPU_ARM7TDMI)	:=-mtune=arm7tdmi
tune-$(CONFIG_CPU_ARM720T)	:=-mtune=arm7tdmi
tune-$(CONFIG_CPU_ARM740T)	:=-mtune=arm7tdmi
tune-$(CONFIG_CPU_ARM9TDMI)	:=-mtune=arm9tdmi
tune-$(CONFIG_CPU_ARM940T)	:=-mtune=arm9tdmi
tune-$(CONFIG_CPU_ARM946E)	:=$(call cc-option,-mtune=arm9e,-mtune=arm9tdmi)
tune-$(CONFIG_CPU_ARM920T)	:=-mtune=arm9tdmi
tune-$(CONFIG_CPU_ARM922T)	:=-mtune=arm9tdmi
tune-$(CONFIG_CPU_ARM925T)	:=-mtune=arm9tdmi
tune-$(CONFIG_CPU_ARM926T)	:=-mtune=arm9tdmi
tune-$(CONFIG_CPU_FA526)	:=-mtune=arm9tdmi
tune-$(CONFIG_CPU_SA110)	:=-mtune=strongarm110
tune-$(CONFIG_CPU_SA1100)	:=-mtune=strongarm1100
tune-$(CONFIG_CPU_XSCALE)	:=$(call cc-option,-mtune=xscale,-mtune=strongarm110) -Wa,-mcpu=xscale
tune-$(CONFIG_CPU_XSC3)		:=$(call cc-option,-mtune=xscale,-mtune=strongarm110) -Wa,-mcpu=xscale
tune-$(CONFIG_CPU_FEROCEON)	:=$(call cc-option,-mtune=marvell-f,-mtune=xscale)
tune-$(CONFIG_CPU_V6)		:=$(call cc-option,-mtune=arm1136j-s,-mtune=strongarm)

ifeq ($(CONFIG_AEABI),y)
CFLAGS_ABI	:=-mabi=aapcs-linux -mno-thumb-interwork
else
CFLAGS_ABI	:=$(call cc-option,-mapcs-32,-mabi=apcs-gnu) $(call cc-option,-mno-thumb-interwork,)
endif

ifeq ($(CONFIG_ARM_UNWIND),y)
CFLAGS_ABI	+=-funwind-tables
endif

# Need -Uarm for gcc < 3.x
KBUILD_CFLAGS	+=$(CFLAGS_ABI) $(arch-y) $(tune-y) $(call cc-option,-mshort-load-bytes,$(call cc-option,-malignment-traps,)) -msoft-float -Uarm
KBUILD_AFLAGS	+=$(CFLAGS_ABI) $(arch-y) $(tune-y) -msoft-float

CHECKFLAGS	+= -D__arm__

#Default value
head-y		:= arch/arm/kernel/head$(MMUEXT).o arch/arm/kernel/init_task.o
textofs-y	:= 0x00008000
textofs-$(CONFIG_ARCH_CLPS711X) := 0x00028000
# SA1111 DMA bug: we don't want the kernel to live in precious DMA-able memory
ifeq ($(CONFIG_ARCH_SA1100),y)
textofs-$(CONFIG_SA1111) := 0x00208000
endif

# Machine directory name.  This list is sorted alphanumerically
# by CONFIG_* macro name.
machine-$(CONFIG_ARCH_AAEC2000)		:= aaec2000
machine-$(CONFIG_ARCH_AT91)		:= at91
machine-$(CONFIG_ARCH_CLPS711X)		:= clps711x
machine-$(CONFIG_ARCH_DAVINCI)		:= davinci
machine-$(CONFIG_ARCH_EBSA110)		:= ebsa110
machine-$(CONFIG_ARCH_EP93XX)		:= ep93xx
machine-$(CONFIG_ARCH_GEMINI)		:= gemini
machine-$(CONFIG_ARCH_H720X)		:= h720x
<<<<<<< HEAD
=======
machine-$(CONFIG_ARCH_IMX)		:= imx
>>>>>>> 325d8ed0
machine-$(CONFIG_ARCH_INTEGRATOR)	:= integrator
machine-$(CONFIG_ARCH_IOP13XX)		:= iop13xx
machine-$(CONFIG_ARCH_IOP32X)		:= iop32x
machine-$(CONFIG_ARCH_IOP33X)		:= iop33x
machine-$(CONFIG_ARCH_IXP2000)		:= ixp2000
machine-$(CONFIG_ARCH_IXP23XX)		:= ixp23xx
machine-$(CONFIG_ARCH_IXP4XX)		:= ixp4xx
machine-$(CONFIG_ARCH_KIRKWOOD)		:= kirkwood
machine-$(CONFIG_ARCH_KS8695)		:= ks8695
machine-$(CONFIG_ARCH_L7200)		:= l7200
machine-$(CONFIG_ARCH_LH7A40X)		:= lh7a40x
machine-$(CONFIG_ARCH_LOKI) 		:= loki
machine-$(CONFIG_ARCH_MMP)		:= mmp
machine-$(CONFIG_ARCH_MSM)		:= msm
machine-$(CONFIG_ARCH_MV78XX0)		:= mv78xx0
machine-$(CONFIG_ARCH_MX1)		:= mx1
machine-$(CONFIG_ARCH_MX2)		:= mx2
machine-$(CONFIG_ARCH_MX3)		:= mx3
machine-$(CONFIG_ARCH_NETX)		:= netx
machine-$(CONFIG_ARCH_NS9XXX)		:= ns9xxx
machine-$(CONFIG_ARCH_OMAP1)		:= omap1
machine-$(CONFIG_ARCH_OMAP2)		:= omap2
machine-$(CONFIG_ARCH_OMAP3)		:= omap2
<<<<<<< HEAD
machine-$(CONFIG_ARCH_OMAP4)		:= omap2
=======
>>>>>>> 325d8ed0
machine-$(CONFIG_ARCH_ORION5X)		:= orion5x
machine-$(CONFIG_ARCH_PNX4008)		:= pnx4008
machine-$(CONFIG_ARCH_PXA)		:= pxa
machine-$(CONFIG_ARCH_REALVIEW)		:= realview
machine-$(CONFIG_ARCH_RPC)		:= rpc
machine-$(CONFIG_ARCH_S3C2410)		:= s3c2410 s3c2400 s3c2412 s3c2440 s3c2442 s3c2443
machine-$(CONFIG_ARCH_S3C24A0)		:= s3c24a0
machine-$(CONFIG_ARCH_S3C64XX)		:= s3c6400 s3c6410
machine-$(CONFIG_ARCH_SA1100)		:= sa1100
machine-$(CONFIG_ARCH_SHARK)		:= shark
<<<<<<< HEAD
=======
machine-$(CONFIG_ARCH_STMP378X)		:= stmp378x
machine-$(CONFIG_ARCH_STMP37XX)		:= stmp37xx
machine-$(CONFIG_ARCH_U300)		:= u300
>>>>>>> 325d8ed0
machine-$(CONFIG_ARCH_VERSATILE)	:= versatile
machine-$(CONFIG_ARCH_W90X900)		:= w90x900
machine-$(CONFIG_FOOTBRIDGE)		:= footbridge

# Platform directory name.  This list is sorted alphanumerically
# by CONFIG_* macro name.
plat-$(CONFIG_ARCH_MXC)		:= mxc
plat-$(CONFIG_ARCH_OMAP)	:= omap
plat-$(CONFIG_PLAT_IOP)		:= iop
plat-$(CONFIG_PLAT_ORION)	:= orion
plat-$(CONFIG_PLAT_PXA)		:= pxa
plat-$(CONFIG_PLAT_S3C24XX)	:= s3c24xx s3c
plat-$(CONFIG_PLAT_S3C64XX)	:= s3c64xx s3c
<<<<<<< HEAD
=======
plat-$(CONFIG_ARCH_STMP3XXX)	:= stmp3xxx
>>>>>>> 325d8ed0

ifeq ($(CONFIG_ARCH_EBSA110),y)
# This is what happens if you forget the IOCS16 line.
# PCMCIA cards stop working.
CFLAGS_3c589_cs.o :=-DISA_SIXTEEN_BIT_PERIPHERAL
export CFLAGS_3c589_cs.o
endif

# The byte offset of the kernel image in RAM from the start of RAM.
TEXT_OFFSET := $(textofs-y)

# The first directory contains additional information for the boot setup code
ifneq ($(machine-y),)
MACHINE  := arch/arm/mach-$(word 1,$(machine-y))/
else
MACHINE  :=
endif

machdirs := $(patsubst %,arch/arm/mach-%/,$(machine-y))
platdirs := $(patsubst %,arch/arm/plat-%/,$(plat-y))

ifeq ($(KBUILD_SRC),)
KBUILD_CPPFLAGS += $(patsubst %,-I%include,$(machdirs) $(platdirs))
else
KBUILD_CPPFLAGS += $(patsubst %,-I$(srctree)/%include,$(machdirs) $(platdirs))
endif

export	TEXT_OFFSET GZFLAGS MMUEXT

# Do we have FASTFPE?
FASTFPE		:=arch/arm/fastfpe
ifeq ($(FASTFPE),$(wildcard $(FASTFPE)))
FASTFPE_OBJ	:=$(FASTFPE)/
endif

# If we have a machine-specific directory, then include it in the build.
core-y				+= arch/arm/kernel/ arch/arm/mm/ arch/arm/common/
core-y				+= $(machdirs) $(platdirs)
core-$(CONFIG_FPE_NWFPE)	+= arch/arm/nwfpe/
core-$(CONFIG_FPE_FASTFPE)	+= $(FASTFPE_OBJ)
core-$(CONFIG_VFP)		+= arch/arm/vfp/

drivers-$(CONFIG_OPROFILE)      += arch/arm/oprofile/

libs-y				:= arch/arm/lib/ $(libs-y)

# Default target when executing plain make
ifeq ($(CONFIG_XIP_KERNEL),y)
KBUILD_IMAGE := xipImage
else
KBUILD_IMAGE := zImage
endif

all:	$(KBUILD_IMAGE)

boot := arch/arm/boot

#	Update machine arch and proc symlinks if something which affects
#	them changed.  We use .arch to indicate when they were updated
#	last, otherwise make uses the target directory mtime.

archprepare: maketools

PHONY += maketools FORCE
maketools: include/linux/version.h FORCE
	$(Q)$(MAKE) $(build)=arch/arm/tools include/asm-arm/mach-types.h

# Convert bzImage to zImage
bzImage: zImage

zImage Image xipImage bootpImage uImage: vmlinux
	$(Q)$(MAKE) $(build)=$(boot) MACHINE=$(MACHINE) $(boot)/$@

zinstall install: vmlinux
	$(Q)$(MAKE) $(build)=$(boot) MACHINE=$(MACHINE) $@

CLEAN_FILES += include/asm-arm/mach-types.h \
	       include/asm-arm/arch include/asm-arm/.arch

# We use MRPROPER_FILES and CLEAN_FILES now
archclean:
	$(Q)$(MAKE) $(clean)=$(boot)

# My testing targets (bypasses dependencies)
bp:;	$(Q)$(MAKE) $(build)=$(boot) MACHINE=$(MACHINE) $(boot)/bootpImage
i zi:;	$(Q)$(MAKE) $(build)=$(boot) MACHINE=$(MACHINE) $@


define archhelp
  echo  '* zImage        - Compressed kernel image (arch/$(ARCH)/boot/zImage)'
  echo  '  Image         - Uncompressed kernel image (arch/$(ARCH)/boot/Image)'
  echo  '* xipImage      - XIP kernel image, if configured (arch/$(ARCH)/boot/xipImage)'
  echo  '  uImage        - U-Boot wrapped zImage'
  echo  '  bootpImage    - Combined zImage and initial RAM disk' 
  echo  '                  (supply initrd image via make variable INITRD=<path>)'
  echo  '  install       - Install uncompressed kernel'
  echo  '  zinstall      - Install compressed kernel'
  echo  '                  Install using (your) ~/bin/installkernel or'
  echo  '                  (distribution) /sbin/installkernel or'
  echo  '                  install to $$(INSTALL_PATH) and run lilo'
endef<|MERGE_RESOLUTION|>--- conflicted
+++ resolved
@@ -115,10 +115,6 @@
 machine-$(CONFIG_ARCH_EP93XX)		:= ep93xx
 machine-$(CONFIG_ARCH_GEMINI)		:= gemini
 machine-$(CONFIG_ARCH_H720X)		:= h720x
-<<<<<<< HEAD
-=======
-machine-$(CONFIG_ARCH_IMX)		:= imx
->>>>>>> 325d8ed0
 machine-$(CONFIG_ARCH_INTEGRATOR)	:= integrator
 machine-$(CONFIG_ARCH_IOP13XX)		:= iop13xx
 machine-$(CONFIG_ARCH_IOP32X)		:= iop32x
@@ -142,10 +138,7 @@
 machine-$(CONFIG_ARCH_OMAP1)		:= omap1
 machine-$(CONFIG_ARCH_OMAP2)		:= omap2
 machine-$(CONFIG_ARCH_OMAP3)		:= omap2
-<<<<<<< HEAD
 machine-$(CONFIG_ARCH_OMAP4)		:= omap2
-=======
->>>>>>> 325d8ed0
 machine-$(CONFIG_ARCH_ORION5X)		:= orion5x
 machine-$(CONFIG_ARCH_PNX4008)		:= pnx4008
 machine-$(CONFIG_ARCH_PXA)		:= pxa
@@ -156,12 +149,9 @@
 machine-$(CONFIG_ARCH_S3C64XX)		:= s3c6400 s3c6410
 machine-$(CONFIG_ARCH_SA1100)		:= sa1100
 machine-$(CONFIG_ARCH_SHARK)		:= shark
-<<<<<<< HEAD
-=======
 machine-$(CONFIG_ARCH_STMP378X)		:= stmp378x
 machine-$(CONFIG_ARCH_STMP37XX)		:= stmp37xx
 machine-$(CONFIG_ARCH_U300)		:= u300
->>>>>>> 325d8ed0
 machine-$(CONFIG_ARCH_VERSATILE)	:= versatile
 machine-$(CONFIG_ARCH_W90X900)		:= w90x900
 machine-$(CONFIG_FOOTBRIDGE)		:= footbridge
@@ -175,10 +165,7 @@
 plat-$(CONFIG_PLAT_PXA)		:= pxa
 plat-$(CONFIG_PLAT_S3C24XX)	:= s3c24xx s3c
 plat-$(CONFIG_PLAT_S3C64XX)	:= s3c64xx s3c
-<<<<<<< HEAD
-=======
 plat-$(CONFIG_ARCH_STMP3XXX)	:= stmp3xxx
->>>>>>> 325d8ed0
 
 ifeq ($(CONFIG_ARCH_EBSA110),y)
 # This is what happens if you forget the IOCS16 line.
