/*
 * Copyright 2009 Sascha Hauer, <kernel@pengutronix.de>
 *
 * This program is free software; you can redistribute it and/or
 * modify it under the terms of the GNU General Public License
 * as published by the Free Software Foundation; either version 2
 * of the License, or (at your option) any later version.
 * This program is distributed in the hope that it will be useful,
 * but WITHOUT ANY WARRANTY; without even the implied warranty of
 * MERCHANTABILITY or FITNESS FOR A PARTICULAR PURPOSE.  See the
 * GNU General Public License for more details.
 *
 * You should have received a copy of the GNU General Public License
 * along with this program; if not, write to the Free Software
 * Foundation, Inc., 51 Franklin Street, Fifth Floor,
 * Boston, MA  02110-1301, USA.
 */

#include <linux/platform_device.h>
#include <linux/dma-mapping.h>
#include <linux/gpio.h>
#include <mach/mx25.h>
#include <mach/irqs.h>

static struct resource uart0[] = {
	{
		.start = 0x43f90000,
		.end = 0x43f93fff,
		.flags = IORESOURCE_MEM,
	}, {
		.start = 45,
		.end = 45,
		.flags = IORESOURCE_IRQ,
	},
};

struct platform_device mxc_uart_device0 = {
	.name = "imx-uart",
	.id = 0,
	.resource = uart0,
	.num_resources = ARRAY_SIZE(uart0),
};

static struct resource uart1[] = {
	{
		.start = 0x43f94000,
		.end = 0x43f97fff,
		.flags = IORESOURCE_MEM,
	}, {
		.start = 32,
		.end = 32,
		.flags = IORESOURCE_IRQ,
	},
};

struct platform_device mxc_uart_device1 = {
	.name = "imx-uart",
	.id = 1,
	.resource = uart1,
	.num_resources = ARRAY_SIZE(uart1),
};

static struct resource uart2[] = {
	{
		.start = 0x5000c000,
		.end = 0x5000ffff,
		.flags = IORESOURCE_MEM,
	}, {
		.start = 18,
		.end = 18,
		.flags = IORESOURCE_IRQ,
	},
};

struct platform_device mxc_uart_device2 = {
	.name = "imx-uart",
	.id = 2,
	.resource = uart2,
	.num_resources = ARRAY_SIZE(uart2),
};

static struct resource uart3[] = {
	{
		.start = 0x50008000,
		.end = 0x5000bfff,
		.flags = IORESOURCE_MEM,
	}, {
		.start = 5,
		.end = 5,
		.flags = IORESOURCE_IRQ,
	},
};

struct platform_device mxc_uart_device3 = {
	.name = "imx-uart",
	.id = 3,
	.resource = uart3,
	.num_resources = ARRAY_SIZE(uart3),
};

static struct resource uart4[] = {
	{
		.start = 0x5002c000,
		.end = 0x5002ffff,
		.flags = IORESOURCE_MEM,
	}, {
		.start = 40,
		.end = 40,
		.flags = IORESOURCE_IRQ,
	},
};

struct platform_device mxc_uart_device4 = {
	.name = "imx-uart",
	.id = 4,
	.resource = uart4,
	.num_resources = ARRAY_SIZE(uart4),
};

static u64 otg_dmamask = DMA_BIT_MASK(32);

static struct resource mxc_otg_resources[] = {
	{
		.start = MX25_OTG_BASE_ADDR,
		.end = MX25_OTG_BASE_ADDR + 0x1ff,
		.flags = IORESOURCE_MEM,
	}, {
		.start = 37,
		.end = 37,
		.flags = IORESOURCE_IRQ,
	},
};

struct platform_device mxc_otg = {
	.name = "mxc-ehci",
	.id = 0,
	.dev = {
		.coherent_dma_mask = 0xffffffff,
		.dma_mask = &otg_dmamask,
	},
	.resource = mxc_otg_resources,
	.num_resources = ARRAY_SIZE(mxc_otg_resources),
};

/* OTG gadget device */
struct platform_device otg_udc_device = {
	.name = "fsl-usb2-udc",
	.id   = -1,
	.dev  = {
		.dma_mask          = &otg_dmamask,
		.coherent_dma_mask = 0xffffffff,
	},
	.resource = mxc_otg_resources,
	.num_resources = ARRAY_SIZE(mxc_otg_resources),
};

static u64 usbh2_dmamask = DMA_BIT_MASK(32);

static struct resource mxc_usbh2_resources[] = {
	{
		.start = MX25_OTG_BASE_ADDR + 0x400,
		.end = MX25_OTG_BASE_ADDR + 0x5ff,
		.flags = IORESOURCE_MEM,
	}, {
		.start = 35,
		.end = 35,
		.flags = IORESOURCE_IRQ,
	},
};

struct platform_device mxc_usbh2 = {
	.name = "mxc-ehci",
	.id = 1,
	.dev = {
		.coherent_dma_mask = 0xffffffff,
		.dma_mask = &usbh2_dmamask,
	},
	.resource = mxc_usbh2_resources,
	.num_resources = ARRAY_SIZE(mxc_usbh2_resources),
};

static struct resource mxc_spi_resources0[] = {
	{
	       .start = 0x43fa4000,
	       .end = 0x43fa7fff,
	       .flags = IORESOURCE_MEM,
	}, {
	       .start = 14,
	       .end = 14,
	       .flags = IORESOURCE_IRQ,
	},
};

struct platform_device mxc_spi_device0 = {
	.name = "spi_imx",
	.id = 0,
	.num_resources = ARRAY_SIZE(mxc_spi_resources0),
	.resource = mxc_spi_resources0,
};

static struct resource mxc_spi_resources1[] = {
	{
	       .start = 0x50010000,
	       .end = 0x50013fff,
	       .flags = IORESOURCE_MEM,
	}, {
	       .start = 13,
	       .end = 13,
	       .flags = IORESOURCE_IRQ,
	},
};

struct platform_device mxc_spi_device1 = {
	.name = "spi_imx",
	.id = 1,
	.num_resources = ARRAY_SIZE(mxc_spi_resources1),
	.resource = mxc_spi_resources1,
};

static struct resource mxc_spi_resources2[] = {
	{
	       .start = 0x50004000,
	       .end = 0x50007fff,
	       .flags = IORESOURCE_MEM,
	}, {
	       .start = 0,
	       .end = 0,
	       .flags = IORESOURCE_IRQ,
	},
};

struct platform_device mxc_spi_device2 = {
	.name = "spi_imx",
	.id = 2,
	.num_resources = ARRAY_SIZE(mxc_spi_resources2),
	.resource = mxc_spi_resources2,
};

static struct resource mxc_pwm_resources0[] = {
	{
		.start	= 0x53fe0000,
		.end	= 0x53fe3fff,
		.flags	= IORESOURCE_MEM,
	}, {
		.start   = 26,
		.end     = 26,
		.flags   = IORESOURCE_IRQ,
	}
};

struct platform_device mxc_pwm_device0 = {
	.name = "mxc_pwm",
	.id = 0,
	.num_resources = ARRAY_SIZE(mxc_pwm_resources0),
	.resource = mxc_pwm_resources0,
};

static struct resource mxc_pwm_resources1[] = {
	{
		.start	= 0x53fa0000,
		.end	= 0x53fa3fff,
		.flags	= IORESOURCE_MEM,
	}, {
		.start   = 36,
		.end     = 36,
		.flags   = IORESOURCE_IRQ,
	}
};

struct platform_device mxc_pwm_device1 = {
	.name = "mxc_pwm",
	.id = 1,
	.num_resources = ARRAY_SIZE(mxc_pwm_resources1),
	.resource = mxc_pwm_resources1,
};

static struct resource mxc_pwm_resources2[] = {
	{
		.start	= 0x53fa8000,
		.end	= 0x53fabfff,
		.flags	= IORESOURCE_MEM,
	}, {
		.start   = 41,
		.end     = 41,
		.flags   = IORESOURCE_IRQ,
	}
};

struct platform_device mxc_pwm_device2 = {
	.name = "mxc_pwm",
	.id = 2,
	.num_resources = ARRAY_SIZE(mxc_pwm_resources2),
	.resource = mxc_pwm_resources2,
};

static struct resource mxc_keypad_resources[] = {
	{
		.start	= 0x43fa8000,
		.end	= 0x43fabfff,
		.flags	= IORESOURCE_MEM,
	}, {
		.start   = 24,
		.end     = 24,
		.flags   = IORESOURCE_IRQ,
	}
};

struct platform_device mxc_keypad_device = {
	.name = "mxc-keypad",
	.id = -1,
	.num_resources = ARRAY_SIZE(mxc_keypad_resources),
	.resource = mxc_keypad_resources,
};

static struct resource mxc_pwm_resources3[] = {
	{
		.start	= 0x53fc8000,
		.end	= 0x53fcbfff,
		.flags	= IORESOURCE_MEM,
	}, {
		.start   = 42,
		.end     = 42,
		.flags   = IORESOURCE_IRQ,
	}
};

struct platform_device mxc_pwm_device3 = {
	.name = "mxc_pwm",
	.id = 3,
	.num_resources = ARRAY_SIZE(mxc_pwm_resources3),
	.resource = mxc_pwm_resources3,
};

static struct resource mxc_i2c_1_resources[] = {
	{
		.start	= 0x43f80000,
		.end	= 0x43f83fff,
		.flags	= IORESOURCE_MEM,
	}, {
		.start	= 3,
		.end	= 3,
		.flags	= IORESOURCE_IRQ,
	}
};

struct platform_device mxc_i2c_device0 = {
	.name = "imx-i2c",
	.id = 0,
	.num_resources = ARRAY_SIZE(mxc_i2c_1_resources),
	.resource = mxc_i2c_1_resources,
};

static struct resource mxc_i2c_2_resources[] = {
	{
		.start	= 0x43f98000,
		.end	= 0x43f9bfff,
		.flags	= IORESOURCE_MEM,
	}, {
		.start	= 4,
		.end	= 4,
		.flags	= IORESOURCE_IRQ,
	}
};

struct platform_device mxc_i2c_device1 = {
	.name = "imx-i2c",
	.id = 1,
	.num_resources = ARRAY_SIZE(mxc_i2c_2_resources),
	.resource = mxc_i2c_2_resources,
};

static struct resource mxc_i2c_3_resources[] = {
	{
		.start	= 0x43f84000,
		.end	= 0x43f87fff,
		.flags	= IORESOURCE_MEM,
	}, {
		.start	= 10,
		.end	= 10,
		.flags	= IORESOURCE_IRQ,
	}
};

struct platform_device mxc_i2c_device2 = {
	.name = "imx-i2c",
	.id = 2,
	.num_resources = ARRAY_SIZE(mxc_i2c_3_resources),
	.resource = mxc_i2c_3_resources,
};

static struct mxc_gpio_port imx_gpio_ports[] = {
	{
		.chip.label = "gpio-0",
		.base = (void __iomem *)MX25_GPIO1_BASE_ADDR_VIRT,
		.irq = 52,
		.virtual_irq_start = MXC_GPIO_IRQ_START,
	}, {
		.chip.label = "gpio-1",
		.base = (void __iomem *)MX25_GPIO2_BASE_ADDR_VIRT,
		.irq = 51,
		.virtual_irq_start = MXC_GPIO_IRQ_START + 32,
	}, {
		.chip.label = "gpio-2",
		.base = (void __iomem *)MX25_GPIO3_BASE_ADDR_VIRT,
		.irq = 16,
		.virtual_irq_start = MXC_GPIO_IRQ_START + 64,
	}, {
		.chip.label = "gpio-3",
		.base = (void __iomem *)MX25_GPIO4_BASE_ADDR_VIRT,
		.irq = 23,
		.virtual_irq_start = MXC_GPIO_IRQ_START + 96,
	}
};

int __init mxc_register_gpios(void)
{
	return mxc_gpio_init(imx_gpio_ports, ARRAY_SIZE(imx_gpio_ports));
}

static struct resource mx25_fec_resources[] = {
	{
		.start	= MX25_FEC_BASE_ADDR,
		.end	= MX25_FEC_BASE_ADDR + 0xfff,
		.flags	= IORESOURCE_MEM,
	},
	{
		.start	= MX25_INT_FEC,
		.end	= MX25_INT_FEC,
		.flags	= IORESOURCE_IRQ,
	},
};

struct platform_device mx25_fec_device = {
	.name	= "fec",
	.id	= 0,
	.num_resources	= ARRAY_SIZE(mx25_fec_resources),
	.resource	= mx25_fec_resources,
};

static struct resource mxc_nand_resources[] = {
	{
		.start	= MX25_NFC_BASE_ADDR,
		.end	= MX25_NFC_BASE_ADDR + 0x1fff,
		.flags	= IORESOURCE_MEM,
	},
	{
		.start	= MX25_INT_NANDFC,
		.end	= MX25_INT_NANDFC,
		.flags	= IORESOURCE_IRQ,
	},
};

struct platform_device mxc_nand_device = {
	.name		= "mxc_nand",
	.id		= 0,
	.num_resources	= ARRAY_SIZE(mxc_nand_resources),
	.resource	= mxc_nand_resources,
};

static struct resource mx25_rtc_resources[] = {
	{
		.start	= MX25_DRYICE_BASE_ADDR,
		.end	= MX25_DRYICE_BASE_ADDR + 0x40,
		.flags	= IORESOURCE_MEM,
	},
	{
		.start	= MX25_INT_DRYICE,
		.flags	= IORESOURCE_IRQ
	},
};

struct platform_device mx25_rtc_device = {
	.name	= "imxdi_rtc",
	.id	= 0,
	.num_resources	= ARRAY_SIZE(mx25_rtc_resources),
	.resource	= mx25_rtc_resources,
};

static struct resource mx25_fb_resources[] = {
	{
		.start	= MX25_LCDC_BASE_ADDR,
		.end	= MX25_LCDC_BASE_ADDR + 0xfff,
		.flags	= IORESOURCE_MEM,
	},
	{
		.start	= MX25_INT_LCDC,
		.end	= MX25_INT_LCDC,
		.flags	= IORESOURCE_IRQ,
	},
};

struct platform_device mx25_fb_device = {
	.name		= "imx-fb",
	.id		= 0,
	.resource	= mx25_fb_resources,
	.num_resources	= ARRAY_SIZE(mx25_fb_resources),
	.dev		= {
		.coherent_dma_mask = 0xFFFFFFFF,
	},
};

static struct resource mxc_wdt_resources[] = {
	{
		.start = MX25_WDOG_BASE_ADDR,
		.end = MX25_WDOG_BASE_ADDR + SZ_16K - 1,
		.flags = IORESOURCE_MEM,
	},
};

struct platform_device mxc_wdt = {
	.name = "imx2-wdt",
	.id = 0,
	.num_resources = ARRAY_SIZE(mxc_wdt_resources),
	.resource = mxc_wdt_resources,
};

<<<<<<< HEAD
static struct resource mx25_kpp_resources[] = {
	{
		.start	= MX25_KPP_BASE_ADDR,
		.end	= MX25_KPP_BASE_ADDR + 0xf,
		.flags	= IORESOURCE_MEM,
	},
	{
		.start	= MX25_INT_KPP,
		.end	= MX25_INT_KPP,
=======
static struct resource imx_ssi_resources0[] = {
	{
		.start	= MX25_SSI1_BASE_ADDR,
		.end	= MX25_SSI1_BASE_ADDR + 0x3fff,
		.flags	= IORESOURCE_MEM,
	}, {
		.start	= MX25_INT_SSI1,
		.end	= MX25_INT_SSI1,
		.flags	= IORESOURCE_IRQ,
	},
};

static struct resource imx_ssi_resources1[] = {
	{
		.start	= MX25_SSI2_BASE_ADDR,
		.end	= MX25_SSI2_BASE_ADDR + 0x3fff,
		.flags	= IORESOURCE_MEM
	}, {
		.start	= MX25_INT_SSI2,
		.end	= MX25_INT_SSI2,
>>>>>>> 385ad404
		.flags	= IORESOURCE_IRQ,
	},
};

<<<<<<< HEAD
struct platform_device mx25_kpp_device = {
	.name	= "imx-keypad",
	.id	= -1,
	.num_resources	= ARRAY_SIZE(mx25_kpp_resources),
	.resource	= mx25_kpp_resources,
=======
struct platform_device imx_ssi_device0 = {
	.name = "imx-ssi",
	.id = 0,
	.num_resources = ARRAY_SIZE(imx_ssi_resources0),
	.resource = imx_ssi_resources0,
};

struct platform_device imx_ssi_device1 = {
	.name = "imx-ssi",
	.id = 1,
	.num_resources = ARRAY_SIZE(imx_ssi_resources1),
	.resource = imx_ssi_resources1,
>>>>>>> 385ad404
};<|MERGE_RESOLUTION|>--- conflicted
+++ resolved
@@ -514,7 +514,6 @@
 	.resource = mxc_wdt_resources,
 };
 
-<<<<<<< HEAD
 static struct resource mx25_kpp_resources[] = {
 	{
 		.start	= MX25_KPP_BASE_ADDR,
@@ -524,39 +523,41 @@
 	{
 		.start	= MX25_INT_KPP,
 		.end	= MX25_INT_KPP,
-=======
-static struct resource imx_ssi_resources0[] = {
-	{
-		.start	= MX25_SSI1_BASE_ADDR,
-		.end	= MX25_SSI1_BASE_ADDR + 0x3fff,
-		.flags	= IORESOURCE_MEM,
-	}, {
-		.start	= MX25_INT_SSI1,
-		.end	= MX25_INT_SSI1,
-		.flags	= IORESOURCE_IRQ,
-	},
-};
-
-static struct resource imx_ssi_resources1[] = {
-	{
-		.start	= MX25_SSI2_BASE_ADDR,
-		.end	= MX25_SSI2_BASE_ADDR + 0x3fff,
-		.flags	= IORESOURCE_MEM
-	}, {
-		.start	= MX25_INT_SSI2,
-		.end	= MX25_INT_SSI2,
->>>>>>> 385ad404
-		.flags	= IORESOURCE_IRQ,
-	},
-};
-
-<<<<<<< HEAD
+		.flags	= IORESOURCE_IRQ,
+	},
+};
+
 struct platform_device mx25_kpp_device = {
 	.name	= "imx-keypad",
 	.id	= -1,
 	.num_resources	= ARRAY_SIZE(mx25_kpp_resources),
 	.resource	= mx25_kpp_resources,
-=======
+};
+
+static struct resource imx_ssi_resources0[] = {
+	{
+		.start	= MX25_SSI1_BASE_ADDR,
+		.end	= MX25_SSI1_BASE_ADDR + 0x3fff,
+		.flags	= IORESOURCE_MEM,
+	}, {
+		.start	= MX25_INT_SSI1,
+		.end	= MX25_INT_SSI1,
+		.flags	= IORESOURCE_IRQ,
+	},
+};
+
+static struct resource imx_ssi_resources1[] = {
+	{
+		.start	= MX25_SSI2_BASE_ADDR,
+		.end	= MX25_SSI2_BASE_ADDR + 0x3fff,
+		.flags	= IORESOURCE_MEM
+	}, {
+		.start	= MX25_INT_SSI2,
+		.end	= MX25_INT_SSI2,
+		.flags	= IORESOURCE_IRQ,
+	},
+};
+
 struct platform_device imx_ssi_device0 = {
 	.name = "imx-ssi",
 	.id = 0,
@@ -569,5 +570,4 @@
 	.id = 1,
 	.num_resources = ARRAY_SIZE(imx_ssi_resources1),
 	.resource = imx_ssi_resources1,
->>>>>>> 385ad404
 };