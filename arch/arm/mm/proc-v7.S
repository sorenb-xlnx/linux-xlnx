/*
 *  linux/arch/arm/mm/proc-v7.S
 *
 *  Copyright (C) 2001 Deep Blue Solutions Ltd.
 *
 * This program is free software; you can redistribute it and/or modify
 * it under the terms of the GNU General Public License version 2 as
 * published by the Free Software Foundation.
 *
 *  This is the "shell" of the ARMv7 processor support.
 */
#include <linux/init.h>
#include <linux/linkage.h>
#include <asm/assembler.h>
#include <asm/asm-offsets.h>
#include <asm/hwcap.h>
#include <asm/pgtable-hwdef.h>
#include <asm/pgtable.h>

#include "proc-macros.S"

#define TTB_S		(1 << 1)
#define TTB_RGN_NC	(0 << 3)
#define TTB_RGN_OC_WBWA	(1 << 3)
#define TTB_RGN_OC_WT	(2 << 3)
#define TTB_RGN_OC_WB	(3 << 3)
#define TTB_NOS		(1 << 5)
#define TTB_IRGN_NC	((0 << 0) | (0 << 6))
#define TTB_IRGN_WBWA	((0 << 0) | (1 << 6))
#define TTB_IRGN_WT	((1 << 0) | (0 << 6))
#define TTB_IRGN_WB	((1 << 0) | (1 << 6))

/* PTWs cacheable, inner WB not shareable, outer WB not shareable */
#define TTB_FLAGS_UP	TTB_IRGN_WB|TTB_RGN_OC_WB
#define PMD_FLAGS_UP	PMD_SECT_WB

/* PTWs cacheable, inner WBWA shareable, outer WBWA not shareable */
#define TTB_FLAGS_SMP	TTB_IRGN_WBWA|TTB_S|TTB_NOS|TTB_RGN_OC_WBWA
#define PMD_FLAGS_SMP	PMD_SECT_WBWA|PMD_SECT_S

ENTRY(cpu_v7_proc_init)
	mov	pc, lr
ENDPROC(cpu_v7_proc_init)

ENTRY(cpu_v7_proc_fin)
	mrc	p15, 0, r0, c1, c0, 0		@ ctrl register
	bic	r0, r0, #0x1000			@ ...i............
	bic	r0, r0, #0x0006			@ .............ca.
	mcr	p15, 0, r0, c1, c0, 0		@ disable caches
	mov	pc, lr
ENDPROC(cpu_v7_proc_fin)

/*
 *	cpu_v7_reset(loc)
 *
 *	Perform a soft reset of the system.  Put the CPU into the
 *	same state as it would be if it had been reset, and branch
 *	to what would be the reset vector.
 *
 *	- loc   - location to jump to for soft reset
 *
 *	This code must be executed using a flat identity mapping with
 *      caches disabled.
 */
	.align	5
ENTRY(cpu_v7_reset)
	mrc	p15, 0, r1, c1, c0, 0		@ ctrl register
	bic	r1, r1, #0x1			@ ...............m
	mcr	p15, 0, r1, c1, c0, 0		@ disable MMU
	isb
	mov	pc, r0
ENDPROC(cpu_v7_reset)

/*
 *	cpu_v7_do_idle()
 *
 *	Idle the processor (eg, wait for interrupt).
 *
 *	IRQs are already disabled.
 */
ENTRY(cpu_v7_do_idle)
	dsb					@ WFI may enter a low-power mode
	wfi
	mov	pc, lr
ENDPROC(cpu_v7_do_idle)

ENTRY(cpu_v7_dcache_clean_area)
#ifndef TLB_CAN_READ_FROM_L1_CACHE
	dcache_line_size r2, r3
1:	mcr	p15, 0, r0, c7, c10, 1		@ clean D entry
	add	r0, r0, r2
	subs	r1, r1, r2
	bhi	1b
	dsb
#endif
	mov	pc, lr
ENDPROC(cpu_v7_dcache_clean_area)

/*
 *	cpu_v7_switch_mm(pgd_phys, tsk)
 *
 *	Set the translation table base pointer to be pgd_phys
 *
 *	- pgd_phys - physical address of new TTB
 *
 *	It is assumed that:
 *	- we are not using split page tables
 */
ENTRY(cpu_v7_switch_mm)
#ifdef CONFIG_MMU
	ldr	r1, [r1, #MM_CONTEXT_ID]	@ get mm->context.id
	mov	r2, #0
#ifdef CONFIG_ARM_LPAE
	and	r3, r1, #0xff
	mov	r3, r3, lsl #(48 - 32)		@ ASID
	mcrr	p15, 0, r0, r3, c2		@ set TTB 0
#else	/* !CONFIG_ARM_LPAE */
	ALT_SMP(orr	r0, r0, #TTB_FLAGS_SMP)
	ALT_UP(orr	r0, r0, #TTB_FLAGS_UP)
#ifdef CONFIG_ARM_ERRATA_430973
	mcr	p15, 0, r2, c7, c5, 6		@ flush BTAC/BTB
#endif
<<<<<<< HEAD
#ifdef CONFIG_ARM_ERRATA_754322
	dsb
#endif
	mcr	p15, 0, r2, c13, c0, 1		@ set reserved context ID
	isb
1:	mcr	p15, 0, r0, c2, c0, 0		@ set TTB 0
	isb
=======
>>>>>>> 5287a629
#ifdef CONFIG_ARM_ERRATA_754322
	dsb
#endif
	mcr	p15, 0, r2, c13, c0, 1		@ set reserved context ID
	isb
<<<<<<< HEAD
=======
	mcr	p15, 0, r0, c2, c0, 0		@ set TTB 0
	isb
#ifdef CONFIG_ARM_ERRATA_754322
	dsb
#endif
	mcr	p15, 0, r1, c13, c0, 1		@ set context ID
#endif	/* CONFIG_ARM_LPAE */
	isb
>>>>>>> 5287a629
#endif
	mov	pc, lr
ENDPROC(cpu_v7_switch_mm)

/*
 *	cpu_v7_set_pte_ext(ptep, pte)
 *
 *	Set a level 2 translation table entry.
 *
 *	- ptep  - pointer to level 2 translation table entry
 *		  (hardware version is stored at +2048 bytes)
 *	- pte   - PTE value to store
 *	- ext	- value for extended PTE bits
 */
ENTRY(cpu_v7_set_pte_ext)
#ifdef CONFIG_MMU
	str	r1, [r0]			@ linux version

	bic	r3, r1, #0x000003f0
	bic	r3, r3, #PTE_TYPE_MASK
	orr	r3, r3, r2
	orr	r3, r3, #PTE_EXT_AP0 | 2

	tst	r1, #1 << 4
	orrne	r3, r3, #PTE_EXT_TEX(1)

	eor	r1, r1, #L_PTE_DIRTY
	tst	r1, #L_PTE_RDONLY | L_PTE_DIRTY
	orrne	r3, r3, #PTE_EXT_APX

	tst	r1, #L_PTE_USER
	orrne	r3, r3, #PTE_EXT_AP1
#ifdef CONFIG_CPU_USE_DOMAINS
	@ allow kernel read/write access to read-only user pages
	tstne	r3, #PTE_EXT_APX
	bicne	r3, r3, #PTE_EXT_APX | PTE_EXT_AP0
#endif

	tst	r1, #L_PTE_XN
	orrne	r3, r3, #PTE_EXT_XN

	tst	r1, #L_PTE_YOUNG
	tstne	r1, #L_PTE_PRESENT
	moveq	r3, #0

 ARM(	str	r3, [r0, #2048]! )
 THUMB(	add	r0, r0, #2048 )
 THUMB(	str	r3, [r0] )
	mcr	p15, 0, r0, c7, c10, 1		@ flush_pte
#endif
	mov	pc, lr
ENDPROC(cpu_v7_set_pte_ext)

	string	cpu_v7_name, "ARMv7 Processor"
	.align

	/*
	 * Memory region attributes with SCTLR.TRE=1
	 *
	 *   n = TEX[0],C,B
	 *   TR = PRRR[2n+1:2n]		- memory type
	 *   IR = NMRR[2n+1:2n]		- inner cacheable property
	 *   OR = NMRR[2n+17:2n+16]	- outer cacheable property
	 *
	 *			n	TR	IR	OR
	 *   UNCACHED		000	00
	 *   BUFFERABLE		001	10	00	00
	 *   WRITETHROUGH	010	10	10	10
	 *   WRITEBACK		011	10	11	11
	 *   reserved		110
	 *   WRITEALLOC		111	10	01	01
	 *   DEV_SHARED		100	01
	 *   DEV_NONSHARED	100	01
	 *   DEV_WC		001	10
	 *   DEV_CACHED		011	10
	 *
	 * Other attributes:
	 *
	 *   DS0 = PRRR[16] = 0		- device shareable property
	 *   DS1 = PRRR[17] = 1		- device shareable property
	 *   NS0 = PRRR[18] = 0		- normal shareable property
	 *   NS1 = PRRR[19] = 1		- normal shareable property
	 *   NOS = PRRR[24+n] = 1	- not outer shareable
	 */
.equ	PRRR,	0xff0a81a8
.equ	NMRR,	0x40e040e0

/* Suspend/resume support: derived from arch/arm/mach-s5pv210/sleep.S */
.globl	cpu_v7_suspend_size
.equ	cpu_v7_suspend_size, 4 * 9
#ifdef CONFIG_PM_SLEEP
ENTRY(cpu_v7_do_suspend)
	stmfd	sp!, {r4 - r11, lr}
	mrc	p15, 0, r4, c13, c0, 0	@ FCSE/PID
	mrc	p15, 0, r5, c13, c0, 1	@ Context ID
	mrc	p15, 0, r6, c13, c0, 3	@ User r/o thread ID
	stmia	r0!, {r4 - r6}
	mrc	p15, 0, r6, c3, c0, 0	@ Domain ID
	mrc	p15, 0, r7, c2, c0, 0	@ TTB 0
	mrc	p15, 0, r8, c2, c0, 1	@ TTB 1
	mrc	p15, 0, r9, c1, c0, 0	@ Control register
	mrc	p15, 0, r10, c1, c0, 1	@ Auxiliary control register
	mrc	p15, 0, r11, c1, c0, 2	@ Co-processor access control
	stmia	r0, {r6 - r11}
	ldmfd	sp!, {r4 - r11, pc}
ENDPROC(cpu_v7_do_suspend)

ENTRY(cpu_v7_do_resume)
	mov	ip, #0
	mcr	p15, 0, ip, c8, c7, 0	@ invalidate TLBs
	mcr	p15, 0, ip, c7, c5, 0	@ invalidate I cache
	ldmia	r0!, {r4 - r6}
	mcr	p15, 0, r4, c13, c0, 0	@ FCSE/PID
	mcr	p15, 0, r5, c13, c0, 1	@ Context ID
	mcr	p15, 0, r6, c13, c0, 3	@ User r/o thread ID
	ldmia	r0, {r6 - r11}
	mcr	p15, 0, r6, c3, c0, 0	@ Domain ID
	mcr	p15, 0, r7, c2, c0, 0	@ TTB 0
	mcr	p15, 0, r8, c2, c0, 1	@ TTB 1
	mcr	p15, 0, ip, c2, c0, 2	@ TTB control register
	mcr	p15, 0, r10, c1, c0, 1	@ Auxiliary control register
	mcr	p15, 0, r11, c1, c0, 2	@ Co-processor access control
	ldr	r4, =PRRR		@ PRRR
	ldr	r5, =NMRR		@ NMRR
	mcr	p15, 0, r4, c10, c2, 0	@ write PRRR
	mcr	p15, 0, r5, c10, c2, 1	@ write NMRR
	isb
	mov	r0, r9			@ control register
	mov	r2, r7, lsr #14		@ get TTB0 base
	mov	r2, r2, lsl #14
	ldr	r3, cpu_resume_l1_flags
	b	cpu_resume_mmu
ENDPROC(cpu_v7_do_resume)
cpu_resume_l1_flags:
	ALT_SMP(.long PMD_TYPE_SECT | PMD_SECT_AP_WRITE | PMD_FLAGS_SMP)
	ALT_UP(.long  PMD_TYPE_SECT | PMD_SECT_AP_WRITE | PMD_FLAGS_UP)
#endif

	__CPUINIT

/*
 *	__v7_setup
 *
 *	Initialise TLB, Caches, and MMU state ready to switch the MMU
 *	on.  Return in r0 the new CP15 C1 control register setting.
 *
 *	We automatically detect if we have a Harvard cache, and use the
 *	Harvard cache control instructions insead of the unified cache
 *	control instructions.
 *
 *	This should be able to cover all ARMv7 cores.
 *
 *	It is assumed that:
 *	- cache type register is implemented
 */
__v7_ca5mp_setup:
__v7_ca9mp_setup:
	mov	r10, #(1 << 0)			@ TLB ops broadcasting
	b	1f
__v7_ca15mp_setup:
	mov	r10, #0
1:
#ifdef CONFIG_SMP
	ALT_SMP(mrc	p15, 0, r0, c1, c0, 1)
	ALT_UP(mov	r0, #(1 << 6))		@ fake it for UP
	tst	r0, #(1 << 6)			@ SMP/nAMP mode enabled?
	orreq	r0, r0, #(1 << 6)		@ Enable SMP/nAMP mode
	orreq	r0, r0, r10			@ Enable CPU-specific SMP bits
	mcreq	p15, 0, r0, c1, c0, 1
#endif
__v7_setup:
	adr	r12, __v7_setup_stack		@ the local stack
	stmia	r12, {r0-r5, r7, r9, r11, lr}
	bl	v7_flush_dcache_all
	ldmia	r12, {r0-r5, r7, r9, r11, lr}

	mrc	p15, 0, r0, c0, c0, 0		@ read main ID register
	and	r10, r0, #0xff000000		@ ARM?
	teq	r10, #0x41000000
	bne	3f
	and	r5, r0, #0x00f00000		@ variant
	and	r6, r0, #0x0000000f		@ revision
	orr	r6, r6, r5, lsr #20-4		@ combine variant and revision
	ubfx	r0, r0, #4, #12			@ primary part number

	/* Cortex-A8 Errata */
	ldr	r10, =0x00000c08		@ Cortex-A8 primary part number
	teq	r0, r10
	bne	2f
#ifdef CONFIG_ARM_ERRATA_430973
	teq	r5, #0x00100000			@ only present in r1p*
	mrceq	p15, 0, r10, c1, c0, 1		@ read aux control register
	orreq	r10, r10, #(1 << 6)		@ set IBE to 1
	mcreq	p15, 0, r10, c1, c0, 1		@ write aux control register
#endif
#ifdef CONFIG_ARM_ERRATA_458693
	teq	r6, #0x20			@ only present in r2p0
	mrceq	p15, 0, r10, c1, c0, 1		@ read aux control register
	orreq	r10, r10, #(1 << 5)		@ set L1NEON to 1
	orreq	r10, r10, #(1 << 9)		@ set PLDNOP to 1
	mcreq	p15, 0, r10, c1, c0, 1		@ write aux control register
#endif
#ifdef CONFIG_ARM_ERRATA_460075
	teq	r6, #0x20			@ only present in r2p0
	mrceq	p15, 1, r10, c9, c0, 2		@ read L2 cache aux ctrl register
	tsteq	r10, #1 << 22
	orreq	r10, r10, #(1 << 22)		@ set the Write Allocate disable bit
	mcreq	p15, 1, r10, c9, c0, 2		@ write the L2 cache aux ctrl register
#endif
	b	3f

	/* Cortex-A9 Errata */
2:	ldr	r10, =0x00000c09		@ Cortex-A9 primary part number
	teq	r0, r10
	bne	3f
#ifdef CONFIG_ARM_ERRATA_742230
	cmp	r6, #0x22			@ only present up to r2p2
	mrcle	p15, 0, r10, c15, c0, 1		@ read diagnostic register
	orrle	r10, r10, #1 << 4		@ set bit #4
	mcrle	p15, 0, r10, c15, c0, 1		@ write diagnostic register
#endif
#ifdef CONFIG_ARM_ERRATA_742231
	teq	r6, #0x20			@ present in r2p0
	teqne	r6, #0x21			@ present in r2p1
	teqne	r6, #0x22			@ present in r2p2
	mrceq	p15, 0, r10, c15, c0, 1		@ read diagnostic register
	orreq	r10, r10, #1 << 12		@ set bit #12
	orreq	r10, r10, #1 << 22		@ set bit #22
	mcreq	p15, 0, r10, c15, c0, 1		@ write diagnostic register
#endif
#ifdef CONFIG_ARM_ERRATA_743622
	teq	r6, #0x20			@ present in r2p0
	teqne	r6, #0x21			@ present in r2p1
	teqne	r6, #0x22			@ present in r2p2
	mrceq	p15, 0, r10, c15, c0, 1		@ read diagnostic register
	orreq	r10, r10, #1 << 6		@ set bit #6
	mcreq	p15, 0, r10, c15, c0, 1		@ write diagnostic register
#endif
#ifdef CONFIG_ARM_ERRATA_751472
	cmp	r6, #0x30			@ present prior to r3p0
	mrclt	p15, 0, r10, c15, c0, 1		@ read diagnostic register
	orrlt	r10, r10, #1 << 11		@ set bit #11
	mcrlt	p15, 0, r10, c15, c0, 1		@ write diagnostic register
#endif

3:	mov	r10, #0
#ifdef HARVARD_CACHE
	mcr	p15, 0, r10, c7, c5, 0		@ I+BTB cache invalidate
#endif
	dsb
#ifdef CONFIG_MMU
	mcr	p15, 0, r10, c8, c7, 0		@ invalidate I + D TLBs
	mcr	p15, 0, r10, c2, c0, 2		@ TTB control register
	ALT_SMP(orr	r4, r4, #TTB_FLAGS_SMP)
	ALT_UP(orr	r4, r4, #TTB_FLAGS_UP)
	ALT_SMP(orr	r8, r8, #TTB_FLAGS_SMP)
	ALT_UP(orr	r8, r8, #TTB_FLAGS_UP)
	mcr	p15, 0, r8, c2, c0, 1		@ load TTB1
	ldr	r5, =PRRR			@ PRRR
	ldr	r6, =NMRR			@ NMRR
	mcr	p15, 0, r5, c10, c2, 0		@ write PRRR
	mcr	p15, 0, r6, c10, c2, 1		@ write NMRR
#endif
	adr	r5, v7_crval
	ldmia	r5, {r5, r6}
#ifdef CONFIG_CPU_ENDIAN_BE8
	orr	r6, r6, #1 << 25		@ big-endian page tables
#endif
#ifdef CONFIG_SWP_EMULATE
	orr     r5, r5, #(1 << 10)              @ set SW bit in "clear"
	bic     r6, r6, #(1 << 10)              @ clear it in "mmuset"
#endif
   	mrc	p15, 0, r0, c1, c0, 0		@ read control register
	bic	r0, r0, r5			@ clear bits them
	orr	r0, r0, r6			@ set them
 THUMB(	orr	r0, r0, #1 << 30	)	@ Thumb exceptions
	mov	pc, lr				@ return to head.S:__ret
ENDPROC(__v7_setup)

	/*   AT
	 *  TFR   EV X F   I D LR    S
	 * .EEE ..EE PUI. .T.T 4RVI ZWRS BLDP WCAM
	 * rxxx rrxx xxx0 0101 xxxx xxxx x111 xxxx < forced
	 *    1    0 110       0011 1100 .111 1101 < we want
	 */
	.type	v7_crval, #object
v7_crval:
	crval	clear=0x0120c302, mmuset=0x10c03c7d, ucset=0x00c01c7c

__v7_setup_stack:
	.space	4 * 11				@ 11 registers

	__INITDATA

	@ define struct processor (see <asm/proc-fns.h> and proc-macros.S)
	define_processor_functions v7, dabort=v7_early_abort, pabort=v7_pabort, suspend=1

	.section ".rodata"

	string	cpu_arch_name, "armv7"
	string	cpu_elf_name, "v7"
	.align

	.section ".proc.info.init", #alloc, #execinstr

	/*
	 * Standard v7 proc info content
	 */
.macro __v7_proc initfunc, mm_mmuflags = 0, io_mmuflags = 0, hwcaps = 0
	ALT_SMP(.long	PMD_TYPE_SECT | PMD_SECT_AP_WRITE | PMD_SECT_AP_READ | \
			PMD_FLAGS_SMP | \mm_mmuflags)
	ALT_UP(.long	PMD_TYPE_SECT | PMD_SECT_AP_WRITE | PMD_SECT_AP_READ | \
			PMD_FLAGS_UP | \mm_mmuflags)
	.long	PMD_TYPE_SECT | PMD_SECT_XN | PMD_SECT_AP_WRITE | \
		PMD_SECT_AP_READ | \io_mmuflags
	W(b)	\initfunc
	.long	cpu_arch_name
	.long	cpu_elf_name
	.long	HWCAP_SWP | HWCAP_HALF | HWCAP_THUMB | HWCAP_FAST_MULT | \
		HWCAP_EDSP | HWCAP_TLS | \hwcaps
	.long	cpu_v7_name
	.long	v7_processor_functions
	.long	v7wbi_tlb_fns
	.long	v6_user_fns
	.long	v7_cache_fns
.endm

	/*
	 * ARM Ltd. Cortex A5 processor.
	 */
	.type   __v7_ca5mp_proc_info, #object
__v7_ca5mp_proc_info:
	.long	0x410fc050
	.long	0xff0ffff0
	__v7_proc __v7_ca5mp_setup
	.size	__v7_ca5mp_proc_info, . - __v7_ca5mp_proc_info

	/*
	 * ARM Ltd. Cortex A9 processor.
	 */
	.type   __v7_ca9mp_proc_info, #object
__v7_ca9mp_proc_info:
	.long	0x410fc090
	.long	0xff0ffff0
	__v7_proc __v7_ca9mp_setup
	.size	__v7_ca9mp_proc_info, . - __v7_ca9mp_proc_info

	/*
	 * ARM Ltd. Cortex A15 processor.
	 */
	.type	__v7_ca15mp_proc_info, #object
__v7_ca15mp_proc_info:
	.long	0x410fc0f0
	.long	0xff0ffff0
	__v7_proc __v7_ca15mp_setup, hwcaps = HWCAP_IDIV
	.size	__v7_ca15mp_proc_info, . - __v7_ca15mp_proc_info

	/*
	 * Match any ARMv7 processor core.
	 */
	.type	__v7_proc_info, #object
__v7_proc_info:
	.long	0x000f0000		@ Required ID value
	.long	0x000f0000		@ Mask for ID
	__v7_proc __v7_setup
	.size	__v7_proc_info, . - __v7_proc_info<|MERGE_RESOLUTION|>--- conflicted
+++ resolved
@@ -120,23 +120,11 @@
 #ifdef CONFIG_ARM_ERRATA_430973
 	mcr	p15, 0, r2, c7, c5, 6		@ flush BTAC/BTB
 #endif
-<<<<<<< HEAD
 #ifdef CONFIG_ARM_ERRATA_754322
 	dsb
 #endif
 	mcr	p15, 0, r2, c13, c0, 1		@ set reserved context ID
 	isb
-1:	mcr	p15, 0, r0, c2, c0, 0		@ set TTB 0
-	isb
-=======
->>>>>>> 5287a629
-#ifdef CONFIG_ARM_ERRATA_754322
-	dsb
-#endif
-	mcr	p15, 0, r2, c13, c0, 1		@ set reserved context ID
-	isb
-<<<<<<< HEAD
-=======
 	mcr	p15, 0, r0, c2, c0, 0		@ set TTB 0
 	isb
 #ifdef CONFIG_ARM_ERRATA_754322
@@ -145,7 +133,6 @@
 	mcr	p15, 0, r1, c13, c0, 1		@ set context ID
 #endif	/* CONFIG_ARM_LPAE */
 	isb
->>>>>>> 5287a629
 #endif
 	mov	pc, lr
 ENDPROC(cpu_v7_switch_mm)
