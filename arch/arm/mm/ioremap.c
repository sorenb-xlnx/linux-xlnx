--- conflicted
+++ resolved
@@ -204,17 +204,8 @@
 	/*
 	 * Don't allow RAM to be mapped - this causes problems with ARMv6+
 	 */
-<<<<<<< HEAD
-	if (pfn_valid(pfn)) {
-		printk(KERN_WARNING "BUG: Your driver calls ioremap() on system memory.  This leads\n"
-		       "to architecturally unpredictable behaviour on ARMv6+, and ioremap()\n"
-		       "will fail in the next kernel release.  Please fix your driver.\n");
-		WARN_ON(1);
-	}
-=======
 	if (WARN_ON(pfn_valid(pfn)))
 		return NULL;
->>>>>>> 3d29005a
 
 	type = get_mem_type(mtype);
 	if (!type)
