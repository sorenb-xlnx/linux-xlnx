/*
 *  linux/arch/arm/mm/init.c
 *
 *  Copyright (C) 1995-2005 Russell King
 *
 * This program is free software; you can redistribute it and/or modify
 * it under the terms of the GNU General Public License version 2 as
 * published by the Free Software Foundation.
 */
#include <linux/kernel.h>
#include <linux/errno.h>
#include <linux/swap.h>
#include <linux/init.h>
#include <linux/bootmem.h>
#include <linux/mman.h>
#include <linux/nodemask.h>
#include <linux/initrd.h>
#include <linux/highmem.h>
#include <linux/gfp.h>
#include <linux/memblock.h>

#include <asm/mach-types.h>
#include <asm/sections.h>
#include <asm/setup.h>
#include <asm/sizes.h>
#include <asm/tlb.h>
#include <asm/fixmap.h>

#include <asm/mach/arch.h>
#include <asm/mach/map.h>

#include "mm.h"

static unsigned long phys_initrd_start __initdata = 0;
static unsigned long phys_initrd_size __initdata = 0;

static int __init early_initrd(char *p)
{
	unsigned long start, size;
	char *endp;

	start = memparse(p, &endp);
	if (*endp == ',') {
		size = memparse(endp + 1, NULL);

		phys_initrd_start = start;
		phys_initrd_size = size;
	}
	return 0;
}
early_param("initrd", early_initrd);

static int __init parse_tag_initrd(const struct tag *tag)
{
	printk(KERN_WARNING "ATAG_INITRD is deprecated; "
		"please update your bootloader.\n");
	phys_initrd_start = __virt_to_phys(tag->u.initrd.start);
	phys_initrd_size = tag->u.initrd.size;
	return 0;
}

__tagtable(ATAG_INITRD, parse_tag_initrd);

static int __init parse_tag_initrd2(const struct tag *tag)
{
	phys_initrd_start = tag->u.initrd.start;
	phys_initrd_size = tag->u.initrd.size;
	return 0;
}

__tagtable(ATAG_INITRD2, parse_tag_initrd2);

/*
 * This keeps memory configuration data used by a couple memory
 * initialization functions, as well as show_mem() for the skipping
 * of holes in the memory map.  It is populated by arm_add_memory().
 */
struct meminfo meminfo;

void show_mem(void)
{
	int free = 0, total = 0, reserved = 0;
	int shared = 0, cached = 0, slab = 0, i;
	struct meminfo * mi = &meminfo;

	printk("Mem-info:\n");
	show_free_areas();

	for_each_bank (i, mi) {
		struct membank *bank = &mi->bank[i];
		unsigned int pfn1, pfn2;
		struct page *page, *end;

		pfn1 = bank_pfn_start(bank);
		pfn2 = bank_pfn_end(bank);

		page = pfn_to_page(pfn1);
		end  = pfn_to_page(pfn2 - 1) + 1;

		do {
			total++;
			if (PageReserved(page))
				reserved++;
			else if (PageSwapCache(page))
				cached++;
			else if (PageSlab(page))
				slab++;
			else if (!page_count(page))
				free++;
			else
				shared += page_count(page) - 1;
			page++;
		} while (page < end);
	}

	printk("%d pages of RAM\n", total);
	printk("%d free pages\n", free);
	printk("%d reserved pages\n", reserved);
	printk("%d slab pages\n", slab);
	printk("%d pages shared\n", shared);
	printk("%d pages swap cached\n", cached);
}

static void __init find_limits(struct meminfo *mi,
	unsigned long *min, unsigned long *max_low, unsigned long *max_high)
{
	int i;

	*min = -1UL;
	*max_low = *max_high = 0;

	for_each_bank (i, mi) {
		struct membank *bank = &mi->bank[i];
		unsigned long start, end;

		start = bank_pfn_start(bank);
		end = bank_pfn_end(bank);

		if (*min > start)
			*min = start;
		if (*max_high < end)
			*max_high = end;
		if (bank->highmem)
			continue;
		if (*max_low < end)
			*max_low = end;
	}
}

static void __init arm_bootmem_init(struct meminfo *mi,
	unsigned long start_pfn, unsigned long end_pfn)
{
	unsigned int boot_pages;
	phys_addr_t bitmap;
	pg_data_t *pgdat;
	int i;

	/*
	 * Allocate the bootmem bitmap page.  This must be in a region
	 * of memory which has already been mapped.
	 */
	boot_pages = bootmem_bootmap_pages(end_pfn - start_pfn);
	bitmap = memblock_alloc_base(boot_pages << PAGE_SHIFT, L1_CACHE_BYTES,
				__pfn_to_phys(end_pfn));

	/*
	 * Initialise the bootmem allocator, handing the
	 * memory banks over to bootmem.
	 */
	node_set_online(0);
	pgdat = NODE_DATA(0);
	init_bootmem_node(pgdat, __phys_to_pfn(bitmap), start_pfn, end_pfn);

	for_each_bank(i, mi) {
		struct membank *bank = &mi->bank[i];
		if (!bank->highmem)
			free_bootmem(bank_phys_start(bank), bank_phys_size(bank));
	}

	/*
	 * Reserve the memblock reserved regions in bootmem.
	 */
	for (i = 0; i < memblock.reserved.cnt; i++) {
		phys_addr_t start = memblock_start_pfn(&memblock.reserved, i);
		if (start >= start_pfn &&
		    memblock_end_pfn(&memblock.reserved, i) <= end_pfn)
			reserve_bootmem_node(pgdat, __pfn_to_phys(start),
				memblock_size_bytes(&memblock.reserved, i),
				BOOTMEM_DEFAULT);
	}
}

static void __init arm_bootmem_free(struct meminfo *mi, unsigned long min,
	unsigned long max_low, unsigned long max_high)
{
	unsigned long zone_size[MAX_NR_ZONES], zhole_size[MAX_NR_ZONES];
	int i;
#ifdef CONFIG_HAVE_TCM
	/* These pointers are filled in on TCM detection */
	extern u32 dtcm_end;
	extern u32 itcm_end;
#endif


	/*
	 * initialise the zones.
	 */
	memset(zone_size, 0, sizeof(zone_size));

	/*
	 * The memory size has already been determined.  If we need
	 * to do anything fancy with the allocation of this memory
	 * to the zones, now is the time to do it.
	 */
	zone_size[0] = max_low - min;
#ifdef CONFIG_HIGHMEM
	zone_size[ZONE_HIGHMEM] = max_high - max_low;
#endif

	/*
	 * Calculate the size of the holes.
	 *  holes = node_size - sum(bank_sizes)
	 */
	memcpy(zhole_size, zone_size, sizeof(zhole_size));
	for_each_bank(i, mi) {
		int idx = 0;
#ifdef CONFIG_HIGHMEM
		if (mi->bank[i].highmem)
			idx = ZONE_HIGHMEM;
#endif
		zhole_size[idx] -= bank_pfn_size(&mi->bank[i]);
	}

	/*
	 * Adjust the sizes according to any special requirements for
	 * this machine type.
	 */
	arch_adjust_zones(zone_size, zhole_size);

	free_area_init_node(0, zone_size, min, zhole_size);
}

#ifndef CONFIG_SPARSEMEM
int pfn_valid(unsigned long pfn)
{
	struct memblock_region *mem = &memblock.memory;
	unsigned int left = 0, right = mem->cnt;

	do {
		unsigned int mid = (right + left) / 2;

		if (pfn < memblock_start_pfn(mem, mid))
			right = mid;
		else if (pfn >= memblock_end_pfn(mem, mid))
			left = mid + 1;
		else
			return 1;
	} while (left < right);
	return 0;
}
EXPORT_SYMBOL(pfn_valid);

static void arm_memory_present(void)
{
}
#else
static void arm_memory_present(void)
{
	int i;
	for (i = 0; i < memblock.memory.cnt; i++)
		memory_present(0, memblock_start_pfn(&memblock.memory, i),
				  memblock_end_pfn(&memblock.memory, i));
}
#endif

void __init arm_memblock_init(struct meminfo *mi, struct machine_desc *mdesc)
{
	int i;

	memblock_init();
	for (i = 0; i < mi->nr_banks; i++)
		memblock_add(mi->bank[i].start, mi->bank[i].size);

	/* Register the kernel text, kernel data and initrd with memblock. */
#ifdef CONFIG_XIP_KERNEL
	memblock_reserve(__pa(_data), _end - _data);
#else
	memblock_reserve(__pa(_stext), _end - _stext);
#endif
#ifdef CONFIG_BLK_DEV_INITRD
	if (phys_initrd_size) {
		memblock_reserve(phys_initrd_start, phys_initrd_size);

		/* Now convert initrd to virtual addresses */
		initrd_start = __phys_to_virt(phys_initrd_start);
		initrd_end = initrd_start + phys_initrd_size;
	}
#endif

	arm_mm_memblock_reserve();

	/* reserve any platform specific memblock areas */
	if (mdesc->reserve)
		mdesc->reserve();

	memblock_analyze();
	memblock_dump_all();
}

void __init bootmem_init(void)
{
	struct meminfo *mi = &meminfo;
	unsigned long min, max_low, max_high;

	max_low = max_high = 0;

	find_limits(mi, &min, &max_low, &max_high);

	arm_bootmem_init(mi, min, max_low);

	/*
	 * Sparsemem tries to allocate bootmem in memory_present(),
	 * so must be done after the fixed reservations
	 */
	arm_memory_present();

	/*
	 * sparse_init() needs the bootmem allocator up and running.
	 */
	sparse_init();

	/*
	 * Now free the memory - free_area_init_node needs
	 * the sparse mem_map arrays initialized by sparse_init()
	 * for memmap_init_zone(), otherwise all PFNs are invalid.
	 */
	arm_bootmem_free(mi, min, max_low, max_high);

	high_memory = __va((max_low << PAGE_SHIFT) - 1) + 1;

	/*
	 * This doesn't seem to be used by the Linux memory manager any
	 * more, but is used by ll_rw_block.  If we can get rid of it, we
	 * also get rid of some of the stuff above as well.
	 *
	 * Note: max_low_pfn and max_pfn reflect the number of _pages_ in
	 * the system, not the maximum PFN.
	 */
	max_low_pfn = max_low - PHYS_PFN_OFFSET;
	max_pfn = max_high - PHYS_PFN_OFFSET;
}

static inline int free_area(unsigned long pfn, unsigned long end, char *s)
{
	unsigned int pages = 0, size = (end - pfn) << (PAGE_SHIFT - 10);

	for (; pfn < end; pfn++) {
		struct page *page = pfn_to_page(pfn);
		ClearPageReserved(page);
		init_page_count(page);
		__free_page(page);
		pages++;
	}

	if (size && s)
		printk(KERN_INFO "Freeing %s memory: %dK\n", s, size);

	return pages;
}

static inline void
free_memmap(unsigned long start_pfn, unsigned long end_pfn)
{
	struct page *start_pg, *end_pg;
	unsigned long pg, pgend;

	/*
	 * Convert start_pfn/end_pfn to a struct page pointer.
	 */
	start_pg = pfn_to_page(start_pfn - 1) + 1;
	end_pg = pfn_to_page(end_pfn);

	/*
	 * Convert to physical addresses, and
	 * round start upwards and end downwards.
	 */
	pg = PAGE_ALIGN(__pa(start_pg));
	pgend = __pa(end_pg) & PAGE_MASK;

	/*
	 * If there are free pages between these,
	 * free the section of the memmap array.
	 */
	if (pg < pgend)
		free_bootmem(pg, pgend - pg);
}

/*
 * The mem_map array can get very big.  Free the unused area of the memory map.
 */
static void __init free_unused_memmap(struct meminfo *mi)
{
	unsigned long bank_start, prev_bank_end = 0;
	unsigned int i;

	/*
	 * This relies on each bank being in address order.
	 * The banks are sorted previously in bootmem_init().
	 */
	for_each_bank(i, mi) {
		struct membank *bank = &mi->bank[i];

		bank_start = bank_pfn_start(bank);

		/*
		 * If we had a previous bank, and there is a space
		 * between the current bank and the previous, free it.
		 */
<<<<<<< HEAD
		if (prev_bank_end && prev_bank_end != bank_start)
			free_memmap(prev_bank_end, bank_start);
=======
		if (prev_bank_end && prev_bank_end < bank_start)
			free_memmap(node, prev_bank_end, bank_start);
>>>>>>> 392c57a2

		/*
		 * Align up here since the VM subsystem insists that the
		 * memmap entries are valid from the bank end aligned to
		 * MAX_ORDER_NR_PAGES.
		 */
		prev_bank_end = ALIGN(bank_pfn_end(bank), MAX_ORDER_NR_PAGES);
	}
}

/*
 * mem_init() marks the free areas in the mem_map and tells us how much
 * memory is free.  This is done after various parts of the system have
 * claimed their memory after the kernel image.
 */
void __init mem_init(void)
{
	unsigned long reserved_pages, free_pages;
	int i;

	max_mapnr   = pfn_to_page(max_pfn + PHYS_PFN_OFFSET) - mem_map;

	/* this will put all unused low memory onto the freelists */
	free_unused_memmap(&meminfo);

	totalram_pages += free_all_bootmem();

#ifdef CONFIG_SA1111
	/* now that our DMA memory is actually so designated, we can free it */
	totalram_pages += free_area(PHYS_PFN_OFFSET,
				    __phys_to_pfn(__pa(swapper_pg_dir)), NULL);
#endif

#ifdef CONFIG_HIGHMEM
	/* set highmem page free */
	for_each_bank (i, &meminfo) {
		unsigned long start = bank_pfn_start(&meminfo.bank[i]);
		unsigned long end = bank_pfn_end(&meminfo.bank[i]);
		if (start >= max_low_pfn + PHYS_PFN_OFFSET)
			totalhigh_pages += free_area(start, end, NULL);
	}
	totalram_pages += totalhigh_pages;
#endif

	reserved_pages = free_pages = 0;

	for_each_bank(i, &meminfo) {
		struct membank *bank = &meminfo.bank[i];
		unsigned int pfn1, pfn2;
		struct page *page, *end;

		pfn1 = bank_pfn_start(bank);
		pfn2 = bank_pfn_end(bank);

		page = pfn_to_page(pfn1);
		end  = pfn_to_page(pfn2 - 1) + 1;

		do {
			if (PageReserved(page))
				reserved_pages++;
			else if (!page_count(page))
				free_pages++;
			page++;
		} while (page < end);
	}

	/*
	 * Since our memory may not be contiguous, calculate the
	 * real number of pages we have in this system
	 */
	printk(KERN_INFO "Memory:");
	num_physpages = 0;
	for (i = 0; i < meminfo.nr_banks; i++) {
		num_physpages += bank_pfn_size(&meminfo.bank[i]);
		printk(" %ldMB", bank_phys_size(&meminfo.bank[i]) >> 20);
	}
	printk(" = %luMB total\n", num_physpages >> (20 - PAGE_SHIFT));

	printk(KERN_NOTICE "Memory: %luk/%luk available, %luk reserved, %luK highmem\n",
		nr_free_pages() << (PAGE_SHIFT-10),
		free_pages << (PAGE_SHIFT-10),
		reserved_pages << (PAGE_SHIFT-10),
		totalhigh_pages << (PAGE_SHIFT-10));

#define MLK(b, t) b, t, ((t) - (b)) >> 10
#define MLM(b, t) b, t, ((t) - (b)) >> 20
#define MLK_ROUNDUP(b, t) b, t, DIV_ROUND_UP(((t) - (b)), SZ_1K)

	printk(KERN_NOTICE "Virtual kernel memory layout:\n"
			"    vector  : 0x%08lx - 0x%08lx   (%4ld kB)\n"
#ifdef CONFIG_HAVE_TCM
			"    DTCM    : 0x%08lx - 0x%08lx   (%4ld kB)\n"
			"    ITCM    : 0x%08lx - 0x%08lx   (%4ld kB)\n"
#endif
			"    fixmap  : 0x%08lx - 0x%08lx   (%4ld kB)\n"
#ifdef CONFIG_MMU
			"    DMA     : 0x%08lx - 0x%08lx   (%4ld MB)\n"
#endif
			"    vmalloc : 0x%08lx - 0x%08lx   (%4ld MB)\n"
			"    lowmem  : 0x%08lx - 0x%08lx   (%4ld MB)\n"
#ifdef CONFIG_HIGHMEM
			"    pkmap   : 0x%08lx - 0x%08lx   (%4ld MB)\n"
#endif
			"    modules : 0x%08lx - 0x%08lx   (%4ld MB)\n"
			"      .init : 0x%p" " - 0x%p" "   (%4d kB)\n"
			"      .text : 0x%p" " - 0x%p" "   (%4d kB)\n"
			"      .data : 0x%p" " - 0x%p" "   (%4d kB)\n",

			MLK(UL(CONFIG_VECTORS_BASE), UL(CONFIG_VECTORS_BASE) +
				(PAGE_SIZE)),
#ifdef CONFIG_HAVE_TCM
			MLK(DTCM_OFFSET, (unsigned long) dtcm_end),
			MLK(ITCM_OFFSET, (unsigned long) itcm_end),
#endif
			MLK(FIXADDR_START, FIXADDR_TOP),
#ifdef CONFIG_MMU
			MLM(CONSISTENT_BASE, CONSISTENT_END),
#endif
			MLM(VMALLOC_START, VMALLOC_END),
			MLM(PAGE_OFFSET, (unsigned long)high_memory),
#ifdef CONFIG_HIGHMEM
			MLM(PKMAP_BASE, (PKMAP_BASE) + (LAST_PKMAP) *
				(PAGE_SIZE)),
#endif
			MLM(MODULES_VADDR, MODULES_END),

			MLK_ROUNDUP(__init_begin, __init_end),
			MLK_ROUNDUP(_text, _etext),
			MLK_ROUNDUP(_data, _edata));

#undef MLK
#undef MLM
#undef MLK_ROUNDUP

	/*
	 * Check boundaries twice: Some fundamental inconsistencies can
	 * be detected at build time already.
	 */
#ifdef CONFIG_MMU
	BUILD_BUG_ON(VMALLOC_END			> CONSISTENT_BASE);
	BUG_ON(VMALLOC_END				> CONSISTENT_BASE);

	BUILD_BUG_ON(TASK_SIZE				> MODULES_VADDR);
	BUG_ON(TASK_SIZE 				> MODULES_VADDR);
#endif

#ifdef CONFIG_HIGHMEM
	BUILD_BUG_ON(PKMAP_BASE + LAST_PKMAP * PAGE_SIZE > PAGE_OFFSET);
	BUG_ON(PKMAP_BASE + LAST_PKMAP * PAGE_SIZE	> PAGE_OFFSET);
#endif

	if (PAGE_SIZE >= 16384 && num_physpages <= 128) {
		extern int sysctl_overcommit_memory;
		/*
		 * On a machine this small we won't get
		 * anywhere without overcommit, so turn
		 * it on by default.
		 */
		sysctl_overcommit_memory = OVERCOMMIT_ALWAYS;
	}
}

void free_initmem(void)
{
#ifdef CONFIG_HAVE_TCM
	extern char __tcm_start, __tcm_end;

	totalram_pages += free_area(__phys_to_pfn(__pa(&__tcm_start)),
				    __phys_to_pfn(__pa(&__tcm_end)),
				    "TCM link");
#endif

	if (!machine_is_integrator() && !machine_is_cintegrator())
		totalram_pages += free_area(__phys_to_pfn(__pa(__init_begin)),
					    __phys_to_pfn(__pa(__init_end)),
					    "init");
}

#ifdef CONFIG_BLK_DEV_INITRD

static int keep_initrd;

void free_initrd_mem(unsigned long start, unsigned long end)
{
	if (!keep_initrd)
		totalram_pages += free_area(__phys_to_pfn(__pa(start)),
					    __phys_to_pfn(__pa(end)),
					    "initrd");
}

static int __init keepinitrd_setup(char *__unused)
{
	keep_initrd = 1;
	return 1;
}

__setup("keepinitrd", keepinitrd_setup);
#endif<|MERGE_RESOLUTION|>--- conflicted
+++ resolved
@@ -416,13 +416,8 @@
 		 * If we had a previous bank, and there is a space
 		 * between the current bank and the previous, free it.
 		 */
-<<<<<<< HEAD
-		if (prev_bank_end && prev_bank_end != bank_start)
+		if (prev_bank_end && prev_bank_end < bank_start)
 			free_memmap(prev_bank_end, bank_start);
-=======
-		if (prev_bank_end && prev_bank_end < bank_start)
-			free_memmap(node, prev_bank_end, bank_start);
->>>>>>> 392c57a2
 
 		/*
 		 * Align up here since the VM subsystem insists that the
