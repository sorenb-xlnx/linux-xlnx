/*
 * arch/arm/mm/cache-l2x0.c - L210/L220 cache controller support
 *
 * Copyright (C) 2007 ARM Limited
 *
 * This program is free software; you can redistribute it and/or modify
 * it under the terms of the GNU General Public License version 2 as
 * published by the Free Software Foundation.
 *
 * This program is distributed in the hope that it will be useful,
 * but WITHOUT ANY WARRANTY; without even the implied warranty of
 * MERCHANTABILITY or FITNESS FOR A PARTICULAR PURPOSE.  See the
 * GNU General Public License for more details.
 *
 * You should have received a copy of the GNU General Public License
 * along with this program; if not, write to the Free Software
 * Foundation, Inc., 59 Temple Place, Suite 330, Boston, MA 02111-1307 USA
 */
#include <linux/init.h>
#include <linux/spinlock.h>
#include <linux/io.h>

#include <asm/cacheflush.h>
#include <asm/hardware/cache-l2x0.h>

#define CACHE_LINE_SIZE		32

static void __iomem *l2x0_base;
static DEFINE_SPINLOCK(l2x0_lock);
static uint32_t l2x0_way_mask;	/* Bitmask of active ways */

static inline void cache_wait_way(void __iomem *reg, unsigned long mask)
{
<<<<<<< HEAD
	/* wait for the operation to complete */
=======
	/* wait for cache operation by line or way to complete */
>>>>>>> 23137be2
	while (readl_relaxed(reg) & mask)
		;
}

#ifdef CONFIG_CACHE_PL310
static inline void cache_wait(void __iomem *reg, unsigned long mask)
{
	/* cache operations by line are atomic on PL310 */
}
#else
#define cache_wait	cache_wait_way
#endif

static inline void cache_sync(void)
{
	void __iomem *base = l2x0_base;
	writel_relaxed(0, base + L2X0_CACHE_SYNC);
	cache_wait(base + L2X0_CACHE_SYNC, 1);
}

static inline void l2x0_clean_line(unsigned long addr)
{
	void __iomem *base = l2x0_base;
	cache_wait(base + L2X0_CLEAN_LINE_PA, 1);
	writel_relaxed(addr, base + L2X0_CLEAN_LINE_PA);
}

static inline void l2x0_inv_line(unsigned long addr)
{
	void __iomem *base = l2x0_base;
	cache_wait(base + L2X0_INV_LINE_PA, 1);
	writel_relaxed(addr, base + L2X0_INV_LINE_PA);
}

#ifdef CONFIG_PL310_ERRATA_588369
static void debug_writel(unsigned long val)
{
	extern void omap_smc1(u32 fn, u32 arg);

	/*
	 * Texas Instrument secure monitor api to modify the
	 * PL310 Debug Control Register.
	 */
	omap_smc1(0x100, val);
}

static inline void l2x0_flush_line(unsigned long addr)
{
	void __iomem *base = l2x0_base;

	/* Clean by PA followed by Invalidate by PA */
	cache_wait(base + L2X0_CLEAN_LINE_PA, 1);
	writel_relaxed(addr, base + L2X0_CLEAN_LINE_PA);
	cache_wait(base + L2X0_INV_LINE_PA, 1);
	writel_relaxed(addr, base + L2X0_INV_LINE_PA);
}
#else

/* Optimised out for non-errata case */
static inline void debug_writel(unsigned long val)
{
}

static inline void l2x0_flush_line(unsigned long addr)
{
	void __iomem *base = l2x0_base;
	cache_wait(base + L2X0_CLEAN_INV_LINE_PA, 1);
	writel_relaxed(addr, base + L2X0_CLEAN_INV_LINE_PA);
}
#endif

static void l2x0_cache_sync(void)
{
	unsigned long flags;

	spin_lock_irqsave(&l2x0_lock, flags);
	cache_sync();
	spin_unlock_irqrestore(&l2x0_lock, flags);
}

static inline void l2x0_inv_all(void)
{
	unsigned long flags;

	/* invalidate all ways */
	spin_lock_irqsave(&l2x0_lock, flags);
	writel_relaxed(l2x0_way_mask, l2x0_base + L2X0_INV_WAY);
<<<<<<< HEAD
	cache_wait(l2x0_base + L2X0_INV_WAY, l2x0_way_mask);
=======
	cache_wait_way(l2x0_base + L2X0_INV_WAY, l2x0_way_mask);
>>>>>>> 23137be2
	cache_sync();
	spin_unlock_irqrestore(&l2x0_lock, flags);
}

static void l2x0_inv_range(unsigned long start, unsigned long end)
{
	void __iomem *base = l2x0_base;
	unsigned long flags;

	spin_lock_irqsave(&l2x0_lock, flags);
	if (start & (CACHE_LINE_SIZE - 1)) {
		start &= ~(CACHE_LINE_SIZE - 1);
		debug_writel(0x03);
		l2x0_flush_line(start);
		debug_writel(0x00);
		start += CACHE_LINE_SIZE;
	}

	if (end & (CACHE_LINE_SIZE - 1)) {
		end &= ~(CACHE_LINE_SIZE - 1);
		debug_writel(0x03);
		l2x0_flush_line(end);
		debug_writel(0x00);
	}

	while (start < end) {
		unsigned long blk_end = start + min(end - start, 4096UL);

		while (start < blk_end) {
			l2x0_inv_line(start);
			start += CACHE_LINE_SIZE;
		}

		if (blk_end < end) {
			spin_unlock_irqrestore(&l2x0_lock, flags);
			spin_lock_irqsave(&l2x0_lock, flags);
		}
	}
	cache_wait(base + L2X0_INV_LINE_PA, 1);
	cache_sync();
	spin_unlock_irqrestore(&l2x0_lock, flags);
}

static void l2x0_clean_range(unsigned long start, unsigned long end)
{
	void __iomem *base = l2x0_base;
	unsigned long flags;

	spin_lock_irqsave(&l2x0_lock, flags);
	start &= ~(CACHE_LINE_SIZE - 1);
	while (start < end) {
		unsigned long blk_end = start + min(end - start, 4096UL);

		while (start < blk_end) {
			l2x0_clean_line(start);
			start += CACHE_LINE_SIZE;
		}

		if (blk_end < end) {
			spin_unlock_irqrestore(&l2x0_lock, flags);
			spin_lock_irqsave(&l2x0_lock, flags);
		}
	}
	cache_wait(base + L2X0_CLEAN_LINE_PA, 1);
	cache_sync();
	spin_unlock_irqrestore(&l2x0_lock, flags);
}

static void l2x0_flush_range(unsigned long start, unsigned long end)
{
	void __iomem *base = l2x0_base;
	unsigned long flags;

	spin_lock_irqsave(&l2x0_lock, flags);
	start &= ~(CACHE_LINE_SIZE - 1);
	while (start < end) {
		unsigned long blk_end = start + min(end - start, 4096UL);

		debug_writel(0x03);
		while (start < blk_end) {
			l2x0_flush_line(start);
			start += CACHE_LINE_SIZE;
		}
		debug_writel(0x00);

		if (blk_end < end) {
			spin_unlock_irqrestore(&l2x0_lock, flags);
			spin_lock_irqsave(&l2x0_lock, flags);
		}
	}
	cache_wait(base + L2X0_CLEAN_INV_LINE_PA, 1);
	cache_sync();
	spin_unlock_irqrestore(&l2x0_lock, flags);
}

void __init l2x0_init(void __iomem *base, __u32 aux_val, __u32 aux_mask)
{
	__u32 aux;
	__u32 cache_id;
	int ways;
	const char *type;

	l2x0_base = base;

	cache_id = readl_relaxed(l2x0_base + L2X0_CACHE_ID);
	aux = readl_relaxed(l2x0_base + L2X0_AUX_CTRL);

	aux &= aux_mask;
	aux |= aux_val;

	/* Determine the number of ways */
	switch (cache_id & L2X0_CACHE_ID_PART_MASK) {
	case L2X0_CACHE_ID_PART_L310:
		if (aux & (1 << 16))
			ways = 16;
		else
			ways = 8;
		type = "L310";
		break;
	case L2X0_CACHE_ID_PART_L210:
		ways = (aux >> 13) & 0xf;
		type = "L210";
		break;
	default:
		/* Assume unknown chips have 8 ways */
		ways = 8;
		type = "L2x0 series";
		break;
	}

	l2x0_way_mask = (1 << ways) - 1;

	/*
	 * Check if l2x0 controller is already enabled.
	 * If you are booting from non-secure mode
	 * accessing the below registers will fault.
	 */
	if (!(readl_relaxed(l2x0_base + L2X0_CTRL) & 1)) {

		/* l2x0 controller is disabled */
		writel_relaxed(aux, l2x0_base + L2X0_AUX_CTRL);

		l2x0_inv_all();

		/* enable L2X0 */
		writel_relaxed(1, l2x0_base + L2X0_CTRL);
	}

	outer_cache.inv_range = l2x0_inv_range;
	outer_cache.clean_range = l2x0_clean_range;
	outer_cache.flush_range = l2x0_flush_range;
	outer_cache.sync = l2x0_cache_sync;

	printk(KERN_INFO "%s cache controller enabled\n", type);
	printk(KERN_INFO "l2x0: %d ways, CACHE_ID 0x%08x, AUX_CTRL 0x%08x\n",
			 ways, cache_id, aux);
}<|MERGE_RESOLUTION|>--- conflicted
+++ resolved
@@ -31,11 +31,7 @@
 
 static inline void cache_wait_way(void __iomem *reg, unsigned long mask)
 {
-<<<<<<< HEAD
-	/* wait for the operation to complete */
-=======
 	/* wait for cache operation by line or way to complete */
->>>>>>> 23137be2
 	while (readl_relaxed(reg) & mask)
 		;
 }
@@ -123,11 +119,7 @@
 	/* invalidate all ways */
 	spin_lock_irqsave(&l2x0_lock, flags);
 	writel_relaxed(l2x0_way_mask, l2x0_base + L2X0_INV_WAY);
-<<<<<<< HEAD
-	cache_wait(l2x0_base + L2X0_INV_WAY, l2x0_way_mask);
-=======
 	cache_wait_way(l2x0_base + L2X0_INV_WAY, l2x0_way_mask);
->>>>>>> 23137be2
 	cache_sync();
 	spin_unlock_irqrestore(&l2x0_lock, flags);
 }
