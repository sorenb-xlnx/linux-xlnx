--- conflicted
+++ resolved
@@ -644,11 +644,7 @@
 
 config SWP_EMULATE
 	bool "Emulate SWP/SWPB instructions"
-<<<<<<< HEAD
-	depends on CPU_V7
-=======
 	depends on CPU_V7 && !CPU_V6
->>>>>>> 63310467
 	select HAVE_PROC_CPU if PROC_FS
 	default y if SMP
 	help
