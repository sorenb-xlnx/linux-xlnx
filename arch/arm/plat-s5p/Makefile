# arch/arm/plat-s5p/Makefile
#
# Copyright (c) 2009 Samsung Electronics Co., Ltd.
# 		http://www.samsung.com/
#
# Licensed under GPLv2

obj-y				:=
obj-m				:=
obj-n				:= dummy.o
obj-				:=

# Core files

obj-y				+= dev-pmu.o
obj-y				+= dev-uart.o
obj-y				+= cpu.o
obj-y				+= clock.o
obj-y				+= irq.o
obj-$(CONFIG_S5P_EXT_INT)	+= irq-eint.o
<<<<<<< HEAD
obj-$(CONFIG_S5P_GPIO_INT)	+= irq-gpioint.o
=======
obj-$(CONFIG_PM)		+= pm.o
obj-$(CONFIG_PM)		+= irq-pm.o
>>>>>>> b11b5595

# devices

obj-$(CONFIG_S5P_DEV_FIMC0)	+= dev-fimc0.o
obj-$(CONFIG_S5P_DEV_FIMC1)	+= dev-fimc1.o
obj-$(CONFIG_S5P_DEV_FIMC2)	+= dev-fimc2.o
obj-$(CONFIG_S5P_DEV_ONENAND)	+= dev-onenand.o<|MERGE_RESOLUTION|>--- conflicted
+++ resolved
@@ -18,12 +18,9 @@
 obj-y				+= clock.o
 obj-y				+= irq.o
 obj-$(CONFIG_S5P_EXT_INT)	+= irq-eint.o
-<<<<<<< HEAD
 obj-$(CONFIG_S5P_GPIO_INT)	+= irq-gpioint.o
-=======
 obj-$(CONFIG_PM)		+= pm.o
 obj-$(CONFIG_PM)		+= irq-pm.o
->>>>>>> b11b5595
 
 # devices
 
