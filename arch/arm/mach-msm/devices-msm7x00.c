/* linux/arch/arm/mach-msm/devices.c
 *
 * Copyright (C) 2008 Google, Inc.
 *
 * This software is licensed under the terms of the GNU General Public
 * License version 2, as published by the Free Software Foundation, and
 * may be copied, distributed, and modified under those terms.
 *
 * This program is distributed in the hope that it will be useful,
 * but WITHOUT ANY WARRANTY; without even the implied warranty of
 * MERCHANTABILITY or FITNESS FOR A PARTICULAR PURPOSE.  See the
 * GNU General Public License for more details.
 *
 */

#include <linux/kernel.h>
#include <linux/platform_device.h>
#include <linux/clkdev.h>

#include <mach/irqs.h>
#include <mach/msm_iomap.h>
#include "devices.h"

#include <asm/mach/flash.h>
#include <linux/mtd/nand.h>
#include <linux/mtd/partitions.h>

#include "clock.h"
#include "clock-pcom.h"
#include <mach/mmc.h>

static struct resource resources_uart1[] = {
	{
		.start	= INT_UART1,
		.end	= INT_UART1,
		.flags	= IORESOURCE_IRQ,
	},
	{
		.start	= MSM_UART1_PHYS,
		.end	= MSM_UART1_PHYS + MSM_UART1_SIZE - 1,
		.flags	= IORESOURCE_MEM,
		.name  = "uart_resource"
	},
};

static struct resource resources_uart2[] = {
	{
		.start	= INT_UART2,
		.end	= INT_UART2,
		.flags	= IORESOURCE_IRQ,
	},
	{
		.start	= MSM_UART2_PHYS,
		.end	= MSM_UART2_PHYS + MSM_UART2_SIZE - 1,
		.flags	= IORESOURCE_MEM,
		.name  = "uart_resource"
	},
};

static struct resource resources_uart3[] = {
	{
		.start	= INT_UART3,
		.end	= INT_UART3,
		.flags	= IORESOURCE_IRQ,
	},
	{
		.start	= MSM_UART3_PHYS,
		.end	= MSM_UART3_PHYS + MSM_UART3_SIZE - 1,
		.flags	= IORESOURCE_MEM,
		.name  = "uart_resource"
	},
};

struct platform_device msm_device_uart1 = {
	.name	= "msm_serial",
	.id	= 0,
	.num_resources	= ARRAY_SIZE(resources_uart1),
	.resource	= resources_uart1,
};

struct platform_device msm_device_uart2 = {
	.name	= "msm_serial",
	.id	= 1,
	.num_resources	= ARRAY_SIZE(resources_uart2),
	.resource	= resources_uart2,
};

struct platform_device msm_device_uart3 = {
	.name	= "msm_serial",
	.id	= 2,
	.num_resources	= ARRAY_SIZE(resources_uart3),
	.resource	= resources_uart3,
};

static struct resource resources_i2c[] = {
	{
		.start	= MSM_I2C_PHYS,
		.end	= MSM_I2C_PHYS + MSM_I2C_SIZE - 1,
		.flags	= IORESOURCE_MEM,
	},
	{
		.start	= INT_PWB_I2C,
		.end	= INT_PWB_I2C,
		.flags	= IORESOURCE_IRQ,
	},
};

struct platform_device msm_device_i2c = {
	.name		= "msm_i2c",
	.id		= 0,
	.num_resources	= ARRAY_SIZE(resources_i2c),
	.resource	= resources_i2c,
};

static struct resource resources_hsusb[] = {
	{
		.start	= MSM_HSUSB_PHYS,
		.end	= MSM_HSUSB_PHYS + MSM_HSUSB_SIZE,
		.flags	= IORESOURCE_MEM,
	},
	{
		.start	= INT_USB_HS,
		.end	= INT_USB_HS,
		.flags	= IORESOURCE_IRQ,
	},
};

struct platform_device msm_device_hsusb = {
	.name		= "msm_hsusb",
	.id		= -1,
	.num_resources	= ARRAY_SIZE(resources_hsusb),
	.resource	= resources_hsusb,
	.dev		= {
		.coherent_dma_mask	= 0xffffffff,
	},
};

struct flash_platform_data msm_nand_data = {
	.parts		= NULL,
	.nr_parts	= 0,
};

static struct resource resources_nand[] = {
	[0] = {
		.start	= 7,
		.end	= 7,
		.flags	= IORESOURCE_DMA,
	},
};

struct platform_device msm_device_nand = {
	.name		= "msm_nand",
	.id		= -1,
	.num_resources	= ARRAY_SIZE(resources_nand),
	.resource	= resources_nand,
	.dev		= {
		.platform_data	= &msm_nand_data,
	},
};

struct platform_device msm_device_smd = {
	.name	= "msm_smd",
	.id	= -1,
};

static struct resource resources_sdc1[] = {
	{
		.start	= MSM_SDC1_PHYS,
		.end	= MSM_SDC1_PHYS + MSM_SDC1_SIZE - 1,
		.flags	= IORESOURCE_MEM,
	},
	{
		.start	= INT_SDC1_0,
		.end	= INT_SDC1_0,
		.flags	= IORESOURCE_IRQ,
		.name	= "cmd_irq",
	},
	{
		.start	= INT_SDC1_1,
		.end	= INT_SDC1_1,
		.flags	= IORESOURCE_IRQ,
		.name	= "pio_irq",
	},
	{
		.flags	= IORESOURCE_IRQ | IORESOURCE_DISABLED,
		.name	= "status_irq"
	},
	{
		.start	= 8,
		.end	= 8,
		.flags	= IORESOURCE_DMA,
	},
};

static struct resource resources_sdc2[] = {
	{
		.start	= MSM_SDC2_PHYS,
		.end	= MSM_SDC2_PHYS + MSM_SDC2_SIZE - 1,
		.flags	= IORESOURCE_MEM,
	},
	{
		.start	= INT_SDC2_0,
		.end	= INT_SDC2_0,
		.flags	= IORESOURCE_IRQ,
		.name	= "cmd_irq",
	},
		{
		.start	= INT_SDC2_1,
		.end	= INT_SDC2_1,
		.flags	= IORESOURCE_IRQ,
		.name	= "pio_irq",
	},
	{
		.flags	= IORESOURCE_IRQ | IORESOURCE_DISABLED,
		.name	= "status_irq"
	},
	{
		.start	= 8,
		.end	= 8,
		.flags	= IORESOURCE_DMA,
	},
};

static struct resource resources_sdc3[] = {
	{
		.start	= MSM_SDC3_PHYS,
		.end	= MSM_SDC3_PHYS + MSM_SDC3_SIZE - 1,
		.flags	= IORESOURCE_MEM,
	},
	{
		.start	= INT_SDC3_0,
		.end	= INT_SDC3_0,
		.flags	= IORESOURCE_IRQ,
		.name	= "cmd_irq",
	},
		{
		.start	= INT_SDC3_1,
		.end	= INT_SDC3_1,
		.flags	= IORESOURCE_IRQ,
		.name	= "pio_irq",
	},
	{
		.flags	= IORESOURCE_IRQ | IORESOURCE_DISABLED,
		.name	= "status_irq"
	},
	{
		.start	= 8,
		.end	= 8,
		.flags	= IORESOURCE_DMA,
	},
};

static struct resource resources_sdc4[] = {
	{
		.start	= MSM_SDC4_PHYS,
		.end	= MSM_SDC4_PHYS + MSM_SDC4_SIZE - 1,
		.flags	= IORESOURCE_MEM,
	},
	{
		.start	= INT_SDC4_0,
		.end	= INT_SDC4_0,
		.flags	= IORESOURCE_IRQ,
		.name	= "cmd_irq",
	},
		{
		.start	= INT_SDC4_1,
		.end	= INT_SDC4_1,
		.flags	= IORESOURCE_IRQ,
		.name	= "pio_irq",
	},
	{
		.flags	= IORESOURCE_IRQ | IORESOURCE_DISABLED,
		.name	= "status_irq"
	},
	{
		.start	= 8,
		.end	= 8,
		.flags	= IORESOURCE_DMA,
	},
};

struct platform_device msm_device_sdc1 = {
	.name		= "msm_sdcc",
	.id		= 1,
	.num_resources	= ARRAY_SIZE(resources_sdc1),
	.resource	= resources_sdc1,
	.dev		= {
		.coherent_dma_mask	= 0xffffffff,
	},
};

struct platform_device msm_device_sdc2 = {
	.name		= "msm_sdcc",
	.id		= 2,
	.num_resources	= ARRAY_SIZE(resources_sdc2),
	.resource	= resources_sdc2,
	.dev		= {
		.coherent_dma_mask	= 0xffffffff,
	},
};

struct platform_device msm_device_sdc3 = {
	.name		= "msm_sdcc",
	.id		= 3,
	.num_resources	= ARRAY_SIZE(resources_sdc3),
	.resource	= resources_sdc3,
	.dev		= {
		.coherent_dma_mask	= 0xffffffff,
	},
};

struct platform_device msm_device_sdc4 = {
	.name		= "msm_sdcc",
	.id		= 4,
	.num_resources	= ARRAY_SIZE(resources_sdc4),
	.resource	= resources_sdc4,
	.dev		= {
		.coherent_dma_mask	= 0xffffffff,
	},
};

static struct platform_device *msm_sdcc_devices[] __initdata = {
	&msm_device_sdc1,
	&msm_device_sdc2,
	&msm_device_sdc3,
	&msm_device_sdc4,
};

int __init msm_add_sdcc(unsigned int controller,
			struct msm_mmc_platform_data *plat,
			unsigned int stat_irq, unsigned long stat_irq_flags)
{
	struct platform_device	*pdev;
	struct resource *res;

	if (controller < 1 || controller > 4)
		return -EINVAL;

	pdev = msm_sdcc_devices[controller-1];
	pdev->dev.platform_data = plat;

	res = platform_get_resource_byname(pdev, IORESOURCE_IRQ, "status_irq");
	if (!res)
		return -EINVAL;
	else if (stat_irq) {
		res->start = res->end = stat_irq;
		res->flags &= ~IORESOURCE_DISABLED;
		res->flags |= stat_irq_flags;
	}

	return platform_device_register(pdev);
}

static struct resource resources_mddi0[] = {
	{
		.start	= MSM_PMDH_PHYS,
		.end	= MSM_PMDH_PHYS + MSM_PMDH_SIZE - 1,
		.flags	= IORESOURCE_MEM,
	},
	{
		.start	= INT_MDDI_PRI,
		.end	= INT_MDDI_PRI,
		.flags	= IORESOURCE_IRQ,
	},
};

static struct resource resources_mddi1[] = {
	{
		.start	= MSM_EMDH_PHYS,
		.end	= MSM_EMDH_PHYS + MSM_EMDH_SIZE - 1,
		.flags	= IORESOURCE_MEM,
	},
	{
		.start	= INT_MDDI_EXT,
		.end	= INT_MDDI_EXT,
		.flags	= IORESOURCE_IRQ,
	},
};

struct platform_device msm_device_mddi0 = {
	.name = "msm_mddi",
	.id = 0,
	.num_resources = ARRAY_SIZE(resources_mddi0),
	.resource = resources_mddi0,
	.dev = {
		.coherent_dma_mask      = 0xffffffff,
	},
};

struct platform_device msm_device_mddi1 = {
	.name = "msm_mddi",
	.id = 1,
	.num_resources = ARRAY_SIZE(resources_mddi1),
	.resource = resources_mddi1,
	.dev = {
		.coherent_dma_mask      = 0xffffffff,
	},
};

static struct resource resources_mdp[] = {
	{
		.start	= MSM_MDP_PHYS,
		.end	= MSM_MDP_PHYS + MSM_MDP_SIZE - 1,
		.name	= "mdp",
		.flags	= IORESOURCE_MEM
	},
	{
		.start	= INT_MDP,
		.end	= INT_MDP,
		.flags	= IORESOURCE_IRQ,
	},
};

struct platform_device msm_device_mdp = {
	.name = "msm_mdp",
	.id = 0,
	.num_resources = ARRAY_SIZE(resources_mdp),
	.resource = resources_mdp,
};

<<<<<<< HEAD
struct clk msm_clocks_7x01a[] = {
=======
struct clk_lookup msm_clocks_7x01a[] = {
>>>>>>> 105e53f8
	CLK_PCOM("adm_clk",	ADM_CLK,	NULL, 0),
	CLK_PCOM("adsp_clk",	ADSP_CLK,	NULL, 0),
	CLK_PCOM("ebi1_clk",	EBI1_CLK,	NULL, 0),
	CLK_PCOM("ebi2_clk",	EBI2_CLK,	NULL, 0),
	CLK_PCOM("ecodec_clk",	ECODEC_CLK,	NULL, 0),
	CLK_PCOM("emdh_clk",	EMDH_CLK,	NULL, OFF),
	CLK_PCOM("gp_clk",		GP_CLK,		NULL, 0),
	CLK_PCOM("grp_clk",	GRP_3D_CLK,	NULL, OFF),
	CLK_PCOM("i2c_clk",	I2C_CLK,	"msm_i2c.0", 0),
	CLK_PCOM("icodec_rx_clk",	ICODEC_RX_CLK,	NULL, 0),
	CLK_PCOM("icodec_tx_clk",	ICODEC_TX_CLK,	NULL, 0),
	CLK_PCOM("imem_clk",	IMEM_CLK,	NULL, OFF),
	CLK_PCOM("mdc_clk",	MDC_CLK,	NULL, 0),
	CLK_PCOM("mdp_clk",	MDP_CLK,	NULL, OFF),
	CLK_PCOM("pbus_clk",	PBUS_CLK,	NULL, 0),
	CLK_PCOM("pcm_clk",	PCM_CLK,	NULL, 0),
	CLK_PCOM("mddi_clk",	PMDH_CLK,	NULL, OFF | CLK_MINMAX),
	CLK_PCOM("sdac_clk",	SDAC_CLK,	NULL, OFF),
	CLK_PCOM("sdc_clk",	SDC1_CLK,	"msm_sdcc.1", OFF),
	CLK_PCOM("sdc_pclk",	SDC1_P_CLK,	"msm_sdcc.1", OFF),
	CLK_PCOM("sdc_clk",	SDC2_CLK,	"msm_sdcc.2", OFF),
	CLK_PCOM("sdc_pclk",	SDC2_P_CLK,	"msm_sdcc.2", OFF),
	CLK_PCOM("sdc_clk",	SDC3_CLK,	"msm_sdcc.3", OFF),
	CLK_PCOM("sdc_pclk",	SDC3_P_CLK,	"msm_sdcc.3", OFF),
	CLK_PCOM("sdc_clk",	SDC4_CLK,	"msm_sdcc.4", OFF),
	CLK_PCOM("sdc_pclk",	SDC4_P_CLK,	"msm_sdcc.4", OFF),
	CLK_PCOM("tsif_clk",	TSIF_CLK,	NULL, 0),
	CLK_PCOM("tsif_ref_clk",	TSIF_REF_CLK,	NULL, 0),
	CLK_PCOM("tv_dac_clk",	TV_DAC_CLK,	NULL, 0),
	CLK_PCOM("tv_enc_clk",	TV_ENC_CLK,	NULL, 0),
	CLK_PCOM("uart_clk",	UART1_CLK,	"msm_serial.0", OFF),
	CLK_PCOM("uart_clk",	UART2_CLK,	"msm_serial.1", 0),
	CLK_PCOM("uart_clk",	UART3_CLK,	"msm_serial.2", OFF),
	CLK_PCOM("uart1dm_clk",	UART1DM_CLK,	NULL, OFF),
	CLK_PCOM("uart2dm_clk",	UART2DM_CLK,	NULL, 0),
	CLK_PCOM("usb_hs_clk",	USB_HS_CLK,	"msm_hsusb", OFF),
	CLK_PCOM("usb_hs_pclk",	USB_HS_P_CLK,	"msm_hsusb", OFF),
	CLK_PCOM("usb_otg_clk",	USB_OTG_CLK,	NULL, 0),
	CLK_PCOM("vdc_clk",	VDC_CLK,	NULL, OFF ),
	CLK_PCOM("vfe_clk",	VFE_CLK,	NULL, OFF),
	CLK_PCOM("vfe_mdc_clk",	VFE_MDC_CLK,	NULL, OFF),
};

unsigned msm_num_clocks_7x01a = ARRAY_SIZE(msm_clocks_7x01a);<|MERGE_RESOLUTION|>--- conflicted
+++ resolved
@@ -418,11 +418,7 @@
 	.resource = resources_mdp,
 };
 
-<<<<<<< HEAD
-struct clk msm_clocks_7x01a[] = {
-=======
 struct clk_lookup msm_clocks_7x01a[] = {
->>>>>>> 105e53f8
 	CLK_PCOM("adm_clk",	ADM_CLK,	NULL, 0),
 	CLK_PCOM("adsp_clk",	ADSP_CLK,	NULL, 0),
 	CLK_PCOM("ebi1_clk",	EBI1_CLK,	NULL, 0),
