/* arch/arm/mach-msm/io.c
 *
 * MSM7K, QSD io support
 *
 * Copyright (C) 2007 Google, Inc.
 * Copyright (c) 2008-2009, Code Aurora Forum. All rights reserved.
 * Author: Brian Swetland <swetland@google.com>
 *
 * This software is licensed under the terms of the GNU General Public
 * License version 2, as published by the Free Software Foundation, and
 * may be copied, distributed, and modified under those terms.
 *
 * This program is distributed in the hope that it will be useful,
 * but WITHOUT ANY WARRANTY; without even the implied warranty of
 * MERCHANTABILITY or FITNESS FOR A PARTICULAR PURPOSE.  See the
 * GNU General Public License for more details.
 *
 */

#include <linux/kernel.h>
#include <linux/init.h>
#include <linux/io.h>
#include <linux/module.h>

#include <mach/hardware.h>
#include <asm/page.h>
#include <mach/msm_iomap.h>
#include <asm/mach/map.h>

#include <mach/board.h>

#define MSM_DEVICE(name) { \
		.virtual = (unsigned long) MSM_##name##_BASE, \
		.pfn = __phys_to_pfn(MSM_##name##_PHYS), \
		.length = MSM_##name##_SIZE, \
		.type = MT_DEVICE_NONSHARED, \
	 }

/* msm_shared_ram_phys default value of 0x00100000 is the most common value
 * and should work as-is for any target without stacked memory.
 */
int msm_shared_ram_phys = 0x00100000;

static void msm_map_io(struct map_desc *io_desc, int size)
{
	int i;

	BUG_ON(!size);
	for (i = 0; i < size; i++)
		if (io_desc[i].virtual == (unsigned long)MSM_SHARED_RAM_BASE)
			io_desc[i].pfn = __phys_to_pfn(msm_shared_ram_phys);

	iotable_init(io_desc, size);
}

#if defined(CONFIG_ARCH_MSM7X01A) || defined(CONFIG_ARCH_MSM7X27)
static struct map_desc msm_io_desc[] __initdata = {
	MSM_DEVICE(VIC),
	MSM_DEVICE(CSR),
	MSM_DEVICE(TMR),
	MSM_DEVICE(DMOV),
	MSM_DEVICE(GPIO1),
	MSM_DEVICE(GPIO2),
	MSM_DEVICE(CLK_CTL),
#ifdef CONFIG_MSM_DEBUG_UART
	MSM_DEVICE(DEBUG_UART),
#endif
#ifdef CONFIG_CACHE_L2X0
	{
		.virtual =  (unsigned long) MSM_L2CC_BASE,
		.pfn =      __phys_to_pfn(MSM_L2CC_PHYS),
		.length =   MSM_L2CC_SIZE,
		.type =     MT_DEVICE,
	},
#endif
	{
		.virtual =  (unsigned long) MSM_SHARED_RAM_BASE,
		.length =   MSM_SHARED_RAM_SIZE,
		.type =     MT_DEVICE,
	},
};

void __init msm_map_common_io(void)
{
	/* Make sure the peripheral register window is closed, since
	 * we will use PTE flags (TEX[1]=1,B=0,C=1) to determine which
	 * pages are peripheral interface or not.
	 */
	asm("mcr p15, 0, %0, c15, c2, 4" : : "r" (0));
	msm_map_io(msm_io_desc, ARRAY_SIZE(msm_io_desc));
}
#endif

#ifdef CONFIG_ARCH_QSD8X50
static struct map_desc qsd8x50_io_desc[] __initdata = {
	MSM_DEVICE(VIC),
	MSM_DEVICE(CSR),
	MSM_DEVICE(TMR),
	MSM_DEVICE(DMOV),
	MSM_DEVICE(GPIO1),
	MSM_DEVICE(GPIO2),
	MSM_DEVICE(CLK_CTL),
	MSM_DEVICE(SIRC),
	MSM_DEVICE(SCPLL),
	MSM_DEVICE(AD5),
	MSM_DEVICE(MDC),
#ifdef CONFIG_MSM_DEBUG_UART
	MSM_DEVICE(DEBUG_UART),
#endif
	{
		.virtual =  (unsigned long) MSM_SHARED_RAM_BASE,
		.length =   MSM_SHARED_RAM_SIZE,
		.type =     MT_DEVICE,
	},
};

void __init msm_map_qsd8x50_io(void)
{
	msm_map_io(qsd8x50_io_desc, ARRAY_SIZE(qsd8x50_io_desc));
}
#endif /* CONFIG_ARCH_QSD8X50 */

#ifdef CONFIG_ARCH_MSM7X30
static struct map_desc msm7x30_io_desc[] __initdata = {
	MSM_DEVICE(VIC),
	MSM_DEVICE(CSR),
	MSM_DEVICE(TMR),
	MSM_DEVICE(DMOV),
	MSM_DEVICE(GPIO1),
	MSM_DEVICE(GPIO2),
	MSM_DEVICE(CLK_CTL),
	MSM_DEVICE(SIRC),
	MSM_DEVICE(SCPLL),
	MSM_DEVICE(AD5),
	MSM_DEVICE(MDC),
	MSM_DEVICE(ACC),
	MSM_DEVICE(GCC),
#ifdef CONFIG_MSM_DEBUG_UART
	MSM_DEVICE(DEBUG_UART),
#endif
	{
		.virtual =  (unsigned long) MSM_SHARED_RAM_BASE,
		.length =   MSM_SHARED_RAM_SIZE,
		.type =     MT_DEVICE,
	},
};

void __init msm_map_msm7x30_io(void)
{
	msm_map_io(msm7x30_io_desc, ARRAY_SIZE(msm7x30_io_desc));
}
#endif /* CONFIG_ARCH_MSM7X30 */

#ifdef CONFIG_MACH_QSD8X50_COMET
static struct map_desc comet_io_desc[] __initdata = {
	MSM_DEVICE(VIC),
	MSM_DEVICE(CSR),
	MSM_DEVICE(TMR),
	MSM_DEVICE(DMOV),
	MSM_DEVICE(GPIO1),
	MSM_DEVICE(GPIO2),
	MSM_DEVICE(CLK_CTL),
	MSM_DEVICE(SIRC),
	MSM_DEVICE(SCPLL),
	MSM_DEVICE(AD5),
	MSM_DEVICE(MDC),
#ifdef CONFIG_MSM_DEBUG_UART
	MSM_DEVICE(DEBUG_UART),
#endif
	{
		.virtual =  (unsigned long) MSM_SHARED_RAM_BASE,
		.length =   MSM_SHARED_RAM_SIZE,
		.type =     MT_DEVICE,
	},
};

void __init msm_map_comet_io(void)
{
	msm_map_io(comet_io_desc, ARRAY_SIZE(comet_io_desc));
}
#endif /* CONFIG_MACH_QSD8X50_COMET */

void __iomem *
__msm_ioremap(unsigned long phys_addr, size_t size, unsigned int mtype)
{
	if (mtype == MT_DEVICE) {
		/* The peripherals in the 88000000 - D0000000 range
		 * are only accessable by type MT_DEVICE_NONSHARED.
		 * Adjust mtype as necessary to make this "just work."
		 */
		if ((phys_addr >= 0x88000000) && (phys_addr < 0xD0000000))
			mtype = MT_DEVICE_NONSHARED;
	}

<<<<<<< HEAD
	return __arm_ioremap_caller(phys_addr, size, mtype,
		__builtin_return_address(0));
}
=======
	return __arm_ioremap(phys_addr, size, mtype);
}
EXPORT_SYMBOL(__msm_ioremap);
>>>>>>> d99c6ab4
<|MERGE_RESOLUTION|>--- conflicted
+++ resolved
@@ -192,12 +192,7 @@
 			mtype = MT_DEVICE_NONSHARED;
 	}
 
-<<<<<<< HEAD
 	return __arm_ioremap_caller(phys_addr, size, mtype,
 		__builtin_return_address(0));
 }
-=======
-	return __arm_ioremap(phys_addr, size, mtype);
-}
-EXPORT_SYMBOL(__msm_ioremap);
->>>>>>> d99c6ab4
+EXPORT_SYMBOL(__msm_ioremap);