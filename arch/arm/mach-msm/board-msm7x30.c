/* Copyright (c) 2009-2010, Code Aurora Forum. All rights reserved.
 *
 * This program is free software; you can redistribute it and/or modify
 * it under the terms of the GNU General Public License version 2 and
 * only version 2 as published by the Free Software Foundation.
 *
 * This program is distributed in the hope that it will be useful,
 * but WITHOUT ANY WARRANTY; without even the implied warranty of
 * MERCHANTABILITY or FITNESS FOR A PARTICULAR PURPOSE.  See the
 * GNU General Public License for more details.
 *
 * You should have received a copy of the GNU General Public License
 * along with this program; if not, write to the Free Software
 * Foundation, Inc., 51 Franklin Street, Fifth Floor, Boston, MA
 * 02110-1301, USA.
 */

#include <linux/kernel.h>
#include <linux/irq.h>
#include <linux/gpio.h>
#include <linux/platform_device.h>
#include <linux/delay.h>
#include <linux/io.h>
#include <linux/smsc911x.h>
#include <linux/usb/msm_hsusb.h>

#include <asm/mach-types.h>
#include <asm/mach/arch.h>
#include <asm/memory.h>
#include <asm/setup.h>

#include <mach/gpio.h>
#include <mach/board.h>
#include <mach/msm_iomap.h>
#include <mach/dma.h>

#include <mach/vreg.h>
#include "devices.h"
#include "gpiomux.h"
#include "proc_comm.h"

extern struct sys_timer msm_timer;

static int hsusb_phy_init_seq[] = {
	0x30, 0x32,	/* Enable and set Pre-Emphasis Depth to 20% */
	0x02, 0x36,	/* Disable CDR Auto Reset feature */
	-1
};

static struct msm_otg_platform_data msm_otg_pdata = {
	.phy_init_seq		= hsusb_phy_init_seq,
	.mode                   = USB_PERIPHERAL,
	.otg_control		= OTG_PHY_CONTROL,
};

struct msm_gpiomux_config msm_gpiomux_configs[GPIOMUX_NGPIOS] = {
#ifdef CONFIG_SERIAL_MSM_CONSOLE
	[49] = { /* UART2 RFR */
		.suspended = GPIOMUX_DRV_2MA | GPIOMUX_PULL_DOWN |
			     GPIOMUX_FUNC_2 | GPIOMUX_VALID,
	},
	[50] = { /* UART2 CTS */
		.suspended = GPIOMUX_DRV_2MA | GPIOMUX_PULL_DOWN |
			     GPIOMUX_FUNC_2 | GPIOMUX_VALID,
	},
	[51] = { /* UART2 RX */
		.suspended = GPIOMUX_DRV_2MA | GPIOMUX_PULL_DOWN |
			     GPIOMUX_FUNC_2 | GPIOMUX_VALID,
	},
	[52] = { /* UART2 TX */
		.suspended = GPIOMUX_DRV_2MA | GPIOMUX_PULL_DOWN |
			     GPIOMUX_FUNC_2 | GPIOMUX_VALID,
	},
#endif
};

static struct platform_device *devices[] __initdata = {
#if defined(CONFIG_SERIAL_MSM) || defined(CONFIG_MSM_SERIAL_DEBUGGER)
        &msm_device_uart2,
#endif
	&msm_device_smd,
	&msm_device_otg,
	&msm_device_hsusb,
	&msm_device_hsusb_host,
};

static void __init msm7x30_init_irq(void)
{
	msm_init_irq();
}

static void __init msm7x30_init(void)
{
	msm_device_otg.dev.platform_data = &msm_otg_pdata;
	msm_device_hsusb.dev.parent = &msm_device_otg.dev;
	msm_device_hsusb_host.dev.parent = &msm_device_otg.dev;

	platform_add_devices(devices, ARRAY_SIZE(devices));
}

static void __init msm7x30_map_io(void)
{
	msm_map_msm7x30_io();
	msm_clock_init(msm_clocks_7x30, msm_num_clocks_7x30);
}

MACHINE_START(MSM7X30_SURF, "QCT MSM7X30 SURF")
<<<<<<< HEAD
#ifdef CONFIG_MSM_DEBUG_UART
#endif
	.boot_params = PLAT_PHYS_OFFSET + 0x100,
=======
	.boot_params = PHYS_OFFSET + 0x100,
>>>>>>> 7358cf20
	.map_io = msm7x30_map_io,
	.init_irq = msm7x30_init_irq,
	.init_machine = msm7x30_init,
	.timer = &msm_timer,
MACHINE_END

MACHINE_START(MSM7X30_FFA, "QCT MSM7X30 FFA")
<<<<<<< HEAD
#ifdef CONFIG_MSM_DEBUG_UART
#endif
	.boot_params = PLAT_PHYS_OFFSET + 0x100,
=======
	.boot_params = PHYS_OFFSET + 0x100,
>>>>>>> 7358cf20
	.map_io = msm7x30_map_io,
	.init_irq = msm7x30_init_irq,
	.init_machine = msm7x30_init,
	.timer = &msm_timer,
MACHINE_END

MACHINE_START(MSM7X30_FLUID, "QCT MSM7X30 FLUID")
<<<<<<< HEAD
#ifdef CONFIG_MSM_DEBUG_UART
#endif
	.boot_params = PLAT_PHYS_OFFSET + 0x100,
=======
	.boot_params = PHYS_OFFSET + 0x100,
>>>>>>> 7358cf20
	.map_io = msm7x30_map_io,
	.init_irq = msm7x30_init_irq,
	.init_machine = msm7x30_init,
	.timer = &msm_timer,
MACHINE_END<|MERGE_RESOLUTION|>--- conflicted
+++ resolved
@@ -105,13 +105,7 @@
 }
 
 MACHINE_START(MSM7X30_SURF, "QCT MSM7X30 SURF")
-<<<<<<< HEAD
-#ifdef CONFIG_MSM_DEBUG_UART
-#endif
 	.boot_params = PLAT_PHYS_OFFSET + 0x100,
-=======
-	.boot_params = PHYS_OFFSET + 0x100,
->>>>>>> 7358cf20
 	.map_io = msm7x30_map_io,
 	.init_irq = msm7x30_init_irq,
 	.init_machine = msm7x30_init,
@@ -119,13 +113,7 @@
 MACHINE_END
 
 MACHINE_START(MSM7X30_FFA, "QCT MSM7X30 FFA")
-<<<<<<< HEAD
-#ifdef CONFIG_MSM_DEBUG_UART
-#endif
 	.boot_params = PLAT_PHYS_OFFSET + 0x100,
-=======
-	.boot_params = PHYS_OFFSET + 0x100,
->>>>>>> 7358cf20
 	.map_io = msm7x30_map_io,
 	.init_irq = msm7x30_init_irq,
 	.init_machine = msm7x30_init,
@@ -133,13 +121,7 @@
 MACHINE_END
 
 MACHINE_START(MSM7X30_FLUID, "QCT MSM7X30 FLUID")
-<<<<<<< HEAD
-#ifdef CONFIG_MSM_DEBUG_UART
-#endif
 	.boot_params = PLAT_PHYS_OFFSET + 0x100,
-=======
-	.boot_params = PHYS_OFFSET + 0x100,
->>>>>>> 7358cf20
 	.map_io = msm7x30_map_io,
 	.init_irq = msm7x30_init_irq,
 	.init_machine = msm7x30_init,
