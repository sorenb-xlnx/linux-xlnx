--- conflicted
+++ resolved
@@ -19,13 +19,8 @@
 #include <mach/hardware.h>
 #include <mach/msm_iomap.h>
 
-<<<<<<< HEAD
-#ifdef CONFIG_MSM_DEBUG_UART
+#ifdef CONFIG_HAS_MSM_DEBUG_UART_PHYS
 	.macro	addruart, rp, rv
-=======
-#ifdef CONFIG_HAS_MSM_DEBUG_UART_PHYS
-	.macro	addruart, rx, tmp
->>>>>>> 4708caa0
 	@ see if the MMU is enabled and select appropriate base address
 	ldr	\rp, =MSM_DEBUG_UART_PHYS
 	ldr	\rv, =MSM_DEBUG_UART_BASE
