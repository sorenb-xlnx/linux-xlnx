/*
 * Versatile Express Core Tile Cortex A9x4 Support
 */
#include <linux/init.h>
#include <linux/gfp.h>
#include <linux/device.h>
#include <linux/dma-mapping.h>
#include <linux/platform_device.h>
#include <linux/amba/bus.h>
#include <linux/amba/clcd.h>
#include <linux/clkdev.h>

#include <asm/hardware/arm_timer.h>
#include <asm/hardware/cache-l2x0.h>
#include <asm/hardware/gic.h>
#include <asm/pmu.h>
#include <asm/smp_scu.h>
#include <asm/smp_twd.h>

#include <mach/ct-ca9x4.h>

#include <asm/hardware/timer-sp.h>

#include <asm/mach/map.h>
#include <asm/mach/time.h>

#include "core.h"

#include <mach/motherboard.h>

#include <plat/clcd.h>

#define V2M_PA_CS7	0x10000000

static struct map_desc ct_ca9x4_io_desc[] __initdata = {
	{
		.virtual	= __MMIO_P2V(CT_CA9X4_MPIC),
		.pfn		= __phys_to_pfn(CT_CA9X4_MPIC),
		.length		= SZ_16K,
		.type		= MT_DEVICE,
	}, {
		.virtual	= __MMIO_P2V(CT_CA9X4_SP804_TIMER),
		.pfn		= __phys_to_pfn(CT_CA9X4_SP804_TIMER),
		.length		= SZ_4K,
		.type		= MT_DEVICE,
	}, {
		.virtual	= __MMIO_P2V(CT_CA9X4_L2CC),
		.pfn		= __phys_to_pfn(CT_CA9X4_L2CC),
		.length		= SZ_4K,
		.type		= MT_DEVICE,
	},
};

static void __init ct_ca9x4_map_io(void)
{
#ifdef CONFIG_LOCAL_TIMERS
	twd_base = MMIO_P2V(A9_MPCORE_TWD);
#endif
	iotable_init(ct_ca9x4_io_desc, ARRAY_SIZE(ct_ca9x4_io_desc));
}

static void __init ct_ca9x4_init_irq(void)
{
	gic_init(0, 29, MMIO_P2V(A9_MPCORE_GIC_DIST),
		 MMIO_P2V(A9_MPCORE_GIC_CPU));
}

#if 0
static void __init ct_ca9x4_timer_init(void)
{
	writel(0, MMIO_P2V(CT_CA9X4_TIMER0) + TIMER_CTRL);
	writel(0, MMIO_P2V(CT_CA9X4_TIMER1) + TIMER_CTRL);

	sp804_clocksource_init(MMIO_P2V(CT_CA9X4_TIMER1));
	sp804_clockevents_init(MMIO_P2V(CT_CA9X4_TIMER0), IRQ_CT_CA9X4_TIMER0);
}

static struct sys_timer ct_ca9x4_timer = {
	.init	= ct_ca9x4_timer_init,
};
#endif

static void ct_ca9x4_clcd_enable(struct clcd_fb *fb)
{
	v2m_cfg_write(SYS_CFG_MUXFPGA | SYS_CFG_SITE_DB1, 0);
	v2m_cfg_write(SYS_CFG_DVIMODE | SYS_CFG_SITE_DB1, 2);
}

static int ct_ca9x4_clcd_setup(struct clcd_fb *fb)
{
	unsigned long framesize = 1024 * 768 * 2;

	fb->panel = versatile_clcd_get_panel("XVGA");
	if (!fb->panel)
		return -EINVAL;

	return versatile_clcd_setup_dma(fb, framesize);
}

static struct clcd_board ct_ca9x4_clcd_data = {
	.name		= "CT-CA9X4",
	.caps		= CLCD_CAP_5551 | CLCD_CAP_565,
	.check		= clcdfb_check,
	.decode		= clcdfb_decode,
	.enable		= ct_ca9x4_clcd_enable,
	.setup		= ct_ca9x4_clcd_setup,
	.mmap		= versatile_clcd_mmap_dma,
	.remove		= versatile_clcd_remove_dma,
};

static AMBA_DEVICE(clcd, "ct:clcd", CT_CA9X4_CLCDC, &ct_ca9x4_clcd_data);
static AMBA_DEVICE(dmc, "ct:dmc", CT_CA9X4_DMC, NULL);
static AMBA_DEVICE(smc, "ct:smc", CT_CA9X4_SMC, NULL);
static AMBA_DEVICE(gpio, "ct:gpio", CT_CA9X4_GPIO, NULL);

static struct amba_device *ct_ca9x4_amba_devs[] __initdata = {
	&clcd_device,
	&dmc_device,
	&smc_device,
	&gpio_device,
};


static long ct_round(struct clk *clk, unsigned long rate)
{
	return rate;
}

static int ct_set(struct clk *clk, unsigned long rate)
{
	return v2m_cfg_write(SYS_CFG_OSC | SYS_CFG_SITE_DB1 | 1, rate);
}

static const struct clk_ops osc1_clk_ops = {
	.round	= ct_round,
	.set	= ct_set,
};

static struct clk osc1_clk = {
	.ops	= &osc1_clk_ops,
	.rate	= 24000000,
};

static struct clk_lookup lookups[] = {
	{	/* CLCD */
		.dev_id		= "ct:clcd",
		.clk		= &osc1_clk,
	},
};

static struct resource pmu_resources[] = {
	[0] = {
		.start	= IRQ_CT_CA9X4_PMU_CPU0,
		.end	= IRQ_CT_CA9X4_PMU_CPU0,
		.flags	= IORESOURCE_IRQ,
	},
	[1] = {
		.start	= IRQ_CT_CA9X4_PMU_CPU1,
		.end	= IRQ_CT_CA9X4_PMU_CPU1,
		.flags	= IORESOURCE_IRQ,
	},
	[2] = {
		.start	= IRQ_CT_CA9X4_PMU_CPU2,
		.end	= IRQ_CT_CA9X4_PMU_CPU2,
		.flags	= IORESOURCE_IRQ,
	},
	[3] = {
		.start	= IRQ_CT_CA9X4_PMU_CPU3,
		.end	= IRQ_CT_CA9X4_PMU_CPU3,
		.flags	= IORESOURCE_IRQ,
	},
};

static struct platform_device pmu_device = {
	.name		= "arm-pmu",
	.id		= ARM_PMU_DEVICE_CPU,
	.num_resources	= ARRAY_SIZE(pmu_resources),
	.resource	= pmu_resources,
};

static void __init ct_ca9x4_init_early(void)
{
	clkdev_add_table(lookups, ARRAY_SIZE(lookups));
}

static void __init ct_ca9x4_init(void)
{
	int i;

#ifdef CONFIG_CACHE_L2X0
	void __iomem *l2x0_base = MMIO_P2V(CT_CA9X4_L2CC);

	/* set RAM latencies to 1 cycle for this core tile. */
	writel(0, l2x0_base + L2X0_TAG_LATENCY_CTRL);
	writel(0, l2x0_base + L2X0_DATA_LATENCY_CTRL);

	l2x0_init(l2x0_base, 0x00400000, 0xfe0fffff);
#endif

	for (i = 0; i < ARRAY_SIZE(ct_ca9x4_amba_devs); i++)
		amba_device_register(ct_ca9x4_amba_devs[i], &iomem_resource);

	platform_device_register(&pmu_device);
}

<<<<<<< HEAD
MACHINE_START(VEXPRESS, "ARM-Versatile Express CA9x4")
	.boot_params	= PLAT_PHYS_OFFSET + 0x00000100,
=======
#ifdef CONFIG_SMP
static void ct_ca9x4_init_cpu_map(void)
{
	int i, ncores = scu_get_core_count(MMIO_P2V(A9_MPCORE_SCU));

	for (i = 0; i < ncores; ++i)
		set_cpu_possible(i, true);
}

static void ct_ca9x4_smp_enable(unsigned int max_cpus)
{
	int i;
	for (i = 0; i < max_cpus; i++)
		set_cpu_present(i, true);

	scu_enable(MMIO_P2V(A9_MPCORE_SCU));
}
#endif

struct ct_desc ct_ca9x4_desc __initdata = {
	.id		= V2M_CT_ID_CA9,
	.name		= "CA9x4",
>>>>>>> 8eca7a00
	.map_io		= ct_ca9x4_map_io,
	.init_early	= ct_ca9x4_init_early,
	.init_irq	= ct_ca9x4_init_irq,
	.init_tile	= ct_ca9x4_init,
#ifdef CONFIG_SMP
	.init_cpu_map	= ct_ca9x4_init_cpu_map,
	.smp_enable	= ct_ca9x4_smp_enable,
#endif
};<|MERGE_RESOLUTION|>--- conflicted
+++ resolved
@@ -203,10 +203,6 @@
 	platform_device_register(&pmu_device);
 }
 
-<<<<<<< HEAD
-MACHINE_START(VEXPRESS, "ARM-Versatile Express CA9x4")
-	.boot_params	= PLAT_PHYS_OFFSET + 0x00000100,
-=======
 #ifdef CONFIG_SMP
 static void ct_ca9x4_init_cpu_map(void)
 {
@@ -229,7 +225,6 @@
 struct ct_desc ct_ca9x4_desc __initdata = {
 	.id		= V2M_CT_ID_CA9,
 	.name		= "CA9x4",
->>>>>>> 8eca7a00
 	.map_io		= ct_ca9x4_map_io,
 	.init_early	= ct_ca9x4_init_early,
 	.init_irq	= ct_ca9x4_init_irq,
