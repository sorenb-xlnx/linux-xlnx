/* linux/arch/arm/mach-s5pv210/mach-smdkv210.c
 *
 * Copyright (c) 2010 Samsung Electronics Co., Ltd.
 *		http://www.samsung.com/
 *
 * This program is free software; you can redistribute it and/or modify
 * it under the terms of the GNU General Public License version 2 as
 * published by the Free Software Foundation.
*/

#include <linux/kernel.h>
#include <linux/types.h>
#include <linux/init.h>
#include <linux/serial_core.h>

#include <asm/mach/arch.h>
#include <asm/mach/map.h>
#include <asm/setup.h>
#include <asm/mach-types.h>

#include <mach/map.h>
#include <mach/regs-clock.h>

#include <plat/regs-serial.h>
#include <plat/s5pv210.h>
#include <plat/devs.h>
#include <plat/cpu.h>
#include <plat/adc.h>
#include <plat/ts.h>
#include <plat/ata.h>
<<<<<<< HEAD
=======
#include <plat/keypad.h>
>>>>>>> 56fc18ff

/* Following are default values for UCON, ULCON and UFCON UART registers */
#define SMDKV210_UCON_DEFAULT	(S3C2410_UCON_TXILEVEL |	\
				 S3C2410_UCON_RXILEVEL |	\
				 S3C2410_UCON_TXIRQMODE |	\
				 S3C2410_UCON_RXIRQMODE |	\
				 S3C2410_UCON_RXFIFO_TOI |	\
				 S3C2443_UCON_RXERR_IRQEN)

#define SMDKV210_ULCON_DEFAULT	S3C2410_LCON_CS8

#define SMDKV210_UFCON_DEFAULT	(S3C2410_UFCON_FIFOMODE |	\
				 S5PV210_UFCON_TXTRIG4 |	\
				 S5PV210_UFCON_RXTRIG4)

static struct s3c2410_uartcfg smdkv210_uartcfgs[] __initdata = {
	[0] = {
		.hwport		= 0,
		.flags		= 0,
		.ucon		= SMDKV210_UCON_DEFAULT,
		.ulcon		= SMDKV210_ULCON_DEFAULT,
		.ufcon		= SMDKV210_UFCON_DEFAULT,
	},
	[1] = {
		.hwport		= 1,
		.flags		= 0,
		.ucon		= SMDKV210_UCON_DEFAULT,
		.ulcon		= SMDKV210_ULCON_DEFAULT,
		.ufcon		= SMDKV210_UFCON_DEFAULT,
	},
	[2] = {
		.hwport		= 2,
		.flags		= 0,
		.ucon		= SMDKV210_UCON_DEFAULT,
		.ulcon		= SMDKV210_ULCON_DEFAULT,
		.ufcon		= SMDKV210_UFCON_DEFAULT,
	},
	[3] = {
		.hwport		= 3,
		.flags		= 0,
		.ucon		= SMDKV210_UCON_DEFAULT,
		.ulcon		= SMDKV210_ULCON_DEFAULT,
		.ufcon		= SMDKV210_UFCON_DEFAULT,
	},
};

static struct s3c_ide_platdata smdkv210_ide_pdata __initdata = {
	.setup_gpio	= s5pv210_ide_setup_gpio,
};

<<<<<<< HEAD
=======
static uint32_t smdkv210_keymap[] __initdata = {
	/* KEY(row, col, keycode) */
	KEY(0, 3, KEY_1), KEY(0, 4, KEY_2), KEY(0, 5, KEY_3),
	KEY(0, 6, KEY_4), KEY(0, 7, KEY_5),
	KEY(1, 3, KEY_A), KEY(1, 4, KEY_B), KEY(1, 5, KEY_C),
	KEY(1, 6, KEY_D), KEY(1, 7, KEY_E)
};

static struct matrix_keymap_data smdkv210_keymap_data __initdata = {
	.keymap		= smdkv210_keymap,
	.keymap_size	= ARRAY_SIZE(smdkv210_keymap),
};

static struct samsung_keypad_platdata smdkv210_keypad_data __initdata = {
	.keymap_data	= &smdkv210_keymap_data,
	.rows		= 8,
	.cols		= 8,
};

>>>>>>> 56fc18ff
static struct platform_device *smdkv210_devices[] __initdata = {
	&s5pv210_device_iis0,
	&s5pv210_device_ac97,
	&s3c_device_adc,
	&s3c_device_cfcon,
<<<<<<< HEAD
=======
	&samsung_device_keypad,
>>>>>>> 56fc18ff
	&s3c_device_ts,
	&s3c_device_wdt,
};

static struct s3c2410_ts_mach_info s3c_ts_platform __initdata = {
	.delay			= 10000,
	.presc			= 49,
	.oversampling_shift	= 2,
};

static void __init smdkv210_map_io(void)
{
	s5p_init_io(NULL, 0, S5P_VA_CHIPID);
	s3c24xx_init_clocks(24000000);
	s3c24xx_init_uarts(smdkv210_uartcfgs, ARRAY_SIZE(smdkv210_uartcfgs));
}

static void __init smdkv210_machine_init(void)
{
	samsung_keypad_set_platdata(&smdkv210_keypad_data);
	s3c24xx_ts_set_platdata(&s3c_ts_platform);
	s3c_ide_set_platdata(&smdkv210_ide_pdata);

	platform_add_devices(smdkv210_devices, ARRAY_SIZE(smdkv210_devices));
}

MACHINE_START(SMDKV210, "SMDKV210")
	/* Maintainer: Kukjin Kim <kgene.kim@samsung.com> */
	.phys_io	= S3C_PA_UART & 0xfff00000,
	.io_pg_offst	= (((u32)S3C_VA_UART) >> 18) & 0xfffc,
	.boot_params	= S5P_PA_SDRAM + 0x100,
	.init_irq	= s5pv210_init_irq,
	.map_io		= smdkv210_map_io,
	.init_machine	= smdkv210_machine_init,
	.timer		= &s3c24xx_timer,
MACHINE_END<|MERGE_RESOLUTION|>--- conflicted
+++ resolved
@@ -28,10 +28,7 @@
 #include <plat/adc.h>
 #include <plat/ts.h>
 #include <plat/ata.h>
-<<<<<<< HEAD
-=======
 #include <plat/keypad.h>
->>>>>>> 56fc18ff
 
 /* Following are default values for UCON, ULCON and UFCON UART registers */
 #define SMDKV210_UCON_DEFAULT	(S3C2410_UCON_TXILEVEL |	\
@@ -82,8 +79,6 @@
 	.setup_gpio	= s5pv210_ide_setup_gpio,
 };
 
-<<<<<<< HEAD
-=======
 static uint32_t smdkv210_keymap[] __initdata = {
 	/* KEY(row, col, keycode) */
 	KEY(0, 3, KEY_1), KEY(0, 4, KEY_2), KEY(0, 5, KEY_3),
@@ -103,16 +98,12 @@
 	.cols		= 8,
 };
 
->>>>>>> 56fc18ff
 static struct platform_device *smdkv210_devices[] __initdata = {
 	&s5pv210_device_iis0,
 	&s5pv210_device_ac97,
 	&s3c_device_adc,
 	&s3c_device_cfcon,
-<<<<<<< HEAD
-=======
 	&samsung_device_keypad,
->>>>>>> 56fc18ff
 	&s3c_device_ts,
 	&s3c_device_wdt,
 };
