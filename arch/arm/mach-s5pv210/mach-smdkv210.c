/* linux/arch/arm/mach-s5pv210/mach-smdkv210.c
 *
 * Copyright (c) 2010 Samsung Electronics Co., Ltd.
 *		http://www.samsung.com/
 *
 * This program is free software; you can redistribute it and/or modify
 * it under the terms of the GNU General Public License version 2 as
 * published by the Free Software Foundation.
*/

#include <linux/kernel.h>
#include <linux/types.h>
#include <linux/i2c.h>
#include <linux/init.h>
#include <linux/serial_core.h>

#include <asm/mach/arch.h>
#include <asm/mach/map.h>
#include <asm/setup.h>
#include <asm/mach-types.h>

#include <mach/map.h>
#include <mach/regs-clock.h>

#include <plat/regs-serial.h>
#include <plat/s5pv210.h>
#include <plat/devs.h>
#include <plat/cpu.h>
#include <plat/adc.h>
#include <plat/ts.h>
#include <plat/ata.h>
#include <plat/iic.h>
#include <plat/keypad.h>
<<<<<<< HEAD
=======
#include <plat/pm.h>
>>>>>>> 45f53cc9

/* Following are default values for UCON, ULCON and UFCON UART registers */
#define SMDKV210_UCON_DEFAULT	(S3C2410_UCON_TXILEVEL |	\
				 S3C2410_UCON_RXILEVEL |	\
				 S3C2410_UCON_TXIRQMODE |	\
				 S3C2410_UCON_RXIRQMODE |	\
				 S3C2410_UCON_RXFIFO_TOI |	\
				 S3C2443_UCON_RXERR_IRQEN)

#define SMDKV210_ULCON_DEFAULT	S3C2410_LCON_CS8

#define SMDKV210_UFCON_DEFAULT	(S3C2410_UFCON_FIFOMODE |	\
				 S5PV210_UFCON_TXTRIG4 |	\
				 S5PV210_UFCON_RXTRIG4)

static struct s3c2410_uartcfg smdkv210_uartcfgs[] __initdata = {
	[0] = {
		.hwport		= 0,
		.flags		= 0,
		.ucon		= SMDKV210_UCON_DEFAULT,
		.ulcon		= SMDKV210_ULCON_DEFAULT,
		.ufcon		= SMDKV210_UFCON_DEFAULT,
	},
	[1] = {
		.hwport		= 1,
		.flags		= 0,
		.ucon		= SMDKV210_UCON_DEFAULT,
		.ulcon		= SMDKV210_ULCON_DEFAULT,
		.ufcon		= SMDKV210_UFCON_DEFAULT,
	},
	[2] = {
		.hwport		= 2,
		.flags		= 0,
		.ucon		= SMDKV210_UCON_DEFAULT,
		.ulcon		= SMDKV210_ULCON_DEFAULT,
		.ufcon		= SMDKV210_UFCON_DEFAULT,
	},
	[3] = {
		.hwport		= 3,
		.flags		= 0,
		.ucon		= SMDKV210_UCON_DEFAULT,
		.ulcon		= SMDKV210_ULCON_DEFAULT,
		.ufcon		= SMDKV210_UFCON_DEFAULT,
	},
};

static struct s3c_ide_platdata smdkv210_ide_pdata __initdata = {
	.setup_gpio	= s5pv210_ide_setup_gpio,
};

static uint32_t smdkv210_keymap[] __initdata = {
	/* KEY(row, col, keycode) */
	KEY(0, 3, KEY_1), KEY(0, 4, KEY_2), KEY(0, 5, KEY_3),
	KEY(0, 6, KEY_4), KEY(0, 7, KEY_5),
	KEY(1, 3, KEY_A), KEY(1, 4, KEY_B), KEY(1, 5, KEY_C),
	KEY(1, 6, KEY_D), KEY(1, 7, KEY_E)
};

static struct matrix_keymap_data smdkv210_keymap_data __initdata = {
	.keymap		= smdkv210_keymap,
	.keymap_size	= ARRAY_SIZE(smdkv210_keymap),
};

static struct samsung_keypad_platdata smdkv210_keypad_data __initdata = {
	.keymap_data	= &smdkv210_keymap_data,
	.rows		= 8,
	.cols		= 8,
};

static struct platform_device *smdkv210_devices[] __initdata = {
	&s5pv210_device_iis0,
	&s5pv210_device_ac97,
	&s5pv210_device_spdif,
	&s3c_device_adc,
	&s3c_device_cfcon,
	&s3c_device_hsmmc0,
	&s3c_device_hsmmc1,
	&s3c_device_hsmmc2,
	&s3c_device_hsmmc3,
	&s3c_device_i2c0,
	&s3c_device_i2c1,
	&s3c_device_i2c2,
	&samsung_device_keypad,
	&s3c_device_rtc,
	&s3c_device_ts,
	&s3c_device_wdt,
};

static struct i2c_board_info smdkv210_i2c_devs0[] __initdata = {
	{ I2C_BOARD_INFO("24c08", 0x50), },     /* Samsung S524AD0XD1 */
};

static struct i2c_board_info smdkv210_i2c_devs1[] __initdata = {
	/* To Be Updated */
};

static struct i2c_board_info smdkv210_i2c_devs2[] __initdata = {
	/* To Be Updated */
};

static struct s3c2410_ts_mach_info s3c_ts_platform __initdata = {
	.delay			= 10000,
	.presc			= 49,
	.oversampling_shift	= 2,
};

static void __init smdkv210_map_io(void)
{
	s5p_init_io(NULL, 0, S5P_VA_CHIPID);
	s3c24xx_init_clocks(24000000);
	s3c24xx_init_uarts(smdkv210_uartcfgs, ARRAY_SIZE(smdkv210_uartcfgs));
}

static void __init smdkv210_machine_init(void)
{
<<<<<<< HEAD
=======
	s3c_pm_init();

>>>>>>> 45f53cc9
	samsung_keypad_set_platdata(&smdkv210_keypad_data);
	s3c24xx_ts_set_platdata(&s3c_ts_platform);

	s3c_i2c0_set_platdata(NULL);
	s3c_i2c1_set_platdata(NULL);
	s3c_i2c2_set_platdata(NULL);
	i2c_register_board_info(0, smdkv210_i2c_devs0,
			ARRAY_SIZE(smdkv210_i2c_devs0));
	i2c_register_board_info(1, smdkv210_i2c_devs1,
			ARRAY_SIZE(smdkv210_i2c_devs1));
	i2c_register_board_info(2, smdkv210_i2c_devs2,
			ARRAY_SIZE(smdkv210_i2c_devs2));

	s3c_ide_set_platdata(&smdkv210_ide_pdata);

	platform_add_devices(smdkv210_devices, ARRAY_SIZE(smdkv210_devices));
}

MACHINE_START(SMDKV210, "SMDKV210")
	/* Maintainer: Kukjin Kim <kgene.kim@samsung.com> */
	.boot_params	= S5P_PA_SDRAM + 0x100,
	.init_irq	= s5pv210_init_irq,
	.map_io		= smdkv210_map_io,
	.init_machine	= smdkv210_machine_init,
	.timer		= &s3c24xx_timer,
MACHINE_END<|MERGE_RESOLUTION|>--- conflicted
+++ resolved
@@ -31,10 +31,7 @@
 #include <plat/ata.h>
 #include <plat/iic.h>
 #include <plat/keypad.h>
-<<<<<<< HEAD
-=======
 #include <plat/pm.h>
->>>>>>> 45f53cc9
 
 /* Following are default values for UCON, ULCON and UFCON UART registers */
 #define SMDKV210_UCON_DEFAULT	(S3C2410_UCON_TXILEVEL |	\
@@ -150,11 +147,8 @@
 
 static void __init smdkv210_machine_init(void)
 {
-<<<<<<< HEAD
-=======
 	s3c_pm_init();
 
->>>>>>> 45f53cc9
 	samsung_keypad_set_platdata(&smdkv210_keypad_data);
 	s3c24xx_ts_set_platdata(&s3c_ts_platform);
 
