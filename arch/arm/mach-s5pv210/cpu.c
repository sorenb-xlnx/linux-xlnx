/* linux/arch/arm/mach-s5pv210/cpu.c
 *
 * Copyright (c) 2010 Samsung Electronics Co., Ltd.
 *		http://www.samsung.com/
 *
 * This program is free software; you can redistribute it and/or modify
 * it under the terms of the GNU General Public License version 2 as
 * published by the Free Software Foundation.
*/

#include <linux/kernel.h>
#include <linux/types.h>
#include <linux/interrupt.h>
#include <linux/list.h>
#include <linux/timer.h>
#include <linux/init.h>
#include <linux/module.h>
#include <linux/clk.h>
#include <linux/io.h>
#include <linux/sysdev.h>
#include <linux/platform_device.h>

#include <asm/mach/arch.h>
#include <asm/mach/map.h>
#include <asm/mach/irq.h>

#include <asm/proc-fns.h>
#include <mach/map.h>
#include <mach/regs-clock.h>

#include <plat/cpu.h>
#include <plat/devs.h>
#include <plat/clock.h>
#include <plat/s5pv210.h>
<<<<<<< HEAD
#include <plat/ata-core.h>
=======
#include <plat/adc-core.h>
>>>>>>> 01137341
#include <plat/iic-core.h>
#include <plat/sdhci.h>

/* Initial IO mappings */

static struct map_desc s5pv210_iodesc[] __initdata = {
	{
		.virtual	= (unsigned long)S5P_VA_SYSTIMER,
		.pfn		= __phys_to_pfn(S5PV210_PA_SYSTIMER),
		.length		= SZ_1M,
		.type		= MT_DEVICE,
	}, {
		.virtual	= (unsigned long)VA_VIC2,
		.pfn		= __phys_to_pfn(S5PV210_PA_VIC2),
		.length		= SZ_16K,
		.type		= MT_DEVICE,
	}, {
		.virtual	= (unsigned long)VA_VIC3,
		.pfn		= __phys_to_pfn(S5PV210_PA_VIC3),
		.length		= SZ_16K,
		.type		= MT_DEVICE,
	}, {
		.virtual	= (unsigned long)S5P_VA_SROMC,
		.pfn		= __phys_to_pfn(S5PV210_PA_SROMC),
		.length		= SZ_4K,
		.type		= MT_DEVICE,
	}
};

static void s5pv210_idle(void)
{
	if (!need_resched())
		cpu_do_idle();

	local_irq_enable();
}

/* s5pv210_map_io
 *
 * register the standard cpu IO areas
*/

void __init s5pv210_map_io(void)
{
<<<<<<< HEAD
#ifdef CONFIG_S3C_DEV_ADC
	s3c_device_adc.name	= "s3c64xx-adc";
#endif
=======
>>>>>>> 01137341
	iotable_init(s5pv210_iodesc, ARRAY_SIZE(s5pv210_iodesc));

	/* initialise device information early */
	s5pv210_default_sdhci0();
	s5pv210_default_sdhci1();
	s5pv210_default_sdhci2();

<<<<<<< HEAD
	s3c_cfcon_setname("s5pv210-pata");
=======
	s3c_adc_setname("s3c64xx-adc");
>>>>>>> 01137341

	/* the i2c devices are directly compatible with s3c2440 */
	s3c_i2c0_setname("s3c2440-i2c");
	s3c_i2c1_setname("s3c2440-i2c");
	s3c_i2c2_setname("s3c2440-i2c");
}

void __init s5pv210_init_clocks(int xtal)
{
	printk(KERN_DEBUG "%s: initializing clocks\n", __func__);

	s3c24xx_register_baseclocks(xtal);
	s5p_register_clocks(xtal);
	s5pv210_register_clocks();
	s5pv210_setup_clocks();
}

void __init s5pv210_init_irq(void)
{
	u32 vic[4];	/* S5PV210 supports 4 VIC */

	/* All the VICs are fully populated. */
	vic[0] = ~0;
	vic[1] = ~0;
	vic[2] = ~0;
	vic[3] = ~0;

	s5p_init_irq(vic, ARRAY_SIZE(vic));
}

struct sysdev_class s5pv210_sysclass = {
	.name	= "s5pv210-core",
};

static struct sys_device s5pv210_sysdev = {
	.cls	= &s5pv210_sysclass,
};

static int __init s5pv210_core_init(void)
{
	return sysdev_class_register(&s5pv210_sysclass);
}

core_initcall(s5pv210_core_init);

int __init s5pv210_init(void)
{
	printk(KERN_INFO "S5PV210: Initializing architecture\n");

	/* set idle function */
	pm_idle = s5pv210_idle;

	return sysdev_register(&s5pv210_sysdev);
}<|MERGE_RESOLUTION|>--- conflicted
+++ resolved
@@ -32,11 +32,8 @@
 #include <plat/devs.h>
 #include <plat/clock.h>
 #include <plat/s5pv210.h>
-<<<<<<< HEAD
 #include <plat/ata-core.h>
-=======
 #include <plat/adc-core.h>
->>>>>>> 01137341
 #include <plat/iic-core.h>
 #include <plat/sdhci.h>
 
@@ -81,12 +78,6 @@
 
 void __init s5pv210_map_io(void)
 {
-<<<<<<< HEAD
-#ifdef CONFIG_S3C_DEV_ADC
-	s3c_device_adc.name	= "s3c64xx-adc";
-#endif
-=======
->>>>>>> 01137341
 	iotable_init(s5pv210_iodesc, ARRAY_SIZE(s5pv210_iodesc));
 
 	/* initialise device information early */
@@ -94,11 +85,8 @@
 	s5pv210_default_sdhci1();
 	s5pv210_default_sdhci2();
 
-<<<<<<< HEAD
+	s3c_adc_setname("s3c64xx-adc");
 	s3c_cfcon_setname("s5pv210-pata");
-=======
-	s3c_adc_setname("s3c64xx-adc");
->>>>>>> 01137341
 
 	/* the i2c devices are directly compatible with s3c2440 */
 	s3c_i2c0_setname("s3c2440-i2c");
