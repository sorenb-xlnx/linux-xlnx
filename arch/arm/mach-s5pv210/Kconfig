--- conflicted
+++ resolved
@@ -103,10 +103,7 @@
 	select ARCH_SPARSEMEM_ENABLE
 	select SAMSUNG_DEV_ADC
 	select SAMSUNG_DEV_IDE
-<<<<<<< HEAD
-=======
 	select SAMSUNG_DEV_KEYPAD
->>>>>>> 56fc18ff
 	select SAMSUNG_DEV_TS
 	select S3C_DEV_WDT
 	select S5PV210_SETUP_KEYPAD
