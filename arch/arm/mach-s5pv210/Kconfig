# arch/arm/mach-s5pv210/Kconfig
#
# Copyright (c) 2010 Samsung Electronics Co., Ltd.
#		http://www.samsung.com/
#
# Licensed under GPLv2

# Configuration options for the S5PV210/S5PC110

if ARCH_S5PV210

config CPU_S5PV210
	bool
	select PLAT_S5P
	select S3C_PL330_DMA
	select S5P_EXT_INT
	help
	  Enable S5PV210 CPU support

config S5PV210_SETUP_I2C1
	bool
	help
	  Common setup code for i2c bus 1.

config S5PV210_SETUP_I2C2
	bool
	help
	  Common setup code for i2c bus 2.

config S5PV210_SETUP_IDE
	bool
	help
	  Common setup code for S5PV210 IDE GPIO configurations

config S5PV210_SETUP_FB_24BPP
	bool
	help
          Common setup code for S5PV210 with an 24bpp RGB display helper.

config S5PV210_SETUP_KEYPAD
	bool
	help
	  Common setup code for keypad.

config S5PV210_SETUP_SDHCI
        bool
        select S5PV210_SETUP_SDHCI_GPIO
        help
          Internal helper functions for S5PV210 based SDHCI systems

config S5PV210_SETUP_SDHCI_GPIO
	bool
	help
	  Common setup code for SDHCI gpio.

menu "S5PC110 Machines"

config MACH_AQUILA
	bool "Aquila"
	select CPU_S5PV210
	select ARCH_SPARSEMEM_ENABLE
	select S5PV210_SETUP_FB_24BPP
	select S3C_DEV_FB
	select S5PC110_DEV_ONENAND
	help
	  Machine support for the Samsung Aquila target based on S5PC110 SoC

config MACH_GONI
	bool "GONI"
	select CPU_S5PV210
	select ARCH_SPARSEMEM_ENABLE
	select S5PV210_SETUP_FB_24BPP
	select S3C_DEV_FB
	select S5PC110_DEV_ONENAND
	help
	  Machine support for Samsung GONI board
	  S5PC110(MCP) is one of package option of S5PV210

config MACH_SMDKC110
	bool "SMDKC110"
	select CPU_S5PV210
	select ARCH_SPARSEMEM_ENABLE
	select S3C_DEV_I2C1
	select S3C_DEV_I2C2
	select SAMSUNG_DEV_IDE
	select S3C_DEV_RTC
	select S3C_DEV_WDT
	select HAVE_S3C_RTC
	select HAVE_S3C2410_WATCHDOG
	select S5PV210_SETUP_I2C1
	select S5PV210_SETUP_I2C2
	select S5PV210_SETUP_IDE
	help
	  Machine support for Samsung SMDKC110
	  S5PC110(MCP) is one of package option of S5PV210

endmenu

config S5PC110_DEV_ONENAND
	bool
	help
	  Compile in platform device definition for OneNAND1 controller

menu "S5PV210 Machines"

config MACH_SMDKV210
	bool "SMDKV210"
	select CPU_S5PV210
	select ARCH_SPARSEMEM_ENABLE
	select SAMSUNG_DEV_ADC
	select S3C_DEV_HSMMC
	select S3C_DEV_HSMMC1
	select S3C_DEV_HSMMC2
	select S3C_DEV_HSMMC3
	select S3C_DEV_I2C1
	select S3C_DEV_I2C2
	select SAMSUNG_DEV_IDE
	select SAMSUNG_DEV_KEYPAD
	select SAMSUNG_DEV_TS
	select S3C_DEV_RTC
	select S3C_DEV_WDT
<<<<<<< HEAD
	help
	  Machine support for Samsung SMDKV210

config MACH_SMDKC110
	bool "SMDKC110"
	select CPU_S5PV210
	select ARCH_SPARSEMEM_ENABLE
	select S3C_DEV_WDT
	help
	  Machine support for Samsung SMDKC110
	  S5PC110(MCP) is one of package option of S5PV210
=======
	select HAVE_S3C_RTC
	select HAVE_S3C2410_WATCHDOG
	select S5PV210_SETUP_I2C1
	select S5PV210_SETUP_I2C2
	select S5PV210_SETUP_IDE
	select S5PV210_SETUP_KEYPAD
	select S5PV210_SETUP_SDHCI
	help
	  Machine support for Samsung SMDKV210

endmenu
>>>>>>> 106ee2a5

endif<|MERGE_RESOLUTION|>--- conflicted
+++ resolved
@@ -119,19 +119,6 @@
 	select SAMSUNG_DEV_TS
 	select S3C_DEV_RTC
 	select S3C_DEV_WDT
-<<<<<<< HEAD
-	help
-	  Machine support for Samsung SMDKV210
-
-config MACH_SMDKC110
-	bool "SMDKC110"
-	select CPU_S5PV210
-	select ARCH_SPARSEMEM_ENABLE
-	select S3C_DEV_WDT
-	help
-	  Machine support for Samsung SMDKC110
-	  S5PC110(MCP) is one of package option of S5PV210
-=======
 	select HAVE_S3C_RTC
 	select HAVE_S3C2410_WATCHDOG
 	select S5PV210_SETUP_I2C1
@@ -143,6 +130,5 @@
 	  Machine support for Samsung SMDKV210
 
 endmenu
->>>>>>> 106ee2a5
 
 endif