/* linux/arch/arm/mach-s5pv210/mach-goni.c
 *
 * Copyright (c) 2010 Samsung Electronics Co., Ltd.
 *		http://www.samsung.com/
 *
 * This program is free software; you can redistribute it and/or modify
 * it under the terms of the GNU General Public License version 2 as
 * published by the Free Software Foundation.
*/

#include <linux/kernel.h>
#include <linux/types.h>
#include <linux/init.h>
#include <linux/serial_core.h>
#include <linux/fb.h>
#include <linux/i2c.h>
#include <linux/i2c-gpio.h>
#include <linux/mfd/max8998.h>
#include <linux/gpio_keys.h>
#include <linux/input.h>
#include <linux/gpio.h>

#include <asm/mach/arch.h>
#include <asm/mach/map.h>
#include <asm/setup.h>
#include <asm/mach-types.h>

#include <mach/map.h>
#include <mach/regs-clock.h>
#include <mach/regs-fb.h>

#include <plat/gpio-cfg.h>
#include <plat/regs-serial.h>
#include <plat/s5pv210.h>
#include <plat/devs.h>
#include <plat/cpu.h>
#include <plat/fb.h>

/* Following are default values for UCON, ULCON and UFCON UART registers */
#define GONI_UCON_DEFAULT	(S3C2410_UCON_TXILEVEL |	\
				 S3C2410_UCON_RXILEVEL |	\
				 S3C2410_UCON_TXIRQMODE |	\
				 S3C2410_UCON_RXIRQMODE |	\
				 S3C2410_UCON_RXFIFO_TOI |	\
				 S3C2443_UCON_RXERR_IRQEN)

#define GONI_ULCON_DEFAULT	S3C2410_LCON_CS8

<<<<<<< HEAD
#define GONI_UFCON_DEFAULT	(S3C2410_UFCON_FIFOMODE |	\
				 S5PV210_UFCON_TXTRIG4 |	\
				 S5PV210_UFCON_RXTRIG4)
=======
#define S5PV210_UFCON_DEFAULT	S3C2410_UFCON_FIFOMODE
>>>>>>> 106ee2a5

static struct s3c2410_uartcfg goni_uartcfgs[] __initdata = {
	[0] = {
		.hwport		= 0,
		.flags		= 0,
<<<<<<< HEAD
		.ucon		= GONI_UCON_DEFAULT,
		.ulcon		= GONI_ULCON_DEFAULT,
		.ufcon		= GONI_UFCON_DEFAULT,
=======
		.ucon		= S5PV210_UCON_DEFAULT,
		.ulcon		= S5PV210_ULCON_DEFAULT,
		.ufcon		= S5PV210_UFCON_DEFAULT |
			S5PV210_UFCON_TXTRIG256 | S5PV210_UFCON_RXTRIG256,
>>>>>>> 106ee2a5
	},
	[1] = {
		.hwport		= 1,
		.flags		= 0,
<<<<<<< HEAD
		.ucon		= GONI_UCON_DEFAULT,
		.ulcon		= GONI_ULCON_DEFAULT,
		.ufcon		= GONI_UFCON_DEFAULT,
=======
		.ucon		= S5PV210_UCON_DEFAULT,
		.ulcon		= S5PV210_ULCON_DEFAULT,
		.ufcon		= S5PV210_UFCON_DEFAULT |
			S5PV210_UFCON_TXTRIG64 | S5PV210_UFCON_RXTRIG64,
>>>>>>> 106ee2a5
	},
	[2] = {
		.hwport		= 2,
		.flags		= 0,
<<<<<<< HEAD
		.ucon		= GONI_UCON_DEFAULT,
		.ulcon		= GONI_ULCON_DEFAULT,
		.ufcon		= GONI_UFCON_DEFAULT,
=======
		.ucon		= S5PV210_UCON_DEFAULT,
		.ulcon		= S5PV210_ULCON_DEFAULT,
		.ufcon		= S5PV210_UFCON_DEFAULT |
			S5PV210_UFCON_TXTRIG16 | S5PV210_UFCON_RXTRIG16,
>>>>>>> 106ee2a5
	},
	[3] = {
		.hwport		= 3,
		.flags		= 0,
<<<<<<< HEAD
		.ucon		= GONI_UCON_DEFAULT,
		.ulcon		= GONI_ULCON_DEFAULT,
		.ufcon		= GONI_UFCON_DEFAULT,
=======
		.ucon		= S5PV210_UCON_DEFAULT,
		.ulcon		= S5PV210_ULCON_DEFAULT,
		.ufcon		= S5PV210_UFCON_DEFAULT |
			S5PV210_UFCON_TXTRIG16 | S5PV210_UFCON_RXTRIG16,
>>>>>>> 106ee2a5
	},
};

/* Frame Buffer */
static struct s3c_fb_pd_win goni_fb_win0 = {
	.win_mode = {
		.pixclock = 1000000000000ULL / ((16+16+2+480)*(28+3+2+800)*55),
		.left_margin	= 16,
		.right_margin	= 16,
		.upper_margin	= 3,
		.lower_margin	= 28,
		.hsync_len	= 2,
		.vsync_len	= 2,
		.xres		= 480,
		.yres		= 800,
		.refresh	= 55,
	},
	.max_bpp	= 32,
	.default_bpp	= 16,
};

static struct s3c_fb_platdata goni_lcd_pdata __initdata = {
	.win[0]		= &goni_fb_win0,
	.vidcon0	= VIDCON0_VIDOUT_RGB | VIDCON0_PNRMODE_RGB |
			  VIDCON0_CLKSEL_LCD,
	.vidcon1	= VIDCON1_INV_VCLK | VIDCON1_INV_VDEN
			  | VIDCON1_INV_HSYNC | VIDCON1_INV_VSYNC,
	.setup_gpio	= s5pv210_fb_gpio_setup_24bpp,
};

/* MAX8998 regulators */
#if defined(CONFIG_REGULATOR_MAX8998) || defined(CONFIG_REGULATOR_MAX8998_MODULE)

static struct regulator_init_data goni_ldo2_data = {
	.constraints	= {
		.name		= "VALIVE_1.1V",
		.min_uV		= 1100000,
		.max_uV		= 1100000,
		.apply_uV	= 1,
		.always_on	= 1,
		.state_mem	= {
			.enabled = 1,
		},
	},
};

static struct regulator_init_data goni_ldo3_data = {
	.constraints	= {
		.name		= "VUSB/MIPI_1.1V",
		.min_uV		= 1100000,
		.max_uV		= 1100000,
		.apply_uV	= 1,
		.always_on	= 1,
	},
};

static struct regulator_init_data goni_ldo4_data = {
	.constraints	= {
		.name		= "VDAC_3.3V",
		.min_uV		= 3300000,
		.max_uV		= 3300000,
		.apply_uV	= 1,
	},
};

static struct regulator_init_data goni_ldo5_data = {
	.constraints	= {
		.name		= "VTF_2.8V",
		.min_uV		= 2800000,
		.max_uV		= 2800000,
		.apply_uV	= 1,
	},
};

static struct regulator_init_data goni_ldo6_data = {
	.constraints	= {
		.name		= "VCC_3.3V",
		.min_uV		= 3300000,
		.max_uV		= 3300000,
		.apply_uV	= 1,
	},
};

static struct regulator_init_data goni_ldo7_data = {
	.constraints	= {
		.name		= "VLCD_1.8V",
		.min_uV		= 1800000,
		.max_uV		= 1800000,
		.apply_uV	= 1,
		.always_on	= 1,
	},
};

static struct regulator_init_data goni_ldo8_data = {
	.constraints	= {
		.name		= "VUSB/VADC_3.3V",
		.min_uV		= 3300000,
		.max_uV		= 3300000,
		.apply_uV	= 1,
		.always_on	= 1,
	},
};

static struct regulator_init_data goni_ldo9_data = {
	.constraints	= {
		.name		= "VCC/VCAM_2.8V",
		.min_uV		= 2800000,
		.max_uV		= 2800000,
		.apply_uV	= 1,
		.always_on	= 1,
	},
};

static struct regulator_init_data goni_ldo10_data = {
	.constraints	= {
		.name		= "VPLL_1.1V",
		.min_uV		= 1100000,
		.max_uV		= 1100000,
		.apply_uV	= 1,
		.boot_on	= 1,
	},
};

static struct regulator_init_data goni_ldo11_data = {
	.constraints	= {
		.name		= "CAM_IO_2.8V",
		.min_uV		= 2800000,
		.max_uV		= 2800000,
		.apply_uV	= 1,
		.always_on	= 1,
	},
};

static struct regulator_init_data goni_ldo12_data = {
	.constraints	= {
		.name		= "CAM_ISP_1.2V",
		.min_uV		= 1200000,
		.max_uV		= 1200000,
		.apply_uV	= 1,
		.always_on	= 1,
	},
};

static struct regulator_init_data goni_ldo13_data = {
	.constraints	= {
		.name		= "CAM_A_2.8V",
		.min_uV		= 2800000,
		.max_uV		= 2800000,
		.apply_uV	= 1,
		.always_on	= 1,
	},
};

static struct regulator_init_data goni_ldo14_data = {
	.constraints	= {
		.name		= "CAM_CIF_1.8V",
		.min_uV		= 1800000,
		.max_uV		= 1800000,
		.apply_uV	= 1,
		.always_on	= 1,
	},
};

static struct regulator_init_data goni_ldo15_data = {
	.constraints	= {
		.name		= "CAM_AF_3.3V",
		.min_uV		= 3300000,
		.max_uV		= 3300000,
		.apply_uV	= 1,
		.always_on	= 1,
	},
};

static struct regulator_init_data goni_ldo16_data = {
	.constraints	= {
		.name		= "VMIPI_1.8V",
		.min_uV		= 1800000,
		.max_uV		= 1800000,
		.apply_uV	= 1,
		.always_on	= 1,
	},
};

static struct regulator_init_data goni_ldo17_data = {
	.constraints	= {
		.name		= "VCC_3.0V_LCD",
		.min_uV		= 3000000,
		.max_uV		= 3000000,
		.apply_uV	= 1,
		.always_on	= 1,
	},
};

/* BUCK */
static struct regulator_consumer_supply buck1_consumer[] = {
	{	.supply	= "vddarm", },
};

static struct regulator_consumer_supply buck2_consumer[] = {
	{	.supply	= "vddint", },
};

static struct regulator_init_data goni_buck1_data = {
	.constraints	= {
		.name		= "VARM_1.2V",
		.min_uV		= 1200000,
		.max_uV		= 1200000,
		.apply_uV	= 1,
		.valid_ops_mask	= REGULATOR_CHANGE_VOLTAGE |
				  REGULATOR_CHANGE_STATUS,
	},
	.num_consumer_supplies	= ARRAY_SIZE(buck1_consumer),
	.consumer_supplies	= buck1_consumer,
};

static struct regulator_init_data goni_buck2_data = {
	.constraints	= {
		.name		= "VINT_1.2V",
		.min_uV		= 1200000,
		.max_uV		= 1200000,
		.apply_uV	= 1,
		.valid_ops_mask	= REGULATOR_CHANGE_VOLTAGE |
				  REGULATOR_CHANGE_STATUS,
	},
	.num_consumer_supplies	= ARRAY_SIZE(buck2_consumer),
	.consumer_supplies	= buck2_consumer,
};

static struct regulator_init_data goni_buck3_data = {
	.constraints	= {
		.name		= "VCC_1.8V",
		.min_uV		= 1800000,
		.max_uV		= 1800000,
		.apply_uV	= 1,
		.state_mem	= {
			.enabled = 1,
		},
	},
};

static struct regulator_init_data goni_buck4_data = {
	.constraints	= {
		.name		= "CAM_CORE_1.2V",
		.min_uV		= 1200000,
		.max_uV		= 1200000,
		.apply_uV	= 1,
		.always_on	= 1,
	},
};

static struct max8998_regulator_data goni_regulators[] = {
	{ MAX8998_LDO2,  &goni_ldo2_data },
	{ MAX8998_LDO3,  &goni_ldo3_data },
	{ MAX8998_LDO4,  &goni_ldo4_data },
	{ MAX8998_LDO5,  &goni_ldo5_data },
	{ MAX8998_LDO6,  &goni_ldo6_data },
	{ MAX8998_LDO7,  &goni_ldo7_data },
	{ MAX8998_LDO8,  &goni_ldo8_data },
	{ MAX8998_LDO9,  &goni_ldo9_data },
	{ MAX8998_LDO10, &goni_ldo10_data },
	{ MAX8998_LDO11, &goni_ldo11_data },
	{ MAX8998_LDO12, &goni_ldo12_data },
	{ MAX8998_LDO13, &goni_ldo13_data },
	{ MAX8998_LDO14, &goni_ldo14_data },
	{ MAX8998_LDO15, &goni_ldo15_data },
	{ MAX8998_LDO16, &goni_ldo16_data },
	{ MAX8998_LDO17, &goni_ldo17_data },
	{ MAX8998_BUCK1, &goni_buck1_data },
	{ MAX8998_BUCK2, &goni_buck2_data },
	{ MAX8998_BUCK3, &goni_buck3_data },
	{ MAX8998_BUCK4, &goni_buck4_data },
};

static struct max8998_platform_data goni_max8998_pdata = {
	.num_regulators	= ARRAY_SIZE(goni_regulators),
	.regulators	= goni_regulators,
};
#endif

/* GPIO I2C PMIC */
#define AP_I2C_GPIO_PMIC_BUS_4	4
static struct i2c_gpio_platform_data goni_i2c_gpio_pmic_data = {
	.sda_pin	= S5PV210_GPJ4(0),	/* XMSMCSN */
	.scl_pin	= S5PV210_GPJ4(3),	/* XMSMIRQN */
};

static struct platform_device goni_i2c_gpio_pmic = {
	.name		= "i2c-gpio",
	.id		= AP_I2C_GPIO_PMIC_BUS_4,
	.dev		= {
		.platform_data	= &goni_i2c_gpio_pmic_data,
	},
};

static struct i2c_board_info i2c_gpio_pmic_devs[] __initdata = {
#if defined(CONFIG_REGULATOR_MAX8998) || defined(CONFIG_REGULATOR_MAX8998_MODULE)
	{
		/* 0xCC when SRAD = 0 */
		I2C_BOARD_INFO("max8998", 0xCC >> 1),
		.platform_data = &goni_max8998_pdata,
	},
#endif
};

/* PMIC Power button */
static struct gpio_keys_button goni_gpio_keys_table[] = {
	{
		.code 		= KEY_POWER,
		.gpio		= S5PV210_GPH2(6),
		.desc		= "gpio-keys: KEY_POWER",
		.type		= EV_KEY,
		.active_low	= 1,
		.wakeup		= 1,
		.debounce_interval = 1,
	},
};

static struct gpio_keys_platform_data goni_gpio_keys_data = {
	.buttons	= goni_gpio_keys_table,
	.nbuttons	= ARRAY_SIZE(goni_gpio_keys_table),
};

static struct platform_device goni_device_gpiokeys = {
	.name = "gpio-keys",
	.dev = {
		.platform_data = &goni_gpio_keys_data,
	},
};

static void __init goni_pmic_init(void)
{
	/* AP_PMIC_IRQ: EINT7 */
	s3c_gpio_cfgpin(S5PV210_GPH0(7), S3C_GPIO_SFN(0xf));
	s3c_gpio_setpull(S5PV210_GPH0(7), S3C_GPIO_PULL_UP);

	/* nPower: EINT22 */
	s3c_gpio_cfgpin(S5PV210_GPH2(6), S3C_GPIO_SFN(0xf));
	s3c_gpio_setpull(S5PV210_GPH2(6), S3C_GPIO_PULL_UP);
}


static struct platform_device *goni_devices[] __initdata = {
	&s3c_device_fb,
	&s5pc110_device_onenand,
	&goni_i2c_gpio_pmic,
	&goni_device_gpiokeys,
};

static void __init goni_map_io(void)
{
	s5p_init_io(NULL, 0, S5P_VA_CHIPID);
	s3c24xx_init_clocks(24000000);
	s3c24xx_init_uarts(goni_uartcfgs, ARRAY_SIZE(goni_uartcfgs));
}

static void __init goni_machine_init(void)
{
	/* PMIC */
	goni_pmic_init();
	i2c_register_board_info(AP_I2C_GPIO_PMIC_BUS_4, i2c_gpio_pmic_devs,
			ARRAY_SIZE(i2c_gpio_pmic_devs));
	/* FB */
	s3c_fb_set_platdata(&goni_lcd_pdata);

	platform_add_devices(goni_devices, ARRAY_SIZE(goni_devices));
}

MACHINE_START(GONI, "GONI")
	/* Maintainers: Kyungmin Park <kyungmin.park@samsung.com> */
	.phys_io	= S3C_PA_UART & 0xfff00000,
	.io_pg_offst	= (((u32)S3C_VA_UART) >> 18) & 0xfffc,
	.boot_params	= S5P_PA_SDRAM + 0x100,
	.init_irq	= s5pv210_init_irq,
	.map_io		= goni_map_io,
	.init_machine	= goni_machine_init,
	.timer		= &s3c24xx_timer,
MACHINE_END<|MERGE_RESOLUTION|>--- conflicted
+++ resolved
@@ -46,70 +46,40 @@
 
 #define GONI_ULCON_DEFAULT	S3C2410_LCON_CS8
 
-<<<<<<< HEAD
-#define GONI_UFCON_DEFAULT	(S3C2410_UFCON_FIFOMODE |	\
-				 S5PV210_UFCON_TXTRIG4 |	\
-				 S5PV210_UFCON_RXTRIG4)
-=======
-#define S5PV210_UFCON_DEFAULT	S3C2410_UFCON_FIFOMODE
->>>>>>> 106ee2a5
+#define GONI_UFCON_DEFAULT	S3C2410_UFCON_FIFOMODE
 
 static struct s3c2410_uartcfg goni_uartcfgs[] __initdata = {
 	[0] = {
 		.hwport		= 0,
 		.flags		= 0,
-<<<<<<< HEAD
 		.ucon		= GONI_UCON_DEFAULT,
 		.ulcon		= GONI_ULCON_DEFAULT,
-		.ufcon		= GONI_UFCON_DEFAULT,
-=======
-		.ucon		= S5PV210_UCON_DEFAULT,
-		.ulcon		= S5PV210_ULCON_DEFAULT,
-		.ufcon		= S5PV210_UFCON_DEFAULT |
+		.ufcon		= GONI_UFCON_DEFAULT |
 			S5PV210_UFCON_TXTRIG256 | S5PV210_UFCON_RXTRIG256,
->>>>>>> 106ee2a5
 	},
 	[1] = {
 		.hwport		= 1,
 		.flags		= 0,
-<<<<<<< HEAD
 		.ucon		= GONI_UCON_DEFAULT,
 		.ulcon		= GONI_ULCON_DEFAULT,
-		.ufcon		= GONI_UFCON_DEFAULT,
-=======
-		.ucon		= S5PV210_UCON_DEFAULT,
-		.ulcon		= S5PV210_ULCON_DEFAULT,
-		.ufcon		= S5PV210_UFCON_DEFAULT |
+		.ufcon		= GONI_UFCON_DEFAULT |
 			S5PV210_UFCON_TXTRIG64 | S5PV210_UFCON_RXTRIG64,
->>>>>>> 106ee2a5
 	},
 	[2] = {
 		.hwport		= 2,
 		.flags		= 0,
-<<<<<<< HEAD
 		.ucon		= GONI_UCON_DEFAULT,
 		.ulcon		= GONI_ULCON_DEFAULT,
-		.ufcon		= GONI_UFCON_DEFAULT,
-=======
-		.ucon		= S5PV210_UCON_DEFAULT,
-		.ulcon		= S5PV210_ULCON_DEFAULT,
-		.ufcon		= S5PV210_UFCON_DEFAULT |
+		.ufcon		= GONI_UFCON_DEFAULT |
 			S5PV210_UFCON_TXTRIG16 | S5PV210_UFCON_RXTRIG16,
->>>>>>> 106ee2a5
 	},
 	[3] = {
 		.hwport		= 3,
 		.flags		= 0,
-<<<<<<< HEAD
 		.ucon		= GONI_UCON_DEFAULT,
 		.ulcon		= GONI_ULCON_DEFAULT,
-		.ufcon		= GONI_UFCON_DEFAULT,
-=======
-		.ucon		= S5PV210_UCON_DEFAULT,
-		.ulcon		= S5PV210_ULCON_DEFAULT,
-		.ufcon		= S5PV210_UFCON_DEFAULT |
+		.ufcon		= GONI_UFCON_DEFAULT |
 			S5PV210_UFCON_TXTRIG16 | S5PV210_UFCON_RXTRIG16,
->>>>>>> 106ee2a5
 	},
 };
 
