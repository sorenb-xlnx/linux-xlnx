/* linux/arch/arm/mach-s5pv210/mach-goni.c
 *
 * Copyright (c) 2010 Samsung Electronics Co., Ltd.
 *		http://www.samsung.com/
 *
 * This program is free software; you can redistribute it and/or modify
 * it under the terms of the GNU General Public License version 2 as
 * published by the Free Software Foundation.
*/

#include <linux/kernel.h>
#include <linux/types.h>
#include <linux/init.h>
#include <linux/serial_core.h>
#include <linux/fb.h>
#include <linux/i2c.h>
#include <linux/i2c-gpio.h>
#include <linux/i2c/qt602240_ts.h>
#include <linux/mfd/max8998.h>
<<<<<<< HEAD
#include <linux/regulator/fixed.h>
=======
#include <linux/spi/spi.h>
#include <linux/spi/spi_gpio.h>
#include <linux/lcd.h>
>>>>>>> b11b5595
#include <linux/gpio_keys.h>
#include <linux/input.h>
#include <linux/gpio.h>

#include <asm/mach/arch.h>
#include <asm/mach/map.h>
#include <asm/setup.h>
#include <asm/mach-types.h>

#include <mach/map.h>
#include <mach/regs-clock.h>
#include <mach/regs-fb.h>

#include <plat/gpio-cfg.h>
#include <plat/regs-serial.h>
#include <plat/s5pv210.h>
#include <plat/devs.h>
#include <plat/cpu.h>
#include <plat/fb.h>
#include <plat/iic.h>
#include <plat/keypad.h>
#include <plat/sdhci.h>
#include <plat/clock.h>

/* Following are default values for UCON, ULCON and UFCON UART registers */
#define GONI_UCON_DEFAULT	(S3C2410_UCON_TXILEVEL |	\
				 S3C2410_UCON_RXILEVEL |	\
				 S3C2410_UCON_TXIRQMODE |	\
				 S3C2410_UCON_RXIRQMODE |	\
				 S3C2410_UCON_RXFIFO_TOI |	\
				 S3C2443_UCON_RXERR_IRQEN)

#define GONI_ULCON_DEFAULT	S3C2410_LCON_CS8

#define GONI_UFCON_DEFAULT	S3C2410_UFCON_FIFOMODE

static struct s3c2410_uartcfg goni_uartcfgs[] __initdata = {
	[0] = {
		.hwport		= 0,
		.flags		= 0,
		.ucon		= GONI_UCON_DEFAULT,
		.ulcon		= GONI_ULCON_DEFAULT,
		.ufcon		= GONI_UFCON_DEFAULT |
			S5PV210_UFCON_TXTRIG256 | S5PV210_UFCON_RXTRIG256,
	},
	[1] = {
		.hwport		= 1,
		.flags		= 0,
		.ucon		= GONI_UCON_DEFAULT,
		.ulcon		= GONI_ULCON_DEFAULT,
		.ufcon		= GONI_UFCON_DEFAULT |
			S5PV210_UFCON_TXTRIG64 | S5PV210_UFCON_RXTRIG64,
	},
	[2] = {
		.hwport		= 2,
		.flags		= 0,
		.ucon		= GONI_UCON_DEFAULT,
		.ulcon		= GONI_ULCON_DEFAULT,
		.ufcon		= GONI_UFCON_DEFAULT |
			S5PV210_UFCON_TXTRIG16 | S5PV210_UFCON_RXTRIG16,
	},
	[3] = {
		.hwport		= 3,
		.flags		= 0,
		.ucon		= GONI_UCON_DEFAULT,
		.ulcon		= GONI_ULCON_DEFAULT,
		.ufcon		= GONI_UFCON_DEFAULT |
			S5PV210_UFCON_TXTRIG16 | S5PV210_UFCON_RXTRIG16,
	},
};

/* Frame Buffer */
static struct s3c_fb_pd_win goni_fb_win0 = {
	.win_mode = {
		.left_margin	= 16,
		.right_margin	= 16,
		.upper_margin	= 2,
		.lower_margin	= 28,
		.hsync_len	= 2,
		.vsync_len	= 1,
		.xres		= 480,
		.yres		= 800,
		.refresh	= 55,
	},
	.max_bpp	= 32,
	.default_bpp	= 16,
};

static struct s3c_fb_platdata goni_lcd_pdata __initdata = {
	.win[0]		= &goni_fb_win0,
	.vidcon0	= VIDCON0_VIDOUT_RGB | VIDCON0_PNRMODE_RGB |
			  VIDCON0_CLKSEL_LCD,
	.vidcon1	= VIDCON1_INV_VCLK | VIDCON1_INV_VDEN
			  | VIDCON1_INV_HSYNC | VIDCON1_INV_VSYNC,
	.setup_gpio	= s5pv210_fb_gpio_setup_24bpp,
};

static int lcd_power_on(struct lcd_device *ld, int enable)
{
	return 1;
}

static int reset_lcd(struct lcd_device *ld)
{
	static unsigned int first = 1;
	int reset_gpio = -1;

	reset_gpio = S5PV210_MP05(5);

	if (first) {
		gpio_request(reset_gpio, "MLCD_RST");
		first = 0;
	}

	gpio_direction_output(reset_gpio, 1);
	return 1;
}

static struct lcd_platform_data goni_lcd_platform_data = {
	.reset			= reset_lcd,
	.power_on		= lcd_power_on,
	.lcd_enabled		= 0,
	.reset_delay		= 120,	/* 120ms */
	.power_on_delay		= 25,	/* 25ms */
	.power_off_delay	= 200,	/* 200ms */
};

#define LCD_BUS_NUM	3
static struct spi_board_info spi_board_info[] __initdata = {
	{
		.modalias	= "s6e63m0",
		.platform_data	= &goni_lcd_platform_data,
		.max_speed_hz	= 1200000,
		.bus_num	= LCD_BUS_NUM,
		.chip_select	= 0,
		.mode		= SPI_MODE_3,
		.controller_data = (void *)S5PV210_MP01(1), /* DISPLAY_CS */
	},
};

static struct spi_gpio_platform_data lcd_spi_gpio_data = {
	.sck	= S5PV210_MP04(1), /* DISPLAY_CLK */
	.mosi	= S5PV210_MP04(3), /* DISPLAY_SI */
	.miso	= SPI_GPIO_NO_MISO,
	.num_chipselect	= 1,
};

static struct platform_device goni_spi_gpio = {
	.name	= "spi_gpio",
	.id	= LCD_BUS_NUM,
	.dev	= {
		.parent		= &s3c_device_fb.dev,
		.platform_data	= &lcd_spi_gpio_data,
	},
};

/* KEYPAD */
static uint32_t keymap[] __initdata = {
	/* KEY(row, col, keycode) */
	KEY(0, 1, KEY_MENU),		/* Send */
	KEY(0, 2, KEY_BACK),		/* End */
	KEY(1, 1, KEY_CONFIG),		/* Half shot */
	KEY(1, 2, KEY_VOLUMEUP),
	KEY(2, 1, KEY_CAMERA),		/* Full shot */
	KEY(2, 2, KEY_VOLUMEDOWN),
};

static struct matrix_keymap_data keymap_data __initdata = {
	.keymap		= keymap,
	.keymap_size	= ARRAY_SIZE(keymap),
};

static struct samsung_keypad_platdata keypad_data __initdata = {
	.keymap_data	= &keymap_data,
	.rows		= 3,
	.cols		= 3,
};

<<<<<<< HEAD
/* TSP */
static struct qt602240_platform_data qt602240_platform_data = {
	.x_line		= 17,
	.y_line		= 11,
	.x_size		= 800,
	.y_size		= 480,
	.blen		= 0x21,
	.threshold	= 0x28,
	.voltage	= 2800000,              /* 2.8V */
	.orient		= QT602240_DIAGONAL,
};

static struct s3c2410_platform_i2c i2c2_data __initdata = {
	.flags		= 0,
	.bus_num	= 2,
	.slave_addr	= 0x10,
	.frequency	= 400 * 1000,
	.sda_delay	= 100,
};

static struct i2c_board_info i2c2_devs[] __initdata = {
	{
		I2C_BOARD_INFO("qt602240_ts", 0x4a),
		.platform_data = &qt602240_platform_data,
	},
};

static void __init goni_tsp_init(void)
{
	int gpio;

	gpio = S5PV210_GPJ1(3);		/* XMSMADDR_11 */
	gpio_request(gpio, "TSP_LDO_ON");
	gpio_direction_output(gpio, 1);
	gpio_export(gpio, 0);

	gpio = S5PV210_GPJ0(5);		/* XMSMADDR_5 */
	gpio_request(gpio, "TSP_INT");

	s5p_register_gpio_interrupt(gpio);
	s3c_gpio_cfgpin(gpio, S3C_GPIO_SFN(0xf));
	s3c_gpio_setpull(gpio, S3C_GPIO_PULL_UP);
	i2c2_devs[0].irq = gpio_to_irq(gpio);
=======
/* Radio */
static struct i2c_board_info i2c1_devs[] __initdata = {
	{
		I2C_BOARD_INFO("si470x", 0x10),
	},
};

static void __init goni_radio_init(void)
{
	int gpio;

	gpio = S5PV210_GPJ2(4);			/* XMSMDATA_4 */
	gpio_request(gpio, "FM_INT");
	s3c_gpio_cfgpin(gpio, S3C_GPIO_SFN(0xf));
	i2c1_devs[0].irq = gpio_to_irq(gpio);

	gpio = S5PV210_GPJ2(5);			/* XMSMDATA_5 */
	gpio_request(gpio, "FM_RST");
	gpio_direction_output(gpio, 1);
>>>>>>> b11b5595
}

/* MAX8998 regulators */
#if defined(CONFIG_REGULATOR_MAX8998) || defined(CONFIG_REGULATOR_MAX8998_MODULE)

static struct regulator_consumer_supply goni_ldo5_consumers[] = {
	REGULATOR_SUPPLY("vmmc", "s3c-sdhci.0"),
};

static struct regulator_init_data goni_ldo2_data = {
	.constraints	= {
		.name		= "VALIVE_1.1V",
		.min_uV		= 1100000,
		.max_uV		= 1100000,
		.apply_uV	= 1,
		.always_on	= 1,
		.state_mem	= {
			.enabled = 1,
		},
	},
};

static struct regulator_init_data goni_ldo3_data = {
	.constraints	= {
		.name		= "VUSB/MIPI_1.1V",
		.min_uV		= 1100000,
		.max_uV		= 1100000,
		.apply_uV	= 1,
		.always_on	= 1,
	},
};

static struct regulator_init_data goni_ldo4_data = {
	.constraints	= {
		.name		= "VDAC_3.3V",
		.min_uV		= 3300000,
		.max_uV		= 3300000,
		.apply_uV	= 1,
	},
};

static struct regulator_init_data goni_ldo5_data = {
	.constraints	= {
		.name		= "VTF_2.8V",
		.min_uV		= 2800000,
		.max_uV		= 2800000,
		.apply_uV	= 1,
	},
	.num_consumer_supplies = ARRAY_SIZE(goni_ldo5_consumers),
	.consumer_supplies = goni_ldo5_consumers,
};

static struct regulator_init_data goni_ldo6_data = {
	.constraints	= {
		.name		= "VCC_3.3V",
		.min_uV		= 3300000,
		.max_uV		= 3300000,
		.apply_uV	= 1,
	},
};

static struct regulator_init_data goni_ldo7_data = {
	.constraints	= {
		.name		= "VLCD_1.8V",
		.min_uV		= 1800000,
		.max_uV		= 1800000,
		.apply_uV	= 1,
		.always_on	= 1,
	},
};

static struct regulator_init_data goni_ldo8_data = {
	.constraints	= {
		.name		= "VUSB/VADC_3.3V",
		.min_uV		= 3300000,
		.max_uV		= 3300000,
		.apply_uV	= 1,
		.always_on	= 1,
	},
};

static struct regulator_init_data goni_ldo9_data = {
	.constraints	= {
		.name		= "VCC/VCAM_2.8V",
		.min_uV		= 2800000,
		.max_uV		= 2800000,
		.apply_uV	= 1,
		.always_on	= 1,
	},
};

static struct regulator_init_data goni_ldo10_data = {
	.constraints	= {
		.name		= "VPLL_1.1V",
		.min_uV		= 1100000,
		.max_uV		= 1100000,
		.apply_uV	= 1,
		.boot_on	= 1,
	},
};

static struct regulator_init_data goni_ldo11_data = {
	.constraints	= {
		.name		= "CAM_IO_2.8V",
		.min_uV		= 2800000,
		.max_uV		= 2800000,
		.apply_uV	= 1,
		.always_on	= 1,
	},
};

static struct regulator_init_data goni_ldo12_data = {
	.constraints	= {
		.name		= "CAM_ISP_1.2V",
		.min_uV		= 1200000,
		.max_uV		= 1200000,
		.apply_uV	= 1,
		.always_on	= 1,
	},
};

static struct regulator_init_data goni_ldo13_data = {
	.constraints	= {
		.name		= "CAM_A_2.8V",
		.min_uV		= 2800000,
		.max_uV		= 2800000,
		.apply_uV	= 1,
		.always_on	= 1,
	},
};

static struct regulator_init_data goni_ldo14_data = {
	.constraints	= {
		.name		= "CAM_CIF_1.8V",
		.min_uV		= 1800000,
		.max_uV		= 1800000,
		.apply_uV	= 1,
		.always_on	= 1,
	},
};

static struct regulator_init_data goni_ldo15_data = {
	.constraints	= {
		.name		= "CAM_AF_3.3V",
		.min_uV		= 3300000,
		.max_uV		= 3300000,
		.apply_uV	= 1,
		.always_on	= 1,
	},
};

static struct regulator_init_data goni_ldo16_data = {
	.constraints	= {
		.name		= "VMIPI_1.8V",
		.min_uV		= 1800000,
		.max_uV		= 1800000,
		.apply_uV	= 1,
		.always_on	= 1,
	},
};

static struct regulator_init_data goni_ldo17_data = {
	.constraints	= {
		.name		= "VCC_3.0V_LCD",
		.min_uV		= 3000000,
		.max_uV		= 3000000,
		.apply_uV	= 1,
		.always_on	= 1,
	},
};

/* BUCK */
static struct regulator_consumer_supply buck1_consumer[] = {
	{	.supply	= "vddarm", },
};

static struct regulator_consumer_supply buck2_consumer[] = {
	{	.supply	= "vddint", },
};

static struct regulator_init_data goni_buck1_data = {
	.constraints	= {
		.name		= "VARM_1.2V",
		.min_uV		= 1200000,
		.max_uV		= 1200000,
		.apply_uV	= 1,
		.valid_ops_mask	= REGULATOR_CHANGE_VOLTAGE |
				  REGULATOR_CHANGE_STATUS,
	},
	.num_consumer_supplies	= ARRAY_SIZE(buck1_consumer),
	.consumer_supplies	= buck1_consumer,
};

static struct regulator_init_data goni_buck2_data = {
	.constraints	= {
		.name		= "VINT_1.2V",
		.min_uV		= 1200000,
		.max_uV		= 1200000,
		.apply_uV	= 1,
		.valid_ops_mask	= REGULATOR_CHANGE_VOLTAGE |
				  REGULATOR_CHANGE_STATUS,
	},
	.num_consumer_supplies	= ARRAY_SIZE(buck2_consumer),
	.consumer_supplies	= buck2_consumer,
};

static struct regulator_init_data goni_buck3_data = {
	.constraints	= {
		.name		= "VCC_1.8V",
		.min_uV		= 1800000,
		.max_uV		= 1800000,
		.apply_uV	= 1,
		.state_mem	= {
			.enabled = 1,
		},
	},
};

static struct regulator_init_data goni_buck4_data = {
	.constraints	= {
		.name		= "CAM_CORE_1.2V",
		.min_uV		= 1200000,
		.max_uV		= 1200000,
		.apply_uV	= 1,
		.always_on	= 1,
	},
};

static struct max8998_regulator_data goni_regulators[] = {
	{ MAX8998_LDO2,  &goni_ldo2_data },
	{ MAX8998_LDO3,  &goni_ldo3_data },
	{ MAX8998_LDO4,  &goni_ldo4_data },
	{ MAX8998_LDO5,  &goni_ldo5_data },
	{ MAX8998_LDO6,  &goni_ldo6_data },
	{ MAX8998_LDO7,  &goni_ldo7_data },
	{ MAX8998_LDO8,  &goni_ldo8_data },
	{ MAX8998_LDO9,  &goni_ldo9_data },
	{ MAX8998_LDO10, &goni_ldo10_data },
	{ MAX8998_LDO11, &goni_ldo11_data },
	{ MAX8998_LDO12, &goni_ldo12_data },
	{ MAX8998_LDO13, &goni_ldo13_data },
	{ MAX8998_LDO14, &goni_ldo14_data },
	{ MAX8998_LDO15, &goni_ldo15_data },
	{ MAX8998_LDO16, &goni_ldo16_data },
	{ MAX8998_LDO17, &goni_ldo17_data },
	{ MAX8998_BUCK1, &goni_buck1_data },
	{ MAX8998_BUCK2, &goni_buck2_data },
	{ MAX8998_BUCK3, &goni_buck3_data },
	{ MAX8998_BUCK4, &goni_buck4_data },
};

static struct max8998_platform_data goni_max8998_pdata = {
	.num_regulators	= ARRAY_SIZE(goni_regulators),
	.regulators	= goni_regulators,
};
#endif

/* GPIO I2C PMIC */
#define AP_I2C_GPIO_PMIC_BUS_4	4
static struct i2c_gpio_platform_data goni_i2c_gpio_pmic_data = {
	.sda_pin	= S5PV210_GPJ4(0),	/* XMSMCSN */
	.scl_pin	= S5PV210_GPJ4(3),	/* XMSMIRQN */
};

static struct platform_device goni_i2c_gpio_pmic = {
	.name		= "i2c-gpio",
	.id		= AP_I2C_GPIO_PMIC_BUS_4,
	.dev		= {
		.platform_data	= &goni_i2c_gpio_pmic_data,
	},
};

static struct i2c_board_info i2c_gpio_pmic_devs[] __initdata = {
#if defined(CONFIG_REGULATOR_MAX8998) || defined(CONFIG_REGULATOR_MAX8998_MODULE)
	{
		/* 0xCC when SRAD = 0 */
		I2C_BOARD_INFO("max8998", 0xCC >> 1),
		.platform_data = &goni_max8998_pdata,
	},
#endif
};

/* PMIC Power button */
static struct gpio_keys_button goni_gpio_keys_table[] = {
	{
		.code 		= KEY_POWER,
		.gpio		= S5PV210_GPH2(6),
		.desc		= "gpio-keys: KEY_POWER",
		.type		= EV_KEY,
		.active_low	= 1,
		.wakeup		= 1,
		.debounce_interval = 1,
	},
};

static struct gpio_keys_platform_data goni_gpio_keys_data = {
	.buttons	= goni_gpio_keys_table,
	.nbuttons	= ARRAY_SIZE(goni_gpio_keys_table),
};

static struct platform_device goni_device_gpiokeys = {
	.name = "gpio-keys",
	.dev = {
		.platform_data = &goni_gpio_keys_data,
	},
};

static void __init goni_pmic_init(void)
{
	/* AP_PMIC_IRQ: EINT7 */
	s3c_gpio_cfgpin(S5PV210_GPH0(7), S3C_GPIO_SFN(0xf));
	s3c_gpio_setpull(S5PV210_GPH0(7), S3C_GPIO_PULL_UP);

	/* nPower: EINT22 */
	s3c_gpio_cfgpin(S5PV210_GPH2(6), S3C_GPIO_SFN(0xf));
	s3c_gpio_setpull(S5PV210_GPH2(6), S3C_GPIO_PULL_UP);
}

/* MoviNAND */
static struct s3c_sdhci_platdata goni_hsmmc0_data __initdata = {
	.max_width		= 4,
	.cd_type		= S3C_SDHCI_CD_PERMANENT,
};

/* Wireless LAN */
static struct s3c_sdhci_platdata goni_hsmmc1_data __initdata = {
	.max_width		= 4,
	.cd_type		= S3C_SDHCI_CD_EXTERNAL,
	/* ext_cd_{init,cleanup} callbacks will be added later */
};

/* External Flash */
#define GONI_EXT_FLASH_EN	S5PV210_MP05(4)
#define GONI_EXT_FLASH_CD	S5PV210_GPH3(4)
static struct s3c_sdhci_platdata goni_hsmmc2_data __initdata = {
	.max_width		= 4,
	.cd_type		= S3C_SDHCI_CD_GPIO,
	.ext_cd_gpio		= GONI_EXT_FLASH_CD,
	.ext_cd_gpio_invert	= 1,
};

static struct regulator_consumer_supply mmc2_supplies[] = {
	REGULATOR_SUPPLY("vmmc", "s3c-sdhci.2"),
};

static struct regulator_init_data mmc2_fixed_voltage_init_data = {
	.constraints		= {
		.name		= "V_TF_2.8V",
		.valid_ops_mask	= REGULATOR_CHANGE_STATUS,
	},
	.num_consumer_supplies	= ARRAY_SIZE(mmc2_supplies),
	.consumer_supplies	= mmc2_supplies,
};

static struct fixed_voltage_config mmc2_fixed_voltage_config = {
	.supply_name		= "EXT_FLASH_EN",
	.microvolts		= 2800000,
	.gpio			= GONI_EXT_FLASH_EN,
	.enable_high		= true,
	.init_data		= &mmc2_fixed_voltage_init_data,
};

static struct platform_device mmc2_fixed_voltage = {
	.name		= "reg-fixed-voltage",
	.id		= 2,
	.dev		= {
		.platform_data	= &mmc2_fixed_voltage_config,
	},
};

static void goni_setup_sdhci(void)
{
	s3c_sdhci0_set_platdata(&goni_hsmmc0_data);
	s3c_sdhci1_set_platdata(&goni_hsmmc1_data);
	s3c_sdhci2_set_platdata(&goni_hsmmc2_data);
};

static struct platform_device *goni_devices[] __initdata = {
	&s3c_device_fb,
	&s5p_device_onenand,
	&goni_spi_gpio,
	&goni_i2c_gpio_pmic,
	&mmc2_fixed_voltage,
	&goni_device_gpiokeys,
	&s5p_device_fimc0,
	&s5p_device_fimc1,
	&s5p_device_fimc2,
	&s3c_device_hsmmc0,
	&s3c_device_hsmmc1,
	&s3c_device_hsmmc2,
	&s3c_device_usb_hsotg,
	&samsung_device_keypad,
<<<<<<< HEAD
	&s3c_device_i2c2,
=======
	&s3c_device_i2c1,
>>>>>>> b11b5595
};

static void __init goni_map_io(void)
{
	s5p_init_io(NULL, 0, S5P_VA_CHIPID);
	s3c24xx_init_clocks(24000000);
	s3c24xx_init_uarts(goni_uartcfgs, ARRAY_SIZE(goni_uartcfgs));
}

static void __init goni_machine_init(void)
{
<<<<<<< HEAD
	/* TSP: call before I2C 2 registeration */
	goni_tsp_init();

	/* I2C2 */
	s3c_i2c2_set_platdata(&i2c2_data);
	i2c_register_board_info(2, i2c2_devs, ARRAY_SIZE(i2c2_devs));
=======
	/* Radio: call before I2C 1 registeration */
	goni_radio_init();

	/* I2C1 */
	s3c_i2c1_set_platdata(NULL);
	i2c_register_board_info(1, i2c1_devs, ARRAY_SIZE(i2c1_devs));
>>>>>>> b11b5595

	/* PMIC */
	goni_pmic_init();
	i2c_register_board_info(AP_I2C_GPIO_PMIC_BUS_4, i2c_gpio_pmic_devs,
			ARRAY_SIZE(i2c_gpio_pmic_devs));
	/* SDHCI */
	goni_setup_sdhci();

	/* FB */
	s3c_fb_set_platdata(&goni_lcd_pdata);

	/* SPI */
	spi_register_board_info(spi_board_info, ARRAY_SIZE(spi_board_info));

	/* KEYPAD */
	samsung_keypad_set_platdata(&keypad_data);

	clk_xusbxti.rate = 24000000;

	platform_add_devices(goni_devices, ARRAY_SIZE(goni_devices));
}

MACHINE_START(GONI, "GONI")
	/* Maintainers: Kyungmin Park <kyungmin.park@samsung.com> */
	.phys_io	= S3C_PA_UART & 0xfff00000,
	.io_pg_offst	= (((u32)S3C_VA_UART) >> 18) & 0xfffc,
	.boot_params	= S5P_PA_SDRAM + 0x100,
	.init_irq	= s5pv210_init_irq,
	.map_io		= goni_map_io,
	.init_machine	= goni_machine_init,
	.timer		= &s3c24xx_timer,
MACHINE_END<|MERGE_RESOLUTION|>--- conflicted
+++ resolved
@@ -17,13 +17,10 @@
 #include <linux/i2c-gpio.h>
 #include <linux/i2c/qt602240_ts.h>
 #include <linux/mfd/max8998.h>
-<<<<<<< HEAD
 #include <linux/regulator/fixed.h>
-=======
 #include <linux/spi/spi.h>
 #include <linux/spi/spi_gpio.h>
 #include <linux/lcd.h>
->>>>>>> b11b5595
 #include <linux/gpio_keys.h>
 #include <linux/input.h>
 #include <linux/gpio.h>
@@ -202,7 +199,27 @@
 	.cols		= 3,
 };
 
-<<<<<<< HEAD
+/* Radio */
+static struct i2c_board_info i2c1_devs[] __initdata = {
+	{
+		I2C_BOARD_INFO("si470x", 0x10),
+	},
+};
+
+static void __init goni_radio_init(void)
+{
+	int gpio;
+
+	gpio = S5PV210_GPJ2(4);			/* XMSMDATA_4 */
+	gpio_request(gpio, "FM_INT");
+	s3c_gpio_cfgpin(gpio, S3C_GPIO_SFN(0xf));
+	i2c1_devs[0].irq = gpio_to_irq(gpio);
+
+	gpio = S5PV210_GPJ2(5);			/* XMSMDATA_5 */
+	gpio_request(gpio, "FM_RST");
+	gpio_direction_output(gpio, 1);
+}
+
 /* TSP */
 static struct qt602240_platform_data qt602240_platform_data = {
 	.x_line		= 17,
@@ -246,27 +263,6 @@
 	s3c_gpio_cfgpin(gpio, S3C_GPIO_SFN(0xf));
 	s3c_gpio_setpull(gpio, S3C_GPIO_PULL_UP);
 	i2c2_devs[0].irq = gpio_to_irq(gpio);
-=======
-/* Radio */
-static struct i2c_board_info i2c1_devs[] __initdata = {
-	{
-		I2C_BOARD_INFO("si470x", 0x10),
-	},
-};
-
-static void __init goni_radio_init(void)
-{
-	int gpio;
-
-	gpio = S5PV210_GPJ2(4);			/* XMSMDATA_4 */
-	gpio_request(gpio, "FM_INT");
-	s3c_gpio_cfgpin(gpio, S3C_GPIO_SFN(0xf));
-	i2c1_devs[0].irq = gpio_to_irq(gpio);
-
-	gpio = S5PV210_GPJ2(5);			/* XMSMDATA_5 */
-	gpio_request(gpio, "FM_RST");
-	gpio_direction_output(gpio, 1);
->>>>>>> b11b5595
 }
 
 /* MAX8998 regulators */
@@ -659,11 +655,8 @@
 	&s3c_device_hsmmc2,
 	&s3c_device_usb_hsotg,
 	&samsung_device_keypad,
-<<<<<<< HEAD
+	&s3c_device_i2c1,
 	&s3c_device_i2c2,
-=======
-	&s3c_device_i2c1,
->>>>>>> b11b5595
 };
 
 static void __init goni_map_io(void)
@@ -675,21 +668,19 @@
 
 static void __init goni_machine_init(void)
 {
-<<<<<<< HEAD
+	/* Radio: call before I2C 1 registeration */
+	goni_radio_init();
+
+	/* I2C1 */
+	s3c_i2c1_set_platdata(NULL);
+	i2c_register_board_info(1, i2c1_devs, ARRAY_SIZE(i2c1_devs));
+
 	/* TSP: call before I2C 2 registeration */
 	goni_tsp_init();
 
 	/* I2C2 */
 	s3c_i2c2_set_platdata(&i2c2_data);
 	i2c_register_board_info(2, i2c2_devs, ARRAY_SIZE(i2c2_devs));
-=======
-	/* Radio: call before I2C 1 registeration */
-	goni_radio_init();
-
-	/* I2C1 */
-	s3c_i2c1_set_platdata(NULL);
-	i2c_register_board_info(1, i2c1_devs, ARRAY_SIZE(i2c1_devs));
->>>>>>> b11b5595
 
 	/* PMIC */
 	goni_pmic_init();
