--- conflicted
+++ resolved
@@ -43,13 +43,10 @@
 
 static int set_keytchclk_rate(struct clk *clk, unsigned long rate);
 static int set_div_rate(struct clk *clk, unsigned long rate);
-<<<<<<< HEAD
-
-static struct clk dummy_apb_pclk;
-=======
 static int set_i2s_sclk_rate(struct clk *clk, unsigned long rate);
 static int set_i2s_lrclk_rate(struct clk *clk, unsigned long rate);
->>>>>>> 9359138a
+
+static struct clk dummy_apb_pclk;
 
 static struct clk clk_xtali = {
 	.rate		= EP93XX_EXT_CLK_RATE,
