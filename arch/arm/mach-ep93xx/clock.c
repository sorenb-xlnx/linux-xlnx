/*
 * arch/arm/mach-ep93xx/clock.c
 * Clock control for Cirrus EP93xx chips.
 *
 * Copyright (C) 2006 Lennert Buytenhek <buytenh@wantstofly.org>
 *
 * This program is free software; you can redistribute it and/or modify
 * it under the terms of the GNU General Public License as published by
 * the Free Software Foundation; either version 2 of the License, or (at
 * your option) any later version.
 */

#define pr_fmt(fmt) "ep93xx " KBUILD_MODNAME ": " fmt

#include <linux/kernel.h>
#include <linux/clk.h>
#include <linux/err.h>
#include <linux/module.h>
#include <linux/string.h>
#include <linux/io.h>
#include <linux/spinlock.h>

#include <mach/hardware.h>

#include <asm/clkdev.h>
#include <asm/div64.h>


struct clk {
	struct clk	*parent;
	unsigned long	rate;
	int		users;
	int		sw_locked;
	void __iomem	*enable_reg;
	u32		enable_mask;

	unsigned long	(*get_rate)(struct clk *clk);
	int		(*set_rate)(struct clk *clk, unsigned long rate);
};


static unsigned long get_uart_rate(struct clk *clk);

static int set_keytchclk_rate(struct clk *clk, unsigned long rate);
static int set_div_rate(struct clk *clk, unsigned long rate);
<<<<<<< HEAD
=======
static int set_i2s_sclk_rate(struct clk *clk, unsigned long rate);
static int set_i2s_lrclk_rate(struct clk *clk, unsigned long rate);
>>>>>>> ebfc7316

static struct clk clk_xtali = {
	.rate		= EP93XX_EXT_CLK_RATE,
};
static struct clk clk_uart1 = {
	.parent		= &clk_xtali,
	.sw_locked	= 1,
	.enable_reg	= EP93XX_SYSCON_DEVCFG,
	.enable_mask	= EP93XX_SYSCON_DEVCFG_U1EN,
	.get_rate	= get_uart_rate,
};
static struct clk clk_uart2 = {
	.parent		= &clk_xtali,
	.sw_locked	= 1,
	.enable_reg	= EP93XX_SYSCON_DEVCFG,
	.enable_mask	= EP93XX_SYSCON_DEVCFG_U2EN,
	.get_rate	= get_uart_rate,
};
static struct clk clk_uart3 = {
	.parent		= &clk_xtali,
	.sw_locked	= 1,
	.enable_reg	= EP93XX_SYSCON_DEVCFG,
	.enable_mask	= EP93XX_SYSCON_DEVCFG_U3EN,
	.get_rate	= get_uart_rate,
};
static struct clk clk_pll1 = {
	.parent		= &clk_xtali,
};
static struct clk clk_f = {
	.parent		= &clk_pll1,
};
static struct clk clk_h = {
	.parent		= &clk_pll1,
};
static struct clk clk_p = {
	.parent		= &clk_pll1,
};
static struct clk clk_pll2 = {
	.parent		= &clk_xtali,
};
static struct clk clk_usb_host = {
	.parent		= &clk_pll2,
	.enable_reg	= EP93XX_SYSCON_PWRCNT,
	.enable_mask	= EP93XX_SYSCON_PWRCNT_USH_EN,
};
static struct clk clk_keypad = {
	.parent		= &clk_xtali,
	.sw_locked	= 1,
	.enable_reg	= EP93XX_SYSCON_KEYTCHCLKDIV,
	.enable_mask	= EP93XX_SYSCON_KEYTCHCLKDIV_KEN,
	.set_rate	= set_keytchclk_rate,
};
static struct clk clk_spi = {
	.parent		= &clk_xtali,
	.rate		= EP93XX_EXT_CLK_RATE,
};
static struct clk clk_pwm = {
	.parent		= &clk_xtali,
	.rate		= EP93XX_EXT_CLK_RATE,
};

static struct clk clk_video = {
	.sw_locked	= 1,
	.enable_reg     = EP93XX_SYSCON_VIDCLKDIV,
	.enable_mask    = EP93XX_SYSCON_CLKDIV_ENABLE,
	.set_rate	= set_div_rate,
};

static struct clk clk_i2s_mclk = {
	.sw_locked	= 1,
	.enable_reg	= EP93XX_SYSCON_I2SCLKDIV,
	.enable_mask	= EP93XX_SYSCON_CLKDIV_ENABLE,
	.set_rate	= set_div_rate,
};

static struct clk clk_i2s_sclk = {
	.sw_locked	= 1,
	.parent		= &clk_i2s_mclk,
	.enable_reg	= EP93XX_SYSCON_I2SCLKDIV,
	.enable_mask	= EP93XX_SYSCON_I2SCLKDIV_SENA,
	.set_rate	= set_i2s_sclk_rate,
};

static struct clk clk_i2s_lrclk = {
	.sw_locked	= 1,
	.parent		= &clk_i2s_sclk,
	.enable_reg	= EP93XX_SYSCON_I2SCLKDIV,
	.enable_mask	= EP93XX_SYSCON_I2SCLKDIV_SENA,
	.set_rate	= set_i2s_lrclk_rate,
};

/* DMA Clocks */
static struct clk clk_m2p0 = {
	.parent		= &clk_h,
	.enable_reg	= EP93XX_SYSCON_PWRCNT,
	.enable_mask	= EP93XX_SYSCON_PWRCNT_DMA_M2P0,
};
static struct clk clk_m2p1 = {
	.parent		= &clk_h,
	.enable_reg	= EP93XX_SYSCON_PWRCNT,
	.enable_mask	= EP93XX_SYSCON_PWRCNT_DMA_M2P1,
};
static struct clk clk_m2p2 = {
	.parent		= &clk_h,
	.enable_reg	= EP93XX_SYSCON_PWRCNT,
	.enable_mask	= EP93XX_SYSCON_PWRCNT_DMA_M2P2,
};
static struct clk clk_m2p3 = {
	.parent		= &clk_h,
	.enable_reg	= EP93XX_SYSCON_PWRCNT,
	.enable_mask	= EP93XX_SYSCON_PWRCNT_DMA_M2P3,
};
static struct clk clk_m2p4 = {
	.parent		= &clk_h,
	.enable_reg	= EP93XX_SYSCON_PWRCNT,
	.enable_mask	= EP93XX_SYSCON_PWRCNT_DMA_M2P4,
};
static struct clk clk_m2p5 = {
	.parent		= &clk_h,
	.enable_reg	= EP93XX_SYSCON_PWRCNT,
	.enable_mask	= EP93XX_SYSCON_PWRCNT_DMA_M2P5,
};
static struct clk clk_m2p6 = {
	.parent		= &clk_h,
	.enable_reg	= EP93XX_SYSCON_PWRCNT,
	.enable_mask	= EP93XX_SYSCON_PWRCNT_DMA_M2P6,
};
static struct clk clk_m2p7 = {
	.parent		= &clk_h,
	.enable_reg	= EP93XX_SYSCON_PWRCNT,
	.enable_mask	= EP93XX_SYSCON_PWRCNT_DMA_M2P7,
};
static struct clk clk_m2p8 = {
	.parent		= &clk_h,
	.enable_reg	= EP93XX_SYSCON_PWRCNT,
	.enable_mask	= EP93XX_SYSCON_PWRCNT_DMA_M2P8,
};
static struct clk clk_m2p9 = {
	.parent		= &clk_h,
	.enable_reg	= EP93XX_SYSCON_PWRCNT,
	.enable_mask	= EP93XX_SYSCON_PWRCNT_DMA_M2P9,
};
static struct clk clk_m2m0 = {
	.parent		= &clk_h,
	.enable_reg	= EP93XX_SYSCON_PWRCNT,
	.enable_mask	= EP93XX_SYSCON_PWRCNT_DMA_M2M0,
};
static struct clk clk_m2m1 = {
	.parent		= &clk_h,
	.enable_reg	= EP93XX_SYSCON_PWRCNT,
	.enable_mask	= EP93XX_SYSCON_PWRCNT_DMA_M2M1,
};

#define INIT_CK(dev,con,ck)					\
	{ .dev_id = dev, .con_id = con, .clk = ck }

static struct clk_lookup clocks[] = {
	INIT_CK(NULL,			"xtali",	&clk_xtali),
	INIT_CK("apb:uart1",		NULL,		&clk_uart1),
	INIT_CK("apb:uart2",		NULL,		&clk_uart2),
	INIT_CK("apb:uart3",		NULL,		&clk_uart3),
	INIT_CK(NULL,			"pll1",		&clk_pll1),
	INIT_CK(NULL,			"fclk",		&clk_f),
	INIT_CK(NULL,			"hclk",		&clk_h),
	INIT_CK(NULL,			"apb_pclk",	&clk_p),
	INIT_CK(NULL,			"pll2",		&clk_pll2),
	INIT_CK("ep93xx-ohci",		NULL,		&clk_usb_host),
	INIT_CK("ep93xx-keypad",	NULL,		&clk_keypad),
	INIT_CK("ep93xx-fb",		NULL,		&clk_video),
	INIT_CK("ep93xx-spi.0",		NULL,		&clk_spi),
	INIT_CK("ep93xx-i2s",		"mclk",		&clk_i2s_mclk),
	INIT_CK("ep93xx-i2s",		"sclk",		&clk_i2s_sclk),
	INIT_CK("ep93xx-i2s",		"lrclk",	&clk_i2s_lrclk),
	INIT_CK(NULL,			"pwm_clk",	&clk_pwm),
	INIT_CK(NULL,			"m2p0",		&clk_m2p0),
	INIT_CK(NULL,			"m2p1",		&clk_m2p1),
	INIT_CK(NULL,			"m2p2",		&clk_m2p2),
	INIT_CK(NULL,			"m2p3",		&clk_m2p3),
	INIT_CK(NULL,			"m2p4",		&clk_m2p4),
	INIT_CK(NULL,			"m2p5",		&clk_m2p5),
	INIT_CK(NULL,			"m2p6",		&clk_m2p6),
	INIT_CK(NULL,			"m2p7",		&clk_m2p7),
	INIT_CK(NULL,			"m2p8",		&clk_m2p8),
	INIT_CK(NULL,			"m2p9",		&clk_m2p9),
	INIT_CK(NULL,			"m2m0",		&clk_m2m0),
	INIT_CK(NULL,			"m2m1",		&clk_m2m1),
};

static DEFINE_SPINLOCK(clk_lock);

static void __clk_enable(struct clk *clk)
{
	if (!clk->users++) {
		if (clk->parent)
			__clk_enable(clk->parent);

		if (clk->enable_reg) {
			u32 v;

			v = __raw_readl(clk->enable_reg);
			v |= clk->enable_mask;
			if (clk->sw_locked)
				ep93xx_syscon_swlocked_write(v, clk->enable_reg);
			else
				__raw_writel(v, clk->enable_reg);
		}
	}
}

int clk_enable(struct clk *clk)
{
	unsigned long flags;

	if (!clk)
		return -EINVAL;

	spin_lock_irqsave(&clk_lock, flags);
	__clk_enable(clk);
	spin_unlock_irqrestore(&clk_lock, flags);

	return 0;
}
EXPORT_SYMBOL(clk_enable);

static void __clk_disable(struct clk *clk)
{
	if (!--clk->users) {
		if (clk->enable_reg) {
			u32 v;

			v = __raw_readl(clk->enable_reg);
			v &= ~clk->enable_mask;
			if (clk->sw_locked)
				ep93xx_syscon_swlocked_write(v, clk->enable_reg);
			else
				__raw_writel(v, clk->enable_reg);
		}

		if (clk->parent)
			__clk_disable(clk->parent);
	}
}

void clk_disable(struct clk *clk)
{
	unsigned long flags;

	if (!clk)
		return;

	spin_lock_irqsave(&clk_lock, flags);
	__clk_disable(clk);
	spin_unlock_irqrestore(&clk_lock, flags);
}
EXPORT_SYMBOL(clk_disable);

static unsigned long get_uart_rate(struct clk *clk)
{
	unsigned long rate = clk_get_rate(clk->parent);
	u32 value;

	value = __raw_readl(EP93XX_SYSCON_PWRCNT);
	if (value & EP93XX_SYSCON_PWRCNT_UARTBAUD)
		return rate;
	else
		return rate / 2;
}

unsigned long clk_get_rate(struct clk *clk)
{
	if (clk->get_rate)
		return clk->get_rate(clk);

	return clk->rate;
}
EXPORT_SYMBOL(clk_get_rate);

static int set_keytchclk_rate(struct clk *clk, unsigned long rate)
{
	u32 val;
	u32 div_bit;

	val = __raw_readl(clk->enable_reg);

	/*
	 * The Key Matrix and ADC clocks are configured using the same
	 * System Controller register.  The clock used will be either
	 * 1/4 or 1/16 the external clock rate depending on the
	 * EP93XX_SYSCON_KEYTCHCLKDIV_KDIV/EP93XX_SYSCON_KEYTCHCLKDIV_ADIV
	 * bit being set or cleared.
	 */
	div_bit = clk->enable_mask >> 15;

	if (rate == EP93XX_KEYTCHCLK_DIV4)
		val |= div_bit;
	else if (rate == EP93XX_KEYTCHCLK_DIV16)
		val &= ~div_bit;
	else
		return -EINVAL;

	ep93xx_syscon_swlocked_write(val, clk->enable_reg);
	clk->rate = rate;
	return 0;
}

static int calc_clk_div(struct clk *clk, unsigned long rate,
			int *psel, int *esel, int *pdiv, int *div)
{
	struct clk *mclk;
	unsigned long max_rate, actual_rate, mclk_rate, rate_err = -1;
	int i, found = 0, __div = 0, __pdiv = 0;

	/* Don't exceed the maximum rate */
	max_rate = max(max(clk_pll1.rate / 4, clk_pll2.rate / 4),
		       clk_xtali.rate / 4);
	rate = min(rate, max_rate);

	/*
	 * Try the two pll's and the external clock
	 * Because the valid predividers are 2, 2.5 and 3, we multiply
	 * all the clocks by 2 to avoid floating point math.
	 *
	 * This is based on the algorithm in the ep93xx raster guide:
	 * http://be-a-maverick.com/en/pubs/appNote/AN269REV1.pdf
	 *
	 */
	for (i = 0; i < 3; i++) {
		if (i == 0)
			mclk = &clk_xtali;
		else if (i == 1)
			mclk = &clk_pll1;
		else
			mclk = &clk_pll2;
		mclk_rate = mclk->rate * 2;

		/* Try each predivider value */
		for (__pdiv = 4; __pdiv <= 6; __pdiv++) {
			__div = mclk_rate / (rate * __pdiv);
			if (__div < 2 || __div > 127)
				continue;

			actual_rate = mclk_rate / (__pdiv * __div);

			if (!found || abs(actual_rate - rate) < rate_err) {
				*pdiv = __pdiv - 3;
				*div = __div;
				*psel = (i == 2);
				*esel = (i != 0);
				clk->parent = mclk;
				clk->rate = actual_rate;
				rate_err = abs(actual_rate - rate);
				found = 1;
			}
		}
	}

	if (!found)
		return -EINVAL;

	return 0;
}

static int set_div_rate(struct clk *clk, unsigned long rate)
{
	int err, psel = 0, esel = 0, pdiv = 0, div = 0;
	u32 val;

	err = calc_clk_div(clk, rate, &psel, &esel, &pdiv, &div);
	if (err)
		return err;

	/* Clear the esel, psel, pdiv and div bits */
	val = __raw_readl(clk->enable_reg);
	val &= ~0x7fff;

	/* Set the new esel, psel, pdiv and div bits for the new clock rate */
	val |= (esel ? EP93XX_SYSCON_CLKDIV_ESEL : 0) |
		(psel ? EP93XX_SYSCON_CLKDIV_PSEL : 0) |
		(pdiv << EP93XX_SYSCON_CLKDIV_PDIV_SHIFT) | div;
	ep93xx_syscon_swlocked_write(val, clk->enable_reg);
	return 0;
}

static int set_i2s_sclk_rate(struct clk *clk, unsigned long rate)
{
	unsigned val = __raw_readl(clk->enable_reg);

	if (rate == clk_i2s_mclk.rate / 2)
		ep93xx_syscon_swlocked_write(val & ~EP93XX_I2SCLKDIV_SDIV, 
					     clk->enable_reg);
	else if (rate == clk_i2s_mclk.rate / 4)
		ep93xx_syscon_swlocked_write(val | EP93XX_I2SCLKDIV_SDIV, 
					     clk->enable_reg);
	else
		return -EINVAL;

	clk_i2s_sclk.rate = rate;
	return 0;
}

static int set_i2s_lrclk_rate(struct clk *clk, unsigned long rate)
{
	unsigned val = __raw_readl(clk->enable_reg) & 
		~EP93XX_I2SCLKDIV_LRDIV_MASK;
	
	if (rate == clk_i2s_sclk.rate / 32)
		ep93xx_syscon_swlocked_write(val | EP93XX_I2SCLKDIV_LRDIV32,
					     clk->enable_reg);
	else if (rate == clk_i2s_sclk.rate / 64)
		ep93xx_syscon_swlocked_write(val | EP93XX_I2SCLKDIV_LRDIV64,
					     clk->enable_reg);
	else if (rate == clk_i2s_sclk.rate / 128)
		ep93xx_syscon_swlocked_write(val | EP93XX_I2SCLKDIV_LRDIV128,
					     clk->enable_reg);
	else
		return -EINVAL;

	clk_i2s_lrclk.rate = rate;
	return 0;
}

int clk_set_rate(struct clk *clk, unsigned long rate)
{
	if (clk->set_rate)
		return clk->set_rate(clk, rate);

	return -EINVAL;
}
EXPORT_SYMBOL(clk_set_rate);


static char fclk_divisors[] = { 1, 2, 4, 8, 16, 1, 1, 1 };
static char hclk_divisors[] = { 1, 2, 4, 5, 6, 8, 16, 32 };
static char pclk_divisors[] = { 1, 2, 4, 8 };

/*
 * PLL rate = 14.7456 MHz * (X1FBD + 1) * (X2FBD + 1) / (X2IPD + 1) / 2^PS
 */
static unsigned long calc_pll_rate(u32 config_word)
{
	unsigned long long rate;
	int i;

	rate = clk_xtali.rate;
	rate *= ((config_word >> 11) & 0x1f) + 1;		/* X1FBD */
	rate *= ((config_word >> 5) & 0x3f) + 1;		/* X2FBD */
	do_div(rate, (config_word & 0x1f) + 1);			/* X2IPD */
	for (i = 0; i < ((config_word >> 16) & 3); i++)		/* PS */
		rate >>= 1;

	return (unsigned long)rate;
}

static void __init ep93xx_dma_clock_init(void)
{
	clk_m2p0.rate = clk_h.rate;
	clk_m2p1.rate = clk_h.rate;
	clk_m2p2.rate = clk_h.rate;
	clk_m2p3.rate = clk_h.rate;
	clk_m2p4.rate = clk_h.rate;
	clk_m2p5.rate = clk_h.rate;
	clk_m2p6.rate = clk_h.rate;
	clk_m2p7.rate = clk_h.rate;
	clk_m2p8.rate = clk_h.rate;
	clk_m2p9.rate = clk_h.rate;
	clk_m2m0.rate = clk_h.rate;
	clk_m2m1.rate = clk_h.rate;
}

static int __init ep93xx_clock_init(void)
{
	u32 value;

	/* Determine the bootloader configured pll1 rate */
	value = __raw_readl(EP93XX_SYSCON_CLKSET1);
	if (!(value & EP93XX_SYSCON_CLKSET1_NBYP1))
		clk_pll1.rate = clk_xtali.rate;
	else
		clk_pll1.rate = calc_pll_rate(value);

	/* Initialize the pll1 derived clocks */
	clk_f.rate = clk_pll1.rate / fclk_divisors[(value >> 25) & 0x7];
	clk_h.rate = clk_pll1.rate / hclk_divisors[(value >> 20) & 0x7];
	clk_p.rate = clk_h.rate / pclk_divisors[(value >> 18) & 0x3];
	ep93xx_dma_clock_init();

	/* Determine the bootloader configured pll2 rate */
	value = __raw_readl(EP93XX_SYSCON_CLKSET2);
	if (!(value & EP93XX_SYSCON_CLKSET2_NBYP2))
		clk_pll2.rate = clk_xtali.rate;
	else if (value & EP93XX_SYSCON_CLKSET2_PLL2_EN)
		clk_pll2.rate = calc_pll_rate(value);
	else
		clk_pll2.rate = 0;

	/* Initialize the pll2 derived clocks */
	clk_usb_host.rate = clk_pll2.rate / (((value >> 28) & 0xf) + 1);

	/*
	 * EP93xx SSP clock rate was doubled in version E2. For more information
	 * see:
	 *     http://www.cirrus.com/en/pubs/appNote/AN273REV4.pdf
	 */
	if (ep93xx_chip_revision() < EP93XX_CHIP_REV_E2)
		clk_spi.rate /= 2;

	pr_info("PLL1 running at %ld MHz, PLL2 at %ld MHz\n",
		clk_pll1.rate / 1000000, clk_pll2.rate / 1000000);
	pr_info("FCLK %ld MHz, HCLK %ld MHz, PCLK %ld MHz\n",
		clk_f.rate / 1000000, clk_h.rate / 1000000,
		clk_p.rate / 1000000);

	clkdev_add_table(clocks, ARRAY_SIZE(clocks));
	return 0;
}
arch_initcall(ep93xx_clock_init);<|MERGE_RESOLUTION|>--- conflicted
+++ resolved
@@ -43,11 +43,8 @@
 
 static int set_keytchclk_rate(struct clk *clk, unsigned long rate);
 static int set_div_rate(struct clk *clk, unsigned long rate);
-<<<<<<< HEAD
-=======
 static int set_i2s_sclk_rate(struct clk *clk, unsigned long rate);
 static int set_i2s_lrclk_rate(struct clk *clk, unsigned long rate);
->>>>>>> ebfc7316
 
 static struct clk clk_xtali = {
 	.rate		= EP93XX_EXT_CLK_RATE,
