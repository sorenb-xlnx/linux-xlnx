/*
 * Copyright (C) 2010 Google, Inc.
 *
 * Author:
 *	Colin Cross <ccross@google.com>
 *
 * Copyright (C) 2010, NVIDIA Corporation
 *
 * This software is licensed under the terms of the GNU General Public
 * License version 2, as published by the Free Software Foundation, and
 * may be copied, distributed, and modified under those terms.
 *
 * This program is distributed in the hope that it will be useful,
 * but WITHOUT ANY WARRANTY; without even the implied warranty of
 * MERCHANTABILITY or FITNESS FOR A PARTICULAR PURPOSE.  See the
 * GNU General Public License for more details.
 *
 */

#include <linux/kernel.h>
#include <linux/delay.h>
#include <linux/init.h>
#include <linux/interrupt.h>
#include <linux/irq.h>
#include <linux/io.h>

#include <asm/hardware/gic.h>

#include <mach/iomap.h>
#include <mach/legacy_irq.h>
#include <mach/suspend.h>

#include "board.h"

#define PMC_CTRL		0x0
#define PMC_CTRL_LATCH_WAKEUPS	(1 << 5)
#define PMC_WAKE_MASK		0xc
#define PMC_WAKE_LEVEL		0x10
#define PMC_WAKE_STATUS		0x14
#define PMC_SW_WAKE_STATUS	0x18
#define PMC_DPD_SAMPLE		0x20

static void __iomem *pmc = IO_ADDRESS(TEGRA_PMC_BASE);

static u32 tegra_lp0_wake_enb;
static u32 tegra_lp0_wake_level;
static u32 tegra_lp0_wake_level_any;

static void (*tegra_gic_mask_irq)(struct irq_data *d);
static void (*tegra_gic_unmask_irq)(struct irq_data *d);
static void (*tegra_gic_ack_irq)(struct irq_data *d);

/* ensures that sufficient time is passed for a register write to
 * serialize into the 32KHz domain */
static void pmc_32kwritel(u32 val, unsigned long offs)
{
	writel(val, pmc + offs);
	udelay(130);
}

int tegra_set_lp1_wake(int irq, int enable)
{
	return tegra_legacy_irq_set_wake(irq, enable);
}

void tegra_set_lp0_wake_pads(u32 wake_enb, u32 wake_level, u32 wake_any)
{
	u32 temp;
	u32 status;
	u32 lvl;

	wake_level &= wake_enb;
	wake_any &= wake_enb;

	wake_level |= (tegra_lp0_wake_level & tegra_lp0_wake_enb);
	wake_any |= (tegra_lp0_wake_level_any & tegra_lp0_wake_enb);

	wake_enb |= tegra_lp0_wake_enb;

	pmc_32kwritel(0, PMC_SW_WAKE_STATUS);
	temp = readl(pmc + PMC_CTRL);
	temp |= PMC_CTRL_LATCH_WAKEUPS;
	pmc_32kwritel(temp, PMC_CTRL);
	temp &= ~PMC_CTRL_LATCH_WAKEUPS;
	pmc_32kwritel(temp, PMC_CTRL);
	status = readl(pmc + PMC_SW_WAKE_STATUS);
	lvl = readl(pmc + PMC_WAKE_LEVEL);

	/* flip the wakeup trigger for any-edge triggered pads
	 * which are currently asserting as wakeups */
	lvl ^= status;
	lvl &= wake_any;

	wake_level |= lvl;

	writel(wake_level, pmc + PMC_WAKE_LEVEL);
	/* Enable DPD sample to trigger sampling pads data and direction
	 * in which pad will be driven during lp0 mode*/
	writel(0x1, pmc + PMC_DPD_SAMPLE);

	writel(wake_enb, pmc + PMC_WAKE_MASK);
}

static void tegra_mask(struct irq_data *d)
{
	tegra_gic_mask_irq(d);
	tegra_legacy_mask_irq(d->irq);
}

static void tegra_unmask(struct irq_data *d)
{
	tegra_gic_unmask_irq(d);
	tegra_legacy_unmask_irq(d->irq);
}

static void tegra_ack(struct irq_data *d)
{
	tegra_legacy_force_irq_clr(d->irq);
	tegra_gic_ack_irq(d);
}

static int tegra_retrigger(struct irq_data *d)
{
	tegra_legacy_force_irq_set(d->irq);
	return 1;
}

static struct irq_chip tegra_irq = {
	.name			= "PPI",
	.irq_ack		= tegra_ack,
	.irq_mask		= tegra_mask,
	.irq_unmask		= tegra_unmask,
	.irq_retrigger		= tegra_retrigger,
};

void __init tegra_init_irq(void)
{
	struct irq_chip *gic;
	unsigned int i;
	int irq;

	tegra_init_legacy_irq();

	gic_init(0, 29, IO_ADDRESS(TEGRA_ARM_INT_DIST_BASE),
		 IO_ADDRESS(TEGRA_ARM_PERIF_BASE + 0x100));

	gic = irq_get_chip(29);
	tegra_gic_unmask_irq = gic->irq_unmask;
	tegra_gic_mask_irq = gic->irq_mask;
	tegra_gic_ack_irq = gic->irq_ack;
#ifdef CONFIG_SMP
	tegra_irq.irq_set_affinity = gic->irq_set_affinity;
#endif

	for (i = 0; i < INT_MAIN_NR; i++) {
		irq = INT_PRI_BASE + i;
<<<<<<< HEAD
		set_irq_chip(irq, &tegra_irq);
		set_irq_handler(irq, handle_level_irq);
=======
		irq_set_chip_and_handler(irq, &tegra_irq, handle_level_irq);
>>>>>>> 8eca7a00
		set_irq_flags(irq, IRQF_VALID);
	}
}<|MERGE_RESOLUTION|>--- conflicted
+++ resolved
@@ -154,12 +154,7 @@
 
 	for (i = 0; i < INT_MAIN_NR; i++) {
 		irq = INT_PRI_BASE + i;
-<<<<<<< HEAD
-		set_irq_chip(irq, &tegra_irq);
-		set_irq_handler(irq, handle_level_irq);
-=======
 		irq_set_chip_and_handler(irq, &tegra_irq, handle_level_irq);
->>>>>>> 8eca7a00
 		set_irq_flags(irq, IRQF_VALID);
 	}
 }