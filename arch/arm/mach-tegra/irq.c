/*
 * Copyright (C) 2010 Google, Inc.
 *
 * Author:
 *	Colin Cross <ccross@google.com>
 *
 * Copyright (C) 2010, NVIDIA Corporation
 *
 * This software is licensed under the terms of the GNU General Public
 * License version 2, as published by the Free Software Foundation, and
 * may be copied, distributed, and modified under those terms.
 *
 * This program is distributed in the hope that it will be useful,
 * but WITHOUT ANY WARRANTY; without even the implied warranty of
 * MERCHANTABILITY or FITNESS FOR A PARTICULAR PURPOSE.  See the
 * GNU General Public License for more details.
 *
 */

#include <linux/kernel.h>
#include <linux/delay.h>
#include <linux/init.h>
#include <linux/interrupt.h>
#include <linux/irq.h>
#include <linux/io.h>

#include <asm/hardware/gic.h>

#include <mach/iomap.h>
#include <mach/legacy_irq.h>
#include <mach/suspend.h>

#include "board.h"

#define PMC_CTRL		0x0
#define PMC_CTRL_LATCH_WAKEUPS	(1 << 5)
#define PMC_WAKE_MASK		0xc
#define PMC_WAKE_LEVEL		0x10
#define PMC_WAKE_STATUS		0x14
#define PMC_SW_WAKE_STATUS	0x18
#define PMC_DPD_SAMPLE		0x20

static void __iomem *pmc = IO_ADDRESS(TEGRA_PMC_BASE);

static u32 tegra_lp0_wake_enb;
static u32 tegra_lp0_wake_level;
static u32 tegra_lp0_wake_level_any;

<<<<<<< HEAD
static void (*gic_mask_irq)(struct irq_data *d);
static void (*gic_unmask_irq)(struct irq_data *d);
=======
static void (*tegra_gic_mask_irq)(struct irq_data *d);
static void (*tegra_gic_unmask_irq)(struct irq_data *d);
static void (*tegra_gic_ack_irq)(struct irq_data *d);
>>>>>>> 105e53f8

/* ensures that sufficient time is passed for a register write to
 * serialize into the 32KHz domain */
static void pmc_32kwritel(u32 val, unsigned long offs)
{
	writel(val, pmc + offs);
	udelay(130);
}

int tegra_set_lp1_wake(int irq, int enable)
{
	return tegra_legacy_irq_set_wake(irq, enable);
}

<<<<<<< HEAD
static void tegra_mask(struct irq_data *d)
{
	void __iomem *addr = ictlr_to_virt(irq_to_ictlr(d->irq));
	gic_mask_irq(d);
	writel(1<<(d->irq&31), addr+ICTLR_CPU_IER_CLR);
}

static void tegra_unmask(struct irq_data *d)
{
	void __iomem *addr = ictlr_to_virt(irq_to_ictlr(d->irq));
	gic_unmask_irq(d);
	writel(1<<(d->irq&31), addr+ICTLR_CPU_IER_SET);
=======
void tegra_set_lp0_wake_pads(u32 wake_enb, u32 wake_level, u32 wake_any)
{
	u32 temp;
	u32 status;
	u32 lvl;

	wake_level &= wake_enb;
	wake_any &= wake_enb;

	wake_level |= (tegra_lp0_wake_level & tegra_lp0_wake_enb);
	wake_any |= (tegra_lp0_wake_level_any & tegra_lp0_wake_enb);

	wake_enb |= tegra_lp0_wake_enb;

	pmc_32kwritel(0, PMC_SW_WAKE_STATUS);
	temp = readl(pmc + PMC_CTRL);
	temp |= PMC_CTRL_LATCH_WAKEUPS;
	pmc_32kwritel(temp, PMC_CTRL);
	temp &= ~PMC_CTRL_LATCH_WAKEUPS;
	pmc_32kwritel(temp, PMC_CTRL);
	status = readl(pmc + PMC_SW_WAKE_STATUS);
	lvl = readl(pmc + PMC_WAKE_LEVEL);

	/* flip the wakeup trigger for any-edge triggered pads
	 * which are currently asserting as wakeups */
	lvl ^= status;
	lvl &= wake_any;

	wake_level |= lvl;

	writel(wake_level, pmc + PMC_WAKE_LEVEL);
	/* Enable DPD sample to trigger sampling pads data and direction
	 * in which pad will be driven during lp0 mode*/
	writel(0x1, pmc + PMC_DPD_SAMPLE);

	writel(wake_enb, pmc + PMC_WAKE_MASK);
}

static void tegra_mask(struct irq_data *d)
{
	tegra_gic_mask_irq(d);
	tegra_legacy_mask_irq(d->irq);
>>>>>>> 105e53f8
}

static void tegra_unmask(struct irq_data *d)
{
	tegra_gic_unmask_irq(d);
	tegra_legacy_unmask_irq(d->irq);
}

<<<<<<< HEAD
static int tegra_set_wake(struct irq_data *d, unsigned int on)
=======
static void tegra_ack(struct irq_data *d)
>>>>>>> 105e53f8
{
	tegra_legacy_force_irq_clr(d->irq);
	tegra_gic_ack_irq(d);
}

static int tegra_retrigger(struct irq_data *d)
{
	tegra_legacy_force_irq_set(d->irq);
	return 1;
}

static struct irq_chip tegra_irq = {
<<<<<<< HEAD
	.name		= "PPI",
	.irq_mask	= tegra_mask,
	.irq_unmask	= tegra_unmask,
#ifdef CONFIG_PM
	.irq_set_wake	= tegra_set_wake,
#endif
=======
	.name			= "PPI",
	.irq_ack		= tegra_ack,
	.irq_mask		= tegra_mask,
	.irq_unmask		= tegra_unmask,
	.irq_retrigger		= tegra_retrigger,
>>>>>>> 105e53f8
};

void __init tegra_init_irq(void)
{
	struct irq_chip *gic;
	unsigned int i;
	int irq;

	tegra_init_legacy_irq();

	gic_init(0, 29, IO_ADDRESS(TEGRA_ARM_INT_DIST_BASE),
		 IO_ADDRESS(TEGRA_ARM_PERIF_BASE + 0x100));

<<<<<<< HEAD
	gic = get_irq_chip(29);
	gic_unmask_irq = gic->irq_unmask;
	gic_mask_irq = gic->irq_mask;
	tegra_irq.irq_ack = gic->irq_ack;
=======
	gic = irq_get_chip(29);
	tegra_gic_unmask_irq = gic->irq_unmask;
	tegra_gic_mask_irq = gic->irq_mask;
	tegra_gic_ack_irq = gic->irq_ack;
>>>>>>> 105e53f8
#ifdef CONFIG_SMP
	tegra_irq.irq_set_affinity = gic->irq_set_affinity;
#endif

	for (i = 0; i < INT_MAIN_NR; i++) {
		irq = INT_PRI_BASE + i;
		irq_set_chip_and_handler(irq, &tegra_irq, handle_level_irq);
		set_irq_flags(irq, IRQF_VALID);
	}
}<|MERGE_RESOLUTION|>--- conflicted
+++ resolved
@@ -46,14 +46,9 @@
 static u32 tegra_lp0_wake_level;
 static u32 tegra_lp0_wake_level_any;
 
-<<<<<<< HEAD
-static void (*gic_mask_irq)(struct irq_data *d);
-static void (*gic_unmask_irq)(struct irq_data *d);
-=======
 static void (*tegra_gic_mask_irq)(struct irq_data *d);
 static void (*tegra_gic_unmask_irq)(struct irq_data *d);
 static void (*tegra_gic_ack_irq)(struct irq_data *d);
->>>>>>> 105e53f8
 
 /* ensures that sufficient time is passed for a register write to
  * serialize into the 32KHz domain */
@@ -68,20 +63,6 @@
 	return tegra_legacy_irq_set_wake(irq, enable);
 }
 
-<<<<<<< HEAD
-static void tegra_mask(struct irq_data *d)
-{
-	void __iomem *addr = ictlr_to_virt(irq_to_ictlr(d->irq));
-	gic_mask_irq(d);
-	writel(1<<(d->irq&31), addr+ICTLR_CPU_IER_CLR);
-}
-
-static void tegra_unmask(struct irq_data *d)
-{
-	void __iomem *addr = ictlr_to_virt(irq_to_ictlr(d->irq));
-	gic_unmask_irq(d);
-	writel(1<<(d->irq&31), addr+ICTLR_CPU_IER_SET);
-=======
 void tegra_set_lp0_wake_pads(u32 wake_enb, u32 wake_level, u32 wake_any)
 {
 	u32 temp;
@@ -124,7 +105,6 @@
 {
 	tegra_gic_mask_irq(d);
 	tegra_legacy_mask_irq(d->irq);
->>>>>>> 105e53f8
 }
 
 static void tegra_unmask(struct irq_data *d)
@@ -133,11 +113,7 @@
 	tegra_legacy_unmask_irq(d->irq);
 }
 
-<<<<<<< HEAD
-static int tegra_set_wake(struct irq_data *d, unsigned int on)
-=======
 static void tegra_ack(struct irq_data *d)
->>>>>>> 105e53f8
 {
 	tegra_legacy_force_irq_clr(d->irq);
 	tegra_gic_ack_irq(d);
@@ -150,20 +126,11 @@
 }
 
 static struct irq_chip tegra_irq = {
-<<<<<<< HEAD
-	.name		= "PPI",
-	.irq_mask	= tegra_mask,
-	.irq_unmask	= tegra_unmask,
-#ifdef CONFIG_PM
-	.irq_set_wake	= tegra_set_wake,
-#endif
-=======
 	.name			= "PPI",
 	.irq_ack		= tegra_ack,
 	.irq_mask		= tegra_mask,
 	.irq_unmask		= tegra_unmask,
 	.irq_retrigger		= tegra_retrigger,
->>>>>>> 105e53f8
 };
 
 void __init tegra_init_irq(void)
@@ -177,17 +144,10 @@
 	gic_init(0, 29, IO_ADDRESS(TEGRA_ARM_INT_DIST_BASE),
 		 IO_ADDRESS(TEGRA_ARM_PERIF_BASE + 0x100));
 
-<<<<<<< HEAD
-	gic = get_irq_chip(29);
-	gic_unmask_irq = gic->irq_unmask;
-	gic_mask_irq = gic->irq_mask;
-	tegra_irq.irq_ack = gic->irq_ack;
-=======
 	gic = irq_get_chip(29);
 	tegra_gic_unmask_irq = gic->irq_unmask;
 	tegra_gic_mask_irq = gic->irq_mask;
 	tegra_gic_ack_irq = gic->irq_ack;
->>>>>>> 105e53f8
 #ifdef CONFIG_SMP
 	tegra_irq.irq_set_affinity = gic->irq_set_affinity;
 #endif
