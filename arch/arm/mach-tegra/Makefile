obj-y                                   += common.o
obj-y                                   += devices.o
obj-y                                   += io.o
obj-y                                   += irq.o legacy_irq.o
obj-y                                   += clock.o
obj-y                                   += timer.o
obj-y                                   += gpio.o
obj-y                                   += pinmux.o
obj-y                                   += powergate.o
obj-y					+= fuse.o
obj-$(CONFIG_ARCH_TEGRA_2x_SOC)         += clock.o
obj-$(CONFIG_ARCH_TEGRA_2x_SOC)         += tegra2_clocks.o
obj-$(CONFIG_ARCH_TEGRA_2x_SOC)		+= tegra2_emc.o
obj-$(CONFIG_ARCH_TEGRA_2x_SOC)		+= pinmux-t2-tables.o
obj-$(CONFIG_SMP)                       += platsmp.o localtimer.o headsmp.o
obj-$(CONFIG_HOTPLUG_CPU)               += hotplug.o
obj-$(CONFIG_TEGRA_SYSTEM_DMA)		+= dma.o
obj-$(CONFIG_CPU_FREQ)                  += cpu-tegra.o
obj-$(CONFIG_TEGRA_PCI)			+= pcie.o
obj-$(CONFIG_USB_SUPPORT)		+= usb_phy.o

obj-${CONFIG_MACH_HARMONY}              += board-harmony.o
obj-${CONFIG_MACH_HARMONY}              += board-harmony-pinmux.o
obj-${CONFIG_MACH_HARMONY}              += board-harmony-pcie.o
<<<<<<< HEAD
=======
obj-${CONFIG_MACH_HARMONY}              += board-harmony-power.o

obj-${CONFIG_MACH_PAZ00}		+= board-paz00.o
obj-${CONFIG_MACH_PAZ00}		+= board-paz00-pinmux.o
>>>>>>> 8eca7a00

obj-${CONFIG_MACH_SEABOARD}             += board-seaboard.o
obj-${CONFIG_MACH_SEABOARD}             += board-seaboard-pinmux.o

obj-${CONFIG_MACH_TRIMSLICE}            += board-trimslice.o
obj-${CONFIG_MACH_TRIMSLICE}            += board-trimslice-pinmux.o<|MERGE_RESOLUTION|>--- conflicted
+++ resolved
@@ -22,13 +22,10 @@
 obj-${CONFIG_MACH_HARMONY}              += board-harmony.o
 obj-${CONFIG_MACH_HARMONY}              += board-harmony-pinmux.o
 obj-${CONFIG_MACH_HARMONY}              += board-harmony-pcie.o
-<<<<<<< HEAD
-=======
 obj-${CONFIG_MACH_HARMONY}              += board-harmony-power.o
 
 obj-${CONFIG_MACH_PAZ00}		+= board-paz00.o
 obj-${CONFIG_MACH_PAZ00}		+= board-paz00-pinmux.o
->>>>>>> 8eca7a00
 
 obj-${CONFIG_MACH_SEABOARD}             += board-seaboard.o
 obj-${CONFIG_MACH_SEABOARD}             += board-seaboard-pinmux.o
