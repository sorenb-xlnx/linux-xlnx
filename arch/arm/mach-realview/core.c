/*
 *  linux/arch/arm/mach-realview/core.c
 *
 *  Copyright (C) 1999 - 2003 ARM Limited
 *  Copyright (C) 2000 Deep Blue Solutions Ltd
 *
 * This program is free software; you can redistribute it and/or modify
 * it under the terms of the GNU General Public License as published by
 * the Free Software Foundation; either version 2 of the License, or
 * (at your option) any later version.
 *
 * This program is distributed in the hope that it will be useful,
 * but WITHOUT ANY WARRANTY; without even the implied warranty of
 * MERCHANTABILITY or FITNESS FOR A PARTICULAR PURPOSE.  See the
 * GNU General Public License for more details.
 *
 * You should have received a copy of the GNU General Public License
 * along with this program; if not, write to the Free Software
 * Foundation, Inc., 59 Temple Place, Suite 330, Boston, MA  02111-1307  USA
 */
#include <linux/init.h>
#include <linux/platform_device.h>
#include <linux/dma-mapping.h>
#include <linux/sysdev.h>
#include <linux/interrupt.h>
#include <linux/amba/bus.h>
#include <linux/amba/clcd.h>
#include <linux/io.h>
#include <linux/smsc911x.h>
#include <linux/ata_platform.h>
#include <linux/amba/mmci.h>

#include <asm/clkdev.h>
#include <asm/system.h>
#include <mach/hardware.h>
#include <asm/irq.h>
#include <asm/leds.h>
#include <asm/mach-types.h>
#include <asm/hardware/arm_timer.h>
#include <asm/hardware/icst.h>

#include <asm/mach/arch.h>
#include <asm/mach/flash.h>
#include <asm/mach/irq.h>
#include <asm/mach/map.h>

#include <asm/hardware/gic.h>

#include <mach/clkdev.h>
#include <mach/platform.h>
#include <mach/irqs.h>
#include <plat/timer-sp.h>

#include "core.h"

/* used by entry-macro.S and platsmp.c */
void __iomem *gic_cpu_base_addr;

#ifdef CONFIG_ZONE_DMA
/*
 * Adjust the zones if there are restrictions for DMA access.
 */
void __init realview_adjust_zones(int node, unsigned long *size,
				  unsigned long *hole)
{
	unsigned long dma_size = SZ_256M >> PAGE_SHIFT;

	if (!machine_is_realview_pbx() || node || (size[0] <= dma_size))
		return;

	size[ZONE_NORMAL] = size[0] - dma_size;
	size[ZONE_DMA] = dma_size;
	hole[ZONE_NORMAL] = hole[0];
	hole[ZONE_DMA] = 0;
}
#endif


#define REALVIEW_FLASHCTRL    (__io_address(REALVIEW_SYS_BASE) + REALVIEW_SYS_FLASH_OFFSET)

static int realview_flash_init(void)
{
	u32 val;

	val = __raw_readl(REALVIEW_FLASHCTRL);
	val &= ~REALVIEW_FLASHPROG_FLVPPEN;
	__raw_writel(val, REALVIEW_FLASHCTRL);

	return 0;
}

static void realview_flash_exit(void)
{
	u32 val;

	val = __raw_readl(REALVIEW_FLASHCTRL);
	val &= ~REALVIEW_FLASHPROG_FLVPPEN;
	__raw_writel(val, REALVIEW_FLASHCTRL);
}

static void realview_flash_set_vpp(int on)
{
	u32 val;

	val = __raw_readl(REALVIEW_FLASHCTRL);
	if (on)
		val |= REALVIEW_FLASHPROG_FLVPPEN;
	else
		val &= ~REALVIEW_FLASHPROG_FLVPPEN;
	__raw_writel(val, REALVIEW_FLASHCTRL);
}

static struct flash_platform_data realview_flash_data = {
	.map_name		= "cfi_probe",
	.width			= 4,
	.init			= realview_flash_init,
	.exit			= realview_flash_exit,
	.set_vpp		= realview_flash_set_vpp,
};

struct platform_device realview_flash_device = {
	.name			= "armflash",
	.id			= 0,
	.dev			= {
		.platform_data	= &realview_flash_data,
	},
};

int realview_flash_register(struct resource *res, u32 num)
{
	realview_flash_device.resource = res;
	realview_flash_device.num_resources = num;
	return platform_device_register(&realview_flash_device);
}

static struct smsc911x_platform_config smsc911x_config = {
	.flags		= SMSC911X_USE_32BIT,
	.irq_polarity	= SMSC911X_IRQ_POLARITY_ACTIVE_HIGH,
	.irq_type	= SMSC911X_IRQ_TYPE_PUSH_PULL,
	.phy_interface	= PHY_INTERFACE_MODE_MII,
};

static struct platform_device realview_eth_device = {
	.name		= "smsc911x",
	.id		= 0,
	.num_resources	= 2,
};

int realview_eth_register(const char *name, struct resource *res)
{
	if (name)
		realview_eth_device.name = name;
	realview_eth_device.resource = res;
	if (strcmp(realview_eth_device.name, "smsc911x") == 0)
		realview_eth_device.dev.platform_data = &smsc911x_config;

	return platform_device_register(&realview_eth_device);
}

struct platform_device realview_usb_device = {
	.name			= "isp1760",
	.num_resources		= 2,
};

int realview_usb_register(struct resource *res)
{
	realview_usb_device.resource = res;
	return platform_device_register(&realview_usb_device);
}

static struct pata_platform_info pata_platform_data = {
	.ioport_shift		= 1,
};

static struct resource pata_resources[] = {
	[0] = {
		.start		= REALVIEW_CF_BASE,
		.end		= REALVIEW_CF_BASE + 0xff,
		.flags		= IORESOURCE_MEM,
	},
	[1] = {
		.start		= REALVIEW_CF_BASE + 0x100,
		.end		= REALVIEW_CF_BASE + SZ_4K - 1,
		.flags		= IORESOURCE_MEM,
	},
};

struct platform_device realview_cf_device = {
	.name			= "pata_platform",
	.id			= -1,
	.num_resources		= ARRAY_SIZE(pata_resources),
	.resource		= pata_resources,
	.dev			= {
		.platform_data	= &pata_platform_data,
	},
};

static struct resource realview_i2c_resource = {
	.start		= REALVIEW_I2C_BASE,
	.end		= REALVIEW_I2C_BASE + SZ_4K - 1,
	.flags		= IORESOURCE_MEM,
};

struct platform_device realview_i2c_device = {
	.name		= "versatile-i2c",
	.id		= 0,
	.num_resources	= 1,
	.resource	= &realview_i2c_resource,
};

static struct i2c_board_info realview_i2c_board_info[] = {
	{
		I2C_BOARD_INFO("ds1338", 0xd0 >> 1),
	},
};

static int __init realview_i2c_init(void)
{
	return i2c_register_board_info(0, realview_i2c_board_info,
				       ARRAY_SIZE(realview_i2c_board_info));
}
arch_initcall(realview_i2c_init);

#define REALVIEW_SYSMCI	(__io_address(REALVIEW_SYS_BASE) + REALVIEW_SYS_MCI_OFFSET)

/*
 * This is only used if GPIOLIB support is disabled
 */
static unsigned int realview_mmc_status(struct device *dev)
{
	struct amba_device *adev = container_of(dev, struct amba_device, dev);
	u32 mask;

	if (adev->res.start == REALVIEW_MMCI0_BASE)
		mask = 1;
	else
		mask = 2;

	return readl(REALVIEW_SYSMCI) & mask;
}

struct mmci_platform_data realview_mmc0_plat_data = {
	.ocr_mask	= MMC_VDD_32_33|MMC_VDD_33_34,
	.status		= realview_mmc_status,
	.gpio_wp	= 17,
	.gpio_cd	= 16,
};

struct mmci_platform_data realview_mmc1_plat_data = {
	.ocr_mask	= MMC_VDD_32_33|MMC_VDD_33_34,
	.status		= realview_mmc_status,
	.gpio_wp	= 19,
	.gpio_cd	= 18,
};

/*
 * Clock handling
 */
static const struct icst_params realview_oscvco_params = {
	.ref		= 24000000,
	.vco_max	= ICST307_VCO_MAX,
	.vco_min	= ICST307_VCO_MIN,
	.vd_min		= 4 + 8,
	.vd_max		= 511 + 8,
	.rd_min		= 1 + 2,
	.rd_max		= 127 + 2,
	.s2div		= icst307_s2div,
	.idx2s		= icst307_idx2s,
};

static void realview_oscvco_set(struct clk *clk, struct icst_vco vco)
{
	void __iomem *sys_lock = __io_address(REALVIEW_SYS_BASE) + REALVIEW_SYS_LOCK_OFFSET;
	u32 val;

	val = readl(clk->vcoreg) & ~0x7ffff;
	val |= vco.v | (vco.r << 9) | (vco.s << 16);

	writel(0xa05f, sys_lock);
	writel(val, clk->vcoreg);
	writel(0, sys_lock);
}

static struct clk oscvco_clk = {
	.params	= &realview_oscvco_params,
	.setvco = realview_oscvco_set,
};

/*
 * These are fixed clocks.
 */
static struct clk ref24_clk = {
	.rate	= 24000000,
};

static struct clk_lookup lookups[] = {
	{	/* UART0 */
		.dev_id		= "dev:uart0",
		.clk		= &ref24_clk,
	}, {	/* UART1 */
		.dev_id		= "dev:uart1",
		.clk		= &ref24_clk,
	}, {	/* UART2 */
		.dev_id		= "dev:uart2",
		.clk		= &ref24_clk,
	}, {	/* UART3 */
		.dev_id		= "fpga:uart3",
		.clk		= &ref24_clk,
	}, {	/* KMI0 */
		.dev_id		= "fpga:kmi0",
		.clk		= &ref24_clk,
	}, {	/* KMI1 */
		.dev_id		= "fpga:kmi1",
		.clk		= &ref24_clk,
	}, {	/* MMC0 */
		.dev_id		= "fpga:mmc0",
		.clk		= &ref24_clk,
	}, {	/* EB:CLCD */
		.dev_id		= "dev:clcd",
		.clk		= &oscvco_clk,
	}, {	/* PB:CLCD */
		.dev_id		= "issp:clcd",
		.clk		= &oscvco_clk,
	}
};

static int __init clk_init(void)
{
<<<<<<< HEAD
	clkdev_add_table(lookups, ARRAY_SIZE(lookups));
=======
	int i;

	if (machine_is_realview_pb1176())
		oscvco_clk.vcoreg = __io_address(REALVIEW_SYS_BASE) + REALVIEW_SYS_OSC0_OFFSET;
	else
		oscvco_clk.vcoreg = __io_address(REALVIEW_SYS_BASE) + REALVIEW_SYS_OSC4_OFFSET;

	for (i = 0; i < ARRAY_SIZE(lookups); i++)
		clkdev_add(&lookups[i]);
>>>>>>> 4b103a47
	return 0;
}
arch_initcall(clk_init);

/*
 * CLCD support.
 */
#define SYS_CLCD_NLCDIOON	(1 << 2)
#define SYS_CLCD_VDDPOSSWITCH	(1 << 3)
#define SYS_CLCD_PWR3V5SWITCH	(1 << 4)
#define SYS_CLCD_ID_MASK	(0x1f << 8)
#define SYS_CLCD_ID_SANYO_3_8	(0x00 << 8)
#define SYS_CLCD_ID_UNKNOWN_8_4	(0x01 << 8)
#define SYS_CLCD_ID_EPSON_2_2	(0x02 << 8)
#define SYS_CLCD_ID_SANYO_2_5	(0x07 << 8)
#define SYS_CLCD_ID_VGA		(0x1f << 8)

static struct clcd_panel vga = {
	.mode		= {
		.name		= "VGA",
		.refresh	= 60,
		.xres		= 640,
		.yres		= 480,
		.pixclock	= 39721,
		.left_margin	= 40,
		.right_margin	= 24,
		.upper_margin	= 32,
		.lower_margin	= 11,
		.hsync_len	= 96,
		.vsync_len	= 2,
		.sync		= 0,
		.vmode		= FB_VMODE_NONINTERLACED,
	},
	.width		= -1,
	.height		= -1,
	.tim2		= TIM2_BCD | TIM2_IPC,
	.cntl		= CNTL_LCDTFT | CNTL_BGR | CNTL_LCDVCOMP(1),
	.bpp		= 16,
};

static struct clcd_panel xvga = {
	.mode		= {
		.name		= "XVGA",
		.refresh	= 60,
		.xres		= 1024,
		.yres		= 768,
		.pixclock	= 15748,
		.left_margin	= 152,
		.right_margin	= 48,
		.upper_margin	= 23,
		.lower_margin	= 3,
		.hsync_len	= 104,
		.vsync_len	= 4,
		.sync		= 0,
		.vmode		= FB_VMODE_NONINTERLACED,
	},
	.width		= -1,
	.height		= -1,
	.tim2		= TIM2_BCD | TIM2_IPC,
	.cntl		= CNTL_LCDTFT | CNTL_BGR | CNTL_LCDVCOMP(1),
	.bpp		= 16,
};

static struct clcd_panel sanyo_3_8_in = {
	.mode		= {
		.name		= "Sanyo QVGA",
		.refresh	= 116,
		.xres		= 320,
		.yres		= 240,
		.pixclock	= 100000,
		.left_margin	= 6,
		.right_margin	= 6,
		.upper_margin	= 5,
		.lower_margin	= 5,
		.hsync_len	= 6,
		.vsync_len	= 6,
		.sync		= 0,
		.vmode		= FB_VMODE_NONINTERLACED,
	},
	.width		= -1,
	.height		= -1,
	.tim2		= TIM2_BCD,
	.cntl		= CNTL_LCDTFT | CNTL_BGR | CNTL_LCDVCOMP(1),
	.bpp		= 16,
};

static struct clcd_panel sanyo_2_5_in = {
	.mode		= {
		.name		= "Sanyo QVGA Portrait",
		.refresh	= 116,
		.xres		= 240,
		.yres		= 320,
		.pixclock	= 100000,
		.left_margin	= 20,
		.right_margin	= 10,
		.upper_margin	= 2,
		.lower_margin	= 2,
		.hsync_len	= 10,
		.vsync_len	= 2,
		.sync		= FB_SYNC_HOR_HIGH_ACT | FB_SYNC_VERT_HIGH_ACT,
		.vmode		= FB_VMODE_NONINTERLACED,
	},
	.width		= -1,
	.height		= -1,
	.tim2		= TIM2_IVS | TIM2_IHS | TIM2_IPC,
	.cntl		= CNTL_LCDTFT | CNTL_BGR | CNTL_LCDVCOMP(1),
	.bpp		= 16,
};

static struct clcd_panel epson_2_2_in = {
	.mode		= {
		.name		= "Epson QCIF",
		.refresh	= 390,
		.xres		= 176,
		.yres		= 220,
		.pixclock	= 62500,
		.left_margin	= 3,
		.right_margin	= 2,
		.upper_margin	= 1,
		.lower_margin	= 0,
		.hsync_len	= 3,
		.vsync_len	= 2,
		.sync		= 0,
		.vmode		= FB_VMODE_NONINTERLACED,
	},
	.width		= -1,
	.height		= -1,
	.tim2		= TIM2_BCD | TIM2_IPC,
	.cntl		= CNTL_LCDTFT | CNTL_BGR | CNTL_LCDVCOMP(1),
	.bpp		= 16,
};

/*
 * Detect which LCD panel is connected, and return the appropriate
 * clcd_panel structure.  Note: we do not have any information on
 * the required timings for the 8.4in panel, so we presently assume
 * VGA timings.
 */
static struct clcd_panel *realview_clcd_panel(void)
{
	void __iomem *sys_clcd = __io_address(REALVIEW_SYS_BASE) + REALVIEW_SYS_CLCD_OFFSET;
	struct clcd_panel *vga_panel;
	struct clcd_panel *panel;
	u32 val;

	if (machine_is_realview_eb())
		vga_panel = &vga;
	else
		vga_panel = &xvga;

	val = readl(sys_clcd) & SYS_CLCD_ID_MASK;
	if (val == SYS_CLCD_ID_SANYO_3_8)
		panel = &sanyo_3_8_in;
	else if (val == SYS_CLCD_ID_SANYO_2_5)
		panel = &sanyo_2_5_in;
	else if (val == SYS_CLCD_ID_EPSON_2_2)
		panel = &epson_2_2_in;
	else if (val == SYS_CLCD_ID_VGA)
		panel = vga_panel;
	else {
		printk(KERN_ERR "CLCD: unknown LCD panel ID 0x%08x, using VGA\n",
			val);
		panel = vga_panel;
	}

	return panel;
}

/*
 * Disable all display connectors on the interface module.
 */
static void realview_clcd_disable(struct clcd_fb *fb)
{
	void __iomem *sys_clcd = __io_address(REALVIEW_SYS_BASE) + REALVIEW_SYS_CLCD_OFFSET;
	u32 val;

	val = readl(sys_clcd);
	val &= ~SYS_CLCD_NLCDIOON | SYS_CLCD_PWR3V5SWITCH;
	writel(val, sys_clcd);
}

/*
 * Enable the relevant connector on the interface module.
 */
static void realview_clcd_enable(struct clcd_fb *fb)
{
	void __iomem *sys_clcd = __io_address(REALVIEW_SYS_BASE) + REALVIEW_SYS_CLCD_OFFSET;
	u32 val;

	/*
	 * Enable the PSUs
	 */
	val = readl(sys_clcd);
	val |= SYS_CLCD_NLCDIOON | SYS_CLCD_PWR3V5SWITCH;
	writel(val, sys_clcd);
}

static int realview_clcd_setup(struct clcd_fb *fb)
{
	unsigned long framesize;
	dma_addr_t dma;

	if (machine_is_realview_eb())
		/* VGA, 16bpp */
		framesize = 640 * 480 * 2;
	else
		/* XVGA, 16bpp */
		framesize = 1024 * 768 * 2;

	fb->panel		= realview_clcd_panel();

	fb->fb.screen_base = dma_alloc_writecombine(&fb->dev->dev, framesize,
						    &dma, GFP_KERNEL | GFP_DMA);
	if (!fb->fb.screen_base) {
		printk(KERN_ERR "CLCD: unable to map framebuffer\n");
		return -ENOMEM;
	}

	fb->fb.fix.smem_start	= dma;
	fb->fb.fix.smem_len	= framesize;

	return 0;
}

static int realview_clcd_mmap(struct clcd_fb *fb, struct vm_area_struct *vma)
{
	return dma_mmap_writecombine(&fb->dev->dev, vma,
				     fb->fb.screen_base,
				     fb->fb.fix.smem_start,
				     fb->fb.fix.smem_len);
}

static void realview_clcd_remove(struct clcd_fb *fb)
{
	dma_free_writecombine(&fb->dev->dev, fb->fb.fix.smem_len,
			      fb->fb.screen_base, fb->fb.fix.smem_start);
}

struct clcd_board clcd_plat_data = {
	.name		= "RealView",
	.check		= clcdfb_check,
	.decode		= clcdfb_decode,
	.disable	= realview_clcd_disable,
	.enable		= realview_clcd_enable,
	.setup		= realview_clcd_setup,
	.mmap		= realview_clcd_mmap,
	.remove		= realview_clcd_remove,
};

#ifdef CONFIG_LEDS
#define VA_LEDS_BASE (__io_address(REALVIEW_SYS_BASE) + REALVIEW_SYS_LED_OFFSET)

void realview_leds_event(led_event_t ledevt)
{
	unsigned long flags;
	u32 val;
	u32 led = 1 << smp_processor_id();

	local_irq_save(flags);
	val = readl(VA_LEDS_BASE);

	switch (ledevt) {
	case led_idle_start:
		val = val & ~led;
		break;

	case led_idle_end:
		val = val | led;
		break;

	case led_timer:
		val = val ^ REALVIEW_SYS_LED7;
		break;

	case led_halted:
		val = 0;
		break;

	default:
		break;
	}

	writel(val, VA_LEDS_BASE);
	local_irq_restore(flags);
}
#endif	/* CONFIG_LEDS */

/*
 * Where is the timer (VA)?
 */
void __iomem *timer0_va_base;
void __iomem *timer1_va_base;
void __iomem *timer2_va_base;
void __iomem *timer3_va_base;

/*
 * Set up the clock source and clock events devices
 */
void __init realview_timer_init(unsigned int timer_irq)
{
	u32 val;

	/* 
	 * set clock frequency: 
	 *	REALVIEW_REFCLK is 32KHz
	 *	REALVIEW_TIMCLK is 1MHz
	 */
	val = readl(__io_address(REALVIEW_SCTL_BASE));
	writel((REALVIEW_TIMCLK << REALVIEW_TIMER1_EnSel) |
	       (REALVIEW_TIMCLK << REALVIEW_TIMER2_EnSel) | 
	       (REALVIEW_TIMCLK << REALVIEW_TIMER3_EnSel) |
	       (REALVIEW_TIMCLK << REALVIEW_TIMER4_EnSel) | val,
	       __io_address(REALVIEW_SCTL_BASE));

	/*
	 * Initialise to a known state (all timers off)
	 */
	writel(0, timer0_va_base + TIMER_CTRL);
	writel(0, timer1_va_base + TIMER_CTRL);
	writel(0, timer2_va_base + TIMER_CTRL);
	writel(0, timer3_va_base + TIMER_CTRL);

	sp804_clocksource_init(timer3_va_base);
	sp804_clockevents_init(timer0_va_base, timer_irq);
}

/*
 * Setup the memory banks.
 */
void realview_fixup(struct machine_desc *mdesc, struct tag *tags, char **from,
		    struct meminfo *meminfo)
{
	/*
	 * Most RealView platforms have 512MB contiguous RAM at 0x70000000.
	 * Half of this is mirrored at 0.
	 */
#ifdef CONFIG_REALVIEW_HIGH_PHYS_OFFSET
	meminfo->bank[0].start = 0x70000000;
	meminfo->bank[0].size = SZ_512M;
	meminfo->nr_banks = 1;
#else
	meminfo->bank[0].start = 0;
	meminfo->bank[0].size = SZ_256M;
	meminfo->nr_banks = 1;
#endif
}<|MERGE_RESOLUTION|>--- conflicted
+++ resolved
@@ -326,19 +326,13 @@
 
 static int __init clk_init(void)
 {
-<<<<<<< HEAD
-	clkdev_add_table(lookups, ARRAY_SIZE(lookups));
-=======
-	int i;
-
 	if (machine_is_realview_pb1176())
 		oscvco_clk.vcoreg = __io_address(REALVIEW_SYS_BASE) + REALVIEW_SYS_OSC0_OFFSET;
 	else
 		oscvco_clk.vcoreg = __io_address(REALVIEW_SYS_BASE) + REALVIEW_SYS_OSC4_OFFSET;
 
-	for (i = 0; i < ARRAY_SIZE(lookups); i++)
-		clkdev_add(&lookups[i]);
->>>>>>> 4b103a47
+	clkdev_add_table(lookups, ARRAY_SIZE(lookups));
+
 	return 0;
 }
 arch_initcall(clk_init);
