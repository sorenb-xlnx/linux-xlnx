/*
 *  linux/arch/arm/mach-realview/realview_pb1176.c
 *
 *  Copyright (C) 2008 ARM Limited
 *  Copyright (C) 2000 Deep Blue Solutions Ltd
 *
 * This program is free software; you can redistribute it and/or modify
 * it under the terms of the GNU General Public License as published by
 * the Free Software Foundation; either version 2 of the License, or
 * (at your option) any later version.
 *
 * This program is distributed in the hope that it will be useful,
 * but WITHOUT ANY WARRANTY; without even the implied warranty of
 * MERCHANTABILITY or FITNESS FOR A PARTICULAR PURPOSE.  See the
 * GNU General Public License for more details.
 *
 * You should have received a copy of the GNU General Public License
 * along with this program; if not, write to the Free Software
 * Foundation, Inc., 59 Temple Place, Suite 330, Boston, MA  02111-1307  USA
 */

#include <linux/init.h>
#include <linux/platform_device.h>
#include <linux/sysdev.h>
#include <linux/amba/bus.h>
#include <linux/amba/pl061.h>
#include <linux/amba/mmci.h>
#include <linux/io.h>

#include <mach/hardware.h>
#include <asm/irq.h>
#include <asm/leds.h>
#include <asm/mach-types.h>
#include <asm/hardware/gic.h>
#include <asm/hardware/icst307.h>
#include <asm/hardware/cache-l2x0.h>

#include <asm/mach/arch.h>
#include <asm/mach/flash.h>
#include <asm/mach/map.h>
#include <asm/mach/time.h>

#include <mach/board-pb1176.h>
#include <mach/irqs.h>

#include "core.h"
#include "clock.h"

static struct map_desc realview_pb1176_io_desc[] __initdata = {
	{
		.virtual	= IO_ADDRESS(REALVIEW_SYS_BASE),
		.pfn		= __phys_to_pfn(REALVIEW_SYS_BASE),
		.length		= SZ_4K,
		.type		= MT_DEVICE,
	}, {
		.virtual	= IO_ADDRESS(REALVIEW_PB1176_GIC_CPU_BASE),
		.pfn		= __phys_to_pfn(REALVIEW_PB1176_GIC_CPU_BASE),
		.length		= SZ_4K,
		.type		= MT_DEVICE,
	}, {
		.virtual	= IO_ADDRESS(REALVIEW_PB1176_GIC_DIST_BASE),
		.pfn		= __phys_to_pfn(REALVIEW_PB1176_GIC_DIST_BASE),
		.length		= SZ_4K,
		.type		= MT_DEVICE,
	}, {
		.virtual	= IO_ADDRESS(REALVIEW_DC1176_GIC_CPU_BASE),
		.pfn		= __phys_to_pfn(REALVIEW_DC1176_GIC_CPU_BASE),
		.length		= SZ_4K,
		.type		= MT_DEVICE,
	}, {
		.virtual	= IO_ADDRESS(REALVIEW_DC1176_GIC_DIST_BASE),
		.pfn		= __phys_to_pfn(REALVIEW_DC1176_GIC_DIST_BASE),
		.length		= SZ_4K,
		.type		= MT_DEVICE,
	}, {
		.virtual	= IO_ADDRESS(REALVIEW_SCTL_BASE),
		.pfn		= __phys_to_pfn(REALVIEW_SCTL_BASE),
		.length		= SZ_4K,
		.type		= MT_DEVICE,
	}, {
		.virtual	= IO_ADDRESS(REALVIEW_PB1176_TIMER0_1_BASE),
		.pfn		= __phys_to_pfn(REALVIEW_PB1176_TIMER0_1_BASE),
		.length		= SZ_4K,
		.type		= MT_DEVICE,
	}, {
		.virtual	= IO_ADDRESS(REALVIEW_PB1176_TIMER2_3_BASE),
		.pfn		= __phys_to_pfn(REALVIEW_PB1176_TIMER2_3_BASE),
		.length		= SZ_4K,
		.type		= MT_DEVICE,
	}, {
		.virtual	= IO_ADDRESS(REALVIEW_PB1176_L220_BASE),
		.pfn		= __phys_to_pfn(REALVIEW_PB1176_L220_BASE),
		.length		= SZ_8K,
		.type		= MT_DEVICE,
	},
#ifdef CONFIG_DEBUG_LL
	{
		.virtual	= IO_ADDRESS(REALVIEW_PB1176_UART0_BASE),
		.pfn		= __phys_to_pfn(REALVIEW_PB1176_UART0_BASE),
		.length		= SZ_4K,
		.type		= MT_DEVICE,
	},
#endif
};

static void __init realview_pb1176_map_io(void)
{
	iotable_init(realview_pb1176_io_desc, ARRAY_SIZE(realview_pb1176_io_desc));
}

static struct pl061_platform_data gpio0_plat_data = {
	.gpio_base	= 0,
	.irq_base	= -1,
};

static struct pl061_platform_data gpio1_plat_data = {
	.gpio_base	= 8,
	.irq_base	= -1,
};

static struct pl061_platform_data gpio2_plat_data = {
	.gpio_base	= 16,
	.irq_base	= -1,
};

/*
 * RealView PB1176 AMBA devices
 */
#define GPIO2_IRQ	{ IRQ_PB1176_GPIO2, NO_IRQ }
#define GPIO2_DMA	{ 0, 0 }
#define GPIO3_IRQ	{ IRQ_PB1176_GPIO3, NO_IRQ }
#define GPIO3_DMA	{ 0, 0 }
#define AACI_IRQ	{ IRQ_PB1176_AACI, NO_IRQ }
#define AACI_DMA	{ 0x80, 0x81 }
#define MMCI0_IRQ	{ IRQ_PB1176_MMCI0A, IRQ_PB1176_MMCI0B }
#define MMCI0_DMA	{ 0x84, 0 }
#define KMI0_IRQ	{ IRQ_PB1176_KMI0, NO_IRQ }
#define KMI0_DMA	{ 0, 0 }
#define KMI1_IRQ	{ IRQ_PB1176_KMI1, NO_IRQ }
#define KMI1_DMA	{ 0, 0 }
#define PB1176_SMC_IRQ	{ NO_IRQ, NO_IRQ }
#define PB1176_SMC_DMA	{ 0, 0 }
#define MPMC_IRQ	{ NO_IRQ, NO_IRQ }
#define MPMC_DMA	{ 0, 0 }
#define PB1176_CLCD_IRQ	{ IRQ_DC1176_CLCD, NO_IRQ }
#define PB1176_CLCD_DMA	{ 0, 0 }
#define DMAC_IRQ	{ IRQ_PB1176_DMAC, NO_IRQ }
#define DMAC_DMA	{ 0, 0 }
#define SCTL_IRQ	{ NO_IRQ, NO_IRQ }
#define SCTL_DMA	{ 0, 0 }
#define PB1176_WATCHDOG_IRQ	{ IRQ_DC1176_WATCHDOG, NO_IRQ }
#define PB1176_WATCHDOG_DMA	{ 0, 0 }
#define PB1176_GPIO0_IRQ	{ IRQ_PB1176_GPIO0, NO_IRQ }
#define PB1176_GPIO0_DMA	{ 0, 0 }
#define GPIO1_IRQ	{ IRQ_PB1176_GPIO1, NO_IRQ }
#define GPIO1_DMA	{ 0, 0 }
#define PB1176_RTC_IRQ	{ IRQ_DC1176_RTC, NO_IRQ }
#define PB1176_RTC_DMA	{ 0, 0 }
#define SCI_IRQ		{ IRQ_PB1176_SCI, NO_IRQ }
#define SCI_DMA		{ 7, 6 }
#define PB1176_UART0_IRQ	{ IRQ_DC1176_UART0, NO_IRQ }
#define PB1176_UART0_DMA	{ 15, 14 }
#define PB1176_UART1_IRQ	{ IRQ_DC1176_UART1, NO_IRQ }
#define PB1176_UART1_DMA	{ 13, 12 }
#define PB1176_UART2_IRQ	{ IRQ_DC1176_UART2, NO_IRQ }
#define PB1176_UART2_DMA	{ 11, 10 }
#define PB1176_UART3_IRQ	{ IRQ_DC1176_UART3, NO_IRQ }
#define PB1176_UART3_DMA	{ 0x86, 0x87 }
#define PB1176_SSP_IRQ		{ IRQ_PB1176_SSP, NO_IRQ }
#define PB1176_SSP_DMA		{ 9, 8 }

/* FPGA Primecells */
AMBA_DEVICE(aaci,	"fpga:aaci",	AACI,		NULL);
AMBA_DEVICE(mmc0,	"fpga:mmc0",	MMCI0,		&realview_mmc0_plat_data);
AMBA_DEVICE(kmi0,	"fpga:kmi0",	KMI0,		NULL);
AMBA_DEVICE(kmi1,	"fpga:kmi1",	KMI1,		NULL);
AMBA_DEVICE(uart3,	"fpga:uart3",	PB1176_UART3,	NULL);

/* DevChip Primecells */
AMBA_DEVICE(smc,	"dev:smc",	PB1176_SMC,	NULL);
AMBA_DEVICE(sctl,	"dev:sctl",	SCTL,		NULL);
AMBA_DEVICE(wdog,	"dev:wdog",	PB1176_WATCHDOG,	NULL);
AMBA_DEVICE(gpio0,	"dev:gpio0",	PB1176_GPIO0,	&gpio0_plat_data);
AMBA_DEVICE(gpio1,	"dev:gpio1",	GPIO1,		&gpio1_plat_data);
AMBA_DEVICE(gpio2,	"dev:gpio2",	GPIO2,		&gpio2_plat_data);
AMBA_DEVICE(rtc,	"dev:rtc",	PB1176_RTC,	NULL);
AMBA_DEVICE(sci0,	"dev:sci0",	SCI,		NULL);
AMBA_DEVICE(uart0,	"dev:uart0",	PB1176_UART0,	NULL);
AMBA_DEVICE(uart1,	"dev:uart1",	PB1176_UART1,	NULL);
AMBA_DEVICE(uart2,	"dev:uart2",	PB1176_UART2,	NULL);
AMBA_DEVICE(ssp0,	"dev:ssp0",	PB1176_SSP,	NULL);

/* Primecells on the NEC ISSP chip */
AMBA_DEVICE(clcd,	"issp:clcd",	PB1176_CLCD,	&clcd_plat_data);
//AMBA_DEVICE(dmac,	"issp:dmac",	PB1176_DMAC,	NULL);

static struct amba_device *amba_devs[] __initdata = {
//	&dmac_device,
	&uart0_device,
	&uart1_device,
	&uart2_device,
	&uart3_device,
	&smc_device,
	&clcd_device,
	&sctl_device,
	&wdog_device,
	&gpio0_device,
	&gpio1_device,
	&gpio2_device,
	&rtc_device,
	&sci0_device,
	&ssp0_device,
	&aaci_device,
	&mmc0_device,
	&kmi0_device,
	&kmi1_device,
};

/*
 * RealView PB1176 platform devices
 */
static struct resource realview_pb1176_flash_resources[] = {
	[0] = {
		.start		= REALVIEW_PB1176_FLASH_BASE,
		.end		= REALVIEW_PB1176_FLASH_BASE + REALVIEW_PB1176_FLASH_SIZE - 1,
		.flags		= IORESOURCE_MEM,
	},
	[1] = {
		.start		= REALVIEW_PB1176_SEC_FLASH_BASE,
		.end		= REALVIEW_PB1176_SEC_FLASH_BASE + REALVIEW_PB1176_SEC_FLASH_SIZE - 1,
		.flags		= IORESOURCE_MEM,
	},
};
#ifdef CONFIG_REALVIEW_PB1176_SECURE_FLASH
#define PB1176_FLASH_BLOCKS	2
#else
#define PB1176_FLASH_BLOCKS	1
#endif

static struct resource realview_pb1176_smsc911x_resources[] = {
	[0] = {
		.start		= REALVIEW_PB1176_ETH_BASE,
		.end		= REALVIEW_PB1176_ETH_BASE + SZ_64K - 1,
		.flags		= IORESOURCE_MEM,
	},
	[1] = {
		.start		= IRQ_PB1176_ETH,
		.end		= IRQ_PB1176_ETH,
		.flags		= IORESOURCE_IRQ,
	},
};

static struct resource realview_pb1176_isp1761_resources[] = {
	[0] = {
		.start		= REALVIEW_PB1176_USB_BASE,
		.end		= REALVIEW_PB1176_USB_BASE + SZ_128K - 1,
		.flags		= IORESOURCE_MEM,
	},
	[1] = {
		.start		= IRQ_PB1176_USB,
		.end		= IRQ_PB1176_USB,
		.flags		= IORESOURCE_IRQ,
	},
};

static void __init gic_init_irq(void)
{
	/* ARM1176 DevChip GIC, primary */
	gic_cpu_base_addr = __io_address(REALVIEW_DC1176_GIC_CPU_BASE);
	gic_dist_init(0, __io_address(REALVIEW_DC1176_GIC_DIST_BASE), IRQ_DC1176_GIC_START);
	gic_cpu_init(0, gic_cpu_base_addr);

	/* board GIC, secondary */
	gic_dist_init(1, __io_address(REALVIEW_PB1176_GIC_DIST_BASE), IRQ_PB1176_GIC_START);
	gic_cpu_init(1, __io_address(REALVIEW_PB1176_GIC_CPU_BASE));
	gic_cascade_irq(1, IRQ_DC1176_PB_IRQ1);
}

static void __init realview_pb1176_timer_init(void)
{
	timer0_va_base = __io_address(REALVIEW_PB1176_TIMER0_1_BASE);
	timer1_va_base = __io_address(REALVIEW_PB1176_TIMER0_1_BASE) + 0x20;
	timer2_va_base = __io_address(REALVIEW_PB1176_TIMER2_3_BASE);
	timer3_va_base = __io_address(REALVIEW_PB1176_TIMER2_3_BASE) + 0x20;

	realview_timer_init(IRQ_DC1176_TIMER0);
}

static struct sys_timer realview_pb1176_timer = {
	.init		= realview_pb1176_timer_init,
};

<<<<<<< HEAD
static void realview_pb1176_reset(char mode)
{
	void __iomem *hdr_ctrl = __io_address(REALVIEW_SYS_BASE) +
		REALVIEW_SYS_RESETCTL_OFFSET;
	void __iomem *rst_hdr_ctrl = __io_address(REALVIEW_SYS_BASE) +
		REALVIEW_SYS_LOCK_OFFSET;
	__raw_writel(REALVIEW_SYS_LOCKVAL_MASK, rst_hdr_ctrl);
	__raw_writel(REALVIEW_PB1176_SYS_LOCKVAL_RSTCTL, hdr_ctrl);
=======
static void realview_pb1176_fixup(struct machine_desc *mdesc,
				  struct tag *tags, char **from,
				  struct meminfo *meminfo)
{
	/*
	 * RealView PB1176 only has 128MB of RAM mapped at 0.
	 */
	meminfo->bank[0].start = 0;
	meminfo->bank[0].size = SZ_128M;
	meminfo->nr_banks = 1;
>>>>>>> a44f4b17
}

static void __init realview_pb1176_init(void)
{
	int i;

#ifdef CONFIG_CACHE_L2X0
	/* 128Kb (16Kb/way) 8-way associativity. evmon/parity/share enabled. */
	l2x0_init(__io_address(REALVIEW_PB1176_L220_BASE), 0x00730000, 0xfe000fff);
#endif

	realview_flash_register(realview_pb1176_flash_resources,
				PB1176_FLASH_BLOCKS);
	realview_eth_register(NULL, realview_pb1176_smsc911x_resources);
	platform_device_register(&realview_i2c_device);
	realview_usb_register(realview_pb1176_isp1761_resources);

	for (i = 0; i < ARRAY_SIZE(amba_devs); i++) {
		struct amba_device *d = amba_devs[i];
		amba_device_register(d, &iomem_resource);
	}

#ifdef CONFIG_LEDS
	leds_event = realview_leds_event;
#endif
	realview_reset = realview_pb1176_reset;
}

MACHINE_START(REALVIEW_PB1176, "ARM-RealView PB1176")
	/* Maintainer: ARM Ltd/Deep Blue Solutions Ltd */
	.phys_io	= REALVIEW_PB1176_UART0_BASE,
	.io_pg_offst	= (IO_ADDRESS(REALVIEW_PB1176_UART0_BASE) >> 18) & 0xfffc,
	.boot_params	= PHYS_OFFSET + 0x00000100,
	.fixup		= realview_pb1176_fixup,
	.map_io		= realview_pb1176_map_io,
	.init_irq	= gic_init_irq,
	.timer		= &realview_pb1176_timer,
	.init_machine	= realview_pb1176_init,
MACHINE_END<|MERGE_RESOLUTION|>--- conflicted
+++ resolved
@@ -290,7 +290,6 @@
 	.init		= realview_pb1176_timer_init,
 };
 
-<<<<<<< HEAD
 static void realview_pb1176_reset(char mode)
 {
 	void __iomem *hdr_ctrl = __io_address(REALVIEW_SYS_BASE) +
@@ -299,7 +298,8 @@
 		REALVIEW_SYS_LOCK_OFFSET;
 	__raw_writel(REALVIEW_SYS_LOCKVAL_MASK, rst_hdr_ctrl);
 	__raw_writel(REALVIEW_PB1176_SYS_LOCKVAL_RSTCTL, hdr_ctrl);
-=======
+}
+
 static void realview_pb1176_fixup(struct machine_desc *mdesc,
 				  struct tag *tags, char **from,
 				  struct meminfo *meminfo)
@@ -310,7 +310,6 @@
 	meminfo->bank[0].start = 0;
 	meminfo->bank[0].size = SZ_128M;
 	meminfo->nr_banks = 1;
->>>>>>> a44f4b17
 }
 
 static void __init realview_pb1176_init(void)
