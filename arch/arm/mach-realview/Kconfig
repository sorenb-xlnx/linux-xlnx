menu "RealView platform type"
	depends on ARCH_REALVIEW

config MACH_REALVIEW_EB
	bool "Support RealView(R) Emulation Baseboard"
	select ARM_GIC
	help
	  Include support for the ARM(R) RealView(R) Emulation Baseboard
	  platform.

config REALVIEW_EB_A9MP
	bool "Support Multicore Cortex-A9 Tile"
	depends on MACH_REALVIEW_EB
	select CPU_V7
	help
	  Enable support for the Cortex-A9MPCore tile fitted to the
	  Realview(R) Emulation Baseboard platform.

config REALVIEW_EB_ARM11MP
	bool "Support ARM11MPCore Tile"
	depends on MACH_REALVIEW_EB
	select CPU_V6K
	select ARCH_HAS_BARRIERS if SMP
	help
	  Enable support for the ARM11MPCore tile fitted to the Realview(R)
	  Emulation Baseboard platform.

config REALVIEW_EB_ARM11MP_REVB
	bool "Support ARM11MPCore RevB Tile"
	depends on REALVIEW_EB_ARM11MP
	help
	  Enable support for the ARM11MPCore Revision B tile on the
	  Realview(R) Emulation Baseboard platform. Since there are device
	  address differences, a kernel built with this option enabled is
	  not compatible with other revisions of the ARM11MPCore tile.

config MACH_REALVIEW_PB11MP
	bool "Support RealView(R) Platform Baseboard for ARM11MPCore"
<<<<<<< HEAD
	select CPU_V6
=======
	select CPU_V6K
>>>>>>> 0ce790e7
	select ARM_GIC
	select HAVE_PATA_PLATFORM
	select ARCH_HAS_BARRIERS if SMP
	help
	  Include support for the ARM(R) RealView(R) Platform Baseboard for
	  the ARM11MPCore.  This platform has an on-board ARM11MPCore and has
	  support for PCI-E and Compact Flash.

# ARMv6 CPU without K extensions, but does have the new exclusive ops
config MACH_REALVIEW_PB1176
	bool "Support RealView(R) Platform Baseboard for ARM1176JZF-S"
	select CPU_V6
	select ARM_GIC
	help
	  Include support for the ARM(R) RealView(R) Platform Baseboard for
	  ARM1176JZF-S.

config REALVIEW_PB1176_SECURE_FLASH
	bool "Allow access to the secure flash memory block"
	depends on MACH_REALVIEW_PB1176
	default n
	help
	  Select this option if Linux will only run in secure mode on the
	  RealView PB1176 platform and access to the secure flash memory
	  block (64MB @ 0x3c000000) is required.

config MACH_REALVIEW_PBA8
	bool "Support RealView(R) Platform Baseboard for Cortex(tm)-A8 platform"
	select CPU_V7
	select ARM_GIC
	select HAVE_PATA_PLATFORM
	help
	  Include support for the ARM(R) RealView Platform Baseboard for
	  Cortex(tm)-A8.  This platform has an on-board Cortex-A8 and has
	  support for PCI-E and Compact Flash.

config MACH_REALVIEW_PBX
	bool "Support RealView(R) Platform Baseboard Explore"
	select ARM_GIC
	select HAVE_PATA_PLATFORM
	select ARCH_SPARSEMEM_ENABLE if CPU_V7 && !REALVIEW_HIGH_PHYS_OFFSET
	select ZONE_DMA if SPARSEMEM
	help
	  Include support for the ARM(R) RealView(R) Platform Baseboard
	  Explore.

config REALVIEW_HIGH_PHYS_OFFSET
	bool "High physical base address for the RealView platform"
	depends on MMU && !MACH_REALVIEW_PB1176
	default y
	help
	  RealView boards other than PB1176 have the RAM available at
	  0x70000000, 256MB of which being mirrored at 0x00000000. If
	  the board supports 512MB of RAM, this option allows the
	  memory to be accessed contiguously at the high physical
	  offset. On the PBX board, disabling this option allows 1GB of
	  RAM to be used with SPARSEMEM.

endmenu<|MERGE_RESOLUTION|>--- conflicted
+++ resolved
@@ -36,11 +36,7 @@
 
 config MACH_REALVIEW_PB11MP
 	bool "Support RealView(R) Platform Baseboard for ARM11MPCore"
-<<<<<<< HEAD
-	select CPU_V6
-=======
 	select CPU_V6K
->>>>>>> 0ce790e7
 	select ARM_GIC
 	select HAVE_PATA_PLATFORM
 	select ARCH_HAS_BARRIERS if SMP
