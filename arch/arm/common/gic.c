/*
 *  linux/arch/arm/common/gic.c
 *
 *  Copyright (C) 2002 ARM Limited, All Rights Reserved.
 *
 * This program is free software; you can redistribute it and/or modify
 * it under the terms of the GNU General Public License version 2 as
 * published by the Free Software Foundation.
 *
 * Interrupt architecture for the GIC:
 *
 * o There is one Interrupt Distributor, which receives interrupts
 *   from system devices and sends them to the Interrupt Controllers.
 *
 * o There is one CPU Interface per CPU, which sends interrupts sent
 *   by the Distributor, and interrupts generated locally, to the
 *   associated CPU. The base address of the CPU interface is usually
 *   aliased so that the same address points to different chips depending
 *   on the CPU it is accessed from.
 *
 * Note that IRQs 0-31 are special - they are local to each CPU.
 * As such, the enable set/clear, pending set/clear and active bit
 * registers are banked per-cpu for these sources.
 */
#include <linux/init.h>
#include <linux/kernel.h>
#include <linux/list.h>
#include <linux/smp.h>
#include <linux/cpumask.h>
#include <linux/io.h>

#include <asm/irq.h>
#include <asm/mach/irq.h>
#include <asm/hardware/gic.h>

static DEFINE_SPINLOCK(irq_controller_lock);

/* Address of GIC 0 CPU interface */
void __iomem *gic_cpu_base_addr __read_mostly;

struct gic_chip_data {
	unsigned int irq_offset;
	void __iomem *dist_base;
	void __iomem *cpu_base;
};

#ifndef MAX_GIC_NR
#define MAX_GIC_NR	1
#endif

static struct gic_chip_data gic_data[MAX_GIC_NR] __read_mostly;

static inline void __iomem *gic_dist_base(unsigned int irq)
{
	struct gic_chip_data *gic_data = get_irq_chip_data(irq);
	return gic_data->dist_base;
}

static inline void __iomem *gic_cpu_base(unsigned int irq)
{
	struct gic_chip_data *gic_data = get_irq_chip_data(irq);
	return gic_data->cpu_base;
}

static inline unsigned int gic_irq(unsigned int irq)
{
	struct gic_chip_data *gic_data = get_irq_chip_data(irq);
	return irq - gic_data->irq_offset;
}

/*
 * Routines to acknowledge, disable and enable interrupts
 */
static void gic_ack_irq(unsigned int irq)
{

	spin_lock(&irq_controller_lock);
	writel(gic_irq(irq), gic_cpu_base(irq) + GIC_CPU_EOI);
	spin_unlock(&irq_controller_lock);
}

static void gic_mask_irq(unsigned int irq)
{
	u32 mask = 1 << (irq % 32);

	spin_lock(&irq_controller_lock);
	writel(mask, gic_dist_base(irq) + GIC_DIST_ENABLE_CLEAR + (gic_irq(irq) / 32) * 4);
	spin_unlock(&irq_controller_lock);
}

static void gic_unmask_irq(unsigned int irq)
{
	u32 mask = 1 << (irq % 32);

	spin_lock(&irq_controller_lock);
	writel(mask, gic_dist_base(irq) + GIC_DIST_ENABLE_SET + (gic_irq(irq) / 32) * 4);
	spin_unlock(&irq_controller_lock);
}

static int gic_set_type(unsigned int irq, unsigned int type)
{
	void __iomem *base = gic_dist_base(irq);
	unsigned int gicirq = gic_irq(irq);
	u32 enablemask = 1 << (gicirq % 32);
	u32 enableoff = (gicirq / 32) * 4;
	u32 confmask = 0x2 << ((gicirq % 16) * 2);
	u32 confoff = (gicirq / 16) * 4;
	bool enabled = false;
	u32 val;

	/* Interrupt configuration for SGIs can't be changed */
	if (gicirq < 16)
		return -EINVAL;

	if (type != IRQ_TYPE_LEVEL_HIGH && type != IRQ_TYPE_EDGE_RISING)
		return -EINVAL;

	spin_lock(&irq_controller_lock);

	val = readl(base + GIC_DIST_CONFIG + confoff);
	if (type == IRQ_TYPE_LEVEL_HIGH)
		val &= ~confmask;
	else if (type == IRQ_TYPE_EDGE_RISING)
		val |= confmask;

	/*
	 * As recommended by the spec, disable the interrupt before changing
	 * the configuration
	 */
	if (readl(base + GIC_DIST_ENABLE_SET + enableoff) & enablemask) {
		writel(enablemask, base + GIC_DIST_ENABLE_CLEAR + enableoff);
		enabled = true;
	}

	writel(val, base + GIC_DIST_CONFIG + confoff);

	if (enabled)
		writel(enablemask, base + GIC_DIST_ENABLE_SET + enableoff);

	spin_unlock(&irq_controller_lock);

	return 0;
}

#ifdef CONFIG_SMP
static int gic_set_cpu(unsigned int irq, const struct cpumask *mask_val)
{
	void __iomem *reg = gic_dist_base(irq) + GIC_DIST_TARGET + (gic_irq(irq) & ~3);
	unsigned int shift = (irq % 4) * 8;
	unsigned int cpu = cpumask_first(mask_val);
	u32 val;

	spin_lock(&irq_controller_lock);
	irq_desc[irq].node = cpu;
	val = readl(reg) & ~(0xff << shift);
	val |= 1 << (cpu + shift);
	writel(val, reg);
	spin_unlock(&irq_controller_lock);

	return 0;
}
#endif

static void gic_handle_cascade_irq(unsigned int irq, struct irq_desc *desc)
{
	struct gic_chip_data *chip_data = get_irq_data(irq);
	struct irq_chip *chip = get_irq_chip(irq);
	unsigned int cascade_irq, gic_irq;
	unsigned long status;

	/* primary controller ack'ing */
	chip->ack(irq);

	spin_lock(&irq_controller_lock);
	status = readl(chip_data->cpu_base + GIC_CPU_INTACK);
	spin_unlock(&irq_controller_lock);

	gic_irq = (status & 0x3ff);
	if (gic_irq == 1023)
		goto out;

	cascade_irq = gic_irq + chip_data->irq_offset;
	if (unlikely(gic_irq < 32 || gic_irq > 1020 || cascade_irq >= NR_IRQS))
		do_bad_IRQ(cascade_irq, desc);
	else
		generic_handle_irq(cascade_irq);

 out:
	/* primary controller unmasking */
	chip->unmask(irq);
}

static struct irq_chip gic_chip = {
	.name		= "GIC",
	.ack		= gic_ack_irq,
	.mask		= gic_mask_irq,
	.unmask		= gic_unmask_irq,
	.set_type	= gic_set_type,
#ifdef CONFIG_SMP
	.set_affinity	= gic_set_cpu,
#endif
};

void __init gic_cascade_irq(unsigned int gic_nr, unsigned int irq)
{
	if (gic_nr >= MAX_GIC_NR)
		BUG();
	if (set_irq_data(irq, &gic_data[gic_nr]) != 0)
		BUG();
	set_irq_chained_handler(irq, gic_handle_cascade_irq);
}

static void __init gic_dist_init(struct gic_chip_data *gic,
	unsigned int irq_start)
{
<<<<<<< HEAD
	unsigned int gic_irqs, irq_limit, i;
=======
	unsigned int max_irq, i;
	void __iomem *base = gic->dist_base;
>>>>>>> bd0f8e67
	u32 cpumask = 1 << smp_processor_id();

	cpumask |= cpumask << 8;
	cpumask |= cpumask << 16;

	writel(0, base + GIC_DIST_CTRL);

	/*
	 * Find out how many interrupts are supported.
	 * The GIC only supports up to 1020 interrupt sources.
	 */
	gic_irqs = readl(base + GIC_DIST_CTR) & 0x1f;
	gic_irqs = (gic_irqs + 1) * 32;
	if (gic_irqs > 1020)
		gic_irqs = 1020;

	/*
	 * Set all global interrupts to be level triggered, active low.
	 */
	for (i = 32; i < gic_irqs; i += 16)
		writel(0, base + GIC_DIST_CONFIG + i * 4 / 16);

	/*
	 * Set all global interrupts to this CPU only.
	 */
	for (i = 32; i < gic_irqs; i += 4)
		writel(cpumask, base + GIC_DIST_TARGET + i * 4 / 4);

	/*
	 * Set priority on all global interrupts.
	 */
	for (i = 32; i < gic_irqs; i += 4)
		writel(0xa0a0a0a0, base + GIC_DIST_PRI + i * 4 / 4);

	/*
	 * Disable all interrupts.  Leave the PPI and SGIs alone
	 * as these enables are banked registers.
	 */
	for (i = 32; i < gic_irqs; i += 32)
		writel(0xffffffff, base + GIC_DIST_ENABLE_CLEAR + i * 4 / 32);

	/*
	 * Limit number of interrupts registered to the platform maximum
	 */
	irq_limit = gic_data[gic_nr].irq_offset + gic_irqs;
	if (WARN_ON(irq_limit > NR_IRQS))
		irq_limit = NR_IRQS;

	/*
	 * Setup the Linux IRQ subsystem.
	 */
<<<<<<< HEAD
	for (i = irq_start; i < irq_limit; i++) {
=======
	for (i = irq_start; i < gic->irq_offset + max_irq; i++) {
>>>>>>> bd0f8e67
		set_irq_chip(i, &gic_chip);
		set_irq_chip_data(i, gic);
		set_irq_handler(i, handle_level_irq);
		set_irq_flags(i, IRQF_VALID | IRQF_PROBE);
	}

	writel(1, base + GIC_DIST_CTRL);
}

static void __cpuinit gic_cpu_init(struct gic_chip_data *gic)
{
	void __iomem *dist_base = gic->dist_base;
	void __iomem *base = gic->cpu_base;
	int i;

	/*
	 * Deal with the banked PPI and SGI interrupts - disable all
	 * PPI interrupts, ensure all SGI interrupts are enabled.
	 */
	writel(0xffff0000, dist_base + GIC_DIST_ENABLE_CLEAR);
	writel(0x0000ffff, dist_base + GIC_DIST_ENABLE_SET);

	/*
	 * Set priority on PPI and SGI interrupts
	 */
	for (i = 0; i < 32; i += 4)
		writel(0xa0a0a0a0, dist_base + GIC_DIST_PRI + i * 4 / 4);

	writel(0xf0, base + GIC_CPU_PRIMASK);
	writel(1, base + GIC_CPU_CTRL);
}

void __init gic_init(unsigned int gic_nr, unsigned int irq_start,
	void __iomem *dist_base, void __iomem *cpu_base)
{
	struct gic_chip_data *gic;

	BUG_ON(gic_nr >= MAX_GIC_NR);

	gic = &gic_data[gic_nr];
	gic->dist_base = dist_base;
	gic->cpu_base = cpu_base;
	gic->irq_offset = (irq_start - 1) & ~31;

	if (gic_nr == 0)
		gic_cpu_base_addr = cpu_base;

	gic_dist_init(gic, irq_start);
	gic_cpu_init(gic);
}

void __cpuinit gic_secondary_init(unsigned int gic_nr)
{
	BUG_ON(gic_nr >= MAX_GIC_NR);

	gic_cpu_init(&gic_data[gic_nr]);
}

#ifdef CONFIG_SMP
void gic_raise_softirq(const struct cpumask *mask, unsigned int irq)
{
	unsigned long map = *cpus_addr(*mask);

	/* this always happens on GIC0 */
	writel(map << 16 | irq, gic_data[0].dist_base + GIC_DIST_SOFTINT);
}
#endif<|MERGE_RESOLUTION|>--- conflicted
+++ resolved
@@ -213,12 +213,8 @@
 static void __init gic_dist_init(struct gic_chip_data *gic,
 	unsigned int irq_start)
 {
-<<<<<<< HEAD
 	unsigned int gic_irqs, irq_limit, i;
-=======
-	unsigned int max_irq, i;
 	void __iomem *base = gic->dist_base;
->>>>>>> bd0f8e67
 	u32 cpumask = 1 << smp_processor_id();
 
 	cpumask |= cpumask << 8;
@@ -263,18 +259,14 @@
 	/*
 	 * Limit number of interrupts registered to the platform maximum
 	 */
-	irq_limit = gic_data[gic_nr].irq_offset + gic_irqs;
+	irq_limit = gic->irq_offset + gic_irqs;
 	if (WARN_ON(irq_limit > NR_IRQS))
 		irq_limit = NR_IRQS;
 
 	/*
 	 * Setup the Linux IRQ subsystem.
 	 */
-<<<<<<< HEAD
 	for (i = irq_start; i < irq_limit; i++) {
-=======
-	for (i = irq_start; i < gic->irq_offset + max_irq; i++) {
->>>>>>> bd0f8e67
 		set_irq_chip(i, &gic_chip);
 		set_irq_chip_data(i, gic);
 		set_irq_handler(i, handle_level_irq);
