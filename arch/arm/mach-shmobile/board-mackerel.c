--- conflicted
+++ resolved
@@ -1329,22 +1329,11 @@
 
 static void __init mackerel_map_io(void)
 {
-<<<<<<< HEAD
-	iotable_init(mackerel_io_desc, ARRAY_SIZE(mackerel_io_desc));
-=======
 	sh7372_map_io();
->>>>>>> 2cbe23e3
 	/* DMA memory at 0xff200000 - 0xffdfffff. The default 2MB size isn't
 	 * enough to allocate the frame buffer memory.
 	 */
 	init_consistent_dma_size(12 << 20);
-<<<<<<< HEAD
-
-	/* setup early devices and console here as well */
-	sh7372_add_early_devices();
-	shmobile_setup_console();
-=======
->>>>>>> 2cbe23e3
 }
 
 #define GPIO_PORT9CR	0xE6051009
