--- conflicted
+++ resolved
@@ -322,12 +322,9 @@
 	.dma_slave_tx	= SHDMA_SLAVE_SDHI1_TX,
 	.dma_slave_rx	= SHDMA_SLAVE_SDHI1_RX,
 	.tmio_ocr_mask	= MMC_VDD_165_195,
-<<<<<<< HEAD
 	.tmio_flags	= TMIO_MMC_WRPROTECT_DISABLE,
-=======
 	.tmio_caps	= MMC_CAP_NEEDS_POLL,
 	.get_cd		= slot_cn7_get_cd,
->>>>>>> 04ff88a2
 };
 
 static struct resource sdhi1_resources[] = {
