--- conflicted
+++ resolved
@@ -465,12 +465,8 @@
 	.phys_io	= 0x48000000,
 	.io_pg_offst	= ((0xd8000000) >> 18) & 0xfffc,
 	.boot_params	= 0x80000100,
-<<<<<<< HEAD
-	.map_io		= am3517_evm_map_io,
+	.map_io		= omap3_map_io,
 	.reserve	= omap_reserve,
-=======
-	.map_io		= omap3_map_io,
->>>>>>> a79ede24
 	.init_irq	= am3517_evm_init_irq,
 	.init_machine	= am3517_evm_init,
 	.timer		= &omap_timer,
