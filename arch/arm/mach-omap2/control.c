/*
 * OMAP2/3 System Control Module register access
 *
 * Copyright (C) 2007 Texas Instruments, Inc.
 * Copyright (C) 2007 Nokia Corporation
 *
 * Written by Paul Walmsley
 *
 * This program is free software; you can redistribute it and/or modify
 * it under the terms of the GNU General Public License version 2 as
 * published by the Free Software Foundation.
 */
#undef DEBUG

#include <linux/kernel.h>
#include <linux/io.h>

#include <plat/common.h>
#include <plat/sdrc.h>

#include "cm-regbits-34xx.h"
#include "prm-regbits-34xx.h"
#include "prm2xxx_3xxx.h"
#include "cm2xxx_3xxx.h"
#include "sdrc.h"
#include "pm.h"
#include "control.h"
<<<<<<< HEAD
=======

/* Used by omap3_ctrl_save_padconf() */
#define START_PADCONF_SAVE		0x2
#define PADCONF_SAVE_DONE		0x1
>>>>>>> 3cbea436

static void __iomem *omap2_ctrl_base;
static void __iomem *omap4_ctrl_pad_base;

#if defined(CONFIG_ARCH_OMAP3) && defined(CONFIG_PM)
struct omap3_scratchpad {
	u32 boot_config_ptr;
	u32 public_restore_ptr;
	u32 secure_ram_restore_ptr;
	u32 sdrc_module_semaphore;
	u32 prcm_block_offset;
	u32 sdrc_block_offset;
};

struct omap3_scratchpad_prcm_block {
	u32 prm_clksrc_ctrl;
	u32 prm_clksel;
	u32 cm_clksel_core;
	u32 cm_clksel_wkup;
	u32 cm_clken_pll;
	u32 cm_autoidle_pll;
	u32 cm_clksel1_pll;
	u32 cm_clksel2_pll;
	u32 cm_clksel3_pll;
	u32 cm_clken_pll_mpu;
	u32 cm_autoidle_pll_mpu;
	u32 cm_clksel1_pll_mpu;
	u32 cm_clksel2_pll_mpu;
	u32 prcm_block_size;
};

struct omap3_scratchpad_sdrc_block {
	u16 sysconfig;
	u16 cs_cfg;
	u16 sharing;
	u16 err_type;
	u32 dll_a_ctrl;
	u32 dll_b_ctrl;
	u32 power;
	u32 cs_0;
	u32 mcfg_0;
	u16 mr_0;
	u16 emr_1_0;
	u16 emr_2_0;
	u16 emr_3_0;
	u32 actim_ctrla_0;
	u32 actim_ctrlb_0;
	u32 rfr_ctrl_0;
	u32 cs_1;
	u32 mcfg_1;
	u16 mr_1;
	u16 emr_1_1;
	u16 emr_2_1;
	u16 emr_3_1;
	u32 actim_ctrla_1;
	u32 actim_ctrlb_1;
	u32 rfr_ctrl_1;
	u16 dcdl_1_ctrl;
	u16 dcdl_2_ctrl;
	u32 flags;
	u32 block_size;
};

void *omap3_secure_ram_storage;

/*
 * This is used to store ARM registers in SDRAM before attempting
 * an MPU OFF. The save and restore happens from the SRAM sleep code.
 * The address is stored in scratchpad, so that it can be used
 * during the restore path.
 */
u32 omap3_arm_context[128];

struct omap3_control_regs {
	u32 sysconfig;
	u32 devconf0;
	u32 mem_dftrw0;
	u32 mem_dftrw1;
	u32 msuspendmux_0;
	u32 msuspendmux_1;
	u32 msuspendmux_2;
	u32 msuspendmux_3;
	u32 msuspendmux_4;
	u32 msuspendmux_5;
	u32 sec_ctrl;
	u32 devconf1;
	u32 csirxfe;
	u32 iva2_bootaddr;
	u32 iva2_bootmod;
	u32 debobs_0;
	u32 debobs_1;
	u32 debobs_2;
	u32 debobs_3;
	u32 debobs_4;
	u32 debobs_5;
	u32 debobs_6;
	u32 debobs_7;
	u32 debobs_8;
	u32 prog_io0;
	u32 prog_io1;
	u32 dss_dpll_spreading;
	u32 core_dpll_spreading;
	u32 per_dpll_spreading;
	u32 usbhost_dpll_spreading;
	u32 pbias_lite;
	u32 temp_sensor;
	u32 sramldo4;
	u32 sramldo5;
	u32 csi;
	u32 padconf_sys_nirq;
};

static struct omap3_control_regs control_context;
#endif /* CONFIG_ARCH_OMAP3 && CONFIG_PM */

#define OMAP_CTRL_REGADDR(reg)		(omap2_ctrl_base + (reg))
#define OMAP4_CTRL_PAD_REGADDR(reg)	(omap4_ctrl_pad_base + (reg))

void __init omap2_set_globals_control(struct omap_globals *omap2_globals)
{
	/* Static mapping, never released */
	if (omap2_globals->ctrl) {
		omap2_ctrl_base = ioremap(omap2_globals->ctrl, SZ_4K);
		WARN_ON(!omap2_ctrl_base);
	}

	/* Static mapping, never released */
	if (omap2_globals->ctrl_pad) {
		omap4_ctrl_pad_base = ioremap(omap2_globals->ctrl_pad, SZ_4K);
		WARN_ON(!omap4_ctrl_pad_base);
	}
}

void __iomem *omap_ctrl_base_get(void)
{
	return omap2_ctrl_base;
}

u8 omap_ctrl_readb(u16 offset)
{
	return __raw_readb(OMAP_CTRL_REGADDR(offset));
}

u16 omap_ctrl_readw(u16 offset)
{
	return __raw_readw(OMAP_CTRL_REGADDR(offset));
}

u32 omap_ctrl_readl(u16 offset)
{
	return __raw_readl(OMAP_CTRL_REGADDR(offset));
}

void omap_ctrl_writeb(u8 val, u16 offset)
{
	__raw_writeb(val, OMAP_CTRL_REGADDR(offset));
}

void omap_ctrl_writew(u16 val, u16 offset)
{
	__raw_writew(val, OMAP_CTRL_REGADDR(offset));
}

void omap_ctrl_writel(u32 val, u16 offset)
{
	__raw_writel(val, OMAP_CTRL_REGADDR(offset));
}

/*
 * On OMAP4 control pad are not addressable from control
 * core base. So the common omap_ctrl_read/write APIs breaks
 * Hence export separate APIs to manage the omap4 pad control
 * registers. This APIs will work only for OMAP4
 */

u32 omap4_ctrl_pad_readl(u16 offset)
{
	return __raw_readl(OMAP4_CTRL_PAD_REGADDR(offset));
}

void omap4_ctrl_pad_writel(u32 val, u16 offset)
{
	__raw_writel(val, OMAP4_CTRL_PAD_REGADDR(offset));
}

<<<<<<< HEAD
=======
#ifdef CONFIG_ARCH_OMAP3

/**
 * omap3_ctrl_write_boot_mode - set scratchpad boot mode for the next boot
 * @bootmode: 8-bit value to pass to some boot code
 *
 * Set the bootmode in the scratchpad RAM.  This is used after the
 * system restarts.  Not sure what actually uses this - it may be the
 * bootloader, rather than the boot ROM - contrary to the preserved
 * comment below.  No return value.
 */
void omap3_ctrl_write_boot_mode(u8 bootmode)
{
	u32 l;

	l = ('B' << 24) | ('M' << 16) | bootmode;

	/*
	 * Reserve the first word in scratchpad for communicating
	 * with the boot ROM. A pointer to a data structure
	 * describing the boot process can be stored there,
	 * cf. OMAP34xx TRM, Initialization / Software Booting
	 * Configuration.
	 *
	 * XXX This should use some omap_ctrl_writel()-type function
	 */
	__raw_writel(l, OMAP2_L4_IO_ADDRESS(OMAP343X_SCRATCHPAD + 4));
}

#endif

>>>>>>> 3cbea436
#if defined(CONFIG_ARCH_OMAP3) && defined(CONFIG_PM)
/*
 * Clears the scratchpad contents in case of cold boot-
 * called during bootup
 */
void omap3_clear_scratchpad_contents(void)
{
	u32 max_offset = OMAP343X_SCRATCHPAD_ROM_OFFSET;
	void __iomem *v_addr;
	u32 offset = 0;
	v_addr = OMAP2_L4_IO_ADDRESS(OMAP343X_SCRATCHPAD_ROM);
<<<<<<< HEAD
	if (prm_read_mod_reg(OMAP3430_GR_MOD, OMAP3_PRM_RSTST_OFFSET) &
	    OMAP3430_GLOBAL_COLD_RST_MASK) {
		for ( ; offset <= max_offset; offset += 0x4)
			__raw_writel(0x0, (v_addr + offset));
		prm_set_mod_reg_bits(OMAP3430_GLOBAL_COLD_RST_MASK,
				     OMAP3430_GR_MOD,
				     OMAP3_PRM_RSTST_OFFSET);
=======
	if (omap2_prm_read_mod_reg(OMAP3430_GR_MOD, OMAP3_PRM_RSTST_OFFSET) &
	    OMAP3430_GLOBAL_COLD_RST_MASK) {
		for ( ; offset <= max_offset; offset += 0x4)
			__raw_writel(0x0, (v_addr + offset));
		omap2_prm_set_mod_reg_bits(OMAP3430_GLOBAL_COLD_RST_MASK,
					   OMAP3430_GR_MOD,
					   OMAP3_PRM_RSTST_OFFSET);
>>>>>>> 3cbea436
	}
}

/* Populate the scratchpad structure with restore structure */
void omap3_save_scratchpad_contents(void)
{
	void  __iomem *scratchpad_address;
	u32 arm_context_addr;
	struct omap3_scratchpad scratchpad_contents;
	struct omap3_scratchpad_prcm_block prcm_block_contents;
	struct omap3_scratchpad_sdrc_block sdrc_block_contents;

	/*
	 * Populate the Scratchpad contents
	 *
	 * The "get_*restore_pointer" functions are used to provide a
	 * physical restore address where the ROM code jumps while waking
	 * up from MPU OFF/OSWR state.
	 * The restore pointer is stored into the scratchpad.
	 */
	scratchpad_contents.boot_config_ptr = 0x0;
	if (cpu_is_omap3630())
		scratchpad_contents.public_restore_ptr =
			virt_to_phys(get_omap3630_restore_pointer());
	else if (omap_rev() != OMAP3430_REV_ES3_0 &&
					omap_rev() != OMAP3430_REV_ES3_1)
		scratchpad_contents.public_restore_ptr =
			virt_to_phys(get_restore_pointer());
	else
		scratchpad_contents.public_restore_ptr =
			virt_to_phys(get_es3_restore_pointer());
	if (omap_type() == OMAP2_DEVICE_TYPE_GP)
		scratchpad_contents.secure_ram_restore_ptr = 0x0;
	else
		scratchpad_contents.secure_ram_restore_ptr =
			(u32) __pa(omap3_secure_ram_storage);
	scratchpad_contents.sdrc_module_semaphore = 0x0;
	scratchpad_contents.prcm_block_offset = 0x2C;
	scratchpad_contents.sdrc_block_offset = 0x64;

	/* Populate the PRCM block contents */
	prcm_block_contents.prm_clksrc_ctrl =
		omap2_prm_read_mod_reg(OMAP3430_GR_MOD,
				       OMAP3_PRM_CLKSRC_CTRL_OFFSET);
	prcm_block_contents.prm_clksel =
		omap2_prm_read_mod_reg(OMAP3430_CCR_MOD,
				       OMAP3_PRM_CLKSEL_OFFSET);
	prcm_block_contents.cm_clksel_core =
			omap2_cm_read_mod_reg(CORE_MOD, CM_CLKSEL);
	prcm_block_contents.cm_clksel_wkup =
			omap2_cm_read_mod_reg(WKUP_MOD, CM_CLKSEL);
	prcm_block_contents.cm_clken_pll =
			omap2_cm_read_mod_reg(PLL_MOD, CM_CLKEN);
	prcm_block_contents.cm_autoidle_pll =
			omap2_cm_read_mod_reg(PLL_MOD, OMAP3430_CM_AUTOIDLE_PLL);
	prcm_block_contents.cm_clksel1_pll =
			omap2_cm_read_mod_reg(PLL_MOD, OMAP3430_CM_CLKSEL1_PLL);
	prcm_block_contents.cm_clksel2_pll =
			omap2_cm_read_mod_reg(PLL_MOD, OMAP3430_CM_CLKSEL2_PLL);
	prcm_block_contents.cm_clksel3_pll =
			omap2_cm_read_mod_reg(PLL_MOD, OMAP3430_CM_CLKSEL3);
	prcm_block_contents.cm_clken_pll_mpu =
			omap2_cm_read_mod_reg(MPU_MOD, OMAP3430_CM_CLKEN_PLL);
	prcm_block_contents.cm_autoidle_pll_mpu =
			omap2_cm_read_mod_reg(MPU_MOD, OMAP3430_CM_AUTOIDLE_PLL);
	prcm_block_contents.cm_clksel1_pll_mpu =
			omap2_cm_read_mod_reg(MPU_MOD, OMAP3430_CM_CLKSEL1_PLL);
	prcm_block_contents.cm_clksel2_pll_mpu =
			omap2_cm_read_mod_reg(MPU_MOD, OMAP3430_CM_CLKSEL2_PLL);
	prcm_block_contents.prcm_block_size = 0x0;

	/* Populate the SDRC block contents */
	sdrc_block_contents.sysconfig =
			(sdrc_read_reg(SDRC_SYSCONFIG) & 0xFFFF);
	sdrc_block_contents.cs_cfg =
			(sdrc_read_reg(SDRC_CS_CFG) & 0xFFFF);
	sdrc_block_contents.sharing =
			(sdrc_read_reg(SDRC_SHARING) & 0xFFFF);
	sdrc_block_contents.err_type =
			(sdrc_read_reg(SDRC_ERR_TYPE) & 0xFFFF);
	sdrc_block_contents.dll_a_ctrl = sdrc_read_reg(SDRC_DLLA_CTRL);
	sdrc_block_contents.dll_b_ctrl = 0x0;
	/*
	 * Due to a OMAP3 errata (1.142), on EMU/HS devices SRDC should
	 * be programed to issue automatic self refresh on timeout
	 * of AUTO_CNT = 1 prior to any transition to OFF mode.
	 */
	if ((omap_type() != OMAP2_DEVICE_TYPE_GP)
			&& (omap_rev() >= OMAP3430_REV_ES3_0))
		sdrc_block_contents.power = (sdrc_read_reg(SDRC_POWER) &
				~(SDRC_POWER_AUTOCOUNT_MASK|
				SDRC_POWER_CLKCTRL_MASK)) |
				(1 << SDRC_POWER_AUTOCOUNT_SHIFT) |
				SDRC_SELF_REFRESH_ON_AUTOCOUNT;
	else
		sdrc_block_contents.power = sdrc_read_reg(SDRC_POWER);

	sdrc_block_contents.cs_0 = 0x0;
	sdrc_block_contents.mcfg_0 = sdrc_read_reg(SDRC_MCFG_0);
	sdrc_block_contents.mr_0 = (sdrc_read_reg(SDRC_MR_0) & 0xFFFF);
	sdrc_block_contents.emr_1_0 = 0x0;
	sdrc_block_contents.emr_2_0 = 0x0;
	sdrc_block_contents.emr_3_0 = 0x0;
	sdrc_block_contents.actim_ctrla_0 =
			sdrc_read_reg(SDRC_ACTIM_CTRL_A_0);
	sdrc_block_contents.actim_ctrlb_0 =
			sdrc_read_reg(SDRC_ACTIM_CTRL_B_0);
	sdrc_block_contents.rfr_ctrl_0 =
			sdrc_read_reg(SDRC_RFR_CTRL_0);
	sdrc_block_contents.cs_1 = 0x0;
	sdrc_block_contents.mcfg_1 = sdrc_read_reg(SDRC_MCFG_1);
	sdrc_block_contents.mr_1 = sdrc_read_reg(SDRC_MR_1) & 0xFFFF;
	sdrc_block_contents.emr_1_1 = 0x0;
	sdrc_block_contents.emr_2_1 = 0x0;
	sdrc_block_contents.emr_3_1 = 0x0;
	sdrc_block_contents.actim_ctrla_1 =
			sdrc_read_reg(SDRC_ACTIM_CTRL_A_1);
	sdrc_block_contents.actim_ctrlb_1 =
			sdrc_read_reg(SDRC_ACTIM_CTRL_B_1);
	sdrc_block_contents.rfr_ctrl_1 =
			sdrc_read_reg(SDRC_RFR_CTRL_1);
	sdrc_block_contents.dcdl_1_ctrl = 0x0;
	sdrc_block_contents.dcdl_2_ctrl = 0x0;
	sdrc_block_contents.flags = 0x0;
	sdrc_block_contents.block_size = 0x0;

	arm_context_addr = virt_to_phys(omap3_arm_context);

	/* Copy all the contents to the scratchpad location */
	scratchpad_address = OMAP2_L4_IO_ADDRESS(OMAP343X_SCRATCHPAD);
	memcpy_toio(scratchpad_address, &scratchpad_contents,
		 sizeof(scratchpad_contents));
	/* Scratchpad contents being 32 bits, a divide by 4 done here */
	memcpy_toio(scratchpad_address +
		scratchpad_contents.prcm_block_offset,
		&prcm_block_contents, sizeof(prcm_block_contents));
	memcpy_toio(scratchpad_address +
		scratchpad_contents.sdrc_block_offset,
		&sdrc_block_contents, sizeof(sdrc_block_contents));
	/*
	 * Copies the address of the location in SDRAM where ARM
	 * registers get saved during a MPU OFF transition.
	 */
	memcpy_toio(scratchpad_address +
		scratchpad_contents.sdrc_block_offset +
		sizeof(sdrc_block_contents), &arm_context_addr, 4);
}

void omap3_control_save_context(void)
{
	control_context.sysconfig = omap_ctrl_readl(OMAP2_CONTROL_SYSCONFIG);
	control_context.devconf0 = omap_ctrl_readl(OMAP2_CONTROL_DEVCONF0);
	control_context.mem_dftrw0 =
			omap_ctrl_readl(OMAP343X_CONTROL_MEM_DFTRW0);
	control_context.mem_dftrw1 =
			omap_ctrl_readl(OMAP343X_CONTROL_MEM_DFTRW1);
	control_context.msuspendmux_0 =
			omap_ctrl_readl(OMAP2_CONTROL_MSUSPENDMUX_0);
	control_context.msuspendmux_1 =
			omap_ctrl_readl(OMAP2_CONTROL_MSUSPENDMUX_1);
	control_context.msuspendmux_2 =
			omap_ctrl_readl(OMAP2_CONTROL_MSUSPENDMUX_2);
	control_context.msuspendmux_3 =
			omap_ctrl_readl(OMAP2_CONTROL_MSUSPENDMUX_3);
	control_context.msuspendmux_4 =
			omap_ctrl_readl(OMAP2_CONTROL_MSUSPENDMUX_4);
	control_context.msuspendmux_5 =
			omap_ctrl_readl(OMAP2_CONTROL_MSUSPENDMUX_5);
	control_context.sec_ctrl = omap_ctrl_readl(OMAP2_CONTROL_SEC_CTRL);
	control_context.devconf1 = omap_ctrl_readl(OMAP343X_CONTROL_DEVCONF1);
	control_context.csirxfe = omap_ctrl_readl(OMAP343X_CONTROL_CSIRXFE);
	control_context.iva2_bootaddr =
			omap_ctrl_readl(OMAP343X_CONTROL_IVA2_BOOTADDR);
	control_context.iva2_bootmod =
			omap_ctrl_readl(OMAP343X_CONTROL_IVA2_BOOTMOD);
	control_context.debobs_0 = omap_ctrl_readl(OMAP343X_CONTROL_DEBOBS(0));
	control_context.debobs_1 = omap_ctrl_readl(OMAP343X_CONTROL_DEBOBS(1));
	control_context.debobs_2 = omap_ctrl_readl(OMAP343X_CONTROL_DEBOBS(2));
	control_context.debobs_3 = omap_ctrl_readl(OMAP343X_CONTROL_DEBOBS(3));
	control_context.debobs_4 = omap_ctrl_readl(OMAP343X_CONTROL_DEBOBS(4));
	control_context.debobs_5 = omap_ctrl_readl(OMAP343X_CONTROL_DEBOBS(5));
	control_context.debobs_6 = omap_ctrl_readl(OMAP343X_CONTROL_DEBOBS(6));
	control_context.debobs_7 = omap_ctrl_readl(OMAP343X_CONTROL_DEBOBS(7));
	control_context.debobs_8 = omap_ctrl_readl(OMAP343X_CONTROL_DEBOBS(8));
	control_context.prog_io0 = omap_ctrl_readl(OMAP343X_CONTROL_PROG_IO0);
	control_context.prog_io1 = omap_ctrl_readl(OMAP343X_CONTROL_PROG_IO1);
	control_context.dss_dpll_spreading =
			omap_ctrl_readl(OMAP343X_CONTROL_DSS_DPLL_SPREADING);
	control_context.core_dpll_spreading =
			omap_ctrl_readl(OMAP343X_CONTROL_CORE_DPLL_SPREADING);
	control_context.per_dpll_spreading =
			omap_ctrl_readl(OMAP343X_CONTROL_PER_DPLL_SPREADING);
	control_context.usbhost_dpll_spreading =
		omap_ctrl_readl(OMAP343X_CONTROL_USBHOST_DPLL_SPREADING);
	control_context.pbias_lite =
			omap_ctrl_readl(OMAP343X_CONTROL_PBIAS_LITE);
	control_context.temp_sensor =
			omap_ctrl_readl(OMAP343X_CONTROL_TEMP_SENSOR);
	control_context.sramldo4 = omap_ctrl_readl(OMAP343X_CONTROL_SRAMLDO4);
	control_context.sramldo5 = omap_ctrl_readl(OMAP343X_CONTROL_SRAMLDO5);
	control_context.csi = omap_ctrl_readl(OMAP343X_CONTROL_CSI);
	control_context.padconf_sys_nirq =
		omap_ctrl_readl(OMAP343X_CONTROL_PADCONF_SYSNIRQ);
	return;
}

void omap3_control_restore_context(void)
{
	omap_ctrl_writel(control_context.sysconfig, OMAP2_CONTROL_SYSCONFIG);
	omap_ctrl_writel(control_context.devconf0, OMAP2_CONTROL_DEVCONF0);
	omap_ctrl_writel(control_context.mem_dftrw0,
					OMAP343X_CONTROL_MEM_DFTRW0);
	omap_ctrl_writel(control_context.mem_dftrw1,
					OMAP343X_CONTROL_MEM_DFTRW1);
	omap_ctrl_writel(control_context.msuspendmux_0,
					OMAP2_CONTROL_MSUSPENDMUX_0);
	omap_ctrl_writel(control_context.msuspendmux_1,
					OMAP2_CONTROL_MSUSPENDMUX_1);
	omap_ctrl_writel(control_context.msuspendmux_2,
					OMAP2_CONTROL_MSUSPENDMUX_2);
	omap_ctrl_writel(control_context.msuspendmux_3,
					OMAP2_CONTROL_MSUSPENDMUX_3);
	omap_ctrl_writel(control_context.msuspendmux_4,
					OMAP2_CONTROL_MSUSPENDMUX_4);
	omap_ctrl_writel(control_context.msuspendmux_5,
					OMAP2_CONTROL_MSUSPENDMUX_5);
	omap_ctrl_writel(control_context.sec_ctrl, OMAP2_CONTROL_SEC_CTRL);
	omap_ctrl_writel(control_context.devconf1, OMAP343X_CONTROL_DEVCONF1);
	omap_ctrl_writel(control_context.csirxfe, OMAP343X_CONTROL_CSIRXFE);
	omap_ctrl_writel(control_context.iva2_bootaddr,
					OMAP343X_CONTROL_IVA2_BOOTADDR);
	omap_ctrl_writel(control_context.iva2_bootmod,
					OMAP343X_CONTROL_IVA2_BOOTMOD);
	omap_ctrl_writel(control_context.debobs_0, OMAP343X_CONTROL_DEBOBS(0));
	omap_ctrl_writel(control_context.debobs_1, OMAP343X_CONTROL_DEBOBS(1));
	omap_ctrl_writel(control_context.debobs_2, OMAP343X_CONTROL_DEBOBS(2));
	omap_ctrl_writel(control_context.debobs_3, OMAP343X_CONTROL_DEBOBS(3));
	omap_ctrl_writel(control_context.debobs_4, OMAP343X_CONTROL_DEBOBS(4));
	omap_ctrl_writel(control_context.debobs_5, OMAP343X_CONTROL_DEBOBS(5));
	omap_ctrl_writel(control_context.debobs_6, OMAP343X_CONTROL_DEBOBS(6));
	omap_ctrl_writel(control_context.debobs_7, OMAP343X_CONTROL_DEBOBS(7));
	omap_ctrl_writel(control_context.debobs_8, OMAP343X_CONTROL_DEBOBS(8));
	omap_ctrl_writel(control_context.prog_io0, OMAP343X_CONTROL_PROG_IO0);
	omap_ctrl_writel(control_context.prog_io1, OMAP343X_CONTROL_PROG_IO1);
	omap_ctrl_writel(control_context.dss_dpll_spreading,
					OMAP343X_CONTROL_DSS_DPLL_SPREADING);
	omap_ctrl_writel(control_context.core_dpll_spreading,
					OMAP343X_CONTROL_CORE_DPLL_SPREADING);
	omap_ctrl_writel(control_context.per_dpll_spreading,
					OMAP343X_CONTROL_PER_DPLL_SPREADING);
	omap_ctrl_writel(control_context.usbhost_dpll_spreading,
				OMAP343X_CONTROL_USBHOST_DPLL_SPREADING);
	omap_ctrl_writel(control_context.pbias_lite,
					OMAP343X_CONTROL_PBIAS_LITE);
	omap_ctrl_writel(control_context.temp_sensor,
					OMAP343X_CONTROL_TEMP_SENSOR);
	omap_ctrl_writel(control_context.sramldo4, OMAP343X_CONTROL_SRAMLDO4);
	omap_ctrl_writel(control_context.sramldo5, OMAP343X_CONTROL_SRAMLDO5);
	omap_ctrl_writel(control_context.csi, OMAP343X_CONTROL_CSI);
	omap_ctrl_writel(control_context.padconf_sys_nirq,
			 OMAP343X_CONTROL_PADCONF_SYSNIRQ);
	return;
}

void omap3630_ctrl_disable_rta(void)
{
	if (!cpu_is_omap3630())
		return;
	omap_ctrl_writel(OMAP36XX_RTA_DISABLE, OMAP36XX_CONTROL_MEM_RTA_CTRL);
}

/**
 * omap3_ctrl_save_padconf - save padconf registers to scratchpad RAM
 *
 * Tell the SCM to start saving the padconf registers, then wait for
 * the process to complete.  Returns 0 unconditionally, although it
 * should also eventually be able to return -ETIMEDOUT, if the save
 * does not complete.
 *
 * XXX This function is missing a timeout.  What should it be?
 */
int omap3_ctrl_save_padconf(void)
{
	u32 cpo;

	/* Save the padconf registers */
	cpo = omap_ctrl_readl(OMAP343X_CONTROL_PADCONF_OFF);
	cpo |= START_PADCONF_SAVE;
	omap_ctrl_writel(cpo, OMAP343X_CONTROL_PADCONF_OFF);

	/* wait for the save to complete */
	while (!(omap_ctrl_readl(OMAP343X_CONTROL_GENERAL_PURPOSE_STATUS)
		 & PADCONF_SAVE_DONE))
		udelay(1);

	return 0;
}

#endif /* CONFIG_ARCH_OMAP3 && CONFIG_PM */<|MERGE_RESOLUTION|>--- conflicted
+++ resolved
@@ -25,13 +25,10 @@
 #include "sdrc.h"
 #include "pm.h"
 #include "control.h"
-<<<<<<< HEAD
-=======
 
 /* Used by omap3_ctrl_save_padconf() */
 #define START_PADCONF_SAVE		0x2
 #define PADCONF_SAVE_DONE		0x1
->>>>>>> 3cbea436
 
 static void __iomem *omap2_ctrl_base;
 static void __iomem *omap4_ctrl_pad_base;
@@ -217,8 +214,6 @@
 	__raw_writel(val, OMAP4_CTRL_PAD_REGADDR(offset));
 }
 
-<<<<<<< HEAD
-=======
 #ifdef CONFIG_ARCH_OMAP3
 
 /**
@@ -250,7 +245,6 @@
 
 #endif
 
->>>>>>> 3cbea436
 #if defined(CONFIG_ARCH_OMAP3) && defined(CONFIG_PM)
 /*
  * Clears the scratchpad contents in case of cold boot-
@@ -262,15 +256,6 @@
 	void __iomem *v_addr;
 	u32 offset = 0;
 	v_addr = OMAP2_L4_IO_ADDRESS(OMAP343X_SCRATCHPAD_ROM);
-<<<<<<< HEAD
-	if (prm_read_mod_reg(OMAP3430_GR_MOD, OMAP3_PRM_RSTST_OFFSET) &
-	    OMAP3430_GLOBAL_COLD_RST_MASK) {
-		for ( ; offset <= max_offset; offset += 0x4)
-			__raw_writel(0x0, (v_addr + offset));
-		prm_set_mod_reg_bits(OMAP3430_GLOBAL_COLD_RST_MASK,
-				     OMAP3430_GR_MOD,
-				     OMAP3_PRM_RSTST_OFFSET);
-=======
 	if (omap2_prm_read_mod_reg(OMAP3430_GR_MOD, OMAP3_PRM_RSTST_OFFSET) &
 	    OMAP3430_GLOBAL_COLD_RST_MASK) {
 		for ( ; offset <= max_offset; offset += 0x4)
@@ -278,7 +263,6 @@
 		omap2_prm_set_mod_reg_bits(OMAP3430_GLOBAL_COLD_RST_MASK,
 					   OMAP3430_GR_MOD,
 					   OMAP3_PRM_RSTST_OFFSET);
->>>>>>> 3cbea436
 	}
 }
 
