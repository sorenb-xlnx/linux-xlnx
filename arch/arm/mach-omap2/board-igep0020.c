--- conflicted
+++ resolved
@@ -32,10 +32,7 @@
 #include <plat/gpmc.h>
 #include <plat/usb.h>
 #include <plat/display.h>
-<<<<<<< HEAD
-=======
 #include <plat/panel-generic-dpi.h>
->>>>>>> 3cbea436
 #include <plat/onenand.h>
 
 #include "mux.h"
@@ -142,22 +139,9 @@
 	},
 };
 
-<<<<<<< HEAD
-static int igep2_onenand_setup(void __iomem *onenand_base, int freq)
-{
-       /* nothing is required to be setup for onenand as of now */
-       return 0;
-}
-
 static struct omap_onenand_platform_data igep2_onenand_data = {
 	.parts = igep2_onenand_partitions,
 	.nr_parts = ARRAY_SIZE(igep2_onenand_partitions),
-	.onenand_setup = igep2_onenand_setup,
-=======
-static struct omap_onenand_platform_data igep2_onenand_data = {
-	.parts = igep2_onenand_partitions,
-	.nr_parts = ARRAY_SIZE(igep2_onenand_partitions),
->>>>>>> 3cbea436
 	.dma_channel	= -1,	/* disable DMA in OMAP OneNAND driver */
 };
 
@@ -171,49 +155,23 @@
 
 static void __init igep2_flash_init(void)
 {
-<<<<<<< HEAD
-	u8		cs = 0;
-	u8		onenandcs = GPMC_CS_NUM + 1;
-
-	while (cs < GPMC_CS_NUM) {
-		u32 ret = 0;
-=======
 	u8 cs = 0;
 	u8 onenandcs = GPMC_CS_NUM + 1;
 
 	for (cs = 0; cs < GPMC_CS_NUM; cs++) {
 		u32 ret;
->>>>>>> 3cbea436
 		ret = gpmc_cs_read_reg(cs, GPMC_CS_CONFIG1);
 
 		/* Check if NAND/oneNAND is configured */
 		if ((ret & 0xC00) == 0x800)
 			/* NAND found */
-<<<<<<< HEAD
-			pr_err("IGEP v2: Unsupported NAND found\n");
-=======
 			pr_err("IGEP2: Unsupported NAND found\n");
->>>>>>> 3cbea436
 		else {
 			ret = gpmc_cs_read_reg(cs, GPMC_CS_CONFIG7);
 			if ((ret & 0x3F) == (ONENAND_MAP >> 24))
 				/* ONENAND found */
 				onenandcs = cs;
 		}
-<<<<<<< HEAD
-		cs++;
-	}
-	if (onenandcs > GPMC_CS_NUM) {
-		pr_err("IGEP v2: Unable to find configuration in GPMC\n");
-		return;
-	}
-
-	if (onenandcs < GPMC_CS_NUM) {
-		igep2_onenand_data.cs = onenandcs;
-		if (platform_device_register(&igep2_onenand_device) < 0)
-			pr_err("IGEP v2: Unable to register OneNAND device\n");
-	}
-=======
 	}
 
 	if (onenandcs > GPMC_CS_NUM) {
@@ -225,7 +183,6 @@
 
 	if (platform_device_register(&igep2_onenand_device) < 0)
 		pr_err("IGEP2: Unable to register OneNAND device\n");
->>>>>>> 3cbea436
 }
 
 #else
@@ -310,8 +267,6 @@
 	.consumer_supplies      = &igep2_vmmc1_supply,
 };
 
-<<<<<<< HEAD
-=======
 static struct regulator_consumer_supply igep2_vio_supply =
 	REGULATOR_SUPPLY("vmmc_aux", "mmci-omap-hs.1");
 
@@ -358,7 +313,6 @@
 	},
 };
 
->>>>>>> 3cbea436
 static struct omap2_hsmmc_info mmc[] = {
 	{
 		.mmc		= 1,
@@ -400,10 +354,7 @@
 		.name			= "gpio-led:green:d1",
 		.default_trigger	= "heartbeat",
 		.gpio			= -EINVAL, /* gets replaced */
-<<<<<<< HEAD
-=======
 		.active_low		= 1,
->>>>>>> 3cbea436
 	},
 };
 
@@ -429,26 +380,6 @@
 static inline void igep2_leds_init(void)
 {
 	if ((gpio_request(IGEP2_GPIO_LED0_RED, "gpio-led:red:d0") == 0) &&
-<<<<<<< HEAD
-	    (gpio_direction_output(IGEP2_GPIO_LED0_RED, 1) == 0)) {
-		gpio_export(IGEP2_GPIO_LED0_RED, 0);
-		gpio_set_value(IGEP2_GPIO_LED0_RED, 0);
-	} else
-		pr_warning("IGEP v2: Could not obtain gpio GPIO_LED0_RED\n");
-
-	if ((gpio_request(IGEP2_GPIO_LED0_GREEN, "gpio-led:green:d0") == 0) &&
-	    (gpio_direction_output(IGEP2_GPIO_LED0_GREEN, 1) == 0)) {
-		gpio_export(IGEP2_GPIO_LED0_GREEN, 0);
-		gpio_set_value(IGEP2_GPIO_LED0_GREEN, 0);
-	} else
-		pr_warning("IGEP v2: Could not obtain gpio GPIO_LED0_GREEN\n");
-
-	if ((gpio_request(IGEP2_GPIO_LED1_RED, "gpio-led:red:d1") == 0) &&
-	    (gpio_direction_output(IGEP2_GPIO_LED1_RED, 1) == 0)) {
-		gpio_export(IGEP2_GPIO_LED1_RED, 0);
-		gpio_set_value(IGEP2_GPIO_LED1_RED, 0);
-	} else
-=======
 	    (gpio_direction_output(IGEP2_GPIO_LED0_RED, 0) == 0))
 		gpio_export(IGEP2_GPIO_LED0_RED, 0);
 	else
@@ -464,7 +395,6 @@
 	    (gpio_direction_output(IGEP2_GPIO_LED1_RED, 0) == 0))
 		gpio_export(IGEP2_GPIO_LED1_RED, 0);
 	else
->>>>>>> 3cbea436
 		pr_warning("IGEP v2: Could not obtain gpio GPIO_LED1_RED\n");
 
 }
@@ -478,12 +408,6 @@
 	omap2_hsmmc_init(mmc);
 
 	/*
-<<<<<<< HEAD
-	 * link regulators to MMC adapters ... we "know" the
-	 * regulators will be set up only *after* we return.
-	 */
-	igep2_vmmc1_supply.dev = mmc[0].dev;
-=======
 	 * REVISIT: need ehci-omap hooks for external VBUS
 	 * power switch and overcurrent detect
 	 */
@@ -509,35 +433,6 @@
 #else
 	igep2_gpio_leds[3].gpio = gpio + TWL4030_GPIO_MAX + 1;
 #endif
->>>>>>> 3cbea436
-
-	/*
-	 * REVISIT: need ehci-omap hooks for external VBUS
-	 * power switch and overcurrent detect
-	 */
-	if ((gpio_request(gpio + 1, "GPIO_EHCI_NOC") < 0) ||
-	    (gpio_direction_input(gpio + 1) < 0))
-		pr_err("IGEP2: Could not obtain gpio for EHCI NOC");
-
-	/*
-	 * TWL4030_GPIO_MAX + 0 == ledA, GPIO_USBH_CPEN
-	 * (out, active low)
-	 */
-	if ((gpio_request(gpio + TWL4030_GPIO_MAX, "GPIO_USBH_CPEN") < 0) ||
-	    (gpio_direction_output(gpio + TWL4030_GPIO_MAX, 0) < 0))
-		pr_err("IGEP2: Could not obtain gpio for USBH_CPEN");
-
-	/* TWL4030_GPIO_MAX + 1 == ledB (out, active low LED) */
-#if !defined(CONFIG_LEDS_GPIO) && !defined(CONFIG_LEDS_GPIO_MODULE)
-	if ((gpio_request(gpio+TWL4030_GPIO_MAX+1, "gpio-led:green:d1") == 0)
-	    && (gpio_direction_output(gpio + TWL4030_GPIO_MAX + 1, 1) == 0)) {
-		gpio_export(gpio + TWL4030_GPIO_MAX + 1, 0);
-		gpio_set_value(gpio + TWL4030_GPIO_MAX + 1, 0);
-	} else
-		pr_warning("IGEP v2: Could not obtain gpio GPIO_LED1_GREEN\n");
-#else
-	igep2_gpio_leds[3].gpio = gpio + TWL4030_GPIO_MAX + 1;
-#endif
 
 	return 0;
 };
@@ -566,15 +461,6 @@
 	gpio_direction_output(IGEP2_GPIO_DVI_PUP, 0);
 }
 
-<<<<<<< HEAD
-static struct omap_dss_device igep2_dvi_device = {
-	.type			= OMAP_DISPLAY_TYPE_DPI,
-	.name			= "dvi",
-	.driver_name		= "generic_panel",
-	.phy.dpi.data_lines	= 24,
-	.platform_enable	= igep2_enable_dvi,
-	.platform_disable	= igep2_disable_dvi,
-=======
 static struct panel_generic_dpi_data dvi_panel = {
 	.name			= "generic",
 	.platform_enable	= igep2_enable_dvi,
@@ -587,7 +473,6 @@
 	.driver_name		= "generic_dpi_panel",
 	.data			= &dvi_panel,
 	.phy.dpi.data_lines	= 24,
->>>>>>> 3cbea436
 };
 
 static struct omap_dss_device *igep2_dss_devices[] = {
@@ -637,23 +522,14 @@
 
 static struct platform_device *igep2_devices[] __initdata = {
 	&igep2_dss_device,
-<<<<<<< HEAD
-=======
 	&igep2_vwlan_device,
->>>>>>> 3cbea436
 };
 
 static void __init igep2_init_irq(void)
 {
-<<<<<<< HEAD
-	omap_board_config = igep2_config;
-	omap_board_config_size = ARRAY_SIZE(igep2_config);
-	omap2_init_common_hw(m65kxxxxam_sdrc_params, m65kxxxxam_sdrc_params);
-=======
 	omap2_init_common_infrastructure();
 	omap2_init_common_devices(m65kxxxxam_sdrc_params,
 				  m65kxxxxam_sdrc_params);
->>>>>>> 3cbea436
 	omap_init_irq();
 }
 
@@ -666,8 +542,6 @@
 	.audio = &igep2_audio_data,
 };
 
-<<<<<<< HEAD
-=======
 static int igep2_keymap[] = {
 	KEY(0, 0, KEY_LEFT),
 	KEY(0, 1, KEY_RIGHT),
@@ -699,7 +573,6 @@
 	.rep		= 1,
 };
 
->>>>>>> 3cbea436
 static struct twl4030_platform_data igep2_twldata = {
 	.irq_base	= TWL4030_IRQ_BASE,
 	.irq_end	= TWL4030_IRQ_END,
@@ -708,16 +581,10 @@
 	.usb		= &igep2_usb_data,
 	.codec		= &igep2_codec_data,
 	.gpio		= &igep2_twl4030_gpio_pdata,
-<<<<<<< HEAD
-	.vmmc1          = &igep2_vmmc1,
-	.vpll2		= &igep2_vpll2,
-
-=======
 	.keypad		= &igep2_keypad_pdata,
 	.vmmc1          = &igep2_vmmc1,
 	.vpll2		= &igep2_vpll2,
 	.vio		= &igep2_vio,
->>>>>>> 3cbea436
 };
 
 static struct i2c_board_info __initdata igep2_i2c1_boardinfo[] = {
@@ -821,51 +688,6 @@
 static inline void __init igep2_wlan_bt_init(void) { }
 #endif
 
-<<<<<<< HEAD
-#if defined(CONFIG_LIBERTAS_SDIO) || defined(CONFIG_LIBERTAS_SDIO_MODULE)
-
-static void __init igep2_wlan_bt_init(void)
-{
-	unsigned npd, wreset, btreset;
-
-	/* GPIO's for WLAN-BT combo depends on hardware revision */
-	if (hwrev == IGEP2_BOARD_HWREV_B) {
-		npd = IGEP2_RB_GPIO_WIFI_NPD;
-		wreset = IGEP2_RB_GPIO_WIFI_NRESET;
-		btreset = IGEP2_RB_GPIO_BT_NRESET;
-	} else if (hwrev == IGEP2_BOARD_HWREV_C) {
-		npd = IGEP2_RC_GPIO_WIFI_NPD;
-		wreset = IGEP2_RC_GPIO_WIFI_NRESET;
-		btreset = IGEP2_RC_GPIO_BT_NRESET;
-	} else
-		return;
-
-	/* Set GPIO's for  WLAN-BT combo module */
-	if ((gpio_request(npd, "GPIO_WIFI_NPD") == 0) &&
-	    (gpio_direction_output(npd, 1) == 0)) {
-		gpio_export(npd, 0);
-	} else
-		pr_warning("IGEP2: Could not obtain gpio GPIO_WIFI_NPD\n");
-
-	if ((gpio_request(wreset, "GPIO_WIFI_NRESET") == 0) &&
-	    (gpio_direction_output(wreset, 1) == 0)) {
-		gpio_export(wreset, 0);
-		gpio_set_value(wreset, 0);
-		udelay(10);
-		gpio_set_value(wreset, 1);
-	} else
-		pr_warning("IGEP2: Could not obtain gpio GPIO_WIFI_NRESET\n");
-
-	if ((gpio_request(btreset, "GPIO_BT_NRESET") == 0) &&
-	    (gpio_direction_output(btreset, 1) == 0)) {
-		gpio_export(btreset, 0);
-	} else
-		pr_warning("IGEP2: Could not obtain gpio GPIO_BT_NRESET\n");
-}
-#else
-static inline void __init igep2_wlan_bt_init(void) { }
-#endif
-
 static void __init igep2_init(void)
 {
 	omap3_mux_init(board_mux, OMAP_PACKAGE_CBB);
@@ -890,32 +712,6 @@
 	 */
 	igep2_wlan_bt_init();
 
-=======
-static void __init igep2_init(void)
-{
-	omap3_mux_init(board_mux, OMAP_PACKAGE_CBB);
-
-	/* Get IGEP2 hardware revision */
-	igep2_get_revision();
-	/* Register I2C busses and drivers */
-	igep2_i2c_init();
-	platform_add_devices(igep2_devices, ARRAY_SIZE(igep2_devices));
-	omap_serial_init();
-	usb_musb_init(&musb_board_data);
-	usb_ehci_init(&ehci_pdata);
-
-	igep2_flash_init();
-	igep2_leds_init();
-	igep2_display_init();
-	igep2_init_smsc911x();
-
-	/*
-	 * WLAN-BT combo module from MuRata wich has a Marvell WLAN
-	 * (88W8686) + CSR Bluetooth chipset. Uses SDIO interface.
-	 */
-	igep2_wlan_bt_init();
-
->>>>>>> 3cbea436
 }
 
 MACHINE_START(IGEP0020, "IGEP v2 board")
