/*
 * Copyright (C) 2009 Integration Software and Electronic Engineering.
 *
 * Modified from mach-omap2/board-generic.c
 *
 * This program is free software; you can redistribute it and/or modify
 * it under the terms of the GNU General Public License version 2 as
 * published by the Free Software Foundation.
 */

#include <linux/kernel.h>
#include <linux/init.h>
#include <linux/platform_device.h>
#include <linux/delay.h>
#include <linux/err.h>
#include <linux/clk.h>
#include <linux/io.h>
#include <linux/gpio.h>
#include <linux/interrupt.h>
#include <linux/input.h>

#include <linux/regulator/machine.h>
#include <linux/regulator/fixed.h>
#include <linux/i2c/twl.h>
#include <linux/mmc/host.h>

#include <asm/mach-types.h>
#include <asm/mach/arch.h>

#include <plat/board.h>
#include <plat/common.h>
#include <plat/gpmc.h>
#include <plat/usb.h>
#include <plat/display.h>
#include <plat/panel-generic-dpi.h>
#include <plat/onenand.h>

#include "mux.h"
#include "hsmmc.h"
#include "sdram-numonyx-m65kxxxxam.h"

#define IGEP2_SMSC911X_CS       5
#define IGEP2_SMSC911X_GPIO     176
#define IGEP2_GPIO_USBH_NRESET  24
#define IGEP2_GPIO_LED0_GREEN   26
#define IGEP2_GPIO_LED0_RED     27
#define IGEP2_GPIO_LED1_RED     28
#define IGEP2_GPIO_DVI_PUP      170

#define IGEP2_RB_GPIO_WIFI_NPD     94
#define IGEP2_RB_GPIO_WIFI_NRESET  95
#define IGEP2_RB_GPIO_BT_NRESET    137
#define IGEP2_RC_GPIO_WIFI_NPD     138
#define IGEP2_RC_GPIO_WIFI_NRESET  139
#define IGEP2_RC_GPIO_BT_NRESET    137

/*
 * IGEP2 Hardware Revision Table
 *
 *  --------------------------------------------------------------------------
 * | Id. | Hw Rev.            | HW0 (28) | WIFI_NPD | WIFI_NRESET | BT_NRESET |
 *  --------------------------------------------------------------------------
 * |  0  | B                  |   high   |  gpio94  |   gpio95    |     -     |
 * |  0  | B/C (B-compatible) |   high   |  gpio94  |   gpio95    |  gpio137  |
 * |  1  | C                  |   low    |  gpio138 |   gpio139   |  gpio137  |
 *  --------------------------------------------------------------------------
 */

#define IGEP2_BOARD_HWREV_B	0
#define IGEP2_BOARD_HWREV_C	1

static u8 hwrev;

static void __init igep2_get_revision(void)
{
	u8 ret;

	omap_mux_init_gpio(IGEP2_GPIO_LED1_RED, OMAP_PIN_INPUT);

	if ((gpio_request(IGEP2_GPIO_LED1_RED, "GPIO_HW0_REV") == 0) &&
	    (gpio_direction_input(IGEP2_GPIO_LED1_RED) == 0)) {
		ret = gpio_get_value(IGEP2_GPIO_LED1_RED);
		if (ret == 0) {
			pr_info("IGEP2: Hardware Revision C (B-NON compatible)\n");
			hwrev = IGEP2_BOARD_HWREV_C;
		} else if (ret ==  1) {
			pr_info("IGEP2: Hardware Revision B/C (B compatible)\n");
			hwrev = IGEP2_BOARD_HWREV_B;
		} else {
			pr_err("IGEP2: Unknown Hardware Revision\n");
			hwrev = -1;
		}
	} else {
		pr_warning("IGEP2: Could not obtain gpio GPIO_HW0_REV\n");
		pr_err("IGEP2: Unknown Hardware Revision\n");
	}

	gpio_free(IGEP2_GPIO_LED1_RED);
}

#if defined(CONFIG_MTD_ONENAND_OMAP2) || \
	defined(CONFIG_MTD_ONENAND_OMAP2_MODULE)

#define ONENAND_MAP             0x20000000

/* NAND04GR4E1A ( x2 Flash built-in COMBO POP MEMORY )
 * Since the device is equipped with two DataRAMs, and two-plane NAND
 * Flash memory array, these two component enables simultaneous program
 * of 4KiB. Plane1 has only even blocks such as block0, block2, block4
 * while Plane2 has only odd blocks such as block1, block3, block5.
 * So MTD regards it as 4KiB page size and 256KiB block size 64*(2*2048)
 */

static struct mtd_partition igep2_onenand_partitions[] = {
	{
		.name           = "X-Loader",
		.offset         = 0,
		.size           = 2 * (64*(2*2048))
	},
	{
		.name           = "U-Boot",
		.offset         = MTDPART_OFS_APPEND,
		.size           = 6 * (64*(2*2048)),
	},
	{
		.name           = "Environment",
		.offset         = MTDPART_OFS_APPEND,
		.size           = 2 * (64*(2*2048)),
	},
	{
		.name           = "Kernel",
		.offset         = MTDPART_OFS_APPEND,
		.size           = 12 * (64*(2*2048)),
	},
	{
		.name           = "File System",
		.offset         = MTDPART_OFS_APPEND,
		.size           = MTDPART_SIZ_FULL,
	},
};

static struct omap_onenand_platform_data igep2_onenand_data = {
	.parts = igep2_onenand_partitions,
	.nr_parts = ARRAY_SIZE(igep2_onenand_partitions),
	.dma_channel	= -1,	/* disable DMA in OMAP OneNAND driver */
};

static struct platform_device igep2_onenand_device = {
	.name		= "omap2-onenand",
	.id		= -1,
	.dev = {
		.platform_data = &igep2_onenand_data,
	},
};

static void __init igep2_flash_init(void)
{
	u8 cs = 0;
	u8 onenandcs = GPMC_CS_NUM + 1;

	for (cs = 0; cs < GPMC_CS_NUM; cs++) {
		u32 ret;
		ret = gpmc_cs_read_reg(cs, GPMC_CS_CONFIG1);

		/* Check if NAND/oneNAND is configured */
		if ((ret & 0xC00) == 0x800)
			/* NAND found */
			pr_err("IGEP2: Unsupported NAND found\n");
		else {
			ret = gpmc_cs_read_reg(cs, GPMC_CS_CONFIG7);
			if ((ret & 0x3F) == (ONENAND_MAP >> 24))
				/* ONENAND found */
				onenandcs = cs;
		}
	}

	if (onenandcs > GPMC_CS_NUM) {
		pr_err("IGEP2: Unable to find configuration in GPMC\n");
		return;
	}

	igep2_onenand_data.cs = onenandcs;

	if (platform_device_register(&igep2_onenand_device) < 0)
		pr_err("IGEP2: Unable to register OneNAND device\n");
}

#else
static void __init igep2_flash_init(void) {}
#endif

#if defined(CONFIG_SMSC911X) || defined(CONFIG_SMSC911X_MODULE)

#include <linux/smsc911x.h>

static struct smsc911x_platform_config igep2_smsc911x_config = {
	.irq_polarity	= SMSC911X_IRQ_POLARITY_ACTIVE_LOW,
	.irq_type	= SMSC911X_IRQ_TYPE_OPEN_DRAIN,
	.flags		= SMSC911X_USE_32BIT | SMSC911X_SAVE_MAC_ADDRESS  ,
	.phy_interface	= PHY_INTERFACE_MODE_MII,
};

static struct resource igep2_smsc911x_resources[] = {
	{
		.flags	= IORESOURCE_MEM,
	},
	{
		.start	= OMAP_GPIO_IRQ(IGEP2_SMSC911X_GPIO),
		.end	= OMAP_GPIO_IRQ(IGEP2_SMSC911X_GPIO),
		.flags	= IORESOURCE_IRQ | IORESOURCE_IRQ_LOWLEVEL,
	},
};

static struct platform_device igep2_smsc911x_device = {
	.name		= "smsc911x",
	.id		= 0,
	.num_resources	= ARRAY_SIZE(igep2_smsc911x_resources),
	.resource	= igep2_smsc911x_resources,
	.dev		= {
		.platform_data = &igep2_smsc911x_config,
	},
};

static inline void __init igep2_init_smsc911x(void)
{
	unsigned long cs_mem_base;

	if (gpmc_cs_request(IGEP2_SMSC911X_CS, SZ_16M, &cs_mem_base) < 0) {
		pr_err("IGEP v2: Failed request for GPMC mem for smsc911x\n");
		gpmc_cs_free(IGEP2_SMSC911X_CS);
		return;
	}

	igep2_smsc911x_resources[0].start = cs_mem_base + 0x0;
	igep2_smsc911x_resources[0].end   = cs_mem_base + 0xff;

	if ((gpio_request(IGEP2_SMSC911X_GPIO, "SMSC911X IRQ") == 0) &&
	    (gpio_direction_input(IGEP2_SMSC911X_GPIO) == 0)) {
		gpio_export(IGEP2_SMSC911X_GPIO, 0);
	} else {
		pr_err("IGEP v2: Could not obtain gpio for for SMSC911X IRQ\n");
		return;
	}

	platform_device_register(&igep2_smsc911x_device);
}

#else
static inline void __init igep2_init_smsc911x(void) { }
#endif

static struct regulator_consumer_supply igep2_vmmc1_supply =
	REGULATOR_SUPPLY("vmmc", "omap_hsmmc.0");

/* VMMC1 for OMAP VDD_MMC1 (i/o) and MMC1 card */
static struct regulator_init_data igep2_vmmc1 = {
	.constraints = {
		.min_uV			= 1850000,
		.max_uV			= 3150000,
		.valid_modes_mask	= REGULATOR_MODE_NORMAL
					| REGULATOR_MODE_STANDBY,
		.valid_ops_mask		= REGULATOR_CHANGE_VOLTAGE
					| REGULATOR_CHANGE_MODE
					| REGULATOR_CHANGE_STATUS,
	},
	.num_consumer_supplies  = 1,
	.consumer_supplies      = &igep2_vmmc1_supply,
};

static struct regulator_consumer_supply igep2_vio_supply =
	REGULATOR_SUPPLY("vmmc_aux", "omap_hsmmc.1");

static struct regulator_init_data igep2_vio = {
	.constraints = {
		.min_uV			= 1800000,
		.max_uV			= 1800000,
		.apply_uV		= 1,
		.valid_modes_mask	= REGULATOR_MODE_NORMAL
					| REGULATOR_MODE_STANDBY,
		.valid_ops_mask		= REGULATOR_CHANGE_VOLTAGE
					| REGULATOR_CHANGE_MODE
					| REGULATOR_CHANGE_STATUS,
	},
	.num_consumer_supplies  = 1,
	.consumer_supplies      = &igep2_vio_supply,
};

static struct regulator_consumer_supply igep2_vmmc2_supply =
	REGULATOR_SUPPLY("vmmc", "omap_hsmmc.1");

static struct regulator_init_data igep2_vmmc2 = {
	.constraints		= {
		.valid_modes_mask	= REGULATOR_MODE_NORMAL,
		.always_on		= 1,
	},
	.num_consumer_supplies	= 1,
	.consumer_supplies	= &igep2_vmmc2_supply,
};

static struct fixed_voltage_config igep2_vwlan = {
	.supply_name		= "vwlan",
	.microvolts		= 3300000,
	.gpio			= -EINVAL,
	.enabled_at_boot	= 1,
	.init_data		= &igep2_vmmc2,
};

static struct platform_device igep2_vwlan_device = {
	.name		= "reg-fixed-voltage",
	.id		= 0,
	.dev = {
		.platform_data	= &igep2_vwlan,
	},
};

static struct omap2_hsmmc_info mmc[] = {
	{
		.mmc		= 1,
		.caps		= MMC_CAP_4_BIT_DATA,
		.gpio_cd	= -EINVAL,
		.gpio_wp	= -EINVAL,
	},
#if defined(CONFIG_LIBERTAS_SDIO) || defined(CONFIG_LIBERTAS_SDIO_MODULE)
	{
		.mmc		= 2,
		.caps		= MMC_CAP_4_BIT_DATA,
		.gpio_cd	= -EINVAL,
		.gpio_wp	= -EINVAL,
	},
#endif
	{}      /* Terminator */
};

#if defined(CONFIG_LEDS_GPIO) || defined(CONFIG_LEDS_GPIO_MODULE)
#include <linux/leds.h>

static struct gpio_led igep2_gpio_leds[] = {
	[0] = {
		.name			= "gpio-led:red:d0",
		.gpio			= IGEP2_GPIO_LED0_RED,
		.default_trigger	= "default-off"
	},
	[1] = {
		.name			= "gpio-led:green:d0",
		.gpio			= IGEP2_GPIO_LED0_GREEN,
		.default_trigger	= "default-off",
	},
	[2] = {
		.name			= "gpio-led:red:d1",
		.gpio			= IGEP2_GPIO_LED1_RED,
		.default_trigger	= "default-off",
	},
	[3] = {
		.name			= "gpio-led:green:d1",
		.default_trigger	= "heartbeat",
		.gpio			= -EINVAL, /* gets replaced */
		.active_low		= 1,
	},
};

static struct gpio_led_platform_data igep2_led_pdata = {
	.leds           = igep2_gpio_leds,
	.num_leds       = ARRAY_SIZE(igep2_gpio_leds),
};

static struct platform_device igep2_led_device = {
	 .name   = "leds-gpio",
	 .id     = -1,
	 .dev    = {
		 .platform_data  =  &igep2_led_pdata,
	},
};

static void __init igep2_leds_init(void)
{
	platform_device_register(&igep2_led_device);
}

#else
static inline void igep2_leds_init(void)
{
	if ((gpio_request(IGEP2_GPIO_LED0_RED, "gpio-led:red:d0") == 0) &&
	    (gpio_direction_output(IGEP2_GPIO_LED0_RED, 0) == 0))
		gpio_export(IGEP2_GPIO_LED0_RED, 0);
	else
		pr_warning("IGEP v2: Could not obtain gpio GPIO_LED0_RED\n");

	if ((gpio_request(IGEP2_GPIO_LED0_GREEN, "gpio-led:green:d0") == 0) &&
	    (gpio_direction_output(IGEP2_GPIO_LED0_GREEN, 0) == 0))
		gpio_export(IGEP2_GPIO_LED0_GREEN, 0);
	else
		pr_warning("IGEP v2: Could not obtain gpio GPIO_LED0_GREEN\n");

	if ((gpio_request(IGEP2_GPIO_LED1_RED, "gpio-led:red:d1") == 0) &&
	    (gpio_direction_output(IGEP2_GPIO_LED1_RED, 0) == 0))
		gpio_export(IGEP2_GPIO_LED1_RED, 0);
	else
		pr_warning("IGEP v2: Could not obtain gpio GPIO_LED1_RED\n");

}
#endif

static int igep2_twl_gpio_setup(struct device *dev,
		unsigned gpio, unsigned ngpio)
{
	/* gpio + 0 is "mmc0_cd" (input/IRQ) */
	mmc[0].gpio_cd = gpio + 0;
	omap2_hsmmc_init(mmc);

	/*
	 * REVISIT: need ehci-omap hooks for external VBUS
	 * power switch and overcurrent detect
	 */
	if ((gpio_request(gpio + 1, "GPIO_EHCI_NOC") < 0) ||
	    (gpio_direction_input(gpio + 1) < 0))
		pr_err("IGEP2: Could not obtain gpio for EHCI NOC");

	/*
	 * TWL4030_GPIO_MAX + 0 == ledA, GPIO_USBH_CPEN
	 * (out, active low)
	 */
	if ((gpio_request(gpio + TWL4030_GPIO_MAX, "GPIO_USBH_CPEN") < 0) ||
	    (gpio_direction_output(gpio + TWL4030_GPIO_MAX, 0) < 0))
		pr_err("IGEP2: Could not obtain gpio for USBH_CPEN");

	/* TWL4030_GPIO_MAX + 1 == ledB (out, active low LED) */
#if !defined(CONFIG_LEDS_GPIO) && !defined(CONFIG_LEDS_GPIO_MODULE)
	if ((gpio_request(gpio+TWL4030_GPIO_MAX+1, "gpio-led:green:d1") == 0)
	    && (gpio_direction_output(gpio + TWL4030_GPIO_MAX + 1, 1) == 0))
		gpio_export(gpio + TWL4030_GPIO_MAX + 1, 0);
	else
		pr_warning("IGEP v2: Could not obtain gpio GPIO_LED1_GREEN\n");
#else
	igep2_gpio_leds[3].gpio = gpio + TWL4030_GPIO_MAX + 1;
#endif

	return 0;
};

static struct twl4030_gpio_platform_data igep2_twl4030_gpio_pdata = {
	.gpio_base	= OMAP_MAX_GPIO_LINES,
	.irq_base	= TWL4030_GPIO_IRQ_BASE,
	.irq_end	= TWL4030_GPIO_IRQ_END,
	.use_leds	= true,
	.setup		= igep2_twl_gpio_setup,
};

static struct twl4030_usb_data igep2_usb_data = {
	.usb_mode	= T2_USB_MODE_ULPI,
};

static int igep2_enable_dvi(struct omap_dss_device *dssdev)
{
	gpio_direction_output(IGEP2_GPIO_DVI_PUP, 1);

	return 0;
}

static void igep2_disable_dvi(struct omap_dss_device *dssdev)
{
	gpio_direction_output(IGEP2_GPIO_DVI_PUP, 0);
}

static struct panel_generic_dpi_data dvi_panel = {
	.name			= "generic",
	.platform_enable	= igep2_enable_dvi,
	.platform_disable	= igep2_disable_dvi,
};

static struct omap_dss_device igep2_dvi_device = {
	.type			= OMAP_DISPLAY_TYPE_DPI,
	.name			= "dvi",
	.driver_name		= "generic_dpi_panel",
	.data			= &dvi_panel,
	.phy.dpi.data_lines	= 24,
};

static struct omap_dss_device *igep2_dss_devices[] = {
	&igep2_dvi_device
};

static struct omap_dss_board_info igep2_dss_data = {
	.num_devices	= ARRAY_SIZE(igep2_dss_devices),
	.devices	= igep2_dss_devices,
	.default_device	= &igep2_dvi_device,
};

<<<<<<< HEAD
static struct regulator_consumer_supply igep2_vpll2_supply =
	REGULATOR_SUPPLY("vdds_dsi", "omapdss");
=======
static struct regulator_consumer_supply igep2_vpll2_supplies[] = {
	REGULATOR_SUPPLY("vdds_dsi", "omapdss"),
	REGULATOR_SUPPLY("vdds_dsi", "omapdss_dsi1"),
};
>>>>>>> 8eca7a00

static struct regulator_init_data igep2_vpll2 = {
	.constraints = {
		.name			= "VDVI",
		.min_uV			= 1800000,
		.max_uV			= 1800000,
		.apply_uV		= true,
		.valid_modes_mask	= REGULATOR_MODE_NORMAL
					| REGULATOR_MODE_STANDBY,
		.valid_ops_mask		= REGULATOR_CHANGE_MODE
					| REGULATOR_CHANGE_STATUS,
	},
	.num_consumer_supplies	= ARRAY_SIZE(igep2_vpll2_supplies),
	.consumer_supplies	= igep2_vpll2_supplies,
};

static void __init igep2_display_init(void)
{
	if (gpio_request(IGEP2_GPIO_DVI_PUP, "GPIO_DVI_PUP") &&
	    gpio_direction_output(IGEP2_GPIO_DVI_PUP, 1))
		pr_err("IGEP v2: Could not obtain gpio GPIO_DVI_PUP\n");
}

static struct platform_device *igep2_devices[] __initdata = {
	&igep2_vwlan_device,
};

static void __init igep2_init_early(void)
{
	omap2_init_common_infrastructure();
	omap2_init_common_devices(m65kxxxxam_sdrc_params,
				  m65kxxxxam_sdrc_params);
}

static struct twl4030_codec_audio_data igep2_audio_data;

static struct twl4030_codec_data igep2_codec_data = {
	.audio_mclk = 26000000,
	.audio = &igep2_audio_data,
};

static int igep2_keymap[] = {
	KEY(0, 0, KEY_LEFT),
	KEY(0, 1, KEY_RIGHT),
	KEY(0, 2, KEY_A),
	KEY(0, 3, KEY_B),
	KEY(1, 0, KEY_DOWN),
	KEY(1, 1, KEY_UP),
	KEY(1, 2, KEY_E),
	KEY(1, 3, KEY_F),
	KEY(2, 0, KEY_ENTER),
	KEY(2, 1, KEY_I),
	KEY(2, 2, KEY_J),
	KEY(2, 3, KEY_K),
	KEY(3, 0, KEY_M),
	KEY(3, 1, KEY_N),
	KEY(3, 2, KEY_O),
	KEY(3, 3, KEY_P)
};

static struct matrix_keymap_data igep2_keymap_data = {
	.keymap			= igep2_keymap,
	.keymap_size		= ARRAY_SIZE(igep2_keymap),
};

static struct twl4030_keypad_data igep2_keypad_pdata = {
	.keymap_data	= &igep2_keymap_data,
	.rows		= 4,
	.cols		= 4,
	.rep		= 1,
};

static struct twl4030_platform_data igep2_twldata = {
	.irq_base	= TWL4030_IRQ_BASE,
	.irq_end	= TWL4030_IRQ_END,

	/* platform_data for children goes here */
	.usb		= &igep2_usb_data,
	.codec		= &igep2_codec_data,
	.gpio		= &igep2_twl4030_gpio_pdata,
	.keypad		= &igep2_keypad_pdata,
	.vmmc1          = &igep2_vmmc1,
	.vpll2		= &igep2_vpll2,
	.vio		= &igep2_vio,
};

static struct i2c_board_info __initdata igep2_i2c1_boardinfo[] = {
	{
		I2C_BOARD_INFO("twl4030", 0x48),
		.flags		= I2C_CLIENT_WAKE,
		.irq		= INT_34XX_SYS_NIRQ,
		.platform_data	= &igep2_twldata,
	},
};

static struct i2c_board_info __initdata igep2_i2c3_boardinfo[] = {
	{
		I2C_BOARD_INFO("eeprom", 0x50),
	},
};

static void __init igep2_i2c_init(void)
{
	int ret;

	ret = omap_register_i2c_bus(1, 2600, igep2_i2c1_boardinfo,
		ARRAY_SIZE(igep2_i2c1_boardinfo));
	if (ret)
		pr_warning("IGEP2: Could not register I2C1 bus (%d)\n", ret);

	/*
	 * Bus 3 is attached to the DVI port where devices like the pico DLP
	 * projector don't work reliably with 400kHz
	 */
	ret = omap_register_i2c_bus(3, 100, igep2_i2c3_boardinfo,
		ARRAY_SIZE(igep2_i2c3_boardinfo));
	if (ret)
		pr_warning("IGEP2: Could not register I2C3 bus (%d)\n", ret);
}

static struct omap_musb_board_data musb_board_data = {
	.interface_type		= MUSB_INTERFACE_ULPI,
	.mode			= MUSB_OTG,
	.power			= 100,
};

static const struct usbhs_omap_board_data usbhs_bdata __initconst = {
	.port_mode[0] = OMAP_EHCI_PORT_MODE_PHY,
	.port_mode[1] = OMAP_USBHS_PORT_MODE_UNUSED,
	.port_mode[2] = OMAP_USBHS_PORT_MODE_UNUSED,

	.phy_reset = true,
	.reset_gpio_port[0] = IGEP2_GPIO_USBH_NRESET,
	.reset_gpio_port[1] = -EINVAL,
	.reset_gpio_port[2] = -EINVAL,
};

#ifdef CONFIG_OMAP_MUX
static struct omap_board_mux board_mux[] __initdata = {
	{ .reg_offset = OMAP_MUX_TERMINATOR },
};
#endif

#if defined(CONFIG_LIBERTAS_SDIO) || defined(CONFIG_LIBERTAS_SDIO_MODULE)

static void __init igep2_wlan_bt_init(void)
{
	unsigned npd, wreset, btreset;

	/* GPIO's for WLAN-BT combo depends on hardware revision */
	if (hwrev == IGEP2_BOARD_HWREV_B) {
		npd = IGEP2_RB_GPIO_WIFI_NPD;
		wreset = IGEP2_RB_GPIO_WIFI_NRESET;
		btreset = IGEP2_RB_GPIO_BT_NRESET;
	} else if (hwrev == IGEP2_BOARD_HWREV_C) {
		npd = IGEP2_RC_GPIO_WIFI_NPD;
		wreset = IGEP2_RC_GPIO_WIFI_NRESET;
		btreset = IGEP2_RC_GPIO_BT_NRESET;
	} else
		return;

	/* Set GPIO's for  WLAN-BT combo module */
	if ((gpio_request(npd, "GPIO_WIFI_NPD") == 0) &&
	    (gpio_direction_output(npd, 1) == 0)) {
		gpio_export(npd, 0);
	} else
		pr_warning("IGEP2: Could not obtain gpio GPIO_WIFI_NPD\n");

	if ((gpio_request(wreset, "GPIO_WIFI_NRESET") == 0) &&
	    (gpio_direction_output(wreset, 1) == 0)) {
		gpio_export(wreset, 0);
		gpio_set_value(wreset, 0);
		udelay(10);
		gpio_set_value(wreset, 1);
	} else
		pr_warning("IGEP2: Could not obtain gpio GPIO_WIFI_NRESET\n");

	if ((gpio_request(btreset, "GPIO_BT_NRESET") == 0) &&
	    (gpio_direction_output(btreset, 1) == 0)) {
		gpio_export(btreset, 0);
	} else
		pr_warning("IGEP2: Could not obtain gpio GPIO_BT_NRESET\n");
}
#else
static inline void __init igep2_wlan_bt_init(void) { }
#endif

static void __init igep2_init(void)
{
	omap3_mux_init(board_mux, OMAP_PACKAGE_CBB);

	/* Get IGEP2 hardware revision */
	igep2_get_revision();
	/* Register I2C busses and drivers */
	igep2_i2c_init();
	platform_add_devices(igep2_devices, ARRAY_SIZE(igep2_devices));
	omap_display_init(&igep2_dss_data);
	omap_serial_init();
	usb_musb_init(&musb_board_data);
	usbhs_init(&usbhs_bdata);

	igep2_flash_init();
	igep2_leds_init();
	igep2_display_init();
	igep2_init_smsc911x();

	/*
	 * WLAN-BT combo module from MuRata wich has a Marvell WLAN
	 * (88W8686) + CSR Bluetooth chipset. Uses SDIO interface.
	 */
	igep2_wlan_bt_init();

}

MACHINE_START(IGEP0020, "IGEP v2 board")
	.boot_params	= 0x80000100,
	.reserve	= omap_reserve,
	.map_io		= omap3_map_io,
	.init_early	= igep2_init_early,
	.init_irq	= omap_init_irq,
	.init_machine	= igep2_init,
	.timer		= &omap_timer,
MACHINE_END<|MERGE_RESOLUTION|>--- conflicted
+++ resolved
@@ -485,15 +485,10 @@
 	.default_device	= &igep2_dvi_device,
 };
 
-<<<<<<< HEAD
-static struct regulator_consumer_supply igep2_vpll2_supply =
-	REGULATOR_SUPPLY("vdds_dsi", "omapdss");
-=======
 static struct regulator_consumer_supply igep2_vpll2_supplies[] = {
 	REGULATOR_SUPPLY("vdds_dsi", "omapdss"),
 	REGULATOR_SUPPLY("vdds_dsi", "omapdss_dsi1"),
 };
->>>>>>> 8eca7a00
 
 static struct regulator_init_data igep2_vpll2 = {
 	.constraints = {
