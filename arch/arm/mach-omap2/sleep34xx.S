--- conflicted
+++ resolved
@@ -64,14 +64,11 @@
 #define SDRC_DLLA_STATUS_V	OMAP34XX_SDRC_REGADDR(SDRC_DLLA_STATUS)
 #define SDRC_DLLA_CTRL_V	OMAP34XX_SDRC_REGADDR(SDRC_DLLA_CTRL)
 
-<<<<<<< HEAD
-=======
 /*
  * This file needs be built unconditionally as ARM to interoperate correctly
  * with non-Thumb-2-capable firmware.
  */
 	.arm
->>>>>>> 105e53f8
 
 /*
  * API functions
@@ -90,21 +87,6 @@
 	stmfd	sp!, {lr}	@ save registers on stack
 	adr	r0, restore
 	ldmfd	sp!, {pc}	@ restore regs and return
-<<<<<<< HEAD
-ENTRY(get_restore_pointer_sz)
-	.word	. - get_restore_pointer
-
-	.text
-/* Function call to get the restore pointer for 3630 resume from OFF */
-ENTRY(get_omap3630_restore_pointer)
-	stmfd	sp!, {lr}	@ save registers on stack
-	adr	r0, restore_3630
-	ldmfd	sp!, {pc}	@ restore regs and return
-ENTRY(get_omap3630_restore_pointer_sz)
-	.word	. - get_omap3630_restore_pointer
-
-	.text
-=======
 ENDPROC(get_restore_pointer)
 	.align
 ENTRY(get_restore_pointer_sz)
@@ -122,7 +104,6 @@
 	.word	. - get_omap3630_restore_pointer
 
 	.text
->>>>>>> 105e53f8
 /* Function call to get the restore pointer for ES3 to resume from OFF */
 ENTRY(get_es3_restore_pointer)
 	stmfd	sp!, {lr}	@ save registers on stack
@@ -143,15 +124,10 @@
 	stmfd	sp!, {lr}	@ save registers on stack
 	/* Setup so that we will disable and enable l2 */
 	mov	r1, #0x1
-<<<<<<< HEAD
-	str	r1, l2dis_3630
-	ldmfd	sp!, {pc}	@ restore regs and return
-=======
 	adrl	r2, l2dis_3630	@ may be too distant for plain adr
 	str	r1, [r2]
 	ldmfd	sp!, {pc}	@ restore regs and return
 ENDPROC(enable_omap3630_toggle_l2_on_restore)
->>>>>>> 105e53f8
 
 	.text
 /* Function to call rom code to save secure ram context */
@@ -214,21 +190,12 @@
 	stmfd	sp!, {r0-r12, lr}	@ save registers on stack
 
 	/*
-<<<<<<< HEAD
-	 * r0 contains restore pointer in sdram
-	 * r1 contains information about saving context:
-	 *   0 - No context lost
-	 *   1 - Only L1 and logic lost
-	 *   2 - Only L2 lost
-	 *   3 - Both L1 and L2 lost
-=======
 	 * r0 contains CPU context save/restore pointer in sdram
 	 * r1 contains information about saving context:
 	 *   0 - No context lost
 	 *   1 - Only L1 and logic lost
 	 *   2 - Only L2 lost (Even L1 is retained we clean it along with L2)
 	 *   3 - Both L1 and L2 lost and logic lost
->>>>>>> 105e53f8
 	 */
 
 	/* Directly jump to WFI is the context save is not required */
@@ -249,68 +216,6 @@
 	beq	clean_caches
 
 l1_logic_lost:
-<<<<<<< HEAD
-	/* Store sp and spsr to SDRAM */
-	mov	r4, sp
-	mrs	r5, spsr
-	mov	r6, lr
-	stmia	r8!, {r4-r6}
-	/* Save all ARM registers */
-	/* Coprocessor access control register */
-	mrc	p15, 0, r6, c1, c0, 2
-	stmia	r8!, {r6}
-	/* TTBR0, TTBR1 and Translation table base control */
-	mrc	p15, 0, r4, c2, c0, 0
-	mrc	p15, 0, r5, c2, c0, 1
-	mrc	p15, 0, r6, c2, c0, 2
-	stmia	r8!, {r4-r6}
-	/*
-	 * Domain access control register, data fault status register,
-	 * and instruction fault status register
-	 */
-	mrc	p15, 0, r4, c3, c0, 0
-	mrc	p15, 0, r5, c5, c0, 0
-	mrc	p15, 0, r6, c5, c0, 1
-	stmia	r8!, {r4-r6}
-	/*
-	 * Data aux fault status register, instruction aux fault status,
-	 * data fault address register and instruction fault address register
-	 */
-	mrc	p15, 0, r4, c5, c1, 0
-	mrc	p15, 0, r5, c5, c1, 1
-	mrc	p15, 0, r6, c6, c0, 0
-	mrc	p15, 0, r7, c6, c0, 2
-	stmia	r8!, {r4-r7}
-	/*
-	 * user r/w thread and process ID, user r/o thread and process ID,
-	 * priv only thread and process ID, cache size selection
-	 */
-	mrc	p15, 0, r4, c13, c0, 2
-	mrc	p15, 0, r5, c13, c0, 3
-	mrc	p15, 0, r6, c13, c0, 4
-	mrc	p15, 2, r7, c0, c0, 0
-	stmia	r8!, {r4-r7}
-	/* Data TLB lockdown, instruction TLB lockdown registers */
-	mrc	p15, 0, r5, c10, c0, 0
-	mrc	p15, 0, r6, c10, c0, 1
-	stmia	r8!, {r5-r6}
-	/* Secure or non secure vector base address, FCSE PID, Context PID*/
-	mrc	p15, 0, r4, c12, c0, 0
-	mrc	p15, 0, r5, c13, c0, 0
-	mrc	p15, 0, r6, c13, c0, 1
-	stmia	r8!, {r4-r6}
-	/* Primary remap, normal remap registers */
-	mrc	p15, 0, r4, c10, c2, 0
-	mrc	p15, 0, r5, c10, c2, 1
-	stmia	r8!,{r4-r5}
-
-	/* Store current cpsr*/
-	mrs	r2, cpsr
-	stmia	r8!, {r2}
-
-	mrc	p15, 0, r4, c1, c0, 0
-	/* save control register */
-=======
 	mov	r4, sp			@ Store sp
 	mrs	r5, spsr		@ Store spsr
 	mov	r6, lr			@ Store lr
@@ -334,40 +239,22 @@
 	stmia	r8!, {r4-r7}
 
 	mrc	p15, 0, r4, c1, c0, 0	@ save control register
->>>>>>> 105e53f8
 	stmia	r8!, {r4}
 
 clean_caches:
 	/*
-<<<<<<< HEAD
-	 * Clean Data or unified cache to POU
-	 * How to invalidate only L1 cache???? - #FIX_ME#
-	 * mcr	p15, 0, r11, c7, c11, 1
-	 */
-	cmp	r1, #0x1 		@ Check whether L2 inval is required
-	beq	omap3_do_wfi
-
-clean_l2:
-	/*
-=======
->>>>>>> 105e53f8
 	 * jump out to kernel flush routine
 	 *  - reuse that code is better
 	 *  - it executes in a cached space so is faster than refetch per-block
 	 *  - should be faster and will change with kernel
 	 *  - 'might' have to copy address, load and jump to it
-<<<<<<< HEAD
-=======
 	 * Flush all data from the L1 data cache before disabling
 	 * SCTLR.C bit.
->>>>>>> 105e53f8
 	 */
 	ldr	r1, kernel_flush
 	mov	lr, pc
 	bx	r1
 
-<<<<<<< HEAD
-=======
 	/*
 	 * Clear the SCTLR.C bit to prevent further data cache
 	 * allocation. Clearing SCTLR.C would make all the data accesses
@@ -397,7 +284,6 @@
  THUMB(	nop		)
 	.arm
 
->>>>>>> 105e53f8
 omap3_do_wfi:
 	ldr	r4, sdrc_power		@ read the SDRC_POWER register
 	ldr	r5, [r4]		@ read the contents of SDRC_POWER
@@ -432,15 +318,12 @@
 	nop
 	bl wait_sdrc_ok
 
-<<<<<<< HEAD
-=======
 	mrc	p15, 0, r0, c1, c0, 0
 	tst	r0, #(1 << 2)		@ Check C bit enabled?
 	orreq	r0, r0, #(1 << 2)	@ Enable the C bit if cleared
 	mcreq	p15, 0, r0, c1, c0, 0
 	isb
 
->>>>>>> 105e53f8
 /*
  * ===================================
  * == Exit point from non-OFF modes ==
@@ -541,15 +424,9 @@
 	mov	r6, #0xff
 	ldr	r4, scratchpad_base
 	ldr	r3, [r4, #0xBC]		@ r3 points to parameters
-<<<<<<< HEAD
-	mcr	p15, 0, r0, c7, c10, 4	@ data write barrier
-	mcr	p15, 0, r0, c7, c10, 5	@ data memory barrier
-	.word	0xE1600071		@ call SMI monitor (smi #1)
-=======
 	dsb				@ data write barrier
 	dmb				@ data memory barrier
 	smc	#1			@ call SMI monitor (smi #1)
->>>>>>> 105e53f8
 
 #ifdef CONFIG_OMAP3_L2_AUX_SECURE_SAVE_RESTORE
 	/* Restore L2 aux control register */
@@ -562,14 +439,6 @@
 	ldr	r4, scratchpad_base
 	ldr	r3, [r4, #0xBC]
 	adds	r3, r3, #8		@ r3 points to parameters
-<<<<<<< HEAD
-	mcr	p15, 0, r0, c7, c10, 4	@ data write barrier
-	mcr	p15, 0, r0, c7, c10, 5	@ data memory barrier
-	.word	0xE1600071		@ call SMI monitor (smi #1)
-#endif
-	b	logic_l1_restore
-
-=======
 	dsb				@ data write barrier
 	dmb				@ data memory barrier
 	smc	#1			@ call SMI monitor (smi #1)
@@ -577,36 +446,23 @@
 	b	logic_l1_restore
 
 	.align
->>>>>>> 105e53f8
 l2_inv_api_params:
 	.word	0x1, 0x00
 l2_inv_gp:
 	/* Execute smi to invalidate L2 cache */
 	mov r12, #0x1			@ set up to invalidate L2
-<<<<<<< HEAD
-	.word 0xE1600070		@ Call SMI monitor (smieq)
-=======
 	smc	#0			@ Call SMI monitor (smieq)
->>>>>>> 105e53f8
 	/* Write to Aux control register to set some bits */
 	ldr	r4, scratchpad_base
 	ldr	r3, [r4,#0xBC]
 	ldr	r0, [r3,#4]
 	mov	r12, #0x3
-<<<<<<< HEAD
-	.word	0xE1600070		@ Call SMI monitor (smieq)
-=======
 	smc	#0			@ Call SMI monitor (smieq)
->>>>>>> 105e53f8
 	ldr	r4, scratchpad_base
 	ldr	r3, [r4,#0xBC]
 	ldr	r0, [r3,#12]
 	mov	r12, #0x2
-<<<<<<< HEAD
-	.word	0xE1600070		@ Call SMI monitor (smieq)
-=======
 	smc	#0			@ Call SMI monitor (smieq)
->>>>>>> 105e53f8
 logic_l1_restore:
 	ldr	r1, l2dis_3630
 	cmp	r1, #0x1		@ Test if L2 re-enable needed on 3630
@@ -627,69 +483,6 @@
 	adds	r3, r3, #16
 
 	ldmia	r3!, {r4-r6}
-<<<<<<< HEAD
-	mov	sp, r4
-	msr	spsr_cxsf, r5
-	mov	lr, r6
-
-	ldmia	r3!, {r4-r9}
-	/* Coprocessor access Control Register */
-	mcr p15, 0, r4, c1, c0, 2
-
-	/* TTBR0 */
-	MCR p15, 0, r5, c2, c0, 0
-	/* TTBR1 */
-	MCR p15, 0, r6, c2, c0, 1
-	/* Translation table base control register */
-	MCR p15, 0, r7, c2, c0, 2
-	/* Domain access Control Register */
-	MCR p15, 0, r8, c3, c0, 0
-	/* Data fault status Register */
-	MCR p15, 0, r9, c5, c0, 0
-
-	ldmia	r3!,{r4-r8}
-	/* Instruction fault status Register */
-	MCR p15, 0, r4, c5, c0, 1
-	/* Data Auxiliary Fault Status Register */
-	MCR p15, 0, r5, c5, c1, 0
-	/* Instruction Auxiliary Fault Status Register*/
-	MCR p15, 0, r6, c5, c1, 1
-	/* Data Fault Address Register */
-	MCR p15, 0, r7, c6, c0, 0
-	/* Instruction Fault Address Register*/
-	MCR p15, 0, r8, c6, c0, 2
-	ldmia	r3!,{r4-r7}
-
-	/* User r/w thread and process ID */
-	MCR p15, 0, r4, c13, c0, 2
-	/* User ro thread and process ID */
-	MCR p15, 0, r5, c13, c0, 3
-	/* Privileged only thread and process ID */
-	MCR p15, 0, r6, c13, c0, 4
-	/* Cache size selection */
-	MCR p15, 2, r7, c0, c0, 0
-	ldmia	r3!,{r4-r8}
-	/* Data TLB lockdown registers */
-	MCR p15, 0, r4, c10, c0, 0
-	/* Instruction TLB lockdown registers */
-	MCR p15, 0, r5, c10, c0, 1
-	/* Secure or Nonsecure Vector Base Address */
-	MCR p15, 0, r6, c12, c0, 0
-	/* FCSE PID */
-	MCR p15, 0, r7, c13, c0, 0
-	/* Context PID */
-	MCR p15, 0, r8, c13, c0, 1
-
-	ldmia	r3!,{r4-r5}
-	/* Primary memory remap register */
-	MCR p15, 0, r4, c10, c2, 0
-	/* Normal memory remap register */
-	MCR p15, 0, r5, c10, c2, 1
-
-	/* Restore cpsr */
-	ldmia	r3!,{r4}		@ load CPSR from SDRAM
-	msr	cpsr, r4		@ store cpsr
-=======
 	mov	sp, r4			@ Restore sp
 	msr	spsr_cxsf, r5		@ Restore spsr
 	mov	lr, r6			@ Restore lr
@@ -711,7 +504,6 @@
 	mcr	p15, 0, r5, c13, c0, 2	@ User r/w thread and process ID
 	mrc	p15, 0, r6, c12, c0, 0	@ Secure or NS vector base address
 	msr	cpsr, r7		@ store cpsr
->>>>>>> 105e53f8
 
 	/* Enabling MMU here */
 	mrc	p15, 0, r7, c2, c0, 2 	@ Read TTBRControl
@@ -779,10 +571,7 @@
  * == Exit point from OFF mode ==
  * ==============================
  */
-<<<<<<< HEAD
-=======
 restoremmu_on:
->>>>>>> 105e53f8
 	ldmfd	sp!, {r0-r12, pc}	@ restore regs and return
 
 
@@ -792,10 +581,7 @@
 
 /* This function implements the erratum ID i443 WA, applies to 34xx >= ES3.0 */
 	.text
-<<<<<<< HEAD
-=======
 	.align	3
->>>>>>> 105e53f8
 ENTRY(es3_sdrc_fix)
 	ldr	r4, sdrc_syscfg		@ get config addr
 	ldr	r5, [r4]		@ get value
@@ -823,10 +609,7 @@
 	str	r5, [r4]		@ kick off refreshes
 	bx	lr
 
-<<<<<<< HEAD
-=======
 	.align
->>>>>>> 105e53f8
 sdrc_syscfg:
 	.word	SDRC_SYSCONFIG_P
 sdrc_mr_0:
@@ -841,10 +624,7 @@
 	.word	SDRC_EMR2_1_P
 sdrc_manual_1:
 	.word	SDRC_MANUAL_1_P
-<<<<<<< HEAD
-=======
 ENDPROC(es3_sdrc_fix)
->>>>>>> 105e53f8
 ENTRY(es3_sdrc_fix_sz)
 	.word	. - es3_sdrc_fix
 
@@ -879,15 +659,12 @@
 	bic	r5, r5, #0x40
 	str	r5, [r4]
 
-<<<<<<< HEAD
-=======
 /*
  * PC-relative stores lead to undefined behaviour in Thumb-2: use a r7 as a
  * base instead.
  * Be careful not to clobber r7 when maintaing this code.
  */
 
->>>>>>> 105e53f8
 is_dll_in_lock_mode:
 	/* Is dll in lock mode? */
 	ldr	r4, sdrc_dlla_ctrl
@@ -895,18 +672,11 @@
 	tst	r5, #0x4
 	bxne	lr			@ Return if locked
 	/* wait till dll locks */
-<<<<<<< HEAD
-wait_dll_lock_timed:
-	ldr	r4, wait_dll_lock_counter
-	add	r4, r4, #1
-	str	r4, wait_dll_lock_counter
-=======
 	adr	r7, kick_counter
 wait_dll_lock_timed:
 	ldr	r4, wait_dll_lock_counter
 	add	r4, r4, #1
 	str	r4, [r7, #wait_dll_lock_counter - kick_counter]
->>>>>>> 105e53f8
 	ldr	r4, sdrc_dlla_status
 	/* Wait 20uS for lock */
 	mov	r6, #8
@@ -932,11 +702,7 @@
 	dsb
 	ldr	r4, kick_counter
 	add	r4, r4, #1
-<<<<<<< HEAD
-	str	r4, kick_counter
-=======
 	str	r4, [r7]		@ kick_counter
->>>>>>> 105e53f8
 	b	wait_dll_lock_timed
 
 	.align
@@ -982,10 +748,7 @@
 	.word	0
 wait_dll_lock_counter:
 	.word	0
-<<<<<<< HEAD
-=======
 ENDPROC(omap34xx_cpu_suspend)
->>>>>>> 105e53f8
 
 ENTRY(omap34xx_cpu_suspend_sz)
 	.word	. - omap34xx_cpu_suspend