/*
 * Board support file for OMAP4430 SDP.
 *
 * Copyright (C) 2009 Texas Instruments
 *
 * Author: Santosh Shilimkar <santosh.shilimkar@ti.com>
 *
 * Based on mach-omap2/board-3430sdp.c
 *
 * This program is free software; you can redistribute it and/or modify
 * it under the terms of the GNU General Public License version 2 as
 * published by the Free Software Foundation.
 */

#include <linux/kernel.h>
#include <linux/init.h>
#include <linux/platform_device.h>
#include <linux/io.h>
#include <linux/gpio.h>

#include <mach/hardware.h>
#include <asm/mach-types.h>
#include <asm/mach/arch.h>
#include <asm/mach/map.h>

#include <mach/board.h>
#include <mach/common.h>
#include <mach/control.h>
#include <mach/timer-gp.h>
#include <asm/hardware/gic.h>

static struct platform_device sdp4430_lcd_device = {
	.name		= "sdp4430_lcd",
	.id		= -1,
};

static struct platform_device *sdp4430_devices[] __initdata = {
	&sdp4430_lcd_device,
};

<<<<<<< HEAD
static struct omap_uart_config sdp4430_uart_config __initdata = {
	.enabled_uarts	= (1 << 0) | (1 << 1) | (1 << 2) | (1 << 3),
=======
static struct omap_uart_platform_data sdp4430_uart_config __initdata = {
	.enabled_uarts	= (1 << 0) | (1 << 1) | (1 << 2),
>>>>>>> 05fb273c
};

static struct omap_lcd_config sdp4430_lcd_config __initdata = {
	.ctrl_name	= "internal",
};

static struct omap_board_config_kernel sdp4430_config[] __initdata = {
	{ OMAP_TAG_LCD,		&sdp4430_lcd_config },
};

static void __init gic_init_irq(void)
{
	gic_dist_init(0, OMAP2_IO_ADDRESS(OMAP44XX_GIC_DIST_BASE), 29);
	gic_cpu_init(0, OMAP2_IO_ADDRESS(OMAP44XX_GIC_CPU_BASE));
}

static void __init omap_4430sdp_init_irq(void)
{
	omap2_init_common_hw(NULL, NULL);
#ifdef CONFIG_OMAP_32K_TIMER
	omap2_gp_clockevent_set_gptimer(1);
#endif
	gic_init_irq();
	omap_gpio_init();
}


static void __init omap_4430sdp_init(void)
{
	platform_add_devices(sdp4430_devices, ARRAY_SIZE(sdp4430_devices));
	omap_board_config = sdp4430_config;
	omap_board_config_size = ARRAY_SIZE(sdp4430_config);
	omap_serial_init(&sdp4430_uart_config);
}

static void __init omap_4430sdp_map_io(void)
{
	omap2_set_globals_443x();
	omap2_map_common_io();
}

MACHINE_START(OMAP_4430SDP, "OMAP4430 4430SDP board")
	/* Maintainer: Santosh Shilimkar - Texas Instruments Inc */
	.phys_io	= 0x48000000,
	.io_pg_offst	= ((0xd8000000) >> 18) & 0xfffc,
	.boot_params	= 0x80000100,
	.map_io		= omap_4430sdp_map_io,
	.init_irq	= omap_4430sdp_init_irq,
	.init_machine	= omap_4430sdp_init,
	.timer		= &omap_timer,
MACHINE_END<|MERGE_RESOLUTION|>--- conflicted
+++ resolved
@@ -38,13 +38,8 @@
 	&sdp4430_lcd_device,
 };
 
-<<<<<<< HEAD
-static struct omap_uart_config sdp4430_uart_config __initdata = {
+static struct omap_uart_platform_data sdp4430_uart_config __initdata = {
 	.enabled_uarts	= (1 << 0) | (1 << 1) | (1 << 2) | (1 << 3),
-=======
-static struct omap_uart_platform_data sdp4430_uart_config __initdata = {
-	.enabled_uarts	= (1 << 0) | (1 << 1) | (1 << 2),
->>>>>>> 05fb273c
 };
 
 static struct omap_lcd_config sdp4430_lcd_config __initdata = {
