/*
 * Copyright (C) 2009 Texas Instruments Inc.
 * Mikkel Christensen <mlc@ti.com>
 *
 * Modified from mach-omap2/board-ldp.c
 *
 * This program is free software; you can redistribute it and/or modify
 * it under the terms of the GNU General Public License version 2 as
 * published by the Free Software Foundation.
 */

#include <linux/kernel.h>
#include <linux/init.h>
#include <linux/platform_device.h>
#include <linux/input.h>
#include <linux/input/matrix_keypad.h>
#include <linux/gpio.h>
#include <linux/i2c/twl4030.h>
#include <linux/regulator/machine.h>

#include <asm/mach-types.h>
#include <asm/mach/arch.h>

#include <plat/common.h>
#include <plat/usb.h>

#include "mmc-twl4030.h"
#include "sdram-micron-mt46h32m32lf-6.h"

/* Zoom2 has Qwerty keyboard*/
static int board_keymap[] = {
	KEY(0, 0, KEY_E),
	KEY(1, 0, KEY_R),
	KEY(2, 0, KEY_T),
	KEY(3, 0, KEY_HOME),
	KEY(6, 0, KEY_I),
	KEY(7, 0, KEY_LEFTSHIFT),
	KEY(0, 1, KEY_D),
	KEY(1, 1, KEY_F),
	KEY(2, 1, KEY_G),
	KEY(3, 1, KEY_SEND),
	KEY(6, 1, KEY_K),
	KEY(7, 1, KEY_ENTER),
	KEY(0, 2, KEY_X),
	KEY(1, 2, KEY_C),
	KEY(2, 2, KEY_V),
	KEY(3, 2, KEY_END),
	KEY(6, 2, KEY_DOT),
	KEY(7, 2, KEY_CAPSLOCK),
	KEY(0, 3, KEY_Z),
	KEY(1, 3, KEY_KPPLUS),
	KEY(2, 3, KEY_B),
	KEY(3, 3, KEY_F1),
	KEY(6, 3, KEY_O),
	KEY(7, 3, KEY_SPACE),
	KEY(0, 4, KEY_W),
	KEY(1, 4, KEY_Y),
	KEY(2, 4, KEY_U),
	KEY(3, 4, KEY_F2),
	KEY(4, 4, KEY_VOLUMEUP),
	KEY(6, 4, KEY_L),
	KEY(7, 4, KEY_LEFT),
	KEY(0, 5, KEY_S),
	KEY(1, 5, KEY_H),
	KEY(2, 5, KEY_J),
	KEY(3, 5, KEY_F3),
	KEY(5, 5, KEY_VOLUMEDOWN),
	KEY(6, 5, KEY_M),
	KEY(4, 5, KEY_ENTER),
	KEY(7, 5, KEY_RIGHT),
	KEY(0, 6, KEY_Q),
	KEY(1, 6, KEY_A),
	KEY(2, 6, KEY_N),
	KEY(3, 6, KEY_BACKSPACE),
	KEY(6, 6, KEY_P),
	KEY(7, 6, KEY_UP),
	KEY(6, 7, KEY_SELECT),
	KEY(7, 7, KEY_DOWN),
	KEY(0, 7, KEY_PROG1),	/*MACRO 1 <User defined> */
	KEY(1, 7, KEY_PROG2),	/*MACRO 2 <User defined> */
	KEY(2, 7, KEY_PROG3),	/*MACRO 3 <User defined> */
	KEY(3, 7, KEY_PROG4),	/*MACRO 4 <User defined> */
	0
};

static struct matrix_keymap_data board_map_data = {
	.keymap			= board_keymap,
	.keymap_size		= ARRAY_SIZE(board_keymap),
};

static struct twl4030_keypad_data zoom2_kp_twl4030_data = {
	.keymap_data	= &board_map_data,
	.rows		= 8,
	.cols		= 8,
	.rep		= 1,
};

static struct omap_board_config_kernel zoom2_config[] __initdata = {
};

static struct regulator_consumer_supply zoom2_vmmc1_supply = {
	.supply		= "vmmc",
};

static struct regulator_consumer_supply zoom2_vsim_supply = {
	.supply		= "vmmc_aux",
};

static struct regulator_consumer_supply zoom2_vmmc2_supply = {
	.supply		= "vmmc",
};

/* VMMC1 for OMAP VDD_MMC1 (i/o) and MMC1 card */
static struct regulator_init_data zoom2_vmmc1 = {
	.constraints = {
		.min_uV			= 1850000,
		.max_uV			= 3150000,
		.valid_modes_mask	= REGULATOR_MODE_NORMAL
					| REGULATOR_MODE_STANDBY,
		.valid_ops_mask		= REGULATOR_CHANGE_VOLTAGE
					| REGULATOR_CHANGE_MODE
					| REGULATOR_CHANGE_STATUS,
	},
	.num_consumer_supplies  = 1,
	.consumer_supplies      = &zoom2_vmmc1_supply,
};

/* VMMC2 for MMC2 card */
static struct regulator_init_data zoom2_vmmc2 = {
	.constraints = {
		.min_uV			= 1850000,
		.max_uV			= 1850000,
		.apply_uV		= true,
		.valid_modes_mask	= REGULATOR_MODE_NORMAL
					| REGULATOR_MODE_STANDBY,
		.valid_ops_mask		= REGULATOR_CHANGE_MODE
					| REGULATOR_CHANGE_STATUS,
	},
	.num_consumer_supplies  = 1,
	.consumer_supplies      = &zoom2_vmmc2_supply,
};

/* VSIM for OMAP VDD_MMC1A (i/o for DAT4..DAT7) */
static struct regulator_init_data zoom2_vsim = {
	.constraints = {
		.min_uV			= 1800000,
		.max_uV			= 3000000,
		.valid_modes_mask	= REGULATOR_MODE_NORMAL
					| REGULATOR_MODE_STANDBY,
		.valid_ops_mask		= REGULATOR_CHANGE_VOLTAGE
					| REGULATOR_CHANGE_MODE
					| REGULATOR_CHANGE_STATUS,
	},
	.num_consumer_supplies  = 1,
	.consumer_supplies      = &zoom2_vsim_supply,
};

static struct twl4030_hsmmc_info mmc[] __initdata = {
	{
		.mmc		= 1,
		.wires		= 4,
		.gpio_wp	= -EINVAL,
	},
	{
		.mmc		= 2,
		.wires		= 4,
		.gpio_wp	= -EINVAL,
	},
	{}      /* Terminator */
};

static int zoom2_twl_gpio_setup(struct device *dev,
		unsigned gpio, unsigned ngpio)
{
	/* gpio + 0 is "mmc0_cd" (input/IRQ),
	 * gpio + 1 is "mmc1_cd" (input/IRQ)
	 */
	mmc[0].gpio_cd = gpio + 0;
	mmc[1].gpio_cd = gpio + 1;
	twl4030_mmc_init(mmc);

	/* link regulators to MMC adapters ... we "know" the
	 * regulators will be set up only *after* we return.
	*/
	zoom2_vmmc1_supply.dev = mmc[0].dev;
	zoom2_vsim_supply.dev = mmc[0].dev;
	zoom2_vmmc2_supply.dev = mmc[1].dev;

	return 0;
}


static int zoom2_batt_table[] = {
/* 0 C*/
30800, 29500, 28300, 27100,
26000, 24900, 23900, 22900, 22000, 21100, 20300, 19400, 18700, 17900,
17200, 16500, 15900, 15300, 14700, 14100, 13600, 13100, 12600, 12100,
11600, 11200, 10800, 10400, 10000, 9630,  9280,  8950,  8620,  8310,
8020,  7730,  7460,  7200,  6950,  6710,  6470,  6250,  6040,  5830,
5640,  5450,  5260,  5090,  4920,  4760,  4600,  4450,  4310,  4170,
4040,  3910,  3790,  3670,  3550
};

static struct twl4030_bci_platform_data zoom2_bci_data = {
	.battery_tmp_tbl	= zoom2_batt_table,
	.tblsize		= ARRAY_SIZE(zoom2_batt_table),
};

static struct twl4030_usb_data zoom2_usb_data = {
	.usb_mode	= T2_USB_MODE_ULPI,
};

static void __init omap_zoom2_init_irq(void)
{
	omap_board_config = zoom2_config;
	omap_board_config_size = ARRAY_SIZE(zoom2_config);
	omap2_init_common_hw(mt46h32m32lf6_sdrc_params,
				 mt46h32m32lf6_sdrc_params);
	omap_init_irq();
	omap_gpio_init();
}

static struct twl4030_gpio_platform_data zoom2_gpio_data = {
	.gpio_base	= OMAP_MAX_GPIO_LINES,
	.irq_base	= TWL4030_GPIO_IRQ_BASE,
	.irq_end	= TWL4030_GPIO_IRQ_END,
	.setup		= zoom2_twl_gpio_setup,
};

static struct twl4030_madc_platform_data zoom2_madc_data = {
	.irq_line	= 1,
<<<<<<< HEAD
=======
};

static struct twl4030_codec_audio_data zoom2_audio_data = {
	.audio_mclk = 26000000,
};

static struct twl4030_codec_data zoom2_codec_data = {
	.audio_mclk = 26000000,
	.audio = &zoom2_audio_data,
>>>>>>> 43c23412
};

static struct twl4030_platform_data zoom2_twldata = {
	.irq_base	= TWL4030_IRQ_BASE,
	.irq_end	= TWL4030_IRQ_END,

	/* platform_data for children goes here */
	.bci		= &zoom2_bci_data,
	.madc		= &zoom2_madc_data,
	.usb		= &zoom2_usb_data,
	.gpio		= &zoom2_gpio_data,
	.keypad		= &zoom2_kp_twl4030_data,
<<<<<<< HEAD
=======
	.codec		= &zoom2_codec_data,
>>>>>>> 43c23412
	.vmmc1          = &zoom2_vmmc1,
	.vmmc2          = &zoom2_vmmc2,
	.vsim           = &zoom2_vsim,

};

static struct i2c_board_info __initdata zoom2_i2c_boardinfo[] = {
	{
		I2C_BOARD_INFO("twl4030", 0x48),
		.flags		= I2C_CLIENT_WAKE,
		.irq		= INT_34XX_SYS_NIRQ,
		.platform_data	= &zoom2_twldata,
	},
};

static int __init omap_i2c_init(void)
{
	omap_register_i2c_bus(1, 2600, zoom2_i2c_boardinfo,
			ARRAY_SIZE(zoom2_i2c_boardinfo));
	omap_register_i2c_bus(2, 400, NULL, 0);
	omap_register_i2c_bus(3, 400, NULL, 0);
	return 0;
}

extern int __init omap_zoom2_debugboard_init(void);

static void __init omap_zoom2_init(void)
{
	omap_i2c_init();
	omap_serial_init();
	omap_zoom2_debugboard_init();
	usb_musb_init();
}

static void __init omap_zoom2_map_io(void)
{
	omap2_set_globals_343x();
	omap2_map_common_io();
}

MACHINE_START(OMAP_ZOOM2, "OMAP Zoom2 board")
	.phys_io	= 0x48000000,
	.io_pg_offst	= ((0xfa000000) >> 18) & 0xfffc,
	.boot_params	= 0x80000100,
	.map_io		= omap_zoom2_map_io,
	.init_irq	= omap_zoom2_init_irq,
	.init_machine	= omap_zoom2_init,
	.timer		= &omap_timer,
MACHINE_END<|MERGE_RESOLUTION|>--- conflicted
+++ resolved
@@ -229,8 +229,6 @@
 
 static struct twl4030_madc_platform_data zoom2_madc_data = {
 	.irq_line	= 1,
-<<<<<<< HEAD
-=======
 };
 
 static struct twl4030_codec_audio_data zoom2_audio_data = {
@@ -240,7 +238,6 @@
 static struct twl4030_codec_data zoom2_codec_data = {
 	.audio_mclk = 26000000,
 	.audio = &zoom2_audio_data,
->>>>>>> 43c23412
 };
 
 static struct twl4030_platform_data zoom2_twldata = {
@@ -253,10 +250,7 @@
 	.usb		= &zoom2_usb_data,
 	.gpio		= &zoom2_gpio_data,
 	.keypad		= &zoom2_kp_twl4030_data,
-<<<<<<< HEAD
-=======
 	.codec		= &zoom2_codec_data,
->>>>>>> 43c23412
 	.vmmc1          = &zoom2_vmmc1,
 	.vmmc2          = &zoom2_vmmc2,
 	.vsim           = &zoom2_vsim,
