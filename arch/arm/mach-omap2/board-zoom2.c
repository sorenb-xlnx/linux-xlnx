/*
 * Copyright (C) 2009 Texas Instruments Inc.
 * Mikkel Christensen <mlc@ti.com>
 *
 * Modified from mach-omap2/board-ldp.c
 *
 * This program is free software; you can redistribute it and/or modify
 * it under the terms of the GNU General Public License version 2 as
 * published by the Free Software Foundation.
 */

#include <linux/kernel.h>
#include <linux/init.h>
#include <linux/platform_device.h>
#include <linux/input.h>
#include <linux/gpio.h>

#include <asm/mach-types.h>
#include <asm/mach/arch.h>

#include <plat/common.h>
#include <plat/board.h>

#include <mach/board-zoom.h>

#include "mux.h"
#include "sdram-micron-mt46h32m32lf-6.h"

static void __init omap_zoom2_init_irq(void)
{
	omap2_init_common_hw(mt46h32m32lf6_sdrc_params,
				 mt46h32m32lf6_sdrc_params);
	omap_init_irq();
	omap_gpio_init();
}

/* REVISIT: These audio entries can be removed once MFD code is merged */
#if 0

static struct twl4030_madc_platform_data zoom2_madc_data = {
	.irq_line	= 1,
};

static struct twl4030_codec_audio_data zoom2_audio_data = {
	.audio_mclk = 26000000,
};

static struct twl4030_codec_data zoom2_codec_data = {
	.audio_mclk = 26000000,
	.audio = &zoom2_audio_data,
};

static struct twl4030_platform_data zoom2_twldata = {
	.irq_base	= TWL4030_IRQ_BASE,
	.irq_end	= TWL4030_IRQ_END,

	/* platform_data for children goes here */
	.bci		= &zoom2_bci_data,
	.madc		= &zoom2_madc_data,
	.usb		= &zoom2_usb_data,
	.gpio		= &zoom2_gpio_data,
	.keypad		= &zoom2_kp_twl4030_data,
	.codec		= &zoom2_codec_data,
	.vmmc1          = &zoom2_vmmc1,
	.vmmc2          = &zoom2_vmmc2,
	.vsim           = &zoom2_vsim,

};

#endif

#ifdef CONFIG_OMAP_MUX
static struct omap_board_mux board_mux[] __initdata = {
	/* WLAN IRQ - GPIO 162 */
	OMAP3_MUX(MCBSP1_CLKX, OMAP_MUX_MODE4 | OMAP_PIN_INPUT_PULLUP),
	/* WLAN POWER ENABLE - GPIO 101 */
	OMAP3_MUX(CAM_D2, OMAP_MUX_MODE4 | OMAP_PIN_OUTPUT),
	/* WLAN SDIO: MMC3 CMD */
	OMAP3_MUX(MCSPI1_CS1, OMAP_MUX_MODE3 | OMAP_PIN_INPUT_PULLUP),
	/* WLAN SDIO: MMC3 CLK */
	OMAP3_MUX(ETK_CLK, OMAP_MUX_MODE2 | OMAP_PIN_INPUT_PULLUP),
	/* WLAN SDIO: MMC3 DAT[0-3] */
	OMAP3_MUX(ETK_D3, OMAP_MUX_MODE2 | OMAP_PIN_INPUT_PULLUP),
	OMAP3_MUX(ETK_D4, OMAP_MUX_MODE2 | OMAP_PIN_INPUT_PULLUP),
	OMAP3_MUX(ETK_D5, OMAP_MUX_MODE2 | OMAP_PIN_INPUT_PULLUP),
	OMAP3_MUX(ETK_D6, OMAP_MUX_MODE2 | OMAP_PIN_INPUT_PULLUP),
	{ .reg_offset = OMAP_MUX_TERMINATOR },
};
#else
#define board_mux	NULL
#endif

static void __init omap_zoom2_init(void)
{
	omap3_mux_init(board_mux, OMAP_PACKAGE_CBB);
	zoom_peripherals_init();
	zoom_debugboard_init();
}

MACHINE_START(OMAP_ZOOM2, "OMAP Zoom2 board")
	.phys_io	= ZOOM_UART_BASE,
	.io_pg_offst	= (ZOOM_UART_VIRT >> 18) & 0xfffc,
	.boot_params	= 0x80000100,
<<<<<<< HEAD
	.map_io		= omap_zoom2_map_io,
	.reserve	= omap_reserve,
=======
	.map_io		= omap3_map_io,
>>>>>>> a79ede24
	.init_irq	= omap_zoom2_init_irq,
	.init_machine	= omap_zoom2_init,
	.timer		= &omap_timer,
MACHINE_END<|MERGE_RESOLUTION|>--- conflicted
+++ resolved
@@ -101,12 +101,8 @@
 	.phys_io	= ZOOM_UART_BASE,
 	.io_pg_offst	= (ZOOM_UART_VIRT >> 18) & 0xfffc,
 	.boot_params	= 0x80000100,
-<<<<<<< HEAD
-	.map_io		= omap_zoom2_map_io,
+	.map_io		= omap3_map_io,
 	.reserve	= omap_reserve,
-=======
-	.map_io		= omap3_map_io,
->>>>>>> a79ede24
 	.init_irq	= omap_zoom2_init_irq,
 	.init_machine	= omap_zoom2_init,
 	.timer		= &omap_timer,
