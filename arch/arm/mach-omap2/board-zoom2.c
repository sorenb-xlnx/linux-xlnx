--- conflicted
+++ resolved
@@ -35,64 +35,6 @@
 	omap_gpio_init();
 }
 
-<<<<<<< HEAD
-/* EXTMUTE callback function */
-void zoom2_set_hs_extmute(int mute)
-{
-	gpio_set_value(ZOOM2_HEADSET_EXTMUTE_GPIO, mute);
-}
-
-static struct twl4030_madc_platform_data zoom2_madc_data = {
-	.irq_line	= 1,
-};
-
-static struct twl4030_codec_audio_data zoom2_audio_data = {
-	.audio_mclk = 26000000,
-	.ramp_delay_value = 3,	/* 161 ms */
-	.hs_extmute = 1,
-	.set_hs_extmute = zoom2_set_hs_extmute,
-};
-
-static struct twl4030_codec_data zoom2_codec_data = {
-	.audio_mclk = 26000000,
-	.audio = &zoom2_audio_data,
-};
-
-static struct twl4030_platform_data zoom2_twldata = {
-	.irq_base	= TWL4030_IRQ_BASE,
-	.irq_end	= TWL4030_IRQ_END,
-
-	/* platform_data for children goes here */
-	.bci		= &zoom2_bci_data,
-	.madc		= &zoom2_madc_data,
-	.usb		= &zoom2_usb_data,
-	.gpio		= &zoom2_gpio_data,
-	.keypad		= &zoom2_kp_twl4030_data,
-	.codec		= &zoom2_codec_data,
-	.vmmc1          = &zoom2_vmmc1,
-	.vmmc2          = &zoom2_vmmc2,
-	.vsim           = &zoom2_vsim,
-};
-
-static struct i2c_board_info __initdata zoom2_i2c_boardinfo[] = {
-	{
-		I2C_BOARD_INFO("twl4030", 0x48),
-		.flags = I2C_CLIENT_WAKE,
-		.irq = INT_34XX_SYS_NIRQ,
-		.platform_data = &zoom2_twldata,
-	},
-};
-
-static int __init omap3_zoom2_i2c_init(void)
-{
-	omap_register_i2c_bus(1, 2600, zoom2_i2c_boardinfo,
-			ARRAY_SIZE(zoom2_i2c_boardinfo));
-	return 0;
-}
-
-
-=======
->>>>>>> d8d74131
 #ifdef CONFIG_OMAP_MUX
 static struct omap_board_mux board_mux[] __initdata = {
 	/* WLAN IRQ - GPIO 162 */
@@ -159,7 +101,6 @@
 {
 	omap3_mux_init(board_mux, OMAP_PACKAGE_CBB);
 	zoom_peripherals_init();
-	omap3_zoom2_i2c_init();
 	board_nand_init(zoom_nand_partitions,
 			ARRAY_SIZE(zoom_nand_partitions), ZOOM_NAND_CS);
 	zoom_debugboard_init();
