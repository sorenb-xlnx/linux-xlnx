/*
 * Copyright (C) 2009 Texas Instruments Inc.
 * Mikkel Christensen <mlc@ti.com>
 *
 * Modified from mach-omap2/board-ldp.c
 *
 * This program is free software; you can redistribute it and/or modify
 * it under the terms of the GNU General Public License version 2 as
 * published by the Free Software Foundation.
 */

#include <linux/kernel.h>
#include <linux/init.h>
#include <linux/platform_device.h>
#include <linux/input.h>
<<<<<<< HEAD
#include <linux/input/matrix_keypad.h>
=======
>>>>>>> d44310db
#include <linux/gpio.h>
#include <linux/i2c/twl4030.h>
#include <linux/regulator/machine.h>

#include <asm/mach-types.h>
#include <asm/mach/arch.h>

<<<<<<< HEAD
#include <plat/common.h>
#include <plat/usb.h>
=======
#include <mach/common.h>
#include <mach/usb.h>
#include <mach/keypad.h>
>>>>>>> d44310db

#include "mmc-twl4030.h"
#include "sdram-micron-mt46h32m32lf-6.h"

/* Zoom2 has Qwerty keyboard*/
static int board_keymap[] = {
	KEY(0, 0, KEY_E),
	KEY(1, 0, KEY_R),
	KEY(2, 0, KEY_T),
	KEY(3, 0, KEY_HOME),
	KEY(6, 0, KEY_I),
	KEY(7, 0, KEY_LEFTSHIFT),
	KEY(0, 1, KEY_D),
	KEY(1, 1, KEY_F),
	KEY(2, 1, KEY_G),
	KEY(3, 1, KEY_SEND),
	KEY(6, 1, KEY_K),
	KEY(7, 1, KEY_ENTER),
	KEY(0, 2, KEY_X),
	KEY(1, 2, KEY_C),
	KEY(2, 2, KEY_V),
	KEY(3, 2, KEY_END),
	KEY(6, 2, KEY_DOT),
	KEY(7, 2, KEY_CAPSLOCK),
	KEY(0, 3, KEY_Z),
	KEY(1, 3, KEY_KPPLUS),
	KEY(2, 3, KEY_B),
	KEY(3, 3, KEY_F1),
	KEY(6, 3, KEY_O),
	KEY(7, 3, KEY_SPACE),
	KEY(0, 4, KEY_W),
	KEY(1, 4, KEY_Y),
	KEY(2, 4, KEY_U),
	KEY(3, 4, KEY_F2),
	KEY(4, 4, KEY_VOLUMEUP),
	KEY(6, 4, KEY_L),
	KEY(7, 4, KEY_LEFT),
	KEY(0, 5, KEY_S),
	KEY(1, 5, KEY_H),
	KEY(2, 5, KEY_J),
	KEY(3, 5, KEY_F3),
	KEY(5, 5, KEY_VOLUMEDOWN),
	KEY(6, 5, KEY_M),
	KEY(4, 5, KEY_ENTER),
	KEY(7, 5, KEY_RIGHT),
	KEY(0, 6, KEY_Q),
	KEY(1, 6, KEY_A),
	KEY(2, 6, KEY_N),
	KEY(3, 6, KEY_BACKSPACE),
	KEY(6, 6, KEY_P),
	KEY(7, 6, KEY_UP),
	KEY(6, 7, KEY_SELECT),
	KEY(7, 7, KEY_DOWN),
	KEY(0, 7, KEY_PROG1),	/*MACRO 1 <User defined> */
	KEY(1, 7, KEY_PROG2),	/*MACRO 2 <User defined> */
	KEY(2, 7, KEY_PROG3),	/*MACRO 3 <User defined> */
	KEY(3, 7, KEY_PROG4),	/*MACRO 4 <User defined> */
	0
};

static struct matrix_keymap_data board_map_data = {
	.keymap			= board_keymap,
	.keymap_size		= ARRAY_SIZE(board_keymap),
};

static struct twl4030_keypad_data zoom2_kp_twl4030_data = {
	.keymap_data	= &board_map_data,
	.rows		= 8,
	.cols		= 8,
	.rep		= 1,
};

static struct omap_board_config_kernel zoom2_config[] __initdata = {
};

static struct regulator_consumer_supply zoom2_vmmc1_supply = {
	.supply		= "vmmc",
};

static struct regulator_consumer_supply zoom2_vsim_supply = {
	.supply		= "vmmc_aux",
};

static struct regulator_consumer_supply zoom2_vmmc2_supply = {
	.supply		= "vmmc",
};

/* VMMC1 for OMAP VDD_MMC1 (i/o) and MMC1 card */
static struct regulator_init_data zoom2_vmmc1 = {
	.constraints = {
		.min_uV			= 1850000,
		.max_uV			= 3150000,
		.valid_modes_mask	= REGULATOR_MODE_NORMAL
					| REGULATOR_MODE_STANDBY,
		.valid_ops_mask		= REGULATOR_CHANGE_VOLTAGE
					| REGULATOR_CHANGE_MODE
					| REGULATOR_CHANGE_STATUS,
	},
	.num_consumer_supplies  = 1,
	.consumer_supplies      = &zoom2_vmmc1_supply,
};

/* VMMC2 for MMC2 card */
static struct regulator_init_data zoom2_vmmc2 = {
	.constraints = {
		.min_uV			= 1850000,
		.max_uV			= 1850000,
		.apply_uV		= true,
		.valid_modes_mask	= REGULATOR_MODE_NORMAL
					| REGULATOR_MODE_STANDBY,
		.valid_ops_mask		= REGULATOR_CHANGE_MODE
					| REGULATOR_CHANGE_STATUS,
	},
	.num_consumer_supplies  = 1,
	.consumer_supplies      = &zoom2_vmmc2_supply,
};

/* VSIM for OMAP VDD_MMC1A (i/o for DAT4..DAT7) */
static struct regulator_init_data zoom2_vsim = {
	.constraints = {
		.min_uV			= 1800000,
		.max_uV			= 3000000,
		.valid_modes_mask	= REGULATOR_MODE_NORMAL
					| REGULATOR_MODE_STANDBY,
		.valid_ops_mask		= REGULATOR_CHANGE_VOLTAGE
					| REGULATOR_CHANGE_MODE
					| REGULATOR_CHANGE_STATUS,
	},
	.num_consumer_supplies  = 1,
	.consumer_supplies      = &zoom2_vsim_supply,
};

static struct twl4030_hsmmc_info mmc[] __initdata = {
	{
		.mmc		= 1,
		.wires		= 4,
		.gpio_wp	= -EINVAL,
	},
	{
		.mmc		= 2,
		.wires		= 4,
		.gpio_wp	= -EINVAL,
	},
	{}      /* Terminator */
};

static int zoom2_twl_gpio_setup(struct device *dev,
		unsigned gpio, unsigned ngpio)
{
	/* gpio + 0 is "mmc0_cd" (input/IRQ),
	 * gpio + 1 is "mmc1_cd" (input/IRQ)
	 */
	mmc[0].gpio_cd = gpio + 0;
	mmc[1].gpio_cd = gpio + 1;
	twl4030_mmc_init(mmc);

	/* link regulators to MMC adapters ... we "know" the
	 * regulators will be set up only *after* we return.
	*/
	zoom2_vmmc1_supply.dev = mmc[0].dev;
	zoom2_vsim_supply.dev = mmc[0].dev;
	zoom2_vmmc2_supply.dev = mmc[1].dev;

	return 0;
}


static int zoom2_batt_table[] = {
/* 0 C*/
30800, 29500, 28300, 27100,
26000, 24900, 23900, 22900, 22000, 21100, 20300, 19400, 18700, 17900,
17200, 16500, 15900, 15300, 14700, 14100, 13600, 13100, 12600, 12100,
11600, 11200, 10800, 10400, 10000, 9630,  9280,  8950,  8620,  8310,
8020,  7730,  7460,  7200,  6950,  6710,  6470,  6250,  6040,  5830,
5640,  5450,  5260,  5090,  4920,  4760,  4600,  4450,  4310,  4170,
4040,  3910,  3790,  3670,  3550
};

static struct twl4030_bci_platform_data zoom2_bci_data = {
	.battery_tmp_tbl	= zoom2_batt_table,
	.tblsize		= ARRAY_SIZE(zoom2_batt_table),
};

static struct twl4030_usb_data zoom2_usb_data = {
	.usb_mode	= T2_USB_MODE_ULPI,
};

static void __init omap_zoom2_init_irq(void)
{
	omap_board_config = zoom2_config;
	omap_board_config_size = ARRAY_SIZE(zoom2_config);
	omap2_init_common_hw(mt46h32m32lf6_sdrc_params,
				 mt46h32m32lf6_sdrc_params);
	omap_init_irq();
	omap_gpio_init();
}

static struct twl4030_gpio_platform_data zoom2_gpio_data = {
	.gpio_base	= OMAP_MAX_GPIO_LINES,
	.irq_base	= TWL4030_GPIO_IRQ_BASE,
	.irq_end	= TWL4030_GPIO_IRQ_END,
	.setup		= zoom2_twl_gpio_setup,
};

static struct twl4030_madc_platform_data zoom2_madc_data = {
	.irq_line	= 1,
<<<<<<< HEAD
=======
};

static struct twl4030_codec_audio_data zoom2_audio_data = {
	.audio_mclk = 26000000,
};

static struct twl4030_codec_data zoom2_codec_data = {
	.audio = &zoom2_audio_data,
>>>>>>> d44310db
};

static struct twl4030_platform_data zoom2_twldata = {
	.irq_base	= TWL4030_IRQ_BASE,
	.irq_end	= TWL4030_IRQ_END,

	/* platform_data for children goes here */
	.bci		= &zoom2_bci_data,
	.madc		= &zoom2_madc_data,
	.usb		= &zoom2_usb_data,
	.gpio		= &zoom2_gpio_data,
	.keypad		= &zoom2_kp_twl4030_data,
<<<<<<< HEAD
=======
	.codec		= &zoom2_codec_data,
>>>>>>> d44310db
	.vmmc1          = &zoom2_vmmc1,
	.vmmc2          = &zoom2_vmmc2,
	.vsim           = &zoom2_vsim,

};

static struct i2c_board_info __initdata zoom2_i2c_boardinfo[] = {
	{
		I2C_BOARD_INFO("twl4030", 0x48),
		.flags		= I2C_CLIENT_WAKE,
		.irq		= INT_34XX_SYS_NIRQ,
		.platform_data	= &zoom2_twldata,
	},
};

static int __init omap_i2c_init(void)
{
	omap_register_i2c_bus(1, 2600, zoom2_i2c_boardinfo,
			ARRAY_SIZE(zoom2_i2c_boardinfo));
	omap_register_i2c_bus(2, 400, NULL, 0);
	omap_register_i2c_bus(3, 400, NULL, 0);
	return 0;
}

extern int __init omap_zoom2_debugboard_init(void);

static void __init omap_zoom2_init(void)
{
	omap_i2c_init();
	omap_serial_init();
	omap_zoom2_debugboard_init();
	usb_musb_init();
}

static void __init omap_zoom2_map_io(void)
{
	omap2_set_globals_343x();
	omap2_map_common_io();
}

MACHINE_START(OMAP_ZOOM2, "OMAP Zoom2 board")
	.phys_io	= 0x48000000,
	.io_pg_offst	= ((0xfa000000) >> 18) & 0xfffc,
	.boot_params	= 0x80000100,
	.map_io		= omap_zoom2_map_io,
	.init_irq	= omap_zoom2_init_irq,
	.init_machine	= omap_zoom2_init,
	.timer		= &omap_timer,
MACHINE_END<|MERGE_RESOLUTION|>--- conflicted
+++ resolved
@@ -13,10 +13,7 @@
 #include <linux/init.h>
 #include <linux/platform_device.h>
 #include <linux/input.h>
-<<<<<<< HEAD
 #include <linux/input/matrix_keypad.h>
-=======
->>>>>>> d44310db
 #include <linux/gpio.h>
 #include <linux/i2c/twl4030.h>
 #include <linux/regulator/machine.h>
@@ -24,14 +21,8 @@
 #include <asm/mach-types.h>
 #include <asm/mach/arch.h>
 
-<<<<<<< HEAD
 #include <plat/common.h>
 #include <plat/usb.h>
-=======
-#include <mach/common.h>
-#include <mach/usb.h>
-#include <mach/keypad.h>
->>>>>>> d44310db
 
 #include "mmc-twl4030.h"
 #include "sdram-micron-mt46h32m32lf-6.h"
@@ -238,8 +229,6 @@
 
 static struct twl4030_madc_platform_data zoom2_madc_data = {
 	.irq_line	= 1,
-<<<<<<< HEAD
-=======
 };
 
 static struct twl4030_codec_audio_data zoom2_audio_data = {
@@ -248,7 +237,6 @@
 
 static struct twl4030_codec_data zoom2_codec_data = {
 	.audio = &zoom2_audio_data,
->>>>>>> d44310db
 };
 
 static struct twl4030_platform_data zoom2_twldata = {
@@ -261,10 +249,7 @@
 	.usb		= &zoom2_usb_data,
 	.gpio		= &zoom2_gpio_data,
 	.keypad		= &zoom2_kp_twl4030_data,
-<<<<<<< HEAD
-=======
 	.codec		= &zoom2_codec_data,
->>>>>>> d44310db
 	.vmmc1          = &zoom2_vmmc1,
 	.vmmc2          = &zoom2_vmmc2,
 	.vsim           = &zoom2_vsim,
