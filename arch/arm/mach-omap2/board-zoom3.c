/*
 * Copyright (C) 2009 Texas Instruments Inc.
 *
 *
 * This program is free software; you can redistribute it and/or modify
 * it under the terms of the GNU General Public License version 2 as
 * published by the Free Software Foundation.
 */

#include <linux/kernel.h>
#include <linux/init.h>
#include <linux/platform_device.h>
#include <linux/input.h>
#include <linux/gpio.h>

#include <asm/mach-types.h>
#include <asm/mach/arch.h>

#include <mach/board-zoom.h>

#include <plat/common.h>
#include <plat/board.h>
#include <plat/usb.h>

#include "mux.h"
#include "sdram-hynix-h8mbx00u0mer-0em.h"

static struct omap_board_config_kernel zoom_config[] __initdata = {
};

static void __init omap_zoom_init_irq(void)
{
	omap_board_config = zoom_config;
	omap_board_config_size = ARRAY_SIZE(zoom_config);
	omap2_init_common_hw(h8mbx00u0mer0em_sdrc_params,
			h8mbx00u0mer0em_sdrc_params);
	omap_init_irq();
	omap_gpio_init();
}

#ifdef CONFIG_OMAP_MUX
static struct omap_board_mux board_mux[] __initdata = {
	/* WLAN IRQ - GPIO 162 */
	OMAP3_MUX(MCBSP1_CLKX, OMAP_MUX_MODE4 | OMAP_PIN_INPUT_PULLUP),
	/* WLAN POWER ENABLE - GPIO 101 */
	OMAP3_MUX(CAM_D2, OMAP_MUX_MODE4 | OMAP_PIN_OUTPUT),
	/* WLAN SDIO: MMC3 CMD */
	OMAP3_MUX(MCSPI1_CS1, OMAP_MUX_MODE3 | OMAP_PIN_INPUT_PULLUP),
	/* WLAN SDIO: MMC3 CLK */
	OMAP3_MUX(ETK_CLK, OMAP_MUX_MODE2 | OMAP_PIN_INPUT_PULLUP),
	/* WLAN SDIO: MMC3 DAT[0-3] */
	OMAP3_MUX(ETK_D3, OMAP_MUX_MODE2 | OMAP_PIN_INPUT_PULLUP),
	OMAP3_MUX(ETK_D4, OMAP_MUX_MODE2 | OMAP_PIN_INPUT_PULLUP),
	OMAP3_MUX(ETK_D5, OMAP_MUX_MODE2 | OMAP_PIN_INPUT_PULLUP),
	OMAP3_MUX(ETK_D6, OMAP_MUX_MODE2 | OMAP_PIN_INPUT_PULLUP),
	{ .reg_offset = OMAP_MUX_TERMINATOR },
};
#else
#define board_mux	NULL
#endif

static const struct ehci_hcd_omap_platform_data ehci_pdata __initconst = {
	.port_mode[0]		= EHCI_HCD_OMAP_MODE_UNKNOWN,
	.port_mode[1]		= EHCI_HCD_OMAP_MODE_PHY,
	.port_mode[2]		= EHCI_HCD_OMAP_MODE_UNKNOWN,
	.phy_reset		= true,
	.reset_gpio_port[0]	= -EINVAL,
	.reset_gpio_port[1]	= 64,
	.reset_gpio_port[2]	= -EINVAL,
};

static void __init omap_zoom_init(void)
{
	omap3_mux_init(board_mux, OMAP_PACKAGE_CBP);
	zoom_peripherals_init();
	zoom_debugboard_init();

	omap_mux_init_gpio(64, OMAP_PIN_OUTPUT);
	usb_ehci_init(&ehci_pdata);
}

MACHINE_START(OMAP_ZOOM3, "OMAP Zoom3 board")
	.phys_io	= ZOOM_UART_BASE,
	.io_pg_offst	= (ZOOM_UART_VIRT >> 18) & 0xfffc,
	.boot_params	= 0x80000100,
<<<<<<< HEAD
	.map_io		= omap_zoom_map_io,
	.reserve	= omap_reserve,
=======
	.map_io		= omap3_map_io,
>>>>>>> a79ede24
	.init_irq	= omap_zoom_init_irq,
	.init_machine	= omap_zoom_init,
	.timer		= &omap_timer,
MACHINE_END<|MERGE_RESOLUTION|>--- conflicted
+++ resolved
@@ -83,12 +83,8 @@
 	.phys_io	= ZOOM_UART_BASE,
 	.io_pg_offst	= (ZOOM_UART_VIRT >> 18) & 0xfffc,
 	.boot_params	= 0x80000100,
-<<<<<<< HEAD
-	.map_io		= omap_zoom_map_io,
+	.map_io		= omap3_map_io,
 	.reserve	= omap_reserve,
-=======
-	.map_io		= omap3_map_io,
->>>>>>> a79ede24
 	.init_irq	= omap_zoom_init_irq,
 	.init_machine	= omap_zoom_init,
 	.timer		= &omap_timer,
