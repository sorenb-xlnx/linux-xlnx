--- conflicted
+++ resolved
@@ -307,12 +307,6 @@
 	.default_device	= &sdp3430_lcd_device,
 };
 
-<<<<<<< HEAD
-static struct regulator_consumer_supply sdp3430_vdda_dac_supply =
-	REGULATOR_SUPPLY("vdda_dac", "omapdss");
-
-=======
->>>>>>> 8eca7a00
 static struct omap_board_config_kernel sdp3430_config[] __initdata = {
 };
 
@@ -401,20 +395,13 @@
 };
 
 static struct regulator_consumer_supply sdp3430_vdda_dac_supplies[] = {
-<<<<<<< HEAD
-	REGULATOR_SUPPLY("vdda_dac", "omapdss"),
-=======
 	REGULATOR_SUPPLY("vdda_dac", "omapdss_venc"),
->>>>>>> 8eca7a00
 };
 
 /* VPLL2 for digital video outputs */
 static struct regulator_consumer_supply sdp3430_vpll2_supplies[] = {
 	REGULATOR_SUPPLY("vdds_dsi", "omapdss"),
-<<<<<<< HEAD
-=======
 	REGULATOR_SUPPLY("vdds_dsi", "omapdss_dsi1"),
->>>>>>> 8eca7a00
 };
 
 static struct regulator_consumer_supply sdp3430_vmmc1_supplies[] = {
