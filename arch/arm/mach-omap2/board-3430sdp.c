--- conflicted
+++ resolved
@@ -38,13 +38,8 @@
 #include <plat/dma.h>
 #include <plat/gpmc.h>
 
-<<<<<<< HEAD
 #include <plat/control.h>
 #include <plat/gpmc-smc91x.h>
-=======
-#include <mach/control.h>
-#include <mach/gpmc-smc91x.h>
->>>>>>> 1ca958e2
 
 #include "sdram-qimonda-hyb18m512160af-6.h"
 #include "mmc-twl4030.h"
@@ -499,7 +494,6 @@
 	omap_cfg_reg(AF26_34XX_SYS_NIRQ); /* T2 interrupt line (keypad) */
 }
 
-<<<<<<< HEAD
 static struct ehci_hcd_omap_platform_data ehci_pdata __initconst = {
 
 	.port_mode[0] = EHCI_HCD_OMAP_MODE_PHY,
@@ -512,8 +506,6 @@
 	.reset_gpio_port[2]  = -EINVAL
 };
 
-=======
->>>>>>> 1ca958e2
 static void __init omap_3430sdp_init(void)
 {
 	omap3430_i2c_init();
@@ -530,10 +522,7 @@
 	usb_musb_init();
 	board_smc91x_init();
 	enable_board_wakeup_source();
-<<<<<<< HEAD
 	usb_ehci_init(&ehci_pdata);
-=======
->>>>>>> 1ca958e2
 }
 
 static void __init omap_3430sdp_map_io(void)
