--- conflicted
+++ resolved
@@ -439,11 +439,7 @@
 };
 
 static struct regulator_consumer_supply omap3_stalker_vdda_dac_supply =
-<<<<<<< HEAD
-	REGULATOR_SUPPLY("vdda_dac", "omapdss");
-=======
 	REGULATOR_SUPPLY("vdda_dac", "omapdss_venc");
->>>>>>> 8eca7a00
 
 /* VDAC for DSS driving S-Video */
 static struct regulator_init_data omap3_stalker_vdac = {
@@ -461,15 +457,10 @@
 };
 
 /* VPLL2 for digital video outputs */
-<<<<<<< HEAD
-static struct regulator_consumer_supply omap3_stalker_vpll2_supply =
-	REGULATOR_SUPPLY("vdds_dsi", "omapdss");
-=======
 static struct regulator_consumer_supply omap3_stalker_vpll2_supplies[] = {
 	REGULATOR_SUPPLY("vdds_dsi", "omapdss"),
 	REGULATOR_SUPPLY("vdds_dsi", "omapdss_dsi1"),
 };
->>>>>>> 8eca7a00
 
 static struct regulator_init_data omap3_stalker_vpll2 = {
 	.constraints		= {
