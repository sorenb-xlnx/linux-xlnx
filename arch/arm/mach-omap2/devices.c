--- conflicted
+++ resolved
@@ -907,12 +907,8 @@
 	omap_init_pmu();
 	omap_hdq_init();
 	omap_init_sti();
-<<<<<<< HEAD
 	omap_init_sham();
-=======
-	omap_init_sha1_md5();
 	omap_init_vout();
->>>>>>> f6304f58
 
 	return 0;
 }
