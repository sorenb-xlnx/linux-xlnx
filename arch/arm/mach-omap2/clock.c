--- conflicted
+++ resolved
@@ -674,11 +674,7 @@
 	WARN_ON(div == 0);
 
 	clks = omap2_get_clksel_by_parent(clk, clk->parent);
-<<<<<<< HEAD
-	if (clks == NULL)
-=======
 	if (!clks)
->>>>>>> fbf2b1f9
 		return ~0;
 
 	for (clkr = clks->rates; clkr->div; clkr++) {
@@ -811,12 +807,6 @@
 	if (!parent_div)
 		return -EINVAL;
 
-<<<<<<< HEAD
-	if (clk->usecount > 0)
-		omap2_clk_disable(clk);
-
-=======
->>>>>>> fbf2b1f9
 	/* Set new source value (previous dividers if any in effect) */
 	v = __raw_readl(clk->clksel_reg);
 	v &= ~clk->clksel_mask;
@@ -824,16 +814,9 @@
 	__raw_writel(v, clk->clksel_reg);
 	v = __raw_readl(clk->clksel_reg);    /* OCP barrier */
 
-<<<<<<< HEAD
-	clk->parent = new_parent;
-=======
 	_omap2xxx_clk_commit(clk);
 
 	clk_reparent(clk, new_parent);
->>>>>>> fbf2b1f9
-
-	if (clk->usecount > 0)
-		omap2_clk_enable(clk);
 
 	/* CLKSEL clocks follow their parents' rates, divided by a divisor */
 	clk->rate = new_parent->rate;
