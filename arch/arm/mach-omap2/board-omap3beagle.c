/*
 * linux/arch/arm/mach-omap2/board-omap3beagle.c
 *
 * Copyright (C) 2008 Texas Instruments
 *
 * Modified from mach-omap2/board-3430sdp.c
 *
 * Initial code: Syed Mohammed Khasim
 *
 * This program is free software; you can redistribute it and/or modify
 * it under the terms of the GNU General Public License version 2 as
 * published by the Free Software Foundation.
 */

#include <linux/kernel.h>
#include <linux/init.h>
#include <linux/platform_device.h>
#include <linux/delay.h>
#include <linux/err.h>
#include <linux/clk.h>
#include <linux/io.h>
#include <linux/leds.h>
#include <linux/gpio.h>
#include <linux/input.h>
#include <linux/gpio_keys.h>

#include <linux/mtd/mtd.h>
#include <linux/mtd/partitions.h>
#include <linux/mtd/nand.h>

#include <linux/regulator/machine.h>
#include <linux/i2c/twl4030.h>

#include <mach/hardware.h>
#include <asm/mach-types.h>
#include <asm/mach/arch.h>
#include <asm/mach/map.h>
#include <asm/mach/flash.h>

#include <plat/board.h>
#include <plat/common.h>
#include <plat/gpmc.h>
#include <plat/nand.h>
#include <plat/mux.h>
#include <plat/usb.h>
#include <plat/timer-gp.h>

#include "mmc-twl4030.h"

#define GPMC_CS0_BASE  0x60
#define GPMC_CS_SIZE   0x30

#define NAND_BLOCK_SIZE		SZ_128K

static struct mtd_partition omap3beagle_nand_partitions[] = {
	/* All the partition sizes are listed in terms of NAND block size */
	{
		.name		= "X-Loader",
		.offset		= 0,
		.size		= 4 * NAND_BLOCK_SIZE,
		.mask_flags	= MTD_WRITEABLE,	/* force read-only */
	},
	{
		.name		= "U-Boot",
		.offset		= MTDPART_OFS_APPEND,	/* Offset = 0x80000 */
		.size		= 15 * NAND_BLOCK_SIZE,
		.mask_flags	= MTD_WRITEABLE,	/* force read-only */
	},
	{
		.name		= "U-Boot Env",
		.offset		= MTDPART_OFS_APPEND,	/* Offset = 0x260000 */
		.size		= 1 * NAND_BLOCK_SIZE,
	},
	{
		.name		= "Kernel",
		.offset		= MTDPART_OFS_APPEND,	/* Offset = 0x280000 */
		.size		= 32 * NAND_BLOCK_SIZE,
	},
	{
		.name		= "File System",
		.offset		= MTDPART_OFS_APPEND,	/* Offset = 0x680000 */
		.size		= MTDPART_SIZ_FULL,
	},
};

static struct omap_nand_platform_data omap3beagle_nand_data = {
	.options	= NAND_BUSWIDTH_16,
	.parts		= omap3beagle_nand_partitions,
	.nr_parts	= ARRAY_SIZE(omap3beagle_nand_partitions),
	.dma_channel	= -1,		/* disable DMA in OMAP NAND driver */
	.nand_setup	= NULL,
	.dev_ready	= NULL,
};

static struct resource omap3beagle_nand_resource = {
	.flags		= IORESOURCE_MEM,
};

static struct platform_device omap3beagle_nand_device = {
	.name		= "omap2-nand",
	.id		= -1,
	.dev		= {
		.platform_data	= &omap3beagle_nand_data,
	},
	.num_resources	= 1,
	.resource	= &omap3beagle_nand_resource,
};

#include "sdram-micron-mt46h32m32lf-6.h"

static struct twl4030_hsmmc_info mmc[] = {
	{
		.mmc		= 1,
		.wires		= 8,
		.gpio_wp	= 29,
	},
	{}	/* Terminator */
};

static struct platform_device omap3_beagle_lcd_device = {
	.name		= "omap3beagle_lcd",
	.id		= -1,
};

static struct omap_lcd_config omap3_beagle_lcd_config __initdata = {
	.ctrl_name	= "internal",
};

static struct regulator_consumer_supply beagle_vmmc1_supply = {
	.supply			= "vmmc",
};

static struct regulator_consumer_supply beagle_vsim_supply = {
	.supply			= "vmmc_aux",
};

static struct gpio_led gpio_leds[];

static int beagle_twl_gpio_setup(struct device *dev,
		unsigned gpio, unsigned ngpio)
{
	if (system_rev >= 0x20 && system_rev <= 0x34301000) {
		omap_cfg_reg(AG9_34XX_GPIO23);
		mmc[0].gpio_wp = 23;
	} else {
		omap_cfg_reg(AH8_34XX_GPIO29);
	}
	/* gpio + 0 is "mmc0_cd" (input/IRQ) */
	mmc[0].gpio_cd = gpio + 0;
	twl4030_mmc_init(mmc);

	/* link regulators to MMC adapters */
	beagle_vmmc1_supply.dev = mmc[0].dev;
	beagle_vsim_supply.dev = mmc[0].dev;

	/* REVISIT: need ehci-omap hooks for external VBUS
	 * power switch and overcurrent detect
	 */

	gpio_request(gpio + 1, "EHCI_nOC");
	gpio_direction_input(gpio + 1);

	/* TWL4030_GPIO_MAX + 0 == ledA, EHCI nEN_USB_PWR (out, active low) */
	gpio_request(gpio + TWL4030_GPIO_MAX, "nEN_USB_PWR");
	gpio_direction_output(gpio + TWL4030_GPIO_MAX, 0);

	/* TWL4030_GPIO_MAX + 1 == ledB, PMU_STAT (out, active low LED) */
	gpio_leds[2].gpio = gpio + TWL4030_GPIO_MAX + 1;

	return 0;
}

static struct twl4030_gpio_platform_data beagle_gpio_data = {
	.gpio_base	= OMAP_MAX_GPIO_LINES,
	.irq_base	= TWL4030_GPIO_IRQ_BASE,
	.irq_end	= TWL4030_GPIO_IRQ_END,
	.use_leds	= true,
	.pullups	= BIT(1),
	.pulldowns	= BIT(2) | BIT(6) | BIT(7) | BIT(8) | BIT(13)
				| BIT(15) | BIT(16) | BIT(17),
	.setup		= beagle_twl_gpio_setup,
};

static struct regulator_consumer_supply beagle_vdac_supply = {
	.supply		= "vdac",
	.dev		= &omap3_beagle_lcd_device.dev,
};

static struct regulator_consumer_supply beagle_vdvi_supply = {
	.supply		= "vdvi",
	.dev		= &omap3_beagle_lcd_device.dev,
};

/* VMMC1 for MMC1 pins CMD, CLK, DAT0..DAT3 (20 mA, plus card == max 220 mA) */
static struct regulator_init_data beagle_vmmc1 = {
	.constraints = {
		.min_uV			= 1850000,
		.max_uV			= 3150000,
		.valid_modes_mask	= REGULATOR_MODE_NORMAL
					| REGULATOR_MODE_STANDBY,
		.valid_ops_mask		= REGULATOR_CHANGE_VOLTAGE
					| REGULATOR_CHANGE_MODE
					| REGULATOR_CHANGE_STATUS,
	},
	.num_consumer_supplies	= 1,
	.consumer_supplies	= &beagle_vmmc1_supply,
};

/* VSIM for MMC1 pins DAT4..DAT7 (2 mA, plus card == max 50 mA) */
static struct regulator_init_data beagle_vsim = {
	.constraints = {
		.min_uV			= 1800000,
		.max_uV			= 3000000,
		.valid_modes_mask	= REGULATOR_MODE_NORMAL
					| REGULATOR_MODE_STANDBY,
		.valid_ops_mask		= REGULATOR_CHANGE_VOLTAGE
					| REGULATOR_CHANGE_MODE
					| REGULATOR_CHANGE_STATUS,
	},
	.num_consumer_supplies	= 1,
	.consumer_supplies	= &beagle_vsim_supply,
};

/* VDAC for DSS driving S-Video (8 mA unloaded, max 65 mA) */
static struct regulator_init_data beagle_vdac = {
	.constraints = {
		.min_uV			= 1800000,
		.max_uV			= 1800000,
		.valid_modes_mask	= REGULATOR_MODE_NORMAL
					| REGULATOR_MODE_STANDBY,
		.valid_ops_mask		= REGULATOR_CHANGE_MODE
					| REGULATOR_CHANGE_STATUS,
	},
	.num_consumer_supplies	= 1,
	.consumer_supplies	= &beagle_vdac_supply,
};

/* VPLL2 for digital video outputs */
static struct regulator_init_data beagle_vpll2 = {
	.constraints = {
		.name			= "VDVI",
		.min_uV			= 1800000,
		.max_uV			= 1800000,
		.valid_modes_mask	= REGULATOR_MODE_NORMAL
					| REGULATOR_MODE_STANDBY,
		.valid_ops_mask		= REGULATOR_CHANGE_MODE
					| REGULATOR_CHANGE_STATUS,
	},
	.num_consumer_supplies	= 1,
	.consumer_supplies	= &beagle_vdvi_supply,
};

static struct twl4030_usb_data beagle_usb_data = {
	.usb_mode	= T2_USB_MODE_ULPI,
};

<<<<<<< HEAD
=======
static struct twl4030_codec_audio_data beagle_audio_data = {
	.audio_mclk = 26000000,
};

static struct twl4030_codec_data beagle_codec_data = {
	.audio_mclk = 26000000,
	.audio = &beagle_audio_data,
};

>>>>>>> 1ca958e2
static struct twl4030_platform_data beagle_twldata = {
	.irq_base	= TWL4030_IRQ_BASE,
	.irq_end	= TWL4030_IRQ_END,

	/* platform_data for children goes here */
	.usb		= &beagle_usb_data,
	.gpio		= &beagle_gpio_data,
	.codec		= &beagle_codec_data,
	.vmmc1		= &beagle_vmmc1,
	.vsim		= &beagle_vsim,
	.vdac		= &beagle_vdac,
	.vpll2		= &beagle_vpll2,
};

static struct i2c_board_info __initdata beagle_i2c_boardinfo[] = {
	{
		I2C_BOARD_INFO("twl4030", 0x48),
		.flags = I2C_CLIENT_WAKE,
		.irq = INT_34XX_SYS_NIRQ,
		.platform_data = &beagle_twldata,
	},
};

static int __init omap3_beagle_i2c_init(void)
{
	omap_register_i2c_bus(1, 2600, beagle_i2c_boardinfo,
			ARRAY_SIZE(beagle_i2c_boardinfo));
	/* Bus 3 is attached to the DVI port where devices like the pico DLP
	 * projector don't work reliably with 400kHz */
	omap_register_i2c_bus(3, 100, NULL, 0);
	return 0;
}

static struct gpio_led gpio_leds[] = {
	{
		.name			= "beagleboard::usr0",
		.default_trigger	= "heartbeat",
		.gpio			= 150,
	},
	{
		.name			= "beagleboard::usr1",
		.default_trigger	= "mmc0",
		.gpio			= 149,
	},
	{
		.name			= "beagleboard::pmu_stat",
		.gpio			= -EINVAL,	/* gets replaced */
		.active_low		= true,
	},
};

static struct gpio_led_platform_data gpio_led_info = {
	.leds		= gpio_leds,
	.num_leds	= ARRAY_SIZE(gpio_leds),
};

static struct platform_device leds_gpio = {
	.name	= "leds-gpio",
	.id	= -1,
	.dev	= {
		.platform_data	= &gpio_led_info,
	},
};

static struct gpio_keys_button gpio_buttons[] = {
	{
		.code			= BTN_EXTRA,
		.gpio			= 7,
		.desc			= "user",
		.wakeup			= 1,
	},
};

static struct gpio_keys_platform_data gpio_key_info = {
	.buttons	= gpio_buttons,
	.nbuttons	= ARRAY_SIZE(gpio_buttons),
};

static struct platform_device keys_gpio = {
	.name	= "gpio-keys",
	.id	= -1,
	.dev	= {
		.platform_data	= &gpio_key_info,
	},
};

static struct omap_board_config_kernel omap3_beagle_config[] __initdata = {
	{ OMAP_TAG_LCD,		&omap3_beagle_lcd_config },
};

static void __init omap3_beagle_init_irq(void)
{
	omap_board_config = omap3_beagle_config;
	omap_board_config_size = ARRAY_SIZE(omap3_beagle_config);
	omap2_init_common_hw(mt46h32m32lf6_sdrc_params,
			     mt46h32m32lf6_sdrc_params);
	omap_init_irq();
#ifdef CONFIG_OMAP_32K_TIMER
	omap2_gp_clockevent_set_gptimer(12);
#endif
	omap_gpio_init();
}

static struct platform_device *omap3_beagle_devices[] __initdata = {
	&omap3_beagle_lcd_device,
	&leds_gpio,
	&keys_gpio,
};

static void __init omap3beagle_flash_init(void)
{
	u8 cs = 0;
	u8 nandcs = GPMC_CS_NUM + 1;

	u32 gpmc_base_add = OMAP34XX_GPMC_VIRT;

	/* find out the chip-select on which NAND exists */
	while (cs < GPMC_CS_NUM) {
		u32 ret = 0;
		ret = gpmc_cs_read_reg(cs, GPMC_CS_CONFIG1);

		if ((ret & 0xC00) == 0x800) {
			printk(KERN_INFO "Found NAND on CS%d\n", cs);
			if (nandcs > GPMC_CS_NUM)
				nandcs = cs;
		}
		cs++;
	}

	if (nandcs > GPMC_CS_NUM) {
		printk(KERN_INFO "NAND: Unable to find configuration "
				 "in GPMC\n ");
		return;
	}

	if (nandcs < GPMC_CS_NUM) {
		omap3beagle_nand_data.cs = nandcs;
		omap3beagle_nand_data.gpmc_cs_baseaddr = (void *)
			(gpmc_base_add + GPMC_CS0_BASE + nandcs * GPMC_CS_SIZE);
		omap3beagle_nand_data.gpmc_baseaddr = (void *) (gpmc_base_add);

		printk(KERN_INFO "Registering NAND on CS%d\n", nandcs);
		if (platform_device_register(&omap3beagle_nand_device) < 0)
			printk(KERN_ERR "Unable to register NAND device\n");
	}
}

static struct ehci_hcd_omap_platform_data ehci_pdata __initconst = {

	.port_mode[0] = EHCI_HCD_OMAP_MODE_PHY,
	.port_mode[1] = EHCI_HCD_OMAP_MODE_PHY,
	.port_mode[2] = EHCI_HCD_OMAP_MODE_UNKNOWN,

	.phy_reset  = true,
	.reset_gpio_port[0]  = -EINVAL,
	.reset_gpio_port[1]  = 147,
	.reset_gpio_port[2]  = -EINVAL
};

static void __init omap3_beagle_init(void)
{
	omap3_beagle_i2c_init();
	platform_add_devices(omap3_beagle_devices,
			ARRAY_SIZE(omap3_beagle_devices));
	omap_serial_init();

	omap_cfg_reg(J25_34XX_GPIO170);
	gpio_request(170, "DVI_nPD");
	/* REVISIT leave DVI powered down until it's needed ... */
	gpio_direction_output(170, true);

	usb_musb_init();
	usb_ehci_init(&ehci_pdata);
	omap3beagle_flash_init();

	/* Ensure SDRC pins are mux'd for self-refresh */
	omap_cfg_reg(H16_34XX_SDRC_CKE0);
	omap_cfg_reg(H17_34XX_SDRC_CKE1);
}

static void __init omap3_beagle_map_io(void)
{
	omap2_set_globals_343x();
	omap2_map_common_io();
}

MACHINE_START(OMAP3_BEAGLE, "OMAP3 Beagle Board")
	/* Maintainer: Syed Mohammed Khasim - http://beagleboard.org */
	.phys_io	= 0x48000000,
	.io_pg_offst	= ((0xfa000000) >> 18) & 0xfffc,
	.boot_params	= 0x80000100,
	.map_io		= omap3_beagle_map_io,
	.init_irq	= omap3_beagle_init_irq,
	.init_machine	= omap3_beagle_init,
	.timer		= &omap_timer,
MACHINE_END<|MERGE_RESOLUTION|>--- conflicted
+++ resolved
@@ -254,8 +254,6 @@
 	.usb_mode	= T2_USB_MODE_ULPI,
 };
 
-<<<<<<< HEAD
-=======
 static struct twl4030_codec_audio_data beagle_audio_data = {
 	.audio_mclk = 26000000,
 };
@@ -265,7 +263,6 @@
 	.audio = &beagle_audio_data,
 };
 
->>>>>>> 1ca958e2
 static struct twl4030_platform_data beagle_twldata = {
 	.irq_base	= TWL4030_IRQ_BASE,
 	.irq_end	= TWL4030_IRQ_END,
