--- conflicted
+++ resolved
@@ -1268,13 +1268,6 @@
 	.sysc = &omap2430_dss_sysc,
 };
 
-<<<<<<< HEAD
-/* dss */
-static struct omap_hwmod_irq_info omap2430_dss_irqs[] = {
-	{ .irq = 25 },
-};
-=======
->>>>>>> 8eca7a00
 static struct omap_hwmod_dma_info omap2430_dss_sdma_chs[] = {
 	{ .name = "dispc", .dma_req = 5 },
 };
@@ -1317,11 +1310,6 @@
 	.name		= "dss_core",
 	.class		= &omap2430_dss_hwmod_class,
 	.main_clk	= "dss1_fck", /* instead of dss_fck */
-<<<<<<< HEAD
-	.mpu_irqs	= omap2430_dss_irqs,
-	.mpu_irqs_cnt	= ARRAY_SIZE(omap2430_dss_irqs),
-=======
->>>>>>> 8eca7a00
 	.sdma_reqs	= omap2430_dss_sdma_chs,
 	.sdma_reqs_cnt	= ARRAY_SIZE(omap2430_dss_sdma_chs),
 	.prcm		= {
@@ -1364,13 +1352,10 @@
 	.sysc = &omap2430_dispc_sysc,
 };
 
-<<<<<<< HEAD
-=======
 static struct omap_hwmod_irq_info omap2430_dispc_irqs[] = {
 	{ .irq = 25 },
 };
 
->>>>>>> 8eca7a00
 static struct omap_hwmod_addr_space omap2430_dss_dispc_addrs[] = {
 	{
 		.pa_start	= 0x48050400,
@@ -1397,11 +1382,8 @@
 static struct omap_hwmod omap2430_dss_dispc_hwmod = {
 	.name		= "dss_dispc",
 	.class		= &omap2430_dispc_hwmod_class,
-<<<<<<< HEAD
-=======
 	.mpu_irqs	= omap2430_dispc_irqs,
 	.mpu_irqs_cnt	= ARRAY_SIZE(omap2430_dispc_irqs),
->>>>>>> 8eca7a00
 	.main_clk	= "dss1_fck",
 	.prcm		= {
 		.omap2 = {
