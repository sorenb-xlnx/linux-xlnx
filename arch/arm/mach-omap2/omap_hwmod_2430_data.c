--- conflicted
+++ resolved
@@ -74,12 +74,9 @@
 };
 
 static struct omap_hwmod omap2430_l4_wkup_hwmod;
-<<<<<<< HEAD
-=======
 static struct omap_hwmod omap2430_uart1_hwmod;
 static struct omap_hwmod omap2430_uart2_hwmod;
 static struct omap_hwmod omap2430_uart3_hwmod;
->>>>>>> 45f53cc9
 
 /* L4_CORE -> L4_WKUP interface */
 static struct omap_hwmod_ocp_if omap2430_l4_core__l4_wkup = {
@@ -231,8 +228,6 @@
 	.omap_chip	= OMAP_CHIP_INIT(CHIP_IS_OMAP2430)
 };
 
-<<<<<<< HEAD
-=======
 /* l4_wkup -> wd_timer2 */
 static struct omap_hwmod_addr_space omap2430_wd_timer2_addrs[] = {
 	{
@@ -423,20 +418,16 @@
 	.omap_chip	= OMAP_CHIP_INIT(CHIP_IS_OMAP2430),
 };
 
->>>>>>> 45f53cc9
 static __initdata struct omap_hwmod *omap2430_hwmods[] = {
 	&omap2430_l3_main_hwmod,
 	&omap2430_l4_core_hwmod,
 	&omap2430_l4_wkup_hwmod,
 	&omap2430_mpu_hwmod,
 	&omap2430_iva_hwmod,
-<<<<<<< HEAD
-=======
 	&omap2430_wd_timer2_hwmod,
 	&omap2430_uart1_hwmod,
 	&omap2430_uart2_hwmod,
 	&omap2430_uart3_hwmod,
->>>>>>> 45f53cc9
 	NULL,
 };
 
