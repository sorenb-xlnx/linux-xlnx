/*
 * linux/arch/arm/mach-omap2/board-2430sdp.c
 *
 * Copyright (C) 2006 Texas Instruments
 *
 * Modified from mach-omap2/board-generic.c
 *
 * Initial Code : Based on a patch from Komal Shah and Richard Woodruff
 * Updated the Code for 2430 SDP : Syed Mohammed Khasim
 *
 * This program is free software; you can redistribute it and/or modify
 * it under the terms of the GNU General Public License version 2 as
 * published by the Free Software Foundation.
 */

#include <linux/kernel.h>
#include <linux/init.h>
#include <linux/platform_device.h>
#include <linux/mtd/mtd.h>
#include <linux/mtd/partitions.h>
#include <linux/mtd/physmap.h>
#include <linux/mmc/host.h>
#include <linux/delay.h>
#include <linux/i2c/twl.h>
#include <linux/err.h>
#include <linux/clk.h>
#include <linux/io.h>

#include <mach/hardware.h>
#include <asm/mach-types.h>
#include <asm/mach/arch.h>
#include <asm/mach/map.h>

#include <mach/gpio.h>
#include <plat/board.h>
#include <plat/common.h>
#include <plat/gpmc.h>
#include <plat/usb.h>
#include <plat/gpmc-smc91x.h>

#include "mux.h"
#include "hsmmc.h"

#define SDP2430_CS0_BASE	0x04000000
#define SECONDARY_LCD_GPIO		147

static struct mtd_partition sdp2430_partitions[] = {
	/* bootloader (U-Boot, etc) in first sector */
	{
		.name		= "bootloader",
		.offset		= 0,
		.size		= SZ_256K,
		.mask_flags	= MTD_WRITEABLE,	/* force read-only */
	 },
	/* bootloader params in the next sector */
	{
		.name		= "params",
		.offset		= MTDPART_OFS_APPEND,
		.size		= SZ_128K,
		.mask_flags	= 0,
	 },
	/* kernel */
	{
		.name		= "kernel",
		.offset		= MTDPART_OFS_APPEND,
		.size		= SZ_2M,
		.mask_flags	= 0
	},
	/* file system */
	{
		.name		= "filesystem",
		.offset		= MTDPART_OFS_APPEND,
		.size		= MTDPART_SIZ_FULL,
		.mask_flags	= 0
	}
};

static struct physmap_flash_data sdp2430_flash_data = {
	.width		= 2,
	.parts		= sdp2430_partitions,
	.nr_parts	= ARRAY_SIZE(sdp2430_partitions),
};

static struct resource sdp2430_flash_resource = {
	.start		= SDP2430_CS0_BASE,
	.end		= SDP2430_CS0_BASE + SZ_64M - 1,
	.flags		= IORESOURCE_MEM,
};

static struct platform_device sdp2430_flash_device = {
	.name		= "physmap-flash",
	.id		= 0,
	.dev = {
		.platform_data	= &sdp2430_flash_data,
	},
	.num_resources	= 1,
	.resource	= &sdp2430_flash_resource,
};

static struct platform_device sdp2430_lcd_device = {
	.name		= "sdp2430_lcd",
	.id		= -1,
};

static struct platform_device *sdp2430_devices[] __initdata = {
	&sdp2430_flash_device,
	&sdp2430_lcd_device,
};

static struct omap_lcd_config sdp2430_lcd_config __initdata = {
	.ctrl_name	= "internal",
};

#if defined(CONFIG_SMC91X) || defined(CONFIG_SMC91x_MODULE)

static struct omap_smc91x_platform_data board_smc91x_data = {
	.cs		= 5,
	.gpio_irq	= 149,
	.flags		= GPMC_MUX_ADD_DATA | GPMC_TIMINGS_SMC91C96 |
				IORESOURCE_IRQ_LOWLEVEL,

};

static void __init board_smc91x_init(void)
{
	omap_mux_init_gpio(149, OMAP_PIN_INPUT);
	gpmc_smc91x_init(&board_smc91x_data);
}

#else

static inline void board_smc91x_init(void)
{
}

#endif

static struct omap_board_config_kernel sdp2430_config[] __initdata = {
	{OMAP_TAG_LCD, &sdp2430_lcd_config},
};

static void __init omap_2430sdp_init_irq(void)
{
	omap_board_config = sdp2430_config;
	omap_board_config_size = ARRAY_SIZE(sdp2430_config);
	omap2_init_common_infrastructure();
	omap2_init_common_devices(NULL, NULL);
	omap_init_irq();
}

static struct twl4030_gpio_platform_data sdp2430_gpio_data = {
	.gpio_base	= OMAP_MAX_GPIO_LINES,
	.irq_base	= TWL4030_GPIO_IRQ_BASE,
	.irq_end	= TWL4030_GPIO_IRQ_END,
};

static struct twl4030_platform_data sdp2430_twldata = {
	.irq_base	= TWL4030_IRQ_BASE,
	.irq_end	= TWL4030_IRQ_END,

	/* platform_data for children goes here */
	.gpio		= &sdp2430_gpio_data,
};

static struct i2c_board_info __initdata sdp2430_i2c_boardinfo[] = {
	{
		I2C_BOARD_INFO("twl4030", 0x48),
		.flags = I2C_CLIENT_WAKE,
		.irq = INT_24XX_SYS_NIRQ,
		.platform_data = &sdp2430_twldata,
	},
};

static struct i2c_board_info __initdata sdp2430_i2c1_boardinfo[] = {
	{
		I2C_BOARD_INFO("isp1301_omap", 0x2D),
		.flags = I2C_CLIENT_WAKE,
		.irq = OMAP_GPIO_IRQ(78),
	},
};

static int __init omap2430_i2c_init(void)
{
	omap_register_i2c_bus(1, 100, sdp2430_i2c1_boardinfo,
			ARRAY_SIZE(sdp2430_i2c1_boardinfo));
	omap_register_i2c_bus(2, 2600, sdp2430_i2c_boardinfo,
			ARRAY_SIZE(sdp2430_i2c_boardinfo));
	return 0;
}

static struct omap2_hsmmc_info mmc[] __initdata = {
	{
		.mmc		= 1,
		.caps		= MMC_CAP_4_BIT_DATA,
		.gpio_cd	= -EINVAL,
		.gpio_wp	= -EINVAL,
		.ext_clock	= 1,
	},
	{}	/* Terminator */
};

static struct omap_musb_board_data musb_board_data = {
	.interface_type		= MUSB_INTERFACE_ULPI,
	.mode			= MUSB_OTG,
	.power			= 100,
};
static struct omap_usb_config sdp2430_usb_config __initdata = {
	.otg		= 1,
#ifdef  CONFIG_USB_GADGET_OMAP
	.hmc_mode	= 0x0,
#elif   defined(CONFIG_USB_OHCI_HCD) || defined(CONFIG_USB_OHCI_HCD_MODULE)
	.hmc_mode	= 0x1,
#endif
	.pins[0]	= 3,
};

#ifdef CONFIG_OMAP_MUX
static struct omap_board_mux board_mux[] __initdata = {
	{ .reg_offset = OMAP_MUX_TERMINATOR },
};
<<<<<<< HEAD
#else
#define board_mux	NULL
=======
>>>>>>> 3cbea436
#endif

static void __init omap_2430sdp_init(void)
{
	int ret;

	omap2430_mux_init(board_mux, OMAP_PACKAGE_ZAC);

	omap2430_i2c_init();

	platform_add_devices(sdp2430_devices, ARRAY_SIZE(sdp2430_devices));
	omap_serial_init();
	omap2_hsmmc_init(mmc);
	omap2_usbfs_init(&sdp2430_usb_config);

	omap_mux_init_signal("usb0hs_stp", OMAP_PULL_ENA | OMAP_PULL_UP);
	usb_musb_init(&musb_board_data);

	board_smc91x_init();

	/* Turn off secondary LCD backlight */
	ret = gpio_request(SECONDARY_LCD_GPIO, "Secondary LCD backlight");
	if (ret == 0)
		gpio_direction_output(SECONDARY_LCD_GPIO, 0);
}

static void __init omap_2430sdp_map_io(void)
{
	omap2_set_globals_243x();
	omap243x_map_common_io();
}

MACHINE_START(OMAP_2430SDP, "OMAP2430 sdp2430 board")
	/* Maintainer: Syed Khasim - Texas Instruments Inc */
	.boot_params	= 0x80000100,
	.map_io		= omap_2430sdp_map_io,
	.reserve	= omap_reserve,
	.init_irq	= omap_2430sdp_init_irq,
	.init_machine	= omap_2430sdp_init,
	.timer		= &omap_timer,
MACHINE_END<|MERGE_RESOLUTION|>--- conflicted
+++ resolved
@@ -218,11 +218,6 @@
 static struct omap_board_mux board_mux[] __initdata = {
 	{ .reg_offset = OMAP_MUX_TERMINATOR },
 };
-<<<<<<< HEAD
-#else
-#define board_mux	NULL
-=======
->>>>>>> 3cbea436
 #endif
 
 static void __init omap_2430sdp_init(void)
