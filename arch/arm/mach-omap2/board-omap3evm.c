/*
 * linux/arch/arm/mach-omap2/board-omap3evm.c
 *
 * Copyright (C) 2008 Texas Instruments
 *
 * Modified from mach-omap2/board-3430sdp.c
 *
 * Initial code: Syed Mohammed Khasim
 *
 * This program is free software; you can redistribute it and/or modify
 * it under the terms of the GNU General Public License version 2 as
 * published by the Free Software Foundation.
 */

#include <linux/kernel.h>
#include <linux/init.h>
#include <linux/platform_device.h>
#include <linux/delay.h>
#include <linux/err.h>
#include <linux/clk.h>
#include <linux/gpio.h>
#include <linux/input.h>
#include <linux/input/matrix_keypad.h>
#include <linux/leds.h>

#include <linux/spi/spi.h>
#include <linux/spi/ads7846.h>
#include <linux/i2c/twl4030.h>
#include <linux/usb/otg.h>

#include <linux/regulator/machine.h>

#include <mach/hardware.h>
#include <asm/mach-types.h>
#include <asm/mach/arch.h>
#include <asm/mach/map.h>

#include <plat/board.h>
#include <plat/mux.h>
#include <plat/usb.h>
#include <plat/common.h>
#include <plat/mcspi.h>

#include "sdram-micron-mt46h32m32lf-6.h"
#include "mmc-twl4030.h"

#define OMAP3_EVM_TS_GPIO	175

#define OMAP3EVM_ETHR_START	0x2c000000
#define OMAP3EVM_ETHR_SIZE	1024
#define OMAP3EVM_ETHR_GPIO_IRQ	176
#define OMAP3EVM_SMC911X_CS	5

static struct resource omap3evm_smc911x_resources[] = {
	[0] =	{
		.start	= OMAP3EVM_ETHR_START,
		.end	= (OMAP3EVM_ETHR_START + OMAP3EVM_ETHR_SIZE - 1),
		.flags	= IORESOURCE_MEM,
	},
	[1] =	{
		.start	= OMAP_GPIO_IRQ(OMAP3EVM_ETHR_GPIO_IRQ),
		.end	= OMAP_GPIO_IRQ(OMAP3EVM_ETHR_GPIO_IRQ),
		.flags	= IORESOURCE_IRQ,
	},
};

static struct platform_device omap3evm_smc911x_device = {
	.name		= "smc911x",
	.id		= -1,
	.num_resources	= ARRAY_SIZE(omap3evm_smc911x_resources),
	.resource	= &omap3evm_smc911x_resources[0],
};

static inline void __init omap3evm_init_smc911x(void)
{
	int eth_cs;
	struct clk *l3ck;
	unsigned int rate;

	eth_cs = OMAP3EVM_SMC911X_CS;

	l3ck = clk_get(NULL, "l3_ck");
	if (IS_ERR(l3ck))
		rate = 100000000;
	else
		rate = clk_get_rate(l3ck);

	if (gpio_request(OMAP3EVM_ETHR_GPIO_IRQ, "SMC911x irq") < 0) {
		printk(KERN_ERR "Failed to request GPIO%d for smc911x IRQ\n",
			OMAP3EVM_ETHR_GPIO_IRQ);
		return;
	}

	gpio_direction_input(OMAP3EVM_ETHR_GPIO_IRQ);
}

static struct regulator_consumer_supply omap3evm_vmmc1_supply = {
	.supply			= "vmmc",
};

static struct regulator_consumer_supply omap3evm_vsim_supply = {
	.supply			= "vmmc_aux",
};

/* VMMC1 for MMC1 pins CMD, CLK, DAT0..DAT3 (20 mA, plus card == max 220 mA) */
static struct regulator_init_data omap3evm_vmmc1 = {
	.constraints = {
		.min_uV			= 1850000,
		.max_uV			= 3150000,
		.valid_modes_mask	= REGULATOR_MODE_NORMAL
					| REGULATOR_MODE_STANDBY,
		.valid_ops_mask		= REGULATOR_CHANGE_VOLTAGE
					| REGULATOR_CHANGE_MODE
					| REGULATOR_CHANGE_STATUS,
	},
	.num_consumer_supplies	= 1,
	.consumer_supplies	= &omap3evm_vmmc1_supply,
};

/* VSIM for MMC1 pins DAT4..DAT7 (2 mA, plus card == max 50 mA) */
static struct regulator_init_data omap3evm_vsim = {
	.constraints = {
		.min_uV			= 1800000,
		.max_uV			= 3000000,
		.valid_modes_mask	= REGULATOR_MODE_NORMAL
					| REGULATOR_MODE_STANDBY,
		.valid_ops_mask		= REGULATOR_CHANGE_VOLTAGE
					| REGULATOR_CHANGE_MODE
					| REGULATOR_CHANGE_STATUS,
	},
	.num_consumer_supplies	= 1,
	.consumer_supplies	= &omap3evm_vsim_supply,
};

static struct twl4030_hsmmc_info mmc[] = {
	{
		.mmc		= 1,
		.wires		= 4,
		.gpio_cd	= -EINVAL,
		.gpio_wp	= 63,
	},
	{}	/* Terminator */
};

static struct gpio_led gpio_leds[] = {
	{
		.name			= "omap3evm::ledb",
		/* normally not visible (board underside) */
		.default_trigger	= "default-on",
		.gpio			= -EINVAL,	/* gets replaced */
		.active_low		= true,
	},
};

static struct gpio_led_platform_data gpio_led_info = {
	.leds		= gpio_leds,
	.num_leds	= ARRAY_SIZE(gpio_leds),
};

static struct platform_device leds_gpio = {
	.name	= "leds-gpio",
	.id	= -1,
	.dev	= {
		.platform_data	= &gpio_led_info,
	},
};


static int omap3evm_twl_gpio_setup(struct device *dev,
		unsigned gpio, unsigned ngpio)
{
	/* gpio + 0 is "mmc0_cd" (input/IRQ) */
	omap_cfg_reg(L8_34XX_GPIO63);
	mmc[0].gpio_cd = gpio + 0;
	twl4030_mmc_init(mmc);

	/* link regulators to MMC adapters */
	omap3evm_vmmc1_supply.dev = mmc[0].dev;
	omap3evm_vsim_supply.dev = mmc[0].dev;

	/*
	 * Most GPIOs are for USB OTG.  Some are mostly sent to
	 * the P2 connector; notably LEDA for the LCD backlight.
	 */

	/* TWL4030_GPIO_MAX + 1 == ledB (out, active low LED) */
	gpio_leds[2].gpio = gpio + TWL4030_GPIO_MAX + 1;

	platform_device_register(&leds_gpio);

	return 0;
}

static struct twl4030_gpio_platform_data omap3evm_gpio_data = {
	.gpio_base	= OMAP_MAX_GPIO_LINES,
	.irq_base	= TWL4030_GPIO_IRQ_BASE,
	.irq_end	= TWL4030_GPIO_IRQ_END,
	.use_leds	= true,
	.setup		= omap3evm_twl_gpio_setup,
};

static struct twl4030_usb_data omap3evm_usb_data = {
	.usb_mode	= T2_USB_MODE_ULPI,
};

static int board_keymap[] = {
	KEY(0, 0, KEY_LEFT),
	KEY(0, 1, KEY_RIGHT),
	KEY(0, 2, KEY_A),
	KEY(0, 3, KEY_B),
	KEY(1, 0, KEY_DOWN),
	KEY(1, 1, KEY_UP),
	KEY(1, 2, KEY_E),
	KEY(1, 3, KEY_F),
	KEY(2, 0, KEY_ENTER),
	KEY(2, 1, KEY_I),
	KEY(2, 2, KEY_J),
	KEY(2, 3, KEY_K),
	KEY(3, 0, KEY_M),
	KEY(3, 1, KEY_N),
	KEY(3, 2, KEY_O),
	KEY(3, 3, KEY_P)
};

static struct matrix_keymap_data board_map_data = {
	.keymap			= board_keymap,
	.keymap_size		= ARRAY_SIZE(board_keymap),
};

static struct twl4030_keypad_data omap3evm_kp_data = {
	.keymap_data	= &board_map_data,
	.rows		= 4,
	.cols		= 4,
	.rep		= 1,
};

static struct twl4030_madc_platform_data omap3evm_madc_data = {
	.irq_line	= 1,
};

static struct twl4030_codec_audio_data omap3evm_audio_data = {
	.audio_mclk = 26000000,
};

static struct twl4030_codec_data omap3evm_codec_data = {
	.audio = &omap3evm_audio_data,
};

static struct twl4030_platform_data omap3evm_twldata = {
	.irq_base	= TWL4030_IRQ_BASE,
	.irq_end	= TWL4030_IRQ_END,

	/* platform_data for children goes here */
	.keypad		= &omap3evm_kp_data,
	.madc		= &omap3evm_madc_data,
	.usb		= &omap3evm_usb_data,
	.gpio		= &omap3evm_gpio_data,
<<<<<<< HEAD
	.vmmc1		= &omap3evm_vmmc1,
	.vsim		= &omap3evm_vsim,
=======
	.codec		= &omap3evm_codec_data,
>>>>>>> c15d1275
};

static struct i2c_board_info __initdata omap3evm_i2c_boardinfo[] = {
	{
		I2C_BOARD_INFO("twl4030", 0x48),
		.flags = I2C_CLIENT_WAKE,
		.irq = INT_34XX_SYS_NIRQ,
		.platform_data = &omap3evm_twldata,
	},
};

static int __init omap3_evm_i2c_init(void)
{
	omap_register_i2c_bus(1, 2600, omap3evm_i2c_boardinfo,
			ARRAY_SIZE(omap3evm_i2c_boardinfo));
	omap_register_i2c_bus(2, 400, NULL, 0);
	omap_register_i2c_bus(3, 400, NULL, 0);
	return 0;
}

static struct platform_device omap3_evm_lcd_device = {
	.name		= "omap3evm_lcd",
	.id		= -1,
};

static struct omap_lcd_config omap3_evm_lcd_config __initdata = {
	.ctrl_name	= "internal",
};

static void ads7846_dev_init(void)
{
	if (gpio_request(OMAP3_EVM_TS_GPIO, "ADS7846 pendown") < 0)
		printk(KERN_ERR "can't get ads7846 pen down GPIO\n");

	gpio_direction_input(OMAP3_EVM_TS_GPIO);

	omap_set_gpio_debounce(OMAP3_EVM_TS_GPIO, 1);
	omap_set_gpio_debounce_time(OMAP3_EVM_TS_GPIO, 0xa);
}

static int ads7846_get_pendown_state(void)
{
	return !gpio_get_value(OMAP3_EVM_TS_GPIO);
}

struct ads7846_platform_data ads7846_config = {
	.x_max			= 0x0fff,
	.y_max			= 0x0fff,
	.x_plate_ohms		= 180,
	.pressure_max		= 255,
	.debounce_max		= 10,
	.debounce_tol		= 3,
	.debounce_rep		= 1,
	.get_pendown_state	= ads7846_get_pendown_state,
	.keep_vref_on		= 1,
	.settle_delay_usecs	= 150,
};

static struct omap2_mcspi_device_config ads7846_mcspi_config = {
	.turbo_mode	= 0,
	.single_channel	= 1,	/* 0: slave, 1: master */
};

struct spi_board_info omap3evm_spi_board_info[] = {
	[0] = {
		.modalias		= "ads7846",
		.bus_num		= 1,
		.chip_select		= 0,
		.max_speed_hz		= 1500000,
		.controller_data	= &ads7846_mcspi_config,
		.irq			= OMAP_GPIO_IRQ(OMAP3_EVM_TS_GPIO),
		.platform_data		= &ads7846_config,
	},
};

static struct omap_board_config_kernel omap3_evm_config[] __initdata = {
	{ OMAP_TAG_LCD,		&omap3_evm_lcd_config },
};

static void __init omap3_evm_init_irq(void)
{
	omap_board_config = omap3_evm_config;
	omap_board_config_size = ARRAY_SIZE(omap3_evm_config);
	omap2_init_common_hw(mt46h32m32lf6_sdrc_params, NULL);
	omap_init_irq();
	omap_gpio_init();
	omap3evm_init_smc911x();
}

static struct platform_device *omap3_evm_devices[] __initdata = {
	&omap3_evm_lcd_device,
	&omap3evm_smc911x_device,
};

static struct ehci_hcd_omap_platform_data ehci_pdata __initconst = {

	.port_mode[0] = EHCI_HCD_OMAP_MODE_UNKNOWN,
	.port_mode[1] = EHCI_HCD_OMAP_MODE_PHY,
	.port_mode[2] = EHCI_HCD_OMAP_MODE_UNKNOWN,

	.phy_reset  = true,
	.reset_gpio_port[0]  = -EINVAL,
	.reset_gpio_port[1]  = 135,
	.reset_gpio_port[2]  = -EINVAL
};

static void __init omap3_evm_init(void)
{
	omap3_evm_i2c_init();

	platform_add_devices(omap3_evm_devices, ARRAY_SIZE(omap3_evm_devices));

	spi_register_board_info(omap3evm_spi_board_info,
				ARRAY_SIZE(omap3evm_spi_board_info));

	omap_serial_init();
#ifdef CONFIG_NOP_USB_XCEIV
	/* OMAP3EVM uses ISP1504 phy and so register nop transceiver */
	usb_nop_xceiv_register();
#endif
	usb_musb_init();
	/* Setup EHCI phy reset padconfig */
	omap_cfg_reg(AF4_34XX_GPIO135_OUT);
	usb_ehci_init(&ehci_pdata);
	ads7846_dev_init();
}

static void __init omap3_evm_map_io(void)
{
	omap2_set_globals_343x();
	omap2_map_common_io();
}

MACHINE_START(OMAP3EVM, "OMAP3 EVM")
	/* Maintainer: Syed Mohammed Khasim - Texas Instruments */
	.phys_io	= 0x48000000,
	.io_pg_offst	= ((0xfa000000) >> 18) & 0xfffc,
	.boot_params	= 0x80000100,
	.map_io		= omap3_evm_map_io,
	.init_irq	= omap3_evm_init_irq,
	.init_machine	= omap3_evm_init,
	.timer		= &omap_timer,
MACHINE_END<|MERGE_RESOLUTION|>--- conflicted
+++ resolved
@@ -255,12 +255,9 @@
 	.madc		= &omap3evm_madc_data,
 	.usb		= &omap3evm_usb_data,
 	.gpio		= &omap3evm_gpio_data,
-<<<<<<< HEAD
 	.vmmc1		= &omap3evm_vmmc1,
 	.vsim		= &omap3evm_vsim,
-=======
 	.codec		= &omap3evm_codec_data,
->>>>>>> c15d1275
 };
 
 static struct i2c_board_info __initdata omap3evm_i2c_boardinfo[] = {
