/*
 * linux/arch/arm/mach-omap2/board-omap3evm.c
 *
 * Copyright (C) 2008 Texas Instruments
 *
 * Modified from mach-omap2/board-3430sdp.c
 *
 * Initial code: Syed Mohammed Khasim
 *
 * This program is free software; you can redistribute it and/or modify
 * it under the terms of the GNU General Public License version 2 as
 * published by the Free Software Foundation.
 */

#include <linux/kernel.h>
#include <linux/init.h>
#include <linux/platform_device.h>
#include <linux/delay.h>
#include <linux/err.h>
#include <linux/clk.h>
#include <linux/gpio.h>
#include <linux/input.h>
#include <linux/input/matrix_keypad.h>
#include <linux/leds.h>

#include <linux/spi/spi.h>
#include <linux/spi/ads7846.h>
#include <linux/i2c/twl4030.h>
#include <linux/usb/otg.h>
<<<<<<< HEAD

#include <linux/regulator/machine.h>
=======
>>>>>>> eda5aa9d

#include <mach/hardware.h>
#include <asm/mach-types.h>
#include <asm/mach/arch.h>
#include <asm/mach/map.h>

#include <plat/board.h>
#include <plat/mux.h>
#include <plat/usb.h>
#include <plat/common.h>
#include <plat/mcspi.h>

#include "sdram-micron-mt46h32m32lf-6.h"
#include "mmc-twl4030.h"

#define OMAP3_EVM_TS_GPIO	175

#define OMAP3EVM_ETHR_START	0x2c000000
#define OMAP3EVM_ETHR_SIZE	1024
#define OMAP3EVM_ETHR_GPIO_IRQ	176
#define OMAP3EVM_SMC911X_CS	5

static struct resource omap3evm_smc911x_resources[] = {
	[0] =	{
		.start	= OMAP3EVM_ETHR_START,
		.end	= (OMAP3EVM_ETHR_START + OMAP3EVM_ETHR_SIZE - 1),
		.flags	= IORESOURCE_MEM,
	},
	[1] =	{
		.start	= OMAP_GPIO_IRQ(OMAP3EVM_ETHR_GPIO_IRQ),
		.end	= OMAP_GPIO_IRQ(OMAP3EVM_ETHR_GPIO_IRQ),
		.flags	= IORESOURCE_IRQ,
	},
};

static struct platform_device omap3evm_smc911x_device = {
	.name		= "smc911x",
	.id		= -1,
	.num_resources	= ARRAY_SIZE(omap3evm_smc911x_resources),
	.resource	= &omap3evm_smc911x_resources[0],
};

static inline void __init omap3evm_init_smc911x(void)
{
	int eth_cs;
	struct clk *l3ck;
	unsigned int rate;

	eth_cs = OMAP3EVM_SMC911X_CS;

	l3ck = clk_get(NULL, "l3_ck");
	if (IS_ERR(l3ck))
		rate = 100000000;
	else
		rate = clk_get_rate(l3ck);

	if (gpio_request(OMAP3EVM_ETHR_GPIO_IRQ, "SMC911x irq") < 0) {
		printk(KERN_ERR "Failed to request GPIO%d for smc911x IRQ\n",
			OMAP3EVM_ETHR_GPIO_IRQ);
		return;
	}

	gpio_direction_input(OMAP3EVM_ETHR_GPIO_IRQ);
}

<<<<<<< HEAD
static struct regulator_consumer_supply omap3evm_vmmc1_supply = {
	.supply			= "vmmc",
};

static struct regulator_consumer_supply omap3evm_vsim_supply = {
	.supply			= "vmmc_aux",
};

/* VMMC1 for MMC1 pins CMD, CLK, DAT0..DAT3 (20 mA, plus card == max 220 mA) */
static struct regulator_init_data omap3evm_vmmc1 = {
	.constraints = {
		.min_uV			= 1850000,
		.max_uV			= 3150000,
		.valid_modes_mask	= REGULATOR_MODE_NORMAL
					| REGULATOR_MODE_STANDBY,
		.valid_ops_mask		= REGULATOR_CHANGE_VOLTAGE
					| REGULATOR_CHANGE_MODE
					| REGULATOR_CHANGE_STATUS,
	},
	.num_consumer_supplies	= 1,
	.consumer_supplies	= &omap3evm_vmmc1_supply,
};

/* VSIM for MMC1 pins DAT4..DAT7 (2 mA, plus card == max 50 mA) */
static struct regulator_init_data omap3evm_vsim = {
	.constraints = {
		.min_uV			= 1800000,
		.max_uV			= 3000000,
		.valid_modes_mask	= REGULATOR_MODE_NORMAL
					| REGULATOR_MODE_STANDBY,
		.valid_ops_mask		= REGULATOR_CHANGE_VOLTAGE
					| REGULATOR_CHANGE_MODE
					| REGULATOR_CHANGE_STATUS,
	},
	.num_consumer_supplies	= 1,
	.consumer_supplies	= &omap3evm_vsim_supply,
};

=======
>>>>>>> eda5aa9d
static struct twl4030_hsmmc_info mmc[] = {
	{
		.mmc		= 1,
		.wires		= 4,
		.gpio_cd	= -EINVAL,
		.gpio_wp	= 63,
	},
	{}	/* Terminator */
};

static struct gpio_led gpio_leds[] = {
	{
		.name			= "omap3evm::ledb",
		/* normally not visible (board underside) */
		.default_trigger	= "default-on",
		.gpio			= -EINVAL,	/* gets replaced */
		.active_low		= true,
	},
};

static struct gpio_led_platform_data gpio_led_info = {
	.leds		= gpio_leds,
	.num_leds	= ARRAY_SIZE(gpio_leds),
};

static struct platform_device leds_gpio = {
	.name	= "leds-gpio",
	.id	= -1,
	.dev	= {
		.platform_data	= &gpio_led_info,
	},
};


static int omap3evm_twl_gpio_setup(struct device *dev,
		unsigned gpio, unsigned ngpio)
{
	/* gpio + 0 is "mmc0_cd" (input/IRQ) */
	omap_cfg_reg(L8_34XX_GPIO63);
	mmc[0].gpio_cd = gpio + 0;
	twl4030_mmc_init(mmc);

	/* link regulators to MMC adapters */
	omap3evm_vmmc1_supply.dev = mmc[0].dev;
	omap3evm_vsim_supply.dev = mmc[0].dev;

	/*
	 * Most GPIOs are for USB OTG.  Some are mostly sent to
	 * the P2 connector; notably LEDA for the LCD backlight.
	 */

	/* TWL4030_GPIO_MAX + 1 == ledB (out, active low LED) */
	gpio_leds[2].gpio = gpio + TWL4030_GPIO_MAX + 1;

	platform_device_register(&leds_gpio);

	return 0;
}

static struct twl4030_gpio_platform_data omap3evm_gpio_data = {
	.gpio_base	= OMAP_MAX_GPIO_LINES,
	.irq_base	= TWL4030_GPIO_IRQ_BASE,
	.irq_end	= TWL4030_GPIO_IRQ_END,
	.use_leds	= true,
	.setup		= omap3evm_twl_gpio_setup,
};

static struct twl4030_usb_data omap3evm_usb_data = {
	.usb_mode	= T2_USB_MODE_ULPI,
};

static int board_keymap[] = {
	KEY(0, 0, KEY_LEFT),
	KEY(0, 1, KEY_RIGHT),
	KEY(0, 2, KEY_A),
	KEY(0, 3, KEY_B),
	KEY(1, 0, KEY_DOWN),
	KEY(1, 1, KEY_UP),
	KEY(1, 2, KEY_E),
	KEY(1, 3, KEY_F),
	KEY(2, 0, KEY_ENTER),
	KEY(2, 1, KEY_I),
	KEY(2, 2, KEY_J),
	KEY(2, 3, KEY_K),
	KEY(3, 0, KEY_M),
	KEY(3, 1, KEY_N),
	KEY(3, 2, KEY_O),
	KEY(3, 3, KEY_P)
};

static struct matrix_keymap_data board_map_data = {
	.keymap			= board_keymap,
	.keymap_size		= ARRAY_SIZE(board_keymap),
};

static struct twl4030_keypad_data omap3evm_kp_data = {
	.keymap_data	= &board_map_data,
	.rows		= 4,
	.cols		= 4,
	.rep		= 1,
};

static struct twl4030_madc_platform_data omap3evm_madc_data = {
	.irq_line	= 1,
};

static struct twl4030_codec_audio_data omap3evm_audio_data = {
	.audio_mclk = 26000000,
};

static struct twl4030_codec_data omap3evm_codec_data = {
	.audio = &omap3evm_audio_data,
};

static struct twl4030_platform_data omap3evm_twldata = {
	.irq_base	= TWL4030_IRQ_BASE,
	.irq_end	= TWL4030_IRQ_END,

	/* platform_data for children goes here */
	.keypad		= &omap3evm_kp_data,
	.madc		= &omap3evm_madc_data,
	.usb		= &omap3evm_usb_data,
	.gpio		= &omap3evm_gpio_data,
<<<<<<< HEAD
	.vmmc1		= &omap3evm_vmmc1,
	.vsim		= &omap3evm_vsim,
=======
	.codec		= &omap3evm_codec_data,
>>>>>>> eda5aa9d
};

static struct i2c_board_info __initdata omap3evm_i2c_boardinfo[] = {
	{
		I2C_BOARD_INFO("twl4030", 0x48),
		.flags = I2C_CLIENT_WAKE,
		.irq = INT_34XX_SYS_NIRQ,
		.platform_data = &omap3evm_twldata,
	},
};

static int __init omap3_evm_i2c_init(void)
{
	omap_register_i2c_bus(1, 2600, omap3evm_i2c_boardinfo,
			ARRAY_SIZE(omap3evm_i2c_boardinfo));
	omap_register_i2c_bus(2, 400, NULL, 0);
	omap_register_i2c_bus(3, 400, NULL, 0);
	return 0;
}

static struct platform_device omap3_evm_lcd_device = {
	.name		= "omap3evm_lcd",
	.id		= -1,
};

static struct omap_lcd_config omap3_evm_lcd_config __initdata = {
	.ctrl_name	= "internal",
};

static void ads7846_dev_init(void)
{
	if (gpio_request(OMAP3_EVM_TS_GPIO, "ADS7846 pendown") < 0)
		printk(KERN_ERR "can't get ads7846 pen down GPIO\n");

	gpio_direction_input(OMAP3_EVM_TS_GPIO);

	omap_set_gpio_debounce(OMAP3_EVM_TS_GPIO, 1);
	omap_set_gpio_debounce_time(OMAP3_EVM_TS_GPIO, 0xa);
}

static int ads7846_get_pendown_state(void)
{
	return !gpio_get_value(OMAP3_EVM_TS_GPIO);
}

struct ads7846_platform_data ads7846_config = {
	.x_max			= 0x0fff,
	.y_max			= 0x0fff,
	.x_plate_ohms		= 180,
	.pressure_max		= 255,
	.debounce_max		= 10,
	.debounce_tol		= 3,
	.debounce_rep		= 1,
	.get_pendown_state	= ads7846_get_pendown_state,
	.keep_vref_on		= 1,
	.settle_delay_usecs	= 150,
};

static struct omap2_mcspi_device_config ads7846_mcspi_config = {
	.turbo_mode	= 0,
	.single_channel	= 1,	/* 0: slave, 1: master */
};

struct spi_board_info omap3evm_spi_board_info[] = {
	[0] = {
		.modalias		= "ads7846",
		.bus_num		= 1,
		.chip_select		= 0,
		.max_speed_hz		= 1500000,
		.controller_data	= &ads7846_mcspi_config,
		.irq			= OMAP_GPIO_IRQ(OMAP3_EVM_TS_GPIO),
		.platform_data		= &ads7846_config,
	},
};

static struct omap_board_config_kernel omap3_evm_config[] __initdata = {
	{ OMAP_TAG_LCD,		&omap3_evm_lcd_config },
};

static void __init omap3_evm_init_irq(void)
{
	omap_board_config = omap3_evm_config;
	omap_board_config_size = ARRAY_SIZE(omap3_evm_config);
	omap2_init_common_hw(mt46h32m32lf6_sdrc_params, NULL);
	omap_init_irq();
	omap_gpio_init();
	omap3evm_init_smc911x();
}

static struct platform_device *omap3_evm_devices[] __initdata = {
	&omap3_evm_lcd_device,
	&omap3evm_smc911x_device,
};

static void __init omap3_evm_init(void)
{
	omap3_evm_i2c_init();

	platform_add_devices(omap3_evm_devices, ARRAY_SIZE(omap3_evm_devices));

	spi_register_board_info(omap3evm_spi_board_info,
				ARRAY_SIZE(omap3evm_spi_board_info));

	omap_serial_init();
#ifdef CONFIG_NOP_USB_XCEIV
	/* OMAP3EVM uses ISP1504 phy and so register nop transceiver */
	usb_nop_xceiv_register();
#endif
	usb_musb_init();
	ads7846_dev_init();
}

static void __init omap3_evm_map_io(void)
{
	omap2_set_globals_343x();
	omap2_map_common_io();
}

MACHINE_START(OMAP3EVM, "OMAP3 EVM")
	/* Maintainer: Syed Mohammed Khasim - Texas Instruments */
	.phys_io	= 0x48000000,
	.io_pg_offst	= ((0xfa000000) >> 18) & 0xfffc,
	.boot_params	= 0x80000100,
	.map_io		= omap3_evm_map_io,
	.init_irq	= omap3_evm_init_irq,
	.init_machine	= omap3_evm_init,
	.timer		= &omap_timer,
MACHINE_END<|MERGE_RESOLUTION|>--- conflicted
+++ resolved
@@ -27,11 +27,8 @@
 #include <linux/spi/ads7846.h>
 #include <linux/i2c/twl4030.h>
 #include <linux/usb/otg.h>
-<<<<<<< HEAD
 
 #include <linux/regulator/machine.h>
-=======
->>>>>>> eda5aa9d
 
 #include <mach/hardware.h>
 #include <asm/mach-types.h>
@@ -97,7 +94,6 @@
 	gpio_direction_input(OMAP3EVM_ETHR_GPIO_IRQ);
 }
 
-<<<<<<< HEAD
 static struct regulator_consumer_supply omap3evm_vmmc1_supply = {
 	.supply			= "vmmc",
 };
@@ -136,8 +132,6 @@
 	.consumer_supplies	= &omap3evm_vsim_supply,
 };
 
-=======
->>>>>>> eda5aa9d
 static struct twl4030_hsmmc_info mmc[] = {
 	{
 		.mmc		= 1,
@@ -261,12 +255,9 @@
 	.madc		= &omap3evm_madc_data,
 	.usb		= &omap3evm_usb_data,
 	.gpio		= &omap3evm_gpio_data,
-<<<<<<< HEAD
 	.vmmc1		= &omap3evm_vmmc1,
 	.vsim		= &omap3evm_vsim,
-=======
 	.codec		= &omap3evm_codec_data,
->>>>>>> eda5aa9d
 };
 
 static struct i2c_board_info __initdata omap3evm_i2c_boardinfo[] = {
