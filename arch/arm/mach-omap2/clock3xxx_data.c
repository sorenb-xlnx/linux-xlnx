/*
 * OMAP3 clock data
 *
 * Copyright (C) 2007-2010 Texas Instruments, Inc.
 * Copyright (C) 2007-2010 Nokia Corporation
 *
 * Written by Paul Walmsley
 * With many device clock fixes by Kevin Hilman and Jouni Högander
 * DPLL bypass clock support added by Roman Tereshonkov
 *
 */

/*
 * Virtual clocks are introduced as convenient tools.
 * They are sources for other clocks and not supposed
 * to be requested from drivers directly.
 */

#include <linux/kernel.h>
#include <linux/clk.h>
#include <linux/list.h>

#include <plat/clkdev_omap.h>

#include "clock.h"
#include "clock3xxx.h"
#include "clock34xx.h"
#include "clock36xx.h"
#include "clock3517.h"

#include "cm2xxx_3xxx.h"
#include "cm-regbits-34xx.h"
#include "prm2xxx_3xxx.h"
#include "prm-regbits-34xx.h"
#include "control.h"

/*
 * clocks
 */

#define OMAP_CM_REGADDR		OMAP34XX_CM_REGADDR

/* Maximum DPLL multiplier, divider values for OMAP3 */
#define OMAP3_MAX_DPLL_MULT		2047
#define OMAP3630_MAX_JTYPE_DPLL_MULT	4095
#define OMAP3_MAX_DPLL_DIV		128

/*
 * DPLL1 supplies clock to the MPU.
 * DPLL2 supplies clock to the IVA2.
 * DPLL3 supplies CORE domain clocks.
 * DPLL4 supplies peripheral clocks.
 * DPLL5 supplies other peripheral clocks (USBHOST, USIM).
 */

/* Forward declarations for DPLL bypass clocks */
static struct clk dpll1_fck;
static struct clk dpll2_fck;

/* PRM CLOCKS */

/* According to timer32k.c, this is a 32768Hz clock, not a 32000Hz clock. */
static struct clk omap_32k_fck = {
	.name		= "omap_32k_fck",
	.ops		= &clkops_null,
	.rate		= 32768,
};

static struct clk secure_32k_fck = {
	.name		= "secure_32k_fck",
	.ops		= &clkops_null,
	.rate		= 32768,
};

/* Virtual source clocks for osc_sys_ck */
static struct clk virt_12m_ck = {
	.name		= "virt_12m_ck",
	.ops		= &clkops_null,
	.rate		= 12000000,
};

static struct clk virt_13m_ck = {
	.name		= "virt_13m_ck",
	.ops		= &clkops_null,
	.rate		= 13000000,
};

static struct clk virt_16_8m_ck = {
	.name		= "virt_16_8m_ck",
	.ops		= &clkops_null,
	.rate		= 16800000,
};

static struct clk virt_19_2m_ck = {
	.name		= "virt_19_2m_ck",
	.ops		= &clkops_null,
	.rate		= 19200000,
};

static struct clk virt_26m_ck = {
	.name		= "virt_26m_ck",
	.ops		= &clkops_null,
	.rate		= 26000000,
};

static struct clk virt_38_4m_ck = {
	.name		= "virt_38_4m_ck",
	.ops		= &clkops_null,
	.rate		= 38400000,
};

static const struct clksel_rate osc_sys_12m_rates[] = {
	{ .div = 1, .val = 0, .flags = RATE_IN_3XXX },
	{ .div = 0 }
};

static const struct clksel_rate osc_sys_13m_rates[] = {
	{ .div = 1, .val = 1, .flags = RATE_IN_3XXX },
	{ .div = 0 }
};

static const struct clksel_rate osc_sys_16_8m_rates[] = {
	{ .div = 1, .val = 5, .flags = RATE_IN_3430ES2PLUS_36XX },
	{ .div = 0 }
};

static const struct clksel_rate osc_sys_19_2m_rates[] = {
	{ .div = 1, .val = 2, .flags = RATE_IN_3XXX },
	{ .div = 0 }
};

static const struct clksel_rate osc_sys_26m_rates[] = {
	{ .div = 1, .val = 3, .flags = RATE_IN_3XXX },
	{ .div = 0 }
};

static const struct clksel_rate osc_sys_38_4m_rates[] = {
	{ .div = 1, .val = 4, .flags = RATE_IN_3XXX },
	{ .div = 0 }
};

static const struct clksel osc_sys_clksel[] = {
	{ .parent = &virt_12m_ck,   .rates = osc_sys_12m_rates },
	{ .parent = &virt_13m_ck,   .rates = osc_sys_13m_rates },
	{ .parent = &virt_16_8m_ck, .rates = osc_sys_16_8m_rates },
	{ .parent = &virt_19_2m_ck, .rates = osc_sys_19_2m_rates },
	{ .parent = &virt_26m_ck,   .rates = osc_sys_26m_rates },
	{ .parent = &virt_38_4m_ck, .rates = osc_sys_38_4m_rates },
	{ .parent = NULL },
};

/* Oscillator clock */
/* 12, 13, 16.8, 19.2, 26, or 38.4 MHz */
static struct clk osc_sys_ck = {
	.name		= "osc_sys_ck",
	.ops		= &clkops_null,
	.init		= &omap2_init_clksel_parent,
	.clksel_reg	= OMAP3430_PRM_CLKSEL,
	.clksel_mask	= OMAP3430_SYS_CLKIN_SEL_MASK,
	.clksel		= osc_sys_clksel,
	/* REVISIT: deal with autoextclkmode? */
	.recalc		= &omap2_clksel_recalc,
};

static const struct clksel_rate div2_rates[] = {
	{ .div = 1, .val = 1, .flags = RATE_IN_3XXX },
	{ .div = 2, .val = 2, .flags = RATE_IN_3XXX },
	{ .div = 0 }
};

static const struct clksel sys_clksel[] = {
	{ .parent = &osc_sys_ck, .rates = div2_rates },
	{ .parent = NULL }
};

/* Latency: this clock is only enabled after PRM_CLKSETUP.SETUP_TIME */
/* Feeds DPLLs - divided first by PRM_CLKSRC_CTRL.SYSCLKDIV? */
static struct clk sys_ck = {
	.name		= "sys_ck",
	.ops		= &clkops_null,
	.parent		= &osc_sys_ck,
	.init		= &omap2_init_clksel_parent,
	.clksel_reg	= OMAP3430_PRM_CLKSRC_CTRL,
	.clksel_mask	= OMAP_SYSCLKDIV_MASK,
	.clksel		= sys_clksel,
	.recalc		= &omap2_clksel_recalc,
};

static struct clk sys_altclk = {
	.name		= "sys_altclk",
	.ops		= &clkops_null,
};

/* Optional external clock input for some McBSPs */
static struct clk mcbsp_clks = {
	.name		= "mcbsp_clks",
	.ops		= &clkops_null,
};

/* PRM EXTERNAL CLOCK OUTPUT */

static struct clk sys_clkout1 = {
	.name		= "sys_clkout1",
	.ops		= &clkops_omap2_dflt,
	.parent		= &osc_sys_ck,
	.enable_reg	= OMAP3430_PRM_CLKOUT_CTRL,
	.enable_bit	= OMAP3430_CLKOUT_EN_SHIFT,
	.recalc		= &followparent_recalc,
};

/* DPLLS */

/* CM CLOCKS */

static const struct clksel_rate div16_dpll_rates[] = {
	{ .div = 1, .val = 1, .flags = RATE_IN_3XXX },
	{ .div = 2, .val = 2, .flags = RATE_IN_3XXX },
	{ .div = 3, .val = 3, .flags = RATE_IN_3XXX },
	{ .div = 4, .val = 4, .flags = RATE_IN_3XXX },
	{ .div = 5, .val = 5, .flags = RATE_IN_3XXX },
	{ .div = 6, .val = 6, .flags = RATE_IN_3XXX },
	{ .div = 7, .val = 7, .flags = RATE_IN_3XXX },
	{ .div = 8, .val = 8, .flags = RATE_IN_3XXX },
	{ .div = 9, .val = 9, .flags = RATE_IN_3XXX },
	{ .div = 10, .val = 10, .flags = RATE_IN_3XXX },
	{ .div = 11, .val = 11, .flags = RATE_IN_3XXX },
	{ .div = 12, .val = 12, .flags = RATE_IN_3XXX },
	{ .div = 13, .val = 13, .flags = RATE_IN_3XXX },
	{ .div = 14, .val = 14, .flags = RATE_IN_3XXX },
	{ .div = 15, .val = 15, .flags = RATE_IN_3XXX },
	{ .div = 16, .val = 16, .flags = RATE_IN_3XXX },
	{ .div = 0 }
};

static const struct clksel_rate dpll4_rates[] = {
	{ .div = 1, .val = 1, .flags = RATE_IN_3XXX },
	{ .div = 2, .val = 2, .flags = RATE_IN_3XXX },
	{ .div = 3, .val = 3, .flags = RATE_IN_3XXX },
	{ .div = 4, .val = 4, .flags = RATE_IN_3XXX },
	{ .div = 5, .val = 5, .flags = RATE_IN_3XXX },
	{ .div = 6, .val = 6, .flags = RATE_IN_3XXX },
	{ .div = 7, .val = 7, .flags = RATE_IN_3XXX },
	{ .div = 8, .val = 8, .flags = RATE_IN_3XXX },
	{ .div = 9, .val = 9, .flags = RATE_IN_3XXX },
	{ .div = 10, .val = 10, .flags = RATE_IN_3XXX },
	{ .div = 11, .val = 11, .flags = RATE_IN_3XXX },
	{ .div = 12, .val = 12, .flags = RATE_IN_3XXX },
	{ .div = 13, .val = 13, .flags = RATE_IN_3XXX },
	{ .div = 14, .val = 14, .flags = RATE_IN_3XXX },
	{ .div = 15, .val = 15, .flags = RATE_IN_3XXX },
	{ .div = 16, .val = 16, .flags = RATE_IN_3XXX },
	{ .div = 17, .val = 17, .flags = RATE_IN_36XX },
	{ .div = 18, .val = 18, .flags = RATE_IN_36XX },
	{ .div = 19, .val = 19, .flags = RATE_IN_36XX },
	{ .div = 20, .val = 20, .flags = RATE_IN_36XX },
	{ .div = 21, .val = 21, .flags = RATE_IN_36XX },
	{ .div = 22, .val = 22, .flags = RATE_IN_36XX },
	{ .div = 23, .val = 23, .flags = RATE_IN_36XX },
	{ .div = 24, .val = 24, .flags = RATE_IN_36XX },
	{ .div = 25, .val = 25, .flags = RATE_IN_36XX },
	{ .div = 26, .val = 26, .flags = RATE_IN_36XX },
	{ .div = 27, .val = 27, .flags = RATE_IN_36XX },
	{ .div = 28, .val = 28, .flags = RATE_IN_36XX },
	{ .div = 29, .val = 29, .flags = RATE_IN_36XX },
	{ .div = 30, .val = 30, .flags = RATE_IN_36XX },
	{ .div = 31, .val = 31, .flags = RATE_IN_36XX },
	{ .div = 32, .val = 32, .flags = RATE_IN_36XX },
	{ .div = 0 }
};

/* DPLL1 */
/* MPU clock source */
/* Type: DPLL */
static struct dpll_data dpll1_dd = {
	.mult_div1_reg	= OMAP_CM_REGADDR(MPU_MOD, OMAP3430_CM_CLKSEL1_PLL),
	.mult_mask	= OMAP3430_MPU_DPLL_MULT_MASK,
	.div1_mask	= OMAP3430_MPU_DPLL_DIV_MASK,
	.clk_bypass	= &dpll1_fck,
	.clk_ref	= &sys_ck,
	.freqsel_mask	= OMAP3430_MPU_DPLL_FREQSEL_MASK,
	.control_reg	= OMAP_CM_REGADDR(MPU_MOD, OMAP3430_CM_CLKEN_PLL),
	.enable_mask	= OMAP3430_EN_MPU_DPLL_MASK,
	.modes		= (1 << DPLL_LOW_POWER_BYPASS) | (1 << DPLL_LOCKED),
	.auto_recal_bit	= OMAP3430_EN_MPU_DPLL_DRIFTGUARD_SHIFT,
	.recal_en_bit	= OMAP3430_MPU_DPLL_RECAL_EN_SHIFT,
	.recal_st_bit	= OMAP3430_MPU_DPLL_ST_SHIFT,
	.autoidle_reg	= OMAP_CM_REGADDR(MPU_MOD, OMAP3430_CM_AUTOIDLE_PLL),
	.autoidle_mask	= OMAP3430_AUTO_MPU_DPLL_MASK,
	.idlest_reg	= OMAP_CM_REGADDR(MPU_MOD, OMAP3430_CM_IDLEST_PLL),
	.idlest_mask	= OMAP3430_ST_MPU_CLK_MASK,
	.max_multiplier = OMAP3_MAX_DPLL_MULT,
	.min_divider	= 1,
	.max_divider	= OMAP3_MAX_DPLL_DIV,
	.rate_tolerance = DEFAULT_DPLL_RATE_TOLERANCE
};

static struct clk dpll1_ck = {
	.name		= "dpll1_ck",
	.ops		= &clkops_null,
	.parent		= &sys_ck,
	.dpll_data	= &dpll1_dd,
	.round_rate	= &omap2_dpll_round_rate,
	.set_rate	= &omap3_noncore_dpll_set_rate,
	.clkdm_name	= "dpll1_clkdm",
	.recalc		= &omap3_dpll_recalc,
};

/*
 * This virtual clock provides the CLKOUTX2 output from the DPLL if the
 * DPLL isn't bypassed.
 */
static struct clk dpll1_x2_ck = {
	.name		= "dpll1_x2_ck",
	.ops		= &clkops_null,
	.parent		= &dpll1_ck,
	.clkdm_name	= "dpll1_clkdm",
	.recalc		= &omap3_clkoutx2_recalc,
};

/* On DPLL1, unlike other DPLLs, the divider is downstream from CLKOUTX2 */
static const struct clksel div16_dpll1_x2m2_clksel[] = {
	{ .parent = &dpll1_x2_ck, .rates = div16_dpll_rates },
	{ .parent = NULL }
};

/*
 * Does not exist in the TRM - needed to separate the M2 divider from
 * bypass selection in mpu_ck
 */
static struct clk dpll1_x2m2_ck = {
	.name		= "dpll1_x2m2_ck",
	.ops		= &clkops_null,
	.parent		= &dpll1_x2_ck,
	.init		= &omap2_init_clksel_parent,
	.clksel_reg	= OMAP_CM_REGADDR(MPU_MOD, OMAP3430_CM_CLKSEL2_PLL),
	.clksel_mask	= OMAP3430_MPU_DPLL_CLKOUT_DIV_MASK,
	.clksel		= div16_dpll1_x2m2_clksel,
	.clkdm_name	= "dpll1_clkdm",
	.recalc		= &omap2_clksel_recalc,
};

/* DPLL2 */
/* IVA2 clock source */
/* Type: DPLL */

static struct dpll_data dpll2_dd = {
	.mult_div1_reg	= OMAP_CM_REGADDR(OMAP3430_IVA2_MOD, OMAP3430_CM_CLKSEL1_PLL),
	.mult_mask	= OMAP3430_IVA2_DPLL_MULT_MASK,
	.div1_mask	= OMAP3430_IVA2_DPLL_DIV_MASK,
	.clk_bypass	= &dpll2_fck,
	.clk_ref	= &sys_ck,
	.freqsel_mask	= OMAP3430_IVA2_DPLL_FREQSEL_MASK,
	.control_reg	= OMAP_CM_REGADDR(OMAP3430_IVA2_MOD, OMAP3430_CM_CLKEN_PLL),
	.enable_mask	= OMAP3430_EN_IVA2_DPLL_MASK,
	.modes		= (1 << DPLL_LOW_POWER_STOP) | (1 << DPLL_LOCKED) |
				(1 << DPLL_LOW_POWER_BYPASS),
	.auto_recal_bit	= OMAP3430_EN_IVA2_DPLL_DRIFTGUARD_SHIFT,
	.recal_en_bit	= OMAP3430_PRM_IRQENABLE_MPU_IVA2_DPLL_RECAL_EN_SHIFT,
	.recal_st_bit	= OMAP3430_PRM_IRQSTATUS_MPU_IVA2_DPLL_ST_SHIFT,
	.autoidle_reg	= OMAP_CM_REGADDR(OMAP3430_IVA2_MOD, OMAP3430_CM_AUTOIDLE_PLL),
	.autoidle_mask	= OMAP3430_AUTO_IVA2_DPLL_MASK,
	.idlest_reg	= OMAP_CM_REGADDR(OMAP3430_IVA2_MOD, OMAP3430_CM_IDLEST_PLL),
	.idlest_mask	= OMAP3430_ST_IVA2_CLK_MASK,
	.max_multiplier = OMAP3_MAX_DPLL_MULT,
	.min_divider	= 1,
	.max_divider	= OMAP3_MAX_DPLL_DIV,
	.rate_tolerance = DEFAULT_DPLL_RATE_TOLERANCE
};

static struct clk dpll2_ck = {
	.name		= "dpll2_ck",
	.ops		= &clkops_omap3_noncore_dpll_ops,
	.parent		= &sys_ck,
	.dpll_data	= &dpll2_dd,
	.round_rate	= &omap2_dpll_round_rate,
	.set_rate	= &omap3_noncore_dpll_set_rate,
	.clkdm_name	= "dpll2_clkdm",
	.recalc		= &omap3_dpll_recalc,
};

static const struct clksel div16_dpll2_m2x2_clksel[] = {
	{ .parent = &dpll2_ck, .rates = div16_dpll_rates },
	{ .parent = NULL }
};

/*
 * The TRM is conflicted on whether IVA2 clock comes from DPLL2 CLKOUT
 * or CLKOUTX2. CLKOUT seems most plausible.
 */
static struct clk dpll2_m2_ck = {
	.name		= "dpll2_m2_ck",
	.ops		= &clkops_null,
	.parent		= &dpll2_ck,
	.init		= &omap2_init_clksel_parent,
	.clksel_reg	= OMAP_CM_REGADDR(OMAP3430_IVA2_MOD,
					  OMAP3430_CM_CLKSEL2_PLL),
	.clksel_mask	= OMAP3430_IVA2_DPLL_CLKOUT_DIV_MASK,
	.clksel		= div16_dpll2_m2x2_clksel,
	.clkdm_name	= "dpll2_clkdm",
	.recalc		= &omap2_clksel_recalc,
};

/*
 * DPLL3
 * Source clock for all interfaces and for some device fclks
 * REVISIT: Also supports fast relock bypass - not included below
 */
static struct dpll_data dpll3_dd = {
	.mult_div1_reg	= OMAP_CM_REGADDR(PLL_MOD, CM_CLKSEL1),
	.mult_mask	= OMAP3430_CORE_DPLL_MULT_MASK,
	.div1_mask	= OMAP3430_CORE_DPLL_DIV_MASK,
	.clk_bypass	= &sys_ck,
	.clk_ref	= &sys_ck,
	.freqsel_mask	= OMAP3430_CORE_DPLL_FREQSEL_MASK,
	.control_reg	= OMAP_CM_REGADDR(PLL_MOD, CM_CLKEN),
	.enable_mask	= OMAP3430_EN_CORE_DPLL_MASK,
	.auto_recal_bit	= OMAP3430_EN_CORE_DPLL_DRIFTGUARD_SHIFT,
	.recal_en_bit	= OMAP3430_CORE_DPLL_RECAL_EN_SHIFT,
	.recal_st_bit	= OMAP3430_CORE_DPLL_ST_SHIFT,
	.autoidle_reg	= OMAP_CM_REGADDR(PLL_MOD, CM_AUTOIDLE),
	.autoidle_mask	= OMAP3430_AUTO_CORE_DPLL_MASK,
	.idlest_reg	= OMAP_CM_REGADDR(PLL_MOD, CM_IDLEST),
	.idlest_mask	= OMAP3430_ST_CORE_CLK_MASK,
	.max_multiplier = OMAP3_MAX_DPLL_MULT,
	.min_divider	= 1,
	.max_divider	= OMAP3_MAX_DPLL_DIV,
	.rate_tolerance = DEFAULT_DPLL_RATE_TOLERANCE
};

static struct clk dpll3_ck = {
	.name		= "dpll3_ck",
	.ops		= &clkops_null,
	.parent		= &sys_ck,
	.dpll_data	= &dpll3_dd,
	.round_rate	= &omap2_dpll_round_rate,
	.clkdm_name	= "dpll3_clkdm",
	.recalc		= &omap3_dpll_recalc,
};

/*
 * This virtual clock provides the CLKOUTX2 output from the DPLL if the
 * DPLL isn't bypassed
 */
static struct clk dpll3_x2_ck = {
	.name		= "dpll3_x2_ck",
	.ops		= &clkops_null,
	.parent		= &dpll3_ck,
	.clkdm_name	= "dpll3_clkdm",
	.recalc		= &omap3_clkoutx2_recalc,
};

static const struct clksel_rate div31_dpll3_rates[] = {
	{ .div = 1, .val = 1, .flags = RATE_IN_3XXX },
	{ .div = 2, .val = 2, .flags = RATE_IN_3XXX },
	{ .div = 3, .val = 3, .flags = RATE_IN_3430ES2PLUS_36XX },
	{ .div = 4, .val = 4, .flags = RATE_IN_3430ES2PLUS_36XX },
	{ .div = 5, .val = 5, .flags = RATE_IN_3430ES2PLUS_36XX },
	{ .div = 6, .val = 6, .flags = RATE_IN_3430ES2PLUS_36XX },
	{ .div = 7, .val = 7, .flags = RATE_IN_3430ES2PLUS_36XX },
	{ .div = 8, .val = 8, .flags = RATE_IN_3430ES2PLUS_36XX },
	{ .div = 9, .val = 9, .flags = RATE_IN_3430ES2PLUS_36XX },
	{ .div = 10, .val = 10, .flags = RATE_IN_3430ES2PLUS_36XX },
	{ .div = 11, .val = 11, .flags = RATE_IN_3430ES2PLUS_36XX },
	{ .div = 12, .val = 12, .flags = RATE_IN_3430ES2PLUS_36XX },
	{ .div = 13, .val = 13, .flags = RATE_IN_3430ES2PLUS_36XX },
	{ .div = 14, .val = 14, .flags = RATE_IN_3430ES2PLUS_36XX },
	{ .div = 15, .val = 15, .flags = RATE_IN_3430ES2PLUS_36XX },
	{ .div = 16, .val = 16, .flags = RATE_IN_3430ES2PLUS_36XX },
	{ .div = 17, .val = 17, .flags = RATE_IN_3430ES2PLUS_36XX },
	{ .div = 18, .val = 18, .flags = RATE_IN_3430ES2PLUS_36XX },
	{ .div = 19, .val = 19, .flags = RATE_IN_3430ES2PLUS_36XX },
	{ .div = 20, .val = 20, .flags = RATE_IN_3430ES2PLUS_36XX },
	{ .div = 21, .val = 21, .flags = RATE_IN_3430ES2PLUS_36XX },
	{ .div = 22, .val = 22, .flags = RATE_IN_3430ES2PLUS_36XX },
	{ .div = 23, .val = 23, .flags = RATE_IN_3430ES2PLUS_36XX },
	{ .div = 24, .val = 24, .flags = RATE_IN_3430ES2PLUS_36XX },
	{ .div = 25, .val = 25, .flags = RATE_IN_3430ES2PLUS_36XX },
	{ .div = 26, .val = 26, .flags = RATE_IN_3430ES2PLUS_36XX },
	{ .div = 27, .val = 27, .flags = RATE_IN_3430ES2PLUS_36XX },
	{ .div = 28, .val = 28, .flags = RATE_IN_3430ES2PLUS_36XX },
	{ .div = 29, .val = 29, .flags = RATE_IN_3430ES2PLUS_36XX },
	{ .div = 30, .val = 30, .flags = RATE_IN_3430ES2PLUS_36XX },
	{ .div = 31, .val = 31, .flags = RATE_IN_3430ES2PLUS_36XX },
	{ .div = 0 },
};

static const struct clksel div31_dpll3m2_clksel[] = {
	{ .parent = &dpll3_ck, .rates = div31_dpll3_rates },
	{ .parent = NULL }
};

/* DPLL3 output M2 - primary control point for CORE speed */
static struct clk dpll3_m2_ck = {
	.name		= "dpll3_m2_ck",
	.ops		= &clkops_null,
	.parent		= &dpll3_ck,
	.init		= &omap2_init_clksel_parent,
	.clksel_reg	= OMAP_CM_REGADDR(PLL_MOD, CM_CLKSEL1),
	.clksel_mask	= OMAP3430_CORE_DPLL_CLKOUT_DIV_MASK,
	.clksel		= div31_dpll3m2_clksel,
	.clkdm_name	= "dpll3_clkdm",
	.round_rate	= &omap2_clksel_round_rate,
	.set_rate	= &omap3_core_dpll_m2_set_rate,
	.recalc		= &omap2_clksel_recalc,
};

static struct clk core_ck = {
	.name		= "core_ck",
	.ops		= &clkops_null,
	.parent		= &dpll3_m2_ck,
	.recalc		= &followparent_recalc,
};

static struct clk dpll3_m2x2_ck = {
	.name		= "dpll3_m2x2_ck",
	.ops		= &clkops_null,
	.parent		= &dpll3_m2_ck,
	.clkdm_name	= "dpll3_clkdm",
	.recalc		= &omap3_clkoutx2_recalc,
};

/* The PWRDN bit is apparently only available on 3430ES2 and above */
static const struct clksel div16_dpll3_clksel[] = {
	{ .parent = &dpll3_ck, .rates = div16_dpll_rates },
	{ .parent = NULL }
};

/* This virtual clock is the source for dpll3_m3x2_ck */
static struct clk dpll3_m3_ck = {
	.name		= "dpll3_m3_ck",
	.ops		= &clkops_null,
	.parent		= &dpll3_ck,
	.init		= &omap2_init_clksel_parent,
	.clksel_reg	= OMAP_CM_REGADDR(OMAP3430_EMU_MOD, CM_CLKSEL1),
	.clksel_mask	= OMAP3430_DIV_DPLL3_MASK,
	.clksel		= div16_dpll3_clksel,
	.clkdm_name	= "dpll3_clkdm",
	.recalc		= &omap2_clksel_recalc,
};

/* The PWRDN bit is apparently only available on 3430ES2 and above */
static struct clk dpll3_m3x2_ck = {
	.name		= "dpll3_m3x2_ck",
	.ops		= &clkops_omap2_dflt_wait,
	.parent		= &dpll3_m3_ck,
	.enable_reg	= OMAP_CM_REGADDR(PLL_MOD, CM_CLKEN),
	.enable_bit	= OMAP3430_PWRDN_EMU_CORE_SHIFT,
	.flags		= INVERT_ENABLE,
	.clkdm_name	= "dpll3_clkdm",
	.recalc		= &omap3_clkoutx2_recalc,
};

static struct clk emu_core_alwon_ck = {
	.name		= "emu_core_alwon_ck",
	.ops		= &clkops_null,
	.parent		= &dpll3_m3x2_ck,
	.clkdm_name	= "dpll3_clkdm",
	.recalc		= &followparent_recalc,
};

/* DPLL4 */
/* Supplies 96MHz, 54Mhz TV DAC, DSS fclk, CAM sensor clock, emul trace clk */
/* Type: DPLL */
static struct dpll_data dpll4_dd;

static struct dpll_data dpll4_dd_34xx __initdata = {
	.mult_div1_reg	= OMAP_CM_REGADDR(PLL_MOD, CM_CLKSEL2),
	.mult_mask	= OMAP3430_PERIPH_DPLL_MULT_MASK,
	.div1_mask	= OMAP3430_PERIPH_DPLL_DIV_MASK,
	.clk_bypass	= &sys_ck,
	.clk_ref	= &sys_ck,
	.freqsel_mask	= OMAP3430_PERIPH_DPLL_FREQSEL_MASK,
	.control_reg	= OMAP_CM_REGADDR(PLL_MOD, CM_CLKEN),
	.enable_mask	= OMAP3430_EN_PERIPH_DPLL_MASK,
	.modes		= (1 << DPLL_LOW_POWER_STOP) | (1 << DPLL_LOCKED),
	.auto_recal_bit	= OMAP3430_EN_PERIPH_DPLL_DRIFTGUARD_SHIFT,
	.recal_en_bit	= OMAP3430_PERIPH_DPLL_RECAL_EN_SHIFT,
	.recal_st_bit	= OMAP3430_PERIPH_DPLL_ST_SHIFT,
	.autoidle_reg	= OMAP_CM_REGADDR(PLL_MOD, CM_AUTOIDLE),
	.autoidle_mask	= OMAP3430_AUTO_PERIPH_DPLL_MASK,
	.idlest_reg	= OMAP_CM_REGADDR(PLL_MOD, CM_IDLEST),
	.idlest_mask	= OMAP3430_ST_PERIPH_CLK_MASK,
	.max_multiplier = OMAP3_MAX_DPLL_MULT,
	.min_divider	= 1,
	.max_divider	= OMAP3_MAX_DPLL_DIV,
	.rate_tolerance = DEFAULT_DPLL_RATE_TOLERANCE
};

static struct dpll_data dpll4_dd_3630 __initdata = {
	.mult_div1_reg	= OMAP_CM_REGADDR(PLL_MOD, CM_CLKSEL2),
	.mult_mask	= OMAP3630_PERIPH_DPLL_MULT_MASK,
	.div1_mask	= OMAP3430_PERIPH_DPLL_DIV_MASK,
	.clk_bypass	= &sys_ck,
	.clk_ref	= &sys_ck,
	.control_reg	= OMAP_CM_REGADDR(PLL_MOD, CM_CLKEN),
	.enable_mask	= OMAP3430_EN_PERIPH_DPLL_MASK,
	.modes		= (1 << DPLL_LOW_POWER_STOP) | (1 << DPLL_LOCKED),
	.auto_recal_bit	= OMAP3430_EN_PERIPH_DPLL_DRIFTGUARD_SHIFT,
	.recal_en_bit	= OMAP3430_PERIPH_DPLL_RECAL_EN_SHIFT,
	.recal_st_bit	= OMAP3430_PERIPH_DPLL_ST_SHIFT,
	.autoidle_reg	= OMAP_CM_REGADDR(PLL_MOD, CM_AUTOIDLE),
	.autoidle_mask	= OMAP3430_AUTO_PERIPH_DPLL_MASK,
	.idlest_reg	= OMAP_CM_REGADDR(PLL_MOD, CM_IDLEST),
	.idlest_mask	= OMAP3430_ST_PERIPH_CLK_MASK,
	.dco_mask	= OMAP3630_PERIPH_DPLL_DCO_SEL_MASK,
	.sddiv_mask	= OMAP3630_PERIPH_DPLL_SD_DIV_MASK,
	.max_multiplier = OMAP3630_MAX_JTYPE_DPLL_MULT,
	.min_divider	= 1,
	.max_divider	= OMAP3_MAX_DPLL_DIV,
	.rate_tolerance = DEFAULT_DPLL_RATE_TOLERANCE,
	.flags		= DPLL_J_TYPE
};

static struct clk dpll4_ck = {
	.name		= "dpll4_ck",
	.ops		= &clkops_omap3_noncore_dpll_ops,
	.parent		= &sys_ck,
	.dpll_data	= &dpll4_dd,
	.round_rate	= &omap2_dpll_round_rate,
	.set_rate	= &omap3_dpll4_set_rate,
	.clkdm_name	= "dpll4_clkdm",
	.recalc		= &omap3_dpll_recalc,
};

/*
 * This virtual clock provides the CLKOUTX2 output from the DPLL if the
 * DPLL isn't bypassed --
 * XXX does this serve any downstream clocks?
 */
static struct clk dpll4_x2_ck = {
	.name		= "dpll4_x2_ck",
	.ops		= &clkops_null,
	.parent		= &dpll4_ck,
	.clkdm_name	= "dpll4_clkdm",
	.recalc		= &omap3_clkoutx2_recalc,
};

static const struct clksel dpll4_clksel[] = {
	{ .parent = &dpll4_ck, .rates = dpll4_rates },
	{ .parent = NULL }
};

/* This virtual clock is the source for dpll4_m2x2_ck */
static struct clk dpll4_m2_ck = {
	.name		= "dpll4_m2_ck",
	.ops		= &clkops_null,
	.parent		= &dpll4_ck,
	.init		= &omap2_init_clksel_parent,
	.clksel_reg	= OMAP_CM_REGADDR(PLL_MOD, OMAP3430_CM_CLKSEL3),
	.clksel_mask	= OMAP3630_DIV_96M_MASK,
	.clksel		= dpll4_clksel,
	.clkdm_name	= "dpll4_clkdm",
	.recalc		= &omap2_clksel_recalc,
};

/* The PWRDN bit is apparently only available on 3430ES2 and above */
static struct clk dpll4_m2x2_ck = {
	.name		= "dpll4_m2x2_ck",
	.ops		= &clkops_omap2_dflt_wait,
	.parent		= &dpll4_m2_ck,
	.enable_reg	= OMAP_CM_REGADDR(PLL_MOD, CM_CLKEN),
	.enable_bit	= OMAP3430_PWRDN_96M_SHIFT,
	.flags		= INVERT_ENABLE,
	.clkdm_name	= "dpll4_clkdm",
	.recalc		= &omap3_clkoutx2_recalc,
};

/*
 * DPLL4 generates DPLL4_M2X2_CLK which is then routed into the PRM as
 * PRM_96M_ALWON_(F)CLK.  Two clocks then emerge from the PRM:
 * 96M_ALWON_FCLK (called "omap_96m_alwon_fck" below) and
 * CM_96K_(F)CLK.
 */

/* Adding 192MHz Clock node needed by SGX */
static struct clk omap_192m_alwon_fck = {
	.name		= "omap_192m_alwon_fck",
	.ops		= &clkops_null,
	.parent		= &dpll4_m2x2_ck,
	.recalc		= &followparent_recalc,
};

static const struct clksel_rate omap_96m_alwon_fck_rates[] = {
	{ .div = 1, .val = 1, .flags = RATE_IN_36XX },
	{ .div = 2, .val = 2, .flags = RATE_IN_36XX },
	{ .div = 0 }
};

static const struct clksel omap_96m_alwon_fck_clksel[] = {
	{ .parent = &omap_192m_alwon_fck, .rates = omap_96m_alwon_fck_rates },
	{ .parent = NULL }
};

static const struct clksel_rate omap_96m_dpll_rates[] = {
	{ .div = 1, .val = 0, .flags = RATE_IN_3XXX },
	{ .div = 0 }
};

static const struct clksel_rate omap_96m_sys_rates[] = {
	{ .div = 1, .val = 1, .flags = RATE_IN_3XXX },
	{ .div = 0 }
};

static struct clk omap_96m_alwon_fck = {
	.name		= "omap_96m_alwon_fck",
	.ops		= &clkops_null,
	.parent		= &dpll4_m2x2_ck,
	.recalc		= &followparent_recalc,
};

static struct clk omap_96m_alwon_fck_3630 = {
	.name		= "omap_96m_alwon_fck",
	.parent		= &omap_192m_alwon_fck,
	.init		= &omap2_init_clksel_parent,
	.ops		= &clkops_null,
	.recalc		= &omap2_clksel_recalc,
	.clksel_reg	= OMAP_CM_REGADDR(CORE_MOD, CM_CLKSEL),
	.clksel_mask	= OMAP3630_CLKSEL_96M_MASK,
	.clksel		= omap_96m_alwon_fck_clksel
};

static struct clk cm_96m_fck = {
	.name		= "cm_96m_fck",
	.ops		= &clkops_null,
	.parent		= &omap_96m_alwon_fck,
	.recalc		= &followparent_recalc,
};

static const struct clksel omap_96m_fck_clksel[] = {
	{ .parent = &cm_96m_fck, .rates = omap_96m_dpll_rates },
	{ .parent = &sys_ck,	 .rates = omap_96m_sys_rates },
	{ .parent = NULL }
};

static struct clk omap_96m_fck = {
	.name		= "omap_96m_fck",
	.ops		= &clkops_null,
	.parent		= &sys_ck,
	.init		= &omap2_init_clksel_parent,
	.clksel_reg	= OMAP_CM_REGADDR(PLL_MOD, CM_CLKSEL1),
	.clksel_mask	= OMAP3430_SOURCE_96M_MASK,
	.clksel		= omap_96m_fck_clksel,
	.recalc		= &omap2_clksel_recalc,
};

/* This virtual clock is the source for dpll4_m3x2_ck */
static struct clk dpll4_m3_ck = {
	.name		= "dpll4_m3_ck",
	.ops		= &clkops_null,
	.parent		= &dpll4_ck,
	.init		= &omap2_init_clksel_parent,
	.clksel_reg	= OMAP_CM_REGADDR(OMAP3430_DSS_MOD, CM_CLKSEL),
	.clksel_mask	= OMAP3430_CLKSEL_TV_MASK,
	.clksel		= dpll4_clksel,
	.clkdm_name	= "dpll4_clkdm",
	.recalc		= &omap2_clksel_recalc,
};

/* The PWRDN bit is apparently only available on 3430ES2 and above */
static struct clk dpll4_m3x2_ck = {
	.name		= "dpll4_m3x2_ck",
	.ops		= &clkops_omap2_dflt_wait,
	.parent		= &dpll4_m3_ck,
	.enable_reg	= OMAP_CM_REGADDR(PLL_MOD, CM_CLKEN),
	.enable_bit	= OMAP3430_PWRDN_TV_SHIFT,
	.flags		= INVERT_ENABLE,
	.clkdm_name	= "dpll4_clkdm",
	.recalc		= &omap3_clkoutx2_recalc,
};

static const struct clksel_rate omap_54m_d4m3x2_rates[] = {
	{ .div = 1, .val = 0, .flags = RATE_IN_3XXX },
	{ .div = 0 }
};

static const struct clksel_rate omap_54m_alt_rates[] = {
	{ .div = 1, .val = 1, .flags = RATE_IN_3XXX },
	{ .div = 0 }
};

static const struct clksel omap_54m_clksel[] = {
	{ .parent = &dpll4_m3x2_ck, .rates = omap_54m_d4m3x2_rates },
	{ .parent = &sys_altclk,    .rates = omap_54m_alt_rates },
	{ .parent = NULL }
};

static struct clk omap_54m_fck = {
	.name		= "omap_54m_fck",
	.ops		= &clkops_null,
	.init		= &omap2_init_clksel_parent,
	.clksel_reg	= OMAP_CM_REGADDR(PLL_MOD, CM_CLKSEL1),
	.clksel_mask	= OMAP3430_SOURCE_54M_MASK,
	.clksel		= omap_54m_clksel,
	.recalc		= &omap2_clksel_recalc,
};

static const struct clksel_rate omap_48m_cm96m_rates[] = {
	{ .div = 2, .val = 0, .flags = RATE_IN_3XXX },
	{ .div = 0 }
};

static const struct clksel_rate omap_48m_alt_rates[] = {
	{ .div = 1, .val = 1, .flags = RATE_IN_3XXX },
	{ .div = 0 }
};

static const struct clksel omap_48m_clksel[] = {
	{ .parent = &cm_96m_fck, .rates = omap_48m_cm96m_rates },
	{ .parent = &sys_altclk, .rates = omap_48m_alt_rates },
	{ .parent = NULL }
};

static struct clk omap_48m_fck = {
	.name		= "omap_48m_fck",
	.ops		= &clkops_null,
	.init		= &omap2_init_clksel_parent,
	.clksel_reg	= OMAP_CM_REGADDR(PLL_MOD, CM_CLKSEL1),
	.clksel_mask	= OMAP3430_SOURCE_48M_MASK,
	.clksel		= omap_48m_clksel,
	.recalc		= &omap2_clksel_recalc,
};

static struct clk omap_12m_fck = {
	.name		= "omap_12m_fck",
	.ops		= &clkops_null,
	.parent		= &omap_48m_fck,
	.fixed_div	= 4,
	.recalc		= &omap_fixed_divisor_recalc,
};

/* This virtual clock is the source for dpll4_m4x2_ck */
static struct clk dpll4_m4_ck = {
	.name		= "dpll4_m4_ck",
	.ops		= &clkops_null,
	.parent		= &dpll4_ck,
	.init		= &omap2_init_clksel_parent,
	.clksel_reg	= OMAP_CM_REGADDR(OMAP3430_DSS_MOD, CM_CLKSEL),
	.clksel_mask	= OMAP3430_CLKSEL_DSS1_MASK,
	.clksel		= dpll4_clksel,
	.clkdm_name	= "dpll4_clkdm",
	.recalc		= &omap2_clksel_recalc,
	.set_rate	= &omap2_clksel_set_rate,
	.round_rate	= &omap2_clksel_round_rate,
};

/* The PWRDN bit is apparently only available on 3430ES2 and above */
static struct clk dpll4_m4x2_ck = {
	.name		= "dpll4_m4x2_ck",
	.ops		= &clkops_omap2_dflt_wait,
	.parent		= &dpll4_m4_ck,
	.enable_reg	= OMAP_CM_REGADDR(PLL_MOD, CM_CLKEN),
	.enable_bit	= OMAP3430_PWRDN_DSS1_SHIFT,
	.flags		= INVERT_ENABLE,
	.clkdm_name	= "dpll4_clkdm",
	.recalc		= &omap3_clkoutx2_recalc,
};

/* This virtual clock is the source for dpll4_m5x2_ck */
static struct clk dpll4_m5_ck = {
	.name		= "dpll4_m5_ck",
	.ops		= &clkops_null,
	.parent		= &dpll4_ck,
	.init		= &omap2_init_clksel_parent,
	.clksel_reg	= OMAP_CM_REGADDR(OMAP3430_CAM_MOD, CM_CLKSEL),
	.clksel_mask	= OMAP3430_CLKSEL_CAM_MASK,
	.clksel		= dpll4_clksel,
	.clkdm_name	= "dpll4_clkdm",
	.set_rate	= &omap2_clksel_set_rate,
	.round_rate	= &omap2_clksel_round_rate,
	.recalc		= &omap2_clksel_recalc,
};

/* The PWRDN bit is apparently only available on 3430ES2 and above */
static struct clk dpll4_m5x2_ck = {
	.name		= "dpll4_m5x2_ck",
	.ops		= &clkops_omap2_dflt_wait,
	.parent		= &dpll4_m5_ck,
	.enable_reg	= OMAP_CM_REGADDR(PLL_MOD, CM_CLKEN),
	.enable_bit	= OMAP3430_PWRDN_CAM_SHIFT,
	.flags		= INVERT_ENABLE,
	.clkdm_name	= "dpll4_clkdm",
	.recalc		= &omap3_clkoutx2_recalc,
};

/* This virtual clock is the source for dpll4_m6x2_ck */
static struct clk dpll4_m6_ck = {
	.name		= "dpll4_m6_ck",
	.ops		= &clkops_null,
	.parent		= &dpll4_ck,
	.init		= &omap2_init_clksel_parent,
	.clksel_reg	= OMAP_CM_REGADDR(OMAP3430_EMU_MOD, CM_CLKSEL1),
	.clksel_mask	= OMAP3430_DIV_DPLL4_MASK,
	.clksel		= dpll4_clksel,
	.clkdm_name	= "dpll4_clkdm",
	.recalc		= &omap2_clksel_recalc,
};

/* The PWRDN bit is apparently only available on 3430ES2 and above */
static struct clk dpll4_m6x2_ck = {
	.name		= "dpll4_m6x2_ck",
	.ops		= &clkops_omap2_dflt_wait,
	.parent		= &dpll4_m6_ck,
	.enable_reg	= OMAP_CM_REGADDR(PLL_MOD, CM_CLKEN),
	.enable_bit	= OMAP3430_PWRDN_EMU_PERIPH_SHIFT,
	.flags		= INVERT_ENABLE,
	.clkdm_name	= "dpll4_clkdm",
	.recalc		= &omap3_clkoutx2_recalc,
};

static struct clk emu_per_alwon_ck = {
	.name		= "emu_per_alwon_ck",
	.ops		= &clkops_null,
	.parent		= &dpll4_m6x2_ck,
	.clkdm_name	= "dpll4_clkdm",
	.recalc		= &followparent_recalc,
};

/* DPLL5 */
/* Supplies 120MHz clock, USIM source clock */
/* Type: DPLL */
/* 3430ES2 only */
static struct dpll_data dpll5_dd = {
	.mult_div1_reg	= OMAP_CM_REGADDR(PLL_MOD, OMAP3430ES2_CM_CLKSEL4),
	.mult_mask	= OMAP3430ES2_PERIPH2_DPLL_MULT_MASK,
	.div1_mask	= OMAP3430ES2_PERIPH2_DPLL_DIV_MASK,
	.clk_bypass	= &sys_ck,
	.clk_ref	= &sys_ck,
	.freqsel_mask	= OMAP3430ES2_PERIPH2_DPLL_FREQSEL_MASK,
	.control_reg	= OMAP_CM_REGADDR(PLL_MOD, OMAP3430ES2_CM_CLKEN2),
	.enable_mask	= OMAP3430ES2_EN_PERIPH2_DPLL_MASK,
	.modes		= (1 << DPLL_LOW_POWER_STOP) | (1 << DPLL_LOCKED),
	.auto_recal_bit	= OMAP3430ES2_EN_PERIPH2_DPLL_DRIFTGUARD_SHIFT,
	.recal_en_bit	= OMAP3430ES2_SND_PERIPH_DPLL_RECAL_EN_SHIFT,
	.recal_st_bit	= OMAP3430ES2_SND_PERIPH_DPLL_ST_SHIFT,
	.autoidle_reg	= OMAP_CM_REGADDR(PLL_MOD, OMAP3430ES2_CM_AUTOIDLE2_PLL),
	.autoidle_mask	= OMAP3430ES2_AUTO_PERIPH2_DPLL_MASK,
	.idlest_reg	= OMAP_CM_REGADDR(PLL_MOD, CM_IDLEST2),
	.idlest_mask	= OMAP3430ES2_ST_PERIPH2_CLK_MASK,
	.max_multiplier = OMAP3_MAX_DPLL_MULT,
	.min_divider	= 1,
	.max_divider	= OMAP3_MAX_DPLL_DIV,
	.rate_tolerance = DEFAULT_DPLL_RATE_TOLERANCE
};

static struct clk dpll5_ck = {
	.name		= "dpll5_ck",
	.ops		= &clkops_omap3_noncore_dpll_ops,
	.parent		= &sys_ck,
	.dpll_data	= &dpll5_dd,
	.round_rate	= &omap2_dpll_round_rate,
	.set_rate	= &omap3_noncore_dpll_set_rate,
	.clkdm_name	= "dpll5_clkdm",
	.recalc		= &omap3_dpll_recalc,
};

static const struct clksel div16_dpll5_clksel[] = {
	{ .parent = &dpll5_ck, .rates = div16_dpll_rates },
	{ .parent = NULL }
};

static struct clk dpll5_m2_ck = {
	.name		= "dpll5_m2_ck",
	.ops		= &clkops_null,
	.parent		= &dpll5_ck,
	.init		= &omap2_init_clksel_parent,
	.clksel_reg	= OMAP_CM_REGADDR(PLL_MOD, OMAP3430ES2_CM_CLKSEL5),
	.clksel_mask	= OMAP3430ES2_DIV_120M_MASK,
	.clksel		= div16_dpll5_clksel,
	.clkdm_name	= "dpll5_clkdm",
	.recalc		= &omap2_clksel_recalc,
};

/* CM EXTERNAL CLOCK OUTPUTS */

static const struct clksel_rate clkout2_src_core_rates[] = {
	{ .div = 1, .val = 0, .flags = RATE_IN_3XXX },
	{ .div = 0 }
};

static const struct clksel_rate clkout2_src_sys_rates[] = {
	{ .div = 1, .val = 1, .flags = RATE_IN_3XXX },
	{ .div = 0 }
};

static const struct clksel_rate clkout2_src_96m_rates[] = {
	{ .div = 1, .val = 2, .flags = RATE_IN_3XXX },
	{ .div = 0 }
};

static const struct clksel_rate clkout2_src_54m_rates[] = {
	{ .div = 1, .val = 3, .flags = RATE_IN_3XXX },
	{ .div = 0 }
};

static const struct clksel clkout2_src_clksel[] = {
	{ .parent = &core_ck,		.rates = clkout2_src_core_rates },
	{ .parent = &sys_ck,		.rates = clkout2_src_sys_rates },
	{ .parent = &cm_96m_fck,	.rates = clkout2_src_96m_rates },
	{ .parent = &omap_54m_fck,	.rates = clkout2_src_54m_rates },
	{ .parent = NULL }
};

static struct clk clkout2_src_ck = {
	.name		= "clkout2_src_ck",
	.ops		= &clkops_omap2_dflt,
	.init		= &omap2_init_clksel_parent,
	.enable_reg	= OMAP3430_CM_CLKOUT_CTRL,
	.enable_bit	= OMAP3430_CLKOUT2_EN_SHIFT,
	.clksel_reg	= OMAP3430_CM_CLKOUT_CTRL,
	.clksel_mask	= OMAP3430_CLKOUT2SOURCE_MASK,
	.clksel		= clkout2_src_clksel,
	.clkdm_name	= "core_clkdm",
	.recalc		= &omap2_clksel_recalc,
};

static const struct clksel_rate sys_clkout2_rates[] = {
	{ .div = 1, .val = 0, .flags = RATE_IN_3XXX },
	{ .div = 2, .val = 1, .flags = RATE_IN_3XXX },
	{ .div = 4, .val = 2, .flags = RATE_IN_3XXX },
	{ .div = 8, .val = 3, .flags = RATE_IN_3XXX },
	{ .div = 16, .val = 4, .flags = RATE_IN_3XXX },
	{ .div = 0 },
};

static const struct clksel sys_clkout2_clksel[] = {
	{ .parent = &clkout2_src_ck, .rates = sys_clkout2_rates },
	{ .parent = NULL },
};

static struct clk sys_clkout2 = {
	.name		= "sys_clkout2",
	.ops		= &clkops_null,
	.init		= &omap2_init_clksel_parent,
	.clksel_reg	= OMAP3430_CM_CLKOUT_CTRL,
	.clksel_mask	= OMAP3430_CLKOUT2_DIV_MASK,
	.clksel		= sys_clkout2_clksel,
	.recalc		= &omap2_clksel_recalc,
	.round_rate	= &omap2_clksel_round_rate,
	.set_rate	= &omap2_clksel_set_rate
};

/* CM OUTPUT CLOCKS */

static struct clk corex2_fck = {
	.name		= "corex2_fck",
	.ops		= &clkops_null,
	.parent		= &dpll3_m2x2_ck,
	.recalc		= &followparent_recalc,
};

/* DPLL power domain clock controls */

static const struct clksel_rate div4_rates[] = {
	{ .div = 1, .val = 1, .flags = RATE_IN_3XXX },
	{ .div = 2, .val = 2, .flags = RATE_IN_3XXX },
	{ .div = 4, .val = 4, .flags = RATE_IN_3XXX },
	{ .div = 0 }
};

static const struct clksel div4_core_clksel[] = {
	{ .parent = &core_ck, .rates = div4_rates },
	{ .parent = NULL }
};

/*
 * REVISIT: Are these in DPLL power domain or CM power domain? docs
 * may be inconsistent here?
 */
static struct clk dpll1_fck = {
	.name		= "dpll1_fck",
	.ops		= &clkops_null,
	.parent		= &core_ck,
	.init		= &omap2_init_clksel_parent,
	.clksel_reg	= OMAP_CM_REGADDR(MPU_MOD, OMAP3430_CM_CLKSEL1_PLL),
	.clksel_mask	= OMAP3430_MPU_CLK_SRC_MASK,
	.clksel		= div4_core_clksel,
	.recalc		= &omap2_clksel_recalc,
};

static struct clk mpu_ck = {
	.name		= "mpu_ck",
	.ops		= &clkops_null,
	.parent		= &dpll1_x2m2_ck,
	.clkdm_name	= "mpu_clkdm",
	.recalc		= &followparent_recalc,
};

/* arm_fck is divided by two when DPLL1 locked; otherwise, passthrough mpu_ck */
static const struct clksel_rate arm_fck_rates[] = {
	{ .div = 1, .val = 0, .flags = RATE_IN_3XXX },
	{ .div = 2, .val = 1, .flags = RATE_IN_3XXX },
	{ .div = 0 },
};

static const struct clksel arm_fck_clksel[] = {
	{ .parent = &mpu_ck, .rates = arm_fck_rates },
	{ .parent = NULL }
};

static struct clk arm_fck = {
	.name		= "arm_fck",
	.ops		= &clkops_null,
	.parent		= &mpu_ck,
	.init		= &omap2_init_clksel_parent,
	.clksel_reg	= OMAP_CM_REGADDR(MPU_MOD, OMAP3430_CM_IDLEST_PLL),
	.clksel_mask	= OMAP3430_ST_MPU_CLK_MASK,
	.clksel		= arm_fck_clksel,
	.clkdm_name	= "mpu_clkdm",
	.recalc		= &omap2_clksel_recalc,
};

/* XXX What about neon_clkdm ? */

/*
 * REVISIT: This clock is never specifically defined in the 3430 TRM,
 * although it is referenced - so this is a guess
 */
static struct clk emu_mpu_alwon_ck = {
	.name		= "emu_mpu_alwon_ck",
	.ops		= &clkops_null,
	.parent		= &mpu_ck,
	.recalc		= &followparent_recalc,
};

static struct clk dpll2_fck = {
	.name		= "dpll2_fck",
	.ops		= &clkops_null,
	.parent		= &core_ck,
	.init		= &omap2_init_clksel_parent,
	.clksel_reg	= OMAP_CM_REGADDR(OMAP3430_IVA2_MOD, OMAP3430_CM_CLKSEL1_PLL),
	.clksel_mask	= OMAP3430_IVA2_CLK_SRC_MASK,
	.clksel		= div4_core_clksel,
	.recalc		= &omap2_clksel_recalc,
};

static struct clk iva2_ck = {
	.name		= "iva2_ck",
	.ops		= &clkops_omap2_dflt_wait,
	.parent		= &dpll2_m2_ck,
	.enable_reg	= OMAP_CM_REGADDR(OMAP3430_IVA2_MOD, CM_FCLKEN),
	.enable_bit	= OMAP3430_CM_FCLKEN_IVA2_EN_IVA2_SHIFT,
	.clkdm_name	= "iva2_clkdm",
	.recalc		= &followparent_recalc,
};

/* Common interface clocks */

static const struct clksel div2_core_clksel[] = {
	{ .parent = &core_ck, .rates = div2_rates },
	{ .parent = NULL }
};

static struct clk l3_ick = {
	.name		= "l3_ick",
	.ops		= &clkops_null,
	.parent		= &core_ck,
	.init		= &omap2_init_clksel_parent,
	.clksel_reg	= OMAP_CM_REGADDR(CORE_MOD, CM_CLKSEL),
	.clksel_mask	= OMAP3430_CLKSEL_L3_MASK,
	.clksel		= div2_core_clksel,
	.clkdm_name	= "core_l3_clkdm",
	.recalc		= &omap2_clksel_recalc,
};

static const struct clksel div2_l3_clksel[] = {
	{ .parent = &l3_ick, .rates = div2_rates },
	{ .parent = NULL }
};

static struct clk l4_ick = {
	.name		= "l4_ick",
	.ops		= &clkops_null,
	.parent		= &l3_ick,
	.init		= &omap2_init_clksel_parent,
	.clksel_reg	= OMAP_CM_REGADDR(CORE_MOD, CM_CLKSEL),
	.clksel_mask	= OMAP3430_CLKSEL_L4_MASK,
	.clksel		= div2_l3_clksel,
	.clkdm_name	= "core_l4_clkdm",
	.recalc		= &omap2_clksel_recalc,

};

static const struct clksel div2_l4_clksel[] = {
	{ .parent = &l4_ick, .rates = div2_rates },
	{ .parent = NULL }
};

static struct clk rm_ick = {
	.name		= "rm_ick",
	.ops		= &clkops_null,
	.parent		= &l4_ick,
	.init		= &omap2_init_clksel_parent,
	.clksel_reg	= OMAP_CM_REGADDR(WKUP_MOD, CM_CLKSEL),
	.clksel_mask	= OMAP3430_CLKSEL_RM_MASK,
	.clksel		= div2_l4_clksel,
	.recalc		= &omap2_clksel_recalc,
};

/* GFX power domain */

/* GFX clocks are in 3430ES1 only. 3430ES2 and later uses the SGX instead */

static const struct clksel gfx_l3_clksel[] = {
	{ .parent = &l3_ick, .rates = gfx_l3_rates },
	{ .parent = NULL }
};

/* Virtual parent clock for gfx_l3_ick and gfx_l3_fck */
static struct clk gfx_l3_ck = {
	.name		= "gfx_l3_ck",
	.ops		= &clkops_omap2_dflt_wait,
	.parent		= &l3_ick,
	.enable_reg	= OMAP_CM_REGADDR(GFX_MOD, CM_ICLKEN),
	.enable_bit	= OMAP_EN_GFX_SHIFT,
	.recalc		= &followparent_recalc,
};

static struct clk gfx_l3_fck = {
	.name		= "gfx_l3_fck",
	.ops		= &clkops_null,
	.parent		= &gfx_l3_ck,
	.init		= &omap2_init_clksel_parent,
	.clksel_reg	= OMAP_CM_REGADDR(GFX_MOD, CM_CLKSEL),
	.clksel_mask	= OMAP_CLKSEL_GFX_MASK,
	.clksel		= gfx_l3_clksel,
	.clkdm_name	= "gfx_3430es1_clkdm",
	.recalc		= &omap2_clksel_recalc,
};

static struct clk gfx_l3_ick = {
	.name		= "gfx_l3_ick",
	.ops		= &clkops_null,
	.parent		= &gfx_l3_ck,
	.clkdm_name	= "gfx_3430es1_clkdm",
	.recalc		= &followparent_recalc,
};

static struct clk gfx_cg1_ck = {
	.name		= "gfx_cg1_ck",
	.ops		= &clkops_omap2_dflt_wait,
	.parent		= &gfx_l3_fck, /* REVISIT: correct? */
	.enable_reg	= OMAP_CM_REGADDR(GFX_MOD, CM_FCLKEN),
	.enable_bit	= OMAP3430ES1_EN_2D_SHIFT,
	.clkdm_name	= "gfx_3430es1_clkdm",
	.recalc		= &followparent_recalc,
};

static struct clk gfx_cg2_ck = {
	.name		= "gfx_cg2_ck",
	.ops		= &clkops_omap2_dflt_wait,
	.parent		= &gfx_l3_fck, /* REVISIT: correct? */
	.enable_reg	= OMAP_CM_REGADDR(GFX_MOD, CM_FCLKEN),
	.enable_bit	= OMAP3430ES1_EN_3D_SHIFT,
	.clkdm_name	= "gfx_3430es1_clkdm",
	.recalc		= &followparent_recalc,
};

/* SGX power domain - 3430ES2 only */

static const struct clksel_rate sgx_core_rates[] = {
	{ .div = 2, .val = 5, .flags = RATE_IN_36XX },
	{ .div = 3, .val = 0, .flags = RATE_IN_3XXX },
	{ .div = 4, .val = 1, .flags = RATE_IN_3XXX },
	{ .div = 6, .val = 2, .flags = RATE_IN_3XXX },
	{ .div = 0 },
};

static const struct clksel_rate sgx_192m_rates[] = {
	{ .div = 1,  .val = 4, .flags = RATE_IN_36XX },
	{ .div = 0 },
};

static const struct clksel_rate sgx_corex2_rates[] = {
	{ .div = 3, .val = 6, .flags = RATE_IN_36XX },
	{ .div = 5, .val = 7, .flags = RATE_IN_36XX },
	{ .div = 0 },
};

static const struct clksel_rate sgx_96m_rates[] = {
	{ .div = 1,  .val = 3, .flags = RATE_IN_3XXX },
	{ .div = 0 },
};

static const struct clksel sgx_clksel[] = {
	{ .parent = &core_ck,	 .rates = sgx_core_rates },
	{ .parent = &cm_96m_fck, .rates = sgx_96m_rates },
	{ .parent = &omap_192m_alwon_fck, .rates = sgx_192m_rates },
	{ .parent = &corex2_fck, .rates = sgx_corex2_rates },
	{ .parent = NULL }
};

static struct clk sgx_fck = {
	.name		= "sgx_fck",
	.ops		= &clkops_omap2_dflt_wait,
	.init		= &omap2_init_clksel_parent,
	.enable_reg	= OMAP_CM_REGADDR(OMAP3430ES2_SGX_MOD, CM_FCLKEN),
	.enable_bit	= OMAP3430ES2_CM_FCLKEN_SGX_EN_SGX_SHIFT,
	.clksel_reg	= OMAP_CM_REGADDR(OMAP3430ES2_SGX_MOD, CM_CLKSEL),
	.clksel_mask	= OMAP3430ES2_CLKSEL_SGX_MASK,
	.clksel		= sgx_clksel,
	.clkdm_name	= "sgx_clkdm",
	.recalc		= &omap2_clksel_recalc,
	.set_rate	= &omap2_clksel_set_rate,
	.round_rate	= &omap2_clksel_round_rate
};

static struct clk sgx_ick = {
	.name		= "sgx_ick",
	.ops		= &clkops_omap2_dflt_wait,
	.parent		= &l3_ick,
	.enable_reg	= OMAP_CM_REGADDR(OMAP3430ES2_SGX_MOD, CM_ICLKEN),
	.enable_bit	= OMAP3430ES2_CM_ICLKEN_SGX_EN_SGX_SHIFT,
	.clkdm_name	= "sgx_clkdm",
	.recalc		= &followparent_recalc,
};

/* CORE power domain */

static struct clk d2d_26m_fck = {
	.name		= "d2d_26m_fck",
	.ops		= &clkops_omap2_dflt_wait,
	.parent		= &sys_ck,
	.enable_reg	= OMAP_CM_REGADDR(CORE_MOD, CM_FCLKEN1),
	.enable_bit	= OMAP3430ES1_EN_D2D_SHIFT,
	.clkdm_name	= "d2d_clkdm",
	.recalc		= &followparent_recalc,
};

static struct clk modem_fck = {
	.name		= "modem_fck",
	.ops		= &clkops_omap2_dflt_wait,
	.parent		= &sys_ck,
	.enable_reg	= OMAP_CM_REGADDR(CORE_MOD, CM_FCLKEN1),
	.enable_bit	= OMAP3430_EN_MODEM_SHIFT,
	.clkdm_name	= "d2d_clkdm",
	.recalc		= &followparent_recalc,
};

static struct clk sad2d_ick = {
	.name		= "sad2d_ick",
	.ops		= &clkops_omap2_dflt_wait,
	.parent		= &l3_ick,
	.enable_reg	= OMAP_CM_REGADDR(CORE_MOD, CM_ICLKEN1),
	.enable_bit	= OMAP3430_EN_SAD2D_SHIFT,
	.clkdm_name	= "d2d_clkdm",
	.recalc		= &followparent_recalc,
};

static struct clk mad2d_ick = {
	.name		= "mad2d_ick",
	.ops		= &clkops_omap2_dflt_wait,
	.parent		= &l3_ick,
	.enable_reg	= OMAP_CM_REGADDR(CORE_MOD, CM_ICLKEN3),
	.enable_bit	= OMAP3430_EN_MAD2D_SHIFT,
	.clkdm_name	= "d2d_clkdm",
	.recalc		= &followparent_recalc,
};

static const struct clksel omap343x_gpt_clksel[] = {
	{ .parent = &omap_32k_fck, .rates = gpt_32k_rates },
	{ .parent = &sys_ck,	   .rates = gpt_sys_rates },
	{ .parent = NULL}
};

static struct clk gpt10_fck = {
	.name		= "gpt10_fck",
	.ops		= &clkops_omap2_dflt_wait,
	.parent		= &sys_ck,
	.init		= &omap2_init_clksel_parent,
	.enable_reg	= OMAP_CM_REGADDR(CORE_MOD, CM_FCLKEN1),
	.enable_bit	= OMAP3430_EN_GPT10_SHIFT,
	.clksel_reg	= OMAP_CM_REGADDR(CORE_MOD, CM_CLKSEL),
	.clksel_mask	= OMAP3430_CLKSEL_GPT10_MASK,
	.clksel		= omap343x_gpt_clksel,
	.clkdm_name	= "core_l4_clkdm",
	.recalc		= &omap2_clksel_recalc,
};

static struct clk gpt11_fck = {
	.name		= "gpt11_fck",
	.ops		= &clkops_omap2_dflt_wait,
	.parent		= &sys_ck,
	.init		= &omap2_init_clksel_parent,
	.enable_reg	= OMAP_CM_REGADDR(CORE_MOD, CM_FCLKEN1),
	.enable_bit	= OMAP3430_EN_GPT11_SHIFT,
	.clksel_reg	= OMAP_CM_REGADDR(CORE_MOD, CM_CLKSEL),
	.clksel_mask	= OMAP3430_CLKSEL_GPT11_MASK,
	.clksel		= omap343x_gpt_clksel,
	.clkdm_name	= "core_l4_clkdm",
	.recalc		= &omap2_clksel_recalc,
};

static struct clk cpefuse_fck = {
	.name		= "cpefuse_fck",
	.ops		= &clkops_omap2_dflt,
	.parent		= &sys_ck,
	.enable_reg	= OMAP_CM_REGADDR(CORE_MOD, OMAP3430ES2_CM_FCLKEN3),
	.enable_bit	= OMAP3430ES2_EN_CPEFUSE_SHIFT,
	.recalc		= &followparent_recalc,
};

static struct clk ts_fck = {
	.name		= "ts_fck",
	.ops		= &clkops_omap2_dflt,
	.parent		= &omap_32k_fck,
	.enable_reg	= OMAP_CM_REGADDR(CORE_MOD, OMAP3430ES2_CM_FCLKEN3),
	.enable_bit	= OMAP3430ES2_EN_TS_SHIFT,
	.recalc		= &followparent_recalc,
};

static struct clk usbtll_fck = {
	.name		= "usbtll_fck",
	.ops		= &clkops_omap2_dflt_wait,
	.parent		= &dpll5_m2_ck,
	.enable_reg	= OMAP_CM_REGADDR(CORE_MOD, OMAP3430ES2_CM_FCLKEN3),
	.enable_bit	= OMAP3430ES2_EN_USBTLL_SHIFT,
	.recalc		= &followparent_recalc,
};

/* CORE 96M FCLK-derived clocks */

static struct clk core_96m_fck = {
	.name		= "core_96m_fck",
	.ops		= &clkops_null,
	.parent		= &omap_96m_fck,
	.clkdm_name	= "core_l4_clkdm",
	.recalc		= &followparent_recalc,
};

static struct clk mmchs3_fck = {
	.name		= "mmchs3_fck",
	.ops		= &clkops_omap2_dflt_wait,
	.parent		= &core_96m_fck,
	.enable_reg	= OMAP_CM_REGADDR(CORE_MOD, CM_FCLKEN1),
	.enable_bit	= OMAP3430ES2_EN_MMC3_SHIFT,
	.clkdm_name	= "core_l4_clkdm",
	.recalc		= &followparent_recalc,
};

static struct clk mmchs2_fck = {
	.name		= "mmchs2_fck",
	.ops		= &clkops_omap2_dflt_wait,
	.parent		= &core_96m_fck,
	.enable_reg	= OMAP_CM_REGADDR(CORE_MOD, CM_FCLKEN1),
	.enable_bit	= OMAP3430_EN_MMC2_SHIFT,
	.clkdm_name	= "core_l4_clkdm",
	.recalc		= &followparent_recalc,
};

static struct clk mspro_fck = {
	.name		= "mspro_fck",
	.ops		= &clkops_omap2_dflt_wait,
	.parent		= &core_96m_fck,
	.enable_reg	= OMAP_CM_REGADDR(CORE_MOD, CM_FCLKEN1),
	.enable_bit	= OMAP3430_EN_MSPRO_SHIFT,
	.clkdm_name	= "core_l4_clkdm",
	.recalc		= &followparent_recalc,
};

static struct clk mmchs1_fck = {
	.name		= "mmchs1_fck",
	.ops		= &clkops_omap2_dflt_wait,
	.parent		= &core_96m_fck,
	.enable_reg	= OMAP_CM_REGADDR(CORE_MOD, CM_FCLKEN1),
	.enable_bit	= OMAP3430_EN_MMC1_SHIFT,
	.clkdm_name	= "core_l4_clkdm",
	.recalc		= &followparent_recalc,
};

static struct clk i2c3_fck = {
	.name		= "i2c3_fck",
	.ops		= &clkops_omap2_dflt_wait,
	.parent		= &core_96m_fck,
	.enable_reg	= OMAP_CM_REGADDR(CORE_MOD, CM_FCLKEN1),
	.enable_bit	= OMAP3430_EN_I2C3_SHIFT,
	.clkdm_name	= "core_l4_clkdm",
	.recalc		= &followparent_recalc,
};

static struct clk i2c2_fck = {
	.name		= "i2c2_fck",
	.ops		= &clkops_omap2_dflt_wait,
	.parent		= &core_96m_fck,
	.enable_reg	= OMAP_CM_REGADDR(CORE_MOD, CM_FCLKEN1),
	.enable_bit	= OMAP3430_EN_I2C2_SHIFT,
	.clkdm_name	= "core_l4_clkdm",
	.recalc		= &followparent_recalc,
};

static struct clk i2c1_fck = {
	.name		= "i2c1_fck",
	.ops		= &clkops_omap2_dflt_wait,
	.parent		= &core_96m_fck,
	.enable_reg	= OMAP_CM_REGADDR(CORE_MOD, CM_FCLKEN1),
	.enable_bit	= OMAP3430_EN_I2C1_SHIFT,
	.clkdm_name	= "core_l4_clkdm",
	.recalc		= &followparent_recalc,
};

/*
 * MCBSP 1 & 5 get their 96MHz clock from core_96m_fck;
 * MCBSP 2, 3, 4 get their 96MHz clock from per_96m_fck.
 */
static const struct clksel_rate common_mcbsp_96m_rates[] = {
	{ .div = 1, .val = 0, .flags = RATE_IN_3XXX },
	{ .div = 0 }
};

static const struct clksel_rate common_mcbsp_mcbsp_rates[] = {
	{ .div = 1, .val = 1, .flags = RATE_IN_3XXX },
	{ .div = 0 }
};

static const struct clksel mcbsp_15_clksel[] = {
	{ .parent = &core_96m_fck, .rates = common_mcbsp_96m_rates },
	{ .parent = &mcbsp_clks,   .rates = common_mcbsp_mcbsp_rates },
	{ .parent = NULL }
};

static struct clk mcbsp5_fck = {
	.name		= "mcbsp5_fck",
	.ops		= &clkops_omap2_dflt_wait,
	.init		= &omap2_init_clksel_parent,
	.enable_reg	= OMAP_CM_REGADDR(CORE_MOD, CM_FCLKEN1),
	.enable_bit	= OMAP3430_EN_MCBSP5_SHIFT,
	.clksel_reg	= OMAP343X_CTRL_REGADDR(OMAP343X_CONTROL_DEVCONF1),
	.clksel_mask	= OMAP2_MCBSP5_CLKS_MASK,
	.clksel		= mcbsp_15_clksel,
	.clkdm_name	= "core_l4_clkdm",
	.recalc		= &omap2_clksel_recalc,
};

static struct clk mcbsp1_fck = {
	.name		= "mcbsp1_fck",
	.ops		= &clkops_omap2_dflt_wait,
	.init		= &omap2_init_clksel_parent,
	.enable_reg	= OMAP_CM_REGADDR(CORE_MOD, CM_FCLKEN1),
	.enable_bit	= OMAP3430_EN_MCBSP1_SHIFT,
	.clksel_reg	= OMAP343X_CTRL_REGADDR(OMAP2_CONTROL_DEVCONF0),
	.clksel_mask	= OMAP2_MCBSP1_CLKS_MASK,
	.clksel		= mcbsp_15_clksel,
	.clkdm_name	= "core_l4_clkdm",
	.recalc		= &omap2_clksel_recalc,
};

/* CORE_48M_FCK-derived clocks */

static struct clk core_48m_fck = {
	.name		= "core_48m_fck",
	.ops		= &clkops_null,
	.parent		= &omap_48m_fck,
	.clkdm_name	= "core_l4_clkdm",
	.recalc		= &followparent_recalc,
};

static struct clk mcspi4_fck = {
	.name		= "mcspi4_fck",
	.ops		= &clkops_omap2_dflt_wait,
	.parent		= &core_48m_fck,
	.enable_reg	= OMAP_CM_REGADDR(CORE_MOD, CM_FCLKEN1),
	.enable_bit	= OMAP3430_EN_MCSPI4_SHIFT,
	.recalc		= &followparent_recalc,
	.clkdm_name	= "core_l4_clkdm",
};

static struct clk mcspi3_fck = {
	.name		= "mcspi3_fck",
	.ops		= &clkops_omap2_dflt_wait,
	.parent		= &core_48m_fck,
	.enable_reg	= OMAP_CM_REGADDR(CORE_MOD, CM_FCLKEN1),
	.enable_bit	= OMAP3430_EN_MCSPI3_SHIFT,
	.recalc		= &followparent_recalc,
	.clkdm_name	= "core_l4_clkdm",
};

static struct clk mcspi2_fck = {
	.name		= "mcspi2_fck",
	.ops		= &clkops_omap2_dflt_wait,
	.parent		= &core_48m_fck,
	.enable_reg	= OMAP_CM_REGADDR(CORE_MOD, CM_FCLKEN1),
	.enable_bit	= OMAP3430_EN_MCSPI2_SHIFT,
	.recalc		= &followparent_recalc,
	.clkdm_name	= "core_l4_clkdm",
};

static struct clk mcspi1_fck = {
	.name		= "mcspi1_fck",
	.ops		= &clkops_omap2_dflt_wait,
	.parent		= &core_48m_fck,
	.enable_reg	= OMAP_CM_REGADDR(CORE_MOD, CM_FCLKEN1),
	.enable_bit	= OMAP3430_EN_MCSPI1_SHIFT,
	.recalc		= &followparent_recalc,
	.clkdm_name	= "core_l4_clkdm",
};

static struct clk uart2_fck = {
	.name		= "uart2_fck",
	.ops		= &clkops_omap2_dflt_wait,
	.parent		= &core_48m_fck,
	.enable_reg	= OMAP_CM_REGADDR(CORE_MOD, CM_FCLKEN1),
	.enable_bit	= OMAP3430_EN_UART2_SHIFT,
	.clkdm_name	= "core_l4_clkdm",
	.recalc		= &followparent_recalc,
};

static struct clk uart1_fck = {
	.name		= "uart1_fck",
	.ops		= &clkops_omap2_dflt_wait,
	.parent		= &core_48m_fck,
	.enable_reg	= OMAP_CM_REGADDR(CORE_MOD, CM_FCLKEN1),
	.enable_bit	= OMAP3430_EN_UART1_SHIFT,
	.clkdm_name	= "core_l4_clkdm",
	.recalc		= &followparent_recalc,
};

static struct clk fshostusb_fck = {
	.name		= "fshostusb_fck",
	.ops		= &clkops_omap2_dflt_wait,
	.parent		= &core_48m_fck,
	.enable_reg	= OMAP_CM_REGADDR(CORE_MOD, CM_FCLKEN1),
	.enable_bit	= OMAP3430ES1_EN_FSHOSTUSB_SHIFT,
	.recalc		= &followparent_recalc,
};

/* CORE_12M_FCK based clocks */

static struct clk core_12m_fck = {
	.name		= "core_12m_fck",
	.ops		= &clkops_null,
	.parent		= &omap_12m_fck,
	.clkdm_name	= "core_l4_clkdm",
	.recalc		= &followparent_recalc,
};

static struct clk hdq_fck = {
	.name		= "hdq_fck",
	.ops		= &clkops_omap2_dflt_wait,
	.parent		= &core_12m_fck,
	.enable_reg	= OMAP_CM_REGADDR(CORE_MOD, CM_FCLKEN1),
	.enable_bit	= OMAP3430_EN_HDQ_SHIFT,
	.recalc		= &followparent_recalc,
};

/* DPLL3-derived clock */

static const struct clksel_rate ssi_ssr_corex2_rates[] = {
	{ .div = 1, .val = 1, .flags = RATE_IN_3XXX },
	{ .div = 2, .val = 2, .flags = RATE_IN_3XXX },
	{ .div = 3, .val = 3, .flags = RATE_IN_3XXX },
	{ .div = 4, .val = 4, .flags = RATE_IN_3XXX },
	{ .div = 6, .val = 6, .flags = RATE_IN_3XXX },
	{ .div = 8, .val = 8, .flags = RATE_IN_3XXX },
	{ .div = 0 }
};

static const struct clksel ssi_ssr_clksel[] = {
	{ .parent = &corex2_fck, .rates = ssi_ssr_corex2_rates },
	{ .parent = NULL }
};

static struct clk ssi_ssr_fck_3430es1 = {
	.name		= "ssi_ssr_fck",
	.ops		= &clkops_omap2_dflt,
	.init		= &omap2_init_clksel_parent,
	.enable_reg	= OMAP_CM_REGADDR(CORE_MOD, CM_FCLKEN1),
	.enable_bit	= OMAP3430_EN_SSI_SHIFT,
	.clksel_reg	= OMAP_CM_REGADDR(CORE_MOD, CM_CLKSEL),
	.clksel_mask	= OMAP3430_CLKSEL_SSI_MASK,
	.clksel		= ssi_ssr_clksel,
	.clkdm_name	= "core_l4_clkdm",
	.recalc		= &omap2_clksel_recalc,
};

static struct clk ssi_ssr_fck_3430es2 = {
	.name		= "ssi_ssr_fck",
	.ops		= &clkops_omap3430es2_ssi_wait,
	.init		= &omap2_init_clksel_parent,
	.enable_reg	= OMAP_CM_REGADDR(CORE_MOD, CM_FCLKEN1),
	.enable_bit	= OMAP3430_EN_SSI_SHIFT,
	.clksel_reg	= OMAP_CM_REGADDR(CORE_MOD, CM_CLKSEL),
	.clksel_mask	= OMAP3430_CLKSEL_SSI_MASK,
	.clksel		= ssi_ssr_clksel,
	.clkdm_name	= "core_l4_clkdm",
	.recalc		= &omap2_clksel_recalc,
};

static struct clk ssi_sst_fck_3430es1 = {
	.name		= "ssi_sst_fck",
	.ops		= &clkops_null,
	.parent		= &ssi_ssr_fck_3430es1,
	.fixed_div	= 2,
	.recalc		= &omap_fixed_divisor_recalc,
};

static struct clk ssi_sst_fck_3430es2 = {
	.name		= "ssi_sst_fck",
	.ops		= &clkops_null,
	.parent		= &ssi_ssr_fck_3430es2,
	.fixed_div	= 2,
	.recalc		= &omap_fixed_divisor_recalc,
};



/* CORE_L3_ICK based clocks */

/*
 * XXX must add clk_enable/clk_disable for these if standard code won't
 * handle it
 */
static struct clk core_l3_ick = {
	.name		= "core_l3_ick",
	.ops		= &clkops_null,
	.parent		= &l3_ick,
	.clkdm_name	= "core_l3_clkdm",
	.recalc		= &followparent_recalc,
};

static struct clk hsotgusb_ick_3430es1 = {
	.name		= "hsotgusb_ick",
	.ops		= &clkops_omap2_dflt,
	.parent		= &core_l3_ick,
	.enable_reg	= OMAP_CM_REGADDR(CORE_MOD, CM_ICLKEN1),
	.enable_bit	= OMAP3430_EN_HSOTGUSB_SHIFT,
	.clkdm_name	= "core_l3_clkdm",
	.recalc		= &followparent_recalc,
};

static struct clk hsotgusb_ick_3430es2 = {
	.name		= "hsotgusb_ick",
	.ops		= &clkops_omap3430es2_hsotgusb_wait,
	.parent		= &core_l3_ick,
	.enable_reg	= OMAP_CM_REGADDR(CORE_MOD, CM_ICLKEN1),
	.enable_bit	= OMAP3430_EN_HSOTGUSB_SHIFT,
	.clkdm_name	= "core_l3_clkdm",
	.recalc		= &followparent_recalc,
};

static struct clk sdrc_ick = {
	.name		= "sdrc_ick",
	.ops		= &clkops_omap2_dflt_wait,
	.parent		= &core_l3_ick,
	.enable_reg	= OMAP_CM_REGADDR(CORE_MOD, CM_ICLKEN1),
	.enable_bit	= OMAP3430_EN_SDRC_SHIFT,
	.flags		= ENABLE_ON_INIT,
	.clkdm_name	= "core_l3_clkdm",
	.recalc		= &followparent_recalc,
};

static struct clk gpmc_fck = {
	.name		= "gpmc_fck",
	.ops		= &clkops_null,
	.parent		= &core_l3_ick,
	.flags		= ENABLE_ON_INIT, /* huh? */
	.clkdm_name	= "core_l3_clkdm",
	.recalc		= &followparent_recalc,
};

/* SECURITY_L3_ICK based clocks */

static struct clk security_l3_ick = {
	.name		= "security_l3_ick",
	.ops		= &clkops_null,
	.parent		= &l3_ick,
	.recalc		= &followparent_recalc,
};

static struct clk pka_ick = {
	.name		= "pka_ick",
	.ops		= &clkops_omap2_dflt_wait,
	.parent		= &security_l3_ick,
	.enable_reg	= OMAP_CM_REGADDR(CORE_MOD, CM_ICLKEN2),
	.enable_bit	= OMAP3430_EN_PKA_SHIFT,
	.recalc		= &followparent_recalc,
};

/* CORE_L4_ICK based clocks */

static struct clk core_l4_ick = {
	.name		= "core_l4_ick",
	.ops		= &clkops_null,
	.parent		= &l4_ick,
	.clkdm_name	= "core_l4_clkdm",
	.recalc		= &followparent_recalc,
};

static struct clk usbtll_ick = {
	.name		= "usbtll_ick",
	.ops		= &clkops_omap2_dflt_wait,
	.parent		= &core_l4_ick,
	.enable_reg	= OMAP_CM_REGADDR(CORE_MOD, CM_ICLKEN3),
	.enable_bit	= OMAP3430ES2_EN_USBTLL_SHIFT,
	.clkdm_name	= "core_l4_clkdm",
	.recalc		= &followparent_recalc,
};

static struct clk mmchs3_ick = {
	.name		= "mmchs3_ick",
	.ops		= &clkops_omap2_dflt_wait,
	.parent		= &core_l4_ick,
	.enable_reg	= OMAP_CM_REGADDR(CORE_MOD, CM_ICLKEN1),
	.enable_bit	= OMAP3430ES2_EN_MMC3_SHIFT,
	.clkdm_name	= "core_l4_clkdm",
	.recalc		= &followparent_recalc,
};

/* Intersystem Communication Registers - chassis mode only */
static struct clk icr_ick = {
	.name		= "icr_ick",
	.ops		= &clkops_omap2_dflt_wait,
	.parent		= &core_l4_ick,
	.enable_reg	= OMAP_CM_REGADDR(CORE_MOD, CM_ICLKEN1),
	.enable_bit	= OMAP3430_EN_ICR_SHIFT,
	.clkdm_name	= "core_l4_clkdm",
	.recalc		= &followparent_recalc,
};

static struct clk aes2_ick = {
	.name		= "aes2_ick",
	.ops		= &clkops_omap2_dflt_wait,
	.parent		= &core_l4_ick,
	.enable_reg	= OMAP_CM_REGADDR(CORE_MOD, CM_ICLKEN1),
	.enable_bit	= OMAP3430_EN_AES2_SHIFT,
	.clkdm_name	= "core_l4_clkdm",
	.recalc		= &followparent_recalc,
};

static struct clk sha12_ick = {
	.name		= "sha12_ick",
	.ops		= &clkops_omap2_dflt_wait,
	.parent		= &core_l4_ick,
	.enable_reg	= OMAP_CM_REGADDR(CORE_MOD, CM_ICLKEN1),
	.enable_bit	= OMAP3430_EN_SHA12_SHIFT,
	.clkdm_name	= "core_l4_clkdm",
	.recalc		= &followparent_recalc,
};

static struct clk des2_ick = {
	.name		= "des2_ick",
	.ops		= &clkops_omap2_dflt_wait,
	.parent		= &core_l4_ick,
	.enable_reg	= OMAP_CM_REGADDR(CORE_MOD, CM_ICLKEN1),
	.enable_bit	= OMAP3430_EN_DES2_SHIFT,
	.clkdm_name	= "core_l4_clkdm",
	.recalc		= &followparent_recalc,
};

static struct clk mmchs2_ick = {
	.name		= "mmchs2_ick",
	.ops		= &clkops_omap2_dflt_wait,
	.parent		= &core_l4_ick,
	.enable_reg	= OMAP_CM_REGADDR(CORE_MOD, CM_ICLKEN1),
	.enable_bit	= OMAP3430_EN_MMC2_SHIFT,
	.clkdm_name	= "core_l4_clkdm",
	.recalc		= &followparent_recalc,
};

static struct clk mmchs1_ick = {
	.name		= "mmchs1_ick",
	.ops		= &clkops_omap2_dflt_wait,
	.parent		= &core_l4_ick,
	.enable_reg	= OMAP_CM_REGADDR(CORE_MOD, CM_ICLKEN1),
	.enable_bit	= OMAP3430_EN_MMC1_SHIFT,
	.clkdm_name	= "core_l4_clkdm",
	.recalc		= &followparent_recalc,
};

static struct clk mspro_ick = {
	.name		= "mspro_ick",
	.ops		= &clkops_omap2_dflt_wait,
	.parent		= &core_l4_ick,
	.enable_reg	= OMAP_CM_REGADDR(CORE_MOD, CM_ICLKEN1),
	.enable_bit	= OMAP3430_EN_MSPRO_SHIFT,
	.clkdm_name	= "core_l4_clkdm",
	.recalc		= &followparent_recalc,
};

static struct clk hdq_ick = {
	.name		= "hdq_ick",
	.ops		= &clkops_omap2_dflt_wait,
	.parent		= &core_l4_ick,
	.enable_reg	= OMAP_CM_REGADDR(CORE_MOD, CM_ICLKEN1),
	.enable_bit	= OMAP3430_EN_HDQ_SHIFT,
	.clkdm_name	= "core_l4_clkdm",
	.recalc		= &followparent_recalc,
};

static struct clk mcspi4_ick = {
	.name		= "mcspi4_ick",
	.ops		= &clkops_omap2_dflt_wait,
	.parent		= &core_l4_ick,
	.enable_reg	= OMAP_CM_REGADDR(CORE_MOD, CM_ICLKEN1),
	.enable_bit	= OMAP3430_EN_MCSPI4_SHIFT,
	.clkdm_name	= "core_l4_clkdm",
	.recalc		= &followparent_recalc,
};

static struct clk mcspi3_ick = {
	.name		= "mcspi3_ick",
	.ops		= &clkops_omap2_dflt_wait,
	.parent		= &core_l4_ick,
	.enable_reg	= OMAP_CM_REGADDR(CORE_MOD, CM_ICLKEN1),
	.enable_bit	= OMAP3430_EN_MCSPI3_SHIFT,
	.clkdm_name	= "core_l4_clkdm",
	.recalc		= &followparent_recalc,
};

static struct clk mcspi2_ick = {
	.name		= "mcspi2_ick",
	.ops		= &clkops_omap2_dflt_wait,
	.parent		= &core_l4_ick,
	.enable_reg	= OMAP_CM_REGADDR(CORE_MOD, CM_ICLKEN1),
	.enable_bit	= OMAP3430_EN_MCSPI2_SHIFT,
	.clkdm_name	= "core_l4_clkdm",
	.recalc		= &followparent_recalc,
};

static struct clk mcspi1_ick = {
	.name		= "mcspi1_ick",
	.ops		= &clkops_omap2_dflt_wait,
	.parent		= &core_l4_ick,
	.enable_reg	= OMAP_CM_REGADDR(CORE_MOD, CM_ICLKEN1),
	.enable_bit	= OMAP3430_EN_MCSPI1_SHIFT,
	.clkdm_name	= "core_l4_clkdm",
	.recalc		= &followparent_recalc,
};

static struct clk i2c3_ick = {
	.name		= "i2c3_ick",
	.ops		= &clkops_omap2_dflt_wait,
	.parent		= &core_l4_ick,
	.enable_reg	= OMAP_CM_REGADDR(CORE_MOD, CM_ICLKEN1),
	.enable_bit	= OMAP3430_EN_I2C3_SHIFT,
	.clkdm_name	= "core_l4_clkdm",
	.recalc		= &followparent_recalc,
};

static struct clk i2c2_ick = {
	.name		= "i2c2_ick",
	.ops		= &clkops_omap2_dflt_wait,
	.parent		= &core_l4_ick,
	.enable_reg	= OMAP_CM_REGADDR(CORE_MOD, CM_ICLKEN1),
	.enable_bit	= OMAP3430_EN_I2C2_SHIFT,
	.clkdm_name	= "core_l4_clkdm",
	.recalc		= &followparent_recalc,
};

static struct clk i2c1_ick = {
	.name		= "i2c1_ick",
	.ops		= &clkops_omap2_dflt_wait,
	.parent		= &core_l4_ick,
	.enable_reg	= OMAP_CM_REGADDR(CORE_MOD, CM_ICLKEN1),
	.enable_bit	= OMAP3430_EN_I2C1_SHIFT,
	.clkdm_name	= "core_l4_clkdm",
	.recalc		= &followparent_recalc,
};

static struct clk uart2_ick = {
	.name		= "uart2_ick",
	.ops		= &clkops_omap2_dflt_wait,
	.parent		= &core_l4_ick,
	.enable_reg	= OMAP_CM_REGADDR(CORE_MOD, CM_ICLKEN1),
	.enable_bit	= OMAP3430_EN_UART2_SHIFT,
	.clkdm_name	= "core_l4_clkdm",
	.recalc		= &followparent_recalc,
};

static struct clk uart1_ick = {
	.name		= "uart1_ick",
	.ops		= &clkops_omap2_dflt_wait,
	.parent		= &core_l4_ick,
	.enable_reg	= OMAP_CM_REGADDR(CORE_MOD, CM_ICLKEN1),
	.enable_bit	= OMAP3430_EN_UART1_SHIFT,
	.clkdm_name	= "core_l4_clkdm",
	.recalc		= &followparent_recalc,
};

static struct clk gpt11_ick = {
	.name		= "gpt11_ick",
	.ops		= &clkops_omap2_dflt_wait,
	.parent		= &core_l4_ick,
	.enable_reg	= OMAP_CM_REGADDR(CORE_MOD, CM_ICLKEN1),
	.enable_bit	= OMAP3430_EN_GPT11_SHIFT,
	.clkdm_name	= "core_l4_clkdm",
	.recalc		= &followparent_recalc,
};

static struct clk gpt10_ick = {
	.name		= "gpt10_ick",
	.ops		= &clkops_omap2_dflt_wait,
	.parent		= &core_l4_ick,
	.enable_reg	= OMAP_CM_REGADDR(CORE_MOD, CM_ICLKEN1),
	.enable_bit	= OMAP3430_EN_GPT10_SHIFT,
	.clkdm_name	= "core_l4_clkdm",
	.recalc		= &followparent_recalc,
};

static struct clk mcbsp5_ick = {
	.name		= "mcbsp5_ick",
	.ops		= &clkops_omap2_dflt_wait,
	.parent		= &core_l4_ick,
	.enable_reg	= OMAP_CM_REGADDR(CORE_MOD, CM_ICLKEN1),
	.enable_bit	= OMAP3430_EN_MCBSP5_SHIFT,
	.clkdm_name	= "core_l4_clkdm",
	.recalc		= &followparent_recalc,
};

static struct clk mcbsp1_ick = {
	.name		= "mcbsp1_ick",
	.ops		= &clkops_omap2_dflt_wait,
	.parent		= &core_l4_ick,
	.enable_reg	= OMAP_CM_REGADDR(CORE_MOD, CM_ICLKEN1),
	.enable_bit	= OMAP3430_EN_MCBSP1_SHIFT,
	.clkdm_name	= "core_l4_clkdm",
	.recalc		= &followparent_recalc,
};

static struct clk fac_ick = {
	.name		= "fac_ick",
	.ops		= &clkops_omap2_dflt_wait,
	.parent		= &core_l4_ick,
	.enable_reg	= OMAP_CM_REGADDR(CORE_MOD, CM_ICLKEN1),
	.enable_bit	= OMAP3430ES1_EN_FAC_SHIFT,
	.clkdm_name	= "core_l4_clkdm",
	.recalc		= &followparent_recalc,
};

static struct clk mailboxes_ick = {
	.name		= "mailboxes_ick",
	.ops		= &clkops_omap2_dflt_wait,
	.parent		= &core_l4_ick,
	.enable_reg	= OMAP_CM_REGADDR(CORE_MOD, CM_ICLKEN1),
	.enable_bit	= OMAP3430_EN_MAILBOXES_SHIFT,
	.clkdm_name	= "core_l4_clkdm",
	.recalc		= &followparent_recalc,
};

static struct clk omapctrl_ick = {
	.name		= "omapctrl_ick",
	.ops		= &clkops_omap2_dflt_wait,
	.parent		= &core_l4_ick,
	.enable_reg	= OMAP_CM_REGADDR(CORE_MOD, CM_ICLKEN1),
	.enable_bit	= OMAP3430_EN_OMAPCTRL_SHIFT,
	.flags		= ENABLE_ON_INIT,
	.recalc		= &followparent_recalc,
};

/* SSI_L4_ICK based clocks */

static struct clk ssi_l4_ick = {
	.name		= "ssi_l4_ick",
	.ops		= &clkops_null,
	.parent		= &l4_ick,
	.clkdm_name	= "core_l4_clkdm",
	.recalc		= &followparent_recalc,
};

static struct clk ssi_ick_3430es1 = {
	.name		= "ssi_ick",
	.ops		= &clkops_omap2_dflt,
	.parent		= &ssi_l4_ick,
	.enable_reg	= OMAP_CM_REGADDR(CORE_MOD, CM_ICLKEN1),
	.enable_bit	= OMAP3430_EN_SSI_SHIFT,
	.clkdm_name	= "core_l4_clkdm",
	.recalc		= &followparent_recalc,
};

static struct clk ssi_ick_3430es2 = {
	.name		= "ssi_ick",
	.ops		= &clkops_omap3430es2_ssi_wait,
	.parent		= &ssi_l4_ick,
	.enable_reg	= OMAP_CM_REGADDR(CORE_MOD, CM_ICLKEN1),
	.enable_bit	= OMAP3430_EN_SSI_SHIFT,
	.clkdm_name	= "core_l4_clkdm",
	.recalc		= &followparent_recalc,
};

/* REVISIT: Technically the TRM claims that this is CORE_CLK based,
 * but l4_ick makes more sense to me */

static const struct clksel usb_l4_clksel[] = {
	{ .parent = &l4_ick, .rates = div2_rates },
	{ .parent = NULL },
};

static struct clk usb_l4_ick = {
	.name		= "usb_l4_ick",
	.ops		= &clkops_omap2_dflt_wait,
	.parent		= &l4_ick,
	.init		= &omap2_init_clksel_parent,
	.enable_reg	= OMAP_CM_REGADDR(CORE_MOD, CM_ICLKEN1),
	.enable_bit	= OMAP3430ES1_EN_FSHOSTUSB_SHIFT,
	.clksel_reg	= OMAP_CM_REGADDR(CORE_MOD, CM_CLKSEL),
	.clksel_mask	= OMAP3430ES1_CLKSEL_FSHOSTUSB_MASK,
	.clksel		= usb_l4_clksel,
	.recalc		= &omap2_clksel_recalc,
};

/* SECURITY_L4_ICK2 based clocks */

static struct clk security_l4_ick2 = {
	.name		= "security_l4_ick2",
	.ops		= &clkops_null,
	.parent		= &l4_ick,
	.recalc		= &followparent_recalc,
};

static struct clk aes1_ick = {
	.name		= "aes1_ick",
	.ops		= &clkops_omap2_dflt_wait,
	.parent		= &security_l4_ick2,
	.enable_reg	= OMAP_CM_REGADDR(CORE_MOD, CM_ICLKEN2),
	.enable_bit	= OMAP3430_EN_AES1_SHIFT,
	.recalc		= &followparent_recalc,
};

static struct clk rng_ick = {
	.name		= "rng_ick",
	.ops		= &clkops_omap2_dflt_wait,
	.parent		= &security_l4_ick2,
	.enable_reg	= OMAP_CM_REGADDR(CORE_MOD, CM_ICLKEN2),
	.enable_bit	= OMAP3430_EN_RNG_SHIFT,
	.recalc		= &followparent_recalc,
};

static struct clk sha11_ick = {
	.name		= "sha11_ick",
	.ops		= &clkops_omap2_dflt_wait,
	.parent		= &security_l4_ick2,
	.enable_reg	= OMAP_CM_REGADDR(CORE_MOD, CM_ICLKEN2),
	.enable_bit	= OMAP3430_EN_SHA11_SHIFT,
	.recalc		= &followparent_recalc,
};

static struct clk des1_ick = {
	.name		= "des1_ick",
	.ops		= &clkops_omap2_dflt_wait,
	.parent		= &security_l4_ick2,
	.enable_reg	= OMAP_CM_REGADDR(CORE_MOD, CM_ICLKEN2),
	.enable_bit	= OMAP3430_EN_DES1_SHIFT,
	.recalc		= &followparent_recalc,
};

/* DSS */
static struct clk dss1_alwon_fck_3430es1 = {
	.name		= "dss1_alwon_fck",
	.ops		= &clkops_omap2_dflt,
	.parent		= &dpll4_m4x2_ck,
	.enable_reg	= OMAP_CM_REGADDR(OMAP3430_DSS_MOD, CM_FCLKEN),
	.enable_bit	= OMAP3430_EN_DSS1_SHIFT,
	.clkdm_name	= "dss_clkdm",
	.recalc		= &followparent_recalc,
};

static struct clk dss1_alwon_fck_3430es2 = {
	.name		= "dss1_alwon_fck",
	.ops		= &clkops_omap3430es2_dss_usbhost_wait,
	.parent		= &dpll4_m4x2_ck,
	.enable_reg	= OMAP_CM_REGADDR(OMAP3430_DSS_MOD, CM_FCLKEN),
	.enable_bit	= OMAP3430_EN_DSS1_SHIFT,
	.clkdm_name	= "dss_clkdm",
	.recalc		= &followparent_recalc,
};

static struct clk dss_tv_fck = {
	.name		= "dss_tv_fck",
	.ops		= &clkops_omap2_dflt,
	.parent		= &omap_54m_fck,
	.enable_reg	= OMAP_CM_REGADDR(OMAP3430_DSS_MOD, CM_FCLKEN),
	.enable_bit	= OMAP3430_EN_TV_SHIFT,
	.clkdm_name	= "dss_clkdm",
	.recalc		= &followparent_recalc,
};

static struct clk dss_96m_fck = {
	.name		= "dss_96m_fck",
	.ops		= &clkops_omap2_dflt,
	.parent		= &omap_96m_fck,
	.enable_reg	= OMAP_CM_REGADDR(OMAP3430_DSS_MOD, CM_FCLKEN),
	.enable_bit	= OMAP3430_EN_TV_SHIFT,
	.clkdm_name	= "dss_clkdm",
	.recalc		= &followparent_recalc,
};

static struct clk dss2_alwon_fck = {
	.name		= "dss2_alwon_fck",
	.ops		= &clkops_omap2_dflt,
	.parent		= &sys_ck,
	.enable_reg	= OMAP_CM_REGADDR(OMAP3430_DSS_MOD, CM_FCLKEN),
	.enable_bit	= OMAP3430_EN_DSS2_SHIFT,
	.clkdm_name	= "dss_clkdm",
	.recalc		= &followparent_recalc,
};

static struct clk dss_ick_3430es1 = {
	/* Handles both L3 and L4 clocks */
	.name		= "dss_ick",
	.ops		= &clkops_omap2_dflt,
	.parent		= &l4_ick,
	.enable_reg	= OMAP_CM_REGADDR(OMAP3430_DSS_MOD, CM_ICLKEN),
	.enable_bit	= OMAP3430_CM_ICLKEN_DSS_EN_DSS_SHIFT,
	.clkdm_name	= "dss_clkdm",
	.recalc		= &followparent_recalc,
};

static struct clk dss_ick_3430es2 = {
	/* Handles both L3 and L4 clocks */
	.name		= "dss_ick",
	.ops		= &clkops_omap3430es2_dss_usbhost_wait,
	.parent		= &l4_ick,
	.enable_reg	= OMAP_CM_REGADDR(OMAP3430_DSS_MOD, CM_ICLKEN),
	.enable_bit	= OMAP3430_CM_ICLKEN_DSS_EN_DSS_SHIFT,
	.clkdm_name	= "dss_clkdm",
	.recalc		= &followparent_recalc,
};

/* CAM */

static struct clk cam_mclk = {
	.name		= "cam_mclk",
	.ops		= &clkops_omap2_dflt,
	.parent		= &dpll4_m5x2_ck,
	.enable_reg	= OMAP_CM_REGADDR(OMAP3430_CAM_MOD, CM_FCLKEN),
	.enable_bit	= OMAP3430_EN_CAM_SHIFT,
	.clkdm_name	= "cam_clkdm",
	.recalc		= &followparent_recalc,
};

static struct clk cam_ick = {
	/* Handles both L3 and L4 clocks */
	.name		= "cam_ick",
	.ops		= &clkops_omap2_dflt,
	.parent		= &l4_ick,
	.enable_reg	= OMAP_CM_REGADDR(OMAP3430_CAM_MOD, CM_ICLKEN),
	.enable_bit	= OMAP3430_EN_CAM_SHIFT,
	.clkdm_name	= "cam_clkdm",
	.recalc		= &followparent_recalc,
};

static struct clk csi2_96m_fck = {
	.name		= "csi2_96m_fck",
	.ops		= &clkops_omap2_dflt,
	.parent		= &core_96m_fck,
	.enable_reg	= OMAP_CM_REGADDR(OMAP3430_CAM_MOD, CM_FCLKEN),
	.enable_bit	= OMAP3430_EN_CSI2_SHIFT,
	.clkdm_name	= "cam_clkdm",
	.recalc		= &followparent_recalc,
};

/* USBHOST - 3430ES2 only */

static struct clk usbhost_120m_fck = {
	.name		= "usbhost_120m_fck",
	.ops		= &clkops_omap2_dflt,
	.parent		= &dpll5_m2_ck,
	.enable_reg	= OMAP_CM_REGADDR(OMAP3430ES2_USBHOST_MOD, CM_FCLKEN),
	.enable_bit	= OMAP3430ES2_EN_USBHOST2_SHIFT,
	.clkdm_name	= "usbhost_clkdm",
	.recalc		= &followparent_recalc,
};

static struct clk usbhost_48m_fck = {
	.name		= "usbhost_48m_fck",
	.ops		= &clkops_omap3430es2_dss_usbhost_wait,
	.parent		= &omap_48m_fck,
	.enable_reg	= OMAP_CM_REGADDR(OMAP3430ES2_USBHOST_MOD, CM_FCLKEN),
	.enable_bit	= OMAP3430ES2_EN_USBHOST1_SHIFT,
	.clkdm_name	= "usbhost_clkdm",
	.recalc		= &followparent_recalc,
};

static struct clk usbhost_ick = {
	/* Handles both L3 and L4 clocks */
	.name		= "usbhost_ick",
	.ops		= &clkops_omap3430es2_dss_usbhost_wait,
	.parent		= &l4_ick,
	.enable_reg	= OMAP_CM_REGADDR(OMAP3430ES2_USBHOST_MOD, CM_ICLKEN),
	.enable_bit	= OMAP3430ES2_EN_USBHOST_SHIFT,
	.clkdm_name	= "usbhost_clkdm",
	.recalc		= &followparent_recalc,
};

/* WKUP */

static const struct clksel_rate usim_96m_rates[] = {
	{ .div = 2,  .val = 3, .flags = RATE_IN_3XXX },
	{ .div = 4,  .val = 4, .flags = RATE_IN_3XXX },
	{ .div = 8,  .val = 5, .flags = RATE_IN_3XXX },
	{ .div = 10, .val = 6, .flags = RATE_IN_3XXX },
	{ .div = 0 },
};

static const struct clksel_rate usim_120m_rates[] = {
	{ .div = 4,  .val = 7,	.flags = RATE_IN_3XXX },
	{ .div = 8,  .val = 8,	.flags = RATE_IN_3XXX },
	{ .div = 16, .val = 9,	.flags = RATE_IN_3XXX },
	{ .div = 20, .val = 10, .flags = RATE_IN_3XXX },
	{ .div = 0 },
};

static const struct clksel usim_clksel[] = {
	{ .parent = &omap_96m_fck,	.rates = usim_96m_rates },
	{ .parent = &dpll5_m2_ck,	.rates = usim_120m_rates },
	{ .parent = &sys_ck,		.rates = div2_rates },
	{ .parent = NULL },
};

/* 3430ES2 only */
static struct clk usim_fck = {
	.name		= "usim_fck",
	.ops		= &clkops_omap2_dflt_wait,
	.init		= &omap2_init_clksel_parent,
	.enable_reg	= OMAP_CM_REGADDR(WKUP_MOD, CM_FCLKEN),
	.enable_bit	= OMAP3430ES2_EN_USIMOCP_SHIFT,
	.clksel_reg	= OMAP_CM_REGADDR(WKUP_MOD, CM_CLKSEL),
	.clksel_mask	= OMAP3430ES2_CLKSEL_USIMOCP_MASK,
	.clksel		= usim_clksel,
	.recalc		= &omap2_clksel_recalc,
};

/* XXX should gpt1's clksel have wkup_32k_fck as the 32k opt? */
static struct clk gpt1_fck = {
	.name		= "gpt1_fck",
	.ops		= &clkops_omap2_dflt_wait,
	.init		= &omap2_init_clksel_parent,
	.enable_reg	= OMAP_CM_REGADDR(WKUP_MOD, CM_FCLKEN),
	.enable_bit	= OMAP3430_EN_GPT1_SHIFT,
	.clksel_reg	= OMAP_CM_REGADDR(WKUP_MOD, CM_CLKSEL),
	.clksel_mask	= OMAP3430_CLKSEL_GPT1_MASK,
	.clksel		= omap343x_gpt_clksel,
	.clkdm_name	= "wkup_clkdm",
	.recalc		= &omap2_clksel_recalc,
};

static struct clk wkup_32k_fck = {
	.name		= "wkup_32k_fck",
	.ops		= &clkops_null,
	.parent		= &omap_32k_fck,
	.clkdm_name	= "wkup_clkdm",
	.recalc		= &followparent_recalc,
};

static struct clk gpio1_dbck = {
	.name		= "gpio1_dbck",
	.ops		= &clkops_omap2_dflt,
	.parent		= &wkup_32k_fck,
	.enable_reg	= OMAP_CM_REGADDR(WKUP_MOD, CM_FCLKEN),
	.enable_bit	= OMAP3430_EN_GPIO1_SHIFT,
	.clkdm_name	= "wkup_clkdm",
	.recalc		= &followparent_recalc,
};

static struct clk wdt2_fck = {
	.name		= "wdt2_fck",
	.ops		= &clkops_omap2_dflt_wait,
	.parent		= &wkup_32k_fck,
	.enable_reg	= OMAP_CM_REGADDR(WKUP_MOD, CM_FCLKEN),
	.enable_bit	= OMAP3430_EN_WDT2_SHIFT,
	.clkdm_name	= "wkup_clkdm",
	.recalc		= &followparent_recalc,
};

static struct clk wkup_l4_ick = {
	.name		= "wkup_l4_ick",
	.ops		= &clkops_null,
	.parent		= &sys_ck,
	.clkdm_name	= "wkup_clkdm",
	.recalc		= &followparent_recalc,
};

/* 3430ES2 only */
/* Never specifically named in the TRM, so we have to infer a likely name */
static struct clk usim_ick = {
	.name		= "usim_ick",
	.ops		= &clkops_omap2_dflt_wait,
	.parent		= &wkup_l4_ick,
	.enable_reg	= OMAP_CM_REGADDR(WKUP_MOD, CM_ICLKEN),
	.enable_bit	= OMAP3430ES2_EN_USIMOCP_SHIFT,
	.clkdm_name	= "wkup_clkdm",
	.recalc		= &followparent_recalc,
};

static struct clk wdt2_ick = {
	.name		= "wdt2_ick",
	.ops		= &clkops_omap2_dflt_wait,
	.parent		= &wkup_l4_ick,
	.enable_reg	= OMAP_CM_REGADDR(WKUP_MOD, CM_ICLKEN),
	.enable_bit	= OMAP3430_EN_WDT2_SHIFT,
	.clkdm_name	= "wkup_clkdm",
	.recalc		= &followparent_recalc,
};

static struct clk wdt1_ick = {
	.name		= "wdt1_ick",
	.ops		= &clkops_omap2_dflt_wait,
	.parent		= &wkup_l4_ick,
	.enable_reg	= OMAP_CM_REGADDR(WKUP_MOD, CM_ICLKEN),
	.enable_bit	= OMAP3430_EN_WDT1_SHIFT,
	.clkdm_name	= "wkup_clkdm",
	.recalc		= &followparent_recalc,
};

static struct clk gpio1_ick = {
	.name		= "gpio1_ick",
	.ops		= &clkops_omap2_dflt_wait,
	.parent		= &wkup_l4_ick,
	.enable_reg	= OMAP_CM_REGADDR(WKUP_MOD, CM_ICLKEN),
	.enable_bit	= OMAP3430_EN_GPIO1_SHIFT,
	.clkdm_name	= "wkup_clkdm",
	.recalc		= &followparent_recalc,
};

static struct clk omap_32ksync_ick = {
	.name		= "omap_32ksync_ick",
	.ops		= &clkops_omap2_dflt_wait,
	.parent		= &wkup_l4_ick,
	.enable_reg	= OMAP_CM_REGADDR(WKUP_MOD, CM_ICLKEN),
	.enable_bit	= OMAP3430_EN_32KSYNC_SHIFT,
	.clkdm_name	= "wkup_clkdm",
	.recalc		= &followparent_recalc,
};

/* XXX This clock no longer exists in 3430 TRM rev F */
static struct clk gpt12_ick = {
	.name		= "gpt12_ick",
	.ops		= &clkops_omap2_dflt_wait,
	.parent		= &wkup_l4_ick,
	.enable_reg	= OMAP_CM_REGADDR(WKUP_MOD, CM_ICLKEN),
	.enable_bit	= OMAP3430_EN_GPT12_SHIFT,
	.clkdm_name	= "wkup_clkdm",
	.recalc		= &followparent_recalc,
};

static struct clk gpt1_ick = {
	.name		= "gpt1_ick",
	.ops		= &clkops_omap2_dflt_wait,
	.parent		= &wkup_l4_ick,
	.enable_reg	= OMAP_CM_REGADDR(WKUP_MOD, CM_ICLKEN),
	.enable_bit	= OMAP3430_EN_GPT1_SHIFT,
	.clkdm_name	= "wkup_clkdm",
	.recalc		= &followparent_recalc,
};



/* PER clock domain */

static struct clk per_96m_fck = {
	.name		= "per_96m_fck",
	.ops		= &clkops_null,
	.parent		= &omap_96m_alwon_fck,
	.clkdm_name	= "per_clkdm",
	.recalc		= &followparent_recalc,
};

static struct clk per_48m_fck = {
	.name		= "per_48m_fck",
	.ops		= &clkops_null,
	.parent		= &omap_48m_fck,
	.clkdm_name	= "per_clkdm",
	.recalc		= &followparent_recalc,
};

static struct clk uart3_fck = {
	.name		= "uart3_fck",
	.ops		= &clkops_omap2_dflt_wait,
	.parent		= &per_48m_fck,
	.enable_reg	= OMAP_CM_REGADDR(OMAP3430_PER_MOD, CM_FCLKEN),
	.enable_bit	= OMAP3430_EN_UART3_SHIFT,
	.clkdm_name	= "per_clkdm",
	.recalc		= &followparent_recalc,
};

static struct clk uart4_fck = {
	.name		= "uart4_fck",
	.ops		= &clkops_omap2_dflt_wait,
	.parent		= &per_48m_fck,
	.enable_reg	= OMAP_CM_REGADDR(OMAP3430_PER_MOD, CM_FCLKEN),
	.enable_bit	= OMAP3630_EN_UART4_SHIFT,
	.clkdm_name	= "per_clkdm",
	.recalc		= &followparent_recalc,
};

static struct clk gpt2_fck = {
	.name		= "gpt2_fck",
	.ops		= &clkops_omap2_dflt_wait,
	.init		= &omap2_init_clksel_parent,
	.enable_reg	= OMAP_CM_REGADDR(OMAP3430_PER_MOD, CM_FCLKEN),
	.enable_bit	= OMAP3430_EN_GPT2_SHIFT,
	.clksel_reg	= OMAP_CM_REGADDR(OMAP3430_PER_MOD, CM_CLKSEL),
	.clksel_mask	= OMAP3430_CLKSEL_GPT2_MASK,
	.clksel		= omap343x_gpt_clksel,
	.clkdm_name	= "per_clkdm",
	.recalc		= &omap2_clksel_recalc,
};

static struct clk gpt3_fck = {
	.name		= "gpt3_fck",
	.ops		= &clkops_omap2_dflt_wait,
	.init		= &omap2_init_clksel_parent,
	.enable_reg	= OMAP_CM_REGADDR(OMAP3430_PER_MOD, CM_FCLKEN),
	.enable_bit	= OMAP3430_EN_GPT3_SHIFT,
	.clksel_reg	= OMAP_CM_REGADDR(OMAP3430_PER_MOD, CM_CLKSEL),
	.clksel_mask	= OMAP3430_CLKSEL_GPT3_MASK,
	.clksel		= omap343x_gpt_clksel,
	.clkdm_name	= "per_clkdm",
	.recalc		= &omap2_clksel_recalc,
};

static struct clk gpt4_fck = {
	.name		= "gpt4_fck",
	.ops		= &clkops_omap2_dflt_wait,
	.init		= &omap2_init_clksel_parent,
	.enable_reg	= OMAP_CM_REGADDR(OMAP3430_PER_MOD, CM_FCLKEN),
	.enable_bit	= OMAP3430_EN_GPT4_SHIFT,
	.clksel_reg	= OMAP_CM_REGADDR(OMAP3430_PER_MOD, CM_CLKSEL),
	.clksel_mask	= OMAP3430_CLKSEL_GPT4_MASK,
	.clksel		= omap343x_gpt_clksel,
	.clkdm_name	= "per_clkdm",
	.recalc		= &omap2_clksel_recalc,
};

static struct clk gpt5_fck = {
	.name		= "gpt5_fck",
	.ops		= &clkops_omap2_dflt_wait,
	.init		= &omap2_init_clksel_parent,
	.enable_reg	= OMAP_CM_REGADDR(OMAP3430_PER_MOD, CM_FCLKEN),
	.enable_bit	= OMAP3430_EN_GPT5_SHIFT,
	.clksel_reg	= OMAP_CM_REGADDR(OMAP3430_PER_MOD, CM_CLKSEL),
	.clksel_mask	= OMAP3430_CLKSEL_GPT5_MASK,
	.clksel		= omap343x_gpt_clksel,
	.clkdm_name	= "per_clkdm",
	.recalc		= &omap2_clksel_recalc,
};

static struct clk gpt6_fck = {
	.name		= "gpt6_fck",
	.ops		= &clkops_omap2_dflt_wait,
	.init		= &omap2_init_clksel_parent,
	.enable_reg	= OMAP_CM_REGADDR(OMAP3430_PER_MOD, CM_FCLKEN),
	.enable_bit	= OMAP3430_EN_GPT6_SHIFT,
	.clksel_reg	= OMAP_CM_REGADDR(OMAP3430_PER_MOD, CM_CLKSEL),
	.clksel_mask	= OMAP3430_CLKSEL_GPT6_MASK,
	.clksel		= omap343x_gpt_clksel,
	.clkdm_name	= "per_clkdm",
	.recalc		= &omap2_clksel_recalc,
};

static struct clk gpt7_fck = {
	.name		= "gpt7_fck",
	.ops		= &clkops_omap2_dflt_wait,
	.init		= &omap2_init_clksel_parent,
	.enable_reg	= OMAP_CM_REGADDR(OMAP3430_PER_MOD, CM_FCLKEN),
	.enable_bit	= OMAP3430_EN_GPT7_SHIFT,
	.clksel_reg	= OMAP_CM_REGADDR(OMAP3430_PER_MOD, CM_CLKSEL),
	.clksel_mask	= OMAP3430_CLKSEL_GPT7_MASK,
	.clksel		= omap343x_gpt_clksel,
	.clkdm_name	= "per_clkdm",
	.recalc		= &omap2_clksel_recalc,
};

static struct clk gpt8_fck = {
	.name		= "gpt8_fck",
	.ops		= &clkops_omap2_dflt_wait,
	.init		= &omap2_init_clksel_parent,
	.enable_reg	= OMAP_CM_REGADDR(OMAP3430_PER_MOD, CM_FCLKEN),
	.enable_bit	= OMAP3430_EN_GPT8_SHIFT,
	.clksel_reg	= OMAP_CM_REGADDR(OMAP3430_PER_MOD, CM_CLKSEL),
	.clksel_mask	= OMAP3430_CLKSEL_GPT8_MASK,
	.clksel		= omap343x_gpt_clksel,
	.clkdm_name	= "per_clkdm",
	.recalc		= &omap2_clksel_recalc,
};

static struct clk gpt9_fck = {
	.name		= "gpt9_fck",
	.ops		= &clkops_omap2_dflt_wait,
	.init		= &omap2_init_clksel_parent,
	.enable_reg	= OMAP_CM_REGADDR(OMAP3430_PER_MOD, CM_FCLKEN),
	.enable_bit	= OMAP3430_EN_GPT9_SHIFT,
	.clksel_reg	= OMAP_CM_REGADDR(OMAP3430_PER_MOD, CM_CLKSEL),
	.clksel_mask	= OMAP3430_CLKSEL_GPT9_MASK,
	.clksel		= omap343x_gpt_clksel,
	.clkdm_name	= "per_clkdm",
	.recalc		= &omap2_clksel_recalc,
};

static struct clk per_32k_alwon_fck = {
	.name		= "per_32k_alwon_fck",
	.ops		= &clkops_null,
	.parent		= &omap_32k_fck,
	.clkdm_name	= "per_clkdm",
	.recalc		= &followparent_recalc,
};

static struct clk gpio6_dbck = {
	.name		= "gpio6_dbck",
	.ops		= &clkops_omap2_dflt,
	.parent		= &per_32k_alwon_fck,
	.enable_reg	= OMAP_CM_REGADDR(OMAP3430_PER_MOD, CM_FCLKEN),
	.enable_bit	= OMAP3430_EN_GPIO6_SHIFT,
	.clkdm_name	= "per_clkdm",
	.recalc		= &followparent_recalc,
};

static struct clk gpio5_dbck = {
	.name		= "gpio5_dbck",
	.ops		= &clkops_omap2_dflt,
	.parent		= &per_32k_alwon_fck,
	.enable_reg	= OMAP_CM_REGADDR(OMAP3430_PER_MOD, CM_FCLKEN),
	.enable_bit	= OMAP3430_EN_GPIO5_SHIFT,
	.clkdm_name	= "per_clkdm",
	.recalc		= &followparent_recalc,
};

static struct clk gpio4_dbck = {
	.name		= "gpio4_dbck",
	.ops		= &clkops_omap2_dflt,
	.parent		= &per_32k_alwon_fck,
	.enable_reg	= OMAP_CM_REGADDR(OMAP3430_PER_MOD, CM_FCLKEN),
	.enable_bit	= OMAP3430_EN_GPIO4_SHIFT,
	.clkdm_name	= "per_clkdm",
	.recalc		= &followparent_recalc,
};

static struct clk gpio3_dbck = {
	.name		= "gpio3_dbck",
	.ops		= &clkops_omap2_dflt,
	.parent		= &per_32k_alwon_fck,
	.enable_reg	= OMAP_CM_REGADDR(OMAP3430_PER_MOD, CM_FCLKEN),
	.enable_bit	= OMAP3430_EN_GPIO3_SHIFT,
	.clkdm_name	= "per_clkdm",
	.recalc		= &followparent_recalc,
};

static struct clk gpio2_dbck = {
	.name		= "gpio2_dbck",
	.ops		= &clkops_omap2_dflt,
	.parent		= &per_32k_alwon_fck,
	.enable_reg	= OMAP_CM_REGADDR(OMAP3430_PER_MOD, CM_FCLKEN),
	.enable_bit	= OMAP3430_EN_GPIO2_SHIFT,
	.clkdm_name	= "per_clkdm",
	.recalc		= &followparent_recalc,
};

static struct clk wdt3_fck = {
	.name		= "wdt3_fck",
	.ops		= &clkops_omap2_dflt_wait,
	.parent		= &per_32k_alwon_fck,
	.enable_reg	= OMAP_CM_REGADDR(OMAP3430_PER_MOD, CM_FCLKEN),
	.enable_bit	= OMAP3430_EN_WDT3_SHIFT,
	.clkdm_name	= "per_clkdm",
	.recalc		= &followparent_recalc,
};

static struct clk per_l4_ick = {
	.name		= "per_l4_ick",
	.ops		= &clkops_null,
	.parent		= &l4_ick,
	.clkdm_name	= "per_clkdm",
	.recalc		= &followparent_recalc,
};

static struct clk gpio6_ick = {
	.name		= "gpio6_ick",
	.ops		= &clkops_omap2_dflt_wait,
	.parent		= &per_l4_ick,
	.enable_reg	= OMAP_CM_REGADDR(OMAP3430_PER_MOD, CM_ICLKEN),
	.enable_bit	= OMAP3430_EN_GPIO6_SHIFT,
	.clkdm_name	= "per_clkdm",
	.recalc		= &followparent_recalc,
};

static struct clk gpio5_ick = {
	.name		= "gpio5_ick",
	.ops		= &clkops_omap2_dflt_wait,
	.parent		= &per_l4_ick,
	.enable_reg	= OMAP_CM_REGADDR(OMAP3430_PER_MOD, CM_ICLKEN),
	.enable_bit	= OMAP3430_EN_GPIO5_SHIFT,
	.clkdm_name	= "per_clkdm",
	.recalc		= &followparent_recalc,
};

static struct clk gpio4_ick = {
	.name		= "gpio4_ick",
	.ops		= &clkops_omap2_dflt_wait,
	.parent		= &per_l4_ick,
	.enable_reg	= OMAP_CM_REGADDR(OMAP3430_PER_MOD, CM_ICLKEN),
	.enable_bit	= OMAP3430_EN_GPIO4_SHIFT,
	.clkdm_name	= "per_clkdm",
	.recalc		= &followparent_recalc,
};

static struct clk gpio3_ick = {
	.name		= "gpio3_ick",
	.ops		= &clkops_omap2_dflt_wait,
	.parent		= &per_l4_ick,
	.enable_reg	= OMAP_CM_REGADDR(OMAP3430_PER_MOD, CM_ICLKEN),
	.enable_bit	= OMAP3430_EN_GPIO3_SHIFT,
	.clkdm_name	= "per_clkdm",
	.recalc		= &followparent_recalc,
};

static struct clk gpio2_ick = {
	.name		= "gpio2_ick",
	.ops		= &clkops_omap2_dflt_wait,
	.parent		= &per_l4_ick,
	.enable_reg	= OMAP_CM_REGADDR(OMAP3430_PER_MOD, CM_ICLKEN),
	.enable_bit	= OMAP3430_EN_GPIO2_SHIFT,
	.clkdm_name	= "per_clkdm",
	.recalc		= &followparent_recalc,
};

static struct clk wdt3_ick = {
	.name		= "wdt3_ick",
	.ops		= &clkops_omap2_dflt_wait,
	.parent		= &per_l4_ick,
	.enable_reg	= OMAP_CM_REGADDR(OMAP3430_PER_MOD, CM_ICLKEN),
	.enable_bit	= OMAP3430_EN_WDT3_SHIFT,
	.clkdm_name	= "per_clkdm",
	.recalc		= &followparent_recalc,
};

static struct clk uart3_ick = {
	.name		= "uart3_ick",
	.ops		= &clkops_omap2_dflt_wait,
	.parent		= &per_l4_ick,
	.enable_reg	= OMAP_CM_REGADDR(OMAP3430_PER_MOD, CM_ICLKEN),
	.enable_bit	= OMAP3430_EN_UART3_SHIFT,
	.clkdm_name	= "per_clkdm",
	.recalc		= &followparent_recalc,
};

static struct clk uart4_ick = {
	.name		= "uart4_ick",
	.ops		= &clkops_omap2_dflt_wait,
	.parent		= &per_l4_ick,
	.enable_reg	= OMAP_CM_REGADDR(OMAP3430_PER_MOD, CM_ICLKEN),
	.enable_bit	= OMAP3630_EN_UART4_SHIFT,
	.clkdm_name	= "per_clkdm",
	.recalc		= &followparent_recalc,
};

static struct clk gpt9_ick = {
	.name		= "gpt9_ick",
	.ops		= &clkops_omap2_dflt_wait,
	.parent		= &per_l4_ick,
	.enable_reg	= OMAP_CM_REGADDR(OMAP3430_PER_MOD, CM_ICLKEN),
	.enable_bit	= OMAP3430_EN_GPT9_SHIFT,
	.clkdm_name	= "per_clkdm",
	.recalc		= &followparent_recalc,
};

static struct clk gpt8_ick = {
	.name		= "gpt8_ick",
	.ops		= &clkops_omap2_dflt_wait,
	.parent		= &per_l4_ick,
	.enable_reg	= OMAP_CM_REGADDR(OMAP3430_PER_MOD, CM_ICLKEN),
	.enable_bit	= OMAP3430_EN_GPT8_SHIFT,
	.clkdm_name	= "per_clkdm",
	.recalc		= &followparent_recalc,
};

static struct clk gpt7_ick = {
	.name		= "gpt7_ick",
	.ops		= &clkops_omap2_dflt_wait,
	.parent		= &per_l4_ick,
	.enable_reg	= OMAP_CM_REGADDR(OMAP3430_PER_MOD, CM_ICLKEN),
	.enable_bit	= OMAP3430_EN_GPT7_SHIFT,
	.clkdm_name	= "per_clkdm",
	.recalc		= &followparent_recalc,
};

static struct clk gpt6_ick = {
	.name		= "gpt6_ick",
	.ops		= &clkops_omap2_dflt_wait,
	.parent		= &per_l4_ick,
	.enable_reg	= OMAP_CM_REGADDR(OMAP3430_PER_MOD, CM_ICLKEN),
	.enable_bit	= OMAP3430_EN_GPT6_SHIFT,
	.clkdm_name	= "per_clkdm",
	.recalc		= &followparent_recalc,
};

static struct clk gpt5_ick = {
	.name		= "gpt5_ick",
	.ops		= &clkops_omap2_dflt_wait,
	.parent		= &per_l4_ick,
	.enable_reg	= OMAP_CM_REGADDR(OMAP3430_PER_MOD, CM_ICLKEN),
	.enable_bit	= OMAP3430_EN_GPT5_SHIFT,
	.clkdm_name	= "per_clkdm",
	.recalc		= &followparent_recalc,
};

static struct clk gpt4_ick = {
	.name		= "gpt4_ick",
	.ops		= &clkops_omap2_dflt_wait,
	.parent		= &per_l4_ick,
	.enable_reg	= OMAP_CM_REGADDR(OMAP3430_PER_MOD, CM_ICLKEN),
	.enable_bit	= OMAP3430_EN_GPT4_SHIFT,
	.clkdm_name	= "per_clkdm",
	.recalc		= &followparent_recalc,
};

static struct clk gpt3_ick = {
	.name		= "gpt3_ick",
	.ops		= &clkops_omap2_dflt_wait,
	.parent		= &per_l4_ick,
	.enable_reg	= OMAP_CM_REGADDR(OMAP3430_PER_MOD, CM_ICLKEN),
	.enable_bit	= OMAP3430_EN_GPT3_SHIFT,
	.clkdm_name	= "per_clkdm",
	.recalc		= &followparent_recalc,
};

static struct clk gpt2_ick = {
	.name		= "gpt2_ick",
	.ops		= &clkops_omap2_dflt_wait,
	.parent		= &per_l4_ick,
	.enable_reg	= OMAP_CM_REGADDR(OMAP3430_PER_MOD, CM_ICLKEN),
	.enable_bit	= OMAP3430_EN_GPT2_SHIFT,
	.clkdm_name	= "per_clkdm",
	.recalc		= &followparent_recalc,
};

static struct clk mcbsp2_ick = {
	.name		= "mcbsp2_ick",
	.ops		= &clkops_omap2_dflt_wait,
	.parent		= &per_l4_ick,
	.enable_reg	= OMAP_CM_REGADDR(OMAP3430_PER_MOD, CM_ICLKEN),
	.enable_bit	= OMAP3430_EN_MCBSP2_SHIFT,
	.clkdm_name	= "per_clkdm",
	.recalc		= &followparent_recalc,
};

static struct clk mcbsp3_ick = {
	.name		= "mcbsp3_ick",
	.ops		= &clkops_omap2_dflt_wait,
	.parent		= &per_l4_ick,
	.enable_reg	= OMAP_CM_REGADDR(OMAP3430_PER_MOD, CM_ICLKEN),
	.enable_bit	= OMAP3430_EN_MCBSP3_SHIFT,
	.clkdm_name	= "per_clkdm",
	.recalc		= &followparent_recalc,
};

static struct clk mcbsp4_ick = {
	.name		= "mcbsp4_ick",
	.ops		= &clkops_omap2_dflt_wait,
	.parent		= &per_l4_ick,
	.enable_reg	= OMAP_CM_REGADDR(OMAP3430_PER_MOD, CM_ICLKEN),
	.enable_bit	= OMAP3430_EN_MCBSP4_SHIFT,
	.clkdm_name	= "per_clkdm",
	.recalc		= &followparent_recalc,
};

static const struct clksel mcbsp_234_clksel[] = {
	{ .parent = &per_96m_fck,  .rates = common_mcbsp_96m_rates },
	{ .parent = &mcbsp_clks,   .rates = common_mcbsp_mcbsp_rates },
	{ .parent = NULL }
};

static struct clk mcbsp2_fck = {
	.name		= "mcbsp2_fck",
	.ops		= &clkops_omap2_dflt_wait,
	.init		= &omap2_init_clksel_parent,
	.enable_reg	= OMAP_CM_REGADDR(OMAP3430_PER_MOD, CM_FCLKEN),
	.enable_bit	= OMAP3430_EN_MCBSP2_SHIFT,
	.clksel_reg	= OMAP343X_CTRL_REGADDR(OMAP2_CONTROL_DEVCONF0),
	.clksel_mask	= OMAP2_MCBSP2_CLKS_MASK,
	.clksel		= mcbsp_234_clksel,
	.clkdm_name	= "per_clkdm",
	.recalc		= &omap2_clksel_recalc,
};

static struct clk mcbsp3_fck = {
	.name		= "mcbsp3_fck",
	.ops		= &clkops_omap2_dflt_wait,
	.init		= &omap2_init_clksel_parent,
	.enable_reg	= OMAP_CM_REGADDR(OMAP3430_PER_MOD, CM_FCLKEN),
	.enable_bit	= OMAP3430_EN_MCBSP3_SHIFT,
	.clksel_reg	= OMAP343X_CTRL_REGADDR(OMAP343X_CONTROL_DEVCONF1),
	.clksel_mask	= OMAP2_MCBSP3_CLKS_MASK,
	.clksel		= mcbsp_234_clksel,
	.clkdm_name	= "per_clkdm",
	.recalc		= &omap2_clksel_recalc,
};

static struct clk mcbsp4_fck = {
	.name		= "mcbsp4_fck",
	.ops		= &clkops_omap2_dflt_wait,
	.init		= &omap2_init_clksel_parent,
	.enable_reg	= OMAP_CM_REGADDR(OMAP3430_PER_MOD, CM_FCLKEN),
	.enable_bit	= OMAP3430_EN_MCBSP4_SHIFT,
	.clksel_reg	= OMAP343X_CTRL_REGADDR(OMAP343X_CONTROL_DEVCONF1),
	.clksel_mask	= OMAP2_MCBSP4_CLKS_MASK,
	.clksel		= mcbsp_234_clksel,
	.clkdm_name	= "per_clkdm",
	.recalc		= &omap2_clksel_recalc,
};

/* EMU clocks */

/* More information: ARM Cortex-A8 Technical Reference Manual, sect 10.1 */

static const struct clksel_rate emu_src_sys_rates[] = {
	{ .div = 1, .val = 0, .flags = RATE_IN_3XXX },
	{ .div = 0 },
};

static const struct clksel_rate emu_src_core_rates[] = {
	{ .div = 1, .val = 1, .flags = RATE_IN_3XXX },
	{ .div = 0 },
};

static const struct clksel_rate emu_src_per_rates[] = {
	{ .div = 1, .val = 2, .flags = RATE_IN_3XXX },
	{ .div = 0 },
};

static const struct clksel_rate emu_src_mpu_rates[] = {
	{ .div = 1, .val = 3, .flags = RATE_IN_3XXX },
	{ .div = 0 },
};

static const struct clksel emu_src_clksel[] = {
	{ .parent = &sys_ck,		.rates = emu_src_sys_rates },
	{ .parent = &emu_core_alwon_ck, .rates = emu_src_core_rates },
	{ .parent = &emu_per_alwon_ck,	.rates = emu_src_per_rates },
	{ .parent = &emu_mpu_alwon_ck,	.rates = emu_src_mpu_rates },
	{ .parent = NULL },
};

/*
 * Like the clkout_src clocks, emu_src_clk is a virtual clock, existing only
 * to switch the source of some of the EMU clocks.
 * XXX Are there CLKEN bits for these EMU clks?
 */
static struct clk emu_src_ck = {
	.name		= "emu_src_ck",
	.ops		= &clkops_null,
	.init		= &omap2_init_clksel_parent,
	.clksel_reg	= OMAP_CM_REGADDR(OMAP3430_EMU_MOD, CM_CLKSEL1),
	.clksel_mask	= OMAP3430_MUX_CTRL_MASK,
	.clksel		= emu_src_clksel,
	.clkdm_name	= "emu_clkdm",
	.recalc		= &omap2_clksel_recalc,
};

static const struct clksel_rate pclk_emu_rates[] = {
	{ .div = 2, .val = 2, .flags = RATE_IN_3XXX },
	{ .div = 3, .val = 3, .flags = RATE_IN_3XXX },
	{ .div = 4, .val = 4, .flags = RATE_IN_3XXX },
	{ .div = 6, .val = 6, .flags = RATE_IN_3XXX },
	{ .div = 0 },
};

static const struct clksel pclk_emu_clksel[] = {
	{ .parent = &emu_src_ck, .rates = pclk_emu_rates },
	{ .parent = NULL },
};

static struct clk pclk_fck = {
	.name		= "pclk_fck",
	.ops		= &clkops_null,
	.init		= &omap2_init_clksel_parent,
	.clksel_reg	= OMAP_CM_REGADDR(OMAP3430_EMU_MOD, CM_CLKSEL1),
	.clksel_mask	= OMAP3430_CLKSEL_PCLK_MASK,
	.clksel		= pclk_emu_clksel,
	.clkdm_name	= "emu_clkdm",
	.recalc		= &omap2_clksel_recalc,
};

static const struct clksel_rate pclkx2_emu_rates[] = {
	{ .div = 1, .val = 1, .flags = RATE_IN_3XXX },
	{ .div = 2, .val = 2, .flags = RATE_IN_3XXX },
	{ .div = 3, .val = 3, .flags = RATE_IN_3XXX },
	{ .div = 0 },
};

static const struct clksel pclkx2_emu_clksel[] = {
	{ .parent = &emu_src_ck, .rates = pclkx2_emu_rates },
	{ .parent = NULL },
};

static struct clk pclkx2_fck = {
	.name		= "pclkx2_fck",
	.ops		= &clkops_null,
	.init		= &omap2_init_clksel_parent,
	.clksel_reg	= OMAP_CM_REGADDR(OMAP3430_EMU_MOD, CM_CLKSEL1),
	.clksel_mask	= OMAP3430_CLKSEL_PCLKX2_MASK,
	.clksel		= pclkx2_emu_clksel,
	.clkdm_name	= "emu_clkdm",
	.recalc		= &omap2_clksel_recalc,
};

static const struct clksel atclk_emu_clksel[] = {
	{ .parent = &emu_src_ck, .rates = div2_rates },
	{ .parent = NULL },
};

static struct clk atclk_fck = {
	.name		= "atclk_fck",
	.ops		= &clkops_null,
	.init		= &omap2_init_clksel_parent,
	.clksel_reg	= OMAP_CM_REGADDR(OMAP3430_EMU_MOD, CM_CLKSEL1),
	.clksel_mask	= OMAP3430_CLKSEL_ATCLK_MASK,
	.clksel		= atclk_emu_clksel,
	.clkdm_name	= "emu_clkdm",
	.recalc		= &omap2_clksel_recalc,
};

static struct clk traceclk_src_fck = {
	.name		= "traceclk_src_fck",
	.ops		= &clkops_null,
	.init		= &omap2_init_clksel_parent,
	.clksel_reg	= OMAP_CM_REGADDR(OMAP3430_EMU_MOD, CM_CLKSEL1),
	.clksel_mask	= OMAP3430_TRACE_MUX_CTRL_MASK,
	.clksel		= emu_src_clksel,
	.clkdm_name	= "emu_clkdm",
	.recalc		= &omap2_clksel_recalc,
};

static const struct clksel_rate traceclk_rates[] = {
	{ .div = 1, .val = 1, .flags = RATE_IN_3XXX },
	{ .div = 2, .val = 2, .flags = RATE_IN_3XXX },
	{ .div = 4, .val = 4, .flags = RATE_IN_3XXX },
	{ .div = 0 },
};

static const struct clksel traceclk_clksel[] = {
	{ .parent = &traceclk_src_fck, .rates = traceclk_rates },
	{ .parent = NULL },
};

static struct clk traceclk_fck = {
	.name		= "traceclk_fck",
	.ops		= &clkops_null,
	.init		= &omap2_init_clksel_parent,
	.clksel_reg	= OMAP_CM_REGADDR(OMAP3430_EMU_MOD, CM_CLKSEL1),
	.clksel_mask	= OMAP3430_CLKSEL_TRACECLK_MASK,
	.clksel		= traceclk_clksel,
	.clkdm_name	= "emu_clkdm",
	.recalc		= &omap2_clksel_recalc,
};

/* SR clocks */

/* SmartReflex fclk (VDD1) */
static struct clk sr1_fck = {
	.name		= "sr1_fck",
	.ops		= &clkops_omap2_dflt_wait,
	.parent		= &sys_ck,
	.enable_reg	= OMAP_CM_REGADDR(WKUP_MOD, CM_FCLKEN),
	.enable_bit	= OMAP3430_EN_SR1_SHIFT,
	.clkdm_name	= "wkup_clkdm",
	.recalc		= &followparent_recalc,
};

/* SmartReflex fclk (VDD2) */
static struct clk sr2_fck = {
	.name		= "sr2_fck",
	.ops		= &clkops_omap2_dflt_wait,
	.parent		= &sys_ck,
	.enable_reg	= OMAP_CM_REGADDR(WKUP_MOD, CM_FCLKEN),
	.enable_bit	= OMAP3430_EN_SR2_SHIFT,
	.clkdm_name	= "wkup_clkdm",
	.recalc		= &followparent_recalc,
};

static struct clk sr_l4_ick = {
	.name		= "sr_l4_ick",
	.ops		= &clkops_null, /* RMK: missing? */
	.parent		= &l4_ick,
	.clkdm_name	= "core_l4_clkdm",
	.recalc		= &followparent_recalc,
};

/* SECURE_32K_FCK clocks */

static struct clk gpt12_fck = {
	.name		= "gpt12_fck",
	.ops		= &clkops_null,
	.parent		= &secure_32k_fck,
	.recalc		= &followparent_recalc,
};

static struct clk wdt1_fck = {
	.name		= "wdt1_fck",
	.ops		= &clkops_null,
	.parent		= &secure_32k_fck,
	.recalc		= &followparent_recalc,
};

/* Clocks for AM35XX */
static struct clk ipss_ick = {
	.name		= "ipss_ick",
	.ops		= &clkops_am35xx_ipss_wait,
	.parent		= &core_l3_ick,
	.clkdm_name	= "core_l3_clkdm",
	.enable_reg	= OMAP_CM_REGADDR(CORE_MOD, CM_ICLKEN1),
	.enable_bit	= AM35XX_EN_IPSS_SHIFT,
	.recalc		= &followparent_recalc,
};

static struct clk emac_ick = {
	.name		= "emac_ick",
	.ops		= &clkops_am35xx_ipss_module_wait,
	.parent		= &ipss_ick,
	.clkdm_name	= "core_l3_clkdm",
	.enable_reg	= OMAP343X_CTRL_REGADDR(AM35XX_CONTROL_IPSS_CLK_CTRL),
	.enable_bit	= AM35XX_CPGMAC_VBUSP_CLK_SHIFT,
	.recalc		= &followparent_recalc,
};

static struct clk rmii_ck = {
	.name		= "rmii_ck",
	.ops		= &clkops_null,
	.rate		= 50000000,
};

static struct clk emac_fck = {
	.name		= "emac_fck",
	.ops		= &clkops_omap2_dflt,
	.parent		= &rmii_ck,
	.enable_reg	= OMAP343X_CTRL_REGADDR(AM35XX_CONTROL_IPSS_CLK_CTRL),
	.enable_bit	= AM35XX_CPGMAC_FCLK_SHIFT,
	.recalc		= &followparent_recalc,
};

static struct clk hsotgusb_ick_am35xx = {
	.name		= "hsotgusb_ick",
	.ops		= &clkops_am35xx_ipss_module_wait,
	.parent		= &ipss_ick,
	.clkdm_name	= "core_l3_clkdm",
	.enable_reg	= OMAP343X_CTRL_REGADDR(AM35XX_CONTROL_IPSS_CLK_CTRL),
	.enable_bit	= AM35XX_USBOTG_VBUSP_CLK_SHIFT,
	.recalc		= &followparent_recalc,
};

static struct clk hsotgusb_fck_am35xx = {
	.name		= "hsotgusb_fck",
	.ops		= &clkops_omap2_dflt,
	.parent		= &sys_ck,
	.clkdm_name	= "core_l3_clkdm",
	.enable_reg	= OMAP343X_CTRL_REGADDR(AM35XX_CONTROL_IPSS_CLK_CTRL),
	.enable_bit	= AM35XX_USBOTG_FCLK_SHIFT,
	.recalc		= &followparent_recalc,
};

static struct clk hecc_ck = {
	.name		= "hecc_ck",
	.ops		= &clkops_am35xx_ipss_module_wait,
	.parent		= &sys_ck,
	.clkdm_name	= "core_l3_clkdm",
	.enable_reg	= OMAP343X_CTRL_REGADDR(AM35XX_CONTROL_IPSS_CLK_CTRL),
	.enable_bit	= AM35XX_HECC_VBUSP_CLK_SHIFT,
	.recalc		= &followparent_recalc,
};

static struct clk vpfe_ick = {
	.name		= "vpfe_ick",
	.ops		= &clkops_am35xx_ipss_module_wait,
	.parent		= &ipss_ick,
	.clkdm_name	= "core_l3_clkdm",
	.enable_reg	= OMAP343X_CTRL_REGADDR(AM35XX_CONTROL_IPSS_CLK_CTRL),
	.enable_bit	= AM35XX_VPFE_VBUSP_CLK_SHIFT,
	.recalc		= &followparent_recalc,
};

static struct clk pclk_ck = {
	.name		= "pclk_ck",
	.ops		= &clkops_null,
	.rate		= 27000000,
};

static struct clk vpfe_fck = {
	.name		= "vpfe_fck",
	.ops		= &clkops_omap2_dflt,
	.parent		= &pclk_ck,
	.enable_reg	= OMAP343X_CTRL_REGADDR(AM35XX_CONTROL_IPSS_CLK_CTRL),
	.enable_bit	= AM35XX_VPFE_FCLK_SHIFT,
	.recalc		= &followparent_recalc,
};

/*
 * The UART1/2 functional clock acts as the functional
 * clock for UART4. No separate fclk control available.
 */
static struct clk uart4_ick_am35xx = {
	.name		= "uart4_ick",
	.ops		= &clkops_omap2_dflt_wait,
	.parent		= &core_l4_ick,
	.enable_reg	= OMAP_CM_REGADDR(CORE_MOD, CM_ICLKEN1),
	.enable_bit	= AM35XX_EN_UART4_SHIFT,
	.clkdm_name	= "core_l4_clkdm",
	.recalc		= &followparent_recalc,
};

static struct clk dummy_apb_pclk = {
	.name		= "apb_pclk",
	.ops		= &clkops_null,
};

/*
 * clkdev
 */

/* XXX At some point we should rename this file to clock3xxx_data.c */
static struct omap_clk omap3xxx_clks[] = {
	CLK(NULL,	"apb_pclk",	&dummy_apb_pclk,	CK_3XXX),
	CLK(NULL,	"omap_32k_fck",	&omap_32k_fck,	CK_3XXX),
	CLK(NULL,	"virt_12m_ck",	&virt_12m_ck,	CK_3XXX),
	CLK(NULL,	"virt_13m_ck",	&virt_13m_ck,	CK_3XXX),
	CLK(NULL,	"virt_16_8m_ck", &virt_16_8m_ck, CK_3430ES2PLUS | CK_AM35XX  | CK_36XX),
	CLK(NULL,	"virt_19_2m_ck", &virt_19_2m_ck, CK_3XXX),
	CLK(NULL,	"virt_26m_ck",	&virt_26m_ck,	CK_3XXX),
	CLK(NULL,	"virt_38_4m_ck", &virt_38_4m_ck, CK_3XXX),
	CLK(NULL,	"osc_sys_ck",	&osc_sys_ck,	CK_3XXX),
	CLK(NULL,	"sys_ck",	&sys_ck,	CK_3XXX),
	CLK(NULL,	"sys_altclk",	&sys_altclk,	CK_3XXX),
	CLK("omap-mcbsp.1",	"pad_fck",	&mcbsp_clks,	CK_3XXX),
	CLK("omap-mcbsp.2",	"pad_fck",	&mcbsp_clks,	CK_3XXX),
	CLK("omap-mcbsp.3",	"pad_fck",	&mcbsp_clks,	CK_3XXX),
	CLK("omap-mcbsp.4",	"pad_fck",	&mcbsp_clks,	CK_3XXX),
	CLK("omap-mcbsp.5",	"pad_fck",	&mcbsp_clks,	CK_3XXX),
	CLK(NULL,	"mcbsp_clks",	&mcbsp_clks,	CK_3XXX),
	CLK(NULL,	"sys_clkout1",	&sys_clkout1,	CK_3XXX),
	CLK(NULL,	"dpll1_ck",	&dpll1_ck,	CK_3XXX),
	CLK(NULL,	"dpll1_x2_ck",	&dpll1_x2_ck,	CK_3XXX),
	CLK(NULL,	"dpll1_x2m2_ck", &dpll1_x2m2_ck, CK_3XXX),
	CLK(NULL,	"dpll2_ck",	&dpll2_ck,	CK_34XX | CK_36XX),
	CLK(NULL,	"dpll2_m2_ck",	&dpll2_m2_ck,	CK_34XX | CK_36XX),
	CLK(NULL,	"dpll3_ck",	&dpll3_ck,	CK_3XXX),
	CLK(NULL,	"core_ck",	&core_ck,	CK_3XXX),
	CLK(NULL,	"dpll3_x2_ck",	&dpll3_x2_ck,	CK_3XXX),
	CLK(NULL,	"dpll3_m2_ck",	&dpll3_m2_ck,	CK_3XXX),
	CLK(NULL,	"dpll3_m2x2_ck", &dpll3_m2x2_ck, CK_3XXX),
	CLK(NULL,	"dpll3_m3_ck",	&dpll3_m3_ck,	CK_3XXX),
	CLK(NULL,	"dpll3_m3x2_ck", &dpll3_m3x2_ck, CK_3XXX),
	CLK("etb",	"emu_core_alwon_ck", &emu_core_alwon_ck, CK_3XXX),
	CLK(NULL,	"dpll4_ck",	&dpll4_ck,	CK_3XXX),
	CLK(NULL,	"dpll4_x2_ck",	&dpll4_x2_ck,	CK_3XXX),
	CLK(NULL,	"omap_192m_alwon_fck", &omap_192m_alwon_fck, CK_36XX),
	CLK(NULL,	"omap_96m_alwon_fck", &omap_96m_alwon_fck, CK_3XXX),
	CLK(NULL,	"omap_96m_fck",	&omap_96m_fck,	CK_3XXX),
	CLK(NULL,	"cm_96m_fck",	&cm_96m_fck,	CK_3XXX),
	CLK(NULL,	"omap_54m_fck",	&omap_54m_fck,	CK_3XXX),
	CLK(NULL,	"omap_48m_fck",	&omap_48m_fck,	CK_3XXX),
	CLK(NULL,	"omap_12m_fck",	&omap_12m_fck,	CK_3XXX),
	CLK(NULL,	"dpll4_m2_ck",	&dpll4_m2_ck,	CK_3XXX),
	CLK(NULL,	"dpll4_m2x2_ck", &dpll4_m2x2_ck, CK_3XXX),
	CLK(NULL,	"dpll4_m3_ck",	&dpll4_m3_ck,	CK_3XXX),
	CLK(NULL,	"dpll4_m3x2_ck", &dpll4_m3x2_ck, CK_3XXX),
	CLK(NULL,	"dpll4_m4_ck",	&dpll4_m4_ck,	CK_3XXX),
	CLK(NULL,	"dpll4_m4x2_ck", &dpll4_m4x2_ck, CK_3XXX),
	CLK(NULL,	"dpll4_m5_ck",	&dpll4_m5_ck,	CK_3XXX),
	CLK(NULL,	"dpll4_m5x2_ck", &dpll4_m5x2_ck, CK_3XXX),
	CLK(NULL,	"dpll4_m6_ck",	&dpll4_m6_ck,	CK_3XXX),
	CLK(NULL,	"dpll4_m6x2_ck", &dpll4_m6x2_ck, CK_3XXX),
	CLK("etb",	"emu_per_alwon_ck", &emu_per_alwon_ck, CK_3XXX),
	CLK(NULL,	"dpll5_ck",	&dpll5_ck,	CK_3430ES2PLUS | CK_AM35XX | CK_36XX),
	CLK(NULL,	"dpll5_m2_ck",	&dpll5_m2_ck,	CK_3430ES2PLUS | CK_AM35XX | CK_36XX),
	CLK(NULL,	"clkout2_src_ck", &clkout2_src_ck, CK_3XXX),
	CLK(NULL,	"sys_clkout2",	&sys_clkout2,	CK_3XXX),
	CLK(NULL,	"corex2_fck",	&corex2_fck,	CK_3XXX),
	CLK(NULL,	"dpll1_fck",	&dpll1_fck,	CK_3XXX),
	CLK(NULL,	"mpu_ck",	&mpu_ck,	CK_3XXX),
	CLK(NULL,	"arm_fck",	&arm_fck,	CK_3XXX),
	CLK("etb",	"emu_mpu_alwon_ck", &emu_mpu_alwon_ck, CK_3XXX),
	CLK(NULL,	"dpll2_fck",	&dpll2_fck,	CK_34XX | CK_36XX),
	CLK(NULL,	"iva2_ck",	&iva2_ck,	CK_34XX | CK_36XX),
	CLK(NULL,	"l3_ick",	&l3_ick,	CK_3XXX),
	CLK(NULL,	"l4_ick",	&l4_ick,	CK_3XXX),
	CLK(NULL,	"rm_ick",	&rm_ick,	CK_3XXX),
	CLK(NULL,	"gfx_l3_ck",	&gfx_l3_ck,	CK_3430ES1),
	CLK(NULL,	"gfx_l3_fck",	&gfx_l3_fck,	CK_3430ES1),
	CLK(NULL,	"gfx_l3_ick",	&gfx_l3_ick,	CK_3430ES1),
	CLK(NULL,	"gfx_cg1_ck",	&gfx_cg1_ck,	CK_3430ES1),
	CLK(NULL,	"gfx_cg2_ck",	&gfx_cg2_ck,	CK_3430ES1),
	CLK(NULL,	"sgx_fck",	&sgx_fck,	CK_3430ES2PLUS | CK_3517 | CK_36XX),
	CLK(NULL,	"sgx_ick",	&sgx_ick,	CK_3430ES2PLUS | CK_3517 | CK_36XX),
	CLK(NULL,	"d2d_26m_fck",	&d2d_26m_fck,	CK_3430ES1),
	CLK(NULL,	"modem_fck",	&modem_fck,	CK_34XX | CK_36XX),
	CLK(NULL,	"sad2d_ick",	&sad2d_ick,	CK_34XX | CK_36XX),
	CLK(NULL,	"mad2d_ick",	&mad2d_ick,	CK_34XX | CK_36XX),
	CLK(NULL,	"gpt10_fck",	&gpt10_fck,	CK_3XXX),
	CLK(NULL,	"gpt11_fck",	&gpt11_fck,	CK_3XXX),
	CLK(NULL,	"cpefuse_fck",	&cpefuse_fck,	CK_3430ES2PLUS | CK_AM35XX | CK_36XX),
	CLK(NULL,	"ts_fck",	&ts_fck,	CK_3430ES2PLUS | CK_AM35XX | CK_36XX),
	CLK(NULL,	"usbtll_fck",	&usbtll_fck,	CK_3430ES2PLUS | CK_AM35XX | CK_36XX),
<<<<<<< HEAD
	CLK("ehci-omap.0",	"usbtll_fck",	&usbtll_fck,	CK_3430ES2 | CK_AM35XX),
=======
	CLK("ehci-omap.0",	"usbtll_fck",	&usbtll_fck,	CK_3430ES2PLUS | CK_AM35XX | CK_36XX),
>>>>>>> 63310467
	CLK("omap-mcbsp.1",	"prcm_fck",	&core_96m_fck,	CK_3XXX),
	CLK("omap-mcbsp.5",	"prcm_fck",	&core_96m_fck,	CK_3XXX),
	CLK(NULL,	"core_96m_fck",	&core_96m_fck,	CK_3XXX),
	CLK("mmci-omap-hs.2",	"fck",	&mmchs3_fck,	CK_3430ES2PLUS | CK_AM35XX | CK_36XX),
	CLK("mmci-omap-hs.1",	"fck",	&mmchs2_fck,	CK_3XXX),
	CLK(NULL,	"mspro_fck",	&mspro_fck,	CK_34XX | CK_36XX),
	CLK("mmci-omap-hs.0",	"fck",	&mmchs1_fck,	CK_3XXX),
	CLK("omap_i2c.3", "fck",	&i2c3_fck,	CK_3XXX),
	CLK("omap_i2c.2", "fck",	&i2c2_fck,	CK_3XXX),
	CLK("omap_i2c.1", "fck",	&i2c1_fck,	CK_3XXX),
	CLK("omap-mcbsp.5", "fck",	&mcbsp5_fck,	CK_3XXX),
	CLK("omap-mcbsp.1", "fck",	&mcbsp1_fck,	CK_3XXX),
	CLK(NULL,	"core_48m_fck",	&core_48m_fck,	CK_3XXX),
	CLK("omap2_mcspi.4", "fck",	&mcspi4_fck,	CK_3XXX),
	CLK("omap2_mcspi.3", "fck",	&mcspi3_fck,	CK_3XXX),
	CLK("omap2_mcspi.2", "fck",	&mcspi2_fck,	CK_3XXX),
	CLK("omap2_mcspi.1", "fck",	&mcspi1_fck,	CK_3XXX),
	CLK(NULL,	"uart2_fck",	&uart2_fck,	CK_3XXX),
	CLK(NULL,	"uart1_fck",	&uart1_fck,	CK_3XXX),
	CLK(NULL,	"fshostusb_fck", &fshostusb_fck, CK_3430ES1),
	CLK(NULL,	"core_12m_fck",	&core_12m_fck,	CK_3XXX),
	CLK("omap_hdq.0", "fck",	&hdq_fck,	CK_3XXX),
	CLK(NULL,	"ssi_ssr_fck",	&ssi_ssr_fck_3430es1,	CK_3430ES1),
	CLK(NULL,	"ssi_ssr_fck",	&ssi_ssr_fck_3430es2,	CK_3430ES2PLUS | CK_36XX),
	CLK(NULL,	"ssi_sst_fck",	&ssi_sst_fck_3430es1,	CK_3430ES1),
	CLK(NULL,	"ssi_sst_fck",	&ssi_sst_fck_3430es2,	CK_3430ES2PLUS | CK_36XX),
	CLK(NULL,	"core_l3_ick",	&core_l3_ick,	CK_3XXX),
	CLK("musb-omap2430",	"ick",	&hsotgusb_ick_3430es1,	CK_3430ES1),
	CLK("musb-omap2430",	"ick",	&hsotgusb_ick_3430es2,	CK_3430ES2PLUS | CK_36XX),
	CLK(NULL,	"sdrc_ick",	&sdrc_ick,	CK_3XXX),
	CLK(NULL,	"gpmc_fck",	&gpmc_fck,	CK_3XXX),
	CLK(NULL,	"security_l3_ick", &security_l3_ick, CK_34XX | CK_36XX),
	CLK(NULL,	"pka_ick",	&pka_ick,	CK_34XX | CK_36XX),
	CLK(NULL,	"core_l4_ick",	&core_l4_ick,	CK_3XXX),
	CLK(NULL,	"usbtll_ick",	&usbtll_ick,	CK_3430ES2PLUS | CK_AM35XX | CK_36XX),
	CLK("ehci-omap.0",	"usbtll_ick",	&usbtll_ick,	CK_3430ES2PLUS | CK_AM35XX | CK_36XX),
	CLK("mmci-omap-hs.2",	"ick",	&mmchs3_ick,	CK_3430ES2PLUS | CK_AM35XX | CK_36XX),
	CLK(NULL,	"icr_ick",	&icr_ick,	CK_34XX | CK_36XX),
	CLK("omap-aes",	"ick",	&aes2_ick,	CK_34XX | CK_36XX),
	CLK("omap-sham",	"ick",	&sha12_ick,	CK_34XX | CK_36XX),
	CLK(NULL,	"des2_ick",	&des2_ick,	CK_34XX | CK_36XX),
	CLK("mmci-omap-hs.1",	"ick",	&mmchs2_ick,	CK_3XXX),
	CLK("mmci-omap-hs.0",	"ick",	&mmchs1_ick,	CK_3XXX),
	CLK(NULL,	"mspro_ick",	&mspro_ick,	CK_34XX | CK_36XX),
	CLK("omap_hdq.0", "ick",	&hdq_ick,	CK_3XXX),
	CLK("omap2_mcspi.4", "ick",	&mcspi4_ick,	CK_3XXX),
	CLK("omap2_mcspi.3", "ick",	&mcspi3_ick,	CK_3XXX),
	CLK("omap2_mcspi.2", "ick",	&mcspi2_ick,	CK_3XXX),
	CLK("omap2_mcspi.1", "ick",	&mcspi1_ick,	CK_3XXX),
	CLK("omap_i2c.3", "ick",	&i2c3_ick,	CK_3XXX),
	CLK("omap_i2c.2", "ick",	&i2c2_ick,	CK_3XXX),
	CLK("omap_i2c.1", "ick",	&i2c1_ick,	CK_3XXX),
	CLK(NULL,	"uart2_ick",	&uart2_ick,	CK_3XXX),
	CLK(NULL,	"uart1_ick",	&uart1_ick,	CK_3XXX),
	CLK(NULL,	"gpt11_ick",	&gpt11_ick,	CK_3XXX),
	CLK(NULL,	"gpt10_ick",	&gpt10_ick,	CK_3XXX),
	CLK("omap-mcbsp.5", "ick",	&mcbsp5_ick,	CK_3XXX),
	CLK("omap-mcbsp.1", "ick",	&mcbsp1_ick,	CK_3XXX),
	CLK(NULL,	"fac_ick",	&fac_ick,	CK_3430ES1),
	CLK(NULL,	"mailboxes_ick", &mailboxes_ick, CK_34XX | CK_36XX),
	CLK(NULL,	"omapctrl_ick",	&omapctrl_ick,	CK_3XXX),
	CLK(NULL,	"ssi_l4_ick",	&ssi_l4_ick,	CK_34XX | CK_36XX),
	CLK(NULL,	"ssi_ick",	&ssi_ick_3430es1,	CK_3430ES1),
	CLK(NULL,	"ssi_ick",	&ssi_ick_3430es2,	CK_3430ES2PLUS | CK_36XX),
	CLK(NULL,	"usb_l4_ick",	&usb_l4_ick,	CK_3430ES1),
	CLK(NULL,	"security_l4_ick2", &security_l4_ick2, CK_34XX | CK_36XX),
	CLK(NULL,	"aes1_ick",	&aes1_ick,	CK_34XX | CK_36XX),
	CLK("omap_rng",	"ick",		&rng_ick,	CK_34XX | CK_36XX),
	CLK(NULL,	"sha11_ick",	&sha11_ick,	CK_34XX | CK_36XX),
	CLK(NULL,	"des1_ick",	&des1_ick,	CK_34XX | CK_36XX),
	CLK("omapdss",	"dss1_fck",	&dss1_alwon_fck_3430es1, CK_3430ES1),
	CLK("omapdss",	"dss1_fck",	&dss1_alwon_fck_3430es2, CK_3430ES2PLUS | CK_AM35XX | CK_36XX),
	CLK("omapdss",	"tv_fck",	&dss_tv_fck,	CK_3XXX),
	CLK("omapdss",	"video_fck",	&dss_96m_fck,	CK_3XXX),
	CLK("omapdss",	"dss2_fck",	&dss2_alwon_fck, CK_3XXX),
	CLK("omapdss",	"ick",		&dss_ick_3430es1,	CK_3430ES1),
	CLK("omapdss",	"ick",		&dss_ick_3430es2,	CK_3430ES2PLUS | CK_AM35XX | CK_36XX),
	CLK(NULL,	"cam_mclk",	&cam_mclk,	CK_34XX | CK_36XX),
	CLK(NULL,	"cam_ick",	&cam_ick,	CK_34XX | CK_36XX),
	CLK(NULL,	"csi2_96m_fck",	&csi2_96m_fck,	CK_34XX | CK_36XX),
	CLK(NULL,	"usbhost_120m_fck", &usbhost_120m_fck, CK_3430ES2PLUS | CK_AM35XX | CK_36XX),
	CLK("ehci-omap.0",	"hs_fck", &usbhost_120m_fck, CK_3430ES2PLUS | CK_AM35XX | CK_36XX),
	CLK(NULL,	"usbhost_48m_fck", &usbhost_48m_fck, CK_3430ES2PLUS | CK_AM35XX | CK_36XX),
	CLK("ehci-omap.0",	"fs_fck", &usbhost_48m_fck, CK_3430ES2PLUS | CK_AM35XX | CK_36XX),
	CLK(NULL,	"usbhost_ick",	&usbhost_ick,	CK_3430ES2PLUS | CK_AM35XX | CK_36XX),
	CLK("ehci-omap.0",	"usbhost_ick",	&usbhost_ick,	CK_3430ES2PLUS | CK_AM35XX | CK_36XX),
	CLK(NULL,	"usim_fck",	&usim_fck,	CK_3430ES2PLUS | CK_36XX),
	CLK(NULL,	"gpt1_fck",	&gpt1_fck,	CK_3XXX),
	CLK(NULL,	"wkup_32k_fck",	&wkup_32k_fck,	CK_3XXX),
	CLK(NULL,	"gpio1_dbck",	&gpio1_dbck,	CK_3XXX),
	CLK("omap_wdt",	"fck",		&wdt2_fck,	CK_3XXX),
	CLK(NULL,	"wkup_l4_ick",	&wkup_l4_ick,	CK_34XX | CK_36XX),
	CLK(NULL,	"usim_ick",	&usim_ick,	CK_3430ES2PLUS | CK_36XX),
	CLK("omap_wdt",	"ick",		&wdt2_ick,	CK_3XXX),
	CLK(NULL,	"wdt1_ick",	&wdt1_ick,	CK_3XXX),
	CLK(NULL,	"gpio1_ick",	&gpio1_ick,	CK_3XXX),
	CLK(NULL,	"omap_32ksync_ick", &omap_32ksync_ick, CK_3XXX),
	CLK(NULL,	"gpt12_ick",	&gpt12_ick,	CK_3XXX),
	CLK(NULL,	"gpt1_ick",	&gpt1_ick,	CK_3XXX),
	CLK("omap-mcbsp.2",	"prcm_fck",	&per_96m_fck,	CK_3XXX),
	CLK("omap-mcbsp.3",	"prcm_fck",	&per_96m_fck,	CK_3XXX),
	CLK("omap-mcbsp.4",	"prcm_fck",	&per_96m_fck,	CK_3XXX),
	CLK(NULL,	"per_96m_fck",	&per_96m_fck,	CK_3XXX),
	CLK(NULL,	"per_48m_fck",	&per_48m_fck,	CK_3XXX),
	CLK(NULL,	"uart3_fck",	&uart3_fck,	CK_3XXX),
	CLK(NULL,	"uart4_fck",	&uart4_fck,	CK_36XX),
	CLK(NULL,	"gpt2_fck",	&gpt2_fck,	CK_3XXX),
	CLK(NULL,	"gpt3_fck",	&gpt3_fck,	CK_3XXX),
	CLK(NULL,	"gpt4_fck",	&gpt4_fck,	CK_3XXX),
	CLK(NULL,	"gpt5_fck",	&gpt5_fck,	CK_3XXX),
	CLK(NULL,	"gpt6_fck",	&gpt6_fck,	CK_3XXX),
	CLK(NULL,	"gpt7_fck",	&gpt7_fck,	CK_3XXX),
	CLK(NULL,	"gpt8_fck",	&gpt8_fck,	CK_3XXX),
	CLK(NULL,	"gpt9_fck",	&gpt9_fck,	CK_3XXX),
	CLK(NULL,	"per_32k_alwon_fck", &per_32k_alwon_fck, CK_3XXX),
	CLK(NULL,	"gpio6_dbck",	&gpio6_dbck,	CK_3XXX),
	CLK(NULL,	"gpio5_dbck",	&gpio5_dbck,	CK_3XXX),
	CLK(NULL,	"gpio4_dbck",	&gpio4_dbck,	CK_3XXX),
	CLK(NULL,	"gpio3_dbck",	&gpio3_dbck,	CK_3XXX),
	CLK(NULL,	"gpio2_dbck",	&gpio2_dbck,	CK_3XXX),
	CLK(NULL,	"wdt3_fck",	&wdt3_fck,	CK_3XXX),
	CLK(NULL,	"per_l4_ick",	&per_l4_ick,	CK_3XXX),
	CLK(NULL,	"gpio6_ick",	&gpio6_ick,	CK_3XXX),
	CLK(NULL,	"gpio5_ick",	&gpio5_ick,	CK_3XXX),
	CLK(NULL,	"gpio4_ick",	&gpio4_ick,	CK_3XXX),
	CLK(NULL,	"gpio3_ick",	&gpio3_ick,	CK_3XXX),
	CLK(NULL,	"gpio2_ick",	&gpio2_ick,	CK_3XXX),
	CLK(NULL,	"wdt3_ick",	&wdt3_ick,	CK_3XXX),
	CLK(NULL,	"uart3_ick",	&uart3_ick,	CK_3XXX),
	CLK(NULL,	"uart4_ick",	&uart4_ick,	CK_36XX),
	CLK(NULL,	"gpt9_ick",	&gpt9_ick,	CK_3XXX),
	CLK(NULL,	"gpt8_ick",	&gpt8_ick,	CK_3XXX),
	CLK(NULL,	"gpt7_ick",	&gpt7_ick,	CK_3XXX),
	CLK(NULL,	"gpt6_ick",	&gpt6_ick,	CK_3XXX),
	CLK(NULL,	"gpt5_ick",	&gpt5_ick,	CK_3XXX),
	CLK(NULL,	"gpt4_ick",	&gpt4_ick,	CK_3XXX),
	CLK(NULL,	"gpt3_ick",	&gpt3_ick,	CK_3XXX),
	CLK(NULL,	"gpt2_ick",	&gpt2_ick,	CK_3XXX),
	CLK("omap-mcbsp.2", "ick",	&mcbsp2_ick,	CK_3XXX),
	CLK("omap-mcbsp.3", "ick",	&mcbsp3_ick,	CK_3XXX),
	CLK("omap-mcbsp.4", "ick",	&mcbsp4_ick,	CK_3XXX),
	CLK("omap-mcbsp.2", "fck",	&mcbsp2_fck,	CK_3XXX),
	CLK("omap-mcbsp.3", "fck",	&mcbsp3_fck,	CK_3XXX),
	CLK("omap-mcbsp.4", "fck",	&mcbsp4_fck,	CK_3XXX),
	CLK("etb",	"emu_src_ck",	&emu_src_ck,	CK_3XXX),
	CLK(NULL,	"pclk_fck",	&pclk_fck,	CK_3XXX),
	CLK(NULL,	"pclkx2_fck",	&pclkx2_fck,	CK_3XXX),
	CLK(NULL,	"atclk_fck",	&atclk_fck,	CK_3XXX),
	CLK(NULL,	"traceclk_src_fck", &traceclk_src_fck, CK_3XXX),
	CLK(NULL,	"traceclk_fck",	&traceclk_fck,	CK_3XXX),
	CLK(NULL,	"sr1_fck",	&sr1_fck,	CK_34XX | CK_36XX),
	CLK(NULL,	"sr2_fck",	&sr2_fck,	CK_34XX | CK_36XX),
	CLK(NULL,	"sr_l4_ick",	&sr_l4_ick,	CK_34XX | CK_36XX),
	CLK(NULL,	"secure_32k_fck", &secure_32k_fck, CK_3XXX),
	CLK(NULL,	"gpt12_fck",	&gpt12_fck,	CK_3XXX),
	CLK(NULL,	"wdt1_fck",	&wdt1_fck,	CK_3XXX),
	CLK(NULL,	"ipss_ick",	&ipss_ick,	CK_AM35XX),
	CLK(NULL,	"rmii_ck",	&rmii_ck,	CK_AM35XX),
	CLK(NULL,	"pclk_ck",	&pclk_ck,	CK_AM35XX),
	CLK("davinci_emac",	"emac_clk",	&emac_ick,	CK_AM35XX),
	CLK("davinci_emac",	"phy_clk",	&emac_fck,	CK_AM35XX),
	CLK("vpfe-capture",	"master",	&vpfe_ick,	CK_AM35XX),
	CLK("vpfe-capture",	"slave",	&vpfe_fck,	CK_AM35XX),
	CLK("musb-am35x",	"ick",		&hsotgusb_ick_am35xx,	CK_AM35XX),
	CLK("musb-am35x",	"fck",		&hsotgusb_fck_am35xx,	CK_AM35XX),
	CLK(NULL,	"hecc_ck",	&hecc_ck,	CK_AM35XX),
	CLK(NULL,	"uart4_ick",	&uart4_ick_am35xx,	CK_AM35XX),
};


int __init omap3xxx_clk_init(void)
{
	struct omap_clk *c;
	u32 cpu_clkflg = 0;

	if (cpu_is_omap3517()) {
		cpu_mask = RATE_IN_34XX;
		cpu_clkflg = CK_3517;
	} else if (cpu_is_omap3505()) {
		cpu_mask = RATE_IN_34XX;
		cpu_clkflg = CK_3505;
	} else if (cpu_is_omap3630()) {
		cpu_mask = (RATE_IN_34XX | RATE_IN_36XX);
		cpu_clkflg = CK_36XX;
	} else if (cpu_is_omap34xx()) {
		if (omap_rev() == OMAP3430_REV_ES1_0) {
			cpu_mask = RATE_IN_3430ES1;
			cpu_clkflg = CK_3430ES1;
		} else {
			/*
			 * Assume that anything that we haven't matched yet
			 * has 3430ES2-type clocks.
			 */
			cpu_mask = RATE_IN_3430ES2PLUS;
			cpu_clkflg = CK_3430ES2PLUS;
		}
	} else {
		WARN(1, "clock: could not identify OMAP3 variant\n");
	}

	if (omap3_has_192mhz_clk())
		omap_96m_alwon_fck = omap_96m_alwon_fck_3630;

	if (cpu_is_omap3630()) {
		/*
		 * XXX This type of dynamic rewriting of the clock tree is
		 * deprecated and should be revised soon.
		 *
		 * For 3630: override clkops_omap2_dflt_wait for the
		 * clocks affected from PWRDN reset Limitation
		 */
		dpll3_m3x2_ck.ops =
				&clkops_omap36xx_pwrdn_with_hsdiv_wait_restore;
		dpll4_m2x2_ck.ops =
				&clkops_omap36xx_pwrdn_with_hsdiv_wait_restore;
		dpll4_m3x2_ck.ops =
				&clkops_omap36xx_pwrdn_with_hsdiv_wait_restore;
		dpll4_m4x2_ck.ops =
				&clkops_omap36xx_pwrdn_with_hsdiv_wait_restore;
		dpll4_m5x2_ck.ops =
				&clkops_omap36xx_pwrdn_with_hsdiv_wait_restore;
		dpll4_m6x2_ck.ops =
				&clkops_omap36xx_pwrdn_with_hsdiv_wait_restore;
	}

	/*
	 * XXX This type of dynamic rewriting of the clock tree is
	 * deprecated and should be revised soon.
	 */
	if (cpu_is_omap3630())
		dpll4_dd = dpll4_dd_3630;
	else
		dpll4_dd = dpll4_dd_34xx;

	clk_init(&omap2_clk_functions);

	for (c = omap3xxx_clks; c < omap3xxx_clks + ARRAY_SIZE(omap3xxx_clks);
	     c++)
		clk_preinit(c->lk.clk);

	for (c = omap3xxx_clks; c < omap3xxx_clks + ARRAY_SIZE(omap3xxx_clks);
	     c++)
		if (c->cpu & cpu_clkflg) {
			clkdev_add(&c->lk);
			clk_register(c->lk.clk);
			omap2_init_clk_clkdm(c->lk.clk);
		}

	recalculate_root_clocks();

	pr_info("Clocking rate (Crystal/Core/MPU): %ld.%01ld/%ld/%ld MHz\n",
		(osc_sys_ck.rate / 1000000), (osc_sys_ck.rate / 100000) % 10,
		(core_ck.rate / 1000000), (arm_fck.rate / 1000000));

	/*
	 * Only enable those clocks we will need, let the drivers
	 * enable other clocks as necessary
	 */
	clk_enable_init_clocks();

	/*
	 * Lock DPLL5 and put it in autoidle.
	 */
	if (omap_rev() >= OMAP3430_REV_ES2_0)
		omap3_clk_lock_dpll5();

	/* Avoid sleeping during omap3_core_dpll_m2_set_rate() */
	sdrc_ick_p = clk_get(NULL, "sdrc_ick");
	arm_fck_p = clk_get(NULL, "arm_fck");

	return 0;
}<|MERGE_RESOLUTION|>--- conflicted
+++ resolved
@@ -3286,11 +3286,7 @@
 	CLK(NULL,	"cpefuse_fck",	&cpefuse_fck,	CK_3430ES2PLUS | CK_AM35XX | CK_36XX),
 	CLK(NULL,	"ts_fck",	&ts_fck,	CK_3430ES2PLUS | CK_AM35XX | CK_36XX),
 	CLK(NULL,	"usbtll_fck",	&usbtll_fck,	CK_3430ES2PLUS | CK_AM35XX | CK_36XX),
-<<<<<<< HEAD
-	CLK("ehci-omap.0",	"usbtll_fck",	&usbtll_fck,	CK_3430ES2 | CK_AM35XX),
-=======
 	CLK("ehci-omap.0",	"usbtll_fck",	&usbtll_fck,	CK_3430ES2PLUS | CK_AM35XX | CK_36XX),
->>>>>>> 63310467
 	CLK("omap-mcbsp.1",	"prcm_fck",	&core_96m_fck,	CK_3XXX),
 	CLK("omap-mcbsp.5",	"prcm_fck",	&core_96m_fck,	CK_3XXX),
 	CLK(NULL,	"core_96m_fck",	&core_96m_fck,	CK_3XXX),
