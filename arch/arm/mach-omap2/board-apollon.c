/*
 * linux/arch/arm/mach-omap2/board-apollon.c
 *
 * Copyright (C) 2005,2006 Samsung Electronics
 * Author: Kyungmin Park <kyungmin.park@samsung.com>
 *
 * Modified from mach-omap/omap2/board-h4.c
 *
 * Code for apollon OMAP2 board. Should work on many OMAP2 systems where
 * the bootloader passes the board-specific data to the kernel.
 * Do not put any board specific code to this file; create a new machine
 * type if you need custom low-level initializations.
 *
 * This program is free software; you can redistribute it and/or modify
 * it under the terms of the GNU General Public License version 2 as
 * published by the Free Software Foundation.
 */

#include <linux/kernel.h>
#include <linux/init.h>
#include <linux/platform_device.h>
#include <linux/mtd/mtd.h>
#include <linux/mtd/partitions.h>
#include <linux/mtd/onenand.h>
#include <linux/delay.h>
#include <linux/leds.h>
#include <linux/err.h>
#include <linux/clk.h>
#include <linux/smc91x.h>

#include <mach/hardware.h>
#include <asm/mach-types.h>
#include <asm/mach/arch.h>
#include <asm/mach/flash.h>

#include <mach/gpio.h>
#include <plat/led.h>
#include <plat/usb.h>
#include <plat/board.h>
#include <plat/common.h>
#include <plat/gpmc.h>

#include "mux.h"
#include "control.h"

/* LED & Switch macros */
#define LED0_GPIO13		13
#define LED1_GPIO14		14
#define LED2_GPIO15		15
#define SW_ENTER_GPIO16		16
#define SW_UP_GPIO17		17
#define SW_DOWN_GPIO58		58

#define APOLLON_FLASH_CS	0
#define APOLLON_ETH_CS		1
#define APOLLON_ETHR_GPIO_IRQ	74

static struct mtd_partition apollon_partitions[] = {
	{
		.name		= "X-Loader + U-Boot",
		.offset		= 0,
		.size		= SZ_128K,
		.mask_flags	= MTD_WRITEABLE,
	},
	{
		.name		= "params",
		.offset		= MTDPART_OFS_APPEND,
		.size		= SZ_128K,
	},
	{
		.name		= "kernel",
		.offset		= MTDPART_OFS_APPEND,
		.size		= SZ_2M,
	},
	{
		.name		= "rootfs",
		.offset		= MTDPART_OFS_APPEND,
		.size		= SZ_16M,
	},
	{
		.name		= "filesystem00",
		.offset		= MTDPART_OFS_APPEND,
		.size		= SZ_32M,
	},
	{
		.name		= "filesystem01",
		.offset		= MTDPART_OFS_APPEND,
		.size		= MTDPART_SIZ_FULL,
	},
};

static struct onenand_platform_data apollon_flash_data = {
	.parts		= apollon_partitions,
	.nr_parts	= ARRAY_SIZE(apollon_partitions),
};

static struct resource apollon_flash_resource[] = {
	[0] = {
		.flags		= IORESOURCE_MEM,
	},
};

static struct platform_device apollon_onenand_device = {
	.name		= "onenand-flash",
	.id		= -1,
	.dev		= {
		.platform_data	= &apollon_flash_data,
	},
	.num_resources	= ARRAY_SIZE(apollon_flash_resource),
	.resource	= apollon_flash_resource,
};

static void __init apollon_flash_init(void)
{
	unsigned long base;

	if (gpmc_cs_request(APOLLON_FLASH_CS, SZ_128K, &base) < 0) {
		printk(KERN_ERR "Cannot request OneNAND GPMC CS\n");
		return;
	}
	apollon_flash_resource[0].start = base;
	apollon_flash_resource[0].end   = base + SZ_128K - 1;
}

static struct smc91x_platdata appolon_smc91x_info = {
	.flags	= SMC91X_USE_16BIT | SMC91X_NOWAIT,
	.leda	= RPC_LED_100_10,
	.ledb	= RPC_LED_TX_RX,
};

static struct resource apollon_smc91x_resources[] = {
	[0] = {
		.flags  = IORESOURCE_MEM,
	},
	[1] = {
		.start	= OMAP_GPIO_IRQ(APOLLON_ETHR_GPIO_IRQ),
		.end	= OMAP_GPIO_IRQ(APOLLON_ETHR_GPIO_IRQ),
		.flags	= IORESOURCE_IRQ | IORESOURCE_IRQ_HIGHEDGE,
	},
};

static struct platform_device apollon_smc91x_device = {
	.name		= "smc91x",
	.id		= -1,
	.dev	= {
		.platform_data	= &appolon_smc91x_info,
	},
	.num_resources	= ARRAY_SIZE(apollon_smc91x_resources),
	.resource	= apollon_smc91x_resources,
};

static struct platform_device apollon_lcd_device = {
	.name		= "apollon_lcd",
	.id		= -1,
};

static struct omap_led_config apollon_led_config[] = {
	{
		.cdev	= {
			.name	= "apollon:led0",
		},
		.gpio	= LED0_GPIO13,
	},
	{
		.cdev	= {
			.name	= "apollon:led1",
		},
		.gpio	= LED1_GPIO14,
	},
	{
		.cdev	= {
			.name	= "apollon:led2",
		},
		.gpio	= LED2_GPIO15,
	},
};

static struct omap_led_platform_data apollon_led_data = {
	.nr_leds	= ARRAY_SIZE(apollon_led_config),
	.leds		= apollon_led_config,
};

static struct platform_device apollon_led_device = {
	.name		= "omap-led",
	.id		= -1,
	.dev		= {
		.platform_data	= &apollon_led_data,
	},
};

static struct platform_device *apollon_devices[] __initdata = {
	&apollon_onenand_device,
	&apollon_smc91x_device,
	&apollon_lcd_device,
	&apollon_led_device,
};

static inline void __init apollon_init_smc91x(void)
{
	unsigned long base;

	unsigned int rate;
	struct clk *gpmc_fck;
	int eth_cs;

	gpmc_fck = clk_get(NULL, "gpmc_fck");	/* Always on ENABLE_ON_INIT */
	if (IS_ERR(gpmc_fck)) {
		WARN_ON(1);
		return;
	}

	clk_enable(gpmc_fck);
	rate = clk_get_rate(gpmc_fck);

	eth_cs = APOLLON_ETH_CS;

	/* Make sure CS1 timings are correct */
	gpmc_cs_write_reg(eth_cs, GPMC_CS_CONFIG1, 0x00011200);

	if (rate >= 160000000) {
		gpmc_cs_write_reg(eth_cs, GPMC_CS_CONFIG2, 0x001f1f01);
		gpmc_cs_write_reg(eth_cs, GPMC_CS_CONFIG3, 0x00080803);
		gpmc_cs_write_reg(eth_cs, GPMC_CS_CONFIG4, 0x1c0b1c0a);
		gpmc_cs_write_reg(eth_cs, GPMC_CS_CONFIG5, 0x041f1F1F);
		gpmc_cs_write_reg(eth_cs, GPMC_CS_CONFIG6, 0x000004C4);
	} else if (rate >= 130000000) {
		gpmc_cs_write_reg(eth_cs, GPMC_CS_CONFIG2, 0x001f1f00);
		gpmc_cs_write_reg(eth_cs, GPMC_CS_CONFIG3, 0x00080802);
		gpmc_cs_write_reg(eth_cs, GPMC_CS_CONFIG4, 0x1C091C09);
		gpmc_cs_write_reg(eth_cs, GPMC_CS_CONFIG5, 0x041f1F1F);
		gpmc_cs_write_reg(eth_cs, GPMC_CS_CONFIG6, 0x000004C4);
	} else {/* rate = 100000000 */
		gpmc_cs_write_reg(eth_cs, GPMC_CS_CONFIG2, 0x001f1f00);
		gpmc_cs_write_reg(eth_cs, GPMC_CS_CONFIG3, 0x00080802);
		gpmc_cs_write_reg(eth_cs, GPMC_CS_CONFIG4, 0x1C091C09);
		gpmc_cs_write_reg(eth_cs, GPMC_CS_CONFIG5, 0x031A1F1F);
		gpmc_cs_write_reg(eth_cs, GPMC_CS_CONFIG6, 0x000003C2);
	}

	if (gpmc_cs_request(APOLLON_ETH_CS, SZ_16M, &base) < 0) {
		printk(KERN_ERR "Failed to request GPMC CS for smc91x\n");
		goto out;
	}
	apollon_smc91x_resources[0].start = base + 0x300;
	apollon_smc91x_resources[0].end   = base + 0x30f;
	udelay(100);

	omap_mux_init_gpio(74, 0);
	if (gpio_request(APOLLON_ETHR_GPIO_IRQ, "SMC91x irq") < 0) {
		printk(KERN_ERR "Failed to request GPIO%d for smc91x IRQ\n",
			APOLLON_ETHR_GPIO_IRQ);
		gpmc_cs_free(APOLLON_ETH_CS);
		goto out;
	}
	gpio_direction_input(APOLLON_ETHR_GPIO_IRQ);

out:
	clk_disable(gpmc_fck);
	clk_put(gpmc_fck);
}

static struct omap_usb_config apollon_usb_config __initdata = {
	.register_dev	= 1,
	.hmc_mode	= 0x14,	/* 0:dev 1:host1 2:disable */

	.pins[0]	= 6,
};

static struct omap_lcd_config apollon_lcd_config __initdata = {
	.ctrl_name	= "internal",
};

static struct omap_board_config_kernel apollon_config[] __initdata = {
	{ OMAP_TAG_LCD,		&apollon_lcd_config },
};

static void __init omap_apollon_init_irq(void)
{
	omap_board_config = apollon_config;
	omap_board_config_size = ARRAY_SIZE(apollon_config);
	omap2_init_common_infrastructure();
	omap2_init_common_devices(NULL, NULL);
	omap_init_irq();
}

static void __init apollon_led_init(void)
{
	/* LED0 - AA10 */
	omap_mux_init_signal("vlynq_clk.gpio_13", 0);
	gpio_request(LED0_GPIO13, "LED0");
	gpio_direction_output(LED0_GPIO13, 0);
	/* LED1  - AA6 */
	omap_mux_init_signal("vlynq_rx1.gpio_14", 0);
	gpio_request(LED1_GPIO14, "LED1");
	gpio_direction_output(LED1_GPIO14, 0);
	/* LED2  - AA4 */
	omap_mux_init_signal("vlynq_rx0.gpio_15", 0);
	gpio_request(LED2_GPIO15, "LED2");
	gpio_direction_output(LED2_GPIO15, 0);
}

static void __init apollon_usb_init(void)
{
	/* USB device */
	/* DEVICE_SUSPEND */
	omap_mux_init_signal("mcbsp2_clkx.gpio_12", 0);
	gpio_request(12, "USB suspend");
	gpio_direction_output(12, 0);
	omap2_usbfs_init(&apollon_usb_config);
}

#ifdef CONFIG_OMAP_MUX
static struct omap_board_mux board_mux[] __initdata = {
	{ .reg_offset = OMAP_MUX_TERMINATOR },
};
<<<<<<< HEAD
#else
#define board_mux	NULL
=======
>>>>>>> 3cbea436
#endif

static void __init omap_apollon_init(void)
{
	u32 v;

	omap2420_mux_init(board_mux, OMAP_PACKAGE_ZAC);

<<<<<<< HEAD
=======
	apollon_init_smc91x();
>>>>>>> 3cbea436
	apollon_led_init();
	apollon_flash_init();
	apollon_usb_init();

	/* REVISIT: where's the correct place */
	omap_mux_init_signal("sys_nirq", OMAP_PULL_ENA | OMAP_PULL_UP);

	/* LCD PWR_EN */
	omap_mux_init_signal("mcbsp2_dr.gpio_11", OMAP_PULL_ENA | OMAP_PULL_UP);

	/* Use Interal loop-back in MMC/SDIO Module Input Clock selection */
	v = omap_ctrl_readl(OMAP2_CONTROL_DEVCONF0);
	v |= (1 << 24);
	omap_ctrl_writel(v, OMAP2_CONTROL_DEVCONF0);

	/*
 	 * Make sure the serial ports are muxed on at this point.
	 * You have to mux them off in device drivers later on
	 * if not needed.
	 */
	platform_add_devices(apollon_devices, ARRAY_SIZE(apollon_devices));
	omap_serial_init();
}

static void __init omap_apollon_map_io(void)
{
	omap2_set_globals_242x();
	omap242x_map_common_io();
}

MACHINE_START(OMAP_APOLLON, "OMAP24xx Apollon")
	/* Maintainer: Kyungmin Park <kyungmin.park@samsung.com> */
	.boot_params	= 0x80000100,
	.map_io		= omap_apollon_map_io,
	.reserve	= omap_reserve,
	.init_irq	= omap_apollon_init_irq,
	.init_machine	= omap_apollon_init,
	.timer		= &omap_timer,
MACHINE_END<|MERGE_RESOLUTION|>--- conflicted
+++ resolved
@@ -313,11 +313,6 @@
 static struct omap_board_mux board_mux[] __initdata = {
 	{ .reg_offset = OMAP_MUX_TERMINATOR },
 };
-<<<<<<< HEAD
-#else
-#define board_mux	NULL
-=======
->>>>>>> 3cbea436
 #endif
 
 static void __init omap_apollon_init(void)
@@ -326,10 +321,7 @@
 
 	omap2420_mux_init(board_mux, OMAP_PACKAGE_ZAC);
 
-<<<<<<< HEAD
-=======
 	apollon_init_smc91x();
->>>>>>> 3cbea436
 	apollon_led_init();
 	apollon_flash_init();
 	apollon_usb_init();
