/*
 * linux/arch/arm/mach-omap2/board-rx51-peripherals.c
 *
 * Copyright (C) 2008-2009 Nokia
 *
 * This program is free software; you can redistribute it and/or modify
 * it under the terms of the GNU General Public License version 2 as
 * published by the Free Software Foundation.
 */

#include <linux/kernel.h>
#include <linux/init.h>
#include <linux/platform_device.h>
#include <linux/input.h>
#include <linux/input/matrix_keypad.h>
#include <linux/spi/spi.h>
#include <linux/spi/wl12xx.h>
#include <linux/i2c.h>
#include <linux/i2c/twl4030.h>
#include <linux/clk.h>
#include <linux/delay.h>
#include <linux/regulator/machine.h>
#include <linux/gpio.h>
#include <linux/gpio_keys.h>
#include <linux/mmc/host.h>

#include <plat/mcspi.h>
#include <plat/mux.h>
#include <plat/board.h>
#include <plat/common.h>
#include <plat/dma.h>
#include <plat/gpmc.h>
#include <plat/onenand.h>
#include <plat/gpmc-smc91x.h>

#include "mmc-twl4030.h"

#define SYSTEM_REV_B_USES_VAUX3	0x1699
#define SYSTEM_REV_S_USES_VAUX3 0x8

<<<<<<< HEAD
#define RX51_WL1251_POWER_GPIO		87
#define RX51_WL1251_IRQ_GPIO		42

static void rx51_wl1251_set_power(bool enable);

static struct wl12xx_platform_data wl1251_pdata = {
	.set_power = rx51_wl1251_set_power,
};

static struct omap2_mcspi_device_config wl1251_mcspi_config = {
	.turbo_mode	= 0,
	.single_channel	= 1,
};

/* list all spi devices here */
enum {
	RX51_SPI_WL1251,
};

static struct spi_board_info rx51_peripherals_spi_board_info[] __initdata = {
	[RX51_SPI_WL1251] = {
		.modalias		= "wl1251",
		.bus_num		= 4,
		.chip_select		= 0,
		.max_speed_hz   	= 48000000,
		.mode                   = SPI_MODE_2,
		.controller_data	= &wl1251_mcspi_config,
		.platform_data		= &wl1251_pdata,
	},
};

=======
#if defined(CONFIG_KEYBOARD_GPIO) || defined(CONFIG_KEYBOARD_GPIO_MODULE)

#define RX51_GPIO_CAMERA_LENS_COVER	110
#define RX51_GPIO_CAMERA_FOCUS		68
#define RX51_GPIO_CAMERA_CAPTURE	69
#define RX51_GPIO_KEYPAD_SLIDE		71
#define RX51_GPIO_LOCK_BUTTON		113
#define RX51_GPIO_PROXIMITY		89

#define RX51_GPIO_DEBOUNCE_TIMEOUT	10

static struct gpio_keys_button rx51_gpio_keys[] = {
	{
		.desc			= "Camera Lens Cover",
		.type			= EV_SW,
		.code			= SW_CAMERA_LENS_COVER,
		.gpio			= RX51_GPIO_CAMERA_LENS_COVER,
		.active_low		= 1,
		.debounce_interval	= RX51_GPIO_DEBOUNCE_TIMEOUT,
	}, {
		.desc			= "Camera Focus",
		.type			= EV_KEY,
		.code			= KEY_CAMERA_FOCUS,
		.gpio			= RX51_GPIO_CAMERA_FOCUS,
		.active_low		= 1,
		.debounce_interval	= RX51_GPIO_DEBOUNCE_TIMEOUT,
	}, {
		.desc			= "Camera Capture",
		.type			= EV_KEY,
		.code			= KEY_CAMERA,
		.gpio			= RX51_GPIO_CAMERA_CAPTURE,
		.active_low		= 1,
		.debounce_interval	= RX51_GPIO_DEBOUNCE_TIMEOUT,
	}, {
		.desc			= "Lock Button",
		.type			= EV_KEY,
		.code			= KEY_SCREENLOCK,
		.gpio			= RX51_GPIO_LOCK_BUTTON,
		.active_low		= 1,
		.debounce_interval	= RX51_GPIO_DEBOUNCE_TIMEOUT,
	}, {
		.desc			= "Keypad Slide",
		.type			= EV_SW,
		.code			= SW_KEYPAD_SLIDE,
		.gpio			= RX51_GPIO_KEYPAD_SLIDE,
		.active_low		= 1,
		.debounce_interval	= RX51_GPIO_DEBOUNCE_TIMEOUT,
	}, {
		.desc			= "Proximity Sensor",
		.type			= EV_SW,
		.code			= SW_FRONT_PROXIMITY,
		.gpio			= RX51_GPIO_PROXIMITY,
		.active_low		= 0,
		.debounce_interval	= RX51_GPIO_DEBOUNCE_TIMEOUT,
	}
};

static struct gpio_keys_platform_data rx51_gpio_keys_data = {
	.buttons	= rx51_gpio_keys,
	.nbuttons	= ARRAY_SIZE(rx51_gpio_keys),
};

static struct platform_device rx51_gpio_keys_device = {
	.name	= "gpio-keys",
	.id	= -1,
	.dev	= {
		.platform_data	= &rx51_gpio_keys_data,
	},
};

static void __init rx51_add_gpio_keys(void)
{
	platform_device_register(&rx51_gpio_keys_device);
}
#else
static void __init rx51_add_gpio_keys(void)
{
}
#endif /* CONFIG_KEYBOARD_GPIO || CONFIG_KEYBOARD_GPIO_MODULE */

>>>>>>> e2c02b89
static int board_keymap[] = {
	KEY(0, 0, KEY_Q),
	KEY(0, 1, KEY_O),
	KEY(0, 2, KEY_P),
	KEY(0, 3, KEY_COMMA),
	KEY(0, 4, KEY_BACKSPACE),
	KEY(0, 6, KEY_A),
	KEY(0, 7, KEY_S),
	KEY(1, 0, KEY_W),
	KEY(1, 1, KEY_D),
	KEY(1, 2, KEY_F),
	KEY(1, 3, KEY_G),
	KEY(1, 4, KEY_H),
	KEY(1, 5, KEY_J),
	KEY(1, 6, KEY_K),
	KEY(1, 7, KEY_L),
	KEY(2, 0, KEY_E),
	KEY(2, 1, KEY_DOT),
	KEY(2, 2, KEY_UP),
	KEY(2, 3, KEY_ENTER),
	KEY(2, 5, KEY_Z),
	KEY(2, 6, KEY_X),
	KEY(2, 7, KEY_C),
	KEY(3, 0, KEY_R),
	KEY(3, 1, KEY_V),
	KEY(3, 2, KEY_B),
	KEY(3, 3, KEY_N),
	KEY(3, 4, KEY_M),
	KEY(3, 5, KEY_SPACE),
	KEY(3, 6, KEY_SPACE),
	KEY(3, 7, KEY_LEFT),
	KEY(4, 0, KEY_T),
	KEY(4, 1, KEY_DOWN),
	KEY(4, 2, KEY_RIGHT),
	KEY(4, 4, KEY_LEFTCTRL),
	KEY(4, 5, KEY_RIGHTALT),
	KEY(4, 6, KEY_LEFTSHIFT),
	KEY(5, 0, KEY_Y),
	KEY(6, 0, KEY_U),
	KEY(7, 0, KEY_I),
	KEY(7, 1, KEY_F7),
	KEY(7, 2, KEY_F8),
	KEY(0xff, 2, KEY_F9),
	KEY(0xff, 4, KEY_F10),
	KEY(0xff, 5, KEY_F11),
};

static struct matrix_keymap_data board_map_data = {
	.keymap			= board_keymap,
	.keymap_size		= ARRAY_SIZE(board_keymap),
};

static struct twl4030_keypad_data rx51_kp_data = {
	.keymap_data	= &board_map_data,
	.rows		= 8,
	.cols		= 8,
	.rep		= 1,
};

static struct twl4030_madc_platform_data rx51_madc_data = {
	.irq_line		= 1,
};

static struct twl4030_hsmmc_info mmc[] = {
	{
		.name		= "external",
		.mmc		= 1,
		.wires		= 4,
		.cover_only	= true,
		.gpio_cd	= 160,
		.gpio_wp	= -EINVAL,
		.power_saving	= true,
	},
	{
		.name		= "internal",
		.mmc		= 2,
		.wires		= 8,
		.gpio_cd	= -EINVAL,
		.gpio_wp	= -EINVAL,
		.nonremovable	= true,
		.power_saving	= true,
	},
	{}	/* Terminator */
};

static struct regulator_consumer_supply rx51_vmmc1_supply = {
	.supply			= "vmmc",
};

static struct regulator_consumer_supply rx51_vmmc2_supply = {
	.supply			= "vmmc",
};

static struct regulator_consumer_supply rx51_vsim_supply = {
	.supply			= "vmmc_aux",
};

static struct regulator_init_data rx51_vaux1 = {
	.constraints = {
		.name			= "V28",
		.min_uV			= 2800000,
		.max_uV			= 2800000,
		.valid_modes_mask	= REGULATOR_MODE_NORMAL
					| REGULATOR_MODE_STANDBY,
		.valid_ops_mask		= REGULATOR_CHANGE_MODE
					| REGULATOR_CHANGE_STATUS,
	},
};

static struct regulator_init_data rx51_vaux2 = {
	.constraints = {
		.name			= "VCSI",
		.min_uV			= 1800000,
		.max_uV			= 1800000,
		.valid_modes_mask	= REGULATOR_MODE_NORMAL
					| REGULATOR_MODE_STANDBY,
		.valid_ops_mask		= REGULATOR_CHANGE_MODE
					| REGULATOR_CHANGE_STATUS,
	},
};

/* VAUX3 - adds more power to VIO_18 rail */
static struct regulator_init_data rx51_vaux3_cam = {
	.constraints = {
		.name			= "VCAM_DIG_18",
		.min_uV			= 1800000,
		.max_uV			= 1800000,
		.apply_uV		= true,
		.valid_modes_mask	= REGULATOR_MODE_NORMAL
					| REGULATOR_MODE_STANDBY,
		.valid_ops_mask		= REGULATOR_CHANGE_MODE
					| REGULATOR_CHANGE_STATUS,
	},
};

static struct regulator_init_data rx51_vaux3_mmc = {
	.constraints = {
		.name			= "VMMC2_30",
		.min_uV			= 2800000,
		.max_uV			= 3000000,
		.apply_uV		= true,
		.valid_modes_mask	= REGULATOR_MODE_NORMAL
					| REGULATOR_MODE_STANDBY,
		.valid_ops_mask		= REGULATOR_CHANGE_VOLTAGE
					| REGULATOR_CHANGE_MODE
					| REGULATOR_CHANGE_STATUS,
	},
	.num_consumer_supplies	= 1,
	.consumer_supplies	= &rx51_vmmc2_supply,
};

static struct regulator_init_data rx51_vaux4 = {
	.constraints = {
		.name			= "VCAM_ANA_28",
		.min_uV			= 2800000,
		.max_uV			= 2800000,
		.apply_uV		= true,
		.valid_modes_mask	= REGULATOR_MODE_NORMAL
					| REGULATOR_MODE_STANDBY,
		.valid_ops_mask		= REGULATOR_CHANGE_MODE
					| REGULATOR_CHANGE_STATUS,
	},
};

static struct regulator_init_data rx51_vmmc1 = {
	.constraints = {
		.min_uV			= 1850000,
		.max_uV			= 3150000,
		.valid_modes_mask	= REGULATOR_MODE_NORMAL
					| REGULATOR_MODE_STANDBY,
		.valid_ops_mask		= REGULATOR_CHANGE_VOLTAGE
					| REGULATOR_CHANGE_MODE
					| REGULATOR_CHANGE_STATUS,
	},
	.num_consumer_supplies	= 1,
	.consumer_supplies	= &rx51_vmmc1_supply,
};

static struct regulator_init_data rx51_vmmc2 = {
	.constraints = {
		.name			= "VMMC2_30",
		.min_uV			= 1850000,
		.max_uV			= 3150000,
		.apply_uV		= true,
		.valid_modes_mask	= REGULATOR_MODE_NORMAL
					| REGULATOR_MODE_STANDBY,
		.valid_ops_mask		= REGULATOR_CHANGE_VOLTAGE
					| REGULATOR_CHANGE_MODE
					| REGULATOR_CHANGE_STATUS,
	},
	.num_consumer_supplies	= 1,
	.consumer_supplies	= &rx51_vmmc2_supply,
};

static struct regulator_init_data rx51_vsim = {
	.constraints = {
		.name			= "VMMC2_IO_18",
		.min_uV			= 1800000,
		.max_uV			= 1800000,
		.apply_uV		= true,
		.valid_modes_mask	= REGULATOR_MODE_NORMAL
					| REGULATOR_MODE_STANDBY,
		.valid_ops_mask		= REGULATOR_CHANGE_MODE
					| REGULATOR_CHANGE_STATUS,
	},
	.num_consumer_supplies	= 1,
	.consumer_supplies	= &rx51_vsim_supply,
};

static struct regulator_init_data rx51_vdac = {
	.constraints = {
		.min_uV			= 1800000,
		.max_uV			= 1800000,
		.valid_modes_mask	= REGULATOR_MODE_NORMAL
					| REGULATOR_MODE_STANDBY,
		.valid_ops_mask		= REGULATOR_CHANGE_VOLTAGE
					| REGULATOR_CHANGE_MODE
					| REGULATOR_CHANGE_STATUS,
	},
};

static void rx51_wl1251_set_power(bool enable)
{
	gpio_set_value(RX51_WL1251_POWER_GPIO, enable);
}

static void __init rx51_init_wl1251(void)
{
	int irq, ret;

	ret = gpio_request(RX51_WL1251_POWER_GPIO, "wl1251 power");
	if (ret < 0)
		goto error;

	ret = gpio_direction_output(RX51_WL1251_POWER_GPIO, 0);
	if (ret < 0)
		goto err_power;

	ret = gpio_request(RX51_WL1251_IRQ_GPIO, "wl1251 irq");
	if (ret < 0)
		goto err_power;

	ret = gpio_direction_input(RX51_WL1251_IRQ_GPIO);
	if (ret < 0)
		goto err_irq;

	irq = gpio_to_irq(RX51_WL1251_IRQ_GPIO);
	if (irq < 0)
		goto err_irq;

	rx51_peripherals_spi_board_info[RX51_SPI_WL1251].irq = irq;

	return;

err_irq:
	gpio_free(RX51_WL1251_IRQ_GPIO);

err_power:
	gpio_free(RX51_WL1251_POWER_GPIO);

error:
	printk(KERN_ERR "wl1251 board initialisation failed\n");
	wl1251_pdata.set_power = NULL;

	/*
	 * Now rx51_peripherals_spi_board_info[1].irq is zero and
	 * set_power is null, and wl1251_probe() will fail.
	 */
}

static int rx51_twlgpio_setup(struct device *dev, unsigned gpio, unsigned n)
{
	/* FIXME this gpio setup is just a placeholder for now */
	gpio_request(gpio + 6, "backlight_pwm");
	gpio_direction_output(gpio + 6, 0);
	gpio_request(gpio + 7, "speaker_en");
	gpio_direction_output(gpio + 7, 1);

	/* set up MMC adapters, linking their regulators to them */
	twl4030_mmc_init(mmc);
	rx51_vmmc1_supply.dev = mmc[0].dev;
	rx51_vmmc2_supply.dev = mmc[1].dev;
	rx51_vsim_supply.dev = mmc[1].dev;

	return 0;
}

static struct twl4030_gpio_platform_data rx51_gpio_data = {
	.gpio_base		= OMAP_MAX_GPIO_LINES,
	.irq_base		= TWL4030_GPIO_IRQ_BASE,
	.irq_end		= TWL4030_GPIO_IRQ_END,
	.pulldowns		= BIT(0) | BIT(1) | BIT(2) | BIT(3)
				| BIT(4) | BIT(5)
				| BIT(8) | BIT(9) | BIT(10) | BIT(11)
				| BIT(12) | BIT(13) | BIT(14) | BIT(15)
				| BIT(16) | BIT(17) ,
	.setup			= rx51_twlgpio_setup,
};

static struct twl4030_usb_data rx51_usb_data = {
	.usb_mode		= T2_USB_MODE_ULPI,
};

static struct twl4030_ins sleep_on_seq[] __initdata = {
/*
 * Turn off VDD1 and VDD2.
 */
	{MSG_SINGULAR(DEV_GRP_P1, 0xf, RES_STATE_OFF), 4},
	{MSG_SINGULAR(DEV_GRP_P1, 0x10, RES_STATE_OFF), 2},
/*
 * And also turn off the OMAP3 PLLs and the sysclk output.
 */
	{MSG_SINGULAR(DEV_GRP_P1, 0x7, RES_STATE_OFF), 3},
	{MSG_SINGULAR(DEV_GRP_P1, 0x17, RES_STATE_OFF), 3},
};

static struct twl4030_script sleep_on_script __initdata = {
	.script = sleep_on_seq,
	.size   = ARRAY_SIZE(sleep_on_seq),
	.flags  = TWL4030_SLEEP_SCRIPT,
};

static struct twl4030_ins wakeup_seq[] __initdata = {
/*
 * Reenable the OMAP3 PLLs.
 * Wakeup VDD1 and VDD2.
 * Reenable sysclk output.
 */
	{MSG_SINGULAR(DEV_GRP_P1, 0x7, RES_STATE_ACTIVE), 0x30},
	{MSG_SINGULAR(DEV_GRP_P1, 0xf, RES_STATE_ACTIVE), 0x30},
	{MSG_SINGULAR(DEV_GRP_P1, 0x10, RES_STATE_ACTIVE), 0x37},
	{MSG_SINGULAR(DEV_GRP_P1, 0x19, RES_STATE_ACTIVE), 3},
};

static struct twl4030_script wakeup_script __initdata = {
	.script	= wakeup_seq,
	.size	= ARRAY_SIZE(wakeup_seq),
	.flags	= TWL4030_WAKEUP12_SCRIPT,
};

static struct twl4030_ins wakeup_p3_seq[] __initdata = {
/*
 * Wakeup VDD1 (dummy to be able to insert a delay)
 * Enable CLKEN
 */
	{MSG_SINGULAR(DEV_GRP_P1, 0x17, RES_STATE_ACTIVE), 3},
};

static struct twl4030_script wakeup_p3_script __initdata = {
	.script	= wakeup_p3_seq,
	.size	= ARRAY_SIZE(wakeup_p3_seq),
	.flags	= TWL4030_WAKEUP3_SCRIPT,
};

static struct twl4030_ins wrst_seq[] __initdata = {
/*
 * Reset twl4030.
 * Reset VDD1 regulator.
 * Reset VDD2 regulator.
 * Reset VPLL1 regulator.
 * Enable sysclk output.
 * Reenable twl4030.
 */
	{MSG_SINGULAR(DEV_GRP_NULL, RES_RESET, RES_STATE_OFF), 2},
	{MSG_BROADCAST(DEV_GRP_NULL, RES_GRP_ALL, 0, 1, RES_STATE_ACTIVE),
		0x13},
	{MSG_BROADCAST(DEV_GRP_NULL, RES_GRP_PP, 0, 2, RES_STATE_WRST), 0x13},
	{MSG_BROADCAST(DEV_GRP_NULL, RES_GRP_PP, 0, 3, RES_STATE_OFF), 0x13},
	{MSG_SINGULAR(DEV_GRP_NULL, RES_VDD1, RES_STATE_WRST), 0x13},
	{MSG_SINGULAR(DEV_GRP_NULL, RES_VDD2, RES_STATE_WRST), 0x13},
	{MSG_SINGULAR(DEV_GRP_NULL, RES_VPLL1, RES_STATE_WRST), 0x35},
	{MSG_SINGULAR(DEV_GRP_P1, RES_HFCLKOUT, RES_STATE_ACTIVE), 2},
	{MSG_SINGULAR(DEV_GRP_NULL, RES_RESET, RES_STATE_ACTIVE), 2},
};

static struct twl4030_script wrst_script __initdata = {
	.script = wrst_seq,
	.size   = ARRAY_SIZE(wrst_seq),
	.flags  = TWL4030_WRST_SCRIPT,
};

static struct twl4030_script *twl4030_scripts[] __initdata = {
	/* wakeup12 script should be loaded before sleep script, otherwise a
	   board might hit retention before loading of wakeup script is
	   completed. This can cause boot failures depending on timing issues.
	*/
	&wakeup_script,
	&sleep_on_script,
	&wakeup_p3_script,
	&wrst_script,
};

static struct twl4030_resconfig twl4030_rconfig[] __initdata = {
	{ .resource = RES_VINTANA1, .devgroup = -1, .type = -1, .type2 = 1 },
	{ .resource = RES_VINTANA2, .devgroup = -1, .type = -1, .type2 = 1 },
	{ .resource = RES_VINTDIG, .devgroup = -1, .type = -1, .type2 = 1 },
	{ .resource = RES_VMMC1, .devgroup = -1, .type = -1, .type2 = 3},
	{ .resource = RES_VMMC2, .devgroup = DEV_GRP_NULL, .type = -1,
	  .type2 = 3},
	{ .resource = RES_VAUX1, .devgroup = -1, .type = -1, .type2 = 3},
	{ .resource = RES_VAUX2, .devgroup = -1, .type = -1, .type2 = 3},
	{ .resource = RES_VAUX3, .devgroup = -1, .type = -1, .type2 = 3},
	{ .resource = RES_VAUX4, .devgroup = -1, .type = -1, .type2 = 3},
	{ .resource = RES_VPLL2, .devgroup = -1, .type = -1, .type2 = 3},
	{ .resource = RES_VDAC, .devgroup = -1, .type = -1, .type2 = 3},
	{ .resource = RES_VSIM, .devgroup = DEV_GRP_NULL, .type = -1,
	  .type2 = 3},
	{ .resource = RES_CLKEN, .devgroup = DEV_GRP_P3, .type = -1,
		.type2 = 1 },
	{ 0, 0},
};

static struct twl4030_power_data rx51_t2scripts_data __initdata = {
	.scripts        = twl4030_scripts,
	.num = ARRAY_SIZE(twl4030_scripts),
	.resource_config = twl4030_rconfig,
};



static struct twl4030_platform_data rx51_twldata __initdata = {
	.irq_base		= TWL4030_IRQ_BASE,
	.irq_end		= TWL4030_IRQ_END,

	/* platform_data for children goes here */
	.gpio			= &rx51_gpio_data,
	.keypad			= &rx51_kp_data,
	.madc			= &rx51_madc_data,
	.usb			= &rx51_usb_data,
	.power			= &rx51_t2scripts_data,

	.vaux1			= &rx51_vaux1,
	.vaux2			= &rx51_vaux2,
	.vaux4			= &rx51_vaux4,
	.vmmc1			= &rx51_vmmc1,
	.vsim			= &rx51_vsim,
	.vdac			= &rx51_vdac,
};

static struct i2c_board_info __initdata rx51_peripherals_i2c_board_info_1[] = {
	{
		I2C_BOARD_INFO("twl5030", 0x48),
		.flags = I2C_CLIENT_WAKE,
		.irq = INT_34XX_SYS_NIRQ,
		.platform_data = &rx51_twldata,
	},
};

static int __init rx51_i2c_init(void)
{
	if ((system_rev >= SYSTEM_REV_S_USES_VAUX3 && system_rev < 0x100) ||
	    system_rev >= SYSTEM_REV_B_USES_VAUX3)
		rx51_twldata.vaux3 = &rx51_vaux3_mmc;
	else {
		rx51_twldata.vaux3 = &rx51_vaux3_cam;
		rx51_twldata.vmmc2 = &rx51_vmmc2;
	}
	omap_register_i2c_bus(1, 2200, rx51_peripherals_i2c_board_info_1,
			ARRAY_SIZE(rx51_peripherals_i2c_board_info_1));
	omap_register_i2c_bus(2, 100, NULL, 0);
	omap_register_i2c_bus(3, 400, NULL, 0);
	return 0;
}

#if defined(CONFIG_MTD_ONENAND_OMAP2) || \
	defined(CONFIG_MTD_ONENAND_OMAP2_MODULE)

static struct mtd_partition onenand_partitions[] = {
	{
		.name           = "bootloader",
		.offset         = 0,
		.size           = 0x20000,
		.mask_flags     = MTD_WRITEABLE,	/* Force read-only */
	},
	{
		.name           = "config",
		.offset         = MTDPART_OFS_APPEND,
		.size           = 0x60000,
	},
	{
		.name           = "log",
		.offset         = MTDPART_OFS_APPEND,
		.size           = 0x40000,
	},
	{
		.name           = "kernel",
		.offset         = MTDPART_OFS_APPEND,
		.size           = 0x200000,
	},
	{
		.name           = "initfs",
		.offset         = MTDPART_OFS_APPEND,
		.size           = 0x200000,
	},
	{
		.name           = "rootfs",
		.offset         = MTDPART_OFS_APPEND,
		.size           = MTDPART_SIZ_FULL,
	},
};

static struct omap_onenand_platform_data board_onenand_data = {
	.cs		= 0,
	.gpio_irq	= 65,
	.parts		= onenand_partitions,
	.nr_parts	= ARRAY_SIZE(onenand_partitions),
	.flags		= ONENAND_SYNC_READWRITE,
};

static void __init board_onenand_init(void)
{
	gpmc_onenand_init(&board_onenand_data);
}

#else

static inline void board_onenand_init(void)
{
}

#endif

#if defined(CONFIG_SMC91X) || defined(CONFIG_SMC91X_MODULE)

static struct omap_smc91x_platform_data board_smc91x_data = {
	.cs		= 1,
	.gpio_irq	= 54,
	.gpio_pwrdwn	= 86,
	.gpio_reset	= 164,
	.flags		= GPMC_TIMINGS_SMC91C96 | IORESOURCE_IRQ_HIGHLEVEL,
};

static void __init board_smc91x_init(void)
{
	omap_cfg_reg(U8_34XX_GPIO54_DOWN);
	omap_cfg_reg(G25_34XX_GPIO86_OUT);
	omap_cfg_reg(H19_34XX_GPIO164_OUT);

	gpmc_smc91x_init(&board_smc91x_data);
}

#else

static inline void board_smc91x_init(void)
{
}

#endif

void __init rx51_peripherals_init(void)
{
	rx51_init_wl1251();

	spi_register_board_info(rx51_peripherals_spi_board_info,
				ARRAY_SIZE(rx51_peripherals_spi_board_info));
	rx51_i2c_init();
	board_onenand_init();
	board_smc91x_init();
	rx51_add_gpio_keys();
}
<|MERGE_RESOLUTION|>--- conflicted
+++ resolved
@@ -38,7 +38,6 @@
 #define SYSTEM_REV_B_USES_VAUX3	0x1699
 #define SYSTEM_REV_S_USES_VAUX3 0x8
 
-<<<<<<< HEAD
 #define RX51_WL1251_POWER_GPIO		87
 #define RX51_WL1251_IRQ_GPIO		42
 
@@ -70,7 +69,6 @@
 	},
 };
 
-=======
 #if defined(CONFIG_KEYBOARD_GPIO) || defined(CONFIG_KEYBOARD_GPIO_MODULE)
 
 #define RX51_GPIO_CAMERA_LENS_COVER	110
@@ -151,7 +149,6 @@
 }
 #endif /* CONFIG_KEYBOARD_GPIO || CONFIG_KEYBOARD_GPIO_MODULE */
 
->>>>>>> e2c02b89
 static int board_keymap[] = {
 	KEY(0, 0, KEY_Q),
 	KEY(0, 1, KEY_O),
