/*
 * GPMC support functions
 *
 * Copyright (C) 2005-2006 Nokia Corporation
 *
 * Author: Juha Yrjola
 *
 * Copyright (C) 2009 Texas Instruments
 * Added OMAP4 support - Santosh Shilimkar <santosh.shilimkar@ti.com>
 *
 * This program is free software; you can redistribute it and/or modify
 * it under the terms of the GNU General Public License version 2 as
 * published by the Free Software Foundation.
 */
#undef DEBUG

#include <linux/irq.h>
#include <linux/kernel.h>
#include <linux/init.h>
#include <linux/err.h>
#include <linux/clk.h>
#include <linux/ioport.h>
#include <linux/spinlock.h>
#include <linux/io.h>
#include <linux/module.h>
#include <linux/interrupt.h>

#include <asm/mach-types.h>
#include <plat/gpmc.h>

#include <plat/sdrc.h>

/* GPMC register offsets */
#define GPMC_REVISION		0x00
#define GPMC_SYSCONFIG		0x10
#define GPMC_SYSSTATUS		0x14
#define GPMC_IRQSTATUS		0x18
#define GPMC_IRQENABLE		0x1c
#define GPMC_TIMEOUT_CONTROL	0x40
#define GPMC_ERR_ADDRESS	0x44
#define GPMC_ERR_TYPE		0x48
#define GPMC_CONFIG		0x50
#define GPMC_STATUS		0x54
#define GPMC_PREFETCH_CONFIG1	0x1e0
#define GPMC_PREFETCH_CONFIG2	0x1e4
#define GPMC_PREFETCH_CONTROL	0x1ec
#define GPMC_PREFETCH_STATUS	0x1f0
#define GPMC_ECC_CONFIG		0x1f4
#define GPMC_ECC_CONTROL	0x1f8
#define GPMC_ECC_SIZE_CONFIG	0x1fc
#define GPMC_ECC1_RESULT        0x200

#define GPMC_CS0_OFFSET		0x60
#define GPMC_CS_SIZE		0x30

#define GPMC_MEM_START		0x00000000
#define GPMC_MEM_END		0x3FFFFFFF
#define BOOT_ROM_SPACE		0x100000	/* 1MB */

#define GPMC_CHUNK_SHIFT	24		/* 16 MB */
#define GPMC_SECTION_SHIFT	28		/* 128 MB */

#define CS_NUM_SHIFT		24
#define ENABLE_PREFETCH		(0x1 << 7)
#define DMA_MPU_MODE		2

/* Structure to save gpmc cs context */
struct gpmc_cs_config {
	u32 config1;
	u32 config2;
	u32 config3;
	u32 config4;
	u32 config5;
	u32 config6;
	u32 config7;
	int is_valid;
};

/*
 * Structure to save/restore gpmc context
 * to support core off on OMAP3
 */
struct omap3_gpmc_regs {
	u32 sysconfig;
	u32 irqenable;
	u32 timeout_ctrl;
	u32 config;
	u32 prefetch_config1;
	u32 prefetch_config2;
	u32 prefetch_control;
	struct gpmc_cs_config cs_context[GPMC_CS_NUM];
};

static struct resource	gpmc_mem_root;
static struct resource	gpmc_cs_mem[GPMC_CS_NUM];
static DEFINE_SPINLOCK(gpmc_mem_lock);
static unsigned int gpmc_cs_map;	/* flag for cs which are initialized */
static int gpmc_ecc_used = -EINVAL;	/* cs using ecc engine */

static void __iomem *gpmc_base;

static struct clk *gpmc_l3_clk;

static irqreturn_t gpmc_handle_irq(int irq, void *dev);

static void gpmc_write_reg(int idx, u32 val)
{
	__raw_writel(val, gpmc_base + idx);
}

static u32 gpmc_read_reg(int idx)
{
	return __raw_readl(gpmc_base + idx);
}

static void gpmc_cs_write_byte(int cs, int idx, u8 val)
{
	void __iomem *reg_addr;

	reg_addr = gpmc_base + GPMC_CS0_OFFSET + (cs * GPMC_CS_SIZE) + idx;
	__raw_writeb(val, reg_addr);
}

static u8 gpmc_cs_read_byte(int cs, int idx)
{
	void __iomem *reg_addr;

	reg_addr = gpmc_base + GPMC_CS0_OFFSET + (cs * GPMC_CS_SIZE) + idx;
	return __raw_readb(reg_addr);
}

void gpmc_cs_write_reg(int cs, int idx, u32 val)
{
	void __iomem *reg_addr;

	reg_addr = gpmc_base + GPMC_CS0_OFFSET + (cs * GPMC_CS_SIZE) + idx;
	__raw_writel(val, reg_addr);
}

u32 gpmc_cs_read_reg(int cs, int idx)
{
	void __iomem *reg_addr;

	reg_addr = gpmc_base + GPMC_CS0_OFFSET + (cs * GPMC_CS_SIZE) + idx;
	return __raw_readl(reg_addr);
}

/* TODO: Add support for gpmc_fck to clock framework and use it */
unsigned long gpmc_get_fclk_period(void)
{
	unsigned long rate = clk_get_rate(gpmc_l3_clk);

	if (rate == 0) {
		printk(KERN_WARNING "gpmc_l3_clk not enabled\n");
		return 0;
	}

	rate /= 1000;
	rate = 1000000000 / rate;	/* In picoseconds */

	return rate;
}

unsigned int gpmc_ns_to_ticks(unsigned int time_ns)
{
	unsigned long tick_ps;

	/* Calculate in picosecs to yield more exact results */
	tick_ps = gpmc_get_fclk_period();

	return (time_ns * 1000 + tick_ps - 1) / tick_ps;
}

unsigned int gpmc_ps_to_ticks(unsigned int time_ps)
{
	unsigned long tick_ps;

	/* Calculate in picosecs to yield more exact results */
	tick_ps = gpmc_get_fclk_period();

	return (time_ps + tick_ps - 1) / tick_ps;
}

unsigned int gpmc_ticks_to_ns(unsigned int ticks)
{
	return ticks * gpmc_get_fclk_period() / 1000;
}

unsigned int gpmc_round_ns_to_ticks(unsigned int time_ns)
{
	unsigned long ticks = gpmc_ns_to_ticks(time_ns);

	return ticks * gpmc_get_fclk_period() / 1000;
}

#ifdef DEBUG
static int set_gpmc_timing_reg(int cs, int reg, int st_bit, int end_bit,
			       int time, const char *name)
#else
static int set_gpmc_timing_reg(int cs, int reg, int st_bit, int end_bit,
			       int time)
#endif
{
	u32 l;
	int ticks, mask, nr_bits;

	if (time == 0)
		ticks = 0;
	else
		ticks = gpmc_ns_to_ticks(time);
	nr_bits = end_bit - st_bit + 1;
	if (ticks >= 1 << nr_bits) {
#ifdef DEBUG
		printk(KERN_INFO "GPMC CS%d: %-10s* %3d ns, %3d ticks >= %d\n",
				cs, name, time, ticks, 1 << nr_bits);
#endif
		return -1;
	}

	mask = (1 << nr_bits) - 1;
	l = gpmc_cs_read_reg(cs, reg);
#ifdef DEBUG
	printk(KERN_INFO
		"GPMC CS%d: %-10s: %3d ticks, %3lu ns (was %3i ticks) %3d ns\n",
	       cs, name, ticks, gpmc_get_fclk_period() * ticks / 1000,
			(l >> st_bit) & mask, time);
#endif
	l &= ~(mask << st_bit);
	l |= ticks << st_bit;
	gpmc_cs_write_reg(cs, reg, l);

	return 0;
}

#ifdef DEBUG
#define GPMC_SET_ONE(reg, st, end, field) \
	if (set_gpmc_timing_reg(cs, (reg), (st), (end),		\
			t->field, #field) < 0)			\
		return -1
#else
#define GPMC_SET_ONE(reg, st, end, field) \
	if (set_gpmc_timing_reg(cs, (reg), (st), (end), t->field) < 0) \
		return -1
#endif

int gpmc_cs_calc_divider(int cs, unsigned int sync_clk)
{
	int div;
	u32 l;

	l = sync_clk + (gpmc_get_fclk_period() - 1);
	div = l / gpmc_get_fclk_period();
	if (div > 4)
		return -1;
	if (div <= 0)
		div = 1;

	return div;
}

int gpmc_cs_set_timings(int cs, const struct gpmc_timings *t)
{
	int div;
	u32 l;

	div = gpmc_cs_calc_divider(cs, t->sync_clk);
	if (div < 0)
		return -1;

	GPMC_SET_ONE(GPMC_CS_CONFIG2,  0,  3, cs_on);
	GPMC_SET_ONE(GPMC_CS_CONFIG2,  8, 12, cs_rd_off);
	GPMC_SET_ONE(GPMC_CS_CONFIG2, 16, 20, cs_wr_off);

	GPMC_SET_ONE(GPMC_CS_CONFIG3,  0,  3, adv_on);
	GPMC_SET_ONE(GPMC_CS_CONFIG3,  8, 12, adv_rd_off);
	GPMC_SET_ONE(GPMC_CS_CONFIG3, 16, 20, adv_wr_off);

	GPMC_SET_ONE(GPMC_CS_CONFIG4,  0,  3, oe_on);
	GPMC_SET_ONE(GPMC_CS_CONFIG4,  8, 12, oe_off);
	GPMC_SET_ONE(GPMC_CS_CONFIG4, 16, 19, we_on);
	GPMC_SET_ONE(GPMC_CS_CONFIG4, 24, 28, we_off);

	GPMC_SET_ONE(GPMC_CS_CONFIG5,  0,  4, rd_cycle);
	GPMC_SET_ONE(GPMC_CS_CONFIG5,  8, 12, wr_cycle);
	GPMC_SET_ONE(GPMC_CS_CONFIG5, 16, 20, access);

	GPMC_SET_ONE(GPMC_CS_CONFIG5, 24, 27, page_burst_access);

	if (cpu_is_omap34xx()) {
		GPMC_SET_ONE(GPMC_CS_CONFIG6, 16, 19, wr_data_mux_bus);
		GPMC_SET_ONE(GPMC_CS_CONFIG6, 24, 28, wr_access);
	}

	/* caller is expected to have initialized CONFIG1 to cover
	 * at least sync vs async
	 */
	l = gpmc_cs_read_reg(cs, GPMC_CS_CONFIG1);
	if (l & (GPMC_CONFIG1_READTYPE_SYNC | GPMC_CONFIG1_WRITETYPE_SYNC)) {
#ifdef DEBUG
		printk(KERN_INFO "GPMC CS%d CLK period is %lu ns (div %d)\n",
				cs, (div * gpmc_get_fclk_period()) / 1000, div);
#endif
		l &= ~0x03;
		l |= (div - 1);
		gpmc_cs_write_reg(cs, GPMC_CS_CONFIG1, l);
	}

	return 0;
}

static void gpmc_cs_enable_mem(int cs, u32 base, u32 size)
{
	u32 l;
	u32 mask;

	mask = (1 << GPMC_SECTION_SHIFT) - size;
	l = gpmc_cs_read_reg(cs, GPMC_CS_CONFIG7);
	l &= ~0x3f;
	l = (base >> GPMC_CHUNK_SHIFT) & 0x3f;
	l &= ~(0x0f << 8);
	l |= ((mask >> GPMC_CHUNK_SHIFT) & 0x0f) << 8;
	l |= GPMC_CONFIG7_CSVALID;
	gpmc_cs_write_reg(cs, GPMC_CS_CONFIG7, l);
}

static void gpmc_cs_disable_mem(int cs)
{
	u32 l;

	l = gpmc_cs_read_reg(cs, GPMC_CS_CONFIG7);
	l &= ~GPMC_CONFIG7_CSVALID;
	gpmc_cs_write_reg(cs, GPMC_CS_CONFIG7, l);
}

static void gpmc_cs_get_memconf(int cs, u32 *base, u32 *size)
{
	u32 l;
	u32 mask;

	l = gpmc_cs_read_reg(cs, GPMC_CS_CONFIG7);
	*base = (l & 0x3f) << GPMC_CHUNK_SHIFT;
	mask = (l >> 8) & 0x0f;
	*size = (1 << GPMC_SECTION_SHIFT) - (mask << GPMC_CHUNK_SHIFT);
}

static int gpmc_cs_mem_enabled(int cs)
{
	u32 l;

	l = gpmc_cs_read_reg(cs, GPMC_CS_CONFIG7);
	return l & GPMC_CONFIG7_CSVALID;
}

int gpmc_cs_set_reserved(int cs, int reserved)
{
	if (cs > GPMC_CS_NUM)
		return -ENODEV;

	gpmc_cs_map &= ~(1 << cs);
	gpmc_cs_map |= (reserved ? 1 : 0) << cs;

	return 0;
}

int gpmc_cs_reserved(int cs)
{
	if (cs > GPMC_CS_NUM)
		return -ENODEV;

	return gpmc_cs_map & (1 << cs);
}

static unsigned long gpmc_mem_align(unsigned long size)
{
	int order;

	size = (size - 1) >> (GPMC_CHUNK_SHIFT - 1);
	order = GPMC_CHUNK_SHIFT - 1;
	do {
		size >>= 1;
		order++;
	} while (size);
	size = 1 << order;
	return size;
}

static int gpmc_cs_insert_mem(int cs, unsigned long base, unsigned long size)
{
	struct resource	*res = &gpmc_cs_mem[cs];
	int r;

	size = gpmc_mem_align(size);
	spin_lock(&gpmc_mem_lock);
	res->start = base;
	res->end = base + size - 1;
	r = request_resource(&gpmc_mem_root, res);
	spin_unlock(&gpmc_mem_lock);

	return r;
}

int gpmc_cs_request(int cs, unsigned long size, unsigned long *base)
{
	struct resource *res = &gpmc_cs_mem[cs];
	int r = -1;

	if (cs > GPMC_CS_NUM)
		return -ENODEV;

	size = gpmc_mem_align(size);
	if (size > (1 << GPMC_SECTION_SHIFT))
		return -ENOMEM;

	spin_lock(&gpmc_mem_lock);
	if (gpmc_cs_reserved(cs)) {
		r = -EBUSY;
		goto out;
	}
	if (gpmc_cs_mem_enabled(cs))
		r = adjust_resource(res, res->start & ~(size - 1), size);
	if (r < 0)
		r = allocate_resource(&gpmc_mem_root, res, size, 0, ~0,
				      size, NULL, NULL);
	if (r < 0)
		goto out;

	gpmc_cs_enable_mem(cs, res->start, resource_size(res));
	*base = res->start;
	gpmc_cs_set_reserved(cs, 1);
out:
	spin_unlock(&gpmc_mem_lock);
	return r;
}
EXPORT_SYMBOL(gpmc_cs_request);

void gpmc_cs_free(int cs)
{
	spin_lock(&gpmc_mem_lock);
	if (cs >= GPMC_CS_NUM || cs < 0 || !gpmc_cs_reserved(cs)) {
		printk(KERN_ERR "Trying to free non-reserved GPMC CS%d\n", cs);
		BUG();
		spin_unlock(&gpmc_mem_lock);
		return;
	}
	gpmc_cs_disable_mem(cs);
	release_resource(&gpmc_cs_mem[cs]);
	gpmc_cs_set_reserved(cs, 0);
	spin_unlock(&gpmc_mem_lock);
}
EXPORT_SYMBOL(gpmc_cs_free);

/**
 * gpmc_read_status - read access request to get the different gpmc status
 * @cmd: command type
 * @return status
 */
int gpmc_read_status(int cmd)
{
	int	status = -EINVAL;
	u32	regval = 0;

	switch (cmd) {
	case GPMC_GET_IRQ_STATUS:
		status = gpmc_read_reg(GPMC_IRQSTATUS);
		break;

	case GPMC_PREFETCH_FIFO_CNT:
		regval = gpmc_read_reg(GPMC_PREFETCH_STATUS);
		status = GPMC_PREFETCH_STATUS_FIFO_CNT(regval);
		break;

	case GPMC_PREFETCH_COUNT:
		regval = gpmc_read_reg(GPMC_PREFETCH_STATUS);
		status = GPMC_PREFETCH_STATUS_COUNT(regval);
		break;

	case GPMC_STATUS_BUFFER:
		regval = gpmc_read_reg(GPMC_STATUS);
		/* 1 : buffer is available to write */
		status = regval & GPMC_STATUS_BUFF_EMPTY;
		break;

	default:
		printk(KERN_ERR "gpmc_read_status: Not supported\n");
	}
	return status;
}
EXPORT_SYMBOL(gpmc_read_status);

/**
 * gpmc_cs_configure - write request to configure gpmc
 * @cs: chip select number
 * @cmd: command type
 * @wval: value to write
 * @return status of the operation
 */
int gpmc_cs_configure(int cs, int cmd, int wval)
{
	int err = 0;
	u32 regval = 0;

	switch (cmd) {
	case GPMC_ENABLE_IRQ:
		gpmc_write_reg(GPMC_IRQENABLE, wval);
		break;

	case GPMC_SET_IRQ_STATUS:
		gpmc_write_reg(GPMC_IRQSTATUS, wval);
		break;

	case GPMC_CONFIG_WP:
		regval = gpmc_read_reg(GPMC_CONFIG);
		if (wval)
			regval &= ~GPMC_CONFIG_WRITEPROTECT; /* WP is ON */
		else
			regval |= GPMC_CONFIG_WRITEPROTECT;  /* WP is OFF */
		gpmc_write_reg(GPMC_CONFIG, regval);
		break;

	case GPMC_CONFIG_RDY_BSY:
		regval  = gpmc_cs_read_reg(cs, GPMC_CS_CONFIG1);
		if (wval)
			regval |= WR_RD_PIN_MONITORING;
		else
			regval &= ~WR_RD_PIN_MONITORING;
		gpmc_cs_write_reg(cs, GPMC_CS_CONFIG1, regval);
		break;

	case GPMC_CONFIG_DEV_SIZE:
		regval  = gpmc_cs_read_reg(cs, GPMC_CS_CONFIG1);
		regval |= GPMC_CONFIG1_DEVICESIZE(wval);
		gpmc_cs_write_reg(cs, GPMC_CS_CONFIG1, regval);
		break;

	case GPMC_CONFIG_DEV_TYPE:
		regval  = gpmc_cs_read_reg(cs, GPMC_CS_CONFIG1);
		regval |= GPMC_CONFIG1_DEVICETYPE(wval);
		if (wval == GPMC_DEVICETYPE_NOR)
			regval |= GPMC_CONFIG1_MUXADDDATA;
		gpmc_cs_write_reg(cs, GPMC_CS_CONFIG1, regval);
		break;

	default:
		printk(KERN_ERR "gpmc_configure_cs: Not supported\n");
		err = -EINVAL;
	}

	return err;
}
EXPORT_SYMBOL(gpmc_cs_configure);

/**
 * gpmc_nand_read - nand specific read access request
 * @cs: chip select number
 * @cmd: command type
 */
int gpmc_nand_read(int cs, int cmd)
{
	int rval = -EINVAL;

	switch (cmd) {
	case GPMC_NAND_DATA:
		rval = gpmc_cs_read_byte(cs, GPMC_CS_NAND_DATA);
		break;

	default:
		printk(KERN_ERR "gpmc_read_nand_ctrl: Not supported\n");
	}
	return rval;
}
EXPORT_SYMBOL(gpmc_nand_read);

/**
 * gpmc_nand_write - nand specific write request
 * @cs: chip select number
 * @cmd: command type
 * @wval: value to write
 */
int gpmc_nand_write(int cs, int cmd, int wval)
{
	int err = 0;

	switch (cmd) {
	case GPMC_NAND_COMMAND:
		gpmc_cs_write_byte(cs, GPMC_CS_NAND_COMMAND, wval);
		break;

	case GPMC_NAND_ADDRESS:
		gpmc_cs_write_byte(cs, GPMC_CS_NAND_ADDRESS, wval);
		break;

	case GPMC_NAND_DATA:
		gpmc_cs_write_byte(cs, GPMC_CS_NAND_DATA, wval);

	default:
		printk(KERN_ERR "gpmc_write_nand_ctrl: Not supported\n");
		err = -EINVAL;
	}
	return err;
}
EXPORT_SYMBOL(gpmc_nand_write);



/**
 * gpmc_prefetch_enable - configures and starts prefetch transfer
 * @cs: cs (chip select) number
 * @fifo_th: fifo threshold to be used for read/ write
 * @dma_mode: dma mode enable (1) or disable (0)
 * @u32_count: number of bytes to be transferred
 * @is_write: prefetch read(0) or write post(1) mode
 */
int gpmc_prefetch_enable(int cs, int fifo_th, int dma_mode,
				unsigned int u32_count, int is_write)
{

	if (fifo_th > PREFETCH_FIFOTHRESHOLD_MAX) {
		pr_err("gpmc: fifo threshold is not supported\n");
		return -1;
	} else if (!(gpmc_read_reg(GPMC_PREFETCH_CONTROL))) {
		/* Set the amount of bytes to be prefetched */
		gpmc_write_reg(GPMC_PREFETCH_CONFIG2, u32_count);

		/* Set dma/mpu mode, the prefetch read / post write and
		 * enable the engine. Set which cs is has requested for.
		 */
		gpmc_write_reg(GPMC_PREFETCH_CONFIG1, ((cs << CS_NUM_SHIFT) |
					PREFETCH_FIFOTHRESHOLD(fifo_th) |
					ENABLE_PREFETCH |
					(dma_mode << DMA_MPU_MODE) |
					(0x1 & is_write)));

		/*  Start the prefetch engine */
		gpmc_write_reg(GPMC_PREFETCH_CONTROL, 0x1);
	} else {
		return -EBUSY;
	}

	return 0;
}
EXPORT_SYMBOL(gpmc_prefetch_enable);

/**
 * gpmc_prefetch_reset - disables and stops the prefetch engine
 */
int gpmc_prefetch_reset(int cs)
{
	u32 config1;

	/* check if the same module/cs is trying to reset */
	config1 = gpmc_read_reg(GPMC_PREFETCH_CONFIG1);
	if (((config1 >> CS_NUM_SHIFT) & 0x7) != cs)
		return -EINVAL;

	/* Stop the PFPW engine */
	gpmc_write_reg(GPMC_PREFETCH_CONTROL, 0x0);

	/* Reset/disable the PFPW engine */
	gpmc_write_reg(GPMC_PREFETCH_CONFIG1, 0x0);

	return 0;
}
EXPORT_SYMBOL(gpmc_prefetch_reset);

static void __init gpmc_mem_init(void)
{
	int cs;
	unsigned long boot_rom_space = 0;

	/* never allocate the first page, to facilitate bug detection;
	 * even if we didn't boot from ROM.
	 */
	boot_rom_space = BOOT_ROM_SPACE;
	/* In apollon the CS0 is mapped as 0x0000 0000 */
	if (machine_is_omap_apollon())
		boot_rom_space = 0;
	gpmc_mem_root.start = GPMC_MEM_START + boot_rom_space;
	gpmc_mem_root.end = GPMC_MEM_END;

	/* Reserve all regions that has been set up by bootloader */
	for (cs = 0; cs < GPMC_CS_NUM; cs++) {
		u32 base, size;

		if (!gpmc_cs_mem_enabled(cs))
			continue;
		gpmc_cs_get_memconf(cs, &base, &size);
		if (gpmc_cs_insert_mem(cs, base, size) < 0)
			BUG();
	}
}

static int __init gpmc_init(void)
{
	u32 l, irq;
	int cs, ret = -EINVAL;
<<<<<<< HEAD
=======
	int gpmc_irq;
>>>>>>> 8eca7a00
	char *ck = NULL;

	if (cpu_is_omap24xx()) {
		ck = "core_l3_ck";
		if (cpu_is_omap2420())
			l = OMAP2420_GPMC_BASE;
		else
			l = OMAP34XX_GPMC_BASE;
		gpmc_irq = INT_34XX_GPMC_IRQ;
	} else if (cpu_is_omap34xx()) {
		ck = "gpmc_fck";
		l = OMAP34XX_GPMC_BASE;
		gpmc_irq = INT_34XX_GPMC_IRQ;
	} else if (cpu_is_omap44xx()) {
		ck = "gpmc_ck";
		l = OMAP44XX_GPMC_BASE;
		gpmc_irq = OMAP44XX_IRQ_GPMC;
	}

	if (WARN_ON(!ck))
		return ret;

	gpmc_l3_clk = clk_get(NULL, ck);
	if (IS_ERR(gpmc_l3_clk)) {
		printk(KERN_ERR "Could not get GPMC clock %s\n", ck);
		BUG();
	}

	gpmc_base = ioremap(l, SZ_4K);
	if (!gpmc_base) {
		clk_put(gpmc_l3_clk);
		printk(KERN_ERR "Could not get GPMC register memory\n");
		BUG();
	}

	clk_enable(gpmc_l3_clk);

	l = gpmc_read_reg(GPMC_REVISION);
	printk(KERN_INFO "GPMC revision %d.%d\n", (l >> 4) & 0x0f, l & 0x0f);
	/* Set smart idle mode and automatic L3 clock gating */
	l = gpmc_read_reg(GPMC_SYSCONFIG);
	l &= 0x03 << 3;
	l |= (0x02 << 3) | (1 << 0);
	gpmc_write_reg(GPMC_SYSCONFIG, l);
	gpmc_mem_init();

	/* initalize the irq_chained */
	irq = OMAP_GPMC_IRQ_BASE;
	for (cs = 0; cs < GPMC_CS_NUM; cs++) {
<<<<<<< HEAD
		set_irq_handler(irq, handle_simple_irq);
=======
		irq_set_chip_and_handler(irq, &dummy_irq_chip,
						handle_simple_irq);
>>>>>>> 8eca7a00
		set_irq_flags(irq, IRQF_VALID);
		irq++;
	}

<<<<<<< HEAD
	ret = request_irq(INT_34XX_GPMC_IRQ,
			gpmc_handle_irq, IRQF_SHARED, "gpmc", gpmc_base);
	if (ret)
		pr_err("gpmc: irq-%d could not claim: err %d\n",
						INT_34XX_GPMC_IRQ, ret);
=======
	ret = request_irq(gpmc_irq,
			gpmc_handle_irq, IRQF_SHARED, "gpmc", gpmc_base);
	if (ret)
		pr_err("gpmc: irq-%d could not claim: err %d\n",
						gpmc_irq, ret);
>>>>>>> 8eca7a00
	return ret;
}
postcore_initcall(gpmc_init);

static irqreturn_t gpmc_handle_irq(int irq, void *dev)
{
	u8 cs;

<<<<<<< HEAD
	if (irq != INT_34XX_GPMC_IRQ)
		return IRQ_HANDLED;
=======
>>>>>>> 8eca7a00
	/* check cs to invoke the irq */
	cs = ((gpmc_read_reg(GPMC_PREFETCH_CONFIG1)) >> CS_NUM_SHIFT) & 0x7;
	if (OMAP_GPMC_IRQ_BASE+cs <= OMAP_GPMC_IRQ_END)
		generic_handle_irq(OMAP_GPMC_IRQ_BASE+cs);

	return IRQ_HANDLED;
}

#ifdef CONFIG_ARCH_OMAP3
static struct omap3_gpmc_regs gpmc_context;

void omap3_gpmc_save_context(void)
{
	int i;

	gpmc_context.sysconfig = gpmc_read_reg(GPMC_SYSCONFIG);
	gpmc_context.irqenable = gpmc_read_reg(GPMC_IRQENABLE);
	gpmc_context.timeout_ctrl = gpmc_read_reg(GPMC_TIMEOUT_CONTROL);
	gpmc_context.config = gpmc_read_reg(GPMC_CONFIG);
	gpmc_context.prefetch_config1 = gpmc_read_reg(GPMC_PREFETCH_CONFIG1);
	gpmc_context.prefetch_config2 = gpmc_read_reg(GPMC_PREFETCH_CONFIG2);
	gpmc_context.prefetch_control = gpmc_read_reg(GPMC_PREFETCH_CONTROL);
	for (i = 0; i < GPMC_CS_NUM; i++) {
		gpmc_context.cs_context[i].is_valid = gpmc_cs_mem_enabled(i);
		if (gpmc_context.cs_context[i].is_valid) {
			gpmc_context.cs_context[i].config1 =
				gpmc_cs_read_reg(i, GPMC_CS_CONFIG1);
			gpmc_context.cs_context[i].config2 =
				gpmc_cs_read_reg(i, GPMC_CS_CONFIG2);
			gpmc_context.cs_context[i].config3 =
				gpmc_cs_read_reg(i, GPMC_CS_CONFIG3);
			gpmc_context.cs_context[i].config4 =
				gpmc_cs_read_reg(i, GPMC_CS_CONFIG4);
			gpmc_context.cs_context[i].config5 =
				gpmc_cs_read_reg(i, GPMC_CS_CONFIG5);
			gpmc_context.cs_context[i].config6 =
				gpmc_cs_read_reg(i, GPMC_CS_CONFIG6);
			gpmc_context.cs_context[i].config7 =
				gpmc_cs_read_reg(i, GPMC_CS_CONFIG7);
		}
	}
}

void omap3_gpmc_restore_context(void)
{
	int i;

	gpmc_write_reg(GPMC_SYSCONFIG, gpmc_context.sysconfig);
	gpmc_write_reg(GPMC_IRQENABLE, gpmc_context.irqenable);
	gpmc_write_reg(GPMC_TIMEOUT_CONTROL, gpmc_context.timeout_ctrl);
	gpmc_write_reg(GPMC_CONFIG, gpmc_context.config);
	gpmc_write_reg(GPMC_PREFETCH_CONFIG1, gpmc_context.prefetch_config1);
	gpmc_write_reg(GPMC_PREFETCH_CONFIG2, gpmc_context.prefetch_config2);
	gpmc_write_reg(GPMC_PREFETCH_CONTROL, gpmc_context.prefetch_control);
	for (i = 0; i < GPMC_CS_NUM; i++) {
		if (gpmc_context.cs_context[i].is_valid) {
			gpmc_cs_write_reg(i, GPMC_CS_CONFIG1,
				gpmc_context.cs_context[i].config1);
			gpmc_cs_write_reg(i, GPMC_CS_CONFIG2,
				gpmc_context.cs_context[i].config2);
			gpmc_cs_write_reg(i, GPMC_CS_CONFIG3,
				gpmc_context.cs_context[i].config3);
			gpmc_cs_write_reg(i, GPMC_CS_CONFIG4,
				gpmc_context.cs_context[i].config4);
			gpmc_cs_write_reg(i, GPMC_CS_CONFIG5,
				gpmc_context.cs_context[i].config5);
			gpmc_cs_write_reg(i, GPMC_CS_CONFIG6,
				gpmc_context.cs_context[i].config6);
			gpmc_cs_write_reg(i, GPMC_CS_CONFIG7,
				gpmc_context.cs_context[i].config7);
		}
	}
}
#endif /* CONFIG_ARCH_OMAP3 */

/**
 * gpmc_enable_hwecc - enable hardware ecc functionality
 * @cs: chip select number
 * @mode: read/write mode
 * @dev_width: device bus width(1 for x16, 0 for x8)
 * @ecc_size: bytes for which ECC will be generated
 */
int gpmc_enable_hwecc(int cs, int mode, int dev_width, int ecc_size)
{
	unsigned int val;

	/* check if ecc module is in used */
	if (gpmc_ecc_used != -EINVAL)
		return -EINVAL;

	gpmc_ecc_used = cs;

	/* clear ecc and enable bits */
	val = ((0x00000001<<8) | 0x00000001);
	gpmc_write_reg(GPMC_ECC_CONTROL, val);

	/* program ecc and result sizes */
	val = ((((ecc_size >> 1) - 1) << 22) | (0x0000000F));
	gpmc_write_reg(GPMC_ECC_SIZE_CONFIG, val);

	switch (mode) {
	case GPMC_ECC_READ:
		gpmc_write_reg(GPMC_ECC_CONTROL, 0x101);
		break;
	case GPMC_ECC_READSYN:
		 gpmc_write_reg(GPMC_ECC_CONTROL, 0x100);
		break;
	case GPMC_ECC_WRITE:
		gpmc_write_reg(GPMC_ECC_CONTROL, 0x101);
		break;
	default:
		printk(KERN_INFO "Error: Unrecognized Mode[%d]!\n", mode);
		break;
	}

	/* (ECC 16 or 8 bit col) | ( CS  )  | ECC Enable */
	val = (dev_width << 7) | (cs << 1) | (0x1);
	gpmc_write_reg(GPMC_ECC_CONFIG, val);
	return 0;
}

/**
 * gpmc_calculate_ecc - generate non-inverted ecc bytes
 * @cs: chip select number
 * @dat: data pointer over which ecc is computed
 * @ecc_code: ecc code buffer
 *
 * Using non-inverted ECC is considered ugly since writing a blank
 * page (padding) will clear the ECC bytes. This is not a problem as long
 * no one is trying to write data on the seemingly unused page. Reading
 * an erased page will produce an ECC mismatch between generated and read
 * ECC bytes that has to be dealt with separately.
 */
int gpmc_calculate_ecc(int cs, const u_char *dat, u_char *ecc_code)
{
	unsigned int val = 0x0;

	if (gpmc_ecc_used != cs)
		return -EINVAL;

	/* read ecc result */
	val = gpmc_read_reg(GPMC_ECC1_RESULT);
	*ecc_code++ = val;          /* P128e, ..., P1e */
	*ecc_code++ = val >> 16;    /* P128o, ..., P1o */
	/* P2048o, P1024o, P512o, P256o, P2048e, P1024e, P512e, P256e */
	*ecc_code++ = ((val >> 8) & 0x0f) | ((val >> 20) & 0xf0);

	gpmc_ecc_used = -EINVAL;
	return 0;
}<|MERGE_RESOLUTION|>--- conflicted
+++ resolved
@@ -693,10 +693,7 @@
 {
 	u32 l, irq;
 	int cs, ret = -EINVAL;
-<<<<<<< HEAD
-=======
 	int gpmc_irq;
->>>>>>> 8eca7a00
 	char *ck = NULL;
 
 	if (cpu_is_omap24xx()) {
@@ -746,29 +743,17 @@
 	/* initalize the irq_chained */
 	irq = OMAP_GPMC_IRQ_BASE;
 	for (cs = 0; cs < GPMC_CS_NUM; cs++) {
-<<<<<<< HEAD
-		set_irq_handler(irq, handle_simple_irq);
-=======
 		irq_set_chip_and_handler(irq, &dummy_irq_chip,
 						handle_simple_irq);
->>>>>>> 8eca7a00
 		set_irq_flags(irq, IRQF_VALID);
 		irq++;
 	}
 
-<<<<<<< HEAD
-	ret = request_irq(INT_34XX_GPMC_IRQ,
-			gpmc_handle_irq, IRQF_SHARED, "gpmc", gpmc_base);
-	if (ret)
-		pr_err("gpmc: irq-%d could not claim: err %d\n",
-						INT_34XX_GPMC_IRQ, ret);
-=======
 	ret = request_irq(gpmc_irq,
 			gpmc_handle_irq, IRQF_SHARED, "gpmc", gpmc_base);
 	if (ret)
 		pr_err("gpmc: irq-%d could not claim: err %d\n",
 						gpmc_irq, ret);
->>>>>>> 8eca7a00
 	return ret;
 }
 postcore_initcall(gpmc_init);
@@ -777,11 +762,6 @@
 {
 	u8 cs;
 
-<<<<<<< HEAD
-	if (irq != INT_34XX_GPMC_IRQ)
-		return IRQ_HANDLED;
-=======
->>>>>>> 8eca7a00
 	/* check cs to invoke the irq */
 	cs = ((gpmc_read_reg(GPMC_PREFETCH_CONFIG1)) >> CS_NUM_SHIFT) & 0x7;
 	if (OMAP_GPMC_IRQ_BASE+cs <= OMAP_GPMC_IRQ_END)
