/*
 * board-overo.c (Gumstix Overo)
 *
 * Initial code: Steve Sakoman <steve@sakoman.com>
 *
 * This program is free software; you can redistribute it and/or
 * modify it under the terms of the GNU General Public License
 * version 2 as published by the Free Software Foundation.
 *
 * This program is distributed in the hope that it will be useful, but
 * WITHOUT ANY WARRANTY; without even the implied warranty of
 * MERCHANTABILITY or FITNESS FOR A PARTICULAR PURPOSE.  See the GNU
 * General Public License for more details.
 *
 * You should have received a copy of the GNU General Public License
 * along with this program; if not, write to the Free Software
 * Foundation, Inc., 51 Franklin St, Fifth Floor, Boston, MA
 * 02110-1301 USA
 *
 */

#include <linux/clk.h>
#include <linux/delay.h>
#include <linux/err.h>
#include <linux/init.h>
#include <linux/io.h>
#include <linux/kernel.h>
#include <linux/platform_device.h>
#include <linux/i2c/twl.h>
#include <linux/regulator/machine.h>
#include <linux/regulator/fixed.h>
#include <linux/spi/spi.h>

#include <linux/mtd/mtd.h>
#include <linux/mtd/nand.h>
#include <linux/mtd/partitions.h>
#include <linux/mmc/host.h>

#include <asm/mach-types.h>
#include <asm/mach/arch.h>
#include <asm/mach/flash.h>
#include <asm/mach/map.h>

#include <plat/board.h>
#include <plat/common.h>
#include <plat/display.h>
#include <plat/panel-generic-dpi.h>
#include <mach/gpio.h>
#include <plat/gpmc.h>
#include <mach/hardware.h>
#include <plat/nand.h>
#include <plat/mcspi.h>
#include <plat/mux.h>
#include <plat/usb.h>

#include "mux.h"
#include "sdram-micron-mt46h32m32lf-6.h"
#include "hsmmc.h"

#define OVERO_GPIO_BT_XGATE	15
#define OVERO_GPIO_W2W_NRESET	16
#define OVERO_GPIO_PENDOWN	114
#define OVERO_GPIO_BT_NRESET	164
#define OVERO_GPIO_USBH_CPEN	168
#define OVERO_GPIO_USBH_NRESET	183

#define NAND_BLOCK_SIZE SZ_128K

#define OVERO_SMSC911X_CS      5
#define OVERO_SMSC911X_GPIO    176
#define OVERO_SMSC911X2_CS     4
#define OVERO_SMSC911X2_GPIO   65

#if defined(CONFIG_TOUCHSCREEN_ADS7846) || \
	defined(CONFIG_TOUCHSCREEN_ADS7846_MODULE)

#include <linux/spi/ads7846.h>

static struct omap2_mcspi_device_config ads7846_mcspi_config = {
	.turbo_mode	= 0,
	.single_channel	= 1,	/* 0: slave, 1: master */
};

static int ads7846_get_pendown_state(void)
{
	return !gpio_get_value(OVERO_GPIO_PENDOWN);
}

static struct ads7846_platform_data ads7846_config = {
	.x_max			= 0x0fff,
	.y_max			= 0x0fff,
	.x_plate_ohms		= 180,
	.pressure_max		= 255,
	.debounce_max		= 10,
	.debounce_tol		= 3,
	.debounce_rep		= 1,
	.get_pendown_state	= ads7846_get_pendown_state,
	.keep_vref_on		= 1,
};

/* fixed regulator for ads7846 */
static struct regulator_consumer_supply ads7846_supply =
	REGULATOR_SUPPLY("vcc", "spi1.0");

static struct regulator_init_data vads7846_regulator = {
	.constraints = {
		.valid_ops_mask		= REGULATOR_CHANGE_STATUS,
	},
	.num_consumer_supplies	= 1,
	.consumer_supplies	= &ads7846_supply,
};

static struct fixed_voltage_config vads7846 = {
	.supply_name		= "vads7846",
	.microvolts		= 3300000, /* 3.3V */
	.gpio			= -EINVAL,
	.startup_delay		= 0,
	.init_data		= &vads7846_regulator,
};

static struct platform_device vads7846_device = {
	.name		= "reg-fixed-voltage",
	.id		= 1,
	.dev = {
		.platform_data = &vads7846,
	},
};

static void __init overo_ads7846_init(void)
{
	if ((gpio_request(OVERO_GPIO_PENDOWN, "ADS7846_PENDOWN") == 0) &&
	    (gpio_direction_input(OVERO_GPIO_PENDOWN) == 0)) {
		gpio_export(OVERO_GPIO_PENDOWN, 0);
	} else {
		printk(KERN_ERR "could not obtain gpio for ADS7846_PENDOWN\n");
		return;
	}

	platform_device_register(&vads7846_device);
}

#else
static inline void __init overo_ads7846_init(void) { return; }
#endif

#if defined(CONFIG_SMSC911X) || defined(CONFIG_SMSC911X_MODULE)

#include <linux/smsc911x.h>

static struct resource overo_smsc911x_resources[] = {
	{
		.name	= "smsc911x-memory",
		.flags	= IORESOURCE_MEM,
	},
	{
		.flags	= IORESOURCE_IRQ | IORESOURCE_IRQ_LOWLEVEL,
	},
};

static struct resource overo_smsc911x2_resources[] = {
	{
		.name	= "smsc911x2-memory",
		.flags	= IORESOURCE_MEM,
	},
	{
		.flags	= IORESOURCE_IRQ | IORESOURCE_IRQ_LOWLEVEL,
	},
};

static struct smsc911x_platform_config overo_smsc911x_config = {
	.irq_polarity	= SMSC911X_IRQ_POLARITY_ACTIVE_LOW,
	.irq_type	= SMSC911X_IRQ_TYPE_OPEN_DRAIN,
	.flags		= SMSC911X_USE_32BIT ,
	.phy_interface	= PHY_INTERFACE_MODE_MII,
};

static struct platform_device overo_smsc911x_device = {
	.name		= "smsc911x",
	.id		= 0,
	.num_resources	= ARRAY_SIZE(overo_smsc911x_resources),
	.resource	= overo_smsc911x_resources,
	.dev		= {
		.platform_data = &overo_smsc911x_config,
	},
};

static struct platform_device overo_smsc911x2_device = {
	.name		= "smsc911x",
	.id		= 1,
	.num_resources	= ARRAY_SIZE(overo_smsc911x2_resources),
	.resource	= overo_smsc911x2_resources,
	.dev		= {
		.platform_data = &overo_smsc911x_config,
	},
};

static struct platform_device *smsc911x_devices[] = {
	&overo_smsc911x_device,
	&overo_smsc911x2_device,
};

static inline void __init overo_init_smsc911x(void)
{
	unsigned long cs_mem_base, cs_mem_base2;

	/* set up first smsc911x chip */

	if (gpmc_cs_request(OVERO_SMSC911X_CS, SZ_16M, &cs_mem_base) < 0) {
		printk(KERN_ERR "Failed request for GPMC mem for smsc911x\n");
		return;
	}

	overo_smsc911x_resources[0].start = cs_mem_base + 0x0;
	overo_smsc911x_resources[0].end   = cs_mem_base + 0xff;

	if ((gpio_request(OVERO_SMSC911X_GPIO, "SMSC911X IRQ") == 0) &&
	    (gpio_direction_input(OVERO_SMSC911X_GPIO) == 0)) {
		gpio_export(OVERO_SMSC911X_GPIO, 0);
	} else {
		printk(KERN_ERR "could not obtain gpio for SMSC911X IRQ\n");
		return;
	}

	overo_smsc911x_resources[1].start = OMAP_GPIO_IRQ(OVERO_SMSC911X_GPIO);
	overo_smsc911x_resources[1].end	  = 0;

	/* set up second smsc911x chip */

	if (gpmc_cs_request(OVERO_SMSC911X2_CS, SZ_16M, &cs_mem_base2) < 0) {
		printk(KERN_ERR "Failed request for GPMC mem for smsc911x2\n");
		return;
	}

	overo_smsc911x2_resources[0].start = cs_mem_base2 + 0x0;
	overo_smsc911x2_resources[0].end   = cs_mem_base2 + 0xff;

	if ((gpio_request(OVERO_SMSC911X2_GPIO, "SMSC911X2 IRQ") == 0) &&
	    (gpio_direction_input(OVERO_SMSC911X2_GPIO) == 0)) {
		gpio_export(OVERO_SMSC911X2_GPIO, 0);
	} else {
		printk(KERN_ERR "could not obtain gpio for SMSC911X2 IRQ\n");
		return;
	}

	overo_smsc911x2_resources[1].start = OMAP_GPIO_IRQ(OVERO_SMSC911X2_GPIO);
	overo_smsc911x2_resources[1].end   = 0;

	platform_add_devices(smsc911x_devices, ARRAY_SIZE(smsc911x_devices));
}

#else
static inline void __init overo_init_smsc911x(void) { return; }
#endif

/* DSS */
static int lcd_enabled;
static int dvi_enabled;

#define OVERO_GPIO_LCD_EN 144
#define OVERO_GPIO_LCD_BL 145

static void __init overo_display_init(void)
{
	if ((gpio_request(OVERO_GPIO_LCD_EN, "OVERO_GPIO_LCD_EN") == 0) &&
	    (gpio_direction_output(OVERO_GPIO_LCD_EN, 1) == 0))
		gpio_export(OVERO_GPIO_LCD_EN, 0);
	else
		printk(KERN_ERR "could not obtain gpio for "
					"OVERO_GPIO_LCD_EN\n");

	if ((gpio_request(OVERO_GPIO_LCD_BL, "OVERO_GPIO_LCD_BL") == 0) &&
	    (gpio_direction_output(OVERO_GPIO_LCD_BL, 1) == 0))
		gpio_export(OVERO_GPIO_LCD_BL, 0);
	else
		printk(KERN_ERR "could not obtain gpio for "
					"OVERO_GPIO_LCD_BL\n");
}

static int overo_panel_enable_dvi(struct omap_dss_device *dssdev)
{
	if (lcd_enabled) {
		printk(KERN_ERR "cannot enable DVI, LCD is enabled\n");
		return -EINVAL;
	}
	dvi_enabled = 1;

	return 0;
}

static void overo_panel_disable_dvi(struct omap_dss_device *dssdev)
{
	dvi_enabled = 0;
}

static struct panel_generic_dpi_data dvi_panel = {
	.name			= "generic",
	.platform_enable	= overo_panel_enable_dvi,
	.platform_disable	= overo_panel_disable_dvi,
};

static struct omap_dss_device overo_dvi_device = {
	.name			= "dvi",
	.type			= OMAP_DISPLAY_TYPE_DPI,
	.driver_name		= "generic_dpi_panel",
	.data			= &dvi_panel,
	.phy.dpi.data_lines	= 24,
};

static struct omap_dss_device overo_tv_device = {
	.name = "tv",
	.driver_name = "venc",
	.type = OMAP_DISPLAY_TYPE_VENC,
	.phy.venc.type = OMAP_DSS_VENC_TYPE_SVIDEO,
};

static int overo_panel_enable_lcd(struct omap_dss_device *dssdev)
{
	if (dvi_enabled) {
		printk(KERN_ERR "cannot enable LCD, DVI is enabled\n");
		return -EINVAL;
	}

	gpio_set_value(OVERO_GPIO_LCD_EN, 1);
	gpio_set_value(OVERO_GPIO_LCD_BL, 1);
	lcd_enabled = 1;
	return 0;
}

static void overo_panel_disable_lcd(struct omap_dss_device *dssdev)
{
	gpio_set_value(OVERO_GPIO_LCD_EN, 0);
	gpio_set_value(OVERO_GPIO_LCD_BL, 0);
	lcd_enabled = 0;
}

static struct panel_generic_dpi_data lcd43_panel = {
	.name			= "samsung_lte430wq_f0c",
	.platform_enable	= overo_panel_enable_lcd,
	.platform_disable	= overo_panel_disable_lcd,
};

static struct omap_dss_device overo_lcd43_device = {
	.name			= "lcd43",
	.type			= OMAP_DISPLAY_TYPE_DPI,
	.driver_name		= "generic_dpi_panel",
	.data			= &lcd43_panel,
	.phy.dpi.data_lines	= 24,
};

#if defined(CONFIG_PANEL_LGPHILIPS_LB035Q02) || \
	defined(CONFIG_PANEL_LGPHILIPS_LB035Q02_MODULE)
static struct omap_dss_device overo_lcd35_device = {
	.type			= OMAP_DISPLAY_TYPE_DPI,
	.name			= "lcd35",
	.driver_name		= "lgphilips_lb035q02_panel",
	.phy.dpi.data_lines	= 24,
	.platform_enable	= overo_panel_enable_lcd,
	.platform_disable	= overo_panel_disable_lcd,
};
#endif

static struct omap_dss_device *overo_dss_devices[] = {
	&overo_dvi_device,
	&overo_tv_device,
#if defined(CONFIG_PANEL_LGPHILIPS_LB035Q02) || \
	defined(CONFIG_PANEL_LGPHILIPS_LB035Q02_MODULE)
	&overo_lcd35_device,
#endif
	&overo_lcd43_device,
};

static struct omap_dss_board_info overo_dss_data = {
	.num_devices	= ARRAY_SIZE(overo_dss_devices),
	.devices	= overo_dss_devices,
	.default_device	= &overo_dvi_device,
};

static struct regulator_consumer_supply overo_vdda_dac_supply =
	REGULATOR_SUPPLY("vdda_dac", "omapdss_venc");

static struct regulator_consumer_supply overo_vdds_dsi_supply[] = {
	REGULATOR_SUPPLY("vdds_dsi", "omapdss"),
	REGULATOR_SUPPLY("vdds_dsi", "omapdss_dsi1"),
};

static struct mtd_partition overo_nand_partitions[] = {
	{
		.name           = "xloader",
		.offset         = 0,			/* Offset = 0x00000 */
		.size           = 4 * NAND_BLOCK_SIZE,
		.mask_flags     = MTD_WRITEABLE
	},
	{
		.name           = "uboot",
		.offset         = MTDPART_OFS_APPEND,	/* Offset = 0x80000 */
		.size           = 14 * NAND_BLOCK_SIZE,
	},
	{
		.name           = "uboot environment",
		.offset         = MTDPART_OFS_APPEND,	/* Offset = 0x240000 */
		.size           = 2 * NAND_BLOCK_SIZE,
	},
	{
		.name           = "linux",
		.offset         = MTDPART_OFS_APPEND,	/* Offset = 0x280000 */
		.size           = 32 * NAND_BLOCK_SIZE,
	},
	{
		.name           = "rootfs",
		.offset         = MTDPART_OFS_APPEND,	/* Offset = 0x680000 */
		.size           = MTDPART_SIZ_FULL,
	},
};

static struct omap_nand_platform_data overo_nand_data = {
	.parts = overo_nand_partitions,
	.nr_parts = ARRAY_SIZE(overo_nand_partitions),
	.dma_channel = -1,	/* disable DMA in OMAP NAND driver */
};

static void __init overo_flash_init(void)
{
	u8 cs = 0;
	u8 nandcs = GPMC_CS_NUM + 1;

	/* find out the chip-select on which NAND exists */
	while (cs < GPMC_CS_NUM) {
		u32 ret = 0;
		ret = gpmc_cs_read_reg(cs, GPMC_CS_CONFIG1);

		if ((ret & 0xC00) == 0x800) {
			printk(KERN_INFO "Found NAND on CS%d\n", cs);
			if (nandcs > GPMC_CS_NUM)
				nandcs = cs;
		}
		cs++;
	}

	if (nandcs > GPMC_CS_NUM) {
		printk(KERN_INFO "NAND: Unable to find configuration "
				 "in GPMC\n ");
		return;
	}

	if (nandcs < GPMC_CS_NUM) {
		overo_nand_data.cs = nandcs;

		printk(KERN_INFO "Registering NAND on CS%d\n", nandcs);
		if (gpmc_nand_init(&overo_nand_data) < 0)
			printk(KERN_ERR "Unable to register NAND device\n");
	}
}

static struct omap2_hsmmc_info mmc[] = {
	{
		.mmc		= 1,
		.caps		= MMC_CAP_4_BIT_DATA,
		.gpio_cd	= -EINVAL,
		.gpio_wp	= -EINVAL,
	},
	{
		.mmc		= 2,
		.caps		= MMC_CAP_4_BIT_DATA,
		.gpio_cd	= -EINVAL,
		.gpio_wp	= -EINVAL,
		.transceiver	= true,
		.ocr_mask	= 0x00100000,	/* 3.3V */
	},
	{}	/* Terminator */
};

static struct regulator_consumer_supply overo_vmmc1_supply = {
	.supply			= "vmmc",
};

#if defined(CONFIG_LEDS_GPIO) || defined(CONFIG_LEDS_GPIO_MODULE)
#include <linux/leds.h>

static struct gpio_led gpio_leds[] = {
	{
		.name			= "overo:red:gpio21",
		.default_trigger	= "heartbeat",
		.gpio			= 21,
		.active_low		= true,
	},
	{
		.name			= "overo:blue:gpio22",
		.default_trigger	= "none",
		.gpio			= 22,
		.active_low		= true,
	},
	{
		.name			= "overo:blue:COM",
		.default_trigger	= "mmc0",
		.gpio			= -EINVAL,	/* gets replaced */
		.active_low		= true,
	},
};

static struct gpio_led_platform_data gpio_leds_pdata = {
	.leds		= gpio_leds,
	.num_leds	= ARRAY_SIZE(gpio_leds),
};

static struct platform_device gpio_leds_device = {
	.name	= "leds-gpio",
	.id	= -1,
	.dev	= {
		.platform_data	= &gpio_leds_pdata,
	},
};

static void __init overo_init_led(void)
{
	platform_device_register(&gpio_leds_device);
}

#else
static inline void __init overo_init_led(void) { return; }
#endif

#if defined(CONFIG_KEYBOARD_GPIO) || defined(CONFIG_KEYBOARD_GPIO_MODULE)
#include <linux/input.h>
#include <linux/gpio_keys.h>

static struct gpio_keys_button gpio_buttons[] = {
	{
		.code			= BTN_0,
		.gpio			= 23,
		.desc			= "button0",
		.wakeup			= 1,
	},
	{
		.code			= BTN_1,
		.gpio			= 14,
		.desc			= "button1",
		.wakeup			= 1,
	},
};

static struct gpio_keys_platform_data gpio_keys_pdata = {
	.buttons	= gpio_buttons,
	.nbuttons	= ARRAY_SIZE(gpio_buttons),
};

static struct platform_device gpio_keys_device = {
	.name	= "gpio-keys",
	.id	= -1,
	.dev	= {
		.platform_data	= &gpio_keys_pdata,
	},
};

static void __init overo_init_keys(void)
{
	platform_device_register(&gpio_keys_device);
}

#else
static inline void __init overo_init_keys(void) { return; }
#endif

static int overo_twl_gpio_setup(struct device *dev,
		unsigned gpio, unsigned ngpio)
{
	omap2_hsmmc_init(mmc);

	overo_vmmc1_supply.dev = mmc[0].dev;

#if defined(CONFIG_LEDS_GPIO) || defined(CONFIG_LEDS_GPIO_MODULE)
	/* TWL4030_GPIO_MAX + 1 == ledB, PMU_STAT (out, active low LED) */
	gpio_leds[2].gpio = gpio + TWL4030_GPIO_MAX + 1;
#endif

	return 0;
}

static struct twl4030_gpio_platform_data overo_gpio_data = {
	.gpio_base	= OMAP_MAX_GPIO_LINES,
	.irq_base	= TWL4030_GPIO_IRQ_BASE,
	.irq_end	= TWL4030_GPIO_IRQ_END,
	.use_leds	= true,
	.setup		= overo_twl_gpio_setup,
};

static struct twl4030_usb_data overo_usb_data = {
	.usb_mode	= T2_USB_MODE_ULPI,
};

static struct regulator_init_data overo_vmmc1 = {
	.constraints = {
		.min_uV			= 1850000,
		.max_uV			= 3150000,
		.valid_modes_mask	= REGULATOR_MODE_NORMAL
					| REGULATOR_MODE_STANDBY,
		.valid_ops_mask		= REGULATOR_CHANGE_VOLTAGE
					| REGULATOR_CHANGE_MODE
					| REGULATOR_CHANGE_STATUS,
	},
	.num_consumer_supplies	= 1,
	.consumer_supplies	= &overo_vmmc1_supply,
};

<<<<<<< HEAD
static struct twl4030_codec_audio_data overo_audio_data;
=======
/* VDAC for DSS driving S-Video (8 mA unloaded, max 65 mA) */
static struct regulator_init_data overo_vdac = {
	.constraints = {
		.min_uV			= 1800000,
		.max_uV			= 1800000,
		.valid_modes_mask	= REGULATOR_MODE_NORMAL
					| REGULATOR_MODE_STANDBY,
		.valid_ops_mask		= REGULATOR_CHANGE_MODE
					| REGULATOR_CHANGE_STATUS,
	},
	.num_consumer_supplies	= 1,
	.consumer_supplies	= &overo_vdda_dac_supply,
};
>>>>>>> 8eca7a00

/* VPLL2 for digital video outputs */
static struct regulator_init_data overo_vpll2 = {
	.constraints = {
		.name			= "VDVI",
		.min_uV			= 1800000,
		.max_uV			= 1800000,
		.valid_modes_mask	= REGULATOR_MODE_NORMAL
					| REGULATOR_MODE_STANDBY,
		.valid_ops_mask		= REGULATOR_CHANGE_MODE
					| REGULATOR_CHANGE_STATUS,
	},
	.num_consumer_supplies	= ARRAY_SIZE(overo_vdds_dsi_supply),
	.consumer_supplies	= overo_vdds_dsi_supply,
};

static struct twl4030_codec_audio_data overo_audio_data;

static struct twl4030_codec_data overo_codec_data = {
	.audio_mclk = 26000000,
	.audio = &overo_audio_data,
};

static struct twl4030_platform_data overo_twldata = {
	.irq_base	= TWL4030_IRQ_BASE,
	.irq_end	= TWL4030_IRQ_END,
	.gpio		= &overo_gpio_data,
	.usb		= &overo_usb_data,
	.codec		= &overo_codec_data,
	.vmmc1		= &overo_vmmc1,
	.vdac		= &overo_vdac,
	.vpll2		= &overo_vpll2,
};

static struct i2c_board_info __initdata overo_i2c_boardinfo[] = {
	{
		I2C_BOARD_INFO("tps65950", 0x48),
		.flags = I2C_CLIENT_WAKE,
		.irq = INT_34XX_SYS_NIRQ,
		.platform_data = &overo_twldata,
	},
};

static int __init overo_i2c_init(void)
{
	omap_register_i2c_bus(1, 2600, overo_i2c_boardinfo,
			ARRAY_SIZE(overo_i2c_boardinfo));
	/* i2c2 pins are used for gpio */
	omap_register_i2c_bus(3, 400, NULL, 0);
	return 0;
}

static struct spi_board_info overo_spi_board_info[] __initdata = {
#if defined(CONFIG_TOUCHSCREEN_ADS7846) || \
	defined(CONFIG_TOUCHSCREEN_ADS7846_MODULE)
	{
		.modalias		= "ads7846",
		.bus_num		= 1,
		.chip_select		= 0,
		.max_speed_hz		= 1500000,
		.controller_data	= &ads7846_mcspi_config,
		.irq			= OMAP_GPIO_IRQ(OVERO_GPIO_PENDOWN),
		.platform_data		= &ads7846_config,
	},
#endif
#if defined(CONFIG_PANEL_LGPHILIPS_LB035Q02) || \
	defined(CONFIG_PANEL_LGPHILIPS_LB035Q02_MODULE)
	{
		.modalias		= "lgphilips_lb035q02_panel-spi",
		.bus_num		= 1,
		.chip_select		= 1,
		.max_speed_hz		= 500000,
		.mode			= SPI_MODE_3,
	},
#endif
};

static int __init overo_spi_init(void)
{
	overo_ads7846_init();
	spi_register_board_info(overo_spi_board_info,
			ARRAY_SIZE(overo_spi_board_info));
	return 0;
}

static void __init overo_init_early(void)
{
	omap2_init_common_infrastructure();
	omap2_init_common_devices(mt46h32m32lf6_sdrc_params,
				  mt46h32m32lf6_sdrc_params);
}

<<<<<<< HEAD
static struct platform_device *overo_devices[] __initdata = {
	&overo_lcd_device,
};

=======
>>>>>>> 8eca7a00
static const struct usbhs_omap_board_data usbhs_bdata __initconst = {
	.port_mode[0] = OMAP_USBHS_PORT_MODE_UNUSED,
	.port_mode[1] = OMAP_EHCI_PORT_MODE_PHY,
	.port_mode[2] = OMAP_USBHS_PORT_MODE_UNUSED,
<<<<<<< HEAD

=======
>>>>>>> 8eca7a00
	.phy_reset  = true,
	.reset_gpio_port[0]  = -EINVAL,
	.reset_gpio_port[1]  = OVERO_GPIO_USBH_NRESET,
	.reset_gpio_port[2]  = -EINVAL
};

#ifdef CONFIG_OMAP_MUX
static struct omap_board_mux board_mux[] __initdata = {
	{ .reg_offset = OMAP_MUX_TERMINATOR },
};
#endif

static struct omap_musb_board_data musb_board_data = {
	.interface_type		= MUSB_INTERFACE_ULPI,
	.mode			= MUSB_OTG,
	.power			= 100,
};

static void __init overo_init(void)
{
	omap3_mux_init(board_mux, OMAP_PACKAGE_CBB);
	omap_board_config = overo_config;
	omap_board_config_size = ARRAY_SIZE(overo_config);
	overo_i2c_init();
	omap_display_init(&overo_dss_data);
	omap_serial_init();
	overo_flash_init();
	usb_musb_init(&musb_board_data);
	usbhs_init(&usbhs_bdata);
<<<<<<< HEAD
=======
	overo_spi_init();
>>>>>>> 8eca7a00
	overo_ads7846_init();
	overo_init_smsc911x();
	overo_display_init();
	overo_init_led();
	overo_init_keys();

	/* Ensure SDRC pins are mux'd for self-refresh */
	omap_mux_init_signal("sdrc_cke0", OMAP_PIN_OUTPUT);
	omap_mux_init_signal("sdrc_cke1", OMAP_PIN_OUTPUT);

	if ((gpio_request(OVERO_GPIO_W2W_NRESET,
			  "OVERO_GPIO_W2W_NRESET") == 0) &&
	    (gpio_direction_output(OVERO_GPIO_W2W_NRESET, 1) == 0)) {
		gpio_export(OVERO_GPIO_W2W_NRESET, 0);
		gpio_set_value(OVERO_GPIO_W2W_NRESET, 0);
		udelay(10);
		gpio_set_value(OVERO_GPIO_W2W_NRESET, 1);
	} else {
		printk(KERN_ERR "could not obtain gpio for "
					"OVERO_GPIO_W2W_NRESET\n");
	}

	if ((gpio_request(OVERO_GPIO_BT_XGATE, "OVERO_GPIO_BT_XGATE") == 0) &&
	    (gpio_direction_output(OVERO_GPIO_BT_XGATE, 0) == 0))
		gpio_export(OVERO_GPIO_BT_XGATE, 0);
	else
		printk(KERN_ERR "could not obtain gpio for OVERO_GPIO_BT_XGATE\n");

	if ((gpio_request(OVERO_GPIO_BT_NRESET, "OVERO_GPIO_BT_NRESET") == 0) &&
	    (gpio_direction_output(OVERO_GPIO_BT_NRESET, 1) == 0)) {
		gpio_export(OVERO_GPIO_BT_NRESET, 0);
		gpio_set_value(OVERO_GPIO_BT_NRESET, 0);
		mdelay(6);
		gpio_set_value(OVERO_GPIO_BT_NRESET, 1);
	} else {
		printk(KERN_ERR "could not obtain gpio for "
					"OVERO_GPIO_BT_NRESET\n");
	}

	if ((gpio_request(OVERO_GPIO_USBH_CPEN, "OVERO_GPIO_USBH_CPEN") == 0) &&
	    (gpio_direction_output(OVERO_GPIO_USBH_CPEN, 1) == 0))
		gpio_export(OVERO_GPIO_USBH_CPEN, 0);
	else
		printk(KERN_ERR "could not obtain gpio for "
					"OVERO_GPIO_USBH_CPEN\n");
}

MACHINE_START(OVERO, "Gumstix Overo")
	.boot_params	= 0x80000100,
	.reserve	= omap_reserve,
	.map_io		= omap3_map_io,
	.init_early	= overo_init_early,
	.init_irq	= omap_init_irq,
	.init_machine	= overo_init,
	.timer		= &omap_timer,
MACHINE_END<|MERGE_RESOLUTION|>--- conflicted
+++ resolved
@@ -601,9 +601,6 @@
 	.consumer_supplies	= &overo_vmmc1_supply,
 };
 
-<<<<<<< HEAD
-static struct twl4030_codec_audio_data overo_audio_data;
-=======
 /* VDAC for DSS driving S-Video (8 mA unloaded, max 65 mA) */
 static struct regulator_init_data overo_vdac = {
 	.constraints = {
@@ -617,7 +614,6 @@
 	.num_consumer_supplies	= 1,
 	.consumer_supplies	= &overo_vdda_dac_supply,
 };
->>>>>>> 8eca7a00
 
 /* VPLL2 for digital video outputs */
 static struct regulator_init_data overo_vpll2 = {
@@ -710,21 +706,10 @@
 				  mt46h32m32lf6_sdrc_params);
 }
 
-<<<<<<< HEAD
-static struct platform_device *overo_devices[] __initdata = {
-	&overo_lcd_device,
-};
-
-=======
->>>>>>> 8eca7a00
 static const struct usbhs_omap_board_data usbhs_bdata __initconst = {
 	.port_mode[0] = OMAP_USBHS_PORT_MODE_UNUSED,
 	.port_mode[1] = OMAP_EHCI_PORT_MODE_PHY,
 	.port_mode[2] = OMAP_USBHS_PORT_MODE_UNUSED,
-<<<<<<< HEAD
-
-=======
->>>>>>> 8eca7a00
 	.phy_reset  = true,
 	.reset_gpio_port[0]  = -EINVAL,
 	.reset_gpio_port[1]  = OVERO_GPIO_USBH_NRESET,
@@ -746,18 +731,13 @@
 static void __init overo_init(void)
 {
 	omap3_mux_init(board_mux, OMAP_PACKAGE_CBB);
-	omap_board_config = overo_config;
-	omap_board_config_size = ARRAY_SIZE(overo_config);
 	overo_i2c_init();
 	omap_display_init(&overo_dss_data);
 	omap_serial_init();
 	overo_flash_init();
 	usb_musb_init(&musb_board_data);
 	usbhs_init(&usbhs_bdata);
-<<<<<<< HEAD
-=======
 	overo_spi_init();
->>>>>>> 8eca7a00
 	overo_ads7846_init();
 	overo_init_smsc911x();
 	overo_display_init();
