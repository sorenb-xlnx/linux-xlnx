--- conflicted
+++ resolved
@@ -11,14 +11,8 @@
 	select PM_RUNTIME
 	select VFP
 	select NEON if ARCH_OMAP3 || ARCH_OMAP4
-<<<<<<< HEAD
-	select SERIAL_8250
-	select SERIAL_CORE_CONSOLE
-	select SERIAL_8250_CONSOLE
-=======
 	select SERIAL_OMAP
 	select SERIAL_OMAP_CONSOLE
->>>>>>> 45f53cc9
 	select I2C
 	select I2C_OMAP
 	select MFD
@@ -40,11 +34,7 @@
 	default y
 	select CPU_V7
 	select USB_ARCH_HAS_EHCI
-<<<<<<< HEAD
-	select ARM_L1_CACHE_SHIFT_6
-=======
 	select ARM_L1_CACHE_SHIFT_6 if !ARCH_OMAP4
->>>>>>> 45f53cc9
 
 config ARCH_OMAP4
 	bool "TI OMAP4"
@@ -52,11 +42,8 @@
 	depends on ARCH_OMAP2PLUS
 	select CPU_V7
 	select ARM_GIC
-<<<<<<< HEAD
-=======
 	select PL310_ERRATA_588369
 	select ARM_ERRATA_720789
->>>>>>> 45f53cc9
 
 comment "OMAP Core Type"
 	depends on ARCH_OMAP2
@@ -113,32 +100,20 @@
 
 config MACH_OMAP_H4
 	bool "OMAP 2420 H4 board"
-<<<<<<< HEAD
-	depends on ARCH_OMAP2
-=======
 	depends on ARCH_OMAP2420
->>>>>>> 45f53cc9
 	default y
 	select OMAP_PACKAGE_ZAF
 	select OMAP_DEBUG_DEVICES
 
 config MACH_OMAP_APOLLON
 	bool "OMAP 2420 Apollon board"
-<<<<<<< HEAD
-	depends on ARCH_OMAP2
-=======
 	depends on ARCH_OMAP2420
->>>>>>> 45f53cc9
 	default y
 	select OMAP_PACKAGE_ZAC
 
 config MACH_OMAP_2430SDP
 	bool "OMAP 2430 SDP board"
-<<<<<<< HEAD
-	depends on ARCH_OMAP2
-=======
 	depends on ARCH_OMAP2430
->>>>>>> 45f53cc9
 	default y
 	select OMAP_PACKAGE_ZAC
 
@@ -277,15 +252,12 @@
 	bool "IGEP v2 board"
 	depends on ARCH_OMAP3
 	default y
-<<<<<<< HEAD
-=======
 	select OMAP_PACKAGE_CBB
 
 config MACH_IGEP0030
 	bool "IGEP OMAP3 module"
 	depends on ARCH_OMAP3
 	default y
->>>>>>> 45f53cc9
 	select OMAP_PACKAGE_CBB
 
 config MACH_SBC3530
