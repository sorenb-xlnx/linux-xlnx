/*
 * linux/arch/arm/mach-omap2/board-n8x0.c
 *
 * Copyright (C) 2005-2009 Nokia Corporation
 * Author: Juha Yrjola <juha.yrjola@nokia.com>
 *
 * Modified from mach-omap2/board-generic.c
 *
 * This program is free software; you can redistribute it and/or modify
 * it under the terms of the GNU General Public License version 2 as
 * published by the Free Software Foundation.
 */

#include <linux/clk.h>
#include <linux/delay.h>
#include <linux/gpio.h>
#include <linux/init.h>
#include <linux/io.h>
#include <linux/stddef.h>
#include <linux/i2c.h>
#include <linux/spi/spi.h>
#include <linux/usb/musb.h>

#include <asm/mach/arch.h>
#include <asm/mach-types.h>

#include <plat/board.h>
#include <plat/common.h>
#include <plat/menelaus.h>
#include <mach/irqs.h>
#include <plat/mcspi.h>
#include <plat/onenand.h>
#include <plat/mmc.h>
#include <plat/serial.h>

static int slot1_cover_open;
static int slot2_cover_open;
static struct device *mmc_device;

<<<<<<< HEAD
=======
#define TUSB6010_ASYNC_CS	1
#define TUSB6010_SYNC_CS	4
#define TUSB6010_GPIO_INT	58
#define TUSB6010_GPIO_ENABLE	0
#define TUSB6010_DMACHAN	0x3f

#if defined(CONFIG_USB_TUSB6010) || \
	defined(CONFIG_USB_TUSB6010_MODULE)
/*
 * Enable or disable power to TUSB6010. When enabling, turn on 3.3 V and
 * 1.5 V voltage regulators of PM companion chip. Companion chip will then
 * provide then PGOOD signal to TUSB6010 which will release it from reset.
 */
static int tusb_set_power(int state)
{
	int i, retval = 0;

	if (state) {
		gpio_set_value(TUSB6010_GPIO_ENABLE, 1);
		msleep(1);

		/* Wait until TUSB6010 pulls INT pin down */
		i = 100;
		while (i && gpio_get_value(TUSB6010_GPIO_INT)) {
			msleep(1);
			i--;
		}

		if (!i) {
			printk(KERN_ERR "tusb: powerup failed\n");
			retval = -ENODEV;
		}
	} else {
		gpio_set_value(TUSB6010_GPIO_ENABLE, 0);
		msleep(10);
	}

	return retval;
}

static struct musb_hdrc_config musb_config = {
	.multipoint	= 1,
	.dyn_fifo	= 1,
	.num_eps	= 16,
	.ram_bits	= 12,
};

static struct musb_hdrc_platform_data tusb_data = {
#if defined(CONFIG_USB_MUSB_OTG)
	.mode		= MUSB_OTG,
#elif defined(CONFIG_USB_MUSB_PERIPHERAL)
	.mode		= MUSB_PERIPHERAL,
#else /* defined(CONFIG_USB_MUSB_HOST) */
	.mode		= MUSB_HOST,
#endif
	.set_power	= tusb_set_power,
	.min_power	= 25,	/* x2 = 50 mA drawn from VBUS as peripheral */
	.power		= 100,	/* Max 100 mA VBUS for host mode */
	.config		= &musb_config,
};

static void __init n8x0_usb_init(void)
{
	int ret = 0;
	static char	announce[] __initdata = KERN_INFO "TUSB 6010\n";

	/* PM companion chip power control pin */
	ret = gpio_request(TUSB6010_GPIO_ENABLE, "TUSB6010 enable");
	if (ret != 0) {
		printk(KERN_ERR "Could not get TUSB power GPIO%i\n",
		       TUSB6010_GPIO_ENABLE);
		return;
	}
	gpio_direction_output(TUSB6010_GPIO_ENABLE, 0);

	tusb_set_power(0);

	ret = tusb6010_setup_interface(&tusb_data, TUSB6010_REFCLK_19, 2,
					TUSB6010_ASYNC_CS, TUSB6010_SYNC_CS,
					TUSB6010_GPIO_INT, TUSB6010_DMACHAN);
	if (ret != 0)
		goto err;

	printk(announce);

	return;

err:
	gpio_free(TUSB6010_GPIO_ENABLE);
}
#else

static void __init n8x0_usb_init(void) {}

#endif /*CONFIG_USB_TUSB6010 */


>>>>>>> 93929ebc
static struct omap2_mcspi_device_config p54spi_mcspi_config = {
	.turbo_mode	= 0,
	.single_channel = 1,
};

static struct spi_board_info n800_spi_board_info[] __initdata = {
	{
		.modalias	= "p54spi",
		.bus_num	= 2,
		.chip_select	= 0,
		.max_speed_hz   = 48000000,
		.controller_data = &p54spi_mcspi_config,
	},
};

#if defined(CONFIG_MTD_ONENAND_OMAP2) || \
	defined(CONFIG_MTD_ONENAND_OMAP2_MODULE)

static struct mtd_partition onenand_partitions[] = {
	{
		.name           = "bootloader",
		.offset         = 0,
		.size           = 0x20000,
		.mask_flags     = MTD_WRITEABLE,	/* Force read-only */
	},
	{
		.name           = "config",
		.offset         = MTDPART_OFS_APPEND,
		.size           = 0x60000,
	},
	{
		.name           = "kernel",
		.offset         = MTDPART_OFS_APPEND,
		.size           = 0x200000,
	},
	{
		.name           = "initfs",
		.offset         = MTDPART_OFS_APPEND,
		.size           = 0x400000,
	},
	{
		.name           = "rootfs",
		.offset         = MTDPART_OFS_APPEND,
		.size           = MTDPART_SIZ_FULL,
	},
};

static struct omap_onenand_platform_data board_onenand_data = {
	.cs		= 0,
	.gpio_irq	= 26,
	.parts		= onenand_partitions,
	.nr_parts	= ARRAY_SIZE(onenand_partitions),
	.flags		= ONENAND_SYNC_READ,
};

static void __init n8x0_onenand_init(void)
{
	gpmc_onenand_init(&board_onenand_data);
}

#else

static void __init n8x0_onenand_init(void) {}

#endif

#if defined(CONFIG_MENELAUS) &&						\
	(defined(CONFIG_MMC_OMAP) || defined(CONFIG_MMC_OMAP_MODULE))

/*
 * On both N800 and N810, only the first of the two MMC controllers is in use.
 * The two MMC slots are multiplexed via Menelaus companion chip over I2C.
 * On N800, both slots are powered via Menelaus. On N810, only one of the
 * slots is powered via Menelaus. The N810 EMMC is powered via GPIO.
 *
 * VMMC				slot 1 on both N800 and N810
 * VDCDC3_APE and VMCS2_APE	slot 2 on N800
 * GPIO23 and GPIO9		slot 2 EMMC on N810
 *
 */
#define N8X0_SLOT_SWITCH_GPIO	96
#define N810_EMMC_VSD_GPIO	23
#define NN810_EMMC_VIO_GPIO	9

static int n8x0_mmc_switch_slot(struct device *dev, int slot)
{
#ifdef CONFIG_MMC_DEBUG
	dev_dbg(dev, "Choose slot %d\n", slot + 1);
#endif
	gpio_set_value(N8X0_SLOT_SWITCH_GPIO, slot);
	return 0;
}

static int n8x0_mmc_set_power_menelaus(struct device *dev, int slot,
					int power_on, int vdd)
{
	int mV;

#ifdef CONFIG_MMC_DEBUG
	dev_dbg(dev, "Set slot %d power: %s (vdd %d)\n", slot + 1,
		power_on ? "on" : "off", vdd);
#endif
	if (slot == 0) {
		if (!power_on)
			return menelaus_set_vmmc(0);
		switch (1 << vdd) {
		case MMC_VDD_33_34:
		case MMC_VDD_32_33:
		case MMC_VDD_31_32:
			mV = 3100;
			break;
		case MMC_VDD_30_31:
			mV = 3000;
			break;
		case MMC_VDD_28_29:
			mV = 2800;
			break;
		case MMC_VDD_165_195:
			mV = 1850;
			break;
		default:
			BUG();
		}
		return menelaus_set_vmmc(mV);
	} else {
		if (!power_on)
			return menelaus_set_vdcdc(3, 0);
		switch (1 << vdd) {
		case MMC_VDD_33_34:
		case MMC_VDD_32_33:
			mV = 3300;
			break;
		case MMC_VDD_30_31:
		case MMC_VDD_29_30:
			mV = 3000;
			break;
		case MMC_VDD_28_29:
		case MMC_VDD_27_28:
			mV = 2800;
			break;
		case MMC_VDD_24_25:
		case MMC_VDD_23_24:
			mV = 2400;
			break;
		case MMC_VDD_22_23:
		case MMC_VDD_21_22:
			mV = 2200;
			break;
		case MMC_VDD_20_21:
			mV = 2000;
			break;
		case MMC_VDD_165_195:
			mV = 1800;
			break;
		default:
			BUG();
		}
		return menelaus_set_vdcdc(3, mV);
	}
	return 0;
}

static void n810_set_power_emmc(struct device *dev,
					 int power_on)
{
	dev_dbg(dev, "Set EMMC power %s\n", power_on ? "on" : "off");

	if (power_on) {
		gpio_set_value(N810_EMMC_VSD_GPIO, 1);
		msleep(1);
		gpio_set_value(NN810_EMMC_VIO_GPIO, 1);
		msleep(1);
	} else {
		gpio_set_value(NN810_EMMC_VIO_GPIO, 0);
		msleep(50);
		gpio_set_value(N810_EMMC_VSD_GPIO, 0);
		msleep(50);
	}
}

static int n8x0_mmc_set_power(struct device *dev, int slot, int power_on,
			      int vdd)
{
	if (machine_is_nokia_n800() || slot == 0)
		return n8x0_mmc_set_power_menelaus(dev, slot, power_on, vdd);

	n810_set_power_emmc(dev, power_on);

	return 0;
}

static int n8x0_mmc_set_bus_mode(struct device *dev, int slot, int bus_mode)
{
	int r;

	dev_dbg(dev, "Set slot %d bus mode %s\n", slot + 1,
		bus_mode == MMC_BUSMODE_OPENDRAIN ? "open-drain" : "push-pull");
	BUG_ON(slot != 0 && slot != 1);
	slot++;
	switch (bus_mode) {
	case MMC_BUSMODE_OPENDRAIN:
		r = menelaus_set_mmc_opendrain(slot, 1);
		break;
	case MMC_BUSMODE_PUSHPULL:
		r = menelaus_set_mmc_opendrain(slot, 0);
		break;
	default:
		BUG();
	}
	if (r != 0 && printk_ratelimit())
		dev_err(dev, "MMC: unable to set bus mode for slot %d\n",
			slot);
	return r;
}

static int n8x0_mmc_get_cover_state(struct device *dev, int slot)
{
	slot++;
	BUG_ON(slot != 1 && slot != 2);
	if (slot == 1)
		return slot1_cover_open;
	else
		return slot2_cover_open;
}

static void n8x0_mmc_callback(void *data, u8 card_mask)
{
	int bit, *openp, index;

	if (machine_is_nokia_n800()) {
		bit = 1 << 1;
		openp = &slot2_cover_open;
		index = 1;
	} else {
		bit = 1;
		openp = &slot1_cover_open;
		index = 0;
	}

	if (card_mask & bit)
		*openp = 1;
	else
		*openp = 0;

	omap_mmc_notify_cover_event(mmc_device, index, *openp);
}

void n8x0_mmc_slot1_cover_handler(void *arg, int closed_state)
{
	if (mmc_device == NULL)
		return;

	slot1_cover_open = !closed_state;
	omap_mmc_notify_cover_event(mmc_device, 0, closed_state);
}

static int n8x0_mmc_late_init(struct device *dev)
{
	int r, bit, *openp;
	int vs2sel;

	mmc_device = dev;

	r = menelaus_set_slot_sel(1);
	if (r < 0)
		return r;

	if (machine_is_nokia_n800())
		vs2sel = 0;
	else
		vs2sel = 2;

	r = menelaus_set_mmc_slot(2, 0, vs2sel, 1);
	if (r < 0)
		return r;

	n8x0_mmc_set_power(dev, 0, MMC_POWER_ON, 16); /* MMC_VDD_28_29 */
	n8x0_mmc_set_power(dev, 1, MMC_POWER_ON, 16);

	r = menelaus_set_mmc_slot(1, 1, 0, 1);
	if (r < 0)
		return r;
	r = menelaus_set_mmc_slot(2, 1, vs2sel, 1);
	if (r < 0)
		return r;

	r = menelaus_get_slot_pin_states();
	if (r < 0)
		return r;

	if (machine_is_nokia_n800()) {
		bit = 1 << 1;
		openp = &slot2_cover_open;
	} else {
		bit = 1;
		openp = &slot1_cover_open;
		slot2_cover_open = 0;
	}

	/* All slot pin bits seem to be inversed until first switch change */
	if (r == 0xf || r == (0xf & ~bit))
		r = ~r;

	if (r & bit)
		*openp = 1;
	else
		*openp = 0;

	r = menelaus_register_mmc_callback(n8x0_mmc_callback, NULL);

	return r;
}

static void n8x0_mmc_shutdown(struct device *dev)
{
	int vs2sel;

	if (machine_is_nokia_n800())
		vs2sel = 0;
	else
		vs2sel = 2;

	menelaus_set_mmc_slot(1, 0, 0, 0);
	menelaus_set_mmc_slot(2, 0, vs2sel, 0);
}

static void n8x0_mmc_cleanup(struct device *dev)
{
	menelaus_unregister_mmc_callback();

	gpio_free(N8X0_SLOT_SWITCH_GPIO);

	if (machine_is_nokia_n810()) {
		gpio_free(N810_EMMC_VSD_GPIO);
		gpio_free(NN810_EMMC_VIO_GPIO);
	}
}

/*
 * MMC controller1 has two slots that are multiplexed via I2C.
 * MMC controller2 is not in use.
 */
static struct omap_mmc_platform_data mmc1_data = {
	.nr_slots			= 2,
	.switch_slot			= n8x0_mmc_switch_slot,
	.init				= n8x0_mmc_late_init,
	.cleanup			= n8x0_mmc_cleanup,
	.shutdown			= n8x0_mmc_shutdown,
	.max_freq			= 24000000,
	.dma_mask			= 0xffffffff,
	.slots[0] = {
		.wires			= 4,
		.set_power		= n8x0_mmc_set_power,
		.set_bus_mode		= n8x0_mmc_set_bus_mode,
		.get_cover_state	= n8x0_mmc_get_cover_state,
		.ocr_mask		= MMC_VDD_165_195 | MMC_VDD_30_31 |
						MMC_VDD_32_33   | MMC_VDD_33_34,
		.name			= "internal",
	},
	.slots[1] = {
		.set_power		= n8x0_mmc_set_power,
		.set_bus_mode		= n8x0_mmc_set_bus_mode,
		.get_cover_state	= n8x0_mmc_get_cover_state,
		.ocr_mask		= MMC_VDD_165_195 | MMC_VDD_20_21 |
						MMC_VDD_21_22 | MMC_VDD_22_23 |
						MMC_VDD_23_24 | MMC_VDD_24_25 |
						MMC_VDD_27_28 | MMC_VDD_28_29 |
						MMC_VDD_29_30 | MMC_VDD_30_31 |
						MMC_VDD_32_33 | MMC_VDD_33_34,
		.name			= "external",
	},
};

static struct omap_mmc_platform_data *mmc_data[OMAP24XX_NR_MMC];

void __init n8x0_mmc_init(void)

{
	int err;

	if (machine_is_nokia_n810()) {
		mmc1_data.slots[0].name = "external";

		/*
		 * Some Samsung Movinand chips do not like open-ended
		 * multi-block reads and fall to braind-dead state
		 * while doing so. Reducing the number of blocks in
		 * the transfer or delays in clock disable do not help
		 */
		mmc1_data.slots[1].name = "internal";
		mmc1_data.slots[1].ban_openended = 1;
	}

	err = gpio_request(N8X0_SLOT_SWITCH_GPIO, "MMC slot switch");
	if (err)
		return err;

	gpio_direction_output(N8X0_SLOT_SWITCH_GPIO, 0);

	if (machine_is_nokia_n810()) {
		err = gpio_request(N810_EMMC_VSD_GPIO, "MMC slot 2 Vddf");
		if (err) {
			gpio_free(N8X0_SLOT_SWITCH_GPIO);
			return err;
		}
		gpio_direction_output(N810_EMMC_VSD_GPIO, 0);

		err = gpio_request(NN810_EMMC_VIO_GPIO, "MMC slot 2 Vdd");
		if (err) {
			gpio_free(N8X0_SLOT_SWITCH_GPIO);
			gpio_free(N810_EMMC_VSD_GPIO);
			return err;
		}
		gpio_direction_output(NN810_EMMC_VIO_GPIO, 0);
	}

	mmc_data[0] = &mmc1_data;
	omap2_init_mmc(mmc_data, OMAP24XX_NR_MMC);
}
#else

void __init n8x0_mmc_init(void)
{
}

void n8x0_mmc_slot1_cover_handler(void *arg, int state)
{
}

#endif	/* CONFIG_MMC_OMAP */

#ifdef CONFIG_MENELAUS

static int n8x0_auto_sleep_regulators(void)
{
	u32 val;
	int ret;

	val = EN_VPLL_SLEEP | EN_VMMC_SLEEP    \
		| EN_VAUX_SLEEP | EN_VIO_SLEEP \
		| EN_VMEM_SLEEP | EN_DC3_SLEEP \
		| EN_VC_SLEEP | EN_DC2_SLEEP;

	ret = menelaus_set_regulator_sleep(1, val);
	if (ret < 0) {
		printk(KERN_ERR "Could not set regulators to sleep on "
			"menelaus: %u\n", ret);
		return ret;
	}
	return 0;
}

static int n8x0_auto_voltage_scale(void)
{
	int ret;

	ret = menelaus_set_vcore_hw(1400, 1050);
	if (ret < 0) {
		printk(KERN_ERR "Could not set VCORE voltage on "
			"menelaus: %u\n", ret);
		return ret;
	}
	return 0;
}

static int n8x0_menelaus_late_init(struct device *dev)
{
	int ret;

	ret = n8x0_auto_voltage_scale();
	if (ret < 0)
		return ret;
	ret = n8x0_auto_sleep_regulators();
	if (ret < 0)
		return ret;
	return 0;
}

static struct i2c_board_info __initdata n8x0_i2c_board_info_1[] = {
	{
		I2C_BOARD_INFO("menelaus", 0x72),
		.irq = INT_24XX_SYS_NIRQ,
	},
};

static struct menelaus_platform_data n8x0_menelaus_platform_data = {
	.late_init = n8x0_menelaus_late_init,
};

static void __init n8x0_menelaus_init(void)
{
	n8x0_i2c_board_info_1[0].platform_data = &n8x0_menelaus_platform_data;
	omap_register_i2c_bus(1, 400, n8x0_i2c_board_info_1,
			      ARRAY_SIZE(n8x0_i2c_board_info_1));
}

#else
static inline void __init n8x0_menelaus_init(void)
{
}
#endif

static void __init n8x0_map_io(void)
{
	omap2_set_globals_242x();
	omap242x_map_common_io();
}

static void __init n8x0_init_irq(void)
{
	omap2_init_common_hw(NULL, NULL);
	omap_init_irq();
	omap_gpio_init();
}

static void __init n8x0_init_machine(void)
{
	/* FIXME: add n810 spi devices */
	spi_register_board_info(n800_spi_board_info,
				ARRAY_SIZE(n800_spi_board_info));

	omap_serial_init();
	n8x0_menelaus_init();
	n8x0_onenand_init();
	n8x0_mmc_init();
<<<<<<< HEAD
=======
	n8x0_usb_init();
>>>>>>> 93929ebc
}

MACHINE_START(NOKIA_N800, "Nokia N800")
	.phys_io	= 0x48000000,
	.io_pg_offst	= ((0xfa000000) >> 18) & 0xfffc,
	.boot_params	= 0x80000100,
	.map_io		= n8x0_map_io,
	.init_irq	= n8x0_init_irq,
	.init_machine	= n8x0_init_machine,
	.timer		= &omap_timer,
MACHINE_END

MACHINE_START(NOKIA_N810, "Nokia N810")
	.phys_io	= 0x48000000,
	.io_pg_offst	= ((0xfa000000) >> 18) & 0xfffc,
	.boot_params	= 0x80000100,
	.map_io		= n8x0_map_io,
	.init_irq	= n8x0_init_irq,
	.init_machine	= n8x0_init_machine,
	.timer		= &omap_timer,
MACHINE_END

MACHINE_START(NOKIA_N810_WIMAX, "Nokia N810 WiMAX")
	.phys_io	= 0x48000000,
	.io_pg_offst	= ((0xfa000000) >> 18) & 0xfffc,
	.boot_params	= 0x80000100,
	.map_io		= n8x0_map_io,
	.init_irq	= n8x0_init_irq,
	.init_machine	= n8x0_init_machine,
	.timer		= &omap_timer,
MACHINE_END<|MERGE_RESOLUTION|>--- conflicted
+++ resolved
@@ -37,8 +37,6 @@
 static int slot2_cover_open;
 static struct device *mmc_device;
 
-<<<<<<< HEAD
-=======
 #define TUSB6010_ASYNC_CS	1
 #define TUSB6010_SYNC_CS	4
 #define TUSB6010_GPIO_INT	58
@@ -136,7 +134,6 @@
 #endif /*CONFIG_USB_TUSB6010 */
 
 
->>>>>>> 93929ebc
 static struct omap2_mcspi_device_config p54spi_mcspi_config = {
 	.turbo_mode	= 0,
 	.single_channel = 1,
@@ -662,10 +659,7 @@
 	n8x0_menelaus_init();
 	n8x0_onenand_init();
 	n8x0_mmc_init();
-<<<<<<< HEAD
-=======
 	n8x0_usb_init();
->>>>>>> 93929ebc
 }
 
 MACHINE_START(NOKIA_N800, "Nokia N800")
