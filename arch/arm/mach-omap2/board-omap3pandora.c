--- conflicted
+++ resolved
@@ -660,14 +660,11 @@
 	if (pandora_wl1251_pdata.irq < 0)
 		goto fail_irq;
 
-<<<<<<< HEAD
-=======
 	pandora_wl1251_pdata.use_eeprom = true;
 	ret = wl12xx_set_platform_data(&pandora_wl1251_pdata);
 	if (ret < 0)
 		goto fail_irq;
 
->>>>>>> b7613370
 	return;
 
 fail_irq:
@@ -680,10 +677,6 @@
 	&pandora_leds_gpio,
 	&pandora_keys_gpio,
 	&pandora_dss_device,
-<<<<<<< HEAD
-	&pandora_wl1251_data,
-=======
->>>>>>> b7613370
 	&pandora_vwlan_device,
 };
 
