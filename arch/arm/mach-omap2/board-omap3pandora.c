/*
 * board-omap3pandora.c (Pandora Handheld Console)
 *
 * This program is free software; you can redistribute it and/or
 * modify it under the terms of the GNU General Public License
 * version 2 as published by the Free Software Foundation.
 *
 * This program is distributed in the hope that it will be useful, but
 * WITHOUT ANY WARRANTY; without even the implied warranty of
 * MERCHANTABILITY or FITNESS FOR A PARTICULAR PURPOSE.  See the GNU
 * General Public License for more details.
 *
 * You should have received a copy of the GNU General Public License
 * along with this program; if not, write to the Free Software
 * Foundation, Inc., 51 Franklin St, Fifth Floor, Boston, MA
 * 02110-1301 USA
 *
 */

#include <linux/init.h>
#include <linux/kernel.h>
#include <linux/platform_device.h>

#include <linux/spi/spi.h>
#include <linux/spi/ads7846.h>
#include <linux/regulator/machine.h>
#include <linux/i2c/twl.h>
#include <linux/wl12xx.h>
#include <linux/mtd/partitions.h>
#include <linux/mtd/nand.h>
#include <linux/leds.h>
#include <linux/input.h>
#include <linux/input/matrix_keypad.h>
#include <linux/gpio_keys.h>
#include <linux/mmc/host.h>
#include <linux/mmc/card.h>
#include <linux/regulator/fixed.h>

#include <asm/mach-types.h>
#include <asm/mach/arch.h>
#include <asm/mach/map.h>

#include <plat/board.h>
#include <plat/common.h>
#include <mach/gpio.h>
#include <mach/hardware.h>
#include <plat/mcspi.h>
#include <plat/usb.h>
#include <plat/display.h>
#include <plat/nand.h>

#include "mux.h"
#include "sdram-micron-mt46h32m32lf-6.h"
#include "hsmmc.h"

#define PANDORA_WIFI_IRQ_GPIO		21
#define PANDORA_WIFI_NRESET_GPIO	23
#define OMAP3_PANDORA_TS_GPIO		94

#define NAND_BLOCK_SIZE			SZ_128K

static struct mtd_partition omap3pandora_nand_partitions[] = {
	{
		.name           = "xloader",
		.offset         = 0,
		.size           = 4 * NAND_BLOCK_SIZE,
		.mask_flags     = MTD_WRITEABLE
	}, {
		.name           = "uboot",
		.offset         = MTDPART_OFS_APPEND,
		.size           = 15 * NAND_BLOCK_SIZE,
	}, {
		.name           = "uboot-env",
		.offset         = MTDPART_OFS_APPEND,
		.size           = 1 * NAND_BLOCK_SIZE,
	}, {
		.name           = "boot",
		.offset         = MTDPART_OFS_APPEND,
		.size           = 80 * NAND_BLOCK_SIZE,
	}, {
		.name           = "rootfs",
		.offset         = MTDPART_OFS_APPEND,
		.size           = MTDPART_SIZ_FULL,
	},
};

static struct omap_nand_platform_data pandora_nand_data = {
	.cs		= 0,
	.devsize	= 1,	/* '0' for 8-bit, '1' for 16-bit device */
	.parts		= omap3pandora_nand_partitions,
	.nr_parts	= ARRAY_SIZE(omap3pandora_nand_partitions),
};

static struct gpio_led pandora_gpio_leds[] = {
	{
		.name			= "pandora::sd1",
		.default_trigger	= "mmc0",
		.gpio			= 128,
	}, {
		.name			= "pandora::sd2",
		.default_trigger	= "mmc1",
		.gpio			= 129,
	}, {
		.name			= "pandora::bluetooth",
		.gpio			= 158,
	}, {
		.name			= "pandora::wifi",
		.gpio			= 159,
	},
};

static struct gpio_led_platform_data pandora_gpio_led_data = {
	.leds		= pandora_gpio_leds,
	.num_leds	= ARRAY_SIZE(pandora_gpio_leds),
};

static struct platform_device pandora_leds_gpio = {
	.name	= "leds-gpio",
	.id	= -1,
	.dev	= {
		.platform_data	= &pandora_gpio_led_data,
	},
};

#define GPIO_BUTTON(gpio_num, ev_type, ev_code, act_low, descr)	\
{								\
	.gpio		= gpio_num,				\
	.type		= ev_type,				\
	.code		= ev_code,				\
	.active_low	= act_low,				\
	.debounce_interval = 4,					\
	.desc		= "btn " descr,				\
}

#define GPIO_BUTTON_LOW(gpio_num, event_code, description)	\
	GPIO_BUTTON(gpio_num, EV_KEY, event_code, 1, description)

static struct gpio_keys_button pandora_gpio_keys[] = {
	GPIO_BUTTON_LOW(110,	KEY_UP,		"up"),
	GPIO_BUTTON_LOW(103,	KEY_DOWN,	"down"),
	GPIO_BUTTON_LOW(96,	KEY_LEFT,	"left"),
	GPIO_BUTTON_LOW(98,	KEY_RIGHT,	"right"),
	GPIO_BUTTON_LOW(109,	KEY_PAGEUP,	"game 1"),
	GPIO_BUTTON_LOW(111,	KEY_END,	"game 2"),
	GPIO_BUTTON_LOW(106,	KEY_PAGEDOWN,	"game 3"),
	GPIO_BUTTON_LOW(101,	KEY_HOME,	"game 4"),
	GPIO_BUTTON_LOW(102,	KEY_RIGHTSHIFT,	"l"),
	GPIO_BUTTON_LOW(97,	KEY_KPPLUS,	"l2"),
	GPIO_BUTTON_LOW(105,	KEY_RIGHTCTRL,	"r"),
	GPIO_BUTTON_LOW(107,	KEY_KPMINUS,	"r2"),
	GPIO_BUTTON_LOW(104,	KEY_LEFTCTRL,	"ctrl"),
	GPIO_BUTTON_LOW(99,	KEY_MENU,	"menu"),
	GPIO_BUTTON_LOW(176,	KEY_COFFEE,	"hold"),
	GPIO_BUTTON(100, EV_KEY, KEY_LEFTALT, 0, "alt"),
	GPIO_BUTTON(108, EV_SW, SW_LID, 1, "lid"),
};

static struct gpio_keys_platform_data pandora_gpio_key_info = {
	.buttons	= pandora_gpio_keys,
	.nbuttons	= ARRAY_SIZE(pandora_gpio_keys),
};

static struct platform_device pandora_keys_gpio = {
	.name	= "gpio-keys",
	.id	= -1,
	.dev	= {
		.platform_data	= &pandora_gpio_key_info,
	},
};

static const uint32_t board_keymap[] = {
	/* row, col, code */
	KEY(0, 0, KEY_9),
	KEY(0, 1, KEY_8),
	KEY(0, 2, KEY_I),
	KEY(0, 3, KEY_J),
	KEY(0, 4, KEY_N),
	KEY(0, 5, KEY_M),
	KEY(1, 0, KEY_0),
	KEY(1, 1, KEY_7),
	KEY(1, 2, KEY_U),
	KEY(1, 3, KEY_H),
	KEY(1, 4, KEY_B),
	KEY(1, 5, KEY_SPACE),
	KEY(2, 0, KEY_BACKSPACE),
	KEY(2, 1, KEY_6),
	KEY(2, 2, KEY_Y),
	KEY(2, 3, KEY_G),
	KEY(2, 4, KEY_V),
	KEY(2, 5, KEY_FN),
	KEY(3, 0, KEY_O),
	KEY(3, 1, KEY_5),
	KEY(3, 2, KEY_T),
	KEY(3, 3, KEY_F),
	KEY(3, 4, KEY_C),
	KEY(4, 0, KEY_P),
	KEY(4, 1, KEY_4),
	KEY(4, 2, KEY_R),
	KEY(4, 3, KEY_D),
	KEY(4, 4, KEY_X),
	KEY(5, 0, KEY_K),
	KEY(5, 1, KEY_3),
	KEY(5, 2, KEY_E),
	KEY(5, 3, KEY_S),
	KEY(5, 4, KEY_Z),
	KEY(6, 0, KEY_L),
	KEY(6, 1, KEY_2),
	KEY(6, 2, KEY_W),
	KEY(6, 3, KEY_A),
	KEY(6, 4, KEY_DOT),
	KEY(7, 0, KEY_ENTER),
	KEY(7, 1, KEY_1),
	KEY(7, 2, KEY_Q),
	KEY(7, 3, KEY_LEFTSHIFT),
	KEY(7, 4, KEY_COMMA),
};

static struct matrix_keymap_data board_map_data = {
	.keymap			= board_keymap,
	.keymap_size		= ARRAY_SIZE(board_keymap),
};

static struct twl4030_keypad_data pandora_kp_data = {
	.keymap_data	= &board_map_data,
	.rows		= 8,
	.cols		= 6,
	.rep		= 1,
};

static struct omap_dss_device pandora_lcd_device = {
	.name			= "lcd",
	.driver_name		= "tpo_td043mtea1_panel",
	.type			= OMAP_DISPLAY_TYPE_DPI,
	.phy.dpi.data_lines	= 24,
	.reset_gpio		= 157,
};

static struct omap_dss_device pandora_tv_device = {
	.name			= "tv",
	.driver_name		= "venc",
	.type			= OMAP_DISPLAY_TYPE_VENC,
	.phy.venc.type		= OMAP_DSS_VENC_TYPE_SVIDEO,
};

static struct omap_dss_device *pandora_dss_devices[] = {
	&pandora_lcd_device,
	&pandora_tv_device,
};

static struct omap_dss_board_info pandora_dss_data = {
	.num_devices	= ARRAY_SIZE(pandora_dss_devices),
	.devices	= pandora_dss_devices,
	.default_device	= &pandora_lcd_device,
};

static struct platform_device pandora_dss_device = {
	.name		= "omapdss",
	.id		= -1,
	.dev		= {
		.platform_data = &pandora_dss_data,
	},
};

static void pandora_wl1251_init_card(struct mmc_card *card)
{
	/*
	 * We have TI wl1251 attached to MMC3. Pass this information to
	 * SDIO core because it can't be probed by normal methods.
	 */
	card->quirks |= MMC_QUIRK_NONSTD_SDIO;
	card->cccr.wide_bus = 1;
	card->cis.vendor = 0x104c;
	card->cis.device = 0x9066;
	card->cis.blksize = 512;
	card->cis.max_dtr = 20000000;
}

static struct omap2_hsmmc_info omap3pandora_mmc[] = {
	{
		.mmc		= 1,
		.caps		= MMC_CAP_4_BIT_DATA,
		.gpio_cd	= -EINVAL,
		.gpio_wp	= 126,
		.ext_clock	= 0,
	},
	{
		.mmc		= 2,
		.caps		= MMC_CAP_4_BIT_DATA,
		.gpio_cd	= -EINVAL,
		.gpio_wp	= 127,
		.ext_clock	= 1,
		.transceiver	= true,
	},
	{
		.mmc		= 3,
		.caps		= MMC_CAP_4_BIT_DATA,
		.gpio_cd	= -EINVAL,
		.gpio_wp	= -EINVAL,
		.init_card	= pandora_wl1251_init_card,
	},
	{}	/* Terminator */
};

static int omap3pandora_twl_gpio_setup(struct device *dev,
		unsigned gpio, unsigned ngpio)
{
	int ret, gpio_32khz;

	/* gpio + {0,1} is "mmc{0,1}_cd" (input/IRQ) */
	omap3pandora_mmc[0].gpio_cd = gpio + 0;
	omap3pandora_mmc[1].gpio_cd = gpio + 1;
	omap2_hsmmc_init(omap3pandora_mmc);

	/* gpio + 13 drives 32kHz buffer for wifi module */
	gpio_32khz = gpio + 13;
	ret = gpio_request(gpio_32khz, "wifi 32kHz");
	if (ret < 0) {
		pr_err("Cannot get GPIO line %d, ret=%d\n", gpio_32khz, ret);
		goto fail;
	}

	ret = gpio_direction_output(gpio_32khz, 1);
	if (ret < 0) {
		pr_err("Cannot set GPIO line %d, ret=%d\n", gpio_32khz, ret);
		goto fail_direction;
	}

	return 0;

fail_direction:
	gpio_free(gpio_32khz);
fail:
	return -ENODEV;
}

static struct twl4030_gpio_platform_data omap3pandora_gpio_data = {
	.gpio_base	= OMAP_MAX_GPIO_LINES,
	.irq_base	= TWL4030_GPIO_IRQ_BASE,
	.irq_end	= TWL4030_GPIO_IRQ_END,
	.setup		= omap3pandora_twl_gpio_setup,
};

static struct regulator_consumer_supply pandora_vmmc1_supply =
	REGULATOR_SUPPLY("vmmc", "mmci-omap-hs.0");

static struct regulator_consumer_supply pandora_vmmc2_supply =
	REGULATOR_SUPPLY("vmmc", "mmci-omap-hs.1");

static struct regulator_consumer_supply pandora_vmmc3_supply =
	REGULATOR_SUPPLY("vmmc", "mmci-omap-hs.2");

static struct regulator_consumer_supply pandora_vdda_dac_supply =
	REGULATOR_SUPPLY("vdda_dac", "omapdss");

static struct regulator_consumer_supply pandora_vdds_supplies[] = {
	REGULATOR_SUPPLY("vdds_sdi", "omapdss"),
	REGULATOR_SUPPLY("vdds_dsi", "omapdss"),
};

static struct regulator_consumer_supply pandora_vcc_lcd_supply =
	REGULATOR_SUPPLY("vcc", "display0");

static struct regulator_consumer_supply pandora_usb_phy_supply =
	REGULATOR_SUPPLY("hsusb0", "ehci-omap.0");

/* ads7846 on SPI and 2 nub controllers on I2C */
static struct regulator_consumer_supply pandora_vaux4_supplies[] = {
	REGULATOR_SUPPLY("vcc", "spi1.0"),
	REGULATOR_SUPPLY("vcc", "3-0066"),
	REGULATOR_SUPPLY("vcc", "3-0067"),
};

static struct regulator_consumer_supply pandora_adac_supply =
	REGULATOR_SUPPLY("vcc", "soc-audio");

/* VMMC1 for MMC1 pins CMD, CLK, DAT0..DAT3 (20 mA, plus card == max 220 mA) */
static struct regulator_init_data pandora_vmmc1 = {
	.constraints = {
		.min_uV			= 1850000,
		.max_uV			= 3150000,
		.valid_modes_mask	= REGULATOR_MODE_NORMAL
					| REGULATOR_MODE_STANDBY,
		.valid_ops_mask		= REGULATOR_CHANGE_VOLTAGE
					| REGULATOR_CHANGE_MODE
					| REGULATOR_CHANGE_STATUS,
	},
	.num_consumer_supplies	= 1,
	.consumer_supplies	= &pandora_vmmc1_supply,
};

/* VMMC2 for MMC2 pins CMD, CLK, DAT0..DAT3 (max 100 mA) */
static struct regulator_init_data pandora_vmmc2 = {
	.constraints = {
		.min_uV			= 1850000,
		.max_uV			= 3150000,
		.valid_modes_mask	= REGULATOR_MODE_NORMAL
					| REGULATOR_MODE_STANDBY,
		.valid_ops_mask		= REGULATOR_CHANGE_VOLTAGE
					| REGULATOR_CHANGE_MODE
					| REGULATOR_CHANGE_STATUS,
	},
	.num_consumer_supplies	= 1,
	.consumer_supplies	= &pandora_vmmc2_supply,
};

/* VDAC for DSS driving S-Video */
static struct regulator_init_data pandora_vdac = {
	.constraints = {
		.min_uV			= 1800000,
		.max_uV			= 1800000,
		.apply_uV		= true,
		.valid_modes_mask	= REGULATOR_MODE_NORMAL
					| REGULATOR_MODE_STANDBY,
		.valid_ops_mask		= REGULATOR_CHANGE_MODE
					| REGULATOR_CHANGE_STATUS,
	},
	.num_consumer_supplies	= 1,
	.consumer_supplies	= &pandora_vdda_dac_supply,
};

/* VPLL2 for digital video outputs */
static struct regulator_init_data pandora_vpll2 = {
	.constraints = {
		.min_uV			= 1800000,
		.max_uV			= 1800000,
		.apply_uV		= true,
		.valid_modes_mask	= REGULATOR_MODE_NORMAL
					| REGULATOR_MODE_STANDBY,
		.valid_ops_mask		= REGULATOR_CHANGE_MODE
					| REGULATOR_CHANGE_STATUS,
	},
	.num_consumer_supplies	= ARRAY_SIZE(pandora_vdds_supplies),
	.consumer_supplies	= pandora_vdds_supplies,
};

/* VAUX1 for LCD */
static struct regulator_init_data pandora_vaux1 = {
	.constraints = {
		.min_uV			= 3000000,
		.max_uV			= 3000000,
		.apply_uV		= true,
		.valid_modes_mask	= REGULATOR_MODE_NORMAL
					| REGULATOR_MODE_STANDBY,
		.valid_ops_mask		= REGULATOR_CHANGE_MODE
					| REGULATOR_CHANGE_STATUS,
	},
	.num_consumer_supplies	= 1,
	.consumer_supplies	= &pandora_vcc_lcd_supply,
};

/* VAUX2 for USB host PHY */
static struct regulator_init_data pandora_vaux2 = {
	.constraints = {
		.min_uV			= 1800000,
		.max_uV			= 1800000,
		.apply_uV		= true,
		.valid_modes_mask	= REGULATOR_MODE_NORMAL
					| REGULATOR_MODE_STANDBY,
		.valid_ops_mask		= REGULATOR_CHANGE_MODE
					| REGULATOR_CHANGE_STATUS,
	},
	.num_consumer_supplies	= 1,
	.consumer_supplies	= &pandora_usb_phy_supply,
};

/* VAUX4 for ads7846 and nubs */
static struct regulator_init_data pandora_vaux4 = {
	.constraints = {
		.min_uV			= 2800000,
		.max_uV			= 2800000,
		.apply_uV		= true,
		.valid_modes_mask	= REGULATOR_MODE_NORMAL
					| REGULATOR_MODE_STANDBY,
		.valid_ops_mask		= REGULATOR_CHANGE_MODE
					| REGULATOR_CHANGE_STATUS,
	},
	.num_consumer_supplies	= ARRAY_SIZE(pandora_vaux4_supplies),
	.consumer_supplies	= pandora_vaux4_supplies,
};

/* VSIM for audio DAC */
static struct regulator_init_data pandora_vsim = {
	.constraints = {
		.min_uV			= 2800000,
		.max_uV			= 2800000,
		.apply_uV		= true,
		.valid_modes_mask	= REGULATOR_MODE_NORMAL
					| REGULATOR_MODE_STANDBY,
		.valid_ops_mask		= REGULATOR_CHANGE_MODE
					| REGULATOR_CHANGE_STATUS,
	},
	.num_consumer_supplies	= 1,
	.consumer_supplies	= &pandora_adac_supply,
};

/* Fixed regulator internal to Wifi module */
static struct regulator_init_data pandora_vmmc3 = {
	.constraints = {
		.valid_ops_mask		= REGULATOR_CHANGE_STATUS,
	},
	.num_consumer_supplies	= 1,
	.consumer_supplies	= &pandora_vmmc3_supply,
};

static struct fixed_voltage_config pandora_vwlan = {
	.supply_name		= "vwlan",
	.microvolts		= 1800000, /* 1.8V */
	.gpio			= PANDORA_WIFI_NRESET_GPIO,
	.startup_delay		= 50000, /* 50ms */
	.enable_high		= 1,
	.enabled_at_boot	= 0,
	.init_data		= &pandora_vmmc3,
};

static struct platform_device pandora_vwlan_device = {
	.name		= "reg-fixed-voltage",
	.id		= 1,
	.dev = {
		.platform_data = &pandora_vwlan,
	},
};

static struct twl4030_usb_data omap3pandora_usb_data = {
	.usb_mode	= T2_USB_MODE_ULPI,
};

static struct twl4030_codec_audio_data omap3pandora_audio_data = {
	.audio_mclk = 26000000,
};

static struct twl4030_codec_data omap3pandora_codec_data = {
	.audio_mclk = 26000000,
	.audio = &omap3pandora_audio_data,
};

static struct twl4030_bci_platform_data pandora_bci_data;

static struct twl4030_platform_data omap3pandora_twldata = {
	.irq_base	= TWL4030_IRQ_BASE,
	.irq_end	= TWL4030_IRQ_END,
	.gpio		= &omap3pandora_gpio_data,
	.usb		= &omap3pandora_usb_data,
	.codec		= &omap3pandora_codec_data,
	.vmmc1		= &pandora_vmmc1,
	.vmmc2		= &pandora_vmmc2,
	.vdac		= &pandora_vdac,
	.vpll2		= &pandora_vpll2,
	.vaux1		= &pandora_vaux1,
	.vaux2		= &pandora_vaux2,
	.vaux4		= &pandora_vaux4,
	.vsim		= &pandora_vsim,
	.keypad		= &pandora_kp_data,
	.bci		= &pandora_bci_data,
};

static struct i2c_board_info __initdata omap3pandora_i2c_boardinfo[] = {
	{
		I2C_BOARD_INFO("tps65950", 0x48),
		.flags = I2C_CLIENT_WAKE,
		.irq = INT_34XX_SYS_NIRQ,
		.platform_data = &omap3pandora_twldata,
	},
};

static struct i2c_board_info __initdata omap3pandora_i2c3_boardinfo[] = {
	{
		I2C_BOARD_INFO("bq27500", 0x55),
		.flags = I2C_CLIENT_WAKE,
	},
};

static int __init omap3pandora_i2c_init(void)
{
	omap_register_i2c_bus(1, 2600, omap3pandora_i2c_boardinfo,
			ARRAY_SIZE(omap3pandora_i2c_boardinfo));
	/* i2c2 pins are not connected */
	omap_register_i2c_bus(3, 100, omap3pandora_i2c3_boardinfo,
			ARRAY_SIZE(omap3pandora_i2c3_boardinfo));
	return 0;
}

static void __init omap3pandora_ads7846_init(void)
{
	int gpio = OMAP3_PANDORA_TS_GPIO;
	int ret;

	ret = gpio_request(gpio, "ads7846_pen_down");
	if (ret < 0) {
		printk(KERN_ERR "Failed to request GPIO %d for "
				"ads7846 pen down IRQ\n", gpio);
		return;
	}

	gpio_direction_input(gpio);
}

static int ads7846_get_pendown_state(void)
{
	return !gpio_get_value(OMAP3_PANDORA_TS_GPIO);
}

static struct ads7846_platform_data ads7846_config = {
	.x_max			= 0x0fff,
	.y_max			= 0x0fff,
	.x_plate_ohms		= 180,
	.pressure_max		= 255,
	.debounce_max		= 10,
	.debounce_tol		= 3,
	.debounce_rep		= 1,
	.get_pendown_state	= ads7846_get_pendown_state,
	.keep_vref_on		= 1,
};

static struct omap2_mcspi_device_config ads7846_mcspi_config = {
	.turbo_mode	= 0,
	.single_channel	= 1,	/* 0: slave, 1: master */
};

static struct spi_board_info omap3pandora_spi_board_info[] __initdata = {
	{
		.modalias		= "ads7846",
		.bus_num		= 1,
		.chip_select		= 0,
		.max_speed_hz		= 1500000,
		.controller_data	= &ads7846_mcspi_config,
		.irq			= OMAP_GPIO_IRQ(OMAP3_PANDORA_TS_GPIO),
		.platform_data		= &ads7846_config,
	}, {
		.modalias		= "tpo_td043mtea1_panel_spi",
		.bus_num		= 1,
		.chip_select		= 1,
		.max_speed_hz		= 375000,
		.platform_data		= &pandora_lcd_device,
	}
};

static void __init omap3pandora_init_irq(void)
{
	omap2_init_common_hw(mt46h32m32lf6_sdrc_params,
			     mt46h32m32lf6_sdrc_params);
	omap_init_irq();
	omap_gpio_init();
}

static void __init pandora_wl1251_init(void)
{
	struct wl12xx_platform_data pandora_wl1251_pdata;
	int ret;

	memset(&pandora_wl1251_pdata, 0, sizeof(pandora_wl1251_pdata));

	ret = gpio_request(PANDORA_WIFI_IRQ_GPIO, "wl1251 irq");
	if (ret < 0)
		goto fail;

	ret = gpio_direction_input(PANDORA_WIFI_IRQ_GPIO);
	if (ret < 0)
		goto fail_irq;

	pandora_wl1251_pdata.irq = gpio_to_irq(PANDORA_WIFI_IRQ_GPIO);
	if (pandora_wl1251_pdata.irq < 0)
		goto fail_irq;

<<<<<<< HEAD
=======
	pandora_wl1251_pdata.use_eeprom = true;
	ret = wl12xx_set_platform_data(&pandora_wl1251_pdata);
	if (ret < 0)
		goto fail_irq;

>>>>>>> c20ec761
	return;

fail_irq:
	gpio_free(PANDORA_WIFI_IRQ_GPIO);
fail:
	printk(KERN_ERR "wl1251 board initialisation failed\n");
}

static struct platform_device *omap3pandora_devices[] __initdata = {
	&pandora_leds_gpio,
	&pandora_keys_gpio,
	&pandora_dss_device,
<<<<<<< HEAD
	&pandora_wl1251_data,
=======
>>>>>>> c20ec761
	&pandora_vwlan_device,
};

static const struct ehci_hcd_omap_platform_data ehci_pdata __initconst = {

	.port_mode[0] = EHCI_HCD_OMAP_MODE_PHY,
	.port_mode[1] = EHCI_HCD_OMAP_MODE_UNKNOWN,
	.port_mode[2] = EHCI_HCD_OMAP_MODE_UNKNOWN,

	.phy_reset  = true,
	.reset_gpio_port[0]  = 16,
	.reset_gpio_port[1]  = -EINVAL,
	.reset_gpio_port[2]  = -EINVAL
};

#ifdef CONFIG_OMAP_MUX
static struct omap_board_mux board_mux[] __initdata = {
	{ .reg_offset = OMAP_MUX_TERMINATOR },
};
#else
#define board_mux	NULL
#endif

static struct omap_musb_board_data musb_board_data = {
	.interface_type		= MUSB_INTERFACE_ULPI,
	.mode			= MUSB_OTG,
	.power			= 100,
};

static void __init omap3pandora_init(void)
{
	omap3_mux_init(board_mux, OMAP_PACKAGE_CBB);
	omap3pandora_i2c_init();
	pandora_wl1251_init();
	platform_add_devices(omap3pandora_devices,
			ARRAY_SIZE(omap3pandora_devices));
	omap_serial_init();
	spi_register_board_info(omap3pandora_spi_board_info,
			ARRAY_SIZE(omap3pandora_spi_board_info));
	omap3pandora_ads7846_init();
	usb_ehci_init(&ehci_pdata);
	usb_musb_init(&musb_board_data);
	gpmc_nand_init(&pandora_nand_data);

	/* Ensure SDRC pins are mux'd for self-refresh */
	omap_mux_init_signal("sdrc_cke0", OMAP_PIN_OUTPUT);
	omap_mux_init_signal("sdrc_cke1", OMAP_PIN_OUTPUT);
}

MACHINE_START(OMAP3_PANDORA, "Pandora Handheld Console")
	.boot_params	= 0x80000100,
	.map_io		= omap3_map_io,
	.reserve	= omap_reserve,
	.init_irq	= omap3pandora_init_irq,
	.init_machine	= omap3pandora_init,
	.timer		= &omap_timer,
MACHINE_END<|MERGE_RESOLUTION|>--- conflicted
+++ resolved
@@ -661,14 +661,11 @@
 	if (pandora_wl1251_pdata.irq < 0)
 		goto fail_irq;
 
-<<<<<<< HEAD
-=======
 	pandora_wl1251_pdata.use_eeprom = true;
 	ret = wl12xx_set_platform_data(&pandora_wl1251_pdata);
 	if (ret < 0)
 		goto fail_irq;
 
->>>>>>> c20ec761
 	return;
 
 fail_irq:
@@ -681,10 +678,6 @@
 	&pandora_leds_gpio,
 	&pandora_keys_gpio,
 	&pandora_dss_device,
-<<<<<<< HEAD
-	&pandora_wl1251_data,
-=======
->>>>>>> c20ec761
 	&pandora_vwlan_device,
 };
 
