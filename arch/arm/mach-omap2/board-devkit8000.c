/*
 * board-devkit8000.c - TimLL Devkit8000
 *
 * Copyright (C) 2009 Kim Botherway
 * Copyright (C) 2010 Thomas Weber
 *
 * Modified from mach-omap2/board-omap3beagle.c
 *
 * Initial code: Syed Mohammed Khasim
 *
 * This program is free software; you can redistribute it and/or modify
 * it under the terms of the GNU General Public License version 2 as
 * published by the Free Software Foundation.
 */

#include <linux/kernel.h>
#include <linux/init.h>
#include <linux/platform_device.h>
#include <linux/delay.h>
#include <linux/err.h>
#include <linux/clk.h>
#include <linux/io.h>
#include <linux/leds.h>
#include <linux/gpio.h>
#include <linux/input.h>
#include <linux/gpio_keys.h>

#include <linux/mtd/mtd.h>
#include <linux/mtd/partitions.h>
#include <linux/mtd/nand.h>

#include <linux/regulator/machine.h>
#include <linux/i2c/twl.h>

#include <mach/hardware.h>
#include <mach/id.h>
#include <asm/mach-types.h>
#include <asm/mach/arch.h>
#include <asm/mach/map.h>
#include <asm/mach/flash.h>

#include <plat/board.h>
#include <plat/common.h>
#include <plat/gpmc.h>
#include <plat/nand.h>
#include <plat/usb.h>
#include <plat/timer-gp.h>
#include <plat/display.h>

#include <plat/mcspi.h>
#include <linux/input/matrix_keypad.h>
#include <linux/spi/spi.h>
#include <linux/spi/ads7846.h>
#include <linux/dm9000.h>
#include <linux/interrupt.h>

#include "sdram-micron-mt46h32m32lf-6.h"

#include "mux.h"
#include "hsmmc.h"

#define NAND_BLOCK_SIZE		SZ_128K

#define OMAP_DM9000_GPIO_IRQ	25
#define OMAP3_DEVKIT_TS_GPIO	27

static struct mtd_partition devkit8000_nand_partitions[] = {
	/* All the partition sizes are listed in terms of NAND block size */
	{
		.name		= "X-Loader",
		.offset		= 0,
		.size		= 4 * NAND_BLOCK_SIZE,
		.mask_flags	= MTD_WRITEABLE,	/* force read-only */
	},
	{
		.name		= "U-Boot",
		.offset		= MTDPART_OFS_APPEND,	/* Offset = 0x80000 */
		.size		= 15 * NAND_BLOCK_SIZE,
		.mask_flags	= MTD_WRITEABLE,	/* force read-only */
	},
	{
		.name		= "U-Boot Env",
		.offset		= MTDPART_OFS_APPEND,	/* Offset = 0x260000 */
		.size		= 1 * NAND_BLOCK_SIZE,
	},
	{
		.name		= "Kernel",
		.offset		= MTDPART_OFS_APPEND,	/* Offset = 0x280000 */
		.size		= 32 * NAND_BLOCK_SIZE,
	},
	{
		.name		= "File System",
		.offset		= MTDPART_OFS_APPEND,	/* Offset = 0x680000 */
		.size		= MTDPART_SIZ_FULL,
	},
};

static struct omap_nand_platform_data devkit8000_nand_data = {
	.options	= NAND_BUSWIDTH_16,
	.parts		= devkit8000_nand_partitions,
	.nr_parts	= ARRAY_SIZE(devkit8000_nand_partitions),
	.dma_channel	= -1,		/* disable DMA in OMAP NAND driver */
};

static struct omap2_hsmmc_info mmc[] = {
	{
		.mmc		= 1,
		.wires		= 8,
		.gpio_wp	= 29,
	},
	{}	/* Terminator */
};

static int devkit8000_panel_enable_lcd(struct omap_dss_device *dssdev)
{
	twl_i2c_write_u8(TWL4030_MODULE_GPIO, 0x80, REG_GPIODATADIR1);
	twl_i2c_write_u8(TWL4030_MODULE_LED, 0x0, 0x0);

	if (gpio_is_valid(dssdev->reset_gpio))
		gpio_set_value(dssdev->reset_gpio, 1);
	return 0;
}

static void devkit8000_panel_disable_lcd(struct omap_dss_device *dssdev)
{
	if (gpio_is_valid(dssdev->reset_gpio))
		gpio_set_value(dssdev->reset_gpio, 0);
}

static int devkit8000_panel_enable_dvi(struct omap_dss_device *dssdev)
{
	if (gpio_is_valid(dssdev->reset_gpio))
		gpio_set_value(dssdev->reset_gpio, 1);
	return 0;
}

static void devkit8000_panel_disable_dvi(struct omap_dss_device *dssdev)
{
	if (gpio_is_valid(dssdev->reset_gpio))
		gpio_set_value(dssdev->reset_gpio, 0);
}

static struct regulator_consumer_supply devkit8000_vmmc1_supply =
	REGULATOR_SUPPLY("vmmc", "mmci-omap-hs.0");


/* ads7846 on SPI */
static struct regulator_consumer_supply devkit8000_vio_supply =
	REGULATOR_SUPPLY("vcc", "spi2.0");

static struct omap_dss_device devkit8000_lcd_device = {
	.name                   = "lcd",
	.driver_name            = "generic_panel",
	.type                   = OMAP_DISPLAY_TYPE_DPI,
	.phy.dpi.data_lines     = 24,
	.reset_gpio             = -EINVAL, /* will be replaced */
	.platform_enable        = devkit8000_panel_enable_lcd,
	.platform_disable       = devkit8000_panel_disable_lcd,
};
static struct omap_dss_device devkit8000_dvi_device = {
	.name                   = "dvi",
	.driver_name            = "generic_panel",
	.type                   = OMAP_DISPLAY_TYPE_DPI,
	.phy.dpi.data_lines     = 24,
	.reset_gpio             = -EINVAL, /* will be replaced */
	.platform_enable        = devkit8000_panel_enable_dvi,
	.platform_disable       = devkit8000_panel_disable_dvi,
};

static struct omap_dss_device devkit8000_tv_device = {
	.name                   = "tv",
	.driver_name            = "venc",
	.type                   = OMAP_DISPLAY_TYPE_VENC,
	.phy.venc.type          = OMAP_DSS_VENC_TYPE_SVIDEO,
};


static struct omap_dss_device *devkit8000_dss_devices[] = {
	&devkit8000_lcd_device,
	&devkit8000_dvi_device,
	&devkit8000_tv_device,
};

static struct omap_dss_board_info devkit8000_dss_data = {
	.num_devices = ARRAY_SIZE(devkit8000_dss_devices),
	.devices = devkit8000_dss_devices,
	.default_device = &devkit8000_lcd_device,
};

static struct platform_device devkit8000_dss_device = {
	.name		= "omapdss",
	.id		= -1,
	.dev		= {
		.platform_data = &devkit8000_dss_data,
	},
};

static struct regulator_consumer_supply devkit8000_vdda_dac_supply =
	REGULATOR_SUPPLY("vdda_dac", "omapdss");

static int board_keymap[] = {
	KEY(0, 0, KEY_1),
	KEY(1, 0, KEY_2),
	KEY(2, 0, KEY_3),
	KEY(0, 1, KEY_4),
	KEY(1, 1, KEY_5),
	KEY(2, 1, KEY_6),
	KEY(3, 1, KEY_F5),
	KEY(0, 2, KEY_7),
	KEY(1, 2, KEY_8),
	KEY(2, 2, KEY_9),
	KEY(3, 2, KEY_F6),
	KEY(0, 3, KEY_F7),
	KEY(1, 3, KEY_0),
	KEY(2, 3, KEY_F8),
	PERSISTENT_KEY(4, 5),
	KEY(4, 4, KEY_VOLUMEUP),
	KEY(5, 5, KEY_VOLUMEDOWN),
	0
};

static struct matrix_keymap_data board_map_data = {
	.keymap			= board_keymap,
	.keymap_size		= ARRAY_SIZE(board_keymap),
};

static struct twl4030_keypad_data devkit8000_kp_data = {
	.keymap_data	= &board_map_data,
	.rows		= 6,
	.cols		= 6,
	.rep		= 1,
};

static struct gpio_led gpio_leds[];

static int devkit8000_twl_gpio_setup(struct device *dev,
		unsigned gpio, unsigned ngpio)
{
	omap_mux_init_gpio(29, OMAP_PIN_INPUT);
	/* gpio + 0 is "mmc0_cd" (input/IRQ) */
	mmc[0].gpio_cd = gpio + 0;
	omap2_hsmmc_init(mmc);

	/* link regulators to MMC adapters */
	devkit8000_vmmc1_supply.dev = mmc[0].dev;

	/* TWL4030_GPIO_MAX + 1 == ledB, PMU_STAT (out, active low LED) */
	gpio_leds[2].gpio = gpio + TWL4030_GPIO_MAX + 1;

        /* gpio + 1 is "LCD_PWREN" (out, active high) */
	devkit8000_lcd_device.reset_gpio = gpio + 1;
	gpio_request(devkit8000_lcd_device.reset_gpio, "LCD_PWREN");
	/* Disable until needed */
	gpio_direction_output(devkit8000_lcd_device.reset_gpio, 0);

	/* gpio + 7 is "DVI_PD" (out, active low) */
	devkit8000_dvi_device.reset_gpio = gpio + 7;
	gpio_request(devkit8000_dvi_device.reset_gpio, "DVI PowerDown");
	/* Disable until needed */
	gpio_direction_output(devkit8000_dvi_device.reset_gpio, 0);

	return 0;
}

static struct twl4030_gpio_platform_data devkit8000_gpio_data = {
	.gpio_base	= OMAP_MAX_GPIO_LINES,
	.irq_base	= TWL4030_GPIO_IRQ_BASE,
	.irq_end	= TWL4030_GPIO_IRQ_END,
	.use_leds	= true,
	.pullups	= BIT(1),
	.pulldowns	= BIT(2) | BIT(6) | BIT(7) | BIT(8) | BIT(13)
				| BIT(15) | BIT(16) | BIT(17),
	.setup		= devkit8000_twl_gpio_setup,
};

static struct regulator_consumer_supply devkit8000_vpll1_supply =
	REGULATOR_SUPPLY("vdds_dsi", "omapdss");

/* VMMC1 for MMC1 pins CMD, CLK, DAT0..DAT3 (20 mA, plus card == max 220 mA) */
static struct regulator_init_data devkit8000_vmmc1 = {
	.constraints = {
		.min_uV			= 1850000,
		.max_uV			= 3150000,
		.valid_modes_mask	= REGULATOR_MODE_NORMAL
					| REGULATOR_MODE_STANDBY,
		.valid_ops_mask		= REGULATOR_CHANGE_VOLTAGE
					| REGULATOR_CHANGE_MODE
					| REGULATOR_CHANGE_STATUS,
	},
	.num_consumer_supplies	= 1,
	.consumer_supplies	= &devkit8000_vmmc1_supply,
};

/* VDAC for DSS driving S-Video (8 mA unloaded, max 65 mA) */
static struct regulator_init_data devkit8000_vdac = {
	.constraints = {
		.min_uV			= 1800000,
		.max_uV			= 1800000,
		.valid_modes_mask	= REGULATOR_MODE_NORMAL
					| REGULATOR_MODE_STANDBY,
		.valid_ops_mask		= REGULATOR_CHANGE_MODE
					| REGULATOR_CHANGE_STATUS,
	},
	.num_consumer_supplies	= 1,
	.consumer_supplies	= &devkit8000_vdda_dac_supply,
};

/* VPLL1 for digital video outputs */
static struct regulator_init_data devkit8000_vpll1 = {
	.constraints = {
		.min_uV			= 1800000,
		.max_uV			= 1800000,
		.valid_modes_mask	= REGULATOR_MODE_NORMAL
					| REGULATOR_MODE_STANDBY,
		.valid_ops_mask		= REGULATOR_CHANGE_MODE
					| REGULATOR_CHANGE_STATUS,
	},
	.num_consumer_supplies	= 1,
	.consumer_supplies	= &devkit8000_vpll1_supply,
};

/* VAUX4 for ads7846 and nubs */
static struct regulator_init_data devkit8000_vio = {
	.constraints = {
		.min_uV                 = 1800000,
		.max_uV                 = 1800000,
		.apply_uV               = true,
		.valid_modes_mask       = REGULATOR_MODE_NORMAL
			| REGULATOR_MODE_STANDBY,
		.valid_ops_mask         = REGULATOR_CHANGE_MODE
			| REGULATOR_CHANGE_STATUS,
	},
	.num_consumer_supplies  = 1,
	.consumer_supplies      = &devkit8000_vio_supply,
};

static struct twl4030_usb_data devkit8000_usb_data = {
	.usb_mode	= T2_USB_MODE_ULPI,
};

static struct twl4030_codec_audio_data devkit8000_audio_data = {
	.audio_mclk = 26000000,
};

static struct twl4030_codec_data devkit8000_codec_data = {
	.audio_mclk = 26000000,
	.audio = &devkit8000_audio_data,
};

static struct twl4030_platform_data devkit8000_twldata = {
	.irq_base	= TWL4030_IRQ_BASE,
	.irq_end	= TWL4030_IRQ_END,

	/* platform_data for children goes here */
	.usb		= &devkit8000_usb_data,
	.gpio		= &devkit8000_gpio_data,
	.codec		= &devkit8000_codec_data,
	.vmmc1		= &devkit8000_vmmc1,
	.vdac		= &devkit8000_vdac,
	.vpll1		= &devkit8000_vpll1,
	.vio		= &devkit8000_vio,
	.keypad		= &devkit8000_kp_data,
};

static struct i2c_board_info __initdata devkit8000_i2c_boardinfo[] = {
	{
		I2C_BOARD_INFO("tps65930", 0x48),
		.flags = I2C_CLIENT_WAKE,
		.irq = INT_34XX_SYS_NIRQ,
		.platform_data = &devkit8000_twldata,
	},
};

static int __init devkit8000_i2c_init(void)
{
	omap_register_i2c_bus(1, 2600, devkit8000_i2c_boardinfo,
			ARRAY_SIZE(devkit8000_i2c_boardinfo));
	/* Bus 3 is attached to the DVI port where devices like the pico DLP
	 * projector don't work reliably with 400kHz */
	omap_register_i2c_bus(3, 400, NULL, 0);
	return 0;
}

static struct gpio_led gpio_leds[] = {
	{
		.name			= "led1",
		.default_trigger	= "heartbeat",
		.gpio			= 186,
		.active_low		= true,
	},
	{
		.name			= "led2",
		.default_trigger	= "mmc0",
		.gpio			= 163,
		.active_low		= true,
	},
	{
		.name			= "ledB",
		.default_trigger	= "none",
		.gpio			= 153,
		.active_low             = true,
	},
	{
		.name			= "led3",
		.default_trigger	= "none",
		.gpio			= 164,
		.active_low             = true,
	},
};

static struct gpio_led_platform_data gpio_led_info = {
	.leds		= gpio_leds,
	.num_leds	= ARRAY_SIZE(gpio_leds),
};

static struct platform_device leds_gpio = {
	.name	= "leds-gpio",
	.id	= -1,
	.dev	= {
		.platform_data	= &gpio_led_info,
	},
};

static struct gpio_keys_button gpio_buttons[] = {
	{
		.code			= BTN_EXTRA,
		.gpio			= 26,
		.desc			= "user",
		.wakeup			= 1,
	},
};

static struct gpio_keys_platform_data gpio_key_info = {
	.buttons	= gpio_buttons,
	.nbuttons	= ARRAY_SIZE(gpio_buttons),
};

static struct platform_device keys_gpio = {
	.name	= "gpio-keys",
	.id	= -1,
	.dev	= {
		.platform_data	= &gpio_key_info,
	},
};


static void __init devkit8000_init_irq(void)
{
	omap2_init_common_hw(mt46h32m32lf6_sdrc_params,
			     mt46h32m32lf6_sdrc_params);
	omap_init_irq();
#ifdef CONFIG_OMAP_32K_TIMER
	omap2_gp_clockevent_set_gptimer(12);
#endif
	omap_gpio_init();
}

static void __init devkit8000_ads7846_init(void)
{
	int gpio = OMAP3_DEVKIT_TS_GPIO;
	int ret;

	ret = gpio_request(gpio, "ads7846_pen_down");
	if (ret < 0) {
		printk(KERN_ERR "Failed to request GPIO %d for "
				"ads7846 pen down IRQ\n", gpio);
		return;
	}

	gpio_direction_input(gpio);
}

static int ads7846_get_pendown_state(void)
{
	return !gpio_get_value(OMAP3_DEVKIT_TS_GPIO);
}

static struct ads7846_platform_data ads7846_config = {
	.x_max                  = 0x0fff,
	.y_max                  = 0x0fff,
	.x_plate_ohms           = 180,
	.pressure_max           = 255,
	.debounce_max           = 10,
	.debounce_tol           = 5,
	.debounce_rep           = 1,
	.get_pendown_state	= ads7846_get_pendown_state,
	.keep_vref_on		= 1,
	.settle_delay_usecs     = 150,
};

static struct omap2_mcspi_device_config ads7846_mcspi_config = {
	.turbo_mode	= 0,
	.single_channel	= 1,	/* 0: slave, 1: master */
};

static struct spi_board_info devkit8000_spi_board_info[] __initdata = {
	{
		.modalias		= "ads7846",
		.bus_num		= 2,
		.chip_select		= 0,
		.max_speed_hz		= 1500000,
		.controller_data	= &ads7846_mcspi_config,
		.irq			= OMAP_GPIO_IRQ(OMAP3_DEVKIT_TS_GPIO),
		.platform_data		= &ads7846_config,
	}
};

#define OMAP_DM9000_BASE	0x2c000000

static struct resource omap_dm9000_resources[] = {
	[0] = {
		.start		= OMAP_DM9000_BASE,
		.end		= (OMAP_DM9000_BASE + 0x4 - 1),
		.flags		= IORESOURCE_MEM,
	},
	[1] = {
		.start		= (OMAP_DM9000_BASE + 0x400),
		.end		= (OMAP_DM9000_BASE + 0x400 + 0x4 - 1),
		.flags		= IORESOURCE_MEM,
	},
	[2] = {
		.start		= OMAP_GPIO_IRQ(OMAP_DM9000_GPIO_IRQ),
		.flags		= IORESOURCE_IRQ | IRQF_TRIGGER_LOW,
	},
};

static struct dm9000_plat_data omap_dm9000_platdata = {
	.flags = DM9000_PLATF_16BITONLY,
};

static struct platform_device omap_dm9000_dev = {
	.name = "dm9000",
	.id = -1,
	.num_resources	= ARRAY_SIZE(omap_dm9000_resources),
	.resource	= omap_dm9000_resources,
	.dev = {
		.platform_data = &omap_dm9000_platdata,
	},
};

static void __init omap_dm9000_init(void)
{
	unsigned char *eth_addr = omap_dm9000_platdata.dev_addr;
	struct omap_die_id odi;

	if (gpio_request(OMAP_DM9000_GPIO_IRQ, "dm9000 irq") < 0) {
		printk(KERN_ERR "Failed to request GPIO%d for dm9000 IRQ\n",
			OMAP_DM9000_GPIO_IRQ);
		return;
		}

	gpio_direction_input(OMAP_DM9000_GPIO_IRQ);

	/* init the mac address using DIE id */
	omap_get_die_id(&odi);

	eth_addr[0] = 0x02; /* locally administered */
	eth_addr[1] = odi.id_1 & 0xff;
	eth_addr[2] = (odi.id_0 & 0xff000000) >> 24;
	eth_addr[3] = (odi.id_0 & 0x00ff0000) >> 16;
	eth_addr[4] = (odi.id_0 & 0x0000ff00) >> 8;
	eth_addr[5] = (odi.id_0 & 0x000000ff);
}

static struct platform_device *devkit8000_devices[] __initdata = {
	&devkit8000_dss_device,
	&leds_gpio,
	&keys_gpio,
	&omap_dm9000_dev,
};

static void __init devkit8000_flash_init(void)
{
	u8 cs = 0;
	u8 nandcs = GPMC_CS_NUM + 1;

	/* find out the chip-select on which NAND exists */
	while (cs < GPMC_CS_NUM) {
		u32 ret = 0;
		ret = gpmc_cs_read_reg(cs, GPMC_CS_CONFIG1);

		if ((ret & 0xC00) == 0x800) {
			printk(KERN_INFO "Found NAND on CS%d\n", cs);
			if (nandcs > GPMC_CS_NUM)
				nandcs = cs;
		}
		cs++;
	}

	if (nandcs > GPMC_CS_NUM) {
		printk(KERN_INFO "NAND: Unable to find configuration "
				 "in GPMC\n ");
		return;
	}

	if (nandcs < GPMC_CS_NUM) {
		devkit8000_nand_data.cs = nandcs;

		printk(KERN_INFO "Registering NAND on CS%d\n", nandcs);
		if (gpmc_nand_init(&devkit8000_nand_data) < 0)
			printk(KERN_ERR "Unable to register NAND device\n");
	}
}

static struct omap_musb_board_data musb_board_data = {
	.interface_type		= MUSB_INTERFACE_ULPI,
	.mode			= MUSB_OTG,
	.power			= 100,
};

static const struct ehci_hcd_omap_platform_data ehci_pdata __initconst = {

	.port_mode[0] = EHCI_HCD_OMAP_MODE_PHY,
	.port_mode[1] = EHCI_HCD_OMAP_MODE_UNKNOWN,
	.port_mode[2] = EHCI_HCD_OMAP_MODE_UNKNOWN,

	.phy_reset  = true,
	.reset_gpio_port[0]  = -EINVAL,
	.reset_gpio_port[1]  = -EINVAL,
	.reset_gpio_port[2]  = -EINVAL
};

static struct omap_board_mux board_mux[] __initdata = {
	/* nCS and IRQ for Devkit8000 ethernet */
	OMAP3_MUX(GPMC_NCS6, OMAP_MUX_MODE0),
	OMAP3_MUX(ETK_D11, OMAP_MUX_MODE4 | OMAP_PIN_INPUT_PULLUP),

	/* McSPI 2*/
	OMAP3_MUX(MCSPI2_CLK, OMAP_MUX_MODE0 | OMAP_PIN_INPUT),
	OMAP3_MUX(MCSPI2_SIMO, OMAP_MUX_MODE0 | OMAP_PIN_OUTPUT),
	OMAP3_MUX(MCSPI2_SOMI, OMAP_MUX_MODE0 | OMAP_PIN_INPUT),
	OMAP3_MUX(MCSPI2_CS0, OMAP_MUX_MODE0 | OMAP_PIN_OUTPUT),
	OMAP3_MUX(MCSPI2_CS1, OMAP_MUX_MODE0 | OMAP_PIN_OUTPUT),

	/* PENDOWN GPIO */
	OMAP3_MUX(ETK_D13, OMAP_MUX_MODE4 | OMAP_PIN_INPUT),

	/* mUSB */
	OMAP3_MUX(HSUSB0_CLK, OMAP_MUX_MODE0 | OMAP_PIN_INPUT),
	OMAP3_MUX(HSUSB0_STP, OMAP_MUX_MODE0 | OMAP_PIN_OUTPUT),
	OMAP3_MUX(HSUSB0_DIR, OMAP_MUX_MODE0 | OMAP_PIN_INPUT),
	OMAP3_MUX(HSUSB0_NXT, OMAP_MUX_MODE0 | OMAP_PIN_INPUT),
	OMAP3_MUX(HSUSB0_DATA0, OMAP_MUX_MODE0 | OMAP_PIN_INPUT),
	OMAP3_MUX(HSUSB0_DATA1, OMAP_MUX_MODE0 | OMAP_PIN_INPUT),
	OMAP3_MUX(HSUSB0_DATA2, OMAP_MUX_MODE0 | OMAP_PIN_INPUT),
	OMAP3_MUX(HSUSB0_DATA3, OMAP_MUX_MODE0 | OMAP_PIN_INPUT),
	OMAP3_MUX(HSUSB0_DATA4, OMAP_MUX_MODE0 | OMAP_PIN_INPUT),
	OMAP3_MUX(HSUSB0_DATA5, OMAP_MUX_MODE0 | OMAP_PIN_INPUT),
	OMAP3_MUX(HSUSB0_DATA6, OMAP_MUX_MODE0 | OMAP_PIN_INPUT),
	OMAP3_MUX(HSUSB0_DATA7, OMAP_MUX_MODE0 | OMAP_PIN_INPUT),

	/* USB 1 */
	OMAP3_MUX(ETK_CTL, OMAP_MUX_MODE3 | OMAP_PIN_INPUT),
	OMAP3_MUX(ETK_CLK, OMAP_MUX_MODE3 | OMAP_PIN_OUTPUT),
	OMAP3_MUX(ETK_D8, OMAP_MUX_MODE3 | OMAP_PIN_INPUT),
	OMAP3_MUX(ETK_D9, OMAP_MUX_MODE3 | OMAP_PIN_INPUT),
	OMAP3_MUX(ETK_D0, OMAP_MUX_MODE3 | OMAP_PIN_INPUT),
	OMAP3_MUX(ETK_D1, OMAP_MUX_MODE3 | OMAP_PIN_INPUT),
	OMAP3_MUX(ETK_D2, OMAP_MUX_MODE3 | OMAP_PIN_INPUT),
	OMAP3_MUX(ETK_D3, OMAP_MUX_MODE3 | OMAP_PIN_INPUT),
	OMAP3_MUX(ETK_D4, OMAP_MUX_MODE3 | OMAP_PIN_INPUT),
	OMAP3_MUX(ETK_D5, OMAP_MUX_MODE3 | OMAP_PIN_INPUT),
	OMAP3_MUX(ETK_D6, OMAP_MUX_MODE3 | OMAP_PIN_INPUT),
	OMAP3_MUX(ETK_D7, OMAP_MUX_MODE3 | OMAP_PIN_INPUT),

	/* MMC 1 */
	OMAP3_MUX(SDMMC1_CLK, OMAP_MUX_MODE0 | OMAP_PIN_INPUT),
	OMAP3_MUX(SDMMC1_CMD, OMAP_MUX_MODE0 | OMAP_PIN_INPUT),
	OMAP3_MUX(SDMMC1_DAT0, OMAP_MUX_MODE0 | OMAP_PIN_INPUT),
	OMAP3_MUX(SDMMC1_DAT1, OMAP_MUX_MODE0 | OMAP_PIN_INPUT),
	OMAP3_MUX(SDMMC1_DAT2, OMAP_MUX_MODE0 | OMAP_PIN_INPUT),
	OMAP3_MUX(SDMMC1_DAT3, OMAP_MUX_MODE0 | OMAP_PIN_INPUT),
	OMAP3_MUX(SDMMC1_DAT4, OMAP_MUX_MODE0 | OMAP_PIN_INPUT),
	OMAP3_MUX(SDMMC1_DAT5, OMAP_MUX_MODE0 | OMAP_PIN_INPUT),
	OMAP3_MUX(SDMMC1_DAT6, OMAP_MUX_MODE0 | OMAP_PIN_INPUT),
	OMAP3_MUX(SDMMC1_DAT7, OMAP_MUX_MODE0 | OMAP_PIN_INPUT),

	/* McBSP 2 */
	OMAP3_MUX(MCBSP2_FSX, OMAP_MUX_MODE0 | OMAP_PIN_INPUT),
	OMAP3_MUX(MCBSP2_CLKX, OMAP_MUX_MODE0 | OMAP_PIN_INPUT),
	OMAP3_MUX(MCBSP2_DR, OMAP_MUX_MODE0 | OMAP_PIN_INPUT),
	OMAP3_MUX(MCBSP2_DX, OMAP_MUX_MODE0 | OMAP_PIN_OUTPUT),

	/* I2C 1 */
	OMAP3_MUX(I2C1_SCL, OMAP_MUX_MODE0 | OMAP_PIN_INPUT),
	OMAP3_MUX(I2C1_SDA, OMAP_MUX_MODE0 | OMAP_PIN_INPUT),

	/* I2C 2 */
	OMAP3_MUX(I2C2_SCL, OMAP_MUX_MODE0 | OMAP_PIN_INPUT),
	OMAP3_MUX(I2C2_SDA, OMAP_MUX_MODE0 | OMAP_PIN_INPUT),

	/* I2C 3 */
	OMAP3_MUX(I2C3_SCL, OMAP_MUX_MODE0 | OMAP_PIN_INPUT),
	OMAP3_MUX(I2C3_SDA, OMAP_MUX_MODE0 | OMAP_PIN_INPUT),

	/* I2C 4 */
	OMAP3_MUX(I2C4_SCL, OMAP_MUX_MODE0 | OMAP_PIN_INPUT),
	OMAP3_MUX(I2C4_SDA, OMAP_MUX_MODE0 | OMAP_PIN_INPUT),

	/* serial ports */
	OMAP3_MUX(MCBSP3_CLKX, OMAP_MUX_MODE1 | OMAP_PIN_OUTPUT),
	OMAP3_MUX(MCBSP3_FSX, OMAP_MUX_MODE1 | OMAP_PIN_INPUT),
	OMAP3_MUX(UART1_TX, OMAP_MUX_MODE0 | OMAP_PIN_OUTPUT),
	OMAP3_MUX(UART1_RX, OMAP_MUX_MODE0 | OMAP_PIN_INPUT),

	/* DSS */
	OMAP3_MUX(DSS_PCLK, OMAP_MUX_MODE0 | OMAP_PIN_OUTPUT),
	OMAP3_MUX(DSS_HSYNC, OMAP_MUX_MODE0 | OMAP_PIN_OUTPUT),
	OMAP3_MUX(DSS_VSYNC, OMAP_MUX_MODE0 | OMAP_PIN_OUTPUT),
	OMAP3_MUX(DSS_ACBIAS, OMAP_MUX_MODE0 | OMAP_PIN_OUTPUT),
	OMAP3_MUX(DSS_DATA0, OMAP_MUX_MODE0 | OMAP_PIN_OUTPUT),
	OMAP3_MUX(DSS_DATA1, OMAP_MUX_MODE0 | OMAP_PIN_OUTPUT),
	OMAP3_MUX(DSS_DATA2, OMAP_MUX_MODE0 | OMAP_PIN_OUTPUT),
	OMAP3_MUX(DSS_DATA3, OMAP_MUX_MODE0 | OMAP_PIN_OUTPUT),
	OMAP3_MUX(DSS_DATA4, OMAP_MUX_MODE0 | OMAP_PIN_OUTPUT),
	OMAP3_MUX(DSS_DATA5, OMAP_MUX_MODE0 | OMAP_PIN_OUTPUT),
	OMAP3_MUX(DSS_DATA6, OMAP_MUX_MODE0 | OMAP_PIN_OUTPUT),
	OMAP3_MUX(DSS_DATA7, OMAP_MUX_MODE0 | OMAP_PIN_OUTPUT),
	OMAP3_MUX(DSS_DATA8, OMAP_MUX_MODE0 | OMAP_PIN_OUTPUT),
	OMAP3_MUX(DSS_DATA9, OMAP_MUX_MODE0 | OMAP_PIN_OUTPUT),
	OMAP3_MUX(DSS_DATA10, OMAP_MUX_MODE0 | OMAP_PIN_OUTPUT),
	OMAP3_MUX(DSS_DATA11, OMAP_MUX_MODE0 | OMAP_PIN_OUTPUT),
	OMAP3_MUX(DSS_DATA12, OMAP_MUX_MODE0 | OMAP_PIN_OUTPUT),
	OMAP3_MUX(DSS_DATA13, OMAP_MUX_MODE0 | OMAP_PIN_OUTPUT),
	OMAP3_MUX(DSS_DATA14, OMAP_MUX_MODE0 | OMAP_PIN_OUTPUT),
	OMAP3_MUX(DSS_DATA15, OMAP_MUX_MODE0 | OMAP_PIN_OUTPUT),
	OMAP3_MUX(DSS_DATA16, OMAP_MUX_MODE0 | OMAP_PIN_OUTPUT),
	OMAP3_MUX(DSS_DATA17, OMAP_MUX_MODE0 | OMAP_PIN_OUTPUT),
	OMAP3_MUX(DSS_DATA18, OMAP_MUX_MODE0 | OMAP_PIN_OUTPUT),
	OMAP3_MUX(DSS_DATA19, OMAP_MUX_MODE0 | OMAP_PIN_OUTPUT),
	OMAP3_MUX(DSS_DATA20, OMAP_MUX_MODE0 | OMAP_PIN_OUTPUT),
	OMAP3_MUX(DSS_DATA21, OMAP_MUX_MODE0 | OMAP_PIN_OUTPUT),
	OMAP3_MUX(DSS_DATA22, OMAP_MUX_MODE0 | OMAP_PIN_OUTPUT),
	OMAP3_MUX(DSS_DATA23, OMAP_MUX_MODE0 | OMAP_PIN_OUTPUT),

	/* expansion port */
	/* McSPI 1 */
	OMAP3_MUX(MCSPI1_CLK, OMAP_MUX_MODE0 | OMAP_PIN_INPUT),
	OMAP3_MUX(MCSPI1_SIMO, OMAP_MUX_MODE0 | OMAP_PIN_INPUT),
	OMAP3_MUX(MCSPI1_SOMI, OMAP_MUX_MODE0 | OMAP_PIN_INPUT),
	OMAP3_MUX(MCSPI1_CS0, OMAP_MUX_MODE0 | OMAP_PIN_INPUT_PULLDOWN),
	OMAP3_MUX(MCSPI1_CS3, OMAP_MUX_MODE0 | OMAP_PIN_INPUT_PULLDOWN),

	/* HDQ */
	OMAP3_MUX(HDQ_SIO, OMAP_MUX_MODE0 | OMAP_PIN_INPUT),

	/* McSPI4 */
	OMAP3_MUX(MCBSP1_CLKR, OMAP_MUX_MODE1 | OMAP_PIN_INPUT),
	OMAP3_MUX(MCBSP1_DX, OMAP_MUX_MODE1 | OMAP_PIN_INPUT),
	OMAP3_MUX(MCBSP1_DR, OMAP_MUX_MODE1 | OMAP_PIN_INPUT),
	OMAP3_MUX(MCBSP1_FSX, OMAP_MUX_MODE1 | OMAP_PIN_INPUT_PULLUP),

	/* MMC 2 */
	OMAP3_MUX(SDMMC2_DAT4, OMAP_MUX_MODE1 | OMAP_PIN_OUTPUT),
	OMAP3_MUX(SDMMC2_DAT5, OMAP_MUX_MODE1 | OMAP_PIN_OUTPUT),
	OMAP3_MUX(SDMMC2_DAT6, OMAP_MUX_MODE1 | OMAP_PIN_OUTPUT),
	OMAP3_MUX(SDMMC2_DAT7, OMAP_MUX_MODE1 | OMAP_PIN_INPUT),

	/* I2C3 */
	OMAP3_MUX(I2C3_SCL, OMAP_MUX_MODE0 | OMAP_PIN_INPUT),
	OMAP3_MUX(I2C3_SDA, OMAP_MUX_MODE0 | OMAP_PIN_INPUT),

	OMAP3_MUX(MCBSP1_CLKX, OMAP_MUX_MODE4 | OMAP_PIN_OUTPUT),
	OMAP3_MUX(MCBSP_CLKS, OMAP_MUX_MODE4 | OMAP_PIN_OUTPUT),
	OMAP3_MUX(MCBSP1_FSR, OMAP_MUX_MODE4 | OMAP_PIN_OUTPUT),

	OMAP3_MUX(GPMC_NCS7, OMAP_MUX_MODE4 | OMAP_PIN_OUTPUT),
	OMAP3_MUX(GPMC_NCS3, OMAP_MUX_MODE4 | OMAP_PIN_OUTPUT),

	/* TPS IRQ */
	OMAP3_MUX(SYS_NIRQ, OMAP_MUX_MODE0 | OMAP_WAKEUP_EN | \
			OMAP_PIN_INPUT_PULLUP),

	{ .reg_offset = OMAP_MUX_TERMINATOR },
};

static void __init devkit8000_init(void)
{
	omap3_mux_init(board_mux, OMAP_PACKAGE_CUS);
	omap_serial_init();

	omap_dm9000_init();

	devkit8000_i2c_init();
	platform_add_devices(devkit8000_devices,
			ARRAY_SIZE(devkit8000_devices));

	spi_register_board_info(devkit8000_spi_board_info,
	ARRAY_SIZE(devkit8000_spi_board_info));

	devkit8000_ads7846_init();

	usb_musb_init(&musb_board_data);
	usb_ehci_init(&ehci_pdata);
	devkit8000_flash_init();

	/* Ensure SDRC pins are mux'd for self-refresh */
	omap_mux_init_signal("sdrc_cke0", OMAP_PIN_OUTPUT);
	omap_mux_init_signal("sdrc_cke1", OMAP_PIN_OUTPUT);
}

MACHINE_START(DEVKIT8000, "OMAP3 Devkit8000")
	.phys_io	= 0x48000000,
	.io_pg_offst	= ((0xd8000000) >> 18) & 0xfffc,
	.boot_params	= 0x80000100,
<<<<<<< HEAD
	.map_io		= devkit8000_map_io,
=======
	.map_io		= omap3_map_io,
>>>>>>> 5dbdb119
	.reserve	= omap_reserve,
	.init_irq	= devkit8000_init_irq,
	.init_machine	= devkit8000_init,
	.timer		= &omap_timer,
MACHINE_END<|MERGE_RESOLUTION|>--- conflicted
+++ resolved
@@ -803,11 +803,7 @@
 	.phys_io	= 0x48000000,
 	.io_pg_offst	= ((0xd8000000) >> 18) & 0xfffc,
 	.boot_params	= 0x80000100,
-<<<<<<< HEAD
-	.map_io		= devkit8000_map_io,
-=======
 	.map_io		= omap3_map_io,
->>>>>>> 5dbdb119
 	.reserve	= omap_reserve,
 	.init_irq	= devkit8000_init_irq,
 	.init_machine	= devkit8000_init,
