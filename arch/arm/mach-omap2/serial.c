--- conflicted
+++ resolved
@@ -109,19 +109,6 @@
 		.regshift	= 2,
 		.uartclk	= OMAP24XX_BASE_BAUD * 16,
 	}, {
-<<<<<<< HEAD
-#ifdef CONFIG_ARCH_OMAP4
-		.membase	= OMAP2_IO_ADDRESS(OMAP_UART4_BASE),
-		.mapbase	= OMAP_UART4_BASE,
-		.irq		= 70,
-		.flags		= UPF_BOOT_AUTOCONF,
-		.iotype		= UPIO_MEM,
-		.regshift	= 2,
-		.uartclk	= OMAP24XX_BASE_BAUD * 16,
-	}, {
-#endif
-=======
->>>>>>> 6ec22f9b
 		.flags		= 0
 	}
 };
