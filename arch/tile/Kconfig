--- conflicted
+++ resolved
@@ -11,11 +11,7 @@
 	select HAVE_GENERIC_HARDIRQS
 	select GENERIC_IRQ_PROBE
 	select GENERIC_PENDING_IRQ if SMP
-<<<<<<< HEAD
-	select GENERIC_HARDIRQS_NO_DEPRECATED
-=======
 	select GENERIC_IRQ_SHOW
->>>>>>> 8eca7a00
 
 # FIXME: investigate whether we need/want these options.
 #	select HAVE_IOREMAP_PROT
