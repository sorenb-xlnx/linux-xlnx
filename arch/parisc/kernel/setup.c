--- conflicted
+++ resolved
@@ -58,16 +58,7 @@
 EXPORT_SYMBOL(parisc_bus_is_phys);
 #endif
 
-<<<<<<< HEAD
-void __init setup_cmdline(char **cmdline_p)
-=======
-/* This sets the vmerge boundary and size, it's here because it has to
- * be available on all platforms (zero means no-virtual merging) */
-unsigned long parisc_vmerge_boundary = 0;
-unsigned long parisc_vmerge_max_size = 0;
-
 void __init arch_get_boot_command_line(void)
->>>>>>> 25bf48b7
 {
 	extern unsigned int boot_args[];
 
