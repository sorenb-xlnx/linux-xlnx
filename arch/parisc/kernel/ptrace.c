/*
 * Kernel support for the ptrace() and syscall tracing interfaces.
 *
 * Copyright (C) 2000 Hewlett-Packard Co, Linuxcare Inc.
 * Copyright (C) 2000 Matthew Wilcox <matthew@wil.cx>
 * Copyright (C) 2000 David Huggins-Daines <dhd@debian.org>
 * Copyright (C) 2008 Helge Deller <deller@gmx.de>
 * Copyright (C) 2009 Kyle McMartin <kyle@redhat.com>
 */

#include <linux/kernel.h>
#include <linux/sched.h>
#include <linux/mm.h>
#include <linux/smp.h>
#include <linux/errno.h>
#include <linux/ptrace.h>
#include <linux/tracehook.h>
#include <linux/user.h>
#include <linux/personality.h>
#include <linux/security.h>
#include <linux/compat.h>
#include <linux/signal.h>
#include <linux/regset.h>
#include <linux/elf.h>

#include <asm/uaccess.h>
#include <asm/pgtable.h>
#include <asm/system.h>
#include <asm/processor.h>
#include <asm/asm-offsets.h>

/* PSW bits we allow the debugger to modify */
#define USER_PSW_BITS	(PSW_N | PSW_V | PSW_CB)

/*
 * Called by kernel/ptrace.c when detaching..
 *
 * Make sure single step bits etc are not set.
 */
void ptrace_disable(struct task_struct *task)
{
<<<<<<< HEAD
	clear_tsk_thread_flag(task, TIF_SINGLESTEP);
	clear_tsk_thread_flag(task, TIF_BLOCKSTEP);
=======
	clear_tsk_thread_flag(task, TIF_SINGLESTEP|TIF_BLOCKSTEP);
>>>>>>> 1e0d061b

	/* make sure the trap bits are not set */
	pa_psw(task)->r = 0;
	pa_psw(task)->t = 0;
	pa_psw(task)->h = 0;
	pa_psw(task)->l = 0;
}

/*
 * The following functions are called by ptrace_resume() when
 * enabling or disabling single/block tracing.
 */
void user_disable_single_step(struct task_struct *task)
{
	ptrace_disable(task);
}

void user_enable_single_step(struct task_struct *task)
{
	clear_tsk_thread_flag(task, TIF_BLOCKSTEP);
	set_tsk_thread_flag(task, TIF_SINGLESTEP);

	if (pa_psw(task)->n) {
		struct siginfo si;

		/* Nullified, just crank over the queue. */
		task_regs(task)->iaoq[0] = task_regs(task)->iaoq[1];
		task_regs(task)->iasq[0] = task_regs(task)->iasq[1];
		task_regs(task)->iaoq[1] = task_regs(task)->iaoq[0] + 4;
		pa_psw(task)->n = 0;
		pa_psw(task)->x = 0;
		pa_psw(task)->y = 0;
		pa_psw(task)->z = 0;
		pa_psw(task)->b = 0;
		ptrace_disable(task);
		/* Don't wake up the task, but let the
		   parent know something happened. */
		si.si_code = TRAP_TRACE;
		si.si_addr = (void __user *) (task_regs(task)->iaoq[0] & ~3);
		si.si_signo = SIGTRAP;
		si.si_errno = 0;
		force_sig_info(SIGTRAP, &si, task);
		/* notify_parent(task, SIGCHLD); */
		return;
	}

	/* Enable recovery counter traps.  The recovery counter
	 * itself will be set to zero on a task switch.  If the
	 * task is suspended on a syscall then the syscall return
	 * path will overwrite the recovery counter with a suitable
	 * value such that it traps once back in user space.  We
	 * disable interrupts in the tasks PSW here also, to avoid
	 * interrupts while the recovery counter is decrementing.
	 */
	pa_psw(task)->r = 1;
	pa_psw(task)->t = 0;
	pa_psw(task)->h = 0;
	pa_psw(task)->l = 0;
}

void user_enable_block_step(struct task_struct *task)
{
	clear_tsk_thread_flag(task, TIF_SINGLESTEP);
	set_tsk_thread_flag(task, TIF_BLOCKSTEP);

	/* Enable taken branch trap. */
	pa_psw(task)->r = 0;
	pa_psw(task)->t = 1;
	pa_psw(task)->h = 0;
	pa_psw(task)->l = 0;
}

/* extra regs not saved in pt_regs, written when ejecting core */
static inline void fill_specials(unsigned long *regs)
{
	int i = 0;
#define SAVE_CR(cr)	regs[i++] = mfctl(cr)
	SAVE_CR(22);	SAVE_CR( 0);
	SAVE_CR(24);	SAVE_CR(25);
	SAVE_CR(26);	SAVE_CR(27);
	SAVE_CR(28);	SAVE_CR(29);
	SAVE_CR(30);	SAVE_CR(31);
	SAVE_CR( 8);	SAVE_CR( 9);
	SAVE_CR(12);	SAVE_CR(13);
	SAVE_CR(10);	SAVE_CR(15);
#undef SAVE_CR
}

/* save thread state in regset. this does extra work compared to the gr_set
 * function since we save extra magic in coredumps, that we don't let
 * userspace play with. (protection registers and the like.)
 */
static int gr_get(struct task_struct *tsk, const struct user_regset *regset,
	unsigned int pos, unsigned int count, void *kbuf, void __user *ubuf)
{
	const struct pt_regs *regs = task_pt_regs(tsk);
	unsigned long cr[16];
	unsigned long *kbuf_reg = kbuf, *ubuf_reg = ubuf;	/* register view */
	int ret;

	/* 32 gprs, %r0 ... %r31 */
	ret = user_regset_copyout(&pos, &count, &kbuf, &ubuf, &regs->gr[0],
		0, 32 * sizeof(unsigned long));
	if (ret)
		goto out;

	/* %sr0 ... %sr7 */
	ret = user_regset_copyout(&pos, &count, &kbuf, &ubuf, &regs->sr[0],
		0, 8 * sizeof(unsigned long));
	if (ret)
		goto out;

	/* extra magic stuff we need for coredumps
	 * sadly we can't just chunk through pt_regs... sigh.
	 */
#define SAVE_REG(r)	({	\
				if (count <= 0)	\
					goto out;	\
				if (kbuf)	\
					*kbuf_reg++ = (r);	\
				else	\
					ret = __put_user((r), ubuf_reg++);	\
					if (ret < 0)	\
						goto out;	\
				++pos, --count;	\
			})

	SAVE_REG(regs->iaoq[0]);	SAVE_REG(regs->iaoq[1]);
	SAVE_REG(regs->iasq[0]);	SAVE_REG(regs->iasq[1]);
	SAVE_REG(regs->sar);		SAVE_REG(regs->iir);
	SAVE_REG(regs->isr);		SAVE_REG(regs->ior);
#undef SAVE_REG
	ubuf = ubuf_reg, kbuf = kbuf_reg;

	fill_specials(cr);
	ret = user_regset_copyout(&pos, &count, &kbuf, &ubuf, &cr,
		0, ARRAY_SIZE(cr));

out:
	return ret;
}

/* fill in struct pt_regs from a regset. */
static int gr_set(struct task_struct *tsk, const struct user_regset *regset,
	unsigned int pos, unsigned int count,
	const void *kbuf, const void __user *ubuf)
{
	struct pt_regs *regs = task_pt_regs(tsk);
	unsigned long psw;
	const unsigned long *ubuf_reg = ubuf, *kbuf_reg = kbuf;
	int ret;

	/* spirit away our PSW, which is in %r0. and only let the user update
	 * USER_PSW_BITS.
	 */
	psw = regs->gr[0];
	ret = user_regset_copyin(&pos, &count, &kbuf, &ubuf, &regs->gr[0],
		0, 32 * sizeof(long));
	if (regs->gr[0] != psw)
		regs->gr[0] = (psw & ~USER_PSW_BITS) | (regs->gr[0] & USER_PSW_BITS);
	if (ret || count <= 0)
		goto out;

	ret = user_regset_copyin(&pos, &count, &kbuf, &ubuf, &regs->sr[0],
		0, 8 * sizeof(long));
	if (ret || count <= 0)
		goto out;

	/* additional magics (iaoq, iasq, ior, etc.) */
#define RESTORE_REG(r)	({	\
				if (count <= 0)	\
					goto out;	\
				if (kbuf)	\
					(r) = *kbuf_reg++;	\
				else {	\
					ret = __get_user((r), ubuf_reg++);	\
					if (ret < 0)	\
						goto out;	\
				}	\
				++pos, --count;	\
			})

	RESTORE_REG(regs->iaoq[0]);	RESTORE_REG(regs->iaoq[1]);
	RESTORE_REG(regs->iasq[0]);	RESTORE_REG(regs->iasq[1]);
	RESTORE_REG(regs->sar);		RESTORE_REG(regs->iir);
	RESTORE_REG(regs->isr);		RESTORE_REG(regs->ior);
#undef RESTORE_REG
	ubuf = ubuf_reg, kbuf = kbuf_reg;

out:
	return ret;
}

/* thankfully our floating point is sensible. */
static int fr_get(struct task_struct *tsk, const struct user_regset *regset,
	unsigned int pos, unsigned int count, void *kbuf, void __user *ubuf)
{
	struct pt_regs *regs = task_pt_regs(tsk);
	int ret;

	ret = user_regset_copyout(&pos, &count, &kbuf, &ubuf, &regs->fr[0],
		0, ELF_NFPREG * sizeof(double));

	return ret;
}

static int fr_set(struct task_struct *tsk, const struct user_regset *regset,
	unsigned int pos, unsigned int count,
	const void *kbuf, const void __user *ubuf)
{
	struct pt_regs *regs = task_pt_regs(tsk);
	int ret;

	ret = user_regset_copyin(&pos, &count, &kbuf, &ubuf, &regs->fr[0],
		0, ELF_NFPREG * sizeof(double));

	return ret;
}

enum pa_regset {
	REGSET_GR,
	REGSET_FR,
};

static const struct user_regset pa_regsets[] = {
	[REGSET_GR] = {
		.core_note_type	=	NT_PRSTATUS,
		.n		=	ELF_NGREG,
		.size		=	sizeof(long),
		.align		=	sizeof(long),
		.get		=	gr_get,
		.set		=	gr_set,
	},
	[REGSET_FR] = {
		.core_note_type	=	NT_PRFPREG,
		.n		=	ELF_NFPREG,
		.size		=	sizeof(double),
		.align		=	sizeof(double),
		.get		=	fr_get,
		.set		=	fr_set,
	},
};

static const struct user_regset_view user_parisc_native_view = {
	.name		= "parisc",
	.e_machine	= EM_PARISC,
	.ei_osabi	= ELFOSABI_LINUX,
	.regsets	= pa_regsets,
	.n		= ARRAY_SIZE(pa_regsets),
};

#ifdef CONFIG_COMPAT

/* unmitigated bullshit abounds */
static int gr_get_compat(struct task_struct *tsk,
	const struct user_regset *regset,
	unsigned int pos, unsigned int count,
	void *_kbuf, void __user *_ubuf)
{
	struct pt_regs *regs = task_pt_regs(tsk);
	compat_ulong_t *kbuf = _kbuf;
	compat_ulong_t __user *ubuf = _ubuf;
	compat_ulong_t psw, reg;
	unsigned long cr[16];
	int i, ret = 0;

	pos /= sizeof(reg);
	count /= sizeof(reg);

	/* gprs, with some evil */
	psw = regs->gr[0];
	if (kbuf)
		for (i = 0; count > 0 && i < 32; count--, pos++)
			*kbuf++ = (compat_ulong_t)(regs->gr[i++]);
	else
		for (i = 0; count > 0 && i < 32; count--, pos++) {
			ret = __put_user((compat_ulong_t)regs->gr[i++], ubuf++);
			if (ret < 0)
				goto out;
		}
	if (regs->gr[0] != psw)
		regs->gr[0] = (psw & ~USER_PSW_BITS) | (regs->gr[0] & USER_PSW_BITS);

	/* space registers */
	if (kbuf)
		for (i = 0; count > 0 && i < 8; count--, pos++)
			*kbuf++ = (compat_ulong_t)(regs->sr[i++]);
	else
		for (i = 0; count > 0 && i < 8; count--, pos++) {
			ret = __put_user((compat_ulong_t)regs->sr[i++], ubuf++);
			if (ret < 0)
				goto out;
		}

	/* all the other bollocks we need in our coredump */
#define SAVE_REG(r)	({	\
				if (count <= 0)	\
					goto out;	\
				if (kbuf)	\
					*kbuf++ = (compat_ulong_t)((r));	\
				else	\
					ret = __put_user((compat_ulong_t)(r), ubuf++);	\
					if (ret < 0)	\
						goto out;	\
				++pos, --count;	\
			})

	SAVE_REG(regs->iaoq[0]);	SAVE_REG(regs->iaoq[1]);
	SAVE_REG(regs->iasq[0]);	SAVE_REG(regs->iasq[1]);
	SAVE_REG(regs->sar);		SAVE_REG(regs->iir);
	SAVE_REG(regs->isr);		SAVE_REG(regs->ior);

	fill_specials(cr);
	for (i = 0; i < 16; count--, pos++)
		SAVE_REG(cr[i++]);
#undef SAVE_REG
	/* that should bring us up to 64*sizeof(ulong_t || compat_ulong_t) */

	_kbuf = kbuf;
	_ubuf = ubuf;
	pos *= sizeof(reg);
	count *= sizeof(reg);

	ret = user_regset_copyout_zero(&pos, &count, &_kbuf, &_ubuf,
		64 * sizeof(reg), -1);
out:
	return ret;
}

/* thankfully we get to avoid the %cr saving we do in _get, since
 * ptrace doesn't need to touch it.
 */
static int gr_set_compat(struct task_struct *tsk,
	const struct user_regset *regset,
	unsigned int pos, unsigned int count,
	const void *_kbuf, const void __user *_ubuf)
{
	struct pt_regs *regs = task_pt_regs(tsk);
	const compat_ulong_t *kbuf = _kbuf;
	const compat_ulong_t __user *ubuf = _ubuf;
	compat_ulong_t reg;
	int ret = 0;

	/* if i can't smoke and swear, i'm *fucked* */
	pos /= sizeof(reg);
	count /= sizeof(reg);

	/* 32 gprs @ 4-bytes a piece */
        if (kbuf)
                for (; count > 0 && pos < 32; --count)
                        regs->gr[pos++] = *kbuf++;
        else
                for (; count > 0 && pos < 32; --count) {
			ret = __get_user(reg, ubuf++);
			if (ret < 0)
                                goto out;
                        regs->gr[pos++] = reg;
                }

	/* 8 space registers */
	if (kbuf)
		for (; count > 0 && pos < 8; --count)
			regs->sr[pos++] = *kbuf++;
	else
		for (; count > 0 && pos < 8; --count) {
			ret = __get_user(reg, ubuf++);
			if (ret < 0)
				goto out;
			regs->sr[pos++] = reg;
		}

	/* additional magics (iaoq, iasq, ior, etc.) */
#define RESTORE_REG(r)	({	\
				if (count <= 0)	\
					goto out;	\
				if (kbuf)	\
					(r) = *kbuf++;	\
				else {	\
					ret = __get_user(reg, ubuf++);	\
					if (ret < 0)	\
						goto out;	\
					(r) = reg;	\
				}	\
				++pos, --count;	\
			})

	RESTORE_REG(regs->iaoq[0]);	RESTORE_REG(regs->iaoq[1]);
	RESTORE_REG(regs->iasq[0]);	RESTORE_REG(regs->iasq[1]);
	RESTORE_REG(regs->sar);		RESTORE_REG(regs->iir);
	RESTORE_REG(regs->isr);		RESTORE_REG(regs->ior);
#undef RESTORE_REG

	/* update our position */
	_kbuf = kbuf;
	_ubuf = ubuf;

out:
	return ret;
}

static const struct user_regset pa_regsets_compat[] = {
	[REGSET_GR] = {
		.core_note_type	=	NT_PRSTATUS,
		.n		=	ELF_NGREG,
		.size		=	sizeof(compat_long_t),
		.align		=	sizeof(compat_long_t),
		.get		=	gr_get_compat,
		.set		=	gr_set_compat,
	},
	/* no need, fpr are fortunately always 64-bit */
	[REGSET_FR] = {
		.core_note_type	=	NT_PRFPREG,
		.n		=	ELF_NFPREG,
		.size		=	sizeof(double),
		.align		=	sizeof(double),
		.get		=	fr_get,
		.set		=	fr_set,
	},
};

static const struct user_regset_view user_parisc_compat_view = {
	.name		= "parisc",
	.e_machine	= EM_PARISC,
	.ei_osabi	= ELFOSABI_LINUX,
	.regsets	= pa_regsets_compat,
	.n		= ARRAY_SIZE(pa_regsets_compat),
};

#endif /* CONFIG_COMPAT */

const struct user_regset_view *task_user_regset_view(struct task_struct *t)
{
#ifdef CONFIG_COMPAT
	if (__is_compat_task(t))
		return &user_parisc_compat_view;
#endif
	return &user_parisc_native_view;
}

static inline int regset_size(struct task_struct *t, enum pa_regset r)
{
#ifdef CONFIG_COMPAT
	if (__is_compat_task(t))
		return user_parisc_compat_view.regsets[r].n *
			user_parisc_compat_view.regsets[r].size;
#endif
	return user_parisc_native_view.regsets[r].n *
		user_parisc_native_view.regsets[r].size;
}

static inline void __user *regset_ptr(struct task_struct *t, long data)
{
#ifdef CONFIG_COMPAT
	if (__is_compat_task(t))
		return (void __user *)compat_ptr(data);
#endif
	return (void *)data;
}

long arch_ptrace(struct task_struct *child, long request, long addr, long data)
{
	unsigned long tmp;
	long ret = -EIO;

	switch (request) {

	/* Read the word at location addr in the USER area.  For ptraced
	   processes, the kernel saves all regs on a syscall. */
	case PTRACE_PEEKUSR:
		if ((addr & (sizeof(long)-1)) ||
		    (unsigned long) addr >= sizeof(struct pt_regs))
			break;
		tmp = *(unsigned long *) ((char *) task_regs(child) + addr);
		ret = put_user(tmp, (unsigned long *) data);
		break;

	/* Write the word at location addr in the USER area.  This will need
	   to change when the kernel no longer saves all regs on a syscall.
	   FIXME.  There is a problem at the moment in that r3-r18 are only
	   saved if the process is ptraced on syscall entry, and even then
	   those values are overwritten by actual register values on syscall
	   exit. */
	case PTRACE_POKEUSR:
		/* Some register values written here may be ignored in
		 * entry.S:syscall_restore_rfi; e.g. iaoq is written with
		 * r31/r31+4, and not with the values in pt_regs.
		 */
		if (addr == PT_PSW) {
			/* Allow writing to Nullify, Divide-step-correction,
			 * and carry/borrow bits.
			 * BEWARE, if you set N, and then single step, it won't
			 * stop on the nullified instruction.
			 */
			data &= USER_PSW_BITS;
			task_regs(child)->gr[0] &= ~USER_PSW_BITS;
			task_regs(child)->gr[0] |= data;
			ret = 0;
			break;
		}

		if ((addr & (sizeof(long)-1)) ||
		    (unsigned long) addr >= sizeof(struct pt_regs))
			break;
		if ((addr >= PT_GR1 && addr <= PT_GR31) ||
				addr == PT_IAOQ0 || addr == PT_IAOQ1 ||
				(addr >= PT_FR0 && addr <= PT_FR31 + 4) ||
				addr == PT_SAR) {
			*(unsigned long *) ((char *) task_regs(child) + addr) = data;
			ret = 0;
		}
		break;

	case PTRACE_GETREGS:
		return copy_regset_to_user(child, task_user_regset_view(child),
			REGSET_GR, 0, regset_size(child, REGSET_GR),
			regset_ptr(child, data));

	case PTRACE_SETREGS:
		return copy_regset_from_user(child, task_user_regset_view(child),
			REGSET_GR, 0, regset_size(child, REGSET_GR),
			(const void __user *)regset_ptr(child, data));

	case PTRACE_GETFPREGS:
		return copy_regset_to_user(child, task_user_regset_view(child),
			REGSET_FR, 0, regset_size(child, REGSET_FR),
			regset_ptr(child, data));

	case PTRACE_SETFPREGS:
		return copy_regset_from_user(child, task_user_regset_view(child),
			REGSET_FR, 0, regset_size(child, REGSET_FR),
			(const void __user *)regset_ptr(child, data));

	default:
		ret = ptrace_request(child, request, addr, data);
		break;
	}

	return ret;
}


#ifdef CONFIG_COMPAT

/* This function is needed to translate 32 bit pt_regs offsets in to
 * 64 bit pt_regs offsets.  For example, a 32 bit gdb under a 64 bit kernel
 * will request offset 12 if it wants gr3, but the lower 32 bits of
 * the 64 bit kernels view of gr3 will be at offset 28 (3*8 + 4).
 * This code relies on a 32 bit pt_regs being comprised of 32 bit values
 * except for the fp registers which (a) are 64 bits, and (b) follow
 * the gr registers at the start of pt_regs.  The 32 bit pt_regs should
 * be half the size of the 64 bit pt_regs, plus 32*4 to allow for fr[]
 * being 64 bit in both cases.
 */

static compat_ulong_t translate_usr_offset(compat_ulong_t offset)
{
	if (offset < 0)
		return sizeof(struct pt_regs);
	else if (offset <= 32*4)	/* gr[0..31] */
		return offset * 2 + 4;
	else if (offset <= 32*4+32*8)	/* gr[0..31] + fr[0..31] */
		return offset + 32*4;
	else if (offset < sizeof(struct pt_regs)/2 + 32*4)
		return offset * 2 + 4 - 32*8;
	else
		return sizeof(struct pt_regs);
}

long compat_arch_ptrace(struct task_struct *child, compat_long_t request,
			compat_ulong_t addr, compat_ulong_t data)
{
	compat_uint_t tmp;
	long ret = -EIO;

	switch (request) {

	case PTRACE_PEEKUSR:
		if (addr & (sizeof(compat_uint_t)-1))
			break;
		addr = translate_usr_offset(addr);
		if (addr >= sizeof(struct pt_regs))
			break;

		tmp = *(compat_uint_t *) ((char *) task_regs(child) + addr);
		ret = put_user(tmp, (compat_uint_t *) (unsigned long) data);
		break;

	/* Write the word at location addr in the USER area.  This will need
	   to change when the kernel no longer saves all regs on a syscall.
	   FIXME.  There is a problem at the moment in that r3-r18 are only
	   saved if the process is ptraced on syscall entry, and even then
	   those values are overwritten by actual register values on syscall
	   exit. */
	case PTRACE_POKEUSR:
		/* Some register values written here may be ignored in
		 * entry.S:syscall_restore_rfi; e.g. iaoq is written with
		 * r31/r31+4, and not with the values in pt_regs.
		 */
		if (addr == PT_PSW) {
			/* Since PT_PSW==0, it is valid for 32 bit processes
			 * under 64 bit kernels as well.
			 */
			ret = arch_ptrace(child, request, addr, data);
		} else {
			if (addr & (sizeof(compat_uint_t)-1))
				break;
			addr = translate_usr_offset(addr);
			if (addr >= sizeof(struct pt_regs))
				break;
			if (addr >= PT_FR0 && addr <= PT_FR31 + 4) {
				/* Special case, fp regs are 64 bits anyway */
				*(__u64 *) ((char *) task_regs(child) + addr) = data;
				ret = 0;
			}
			else if ((addr >= PT_GR1+4 && addr <= PT_GR31+4) ||
					addr == PT_IAOQ0+4 || addr == PT_IAOQ1+4 ||
					addr == PT_SAR+4) {
				/* Zero the top 32 bits */
				*(__u32 *) ((char *) task_regs(child) + addr - 4) = 0;
				*(__u32 *) ((char *) task_regs(child) + addr) = data;
				ret = 0;
			}
		}
		break;

	case PTRACE_GETREGS:
	case PTRACE_SETREGS:
	case PTRACE_GETFPREGS:
	case PTRACE_SETFPREGS:
		ret = arch_ptrace(child, request, addr, data);
		break;

	default:
		ret = compat_ptrace_request(child, request, addr, data);
		break;
	}

	return ret;
}
#endif

long do_syscall_trace_enter(struct pt_regs *regs)
{
	if (test_thread_flag(TIF_SYSCALL_TRACE) &&
	    tracehook_report_syscall_entry(regs))
		return -1L;
<<<<<<< HEAD

	return regs->gr[20];
}

void do_syscall_trace_exit(struct pt_regs *regs)
{
	int stepping = test_thread_flag(TIF_SINGLESTEP) ||
		test_thread_flag(TIF_BLOCKSTEP);
=======

	return regs->gr[20];
}

void do_syscall_trace_exit(struct pt_regs *regs)
{
	int stepping = test_thread_flag(TIF_SINGLESTEP|TIF_BLOCKSTEP);
>>>>>>> 1e0d061b

	if (stepping || test_thread_flag(TIF_SYSCALL_TRACE))
		tracehook_report_syscall_exit(regs, stepping);
}<|MERGE_RESOLUTION|>--- conflicted
+++ resolved
@@ -39,12 +39,8 @@
  */
 void ptrace_disable(struct task_struct *task)
 {
-<<<<<<< HEAD
 	clear_tsk_thread_flag(task, TIF_SINGLESTEP);
 	clear_tsk_thread_flag(task, TIF_BLOCKSTEP);
-=======
-	clear_tsk_thread_flag(task, TIF_SINGLESTEP|TIF_BLOCKSTEP);
->>>>>>> 1e0d061b
 
 	/* make sure the trap bits are not set */
 	pa_psw(task)->r = 0;
@@ -691,7 +687,6 @@
 	if (test_thread_flag(TIF_SYSCALL_TRACE) &&
 	    tracehook_report_syscall_entry(regs))
 		return -1L;
-<<<<<<< HEAD
 
 	return regs->gr[20];
 }
@@ -700,15 +695,6 @@
 {
 	int stepping = test_thread_flag(TIF_SINGLESTEP) ||
 		test_thread_flag(TIF_BLOCKSTEP);
-=======
-
-	return regs->gr[20];
-}
-
-void do_syscall_trace_exit(struct pt_regs *regs)
-{
-	int stepping = test_thread_flag(TIF_SINGLESTEP|TIF_BLOCKSTEP);
->>>>>>> 1e0d061b
 
 	if (stepping || test_thread_flag(TIF_SYSCALL_TRACE))
 		tracehook_report_syscall_exit(regs, stepping);
