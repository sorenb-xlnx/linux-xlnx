--- conflicted
+++ resolved
@@ -948,11 +948,7 @@
 	/* As above */
 	mfctl   %cr30,%r1
 	LDREG	TI_FLAGS(%r1),%r19
-<<<<<<< HEAD
-	ldi	(_TIF_SIGPENDING|_TIF_RESTORE_SIGMASK|_TIF_NOTIFY_RESUME), %r20
-=======
 	ldi	_TIF_DO_NOTIFY_RESUME_MASK, %r20
->>>>>>> 1e0d061b
 	and,COND(<>)	%r19, %r20, %r0
 	b,n	intr_restore	/* skip past if we've nothing to do */
 
