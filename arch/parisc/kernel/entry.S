--- conflicted
+++ resolved
@@ -948,11 +948,7 @@
 	/* As above */
 	mfctl   %cr30,%r1
 	LDREG	TI_FLAGS(%r1),%r19
-<<<<<<< HEAD
-	ldi	(_TIF_SIGPENDING|_TIF_RESTORE_SIGMASK|_TIF_NOTIFY_RESUME), %r20
-=======
 	ldi	_TIF_DO_NOTIFY_RESUME_MASK, %r20
->>>>>>> 1e0d061b
 	and,COND(<>)	%r19, %r20, %r0
 	b,n	intr_restore	/* skip past if we've nothing to do */
 
@@ -2120,13 +2116,8 @@
 
 	/* The values of SINGLESTEP_BIT and BLOCKSTEP_BIT are
 	 * set in thread_info.h and converted to PA bitmap
-<<<<<<< HEAD
 	 * numbers in asm-offsets.c */
 
-=======
-	 * numbers in asm-offsets.c
-	 */
->>>>>>> 1e0d061b
 	/* if ((%r19.SINGLESTEP_BIT)) { %r20.27=1} */
 	extru,=	%r19,TIF_SINGLESTEP_PA_BIT,1,%r0
 	depi	-1,27,1,%r20			   /* R bit */
