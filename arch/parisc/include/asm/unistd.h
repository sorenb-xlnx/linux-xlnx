#ifndef _ASM_PARISC_UNISTD_H_
#define _ASM_PARISC_UNISTD_H_

/*
 * This file contains the system call numbers.
 */

/*
 *   HP-UX system calls get their native numbers for binary compatibility.
 */

#define __NR_HPUX_exit                    1
#define __NR_HPUX_fork                    2
#define __NR_HPUX_read                    3
#define __NR_HPUX_write                   4
#define __NR_HPUX_open                    5
#define __NR_HPUX_close                   6
#define __NR_HPUX_wait                    7
#define __NR_HPUX_creat                   8
#define __NR_HPUX_link                    9
#define __NR_HPUX_unlink                 10
#define __NR_HPUX_execv                  11
#define __NR_HPUX_chdir                  12
#define __NR_HPUX_time                   13
#define __NR_HPUX_mknod                  14
#define __NR_HPUX_chmod                  15
#define __NR_HPUX_chown                  16
#define __NR_HPUX_break                  17
#define __NR_HPUX_lchmod                 18
#define __NR_HPUX_lseek                  19
#define __NR_HPUX_getpid                 20
#define __NR_HPUX_mount                  21
#define __NR_HPUX_umount                 22
#define __NR_HPUX_setuid                 23
#define __NR_HPUX_getuid                 24
#define __NR_HPUX_stime                  25
#define __NR_HPUX_ptrace                 26
#define __NR_HPUX_alarm                  27
#define __NR_HPUX_oldfstat               28
#define __NR_HPUX_pause                  29
#define __NR_HPUX_utime                  30
#define __NR_HPUX_stty                   31
#define __NR_HPUX_gtty                   32
#define __NR_HPUX_access                 33
#define __NR_HPUX_nice                   34
#define __NR_HPUX_ftime                  35
#define __NR_HPUX_sync                   36
#define __NR_HPUX_kill                   37
#define __NR_HPUX_stat                   38
#define __NR_HPUX_setpgrp3               39
#define __NR_HPUX_lstat                  40
#define __NR_HPUX_dup                    41
#define __NR_HPUX_pipe                   42
#define __NR_HPUX_times                  43
#define __NR_HPUX_profil                 44
#define __NR_HPUX_ki_call                45
#define __NR_HPUX_setgid                 46
#define __NR_HPUX_getgid                 47
#define __NR_HPUX_sigsys                 48
#define __NR_HPUX_reserved1              49
#define __NR_HPUX_reserved2              50
#define __NR_HPUX_acct                   51
#define __NR_HPUX_set_userthreadid       52
#define __NR_HPUX_oldlock                53
#define __NR_HPUX_ioctl                  54
#define __NR_HPUX_reboot                 55
#define __NR_HPUX_symlink                56
#define __NR_HPUX_utssys                 57
#define __NR_HPUX_readlink               58
#define __NR_HPUX_execve                 59
#define __NR_HPUX_umask                  60
#define __NR_HPUX_chroot                 61
#define __NR_HPUX_fcntl                  62
#define __NR_HPUX_ulimit                 63
#define __NR_HPUX_getpagesize            64
#define __NR_HPUX_mremap                 65
#define __NR_HPUX_vfork                  66
#define __NR_HPUX_vread                  67
#define __NR_HPUX_vwrite                 68
#define __NR_HPUX_sbrk                   69
#define __NR_HPUX_sstk                   70
#define __NR_HPUX_mmap                   71
#define __NR_HPUX_vadvise                72
#define __NR_HPUX_munmap                 73
#define __NR_HPUX_mprotect               74
#define __NR_HPUX_madvise                75
#define __NR_HPUX_vhangup                76
#define __NR_HPUX_swapoff                77
#define __NR_HPUX_mincore                78
#define __NR_HPUX_getgroups              79
#define __NR_HPUX_setgroups              80
#define __NR_HPUX_getpgrp2               81
#define __NR_HPUX_setpgrp2               82
#define __NR_HPUX_setitimer              83
#define __NR_HPUX_wait3                  84
#define __NR_HPUX_swapon                 85
#define __NR_HPUX_getitimer              86
#define __NR_HPUX_gethostname42          87
#define __NR_HPUX_sethostname42          88
#define __NR_HPUX_getdtablesize          89
#define __NR_HPUX_dup2                   90
#define __NR_HPUX_getdopt                91
#define __NR_HPUX_fstat                  92
#define __NR_HPUX_select                 93
#define __NR_HPUX_setdopt                94
#define __NR_HPUX_fsync                  95
#define __NR_HPUX_setpriority            96
#define __NR_HPUX_socket_old             97
#define __NR_HPUX_connect_old            98
#define __NR_HPUX_accept_old             99
#define __NR_HPUX_getpriority           100
#define __NR_HPUX_send_old              101
#define __NR_HPUX_recv_old              102
#define __NR_HPUX_socketaddr_old        103
#define __NR_HPUX_bind_old              104
#define __NR_HPUX_setsockopt_old        105
#define __NR_HPUX_listen_old            106
#define __NR_HPUX_vtimes_old            107
#define __NR_HPUX_sigvector             108
#define __NR_HPUX_sigblock              109
#define __NR_HPUX_siggetmask            110
#define __NR_HPUX_sigpause              111
#define __NR_HPUX_sigstack              112
#define __NR_HPUX_recvmsg_old           113
#define __NR_HPUX_sendmsg_old           114
#define __NR_HPUX_vtrace_old            115
#define __NR_HPUX_gettimeofday          116
#define __NR_HPUX_getrusage             117
#define __NR_HPUX_getsockopt_old        118
#define __NR_HPUX_resuba_old            119
#define __NR_HPUX_readv                 120
#define __NR_HPUX_writev                121
#define __NR_HPUX_settimeofday          122
#define __NR_HPUX_fchown                123
#define __NR_HPUX_fchmod                124
#define __NR_HPUX_recvfrom_old          125
#define __NR_HPUX_setresuid             126
#define __NR_HPUX_setresgid             127
#define __NR_HPUX_rename                128
#define __NR_HPUX_truncate              129
#define __NR_HPUX_ftruncate             130
#define __NR_HPUX_flock_old             131
#define __NR_HPUX_sysconf               132
#define __NR_HPUX_sendto_old            133
#define __NR_HPUX_shutdown_old          134
#define __NR_HPUX_socketpair_old        135
#define __NR_HPUX_mkdir                 136
#define __NR_HPUX_rmdir                 137
#define __NR_HPUX_utimes_old            138
#define __NR_HPUX_sigcleanup_old        139
#define __NR_HPUX_setcore               140
#define __NR_HPUX_getpeername_old       141
#define __NR_HPUX_gethostid             142
#define __NR_HPUX_sethostid             143
#define __NR_HPUX_getrlimit             144
#define __NR_HPUX_setrlimit             145
#define __NR_HPUX_killpg_old            146
#define __NR_HPUX_cachectl              147
#define __NR_HPUX_quotactl              148
#define __NR_HPUX_get_sysinfo           149
#define __NR_HPUX_getsockname_old       150
#define __NR_HPUX_privgrp               151
#define __NR_HPUX_rtprio                152
#define __NR_HPUX_plock                 153
#define __NR_HPUX_reserved3             154
#define __NR_HPUX_lockf                 155
#define __NR_HPUX_semget                156
#define __NR_HPUX_osemctl               157
#define __NR_HPUX_semop                 158
#define __NR_HPUX_msgget                159
#define __NR_HPUX_omsgctl               160
#define __NR_HPUX_msgsnd                161
#define __NR_HPUX_msgrecv               162
#define __NR_HPUX_shmget                163
#define __NR_HPUX_oshmctl               164
#define __NR_HPUX_shmat                 165
#define __NR_HPUX_shmdt                 166
#define __NR_HPUX_m68020_advise         167
/* [168,189] are for Discless/DUX */
#define __NR_HPUX_csp                   168
#define __NR_HPUX_cluster               169
#define __NR_HPUX_mkrnod                170
#define __NR_HPUX_test                  171
#define __NR_HPUX_unsp_open             172
#define __NR_HPUX_reserved4             173
#define __NR_HPUX_getcontext_old        174
#define __NR_HPUX_osetcontext           175
#define __NR_HPUX_bigio                 176
#define __NR_HPUX_pipenode              177
#define __NR_HPUX_lsync                 178
#define __NR_HPUX_getmachineid          179
#define __NR_HPUX_cnodeid               180
#define __NR_HPUX_cnodes                181
#define __NR_HPUX_swapclients           182
#define __NR_HPUX_rmt_process           183
#define __NR_HPUX_dskless_stats         184
#define __NR_HPUX_sigprocmask           185
#define __NR_HPUX_sigpending            186
#define __NR_HPUX_sigsuspend            187
#define __NR_HPUX_sigaction             188
#define __NR_HPUX_reserved5             189
#define __NR_HPUX_nfssvc                190
#define __NR_HPUX_getfh                 191
#define __NR_HPUX_getdomainname         192
#define __NR_HPUX_setdomainname         193
#define __NR_HPUX_async_daemon          194
#define __NR_HPUX_getdirentries         195
#define __NR_HPUX_statfs                196
#define __NR_HPUX_fstatfs               197
#define __NR_HPUX_vfsmount              198
#define __NR_HPUX_reserved6             199
#define __NR_HPUX_waitpid               200
/* 201 - 223 missing */
#define __NR_HPUX_sigsetreturn          224
#define __NR_HPUX_sigsetstatemask       225
/* 226 missing */
#define __NR_HPUX_cs                    227
#define __NR_HPUX_cds                   228
#define __NR_HPUX_set_no_trunc          229
#define __NR_HPUX_pathconf              230
#define __NR_HPUX_fpathconf             231
/* 232, 233 missing */
#define __NR_HPUX_nfs_fcntl             234
#define __NR_HPUX_ogetacl               235
#define __NR_HPUX_ofgetacl              236
#define __NR_HPUX_osetacl               237
#define __NR_HPUX_ofsetacl              238
#define __NR_HPUX_pstat                 239
#define __NR_HPUX_getaudid              240
#define __NR_HPUX_setaudid              241
#define __NR_HPUX_getaudproc            242
#define __NR_HPUX_setaudproc            243
#define __NR_HPUX_getevent              244
#define __NR_HPUX_setevent              245
#define __NR_HPUX_audwrite              246
#define __NR_HPUX_audswitch             247
#define __NR_HPUX_audctl                248
#define __NR_HPUX_ogetaccess            249
#define __NR_HPUX_fsctl                 250
/* 251 - 258 missing */
#define __NR_HPUX_swapfs                259
#define __NR_HPUX_fss                   260
/* 261 - 266 missing */
#define __NR_HPUX_tsync                 267
#define __NR_HPUX_getnumfds             268
#define __NR_HPUX_poll                  269
#define __NR_HPUX_getmsg                270
#define __NR_HPUX_putmsg                271
#define __NR_HPUX_fchdir                272
#define __NR_HPUX_getmount_cnt          273
#define __NR_HPUX_getmount_entry        274
#define __NR_HPUX_accept                275
#define __NR_HPUX_bind                  276
#define __NR_HPUX_connect               277
#define __NR_HPUX_getpeername           278
#define __NR_HPUX_getsockname           279
#define __NR_HPUX_getsockopt            280
#define __NR_HPUX_listen                281
#define __NR_HPUX_recv                  282
#define __NR_HPUX_recvfrom              283
#define __NR_HPUX_recvmsg               284
#define __NR_HPUX_send                  285
#define __NR_HPUX_sendmsg               286
#define __NR_HPUX_sendto                287
#define __NR_HPUX_setsockopt            288
#define __NR_HPUX_shutdown              289
#define __NR_HPUX_socket                290
#define __NR_HPUX_socketpair            291
#define __NR_HPUX_proc_open             292
#define __NR_HPUX_proc_close            293
#define __NR_HPUX_proc_send             294
#define __NR_HPUX_proc_recv             295
#define __NR_HPUX_proc_sendrecv         296
#define __NR_HPUX_proc_syscall          297
/* 298 - 311 missing */
#define __NR_HPUX_semctl                312
#define __NR_HPUX_msgctl                313
#define __NR_HPUX_shmctl                314
#define __NR_HPUX_mpctl                 315
#define __NR_HPUX_exportfs              316
#define __NR_HPUX_getpmsg               317
#define __NR_HPUX_putpmsg               318
/* 319 missing */
#define __NR_HPUX_msync                 320
#define __NR_HPUX_msleep                321
#define __NR_HPUX_mwakeup               322
#define __NR_HPUX_msem_init             323
#define __NR_HPUX_msem_remove           324
#define __NR_HPUX_adjtime               325
#define __NR_HPUX_kload                 326
#define __NR_HPUX_fattach               327
#define __NR_HPUX_fdetach               328
#define __NR_HPUX_serialize             329
#define __NR_HPUX_statvfs               330
#define __NR_HPUX_fstatvfs              331
#define __NR_HPUX_lchown                332
#define __NR_HPUX_getsid                333
#define __NR_HPUX_sysfs                 334
/* 335, 336 missing */
#define __NR_HPUX_sched_setparam        337
#define __NR_HPUX_sched_getparam        338
#define __NR_HPUX_sched_setscheduler    339
#define __NR_HPUX_sched_getscheduler    340
#define __NR_HPUX_sched_yield           341
#define __NR_HPUX_sched_get_priority_max 342
#define __NR_HPUX_sched_get_priority_min 343
#define __NR_HPUX_sched_rr_get_interval 344
#define __NR_HPUX_clock_settime         345
#define __NR_HPUX_clock_gettime         346
#define __NR_HPUX_clock_getres          347
#define __NR_HPUX_timer_create          348
#define __NR_HPUX_timer_delete          349
#define __NR_HPUX_timer_settime         350
#define __NR_HPUX_timer_gettime         351
#define __NR_HPUX_timer_getoverrun      352
#define __NR_HPUX_nanosleep             353
#define __NR_HPUX_toolbox               354
/* 355 missing */
#define __NR_HPUX_getdents              356
#define __NR_HPUX_getcontext            357
#define __NR_HPUX_sysinfo               358
#define __NR_HPUX_fcntl64               359
#define __NR_HPUX_ftruncate64           360
#define __NR_HPUX_fstat64               361
#define __NR_HPUX_getdirentries64       362
#define __NR_HPUX_getrlimit64           363
#define __NR_HPUX_lockf64               364
#define __NR_HPUX_lseek64               365
#define __NR_HPUX_lstat64               366
#define __NR_HPUX_mmap64                367
#define __NR_HPUX_setrlimit64           368
#define __NR_HPUX_stat64                369
#define __NR_HPUX_truncate64            370
#define __NR_HPUX_ulimit64              371
#define __NR_HPUX_pread                 372
#define __NR_HPUX_preadv                373
#define __NR_HPUX_pwrite                374
#define __NR_HPUX_pwritev               375
#define __NR_HPUX_pread64               376
#define __NR_HPUX_preadv64              377
#define __NR_HPUX_pwrite64              378
#define __NR_HPUX_pwritev64             379
#define __NR_HPUX_setcontext            380
#define __NR_HPUX_sigaltstack           381
#define __NR_HPUX_waitid                382
#define __NR_HPUX_setpgrp               383
#define __NR_HPUX_recvmsg2              384
#define __NR_HPUX_sendmsg2              385
#define __NR_HPUX_socket2               386
#define __NR_HPUX_socketpair2           387
#define __NR_HPUX_setregid              388
#define __NR_HPUX_lwp_create            389
#define __NR_HPUX_lwp_terminate         390
#define __NR_HPUX_lwp_wait              391
#define __NR_HPUX_lwp_suspend           392
#define __NR_HPUX_lwp_resume            393
/* 394 missing */
#define __NR_HPUX_lwp_abort_syscall     395
#define __NR_HPUX_lwp_info              396
#define __NR_HPUX_lwp_kill              397
#define __NR_HPUX_ksleep                398
#define __NR_HPUX_kwakeup               399
/* 400 missing */
#define __NR_HPUX_pstat_getlwp          401
#define __NR_HPUX_lwp_exit              402
#define __NR_HPUX_lwp_continue          403
#define __NR_HPUX_getacl                404
#define __NR_HPUX_fgetacl               405
#define __NR_HPUX_setacl                406
#define __NR_HPUX_fsetacl               407
#define __NR_HPUX_getaccess             408
#define __NR_HPUX_lwp_mutex_init        409
#define __NR_HPUX_lwp_mutex_lock_sys    410
#define __NR_HPUX_lwp_mutex_unlock      411
#define __NR_HPUX_lwp_cond_init         412
#define __NR_HPUX_lwp_cond_signal       413
#define __NR_HPUX_lwp_cond_broadcast    414
#define __NR_HPUX_lwp_cond_wait_sys     415
#define __NR_HPUX_lwp_getscheduler      416
#define __NR_HPUX_lwp_setscheduler      417
#define __NR_HPUX_lwp_getstate          418
#define __NR_HPUX_lwp_setstate          419
#define __NR_HPUX_lwp_detach            420
#define __NR_HPUX_mlock                 421
#define __NR_HPUX_munlock               422
#define __NR_HPUX_mlockall              423
#define __NR_HPUX_munlockall            424
#define __NR_HPUX_shm_open              425
#define __NR_HPUX_shm_unlink            426
#define __NR_HPUX_sigqueue              427
#define __NR_HPUX_sigwaitinfo           428
#define __NR_HPUX_sigtimedwait          429
#define __NR_HPUX_sigwait               430
#define __NR_HPUX_aio_read              431
#define __NR_HPUX_aio_write             432
#define __NR_HPUX_lio_listio            433
#define __NR_HPUX_aio_error             434
#define __NR_HPUX_aio_return            435
#define __NR_HPUX_aio_cancel            436
#define __NR_HPUX_aio_suspend           437
#define __NR_HPUX_aio_fsync             438
#define __NR_HPUX_mq_open               439
#define __NR_HPUX_mq_close              440
#define __NR_HPUX_mq_unlink             441
#define __NR_HPUX_mq_send               442
#define __NR_HPUX_mq_receive            443
#define __NR_HPUX_mq_notify             444
#define __NR_HPUX_mq_setattr            445
#define __NR_HPUX_mq_getattr            446
#define __NR_HPUX_ksem_open             447
#define __NR_HPUX_ksem_unlink           448
#define __NR_HPUX_ksem_close            449
#define __NR_HPUX_ksem_post             450
#define __NR_HPUX_ksem_wait             451
#define __NR_HPUX_ksem_read             452
#define __NR_HPUX_ksem_trywait          453
#define __NR_HPUX_lwp_rwlock_init       454
#define __NR_HPUX_lwp_rwlock_destroy    455
#define __NR_HPUX_lwp_rwlock_rdlock_sys 456
#define __NR_HPUX_lwp_rwlock_wrlock_sys 457
#define __NR_HPUX_lwp_rwlock_tryrdlock  458
#define __NR_HPUX_lwp_rwlock_trywrlock  459
#define __NR_HPUX_lwp_rwlock_unlock     460
#define __NR_HPUX_ttrace                461
#define __NR_HPUX_ttrace_wait           462
#define __NR_HPUX_lf_wire_mem           463
#define __NR_HPUX_lf_unwire_mem         464
#define __NR_HPUX_lf_send_pin_map       465
#define __NR_HPUX_lf_free_buf           466
#define __NR_HPUX_lf_wait_nq            467
#define __NR_HPUX_lf_wakeup_conn_q      468
#define __NR_HPUX_lf_unused             469
#define __NR_HPUX_lwp_sema_init         470
#define __NR_HPUX_lwp_sema_post         471
#define __NR_HPUX_lwp_sema_wait         472
#define __NR_HPUX_lwp_sema_trywait      473
#define __NR_HPUX_lwp_sema_destroy      474
#define __NR_HPUX_statvfs64             475
#define __NR_HPUX_fstatvfs64            476
#define __NR_HPUX_msh_register          477
#define __NR_HPUX_ptrace64              478
#define __NR_HPUX_sendfile              479
#define __NR_HPUX_sendpath              480
#define __NR_HPUX_sendfile64            481
#define __NR_HPUX_sendpath64            482
#define __NR_HPUX_modload               483
#define __NR_HPUX_moduload              484
#define __NR_HPUX_modpath               485
#define __NR_HPUX_getksym               486
#define __NR_HPUX_modadm                487
#define __NR_HPUX_modstat               488
#define __NR_HPUX_lwp_detached_exit     489
#define __NR_HPUX_crashconf             490
#define __NR_HPUX_siginhibit            491
#define __NR_HPUX_sigenable             492
#define __NR_HPUX_spuctl                493
#define __NR_HPUX_zerokernelsum         494
#define __NR_HPUX_nfs_kstat             495
#define __NR_HPUX_aio_read64            496
#define __NR_HPUX_aio_write64           497
#define __NR_HPUX_aio_error64           498
#define __NR_HPUX_aio_return64          499
#define __NR_HPUX_aio_cancel64          500
#define __NR_HPUX_aio_suspend64         501
#define __NR_HPUX_aio_fsync64           502
#define __NR_HPUX_lio_listio64          503
#define __NR_HPUX_recv2                 504
#define __NR_HPUX_recvfrom2             505
#define __NR_HPUX_send2                 506
#define __NR_HPUX_sendto2               507
#define __NR_HPUX_acl                   508
#define __NR_HPUX___cnx_p2p_ctl         509
#define __NR_HPUX___cnx_gsched_ctl      510
#define __NR_HPUX___cnx_pmon_ctl        511

#define __NR_HPUX_syscalls		512

/*
 * Linux system call numbers.
 *
 * Cary Coutant says that we should just use another syscall gateway
 * page to avoid clashing with the HPUX space, and I think he's right:
 * it will would keep a branch out of our syscall entry path, at the
 * very least.  If we decide to change it later, we can ``just'' tweak
 * the LINUX_GATEWAY_ADDR define at the bottom and make __NR_Linux be
 * 1024 or something.  Oh, and recompile libc. =)
 *
 * 64-bit HPUX binaries get the syscall gateway address passed in a register
 * from the kernel at startup, which seems a sane strategy.
 */

#define __NR_Linux                0
#define __NR_restart_syscall      (__NR_Linux + 0)
#define __NR_exit                 (__NR_Linux + 1)
#define __NR_fork                 (__NR_Linux + 2)
#define __NR_read                 (__NR_Linux + 3)
#define __NR_write                (__NR_Linux + 4)
#define __NR_open                 (__NR_Linux + 5)
#define __NR_close                (__NR_Linux + 6)
#define __NR_waitpid              (__NR_Linux + 7)
#define __NR_creat                (__NR_Linux + 8)
#define __NR_link                 (__NR_Linux + 9)
#define __NR_unlink              (__NR_Linux + 10)
#define __NR_execve              (__NR_Linux + 11)
#define __NR_chdir               (__NR_Linux + 12)
#define __NR_time                (__NR_Linux + 13)
#define __NR_mknod               (__NR_Linux + 14)
#define __NR_chmod               (__NR_Linux + 15)
#define __NR_lchown              (__NR_Linux + 16)
#define __NR_socket              (__NR_Linux + 17)
#define __NR_stat                (__NR_Linux + 18)
#define __NR_lseek               (__NR_Linux + 19)
#define __NR_getpid              (__NR_Linux + 20)
#define __NR_mount               (__NR_Linux + 21)
#define __NR_bind                (__NR_Linux + 22)
#define __NR_setuid              (__NR_Linux + 23)
#define __NR_getuid              (__NR_Linux + 24)
#define __NR_stime               (__NR_Linux + 25)
#define __NR_ptrace              (__NR_Linux + 26)
#define __NR_alarm               (__NR_Linux + 27)
#define __NR_fstat               (__NR_Linux + 28)
#define __NR_pause               (__NR_Linux + 29)
#define __NR_utime               (__NR_Linux + 30)
#define __NR_connect             (__NR_Linux + 31)
#define __NR_listen              (__NR_Linux + 32)
#define __NR_access              (__NR_Linux + 33)
#define __NR_nice                (__NR_Linux + 34)
#define __NR_accept              (__NR_Linux + 35)
#define __NR_sync                (__NR_Linux + 36)
#define __NR_kill                (__NR_Linux + 37)
#define __NR_rename              (__NR_Linux + 38)
#define __NR_mkdir               (__NR_Linux + 39)
#define __NR_rmdir               (__NR_Linux + 40)
#define __NR_dup                 (__NR_Linux + 41)
#define __NR_pipe                (__NR_Linux + 42)
#define __NR_times               (__NR_Linux + 43)
#define __NR_getsockname         (__NR_Linux + 44)
#define __NR_brk                 (__NR_Linux + 45)
#define __NR_setgid              (__NR_Linux + 46)
#define __NR_getgid              (__NR_Linux + 47)
#define __NR_signal              (__NR_Linux + 48)
#define __NR_geteuid             (__NR_Linux + 49)
#define __NR_getegid             (__NR_Linux + 50)
#define __NR_acct                (__NR_Linux + 51)
#define __NR_umount2             (__NR_Linux + 52)
#define __NR_getpeername         (__NR_Linux + 53)
#define __NR_ioctl               (__NR_Linux + 54)
#define __NR_fcntl               (__NR_Linux + 55)
#define __NR_socketpair          (__NR_Linux + 56)
#define __NR_setpgid             (__NR_Linux + 57)
#define __NR_send                (__NR_Linux + 58)
#define __NR_uname               (__NR_Linux + 59)
#define __NR_umask               (__NR_Linux + 60)
#define __NR_chroot              (__NR_Linux + 61)
#define __NR_ustat               (__NR_Linux + 62)
#define __NR_dup2                (__NR_Linux + 63)
#define __NR_getppid             (__NR_Linux + 64)
#define __NR_getpgrp             (__NR_Linux + 65)
#define __NR_setsid              (__NR_Linux + 66)
#define __NR_pivot_root          (__NR_Linux + 67)
#define __NR_sgetmask            (__NR_Linux + 68)
#define __NR_ssetmask            (__NR_Linux + 69)
#define __NR_setreuid            (__NR_Linux + 70)
#define __NR_setregid            (__NR_Linux + 71)
#define __NR_mincore             (__NR_Linux + 72)
#define __NR_sigpending          (__NR_Linux + 73)
#define __NR_sethostname         (__NR_Linux + 74)
#define __NR_setrlimit           (__NR_Linux + 75)
#define __NR_getrlimit           (__NR_Linux + 76)
#define __NR_getrusage           (__NR_Linux + 77)
#define __NR_gettimeofday        (__NR_Linux + 78)
#define __NR_settimeofday        (__NR_Linux + 79)
#define __NR_getgroups           (__NR_Linux + 80)
#define __NR_setgroups           (__NR_Linux + 81)
#define __NR_sendto              (__NR_Linux + 82)
#define __NR_symlink             (__NR_Linux + 83)
#define __NR_lstat               (__NR_Linux + 84)
#define __NR_readlink            (__NR_Linux + 85)
#define __NR_uselib              (__NR_Linux + 86)
#define __NR_swapon              (__NR_Linux + 87)
#define __NR_reboot              (__NR_Linux + 88)
#define __NR_mmap2             (__NR_Linux + 89)
#define __NR_mmap                (__NR_Linux + 90)
#define __NR_munmap              (__NR_Linux + 91)
#define __NR_truncate            (__NR_Linux + 92)
#define __NR_ftruncate           (__NR_Linux + 93)
#define __NR_fchmod              (__NR_Linux + 94)
#define __NR_fchown              (__NR_Linux + 95)
#define __NR_getpriority         (__NR_Linux + 96)
#define __NR_setpriority         (__NR_Linux + 97)
#define __NR_recv                (__NR_Linux + 98)
#define __NR_statfs              (__NR_Linux + 99)
#define __NR_fstatfs            (__NR_Linux + 100)
#define __NR_stat64           (__NR_Linux + 101)
/* #define __NR_socketcall         (__NR_Linux + 102) */
#define __NR_syslog             (__NR_Linux + 103)
#define __NR_setitimer          (__NR_Linux + 104)
#define __NR_getitimer          (__NR_Linux + 105)
#define __NR_capget             (__NR_Linux + 106)
#define __NR_capset             (__NR_Linux + 107)
#define __NR_pread64            (__NR_Linux + 108)
#define __NR_pwrite64           (__NR_Linux + 109)
#define __NR_getcwd             (__NR_Linux + 110)
#define __NR_vhangup            (__NR_Linux + 111)
#define __NR_fstat64            (__NR_Linux + 112)
#define __NR_vfork              (__NR_Linux + 113)
#define __NR_wait4              (__NR_Linux + 114)
#define __NR_swapoff            (__NR_Linux + 115)
#define __NR_sysinfo            (__NR_Linux + 116)
#define __NR_shutdown           (__NR_Linux + 117)
#define __NR_fsync              (__NR_Linux + 118)
#define __NR_madvise            (__NR_Linux + 119)
#define __NR_clone              (__NR_Linux + 120)
#define __NR_setdomainname      (__NR_Linux + 121)
#define __NR_sendfile           (__NR_Linux + 122)
#define __NR_recvfrom           (__NR_Linux + 123)
#define __NR_adjtimex           (__NR_Linux + 124)
#define __NR_mprotect           (__NR_Linux + 125)
#define __NR_sigprocmask        (__NR_Linux + 126)
#define __NR_create_module      (__NR_Linux + 127)
#define __NR_init_module        (__NR_Linux + 128)
#define __NR_delete_module      (__NR_Linux + 129)
#define __NR_get_kernel_syms    (__NR_Linux + 130)
#define __NR_quotactl           (__NR_Linux + 131)
#define __NR_getpgid            (__NR_Linux + 132)
#define __NR_fchdir             (__NR_Linux + 133)
#define __NR_bdflush            (__NR_Linux + 134)
#define __NR_sysfs              (__NR_Linux + 135)
#define __NR_personality        (__NR_Linux + 136)
#define __NR_afs_syscall        (__NR_Linux + 137) /* Syscall for Andrew File System */
#define __NR_setfsuid           (__NR_Linux + 138)
#define __NR_setfsgid           (__NR_Linux + 139)
#define __NR__llseek            (__NR_Linux + 140)
#define __NR_getdents           (__NR_Linux + 141)
#define __NR__newselect         (__NR_Linux + 142)
#define __NR_flock              (__NR_Linux + 143)
#define __NR_msync              (__NR_Linux + 144)
#define __NR_readv              (__NR_Linux + 145)
#define __NR_writev             (__NR_Linux + 146)
#define __NR_getsid             (__NR_Linux + 147)
#define __NR_fdatasync          (__NR_Linux + 148)
#define __NR__sysctl            (__NR_Linux + 149)
#define __NR_mlock              (__NR_Linux + 150)
#define __NR_munlock            (__NR_Linux + 151)
#define __NR_mlockall           (__NR_Linux + 152)
#define __NR_munlockall         (__NR_Linux + 153)
#define __NR_sched_setparam             (__NR_Linux + 154)
#define __NR_sched_getparam             (__NR_Linux + 155)
#define __NR_sched_setscheduler         (__NR_Linux + 156)
#define __NR_sched_getscheduler         (__NR_Linux + 157)
#define __NR_sched_yield                (__NR_Linux + 158)
#define __NR_sched_get_priority_max     (__NR_Linux + 159)
#define __NR_sched_get_priority_min     (__NR_Linux + 160)
#define __NR_sched_rr_get_interval      (__NR_Linux + 161)
#define __NR_nanosleep          (__NR_Linux + 162)
#define __NR_mremap             (__NR_Linux + 163)
#define __NR_setresuid          (__NR_Linux + 164)
#define __NR_getresuid          (__NR_Linux + 165)
#define __NR_sigaltstack        (__NR_Linux + 166)
#define __NR_query_module       (__NR_Linux + 167)
#define __NR_poll               (__NR_Linux + 168)
#define __NR_nfsservctl         (__NR_Linux + 169)
#define __NR_setresgid          (__NR_Linux + 170)
#define __NR_getresgid          (__NR_Linux + 171)
#define __NR_prctl              (__NR_Linux + 172)
#define __NR_rt_sigreturn       (__NR_Linux + 173)
#define __NR_rt_sigaction       (__NR_Linux + 174)
#define __NR_rt_sigprocmask     (__NR_Linux + 175)
#define __NR_rt_sigpending      (__NR_Linux + 176)
#define __NR_rt_sigtimedwait    (__NR_Linux + 177)
#define __NR_rt_sigqueueinfo    (__NR_Linux + 178)
#define __NR_rt_sigsuspend      (__NR_Linux + 179)
#define __NR_chown              (__NR_Linux + 180)
#define __NR_setsockopt         (__NR_Linux + 181)
#define __NR_getsockopt         (__NR_Linux + 182)
#define __NR_sendmsg            (__NR_Linux + 183)
#define __NR_recvmsg            (__NR_Linux + 184)
#define __NR_semop              (__NR_Linux + 185)
#define __NR_semget             (__NR_Linux + 186)
#define __NR_semctl             (__NR_Linux + 187)
#define __NR_msgsnd             (__NR_Linux + 188)
#define __NR_msgrcv             (__NR_Linux + 189)
#define __NR_msgget             (__NR_Linux + 190)
#define __NR_msgctl             (__NR_Linux + 191)
#define __NR_shmat              (__NR_Linux + 192)
#define __NR_shmdt              (__NR_Linux + 193)
#define __NR_shmget             (__NR_Linux + 194)
#define __NR_shmctl             (__NR_Linux + 195)

#define __NR_getpmsg		(__NR_Linux + 196) /* Somebody *wants* streams? */
#define __NR_putpmsg		(__NR_Linux + 197)

#define __NR_lstat64            (__NR_Linux + 198)
#define __NR_truncate64         (__NR_Linux + 199)
#define __NR_ftruncate64        (__NR_Linux + 200)
#define __NR_getdents64         (__NR_Linux + 201)
#define __NR_fcntl64            (__NR_Linux + 202)
#define __NR_attrctl            (__NR_Linux + 203)
#define __NR_acl_get            (__NR_Linux + 204)
#define __NR_acl_set            (__NR_Linux + 205)
#define __NR_gettid             (__NR_Linux + 206)
#define __NR_readahead          (__NR_Linux + 207)
#define __NR_tkill              (__NR_Linux + 208)
#define __NR_sendfile64         (__NR_Linux + 209)
#define __NR_futex              (__NR_Linux + 210)
#define __NR_sched_setaffinity  (__NR_Linux + 211)
#define __NR_sched_getaffinity  (__NR_Linux + 212)
#define __NR_set_thread_area    (__NR_Linux + 213)
#define __NR_get_thread_area    (__NR_Linux + 214)
#define __NR_io_setup           (__NR_Linux + 215)
#define __NR_io_destroy         (__NR_Linux + 216)
#define __NR_io_getevents       (__NR_Linux + 217)
#define __NR_io_submit          (__NR_Linux + 218)
#define __NR_io_cancel          (__NR_Linux + 219)
#define __NR_alloc_hugepages    (__NR_Linux + 220)
#define __NR_free_hugepages     (__NR_Linux + 221)
#define __NR_exit_group         (__NR_Linux + 222)
#define __NR_lookup_dcookie     (__NR_Linux + 223)
#define __NR_epoll_create       (__NR_Linux + 224)
#define __NR_epoll_ctl          (__NR_Linux + 225)
#define __NR_epoll_wait         (__NR_Linux + 226)
#define __NR_remap_file_pages   (__NR_Linux + 227)
#define __NR_semtimedop         (__NR_Linux + 228)
#define __NR_mq_open            (__NR_Linux + 229)
#define __NR_mq_unlink          (__NR_Linux + 230)
#define __NR_mq_timedsend       (__NR_Linux + 231)
#define __NR_mq_timedreceive    (__NR_Linux + 232)
#define __NR_mq_notify          (__NR_Linux + 233)
#define __NR_mq_getsetattr      (__NR_Linux + 234)
#define __NR_waitid		(__NR_Linux + 235)
#define __NR_fadvise64_64	(__NR_Linux + 236)
#define __NR_set_tid_address	(__NR_Linux + 237)
#define __NR_setxattr		(__NR_Linux + 238)
#define __NR_lsetxattr		(__NR_Linux + 239)
#define __NR_fsetxattr		(__NR_Linux + 240)
#define __NR_getxattr		(__NR_Linux + 241)
#define __NR_lgetxattr		(__NR_Linux + 242)
#define __NR_fgetxattr		(__NR_Linux + 243)
#define __NR_listxattr		(__NR_Linux + 244)
#define __NR_llistxattr		(__NR_Linux + 245)
#define __NR_flistxattr		(__NR_Linux + 246)
#define __NR_removexattr	(__NR_Linux + 247)
#define __NR_lremovexattr	(__NR_Linux + 248)
#define __NR_fremovexattr	(__NR_Linux + 249)
#define __NR_timer_create	(__NR_Linux + 250)
#define __NR_timer_settime	(__NR_Linux + 251)
#define __NR_timer_gettime	(__NR_Linux + 252)
#define __NR_timer_getoverrun	(__NR_Linux + 253)
#define __NR_timer_delete	(__NR_Linux + 254)
#define __NR_clock_settime	(__NR_Linux + 255)
#define __NR_clock_gettime	(__NR_Linux + 256)
#define __NR_clock_getres	(__NR_Linux + 257)
#define __NR_clock_nanosleep	(__NR_Linux + 258)
#define __NR_tgkill		(__NR_Linux + 259)
#define __NR_mbind		(__NR_Linux + 260)
#define __NR_get_mempolicy	(__NR_Linux + 261)
#define __NR_set_mempolicy	(__NR_Linux + 262)
#define __NR_vserver		(__NR_Linux + 263)
#define __NR_add_key		(__NR_Linux + 264)
#define __NR_request_key	(__NR_Linux + 265)
#define __NR_keyctl		(__NR_Linux + 266)
#define __NR_ioprio_set		(__NR_Linux + 267)
#define __NR_ioprio_get		(__NR_Linux + 268)
#define __NR_inotify_init	(__NR_Linux + 269)
#define __NR_inotify_add_watch	(__NR_Linux + 270)
#define __NR_inotify_rm_watch	(__NR_Linux + 271)
#define __NR_migrate_pages	(__NR_Linux + 272)
#define __NR_pselect6		(__NR_Linux + 273)
#define __NR_ppoll		(__NR_Linux + 274)
#define __NR_openat		(__NR_Linux + 275)
#define __NR_mkdirat		(__NR_Linux + 276)
#define __NR_mknodat		(__NR_Linux + 277)
#define __NR_fchownat		(__NR_Linux + 278)
#define __NR_futimesat		(__NR_Linux + 279)
#define __NR_fstatat64		(__NR_Linux + 280)
#define __NR_unlinkat		(__NR_Linux + 281)
#define __NR_renameat		(__NR_Linux + 282)
#define __NR_linkat		(__NR_Linux + 283)
#define __NR_symlinkat		(__NR_Linux + 284)
#define __NR_readlinkat		(__NR_Linux + 285)
#define __NR_fchmodat		(__NR_Linux + 286)
#define __NR_faccessat		(__NR_Linux + 287)
#define __NR_unshare		(__NR_Linux + 288)
#define __NR_set_robust_list	(__NR_Linux + 289)
#define __NR_get_robust_list	(__NR_Linux + 290)
#define __NR_splice		(__NR_Linux + 291)
#define __NR_sync_file_range	(__NR_Linux + 292)
#define __NR_tee		(__NR_Linux + 293)
#define __NR_vmsplice		(__NR_Linux + 294)
#define __NR_move_pages		(__NR_Linux + 295)
#define __NR_getcpu		(__NR_Linux + 296)
#define __NR_epoll_pwait	(__NR_Linux + 297)
#define __NR_statfs64		(__NR_Linux + 298)
#define __NR_fstatfs64		(__NR_Linux + 299)
#define __NR_kexec_load		(__NR_Linux + 300)
#define __NR_utimensat		(__NR_Linux + 301)
#define __NR_signalfd		(__NR_Linux + 302)
#define __NR_timerfd		(__NR_Linux + 303)
#define __NR_eventfd		(__NR_Linux + 304)
#define __NR_fallocate		(__NR_Linux + 305)
#define __NR_timerfd_create	(__NR_Linux + 306)
#define __NR_timerfd_settime	(__NR_Linux + 307)
#define __NR_timerfd_gettime	(__NR_Linux + 308)
#define __NR_signalfd4		(__NR_Linux + 309)
#define __NR_eventfd2		(__NR_Linux + 310)
#define __NR_epoll_create1	(__NR_Linux + 311)
#define __NR_dup3		(__NR_Linux + 312)
#define __NR_pipe2		(__NR_Linux + 313)
#define __NR_inotify_init1	(__NR_Linux + 314)
#define __NR_preadv		(__NR_Linux + 315)
#define __NR_pwritev		(__NR_Linux + 316)
#define __NR_rt_tgsigqueueinfo	(__NR_Linux + 317)
#define __NR_perf_event_open	(__NR_Linux + 318)
#define __NR_recvmmsg		(__NR_Linux + 319)
#define __NR_accept4		(__NR_Linux + 320)
#define __NR_prlimit64		(__NR_Linux + 321)
#define __NR_fanotify_init	(__NR_Linux + 322)
#define __NR_fanotify_mark	(__NR_Linux + 323)
#define __NR_clock_adjtime	(__NR_Linux + 324)
#define __NR_name_to_handle_at	(__NR_Linux + 325)
#define __NR_open_by_handle_at	(__NR_Linux + 326)
#define __NR_syncfs		(__NR_Linux + 327)
<<<<<<< HEAD

#define __NR_Linux_syscalls	(__NR_syncfs + 1)

=======
#define __NR_setns              (__NR_Linux + 328)

#define __NR_Linux_syscalls	(__NR_setns + 1)
>>>>>>> 823b7fe5

#define __IGNORE_select		/* newselect */
#define __IGNORE_fadvise64	/* fadvise64_64 */
#define __IGNORE_utimes		/* utime */


#define HPUX_GATEWAY_ADDR       0xC0000004
#define LINUX_GATEWAY_ADDR      0x100

#ifdef __KERNEL__
#ifndef __ASSEMBLY__

#define SYS_ify(syscall_name)   __NR_##syscall_name

#ifndef ASM_LINE_SEP
# define ASM_LINE_SEP ;
#endif

/* Definition taken from glibc 2.3.3
 * sysdeps/unix/sysv/linux/hppa/sysdep.h
 */

#ifdef PIC
/* WARNING: CANNOT BE USED IN A NOP! */
# define K_STW_ASM_PIC	"       copy %%r19, %%r4\n"
# define K_LDW_ASM_PIC	"       copy %%r4, %%r19\n"
# define K_USING_GR4	"%r4",
#else
# define K_STW_ASM_PIC	" \n"
# define K_LDW_ASM_PIC	" \n"
# define K_USING_GR4
#endif

/* GCC has to be warned that a syscall may clobber all the ABI
   registers listed as "caller-saves", see page 8, Table 2
   in section 2.2.6 of the PA-RISC RUN-TIME architecture
   document. However! r28 is the result and will conflict with
   the clobber list so it is left out. Also the input arguments
   registers r20 -> r26 will conflict with the list so they
   are treated specially. Although r19 is clobbered by the syscall
   we cannot say this because it would violate ABI, thus we say
   r4 is clobbered and use that register to save/restore r19
   across the syscall. */

#define K_CALL_CLOB_REGS "%r1", "%r2", K_USING_GR4 \
	        	 "%r20", "%r29", "%r31"

#undef K_INLINE_SYSCALL
#define K_INLINE_SYSCALL(name, nr, args...)	({			\
	long __sys_res;							\
	{								\
		register unsigned long __res __asm__("r28");		\
		K_LOAD_ARGS_##nr(args)					\
		/* FIXME: HACK stw/ldw r19 around syscall */		\
		__asm__ volatile(					\
			K_STW_ASM_PIC					\
			"	ble  0x100(%%sr2, %%r0)\n"		\
			"	ldi %1, %%r20\n"			\
			K_LDW_ASM_PIC					\
			: "=r" (__res)					\
			: "i" (SYS_ify(name)) K_ASM_ARGS_##nr   	\
			: "memory", K_CALL_CLOB_REGS K_CLOB_ARGS_##nr	\
		);							\
		__sys_res = (long)__res;				\
	}								\
	if ( (unsigned long)__sys_res >= (unsigned long)-4095 ){	\
		errno = -__sys_res;		        		\
		__sys_res = -1;						\
	}								\
	__sys_res;							\
})

#define K_LOAD_ARGS_0()
#define K_LOAD_ARGS_1(r26)					\
	register unsigned long __r26 __asm__("r26") = (unsigned long)(r26);   \
	K_LOAD_ARGS_0()
#define K_LOAD_ARGS_2(r26,r25)					\
	register unsigned long __r25 __asm__("r25") = (unsigned long)(r25);   \
	K_LOAD_ARGS_1(r26)
#define K_LOAD_ARGS_3(r26,r25,r24)				\
	register unsigned long __r24 __asm__("r24") = (unsigned long)(r24);   \
	K_LOAD_ARGS_2(r26,r25)
#define K_LOAD_ARGS_4(r26,r25,r24,r23)				\
	register unsigned long __r23 __asm__("r23") = (unsigned long)(r23);   \
	K_LOAD_ARGS_3(r26,r25,r24)
#define K_LOAD_ARGS_5(r26,r25,r24,r23,r22)			\
	register unsigned long __r22 __asm__("r22") = (unsigned long)(r22);   \
	K_LOAD_ARGS_4(r26,r25,r24,r23)
#define K_LOAD_ARGS_6(r26,r25,r24,r23,r22,r21)			\
	register unsigned long __r21 __asm__("r21") = (unsigned long)(r21);   \
	K_LOAD_ARGS_5(r26,r25,r24,r23,r22)

/* Even with zero args we use r20 for the syscall number */
#define K_ASM_ARGS_0
#define K_ASM_ARGS_1 K_ASM_ARGS_0, "r" (__r26)
#define K_ASM_ARGS_2 K_ASM_ARGS_1, "r" (__r25)
#define K_ASM_ARGS_3 K_ASM_ARGS_2, "r" (__r24)
#define K_ASM_ARGS_4 K_ASM_ARGS_3, "r" (__r23)
#define K_ASM_ARGS_5 K_ASM_ARGS_4, "r" (__r22)
#define K_ASM_ARGS_6 K_ASM_ARGS_5, "r" (__r21)

/* The registers not listed as inputs but clobbered */
#define K_CLOB_ARGS_6
#define K_CLOB_ARGS_5 K_CLOB_ARGS_6, "%r21"
#define K_CLOB_ARGS_4 K_CLOB_ARGS_5, "%r22"
#define K_CLOB_ARGS_3 K_CLOB_ARGS_4, "%r23"
#define K_CLOB_ARGS_2 K_CLOB_ARGS_3, "%r24"
#define K_CLOB_ARGS_1 K_CLOB_ARGS_2, "%r25"
#define K_CLOB_ARGS_0 K_CLOB_ARGS_1, "%r26"

#define _syscall0(type,name)						\
type name(void)								\
{									\
    return K_INLINE_SYSCALL(name, 0);	                                \
}

#define _syscall1(type,name,type1,arg1)					\
type name(type1 arg1)							\
{									\
    return K_INLINE_SYSCALL(name, 1, arg1);	                        \
}

#define _syscall2(type,name,type1,arg1,type2,arg2)			\
type name(type1 arg1, type2 arg2)					\
{									\
    return K_INLINE_SYSCALL(name, 2, arg1, arg2);	                \
}

#define _syscall3(type,name,type1,arg1,type2,arg2,type3,arg3)		\
type name(type1 arg1, type2 arg2, type3 arg3)				\
{									\
    return K_INLINE_SYSCALL(name, 3, arg1, arg2, arg3);	                \
}

#define _syscall4(type,name,type1,arg1,type2,arg2,type3,arg3,type4,arg4) \
type name(type1 arg1, type2 arg2, type3 arg3, type4 arg4)		\
{									\
    return K_INLINE_SYSCALL(name, 4, arg1, arg2, arg3, arg4);	        \
}

/* select takes 5 arguments */
#define _syscall5(type,name,type1,arg1,type2,arg2,type3,arg3,type4,arg4,type5,arg5) \
type name(type1 arg1, type2 arg2, type3 arg3, type4 arg4, type5 arg5)	\
{									\
    return K_INLINE_SYSCALL(name, 5, arg1, arg2, arg3, arg4, arg5);	\
}

#define __ARCH_WANT_OLD_READDIR
#define __ARCH_WANT_STAT64
#define __ARCH_WANT_SYS_ALARM
#define __ARCH_WANT_SYS_GETHOSTNAME
#define __ARCH_WANT_SYS_PAUSE
#define __ARCH_WANT_SYS_SGETMASK
#define __ARCH_WANT_SYS_SIGNAL
#define __ARCH_WANT_SYS_TIME
#define __ARCH_WANT_COMPAT_SYS_TIME
#define __ARCH_WANT_SYS_UTIME
#define __ARCH_WANT_SYS_WAITPID
#define __ARCH_WANT_SYS_SOCKETCALL
#define __ARCH_WANT_SYS_FADVISE64
#define __ARCH_WANT_SYS_GETPGRP
#define __ARCH_WANT_SYS_LLSEEK
#define __ARCH_WANT_SYS_NICE
#define __ARCH_WANT_SYS_OLD_GETRLIMIT
#define __ARCH_WANT_SYS_OLDUMOUNT
#define __ARCH_WANT_SYS_SIGPENDING
#define __ARCH_WANT_SYS_SIGPROCMASK
#define __ARCH_WANT_SYS_RT_SIGACTION
#define __ARCH_WANT_SYS_RT_SIGSUSPEND
#define __ARCH_WANT_COMPAT_SYS_RT_SIGSUSPEND

#endif /* __ASSEMBLY__ */

#undef STR

/*
 * "Conditional" syscalls
 *
 * What we want is __attribute__((weak,alias("sys_ni_syscall"))),
 * but it doesn't work on all toolchains, so we just do it by hand
 */
#define cond_syscall(x) asm(".weak\t" #x "\n\t.set\t" #x ",sys_ni_syscall")

#endif /* __KERNEL__ */
#endif /* _ASM_PARISC_UNISTD_H_ */<|MERGE_RESOLUTION|>--- conflicted
+++ resolved
@@ -820,15 +820,9 @@
 #define __NR_name_to_handle_at	(__NR_Linux + 325)
 #define __NR_open_by_handle_at	(__NR_Linux + 326)
 #define __NR_syncfs		(__NR_Linux + 327)
-<<<<<<< HEAD
-
-#define __NR_Linux_syscalls	(__NR_syncfs + 1)
-
-=======
 #define __NR_setns              (__NR_Linux + 328)
 
 #define __NR_Linux_syscalls	(__NR_setns + 1)
->>>>>>> 823b7fe5
 
 #define __IGNORE_select		/* newselect */
 #define __IGNORE_fadvise64	/* fadvise64_64 */
