#
# arch/sh/boot/Makefile
#
# This file is subject to the terms and conditions of the GNU General Public
# License.  See the file "COPYING" in the main directory of this archive
# for more details.
#
# Copyright (C) 1999 Stuart Menefy
#

MKIMAGE := $(srctree)/scripts/mkuboot.sh

#
# Assign safe dummy values if these variables are not defined,
# in order to suppress error message.
#
CONFIG_PAGE_OFFSET	?= 0x80000000
CONFIG_MEMORY_START	?= 0x0c000000
CONFIG_BOOT_LINK_OFFSET	?= 0x00800000
CONFIG_ZERO_PAGE_OFFSET	?= 0x00001000
CONFIG_ENTRY_OFFSET	?= 0x00001000

<<<<<<< HEAD
=======
suffix-y := bin
>>>>>>> 25d27ede
suffix-$(CONFIG_KERNEL_GZIP)  := gz
suffix-$(CONFIG_KERNEL_BZIP2) := bz2
suffix-$(CONFIG_KERNEL_LZMA)  := lzma

<<<<<<< HEAD
targets := zImage vmlinux.srec romImage uImage uImage.srec uImage.gz uImage.bz2 uImage.lzma
=======
targets := zImage vmlinux.srec romImage uImage uImage.srec uImage.gz uImage.bz2 uImage.lzma uImage.bin
>>>>>>> 25d27ede
extra-y += vmlinux.bin vmlinux.bin.gz vmlinux.bin.bz2 vmlinux.bin.lzma
subdir- := compressed romimage

$(obj)/zImage: $(obj)/compressed/vmlinux FORCE
	$(call if_changed,objcopy)
	@echo '  Kernel: $@ is ready'

$(obj)/compressed/vmlinux: FORCE
	$(Q)$(MAKE) $(build)=$(obj)/compressed $@

$(obj)/romImage: $(obj)/romimage/vmlinux FORCE
	$(call if_changed,objcopy)
	@echo '  Kernel: $@ is ready'

$(obj)/romimage/vmlinux: $(obj)/zImage FORCE
	$(Q)$(MAKE) $(build)=$(obj)/romimage $@

KERNEL_MEMORY := 0x00000000
ifeq ($(CONFIG_PMB_FIXED),y)
KERNEL_MEMORY := $(shell /bin/bash -c 'printf "0x%08x" \
		     $$[$(CONFIG_MEMORY_START) & 0x1fffffff]')
endif
ifeq ($(CONFIG_29BIT),y)
KERNEL_MEMORY := $(shell /bin/bash -c 'printf "0x%08x" \
		     $$[$(CONFIG_MEMORY_START)]')
endif

KERNEL_LOAD	:= $(shell /bin/bash -c 'printf "0x%08x" \
		     $$[$(CONFIG_PAGE_OFFSET)  + \
			$(KERNEL_MEMORY) + \
			$(CONFIG_ZERO_PAGE_OFFSET)]')

KERNEL_ENTRY	:= $(shell /bin/bash -c 'printf "0x%08x" \
		     $$[$(CONFIG_PAGE_OFFSET)  + \
			$(KERNEL_MEMORY) + \
			$(CONFIG_ZERO_PAGE_OFFSET) + $(CONFIG_ENTRY_OFFSET)]')

quiet_cmd_uimage = UIMAGE  $@
      cmd_uimage = $(CONFIG_SHELL) $(MKIMAGE) -A sh -O linux -T kernel \
		   -C $(2) -a $(KERNEL_LOAD) -e $(KERNEL_ENTRY) \
		   -n 'Linux-$(KERNELRELEASE)' -d $< $@

$(obj)/vmlinux.bin: vmlinux FORCE
	$(call if_changed,objcopy)

$(obj)/vmlinux.bin.gz: $(obj)/vmlinux.bin FORCE
	$(call if_changed,gzip)

$(obj)/vmlinux.bin.bz2: $(obj)/vmlinux.bin FORCE
	$(call if_changed,bzip2)

$(obj)/vmlinux.bin.lzma: $(obj)/vmlinux.bin FORCE
	$(call if_changed,lzma)

$(obj)/uImage.bz2: $(obj)/vmlinux.bin.bz2
	$(call if_changed,uimage,bzip2)

$(obj)/uImage.gz: $(obj)/vmlinux.bin.gz
	$(call if_changed,uimage,gzip)

$(obj)/uImage.lzma: $(obj)/vmlinux.bin.lzma
	$(call if_changed,uimage,lzma)

<<<<<<< HEAD
=======
$(obj)/uImage.bin: $(obj)/vmlinux.bin
	$(call if_changed,uimage,none)

>>>>>>> 25d27ede
OBJCOPYFLAGS_vmlinux.srec := -I binary -O srec
$(obj)/vmlinux.srec: $(obj)/compressed/vmlinux
	$(call if_changed,objcopy)

OBJCOPYFLAGS_uImage.srec := -I binary -O srec
$(obj)/uImage.srec: $(obj)/uImage
	$(call if_changed,objcopy)

$(obj)/uImage: $(obj)/uImage.$(suffix-y)
	@ln -sf $(notdir $<) $@
	@echo '  Image $@ is ready'

export CONFIG_PAGE_OFFSET CONFIG_MEMORY_START CONFIG_BOOT_LINK_OFFSET \
       CONFIG_ZERO_PAGE_OFFSET CONFIG_ENTRY_OFFSET KERNEL_MEMORY suffix-y<|MERGE_RESOLUTION|>--- conflicted
+++ resolved
@@ -20,19 +20,12 @@
 CONFIG_ZERO_PAGE_OFFSET	?= 0x00001000
 CONFIG_ENTRY_OFFSET	?= 0x00001000
 
-<<<<<<< HEAD
-=======
 suffix-y := bin
->>>>>>> 25d27ede
 suffix-$(CONFIG_KERNEL_GZIP)  := gz
 suffix-$(CONFIG_KERNEL_BZIP2) := bz2
 suffix-$(CONFIG_KERNEL_LZMA)  := lzma
 
-<<<<<<< HEAD
-targets := zImage vmlinux.srec romImage uImage uImage.srec uImage.gz uImage.bz2 uImage.lzma
-=======
 targets := zImage vmlinux.srec romImage uImage uImage.srec uImage.gz uImage.bz2 uImage.lzma uImage.bin
->>>>>>> 25d27ede
 extra-y += vmlinux.bin vmlinux.bin.gz vmlinux.bin.bz2 vmlinux.bin.lzma
 subdir- := compressed romimage
 
@@ -96,12 +89,9 @@
 $(obj)/uImage.lzma: $(obj)/vmlinux.bin.lzma
 	$(call if_changed,uimage,lzma)
 
-<<<<<<< HEAD
-=======
 $(obj)/uImage.bin: $(obj)/vmlinux.bin
 	$(call if_changed,uimage,none)
 
->>>>>>> 25d27ede
 OBJCOPYFLAGS_vmlinux.srec := -I binary -O srec
 $(obj)/vmlinux.srec: $(obj)/compressed/vmlinux
 	$(call if_changed,objcopy)
