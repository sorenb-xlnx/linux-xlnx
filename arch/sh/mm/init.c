--- conflicted
+++ resolved
@@ -244,13 +244,8 @@
 	/* Add active regions with valid PFNs. */
 	for_each_memblock(memory, reg) {
 		unsigned long start_pfn, end_pfn;
-<<<<<<< HEAD
-		start_pfn = memblock_region_base_pfn(reg);
-		end_pfn = memblock_region_end_pfn(reg);
-=======
 		start_pfn = memblock_region_memory_base_pfn(reg);
 		end_pfn = memblock_region_memory_end_pfn(reg);
->>>>>>> c7fc2de0
 		__add_active_range(0, start_pfn, end_pfn);
 	}
 
