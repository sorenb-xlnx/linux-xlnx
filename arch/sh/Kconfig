--- conflicted
+++ resolved
@@ -347,11 +347,8 @@
 	select CPU_SH3
 	select CPU_HAS_DSP
 	select SYS_SUPPORTS_CMT
-<<<<<<< HEAD
 	select ARCH_WANT_OPTIONAL_GPIOLIB
-=======
 	select USB_ARCH_HAS_OHCI
->>>>>>> fe4bfb30
 	help
 	  Select SH7720 if you have a SH3-DSP SH7720 CPU.
 
@@ -467,12 +464,9 @@
 	select CPU_SHX3
 	select CPU_HAS_PTEAEX
 	select GENERIC_CLOCKEVENTS_BROADCAST if SMP
-<<<<<<< HEAD
 	select ARCH_WANT_OPTIONAL_GPIOLIB
-=======
 	select USB_ARCH_HAS_OHCI
 	select USB_ARCH_HAS_EHCI
->>>>>>> fe4bfb30
 
 config CPU_SUBTYPE_SHX3
 	bool "Support SH-X3 processor"
