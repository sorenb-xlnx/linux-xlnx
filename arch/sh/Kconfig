--- conflicted
+++ resolved
@@ -23,11 +23,6 @@
 	select HAVE_SPARSE_IRQ
 	select RTC_LIB
 	select GENERIC_ATOMIC64
-<<<<<<< HEAD
-	# Support the deprecated APIs until MFD and GPIOLIB catch up.
-	select GENERIC_HARDIRQS_NO_DEPRECATED if !MFD_SUPPORT && !GPIOLIB
-=======
->>>>>>> 8eca7a00
 	select GENERIC_IRQ_SHOW
 	help
 	  The SuperH is a RISC processor targeted for use in embedded systems
