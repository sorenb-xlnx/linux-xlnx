#
# For a description of the syntax of this configuration file,
# see Documentation/kbuild/kconfig-language.txt.
#

mainmenu "Linux/SuperH Kernel Configuration"

config SUPERH
	def_bool y
	select EMBEDDED
	select HAVE_CLK
	select HAVE_IDE if HAS_IOPORT
<<<<<<< HEAD
	select HAVE_LMB
=======
	select HAVE_MEMBLOCK
>>>>>>> 772320e8
	select HAVE_OPROFILE
	select HAVE_GENERIC_DMA_COHERENT
	select HAVE_ARCH_TRACEHOOK
	select HAVE_DMA_API_DEBUG
	select HAVE_DMA_ATTRS
	select HAVE_PERF_EVENTS
	select PERF_USE_VMALLOC
	select HAVE_KERNEL_GZIP
	select HAVE_KERNEL_BZIP2
	select HAVE_KERNEL_LZMA
	select HAVE_KERNEL_LZO
	select HAVE_SYSCALL_TRACEPOINTS
	select RTC_LIB
	select GENERIC_ATOMIC64
	help
	  The SuperH is a RISC processor targeted for use in embedded systems
	  and consumer electronics; it was also used in the Sega Dreamcast
	  gaming console.  The SuperH port has a home page at
	  <http://www.linux-sh.org/>.

config SUPERH32
	def_bool ARCH = "sh"
	select HAVE_KPROBES
	select HAVE_KRETPROBES
	select HAVE_IOREMAP_PROT if MMU && !X2TLB
	select HAVE_FUNCTION_TRACER
	select HAVE_FTRACE_MCOUNT_RECORD
	select HAVE_DYNAMIC_FTRACE
	select HAVE_FUNCTION_TRACE_MCOUNT_TEST
	select HAVE_FTRACE_NMI_ENTER if DYNAMIC_FTRACE
	select HAVE_FUNCTION_GRAPH_TRACER
	select HAVE_ARCH_KGDB
	select HAVE_HW_BREAKPOINT
	select HAVE_MIXED_BREAKPOINTS_REGS
	select PERF_EVENTS if HAVE_HW_BREAKPOINT
	select ARCH_HIBERNATION_POSSIBLE if MMU

config SUPERH64
	def_bool ARCH = "sh64"

config ARCH_DEFCONFIG
	string
	default "arch/sh/configs/shx3_defconfig" if SUPERH32
	default "arch/sh/configs/cayman_defconfig" if SUPERH64

config RWSEM_GENERIC_SPINLOCK
	def_bool y

config RWSEM_XCHGADD_ALGORITHM
	bool

config GENERIC_BUG
	def_bool y
	depends on BUG && SUPERH32

config GENERIC_CSUM
	def_bool y
	depends on SUPERH64

config GENERIC_FIND_NEXT_BIT
	def_bool y

config GENERIC_HWEIGHT
	def_bool y

config GENERIC_HARDIRQS
	def_bool y

config GENERIC_HARDIRQS_NO__DO_IRQ
	def_bool y

config IRQ_PER_CPU
	def_bool y

config SPARSE_IRQ
	def_bool y
	depends on SUPERH32

config GENERIC_GPIO
	def_bool n

config GENERIC_CALIBRATE_DELAY
	bool

config GENERIC_IOMAP
	bool

config GENERIC_TIME
	def_bool y

config GENERIC_CLOCKEVENTS
	def_bool y

config GENERIC_CLOCKEVENTS_BROADCAST
	bool

config GENERIC_CMOS_UPDATE
	def_bool y
	depends on SH_SH03 || SH_DREAMCAST

config GENERIC_LOCKBREAK
	def_bool y
	depends on SMP && PREEMPT

config SYS_SUPPORTS_PM
	bool
	depends on !SMP

config ARCH_SUSPEND_POSSIBLE
	def_bool n

config ARCH_HIBERNATION_POSSIBLE
	def_bool n

config SYS_SUPPORTS_APM_EMULATION
	bool
	select ARCH_SUSPEND_POSSIBLE

config SYS_SUPPORTS_HUGETLBFS
	bool

config SYS_SUPPORTS_SMP
	bool

config SYS_SUPPORTS_NUMA
	bool

config SYS_SUPPORTS_PCI
	bool

config SYS_SUPPORTS_CMT
	bool

config SYS_SUPPORTS_MTU2
	bool

config SYS_SUPPORTS_TMU
	bool

config STACKTRACE_SUPPORT
	def_bool y

config LOCKDEP_SUPPORT
	def_bool y

config HAVE_LATENCYTOP_SUPPORT
	def_bool y

config ARCH_HAS_ILOG2_U32
	def_bool n

config ARCH_HAS_ILOG2_U64
	def_bool n

config ARCH_NO_VIRT_TO_BUS
	def_bool y

config ARCH_HAS_DEFAULT_IDLE
	def_bool y

config ARCH_HAS_CPU_IDLE_WAIT
	def_bool y

config NO_IOPORT
	bool

config IO_TRAPPED
	bool

config DMA_COHERENT
	bool

config DMA_NONCOHERENT
	def_bool !DMA_COHERENT

config NEED_DMA_MAP_STATE
	def_bool DMA_NONCOHERENT

config NEED_SG_DMA_LENGTH
	def_bool y

source "init/Kconfig"

source "kernel/Kconfig.freezer"

menu "System type"

#
# Processor families
#
config CPU_SH2
	bool

config CPU_SH2A
	bool
	select CPU_SH2

config CPU_SH3
	bool
	select CPU_HAS_INTEVT
	select CPU_HAS_SR_RB
	select SYS_SUPPORTS_TMU

config CPU_SH4
	bool
	select CPU_HAS_INTEVT
	select CPU_HAS_SR_RB
	select CPU_HAS_FPU if !CPU_SH4AL_DSP
	select SYS_SUPPORTS_TMU
	select SYS_SUPPORTS_HUGETLBFS if MMU

config CPU_SH4A
	bool
	select CPU_SH4

config CPU_SH4AL_DSP
	bool
	select CPU_SH4A
	select CPU_HAS_DSP

config CPU_SH5
	bool
	select CPU_HAS_FPU
	select SYS_SUPPORTS_TMU
	select SYS_SUPPORTS_HUGETLBFS if MMU

config CPU_SHX2
	bool

config CPU_SHX3
	bool
	select DMA_COHERENT
	select SYS_SUPPORTS_SMP
	select SYS_SUPPORTS_NUMA

config ARCH_SHMOBILE
	bool
	select ARCH_SUSPEND_POSSIBLE
	select PM
	select PM_RUNTIME

if SUPERH32

choice
	prompt "Processor sub-type selection"

#
# Processor subtypes
#

# SH-2 Processor Support

config CPU_SUBTYPE_SH7619
	bool "Support SH7619 processor"
	select CPU_SH2
	select SYS_SUPPORTS_CMT

# SH-2A Processor Support

config CPU_SUBTYPE_SH7201
	bool "Support SH7201 processor"
	select CPU_SH2A
	select CPU_HAS_FPU
	select SYS_SUPPORTS_MTU2
 
config CPU_SUBTYPE_SH7203
	bool "Support SH7203 processor"
	select CPU_SH2A
	select CPU_HAS_FPU
	select SYS_SUPPORTS_CMT
	select SYS_SUPPORTS_MTU2

config CPU_SUBTYPE_SH7206
	bool "Support SH7206 processor"
	select CPU_SH2A
	select SYS_SUPPORTS_CMT
	select SYS_SUPPORTS_MTU2

config CPU_SUBTYPE_SH7263
	bool "Support SH7263 processor"
	select CPU_SH2A
	select CPU_HAS_FPU
	select SYS_SUPPORTS_CMT
	select SYS_SUPPORTS_MTU2

config CPU_SUBTYPE_MXG
	bool "Support MX-G processor"
	select CPU_SH2A
	select SYS_SUPPORTS_MTU2
	help
	  Select MX-G if running on an R8A03022BG part.

# SH-3 Processor Support

config CPU_SUBTYPE_SH7705
	bool "Support SH7705 processor"
	select CPU_SH3

config CPU_SUBTYPE_SH7706
	bool "Support SH7706 processor"
	select CPU_SH3
	help
	  Select SH7706 if you have a 133 Mhz SH-3 HD6417706 CPU.

config CPU_SUBTYPE_SH7707
	bool "Support SH7707 processor"
	select CPU_SH3
	help
	  Select SH7707 if you have a  60 Mhz SH-3 HD6417707 CPU.

config CPU_SUBTYPE_SH7708
	bool "Support SH7708 processor"
	select CPU_SH3
	help
	  Select SH7708 if you have a  60 Mhz SH-3 HD6417708S or
	  if you have a 100 Mhz SH-3 HD6417708R CPU.

config CPU_SUBTYPE_SH7709
	bool "Support SH7709 processor"
	select CPU_SH3
	help
	  Select SH7709 if you have a  80 Mhz SH-3 HD6417709 CPU.

config CPU_SUBTYPE_SH7710
	bool "Support SH7710 processor"
	select CPU_SH3
	select CPU_HAS_DSP
	help
	  Select SH7710 if you have a SH3-DSP SH7710 CPU.

config CPU_SUBTYPE_SH7712
	bool "Support SH7712 processor"
	select CPU_SH3
	select CPU_HAS_DSP
	help
	  Select SH7712 if you have a SH3-DSP SH7712 CPU.

config CPU_SUBTYPE_SH7720
	bool "Support SH7720 processor"
	select CPU_SH3
	select CPU_HAS_DSP
	select SYS_SUPPORTS_CMT
	help
	  Select SH7720 if you have a SH3-DSP SH7720 CPU.

config CPU_SUBTYPE_SH7721
	bool "Support SH7721 processor"
	select CPU_SH3
	select CPU_HAS_DSP
	select SYS_SUPPORTS_CMT
	help
	  Select SH7721 if you have a SH3-DSP SH7721 CPU.

# SH-4 Processor Support

config CPU_SUBTYPE_SH7750
	bool "Support SH7750 processor"
	select CPU_SH4
	help
	  Select SH7750 if you have a 200 Mhz SH-4 HD6417750 CPU.

config CPU_SUBTYPE_SH7091
	bool "Support SH7091 processor"
	select CPU_SH4
	help
	  Select SH7091 if you have an SH-4 based Sega device (such as
	  the Dreamcast, Naomi, and Naomi 2).

config CPU_SUBTYPE_SH7750R
	bool "Support SH7750R processor"
	select CPU_SH4

config CPU_SUBTYPE_SH7750S
	bool "Support SH7750S processor"
	select CPU_SH4

config CPU_SUBTYPE_SH7751
	bool "Support SH7751 processor"
	select CPU_SH4
	help
	  Select SH7751 if you have a 166 Mhz SH-4 HD6417751 CPU,
	  or if you have a HD6417751R CPU.

config CPU_SUBTYPE_SH7751R
	bool "Support SH7751R processor"
	select CPU_SH4

config CPU_SUBTYPE_SH7760
	bool "Support SH7760 processor"
	select CPU_SH4

config CPU_SUBTYPE_SH4_202
	bool "Support SH4-202 processor"
	select CPU_SH4

# SH-4A Processor Support

config CPU_SUBTYPE_SH7723
	bool "Support SH7723 processor"
	select CPU_SH4A
	select CPU_SHX2
	select ARCH_SHMOBILE
	select ARCH_SPARSEMEM_ENABLE
	select SYS_SUPPORTS_CMT
	help
	  Select SH7723 if you have an SH-MobileR2 CPU.

config CPU_SUBTYPE_SH7724
	bool "Support SH7724 processor"
	select CPU_SH4A
	select CPU_SHX2
	select ARCH_SHMOBILE
	select ARCH_SPARSEMEM_ENABLE
	select SYS_SUPPORTS_CMT
	help
	  Select SH7724 if you have an SH-MobileR2R CPU.

config CPU_SUBTYPE_SH7757
	bool "Support SH7757 processor"
	select CPU_SH4A
	select CPU_SHX2
	help
	  Select SH7757 if you have a SH4A SH7757 CPU.

config CPU_SUBTYPE_SH7763
	bool "Support SH7763 processor"
	select CPU_SH4A
	help
	  Select SH7763 if you have a SH4A SH7763(R5S77631) CPU.

config CPU_SUBTYPE_SH7770
	bool "Support SH7770 processor"
	select CPU_SH4A

config CPU_SUBTYPE_SH7780
	bool "Support SH7780 processor"
	select CPU_SH4A

config CPU_SUBTYPE_SH7785
	bool "Support SH7785 processor"
	select CPU_SH4A
	select CPU_SHX2
	select ARCH_SPARSEMEM_ENABLE
	select SYS_SUPPORTS_NUMA

config CPU_SUBTYPE_SH7786
	bool "Support SH7786 processor"
	select CPU_SH4A
	select CPU_SHX3
	select CPU_HAS_PTEAEX
	select GENERIC_CLOCKEVENTS_BROADCAST if SMP

config CPU_SUBTYPE_SHX3
	bool "Support SH-X3 processor"
	select CPU_SH4A
	select CPU_SHX3
	select GENERIC_CLOCKEVENTS_BROADCAST if SMP

# SH4AL-DSP Processor Support

config CPU_SUBTYPE_SH7343
	bool "Support SH7343 processor"
	select CPU_SH4AL_DSP
	select ARCH_SHMOBILE
	select SYS_SUPPORTS_CMT

config CPU_SUBTYPE_SH7722
	bool "Support SH7722 processor"
	select CPU_SH4AL_DSP
	select CPU_SHX2
	select ARCH_SHMOBILE
	select ARCH_SPARSEMEM_ENABLE
	select SYS_SUPPORTS_NUMA
	select SYS_SUPPORTS_CMT

config CPU_SUBTYPE_SH7366
	bool "Support SH7366 processor"
	select CPU_SH4AL_DSP
	select CPU_SHX2
	select ARCH_SHMOBILE
	select ARCH_SPARSEMEM_ENABLE
	select SYS_SUPPORTS_NUMA
	select SYS_SUPPORTS_CMT

endchoice

endif

if SUPERH64

choice
	prompt "Processor sub-type selection"

# SH-5 Processor Support

config CPU_SUBTYPE_SH5_101
	bool "Support SH5-101 processor"
	select CPU_SH5

config CPU_SUBTYPE_SH5_103
	bool "Support SH5-103 processor"
	select CPU_SH5

endchoice

endif

source "arch/sh/mm/Kconfig"
 
source "arch/sh/Kconfig.cpu"

source "arch/sh/boards/Kconfig"

menu "Timer and clock configuration"

config SH_TIMER_TMU
	bool "TMU timer driver"
	depends on SYS_SUPPORTS_TMU
	default y
	help
	  This enables the build of the TMU timer driver.

config SH_TIMER_CMT
	bool "CMT timer driver"
	depends on SYS_SUPPORTS_CMT
	default y
	help
	  This enables build of the CMT timer driver.

config SH_TIMER_MTU2
	bool "MTU2 timer driver"
	depends on SYS_SUPPORTS_MTU2
	default y
	help
	  This enables build of the MTU2 timer driver.

config SH_PCLK_FREQ
	int "Peripheral clock frequency (in Hz)"
	depends on SH_CLK_CPG_LEGACY
	default "31250000" if CPU_SUBTYPE_SH7619
	default "33333333" if CPU_SUBTYPE_SH7770 || \
			      CPU_SUBTYPE_SH7760 || \
			      CPU_SUBTYPE_SH7705 || \
			      CPU_SUBTYPE_SH7203 || \
			      CPU_SUBTYPE_SH7206 || \
			      CPU_SUBTYPE_SH7263 || \
			      CPU_SUBTYPE_MXG
	default "60000000" if CPU_SUBTYPE_SH7751 || CPU_SUBTYPE_SH7751R
	default "66000000" if CPU_SUBTYPE_SH4_202
	default "50000000"
	help
	  This option is used to specify the peripheral clock frequency.
	  This is necessary for determining the reference clock value on
	  platforms lacking an RTC.

config SH_CLK_CPG
	def_bool y

config SH_CLK_CPG_LEGACY
	depends on SH_CLK_CPG
	def_bool y if !CPU_SUBTYPE_SH7785 && !ARCH_SHMOBILE && \
		      !CPU_SUBTYPE_SH7786

config SH_CLK_MD
	int "CPU Mode Pin Setting"
	depends on CPU_SH2
	default 6 if CPU_SUBTYPE_SH7206
	default 5 if CPU_SUBTYPE_SH7619
	default 0
	help
	  MD2 - MD0 pin setting.

source "kernel/time/Kconfig"

endmenu

menu "CPU Frequency scaling"

source "drivers/cpufreq/Kconfig"

config SH_CPU_FREQ
	tristate "SuperH CPU Frequency driver"
	depends on CPU_FREQ
	select CPU_FREQ_TABLE
	help
	  This adds the cpufreq driver for SuperH. Any CPU that supports
	  clock rate rounding through the clock framework can use this
	  driver. While it will make the kernel slightly larger, this is
	  harmless for CPUs that don't support rate rounding. The driver
	  will also generate a notice in the boot log before disabling
	  itself if the CPU in question is not capable of rate rounding.

	  For details, take a look at <file:Documentation/cpu-freq>.

	  If unsure, say N.

endmenu

source "arch/sh/drivers/Kconfig"

endmenu

menu "Kernel features"

source kernel/Kconfig.hz

config KEXEC
	bool "kexec system call (EXPERIMENTAL)"
	depends on SUPERH32 && EXPERIMENTAL && MMU
	help
	  kexec is a system call that implements the ability to shutdown your
	  current kernel, and to start another kernel.  It is like a reboot
	  but it is independent of the system firmware.  And like a reboot
	  you can start any kernel with it, not just Linux.

	  The name comes from the similarity to the exec system call.

	  It is an ongoing process to be certain the hardware in a machine
	  is properly shutdown, so do not be surprised if this code does not
	  initially work for you.  It may help to enable device hotplugging
	  support.  As of this writing the exact hardware interface is
	  strongly in flux, so no good recommendation can be made.

config CRASH_DUMP
	bool "kernel crash dumps (EXPERIMENTAL)"
	depends on SUPERH32 && EXPERIMENTAL && BROKEN_ON_SMP
	help
	  Generate crash dump after being started by kexec.
	  This should be normally only set in special crash dump kernels
	  which are loaded in the main kernel with kexec-tools into
	  a specially reserved region and then later executed after
	  a crash by kdump/kexec. The crash dump kernel must be compiled
	  to a memory address not used by the main kernel using
	  MEMORY_START.

	  For more details see Documentation/kdump/kdump.txt

config KEXEC_JUMP
	bool "kexec jump (EXPERIMENTAL)"
	depends on SUPERH32 && KEXEC && HIBERNATION && EXPERIMENTAL
	help
	  Jump between original kernel and kexeced kernel and invoke
	  code via KEXEC

config SECCOMP
	bool "Enable seccomp to safely compute untrusted bytecode"
	depends on PROC_FS
	help
	  This kernel feature is useful for number crunching applications
	  that may need to compute untrusted bytecode during their
	  execution. By using pipes or other transports made available to
	  the process as file descriptors supporting the read/write
	  syscalls, it's possible to isolate those applications in
	  their own address space using seccomp. Once seccomp is
	  enabled via prctl, it cannot be disabled and the task is only
	  allowed to execute a few safe syscalls defined by each seccomp
	  mode.

	  If unsure, say N.

config SMP
	bool "Symmetric multi-processing support"
	depends on SYS_SUPPORTS_SMP
	select USE_GENERIC_SMP_HELPERS
	---help---
	  This enables support for systems with more than one CPU. If you have
	  a system with only one CPU, like most personal computers, say N. If
	  you have a system with more than one CPU, say Y.

	  If you say N here, the kernel will run on single and multiprocessor
	  machines, but will use only one CPU of a multiprocessor machine. If
	  you say Y here, the kernel will run on many, but not all,
	  singleprocessor machines. On a singleprocessor machine, the kernel
	  will run faster if you say N here.

	  People using multiprocessor machines who say Y here should also say
	  Y to "Enhanced Real Time Clock Support", below.

	  See also <file:Documentation/nmi_watchdog.txt> and the SMP-HOWTO
	  available at <http://www.tldp.org/docs.html#howto>.

	  If you don't know what to do here, say N.

config NR_CPUS
	int "Maximum number of CPUs (2-32)"
	range 2 32
	depends on SMP
	default "4" if CPU_SUBTYPE_SHX3
	default "2"
	help
	  This allows you to specify the maximum number of CPUs which this
	  kernel will support.  The maximum supported value is 32 and the
	  minimum value which makes sense is 2.

	  This is purely to save memory - each supported CPU adds
	  approximately eight kilobytes to the kernel image.

config HOTPLUG_CPU
	bool "Support for hot-pluggable CPUs (EXPERIMENTAL)"
	depends on SMP && HOTPLUG && EXPERIMENTAL
	help
	  Say Y here to experiment with turning CPUs off and on.  CPUs
	  can be controlled through /sys/devices/system/cpu.

source "kernel/Kconfig.preempt"

config GUSA
	def_bool y
	depends on !SMP && SUPERH32
	help
	  This enables support for gUSA (general UserSpace Atomicity).
	  This is the default implementation for both UP and non-ll/sc
	  CPUs, and is used by the libc, amongst others.

	  For additional information, design information can be found 
	  in <http://lc.linux.or.jp/lc2002/papers/niibe0919p.pdf>.

	  This should only be disabled for special cases where alternate
	  atomicity implementations exist.

config GUSA_RB
	bool "Implement atomic operations by roll-back (gRB) (EXPERIMENTAL)"
	depends on GUSA && CPU_SH3 || (CPU_SH4 && !CPU_SH4A)
	help
	  Enabling this option will allow the kernel to implement some
	  atomic operations using a software implementation of load-locked/
	  store-conditional (LLSC). On machines which do not have hardware
	  LLSC, this should be more efficient than the other alternative of
	  disabling interrupts around the atomic sequence.

source "drivers/sh/Kconfig"

endmenu

menu "Boot options"

config ZERO_PAGE_OFFSET
	hex
	default "0x00010000" if PAGE_SIZE_64KB || SH_RTS7751R2D || \
				SH_7751_SOLUTION_ENGINE
	default "0x00004000" if PAGE_SIZE_16KB || SH_SH03
	default "0x00002000" if PAGE_SIZE_8KB
	default "0x00001000"
	help
	  This sets the default offset of zero page.

config BOOT_LINK_OFFSET
	hex
	default "0x00210000" if SH_SHMIN
	default "0x00400000" if SH_CAYMAN
	default "0x00810000" if SH_7780_SOLUTION_ENGINE
	default "0x009e0000" if SH_TITAN
	default "0x01800000" if SH_SDK7780
	default "0x02000000" if SH_EDOSK7760
	default "0x00800000"
	help
	  This option allows you to set the link address offset of the zImage.
	  This can be useful if you are on a board which has a small amount of
	  memory.

config ENTRY_OFFSET
	hex
	default "0x00001000" if PAGE_SIZE_4KB
	default "0x00002000" if PAGE_SIZE_8KB
	default "0x00004000" if PAGE_SIZE_16KB
	default "0x00010000" if PAGE_SIZE_64KB
	default "0x00000000"

config ROMIMAGE_MMCIF
	bool "Include MMCIF loader in romImage (EXPERIMENTAL)"
	depends on CPU_SUBTYPE_SH7724 && EXPERIMENTAL
	help
	  Say Y here to include experimental MMCIF loading code in
	  romImage. With this enabled it is possible to write the romImage
	  kernel image to an MMC card and boot the kernel straight from
	  the reset vector. At reset the processor Mask ROM will load the
	  first part of the romImage which in turn loads the rest the kernel
	  image to RAM using the MMCIF hardware block.

choice
	prompt "Kernel command line"
	optional
	default CMDLINE_OVERWRITE
	help
	  Setting this option allows the kernel command line arguments
	  to be set.

config CMDLINE_OVERWRITE
	bool "Overwrite bootloader kernel arguments"
	help
	  Given string will overwrite any arguments passed in by
	  a bootloader.

config CMDLINE_EXTEND
	bool "Extend bootloader kernel arguments"
	help
	  Given string will be concatenated with arguments passed in
	  by a bootloader.

endchoice

config CMDLINE
	string "Kernel command line arguments string"
	depends on CMDLINE_OVERWRITE || CMDLINE_EXTEND
	default "console=ttySC1,115200"

endmenu

menu "Bus options"

config SUPERHYWAY
	tristate "SuperHyway Bus support"
	depends on CPU_SUBTYPE_SH4_202

config MAPLE
	bool "Maple Bus support"
	depends on SH_DREAMCAST
	help
	 The Maple Bus is SEGA's serial communication bus for peripherals
	 on the Dreamcast. Without this bus support you won't be able to
	 get your Dreamcast keyboard etc to work, so most users
	 probably want to say 'Y' here, unless you are only using the
	 Dreamcast with a serial line terminal or a remote network
	 connection.

config PCI
	bool "PCI support"
	depends on SYS_SUPPORTS_PCI
	select PCI_DOMAINS
	help
	  Find out whether you have a PCI motherboard. PCI is the name of a
	  bus system, i.e. the way the CPU talks to the other stuff inside
	  your box. If you have PCI, say Y, otherwise N.

config PCI_DOMAINS
	bool

source "drivers/pci/pcie/Kconfig"

source "drivers/pci/Kconfig"

source "drivers/pcmcia/Kconfig"

source "drivers/pci/hotplug/Kconfig"

endmenu

menu "Executable file formats"

source "fs/Kconfig.binfmt"

endmenu

menu "Power management options (EXPERIMENTAL)"
depends on EXPERIMENTAL

source "kernel/power/Kconfig"

source "drivers/cpuidle/Kconfig"

endmenu

source "net/Kconfig"

source "drivers/Kconfig"

source "fs/Kconfig"

source "arch/sh/Kconfig.debug"

source "security/Kconfig"

source "crypto/Kconfig"

menuconfig VIRTUALIZATION
	bool "Virtualization"
	default n
	---help---
	  Say Y here to get to see options for using your Linux host to run other
	  operating systems inside virtual machines (guests).
	  This option alone does not add any kernel code.

	  If you say N, all options in this submenu will be skipped and disabled.

if VIRTUALIZATION

source drivers/virtio/Kconfig

endif # VIRTUALIZATION

source "lib/Kconfig"<|MERGE_RESOLUTION|>--- conflicted
+++ resolved
@@ -10,11 +10,7 @@
 	select EMBEDDED
 	select HAVE_CLK
 	select HAVE_IDE if HAS_IOPORT
-<<<<<<< HEAD
-	select HAVE_LMB
-=======
 	select HAVE_MEMBLOCK
->>>>>>> 772320e8
 	select HAVE_OPROFILE
 	select HAVE_GENERIC_DMA_COHERENT
 	select HAVE_ARCH_TRACEHOOK
