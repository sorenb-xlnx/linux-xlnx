/*
 * ld script to make SuperH Linux kernel
 * Written by Niibe Yutaka and Paul Mundt
 */
#ifdef CONFIG_SUPERH64
#define LOAD_OFFSET	CONFIG_PAGE_OFFSET
OUTPUT_ARCH(sh:sh5)
#else
#define LOAD_OFFSET	0
OUTPUT_ARCH(sh)
#endif

#include <asm/thread_info.h>
#include <asm/cache.h>
#include <asm/vmlinux.lds.h>

ENTRY(_start)
SECTIONS
{
#ifdef CONFIG_PMB_FIXED
	. = CONFIG_PAGE_OFFSET + (CONFIG_MEMORY_START & 0x1fffffff) +
	    CONFIG_ZERO_PAGE_OFFSET;
#elif defined(CONFIG_32BIT)
	. = CONFIG_PAGE_OFFSET + CONFIG_ZERO_PAGE_OFFSET;
#else
	. = CONFIG_PAGE_OFFSET + CONFIG_MEMORY_START + CONFIG_ZERO_PAGE_OFFSET;
#endif

	_text = .;		/* Text and read-only data */

	.empty_zero_page : AT(ADDR(.empty_zero_page) - LOAD_OFFSET) {
		*(.empty_zero_page)
	} = 0

	.text : AT(ADDR(.text) - LOAD_OFFSET) {
		HEAD_TEXT
		TEXT_TEXT

#ifdef CONFIG_SUPERH64
		*(.text64)
		*(.text..SHmedia32)
#endif

		SCHED_TEXT
		LOCK_TEXT
		KPROBES_TEXT
		IRQENTRY_TEXT
		*(.fixup)
		*(.gnu.warning)
		_etext = .;		/* End of text section */
	} = 0x0009

	EXCEPTION_TABLE(16)

	NOTES
	RO_DATA(PAGE_SIZE)

	/*
	 * Code which must be executed uncached and the associated data
	 */
	. = ALIGN(PAGE_SIZE);
	.uncached : AT(ADDR(.uncached) - LOAD_OFFSET) {
		__uncached_start = .;
		*(.uncached.text)
		*(.uncached.data)
		__uncached_end = .;
	}

	RW_DATA_SECTION(L1_CACHE_BYTES, PAGE_SIZE, THREAD_SIZE)

	_edata = .;			/* End of data section */

	DWARF_EH_FRAME

	. = ALIGN(PAGE_SIZE);		/* Init code and data */
	__init_begin = .;
	INIT_TEXT_SECTION(PAGE_SIZE)
	INIT_DATA_SECTION(16)

	. = ALIGN(4);
	.machvec.init : AT(ADDR(.machvec.init) - LOAD_OFFSET) {
		__machvec_start = .;
		*(.machvec.init)
		__machvec_end = .;
	}

	PERCPU(PAGE_SIZE)

	/*
	 * .exit.text is discarded at runtime, not link time, to deal with
	 * references from __bug_table
	 */
	.exit.text : AT(ADDR(.exit.text) - LOAD_OFFSET) { EXIT_TEXT }
	.exit.data : AT(ADDR(.exit.data) - LOAD_OFFSET) { EXIT_DATA }

	. = ALIGN(PAGE_SIZE);
	__init_end = .;
	BSS_SECTION(0, PAGE_SIZE, 4)
	_ebss = .;			/* uClinux MTD sucks */
	_end = . ;

	STABS_DEBUG
	DWARF_DEBUG

	/*
	 * When something in the kernel is NOT compiled as a module, the
	 * module cleanup code and data are put into these segments. Both
	 * can then be thrown away, as cleanup code is never called unless
	 * it's a module.
	 */
<<<<<<< HEAD
	DISCARDS
=======
	/DISCARD/ : {
		EXIT_CALL
	}

	STABS_DEBUG
	DWARF_DEBUG
>>>>>>> a6f15ade
}<|MERGE_RESOLUTION|>--- conflicted
+++ resolved
@@ -108,14 +108,5 @@
 	 * can then be thrown away, as cleanup code is never called unless
 	 * it's a module.
 	 */
-<<<<<<< HEAD
 	DISCARDS
-=======
-	/DISCARD/ : {
-		EXIT_CALL
-	}
-
-	STABS_DEBUG
-	DWARF_DEBUG
->>>>>>> a6f15ade
 }