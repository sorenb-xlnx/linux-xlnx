--- conflicted
+++ resolved
@@ -387,12 +387,8 @@
 
 	pr_info("Performance Events: %s support registered\n", _pmu->name);
 
-<<<<<<< HEAD
-	WARN_ON(pmu->num_events > MAX_HWEVENTS);
-	perf_max_events = pmu->num_events;
-=======
 	WARN_ON(_pmu->num_events > MAX_HWEVENTS);
->>>>>>> a4b3b80b
+	perf_max_events = _pmu->num_events;
 
 	perf_pmu_register(&pmu);
 	perf_cpu_notifier(sh_pmu_notifier);
