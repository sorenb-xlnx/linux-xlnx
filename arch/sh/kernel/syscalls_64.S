/*
 * arch/sh/kernel/syscalls_64.S
 *
 * Copyright (C) 2000, 2001  Paolo Alberelli
 * Copyright (C) 2004 - 2007  Paul Mundt
 * Copyright (C) 2003, 2004 Richard Curnow
 *
 * This file is subject to the terms and conditions of the GNU General Public
 * License.  See the file "COPYING" in the main directory of this archive
 * for more details.
 */

#include <linux/sys.h>

	.section .data, "aw"
	.balign 32

/*
 * System calls jump table
 */
	.globl  sys_call_table
sys_call_table:
	.long sys_restart_syscall	/* 0  -  old "setup()" system call  */
	.long sys_exit
	.long sys_fork
	.long sys_read
	.long sys_write
	.long sys_open			/* 5 */
	.long sys_close
	.long sys_waitpid
	.long sys_creat
	.long sys_link
	.long sys_unlink		/* 10 */
	.long sys_execve
	.long sys_chdir
	.long sys_time
	.long sys_mknod
	.long sys_chmod			/* 15 */
	.long sys_lchown16
	.long sys_ni_syscall	/* old break syscall holder */
	.long sys_stat
	.long sys_lseek
	.long sys_getpid		/* 20 */
	.long sys_mount
	.long sys_oldumount
	.long sys_setuid16
	.long sys_getuid16
	.long sys_stime			/* 25 */
	.long sh64_ptrace
	.long sys_alarm
	.long sys_fstat
	.long sys_pause
	.long sys_utime			/* 30 */
	.long sys_ni_syscall	/* old stty syscall holder */
	.long sys_ni_syscall	/* old gtty syscall holder */
	.long sys_access
	.long sys_nice
	.long sys_ni_syscall		/* 35 */ /* old ftime syscall holder */
	.long sys_sync
	.long sys_kill
	.long sys_rename
	.long sys_mkdir
	.long sys_rmdir			/* 40 */
	.long sys_dup
	.long sys_pipe
	.long sys_times
	.long sys_ni_syscall	/* old prof syscall holder */
	.long sys_brk			/* 45 */
	.long sys_setgid16
	.long sys_getgid16
	.long sys_signal
	.long sys_geteuid16
	.long sys_getegid16		/* 50 */
	.long sys_acct
	.long sys_umount		/* recycled never used phys( */
	.long sys_ni_syscall	/* old lock syscall holder */
	.long sys_ioctl
	.long sys_fcntl			/* 55 */
	.long sys_ni_syscall	/* old mpx syscall holder */
	.long sys_setpgid
	.long sys_ni_syscall	/* old ulimit syscall holder */
	.long sys_ni_syscall	/* sys_olduname */
	.long sys_umask			/* 60 */
	.long sys_chroot
	.long sys_ustat
	.long sys_dup2
	.long sys_getppid
	.long sys_getpgrp		/* 65 */
	.long sys_setsid
	.long sys_sigaction
	.long sys_sgetmask
	.long sys_ssetmask
	.long sys_setreuid16		/* 70 */
	.long sys_setregid16
	.long sys_sigsuspend
	.long sys_sigpending
	.long sys_sethostname
	.long sys_setrlimit		/* 75 */
	.long sys_old_getrlimit
	.long sys_getrusage
	.long sys_gettimeofday
	.long sys_settimeofday
	.long sys_getgroups16		/* 80 */
	.long sys_setgroups16
	.long sys_ni_syscall	/* sys_oldselect */
	.long sys_symlink
	.long sys_lstat
	.long sys_readlink		/* 85 */
	.long sys_uselib
	.long sys_swapon
	.long sys_reboot
	.long sys_old_readdir
	.long old_mmap			/* 90 */
	.long sys_munmap
	.long sys_truncate
	.long sys_ftruncate
	.long sys_fchmod
	.long sys_fchown16		/* 95 */
	.long sys_getpriority
	.long sys_setpriority
	.long sys_ni_syscall	/* old profil syscall holder */
	.long sys_statfs
	.long sys_fstatfs		/* 100 */
	.long sys_ni_syscall	/* ioperm */
	.long sys_socketcall	/* Obsolete implementation of socket syscall */
	.long sys_syslog
	.long sys_setitimer
	.long sys_getitimer		/* 105 */
	.long sys_newstat
	.long sys_newlstat
	.long sys_newfstat
	.long sys_uname
	.long sys_ni_syscall		/* 110 */ /* iopl */
	.long sys_vhangup
	.long sys_ni_syscall	/* idle */
	.long sys_ni_syscall	/* vm86old */
	.long sys_wait4
	.long sys_swapoff		/* 115 */
	.long sys_sysinfo
	.long sys_ipc		/* Obsolete ipc syscall implementation */
	.long sys_fsync
	.long sys_sigreturn
	.long sys_clone			/* 120 */
	.long sys_setdomainname
	.long sys_newuname
	.long sys_cacheflush	/* x86: sys_modify_ldt */
	.long sys_adjtimex
	.long sys_mprotect		/* 125 */
	.long sys_sigprocmask
	.long sys_ni_syscall		/* old "create_module" */
	.long sys_init_module
	.long sys_delete_module
	.long sys_ni_syscall		/* 130: old "get_kernel_syms" */
	.long sys_quotactl
	.long sys_getpgid
	.long sys_fchdir
	.long sys_bdflush
	.long sys_sysfs			/* 135 */
	.long sys_personality
	.long sys_ni_syscall	/* for afs_syscall */
	.long sys_setfsuid16
	.long sys_setfsgid16
	.long sys_llseek		/* 140 */
	.long sys_getdents
	.long sys_select
	.long sys_flock
	.long sys_msync
	.long sys_readv			/* 145 */
	.long sys_writev
	.long sys_getsid
	.long sys_fdatasync
	.long sys_sysctl
	.long sys_mlock			/* 150 */
	.long sys_munlock
	.long sys_mlockall
	.long sys_munlockall
	.long sys_sched_setparam
	.long sys_sched_getparam	/* 155 */
	.long sys_sched_setscheduler
	.long sys_sched_getscheduler
	.long sys_sched_yield
	.long sys_sched_get_priority_max
	.long sys_sched_get_priority_min  /* 160 */
	.long sys_sched_rr_get_interval
	.long sys_nanosleep
	.long sys_mremap
	.long sys_setresuid16
	.long sys_getresuid16		/* 165 */
	.long sys_ni_syscall	/* vm86 */
	.long sys_ni_syscall	/* old "query_module" */
	.long sys_poll
	.long sys_nfsservctl
	.long sys_setresgid16		/* 170 */
	.long sys_getresgid16
	.long sys_prctl
	.long sys_rt_sigreturn
	.long sys_rt_sigaction
	.long sys_rt_sigprocmask	/* 175 */
	.long sys_rt_sigpending
	.long sys_rt_sigtimedwait
	.long sys_rt_sigqueueinfo
	.long sys_rt_sigsuspend
	.long sys_pread64		/* 180 */
	.long sys_pwrite64
	.long sys_chown16
	.long sys_getcwd
	.long sys_capget
	.long sys_capset		/* 185 */
	.long sys_sigaltstack
	.long sys_sendfile
	.long sys_ni_syscall	/* streams1 */
	.long sys_ni_syscall	/* streams2 */
	.long sys_vfork			/* 190 */
	.long sys_getrlimit
	.long sys_mmap2
	.long sys_truncate64
	.long sys_ftruncate64
	.long sys_stat64		/* 195 */
	.long sys_lstat64
	.long sys_fstat64
	.long sys_lchown
	.long sys_getuid
	.long sys_getgid		/* 200 */
	.long sys_geteuid
	.long sys_getegid
	.long sys_setreuid
	.long sys_setregid
	.long sys_getgroups		/* 205 */
	.long sys_setgroups
	.long sys_fchown
	.long sys_setresuid
	.long sys_getresuid
	.long sys_setresgid		/* 210 */
	.long sys_getresgid
	.long sys_chown
	.long sys_setuid
	.long sys_setgid
	.long sys_setfsuid		/* 215 */
	.long sys_setfsgid
	.long sys_pivot_root
	.long sys_mincore
	.long sys_madvise
	/* Broken-out socket family (maintain backwards compatibility in syscall
	   numbering with 2.4) */
	.long sys_socket		/* 220 */
	.long sys_bind
	.long sys_connect
	.long sys_listen
	.long sys_accept
	.long sys_getsockname		/* 225 */
	.long sys_getpeername
	.long sys_socketpair
	.long sys_send
	.long sys_sendto
	.long sys_recv			/* 230*/
	.long sys_recvfrom
	.long sys_shutdown
	.long sys_setsockopt
	.long sys_getsockopt
	.long sys_sendmsg		/* 235 */
	.long sys_recvmsg
	/* Broken-out IPC family (maintain backwards compatibility in syscall
	   numbering with 2.4) */
	.long sys_semop
	.long sys_semget
	.long sys_semctl
	.long sys_msgsnd		/* 240 */
	.long sys_msgrcv
	.long sys_msgget
	.long sys_msgctl
	.long sys_shmat
	.long sys_shmdt			/* 245 */
	.long sys_shmget
	.long sys_shmctl
	/* Rest of syscalls listed in 2.4 i386 unistd.h */
	.long sys_getdents64
	.long sys_fcntl64
	.long sys_ni_syscall		/* 250 reserved for TUX */
	.long sys_ni_syscall		/* Reserved for Security */
	.long sys_gettid
	.long sys_readahead
	.long sys_setxattr
	.long sys_lsetxattr		/* 255 */
	.long sys_fsetxattr
	.long sys_getxattr
	.long sys_lgetxattr
	.long sys_fgetxattr
	.long sys_listxattr		/* 260 */
	.long sys_llistxattr
	.long sys_flistxattr
	.long sys_removexattr
	.long sys_lremovexattr
	.long sys_fremovexattr  	/* 265 */
	.long sys_tkill
	.long sys_sendfile64
	.long sys_futex
	.long sys_sched_setaffinity
	.long sys_sched_getaffinity	/* 270 */
	.long sys_ni_syscall
	.long sys_ni_syscall
	.long sys_io_setup
	.long sys_io_destroy
	.long sys_io_getevents		/* 275 */
	.long sys_io_submit
	.long sys_io_cancel
	.long sys_fadvise64
	.long sys_ni_syscall
	.long sys_exit_group		/* 280 */
	/* Rest of new 2.6 syscalls */
	.long sys_lookup_dcookie
	.long sys_epoll_create
	.long sys_epoll_ctl
	.long sys_epoll_wait
 	.long sys_remap_file_pages	/* 285 */
 	.long sys_set_tid_address
 	.long sys_timer_create
 	.long sys_timer_settime
 	.long sys_timer_gettime
 	.long sys_timer_getoverrun	/* 290 */
 	.long sys_timer_delete
 	.long sys_clock_settime
 	.long sys_clock_gettime
 	.long sys_clock_getres
 	.long sys_clock_nanosleep	/* 295 */
	.long sys_statfs64
	.long sys_fstatfs64
	.long sys_tgkill
	.long sys_utimes
 	.long sys_fadvise64_64		/* 300 */
	.long sys_ni_syscall	/* Reserved for vserver */
	.long sys_ni_syscall	/* Reserved for mbind */
	.long sys_ni_syscall	/* get_mempolicy */
	.long sys_ni_syscall	/* set_mempolicy */
	.long sys_mq_open		/* 305 */
	.long sys_mq_unlink
	.long sys_mq_timedsend
	.long sys_mq_timedreceive
	.long sys_mq_notify
	.long sys_mq_getsetattr		/* 310 */
	.long sys_ni_syscall	/* Reserved for kexec */
	.long sys_waitid
	.long sys_add_key
	.long sys_request_key
	.long sys_keyctl		/* 315 */
	.long sys_ioprio_set
	.long sys_ioprio_get
	.long sys_inotify_init
	.long sys_inotify_add_watch
	.long sys_inotify_rm_watch	/* 320 */
	.long sys_ni_syscall
	.long sys_migrate_pages
	.long sys_openat
	.long sys_mkdirat
	.long sys_mknodat		/* 325 */
	.long sys_fchownat
	.long sys_futimesat
	.long sys_fstatat64
	.long sys_unlinkat
	.long sys_renameat		/* 330 */
	.long sys_linkat
	.long sys_symlinkat
	.long sys_readlinkat
	.long sys_fchmodat
	.long sys_faccessat		/* 335 */
	.long sys_pselect6
	.long sys_ppoll
	.long sys_unshare
	.long sys_set_robust_list
	.long sys_get_robust_list	/* 340 */
	.long sys_splice
	.long sys_sync_file_range
	.long sys_tee
	.long sys_vmsplice
	.long sys_move_pages		/* 345 */
	.long sys_getcpu
	.long sys_epoll_pwait
	.long sys_utimensat
	.long sys_signalfd
	.long sys_timerfd_create	/* 350 */
	.long sys_eventfd
	.long sys_fallocate
	.long sys_timerfd_settime
	.long sys_timerfd_gettime
	.long sys_signalfd4		/* 355 */
	.long sys_eventfd2
	.long sys_epoll_create1
	.long sys_dup3
	.long sys_pipe2
	.long sys_inotify_init1		/* 360 */
	.long sys_preadv
	.long sys_pwritev
	.long sys_rt_tgsigqueueinfo
	.long sys_perf_event_open
	.long sys_recvmmsg		/* 365 */
	.long sys_accept4
	.long sys_fanotify_init
	.long sys_fanotify_mark
	.long sys_prlimit64
	.long sys_name_to_handle_at	/* 370 */
	.long sys_open_by_handle_at
<<<<<<< HEAD
	.long sys_clock_adjtime
=======
	.long sys_clock_adjtime
	.long sys_syncfs
>>>>>>> 8eca7a00
<|MERGE_RESOLUTION|>--- conflicted
+++ resolved
@@ -398,9 +398,5 @@
 	.long sys_prlimit64
 	.long sys_name_to_handle_at	/* 370 */
 	.long sys_open_by_handle_at
-<<<<<<< HEAD
 	.long sys_clock_adjtime
-=======
-	.long sys_clock_adjtime
-	.long sys_syncfs
->>>>>>> 8eca7a00
+	.long sys_syncfs