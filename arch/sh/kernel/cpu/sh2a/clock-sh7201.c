/*
 * arch/sh/kernel/cpu/sh2a/clock-sh7201.c
 *
 * SH7201 support for the clock framework
 *
 *  Copyright (C) 2008 Peter Griffin  <pgriffin@mpc-data.co.uk>
 *
 * Based on clock-sh4.c
 *  Copyright (C) 2005  Paul Mundt
 *
 * This file is subject to the terms and conditions of the GNU General Public
 * License.  See the file "COPYING" in the main directory of this archive
 * for more details.
 */
#include <linux/init.h>
#include <linux/kernel.h>
#include <asm/clock.h>
#include <asm/freq.h>
#include <asm/io.h>

static const int pll1rate[]={1,2,3,4,6,8};
static const int pfc_divisors[]={1,2,3,4,6,8,12};
#define ifc_divisors pfc_divisors

static unsigned int pll2_mult;

static void master_clk_init(struct clk *clk)
{
<<<<<<< HEAD
	clk->rate = 10000000 * PLL2 * pll1rate[(__raw_readw(FREQCR) >> 8) & 0x0007];
=======
	clk->rate = 10000000 * pll2_mult *
	       pll1rate[(__raw_readw(FREQCR) >> 8) & 0x0007];
>>>>>>> 1dee92bb
}

static struct clk_ops sh7201_master_clk_ops = {
	.init		= master_clk_init,
};

static unsigned long module_clk_recalc(struct clk *clk)
{
	int idx = (__raw_readw(FREQCR) & 0x0007);
	return clk->parent->rate / pfc_divisors[idx];
}

static struct clk_ops sh7201_module_clk_ops = {
	.recalc		= module_clk_recalc,
};

static unsigned long bus_clk_recalc(struct clk *clk)
{
	int idx = (__raw_readw(FREQCR) & 0x0007);
	return clk->parent->rate / pfc_divisors[idx];
}

static struct clk_ops sh7201_bus_clk_ops = {
	.recalc		= bus_clk_recalc,
};

static unsigned long cpu_clk_recalc(struct clk *clk)
{
	int idx = ((__raw_readw(FREQCR) >> 4) & 0x0007);
	return clk->parent->rate / ifc_divisors[idx];
}

static struct clk_ops sh7201_cpu_clk_ops = {
	.recalc		= cpu_clk_recalc,
};

static struct clk_ops *sh7201_clk_ops[] = {
	&sh7201_master_clk_ops,
	&sh7201_module_clk_ops,
	&sh7201_bus_clk_ops,
	&sh7201_cpu_clk_ops,
};

void __init arch_init_clk_ops(struct clk_ops **ops, int idx)
{
	if (test_mode_pin(MODE_PIN1 | MODE_PIN0))
		pll2_mult = 1;
	else if (test_mode_pin(MODE_PIN1))
		pll2_mult = 2;
	else
		pll2_mult = 4;

	if (idx < ARRAY_SIZE(sh7201_clk_ops))
		*ops = sh7201_clk_ops[idx];
}<|MERGE_RESOLUTION|>--- conflicted
+++ resolved
@@ -26,12 +26,8 @@
 
 static void master_clk_init(struct clk *clk)
 {
-<<<<<<< HEAD
-	clk->rate = 10000000 * PLL2 * pll1rate[(__raw_readw(FREQCR) >> 8) & 0x0007];
-=======
 	clk->rate = 10000000 * pll2_mult *
 	       pll1rate[(__raw_readw(FREQCR) >> 8) & 0x0007];
->>>>>>> 1dee92bb
 }
 
 static struct clk_ops sh7201_master_clk_ops = {
