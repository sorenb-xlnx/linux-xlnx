/*
 * arch/sh/kernel/syscalls.S
 *
 * System call table for SuperH
 *
 *  Copyright (C) 1999, 2000, 2002  Niibe Yutaka
 *  Copyright (C) 2003  Paul Mundt
 *
 * This file is subject to the terms and conditions of the GNU General Public
 * License.  See the file "COPYING" in the main directory of this archive
 * for more details.
 *
 */
#include <linux/sys.h>
#include <linux/linkage.h>

	.data
ENTRY(sys_call_table)
	.long sys_restart_syscall	/* 0  -  old "setup()" system call*/
	.long sys_exit
	.long sys_fork
	.long sys_read
	.long sys_write
	.long sys_open		/* 5 */
	.long sys_close
	.long sys_waitpid
	.long sys_creat
	.long sys_link
	.long sys_unlink		/* 10 */
	.long sys_execve
	.long sys_chdir
	.long sys_time
	.long sys_mknod
	.long sys_chmod		/* 15 */
	.long sys_lchown16
	.long sys_ni_syscall	/* old break syscall holder */
	.long sys_stat
	.long sys_lseek
	.long sys_getpid		/* 20 */
	.long sys_mount
	.long sys_oldumount
	.long sys_setuid16
	.long sys_getuid16
	.long sys_stime		/* 25 */
	.long sys_ptrace
	.long sys_alarm
	.long sys_fstat
	.long sys_pause
	.long sys_utime		/* 30 */
	.long sys_ni_syscall	/* old stty syscall holder */
	.long sys_ni_syscall	/* old gtty syscall holder */
	.long sys_access
	.long sys_nice
	.long sys_ni_syscall	/* 35 */		/* old ftime syscall holder */
	.long sys_sync
	.long sys_kill
	.long sys_rename
	.long sys_mkdir
	.long sys_rmdir		/* 40 */
	.long sys_dup
	.long sys_sh_pipe
	.long sys_times
	.long sys_ni_syscall	/* old prof syscall holder */
	.long sys_brk		/* 45 */
	.long sys_setgid16
	.long sys_getgid16
	.long sys_signal
	.long sys_geteuid16
	.long sys_getegid16	/* 50 */
	.long sys_acct
	.long sys_umount		/* recycled never used phys() */
	.long sys_ni_syscall	/* old lock syscall holder */
	.long sys_ioctl
	.long sys_fcntl		/* 55 */
	.long sys_ni_syscall	/* old mpx syscall holder */
	.long sys_setpgid
	.long sys_ni_syscall	/* old ulimit syscall holder */
	.long sys_ni_syscall	/* sys_olduname */
	.long sys_umask		/* 60 */
	.long sys_chroot
	.long sys_ustat
	.long sys_dup2
	.long sys_getppid
	.long sys_getpgrp		/* 65 */
	.long sys_setsid
	.long sys_sigaction
	.long sys_sgetmask
	.long sys_ssetmask
	.long sys_setreuid16	/* 70 */
	.long sys_setregid16
	.long sys_sigsuspend
	.long sys_sigpending
	.long sys_sethostname
	.long sys_setrlimit	/* 75 */
	.long sys_old_getrlimit
	.long sys_getrusage
	.long sys_gettimeofday
	.long sys_settimeofday
	.long sys_getgroups16	/* 80 */
	.long sys_setgroups16
	.long sys_ni_syscall	/* sys_oldselect */
	.long sys_symlink
	.long sys_lstat
	.long sys_readlink		/* 85 */
	.long sys_uselib
	.long sys_swapon
	.long sys_reboot
	.long sys_old_readdir
	.long old_mmap		/* 90 */
	.long sys_munmap
	.long sys_truncate
	.long sys_ftruncate
	.long sys_fchmod
	.long sys_fchown16		/* 95 */
	.long sys_getpriority
	.long sys_setpriority
	.long sys_ni_syscall	/* old profil syscall holder */
	.long sys_statfs
	.long sys_fstatfs		/* 100 */
	.long sys_ni_syscall	/* ioperm */
	.long sys_socketcall
	.long sys_syslog
	.long sys_setitimer
	.long sys_getitimer	/* 105 */
	.long sys_newstat
	.long sys_newlstat
	.long sys_newfstat
	.long sys_uname
	.long sys_ni_syscall	/* 110 */ /* iopl */
	.long sys_vhangup
	.long sys_ni_syscall	/* idle */
	.long sys_ni_syscall	/* vm86old */
	.long sys_wait4
	.long sys_swapoff		/* 115 */
	.long sys_sysinfo
	.long sys_ipc
	.long sys_fsync
	.long sys_sigreturn
	.long sys_clone		/* 120 */
	.long sys_setdomainname
	.long sys_newuname
	.long sys_cacheflush	/* x86: sys_modify_ldt */
	.long sys_adjtimex
	.long sys_mprotect		/* 125 */
	.long sys_sigprocmask
	.long sys_ni_syscall	/* old "create_module" */
	.long sys_init_module
	.long sys_delete_module
	.long sys_ni_syscall	/* 130: old "get_kernel_syms" */
	.long sys_quotactl
	.long sys_getpgid
	.long sys_fchdir
	.long sys_bdflush
	.long sys_sysfs		/* 135 */
	.long sys_personality
	.long sys_ni_syscall	/* for afs_syscall */
	.long sys_setfsuid16
	.long sys_setfsgid16
	.long sys_llseek		/* 140 */
	.long sys_getdents
	.long sys_select
	.long sys_flock
	.long sys_msync
	.long sys_readv		/* 145 */
	.long sys_writev
	.long sys_getsid
	.long sys_fdatasync
	.long sys_sysctl
	.long sys_mlock		/* 150 */
	.long sys_munlock
	.long sys_mlockall
	.long sys_munlockall
	.long sys_sched_setparam
	.long sys_sched_getparam   /* 155 */
	.long sys_sched_setscheduler
	.long sys_sched_getscheduler
	.long sys_sched_yield
	.long sys_sched_get_priority_max
	.long sys_sched_get_priority_min  /* 160 */
	.long sys_sched_rr_get_interval
	.long sys_nanosleep
	.long sys_mremap
	.long sys_setresuid16
	.long sys_getresuid16	/* 165 */
	.long sys_ni_syscall	/* vm86 */
	.long sys_ni_syscall	/* old "query_module" */
	.long sys_poll
	.long sys_nfsservctl
	.long sys_setresgid16	/* 170 */
	.long sys_getresgid16
	.long sys_prctl
	.long sys_rt_sigreturn
	.long sys_rt_sigaction
	.long sys_rt_sigprocmask	/* 175 */
	.long sys_rt_sigpending
	.long sys_rt_sigtimedwait
	.long sys_rt_sigqueueinfo
	.long sys_rt_sigsuspend
	.long sys_pread_wrapper	   /* 180 */
	.long sys_pwrite_wrapper
	.long sys_chown16
	.long sys_getcwd
	.long sys_capget
	.long sys_capset           /* 185 */
	.long sys_sigaltstack
	.long sys_sendfile
	.long sys_ni_syscall	/* streams1 */
	.long sys_ni_syscall	/* streams2 */
	.long sys_vfork            /* 190 */
	.long sys_getrlimit
	.long sys_mmap2
	.long sys_truncate64
	.long sys_ftruncate64
	.long sys_stat64		/* 195 */
	.long sys_lstat64
	.long sys_fstat64
	.long sys_lchown
	.long sys_getuid
	.long sys_getgid		/* 200 */
	.long sys_geteuid
	.long sys_getegid
	.long sys_setreuid
	.long sys_setregid
	.long sys_getgroups	/* 205 */
	.long sys_setgroups
	.long sys_fchown
	.long sys_setresuid
	.long sys_getresuid
	.long sys_setresgid	/* 210 */
	.long sys_getresgid
	.long sys_chown
	.long sys_setuid
	.long sys_setgid
	.long sys_setfsuid		/* 215 */
	.long sys_setfsgid
	.long sys_pivot_root
	.long sys_mincore
	.long sys_madvise
	.long sys_getdents64	/* 220 */
	.long sys_fcntl64
	.long sys_ni_syscall	/* reserved for TUX */
	.long sys_ni_syscall	/* Reserved for Security */
	.long sys_gettid
	.long sys_readahead	/* 225 */
	.long sys_setxattr
	.long sys_lsetxattr
	.long sys_fsetxattr
	.long sys_getxattr
	.long sys_lgetxattr	/* 230 */
	.long sys_fgetxattr
	.long sys_listxattr
	.long sys_llistxattr
	.long sys_flistxattr
	.long sys_removexattr	/* 235 */
	.long sys_lremovexattr
	.long sys_fremovexattr
	.long sys_tkill
	.long sys_sendfile64
	.long sys_futex		/* 240 */
	.long sys_sched_setaffinity
	.long sys_sched_getaffinity
	.long sys_ni_syscall
	.long sys_ni_syscall
	.long sys_io_setup	/* 245 */
	.long sys_io_destroy
	.long sys_io_getevents
	.long sys_io_submit
	.long sys_io_cancel
	.long sys_fadvise64	/* 250 */
	.long sys_ni_syscall
	.long sys_exit_group
	.long sys_lookup_dcookie
	.long sys_epoll_create
	.long sys_epoll_ctl	/* 255 */
	.long sys_epoll_wait
 	.long sys_remap_file_pages
 	.long sys_set_tid_address
 	.long sys_timer_create
 	.long sys_timer_settime		/* 260 */
 	.long sys_timer_gettime
 	.long sys_timer_getoverrun
 	.long sys_timer_delete
 	.long sys_clock_settime
 	.long sys_clock_gettime		/* 265 */
 	.long sys_clock_getres
 	.long sys_clock_nanosleep
	.long sys_statfs64
	.long sys_fstatfs64
	.long sys_tgkill		/* 270 */
	.long sys_utimes
 	.long sys_fadvise64_64_wrapper
	.long sys_ni_syscall	/* Reserved for vserver */
	.long sys_mbind
	.long sys_get_mempolicy		/* 275 */
	.long sys_set_mempolicy
	.long sys_mq_open
	.long sys_mq_unlink
	.long sys_mq_timedsend
	.long sys_mq_timedreceive       /* 280 */
	.long sys_mq_notify
	.long sys_mq_getsetattr
	.long sys_kexec_load
	.long sys_waitid
	.long sys_add_key		/* 285 */
	.long sys_request_key
	.long sys_keyctl
	.long sys_ioprio_set
	.long sys_ioprio_get
	.long sys_inotify_init		/* 290 */
	.long sys_inotify_add_watch
	.long sys_inotify_rm_watch
	.long sys_ni_syscall
	.long sys_migrate_pages
	.long sys_openat		/* 295 */
	.long sys_mkdirat
	.long sys_mknodat
	.long sys_fchownat
	.long sys_futimesat
	.long sys_fstatat64		/* 300 */
	.long sys_unlinkat
	.long sys_renameat
	.long sys_linkat
	.long sys_symlinkat
	.long sys_readlinkat		/* 305 */
	.long sys_fchmodat
	.long sys_faccessat
	.long sys_pselect6
	.long sys_ppoll
	.long sys_unshare		/* 310 */
	.long sys_set_robust_list
	.long sys_get_robust_list
	.long sys_splice
	.long sys_sync_file_range
	.long sys_tee			/* 315 */
	.long sys_vmsplice
	.long sys_move_pages
	.long sys_getcpu
	.long sys_epoll_pwait
	.long sys_utimensat		/* 320 */
	.long sys_signalfd
	.long sys_timerfd_create
	.long sys_eventfd
	.long sys_fallocate
	.long sys_timerfd_settime	/* 325 */
	.long sys_timerfd_gettime
	.long sys_signalfd4
	.long sys_eventfd2
	.long sys_epoll_create1
	.long sys_dup3			/* 330 */
	.long sys_pipe2
	.long sys_inotify_init1
	.long sys_preadv
	.long sys_pwritev
	.long sys_rt_tgsigqueueinfo	/* 335 */
	.long sys_perf_event_open
	.long sys_fanotify_init
	.long sys_fanotify_mark
	.long sys_prlimit64
	/* Broken-out socket family */
	.long sys_socket		/* 340 */
	.long sys_bind
	.long sys_connect
	.long sys_listen
	.long sys_accept
	.long sys_getsockname	/* 345 */
	.long sys_getpeername
	.long sys_socketpair
	.long sys_send
	.long sys_sendto
	.long sys_recv			/* 350 */
	.long sys_recvfrom
	.long sys_shutdown
	.long sys_setsockopt
	.long sys_getsockopt
	.long sys_sendmsg		/* 355 */
	.long sys_recvmsg
	.long sys_recvmmsg
	.long sys_accept4
	.long sys_name_to_handle_at
	.long sys_open_by_handle_at	/* 360 */
<<<<<<< HEAD
	.long sys_clock_adjtime
=======
	.long sys_clock_adjtime
	.long sys_syncfs
>>>>>>> 8eca7a00
<|MERGE_RESOLUTION|>--- conflicted
+++ resolved
@@ -378,9 +378,5 @@
 	.long sys_accept4
 	.long sys_name_to_handle_at
 	.long sys_open_by_handle_at	/* 360 */
-<<<<<<< HEAD
 	.long sys_clock_adjtime
-=======
-	.long sys_clock_adjtime
-	.long sys_syncfs
->>>>>>> 8eca7a00
+	.long sys_syncfs