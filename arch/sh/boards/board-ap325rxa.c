--- conflicted
+++ resolved
@@ -22,10 +22,7 @@
 #include <linux/gpio.h>
 #include <linux/spi/spi.h>
 #include <linux/spi/spi_gpio.h>
-<<<<<<< HEAD
-=======
 #include <media/ov772x.h>
->>>>>>> b0050cae
 #include <media/soc_camera_platform.h>
 #include <media/sh_mobile_ceu.h>
 #include <video/sh_mobile_lcdc.h>
@@ -418,15 +415,6 @@
 	},
 };
 
-static struct spi_board_info ap325rxa_spi_devices[] = {
-	{
-		.modalias = "mmc_spi",
-		.max_speed_hz = 5000000,
-		.chip_select = 0,
-		.controller_data = (void *) GPIO_PTD5,
-	},
-};
-
 static int __init ap325rxa_devices_setup(void)
 {
 	/* LD3 and LD4 LEDs */
