--- conflicted
+++ resolved
@@ -76,32 +76,6 @@
 	return oldval;
 }
 
-<<<<<<< HEAD
-/*
- * sys_pipe() is the normal C calling standard for creating
- * a pipe. It's not the way Unix traditionally does this, though.
- */
-asmlinkage int
-sys_pipe(unsigned long r0, unsigned long r1, unsigned long r2,
-	unsigned long r3, unsigned long r4, unsigned long r5,
-	unsigned long r6, struct pt_regs regs)
-{
-	int fd[2];
-	int error;
-
-	error = do_pipe(fd);
-	if (!error) {
-		if (copy_to_user((void __user *)r0, fd, 2*sizeof(int))) {
-			sys_close(fd[0]);
-			sys_close(fd[1]);
-			error = -EFAULT;
-		}
-	}
-	return error;
-}
-
-=======
->>>>>>> 492c2e47
 asmlinkage long sys_mmap2(unsigned long addr, unsigned long len,
 	unsigned long prot, unsigned long flags,
 	unsigned long fd, unsigned long pgoff)
