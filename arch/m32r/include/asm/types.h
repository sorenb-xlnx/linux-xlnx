#ifndef _ASM_M32R_TYPES_H
#define _ASM_M32R_TYPES_H

#include <asm-generic/int-ll64.h>

#ifndef __ASSEMBLY__

typedef unsigned short umode_t;

#endif /* __ASSEMBLY__ */

/*
 * These aren't exported outside the kernel to avoid name space clashes
 */
#ifdef __KERNEL__

#define BITS_PER_LONG 32

<<<<<<< HEAD
#ifndef __ASSEMBLY__

typedef u64 dma64_addr_t;

#endif /* __ASSEMBLY__ */

=======
>>>>>>> 16c29daf
#endif /* __KERNEL__ */

#endif /* _ASM_M32R_TYPES_H */<|MERGE_RESOLUTION|>--- conflicted
+++ resolved
@@ -16,15 +16,6 @@
 
 #define BITS_PER_LONG 32
 
-<<<<<<< HEAD
-#ifndef __ASSEMBLY__
-
-typedef u64 dma64_addr_t;
-
-#endif /* __ASSEMBLY__ */
-
-=======
->>>>>>> 16c29daf
 #endif /* __KERNEL__ */
 
 #endif /* _ASM_M32R_TYPES_H */