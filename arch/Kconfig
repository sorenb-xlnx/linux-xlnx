--- conflicted
+++ resolved
@@ -125,9 +125,8 @@
 config HAVE_DEFAULT_NO_SPIN_MUTEXES
 	bool
 
-<<<<<<< HEAD
-source "kernel/gcov/Kconfig"
-=======
 config HAVE_HW_BREAKPOINT
 	bool
->>>>>>> 75e33751
+
+
+source "kernel/gcov/Kconfig"