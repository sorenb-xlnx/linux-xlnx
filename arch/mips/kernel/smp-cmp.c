--- conflicted
+++ resolved
@@ -37,40 +37,8 @@
 #include <asm/mipsregs.h>
 #include <asm/mipsmtregs.h>
 #include <asm/mips_mt.h>
-<<<<<<< HEAD
 #include <asm/amon.h>
 #include <asm/gic.h>
-=======
-
-/*
- * Crude manipulation of the CPU masks to control which
- * which CPU's are brought online during initialisation
- *
- * Beware... this needs to be called after CPU discovery
- * but before CPU bringup
- */
-static int __init allowcpus(char *str)
-{
-	cpumask_t cpu_allow_map;
-	char buf[256];
-	int len;
-
-	cpus_clear(cpu_allow_map);
-	if (cpulist_parse(str, &cpu_allow_map) == 0) {
-		cpu_set(0, cpu_allow_map);
-		unsigned int i;
-		for (i = 1; i < nr_cpu_ids; i++)
-			if (!cpumask_test_cpu(i, cpu_allow_map))
-				set_cpu_possible(i, false);
-		len = cpulist_scnprintf(buf, sizeof(buf)-1, &cpu_possible_map);
-		buf[len] = '\0';
-		pr_debug("Allowable CPUs: %s\n", buf);
-		return 1;
-	} else
-		return 0;
-}
-__setup("allowcpus=", allowcpus);
->>>>>>> e613940b
 
 static void ipi_call_function(unsigned int cpu)
 {
