#include <asm/asm-offsets.h>
#include <asm/page.h>
#include <asm-generic/vmlinux.lds.h>

#undef mips
#define mips mips
OUTPUT_ARCH(mips)
ENTRY(kernel_entry)
PHDRS {
	text PT_LOAD FLAGS(7);	/* RWX */
	note PT_NOTE FLAGS(4);	/* R__ */
}

<<<<<<< HEAD
ifdef CONFIG_32BIT
	ifdef CONFIG_CPU_LITTLE_ENDIAN
		jiffies  = jiffies_64;
	else
		jiffies  = jiffies_64 + 4;
	endif
else
	jiffies  = jiffies_64;
endif
=======
#ifdef CONFIG_32BIT
	#ifdef CONFIG_CPU_LITTLE_ENDIAN
		jiffies  = jiffies_64;
	#else
		jiffies  = jiffies_64 + 4;
	#endif
#else
	jiffies  = jiffies_64;
#endif
>>>>>>> 71623855

SECTIONS
{
#ifdef CONFIG_BOOT_ELF64
	/* Read-only sections, merged into text segment: */
	/* . = 0xc000000000000000; */

	/* This is the value for an Origin kernel, taken from an IRIX kernel.  */
	/* . = 0xc00000000001c000; */

	/* Set the vaddr for the text segment to a value
	 *   >= 0xa800 0000 0001 9000 if no symmon is going to configured
	 *   >= 0xa800 0000 0030 0000 otherwise
	 */

	/* . = 0xa800000000300000; */
	. = 0xffffffff80300000;
#endif
	. = VMLINUX_LOAD_ADDRESS;
	/* read-only */
	_text = .;	/* Text and read-only data */
	.text : {
		TEXT_TEXT
		SCHED_TEXT
		LOCK_TEXT
		KPROBES_TEXT
		*(.text.*)
		*(.fixup)
		*(.gnu.warning)
	} :text = 0
	_etext = .;	/* End of text section */

	EXCEPTION_TABLE(16)

	/* Exception table for data bus errors */
	__dbe_table : {
		__start___dbe_table = .;
		*(__dbe_table)
		__stop___dbe_table = .;
	}

	NOTES :text :note
	.dummy : { *(.dummy) } :text

	RODATA

	/* writeable */
	.data : {	/* Data */
		. = . + DATAOFFSET;		/* for CONFIG_MAPPED_KERNEL */

		INIT_TASK_DATA(PAGE_SIZE)
		NOSAVE_DATA
		CACHELINE_ALIGNED_DATA(1 << CONFIG_MIPS_L1_CACHE_SHIFT)
		DATA_DATA
		CONSTRUCTORS
	}
	_gp = . + 0x8000;
	.lit8 : {
		*(.lit8)
	}
	.lit4 : {
		*(.lit4)
	}
	/* We want the small data sections together, so single-instruction offsets
	   can access them all, and initialized data all before uninitialized, so
	   we can shorten the on-disk segment size.  */
	.sdata : {
		*(.sdata)
	}
	_edata =  .;			/* End of data section */

	/* will be freed after init */
	. = ALIGN(PAGE_SIZE);		/* Init code and data */
	__init_begin = .;
	INIT_TEXT_SECTION(PAGE_SIZE)
	INIT_DATA_SECTION(16)

	/* .exit.text is discarded at runtime, not link time, to deal with
	 * references from .rodata
	 */
	.exit.text : {
		EXIT_TEXT
	}
	.exit.data : {
		EXIT_DATA
	}

	PERCPU(PAGE_SIZE)
	. = ALIGN(PAGE_SIZE);
	__init_end = .;
	/* freed after init ends here */

	BSS_SECTION(0, 0, 0)

	_end = . ;

	/* These mark the ABI of the kernel for debuggers.  */
	.mdebug.abi32 : {
		KEEP(*(.mdebug.abi32))
	}
	.mdebug.abi64 : {
		KEEP(*(.mdebug.abi64))
	}

	/* This is the MIPS specific mdebug section.  */
	.mdebug : {
		*(.mdebug)
	}

	STABS_DEBUG
	DWARF_DEBUG

	/* These must appear regardless of  .  */
	.gptab.sdata : {
		*(.gptab.data)
		*(.gptab.sdata)
	}
	.gptab.sbss : {
		*(.gptab.bss)
		*(.gptab.sbss)
	}

	/* Sections to be discarded */
	DISCARDS
	/DISCARD/ : {
		/* ABI crap starts here */
		*(.MIPS.options)
		*(.options)
		*(.pdr)
		*(.reginfo)
	}
}<|MERGE_RESOLUTION|>--- conflicted
+++ resolved
@@ -11,17 +11,6 @@
 	note PT_NOTE FLAGS(4);	/* R__ */
 }
 
-<<<<<<< HEAD
-ifdef CONFIG_32BIT
-	ifdef CONFIG_CPU_LITTLE_ENDIAN
-		jiffies  = jiffies_64;
-	else
-		jiffies  = jiffies_64 + 4;
-	endif
-else
-	jiffies  = jiffies_64;
-endif
-=======
 #ifdef CONFIG_32BIT
 	#ifdef CONFIG_CPU_LITTLE_ENDIAN
 		jiffies  = jiffies_64;
@@ -31,7 +20,6 @@
 #else
 	jiffies  = jiffies_64;
 #endif
->>>>>>> 71623855
 
 SECTIONS
 {
