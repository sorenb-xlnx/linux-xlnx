--- conflicted
+++ resolved
@@ -190,17 +190,7 @@
 /* preload SMP state for boot cpu */
 void __devinit smp_prepare_boot_cpu(void)
 {
-<<<<<<< HEAD
-	/*
-	 * This assumes that bootup is always handled by the processor
-	 * with the logic and physical number 0.
-	 */
-	__cpu_number_map[0] = 0;
-	__cpu_logical_map[0] = 0;
 	cpu_set(0, cpu_possible_map);
-=======
-	cpu_set(0, phys_cpu_present_map);
->>>>>>> 721d5dfe
 	cpu_set(0, cpu_online_map);
 	cpu_set(0, cpu_callin_map);
 }
