config MIPS
	bool
	default y
	select HAVE_GENERIC_DMA_COHERENT
	select HAVE_IDE
	select HAVE_OPROFILE
	select HAVE_ARCH_KGDB
	select HAVE_FUNCTION_TRACER
	select HAVE_FUNCTION_TRACE_MCOUNT_TEST
	select HAVE_DYNAMIC_FTRACE
	select HAVE_FTRACE_MCOUNT_RECORD
<<<<<<< HEAD
	# Horrible source of confusion.  Die, die, die ...
	select EMBEDDED
	select RTC_LIB if !LEMOTE_FULOONG2E
=======
	select HAVE_FUNCTION_GRAPH_TRACER
	select RTC_LIB if !MACH_LOONGSON
>>>>>>> 6b8e7b6f

mainmenu "Linux/MIPS Kernel Configuration"

menu "Machine selection"

config ZONE_DMA
	bool

choice
	prompt "System type"
	default SGI_IP22

config MACH_ALCHEMY
	bool "Alchemy processor based machines"
	select SYS_SUPPORTS_ZBOOT

config AR7
	bool "Texas Instruments AR7"
	select BOOT_ELF32
	select DMA_NONCOHERENT
	select CEVT_R4K
	select CSRC_R4K
	select IRQ_CPU
	select NO_EXCEPT_FILL
	select SWAP_IO_SPACE
	select SYS_HAS_CPU_MIPS32_R1
	select SYS_HAS_EARLY_PRINTK
	select SYS_SUPPORTS_32BIT_KERNEL
	select SYS_SUPPORTS_LITTLE_ENDIAN
	select SYS_SUPPORTS_ZBOOT_UART16550
	select GENERIC_GPIO
	select GCD
	select VLYNQ
	help
	  Support for the Texas Instruments AR7 System-on-a-Chip
	  family: TNETD7100, 7200 and 7300.

config BCM47XX
	bool "BCM47XX based boards"
	select CEVT_R4K
	select CSRC_R4K
	select DMA_NONCOHERENT
	select HW_HAS_PCI
	select IRQ_CPU
	select SYS_HAS_CPU_MIPS32_R1
	select SYS_SUPPORTS_32BIT_KERNEL
	select SYS_SUPPORTS_LITTLE_ENDIAN
	select SSB
	select SSB_DRIVER_MIPS
	select SSB_DRIVER_EXTIF
	select SSB_EMBEDDED
	select SSB_PCICORE_HOSTMODE if PCI
	select GENERIC_GPIO
	select SYS_HAS_EARLY_PRINTK
	select CFE
	help
	 Support for BCM47XX based boards

config BCM63XX
	bool "Broadcom BCM63XX based boards"
	select CEVT_R4K
	select CSRC_R4K
	select DMA_NONCOHERENT
	select IRQ_CPU
	select SYS_HAS_CPU_MIPS32_R1
	select SYS_SUPPORTS_32BIT_KERNEL
	select SYS_SUPPORTS_BIG_ENDIAN
	select SYS_HAS_EARLY_PRINTK
	select SWAP_IO_SPACE
	select ARCH_REQUIRE_GPIOLIB
	help
	 Support for BCM63XX based boards

config MIPS_COBALT
	bool "Cobalt Server"
	select CEVT_R4K
	select CSRC_R4K
	select CEVT_GT641XX
	select DMA_NONCOHERENT
	select HW_HAS_PCI
	select I8253
	select I8259
	select IRQ_CPU
	select IRQ_GT641XX
	select PCI_GT64XXX_PCI0
	select PCI
	select SYS_HAS_CPU_NEVADA
	select SYS_HAS_EARLY_PRINTK
	select SYS_SUPPORTS_32BIT_KERNEL
	select SYS_SUPPORTS_64BIT_KERNEL
	select SYS_SUPPORTS_LITTLE_ENDIAN

config MACH_DECSTATION
	bool "DECstations"
	select BOOT_ELF32
	select CEVT_DS1287
	select CEVT_R4K
	select CSRC_IOASIC
	select CSRC_R4K
	select CPU_DADDI_WORKAROUNDS if 64BIT
	select CPU_R4000_WORKAROUNDS if 64BIT
	select CPU_R4400_WORKAROUNDS if 64BIT
	select DMA_NONCOHERENT
	select NO_IOPORT
	select IRQ_CPU
	select SYS_HAS_CPU_R3000
	select SYS_HAS_CPU_R4X00
	select SYS_SUPPORTS_32BIT_KERNEL
	select SYS_SUPPORTS_64BIT_KERNEL if EXPERIMENTAL
	select SYS_SUPPORTS_LITTLE_ENDIAN
	select SYS_SUPPORTS_128HZ
	select SYS_SUPPORTS_256HZ
	select SYS_SUPPORTS_1024HZ
	help
	  This enables support for DEC's MIPS based workstations.  For details
	  see the Linux/MIPS FAQ on <http://www.linux-mips.org/> and the
	  DECstation porting pages on <http://decstation.unix-ag.org/>.

	  If you have one of the following DECstation Models you definitely
	  want to choose R4xx0 for the CPU Type:

		DECstation 5000/50
		DECstation 5000/150
		DECstation 5000/260
		DECsystem 5900/260

	  otherwise choose R3000.

config MACH_JAZZ
	bool "Jazz family of machines"
	select ARC
	select ARC32
	select ARCH_MAY_HAVE_PC_FDC
	select CEVT_R4K
	select CSRC_R4K
	select DEFAULT_SGI_PARTITION if CPU_BIG_ENDIAN
	select GENERIC_ISA_DMA
	select IRQ_CPU
	select I8253
	select I8259
	select ISA
	select SYS_HAS_CPU_R4X00
	select SYS_SUPPORTS_32BIT_KERNEL
	select SYS_SUPPORTS_64BIT_KERNEL if EXPERIMENTAL
	select SYS_SUPPORTS_100HZ
	help
	 This a family of machines based on the MIPS R4030 chipset which was
	 used by several vendors to build RISC/os and Windows NT workstations.
	 Members include the Acer PICA, MIPS Magnum 4000, MIPS Millennium and
	 Olivetti M700-10 workstations.

config LASAT
	bool "LASAT Networks platforms"
	select CEVT_R4K
	select CSRC_R4K
	select DMA_NONCOHERENT
	select SYS_HAS_EARLY_PRINTK
	select HW_HAS_PCI
	select IRQ_CPU
	select PCI_GT64XXX_PCI0
	select MIPS_NILE4
	select R5000_CPU_SCACHE
	select SYS_HAS_CPU_R5000
	select SYS_SUPPORTS_32BIT_KERNEL
	select SYS_SUPPORTS_64BIT_KERNEL if BROKEN
	select SYS_SUPPORTS_LITTLE_ENDIAN

config MACH_LOONGSON
	bool "Loongson family of machines"
	select SYS_SUPPORTS_ZBOOT_UART16550
	help
	  This enables the support of Loongson family of machines.

	  Loongson is a family of general-purpose MIPS-compatible CPUs.
	  developed at Institute of Computing Technology (ICT),
	  Chinese Academy of Sciences (CAS) in the People's Republic
	  of China. The chief architect is Professor Weiwu Hu.

config MIPS_MALTA
	bool "MIPS Malta board"
	select ARCH_MAY_HAVE_PC_FDC
	select BOOT_ELF32
	select BOOT_RAW
	select CEVT_R4K
	select CSRC_R4K
	select DMA_NONCOHERENT
	select GENERIC_ISA_DMA
	select IRQ_CPU
	select IRQ_GIC
	select HW_HAS_PCI
	select I8253
	select I8259
	select MIPS_BOARDS_GEN
	select MIPS_BONITO64
	select MIPS_CPU_SCACHE
	select PCI_GT64XXX_PCI0
	select MIPS_MSC
	select SWAP_IO_SPACE
	select SYS_HAS_CPU_MIPS32_R1
	select SYS_HAS_CPU_MIPS32_R2
	select SYS_HAS_CPU_MIPS64_R1
	select SYS_HAS_CPU_NEVADA
	select SYS_HAS_CPU_RM7000
	select SYS_HAS_EARLY_PRINTK
	select SYS_SUPPORTS_32BIT_KERNEL
	select SYS_SUPPORTS_64BIT_KERNEL
	select SYS_SUPPORTS_BIG_ENDIAN
	select SYS_SUPPORTS_LITTLE_ENDIAN
	select SYS_SUPPORTS_MIPS_CMP
	select SYS_SUPPORTS_MULTITHREADING
	select SYS_SUPPORTS_SMARTMIPS
	select SYS_SUPPORTS_ZBOOT
	help
	  This enables support for the MIPS Technologies Malta evaluation
	  board.

config MIPS_SIM
	bool 'MIPS simulator (MIPSsim)'
	select CEVT_R4K
	select CSRC_R4K
	select DMA_NONCOHERENT
	select SYS_HAS_EARLY_PRINTK
	select IRQ_CPU
	select BOOT_RAW
	select SYS_HAS_CPU_MIPS32_R1
	select SYS_HAS_CPU_MIPS32_R2
	select SYS_HAS_EARLY_PRINTK
	select SYS_SUPPORTS_32BIT_KERNEL
	select SYS_SUPPORTS_BIG_ENDIAN
	select SYS_SUPPORTS_MULTITHREADING
	select SYS_SUPPORTS_LITTLE_ENDIAN
	help
	  This option enables support for MIPS Technologies MIPSsim software
	  emulator.

config NEC_MARKEINS
	bool "NEC EMMA2RH Mark-eins board"
	select SOC_EMMA2RH
	select HW_HAS_PCI
	help
	  This enables support for the NEC Electronics Mark-eins boards.

config MACH_VR41XX
	bool "NEC VR4100 series based machines"
	select CEVT_R4K
	select CSRC_R4K
	select SYS_HAS_CPU_VR41XX
	select ARCH_REQUIRE_GPIOLIB

config NXP_STB220
	bool "NXP STB220 board"
	select SOC_PNX833X
	help
	 Support for NXP Semiconductors STB220 Development Board.

config NXP_STB225
	bool "NXP 225 board"
	select SOC_PNX833X
	select SOC_PNX8335
	help
	 Support for NXP Semiconductors STB225 Development Board.

config PNX8550_JBS
	bool "NXP PNX8550 based JBS board"
	select PNX8550
	select SYS_SUPPORTS_LITTLE_ENDIAN

config PNX8550_STB810
	bool "NXP PNX8550 based STB810 board"
	select PNX8550
	select SYS_SUPPORTS_LITTLE_ENDIAN

config PMC_MSP
	bool "PMC-Sierra MSP chipsets"
	depends on EXPERIMENTAL
	select DMA_NONCOHERENT
	select SWAP_IO_SPACE
	select NO_EXCEPT_FILL
	select BOOT_RAW
	select SYS_HAS_CPU_MIPS32_R1
	select SYS_HAS_CPU_MIPS32_R2
	select SYS_SUPPORTS_32BIT_KERNEL
	select SYS_SUPPORTS_BIG_ENDIAN
	select IRQ_CPU
	select SERIAL_8250
	select SERIAL_8250_CONSOLE
	help
	  This adds support for the PMC-Sierra family of Multi-Service
	  Processor System-On-A-Chips.  These parts include a number
	  of integrated peripherals, interfaces and DSPs in addition to
	  a variety of MIPS cores.

config PMC_YOSEMITE
	bool "PMC-Sierra Yosemite eval board"
	select CEVT_R4K
	select CSRC_R4K
	select DMA_COHERENT
	select HW_HAS_PCI
	select IRQ_CPU
	select IRQ_CPU_RM7K
	select IRQ_CPU_RM9K
	select SWAP_IO_SPACE
	select SYS_HAS_CPU_RM9000
	select SYS_HAS_EARLY_PRINTK
	select SYS_SUPPORTS_32BIT_KERNEL
	select SYS_SUPPORTS_64BIT_KERNEL
	select SYS_SUPPORTS_BIG_ENDIAN
	select SYS_SUPPORTS_HIGHMEM
	select SYS_SUPPORTS_SMP
	help
	  Yosemite is an evaluation board for the RM9000x2 processor
	  manufactured by PMC-Sierra.

config POWERTV
	bool "Cisco PowerTV"
	select BOOT_ELF32
	select CEVT_R4K
	select CPU_MIPSR2_IRQ_VI
	select CPU_MIPSR2_IRQ_EI
	select CSRC_POWERTV
	select DMA_NONCOHERENT
	select HW_HAS_PCI
	select SYS_HAS_EARLY_PRINTK
	select SYS_HAS_CPU_MIPS32_R2
	select SYS_SUPPORTS_32BIT_KERNEL
	select SYS_SUPPORTS_BIG_ENDIAN
	select SYS_SUPPORTS_HIGHMEM
	select USB_OHCI_LITTLE_ENDIAN
	help
	  This enables support for the Cisco PowerTV Platform.

config SGI_IP22
	bool "SGI IP22 (Indy/Indigo2)"
	select ARC
	select ARC32
	select BOOT_ELF32
	select CEVT_R4K
	select CSRC_R4K
	select DEFAULT_SGI_PARTITION
	select DMA_NONCOHERENT
	select HW_HAS_EISA
	select I8253
	select I8259
	select IP22_CPU_SCACHE
	select IRQ_CPU
	select GENERIC_ISA_DMA_SUPPORT_BROKEN
	select SGI_HAS_I8042
	select SGI_HAS_INDYDOG
	select SGI_HAS_HAL2
	select SGI_HAS_SEEQ
	select SGI_HAS_WD93
	select SGI_HAS_ZILOG
	select SWAP_IO_SPACE
	select SYS_HAS_CPU_R4X00
	select SYS_HAS_CPU_R5000
	#
	# Disable EARLY_PRINTK for now since it leads to overwritten prom
	# memory during early boot on some machines.
	#
	# See http://www.linux-mips.org/cgi-bin/mesg.cgi?a=linux-mips&i=20091119164009.GA15038%40deprecation.cyrius.com
	# for a more details discussion
	#
	# select SYS_HAS_EARLY_PRINTK
	select SYS_SUPPORTS_32BIT_KERNEL
	select SYS_SUPPORTS_64BIT_KERNEL
	select SYS_SUPPORTS_BIG_ENDIAN
	help
	  This are the SGI Indy, Challenge S and Indigo2, as well as certain
	  OEM variants like the Tandem CMN B006S. To compile a Linux kernel
	  that runs on these, say Y here.

config SGI_IP27
	bool "SGI IP27 (Origin200/2000)"
	select ARC
	select ARC64
	select BOOT_ELF64
	select DEFAULT_SGI_PARTITION
	select DMA_COHERENT
	select SYS_HAS_EARLY_PRINTK
	select HW_HAS_PCI
	select NR_CPUS_DEFAULT_64
	select SYS_HAS_CPU_R10000
	select SYS_SUPPORTS_64BIT_KERNEL
	select SYS_SUPPORTS_BIG_ENDIAN
	select SYS_SUPPORTS_NUMA
	select SYS_SUPPORTS_SMP
	help
	  This are the SGI Origin 200, Origin 2000 and Onyx 2 Graphics
	  workstations.  To compile a Linux kernel that runs on these, say Y
	  here.

config SGI_IP28
	bool "SGI IP28 (Indigo2 R10k) (EXPERIMENTAL)"
	depends on EXPERIMENTAL
	select ARC
	select ARC64
	select BOOT_ELF64
	select CEVT_R4K
	select CSRC_R4K
	select DEFAULT_SGI_PARTITION
	select DMA_NONCOHERENT
	select GENERIC_ISA_DMA_SUPPORT_BROKEN
	select IRQ_CPU
	select HW_HAS_EISA
	select I8253
	select I8259
	select SGI_HAS_I8042
	select SGI_HAS_INDYDOG
	select SGI_HAS_HAL2
	select SGI_HAS_SEEQ
	select SGI_HAS_WD93
	select SGI_HAS_ZILOG
	select SWAP_IO_SPACE
	select SYS_HAS_CPU_R10000
	#
	# Disable EARLY_PRINTK for now since it leads to overwritten prom
	# memory during early boot on some machines.
	#
	# See http://www.linux-mips.org/cgi-bin/mesg.cgi?a=linux-mips&i=20091119164009.GA15038%40deprecation.cyrius.com
	# for a more details discussion
	#
	# select SYS_HAS_EARLY_PRINTK
	select SYS_SUPPORTS_64BIT_KERNEL
	select SYS_SUPPORTS_BIG_ENDIAN
      help
        This is the SGI Indigo2 with R10000 processor.  To compile a Linux
        kernel that runs on these, say Y here.

config SGI_IP32
	bool "SGI IP32 (O2)"
	select ARC
	select ARC32
	select BOOT_ELF32
	select CEVT_R4K
	select CSRC_R4K
	select DMA_NONCOHERENT
	select HW_HAS_PCI
	select IRQ_CPU
	select R5000_CPU_SCACHE
	select RM7000_CPU_SCACHE
	select SYS_HAS_CPU_R5000
	select SYS_HAS_CPU_R10000 if BROKEN
	select SYS_HAS_CPU_RM7000
	select SYS_HAS_CPU_NEVADA
	select SYS_SUPPORTS_64BIT_KERNEL
	select SYS_SUPPORTS_BIG_ENDIAN
	help
	  If you want this kernel to run on SGI O2 workstation, say Y here.

config SIBYTE_CRHINE
	bool "Sibyte BCM91120C-CRhine"
	depends on EXPERIMENTAL
	select BOOT_ELF32
	select DMA_COHERENT
	select SIBYTE_BCM1120
	select SWAP_IO_SPACE
	select SYS_HAS_CPU_SB1
	select SYS_SUPPORTS_BIG_ENDIAN
	select SYS_SUPPORTS_LITTLE_ENDIAN

config SIBYTE_CARMEL
	bool "Sibyte BCM91120x-Carmel"
	depends on EXPERIMENTAL
	select BOOT_ELF32
	select DMA_COHERENT
	select SIBYTE_BCM1120
	select SWAP_IO_SPACE
	select SYS_HAS_CPU_SB1
	select SYS_SUPPORTS_BIG_ENDIAN
	select SYS_SUPPORTS_LITTLE_ENDIAN

config SIBYTE_CRHONE
	bool "Sibyte BCM91125C-CRhone"
	depends on EXPERIMENTAL
	select BOOT_ELF32
	select DMA_COHERENT
	select SIBYTE_BCM1125
	select SWAP_IO_SPACE
	select SYS_HAS_CPU_SB1
	select SYS_SUPPORTS_BIG_ENDIAN
	select SYS_SUPPORTS_HIGHMEM
	select SYS_SUPPORTS_LITTLE_ENDIAN

config SIBYTE_RHONE
	bool "Sibyte BCM91125E-Rhone"
	depends on EXPERIMENTAL
	select BOOT_ELF32
	select DMA_COHERENT
	select SIBYTE_BCM1125H
	select SWAP_IO_SPACE
	select SYS_HAS_CPU_SB1
	select SYS_SUPPORTS_BIG_ENDIAN
	select SYS_SUPPORTS_LITTLE_ENDIAN

config SIBYTE_SWARM
	bool "Sibyte BCM91250A-SWARM"
	select BOOT_ELF32
	select DMA_COHERENT
	select NR_CPUS_DEFAULT_2
	select SIBYTE_SB1250
	select SWAP_IO_SPACE
	select SYS_HAS_CPU_SB1
	select SYS_SUPPORTS_BIG_ENDIAN
	select SYS_SUPPORTS_HIGHMEM
	select SYS_SUPPORTS_LITTLE_ENDIAN
	select ZONE_DMA32 if 64BIT

config SIBYTE_LITTLESUR
	bool "Sibyte BCM91250C2-LittleSur"
	depends on EXPERIMENTAL
	select BOOT_ELF32
	select DMA_COHERENT
	select NR_CPUS_DEFAULT_2
	select SIBYTE_SB1250
	select SWAP_IO_SPACE
	select SYS_HAS_CPU_SB1
	select SYS_SUPPORTS_BIG_ENDIAN
	select SYS_SUPPORTS_HIGHMEM
	select SYS_SUPPORTS_LITTLE_ENDIAN

config SIBYTE_SENTOSA
	bool "Sibyte BCM91250E-Sentosa"
	depends on EXPERIMENTAL
	select BOOT_ELF32
	select DMA_COHERENT
	select NR_CPUS_DEFAULT_2
	select SIBYTE_SB1250
	select SWAP_IO_SPACE
	select SYS_HAS_CPU_SB1
	select SYS_SUPPORTS_BIG_ENDIAN
	select SYS_SUPPORTS_LITTLE_ENDIAN

config SIBYTE_BIGSUR
	bool "Sibyte BCM91480B-BigSur"
	select BOOT_ELF32
	select DMA_COHERENT
	select NR_CPUS_DEFAULT_4
	select SIBYTE_BCM1x80
	select SWAP_IO_SPACE
	select SYS_HAS_CPU_SB1
	select SYS_SUPPORTS_BIG_ENDIAN
	select SYS_SUPPORTS_HIGHMEM
	select SYS_SUPPORTS_LITTLE_ENDIAN
	select ZONE_DMA32 if 64BIT

config SNI_RM
	bool "SNI RM200/300/400"
	select ARC if CPU_LITTLE_ENDIAN
	select ARC32 if CPU_LITTLE_ENDIAN
	select SNIPROM if CPU_BIG_ENDIAN
	select ARCH_MAY_HAVE_PC_FDC
	select BOOT_ELF32
	select CEVT_R4K
	select CSRC_R4K
	select DEFAULT_SGI_PARTITION if CPU_BIG_ENDIAN
	select DMA_NONCOHERENT
	select GENERIC_ISA_DMA
	select HW_HAS_EISA
	select HW_HAS_PCI
	select IRQ_CPU
	select I8253
	select I8259
	select ISA
	select SWAP_IO_SPACE if CPU_BIG_ENDIAN
	select SYS_HAS_CPU_R4X00
	select SYS_HAS_CPU_R5000
	select SYS_HAS_CPU_R10000
	select R5000_CPU_SCACHE
	select SYS_HAS_EARLY_PRINTK
	select SYS_SUPPORTS_32BIT_KERNEL
	select SYS_SUPPORTS_64BIT_KERNEL if EXPERIMENTAL
	select SYS_SUPPORTS_BIG_ENDIAN
	select SYS_SUPPORTS_HIGHMEM
	select SYS_SUPPORTS_LITTLE_ENDIAN
	help
	  The SNI RM200/300/400 are MIPS-based machines manufactured by
	  Siemens Nixdorf Informationssysteme (SNI), parent company of Pyramid
	  Technology and now in turn merged with Fujitsu.  Say Y here to
	  support this machine type.

config MACH_TX39XX
	bool "Toshiba TX39 series based machines"

config MACH_TX49XX
	bool "Toshiba TX49 series based machines"

config MIKROTIK_RB532
	bool "Mikrotik RB532 boards"
	select CEVT_R4K
	select CSRC_R4K
	select DMA_NONCOHERENT
	select HW_HAS_PCI
	select IRQ_CPU
	select SYS_HAS_CPU_MIPS32_R1
	select SYS_SUPPORTS_32BIT_KERNEL
	select SYS_SUPPORTS_LITTLE_ENDIAN
	select SWAP_IO_SPACE
	select BOOT_RAW
	select ARCH_REQUIRE_GPIOLIB
	help
	  Support the Mikrotik(tm) RouterBoard 532 series,
	  based on the IDT RC32434 SoC.

config WR_PPMC
	bool "Wind River PPMC board"
	select CEVT_R4K
	select CSRC_R4K
	select IRQ_CPU
	select BOOT_ELF32
	select DMA_NONCOHERENT
	select HW_HAS_PCI
	select PCI_GT64XXX_PCI0
	select SWAP_IO_SPACE
	select SYS_HAS_CPU_MIPS32_R1
	select SYS_HAS_CPU_MIPS32_R2
	select SYS_HAS_CPU_MIPS64_R1
	select SYS_HAS_CPU_NEVADA
	select SYS_HAS_CPU_RM7000
	select SYS_SUPPORTS_32BIT_KERNEL
	select SYS_SUPPORTS_64BIT_KERNEL
	select SYS_SUPPORTS_BIG_ENDIAN
	select SYS_SUPPORTS_LITTLE_ENDIAN
	help
	  This enables support for the Wind River MIPS32 4KC PPMC evaluation
	  board, which is based on GT64120 bridge chip.

config CAVIUM_OCTEON_SIMULATOR
	bool "Cavium Networks Octeon Simulator"
	select CEVT_R4K
	select 64BIT_PHYS_ADDR
	select DMA_COHERENT
	select SYS_SUPPORTS_64BIT_KERNEL
	select SYS_SUPPORTS_BIG_ENDIAN
	select SYS_SUPPORTS_HIGHMEM
	select SYS_SUPPORTS_HOTPLUG_CPU
	select SYS_HAS_CPU_CAVIUM_OCTEON
	help
	  The Octeon simulator is software performance model of the Cavium
	  Octeon Processor. It supports simulating Octeon processors on x86
	  hardware.

config CAVIUM_OCTEON_REFERENCE_BOARD
	bool "Cavium Networks Octeon reference board"
	select CEVT_R4K
	select 64BIT_PHYS_ADDR
	select DMA_COHERENT
	select SYS_SUPPORTS_64BIT_KERNEL
	select SYS_SUPPORTS_BIG_ENDIAN
	select SYS_SUPPORTS_HIGHMEM
	select SYS_SUPPORTS_HOTPLUG_CPU
	select SYS_HAS_EARLY_PRINTK
	select SYS_HAS_CPU_CAVIUM_OCTEON
	select SWAP_IO_SPACE
	select HW_HAS_PCI
	select ARCH_SUPPORTS_MSI
	help
	  This option supports all of the Octeon reference boards from Cavium
	  Networks. It builds a kernel that dynamically determines the Octeon
	  CPU type and supports all known board reference implementations.
	  Some of the supported boards are:
		EBT3000
		EBH3000
		EBH3100
		Thunder
		Kodama
		Hikari
	  Say Y here for most Octeon reference boards.

endchoice

source "arch/mips/alchemy/Kconfig"
source "arch/mips/bcm63xx/Kconfig"
source "arch/mips/jazz/Kconfig"
source "arch/mips/lasat/Kconfig"
source "arch/mips/pmc-sierra/Kconfig"
source "arch/mips/powertv/Kconfig"
source "arch/mips/sgi-ip27/Kconfig"
source "arch/mips/sibyte/Kconfig"
source "arch/mips/txx9/Kconfig"
source "arch/mips/vr41xx/Kconfig"
source "arch/mips/cavium-octeon/Kconfig"
source "arch/mips/loongson/Kconfig"

endmenu

config RWSEM_GENERIC_SPINLOCK
	bool
	default y

config RWSEM_XCHGADD_ALGORITHM
	bool

config ARCH_HAS_ILOG2_U32
	bool
	default n

config ARCH_HAS_ILOG2_U64
	bool
	default n

config ARCH_SUPPORTS_OPROFILE
	bool
	default y if !MIPS_MT_SMTC

config GENERIC_FIND_NEXT_BIT
	bool
	default y

config GENERIC_HWEIGHT
	bool
	default y

config GENERIC_CALIBRATE_DELAY
	bool
	default y

config GENERIC_CLOCKEVENTS
	bool
	default y

config GENERIC_TIME
	bool
	default y

config GENERIC_CMOS_UPDATE
	bool
	default y

config SCHED_OMIT_FRAME_POINTER
	bool
	default y

config GENERIC_HARDIRQS_NO__DO_IRQ
	def_bool y

#
# Select some configuration options automatically based on user selections.
#
config ARC
	bool

config ARCH_MAY_HAVE_PC_FDC
	bool

config BOOT_RAW
	bool

config CEVT_BCM1480
	bool

config CEVT_DS1287
	bool

config CEVT_GT641XX
	bool

config CEVT_R4K_LIB
	bool

config CEVT_R4K
	select CEVT_R4K_LIB
	bool

config CEVT_SB1250
	bool

config CEVT_TXX9
	bool

config CSRC_BCM1480
	bool

config CSRC_IOASIC
	bool

config CSRC_POWERTV
	bool

config CSRC_R4K_LIB
	bool

config CSRC_R4K
	select CSRC_R4K_LIB
	bool

config CSRC_SB1250
	bool

config GPIO_TXX9
	select GENERIC_GPIO
	select ARCH_REQUIRE_GPIOLIB
	bool

config CFE
	bool

config DMA_COHERENT
	bool

config DMA_NONCOHERENT
	bool
	select DMA_NEED_PCI_MAP_STATE

config DMA_NEED_PCI_MAP_STATE
	bool

config SYS_HAS_EARLY_PRINTK
	bool

config HOTPLUG_CPU
	bool "Support for hot-pluggable CPUs"
	depends on SMP && HOTPLUG && SYS_SUPPORTS_HOTPLUG_CPU
	help
	  Say Y here to allow turning CPUs off and on. CPUs can be
	  controlled through /sys/devices/system/cpu.
	  (Note: power management support will enable this option
	    automatically on SMP systems. )
	  Say N if you want to disable CPU hotplug.

config SYS_SUPPORTS_HOTPLUG_CPU
	bool

config I8259
	bool

config MIPS_BONITO64
	bool

config MIPS_MSC
	bool

config MIPS_NILE4
	bool

config MIPS_DISABLE_OBSOLETE_IDE
	bool

config SYNC_R4K
	bool

config NO_IOPORT
	def_bool n

config GENERIC_ISA_DMA
	bool
	select ZONE_DMA if GENERIC_ISA_DMA_SUPPORT_BROKEN=n

config GENERIC_ISA_DMA_SUPPORT_BROKEN
	bool
	select GENERIC_ISA_DMA

config GENERIC_GPIO
	bool

#
# Endianess selection.  Sufficiently obscure so many users don't know what to
# answer,so we try hard to limit the available choices.  Also the use of a
# choice statement should be more obvious to the user.
#
choice
	prompt "Endianess selection"
	help
	  Some MIPS machines can be configured for either little or big endian
	  byte order. These modes require different kernels and a different
	  Linux distribution.  In general there is one preferred byteorder for a
	  particular system but some systems are just as commonly used in the
	  one or the other endianness.

config CPU_BIG_ENDIAN
	bool "Big endian"
	depends on SYS_SUPPORTS_BIG_ENDIAN

config CPU_LITTLE_ENDIAN
	bool "Little endian"
	depends on SYS_SUPPORTS_LITTLE_ENDIAN
	help

endchoice

config SYS_SUPPORTS_APM_EMULATION
	bool

config SYS_SUPPORTS_BIG_ENDIAN
	bool

config SYS_SUPPORTS_LITTLE_ENDIAN
	bool

config SYS_SUPPORTS_HUGETLBFS
	bool
	depends on CPU_SUPPORTS_HUGEPAGES && 64BIT
	default y

config IRQ_CPU
	bool

config IRQ_CPU_RM7K
	bool

config IRQ_CPU_RM9K
	bool

config IRQ_MSP_SLP
	bool

config IRQ_MSP_CIC
	bool

config IRQ_TXX9
	bool

config IRQ_GT641XX
	bool

config IRQ_GIC
	bool

config IRQ_CPU_OCTEON
	bool

config MIPS_BOARDS_GEN
	bool

config PCI_GT64XXX_PCI0
	bool

config NO_EXCEPT_FILL
	bool

config MIPS_RM9122
	bool
	select SERIAL_RM9000

config SOC_EMMA2RH
	bool
	select CEVT_R4K
	select CSRC_R4K
	select DMA_NONCOHERENT
	select IRQ_CPU
	select SWAP_IO_SPACE
	select SYS_HAS_CPU_R5500
	select SYS_SUPPORTS_32BIT_KERNEL
	select SYS_SUPPORTS_64BIT_KERNEL
	select SYS_SUPPORTS_BIG_ENDIAN

config SOC_PNX833X
	bool
	select CEVT_R4K
	select CSRC_R4K
	select IRQ_CPU
	select DMA_NONCOHERENT
	select SYS_HAS_CPU_MIPS32_R2
	select SYS_SUPPORTS_32BIT_KERNEL
	select SYS_SUPPORTS_LITTLE_ENDIAN
	select SYS_SUPPORTS_BIG_ENDIAN
	select GENERIC_GPIO
	select CPU_MIPSR2_IRQ_VI

config SOC_PNX8335
	bool
	select SOC_PNX833X

config PNX8550
	bool
	select SOC_PNX8550

config SOC_PNX8550
	bool
	select DMA_NONCOHERENT
	select HW_HAS_PCI
	select SYS_HAS_CPU_MIPS32_R1
	select SYS_HAS_EARLY_PRINTK
	select SYS_SUPPORTS_32BIT_KERNEL
	select GENERIC_GPIO

config SWAP_IO_SPACE
	bool

config SERIAL_RM9000
	bool

config SGI_HAS_INDYDOG
	bool

config SGI_HAS_HAL2
	bool

config SGI_HAS_SEEQ
	bool

config SGI_HAS_WD93
	bool

config SGI_HAS_ZILOG
	bool

config SGI_HAS_I8042
	bool

config DEFAULT_SGI_PARTITION
	bool

config ARC32
	bool

config SNIPROM
	bool

config BOOT_ELF32
	bool

config MIPS_L1_CACHE_SHIFT
	int
	default "4" if MACH_DECSTATION || MIKROTIK_RB532 || PMC_MSP4200_EVAL
	default "6" if MIPS_CPU_SCACHE
	default "7" if SGI_IP22 || SGI_IP27 || SGI_IP28 || SNI_RM || CPU_CAVIUM_OCTEON
	default "5"

config HAVE_STD_PC_SERIAL_PORT
	bool

config ARC_CONSOLE
	bool "ARC console support"
	depends on SGI_IP22 || SGI_IP28 || (SNI_RM && CPU_LITTLE_ENDIAN)

config ARC_MEMORY
	bool
	depends on MACH_JAZZ || SNI_RM || SGI_IP32
	default y

config ARC_PROMLIB
	bool
	depends on MACH_JAZZ || SNI_RM || SGI_IP22 || SGI_IP28 || SGI_IP32
	default y

config ARC64
	bool

config BOOT_ELF64
	bool

menu "CPU selection"

choice
	prompt "CPU type"
	default CPU_R4X00

config CPU_LOONGSON2E
	bool "Loongson 2E"
	depends on SYS_HAS_CPU_LOONGSON2E
	select CPU_LOONGSON2
	help
	  The Loongson 2E processor implements the MIPS III instruction set
	  with many extensions.

	  It has an internal FPGA northbridge, which is compatiable to
	  bonito64.

config CPU_LOONGSON2F
	bool "Loongson 2F"
	depends on SYS_HAS_CPU_LOONGSON2F
	select CPU_LOONGSON2
	help
	  The Loongson 2F processor implements the MIPS III instruction set
	  with many extensions.

	  Loongson2F have built-in DDR2 and PCIX controller. The PCIX controller
	  have a similar programming interface with FPGA northbridge used in
	  Loongson2E.

config CPU_MIPS32_R1
	bool "MIPS32 Release 1"
	depends on SYS_HAS_CPU_MIPS32_R1
	select CPU_HAS_PREFETCH
	select CPU_SUPPORTS_32BIT_KERNEL
	select CPU_SUPPORTS_HIGHMEM
	help
	  Choose this option to build a kernel for release 1 or later of the
	  MIPS32 architecture.  Most modern embedded systems with a 32-bit
	  MIPS processor are based on a MIPS32 processor.  If you know the
	  specific type of processor in your system, choose those that one
	  otherwise CPU_MIPS32_R1 is a safe bet for any MIPS32 system.
	  Release 2 of the MIPS32 architecture is available since several
	  years so chances are you even have a MIPS32 Release 2 processor
	  in which case you should choose CPU_MIPS32_R2 instead for better
	  performance.

config CPU_MIPS32_R2
	bool "MIPS32 Release 2"
	depends on SYS_HAS_CPU_MIPS32_R2
	select CPU_HAS_PREFETCH
	select CPU_SUPPORTS_32BIT_KERNEL
	select CPU_SUPPORTS_HIGHMEM
	help
	  Choose this option to build a kernel for release 2 or later of the
	  MIPS32 architecture.  Most modern embedded systems with a 32-bit
	  MIPS processor are based on a MIPS32 processor.  If you know the
	  specific type of processor in your system, choose those that one
	  otherwise CPU_MIPS32_R1 is a safe bet for any MIPS32 system.

config CPU_MIPS64_R1
	bool "MIPS64 Release 1"
	depends on SYS_HAS_CPU_MIPS64_R1
	select CPU_HAS_PREFETCH
	select CPU_SUPPORTS_32BIT_KERNEL
	select CPU_SUPPORTS_64BIT_KERNEL
	select CPU_SUPPORTS_HIGHMEM
	select CPU_SUPPORTS_HUGEPAGES
	help
	  Choose this option to build a kernel for release 1 or later of the
	  MIPS64 architecture.  Many modern embedded systems with a 64-bit
	  MIPS processor are based on a MIPS64 processor.  If you know the
	  specific type of processor in your system, choose those that one
	  otherwise CPU_MIPS64_R1 is a safe bet for any MIPS64 system.
	  Release 2 of the MIPS64 architecture is available since several
	  years so chances are you even have a MIPS64 Release 2 processor
	  in which case you should choose CPU_MIPS64_R2 instead for better
	  performance.

config CPU_MIPS64_R2
	bool "MIPS64 Release 2"
	depends on SYS_HAS_CPU_MIPS64_R2
	select CPU_HAS_PREFETCH
	select CPU_SUPPORTS_32BIT_KERNEL
	select CPU_SUPPORTS_64BIT_KERNEL
	select CPU_SUPPORTS_HIGHMEM
	select CPU_SUPPORTS_HUGEPAGES
	help
	  Choose this option to build a kernel for release 2 or later of the
	  MIPS64 architecture.  Many modern embedded systems with a 64-bit
	  MIPS processor are based on a MIPS64 processor.  If you know the
	  specific type of processor in your system, choose those that one
	  otherwise CPU_MIPS64_R1 is a safe bet for any MIPS64 system.

config CPU_R3000
	bool "R3000"
	depends on SYS_HAS_CPU_R3000
	select CPU_HAS_WB
	select CPU_SUPPORTS_32BIT_KERNEL
	select CPU_SUPPORTS_HIGHMEM
	help
	  Please make sure to pick the right CPU type. Linux/MIPS is not
	  designed to be generic, i.e. Kernels compiled for R3000 CPUs will
	  *not* work on R4000 machines and vice versa.  However, since most
	  of the supported machines have an R4000 (or similar) CPU, R4x00
	  might be a safe bet.  If the resulting kernel does not work,
	  try to recompile with R3000.

config CPU_TX39XX
	bool "R39XX"
	depends on SYS_HAS_CPU_TX39XX
	select CPU_SUPPORTS_32BIT_KERNEL

config CPU_VR41XX
	bool "R41xx"
	depends on SYS_HAS_CPU_VR41XX
	select CPU_SUPPORTS_32BIT_KERNEL
	select CPU_SUPPORTS_64BIT_KERNEL
	help
	  The options selects support for the NEC VR4100 series of processors.
	  Only choose this option if you have one of these processors as a
	  kernel built with this option will not run on any other type of
	  processor or vice versa.

config CPU_R4300
	bool "R4300"
	depends on SYS_HAS_CPU_R4300
	select CPU_SUPPORTS_32BIT_KERNEL
	select CPU_SUPPORTS_64BIT_KERNEL
	help
	  MIPS Technologies R4300-series processors.

config CPU_R4X00
	bool "R4x00"
	depends on SYS_HAS_CPU_R4X00
	select CPU_SUPPORTS_32BIT_KERNEL
	select CPU_SUPPORTS_64BIT_KERNEL
	help
	  MIPS Technologies R4000-series processors other than 4300, including
	  the R4000, R4400, R4600, and 4700.

config CPU_TX49XX
	bool "R49XX"
	depends on SYS_HAS_CPU_TX49XX
	select CPU_HAS_PREFETCH
	select CPU_SUPPORTS_32BIT_KERNEL
	select CPU_SUPPORTS_64BIT_KERNEL

config CPU_R5000
	bool "R5000"
	depends on SYS_HAS_CPU_R5000
	select CPU_SUPPORTS_32BIT_KERNEL
	select CPU_SUPPORTS_64BIT_KERNEL
	help
	  MIPS Technologies R5000-series processors other than the Nevada.

config CPU_R5432
	bool "R5432"
	depends on SYS_HAS_CPU_R5432
	select CPU_SUPPORTS_32BIT_KERNEL
	select CPU_SUPPORTS_64BIT_KERNEL

config CPU_R5500
	bool "R5500"
	depends on SYS_HAS_CPU_R5500
	select CPU_SUPPORTS_32BIT_KERNEL
	select CPU_SUPPORTS_64BIT_KERNEL
	select CPU_SUPPORTS_HUGEPAGES
	help
	  NEC VR5500 and VR5500A series processors implement 64-bit MIPS IV
	  instruction set.

config CPU_R6000
	bool "R6000"
	depends on EXPERIMENTAL
	depends on SYS_HAS_CPU_R6000
	select CPU_SUPPORTS_32BIT_KERNEL
	help
	  MIPS Technologies R6000 and R6000A series processors.  Note these
	  processors are extremely rare and the support for them is incomplete.

config CPU_NEVADA
	bool "RM52xx"
	depends on SYS_HAS_CPU_NEVADA
	select CPU_SUPPORTS_32BIT_KERNEL
	select CPU_SUPPORTS_64BIT_KERNEL
	help
	  QED / PMC-Sierra RM52xx-series ("Nevada") processors.

config CPU_R8000
	bool "R8000"
	depends on EXPERIMENTAL
	depends on SYS_HAS_CPU_R8000
	select CPU_HAS_PREFETCH
	select CPU_SUPPORTS_64BIT_KERNEL
	help
	  MIPS Technologies R8000 processors.  Note these processors are
	  uncommon and the support for them is incomplete.

config CPU_R10000
	bool "R10000"
	depends on SYS_HAS_CPU_R10000
	select CPU_HAS_PREFETCH
	select CPU_SUPPORTS_32BIT_KERNEL
	select CPU_SUPPORTS_64BIT_KERNEL
	select CPU_SUPPORTS_HIGHMEM
	help
	  MIPS Technologies R10000-series processors.

config CPU_RM7000
	bool "RM7000"
	depends on SYS_HAS_CPU_RM7000
	select CPU_HAS_PREFETCH
	select CPU_SUPPORTS_32BIT_KERNEL
	select CPU_SUPPORTS_64BIT_KERNEL
	select CPU_SUPPORTS_HIGHMEM

config CPU_RM9000
	bool "RM9000"
	depends on SYS_HAS_CPU_RM9000
	select CPU_HAS_PREFETCH
	select CPU_SUPPORTS_32BIT_KERNEL
	select CPU_SUPPORTS_64BIT_KERNEL
	select CPU_SUPPORTS_HIGHMEM
	select WEAK_ORDERING

config CPU_SB1
	bool "SB1"
	depends on SYS_HAS_CPU_SB1
	select CPU_SUPPORTS_32BIT_KERNEL
	select CPU_SUPPORTS_64BIT_KERNEL
	select CPU_SUPPORTS_HIGHMEM
	select WEAK_ORDERING

config CPU_CAVIUM_OCTEON
	bool "Cavium Octeon processor"
	depends on SYS_HAS_CPU_CAVIUM_OCTEON
	select IRQ_CPU
	select IRQ_CPU_OCTEON
	select CPU_HAS_PREFETCH
	select CPU_SUPPORTS_64BIT_KERNEL
	select SYS_SUPPORTS_SMP
	select NR_CPUS_DEFAULT_16
	select WEAK_ORDERING
	select WEAK_REORDERING_BEYOND_LLSC
	select CPU_SUPPORTS_HIGHMEM
	select CPU_SUPPORTS_HUGEPAGES
	help
	  The Cavium Octeon processor is a highly integrated chip containing
	  many ethernet hardware widgets for networking tasks. The processor
	  can have up to 16 Mips64v2 cores and 8 integrated gigabit ethernets.
	  Full details can be found at http://www.caviumnetworks.com.

endchoice

config SYS_SUPPORTS_ZBOOT
	bool
	select HAVE_KERNEL_GZIP
	select HAVE_KERNEL_BZIP2
	select HAVE_KERNEL_LZMA

config SYS_SUPPORTS_ZBOOT_UART16550
	bool
	select SYS_SUPPORTS_ZBOOT

config CPU_LOONGSON2
	bool
	select CPU_SUPPORTS_32BIT_KERNEL
	select CPU_SUPPORTS_64BIT_KERNEL
	select CPU_SUPPORTS_HIGHMEM

config SYS_HAS_CPU_LOONGSON2E
	bool

config SYS_HAS_CPU_LOONGSON2F
	bool
	select CPU_SUPPORTS_CPUFREQ
	select CPU_SUPPORTS_ADDRWINCFG if 64BIT
	select CPU_SUPPORTS_UNCACHED_ACCELERATED

config SYS_HAS_CPU_MIPS32_R1
	bool

config SYS_HAS_CPU_MIPS32_R2
	bool

config SYS_HAS_CPU_MIPS64_R1
	bool

config SYS_HAS_CPU_MIPS64_R2
	bool

config SYS_HAS_CPU_R3000
	bool

config SYS_HAS_CPU_TX39XX
	bool

config SYS_HAS_CPU_VR41XX
	bool

config SYS_HAS_CPU_R4300
	bool

config SYS_HAS_CPU_R4X00
	bool

config SYS_HAS_CPU_TX49XX
	bool

config SYS_HAS_CPU_R5000
	bool

config SYS_HAS_CPU_R5432
	bool

config SYS_HAS_CPU_R5500
	bool

config SYS_HAS_CPU_R6000
	bool

config SYS_HAS_CPU_NEVADA
	bool

config SYS_HAS_CPU_R8000
	bool

config SYS_HAS_CPU_R10000
	bool

config SYS_HAS_CPU_RM7000
	bool

config SYS_HAS_CPU_RM9000
	bool

config SYS_HAS_CPU_SB1
	bool

config SYS_HAS_CPU_CAVIUM_OCTEON
	bool

#
# CPU may reorder R->R, R->W, W->R, W->W
# Reordering beyond LL and SC is handled in WEAK_REORDERING_BEYOND_LLSC
#
config WEAK_ORDERING
	bool

#
# CPU may reorder reads and writes beyond LL/SC
# CPU may reorder R->LL, R->LL, W->LL, W->LL, R->SC, R->SC, W->SC, W->SC
#
config WEAK_REORDERING_BEYOND_LLSC
	bool
endmenu

#
# These two indicate any level of the MIPS32 and MIPS64 architecture
#
config CPU_MIPS32
	bool
	default y if CPU_MIPS32_R1 || CPU_MIPS32_R2

config CPU_MIPS64
	bool
	default y if CPU_MIPS64_R1 || CPU_MIPS64_R2

#
# These two indicate the revision of the architecture, either Release 1 or Release 2
#
config CPU_MIPSR1
	bool
	default y if CPU_MIPS32_R1 || CPU_MIPS64_R1

config CPU_MIPSR2
	bool
	default y if CPU_MIPS32_R2 || CPU_MIPS64_R2 || CPU_CAVIUM_OCTEON

config SYS_SUPPORTS_32BIT_KERNEL
	bool
config SYS_SUPPORTS_64BIT_KERNEL
	bool
config CPU_SUPPORTS_32BIT_KERNEL
	bool
config CPU_SUPPORTS_64BIT_KERNEL
	bool
config CPU_SUPPORTS_CPUFREQ
	bool
config CPU_SUPPORTS_ADDRWINCFG
	bool
config CPU_SUPPORTS_HUGEPAGES
	bool
config CPU_SUPPORTS_UNCACHED_ACCELERATED
	bool
config MIPS_PGD_C0_CONTEXT
	bool
	default y if 64BIT && CPU_MIPSR2

#
# Set to y for ptrace access to watch registers.
#
config HARDWARE_WATCHPOINTS
       bool
       default y if CPU_MIPSR1 || CPU_MIPSR2

menu "Kernel type"

choice

	prompt "Kernel code model"
	help
	  You should only select this option if you have a workload that
	  actually benefits from 64-bit processing or if your machine has
	  large memory.  You will only be presented a single option in this
	  menu if your system does not support both 32-bit and 64-bit kernels.

config 32BIT
	bool "32-bit kernel"
	depends on CPU_SUPPORTS_32BIT_KERNEL && SYS_SUPPORTS_32BIT_KERNEL
	select TRAD_SIGNALS
	help
	  Select this option if you want to build a 32-bit kernel.
config 64BIT
	bool "64-bit kernel"
	depends on CPU_SUPPORTS_64BIT_KERNEL && SYS_SUPPORTS_64BIT_KERNEL
	select HAVE_SYSCALL_WRAPPERS
	help
	  Select this option if you want to build a 64-bit kernel.

endchoice

choice
	prompt "Kernel page size"
	default PAGE_SIZE_4KB

config PAGE_SIZE_4KB
	bool "4kB"
	depends on !CPU_LOONGSON2
	help
	 This option select the standard 4kB Linux page size.  On some
	 R3000-family processors this is the only available page size.  Using
	 4kB page size will minimize memory consumption and is therefore
	 recommended for low memory systems.

config PAGE_SIZE_8KB
	bool "8kB"
	depends on (EXPERIMENTAL && CPU_R8000) || CPU_CAVIUM_OCTEON
	help
	  Using 8kB page size will result in higher performance kernel at
	  the price of higher memory consumption.  This option is available
	  only on R8000 and cnMIPS processors.  Note that you will need a
	  suitable Linux distribution to support this.

config PAGE_SIZE_16KB
	bool "16kB"
	depends on !CPU_R3000 && !CPU_TX39XX
	help
	  Using 16kB page size will result in higher performance kernel at
	  the price of higher memory consumption.  This option is available on
	  all non-R3000 family processors.  Note that you will need a suitable
	  Linux distribution to support this.

config PAGE_SIZE_32KB
	bool "32kB"
	depends on CPU_CAVIUM_OCTEON
	help
	  Using 32kB page size will result in higher performance kernel at
	  the price of higher memory consumption.  This option is available
	  only on cnMIPS cores.  Note that you will need a suitable Linux
	  distribution to support this.

config PAGE_SIZE_64KB
	bool "64kB"
	depends on EXPERIMENTAL && !CPU_R3000 && !CPU_TX39XX
	help
	  Using 64kB page size will result in higher performance kernel at
	  the price of higher memory consumption.  This option is available on
	  all non-R3000 family processor.  Not that at the time of this
	  writing this option is still high experimental.

endchoice

config BOARD_SCACHE
	bool

config IP22_CPU_SCACHE
	bool
	select BOARD_SCACHE

#
# Support for a MIPS32 / MIPS64 style S-caches
#
config MIPS_CPU_SCACHE
	bool
	select BOARD_SCACHE

config R5000_CPU_SCACHE
	bool
	select BOARD_SCACHE

config RM7000_CPU_SCACHE
	bool
	select BOARD_SCACHE

config SIBYTE_DMA_PAGEOPS
	bool "Use DMA to clear/copy pages"
	depends on CPU_SB1
	help
	  Instead of using the CPU to zero and copy pages, use a Data Mover
	  channel.  These DMA channels are otherwise unused by the standard
	  SiByte Linux port.  Seems to give a small performance benefit.

config CPU_HAS_PREFETCH
	bool

choice
	prompt "MIPS MT options"

config MIPS_MT_DISABLED
	bool "Disable multithreading support."
	help
	  Use this option if your workload can't take advantage of
	  MIPS hardware multithreading support.  On systems that don't have
	  the option of an MT-enabled processor this option will be the only
	  option in this menu.

config MIPS_MT_SMP
	bool "Use 1 TC on each available VPE for SMP"
	depends on SYS_SUPPORTS_MULTITHREADING
	select CPU_MIPSR2_IRQ_VI
	select CPU_MIPSR2_IRQ_EI
	select MIPS_MT
	select NR_CPUS_DEFAULT_2
	select SMP
	select SYS_SUPPORTS_SCHED_SMT if SMP
	select SYS_SUPPORTS_SMP
	select SMP_UP
	help
	  This is a kernel model which is also known a VSMP or lately
	  has been marketesed into SMVP.

config MIPS_MT_SMTC
	bool "SMTC: Use all TCs on all VPEs for SMP"
	depends on CPU_MIPS32_R2
	#depends on CPU_MIPS64_R2		# once there is hardware ...
	depends on SYS_SUPPORTS_MULTITHREADING
	select CPU_MIPSR2_IRQ_VI
	select CPU_MIPSR2_IRQ_EI
	select MIPS_MT
	select NR_CPUS_DEFAULT_8
	select SMP
	select SYS_SUPPORTS_SMP
	select SMP_UP
	help
	  This is a kernel model which is known a SMTC or lately has been
	  marketesed into SMVP.

endchoice

config MIPS_MT
	bool

config SCHED_SMT
	bool "SMT (multithreading) scheduler support"
	depends on SYS_SUPPORTS_SCHED_SMT
	default n
	help
	  SMT scheduler support improves the CPU scheduler's decision making
	  when dealing with MIPS MT enabled cores at a cost of slightly
	  increased overhead in some places. If unsure say N here.

config SYS_SUPPORTS_SCHED_SMT
	bool


config SYS_SUPPORTS_MULTITHREADING
	bool

config MIPS_MT_FPAFF
	bool "Dynamic FPU affinity for FP-intensive threads"
	default y
	depends on MIPS_MT_SMP || MIPS_MT_SMTC

config MIPS_VPE_LOADER
	bool "VPE loader support."
	depends on SYS_SUPPORTS_MULTITHREADING
	select CPU_MIPSR2_IRQ_VI
	select CPU_MIPSR2_IRQ_EI
	select MIPS_MT
	help
	  Includes a loader for loading an elf relocatable object
	  onto another VPE and running it.

config MIPS_MT_SMTC_IM_BACKSTOP
	bool "Use per-TC register bits as backstop for inhibited IM bits"
	depends on MIPS_MT_SMTC
	default n
	help
	  To support multiple TC microthreads acting as "CPUs" within
	  a VPE, VPE-wide interrupt mask bits must be specially manipulated
	  during interrupt handling. To support legacy drivers and interrupt
	  controller management code, SMTC has a "backstop" to track and
	  if necessary restore the interrupt mask. This has some performance
	  impact on interrupt service overhead.

config MIPS_MT_SMTC_IRQAFF
	bool "Support IRQ affinity API"
	depends on MIPS_MT_SMTC
	default n
	help
	  Enables SMP IRQ affinity API (/proc/irq/*/smp_affinity, etc.)
	  for SMTC Linux kernel. Requires platform support, of which
	  an example can be found in the MIPS kernel i8259 and Malta
	  platform code.  Adds some overhead to interrupt dispatch, and
	  should be used only if you know what you are doing.

config MIPS_VPE_LOADER_TOM
	bool "Load VPE program into memory hidden from linux"
	depends on MIPS_VPE_LOADER
	default y
	help
	  The loader can use memory that is present but has been hidden from
	  Linux using the kernel command line option "mem=xxMB". It's up to
	  you to ensure the amount you put in the option and the space your
	  program requires is less or equal to the amount physically present.

# this should possibly be in drivers/char, but it is rather cpu related. Hmmm
config MIPS_VPE_APSP_API
	bool "Enable support for AP/SP API (RTLX)"
	depends on MIPS_VPE_LOADER
	help

config MIPS_APSP_KSPD
	bool "Enable KSPD"
	depends on MIPS_VPE_APSP_API
	default y
	help
	  KSPD is a kernel daemon that accepts syscall requests from the SP
	  side, actions them and returns the results. It also handles the
	  "exit" syscall notifying other kernel modules the SP program is
	  exiting.  You probably want to say yes here.

config MIPS_CMP
	bool "MIPS CMP framework support"
	depends on SYS_SUPPORTS_MIPS_CMP
	select SYNC_R4K
	select SYS_SUPPORTS_SMP
	select SYS_SUPPORTS_SCHED_SMT if SMP
	select WEAK_ORDERING
	default n
	help
	  This is a placeholder option for the GCMP work. It will need to
	  be handled differently...

config SB1_PASS_1_WORKAROUNDS
	bool
	depends on CPU_SB1_PASS_1
	default y

config SB1_PASS_2_WORKAROUNDS
	bool
	depends on CPU_SB1 && (CPU_SB1_PASS_2_2 || CPU_SB1_PASS_2)
	default y

config SB1_PASS_2_1_WORKAROUNDS
	bool
	depends on CPU_SB1 && CPU_SB1_PASS_2
	default y

config 64BIT_PHYS_ADDR
	bool

config CPU_HAS_SMARTMIPS
	depends on SYS_SUPPORTS_SMARTMIPS
	bool "Support for the SmartMIPS ASE"
	help
	  SmartMIPS is a extension of the MIPS32 architecture aimed at
	  increased security at both hardware and software level for
	  smartcards.  Enabling this option will allow proper use of the
	  SmartMIPS instructions by Linux applications.  However a kernel with
	  this option will not work on a MIPS core without SmartMIPS core.  If
	  you don't know you probably don't have SmartMIPS and should say N
	  here.

config CPU_HAS_WB
	bool

#
# Vectored interrupt mode is an R2 feature
#
config CPU_MIPSR2_IRQ_VI
	bool

#
# Extended interrupt mode is an R2 feature
#
config CPU_MIPSR2_IRQ_EI
	bool

config CPU_HAS_SYNC
	bool
	depends on !CPU_R3000
	default y

config GENERIC_CLOCKEVENTS_BROADCAST
	bool

#
# CPU non-features
#
config CPU_DADDI_WORKAROUNDS
	bool

config CPU_R4000_WORKAROUNDS
	bool
	select CPU_R4400_WORKAROUNDS

config CPU_R4400_WORKAROUNDS
	bool

#
# Use the generic interrupt handling code in kernel/irq/:
#
config GENERIC_HARDIRQS
	bool
	default y

config GENERIC_IRQ_PROBE
	bool
	default y

config IRQ_PER_CPU
	bool

#
# - Highmem only makes sense for the 32-bit kernel.
# - The current highmem code will only work properly on physically indexed
#   caches such as R3000, SB1, R7000 or those that look like they're virtually
#   indexed such as R4000/R4400 SC and MC versions or R10000.  So for the
#   moment we protect the user and offer the highmem option only on machines
#   where it's known to be safe.  This will not offer highmem on a few systems
#   such as MIPS32 and MIPS64 CPUs which may have virtual and physically
#   indexed CPUs but we're playing safe.
# - We use SYS_SUPPORTS_HIGHMEM to offer highmem only for systems where we
#   know they might have memory configurations that could make use of highmem
#   support.
#
config HIGHMEM
	bool "High Memory Support"
	depends on 32BIT && CPU_SUPPORTS_HIGHMEM && SYS_SUPPORTS_HIGHMEM

config CPU_SUPPORTS_HIGHMEM
	bool

config SYS_SUPPORTS_HIGHMEM
	bool

config SYS_SUPPORTS_SMARTMIPS
	bool

config ARCH_FLATMEM_ENABLE
	def_bool y
	depends on !NUMA && !CPU_LOONGSON2

config ARCH_DISCONTIGMEM_ENABLE
	bool
	default y if SGI_IP27
	help
	  Say Y to support efficient handling of discontiguous physical memory,
	  for architectures which are either NUMA (Non-Uniform Memory Access)
	  or have huge holes in the physical address space for other reasons.
	  See <file:Documentation/vm/numa> for more.

config ARCH_POPULATES_NODE_MAP
	def_bool y

config ARCH_SPARSEMEM_ENABLE
	bool
	select SPARSEMEM_STATIC

config NUMA
	bool "NUMA Support"
	depends on SYS_SUPPORTS_NUMA
	help
	  Say Y to compile the kernel to support NUMA (Non-Uniform Memory
	  Access).  This option improves performance on systems with more
	  than two nodes; on two node systems it is generally better to
	  leave it disabled; on single node systems disable this option
	  disabled.

config SYS_SUPPORTS_NUMA
	bool

config NODES_SHIFT
	int
	default "6"
	depends on NEED_MULTIPLE_NODES

source "mm/Kconfig"

config SMP
	bool "Multi-Processing support"
	depends on SYS_SUPPORTS_SMP
	select IRQ_PER_CPU
	select USE_GENERIC_SMP_HELPERS
	help
	  This enables support for systems with more than one CPU. If you have
	  a system with only one CPU, like most personal computers, say N. If
	  you have a system with more than one CPU, say Y.

	  If you say N here, the kernel will run on single and multiprocessor
	  machines, but will use only one CPU of a multiprocessor machine. If
	  you say Y here, the kernel will run on many, but not all,
	  singleprocessor machines. On a singleprocessor machine, the kernel
	  will run faster if you say N here.

	  People using multiprocessor machines who say Y here should also say
	  Y to "Enhanced Real Time Clock Support", below.

	  See also the SMP-HOWTO available at
	  <http://www.tldp.org/docs.html#howto>.

	  If you don't know what to do here, say N.

config SMP_UP
	bool

config SYS_SUPPORTS_MIPS_CMP
	bool

config SYS_SUPPORTS_SMP
	bool

config NR_CPUS_DEFAULT_1
	bool

config NR_CPUS_DEFAULT_2
	bool

config NR_CPUS_DEFAULT_4
	bool

config NR_CPUS_DEFAULT_8
	bool

config NR_CPUS_DEFAULT_16
	bool

config NR_CPUS_DEFAULT_32
	bool

config NR_CPUS_DEFAULT_64
	bool

config NR_CPUS
	int "Maximum number of CPUs (2-64)"
	range 1 64 if NR_CPUS_DEFAULT_1
	depends on SMP
	default "1" if NR_CPUS_DEFAULT_1
	default "2" if NR_CPUS_DEFAULT_2
	default "4" if NR_CPUS_DEFAULT_4
	default "8" if NR_CPUS_DEFAULT_8
	default "16" if NR_CPUS_DEFAULT_16
	default "32" if NR_CPUS_DEFAULT_32
	default "64" if NR_CPUS_DEFAULT_64
	help
	  This allows you to specify the maximum number of CPUs which this
	  kernel will support.  The maximum supported value is 32 for 32-bit
	  kernel and 64 for 64-bit kernels; the minimum value which makes
	  sense is 1 for Qemu (useful only for kernel debugging purposes)
	  and 2 for all others.

	  This is purely to save memory - each supported CPU adds
	  approximately eight kilobytes to the kernel image.  For best
	  performance should round up your number of processors to the next
	  power of two.

source "kernel/time/Kconfig"

#
# Timer Interrupt Frequency Configuration
#

choice
	prompt "Timer frequency"
	default HZ_250
	help
	 Allows the configuration of the timer frequency.

	config HZ_48
		bool "48 HZ" if SYS_SUPPORTS_48HZ || SYS_SUPPORTS_ARBIT_HZ

	config HZ_100
		bool "100 HZ" if SYS_SUPPORTS_100HZ || SYS_SUPPORTS_ARBIT_HZ

	config HZ_128
		bool "128 HZ" if SYS_SUPPORTS_128HZ || SYS_SUPPORTS_ARBIT_HZ

	config HZ_250
		bool "250 HZ" if SYS_SUPPORTS_250HZ || SYS_SUPPORTS_ARBIT_HZ

	config HZ_256
		bool "256 HZ" if SYS_SUPPORTS_256HZ || SYS_SUPPORTS_ARBIT_HZ

	config HZ_1000
		bool "1000 HZ" if SYS_SUPPORTS_1000HZ || SYS_SUPPORTS_ARBIT_HZ

	config HZ_1024
		bool "1024 HZ" if SYS_SUPPORTS_1024HZ || SYS_SUPPORTS_ARBIT_HZ

endchoice

config SYS_SUPPORTS_48HZ
	bool

config SYS_SUPPORTS_100HZ
	bool

config SYS_SUPPORTS_128HZ
	bool

config SYS_SUPPORTS_250HZ
	bool

config SYS_SUPPORTS_256HZ
	bool

config SYS_SUPPORTS_1000HZ
	bool

config SYS_SUPPORTS_1024HZ
	bool

config SYS_SUPPORTS_ARBIT_HZ
	bool
	default y if !SYS_SUPPORTS_48HZ && !SYS_SUPPORTS_100HZ && \
		     !SYS_SUPPORTS_128HZ && !SYS_SUPPORTS_250HZ && \
		     !SYS_SUPPORTS_256HZ && !SYS_SUPPORTS_1000HZ && \
		     !SYS_SUPPORTS_1024HZ

config HZ
	int
	default 48 if HZ_48
	default 100 if HZ_100
	default 128 if HZ_128
	default 250 if HZ_250
	default 256 if HZ_256
	default 1000 if HZ_1000
	default 1024 if HZ_1024

source "kernel/Kconfig.preempt"

config MIPS_INSANE_LARGE
	bool "Support for large 64-bit configurations"
	depends on CPU_R10000 && 64BIT
	help
	  MIPS R10000 does support a 44 bit / 16TB address space as opposed to
	  previous 64-bit processors which only supported 40 bit / 1TB. If you
	  need processes of more than 1TB virtual address space, say Y here.
	  This will result in additional memory usage, so it is not
	  recommended for normal users.

config KEXEC
	bool "Kexec system call (EXPERIMENTAL)"
	depends on EXPERIMENTAL
	help
	  kexec is a system call that implements the ability to shutdown your
	  current kernel, and to start another kernel.  It is like a reboot
	  but it is independent of the system firmware.   And like a reboot
	  you can start any kernel with it, not just Linux.

	  The name comes from the similarity to the exec system call.

	  It is an ongoing process to be certain the hardware in a machine
	  is properly shutdown, so do not be surprised if this code does not
	  initially work for you.  It may help to enable device hotplugging
	  support.  As of this writing the exact hardware interface is
	  strongly in flux, so no good recommendation can be made.

config SECCOMP
	bool "Enable seccomp to safely compute untrusted bytecode"
	depends on PROC_FS
	default y
	help
	  This kernel feature is useful for number crunching applications
	  that may need to compute untrusted bytecode during their
	  execution. By using pipes or other transports made available to
	  the process as file descriptors supporting the read/write
	  syscalls, it's possible to isolate those applications in
	  their own address space using seccomp. Once seccomp is
	  enabled via /proc/<pid>/seccomp, it cannot be disabled
	  and the task is only allowed to execute a few safe syscalls
	  defined by each seccomp mode.

	  If unsure, say Y. Only embedded should say N here.

endmenu

config LOCKDEP_SUPPORT
	bool
	default y

config STACKTRACE_SUPPORT
	bool
	default y

source "init/Kconfig"

source "kernel/Kconfig.freezer"

menu "Bus options (PCI, PCMCIA, EISA, ISA, TC)"

config HW_HAS_EISA
	bool
config HW_HAS_PCI
	bool

config PCI
	bool "Support for PCI controller"
	depends on HW_HAS_PCI
	select PCI_DOMAINS
	help
	  Find out whether you have a PCI motherboard. PCI is the name of a
	  bus system, i.e. the way the CPU talks to the other stuff inside
	  your box. Other bus systems are ISA, EISA, or VESA. If you have PCI,
	  say Y, otherwise N.

config PCI_DOMAINS
	bool

source "drivers/pci/Kconfig"

#
# ISA support is now enabled via select.  Too many systems still have the one
# or other ISA chip on the board that users don't know about so don't expect
# users to choose the right thing ...
#
config ISA
	bool

config EISA
	bool "EISA support"
	depends on HW_HAS_EISA
	select ISA
	select GENERIC_ISA_DMA
	---help---
	  The Extended Industry Standard Architecture (EISA) bus was
	  developed as an open alternative to the IBM MicroChannel bus.

	  The EISA bus provided some of the features of the IBM MicroChannel
	  bus while maintaining backward compatibility with cards made for
	  the older ISA bus.  The EISA bus saw limited use between 1988 and
	  1995 when it was made obsolete by the PCI bus.

	  Say Y here if you are building a kernel for an EISA-based machine.

	  Otherwise, say N.

source "drivers/eisa/Kconfig"

config TC
	bool "TURBOchannel support"
	depends on MACH_DECSTATION
	help
	  TurboChannel is a DEC (now Compaq (now HP)) bus for Alpha and MIPS
	  processors.  Documentation on writing device drivers for TurboChannel
	  is available at:
	  <http://www.cs.arizona.edu/computer.help/policy/DIGITAL_unix/AA-PS3HD-TET1_html/TITLE.html>.

#config ACCESSBUS
#	bool "Access.Bus support"
#	depends on TC

config MMU
	bool
	default y

config I8253
	bool
	select MIPS_EXTERNAL_TIMER

config ZONE_DMA32
	bool

source "drivers/pcmcia/Kconfig"

source "drivers/pci/hotplug/Kconfig"

endmenu

menu "Executable file formats"

source "fs/Kconfig.binfmt"

config TRAD_SIGNALS
	bool

config MIPS32_COMPAT
	bool "Kernel support for Linux/MIPS 32-bit binary compatibility"
	depends on 64BIT
	help
	  Select this option if you want Linux/MIPS 32-bit binary
	  compatibility. Since all software available for Linux/MIPS is
	  currently 32-bit you should say Y here.

config COMPAT
	bool
	depends on MIPS32_COMPAT
	default y

config SYSVIPC_COMPAT
	bool
	depends on COMPAT && SYSVIPC
	default y

config MIPS32_O32
	bool "Kernel support for o32 binaries"
	depends on MIPS32_COMPAT
	help
	  Select this option if you want to run o32 binaries.  These are pure
	  32-bit binaries as used by the 32-bit Linux/MIPS port.  Most of
	  existing binaries are in this format.

	  If unsure, say Y.

config MIPS32_N32
	bool "Kernel support for n32 binaries"
	depends on MIPS32_COMPAT
	help
	  Select this option if you want to run n32 binaries.  These are
	  64-bit binaries using 32-bit quantities for addressing and certain
	  data that would normally be 64-bit.  They are used in special
	  cases.

	  If unsure, say N.

config BINFMT_ELF32
	bool
	default y if MIPS32_O32 || MIPS32_N32

endmenu

menu "Power management options"

config ARCH_HIBERNATION_POSSIBLE
	def_bool y
	depends on SYS_SUPPORTS_HOTPLUG_CPU || !SMP

config ARCH_SUSPEND_POSSIBLE
	def_bool y
	depends on SYS_SUPPORTS_HOTPLUG_CPU || !SMP

source "kernel/power/Kconfig"

endmenu

source "arch/mips/kernel/cpufreq/Kconfig"

source "net/Kconfig"

source "drivers/Kconfig"

source "fs/Kconfig"

source "arch/mips/Kconfig.debug"

source "security/Kconfig"

source "crypto/Kconfig"

source "lib/Kconfig"<|MERGE_RESOLUTION|>--- conflicted
+++ resolved
@@ -9,14 +9,8 @@
 	select HAVE_FUNCTION_TRACE_MCOUNT_TEST
 	select HAVE_DYNAMIC_FTRACE
 	select HAVE_FTRACE_MCOUNT_RECORD
-<<<<<<< HEAD
-	# Horrible source of confusion.  Die, die, die ...
-	select EMBEDDED
-	select RTC_LIB if !LEMOTE_FULOONG2E
-=======
 	select HAVE_FUNCTION_GRAPH_TRACER
 	select RTC_LIB if !MACH_LOONGSON
->>>>>>> 6b8e7b6f
 
 mainmenu "Linux/MIPS Kernel Configuration"
 
