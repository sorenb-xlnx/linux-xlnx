obj-y				:= setup.o rtc_xicor1241.o rtc_m41t81.o

<<<<<<< HEAD
obj-$(CONFIG_KGDB)		+= dbg_io.o
=======
obj-$(CONFIG_I2C_BOARDINFO)	+= swarm-i2c.o
>>>>>>> 0967d61e
<|MERGE_RESOLUTION|>--- conflicted
+++ resolved
@@ -1,7 +1,3 @@
 obj-y				:= setup.o rtc_xicor1241.o rtc_m41t81.o
 
-<<<<<<< HEAD
-obj-$(CONFIG_KGDB)		+= dbg_io.o
-=======
-obj-$(CONFIG_I2C_BOARDINFO)	+= swarm-i2c.o
->>>>>>> 0967d61e
+obj-$(CONFIG_I2C_BOARDINFO)	+= swarm-i2c.o