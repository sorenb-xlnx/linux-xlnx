--- conflicted
+++ resolved
@@ -151,14 +151,9 @@
 			____raw_writeq(cur_ints, IOADDR(A_BCM1480_IMR_MAPPER(cpu) + R_BCM1480_IMR_INTERRUPT_MASK_H + (k*BCM1480_IMR_HL_SPACING)));
 		}
 	}
-<<<<<<< HEAD
 	spin_unlock_irqrestore(&bcm1480_imr_lock, flags);
-=======
-	spin_unlock(&bcm1480_imr_lock);
-	spin_unlock_irqrestore(&desc->lock, flags);
 
 	return 0;
->>>>>>> 08461bf8
 }
 #endif
 
