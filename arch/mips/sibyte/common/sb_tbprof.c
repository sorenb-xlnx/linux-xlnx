--- conflicted
+++ resolved
@@ -576,12 +576,7 @@
 
 	tb_class = tbc;
 
-<<<<<<< HEAD
-	dev = device_create_drvdata(tbc, NULL, MKDEV(SBPROF_TB_MAJOR, 0),
-				    NULL, "tb");
-=======
 	dev = device_create(tbc, NULL, MKDEV(SBPROF_TB_MAJOR, 0), NULL, "tb");
->>>>>>> 6279fb3a
 	if (IS_ERR(dev)) {
 		err = PTR_ERR(dev);
 		goto out_class;
