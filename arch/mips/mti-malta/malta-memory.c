/*
 * Carsten Langgaard, carstenl@mips.com
 * Copyright (C) 1999,2000 MIPS Technologies, Inc.  All rights reserved.
 *
 *  This program is free software; you can distribute it and/or modify it
 *  under the terms of the GNU General Public License (Version 2) as
 *  published by the Free Software Foundation.
 *
 *  This program is distributed in the hope it will be useful, but WITHOUT
 *  ANY WARRANTY; without even the implied warranty of MERCHANTABILITY or
 *  FITNESS FOR A PARTICULAR PURPOSE.  See the GNU General Public License
 *  for more details.
 *
 *  You should have received a copy of the GNU General Public License along
 *  with this program; if not, write to the Free Software Foundation, Inc.,
 *  59 Temple Place - Suite 330, Boston MA 02111-1307, USA.
 *
 * PROM library functions for acquiring/using memory descriptors given to
 * us from the YAMON.
 */
#include <linux/init.h>
#include <linux/mm.h>
#include <linux/bootmem.h>
#include <linux/pfn.h>
#include <linux/string.h>

#include <asm/bootinfo.h>
#include <asm/page.h>
#include <asm/sections.h>

#include <asm/mips-boards/prom.h>

/*#define DEBUG*/

enum yamon_memtypes {
	yamon_dontuse,
	yamon_prom,
	yamon_free,
};
static struct prom_pmemblock mdesc[PROM_MAX_PMEMBLOCKS];

#ifdef DEBUG
static char *mtypes[3] = {
	"Dont use memory",
	"YAMON PROM memory",
	"Free memmory",
};
#endif

/* determined physical memory size, not overridden by command line args  */
unsigned long physical_memsize = 0L;

static struct prom_pmemblock * __init prom_getmdesc(void)
{
	char *memsize_str;
	unsigned int memsize;
	char *ptr;
<<<<<<< HEAD
	static char cmdline[CL_SIZE] __initdata;
=======
	static char cmdline[COMMAND_LINE_SIZE] __initdata;
>>>>>>> f748e0e9

	/* otherwise look in the environment */
	memsize_str = prom_getenv("memsize");
	if (!memsize_str) {
		printk(KERN_WARNING
		       "memsize not set in boot prom, set to default (32Mb)\n");
		physical_memsize = 0x02000000;
	} else {
#ifdef DEBUG
		pr_debug("prom_memsize = %s\n", memsize_str);
#endif
		physical_memsize = simple_strtol(memsize_str, NULL, 0);
	}

#ifdef CONFIG_CPU_BIG_ENDIAN
	/* SOC-it swaps, or perhaps doesn't swap, when DMA'ing the last
	   word of physical memory */
	physical_memsize -= PAGE_SIZE;
#endif

	/* Check the command line for a memsize directive that overrides
	   the physical/default amount */
	strcpy(cmdline, arcs_cmdline);
	ptr = strstr(cmdline, "memsize=");
	if (ptr && (ptr != cmdline) && (*(ptr - 1) != ' '))
		ptr = strstr(ptr, " memsize=");

	if (ptr)
		memsize = memparse(ptr + 8, &ptr);
	else
		memsize = physical_memsize;

	memset(mdesc, 0, sizeof(mdesc));

	mdesc[0].type = yamon_dontuse;
	mdesc[0].base = 0x00000000;
	mdesc[0].size = 0x00001000;

	mdesc[1].type = yamon_prom;
	mdesc[1].base = 0x00001000;
	mdesc[1].size = 0x000ef000;

	/*
	 * The area 0x000f0000-0x000fffff is allocated for BIOS memory by the
	 * south bridge and PCI access always forwarded to the ISA Bus and
	 * BIOSCS# is always generated.
	 * This mean that this area can't be used as DMA memory for PCI
	 * devices.
	 */
	mdesc[2].type = yamon_dontuse;
	mdesc[2].base = 0x000f0000;
	mdesc[2].size = 0x00010000;

	mdesc[3].type = yamon_dontuse;
	mdesc[3].base = 0x00100000;
	mdesc[3].size = CPHYSADDR(PFN_ALIGN((unsigned long)&_end)) - mdesc[3].base;

	mdesc[4].type = yamon_free;
	mdesc[4].base = CPHYSADDR(PFN_ALIGN(&_end));
	mdesc[4].size = memsize - mdesc[4].base;

	return &mdesc[0];
}

static int __init prom_memtype_classify(unsigned int type)
{
	switch (type) {
	case yamon_free:
		return BOOT_MEM_RAM;
	case yamon_prom:
		return BOOT_MEM_ROM_DATA;
	default:
		return BOOT_MEM_RESERVED;
	}
}

void __init prom_meminit(void)
{
	struct prom_pmemblock *p;

#ifdef DEBUG
	pr_debug("YAMON MEMORY DESCRIPTOR dump:\n");
	p = prom_getmdesc();
	while (p->size) {
		int i = 0;
		pr_debug("[%d,%p]: base<%08lx> size<%08lx> type<%s>\n",
			 i, p, p->base, p->size, mtypes[p->type]);
		p++;
		i++;
	}
#endif
	p = prom_getmdesc();

	while (p->size) {
		long type;
		unsigned long base, size;

		type = prom_memtype_classify(p->type);
		base = p->base;
		size = p->size;

		add_memory_region(base, size, type);
                p++;
	}
}

void __init prom_free_prom_memory(void)
{
	unsigned long addr;
	int i;

	for (i = 0; i < boot_mem_map.nr_map; i++) {
		if (boot_mem_map.map[i].type != BOOT_MEM_ROM_DATA)
			continue;

		addr = boot_mem_map.map[i].addr;
		free_init_pages("prom memory",
				addr, addr + boot_mem_map.map[i].size);
	}
}<|MERGE_RESOLUTION|>--- conflicted
+++ resolved
@@ -55,11 +55,7 @@
 	char *memsize_str;
 	unsigned int memsize;
 	char *ptr;
-<<<<<<< HEAD
-	static char cmdline[CL_SIZE] __initdata;
-=======
 	static char cmdline[COMMAND_LINE_SIZE] __initdata;
->>>>>>> f748e0e9
 
 	/* otherwise look in the environment */
 	memsize_str = prom_getenv("memsize");
