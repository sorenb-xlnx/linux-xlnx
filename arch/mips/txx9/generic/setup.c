--- conflicted
+++ resolved
@@ -160,11 +160,7 @@
 	int argc;
 	int *argv32;
 	int i;			/* Always ignore the "-c" at argv[0] */
-<<<<<<< HEAD
-	static char builtin[CL_SIZE] __initdata;
-=======
 	static char builtin[COMMAND_LINE_SIZE] __initdata;
->>>>>>> f748e0e9
 
 	if (fw_arg0 >= CKSEG0 || fw_arg1 < CKSEG0) {
 		/*
@@ -319,11 +315,7 @@
 
 static void __init preprocess_cmdline(void)
 {
-<<<<<<< HEAD
-	static char cmdline[CL_SIZE] __initdata;
-=======
 	static char cmdline[COMMAND_LINE_SIZE] __initdata;
->>>>>>> f748e0e9
 	char *s;
 
 	strcpy(cmdline, arcs_cmdline);
