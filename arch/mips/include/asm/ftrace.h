/*
 * This file is subject to the terms and conditions of the GNU General Public
 * License.  See the file "COPYING" in the main directory of this archive for
 * more details.
 *
 * Copyright (C) 2009 DSLab, Lanzhou University, China
 * Author: Wu Zhangjin <wuzj@lemote.com>
 */

#ifndef _ASM_MIPS_FTRACE_H
#define _ASM_MIPS_FTRACE_H

#ifdef CONFIG_FUNCTION_TRACER

#define MCOUNT_ADDR ((unsigned long)(_mcount))
#define MCOUNT_INSN_SIZE 4		/* sizeof mcount call */

#ifndef __ASSEMBLY__
extern void _mcount(void);
#define mcount _mcount

<<<<<<< HEAD
=======
#define safe_load(load, src, dst, error)		\
do {							\
	asm volatile (					\
		"1: " load " %[" STR(dst) "], 0(%[" STR(src) "])\n"\
		"   li %[" STR(error) "], 0\n"		\
		"2:\n"					\
							\
		".section .fixup, \"ax\"\n"		\
		"3: li %[" STR(error) "], 1\n"		\
		"   j 2b\n"				\
		".previous\n"				\
							\
		".section\t__ex_table,\"a\"\n\t"	\
		STR(PTR) "\t1b, 3b\n\t"			\
		".previous\n"				\
							\
		: [dst] "=&r" (dst), [error] "=r" (error)\
		: [src] "r" (src)			\
		: "memory"				\
	);						\
} while (0)

#define safe_store(store, src, dst, error)	\
do {						\
	asm volatile (				\
		"1: " store " %[" STR(src) "], 0(%[" STR(dst) "])\n"\
		"   li %[" STR(error) "], 0\n"	\
		"2:\n"				\
						\
		".section .fixup, \"ax\"\n"	\
		"3: li %[" STR(error) "], 1\n"	\
		"   j 2b\n"			\
		".previous\n"			\
						\
		".section\t__ex_table,\"a\"\n\t"\
		STR(PTR) "\t1b, 3b\n\t"		\
		".previous\n"			\
						\
		: [error] "=r" (error)		\
		: [dst] "r" (dst), [src] "r" (src)\
		: "memory"			\
	);					\
} while (0)

#define safe_load_code(dst, src, error) \
	safe_load(STR(lw), src, dst, error)
#define safe_store_code(src, dst, error) \
	safe_store(STR(sw), src, dst, error)

#define safe_load_stack(dst, src, error) \
	safe_load(STR(PTR_L), src, dst, error)

#define safe_store_stack(src, dst, error) \
	safe_store(STR(PTR_S), src, dst, error)


>>>>>>> d5f48ef4
#ifdef CONFIG_DYNAMIC_FTRACE
static inline unsigned long ftrace_call_adjust(unsigned long addr)
{
	return addr;
}

struct dyn_arch_ftrace {
};
<<<<<<< HEAD
=======

>>>>>>> d5f48ef4
#endif /*  CONFIG_DYNAMIC_FTRACE */
#endif /* __ASSEMBLY__ */
#endif /* CONFIG_FUNCTION_TRACER */
#endif /* _ASM_MIPS_FTRACE_H */<|MERGE_RESOLUTION|>--- conflicted
+++ resolved
@@ -19,8 +19,6 @@
 extern void _mcount(void);
 #define mcount _mcount
 
-<<<<<<< HEAD
-=======
 #define safe_load(load, src, dst, error)		\
 do {							\
 	asm volatile (					\
@@ -77,7 +75,6 @@
 	safe_store(STR(PTR_S), src, dst, error)
 
 
->>>>>>> d5f48ef4
 #ifdef CONFIG_DYNAMIC_FTRACE
 static inline unsigned long ftrace_call_adjust(unsigned long addr)
 {
@@ -86,10 +83,7 @@
 
 struct dyn_arch_ftrace {
 };
-<<<<<<< HEAD
-=======
 
->>>>>>> d5f48ef4
 #endif /*  CONFIG_DYNAMIC_FTRACE */
 #endif /* __ASSEMBLY__ */
 #endif /* CONFIG_FUNCTION_TRACER */
