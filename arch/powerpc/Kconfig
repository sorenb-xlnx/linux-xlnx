# For a description of the syntax of this configuration file,
# see Documentation/kbuild/kconfig-language.txt.
#

mainmenu "Linux/PowerPC Kernel Configuration"

source "arch/powerpc/platforms/Kconfig.cputype"

config PPC32
	bool
	default y if !PPC64

config 64BIT
	bool
	default y if PPC64

config WORD_SIZE
	int
	default 64 if PPC64
	default 32 if !PPC64

config PPC_MERGE
	def_bool y

config MMU
	bool
	default y

config GENERIC_CMOS_UPDATE
	def_bool y

config GENERIC_TIME
	def_bool y

config GENERIC_TIME_VSYSCALL
	def_bool y

config GENERIC_CLOCKEVENTS
	def_bool y

config GENERIC_HARDIRQS
	bool
	default y

config HAVE_SETUP_PER_CPU_AREA
	def_bool PPC64

config IRQ_PER_CPU
	bool
	default y

config STACKTRACE_SUPPORT
	bool
	default y

config TRACE_IRQFLAGS_SUPPORT
	bool
	depends on PPC64
	default y

config LOCKDEP_SUPPORT
	bool
	default y

config RWSEM_GENERIC_SPINLOCK
	bool

config RWSEM_XCHGADD_ALGORITHM
	bool
	default y

config GENERIC_LOCKBREAK
	bool
	default y
	depends on SMP && PREEMPT

config ARCH_HAS_ILOG2_U32
	bool
	default y

config ARCH_HAS_ILOG2_U64
	bool
	default y if 64BIT

config GENERIC_HWEIGHT
	bool
	default y

config GENERIC_CALIBRATE_DELAY
	bool
	default y

config GENERIC_FIND_NEXT_BIT
	bool
	default y

config GENERIC_GPIO
	bool
	help
	  Generic GPIO API support

config ARCH_NO_VIRT_TO_BUS
	def_bool PPC64

config PPC
	bool
	default y
	select HAVE_DYNAMIC_FTRACE
	select HAVE_FTRACE
	select HAVE_IDE
	select HAVE_KPROBES
	select HAVE_KRETPROBES
	select HAVE_LMB
<<<<<<< HEAD
	select HAVE_OPROFILE
=======
	select HAVE_DMA_ATTRS
>>>>>>> 11c2d817

config EARLY_PRINTK
	bool
	default y

config COMPAT
	bool
	default y if PPC64
	select COMPAT_BINFMT_ELF

config SYSVIPC_COMPAT
	bool
	depends on COMPAT && SYSVIPC
	default y

# All PPC32s use generic nvram driver through ppc_md
config GENERIC_NVRAM
	bool
	default y if PPC32

config SCHED_NO_NO_OMIT_FRAME_POINTER
	bool
	default y

config ARCH_MAY_HAVE_PC_FDC
	bool
	default !PPC_PSERIES || PCI

config PPC_OF
	def_bool y

config OF
	def_bool y

config PPC_UDBG_16550
	bool
	default n

config GENERIC_TBSYNC
	bool
	default y if PPC32 && SMP
	default n

config AUDIT_ARCH
	bool
	default y

config GENERIC_BUG
	bool
	default y
	depends on BUG

config SYS_SUPPORTS_APM_EMULATION
	default y if PMAC_APM_EMU
	bool

config DEFAULT_UIMAGE
	bool
	help
	  Used to allow a board to specify it wants a uImage built by default
	default n

config REDBOOT
	bool

config HIBERNATE_32
	bool
	depends on (PPC_PMAC && !SMP) || BROKEN
	default y

config HIBERNATE_64
	bool
	depends on BROKEN || (PPC_PMAC64 && EXPERIMENTAL)
	default y

config ARCH_HIBERNATION_POSSIBLE
	bool
	depends on (PPC64 && HIBERNATE_64) || (PPC32 && HIBERNATE_32)
	default y

config ARCH_SUSPEND_POSSIBLE
	def_bool y
	depends on ADB_PMU || PPC_EFIKA || PPC_LITE5200

config PPC_DCR_NATIVE
	bool
	default n

config PPC_DCR_MMIO
	bool
	default n

config PPC_DCR
	bool
	depends on PPC_DCR_NATIVE || PPC_DCR_MMIO
	default y

config PPC_OF_PLATFORM_PCI
	bool
	depends on PCI
	depends on PPC64 # not supported on 32 bits yet
	default n

source "init/Kconfig"

source "arch/powerpc/sysdev/Kconfig"
source "arch/powerpc/platforms/Kconfig"

menu "Kernel options"

config HIGHMEM
	bool "High memory support"
	depends on PPC32

source kernel/time/Kconfig
source kernel/Kconfig.hz
source kernel/Kconfig.preempt
source "fs/Kconfig.binfmt"

config HUGETLB_PAGE_SIZE_VARIABLE
	bool
	depends on HUGETLB_PAGE
	default y

config MATH_EMULATION
	bool "Math emulation"
	depends on 4xx || 8xx || E200 || PPC_MPC832x || E500
	---help---
	  Some PowerPC chips designed for embedded applications do not have
	  a floating-point unit and therefore do not implement the
	  floating-point instructions in the PowerPC instruction set.  If you
	  say Y here, the kernel will include code to emulate a floating-point
	  unit, which will allow programs that use floating-point
	  instructions to run.

config 8XX_MINIMAL_FPEMU
	bool "Minimal math emulation for 8xx"
	depends on 8xx && !MATH_EMULATION
	help
	  Older arch/ppc kernels still emulated a few floating point
	  instructions such as load and store, even when full math
	  emulation is disabled.  Say "Y" here if you want to preserve
	  this behavior.

	  It is recommended that you build a soft-float userspace instead.

config IOMMU_VMERGE
	bool "Enable IOMMU virtual merging"
	depends on PPC64
	default y
	help
	  Cause IO segments sent to a device for DMA to be merged virtually
	  by the IOMMU when they happen to have been allocated contiguously.
	  This doesn't add pressure to the IOMMU allocator. However, some
	  drivers don't support getting large merged segments coming back
	  from *_map_sg().

	  Most drivers don't have this problem; it is safe to say Y here.

config IOMMU_HELPER
	def_bool PPC64

config HOTPLUG_CPU
	bool "Support for enabling/disabling CPUs"
	depends on SMP && HOTPLUG && EXPERIMENTAL && (PPC_PSERIES || PPC_PMAC)
	---help---
	  Say Y here to be able to disable and re-enable individual
	  CPUs at runtime on SMP machines.

	  Say N if you are unsure.

config ARCH_ENABLE_MEMORY_HOTPLUG
	def_bool y

config ARCH_HAS_WALK_MEMORY
	def_bool y

config ARCH_ENABLE_MEMORY_HOTREMOVE
	def_bool y

config KEXEC
	bool "kexec system call (EXPERIMENTAL)"
	depends on (PPC_PRPMC2800 || PPC_MULTIPLATFORM) && EXPERIMENTAL
	help
	  kexec is a system call that implements the ability to shutdown your
	  current kernel, and to start another kernel.  It is like a reboot
	  but it is independent of the system firmware.   And like a reboot
	  you can start any kernel with it, not just Linux.

	  The name comes from the similarity to the exec system call.

	  It is an ongoing process to be certain the hardware in a machine
	  is properly shutdown, so do not be surprised if this code does not
	  initially work for you.  It may help to enable device hotplugging
	  support.  As of this writing the exact hardware interface is
	  strongly in flux, so no good recommendation can be made.

config CRASH_DUMP
	bool "Build a kdump crash kernel"
	depends on PPC_MULTIPLATFORM && PPC64
	help
	  Build a kernel suitable for use as a kdump capture kernel.
	  The kernel will be linked at a different address than normal, and
	  so can only be used for Kdump.

	  Don't change this unless you know what you are doing.

config PHYP_DUMP
	bool "Hypervisor-assisted dump (EXPERIMENTAL)"
	depends on PPC_PSERIES && EXPERIMENTAL
	help
	  Hypervisor-assisted dump is meant to be a kdump replacement
	  offering robustness and speed not possible without system
	  hypervisor assistence.

	  If unsure, say "N"

config PPCBUG_NVRAM
	bool "Enable reading PPCBUG NVRAM during boot" if PPLUS || LOPEC
	default y if PPC_PREP

config IRQ_ALL_CPUS
	bool "Distribute interrupts on all CPUs by default"
	depends on SMP && !MV64360
	help
	  This option gives the kernel permission to distribute IRQs across
	  multiple CPUs.  Saying N here will route all IRQs to the first
	  CPU.  Generally saying Y is safe, although some problems have been
	  reported with SMP Power Macintoshes with this option enabled.

config NUMA
	bool "NUMA support"
	depends on PPC64
	default y if SMP && PPC_PSERIES

config NODES_SHIFT
	int
	default "4"
	depends on NEED_MULTIPLE_NODES

config ARCH_SELECT_MEMORY_MODEL
	def_bool y
	depends on PPC64

config ARCH_FLATMEM_ENABLE
	def_bool y
	depends on (PPC64 && !NUMA) || PPC32

config ARCH_SPARSEMEM_ENABLE
	def_bool y
	depends on PPC64
	select SPARSEMEM_VMEMMAP_ENABLE

config ARCH_SPARSEMEM_DEFAULT
	def_bool y
	depends on (SMP && PPC_PSERIES) || PPC_PS3

config ARCH_POPULATES_NODE_MAP
	def_bool y

source "mm/Kconfig"

config ARCH_MEMORY_PROBE
	def_bool y
	depends on MEMORY_HOTPLUG

# Some NUMA nodes have memory ranges that span
# other nodes.  Even though a pfn is valid and
# between a node's start and end pfns, it may not
# reside on that node.  See memmap_init_zone()
# for details.
config NODES_SPAN_OTHER_NODES
	def_bool y
	depends on NEED_MULTIPLE_NODES

config PPC_HAS_HASH_64K
	bool
	depends on PPC64
	default n

config PPC_64K_PAGES
	bool "64k page size"
	depends on PPC64
	select PPC_HAS_HASH_64K
	help
	  This option changes the kernel logical page size to 64k. On machines
	  without processor support for 64k pages, the kernel will simulate
	  them by loading each individual 4k page on demand transparently,
	  while on hardware with such support, it will be used to map
	  normal application pages.

config FORCE_MAX_ZONEORDER
	int "Maximum zone order"
	default "9" if PPC_64K_PAGES
	default "13" if PPC64 && !PPC_64K_PAGES
	default "11"
	help
	  The kernel memory allocator divides physically contiguous memory
	  blocks into "zones", where each zone is a power of two number of
	  pages.  This option selects the largest power of two that the kernel
	  keeps in the memory allocator.  If you need to allocate very large
	  blocks of physically contiguous memory, then you may need to
	  increase this value.

	  This config option is actually maximum order plus one. For example,
	  a value of 11 means that the largest free memory block is 2^10 pages.

	  The page size is not necessarily 4KB.  For example, on 64-bit
	  systems, 64KB pages can be enabled via CONFIG_PPC_64K_PAGES.  Keep
	  this in mind when choosing a value for this option.

config PPC_SUBPAGE_PROT
	bool "Support setting protections for 4k subpages"
	depends on PPC_64K_PAGES
	help
	  This option adds support for a system call to allow user programs
	  to set access permissions (read/write, readonly, or no access)
	  on the 4k subpages of each 64k page.

config SCHED_SMT
	bool "SMT (Hyperthreading) scheduler support"
	depends on PPC64 && SMP
	help
	  SMT scheduler support improves the CPU scheduler's decision making
	  when dealing with POWER5 cpus at a cost of slightly increased
	  overhead in some places. If unsure say N here.

config PROC_DEVICETREE
	bool "Support for device tree in /proc"
	depends on PROC_FS
	help
	  This option adds a device-tree directory under /proc which contains
	  an image of the device tree that the kernel copies from Open
	  Firmware or other boot firmware. If unsure, say Y here.

config CMDLINE_BOOL
	bool "Default bootloader kernel arguments"

config CMDLINE
	string "Initial kernel command string"
	depends on CMDLINE_BOOL
	default "console=ttyS0,9600 console=tty0 root=/dev/sda2"
	help
	  On some platforms, there is currently no way for the boot loader to
	  pass arguments to the kernel. For these platforms, you can supply
	  some command-line options at build time by entering them here.  In
	  most cases you will need to specify the root device here.

if !44x || BROKEN
config ARCH_WANTS_FREEZER_CONTROL
	def_bool y
	depends on ADB_PMU

source kernel/power/Kconfig
endif

config SECCOMP
	bool "Enable seccomp to safely compute untrusted bytecode"
	depends on PROC_FS
	default y
	help
	  This kernel feature is useful for number crunching applications
	  that may need to compute untrusted bytecode during their
	  execution. By using pipes or other transports made available to
	  the process as file descriptors supporting the read/write
	  syscalls, it's possible to isolate those applications in
	  their own address space using seccomp. Once seccomp is
	  enabled via /proc/<pid>/seccomp, it cannot be disabled
	  and the task is only allowed to execute a few safe syscalls
	  defined by each seccomp mode.

	  If unsure, say Y. Only embedded should say N here.

endmenu

config ISA_DMA_API
	bool
	default !PPC_ISERIES || PCI

menu "Bus options"

config ISA
	bool "Support for ISA-bus hardware"
	depends on PPC_PREP || PPC_CHRP
	select PPC_I8259
	help
	  Find out whether you have ISA slots on your motherboard.  ISA is the
	  name of a bus system, i.e. the way the CPU talks to the other stuff
	  inside your box.  If you have an Apple machine, say N here; if you
	  have an IBM RS/6000 or pSeries machine or a PReP machine, say Y.  If
	  you have an embedded board, consult your board documentation.

config ZONE_DMA
	bool
	default y

config GENERIC_ISA_DMA
	bool
	depends on PPC64 || POWER4 || 6xx && !CPM2
	default y

config PPC_INDIRECT_PCI
	bool
	depends on PCI
	default y if 40x || 44x
	default n

config EISA
	bool

config SBUS
	bool

config FSL_SOC
	bool

config FSL_PCI
 	bool
	select PPC_INDIRECT_PCI

config 4xx_SOC
	bool

config FSL_LBC
	bool
	help
	  Freescale Localbus support

config FSL_GTM
	bool
	depends on PPC_83xx || QUICC_ENGINE || CPM2
	help
	  Freescale General-purpose Timers support

# Yes MCA RS/6000s exist but Linux-PPC does not currently support any
config MCA
	bool

config PCI
	bool "PCI support" if 40x || CPM2 || PPC_83xx || PPC_85xx || PPC_86xx \
		|| PPC_MPC52xx || (EMBEDDED && (PPC_PSERIES || PPC_ISERIES)) \
		|| PPC_PS3 || 44x
	default y if !40x && !CPM2 && !8xx && !PPC_MPC512x && !PPC_83xx \
		&& !PPC_85xx && !PPC_86xx
	default PCI_PERMEDIA if !4xx && !CPM2 && !8xx
	default PCI_QSPAN if !4xx && !CPM2 && 8xx
	select ARCH_SUPPORTS_MSI
	help
	  Find out whether your system includes a PCI bus. PCI is the name of
	  a bus system, i.e. the way the CPU talks to the other stuff inside
	  your box.  If you say Y here, the kernel will include drivers and
	  infrastructure code to support PCI bus devices.

config PCI_DOMAINS
	def_bool PCI

config PCI_SYSCALL
	def_bool PCI

config PCI_QSPAN
	bool "QSpan PCI"
	depends on !4xx && !CPM2 && 8xx
	select PPC_I8259
	help
	  Say Y here if you have a system based on a Motorola 8xx-series
	  embedded processor with a QSPAN PCI interface, otherwise say N.

config PCI_8260
	bool
	depends on PCI && 8260
	select PPC_INDIRECT_PCI
	default y

config 8260_PCI9
	bool "Enable workaround for MPC826x erratum PCI 9"
	depends on PCI_8260 && !8272
	default y

choice
	prompt "IDMA channel for PCI 9 workaround"
	depends on 8260_PCI9

config 8260_PCI9_IDMA1
	bool "IDMA1"

config 8260_PCI9_IDMA2
	bool "IDMA2"

config 8260_PCI9_IDMA3
	bool "IDMA3"

config 8260_PCI9_IDMA4
	bool "IDMA4"

endchoice

source "drivers/pci/pcie/Kconfig"

source "drivers/pci/Kconfig"

source "drivers/pcmcia/Kconfig"

source "drivers/pci/hotplug/Kconfig"

config HAS_RAPIDIO
	bool
	default n

config RAPIDIO
	bool "RapidIO support"
	depends on HAS_RAPIDIO
	help
	  If you say Y here, the kernel will include drivers and
	  infrastructure code to support RapidIO interconnect devices.

source "drivers/rapidio/Kconfig"

endmenu

menu "Advanced setup"
	depends on PPC32

config ADVANCED_OPTIONS
	bool "Prompt for advanced kernel configuration options"
	help
	  This option will enable prompting for a variety of advanced kernel
	  configuration options.  These options can cause the kernel to not
	  work if they are set incorrectly, but can be used to optimize certain
	  aspects of kernel memory management.

	  Unless you know what you are doing, say N here.

comment "Default settings for advanced configuration options are used"
	depends on !ADVANCED_OPTIONS

config LOWMEM_SIZE_BOOL
	bool "Set maximum low memory"
	depends on ADVANCED_OPTIONS
	help
	  This option allows you to set the maximum amount of memory which
	  will be used as "low memory", that is, memory which the kernel can
	  access directly, without having to set up a kernel virtual mapping.
	  This can be useful in optimizing the layout of kernel virtual
	  memory.

	  Say N here unless you know what you are doing.

config LOWMEM_SIZE
	hex "Maximum low memory size (in bytes)" if LOWMEM_SIZE_BOOL
	default "0x30000000"

config RELOCATABLE
	bool "Build a relocatable kernel (EXPERIMENTAL)"
	depends on EXPERIMENTAL && ADVANCED_OPTIONS && FLATMEM && FSL_BOOKE
	help
	  This builds a kernel image that is capable of running at the
	  location the kernel is loaded at (some alignment restrictions may
	  exist).

	  One use is for the kexec on panic case where the recovery kernel
	  must live at a different physical address than the primary
	  kernel.

	  Note: If CONFIG_RELOCATABLE=y, then the kernel runs from the address
	  it has been loaded at and the compile time physical addresses
	  CONFIG_PHYSICAL_START is ignored.  However CONFIG_PHYSICAL_START
	  setting can still be useful to bootwrappers that need to know the
	  load location of the kernel (eg. u-boot/mkimage).

config PAGE_OFFSET_BOOL
	bool "Set custom page offset address"
	depends on ADVANCED_OPTIONS
	help
	  This option allows you to set the kernel virtual address at which
	  the kernel will map low memory.  This can be useful in optimizing
	  the virtual memory layout of the system.

	  Say N here unless you know what you are doing.

config PAGE_OFFSET
	hex "Virtual address of memory base" if PAGE_OFFSET_BOOL
	default "0xc0000000"

config KERNEL_START_BOOL
	bool "Set custom kernel base address"
	depends on ADVANCED_OPTIONS
	help
	  This option allows you to set the kernel virtual address at which
	  the kernel will be loaded.  Normally this should match PAGE_OFFSET
	  however there are times (like kdump) that one might not want them
	  to be the same.

	  Say N here unless you know what you are doing.

config KERNEL_START
	hex "Virtual address of kernel base" if KERNEL_START_BOOL
	default PAGE_OFFSET if PAGE_OFFSET_BOOL
	default "0xc2000000" if CRASH_DUMP
	default "0xc0000000"

config PHYSICAL_START_BOOL
	bool "Set physical address where the kernel is loaded"
	depends on ADVANCED_OPTIONS && FLATMEM && FSL_BOOKE
	help
	  This gives the physical address where the kernel is loaded.

	  Say N here unless you know what you are doing.

config PHYSICAL_START
	hex "Physical address where the kernel is loaded" if PHYSICAL_START_BOOL
	default "0x02000000" if PPC_STD_MMU && CRASH_DUMP
	default "0x00000000"

config PHYSICAL_ALIGN
	hex
	default "0x10000000" if FSL_BOOKE
	help
	  This value puts the alignment restrictions on physical address
	  where kernel is loaded and run from. Kernel is compiled for an
	  address which meets above alignment restriction.

config TASK_SIZE_BOOL
	bool "Set custom user task size"
	depends on ADVANCED_OPTIONS
	help
	  This option allows you to set the amount of virtual address space
	  allocated to user tasks.  This can be useful in optimizing the
	  virtual memory layout of the system.

	  Say N here unless you know what you are doing.

config TASK_SIZE
	hex "Size of user task space" if TASK_SIZE_BOOL
	default "0x80000000" if PPC_PREP || PPC_8xx
	default "0xc0000000"

config CONSISTENT_START_BOOL
	bool "Set custom consistent memory pool address"
	depends on ADVANCED_OPTIONS && NOT_COHERENT_CACHE
	help
	  This option allows you to set the base virtual address
	  of the consistent memory pool.  This pool of virtual
	  memory is used to make consistent memory allocations.

config CONSISTENT_START
	hex "Base virtual address of consistent memory pool" if CONSISTENT_START_BOOL
	default "0xfd000000" if (NOT_COHERENT_CACHE && 8xx)
	default "0xff100000" if NOT_COHERENT_CACHE

config CONSISTENT_SIZE_BOOL
	bool "Set custom consistent memory pool size"
	depends on ADVANCED_OPTIONS && NOT_COHERENT_CACHE
	help
	  This option allows you to set the size of the
	  consistent memory pool.  This pool of virtual memory
	  is used to make consistent memory allocations.

config CONSISTENT_SIZE
	hex "Size of consistent memory pool" if CONSISTENT_SIZE_BOOL
	default "0x00200000" if NOT_COHERENT_CACHE

config PIN_TLB
	bool "Pinned Kernel TLBs (860 ONLY)"
	depends on ADVANCED_OPTIONS && 8xx
endmenu

if PPC64
config PAGE_OFFSET
	hex
	default "0xc000000000000000"
config KERNEL_START
	hex
	default "0xc000000002000000" if CRASH_DUMP
	default "0xc000000000000000"
config PHYSICAL_START
	hex
	default "0x02000000" if CRASH_DUMP
	default "0x00000000"
endif

source "net/Kconfig"

source "drivers/Kconfig"

source "fs/Kconfig"

# XXX source "arch/ppc/8xx_io/Kconfig"

# XXX source "arch/ppc/8260_io/Kconfig"

source "arch/powerpc/sysdev/qe_lib/Kconfig"

source "lib/Kconfig"

source "arch/powerpc/Kconfig.debug"

source "security/Kconfig"

config KEYS_COMPAT
	bool
	depends on COMPAT && KEYS
	default y

source "crypto/Kconfig"

config PPC_CLOCK
	bool
	default n

config PPC_LIB_RHEAP
	bool

source "arch/powerpc/kvm/Kconfig"<|MERGE_RESOLUTION|>--- conflicted
+++ resolved
@@ -111,11 +111,8 @@
 	select HAVE_KPROBES
 	select HAVE_KRETPROBES
 	select HAVE_LMB
-<<<<<<< HEAD
 	select HAVE_OPROFILE
-=======
 	select HAVE_DMA_ATTRS
->>>>>>> 11c2d817
 
 config EARLY_PRINTK
 	bool
