--- conflicted
+++ resolved
@@ -111,13 +111,9 @@
 	select HAVE_KPROBES
 	select HAVE_KRETPROBES
 	select HAVE_LMB
-<<<<<<< HEAD
+	select USE_GENERIC_SMP_HELPERS if SMP
 	select HAVE_OPROFILE
 	select HAVE_DMA_ATTRS
-=======
-	select USE_GENERIC_SMP_HELPERS if SMP
-	select HAVE_OPROFILE
->>>>>>> daed7ac2
 
 config EARLY_PRINTK
 	bool
