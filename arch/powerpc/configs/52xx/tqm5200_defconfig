--- conflicted
+++ resolved
@@ -672,11 +672,6 @@
 # Miscellaneous I2C Chip support
 #
 # CONFIG_DS1682 is not set
-<<<<<<< HEAD
-# CONFIG_EEPROM_AT24 is not set
-# CONFIG_EEPROM_LEGACY is not set
-=======
->>>>>>> b0050cae
 # CONFIG_SENSORS_PCF8574 is not set
 # CONFIG_PCF8575 is not set
 # CONFIG_SENSORS_PCA9539 is not set
