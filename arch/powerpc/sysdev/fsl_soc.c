/*
 * FSL SoC setup code
 *
 * Maintained by Kumar Gala (see MAINTAINERS for contact information)
 *
 * 2006 (c) MontaVista Software, Inc.
 * Vitaly Bordug <vbordug@ru.mvista.com>
 *
 * This program is free software; you can redistribute  it and/or modify it
 * under  the terms of  the GNU General  Public License as published by the
 * Free Software Foundation;  either version 2 of the  License, or (at your
 * option) any later version.
 */

#include <linux/stddef.h>
#include <linux/kernel.h>
#include <linux/init.h>
#include <linux/errno.h>
#include <linux/major.h>
#include <linux/delay.h>
#include <linux/irq.h>
#include <linux/module.h>
#include <linux/device.h>
#include <linux/platform_device.h>
#include <linux/of.h>
#include <linux/of_platform.h>
#include <linux/phy.h>
#include <linux/phy_fixed.h>
#include <linux/spi/spi.h>
#include <linux/fsl_devices.h>
#include <linux/fs_enet_pd.h>
#include <linux/fs_uart_pd.h>

#include <asm/system.h>
#include <asm/atomic.h>
#include <asm/io.h>
#include <asm/irq.h>
#include <asm/time.h>
#include <asm/prom.h>
#include <asm/machdep.h>
#include <sysdev/fsl_soc.h>
#include <mm/mmu_decl.h>
#include <asm/cpm2.h>

extern void init_fcc_ioports(struct fs_platform_info*);
extern void init_fec_ioports(struct fs_platform_info*);
extern void init_smc_ioports(struct fs_uart_platform_info*);
static phys_addr_t immrbase = -1;

phys_addr_t get_immrbase(void)
{
	struct device_node *soc;

	if (immrbase != -1)
		return immrbase;

	soc = of_find_node_by_type(NULL, "soc");
	if (soc) {
		int size;
		u32 naddr;
		const u32 *prop = of_get_property(soc, "#address-cells", &size);

		if (prop && size == 4)
			naddr = *prop;
		else
			naddr = 2;

		prop = of_get_property(soc, "ranges", &size);
		if (prop)
			immrbase = of_translate_address(soc, prop + naddr);

		of_node_put(soc);
	}

	return immrbase;
}

EXPORT_SYMBOL(get_immrbase);

static u32 sysfreq = -1;

u32 fsl_get_sys_freq(void)
{
	struct device_node *soc;
	const u32 *prop;
	int size;

	if (sysfreq != -1)
		return sysfreq;

	soc = of_find_node_by_type(NULL, "soc");
	if (!soc)
		return -1;

	prop = of_get_property(soc, "clock-frequency", &size);
	if (!prop || size != sizeof(*prop) || *prop == 0)
		prop = of_get_property(soc, "bus-frequency", &size);

	if (prop && size == sizeof(*prop))
		sysfreq = *prop;

	of_node_put(soc);
	return sysfreq;
}
EXPORT_SYMBOL(fsl_get_sys_freq);

#if defined(CONFIG_CPM2) || defined(CONFIG_QUICC_ENGINE) || defined(CONFIG_8xx)

static u32 brgfreq = -1;

u32 get_brgfreq(void)
{
	struct device_node *node;
	const unsigned int *prop;
	int size;

	if (brgfreq != -1)
		return brgfreq;

	node = of_find_compatible_node(NULL, NULL, "fsl,cpm-brg");
	if (node) {
		prop = of_get_property(node, "clock-frequency", &size);
		if (prop && size == 4)
			brgfreq = *prop;

		of_node_put(node);
		return brgfreq;
	}

	/* Legacy device binding -- will go away when no users are left. */
	node = of_find_node_by_type(NULL, "cpm");
	if (!node)
		node = of_find_compatible_node(NULL, NULL, "fsl,qe");
	if (!node)
		node = of_find_node_by_type(NULL, "qe");

	if (node) {
		prop = of_get_property(node, "brg-frequency", &size);
		if (prop && size == 4)
			brgfreq = *prop;

		if (brgfreq == -1 || brgfreq == 0) {
			prop = of_get_property(node, "bus-frequency", &size);
			if (prop && size == 4)
				brgfreq = *prop / 2;
		}
		of_node_put(node);
	}

	return brgfreq;
}

EXPORT_SYMBOL(get_brgfreq);

static u32 fs_baudrate = -1;

u32 get_baudrate(void)
{
	struct device_node *node;

	if (fs_baudrate != -1)
		return fs_baudrate;

	node = of_find_node_by_type(NULL, "serial");
	if (node) {
		int size;
		const unsigned int *prop = of_get_property(node,
				"current-speed", &size);

		if (prop)
			fs_baudrate = *prop;
		of_node_put(node);
	}

	return fs_baudrate;
}

EXPORT_SYMBOL(get_baudrate);
#endif /* CONFIG_CPM2 */

#ifdef CONFIG_FIXED_PHY
static int __init of_add_fixed_phys(void)
{
	int ret;
	struct device_node *np;
	u32 *fixed_link;
	struct fixed_phy_status status = {};

	for_each_node_by_name(np, "ethernet") {
		fixed_link  = (u32 *)of_get_property(np, "fixed-link", NULL);
		if (!fixed_link)
			continue;

		status.link = 1;
		status.duplex = fixed_link[1];
		status.speed = fixed_link[2];
		status.pause = fixed_link[3];
		status.asym_pause = fixed_link[4];

		ret = fixed_phy_add(PHY_POLL, fixed_link[0], &status);
		if (ret) {
			of_node_put(np);
			return ret;
		}
	}

	return 0;
}
arch_initcall(of_add_fixed_phys);
#endif /* CONFIG_FIXED_PHY */

#if defined(CONFIG_FSL_SOC_BOOKE) || defined(CONFIG_PPC_86xx)
static __be32 __iomem *rstcr;

static int __init setup_rstcr(void)
{
	struct device_node *np;

	for_each_node_by_name(np, "global-utilities") {
		if ((of_get_property(np, "fsl,has-rstcr", NULL))) {
			rstcr = of_iomap(np, 0) + 0xb0;
			if (!rstcr)
				printk (KERN_ERR "Error: reset control "
						"register not mapped!\n");
			break;
		}
	}

<<<<<<< HEAD
static int __init setup_rstcr(void)
{
	struct device_node *np;

	for_each_node_by_name(np, "global-utilities") {
		if ((of_get_property(np, "fsl,has-rstcr", NULL))) {
			rstcr = of_iomap(np, 0) + 0xb0;
			if (!rstcr)
				printk (KERN_ERR "Error: reset control "
						"register not mapped!\n");
			break;
		}
	}

=======
>>>>>>> 229aebb8
	if (!rstcr && ppc_md.restart == fsl_rstcr_restart)
		printk(KERN_ERR "No RSTCR register, warm reboot won't work\n");

	if (np)
		of_node_put(np);

	return 0;
}

arch_initcall(setup_rstcr);

void fsl_rstcr_restart(char *cmd)
{
	local_irq_disable();
	if (rstcr)
		/* set reset control register */
		out_be32(rstcr, 0x2);	/* HRESET_REQ */

	while (1) ;
}
#endif

#if defined(CONFIG_FB_FSL_DIU) || defined(CONFIG_FB_FSL_DIU_MODULE)
struct platform_diu_data_ops diu_ops;
EXPORT_SYMBOL(diu_ops);
#endif<|MERGE_RESOLUTION|>--- conflicted
+++ resolved
@@ -226,23 +226,6 @@
 		}
 	}
 
-<<<<<<< HEAD
-static int __init setup_rstcr(void)
-{
-	struct device_node *np;
-
-	for_each_node_by_name(np, "global-utilities") {
-		if ((of_get_property(np, "fsl,has-rstcr", NULL))) {
-			rstcr = of_iomap(np, 0) + 0xb0;
-			if (!rstcr)
-				printk (KERN_ERR "Error: reset control "
-						"register not mapped!\n");
-			break;
-		}
-	}
-
-=======
->>>>>>> 229aebb8
 	if (!rstcr && ppc_md.restart == fsl_rstcr_restart)
 		printk(KERN_ERR "No RSTCR register, warm reboot won't work\n");
 
