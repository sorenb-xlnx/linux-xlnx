--- conflicted
+++ resolved
@@ -107,13 +107,8 @@
 	}
 	regs = ioremap(res.start, 32);
 
-<<<<<<< HEAD
-	printk(KERN_INFO "Xilinx intc at 0x%08X mapped to 0x%p\n",
-		(u32)res.start, regs);
-=======
 	printk(KERN_INFO "Xilinx intc at 0x%08llx mapped to 0x%p\n",
 		(unsigned long long) res.start, regs);
->>>>>>> 91753e35
 
 	/* Setup interrupt controller */
 	out_be32(regs + XINTC_IER, 0); /* disable all irqs */
