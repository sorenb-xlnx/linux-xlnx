--- conflicted
+++ resolved
@@ -216,11 +216,6 @@
 	pr_cont("%lu Mb, residual: %dMb\n", tlbcam_sz(tlbcam_index - 1) >> 20,
 	        (unsigned int)((total_lowmem - __max_low_memory) >> 20));
 
-<<<<<<< HEAD
-	__initial_memory_limit_addr = memstart_addr + __max_low_memory;
-}
-#endif
-=======
 	memblock_set_current_limit(memstart_addr + __max_low_memory);
 }
 
@@ -232,4 +227,4 @@
 	/* 64M mapped initially according to head_fsl_booke.S */
 	memblock_set_current_limit(min_t(u64, limit, 0x04000000));
 }
->>>>>>> e34b4b83
+#endif