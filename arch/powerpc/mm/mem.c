--- conflicted
+++ resolved
@@ -148,13 +148,8 @@
 	int ret = -1;
 
 	for_each_memblock(memory, reg) {
-<<<<<<< HEAD
-		tstart = max(start_pfn, memblock_region_base_pfn(reg));
-		tend = min(end_pfn, memblock_region_end_pfn(reg));
-=======
 		tstart = max(start_pfn, memblock_region_memory_base_pfn(reg));
 		tend = min(end_pfn, memblock_region_memory_end_pfn(reg));
->>>>>>> c7fc2de0
 		if (tstart >= tend)
 			continue;
 		ret = (*func)(tstart, tend - tstart, arg);
@@ -200,13 +195,8 @@
 	/* Add active regions with valid PFNs */
 	for_each_memblock(memory, reg) {
 		unsigned long start_pfn, end_pfn;
-<<<<<<< HEAD
-		start_pfn = memblock_region_base_pfn(reg);
-		end_pfn = memblock_region_end_pfn(reg);
-=======
 		start_pfn = memblock_region_memory_base_pfn(reg);
 		end_pfn = memblock_region_memory_end_pfn(reg);
->>>>>>> c7fc2de0
 		add_active_range(0, start_pfn, end_pfn);
 	}
 
@@ -246,15 +236,9 @@
 
 	for_each_memblock(memory, reg) {
 		if (prev &&
-<<<<<<< HEAD
-		    memblock_region_end_pfn(prev) < memblock_region_base_pfn(reg))
-			register_nosave_region(memblock_region_end_pfn(prev),
-					       memblock_region_base_pfn(reg));
-=======
 		    memblock_region_memory_end_pfn(prev) < memblock_region_memory_base_pfn(reg))
 			register_nosave_region(memblock_region_memory_end_pfn(prev),
 					       memblock_region_memory_base_pfn(reg));
->>>>>>> c7fc2de0
 		prev = reg;
 	}
 	return 0;
