/*
 *  PowerPC version
 *    Copyright (C) 1995-1996 Gary Thomas (gdt@linuxppc.org)
 *
 *  Modifications by Paul Mackerras (PowerMac) (paulus@cs.anu.edu.au)
 *  and Cort Dougan (PReP) (cort@cs.nmt.edu)
 *    Copyright (C) 1996 Paul Mackerras
 *  PPC44x/36-bit changes by Matt Porter (mporter@mvista.com)
 *
 *  Derived from "arch/i386/mm/init.c"
 *    Copyright (C) 1991, 1992, 1993, 1994  Linus Torvalds
 *
 *  This program is free software; you can redistribute it and/or
 *  modify it under the terms of the GNU General Public License
 *  as published by the Free Software Foundation; either version
 *  2 of the License, or (at your option) any later version.
 *
 */

#include <linux/module.h>
#include <linux/sched.h>
#include <linux/kernel.h>
#include <linux/errno.h>
#include <linux/string.h>
#include <linux/types.h>
#include <linux/mm.h>
#include <linux/stddef.h>
#include <linux/init.h>
#include <linux/bootmem.h>
#include <linux/highmem.h>
#include <linux/initrd.h>
#include <linux/pagemap.h>
#include <linux/suspend.h>
#include <linux/lmb.h>

#include <asm/pgalloc.h>
#include <asm/prom.h>
#include <asm/io.h>
#include <asm/mmu_context.h>
#include <asm/pgtable.h>
#include <asm/mmu.h>
#include <asm/smp.h>
#include <asm/machdep.h>
#include <asm/btext.h>
#include <asm/tlb.h>
#include <asm/sections.h>
#include <asm/vdso.h>

#include "mmu_decl.h"

#ifndef CPU_FTR_COHERENT_ICACHE
#define CPU_FTR_COHERENT_ICACHE	0	/* XXX for now */
#define CPU_FTR_NOEXECUTE	0
#endif

int init_bootmem_done;
int mem_init_done;
unsigned long memory_limit;

int page_is_ram(unsigned long pfn)
{
	unsigned long paddr = (pfn << PAGE_SHIFT);

#ifndef CONFIG_PPC64	/* XXX for now */
	return paddr < __pa(high_memory);
#else
	int i;
	for (i=0; i < lmb.memory.cnt; i++) {
		unsigned long base;

		base = lmb.memory.region[i].base;

		if ((paddr >= base) &&
			(paddr < (base + lmb.memory.region[i].size))) {
			return 1;
		}
	}

	return 0;
#endif
}

pgprot_t phys_mem_access_prot(struct file *file, unsigned long pfn,
			      unsigned long size, pgprot_t vma_prot)
{
	if (ppc_md.phys_mem_access_prot)
		return ppc_md.phys_mem_access_prot(file, pfn, size, vma_prot);

	if (!page_is_ram(pfn))
		vma_prot = __pgprot(pgprot_val(vma_prot)
				    | _PAGE_GUARDED | _PAGE_NO_CACHE);
	return vma_prot;
}
EXPORT_SYMBOL(phys_mem_access_prot);

#ifdef CONFIG_MEMORY_HOTPLUG

void online_page(struct page *page)
{
	ClearPageReserved(page);
	init_page_count(page);
	__free_page(page);
	totalram_pages++;
	num_physpages++;
}

#ifdef CONFIG_NUMA
int memory_add_physaddr_to_nid(u64 start)
{
	return hot_add_scn_to_nid(start);
}
#endif

int __devinit arch_add_memory(int nid, u64 start, u64 size)
{
	struct pglist_data *pgdata;
	struct zone *zone;
	unsigned long start_pfn = start >> PAGE_SHIFT;
	unsigned long nr_pages = size >> PAGE_SHIFT;

	pgdata = NODE_DATA(nid);

	start = (unsigned long)__va(start);
	create_section_mapping(start, start + size);

	/* this should work for most non-highmem platforms */
	zone = pgdata->node_zones;

	return __add_pages(zone, start_pfn, nr_pages);
}

#ifdef CONFIG_MEMORY_HOTREMOVE
int remove_memory(u64 start, u64 size)
{
	unsigned long start_pfn, end_pfn;
	int ret;

	start_pfn = start >> PAGE_SHIFT;
	end_pfn = start_pfn + (size >> PAGE_SHIFT);
	ret = offline_pages(start_pfn, end_pfn, 120 * HZ);
	if (ret)
		goto out;
	/* Arch-specific calls go here - next patch */
out:
	return ret;
}
#endif /* CONFIG_MEMORY_HOTREMOVE */

/*
 * walk_memory_resource() needs to make sure there is no holes in a given
 * memory range. On PPC64, since this range comes from /sysfs, the range
 * is guaranteed to be valid, non-overlapping and can not contain any
 * holes. By the time we get here (memory add or remove), /proc/device-tree
 * is updated and correct. Only reason we need to check against device-tree
 * would be if we allow user-land to specify a memory range through a
 * system call/ioctl etc. instead of doing offline/online through /sysfs.
 */
int
walk_memory_resource(unsigned long start_pfn, unsigned long nr_pages, void *arg,
			int (*func)(unsigned long, unsigned long, void *))
{
	return  (*func)(start_pfn, nr_pages, arg);
}

#endif /* CONFIG_MEMORY_HOTPLUG */

void show_mem(void)
{
	unsigned long total = 0, reserved = 0;
	unsigned long shared = 0, cached = 0;
	unsigned long highmem = 0;
	struct page *page;
	pg_data_t *pgdat;
	unsigned long i;

	printk("Mem-info:\n");
	show_free_areas();
	printk("Free swap:       %6ldkB\n", nr_swap_pages<<(PAGE_SHIFT-10));
	for_each_online_pgdat(pgdat) {
		unsigned long flags;
		pgdat_resize_lock(pgdat, &flags);
		for (i = 0; i < pgdat->node_spanned_pages; i++) {
			if (!pfn_valid(pgdat->node_start_pfn + i))
				continue;
			page = pgdat_page_nr(pgdat, i);
			total++;
			if (PageHighMem(page))
				highmem++;
			if (PageReserved(page))
				reserved++;
			else if (PageSwapCache(page))
				cached++;
			else if (page_count(page))
				shared += page_count(page) - 1;
		}
		pgdat_resize_unlock(pgdat, &flags);
	}
	printk("%ld pages of RAM\n", total);
#ifdef CONFIG_HIGHMEM
	printk("%ld pages of HIGHMEM\n", highmem);
#endif
	printk("%ld reserved pages\n", reserved);
	printk("%ld pages shared\n", shared);
	printk("%ld pages swap cached\n", cached);
}

/*
 * Initialize the bootmem system and give it all the memory we
 * have available.  If we are using highmem, we only put the
 * lowmem into the bootmem system.
 */
#ifndef CONFIG_NEED_MULTIPLE_NODES
void __init do_init_bootmem(void)
{
	unsigned long i;
	unsigned long start, bootmap_pages;
	unsigned long total_pages;
	int boot_mapsize;

<<<<<<< HEAD
	max_pfn = lmb_end_of_DRAM() >> PAGE_SHIFT;
=======
	max_low_pfn = max_pfn = lmb_end_of_DRAM() >> PAGE_SHIFT;
>>>>>>> 2ae227d6
	total_pages = (lmb_end_of_DRAM() - memstart_addr) >> PAGE_SHIFT;
#ifdef CONFIG_HIGHMEM
	total_pages = total_lowmem >> PAGE_SHIFT;
	max_low_pfn = lowmem_end_addr >> PAGE_SHIFT;
#endif

	/*
	 * Find an area to use for the bootmem bitmap.  Calculate the size of
	 * bitmap required as (Total Memory) / PAGE_SIZE / BITS_PER_BYTE.
	 * Add 1 additional page in case the address isn't page-aligned.
	 */
	bootmap_pages = bootmem_bootmap_pages(total_pages);

	start = lmb_alloc(bootmap_pages << PAGE_SHIFT, PAGE_SIZE);

	min_low_pfn = MEMORY_START >> PAGE_SHIFT;
	boot_mapsize = init_bootmem_node(NODE_DATA(0), start >> PAGE_SHIFT, min_low_pfn, max_low_pfn);

	/* Add active regions with valid PFNs */
	for (i = 0; i < lmb.memory.cnt; i++) {
		unsigned long start_pfn, end_pfn;
		start_pfn = lmb.memory.region[i].base >> PAGE_SHIFT;
		end_pfn = start_pfn + lmb_size_pages(&lmb.memory, i);
		add_active_range(0, start_pfn, end_pfn);
	}

	/* Add all physical memory to the bootmem map, mark each area
	 * present.
	 */
#ifdef CONFIG_HIGHMEM
	free_bootmem_with_active_regions(0, lowmem_end_addr >> PAGE_SHIFT);

	/* reserve the sections we're already using */
	for (i = 0; i < lmb.reserved.cnt; i++) {
		unsigned long addr = lmb.reserved.region[i].base +
				     lmb_size_bytes(&lmb.reserved, i) - 1;
		if (addr < lowmem_end_addr)
			reserve_bootmem(lmb.reserved.region[i].base,
					lmb_size_bytes(&lmb.reserved, i),
					BOOTMEM_DEFAULT);
		else if (lmb.reserved.region[i].base < lowmem_end_addr) {
			unsigned long adjusted_size = lowmem_end_addr -
				      lmb.reserved.region[i].base;
			reserve_bootmem(lmb.reserved.region[i].base,
					adjusted_size, BOOTMEM_DEFAULT);
		}
	}
#else
	free_bootmem_with_active_regions(0, max_pfn);

	/* reserve the sections we're already using */
	for (i = 0; i < lmb.reserved.cnt; i++)
		reserve_bootmem(lmb.reserved.region[i].base,
				lmb_size_bytes(&lmb.reserved, i),
				BOOTMEM_DEFAULT);

#endif
	/* XXX need to clip this if using highmem? */
	sparse_memory_present_with_active_regions(0);

	init_bootmem_done = 1;
}

/* mark pages that don't exist as nosave */
static int __init mark_nonram_nosave(void)
{
	unsigned long lmb_next_region_start_pfn,
		      lmb_region_max_pfn;
	int i;

	for (i = 0; i < lmb.memory.cnt - 1; i++) {
		lmb_region_max_pfn =
			(lmb.memory.region[i].base >> PAGE_SHIFT) +
			(lmb.memory.region[i].size >> PAGE_SHIFT);
		lmb_next_region_start_pfn =
			lmb.memory.region[i+1].base >> PAGE_SHIFT;

		if (lmb_region_max_pfn < lmb_next_region_start_pfn)
			register_nosave_region(lmb_region_max_pfn,
					       lmb_next_region_start_pfn);
	}

	return 0;
}

/*
 * paging_init() sets up the page tables - in fact we've already done this.
 */
void __init paging_init(void)
{
	unsigned long total_ram = lmb_phys_mem_size();
	unsigned long top_of_ram = lmb_end_of_DRAM();
	unsigned long max_zone_pfns[MAX_NR_ZONES];

#ifdef CONFIG_HIGHMEM
	map_page(PKMAP_BASE, 0, 0);	/* XXX gross */
	pkmap_page_table = pte_offset_kernel(pmd_offset(pud_offset(pgd_offset_k
			(PKMAP_BASE), PKMAP_BASE), PKMAP_BASE), PKMAP_BASE);
	map_page(KMAP_FIX_BEGIN, 0, 0);	/* XXX gross */
	kmap_pte = pte_offset_kernel(pmd_offset(pud_offset(pgd_offset_k
			(KMAP_FIX_BEGIN), KMAP_FIX_BEGIN), KMAP_FIX_BEGIN),
			 KMAP_FIX_BEGIN);
	kmap_prot = PAGE_KERNEL;
#endif /* CONFIG_HIGHMEM */

	printk(KERN_DEBUG "Top of RAM: 0x%lx, Total RAM: 0x%lx\n",
	       top_of_ram, total_ram);
	printk(KERN_DEBUG "Memory hole size: %ldMB\n",
	       (top_of_ram - total_ram) >> 20);
	memset(max_zone_pfns, 0, sizeof(max_zone_pfns));
#ifdef CONFIG_HIGHMEM
	max_zone_pfns[ZONE_DMA] = lowmem_end_addr >> PAGE_SHIFT;
	max_zone_pfns[ZONE_HIGHMEM] = top_of_ram >> PAGE_SHIFT;
#else
	max_zone_pfns[ZONE_DMA] = top_of_ram >> PAGE_SHIFT;
#endif
	free_area_init_nodes(max_zone_pfns);

	mark_nonram_nosave();
}
#endif /* ! CONFIG_NEED_MULTIPLE_NODES */

void __init mem_init(void)
{
#ifdef CONFIG_NEED_MULTIPLE_NODES
	int nid;
#endif
	pg_data_t *pgdat;
	unsigned long i;
	struct page *page;
	unsigned long reservedpages = 0, codesize, initsize, datasize, bsssize;

	num_physpages = lmb.memory.size >> PAGE_SHIFT;
	high_memory = (void *) __va(max_low_pfn * PAGE_SIZE);

#ifdef CONFIG_NEED_MULTIPLE_NODES
        for_each_online_node(nid) {
		if (NODE_DATA(nid)->node_spanned_pages != 0) {
			printk("freeing bootmem node %d\n", nid);
			totalram_pages +=
				free_all_bootmem_node(NODE_DATA(nid));
		}
	}
#else
	max_mapnr = max_pfn;
	totalram_pages += free_all_bootmem();
#endif
	for_each_online_pgdat(pgdat) {
		for (i = 0; i < pgdat->node_spanned_pages; i++) {
			if (!pfn_valid(pgdat->node_start_pfn + i))
				continue;
			page = pgdat_page_nr(pgdat, i);
			if (PageReserved(page))
				reservedpages++;
		}
	}

	codesize = (unsigned long)&_sdata - (unsigned long)&_stext;
	datasize = (unsigned long)&_edata - (unsigned long)&_sdata;
	initsize = (unsigned long)&__init_end - (unsigned long)&__init_begin;
	bsssize = (unsigned long)&__bss_stop - (unsigned long)&__bss_start;

#ifdef CONFIG_HIGHMEM
	{
		unsigned long pfn, highmem_mapnr;

		highmem_mapnr = lowmem_end_addr >> PAGE_SHIFT;
		for (pfn = highmem_mapnr; pfn < max_mapnr; ++pfn) {
			struct page *page = pfn_to_page(pfn);
			if (lmb_is_reserved(pfn << PAGE_SHIFT))
				continue;
			ClearPageReserved(page);
			init_page_count(page);
			__free_page(page);
			totalhigh_pages++;
			reservedpages--;
		}
		totalram_pages += totalhigh_pages;
		printk(KERN_DEBUG "High memory: %luk\n",
		       totalhigh_pages << (PAGE_SHIFT-10));
	}
#endif /* CONFIG_HIGHMEM */

	printk(KERN_INFO "Memory: %luk/%luk available (%luk kernel code, "
	       "%luk reserved, %luk data, %luk bss, %luk init)\n",
		(unsigned long)nr_free_pages() << (PAGE_SHIFT-10),
		num_physpages << (PAGE_SHIFT-10),
		codesize >> 10,
		reservedpages << (PAGE_SHIFT-10),
		datasize >> 10,
		bsssize >> 10,
		initsize >> 10);

	mem_init_done = 1;
}

/*
 * This is called when a page has been modified by the kernel.
 * It just marks the page as not i-cache clean.  We do the i-cache
 * flush later when the page is given to a user process, if necessary.
 */
void flush_dcache_page(struct page *page)
{
	if (cpu_has_feature(CPU_FTR_COHERENT_ICACHE))
		return;
	/* avoid an atomic op if possible */
	if (test_bit(PG_arch_1, &page->flags))
		clear_bit(PG_arch_1, &page->flags);
}
EXPORT_SYMBOL(flush_dcache_page);

void flush_dcache_icache_page(struct page *page)
{
#ifdef CONFIG_BOOKE
	void *start = kmap_atomic(page, KM_PPC_SYNC_ICACHE);
	__flush_dcache_icache(start);
	kunmap_atomic(start, KM_PPC_SYNC_ICACHE);
#elif defined(CONFIG_8xx) || defined(CONFIG_PPC64)
	/* On 8xx there is no need to kmap since highmem is not supported */
	__flush_dcache_icache(page_address(page)); 
#else
	__flush_dcache_icache_phys(page_to_pfn(page) << PAGE_SHIFT);
#endif

}
void clear_user_page(void *page, unsigned long vaddr, struct page *pg)
{
	clear_page(page);

	/*
	 * We shouldnt have to do this, but some versions of glibc
	 * require it (ld.so assumes zero filled pages are icache clean)
	 * - Anton
	 */
	flush_dcache_page(pg);
}
EXPORT_SYMBOL(clear_user_page);

void copy_user_page(void *vto, void *vfrom, unsigned long vaddr,
		    struct page *pg)
{
	copy_page(vto, vfrom);

	/*
	 * We should be able to use the following optimisation, however
	 * there are two problems.
	 * Firstly a bug in some versions of binutils meant PLT sections
	 * were not marked executable.
	 * Secondly the first word in the GOT section is blrl, used
	 * to establish the GOT address. Until recently the GOT was
	 * not marked executable.
	 * - Anton
	 */
#if 0
	if (!vma->vm_file && ((vma->vm_flags & VM_EXEC) == 0))
		return;
#endif

	flush_dcache_page(pg);
}

void flush_icache_user_range(struct vm_area_struct *vma, struct page *page,
			     unsigned long addr, int len)
{
	unsigned long maddr;

	maddr = (unsigned long) kmap(page) + (addr & ~PAGE_MASK);
	flush_icache_range(maddr, maddr + len);
	kunmap(page);
}
EXPORT_SYMBOL(flush_icache_user_range);

/*
 * This is called at the end of handling a user page fault, when the
 * fault has been handled by updating a PTE in the linux page tables.
 * We use it to preload an HPTE into the hash table corresponding to
 * the updated linux PTE.
 * 
 * This must always be called with the pte lock held.
 */
void update_mmu_cache(struct vm_area_struct *vma, unsigned long address,
		      pte_t pte)
{
#ifdef CONFIG_PPC_STD_MMU
	unsigned long access = 0, trap;
#endif
	unsigned long pfn = pte_pfn(pte);

	/* handle i-cache coherency */
	if (!cpu_has_feature(CPU_FTR_COHERENT_ICACHE) &&
	    !cpu_has_feature(CPU_FTR_NOEXECUTE) &&
	    pfn_valid(pfn)) {
		struct page *page = pfn_to_page(pfn);
#ifdef CONFIG_8xx
		/* On 8xx, cache control instructions (particularly
		 * "dcbst" from flush_dcache_icache) fault as write
		 * operation if there is an unpopulated TLB entry
		 * for the address in question. To workaround that,
		 * we invalidate the TLB here, thus avoiding dcbst
		 * misbehaviour.
		 */
		_tlbie(address, 0 /* 8xx doesn't care about PID */);
#endif
		/* The _PAGE_USER test should really be _PAGE_EXEC, but
		 * older glibc versions execute some code from no-exec
		 * pages, which for now we are supporting.  If exec-only
		 * pages are ever implemented, this will have to change.
		 */
		if (!PageReserved(page) && (pte_val(pte) & _PAGE_USER)
		    && !test_bit(PG_arch_1, &page->flags)) {
			if (vma->vm_mm == current->active_mm) {
				__flush_dcache_icache((void *) address);
			} else
				flush_dcache_icache_page(page);
			set_bit(PG_arch_1, &page->flags);
		}
	}

#ifdef CONFIG_PPC_STD_MMU
	/* We only want HPTEs for linux PTEs that have _PAGE_ACCESSED set */
	if (!pte_young(pte) || address >= TASK_SIZE)
		return;

	/* We try to figure out if we are coming from an instruction
	 * access fault and pass that down to __hash_page so we avoid
	 * double-faulting on execution of fresh text. We have to test
	 * for regs NULL since init will get here first thing at boot
	 *
	 * We also avoid filling the hash if not coming from a fault
	 */
	if (current->thread.regs == NULL)
		return;
	trap = TRAP(current->thread.regs);
	if (trap == 0x400)
		access |= _PAGE_EXEC;
	else if (trap != 0x300)
		return;
	hash_preload(vma->vm_mm, address, access, trap);
#endif /* CONFIG_PPC_STD_MMU */
}<|MERGE_RESOLUTION|>--- conflicted
+++ resolved
@@ -217,11 +217,7 @@
 	unsigned long total_pages;
 	int boot_mapsize;
 
-<<<<<<< HEAD
-	max_pfn = lmb_end_of_DRAM() >> PAGE_SHIFT;
-=======
 	max_low_pfn = max_pfn = lmb_end_of_DRAM() >> PAGE_SHIFT;
->>>>>>> 2ae227d6
 	total_pages = (lmb_end_of_DRAM() - memstart_addr) >> PAGE_SHIFT;
 #ifdef CONFIG_HIGHMEM
 	total_pages = total_lowmem >> PAGE_SHIFT;
