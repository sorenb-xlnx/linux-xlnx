/*
 *  PowerPC version
 *    Copyright (C) 1995-1996 Gary Thomas (gdt@linuxppc.org)
 *
 *  Modifications by Paul Mackerras (PowerMac) (paulus@cs.anu.edu.au)
 *  and Cort Dougan (PReP) (cort@cs.nmt.edu)
 *    Copyright (C) 1996 Paul Mackerras
 *  PPC44x/36-bit changes by Matt Porter (mporter@mvista.com)
 *
 *  Derived from "arch/i386/mm/init.c"
 *    Copyright (C) 1991, 1992, 1993, 1994  Linus Torvalds
 *
 *  This program is free software; you can redistribute it and/or
 *  modify it under the terms of the GNU General Public License
 *  as published by the Free Software Foundation; either version
 *  2 of the License, or (at your option) any later version.
 *
 */

#include <linux/module.h>
#include <linux/sched.h>
#include <linux/kernel.h>
#include <linux/errno.h>
#include <linux/string.h>
#include <linux/types.h>
#include <linux/mm.h>
#include <linux/stddef.h>
#include <linux/init.h>
#include <linux/bootmem.h>
#include <linux/highmem.h>
#include <linux/initrd.h>
#include <linux/pagemap.h>
#include <linux/lmb.h>

#include <asm/pgalloc.h>
#include <asm/prom.h>
#include <asm/io.h>
#include <asm/mmu_context.h>
#include <asm/pgtable.h>
#include <asm/mmu.h>
#include <asm/smp.h>
#include <asm/machdep.h>
#include <asm/btext.h>
#include <asm/tlb.h>
#include <asm/sections.h>

#include "mmu_decl.h"

#if defined(CONFIG_KERNEL_START_BOOL) || defined(CONFIG_LOWMEM_SIZE_BOOL)
/* The ammount of lowmem must be within 0xF0000000 - KERNELBASE. */
#if (CONFIG_LOWMEM_SIZE > (0xF0000000 - KERNELBASE))
#error "You must adjust CONFIG_LOWMEM_SIZE or CONFIG_START_KERNEL"
#endif
#endif
#define MAX_LOW_MEM	CONFIG_LOWMEM_SIZE

DEFINE_PER_CPU(struct mmu_gather, mmu_gathers);

unsigned long total_memory;
unsigned long total_lowmem;

<<<<<<< HEAD
phys_addr_t memstart_addr;
EXPORT_SYMBOL(memstart_addr);
=======
phys_addr_t memstart_addr = (phys_addr_t)~0ull;
EXPORT_SYMBOL(memstart_addr);
phys_addr_t kernstart_addr;
EXPORT_SYMBOL(kernstart_addr);
>>>>>>> 2ae227d6
phys_addr_t lowmem_end_addr;

int boot_mapsize;
#ifdef CONFIG_PPC_PMAC
unsigned long agp_special_page;
EXPORT_SYMBOL(agp_special_page);
#endif

#ifdef CONFIG_HIGHMEM
pte_t *kmap_pte;
pgprot_t kmap_prot;

EXPORT_SYMBOL(kmap_prot);
EXPORT_SYMBOL(kmap_pte);
#endif

void MMU_init(void);

/* XXX should be in current.h  -- paulus */
extern struct task_struct *current_set[NR_CPUS];

extern int init_bootmem_done;

/*
 * this tells the system to map all of ram with the segregs
 * (i.e. page tables) instead of the bats.
 * -- Cort
 */
int __map_without_bats;
int __map_without_ltlbs;

/* max amount of low RAM to map in */
unsigned long __max_low_memory = MAX_LOW_MEM;

/*
 * address of the limit of what is accessible with initial MMU setup -
 * 256MB usually, but only 16MB on 601.
 */
<<<<<<< HEAD
unsigned long __initial_memory_limit_addr = 0x10000000;
=======
phys_addr_t __initial_memory_limit_addr = (phys_addr_t)0x10000000;
>>>>>>> 2ae227d6

/*
 * Check for command-line options that affect what MMU_init will do.
 */
void MMU_setup(void)
{
	/* Check for nobats option (used in mapin_ram). */
	if (strstr(cmd_line, "nobats")) {
		__map_without_bats = 1;
	}

	if (strstr(cmd_line, "noltlbs")) {
		__map_without_ltlbs = 1;
	}
#ifdef CONFIG_DEBUG_PAGEALLOC
	__map_without_bats = 1;
	__map_without_ltlbs = 1;
#endif
}

/*
 * MMU_init sets up the basic memory mappings for the kernel,
 * including both RAM and possibly some I/O regions,
 * and sets up the page tables and the MMU hardware ready to go.
 */
void __init MMU_init(void)
{
	if (ppc_md.progress)
		ppc_md.progress("MMU:enter", 0x111);

	/* 601 can only access 16MB at the moment */
	if (PVR_VER(mfspr(SPRN_PVR)) == 1)
		__initial_memory_limit_addr = 0x01000000;
	/* 8xx can only access 8MB at the moment */
	if (PVR_VER(mfspr(SPRN_PVR)) == 0x50)
		__initial_memory_limit_addr = 0x00800000;

	/* parse args from command line */
	MMU_setup();

	if (lmb.memory.cnt > 1) {
		lmb.memory.cnt = 1;
		lmb_analyze();
		printk(KERN_WARNING "Only using first contiguous memory region");
	}

	total_lowmem = total_memory = lmb_end_of_DRAM() - memstart_addr;
	lowmem_end_addr = memstart_addr + total_lowmem;

#ifdef CONFIG_FSL_BOOKE
	/* Freescale Book-E parts expect lowmem to be mapped by fixed TLB
	 * entries, so we need to adjust lowmem to match the amount we can map
	 * in the fixed entries */
	adjust_total_lowmem();
#endif /* CONFIG_FSL_BOOKE */

	if (total_lowmem > __max_low_memory) {
		total_lowmem = __max_low_memory;
		lowmem_end_addr = memstart_addr + total_lowmem;
#ifndef CONFIG_HIGHMEM
		total_memory = total_lowmem;
		lmb_enforce_memory_limit(lowmem_end_addr);
		lmb_analyze();
#endif /* CONFIG_HIGHMEM */
	}

	/* Initialize the MMU hardware */
	if (ppc_md.progress)
		ppc_md.progress("MMU:hw init", 0x300);
	MMU_init_hw();

	/* Map in all of RAM starting at KERNELBASE */
	if (ppc_md.progress)
		ppc_md.progress("MMU:mapin", 0x301);
	mapin_ram();

#ifdef CONFIG_HIGHMEM
	ioremap_base = PKMAP_BASE;
#else
	ioremap_base = 0xfe000000UL;	/* for now, could be 0xfffff000 */
#endif /* CONFIG_HIGHMEM */
	ioremap_bot = ioremap_base;

	/* Map in I/O resources */
	if (ppc_md.progress)
		ppc_md.progress("MMU:setio", 0x302);
	if (ppc_md.setup_io_mappings)
		ppc_md.setup_io_mappings();

	/* Initialize the context management stuff */
	mmu_context_init();

	if (ppc_md.progress)
		ppc_md.progress("MMU:exit", 0x211);

	/* From now on, btext is no longer BAT mapped if it was at all */
#ifdef CONFIG_BOOTX_TEXT
	btext_unmap();
#endif
}

/* This is only called until mem_init is done. */
void __init *early_get_page(void)
{
	void *p;

	if (init_bootmem_done) {
		p = alloc_bootmem_pages(PAGE_SIZE);
	} else {
		p = __va(lmb_alloc_base(PAGE_SIZE, PAGE_SIZE,
					__initial_memory_limit_addr));
	}
	return p;
}

/* Free up now-unused memory */
static void free_sec(unsigned long start, unsigned long end, const char *name)
{
	unsigned long cnt = 0;

	while (start < end) {
		ClearPageReserved(virt_to_page(start));
		init_page_count(virt_to_page(start));
		free_page(start);
		cnt++;
		start += PAGE_SIZE;
 	}
	if (cnt) {
		printk(" %ldk %s", cnt << (PAGE_SHIFT - 10), name);
		totalram_pages += cnt;
	}
}

void free_initmem(void)
{
#define FREESEC(TYPE) \
	free_sec((unsigned long)(&__ ## TYPE ## _begin), \
		 (unsigned long)(&__ ## TYPE ## _end), \
		 #TYPE);

	printk ("Freeing unused kernel memory:");
	FREESEC(init);
 	printk("\n");
	ppc_md.progress = NULL;
#undef FREESEC
}

#ifdef CONFIG_BLK_DEV_INITRD
void free_initrd_mem(unsigned long start, unsigned long end)
{
	if (start < end)
		printk ("Freeing initrd memory: %ldk freed\n", (end - start) >> 10);
	for (; start < end; start += PAGE_SIZE) {
		ClearPageReserved(virt_to_page(start));
		init_page_count(virt_to_page(start));
		free_page(start);
		totalram_pages++;
	}
}
#endif

#ifdef CONFIG_PROC_KCORE
static struct kcore_list kcore_vmem;

static int __init setup_kcore(void)
{
	int i;

	for (i = 0; i < lmb.memory.cnt; i++) {
		unsigned long base;
		unsigned long size;
		struct kcore_list *kcore_mem;

		base = lmb.memory.region[i].base;
		size = lmb.memory.region[i].size;

		kcore_mem = kmalloc(sizeof(struct kcore_list), GFP_ATOMIC);
		if (!kcore_mem)
			panic("%s: kmalloc failed\n", __FUNCTION__);

		/* must stay under 32 bits */
		if ( 0xfffffffful - (unsigned long)__va(base) < size) {
			size = 0xfffffffful - (unsigned long)(__va(base));
			printk(KERN_DEBUG "setup_kcore: restrict size=%lx\n",
						size);
		}

		kclist_add(kcore_mem, __va(base), size);
	}

	kclist_add(&kcore_vmem, (void *)VMALLOC_START,
		VMALLOC_END-VMALLOC_START);

	return 0;
}
module_init(setup_kcore);
#endif<|MERGE_RESOLUTION|>--- conflicted
+++ resolved
@@ -59,15 +59,10 @@
 unsigned long total_memory;
 unsigned long total_lowmem;
 
-<<<<<<< HEAD
-phys_addr_t memstart_addr;
-EXPORT_SYMBOL(memstart_addr);
-=======
 phys_addr_t memstart_addr = (phys_addr_t)~0ull;
 EXPORT_SYMBOL(memstart_addr);
 phys_addr_t kernstart_addr;
 EXPORT_SYMBOL(kernstart_addr);
->>>>>>> 2ae227d6
 phys_addr_t lowmem_end_addr;
 
 int boot_mapsize;
@@ -106,11 +101,7 @@
  * address of the limit of what is accessible with initial MMU setup -
  * 256MB usually, but only 16MB on 601.
  */
-<<<<<<< HEAD
-unsigned long __initial_memory_limit_addr = 0x10000000;
-=======
 phys_addr_t __initial_memory_limit_addr = (phys_addr_t)0x10000000;
->>>>>>> 2ae227d6
 
 /*
  * Check for command-line options that affect what MMU_init will do.
