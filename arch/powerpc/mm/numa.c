/*
 * pSeries NUMA support
 *
 * Copyright (C) 2002 Anton Blanchard <anton@au.ibm.com>, IBM
 *
 * This program is free software; you can redistribute it and/or
 * modify it under the terms of the GNU General Public License
 * as published by the Free Software Foundation; either version
 * 2 of the License, or (at your option) any later version.
 */
#include <linux/threads.h>
#include <linux/bootmem.h>
#include <linux/init.h>
#include <linux/mm.h>
#include <linux/mmzone.h>
#include <linux/module.h>
#include <linux/nodemask.h>
#include <linux/cpu.h>
#include <linux/notifier.h>
#include <linux/memblock.h>
#include <linux/of.h>
#include <linux/pfn.h>
#include <linux/cpuset.h>
#include <linux/node.h>
#include <asm/sparsemem.h>
#include <asm/prom.h>
#include <asm/system.h>
#include <asm/smp.h>
#include <asm/firmware.h>
#include <asm/paca.h>
#include <asm/hvcall.h>

static int numa_enabled = 1;

static char *cmdline __initdata;

static int numa_debug;
#define dbg(args...) if (numa_debug) { printk(KERN_INFO args); }

int numa_cpu_lookup_table[NR_CPUS];
cpumask_var_t node_to_cpumask_map[MAX_NUMNODES];
struct pglist_data *node_data[MAX_NUMNODES];

EXPORT_SYMBOL(numa_cpu_lookup_table);
EXPORT_SYMBOL(node_to_cpumask_map);
EXPORT_SYMBOL(node_data);

static int min_common_depth;
static int n_mem_addr_cells, n_mem_size_cells;
static int form1_affinity;

#define MAX_DISTANCE_REF_POINTS 4
static int distance_ref_points_depth;
static const unsigned int *distance_ref_points;
static int distance_lookup_table[MAX_NUMNODES][MAX_DISTANCE_REF_POINTS];

/*
 * Allocate node_to_cpumask_map based on number of available nodes
 * Requires node_possible_map to be valid.
 *
 * Note: node_to_cpumask() is not valid until after this is done.
 */
static void __init setup_node_to_cpumask_map(void)
{
	unsigned int node, num = 0;

	/* setup nr_node_ids if not done yet */
	if (nr_node_ids == MAX_NUMNODES) {
		for_each_node_mask(node, node_possible_map)
			num = node;
		nr_node_ids = num + 1;
	}

	/* allocate the map */
	for (node = 0; node < nr_node_ids; node++)
		alloc_bootmem_cpumask_var(&node_to_cpumask_map[node]);

	/* cpumask_of_node() will now work */
	dbg("Node to cpumask map for %d nodes\n", nr_node_ids);
}

static int __cpuinit fake_numa_create_new_node(unsigned long end_pfn,
						unsigned int *nid)
{
	unsigned long long mem;
	char *p = cmdline;
	static unsigned int fake_nid;
	static unsigned long long curr_boundary;

	/*
	 * Modify node id, iff we started creating NUMA nodes
	 * We want to continue from where we left of the last time
	 */
	if (fake_nid)
		*nid = fake_nid;
	/*
	 * In case there are no more arguments to parse, the
	 * node_id should be the same as the last fake node id
	 * (we've handled this above).
	 */
	if (!p)
		return 0;

	mem = memparse(p, &p);
	if (!mem)
		return 0;

	if (mem < curr_boundary)
		return 0;

	curr_boundary = mem;

	if ((end_pfn << PAGE_SHIFT) > mem) {
		/*
		 * Skip commas and spaces
		 */
		while (*p == ',' || *p == ' ' || *p == '\t')
			p++;

		cmdline = p;
		fake_nid++;
		*nid = fake_nid;
		dbg("created new fake_node with id %d\n", fake_nid);
		return 1;
	}
	return 0;
}

/*
 * get_active_region_work_fn - A helper function for get_node_active_region
 *	Returns datax set to the start_pfn and end_pfn if they contain
 *	the initial value of datax->start_pfn between them
 * @start_pfn: start page(inclusive) of region to check
 * @end_pfn: end page(exclusive) of region to check
 * @datax: comes in with ->start_pfn set to value to search for and
 *	goes out with active range if it contains it
 * Returns 1 if search value is in range else 0
 */
static int __init get_active_region_work_fn(unsigned long start_pfn,
					unsigned long end_pfn, void *datax)
{
	struct node_active_region *data;
	data = (struct node_active_region *)datax;

	if (start_pfn <= data->start_pfn && end_pfn > data->start_pfn) {
		data->start_pfn = start_pfn;
		data->end_pfn = end_pfn;
		return 1;
	}
	return 0;

}

/*
 * get_node_active_region - Return active region containing start_pfn
 * Active range returned is empty if none found.
 * @start_pfn: The page to return the region for.
 * @node_ar: Returned set to the active region containing start_pfn
 */
static void __init get_node_active_region(unsigned long start_pfn,
		       struct node_active_region *node_ar)
{
	int nid = early_pfn_to_nid(start_pfn);

	node_ar->nid = nid;
	node_ar->start_pfn = start_pfn;
	node_ar->end_pfn = start_pfn;
	work_with_active_regions(nid, get_active_region_work_fn, node_ar);
}

static void map_cpu_to_node(int cpu, int node)
{
	numa_cpu_lookup_table[cpu] = node;

	dbg("adding cpu %d to node %d\n", cpu, node);

	if (!(cpumask_test_cpu(cpu, node_to_cpumask_map[node])))
		cpumask_set_cpu(cpu, node_to_cpumask_map[node]);
}

#if defined(CONFIG_HOTPLUG_CPU) || defined(CONFIG_PPC_SPLPAR)
static void unmap_cpu_from_node(unsigned long cpu)
{
	int node = numa_cpu_lookup_table[cpu];

	dbg("removing cpu %lu from node %d\n", cpu, node);

	if (cpumask_test_cpu(cpu, node_to_cpumask_map[node])) {
		cpumask_clear_cpu(cpu, node_to_cpumask_map[node]);
	} else {
		printk(KERN_ERR "WARNING: cpu %lu not found in node %d\n",
		       cpu, node);
	}
}
#endif /* CONFIG_HOTPLUG_CPU || CONFIG_PPC_SPLPAR */

/* must hold reference to node during call */
static const int *of_get_associativity(struct device_node *dev)
{
	return of_get_property(dev, "ibm,associativity", NULL);
}

/*
 * Returns the property linux,drconf-usable-memory if
 * it exists (the property exists only in kexec/kdump kernels,
 * added by kexec-tools)
 */
static const u32 *of_get_usable_memory(struct device_node *memory)
{
	const u32 *prop;
	u32 len;
	prop = of_get_property(memory, "linux,drconf-usable-memory", &len);
	if (!prop || len < sizeof(unsigned int))
		return 0;
	return prop;
}

int __node_distance(int a, int b)
{
	int i;
	int distance = LOCAL_DISTANCE;

	if (!form1_affinity)
		return distance;

	for (i = 0; i < distance_ref_points_depth; i++) {
		if (distance_lookup_table[a][i] == distance_lookup_table[b][i])
			break;

		/* Double the distance for each NUMA level */
		distance *= 2;
	}

	return distance;
}

static void initialize_distance_lookup_table(int nid,
		const unsigned int *associativity)
{
	int i;

	if (!form1_affinity)
		return;

	for (i = 0; i < distance_ref_points_depth; i++) {
		distance_lookup_table[nid][i] =
			associativity[distance_ref_points[i]];
	}
}

/* Returns nid in the range [0..MAX_NUMNODES-1], or -1 if no useful numa
 * info is found.
 */
static int associativity_to_nid(const unsigned int *associativity)
{
	int nid = -1;

	if (min_common_depth == -1)
		goto out;

	if (associativity[0] >= min_common_depth)
		nid = associativity[min_common_depth];

	/* POWER4 LPAR uses 0xffff as invalid node */
	if (nid == 0xffff || nid >= MAX_NUMNODES)
		nid = -1;

	if (nid > 0 && associativity[0] >= distance_ref_points_depth)
		initialize_distance_lookup_table(nid, associativity);

out:
	return nid;
}

/* Returns the nid associated with the given device tree node,
 * or -1 if not found.
 */
static int of_node_to_nid_single(struct device_node *device)
{
	int nid = -1;
	const unsigned int *tmp;

	tmp = of_get_associativity(device);
	if (tmp)
		nid = associativity_to_nid(tmp);
	return nid;
}

/* Walk the device tree upwards, looking for an associativity id */
int of_node_to_nid(struct device_node *device)
{
	struct device_node *tmp;
	int nid = -1;

	of_node_get(device);
	while (device) {
		nid = of_node_to_nid_single(device);
		if (nid != -1)
			break;

	        tmp = device;
		device = of_get_parent(tmp);
		of_node_put(tmp);
	}
	of_node_put(device);

	return nid;
}
EXPORT_SYMBOL_GPL(of_node_to_nid);

static int __init find_min_common_depth(void)
{
	int depth;
	struct device_node *rtas_root;
	struct device_node *chosen;
	const char *vec5;

	rtas_root = of_find_node_by_path("/rtas");

	if (!rtas_root)
		return -1;

	/*
	 * This property is a set of 32-bit integers, each representing
	 * an index into the ibm,associativity nodes.
	 *
	 * With form 0 affinity the first integer is for an SMP configuration
	 * (should be all 0's) and the second is for a normal NUMA
	 * configuration. We have only one level of NUMA.
	 *
	 * With form 1 affinity the first integer is the most significant
	 * NUMA boundary and the following are progressively less significant
	 * boundaries. There can be more than one level of NUMA.
	 */
	distance_ref_points = of_get_property(rtas_root,
					"ibm,associativity-reference-points",
					&distance_ref_points_depth);

	if (!distance_ref_points) {
		dbg("NUMA: ibm,associativity-reference-points not found.\n");
		goto err;
	}

	distance_ref_points_depth /= sizeof(int);

#define VEC5_AFFINITY_BYTE	5
#define VEC5_AFFINITY		0x80
	chosen = of_find_node_by_path("/chosen");
	if (chosen) {
		vec5 = of_get_property(chosen, "ibm,architecture-vec-5", NULL);
		if (vec5 && (vec5[VEC5_AFFINITY_BYTE] & VEC5_AFFINITY)) {
			dbg("Using form 1 affinity\n");
			form1_affinity = 1;
		}
	}

	if (form1_affinity) {
		depth = distance_ref_points[0];
	} else {
		if (distance_ref_points_depth < 2) {
			printk(KERN_WARNING "NUMA: "
				"short ibm,associativity-reference-points\n");
			goto err;
		}

		depth = distance_ref_points[1];
	}

	/*
	 * Warn and cap if the hardware supports more than
	 * MAX_DISTANCE_REF_POINTS domains.
	 */
	if (distance_ref_points_depth > MAX_DISTANCE_REF_POINTS) {
		printk(KERN_WARNING "NUMA: distance array capped at "
			"%d entries\n", MAX_DISTANCE_REF_POINTS);
		distance_ref_points_depth = MAX_DISTANCE_REF_POINTS;
	}

	of_node_put(rtas_root);
	return depth;

err:
	of_node_put(rtas_root);
	return -1;
}

static void __init get_n_mem_cells(int *n_addr_cells, int *n_size_cells)
{
	struct device_node *memory = NULL;

	memory = of_find_node_by_type(memory, "memory");
	if (!memory)
		panic("numa.c: No memory nodes found!");

	*n_addr_cells = of_n_addr_cells(memory);
	*n_size_cells = of_n_size_cells(memory);
	of_node_put(memory);
}

static unsigned long __devinit read_n_cells(int n, const unsigned int **buf)
{
	unsigned long result = 0;

	while (n--) {
		result = (result << 32) | **buf;
		(*buf)++;
	}
	return result;
}

struct of_drconf_cell {
	u64	base_addr;
	u32	drc_index;
	u32	reserved;
	u32	aa_index;
	u32	flags;
};

#define DRCONF_MEM_ASSIGNED	0x00000008
#define DRCONF_MEM_AI_INVALID	0x00000040
#define DRCONF_MEM_RESERVED	0x00000080

/*
 * Read the next memblock list entry from the ibm,dynamic-memory property
 * and return the information in the provided of_drconf_cell structure.
 */
static void read_drconf_cell(struct of_drconf_cell *drmem, const u32 **cellp)
{
	const u32 *cp;

	drmem->base_addr = read_n_cells(n_mem_addr_cells, cellp);

	cp = *cellp;
	drmem->drc_index = cp[0];
	drmem->reserved = cp[1];
	drmem->aa_index = cp[2];
	drmem->flags = cp[3];

	*cellp = cp + 4;
}

/*
 * Retreive and validate the ibm,dynamic-memory property of the device tree.
 *
 * The layout of the ibm,dynamic-memory property is a number N of memblock
 * list entries followed by N memblock list entries.  Each memblock list entry
 * contains information as layed out in the of_drconf_cell struct above.
 */
static int of_get_drconf_memory(struct device_node *memory, const u32 **dm)
{
	const u32 *prop;
	u32 len, entries;

	prop = of_get_property(memory, "ibm,dynamic-memory", &len);
	if (!prop || len < sizeof(unsigned int))
		return 0;

	entries = *prop++;

	/* Now that we know the number of entries, revalidate the size
	 * of the property read in to ensure we have everything
	 */
	if (len < (entries * (n_mem_addr_cells + 4) + 1) * sizeof(unsigned int))
		return 0;

	*dm = prop;
	return entries;
}

/*
 * Retreive and validate the ibm,lmb-size property for drconf memory
 * from the device tree.
 */
static u64 of_get_lmb_size(struct device_node *memory)
{
	const u32 *prop;
	u32 len;

	prop = of_get_property(memory, "ibm,lmb-size", &len);
	if (!prop || len < sizeof(unsigned int))
		return 0;

	return read_n_cells(n_mem_size_cells, &prop);
}

struct assoc_arrays {
	u32	n_arrays;
	u32	array_sz;
	const u32 *arrays;
};

/*
 * Retreive and validate the list of associativity arrays for drconf
 * memory from the ibm,associativity-lookup-arrays property of the
 * device tree..
 *
 * The layout of the ibm,associativity-lookup-arrays property is a number N
 * indicating the number of associativity arrays, followed by a number M
 * indicating the size of each associativity array, followed by a list
 * of N associativity arrays.
 */
static int of_get_assoc_arrays(struct device_node *memory,
			       struct assoc_arrays *aa)
{
	const u32 *prop;
	u32 len;

	prop = of_get_property(memory, "ibm,associativity-lookup-arrays", &len);
	if (!prop || len < 2 * sizeof(unsigned int))
		return -1;

	aa->n_arrays = *prop++;
	aa->array_sz = *prop++;

	/* Now that we know the number of arrrays and size of each array,
	 * revalidate the size of the property read in.
	 */
	if (len < (aa->n_arrays * aa->array_sz + 2) * sizeof(unsigned int))
		return -1;

	aa->arrays = prop;
	return 0;
}

/*
 * This is like of_node_to_nid_single() for memory represented in the
 * ibm,dynamic-reconfiguration-memory node.
 */
static int of_drconf_to_nid_single(struct of_drconf_cell *drmem,
				   struct assoc_arrays *aa)
{
	int default_nid = 0;
	int nid = default_nid;
	int index;

	if (min_common_depth > 0 && min_common_depth <= aa->array_sz &&
	    !(drmem->flags & DRCONF_MEM_AI_INVALID) &&
	    drmem->aa_index < aa->n_arrays) {
		index = drmem->aa_index * aa->array_sz + min_common_depth - 1;
		nid = aa->arrays[index];

		if (nid == 0xffff || nid >= MAX_NUMNODES)
			nid = default_nid;
	}

	return nid;
}

/*
 * Figure out to which domain a cpu belongs and stick it there.
 * Return the id of the domain used.
 */
static int __cpuinit numa_setup_cpu(unsigned long lcpu)
{
	int nid = 0;
	struct device_node *cpu = of_get_cpu_node(lcpu, NULL);

	if (!cpu) {
		WARN_ON(1);
		goto out;
	}

	nid = of_node_to_nid_single(cpu);

	if (nid < 0 || !node_online(nid))
		nid = first_online_node;
out:
	map_cpu_to_node(lcpu, nid);

	of_node_put(cpu);

	return nid;
}

static int __cpuinit cpu_numa_callback(struct notifier_block *nfb,
			     unsigned long action,
			     void *hcpu)
{
	unsigned long lcpu = (unsigned long)hcpu;
	int ret = NOTIFY_DONE;

	switch (action) {
	case CPU_UP_PREPARE:
	case CPU_UP_PREPARE_FROZEN:
		numa_setup_cpu(lcpu);
		ret = NOTIFY_OK;
		break;
#ifdef CONFIG_HOTPLUG_CPU
	case CPU_DEAD:
	case CPU_DEAD_FROZEN:
	case CPU_UP_CANCELED:
	case CPU_UP_CANCELED_FROZEN:
		unmap_cpu_from_node(lcpu);
		break;
		ret = NOTIFY_OK;
#endif
	}
	return ret;
}

/*
 * Check and possibly modify a memory region to enforce the memory limit.
 *
 * Returns the size the region should have to enforce the memory limit.
 * This will either be the original value of size, a truncated value,
 * or zero. If the returned value of size is 0 the region should be
 * discarded as it lies wholy above the memory limit.
 */
static unsigned long __init numa_enforce_memory_limit(unsigned long start,
						      unsigned long size)
{
	/*
	 * We use memblock_end_of_DRAM() in here instead of memory_limit because
	 * we've already adjusted it for the limit and it takes care of
	 * having memory holes below the limit.  Also, in the case of
	 * iommu_is_off, memory_limit is not set but is implicitly enforced.
	 */

	if (start + size <= memblock_end_of_DRAM())
		return size;

	if (start >= memblock_end_of_DRAM())
		return 0;

	return memblock_end_of_DRAM() - start;
}

/*
 * Reads the counter for a given entry in
 * linux,drconf-usable-memory property
 */
static inline int __init read_usm_ranges(const u32 **usm)
{
	/*
	 * For each lmb in ibm,dynamic-memory a corresponding
	 * entry in linux,drconf-usable-memory property contains
	 * a counter followed by that many (base, size) duple.
	 * read the counter from linux,drconf-usable-memory
	 */
	return read_n_cells(n_mem_size_cells, usm);
}

/*
 * Extract NUMA information from the ibm,dynamic-reconfiguration-memory
 * node.  This assumes n_mem_{addr,size}_cells have been set.
 */
static void __init parse_drconf_memory(struct device_node *memory)
{
	const u32 *dm, *usm;
	unsigned int n, rc, ranges, is_kexec_kdump = 0;
	unsigned long lmb_size, base, size, sz;
	int nid;
	struct assoc_arrays aa;

	n = of_get_drconf_memory(memory, &dm);
	if (!n)
		return;

	lmb_size = of_get_lmb_size(memory);
	if (!lmb_size)
		return;

	rc = of_get_assoc_arrays(memory, &aa);
	if (rc)
		return;

	/* check if this is a kexec/kdump kernel */
	usm = of_get_usable_memory(memory);
	if (usm != NULL)
		is_kexec_kdump = 1;

	for (; n != 0; --n) {
		struct of_drconf_cell drmem;

		read_drconf_cell(&drmem, &dm);

		/* skip this block if the reserved bit is set in flags (0x80)
		   or if the block is not assigned to this partition (0x8) */
		if ((drmem.flags & DRCONF_MEM_RESERVED)
		    || !(drmem.flags & DRCONF_MEM_ASSIGNED))
			continue;

		base = drmem.base_addr;
		size = lmb_size;
		ranges = 1;

		if (is_kexec_kdump) {
			ranges = read_usm_ranges(&usm);
			if (!ranges) /* there are no (base, size) duple */
				continue;
		}
		do {
			if (is_kexec_kdump) {
				base = read_n_cells(n_mem_addr_cells, &usm);
				size = read_n_cells(n_mem_size_cells, &usm);
			}
			nid = of_drconf_to_nid_single(&drmem, &aa);
			fake_numa_create_new_node(
				((base + size) >> PAGE_SHIFT),
					   &nid);
			node_set_online(nid);
			sz = numa_enforce_memory_limit(base, size);
			if (sz)
				add_active_range(nid, base >> PAGE_SHIFT,
						 (base >> PAGE_SHIFT)
						 + (sz >> PAGE_SHIFT));
		} while (--ranges);
	}
}

static int __init parse_numa_properties(void)
{
	struct device_node *cpu = NULL;
	struct device_node *memory = NULL;
	int default_nid = 0;
	unsigned long i;

	if (numa_enabled == 0) {
		printk(KERN_WARNING "NUMA disabled by user\n");
		return -1;
	}

	min_common_depth = find_min_common_depth();

	if (min_common_depth < 0)
		return min_common_depth;

	dbg("NUMA associativity depth for CPU/Memory: %d\n", min_common_depth);

	/*
	 * Even though we connect cpus to numa domains later in SMP
	 * init, we need to know the node ids now. This is because
	 * each node to be onlined must have NODE_DATA etc backing it.
	 */
	for_each_present_cpu(i) {
		int nid;

		cpu = of_get_cpu_node(i, NULL);
		BUG_ON(!cpu);
		nid = of_node_to_nid_single(cpu);
		of_node_put(cpu);

		/*
		 * Don't fall back to default_nid yet -- we will plug
		 * cpus into nodes once the memory scan has discovered
		 * the topology.
		 */
		if (nid < 0)
			continue;
		node_set_online(nid);
	}

	get_n_mem_cells(&n_mem_addr_cells, &n_mem_size_cells);
	memory = NULL;
	while ((memory = of_find_node_by_type(memory, "memory")) != NULL) {
		unsigned long start;
		unsigned long size;
		int nid;
		int ranges;
		const unsigned int *memcell_buf;
		unsigned int len;

		memcell_buf = of_get_property(memory,
			"linux,usable-memory", &len);
		if (!memcell_buf || len <= 0)
			memcell_buf = of_get_property(memory, "reg", &len);
		if (!memcell_buf || len <= 0)
			continue;

		/* ranges in cell */
		ranges = (len >> 2) / (n_mem_addr_cells + n_mem_size_cells);
new_range:
		/* these are order-sensitive, and modify the buffer pointer */
		start = read_n_cells(n_mem_addr_cells, &memcell_buf);
		size = read_n_cells(n_mem_size_cells, &memcell_buf);

		/*
		 * Assumption: either all memory nodes or none will
		 * have associativity properties.  If none, then
		 * everything goes to default_nid.
		 */
		nid = of_node_to_nid_single(memory);
		if (nid < 0)
			nid = default_nid;

		fake_numa_create_new_node(((start + size) >> PAGE_SHIFT), &nid);
		node_set_online(nid);

		if (!(size = numa_enforce_memory_limit(start, size))) {
			if (--ranges)
				goto new_range;
			else
				continue;
		}

		add_active_range(nid, start >> PAGE_SHIFT,
				(start >> PAGE_SHIFT) + (size >> PAGE_SHIFT));

		if (--ranges)
			goto new_range;
	}

	/*
	 * Now do the same thing for each MEMBLOCK listed in the ibm,dynamic-memory
	 * property in the ibm,dynamic-reconfiguration-memory node.
	 */
	memory = of_find_node_by_path("/ibm,dynamic-reconfiguration-memory");
	if (memory)
		parse_drconf_memory(memory);

	return 0;
}

static void __init setup_nonnuma(void)
{
	unsigned long top_of_ram = memblock_end_of_DRAM();
	unsigned long total_ram = memblock_phys_mem_size();
	unsigned long start_pfn, end_pfn;
	unsigned int nid = 0;
	struct memblock_region *reg;

	printk(KERN_DEBUG "Top of RAM: 0x%lx, Total RAM: 0x%lx\n",
	       top_of_ram, total_ram);
	printk(KERN_DEBUG "Memory hole size: %ldMB\n",
	       (top_of_ram - total_ram) >> 20);

	for_each_memblock(memory, reg) {
		start_pfn = memblock_region_memory_base_pfn(reg);
		end_pfn = memblock_region_memory_end_pfn(reg);

		fake_numa_create_new_node(end_pfn, &nid);
		add_active_range(nid, start_pfn, end_pfn);
		node_set_online(nid);
	}
}

void __init dump_numa_cpu_topology(void)
{
	unsigned int node;
	unsigned int cpu, count;

	if (min_common_depth == -1 || !numa_enabled)
		return;

	for_each_online_node(node) {
		printk(KERN_DEBUG "Node %d CPUs:", node);

		count = 0;
		/*
		 * If we used a CPU iterator here we would miss printing
		 * the holes in the cpumap.
		 */
		for (cpu = 0; cpu < nr_cpu_ids; cpu++) {
			if (cpumask_test_cpu(cpu,
					node_to_cpumask_map[node])) {
				if (count == 0)
					printk(" %u", cpu);
				++count;
			} else {
				if (count > 1)
					printk("-%u", cpu - 1);
				count = 0;
			}
		}

		if (count > 1)
			printk("-%u", nr_cpu_ids - 1);
		printk("\n");
	}
}

static void __init dump_numa_memory_topology(void)
{
	unsigned int node;
	unsigned int count;

	if (min_common_depth == -1 || !numa_enabled)
		return;

	for_each_online_node(node) {
		unsigned long i;

		printk(KERN_DEBUG "Node %d Memory:", node);

		count = 0;

		for (i = 0; i < memblock_end_of_DRAM();
		     i += (1 << SECTION_SIZE_BITS)) {
			if (early_pfn_to_nid(i >> PAGE_SHIFT) == node) {
				if (count == 0)
					printk(" 0x%lx", i);
				++count;
			} else {
				if (count > 0)
					printk("-0x%lx", i);
				count = 0;
			}
		}

		if (count > 0)
			printk("-0x%lx", i);
		printk("\n");
	}
}

/*
 * Allocate some memory, satisfying the memblock or bootmem allocator where
 * required. nid is the preferred node and end is the physical address of
 * the highest address in the node.
 *
 * Returns the virtual address of the memory.
 */
static void __init *careful_zallocation(int nid, unsigned long size,
				       unsigned long align,
				       unsigned long end_pfn)
{
	void *ret;
	int new_nid;
	unsigned long ret_paddr;

	ret_paddr = __memblock_alloc_base(size, align, end_pfn << PAGE_SHIFT);

	/* retry over all memory */
	if (!ret_paddr)
		ret_paddr = __memblock_alloc_base(size, align, memblock_end_of_DRAM());

	if (!ret_paddr)
		panic("numa.c: cannot allocate %lu bytes for node %d",
		      size, nid);

	ret = __va(ret_paddr);

	/*
	 * We initialize the nodes in numeric order: 0, 1, 2...
	 * and hand over control from the MEMBLOCK allocator to the
	 * bootmem allocator.  If this function is called for
	 * node 5, then we know that all nodes <5 are using the
	 * bootmem allocator instead of the MEMBLOCK allocator.
	 *
	 * So, check the nid from which this allocation came
	 * and double check to see if we need to use bootmem
	 * instead of the MEMBLOCK.  We don't free the MEMBLOCK memory
	 * since it would be useless.
	 */
	new_nid = early_pfn_to_nid(ret_paddr >> PAGE_SHIFT);
	if (new_nid < nid) {
		ret = __alloc_bootmem_node(NODE_DATA(new_nid),
				size, align, 0);

		dbg("alloc_bootmem %p %lx\n", ret, size);
	}

	memset(ret, 0, size);
	return ret;
}

static struct notifier_block __cpuinitdata ppc64_numa_nb = {
	.notifier_call = cpu_numa_callback,
	.priority = 1 /* Must run before sched domains notifier. */
};

static void mark_reserved_regions_for_nid(int nid)
{
	struct pglist_data *node = NODE_DATA(nid);
	struct memblock_region *reg;

	for_each_memblock(reserved, reg) {
		unsigned long physbase = reg->base;
		unsigned long size = reg->size;
		unsigned long start_pfn = physbase >> PAGE_SHIFT;
		unsigned long end_pfn = PFN_UP(physbase + size);
		struct node_active_region node_ar;
		unsigned long node_end_pfn = node->node_start_pfn +
					     node->node_spanned_pages;

		/*
		 * Check to make sure that this memblock.reserved area is
		 * within the bounds of the node that we care about.
		 * Checking the nid of the start and end points is not
		 * sufficient because the reserved area could span the
		 * entire node.
		 */
		if (end_pfn <= node->node_start_pfn ||
		    start_pfn >= node_end_pfn)
			continue;

		get_node_active_region(start_pfn, &node_ar);
		while (start_pfn < end_pfn &&
			node_ar.start_pfn < node_ar.end_pfn) {
			unsigned long reserve_size = size;
			/*
			 * if reserved region extends past active region
			 * then trim size to active region
			 */
			if (end_pfn > node_ar.end_pfn)
				reserve_size = (node_ar.end_pfn << PAGE_SHIFT)
					- physbase;
			/*
			 * Only worry about *this* node, others may not
			 * yet have valid NODE_DATA().
			 */
			if (node_ar.nid == nid) {
				dbg("reserve_bootmem %lx %lx nid=%d\n",
					physbase, reserve_size, node_ar.nid);
				reserve_bootmem_node(NODE_DATA(node_ar.nid),
						physbase, reserve_size,
						BOOTMEM_DEFAULT);
			}
			/*
			 * if reserved region is contained in the active region
			 * then done.
			 */
			if (end_pfn <= node_ar.end_pfn)
				break;

			/*
			 * reserved region extends past the active region
			 *   get next active region that contains this
			 *   reserved region
			 */
			start_pfn = node_ar.end_pfn;
			physbase = start_pfn << PAGE_SHIFT;
			size = size - reserve_size;
			get_node_active_region(start_pfn, &node_ar);
		}
	}
}


void __init do_init_bootmem(void)
{
	int nid;

	min_low_pfn = 0;
	max_low_pfn = memblock_end_of_DRAM() >> PAGE_SHIFT;
	max_pfn = max_low_pfn;

	if (parse_numa_properties())
		setup_nonnuma();
	else
		dump_numa_memory_topology();

	for_each_online_node(nid) {
		unsigned long start_pfn, end_pfn;
		void *bootmem_vaddr;
		unsigned long bootmap_pages;

		get_pfn_range_for_nid(nid, &start_pfn, &end_pfn);

		/*
		 * Allocate the node structure node local if possible
		 *
		 * Be careful moving this around, as it relies on all
		 * previous nodes' bootmem to be initialized and have
		 * all reserved areas marked.
		 */
		NODE_DATA(nid) = careful_zallocation(nid,
					sizeof(struct pglist_data),
					SMP_CACHE_BYTES, end_pfn);

  		dbg("node %d\n", nid);
		dbg("NODE_DATA() = %p\n", NODE_DATA(nid));

		NODE_DATA(nid)->bdata = &bootmem_node_data[nid];
		NODE_DATA(nid)->node_start_pfn = start_pfn;
		NODE_DATA(nid)->node_spanned_pages = end_pfn - start_pfn;

		if (NODE_DATA(nid)->node_spanned_pages == 0)
  			continue;

  		dbg("start_paddr = %lx\n", start_pfn << PAGE_SHIFT);
  		dbg("end_paddr = %lx\n", end_pfn << PAGE_SHIFT);

		bootmap_pages = bootmem_bootmap_pages(end_pfn - start_pfn);
		bootmem_vaddr = careful_zallocation(nid,
					bootmap_pages << PAGE_SHIFT,
					PAGE_SIZE, end_pfn);

		dbg("bootmap_vaddr = %p\n", bootmem_vaddr);

		init_bootmem_node(NODE_DATA(nid),
				  __pa(bootmem_vaddr) >> PAGE_SHIFT,
				  start_pfn, end_pfn);

		free_bootmem_with_active_regions(nid, end_pfn);
		/*
		 * Be very careful about moving this around.  Future
		 * calls to careful_zallocation() depend on this getting
		 * done correctly.
		 */
		mark_reserved_regions_for_nid(nid);
		sparse_memory_present_with_active_regions(nid);
	}

	init_bootmem_done = 1;

	/*
	 * Now bootmem is initialised we can create the node to cpumask
	 * lookup tables and setup the cpu callback to populate them.
	 */
	setup_node_to_cpumask_map();

	register_cpu_notifier(&ppc64_numa_nb);
	cpu_numa_callback(&ppc64_numa_nb, CPU_UP_PREPARE,
			  (void *)(unsigned long)boot_cpuid);
}

void __init paging_init(void)
{
	unsigned long max_zone_pfns[MAX_NR_ZONES];
	memset(max_zone_pfns, 0, sizeof(max_zone_pfns));
	max_zone_pfns[ZONE_DMA] = memblock_end_of_DRAM() >> PAGE_SHIFT;
	free_area_init_nodes(max_zone_pfns);
}

static int __init early_numa(char *p)
{
	if (!p)
		return 0;

	if (strstr(p, "off"))
		numa_enabled = 0;

	if (strstr(p, "debug"))
		numa_debug = 1;

	p = strstr(p, "fake=");
	if (p)
		cmdline = p + strlen("fake=");

	return 0;
}
early_param("numa", early_numa);

#ifdef CONFIG_MEMORY_HOTPLUG
/*
 * Find the node associated with a hot added memory section for
 * memory represented in the device tree by the property
 * ibm,dynamic-reconfiguration-memory/ibm,dynamic-memory.
 */
static int hot_add_drconf_scn_to_nid(struct device_node *memory,
				     unsigned long scn_addr)
{
	const u32 *dm;
	unsigned int drconf_cell_cnt, rc;
	unsigned long lmb_size;
	struct assoc_arrays aa;
	int nid = -1;

	drconf_cell_cnt = of_get_drconf_memory(memory, &dm);
	if (!drconf_cell_cnt)
		return -1;

	lmb_size = of_get_lmb_size(memory);
	if (!lmb_size)
		return -1;

	rc = of_get_assoc_arrays(memory, &aa);
	if (rc)
		return -1;

	for (; drconf_cell_cnt != 0; --drconf_cell_cnt) {
		struct of_drconf_cell drmem;

		read_drconf_cell(&drmem, &dm);

		/* skip this block if it is reserved or not assigned to
		 * this partition */
		if ((drmem.flags & DRCONF_MEM_RESERVED)
		    || !(drmem.flags & DRCONF_MEM_ASSIGNED))
			continue;

		if ((scn_addr < drmem.base_addr)
		    || (scn_addr >= (drmem.base_addr + lmb_size)))
			continue;

		nid = of_drconf_to_nid_single(&drmem, &aa);
		break;
	}

	return nid;
}

/*
 * Find the node associated with a hot added memory section for memory
 * represented in the device tree as a node (i.e. memory@XXXX) for
 * each memblock.
 */
int hot_add_node_scn_to_nid(unsigned long scn_addr)
{
	struct device_node *memory = NULL;
	int nid = -1;

	while ((memory = of_find_node_by_type(memory, "memory")) != NULL) {
		unsigned long start, size;
		int ranges;
		const unsigned int *memcell_buf;
		unsigned int len;

		memcell_buf = of_get_property(memory, "reg", &len);
		if (!memcell_buf || len <= 0)
			continue;

		/* ranges in cell */
		ranges = (len >> 2) / (n_mem_addr_cells + n_mem_size_cells);

		while (ranges--) {
			start = read_n_cells(n_mem_addr_cells, &memcell_buf);
			size = read_n_cells(n_mem_size_cells, &memcell_buf);

			if ((scn_addr < start) || (scn_addr >= (start + size)))
				continue;

			nid = of_node_to_nid_single(memory);
			break;
		}

		of_node_put(memory);
		if (nid >= 0)
			break;
	}

	return nid;
}

/*
 * Find the node associated with a hot added memory section.  Section
 * corresponds to a SPARSEMEM section, not an MEMBLOCK.  It is assumed that
 * sections are fully contained within a single MEMBLOCK.
 */
int hot_add_scn_to_nid(unsigned long scn_addr)
{
	struct device_node *memory = NULL;
	int nid, found = 0;

	if (!numa_enabled || (min_common_depth < 0))
		return first_online_node;

	memory = of_find_node_by_path("/ibm,dynamic-reconfiguration-memory");
	if (memory) {
		nid = hot_add_drconf_scn_to_nid(memory, scn_addr);
		of_node_put(memory);
	} else {
		nid = hot_add_node_scn_to_nid(scn_addr);
	}

	if (nid < 0 || !node_online(nid))
		nid = first_online_node;

	if (NODE_DATA(nid)->node_spanned_pages)
		return nid;

	for_each_online_node(nid) {
		if (NODE_DATA(nid)->node_spanned_pages) {
			found = 1;
			break;
		}
	}

	BUG_ON(!found);
	return nid;
}

static u64 hot_add_drconf_memory_max(void)
{
        struct device_node *memory = NULL;
        unsigned int drconf_cell_cnt = 0;
        u64 lmb_size = 0;
        const u32 *dm = 0;

        memory = of_find_node_by_path("/ibm,dynamic-reconfiguration-memory");
        if (memory) {
                drconf_cell_cnt = of_get_drconf_memory(memory, &dm);
                lmb_size = of_get_lmb_size(memory);
                of_node_put(memory);
        }
        return lmb_size * drconf_cell_cnt;
}

/*
 * memory_hotplug_max - return max address of memory that may be added
 *
 * This is currently only used on systems that support drconfig memory
 * hotplug.
 */
u64 memory_hotplug_max(void)
{
        return max(hot_add_drconf_memory_max(), memblock_end_of_DRAM());
}
#endif /* CONFIG_MEMORY_HOTPLUG */

/* Virtual Processor Home Node (VPHN) support */
#ifdef CONFIG_PPC_SPLPAR
static u8 vphn_cpu_change_counts[NR_CPUS][MAX_DISTANCE_REF_POINTS];
static cpumask_t cpu_associativity_changes_mask;
static int vphn_enabled;
static void set_topology_timer(void);

/*
 * Store the current values of the associativity change counters in the
 * hypervisor.
 */
static void setup_cpu_associativity_change_counters(void)
{
	int cpu;

	/* The VPHN feature supports a maximum of 8 reference points */
	BUILD_BUG_ON(MAX_DISTANCE_REF_POINTS > 8);

	for_each_possible_cpu(cpu) {
		int i;
		u8 *counts = vphn_cpu_change_counts[cpu];
		volatile u8 *hypervisor_counts = lppaca[cpu].vphn_assoc_counts;

		for (i = 0; i < distance_ref_points_depth; i++)
			counts[i] = hypervisor_counts[i];
	}
}

/*
 * The hypervisor maintains a set of 8 associativity change counters in
 * the VPA of each cpu that correspond to the associativity levels in the
 * ibm,associativity-reference-points property. When an associativity
 * level changes, the corresponding counter is incremented.
 *
 * Set a bit in cpu_associativity_changes_mask for each cpu whose home
 * node associativity levels have changed.
 *
 * Returns the number of cpus with unhandled associativity changes.
 */
static int update_cpu_associativity_changes_mask(void)
{
	int cpu, nr_cpus = 0;
	cpumask_t *changes = &cpu_associativity_changes_mask;

	cpumask_clear(changes);

	for_each_possible_cpu(cpu) {
		int i, changed = 0;
		u8 *counts = vphn_cpu_change_counts[cpu];
		volatile u8 *hypervisor_counts = lppaca[cpu].vphn_assoc_counts;

		for (i = 0; i < distance_ref_points_depth; i++) {
			if (hypervisor_counts[i] != counts[i]) {
				counts[i] = hypervisor_counts[i];
				changed = 1;
			}
		}
		if (changed) {
			cpumask_set_cpu(cpu, changes);
			nr_cpus++;
		}
	}

	return nr_cpus;
}

/*
 * 6 64-bit registers unpacked into 12 32-bit associativity values. To form
 * the complete property we have to add the length in the first cell.
 */
#define VPHN_ASSOC_BUFSIZE (6*sizeof(u64)/sizeof(u32) + 1)

/*
 * Convert the associativity domain numbers returned from the hypervisor
 * to the sequence they would appear in the ibm,associativity property.
 */
static int vphn_unpack_associativity(const long *packed, unsigned int *unpacked)
{
	int i, nr_assoc_doms = 0;
	const u16 *field = (const u16*) packed;

#define VPHN_FIELD_UNUSED	(0xffff)
#define VPHN_FIELD_MSB		(0x8000)
#define VPHN_FIELD_MASK		(~VPHN_FIELD_MSB)

	for (i = 1; i < VPHN_ASSOC_BUFSIZE; i++) {
		if (*field == VPHN_FIELD_UNUSED) {
			/* All significant fields processed, and remaining
			 * fields contain the reserved value of all 1's.
			 * Just store them.
			 */
			unpacked[i] = *((u32*)field);
			field += 2;
		} else if (*field & VPHN_FIELD_MSB) {
			/* Data is in the lower 15 bits of this field */
			unpacked[i] = *field & VPHN_FIELD_MASK;
			field++;
			nr_assoc_doms++;
		} else {
			/* Data is in the lower 15 bits of this field
			 * concatenated with the next 16 bit field
			 */
			unpacked[i] = *((u32*)field);
			field += 2;
			nr_assoc_doms++;
		}
	}

	/* The first cell contains the length of the property */
	unpacked[0] = nr_assoc_doms;

	return nr_assoc_doms;
}

/*
 * Retrieve the new associativity information for a virtual processor's
 * home node.
 */
static long hcall_vphn(unsigned long cpu, unsigned int *associativity)
{
	long rc;
	long retbuf[PLPAR_HCALL9_BUFSIZE] = {0};
	u64 flags = 1;
	int hwcpu = get_hard_smp_processor_id(cpu);

	rc = plpar_hcall9(H_HOME_NODE_ASSOCIATIVITY, retbuf, flags, hwcpu);
	vphn_unpack_associativity(retbuf, associativity);

	return rc;
}

static long vphn_get_associativity(unsigned long cpu,
					unsigned int *associativity)
{
	long rc;

	rc = hcall_vphn(cpu, associativity);

	switch (rc) {
	case H_FUNCTION:
		printk(KERN_INFO
			"VPHN is not supported. Disabling polling...\n");
		stop_topology_update();
		break;
	case H_HARDWARE:
		printk(KERN_ERR
			"hcall_vphn() experienced a hardware fault "
			"preventing VPHN. Disabling polling...\n");
		stop_topology_update();
	}

	return rc;
}

/*
 * Update the node maps and sysfs entries for each cpu whose home node
 * has changed.
 */
int arch_update_cpu_topology(void)
{
	int cpu, nid, old_nid;
	unsigned int associativity[VPHN_ASSOC_BUFSIZE] = {0};
	struct sys_device *sysdev;

	for_each_cpu_mask(cpu, cpu_associativity_changes_mask) {
		vphn_get_associativity(cpu, associativity);
		nid = associativity_to_nid(associativity);

		if (nid < 0 || !node_online(nid))
			nid = first_online_node;

		old_nid = numa_cpu_lookup_table[cpu];

		/* Disable hotplug while we update the cpu
		 * masks and sysfs.
		 */
		get_online_cpus();
		unregister_cpu_under_node(cpu, old_nid);
		unmap_cpu_from_node(cpu);
		map_cpu_to_node(cpu, nid);
		register_cpu_under_node(cpu, nid);
		put_online_cpus();

		sysdev = get_cpu_sysdev(cpu);
		if (sysdev)
			kobject_uevent(&sysdev->kobj, KOBJ_CHANGE);
	}

	return 1;
}

static void topology_work_fn(struct work_struct *work)
{
	rebuild_sched_domains();
}
static DECLARE_WORK(topology_work, topology_work_fn);

void topology_schedule_update(void)
{
	schedule_work(&topology_work);
}

static void topology_timer_fn(unsigned long ignored)
{
	if (!vphn_enabled)
		return;
	if (update_cpu_associativity_changes_mask() > 0)
		topology_schedule_update();
	set_topology_timer();
}
static struct timer_list topology_timer =
	TIMER_INITIALIZER(topology_timer_fn, 0, 0);

static void set_topology_timer(void)
{
	topology_timer.data = 0;
	topology_timer.expires = jiffies + 60 * HZ;
	add_timer(&topology_timer);
}

/*
 * Start polling for VPHN associativity changes.
 */
int start_topology_update(void)
{
	int rc = 0;

<<<<<<< HEAD
	if (firmware_has_feature(FW_FEATURE_VPHN) &&
=======
	/* Disabled until races with load balancing are fixed */
	if (0 && firmware_has_feature(FW_FEATURE_VPHN) &&
>>>>>>> b3e96c0c
	    get_lppaca()->shared_proc) {
		vphn_enabled = 1;
		setup_cpu_associativity_change_counters();
		init_timer_deferrable(&topology_timer);
		set_topology_timer();
		rc = 1;
	}

	return rc;
}
__initcall(start_topology_update);

/*
 * Disable polling for VPHN associativity changes.
 */
int stop_topology_update(void)
{
	vphn_enabled = 0;
	return del_timer_sync(&topology_timer);
}
#endif /* CONFIG_PPC_SPLPAR */<|MERGE_RESOLUTION|>--- conflicted
+++ resolved
@@ -1516,12 +1516,8 @@
 {
 	int rc = 0;
 
-<<<<<<< HEAD
-	if (firmware_has_feature(FW_FEATURE_VPHN) &&
-=======
 	/* Disabled until races with load balancing are fixed */
 	if (0 && firmware_has_feature(FW_FEATURE_VPHN) &&
->>>>>>> b3e96c0c
 	    get_lppaca()->shared_proc) {
 		vphn_enabled = 1;
 		setup_cpu_associativity_change_counters();
