/*
 * pSeries NUMA support
 *
 * Copyright (C) 2002 Anton Blanchard <anton@au.ibm.com>, IBM
 *
 * This program is free software; you can redistribute it and/or
 * modify it under the terms of the GNU General Public License
 * as published by the Free Software Foundation; either version
 * 2 of the License, or (at your option) any later version.
 */
#include <linux/threads.h>
#include <linux/bootmem.h>
#include <linux/init.h>
#include <linux/mm.h>
#include <linux/mmzone.h>
#include <linux/module.h>
#include <linux/nodemask.h>
#include <linux/cpu.h>
#include <linux/notifier.h>
#include <linux/memblock.h>
#include <linux/of.h>
#include <linux/pfn.h>
#include <asm/sparsemem.h>
#include <asm/prom.h>
#include <asm/system.h>
#include <asm/smp.h>

static int numa_enabled = 1;

static char *cmdline __initdata;

static int numa_debug;
#define dbg(args...) if (numa_debug) { printk(KERN_INFO args); }

int numa_cpu_lookup_table[NR_CPUS];
cpumask_var_t node_to_cpumask_map[MAX_NUMNODES];
struct pglist_data *node_data[MAX_NUMNODES];

EXPORT_SYMBOL(numa_cpu_lookup_table);
EXPORT_SYMBOL(node_to_cpumask_map);
EXPORT_SYMBOL(node_data);

static int min_common_depth;
static int n_mem_addr_cells, n_mem_size_cells;
static int form1_affinity;

#define MAX_DISTANCE_REF_POINTS 4
static int distance_ref_points_depth;
static const unsigned int *distance_ref_points;
static int distance_lookup_table[MAX_NUMNODES][MAX_DISTANCE_REF_POINTS];

/*
 * Allocate node_to_cpumask_map based on number of available nodes
 * Requires node_possible_map to be valid.
 *
 * Note: node_to_cpumask() is not valid until after this is done.
 */
static void __init setup_node_to_cpumask_map(void)
{
	unsigned int node, num = 0;

	/* setup nr_node_ids if not done yet */
	if (nr_node_ids == MAX_NUMNODES) {
		for_each_node_mask(node, node_possible_map)
			num = node;
		nr_node_ids = num + 1;
	}

	/* allocate the map */
	for (node = 0; node < nr_node_ids; node++)
		alloc_bootmem_cpumask_var(&node_to_cpumask_map[node]);

	/* cpumask_of_node() will now work */
	dbg("Node to cpumask map for %d nodes\n", nr_node_ids);
}

static int __cpuinit fake_numa_create_new_node(unsigned long end_pfn,
						unsigned int *nid)
{
	unsigned long long mem;
	char *p = cmdline;
	static unsigned int fake_nid;
	static unsigned long long curr_boundary;

	/*
	 * Modify node id, iff we started creating NUMA nodes
	 * We want to continue from where we left of the last time
	 */
	if (fake_nid)
		*nid = fake_nid;
	/*
	 * In case there are no more arguments to parse, the
	 * node_id should be the same as the last fake node id
	 * (we've handled this above).
	 */
	if (!p)
		return 0;

	mem = memparse(p, &p);
	if (!mem)
		return 0;

	if (mem < curr_boundary)
		return 0;

	curr_boundary = mem;

	if ((end_pfn << PAGE_SHIFT) > mem) {
		/*
		 * Skip commas and spaces
		 */
		while (*p == ',' || *p == ' ' || *p == '\t')
			p++;

		cmdline = p;
		fake_nid++;
		*nid = fake_nid;
		dbg("created new fake_node with id %d\n", fake_nid);
		return 1;
	}
	return 0;
}

/*
 * get_active_region_work_fn - A helper function for get_node_active_region
 *	Returns datax set to the start_pfn and end_pfn if they contain
 *	the initial value of datax->start_pfn between them
 * @start_pfn: start page(inclusive) of region to check
 * @end_pfn: end page(exclusive) of region to check
 * @datax: comes in with ->start_pfn set to value to search for and
 *	goes out with active range if it contains it
 * Returns 1 if search value is in range else 0
 */
static int __init get_active_region_work_fn(unsigned long start_pfn,
					unsigned long end_pfn, void *datax)
{
	struct node_active_region *data;
	data = (struct node_active_region *)datax;

	if (start_pfn <= data->start_pfn && end_pfn > data->start_pfn) {
		data->start_pfn = start_pfn;
		data->end_pfn = end_pfn;
		return 1;
	}
	return 0;

}

/*
 * get_node_active_region - Return active region containing start_pfn
 * Active range returned is empty if none found.
 * @start_pfn: The page to return the region for.
 * @node_ar: Returned set to the active region containing start_pfn
 */
static void __init get_node_active_region(unsigned long start_pfn,
		       struct node_active_region *node_ar)
{
	int nid = early_pfn_to_nid(start_pfn);

	node_ar->nid = nid;
	node_ar->start_pfn = start_pfn;
	node_ar->end_pfn = start_pfn;
	work_with_active_regions(nid, get_active_region_work_fn, node_ar);
}

static void __cpuinit map_cpu_to_node(int cpu, int node)
{
	numa_cpu_lookup_table[cpu] = node;

	dbg("adding cpu %d to node %d\n", cpu, node);

	if (!(cpumask_test_cpu(cpu, node_to_cpumask_map[node])))
		cpumask_set_cpu(cpu, node_to_cpumask_map[node]);
}

#ifdef CONFIG_HOTPLUG_CPU
static void unmap_cpu_from_node(unsigned long cpu)
{
	int node = numa_cpu_lookup_table[cpu];

	dbg("removing cpu %lu from node %d\n", cpu, node);

	if (cpumask_test_cpu(cpu, node_to_cpumask_map[node])) {
		cpumask_set_cpu(cpu, node_to_cpumask_map[node]);
	} else {
		printk(KERN_ERR "WARNING: cpu %lu not found in node %d\n",
		       cpu, node);
	}
}
#endif /* CONFIG_HOTPLUG_CPU */

/* must hold reference to node during call */
static const int *of_get_associativity(struct device_node *dev)
{
	return of_get_property(dev, "ibm,associativity", NULL);
}

/*
 * Returns the property linux,drconf-usable-memory if
 * it exists (the property exists only in kexec/kdump kernels,
 * added by kexec-tools)
 */
static const u32 *of_get_usable_memory(struct device_node *memory)
{
	const u32 *prop;
	u32 len;
	prop = of_get_property(memory, "linux,drconf-usable-memory", &len);
	if (!prop || len < sizeof(unsigned int))
		return 0;
	return prop;
}

int __node_distance(int a, int b)
{
	int i;
	int distance = LOCAL_DISTANCE;

	if (!form1_affinity)
		return distance;

	for (i = 0; i < distance_ref_points_depth; i++) {
		if (distance_lookup_table[a][i] == distance_lookup_table[b][i])
			break;

		/* Double the distance for each NUMA level */
		distance *= 2;
	}

	return distance;
}

static void initialize_distance_lookup_table(int nid,
		const unsigned int *associativity)
{
	int i;

	if (!form1_affinity)
		return;

	for (i = 0; i < distance_ref_points_depth; i++) {
		distance_lookup_table[nid][i] =
			associativity[distance_ref_points[i]];
	}
}

/* Returns nid in the range [0..MAX_NUMNODES-1], or -1 if no useful numa
 * info is found.
 */
static int of_node_to_nid_single(struct device_node *device)
{
	int nid = -1;
	const unsigned int *tmp;

	if (min_common_depth == -1)
		goto out;

	tmp = of_get_associativity(device);
	if (!tmp)
		goto out;

	if (tmp[0] >= min_common_depth)
		nid = tmp[min_common_depth];

	/* POWER4 LPAR uses 0xffff as invalid node */
	if (nid == 0xffff || nid >= MAX_NUMNODES)
		nid = -1;

	if (nid > 0 && tmp[0] >= distance_ref_points_depth)
		initialize_distance_lookup_table(nid, tmp);

out:
	return nid;
}

/* Walk the device tree upwards, looking for an associativity id */
int of_node_to_nid(struct device_node *device)
{
	struct device_node *tmp;
	int nid = -1;

	of_node_get(device);
	while (device) {
		nid = of_node_to_nid_single(device);
		if (nid != -1)
			break;

	        tmp = device;
		device = of_get_parent(tmp);
		of_node_put(tmp);
	}
	of_node_put(device);

	return nid;
}
EXPORT_SYMBOL_GPL(of_node_to_nid);

static int __init find_min_common_depth(void)
{
	int depth;
	struct device_node *rtas_root;
	struct device_node *chosen;
	const char *vec5;

	rtas_root = of_find_node_by_path("/rtas");

	if (!rtas_root)
		return -1;

	/*
	 * This property is a set of 32-bit integers, each representing
	 * an index into the ibm,associativity nodes.
	 *
	 * With form 0 affinity the first integer is for an SMP configuration
	 * (should be all 0's) and the second is for a normal NUMA
	 * configuration. We have only one level of NUMA.
	 *
	 * With form 1 affinity the first integer is the most significant
	 * NUMA boundary and the following are progressively less significant
	 * boundaries. There can be more than one level of NUMA.
	 */
	distance_ref_points = of_get_property(rtas_root,
					"ibm,associativity-reference-points",
					&distance_ref_points_depth);

	if (!distance_ref_points) {
		dbg("NUMA: ibm,associativity-reference-points not found.\n");
		goto err;
	}

	distance_ref_points_depth /= sizeof(int);

#define VEC5_AFFINITY_BYTE	5
#define VEC5_AFFINITY		0x80
	chosen = of_find_node_by_path("/chosen");
	if (chosen) {
		vec5 = of_get_property(chosen, "ibm,architecture-vec-5", NULL);
		if (vec5 && (vec5[VEC5_AFFINITY_BYTE] & VEC5_AFFINITY)) {
			dbg("Using form 1 affinity\n");
			form1_affinity = 1;
		}
	}

	if (form1_affinity) {
		depth = distance_ref_points[0];
	} else {
		if (distance_ref_points_depth < 2) {
			printk(KERN_WARNING "NUMA: "
				"short ibm,associativity-reference-points\n");
			goto err;
		}

		depth = distance_ref_points[1];
	}

	/*
	 * Warn and cap if the hardware supports more than
	 * MAX_DISTANCE_REF_POINTS domains.
	 */
	if (distance_ref_points_depth > MAX_DISTANCE_REF_POINTS) {
		printk(KERN_WARNING "NUMA: distance array capped at "
			"%d entries\n", MAX_DISTANCE_REF_POINTS);
		distance_ref_points_depth = MAX_DISTANCE_REF_POINTS;
	}

	of_node_put(rtas_root);
	return depth;

err:
	of_node_put(rtas_root);
	return -1;
}

static void __init get_n_mem_cells(int *n_addr_cells, int *n_size_cells)
{
	struct device_node *memory = NULL;

	memory = of_find_node_by_type(memory, "memory");
	if (!memory)
		panic("numa.c: No memory nodes found!");

	*n_addr_cells = of_n_addr_cells(memory);
	*n_size_cells = of_n_size_cells(memory);
	of_node_put(memory);
}

static unsigned long __devinit read_n_cells(int n, const unsigned int **buf)
{
	unsigned long result = 0;

	while (n--) {
		result = (result << 32) | **buf;
		(*buf)++;
	}
	return result;
}

struct of_drconf_cell {
	u64	base_addr;
	u32	drc_index;
	u32	reserved;
	u32	aa_index;
	u32	flags;
};

#define DRCONF_MEM_ASSIGNED	0x00000008
#define DRCONF_MEM_AI_INVALID	0x00000040
#define DRCONF_MEM_RESERVED	0x00000080

/*
 * Read the next memblock list entry from the ibm,dynamic-memory property
 * and return the information in the provided of_drconf_cell structure.
 */
static void read_drconf_cell(struct of_drconf_cell *drmem, const u32 **cellp)
{
	const u32 *cp;

	drmem->base_addr = read_n_cells(n_mem_addr_cells, cellp);

	cp = *cellp;
	drmem->drc_index = cp[0];
	drmem->reserved = cp[1];
	drmem->aa_index = cp[2];
	drmem->flags = cp[3];

	*cellp = cp + 4;
}

/*
 * Retreive and validate the ibm,dynamic-memory property of the device tree.
 *
 * The layout of the ibm,dynamic-memory property is a number N of memblock
 * list entries followed by N memblock list entries.  Each memblock list entry
 * contains information as layed out in the of_drconf_cell struct above.
 */
static int of_get_drconf_memory(struct device_node *memory, const u32 **dm)
{
	const u32 *prop;
	u32 len, entries;

	prop = of_get_property(memory, "ibm,dynamic-memory", &len);
	if (!prop || len < sizeof(unsigned int))
		return 0;

	entries = *prop++;

	/* Now that we know the number of entries, revalidate the size
	 * of the property read in to ensure we have everything
	 */
	if (len < (entries * (n_mem_addr_cells + 4) + 1) * sizeof(unsigned int))
		return 0;

	*dm = prop;
	return entries;
}

/*
 * Retreive and validate the ibm,lmb-size property for drconf memory
 * from the device tree.
 */
static u64 of_get_lmb_size(struct device_node *memory)
{
	const u32 *prop;
	u32 len;

	prop = of_get_property(memory, "ibm,lmb-size", &len);
	if (!prop || len < sizeof(unsigned int))
		return 0;

	return read_n_cells(n_mem_size_cells, &prop);
}

struct assoc_arrays {
	u32	n_arrays;
	u32	array_sz;
	const u32 *arrays;
};

/*
 * Retreive and validate the list of associativity arrays for drconf
 * memory from the ibm,associativity-lookup-arrays property of the
 * device tree..
 *
 * The layout of the ibm,associativity-lookup-arrays property is a number N
 * indicating the number of associativity arrays, followed by a number M
 * indicating the size of each associativity array, followed by a list
 * of N associativity arrays.
 */
static int of_get_assoc_arrays(struct device_node *memory,
			       struct assoc_arrays *aa)
{
	const u32 *prop;
	u32 len;

	prop = of_get_property(memory, "ibm,associativity-lookup-arrays", &len);
	if (!prop || len < 2 * sizeof(unsigned int))
		return -1;

	aa->n_arrays = *prop++;
	aa->array_sz = *prop++;

	/* Now that we know the number of arrrays and size of each array,
	 * revalidate the size of the property read in.
	 */
	if (len < (aa->n_arrays * aa->array_sz + 2) * sizeof(unsigned int))
		return -1;

	aa->arrays = prop;
	return 0;
}

/*
 * This is like of_node_to_nid_single() for memory represented in the
 * ibm,dynamic-reconfiguration-memory node.
 */
static int of_drconf_to_nid_single(struct of_drconf_cell *drmem,
				   struct assoc_arrays *aa)
{
	int default_nid = 0;
	int nid = default_nid;
	int index;

	if (min_common_depth > 0 && min_common_depth <= aa->array_sz &&
	    !(drmem->flags & DRCONF_MEM_AI_INVALID) &&
	    drmem->aa_index < aa->n_arrays) {
		index = drmem->aa_index * aa->array_sz + min_common_depth - 1;
		nid = aa->arrays[index];

		if (nid == 0xffff || nid >= MAX_NUMNODES)
			nid = default_nid;
	}

	return nid;
}

/*
 * Figure out to which domain a cpu belongs and stick it there.
 * Return the id of the domain used.
 */
static int __cpuinit numa_setup_cpu(unsigned long lcpu)
{
	int nid = 0;
	struct device_node *cpu = of_get_cpu_node(lcpu, NULL);

	if (!cpu) {
		WARN_ON(1);
		goto out;
	}

	nid = of_node_to_nid_single(cpu);

	if (nid < 0 || !node_online(nid))
		nid = first_online_node;
out:
	map_cpu_to_node(lcpu, nid);

	of_node_put(cpu);

	return nid;
}

static int __cpuinit cpu_numa_callback(struct notifier_block *nfb,
			     unsigned long action,
			     void *hcpu)
{
	unsigned long lcpu = (unsigned long)hcpu;
	int ret = NOTIFY_DONE;

	switch (action) {
	case CPU_UP_PREPARE:
	case CPU_UP_PREPARE_FROZEN:
		numa_setup_cpu(lcpu);
		ret = NOTIFY_OK;
		break;
#ifdef CONFIG_HOTPLUG_CPU
	case CPU_DEAD:
	case CPU_DEAD_FROZEN:
	case CPU_UP_CANCELED:
	case CPU_UP_CANCELED_FROZEN:
		unmap_cpu_from_node(lcpu);
		break;
		ret = NOTIFY_OK;
#endif
	}
	return ret;
}

/*
 * Check and possibly modify a memory region to enforce the memory limit.
 *
 * Returns the size the region should have to enforce the memory limit.
 * This will either be the original value of size, a truncated value,
 * or zero. If the returned value of size is 0 the region should be
 * discarded as it lies wholy above the memory limit.
 */
static unsigned long __init numa_enforce_memory_limit(unsigned long start,
						      unsigned long size)
{
	/*
	 * We use memblock_end_of_DRAM() in here instead of memory_limit because
	 * we've already adjusted it for the limit and it takes care of
	 * having memory holes below the limit.  Also, in the case of
	 * iommu_is_off, memory_limit is not set but is implicitly enforced.
	 */

	if (start + size <= memblock_end_of_DRAM())
		return size;

	if (start >= memblock_end_of_DRAM())
		return 0;

	return memblock_end_of_DRAM() - start;
}

/*
 * Reads the counter for a given entry in
 * linux,drconf-usable-memory property
 */
static inline int __init read_usm_ranges(const u32 **usm)
{
	/*
	 * For each lmb in ibm,dynamic-memory a corresponding
	 * entry in linux,drconf-usable-memory property contains
	 * a counter followed by that many (base, size) duple.
	 * read the counter from linux,drconf-usable-memory
	 */
	return read_n_cells(n_mem_size_cells, usm);
}

/*
 * Extract NUMA information from the ibm,dynamic-reconfiguration-memory
 * node.  This assumes n_mem_{addr,size}_cells have been set.
 */
static void __init parse_drconf_memory(struct device_node *memory)
{
	const u32 *dm, *usm;
	unsigned int n, rc, ranges, is_kexec_kdump = 0;
	unsigned long lmb_size, base, size, sz;
	int nid;
	struct assoc_arrays aa;

	n = of_get_drconf_memory(memory, &dm);
	if (!n)
		return;

	lmb_size = of_get_lmb_size(memory);
	if (!lmb_size)
		return;

	rc = of_get_assoc_arrays(memory, &aa);
	if (rc)
		return;

	/* check if this is a kexec/kdump kernel */
	usm = of_get_usable_memory(memory);
	if (usm != NULL)
		is_kexec_kdump = 1;

	for (; n != 0; --n) {
		struct of_drconf_cell drmem;

		read_drconf_cell(&drmem, &dm);

		/* skip this block if the reserved bit is set in flags (0x80)
		   or if the block is not assigned to this partition (0x8) */
		if ((drmem.flags & DRCONF_MEM_RESERVED)
		    || !(drmem.flags & DRCONF_MEM_ASSIGNED))
			continue;

		base = drmem.base_addr;
		size = lmb_size;
		ranges = 1;

		if (is_kexec_kdump) {
			ranges = read_usm_ranges(&usm);
			if (!ranges) /* there are no (base, size) duple */
				continue;
		}
		do {
			if (is_kexec_kdump) {
				base = read_n_cells(n_mem_addr_cells, &usm);
				size = read_n_cells(n_mem_size_cells, &usm);
			}
			nid = of_drconf_to_nid_single(&drmem, &aa);
			fake_numa_create_new_node(
				((base + size) >> PAGE_SHIFT),
					   &nid);
			node_set_online(nid);
			sz = numa_enforce_memory_limit(base, size);
			if (sz)
				add_active_range(nid, base >> PAGE_SHIFT,
						 (base >> PAGE_SHIFT)
						 + (sz >> PAGE_SHIFT));
		} while (--ranges);
	}
}

static int __init parse_numa_properties(void)
{
	struct device_node *cpu = NULL;
	struct device_node *memory = NULL;
	int default_nid = 0;
	unsigned long i;

	if (numa_enabled == 0) {
		printk(KERN_WARNING "NUMA disabled by user\n");
		return -1;
	}

	min_common_depth = find_min_common_depth();

	if (min_common_depth < 0)
		return min_common_depth;

	dbg("NUMA associativity depth for CPU/Memory: %d\n", min_common_depth);

	/*
	 * Even though we connect cpus to numa domains later in SMP
	 * init, we need to know the node ids now. This is because
	 * each node to be onlined must have NODE_DATA etc backing it.
	 */
	for_each_present_cpu(i) {
		int nid;

		cpu = of_get_cpu_node(i, NULL);
		BUG_ON(!cpu);
		nid = of_node_to_nid_single(cpu);
		of_node_put(cpu);

		/*
		 * Don't fall back to default_nid yet -- we will plug
		 * cpus into nodes once the memory scan has discovered
		 * the topology.
		 */
		if (nid < 0)
			continue;
		node_set_online(nid);
	}

	get_n_mem_cells(&n_mem_addr_cells, &n_mem_size_cells);
	memory = NULL;
	while ((memory = of_find_node_by_type(memory, "memory")) != NULL) {
		unsigned long start;
		unsigned long size;
		int nid;
		int ranges;
		const unsigned int *memcell_buf;
		unsigned int len;

		memcell_buf = of_get_property(memory,
			"linux,usable-memory", &len);
		if (!memcell_buf || len <= 0)
			memcell_buf = of_get_property(memory, "reg", &len);
		if (!memcell_buf || len <= 0)
			continue;

		/* ranges in cell */
		ranges = (len >> 2) / (n_mem_addr_cells + n_mem_size_cells);
new_range:
		/* these are order-sensitive, and modify the buffer pointer */
		start = read_n_cells(n_mem_addr_cells, &memcell_buf);
		size = read_n_cells(n_mem_size_cells, &memcell_buf);

		/*
		 * Assumption: either all memory nodes or none will
		 * have associativity properties.  If none, then
		 * everything goes to default_nid.
		 */
		nid = of_node_to_nid_single(memory);
		if (nid < 0)
			nid = default_nid;

		fake_numa_create_new_node(((start + size) >> PAGE_SHIFT), &nid);
		node_set_online(nid);

		if (!(size = numa_enforce_memory_limit(start, size))) {
			if (--ranges)
				goto new_range;
			else
				continue;
		}

		add_active_range(nid, start >> PAGE_SHIFT,
				(start >> PAGE_SHIFT) + (size >> PAGE_SHIFT));

		if (--ranges)
			goto new_range;
	}

	/*
	 * Now do the same thing for each MEMBLOCK listed in the ibm,dynamic-memory
	 * property in the ibm,dynamic-reconfiguration-memory node.
	 */
	memory = of_find_node_by_path("/ibm,dynamic-reconfiguration-memory");
	if (memory)
		parse_drconf_memory(memory);

	return 0;
}

static void __init setup_nonnuma(void)
{
	unsigned long top_of_ram = memblock_end_of_DRAM();
	unsigned long total_ram = memblock_phys_mem_size();
	unsigned long start_pfn, end_pfn;
	unsigned int nid = 0;
	struct memblock_region *reg;

	printk(KERN_DEBUG "Top of RAM: 0x%lx, Total RAM: 0x%lx\n",
	       top_of_ram, total_ram);
	printk(KERN_DEBUG "Memory hole size: %ldMB\n",
	       (top_of_ram - total_ram) >> 20);

	for_each_memblock(memory, reg) {
<<<<<<< HEAD
		start_pfn = memblock_region_base_pfn(reg);
		end_pfn = memblock_region_end_pfn(reg);
=======
		start_pfn = memblock_region_memory_base_pfn(reg);
		end_pfn = memblock_region_memory_end_pfn(reg);
>>>>>>> c7fc2de0

		fake_numa_create_new_node(end_pfn, &nid);
		add_active_range(nid, start_pfn, end_pfn);
		node_set_online(nid);
	}
}

void __init dump_numa_cpu_topology(void)
{
	unsigned int node;
	unsigned int cpu, count;

	if (min_common_depth == -1 || !numa_enabled)
		return;

	for_each_online_node(node) {
		printk(KERN_DEBUG "Node %d CPUs:", node);

		count = 0;
		/*
		 * If we used a CPU iterator here we would miss printing
		 * the holes in the cpumap.
		 */
		for (cpu = 0; cpu < nr_cpu_ids; cpu++) {
			if (cpumask_test_cpu(cpu,
					node_to_cpumask_map[node])) {
				if (count == 0)
					printk(" %u", cpu);
				++count;
			} else {
				if (count > 1)
					printk("-%u", cpu - 1);
				count = 0;
			}
		}

		if (count > 1)
			printk("-%u", nr_cpu_ids - 1);
		printk("\n");
	}
}

static void __init dump_numa_memory_topology(void)
{
	unsigned int node;
	unsigned int count;

	if (min_common_depth == -1 || !numa_enabled)
		return;

	for_each_online_node(node) {
		unsigned long i;

		printk(KERN_DEBUG "Node %d Memory:", node);

		count = 0;

		for (i = 0; i < memblock_end_of_DRAM();
		     i += (1 << SECTION_SIZE_BITS)) {
			if (early_pfn_to_nid(i >> PAGE_SHIFT) == node) {
				if (count == 0)
					printk(" 0x%lx", i);
				++count;
			} else {
				if (count > 0)
					printk("-0x%lx", i);
				count = 0;
			}
		}

		if (count > 0)
			printk("-0x%lx", i);
		printk("\n");
	}
}

/*
 * Allocate some memory, satisfying the memblock or bootmem allocator where
 * required. nid is the preferred node and end is the physical address of
 * the highest address in the node.
 *
 * Returns the virtual address of the memory.
 */
static void __init *careful_zallocation(int nid, unsigned long size,
				       unsigned long align,
				       unsigned long end_pfn)
{
	void *ret;
	int new_nid;
	unsigned long ret_paddr;

	ret_paddr = __memblock_alloc_base(size, align, end_pfn << PAGE_SHIFT);

	/* retry over all memory */
	if (!ret_paddr)
		ret_paddr = __memblock_alloc_base(size, align, memblock_end_of_DRAM());

	if (!ret_paddr)
		panic("numa.c: cannot allocate %lu bytes for node %d",
		      size, nid);

	ret = __va(ret_paddr);

	/*
	 * We initialize the nodes in numeric order: 0, 1, 2...
	 * and hand over control from the MEMBLOCK allocator to the
	 * bootmem allocator.  If this function is called for
	 * node 5, then we know that all nodes <5 are using the
	 * bootmem allocator instead of the MEMBLOCK allocator.
	 *
	 * So, check the nid from which this allocation came
	 * and double check to see if we need to use bootmem
	 * instead of the MEMBLOCK.  We don't free the MEMBLOCK memory
	 * since it would be useless.
	 */
	new_nid = early_pfn_to_nid(ret_paddr >> PAGE_SHIFT);
	if (new_nid < nid) {
		ret = __alloc_bootmem_node(NODE_DATA(new_nid),
				size, align, 0);

		dbg("alloc_bootmem %p %lx\n", ret, size);
	}

	memset(ret, 0, size);
	return ret;
}

static struct notifier_block __cpuinitdata ppc64_numa_nb = {
	.notifier_call = cpu_numa_callback,
	.priority = 1 /* Must run before sched domains notifier. */
};

static void mark_reserved_regions_for_nid(int nid)
{
	struct pglist_data *node = NODE_DATA(nid);
	struct memblock_region *reg;

	for_each_memblock(reserved, reg) {
		unsigned long physbase = reg->base;
		unsigned long size = reg->size;
		unsigned long start_pfn = physbase >> PAGE_SHIFT;
		unsigned long end_pfn = PFN_UP(physbase + size);
		struct node_active_region node_ar;
		unsigned long node_end_pfn = node->node_start_pfn +
					     node->node_spanned_pages;

		/*
		 * Check to make sure that this memblock.reserved area is
		 * within the bounds of the node that we care about.
		 * Checking the nid of the start and end points is not
		 * sufficient because the reserved area could span the
		 * entire node.
		 */
		if (end_pfn <= node->node_start_pfn ||
		    start_pfn >= node_end_pfn)
			continue;

		get_node_active_region(start_pfn, &node_ar);
		while (start_pfn < end_pfn &&
			node_ar.start_pfn < node_ar.end_pfn) {
			unsigned long reserve_size = size;
			/*
			 * if reserved region extends past active region
			 * then trim size to active region
			 */
			if (end_pfn > node_ar.end_pfn)
				reserve_size = (node_ar.end_pfn << PAGE_SHIFT)
					- physbase;
			/*
			 * Only worry about *this* node, others may not
			 * yet have valid NODE_DATA().
			 */
			if (node_ar.nid == nid) {
				dbg("reserve_bootmem %lx %lx nid=%d\n",
					physbase, reserve_size, node_ar.nid);
				reserve_bootmem_node(NODE_DATA(node_ar.nid),
						physbase, reserve_size,
						BOOTMEM_DEFAULT);
			}
			/*
			 * if reserved region is contained in the active region
			 * then done.
			 */
			if (end_pfn <= node_ar.end_pfn)
				break;

			/*
			 * reserved region extends past the active region
			 *   get next active region that contains this
			 *   reserved region
			 */
			start_pfn = node_ar.end_pfn;
			physbase = start_pfn << PAGE_SHIFT;
			size = size - reserve_size;
			get_node_active_region(start_pfn, &node_ar);
		}
	}
}


void __init do_init_bootmem(void)
{
	int nid;

	min_low_pfn = 0;
	max_low_pfn = memblock_end_of_DRAM() >> PAGE_SHIFT;
	max_pfn = max_low_pfn;

	if (parse_numa_properties())
		setup_nonnuma();
	else
		dump_numa_memory_topology();

	for_each_online_node(nid) {
		unsigned long start_pfn, end_pfn;
		void *bootmem_vaddr;
		unsigned long bootmap_pages;

		get_pfn_range_for_nid(nid, &start_pfn, &end_pfn);

		/*
		 * Allocate the node structure node local if possible
		 *
		 * Be careful moving this around, as it relies on all
		 * previous nodes' bootmem to be initialized and have
		 * all reserved areas marked.
		 */
		NODE_DATA(nid) = careful_zallocation(nid,
					sizeof(struct pglist_data),
					SMP_CACHE_BYTES, end_pfn);

  		dbg("node %d\n", nid);
		dbg("NODE_DATA() = %p\n", NODE_DATA(nid));

		NODE_DATA(nid)->bdata = &bootmem_node_data[nid];
		NODE_DATA(nid)->node_start_pfn = start_pfn;
		NODE_DATA(nid)->node_spanned_pages = end_pfn - start_pfn;

		if (NODE_DATA(nid)->node_spanned_pages == 0)
  			continue;

  		dbg("start_paddr = %lx\n", start_pfn << PAGE_SHIFT);
  		dbg("end_paddr = %lx\n", end_pfn << PAGE_SHIFT);

		bootmap_pages = bootmem_bootmap_pages(end_pfn - start_pfn);
		bootmem_vaddr = careful_zallocation(nid,
					bootmap_pages << PAGE_SHIFT,
					PAGE_SIZE, end_pfn);

		dbg("bootmap_vaddr = %p\n", bootmem_vaddr);

		init_bootmem_node(NODE_DATA(nid),
				  __pa(bootmem_vaddr) >> PAGE_SHIFT,
				  start_pfn, end_pfn);

		free_bootmem_with_active_regions(nid, end_pfn);
		/*
		 * Be very careful about moving this around.  Future
		 * calls to careful_zallocation() depend on this getting
		 * done correctly.
		 */
		mark_reserved_regions_for_nid(nid);
		sparse_memory_present_with_active_regions(nid);
	}

	init_bootmem_done = 1;

	/*
	 * Now bootmem is initialised we can create the node to cpumask
	 * lookup tables and setup the cpu callback to populate them.
	 */
	setup_node_to_cpumask_map();

	register_cpu_notifier(&ppc64_numa_nb);
	cpu_numa_callback(&ppc64_numa_nb, CPU_UP_PREPARE,
			  (void *)(unsigned long)boot_cpuid);
}

void __init paging_init(void)
{
	unsigned long max_zone_pfns[MAX_NR_ZONES];
	memset(max_zone_pfns, 0, sizeof(max_zone_pfns));
	max_zone_pfns[ZONE_DMA] = memblock_end_of_DRAM() >> PAGE_SHIFT;
	free_area_init_nodes(max_zone_pfns);
}

static int __init early_numa(char *p)
{
	if (!p)
		return 0;

	if (strstr(p, "off"))
		numa_enabled = 0;

	if (strstr(p, "debug"))
		numa_debug = 1;

	p = strstr(p, "fake=");
	if (p)
		cmdline = p + strlen("fake=");

	return 0;
}
early_param("numa", early_numa);

#ifdef CONFIG_MEMORY_HOTPLUG
/*
 * Find the node associated with a hot added memory section for
 * memory represented in the device tree by the property
 * ibm,dynamic-reconfiguration-memory/ibm,dynamic-memory.
 */
static int hot_add_drconf_scn_to_nid(struct device_node *memory,
				     unsigned long scn_addr)
{
	const u32 *dm;
	unsigned int drconf_cell_cnt, rc;
	unsigned long lmb_size;
	struct assoc_arrays aa;
	int nid = -1;

	drconf_cell_cnt = of_get_drconf_memory(memory, &dm);
	if (!drconf_cell_cnt)
		return -1;

	lmb_size = of_get_lmb_size(memory);
	if (!lmb_size)
		return -1;

	rc = of_get_assoc_arrays(memory, &aa);
	if (rc)
		return -1;

	for (; drconf_cell_cnt != 0; --drconf_cell_cnt) {
		struct of_drconf_cell drmem;

		read_drconf_cell(&drmem, &dm);

		/* skip this block if it is reserved or not assigned to
		 * this partition */
		if ((drmem.flags & DRCONF_MEM_RESERVED)
		    || !(drmem.flags & DRCONF_MEM_ASSIGNED))
			continue;

		if ((scn_addr < drmem.base_addr)
		    || (scn_addr >= (drmem.base_addr + lmb_size)))
			continue;

		nid = of_drconf_to_nid_single(&drmem, &aa);
		break;
	}

	return nid;
}

/*
 * Find the node associated with a hot added memory section for memory
 * represented in the device tree as a node (i.e. memory@XXXX) for
 * each memblock.
 */
int hot_add_node_scn_to_nid(unsigned long scn_addr)
{
	struct device_node *memory = NULL;
	int nid = -1;

	while ((memory = of_find_node_by_type(memory, "memory")) != NULL) {
		unsigned long start, size;
		int ranges;
		const unsigned int *memcell_buf;
		unsigned int len;

		memcell_buf = of_get_property(memory, "reg", &len);
		if (!memcell_buf || len <= 0)
			continue;

		/* ranges in cell */
		ranges = (len >> 2) / (n_mem_addr_cells + n_mem_size_cells);

		while (ranges--) {
			start = read_n_cells(n_mem_addr_cells, &memcell_buf);
			size = read_n_cells(n_mem_size_cells, &memcell_buf);

			if ((scn_addr < start) || (scn_addr >= (start + size)))
				continue;

			nid = of_node_to_nid_single(memory);
			break;
		}

		of_node_put(memory);
		if (nid >= 0)
			break;
	}

	return nid;
}

/*
 * Find the node associated with a hot added memory section.  Section
 * corresponds to a SPARSEMEM section, not an MEMBLOCK.  It is assumed that
 * sections are fully contained within a single MEMBLOCK.
 */
int hot_add_scn_to_nid(unsigned long scn_addr)
{
	struct device_node *memory = NULL;
	int nid, found = 0;

	if (!numa_enabled || (min_common_depth < 0))
		return first_online_node;

	memory = of_find_node_by_path("/ibm,dynamic-reconfiguration-memory");
	if (memory) {
		nid = hot_add_drconf_scn_to_nid(memory, scn_addr);
		of_node_put(memory);
	} else {
		nid = hot_add_node_scn_to_nid(scn_addr);
	}

	if (nid < 0 || !node_online(nid))
		nid = first_online_node;

	if (NODE_DATA(nid)->node_spanned_pages)
		return nid;

	for_each_online_node(nid) {
		if (NODE_DATA(nid)->node_spanned_pages) {
			found = 1;
			break;
		}
	}

	BUG_ON(!found);
	return nid;
}

#endif /* CONFIG_MEMORY_HOTPLUG */<|MERGE_RESOLUTION|>--- conflicted
+++ resolved
@@ -811,13 +811,8 @@
 	       (top_of_ram - total_ram) >> 20);
 
 	for_each_memblock(memory, reg) {
-<<<<<<< HEAD
-		start_pfn = memblock_region_base_pfn(reg);
-		end_pfn = memblock_region_end_pfn(reg);
-=======
 		start_pfn = memblock_region_memory_base_pfn(reg);
 		end_pfn = memblock_region_memory_end_pfn(reg);
->>>>>>> c7fc2de0
 
 		fake_numa_create_new_node(end_pfn, &nid);
 		add_active_range(nid, start_pfn, end_pfn);
