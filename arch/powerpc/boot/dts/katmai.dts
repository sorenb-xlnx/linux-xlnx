--- conflicted
+++ resolved
@@ -208,11 +208,7 @@
 				compatible = "ibm,emac-440spe", "ibm,emac4";
 				interrupt-parent = <&UIC1>;
 				interrupts = <0x1c 0x4 0x1d 0x4>;
-<<<<<<< HEAD
-				reg = <0x10000800 0x00000070>;
-=======
 				reg = <0x10000800 0x00000074>;
->>>>>>> 3fd44736
 				local-mac-address = [000000000000];
 				mal-device = <&MAL0>;
 				mal-tx-channel = <0>;
