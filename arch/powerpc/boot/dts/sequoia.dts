/*
 * Device Tree Source for AMCC Sequoia
 *
 * Based on Bamboo code by Josh Boyer <jwboyer@linux.vnet.ibm.com>
 * Copyright (c) 2006, 2007 IBM Corp.
 *
 * FIXME: Draft only!
 *
 * This file is licensed under the terms of the GNU General Public
 * License version 2.  This program is licensed "as is" without
 * any warranty of any kind, whether express or implied.
 *
 */

/ {
	#address-cells = <2>;
	#size-cells = <1>;
	model = "amcc,sequoia";
	compatible = "amcc,sequoia";
	dcr-parent = <&/cpus/PowerPC,440EPx@0>;

	cpus {
		#address-cells = <1>;
		#size-cells = <0>;

		PowerPC,440EPx@0 {
			device_type = "cpu";
			reg = <0>;
			clock-frequency = <0>; /* Filled in by zImage */
			timebase-frequency = <0>; /* Filled in by zImage */
			i-cache-line-size = <20>;
			d-cache-line-size = <20>;
			i-cache-size = <8000>;
			d-cache-size = <8000>;
			dcr-controller;
			dcr-access-method = "native";
		};
	};

	memory {
		device_type = "memory";
		reg = <0 0 0>; /* Filled in by zImage */
	};

	UIC0: interrupt-controller0 {
		compatible = "ibm,uic-440epx","ibm,uic";
		interrupt-controller;
		cell-index = <0>;
		dcr-reg = <0c0 009>;
		#address-cells = <0>;
		#size-cells = <0>;
		#interrupt-cells = <2>;
	};

	UIC1: interrupt-controller1 {
		compatible = "ibm,uic-440epx","ibm,uic";
		interrupt-controller;
		cell-index = <1>;
		dcr-reg = <0d0 009>;
		#address-cells = <0>;
		#size-cells = <0>;
		#interrupt-cells = <2>;
		interrupts = <1e 4 1f 4>; /* cascade */
		interrupt-parent = <&UIC0>;
	};

	UIC2: interrupt-controller2 {
		compatible = "ibm,uic-440epx","ibm,uic";
		interrupt-controller;
		cell-index = <2>;
		dcr-reg = <0e0 009>;
		#address-cells = <0>;
		#size-cells = <0>;
		#interrupt-cells = <2>;
		interrupts = <1c 4 1d 4>; /* cascade */
		interrupt-parent = <&UIC0>;
	};

	SDR0: sdr {
		compatible = "ibm,sdr-440epx", "ibm,sdr-440ep";
		dcr-reg = <00e 002>;
	};

	CPR0: cpr {
		compatible = "ibm,cpr-440epx", "ibm,cpr-440ep";
		dcr-reg = <00c 002>;
	};

	plb {
		compatible = "ibm,plb-440epx", "ibm,plb4";
		#address-cells = <2>;
		#size-cells = <1>;
		ranges;
		clock-frequency = <0>; /* Filled in by zImage */

		SDRAM0: sdram {
			device_type = "memory-controller";
			compatible = "ibm,sdram-440epx", "ibm,sdram-44x-ddr2denali";
			dcr-reg = <010 2>;
		};

		DMA0: dma {
			compatible = "ibm,dma-440epx", "ibm,dma-4xx";
			dcr-reg = <100 027>;
		};

		MAL0: mcmal {
			compatible = "ibm,mcmal-440epx", "ibm,mcmal2";
			dcr-reg = <180 62>;
			num-tx-chans = <2>;
			num-rx-chans = <2>;
			interrupt-parent = <&MAL0>;
			interrupts = <0 1 2 3 4>;
			#interrupt-cells = <1>;
			#address-cells = <0>;
			#size-cells = <0>;
			interrupt-map = </*TXEOB*/ 0 &UIC0 a 4
					/*RXEOB*/ 1 &UIC0 b 4
					/*SERR*/  2 &UIC1 0 4
					/*TXDE*/  3 &UIC1 1 4
					/*RXDE*/  4 &UIC1 2 4>;
			interrupt-map-mask = <ffffffff>;
		};

		POB0: opb {
		  	compatible = "ibm,opb-440epx", "ibm,opb";
			#address-cells = <1>;
			#size-cells = <1>;
		  	ranges = <00000000 1 00000000 80000000
			          80000000 1 80000000 80000000>;
		  	interrupt-parent = <&UIC1>;
		  	interrupts = <7 4>;
		  	clock-frequency = <0>; /* Filled in by zImage */

			EBC0: ebc {
				compatible = "ibm,ebc-440epx", "ibm,ebc";
				dcr-reg = <012 2>;
				#address-cells = <2>;
				#size-cells = <1>;
				clock-frequency = <0>; /* Filled in by zImage */
				interrupts = <5 1>;
				interrupt-parent = <&UIC1>;

				nor_flash@0,0 {
					compatible = "amd,s29gl256n", "cfi-flash";
					bank-width = <2>;
					reg = <0 000000 4000000>;
					#address-cells = <1>;
					#size-cells = <1>;
					partition@0 {
						label = "Kernel";
						reg = <0 180000>;
					};
					partition@180000 {
						label = "ramdisk";
						reg = <180000 200000>;
					};
					partition@380000 {
						label = "file system";
						reg = <380000 3aa0000>;
					};
					partition@3e20000 {
						label = "kozio";
						reg = <3e20000 140000>;
					};
					partition@3f60000 {
						label = "env";
						reg = <3f60000 40000>;
					};
					partition@3fa0000 {
						label = "u-boot";
						reg = <3fa0000 60000>;
					};
				};

			};

			UART0: serial@ef600300 {
		   		device_type = "serial";
		   		compatible = "ns16550";
		   		reg = <ef600300 8>;
		   		virtual-reg = <ef600300>;
		   		clock-frequency = <0>; /* Filled in by zImage */
		   		current-speed = <1c200>;
		   		interrupt-parent = <&UIC0>;
		   		interrupts = <0 4>;
	   		};

			UART1: serial@ef600400 {
		   		device_type = "serial";
		   		compatible = "ns16550";
		   		reg = <ef600400 8>;
		   		virtual-reg = <ef600400>;
		   		clock-frequency = <0>;
		   		current-speed = <0>;
		   		interrupt-parent = <&UIC0>;
		   		interrupts = <1 4>;
	   		};

			UART2: serial@ef600500 {
		   		device_type = "serial";
		   		compatible = "ns16550";
		   		reg = <ef600500 8>;
		   		virtual-reg = <ef600500>;
		   		clock-frequency = <0>;
		   		current-speed = <0>;
		   		interrupt-parent = <&UIC1>;
		   		interrupts = <3 4>;
	   		};

			UART3: serial@ef600600 {
		   		device_type = "serial";
		   		compatible = "ns16550";
		   		reg = <ef600600 8>;
		   		virtual-reg = <ef600600>;
		   		clock-frequency = <0>;
		   		current-speed = <0>;
		   		interrupt-parent = <&UIC1>;
		   		interrupts = <4 4>;
	   		};

			IIC0: i2c@ef600700 {
				device_type = "i2c";
				compatible = "ibm,iic-440epx", "ibm,iic";
				reg = <ef600700 14>;
				interrupt-parent = <&UIC0>;
				interrupts = <2 4>;
			};

			IIC1: i2c@ef600800 {
				device_type = "i2c";
				compatible = "ibm,iic-440epx", "ibm,iic";
				reg = <ef600800 14>;
				interrupt-parent = <&UIC0>;
				interrupts = <7 4>;
			};

			ZMII0: emac-zmii@ef600d00 {
				device_type = "zmii-interface";
				compatible = "ibm,zmii-440epx", "ibm,zmii";
				reg = <ef600d00 c>;
			};

			RGMII0: emac-rgmii@ef601000 {
				device_type = "rgmii-interface";
				compatible = "ibm,rgmii-440epx", "ibm,rgmii";
				reg = <ef601000 8>;
<<<<<<< HEAD
=======
				has-mdio;
>>>>>>> 4af75653
			};

			EMAC0: ethernet@ef600e00 {
				linux,network-index = <0>;
				device_type = "network";
				compatible = "ibm,emac-440epx", "ibm,emac4";
				interrupt-parent = <&EMAC0>;
				interrupts = <0 1>;
				#interrupt-cells = <1>;
				#address-cells = <0>;
				#size-cells = <0>;
				interrupt-map = </*Status*/ 0 &UIC0 18 4
						/*Wake*/  1 &UIC1 1d 4>;
				reg = <ef600e00 70>;
				local-mac-address = [000000000000];
				mal-device = <&MAL0>;
				mal-tx-channel = <0>;
				mal-rx-channel = <0>;
				cell-index = <0>;
				max-frame-size = <5dc>;
				rx-fifo-size = <1000>;
				tx-fifo-size = <800>;
				phy-mode = "rgmii";
				phy-map = <00000000>;
				zmii-device = <&ZMII0>;
				zmii-channel = <0>;
				rgmii-device = <&RGMII0>;
				rgmii-channel = <0>;
<<<<<<< HEAD
=======
				has-inverted-stacr-oc;
				has-new-stacr-staopc;
>>>>>>> 4af75653
			};

			EMAC1: ethernet@ef600f00 {
				linux,network-index = <1>;
				device_type = "network";
				compatible = "ibm,emac-440epx", "ibm,emac4";
				interrupt-parent = <&EMAC1>;
				interrupts = <0 1>;
				#interrupt-cells = <1>;
				#address-cells = <0>;
				#size-cells = <0>;
				interrupt-map = </*Status*/ 0 &UIC0 19 4
						/*Wake*/  1 &UIC1 1f 4>;
				reg = <ef600f00 70>;
				local-mac-address = [000000000000];
				mal-device = <&MAL0>;
				mal-tx-channel = <1>;
				mal-rx-channel = <1>;
				cell-index = <1>;
				max-frame-size = <5dc>;
				rx-fifo-size = <1000>;
				tx-fifo-size = <800>;
				phy-mode = "rgmii";
				phy-map = <00000000>;
				zmii-device = <&ZMII0>;
				zmii-channel = <1>;
				rgmii-device = <&RGMII0>;
				rgmii-channel = <1>;
<<<<<<< HEAD
=======
				has-inverted-stacr-oc;
				has-new-stacr-staopc;
>>>>>>> 4af75653
			};
		};
	};

	chosen {
		linux,stdout-path = "/plb/opb/serial@ef600300";
		bootargs = "console=ttyS0,115200";
	};
};<|MERGE_RESOLUTION|>--- conflicted
+++ resolved
@@ -245,10 +245,7 @@
 				device_type = "rgmii-interface";
 				compatible = "ibm,rgmii-440epx", "ibm,rgmii";
 				reg = <ef601000 8>;
-<<<<<<< HEAD
-=======
 				has-mdio;
->>>>>>> 4af75653
 			};
 
 			EMAC0: ethernet@ef600e00 {
@@ -277,11 +274,8 @@
 				zmii-channel = <0>;
 				rgmii-device = <&RGMII0>;
 				rgmii-channel = <0>;
-<<<<<<< HEAD
-=======
 				has-inverted-stacr-oc;
 				has-new-stacr-staopc;
->>>>>>> 4af75653
 			};
 
 			EMAC1: ethernet@ef600f00 {
@@ -310,11 +304,8 @@
 				zmii-channel = <1>;
 				rgmii-device = <&RGMII0>;
 				rgmii-channel = <1>;
-<<<<<<< HEAD
-=======
 				has-inverted-stacr-oc;
 				has-new-stacr-staopc;
->>>>>>> 4af75653
 			};
 		};
 	};
