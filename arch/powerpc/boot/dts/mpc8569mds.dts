/*
 * MPC8569E MDS Device Tree Source
 *
 * Copyright (C) 2009 Freescale Semiconductor Inc.
 *
 * This program is free software; you can redistribute  it and/or modify it
 * under  the terms of  the GNU General  Public License as published by the
 * Free Software Foundation;  either version 2 of the  License, or (at your
 * option) any later version.
 */

/dts-v1/;

/ {
	model = "MPC8569EMDS";
	compatible = "fsl,MPC8569EMDS";
	#address-cells = <1>;
	#size-cells = <1>;

	aliases {
		serial0 = &serial0;
		serial1 = &serial1;
		ethernet0 = &enet0;
		ethernet1 = &enet1;
		ethernet2 = &enet2;
		ethernet3 = &enet3;
		ethernet5 = &enet5;
		ethernet7 = &enet7;
		pci1 = &pci1;
		rapidio0 = &rio0;
	};

	cpus {
		#address-cells = <1>;
		#size-cells = <0>;

		PowerPC,8569@0 {
			device_type = "cpu";
			reg = <0x0>;
			d-cache-line-size = <32>;	// 32 bytes
			i-cache-line-size = <32>;	// 32 bytes
			d-cache-size = <0x8000>;		// L1, 32K
			i-cache-size = <0x8000>;		// L1, 32K
			sleep = <&pmc 0x00008000	// core
				 &pmc 0x00004000>;	// timebase
			timebase-frequency = <0>;
			bus-frequency = <0>;
			clock-frequency = <0>;
			next-level-cache = <&L2>;
		};
	};

	memory {
		device_type = "memory";
	};

	localbus@e0005000 {
		#address-cells = <2>;
		#size-cells = <1>;
		compatible = "fsl,mpc8569-elbc", "fsl,elbc", "simple-bus";
		reg = <0xe0005000 0x1000>;
		interrupts = <19 2>;
		interrupt-parent = <&mpic>;
		sleep = <&pmc 0x08000000>;

		ranges = <0x0 0x0 0xfe000000 0x02000000
			  0x1 0x0 0xf8000000 0x00008000
			  0x2 0x0 0xf0000000 0x04000000
			  0x3 0x0 0xfc000000 0x00008000
			  0x4 0x0 0xf8008000 0x00008000
			  0x5 0x0 0xf8010000 0x00008000>;

		nor@0,0 {
			#address-cells = <1>;
			#size-cells = <1>;
			compatible = "cfi-flash";
			reg = <0x0 0x0 0x02000000>;
			bank-width = <1>;
			device-width = <1>;
			partition@0 {
				label = "ramdisk";
				reg = <0x00000000 0x01c00000>;
			};
			partition@1c00000 {
				label = "kernel";
				reg = <0x01c00000 0x002e0000>;
			};
			partiton@1ee0000 {
				label = "dtb";
				reg = <0x01ee0000 0x00020000>;
			};
			partition@1f00000 {
				label = "firmware";
				reg = <0x01f00000 0x00080000>;
				read-only;
			};
			partition@1f80000 {
				label = "u-boot";
				reg = <0x01f80000 0x00080000>;
				read-only;
			};
		};

		bcsr@1,0 {
			#address-cells = <1>;
			#size-cells = <1>;
			compatible = "fsl,mpc8569mds-bcsr";
			reg = <1 0 0x8000>;
			ranges = <0 1 0 0x8000>;

			bcsr17: gpio-controller@11 {
				#gpio-cells = <2>;
				compatible = "fsl,mpc8569mds-bcsr-gpio";
				reg = <0x11 0x1>;
				gpio-controller;
			};
		};

		nand@3,0 {
			compatible = "fsl,mpc8569-fcm-nand",
				     "fsl,elbc-fcm-nand";
			reg = <3 0 0x8000>;
		};

		pib@4,0 {
			compatible = "fsl,mpc8569mds-pib";
			reg = <4 0 0x8000>;
		};

		pib@5,0 {
			compatible = "fsl,mpc8569mds-pib";
			reg = <5 0 0x8000>;
		};
	};

	soc@e0000000 {
		#address-cells = <1>;
		#size-cells = <1>;
		device_type = "soc";
		compatible = "fsl,mpc8569-immr", "simple-bus";
		ranges = <0x0 0xe0000000 0x100000>;
		bus-frequency = <0>;

		ecm-law@0 {
			compatible = "fsl,ecm-law";
			reg = <0x0 0x1000>;
			fsl,num-laws = <10>;
		};

		ecm@1000 {
			compatible = "fsl,mpc8569-ecm", "fsl,ecm";
			reg = <0x1000 0x1000>;
			interrupts = <17 2>;
			interrupt-parent = <&mpic>;
		};

		memory-controller@2000 {
			compatible = "fsl,mpc8569-memory-controller";
			reg = <0x2000 0x1000>;
			interrupt-parent = <&mpic>;
			interrupts = <18 2>;
		};

		i2c-sleep-nexus {
			#address-cells = <1>;
			#size-cells = <1>;
			compatible = "simple-bus";
			sleep = <&pmc 0x00000004>;
			ranges;
<<<<<<< HEAD

			i2c@3000 {
				#address-cells = <1>;
				#size-cells = <0>;
				cell-index = <0>;
				compatible = "fsl-i2c";
				reg = <0x3000 0x100>;
				interrupts = <43 2>;
				interrupt-parent = <&mpic>;
				dfsrr;

				rtc@68 {
					compatible = "dallas,ds1374";
					reg = <0x68>;
					interrupts = <3 1>;
					interrupt-parent = <&mpic>;
				};
			};

=======

			i2c@3000 {
				#address-cells = <1>;
				#size-cells = <0>;
				cell-index = <0>;
				compatible = "fsl-i2c";
				reg = <0x3000 0x100>;
				interrupts = <43 2>;
				interrupt-parent = <&mpic>;
				dfsrr;

				rtc@68 {
					compatible = "dallas,ds1374";
					reg = <0x68>;
					interrupts = <3 1>;
					interrupt-parent = <&mpic>;
				};
			};

>>>>>>> 09cb47a2
			i2c@3100 {
				#address-cells = <1>;
				#size-cells = <0>;
				cell-index = <1>;
				compatible = "fsl-i2c";
				reg = <0x3100 0x100>;
				interrupts = <43 2>;
				interrupt-parent = <&mpic>;
				dfsrr;
			};
		};

		duart-sleep-nexus {
			#address-cells = <1>;
			#size-cells = <1>;
			compatible = "simple-bus";
			sleep = <&pmc 0x00000002>;
			ranges;

			serial0: serial@4500 {
				cell-index = <0>;
				device_type = "serial";
				compatible = "ns16550";
				reg = <0x4500 0x100>;
				clock-frequency = <0>;
				interrupts = <42 2>;
				interrupt-parent = <&mpic>;
			};

			serial1: serial@4600 {
				cell-index = <1>;
				device_type = "serial";
				compatible = "ns16550";
				reg = <0x4600 0x100>;
				clock-frequency = <0>;
				interrupts = <42 2>;
				interrupt-parent = <&mpic>;
			};
		};

		L2: l2-cache-controller@20000 {
			compatible = "fsl,mpc8569-l2-cache-controller";
			reg = <0x20000 0x1000>;
			cache-line-size = <32>;	// 32 bytes
			cache-size = <0x80000>;	// L2, 512K
			interrupt-parent = <&mpic>;
			interrupts = <16 2>;
		};

		dma@21300 {
			#address-cells = <1>;
			#size-cells = <1>;
			compatible = "fsl,mpc8569-dma", "fsl,eloplus-dma";
			reg = <0x21300 0x4>;
			ranges = <0x0 0x21100 0x200>;
			cell-index = <0>;
			dma-channel@0 {
				compatible = "fsl,mpc8569-dma-channel",
						"fsl,eloplus-dma-channel";
				reg = <0x0 0x80>;
				cell-index = <0>;
				interrupt-parent = <&mpic>;
				interrupts = <20 2>;
			};
			dma-channel@80 {
				compatible = "fsl,mpc8569-dma-channel",
						"fsl,eloplus-dma-channel";
				reg = <0x80 0x80>;
				cell-index = <1>;
				interrupt-parent = <&mpic>;
				interrupts = <21 2>;
			};
			dma-channel@100 {
				compatible = "fsl,mpc8569-dma-channel",
						"fsl,eloplus-dma-channel";
				reg = <0x100 0x80>;
				cell-index = <2>;
				interrupt-parent = <&mpic>;
				interrupts = <22 2>;
			};
			dma-channel@180 {
				compatible = "fsl,mpc8569-dma-channel",
						"fsl,eloplus-dma-channel";
				reg = <0x180 0x80>;
				cell-index = <3>;
				interrupt-parent = <&mpic>;
				interrupts = <23 2>;
			};
		};

		sdhci@2e000 {
			compatible = "fsl,mpc8569-esdhc", "fsl,esdhc";
			reg = <0x2e000 0x1000>;
			interrupts = <72 0x8>;
			interrupt-parent = <&mpic>;
			sleep = <&pmc 0x00200000>;
			/* Filled in by U-Boot */
			clock-frequency = <0>;
			status = "disabled";
			sdhci,1-bit-only;
		};

		crypto@30000 {
			compatible = "fsl,sec3.1", "fsl,sec3.0", "fsl,sec2.4",
				"fsl,sec2.2", "fsl,sec2.1", "fsl,sec2.0";
			reg = <0x30000 0x10000>;
			interrupts = <45 2 58 2>;
			interrupt-parent = <&mpic>;
			fsl,num-channels = <4>;
			fsl,channel-fifo-len = <24>;
			fsl,exec-units-mask = <0xbfe>;
			fsl,descriptor-types-mask = <0x3ab0ebf>;
			sleep = <&pmc 0x01000000>;
		};

		mpic: pic@40000 {
			interrupt-controller;
			#address-cells = <0>;
			#interrupt-cells = <2>;
			reg = <0x40000 0x40000>;
			compatible = "chrp,open-pic";
			device_type = "open-pic";
		};

		msi@41600 {
			compatible = "fsl,mpc8568-msi", "fsl,mpic-msi";
			reg = <0x41600 0x80>;
			msi-available-ranges = <0 0x100>;
			interrupts = <
				0xe0 0
				0xe1 0
				0xe2 0
				0xe3 0
				0xe4 0
				0xe5 0
				0xe6 0
				0xe7 0>;
			interrupt-parent = <&mpic>;
		};

		global-utilities@e0000 {
			#address-cells = <1>;
			#size-cells = <1>;
			compatible = "fsl,mpc8569-guts", "fsl,mpc8548-guts";
			reg = <0xe0000 0x1000>;
			ranges = <0 0xe0000 0x1000>;
			fsl,has-rstcr;

			pmc: power@70 {
				compatible = "fsl,mpc8569-pmc",
					     "fsl,mpc8548-pmc";
				reg = <0x70 0x20>;
			};
		};

		par_io@e0100 {
			#address-cells = <1>;
			#size-cells = <1>;
			reg = <0xe0100 0x100>;
			ranges = <0x0 0xe0100 0x100>;
			device_type = "par_io";
			num-ports = <7>;

			qe_pio_e: gpio-controller@80 {
				#gpio-cells = <2>;
				compatible = "fsl,mpc8569-qe-pario-bank",
					     "fsl,mpc8323-qe-pario-bank";
				reg = <0x80 0x18>;
				gpio-controller;
			};

			qe_pio_f: gpio-controller@a0 {
				#gpio-cells = <2>;
				compatible = "fsl,mpc8569-qe-pario-bank",
					     "fsl,mpc8323-qe-pario-bank";
				reg = <0xa0 0x18>;
				gpio-controller;
			};

			pio1: ucc_pin@01 {
				pio-map = <
			/* port  pin  dir  open_drain  assignment  has_irq */
					0x2  0x1f 0x1  0x0  0x1  0x0	/* QE_MUX_MDC */
					0x2  0x1e 0x3  0x0  0x2  0x0	/* QE_MUX_MDIO */
					0x2  0x0b 0x2  0x0  0x1  0x0	/* CLK12*/
					0x0  0x0  0x1  0x0  0x3  0x0	/* ENET1_TXD0_SER1_TXD0 */
					0x0  0x1  0x1  0x0  0x3  0x0	/* ENET1_TXD1_SER1_TXD1 */
					0x0  0x2  0x1  0x0  0x1  0x0	/* ENET1_TXD2_SER1_TXD2 */
					0x0  0x3  0x1  0x0  0x2  0x0	/* ENET1_TXD3_SER1_TXD3 */
					0x0  0x6  0x2  0x0  0x3  0x0	/* ENET1_RXD0_SER1_RXD0	*/
					0x0  0x7  0x2  0x0  0x1  0x0	/* ENET1_RXD1_SER1_RXD1	*/
					0x0  0x8  0x2  0x0  0x2  0x0	/* ENET1_RXD2_SER1_RXD2	*/
					0x0  0x9  0x2  0x0  0x2  0x0	/* ENET1_RXD3_SER1_RXD3	*/
					0x0  0x4  0x1  0x0  0x2  0x0	/* ENET1_TX_EN_SER1_RTS_B */
					0x0  0xc  0x2  0x0  0x3  0x0	/* ENET1_RX_DV_SER1_CTS_B */
					0x2  0x8  0x2  0x0  0x1  0x0	/* ENET1_GRXCLK	*/
					0x2  0x14 0x1  0x0  0x2  0x0>;	/* ENET1_GTXCLK	*/
			};

			pio2: ucc_pin@02 {
				pio-map = <
			/* port  pin  dir  open_drain  assignment  has_irq */
					0x2  0x1f 0x1  0x0  0x1  0x0	/* QE_MUX_MDC */
					0x2  0x1e 0x3  0x0  0x2  0x0	/* QE_MUX_MDIO */
					0x2  0x10 0x2  0x0  0x3  0x0	/* CLK17 */
					0x0  0xe  0x1  0x0  0x2  0x0	/* ENET2_TXD0_SER2_TXD0 */
					0x0  0xf  0x1  0x0  0x2  0x0	/* ENET2_TXD1_SER2_TXD1 */
					0x0  0x10 0x1  0x0  0x1  0x0	/* ENET2_TXD2_SER2_TXD2 */
					0x0  0x11 0x1  0x0  0x1  0x0	/* ENET2_TXD3_SER2_TXD3 */
					0x0  0x14 0x2  0x0  0x2  0x0	/* ENET2_RXD0_SER2_RXD0	*/
					0x0  0x15 0x2  0x0  0x1  0x0	/* ENET2_RXD1_SER2_RXD1	*/
					0x0  0x16 0x2  0x0  0x1  0x0	/* ENET2_RXD2_SER2_RXD2	*/
					0x0  0x17 0x2  0x0  0x1  0x0	/* ENET2_RXD3_SER2_RXD3	*/
					0x0  0x12 0x1  0x0  0x2  0x0	/* ENET2_TX_EN_SER2_RTS_B */
					0x0  0x1a 0x2  0x0  0x3  0x0	/* ENET2_RX_DV_SER2_CTS_B */
					0x2  0x3  0x2  0x0  0x1  0x0	/* ENET2_GRXCLK	*/
					0x2  0x2 0x1  0x0  0x2  0x0>;	/* ENET2_GTXCLK	*/
			};

			pio3: ucc_pin@03 {
				pio-map = <
			/* port  pin  dir  open_drain  assignment  has_irq */
					0x2  0x1f 0x1  0x0  0x1  0x0	/* QE_MUX_MDC */
					0x2  0x1e 0x3  0x0  0x2  0x0	/* QE_MUX_MDIO */
					0x2  0x0b 0x2  0x0  0x1  0x0	/* CLK12*/
					0x0  0x1d 0x1  0x0  0x2  0x0	/* ENET3_TXD0_SER3_TXD0 */
					0x0  0x1e 0x1  0x0  0x3  0x0	/* ENET3_TXD1_SER3_TXD1 */
					0x0  0x1f 0x1  0x0  0x2  0x0	/* ENET3_TXD2_SER3_TXD2 */
					0x1  0x0  0x1  0x0  0x3  0x0	/* ENET3_TXD3_SER3_TXD3 */
					0x1  0x3  0x2  0x0  0x3  0x0	/* ENET3_RXD0_SER3_RXD0	*/
					0x1  0x4  0x2  0x0  0x1  0x0	/* ENET3_RXD1_SER3_RXD1	*/
					0x1  0x5  0x2  0x0  0x2  0x0	/* ENET3_RXD2_SER3_RXD2	*/
					0x1  0x6  0x2  0x0  0x3  0x0	/* ENET3_RXD3_SER3_RXD3	*/
					0x1  0x1  0x1  0x0  0x1  0x0	/* ENET3_TX_EN_SER3_RTS_B */
					0x1  0x9  0x2  0x0  0x3  0x0	/* ENET3_RX_DV_SER3_CTS_B */
					0x2  0x9  0x2  0x0  0x2  0x0	/* ENET3_GRXCLK	*/
					0x2  0x19 0x1  0x0  0x2  0x0>;	/* ENET3_GTXCLK	*/
			};

			pio4: ucc_pin@04 {
				pio-map = <
			/* port  pin  dir  open_drain  assignment  has_irq */
					0x2  0x1f 0x1  0x0  0x1  0x0	/* QE_MUX_MDC */
					0x2  0x1e 0x3  0x0  0x2  0x0	/* QE_MUX_MDIO */
					0x2  0x10 0x2  0x0  0x3  0x0	/* CLK17 */
					0x1  0xc  0x1  0x0  0x2  0x0	/* ENET4_TXD0_SER4_TXD0 */
					0x1  0xd  0x1  0x0  0x2  0x0	/* ENET4_TXD1_SER4_TXD1 */
					0x1  0xe  0x1  0x0  0x1  0x0	/* ENET4_TXD2_SER4_TXD2 */
					0x1  0xf  0x1  0x0  0x2  0x0	/* ENET4_TXD3_SER4_TXD3 */
					0x1  0x12 0x2  0x0  0x2  0x0	/* ENET4_RXD0_SER4_RXD0	*/
					0x1  0x13 0x2  0x0  0x1  0x0	/* ENET4_RXD1_SER4_RXD1	*/
					0x1  0x14 0x2  0x0  0x1  0x0	/* ENET4_RXD2_SER4_RXD2	*/
					0x1  0x15 0x2  0x0  0x2  0x0	/* ENET4_RXD3_SER4_RXD3	*/
					0x1  0x10 0x1  0x0  0x2  0x0	/* ENET4_TX_EN_SER4_RTS_B */
					0x1  0x18 0x2  0x0  0x3  0x0	/* ENET4_RX_DV_SER4_CTS_B */
					0x2  0x11 0x2  0x0  0x2  0x0	/* ENET4_GRXCLK	*/
					0x2  0x18 0x1  0x0  0x2  0x0>;	/* ENET4_GTXCLK	*/
			};
		};
	};

	qe@e0080000 {
		#address-cells = <1>;
		#size-cells = <1>;
		device_type = "qe";
		compatible = "fsl,qe";
		ranges = <0x0 0xe0080000 0x40000>;
		reg = <0xe0080000 0x480>;
		sleep = <&pmc 0x00000800>;
		brg-frequency = <0>;
		bus-frequency = <0>;
		fsl,qe-num-riscs = <4>;
		fsl,qe-num-snums = <46>;

		qeic: interrupt-controller@80 {
			interrupt-controller;
			compatible = "fsl,qe-ic";
			#address-cells = <0>;
			#interrupt-cells = <1>;
			reg = <0x80 0x80>;
			interrupts = <46 2 46 2>; //high:30 low:30
			interrupt-parent = <&mpic>;
		};

		timer@440 {
			compatible = "fsl,mpc8569-qe-gtm",
				     "fsl,qe-gtm", "fsl,gtm";
			reg = <0x440 0x40>;
			interrupts = <12 13 14 15>;
			interrupt-parent = <&qeic>;
			/* Filled in by U-Boot */
			clock-frequency = <0>;
		};

		spi@4c0 {
			#address-cells = <1>;
			#size-cells = <0>;
			compatible = "fsl,mpc8569-qe-spi", "fsl,spi";
			reg = <0x4c0 0x40>;
			cell-index = <0>;
			interrupts = <2>;
			interrupt-parent = <&qeic>;
			gpios = <&qe_pio_e 30 0>;
			mode = "cpu-qe";

			serial-flash@0 {
				compatible = "stm,m25p40";
				reg = <0>;
				spi-max-frequency = <25000000>;
			};
		};

		spi@500 {
			cell-index = <1>;
			compatible = "fsl,spi";
			reg = <0x500 0x40>;
			interrupts = <1>;
			interrupt-parent = <&qeic>;
			mode = "cpu";
		};

		usb@6c0 {
			compatible = "fsl,mpc8569-qe-usb",
				     "fsl,mpc8323-qe-usb";
			reg = <0x6c0 0x40 0x8b00 0x100>;
			interrupts = <11>;
			interrupt-parent = <&qeic>;
			fsl,fullspeed-clock = "clk5";
			fsl,lowspeed-clock = "brg10";
			gpios = <&qe_pio_f 3 0   /* USBOE */
				 &qe_pio_f 4 0   /* USBTP */
				 &qe_pio_f 5 0   /* USBTN */
				 &qe_pio_f 6 0   /* USBRP */
				 &qe_pio_f 8 0   /* USBRN */
				 &bcsr17   1 0   /* SPEED */
				 &bcsr17   2 0>; /* POWER */
		};

		enet0: ucc@2000 {
			device_type = "network";
			compatible = "ucc_geth";
			cell-index = <1>;
			reg = <0x2000 0x200>;
			interrupts = <32>;
			interrupt-parent = <&qeic>;
			local-mac-address = [ 00 00 00 00 00 00 ];
			rx-clock-name = "none";
			tx-clock-name = "clk12";
			pio-handle = <&pio1>;
			tbi-handle = <&tbi1>;
			phy-handle = <&qe_phy0>;
			phy-connection-type = "rgmii-id";
		};

		mdio@2120 {
			#address-cells = <1>;
			#size-cells = <0>;
			reg = <0x2120 0x18>;
			compatible = "fsl,ucc-mdio";

			qe_phy0: ethernet-phy@07 {
				interrupt-parent = <&mpic>;
				interrupts = <1 1>;
				reg = <0x7>;
				device_type = "ethernet-phy";
			};
			qe_phy1: ethernet-phy@01 {
				interrupt-parent = <&mpic>;
				interrupts = <2 1>;
				reg = <0x1>;
				device_type = "ethernet-phy";
			};
			qe_phy2: ethernet-phy@02 {
				interrupt-parent = <&mpic>;
				interrupts = <3 1>;
				reg = <0x2>;
				device_type = "ethernet-phy";
			};
			qe_phy3: ethernet-phy@03 {
				interrupt-parent = <&mpic>;
				interrupts = <4 1>;
				reg = <0x3>;
				device_type = "ethernet-phy";
			};
			qe_phy5: ethernet-phy@04 {
				interrupt-parent = <&mpic>;
				reg = <0x04>;
				device_type = "ethernet-phy";
			};
			qe_phy7: ethernet-phy@06 {
				interrupt-parent = <&mpic>;
				reg = <0x6>;
				device_type = "ethernet-phy";
			};
			tbi1: tbi-phy@11 {
				reg = <0x11>;
				device_type = "tbi-phy";
			};
		};
		mdio@3520 {
			#address-cells = <1>;
			#size-cells = <0>;
			reg = <0x3520 0x18>;
			compatible = "fsl,ucc-mdio";

			tbi6: tbi-phy@15 {
			reg = <0x15>;
			device_type = "tbi-phy";
			};
		};
		mdio@3720 {
			#address-cells = <1>;
			#size-cells = <0>;
			reg = <0x3720 0x38>;
			compatible = "fsl,ucc-mdio";
			tbi8: tbi-phy@17 {
				reg = <0x17>;
				device_type = "tbi-phy";
			};
		};

		enet2: ucc@2200 {
			device_type = "network";
			compatible = "ucc_geth";
			cell-index = <3>;
			reg = <0x2200 0x200>;
			interrupts = <34>;
			interrupt-parent = <&qeic>;
			local-mac-address = [ 00 00 00 00 00 00 ];
			rx-clock-name = "none";
			tx-clock-name = "clk12";
			pio-handle = <&pio3>;
			tbi-handle = <&tbi3>;
			phy-handle = <&qe_phy2>;
			phy-connection-type = "rgmii-id";
		};

		mdio@2320 {
			#address-cells = <1>;
			#size-cells = <0>;
			reg = <0x2320 0x18>;
			compatible = "fsl,ucc-mdio";
			tbi3: tbi-phy@11 {
				reg = <0x11>;
				device_type = "tbi-phy";
			};
		};

		enet1: ucc@3000 {
			device_type = "network";
			compatible = "ucc_geth";
			cell-index = <2>;
			reg = <0x3000 0x200>;
			interrupts = <33>;
			interrupt-parent = <&qeic>;
			local-mac-address = [ 00 00 00 00 00 00 ];
			rx-clock-name = "none";
			tx-clock-name = "clk17";
			pio-handle = <&pio2>;
			tbi-handle = <&tbi2>;
			phy-handle = <&qe_phy1>;
			phy-connection-type = "rgmii-id";
		};

		mdio@3120 {
			#address-cells = <1>;
			#size-cells = <0>;
			reg = <0x3120 0x18>;
			compatible = "fsl,ucc-mdio";
			tbi2: tbi-phy@11 {
				reg = <0x11>;
				device_type = "tbi-phy";
			};
		};

		enet3: ucc@3200 {
			device_type = "network";
			compatible = "ucc_geth";
			cell-index = <4>;
			reg = <0x3200 0x200>;
			interrupts = <35>;
			interrupt-parent = <&qeic>;
			local-mac-address = [ 00 00 00 00 00 00 ];
			rx-clock-name = "none";
			tx-clock-name = "clk17";
			pio-handle = <&pio4>;
			tbi-handle = <&tbi4>;
			phy-handle = <&qe_phy3>;
			phy-connection-type = "rgmii-id";
		};

		mdio@3320 {
			#address-cells = <1>;
			#size-cells = <0>;
			reg = <0x3320 0x18>;
			compatible = "fsl,ucc-mdio";
			tbi4: tbi-phy@11 {
				reg = <0x11>;
				device_type = "tbi-phy";
			};
		};

		enet5: ucc@3400 {
			device_type = "network";
			compatible = "ucc_geth";
			cell-index = <6>;
			reg = <0x3400 0x200>;
			interrupts = <41>;
			interrupt-parent = <&qeic>;
			local-mac-address = [ 00 00 00 00 00 00 ];
			rx-clock-name = "none";
			tx-clock-name = "none";
			tbi-handle = <&tbi6>;
			phy-handle = <&qe_phy5>;
			phy-connection-type = "sgmii";
		};

		enet7: ucc@3600 {
			device_type = "network";
			compatible = "ucc_geth";
			cell-index = <8>;
			reg = <0x3600 0x200>;
			interrupts = <43>;
			interrupt-parent = <&qeic>;
			local-mac-address = [ 00 00 00 00 00 00 ];
			rx-clock-name = "none";
			tx-clock-name = "none";
			tbi-handle = <&tbi8>;
			phy-handle = <&qe_phy7>;
			phy-connection-type = "sgmii";
		};

		muram@10000 {
			#address-cells = <1>;
			#size-cells = <1>;
			compatible = "fsl,qe-muram", "fsl,cpm-muram";
			ranges = <0x0 0x10000 0x20000>;

			data-only@0 {
				compatible = "fsl,qe-muram-data",
					     "fsl,cpm-muram-data";
				reg = <0x0 0x20000>;
			};
		};

	};

	/* PCI Express */
	pci1: pcie@e000a000 {
		compatible = "fsl,mpc8548-pcie";
		device_type = "pci";
		#interrupt-cells = <1>;
		#size-cells = <2>;
		#address-cells = <3>;
		reg = <0xe000a000 0x1000>;
		interrupt-map-mask = <0xf800 0x0 0x0 0x7>;
		interrupt-map = <
			/* IDSEL 0x0 (PEX) */
			00000 0x0 0x0 0x1 &mpic 0x0 0x1
			00000 0x0 0x0 0x2 &mpic 0x1 0x1
			00000 0x0 0x0 0x3 &mpic 0x2 0x1
			00000 0x0 0x0 0x4 &mpic 0x3 0x1>;

		interrupt-parent = <&mpic>;
		interrupts = <26 2>;
		bus-range = <0 255>;
		ranges = <0x2000000 0x0 0xa0000000 0xa0000000 0x0 0x10000000
			  0x1000000 0x0 0x00000000 0xe2800000 0x0 0x00800000>;
		sleep = <&pmc 0x20000000>;
		clock-frequency = <33333333>;
		pcie@0 {
			reg = <0x0 0x0 0x0 0x0 0x0>;
			#size-cells = <2>;
			#address-cells = <3>;
			device_type = "pci";
			ranges = <0x2000000 0x0 0xa0000000
				  0x2000000 0x0 0xa0000000
				  0x0 0x10000000

				  0x1000000 0x0 0x0
				  0x1000000 0x0 0x0
				  0x0 0x800000>;
		};
	};

	rio0: rapidio@e00c00000 {
		#address-cells = <2>;
		#size-cells = <2>;
		compatible = "fsl,mpc8569-rapidio", "fsl,rapidio-delta";
		reg = <0xe00c0000 0x20000>;
		ranges = <0x0 0x0 0xc0000000 0x0 0x20000000>;
		interrupts = <48 2 /* error     */
			      49 2 /* bell_outb */
			      50 2 /* bell_inb  */
			      53 2 /* msg1_tx   */
			      54 2 /* msg1_rx   */
			      55 2 /* msg2_tx   */
			      56 2 /* msg2_rx   */>;
		interrupt-parent = <&mpic>;
		sleep = <&pmc 0x00080000>;
	};
};<|MERGE_RESOLUTION|>--- conflicted
+++ resolved
@@ -167,7 +167,6 @@
 			compatible = "simple-bus";
 			sleep = <&pmc 0x00000004>;
 			ranges;
-<<<<<<< HEAD
 
 			i2c@3000 {
 				#address-cells = <1>;
@@ -187,27 +186,6 @@
 				};
 			};
 
-=======
-
-			i2c@3000 {
-				#address-cells = <1>;
-				#size-cells = <0>;
-				cell-index = <0>;
-				compatible = "fsl-i2c";
-				reg = <0x3000 0x100>;
-				interrupts = <43 2>;
-				interrupt-parent = <&mpic>;
-				dfsrr;
-
-				rtc@68 {
-					compatible = "dallas,ds1374";
-					reg = <0x68>;
-					interrupts = <3 1>;
-					interrupt-parent = <&mpic>;
-				};
-			};
-
->>>>>>> 09cb47a2
 			i2c@3100 {
 				#address-cells = <1>;
 				#size-cells = <0>;
