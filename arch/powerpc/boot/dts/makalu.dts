/*
 * Device Tree Source for AMCC Makalu (405EX)
 *
 * Copyright 2007 DENX Software Engineering, Stefan Roese <sr@denx.de>
 *
 * This file is licensed under the terms of the GNU General Public
 * License version 2.  This program is licensed "as is" without
 * any warranty of any kind, whether express or implied.
 */

/dts-v1/;

/ {
	#address-cells = <1>;
	#size-cells = <1>;
	model = "amcc,makalu";
	compatible = "amcc,makalu";
	dcr-parent = <&{/cpus/cpu@0}>;

	aliases {
		ethernet0 = &EMAC0;
		ethernet1 = &EMAC1;
		serial0 = &UART0;
		serial1 = &UART1;
	};

	cpus {
		#address-cells = <1>;
		#size-cells = <0>;

		cpu@0 {
			device_type = "cpu";
			model = "PowerPC,405EX";
			reg = <0x00000000>;
			clock-frequency = <0>; /* Filled in by U-Boot */
			timebase-frequency = <0>; /* Filled in by U-Boot */
			i-cache-line-size = <32>;
			d-cache-line-size = <32>;
			i-cache-size = <16384>; /* 16 kB */
			d-cache-size = <16384>; /* 16 kB */
			dcr-controller;
			dcr-access-method = "native";
		};
	};

	memory {
		device_type = "memory";
		reg = <0x00000000 0x00000000>; /* Filled in by U-Boot */
	};

	UIC0: interrupt-controller {
		compatible = "ibm,uic-405ex", "ibm,uic";
		interrupt-controller;
		cell-index = <0>;
		dcr-reg = <0x0c0 0x009>;
		#address-cells = <0>;
		#size-cells = <0>;
		#interrupt-cells = <2>;
	};

	UIC1: interrupt-controller1 {
		compatible = "ibm,uic-405ex","ibm,uic";
		interrupt-controller;
		cell-index = <1>;
		dcr-reg = <0x0d0 0x009>;
		#address-cells = <0>;
		#size-cells = <0>;
		#interrupt-cells = <2>;
		interrupts = <0x1e 0x4 0x1f 0x4>; /* cascade */
		interrupt-parent = <&UIC0>;
	};

	UIC2: interrupt-controller2 {
		compatible = "ibm,uic-405ex","ibm,uic";
		interrupt-controller;
		cell-index = <2>;
		dcr-reg = <0x0e0 0x009>;
		#address-cells = <0>;
		#size-cells = <0>;
		#interrupt-cells = <2>;
		interrupts = <0x1c 0x4 0x1d 0x4>; /* cascade */
		interrupt-parent = <&UIC0>;
	};

	plb {
		compatible = "ibm,plb-405ex", "ibm,plb4";
		#address-cells = <1>;
		#size-cells = <1>;
		ranges;
		clock-frequency = <0>; /* Filled in by U-Boot */

		SDRAM0: memory-controller {
			compatible = "ibm,sdram-405ex";
			dcr-reg = <0x010 0x002>;
		};

		MAL0: mcmal {
			compatible = "ibm,mcmal-405ex", "ibm,mcmal2";
			dcr-reg = <0x180 0x062>;
			num-tx-chans = <2>;
			num-rx-chans = <2>;
			interrupt-parent = <&MAL0>;
			interrupts = <0x0 0x1 0x2 0x3 0x4>;
			#interrupt-cells = <1>;
			#address-cells = <0>;
			#size-cells = <0>;
			interrupt-map = </*TXEOB*/ 0x0 &UIC0 0xa 0x4
					/*RXEOB*/ 0x1 &UIC0 0xb 0x4
					/*SERR*/  0x2 &UIC1 0x0 0x4
					/*TXDE*/  0x3 &UIC1 0x1 0x4
					/*RXDE*/  0x4 &UIC1 0x2 0x4>;
			interrupt-map-mask = <0xffffffff>;
		};

		POB0: opb {
			compatible = "ibm,opb-405ex", "ibm,opb";
			#address-cells = <1>;
			#size-cells = <1>;
			ranges = <0x80000000 0x80000000 0x10000000
				  0xef600000 0xef600000 0x00a00000
				  0xf0000000 0xf0000000 0x10000000>;
			dcr-reg = <0x0a0 0x005>;
			clock-frequency = <0>; /* Filled in by U-Boot */

			EBC0: ebc {
				compatible = "ibm,ebc-405ex", "ibm,ebc";
				dcr-reg = <0x012 0x002>;
				#address-cells = <2>;
				#size-cells = <1>;
				clock-frequency = <0>; /* Filled in by U-Boot */
				/* ranges property is supplied by U-Boot */
				interrupts = <0x5 0x1>;
				interrupt-parent = <&UIC1>;

				nor_flash@0,0 {
					compatible = "amd,s29gl512n", "cfi-flash";
					bank-width = <2>;
					reg = <0x00000000 0x00000000 0x04000000>;
					#address-cells = <1>;
					#size-cells = <1>;
					partition@0 {
						label = "kernel";
						reg = <0x00000000 0x00200000>;
					};
					partition@200000 {
						label = "root";
						reg = <0x00200000 0x00200000>;
					};
					partition@400000 {
						label = "user";
						reg = <0x00400000 0x03b60000>;
					};
					partition@3f60000 {
						label = "env";
						reg = <0x03f60000 0x00040000>;
					};
					partition@3fa0000 {
						label = "u-boot";
						reg = <0x03fa0000 0x00060000>;
					};
				};
			};

			UART0: serial@ef600200 {
				device_type = "serial";
				compatible = "ns16550";
				reg = <0xef600200 0x00000008>;
				virtual-reg = <0xef600200>;
				clock-frequency = <0>; /* Filled in by U-Boot */
				current-speed = <0>;
				interrupt-parent = <&UIC0>;
				interrupts = <0x1a 0x4>;
			};

			UART1: serial@ef600300 {
				device_type = "serial";
				compatible = "ns16550";
				reg = <0xef600300 0x00000008>;
				virtual-reg = <0xef600300>;
				clock-frequency = <0>; /* Filled in by U-Boot */
				current-speed = <0>;
				interrupt-parent = <&UIC0>;
				interrupts = <0x1 0x4>;
			};

			IIC0: i2c@ef600400 {
				compatible = "ibm,iic-405ex", "ibm,iic";
				reg = <0xef600400 0x00000014>;
				interrupt-parent = <&UIC0>;
				interrupts = <0x2 0x4>;
			};

			IIC1: i2c@ef600500 {
				compatible = "ibm,iic-405ex", "ibm,iic";
				reg = <0xef600500 0x00000014>;
				interrupt-parent = <&UIC0>;
				interrupts = <0x7 0x4>;
			};


			RGMII0: emac-rgmii@ef600b00 {
				compatible = "ibm,rgmii-405ex", "ibm,rgmii";
				reg = <0xef600b00 0x00000104>;
				has-mdio;
			};

			EMAC0: ethernet@ef600900 {
				linux,network-index = <0x0>;
				device_type = "network";
				compatible = "ibm,emac-405ex", "ibm,emac4sync";
				interrupt-parent = <&EMAC0>;
				interrupts = <0x0 0x1>;
				#interrupt-cells = <1>;
				#address-cells = <0>;
				#size-cells = <0>;
				interrupt-map = </*Status*/ 0x0 &UIC0 0x18 0x4
						/*Wake*/  0x1 &UIC1 0x1d 0x4>;
<<<<<<< HEAD
				reg = <0xef600900 0x00000070>;
=======
				reg = <0xef600900 0x000000c4>;
>>>>>>> 3fd44736
				local-mac-address = [000000000000]; /* Filled in by U-Boot */
				mal-device = <&MAL0>;
				mal-tx-channel = <0>;
				mal-rx-channel = <0>;
				cell-index = <0>;
				max-frame-size = <9000>;
				rx-fifo-size = <4096>;
				tx-fifo-size = <2048>;
				phy-mode = "rgmii";
				phy-map = <0x0000003f>;	/* Start at 6 */
				rgmii-device = <&RGMII0>;
				rgmii-channel = <0>;
				has-inverted-stacr-oc;
				has-new-stacr-staopc;
			};

			EMAC1: ethernet@ef600a00 {
				linux,network-index = <0x1>;
				device_type = "network";
				compatible = "ibm,emac-405ex", "ibm,emac4sync";
				interrupt-parent = <&EMAC1>;
				interrupts = <0x0 0x1>;
				#interrupt-cells = <1>;
				#address-cells = <0>;
				#size-cells = <0>;
				interrupt-map = </*Status*/ 0x0 &UIC0 0x19 0x4
						/*Wake*/  0x1 &UIC1 0x1f 0x4>;
<<<<<<< HEAD
				reg = <0xef600a00 0x00000070>;
=======
				reg = <0xef600a00 0x000000c4>;
>>>>>>> 3fd44736
				local-mac-address = [000000000000]; /* Filled in by U-Boot */
				mal-device = <&MAL0>;
				mal-tx-channel = <1>;
				mal-rx-channel = <1>;
				cell-index = <1>;
				max-frame-size = <9000>;
				rx-fifo-size = <4096>;
				tx-fifo-size = <2048>;
				phy-mode = "rgmii";
				phy-map = <0x00000000>;
				rgmii-device = <&RGMII0>;
				rgmii-channel = <1>;
				has-inverted-stacr-oc;
				has-new-stacr-staopc;
			};
		};

		PCIE0: pciex@0a0000000 {
			device_type = "pci";
			#interrupt-cells = <1>;
			#size-cells = <2>;
			#address-cells = <3>;
			compatible = "ibm,plb-pciex-405ex", "ibm,plb-pciex";
			primary;
			port = <0x0>; /* port number */
			reg = <0xa0000000 0x20000000	/* Config space access */
			       0xef000000 0x00001000>;	/* Registers */
			dcr-reg = <0x040 0x020>;
			sdr-base = <0x400>;

			/* Outbound ranges, one memory and one IO,
			 * later cannot be changed
			 */
			ranges = <0x02000000 0x00000000 0x80000000 0x90000000 0x00000000 0x08000000
				  0x01000000 0x00000000 0x00000000 0xe0000000 0x00000000 0x00010000>;

			/* Inbound 2GB range starting at 0 */
			dma-ranges = <0x42000000 0x0 0x0 0x0 0x0 0x80000000>;

			/* This drives busses 0x00 to 0x3f */
			bus-range = <0x0 0x3f>;

			/* Legacy interrupts (note the weird polarity, the bridge seems
			 * to invert PCIe legacy interrupts).
			 * We are de-swizzling here because the numbers are actually for
			 * port of the root complex virtual P2P bridge. But I want
			 * to avoid putting a node for it in the tree, so the numbers
			 * below are basically de-swizzled numbers.
			 * The real slot is on idsel 0, so the swizzling is 1:1
			 */
			interrupt-map-mask = <0x0 0x0 0x0 0x7>;
			interrupt-map = <
				0x0 0x0 0x0 0x1 &UIC2 0x0 0x4 /* swizzled int A */
				0x0 0x0 0x0 0x2 &UIC2 0x1 0x4 /* swizzled int B */
				0x0 0x0 0x0 0x3 &UIC2 0x2 0x4 /* swizzled int C */
				0x0 0x0 0x0 0x4 &UIC2 0x3 0x4 /* swizzled int D */>;
		};

		PCIE1: pciex@0c0000000 {
			device_type = "pci";
			#interrupt-cells = <1>;
			#size-cells = <2>;
			#address-cells = <3>;
			compatible = "ibm,plb-pciex-405ex", "ibm,plb-pciex";
			primary;
			port = <0x1>; /* port number */
			reg = <0xc0000000 0x20000000	/* Config space access */
			       0xef001000 0x00001000>;	/* Registers */
			dcr-reg = <0x060 0x020>;
			sdr-base = <0x440>;

			/* Outbound ranges, one memory and one IO,
			 * later cannot be changed
			 */
			ranges = <0x02000000 0x00000000 0x80000000 0x98000000 0x00000000 0x08000000
				  0x01000000 0x00000000 0x00000000 0xe0010000 0x00000000 0x00010000>;

			/* Inbound 2GB range starting at 0 */
			dma-ranges = <0x42000000 0x0 0x0 0x0 0x0 0x80000000>;

			/* This drives busses 0x40 to 0x7f */
			bus-range = <0x40 0x7f>;

			/* Legacy interrupts (note the weird polarity, the bridge seems
			 * to invert PCIe legacy interrupts).
			 * We are de-swizzling here because the numbers are actually for
			 * port of the root complex virtual P2P bridge. But I want
			 * to avoid putting a node for it in the tree, so the numbers
			 * below are basically de-swizzled numbers.
			 * The real slot is on idsel 0, so the swizzling is 1:1
			 */
			interrupt-map-mask = <0x0 0x0 0x0 0x7>;
			interrupt-map = <
				0x0 0x0 0x0 0x1 &UIC2 0xb 0x4 /* swizzled int A */
				0x0 0x0 0x0 0x2 &UIC2 0xc 0x4 /* swizzled int B */
				0x0 0x0 0x0 0x3 &UIC2 0xd 0x4 /* swizzled int C */
				0x0 0x0 0x0 0x4 &UIC2 0xe 0x4 /* swizzled int D */>;
		};
	};
};<|MERGE_RESOLUTION|>--- conflicted
+++ resolved
@@ -215,11 +215,7 @@
 				#size-cells = <0>;
 				interrupt-map = </*Status*/ 0x0 &UIC0 0x18 0x4
 						/*Wake*/  0x1 &UIC1 0x1d 0x4>;
-<<<<<<< HEAD
-				reg = <0xef600900 0x00000070>;
-=======
 				reg = <0xef600900 0x000000c4>;
->>>>>>> 3fd44736
 				local-mac-address = [000000000000]; /* Filled in by U-Boot */
 				mal-device = <&MAL0>;
 				mal-tx-channel = <0>;
@@ -247,11 +243,7 @@
 				#size-cells = <0>;
 				interrupt-map = </*Status*/ 0x0 &UIC0 0x19 0x4
 						/*Wake*/  0x1 &UIC1 0x1f 0x4>;
-<<<<<<< HEAD
-				reg = <0xef600a00 0x00000070>;
-=======
 				reg = <0xef600a00 0x000000c4>;
->>>>>>> 3fd44736
 				local-mac-address = [000000000000]; /* Filled in by U-Boot */
 				mal-device = <&MAL0>;
 				mal-tx-channel = <1>;
