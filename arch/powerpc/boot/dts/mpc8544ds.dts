--- conflicted
+++ resolved
@@ -120,73 +120,40 @@
 			#address-cells = <1>;
 			#size-cells = <1>;
 			compatible = "fsl,mpc8544-dma", "fsl,eloplus-dma";
-<<<<<<< HEAD
-			reg = <21300 4>;
-			ranges = <0 21100 200>;
-=======
 			reg = <0x21300 0x4>;
 			ranges = <0x0 0x21100 0x200>;
->>>>>>> 280bb34b
 			cell-index = <0>;
 			dma-channel@0 {
 				compatible = "fsl,mpc8544-dma-channel",
 						"fsl,eloplus-dma-channel";
-<<<<<<< HEAD
-				reg = <0 80>;
-				cell-index = <0>;
-				interrupt-parent = <&mpic>;
-				interrupts = <14 2>;
-=======
 				reg = <0x0 0x80>;
 				cell-index = <0>;
 				interrupt-parent = <&mpic>;
 				interrupts = <20 2>;
->>>>>>> 280bb34b
 			};
 			dma-channel@80 {
 				compatible = "fsl,mpc8544-dma-channel",
 						"fsl,eloplus-dma-channel";
-<<<<<<< HEAD
-				reg = <80 80>;
-				cell-index = <1>;
-				interrupt-parent = <&mpic>;
-				interrupts = <15 2>;
-=======
 				reg = <0x80 0x80>;
 				cell-index = <1>;
 				interrupt-parent = <&mpic>;
 				interrupts = <21 2>;
->>>>>>> 280bb34b
 			};
 			dma-channel@100 {
 				compatible = "fsl,mpc8544-dma-channel",
 						"fsl,eloplus-dma-channel";
-<<<<<<< HEAD
-				reg = <100 80>;
-				cell-index = <2>;
-				interrupt-parent = <&mpic>;
-				interrupts = <16 2>;
-=======
 				reg = <0x100 0x80>;
 				cell-index = <2>;
 				interrupt-parent = <&mpic>;
 				interrupts = <22 2>;
->>>>>>> 280bb34b
 			};
 			dma-channel@180 {
 				compatible = "fsl,mpc8544-dma-channel",
 						"fsl,eloplus-dma-channel";
-<<<<<<< HEAD
-				reg = <180 80>;
-				cell-index = <3>;
-				interrupt-parent = <&mpic>;
-				interrupts = <17 2>;
-=======
 				reg = <0x180 0x80>;
 				cell-index = <3>;
 				interrupt-parent = <&mpic>;
 				interrupts = <23 2>;
->>>>>>> 280bb34b
 			};
 		};
 
