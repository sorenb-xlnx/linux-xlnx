--- conflicted
+++ resolved
@@ -283,11 +283,7 @@
 				#size-cells = <0>;
 				interrupt-map = </*Status*/ 0x0 &UIC2 0x10 0x4
 						 /*Wake*/   0x1 &UIC2 0x14 0x4>;
-<<<<<<< HEAD
-				reg = <0xef600e00 0x00000070>;
-=======
 				reg = <0xef600e00 0x00000074>;
->>>>>>> 3fd44736
 				local-mac-address = [000000000000]; /* Filled in by U-Boot */
 				mal-device = <&MAL0>;
 				mal-tx-channel = <0>;
@@ -316,11 +312,7 @@
 				#size-cells = <0>;
 				interrupt-map = </*Status*/ 0x0 &UIC2 0x11 0x4
 						 /*Wake*/   0x1 &UIC2 0x15 0x4>;
-<<<<<<< HEAD
-				reg = <0xef600f00 0x00000070>;
-=======
 				reg = <0xef600f00 0x00000074>;
->>>>>>> 3fd44736
 				local-mac-address = [000000000000]; /* Filled in by U-Boot */
 				mal-device = <&MAL0>;
 				mal-tx-channel = <1>;
@@ -350,11 +342,7 @@
 				#size-cells = <0>;
 				interrupt-map = </*Status*/ 0x0 &UIC2 0x12 0x4
 						 /*Wake*/   0x1 &UIC2 0x16 0x4>;
-<<<<<<< HEAD
-				reg = <0xef601100 0x00000070>;
-=======
 				reg = <0xef601100 0x00000074>;
->>>>>>> 3fd44736
 				local-mac-address = [000000000000]; /* Filled in by U-Boot */
 				mal-device = <&MAL0>;
 				mal-tx-channel = <2>;
@@ -382,11 +370,7 @@
 				#size-cells = <0>;
 				interrupt-map = </*Status*/ 0x0 &UIC2 0x13 0x4
 						 /*Wake*/   0x1 &UIC2 0x17 0x4>;
-<<<<<<< HEAD
-				reg = <0xef601200 0x00000070>;
-=======
 				reg = <0xef601200 0x00000074>;
->>>>>>> 3fd44736
 				local-mac-address = [000000000000]; /* Filled in by U-Boot */
 				mal-device = <&MAL0>;
 				mal-tx-channel = <3>;
