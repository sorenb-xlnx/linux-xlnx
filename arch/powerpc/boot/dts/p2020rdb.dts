/*
 * P2020 RDB Device Tree Source
 *
 * Copyright 2009-2011 Freescale Semiconductor Inc.
 *
 * This program is free software; you can redistribute  it and/or modify it
 * under  the terms of  the GNU General  Public License as published by the
 * Free Software Foundation;  either version 2 of the  License, or (at your
 * option) any later version.
 */

/include/ "p2020si.dtsi"

/ {
	model = "fsl,P2020RDB";
	compatible = "fsl,P2020RDB";

	aliases {
		ethernet0 = &enet0;
		ethernet1 = &enet1;
		ethernet2 = &enet2;
		serial0 = &serial0;
		serial1 = &serial1;
		pci0 = &pci0;
		pci1 = &pci1;
	};

	memory {
		device_type = "memory";
	};

	localbus@ffe05000 {

		/* NOR and NAND Flashes */
		ranges = <0x0 0x0 0x0 0xef000000 0x01000000
			  0x1 0x0 0x0 0xffa00000 0x00040000
			  0x2 0x0 0x0 0xffb00000 0x00020000>;

		nor@0,0 {
			#address-cells = <1>;
			#size-cells = <1>;
			compatible = "cfi-flash";
			reg = <0x0 0x0 0x1000000>;
			bank-width = <2>;
			device-width = <1>;

			partition@0 {
				/* This location must not be altered  */
				/* 256KB for Vitesse 7385 Switch firmware */
				reg = <0x0 0x00040000>;
				label = "NOR (RO) Vitesse-7385 Firmware";
				read-only;
			};

			partition@40000 {
				/* 256KB for DTB Image */
				reg = <0x00040000 0x00040000>;
				label = "NOR (RO) DTB Image";
				read-only;
			};

			partition@80000 {
				/* 3.5 MB for Linux Kernel Image */
				reg = <0x00080000 0x00380000>;
				label = "NOR (RO) Linux Kernel Image";
				read-only;
			};

			partition@400000 {
				/* 11MB for JFFS2 based Root file System */
				reg = <0x00400000 0x00b00000>;
				label = "NOR (RW) JFFS2 Root File System";
			};

			partition@f00000 {
				/* This location must not be altered  */
				/* 512KB for u-boot Bootloader Image */
				/* 512KB for u-boot Environment Variables */
				reg = <0x00f00000 0x00100000>;
				label = "NOR (RO) U-Boot Image";
				read-only;
			};
		};

		nand@1,0 {
			#address-cells = <1>;
			#size-cells = <1>;
			compatible = "fsl,p2020-fcm-nand",
				     "fsl,elbc-fcm-nand";
			reg = <0x1 0x0 0x40000>;

			partition@0 {
				/* This location must not be altered  */
				/* 1MB for u-boot Bootloader Image */
				reg = <0x0 0x00100000>;
				label = "NAND (RO) U-Boot Image";
				read-only;
			};

			partition@100000 {
				/* 1MB for DTB Image */
				reg = <0x00100000 0x00100000>;
				label = "NAND (RO) DTB Image";
				read-only;
			};

			partition@200000 {
				/* 4MB for Linux Kernel Image */
				reg = <0x00200000 0x00400000>;
				label = "NAND (RO) Linux Kernel Image";
				read-only;
			};

			partition@600000 {
				/* 4MB for Compressed Root file System Image */
				reg = <0x00600000 0x00400000>;
				label = "NAND (RO) Compressed RFS Image";
				read-only;
			};

			partition@a00000 {
				/* 7MB for JFFS2 based Root file System */
				reg = <0x00a00000 0x00700000>;
				label = "NAND (RW) JFFS2 Root File System";
			};

			partition@1100000 {
				/* 15MB for JFFS2 based Root file System */
				reg = <0x01100000 0x00f00000>;
				label = "NAND (RW) Writable User area";
			};
		};

		L2switch@2,0 {
			#address-cells = <1>;
			#size-cells = <1>;
			compatible = "vitesse-7385";
			reg = <0x2 0x0 0x20000>;
		};

	};

	soc@ffe00000 {
		i2c@3000 {
			rtc@68 {
				compatible = "dallas,ds1339";
				reg = <0x68>;
			};
		};

	spi@7000 {

		fsl_m25p80@0 {
				#address-cells = <1>;
				#size-cells = <1>;
				compatible = "fsl,espi-flash";
				reg = <0>;
				linux,modalias = "fsl_m25p80";
				modal = "s25sl128b";
				spi-max-frequency = <50000000>;
				mode = <0>;

				partition@0 {
					/* 512KB for u-boot Bootloader Image */
					reg = <0x0 0x00080000>;
					label = "SPI (RO) U-Boot Image";
					read-only;
				};

				partition@80000 {
					/* 512KB for DTB Image */
					reg = <0x00080000 0x00080000>;
					label = "SPI (RO) DTB Image";
					read-only;
				};

				partition@100000 {
					/* 4MB for Linux Kernel Image */
					reg = <0x00100000 0x00400000>;
					label = "SPI (RO) Linux Kernel Image";
					read-only;
				};

				partition@500000 {
					/* 4MB for Compressed RFS Image */
					reg = <0x00500000 0x00400000>;
					label = "SPI (RO) Compressed RFS Image";
					read-only;
				};

				partition@900000 {
					/* 7MB for JFFS2 based RFS */
					reg = <0x00900000 0x00700000>;
					label = "SPI (RW) JFFS2 RFS";
				};
			};
		};

		usb@22000 {
			phy_type = "ulpi";
<<<<<<< HEAD
		};

		mdio@24520 {
			phy0: ethernet-phy@0 {
				interrupt-parent = <&mpic>;
				interrupts = <3 1>;
				reg = <0x0>;
				};
			phy1: ethernet-phy@1 {
				interrupt-parent = <&mpic>;
				interrupts = <3 1>;
				reg = <0x1>;
				};
		};

		mdio@25520 {
			tbi0: tbi-phy@11 {
				reg = <0x11>;
				device_type = "tbi-phy";
			};
		};

		mdio@26520 {
			status = "disabled";
=======
		};

		mdio@24520 {
			phy0: ethernet-phy@0 {
				interrupt-parent = <&mpic>;
				interrupts = <3 1>;
				reg = <0x0>;
				};
			phy1: ethernet-phy@1 {
				interrupt-parent = <&mpic>;
				interrupts = <3 1>;
				reg = <0x1>;
				};
		};

		mdio@25520 {
			tbi0: tbi-phy@11 {
				reg = <0x11>;
				device_type = "tbi-phy";
			};
		};

		mdio@26520 {
			status = "disabled";
		};

		ptp_clock@24E00 {
			compatible = "fsl,etsec-ptp";
			reg = <0x24E00 0xB0>;
			interrupts = <68 2 69 2 70 2>;
			interrupt-parent = < &mpic >;
			fsl,tclk-period = <5>;
			fsl,tmr-prsc = <200>;
			fsl,tmr-add = <0xCCCCCCCD>;
			fsl,tmr-fiper1 = <0x3B9AC9FB>;
			fsl,tmr-fiper2 = <0x0001869B>;
			fsl,max-adj = <249999999>;
>>>>>>> 55922c9d
		};

		enet0: ethernet@24000 {
			fixed-link = <1 1 1000 0 0>;
			phy-connection-type = "rgmii-id";
		};

		enet1: ethernet@25000 {
			tbi-handle = <&tbi0>;
			phy-handle = <&phy0>;
			phy-connection-type = "sgmii";
		};

		enet2: ethernet@26000 {
			phy-handle = <&phy1>;
			phy-connection-type = "rgmii-id";
		};

	};

	pci0: pcie@ffe08000 {
		status = "disabled";
	};

	pci1: pcie@ffe09000 {
		ranges = <0x2000000 0x0 0xa0000000 0 0xa0000000 0x0 0x20000000
			  0x1000000 0x0 0x00000000 0 0xffc10000 0x0 0x10000>;
		interrupt-map-mask = <0xf800 0x0 0x0 0x7>;
		interrupt-map = <
			/* IDSEL 0x0 */
			0000 0x0 0x0 0x1 &mpic 0x4 0x1
			0000 0x0 0x0 0x2 &mpic 0x5 0x1
			0000 0x0 0x0 0x3 &mpic 0x6 0x1
			0000 0x0 0x0 0x4 &mpic 0x7 0x1
			>;
			pcie@0 {
			reg = <0x0 0x0 0x0 0x0 0x0>;
			#size-cells = <2>;
			#address-cells = <3>;
			device_type = "pci";
			ranges = <0x2000000 0x0 0xa0000000
				  0x2000000 0x0 0xa0000000
				  0x0 0x20000000

				  0x1000000 0x0 0x0
				  0x1000000 0x0 0x0
				  0x0 0x100000>;
		};
	};

	pci2: pcie@ffe0a000 {
		ranges = <0x2000000 0x0 0x80000000 0 0x80000000 0x0 0x20000000
			  0x1000000 0x0 0x00000000 0 0xffc00000 0x0 0x10000>;
		interrupt-map-mask = <0xf800 0x0 0x0 0x7>;
		interrupt-map = <
			/* IDSEL 0x0 */
			0000 0x0 0x0 0x1 &mpic 0x0 0x1
			0000 0x0 0x0 0x2 &mpic 0x1 0x1
			0000 0x0 0x0 0x3 &mpic 0x2 0x1
			0000 0x0 0x0 0x4 &mpic 0x3 0x1
			>;
		pcie@0 {
			reg = <0x0 0x0 0x0 0x0 0x0>;
			#size-cells = <2>;
			#address-cells = <3>;
			device_type = "pci";
			ranges = <0x2000000 0x0 0x80000000
				  0x2000000 0x0 0x80000000
				  0x0 0x20000000

				  0x1000000 0x0 0x0
				  0x1000000 0x0 0x0
				  0x0 0x100000>;
		};
	};
};<|MERGE_RESOLUTION|>--- conflicted
+++ resolved
@@ -198,32 +198,6 @@
 
 		usb@22000 {
 			phy_type = "ulpi";
-<<<<<<< HEAD
-		};
-
-		mdio@24520 {
-			phy0: ethernet-phy@0 {
-				interrupt-parent = <&mpic>;
-				interrupts = <3 1>;
-				reg = <0x0>;
-				};
-			phy1: ethernet-phy@1 {
-				interrupt-parent = <&mpic>;
-				interrupts = <3 1>;
-				reg = <0x1>;
-				};
-		};
-
-		mdio@25520 {
-			tbi0: tbi-phy@11 {
-				reg = <0x11>;
-				device_type = "tbi-phy";
-			};
-		};
-
-		mdio@26520 {
-			status = "disabled";
-=======
 		};
 
 		mdio@24520 {
@@ -261,7 +235,6 @@
 			fsl,tmr-fiper1 = <0x3B9AC9FB>;
 			fsl,tmr-fiper2 = <0x0001869B>;
 			fsl,max-adj = <249999999>;
->>>>>>> 55922c9d
 		};
 
 		enet0: ethernet@24000 {
