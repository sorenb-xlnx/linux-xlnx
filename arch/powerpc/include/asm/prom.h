--- conflicted
+++ resolved
@@ -34,13 +34,6 @@
 
 #define HAVE_ARCH_DEVTREE_FIXUPS
 
-<<<<<<< HEAD
-/* For updating the device tree at runtime */
-extern void of_attach_node(struct device_node *);
-extern void of_detach_node(struct device_node *);
-
-=======
->>>>>>> 76958bfd
 #ifdef CONFIG_PPC32
 /*
  * PCI <-> OF matching functions
