--- conflicted
+++ resolved
@@ -578,17 +578,9 @@
 	old_regs = set_irq_regs(regs);
 	irq_enter();
 
-<<<<<<< HEAD
-	if (test_perf_event_pending()) {
-		clear_perf_event_pending();
-		perf_event_do_pending();
-=======
-	calculate_steal_time();
-
 	if (test_irq_work_pending()) {
 		clear_irq_work_pending();
 		irq_work_run();
->>>>>>> e34b4b83
 	}
 
 #ifdef CONFIG_PPC_ISERIES
