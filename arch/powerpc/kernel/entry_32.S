--- conflicted
+++ resolved
@@ -81,11 +81,7 @@
 	tophys(r9,r9);			/* check local flags */		       \
 	lwz	r12,TI_LOCAL_FLAGS(r9);					       \
 	mtcrf	0x01,r12;						       \
-<<<<<<< HEAD
-	bt-	31-TLF_NAPPING,4f;					       
-=======
 	bt-	31-TLF_NAPPING,4f;
->>>>>>> bb01fed7
 #define RESTORE_DOZE_NAP						       \
 4:	rlwinm	r12,r12,0,~_TLF_NAPPING;				       \
 	stw	r12,TI_LOCAL_FLAGS(r9);					       \
