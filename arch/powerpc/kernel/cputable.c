--- conflicted
+++ resolved
@@ -1524,10 +1524,6 @@
 		.pvr_mask		= 0xffff0000,
 		.pvr_value		= 0x80230000,
 		.cpu_name		= "e500mc",
-<<<<<<< HEAD
-		/* xxx - galak: add CPU_FTR_MAYBE_CAN_DOZE */
-=======
->>>>>>> a4999bc0
 		.cpu_features		= CPU_FTRS_E500MC,
 		.cpu_user_features	= COMMON_USER_BOOKE | PPC_FEATURE_HAS_FPU,
 		.icache_bsize		= 64,
