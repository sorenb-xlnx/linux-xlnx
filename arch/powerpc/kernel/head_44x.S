/*
 * Kernel execution entry point code.
 *
 *    Copyright (c) 1995-1996 Gary Thomas <gdt@linuxppc.org>
 *      Initial PowerPC version.
 *    Copyright (c) 1996 Cort Dougan <cort@cs.nmt.edu>
 *      Rewritten for PReP
 *    Copyright (c) 1996 Paul Mackerras <paulus@cs.anu.edu.au>
 *      Low-level exception handers, MMU support, and rewrite.
 *    Copyright (c) 1997 Dan Malek <dmalek@jlc.net>
 *      PowerPC 8xx modifications.
 *    Copyright (c) 1998-1999 TiVo, Inc.
 *      PowerPC 403GCX modifications.
 *    Copyright (c) 1999 Grant Erickson <grant@lcse.umn.edu>
 *      PowerPC 403GCX/405GP modifications.
 *    Copyright 2000 MontaVista Software Inc.
 *	PPC405 modifications
 *      PowerPC 403GCX/405GP modifications.
 * 	Author: MontaVista Software, Inc.
 *         	frank_rowand@mvista.com or source@mvista.com
 * 	   	debbie_chu@mvista.com
 *    Copyright 2002-2005 MontaVista Software, Inc.
 *      PowerPC 44x support, Matt Porter <mporter@kernel.crashing.org>
 *
 * This program is free software; you can redistribute  it and/or modify it
 * under  the terms of  the GNU General  Public License as published by the
 * Free Software Foundation;  either version 2 of the  License, or (at your
 * option) any later version.
 */

#include <asm/processor.h>
#include <asm/page.h>
#include <asm/mmu.h>
#include <asm/pgtable.h>
#include <asm/cputable.h>
#include <asm/thread_info.h>
#include <asm/ppc_asm.h>
#include <asm/asm-offsets.h>
#include "head_booke.h"


/* As with the other PowerPC ports, it is expected that when code
 * execution begins here, the following registers contain valid, yet
 * optional, information:
 *
 *   r3 - Board info structure pointer (DRAM, frequency, MAC address, etc.)
 *   r4 - Starting address of the init RAM disk
 *   r5 - Ending address of the init RAM disk
 *   r6 - Start of kernel command line string (e.g. "mem=128")
 *   r7 - End of kernel command line string
 *
 */
	.section	.text.head, "ax"
_ENTRY(_stext);
_ENTRY(_start);
	/*
	 * Reserve a word at a fixed location to store the address
	 * of abatron_pteptrs
	 */
	nop
/*
 * Save parameters we are passed
 */
	mr	r31,r3
	mr	r30,r4
	mr	r29,r5
	mr	r28,r6
	mr	r27,r7
	li	r24,0		/* CPU number */

/*
 * Set up the initial MMU state
 *
 * We are still executing code at the virtual address
 * mappings set by the firmware for the base of RAM.
 *
 * We first invalidate all TLB entries but the one
 * we are running from.  We then load the KERNELBASE
 * mappings so we can begin to use kernel addresses
 * natively and so the interrupt vector locations are
 * permanently pinned (necessary since Book E
 * implementations always have translation enabled).
 *
 * TODO: Use the known TLB entry we are running from to
 *	 determine which physical region we are located
 *	 in.  This can be used to determine where in RAM
 *	 (on a shared CPU system) or PCI memory space
 *	 (on a DRAMless system) we are located.
 *       For now, we assume a perfect world which means
 *	 we are located at the base of DRAM (physical 0).
 */

/*
 * Search TLB for entry that we are currently using.
 * Invalidate all entries but the one we are using.
 */
	/* Load our current PID->MMUCR TID and MSR IS->MMUCR STS */
	mfspr	r3,SPRN_PID			/* Get PID */
	mfmsr	r4				/* Get MSR */
	andi.	r4,r4,MSR_IS@l			/* TS=1? */
	beq	wmmucr				/* If not, leave STS=0 */
	oris	r3,r3,PPC44x_MMUCR_STS@h	/* Set STS=1 */
wmmucr:	mtspr	SPRN_MMUCR,r3			/* Put MMUCR */
	sync

	bl	invstr				/* Find our address */
invstr:	mflr	r5				/* Make it accessible */
	tlbsx	r23,0,r5			/* Find entry we are in */
	li	r4,0				/* Start at TLB entry 0 */
	li	r3,0				/* Set PAGEID inval value */
1:	cmpw	r23,r4				/* Is this our entry? */
	beq	skpinv				/* If so, skip the inval */
	tlbwe	r3,r4,PPC44x_TLB_PAGEID		/* If not, inval the entry */
skpinv:	addi	r4,r4,1				/* Increment */
	cmpwi	r4,64				/* Are we done? */
	bne	1b				/* If not, repeat */
	isync					/* If so, context change */

/*
 * Configure and load pinned entry into TLB slot 63.
 */

	lis	r3,PAGE_OFFSET@h
	ori	r3,r3,PAGE_OFFSET@l

	/* Kernel is at the base of RAM */
	li r4, 0			/* Load the kernel physical address */

	/* Load the kernel PID = 0 */
	li	r0,0
	mtspr	SPRN_PID,r0
	sync

	/* Initialize MMUCR */
	li	r5,0
	mtspr	SPRN_MMUCR,r5
	sync

 	/* pageid fields */
	clrrwi	r3,r3,10		/* Mask off the effective page number */
	ori	r3,r3,PPC44x_TLB_VALID | PPC44x_TLB_256M

	/* xlat fields */
	clrrwi	r4,r4,10		/* Mask off the real page number */
					/* ERPN is 0 for first 4GB page */

	/* attrib fields */
	/* Added guarded bit to protect against speculative loads/stores */
	li	r5,0
	ori	r5,r5,(PPC44x_TLB_SW | PPC44x_TLB_SR | PPC44x_TLB_SX | PPC44x_TLB_G)

        li      r0,63                    /* TLB slot 63 */

	tlbwe	r3,r0,PPC44x_TLB_PAGEID	/* Load the pageid fields */
	tlbwe	r4,r0,PPC44x_TLB_XLAT	/* Load the translation fields */
	tlbwe	r5,r0,PPC44x_TLB_ATTRIB	/* Load the attrib/access fields */

	/* Force context change */
	mfmsr	r0
	mtspr	SPRN_SRR1, r0
	lis	r0,3f@h
	ori	r0,r0,3f@l
	mtspr	SPRN_SRR0,r0
	sync
	rfi

	/* If necessary, invalidate original entry we used */
3:	cmpwi	r23,63
	beq	4f
	li	r6,0
	tlbwe   r6,r23,PPC44x_TLB_PAGEID
	isync

4:
#ifdef CONFIG_PPC_EARLY_DEBUG_44x
	/* Add UART mapping for early debug. */

 	/* pageid fields */
	lis	r3,PPC44x_EARLY_DEBUG_VIRTADDR@h
	ori	r3,r3,PPC44x_TLB_VALID|PPC44x_TLB_TS|PPC44x_TLB_64K

	/* xlat fields */
	lis	r4,CONFIG_PPC_EARLY_DEBUG_44x_PHYSLOW@h
	ori	r4,r4,CONFIG_PPC_EARLY_DEBUG_44x_PHYSHIGH

	/* attrib fields */
	li	r5,(PPC44x_TLB_SW|PPC44x_TLB_SR|PPC44x_TLB_I|PPC44x_TLB_G)
        li      r0,62                    /* TLB slot 0 */

	tlbwe	r3,r0,PPC44x_TLB_PAGEID
	tlbwe	r4,r0,PPC44x_TLB_XLAT
	tlbwe	r5,r0,PPC44x_TLB_ATTRIB

	/* Force context change */
	isync
#endif /* CONFIG_PPC_EARLY_DEBUG_44x */

	/* Establish the interrupt vector offsets */
	SET_IVOR(0,  CriticalInput);
	SET_IVOR(1,  MachineCheck);
	SET_IVOR(2,  DataStorage);
	SET_IVOR(3,  InstructionStorage);
	SET_IVOR(4,  ExternalInput);
	SET_IVOR(5,  Alignment);
	SET_IVOR(6,  Program);
	SET_IVOR(7,  FloatingPointUnavailable);
	SET_IVOR(8,  SystemCall);
	SET_IVOR(9,  AuxillaryProcessorUnavailable);
	SET_IVOR(10, Decrementer);
	SET_IVOR(11, FixedIntervalTimer);
	SET_IVOR(12, WatchdogTimer);
	SET_IVOR(13, DataTLBError);
	SET_IVOR(14, InstructionTLBError);
	SET_IVOR(15, DebugCrit);

	/* Establish the interrupt vector base */
	lis	r4,interrupt_base@h	/* IVPR only uses the high 16-bits */
	mtspr	SPRN_IVPR,r4

	/*
	 * This is where the main kernel code starts.
	 */

	/* ptr to current */
	lis	r2,init_task@h
	ori	r2,r2,init_task@l

	/* ptr to current thread */
	addi	r4,r2,THREAD	/* init task's THREAD */
	mtspr	SPRN_SPRG3,r4

	/* stack */
	lis	r1,init_thread_union@h
	ori	r1,r1,init_thread_union@l
	li	r0,0
	stwu	r0,THREAD_SIZE-STACK_FRAME_OVERHEAD(r1)

	bl	early_init

/*
 * Decide what sort of machine this is and initialize the MMU.
 */
	mr	r3,r31
	mr	r4,r30
	mr	r5,r29
	mr	r6,r28
	mr	r7,r27
	bl	machine_init
	bl	MMU_init

	/* Setup PTE pointers for the Abatron bdiGDB */
	lis	r6, swapper_pg_dir@h
	ori	r6, r6, swapper_pg_dir@l
	lis	r5, abatron_pteptrs@h
	ori	r5, r5, abatron_pteptrs@l
	lis	r4, KERNELBASE@h
	ori	r4, r4, KERNELBASE@l
	stw	r5, 0(r4)	/* Save abatron_pteptrs at a fixed location */
	stw	r6, 0(r5)

	/* Let's move on */
	lis	r4,start_kernel@h
	ori	r4,r4,start_kernel@l
	lis	r3,MSR_KERNEL@h
	ori	r3,r3,MSR_KERNEL@l
	mtspr	SPRN_SRR0,r4
	mtspr	SPRN_SRR1,r3
	rfi			/* change context and jump to start_kernel */

/*
 * Interrupt vector entry code
 *
 * The Book E MMUs are always on so we don't need to handle
 * interrupts in real mode as with previous PPC processors. In
 * this case we handle interrupts in the kernel virtual address
 * space.
 *
 * Interrupt vectors are dynamically placed relative to the
 * interrupt prefix as determined by the address of interrupt_base.
 * The interrupt vectors offsets are programmed using the labels
 * for each interrupt vector entry.
 *
 * Interrupt vectors must be aligned on a 16 byte boundary.
 * We align on a 32 byte cache line boundary for good measure.
 */

interrupt_base:
	/* Critical Input Interrupt */
	CRITICAL_EXCEPTION(0x0100, CriticalInput, unknown_exception)

	/* Machine Check Interrupt */
	CRITICAL_EXCEPTION(0x0200, MachineCheck, machine_check_exception)
	MCHECK_EXCEPTION(0x0210, MachineCheckA, machine_check_exception)

	/* Data Storage Interrupt */
<<<<<<< HEAD
	START_EXCEPTION(DataStorage)
	mtspr	SPRN_SPRG0, r10		/* Save some working registers */
	mtspr	SPRN_SPRG1, r11
	mtspr	SPRN_SPRG4W, r12
	mtspr	SPRN_SPRG5W, r13
	mfcr	r11
	mtspr	SPRN_SPRG7W, r11

	/*
	 * Check if it was a store fault, if not then bail
	 * because a user tried to access a kernel or
	 * read-protected page.  Otherwise, get the
	 * offending address and handle it.
	 */
	mfspr	r10, SPRN_ESR
	andis.	r10, r10, ESR_ST@h
	beq	2f

	mfspr	r10, SPRN_DEAR		/* Get faulting address */

	/* If we are faulting a kernel address, we have to use the
	 * kernel page tables.
	 */
	lis	r11, PAGE_OFFSET@h
	cmplw	r10, r11
	blt+	3f
	lis	r11, swapper_pg_dir@h
	ori	r11, r11, swapper_pg_dir@l

	mfspr   r12,SPRN_MMUCR
	rlwinm	r12,r12,0,0,23		/* Clear TID */

	b	4f

	/* Get the PGD for the current thread */
3:
	mfspr	r11,SPRN_SPRG3
	lwz	r11,PGDIR(r11)

	/* Load PID into MMUCR TID */
	mfspr	r12,SPRN_MMUCR		/* Get MMUCR */
	mfspr   r13,SPRN_PID		/* Get PID */
	rlwimi	r12,r13,0,24,31		/* Set TID */

4:
	mtspr   SPRN_MMUCR,r12

	rlwinm  r12, r10, 13, 19, 29    /* Compute pgdir/pmd offset */
	lwzx    r11, r12, r11           /* Get pgd/pmd entry */
	rlwinm. r12, r11, 0, 0, 20      /* Extract pt base address */
	beq     2f                      /* Bail if no table */

	rlwimi  r12, r10, 23, 20, 28    /* Compute pte address */
	lwz     r11, 4(r12)             /* Get pte entry */

	andi.	r13, r11, _PAGE_RW	/* Is it writeable? */
	beq	2f			/* Bail if not */

	/* Update 'changed'.
	*/
	ori	r11, r11, _PAGE_DIRTY|_PAGE_ACCESSED|_PAGE_HWWRITE
	stw	r11, 4(r12)		/* Update Linux page table */

	li	r13, PPC44x_TLB_SR@l	/* Set SR */
	rlwimi	r13, r11, 29, 29, 29	/* SX = _PAGE_HWEXEC */
	rlwimi	r13, r11, 0, 30, 30	/* SW = _PAGE_RW */
	rlwimi	r13, r11, 29, 28, 28	/* UR = _PAGE_USER */
	rlwimi	r12, r11, 31, 26, 26	/* (_PAGE_USER>>1)->r12 */
	rlwimi	r12, r11, 29, 30, 30	/* (_PAGE_USER>>3)->r12 */
	and	r12, r12, r11		/* HWEXEC/RW & USER */
	rlwimi	r13, r12, 0, 26, 26	/* UX = HWEXEC & USER */
	rlwimi	r13, r12, 3, 27, 27	/* UW = RW & USER */

	rlwimi	r11,r13,0,26,31		/* Insert static perms */

	/*
	 * Clear U0-U3 and WL1 IL1I IL1D IL2I IL2D bits which are added
	 * on newer 440 cores like the 440x6 used on AMCC 460EX/460GT (see
	 * include/asm-powerpc/pgtable-ppc32.h for details).
	 */
	rlwinm	r11,r11,0,20,10

	/* find the TLB index that caused the fault.  It has to be here. */
	tlbsx	r10, 0, r10

	tlbwe	r11, r10, PPC44x_TLB_ATTRIB	/* Write ATTRIB */

	/* Done...restore registers and get out of here.
	*/
	mfspr	r11, SPRN_SPRG7R
	mtcr	r11
	mfspr	r13, SPRN_SPRG5R
	mfspr	r12, SPRN_SPRG4R

	mfspr	r11, SPRN_SPRG1
	mfspr	r10, SPRN_SPRG0
	rfi			/* Force context change */

2:
	/*
	 * The bailout.  Restore registers to pre-exception conditions
	 * and call the heavyweights to help us out.
	 */
	mfspr	r11, SPRN_SPRG7R
	mtcr	r11
	mfspr	r13, SPRN_SPRG5R
	mfspr	r12, SPRN_SPRG4R

	mfspr	r11, SPRN_SPRG1
	mfspr	r10, SPRN_SPRG0
	b	data_access
=======
	DATA_STORAGE_EXCEPTION
>>>>>>> 0967d61e

		/* Instruction Storage Interrupt */
	INSTRUCTION_STORAGE_EXCEPTION

	/* External Input Interrupt */
	EXCEPTION(0x0500, ExternalInput, do_IRQ, EXC_XFER_LITE)

	/* Alignment Interrupt */
	ALIGNMENT_EXCEPTION

	/* Program Interrupt */
	PROGRAM_EXCEPTION

	/* Floating Point Unavailable Interrupt */
#ifdef CONFIG_PPC_FPU
	FP_UNAVAILABLE_EXCEPTION
#else
	EXCEPTION(0x2010, FloatingPointUnavailable, unknown_exception, EXC_XFER_EE)
#endif
	/* System Call Interrupt */
	START_EXCEPTION(SystemCall)
	NORMAL_EXCEPTION_PROLOG
	EXC_XFER_EE_LITE(0x0c00, DoSyscall)

	/* Auxillary Processor Unavailable Interrupt */
	EXCEPTION(0x2020, AuxillaryProcessorUnavailable, unknown_exception, EXC_XFER_EE)

	/* Decrementer Interrupt */
	DECREMENTER_EXCEPTION

	/* Fixed Internal Timer Interrupt */
	/* TODO: Add FIT support */
	EXCEPTION(0x1010, FixedIntervalTimer, unknown_exception, EXC_XFER_EE)

	/* Watchdog Timer Interrupt */
	/* TODO: Add watchdog support */
#ifdef CONFIG_BOOKE_WDT
	CRITICAL_EXCEPTION(0x1020, WatchdogTimer, WatchdogException)
#else
	CRITICAL_EXCEPTION(0x1020, WatchdogTimer, unknown_exception)
#endif

	/* Data TLB Error Interrupt */
	START_EXCEPTION(DataTLBError)
	mtspr	SPRN_SPRG0, r10		/* Save some working registers */
	mtspr	SPRN_SPRG1, r11
	mtspr	SPRN_SPRG4W, r12
	mtspr	SPRN_SPRG5W, r13
	mfcr	r11
	mtspr	SPRN_SPRG7W, r11
	mfspr	r10, SPRN_DEAR		/* Get faulting address */

	/* If we are faulting a kernel address, we have to use the
	 * kernel page tables.
	 */
	lis	r11, PAGE_OFFSET@h
	cmplw	r10, r11
	blt+	3f
	lis	r11, swapper_pg_dir@h
	ori	r11, r11, swapper_pg_dir@l

	mfspr	r12,SPRN_MMUCR
	rlwinm	r12,r12,0,0,23		/* Clear TID */

	b	4f

	/* Get the PGD for the current thread */
3:
	mfspr	r11,SPRN_SPRG3
	lwz	r11,PGDIR(r11)

	/* Load PID into MMUCR TID */
	mfspr	r12,SPRN_MMUCR
	mfspr   r13,SPRN_PID		/* Get PID */
	rlwimi	r12,r13,0,24,31		/* Set TID */

4:
	mtspr	SPRN_MMUCR,r12

	/* Mask of required permission bits. Note that while we
	 * do copy ESR:ST to _PAGE_RW position as trying to write
	 * to an RO page is pretty common, we don't do it with
	 * _PAGE_DIRTY. We could do it, but it's a fairly rare
	 * event so I'd rather take the overhead when it happens
	 * rather than adding an instruction here. We should measure
	 * whether the whole thing is worth it in the first place
	 * as we could avoid loading SPRN_ESR completely in the first
	 * place...
	 *
	 * TODO: Is it worth doing that mfspr & rlwimi in the first
	 *       place or can we save a couple of instructions here ?
	 */
	mfspr	r12,SPRN_ESR
	li	r13,_PAGE_PRESENT|_PAGE_ACCESSED
	rlwimi	r13,r12,10,30,30

	/* Load the PTE */
	rlwinm 	r12, r10, 13, 19, 29	/* Compute pgdir/pmd offset */
	lwzx	r11, r12, r11		/* Get pgd/pmd entry */
	rlwinm.	r12, r11, 0, 0, 20	/* Extract pt base address */
	beq	2f			/* Bail if no table */

	rlwimi	r12, r10, 23, 20, 28	/* Compute pte address */
	lwz	r11, 0(r12)		/* Get high word of pte entry */
	lwz	r12, 4(r12)		/* Get low word of pte entry */

	lis	r10,tlb_44x_index@ha

	andc.	r13,r13,r12		/* Check permission */

	/* Load the next available TLB index */
	lwz	r13,tlb_44x_index@l(r10)

	bne	2f			/* Bail if permission mismach */

	/* Increment, rollover, and store TLB index */
	addi	r13,r13,1

	/* Compare with watermark (instruction gets patched) */
	.globl tlb_44x_patch_hwater_D
tlb_44x_patch_hwater_D:
	cmpwi	0,r13,1			/* reserve entries */
	ble	5f
	li	r13,0
5:
	/* Store the next available TLB index */
	stw	r13,tlb_44x_index@l(r10)

	/* Re-load the faulting address */
	mfspr	r10,SPRN_DEAR

	 /* Jump to common tlb load */
	b	finish_tlb_load

2:
	/* The bailout.  Restore registers to pre-exception conditions
	 * and call the heavyweights to help us out.
	 */
	mfspr	r11, SPRN_SPRG7R
	mtcr	r11
	mfspr	r13, SPRN_SPRG5R
	mfspr	r12, SPRN_SPRG4R
	mfspr	r11, SPRN_SPRG1
	mfspr	r10, SPRN_SPRG0
	b	DataStorage

	/* Instruction TLB Error Interrupt */
	/*
	 * Nearly the same as above, except we get our
	 * information from different registers and bailout
	 * to a different point.
	 */
	START_EXCEPTION(InstructionTLBError)
	mtspr	SPRN_SPRG0, r10		/* Save some working registers */
	mtspr	SPRN_SPRG1, r11
	mtspr	SPRN_SPRG4W, r12
	mtspr	SPRN_SPRG5W, r13
	mfcr	r11
	mtspr	SPRN_SPRG7W, r11
	mfspr	r10, SPRN_SRR0		/* Get faulting address */

	/* If we are faulting a kernel address, we have to use the
	 * kernel page tables.
	 */
	lis	r11, PAGE_OFFSET@h
	cmplw	r10, r11
	blt+	3f
	lis	r11, swapper_pg_dir@h
	ori	r11, r11, swapper_pg_dir@l

	mfspr	r12,SPRN_MMUCR
	rlwinm	r12,r12,0,0,23		/* Clear TID */

	b	4f

	/* Get the PGD for the current thread */
3:
	mfspr	r11,SPRN_SPRG3
	lwz	r11,PGDIR(r11)

	/* Load PID into MMUCR TID */
	mfspr	r12,SPRN_MMUCR
	mfspr   r13,SPRN_PID		/* Get PID */
	rlwimi	r12,r13,0,24,31		/* Set TID */

4:
	mtspr	SPRN_MMUCR,r12

	/* Make up the required permissions */
	li	r13,_PAGE_PRESENT | _PAGE_ACCESSED | _PAGE_HWEXEC

	rlwinm	r12, r10, 13, 19, 29	/* Compute pgdir/pmd offset */
	lwzx	r11, r12, r11		/* Get pgd/pmd entry */
	rlwinm.	r12, r11, 0, 0, 20	/* Extract pt base address */
	beq	2f			/* Bail if no table */

	rlwimi	r12, r10, 23, 20, 28	/* Compute pte address */
	lwz	r11, 0(r12)		/* Get high word of pte entry */
	lwz	r12, 4(r12)		/* Get low word of pte entry */

	lis	r10,tlb_44x_index@ha

	andc.	r13,r13,r12		/* Check permission */

	/* Load the next available TLB index */
	lwz	r13,tlb_44x_index@l(r10)

	bne	2f			/* Bail if permission mismach */

	/* Increment, rollover, and store TLB index */
	addi	r13,r13,1

	/* Compare with watermark (instruction gets patched) */
	.globl tlb_44x_patch_hwater_I
tlb_44x_patch_hwater_I:
	cmpwi	0,r13,1			/* reserve entries */
	ble	5f
	li	r13,0
5:
	/* Store the next available TLB index */
	stw	r13,tlb_44x_index@l(r10)

	/* Re-load the faulting address */
	mfspr	r10,SPRN_SRR0

	/* Jump to common TLB load point */
	b	finish_tlb_load

2:
	/* The bailout.  Restore registers to pre-exception conditions
	 * and call the heavyweights to help us out.
	 */
	mfspr	r11, SPRN_SPRG7R
	mtcr	r11
	mfspr	r13, SPRN_SPRG5R
	mfspr	r12, SPRN_SPRG4R
	mfspr	r11, SPRN_SPRG1
	mfspr	r10, SPRN_SPRG0
	b	InstructionStorage

	/* Debug Interrupt */
	DEBUG_CRIT_EXCEPTION

/*
 * Local functions
  */

/*

 * Both the instruction and data TLB miss get to this
 * point to load the TLB.
 * 	r10 - EA of fault
 * 	r11 - PTE high word value
 *	r12 - PTE low word value
 *	r13 - TLB index
 *	MMUCR - loaded with proper value when we get here
 *	Upon exit, we reload everything and RFI.
 */
finish_tlb_load:
	/* Combine RPN & ERPN an write WS 0 */
	rlwimi	r11,r12,0,0,19
	tlbwe	r11,r13,PPC44x_TLB_XLAT

	/*
	 * Create WS1. This is the faulting address (EPN),
	 * page size, and valid flag.
	 */
	li	r11,PPC44x_TLB_VALID | PPC44x_TLB_4K
	rlwimi	r10,r11,0,20,31			/* Insert valid and page size*/
	tlbwe	r10,r13,PPC44x_TLB_PAGEID	/* Write PAGEID */

	/* And WS 2 */
	li	r10,0xf85			/* Mask to apply from PTE */
	rlwimi	r10,r12,29,30,30		/* DIRTY -> SW position */
	and	r11,r12,r10			/* Mask PTE bits to keep */
	andi.	r10,r12,_PAGE_USER		/* User page ? */
	beq	1f				/* nope, leave U bits empty */
	rlwimi	r11,r11,3,26,28			/* yes, copy S bits to U */
1:	tlbwe	r11,r13,PPC44x_TLB_ATTRIB	/* Write ATTRIB */

	/* Done...restore registers and get out of here.
	*/
	mfspr	r11, SPRN_SPRG7R
	mtcr	r11
	mfspr	r13, SPRN_SPRG5R
	mfspr	r12, SPRN_SPRG4R
	mfspr	r11, SPRN_SPRG1
	mfspr	r10, SPRN_SPRG0
	rfi					/* Force context change */

/*
 * Global functions
 */

/*
 * Adjust the machine check IVOR on 440A cores
 */
_GLOBAL(__fixup_440A_mcheck)
	li	r3,MachineCheckA@l
	mtspr	SPRN_IVOR1,r3
	sync
	blr

/*
 * extern void giveup_altivec(struct task_struct *prev)
 *
 * The 44x core does not have an AltiVec unit.
 */
_GLOBAL(giveup_altivec)
	blr

/*
 * extern void giveup_fpu(struct task_struct *prev)
 *
 * The 44x core does not have an FPU.
 */
#ifndef CONFIG_PPC_FPU
_GLOBAL(giveup_fpu)
	blr
#endif

_GLOBAL(set_context)

#ifdef CONFIG_BDI_SWITCH
	/* Context switch the PTE pointer for the Abatron BDI2000.
	 * The PGDIR is the second parameter.
	 */
	lis	r5, abatron_pteptrs@h
	ori	r5, r5, abatron_pteptrs@l
	stw	r4, 0x4(r5)
#endif
	mtspr	SPRN_PID,r3
	isync			/* Force context change */
	blr

/*
 * We put a few things here that have to be page-aligned. This stuff
 * goes at the beginning of the data segment, which is page-aligned.
 */
	.data
	.align	12
	.globl	sdata
sdata:
	.globl	empty_zero_page
empty_zero_page:
	.space	4096

/*
 * To support >32-bit physical addresses, we use an 8KB pgdir.
 */
	.globl	swapper_pg_dir
swapper_pg_dir:
	.space	PGD_TABLE_SIZE

/*
 * Room for two PTE pointers, usually the kernel and current user pointers
 * to their respective root page table.
 */
abatron_pteptrs:
	.space	8<|MERGE_RESOLUTION|>--- conflicted
+++ resolved
@@ -293,121 +293,7 @@
 	MCHECK_EXCEPTION(0x0210, MachineCheckA, machine_check_exception)
 
 	/* Data Storage Interrupt */
-<<<<<<< HEAD
-	START_EXCEPTION(DataStorage)
-	mtspr	SPRN_SPRG0, r10		/* Save some working registers */
-	mtspr	SPRN_SPRG1, r11
-	mtspr	SPRN_SPRG4W, r12
-	mtspr	SPRN_SPRG5W, r13
-	mfcr	r11
-	mtspr	SPRN_SPRG7W, r11
-
-	/*
-	 * Check if it was a store fault, if not then bail
-	 * because a user tried to access a kernel or
-	 * read-protected page.  Otherwise, get the
-	 * offending address and handle it.
-	 */
-	mfspr	r10, SPRN_ESR
-	andis.	r10, r10, ESR_ST@h
-	beq	2f
-
-	mfspr	r10, SPRN_DEAR		/* Get faulting address */
-
-	/* If we are faulting a kernel address, we have to use the
-	 * kernel page tables.
-	 */
-	lis	r11, PAGE_OFFSET@h
-	cmplw	r10, r11
-	blt+	3f
-	lis	r11, swapper_pg_dir@h
-	ori	r11, r11, swapper_pg_dir@l
-
-	mfspr   r12,SPRN_MMUCR
-	rlwinm	r12,r12,0,0,23		/* Clear TID */
-
-	b	4f
-
-	/* Get the PGD for the current thread */
-3:
-	mfspr	r11,SPRN_SPRG3
-	lwz	r11,PGDIR(r11)
-
-	/* Load PID into MMUCR TID */
-	mfspr	r12,SPRN_MMUCR		/* Get MMUCR */
-	mfspr   r13,SPRN_PID		/* Get PID */
-	rlwimi	r12,r13,0,24,31		/* Set TID */
-
-4:
-	mtspr   SPRN_MMUCR,r12
-
-	rlwinm  r12, r10, 13, 19, 29    /* Compute pgdir/pmd offset */
-	lwzx    r11, r12, r11           /* Get pgd/pmd entry */
-	rlwinm. r12, r11, 0, 0, 20      /* Extract pt base address */
-	beq     2f                      /* Bail if no table */
-
-	rlwimi  r12, r10, 23, 20, 28    /* Compute pte address */
-	lwz     r11, 4(r12)             /* Get pte entry */
-
-	andi.	r13, r11, _PAGE_RW	/* Is it writeable? */
-	beq	2f			/* Bail if not */
-
-	/* Update 'changed'.
-	*/
-	ori	r11, r11, _PAGE_DIRTY|_PAGE_ACCESSED|_PAGE_HWWRITE
-	stw	r11, 4(r12)		/* Update Linux page table */
-
-	li	r13, PPC44x_TLB_SR@l	/* Set SR */
-	rlwimi	r13, r11, 29, 29, 29	/* SX = _PAGE_HWEXEC */
-	rlwimi	r13, r11, 0, 30, 30	/* SW = _PAGE_RW */
-	rlwimi	r13, r11, 29, 28, 28	/* UR = _PAGE_USER */
-	rlwimi	r12, r11, 31, 26, 26	/* (_PAGE_USER>>1)->r12 */
-	rlwimi	r12, r11, 29, 30, 30	/* (_PAGE_USER>>3)->r12 */
-	and	r12, r12, r11		/* HWEXEC/RW & USER */
-	rlwimi	r13, r12, 0, 26, 26	/* UX = HWEXEC & USER */
-	rlwimi	r13, r12, 3, 27, 27	/* UW = RW & USER */
-
-	rlwimi	r11,r13,0,26,31		/* Insert static perms */
-
-	/*
-	 * Clear U0-U3 and WL1 IL1I IL1D IL2I IL2D bits which are added
-	 * on newer 440 cores like the 440x6 used on AMCC 460EX/460GT (see
-	 * include/asm-powerpc/pgtable-ppc32.h for details).
-	 */
-	rlwinm	r11,r11,0,20,10
-
-	/* find the TLB index that caused the fault.  It has to be here. */
-	tlbsx	r10, 0, r10
-
-	tlbwe	r11, r10, PPC44x_TLB_ATTRIB	/* Write ATTRIB */
-
-	/* Done...restore registers and get out of here.
-	*/
-	mfspr	r11, SPRN_SPRG7R
-	mtcr	r11
-	mfspr	r13, SPRN_SPRG5R
-	mfspr	r12, SPRN_SPRG4R
-
-	mfspr	r11, SPRN_SPRG1
-	mfspr	r10, SPRN_SPRG0
-	rfi			/* Force context change */
-
-2:
-	/*
-	 * The bailout.  Restore registers to pre-exception conditions
-	 * and call the heavyweights to help us out.
-	 */
-	mfspr	r11, SPRN_SPRG7R
-	mtcr	r11
-	mfspr	r13, SPRN_SPRG5R
-	mfspr	r12, SPRN_SPRG4R
-
-	mfspr	r11, SPRN_SPRG1
-	mfspr	r10, SPRN_SPRG0
-	b	data_access
-=======
 	DATA_STORAGE_EXCEPTION
->>>>>>> 0967d61e
 
 		/* Instruction Storage Interrupt */
 	INSTRUCTION_STORAGE_EXCEPTION
