/*
 *  PowerPC version
 *    Copyright (C) 1995-1996 Gary Thomas (gdt@linuxppc.org)
 *
 *  Derived from "arch/m68k/kernel/ptrace.c"
 *  Copyright (C) 1994 by Hamish Macdonald
 *  Taken from linux/kernel/ptrace.c and modified for M680x0.
 *  linux/kernel/ptrace.c is by Ross Biro 1/23/92, edited by Linus Torvalds
 *
 * Modified by Cort Dougan (cort@hq.fsmlabs.com)
 * and Paul Mackerras (paulus@samba.org).
 *
 * This file is subject to the terms and conditions of the GNU General
 * Public License.  See the file README.legal in the main directory of
 * this archive for more details.
 */

#include <linux/kernel.h>
#include <linux/sched.h>
#include <linux/mm.h>
#include <linux/smp.h>
#include <linux/errno.h>
#include <linux/ptrace.h>
#include <linux/regset.h>
#include <linux/tracehook.h>
#include <linux/elf.h>
#include <linux/user.h>
#include <linux/security.h>
#include <linux/signal.h>
#include <linux/seccomp.h>
#include <linux/audit.h>
#ifdef CONFIG_PPC32
#include <linux/module.h>
#endif

#include <asm/uaccess.h>
#include <asm/page.h>
#include <asm/pgtable.h>
#include <asm/system.h>

/*
 * does not yet catch signals sent when the child dies.
 * in exit.c or in signal.c.
 */

/*
 * Set of msr bits that gdb can change on behalf of a process.
 */
#ifdef CONFIG_PPC_ADV_DEBUG_REGS
#define MSR_DEBUGCHANGE	0
#else
#define MSR_DEBUGCHANGE	(MSR_SE | MSR_BE)
#endif

/*
 * Max register writeable via put_reg
 */
#ifdef CONFIG_PPC32
#define PT_MAX_PUT_REG	PT_MQ
#else
#define PT_MAX_PUT_REG	PT_CCR
#endif

static unsigned long get_user_msr(struct task_struct *task)
{
	return task->thread.regs->msr | task->thread.fpexc_mode;
}

static int set_user_msr(struct task_struct *task, unsigned long msr)
{
	task->thread.regs->msr &= ~MSR_DEBUGCHANGE;
	task->thread.regs->msr |= msr & MSR_DEBUGCHANGE;
	return 0;
}

/*
 * We prevent mucking around with the reserved area of trap
 * which are used internally by the kernel.
 */
static int set_user_trap(struct task_struct *task, unsigned long trap)
{
	task->thread.regs->trap = trap & 0xfff0;
	return 0;
}

/*
 * Get contents of register REGNO in task TASK.
 */
unsigned long ptrace_get_reg(struct task_struct *task, int regno)
{
	if (task->thread.regs == NULL)
		return -EIO;

	if (regno == PT_MSR)
		return get_user_msr(task);

	if (regno < (sizeof(struct pt_regs) / sizeof(unsigned long)))
		return ((unsigned long *)task->thread.regs)[regno];

	return -EIO;
}

/*
 * Write contents of register REGNO in task TASK.
 */
int ptrace_put_reg(struct task_struct *task, int regno, unsigned long data)
{
	if (task->thread.regs == NULL)
		return -EIO;

	if (regno == PT_MSR)
		return set_user_msr(task, data);
	if (regno == PT_TRAP)
		return set_user_trap(task, data);

	if (regno <= PT_MAX_PUT_REG) {
		((unsigned long *)task->thread.regs)[regno] = data;
		return 0;
	}
	return -EIO;
}

static int gpr_get(struct task_struct *target, const struct user_regset *regset,
		   unsigned int pos, unsigned int count,
		   void *kbuf, void __user *ubuf)
{
	int ret;

	if (target->thread.regs == NULL)
		return -EIO;

	CHECK_FULL_REGS(target->thread.regs);

	ret = user_regset_copyout(&pos, &count, &kbuf, &ubuf,
				  target->thread.regs,
				  0, offsetof(struct pt_regs, msr));
	if (!ret) {
		unsigned long msr = get_user_msr(target);
		ret = user_regset_copyout(&pos, &count, &kbuf, &ubuf, &msr,
					  offsetof(struct pt_regs, msr),
					  offsetof(struct pt_regs, msr) +
					  sizeof(msr));
	}

	BUILD_BUG_ON(offsetof(struct pt_regs, orig_gpr3) !=
		     offsetof(struct pt_regs, msr) + sizeof(long));

	if (!ret)
		ret = user_regset_copyout(&pos, &count, &kbuf, &ubuf,
					  &target->thread.regs->orig_gpr3,
					  offsetof(struct pt_regs, orig_gpr3),
					  sizeof(struct pt_regs));
	if (!ret)
		ret = user_regset_copyout_zero(&pos, &count, &kbuf, &ubuf,
					       sizeof(struct pt_regs), -1);

	return ret;
}

static int gpr_set(struct task_struct *target, const struct user_regset *regset,
		   unsigned int pos, unsigned int count,
		   const void *kbuf, const void __user *ubuf)
{
	unsigned long reg;
	int ret;

	if (target->thread.regs == NULL)
		return -EIO;

	CHECK_FULL_REGS(target->thread.regs);

	ret = user_regset_copyin(&pos, &count, &kbuf, &ubuf,
				 target->thread.regs,
				 0, PT_MSR * sizeof(reg));

	if (!ret && count > 0) {
		ret = user_regset_copyin(&pos, &count, &kbuf, &ubuf, &reg,
					 PT_MSR * sizeof(reg),
					 (PT_MSR + 1) * sizeof(reg));
		if (!ret)
			ret = set_user_msr(target, reg);
	}

	BUILD_BUG_ON(offsetof(struct pt_regs, orig_gpr3) !=
		     offsetof(struct pt_regs, msr) + sizeof(long));

	if (!ret)
		ret = user_regset_copyin(&pos, &count, &kbuf, &ubuf,
					 &target->thread.regs->orig_gpr3,
					 PT_ORIG_R3 * sizeof(reg),
					 (PT_MAX_PUT_REG + 1) * sizeof(reg));

	if (PT_MAX_PUT_REG + 1 < PT_TRAP && !ret)
		ret = user_regset_copyin_ignore(
			&pos, &count, &kbuf, &ubuf,
			(PT_MAX_PUT_REG + 1) * sizeof(reg),
			PT_TRAP * sizeof(reg));

	if (!ret && count > 0) {
		ret = user_regset_copyin(&pos, &count, &kbuf, &ubuf, &reg,
					 PT_TRAP * sizeof(reg),
					 (PT_TRAP + 1) * sizeof(reg));
		if (!ret)
			ret = set_user_trap(target, reg);
	}

	if (!ret)
		ret = user_regset_copyin_ignore(
			&pos, &count, &kbuf, &ubuf,
			(PT_TRAP + 1) * sizeof(reg), -1);

	return ret;
}

static int fpr_get(struct task_struct *target, const struct user_regset *regset,
		   unsigned int pos, unsigned int count,
		   void *kbuf, void __user *ubuf)
{
#ifdef CONFIG_VSX
	double buf[33];
	int i;
#endif
	flush_fp_to_thread(target);

#ifdef CONFIG_VSX
	/* copy to local buffer then write that out */
	for (i = 0; i < 32 ; i++)
		buf[i] = target->thread.TS_FPR(i);
	memcpy(&buf[32], &target->thread.fpscr, sizeof(double));
	return user_regset_copyout(&pos, &count, &kbuf, &ubuf, buf, 0, -1);

#else
	BUILD_BUG_ON(offsetof(struct thread_struct, fpscr) !=
		     offsetof(struct thread_struct, TS_FPR(32)));

	return user_regset_copyout(&pos, &count, &kbuf, &ubuf,
				   &target->thread.fpr, 0, -1);
#endif
}

static int fpr_set(struct task_struct *target, const struct user_regset *regset,
		   unsigned int pos, unsigned int count,
		   const void *kbuf, const void __user *ubuf)
{
#ifdef CONFIG_VSX
	double buf[33];
	int i;
#endif
	flush_fp_to_thread(target);

#ifdef CONFIG_VSX
	/* copy to local buffer then write that out */
	i = user_regset_copyin(&pos, &count, &kbuf, &ubuf, buf, 0, -1);
	if (i)
		return i;
	for (i = 0; i < 32 ; i++)
		target->thread.TS_FPR(i) = buf[i];
	memcpy(&target->thread.fpscr, &buf[32], sizeof(double));
	return 0;
#else
	BUILD_BUG_ON(offsetof(struct thread_struct, fpscr) !=
		     offsetof(struct thread_struct, TS_FPR(32)));

	return user_regset_copyin(&pos, &count, &kbuf, &ubuf,
				  &target->thread.fpr, 0, -1);
#endif
}

#ifdef CONFIG_ALTIVEC
/*
 * Get/set all the altivec registers vr0..vr31, vscr, vrsave, in one go.
 * The transfer totals 34 quadword.  Quadwords 0-31 contain the
 * corresponding vector registers.  Quadword 32 contains the vscr as the
 * last word (offset 12) within that quadword.  Quadword 33 contains the
 * vrsave as the first word (offset 0) within the quadword.
 *
 * This definition of the VMX state is compatible with the current PPC32
 * ptrace interface.  This allows signal handling and ptrace to use the
 * same structures.  This also simplifies the implementation of a bi-arch
 * (combined (32- and 64-bit) gdb.
 */

static int vr_active(struct task_struct *target,
		     const struct user_regset *regset)
{
	flush_altivec_to_thread(target);
	return target->thread.used_vr ? regset->n : 0;
}

static int vr_get(struct task_struct *target, const struct user_regset *regset,
		  unsigned int pos, unsigned int count,
		  void *kbuf, void __user *ubuf)
{
	int ret;

	flush_altivec_to_thread(target);

	BUILD_BUG_ON(offsetof(struct thread_struct, vscr) !=
		     offsetof(struct thread_struct, vr[32]));

	ret = user_regset_copyout(&pos, &count, &kbuf, &ubuf,
				  &target->thread.vr, 0,
				  33 * sizeof(vector128));
	if (!ret) {
		/*
		 * Copy out only the low-order word of vrsave.
		 */
		union {
			elf_vrreg_t reg;
			u32 word;
		} vrsave;
		memset(&vrsave, 0, sizeof(vrsave));
		vrsave.word = target->thread.vrsave;
		ret = user_regset_copyout(&pos, &count, &kbuf, &ubuf, &vrsave,
					  33 * sizeof(vector128), -1);
	}

	return ret;
}

static int vr_set(struct task_struct *target, const struct user_regset *regset,
		  unsigned int pos, unsigned int count,
		  const void *kbuf, const void __user *ubuf)
{
	int ret;

	flush_altivec_to_thread(target);

	BUILD_BUG_ON(offsetof(struct thread_struct, vscr) !=
		     offsetof(struct thread_struct, vr[32]));

	ret = user_regset_copyin(&pos, &count, &kbuf, &ubuf,
				 &target->thread.vr, 0, 33 * sizeof(vector128));
	if (!ret && count > 0) {
		/*
		 * We use only the first word of vrsave.
		 */
		union {
			elf_vrreg_t reg;
			u32 word;
		} vrsave;
		memset(&vrsave, 0, sizeof(vrsave));
		vrsave.word = target->thread.vrsave;
		ret = user_regset_copyin(&pos, &count, &kbuf, &ubuf, &vrsave,
					 33 * sizeof(vector128), -1);
		if (!ret)
			target->thread.vrsave = vrsave.word;
	}

	return ret;
}
#endif /* CONFIG_ALTIVEC */

#ifdef CONFIG_VSX
/*
 * Currently to set and and get all the vsx state, you need to call
 * the fp and VMX calls aswell.  This only get/sets the lower 32
 * 128bit VSX registers.
 */

static int vsr_active(struct task_struct *target,
		      const struct user_regset *regset)
{
	flush_vsx_to_thread(target);
	return target->thread.used_vsr ? regset->n : 0;
}

static int vsr_get(struct task_struct *target, const struct user_regset *regset,
		   unsigned int pos, unsigned int count,
		   void *kbuf, void __user *ubuf)
{
	double buf[32];
	int ret, i;

	flush_vsx_to_thread(target);

	for (i = 0; i < 32 ; i++)
		buf[i] = target->thread.fpr[i][TS_VSRLOWOFFSET];
	ret = user_regset_copyout(&pos, &count, &kbuf, &ubuf,
				  buf, 0, 32 * sizeof(double));

	return ret;
}

static int vsr_set(struct task_struct *target, const struct user_regset *regset,
		   unsigned int pos, unsigned int count,
		   const void *kbuf, const void __user *ubuf)
{
	double buf[32];
	int ret,i;

	flush_vsx_to_thread(target);

	ret = user_regset_copyin(&pos, &count, &kbuf, &ubuf,
				 buf, 0, 32 * sizeof(double));
	for (i = 0; i < 32 ; i++)
		target->thread.fpr[i][TS_VSRLOWOFFSET] = buf[i];


	return ret;
}
#endif /* CONFIG_VSX */

#ifdef CONFIG_SPE

/*
 * For get_evrregs/set_evrregs functions 'data' has the following layout:
 *
 * struct {
 *   u32 evr[32];
 *   u64 acc;
 *   u32 spefscr;
 * }
 */

static int evr_active(struct task_struct *target,
		      const struct user_regset *regset)
{
	flush_spe_to_thread(target);
	return target->thread.used_spe ? regset->n : 0;
}

static int evr_get(struct task_struct *target, const struct user_regset *regset,
		   unsigned int pos, unsigned int count,
		   void *kbuf, void __user *ubuf)
{
	int ret;

	flush_spe_to_thread(target);

	ret = user_regset_copyout(&pos, &count, &kbuf, &ubuf,
				  &target->thread.evr,
				  0, sizeof(target->thread.evr));

	BUILD_BUG_ON(offsetof(struct thread_struct, acc) + sizeof(u64) !=
		     offsetof(struct thread_struct, spefscr));

	if (!ret)
		ret = user_regset_copyout(&pos, &count, &kbuf, &ubuf,
					  &target->thread.acc,
					  sizeof(target->thread.evr), -1);

	return ret;
}

static int evr_set(struct task_struct *target, const struct user_regset *regset,
		   unsigned int pos, unsigned int count,
		   const void *kbuf, const void __user *ubuf)
{
	int ret;

	flush_spe_to_thread(target);

	ret = user_regset_copyin(&pos, &count, &kbuf, &ubuf,
				 &target->thread.evr,
				 0, sizeof(target->thread.evr));

	BUILD_BUG_ON(offsetof(struct thread_struct, acc) + sizeof(u64) !=
		     offsetof(struct thread_struct, spefscr));

	if (!ret)
		ret = user_regset_copyin(&pos, &count, &kbuf, &ubuf,
					 &target->thread.acc,
					 sizeof(target->thread.evr), -1);

	return ret;
}
#endif /* CONFIG_SPE */


/*
 * These are our native regset flavors.
 */
enum powerpc_regset {
	REGSET_GPR,
	REGSET_FPR,
#ifdef CONFIG_ALTIVEC
	REGSET_VMX,
#endif
#ifdef CONFIG_VSX
	REGSET_VSX,
#endif
#ifdef CONFIG_SPE
	REGSET_SPE,
#endif
};

static const struct user_regset native_regsets[] = {
	[REGSET_GPR] = {
		.core_note_type = NT_PRSTATUS, .n = ELF_NGREG,
		.size = sizeof(long), .align = sizeof(long),
		.get = gpr_get, .set = gpr_set
	},
	[REGSET_FPR] = {
		.core_note_type = NT_PRFPREG, .n = ELF_NFPREG,
		.size = sizeof(double), .align = sizeof(double),
		.get = fpr_get, .set = fpr_set
	},
#ifdef CONFIG_ALTIVEC
	[REGSET_VMX] = {
		.core_note_type = NT_PPC_VMX, .n = 34,
		.size = sizeof(vector128), .align = sizeof(vector128),
		.active = vr_active, .get = vr_get, .set = vr_set
	},
#endif
#ifdef CONFIG_VSX
	[REGSET_VSX] = {
		.core_note_type = NT_PPC_VSX, .n = 32,
		.size = sizeof(double), .align = sizeof(double),
		.active = vsr_active, .get = vsr_get, .set = vsr_set
	},
#endif
#ifdef CONFIG_SPE
	[REGSET_SPE] = {
		.n = 35,
		.size = sizeof(u32), .align = sizeof(u32),
		.active = evr_active, .get = evr_get, .set = evr_set
	},
#endif
};

static const struct user_regset_view user_ppc_native_view = {
	.name = UTS_MACHINE, .e_machine = ELF_ARCH, .ei_osabi = ELF_OSABI,
	.regsets = native_regsets, .n = ARRAY_SIZE(native_regsets)
};

#ifdef CONFIG_PPC64
#include <linux/compat.h>

static int gpr32_get(struct task_struct *target,
		     const struct user_regset *regset,
		     unsigned int pos, unsigned int count,
		     void *kbuf, void __user *ubuf)
{
	const unsigned long *regs = &target->thread.regs->gpr[0];
	compat_ulong_t *k = kbuf;
	compat_ulong_t __user *u = ubuf;
	compat_ulong_t reg;

	if (target->thread.regs == NULL)
		return -EIO;

	CHECK_FULL_REGS(target->thread.regs);

	pos /= sizeof(reg);
	count /= sizeof(reg);

	if (kbuf)
		for (; count > 0 && pos < PT_MSR; --count)
			*k++ = regs[pos++];
	else
		for (; count > 0 && pos < PT_MSR; --count)
			if (__put_user((compat_ulong_t) regs[pos++], u++))
				return -EFAULT;

	if (count > 0 && pos == PT_MSR) {
		reg = get_user_msr(target);
		if (kbuf)
			*k++ = reg;
		else if (__put_user(reg, u++))
			return -EFAULT;
		++pos;
		--count;
	}

	if (kbuf)
		for (; count > 0 && pos < PT_REGS_COUNT; --count)
			*k++ = regs[pos++];
	else
		for (; count > 0 && pos < PT_REGS_COUNT; --count)
			if (__put_user((compat_ulong_t) regs[pos++], u++))
				return -EFAULT;

	kbuf = k;
	ubuf = u;
	pos *= sizeof(reg);
	count *= sizeof(reg);
	return user_regset_copyout_zero(&pos, &count, &kbuf, &ubuf,
					PT_REGS_COUNT * sizeof(reg), -1);
}

static int gpr32_set(struct task_struct *target,
		     const struct user_regset *regset,
		     unsigned int pos, unsigned int count,
		     const void *kbuf, const void __user *ubuf)
{
	unsigned long *regs = &target->thread.regs->gpr[0];
	const compat_ulong_t *k = kbuf;
	const compat_ulong_t __user *u = ubuf;
	compat_ulong_t reg;

	if (target->thread.regs == NULL)
		return -EIO;

	CHECK_FULL_REGS(target->thread.regs);

	pos /= sizeof(reg);
	count /= sizeof(reg);

	if (kbuf)
		for (; count > 0 && pos < PT_MSR; --count)
			regs[pos++] = *k++;
	else
		for (; count > 0 && pos < PT_MSR; --count) {
			if (__get_user(reg, u++))
				return -EFAULT;
			regs[pos++] = reg;
		}


	if (count > 0 && pos == PT_MSR) {
		if (kbuf)
			reg = *k++;
		else if (__get_user(reg, u++))
			return -EFAULT;
		set_user_msr(target, reg);
		++pos;
		--count;
	}

	if (kbuf) {
		for (; count > 0 && pos <= PT_MAX_PUT_REG; --count)
			regs[pos++] = *k++;
		for (; count > 0 && pos < PT_TRAP; --count, ++pos)
			++k;
	} else {
		for (; count > 0 && pos <= PT_MAX_PUT_REG; --count) {
			if (__get_user(reg, u++))
				return -EFAULT;
			regs[pos++] = reg;
		}
		for (; count > 0 && pos < PT_TRAP; --count, ++pos)
			if (__get_user(reg, u++))
				return -EFAULT;
	}

	if (count > 0 && pos == PT_TRAP) {
		if (kbuf)
			reg = *k++;
		else if (__get_user(reg, u++))
			return -EFAULT;
		set_user_trap(target, reg);
		++pos;
		--count;
	}

	kbuf = k;
	ubuf = u;
	pos *= sizeof(reg);
	count *= sizeof(reg);
	return user_regset_copyin_ignore(&pos, &count, &kbuf, &ubuf,
					 (PT_TRAP + 1) * sizeof(reg), -1);
}

/*
 * These are the regset flavors matching the CONFIG_PPC32 native set.
 */
static const struct user_regset compat_regsets[] = {
	[REGSET_GPR] = {
		.core_note_type = NT_PRSTATUS, .n = ELF_NGREG,
		.size = sizeof(compat_long_t), .align = sizeof(compat_long_t),
		.get = gpr32_get, .set = gpr32_set
	},
	[REGSET_FPR] = {
		.core_note_type = NT_PRFPREG, .n = ELF_NFPREG,
		.size = sizeof(double), .align = sizeof(double),
		.get = fpr_get, .set = fpr_set
	},
#ifdef CONFIG_ALTIVEC
	[REGSET_VMX] = {
		.core_note_type = NT_PPC_VMX, .n = 34,
		.size = sizeof(vector128), .align = sizeof(vector128),
		.active = vr_active, .get = vr_get, .set = vr_set
	},
#endif
#ifdef CONFIG_SPE
	[REGSET_SPE] = {
		.core_note_type = NT_PPC_SPE, .n = 35,
		.size = sizeof(u32), .align = sizeof(u32),
		.active = evr_active, .get = evr_get, .set = evr_set
	},
#endif
};

static const struct user_regset_view user_ppc_compat_view = {
	.name = "ppc", .e_machine = EM_PPC, .ei_osabi = ELF_OSABI,
	.regsets = compat_regsets, .n = ARRAY_SIZE(compat_regsets)
};
#endif	/* CONFIG_PPC64 */

const struct user_regset_view *task_user_regset_view(struct task_struct *task)
{
#ifdef CONFIG_PPC64
	if (test_tsk_thread_flag(task, TIF_32BIT))
		return &user_ppc_compat_view;
#endif
	return &user_ppc_native_view;
}


void user_enable_single_step(struct task_struct *task)
{
	struct pt_regs *regs = task->thread.regs;

	if (regs != NULL) {
#ifdef CONFIG_PPC_ADV_DEBUG_REGS
		task->thread.dbcr0 &= ~DBCR0_BT;
		task->thread.dbcr0 |= DBCR0_IDM | DBCR0_IC;
		regs->msr |= MSR_DE;
#else
		regs->msr &= ~MSR_BE;
		regs->msr |= MSR_SE;
#endif
	}
	set_tsk_thread_flag(task, TIF_SINGLESTEP);
}

void user_enable_block_step(struct task_struct *task)
{
	struct pt_regs *regs = task->thread.regs;

	if (regs != NULL) {
#ifdef CONFIG_PPC_ADV_DEBUG_REGS
		task->thread.dbcr0 &= ~DBCR0_IC;
		task->thread.dbcr0 = DBCR0_IDM | DBCR0_BT;
		regs->msr |= MSR_DE;
#else
		regs->msr &= ~MSR_SE;
		regs->msr |= MSR_BE;
#endif
	}
	set_tsk_thread_flag(task, TIF_SINGLESTEP);
}

void user_disable_single_step(struct task_struct *task)
{
	struct pt_regs *regs = task->thread.regs;

	if (regs != NULL) {
#ifdef CONFIG_PPC_ADV_DEBUG_REGS
		/*
		 * The logic to disable single stepping should be as
		 * simple as turning off the Instruction Complete flag.
		 * And, after doing so, if all debug flags are off, turn
		 * off DBCR0(IDM) and MSR(DE) .... Torez
		 */
		task->thread.dbcr0 &= ~DBCR0_IC;
		/*
		 * Test to see if any of the DBCR_ACTIVE_EVENTS bits are set.
		 */
		if (!DBCR_ACTIVE_EVENTS(task->thread.dbcr0,
					task->thread.dbcr1)) {
			/*
			 * All debug events were off.....
			 */
			task->thread.dbcr0 &= ~DBCR0_IDM;
			regs->msr &= ~MSR_DE;
		}
#else
		regs->msr &= ~(MSR_SE | MSR_BE);
#endif
	}
	clear_tsk_thread_flag(task, TIF_SINGLESTEP);
}

int ptrace_set_debugreg(struct task_struct *task, unsigned long addr,
			       unsigned long data)
{
	/* For ppc64 we support one DABR and no IABR's at the moment (ppc64).
	 *  For embedded processors we support one DAC and no IAC's at the
	 *  moment.
	 */
	if (addr > 0)
		return -EINVAL;

	/* The bottom 3 bits in dabr are flags */
	if ((data & ~0x7UL) >= TASK_SIZE)
		return -EIO;

#ifndef CONFIG_PPC_ADV_DEBUG_REGS
	/* For processors using DABR (i.e. 970), the bottom 3 bits are flags.
	 *  It was assumed, on previous implementations, that 3 bits were
	 *  passed together with the data address, fitting the design of the
	 *  DABR register, as follows:
	 *
	 *  bit 0: Read flag
	 *  bit 1: Write flag
	 *  bit 2: Breakpoint translation
	 *
	 *  Thus, we use them here as so.
	 */

	/* Ensure breakpoint translation bit is set */
	if (data && !(data & DABR_TRANSLATION))
		return -EIO;

	/* Move contents to the DABR register */
	task->thread.dabr = data;
#else /* CONFIG_PPC_ADV_DEBUG_REGS */
	/* As described above, it was assumed 3 bits were passed with the data
	 *  address, but we will assume only the mode bits will be passed
	 *  as to not cause alignment restrictions for DAC-based processors.
	 */

	/* DAC's hold the whole address without any mode flags */
	task->thread.dac1 = data & ~0x3UL;

	if (task->thread.dac1 == 0) {
		dbcr_dac(task) &= ~(DBCR_DAC1R | DBCR_DAC1W);
		if (!DBCR_ACTIVE_EVENTS(task->thread.dbcr0,
					task->thread.dbcr1)) {
			task->thread.regs->msr &= ~MSR_DE;
			task->thread.dbcr0 &= ~DBCR0_IDM;
		}
		return 0;
	}

	/* Read or Write bits must be set */

	if (!(data & 0x3UL))
		return -EINVAL;

	/* Set the Internal Debugging flag (IDM bit 1) for the DBCR0
	   register */
	task->thread.dbcr0 |= DBCR0_IDM;

	/* Check for write and read flags and set DBCR0
	   accordingly */
	dbcr_dac(task) &= ~(DBCR_DAC1R|DBCR_DAC1W);
	if (data & 0x1UL)
		dbcr_dac(task) |= DBCR_DAC1R;
	if (data & 0x2UL)
		dbcr_dac(task) |= DBCR_DAC1W;
	task->thread.regs->msr |= MSR_DE;
#endif /* CONFIG_PPC_ADV_DEBUG_REGS */
	return 0;
}

/*
 * Called by kernel/ptrace.c when detaching..
 *
 * Make sure single step bits etc are not set.
 */
void ptrace_disable(struct task_struct *child)
{
	/* make sure the single step bit is not set. */
	user_disable_single_step(child);
}

#ifdef CONFIG_PPC_ADV_DEBUG_REGS
static long set_intruction_bp(struct task_struct *child,
			      struct ppc_hw_breakpoint *bp_info)
{
	int slot;
	int slot1_in_use = ((child->thread.dbcr0 & DBCR0_IAC1) != 0);
	int slot2_in_use = ((child->thread.dbcr0 & DBCR0_IAC2) != 0);
	int slot3_in_use = ((child->thread.dbcr0 & DBCR0_IAC3) != 0);
	int slot4_in_use = ((child->thread.dbcr0 & DBCR0_IAC4) != 0);

	if (dbcr_iac_range(child) & DBCR_IAC12MODE)
		slot2_in_use = 1;
	if (dbcr_iac_range(child) & DBCR_IAC34MODE)
		slot4_in_use = 1;

	if (bp_info->addr >= TASK_SIZE)
		return -EIO;

	if (bp_info->addr_mode != PPC_BREAKPOINT_MODE_EXACT) {

		/* Make sure range is valid. */
		if (bp_info->addr2 >= TASK_SIZE)
			return -EIO;

		/* We need a pair of IAC regsisters */
		if ((!slot1_in_use) && (!slot2_in_use)) {
			slot = 1;
			child->thread.iac1 = bp_info->addr;
			child->thread.iac2 = bp_info->addr2;
			child->thread.dbcr0 |= DBCR0_IAC1;
			if (bp_info->addr_mode ==
					PPC_BREAKPOINT_MODE_RANGE_EXCLUSIVE)
				dbcr_iac_range(child) |= DBCR_IAC12X;
			else
				dbcr_iac_range(child) |= DBCR_IAC12I;
#if CONFIG_PPC_ADV_DEBUG_IACS > 2
		} else if ((!slot3_in_use) && (!slot4_in_use)) {
			slot = 3;
			child->thread.iac3 = bp_info->addr;
			child->thread.iac4 = bp_info->addr2;
			child->thread.dbcr0 |= DBCR0_IAC3;
			if (bp_info->addr_mode ==
					PPC_BREAKPOINT_MODE_RANGE_EXCLUSIVE)
				dbcr_iac_range(child) |= DBCR_IAC34X;
			else
				dbcr_iac_range(child) |= DBCR_IAC34I;
#endif
		} else
			return -ENOSPC;
	} else {
		/* We only need one.  If possible leave a pair free in
		 * case a range is needed later
		 */
		if (!slot1_in_use) {
			/*
			 * Don't use iac1 if iac1-iac2 are free and either
			 * iac3 or iac4 (but not both) are free
			 */
			if (slot2_in_use || (slot3_in_use == slot4_in_use)) {
				slot = 1;
				child->thread.iac1 = bp_info->addr;
				child->thread.dbcr0 |= DBCR0_IAC1;
				goto out;
			}
		}
		if (!slot2_in_use) {
			slot = 2;
			child->thread.iac2 = bp_info->addr;
			child->thread.dbcr0 |= DBCR0_IAC2;
#if CONFIG_PPC_ADV_DEBUG_IACS > 2
		} else if (!slot3_in_use) {
			slot = 3;
			child->thread.iac3 = bp_info->addr;
			child->thread.dbcr0 |= DBCR0_IAC3;
		} else if (!slot4_in_use) {
			slot = 4;
			child->thread.iac4 = bp_info->addr;
			child->thread.dbcr0 |= DBCR0_IAC4;
#endif
		} else
			return -ENOSPC;
	}
out:
	child->thread.dbcr0 |= DBCR0_IDM;
	child->thread.regs->msr |= MSR_DE;

	return slot;
}

static int del_instruction_bp(struct task_struct *child, int slot)
{
	switch (slot) {
	case 1:
<<<<<<< HEAD
		if (child->thread.iac1 == 0)
=======
		if ((child->thread.dbcr0 & DBCR0_IAC1) == 0)
>>>>>>> 93929ebc
			return -ENOENT;

		if (dbcr_iac_range(child) & DBCR_IAC12MODE) {
			/* address range - clear slots 1 & 2 */
			child->thread.iac2 = 0;
			dbcr_iac_range(child) &= ~DBCR_IAC12MODE;
		}
		child->thread.iac1 = 0;
		child->thread.dbcr0 &= ~DBCR0_IAC1;
		break;
	case 2:
<<<<<<< HEAD
		if (child->thread.iac2 == 0)
=======
		if ((child->thread.dbcr0 & DBCR0_IAC2) == 0)
>>>>>>> 93929ebc
			return -ENOENT;

		if (dbcr_iac_range(child) & DBCR_IAC12MODE)
			/* used in a range */
			return -EINVAL;
		child->thread.iac2 = 0;
		child->thread.dbcr0 &= ~DBCR0_IAC2;
		break;
#if CONFIG_PPC_ADV_DEBUG_IACS > 2
	case 3:
<<<<<<< HEAD
		if (child->thread.iac3 == 0)
=======
		if ((child->thread.dbcr0 & DBCR0_IAC3) == 0)
>>>>>>> 93929ebc
			return -ENOENT;

		if (dbcr_iac_range(child) & DBCR_IAC34MODE) {
			/* address range - clear slots 3 & 4 */
			child->thread.iac4 = 0;
			dbcr_iac_range(child) &= ~DBCR_IAC34MODE;
		}
		child->thread.iac3 = 0;
		child->thread.dbcr0 &= ~DBCR0_IAC3;
		break;
	case 4:
<<<<<<< HEAD
		if (child->thread.iac4 == 0)
=======
		if ((child->thread.dbcr0 & DBCR0_IAC4) == 0)
>>>>>>> 93929ebc
			return -ENOENT;

		if (dbcr_iac_range(child) & DBCR_IAC34MODE)
			/* Used in a range */
			return -EINVAL;
		child->thread.iac4 = 0;
		child->thread.dbcr0 &= ~DBCR0_IAC4;
		break;
#endif
	default:
		return -EINVAL;
	}
	return 0;
}

static int set_dac(struct task_struct *child, struct ppc_hw_breakpoint *bp_info)
{
	int byte_enable =
		(bp_info->condition_mode >> PPC_BREAKPOINT_CONDITION_BE_SHIFT)
		& 0xf;
	int condition_mode =
		bp_info->condition_mode & PPC_BREAKPOINT_CONDITION_MODE;
	int slot;

	if (byte_enable && (condition_mode == 0))
		return -EINVAL;

	if (bp_info->addr >= TASK_SIZE)
		return -EIO;

	if ((dbcr_dac(child) & (DBCR_DAC1R | DBCR_DAC1W)) == 0) {
		slot = 1;
		if (bp_info->trigger_type & PPC_BREAKPOINT_TRIGGER_READ)
			dbcr_dac(child) |= DBCR_DAC1R;
		if (bp_info->trigger_type & PPC_BREAKPOINT_TRIGGER_WRITE)
			dbcr_dac(child) |= DBCR_DAC1W;
		child->thread.dac1 = (unsigned long)bp_info->addr;
#if CONFIG_PPC_ADV_DEBUG_DVCS > 0
		if (byte_enable) {
			child->thread.dvc1 =
				(unsigned long)bp_info->condition_value;
			child->thread.dbcr2 |=
				((byte_enable << DBCR2_DVC1BE_SHIFT) |
				 (condition_mode << DBCR2_DVC1M_SHIFT));
		}
#endif
#ifdef CONFIG_PPC_ADV_DEBUG_DAC_RANGE
	} else if (child->thread.dbcr2 & DBCR2_DAC12MODE) {
		/* Both dac1 and dac2 are part of a range */
		return -ENOSPC;
#endif
	} else if ((dbcr_dac(child) & (DBCR_DAC2R | DBCR_DAC2W)) == 0) {
		slot = 2;
		if (bp_info->trigger_type & PPC_BREAKPOINT_TRIGGER_READ)
			dbcr_dac(child) |= DBCR_DAC2R;
		if (bp_info->trigger_type & PPC_BREAKPOINT_TRIGGER_WRITE)
			dbcr_dac(child) |= DBCR_DAC2W;
		child->thread.dac2 = (unsigned long)bp_info->addr;
#if CONFIG_PPC_ADV_DEBUG_DVCS > 0
		if (byte_enable) {
			child->thread.dvc2 =
				(unsigned long)bp_info->condition_value;
			child->thread.dbcr2 |=
				((byte_enable << DBCR2_DVC2BE_SHIFT) |
				 (condition_mode << DBCR2_DVC2M_SHIFT));
		}
#endif
	} else
		return -ENOSPC;
	child->thread.dbcr0 |= DBCR0_IDM;
	child->thread.regs->msr |= MSR_DE;

	return slot + 4;
}

static int del_dac(struct task_struct *child, int slot)
{
	if (slot == 1) {
<<<<<<< HEAD
		if (child->thread.dac1 == 0)
=======
		if ((dbcr_dac(child) & (DBCR_DAC1R | DBCR_DAC1W)) == 0)
>>>>>>> 93929ebc
			return -ENOENT;

		child->thread.dac1 = 0;
		dbcr_dac(child) &= ~(DBCR_DAC1R | DBCR_DAC1W);
#ifdef CONFIG_PPC_ADV_DEBUG_DAC_RANGE
		if (child->thread.dbcr2 & DBCR2_DAC12MODE) {
			child->thread.dac2 = 0;
			child->thread.dbcr2 &= ~DBCR2_DAC12MODE;
		}
		child->thread.dbcr2 &= ~(DBCR2_DVC1M | DBCR2_DVC1BE);
#endif
#if CONFIG_PPC_ADV_DEBUG_DVCS > 0
		child->thread.dvc1 = 0;
#endif
	} else if (slot == 2) {
<<<<<<< HEAD
		if (child->thread.dac1 == 0)
=======
		if ((dbcr_dac(child) & (DBCR_DAC2R | DBCR_DAC2W)) == 0)
>>>>>>> 93929ebc
			return -ENOENT;

#ifdef CONFIG_PPC_ADV_DEBUG_DAC_RANGE
		if (child->thread.dbcr2 & DBCR2_DAC12MODE)
			/* Part of a range */
			return -EINVAL;
		child->thread.dbcr2 &= ~(DBCR2_DVC2M | DBCR2_DVC2BE);
#endif
#if CONFIG_PPC_ADV_DEBUG_DVCS > 0
		child->thread.dvc2 = 0;
#endif
		child->thread.dac2 = 0;
		dbcr_dac(child) &= ~(DBCR_DAC2R | DBCR_DAC2W);
	} else
		return -EINVAL;

	return 0;
}
#endif /* CONFIG_PPC_ADV_DEBUG_REGS */

#ifdef CONFIG_PPC_ADV_DEBUG_DAC_RANGE
static int set_dac_range(struct task_struct *child,
			 struct ppc_hw_breakpoint *bp_info)
{
	int mode = bp_info->addr_mode & PPC_BREAKPOINT_MODE_MASK;

	/* We don't allow range watchpoints to be used with DVC */
	if (bp_info->condition_mode)
		return -EINVAL;

	/*
	 * Best effort to verify the address range.  The user/supervisor bits
	 * prevent trapping in kernel space, but let's fail on an obvious bad
	 * range.  The simple test on the mask is not fool-proof, and any
	 * exclusive range will spill over into kernel space.
	 */
	if (bp_info->addr >= TASK_SIZE)
		return -EIO;
	if (mode == PPC_BREAKPOINT_MODE_MASK) {
		/*
		 * dac2 is a bitmask.  Don't allow a mask that makes a
		 * kernel space address from a valid dac1 value
		 */
		if (~((unsigned long)bp_info->addr2) >= TASK_SIZE)
			return -EIO;
	} else {
		/*
		 * For range breakpoints, addr2 must also be a valid address
		 */
		if (bp_info->addr2 >= TASK_SIZE)
			return -EIO;
	}

	if (child->thread.dbcr0 &
	    (DBCR0_DAC1R | DBCR0_DAC1W | DBCR0_DAC2R | DBCR0_DAC2W))
		return -ENOSPC;

	if (bp_info->trigger_type & PPC_BREAKPOINT_TRIGGER_READ)
		child->thread.dbcr0 |= (DBCR0_DAC1R | DBCR0_IDM);
	if (bp_info->trigger_type & PPC_BREAKPOINT_TRIGGER_WRITE)
		child->thread.dbcr0 |= (DBCR0_DAC1W | DBCR0_IDM);
	child->thread.dac1 = bp_info->addr;
	child->thread.dac2 = bp_info->addr2;
	if (mode == PPC_BREAKPOINT_MODE_RANGE_INCLUSIVE)
		child->thread.dbcr2  |= DBCR2_DAC12M;
	else if (mode == PPC_BREAKPOINT_MODE_RANGE_EXCLUSIVE)
		child->thread.dbcr2  |= DBCR2_DAC12MX;
	else	/* PPC_BREAKPOINT_MODE_MASK */
		child->thread.dbcr2  |= DBCR2_DAC12MM;
	child->thread.regs->msr |= MSR_DE;

	return 5;
}
#endif /* CONFIG_PPC_ADV_DEBUG_DAC_RANGE */

static long ppc_set_hwdebug(struct task_struct *child,
		     struct ppc_hw_breakpoint *bp_info)
{
	if (bp_info->version != 1)
		return -ENOTSUPP;
#ifdef CONFIG_PPC_ADV_DEBUG_REGS
	/*
	 * Check for invalid flags and combinations
	 */
	if ((bp_info->trigger_type == 0) ||
	    (bp_info->trigger_type & ~(PPC_BREAKPOINT_TRIGGER_EXECUTE |
				       PPC_BREAKPOINT_TRIGGER_RW)) ||
	    (bp_info->addr_mode & ~PPC_BREAKPOINT_MODE_MASK) ||
	    (bp_info->condition_mode &
	     ~(PPC_BREAKPOINT_CONDITION_MODE |
	       PPC_BREAKPOINT_CONDITION_BE_ALL)))
		return -EINVAL;
#if CONFIG_PPC_ADV_DEBUG_DVCS == 0
	if (bp_info->condition_mode != PPC_BREAKPOINT_CONDITION_NONE)
		return -EINVAL;
#endif

	if (bp_info->trigger_type & PPC_BREAKPOINT_TRIGGER_EXECUTE) {
		if ((bp_info->trigger_type != PPC_BREAKPOINT_TRIGGER_EXECUTE) ||
		    (bp_info->condition_mode != PPC_BREAKPOINT_CONDITION_NONE))
			return -EINVAL;
		return set_intruction_bp(child, bp_info);
	}
	if (bp_info->addr_mode == PPC_BREAKPOINT_MODE_EXACT)
		return set_dac(child, bp_info);

#ifdef CONFIG_PPC_ADV_DEBUG_DAC_RANGE
	return set_dac_range(child, bp_info);
#else
	return -EINVAL;
#endif
#else /* !CONFIG_PPC_ADV_DEBUG_DVCS */
	/*
	 * We only support one data breakpoint
	 */
	if (((bp_info->trigger_type & PPC_BREAKPOINT_TRIGGER_RW) == 0) ||
	    ((bp_info->trigger_type & ~PPC_BREAKPOINT_TRIGGER_RW) != 0) ||
	    (bp_info->trigger_type != PPC_BREAKPOINT_TRIGGER_WRITE) ||
	    (bp_info->addr_mode != PPC_BREAKPOINT_MODE_EXACT) ||
	    (bp_info->condition_mode != PPC_BREAKPOINT_CONDITION_NONE))
		return -EINVAL;

	if (child->thread.dabr)
		return -ENOSPC;

	if ((unsigned long)bp_info->addr >= TASK_SIZE)
		return -EIO;

	child->thread.dabr = (unsigned long)bp_info->addr;

	return 1;
#endif /* !CONFIG_PPC_ADV_DEBUG_DVCS */
}

static long ppc_del_hwdebug(struct task_struct *child, long addr, long data)
{
#ifdef CONFIG_PPC_ADV_DEBUG_REGS
	int rc;

	if (data <= 4)
		rc = del_instruction_bp(child, (int)data);
	else
		rc = del_dac(child, (int)data - 4);

	if (!rc) {
		if (!DBCR_ACTIVE_EVENTS(child->thread.dbcr0,
					child->thread.dbcr1)) {
			child->thread.dbcr0 &= ~DBCR0_IDM;
			child->thread.regs->msr &= ~MSR_DE;
		}
	}
	return rc;
#else
	if (data != 1)
		return -EINVAL;
	if (child->thread.dabr == 0)
		return -ENOENT;

	child->thread.dabr = 0;

	return 0;
#endif
}

/*
 * Here are the old "legacy" powerpc specific getregs/setregs ptrace calls,
 * we mark them as obsolete now, they will be removed in a future version
 */
static long arch_ptrace_old(struct task_struct *child, long request, long addr,
			    long data)
{
	switch (request) {
	case PPC_PTRACE_GETREGS:	/* Get GPRs 0 - 31. */
		return copy_regset_to_user(child, &user_ppc_native_view,
					   REGSET_GPR, 0, 32 * sizeof(long),
					   (void __user *) data);

	case PPC_PTRACE_SETREGS:	/* Set GPRs 0 - 31. */
		return copy_regset_from_user(child, &user_ppc_native_view,
					     REGSET_GPR, 0, 32 * sizeof(long),
					     (const void __user *) data);

	case PPC_PTRACE_GETFPREGS:	/* Get FPRs 0 - 31. */
		return copy_regset_to_user(child, &user_ppc_native_view,
					   REGSET_FPR, 0, 32 * sizeof(double),
					   (void __user *) data);

	case PPC_PTRACE_SETFPREGS:	/* Set FPRs 0 - 31. */
		return copy_regset_from_user(child, &user_ppc_native_view,
					     REGSET_FPR, 0, 32 * sizeof(double),
					     (const void __user *) data);
	}

	return -EPERM;
}

long arch_ptrace(struct task_struct *child, long request, long addr, long data)
{
	int ret = -EPERM;

	switch (request) {
	/* read the word at location addr in the USER area. */
	case PTRACE_PEEKUSR: {
		unsigned long index, tmp;

		ret = -EIO;
		/* convert to index and check */
#ifdef CONFIG_PPC32
		index = (unsigned long) addr >> 2;
		if ((addr & 3) || (index > PT_FPSCR)
		    || (child->thread.regs == NULL))
#else
		index = (unsigned long) addr >> 3;
		if ((addr & 7) || (index > PT_FPSCR))
#endif
			break;

		CHECK_FULL_REGS(child->thread.regs);
		if (index < PT_FPR0) {
			tmp = ptrace_get_reg(child, (int) index);
		} else {
			flush_fp_to_thread(child);
			tmp = ((unsigned long *)child->thread.fpr)
				[TS_FPRWIDTH * (index - PT_FPR0)];
		}
		ret = put_user(tmp,(unsigned long __user *) data);
		break;
	}

	/* write the word at location addr in the USER area */
	case PTRACE_POKEUSR: {
		unsigned long index;

		ret = -EIO;
		/* convert to index and check */
#ifdef CONFIG_PPC32
		index = (unsigned long) addr >> 2;
		if ((addr & 3) || (index > PT_FPSCR)
		    || (child->thread.regs == NULL))
#else
		index = (unsigned long) addr >> 3;
		if ((addr & 7) || (index > PT_FPSCR))
#endif
			break;

		CHECK_FULL_REGS(child->thread.regs);
		if (index < PT_FPR0) {
			ret = ptrace_put_reg(child, index, data);
		} else {
			flush_fp_to_thread(child);
			((unsigned long *)child->thread.fpr)
				[TS_FPRWIDTH * (index - PT_FPR0)] = data;
			ret = 0;
		}
		break;
	}

	case PPC_PTRACE_GETHWDBGINFO: {
		struct ppc_debug_info dbginfo;

		dbginfo.version = 1;
#ifdef CONFIG_PPC_ADV_DEBUG_REGS
		dbginfo.num_instruction_bps = CONFIG_PPC_ADV_DEBUG_IACS;
		dbginfo.num_data_bps = CONFIG_PPC_ADV_DEBUG_DACS;
		dbginfo.num_condition_regs = CONFIG_PPC_ADV_DEBUG_DVCS;
		dbginfo.data_bp_alignment = 4;
		dbginfo.sizeof_condition = 4;
		dbginfo.features = PPC_DEBUG_FEATURE_INSN_BP_RANGE |
				   PPC_DEBUG_FEATURE_INSN_BP_MASK;
#ifdef CONFIG_PPC_ADV_DEBUG_DAC_RANGE
		dbginfo.features |=
				   PPC_DEBUG_FEATURE_DATA_BP_RANGE |
				   PPC_DEBUG_FEATURE_DATA_BP_MASK;
#endif
#else /* !CONFIG_PPC_ADV_DEBUG_REGS */
		dbginfo.num_instruction_bps = 0;
		dbginfo.num_data_bps = 1;
		dbginfo.num_condition_regs = 0;
#ifdef CONFIG_PPC64
		dbginfo.data_bp_alignment = 8;
#else
		dbginfo.data_bp_alignment = 4;
#endif
		dbginfo.sizeof_condition = 0;
		dbginfo.features = 0;
#endif /* CONFIG_PPC_ADV_DEBUG_REGS */

		if (!access_ok(VERIFY_WRITE, data,
			       sizeof(struct ppc_debug_info)))
			return -EFAULT;
		ret = __copy_to_user((struct ppc_debug_info __user *)data,
				     &dbginfo, sizeof(struct ppc_debug_info)) ?
		      -EFAULT : 0;
		break;
	}

	case PPC_PTRACE_SETHWDEBUG: {
		struct ppc_hw_breakpoint bp_info;

		if (!access_ok(VERIFY_READ, data,
			       sizeof(struct ppc_hw_breakpoint)))
			return -EFAULT;
		ret = __copy_from_user(&bp_info,
				       (struct ppc_hw_breakpoint __user *)data,
				       sizeof(struct ppc_hw_breakpoint)) ?
		      -EFAULT : 0;
		if (!ret)
			ret = ppc_set_hwdebug(child, &bp_info);
		break;
	}

	case PPC_PTRACE_DELHWDEBUG: {
		ret = ppc_del_hwdebug(child, addr, data);
		break;
	}

	case PTRACE_GET_DEBUGREG: {
		ret = -EINVAL;
		/* We only support one DABR and no IABRS at the moment */
		if (addr > 0)
			break;
#ifdef CONFIG_PPC_ADV_DEBUG_REGS
		ret = put_user(child->thread.dac1,
			       (unsigned long __user *)data);
#else
		ret = put_user(child->thread.dabr,
			       (unsigned long __user *)data);
#endif
		break;
	}

	case PTRACE_SET_DEBUGREG:
		ret = ptrace_set_debugreg(child, addr, data);
		break;

#ifdef CONFIG_PPC64
	case PTRACE_GETREGS64:
#endif
	case PTRACE_GETREGS:	/* Get all pt_regs from the child. */
		return copy_regset_to_user(child, &user_ppc_native_view,
					   REGSET_GPR,
					   0, sizeof(struct pt_regs),
					   (void __user *) data);

#ifdef CONFIG_PPC64
	case PTRACE_SETREGS64:
#endif
	case PTRACE_SETREGS:	/* Set all gp regs in the child. */
		return copy_regset_from_user(child, &user_ppc_native_view,
					     REGSET_GPR,
					     0, sizeof(struct pt_regs),
					     (const void __user *) data);

	case PTRACE_GETFPREGS: /* Get the child FPU state (FPR0...31 + FPSCR) */
		return copy_regset_to_user(child, &user_ppc_native_view,
					   REGSET_FPR,
					   0, sizeof(elf_fpregset_t),
					   (void __user *) data);

	case PTRACE_SETFPREGS: /* Set the child FPU state (FPR0...31 + FPSCR) */
		return copy_regset_from_user(child, &user_ppc_native_view,
					     REGSET_FPR,
					     0, sizeof(elf_fpregset_t),
					     (const void __user *) data);

#ifdef CONFIG_ALTIVEC
	case PTRACE_GETVRREGS:
		return copy_regset_to_user(child, &user_ppc_native_view,
					   REGSET_VMX,
					   0, (33 * sizeof(vector128) +
					       sizeof(u32)),
					   (void __user *) data);

	case PTRACE_SETVRREGS:
		return copy_regset_from_user(child, &user_ppc_native_view,
					     REGSET_VMX,
					     0, (33 * sizeof(vector128) +
						 sizeof(u32)),
					     (const void __user *) data);
#endif
#ifdef CONFIG_VSX
	case PTRACE_GETVSRREGS:
		return copy_regset_to_user(child, &user_ppc_native_view,
					   REGSET_VSX,
					   0, 32 * sizeof(double),
					   (void __user *) data);

	case PTRACE_SETVSRREGS:
		return copy_regset_from_user(child, &user_ppc_native_view,
					     REGSET_VSX,
					     0, 32 * sizeof(double),
					     (const void __user *) data);
#endif
#ifdef CONFIG_SPE
	case PTRACE_GETEVRREGS:
		/* Get the child spe register state. */
		return copy_regset_to_user(child, &user_ppc_native_view,
					   REGSET_SPE, 0, 35 * sizeof(u32),
					   (void __user *) data);

	case PTRACE_SETEVRREGS:
		/* Set the child spe register state. */
		return copy_regset_from_user(child, &user_ppc_native_view,
					     REGSET_SPE, 0, 35 * sizeof(u32),
					     (const void __user *) data);
#endif

	/* Old reverse args ptrace callss */
	case PPC_PTRACE_GETREGS: /* Get GPRs 0 - 31. */
	case PPC_PTRACE_SETREGS: /* Set GPRs 0 - 31. */
	case PPC_PTRACE_GETFPREGS: /* Get FPRs 0 - 31. */
	case PPC_PTRACE_SETFPREGS: /* Get FPRs 0 - 31. */
		ret = arch_ptrace_old(child, request, addr, data);
		break;

	default:
		ret = ptrace_request(child, request, addr, data);
		break;
	}
	return ret;
}

/*
 * We must return the syscall number to actually look up in the table.
 * This can be -1L to skip running any syscall at all.
 */
long do_syscall_trace_enter(struct pt_regs *regs)
{
	long ret = 0;

	secure_computing(regs->gpr[0]);

	if (test_thread_flag(TIF_SYSCALL_TRACE) &&
	    tracehook_report_syscall_entry(regs))
		/*
		 * Tracing decided this syscall should not happen.
		 * We'll return a bogus call number to get an ENOSYS
		 * error, but leave the original number in regs->gpr[0].
		 */
		ret = -1L;

	if (unlikely(current->audit_context)) {
#ifdef CONFIG_PPC64
		if (!test_thread_flag(TIF_32BIT))
			audit_syscall_entry(AUDIT_ARCH_PPC64,
					    regs->gpr[0],
					    regs->gpr[3], regs->gpr[4],
					    regs->gpr[5], regs->gpr[6]);
		else
#endif
			audit_syscall_entry(AUDIT_ARCH_PPC,
					    regs->gpr[0],
					    regs->gpr[3] & 0xffffffff,
					    regs->gpr[4] & 0xffffffff,
					    regs->gpr[5] & 0xffffffff,
					    regs->gpr[6] & 0xffffffff);
	}

	return ret ?: regs->gpr[0];
}

void do_syscall_trace_leave(struct pt_regs *regs)
{
	int step;

	if (unlikely(current->audit_context))
		audit_syscall_exit((regs->ccr&0x10000000)?AUDITSC_FAILURE:AUDITSC_SUCCESS,
				   regs->result);

	step = test_thread_flag(TIF_SINGLESTEP);
	if (step || test_thread_flag(TIF_SYSCALL_TRACE))
		tracehook_report_syscall_exit(regs, step);
}<|MERGE_RESOLUTION|>--- conflicted
+++ resolved
@@ -940,11 +940,7 @@
 {
 	switch (slot) {
 	case 1:
-<<<<<<< HEAD
-		if (child->thread.iac1 == 0)
-=======
 		if ((child->thread.dbcr0 & DBCR0_IAC1) == 0)
->>>>>>> 93929ebc
 			return -ENOENT;
 
 		if (dbcr_iac_range(child) & DBCR_IAC12MODE) {
@@ -956,11 +952,7 @@
 		child->thread.dbcr0 &= ~DBCR0_IAC1;
 		break;
 	case 2:
-<<<<<<< HEAD
-		if (child->thread.iac2 == 0)
-=======
 		if ((child->thread.dbcr0 & DBCR0_IAC2) == 0)
->>>>>>> 93929ebc
 			return -ENOENT;
 
 		if (dbcr_iac_range(child) & DBCR_IAC12MODE)
@@ -971,11 +963,7 @@
 		break;
 #if CONFIG_PPC_ADV_DEBUG_IACS > 2
 	case 3:
-<<<<<<< HEAD
-		if (child->thread.iac3 == 0)
-=======
 		if ((child->thread.dbcr0 & DBCR0_IAC3) == 0)
->>>>>>> 93929ebc
 			return -ENOENT;
 
 		if (dbcr_iac_range(child) & DBCR_IAC34MODE) {
@@ -987,11 +975,7 @@
 		child->thread.dbcr0 &= ~DBCR0_IAC3;
 		break;
 	case 4:
-<<<<<<< HEAD
-		if (child->thread.iac4 == 0)
-=======
 		if ((child->thread.dbcr0 & DBCR0_IAC4) == 0)
->>>>>>> 93929ebc
 			return -ENOENT;
 
 		if (dbcr_iac_range(child) & DBCR_IAC34MODE)
@@ -1070,11 +1054,7 @@
 static int del_dac(struct task_struct *child, int slot)
 {
 	if (slot == 1) {
-<<<<<<< HEAD
-		if (child->thread.dac1 == 0)
-=======
 		if ((dbcr_dac(child) & (DBCR_DAC1R | DBCR_DAC1W)) == 0)
->>>>>>> 93929ebc
 			return -ENOENT;
 
 		child->thread.dac1 = 0;
@@ -1090,11 +1070,7 @@
 		child->thread.dvc1 = 0;
 #endif
 	} else if (slot == 2) {
-<<<<<<< HEAD
-		if (child->thread.dac1 == 0)
-=======
 		if ((dbcr_dac(child) & (DBCR_DAC2R | DBCR_DAC2W)) == 0)
->>>>>>> 93929ebc
 			return -ENOENT;
 
 #ifdef CONFIG_PPC_ADV_DEBUG_DAC_RANGE
