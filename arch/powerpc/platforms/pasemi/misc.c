/*
 * Copyright (C) 2007 PA Semi, Inc
 *
 * Parts based on arch/powerpc/sysdev/fsl_soc.c:
 *
 * 2006 (c) MontaVista Software, Inc.
 *
 * This program is free software; you can redistribute  it and/or modify it
 * under  the terms of  the GNU General  Public License as published by the
 * Free Software Foundation;  either version 2 of the  License, or (at your
 * option) any later version.
 */

#include <linux/errno.h>
#include <linux/kernel.h>
#include <linux/pci.h>
#include <linux/of.h>
#include <linux/i2c.h>

#ifdef CONFIG_I2C_BOARDINFO
/* The below is from fsl_soc.c.  It's copied because since there are no
 * official bus bindings at this time it doesn't make sense to share across
 * the platforms, even though they happen to be common.
 */
struct i2c_driver_device {
	char    *of_device;
	char    *i2c_type;
};

static struct i2c_driver_device i2c_devices[] __initdata = {
	{"dallas,ds1338",  "ds1338"},
};

static int __init find_i2c_driver(struct device_node *node,
				     struct i2c_board_info *info)
{
	int i;

	for (i = 0; i < ARRAY_SIZE(i2c_devices); i++) {
		if (!of_device_is_compatible(node, i2c_devices[i].of_device))
			continue;
<<<<<<< HEAD
		if (strlcpy(info->driver_name, i2c_devices[i].i2c_driver,
			    sizeof(info->driver_name)) >= sizeof(info->driver_name) ||
		    strlcpy(info->type, i2c_devices[i].i2c_type,
=======
		if (strlcpy(info->type, i2c_devices[i].i2c_type,
>>>>>>> 57c153b0
			    I2C_NAME_SIZE) >= I2C_NAME_SIZE)
			return -ENOMEM;
		return 0;
	}
	return -ENODEV;
}

static int __init pasemi_register_i2c_devices(void)
{
	struct pci_dev *pdev;
	struct device_node *adap_node;
	struct device_node *node;

	pdev = NULL;
	while ((pdev = pci_get_device(PCI_VENDOR_ID_PASEMI, 0xa003, pdev))) {
		adap_node = pci_device_to_OF_node(pdev);

		if (!adap_node)
			continue;

		node = NULL;
		while ((node = of_get_next_child(adap_node, node))) {
			struct i2c_board_info info = {};
			const u32 *addr;
			int len;

			addr = of_get_property(node, "reg", &len);
			if (!addr || len < sizeof(int) ||
			    *addr > (1 << 10) - 1) {
				printk(KERN_WARNING
					"pasemi_register_i2c_devices: "
					"invalid i2c device entry\n");
				continue;
			}

			info.irq = irq_of_parse_and_map(node, 0);
			if (info.irq == NO_IRQ)
				info.irq = -1;

			if (find_i2c_driver(node, &info) < 0)
				continue;

			info.addr = *addr;

			i2c_register_board_info(PCI_FUNC(pdev->devfn), &info,
						1);
		}
	}
	return 0;
}
device_initcall(pasemi_register_i2c_devices);
#endif<|MERGE_RESOLUTION|>--- conflicted
+++ resolved
@@ -39,13 +39,7 @@
 	for (i = 0; i < ARRAY_SIZE(i2c_devices); i++) {
 		if (!of_device_is_compatible(node, i2c_devices[i].of_device))
 			continue;
-<<<<<<< HEAD
-		if (strlcpy(info->driver_name, i2c_devices[i].i2c_driver,
-			    sizeof(info->driver_name)) >= sizeof(info->driver_name) ||
-		    strlcpy(info->type, i2c_devices[i].i2c_type,
-=======
 		if (strlcpy(info->type, i2c_devices[i].i2c_type,
->>>>>>> 57c153b0
 			    I2C_NAME_SIZE) >= I2C_NAME_SIZE)
 			return -ENOMEM;
 		return 0;
