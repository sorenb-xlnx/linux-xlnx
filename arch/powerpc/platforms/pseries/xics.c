/*
 * arch/powerpc/platforms/pseries/xics.c
 *
 * Copyright 2000 IBM Corporation.
 *
 *  This program is free software; you can redistribute it and/or
 *  modify it under the terms of the GNU General Public License
 *  as published by the Free Software Foundation; either version
 *  2 of the License, or (at your option) any later version.
 */

#include <linux/types.h>
#include <linux/threads.h>
#include <linux/kernel.h>
#include <linux/irq.h>
#include <linux/smp.h>
#include <linux/interrupt.h>
#include <linux/init.h>
#include <linux/radix-tree.h>
#include <linux/cpu.h>
#include <linux/msi.h>
#include <linux/of.h>
#include <linux/percpu.h>

#include <asm/firmware.h>
#include <asm/io.h>
#include <asm/pgtable.h>
#include <asm/smp.h>
#include <asm/rtas.h>
#include <asm/hvcall.h>
#include <asm/machdep.h>

#include "xics.h"
#include "plpar_wrappers.h"

static struct irq_host *xics_host;

#define XICS_IPI		2
#define XICS_IRQ_SPURIOUS	0

/* Want a priority other than 0.  Various HW issues require this. */
#define	DEFAULT_PRIORITY	5

/*
 * Mark IPIs as higher priority so we can take them inside interrupts that
 * arent marked IRQF_DISABLED
 */
#define IPI_PRIORITY		4

/* The least favored priority */
#define LOWEST_PRIORITY		0xFF

/* The number of priorities defined above */
#define MAX_NUM_PRIORITIES	3

static unsigned int default_server = 0xFF;
static unsigned int default_distrib_server = 0;
static unsigned int interrupt_server_size = 8;

/* RTAS service tokens */
static int ibm_get_xive;
static int ibm_set_xive;
static int ibm_int_on;
static int ibm_int_off;

struct xics_cppr {
	unsigned char stack[MAX_NUM_PRIORITIES];
	int index;
};

static DEFINE_PER_CPU(struct xics_cppr, xics_cppr);

/* Direct hardware low level accessors */

/* The part of the interrupt presentation layer that we care about */
struct xics_ipl {
	union {
		u32 word;
		u8 bytes[4];
	} xirr_poll;
	union {
		u32 word;
		u8 bytes[4];
	} xirr;
	u32 dummy;
	union {
		u32 word;
		u8 bytes[4];
	} qirr;
};

static struct xics_ipl __iomem *xics_per_cpu[NR_CPUS];

static inline unsigned int direct_xirr_info_get(void)
{
	int cpu = smp_processor_id();

	return in_be32(&xics_per_cpu[cpu]->xirr.word);
}

static inline void direct_xirr_info_set(unsigned int value)
{
	int cpu = smp_processor_id();

	out_be32(&xics_per_cpu[cpu]->xirr.word, value);
}

static inline void direct_cppr_info(u8 value)
{
	int cpu = smp_processor_id();

	out_8(&xics_per_cpu[cpu]->xirr.bytes[0], value);
}

static inline void direct_qirr_info(int n_cpu, u8 value)
{
	out_8(&xics_per_cpu[n_cpu]->qirr.bytes[0], value);
}


/* LPAR low level accessors */

static inline unsigned int lpar_xirr_info_get(unsigned char cppr)
{
	unsigned long lpar_rc;
	unsigned long return_value;

	lpar_rc = plpar_xirr(&return_value, cppr);
	if (lpar_rc != H_SUCCESS)
		panic(" bad return code xirr - rc = %lx\n", lpar_rc);
	return (unsigned int)return_value;
}

static inline void lpar_xirr_info_set(unsigned int value)
{
	unsigned long lpar_rc;

	lpar_rc = plpar_eoi(value);
	if (lpar_rc != H_SUCCESS)
		panic("bad return code EOI - rc = %ld, value=%x\n", lpar_rc,
		      value);
}

static inline void lpar_cppr_info(u8 value)
{
	unsigned long lpar_rc;

	lpar_rc = plpar_cppr(value);
	if (lpar_rc != H_SUCCESS)
		panic("bad return code cppr - rc = %lx\n", lpar_rc);
}

static inline void lpar_qirr_info(int n_cpu , u8 value)
{
	unsigned long lpar_rc;

	lpar_rc = plpar_ipi(get_hard_smp_processor_id(n_cpu), value);
	if (lpar_rc != H_SUCCESS)
		panic("bad return code qirr - rc = %lx\n", lpar_rc);
}


/* Interface to generic irq subsystem */

#ifdef CONFIG_SMP
/*
 * For the moment we only implement delivery to all cpus or one cpu.
 *
 * If the requested affinity is cpu_all_mask, we set global affinity.
 * If not we set it to the first cpu in the mask, even if multiple cpus
 * are set. This is so things like irqbalance (which set core and package
 * wide affinities) do the right thing.
 */
static int get_irq_server(unsigned int virq, const struct cpumask *cpumask,
			  unsigned int strict_check)
{

	if (!distribute_irqs)
		return default_server;

	if (!cpumask_subset(cpu_possible_mask, cpumask)) {
		int server = cpumask_first_and(cpu_online_mask, cpumask);

		if (server < nr_cpu_ids)
			return get_hard_smp_processor_id(server);

		if (strict_check)
			return -1;
	}

	/*
	 * Workaround issue with some versions of JS20 firmware that
	 * deliver interrupts to cpus which haven't been started. This
	 * happens when using the maxcpus= boot option.
	 */
	if (cpumask_equal(cpu_online_mask, cpu_present_mask))
		return default_distrib_server;

	return default_server;
}
#else
#define get_irq_server(virq, cpumask, strict_check) (default_server)
#endif

static void xics_unmask_irq(struct irq_data *d)
{
	unsigned int hwirq;
	int call_status;
	int server;

	pr_devel("xics: unmask virq %d\n", d->irq);

<<<<<<< HEAD
	irq = (unsigned int)irq_map[d->irq].hwirq;
	pr_devel(" -> map to hwirq 0x%x\n", irq);
	if (irq == XICS_IPI || irq == XICS_IRQ_SPURIOUS)
=======
	hwirq = (unsigned int)irq_map[d->irq].hwirq;
	pr_devel(" -> map to hwirq 0x%x\n", hwirq);
	if (hwirq == XICS_IPI || hwirq == XICS_IRQ_SPURIOUS)
>>>>>>> 8eca7a00
		return;

	server = get_irq_server(d->irq, d->affinity, 0);

	call_status = rtas_call(ibm_set_xive, 3, 1, NULL, hwirq, server,
				DEFAULT_PRIORITY);
	if (call_status != 0) {
		printk(KERN_ERR
			"%s: ibm_set_xive irq %u server %x returned %d\n",
			__func__, hwirq, server, call_status);
		return;
	}

	/* Now unmask the interrupt (often a no-op) */
	call_status = rtas_call(ibm_int_on, 1, 1, NULL, hwirq);
	if (call_status != 0) {
		printk(KERN_ERR "%s: ibm_int_on irq=%u returned %d\n",
			__func__, hwirq, call_status);
		return;
	}
}

static unsigned int xics_startup(struct irq_data *d)
{
	/*
	 * The generic MSI code returns with the interrupt disabled on the
	 * card, using the MSI mask bits. Firmware doesn't appear to unmask
	 * at that level, so we do it here by hand.
	 */
	if (d->msi_desc)
		unmask_msi_irq(d);

	/* unmask it */
	xics_unmask_irq(d);
	return 0;
}

<<<<<<< HEAD
static void xics_mask_real_irq(struct irq_data *d)
{
	int call_status;

	if (d->irq == XICS_IPI)
		return;

	call_status = rtas_call(ibm_int_off, 1, 1, NULL, d->irq);
	if (call_status != 0) {
		printk(KERN_ERR "%s: ibm_int_off irq=%u returned %d\n",
			__func__, d->irq, call_status);
=======
static void xics_mask_real_irq(unsigned int hwirq)
{
	int call_status;

	if (hwirq == XICS_IPI)
		return;

	call_status = rtas_call(ibm_int_off, 1, 1, NULL, hwirq);
	if (call_status != 0) {
		printk(KERN_ERR "%s: ibm_int_off irq=%u returned %d\n",
			__func__, hwirq, call_status);
>>>>>>> 8eca7a00
		return;
	}

	/* Have to set XIVE to 0xff to be able to remove a slot */
<<<<<<< HEAD
	call_status = rtas_call(ibm_set_xive, 3, 1, NULL, d->irq,
				default_server, 0xff);
	if (call_status != 0) {
		printk(KERN_ERR "%s: ibm_set_xive(0xff) irq=%u returned %d\n",
			__func__, d->irq, call_status);
=======
	call_status = rtas_call(ibm_set_xive, 3, 1, NULL, hwirq,
				default_server, 0xff);
	if (call_status != 0) {
		printk(KERN_ERR "%s: ibm_set_xive(0xff) irq=%u returned %d\n",
			__func__, hwirq, call_status);
>>>>>>> 8eca7a00
		return;
	}
}

static void xics_mask_irq(struct irq_data *d)
{
	unsigned int hwirq;

	pr_devel("xics: mask virq %d\n", d->irq);

<<<<<<< HEAD
	irq = (unsigned int)irq_map[d->irq].hwirq;
	if (irq == XICS_IPI || irq == XICS_IRQ_SPURIOUS)
		return;
	xics_mask_real_irq(d);
=======
	hwirq = (unsigned int)irq_map[d->irq].hwirq;
	if (hwirq == XICS_IPI || hwirq == XICS_IRQ_SPURIOUS)
		return;
	xics_mask_real_irq(hwirq);
>>>>>>> 8eca7a00
}

static void xics_mask_unknown_vec(unsigned int vec)
{
	printk(KERN_ERR "Interrupt %u (real) is invalid, disabling it.\n", vec);
	xics_mask_real_irq(irq_get_irq_data(vec));
}

static inline unsigned int xics_xirr_vector(unsigned int xirr)
{
	/*
	 * The top byte is the old cppr, to be restored on EOI.
	 * The remaining 24 bits are the vector.
	 */
	return xirr & 0x00ffffff;
}

static void push_cppr(unsigned int vec)
{
	struct xics_cppr *os_cppr = &__get_cpu_var(xics_cppr);

	if (WARN_ON(os_cppr->index >= MAX_NUM_PRIORITIES - 1))
		return;

	if (vec == XICS_IPI)
		os_cppr->stack[++os_cppr->index] = IPI_PRIORITY;
	else
		os_cppr->stack[++os_cppr->index] = DEFAULT_PRIORITY;
}

static unsigned int xics_get_irq_direct(void)
{
	unsigned int xirr = direct_xirr_info_get();
	unsigned int vec = xics_xirr_vector(xirr);
	unsigned int irq;

	if (vec == XICS_IRQ_SPURIOUS)
		return NO_IRQ;

	irq = irq_radix_revmap_lookup(xics_host, vec);
	if (likely(irq != NO_IRQ)) {
		push_cppr(vec);
		return irq;
	}

	/* We don't have a linux mapping, so have rtas mask it. */
	xics_mask_unknown_vec(vec);

	/* We might learn about it later, so EOI it */
	direct_xirr_info_set(xirr);
	return NO_IRQ;
}

static unsigned int xics_get_irq_lpar(void)
{
	struct xics_cppr *os_cppr = &__get_cpu_var(xics_cppr);
	unsigned int xirr = lpar_xirr_info_get(os_cppr->stack[os_cppr->index]);
	unsigned int vec = xics_xirr_vector(xirr);
	unsigned int irq;

	if (vec == XICS_IRQ_SPURIOUS)
		return NO_IRQ;

	irq = irq_radix_revmap_lookup(xics_host, vec);
	if (likely(irq != NO_IRQ)) {
		push_cppr(vec);
		return irq;
	}

	/* We don't have a linux mapping, so have RTAS mask it. */
	xics_mask_unknown_vec(vec);

	/* We might learn about it later, so EOI it */
	lpar_xirr_info_set(xirr);
	return NO_IRQ;
}

static unsigned char pop_cppr(void)
{
	struct xics_cppr *os_cppr = &__get_cpu_var(xics_cppr);

	if (WARN_ON(os_cppr->index < 1))
		return LOWEST_PRIORITY;

	return os_cppr->stack[--os_cppr->index];
}

static void xics_eoi_direct(struct irq_data *d)
{
<<<<<<< HEAD
	unsigned int irq = (unsigned int)irq_map[d->irq].hwirq;
=======
	unsigned int hwirq = (unsigned int)irq_map[d->irq].hwirq;
>>>>>>> 8eca7a00

	iosync();
	direct_xirr_info_set((pop_cppr() << 24) | hwirq);
}

static void xics_eoi_lpar(struct irq_data *d)
{
<<<<<<< HEAD
	unsigned int irq = (unsigned int)irq_map[d->irq].hwirq;
=======
	unsigned int hwirq = (unsigned int)irq_map[d->irq].hwirq;
>>>>>>> 8eca7a00

	iosync();
	lpar_xirr_info_set((pop_cppr() << 24) | hwirq);
}

static int
xics_set_affinity(struct irq_data *d, const struct cpumask *cpumask, bool force)
{
	unsigned int hwirq;
	int status;
	int xics_status[2];
	int irq_server;

<<<<<<< HEAD
	irq = (unsigned int)irq_map[d->irq].hwirq;
	if (irq == XICS_IPI || irq == XICS_IRQ_SPURIOUS)
=======
	hwirq = (unsigned int)irq_map[d->irq].hwirq;
	if (hwirq == XICS_IPI || hwirq == XICS_IRQ_SPURIOUS)
>>>>>>> 8eca7a00
		return -1;

	status = rtas_call(ibm_get_xive, 1, 3, xics_status, hwirq);

	if (status) {
		printk(KERN_ERR "%s: ibm,get-xive irq=%u returns %d\n",
			__func__, hwirq, status);
		return -1;
	}

	irq_server = get_irq_server(d->irq, cpumask, 1);
	if (irq_server == -1) {
		char cpulist[128];
		cpumask_scnprintf(cpulist, sizeof(cpulist), cpumask);
		printk(KERN_WARNING
			"%s: No online cpus in the mask %s for irq %d\n",
			__func__, cpulist, d->irq);
		return -1;
	}

	status = rtas_call(ibm_set_xive, 3, 1, NULL,
				hwirq, irq_server, xics_status[1]);

	if (status) {
		printk(KERN_ERR "%s: ibm,set-xive irq=%u returns %d\n",
			__func__, hwirq, status);
		return -1;
	}

	return 0;
}

static struct irq_chip xics_pic_direct = {
	.name = "XICS",
	.irq_startup = xics_startup,
	.irq_mask = xics_mask_irq,
	.irq_unmask = xics_unmask_irq,
	.irq_eoi = xics_eoi_direct,
	.irq_set_affinity = xics_set_affinity
};

static struct irq_chip xics_pic_lpar = {
	.name = "XICS",
	.irq_startup = xics_startup,
	.irq_mask = xics_mask_irq,
	.irq_unmask = xics_unmask_irq,
	.irq_eoi = xics_eoi_lpar,
	.irq_set_affinity = xics_set_affinity
};


/* Interface to arch irq controller subsystem layer */

/* Points to the irq_chip we're actually using */
static struct irq_chip *xics_irq_chip;

static int xics_host_match(struct irq_host *h, struct device_node *node)
{
	/* IBM machines have interrupt parents of various funky types for things
	 * like vdevices, events, etc... The trick we use here is to match
	 * everything here except the legacy 8259 which is compatible "chrp,iic"
	 */
	return !of_device_is_compatible(node, "chrp,iic");
}

static int xics_host_map(struct irq_host *h, unsigned int virq,
			 irq_hw_number_t hw)
{
	pr_devel("xics: map virq %d, hwirq 0x%lx\n", virq, hw);

	/* Insert the interrupt mapping into the radix tree for fast lookup */
	irq_radix_revmap_insert(xics_host, virq, hw);

	irq_set_status_flags(virq, IRQ_LEVEL);
	irq_set_chip_and_handler(virq, xics_irq_chip, handle_fasteoi_irq);
	return 0;
}

static int xics_host_xlate(struct irq_host *h, struct device_node *ct,
			   const u32 *intspec, unsigned int intsize,
			   irq_hw_number_t *out_hwirq, unsigned int *out_flags)

{
	/* Current xics implementation translates everything
	 * to level. It is not technically right for MSIs but this
	 * is irrelevant at this point. We might get smarter in the future
	 */
	*out_hwirq = intspec[0];
	*out_flags = IRQ_TYPE_LEVEL_LOW;

	return 0;
}

static struct irq_host_ops xics_host_ops = {
	.match = xics_host_match,
	.map = xics_host_map,
	.xlate = xics_host_xlate,
};

static void __init xics_init_host(void)
{
	if (firmware_has_feature(FW_FEATURE_LPAR))
		xics_irq_chip = &xics_pic_lpar;
	else
		xics_irq_chip = &xics_pic_direct;

	xics_host = irq_alloc_host(NULL, IRQ_HOST_MAP_TREE, 0, &xics_host_ops,
				   XICS_IRQ_SPURIOUS);
	BUG_ON(xics_host == NULL);
	irq_set_default_host(xics_host);
}


/* Inter-processor interrupt support */

#ifdef CONFIG_SMP
/*
 * XICS only has a single IPI, so encode the messages per CPU
 */
static DEFINE_PER_CPU_SHARED_ALIGNED(unsigned long, xics_ipi_message);

static inline void smp_xics_do_message(int cpu, int msg)
{
	unsigned long *tgt = &per_cpu(xics_ipi_message, cpu);

	set_bit(msg, tgt);
	mb();
	if (firmware_has_feature(FW_FEATURE_LPAR))
		lpar_qirr_info(cpu, IPI_PRIORITY);
	else
		direct_qirr_info(cpu, IPI_PRIORITY);
}

void smp_xics_message_pass(int target, int msg)
{
	unsigned int i;

	if (target < NR_CPUS) {
		smp_xics_do_message(target, msg);
	} else {
		for_each_online_cpu(i) {
			if (target == MSG_ALL_BUT_SELF
			    && i == smp_processor_id())
				continue;
			smp_xics_do_message(i, msg);
		}
	}
}

static irqreturn_t xics_ipi_dispatch(int cpu)
{
	unsigned long *tgt = &per_cpu(xics_ipi_message, cpu);

	mb();	/* order mmio clearing qirr */
	while (*tgt) {
		if (test_and_clear_bit(PPC_MSG_CALL_FUNCTION, tgt)) {
			smp_message_recv(PPC_MSG_CALL_FUNCTION);
		}
		if (test_and_clear_bit(PPC_MSG_RESCHEDULE, tgt)) {
			smp_message_recv(PPC_MSG_RESCHEDULE);
		}
		if (test_and_clear_bit(PPC_MSG_CALL_FUNC_SINGLE, tgt)) {
			smp_message_recv(PPC_MSG_CALL_FUNC_SINGLE);
		}
#if defined(CONFIG_DEBUGGER) || defined(CONFIG_KEXEC)
		if (test_and_clear_bit(PPC_MSG_DEBUGGER_BREAK, tgt)) {
			smp_message_recv(PPC_MSG_DEBUGGER_BREAK);
		}
#endif
	}
	return IRQ_HANDLED;
}

static irqreturn_t xics_ipi_action_direct(int irq, void *dev_id)
{
	int cpu = smp_processor_id();

	direct_qirr_info(cpu, 0xff);

	return xics_ipi_dispatch(cpu);
}

static irqreturn_t xics_ipi_action_lpar(int irq, void *dev_id)
{
	int cpu = smp_processor_id();

	lpar_qirr_info(cpu, 0xff);

	return xics_ipi_dispatch(cpu);
}

static void xics_request_ipi(void)
{
	unsigned int ipi;
	int rc;

	ipi = irq_create_mapping(xics_host, XICS_IPI);
	BUG_ON(ipi == NO_IRQ);

	/*
	 * IPIs are marked IRQF_DISABLED as they must run with irqs
	 * disabled
	 */
	irq_set_handler(ipi, handle_percpu_irq);
	if (firmware_has_feature(FW_FEATURE_LPAR))
		rc = request_irq(ipi, xics_ipi_action_lpar,
				IRQF_DISABLED|IRQF_PERCPU, "IPI", NULL);
	else
		rc = request_irq(ipi, xics_ipi_action_direct,
				IRQF_DISABLED|IRQF_PERCPU, "IPI", NULL);
	BUG_ON(rc);
}

int __init smp_xics_probe(void)
{
	xics_request_ipi();

	return cpumask_weight(cpu_possible_mask);
}

#endif /* CONFIG_SMP */


/* Initialization */

static void xics_update_irq_servers(void)
{
	int i, j;
	struct device_node *np;
	u32 ilen;
	const u32 *ireg;
	u32 hcpuid;

	/* Find the server numbers for the boot cpu. */
	np = of_get_cpu_node(boot_cpuid, NULL);
	BUG_ON(!np);

	ireg = of_get_property(np, "ibm,ppc-interrupt-gserver#s", &ilen);
	if (!ireg) {
		of_node_put(np);
		return;
	}

	i = ilen / sizeof(int);
	hcpuid = get_hard_smp_processor_id(boot_cpuid);

	/* Global interrupt distribution server is specified in the last
	 * entry of "ibm,ppc-interrupt-gserver#s" property. Get the last
	 * entry fom this property for current boot cpu id and use it as
	 * default distribution server
	 */
	for (j = 0; j < i; j += 2) {
		if (ireg[j] == hcpuid) {
			default_server = hcpuid;
			default_distrib_server = ireg[j+1];
		}
	}

	of_node_put(np);
}

static void __init xics_map_one_cpu(int hw_id, unsigned long addr,
				     unsigned long size)
{
	int i;

	/* This may look gross but it's good enough for now, we don't quite
	 * have a hard -> linux processor id matching.
	 */
	for_each_possible_cpu(i) {
		if (!cpu_present(i))
			continue;
		if (hw_id == get_hard_smp_processor_id(i)) {
			xics_per_cpu[i] = ioremap(addr, size);
			return;
		}
	}
}

static void __init xics_init_one_node(struct device_node *np,
				      unsigned int *indx)
{
	unsigned int ilen;
	const u32 *ireg;

	/* This code does the theorically broken assumption that the interrupt
	 * server numbers are the same as the hard CPU numbers.
	 * This happens to be the case so far but we are playing with fire...
	 * should be fixed one of these days. -BenH.
	 */
	ireg = of_get_property(np, "ibm,interrupt-server-ranges", NULL);

	/* Do that ever happen ? we'll know soon enough... but even good'old
	 * f80 does have that property ..
	 */
	WARN_ON(ireg == NULL);
	if (ireg) {
		/*
		 * set node starting index for this node
		 */
		*indx = *ireg;
	}
	ireg = of_get_property(np, "reg", &ilen);
	if (!ireg)
		panic("xics_init_IRQ: can't find interrupt reg property");

	while (ilen >= (4 * sizeof(u32))) {
		unsigned long addr, size;

		/* XXX Use proper OF parsing code here !!! */
		addr = (unsigned long)*ireg++ << 32;
		ilen -= sizeof(u32);
		addr |= *ireg++;
		ilen -= sizeof(u32);
		size = (unsigned long)*ireg++ << 32;
		ilen -= sizeof(u32);
		size |= *ireg++;
		ilen -= sizeof(u32);
		xics_map_one_cpu(*indx, addr, size);
		(*indx)++;
	}
}

void __init xics_init_IRQ(void)
{
	struct device_node *np;
	u32 indx = 0;
	int found = 0;
	const u32 *isize;

	ppc64_boot_msg(0x20, "XICS Init");

	ibm_get_xive = rtas_token("ibm,get-xive");
	ibm_set_xive = rtas_token("ibm,set-xive");
	ibm_int_on  = rtas_token("ibm,int-on");
	ibm_int_off = rtas_token("ibm,int-off");

	for_each_node_by_type(np, "PowerPC-External-Interrupt-Presentation") {
		found = 1;
		if (firmware_has_feature(FW_FEATURE_LPAR)) {
			of_node_put(np);
			break;
			}
		xics_init_one_node(np, &indx);
	}
	if (found == 0)
		return;

	/* get the bit size of server numbers */
	found = 0;

	for_each_compatible_node(np, NULL, "ibm,ppc-xics") {
		isize = of_get_property(np, "ibm,interrupt-server#-size", NULL);

		if (!isize)
			continue;

		if (!found) {
			interrupt_server_size = *isize;
			found = 1;
		} else if (*isize != interrupt_server_size) {
			printk(KERN_WARNING "XICS: "
			       "mismatched ibm,interrupt-server#-size\n");
			interrupt_server_size = max(*isize,
						    interrupt_server_size);
		}
	}

	xics_update_irq_servers();
	xics_init_host();

	if (firmware_has_feature(FW_FEATURE_LPAR))
		ppc_md.get_irq = xics_get_irq_lpar;
	else
		ppc_md.get_irq = xics_get_irq_direct;

	xics_setup_cpu();

	ppc64_boot_msg(0x21, "XICS Done");
}

/* Cpu startup, shutdown, and hotplug */

static void xics_set_cpu_priority(unsigned char cppr)
{
	struct xics_cppr *os_cppr = &__get_cpu_var(xics_cppr);

	/*
	 * we only really want to set the priority when there's
	 * just one cppr value on the stack
	 */
	WARN_ON(os_cppr->index != 0);

	os_cppr->stack[0] = cppr;

	if (firmware_has_feature(FW_FEATURE_LPAR))
		lpar_cppr_info(cppr);
	else
		direct_cppr_info(cppr);
	iosync();
}

/* Have the calling processor join or leave the specified global queue */
static void xics_set_cpu_giq(unsigned int gserver, unsigned int join)
{
	int index;
	int status;

	if (!rtas_indicator_present(GLOBAL_INTERRUPT_QUEUE, NULL))
		return;

	index = (1UL << interrupt_server_size) - 1 - gserver;

	status = rtas_set_indicator_fast(GLOBAL_INTERRUPT_QUEUE, index, join);

	WARN(status < 0, "set-indicator(%d, %d, %u) returned %d\n",
	     GLOBAL_INTERRUPT_QUEUE, index, join, status);
}

void xics_setup_cpu(void)
{
	xics_set_cpu_priority(LOWEST_PRIORITY);

	xics_set_cpu_giq(default_distrib_server, 1);
}

void xics_teardown_cpu(void)
{
	struct xics_cppr *os_cppr = &__get_cpu_var(xics_cppr);
	int cpu = smp_processor_id();

	/*
	 * we have to reset the cppr index to 0 because we're
	 * not going to return from the IPI
	 */
	os_cppr->index = 0;
	xics_set_cpu_priority(0);

	/* Clear any pending IPI request */
	if (firmware_has_feature(FW_FEATURE_LPAR))
		lpar_qirr_info(cpu, 0xff);
	else
		direct_qirr_info(cpu, 0xff);
}

void xics_kexec_teardown_cpu(int secondary)
{
	xics_teardown_cpu();

	/*
	 * we take the ipi irq but and never return so we
	 * need to EOI the IPI, but want to leave our priority 0
	 *
	 * should we check all the other interrupts too?
	 * should we be flagging idle loop instead?
	 * or creating some task to be scheduled?
	 */

	if (firmware_has_feature(FW_FEATURE_LPAR))
		lpar_xirr_info_set((0x00 << 24) | XICS_IPI);
	else
		direct_xirr_info_set((0x00 << 24) | XICS_IPI);

	/*
	 * Some machines need to have at least one cpu in the GIQ,
	 * so leave the master cpu in the group.
	 */
	if (secondary)
		xics_set_cpu_giq(default_distrib_server, 0);
}

#ifdef CONFIG_HOTPLUG_CPU

/* Interrupts are disabled. */
void xics_migrate_irqs_away(void)
{
	int cpu = smp_processor_id(), hw_cpu = hard_smp_processor_id();
	int virq;

	/* If we used to be the default server, move to the new "boot_cpuid" */
	if (hw_cpu == default_server)
		xics_update_irq_servers();

	/* Reject any interrupt that was queued to us... */
	xics_set_cpu_priority(0);

	/* Remove ourselves from the global interrupt queue */
	xics_set_cpu_giq(default_distrib_server, 0);

	/* Allow IPIs again... */
	xics_set_cpu_priority(DEFAULT_PRIORITY);

	for_each_irq(virq) {
		struct irq_desc *desc;
		struct irq_chip *chip;
<<<<<<< HEAD
=======
		unsigned int hwirq;
>>>>>>> 8eca7a00
		int xics_status[2];
		int status;
		unsigned long flags;

		/* We cant set affinity on ISA interrupts */
		if (virq < NUM_ISA_INTERRUPTS)
			continue;
		if (irq_map[virq].host != xics_host)
			continue;
		hwirq = (unsigned int)irq_map[virq].hwirq;
		/* We need to get IPIs still. */
		if (hwirq == XICS_IPI || hwirq == XICS_IRQ_SPURIOUS)
			continue;

		desc = irq_to_desc(virq);

		/* We only need to migrate enabled IRQS */
		if (desc == NULL || desc->action == NULL)
			continue;

<<<<<<< HEAD
		chip = get_irq_desc_chip(desc);
=======
		chip = irq_desc_get_chip(desc);
>>>>>>> 8eca7a00
		if (chip == NULL || chip->irq_set_affinity == NULL)
			continue;

		raw_spin_lock_irqsave(&desc->lock, flags);

		status = rtas_call(ibm_get_xive, 1, 3, xics_status, hwirq);
		if (status) {
			printk(KERN_ERR "%s: ibm,get-xive irq=%u returns %d\n",
					__func__, hwirq, status);
			goto unlock;
		}

		/*
		 * We only support delivery to all cpus or to one cpu.
		 * The irq has to be migrated only in the single cpu
		 * case.
		 */
		if (xics_status[0] != hw_cpu)
			goto unlock;

		/* This is expected during cpu offline. */
		if (cpu_online(cpu))
			printk(KERN_WARNING "IRQ %u affinity broken off cpu %u\n",
			       virq, cpu);

		/* Reset affinity to all cpus */
		cpumask_setall(desc->irq_data.affinity);
		chip->irq_set_affinity(&desc->irq_data, cpu_all_mask, true);
unlock:
		raw_spin_unlock_irqrestore(&desc->lock, flags);
	}
}
#endif<|MERGE_RESOLUTION|>--- conflicted
+++ resolved
@@ -210,15 +210,9 @@
 
 	pr_devel("xics: unmask virq %d\n", d->irq);
 
-<<<<<<< HEAD
-	irq = (unsigned int)irq_map[d->irq].hwirq;
-	pr_devel(" -> map to hwirq 0x%x\n", irq);
-	if (irq == XICS_IPI || irq == XICS_IRQ_SPURIOUS)
-=======
 	hwirq = (unsigned int)irq_map[d->irq].hwirq;
 	pr_devel(" -> map to hwirq 0x%x\n", hwirq);
 	if (hwirq == XICS_IPI || hwirq == XICS_IRQ_SPURIOUS)
->>>>>>> 8eca7a00
 		return;
 
 	server = get_irq_server(d->irq, d->affinity, 0);
@@ -256,19 +250,6 @@
 	return 0;
 }
 
-<<<<<<< HEAD
-static void xics_mask_real_irq(struct irq_data *d)
-{
-	int call_status;
-
-	if (d->irq == XICS_IPI)
-		return;
-
-	call_status = rtas_call(ibm_int_off, 1, 1, NULL, d->irq);
-	if (call_status != 0) {
-		printk(KERN_ERR "%s: ibm_int_off irq=%u returned %d\n",
-			__func__, d->irq, call_status);
-=======
 static void xics_mask_real_irq(unsigned int hwirq)
 {
 	int call_status;
@@ -280,24 +261,15 @@
 	if (call_status != 0) {
 		printk(KERN_ERR "%s: ibm_int_off irq=%u returned %d\n",
 			__func__, hwirq, call_status);
->>>>>>> 8eca7a00
 		return;
 	}
 
 	/* Have to set XIVE to 0xff to be able to remove a slot */
-<<<<<<< HEAD
-	call_status = rtas_call(ibm_set_xive, 3, 1, NULL, d->irq,
-				default_server, 0xff);
-	if (call_status != 0) {
-		printk(KERN_ERR "%s: ibm_set_xive(0xff) irq=%u returned %d\n",
-			__func__, d->irq, call_status);
-=======
 	call_status = rtas_call(ibm_set_xive, 3, 1, NULL, hwirq,
 				default_server, 0xff);
 	if (call_status != 0) {
 		printk(KERN_ERR "%s: ibm_set_xive(0xff) irq=%u returned %d\n",
 			__func__, hwirq, call_status);
->>>>>>> 8eca7a00
 		return;
 	}
 }
@@ -308,23 +280,16 @@
 
 	pr_devel("xics: mask virq %d\n", d->irq);
 
-<<<<<<< HEAD
-	irq = (unsigned int)irq_map[d->irq].hwirq;
-	if (irq == XICS_IPI || irq == XICS_IRQ_SPURIOUS)
-		return;
-	xics_mask_real_irq(d);
-=======
 	hwirq = (unsigned int)irq_map[d->irq].hwirq;
 	if (hwirq == XICS_IPI || hwirq == XICS_IRQ_SPURIOUS)
 		return;
 	xics_mask_real_irq(hwirq);
->>>>>>> 8eca7a00
 }
 
 static void xics_mask_unknown_vec(unsigned int vec)
 {
 	printk(KERN_ERR "Interrupt %u (real) is invalid, disabling it.\n", vec);
-	xics_mask_real_irq(irq_get_irq_data(vec));
+	xics_mask_real_irq(vec);
 }
 
 static inline unsigned int xics_xirr_vector(unsigned int xirr)
@@ -408,11 +373,7 @@
 
 static void xics_eoi_direct(struct irq_data *d)
 {
-<<<<<<< HEAD
-	unsigned int irq = (unsigned int)irq_map[d->irq].hwirq;
-=======
 	unsigned int hwirq = (unsigned int)irq_map[d->irq].hwirq;
->>>>>>> 8eca7a00
 
 	iosync();
 	direct_xirr_info_set((pop_cppr() << 24) | hwirq);
@@ -420,11 +381,7 @@
 
 static void xics_eoi_lpar(struct irq_data *d)
 {
-<<<<<<< HEAD
-	unsigned int irq = (unsigned int)irq_map[d->irq].hwirq;
-=======
 	unsigned int hwirq = (unsigned int)irq_map[d->irq].hwirq;
->>>>>>> 8eca7a00
 
 	iosync();
 	lpar_xirr_info_set((pop_cppr() << 24) | hwirq);
@@ -438,13 +395,8 @@
 	int xics_status[2];
 	int irq_server;
 
-<<<<<<< HEAD
-	irq = (unsigned int)irq_map[d->irq].hwirq;
-	if (irq == XICS_IPI || irq == XICS_IRQ_SPURIOUS)
-=======
 	hwirq = (unsigned int)irq_map[d->irq].hwirq;
 	if (hwirq == XICS_IPI || hwirq == XICS_IRQ_SPURIOUS)
->>>>>>> 8eca7a00
 		return -1;
 
 	status = rtas_call(ibm_get_xive, 1, 3, xics_status, hwirq);
@@ -940,10 +892,7 @@
 	for_each_irq(virq) {
 		struct irq_desc *desc;
 		struct irq_chip *chip;
-<<<<<<< HEAD
-=======
 		unsigned int hwirq;
->>>>>>> 8eca7a00
 		int xics_status[2];
 		int status;
 		unsigned long flags;
@@ -964,11 +913,7 @@
 		if (desc == NULL || desc->action == NULL)
 			continue;
 
-<<<<<<< HEAD
-		chip = get_irq_desc_chip(desc);
-=======
 		chip = irq_desc_get_chip(desc);
->>>>>>> 8eca7a00
 		if (chip == NULL || chip->irq_set_affinity == NULL)
 			continue;
 
