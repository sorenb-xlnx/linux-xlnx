/*
 *  c 2001 PPC 64 Team, IBM Corp
 *
 *      This program is free software; you can redistribute it and/or
 *      modify it under the terms of the GNU General Public License
 *      as published by the Free Software Foundation; either version
 *      2 of the License, or (at your option) any later version.
 *
 * /dev/nvram driver for PPC64
 *
 * This perhaps should live in drivers/char
 */


#include <linux/types.h>
#include <linux/errno.h>
#include <linux/init.h>
#include <linux/spinlock.h>
#include <linux/slab.h>
#include <linux/kmsg_dump.h>
#include <asm/uaccess.h>
#include <asm/nvram.h>
#include <asm/rtas.h>
#include <asm/prom.h>
#include <asm/machdep.h>

/* Max bytes to read/write in one go */
#define NVRW_CNT 0x20

static unsigned int nvram_size;
static int nvram_fetch, nvram_store;
static char nvram_buf[NVRW_CNT];	/* assume this is in the first 4GB */
static DEFINE_SPINLOCK(nvram_lock);

struct err_log_info {
	int error_type;
	unsigned int seq_num;
};

struct nvram_os_partition {
	const char *name;
	int req_size;	/* desired size, in bytes */
	int min_size;	/* minimum acceptable size (0 means req_size) */
	long size;	/* size of data portion (excluding err_log_info) */
	long index;	/* offset of data portion of partition */
};

static struct nvram_os_partition rtas_log_partition = {
	.name = "ibm,rtas-log",
	.req_size = 2079,
	.min_size = 1055,
	.index = -1
};

static struct nvram_os_partition oops_log_partition = {
	.name = "lnx,oops-log",
	.req_size = 4000,
	.min_size = 2000,
	.index = -1
};

static const char *pseries_nvram_os_partitions[] = {
	"ibm,rtas-log",
	"lnx,oops-log",
	NULL
};

static void oops_to_nvram(struct kmsg_dumper *dumper,
		enum kmsg_dump_reason reason,
		const char *old_msgs, unsigned long old_len,
		const char *new_msgs, unsigned long new_len);

static struct kmsg_dumper nvram_kmsg_dumper = {
	.dump = oops_to_nvram
};

/* See clobbering_unread_rtas_event() */
#define NVRAM_RTAS_READ_TIMEOUT 5		/* seconds */
static unsigned long last_unread_rtas_event;	/* timestamp */

/* We preallocate oops_buf during init to avoid kmalloc during oops/panic. */
static char *oops_buf;

static ssize_t pSeries_nvram_read(char *buf, size_t count, loff_t *index)
{
	unsigned int i;
	unsigned long len;
	int done;
	unsigned long flags;
	char *p = buf;


	if (nvram_size == 0 || nvram_fetch == RTAS_UNKNOWN_SERVICE)
		return -ENODEV;

	if (*index >= nvram_size)
		return 0;

	i = *index;
	if (i + count > nvram_size)
		count = nvram_size - i;

	spin_lock_irqsave(&nvram_lock, flags);

	for (; count != 0; count -= len) {
		len = count;
		if (len > NVRW_CNT)
			len = NVRW_CNT;
		
		if ((rtas_call(nvram_fetch, 3, 2, &done, i, __pa(nvram_buf),
			       len) != 0) || len != done) {
			spin_unlock_irqrestore(&nvram_lock, flags);
			return -EIO;
		}
		
		memcpy(p, nvram_buf, len);

		p += len;
		i += len;
	}

	spin_unlock_irqrestore(&nvram_lock, flags);
	
	*index = i;
	return p - buf;
}

static ssize_t pSeries_nvram_write(char *buf, size_t count, loff_t *index)
{
	unsigned int i;
	unsigned long len;
	int done;
	unsigned long flags;
	const char *p = buf;

	if (nvram_size == 0 || nvram_store == RTAS_UNKNOWN_SERVICE)
		return -ENODEV;

	if (*index >= nvram_size)
		return 0;

	i = *index;
	if (i + count > nvram_size)
		count = nvram_size - i;

	spin_lock_irqsave(&nvram_lock, flags);

	for (; count != 0; count -= len) {
		len = count;
		if (len > NVRW_CNT)
			len = NVRW_CNT;

		memcpy(nvram_buf, p, len);

		if ((rtas_call(nvram_store, 3, 2, &done, i, __pa(nvram_buf),
			       len) != 0) || len != done) {
			spin_unlock_irqrestore(&nvram_lock, flags);
			return -EIO;
		}
		
		p += len;
		i += len;
	}
	spin_unlock_irqrestore(&nvram_lock, flags);
	
	*index = i;
	return p - buf;
}

static ssize_t pSeries_nvram_get_size(void)
{
	return nvram_size ? nvram_size : -ENODEV;
}


/* nvram_write_os_partition, nvram_write_error_log
 *
 * We need to buffer the error logs into nvram to ensure that we have
 * the failure information to decode.  If we have a severe error there
 * is no way to guarantee that the OS or the machine is in a state to
 * get back to user land and write the error to disk.  For example if
 * the SCSI device driver causes a Machine Check by writing to a bad
 * IO address, there is no way of guaranteeing that the device driver
 * is in any state that is would also be able to write the error data
 * captured to disk, thus we buffer it in NVRAM for analysis on the
 * next boot.
 *
 * In NVRAM the partition containing the error log buffer will looks like:
 * Header (in bytes):
 * +-----------+----------+--------+------------+------------------+
 * | signature | checksum | length | name       | data             |
 * |0          |1         |2      3|4         15|16        length-1|
 * +-----------+----------+--------+------------+------------------+
 *
 * The 'data' section would look like (in bytes):
 * +--------------+------------+-----------------------------------+
 * | event_logged | sequence # | error log                         |
 * |0            3|4          7|8                  error_log_size-1|
 * +--------------+------------+-----------------------------------+
 *
 * event_logged: 0 if event has not been logged to syslog, 1 if it has
 * sequence #: The unique sequence # for each event. (until it wraps)
 * error log: The error log from event_scan
 */
int nvram_write_os_partition(struct nvram_os_partition *part, char * buff,
		int length, unsigned int err_type, unsigned int error_log_cnt)
{
	int rc;
	loff_t tmp_index;
	struct err_log_info info;
	
	if (part->index == -1) {
		return -ESPIPE;
	}

	if (length > part->size) {
		length = part->size;
	}

	info.error_type = err_type;
	info.seq_num = error_log_cnt;

	tmp_index = part->index;

	rc = ppc_md.nvram_write((char *)&info, sizeof(struct err_log_info), &tmp_index);
	if (rc <= 0) {
		pr_err("%s: Failed nvram_write (%d)\n", __FUNCTION__, rc);
		return rc;
	}

	rc = ppc_md.nvram_write(buff, length, &tmp_index);
	if (rc <= 0) {
		pr_err("%s: Failed nvram_write (%d)\n", __FUNCTION__, rc);
		return rc;
	}
	
	return 0;
}

int nvram_write_error_log(char * buff, int length,
                          unsigned int err_type, unsigned int error_log_cnt)
{
	int rc = nvram_write_os_partition(&rtas_log_partition, buff, length,
						err_type, error_log_cnt);
	if (!rc)
		last_unread_rtas_event = get_seconds();
	return rc;
}

/* nvram_read_error_log
 *
 * Reads nvram for error log for at most 'length'
 */
int nvram_read_error_log(char * buff, int length,
                         unsigned int * err_type, unsigned int * error_log_cnt)
{
	int rc;
	loff_t tmp_index;
	struct err_log_info info;
	
	if (rtas_log_partition.index == -1)
		return -1;

	if (length > rtas_log_partition.size)
		length = rtas_log_partition.size;

	tmp_index = rtas_log_partition.index;

	rc = ppc_md.nvram_read((char *)&info, sizeof(struct err_log_info), &tmp_index);
	if (rc <= 0) {
		printk(KERN_ERR "nvram_read_error_log: Failed nvram_read (%d)\n", rc);
		return rc;
	}

	rc = ppc_md.nvram_read(buff, length, &tmp_index);
	if (rc <= 0) {
		printk(KERN_ERR "nvram_read_error_log: Failed nvram_read (%d)\n", rc);
		return rc;
	}

	*error_log_cnt = info.seq_num;
	*err_type = info.error_type;

	return 0;
}

/* This doesn't actually zero anything, but it sets the event_logged
 * word to tell that this event is safely in syslog.
 */
int nvram_clear_error_log(void)
{
	loff_t tmp_index;
	int clear_word = ERR_FLAG_ALREADY_LOGGED;
	int rc;

	if (rtas_log_partition.index == -1)
		return -1;

	tmp_index = rtas_log_partition.index;
	
	rc = ppc_md.nvram_write((char *)&clear_word, sizeof(int), &tmp_index);
	if (rc <= 0) {
		printk(KERN_ERR "nvram_clear_error_log: Failed nvram_write (%d)\n", rc);
		return rc;
	}
	last_unread_rtas_event = 0;

	return 0;
}

/* pseries_nvram_init_os_partition
 *
 * This sets up a partition with an "OS" signature.
 *
 * The general strategy is the following:
 * 1.) If a partition with the indicated name already exists...
 *	- If it's large enough, use it.
 *	- Otherwise, recycle it and keep going.
 * 2.) Search for a free partition that is large enough.
 * 3.) If there's not a free partition large enough, recycle any obsolete
 * OS partitions and try again.
 * 4.) Will first try getting a chunk that will satisfy the requested size.
 * 5.) If a chunk of the requested size cannot be allocated, then try finding
 * a chunk that will satisfy the minum needed.
 *
 * Returns 0 on success, else -1.
 */
static int __init pseries_nvram_init_os_partition(struct nvram_os_partition
									*part)
{
	loff_t p;
	int size;

	/* Scan nvram for partitions */
	nvram_scan_partitions();

	/* Look for ours */
	p = nvram_find_partition(part->name, NVRAM_SIG_OS, &size);

	/* Found one but too small, remove it */
	if (p && size < part->min_size) {
		pr_info("nvram: Found too small %s partition,"
					" removing it...\n", part->name);
		nvram_remove_partition(part->name, NVRAM_SIG_OS, NULL);
		p = 0;
	}

	/* Create one if we didn't find */
	if (!p) {
		p = nvram_create_partition(part->name, NVRAM_SIG_OS,
					part->req_size, part->min_size);
		if (p == -ENOSPC) {
			pr_info("nvram: No room to create %s partition, "
				"deleting any obsolete OS partitions...\n",
				part->name);
			nvram_remove_partition(NULL, NVRAM_SIG_OS,
						pseries_nvram_os_partitions);
			p = nvram_create_partition(part->name, NVRAM_SIG_OS,
					part->req_size, part->min_size);
		}
	}

	if (p <= 0) {
		pr_err("nvram: Failed to find or create %s"
		       " partition, err %d\n", part->name, (int)p);
		return -1;
	}

	part->index = p;
	part->size = nvram_get_partition_size(p) - sizeof(struct err_log_info);
	
	return 0;
}

static void __init nvram_init_oops_partition(int rtas_partition_exists)
{
	int rc;

	rc = pseries_nvram_init_os_partition(&oops_log_partition);
	if (rc != 0) {
		if (!rtas_partition_exists)
			return;
		pr_notice("nvram: Using %s partition to log both"
			" RTAS errors and oops/panic reports\n",
			rtas_log_partition.name);
		memcpy(&oops_log_partition, &rtas_log_partition,
						sizeof(rtas_log_partition));
	}
	oops_buf = kmalloc(oops_log_partition.size, GFP_KERNEL);
	rc = kmsg_dump_register(&nvram_kmsg_dumper);
	if (rc != 0) {
		pr_err("nvram: kmsg_dump_register() failed; returned %d\n", rc);
		kfree(oops_buf);
		return;
	}
}

static int __init pseries_nvram_init_log_partitions(void)
{
	int rc;

	rc = pseries_nvram_init_os_partition(&rtas_log_partition);
	nvram_init_oops_partition(rc == 0);
	return 0;
}
machine_arch_initcall(pseries, pseries_nvram_init_log_partitions);

int __init pSeries_nvram_init(void)
{
	struct device_node *nvram;
	const unsigned int *nbytes_p;
	unsigned int proplen;

	nvram = of_find_node_by_type(NULL, "nvram");
	if (nvram == NULL)
		return -ENODEV;

	nbytes_p = of_get_property(nvram, "#bytes", &proplen);
	if (nbytes_p == NULL || proplen != sizeof(unsigned int)) {
		of_node_put(nvram);
		return -EIO;
	}

	nvram_size = *nbytes_p;

	nvram_fetch = rtas_token("nvram-fetch");
	nvram_store = rtas_token("nvram-store");
	printk(KERN_INFO "PPC64 nvram contains %d bytes\n", nvram_size);
	of_node_put(nvram);

	ppc_md.nvram_read	= pSeries_nvram_read;
	ppc_md.nvram_write	= pSeries_nvram_write;
	ppc_md.nvram_size	= pSeries_nvram_get_size;

	return 0;
}

/*
 * Try to capture the last capture_len bytes of the printk buffer.  Return
 * the amount actually captured.
 */
static size_t capture_last_msgs(const char *old_msgs, size_t old_len,
				const char *new_msgs, size_t new_len,
				char *captured, size_t capture_len)
{
	if (new_len >= capture_len) {
		memcpy(captured, new_msgs + (new_len - capture_len),
								capture_len);
		return capture_len;
	} else {
		/* Grab the end of old_msgs. */
		size_t old_tail_len = min(old_len, capture_len - new_len);
		memcpy(captured, old_msgs + (old_len - old_tail_len),
								old_tail_len);
		memcpy(captured + old_tail_len, new_msgs, new_len);
		return old_tail_len + new_len;
	}
}

/*
 * Are we using the ibm,rtas-log for oops/panic reports?  And if so,
 * would logging this oops/panic overwrite an RTAS event that rtas_errd
 * hasn't had a chance to read and process?  Return 1 if so, else 0.
 *
 * We assume that if rtas_errd hasn't read the RTAS event in
 * NVRAM_RTAS_READ_TIMEOUT seconds, it's probably not going to.
 */
static int clobbering_unread_rtas_event(void)
{
	return (oops_log_partition.index == rtas_log_partition.index
		&& last_unread_rtas_event
		&& get_seconds() - last_unread_rtas_event <=
						NVRAM_RTAS_READ_TIMEOUT);
}

/* our kmsg_dump callback */
static void oops_to_nvram(struct kmsg_dumper *dumper,
		enum kmsg_dump_reason reason,
		const char *old_msgs, unsigned long old_len,
		const char *new_msgs, unsigned long new_len)
{
	static unsigned int oops_count = 0;
<<<<<<< HEAD
	size_t text_len;

=======
	static bool panicking = false;
	size_t text_len;

	switch (reason) {
	case KMSG_DUMP_RESTART:
	case KMSG_DUMP_HALT:
	case KMSG_DUMP_POWEROFF:
		/* These are almost always orderly shutdowns. */
		return;
	case KMSG_DUMP_OOPS:
	case KMSG_DUMP_KEXEC:
		break;
	case KMSG_DUMP_PANIC:
		panicking = true;
		break;
	case KMSG_DUMP_EMERG:
		if (panicking)
			/* Panic report already captured. */
			return;
		break;
	default:
		pr_err("%s: ignoring unrecognized KMSG_DUMP_* reason %d\n",
						__FUNCTION__, (int) reason);
		return;
	}

>>>>>>> 8eca7a00
	if (clobbering_unread_rtas_event())
		return;

	text_len = capture_last_msgs(old_msgs, old_len, new_msgs, new_len,
					oops_buf, oops_log_partition.size);
	(void) nvram_write_os_partition(&oops_log_partition, oops_buf,
		(int) text_len, ERR_TYPE_KERNEL_PANIC, ++oops_count);
}<|MERGE_RESOLUTION|>--- conflicted
+++ resolved
@@ -480,10 +480,6 @@
 		const char *new_msgs, unsigned long new_len)
 {
 	static unsigned int oops_count = 0;
-<<<<<<< HEAD
-	size_t text_len;
-
-=======
 	static bool panicking = false;
 	size_t text_len;
 
@@ -510,7 +506,6 @@
 		return;
 	}
 
->>>>>>> 8eca7a00
 	if (clobbering_unread_rtas_event())
 		return;
 
