/*
 * This program is free software; you can redistribute it and/or modify
 * it under the terms of the GNU General Public License, version 2, as
 * published by the Free Software Foundation.
 *
 * This program is distributed in the hope that it will be useful,
 * but WITHOUT ANY WARRANTY; without even the implied warranty of
 * MERCHANTABILITY or FITNESS FOR A PARTICULAR PURPOSE.  See the
 * GNU General Public License for more details.
 *
 * You should have received a copy of the GNU General Public License
 * along with this program; if not, write to the Free Software
 * Foundation, 51 Franklin Street, Fifth Floor, Boston, MA  02110-1301, USA.
 *
 * Copyright IBM Corp. 2008
 *
 * Authors: Christian Ehrhardt <ehrhardt@linux.vnet.ibm.com>
 */

#ifndef __POWERPC_KVM_EXITTIMING_H__
#define __POWERPC_KVM_EXITTIMING_H__

#include <linux/kvm_host.h>
#include <asm/kvm_host.h>

#ifdef CONFIG_KVM_EXIT_TIMING
void kvmppc_init_timing_stats(struct kvm_vcpu *vcpu);
void kvmppc_update_timing_stats(struct kvm_vcpu *vcpu);
void kvmppc_create_vcpu_debugfs(struct kvm_vcpu *vcpu, unsigned int id);
void kvmppc_remove_vcpu_debugfs(struct kvm_vcpu *vcpu);

static inline void kvmppc_set_exit_type(struct kvm_vcpu *vcpu, int type)
{
	vcpu->arch.last_exit_type = type;
}

#else
/* if exit timing is not configured there is no need to build the c file */
static inline void kvmppc_init_timing_stats(struct kvm_vcpu *vcpu) {}
static inline void kvmppc_update_timing_stats(struct kvm_vcpu *vcpu) {}
static inline void kvmppc_create_vcpu_debugfs(struct kvm_vcpu *vcpu,
						unsigned int id) {}
static inline void kvmppc_remove_vcpu_debugfs(struct kvm_vcpu *vcpu) {}
static inline void kvmppc_set_exit_type(struct kvm_vcpu *vcpu, int type) {}
#endif /* CONFIG_KVM_EXIT_TIMING */

/* account the exit in kvm_stats */
static inline void kvmppc_account_exit_stat(struct kvm_vcpu *vcpu, int type)
{
	/* type has to be known at build time for optimization */
<<<<<<< HEAD
	//BUILD_BUG_ON(__builtin_constant_p(type));
=======
	BUILD_BUG_ON(!__builtin_constant_p(type));
>>>>>>> aa5ec308
	switch (type) {
	case EXT_INTR_EXITS:
		vcpu->stat.ext_intr_exits++;
		break;
	case DEC_EXITS:
		vcpu->stat.dec_exits++;
		break;
	case EMULATED_INST_EXITS:
		vcpu->stat.emulated_inst_exits++;
		break;
	case DCR_EXITS:
		vcpu->stat.dcr_exits++;
		break;
	case DSI_EXITS:
		vcpu->stat.dsi_exits++;
		break;
	case ISI_EXITS:
		vcpu->stat.isi_exits++;
		break;
	case SYSCALL_EXITS:
		vcpu->stat.syscall_exits++;
		break;
	case DTLB_REAL_MISS_EXITS:
		vcpu->stat.dtlb_real_miss_exits++;
		break;
	case DTLB_VIRT_MISS_EXITS:
		vcpu->stat.dtlb_virt_miss_exits++;
		break;
	case MMIO_EXITS:
		vcpu->stat.mmio_exits++;
		break;
	case ITLB_REAL_MISS_EXITS:
		vcpu->stat.itlb_real_miss_exits++;
		break;
	case ITLB_VIRT_MISS_EXITS:
		vcpu->stat.itlb_virt_miss_exits++;
		break;
	case SIGNAL_EXITS:
		vcpu->stat.signal_exits++;
		break;
	}
}

/* wrapper to set exit time and account for it in kvm_stats */
static inline void kvmppc_account_exit(struct kvm_vcpu *vcpu, int type)
{
	kvmppc_set_exit_type(vcpu, type);
	kvmppc_account_exit_stat(vcpu, type);
}

#endif /* __POWERPC_KVM_EXITTIMING_H__ */<|MERGE_RESOLUTION|>--- conflicted
+++ resolved
@@ -48,11 +48,7 @@
 static inline void kvmppc_account_exit_stat(struct kvm_vcpu *vcpu, int type)
 {
 	/* type has to be known at build time for optimization */
-<<<<<<< HEAD
-	//BUILD_BUG_ON(__builtin_constant_p(type));
-=======
-	BUILD_BUG_ON(!__builtin_constant_p(type));
->>>>>>> aa5ec308
+	//BUILD_BUG_ON(!__builtin_constant_p(type));
 	switch (type) {
 	case EXT_INTR_EXITS:
 		vcpu->stat.ext_intr_exits++;
