--- conflicted
+++ resolved
@@ -273,23 +273,6 @@
 FPD_THREE_IN(fnmadd)
 
 _GLOBAL(kvm_cvt_fd)
-<<<<<<< HEAD
-	lfd	0,0(r5)			/* load up fpscr value */
-	MTFSF_L(0)
-	lfs	0,0(r3)
-	stfd	0,0(r4)
-	mffs	0
-	stfd	0,0(r5)			/* save new fpscr value */
-	blr
-
-_GLOBAL(kvm_cvt_df)
-	lfd	0,0(r5)			/* load up fpscr value */
-	MTFSF_L(0)
-	lfd	0,0(r3)
-	stfs	0,0(r4)
-	mffs	0
-	stfd	0,0(r5)			/* save new fpscr value */
-=======
 	lfs	0,0(r3)
 	stfd	0,0(r4)
 	blr
@@ -297,5 +280,4 @@
 _GLOBAL(kvm_cvt_df)
 	lfd	0,0(r3)
 	stfs	0,0(r4)
->>>>>>> 45f53cc9
 	blr