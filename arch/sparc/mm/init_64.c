/*
 *  arch/sparc64/mm/init.c
 *
 *  Copyright (C) 1996-1999 David S. Miller (davem@caip.rutgers.edu)
 *  Copyright (C) 1997-1999 Jakub Jelinek (jj@sunsite.mff.cuni.cz)
 */
 
#include <linux/module.h>
#include <linux/kernel.h>
#include <linux/sched.h>
#include <linux/string.h>
#include <linux/init.h>
#include <linux/bootmem.h>
#include <linux/mm.h>
#include <linux/hugetlb.h>
#include <linux/initrd.h>
#include <linux/swap.h>
#include <linux/pagemap.h>
#include <linux/poison.h>
#include <linux/fs.h>
#include <linux/seq_file.h>
#include <linux/kprobes.h>
#include <linux/cache.h>
#include <linux/sort.h>
#include <linux/percpu.h>
#include <linux/memblock.h>
#include <linux/mmzone.h>
#include <linux/gfp.h>

#include <asm/head.h>
#include <asm/system.h>
#include <asm/page.h>
#include <asm/pgalloc.h>
#include <asm/pgtable.h>
#include <asm/oplib.h>
#include <asm/iommu.h>
#include <asm/io.h>
#include <asm/uaccess.h>
#include <asm/mmu_context.h>
#include <asm/tlbflush.h>
#include <asm/dma.h>
#include <asm/starfire.h>
#include <asm/tlb.h>
#include <asm/spitfire.h>
#include <asm/sections.h>
#include <asm/tsb.h>
#include <asm/hypervisor.h>
#include <asm/prom.h>
#include <asm/mdesc.h>
#include <asm/cpudata.h>
#include <asm/irq.h>

#include "init_64.h"

unsigned long kern_linear_pte_xor[2] __read_mostly;

/* A bitmap, one bit for every 256MB of physical memory.  If the bit
 * is clear, we should use a 4MB page (via kern_linear_pte_xor[0]) else
 * if set we should use a 256MB page (via kern_linear_pte_xor[1]).
 */
unsigned long kpte_linear_bitmap[KPTE_BITMAP_BYTES / sizeof(unsigned long)];

#ifndef CONFIG_DEBUG_PAGEALLOC
/* A special kernel TSB for 4MB and 256MB linear mappings.
 * Space is allocated for this right after the trap table
 * in arch/sparc64/kernel/head.S
 */
extern struct tsb swapper_4m_tsb[KERNEL_TSB4M_NENTRIES];
#endif

#define MAX_BANKS	32

static struct linux_prom64_registers pavail[MAX_BANKS] __devinitdata;
static int pavail_ents __devinitdata;

static int cmp_p64(const void *a, const void *b)
{
	const struct linux_prom64_registers *x = a, *y = b;

	if (x->phys_addr > y->phys_addr)
		return 1;
	if (x->phys_addr < y->phys_addr)
		return -1;
	return 0;
}

static void __init read_obp_memory(const char *property,
				   struct linux_prom64_registers *regs,
				   int *num_ents)
{
	int node = prom_finddevice("/memory");
	int prop_size = prom_getproplen(node, property);
	int ents, ret, i;

	ents = prop_size / sizeof(struct linux_prom64_registers);
	if (ents > MAX_BANKS) {
		prom_printf("The machine has more %s property entries than "
			    "this kernel can support (%d).\n",
			    property, MAX_BANKS);
		prom_halt();
	}

	ret = prom_getproperty(node, property, (char *) regs, prop_size);
	if (ret == -1) {
		prom_printf("Couldn't get %s property from /memory.\n");
		prom_halt();
	}

	/* Sanitize what we got from the firmware, by page aligning
	 * everything.
	 */
	for (i = 0; i < ents; i++) {
		unsigned long base, size;

		base = regs[i].phys_addr;
		size = regs[i].reg_size;

		size &= PAGE_MASK;
		if (base & ~PAGE_MASK) {
			unsigned long new_base = PAGE_ALIGN(base);

			size -= new_base - base;
			if ((long) size < 0L)
				size = 0UL;
			base = new_base;
		}
		if (size == 0UL) {
			/* If it is empty, simply get rid of it.
			 * This simplifies the logic of the other
			 * functions that process these arrays.
			 */
			memmove(&regs[i], &regs[i + 1],
				(ents - i - 1) * sizeof(regs[0]));
			i--;
			ents--;
			continue;
		}
		regs[i].phys_addr = base;
		regs[i].reg_size = size;
	}

	*num_ents = ents;

	sort(regs, ents, sizeof(struct linux_prom64_registers),
	     cmp_p64, NULL);
}

unsigned long sparc64_valid_addr_bitmap[VALID_ADDR_BITMAP_BYTES /
					sizeof(unsigned long)];
EXPORT_SYMBOL(sparc64_valid_addr_bitmap);

/* Kernel physical address base and size in bytes.  */
unsigned long kern_base __read_mostly;
unsigned long kern_size __read_mostly;

/* Initial ramdisk setup */
extern unsigned long sparc_ramdisk_image64;
extern unsigned int sparc_ramdisk_image;
extern unsigned int sparc_ramdisk_size;

struct page *mem_map_zero __read_mostly;
EXPORT_SYMBOL(mem_map_zero);

unsigned int sparc64_highest_unlocked_tlb_ent __read_mostly;

unsigned long sparc64_kern_pri_context __read_mostly;
unsigned long sparc64_kern_pri_nuc_bits __read_mostly;
unsigned long sparc64_kern_sec_context __read_mostly;

int num_kernel_image_mappings;

#ifdef CONFIG_DEBUG_DCFLUSH
atomic_t dcpage_flushes = ATOMIC_INIT(0);
#ifdef CONFIG_SMP
atomic_t dcpage_flushes_xcall = ATOMIC_INIT(0);
#endif
#endif

inline void flush_dcache_page_impl(struct page *page)
{
	BUG_ON(tlb_type == hypervisor);
#ifdef CONFIG_DEBUG_DCFLUSH
	atomic_inc(&dcpage_flushes);
#endif

#ifdef DCACHE_ALIASING_POSSIBLE
	__flush_dcache_page(page_address(page),
			    ((tlb_type == spitfire) &&
			     page_mapping(page) != NULL));
#else
	if (page_mapping(page) != NULL &&
	    tlb_type == spitfire)
		__flush_icache_page(__pa(page_address(page)));
#endif
}

#define PG_dcache_dirty		PG_arch_1
#define PG_dcache_cpu_shift	32UL
#define PG_dcache_cpu_mask	\
	((1UL<<ilog2(roundup_pow_of_two(NR_CPUS)))-1UL)

#define dcache_dirty_cpu(page) \
	(((page)->flags >> PG_dcache_cpu_shift) & PG_dcache_cpu_mask)

static inline void set_dcache_dirty(struct page *page, int this_cpu)
{
	unsigned long mask = this_cpu;
	unsigned long non_cpu_bits;

	non_cpu_bits = ~(PG_dcache_cpu_mask << PG_dcache_cpu_shift);
	mask = (mask << PG_dcache_cpu_shift) | (1UL << PG_dcache_dirty);

	__asm__ __volatile__("1:\n\t"
			     "ldx	[%2], %%g7\n\t"
			     "and	%%g7, %1, %%g1\n\t"
			     "or	%%g1, %0, %%g1\n\t"
			     "casx	[%2], %%g7, %%g1\n\t"
			     "cmp	%%g7, %%g1\n\t"
			     "bne,pn	%%xcc, 1b\n\t"
			     " nop"
			     : /* no outputs */
			     : "r" (mask), "r" (non_cpu_bits), "r" (&page->flags)
			     : "g1", "g7");
}

static inline void clear_dcache_dirty_cpu(struct page *page, unsigned long cpu)
{
	unsigned long mask = (1UL << PG_dcache_dirty);

	__asm__ __volatile__("! test_and_clear_dcache_dirty\n"
			     "1:\n\t"
			     "ldx	[%2], %%g7\n\t"
			     "srlx	%%g7, %4, %%g1\n\t"
			     "and	%%g1, %3, %%g1\n\t"
			     "cmp	%%g1, %0\n\t"
			     "bne,pn	%%icc, 2f\n\t"
			     " andn	%%g7, %1, %%g1\n\t"
			     "casx	[%2], %%g7, %%g1\n\t"
			     "cmp	%%g7, %%g1\n\t"
			     "bne,pn	%%xcc, 1b\n\t"
			     " nop\n"
			     "2:"
			     : /* no outputs */
			     : "r" (cpu), "r" (mask), "r" (&page->flags),
			       "i" (PG_dcache_cpu_mask),
			       "i" (PG_dcache_cpu_shift)
			     : "g1", "g7");
}

static inline void tsb_insert(struct tsb *ent, unsigned long tag, unsigned long pte)
{
	unsigned long tsb_addr = (unsigned long) ent;

	if (tlb_type == cheetah_plus || tlb_type == hypervisor)
		tsb_addr = __pa(tsb_addr);

	__tsb_insert(tsb_addr, tag, pte);
}

unsigned long _PAGE_ALL_SZ_BITS __read_mostly;
unsigned long _PAGE_SZBITS __read_mostly;

static void flush_dcache(unsigned long pfn)
{
	struct page *page;

	page = pfn_to_page(pfn);
	if (page) {
		unsigned long pg_flags;

		pg_flags = page->flags;
		if (pg_flags & (1UL << PG_dcache_dirty)) {
			int cpu = ((pg_flags >> PG_dcache_cpu_shift) &
				   PG_dcache_cpu_mask);
			int this_cpu = get_cpu();

			/* This is just to optimize away some function calls
			 * in the SMP case.
			 */
			if (cpu == this_cpu)
				flush_dcache_page_impl(page);
			else
				smp_flush_dcache_page_impl(page, cpu);

			clear_dcache_dirty_cpu(page, cpu);

			put_cpu();
		}
	}
}

void update_mmu_cache(struct vm_area_struct *vma, unsigned long address, pte_t *ptep)
{
	struct mm_struct *mm;
	struct tsb *tsb;
	unsigned long tag, flags;
	unsigned long tsb_index, tsb_hash_shift;
	pte_t pte = *ptep;

	if (tlb_type != hypervisor) {
		unsigned long pfn = pte_pfn(pte);

		if (pfn_valid(pfn))
			flush_dcache(pfn);
	}

	mm = vma->vm_mm;

	tsb_index = MM_TSB_BASE;
	tsb_hash_shift = PAGE_SHIFT;

	spin_lock_irqsave(&mm->context.lock, flags);

#ifdef CONFIG_HUGETLB_PAGE
	if (mm->context.tsb_block[MM_TSB_HUGE].tsb != NULL) {
		if ((tlb_type == hypervisor &&
		     (pte_val(pte) & _PAGE_SZALL_4V) == _PAGE_SZHUGE_4V) ||
		    (tlb_type != hypervisor &&
		     (pte_val(pte) & _PAGE_SZALL_4U) == _PAGE_SZHUGE_4U)) {
			tsb_index = MM_TSB_HUGE;
			tsb_hash_shift = HPAGE_SHIFT;
		}
	}
#endif

	tsb = mm->context.tsb_block[tsb_index].tsb;
	tsb += ((address >> tsb_hash_shift) &
		(mm->context.tsb_block[tsb_index].tsb_nentries - 1UL));
	tag = (address >> 22UL);
	tsb_insert(tsb, tag, pte_val(pte));

	spin_unlock_irqrestore(&mm->context.lock, flags);
}

void flush_dcache_page(struct page *page)
{
	struct address_space *mapping;
	int this_cpu;

	if (tlb_type == hypervisor)
		return;

	/* Do not bother with the expensive D-cache flush if it
	 * is merely the zero page.  The 'bigcore' testcase in GDB
	 * causes this case to run millions of times.
	 */
	if (page == ZERO_PAGE(0))
		return;

	this_cpu = get_cpu();

	mapping = page_mapping(page);
	if (mapping && !mapping_mapped(mapping)) {
		int dirty = test_bit(PG_dcache_dirty, &page->flags);
		if (dirty) {
			int dirty_cpu = dcache_dirty_cpu(page);

			if (dirty_cpu == this_cpu)
				goto out;
			smp_flush_dcache_page_impl(page, dirty_cpu);
		}
		set_dcache_dirty(page, this_cpu);
	} else {
		/* We could delay the flush for the !page_mapping
		 * case too.  But that case is for exec env/arg
		 * pages and those are %99 certainly going to get
		 * faulted into the tlb (and thus flushed) anyways.
		 */
		flush_dcache_page_impl(page);
	}

out:
	put_cpu();
}
EXPORT_SYMBOL(flush_dcache_page);

void __kprobes flush_icache_range(unsigned long start, unsigned long end)
{
	/* Cheetah and Hypervisor platform cpus have coherent I-cache. */
	if (tlb_type == spitfire) {
		unsigned long kaddr;

		/* This code only runs on Spitfire cpus so this is
		 * why we can assume _PAGE_PADDR_4U.
		 */
		for (kaddr = start; kaddr < end; kaddr += PAGE_SIZE) {
			unsigned long paddr, mask = _PAGE_PADDR_4U;

			if (kaddr >= PAGE_OFFSET)
				paddr = kaddr & mask;
			else {
				pgd_t *pgdp = pgd_offset_k(kaddr);
				pud_t *pudp = pud_offset(pgdp, kaddr);
				pmd_t *pmdp = pmd_offset(pudp, kaddr);
				pte_t *ptep = pte_offset_kernel(pmdp, kaddr);

				paddr = pte_val(*ptep) & mask;
			}
			__flush_icache_page(paddr);
		}
	}
}
EXPORT_SYMBOL(flush_icache_range);

void mmu_info(struct seq_file *m)
{
	if (tlb_type == cheetah)
		seq_printf(m, "MMU Type\t: Cheetah\n");
	else if (tlb_type == cheetah_plus)
		seq_printf(m, "MMU Type\t: Cheetah+\n");
	else if (tlb_type == spitfire)
		seq_printf(m, "MMU Type\t: Spitfire\n");
	else if (tlb_type == hypervisor)
		seq_printf(m, "MMU Type\t: Hypervisor (sun4v)\n");
	else
		seq_printf(m, "MMU Type\t: ???\n");

#ifdef CONFIG_DEBUG_DCFLUSH
	seq_printf(m, "DCPageFlushes\t: %d\n",
		   atomic_read(&dcpage_flushes));
#ifdef CONFIG_SMP
	seq_printf(m, "DCPageFlushesXC\t: %d\n",
		   atomic_read(&dcpage_flushes_xcall));
#endif /* CONFIG_SMP */
#endif /* CONFIG_DEBUG_DCFLUSH */
}

struct linux_prom_translation prom_trans[512] __read_mostly;
unsigned int prom_trans_ents __read_mostly;

unsigned long kern_locked_tte_data;

/* The obp translations are saved based on 8k pagesize, since obp can
 * use a mixture of pagesizes. Misses to the LOW_OBP_ADDRESS ->
 * HI_OBP_ADDRESS range are handled in ktlb.S.
 */
static inline int in_obp_range(unsigned long vaddr)
{
	return (vaddr >= LOW_OBP_ADDRESS &&
		vaddr < HI_OBP_ADDRESS);
}

static int cmp_ptrans(const void *a, const void *b)
{
	const struct linux_prom_translation *x = a, *y = b;

	if (x->virt > y->virt)
		return 1;
	if (x->virt < y->virt)
		return -1;
	return 0;
}

/* Read OBP translations property into 'prom_trans[]'.  */
static void __init read_obp_translations(void)
{
	int n, node, ents, first, last, i;

	node = prom_finddevice("/virtual-memory");
	n = prom_getproplen(node, "translations");
	if (unlikely(n == 0 || n == -1)) {
		prom_printf("prom_mappings: Couldn't get size.\n");
		prom_halt();
	}
	if (unlikely(n > sizeof(prom_trans))) {
		prom_printf("prom_mappings: Size %Zd is too big.\n", n);
		prom_halt();
	}

	if ((n = prom_getproperty(node, "translations",
				  (char *)&prom_trans[0],
				  sizeof(prom_trans))) == -1) {
		prom_printf("prom_mappings: Couldn't get property.\n");
		prom_halt();
	}

	n = n / sizeof(struct linux_prom_translation);

	ents = n;

	sort(prom_trans, ents, sizeof(struct linux_prom_translation),
	     cmp_ptrans, NULL);

	/* Now kick out all the non-OBP entries.  */
	for (i = 0; i < ents; i++) {
		if (in_obp_range(prom_trans[i].virt))
			break;
	}
	first = i;
	for (; i < ents; i++) {
		if (!in_obp_range(prom_trans[i].virt))
			break;
	}
	last = i;

	for (i = 0; i < (last - first); i++) {
		struct linux_prom_translation *src = &prom_trans[i + first];
		struct linux_prom_translation *dest = &prom_trans[i];

		*dest = *src;
	}
	for (; i < ents; i++) {
		struct linux_prom_translation *dest = &prom_trans[i];
		dest->virt = dest->size = dest->data = 0x0UL;
	}

	prom_trans_ents = last - first;

	if (tlb_type == spitfire) {
		/* Clear diag TTE bits. */
		for (i = 0; i < prom_trans_ents; i++)
			prom_trans[i].data &= ~0x0003fe0000000000UL;
	}
}

static void __init hypervisor_tlb_lock(unsigned long vaddr,
				       unsigned long pte,
				       unsigned long mmu)
{
	unsigned long ret = sun4v_mmu_map_perm_addr(vaddr, 0, pte, mmu);

	if (ret != 0) {
		prom_printf("hypervisor_tlb_lock[%lx:%lx:%lx:%lx]: "
			    "errors with %lx\n", vaddr, 0, pte, mmu, ret);
		prom_halt();
	}
}

static unsigned long kern_large_tte(unsigned long paddr);

static void __init remap_kernel(void)
{
	unsigned long phys_page, tte_vaddr, tte_data;
	int i, tlb_ent = sparc64_highest_locked_tlbent();

	tte_vaddr = (unsigned long) KERNBASE;
	phys_page = (prom_boot_mapping_phys_low >> 22UL) << 22UL;
	tte_data = kern_large_tte(phys_page);

	kern_locked_tte_data = tte_data;

	/* Now lock us into the TLBs via Hypervisor or OBP. */
	if (tlb_type == hypervisor) {
		for (i = 0; i < num_kernel_image_mappings; i++) {
			hypervisor_tlb_lock(tte_vaddr, tte_data, HV_MMU_DMMU);
			hypervisor_tlb_lock(tte_vaddr, tte_data, HV_MMU_IMMU);
			tte_vaddr += 0x400000;
			tte_data += 0x400000;
		}
	} else {
		for (i = 0; i < num_kernel_image_mappings; i++) {
			prom_dtlb_load(tlb_ent - i, tte_data, tte_vaddr);
			prom_itlb_load(tlb_ent - i, tte_data, tte_vaddr);
			tte_vaddr += 0x400000;
			tte_data += 0x400000;
		}
		sparc64_highest_unlocked_tlb_ent = tlb_ent - i;
	}
	if (tlb_type == cheetah_plus) {
		sparc64_kern_pri_context = (CTX_CHEETAH_PLUS_CTX0 |
					    CTX_CHEETAH_PLUS_NUC);
		sparc64_kern_pri_nuc_bits = CTX_CHEETAH_PLUS_NUC;
		sparc64_kern_sec_context = CTX_CHEETAH_PLUS_CTX0;
	}
}


static void __init inherit_prom_mappings(void)
{
	/* Now fixup OBP's idea about where we really are mapped. */
	printk("Remapping the kernel... ");
	remap_kernel();
	printk("done.\n");
}

void prom_world(int enter)
{
	if (!enter)
		set_fs((mm_segment_t) { get_thread_current_ds() });

	__asm__ __volatile__("flushw");
}

void __flush_dcache_range(unsigned long start, unsigned long end)
{
	unsigned long va;

	if (tlb_type == spitfire) {
		int n = 0;

		for (va = start; va < end; va += 32) {
			spitfire_put_dcache_tag(va & 0x3fe0, 0x0);
			if (++n >= 512)
				break;
		}
	} else if (tlb_type == cheetah || tlb_type == cheetah_plus) {
		start = __pa(start);
		end = __pa(end);
		for (va = start; va < end; va += 32)
			__asm__ __volatile__("stxa %%g0, [%0] %1\n\t"
					     "membar #Sync"
					     : /* no outputs */
					     : "r" (va),
					       "i" (ASI_DCACHE_INVALIDATE));
	}
}
EXPORT_SYMBOL(__flush_dcache_range);

/* get_new_mmu_context() uses "cache + 1".  */
DEFINE_SPINLOCK(ctx_alloc_lock);
unsigned long tlb_context_cache = CTX_FIRST_VERSION - 1;
#define MAX_CTX_NR	(1UL << CTX_NR_BITS)
#define CTX_BMAP_SLOTS	BITS_TO_LONGS(MAX_CTX_NR)
DECLARE_BITMAP(mmu_context_bmap, MAX_CTX_NR);

/* Caller does TLB context flushing on local CPU if necessary.
 * The caller also ensures that CTX_VALID(mm->context) is false.
 *
 * We must be careful about boundary cases so that we never
 * let the user have CTX 0 (nucleus) or we ever use a CTX
 * version of zero (and thus NO_CONTEXT would not be caught
 * by version mis-match tests in mmu_context.h).
 *
 * Always invoked with interrupts disabled.
 */
void get_new_mmu_context(struct mm_struct *mm)
{
	unsigned long ctx, new_ctx;
	unsigned long orig_pgsz_bits;
	unsigned long flags;
	int new_version;

	spin_lock_irqsave(&ctx_alloc_lock, flags);
	orig_pgsz_bits = (mm->context.sparc64_ctx_val & CTX_PGSZ_MASK);
	ctx = (tlb_context_cache + 1) & CTX_NR_MASK;
	new_ctx = find_next_zero_bit(mmu_context_bmap, 1 << CTX_NR_BITS, ctx);
	new_version = 0;
	if (new_ctx >= (1 << CTX_NR_BITS)) {
		new_ctx = find_next_zero_bit(mmu_context_bmap, ctx, 1);
		if (new_ctx >= ctx) {
			int i;
			new_ctx = (tlb_context_cache & CTX_VERSION_MASK) +
				CTX_FIRST_VERSION;
			if (new_ctx == 1)
				new_ctx = CTX_FIRST_VERSION;

			/* Don't call memset, for 16 entries that's just
			 * plain silly...
			 */
			mmu_context_bmap[0] = 3;
			mmu_context_bmap[1] = 0;
			mmu_context_bmap[2] = 0;
			mmu_context_bmap[3] = 0;
			for (i = 4; i < CTX_BMAP_SLOTS; i += 4) {
				mmu_context_bmap[i + 0] = 0;
				mmu_context_bmap[i + 1] = 0;
				mmu_context_bmap[i + 2] = 0;
				mmu_context_bmap[i + 3] = 0;
			}
			new_version = 1;
			goto out;
		}
	}
	mmu_context_bmap[new_ctx>>6] |= (1UL << (new_ctx & 63));
	new_ctx |= (tlb_context_cache & CTX_VERSION_MASK);
out:
	tlb_context_cache = new_ctx;
	mm->context.sparc64_ctx_val = new_ctx | orig_pgsz_bits;
	spin_unlock_irqrestore(&ctx_alloc_lock, flags);

	if (unlikely(new_version))
		smp_new_mmu_context_version();
}

static int numa_enabled = 1;
static int numa_debug;

static int __init early_numa(char *p)
{
	if (!p)
		return 0;

	if (strstr(p, "off"))
		numa_enabled = 0;

	if (strstr(p, "debug"))
		numa_debug = 1;

	return 0;
}
early_param("numa", early_numa);

#define numadbg(f, a...) \
do {	if (numa_debug) \
		printk(KERN_INFO f, ## a); \
} while (0)

static void __init find_ramdisk(unsigned long phys_base)
{
#ifdef CONFIG_BLK_DEV_INITRD
	if (sparc_ramdisk_image || sparc_ramdisk_image64) {
		unsigned long ramdisk_image;

		/* Older versions of the bootloader only supported a
		 * 32-bit physical address for the ramdisk image
		 * location, stored at sparc_ramdisk_image.  Newer
		 * SILO versions set sparc_ramdisk_image to zero and
		 * provide a full 64-bit physical address at
		 * sparc_ramdisk_image64.
		 */
		ramdisk_image = sparc_ramdisk_image;
		if (!ramdisk_image)
			ramdisk_image = sparc_ramdisk_image64;

		/* Another bootloader quirk.  The bootloader normalizes
		 * the physical address to KERNBASE, so we have to
		 * factor that back out and add in the lowest valid
		 * physical page address to get the true physical address.
		 */
		ramdisk_image -= KERNBASE;
		ramdisk_image += phys_base;

		numadbg("Found ramdisk at physical address 0x%lx, size %u\n",
			ramdisk_image, sparc_ramdisk_size);

		initrd_start = ramdisk_image;
		initrd_end = ramdisk_image + sparc_ramdisk_size;

		memblock_reserve(initrd_start, sparc_ramdisk_size);

		initrd_start += PAGE_OFFSET;
		initrd_end += PAGE_OFFSET;
	}
#endif
}

struct node_mem_mask {
	unsigned long mask;
	unsigned long val;
	unsigned long bootmem_paddr;
};
static struct node_mem_mask node_masks[MAX_NUMNODES];
static int num_node_masks;

int numa_cpu_lookup_table[NR_CPUS];
cpumask_t numa_cpumask_lookup_table[MAX_NUMNODES];

#ifdef CONFIG_NEED_MULTIPLE_NODES

struct mdesc_mblock {
	u64	base;
	u64	size;
	u64	offset; /* RA-to-PA */
};
static struct mdesc_mblock *mblocks;
static int num_mblocks;

static unsigned long ra_to_pa(unsigned long addr)
{
	int i;

	for (i = 0; i < num_mblocks; i++) {
		struct mdesc_mblock *m = &mblocks[i];

		if (addr >= m->base &&
		    addr < (m->base + m->size)) {
			addr += m->offset;
			break;
		}
	}
	return addr;
}

static int find_node(unsigned long addr)
{
	int i;

	addr = ra_to_pa(addr);
	for (i = 0; i < num_node_masks; i++) {
		struct node_mem_mask *p = &node_masks[i];

		if ((addr & p->mask) == p->val)
			return i;
	}
	return -1;
}

u64 memblock_nid_range(u64 start, u64 end, int *nid)
{
	*nid = find_node(start);
	start += PAGE_SIZE;
	while (start < end) {
		int n = find_node(start);

		if (n != *nid)
			break;
		start += PAGE_SIZE;
	}

	if (start > end)
		start = end;

	return start;
}
#else
u64 memblock_nid_range(u64 start, u64 end, int *nid)
{
	*nid = 0;
	return end;
}
#endif

/* This must be invoked after performing all of the necessary
 * add_active_range() calls for 'nid'.  We need to be able to get
 * correct data from get_pfn_range_for_nid().
 */
static void __init allocate_node_data(int nid)
{
	unsigned long paddr, num_pages, start_pfn, end_pfn;
	struct pglist_data *p;

#ifdef CONFIG_NEED_MULTIPLE_NODES
	paddr = memblock_alloc_try_nid(sizeof(struct pglist_data), SMP_CACHE_BYTES, nid);
	if (!paddr) {
		prom_printf("Cannot allocate pglist_data for nid[%d]\n", nid);
		prom_halt();
	}
	NODE_DATA(nid) = __va(paddr);
	memset(NODE_DATA(nid), 0, sizeof(struct pglist_data));

	NODE_DATA(nid)->bdata = &bootmem_node_data[nid];
#endif

	p = NODE_DATA(nid);

	get_pfn_range_for_nid(nid, &start_pfn, &end_pfn);
	p->node_start_pfn = start_pfn;
	p->node_spanned_pages = end_pfn - start_pfn;

	if (p->node_spanned_pages) {
		num_pages = bootmem_bootmap_pages(p->node_spanned_pages);

		paddr = memblock_alloc_try_nid(num_pages << PAGE_SHIFT, PAGE_SIZE, nid);
		if (!paddr) {
			prom_printf("Cannot allocate bootmap for nid[%d]\n",
				  nid);
			prom_halt();
		}
		node_masks[nid].bootmem_paddr = paddr;
	}
}

static void init_node_masks_nonnuma(void)
{
	int i;

	numadbg("Initializing tables for non-numa.\n");

	node_masks[0].mask = node_masks[0].val = 0;
	num_node_masks = 1;

	for (i = 0; i < NR_CPUS; i++)
		numa_cpu_lookup_table[i] = 0;

	numa_cpumask_lookup_table[0] = CPU_MASK_ALL;
}

#ifdef CONFIG_NEED_MULTIPLE_NODES
struct pglist_data *node_data[MAX_NUMNODES];

EXPORT_SYMBOL(numa_cpu_lookup_table);
EXPORT_SYMBOL(numa_cpumask_lookup_table);
EXPORT_SYMBOL(node_data);

struct mdesc_mlgroup {
	u64	node;
	u64	latency;
	u64	match;
	u64	mask;
};
static struct mdesc_mlgroup *mlgroups;
static int num_mlgroups;

static int scan_pio_for_cfg_handle(struct mdesc_handle *md, u64 pio,
				   u32 cfg_handle)
{
	u64 arc;

	mdesc_for_each_arc(arc, md, pio, MDESC_ARC_TYPE_FWD) {
		u64 target = mdesc_arc_target(md, arc);
		const u64 *val;

		val = mdesc_get_property(md, target,
					 "cfg-handle", NULL);
		if (val && *val == cfg_handle)
			return 0;
	}
	return -ENODEV;
}

static int scan_arcs_for_cfg_handle(struct mdesc_handle *md, u64 grp,
				    u32 cfg_handle)
{
	u64 arc, candidate, best_latency = ~(u64)0;

	candidate = MDESC_NODE_NULL;
	mdesc_for_each_arc(arc, md, grp, MDESC_ARC_TYPE_FWD) {
		u64 target = mdesc_arc_target(md, arc);
		const char *name = mdesc_node_name(md, target);
		const u64 *val;

		if (strcmp(name, "pio-latency-group"))
			continue;

		val = mdesc_get_property(md, target, "latency", NULL);
		if (!val)
			continue;

		if (*val < best_latency) {
			candidate = target;
			best_latency = *val;
		}
	}

	if (candidate == MDESC_NODE_NULL)
		return -ENODEV;

	return scan_pio_for_cfg_handle(md, candidate, cfg_handle);
}

int of_node_to_nid(struct device_node *dp)
{
	const struct linux_prom64_registers *regs;
	struct mdesc_handle *md;
	u32 cfg_handle;
	int count, nid;
	u64 grp;

	/* This is the right thing to do on currently supported
	 * SUN4U NUMA platforms as well, as the PCI controller does
	 * not sit behind any particular memory controller.
	 */
	if (!mlgroups)
		return -1;

	regs = of_get_property(dp, "reg", NULL);
	if (!regs)
		return -1;

	cfg_handle = (regs->phys_addr >> 32UL) & 0x0fffffff;

	md = mdesc_grab();

	count = 0;
	nid = -1;
	mdesc_for_each_node_by_name(md, grp, "group") {
		if (!scan_arcs_for_cfg_handle(md, grp, cfg_handle)) {
			nid = count;
			break;
		}
		count++;
	}

	mdesc_release(md);

	return nid;
}

static void __init add_node_ranges(void)
{
	struct memblock_region *reg;

	for_each_memblock(memory, reg) {
		unsigned long size = reg->size;
		unsigned long start, end;

		start = reg->base;
		end = start + size;
		while (start < end) {
			unsigned long this_end;
			int nid;

			this_end = memblock_nid_range(start, end, &nid);

			numadbg("Adding active range nid[%d] "
				"start[%lx] end[%lx]\n",
				nid, start, this_end);

			add_active_range(nid,
					 start >> PAGE_SHIFT,
					 this_end >> PAGE_SHIFT);

			start = this_end;
		}
	}
}

static int __init grab_mlgroups(struct mdesc_handle *md)
{
	unsigned long paddr;
	int count = 0;
	u64 node;

	mdesc_for_each_node_by_name(md, node, "memory-latency-group")
		count++;
	if (!count)
		return -ENOENT;

	paddr = memblock_alloc(count * sizeof(struct mdesc_mlgroup),
			  SMP_CACHE_BYTES);
	if (!paddr)
		return -ENOMEM;

	mlgroups = __va(paddr);
	num_mlgroups = count;

	count = 0;
	mdesc_for_each_node_by_name(md, node, "memory-latency-group") {
		struct mdesc_mlgroup *m = &mlgroups[count++];
		const u64 *val;

		m->node = node;

		val = mdesc_get_property(md, node, "latency", NULL);
		m->latency = *val;
		val = mdesc_get_property(md, node, "address-match", NULL);
		m->match = *val;
		val = mdesc_get_property(md, node, "address-mask", NULL);
		m->mask = *val;

		numadbg("MLGROUP[%d]: node[%llx] latency[%llx] "
			"match[%llx] mask[%llx]\n",
			count - 1, m->node, m->latency, m->match, m->mask);
	}

	return 0;
}

static int __init grab_mblocks(struct mdesc_handle *md)
{
	unsigned long paddr;
	int count = 0;
	u64 node;

	mdesc_for_each_node_by_name(md, node, "mblock")
		count++;
	if (!count)
		return -ENOENT;

	paddr = memblock_alloc(count * sizeof(struct mdesc_mblock),
			  SMP_CACHE_BYTES);
	if (!paddr)
		return -ENOMEM;

	mblocks = __va(paddr);
	num_mblocks = count;

	count = 0;
	mdesc_for_each_node_by_name(md, node, "mblock") {
		struct mdesc_mblock *m = &mblocks[count++];
		const u64 *val;

		val = mdesc_get_property(md, node, "base", NULL);
		m->base = *val;
		val = mdesc_get_property(md, node, "size", NULL);
		m->size = *val;
		val = mdesc_get_property(md, node,
					 "address-congruence-offset", NULL);
		m->offset = *val;

		numadbg("MBLOCK[%d]: base[%llx] size[%llx] offset[%llx]\n",
			count - 1, m->base, m->size, m->offset);
	}

	return 0;
}

static void __init numa_parse_mdesc_group_cpus(struct mdesc_handle *md,
					       u64 grp, cpumask_t *mask)
{
	u64 arc;

	cpus_clear(*mask);

	mdesc_for_each_arc(arc, md, grp, MDESC_ARC_TYPE_BACK) {
		u64 target = mdesc_arc_target(md, arc);
		const char *name = mdesc_node_name(md, target);
		const u64 *id;

		if (strcmp(name, "cpu"))
			continue;
		id = mdesc_get_property(md, target, "id", NULL);
		if (*id < nr_cpu_ids)
			cpu_set(*id, *mask);
	}
}

static struct mdesc_mlgroup * __init find_mlgroup(u64 node)
{
	int i;

	for (i = 0; i < num_mlgroups; i++) {
		struct mdesc_mlgroup *m = &mlgroups[i];
		if (m->node == node)
			return m;
	}
	return NULL;
}

static int __init numa_attach_mlgroup(struct mdesc_handle *md, u64 grp,
				      int index)
{
	struct mdesc_mlgroup *candidate = NULL;
	u64 arc, best_latency = ~(u64)0;
	struct node_mem_mask *n;

	mdesc_for_each_arc(arc, md, grp, MDESC_ARC_TYPE_FWD) {
		u64 target = mdesc_arc_target(md, arc);
		struct mdesc_mlgroup *m = find_mlgroup(target);
		if (!m)
			continue;
		if (m->latency < best_latency) {
			candidate = m;
			best_latency = m->latency;
		}
	}
	if (!candidate)
		return -ENOENT;

	if (num_node_masks != index) {
		printk(KERN_ERR "Inconsistent NUMA state, "
		       "index[%d] != num_node_masks[%d]\n",
		       index, num_node_masks);
		return -EINVAL;
	}

	n = &node_masks[num_node_masks++];

	n->mask = candidate->mask;
	n->val = candidate->match;

	numadbg("NUMA NODE[%d]: mask[%lx] val[%lx] (latency[%llx])\n",
		index, n->mask, n->val, candidate->latency);

	return 0;
}

static int __init numa_parse_mdesc_group(struct mdesc_handle *md, u64 grp,
					 int index)
{
	cpumask_t mask;
	int cpu;

	numa_parse_mdesc_group_cpus(md, grp, &mask);

	for_each_cpu_mask(cpu, mask)
		numa_cpu_lookup_table[cpu] = index;
	numa_cpumask_lookup_table[index] = mask;

	if (numa_debug) {
		printk(KERN_INFO "NUMA GROUP[%d]: cpus [ ", index);
		for_each_cpu_mask(cpu, mask)
			printk("%d ", cpu);
		printk("]\n");
	}

	return numa_attach_mlgroup(md, grp, index);
}

static int __init numa_parse_mdesc(void)
{
	struct mdesc_handle *md = mdesc_grab();
	int i, err, count;
	u64 node;

	node = mdesc_node_by_name(md, MDESC_NODE_NULL, "latency-groups");
	if (node == MDESC_NODE_NULL) {
		mdesc_release(md);
		return -ENOENT;
	}

	err = grab_mblocks(md);
	if (err < 0)
		goto out;

	err = grab_mlgroups(md);
	if (err < 0)
		goto out;

	count = 0;
	mdesc_for_each_node_by_name(md, node, "group") {
		err = numa_parse_mdesc_group(md, node, count);
		if (err < 0)
			break;
		count++;
	}

	add_node_ranges();

	for (i = 0; i < num_node_masks; i++) {
		allocate_node_data(i);
		node_set_online(i);
	}

	err = 0;
out:
	mdesc_release(md);
	return err;
}

static int __init numa_parse_jbus(void)
{
	unsigned long cpu, index;

	/* NUMA node id is encoded in bits 36 and higher, and there is
	 * a 1-to-1 mapping from CPU ID to NUMA node ID.
	 */
	index = 0;
	for_each_present_cpu(cpu) {
		numa_cpu_lookup_table[cpu] = index;
		numa_cpumask_lookup_table[index] = cpumask_of_cpu(cpu);
		node_masks[index].mask = ~((1UL << 36UL) - 1UL);
		node_masks[index].val = cpu << 36UL;

		index++;
	}
	num_node_masks = index;

	add_node_ranges();

	for (index = 0; index < num_node_masks; index++) {
		allocate_node_data(index);
		node_set_online(index);
	}

	return 0;
}

static int __init numa_parse_sun4u(void)
{
	if (tlb_type == cheetah || tlb_type == cheetah_plus) {
		unsigned long ver;

		__asm__ ("rdpr %%ver, %0" : "=r" (ver));
		if ((ver >> 32UL) == __JALAPENO_ID ||
		    (ver >> 32UL) == __SERRANO_ID)
			return numa_parse_jbus();
	}
	return -1;
}

static int __init bootmem_init_numa(void)
{
	int err = -1;

	numadbg("bootmem_init_numa()\n");

	if (numa_enabled) {
		if (tlb_type == hypervisor)
			err = numa_parse_mdesc();
		else
			err = numa_parse_sun4u();
	}
	return err;
}

#else

static int bootmem_init_numa(void)
{
	return -1;
}

#endif

static void __init bootmem_init_nonnuma(void)
{
	unsigned long top_of_ram = memblock_end_of_DRAM();
	unsigned long total_ram = memblock_phys_mem_size();
	struct memblock_region *reg;

	numadbg("bootmem_init_nonnuma()\n");

	printk(KERN_INFO "Top of RAM: 0x%lx, Total RAM: 0x%lx\n",
	       top_of_ram, total_ram);
	printk(KERN_INFO "Memory hole size: %ldMB\n",
	       (top_of_ram - total_ram) >> 20);

	init_node_masks_nonnuma();

	for_each_memblock(memory, reg) {
		unsigned long start_pfn, end_pfn;

		if (!reg->size)
			continue;

<<<<<<< HEAD
		start_pfn = memblock_region_base_pfn(reg);
		end_pfn = memblock_region_end_pfn(reg);
=======
		start_pfn = memblock_region_memory_base_pfn(reg);
		end_pfn = memblock_region_memory_end_pfn(reg);
>>>>>>> c7fc2de0
		add_active_range(0, start_pfn, end_pfn);
	}

	allocate_node_data(0);

	node_set_online(0);
}

static void __init reserve_range_in_node(int nid, unsigned long start,
					 unsigned long end)
{
	numadbg("    reserve_range_in_node(nid[%d],start[%lx],end[%lx]\n",
		nid, start, end);
	while (start < end) {
		unsigned long this_end;
		int n;

		this_end = memblock_nid_range(start, end, &n);
		if (n == nid) {
			numadbg("      MATCH reserving range [%lx:%lx]\n",
				start, this_end);
			reserve_bootmem_node(NODE_DATA(nid), start,
					     (this_end - start), BOOTMEM_DEFAULT);
		} else
			numadbg("      NO MATCH, advancing start to %lx\n",
				this_end);

		start = this_end;
	}
}

static void __init trim_reserved_in_node(int nid)
{
	struct memblock_region *reg;

	numadbg("  trim_reserved_in_node(%d)\n", nid);

	for_each_memblock(reserved, reg)
		reserve_range_in_node(nid, reg->base, reg->base + reg->size);
}

static void __init bootmem_init_one_node(int nid)
{
	struct pglist_data *p;

	numadbg("bootmem_init_one_node(%d)\n", nid);

	p = NODE_DATA(nid);

	if (p->node_spanned_pages) {
		unsigned long paddr = node_masks[nid].bootmem_paddr;
		unsigned long end_pfn;

		end_pfn = p->node_start_pfn + p->node_spanned_pages;

		numadbg("  init_bootmem_node(%d, %lx, %lx, %lx)\n",
			nid, paddr >> PAGE_SHIFT, p->node_start_pfn, end_pfn);

		init_bootmem_node(p, paddr >> PAGE_SHIFT,
				  p->node_start_pfn, end_pfn);

		numadbg("  free_bootmem_with_active_regions(%d, %lx)\n",
			nid, end_pfn);
		free_bootmem_with_active_regions(nid, end_pfn);

		trim_reserved_in_node(nid);

		numadbg("  sparse_memory_present_with_active_regions(%d)\n",
			nid);
		sparse_memory_present_with_active_regions(nid);
	}
}

static unsigned long __init bootmem_init(unsigned long phys_base)
{
	unsigned long end_pfn;
	int nid;

	end_pfn = memblock_end_of_DRAM() >> PAGE_SHIFT;
	max_pfn = max_low_pfn = end_pfn;
	min_low_pfn = (phys_base >> PAGE_SHIFT);

	if (bootmem_init_numa() < 0)
		bootmem_init_nonnuma();

	/* XXX cpu notifier XXX */

	for_each_online_node(nid)
		bootmem_init_one_node(nid);

	sparse_init();

	return end_pfn;
}

static struct linux_prom64_registers pall[MAX_BANKS] __initdata;
static int pall_ents __initdata;

#ifdef CONFIG_DEBUG_PAGEALLOC
static unsigned long __ref kernel_map_range(unsigned long pstart,
					    unsigned long pend, pgprot_t prot)
{
	unsigned long vstart = PAGE_OFFSET + pstart;
	unsigned long vend = PAGE_OFFSET + pend;
	unsigned long alloc_bytes = 0UL;

	if ((vstart & ~PAGE_MASK) || (vend & ~PAGE_MASK)) {
		prom_printf("kernel_map: Unaligned physmem[%lx:%lx]\n",
			    vstart, vend);
		prom_halt();
	}

	while (vstart < vend) {
		unsigned long this_end, paddr = __pa(vstart);
		pgd_t *pgd = pgd_offset_k(vstart);
		pud_t *pud;
		pmd_t *pmd;
		pte_t *pte;

		pud = pud_offset(pgd, vstart);
		if (pud_none(*pud)) {
			pmd_t *new;

			new = __alloc_bootmem(PAGE_SIZE, PAGE_SIZE, PAGE_SIZE);
			alloc_bytes += PAGE_SIZE;
			pud_populate(&init_mm, pud, new);
		}

		pmd = pmd_offset(pud, vstart);
		if (!pmd_present(*pmd)) {
			pte_t *new;

			new = __alloc_bootmem(PAGE_SIZE, PAGE_SIZE, PAGE_SIZE);
			alloc_bytes += PAGE_SIZE;
			pmd_populate_kernel(&init_mm, pmd, new);
		}

		pte = pte_offset_kernel(pmd, vstart);
		this_end = (vstart + PMD_SIZE) & PMD_MASK;
		if (this_end > vend)
			this_end = vend;

		while (vstart < this_end) {
			pte_val(*pte) = (paddr | pgprot_val(prot));

			vstart += PAGE_SIZE;
			paddr += PAGE_SIZE;
			pte++;
		}
	}

	return alloc_bytes;
}

extern unsigned int kvmap_linear_patch[1];
#endif /* CONFIG_DEBUG_PAGEALLOC */

static void __init mark_kpte_bitmap(unsigned long start, unsigned long end)
{
	const unsigned long shift_256MB = 28;
	const unsigned long mask_256MB = ((1UL << shift_256MB) - 1UL);
	const unsigned long size_256MB = (1UL << shift_256MB);

	while (start < end) {
		long remains;

		remains = end - start;
		if (remains < size_256MB)
			break;

		if (start & mask_256MB) {
			start = (start + size_256MB) & ~mask_256MB;
			continue;
		}

		while (remains >= size_256MB) {
			unsigned long index = start >> shift_256MB;

			__set_bit(index, kpte_linear_bitmap);

			start += size_256MB;
			remains -= size_256MB;
		}
	}
}

static void __init init_kpte_bitmap(void)
{
	unsigned long i;

	for (i = 0; i < pall_ents; i++) {
		unsigned long phys_start, phys_end;

		phys_start = pall[i].phys_addr;
		phys_end = phys_start + pall[i].reg_size;

		mark_kpte_bitmap(phys_start, phys_end);
	}
}

static void __init kernel_physical_mapping_init(void)
{
#ifdef CONFIG_DEBUG_PAGEALLOC
	unsigned long i, mem_alloced = 0UL;

	for (i = 0; i < pall_ents; i++) {
		unsigned long phys_start, phys_end;

		phys_start = pall[i].phys_addr;
		phys_end = phys_start + pall[i].reg_size;

		mem_alloced += kernel_map_range(phys_start, phys_end,
						PAGE_KERNEL);
	}

	printk("Allocated %ld bytes for kernel page tables.\n",
	       mem_alloced);

	kvmap_linear_patch[0] = 0x01000000; /* nop */
	flushi(&kvmap_linear_patch[0]);

	__flush_tlb_all();
#endif
}

#ifdef CONFIG_DEBUG_PAGEALLOC
void kernel_map_pages(struct page *page, int numpages, int enable)
{
	unsigned long phys_start = page_to_pfn(page) << PAGE_SHIFT;
	unsigned long phys_end = phys_start + (numpages * PAGE_SIZE);

	kernel_map_range(phys_start, phys_end,
			 (enable ? PAGE_KERNEL : __pgprot(0)));

	flush_tsb_kernel_range(PAGE_OFFSET + phys_start,
			       PAGE_OFFSET + phys_end);

	/* we should perform an IPI and flush all tlbs,
	 * but that can deadlock->flush only current cpu.
	 */
	__flush_tlb_kernel_range(PAGE_OFFSET + phys_start,
				 PAGE_OFFSET + phys_end);
}
#endif

unsigned long __init find_ecache_flush_span(unsigned long size)
{
	int i;

	for (i = 0; i < pavail_ents; i++) {
		if (pavail[i].reg_size >= size)
			return pavail[i].phys_addr;
	}

	return ~0UL;
}

static void __init tsb_phys_patch(void)
{
	struct tsb_ldquad_phys_patch_entry *pquad;
	struct tsb_phys_patch_entry *p;

	pquad = &__tsb_ldquad_phys_patch;
	while (pquad < &__tsb_ldquad_phys_patch_end) {
		unsigned long addr = pquad->addr;

		if (tlb_type == hypervisor)
			*(unsigned int *) addr = pquad->sun4v_insn;
		else
			*(unsigned int *) addr = pquad->sun4u_insn;
		wmb();
		__asm__ __volatile__("flush	%0"
				     : /* no outputs */
				     : "r" (addr));

		pquad++;
	}

	p = &__tsb_phys_patch;
	while (p < &__tsb_phys_patch_end) {
		unsigned long addr = p->addr;

		*(unsigned int *) addr = p->insn;
		wmb();
		__asm__ __volatile__("flush	%0"
				     : /* no outputs */
				     : "r" (addr));

		p++;
	}
}

/* Don't mark as init, we give this to the Hypervisor.  */
#ifndef CONFIG_DEBUG_PAGEALLOC
#define NUM_KTSB_DESCR	2
#else
#define NUM_KTSB_DESCR	1
#endif
static struct hv_tsb_descr ktsb_descr[NUM_KTSB_DESCR];
extern struct tsb swapper_tsb[KERNEL_TSB_NENTRIES];

static void __init sun4v_ktsb_init(void)
{
	unsigned long ktsb_pa;

	/* First KTSB for PAGE_SIZE mappings.  */
	ktsb_pa = kern_base + ((unsigned long)&swapper_tsb[0] - KERNBASE);

	switch (PAGE_SIZE) {
	case 8 * 1024:
	default:
		ktsb_descr[0].pgsz_idx = HV_PGSZ_IDX_8K;
		ktsb_descr[0].pgsz_mask = HV_PGSZ_MASK_8K;
		break;

	case 64 * 1024:
		ktsb_descr[0].pgsz_idx = HV_PGSZ_IDX_64K;
		ktsb_descr[0].pgsz_mask = HV_PGSZ_MASK_64K;
		break;

	case 512 * 1024:
		ktsb_descr[0].pgsz_idx = HV_PGSZ_IDX_512K;
		ktsb_descr[0].pgsz_mask = HV_PGSZ_MASK_512K;
		break;

	case 4 * 1024 * 1024:
		ktsb_descr[0].pgsz_idx = HV_PGSZ_IDX_4MB;
		ktsb_descr[0].pgsz_mask = HV_PGSZ_MASK_4MB;
		break;
	};

	ktsb_descr[0].assoc = 1;
	ktsb_descr[0].num_ttes = KERNEL_TSB_NENTRIES;
	ktsb_descr[0].ctx_idx = 0;
	ktsb_descr[0].tsb_base = ktsb_pa;
	ktsb_descr[0].resv = 0;

#ifndef CONFIG_DEBUG_PAGEALLOC
	/* Second KTSB for 4MB/256MB mappings.  */
	ktsb_pa = (kern_base +
		   ((unsigned long)&swapper_4m_tsb[0] - KERNBASE));

	ktsb_descr[1].pgsz_idx = HV_PGSZ_IDX_4MB;
	ktsb_descr[1].pgsz_mask = (HV_PGSZ_MASK_4MB |
				   HV_PGSZ_MASK_256MB);
	ktsb_descr[1].assoc = 1;
	ktsb_descr[1].num_ttes = KERNEL_TSB4M_NENTRIES;
	ktsb_descr[1].ctx_idx = 0;
	ktsb_descr[1].tsb_base = ktsb_pa;
	ktsb_descr[1].resv = 0;
#endif
}

void __cpuinit sun4v_ktsb_register(void)
{
	unsigned long pa, ret;

	pa = kern_base + ((unsigned long)&ktsb_descr[0] - KERNBASE);

	ret = sun4v_mmu_tsb_ctx0(NUM_KTSB_DESCR, pa);
	if (ret != 0) {
		prom_printf("hypervisor_mmu_tsb_ctx0[%lx]: "
			    "errors with %lx\n", pa, ret);
		prom_halt();
	}
}

/* paging_init() sets up the page tables */

static unsigned long last_valid_pfn;
pgd_t swapper_pg_dir[2048];

static void sun4u_pgprot_init(void);
static void sun4v_pgprot_init(void);

void __init paging_init(void)
{
	unsigned long end_pfn, shift, phys_base;
	unsigned long real_end, i;

	/* These build time checkes make sure that the dcache_dirty_cpu()
	 * page->flags usage will work.
	 *
	 * When a page gets marked as dcache-dirty, we store the
	 * cpu number starting at bit 32 in the page->flags.  Also,
	 * functions like clear_dcache_dirty_cpu use the cpu mask
	 * in 13-bit signed-immediate instruction fields.
	 */

	/*
	 * Page flags must not reach into upper 32 bits that are used
	 * for the cpu number
	 */
	BUILD_BUG_ON(NR_PAGEFLAGS > 32);

	/*
	 * The bit fields placed in the high range must not reach below
	 * the 32 bit boundary. Otherwise we cannot place the cpu field
	 * at the 32 bit boundary.
	 */
	BUILD_BUG_ON(SECTIONS_WIDTH + NODES_WIDTH + ZONES_WIDTH +
		ilog2(roundup_pow_of_two(NR_CPUS)) > 32);

	BUILD_BUG_ON(NR_CPUS > 4096);

	kern_base = (prom_boot_mapping_phys_low >> 22UL) << 22UL;
	kern_size = (unsigned long)&_end - (unsigned long)KERNBASE;

	/* Invalidate both kernel TSBs.  */
	memset(swapper_tsb, 0x40, sizeof(swapper_tsb));
#ifndef CONFIG_DEBUG_PAGEALLOC
	memset(swapper_4m_tsb, 0x40, sizeof(swapper_4m_tsb));
#endif

	if (tlb_type == hypervisor)
		sun4v_pgprot_init();
	else
		sun4u_pgprot_init();

	if (tlb_type == cheetah_plus ||
	    tlb_type == hypervisor)
		tsb_phys_patch();

	if (tlb_type == hypervisor) {
		sun4v_patch_tlb_handlers();
		sun4v_ktsb_init();
	}

	memblock_init();

	/* Find available physical memory...
	 *
	 * Read it twice in order to work around a bug in openfirmware.
	 * The call to grab this table itself can cause openfirmware to
	 * allocate memory, which in turn can take away some space from
	 * the list of available memory.  Reading it twice makes sure
	 * we really do get the final value.
	 */
	read_obp_translations();
	read_obp_memory("reg", &pall[0], &pall_ents);
	read_obp_memory("available", &pavail[0], &pavail_ents);
	read_obp_memory("available", &pavail[0], &pavail_ents);

	phys_base = 0xffffffffffffffffUL;
	for (i = 0; i < pavail_ents; i++) {
		phys_base = min(phys_base, pavail[i].phys_addr);
		memblock_add(pavail[i].phys_addr, pavail[i].reg_size);
	}

	memblock_reserve(kern_base, kern_size);

	find_ramdisk(phys_base);

	memblock_enforce_memory_limit(cmdline_memory_size);

	memblock_analyze();
	memblock_dump_all();

	set_bit(0, mmu_context_bmap);

	shift = kern_base + PAGE_OFFSET - ((unsigned long)KERNBASE);

	real_end = (unsigned long)_end;
	num_kernel_image_mappings = DIV_ROUND_UP(real_end - KERNBASE, 1 << 22);
	printk("Kernel: Using %d locked TLB entries for main kernel image.\n",
	       num_kernel_image_mappings);

	/* Set kernel pgd to upper alias so physical page computations
	 * work.
	 */
	init_mm.pgd += ((shift) / (sizeof(pgd_t)));
	
	memset(swapper_low_pmd_dir, 0, sizeof(swapper_low_pmd_dir));

	/* Now can init the kernel/bad page tables. */
	pud_set(pud_offset(&swapper_pg_dir[0], 0),
		swapper_low_pmd_dir + (shift / sizeof(pgd_t)));
	
	inherit_prom_mappings();
	
	init_kpte_bitmap();

	/* Ok, we can use our TLB miss and window trap handlers safely.  */
	setup_tba();

	__flush_tlb_all();

	if (tlb_type == hypervisor)
		sun4v_ktsb_register();

	prom_build_devicetree();
	of_populate_present_mask();
#ifndef CONFIG_SMP
	of_fill_in_cpu_data();
#endif

	if (tlb_type == hypervisor) {
		sun4v_mdesc_init();
		mdesc_populate_present_mask(cpu_all_mask);
#ifndef CONFIG_SMP
		mdesc_fill_in_cpu_data(cpu_all_mask);
#endif
	}

	/* Once the OF device tree and MDESC have been setup, we know
	 * the list of possible cpus.  Therefore we can allocate the
	 * IRQ stacks.
	 */
	for_each_possible_cpu(i) {
		/* XXX Use node local allocations... XXX */
		softirq_stack[i] = __va(memblock_alloc(THREAD_SIZE, THREAD_SIZE));
		hardirq_stack[i] = __va(memblock_alloc(THREAD_SIZE, THREAD_SIZE));
	}

	/* Setup bootmem... */
	last_valid_pfn = end_pfn = bootmem_init(phys_base);

#ifndef CONFIG_NEED_MULTIPLE_NODES
	max_mapnr = last_valid_pfn;
#endif
	kernel_physical_mapping_init();

	{
		unsigned long max_zone_pfns[MAX_NR_ZONES];

		memset(max_zone_pfns, 0, sizeof(max_zone_pfns));

		max_zone_pfns[ZONE_NORMAL] = end_pfn;

		free_area_init_nodes(max_zone_pfns);
	}

	printk("Booting Linux...\n");
}

int __devinit page_in_phys_avail(unsigned long paddr)
{
	int i;

	paddr &= PAGE_MASK;

	for (i = 0; i < pavail_ents; i++) {
		unsigned long start, end;

		start = pavail[i].phys_addr;
		end = start + pavail[i].reg_size;

		if (paddr >= start && paddr < end)
			return 1;
	}
	if (paddr >= kern_base && paddr < (kern_base + kern_size))
		return 1;
#ifdef CONFIG_BLK_DEV_INITRD
	if (paddr >= __pa(initrd_start) &&
	    paddr < __pa(PAGE_ALIGN(initrd_end)))
		return 1;
#endif

	return 0;
}

static struct linux_prom64_registers pavail_rescan[MAX_BANKS] __initdata;
static int pavail_rescan_ents __initdata;

/* Certain OBP calls, such as fetching "available" properties, can
 * claim physical memory.  So, along with initializing the valid
 * address bitmap, what we do here is refetch the physical available
 * memory list again, and make sure it provides at least as much
 * memory as 'pavail' does.
 */
static void __init setup_valid_addr_bitmap_from_pavail(unsigned long *bitmap)
{
	int i;

	read_obp_memory("available", &pavail_rescan[0], &pavail_rescan_ents);

	for (i = 0; i < pavail_ents; i++) {
		unsigned long old_start, old_end;

		old_start = pavail[i].phys_addr;
		old_end = old_start + pavail[i].reg_size;
		while (old_start < old_end) {
			int n;

			for (n = 0; n < pavail_rescan_ents; n++) {
				unsigned long new_start, new_end;

				new_start = pavail_rescan[n].phys_addr;
				new_end = new_start +
					pavail_rescan[n].reg_size;

				if (new_start <= old_start &&
				    new_end >= (old_start + PAGE_SIZE)) {
					set_bit(old_start >> 22, bitmap);
					goto do_next_page;
				}
			}

			prom_printf("mem_init: Lost memory in pavail\n");
			prom_printf("mem_init: OLD start[%lx] size[%lx]\n",
				    pavail[i].phys_addr,
				    pavail[i].reg_size);
			prom_printf("mem_init: NEW start[%lx] size[%lx]\n",
				    pavail_rescan[i].phys_addr,
				    pavail_rescan[i].reg_size);
			prom_printf("mem_init: Cannot continue, aborting.\n");
			prom_halt();

		do_next_page:
			old_start += PAGE_SIZE;
		}
	}
}

static void __init patch_tlb_miss_handler_bitmap(void)
{
	extern unsigned int valid_addr_bitmap_insn[];
	extern unsigned int valid_addr_bitmap_patch[];

	valid_addr_bitmap_insn[1] = valid_addr_bitmap_patch[1];
	mb();
	valid_addr_bitmap_insn[0] = valid_addr_bitmap_patch[0];
	flushi(&valid_addr_bitmap_insn[0]);
}

void __init mem_init(void)
{
	unsigned long codepages, datapages, initpages;
	unsigned long addr, last;

	addr = PAGE_OFFSET + kern_base;
	last = PAGE_ALIGN(kern_size) + addr;
	while (addr < last) {
		set_bit(__pa(addr) >> 22, sparc64_valid_addr_bitmap);
		addr += PAGE_SIZE;
	}

	setup_valid_addr_bitmap_from_pavail(sparc64_valid_addr_bitmap);
	patch_tlb_miss_handler_bitmap();

	high_memory = __va(last_valid_pfn << PAGE_SHIFT);

#ifdef CONFIG_NEED_MULTIPLE_NODES
	{
		int i;
		for_each_online_node(i) {
			if (NODE_DATA(i)->node_spanned_pages != 0) {
				totalram_pages +=
					free_all_bootmem_node(NODE_DATA(i));
			}
		}
	}
#else
	totalram_pages = free_all_bootmem();
#endif

	/* We subtract one to account for the mem_map_zero page
	 * allocated below.
	 */
	totalram_pages -= 1;
	num_physpages = totalram_pages;

	/*
	 * Set up the zero page, mark it reserved, so that page count
	 * is not manipulated when freeing the page from user ptes.
	 */
	mem_map_zero = alloc_pages(GFP_KERNEL|__GFP_ZERO, 0);
	if (mem_map_zero == NULL) {
		prom_printf("paging_init: Cannot alloc zero page.\n");
		prom_halt();
	}
	SetPageReserved(mem_map_zero);

	codepages = (((unsigned long) _etext) - ((unsigned long) _start));
	codepages = PAGE_ALIGN(codepages) >> PAGE_SHIFT;
	datapages = (((unsigned long) _edata) - ((unsigned long) _etext));
	datapages = PAGE_ALIGN(datapages) >> PAGE_SHIFT;
	initpages = (((unsigned long) __init_end) - ((unsigned long) __init_begin));
	initpages = PAGE_ALIGN(initpages) >> PAGE_SHIFT;

	printk("Memory: %luk available (%ldk kernel code, %ldk data, %ldk init) [%016lx,%016lx]\n",
	       nr_free_pages() << (PAGE_SHIFT-10),
	       codepages << (PAGE_SHIFT-10),
	       datapages << (PAGE_SHIFT-10), 
	       initpages << (PAGE_SHIFT-10), 
	       PAGE_OFFSET, (last_valid_pfn << PAGE_SHIFT));

	if (tlb_type == cheetah || tlb_type == cheetah_plus)
		cheetah_ecache_flush_init();
}

void free_initmem(void)
{
	unsigned long addr, initend;
	int do_free = 1;

	/* If the physical memory maps were trimmed by kernel command
	 * line options, don't even try freeing this initmem stuff up.
	 * The kernel image could have been in the trimmed out region
	 * and if so the freeing below will free invalid page structs.
	 */
	if (cmdline_memory_size)
		do_free = 0;

	/*
	 * The init section is aligned to 8k in vmlinux.lds. Page align for >8k pagesizes.
	 */
	addr = PAGE_ALIGN((unsigned long)(__init_begin));
	initend = (unsigned long)(__init_end) & PAGE_MASK;
	for (; addr < initend; addr += PAGE_SIZE) {
		unsigned long page;
		struct page *p;

		page = (addr +
			((unsigned long) __va(kern_base)) -
			((unsigned long) KERNBASE));
		memset((void *)addr, POISON_FREE_INITMEM, PAGE_SIZE);

		if (do_free) {
			p = virt_to_page(page);

			ClearPageReserved(p);
			init_page_count(p);
			__free_page(p);
			num_physpages++;
			totalram_pages++;
		}
	}
}

#ifdef CONFIG_BLK_DEV_INITRD
void free_initrd_mem(unsigned long start, unsigned long end)
{
	if (start < end)
		printk ("Freeing initrd memory: %ldk freed\n", (end - start) >> 10);
	for (; start < end; start += PAGE_SIZE) {
		struct page *p = virt_to_page(start);

		ClearPageReserved(p);
		init_page_count(p);
		__free_page(p);
		num_physpages++;
		totalram_pages++;
	}
}
#endif

#define _PAGE_CACHE_4U	(_PAGE_CP_4U | _PAGE_CV_4U)
#define _PAGE_CACHE_4V	(_PAGE_CP_4V | _PAGE_CV_4V)
#define __DIRTY_BITS_4U	 (_PAGE_MODIFIED_4U | _PAGE_WRITE_4U | _PAGE_W_4U)
#define __DIRTY_BITS_4V	 (_PAGE_MODIFIED_4V | _PAGE_WRITE_4V | _PAGE_W_4V)
#define __ACCESS_BITS_4U (_PAGE_ACCESSED_4U | _PAGE_READ_4U | _PAGE_R)
#define __ACCESS_BITS_4V (_PAGE_ACCESSED_4V | _PAGE_READ_4V | _PAGE_R)

pgprot_t PAGE_KERNEL __read_mostly;
EXPORT_SYMBOL(PAGE_KERNEL);

pgprot_t PAGE_KERNEL_LOCKED __read_mostly;
pgprot_t PAGE_COPY __read_mostly;

pgprot_t PAGE_SHARED __read_mostly;
EXPORT_SYMBOL(PAGE_SHARED);

unsigned long pg_iobits __read_mostly;

unsigned long _PAGE_IE __read_mostly;
EXPORT_SYMBOL(_PAGE_IE);

unsigned long _PAGE_E __read_mostly;
EXPORT_SYMBOL(_PAGE_E);

unsigned long _PAGE_CACHE __read_mostly;
EXPORT_SYMBOL(_PAGE_CACHE);

#ifdef CONFIG_SPARSEMEM_VMEMMAP
unsigned long vmemmap_table[VMEMMAP_SIZE];

int __meminit vmemmap_populate(struct page *start, unsigned long nr, int node)
{
	unsigned long vstart = (unsigned long) start;
	unsigned long vend = (unsigned long) (start + nr);
	unsigned long phys_start = (vstart - VMEMMAP_BASE);
	unsigned long phys_end = (vend - VMEMMAP_BASE);
	unsigned long addr = phys_start & VMEMMAP_CHUNK_MASK;
	unsigned long end = VMEMMAP_ALIGN(phys_end);
	unsigned long pte_base;

	pte_base = (_PAGE_VALID | _PAGE_SZ4MB_4U |
		    _PAGE_CP_4U | _PAGE_CV_4U |
		    _PAGE_P_4U | _PAGE_W_4U);
	if (tlb_type == hypervisor)
		pte_base = (_PAGE_VALID | _PAGE_SZ4MB_4V |
			    _PAGE_CP_4V | _PAGE_CV_4V |
			    _PAGE_P_4V | _PAGE_W_4V);

	for (; addr < end; addr += VMEMMAP_CHUNK) {
		unsigned long *vmem_pp =
			vmemmap_table + (addr >> VMEMMAP_CHUNK_SHIFT);
		void *block;

		if (!(*vmem_pp & _PAGE_VALID)) {
			block = vmemmap_alloc_block(1UL << 22, node);
			if (!block)
				return -ENOMEM;

			*vmem_pp = pte_base | __pa(block);

			printk(KERN_INFO "[%p-%p] page_structs=%lu "
			       "node=%d entry=%lu/%lu\n", start, block, nr,
			       node,
			       addr >> VMEMMAP_CHUNK_SHIFT,
			       VMEMMAP_SIZE);
		}
	}
	return 0;
}
#endif /* CONFIG_SPARSEMEM_VMEMMAP */

static void prot_init_common(unsigned long page_none,
			     unsigned long page_shared,
			     unsigned long page_copy,
			     unsigned long page_readonly,
			     unsigned long page_exec_bit)
{
	PAGE_COPY = __pgprot(page_copy);
	PAGE_SHARED = __pgprot(page_shared);

	protection_map[0x0] = __pgprot(page_none);
	protection_map[0x1] = __pgprot(page_readonly & ~page_exec_bit);
	protection_map[0x2] = __pgprot(page_copy & ~page_exec_bit);
	protection_map[0x3] = __pgprot(page_copy & ~page_exec_bit);
	protection_map[0x4] = __pgprot(page_readonly);
	protection_map[0x5] = __pgprot(page_readonly);
	protection_map[0x6] = __pgprot(page_copy);
	protection_map[0x7] = __pgprot(page_copy);
	protection_map[0x8] = __pgprot(page_none);
	protection_map[0x9] = __pgprot(page_readonly & ~page_exec_bit);
	protection_map[0xa] = __pgprot(page_shared & ~page_exec_bit);
	protection_map[0xb] = __pgprot(page_shared & ~page_exec_bit);
	protection_map[0xc] = __pgprot(page_readonly);
	protection_map[0xd] = __pgprot(page_readonly);
	protection_map[0xe] = __pgprot(page_shared);
	protection_map[0xf] = __pgprot(page_shared);
}

static void __init sun4u_pgprot_init(void)
{
	unsigned long page_none, page_shared, page_copy, page_readonly;
	unsigned long page_exec_bit;

	PAGE_KERNEL = __pgprot (_PAGE_PRESENT_4U | _PAGE_VALID |
				_PAGE_CACHE_4U | _PAGE_P_4U |
				__ACCESS_BITS_4U | __DIRTY_BITS_4U |
				_PAGE_EXEC_4U);
	PAGE_KERNEL_LOCKED = __pgprot (_PAGE_PRESENT_4U | _PAGE_VALID |
				       _PAGE_CACHE_4U | _PAGE_P_4U |
				       __ACCESS_BITS_4U | __DIRTY_BITS_4U |
				       _PAGE_EXEC_4U | _PAGE_L_4U);

	_PAGE_IE = _PAGE_IE_4U;
	_PAGE_E = _PAGE_E_4U;
	_PAGE_CACHE = _PAGE_CACHE_4U;

	pg_iobits = (_PAGE_VALID | _PAGE_PRESENT_4U | __DIRTY_BITS_4U |
		     __ACCESS_BITS_4U | _PAGE_E_4U);

#ifdef CONFIG_DEBUG_PAGEALLOC
	kern_linear_pte_xor[0] = (_PAGE_VALID | _PAGE_SZBITS_4U) ^
		0xfffff80000000000UL;
#else
	kern_linear_pte_xor[0] = (_PAGE_VALID | _PAGE_SZ4MB_4U) ^
		0xfffff80000000000UL;
#endif
	kern_linear_pte_xor[0] |= (_PAGE_CP_4U | _PAGE_CV_4U |
				   _PAGE_P_4U | _PAGE_W_4U);

	/* XXX Should use 256MB on Panther. XXX */
	kern_linear_pte_xor[1] = kern_linear_pte_xor[0];

	_PAGE_SZBITS = _PAGE_SZBITS_4U;
	_PAGE_ALL_SZ_BITS =  (_PAGE_SZ4MB_4U | _PAGE_SZ512K_4U |
			      _PAGE_SZ64K_4U | _PAGE_SZ8K_4U |
			      _PAGE_SZ32MB_4U | _PAGE_SZ256MB_4U);


	page_none = _PAGE_PRESENT_4U | _PAGE_ACCESSED_4U | _PAGE_CACHE_4U;
	page_shared = (_PAGE_VALID | _PAGE_PRESENT_4U | _PAGE_CACHE_4U |
		       __ACCESS_BITS_4U | _PAGE_WRITE_4U | _PAGE_EXEC_4U);
	page_copy   = (_PAGE_VALID | _PAGE_PRESENT_4U | _PAGE_CACHE_4U |
		       __ACCESS_BITS_4U | _PAGE_EXEC_4U);
	page_readonly   = (_PAGE_VALID | _PAGE_PRESENT_4U | _PAGE_CACHE_4U |
			   __ACCESS_BITS_4U | _PAGE_EXEC_4U);

	page_exec_bit = _PAGE_EXEC_4U;

	prot_init_common(page_none, page_shared, page_copy, page_readonly,
			 page_exec_bit);
}

static void __init sun4v_pgprot_init(void)
{
	unsigned long page_none, page_shared, page_copy, page_readonly;
	unsigned long page_exec_bit;

	PAGE_KERNEL = __pgprot (_PAGE_PRESENT_4V | _PAGE_VALID |
				_PAGE_CACHE_4V | _PAGE_P_4V |
				__ACCESS_BITS_4V | __DIRTY_BITS_4V |
				_PAGE_EXEC_4V);
	PAGE_KERNEL_LOCKED = PAGE_KERNEL;

	_PAGE_IE = _PAGE_IE_4V;
	_PAGE_E = _PAGE_E_4V;
	_PAGE_CACHE = _PAGE_CACHE_4V;

#ifdef CONFIG_DEBUG_PAGEALLOC
	kern_linear_pte_xor[0] = (_PAGE_VALID | _PAGE_SZBITS_4V) ^
		0xfffff80000000000UL;
#else
	kern_linear_pte_xor[0] = (_PAGE_VALID | _PAGE_SZ4MB_4V) ^
		0xfffff80000000000UL;
#endif
	kern_linear_pte_xor[0] |= (_PAGE_CP_4V | _PAGE_CV_4V |
				   _PAGE_P_4V | _PAGE_W_4V);

#ifdef CONFIG_DEBUG_PAGEALLOC
	kern_linear_pte_xor[1] = (_PAGE_VALID | _PAGE_SZBITS_4V) ^
		0xfffff80000000000UL;
#else
	kern_linear_pte_xor[1] = (_PAGE_VALID | _PAGE_SZ256MB_4V) ^
		0xfffff80000000000UL;
#endif
	kern_linear_pte_xor[1] |= (_PAGE_CP_4V | _PAGE_CV_4V |
				   _PAGE_P_4V | _PAGE_W_4V);

	pg_iobits = (_PAGE_VALID | _PAGE_PRESENT_4V | __DIRTY_BITS_4V |
		     __ACCESS_BITS_4V | _PAGE_E_4V);

	_PAGE_SZBITS = _PAGE_SZBITS_4V;
	_PAGE_ALL_SZ_BITS = (_PAGE_SZ16GB_4V | _PAGE_SZ2GB_4V |
			     _PAGE_SZ256MB_4V | _PAGE_SZ32MB_4V |
			     _PAGE_SZ4MB_4V | _PAGE_SZ512K_4V |
			     _PAGE_SZ64K_4V | _PAGE_SZ8K_4V);

	page_none = _PAGE_PRESENT_4V | _PAGE_ACCESSED_4V | _PAGE_CACHE_4V;
	page_shared = (_PAGE_VALID | _PAGE_PRESENT_4V | _PAGE_CACHE_4V |
		       __ACCESS_BITS_4V | _PAGE_WRITE_4V | _PAGE_EXEC_4V);
	page_copy   = (_PAGE_VALID | _PAGE_PRESENT_4V | _PAGE_CACHE_4V |
		       __ACCESS_BITS_4V | _PAGE_EXEC_4V);
	page_readonly = (_PAGE_VALID | _PAGE_PRESENT_4V | _PAGE_CACHE_4V |
			 __ACCESS_BITS_4V | _PAGE_EXEC_4V);

	page_exec_bit = _PAGE_EXEC_4V;

	prot_init_common(page_none, page_shared, page_copy, page_readonly,
			 page_exec_bit);
}

unsigned long pte_sz_bits(unsigned long sz)
{
	if (tlb_type == hypervisor) {
		switch (sz) {
		case 8 * 1024:
		default:
			return _PAGE_SZ8K_4V;
		case 64 * 1024:
			return _PAGE_SZ64K_4V;
		case 512 * 1024:
			return _PAGE_SZ512K_4V;
		case 4 * 1024 * 1024:
			return _PAGE_SZ4MB_4V;
		};
	} else {
		switch (sz) {
		case 8 * 1024:
		default:
			return _PAGE_SZ8K_4U;
		case 64 * 1024:
			return _PAGE_SZ64K_4U;
		case 512 * 1024:
			return _PAGE_SZ512K_4U;
		case 4 * 1024 * 1024:
			return _PAGE_SZ4MB_4U;
		};
	}
}

pte_t mk_pte_io(unsigned long page, pgprot_t prot, int space, unsigned long page_size)
{
	pte_t pte;

	pte_val(pte)  = page | pgprot_val(pgprot_noncached(prot));
	pte_val(pte) |= (((unsigned long)space) << 32);
	pte_val(pte) |= pte_sz_bits(page_size);

	return pte;
}

static unsigned long kern_large_tte(unsigned long paddr)
{
	unsigned long val;

	val = (_PAGE_VALID | _PAGE_SZ4MB_4U |
	       _PAGE_CP_4U | _PAGE_CV_4U | _PAGE_P_4U |
	       _PAGE_EXEC_4U | _PAGE_L_4U | _PAGE_W_4U);
	if (tlb_type == hypervisor)
		val = (_PAGE_VALID | _PAGE_SZ4MB_4V |
		       _PAGE_CP_4V | _PAGE_CV_4V | _PAGE_P_4V |
		       _PAGE_EXEC_4V | _PAGE_W_4V);

	return val | paddr;
}

/* If not locked, zap it. */
void __flush_tlb_all(void)
{
	unsigned long pstate;
	int i;

	__asm__ __volatile__("flushw\n\t"
			     "rdpr	%%pstate, %0\n\t"
			     "wrpr	%0, %1, %%pstate"
			     : "=r" (pstate)
			     : "i" (PSTATE_IE));
	if (tlb_type == hypervisor) {
		sun4v_mmu_demap_all();
	} else if (tlb_type == spitfire) {
		for (i = 0; i < 64; i++) {
			/* Spitfire Errata #32 workaround */
			/* NOTE: Always runs on spitfire, so no
			 *       cheetah+ page size encodings.
			 */
			__asm__ __volatile__("stxa	%0, [%1] %2\n\t"
					     "flush	%%g6"
					     : /* No outputs */
					     : "r" (0),
					     "r" (PRIMARY_CONTEXT), "i" (ASI_DMMU));

			if (!(spitfire_get_dtlb_data(i) & _PAGE_L_4U)) {
				__asm__ __volatile__("stxa %%g0, [%0] %1\n\t"
						     "membar #Sync"
						     : /* no outputs */
						     : "r" (TLB_TAG_ACCESS), "i" (ASI_DMMU));
				spitfire_put_dtlb_data(i, 0x0UL);
			}

			/* Spitfire Errata #32 workaround */
			/* NOTE: Always runs on spitfire, so no
			 *       cheetah+ page size encodings.
			 */
			__asm__ __volatile__("stxa	%0, [%1] %2\n\t"
					     "flush	%%g6"
					     : /* No outputs */
					     : "r" (0),
					     "r" (PRIMARY_CONTEXT), "i" (ASI_DMMU));

			if (!(spitfire_get_itlb_data(i) & _PAGE_L_4U)) {
				__asm__ __volatile__("stxa %%g0, [%0] %1\n\t"
						     "membar #Sync"
						     : /* no outputs */
						     : "r" (TLB_TAG_ACCESS), "i" (ASI_IMMU));
				spitfire_put_itlb_data(i, 0x0UL);
			}
		}
	} else if (tlb_type == cheetah || tlb_type == cheetah_plus) {
		cheetah_flush_dtlb_all();
		cheetah_flush_itlb_all();
	}
	__asm__ __volatile__("wrpr	%0, 0, %%pstate"
			     : : "r" (pstate));
}<|MERGE_RESOLUTION|>--- conflicted
+++ resolved
@@ -1294,13 +1294,8 @@
 		if (!reg->size)
 			continue;
 
-<<<<<<< HEAD
-		start_pfn = memblock_region_base_pfn(reg);
-		end_pfn = memblock_region_end_pfn(reg);
-=======
 		start_pfn = memblock_region_memory_base_pfn(reg);
 		end_pfn = memblock_region_memory_end_pfn(reg);
->>>>>>> c7fc2de0
 		add_active_range(0, start_pfn, end_pfn);
 	}
 
