--- conflicted
+++ resolved
@@ -600,30 +600,18 @@
 		pc = (u32)pc;
 	if (get_user(insn, (u32 __user *) pc) != -EFAULT) {
 		int asi = decode_asi(insn, regs);
-<<<<<<< HEAD
-=======
 		u32 first, second;
->>>>>>> 37a76bd4
 		int err;
 
 		if ((asi > ASI_SNFL) ||
 		    (asi < ASI_P))
 			goto daex;
-<<<<<<< HEAD
-=======
 		first = second = 0;
->>>>>>> 37a76bd4
 		err = get_user(first, (u32 __user *)sfar);
 		if (!err)
 			err = get_user(second, (u32 __user *)(sfar + 4));
 		if (err) {
-<<<<<<< HEAD
-			if (asi & 0x2) /* NF */ {
-				first = 0; second = 0;
-			} else
-=======
 			if (!(asi & 0x2))
->>>>>>> 37a76bd4
 				goto daex;
 			first = second = 0;
 		}
