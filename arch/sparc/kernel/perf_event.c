/* Performance event support for sparc64.
 *
 * Copyright (C) 2009, 2010 David S. Miller <davem@davemloft.net>
 *
 * This code is based almost entirely upon the x86 perf event
 * code, which is:
 *
 *  Copyright (C) 2008 Thomas Gleixner <tglx@linutronix.de>
 *  Copyright (C) 2008-2009 Red Hat, Inc., Ingo Molnar
 *  Copyright (C) 2009 Jaswinder Singh Rajput
 *  Copyright (C) 2009 Advanced Micro Devices, Inc., Robert Richter
 *  Copyright (C) 2008-2009 Red Hat, Inc., Peter Zijlstra <pzijlstr@redhat.com>
 */

#include <linux/perf_event.h>
#include <linux/kprobes.h>
#include <linux/ftrace.h>
#include <linux/kernel.h>
#include <linux/kdebug.h>
#include <linux/mutex.h>

#include <asm/stacktrace.h>
#include <asm/cpudata.h>
#include <asm/uaccess.h>
#include <asm/atomic.h>
#include <asm/nmi.h>
#include <asm/pcr.h>

#include "kstack.h"

/* Sparc64 chips have two performance counters, 32-bits each, with
 * overflow interrupts generated on transition from 0xffffffff to 0.
 * The counters are accessed in one go using a 64-bit register.
 *
 * Both counters are controlled using a single control register.  The
 * only way to stop all sampling is to clear all of the context (user,
 * supervisor, hypervisor) sampling enable bits.  But these bits apply
 * to both counters, thus the two counters can't be enabled/disabled
 * individually.
 *
 * The control register has two event fields, one for each of the two
 * counters.  It's thus nearly impossible to have one counter going
 * while keeping the other one stopped.  Therefore it is possible to
 * get overflow interrupts for counters not currently "in use" and
 * that condition must be checked in the overflow interrupt handler.
 *
 * So we use a hack, in that we program inactive counters with the
 * "sw_count0" and "sw_count1" events.  These count how many times
 * the instruction "sethi %hi(0xfc000), %g0" is executed.  It's an
 * unusual way to encode a NOP and therefore will not trigger in
 * normal code.
 */

#define MAX_HWEVENTS			2
#define MAX_PERIOD			((1UL << 32) - 1)

#define PIC_UPPER_INDEX			0
#define PIC_LOWER_INDEX			1
#define PIC_NO_INDEX			-1

struct cpu_hw_events {
	/* Number of events currently scheduled onto this cpu.
	 * This tells how many entries in the arrays below
	 * are valid.
	 */
	int			n_events;

	/* Number of new events added since the last hw_perf_disable().
	 * This works because the perf event layer always adds new
	 * events inside of a perf_{disable,enable}() sequence.
	 */
	int			n_added;

	/* Array of events current scheduled on this cpu.  */
	struct perf_event	*event[MAX_HWEVENTS];

	/* Array of encoded longs, specifying the %pcr register
	 * encoding and the mask of PIC counters this even can
	 * be scheduled on.  See perf_event_encode() et al.
	 */
	unsigned long		events[MAX_HWEVENTS];

	/* The current counter index assigned to an event.  When the
	 * event hasn't been programmed into the cpu yet, this will
	 * hold PIC_NO_INDEX.  The event->hw.idx value tells us where
	 * we ought to schedule the event.
	 */
	int			current_idx[MAX_HWEVENTS];

	/* Software copy of %pcr register on this cpu.  */
	u64			pcr;

	/* Enabled/disable state.  */
	int			enabled;

	unsigned int		group_flag;
};
DEFINE_PER_CPU(struct cpu_hw_events, cpu_hw_events) = { .enabled = 1, };

/* An event map describes the characteristics of a performance
 * counter event.  In particular it gives the encoding as well as
 * a mask telling which counters the event can be measured on.
 */
struct perf_event_map {
	u16	encoding;
	u8	pic_mask;
#define PIC_NONE	0x00
#define PIC_UPPER	0x01
#define PIC_LOWER	0x02
};

/* Encode a perf_event_map entry into a long.  */
static unsigned long perf_event_encode(const struct perf_event_map *pmap)
{
	return ((unsigned long) pmap->encoding << 16) | pmap->pic_mask;
}

static u8 perf_event_get_msk(unsigned long val)
{
	return val & 0xff;
}

static u64 perf_event_get_enc(unsigned long val)
{
	return val >> 16;
}

#define C(x) PERF_COUNT_HW_CACHE_##x

#define CACHE_OP_UNSUPPORTED	0xfffe
#define CACHE_OP_NONSENSE	0xffff

typedef struct perf_event_map cache_map_t
				[PERF_COUNT_HW_CACHE_MAX]
				[PERF_COUNT_HW_CACHE_OP_MAX]
				[PERF_COUNT_HW_CACHE_RESULT_MAX];

struct sparc_pmu {
	const struct perf_event_map	*(*event_map)(int);
	const cache_map_t		*cache_map;
	int				max_events;
	int				upper_shift;
	int				lower_shift;
	int				event_mask;
	int				hv_bit;
	int				irq_bit;
	int				upper_nop;
	int				lower_nop;
};

static const struct perf_event_map ultra3_perfmon_event_map[] = {
	[PERF_COUNT_HW_CPU_CYCLES] = { 0x0000, PIC_UPPER | PIC_LOWER },
	[PERF_COUNT_HW_INSTRUCTIONS] = { 0x0001, PIC_UPPER | PIC_LOWER },
	[PERF_COUNT_HW_CACHE_REFERENCES] = { 0x0009, PIC_LOWER },
	[PERF_COUNT_HW_CACHE_MISSES] = { 0x0009, PIC_UPPER },
};

static const struct perf_event_map *ultra3_event_map(int event_id)
{
	return &ultra3_perfmon_event_map[event_id];
}

static const cache_map_t ultra3_cache_map = {
[C(L1D)] = {
	[C(OP_READ)] = {
		[C(RESULT_ACCESS)] = { 0x09, PIC_LOWER, },
		[C(RESULT_MISS)] = { 0x09, PIC_UPPER, },
	},
	[C(OP_WRITE)] = {
		[C(RESULT_ACCESS)] = { 0x0a, PIC_LOWER },
		[C(RESULT_MISS)] = { 0x0a, PIC_UPPER },
	},
	[C(OP_PREFETCH)] = {
		[C(RESULT_ACCESS)] = { CACHE_OP_UNSUPPORTED },
		[C(RESULT_MISS)] = { CACHE_OP_UNSUPPORTED },
	},
},
[C(L1I)] = {
	[C(OP_READ)] = {
		[C(RESULT_ACCESS)] = { 0x09, PIC_LOWER, },
		[C(RESULT_MISS)] = { 0x09, PIC_UPPER, },
	},
	[ C(OP_WRITE) ] = {
		[ C(RESULT_ACCESS) ] = { CACHE_OP_NONSENSE },
		[ C(RESULT_MISS)   ] = { CACHE_OP_NONSENSE },
	},
	[ C(OP_PREFETCH) ] = {
		[ C(RESULT_ACCESS) ] = { CACHE_OP_UNSUPPORTED },
		[ C(RESULT_MISS)   ] = { CACHE_OP_UNSUPPORTED },
	},
},
[C(LL)] = {
	[C(OP_READ)] = {
		[C(RESULT_ACCESS)] = { 0x0c, PIC_LOWER, },
		[C(RESULT_MISS)] = { 0x0c, PIC_UPPER, },
	},
	[C(OP_WRITE)] = {
		[C(RESULT_ACCESS)] = { 0x0c, PIC_LOWER },
		[C(RESULT_MISS)] = { 0x0c, PIC_UPPER },
	},
	[C(OP_PREFETCH)] = {
		[C(RESULT_ACCESS)] = { CACHE_OP_UNSUPPORTED },
		[C(RESULT_MISS)] = { CACHE_OP_UNSUPPORTED },
	},
},
[C(DTLB)] = {
	[C(OP_READ)] = {
		[C(RESULT_ACCESS)] = { CACHE_OP_UNSUPPORTED },
		[C(RESULT_MISS)] = { 0x12, PIC_UPPER, },
	},
	[ C(OP_WRITE) ] = {
		[ C(RESULT_ACCESS) ] = { CACHE_OP_UNSUPPORTED },
		[ C(RESULT_MISS)   ] = { CACHE_OP_UNSUPPORTED },
	},
	[ C(OP_PREFETCH) ] = {
		[ C(RESULT_ACCESS) ] = { CACHE_OP_UNSUPPORTED },
		[ C(RESULT_MISS)   ] = { CACHE_OP_UNSUPPORTED },
	},
},
[C(ITLB)] = {
	[C(OP_READ)] = {
		[C(RESULT_ACCESS)] = { CACHE_OP_UNSUPPORTED },
		[C(RESULT_MISS)] = { 0x11, PIC_UPPER, },
	},
	[ C(OP_WRITE) ] = {
		[ C(RESULT_ACCESS) ] = { CACHE_OP_UNSUPPORTED },
		[ C(RESULT_MISS)   ] = { CACHE_OP_UNSUPPORTED },
	},
	[ C(OP_PREFETCH) ] = {
		[ C(RESULT_ACCESS) ] = { CACHE_OP_UNSUPPORTED },
		[ C(RESULT_MISS)   ] = { CACHE_OP_UNSUPPORTED },
	},
},
[C(BPU)] = {
	[C(OP_READ)] = {
		[C(RESULT_ACCESS)] = { CACHE_OP_UNSUPPORTED },
		[C(RESULT_MISS)] = { CACHE_OP_UNSUPPORTED },
	},
	[ C(OP_WRITE) ] = {
		[ C(RESULT_ACCESS) ] = { CACHE_OP_UNSUPPORTED },
		[ C(RESULT_MISS)   ] = { CACHE_OP_UNSUPPORTED },
	},
	[ C(OP_PREFETCH) ] = {
		[ C(RESULT_ACCESS) ] = { CACHE_OP_UNSUPPORTED },
		[ C(RESULT_MISS)   ] = { CACHE_OP_UNSUPPORTED },
	},
},
};

static const struct sparc_pmu ultra3_pmu = {
	.event_map	= ultra3_event_map,
	.cache_map	= &ultra3_cache_map,
	.max_events	= ARRAY_SIZE(ultra3_perfmon_event_map),
	.upper_shift	= 11,
	.lower_shift	= 4,
	.event_mask	= 0x3f,
	.upper_nop	= 0x1c,
	.lower_nop	= 0x14,
};

/* Niagara1 is very limited.  The upper PIC is hard-locked to count
 * only instructions, so it is free running which creates all kinds of
 * problems.  Some hardware designs make one wonder if the creator
 * even looked at how this stuff gets used by software.
 */
static const struct perf_event_map niagara1_perfmon_event_map[] = {
	[PERF_COUNT_HW_CPU_CYCLES] = { 0x00, PIC_UPPER },
	[PERF_COUNT_HW_INSTRUCTIONS] = { 0x00, PIC_UPPER },
	[PERF_COUNT_HW_CACHE_REFERENCES] = { 0, PIC_NONE },
	[PERF_COUNT_HW_CACHE_MISSES] = { 0x03, PIC_LOWER },
};

static const struct perf_event_map *niagara1_event_map(int event_id)
{
	return &niagara1_perfmon_event_map[event_id];
}

static const cache_map_t niagara1_cache_map = {
[C(L1D)] = {
	[C(OP_READ)] = {
		[C(RESULT_ACCESS)] = { CACHE_OP_UNSUPPORTED },
		[C(RESULT_MISS)] = { 0x03, PIC_LOWER, },
	},
	[C(OP_WRITE)] = {
		[C(RESULT_ACCESS)] = { CACHE_OP_UNSUPPORTED },
		[C(RESULT_MISS)] = { 0x03, PIC_LOWER, },
	},
	[C(OP_PREFETCH)] = {
		[C(RESULT_ACCESS)] = { CACHE_OP_UNSUPPORTED },
		[C(RESULT_MISS)] = { CACHE_OP_UNSUPPORTED },
	},
},
[C(L1I)] = {
	[C(OP_READ)] = {
		[C(RESULT_ACCESS)] = { 0x00, PIC_UPPER },
		[C(RESULT_MISS)] = { 0x02, PIC_LOWER, },
	},
	[ C(OP_WRITE) ] = {
		[ C(RESULT_ACCESS) ] = { CACHE_OP_NONSENSE },
		[ C(RESULT_MISS)   ] = { CACHE_OP_NONSENSE },
	},
	[ C(OP_PREFETCH) ] = {
		[ C(RESULT_ACCESS) ] = { CACHE_OP_UNSUPPORTED },
		[ C(RESULT_MISS)   ] = { CACHE_OP_UNSUPPORTED },
	},
},
[C(LL)] = {
	[C(OP_READ)] = {
		[C(RESULT_ACCESS)] = { CACHE_OP_UNSUPPORTED },
		[C(RESULT_MISS)] = { 0x07, PIC_LOWER, },
	},
	[C(OP_WRITE)] = {
		[C(RESULT_ACCESS)] = { CACHE_OP_UNSUPPORTED },
		[C(RESULT_MISS)] = { 0x07, PIC_LOWER, },
	},
	[C(OP_PREFETCH)] = {
		[C(RESULT_ACCESS)] = { CACHE_OP_UNSUPPORTED },
		[C(RESULT_MISS)] = { CACHE_OP_UNSUPPORTED },
	},
},
[C(DTLB)] = {
	[C(OP_READ)] = {
		[C(RESULT_ACCESS)] = { CACHE_OP_UNSUPPORTED },
		[C(RESULT_MISS)] = { 0x05, PIC_LOWER, },
	},
	[ C(OP_WRITE) ] = {
		[ C(RESULT_ACCESS) ] = { CACHE_OP_UNSUPPORTED },
		[ C(RESULT_MISS)   ] = { CACHE_OP_UNSUPPORTED },
	},
	[ C(OP_PREFETCH) ] = {
		[ C(RESULT_ACCESS) ] = { CACHE_OP_UNSUPPORTED },
		[ C(RESULT_MISS)   ] = { CACHE_OP_UNSUPPORTED },
	},
},
[C(ITLB)] = {
	[C(OP_READ)] = {
		[C(RESULT_ACCESS)] = { CACHE_OP_UNSUPPORTED },
		[C(RESULT_MISS)] = { 0x04, PIC_LOWER, },
	},
	[ C(OP_WRITE) ] = {
		[ C(RESULT_ACCESS) ] = { CACHE_OP_UNSUPPORTED },
		[ C(RESULT_MISS)   ] = { CACHE_OP_UNSUPPORTED },
	},
	[ C(OP_PREFETCH) ] = {
		[ C(RESULT_ACCESS) ] = { CACHE_OP_UNSUPPORTED },
		[ C(RESULT_MISS)   ] = { CACHE_OP_UNSUPPORTED },
	},
},
[C(BPU)] = {
	[C(OP_READ)] = {
		[C(RESULT_ACCESS)] = { CACHE_OP_UNSUPPORTED },
		[C(RESULT_MISS)] = { CACHE_OP_UNSUPPORTED },
	},
	[ C(OP_WRITE) ] = {
		[ C(RESULT_ACCESS) ] = { CACHE_OP_UNSUPPORTED },
		[ C(RESULT_MISS)   ] = { CACHE_OP_UNSUPPORTED },
	},
	[ C(OP_PREFETCH) ] = {
		[ C(RESULT_ACCESS) ] = { CACHE_OP_UNSUPPORTED },
		[ C(RESULT_MISS)   ] = { CACHE_OP_UNSUPPORTED },
	},
},
};

static const struct sparc_pmu niagara1_pmu = {
	.event_map	= niagara1_event_map,
	.cache_map	= &niagara1_cache_map,
	.max_events	= ARRAY_SIZE(niagara1_perfmon_event_map),
	.upper_shift	= 0,
	.lower_shift	= 4,
	.event_mask	= 0x7,
	.upper_nop	= 0x0,
	.lower_nop	= 0x0,
};

static const struct perf_event_map niagara2_perfmon_event_map[] = {
	[PERF_COUNT_HW_CPU_CYCLES] = { 0x02ff, PIC_UPPER | PIC_LOWER },
	[PERF_COUNT_HW_INSTRUCTIONS] = { 0x02ff, PIC_UPPER | PIC_LOWER },
	[PERF_COUNT_HW_CACHE_REFERENCES] = { 0x0208, PIC_UPPER | PIC_LOWER },
	[PERF_COUNT_HW_CACHE_MISSES] = { 0x0302, PIC_UPPER | PIC_LOWER },
	[PERF_COUNT_HW_BRANCH_INSTRUCTIONS] = { 0x0201, PIC_UPPER | PIC_LOWER },
	[PERF_COUNT_HW_BRANCH_MISSES] = { 0x0202, PIC_UPPER | PIC_LOWER },
};

static const struct perf_event_map *niagara2_event_map(int event_id)
{
	return &niagara2_perfmon_event_map[event_id];
}

static const cache_map_t niagara2_cache_map = {
[C(L1D)] = {
	[C(OP_READ)] = {
		[C(RESULT_ACCESS)] = { 0x0208, PIC_UPPER | PIC_LOWER, },
		[C(RESULT_MISS)] = { 0x0302, PIC_UPPER | PIC_LOWER, },
	},
	[C(OP_WRITE)] = {
		[C(RESULT_ACCESS)] = { 0x0210, PIC_UPPER | PIC_LOWER, },
		[C(RESULT_MISS)] = { 0x0302, PIC_UPPER | PIC_LOWER, },
	},
	[C(OP_PREFETCH)] = {
		[C(RESULT_ACCESS)] = { CACHE_OP_UNSUPPORTED },
		[C(RESULT_MISS)] = { CACHE_OP_UNSUPPORTED },
	},
},
[C(L1I)] = {
	[C(OP_READ)] = {
		[C(RESULT_ACCESS)] = { 0x02ff, PIC_UPPER | PIC_LOWER, },
		[C(RESULT_MISS)] = { 0x0301, PIC_UPPER | PIC_LOWER, },
	},
	[ C(OP_WRITE) ] = {
		[ C(RESULT_ACCESS) ] = { CACHE_OP_NONSENSE },
		[ C(RESULT_MISS)   ] = { CACHE_OP_NONSENSE },
	},
	[ C(OP_PREFETCH) ] = {
		[ C(RESULT_ACCESS) ] = { CACHE_OP_UNSUPPORTED },
		[ C(RESULT_MISS)   ] = { CACHE_OP_UNSUPPORTED },
	},
},
[C(LL)] = {
	[C(OP_READ)] = {
		[C(RESULT_ACCESS)] = { 0x0208, PIC_UPPER | PIC_LOWER, },
		[C(RESULT_MISS)] = { 0x0330, PIC_UPPER | PIC_LOWER, },
	},
	[C(OP_WRITE)] = {
		[C(RESULT_ACCESS)] = { 0x0210, PIC_UPPER | PIC_LOWER, },
		[C(RESULT_MISS)] = { 0x0320, PIC_UPPER | PIC_LOWER, },
	},
	[C(OP_PREFETCH)] = {
		[C(RESULT_ACCESS)] = { CACHE_OP_UNSUPPORTED },
		[C(RESULT_MISS)] = { CACHE_OP_UNSUPPORTED },
	},
},
[C(DTLB)] = {
	[C(OP_READ)] = {
		[C(RESULT_ACCESS)] = { CACHE_OP_UNSUPPORTED },
		[C(RESULT_MISS)] = { 0x0b08, PIC_UPPER | PIC_LOWER, },
	},
	[ C(OP_WRITE) ] = {
		[ C(RESULT_ACCESS) ] = { CACHE_OP_UNSUPPORTED },
		[ C(RESULT_MISS)   ] = { CACHE_OP_UNSUPPORTED },
	},
	[ C(OP_PREFETCH) ] = {
		[ C(RESULT_ACCESS) ] = { CACHE_OP_UNSUPPORTED },
		[ C(RESULT_MISS)   ] = { CACHE_OP_UNSUPPORTED },
	},
},
[C(ITLB)] = {
	[C(OP_READ)] = {
		[C(RESULT_ACCESS)] = { CACHE_OP_UNSUPPORTED },
		[C(RESULT_MISS)] = { 0xb04, PIC_UPPER | PIC_LOWER, },
	},
	[ C(OP_WRITE) ] = {
		[ C(RESULT_ACCESS) ] = { CACHE_OP_UNSUPPORTED },
		[ C(RESULT_MISS)   ] = { CACHE_OP_UNSUPPORTED },
	},
	[ C(OP_PREFETCH) ] = {
		[ C(RESULT_ACCESS) ] = { CACHE_OP_UNSUPPORTED },
		[ C(RESULT_MISS)   ] = { CACHE_OP_UNSUPPORTED },
	},
},
[C(BPU)] = {
	[C(OP_READ)] = {
		[C(RESULT_ACCESS)] = { CACHE_OP_UNSUPPORTED },
		[C(RESULT_MISS)] = { CACHE_OP_UNSUPPORTED },
	},
	[ C(OP_WRITE) ] = {
		[ C(RESULT_ACCESS) ] = { CACHE_OP_UNSUPPORTED },
		[ C(RESULT_MISS)   ] = { CACHE_OP_UNSUPPORTED },
	},
	[ C(OP_PREFETCH) ] = {
		[ C(RESULT_ACCESS) ] = { CACHE_OP_UNSUPPORTED },
		[ C(RESULT_MISS)   ] = { CACHE_OP_UNSUPPORTED },
	},
},
};

static const struct sparc_pmu niagara2_pmu = {
	.event_map	= niagara2_event_map,
	.cache_map	= &niagara2_cache_map,
	.max_events	= ARRAY_SIZE(niagara2_perfmon_event_map),
	.upper_shift	= 19,
	.lower_shift	= 6,
	.event_mask	= 0xfff,
	.hv_bit		= 0x8,
	.irq_bit	= 0x30,
	.upper_nop	= 0x220,
	.lower_nop	= 0x220,
};

static const struct sparc_pmu *sparc_pmu __read_mostly;

static u64 event_encoding(u64 event_id, int idx)
{
	if (idx == PIC_UPPER_INDEX)
		event_id <<= sparc_pmu->upper_shift;
	else
		event_id <<= sparc_pmu->lower_shift;
	return event_id;
}

static u64 mask_for_index(int idx)
{
	return event_encoding(sparc_pmu->event_mask, idx);
}

static u64 nop_for_index(int idx)
{
	return event_encoding(idx == PIC_UPPER_INDEX ?
			      sparc_pmu->upper_nop :
			      sparc_pmu->lower_nop, idx);
}

static inline void sparc_pmu_enable_event(struct cpu_hw_events *cpuc, struct hw_perf_event *hwc, int idx)
{
	u64 val, mask = mask_for_index(idx);

	val = cpuc->pcr;
	val &= ~mask;
	val |= hwc->config;
	cpuc->pcr = val;

	pcr_ops->write(cpuc->pcr);
}

static inline void sparc_pmu_disable_event(struct cpu_hw_events *cpuc, struct hw_perf_event *hwc, int idx)
{
	u64 mask = mask_for_index(idx);
	u64 nop = nop_for_index(idx);
	u64 val;

	val = cpuc->pcr;
	val &= ~mask;
	val |= nop;
	cpuc->pcr = val;

	pcr_ops->write(cpuc->pcr);
}

static u32 read_pmc(int idx)
{
	u64 val;

	read_pic(val);
	if (idx == PIC_UPPER_INDEX)
		val >>= 32;

	return val & 0xffffffff;
}

static void write_pmc(int idx, u64 val)
{
	u64 shift, mask, pic;

	shift = 0;
	if (idx == PIC_UPPER_INDEX)
		shift = 32;

	mask = ((u64) 0xffffffff) << shift;
	val <<= shift;

	read_pic(pic);
	pic &= ~mask;
	pic |= val;
	write_pic(pic);
}

static u64 sparc_perf_event_update(struct perf_event *event,
				   struct hw_perf_event *hwc, int idx)
{
	int shift = 64 - 32;
	u64 prev_raw_count, new_raw_count;
	s64 delta;

again:
	prev_raw_count = local64_read(&hwc->prev_count);
	new_raw_count = read_pmc(idx);

	if (local64_cmpxchg(&hwc->prev_count, prev_raw_count,
			     new_raw_count) != prev_raw_count)
		goto again;

	delta = (new_raw_count << shift) - (prev_raw_count << shift);
	delta >>= shift;

	local64_add(delta, &event->count);
	local64_sub(delta, &hwc->period_left);

	return new_raw_count;
}

static int sparc_perf_event_set_period(struct perf_event *event,
				       struct hw_perf_event *hwc, int idx)
{
	s64 left = local64_read(&hwc->period_left);
	s64 period = hwc->sample_period;
	int ret = 0;

	if (unlikely(left <= -period)) {
		left = period;
		local64_set(&hwc->period_left, left);
		hwc->last_period = period;
		ret = 1;
	}

	if (unlikely(left <= 0)) {
		left += period;
		local64_set(&hwc->period_left, left);
		hwc->last_period = period;
		ret = 1;
	}
	if (left > MAX_PERIOD)
		left = MAX_PERIOD;

	local64_set(&hwc->prev_count, (u64)-left);

	write_pmc(idx, (u64)(-left) & 0xffffffff);

	perf_event_update_userpage(event);

	return ret;
}

/* If performance event entries have been added, move existing
 * events around (if necessary) and then assign new entries to
 * counters.
 */
static u64 maybe_change_configuration(struct cpu_hw_events *cpuc, u64 pcr)
{
	int i;

	if (!cpuc->n_added)
		goto out;

	/* Read in the counters which are moving.  */
	for (i = 0; i < cpuc->n_events; i++) {
		struct perf_event *cp = cpuc->event[i];

		if (cpuc->current_idx[i] != PIC_NO_INDEX &&
		    cpuc->current_idx[i] != cp->hw.idx) {
			sparc_perf_event_update(cp, &cp->hw,
						cpuc->current_idx[i]);
			cpuc->current_idx[i] = PIC_NO_INDEX;
		}
	}

	/* Assign to counters all unassigned events.  */
	for (i = 0; i < cpuc->n_events; i++) {
		struct perf_event *cp = cpuc->event[i];
		struct hw_perf_event *hwc = &cp->hw;
		int idx = hwc->idx;
		u64 enc;

		if (cpuc->current_idx[i] != PIC_NO_INDEX)
			continue;

		sparc_perf_event_set_period(cp, hwc, idx);
		cpuc->current_idx[i] = idx;

		enc = perf_event_get_enc(cpuc->events[i]);
		pcr &= ~mask_for_index(idx);
		if (hwc->state & PERF_HES_STOPPED)
			pcr |= nop_for_index(idx);
		else
			pcr |= event_encoding(enc, idx);
	}
out:
	return pcr;
}

static void sparc_pmu_enable(struct pmu *pmu)
{
	struct cpu_hw_events *cpuc = &__get_cpu_var(cpu_hw_events);
	u64 pcr;

	if (cpuc->enabled)
		return;

	cpuc->enabled = 1;
	barrier();

	pcr = cpuc->pcr;
	if (!cpuc->n_events) {
		pcr = 0;
	} else {
		pcr = maybe_change_configuration(cpuc, pcr);

		/* We require that all of the events have the same
		 * configuration, so just fetch the settings from the
		 * first entry.
		 */
		cpuc->pcr = pcr | cpuc->event[0]->hw.config_base;
	}

	pcr_ops->write(cpuc->pcr);
}

static void sparc_pmu_disable(struct pmu *pmu)
{
	struct cpu_hw_events *cpuc = &__get_cpu_var(cpu_hw_events);
	u64 val;

	if (!cpuc->enabled)
		return;

	cpuc->enabled = 0;
	cpuc->n_added = 0;

	val = cpuc->pcr;
	val &= ~(PCR_UTRACE | PCR_STRACE |
		 sparc_pmu->hv_bit | sparc_pmu->irq_bit);
	cpuc->pcr = val;

	pcr_ops->write(cpuc->pcr);
}

static int active_event_index(struct cpu_hw_events *cpuc,
			      struct perf_event *event)
{
	int i;

	for (i = 0; i < cpuc->n_events; i++) {
		if (cpuc->event[i] == event)
			break;
	}
	BUG_ON(i == cpuc->n_events);
	return cpuc->current_idx[i];
}

static void sparc_pmu_start(struct perf_event *event, int flags)
{
	struct cpu_hw_events *cpuc = &__get_cpu_var(cpu_hw_events);
	int idx = active_event_index(cpuc, event);

	if (flags & PERF_EF_RELOAD) {
		WARN_ON_ONCE(!(event->hw.state & PERF_HES_UPTODATE));
		sparc_perf_event_set_period(event, &event->hw, idx);
	}

	event->hw.state = 0;

	sparc_pmu_enable_event(cpuc, &event->hw, idx);
}

static void sparc_pmu_stop(struct perf_event *event, int flags)
{
	struct cpu_hw_events *cpuc = &__get_cpu_var(cpu_hw_events);
	int idx = active_event_index(cpuc, event);

	if (!(event->hw.state & PERF_HES_STOPPED)) {
		sparc_pmu_disable_event(cpuc, &event->hw, idx);
		event->hw.state |= PERF_HES_STOPPED;
	}

	if (!(event->hw.state & PERF_HES_UPTODATE) && (flags & PERF_EF_UPDATE)) {
		sparc_perf_event_update(event, &event->hw, idx);
		event->hw.state |= PERF_HES_UPTODATE;
	}
}

static void sparc_pmu_del(struct perf_event *event, int _flags)
{
	struct cpu_hw_events *cpuc = &__get_cpu_var(cpu_hw_events);
	unsigned long flags;
	int i;

	local_irq_save(flags);
	perf_pmu_disable(event->pmu);

	for (i = 0; i < cpuc->n_events; i++) {
		if (event == cpuc->event[i]) {
			/* Absorb the final count and turn off the
			 * event.
			 */
			sparc_pmu_stop(event, PERF_EF_UPDATE);

			/* Shift remaining entries down into
			 * the existing slot.
			 */
			while (++i < cpuc->n_events) {
				cpuc->event[i - 1] = cpuc->event[i];
				cpuc->events[i - 1] = cpuc->events[i];
				cpuc->current_idx[i - 1] =
					cpuc->current_idx[i];
			}

			perf_event_update_userpage(event);

			cpuc->n_events--;
			break;
		}
	}

	perf_pmu_enable(event->pmu);
	local_irq_restore(flags);
}

static void sparc_pmu_read(struct perf_event *event)
{
	struct cpu_hw_events *cpuc = &__get_cpu_var(cpu_hw_events);
	int idx = active_event_index(cpuc, event);
	struct hw_perf_event *hwc = &event->hw;

	sparc_perf_event_update(event, hwc, idx);
}

static atomic_t active_events = ATOMIC_INIT(0);
static DEFINE_MUTEX(pmc_grab_mutex);

static void perf_stop_nmi_watchdog(void *unused)
{
	struct cpu_hw_events *cpuc = &__get_cpu_var(cpu_hw_events);

	stop_nmi_watchdog(NULL);
	cpuc->pcr = pcr_ops->read();
}

void perf_event_grab_pmc(void)
{
	if (atomic_inc_not_zero(&active_events))
		return;

	mutex_lock(&pmc_grab_mutex);
	if (atomic_read(&active_events) == 0) {
		if (atomic_read(&nmi_active) > 0) {
			on_each_cpu(perf_stop_nmi_watchdog, NULL, 1);
			BUG_ON(atomic_read(&nmi_active) != 0);
		}
		atomic_inc(&active_events);
	}
	mutex_unlock(&pmc_grab_mutex);
}

void perf_event_release_pmc(void)
{
	if (atomic_dec_and_mutex_lock(&active_events, &pmc_grab_mutex)) {
		if (atomic_read(&nmi_active) == 0)
			on_each_cpu(start_nmi_watchdog, NULL, 1);
		mutex_unlock(&pmc_grab_mutex);
	}
}

static const struct perf_event_map *sparc_map_cache_event(u64 config)
{
	unsigned int cache_type, cache_op, cache_result;
	const struct perf_event_map *pmap;

	if (!sparc_pmu->cache_map)
		return ERR_PTR(-ENOENT);

	cache_type = (config >>  0) & 0xff;
	if (cache_type >= PERF_COUNT_HW_CACHE_MAX)
		return ERR_PTR(-EINVAL);

	cache_op = (config >>  8) & 0xff;
	if (cache_op >= PERF_COUNT_HW_CACHE_OP_MAX)
		return ERR_PTR(-EINVAL);

	cache_result = (config >> 16) & 0xff;
	if (cache_result >= PERF_COUNT_HW_CACHE_RESULT_MAX)
		return ERR_PTR(-EINVAL);

	pmap = &((*sparc_pmu->cache_map)[cache_type][cache_op][cache_result]);

	if (pmap->encoding == CACHE_OP_UNSUPPORTED)
		return ERR_PTR(-ENOENT);

	if (pmap->encoding == CACHE_OP_NONSENSE)
		return ERR_PTR(-EINVAL);

	return pmap;
}

static void hw_perf_event_destroy(struct perf_event *event)
{
	perf_event_release_pmc();
}

/* Make sure all events can be scheduled into the hardware at
 * the same time.  This is simplified by the fact that we only
 * need to support 2 simultaneous HW events.
 *
 * As a side effect, the evts[]->hw.idx values will be assigned
 * on success.  These are pending indexes.  When the events are
 * actually programmed into the chip, these values will propagate
 * to the per-cpu cpuc->current_idx[] slots, see the code in
 * maybe_change_configuration() for details.
 */
static int sparc_check_constraints(struct perf_event **evts,
				   unsigned long *events, int n_ev)
{
	u8 msk0 = 0, msk1 = 0;
	int idx0 = 0;

	/* This case is possible when we are invoked from
	 * hw_perf_group_sched_in().
	 */
	if (!n_ev)
		return 0;

	if (n_ev > MAX_HWEVENTS)
		return -1;

	msk0 = perf_event_get_msk(events[0]);
	if (n_ev == 1) {
		if (msk0 & PIC_LOWER)
			idx0 = 1;
		goto success;
	}
	BUG_ON(n_ev != 2);
	msk1 = perf_event_get_msk(events[1]);

	/* If both events can go on any counter, OK.  */
	if (msk0 == (PIC_UPPER | PIC_LOWER) &&
	    msk1 == (PIC_UPPER | PIC_LOWER))
		goto success;

	/* If one event is limited to a specific counter,
	 * and the other can go on both, OK.
	 */
	if ((msk0 == PIC_UPPER || msk0 == PIC_LOWER) &&
	    msk1 == (PIC_UPPER | PIC_LOWER)) {
		if (msk0 & PIC_LOWER)
			idx0 = 1;
		goto success;
	}

	if ((msk1 == PIC_UPPER || msk1 == PIC_LOWER) &&
	    msk0 == (PIC_UPPER | PIC_LOWER)) {
		if (msk1 & PIC_UPPER)
			idx0 = 1;
		goto success;
	}

	/* If the events are fixed to different counters, OK.  */
	if ((msk0 == PIC_UPPER && msk1 == PIC_LOWER) ||
	    (msk0 == PIC_LOWER && msk1 == PIC_UPPER)) {
		if (msk0 & PIC_LOWER)
			idx0 = 1;
		goto success;
	}

	/* Otherwise, there is a conflict.  */
	return -1;

success:
	evts[0]->hw.idx = idx0;
	if (n_ev == 2)
		evts[1]->hw.idx = idx0 ^ 1;
	return 0;
}

static int check_excludes(struct perf_event **evts, int n_prev, int n_new)
{
	int eu = 0, ek = 0, eh = 0;
	struct perf_event *event;
	int i, n, first;

	n = n_prev + n_new;
	if (n <= 1)
		return 0;

	first = 1;
	for (i = 0; i < n; i++) {
		event = evts[i];
		if (first) {
			eu = event->attr.exclude_user;
			ek = event->attr.exclude_kernel;
			eh = event->attr.exclude_hv;
			first = 0;
		} else if (event->attr.exclude_user != eu ||
			   event->attr.exclude_kernel != ek ||
			   event->attr.exclude_hv != eh) {
			return -EAGAIN;
		}
	}

	return 0;
}

static int collect_events(struct perf_event *group, int max_count,
			  struct perf_event *evts[], unsigned long *events,
			  int *current_idx)
{
	struct perf_event *event;
	int n = 0;

	if (!is_software_event(group)) {
		if (n >= max_count)
			return -1;
		evts[n] = group;
		events[n] = group->hw.event_base;
		current_idx[n++] = PIC_NO_INDEX;
	}
	list_for_each_entry(event, &group->sibling_list, group_entry) {
		if (!is_software_event(event) &&
		    event->state != PERF_EVENT_STATE_OFF) {
			if (n >= max_count)
				return -1;
			evts[n] = event;
			events[n] = event->hw.event_base;
			current_idx[n++] = PIC_NO_INDEX;
		}
	}
	return n;
}

static int sparc_pmu_add(struct perf_event *event, int ef_flags)
{
	struct cpu_hw_events *cpuc = &__get_cpu_var(cpu_hw_events);
	int n0, ret = -EAGAIN;
	unsigned long flags;

	local_irq_save(flags);
	perf_pmu_disable(event->pmu);

	n0 = cpuc->n_events;
	if (n0 >= MAX_HWEVENTS)
		goto out;

	cpuc->event[n0] = event;
	cpuc->events[n0] = event->hw.event_base;
	cpuc->current_idx[n0] = PIC_NO_INDEX;

	event->hw.state = PERF_HES_UPTODATE;
	if (!(ef_flags & PERF_EF_START))
		event->hw.state |= PERF_HES_STOPPED;

	/*
	 * If group events scheduling transaction was started,
	 * skip the schedulability test here, it will be peformed
	 * at commit time(->commit_txn) as a whole
	 */
	if (cpuc->group_flag & PERF_EVENT_TXN)
		goto nocheck;

	if (check_excludes(cpuc->event, n0, 1))
		goto out;
	if (sparc_check_constraints(cpuc->event, cpuc->events, n0 + 1))
		goto out;

nocheck:
	cpuc->n_events++;
	cpuc->n_added++;

	ret = 0;
out:
	perf_pmu_enable(event->pmu);
	local_irq_restore(flags);
	return ret;
}

static int sparc_pmu_event_init(struct perf_event *event)
{
	struct perf_event_attr *attr = &event->attr;
	struct perf_event *evts[MAX_HWEVENTS];
	struct hw_perf_event *hwc = &event->hw;
	unsigned long events[MAX_HWEVENTS];
	int current_idx_dmy[MAX_HWEVENTS];
	const struct perf_event_map *pmap;
	int n;

	if (atomic_read(&nmi_active) < 0)
		return -ENODEV;

<<<<<<< HEAD
	pmap = NULL;
	if (attr->type == PERF_TYPE_HARDWARE) {
=======
	switch (attr->type) {
	case PERF_TYPE_HARDWARE:
>>>>>>> 8861d5c5
		if (attr->config >= sparc_pmu->max_events)
			return -EINVAL;
		pmap = sparc_pmu->event_map(attr->config);
		break;

	case PERF_TYPE_HW_CACHE:
		pmap = sparc_map_cache_event(attr->config);
		if (IS_ERR(pmap))
			return PTR_ERR(pmap);
<<<<<<< HEAD
	} else if (attr->type != PERF_TYPE_RAW)
		return -EOPNOTSUPP;

	if (pmap) {
		hwc->event_base = perf_event_encode(pmap);
	} else {
		/* User gives us "(encoding << 16) | pic_mask" for
		 * PERF_TYPE_RAW events.
		 */
		hwc->event_base = attr->config;
=======
		break;

	case PERF_TYPE_RAW:
		return -EOPNOTSUPP;

	default:
		return -ENOENT;

>>>>>>> 8861d5c5
	}

	/* We save the enable bits in the config_base.  */
	hwc->config_base = sparc_pmu->irq_bit;
	if (!attr->exclude_user)
		hwc->config_base |= PCR_UTRACE;
	if (!attr->exclude_kernel)
		hwc->config_base |= PCR_STRACE;
	if (!attr->exclude_hv)
		hwc->config_base |= sparc_pmu->hv_bit;

	n = 0;
	if (event->group_leader != event) {
		n = collect_events(event->group_leader,
				   MAX_HWEVENTS - 1,
				   evts, events, current_idx_dmy);
		if (n < 0)
			return -EINVAL;
	}
	events[n] = hwc->event_base;
	evts[n] = event;

	if (check_excludes(evts, n, 1))
		return -EINVAL;

	if (sparc_check_constraints(evts, events, n + 1))
		return -EINVAL;

	hwc->idx = PIC_NO_INDEX;

	/* Try to do all error checking before this point, as unwinding
	 * state after grabbing the PMC is difficult.
	 */
	perf_event_grab_pmc();
	event->destroy = hw_perf_event_destroy;

	if (!hwc->sample_period) {
		hwc->sample_period = MAX_PERIOD;
		hwc->last_period = hwc->sample_period;
		local64_set(&hwc->period_left, hwc->sample_period);
	}

	return 0;
}

/*
 * Start group events scheduling transaction
 * Set the flag to make pmu::enable() not perform the
 * schedulability test, it will be performed at commit time
 */
static void sparc_pmu_start_txn(struct pmu *pmu)
{
	struct cpu_hw_events *cpuhw = &__get_cpu_var(cpu_hw_events);

	perf_pmu_disable(pmu);
	cpuhw->group_flag |= PERF_EVENT_TXN;
}

/*
 * Stop group events scheduling transaction
 * Clear the flag and pmu::enable() will perform the
 * schedulability test.
 */
static void sparc_pmu_cancel_txn(struct pmu *pmu)
{
	struct cpu_hw_events *cpuhw = &__get_cpu_var(cpu_hw_events);

	cpuhw->group_flag &= ~PERF_EVENT_TXN;
	perf_pmu_enable(pmu);
}

/*
 * Commit group events scheduling transaction
 * Perform the group schedulability test as a whole
 * Return 0 if success
 */
static int sparc_pmu_commit_txn(struct pmu *pmu)
{
	struct cpu_hw_events *cpuc = &__get_cpu_var(cpu_hw_events);
	int n;

	if (!sparc_pmu)
		return -EINVAL;

	cpuc = &__get_cpu_var(cpu_hw_events);
	n = cpuc->n_events;
	if (check_excludes(cpuc->event, 0, n))
		return -EINVAL;
	if (sparc_check_constraints(cpuc->event, cpuc->events, n))
		return -EAGAIN;

	cpuc->group_flag &= ~PERF_EVENT_TXN;
	perf_pmu_enable(pmu);
	return 0;
}

static struct pmu pmu = {
	.pmu_enable	= sparc_pmu_enable,
	.pmu_disable	= sparc_pmu_disable,
	.event_init	= sparc_pmu_event_init,
	.add		= sparc_pmu_add,
	.del		= sparc_pmu_del,
	.start		= sparc_pmu_start,
	.stop		= sparc_pmu_stop,
	.read		= sparc_pmu_read,
	.start_txn	= sparc_pmu_start_txn,
	.cancel_txn	= sparc_pmu_cancel_txn,
	.commit_txn	= sparc_pmu_commit_txn,
};

void perf_event_print_debug(void)
{
	unsigned long flags;
	u64 pcr, pic;
	int cpu;

	if (!sparc_pmu)
		return;

	local_irq_save(flags);

	cpu = smp_processor_id();

	pcr = pcr_ops->read();
	read_pic(pic);

	pr_info("\n");
	pr_info("CPU#%d: PCR[%016llx] PIC[%016llx]\n",
		cpu, pcr, pic);

	local_irq_restore(flags);
}

static int __kprobes perf_event_nmi_handler(struct notifier_block *self,
					    unsigned long cmd, void *__args)
{
	struct die_args *args = __args;
	struct perf_sample_data data;
	struct cpu_hw_events *cpuc;
	struct pt_regs *regs;
	int i;

	if (!atomic_read(&active_events))
		return NOTIFY_DONE;

	switch (cmd) {
	case DIE_NMI:
		break;

	default:
		return NOTIFY_DONE;
	}

	regs = args->regs;

	perf_sample_data_init(&data, 0);

	cpuc = &__get_cpu_var(cpu_hw_events);

	/* If the PMU has the TOE IRQ enable bits, we need to do a
	 * dummy write to the %pcr to clear the overflow bits and thus
	 * the interrupt.
	 *
	 * Do this before we peek at the counters to determine
	 * overflow so we don't lose any events.
	 */
	if (sparc_pmu->irq_bit)
		pcr_ops->write(cpuc->pcr);

	for (i = 0; i < cpuc->n_events; i++) {
		struct perf_event *event = cpuc->event[i];
		int idx = cpuc->current_idx[i];
		struct hw_perf_event *hwc;
		u64 val;

		hwc = &event->hw;
		val = sparc_perf_event_update(event, hwc, idx);
		if (val & (1ULL << 31))
			continue;

		data.period = event->hw.last_period;
		if (!sparc_perf_event_set_period(event, hwc, idx))
			continue;

		if (perf_event_overflow(event, 1, &data, regs))
			sparc_pmu_stop(event, 0);
	}

	return NOTIFY_STOP;
}

static __read_mostly struct notifier_block perf_event_nmi_notifier = {
	.notifier_call		= perf_event_nmi_handler,
};

static bool __init supported_pmu(void)
{
	if (!strcmp(sparc_pmu_type, "ultra3") ||
	    !strcmp(sparc_pmu_type, "ultra3+") ||
	    !strcmp(sparc_pmu_type, "ultra3i") ||
	    !strcmp(sparc_pmu_type, "ultra4+")) {
		sparc_pmu = &ultra3_pmu;
		return true;
	}
	if (!strcmp(sparc_pmu_type, "niagara")) {
		sparc_pmu = &niagara1_pmu;
		return true;
	}
	if (!strcmp(sparc_pmu_type, "niagara2")) {
		sparc_pmu = &niagara2_pmu;
		return true;
	}
	return false;
}

void __init init_hw_perf_events(void)
{
	pr_info("Performance events: ");

	if (!supported_pmu()) {
		pr_cont("No support for PMU type '%s'\n", sparc_pmu_type);
		return;
	}

	pr_cont("Supported PMU type is '%s'\n", sparc_pmu_type);

	perf_pmu_register(&pmu);
	register_die_notifier(&perf_event_nmi_notifier);
}

void perf_callchain_kernel(struct perf_callchain_entry *entry,
			   struct pt_regs *regs)
{
	unsigned long ksp, fp;
#ifdef CONFIG_FUNCTION_GRAPH_TRACER
	int graph = 0;
#endif

	stack_trace_flush();

	perf_callchain_store(entry, regs->tpc);

	ksp = regs->u_regs[UREG_I6];
	fp = ksp + STACK_BIAS;
	do {
		struct sparc_stackf *sf;
		struct pt_regs *regs;
		unsigned long pc;

		if (!kstack_valid(current_thread_info(), fp))
			break;

		sf = (struct sparc_stackf *) fp;
		regs = (struct pt_regs *) (sf + 1);

		if (kstack_is_trap_frame(current_thread_info(), regs)) {
			if (user_mode(regs))
				break;
			pc = regs->tpc;
			fp = regs->u_regs[UREG_I6] + STACK_BIAS;
		} else {
			pc = sf->callers_pc;
			fp = (unsigned long)sf->fp + STACK_BIAS;
		}
		perf_callchain_store(entry, pc);
#ifdef CONFIG_FUNCTION_GRAPH_TRACER
		if ((pc + 8UL) == (unsigned long) &return_to_handler) {
			int index = current->curr_ret_stack;
			if (current->ret_stack && index >= graph) {
				pc = current->ret_stack[index - graph].ret;
				perf_callchain_store(entry, pc);
				graph++;
			}
		}
#endif
	} while (entry->nr < PERF_MAX_STACK_DEPTH);
}

static void perf_callchain_user_64(struct perf_callchain_entry *entry,
				   struct pt_regs *regs)
{
	unsigned long ufp;

	perf_callchain_store(entry, regs->tpc);

	ufp = regs->u_regs[UREG_I6] + STACK_BIAS;
	do {
		struct sparc_stackf *usf, sf;
		unsigned long pc;

		usf = (struct sparc_stackf *) ufp;
		if (__copy_from_user_inatomic(&sf, usf, sizeof(sf)))
			break;

		pc = sf.callers_pc;
		ufp = (unsigned long)sf.fp + STACK_BIAS;
		perf_callchain_store(entry, pc);
	} while (entry->nr < PERF_MAX_STACK_DEPTH);
}

static void perf_callchain_user_32(struct perf_callchain_entry *entry,
				   struct pt_regs *regs)
{
	unsigned long ufp;

	perf_callchain_store(entry, regs->tpc);

	ufp = regs->u_regs[UREG_I6] & 0xffffffffUL;
	do {
		struct sparc_stackf32 *usf, sf;
		unsigned long pc;

		usf = (struct sparc_stackf32 *) ufp;
		if (__copy_from_user_inatomic(&sf, usf, sizeof(sf)))
			break;

		pc = sf.callers_pc;
		ufp = (unsigned long)sf.fp;
		perf_callchain_store(entry, pc);
	} while (entry->nr < PERF_MAX_STACK_DEPTH);
}

void
perf_callchain_user(struct perf_callchain_entry *entry, struct pt_regs *regs)
{
	flushw_user();
	if (test_thread_flag(TIF_32BIT))
		perf_callchain_user_32(entry, regs);
	else
		perf_callchain_user_64(entry, regs);
}<|MERGE_RESOLUTION|>--- conflicted
+++ resolved
@@ -1062,13 +1062,9 @@
 	if (atomic_read(&nmi_active) < 0)
 		return -ENODEV;
 
-<<<<<<< HEAD
 	pmap = NULL;
-	if (attr->type == PERF_TYPE_HARDWARE) {
-=======
 	switch (attr->type) {
 	case PERF_TYPE_HARDWARE:
->>>>>>> 8861d5c5
 		if (attr->config >= sparc_pmu->max_events)
 			return -EINVAL;
 		pmap = sparc_pmu->event_map(attr->config);
@@ -1078,9 +1074,15 @@
 		pmap = sparc_map_cache_event(attr->config);
 		if (IS_ERR(pmap))
 			return PTR_ERR(pmap);
-<<<<<<< HEAD
-	} else if (attr->type != PERF_TYPE_RAW)
-		return -EOPNOTSUPP;
+		break;
+
+	case PERF_TYPE_RAW:
+		break;
+
+	default:
+		return -ENOENT;
+
+	}
 
 	if (pmap) {
 		hwc->event_base = perf_event_encode(pmap);
@@ -1089,16 +1091,6 @@
 		 * PERF_TYPE_RAW events.
 		 */
 		hwc->event_base = attr->config;
-=======
-		break;
-
-	case PERF_TYPE_RAW:
-		return -EOPNOTSUPP;
-
-	default:
-		return -ENOENT;
-
->>>>>>> 8861d5c5
 	}
 
 	/* We save the enable bits in the config_base.  */
