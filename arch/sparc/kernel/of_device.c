#include <linux/string.h>
#include <linux/kernel.h>
#include <linux/of.h>
#include <linux/init.h>
#include <linux/module.h>
#include <linux/mod_devicetable.h>
#include <linux/slab.h>
#include <linux/errno.h>
#include <linux/of_device.h>
#include <linux/of_platform.h>

static int node_match(struct device *dev, void *data)
{
	struct of_device *op = to_of_device(dev);
	struct device_node *dp = data;

	return (op->node == dp);
}

struct of_device *of_find_device_by_node(struct device_node *dp)
{
	struct device *dev = bus_find_device(&of_platform_bus_type, NULL,
					     dp, node_match);

	if (dev)
		return to_of_device(dev);

	return NULL;
}
EXPORT_SYMBOL(of_find_device_by_node);

unsigned int irq_of_parse_and_map(struct device_node *node, int index)
{
	struct of_device *op = of_find_device_by_node(node);

	if (!op || index >= op->num_irqs)
		return 0;

	return op->irqs[index];
}
EXPORT_SYMBOL(irq_of_parse_and_map);

/* Take the archdata values for IOMMU, STC, and HOSTDATA found in
 * BUS and propagate to all child of_device objects.
 */
void of_propagate_archdata(struct of_device *bus)
{
	struct dev_archdata *bus_sd = &bus->dev.archdata;
	struct device_node *bus_dp = bus->node;
	struct device_node *dp;

	for (dp = bus_dp->child; dp; dp = dp->sibling) {
		struct of_device *op = of_find_device_by_node(dp);

		op->dev.archdata.iommu = bus_sd->iommu;
		op->dev.archdata.stc = bus_sd->stc;
		op->dev.archdata.host_controller = bus_sd->host_controller;
		op->dev.archdata.numa_node = bus_sd->numa_node;

		if (dp->child)
			of_propagate_archdata(op);
	}
}

struct bus_type of_platform_bus_type;
EXPORT_SYMBOL(of_platform_bus_type);

static inline u64 of_read_addr(const u32 *cell, int size)
{
	u64 r = 0;
	while (size--)
		r = (r << 32) | *(cell++);
	return r;
}

static void __init get_cells(struct device_node *dp,
			     int *addrc, int *sizec)
{
	if (addrc)
		*addrc = of_n_addr_cells(dp);
	if (sizec)
		*sizec = of_n_size_cells(dp);
}

/* Max address size we deal with */
#define OF_MAX_ADDR_CELLS	4

struct of_bus {
	const char	*name;
	const char	*addr_prop_name;
	int		(*match)(struct device_node *parent);
	void		(*count_cells)(struct device_node *child,
				       int *addrc, int *sizec);
	int		(*map)(u32 *addr, const u32 *range,
			       int na, int ns, int pna);
	unsigned long	(*get_flags)(const u32 *addr, unsigned long);
};

/*
 * Default translator (generic bus)
 */

static void of_bus_default_count_cells(struct device_node *dev,
				       int *addrc, int *sizec)
{
	get_cells(dev, addrc, sizec);
}

/* Make sure the least significant 64-bits are in-range.  Even
 * for 3 or 4 cell values it is a good enough approximation.
 */
static int of_out_of_range(const u32 *addr, const u32 *base,
			   const u32 *size, int na, int ns)
{
	u64 a = of_read_addr(addr, na);
	u64 b = of_read_addr(base, na);

	if (a < b)
		return 1;

	b += of_read_addr(size, ns);
	if (a >= b)
		return 1;

	return 0;
}

static int of_bus_default_map(u32 *addr, const u32 *range,
			      int na, int ns, int pna)
{
	u32 result[OF_MAX_ADDR_CELLS];
	int i;

	if (ns > 2) {
		printk("of_device: Cannot handle size cells (%d) > 2.", ns);
		return -EINVAL;
	}

	if (of_out_of_range(addr, range, range + na + pna, na, ns))
		return -EINVAL;

	/* Start with the parent range base.  */
	memcpy(result, range + na, pna * 4);

	/* Add in the child address offset.  */
	for (i = 0; i < na; i++)
		result[pna - 1 - i] +=
			(addr[na - 1 - i] -
			 range[na - 1 - i]);

	memcpy(addr, result, pna * 4);

	return 0;
}

static unsigned long of_bus_default_get_flags(const u32 *addr, unsigned long flags)
{
	if (flags)
		return flags;
	return IORESOURCE_MEM;
}

/*
 * PCI bus specific translator
 */

static int of_bus_pci_match(struct device_node *np)
{
	if (!strcmp(np->type, "pci") || !strcmp(np->type, "pciex")) {
		/* Do not do PCI specific frobbing if the
		 * PCI bridge lacks a ranges property.  We
		 * want to pass it through up to the next
		 * parent as-is, not with the PCI translate
		 * method which chops off the top address cell.
		 */
		if (!of_find_property(np, "ranges", NULL))
			return 0;

		return 1;
	}

	return 0;
}

static void of_bus_pci_count_cells(struct device_node *np,
				   int *addrc, int *sizec)
{
	if (addrc)
		*addrc = 3;
	if (sizec)
		*sizec = 2;
}

static int of_bus_pci_map(u32 *addr, const u32 *range,
			  int na, int ns, int pna)
{
	u32 result[OF_MAX_ADDR_CELLS];
	int i;

	/* Check address type match */
	if ((addr[0] ^ range[0]) & 0x03000000)
		return -EINVAL;

	if (of_out_of_range(addr + 1, range + 1, range + na + pna,
			    na - 1, ns))
		return -EINVAL;

	/* Start with the parent range base.  */
	memcpy(result, range + na, pna * 4);

	/* Add in the child address offset, skipping high cell.  */
	for (i = 0; i < na - 1; i++)
		result[pna - 1 - i] +=
			(addr[na - 1 - i] -
			 range[na - 1 - i]);

	memcpy(addr, result, pna * 4);

	return 0;
}

static unsigned long of_bus_pci_get_flags(const u32 *addr, unsigned long flags)
{
	u32 w = addr[0];

	/* For PCI, we override whatever child busses may have used.  */
	flags = 0;
	switch((w >> 24) & 0x03) {
	case 0x01:
		flags |= IORESOURCE_IO;
		break;

	case 0x02: /* 32 bits */
	case 0x03: /* 64 bits */
		flags |= IORESOURCE_MEM;
		break;
	}
	if (w & 0x40000000)
		flags |= IORESOURCE_PREFETCH;
	return flags;
}

/*
 * SBUS bus specific translator
 */

static int of_bus_sbus_match(struct device_node *np)
{
	return !strcmp(np->name, "sbus") ||
		!strcmp(np->name, "sbi");
}

static void of_bus_sbus_count_cells(struct device_node *child,
				   int *addrc, int *sizec)
{
	if (addrc)
		*addrc = 2;
	if (sizec)
		*sizec = 1;
}

static int of_bus_sbus_map(u32 *addr, const u32 *range, int na, int ns, int pna)
{
	return of_bus_default_map(addr, range, na, ns, pna);
}

static unsigned long of_bus_sbus_get_flags(const u32 *addr, unsigned long flags)
{
	return IORESOURCE_MEM;
}


/*
 * Array of bus specific translators
 */

static struct of_bus of_busses[] = {
	/* PCI */
	{
		.name = "pci",
		.addr_prop_name = "assigned-addresses",
		.match = of_bus_pci_match,
		.count_cells = of_bus_pci_count_cells,
		.map = of_bus_pci_map,
		.get_flags = of_bus_pci_get_flags,
	},
	/* SBUS */
	{
		.name = "sbus",
		.addr_prop_name = "reg",
		.match = of_bus_sbus_match,
		.count_cells = of_bus_sbus_count_cells,
		.map = of_bus_sbus_map,
		.get_flags = of_bus_sbus_get_flags,
	},
	/* Default */
	{
		.name = "default",
		.addr_prop_name = "reg",
		.match = NULL,
		.count_cells = of_bus_default_count_cells,
		.map = of_bus_default_map,
		.get_flags = of_bus_default_get_flags,
	},
};

static struct of_bus *of_match_bus(struct device_node *np)
{
	int i;

	for (i = 0; i < ARRAY_SIZE(of_busses); i ++)
		if (!of_busses[i].match || of_busses[i].match(np))
			return &of_busses[i];
	BUG();
	return NULL;
}

static int __init build_one_resource(struct device_node *parent,
				     struct of_bus *bus,
				     struct of_bus *pbus,
				     u32 *addr,
				     int na, int ns, int pna)
{
	const u32 *ranges;
	unsigned int rlen;
	int rone;

	ranges = of_get_property(parent, "ranges", &rlen);
	if (ranges == NULL || rlen == 0) {
		u32 result[OF_MAX_ADDR_CELLS];
		int i;

		memset(result, 0, pna * 4);
		for (i = 0; i < na; i++)
			result[pna - 1 - i] =
				addr[na - 1 - i];

		memcpy(addr, result, pna * 4);
		return 0;
	}

	/* Now walk through the ranges */
	rlen /= 4;
	rone = na + pna + ns;
	for (; rlen >= rone; rlen -= rone, ranges += rone) {
		if (!bus->map(addr, ranges, na, ns, pna))
			return 0;
	}

	return 1;
}

static int __init use_1to1_mapping(struct device_node *pp)
{
	/* If we have a ranges property in the parent, use it.  */
	if (of_find_property(pp, "ranges", NULL) != NULL)
		return 0;

	/* Some SBUS devices use intermediate nodes to express
	 * hierarchy within the device itself.  These aren't
	 * real bus nodes, and don't have a 'ranges' property.
	 * But, we should still pass the translation work up
	 * to the SBUS itself.
	 */
	if (!strcmp(pp->name, "dma") ||
	    !strcmp(pp->name, "espdma") ||
	    !strcmp(pp->name, "ledma") ||
	    !strcmp(pp->name, "lebuffer"))
		return 0;

	return 1;
}

static int of_resource_verbose;

static void __init build_device_resources(struct of_device *op,
					  struct device *parent)
{
	struct of_device *p_op;
	struct of_bus *bus;
	int na, ns;
	int index, num_reg;
	const void *preg;

	if (!parent)
		return;

	p_op = to_of_device(parent);
	bus = of_match_bus(p_op->node);
	bus->count_cells(op->node, &na, &ns);

	preg = of_get_property(op->node, bus->addr_prop_name, &num_reg);
	if (!preg || num_reg == 0)
		return;

	/* Convert to num-cells.  */
	num_reg /= 4;

	/* Conver to num-entries.  */
	num_reg /= na + ns;

	for (index = 0; index < num_reg; index++) {
		struct resource *r = &op->resource[index];
		u32 addr[OF_MAX_ADDR_CELLS];
		const u32 *reg = (preg + (index * ((na + ns) * 4)));
		struct device_node *dp = op->node;
		struct device_node *pp = p_op->node;
		struct of_bus *pbus, *dbus;
		u64 size, result = OF_BAD_ADDR;
		unsigned long flags;
		int dna, dns;
		int pna, pns;

		size = of_read_addr(reg + na, ns);

		memcpy(addr, reg, na * 4);

		flags = bus->get_flags(reg, 0);

<<<<<<< HEAD
		/* If the immediate parent has no ranges property to apply,
		 * just use a 1<->1 mapping.
		 */
		if (of_find_property(pp, "ranges", NULL) == NULL) {
=======
		if (use_1to1_mapping(pp)) {
>>>>>>> 4480f15b
			result = of_read_addr(addr, na);
			goto build_res;
		}

		dna = na;
		dns = ns;
		dbus = bus;

		while (1) {
			dp = pp;
			pp = dp->parent;
			if (!pp) {
				result = of_read_addr(addr, dna);
				break;
			}

			pbus = of_match_bus(pp);
			pbus->count_cells(dp, &pna, &pns);

			if (build_one_resource(dp, dbus, pbus, addr,
					       dna, dns, pna))
				break;

			flags = pbus->get_flags(addr, flags);

			dna = pna;
			dns = pns;
			dbus = pbus;
		}

	build_res:
		memset(r, 0, sizeof(*r));

		if (of_resource_verbose)
			printk("%s reg[%d] -> %llx\n",
			       op->node->full_name, index,
			       result);

		if (result != OF_BAD_ADDR) {
			r->start = result & 0xffffffff;
			r->end = result + size - 1;
			r->flags = flags | ((result >> 32ULL) & 0xffUL);
		}
		r->name = op->node->name;
	}
}

static struct of_device * __init scan_one_device(struct device_node *dp,
						 struct device *parent)
{
	struct of_device *op = kzalloc(sizeof(*op), GFP_KERNEL);
	const struct linux_prom_irqs *intr;
	struct dev_archdata *sd;
	int len, i;

	if (!op)
		return NULL;

	sd = &op->dev.archdata;
	sd->prom_node = dp;
	sd->op = op;

	op->node = dp;

	op->clock_freq = of_getintprop_default(dp, "clock-frequency",
					       (25*1000*1000));
	op->portid = of_getintprop_default(dp, "upa-portid", -1);
	if (op->portid == -1)
		op->portid = of_getintprop_default(dp, "portid", -1);

	intr = of_get_property(dp, "intr", &len);
	if (intr) {
		op->num_irqs = len / sizeof(struct linux_prom_irqs);
		for (i = 0; i < op->num_irqs; i++)
			op->irqs[i] = intr[i].pri;
	} else {
		const unsigned int *irq =
			of_get_property(dp, "interrupts", &len);

		if (irq) {
			op->num_irqs = len / sizeof(unsigned int);
			for (i = 0; i < op->num_irqs; i++)
				op->irqs[i] = irq[i];
		} else {
			op->num_irqs = 0;
		}
	}
	if (sparc_cpu_model == sun4d) {
		static int pil_to_sbus[] = {
			0, 0, 1, 2, 0, 3, 0, 4, 0, 5, 0, 6, 0, 7, 0, 0,
		};
		struct device_node *io_unit, *sbi = dp->parent;
		const struct linux_prom_registers *regs;
		int board, slot;

		while (sbi) {
			if (!strcmp(sbi->name, "sbi"))
				break;

			sbi = sbi->parent;
		}
		if (!sbi)
			goto build_resources;

		regs = of_get_property(dp, "reg", NULL);
		if (!regs)
			goto build_resources;

		slot = regs->which_io;

		/* If SBI's parent is not io-unit or the io-unit lacks
		 * a "board#" property, something is very wrong.
		 */
		if (!sbi->parent || strcmp(sbi->parent->name, "io-unit")) {
			printk("%s: Error, parent is not io-unit.\n",
			       sbi->full_name);
			goto build_resources;
		}
		io_unit = sbi->parent;
		board = of_getintprop_default(io_unit, "board#", -1);
		if (board == -1) {
			printk("%s: Error, lacks board# property.\n",
			       io_unit->full_name);
			goto build_resources;
		}

		for (i = 0; i < op->num_irqs; i++) {
			int this_irq = op->irqs[i];
			int sbusl = pil_to_sbus[this_irq];

			if (sbusl)
				this_irq = (((board + 1) << 5) +
					    (sbusl << 2) +
					    slot);

			op->irqs[i] = this_irq;
		}
	}

build_resources:
	build_device_resources(op, parent);

	op->dev.parent = parent;
	op->dev.bus = &of_platform_bus_type;
	if (!parent)
		strcpy(op->dev.bus_id, "root");
	else
		sprintf(op->dev.bus_id, "%08x", dp->node);

	if (of_device_register(op)) {
		printk("%s: Could not register of device.\n",
		       dp->full_name);
		kfree(op);
		op = NULL;
	}

	return op;
}

static void __init scan_tree(struct device_node *dp, struct device *parent)
{
	while (dp) {
		struct of_device *op = scan_one_device(dp, parent);

		if (op)
			scan_tree(dp->child, &op->dev);

		dp = dp->sibling;
	}
}

static void __init scan_of_devices(void)
{
	struct device_node *root = of_find_node_by_path("/");
	struct of_device *parent;

	parent = scan_one_device(root, NULL);
	if (!parent)
		return;

	scan_tree(root->child, &parent->dev);
}

static int __init of_bus_driver_init(void)
{
	int err;

	err = of_bus_type_init(&of_platform_bus_type, "of");
	if (!err)
		scan_of_devices();

	return err;
}

postcore_initcall(of_bus_driver_init);

static int __init of_debug(char *str)
{
	int val = 0;

	get_option(&str, &val);
	if (val & 1)
		of_resource_verbose = 1;
	return 1;
}

__setup("of_debug=", of_debug);<|MERGE_RESOLUTION|>--- conflicted
+++ resolved
@@ -417,14 +417,7 @@
 
 		flags = bus->get_flags(reg, 0);
 
-<<<<<<< HEAD
-		/* If the immediate parent has no ranges property to apply,
-		 * just use a 1<->1 mapping.
-		 */
-		if (of_find_property(pp, "ranges", NULL) == NULL) {
-=======
 		if (use_1to1_mapping(pp)) {
->>>>>>> 4480f15b
 			result = of_read_addr(addr, na);
 			goto build_res;
 		}
