--- conflicted
+++ resolved
@@ -12,12 +12,8 @@
 	    sys_sparc.o sunos_asm.o systbls.o \
 	    time.o windows.o cpu.o devices.o sclow.o \
 	    tadpole.o tick14.o ptrace.o sys_solaris.o \
-<<<<<<< HEAD
-	    unaligned.o una_asm.o muldiv.o semaphore.o \
+	    unaligned.o una_asm.o muldiv.o \
 	    prom.o of_device.o devres.o
-=======
-	    unaligned.o muldiv.o prom.o of_device.o devres.o
->>>>>>> dd7f90fb
 
 devres-y = ../../../kernel/irq/devres.o
 
