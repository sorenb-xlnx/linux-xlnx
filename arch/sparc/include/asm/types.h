#ifndef _SPARC_TYPES_H
#define _SPARC_TYPES_H
/*
 * This file is never included by application software unless
 * explicitly requested (e.g., via linux/types.h) in which case the
 * application is Linux specific so (user-) name space pollution is
 * not a major issue.  However, for interoperability, libraries still
 * need to be careful to avoid a name clashes.
 */

#if defined(__sparc__)

#include <asm-generic/int-ll64.h>

#ifndef __ASSEMBLY__

typedef unsigned short umode_t;

#endif /* __ASSEMBLY__ */

<<<<<<< HEAD
#ifdef __KERNEL__

#ifndef __ASSEMBLY__

#if defined(__arch64__)

/*** SPARC 64 bit ***/
typedef u64 dma64_addr_t;
#else
/*** SPARC 32 bit ***/
typedef u32 dma64_addr_t;

#endif /* defined(__arch64__) */

#endif /* __ASSEMBLY__ */

#endif /* __KERNEL__ */

=======
>>>>>>> 16c29daf
#endif /* defined(__sparc__) */

#endif /* defined(_SPARC_TYPES_H) */<|MERGE_RESOLUTION|>--- conflicted
+++ resolved
@@ -18,27 +18,6 @@
 
 #endif /* __ASSEMBLY__ */
 
-<<<<<<< HEAD
-#ifdef __KERNEL__
-
-#ifndef __ASSEMBLY__
-
-#if defined(__arch64__)
-
-/*** SPARC 64 bit ***/
-typedef u64 dma64_addr_t;
-#else
-/*** SPARC 32 bit ***/
-typedef u32 dma64_addr_t;
-
-#endif /* defined(__arch64__) */
-
-#endif /* __ASSEMBLY__ */
-
-#endif /* __KERNEL__ */
-
-=======
->>>>>>> 16c29daf
 #endif /* defined(__sparc__) */
 
 #endif /* defined(_SPARC_TYPES_H) */