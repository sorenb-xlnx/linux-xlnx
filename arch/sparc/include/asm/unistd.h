#ifndef _SPARC_UNISTD_H
#define _SPARC_UNISTD_H

/*
 * System calls under the Sparc.
 *
 * Don't be scared by the ugly clobbers, it is the only way I can
 * think of right now to force the arguments into fixed registers
 * before the trap into the system call with gcc 'asm' statements.
 *
 * Copyright (C) 1995, 2007 David S. Miller (davem@davemloft.net)
 *
 * SunOS compatibility based upon preliminary work which is:
 *
 * Copyright (C) 1995 Adrian M. Rodriguez (adrian@remus.rutgers.edu)
 */
#ifndef __32bit_syscall_numbers__
#ifndef __arch64__
#define __32bit_syscall_numbers__
#endif
#endif

#define __NR_restart_syscall      0 /* Linux Specific				   */
#define __NR_exit                 1 /* Common                                      */
#define __NR_fork                 2 /* Common                                      */
#define __NR_read                 3 /* Common                                      */
#define __NR_write                4 /* Common                                      */
#define __NR_open                 5 /* Common                                      */
#define __NR_close                6 /* Common                                      */
#define __NR_wait4                7 /* Common                                      */
#define __NR_creat                8 /* Common                                      */
#define __NR_link                 9 /* Common                                      */
#define __NR_unlink              10 /* Common                                      */
#define __NR_execv               11 /* SunOS Specific                              */
#define __NR_chdir               12 /* Common                                      */
#define __NR_chown		 13 /* Common					   */
#define __NR_mknod               14 /* Common                                      */
#define __NR_chmod               15 /* Common                                      */
#define __NR_lchown              16 /* Common                                      */
#define __NR_brk                 17 /* Common                                      */
#define __NR_perfctr             18 /* Performance counter operations              */
#define __NR_lseek               19 /* Common                                      */
#define __NR_getpid              20 /* Common                                      */
#define __NR_capget		 21 /* Linux Specific				   */
#define __NR_capset		 22 /* Linux Specific				   */
#define __NR_setuid              23 /* Implemented via setreuid in SunOS           */
#define __NR_getuid              24 /* Common                                      */
#define __NR_vmsplice	         25 /* ENOSYS under SunOS			   */
#define __NR_ptrace              26 /* Common                                      */
#define __NR_alarm               27 /* Implemented via setitimer in SunOS          */
#define __NR_sigaltstack	 28 /* Common					   */
#define __NR_pause               29 /* Is sigblock(0)->sigpause() in SunOS         */
#define __NR_utime               30 /* Implemented via utimes() under SunOS        */
#ifdef __32bit_syscall_numbers__
#define __NR_lchown32            31 /* Linux sparc32 specific                      */
#define __NR_fchown32            32 /* Linux sparc32 specific                      */
#endif
#define __NR_access              33 /* Common                                      */
#define __NR_nice                34 /* Implemented via get/setpriority() in SunOS  */
#ifdef __32bit_syscall_numbers__
#define __NR_chown32             35 /* Linux sparc32 specific                      */
#endif
#define __NR_sync                36 /* Common                                      */
#define __NR_kill                37 /* Common                                      */
#define __NR_stat                38 /* Common                                      */
#define __NR_sendfile		 39 /* Linux Specific				   */
#define __NR_lstat               40 /* Common                                      */
#define __NR_dup                 41 /* Common                                      */
#define __NR_pipe                42 /* Common                                      */
#define __NR_times               43 /* Implemented via getrusage() in SunOS        */
#ifdef __32bit_syscall_numbers__
#define __NR_getuid32            44 /* Linux sparc32 specific                      */
#endif
#define __NR_umount2             45 /* Linux Specific                              */
#define __NR_setgid              46 /* Implemented via setregid() in SunOS         */
#define __NR_getgid              47 /* Common                                      */
#define __NR_signal              48 /* Implemented via sigvec() in SunOS           */
#define __NR_geteuid             49 /* SunOS calls getuid()                        */
#define __NR_getegid             50 /* SunOS calls getgid()                        */
#define __NR_acct                51 /* Common                                      */
#ifdef __32bit_syscall_numbers__
#define __NR_getgid32            53 /* Linux sparc32 specific                      */
#else
#define __NR_memory_ordering	 52 /* Linux Specific				   */
#endif
#define __NR_ioctl               54 /* Common                                      */
#define __NR_reboot              55 /* Common                                      */
#ifdef __32bit_syscall_numbers__
#define __NR_mmap2		 56 /* Linux sparc32 Specific			   */
#endif
#define __NR_symlink             57 /* Common                                      */
#define __NR_readlink            58 /* Common                                      */
#define __NR_execve              59 /* Common                                      */
#define __NR_umask               60 /* Common                                      */
#define __NR_chroot              61 /* Common                                      */
#define __NR_fstat               62 /* Common                                      */
#define __NR_fstat64		 63 /* Linux Specific			           */
#define __NR_getpagesize         64 /* Common                                      */
#define __NR_msync               65 /* Common in newer 1.3.x revs...               */
#define __NR_vfork               66 /* Common                                      */
#define __NR_pread64             67 /* Linux Specific                              */
#define __NR_pwrite64            68 /* Linux Specific                              */
#ifdef __32bit_syscall_numbers__
#define __NR_geteuid32           69 /* Linux sparc32, sbrk under SunOS             */
#define __NR_getegid32           70 /* Linux sparc32, sstk under SunOS             */
#endif
#define __NR_mmap                71 /* Common                                      */
#ifdef __32bit_syscall_numbers__
#define __NR_setreuid32          72 /* Linux sparc32, vadvise under SunOS          */
#endif
#define __NR_munmap              73 /* Common                                      */
#define __NR_mprotect            74 /* Common                                      */
#define __NR_madvise             75 /* Common                                      */
#define __NR_vhangup             76 /* Common                                      */
#ifdef __32bit_syscall_numbers__
#define __NR_truncate64		 77 /* Linux sparc32 Specific			   */
#endif
#define __NR_mincore             78 /* Common                                      */
#define __NR_getgroups           79 /* Common                                      */
#define __NR_setgroups           80 /* Common                                      */
#define __NR_getpgrp             81 /* Common                                      */
#ifdef __32bit_syscall_numbers__
#define __NR_setgroups32         82 /* Linux sparc32, setpgrp under SunOS          */
#endif
#define __NR_setitimer           83 /* Common                                      */
#ifdef __32bit_syscall_numbers__
#define __NR_ftruncate64	 84 /* Linux sparc32 Specific			   */
#endif
#define __NR_swapon              85 /* Common                                      */
#define __NR_getitimer           86 /* Common                                      */
#ifdef __32bit_syscall_numbers__
#define __NR_setuid32            87 /* Linux sparc32, gethostname under SunOS      */
#endif
#define __NR_sethostname         88 /* Common                                      */
#ifdef __32bit_syscall_numbers__
#define __NR_setgid32            89 /* Linux sparc32, getdtablesize under SunOS    */
#endif
#define __NR_dup2                90 /* Common                                      */
#ifdef __32bit_syscall_numbers__
#define __NR_setfsuid32          91 /* Linux sparc32, getdopt under SunOS          */
#endif
#define __NR_fcntl               92 /* Common                                      */
#define __NR_select              93 /* Common                                      */
#ifdef __32bit_syscall_numbers__
#define __NR_setfsgid32          94 /* Linux sparc32, setdopt under SunOS          */
#endif
#define __NR_fsync               95 /* Common                                      */
#define __NR_setpriority         96 /* Common                                      */
#define __NR_socket              97 /* Common                                      */
#define __NR_connect             98 /* Common                                      */
#define __NR_accept              99 /* Common                                      */
#define __NR_getpriority        100 /* Common                                      */
#define __NR_rt_sigreturn       101 /* Linux Specific                              */
#define __NR_rt_sigaction       102 /* Linux Specific                              */
#define __NR_rt_sigprocmask     103 /* Linux Specific                              */
#define __NR_rt_sigpending      104 /* Linux Specific                              */
#define __NR_rt_sigtimedwait    105 /* Linux Specific                              */
#define __NR_rt_sigqueueinfo    106 /* Linux Specific                              */
#define __NR_rt_sigsuspend      107 /* Linux Specific                              */
#ifdef __32bit_syscall_numbers__
#define __NR_setresuid32        108 /* Linux Specific, sigvec under SunOS	   */
#define __NR_getresuid32        109 /* Linux Specific, sigblock under SunOS	   */
#define __NR_setresgid32        110 /* Linux Specific, sigsetmask under SunOS	   */
#define __NR_getresgid32        111 /* Linux Specific, sigpause under SunOS	   */
#define __NR_setregid32         112 /* Linux sparc32, sigstack under SunOS         */
#else
#define __NR_setresuid          108 /* Linux Specific, sigvec under SunOS	   */
#define __NR_getresuid          109 /* Linux Specific, sigblock under SunOS	   */
#define __NR_setresgid          110 /* Linux Specific, sigsetmask under SunOS	   */
#define __NR_getresgid          111 /* Linux Specific, sigpause under SunOS	   */
#endif
#define __NR_recvmsg            113 /* Common                                      */
#define __NR_sendmsg            114 /* Common                                      */
#ifdef __32bit_syscall_numbers__
#define __NR_getgroups32        115 /* Linux sparc32, vtrace under SunOS           */
#endif
#define __NR_gettimeofday       116 /* Common                                      */
#define __NR_getrusage          117 /* Common                                      */
#define __NR_getsockopt         118 /* Common                                      */
#define __NR_getcwd		119 /* Linux Specific				   */
#define __NR_readv              120 /* Common                                      */
#define __NR_writev             121 /* Common                                      */
#define __NR_settimeofday       122 /* Common                                      */
#define __NR_fchown             123 /* Common                                      */
#define __NR_fchmod             124 /* Common                                      */
#define __NR_recvfrom           125 /* Common                                      */
#define __NR_setreuid           126 /* Common                                      */
#define __NR_setregid           127 /* Common                                      */
#define __NR_rename             128 /* Common                                      */
#define __NR_truncate           129 /* Common                                      */
#define __NR_ftruncate          130 /* Common                                      */
#define __NR_flock              131 /* Common                                      */
#define __NR_lstat64		132 /* Linux Specific			           */
#define __NR_sendto             133 /* Common                                      */
#define __NR_shutdown           134 /* Common                                      */
#define __NR_socketpair         135 /* Common                                      */
#define __NR_mkdir              136 /* Common                                      */
#define __NR_rmdir              137 /* Common                                      */
#define __NR_utimes             138 /* SunOS Specific                              */
#define __NR_stat64		139 /* Linux Specific			           */
#define __NR_sendfile64         140 /* adjtime under SunOS                         */
#define __NR_getpeername        141 /* Common                                      */
#define __NR_futex              142 /* gethostid under SunOS                       */
#define __NR_gettid             143 /* ENOSYS under SunOS                          */
#define __NR_getrlimit		144 /* Common                                      */
#define __NR_setrlimit          145 /* Common                                      */
#define __NR_pivot_root		146 /* Linux Specific, killpg under SunOS          */
#define __NR_prctl		147 /* ENOSYS under SunOS                          */
#define __NR_pciconfig_read	148 /* ENOSYS under SunOS                          */
#define __NR_pciconfig_write	149 /* ENOSYS under SunOS                          */
#define __NR_getsockname        150 /* Common                                      */
#define __NR_inotify_init       151 /* Linux specific                              */
#define __NR_inotify_add_watch  152 /* Linux specific                              */
#define __NR_poll               153 /* Common                                      */
#define __NR_getdents64		154 /* Linux specific				   */
#ifdef __32bit_syscall_numbers__
#define __NR_fcntl64		155 /* Linux sparc32 Specific                      */
#endif
#define __NR_inotify_rm_watch   156 /* Linux specific				   */
#define __NR_statfs             157 /* Common                                      */
#define __NR_fstatfs            158 /* Common                                      */
#define __NR_umount             159 /* Common                                      */
#define __NR_sched_set_affinity 160 /* Linux specific, async_daemon under SunOS    */
#define __NR_sched_get_affinity 161 /* Linux specific, getfh under SunOS           */
#define __NR_getdomainname      162 /* SunOS Specific                              */
#define __NR_setdomainname      163 /* Common                                      */
#ifndef __32bit_syscall_numbers__
#define __NR_utrap_install	164 /* SYSV ABI/v9 required			   */
#endif
#define __NR_quotactl           165 /* Common                                      */
#define __NR_set_tid_address    166 /* Linux specific, exportfs under SunOS        */
#define __NR_mount              167 /* Common                                      */
#define __NR_ustat              168 /* Common                                      */
#define __NR_setxattr           169 /* SunOS: semsys                               */
#define __NR_lsetxattr          170 /* SunOS: msgsys                               */
#define __NR_fsetxattr          171 /* SunOS: shmsys                               */
#define __NR_getxattr           172 /* SunOS: auditsys                             */
#define __NR_lgetxattr          173 /* SunOS: rfssys                               */
#define __NR_getdents           174 /* Common                                      */
#define __NR_setsid             175 /* Common                                      */
#define __NR_fchdir             176 /* Common                                      */
#define __NR_fgetxattr          177 /* SunOS: fchroot                              */
#define __NR_listxattr          178 /* SunOS: vpixsys                              */
#define __NR_llistxattr         179 /* SunOS: aioread                              */
#define __NR_flistxattr         180 /* SunOS: aiowrite                             */
#define __NR_removexattr        181 /* SunOS: aiowait                              */
#define __NR_lremovexattr       182 /* SunOS: aiocancel                            */
#define __NR_sigpending         183 /* Common                                      */
#define __NR_query_module	184 /* Linux Specific				   */
#define __NR_setpgid            185 /* Common                                      */
#define __NR_fremovexattr       186 /* SunOS: pathconf                             */
#define __NR_tkill              187 /* SunOS: fpathconf                            */
#define __NR_exit_group		188 /* Linux specific, sysconf undef SunOS         */
#define __NR_uname              189 /* Linux Specific                              */
#define __NR_init_module        190 /* Linux Specific                              */
#define __NR_personality        191 /* Linux Specific                              */
#define __NR_remap_file_pages   192 /* Linux Specific                              */
#define __NR_epoll_create       193 /* Linux Specific                              */
#define __NR_epoll_ctl          194 /* Linux Specific                              */
#define __NR_epoll_wait         195 /* Linux Specific                              */
#define __NR_ioprio_set         196 /* Linux Specific                              */
#define __NR_getppid            197 /* Linux Specific                              */
#define __NR_sigaction          198 /* Linux Specific                              */
#define __NR_sgetmask           199 /* Linux Specific                              */
#define __NR_ssetmask           200 /* Linux Specific                              */
#define __NR_sigsuspend         201 /* Linux Specific                              */
#define __NR_oldlstat           202 /* Linux Specific                              */
#define __NR_uselib             203 /* Linux Specific                              */
#define __NR_readdir            204 /* Linux Specific                              */
#define __NR_readahead          205 /* Linux Specific                              */
#define __NR_socketcall         206 /* Linux Specific                              */
#define __NR_syslog             207 /* Linux Specific                              */
#define __NR_lookup_dcookie     208 /* Linux Specific                              */
#define __NR_fadvise64          209 /* Linux Specific                              */
#define __NR_fadvise64_64       210 /* Linux Specific                              */
#define __NR_tgkill             211 /* Linux Specific                              */
#define __NR_waitpid            212 /* Linux Specific                              */
#define __NR_swapoff            213 /* Linux Specific                              */
#define __NR_sysinfo            214 /* Linux Specific                              */
#define __NR_ipc                215 /* Linux Specific                              */
#define __NR_sigreturn          216 /* Linux Specific                              */
#define __NR_clone              217 /* Linux Specific                              */
#define __NR_ioprio_get         218 /* Linux Specific                              */
#define __NR_adjtimex           219 /* Linux Specific                              */
#define __NR_sigprocmask        220 /* Linux Specific                              */
#define __NR_create_module      221 /* Linux Specific                              */
#define __NR_delete_module      222 /* Linux Specific                              */
#define __NR_get_kernel_syms    223 /* Linux Specific                              */
#define __NR_getpgid            224 /* Linux Specific                              */
#define __NR_bdflush            225 /* Linux Specific                              */
#define __NR_sysfs              226 /* Linux Specific                              */
#define __NR_afs_syscall        227 /* Linux Specific                              */
#define __NR_setfsuid           228 /* Linux Specific                              */
#define __NR_setfsgid           229 /* Linux Specific                              */
#define __NR__newselect         230 /* Linux Specific                              */
#ifdef __32bit_syscall_numbers__
#define __NR_time               231 /* Linux Specific                              */
#else
#ifdef __KERNEL__
#define __NR_time		231 /* Linux sparc32                               */
#endif
#endif
#define __NR_splice             232 /* Linux Specific                              */
#define __NR_stime              233 /* Linux Specific                              */
#define __NR_statfs64           234 /* Linux Specific                              */
#define __NR_fstatfs64          235 /* Linux Specific                              */
#define __NR__llseek            236 /* Linux Specific                              */
#define __NR_mlock              237
#define __NR_munlock            238
#define __NR_mlockall           239
#define __NR_munlockall         240
#define __NR_sched_setparam     241
#define __NR_sched_getparam     242
#define __NR_sched_setscheduler 243
#define __NR_sched_getscheduler 244
#define __NR_sched_yield        245
#define __NR_sched_get_priority_max 246
#define __NR_sched_get_priority_min 247
#define __NR_sched_rr_get_interval  248
#define __NR_nanosleep          249
#define __NR_mremap             250
#define __NR__sysctl            251
#define __NR_getsid             252
#define __NR_fdatasync          253
#define __NR_nfsservctl         254
#define __NR_sync_file_range	255
#define __NR_clock_settime	256
#define __NR_clock_gettime	257
#define __NR_clock_getres	258
#define __NR_clock_nanosleep	259
#define __NR_sched_getaffinity	260
#define __NR_sched_setaffinity	261
#define __NR_timer_settime	262
#define __NR_timer_gettime	263
#define __NR_timer_getoverrun	264
#define __NR_timer_delete	265
#define __NR_timer_create	266
/* #define __NR_vserver		267 Reserved for VSERVER */
#define __NR_io_setup		268
#define __NR_io_destroy		269
#define __NR_io_submit		270
#define __NR_io_cancel		271
#define __NR_io_getevents	272
#define __NR_mq_open		273
#define __NR_mq_unlink		274
#define __NR_mq_timedsend	275
#define __NR_mq_timedreceive	276
#define __NR_mq_notify		277
#define __NR_mq_getsetattr	278
#define __NR_waitid		279
#define __NR_tee		280
#define __NR_add_key		281
#define __NR_request_key	282
#define __NR_keyctl		283
#define __NR_openat		284
#define __NR_mkdirat		285
#define __NR_mknodat		286
#define __NR_fchownat		287
#define __NR_futimesat		288
#define __NR_fstatat64		289
#define __NR_unlinkat		290
#define __NR_renameat		291
#define __NR_linkat		292
#define __NR_symlinkat		293
#define __NR_readlinkat		294
#define __NR_fchmodat		295
#define __NR_faccessat		296
#define __NR_pselect6		297
#define __NR_ppoll		298
#define __NR_unshare		299
#define __NR_set_robust_list	300
#define __NR_get_robust_list	301
#define __NR_migrate_pages	302
#define __NR_mbind		303
#define __NR_get_mempolicy	304
#define __NR_set_mempolicy	305
#define __NR_kexec_load		306
#define __NR_move_pages		307
#define __NR_getcpu		308
#define __NR_epoll_pwait	309
#define __NR_utimensat		310
#define __NR_signalfd		311
#define __NR_timerfd_create	312
#define __NR_eventfd		313
#define __NR_fallocate		314
#define __NR_timerfd_settime	315
#define __NR_timerfd_gettime	316
#define __NR_signalfd4		317
#define __NR_eventfd2		318
#define __NR_epoll_create1	319
#define __NR_dup3		320
#define __NR_pipe2		321
#define __NR_inotify_init1	322
#define __NR_accept4		323
#define __NR_preadv		324
#define __NR_pwritev		325
#define __NR_rt_tgsigqueueinfo	326
#define __NR_perf_event_open	327
#define __NR_recvmmsg		328
#define __NR_fanotify_init	329
#define __NR_fanotify_mark	330
#define __NR_prlimit64		331
#define __NR_name_to_handle_at	332
#define __NR_open_by_handle_at	333
#define __NR_clock_adjtime	334
<<<<<<< HEAD

#define NR_syscalls		335
=======
#define __NR_syncfs		335

#define NR_syscalls		336
>>>>>>> 8eca7a00

#ifdef __32bit_syscall_numbers__
/* Sparc 32-bit only has the "setresuid32", "getresuid32" variants,
 * it never had the plain ones and there is no value to adding those
 * old versions into the syscall table.
 */
#define __IGNORE_setresuid
#define __IGNORE_getresuid
#define __IGNORE_setresgid
#define __IGNORE_getresgid
#endif

#ifdef __KERNEL__
#define __ARCH_WANT_IPC_PARSE_VERSION
#define __ARCH_WANT_OLD_READDIR
#define __ARCH_WANT_STAT64
#define __ARCH_WANT_SYS_ALARM
#define __ARCH_WANT_SYS_GETHOSTNAME
#define __ARCH_WANT_SYS_PAUSE
#define __ARCH_WANT_SYS_SGETMASK
#define __ARCH_WANT_SYS_SIGNAL
#define __ARCH_WANT_SYS_TIME
#define __ARCH_WANT_SYS_UTIME
#define __ARCH_WANT_SYS_WAITPID
#define __ARCH_WANT_SYS_SOCKETCALL
#define __ARCH_WANT_SYS_FADVISE64
#define __ARCH_WANT_SYS_GETPGRP
#define __ARCH_WANT_SYS_LLSEEK
#define __ARCH_WANT_SYS_NICE
#define __ARCH_WANT_SYS_OLDUMOUNT
#define __ARCH_WANT_SYS_SIGPENDING
#define __ARCH_WANT_SYS_SIGPROCMASK
#define __ARCH_WANT_SYS_RT_SIGSUSPEND
#ifdef __32bit_syscall_numbers__
#define __ARCH_WANT_SYS_IPC
#else
#define __ARCH_WANT_COMPAT_SYS_TIME
#define __ARCH_WANT_COMPAT_SYS_RT_SIGSUSPEND
#endif

/*
 * "Conditional" syscalls
 *
 * What we want is __attribute__((weak,alias("sys_ni_syscall"))),
 * but it doesn't work on all toolchains, so we just do it by hand
 */
#define cond_syscall(x) asm(".weak\t" #x "\n\t.set\t" #x ",sys_ni_syscall")

#endif /* __KERNEL__ */
#endif /* _SPARC_UNISTD_H */<|MERGE_RESOLUTION|>--- conflicted
+++ resolved
@@ -403,14 +403,9 @@
 #define __NR_name_to_handle_at	332
 #define __NR_open_by_handle_at	333
 #define __NR_clock_adjtime	334
-<<<<<<< HEAD
-
-#define NR_syscalls		335
-=======
 #define __NR_syncfs		335
 
 #define NR_syscalls		336
->>>>>>> 8eca7a00
 
 #ifdef __32bit_syscall_numbers__
 /* Sparc 32-bit only has the "setresuid32", "getresuid32" variants,
