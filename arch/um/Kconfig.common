--- conflicted
+++ resolved
@@ -7,11 +7,7 @@
 	bool
 	default y
 	select HAVE_GENERIC_HARDIRQS
-<<<<<<< HEAD
-	select GENERIC_HARDIRQS_NO_DEPRECATED
-=======
 	select GENERIC_IRQ_SHOW
->>>>>>> 8eca7a00
 
 config MMU
 	bool
