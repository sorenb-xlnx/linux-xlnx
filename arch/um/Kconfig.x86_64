--- conflicted
+++ resolved
@@ -8,12 +8,6 @@
 config RWSEM_GENERIC_SPINLOCK
 	def_bool y
 
-<<<<<<< HEAD
-=======
-config SEMAPHORE_SLEEPERS
-	def_bool y
-
->>>>>>> e078b9ce
 config 3_LEVEL_PGTABLES
        def_bool y
 
