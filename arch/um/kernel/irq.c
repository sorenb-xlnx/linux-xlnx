/*
 * Copyright (C) 2000 - 2007 Jeff Dike (jdike@{addtoit,linux.intel}.com)
 * Licensed under the GPL
 * Derived (i.e. mostly copied) from arch/i386/kernel/irq.c:
 *	Copyright (C) 1992, 1998 Linus Torvalds, Ingo Molnar
 */

#include "linux/cpumask.h"
#include "linux/hardirq.h"
#include "linux/interrupt.h"
#include "linux/kernel_stat.h"
#include "linux/module.h"
#include "linux/sched.h"
#include "linux/seq_file.h"
#include "linux/slab.h"
#include "as-layout.h"
#include "kern_util.h"
#include "os.h"

/*
<<<<<<< HEAD
 * Generic, controller-independent functions:
 */

int show_interrupts(struct seq_file *p, void *v)
{
	int i = *(loff_t *) v, j;
	struct irqaction * action;
	unsigned long flags;

	if (i == 0) {
		seq_printf(p, "           ");
		for_each_online_cpu(j)
			seq_printf(p, "CPU%d       ",j);
		seq_putc(p, '\n');
	}

	if (i < NR_IRQS) {
		struct irq_desc *desc = irq_to_desc(i);

		raw_spin_lock_irqsave(&desc->lock, flags);
		action = desc->action;
		if (!action)
			goto skip;
		seq_printf(p, "%3d: ",i);
#ifndef CONFIG_SMP
		seq_printf(p, "%10u ", kstat_irqs(i));
#else
		for_each_online_cpu(j)
			seq_printf(p, "%10u ", kstat_irqs_cpu(i, j));
#endif
		seq_printf(p, " %14s", get_irq_desc_chip(desc)->name);
		seq_printf(p, "  %s", action->name);

		for (action=action->next; action; action = action->next)
			seq_printf(p, ", %s", action->name);

		seq_putc(p, '\n');
skip:
		raw_spin_unlock_irqrestore(&desc->lock, flags);
	} else if (i == NR_IRQS)
		seq_putc(p, '\n');

	return 0;
}

/*
=======
>>>>>>> 8eca7a00
 * This list is accessed under irq_lock, except in sigio_handler,
 * where it is safe from being modified.  IRQ handlers won't change it -
 * if an IRQ source has vanished, it will be freed by free_irqs just
 * before returning from sigio_handler.  That will process a separate
 * list of irqs to free, with its own locking, coming back here to
 * remove list elements, taking the irq_lock to do so.
 */
static struct irq_fd *active_fds = NULL;
static struct irq_fd **last_irq_ptr = &active_fds;

extern void free_irqs(void);

void sigio_handler(int sig, struct uml_pt_regs *regs)
{
	struct irq_fd *irq_fd;
	int n;

	if (smp_sigio_handler())
		return;

	while (1) {
		n = os_waiting_for_events(active_fds);
		if (n <= 0) {
			if (n == -EINTR)
				continue;
			else break;
		}

		for (irq_fd = active_fds; irq_fd != NULL;
		     irq_fd = irq_fd->next) {
			if (irq_fd->current_events != 0) {
				irq_fd->current_events = 0;
				do_IRQ(irq_fd->irq, regs);
			}
		}
	}

	free_irqs();
}

static DEFINE_SPINLOCK(irq_lock);

static int activate_fd(int irq, int fd, int type, void *dev_id)
{
	struct pollfd *tmp_pfd;
	struct irq_fd *new_fd, *irq_fd;
	unsigned long flags;
	int events, err, n;

	err = os_set_fd_async(fd);
	if (err < 0)
		goto out;

	err = -ENOMEM;
	new_fd = kmalloc(sizeof(struct irq_fd), GFP_KERNEL);
	if (new_fd == NULL)
		goto out;

	if (type == IRQ_READ)
		events = UM_POLLIN | UM_POLLPRI;
	else events = UM_POLLOUT;
	*new_fd = ((struct irq_fd) { .next  		= NULL,
				     .id 		= dev_id,
				     .fd 		= fd,
				     .type 		= type,
				     .irq 		= irq,
				     .events 		= events,
				     .current_events 	= 0 } );

	err = -EBUSY;
	spin_lock_irqsave(&irq_lock, flags);
	for (irq_fd = active_fds; irq_fd != NULL; irq_fd = irq_fd->next) {
		if ((irq_fd->fd == fd) && (irq_fd->type == type)) {
			printk(KERN_ERR "Registering fd %d twice\n", fd);
			printk(KERN_ERR "Irqs : %d, %d\n", irq_fd->irq, irq);
			printk(KERN_ERR "Ids : 0x%p, 0x%p\n", irq_fd->id,
			       dev_id);
			goto out_unlock;
		}
	}

	if (type == IRQ_WRITE)
		fd = -1;

	tmp_pfd = NULL;
	n = 0;

	while (1) {
		n = os_create_pollfd(fd, events, tmp_pfd, n);
		if (n == 0)
			break;

		/*
		 * n > 0
		 * It means we couldn't put new pollfd to current pollfds
		 * and tmp_fds is NULL or too small for new pollfds array.
		 * Needed size is equal to n as minimum.
		 *
		 * Here we have to drop the lock in order to call
		 * kmalloc, which might sleep.
		 * If something else came in and changed the pollfds array
		 * so we will not be able to put new pollfd struct to pollfds
		 * then we free the buffer tmp_fds and try again.
		 */
		spin_unlock_irqrestore(&irq_lock, flags);
		kfree(tmp_pfd);

		tmp_pfd = kmalloc(n, GFP_KERNEL);
		if (tmp_pfd == NULL)
			goto out_kfree;

		spin_lock_irqsave(&irq_lock, flags);
	}

	*last_irq_ptr = new_fd;
	last_irq_ptr = &new_fd->next;

	spin_unlock_irqrestore(&irq_lock, flags);

	/*
	 * This calls activate_fd, so it has to be outside the critical
	 * section.
	 */
	maybe_sigio_broken(fd, (type == IRQ_READ));

	return 0;

 out_unlock:
	spin_unlock_irqrestore(&irq_lock, flags);
 out_kfree:
	kfree(new_fd);
 out:
	return err;
}

static void free_irq_by_cb(int (*test)(struct irq_fd *, void *), void *arg)
{
	unsigned long flags;

	spin_lock_irqsave(&irq_lock, flags);
	os_free_irq_by_cb(test, arg, active_fds, &last_irq_ptr);
	spin_unlock_irqrestore(&irq_lock, flags);
}

struct irq_and_dev {
	int irq;
	void *dev;
};

static int same_irq_and_dev(struct irq_fd *irq, void *d)
{
	struct irq_and_dev *data = d;

	return ((irq->irq == data->irq) && (irq->id == data->dev));
}

static void free_irq_by_irq_and_dev(unsigned int irq, void *dev)
{
	struct irq_and_dev data = ((struct irq_and_dev) { .irq  = irq,
							  .dev  = dev });

	free_irq_by_cb(same_irq_and_dev, &data);
}

static int same_fd(struct irq_fd *irq, void *fd)
{
	return (irq->fd == *((int *)fd));
}

void free_irq_by_fd(int fd)
{
	free_irq_by_cb(same_fd, &fd);
}

/* Must be called with irq_lock held */
static struct irq_fd *find_irq_by_fd(int fd, int irqnum, int *index_out)
{
	struct irq_fd *irq;
	int i = 0;
	int fdi;

	for (irq = active_fds; irq != NULL; irq = irq->next) {
		if ((irq->fd == fd) && (irq->irq == irqnum))
			break;
		i++;
	}
	if (irq == NULL) {
		printk(KERN_ERR "find_irq_by_fd doesn't have descriptor %d\n",
		       fd);
		goto out;
	}
	fdi = os_get_pollfd(i);
	if ((fdi != -1) && (fdi != fd)) {
		printk(KERN_ERR "find_irq_by_fd - mismatch between active_fds "
		       "and pollfds, fd %d vs %d, need %d\n", irq->fd,
		       fdi, fd);
		irq = NULL;
		goto out;
	}
	*index_out = i;
 out:
	return irq;
}

void reactivate_fd(int fd, int irqnum)
{
	struct irq_fd *irq;
	unsigned long flags;
	int i;

	spin_lock_irqsave(&irq_lock, flags);
	irq = find_irq_by_fd(fd, irqnum, &i);
	if (irq == NULL) {
		spin_unlock_irqrestore(&irq_lock, flags);
		return;
	}
	os_set_pollfd(i, irq->fd);
	spin_unlock_irqrestore(&irq_lock, flags);

	add_sigio_fd(fd);
}

void deactivate_fd(int fd, int irqnum)
{
	struct irq_fd *irq;
	unsigned long flags;
	int i;

	spin_lock_irqsave(&irq_lock, flags);
	irq = find_irq_by_fd(fd, irqnum, &i);
	if (irq == NULL) {
		spin_unlock_irqrestore(&irq_lock, flags);
		return;
	}

	os_set_pollfd(i, -1);
	spin_unlock_irqrestore(&irq_lock, flags);

	ignore_sigio_fd(fd);
}

/*
 * Called just before shutdown in order to provide a clean exec
 * environment in case the system is rebooting.  No locking because
 * that would cause a pointless shutdown hang if something hadn't
 * released the lock.
 */
int deactivate_all_fds(void)
{
	struct irq_fd *irq;
	int err;

	for (irq = active_fds; irq != NULL; irq = irq->next) {
		err = os_clear_fd_async(irq->fd);
		if (err)
			return err;
	}
	/* If there is a signal already queued, after unblocking ignore it */
	os_set_ioignore();

	return 0;
}

/*
 * do_IRQ handles all normal device IRQs (the special
 * SMP cross-CPU interrupts have their own specific
 * handlers).
 */
unsigned int do_IRQ(int irq, struct uml_pt_regs *regs)
{
	struct pt_regs *old_regs = set_irq_regs((struct pt_regs *)regs);
	irq_enter();
	generic_handle_irq(irq);
	irq_exit();
	set_irq_regs(old_regs);
	return 1;
}

int um_request_irq(unsigned int irq, int fd, int type,
		   irq_handler_t handler,
		   unsigned long irqflags, const char * devname,
		   void *dev_id)
{
	int err;

	if (fd != -1) {
		err = activate_fd(irq, fd, type, dev_id);
		if (err)
			return err;
	}

	return request_irq(irq, handler, irqflags, devname, dev_id);
}

EXPORT_SYMBOL(um_request_irq);
EXPORT_SYMBOL(reactivate_fd);

/*
 * irq_chip must define at least enable/disable and ack when
 * the edge handler is used.
 */
static void dummy(struct irq_data *d)
{
}

/* This is used for everything else than the timer. */
static struct irq_chip normal_irq_type = {
	.name = "SIGIO",
	.release = free_irq_by_irq_and_dev,
	.irq_disable = dummy,
	.irq_enable = dummy,
	.irq_ack = dummy,
};

static struct irq_chip SIGVTALRM_irq_type = {
	.name = "SIGVTALRM",
	.release = free_irq_by_irq_and_dev,
	.irq_disable = dummy,
	.irq_enable = dummy,
	.irq_ack = dummy,
};

void __init init_IRQ(void)
{
	int i;

	irq_set_chip_and_handler(TIMER_IRQ, &SIGVTALRM_irq_type, handle_edge_irq);

	for (i = 1; i < NR_IRQS; i++)
		irq_set_chip_and_handler(i, &normal_irq_type, handle_edge_irq);
}

/*
 * IRQ stack entry and exit:
 *
 * Unlike i386, UML doesn't receive IRQs on the normal kernel stack
 * and switch over to the IRQ stack after some preparation.  We use
 * sigaltstack to receive signals on a separate stack from the start.
 * These two functions make sure the rest of the kernel won't be too
 * upset by being on a different stack.  The IRQ stack has a
 * thread_info structure at the bottom so that current et al continue
 * to work.
 *
 * to_irq_stack copies the current task's thread_info to the IRQ stack
 * thread_info and sets the tasks's stack to point to the IRQ stack.
 *
 * from_irq_stack copies the thread_info struct back (flags may have
 * been modified) and resets the task's stack pointer.
 *
 * Tricky bits -
 *
 * What happens when two signals race each other?  UML doesn't block
 * signals with sigprocmask, SA_DEFER, or sa_mask, so a second signal
 * could arrive while a previous one is still setting up the
 * thread_info.
 *
 * There are three cases -
 *     The first interrupt on the stack - sets up the thread_info and
 * handles the interrupt
 *     A nested interrupt interrupting the copying of the thread_info -
 * can't handle the interrupt, as the stack is in an unknown state
 *     A nested interrupt not interrupting the copying of the
 * thread_info - doesn't do any setup, just handles the interrupt
 *
 * The first job is to figure out whether we interrupted stack setup.
 * This is done by xchging the signal mask with thread_info->pending.
 * If the value that comes back is zero, then there is no setup in
 * progress, and the interrupt can be handled.  If the value is
 * non-zero, then there is stack setup in progress.  In order to have
 * the interrupt handled, we leave our signal in the mask, and it will
 * be handled by the upper handler after it has set up the stack.
 *
 * Next is to figure out whether we are the outer handler or a nested
 * one.  As part of setting up the stack, thread_info->real_thread is
 * set to non-NULL (and is reset to NULL on exit).  This is the
 * nesting indicator.  If it is non-NULL, then the stack is already
 * set up and the handler can run.
 */

static unsigned long pending_mask;

unsigned long to_irq_stack(unsigned long *mask_out)
{
	struct thread_info *ti;
	unsigned long mask, old;
	int nested;

	mask = xchg(&pending_mask, *mask_out);
	if (mask != 0) {
		/*
		 * If any interrupts come in at this point, we want to
		 * make sure that their bits aren't lost by our
		 * putting our bit in.  So, this loop accumulates bits
		 * until xchg returns the same value that we put in.
		 * When that happens, there were no new interrupts,
		 * and pending_mask contains a bit for each interrupt
		 * that came in.
		 */
		old = *mask_out;
		do {
			old |= mask;
			mask = xchg(&pending_mask, old);
		} while (mask != old);
		return 1;
	}

	ti = current_thread_info();
	nested = (ti->real_thread != NULL);
	if (!nested) {
		struct task_struct *task;
		struct thread_info *tti;

		task = cpu_tasks[ti->cpu].task;
		tti = task_thread_info(task);

		*ti = *tti;
		ti->real_thread = tti;
		task->stack = ti;
	}

	mask = xchg(&pending_mask, 0);
	*mask_out |= mask | nested;
	return 0;
}

unsigned long from_irq_stack(int nested)
{
	struct thread_info *ti, *to;
	unsigned long mask;

	ti = current_thread_info();

	pending_mask = 1;

	to = ti->real_thread;
	current->stack = to;
	ti->real_thread = NULL;
	*to = *ti;

	mask = xchg(&pending_mask, 0);
	return mask & ~1;
}
<|MERGE_RESOLUTION|>--- conflicted
+++ resolved
@@ -18,55 +18,6 @@
 #include "os.h"
 
 /*
-<<<<<<< HEAD
- * Generic, controller-independent functions:
- */
-
-int show_interrupts(struct seq_file *p, void *v)
-{
-	int i = *(loff_t *) v, j;
-	struct irqaction * action;
-	unsigned long flags;
-
-	if (i == 0) {
-		seq_printf(p, "           ");
-		for_each_online_cpu(j)
-			seq_printf(p, "CPU%d       ",j);
-		seq_putc(p, '\n');
-	}
-
-	if (i < NR_IRQS) {
-		struct irq_desc *desc = irq_to_desc(i);
-
-		raw_spin_lock_irqsave(&desc->lock, flags);
-		action = desc->action;
-		if (!action)
-			goto skip;
-		seq_printf(p, "%3d: ",i);
-#ifndef CONFIG_SMP
-		seq_printf(p, "%10u ", kstat_irqs(i));
-#else
-		for_each_online_cpu(j)
-			seq_printf(p, "%10u ", kstat_irqs_cpu(i, j));
-#endif
-		seq_printf(p, " %14s", get_irq_desc_chip(desc)->name);
-		seq_printf(p, "  %s", action->name);
-
-		for (action=action->next; action; action = action->next)
-			seq_printf(p, ", %s", action->name);
-
-		seq_putc(p, '\n');
-skip:
-		raw_spin_unlock_irqrestore(&desc->lock, flags);
-	} else if (i == NR_IRQS)
-		seq_putc(p, '\n');
-
-	return 0;
-}
-
-/*
-=======
->>>>>>> 8eca7a00
  * This list is accessed under irq_lock, except in sigio_handler,
  * where it is safe from being modified.  IRQ handlers won't change it -
  * if an IRQ source has vanished, it will be freed by free_irqs just
