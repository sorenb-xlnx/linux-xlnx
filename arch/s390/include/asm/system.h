--- conflicted
+++ resolved
@@ -94,10 +94,7 @@
 	if (next->mm) {							\
 		restore_fp_regs(&next->thread.fp_regs);			\
 		restore_access_regs(&next->thread.acrs[0]);		\
-<<<<<<< HEAD
-=======
 		update_per_regs(next);					\
->>>>>>> 3cbea436
 	}								\
 	prev = __switch_to(prev,next);					\
 } while (0)
@@ -452,11 +449,7 @@
 extern void (*_machine_halt)(void);
 extern void (*_machine_power_off)(void);
 
-<<<<<<< HEAD
-#define arch_align_stack(x) (x)
-=======
 extern unsigned long arch_align_stack(unsigned long sp);
->>>>>>> 3cbea436
 
 static inline int tprot(unsigned long addr)
 {
