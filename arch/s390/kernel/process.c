/*
 *  arch/s390/kernel/process.c
 *
 *  S390 version
 *    Copyright (C) 1999 IBM Deutschland Entwicklung GmbH, IBM Corporation
 *    Author(s): Martin Schwidefsky (schwidefsky@de.ibm.com),
 *               Hartmut Penner (hp@de.ibm.com),
 *               Denis Joseph Barrow (djbarrow@de.ibm.com,barrow_dj@yahoo.com),
 *
 *  Derived from "arch/i386/kernel/process.c"
 *    Copyright (C) 1995, Linus Torvalds
 */

/*
 * This file handles the architecture-dependent parts of process handling..
 */

#include <linux/compiler.h>
#include <linux/cpu.h>
#include <linux/errno.h>
#include <linux/sched.h>
#include <linux/kernel.h>
#include <linux/mm.h>
#include <linux/fs.h>
#include <linux/smp.h>
#include <linux/stddef.h>
#include <linux/unistd.h>
#include <linux/ptrace.h>
#include <linux/slab.h>
#include <linux/vmalloc.h>
#include <linux/user.h>
#include <linux/interrupt.h>
#include <linux/delay.h>
#include <linux/reboot.h>
#include <linux/init.h>
#include <linux/module.h>
#include <linux/notifier.h>
#include <linux/utsname.h>
#include <linux/tick.h>
#include <linux/elfcore.h>
#include <linux/kernel_stat.h>
#include <asm/uaccess.h>
#include <asm/pgtable.h>
#include <asm/system.h>
#include <asm/io.h>
#include <asm/processor.h>
#include <asm/irq.h>
#include <asm/timer.h>
#include <asm/cpu.h>
#include "entry.h"

asmlinkage void ret_from_fork(void) asm ("ret_from_fork");

/*
 * Return saved PC of a blocked thread. used in kernel/sched.
 * resume in entry.S does not create a new stack frame, it
 * just stores the registers %r6-%r15 to the frame given by
 * schedule. We want to return the address of the caller of
 * schedule, so we have to walk the backchain one time to
 * find the frame schedule() store its return address.
 */
unsigned long thread_saved_pc(struct task_struct *tsk)
{
	struct stack_frame *sf, *low, *high;

	if (!tsk || !task_stack_page(tsk))
		return 0;
	low = task_stack_page(tsk);
	high = (struct stack_frame *) task_pt_regs(tsk);
	sf = (struct stack_frame *) (tsk->thread.ksp & PSW_ADDR_INSN);
	if (sf <= low || sf > high)
		return 0;
	sf = (struct stack_frame *) (sf->back_chain & PSW_ADDR_INSN);
	if (sf <= low || sf > high)
		return 0;
	return sf->gprs[8];
}

DEFINE_PER_CPU(struct s390_idle_data, s390_idle) = {
	.lock = __SPIN_LOCK_UNLOCKED(s390_idle.lock)
};

void s390_idle_leave(void)
{
	struct s390_idle_data *idle;
	unsigned long long idle_time;

	idle = &__get_cpu_var(s390_idle);
	idle_time = S390_lowcore.int_clock - idle->idle_enter;
#ifdef CONFIG_VIRT_CPU_ACCOUNTING
	idle_time += idle->idle_delta;
	idle->idle_delta = idle_time & 4095;
	idle_time -= idle->idle_delta;
	account_idle_time(idle_time >> 12);
	S390_lowcore.last_update_clock = S390_lowcore.int_clock;
#endif
	spin_lock(&idle->lock);
	idle->idle_time += idle_time;
	idle->idle_enter = 0ULL;
	idle->idle_count++;
	spin_unlock(&idle->lock);
	vtime_start_cpu_timer();
}

extern void s390_handle_mcck(void);
/*
 * The idle loop on a S390...
 */
static void default_idle(void)
{
	struct s390_idle_data *idle = &__get_cpu_var(s390_idle);
	unsigned long addr;
	psw_t psw;

	/* CPU is going idle. */
	local_irq_disable();
	if (need_resched()) {
		local_irq_enable();
		return;
	}
#ifdef CONFIG_HOTPLUG_CPU
	if (cpu_is_offline(smp_processor_id())) {
		preempt_enable_no_resched();
		cpu_die();
	}
#endif
	local_mcck_disable();
	if (test_thread_flag(TIF_MCCK_PENDING)) {
		local_mcck_enable();
		s390_idle_leave();
		local_irq_enable();
		s390_handle_mcck();
		return;
	}
	trace_hardirqs_on();
<<<<<<< HEAD
	/* Don't trace preempt off for idle. */
	stop_critical_timings();
	/* Wait for external, I/O or machine check interrupt. */
	__load_psw_mask(psw_kernel_bits | PSW_MASK_WAIT |
			PSW_MASK_IO | PSW_MASK_EXT);
	start_critical_timings();
=======
	vtime_stop_cpu_timer();

	/*
	 * The inline assembly is equivalent to
	 * 	idle->idle_enter = get_clock();
	 * 	__load_psw_mask(psw_kernel_bits | PSW_MASK_WAIT |
	 *			   PSW_MASK_IO | PSW_MASK_EXT);
	 * The difference is that the inline assembly makes sure that
	 * the stck instruction is right before the lpsw instruction.
	 * This is done to increase the precision.
	 */

	/* Wait for external, I/O or machine check interrupt. */
	psw.mask = psw_kernel_bits|PSW_MASK_WAIT|PSW_MASK_IO|PSW_MASK_EXT;
#ifndef __s390x__
	asm volatile(
		"	basr	%0,0\n"
		"0:	ahi	%0,1f-0b\n"
		"	st	%0,4(%2)\n"
		"	stck	0(%3)\n"
		"	lpsw	0(%2)\n"
		"1:"
		: "=&d" (addr), "=m" (idle->idle_enter)
		: "a" (&psw), "a" (&idle->idle_enter), "m" (psw)
		: "memory", "cc");
#else /* __s390x__ */
	asm volatile(
		"	larl	%0,1f\n"
		"	stg	%0,8(%2)\n"
		"	stck	0(%3)\n"
		"	lpswe	0(%2)\n"
		"1:"
		: "=&d" (addr), "=m" (idle->idle_enter)
		: "a" (&psw), "a" (&idle->idle_enter), "m" (psw)
		: "memory", "cc");
#endif /* __s390x__ */
>>>>>>> e48bcf59
}

void cpu_idle(void)
{
	for (;;) {
		tick_nohz_stop_sched_tick(1);
		while (!need_resched())
			default_idle();
		tick_nohz_restart_sched_tick();
		preempt_enable_no_resched();
		schedule();
		preempt_disable();
	}
}

extern void kernel_thread_starter(void);

asm(
	".align 4\n"
	"kernel_thread_starter:\n"
	"    la    2,0(10)\n"
	"    basr  14,9\n"
	"    la    2,0\n"
	"    br    11\n");

int kernel_thread(int (*fn)(void *), void * arg, unsigned long flags)
{
	struct pt_regs regs;

	memset(&regs, 0, sizeof(regs));
	regs.psw.mask = psw_kernel_bits | PSW_MASK_IO | PSW_MASK_EXT;
	regs.psw.addr = (unsigned long) kernel_thread_starter | PSW_ADDR_AMODE;
	regs.gprs[9] = (unsigned long) fn;
	regs.gprs[10] = (unsigned long) arg;
	regs.gprs[11] = (unsigned long) do_exit;
	regs.orig_gpr2 = -1;

	/* Ok, create the new process.. */
	return do_fork(flags | CLONE_VM | CLONE_UNTRACED,
		       0, &regs, 0, NULL, NULL);
}

/*
 * Free current thread data structures etc..
 */
void exit_thread(void)
{
}

void flush_thread(void)
{
	clear_used_math();
	clear_tsk_thread_flag(current, TIF_USEDFPU);
}

void release_thread(struct task_struct *dead_task)
{
}

int copy_thread(int nr, unsigned long clone_flags, unsigned long new_stackp,
	unsigned long unused,
        struct task_struct * p, struct pt_regs * regs)
{
        struct fake_frame
          {
	    struct stack_frame sf;
            struct pt_regs childregs;
          } *frame;

        frame = container_of(task_pt_regs(p), struct fake_frame, childregs);
        p->thread.ksp = (unsigned long) frame;
	/* Store access registers to kernel stack of new process. */
        frame->childregs = *regs;
	frame->childregs.gprs[2] = 0;	/* child returns 0 on fork. */
        frame->childregs.gprs[15] = new_stackp;
        frame->sf.back_chain = 0;

        /* new return point is ret_from_fork */
        frame->sf.gprs[8] = (unsigned long) ret_from_fork;

        /* fake return stack for resume(), don't go back to schedule */
        frame->sf.gprs[9] = (unsigned long) frame;

	/* Save access registers to new thread structure. */
	save_access_regs(&p->thread.acrs[0]);

#ifndef CONFIG_64BIT
        /*
	 * save fprs to current->thread.fp_regs to merge them with
	 * the emulated registers and then copy the result to the child.
	 */
	save_fp_regs(&current->thread.fp_regs);
	memcpy(&p->thread.fp_regs, &current->thread.fp_regs,
	       sizeof(s390_fp_regs));
	/* Set a new TLS ?  */
	if (clone_flags & CLONE_SETTLS)
		p->thread.acrs[0] = regs->gprs[6];
#else /* CONFIG_64BIT */
	/* Save the fpu registers to new thread structure. */
	save_fp_regs(&p->thread.fp_regs);
	/* Set a new TLS ?  */
	if (clone_flags & CLONE_SETTLS) {
		if (test_thread_flag(TIF_31BIT)) {
			p->thread.acrs[0] = (unsigned int) regs->gprs[6];
		} else {
			p->thread.acrs[0] = (unsigned int)(regs->gprs[6] >> 32);
			p->thread.acrs[1] = (unsigned int) regs->gprs[6];
		}
	}
#endif /* CONFIG_64BIT */
	/* start new process with ar4 pointing to the correct address space */
	p->thread.mm_segment = get_fs();
        /* Don't copy debug registers */
        memset(&p->thread.per_info,0,sizeof(p->thread.per_info));

        return 0;
}

asmlinkage long sys_fork(void)
{
	struct pt_regs *regs = task_pt_regs(current);
	return do_fork(SIGCHLD, regs->gprs[15], regs, 0, NULL, NULL);
}

asmlinkage long sys_clone(void)
{
	struct pt_regs *regs = task_pt_regs(current);
	unsigned long clone_flags;
	unsigned long newsp;
	int __user *parent_tidptr, *child_tidptr;

	clone_flags = regs->gprs[3];
	newsp = regs->orig_gpr2;
	parent_tidptr = (int __user *) regs->gprs[4];
	child_tidptr = (int __user *) regs->gprs[5];
	if (!newsp)
		newsp = regs->gprs[15];
	return do_fork(clone_flags, newsp, regs, 0,
		       parent_tidptr, child_tidptr);
}

/*
 * This is trivial, and on the face of it looks like it
 * could equally well be done in user mode.
 *
 * Not so, for quite unobvious reasons - register pressure.
 * In user mode vfork() cannot have a stack frame, and if
 * done by calling the "clone()" system call directly, you
 * do not have enough call-clobbered registers to hold all
 * the information you need.
 */
asmlinkage long sys_vfork(void)
{
	struct pt_regs *regs = task_pt_regs(current);
	return do_fork(CLONE_VFORK | CLONE_VM | SIGCHLD,
		       regs->gprs[15], regs, 0, NULL, NULL);
}

asmlinkage void execve_tail(void)
{
	task_lock(current);
	current->ptrace &= ~PT_DTRACE;
	task_unlock(current);
	current->thread.fp_regs.fpc = 0;
	if (MACHINE_HAS_IEEE)
		asm volatile("sfpc %0,%0" : : "d" (0));
}

/*
 * sys_execve() executes a new program.
 */
asmlinkage long sys_execve(void)
{
	struct pt_regs *regs = task_pt_regs(current);
	char *filename;
	unsigned long result;
	int rc;

	filename = getname((char __user *) regs->orig_gpr2);
	if (IS_ERR(filename)) {
		result = PTR_ERR(filename);
		goto out;
	}
	rc = do_execve(filename, (char __user * __user *) regs->gprs[3],
		       (char __user * __user *) regs->gprs[4], regs);
	if (rc) {
		result = rc;
		goto out_putname;
	}
	execve_tail();
	result = regs->gprs[2];
out_putname:
	putname(filename);
out:
	return result;
}

/*
 * fill in the FPU structure for a core dump.
 */
int dump_fpu (struct pt_regs * regs, s390_fp_regs *fpregs)
{
#ifndef CONFIG_64BIT
        /*
	 * save fprs to current->thread.fp_regs to merge them with
	 * the emulated registers and then copy the result to the dump.
	 */
	save_fp_regs(&current->thread.fp_regs);
	memcpy(fpregs, &current->thread.fp_regs, sizeof(s390_fp_regs));
#else /* CONFIG_64BIT */
	save_fp_regs(fpregs);
#endif /* CONFIG_64BIT */
	return 1;
}

unsigned long get_wchan(struct task_struct *p)
{
	struct stack_frame *sf, *low, *high;
	unsigned long return_address;
	int count;

	if (!p || p == current || p->state == TASK_RUNNING || !task_stack_page(p))
		return 0;
	low = task_stack_page(p);
	high = (struct stack_frame *) task_pt_regs(p);
	sf = (struct stack_frame *) (p->thread.ksp & PSW_ADDR_INSN);
	if (sf <= low || sf > high)
		return 0;
	for (count = 0; count < 16; count++) {
		sf = (struct stack_frame *) (sf->back_chain & PSW_ADDR_INSN);
		if (sf <= low || sf > high)
			return 0;
		return_address = sf->gprs[8] & PSW_ADDR_INSN;
		if (!in_sched_functions(return_address))
			return return_address;
	}
	return 0;
}
<|MERGE_RESOLUTION|>--- conflicted
+++ resolved
@@ -133,14 +133,8 @@
 		return;
 	}
 	trace_hardirqs_on();
-<<<<<<< HEAD
 	/* Don't trace preempt off for idle. */
 	stop_critical_timings();
-	/* Wait for external, I/O or machine check interrupt. */
-	__load_psw_mask(psw_kernel_bits | PSW_MASK_WAIT |
-			PSW_MASK_IO | PSW_MASK_EXT);
-	start_critical_timings();
-=======
 	vtime_stop_cpu_timer();
 
 	/*
@@ -177,7 +171,7 @@
 		: "a" (&psw), "a" (&idle->idle_enter), "m" (psw)
 		: "memory", "cc");
 #endif /* __s390x__ */
->>>>>>> e48bcf59
+	start_critical_timings();
 }
 
 void cpu_idle(void)
