/*
 *  arch/s390/kernel/time.c
 *    Time of day based timer functions.
 *
 *  S390 version
 *    Copyright IBM Corp. 1999, 2008
 *    Author(s): Hartmut Penner (hp@de.ibm.com),
 *               Martin Schwidefsky (schwidefsky@de.ibm.com),
 *               Denis Joseph Barrow (djbarrow@de.ibm.com,barrow_dj@yahoo.com)
 *
 *  Derived from "arch/i386/kernel/time.c"
 *    Copyright (C) 1991, 1992, 1995  Linus Torvalds
 */

#define KMSG_COMPONENT "time"
#define pr_fmt(fmt) KMSG_COMPONENT ": " fmt

#include <linux/errno.h>
#include <linux/module.h>
#include <linux/sched.h>
#include <linux/kernel.h>
#include <linux/param.h>
#include <linux/string.h>
#include <linux/mm.h>
#include <linux/interrupt.h>
#include <linux/cpu.h>
#include <linux/stop_machine.h>
#include <linux/time.h>
#include <linux/sysdev.h>
#include <linux/delay.h>
#include <linux/init.h>
#include <linux/smp.h>
#include <linux/types.h>
#include <linux/profile.h>
#include <linux/timex.h>
#include <linux/notifier.h>
#include <linux/clocksource.h>
#include <linux/clockchips.h>
#include <asm/uaccess.h>
#include <asm/delay.h>
#include <asm/s390_ext.h>
#include <asm/div64.h>
#include <asm/vdso.h>
#include <asm/irq.h>
#include <asm/irq_regs.h>
#include <asm/timer.h>
#include <asm/etr.h>
#include <asm/cio.h>

/* change this if you have some constant time drift */
#define USECS_PER_JIFFY     ((unsigned long) 1000000/HZ)
#define CLK_TICKS_PER_JIFFY ((unsigned long) USECS_PER_JIFFY << 12)

/*
 * Create a small time difference between the timer interrupts
 * on the different cpus to avoid lock contention.
 */
#define CPU_DEVIATION       (smp_processor_id() << 12)

#define TICK_SIZE tick

u64 sched_clock_base = -1;	/* Force to data section. */
EXPORT_SYMBOL(sched_clock_base);

static DEFINE_PER_CPU(struct clock_event_device, comparators);

/*
 * Scheduler clock - returns current time in nanosec units.
 */
unsigned long long notrace sched_clock(void)
{
	return (get_clock_monotonic() * 125) >> 9;
}

/*
 * Monotonic_clock - returns # of nanoseconds passed since time_init()
 */
unsigned long long monotonic_clock(void)
{
	return sched_clock();
}
EXPORT_SYMBOL(monotonic_clock);

void tod_to_timeval(__u64 todval, struct timespec *xtime)
{
	unsigned long long sec;

	sec = todval >> 12;
	do_div(sec, 1000000);
	xtime->tv_sec = sec;
	todval -= (sec * 1000000) << 12;
	xtime->tv_nsec = ((todval * 1000) >> 12);
}

void clock_comparator_work(void)
{
	struct clock_event_device *cd;

	S390_lowcore.clock_comparator = -1ULL;
	set_clock_comparator(S390_lowcore.clock_comparator);
	cd = &__get_cpu_var(comparators);
	cd->event_handler(cd);
}

/*
 * Fixup the clock comparator.
 */
static void fixup_clock_comparator(unsigned long long delta)
{
	/* If nobody is waiting there's nothing to fix. */
	if (S390_lowcore.clock_comparator == -1ULL)
		return;
	S390_lowcore.clock_comparator += delta;
	set_clock_comparator(S390_lowcore.clock_comparator);
}

static int s390_next_event(unsigned long delta,
			   struct clock_event_device *evt)
{
	S390_lowcore.clock_comparator = get_clock() + delta;
	set_clock_comparator(S390_lowcore.clock_comparator);
	return 0;
}

static void s390_set_mode(enum clock_event_mode mode,
			  struct clock_event_device *evt)
{
}

/*
 * Set up lowcore and control register of the current cpu to
 * enable TOD clock and clock comparator interrupts.
 */
void init_cpu_timer(void)
{
	struct clock_event_device *cd;
	int cpu;

	S390_lowcore.clock_comparator = -1ULL;
	set_clock_comparator(S390_lowcore.clock_comparator);

	cpu = smp_processor_id();
	cd = &per_cpu(comparators, cpu);
	cd->name		= "comparator";
	cd->features		= CLOCK_EVT_FEAT_ONESHOT;
	cd->mult		= 16777;
	cd->shift		= 12;
	cd->min_delta_ns	= 1;
	cd->max_delta_ns	= LONG_MAX;
	cd->rating		= 400;
	cd->cpumask		= cpumask_of(cpu);
	cd->set_next_event	= s390_next_event;
	cd->set_mode		= s390_set_mode;

	clockevents_register_device(cd);

	/* Enable clock comparator timer interrupt. */
	__ctl_set_bit(0,11);

	/* Always allow the timing alert external interrupt. */
	__ctl_set_bit(0, 4);
}

static void clock_comparator_interrupt(__u16 code)
{
	if (S390_lowcore.clock_comparator == -1ULL)
		set_clock_comparator(S390_lowcore.clock_comparator);
}

static void etr_timing_alert(struct etr_irq_parm *);
static void stp_timing_alert(struct stp_irq_parm *);

static void timing_alert_interrupt(__u16 code)
{
	if (S390_lowcore.ext_params & 0x00c40000)
		etr_timing_alert((struct etr_irq_parm *)
				 &S390_lowcore.ext_params);
	if (S390_lowcore.ext_params & 0x00038000)
		stp_timing_alert((struct stp_irq_parm *)
				 &S390_lowcore.ext_params);
}

static void etr_reset(void);
static void stp_reset(void);

void read_persistent_clock(struct timespec *ts)
{
	tod_to_timeval(get_clock() - TOD_UNIX_EPOCH, ts);
}

void read_boot_clock(struct timespec *ts)
{
	tod_to_timeval(sched_clock_base_cc - TOD_UNIX_EPOCH, ts);
}

static cycle_t read_tod_clock(struct clocksource *cs)
{
	return get_clock();
}

static struct clocksource clocksource_tod = {
	.name		= "tod",
	.rating		= 400,
	.read		= read_tod_clock,
	.mask		= -1ULL,
	.mult		= 1000,
	.shift		= 12,
	.flags		= CLOCK_SOURCE_IS_CONTINUOUS,
};

struct clocksource * __init clocksource_default_clock(void)
{
	return &clocksource_tod;
}

void update_vsyscall(struct timespec *wall_time, struct clocksource *clock)
{
	if (clock != &clocksource_tod)
		return;

	/* Make userspace gettimeofday spin until we're done. */
	++vdso_data->tb_update_count;
	smp_wmb();
	vdso_data->xtime_tod_stamp = clock->cycle_last;
	vdso_data->xtime_clock_sec = xtime.tv_sec;
	vdso_data->xtime_clock_nsec = xtime.tv_nsec;
	vdso_data->wtom_clock_sec = wall_to_monotonic.tv_sec;
	vdso_data->wtom_clock_nsec = wall_to_monotonic.tv_nsec;
	smp_wmb();
	++vdso_data->tb_update_count;
}

extern struct timezone sys_tz;

void update_vsyscall_tz(void)
{
	/* Make userspace gettimeofday spin until we're done. */
	++vdso_data->tb_update_count;
	smp_wmb();
	vdso_data->tz_minuteswest = sys_tz.tz_minuteswest;
	vdso_data->tz_dsttime = sys_tz.tz_dsttime;
	smp_wmb();
	++vdso_data->tb_update_count;
}

/*
 * Initialize the TOD clock and the CPU timer of
 * the boot cpu.
 */
void __init time_init(void)
{
	/* Reset time synchronization interfaces. */
	etr_reset();
	stp_reset();

	/* request the clock comparator external interrupt */
	if (register_external_interrupt(0x1004, clock_comparator_interrupt))
                panic("Couldn't request external interrupt 0x1004");

	/* request the timing alert external interrupt */
	if (register_external_interrupt(0x1406, timing_alert_interrupt))
		panic("Couldn't request external interrupt 0x1406");

	if (clocksource_register(&clocksource_tod) != 0)
		panic("Could not register TOD clock source");

<<<<<<< HEAD
	/*
	 * The TOD clock is an accurate clock. The xtime should be
	 * initialized in a way that the difference between TOD and
	 * xtime is reasonably small. Too bad that timekeeping_init
	 * sets xtime.tv_nsec to zero. In addition the clock source
	 * change from the jiffies clock source to the TOD clock
	 * source add another error of up to 1/HZ second. The same
	 * function sets wall_to_monotonic to a value that is too
	 * small for /proc/uptime to be accurate.
	 * Reset xtime and wall_to_monotonic to sane values.
	 */
	write_seqlock_irqsave(&xtime_lock, flags);
	now = get_clock();
	tod_to_timeval(now - TOD_UNIX_EPOCH, &xtime);
	clocksource_tod.cycle_last = now;
	clocksource_tod.raw_time = xtime;
	tod_to_timeval(sched_clock_base - TOD_UNIX_EPOCH, &ts);
	set_normalized_timespec(&wall_to_monotonic, -ts.tv_sec, -ts.tv_nsec);
	write_sequnlock_irqrestore(&xtime_lock, flags);

=======
>>>>>>> a1b435ed
	/* Enable TOD clock interrupts on the boot cpu. */
	init_cpu_timer();

	/* Enable cpu timer interrupts on the boot cpu. */
	vtime_init();
}

/*
 * The time is "clock". old is what we think the time is.
 * Adjust the value by a multiple of jiffies and add the delta to ntp.
 * "delay" is an approximation how long the synchronization took. If
 * the time correction is positive, then "delay" is subtracted from
 * the time difference and only the remaining part is passed to ntp.
 */
static unsigned long long adjust_time(unsigned long long old,
				      unsigned long long clock,
				      unsigned long long delay)
{
	unsigned long long delta, ticks;
	struct timex adjust;

	if (clock > old) {
		/* It is later than we thought. */
		delta = ticks = clock - old;
		delta = ticks = (delta < delay) ? 0 : delta - delay;
		delta -= do_div(ticks, CLK_TICKS_PER_JIFFY);
		adjust.offset = ticks * (1000000 / HZ);
	} else {
		/* It is earlier than we thought. */
		delta = ticks = old - clock;
		delta -= do_div(ticks, CLK_TICKS_PER_JIFFY);
		delta = -delta;
		adjust.offset = -ticks * (1000000 / HZ);
	}
	sched_clock_base += delta;
	if (adjust.offset != 0) {
		pr_notice("The ETR interface has adjusted the clock "
			  "by %li microseconds\n", adjust.offset);
		adjust.modes = ADJ_OFFSET_SINGLESHOT;
		do_adjtimex(&adjust);
	}
	return delta;
}

static DEFINE_PER_CPU(atomic_t, clock_sync_word);
static DEFINE_MUTEX(clock_sync_mutex);
static unsigned long clock_sync_flags;

#define CLOCK_SYNC_HAS_ETR	0
#define CLOCK_SYNC_HAS_STP	1
#define CLOCK_SYNC_ETR		2
#define CLOCK_SYNC_STP		3

/*
 * The synchronous get_clock function. It will write the current clock
 * value to the clock pointer and return 0 if the clock is in sync with
 * the external time source. If the clock mode is local it will return
 * -ENOSYS and -EAGAIN if the clock is not in sync with the external
 * reference.
 */
int get_sync_clock(unsigned long long *clock)
{
	atomic_t *sw_ptr;
	unsigned int sw0, sw1;

	sw_ptr = &get_cpu_var(clock_sync_word);
	sw0 = atomic_read(sw_ptr);
	*clock = get_clock();
	sw1 = atomic_read(sw_ptr);
	put_cpu_var(clock_sync_sync);
	if (sw0 == sw1 && (sw0 & 0x80000000U))
		/* Success: time is in sync. */
		return 0;
	if (!test_bit(CLOCK_SYNC_HAS_ETR, &clock_sync_flags) &&
	    !test_bit(CLOCK_SYNC_HAS_STP, &clock_sync_flags))
		return -ENOSYS;
	if (!test_bit(CLOCK_SYNC_ETR, &clock_sync_flags) &&
	    !test_bit(CLOCK_SYNC_STP, &clock_sync_flags))
		return -EACCES;
	return -EAGAIN;
}
EXPORT_SYMBOL(get_sync_clock);

/*
 * Make get_sync_clock return -EAGAIN.
 */
static void disable_sync_clock(void *dummy)
{
	atomic_t *sw_ptr = &__get_cpu_var(clock_sync_word);
	/*
	 * Clear the in-sync bit 2^31. All get_sync_clock calls will
	 * fail until the sync bit is turned back on. In addition
	 * increase the "sequence" counter to avoid the race of an
	 * etr event and the complete recovery against get_sync_clock.
	 */
	atomic_clear_mask(0x80000000, sw_ptr);
	atomic_inc(sw_ptr);
}

/*
 * Make get_sync_clock return 0 again.
 * Needs to be called from a context disabled for preemption.
 */
static void enable_sync_clock(void)
{
	atomic_t *sw_ptr = &__get_cpu_var(clock_sync_word);
	atomic_set_mask(0x80000000, sw_ptr);
}

/*
 * Function to check if the clock is in sync.
 */
static inline int check_sync_clock(void)
{
	atomic_t *sw_ptr;
	int rc;

	sw_ptr = &get_cpu_var(clock_sync_word);
	rc = (atomic_read(sw_ptr) & 0x80000000U) != 0;
	put_cpu_var(clock_sync_sync);
	return rc;
}

/* Single threaded workqueue used for etr and stp sync events */
static struct workqueue_struct *time_sync_wq;

static void __init time_init_wq(void)
{
	if (time_sync_wq)
		return;
	time_sync_wq = create_singlethread_workqueue("timesync");
	stop_machine_create();
}

/*
 * External Time Reference (ETR) code.
 */
static int etr_port0_online;
static int etr_port1_online;
static int etr_steai_available;

static int __init early_parse_etr(char *p)
{
	if (strncmp(p, "off", 3) == 0)
		etr_port0_online = etr_port1_online = 0;
	else if (strncmp(p, "port0", 5) == 0)
		etr_port0_online = 1;
	else if (strncmp(p, "port1", 5) == 0)
		etr_port1_online = 1;
	else if (strncmp(p, "on", 2) == 0)
		etr_port0_online = etr_port1_online = 1;
	return 0;
}
early_param("etr", early_parse_etr);

enum etr_event {
	ETR_EVENT_PORT0_CHANGE,
	ETR_EVENT_PORT1_CHANGE,
	ETR_EVENT_PORT_ALERT,
	ETR_EVENT_SYNC_CHECK,
	ETR_EVENT_SWITCH_LOCAL,
	ETR_EVENT_UPDATE,
};

/*
 * Valid bit combinations of the eacr register are (x = don't care):
 * e0 e1 dp p0 p1 ea es sl
 *  0  0  x  0	0  0  0  0  initial, disabled state
 *  0  0  x  0	1  1  0  0  port 1 online
 *  0  0  x  1	0  1  0  0  port 0 online
 *  0  0  x  1	1  1  0  0  both ports online
 *  0  1  x  0	1  1  0  0  port 1 online and usable, ETR or PPS mode
 *  0  1  x  0	1  1  0  1  port 1 online, usable and ETR mode
 *  0  1  x  0	1  1  1  0  port 1 online, usable, PPS mode, in-sync
 *  0  1  x  0	1  1  1  1  port 1 online, usable, ETR mode, in-sync
 *  0  1  x  1	1  1  0  0  both ports online, port 1 usable
 *  0  1  x  1	1  1  1  0  both ports online, port 1 usable, PPS mode, in-sync
 *  0  1  x  1	1  1  1  1  both ports online, port 1 usable, ETR mode, in-sync
 *  1  0  x  1	0  1  0  0  port 0 online and usable, ETR or PPS mode
 *  1  0  x  1	0  1  0  1  port 0 online, usable and ETR mode
 *  1  0  x  1	0  1  1  0  port 0 online, usable, PPS mode, in-sync
 *  1  0  x  1	0  1  1  1  port 0 online, usable, ETR mode, in-sync
 *  1  0  x  1	1  1  0  0  both ports online, port 0 usable
 *  1  0  x  1	1  1  1  0  both ports online, port 0 usable, PPS mode, in-sync
 *  1  0  x  1	1  1  1  1  both ports online, port 0 usable, ETR mode, in-sync
 *  1  1  x  1	1  1  1  0  both ports online & usable, ETR, in-sync
 *  1  1  x  1	1  1  1  1  both ports online & usable, ETR, in-sync
 */
static struct etr_eacr etr_eacr;
static u64 etr_tolec;			/* time of last eacr update */
static struct etr_aib etr_port0;
static int etr_port0_uptodate;
static struct etr_aib etr_port1;
static int etr_port1_uptodate;
static unsigned long etr_events;
static struct timer_list etr_timer;

static void etr_timeout(unsigned long dummy);
static void etr_work_fn(struct work_struct *work);
static DEFINE_MUTEX(etr_work_mutex);
static DECLARE_WORK(etr_work, etr_work_fn);

/*
 * Reset ETR attachment.
 */
static void etr_reset(void)
{
	etr_eacr =  (struct etr_eacr) {
		.e0 = 0, .e1 = 0, ._pad0 = 4, .dp = 0,
		.p0 = 0, .p1 = 0, ._pad1 = 0, .ea = 0,
		.es = 0, .sl = 0 };
	if (etr_setr(&etr_eacr) == 0) {
		etr_tolec = get_clock();
		set_bit(CLOCK_SYNC_HAS_ETR, &clock_sync_flags);
		if (etr_port0_online && etr_port1_online)
			set_bit(CLOCK_SYNC_ETR, &clock_sync_flags);
	} else if (etr_port0_online || etr_port1_online) {
		pr_warning("The real or virtual hardware system does "
			   "not provide an ETR interface\n");
		etr_port0_online = etr_port1_online = 0;
	}
}

static int __init etr_init(void)
{
	struct etr_aib aib;

	if (!test_bit(CLOCK_SYNC_HAS_ETR, &clock_sync_flags))
		return 0;
	time_init_wq();
	/* Check if this machine has the steai instruction. */
	if (etr_steai(&aib, ETR_STEAI_STEPPING_PORT) == 0)
		etr_steai_available = 1;
	setup_timer(&etr_timer, etr_timeout, 0UL);
	if (etr_port0_online) {
		set_bit(ETR_EVENT_PORT0_CHANGE, &etr_events);
		queue_work(time_sync_wq, &etr_work);
	}
	if (etr_port1_online) {
		set_bit(ETR_EVENT_PORT1_CHANGE, &etr_events);
		queue_work(time_sync_wq, &etr_work);
	}
	return 0;
}

arch_initcall(etr_init);

/*
 * Two sorts of ETR machine checks. The architecture reads:
 * "When a machine-check niterruption occurs and if a switch-to-local or
 *  ETR-sync-check interrupt request is pending but disabled, this pending
 *  disabled interruption request is indicated and is cleared".
 * Which means that we can get etr_switch_to_local events from the machine
 * check handler although the interruption condition is disabled. Lovely..
 */

/*
 * Switch to local machine check. This is called when the last usable
 * ETR port goes inactive. After switch to local the clock is not in sync.
 */
void etr_switch_to_local(void)
{
	if (!etr_eacr.sl)
		return;
	disable_sync_clock(NULL);
	set_bit(ETR_EVENT_SWITCH_LOCAL, &etr_events);
	queue_work(time_sync_wq, &etr_work);
}

/*
 * ETR sync check machine check. This is called when the ETR OTE and the
 * local clock OTE are farther apart than the ETR sync check tolerance.
 * After a ETR sync check the clock is not in sync. The machine check
 * is broadcasted to all cpus at the same time.
 */
void etr_sync_check(void)
{
	if (!etr_eacr.es)
		return;
	disable_sync_clock(NULL);
	set_bit(ETR_EVENT_SYNC_CHECK, &etr_events);
	queue_work(time_sync_wq, &etr_work);
}

/*
 * ETR timing alert. There are two causes:
 * 1) port state change, check the usability of the port
 * 2) port alert, one of the ETR-data-validity bits (v1-v2 bits of the
 *    sldr-status word) or ETR-data word 1 (edf1) or ETR-data word 3 (edf3)
 *    or ETR-data word 4 (edf4) has changed.
 */
static void etr_timing_alert(struct etr_irq_parm *intparm)
{
	if (intparm->pc0)
		/* ETR port 0 state change. */
		set_bit(ETR_EVENT_PORT0_CHANGE, &etr_events);
	if (intparm->pc1)
		/* ETR port 1 state change. */
		set_bit(ETR_EVENT_PORT1_CHANGE, &etr_events);
	if (intparm->eai)
		/*
		 * ETR port alert on either port 0, 1 or both.
		 * Both ports are not up-to-date now.
		 */
		set_bit(ETR_EVENT_PORT_ALERT, &etr_events);
	queue_work(time_sync_wq, &etr_work);
}

static void etr_timeout(unsigned long dummy)
{
	set_bit(ETR_EVENT_UPDATE, &etr_events);
	queue_work(time_sync_wq, &etr_work);
}

/*
 * Check if the etr mode is pss.
 */
static inline int etr_mode_is_pps(struct etr_eacr eacr)
{
	return eacr.es && !eacr.sl;
}

/*
 * Check if the etr mode is etr.
 */
static inline int etr_mode_is_etr(struct etr_eacr eacr)
{
	return eacr.es && eacr.sl;
}

/*
 * Check if the port can be used for TOD synchronization.
 * For PPS mode the port has to receive OTEs. For ETR mode
 * the port has to receive OTEs, the ETR stepping bit has to
 * be zero and the validity bits for data frame 1, 2, and 3
 * have to be 1.
 */
static int etr_port_valid(struct etr_aib *aib, int port)
{
	unsigned int psc;

	/* Check that this port is receiving OTEs. */
	if (aib->tsp == 0)
		return 0;

	psc = port ? aib->esw.psc1 : aib->esw.psc0;
	if (psc == etr_lpsc_pps_mode)
		return 1;
	if (psc == etr_lpsc_operational_step)
		return !aib->esw.y && aib->slsw.v1 &&
			aib->slsw.v2 && aib->slsw.v3;
	return 0;
}

/*
 * Check if two ports are on the same network.
 */
static int etr_compare_network(struct etr_aib *aib1, struct etr_aib *aib2)
{
	// FIXME: any other fields we have to compare?
	return aib1->edf1.net_id == aib2->edf1.net_id;
}

/*
 * Wrapper for etr_stei that converts physical port states
 * to logical port states to be consistent with the output
 * of stetr (see etr_psc vs. etr_lpsc).
 */
static void etr_steai_cv(struct etr_aib *aib, unsigned int func)
{
	BUG_ON(etr_steai(aib, func) != 0);
	/* Convert port state to logical port state. */
	if (aib->esw.psc0 == 1)
		aib->esw.psc0 = 2;
	else if (aib->esw.psc0 == 0 && aib->esw.p == 0)
		aib->esw.psc0 = 1;
	if (aib->esw.psc1 == 1)
		aib->esw.psc1 = 2;
	else if (aib->esw.psc1 == 0 && aib->esw.p == 1)
		aib->esw.psc1 = 1;
}

/*
 * Check if the aib a2 is still connected to the same attachment as
 * aib a1, the etv values differ by one and a2 is valid.
 */
static int etr_aib_follows(struct etr_aib *a1, struct etr_aib *a2, int p)
{
	int state_a1, state_a2;

	/* Paranoia check: e0/e1 should better be the same. */
	if (a1->esw.eacr.e0 != a2->esw.eacr.e0 ||
	    a1->esw.eacr.e1 != a2->esw.eacr.e1)
		return 0;

	/* Still connected to the same etr ? */
	state_a1 = p ? a1->esw.psc1 : a1->esw.psc0;
	state_a2 = p ? a2->esw.psc1 : a2->esw.psc0;
	if (state_a1 == etr_lpsc_operational_step) {
		if (state_a2 != etr_lpsc_operational_step ||
		    a1->edf1.net_id != a2->edf1.net_id ||
		    a1->edf1.etr_id != a2->edf1.etr_id ||
		    a1->edf1.etr_pn != a2->edf1.etr_pn)
			return 0;
	} else if (state_a2 != etr_lpsc_pps_mode)
		return 0;

	/* The ETV value of a2 needs to be ETV of a1 + 1. */
	if (a1->edf2.etv + 1 != a2->edf2.etv)
		return 0;

	if (!etr_port_valid(a2, p))
		return 0;

	return 1;
}

struct clock_sync_data {
	atomic_t cpus;
	int in_sync;
	unsigned long long fixup_cc;
	int etr_port;
	struct etr_aib *etr_aib;
};

static void clock_sync_cpu(struct clock_sync_data *sync)
{
	atomic_dec(&sync->cpus);
	enable_sync_clock();
	/*
	 * This looks like a busy wait loop but it isn't. etr_sync_cpus
	 * is called on all other cpus while the TOD clocks is stopped.
	 * __udelay will stop the cpu on an enabled wait psw until the
	 * TOD is running again.
	 */
	while (sync->in_sync == 0) {
		__udelay(1);
		/*
		 * A different cpu changes *in_sync. Therefore use
		 * barrier() to force memory access.
		 */
		barrier();
	}
	if (sync->in_sync != 1)
		/* Didn't work. Clear per-cpu in sync bit again. */
		disable_sync_clock(NULL);
	/*
	 * This round of TOD syncing is done. Set the clock comparator
	 * to the next tick and let the processor continue.
	 */
	fixup_clock_comparator(sync->fixup_cc);
}

/*
 * Sync the TOD clock using the port refered to by aibp. This port
 * has to be enabled and the other port has to be disabled. The
 * last eacr update has to be more than 1.6 seconds in the past.
 */
static int etr_sync_clock(void *data)
{
	static int first;
	unsigned long long clock, old_clock, delay, delta;
	struct clock_sync_data *etr_sync;
	struct etr_aib *sync_port, *aib;
	int port;
	int rc;

	etr_sync = data;

	if (xchg(&first, 1) == 1) {
		/* Slave */
		clock_sync_cpu(etr_sync);
		return 0;
	}

	/* Wait until all other cpus entered the sync function. */
	while (atomic_read(&etr_sync->cpus) != 0)
		cpu_relax();

	port = etr_sync->etr_port;
	aib = etr_sync->etr_aib;
	sync_port = (port == 0) ? &etr_port0 : &etr_port1;
	enable_sync_clock();

	/* Set clock to next OTE. */
	__ctl_set_bit(14, 21);
	__ctl_set_bit(0, 29);
	clock = ((unsigned long long) (aib->edf2.etv + 1)) << 32;
	old_clock = get_clock();
	if (set_clock(clock) == 0) {
		__udelay(1);	/* Wait for the clock to start. */
		__ctl_clear_bit(0, 29);
		__ctl_clear_bit(14, 21);
		etr_stetr(aib);
		/* Adjust Linux timing variables. */
		delay = (unsigned long long)
			(aib->edf2.etv - sync_port->edf2.etv) << 32;
		delta = adjust_time(old_clock, clock, delay);
		etr_sync->fixup_cc = delta;
		fixup_clock_comparator(delta);
		/* Verify that the clock is properly set. */
		if (!etr_aib_follows(sync_port, aib, port)) {
			/* Didn't work. */
			disable_sync_clock(NULL);
			etr_sync->in_sync = -EAGAIN;
			rc = -EAGAIN;
		} else {
			etr_sync->in_sync = 1;
			rc = 0;
		}
	} else {
		/* Could not set the clock ?!? */
		__ctl_clear_bit(0, 29);
		__ctl_clear_bit(14, 21);
		disable_sync_clock(NULL);
		etr_sync->in_sync = -EAGAIN;
		rc = -EAGAIN;
	}
	xchg(&first, 0);
	return rc;
}

static int etr_sync_clock_stop(struct etr_aib *aib, int port)
{
	struct clock_sync_data etr_sync;
	struct etr_aib *sync_port;
	int follows;
	int rc;

	/* Check if the current aib is adjacent to the sync port aib. */
	sync_port = (port == 0) ? &etr_port0 : &etr_port1;
	follows = etr_aib_follows(sync_port, aib, port);
	memcpy(sync_port, aib, sizeof(*aib));
	if (!follows)
		return -EAGAIN;
	memset(&etr_sync, 0, sizeof(etr_sync));
	etr_sync.etr_aib = aib;
	etr_sync.etr_port = port;
	get_online_cpus();
	atomic_set(&etr_sync.cpus, num_online_cpus() - 1);
	rc = stop_machine(etr_sync_clock, &etr_sync, &cpu_online_map);
	put_online_cpus();
	return rc;
}

/*
 * Handle the immediate effects of the different events.
 * The port change event is used for online/offline changes.
 */
static struct etr_eacr etr_handle_events(struct etr_eacr eacr)
{
	if (test_and_clear_bit(ETR_EVENT_SYNC_CHECK, &etr_events))
		eacr.es = 0;
	if (test_and_clear_bit(ETR_EVENT_SWITCH_LOCAL, &etr_events))
		eacr.es = eacr.sl = 0;
	if (test_and_clear_bit(ETR_EVENT_PORT_ALERT, &etr_events))
		etr_port0_uptodate = etr_port1_uptodate = 0;

	if (test_and_clear_bit(ETR_EVENT_PORT0_CHANGE, &etr_events)) {
		if (eacr.e0)
			/*
			 * Port change of an enabled port. We have to
			 * assume that this can have caused an stepping
			 * port switch.
			 */
			etr_tolec = get_clock();
		eacr.p0 = etr_port0_online;
		if (!eacr.p0)
			eacr.e0 = 0;
		etr_port0_uptodate = 0;
	}
	if (test_and_clear_bit(ETR_EVENT_PORT1_CHANGE, &etr_events)) {
		if (eacr.e1)
			/*
			 * Port change of an enabled port. We have to
			 * assume that this can have caused an stepping
			 * port switch.
			 */
			etr_tolec = get_clock();
		eacr.p1 = etr_port1_online;
		if (!eacr.p1)
			eacr.e1 = 0;
		etr_port1_uptodate = 0;
	}
	clear_bit(ETR_EVENT_UPDATE, &etr_events);
	return eacr;
}

/*
 * Set up a timer that expires after the etr_tolec + 1.6 seconds if
 * one of the ports needs an update.
 */
static void etr_set_tolec_timeout(unsigned long long now)
{
	unsigned long micros;

	if ((!etr_eacr.p0 || etr_port0_uptodate) &&
	    (!etr_eacr.p1 || etr_port1_uptodate))
		return;
	micros = (now > etr_tolec) ? ((now - etr_tolec) >> 12) : 0;
	micros = (micros > 1600000) ? 0 : 1600000 - micros;
	mod_timer(&etr_timer, jiffies + (micros * HZ) / 1000000 + 1);
}

/*
 * Set up a time that expires after 1/2 second.
 */
static void etr_set_sync_timeout(void)
{
	mod_timer(&etr_timer, jiffies + HZ/2);
}

/*
 * Update the aib information for one or both ports.
 */
static struct etr_eacr etr_handle_update(struct etr_aib *aib,
					 struct etr_eacr eacr)
{
	/* With both ports disabled the aib information is useless. */
	if (!eacr.e0 && !eacr.e1)
		return eacr;

	/* Update port0 or port1 with aib stored in etr_work_fn. */
	if (aib->esw.q == 0) {
		/* Information for port 0 stored. */
		if (eacr.p0 && !etr_port0_uptodate) {
			etr_port0 = *aib;
			if (etr_port0_online)
				etr_port0_uptodate = 1;
		}
	} else {
		/* Information for port 1 stored. */
		if (eacr.p1 && !etr_port1_uptodate) {
			etr_port1 = *aib;
			if (etr_port0_online)
				etr_port1_uptodate = 1;
		}
	}

	/*
	 * Do not try to get the alternate port aib if the clock
	 * is not in sync yet.
	 */
	if (!check_sync_clock())
		return eacr;

	/*
	 * If steai is available we can get the information about
	 * the other port immediately. If only stetr is available the
	 * data-port bit toggle has to be used.
	 */
	if (etr_steai_available) {
		if (eacr.p0 && !etr_port0_uptodate) {
			etr_steai_cv(&etr_port0, ETR_STEAI_PORT_0);
			etr_port0_uptodate = 1;
		}
		if (eacr.p1 && !etr_port1_uptodate) {
			etr_steai_cv(&etr_port1, ETR_STEAI_PORT_1);
			etr_port1_uptodate = 1;
		}
	} else {
		/*
		 * One port was updated above, if the other
		 * port is not uptodate toggle dp bit.
		 */
		if ((eacr.p0 && !etr_port0_uptodate) ||
		    (eacr.p1 && !etr_port1_uptodate))
			eacr.dp ^= 1;
		else
			eacr.dp = 0;
	}
	return eacr;
}

/*
 * Write new etr control register if it differs from the current one.
 * Return 1 if etr_tolec has been updated as well.
 */
static void etr_update_eacr(struct etr_eacr eacr)
{
	int dp_changed;

	if (memcmp(&etr_eacr, &eacr, sizeof(eacr)) == 0)
		/* No change, return. */
		return;
	/*
	 * The disable of an active port of the change of the data port
	 * bit can/will cause a change in the data port.
	 */
	dp_changed = etr_eacr.e0 > eacr.e0 || etr_eacr.e1 > eacr.e1 ||
		(etr_eacr.dp ^ eacr.dp) != 0;
	etr_eacr = eacr;
	etr_setr(&etr_eacr);
	if (dp_changed)
		etr_tolec = get_clock();
}

/*
 * ETR work. In this function you'll find the main logic. In
 * particular this is the only function that calls etr_update_eacr(),
 * it "controls" the etr control register.
 */
static void etr_work_fn(struct work_struct *work)
{
	unsigned long long now;
	struct etr_eacr eacr;
	struct etr_aib aib;
	int sync_port;

	/* prevent multiple execution. */
	mutex_lock(&etr_work_mutex);

	/* Create working copy of etr_eacr. */
	eacr = etr_eacr;

	/* Check for the different events and their immediate effects. */
	eacr = etr_handle_events(eacr);

	/* Check if ETR is supposed to be active. */
	eacr.ea = eacr.p0 || eacr.p1;
	if (!eacr.ea) {
		/* Both ports offline. Reset everything. */
		eacr.dp = eacr.es = eacr.sl = 0;
		on_each_cpu(disable_sync_clock, NULL, 1);
		del_timer_sync(&etr_timer);
		etr_update_eacr(eacr);
		goto out_unlock;
	}

	/* Store aib to get the current ETR status word. */
	BUG_ON(etr_stetr(&aib) != 0);
	etr_port0.esw = etr_port1.esw = aib.esw;	/* Copy status word. */
	now = get_clock();

	/*
	 * Update the port information if the last stepping port change
	 * or data port change is older than 1.6 seconds.
	 */
	if (now >= etr_tolec + (1600000 << 12))
		eacr = etr_handle_update(&aib, eacr);

	/*
	 * Select ports to enable. The prefered synchronization mode is PPS.
	 * If a port can be enabled depends on a number of things:
	 * 1) The port needs to be online and uptodate. A port is not
	 *    disabled just because it is not uptodate, but it is only
	 *    enabled if it is uptodate.
	 * 2) The port needs to have the same mode (pps / etr).
	 * 3) The port needs to be usable -> etr_port_valid() == 1
	 * 4) To enable the second port the clock needs to be in sync.
	 * 5) If both ports are useable and are ETR ports, the network id
	 *    has to be the same.
	 * The eacr.sl bit is used to indicate etr mode vs. pps mode.
	 */
	if (eacr.p0 && aib.esw.psc0 == etr_lpsc_pps_mode) {
		eacr.sl = 0;
		eacr.e0 = 1;
		if (!etr_mode_is_pps(etr_eacr))
			eacr.es = 0;
		if (!eacr.es || !eacr.p1 || aib.esw.psc1 != etr_lpsc_pps_mode)
			eacr.e1 = 0;
		// FIXME: uptodate checks ?
		else if (etr_port0_uptodate && etr_port1_uptodate)
			eacr.e1 = 1;
		sync_port = (etr_port0_uptodate &&
			     etr_port_valid(&etr_port0, 0)) ? 0 : -1;
	} else if (eacr.p1 && aib.esw.psc1 == etr_lpsc_pps_mode) {
		eacr.sl = 0;
		eacr.e0 = 0;
		eacr.e1 = 1;
		if (!etr_mode_is_pps(etr_eacr))
			eacr.es = 0;
		sync_port = (etr_port1_uptodate &&
			     etr_port_valid(&etr_port1, 1)) ? 1 : -1;
	} else if (eacr.p0 && aib.esw.psc0 == etr_lpsc_operational_step) {
		eacr.sl = 1;
		eacr.e0 = 1;
		if (!etr_mode_is_etr(etr_eacr))
			eacr.es = 0;
		if (!eacr.es || !eacr.p1 ||
		    aib.esw.psc1 != etr_lpsc_operational_alt)
			eacr.e1 = 0;
		else if (etr_port0_uptodate && etr_port1_uptodate &&
			 etr_compare_network(&etr_port0, &etr_port1))
			eacr.e1 = 1;
		sync_port = (etr_port0_uptodate &&
			     etr_port_valid(&etr_port0, 0)) ? 0 : -1;
	} else if (eacr.p1 && aib.esw.psc1 == etr_lpsc_operational_step) {
		eacr.sl = 1;
		eacr.e0 = 0;
		eacr.e1 = 1;
		if (!etr_mode_is_etr(etr_eacr))
			eacr.es = 0;
		sync_port = (etr_port1_uptodate &&
			     etr_port_valid(&etr_port1, 1)) ? 1 : -1;
	} else {
		/* Both ports not usable. */
		eacr.es = eacr.sl = 0;
		sync_port = -1;
	}

	/*
	 * If the clock is in sync just update the eacr and return.
	 * If there is no valid sync port wait for a port update.
	 */
	if (check_sync_clock() || sync_port < 0) {
		etr_update_eacr(eacr);
		etr_set_tolec_timeout(now);
		goto out_unlock;
	}

	/*
	 * Prepare control register for clock syncing
	 * (reset data port bit, set sync check control.
	 */
	eacr.dp = 0;
	eacr.es = 1;

	/*
	 * Update eacr and try to synchronize the clock. If the update
	 * of eacr caused a stepping port switch (or if we have to
	 * assume that a stepping port switch has occured) or the
	 * clock syncing failed, reset the sync check control bit
	 * and set up a timer to try again after 0.5 seconds
	 */
	etr_update_eacr(eacr);
	if (now < etr_tolec + (1600000 << 12) ||
	    etr_sync_clock_stop(&aib, sync_port) != 0) {
		/* Sync failed. Try again in 1/2 second. */
		eacr.es = 0;
		etr_update_eacr(eacr);
		etr_set_sync_timeout();
	} else
		etr_set_tolec_timeout(now);
out_unlock:
	mutex_unlock(&etr_work_mutex);
}

/*
 * Sysfs interface functions
 */
static struct sysdev_class etr_sysclass = {
	.name	= "etr",
};

static struct sys_device etr_port0_dev = {
	.id	= 0,
	.cls	= &etr_sysclass,
};

static struct sys_device etr_port1_dev = {
	.id	= 1,
	.cls	= &etr_sysclass,
};

/*
 * ETR class attributes
 */
static ssize_t etr_stepping_port_show(struct sysdev_class *class, char *buf)
{
	return sprintf(buf, "%i\n", etr_port0.esw.p);
}

static SYSDEV_CLASS_ATTR(stepping_port, 0400, etr_stepping_port_show, NULL);

static ssize_t etr_stepping_mode_show(struct sysdev_class *class, char *buf)
{
	char *mode_str;

	if (etr_mode_is_pps(etr_eacr))
		mode_str = "pps";
	else if (etr_mode_is_etr(etr_eacr))
		mode_str = "etr";
	else
		mode_str = "local";
	return sprintf(buf, "%s\n", mode_str);
}

static SYSDEV_CLASS_ATTR(stepping_mode, 0400, etr_stepping_mode_show, NULL);

/*
 * ETR port attributes
 */
static inline struct etr_aib *etr_aib_from_dev(struct sys_device *dev)
{
	if (dev == &etr_port0_dev)
		return etr_port0_online ? &etr_port0 : NULL;
	else
		return etr_port1_online ? &etr_port1 : NULL;
}

static ssize_t etr_online_show(struct sys_device *dev,
				struct sysdev_attribute *attr,
				char *buf)
{
	unsigned int online;

	online = (dev == &etr_port0_dev) ? etr_port0_online : etr_port1_online;
	return sprintf(buf, "%i\n", online);
}

static ssize_t etr_online_store(struct sys_device *dev,
				struct sysdev_attribute *attr,
				const char *buf, size_t count)
{
	unsigned int value;

	value = simple_strtoul(buf, NULL, 0);
	if (value != 0 && value != 1)
		return -EINVAL;
	if (!test_bit(CLOCK_SYNC_HAS_ETR, &clock_sync_flags))
		return -EOPNOTSUPP;
	mutex_lock(&clock_sync_mutex);
	if (dev == &etr_port0_dev) {
		if (etr_port0_online == value)
			goto out;	/* Nothing to do. */
		etr_port0_online = value;
		if (etr_port0_online && etr_port1_online)
			set_bit(CLOCK_SYNC_ETR, &clock_sync_flags);
		else
			clear_bit(CLOCK_SYNC_ETR, &clock_sync_flags);
		set_bit(ETR_EVENT_PORT0_CHANGE, &etr_events);
		queue_work(time_sync_wq, &etr_work);
	} else {
		if (etr_port1_online == value)
			goto out;	/* Nothing to do. */
		etr_port1_online = value;
		if (etr_port0_online && etr_port1_online)
			set_bit(CLOCK_SYNC_ETR, &clock_sync_flags);
		else
			clear_bit(CLOCK_SYNC_ETR, &clock_sync_flags);
		set_bit(ETR_EVENT_PORT1_CHANGE, &etr_events);
		queue_work(time_sync_wq, &etr_work);
	}
out:
	mutex_unlock(&clock_sync_mutex);
	return count;
}

static SYSDEV_ATTR(online, 0600, etr_online_show, etr_online_store);

static ssize_t etr_stepping_control_show(struct sys_device *dev,
					struct sysdev_attribute *attr,
					char *buf)
{
	return sprintf(buf, "%i\n", (dev == &etr_port0_dev) ?
		       etr_eacr.e0 : etr_eacr.e1);
}

static SYSDEV_ATTR(stepping_control, 0400, etr_stepping_control_show, NULL);

static ssize_t etr_mode_code_show(struct sys_device *dev,
				struct sysdev_attribute *attr, char *buf)
{
	if (!etr_port0_online && !etr_port1_online)
		/* Status word is not uptodate if both ports are offline. */
		return -ENODATA;
	return sprintf(buf, "%i\n", (dev == &etr_port0_dev) ?
		       etr_port0.esw.psc0 : etr_port0.esw.psc1);
}

static SYSDEV_ATTR(state_code, 0400, etr_mode_code_show, NULL);

static ssize_t etr_untuned_show(struct sys_device *dev,
				struct sysdev_attribute *attr, char *buf)
{
	struct etr_aib *aib = etr_aib_from_dev(dev);

	if (!aib || !aib->slsw.v1)
		return -ENODATA;
	return sprintf(buf, "%i\n", aib->edf1.u);
}

static SYSDEV_ATTR(untuned, 0400, etr_untuned_show, NULL);

static ssize_t etr_network_id_show(struct sys_device *dev,
				struct sysdev_attribute *attr, char *buf)
{
	struct etr_aib *aib = etr_aib_from_dev(dev);

	if (!aib || !aib->slsw.v1)
		return -ENODATA;
	return sprintf(buf, "%i\n", aib->edf1.net_id);
}

static SYSDEV_ATTR(network, 0400, etr_network_id_show, NULL);

static ssize_t etr_id_show(struct sys_device *dev,
			struct sysdev_attribute *attr, char *buf)
{
	struct etr_aib *aib = etr_aib_from_dev(dev);

	if (!aib || !aib->slsw.v1)
		return -ENODATA;
	return sprintf(buf, "%i\n", aib->edf1.etr_id);
}

static SYSDEV_ATTR(id, 0400, etr_id_show, NULL);

static ssize_t etr_port_number_show(struct sys_device *dev,
			struct sysdev_attribute *attr, char *buf)
{
	struct etr_aib *aib = etr_aib_from_dev(dev);

	if (!aib || !aib->slsw.v1)
		return -ENODATA;
	return sprintf(buf, "%i\n", aib->edf1.etr_pn);
}

static SYSDEV_ATTR(port, 0400, etr_port_number_show, NULL);

static ssize_t etr_coupled_show(struct sys_device *dev,
			struct sysdev_attribute *attr, char *buf)
{
	struct etr_aib *aib = etr_aib_from_dev(dev);

	if (!aib || !aib->slsw.v3)
		return -ENODATA;
	return sprintf(buf, "%i\n", aib->edf3.c);
}

static SYSDEV_ATTR(coupled, 0400, etr_coupled_show, NULL);

static ssize_t etr_local_time_show(struct sys_device *dev,
			struct sysdev_attribute *attr, char *buf)
{
	struct etr_aib *aib = etr_aib_from_dev(dev);

	if (!aib || !aib->slsw.v3)
		return -ENODATA;
	return sprintf(buf, "%i\n", aib->edf3.blto);
}

static SYSDEV_ATTR(local_time, 0400, etr_local_time_show, NULL);

static ssize_t etr_utc_offset_show(struct sys_device *dev,
			struct sysdev_attribute *attr, char *buf)
{
	struct etr_aib *aib = etr_aib_from_dev(dev);

	if (!aib || !aib->slsw.v3)
		return -ENODATA;
	return sprintf(buf, "%i\n", aib->edf3.buo);
}

static SYSDEV_ATTR(utc_offset, 0400, etr_utc_offset_show, NULL);

static struct sysdev_attribute *etr_port_attributes[] = {
	&attr_online,
	&attr_stepping_control,
	&attr_state_code,
	&attr_untuned,
	&attr_network,
	&attr_id,
	&attr_port,
	&attr_coupled,
	&attr_local_time,
	&attr_utc_offset,
	NULL
};

static int __init etr_register_port(struct sys_device *dev)
{
	struct sysdev_attribute **attr;
	int rc;

	rc = sysdev_register(dev);
	if (rc)
		goto out;
	for (attr = etr_port_attributes; *attr; attr++) {
		rc = sysdev_create_file(dev, *attr);
		if (rc)
			goto out_unreg;
	}
	return 0;
out_unreg:
	for (; attr >= etr_port_attributes; attr--)
		sysdev_remove_file(dev, *attr);
	sysdev_unregister(dev);
out:
	return rc;
}

static void __init etr_unregister_port(struct sys_device *dev)
{
	struct sysdev_attribute **attr;

	for (attr = etr_port_attributes; *attr; attr++)
		sysdev_remove_file(dev, *attr);
	sysdev_unregister(dev);
}

static int __init etr_init_sysfs(void)
{
	int rc;

	rc = sysdev_class_register(&etr_sysclass);
	if (rc)
		goto out;
	rc = sysdev_class_create_file(&etr_sysclass, &attr_stepping_port);
	if (rc)
		goto out_unreg_class;
	rc = sysdev_class_create_file(&etr_sysclass, &attr_stepping_mode);
	if (rc)
		goto out_remove_stepping_port;
	rc = etr_register_port(&etr_port0_dev);
	if (rc)
		goto out_remove_stepping_mode;
	rc = etr_register_port(&etr_port1_dev);
	if (rc)
		goto out_remove_port0;
	return 0;

out_remove_port0:
	etr_unregister_port(&etr_port0_dev);
out_remove_stepping_mode:
	sysdev_class_remove_file(&etr_sysclass, &attr_stepping_mode);
out_remove_stepping_port:
	sysdev_class_remove_file(&etr_sysclass, &attr_stepping_port);
out_unreg_class:
	sysdev_class_unregister(&etr_sysclass);
out:
	return rc;
}

device_initcall(etr_init_sysfs);

/*
 * Server Time Protocol (STP) code.
 */
static int stp_online;
static struct stp_sstpi stp_info;
static void *stp_page;

static void stp_work_fn(struct work_struct *work);
static DEFINE_MUTEX(stp_work_mutex);
static DECLARE_WORK(stp_work, stp_work_fn);
static struct timer_list stp_timer;

static int __init early_parse_stp(char *p)
{
	if (strncmp(p, "off", 3) == 0)
		stp_online = 0;
	else if (strncmp(p, "on", 2) == 0)
		stp_online = 1;
	return 0;
}
early_param("stp", early_parse_stp);

/*
 * Reset STP attachment.
 */
static void __init stp_reset(void)
{
	int rc;

	stp_page = (void *) get_zeroed_page(GFP_ATOMIC);
	rc = chsc_sstpc(stp_page, STP_OP_CTRL, 0x0000);
	if (rc == 0)
		set_bit(CLOCK_SYNC_HAS_STP, &clock_sync_flags);
	else if (stp_online) {
		pr_warning("The real or virtual hardware system does "
			   "not provide an STP interface\n");
		free_page((unsigned long) stp_page);
		stp_page = NULL;
		stp_online = 0;
	}
}

static void stp_timeout(unsigned long dummy)
{
	queue_work(time_sync_wq, &stp_work);
}

static int __init stp_init(void)
{
	if (!test_bit(CLOCK_SYNC_HAS_STP, &clock_sync_flags))
		return 0;
	setup_timer(&stp_timer, stp_timeout, 0UL);
	time_init_wq();
	if (!stp_online)
		return 0;
	queue_work(time_sync_wq, &stp_work);
	return 0;
}

arch_initcall(stp_init);

/*
 * STP timing alert. There are three causes:
 * 1) timing status change
 * 2) link availability change
 * 3) time control parameter change
 * In all three cases we are only interested in the clock source state.
 * If a STP clock source is now available use it.
 */
static void stp_timing_alert(struct stp_irq_parm *intparm)
{
	if (intparm->tsc || intparm->lac || intparm->tcpc)
		queue_work(time_sync_wq, &stp_work);
}

/*
 * STP sync check machine check. This is called when the timing state
 * changes from the synchronized state to the unsynchronized state.
 * After a STP sync check the clock is not in sync. The machine check
 * is broadcasted to all cpus at the same time.
 */
void stp_sync_check(void)
{
	disable_sync_clock(NULL);
	queue_work(time_sync_wq, &stp_work);
}

/*
 * STP island condition machine check. This is called when an attached
 * server  attempts to communicate over an STP link and the servers
 * have matching CTN ids and have a valid stratum-1 configuration
 * but the configurations do not match.
 */
void stp_island_check(void)
{
	disable_sync_clock(NULL);
	queue_work(time_sync_wq, &stp_work);
}


static int stp_sync_clock(void *data)
{
	static int first;
	unsigned long long old_clock, delta;
	struct clock_sync_data *stp_sync;
	int rc;

	stp_sync = data;

	if (xchg(&first, 1) == 1) {
		/* Slave */
		clock_sync_cpu(stp_sync);
		return 0;
	}

	/* Wait until all other cpus entered the sync function. */
	while (atomic_read(&stp_sync->cpus) != 0)
		cpu_relax();

	enable_sync_clock();

	rc = 0;
	if (stp_info.todoff[0] || stp_info.todoff[1] ||
	    stp_info.todoff[2] || stp_info.todoff[3] ||
	    stp_info.tmd != 2) {
		old_clock = get_clock();
		rc = chsc_sstpc(stp_page, STP_OP_SYNC, 0);
		if (rc == 0) {
			delta = adjust_time(old_clock, get_clock(), 0);
			fixup_clock_comparator(delta);
			rc = chsc_sstpi(stp_page, &stp_info,
					sizeof(struct stp_sstpi));
			if (rc == 0 && stp_info.tmd != 2)
				rc = -EAGAIN;
		}
	}
	if (rc) {
		disable_sync_clock(NULL);
		stp_sync->in_sync = -EAGAIN;
	} else
		stp_sync->in_sync = 1;
	xchg(&first, 0);
	return 0;
}

/*
 * STP work. Check for the STP state and take over the clock
 * synchronization if the STP clock source is usable.
 */
static void stp_work_fn(struct work_struct *work)
{
	struct clock_sync_data stp_sync;
	int rc;

	/* prevent multiple execution. */
	mutex_lock(&stp_work_mutex);

	if (!stp_online) {
		chsc_sstpc(stp_page, STP_OP_CTRL, 0x0000);
		del_timer_sync(&stp_timer);
		goto out_unlock;
	}

	rc = chsc_sstpc(stp_page, STP_OP_CTRL, 0xb0e0);
	if (rc)
		goto out_unlock;

	rc = chsc_sstpi(stp_page, &stp_info, sizeof(struct stp_sstpi));
	if (rc || stp_info.c == 0)
		goto out_unlock;

	/* Skip synchronization if the clock is already in sync. */
	if (check_sync_clock())
		goto out_unlock;

	memset(&stp_sync, 0, sizeof(stp_sync));
	get_online_cpus();
	atomic_set(&stp_sync.cpus, num_online_cpus() - 1);
	stop_machine(stp_sync_clock, &stp_sync, &cpu_online_map);
	put_online_cpus();

	if (!check_sync_clock())
		/*
		 * There is a usable clock but the synchonization failed.
		 * Retry after a second.
		 */
		mod_timer(&stp_timer, jiffies + HZ);

out_unlock:
	mutex_unlock(&stp_work_mutex);
}

/*
 * STP class sysfs interface functions
 */
static struct sysdev_class stp_sysclass = {
	.name	= "stp",
};

static ssize_t stp_ctn_id_show(struct sysdev_class *class, char *buf)
{
	if (!stp_online)
		return -ENODATA;
	return sprintf(buf, "%016llx\n",
		       *(unsigned long long *) stp_info.ctnid);
}

static SYSDEV_CLASS_ATTR(ctn_id, 0400, stp_ctn_id_show, NULL);

static ssize_t stp_ctn_type_show(struct sysdev_class *class, char *buf)
{
	if (!stp_online)
		return -ENODATA;
	return sprintf(buf, "%i\n", stp_info.ctn);
}

static SYSDEV_CLASS_ATTR(ctn_type, 0400, stp_ctn_type_show, NULL);

static ssize_t stp_dst_offset_show(struct sysdev_class *class, char *buf)
{
	if (!stp_online || !(stp_info.vbits & 0x2000))
		return -ENODATA;
	return sprintf(buf, "%i\n", (int)(s16) stp_info.dsto);
}

static SYSDEV_CLASS_ATTR(dst_offset, 0400, stp_dst_offset_show, NULL);

static ssize_t stp_leap_seconds_show(struct sysdev_class *class, char *buf)
{
	if (!stp_online || !(stp_info.vbits & 0x8000))
		return -ENODATA;
	return sprintf(buf, "%i\n", (int)(s16) stp_info.leaps);
}

static SYSDEV_CLASS_ATTR(leap_seconds, 0400, stp_leap_seconds_show, NULL);

static ssize_t stp_stratum_show(struct sysdev_class *class, char *buf)
{
	if (!stp_online)
		return -ENODATA;
	return sprintf(buf, "%i\n", (int)(s16) stp_info.stratum);
}

static SYSDEV_CLASS_ATTR(stratum, 0400, stp_stratum_show, NULL);

static ssize_t stp_time_offset_show(struct sysdev_class *class, char *buf)
{
	if (!stp_online || !(stp_info.vbits & 0x0800))
		return -ENODATA;
	return sprintf(buf, "%i\n", (int) stp_info.tto);
}

static SYSDEV_CLASS_ATTR(time_offset, 0400, stp_time_offset_show, NULL);

static ssize_t stp_time_zone_offset_show(struct sysdev_class *class, char *buf)
{
	if (!stp_online || !(stp_info.vbits & 0x4000))
		return -ENODATA;
	return sprintf(buf, "%i\n", (int)(s16) stp_info.tzo);
}

static SYSDEV_CLASS_ATTR(time_zone_offset, 0400,
			 stp_time_zone_offset_show, NULL);

static ssize_t stp_timing_mode_show(struct sysdev_class *class, char *buf)
{
	if (!stp_online)
		return -ENODATA;
	return sprintf(buf, "%i\n", stp_info.tmd);
}

static SYSDEV_CLASS_ATTR(timing_mode, 0400, stp_timing_mode_show, NULL);

static ssize_t stp_timing_state_show(struct sysdev_class *class, char *buf)
{
	if (!stp_online)
		return -ENODATA;
	return sprintf(buf, "%i\n", stp_info.tst);
}

static SYSDEV_CLASS_ATTR(timing_state, 0400, stp_timing_state_show, NULL);

static ssize_t stp_online_show(struct sysdev_class *class, char *buf)
{
	return sprintf(buf, "%i\n", stp_online);
}

static ssize_t stp_online_store(struct sysdev_class *class,
				const char *buf, size_t count)
{
	unsigned int value;

	value = simple_strtoul(buf, NULL, 0);
	if (value != 0 && value != 1)
		return -EINVAL;
	if (!test_bit(CLOCK_SYNC_HAS_STP, &clock_sync_flags))
		return -EOPNOTSUPP;
	mutex_lock(&clock_sync_mutex);
	stp_online = value;
	if (stp_online)
		set_bit(CLOCK_SYNC_STP, &clock_sync_flags);
	else
		clear_bit(CLOCK_SYNC_STP, &clock_sync_flags);
	queue_work(time_sync_wq, &stp_work);
	mutex_unlock(&clock_sync_mutex);
	return count;
}

/*
 * Can't use SYSDEV_CLASS_ATTR because the attribute should be named
 * stp/online but attr_online already exists in this file ..
 */
static struct sysdev_class_attribute attr_stp_online = {
	.attr = { .name = "online", .mode = 0600 },
	.show	= stp_online_show,
	.store	= stp_online_store,
};

static struct sysdev_class_attribute *stp_attributes[] = {
	&attr_ctn_id,
	&attr_ctn_type,
	&attr_dst_offset,
	&attr_leap_seconds,
	&attr_stp_online,
	&attr_stratum,
	&attr_time_offset,
	&attr_time_zone_offset,
	&attr_timing_mode,
	&attr_timing_state,
	NULL
};

static int __init stp_init_sysfs(void)
{
	struct sysdev_class_attribute **attr;
	int rc;

	rc = sysdev_class_register(&stp_sysclass);
	if (rc)
		goto out;
	for (attr = stp_attributes; *attr; attr++) {
		rc = sysdev_class_create_file(&stp_sysclass, *attr);
		if (rc)
			goto out_unreg;
	}
	return 0;
out_unreg:
	for (; attr >= stp_attributes; attr--)
		sysdev_class_remove_file(&stp_sysclass, *attr);
	sysdev_class_unregister(&stp_sysclass);
out:
	return rc;
}

device_initcall(stp_init_sysfs);<|MERGE_RESOLUTION|>--- conflicted
+++ resolved
@@ -190,7 +190,7 @@
 
 void read_boot_clock(struct timespec *ts)
 {
-	tod_to_timeval(sched_clock_base_cc - TOD_UNIX_EPOCH, ts);
+	tod_to_timeval(sched_clock_base - TOD_UNIX_EPOCH, ts);
 }
 
 static cycle_t read_tod_clock(struct clocksource *cs)
@@ -264,29 +264,6 @@
 	if (clocksource_register(&clocksource_tod) != 0)
 		panic("Could not register TOD clock source");
 
-<<<<<<< HEAD
-	/*
-	 * The TOD clock is an accurate clock. The xtime should be
-	 * initialized in a way that the difference between TOD and
-	 * xtime is reasonably small. Too bad that timekeeping_init
-	 * sets xtime.tv_nsec to zero. In addition the clock source
-	 * change from the jiffies clock source to the TOD clock
-	 * source add another error of up to 1/HZ second. The same
-	 * function sets wall_to_monotonic to a value that is too
-	 * small for /proc/uptime to be accurate.
-	 * Reset xtime and wall_to_monotonic to sane values.
-	 */
-	write_seqlock_irqsave(&xtime_lock, flags);
-	now = get_clock();
-	tod_to_timeval(now - TOD_UNIX_EPOCH, &xtime);
-	clocksource_tod.cycle_last = now;
-	clocksource_tod.raw_time = xtime;
-	tod_to_timeval(sched_clock_base - TOD_UNIX_EPOCH, &ts);
-	set_normalized_timespec(&wall_to_monotonic, -ts.tv_sec, -ts.tv_nsec);
-	write_sequnlock_irqrestore(&xtime_lock, flags);
-
-=======
->>>>>>> a1b435ed
 	/* Enable TOD clock interrupts on the boot cpu. */
 	init_cpu_timer();
 
