/**
 * arch/s390/oprofile/init.c
 *
 * S390 Version
 *   Copyright (C) 2003 IBM Deutschland Entwicklung GmbH, IBM Corporation
 *   Author(s): Thomas Spatzier (tspat@de.ibm.com)
 *   Author(s): Mahesh Salgaonkar (mahesh@linux.vnet.ibm.com)
 *   Author(s): Heinz Graalfs (graalfs@linux.vnet.ibm.com)
 *
 * @remark Copyright 2002-2011 OProfile authors
 */

#include <linux/oprofile.h>
#include <linux/init.h>
#include <linux/errno.h>
#include <linux/oprofile.h>
#include <linux/errno.h>
#include <linux/fs.h>
<<<<<<< HEAD

#include "../../../drivers/oprofile/oprof.h"
#include "hwsampler.h"

#define DEFAULT_INTERVAL	4096

#define DEFAULT_SDBT_BLOCKS	1
#define DEFAULT_SDB_BLOCKS	511

static unsigned long oprofile_hw_interval = DEFAULT_INTERVAL;
static unsigned long oprofile_min_interval;
static unsigned long oprofile_max_interval;

static unsigned long oprofile_sdbt_blocks = DEFAULT_SDBT_BLOCKS;
static unsigned long oprofile_sdb_blocks = DEFAULT_SDB_BLOCKS;

static int hwsampler_file;
static int hwsampler_running;	/* start_mutex must be held to change */

static struct oprofile_operations timer_ops;

extern void s390_backtrace(struct pt_regs * const regs, unsigned int depth);

=======

#include "../../../drivers/oprofile/oprof.h"

extern void s390_backtrace(struct pt_regs * const regs, unsigned int depth);

#ifdef CONFIG_64BIT

#include "hwsampler.h"

#define DEFAULT_INTERVAL	4096

#define DEFAULT_SDBT_BLOCKS	1
#define DEFAULT_SDB_BLOCKS	511

static unsigned long oprofile_hw_interval = DEFAULT_INTERVAL;
static unsigned long oprofile_min_interval;
static unsigned long oprofile_max_interval;

static unsigned long oprofile_sdbt_blocks = DEFAULT_SDBT_BLOCKS;
static unsigned long oprofile_sdb_blocks = DEFAULT_SDB_BLOCKS;

static int hwsampler_file;
static int hwsampler_running;	/* start_mutex must be held to change */

static struct oprofile_operations timer_ops;

>>>>>>> 8eca7a00
static int oprofile_hwsampler_start(void)
{
	int retval;

	hwsampler_running = hwsampler_file;

	if (!hwsampler_running)
		return timer_ops.start();

	retval = hwsampler_allocate(oprofile_sdbt_blocks, oprofile_sdb_blocks);
	if (retval)
		return retval;

	retval = hwsampler_start_all(oprofile_hw_interval);
	if (retval)
		hwsampler_deallocate();

	return retval;
}

static void oprofile_hwsampler_stop(void)
{
	if (!hwsampler_running) {
		timer_ops.stop();
		return;
	}

	hwsampler_stop_all();
	hwsampler_deallocate();
	return;
}

static ssize_t hwsampler_read(struct file *file, char __user *buf,
		size_t count, loff_t *offset)
{
	return oprofilefs_ulong_to_user(hwsampler_file, buf, count, offset);
}

static ssize_t hwsampler_write(struct file *file, char const __user *buf,
		size_t count, loff_t *offset)
{
	unsigned long val;
	int retval;

	if (*offset)
		return -EINVAL;

	retval = oprofilefs_ulong_from_user(&val, buf, count);
	if (retval)
		return retval;

	if (oprofile_started)
		/*
		 * save to do without locking as we set
		 * hwsampler_running in start() when start_mutex is
		 * held
		 */
		return -EBUSY;

	hwsampler_file = val;

	return count;
}

static const struct file_operations hwsampler_fops = {
	.read		= hwsampler_read,
	.write		= hwsampler_write,
};

static int oprofile_create_hwsampling_files(struct super_block *sb,
						struct dentry *root)
{
	struct dentry *hw_dir;

	/* reinitialize default values */
	hwsampler_file = 1;

	hw_dir = oprofilefs_mkdir(sb, root, "hwsampling");
	if (!hw_dir)
		return -EINVAL;

	oprofilefs_create_file(sb, hw_dir, "hwsampler", &hwsampler_fops);
	oprofilefs_create_ulong(sb, hw_dir, "hw_interval",
				&oprofile_hw_interval);
	oprofilefs_create_ro_ulong(sb, hw_dir, "hw_min_interval",
				&oprofile_min_interval);
	oprofilefs_create_ro_ulong(sb, hw_dir, "hw_max_interval",
				&oprofile_max_interval);
	oprofilefs_create_ulong(sb, hw_dir, "hw_sdbt_blocks",
				&oprofile_sdbt_blocks);

	return 0;
}

static int oprofile_hwsampler_init(struct oprofile_operations *ops)
{
	if (hwsampler_setup())
		return -ENODEV;

	/*
	 * create hwsampler files only if hwsampler_setup() succeeds.
	 */
	oprofile_min_interval = hwsampler_query_min_interval();
	if (oprofile_min_interval < 0) {
		oprofile_min_interval = 0;
		return -ENODEV;
	}
	oprofile_max_interval = hwsampler_query_max_interval();
	if (oprofile_max_interval < 0) {
		oprofile_max_interval = 0;
		return -ENODEV;
	}

	if (oprofile_timer_init(ops))
		return -ENODEV;

	printk(KERN_INFO "oprofile: using hardware sampling\n");

	memcpy(&timer_ops, ops, sizeof(timer_ops));

	ops->start = oprofile_hwsampler_start;
	ops->stop = oprofile_hwsampler_stop;
	ops->create_files = oprofile_create_hwsampling_files;

	return 0;
}

static void oprofile_hwsampler_exit(void)
{
	oprofile_timer_exit();
	hwsampler_shutdown();
}

<<<<<<< HEAD
=======
#endif /* CONFIG_64BIT */

>>>>>>> 8eca7a00
int __init oprofile_arch_init(struct oprofile_operations *ops)
{
	ops->backtrace = s390_backtrace;

<<<<<<< HEAD
	return oprofile_hwsampler_init(ops);
=======
#ifdef CONFIG_64BIT
	return oprofile_hwsampler_init(ops);
#else
	return -ENODEV;
#endif
>>>>>>> 8eca7a00
}

void oprofile_arch_exit(void)
{
<<<<<<< HEAD
	oprofile_hwsampler_exit();
=======
#ifdef CONFIG_64BIT
	oprofile_hwsampler_exit();
#endif
>>>>>>> 8eca7a00
}<|MERGE_RESOLUTION|>--- conflicted
+++ resolved
@@ -16,31 +16,6 @@
 #include <linux/oprofile.h>
 #include <linux/errno.h>
 #include <linux/fs.h>
-<<<<<<< HEAD
-
-#include "../../../drivers/oprofile/oprof.h"
-#include "hwsampler.h"
-
-#define DEFAULT_INTERVAL	4096
-
-#define DEFAULT_SDBT_BLOCKS	1
-#define DEFAULT_SDB_BLOCKS	511
-
-static unsigned long oprofile_hw_interval = DEFAULT_INTERVAL;
-static unsigned long oprofile_min_interval;
-static unsigned long oprofile_max_interval;
-
-static unsigned long oprofile_sdbt_blocks = DEFAULT_SDBT_BLOCKS;
-static unsigned long oprofile_sdb_blocks = DEFAULT_SDB_BLOCKS;
-
-static int hwsampler_file;
-static int hwsampler_running;	/* start_mutex must be held to change */
-
-static struct oprofile_operations timer_ops;
-
-extern void s390_backtrace(struct pt_regs * const regs, unsigned int depth);
-
-=======
 
 #include "../../../drivers/oprofile/oprof.h"
 
@@ -67,7 +42,6 @@
 
 static struct oprofile_operations timer_ops;
 
->>>>>>> 8eca7a00
 static int oprofile_hwsampler_start(void)
 {
 	int retval;
@@ -201,33 +175,22 @@
 	hwsampler_shutdown();
 }
 
-<<<<<<< HEAD
-=======
 #endif /* CONFIG_64BIT */
 
->>>>>>> 8eca7a00
 int __init oprofile_arch_init(struct oprofile_operations *ops)
 {
 	ops->backtrace = s390_backtrace;
 
-<<<<<<< HEAD
-	return oprofile_hwsampler_init(ops);
-=======
 #ifdef CONFIG_64BIT
 	return oprofile_hwsampler_init(ops);
 #else
 	return -ENODEV;
 #endif
->>>>>>> 8eca7a00
 }
 
 void oprofile_arch_exit(void)
 {
-<<<<<<< HEAD
-	oprofile_hwsampler_exit();
-=======
 #ifdef CONFIG_64BIT
 	oprofile_hwsampler_exit();
 #endif
->>>>>>> 8eca7a00
 }