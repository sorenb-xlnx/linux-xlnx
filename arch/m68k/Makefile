--- conflicted
+++ resolved
@@ -1,94 +1,7 @@
 KBUILD_DEFCONFIG := multi_defconfig
 
-<<<<<<< HEAD
-# override top level makefile
-AS += -m68020
-LDFLAGS := -m m68kelf
-KBUILD_LDFLAGS_MODULE += -T $(srctree)/arch/m68k/kernel/module.lds
-ifneq ($(SUBARCH),$(ARCH))
-	ifeq ($(CROSS_COMPILE),)
-		CROSS_COMPILE := $(call cc-cross-prefix, \
-			m68k-linux-gnu- m68k-linux- m68k-unknown-linux-gnu-)
-	endif
-endif
-
-ifdef CONFIG_SUN3
-LDFLAGS_vmlinux = -N
-endif
-
-CHECKFLAGS += -D__mc68000__
-
-# without -fno-strength-reduce the 53c7xx.c driver fails ;-(
-KBUILD_CFLAGS += -pipe -fno-strength-reduce -ffixed-a2
-
-# enable processor switch if compiled only for a single cpu
-ifndef CONFIG_M68020
-ifndef CONFIG_M68030
-
-ifndef CONFIG_M68060
-KBUILD_CFLAGS += -m68040
-endif
-
-ifndef CONFIG_M68040
-KBUILD_CFLAGS += -m68060
-endif
-
-endif
-endif
-
-ifdef CONFIG_KGDB
-# If configured for kgdb support, include debugging infos and keep the
-# frame pointer
-KBUILD_CFLAGS := $(subst -fomit-frame-pointer,,$(KBUILD_CFLAGS)) -g
-endif
-
-ifndef CONFIG_SUN3
-head-y := arch/m68k/kernel/head.o
-else
-head-y := arch/m68k/kernel/sun3-head.o
-endif
-
-core-y				+= arch/m68k/kernel/	arch/m68k/mm/
-libs-y				+= arch/m68k/lib/
-
-core-$(CONFIG_Q40)		+= arch/m68k/q40/
-core-$(CONFIG_AMIGA)		+= arch/m68k/amiga/
-core-$(CONFIG_ATARI)		+= arch/m68k/atari/
-core-$(CONFIG_MAC)		+= arch/m68k/mac/
-core-$(CONFIG_HP300)		+= arch/m68k/hp300/
-core-$(CONFIG_APOLLO)		+= arch/m68k/apollo/
-core-$(CONFIG_MVME147)		+= arch/m68k/mvme147/
-core-$(CONFIG_MVME16x)		+= arch/m68k/mvme16x/
-core-$(CONFIG_BVME6000)		+= arch/m68k/bvme6000/
-core-$(CONFIG_SUN3X)		+= arch/m68k/sun3x/	arch/m68k/sun3/
-core-$(CONFIG_SUN3)		+= arch/m68k/sun3/	arch/m68k/sun3/prom/
-core-$(CONFIG_NATFEAT)		+= arch/m68k/emu/
-core-$(CONFIG_M68040)		+= arch/m68k/fpsp040/
-core-$(CONFIG_M68060)		+= arch/m68k/ifpsp060/
-core-$(CONFIG_M68KFPU_EMU)	+= arch/m68k/math-emu/
-
-all:	zImage
-
-lilo:	vmlinux
-	if [ -f $(INSTALL_PATH)/vmlinux ]; then mv -f $(INSTALL_PATH)/vmlinux $(INSTALL_PATH)/vmlinux.old; fi
-	if [ -f $(INSTALL_PATH)/System.map ]; then mv -f $(INSTALL_PATH)/System.map $(INSTALL_PATH)/System.old; fi
-	cat vmlinux > $(INSTALL_PATH)/vmlinux
-	cp System.map $(INSTALL_PATH)/System.map
-	if [ -x /sbin/lilo ]; then /sbin/lilo; else /etc/lilo/install; fi
-
-zImage compressed: vmlinux.gz
-
-vmlinux.gz: vmlinux
-
-ifndef CONFIG_KGDB
-	cp vmlinux vmlinux.tmp
-	$(STRIP) vmlinux.tmp
-	gzip -9c vmlinux.tmp >vmlinux.gz
-	rm vmlinux.tmp
-=======
 ifdef CONFIG_MMU
 include $(srctree)/arch/m68k/Makefile_mm
->>>>>>> 8eca7a00
 else
 include $(srctree)/arch/m68k/Makefile_no
 endif