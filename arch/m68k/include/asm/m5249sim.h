--- conflicted
+++ resolved
@@ -106,15 +106,13 @@
 #define	MCFSIM2_IDECONFIG1	0x18c		/* IDEconfig1 */
 #define	MCFSIM2_IDECONFIG2	0x190		/* IDEconfig2 */
 
-<<<<<<< HEAD
 /*
  * Generic GPIO support
  */
 #define MCFGPIO_PIN_MAX		64
 #define MCFGPIO_IRQ_MAX		-1
 #define MCFGPIO_IRQ_VECBASE	-1
-=======
->>>>>>> 50713617
+
 /*
  * Define the base interrupt for the second interrupt controller.
  * We set it to 128, out of the way of the base interrupts, and plenty
