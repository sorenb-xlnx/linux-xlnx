/****************************************************************************/

/*
 *	m5206sim.h -- ColdFire 5206 System Integration Module support.
 *
 *	(C) Copyright 1999, Greg Ungerer (gerg@snapgear.com)
 * 	(C) Copyright 2000, Lineo Inc. (www.lineo.com) 
 */

/****************************************************************************/
#ifndef	m5206sim_h
#define	m5206sim_h
/****************************************************************************/


/*
 *	Define the 5206 SIM register set addresses.
 */
#define	MCFSIM_SIMR		0x03		/* SIM Config reg (r/w) */
#define	MCFSIM_ICR1		0x14		/* Intr Ctrl reg 1 (r/w) */
#define	MCFSIM_ICR2		0x15		/* Intr Ctrl reg 2 (r/w) */
#define	MCFSIM_ICR3		0x16		/* Intr Ctrl reg 3 (r/w) */
#define	MCFSIM_ICR4		0x17		/* Intr Ctrl reg 4 (r/w) */
#define	MCFSIM_ICR5		0x18		/* Intr Ctrl reg 5 (r/w) */
#define	MCFSIM_ICR6		0x19		/* Intr Ctrl reg 6 (r/w) */
#define	MCFSIM_ICR7		0x1a		/* Intr Ctrl reg 7 (r/w) */
#define	MCFSIM_ICR8		0x1b		/* Intr Ctrl reg 8 (r/w) */
#define	MCFSIM_ICR9		0x1c		/* Intr Ctrl reg 9 (r/w) */
#define	MCFSIM_ICR10		0x1d		/* Intr Ctrl reg 10 (r/w) */
#define	MCFSIM_ICR11		0x1e		/* Intr Ctrl reg 11 (r/w) */
#define	MCFSIM_ICR12		0x1f		/* Intr Ctrl reg 12 (r/w) */
#define	MCFSIM_ICR13		0x20		/* Intr Ctrl reg 13 (r/w) */
#ifdef CONFIG_M5206e
#define	MCFSIM_ICR14		0x21		/* Intr Ctrl reg 14 (r/w) */
#define	MCFSIM_ICR15		0x22		/* Intr Ctrl reg 15 (r/w) */
#endif

#define MCFSIM_IMR		0x36		/* Interrupt Mask reg (r/w) */
#define MCFSIM_IPR		0x3a		/* Interrupt Pend reg (r/w) */

#define	MCFSIM_RSR		0x40		/* Reset Status reg (r/w) */
#define	MCFSIM_SYPCR		0x41		/* System Protection reg (r/w)*/

#define	MCFSIM_SWIVR		0x42		/* SW Watchdog intr reg (r/w) */
#define	MCFSIM_SWSR		0x43		/* SW Watchdog service (r/w) */

#define	MCFSIM_DCRR		0x46		/* DRAM Refresh reg (r/w) */
#define	MCFSIM_DCTR		0x4a		/* DRAM Timing reg (r/w) */
#define	MCFSIM_DAR0		0x4c		/* DRAM 0 Address reg(r/w) */
#define	MCFSIM_DMR0		0x50		/* DRAM 0 Mask reg (r/w) */
#define	MCFSIM_DCR0		0x57		/* DRAM 0 Control reg (r/w) */
#define	MCFSIM_DAR1		0x58		/* DRAM 1 Address reg (r/w) */
#define	MCFSIM_DMR1		0x5c		/* DRAM 1 Mask reg (r/w) */
#define	MCFSIM_DCR1		0x63		/* DRAM 1 Control reg (r/w) */

#define	MCFSIM_CSAR0		0x64		/* CS 0 Address 0 reg (r/w) */
#define	MCFSIM_CSMR0		0x68		/* CS 0 Mask 0 reg (r/w) */
#define	MCFSIM_CSCR0		0x6e		/* CS 0 Control reg (r/w) */
#define	MCFSIM_CSAR1		0x70		/* CS 1 Address reg (r/w) */
#define	MCFSIM_CSMR1		0x74		/* CS 1 Mask reg (r/w) */
#define	MCFSIM_CSCR1		0x7a		/* CS 1 Control reg (r/w) */
#define	MCFSIM_CSAR2		0x7c		/* CS 2 Address reg (r/w) */
#define	MCFSIM_CSMR2		0x80		/* CS 2 Mask reg (r/w) */
#define	MCFSIM_CSCR2		0x86		/* CS 2 Control reg (r/w) */
#define	MCFSIM_CSAR3		0x88		/* CS 3 Address reg (r/w) */
#define	MCFSIM_CSMR3		0x8c		/* CS 3 Mask reg (r/w) */
#define	MCFSIM_CSCR3		0x92		/* CS 3 Control reg (r/w) */
#define	MCFSIM_CSAR4		0x94		/* CS 4 Address reg (r/w) */
#define	MCFSIM_CSMR4		0x98		/* CS 4 Mask reg (r/w) */
#define	MCFSIM_CSCR4		0x9e		/* CS 4 Control reg (r/w) */
#define	MCFSIM_CSAR5		0xa0		/* CS 5 Address reg (r/w) */
#define	MCFSIM_CSMR5		0xa4		/* CS 5 Mask reg (r/w) */
#define	MCFSIM_CSCR5		0xaa		/* CS 5 Control reg (r/w) */
#define	MCFSIM_CSAR6		0xac		/* CS 6 Address reg (r/w) */
#define	MCFSIM_CSMR6		0xb0		/* CS 6 Mask reg (r/w) */
#define	MCFSIM_CSCR6		0xb6		/* CS 6 Control reg (r/w) */
#define	MCFSIM_CSAR7		0xb8		/* CS 7 Address reg (r/w) */
#define	MCFSIM_CSMR7		0xbc		/* CS 7 Mask reg (r/w) */
#define	MCFSIM_CSCR7		0xc2		/* CS 7 Control reg (r/w) */
#define	MCFSIM_DMCR		0xc6		/* Default control */

#ifdef CONFIG_M5206e
#define	MCFSIM_PAR		0xca		/* Pin Assignment reg (r/w) */
#else
#define	MCFSIM_PAR		0xcb		/* Pin Assignment reg (r/w) */
#endif

#define	MCFSIM_PADDR		(MCF_MBAR + 0x1c5)	/* Parallel Direction (r/w) */
#define	MCFSIM_PADAT		(MCF_MBAR + 0x1c9)	/* Parallel Port Value (r/w) */

/*
<<<<<<< HEAD
 * Generic GPIO
 */
#define MCFGPIO_PIN_MAX		8
#define MCFGPIO_IRQ_VECBASE	-1
#define MCFGPIO_IRQ_MAX		-1
=======
 *	Define system peripheral IRQ usage.
 */
#define	MCF_IRQ_TIMER		30		/* Timer0, Level 6 */
#define	MCF_IRQ_PROFILER	31		/* Timer1, Level 7 */

>>>>>>> 50713617
/*
 *	Some symbol defines for the Parallel Port Pin Assignment Register
 */
#ifdef CONFIG_M5206e
#define MCFSIM_PAR_DREQ0        0x100           /* Set to select DREQ0 input */
                                                /* Clear to select T0 input */
#define MCFSIM_PAR_DREQ1        0x200           /* Select DREQ1 input */
                                                /* Clear to select T0 output */
#endif

/*
 *	Some symbol defines for the Interrupt Control Register
 */
#define	MCFSIM_SWDICR		MCFSIM_ICR8	/* Watchdog timer ICR */
#define	MCFSIM_TIMER1ICR	MCFSIM_ICR9	/* Timer 1 ICR */
#define	MCFSIM_TIMER2ICR	MCFSIM_ICR10	/* Timer 2 ICR */
#define	MCFSIM_UART1ICR		MCFSIM_ICR12	/* UART 1 ICR */
#define	MCFSIM_UART2ICR		MCFSIM_ICR13	/* UART 2 ICR */
#ifdef CONFIG_M5206e
#define	MCFSIM_DMA1ICR		MCFSIM_ICR14	/* DMA 1 ICR */
#define	MCFSIM_DMA2ICR		MCFSIM_ICR15	/* DMA 2 ICR */
#endif

/****************************************************************************/
#endif	/* m5206sim_h */<|MERGE_RESOLUTION|>--- conflicted
+++ resolved
@@ -89,19 +89,18 @@
 #define	MCFSIM_PADAT		(MCF_MBAR + 0x1c9)	/* Parallel Port Value (r/w) */
 
 /*
-<<<<<<< HEAD
  * Generic GPIO
  */
 #define MCFGPIO_PIN_MAX		8
 #define MCFGPIO_IRQ_VECBASE	-1
 #define MCFGPIO_IRQ_MAX		-1
-=======
+
+/*
  *	Define system peripheral IRQ usage.
  */
 #define	MCF_IRQ_TIMER		30		/* Timer0, Level 6 */
 #define	MCF_IRQ_PROFILER	31		/* Timer1, Level 7 */
 
->>>>>>> 50713617
 /*
  *	Some symbol defines for the Parallel Port Pin Assignment Register
  */
