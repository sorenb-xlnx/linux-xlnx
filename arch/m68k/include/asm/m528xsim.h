--- conflicted
+++ resolved
@@ -13,10 +13,7 @@
 
 #define	CPU_NAME		"COLDFIRE(m528x)"
 #define	CPU_INSTR_PER_JIFFY	3
-<<<<<<< HEAD
-=======
 #define	MCF_BUSCLK		MCF_CLK
->>>>>>> 105e53f8
 
 #include <asm/m52xxacr.h>
 
@@ -70,13 +67,6 @@
  */
 #define	MCFFEC_BASE		(MCF_IPSBAR + 0x00001000)
 #define	MCFFEC_SIZE		0x800
-
-/*
- *	UART module.
- */
-#define MCFUART_BASE1		0x200           /* Base address of UART1 */
-#define MCFUART_BASE2		0x240           /* Base address of UART2 */
-#define MCFUART_BASE3		0x280           /* Base address of UART3 */
 
 /*
  * 	GPIO registers
