--- conflicted
+++ resolved
@@ -165,11 +165,8 @@
 	eip; })
 #define	KSTK_ESP(tsk)	((tsk) == current ? rdusp() : (tsk)->thread.usp)
 
-<<<<<<< HEAD
-=======
 #define task_pt_regs(tsk)	((struct pt_regs *) ((tsk)->thread.esp0))
 
->>>>>>> 6a281f89
 #define cpu_relax()	barrier()
 
 #endif