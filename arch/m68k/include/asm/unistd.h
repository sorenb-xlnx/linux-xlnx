--- conflicted
+++ resolved
@@ -349,18 +349,11 @@
 #define __NR_open_by_handle_at	341
 #define __NR_clock_adjtime	342
 #define __NR_syncfs		343
-<<<<<<< HEAD
+#define __NR_setns              344
 
 #ifdef __KERNEL__
 
-#define NR_syscalls		344
-=======
-#define __NR_setns              344
-
-#ifdef __KERNEL__
-
 #define NR_syscalls		345
->>>>>>> 823b7fe5
 
 #define __ARCH_WANT_IPC_PARSE_VERSION
 #define __ARCH_WANT_OLD_READDIR
