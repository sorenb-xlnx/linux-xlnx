#ifndef _M68K_TYPES_H
#define _M68K_TYPES_H

/*
 * This file is never included by application software unless
 * explicitly requested (e.g., via linux/types.h) in which case the
 * application is Linux specific so (user-) name space pollution is
 * not a major issue.  However, for interoperability, libraries still
 * need to be careful to avoid a name clashes.
 */
#include <asm-generic/int-ll64.h>

#ifndef __ASSEMBLY__

typedef unsigned short umode_t;

#endif /* __ASSEMBLY__ */

/*
 * These aren't exported outside the kernel to avoid name space clashes
 */
#ifdef __KERNEL__

#define BITS_PER_LONG 32

<<<<<<< HEAD
#ifndef __ASSEMBLY__

typedef u32 dma64_addr_t;

#endif /* __ASSEMBLY__ */

=======
>>>>>>> 16c29daf
#endif /* __KERNEL__ */

#endif /* _M68K_TYPES_H */<|MERGE_RESOLUTION|>--- conflicted
+++ resolved
@@ -23,15 +23,6 @@
 
 #define BITS_PER_LONG 32
 
-<<<<<<< HEAD
-#ifndef __ASSEMBLY__
-
-typedef u32 dma64_addr_t;
-
-#endif /* __ASSEMBLY__ */
-
-=======
->>>>>>> 16c29daf
 #endif /* __KERNEL__ */
 
 #endif /* _M68K_TYPES_H */