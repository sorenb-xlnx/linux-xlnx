<<<<<<< HEAD
/*
 *  linux/arch/m68k/kernel/time.c
 *
 *  Copyright (C) 1991, 1992, 1995  Linus Torvalds
 *
 * This file contains the m68k-specific time handling details.
 * Most of the stuff is located in the machine specific files.
 *
 * 1997-09-10	Updated NTP code according to technical memorandum Jan '96
 *		"A Kernel Model for Precision Timekeeping" by Dave Mills
 */

#include <linux/errno.h>
#include <linux/module.h>
#include <linux/sched.h>
#include <linux/kernel.h>
#include <linux/param.h>
#include <linux/string.h>
#include <linux/mm.h>
#include <linux/rtc.h>
#include <linux/platform_device.h>

#include <asm/machdep.h>
#include <asm/io.h>
#include <asm/irq_regs.h>

#include <linux/time.h>
#include <linux/timex.h>
#include <linux/profile.h>

static inline int set_rtc_mmss(unsigned long nowtime)
{
  if (mach_set_clock_mmss)
    return mach_set_clock_mmss (nowtime);
  return -1;
}

/*
 * timer_interrupt() needs to keep up the real-time clock,
 * as well as call the "xtime_update()" routine every clocktick
 */
static irqreturn_t timer_interrupt(int irq, void *dummy)
{
	xtime_update(1);
	update_process_times(user_mode(get_irq_regs()));
	profile_tick(CPU_PROFILING);

#ifdef CONFIG_HEARTBEAT
	/* use power LED as a heartbeat instead -- much more useful
	   for debugging -- based on the version for PReP by Cort */
	/* acts like an actual heart beat -- ie thump-thump-pause... */
	if (mach_heartbeat) {
	    static unsigned cnt = 0, period = 0, dist = 0;

	    if (cnt == 0 || cnt == dist)
		mach_heartbeat( 1 );
	    else if (cnt == 7 || cnt == dist+7)
		mach_heartbeat( 0 );

	    if (++cnt > period) {
		cnt = 0;
		/* The hyperbolic function below modifies the heartbeat period
		 * length in dependency of the current (5min) load. It goes
		 * through the points f(0)=126, f(1)=86, f(5)=51,
		 * f(inf)->30. */
		period = ((672<<FSHIFT)/(5*avenrun[0]+(7<<FSHIFT))) + 30;
		dist = period / 4;
	    }
	}
#endif /* CONFIG_HEARTBEAT */
	return IRQ_HANDLED;
}

void read_persistent_clock(struct timespec *ts)
{
	struct rtc_time time;
	ts->tv_sec = 0;
	ts->tv_nsec = 0;

	if (mach_hwclk) {
		mach_hwclk(0, &time);

		if ((time.tm_year += 1900) < 1970)
			time.tm_year += 100;
		ts->tv_sec = mktime(time.tm_year, time.tm_mon, time.tm_mday,
				      time.tm_hour, time.tm_min, time.tm_sec);
	}
}

void __init time_init(void)
{
	mach_sched_init(timer_interrupt);
}

u32 arch_gettimeoffset(void)
{
	return mach_gettimeoffset() * 1000;
}

static int __init rtc_init(void)
{
	struct platform_device *pdev;

	if (!mach_hwclk)
		return -ENODEV;

	pdev = platform_device_register_simple("rtc-generic", -1, NULL, 0);
	if (IS_ERR(pdev))
		return PTR_ERR(pdev);

	return 0;
}

module_init(rtc_init);
=======
#ifdef CONFIG_MMU
#include "time_mm.c"
#else
#include "time_no.c"
#endif
>>>>>>> 8eca7a00
<|MERGE_RESOLUTION|>--- conflicted
+++ resolved
@@ -1,122 +1,5 @@
-<<<<<<< HEAD
-/*
- *  linux/arch/m68k/kernel/time.c
- *
- *  Copyright (C) 1991, 1992, 1995  Linus Torvalds
- *
- * This file contains the m68k-specific time handling details.
- * Most of the stuff is located in the machine specific files.
- *
- * 1997-09-10	Updated NTP code according to technical memorandum Jan '96
- *		"A Kernel Model for Precision Timekeeping" by Dave Mills
- */
-
-#include <linux/errno.h>
-#include <linux/module.h>
-#include <linux/sched.h>
-#include <linux/kernel.h>
-#include <linux/param.h>
-#include <linux/string.h>
-#include <linux/mm.h>
-#include <linux/rtc.h>
-#include <linux/platform_device.h>
-
-#include <asm/machdep.h>
-#include <asm/io.h>
-#include <asm/irq_regs.h>
-
-#include <linux/time.h>
-#include <linux/timex.h>
-#include <linux/profile.h>
-
-static inline int set_rtc_mmss(unsigned long nowtime)
-{
-  if (mach_set_clock_mmss)
-    return mach_set_clock_mmss (nowtime);
-  return -1;
-}
-
-/*
- * timer_interrupt() needs to keep up the real-time clock,
- * as well as call the "xtime_update()" routine every clocktick
- */
-static irqreturn_t timer_interrupt(int irq, void *dummy)
-{
-	xtime_update(1);
-	update_process_times(user_mode(get_irq_regs()));
-	profile_tick(CPU_PROFILING);
-
-#ifdef CONFIG_HEARTBEAT
-	/* use power LED as a heartbeat instead -- much more useful
-	   for debugging -- based on the version for PReP by Cort */
-	/* acts like an actual heart beat -- ie thump-thump-pause... */
-	if (mach_heartbeat) {
-	    static unsigned cnt = 0, period = 0, dist = 0;
-
-	    if (cnt == 0 || cnt == dist)
-		mach_heartbeat( 1 );
-	    else if (cnt == 7 || cnt == dist+7)
-		mach_heartbeat( 0 );
-
-	    if (++cnt > period) {
-		cnt = 0;
-		/* The hyperbolic function below modifies the heartbeat period
-		 * length in dependency of the current (5min) load. It goes
-		 * through the points f(0)=126, f(1)=86, f(5)=51,
-		 * f(inf)->30. */
-		period = ((672<<FSHIFT)/(5*avenrun[0]+(7<<FSHIFT))) + 30;
-		dist = period / 4;
-	    }
-	}
-#endif /* CONFIG_HEARTBEAT */
-	return IRQ_HANDLED;
-}
-
-void read_persistent_clock(struct timespec *ts)
-{
-	struct rtc_time time;
-	ts->tv_sec = 0;
-	ts->tv_nsec = 0;
-
-	if (mach_hwclk) {
-		mach_hwclk(0, &time);
-
-		if ((time.tm_year += 1900) < 1970)
-			time.tm_year += 100;
-		ts->tv_sec = mktime(time.tm_year, time.tm_mon, time.tm_mday,
-				      time.tm_hour, time.tm_min, time.tm_sec);
-	}
-}
-
-void __init time_init(void)
-{
-	mach_sched_init(timer_interrupt);
-}
-
-u32 arch_gettimeoffset(void)
-{
-	return mach_gettimeoffset() * 1000;
-}
-
-static int __init rtc_init(void)
-{
-	struct platform_device *pdev;
-
-	if (!mach_hwclk)
-		return -ENODEV;
-
-	pdev = platform_device_register_simple("rtc-generic", -1, NULL, 0);
-	if (IS_ERR(pdev))
-		return PTR_ERR(pdev);
-
-	return 0;
-}
-
-module_init(rtc_init);
-=======
 #ifdef CONFIG_MMU
 #include "time_mm.c"
 #else
 #include "time_no.c"
-#endif
->>>>>>> 8eca7a00
+#endif