<<<<<<< HEAD
/*
 *  linux/arch/m68k/kernel/signal.c
 *
 *  Copyright (C) 1991, 1992  Linus Torvalds
 *
 * This file is subject to the terms and conditions of the GNU General Public
 * License.  See the file COPYING in the main directory of this archive
 * for more details.
 */

/*
 * Linux/m68k support by Hamish Macdonald
 *
 * 68060 fixes by Jesper Skov
 *
 * 1997-12-01  Modified for POSIX.1b signals by Andreas Schwab
 *
 * mathemu support by Roman Zippel
 *  (Note: fpstate in the signal context is completely ignored for the emulator
 *         and the internal floating point format is put on stack)
 */

/*
 * ++roman (07/09/96): implemented signal stacks (specially for tosemu on
 * Atari :-) Current limitation: Only one sigstack can be active at one time.
 * If a second signal with SA_ONSTACK set arrives while working on a sigstack,
 * SA_ONSTACK is ignored. This behaviour avoids lots of trouble with nested
 * signal handlers!
 */

#include <linux/sched.h>
#include <linux/mm.h>
#include <linux/kernel.h>
#include <linux/signal.h>
#include <linux/syscalls.h>
#include <linux/errno.h>
#include <linux/wait.h>
#include <linux/ptrace.h>
#include <linux/unistd.h>
#include <linux/stddef.h>
#include <linux/highuid.h>
#include <linux/personality.h>
#include <linux/tty.h>
#include <linux/binfmts.h>
#include <linux/module.h>

#include <asm/setup.h>
#include <asm/uaccess.h>
#include <asm/pgtable.h>
#include <asm/traps.h>
#include <asm/ucontext.h>

#define _BLOCKABLE (~(sigmask(SIGKILL) | sigmask(SIGSTOP)))

static const int frame_extra_sizes[16] = {
  [1]	= -1, /* sizeof(((struct frame *)0)->un.fmt1), */
  [2]	= sizeof(((struct frame *)0)->un.fmt2),
  [3]	= sizeof(((struct frame *)0)->un.fmt3),
  [4]	= sizeof(((struct frame *)0)->un.fmt4),
  [5]	= -1, /* sizeof(((struct frame *)0)->un.fmt5), */
  [6]	= -1, /* sizeof(((struct frame *)0)->un.fmt6), */
  [7]	= sizeof(((struct frame *)0)->un.fmt7),
  [8]	= -1, /* sizeof(((struct frame *)0)->un.fmt8), */
  [9]	= sizeof(((struct frame *)0)->un.fmt9),
  [10]	= sizeof(((struct frame *)0)->un.fmta),
  [11]	= sizeof(((struct frame *)0)->un.fmtb),
  [12]	= -1, /* sizeof(((struct frame *)0)->un.fmtc), */
  [13]	= -1, /* sizeof(((struct frame *)0)->un.fmtd), */
  [14]	= -1, /* sizeof(((struct frame *)0)->un.fmte), */
  [15]	= -1, /* sizeof(((struct frame *)0)->un.fmtf), */
};

int handle_kernel_fault(struct pt_regs *regs)
{
	const struct exception_table_entry *fixup;
	struct pt_regs *tregs;

	/* Are we prepared to handle this kernel fault? */
	fixup = search_exception_tables(regs->pc);
	if (!fixup)
		return 0;

	/* Create a new four word stack frame, discarding the old one. */
	regs->stkadj = frame_extra_sizes[regs->format];
	tregs =	(struct pt_regs *)((long)regs + regs->stkadj);
	tregs->vector = regs->vector;
	tregs->format = 0;
	tregs->pc = fixup->fixup;
	tregs->sr = regs->sr;

	return 1;
}

/*
 * Atomically swap in the new signal mask, and wait for a signal.
 */
asmlinkage int
sys_sigsuspend(int unused0, int unused1, old_sigset_t mask)
{
	mask &= _BLOCKABLE;
	spin_lock_irq(&current->sighand->siglock);
	current->saved_sigmask = current->blocked;
	siginitset(&current->blocked, mask);
	recalc_sigpending();
	spin_unlock_irq(&current->sighand->siglock);

	current->state = TASK_INTERRUPTIBLE;
	schedule();
	set_restore_sigmask();

	return -ERESTARTNOHAND;
}

asmlinkage int
sys_sigaction(int sig, const struct old_sigaction __user *act,
	      struct old_sigaction __user *oact)
{
	struct k_sigaction new_ka, old_ka;
	int ret;

	if (act) {
		old_sigset_t mask;
		if (!access_ok(VERIFY_READ, act, sizeof(*act)) ||
		    __get_user(new_ka.sa.sa_handler, &act->sa_handler) ||
		    __get_user(new_ka.sa.sa_restorer, &act->sa_restorer) ||
		    __get_user(new_ka.sa.sa_flags, &act->sa_flags) ||
		    __get_user(mask, &act->sa_mask))
			return -EFAULT;
		siginitset(&new_ka.sa.sa_mask, mask);
	}

	ret = do_sigaction(sig, act ? &new_ka : NULL, oact ? &old_ka : NULL);

	if (!ret && oact) {
		if (!access_ok(VERIFY_WRITE, oact, sizeof(*oact)) ||
		    __put_user(old_ka.sa.sa_handler, &oact->sa_handler) ||
		    __put_user(old_ka.sa.sa_restorer, &oact->sa_restorer) ||
		    __put_user(old_ka.sa.sa_flags, &oact->sa_flags) ||
		    __put_user(old_ka.sa.sa_mask.sig[0], &oact->sa_mask))
			return -EFAULT;
	}

	return ret;
}

asmlinkage int
sys_sigaltstack(const stack_t __user *uss, stack_t __user *uoss)
{
	return do_sigaltstack(uss, uoss, rdusp());
}


/*
 * Do a signal return; undo the signal stack.
 *
 * Keep the return code on the stack quadword aligned!
 * That makes the cache flush below easier.
 */

struct sigframe
{
	char __user *pretcode;
	int sig;
	int code;
	struct sigcontext __user *psc;
	char retcode[8];
	unsigned long extramask[_NSIG_WORDS-1];
	struct sigcontext sc;
};

struct rt_sigframe
{
	char __user *pretcode;
	int sig;
	struct siginfo __user *pinfo;
	void __user *puc;
	char retcode[8];
	struct siginfo info;
	struct ucontext uc;
};


static unsigned char fpu_version;	/* version number of fpu, set by setup_frame */

static inline int restore_fpu_state(struct sigcontext *sc)
{
	int err = 1;

	if (FPU_IS_EMU) {
	    /* restore registers */
	    memcpy(current->thread.fpcntl, sc->sc_fpcntl, 12);
	    memcpy(current->thread.fp, sc->sc_fpregs, 24);
	    return 0;
	}

	if (CPU_IS_060 ? sc->sc_fpstate[2] : sc->sc_fpstate[0]) {
	    /* Verify the frame format.  */
	    if (!CPU_IS_060 && (sc->sc_fpstate[0] != fpu_version))
		goto out;
	    if (CPU_IS_020_OR_030) {
		if (m68k_fputype & FPU_68881 &&
		    !(sc->sc_fpstate[1] == 0x18 || sc->sc_fpstate[1] == 0xb4))
		    goto out;
		if (m68k_fputype & FPU_68882 &&
		    !(sc->sc_fpstate[1] == 0x38 || sc->sc_fpstate[1] == 0xd4))
		    goto out;
	    } else if (CPU_IS_040) {
		if (!(sc->sc_fpstate[1] == 0x00 ||
                      sc->sc_fpstate[1] == 0x28 ||
                      sc->sc_fpstate[1] == 0x60))
		    goto out;
	    } else if (CPU_IS_060) {
		if (!(sc->sc_fpstate[3] == 0x00 ||
                      sc->sc_fpstate[3] == 0x60 ||
		      sc->sc_fpstate[3] == 0xe0))
		    goto out;
	    } else
		goto out;

	    __asm__ volatile (".chip 68k/68881\n\t"
			      "fmovemx %0,%%fp0-%%fp1\n\t"
			      "fmoveml %1,%%fpcr/%%fpsr/%%fpiar\n\t"
			      ".chip 68k"
			      : /* no outputs */
			      : "m" (*sc->sc_fpregs), "m" (*sc->sc_fpcntl));
	}
	__asm__ volatile (".chip 68k/68881\n\t"
			  "frestore %0\n\t"
			  ".chip 68k" : : "m" (*sc->sc_fpstate));
	err = 0;

out:
	return err;
}

#define FPCONTEXT_SIZE	216
#define uc_fpstate	uc_filler[0]
#define uc_formatvec	uc_filler[FPCONTEXT_SIZE/4]
#define uc_extra	uc_filler[FPCONTEXT_SIZE/4+1]

static inline int rt_restore_fpu_state(struct ucontext __user *uc)
{
	unsigned char fpstate[FPCONTEXT_SIZE];
	int context_size = CPU_IS_060 ? 8 : 0;
	fpregset_t fpregs;
	int err = 1;

	if (FPU_IS_EMU) {
		/* restore fpu control register */
		if (__copy_from_user(current->thread.fpcntl,
				uc->uc_mcontext.fpregs.f_fpcntl, 12))
			goto out;
		/* restore all other fpu register */
		if (__copy_from_user(current->thread.fp,
				uc->uc_mcontext.fpregs.f_fpregs, 96))
			goto out;
		return 0;
	}

	if (__get_user(*(long *)fpstate, (long __user *)&uc->uc_fpstate))
		goto out;
	if (CPU_IS_060 ? fpstate[2] : fpstate[0]) {
		if (!CPU_IS_060)
			context_size = fpstate[1];
		/* Verify the frame format.  */
		if (!CPU_IS_060 && (fpstate[0] != fpu_version))
			goto out;
		if (CPU_IS_020_OR_030) {
			if (m68k_fputype & FPU_68881 &&
			    !(context_size == 0x18 || context_size == 0xb4))
				goto out;
			if (m68k_fputype & FPU_68882 &&
			    !(context_size == 0x38 || context_size == 0xd4))
				goto out;
		} else if (CPU_IS_040) {
			if (!(context_size == 0x00 ||
			      context_size == 0x28 ||
			      context_size == 0x60))
				goto out;
		} else if (CPU_IS_060) {
			if (!(fpstate[3] == 0x00 ||
			      fpstate[3] == 0x60 ||
			      fpstate[3] == 0xe0))
				goto out;
		} else
			goto out;
		if (__copy_from_user(&fpregs, &uc->uc_mcontext.fpregs,
				     sizeof(fpregs)))
			goto out;
		__asm__ volatile (".chip 68k/68881\n\t"
				  "fmovemx %0,%%fp0-%%fp7\n\t"
				  "fmoveml %1,%%fpcr/%%fpsr/%%fpiar\n\t"
				  ".chip 68k"
				  : /* no outputs */
				  : "m" (*fpregs.f_fpregs),
				    "m" (*fpregs.f_fpcntl));
	}
	if (context_size &&
	    __copy_from_user(fpstate + 4, (long __user *)&uc->uc_fpstate + 1,
			     context_size))
		goto out;
	__asm__ volatile (".chip 68k/68881\n\t"
			  "frestore %0\n\t"
			  ".chip 68k" : : "m" (*fpstate));
	err = 0;

out:
	return err;
}

static int mangle_kernel_stack(struct pt_regs *regs, int formatvec,
			       void __user *fp)
{
	int fsize = frame_extra_sizes[formatvec >> 12];
	if (fsize < 0) {
		/*
		 * user process trying to return with weird frame format
		 */
#ifdef DEBUG
		printk("user process returning with weird frame format\n");
#endif
		return 1;
	}
	if (!fsize) {
		regs->format = formatvec >> 12;
		regs->vector = formatvec & 0xfff;
	} else {
		struct switch_stack *sw = (struct switch_stack *)regs - 1;
		unsigned long buf[fsize / 2]; /* yes, twice as much */

		/* that'll make sure that expansion won't crap over data */
		if (copy_from_user(buf + fsize / 4, fp, fsize))
			return 1;

		/* point of no return */
		regs->format = formatvec >> 12;
		regs->vector = formatvec & 0xfff;
#define frame_offset (sizeof(struct pt_regs)+sizeof(struct switch_stack))
		__asm__ __volatile__
			("   movel %0,%/a0\n\t"
			 "   subl %1,%/a0\n\t"     /* make room on stack */
			 "   movel %/a0,%/sp\n\t"  /* set stack pointer */
			 /* move switch_stack and pt_regs */
			 "1: movel %0@+,%/a0@+\n\t"
			 "   dbra %2,1b\n\t"
			 "   lea %/sp@(%c3),%/a0\n\t" /* add offset of fmt */
			 "   lsrl  #2,%1\n\t"
			 "   subql #1,%1\n\t"
			 /* copy to the gap we'd made */
			 "2: movel %4@+,%/a0@+\n\t"
			 "   dbra %1,2b\n\t"
			 "   bral ret_from_signal\n"
			 : /* no outputs, it doesn't ever return */
			 : "a" (sw), "d" (fsize), "d" (frame_offset/4-1),
			   "n" (frame_offset), "a" (buf + fsize/4)
			 : "a0");
#undef frame_offset
	}
	return 0;
}

static inline int
restore_sigcontext(struct pt_regs *regs, struct sigcontext __user *usc, void __user *fp)
{
	int formatvec;
	struct sigcontext context;
	int err;

	/* Always make any pending restarted system calls return -EINTR */
	current_thread_info()->restart_block.fn = do_no_restart_syscall;

	/* get previous context */
	if (copy_from_user(&context, usc, sizeof(context)))
		goto badframe;

	/* restore passed registers */
	regs->d0 = context.sc_d0;
	regs->d1 = context.sc_d1;
	regs->a0 = context.sc_a0;
	regs->a1 = context.sc_a1;
	regs->sr = (regs->sr & 0xff00) | (context.sc_sr & 0xff);
	regs->pc = context.sc_pc;
	regs->orig_d0 = -1;		/* disable syscall checks */
	wrusp(context.sc_usp);
	formatvec = context.sc_formatvec;

	err = restore_fpu_state(&context);

	if (err || mangle_kernel_stack(regs, formatvec, fp))
		goto badframe;

	return 0;

badframe:
	return 1;
}

static inline int
rt_restore_ucontext(struct pt_regs *regs, struct switch_stack *sw,
		    struct ucontext __user *uc)
{
	int temp;
	greg_t __user *gregs = uc->uc_mcontext.gregs;
	unsigned long usp;
	int err;

	/* Always make any pending restarted system calls return -EINTR */
	current_thread_info()->restart_block.fn = do_no_restart_syscall;

	err = __get_user(temp, &uc->uc_mcontext.version);
	if (temp != MCONTEXT_VERSION)
		goto badframe;
	/* restore passed registers */
	err |= __get_user(regs->d0, &gregs[0]);
	err |= __get_user(regs->d1, &gregs[1]);
	err |= __get_user(regs->d2, &gregs[2]);
	err |= __get_user(regs->d3, &gregs[3]);
	err |= __get_user(regs->d4, &gregs[4]);
	err |= __get_user(regs->d5, &gregs[5]);
	err |= __get_user(sw->d6, &gregs[6]);
	err |= __get_user(sw->d7, &gregs[7]);
	err |= __get_user(regs->a0, &gregs[8]);
	err |= __get_user(regs->a1, &gregs[9]);
	err |= __get_user(regs->a2, &gregs[10]);
	err |= __get_user(sw->a3, &gregs[11]);
	err |= __get_user(sw->a4, &gregs[12]);
	err |= __get_user(sw->a5, &gregs[13]);
	err |= __get_user(sw->a6, &gregs[14]);
	err |= __get_user(usp, &gregs[15]);
	wrusp(usp);
	err |= __get_user(regs->pc, &gregs[16]);
	err |= __get_user(temp, &gregs[17]);
	regs->sr = (regs->sr & 0xff00) | (temp & 0xff);
	regs->orig_d0 = -1;		/* disable syscall checks */
	err |= __get_user(temp, &uc->uc_formatvec);

	err |= rt_restore_fpu_state(uc);

	if (err || do_sigaltstack(&uc->uc_stack, NULL, usp) == -EFAULT)
		goto badframe;

	if (mangle_kernel_stack(regs, temp, &uc->uc_extra))
		goto badframe;

	return 0;

badframe:
	return 1;
}

asmlinkage int do_sigreturn(unsigned long __unused)
{
	struct switch_stack *sw = (struct switch_stack *) &__unused;
	struct pt_regs *regs = (struct pt_regs *) (sw + 1);
	unsigned long usp = rdusp();
	struct sigframe __user *frame = (struct sigframe __user *)(usp - 4);
	sigset_t set;

	if (!access_ok(VERIFY_READ, frame, sizeof(*frame)))
		goto badframe;
	if (__get_user(set.sig[0], &frame->sc.sc_mask) ||
	    (_NSIG_WORDS > 1 &&
	     __copy_from_user(&set.sig[1], &frame->extramask,
			      sizeof(frame->extramask))))
		goto badframe;

	sigdelsetmask(&set, ~_BLOCKABLE);
	current->blocked = set;
	recalc_sigpending();

	if (restore_sigcontext(regs, &frame->sc, frame + 1))
		goto badframe;
	return regs->d0;

badframe:
	force_sig(SIGSEGV, current);
	return 0;
}

asmlinkage int do_rt_sigreturn(unsigned long __unused)
{
	struct switch_stack *sw = (struct switch_stack *) &__unused;
	struct pt_regs *regs = (struct pt_regs *) (sw + 1);
	unsigned long usp = rdusp();
	struct rt_sigframe __user *frame = (struct rt_sigframe __user *)(usp - 4);
	sigset_t set;

	if (!access_ok(VERIFY_READ, frame, sizeof(*frame)))
		goto badframe;
	if (__copy_from_user(&set, &frame->uc.uc_sigmask, sizeof(set)))
		goto badframe;

	sigdelsetmask(&set, ~_BLOCKABLE);
	current->blocked = set;
	recalc_sigpending();

	if (rt_restore_ucontext(regs, sw, &frame->uc))
		goto badframe;
	return regs->d0;

badframe:
	force_sig(SIGSEGV, current);
	return 0;
}

/*
 * Set up a signal frame.
 */

static inline void save_fpu_state(struct sigcontext *sc, struct pt_regs *regs)
{
	if (FPU_IS_EMU) {
		/* save registers */
		memcpy(sc->sc_fpcntl, current->thread.fpcntl, 12);
		memcpy(sc->sc_fpregs, current->thread.fp, 24);
		return;
	}

	__asm__ volatile (".chip 68k/68881\n\t"
			  "fsave %0\n\t"
			  ".chip 68k"
			  : : "m" (*sc->sc_fpstate) : "memory");

	if (CPU_IS_060 ? sc->sc_fpstate[2] : sc->sc_fpstate[0]) {
		fpu_version = sc->sc_fpstate[0];
		if (CPU_IS_020_OR_030 &&
		    regs->vector >= (VEC_FPBRUC * 4) &&
		    regs->vector <= (VEC_FPNAN * 4)) {
			/* Clear pending exception in 68882 idle frame */
			if (*(unsigned short *) sc->sc_fpstate == 0x1f38)
				sc->sc_fpstate[0x38] |= 1 << 3;
		}
		__asm__ volatile (".chip 68k/68881\n\t"
				  "fmovemx %%fp0-%%fp1,%0\n\t"
				  "fmoveml %%fpcr/%%fpsr/%%fpiar,%1\n\t"
				  ".chip 68k"
				  : "=m" (*sc->sc_fpregs),
				    "=m" (*sc->sc_fpcntl)
				  : /* no inputs */
				  : "memory");
	}
}

static inline int rt_save_fpu_state(struct ucontext __user *uc, struct pt_regs *regs)
{
	unsigned char fpstate[FPCONTEXT_SIZE];
	int context_size = CPU_IS_060 ? 8 : 0;
	int err = 0;

	if (FPU_IS_EMU) {
		/* save fpu control register */
		err |= copy_to_user(uc->uc_mcontext.fpregs.f_fpcntl,
				current->thread.fpcntl, 12);
		/* save all other fpu register */
		err |= copy_to_user(uc->uc_mcontext.fpregs.f_fpregs,
				current->thread.fp, 96);
		return err;
	}

	__asm__ volatile (".chip 68k/68881\n\t"
			  "fsave %0\n\t"
			  ".chip 68k"
			  : : "m" (*fpstate) : "memory");

	err |= __put_user(*(long *)fpstate, (long __user *)&uc->uc_fpstate);
	if (CPU_IS_060 ? fpstate[2] : fpstate[0]) {
		fpregset_t fpregs;
		if (!CPU_IS_060)
			context_size = fpstate[1];
		fpu_version = fpstate[0];
		if (CPU_IS_020_OR_030 &&
		    regs->vector >= (VEC_FPBRUC * 4) &&
		    regs->vector <= (VEC_FPNAN * 4)) {
			/* Clear pending exception in 68882 idle frame */
			if (*(unsigned short *) fpstate == 0x1f38)
				fpstate[0x38] |= 1 << 3;
		}
		__asm__ volatile (".chip 68k/68881\n\t"
				  "fmovemx %%fp0-%%fp7,%0\n\t"
				  "fmoveml %%fpcr/%%fpsr/%%fpiar,%1\n\t"
				  ".chip 68k"
				  : "=m" (*fpregs.f_fpregs),
				    "=m" (*fpregs.f_fpcntl)
				  : /* no inputs */
				  : "memory");
		err |= copy_to_user(&uc->uc_mcontext.fpregs, &fpregs,
				    sizeof(fpregs));
	}
	if (context_size)
		err |= copy_to_user((long __user *)&uc->uc_fpstate + 1, fpstate + 4,
				    context_size);
	return err;
}

static void setup_sigcontext(struct sigcontext *sc, struct pt_regs *regs,
			     unsigned long mask)
{
	sc->sc_mask = mask;
	sc->sc_usp = rdusp();
	sc->sc_d0 = regs->d0;
	sc->sc_d1 = regs->d1;
	sc->sc_a0 = regs->a0;
	sc->sc_a1 = regs->a1;
	sc->sc_sr = regs->sr;
	sc->sc_pc = regs->pc;
	sc->sc_formatvec = regs->format << 12 | regs->vector;
	save_fpu_state(sc, regs);
}

static inline int rt_setup_ucontext(struct ucontext __user *uc, struct pt_regs *regs)
{
	struct switch_stack *sw = (struct switch_stack *)regs - 1;
	greg_t __user *gregs = uc->uc_mcontext.gregs;
	int err = 0;

	err |= __put_user(MCONTEXT_VERSION, &uc->uc_mcontext.version);
	err |= __put_user(regs->d0, &gregs[0]);
	err |= __put_user(regs->d1, &gregs[1]);
	err |= __put_user(regs->d2, &gregs[2]);
	err |= __put_user(regs->d3, &gregs[3]);
	err |= __put_user(regs->d4, &gregs[4]);
	err |= __put_user(regs->d5, &gregs[5]);
	err |= __put_user(sw->d6, &gregs[6]);
	err |= __put_user(sw->d7, &gregs[7]);
	err |= __put_user(regs->a0, &gregs[8]);
	err |= __put_user(regs->a1, &gregs[9]);
	err |= __put_user(regs->a2, &gregs[10]);
	err |= __put_user(sw->a3, &gregs[11]);
	err |= __put_user(sw->a4, &gregs[12]);
	err |= __put_user(sw->a5, &gregs[13]);
	err |= __put_user(sw->a6, &gregs[14]);
	err |= __put_user(rdusp(), &gregs[15]);
	err |= __put_user(regs->pc, &gregs[16]);
	err |= __put_user(regs->sr, &gregs[17]);
	err |= __put_user((regs->format << 12) | regs->vector, &uc->uc_formatvec);
	err |= rt_save_fpu_state(uc, regs);
	return err;
}

static inline void push_cache (unsigned long vaddr)
{
	/*
	 * Using the old cache_push_v() was really a big waste.
	 *
	 * What we are trying to do is to flush 8 bytes to ram.
	 * Flushing 2 cache lines of 16 bytes is much cheaper than
	 * flushing 1 or 2 pages, as previously done in
	 * cache_push_v().
	 *                                                     Jes
	 */
	if (CPU_IS_040) {
		unsigned long temp;

		__asm__ __volatile__ (".chip 68040\n\t"
				      "nop\n\t"
				      "ptestr (%1)\n\t"
				      "movec %%mmusr,%0\n\t"
				      ".chip 68k"
				      : "=r" (temp)
				      : "a" (vaddr));

		temp &= PAGE_MASK;
		temp |= vaddr & ~PAGE_MASK;

		__asm__ __volatile__ (".chip 68040\n\t"
				      "nop\n\t"
				      "cpushl %%bc,(%0)\n\t"
				      ".chip 68k"
				      : : "a" (temp));
	}
	else if (CPU_IS_060) {
		unsigned long temp;
		__asm__ __volatile__ (".chip 68060\n\t"
				      "plpar (%0)\n\t"
				      ".chip 68k"
				      : "=a" (temp)
				      : "0" (vaddr));
		__asm__ __volatile__ (".chip 68060\n\t"
				      "cpushl %%bc,(%0)\n\t"
				      ".chip 68k"
				      : : "a" (temp));
	}
	else {
		/*
		 * 68030/68020 have no writeback cache;
		 * still need to clear icache.
		 * Note that vaddr is guaranteed to be long word aligned.
		 */
		unsigned long temp;
		asm volatile ("movec %%cacr,%0" : "=r" (temp));
		temp += 4;
		asm volatile ("movec %0,%%caar\n\t"
			      "movec %1,%%cacr"
			      : : "r" (vaddr), "r" (temp));
		asm volatile ("movec %0,%%caar\n\t"
			      "movec %1,%%cacr"
			      : : "r" (vaddr + 4), "r" (temp));
	}
}

static inline void __user *
get_sigframe(struct k_sigaction *ka, struct pt_regs *regs, size_t frame_size)
{
	unsigned long usp;

	/* Default to using normal stack.  */
	usp = rdusp();

	/* This is the X/Open sanctioned signal stack switching.  */
	if (ka->sa.sa_flags & SA_ONSTACK) {
		if (!sas_ss_flags(usp))
			usp = current->sas_ss_sp + current->sas_ss_size;
	}
	return (void __user *)((usp - frame_size) & -8UL);
}

static int setup_frame (int sig, struct k_sigaction *ka,
			 sigset_t *set, struct pt_regs *regs)
{
	struct sigframe __user *frame;
	int fsize = frame_extra_sizes[regs->format];
	struct sigcontext context;
	int err = 0;

	if (fsize < 0) {
#ifdef DEBUG
		printk ("setup_frame: Unknown frame format %#x\n",
			regs->format);
#endif
		goto give_sigsegv;
	}

	frame = get_sigframe(ka, regs, sizeof(*frame) + fsize);

	if (fsize)
		err |= copy_to_user (frame + 1, regs + 1, fsize);

	err |= __put_user((current_thread_info()->exec_domain
			   && current_thread_info()->exec_domain->signal_invmap
			   && sig < 32
			   ? current_thread_info()->exec_domain->signal_invmap[sig]
			   : sig),
			  &frame->sig);

	err |= __put_user(regs->vector, &frame->code);
	err |= __put_user(&frame->sc, &frame->psc);

	if (_NSIG_WORDS > 1)
		err |= copy_to_user(frame->extramask, &set->sig[1],
				    sizeof(frame->extramask));

	setup_sigcontext(&context, regs, set->sig[0]);
	err |= copy_to_user (&frame->sc, &context, sizeof(context));

	/* Set up to return from userspace.  */
	err |= __put_user(frame->retcode, &frame->pretcode);
	/* moveq #,d0; trap #0 */
	err |= __put_user(0x70004e40 + (__NR_sigreturn << 16),
			  (long __user *)(frame->retcode));

	if (err)
		goto give_sigsegv;

	push_cache ((unsigned long) &frame->retcode);

	/*
	 * Set up registers for signal handler.  All the state we are about
	 * to destroy is successfully copied to sigframe.
	 */
	wrusp ((unsigned long) frame);
	regs->pc = (unsigned long) ka->sa.sa_handler;

	/*
	 * This is subtle; if we build more than one sigframe, all but the
	 * first one will see frame format 0 and have fsize == 0, so we won't
	 * screw stkadj.
	 */
	if (fsize)
		regs->stkadj = fsize;

	/* Prepare to skip over the extra stuff in the exception frame.  */
	if (regs->stkadj) {
		struct pt_regs *tregs =
			(struct pt_regs *)((ulong)regs + regs->stkadj);
#ifdef DEBUG
		printk("Performing stackadjust=%04x\n", regs->stkadj);
#endif
		/* This must be copied with decreasing addresses to
                   handle overlaps.  */
		tregs->vector = 0;
		tregs->format = 0;
		tregs->pc = regs->pc;
		tregs->sr = regs->sr;
	}
	return 0;

give_sigsegv:
	force_sigsegv(sig, current);
	return err;
}

static int setup_rt_frame (int sig, struct k_sigaction *ka, siginfo_t *info,
			    sigset_t *set, struct pt_regs *regs)
{
	struct rt_sigframe __user *frame;
	int fsize = frame_extra_sizes[regs->format];
	int err = 0;

	if (fsize < 0) {
#ifdef DEBUG
		printk ("setup_frame: Unknown frame format %#x\n",
			regs->format);
#endif
		goto give_sigsegv;
	}

	frame = get_sigframe(ka, regs, sizeof(*frame));

	if (fsize)
		err |= copy_to_user (&frame->uc.uc_extra, regs + 1, fsize);

	err |= __put_user((current_thread_info()->exec_domain
			   && current_thread_info()->exec_domain->signal_invmap
			   && sig < 32
			   ? current_thread_info()->exec_domain->signal_invmap[sig]
			   : sig),
			  &frame->sig);
	err |= __put_user(&frame->info, &frame->pinfo);
	err |= __put_user(&frame->uc, &frame->puc);
	err |= copy_siginfo_to_user(&frame->info, info);

	/* Create the ucontext.  */
	err |= __put_user(0, &frame->uc.uc_flags);
	err |= __put_user(NULL, &frame->uc.uc_link);
	err |= __put_user((void __user *)current->sas_ss_sp,
			  &frame->uc.uc_stack.ss_sp);
	err |= __put_user(sas_ss_flags(rdusp()),
			  &frame->uc.uc_stack.ss_flags);
	err |= __put_user(current->sas_ss_size, &frame->uc.uc_stack.ss_size);
	err |= rt_setup_ucontext(&frame->uc, regs);
	err |= copy_to_user (&frame->uc.uc_sigmask, set, sizeof(*set));

	/* Set up to return from userspace.  */
	err |= __put_user(frame->retcode, &frame->pretcode);
#ifdef __mcoldfire__
	/* movel #__NR_rt_sigreturn,d0; trap #0 */
	err |= __put_user(0x203c0000, (long __user *)(frame->retcode + 0));
	err |= __put_user(0x00004e40 + (__NR_rt_sigreturn << 16),
			  (long __user *)(frame->retcode + 4));
=======
#ifdef CONFIG_MMU
#include "signal_mm.c"
>>>>>>> 8eca7a00
#else
#include "signal_no.c"
#endif<|MERGE_RESOLUTION|>--- conflicted
+++ resolved
@@ -1,857 +1,5 @@
-<<<<<<< HEAD
-/*
- *  linux/arch/m68k/kernel/signal.c
- *
- *  Copyright (C) 1991, 1992  Linus Torvalds
- *
- * This file is subject to the terms and conditions of the GNU General Public
- * License.  See the file COPYING in the main directory of this archive
- * for more details.
- */
-
-/*
- * Linux/m68k support by Hamish Macdonald
- *
- * 68060 fixes by Jesper Skov
- *
- * 1997-12-01  Modified for POSIX.1b signals by Andreas Schwab
- *
- * mathemu support by Roman Zippel
- *  (Note: fpstate in the signal context is completely ignored for the emulator
- *         and the internal floating point format is put on stack)
- */
-
-/*
- * ++roman (07/09/96): implemented signal stacks (specially for tosemu on
- * Atari :-) Current limitation: Only one sigstack can be active at one time.
- * If a second signal with SA_ONSTACK set arrives while working on a sigstack,
- * SA_ONSTACK is ignored. This behaviour avoids lots of trouble with nested
- * signal handlers!
- */
-
-#include <linux/sched.h>
-#include <linux/mm.h>
-#include <linux/kernel.h>
-#include <linux/signal.h>
-#include <linux/syscalls.h>
-#include <linux/errno.h>
-#include <linux/wait.h>
-#include <linux/ptrace.h>
-#include <linux/unistd.h>
-#include <linux/stddef.h>
-#include <linux/highuid.h>
-#include <linux/personality.h>
-#include <linux/tty.h>
-#include <linux/binfmts.h>
-#include <linux/module.h>
-
-#include <asm/setup.h>
-#include <asm/uaccess.h>
-#include <asm/pgtable.h>
-#include <asm/traps.h>
-#include <asm/ucontext.h>
-
-#define _BLOCKABLE (~(sigmask(SIGKILL) | sigmask(SIGSTOP)))
-
-static const int frame_extra_sizes[16] = {
-  [1]	= -1, /* sizeof(((struct frame *)0)->un.fmt1), */
-  [2]	= sizeof(((struct frame *)0)->un.fmt2),
-  [3]	= sizeof(((struct frame *)0)->un.fmt3),
-  [4]	= sizeof(((struct frame *)0)->un.fmt4),
-  [5]	= -1, /* sizeof(((struct frame *)0)->un.fmt5), */
-  [6]	= -1, /* sizeof(((struct frame *)0)->un.fmt6), */
-  [7]	= sizeof(((struct frame *)0)->un.fmt7),
-  [8]	= -1, /* sizeof(((struct frame *)0)->un.fmt8), */
-  [9]	= sizeof(((struct frame *)0)->un.fmt9),
-  [10]	= sizeof(((struct frame *)0)->un.fmta),
-  [11]	= sizeof(((struct frame *)0)->un.fmtb),
-  [12]	= -1, /* sizeof(((struct frame *)0)->un.fmtc), */
-  [13]	= -1, /* sizeof(((struct frame *)0)->un.fmtd), */
-  [14]	= -1, /* sizeof(((struct frame *)0)->un.fmte), */
-  [15]	= -1, /* sizeof(((struct frame *)0)->un.fmtf), */
-};
-
-int handle_kernel_fault(struct pt_regs *regs)
-{
-	const struct exception_table_entry *fixup;
-	struct pt_regs *tregs;
-
-	/* Are we prepared to handle this kernel fault? */
-	fixup = search_exception_tables(regs->pc);
-	if (!fixup)
-		return 0;
-
-	/* Create a new four word stack frame, discarding the old one. */
-	regs->stkadj = frame_extra_sizes[regs->format];
-	tregs =	(struct pt_regs *)((long)regs + regs->stkadj);
-	tregs->vector = regs->vector;
-	tregs->format = 0;
-	tregs->pc = fixup->fixup;
-	tregs->sr = regs->sr;
-
-	return 1;
-}
-
-/*
- * Atomically swap in the new signal mask, and wait for a signal.
- */
-asmlinkage int
-sys_sigsuspend(int unused0, int unused1, old_sigset_t mask)
-{
-	mask &= _BLOCKABLE;
-	spin_lock_irq(&current->sighand->siglock);
-	current->saved_sigmask = current->blocked;
-	siginitset(&current->blocked, mask);
-	recalc_sigpending();
-	spin_unlock_irq(&current->sighand->siglock);
-
-	current->state = TASK_INTERRUPTIBLE;
-	schedule();
-	set_restore_sigmask();
-
-	return -ERESTARTNOHAND;
-}
-
-asmlinkage int
-sys_sigaction(int sig, const struct old_sigaction __user *act,
-	      struct old_sigaction __user *oact)
-{
-	struct k_sigaction new_ka, old_ka;
-	int ret;
-
-	if (act) {
-		old_sigset_t mask;
-		if (!access_ok(VERIFY_READ, act, sizeof(*act)) ||
-		    __get_user(new_ka.sa.sa_handler, &act->sa_handler) ||
-		    __get_user(new_ka.sa.sa_restorer, &act->sa_restorer) ||
-		    __get_user(new_ka.sa.sa_flags, &act->sa_flags) ||
-		    __get_user(mask, &act->sa_mask))
-			return -EFAULT;
-		siginitset(&new_ka.sa.sa_mask, mask);
-	}
-
-	ret = do_sigaction(sig, act ? &new_ka : NULL, oact ? &old_ka : NULL);
-
-	if (!ret && oact) {
-		if (!access_ok(VERIFY_WRITE, oact, sizeof(*oact)) ||
-		    __put_user(old_ka.sa.sa_handler, &oact->sa_handler) ||
-		    __put_user(old_ka.sa.sa_restorer, &oact->sa_restorer) ||
-		    __put_user(old_ka.sa.sa_flags, &oact->sa_flags) ||
-		    __put_user(old_ka.sa.sa_mask.sig[0], &oact->sa_mask))
-			return -EFAULT;
-	}
-
-	return ret;
-}
-
-asmlinkage int
-sys_sigaltstack(const stack_t __user *uss, stack_t __user *uoss)
-{
-	return do_sigaltstack(uss, uoss, rdusp());
-}
-
-
-/*
- * Do a signal return; undo the signal stack.
- *
- * Keep the return code on the stack quadword aligned!
- * That makes the cache flush below easier.
- */
-
-struct sigframe
-{
-	char __user *pretcode;
-	int sig;
-	int code;
-	struct sigcontext __user *psc;
-	char retcode[8];
-	unsigned long extramask[_NSIG_WORDS-1];
-	struct sigcontext sc;
-};
-
-struct rt_sigframe
-{
-	char __user *pretcode;
-	int sig;
-	struct siginfo __user *pinfo;
-	void __user *puc;
-	char retcode[8];
-	struct siginfo info;
-	struct ucontext uc;
-};
-
-
-static unsigned char fpu_version;	/* version number of fpu, set by setup_frame */
-
-static inline int restore_fpu_state(struct sigcontext *sc)
-{
-	int err = 1;
-
-	if (FPU_IS_EMU) {
-	    /* restore registers */
-	    memcpy(current->thread.fpcntl, sc->sc_fpcntl, 12);
-	    memcpy(current->thread.fp, sc->sc_fpregs, 24);
-	    return 0;
-	}
-
-	if (CPU_IS_060 ? sc->sc_fpstate[2] : sc->sc_fpstate[0]) {
-	    /* Verify the frame format.  */
-	    if (!CPU_IS_060 && (sc->sc_fpstate[0] != fpu_version))
-		goto out;
-	    if (CPU_IS_020_OR_030) {
-		if (m68k_fputype & FPU_68881 &&
-		    !(sc->sc_fpstate[1] == 0x18 || sc->sc_fpstate[1] == 0xb4))
-		    goto out;
-		if (m68k_fputype & FPU_68882 &&
-		    !(sc->sc_fpstate[1] == 0x38 || sc->sc_fpstate[1] == 0xd4))
-		    goto out;
-	    } else if (CPU_IS_040) {
-		if (!(sc->sc_fpstate[1] == 0x00 ||
-                      sc->sc_fpstate[1] == 0x28 ||
-                      sc->sc_fpstate[1] == 0x60))
-		    goto out;
-	    } else if (CPU_IS_060) {
-		if (!(sc->sc_fpstate[3] == 0x00 ||
-                      sc->sc_fpstate[3] == 0x60 ||
-		      sc->sc_fpstate[3] == 0xe0))
-		    goto out;
-	    } else
-		goto out;
-
-	    __asm__ volatile (".chip 68k/68881\n\t"
-			      "fmovemx %0,%%fp0-%%fp1\n\t"
-			      "fmoveml %1,%%fpcr/%%fpsr/%%fpiar\n\t"
-			      ".chip 68k"
-			      : /* no outputs */
-			      : "m" (*sc->sc_fpregs), "m" (*sc->sc_fpcntl));
-	}
-	__asm__ volatile (".chip 68k/68881\n\t"
-			  "frestore %0\n\t"
-			  ".chip 68k" : : "m" (*sc->sc_fpstate));
-	err = 0;
-
-out:
-	return err;
-}
-
-#define FPCONTEXT_SIZE	216
-#define uc_fpstate	uc_filler[0]
-#define uc_formatvec	uc_filler[FPCONTEXT_SIZE/4]
-#define uc_extra	uc_filler[FPCONTEXT_SIZE/4+1]
-
-static inline int rt_restore_fpu_state(struct ucontext __user *uc)
-{
-	unsigned char fpstate[FPCONTEXT_SIZE];
-	int context_size = CPU_IS_060 ? 8 : 0;
-	fpregset_t fpregs;
-	int err = 1;
-
-	if (FPU_IS_EMU) {
-		/* restore fpu control register */
-		if (__copy_from_user(current->thread.fpcntl,
-				uc->uc_mcontext.fpregs.f_fpcntl, 12))
-			goto out;
-		/* restore all other fpu register */
-		if (__copy_from_user(current->thread.fp,
-				uc->uc_mcontext.fpregs.f_fpregs, 96))
-			goto out;
-		return 0;
-	}
-
-	if (__get_user(*(long *)fpstate, (long __user *)&uc->uc_fpstate))
-		goto out;
-	if (CPU_IS_060 ? fpstate[2] : fpstate[0]) {
-		if (!CPU_IS_060)
-			context_size = fpstate[1];
-		/* Verify the frame format.  */
-		if (!CPU_IS_060 && (fpstate[0] != fpu_version))
-			goto out;
-		if (CPU_IS_020_OR_030) {
-			if (m68k_fputype & FPU_68881 &&
-			    !(context_size == 0x18 || context_size == 0xb4))
-				goto out;
-			if (m68k_fputype & FPU_68882 &&
-			    !(context_size == 0x38 || context_size == 0xd4))
-				goto out;
-		} else if (CPU_IS_040) {
-			if (!(context_size == 0x00 ||
-			      context_size == 0x28 ||
-			      context_size == 0x60))
-				goto out;
-		} else if (CPU_IS_060) {
-			if (!(fpstate[3] == 0x00 ||
-			      fpstate[3] == 0x60 ||
-			      fpstate[3] == 0xe0))
-				goto out;
-		} else
-			goto out;
-		if (__copy_from_user(&fpregs, &uc->uc_mcontext.fpregs,
-				     sizeof(fpregs)))
-			goto out;
-		__asm__ volatile (".chip 68k/68881\n\t"
-				  "fmovemx %0,%%fp0-%%fp7\n\t"
-				  "fmoveml %1,%%fpcr/%%fpsr/%%fpiar\n\t"
-				  ".chip 68k"
-				  : /* no outputs */
-				  : "m" (*fpregs.f_fpregs),
-				    "m" (*fpregs.f_fpcntl));
-	}
-	if (context_size &&
-	    __copy_from_user(fpstate + 4, (long __user *)&uc->uc_fpstate + 1,
-			     context_size))
-		goto out;
-	__asm__ volatile (".chip 68k/68881\n\t"
-			  "frestore %0\n\t"
-			  ".chip 68k" : : "m" (*fpstate));
-	err = 0;
-
-out:
-	return err;
-}
-
-static int mangle_kernel_stack(struct pt_regs *regs, int formatvec,
-			       void __user *fp)
-{
-	int fsize = frame_extra_sizes[formatvec >> 12];
-	if (fsize < 0) {
-		/*
-		 * user process trying to return with weird frame format
-		 */
-#ifdef DEBUG
-		printk("user process returning with weird frame format\n");
-#endif
-		return 1;
-	}
-	if (!fsize) {
-		regs->format = formatvec >> 12;
-		regs->vector = formatvec & 0xfff;
-	} else {
-		struct switch_stack *sw = (struct switch_stack *)regs - 1;
-		unsigned long buf[fsize / 2]; /* yes, twice as much */
-
-		/* that'll make sure that expansion won't crap over data */
-		if (copy_from_user(buf + fsize / 4, fp, fsize))
-			return 1;
-
-		/* point of no return */
-		regs->format = formatvec >> 12;
-		regs->vector = formatvec & 0xfff;
-#define frame_offset (sizeof(struct pt_regs)+sizeof(struct switch_stack))
-		__asm__ __volatile__
-			("   movel %0,%/a0\n\t"
-			 "   subl %1,%/a0\n\t"     /* make room on stack */
-			 "   movel %/a0,%/sp\n\t"  /* set stack pointer */
-			 /* move switch_stack and pt_regs */
-			 "1: movel %0@+,%/a0@+\n\t"
-			 "   dbra %2,1b\n\t"
-			 "   lea %/sp@(%c3),%/a0\n\t" /* add offset of fmt */
-			 "   lsrl  #2,%1\n\t"
-			 "   subql #1,%1\n\t"
-			 /* copy to the gap we'd made */
-			 "2: movel %4@+,%/a0@+\n\t"
-			 "   dbra %1,2b\n\t"
-			 "   bral ret_from_signal\n"
-			 : /* no outputs, it doesn't ever return */
-			 : "a" (sw), "d" (fsize), "d" (frame_offset/4-1),
-			   "n" (frame_offset), "a" (buf + fsize/4)
-			 : "a0");
-#undef frame_offset
-	}
-	return 0;
-}
-
-static inline int
-restore_sigcontext(struct pt_regs *regs, struct sigcontext __user *usc, void __user *fp)
-{
-	int formatvec;
-	struct sigcontext context;
-	int err;
-
-	/* Always make any pending restarted system calls return -EINTR */
-	current_thread_info()->restart_block.fn = do_no_restart_syscall;
-
-	/* get previous context */
-	if (copy_from_user(&context, usc, sizeof(context)))
-		goto badframe;
-
-	/* restore passed registers */
-	regs->d0 = context.sc_d0;
-	regs->d1 = context.sc_d1;
-	regs->a0 = context.sc_a0;
-	regs->a1 = context.sc_a1;
-	regs->sr = (regs->sr & 0xff00) | (context.sc_sr & 0xff);
-	regs->pc = context.sc_pc;
-	regs->orig_d0 = -1;		/* disable syscall checks */
-	wrusp(context.sc_usp);
-	formatvec = context.sc_formatvec;
-
-	err = restore_fpu_state(&context);
-
-	if (err || mangle_kernel_stack(regs, formatvec, fp))
-		goto badframe;
-
-	return 0;
-
-badframe:
-	return 1;
-}
-
-static inline int
-rt_restore_ucontext(struct pt_regs *regs, struct switch_stack *sw,
-		    struct ucontext __user *uc)
-{
-	int temp;
-	greg_t __user *gregs = uc->uc_mcontext.gregs;
-	unsigned long usp;
-	int err;
-
-	/* Always make any pending restarted system calls return -EINTR */
-	current_thread_info()->restart_block.fn = do_no_restart_syscall;
-
-	err = __get_user(temp, &uc->uc_mcontext.version);
-	if (temp != MCONTEXT_VERSION)
-		goto badframe;
-	/* restore passed registers */
-	err |= __get_user(regs->d0, &gregs[0]);
-	err |= __get_user(regs->d1, &gregs[1]);
-	err |= __get_user(regs->d2, &gregs[2]);
-	err |= __get_user(regs->d3, &gregs[3]);
-	err |= __get_user(regs->d4, &gregs[4]);
-	err |= __get_user(regs->d5, &gregs[5]);
-	err |= __get_user(sw->d6, &gregs[6]);
-	err |= __get_user(sw->d7, &gregs[7]);
-	err |= __get_user(regs->a0, &gregs[8]);
-	err |= __get_user(regs->a1, &gregs[9]);
-	err |= __get_user(regs->a2, &gregs[10]);
-	err |= __get_user(sw->a3, &gregs[11]);
-	err |= __get_user(sw->a4, &gregs[12]);
-	err |= __get_user(sw->a5, &gregs[13]);
-	err |= __get_user(sw->a6, &gregs[14]);
-	err |= __get_user(usp, &gregs[15]);
-	wrusp(usp);
-	err |= __get_user(regs->pc, &gregs[16]);
-	err |= __get_user(temp, &gregs[17]);
-	regs->sr = (regs->sr & 0xff00) | (temp & 0xff);
-	regs->orig_d0 = -1;		/* disable syscall checks */
-	err |= __get_user(temp, &uc->uc_formatvec);
-
-	err |= rt_restore_fpu_state(uc);
-
-	if (err || do_sigaltstack(&uc->uc_stack, NULL, usp) == -EFAULT)
-		goto badframe;
-
-	if (mangle_kernel_stack(regs, temp, &uc->uc_extra))
-		goto badframe;
-
-	return 0;
-
-badframe:
-	return 1;
-}
-
-asmlinkage int do_sigreturn(unsigned long __unused)
-{
-	struct switch_stack *sw = (struct switch_stack *) &__unused;
-	struct pt_regs *regs = (struct pt_regs *) (sw + 1);
-	unsigned long usp = rdusp();
-	struct sigframe __user *frame = (struct sigframe __user *)(usp - 4);
-	sigset_t set;
-
-	if (!access_ok(VERIFY_READ, frame, sizeof(*frame)))
-		goto badframe;
-	if (__get_user(set.sig[0], &frame->sc.sc_mask) ||
-	    (_NSIG_WORDS > 1 &&
-	     __copy_from_user(&set.sig[1], &frame->extramask,
-			      sizeof(frame->extramask))))
-		goto badframe;
-
-	sigdelsetmask(&set, ~_BLOCKABLE);
-	current->blocked = set;
-	recalc_sigpending();
-
-	if (restore_sigcontext(regs, &frame->sc, frame + 1))
-		goto badframe;
-	return regs->d0;
-
-badframe:
-	force_sig(SIGSEGV, current);
-	return 0;
-}
-
-asmlinkage int do_rt_sigreturn(unsigned long __unused)
-{
-	struct switch_stack *sw = (struct switch_stack *) &__unused;
-	struct pt_regs *regs = (struct pt_regs *) (sw + 1);
-	unsigned long usp = rdusp();
-	struct rt_sigframe __user *frame = (struct rt_sigframe __user *)(usp - 4);
-	sigset_t set;
-
-	if (!access_ok(VERIFY_READ, frame, sizeof(*frame)))
-		goto badframe;
-	if (__copy_from_user(&set, &frame->uc.uc_sigmask, sizeof(set)))
-		goto badframe;
-
-	sigdelsetmask(&set, ~_BLOCKABLE);
-	current->blocked = set;
-	recalc_sigpending();
-
-	if (rt_restore_ucontext(regs, sw, &frame->uc))
-		goto badframe;
-	return regs->d0;
-
-badframe:
-	force_sig(SIGSEGV, current);
-	return 0;
-}
-
-/*
- * Set up a signal frame.
- */
-
-static inline void save_fpu_state(struct sigcontext *sc, struct pt_regs *regs)
-{
-	if (FPU_IS_EMU) {
-		/* save registers */
-		memcpy(sc->sc_fpcntl, current->thread.fpcntl, 12);
-		memcpy(sc->sc_fpregs, current->thread.fp, 24);
-		return;
-	}
-
-	__asm__ volatile (".chip 68k/68881\n\t"
-			  "fsave %0\n\t"
-			  ".chip 68k"
-			  : : "m" (*sc->sc_fpstate) : "memory");
-
-	if (CPU_IS_060 ? sc->sc_fpstate[2] : sc->sc_fpstate[0]) {
-		fpu_version = sc->sc_fpstate[0];
-		if (CPU_IS_020_OR_030 &&
-		    regs->vector >= (VEC_FPBRUC * 4) &&
-		    regs->vector <= (VEC_FPNAN * 4)) {
-			/* Clear pending exception in 68882 idle frame */
-			if (*(unsigned short *) sc->sc_fpstate == 0x1f38)
-				sc->sc_fpstate[0x38] |= 1 << 3;
-		}
-		__asm__ volatile (".chip 68k/68881\n\t"
-				  "fmovemx %%fp0-%%fp1,%0\n\t"
-				  "fmoveml %%fpcr/%%fpsr/%%fpiar,%1\n\t"
-				  ".chip 68k"
-				  : "=m" (*sc->sc_fpregs),
-				    "=m" (*sc->sc_fpcntl)
-				  : /* no inputs */
-				  : "memory");
-	}
-}
-
-static inline int rt_save_fpu_state(struct ucontext __user *uc, struct pt_regs *regs)
-{
-	unsigned char fpstate[FPCONTEXT_SIZE];
-	int context_size = CPU_IS_060 ? 8 : 0;
-	int err = 0;
-
-	if (FPU_IS_EMU) {
-		/* save fpu control register */
-		err |= copy_to_user(uc->uc_mcontext.fpregs.f_fpcntl,
-				current->thread.fpcntl, 12);
-		/* save all other fpu register */
-		err |= copy_to_user(uc->uc_mcontext.fpregs.f_fpregs,
-				current->thread.fp, 96);
-		return err;
-	}
-
-	__asm__ volatile (".chip 68k/68881\n\t"
-			  "fsave %0\n\t"
-			  ".chip 68k"
-			  : : "m" (*fpstate) : "memory");
-
-	err |= __put_user(*(long *)fpstate, (long __user *)&uc->uc_fpstate);
-	if (CPU_IS_060 ? fpstate[2] : fpstate[0]) {
-		fpregset_t fpregs;
-		if (!CPU_IS_060)
-			context_size = fpstate[1];
-		fpu_version = fpstate[0];
-		if (CPU_IS_020_OR_030 &&
-		    regs->vector >= (VEC_FPBRUC * 4) &&
-		    regs->vector <= (VEC_FPNAN * 4)) {
-			/* Clear pending exception in 68882 idle frame */
-			if (*(unsigned short *) fpstate == 0x1f38)
-				fpstate[0x38] |= 1 << 3;
-		}
-		__asm__ volatile (".chip 68k/68881\n\t"
-				  "fmovemx %%fp0-%%fp7,%0\n\t"
-				  "fmoveml %%fpcr/%%fpsr/%%fpiar,%1\n\t"
-				  ".chip 68k"
-				  : "=m" (*fpregs.f_fpregs),
-				    "=m" (*fpregs.f_fpcntl)
-				  : /* no inputs */
-				  : "memory");
-		err |= copy_to_user(&uc->uc_mcontext.fpregs, &fpregs,
-				    sizeof(fpregs));
-	}
-	if (context_size)
-		err |= copy_to_user((long __user *)&uc->uc_fpstate + 1, fpstate + 4,
-				    context_size);
-	return err;
-}
-
-static void setup_sigcontext(struct sigcontext *sc, struct pt_regs *regs,
-			     unsigned long mask)
-{
-	sc->sc_mask = mask;
-	sc->sc_usp = rdusp();
-	sc->sc_d0 = regs->d0;
-	sc->sc_d1 = regs->d1;
-	sc->sc_a0 = regs->a0;
-	sc->sc_a1 = regs->a1;
-	sc->sc_sr = regs->sr;
-	sc->sc_pc = regs->pc;
-	sc->sc_formatvec = regs->format << 12 | regs->vector;
-	save_fpu_state(sc, regs);
-}
-
-static inline int rt_setup_ucontext(struct ucontext __user *uc, struct pt_regs *regs)
-{
-	struct switch_stack *sw = (struct switch_stack *)regs - 1;
-	greg_t __user *gregs = uc->uc_mcontext.gregs;
-	int err = 0;
-
-	err |= __put_user(MCONTEXT_VERSION, &uc->uc_mcontext.version);
-	err |= __put_user(regs->d0, &gregs[0]);
-	err |= __put_user(regs->d1, &gregs[1]);
-	err |= __put_user(regs->d2, &gregs[2]);
-	err |= __put_user(regs->d3, &gregs[3]);
-	err |= __put_user(regs->d4, &gregs[4]);
-	err |= __put_user(regs->d5, &gregs[5]);
-	err |= __put_user(sw->d6, &gregs[6]);
-	err |= __put_user(sw->d7, &gregs[7]);
-	err |= __put_user(regs->a0, &gregs[8]);
-	err |= __put_user(regs->a1, &gregs[9]);
-	err |= __put_user(regs->a2, &gregs[10]);
-	err |= __put_user(sw->a3, &gregs[11]);
-	err |= __put_user(sw->a4, &gregs[12]);
-	err |= __put_user(sw->a5, &gregs[13]);
-	err |= __put_user(sw->a6, &gregs[14]);
-	err |= __put_user(rdusp(), &gregs[15]);
-	err |= __put_user(regs->pc, &gregs[16]);
-	err |= __put_user(regs->sr, &gregs[17]);
-	err |= __put_user((regs->format << 12) | regs->vector, &uc->uc_formatvec);
-	err |= rt_save_fpu_state(uc, regs);
-	return err;
-}
-
-static inline void push_cache (unsigned long vaddr)
-{
-	/*
-	 * Using the old cache_push_v() was really a big waste.
-	 *
-	 * What we are trying to do is to flush 8 bytes to ram.
-	 * Flushing 2 cache lines of 16 bytes is much cheaper than
-	 * flushing 1 or 2 pages, as previously done in
-	 * cache_push_v().
-	 *                                                     Jes
-	 */
-	if (CPU_IS_040) {
-		unsigned long temp;
-
-		__asm__ __volatile__ (".chip 68040\n\t"
-				      "nop\n\t"
-				      "ptestr (%1)\n\t"
-				      "movec %%mmusr,%0\n\t"
-				      ".chip 68k"
-				      : "=r" (temp)
-				      : "a" (vaddr));
-
-		temp &= PAGE_MASK;
-		temp |= vaddr & ~PAGE_MASK;
-
-		__asm__ __volatile__ (".chip 68040\n\t"
-				      "nop\n\t"
-				      "cpushl %%bc,(%0)\n\t"
-				      ".chip 68k"
-				      : : "a" (temp));
-	}
-	else if (CPU_IS_060) {
-		unsigned long temp;
-		__asm__ __volatile__ (".chip 68060\n\t"
-				      "plpar (%0)\n\t"
-				      ".chip 68k"
-				      : "=a" (temp)
-				      : "0" (vaddr));
-		__asm__ __volatile__ (".chip 68060\n\t"
-				      "cpushl %%bc,(%0)\n\t"
-				      ".chip 68k"
-				      : : "a" (temp));
-	}
-	else {
-		/*
-		 * 68030/68020 have no writeback cache;
-		 * still need to clear icache.
-		 * Note that vaddr is guaranteed to be long word aligned.
-		 */
-		unsigned long temp;
-		asm volatile ("movec %%cacr,%0" : "=r" (temp));
-		temp += 4;
-		asm volatile ("movec %0,%%caar\n\t"
-			      "movec %1,%%cacr"
-			      : : "r" (vaddr), "r" (temp));
-		asm volatile ("movec %0,%%caar\n\t"
-			      "movec %1,%%cacr"
-			      : : "r" (vaddr + 4), "r" (temp));
-	}
-}
-
-static inline void __user *
-get_sigframe(struct k_sigaction *ka, struct pt_regs *regs, size_t frame_size)
-{
-	unsigned long usp;
-
-	/* Default to using normal stack.  */
-	usp = rdusp();
-
-	/* This is the X/Open sanctioned signal stack switching.  */
-	if (ka->sa.sa_flags & SA_ONSTACK) {
-		if (!sas_ss_flags(usp))
-			usp = current->sas_ss_sp + current->sas_ss_size;
-	}
-	return (void __user *)((usp - frame_size) & -8UL);
-}
-
-static int setup_frame (int sig, struct k_sigaction *ka,
-			 sigset_t *set, struct pt_regs *regs)
-{
-	struct sigframe __user *frame;
-	int fsize = frame_extra_sizes[regs->format];
-	struct sigcontext context;
-	int err = 0;
-
-	if (fsize < 0) {
-#ifdef DEBUG
-		printk ("setup_frame: Unknown frame format %#x\n",
-			regs->format);
-#endif
-		goto give_sigsegv;
-	}
-
-	frame = get_sigframe(ka, regs, sizeof(*frame) + fsize);
-
-	if (fsize)
-		err |= copy_to_user (frame + 1, regs + 1, fsize);
-
-	err |= __put_user((current_thread_info()->exec_domain
-			   && current_thread_info()->exec_domain->signal_invmap
-			   && sig < 32
-			   ? current_thread_info()->exec_domain->signal_invmap[sig]
-			   : sig),
-			  &frame->sig);
-
-	err |= __put_user(regs->vector, &frame->code);
-	err |= __put_user(&frame->sc, &frame->psc);
-
-	if (_NSIG_WORDS > 1)
-		err |= copy_to_user(frame->extramask, &set->sig[1],
-				    sizeof(frame->extramask));
-
-	setup_sigcontext(&context, regs, set->sig[0]);
-	err |= copy_to_user (&frame->sc, &context, sizeof(context));
-
-	/* Set up to return from userspace.  */
-	err |= __put_user(frame->retcode, &frame->pretcode);
-	/* moveq #,d0; trap #0 */
-	err |= __put_user(0x70004e40 + (__NR_sigreturn << 16),
-			  (long __user *)(frame->retcode));
-
-	if (err)
-		goto give_sigsegv;
-
-	push_cache ((unsigned long) &frame->retcode);
-
-	/*
-	 * Set up registers for signal handler.  All the state we are about
-	 * to destroy is successfully copied to sigframe.
-	 */
-	wrusp ((unsigned long) frame);
-	regs->pc = (unsigned long) ka->sa.sa_handler;
-
-	/*
-	 * This is subtle; if we build more than one sigframe, all but the
-	 * first one will see frame format 0 and have fsize == 0, so we won't
-	 * screw stkadj.
-	 */
-	if (fsize)
-		regs->stkadj = fsize;
-
-	/* Prepare to skip over the extra stuff in the exception frame.  */
-	if (regs->stkadj) {
-		struct pt_regs *tregs =
-			(struct pt_regs *)((ulong)regs + regs->stkadj);
-#ifdef DEBUG
-		printk("Performing stackadjust=%04x\n", regs->stkadj);
-#endif
-		/* This must be copied with decreasing addresses to
-                   handle overlaps.  */
-		tregs->vector = 0;
-		tregs->format = 0;
-		tregs->pc = regs->pc;
-		tregs->sr = regs->sr;
-	}
-	return 0;
-
-give_sigsegv:
-	force_sigsegv(sig, current);
-	return err;
-}
-
-static int setup_rt_frame (int sig, struct k_sigaction *ka, siginfo_t *info,
-			    sigset_t *set, struct pt_regs *regs)
-{
-	struct rt_sigframe __user *frame;
-	int fsize = frame_extra_sizes[regs->format];
-	int err = 0;
-
-	if (fsize < 0) {
-#ifdef DEBUG
-		printk ("setup_frame: Unknown frame format %#x\n",
-			regs->format);
-#endif
-		goto give_sigsegv;
-	}
-
-	frame = get_sigframe(ka, regs, sizeof(*frame));
-
-	if (fsize)
-		err |= copy_to_user (&frame->uc.uc_extra, regs + 1, fsize);
-
-	err |= __put_user((current_thread_info()->exec_domain
-			   && current_thread_info()->exec_domain->signal_invmap
-			   && sig < 32
-			   ? current_thread_info()->exec_domain->signal_invmap[sig]
-			   : sig),
-			  &frame->sig);
-	err |= __put_user(&frame->info, &frame->pinfo);
-	err |= __put_user(&frame->uc, &frame->puc);
-	err |= copy_siginfo_to_user(&frame->info, info);
-
-	/* Create the ucontext.  */
-	err |= __put_user(0, &frame->uc.uc_flags);
-	err |= __put_user(NULL, &frame->uc.uc_link);
-	err |= __put_user((void __user *)current->sas_ss_sp,
-			  &frame->uc.uc_stack.ss_sp);
-	err |= __put_user(sas_ss_flags(rdusp()),
-			  &frame->uc.uc_stack.ss_flags);
-	err |= __put_user(current->sas_ss_size, &frame->uc.uc_stack.ss_size);
-	err |= rt_setup_ucontext(&frame->uc, regs);
-	err |= copy_to_user (&frame->uc.uc_sigmask, set, sizeof(*set));
-
-	/* Set up to return from userspace.  */
-	err |= __put_user(frame->retcode, &frame->pretcode);
-#ifdef __mcoldfire__
-	/* movel #__NR_rt_sigreturn,d0; trap #0 */
-	err |= __put_user(0x203c0000, (long __user *)(frame->retcode + 0));
-	err |= __put_user(0x00004e40 + (__NR_rt_sigreturn << 16),
-			  (long __user *)(frame->retcode + 4));
-=======
 #ifdef CONFIG_MMU
 #include "signal_mm.c"
->>>>>>> 8eca7a00
 #else
 #include "signal_no.c"
 #endif