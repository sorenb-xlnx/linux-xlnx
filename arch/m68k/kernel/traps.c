--- conflicted
+++ resolved
@@ -1,1214 +1,5 @@
-<<<<<<< HEAD
-/*
- *  linux/arch/m68k/kernel/traps.c
- *
- *  Copyright (C) 1993, 1994 by Hamish Macdonald
- *
- *  68040 fixes by Michael Rausch
- *  68040 fixes by Martin Apel
- *  68040 fixes and writeback by Richard Zidlicky
- *  68060 fixes by Roman Hodek
- *  68060 fixes by Jesper Skov
- *
- * This file is subject to the terms and conditions of the GNU General Public
- * License.  See the file COPYING in the main directory of this archive
- * for more details.
- */
-
-/*
- * Sets up all exception vectors
- */
-
-#include <linux/sched.h>
-#include <linux/signal.h>
-#include <linux/kernel.h>
-#include <linux/mm.h>
-#include <linux/module.h>
-#include <linux/user.h>
-#include <linux/string.h>
-#include <linux/linkage.h>
-#include <linux/init.h>
-#include <linux/ptrace.h>
-#include <linux/kallsyms.h>
-
-#include <asm/setup.h>
-#include <asm/fpu.h>
-#include <asm/system.h>
-#include <asm/uaccess.h>
-#include <asm/traps.h>
-#include <asm/pgalloc.h>
-#include <asm/machdep.h>
-#include <asm/siginfo.h>
-
-/* assembler routines */
-asmlinkage void system_call(void);
-asmlinkage void buserr(void);
-asmlinkage void trap(void);
-asmlinkage void nmihandler(void);
-#ifdef CONFIG_M68KFPU_EMU
-asmlinkage void fpu_emu(void);
-#endif
-
-e_vector vectors[256];
-
-/* nmi handler for the Amiga */
-asm(".text\n"
-    __ALIGN_STR "\n"
-    "nmihandler: rte");
-
-/*
- * this must be called very early as the kernel might
- * use some instruction that are emulated on the 060
- * and so we're prepared for early probe attempts (e.g. nf_init).
- */
-void __init base_trap_init(void)
-{
-	if (MACH_IS_SUN3X) {
-		extern e_vector *sun3x_prom_vbr;
-
-		__asm__ volatile ("movec %%vbr, %0" : "=r" (sun3x_prom_vbr));
-	}
-
-	/* setup the exception vector table */
-	__asm__ volatile ("movec %0,%%vbr" : : "r" ((void*)vectors));
-
-	if (CPU_IS_060) {
-		/* set up ISP entry points */
-		asmlinkage void unimp_vec(void) asm ("_060_isp_unimp");
-
-		vectors[VEC_UNIMPII] = unimp_vec;
-	}
-
-	vectors[VEC_BUSERR] = buserr;
-	vectors[VEC_ILLEGAL] = trap;
-	vectors[VEC_SYS] = system_call;
-}
-
-void __init trap_init (void)
-{
-	int i;
-
-	for (i = VEC_SPUR; i <= VEC_INT7; i++)
-		vectors[i] = bad_inthandler;
-
-	for (i = 0; i < VEC_USER; i++)
-		if (!vectors[i])
-			vectors[i] = trap;
-
-	for (i = VEC_USER; i < 256; i++)
-		vectors[i] = bad_inthandler;
-
-#ifdef CONFIG_M68KFPU_EMU
-	if (FPU_IS_EMU)
-		vectors[VEC_LINE11] = fpu_emu;
-#endif
-
-	if (CPU_IS_040 && !FPU_IS_EMU) {
-		/* set up FPSP entry points */
-		asmlinkage void dz_vec(void) asm ("dz");
-		asmlinkage void inex_vec(void) asm ("inex");
-		asmlinkage void ovfl_vec(void) asm ("ovfl");
-		asmlinkage void unfl_vec(void) asm ("unfl");
-		asmlinkage void snan_vec(void) asm ("snan");
-		asmlinkage void operr_vec(void) asm ("operr");
-		asmlinkage void bsun_vec(void) asm ("bsun");
-		asmlinkage void fline_vec(void) asm ("fline");
-		asmlinkage void unsupp_vec(void) asm ("unsupp");
-
-		vectors[VEC_FPDIVZ] = dz_vec;
-		vectors[VEC_FPIR] = inex_vec;
-		vectors[VEC_FPOVER] = ovfl_vec;
-		vectors[VEC_FPUNDER] = unfl_vec;
-		vectors[VEC_FPNAN] = snan_vec;
-		vectors[VEC_FPOE] = operr_vec;
-		vectors[VEC_FPBRUC] = bsun_vec;
-		vectors[VEC_LINE11] = fline_vec;
-		vectors[VEC_FPUNSUP] = unsupp_vec;
-	}
-
-	if (CPU_IS_060 && !FPU_IS_EMU) {
-		/* set up IFPSP entry points */
-		asmlinkage void snan_vec6(void) asm ("_060_fpsp_snan");
-		asmlinkage void operr_vec6(void) asm ("_060_fpsp_operr");
-		asmlinkage void ovfl_vec6(void) asm ("_060_fpsp_ovfl");
-		asmlinkage void unfl_vec6(void) asm ("_060_fpsp_unfl");
-		asmlinkage void dz_vec6(void) asm ("_060_fpsp_dz");
-		asmlinkage void inex_vec6(void) asm ("_060_fpsp_inex");
-		asmlinkage void fline_vec6(void) asm ("_060_fpsp_fline");
-		asmlinkage void unsupp_vec6(void) asm ("_060_fpsp_unsupp");
-		asmlinkage void effadd_vec6(void) asm ("_060_fpsp_effadd");
-
-		vectors[VEC_FPNAN] = snan_vec6;
-		vectors[VEC_FPOE] = operr_vec6;
-		vectors[VEC_FPOVER] = ovfl_vec6;
-		vectors[VEC_FPUNDER] = unfl_vec6;
-		vectors[VEC_FPDIVZ] = dz_vec6;
-		vectors[VEC_FPIR] = inex_vec6;
-		vectors[VEC_LINE11] = fline_vec6;
-		vectors[VEC_FPUNSUP] = unsupp_vec6;
-		vectors[VEC_UNIMPEA] = effadd_vec6;
-	}
-
-        /* if running on an amiga, make the NMI interrupt do nothing */
-	if (MACH_IS_AMIGA) {
-		vectors[VEC_INT7] = nmihandler;
-	}
-}
-
-
-static const char *vec_names[] = {
-	[VEC_RESETSP]	= "RESET SP",
-	[VEC_RESETPC]	= "RESET PC",
-	[VEC_BUSERR]	= "BUS ERROR",
-	[VEC_ADDRERR]	= "ADDRESS ERROR",
-	[VEC_ILLEGAL]	= "ILLEGAL INSTRUCTION",
-	[VEC_ZERODIV]	= "ZERO DIVIDE",
-	[VEC_CHK]	= "CHK",
-	[VEC_TRAP]	= "TRAPcc",
-	[VEC_PRIV]	= "PRIVILEGE VIOLATION",
-	[VEC_TRACE]	= "TRACE",
-	[VEC_LINE10]	= "LINE 1010",
-	[VEC_LINE11]	= "LINE 1111",
-	[VEC_RESV12]	= "UNASSIGNED RESERVED 12",
-	[VEC_COPROC]	= "COPROCESSOR PROTOCOL VIOLATION",
-	[VEC_FORMAT]	= "FORMAT ERROR",
-	[VEC_UNINT]	= "UNINITIALIZED INTERRUPT",
-	[VEC_RESV16]	= "UNASSIGNED RESERVED 16",
-	[VEC_RESV17]	= "UNASSIGNED RESERVED 17",
-	[VEC_RESV18]	= "UNASSIGNED RESERVED 18",
-	[VEC_RESV19]	= "UNASSIGNED RESERVED 19",
-	[VEC_RESV20]	= "UNASSIGNED RESERVED 20",
-	[VEC_RESV21]	= "UNASSIGNED RESERVED 21",
-	[VEC_RESV22]	= "UNASSIGNED RESERVED 22",
-	[VEC_RESV23]	= "UNASSIGNED RESERVED 23",
-	[VEC_SPUR]	= "SPURIOUS INTERRUPT",
-	[VEC_INT1]	= "LEVEL 1 INT",
-	[VEC_INT2]	= "LEVEL 2 INT",
-	[VEC_INT3]	= "LEVEL 3 INT",
-	[VEC_INT4]	= "LEVEL 4 INT",
-	[VEC_INT5]	= "LEVEL 5 INT",
-	[VEC_INT6]	= "LEVEL 6 INT",
-	[VEC_INT7]	= "LEVEL 7 INT",
-	[VEC_SYS]	= "SYSCALL",
-	[VEC_TRAP1]	= "TRAP #1",
-	[VEC_TRAP2]	= "TRAP #2",
-	[VEC_TRAP3]	= "TRAP #3",
-	[VEC_TRAP4]	= "TRAP #4",
-	[VEC_TRAP5]	= "TRAP #5",
-	[VEC_TRAP6]	= "TRAP #6",
-	[VEC_TRAP7]	= "TRAP #7",
-	[VEC_TRAP8]	= "TRAP #8",
-	[VEC_TRAP9]	= "TRAP #9",
-	[VEC_TRAP10]	= "TRAP #10",
-	[VEC_TRAP11]	= "TRAP #11",
-	[VEC_TRAP12]	= "TRAP #12",
-	[VEC_TRAP13]	= "TRAP #13",
-	[VEC_TRAP14]	= "TRAP #14",
-	[VEC_TRAP15]	= "TRAP #15",
-	[VEC_FPBRUC]	= "FPCP BSUN",
-	[VEC_FPIR]	= "FPCP INEXACT",
-	[VEC_FPDIVZ]	= "FPCP DIV BY 0",
-	[VEC_FPUNDER]	= "FPCP UNDERFLOW",
-	[VEC_FPOE]	= "FPCP OPERAND ERROR",
-	[VEC_FPOVER]	= "FPCP OVERFLOW",
-	[VEC_FPNAN]	= "FPCP SNAN",
-	[VEC_FPUNSUP]	= "FPCP UNSUPPORTED OPERATION",
-	[VEC_MMUCFG]	= "MMU CONFIGURATION ERROR",
-	[VEC_MMUILL]	= "MMU ILLEGAL OPERATION ERROR",
-	[VEC_MMUACC]	= "MMU ACCESS LEVEL VIOLATION ERROR",
-	[VEC_RESV59]	= "UNASSIGNED RESERVED 59",
-	[VEC_UNIMPEA]	= "UNASSIGNED RESERVED 60",
-	[VEC_UNIMPII]	= "UNASSIGNED RESERVED 61",
-	[VEC_RESV62]	= "UNASSIGNED RESERVED 62",
-	[VEC_RESV63]	= "UNASSIGNED RESERVED 63",
-};
-
-static const char *space_names[] = {
-	[0]		= "Space 0",
-	[USER_DATA]	= "User Data",
-	[USER_PROGRAM]	= "User Program",
-#ifndef CONFIG_SUN3
-	[3]		= "Space 3",
-#else
-	[FC_CONTROL]	= "Control",
-#endif
-	[4]		= "Space 4",
-	[SUPER_DATA]	= "Super Data",
-	[SUPER_PROGRAM]	= "Super Program",
-	[CPU_SPACE]	= "CPU"
-};
-
-void die_if_kernel(char *,struct pt_regs *,int);
-asmlinkage int do_page_fault(struct pt_regs *regs, unsigned long address,
-                             unsigned long error_code);
-int send_fault_sig(struct pt_regs *regs);
-
-asmlinkage void trap_c(struct frame *fp);
-
-#if defined (CONFIG_M68060)
-static inline void access_error060 (struct frame *fp)
-{
-	unsigned long fslw = fp->un.fmt4.pc; /* is really FSLW for access error */
-
-#ifdef DEBUG
-	printk("fslw=%#lx, fa=%#lx\n", fslw, fp->un.fmt4.effaddr);
-#endif
-
-	if (fslw & MMU060_BPE) {
-		/* branch prediction error -> clear branch cache */
-		__asm__ __volatile__ ("movec %/cacr,%/d0\n\t"
-				      "orl   #0x00400000,%/d0\n\t"
-				      "movec %/d0,%/cacr"
-				      : : : "d0" );
-		/* return if there's no other error */
-		if (!(fslw & MMU060_ERR_BITS) && !(fslw & MMU060_SEE))
-			return;
-	}
-
-	if (fslw & (MMU060_DESC_ERR | MMU060_WP | MMU060_SP)) {
-		unsigned long errorcode;
-		unsigned long addr = fp->un.fmt4.effaddr;
-
-		if (fslw & MMU060_MA)
-			addr = (addr + PAGE_SIZE - 1) & PAGE_MASK;
-
-		errorcode = 1;
-		if (fslw & MMU060_DESC_ERR) {
-			__flush_tlb040_one(addr);
-			errorcode = 0;
-		}
-		if (fslw & MMU060_W)
-			errorcode |= 2;
-#ifdef DEBUG
-		printk("errorcode = %d\n", errorcode );
-#endif
-		do_page_fault(&fp->ptregs, addr, errorcode);
-	} else if (fslw & (MMU060_SEE)){
-		/* Software Emulation Error.
-		 * fault during mem_read/mem_write in ifpsp060/os.S
-		 */
-		send_fault_sig(&fp->ptregs);
-	} else if (!(fslw & (MMU060_RE|MMU060_WE)) ||
-		   send_fault_sig(&fp->ptregs) > 0) {
-		printk("pc=%#lx, fa=%#lx\n", fp->ptregs.pc, fp->un.fmt4.effaddr);
-		printk( "68060 access error, fslw=%lx\n", fslw );
-		trap_c( fp );
-	}
-}
-#endif /* CONFIG_M68060 */
-
-#if defined (CONFIG_M68040)
-static inline unsigned long probe040(int iswrite, unsigned long addr, int wbs)
-{
-	unsigned long mmusr;
-	mm_segment_t old_fs = get_fs();
-
-	set_fs(MAKE_MM_SEG(wbs));
-
-	if (iswrite)
-		asm volatile (".chip 68040; ptestw (%0); .chip 68k" : : "a" (addr));
-	else
-		asm volatile (".chip 68040; ptestr (%0); .chip 68k" : : "a" (addr));
-
-	asm volatile (".chip 68040; movec %%mmusr,%0; .chip 68k" : "=r" (mmusr));
-
-	set_fs(old_fs);
-
-	return mmusr;
-}
-
-static inline int do_040writeback1(unsigned short wbs, unsigned long wba,
-				   unsigned long wbd)
-{
-	int res = 0;
-	mm_segment_t old_fs = get_fs();
-
-	/* set_fs can not be moved, otherwise put_user() may oops */
-	set_fs(MAKE_MM_SEG(wbs));
-
-	switch (wbs & WBSIZ_040) {
-	case BA_SIZE_BYTE:
-		res = put_user(wbd & 0xff, (char __user *)wba);
-		break;
-	case BA_SIZE_WORD:
-		res = put_user(wbd & 0xffff, (short __user *)wba);
-		break;
-	case BA_SIZE_LONG:
-		res = put_user(wbd, (int __user *)wba);
-		break;
-	}
-
-	/* set_fs can not be moved, otherwise put_user() may oops */
-	set_fs(old_fs);
-
-
-#ifdef DEBUG
-	printk("do_040writeback1, res=%d\n",res);
-#endif
-
-	return res;
-}
-
-/* after an exception in a writeback the stack frame corresponding
- * to that exception is discarded, set a few bits in the old frame
- * to simulate what it should look like
- */
-static inline void fix_xframe040(struct frame *fp, unsigned long wba, unsigned short wbs)
-{
-	fp->un.fmt7.faddr = wba;
-	fp->un.fmt7.ssw = wbs & 0xff;
-	if (wba != current->thread.faddr)
-	    fp->un.fmt7.ssw |= MA_040;
-}
-
-static inline void do_040writebacks(struct frame *fp)
-{
-	int res = 0;
-#if 0
-	if (fp->un.fmt7.wb1s & WBV_040)
-		printk("access_error040: cannot handle 1st writeback. oops.\n");
-#endif
-
-	if ((fp->un.fmt7.wb2s & WBV_040) &&
-	    !(fp->un.fmt7.wb2s & WBTT_040)) {
-		res = do_040writeback1(fp->un.fmt7.wb2s, fp->un.fmt7.wb2a,
-				       fp->un.fmt7.wb2d);
-		if (res)
-			fix_xframe040(fp, fp->un.fmt7.wb2a, fp->un.fmt7.wb2s);
-		else
-			fp->un.fmt7.wb2s = 0;
-	}
-
-	/* do the 2nd wb only if the first one was successful (except for a kernel wb) */
-	if (fp->un.fmt7.wb3s & WBV_040 && (!res || fp->un.fmt7.wb3s & 4)) {
-		res = do_040writeback1(fp->un.fmt7.wb3s, fp->un.fmt7.wb3a,
-				       fp->un.fmt7.wb3d);
-		if (res)
-		    {
-			fix_xframe040(fp, fp->un.fmt7.wb3a, fp->un.fmt7.wb3s);
-
-			fp->un.fmt7.wb2s = fp->un.fmt7.wb3s;
-			fp->un.fmt7.wb3s &= (~WBV_040);
-			fp->un.fmt7.wb2a = fp->un.fmt7.wb3a;
-			fp->un.fmt7.wb2d = fp->un.fmt7.wb3d;
-		    }
-		else
-			fp->un.fmt7.wb3s = 0;
-	}
-
-	if (res)
-		send_fault_sig(&fp->ptregs);
-}
-
-/*
- * called from sigreturn(), must ensure userspace code didn't
- * manipulate exception frame to circumvent protection, then complete
- * pending writebacks
- * we just clear TM2 to turn it into a userspace access
- */
-asmlinkage void berr_040cleanup(struct frame *fp)
-{
-	fp->un.fmt7.wb2s &= ~4;
-	fp->un.fmt7.wb3s &= ~4;
-
-	do_040writebacks(fp);
-}
-
-static inline void access_error040(struct frame *fp)
-{
-	unsigned short ssw = fp->un.fmt7.ssw;
-	unsigned long mmusr;
-
-#ifdef DEBUG
-	printk("ssw=%#x, fa=%#lx\n", ssw, fp->un.fmt7.faddr);
-        printk("wb1s=%#x, wb2s=%#x, wb3s=%#x\n", fp->un.fmt7.wb1s,
-		fp->un.fmt7.wb2s, fp->un.fmt7.wb3s);
-	printk ("wb2a=%lx, wb3a=%lx, wb2d=%lx, wb3d=%lx\n",
-		fp->un.fmt7.wb2a, fp->un.fmt7.wb3a,
-		fp->un.fmt7.wb2d, fp->un.fmt7.wb3d);
-#endif
-
-	if (ssw & ATC_040) {
-		unsigned long addr = fp->un.fmt7.faddr;
-		unsigned long errorcode;
-
-		/*
-		 * The MMU status has to be determined AFTER the address
-		 * has been corrected if there was a misaligned access (MA).
-		 */
-		if (ssw & MA_040)
-			addr = (addr + 7) & -8;
-
-		/* MMU error, get the MMUSR info for this access */
-		mmusr = probe040(!(ssw & RW_040), addr, ssw);
-#ifdef DEBUG
-		printk("mmusr = %lx\n", mmusr);
-#endif
-		errorcode = 1;
-		if (!(mmusr & MMU_R_040)) {
-			/* clear the invalid atc entry */
-			__flush_tlb040_one(addr);
-			errorcode = 0;
-		}
-
-		/* despite what documentation seems to say, RMW
-		 * accesses have always both the LK and RW bits set */
-		if (!(ssw & RW_040) || (ssw & LK_040))
-			errorcode |= 2;
-
-		if (do_page_fault(&fp->ptregs, addr, errorcode)) {
-#ifdef DEBUG
-			printk("do_page_fault() !=0\n");
-#endif
-			if (user_mode(&fp->ptregs)){
-				/* delay writebacks after signal delivery */
-#ifdef DEBUG
-			        printk(".. was usermode - return\n");
-#endif
-				return;
-			}
-			/* disable writeback into user space from kernel
-			 * (if do_page_fault didn't fix the mapping,
-                         * the writeback won't do good)
-			 */
-disable_wb:
-#ifdef DEBUG
-			printk(".. disabling wb2\n");
-#endif
-			if (fp->un.fmt7.wb2a == fp->un.fmt7.faddr)
-				fp->un.fmt7.wb2s &= ~WBV_040;
-			if (fp->un.fmt7.wb3a == fp->un.fmt7.faddr)
-				fp->un.fmt7.wb3s &= ~WBV_040;
-		}
-	} else {
-		/* In case of a bus error we either kill the process or expect
-		 * the kernel to catch the fault, which then is also responsible
-		 * for cleaning up the mess.
-		 */
-		current->thread.signo = SIGBUS;
-		current->thread.faddr = fp->un.fmt7.faddr;
-		if (send_fault_sig(&fp->ptregs) >= 0)
-			printk("68040 bus error (ssw=%x, faddr=%lx)\n", ssw,
-			       fp->un.fmt7.faddr);
-		goto disable_wb;
-	}
-
-	do_040writebacks(fp);
-}
-#endif /* CONFIG_M68040 */
-
-#if defined(CONFIG_SUN3)
-#include <asm/sun3mmu.h>
-
-extern int mmu_emu_handle_fault (unsigned long, int, int);
-
-/* sun3 version of bus_error030 */
-
-static inline void bus_error030 (struct frame *fp)
-{
-	unsigned char buserr_type = sun3_get_buserr ();
-	unsigned long addr, errorcode;
-	unsigned short ssw = fp->un.fmtb.ssw;
-	extern unsigned long _sun3_map_test_start, _sun3_map_test_end;
-
-#ifdef DEBUG
-	if (ssw & (FC | FB))
-		printk ("Instruction fault at %#010lx\n",
-			ssw & FC ?
-			fp->ptregs.format == 0xa ? fp->ptregs.pc + 2 : fp->un.fmtb.baddr - 2
-			:
-			fp->ptregs.format == 0xa ? fp->ptregs.pc + 4 : fp->un.fmtb.baddr);
-	if (ssw & DF)
-		printk ("Data %s fault at %#010lx in %s (pc=%#lx)\n",
-			ssw & RW ? "read" : "write",
-			fp->un.fmtb.daddr,
-			space_names[ssw & DFC], fp->ptregs.pc);
-#endif
-
-	/*
-	 * Check if this page should be demand-mapped. This needs to go before
-	 * the testing for a bad kernel-space access (demand-mapping applies
-	 * to kernel accesses too).
-	 */
-
-	if ((ssw & DF)
-	    && (buserr_type & (SUN3_BUSERR_PROTERR | SUN3_BUSERR_INVALID))) {
-		if (mmu_emu_handle_fault (fp->un.fmtb.daddr, ssw & RW, 0))
-			return;
-	}
-
-	/* Check for kernel-space pagefault (BAD). */
-	if (fp->ptregs.sr & PS_S) {
-		/* kernel fault must be a data fault to user space */
-		if (! ((ssw & DF) && ((ssw & DFC) == USER_DATA))) {
-		     // try checking the kernel mappings before surrender
-		     if (mmu_emu_handle_fault (fp->un.fmtb.daddr, ssw & RW, 1))
-			  return;
-			/* instruction fault or kernel data fault! */
-			if (ssw & (FC | FB))
-				printk ("Instruction fault at %#010lx\n",
-					fp->ptregs.pc);
-			if (ssw & DF) {
-				/* was this fault incurred testing bus mappings? */
-				if((fp->ptregs.pc >= (unsigned long)&_sun3_map_test_start) &&
-				   (fp->ptregs.pc <= (unsigned long)&_sun3_map_test_end)) {
-					send_fault_sig(&fp->ptregs);
-					return;
-				}
-
-				printk ("Data %s fault at %#010lx in %s (pc=%#lx)\n",
-					ssw & RW ? "read" : "write",
-					fp->un.fmtb.daddr,
-					space_names[ssw & DFC], fp->ptregs.pc);
-			}
-			printk ("BAD KERNEL BUSERR\n");
-
-			die_if_kernel("Oops", &fp->ptregs,0);
-			force_sig(SIGKILL, current);
-			return;
-		}
-	} else {
-		/* user fault */
-		if (!(ssw & (FC | FB)) && !(ssw & DF))
-			/* not an instruction fault or data fault! BAD */
-			panic ("USER BUSERR w/o instruction or data fault");
-	}
-
-
-	/* First handle the data fault, if any.  */
-	if (ssw & DF) {
-		addr = fp->un.fmtb.daddr;
-
-// errorcode bit 0:	0 -> no page		1 -> protection fault
-// errorcode bit 1:	0 -> read fault		1 -> write fault
-
-// (buserr_type & SUN3_BUSERR_PROTERR)	-> protection fault
-// (buserr_type & SUN3_BUSERR_INVALID)	-> invalid page fault
-
-		if (buserr_type & SUN3_BUSERR_PROTERR)
-			errorcode = 0x01;
-		else if (buserr_type & SUN3_BUSERR_INVALID)
-			errorcode = 0x00;
-		else {
-#ifdef DEBUG
-			printk ("*** unexpected busfault type=%#04x\n", buserr_type);
-			printk ("invalid %s access at %#lx from pc %#lx\n",
-				!(ssw & RW) ? "write" : "read", addr,
-				fp->ptregs.pc);
-#endif
-			die_if_kernel ("Oops", &fp->ptregs, buserr_type);
-			force_sig (SIGBUS, current);
-			return;
-		}
-
-//todo: wtf is RM bit? --m
-		if (!(ssw & RW) || ssw & RM)
-			errorcode |= 0x02;
-
-		/* Handle page fault. */
-		do_page_fault (&fp->ptregs, addr, errorcode);
-
-		/* Retry the data fault now. */
-		return;
-	}
-
-	/* Now handle the instruction fault. */
-
-	/* Get the fault address. */
-	if (fp->ptregs.format == 0xA)
-		addr = fp->ptregs.pc + 4;
-	else
-		addr = fp->un.fmtb.baddr;
-	if (ssw & FC)
-		addr -= 2;
-
-	if (buserr_type & SUN3_BUSERR_INVALID) {
-		if (!mmu_emu_handle_fault (fp->un.fmtb.daddr, 1, 0))
-			do_page_fault (&fp->ptregs, addr, 0);
-       } else {
-#ifdef DEBUG
-		printk ("protection fault on insn access (segv).\n");
-#endif
-		force_sig (SIGSEGV, current);
-       }
-}
-#else
-#if defined(CPU_M68020_OR_M68030)
-static inline void bus_error030 (struct frame *fp)
-{
-	volatile unsigned short temp;
-	unsigned short mmusr;
-	unsigned long addr, errorcode;
-	unsigned short ssw = fp->un.fmtb.ssw;
-#ifdef DEBUG
-	unsigned long desc;
-
-	printk ("pid = %x  ", current->pid);
-	printk ("SSW=%#06x  ", ssw);
-
-	if (ssw & (FC | FB))
-		printk ("Instruction fault at %#010lx\n",
-			ssw & FC ?
-			fp->ptregs.format == 0xa ? fp->ptregs.pc + 2 : fp->un.fmtb.baddr - 2
-			:
-			fp->ptregs.format == 0xa ? fp->ptregs.pc + 4 : fp->un.fmtb.baddr);
-	if (ssw & DF)
-		printk ("Data %s fault at %#010lx in %s (pc=%#lx)\n",
-			ssw & RW ? "read" : "write",
-			fp->un.fmtb.daddr,
-			space_names[ssw & DFC], fp->ptregs.pc);
-#endif
-
-	/* ++andreas: If a data fault and an instruction fault happen
-	   at the same time map in both pages.  */
-
-	/* First handle the data fault, if any.  */
-	if (ssw & DF) {
-		addr = fp->un.fmtb.daddr;
-
-#ifdef DEBUG
-		asm volatile ("ptestr %3,%2@,#7,%0\n\t"
-			      "pmove %%psr,%1@"
-			      : "=a&" (desc)
-			      : "a" (&temp), "a" (addr), "d" (ssw));
-#else
-		asm volatile ("ptestr %2,%1@,#7\n\t"
-			      "pmove %%psr,%0@"
-			      : : "a" (&temp), "a" (addr), "d" (ssw));
-#endif
-		mmusr = temp;
-
-#ifdef DEBUG
-		printk("mmusr is %#x for addr %#lx in task %p\n",
-		       mmusr, addr, current);
-		printk("descriptor address is %#lx, contents %#lx\n",
-		       __va(desc), *(unsigned long *)__va(desc));
-#endif
-
-		errorcode = (mmusr & MMU_I) ? 0 : 1;
-		if (!(ssw & RW) || (ssw & RM))
-			errorcode |= 2;
-
-		if (mmusr & (MMU_I | MMU_WP)) {
-			if (ssw & 4) {
-				printk("Data %s fault at %#010lx in %s (pc=%#lx)\n",
-				       ssw & RW ? "read" : "write",
-				       fp->un.fmtb.daddr,
-				       space_names[ssw & DFC], fp->ptregs.pc);
-				goto buserr;
-			}
-			/* Don't try to do anything further if an exception was
-			   handled. */
-			if (do_page_fault (&fp->ptregs, addr, errorcode) < 0)
-				return;
-		} else if (!(mmusr & MMU_I)) {
-			/* probably a 020 cas fault */
-			if (!(ssw & RM) && send_fault_sig(&fp->ptregs) > 0)
-				printk("unexpected bus error (%#x,%#x)\n", ssw, mmusr);
-		} else if (mmusr & (MMU_B|MMU_L|MMU_S)) {
-			printk("invalid %s access at %#lx from pc %#lx\n",
-			       !(ssw & RW) ? "write" : "read", addr,
-			       fp->ptregs.pc);
-			die_if_kernel("Oops",&fp->ptregs,mmusr);
-			force_sig(SIGSEGV, current);
-			return;
-		} else {
-#if 0
-			static volatile long tlong;
-#endif
-
-			printk("weird %s access at %#lx from pc %#lx (ssw is %#x)\n",
-			       !(ssw & RW) ? "write" : "read", addr,
-			       fp->ptregs.pc, ssw);
-			asm volatile ("ptestr #1,%1@,#0\n\t"
-				      "pmove %%psr,%0@"
-				      : /* no outputs */
-				      : "a" (&temp), "a" (addr));
-			mmusr = temp;
-
-			printk ("level 0 mmusr is %#x\n", mmusr);
-#if 0
-			asm volatile ("pmove %%tt0,%0@"
-				      : /* no outputs */
-				      : "a" (&tlong));
-			printk("tt0 is %#lx, ", tlong);
-			asm volatile ("pmove %%tt1,%0@"
-				      : /* no outputs */
-				      : "a" (&tlong));
-			printk("tt1 is %#lx\n", tlong);
-#endif
-#ifdef DEBUG
-			printk("Unknown SIGSEGV - 1\n");
-#endif
-			die_if_kernel("Oops",&fp->ptregs,mmusr);
-			force_sig(SIGSEGV, current);
-			return;
-		}
-
-		/* setup an ATC entry for the access about to be retried */
-		if (!(ssw & RW) || (ssw & RM))
-			asm volatile ("ploadw %1,%0@" : /* no outputs */
-				      : "a" (addr), "d" (ssw));
-		else
-			asm volatile ("ploadr %1,%0@" : /* no outputs */
-				      : "a" (addr), "d" (ssw));
-	}
-
-	/* Now handle the instruction fault. */
-
-	if (!(ssw & (FC|FB)))
-		return;
-
-	if (fp->ptregs.sr & PS_S) {
-		printk("Instruction fault at %#010lx\n",
-			fp->ptregs.pc);
-	buserr:
-		printk ("BAD KERNEL BUSERR\n");
-		die_if_kernel("Oops",&fp->ptregs,0);
-		force_sig(SIGKILL, current);
-		return;
-	}
-
-	/* get the fault address */
-	if (fp->ptregs.format == 10)
-		addr = fp->ptregs.pc + 4;
-	else
-		addr = fp->un.fmtb.baddr;
-	if (ssw & FC)
-		addr -= 2;
-
-	if ((ssw & DF) && ((addr ^ fp->un.fmtb.daddr) & PAGE_MASK) == 0)
-		/* Insn fault on same page as data fault.  But we
-		   should still create the ATC entry.  */
-		goto create_atc_entry;
-
-#ifdef DEBUG
-	asm volatile ("ptestr #1,%2@,#7,%0\n\t"
-		      "pmove %%psr,%1@"
-		      : "=a&" (desc)
-		      : "a" (&temp), "a" (addr));
-#else
-	asm volatile ("ptestr #1,%1@,#7\n\t"
-		      "pmove %%psr,%0@"
-		      : : "a" (&temp), "a" (addr));
-#endif
-	mmusr = temp;
-
-#ifdef DEBUG
-	printk ("mmusr is %#x for addr %#lx in task %p\n",
-		mmusr, addr, current);
-	printk ("descriptor address is %#lx, contents %#lx\n",
-		__va(desc), *(unsigned long *)__va(desc));
-#endif
-
-	if (mmusr & MMU_I)
-		do_page_fault (&fp->ptregs, addr, 0);
-	else if (mmusr & (MMU_B|MMU_L|MMU_S)) {
-		printk ("invalid insn access at %#lx from pc %#lx\n",
-			addr, fp->ptregs.pc);
-#ifdef DEBUG
-		printk("Unknown SIGSEGV - 2\n");
-#endif
-		die_if_kernel("Oops",&fp->ptregs,mmusr);
-		force_sig(SIGSEGV, current);
-		return;
-	}
-
-create_atc_entry:
-	/* setup an ATC entry for the access about to be retried */
-	asm volatile ("ploadr #2,%0@" : /* no outputs */
-		      : "a" (addr));
-}
-#endif /* CPU_M68020_OR_M68030 */
-#endif /* !CONFIG_SUN3 */
-
-asmlinkage void buserr_c(struct frame *fp)
-{
-	/* Only set esp0 if coming from user mode */
-	if (user_mode(&fp->ptregs))
-		current->thread.esp0 = (unsigned long) fp;
-
-#ifdef DEBUG
-	printk ("*** Bus Error *** Format is %x\n", fp->ptregs.format);
-#endif
-
-	switch (fp->ptregs.format) {
-#if defined (CONFIG_M68060)
-	case 4:				/* 68060 access error */
-	  access_error060 (fp);
-	  break;
-#endif
-#if defined (CONFIG_M68040)
-	case 0x7:			/* 68040 access error */
-	  access_error040 (fp);
-	  break;
-#endif
-#if defined (CPU_M68020_OR_M68030)
-	case 0xa:
-	case 0xb:
-	  bus_error030 (fp);
-	  break;
-#endif
-	default:
-	  die_if_kernel("bad frame format",&fp->ptregs,0);
-#ifdef DEBUG
-	  printk("Unknown SIGSEGV - 4\n");
-#endif
-	  force_sig(SIGSEGV, current);
-	}
-}
-
-
-static int kstack_depth_to_print = 48;
-
-void show_trace(unsigned long *stack)
-{
-	unsigned long *endstack;
-	unsigned long addr;
-	int i;
-
-	printk("Call Trace:");
-	addr = (unsigned long)stack + THREAD_SIZE - 1;
-	endstack = (unsigned long *)(addr & -THREAD_SIZE);
-	i = 0;
-	while (stack + 1 <= endstack) {
-		addr = *stack++;
-		/*
-		 * If the address is either in the text segment of the
-		 * kernel, or in the region which contains vmalloc'ed
-		 * memory, it *may* be the address of a calling
-		 * routine; if so, print it so that someone tracing
-		 * down the cause of the crash will be able to figure
-		 * out the call path that was taken.
-		 */
-		if (__kernel_text_address(addr)) {
-#ifndef CONFIG_KALLSYMS
-			if (i % 5 == 0)
-				printk("\n       ");
-#endif
-			printk(" [<%08lx>] %pS\n", addr, (void *)addr);
-			i++;
-		}
-	}
-	printk("\n");
-}
-
-void show_registers(struct pt_regs *regs)
-{
-	struct frame *fp = (struct frame *)regs;
-	mm_segment_t old_fs = get_fs();
-	u16 c, *cp;
-	unsigned long addr;
-	int i;
-
-	print_modules();
-	printk("PC: [<%08lx>] %pS\n", regs->pc, (void *)regs->pc);
-	printk("SR: %04x  SP: %p  a2: %08lx\n", regs->sr, regs, regs->a2);
-	printk("d0: %08lx    d1: %08lx    d2: %08lx    d3: %08lx\n",
-	       regs->d0, regs->d1, regs->d2, regs->d3);
-	printk("d4: %08lx    d5: %08lx    a0: %08lx    a1: %08lx\n",
-	       regs->d4, regs->d5, regs->a0, regs->a1);
-
-	printk("Process %s (pid: %d, task=%p)\n",
-		current->comm, task_pid_nr(current), current);
-	addr = (unsigned long)&fp->un;
-	printk("Frame format=%X ", regs->format);
-	switch (regs->format) {
-	case 0x2:
-		printk("instr addr=%08lx\n", fp->un.fmt2.iaddr);
-		addr += sizeof(fp->un.fmt2);
-		break;
-	case 0x3:
-		printk("eff addr=%08lx\n", fp->un.fmt3.effaddr);
-		addr += sizeof(fp->un.fmt3);
-		break;
-	case 0x4:
-		printk((CPU_IS_060 ? "fault addr=%08lx fslw=%08lx\n"
-			: "eff addr=%08lx pc=%08lx\n"),
-			fp->un.fmt4.effaddr, fp->un.fmt4.pc);
-		addr += sizeof(fp->un.fmt4);
-		break;
-	case 0x7:
-		printk("eff addr=%08lx ssw=%04x faddr=%08lx\n",
-			fp->un.fmt7.effaddr, fp->un.fmt7.ssw, fp->un.fmt7.faddr);
-		printk("wb 1 stat/addr/data: %04x %08lx %08lx\n",
-			fp->un.fmt7.wb1s, fp->un.fmt7.wb1a, fp->un.fmt7.wb1dpd0);
-		printk("wb 2 stat/addr/data: %04x %08lx %08lx\n",
-			fp->un.fmt7.wb2s, fp->un.fmt7.wb2a, fp->un.fmt7.wb2d);
-		printk("wb 3 stat/addr/data: %04x %08lx %08lx\n",
-			fp->un.fmt7.wb3s, fp->un.fmt7.wb3a, fp->un.fmt7.wb3d);
-		printk("push data: %08lx %08lx %08lx %08lx\n",
-			fp->un.fmt7.wb1dpd0, fp->un.fmt7.pd1, fp->un.fmt7.pd2,
-			fp->un.fmt7.pd3);
-		addr += sizeof(fp->un.fmt7);
-		break;
-	case 0x9:
-		printk("instr addr=%08lx\n", fp->un.fmt9.iaddr);
-		addr += sizeof(fp->un.fmt9);
-		break;
-	case 0xa:
-		printk("ssw=%04x isc=%04x isb=%04x daddr=%08lx dobuf=%08lx\n",
-			fp->un.fmta.ssw, fp->un.fmta.isc, fp->un.fmta.isb,
-			fp->un.fmta.daddr, fp->un.fmta.dobuf);
-		addr += sizeof(fp->un.fmta);
-		break;
-	case 0xb:
-		printk("ssw=%04x isc=%04x isb=%04x daddr=%08lx dobuf=%08lx\n",
-			fp->un.fmtb.ssw, fp->un.fmtb.isc, fp->un.fmtb.isb,
-			fp->un.fmtb.daddr, fp->un.fmtb.dobuf);
-		printk("baddr=%08lx dibuf=%08lx ver=%x\n",
-			fp->un.fmtb.baddr, fp->un.fmtb.dibuf, fp->un.fmtb.ver);
-		addr += sizeof(fp->un.fmtb);
-		break;
-	default:
-		printk("\n");
-	}
-	show_stack(NULL, (unsigned long *)addr);
-
-	printk("Code:");
-	set_fs(KERNEL_DS);
-	cp = (u16 *)regs->pc;
-	for (i = -8; i < 16; i++) {
-		if (get_user(c, cp + i) && i >= 0) {
-			printk(" Bad PC value.");
-			break;
-		}
-		printk(i ? " %04x" : " <%04x>", c);
-	}
-	set_fs(old_fs);
-	printk ("\n");
-}
-
-void show_stack(struct task_struct *task, unsigned long *stack)
-{
-	unsigned long *p;
-	unsigned long *endstack;
-	int i;
-
-	if (!stack) {
-		if (task)
-			stack = (unsigned long *)task->thread.esp0;
-		else
-			stack = (unsigned long *)&stack;
-	}
-	endstack = (unsigned long *)(((unsigned long)stack + THREAD_SIZE - 1) & -THREAD_SIZE);
-
-	printk("Stack from %08lx:", (unsigned long)stack);
-	p = stack;
-	for (i = 0; i < kstack_depth_to_print; i++) {
-		if (p + 1 > endstack)
-			break;
-		if (i % 8 == 0)
-			printk("\n       ");
-		printk(" %08lx", *p++);
-	}
-	printk("\n");
-	show_trace(stack);
-}
-
-/*
- * The architecture-independent backtrace generator
- */
-void dump_stack(void)
-{
-	unsigned long stack;
-
-	show_trace(&stack);
-}
-
-EXPORT_SYMBOL(dump_stack);
-
-void bad_super_trap (struct frame *fp)
-{
-	console_verbose();
-	if (fp->ptregs.vector < 4 * ARRAY_SIZE(vec_names))
-		printk ("*** %s ***   FORMAT=%X\n",
-			vec_names[(fp->ptregs.vector) >> 2],
-			fp->ptregs.format);
-	else
-		printk ("*** Exception %d ***   FORMAT=%X\n",
-			(fp->ptregs.vector) >> 2,
-			fp->ptregs.format);
-	if (fp->ptregs.vector >> 2 == VEC_ADDRERR && CPU_IS_020_OR_030) {
-		unsigned short ssw = fp->un.fmtb.ssw;
-
-		printk ("SSW=%#06x  ", ssw);
-
-		if (ssw & RC)
-			printk ("Pipe stage C instruction fault at %#010lx\n",
-				(fp->ptregs.format) == 0xA ?
-				fp->ptregs.pc + 2 : fp->un.fmtb.baddr - 2);
-		if (ssw & RB)
-			printk ("Pipe stage B instruction fault at %#010lx\n",
-				(fp->ptregs.format) == 0xA ?
-				fp->ptregs.pc + 4 : fp->un.fmtb.baddr);
-		if (ssw & DF)
-			printk ("Data %s fault at %#010lx in %s (pc=%#lx)\n",
-				ssw & RW ? "read" : "write",
-				fp->un.fmtb.daddr, space_names[ssw & DFC],
-				fp->ptregs.pc);
-	}
-	printk ("Current process id is %d\n", task_pid_nr(current));
-	die_if_kernel("BAD KERNEL TRAP", &fp->ptregs, 0);
-}
-
-asmlinkage void trap_c(struct frame *fp)
-{
-	int sig;
-	siginfo_t info;
-
-	if (fp->ptregs.sr & PS_S) {
-		if (fp->ptregs.vector == VEC_TRACE << 2) {
-			/* traced a trapping instruction on a 68020/30,
-			 * real exception will be executed afterwards.
-			 */
-		} else if (!handle_kernel_fault(&fp->ptregs))
-			bad_super_trap(fp);
-		return;
-	}
-
-	/* send the appropriate signal to the user program */
-	switch ((fp->ptregs.vector) >> 2) {
-	    case VEC_ADDRERR:
-		info.si_code = BUS_ADRALN;
-		sig = SIGBUS;
-		break;
-	    case VEC_ILLEGAL:
-	    case VEC_LINE10:
-	    case VEC_LINE11:
-		info.si_code = ILL_ILLOPC;
-		sig = SIGILL;
-		break;
-	    case VEC_PRIV:
-		info.si_code = ILL_PRVOPC;
-		sig = SIGILL;
-		break;
-	    case VEC_COPROC:
-		info.si_code = ILL_COPROC;
-		sig = SIGILL;
-		break;
-	    case VEC_TRAP1:
-	    case VEC_TRAP2:
-	    case VEC_TRAP3:
-	    case VEC_TRAP4:
-	    case VEC_TRAP5:
-	    case VEC_TRAP6:
-	    case VEC_TRAP7:
-	    case VEC_TRAP8:
-	    case VEC_TRAP9:
-	    case VEC_TRAP10:
-	    case VEC_TRAP11:
-	    case VEC_TRAP12:
-	    case VEC_TRAP13:
-	    case VEC_TRAP14:
-		info.si_code = ILL_ILLTRP;
-		sig = SIGILL;
-		break;
-	    case VEC_FPBRUC:
-	    case VEC_FPOE:
-	    case VEC_FPNAN:
-		info.si_code = FPE_FLTINV;
-		sig = SIGFPE;
-		break;
-	    case VEC_FPIR:
-		info.si_code = FPE_FLTRES;
-		sig = SIGFPE;
-		break;
-	    case VEC_FPDIVZ:
-		info.si_code = FPE_FLTDIV;
-		sig = SIGFPE;
-		break;
-	    case VEC_FPUNDER:
-		info.si_code = FPE_FLTUND;
-		sig = SIGFPE;
-		break;
-	    case VEC_FPOVER:
-		info.si_code = FPE_FLTOVF;
-		sig = SIGFPE;
-		break;
-	    case VEC_ZERODIV:
-		info.si_code = FPE_INTDIV;
-		sig = SIGFPE;
-		break;
-	    case VEC_CHK:
-	    case VEC_TRAP:
-		info.si_code = FPE_INTOVF;
-		sig = SIGFPE;
-		break;
-	    case VEC_TRACE:		/* ptrace single step */
-		info.si_code = TRAP_TRACE;
-		sig = SIGTRAP;
-		break;
-	    case VEC_TRAP15:		/* breakpoint */
-		info.si_code = TRAP_BRKPT;
-		sig = SIGTRAP;
-		break;
-	    default:
-		info.si_code = ILL_ILLOPC;
-		sig = SIGILL;
-		break;
-	}
-	info.si_signo = sig;
-	info.si_errno = 0;
-	switch (fp->ptregs.format) {
-	    default:
-		info.si_addr = (void *) fp->ptregs.pc;
-		break;
-	    case 2:
-		info.si_addr = (void *) fp->un.fmt2.iaddr;
-		break;
-	    case 7:
-		info.si_addr = (void *) fp->un.fmt7.effaddr;
-		break;
-	    case 9:
-		info.si_addr = (void *) fp->un.fmt9.iaddr;
-		break;
-	    case 10:
-		info.si_addr = (void *) fp->un.fmta.daddr;
-		break;
-	    case 11:
-		info.si_addr = (void *) fp->un.fmtb.daddr;
-		break;
-	}
-	force_sig_info (sig, &info, current);
-}
-
-void die_if_kernel (char *str, struct pt_regs *fp, int nr)
-{
-	if (!(fp->sr & PS_S))
-		return;
-
-	console_verbose();
-	printk("%s: %08x\n",str,nr);
-	show_registers(fp);
-	add_taint(TAINT_DIE);
-	do_exit(SIGSEGV);
-}
-
-/*
- * This function is called if an error occur while accessing
- * user-space from the fpsp040 code.
- */
-asmlinkage void fpsp040_die(void)
-{
-	do_exit(SIGSEGV);
-}
-
-#ifdef CONFIG_M68KFPU_EMU
-asmlinkage void fpemu_signal(int signal, int code, void *addr)
-{
-	siginfo_t info;
-
-	info.si_signo = signal;
-	info.si_errno = 0;
-	info.si_code = code;
-	info.si_addr = addr;
-	force_sig_info(signal, &info, current);
-}
-=======
 #ifdef CONFIG_MMU
 #include "traps_mm.c"
 #else
 #include "traps_no.c"
->>>>>>> 8eca7a00
 #endif