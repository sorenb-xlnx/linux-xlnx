/*
 * HW exception handling
 *
 * Copyright (C) 2008-2009 Michal Simek <monstr@monstr.eu>
 * Copyright (C) 2008 PetaLogix
 *
 * This file is subject to the terms and conditions of the GNU General
 * Public License.  See the file COPYING in the main directory of this
 * archive for more details.
 */

/*
 * This file handles the architecture-dependent parts of hardware exceptions
 */

#include <linux/kernel.h>
#include <linux/signal.h>
#include <linux/sched.h>
#include <linux/kallsyms.h>
#include <linux/module.h>

#include <asm/exceptions.h>
#include <asm/entry.h>		/* For KM CPU var */
#include <linux/uaccess.h>
#include <linux/errno.h>
#include <linux/ptrace.h>
#include <asm/current.h>
#include <asm/cacheflush.h>

#define MICROBLAZE_ILL_OPCODE_EXCEPTION	0x02
#define MICROBLAZE_IBUS_EXCEPTION	0x03
#define MICROBLAZE_DBUS_EXCEPTION	0x04
#define MICROBLAZE_DIV_ZERO_EXCEPTION	0x05
#define MICROBLAZE_FPU_EXCEPTION	0x06
#define MICROBLAZE_PRIVILEGED_EXCEPTION	0x07

static DEFINE_SPINLOCK(die_lock);

void die(const char *str, struct pt_regs *fp, long err)
{
	console_verbose();
	spin_lock_irq(&die_lock);
	printk(KERN_WARNING "Oops: %s, sig: %ld\n", str, err);
	show_regs(fp);
	spin_unlock_irq(&die_lock);
	/* do_exit() should take care of panic'ing from an interrupt
	 * context so we don't handle it here
	 */
	do_exit(err);
}

/* for user application debugging */
void sw_exception(struct pt_regs *regs)
{
	_exception(SIGTRAP, regs, TRAP_BRKPT, regs->r16);
<<<<<<< HEAD
=======
	flush_dcache_range(regs->r16, regs->r16 + 0x4);
	flush_icache_range(regs->r16, regs->r16 + 0x4);
>>>>>>> 3cbea436
}

void _exception(int signr, struct pt_regs *regs, int code, unsigned long addr)
{
	siginfo_t info;

	if (kernel_mode(regs)) {
		die("Exception in kernel mode", regs, signr);
	}
	info.si_signo = signr;
	info.si_errno = 0;
	info.si_code = code;
	info.si_addr = (void __user *) addr;
	force_sig_info(signr, &info, current);
}

asmlinkage void full_exception(struct pt_regs *regs, unsigned int type,
							int fsr, int addr)
{
#ifdef CONFIG_MMU
	addr = regs->pc;
#endif

#if 0
	printk(KERN_WARNING "Exception %02x in %s mode, FSR=%08x PC=%08x " \
							"ESR=%08x\n",
			type, user_mode(regs) ? "user" : "kernel", fsr,
			(unsigned int) regs->pc, (unsigned int) regs->esr);
#endif

	switch (type & 0x1F) {
	case MICROBLAZE_ILL_OPCODE_EXCEPTION:
		if (user_mode(regs)) {
			pr_debug("Illegal opcode exception in user mode\n");
			_exception(SIGILL, regs, ILL_ILLOPC, addr);
			return;
		}
		printk(KERN_WARNING "Illegal opcode exception " \
							"in kernel mode.\n");
		die("opcode exception", regs, SIGBUS);
		break;
	case MICROBLAZE_IBUS_EXCEPTION:
		if (user_mode(regs)) {
			pr_debug("Instruction bus error exception in user mode\n");
			_exception(SIGBUS, regs, BUS_ADRERR, addr);
			return;
		}
		printk(KERN_WARNING "Instruction bus error exception " \
							"in kernel mode.\n");
		die("bus exception", regs, SIGBUS);
		break;
	case MICROBLAZE_DBUS_EXCEPTION:
		if (user_mode(regs)) {
			pr_debug("Data bus error exception in user mode\n");
			_exception(SIGBUS, regs, BUS_ADRERR, addr);
			return;
		}
		printk(KERN_WARNING "Data bus error exception " \
							"in kernel mode.\n");
		die("bus exception", regs, SIGBUS);
		break;
	case MICROBLAZE_DIV_ZERO_EXCEPTION:
		if (user_mode(regs)) {
			pr_debug("Divide by zero exception in user mode\n");
			_exception(SIGILL, regs, FPE_INTDIV, addr);
			return;
		}
		printk(KERN_WARNING "Divide by zero exception " \
							"in kernel mode.\n");
		die("Divide by zero exception", regs, SIGBUS);
		break;
	case MICROBLAZE_FPU_EXCEPTION:
		pr_debug("FPU exception\n");
		/* IEEE FP exception */
		/* I removed fsr variable and use code var for storing fsr */
		if (fsr & FSR_IO)
			fsr = FPE_FLTINV;
		else if (fsr & FSR_OF)
			fsr = FPE_FLTOVF;
		else if (fsr & FSR_UF)
			fsr = FPE_FLTUND;
		else if (fsr & FSR_DZ)
			fsr = FPE_FLTDIV;
		else if (fsr & FSR_DO)
			fsr = FPE_FLTRES;
		_exception(SIGFPE, regs, fsr, addr);
		break;

#ifdef CONFIG_MMU
	case MICROBLAZE_PRIVILEGED_EXCEPTION:
		pr_debug("Privileged exception\n");
		_exception(SIGILL, regs, ILL_PRVOPC, addr);
		break;
#endif
	default:
	/* FIXME what to do in unexpected exception */
		printk(KERN_WARNING "Unexpected exception %02x "
			"PC=%08x in %s mode\n", type, (unsigned int) addr,
			kernel_mode(regs) ? "kernel" : "user");
	}
	return;
}<|MERGE_RESOLUTION|>--- conflicted
+++ resolved
@@ -53,11 +53,8 @@
 void sw_exception(struct pt_regs *regs)
 {
 	_exception(SIGTRAP, regs, TRAP_BRKPT, regs->r16);
-<<<<<<< HEAD
-=======
 	flush_dcache_range(regs->r16, regs->r16 + 0x4);
 	flush_icache_range(regs->r16, regs->r16 + 0x4);
->>>>>>> 3cbea436
 }
 
 void _exception(int signr, struct pt_regs *regs, int code, unsigned long addr)
