--- conflicted
+++ resolved
@@ -464,19 +464,8 @@
 	addik	r8, r1, PTO;		/* add user context as 4th arg */
 
 C_ENTRY(sys_rt_sigreturn_wrapper):
-<<<<<<< HEAD
-	swi	r3, r1, PTO+PT_R3; /* restore saved r3, r4 registers */
-	swi	r4, r1, PTO+PT_R4;
-	brlid	r15, sys_rt_sigreturn	/* Do real work */
-	addik	r5, r1, PTO;		/* add user context as 1st arg */
-	lwi	r3, r1, PTO+PT_R3; /* restore saved r3, r4 registers */
-	lwi	r4, r1, PTO+PT_R4;
-	bri ret_from_trap /* fall through will not work here due to align */
-	nop;
-=======
 	brid	sys_rt_sigreturn	/* Do real work */
 	addik	r5, r1, PTO;		/* add user context as 1st arg */
->>>>>>> 45f53cc9
 
 /*
  * HW EXCEPTION rutine start
@@ -776,13 +765,7 @@
 	/* save all regs to pt_reg structure */
 	swi	r0, r1, PTO+PT_R0;	/* R0 must be saved too */
 	swi	r14, r1, PTO+PT_R14	/* rewrite saved R14 value */
-<<<<<<< HEAD
-	swi	r16, r1, PTO+PT_R16
 	swi	r16, r1, PTO+PT_PC; /* PC and r16 are the same */
-	swi	r17, r1, PTO+PT_R17
-=======
-	swi	r16, r1, PTO+PT_PC; /* PC and r16 are the same */
->>>>>>> 45f53cc9
 	/* save special purpose registers to pt_regs */
 	mfs	r11, rear;
 	swi	r11, r1, PTO+PT_EAR;
@@ -816,11 +799,6 @@
 
 	addik	r1, r1, -STATE_SAVE_SIZE; /* Make room on the stack.  */
 	SAVE_REGS;
-<<<<<<< HEAD
-	swi	r17, r1, PTO+PT_R17;
-	swi	r16, r1, PTO+PT_R16;
-=======
->>>>>>> 45f53cc9
 	swi	r16, r1, PTO+PT_PC;	/* Save LP */
 	swi	r0, r1, PTO + PT_MODE; /* Was in user-mode.  */
 	lwi	r11, r0, TOPHYS(PER_CPU(ENTRY_SP));
@@ -866,11 +844,6 @@
 	tophys(r1,r1);
 	/* MS: Restore all regs */
 	RESTORE_REGS
-<<<<<<< HEAD
-	lwi	r17, r1, PTO+PT_R17;
-	lwi	r16, r1, PTO+PT_R16;
-=======
->>>>>>> 45f53cc9
 	addik	r1, r1, STATE_SAVE_SIZE	 /* Clean up stack space */
 	lwi	r1, r1, PT_R1 - PT_SIZE; /* Restore user stack pointer */
 DBTRAP_return_user: /* MS: Make global symbol for debugging */
@@ -884,10 +857,6 @@
 	RESTORE_REGS
 	lwi	r14, r1, PTO+PT_R14;
 	lwi	r16, r1, PTO+PT_PC;
-<<<<<<< HEAD
-	lwi	r17, r1, PTO+PT_R17;
-=======
->>>>>>> 45f53cc9
 	addik	r1, r1, STATE_SAVE_SIZE; /* MS: Clean up stack space */
 	tovirt(r1,r1);
 DBTRAP_return_kernel: /* MS: Make global symbol for debugging */
