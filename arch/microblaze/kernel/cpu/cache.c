--- conflicted
+++ resolved
@@ -175,11 +175,7 @@
 	int volatile temp;						\
 	BUG_ON(end - start <= 0);					\
 									\
-<<<<<<< HEAD
-	__asm__ __volatile__ (" 1:	" #op " %1, r0;			\
-=======
 	__asm__ __volatile__ (" 1:	" #op "	%1, r0;			\
->>>>>>> 741def08
 					cmpu	%0, %1, %2;		\
 					bgtid	%0, 1b;			\
 					addk	%1, %1, %3;		\
@@ -346,14 +342,11 @@
 #ifdef ASM_LOOP
 	CACHE_ALL_LOOP2(cpuinfo.dcache_size, cpuinfo.dcache_line_length,
 					wdc.clear)
-<<<<<<< HEAD
-=======
 #else
 	for (i = 0; i < cpuinfo.dcache_size;
 		 i += cpuinfo.dcache_line_length)
 			__invalidate_dcache_wb(i, 0);
 #endif
->>>>>>> 741def08
 }
 
 static void __invalidate_dcache_range_wb(unsigned long start,
