/*
 * Copyright (C) 2007-2008 Michal Simek <monstr@monstr.eu>
 * Copyright (C) 2006 Atmark Techno, Inc.
 *
 * This file is subject to the terms and conditions of the GNU General Public
 * License. See the file "COPYING" in the main directory of this archive
 * for more details.
 */

#include <linux/bootmem.h>
#include <linux/init.h>
#include <linux/kernel.h>
#include <linux/memblock.h>
#include <linux/mm.h> /* mem_init */
#include <linux/initrd.h>
#include <linux/pagemap.h>
#include <linux/pfn.h>
#include <linux/slab.h>
#include <linux/swap.h>

#include <asm/page.h>
#include <asm/mmu_context.h>
#include <asm/pgalloc.h>
#include <asm/sections.h>
#include <asm/tlb.h>

/* Use for MMU and noMMU because of PCI generic code */
int mem_init_done;

#ifndef CONFIG_MMU
unsigned int __page_offset;
EXPORT_SYMBOL(__page_offset);

#else
DEFINE_PER_CPU(struct mmu_gather, mmu_gathers);

static int init_bootmem_done;
#endif /* CONFIG_MMU */

char *klimit = _end;

/*
 * Initialize the bootmem system and give it all the memory we
 * have available.
 */
unsigned long memory_start;
EXPORT_SYMBOL(memory_start);
unsigned long memory_end; /* due to mm/nommu.c */
unsigned long memory_size;
EXPORT_SYMBOL(memory_size);

/*
 * paging_init() sets up the page tables - in fact we've already done this.
 */
static void __init paging_init(void)
{
	unsigned long zones_size[MAX_NR_ZONES];

	/* Clean every zones */
	memset(zones_size, 0, sizeof(zones_size));

	/*
	 * old: we can DMA to/from any address.put all page into ZONE_DMA
	 * We use only ZONE_NORMAL
	 */
	zones_size[ZONE_NORMAL] = max_mapnr;

	free_area_init(zones_size);
}

void __init setup_memory(void)
{
	int i;
	unsigned long map_size;
#ifndef CONFIG_MMU
	u32 kernel_align_start, kernel_align_size;

	/* Find main memory where is the kernel */
	for (i = 0; i < memblock.memory.cnt; i++) {
		memory_start = (u32) memblock.memory.region[i].base;
		memory_end = (u32) memblock.memory.region[i].base
				+ (u32) memblock.memory.region[i].size;
		if ((memory_start <= (u32)_text) &&
					((u32)_text <= memory_end)) {
			memory_size = memory_end - memory_start;
			PAGE_OFFSET = memory_start;
			printk(KERN_INFO "%s: Main mem: 0x%x-0x%x, "
				"size 0x%08x\n", __func__, (u32) memory_start,
					(u32) memory_end, (u32) memory_size);
			break;
		}
	}

	if (!memory_start || !memory_end) {
		panic("%s: Missing memory setting 0x%08x-0x%08x\n",
			__func__, (u32) memory_start, (u32) memory_end);
	}

	/* reservation of region where is the kernel */
	kernel_align_start = PAGE_DOWN((u32)_text);
	/* ALIGN can be remove because _end in vmlinux.lds.S is align */
	kernel_align_size = PAGE_UP((u32)klimit) - kernel_align_start;
	memblock_reserve(kernel_align_start, kernel_align_size);
	printk(KERN_INFO "%s: kernel addr=0x%08x-0x%08x size=0x%08x\n",
		__func__, kernel_align_start, kernel_align_start
			+ kernel_align_size, kernel_align_size);

#endif
	/*
	 * Kernel:
	 * start: base phys address of kernel - page align
	 * end: base phys address of kernel - page align
	 *
	 * min_low_pfn - the first page (mm/bootmem.c - node_boot_start)
	 * max_low_pfn
	 * max_mapnr - the first unused page (mm/bootmem.c - node_low_pfn)
	 * num_physpages - number of all pages
	 */

	/* memory start is from the kernel end (aligned) to higher addr */
	min_low_pfn = memory_start >> PAGE_SHIFT; /* minimum for allocation */
	/* RAM is assumed contiguous */
	num_physpages = max_mapnr = memory_size >> PAGE_SHIFT;
	max_pfn = max_low_pfn = memory_end >> PAGE_SHIFT;

	printk(KERN_INFO "%s: max_mapnr: %#lx\n", __func__, max_mapnr);
	printk(KERN_INFO "%s: min_low_pfn: %#lx\n", __func__, min_low_pfn);
	printk(KERN_INFO "%s: max_low_pfn: %#lx\n", __func__, max_low_pfn);

	/*
	 * Find an area to use for the bootmem bitmap.
	 * We look for the first area which is at least
	 * 128kB in length (128kB is enough for a bitmap
	 * for 4GB of memory, using 4kB pages), plus 1 page
	 * (in case the address isn't page-aligned).
	 */
	map_size = init_bootmem_node(NODE_DATA(0),
		PFN_UP(TOPHYS((u32)klimit)), min_low_pfn, max_low_pfn);
<<<<<<< HEAD
#endif
	memblock_reserve(PFN_UP(TOPHYS((u32)klimit)) << PAGE_SHIFT, map_size);
=======
	lmb_reserve(PFN_UP(TOPHYS((u32)klimit)) << PAGE_SHIFT, map_size);
>>>>>>> 534a419c

	/* free bootmem is whole main memory */
	free_bootmem(memory_start, memory_size);

	/* reserve allocate blocks */
	for (i = 0; i < memblock.reserved.cnt; i++) {
		pr_debug("reserved %d - 0x%08x-0x%08x\n", i,
			(u32) memblock.reserved.region[i].base,
			(u32) memblock_size_bytes(&memblock.reserved, i));
		reserve_bootmem(memblock.reserved.region[i].base,
			memblock_size_bytes(&memblock.reserved, i) - 1, BOOTMEM_DEFAULT);
	}
#ifdef CONFIG_MMU
	init_bootmem_done = 1;
#endif
	paging_init();
}

void free_init_pages(char *what, unsigned long begin, unsigned long end)
{
	unsigned long addr;

	for (addr = begin; addr < end; addr += PAGE_SIZE) {
		ClearPageReserved(virt_to_page(addr));
		init_page_count(virt_to_page(addr));
		free_page(addr);
		totalram_pages++;
	}
	printk(KERN_INFO "Freeing %s: %ldk freed\n", what, (end - begin) >> 10);
}

#ifdef CONFIG_BLK_DEV_INITRD
void free_initrd_mem(unsigned long start, unsigned long end)
{
	int pages = 0;
	for (; start < end; start += PAGE_SIZE) {
		ClearPageReserved(virt_to_page(start));
		init_page_count(virt_to_page(start));
		free_page(start);
		totalram_pages++;
		pages++;
	}
	printk(KERN_NOTICE "Freeing initrd memory: %dk freed\n",
					(int)(pages * (PAGE_SIZE / 1024)));
}
#endif

void free_initmem(void)
{
	free_init_pages("unused kernel memory",
			(unsigned long)(&__init_begin),
			(unsigned long)(&__init_end));
}

void __init mem_init(void)
{
	high_memory = (void *)__va(memory_end);
	/* this will put all memory onto the freelists */
	totalram_pages += free_all_bootmem();

	printk(KERN_INFO "Memory: %luk/%luk available\n",
	       nr_free_pages() << (PAGE_SHIFT-10),
	       num_physpages << (PAGE_SHIFT-10));
	mem_init_done = 1;
}

#ifndef CONFIG_MMU
int page_is_ram(unsigned long pfn)
{
	return __range_ok(pfn, 0);
}
#else
int page_is_ram(unsigned long pfn)
{
	return pfn < max_low_pfn;
}

/*
 * Check for command-line options that affect what MMU_init will do.
 */
static void mm_cmdline_setup(void)
{
	unsigned long maxmem = 0;
	char *p = cmd_line;

	/* Look for mem= option on command line */
	p = strstr(cmd_line, "mem=");
	if (p) {
		p += 4;
		maxmem = memparse(p, &p);
		if (maxmem && memory_size > maxmem) {
			memory_size = maxmem;
			memory_end = memory_start + memory_size;
			memblock.memory.region[0].size = memory_size;
		}
	}
}

/*
 * MMU_init_hw does the chip-specific initialization of the MMU hardware.
 */
static void __init mmu_init_hw(void)
{
	/*
	 * The Zone Protection Register (ZPR) defines how protection will
	 * be applied to every page which is a member of a given zone. At
	 * present, we utilize only two of the zones.
	 * The zone index bits (of ZSEL) in the PTE are used for software
	 * indicators, except the LSB.  For user access, zone 1 is used,
	 * for kernel access, zone 0 is used.  We set all but zone 1
	 * to zero, allowing only kernel access as indicated in the PTE.
	 * For zone 1, we set a 01 binary (a value of 10 will not work)
	 * to allow user access as indicated in the PTE.  This also allows
	 * kernel access as indicated in the PTE.
	 */
	__asm__ __volatile__ ("ori r11, r0, 0x10000000;" \
			"mts rzpr, r11;"
			: : : "r11");
}

/*
 * MMU_init sets up the basic memory mappings for the kernel,
 * including both RAM and possibly some I/O regions,
 * and sets up the page tables and the MMU hardware ready to go.
 */

/* called from head.S */
asmlinkage void __init mmu_init(void)
{
	unsigned int kstart, ksize;

	if (!memblock.reserved.cnt) {
		printk(KERN_EMERG "Error memory count\n");
		machine_restart(NULL);
	}

	if ((u32) memblock.memory.region[0].size < 0x1000000) {
		printk(KERN_EMERG "Memory must be greater than 16MB\n");
		machine_restart(NULL);
	}
	/* Find main memory where the kernel is */
	memory_start = (u32) memblock.memory.region[0].base;
	memory_end = (u32) memblock.memory.region[0].base +
				(u32) memblock.memory.region[0].size;
	memory_size = memory_end - memory_start;

	mm_cmdline_setup(); /* FIXME parse args from command line - not used */

	/*
	 * Map out the kernel text/data/bss from the available physical
	 * memory.
	 */
	kstart = __pa(CONFIG_KERNEL_START); /* kernel start */
	/* kernel size */
	ksize = PAGE_ALIGN(((u32)_end - (u32)CONFIG_KERNEL_START));
	memblock_reserve(kstart, ksize);

#if defined(CONFIG_BLK_DEV_INITRD)
	/* Remove the init RAM disk from the available memory. */
/*	if (initrd_start) {
		mem_pieces_remove(&phys_avail, __pa(initrd_start),
				  initrd_end - initrd_start, 1);
	}*/
#endif /* CONFIG_BLK_DEV_INITRD */

	/* Initialize the MMU hardware */
	mmu_init_hw();

	/* Map in all of RAM starting at CONFIG_KERNEL_START */
	mapin_ram();

#ifdef HIGHMEM_START_BOOL
	ioremap_base = HIGHMEM_START;
#else
	ioremap_base = 0xfe000000UL;	/* for now, could be 0xfffff000 */
#endif /* CONFIG_HIGHMEM */
	ioremap_bot = ioremap_base;

	/* Initialize the context management stuff */
	mmu_context_init();
}

/* This is only called until mem_init is done. */
void __init *early_get_page(void)
{
	void *p;
	if (init_bootmem_done) {
		p = alloc_bootmem_pages(PAGE_SIZE);
	} else {
		/*
		 * Mem start + 32MB -> here is limit
		 * because of mem mapping from head.S
		 */
		p = __va(memblock_alloc_base(PAGE_SIZE, PAGE_SIZE,
					memory_start + 0x2000000));
	}
	return p;
}

#endif /* CONFIG_MMU */

void * __init_refok alloc_maybe_bootmem(size_t size, gfp_t mask)
{
	if (mem_init_done)
		return kmalloc(size, mask);
	else
		return alloc_bootmem(size);
}

void * __init_refok zalloc_maybe_bootmem(size_t size, gfp_t mask)
{
	void *p;

	if (mem_init_done)
		p = kzalloc(size, mask);
	else {
		p = alloc_bootmem(size);
		if (p)
			memset(p, 0, size);
	}
	return p;
}<|MERGE_RESOLUTION|>--- conflicted
+++ resolved
@@ -136,12 +136,7 @@
 	 */
 	map_size = init_bootmem_node(NODE_DATA(0),
 		PFN_UP(TOPHYS((u32)klimit)), min_low_pfn, max_low_pfn);
-<<<<<<< HEAD
-#endif
 	memblock_reserve(PFN_UP(TOPHYS((u32)klimit)) << PAGE_SHIFT, map_size);
-=======
-	lmb_reserve(PFN_UP(TOPHYS((u32)klimit)) << PAGE_SHIFT, map_size);
->>>>>>> 534a419c
 
 	/* free bootmem is whole main memory */
 	free_bootmem(memory_start, memory_size);
