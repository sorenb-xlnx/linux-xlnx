--- conflicted
+++ resolved
@@ -17,11 +17,7 @@
 	select OF_EARLY_FLATTREE
 	select HAVE_GENERIC_HARDIRQS
 	select GENERIC_IRQ_PROBE
-<<<<<<< HEAD
-	select GENERIC_HARDIRQS_NO_DEPRECATED
-=======
 	select GENERIC_IRQ_SHOW
->>>>>>> 8eca7a00
 
 config SWAP
 	def_bool n
