/*
 * Copyright (C) 2007-2009 Michal Simek <monstr@monstr.eu>
 * Copyright (C) 2007-2009 PetaLogix
 * Copyright (C) 2006 Atmark Techno, Inc.
 *
 * This file is subject to the terms and conditions of the GNU General Public
 * License. See the file "COPYING" in the main directory of this archive
 * for more details.
 */

#ifndef _ASM_MICROBLAZE_IO_H
#define _ASM_MICROBLAZE_IO_H

#include <asm/byteorder.h>
#include <asm/page.h>
#include <linux/types.h>
#include <linux/mm.h>          /* Get struct page {...} */

#ifndef CONFIG_PCI
#define _IO_BASE	0
#define _ISA_MEM_BASE	0
#define PCI_DRAM_OFFSET	0
#else
#define _IO_BASE	isa_io_base
#define _ISA_MEM_BASE	isa_mem_base
#define PCI_DRAM_OFFSET	pci_dram_offset
struct pci_dev;
extern void pci_iounmap(struct pci_dev *dev, void __iomem *);
#define pci_iounmap pci_iounmap

extern unsigned long isa_io_base;
extern unsigned long pci_dram_offset;
extern resource_size_t isa_mem_base;
#endif

#define PCI_IOBASE	((void __iomem *)_IO_BASE)
#define IO_SPACE_LIMIT (0xFFFFFFFF)

#ifdef CONFIG_MMU
#define page_to_bus(page)	(page_to_phys(page))

extern void iounmap(void __iomem *addr);

extern void __iomem *ioremap(phys_addr_t address, unsigned long size);
#define ioremap_writethrough(addr, size)	ioremap((addr), (size))
#define ioremap_nocache(addr, size)		ioremap((addr), (size))
#define ioremap_fullcache(addr, size)		ioremap((addr), (size))
<<<<<<< HEAD
#define ioremap_wc(addr, size)			ioremap_nocache((addr), (size))
=======
#define ioremap_wc(addr, size)			ioremap((addr), (size))
>>>>>>> 1860e379

#endif /* CONFIG_MMU */

/* Big Endian */
#define out_be32(a, v) __raw_writel((v), (void __iomem __force *)(a))
#define out_be16(a, v) __raw_writew((v), (a))

#define in_be32(a) __raw_readl((const void __iomem __force *)(a))
#define in_be16(a) __raw_readw(a)

#define writel_be(v, a)	out_be32((__force unsigned *)a, v)
#define readl_be(a)	in_be32((__force unsigned *)a)

/* Little endian */
#define out_le32(a, v) __raw_writel(__cpu_to_le32(v), (a))
#define out_le16(a, v) __raw_writew(__cpu_to_le16(v), (a))

#define in_le32(a) __le32_to_cpu(__raw_readl(a))
#define in_le16(a) __le16_to_cpu(__raw_readw(a))

/* Byte ops */
#define out_8(a, v) __raw_writeb((v), (a))
#define in_8(a) __raw_readb(a)

#include <asm-generic/io.h>

#define readb_relaxed	readb
#define readw_relaxed	readw
#define readl_relaxed	readl

#define writeb_relaxed	writeb
#define writew_relaxed	writew
#define writel_relaxed	writel

#endif /* _ASM_MICROBLAZE_IO_H */<|MERGE_RESOLUTION|>--- conflicted
+++ resolved
@@ -45,11 +45,7 @@
 #define ioremap_writethrough(addr, size)	ioremap((addr), (size))
 #define ioremap_nocache(addr, size)		ioremap((addr), (size))
 #define ioremap_fullcache(addr, size)		ioremap((addr), (size))
-<<<<<<< HEAD
-#define ioremap_wc(addr, size)			ioremap_nocache((addr), (size))
-=======
 #define ioremap_wc(addr, size)			ioremap((addr), (size))
->>>>>>> 1860e379
 
 #endif /* CONFIG_MMU */
 
