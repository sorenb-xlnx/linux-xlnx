--- conflicted
+++ resolved
@@ -37,18 +37,8 @@
 
 #define HAVE_ARCH_DEVTREE_FIXUPS
 
-<<<<<<< HEAD
-extern struct device_node *allnodes;	/* temporary while merging */
 extern rwlock_t devtree_lock;	/* temporary while merging */
 
-/* For updating the device tree at runtime */
-extern void of_attach_node(struct device_node *);
-extern void of_detach_node(struct device_node *);
-
-=======
-extern rwlock_t devtree_lock;	/* temporary while merging */
-
->>>>>>> 76958bfd
 /* Other Prototypes */
 extern int early_uartlite_console(void);
 
