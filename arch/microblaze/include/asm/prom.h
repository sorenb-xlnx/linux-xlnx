/*
 * Definitions for talking to the Open Firmware PROM on
 * Power Macintosh computers.
 *
 * Copyright (C) 1996-2005 Paul Mackerras.
 *
 * Updates for PPC64 by Peter Bergner & David Engebretsen, IBM Corp.
 *
 * This program is free software; you can redistribute it and/or
 * modify it under the terms of the GNU General Public License
 * as published by the Free Software Foundation; either version
 * 2 of the License, or (at your option) any later version.
 */

#include <linux/of.h>	/* linux/of.h gets to determine #include ordering */

#ifndef _ASM_MICROBLAZE_PROM_H
#define _ASM_MICROBLAZE_PROM_H
#ifdef __KERNEL__
#ifndef __ASSEMBLY__

#include <linux/types.h>
#include <linux/of_fdt.h>
#include <linux/proc_fs.h>
#include <linux/platform_device.h>
#include <asm/irq.h>
#include <asm/atomic.h>

#define HAVE_ARCH_DEVTREE_FIXUPS

/* Other Prototypes */
extern int early_uartlite_console(void);

<<<<<<< HEAD
#ifdef CONFIG_PCI
/*
 * PCI <-> OF matching functions
 * (XXX should these be here?)
 */
struct pci_bus;
struct pci_dev;
extern int pci_device_from_OF_node(struct device_node *node,
					u8 *bus, u8 *devfn);
extern struct device_node *pci_busdev_to_OF_node(struct pci_bus *bus,
							int devfn);
extern struct device_node *pci_device_to_OF_node(struct pci_dev *dev);
extern void pci_create_OF_bus_map(void);
#endif

extern struct resource *request_OF_resource(struct device_node *node,
				int index, const char *name_postfix);
extern int release_OF_resource(struct device_node *node, int index);

=======
>>>>>>> df0edeb5
/*
 * OF address retreival & translation
 */

/* Translate an OF address block into a CPU physical address
 */
extern u64 of_translate_address(struct device_node *np, const u32 *addr);

/* Extract an address from a device, returns the region size and
 * the address space flags too. The PCI version uses a BAR number
 * instead of an absolute index
 */
extern const u32 *of_get_address(struct device_node *dev, int index,
			u64 *size, unsigned int *flags);
extern const u32 *of_get_pci_address(struct device_node *dev, int bar_no,
			u64 *size, unsigned int *flags);

/* Get an address as a resource. Note that if your address is
 * a PIO address, the conversion will fail if the physical address
 * can't be internally converted to an IO token with
 * pci_address_to_pio(), that is because it's either called to early
 * or it can't be matched to any host bridge IO space
 */
extern int of_address_to_resource(struct device_node *dev, int index,
				struct resource *r);
extern int of_pci_address_to_resource(struct device_node *dev, int bar,
				struct resource *r);

/* Parse the ibm,dma-window property of an OF node into the busno, phys and
 * size parameters.
 */
void of_parse_dma_window(struct device_node *dn, const void *dma_window_prop,
		unsigned long *busno, unsigned long *phys, unsigned long *size);

extern void kdump_move_device_tree(void);

/* CPU OF node matching */
struct device_node *of_get_cpu_node(int cpu, unsigned int *thread);

/* Get the MAC address */
extern const void *of_get_mac_address(struct device_node *np);

/*
 * OF interrupt mapping
 */

/* This structure is returned when an interrupt is mapped. The controller
 * field needs to be put() after use
 */

#define OF_MAX_IRQ_SPEC		4 /* We handle specifiers of at most 4 cells */

struct of_irq {
	struct device_node *controller; /* Interrupt controller node */
	u32 size; /* Specifier size */
	u32 specifier[OF_MAX_IRQ_SPEC]; /* Specifier copy */
};

/**
 * of_irq_map_init - Initialize the irq remapper
 * @flags:	flags defining workarounds to enable
 *
 * Some machines have bugs in the device-tree which require certain workarounds
 * to be applied. Call this before any interrupt mapping attempts to enable
 * those workarounds.
 */
#define OF_IMAP_OLDWORLD_MAC	0x00000001
#define OF_IMAP_NO_PHANDLE	0x00000002

extern void of_irq_map_init(unsigned int flags);

/**
 * of_irq_map_raw - Low level interrupt tree parsing
 * @parent:	the device interrupt parent
 * @intspec:	interrupt specifier ("interrupts" property of the device)
 * @ointsize:	size of the passed in interrupt specifier
 * @addr:	address specifier (start of "reg" property of the device)
 * @out_irq:	structure of_irq filled by this function
 *
 * Returns 0 on success and a negative number on error
 *
 * This function is a low-level interrupt tree walking function. It
 * can be used to do a partial walk with synthetized reg and interrupts
 * properties, for example when resolving PCI interrupts when no device
 * node exist for the parent.
 *
 */

extern int of_irq_map_raw(struct device_node *parent, const u32 *intspec,
			u32 ointsize, const u32 *addr,
			struct of_irq *out_irq);

/**
 * of_irq_map_one - Resolve an interrupt for a device
 * @device:	the device whose interrupt is to be resolved
 * @index:	index of the interrupt to resolve
 * @out_irq:	structure of_irq filled by this function
 *
 * This function resolves an interrupt, walking the tree, for a given
 * device-tree node. It's the high level pendant to of_irq_map_raw().
 * It also implements the workarounds for OldWolrd Macs.
 */
extern int of_irq_map_one(struct device_node *device, int index,
			struct of_irq *out_irq);

/**
 * of_irq_map_pci - Resolve the interrupt for a PCI device
 * @pdev:	the device whose interrupt is to be resolved
 * @out_irq:	structure of_irq filled by this function
 *
 * This function resolves the PCI interrupt for a given PCI device. If a
 * device-node exists for a given pci_dev, it will use normal OF tree
 * walking. If not, it will implement standard swizzling and walk up the
 * PCI tree until an device-node is found, at which point it will finish
 * resolving using the OF tree walking.
 */
struct pci_dev;
extern int of_irq_map_pci(struct pci_dev *pdev, struct of_irq *out_irq);

extern int of_irq_to_resource(struct device_node *dev, int index,
			struct resource *r);

/**
 * of_iomap - Maps the memory mapped IO for a given device_node
 * @device:	the device whose io range will be mapped
 * @index:	index of the io range
 *
 * Returns a pointer to the mapped memory
 */
extern void __iomem *of_iomap(struct device_node *device, int index);

#endif /* __ASSEMBLY__ */
#endif /* __KERNEL__ */
#endif /* _ASM_MICROBLAZE_PROM_H */<|MERGE_RESOLUTION|>--- conflicted
+++ resolved
@@ -31,7 +31,6 @@
 /* Other Prototypes */
 extern int early_uartlite_console(void);
 
-<<<<<<< HEAD
 #ifdef CONFIG_PCI
 /*
  * PCI <-> OF matching functions
@@ -47,12 +46,6 @@
 extern void pci_create_OF_bus_map(void);
 #endif
 
-extern struct resource *request_OF_resource(struct device_node *node,
-				int index, const char *name_postfix);
-extern int release_OF_resource(struct device_node *node, int index);
-
-=======
->>>>>>> df0edeb5
 /*
  * OF address retreival & translation
  */
