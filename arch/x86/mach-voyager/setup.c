/*
 *	Machine specific setup for generic
 */

#include <linux/init.h>
#include <linux/interrupt.h>
#include <asm/arch_hooks.h>
#include <asm/voyager.h>
#include <asm/e820.h>
#include <asm/io.h>
#include <asm/setup.h>

void __init pre_intr_init_hook(void)
{
	init_ISA_irqs();
}

/*
 * IRQ2 is cascade interrupt to second interrupt controller
 */
static struct irqaction irq2 = {
	.handler = no_action,
	.mask = CPU_MASK_NONE,
	.name = "cascade",
};

void __init intr_init_hook(void)
{
#ifdef CONFIG_SMP
	smp_intr_init();
#endif

	setup_irq(2, &irq2);
}

void __init pre_setup_arch_hook(void)
{
	/* Voyagers run their CPUs from independent clocks, so disable
	 * the TSC code because we can't sync them */
	setup_clear_cpu_cap(X86_FEATURE_TSC);
}

void __init trap_init_hook(void)
{
}

static struct irqaction irq0 = {
	.handler = timer_interrupt,
	.flags = IRQF_DISABLED | IRQF_NOBALANCING | IRQF_IRQPOLL,
	.mask = CPU_MASK_NONE,
	.name = "timer"
};

void __init time_init_hook(void)
{
	irq0.mask = cpumask_of_cpu(safe_smp_processor_id());
	setup_irq(0, &irq0);
}

/* Hook for machine specific memory setup. */

char *__init machine_specific_memory_setup(void)
{
	char *who;
	int new_nr;

	who = "NOT VOYAGER";

	if (voyager_level == 5) {
		__u32 addr, length;
		int i;

		who = "Voyager-SUS";

		e820.nr_map = 0;
		for (i = 0; voyager_memory_detect(i, &addr, &length); i++) {
			e820_add_region(addr, length, E820_RAM);
		}
		return who;
	} else if (voyager_level == 4) {
		__u32 tom;
		__u16 catbase = inb(VOYAGER_SSPB_RELOCATION_PORT) << 8;
		/* select the DINO config space */
		outb(VOYAGER_DINO, VOYAGER_CAT_CONFIG_PORT);
		/* Read DINO top of memory register */
		tom = ((inb(catbase + 0x4) & 0xf0) << 16)
		    + ((inb(catbase + 0x5) & 0x7f) << 24);

		if (inb(catbase) != VOYAGER_DINO) {
			printk(KERN_ERR
			       "Voyager: Failed to get DINO for L4, setting tom to EXT_MEM_K\n");
			tom = (boot_params.screen_info.ext_mem_k) << 10;
		}
		who = "Voyager-TOM";
		e820_add_region(0, 0x9f000, E820_RAM);
		/* map from 1M to top of memory */
		e820_add_region(1 * 1024 * 1024, tom - 1 * 1024 * 1024,
				  E820_RAM);
		/* FIXME: Should check the ASICs to see if I need to
		 * take out the 8M window.  Just do it at the moment
		 * */
		e820_add_region(8 * 1024 * 1024, 8 * 1024 * 1024,
				  E820_RESERVED);
		return who;
	}

<<<<<<< HEAD
	who = "BIOS-e820";

	/*
	 * Try to copy the BIOS-supplied E820-map.
	 *
	 * Otherwise fake a memory map; one section from 0k->640k,
	 * the next section from 1mb->appropriate_mem_k
	 */
	new_nr = boot_params.e820_entries;
	sanitize_e820_map(boot_params.e820_map,
			ARRAY_SIZE(boot_params.e820_map),
			&new_nr);
	boot_params.e820_entries = new_nr;
	if (copy_e820_map(boot_params.e820_map, boot_params.e820_entries)
	    < 0) {
		unsigned long mem_size;

		/* compare results from other methods and take the greater */
		if (boot_params.alt_mem_k < boot_params.screen_info.ext_mem_k) {
			mem_size = boot_params.screen_info.ext_mem_k;
			who = "BIOS-88";
		} else {
			mem_size = boot_params.alt_mem_k;
			who = "BIOS-e801";
		}

		e820.nr_map = 0;
		e820_add_region(0, LOWMEMSIZE(), E820_RAM);
		e820_add_region(HIGH_MEMORY, mem_size << 10, E820_RAM);
	}
	return who;
=======
	return default_machine_specific_memory_setup();
>>>>>>> cc94fc54
}<|MERGE_RESOLUTION|>--- conflicted
+++ resolved
@@ -104,39 +104,5 @@
 		return who;
 	}
 
-<<<<<<< HEAD
-	who = "BIOS-e820";
-
-	/*
-	 * Try to copy the BIOS-supplied E820-map.
-	 *
-	 * Otherwise fake a memory map; one section from 0k->640k,
-	 * the next section from 1mb->appropriate_mem_k
-	 */
-	new_nr = boot_params.e820_entries;
-	sanitize_e820_map(boot_params.e820_map,
-			ARRAY_SIZE(boot_params.e820_map),
-			&new_nr);
-	boot_params.e820_entries = new_nr;
-	if (copy_e820_map(boot_params.e820_map, boot_params.e820_entries)
-	    < 0) {
-		unsigned long mem_size;
-
-		/* compare results from other methods and take the greater */
-		if (boot_params.alt_mem_k < boot_params.screen_info.ext_mem_k) {
-			mem_size = boot_params.screen_info.ext_mem_k;
-			who = "BIOS-88";
-		} else {
-			mem_size = boot_params.alt_mem_k;
-			who = "BIOS-e801";
-		}
-
-		e820.nr_map = 0;
-		e820_add_region(0, LOWMEMSIZE(), E820_RAM);
-		e820_add_region(HIGH_MEMORY, mem_size << 10, E820_RAM);
-	}
-	return who;
-=======
 	return default_machine_specific_memory_setup();
->>>>>>> cc94fc54
 }