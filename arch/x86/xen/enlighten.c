/*
 * Core of Xen paravirt_ops implementation.
 *
 * This file contains the xen_paravirt_ops structure itself, and the
 * implementations for:
 * - privileged instructions
 * - interrupt flags
 * - segment operations
 * - booting and setup
 *
 * Jeremy Fitzhardinge <jeremy@xensource.com>, XenSource Inc, 2007
 */

#include <linux/kernel.h>
#include <linux/init.h>
#include <linux/smp.h>
#include <linux/preempt.h>
#include <linux/hardirq.h>
#include <linux/percpu.h>
#include <linux/delay.h>
#include <linux/start_kernel.h>
#include <linux/sched.h>
#include <linux/bootmem.h>
#include <linux/module.h>
#include <linux/mm.h>
#include <linux/page-flags.h>
#include <linux/highmem.h>
#include <linux/console.h>

#include <xen/interface/xen.h>
#include <xen/interface/physdev.h>
#include <xen/interface/vcpu.h>
#include <xen/interface/sched.h>
#include <xen/features.h>
#include <xen/page.h>
#include <xen/hvc-console.h>

#include <asm/paravirt.h>
#include <asm/apic.h>
#include <asm/page.h>
#include <asm/xen/hypercall.h>
#include <asm/xen/hypervisor.h>
#include <asm/fixmap.h>
#include <asm/processor.h>
#include <asm/msr-index.h>
#include <asm/setup.h>
#include <asm/desc.h>
#include <asm/pgtable.h>
#include <asm/tlbflush.h>
#include <asm/reboot.h>

#include "xen-ops.h"
#include "mmu.h"
#include "multicalls.h"

EXPORT_SYMBOL_GPL(hypercall_page);

DEFINE_PER_CPU(struct vcpu_info *, xen_vcpu);
DEFINE_PER_CPU(struct vcpu_info, xen_vcpu_info);

/*
 * Identity map, in addition to plain kernel map.  This needs to be
 * large enough to allocate page table pages to allocate the rest.
 * Each page can map 2MB.
 */
static pte_t level1_ident_pgt[PTRS_PER_PTE * 4] __page_aligned_bss;

#ifdef CONFIG_X86_64
/* l3 pud for userspace vsyscall mapping */
static pud_t level3_user_vsyscall[PTRS_PER_PUD] __page_aligned_bss;
#endif /* CONFIG_X86_64 */

/*
 * Note about cr3 (pagetable base) values:
 *
 * xen_cr3 contains the current logical cr3 value; it contains the
 * last set cr3.  This may not be the current effective cr3, because
 * its update may be being lazily deferred.  However, a vcpu looking
 * at its own cr3 can use this value knowing that it everything will
 * be self-consistent.
 *
 * xen_current_cr3 contains the actual vcpu cr3; it is set once the
 * hypercall to set the vcpu cr3 is complete (so it may be a little
 * out of date, but it will never be set early).  If one vcpu is
 * looking at another vcpu's cr3 value, it should use this variable.
 */
DEFINE_PER_CPU(unsigned long, xen_cr3);	 /* cr3 stored as physaddr */
DEFINE_PER_CPU(unsigned long, xen_current_cr3);	 /* actual vcpu cr3 */

struct start_info *xen_start_info;
EXPORT_SYMBOL_GPL(xen_start_info);

struct shared_info xen_dummy_shared_info;

/*
 * Point at some empty memory to start with. We map the real shared_info
 * page as soon as fixmap is up and running.
 */
struct shared_info *HYPERVISOR_shared_info = (void *)&xen_dummy_shared_info;

/*
 * Flag to determine whether vcpu info placement is available on all
 * VCPUs.  We assume it is to start with, and then set it to zero on
 * the first failure.  This is because it can succeed on some VCPUs
 * and not others, since it can involve hypervisor memory allocation,
 * or because the guest failed to guarantee all the appropriate
 * constraints on all VCPUs (ie buffer can't cross a page boundary).
 *
 * Note that any particular CPU may be using a placed vcpu structure,
 * but we can only optimise if the all are.
 *
 * 0: not available, 1: available
 */
static int have_vcpu_info_placement = 1;

static void xen_vcpu_setup(int cpu)
{
	struct vcpu_register_vcpu_info info;
	int err;
	struct vcpu_info *vcpup;

	BUG_ON(HYPERVISOR_shared_info == &xen_dummy_shared_info);
	per_cpu(xen_vcpu, cpu) = &HYPERVISOR_shared_info->vcpu_info[cpu];

	if (!have_vcpu_info_placement)
		return;		/* already tested, not available */

	vcpup = &per_cpu(xen_vcpu_info, cpu);

	info.mfn = virt_to_mfn(vcpup);
	info.offset = offset_in_page(vcpup);

	printk(KERN_DEBUG "trying to map vcpu_info %d at %p, mfn %llx, offset %d\n",
	       cpu, vcpup, info.mfn, info.offset);

	/* Check to see if the hypervisor will put the vcpu_info
	   structure where we want it, which allows direct access via
	   a percpu-variable. */
	err = HYPERVISOR_vcpu_op(VCPUOP_register_vcpu_info, cpu, &info);

	if (err) {
		printk(KERN_DEBUG "register_vcpu_info failed: err=%d\n", err);
		have_vcpu_info_placement = 0;
	} else {
		/* This cpu is using the registered vcpu info, even if
		   later ones fail to. */
		per_cpu(xen_vcpu, cpu) = vcpup;

		printk(KERN_DEBUG "cpu %d using vcpu_info at %p\n",
		       cpu, vcpup);
	}
}

/*
 * On restore, set the vcpu placement up again.
 * If it fails, then we're in a bad state, since
 * we can't back out from using it...
 */
void xen_vcpu_restore(void)
{
	if (have_vcpu_info_placement) {
		int cpu;

		for_each_online_cpu(cpu) {
			bool other_cpu = (cpu != smp_processor_id());

			if (other_cpu &&
			    HYPERVISOR_vcpu_op(VCPUOP_down, cpu, NULL))
				BUG();

			xen_vcpu_setup(cpu);

			if (other_cpu &&
			    HYPERVISOR_vcpu_op(VCPUOP_up, cpu, NULL))
				BUG();
		}

		BUG_ON(!have_vcpu_info_placement);
	}
}

static void __init xen_banner(void)
{
	unsigned version = HYPERVISOR_xen_version(XENVER_version, NULL);
	struct xen_extraversion extra;
	HYPERVISOR_xen_version(XENVER_extraversion, &extra);

	printk(KERN_INFO "Booting paravirtualized kernel on %s\n",
	       pv_info.name);
	printk(KERN_INFO "Xen version: %d.%d%s%s\n",
	       version >> 16, version & 0xffff, extra.extraversion,
	       xen_feature(XENFEAT_mmu_pt_update_preserve_ad) ? " (preserve-AD)" : "");
}

static void xen_cpuid(unsigned int *ax, unsigned int *bx,
		      unsigned int *cx, unsigned int *dx)
{
	unsigned maskedx = ~0;

	/*
	 * Mask out inconvenient features, to try and disable as many
	 * unsupported kernel subsystems as possible.
	 */
	if (*ax == 1)
		maskedx = ~((1 << X86_FEATURE_APIC) |  /* disable APIC */
			    (1 << X86_FEATURE_ACPI) |  /* disable ACPI */
			    (1 << X86_FEATURE_MCE)  |  /* disable MCE */
			    (1 << X86_FEATURE_MCA)  |  /* disable MCA */
			    (1 << X86_FEATURE_ACC));   /* thermal monitoring */

	asm(XEN_EMULATE_PREFIX "cpuid"
		: "=a" (*ax),
		  "=b" (*bx),
		  "=c" (*cx),
		  "=d" (*dx)
		: "0" (*ax), "2" (*cx));
	*dx &= maskedx;
}

static void xen_set_debugreg(int reg, unsigned long val)
{
	HYPERVISOR_set_debugreg(reg, val);
}

static unsigned long xen_get_debugreg(int reg)
{
	return HYPERVISOR_get_debugreg(reg);
}

static unsigned long xen_save_fl(void)
{
	struct vcpu_info *vcpu;
	unsigned long flags;

	vcpu = x86_read_percpu(xen_vcpu);

	/* flag has opposite sense of mask */
	flags = !vcpu->evtchn_upcall_mask;

	/* convert to IF type flag
	   -0 -> 0x00000000
	   -1 -> 0xffffffff
	*/
	return (-flags) & X86_EFLAGS_IF;
}

static void xen_restore_fl(unsigned long flags)
{
	struct vcpu_info *vcpu;

	/* convert from IF type flag */
	flags = !(flags & X86_EFLAGS_IF);

	/* There's a one instruction preempt window here.  We need to
	   make sure we're don't switch CPUs between getting the vcpu
	   pointer and updating the mask. */
	preempt_disable();
	vcpu = x86_read_percpu(xen_vcpu);
	vcpu->evtchn_upcall_mask = flags;
	preempt_enable_no_resched();

	/* Doesn't matter if we get preempted here, because any
	   pending event will get dealt with anyway. */

	if (flags == 0) {
		preempt_check_resched();
		barrier(); /* unmask then check (avoid races) */
		if (unlikely(vcpu->evtchn_upcall_pending))
			force_evtchn_callback();
	}
}

static void xen_irq_disable(void)
{
	/* There's a one instruction preempt window here.  We need to
	   make sure we're don't switch CPUs between getting the vcpu
	   pointer and updating the mask. */
	preempt_disable();
	x86_read_percpu(xen_vcpu)->evtchn_upcall_mask = 1;
	preempt_enable_no_resched();
}

static void xen_irq_enable(void)
{
	struct vcpu_info *vcpu;

	/* We don't need to worry about being preempted here, since
	   either a) interrupts are disabled, so no preemption, or b)
	   the caller is confused and is trying to re-enable interrupts
	   on an indeterminate processor. */

	vcpu = x86_read_percpu(xen_vcpu);
	vcpu->evtchn_upcall_mask = 0;

	/* Doesn't matter if we get preempted here, because any
	   pending event will get dealt with anyway. */

	barrier(); /* unmask then check (avoid races) */
	if (unlikely(vcpu->evtchn_upcall_pending))
		force_evtchn_callback();
}

static void xen_safe_halt(void)
{
	/* Blocking includes an implicit local_irq_enable(). */
	if (HYPERVISOR_sched_op(SCHEDOP_block, NULL) != 0)
		BUG();
}

static void xen_halt(void)
{
	if (irqs_disabled())
		HYPERVISOR_vcpu_op(VCPUOP_down, smp_processor_id(), NULL);
	else
		xen_safe_halt();
}

static void xen_leave_lazy(void)
{
	paravirt_leave_lazy(paravirt_get_lazy_mode());
	xen_mc_flush();
}

static unsigned long xen_store_tr(void)
{
	return 0;
}

static void xen_set_ldt(const void *addr, unsigned entries)
{
	struct mmuext_op *op;
	struct multicall_space mcs = xen_mc_entry(sizeof(*op));

	op = mcs.args;
	op->cmd = MMUEXT_SET_LDT;
	op->arg1.linear_addr = (unsigned long)addr;
	op->arg2.nr_ents = entries;

	MULTI_mmuext_op(mcs.mc, op, 1, NULL, DOMID_SELF);

	xen_mc_issue(PARAVIRT_LAZY_CPU);
}

static void xen_load_gdt(const struct desc_ptr *dtr)
{
	unsigned long *frames;
	unsigned long va = dtr->address;
	unsigned int size = dtr->size + 1;
	unsigned pages = (size + PAGE_SIZE - 1) / PAGE_SIZE;
	int f;
	struct multicall_space mcs;

	/* A GDT can be up to 64k in size, which corresponds to 8192
	   8-byte entries, or 16 4k pages.. */

	BUG_ON(size > 65536);
	BUG_ON(va & ~PAGE_MASK);

	mcs = xen_mc_entry(sizeof(*frames) * pages);
	frames = mcs.args;

	for (f = 0; va < dtr->address + size; va += PAGE_SIZE, f++) {
		frames[f] = virt_to_mfn(va);
		make_lowmem_page_readonly((void *)va);
	}

	MULTI_set_gdt(mcs.mc, frames, size / sizeof(struct desc_struct));

	xen_mc_issue(PARAVIRT_LAZY_CPU);
}

static void load_TLS_descriptor(struct thread_struct *t,
				unsigned int cpu, unsigned int i)
{
	struct desc_struct *gdt = get_cpu_gdt_table(cpu);
	xmaddr_t maddr = virt_to_machine(&gdt[GDT_ENTRY_TLS_MIN+i]);
	struct multicall_space mc = __xen_mc_entry(0);

	MULTI_update_descriptor(mc.mc, maddr.maddr, t->tls_array[i]);
}

static void xen_load_tls(struct thread_struct *t, unsigned int cpu)
{
	/*
	 * XXX sleazy hack: If we're being called in a lazy-cpu zone,
	 * it means we're in a context switch, and %gs has just been
	 * saved.  This means we can zero it out to prevent faults on
	 * exit from the hypervisor if the next process has no %gs.
	 * Either way, it has been saved, and the new value will get
	 * loaded properly.  This will go away as soon as Xen has been
	 * modified to not save/restore %gs for normal hypercalls.
	 *
	 * On x86_64, this hack is not used for %gs, because gs points
	 * to KERNEL_GS_BASE (and uses it for PDA references), so we
	 * must not zero %gs on x86_64
	 *
	 * For x86_64, we need to zero %fs, otherwise we may get an
	 * exception between the new %fs descriptor being loaded and
	 * %fs being effectively cleared at __switch_to().
	 */
	if (paravirt_get_lazy_mode() == PARAVIRT_LAZY_CPU) {
#ifdef CONFIG_X86_32
		loadsegment(gs, 0);
#else
		loadsegment(fs, 0);
#endif
	}

	xen_mc_batch();

	load_TLS_descriptor(t, cpu, 0);
	load_TLS_descriptor(t, cpu, 1);
	load_TLS_descriptor(t, cpu, 2);

	xen_mc_issue(PARAVIRT_LAZY_CPU);
}

#ifdef CONFIG_X86_64
static void xen_load_gs_index(unsigned int idx)
{
	if (HYPERVISOR_set_segment_base(SEGBASE_GS_USER_SEL, idx))
		BUG();
}
#endif

static void xen_write_ldt_entry(struct desc_struct *dt, int entrynum,
				const void *ptr)
{
	unsigned long lp = (unsigned long)&dt[entrynum];
	xmaddr_t mach_lp = virt_to_machine(lp);
	u64 entry = *(u64 *)ptr;

	preempt_disable();

	xen_mc_flush();
	if (HYPERVISOR_update_descriptor(mach_lp.maddr, entry))
		BUG();

	preempt_enable();
}

static int cvt_gate_to_trap(int vector, const gate_desc *val,
			    struct trap_info *info)
{
	if (val->type != 0xf && val->type != 0xe)
		return 0;

	info->vector = vector;
	info->address = gate_offset(*val);
	info->cs = gate_segment(*val);
	info->flags = val->dpl;
	/* interrupt gates clear IF */
	if (val->type == 0xe)
		info->flags |= 4;

	return 1;
}

/* Locations of each CPU's IDT */
static DEFINE_PER_CPU(struct desc_ptr, idt_desc);

/* Set an IDT entry.  If the entry is part of the current IDT, then
   also update Xen. */
static void xen_write_idt_entry(gate_desc *dt, int entrynum, const gate_desc *g)
{
	unsigned long p = (unsigned long)&dt[entrynum];
	unsigned long start, end;

	preempt_disable();

	start = __get_cpu_var(idt_desc).address;
	end = start + __get_cpu_var(idt_desc).size + 1;

	xen_mc_flush();

	native_write_idt_entry(dt, entrynum, g);

	if (p >= start && (p + 8) <= end) {
		struct trap_info info[2];

		info[1].address = 0;

		if (cvt_gate_to_trap(entrynum, g, &info[0]))
			if (HYPERVISOR_set_trap_table(info))
				BUG();
	}

	preempt_enable();
}

static void xen_convert_trap_info(const struct desc_ptr *desc,
				  struct trap_info *traps)
{
	unsigned in, out, count;

	count = (desc->size+1) / sizeof(gate_desc);
	BUG_ON(count > 256);

	for (in = out = 0; in < count; in++) {
		gate_desc *entry = (gate_desc*)(desc->address) + in;

		if (cvt_gate_to_trap(in, entry, &traps[out]))
			out++;
	}
	traps[out].address = 0;
}

void xen_copy_trap_info(struct trap_info *traps)
{
	const struct desc_ptr *desc = &__get_cpu_var(idt_desc);

	xen_convert_trap_info(desc, traps);
}

/* Load a new IDT into Xen.  In principle this can be per-CPU, so we
   hold a spinlock to protect the static traps[] array (static because
   it avoids allocation, and saves stack space). */
static void xen_load_idt(const struct desc_ptr *desc)
{
	static DEFINE_SPINLOCK(lock);
	static struct trap_info traps[257];

	spin_lock(&lock);

	__get_cpu_var(idt_desc) = *desc;

	xen_convert_trap_info(desc, traps);

	xen_mc_flush();
	if (HYPERVISOR_set_trap_table(traps))
		BUG();

	spin_unlock(&lock);
}

/* Write a GDT descriptor entry.  Ignore LDT descriptors, since
   they're handled differently. */
static void xen_write_gdt_entry(struct desc_struct *dt, int entry,
				const void *desc, int type)
{
	preempt_disable();

	switch (type) {
	case DESC_LDT:
	case DESC_TSS:
		/* ignore */
		break;

	default: {
		xmaddr_t maddr = virt_to_machine(&dt[entry]);

		xen_mc_flush();
		if (HYPERVISOR_update_descriptor(maddr.maddr, *(u64 *)desc))
			BUG();
	}

	}

	preempt_enable();
}

static void xen_load_sp0(struct tss_struct *tss,
			  struct thread_struct *thread)
{
	struct multicall_space mcs = xen_mc_entry(0);
	MULTI_stack_switch(mcs.mc, __KERNEL_DS, thread->sp0);
	xen_mc_issue(PARAVIRT_LAZY_CPU);
}

static void xen_set_iopl_mask(unsigned mask)
{
	struct physdev_set_iopl set_iopl;

	/* Force the change at ring 0. */
	set_iopl.iopl = (mask == 0) ? 1 : (mask >> 12) & 3;
	HYPERVISOR_physdev_op(PHYSDEVOP_set_iopl, &set_iopl);
}

static void xen_io_delay(void)
{
}

#ifdef CONFIG_X86_LOCAL_APIC
static u32 xen_apic_read(u32 reg)
{
	return 0;
}

static void xen_apic_write(u32 reg, u32 val)
{
	/* Warn to see if there's any stray references */
	WARN_ON(1);
}

static u64 xen_apic_icr_read(void)
{
	return 0;
}

static void xen_apic_icr_write(u32 low, u32 id)
{
	/* Warn to see if there's any stray references */
	WARN_ON(1);
}

static void xen_apic_wait_icr_idle(void)
{
        return;
}

static u32 xen_safe_apic_wait_icr_idle(void)
{
        return 0;
}

static struct apic_ops xen_basic_apic_ops = {
	.read = xen_apic_read,
	.write = xen_apic_write,
	.icr_read = xen_apic_icr_read,
	.icr_write = xen_apic_icr_write,
	.wait_icr_idle = xen_apic_wait_icr_idle,
	.safe_wait_icr_idle = xen_safe_apic_wait_icr_idle,
};

#endif

static void xen_flush_tlb(void)
{
	struct mmuext_op *op;
	struct multicall_space mcs;

	preempt_disable();

	mcs = xen_mc_entry(sizeof(*op));

	op = mcs.args;
	op->cmd = MMUEXT_TLB_FLUSH_LOCAL;
	MULTI_mmuext_op(mcs.mc, op, 1, NULL, DOMID_SELF);

	xen_mc_issue(PARAVIRT_LAZY_MMU);

	preempt_enable();
}

static void xen_flush_tlb_single(unsigned long addr)
{
	struct mmuext_op *op;
	struct multicall_space mcs;

	preempt_disable();

	mcs = xen_mc_entry(sizeof(*op));
	op = mcs.args;
	op->cmd = MMUEXT_INVLPG_LOCAL;
	op->arg1.linear_addr = addr & PAGE_MASK;
	MULTI_mmuext_op(mcs.mc, op, 1, NULL, DOMID_SELF);

	xen_mc_issue(PARAVIRT_LAZY_MMU);

	preempt_enable();
}

static void xen_flush_tlb_others(const cpumask_t *cpus, struct mm_struct *mm,
				 unsigned long va)
{
	struct {
		struct mmuext_op op;
		cpumask_t mask;
	} *args;
	cpumask_t cpumask = *cpus;
	struct multicall_space mcs;

	/*
	 * A couple of (to be removed) sanity checks:
	 *
	 * - current CPU must not be in mask
	 * - mask must exist :)
	 */
	BUG_ON(cpus_empty(cpumask));
	BUG_ON(cpu_isset(smp_processor_id(), cpumask));
	BUG_ON(!mm);

	/* If a CPU which we ran on has gone down, OK. */
	cpus_and(cpumask, cpumask, cpu_online_map);
	if (cpus_empty(cpumask))
		return;

	mcs = xen_mc_entry(sizeof(*args));
	args = mcs.args;
	args->mask = cpumask;
	args->op.arg2.vcpumask = &args->mask;

	if (va == TLB_FLUSH_ALL) {
		args->op.cmd = MMUEXT_TLB_FLUSH_MULTI;
	} else {
		args->op.cmd = MMUEXT_INVLPG_MULTI;
		args->op.arg1.linear_addr = va;
	}

	MULTI_mmuext_op(mcs.mc, &args->op, 1, NULL, DOMID_SELF);

	xen_mc_issue(PARAVIRT_LAZY_MMU);
}

static void xen_clts(void)
{
	struct multicall_space mcs;

	mcs = xen_mc_entry(0);

	MULTI_fpu_taskswitch(mcs.mc, 0);

	xen_mc_issue(PARAVIRT_LAZY_CPU);
}

static void xen_write_cr0(unsigned long cr0)
{
	struct multicall_space mcs;

	/* Only pay attention to cr0.TS; everything else is
	   ignored. */
	mcs = xen_mc_entry(0);

	MULTI_fpu_taskswitch(mcs.mc, (cr0 & X86_CR0_TS) != 0);

	xen_mc_issue(PARAVIRT_LAZY_CPU);
}

static void xen_write_cr2(unsigned long cr2)
{
	x86_read_percpu(xen_vcpu)->arch.cr2 = cr2;
}

static unsigned long xen_read_cr2(void)
{
	return x86_read_percpu(xen_vcpu)->arch.cr2;
}

static unsigned long xen_read_cr2_direct(void)
{
	return x86_read_percpu(xen_vcpu_info.arch.cr2);
}

static void xen_write_cr4(unsigned long cr4)
{
	cr4 &= ~X86_CR4_PGE;
	cr4 &= ~X86_CR4_PSE;

	native_write_cr4(cr4);
}

static unsigned long xen_read_cr3(void)
{
	return x86_read_percpu(xen_cr3);
}

static void set_current_cr3(void *v)
{
	x86_write_percpu(xen_current_cr3, (unsigned long)v);
}

static void __xen_write_cr3(bool kernel, unsigned long cr3)
{
	struct mmuext_op *op;
	struct multicall_space mcs;
	unsigned long mfn;

	if (cr3)
		mfn = pfn_to_mfn(PFN_DOWN(cr3));
	else
		mfn = 0;

	WARN_ON(mfn == 0 && kernel);

	mcs = __xen_mc_entry(sizeof(*op));

	op = mcs.args;
	op->cmd = kernel ? MMUEXT_NEW_BASEPTR : MMUEXT_NEW_USER_BASEPTR;
	op->arg1.mfn = mfn;

	MULTI_mmuext_op(mcs.mc, op, 1, NULL, DOMID_SELF);

	if (kernel) {
		x86_write_percpu(xen_cr3, cr3);

		/* Update xen_current_cr3 once the batch has actually
		   been submitted. */
		xen_mc_callback(set_current_cr3, (void *)cr3);
	}
}

static void xen_write_cr3(unsigned long cr3)
{
	BUG_ON(preemptible());

	xen_mc_batch();  /* disables interrupts */

	/* Update while interrupts are disabled, so its atomic with
	   respect to ipis */
	x86_write_percpu(xen_cr3, cr3);

	__xen_write_cr3(true, cr3);

#ifdef CONFIG_X86_64
	{
		pgd_t *user_pgd = xen_get_user_pgd(__va(cr3));
		if (user_pgd)
			__xen_write_cr3(false, __pa(user_pgd));
		else
			__xen_write_cr3(false, 0);
	}
#endif

	xen_mc_issue(PARAVIRT_LAZY_CPU);  /* interrupts restored */
}

static int xen_write_msr_safe(unsigned int msr, unsigned low, unsigned high)
{
	int ret;

	ret = 0;

	switch(msr) {
#ifdef CONFIG_X86_64
		unsigned which;
		u64 base;

	case MSR_FS_BASE:		which = SEGBASE_FS; goto set;
	case MSR_KERNEL_GS_BASE:	which = SEGBASE_GS_USER; goto set;
	case MSR_GS_BASE:		which = SEGBASE_GS_KERNEL; goto set;

	set:
		base = ((u64)high << 32) | low;
		if (HYPERVISOR_set_segment_base(which, base) != 0)
			ret = -EFAULT;
		break;
#endif
	default:
		ret = native_write_msr_safe(msr, low, high);
	}

	return ret;
}

/* Early in boot, while setting up the initial pagetable, assume
   everything is pinned. */
static __init void xen_alloc_pte_init(struct mm_struct *mm, u32 pfn)
{
#ifdef CONFIG_FLATMEM
	BUG_ON(mem_map);	/* should only be used early */
#endif
	make_lowmem_page_readonly(__va(PFN_PHYS(pfn)));
}

/* Early release_pte assumes that all pts are pinned, since there's
   only init_mm and anything attached to that is pinned. */
static void xen_release_pte_init(u32 pfn)
{
	make_lowmem_page_readwrite(__va(PFN_PHYS(pfn)));
}

static void pin_pagetable_pfn(unsigned cmd, unsigned long pfn)
{
	struct mmuext_op op;
	op.cmd = cmd;
	op.arg1.mfn = pfn_to_mfn(pfn);
	if (HYPERVISOR_mmuext_op(&op, 1, NULL, DOMID_SELF))
		BUG();
}

/* This needs to make sure the new pte page is pinned iff its being
   attached to a pinned pagetable. */
static void xen_alloc_ptpage(struct mm_struct *mm, u32 pfn, unsigned level)
{
	struct page *page = pfn_to_page(pfn);

	if (PagePinned(virt_to_page(mm->pgd))) {
		SetPagePinned(page);

		if (!PageHighMem(page)) {
			make_lowmem_page_readonly(__va(PFN_PHYS(pfn)));
			if (level == PT_PTE)
				pin_pagetable_pfn(MMUEXT_PIN_L1_TABLE, pfn);
		} else
			/* make sure there are no stray mappings of
			   this page */
			kmap_flush_unused();
	}
}

static void xen_alloc_pte(struct mm_struct *mm, u32 pfn)
{
	xen_alloc_ptpage(mm, pfn, PT_PTE);
}

static void xen_alloc_pmd(struct mm_struct *mm, u32 pfn)
{
	xen_alloc_ptpage(mm, pfn, PT_PMD);
}

static int xen_pgd_alloc(struct mm_struct *mm)
{
	pgd_t *pgd = mm->pgd;
	int ret = 0;

	BUG_ON(PagePinned(virt_to_page(pgd)));

#ifdef CONFIG_X86_64
	{
		struct page *page = virt_to_page(pgd);
		pgd_t *user_pgd;

		BUG_ON(page->private != 0);

		ret = -ENOMEM;

		user_pgd = (pgd_t *)__get_free_page(GFP_KERNEL | __GFP_ZERO);
		page->private = (unsigned long)user_pgd;

		if (user_pgd != NULL) {
			user_pgd[pgd_index(VSYSCALL_START)] =
				__pgd(__pa(level3_user_vsyscall) | _PAGE_TABLE);
			ret = 0;
		}

		BUG_ON(PagePinned(virt_to_page(xen_get_user_pgd(pgd))));
	}
#endif

	return ret;
}

static void xen_pgd_free(struct mm_struct *mm, pgd_t *pgd)
{
#ifdef CONFIG_X86_64
	pgd_t *user_pgd = xen_get_user_pgd(pgd);

	if (user_pgd)
		free_page((unsigned long)user_pgd);
#endif
}

/* This should never happen until we're OK to use struct page */
static void xen_release_ptpage(u32 pfn, unsigned level)
{
	struct page *page = pfn_to_page(pfn);

	if (PagePinned(page)) {
		if (!PageHighMem(page)) {
			if (level == PT_PTE)
				pin_pagetable_pfn(MMUEXT_UNPIN_TABLE, pfn);
			make_lowmem_page_readwrite(__va(PFN_PHYS(pfn)));
		}
		ClearPagePinned(page);
	}
}

static void xen_release_pte(u32 pfn)
{
	xen_release_ptpage(pfn, PT_PTE);
}

static void xen_release_pmd(u32 pfn)
{
	xen_release_ptpage(pfn, PT_PMD);
}

#if PAGETABLE_LEVELS == 4
static void xen_alloc_pud(struct mm_struct *mm, u32 pfn)
{
	xen_alloc_ptpage(mm, pfn, PT_PUD);
}

static void xen_release_pud(u32 pfn)
{
	xen_release_ptpage(pfn, PT_PUD);
}
#endif

#ifdef CONFIG_HIGHPTE
static void *xen_kmap_atomic_pte(struct page *page, enum km_type type)
{
	pgprot_t prot = PAGE_KERNEL;

	if (PagePinned(page))
		prot = PAGE_KERNEL_RO;

	if (0 && PageHighMem(page))
		printk("mapping highpte %lx type %d prot %s\n",
		       page_to_pfn(page), type,
		       (unsigned long)pgprot_val(prot) & _PAGE_RW ? "WRITE" : "READ");

	return kmap_atomic_prot(page, type, prot);
}
#endif

static __init pte_t mask_rw_pte(pte_t *ptep, pte_t pte)
{
	/* If there's an existing pte, then don't allow _PAGE_RW to be set */
	if (pte_val_ma(*ptep) & _PAGE_PRESENT)
		pte = __pte_ma(((pte_val_ma(*ptep) & _PAGE_RW) | ~_PAGE_RW) &
			       pte_val_ma(pte));

	return pte;
}

/* Init-time set_pte while constructing initial pagetables, which
   doesn't allow RO pagetable pages to be remapped RW */
static __init void xen_set_pte_init(pte_t *ptep, pte_t pte)
{
	pte = mask_rw_pte(ptep, pte);

	xen_set_pte(ptep, pte);
}

static __init void xen_pagetable_setup_start(pgd_t *base)
{
}

void xen_setup_shared_info(void)
{
	if (!xen_feature(XENFEAT_auto_translated_physmap)) {
		set_fixmap(FIX_PARAVIRT_BOOTMAP,
			   xen_start_info->shared_info);

		HYPERVISOR_shared_info =
			(struct shared_info *)fix_to_virt(FIX_PARAVIRT_BOOTMAP);
	} else
		HYPERVISOR_shared_info =
			(struct shared_info *)__va(xen_start_info->shared_info);

#ifndef CONFIG_SMP
	/* In UP this is as good a place as any to set up shared info */
	xen_setup_vcpu_info_placement();
#endif

	xen_setup_mfn_list_list();
}

static __init void xen_pagetable_setup_done(pgd_t *base)
{
	xen_setup_shared_info();
}

static __init void xen_post_allocator_init(void)
{
	pv_mmu_ops.set_pte = xen_set_pte;
	pv_mmu_ops.set_pmd = xen_set_pmd;
	pv_mmu_ops.set_pud = xen_set_pud;
#if PAGETABLE_LEVELS == 4
	pv_mmu_ops.set_pgd = xen_set_pgd;
#endif
<<<<<<< HEAD

	/* This will work as long as patching hasn't happened yet
	   (which it hasn't) */
	pv_mmu_ops.alloc_pte = xen_alloc_pte;
	pv_mmu_ops.alloc_pmd = xen_alloc_pmd;
	pv_mmu_ops.release_pte = xen_release_pte;
	pv_mmu_ops.release_pmd = xen_release_pmd;
#if PAGETABLE_LEVELS == 4
	pv_mmu_ops.alloc_pud = xen_alloc_pud;
	pv_mmu_ops.release_pud = xen_release_pud;
#endif

=======

	/* This will work as long as patching hasn't happened yet
	   (which it hasn't) */
	pv_mmu_ops.alloc_pte = xen_alloc_pte;
	pv_mmu_ops.alloc_pmd = xen_alloc_pmd;
	pv_mmu_ops.release_pte = xen_release_pte;
	pv_mmu_ops.release_pmd = xen_release_pmd;
#if PAGETABLE_LEVELS == 4
	pv_mmu_ops.alloc_pud = xen_alloc_pud;
	pv_mmu_ops.release_pud = xen_release_pud;
#endif

>>>>>>> 5a90fb1c
#ifdef CONFIG_X86_64
	SetPagePinned(virt_to_page(level3_user_vsyscall));
#endif
	xen_mark_init_mm_pinned();
}

/* This is called once we have the cpu_possible_map */
void xen_setup_vcpu_info_placement(void)
{
	int cpu;

	for_each_possible_cpu(cpu)
		xen_vcpu_setup(cpu);

	/* xen_vcpu_setup managed to place the vcpu_info within the
	   percpu area for all cpus, so make use of it */
#ifdef CONFIG_X86_32
	if (have_vcpu_info_placement) {
		printk(KERN_INFO "Xen: using vcpu_info placement\n");

		pv_irq_ops.save_fl = xen_save_fl_direct;
		pv_irq_ops.restore_fl = xen_restore_fl_direct;
		pv_irq_ops.irq_disable = xen_irq_disable_direct;
		pv_irq_ops.irq_enable = xen_irq_enable_direct;
		pv_mmu_ops.read_cr2 = xen_read_cr2_direct;
	}
#endif
}

static unsigned xen_patch(u8 type, u16 clobbers, void *insnbuf,
			  unsigned long addr, unsigned len)
{
	char *start, *end, *reloc;
	unsigned ret;

	start = end = reloc = NULL;

#define SITE(op, x)							\
	case PARAVIRT_PATCH(op.x):					\
	if (have_vcpu_info_placement) {					\
		start = (char *)xen_##x##_direct;			\
		end = xen_##x##_direct_end;				\
		reloc = xen_##x##_direct_reloc;				\
	}								\
	goto patch_site

	switch (type) {
#ifdef CONFIG_X86_32
		SITE(pv_irq_ops, irq_enable);
		SITE(pv_irq_ops, irq_disable);
		SITE(pv_irq_ops, save_fl);
		SITE(pv_irq_ops, restore_fl);
#endif /* CONFIG_X86_32 */
#undef SITE

	patch_site:
		if (start == NULL || (end-start) > len)
			goto default_patch;

		ret = paravirt_patch_insns(insnbuf, len, start, end);

		/* Note: because reloc is assigned from something that
		   appears to be an array, gcc assumes it's non-null,
		   but doesn't know its relationship with start and
		   end. */
		if (reloc > start && reloc < end) {
			int reloc_off = reloc - start;
			long *relocp = (long *)(insnbuf + reloc_off);
			long delta = start - (char *)addr;

			*relocp += delta;
		}
		break;

	default_patch:
	default:
		ret = paravirt_patch_default(type, clobbers, insnbuf,
					     addr, len);
		break;
	}

	return ret;
}

static void xen_set_fixmap(unsigned idx, unsigned long phys, pgprot_t prot)
{
	pte_t pte;

	phys >>= PAGE_SHIFT;

	switch (idx) {
	case FIX_BTMAP_END ... FIX_BTMAP_BEGIN:
#ifdef CONFIG_X86_F00F_BUG
	case FIX_F00F_IDT:
#endif
#ifdef CONFIG_X86_32
	case FIX_WP_TEST:
	case FIX_VDSO:
# ifdef CONFIG_HIGHMEM
	case FIX_KMAP_BEGIN ... FIX_KMAP_END:
# endif
#else
	case VSYSCALL_LAST_PAGE ... VSYSCALL_FIRST_PAGE:
#endif
#ifdef CONFIG_X86_LOCAL_APIC
	case FIX_APIC_BASE:	/* maps dummy local APIC */
#endif
		pte = pfn_pte(phys, prot);
		break;

	default:
		pte = mfn_pte(phys, prot);
		break;
	}

	__native_set_fixmap(idx, pte);

#ifdef CONFIG_X86_64
	/* Replicate changes to map the vsyscall page into the user
	   pagetable vsyscall mapping. */
	if (idx >= VSYSCALL_LAST_PAGE && idx <= VSYSCALL_FIRST_PAGE) {
		unsigned long vaddr = __fix_to_virt(idx);
		set_pte_vaddr_pud(level3_user_vsyscall, vaddr, pte);
	}
#endif
}

static const struct pv_info xen_info __initdata = {
	.paravirt_enabled = 1,
	.shared_kernel_pmd = 0,

	.name = "Xen",
};

static const struct pv_init_ops xen_init_ops __initdata = {
	.patch = xen_patch,

	.banner = xen_banner,
	.memory_setup = xen_memory_setup,
	.arch_setup = xen_arch_setup,
	.post_allocator_init = xen_post_allocator_init,
};

static const struct pv_time_ops xen_time_ops __initdata = {
	.time_init = xen_time_init,

	.set_wallclock = xen_set_wallclock,
	.get_wallclock = xen_get_wallclock,
	.get_tsc_khz = xen_tsc_khz,
	.sched_clock = xen_sched_clock,
};

static const struct pv_cpu_ops xen_cpu_ops __initdata = {
	.cpuid = xen_cpuid,

	.set_debugreg = xen_set_debugreg,
	.get_debugreg = xen_get_debugreg,

	.clts = xen_clts,

	.read_cr0 = native_read_cr0,
	.write_cr0 = xen_write_cr0,

	.read_cr4 = native_read_cr4,
	.read_cr4_safe = native_read_cr4_safe,
	.write_cr4 = xen_write_cr4,

	.wbinvd = native_wbinvd,

	.read_msr = native_read_msr_safe,
	.write_msr = xen_write_msr_safe,
	.read_tsc = native_read_tsc,
	.read_pmc = native_read_pmc,

	.iret = xen_iret,
	.irq_enable_sysexit = xen_sysexit,
#ifdef CONFIG_X86_64
	.usergs_sysret32 = xen_sysret32,
	.usergs_sysret64 = xen_sysret64,
#endif

	.load_tr_desc = paravirt_nop,
	.set_ldt = xen_set_ldt,
	.load_gdt = xen_load_gdt,
	.load_idt = xen_load_idt,
	.load_tls = xen_load_tls,
#ifdef CONFIG_X86_64
	.load_gs_index = xen_load_gs_index,
#endif

	.store_gdt = native_store_gdt,
	.store_idt = native_store_idt,
	.store_tr = xen_store_tr,

	.write_ldt_entry = xen_write_ldt_entry,
	.write_gdt_entry = xen_write_gdt_entry,
	.write_idt_entry = xen_write_idt_entry,
	.load_sp0 = xen_load_sp0,

	.set_iopl_mask = xen_set_iopl_mask,
	.io_delay = xen_io_delay,

	/* Xen takes care of %gs when switching to usermode for us */
	.swapgs = paravirt_nop,

	.lazy_mode = {
		.enter = paravirt_enter_lazy_cpu,
		.leave = xen_leave_lazy,
	},
};

static void __init __xen_init_IRQ(void)
{
#ifdef CONFIG_X86_64
	int i;

	/* Create identity vector->irq map */
	for(i = 0; i < NR_VECTORS; i++) {
		int cpu;

		for_each_possible_cpu(cpu)
			per_cpu(vector_irq, cpu)[i] = i;
	}
#endif	/* CONFIG_X86_64 */

	xen_init_IRQ();
}

static const struct pv_irq_ops xen_irq_ops __initdata = {
	.init_IRQ = __xen_init_IRQ,
	.save_fl = xen_save_fl,
	.restore_fl = xen_restore_fl,
	.irq_disable = xen_irq_disable,
	.irq_enable = xen_irq_enable,
	.safe_halt = xen_safe_halt,
	.halt = xen_halt,
#ifdef CONFIG_X86_64
	.adjust_exception_frame = xen_adjust_exception_frame,
#endif
};

static const struct pv_apic_ops xen_apic_ops __initdata = {
#ifdef CONFIG_X86_LOCAL_APIC
<<<<<<< HEAD
	.apic_write = xen_apic_write,
	.apic_read = xen_apic_read,
=======
>>>>>>> 5a90fb1c
	.setup_boot_clock = paravirt_nop,
	.setup_secondary_clock = paravirt_nop,
	.startup_ipi_hook = paravirt_nop,
#endif
};

static const struct pv_mmu_ops xen_mmu_ops __initdata = {
	.pagetable_setup_start = xen_pagetable_setup_start,
	.pagetable_setup_done = xen_pagetable_setup_done,

	.read_cr2 = xen_read_cr2,
	.write_cr2 = xen_write_cr2,

	.read_cr3 = xen_read_cr3,
	.write_cr3 = xen_write_cr3,

	.flush_tlb_user = xen_flush_tlb,
	.flush_tlb_kernel = xen_flush_tlb,
	.flush_tlb_single = xen_flush_tlb_single,
	.flush_tlb_others = xen_flush_tlb_others,

	.pte_update = paravirt_nop,
	.pte_update_defer = paravirt_nop,

	.pgd_alloc = xen_pgd_alloc,
	.pgd_free = xen_pgd_free,

	.alloc_pte = xen_alloc_pte_init,
	.release_pte = xen_release_pte_init,
	.alloc_pmd = xen_alloc_pte_init,
	.alloc_pmd_clone = paravirt_nop,
	.release_pmd = xen_release_pte_init,

#ifdef CONFIG_HIGHPTE
	.kmap_atomic_pte = xen_kmap_atomic_pte,
#endif

#ifdef CONFIG_X86_64
	.set_pte = xen_set_pte,
#else
	.set_pte = xen_set_pte_init,
#endif
	.set_pte_at = xen_set_pte_at,
	.set_pmd = xen_set_pmd_hyper,

	.ptep_modify_prot_start = __ptep_modify_prot_start,
	.ptep_modify_prot_commit = __ptep_modify_prot_commit,

	.pte_val = xen_pte_val,
	.pte_flags = native_pte_val,
	.pgd_val = xen_pgd_val,

	.make_pte = xen_make_pte,
	.make_pgd = xen_make_pgd,

#ifdef CONFIG_X86_PAE
	.set_pte_atomic = xen_set_pte_atomic,
	.set_pte_present = xen_set_pte_at,
	.pte_clear = xen_pte_clear,
	.pmd_clear = xen_pmd_clear,
#endif	/* CONFIG_X86_PAE */
	.set_pud = xen_set_pud_hyper,

	.make_pmd = xen_make_pmd,
	.pmd_val = xen_pmd_val,

#if PAGETABLE_LEVELS == 4
	.pud_val = xen_pud_val,
	.make_pud = xen_make_pud,
	.set_pgd = xen_set_pgd_hyper,

	.alloc_pud = xen_alloc_pte_init,
	.release_pud = xen_release_pte_init,
#endif	/* PAGETABLE_LEVELS == 4 */

	.activate_mm = xen_activate_mm,
	.dup_mmap = xen_dup_mmap,
	.exit_mmap = xen_exit_mmap,

	.lazy_mode = {
		.enter = paravirt_enter_lazy_mmu,
		.leave = xen_leave_lazy,
	},

	.set_fixmap = xen_set_fixmap,
};

static void xen_reboot(int reason)
{
	struct sched_shutdown r = { .reason = reason };

#ifdef CONFIG_SMP
	smp_send_stop();
#endif

	if (HYPERVISOR_sched_op(SCHEDOP_shutdown, &r))
		BUG();
}

static void xen_restart(char *msg)
{
	xen_reboot(SHUTDOWN_reboot);
}

static void xen_emergency_restart(void)
{
	xen_reboot(SHUTDOWN_reboot);
}

static void xen_machine_halt(void)
{
	xen_reboot(SHUTDOWN_poweroff);
}

static void xen_crash_shutdown(struct pt_regs *regs)
{
	xen_reboot(SHUTDOWN_crash);
}

static const struct machine_ops __initdata xen_machine_ops = {
	.restart = xen_restart,
	.halt = xen_machine_halt,
	.power_off = xen_machine_halt,
	.shutdown = xen_machine_halt,
	.crash_shutdown = xen_crash_shutdown,
	.emergency_restart = xen_emergency_restart,
};


static void __init xen_reserve_top(void)
{
#ifdef CONFIG_X86_32
	unsigned long top = HYPERVISOR_VIRT_START;
	struct xen_platform_parameters pp;

	if (HYPERVISOR_xen_version(XENVER_platform_parameters, &pp) == 0)
		top = pp.virt_start;

	reserve_top_address(-top + 2 * PAGE_SIZE);
#endif	/* CONFIG_X86_32 */
}

/*
 * Like __va(), but returns address in the kernel mapping (which is
 * all we have until the physical memory mapping has been set up.
 */
static void *__ka(phys_addr_t paddr)
{
#ifdef CONFIG_X86_64
	return (void *)(paddr + __START_KERNEL_map);
#else
	return __va(paddr);
#endif
<<<<<<< HEAD
=======
}

/* Convert a machine address to physical address */
static unsigned long m2p(phys_addr_t maddr)
{
	phys_addr_t paddr;

	maddr &= PTE_MASK;
	paddr = mfn_to_pfn(maddr >> PAGE_SHIFT) << PAGE_SHIFT;

	return paddr;
}

/* Convert a machine address to kernel virtual */
static void *m2v(phys_addr_t maddr)
{
	return __ka(m2p(maddr));
}

#ifdef CONFIG_X86_64
static void walk(pgd_t *pgd, unsigned long addr)
{
	unsigned l4idx = pgd_index(addr);
	unsigned l3idx = pud_index(addr);
	unsigned l2idx = pmd_index(addr);
	unsigned l1idx = pte_index(addr);
	pgd_t l4;
	pud_t l3;
	pmd_t l2;
	pte_t l1;

	xen_raw_printk("walk %p, %lx -> %d %d %d %d\n",
		       pgd, addr, l4idx, l3idx, l2idx, l1idx);

	l4 = pgd[l4idx];
	xen_raw_printk("  l4: %016lx\n", l4.pgd);
	xen_raw_printk("      %016lx\n", pgd_val(l4));

	l3 = ((pud_t *)(m2v(l4.pgd)))[l3idx];
	xen_raw_printk("  l3: %016lx\n", l3.pud);
	xen_raw_printk("      %016lx\n", pud_val(l3));

	l2 = ((pmd_t *)(m2v(l3.pud)))[l2idx];
	xen_raw_printk("  l2: %016lx\n", l2.pmd);
	xen_raw_printk("      %016lx\n", pmd_val(l2));

	l1 = ((pte_t *)(m2v(l2.pmd)))[l1idx];
	xen_raw_printk("  l1: %016lx\n", l1.pte);
	xen_raw_printk("      %016lx\n", pte_val(l1));
}
#endif

static void set_page_prot(void *addr, pgprot_t prot)
{
	unsigned long pfn = __pa(addr) >> PAGE_SHIFT;
	pte_t pte = pfn_pte(pfn, prot);

	xen_raw_printk("addr=%p pfn=%lx mfn=%lx prot=%016llx pte=%016llx\n",
		       addr, pfn, get_phys_to_machine(pfn),
		       pgprot_val(prot), pte.pte);

	if (HYPERVISOR_update_va_mapping((unsigned long)addr, pte, 0))
		BUG();
}

static __init void xen_map_identity_early(pmd_t *pmd, unsigned long max_pfn)
{
	unsigned pmdidx, pteidx;
	unsigned ident_pte;
	unsigned long pfn;

	ident_pte = 0;
	pfn = 0;
	for(pmdidx = 0; pmdidx < PTRS_PER_PMD && pfn < max_pfn; pmdidx++) {
		pte_t *pte_page;

		/* Reuse or allocate a page of ptes */
		if (pmd_present(pmd[pmdidx]))
			pte_page = m2v(pmd[pmdidx].pmd);
		else {
			/* Check for free pte pages */
			if (ident_pte == ARRAY_SIZE(level1_ident_pgt))
				break;

			pte_page = &level1_ident_pgt[ident_pte];
			ident_pte += PTRS_PER_PTE;

			pmd[pmdidx] = __pmd(__pa(pte_page) | _PAGE_TABLE);
		}

		/* Install mappings */
		for(pteidx = 0; pteidx < PTRS_PER_PTE; pteidx++, pfn++) {
			pte_t pte;

			if (pfn > max_pfn_mapped)
				max_pfn_mapped = pfn;

			if (!pte_none(pte_page[pteidx]))
				continue;

			pte = pfn_pte(pfn, PAGE_KERNEL_EXEC);
			pte_page[pteidx] = pte;
		}
	}

	for(pteidx = 0; pteidx < ident_pte; pteidx += PTRS_PER_PTE)
		set_page_prot(&level1_ident_pgt[pteidx], PAGE_KERNEL_RO);

	set_page_prot(pmd, PAGE_KERNEL_RO);
}

#ifdef CONFIG_X86_64
static void convert_pfn_mfn(void *v)
{
	pte_t *pte = v;
	int i;

	/* All levels are converted the same way, so just treat them
	   as ptes. */
	for(i = 0; i < PTRS_PER_PTE; i++)
		pte[i] = xen_make_pte(pte[i].pte);
}

/*
 * Set up the inital kernel pagetable.
 *
 * We can construct this by grafting the Xen provided pagetable into
 * head_64.S's preconstructed pagetables.  We copy the Xen L2's into
 * level2_ident_pgt, level2_kernel_pgt and level2_fixmap_pgt.  This
 * means that only the kernel has a physical mapping to start with -
 * but that's enough to get __va working.  We need to fill in the rest
 * of the physical mapping once some sort of allocator has been set
 * up.
 */
static __init pgd_t *xen_setup_kernel_pagetable(pgd_t *pgd, unsigned long max_pfn)
{
	pud_t *l3;
	pmd_t *l2;

	/* Zap identity mapping */
	init_level4_pgt[0] = __pgd(0);

	/* Pre-constructed entries are in pfn, so convert to mfn */
	convert_pfn_mfn(init_level4_pgt);
	convert_pfn_mfn(level3_ident_pgt);
	convert_pfn_mfn(level3_kernel_pgt);

	l3 = m2v(pgd[pgd_index(__START_KERNEL_map)].pgd);
	l2 = m2v(l3[pud_index(__START_KERNEL_map)].pud);

	memcpy(level2_ident_pgt, l2, sizeof(pmd_t) * PTRS_PER_PMD);
	memcpy(level2_kernel_pgt, l2, sizeof(pmd_t) * PTRS_PER_PMD);

	l3 = m2v(pgd[pgd_index(__START_KERNEL_map + PMD_SIZE)].pgd);
	l2 = m2v(l3[pud_index(__START_KERNEL_map + PMD_SIZE)].pud);
	memcpy(level2_fixmap_pgt, l2, sizeof(pmd_t) * PTRS_PER_PMD);

	/* Set up identity map */
	xen_map_identity_early(level2_ident_pgt, max_pfn);

	/* Make pagetable pieces RO */
	set_page_prot(init_level4_pgt, PAGE_KERNEL_RO);
	set_page_prot(level3_ident_pgt, PAGE_KERNEL_RO);
	set_page_prot(level3_kernel_pgt, PAGE_KERNEL_RO);
	set_page_prot(level3_user_vsyscall, PAGE_KERNEL_RO);
	set_page_prot(level2_kernel_pgt, PAGE_KERNEL_RO);
	set_page_prot(level2_fixmap_pgt, PAGE_KERNEL_RO);

	/* Pin down new L4 */
	pin_pagetable_pfn(MMUEXT_PIN_L4_TABLE,
			  PFN_DOWN(__pa_symbol(init_level4_pgt)));

	/* Unpin Xen-provided one */
	pin_pagetable_pfn(MMUEXT_UNPIN_TABLE, PFN_DOWN(__pa(pgd)));

	/* Switch over */
	pgd = init_level4_pgt;

	/*
	 * At this stage there can be no user pgd, and no page
	 * structure to attach it to, so make sure we just set kernel
	 * pgd.
	 */
	xen_mc_batch();
	__xen_write_cr3(true, __pa(pgd));
	xen_mc_issue(PARAVIRT_LAZY_CPU);

	reserve_early(__pa(xen_start_info->pt_base),
		      __pa(xen_start_info->pt_base +
			   xen_start_info->nr_pt_frames * PAGE_SIZE),
		      "XEN PAGETABLES");

	return pgd;
}
#else	/* !CONFIG_X86_64 */
static pmd_t level2_kernel_pgt[PTRS_PER_PMD] __page_aligned_bss;

static __init pgd_t *xen_setup_kernel_pagetable(pgd_t *pgd, unsigned long max_pfn)
{
	pmd_t *kernel_pmd;

	init_pg_tables_start = __pa(pgd);
	init_pg_tables_end = __pa(pgd) + xen_start_info->nr_pt_frames*PAGE_SIZE;
	max_pfn_mapped = PFN_DOWN(init_pg_tables_end + 512*1024);

	kernel_pmd = m2v(pgd[KERNEL_PGD_BOUNDARY].pgd);
	memcpy(level2_kernel_pgt, kernel_pmd, sizeof(pmd_t) * PTRS_PER_PMD);

	xen_map_identity_early(level2_kernel_pgt, max_pfn);

	memcpy(swapper_pg_dir, pgd, sizeof(pgd_t) * PTRS_PER_PGD);
	set_pgd(&swapper_pg_dir[KERNEL_PGD_BOUNDARY],
			__pgd(__pa(level2_kernel_pgt) | _PAGE_PRESENT));

	set_page_prot(level2_kernel_pgt, PAGE_KERNEL_RO);
	set_page_prot(swapper_pg_dir, PAGE_KERNEL_RO);
	set_page_prot(empty_zero_page, PAGE_KERNEL_RO);

	pin_pagetable_pfn(MMUEXT_UNPIN_TABLE, PFN_DOWN(__pa(pgd)));

	xen_write_cr3(__pa(swapper_pg_dir));

	pin_pagetable_pfn(MMUEXT_PIN_L3_TABLE, PFN_DOWN(__pa(swapper_pg_dir)));

	return swapper_pg_dir;
>>>>>>> 5a90fb1c
}
#endif	/* CONFIG_X86_64 */

/* Convert a machine address to physical address */
static unsigned long m2p(phys_addr_t maddr)
{
	phys_addr_t paddr;

	maddr &= PTE_PFN_MASK;
	paddr = mfn_to_pfn(maddr >> PAGE_SHIFT) << PAGE_SHIFT;

	return paddr;
}

/* Convert a machine address to kernel virtual */
static void *m2v(phys_addr_t maddr)
{
	return __ka(m2p(maddr));
}

#ifdef CONFIG_X86_64
static void walk(pgd_t *pgd, unsigned long addr)
{
	unsigned l4idx = pgd_index(addr);
	unsigned l3idx = pud_index(addr);
	unsigned l2idx = pmd_index(addr);
	unsigned l1idx = pte_index(addr);
	pgd_t l4;
	pud_t l3;
	pmd_t l2;
	pte_t l1;

	xen_raw_printk("walk %p, %lx -> %d %d %d %d\n",
		       pgd, addr, l4idx, l3idx, l2idx, l1idx);

	l4 = pgd[l4idx];
	xen_raw_printk("  l4: %016lx\n", l4.pgd);
	xen_raw_printk("      %016lx\n", pgd_val(l4));

	l3 = ((pud_t *)(m2v(l4.pgd)))[l3idx];
	xen_raw_printk("  l3: %016lx\n", l3.pud);
	xen_raw_printk("      %016lx\n", pud_val(l3));

	l2 = ((pmd_t *)(m2v(l3.pud)))[l2idx];
	xen_raw_printk("  l2: %016lx\n", l2.pmd);
	xen_raw_printk("      %016lx\n", pmd_val(l2));

	l1 = ((pte_t *)(m2v(l2.pmd)))[l1idx];
	xen_raw_printk("  l1: %016lx\n", l1.pte);
	xen_raw_printk("      %016lx\n", pte_val(l1));
}
#endif

static void set_page_prot(void *addr, pgprot_t prot)
{
	unsigned long pfn = __pa(addr) >> PAGE_SHIFT;
	pte_t pte = pfn_pte(pfn, prot);

	xen_raw_printk("addr=%p pfn=%lx mfn=%lx prot=%016llx pte=%016llx\n",
		       addr, pfn, get_phys_to_machine(pfn),
		       pgprot_val(prot), pte.pte);

	if (HYPERVISOR_update_va_mapping((unsigned long)addr, pte, 0))
		BUG();
}

static __init void xen_map_identity_early(pmd_t *pmd, unsigned long max_pfn)
{
	unsigned pmdidx, pteidx;
	unsigned ident_pte;
	unsigned long pfn;

	ident_pte = 0;
	pfn = 0;
	for(pmdidx = 0; pmdidx < PTRS_PER_PMD && pfn < max_pfn; pmdidx++) {
		pte_t *pte_page;

		/* Reuse or allocate a page of ptes */
		if (pmd_present(pmd[pmdidx]))
			pte_page = m2v(pmd[pmdidx].pmd);
		else {
			/* Check for free pte pages */
			if (ident_pte == ARRAY_SIZE(level1_ident_pgt))
				break;

			pte_page = &level1_ident_pgt[ident_pte];
			ident_pte += PTRS_PER_PTE;

			pmd[pmdidx] = __pmd(__pa(pte_page) | _PAGE_TABLE);
		}

		/* Install mappings */
		for(pteidx = 0; pteidx < PTRS_PER_PTE; pteidx++, pfn++) {
			pte_t pte;

			if (pfn > max_pfn_mapped)
				max_pfn_mapped = pfn;

			if (!pte_none(pte_page[pteidx]))
				continue;

			pte = pfn_pte(pfn, PAGE_KERNEL_EXEC);
			pte_page[pteidx] = pte;
		}
	}

	for(pteidx = 0; pteidx < ident_pte; pteidx += PTRS_PER_PTE)
		set_page_prot(&level1_ident_pgt[pteidx], PAGE_KERNEL_RO);

	set_page_prot(pmd, PAGE_KERNEL_RO);
}

#ifdef CONFIG_X86_64
static void convert_pfn_mfn(void *v)
{
	pte_t *pte = v;
	int i;

	/* All levels are converted the same way, so just treat them
	   as ptes. */
	for(i = 0; i < PTRS_PER_PTE; i++)
		pte[i] = xen_make_pte(pte[i].pte);
}

/*
 * Set up the inital kernel pagetable.
 *
 * We can construct this by grafting the Xen provided pagetable into
 * head_64.S's preconstructed pagetables.  We copy the Xen L2's into
 * level2_ident_pgt, level2_kernel_pgt and level2_fixmap_pgt.  This
 * means that only the kernel has a physical mapping to start with -
 * but that's enough to get __va working.  We need to fill in the rest
 * of the physical mapping once some sort of allocator has been set
 * up.
 */
static __init pgd_t *xen_setup_kernel_pagetable(pgd_t *pgd, unsigned long max_pfn)
{
	pud_t *l3;
	pmd_t *l2;

	/* Zap identity mapping */
	init_level4_pgt[0] = __pgd(0);

	/* Pre-constructed entries are in pfn, so convert to mfn */
	convert_pfn_mfn(init_level4_pgt);
	convert_pfn_mfn(level3_ident_pgt);
	convert_pfn_mfn(level3_kernel_pgt);

	l3 = m2v(pgd[pgd_index(__START_KERNEL_map)].pgd);
	l2 = m2v(l3[pud_index(__START_KERNEL_map)].pud);

	memcpy(level2_ident_pgt, l2, sizeof(pmd_t) * PTRS_PER_PMD);
	memcpy(level2_kernel_pgt, l2, sizeof(pmd_t) * PTRS_PER_PMD);

	l3 = m2v(pgd[pgd_index(__START_KERNEL_map + PMD_SIZE)].pgd);
	l2 = m2v(l3[pud_index(__START_KERNEL_map + PMD_SIZE)].pud);
	memcpy(level2_fixmap_pgt, l2, sizeof(pmd_t) * PTRS_PER_PMD);

	/* Set up identity map */
	xen_map_identity_early(level2_ident_pgt, max_pfn);

	/* Make pagetable pieces RO */
	set_page_prot(init_level4_pgt, PAGE_KERNEL_RO);
	set_page_prot(level3_ident_pgt, PAGE_KERNEL_RO);
	set_page_prot(level3_kernel_pgt, PAGE_KERNEL_RO);
	set_page_prot(level3_user_vsyscall, PAGE_KERNEL_RO);
	set_page_prot(level2_kernel_pgt, PAGE_KERNEL_RO);
	set_page_prot(level2_fixmap_pgt, PAGE_KERNEL_RO);

	/* Pin down new L4 */
	pin_pagetable_pfn(MMUEXT_PIN_L4_TABLE,
			  PFN_DOWN(__pa_symbol(init_level4_pgt)));

	/* Unpin Xen-provided one */
	pin_pagetable_pfn(MMUEXT_UNPIN_TABLE, PFN_DOWN(__pa(pgd)));

	/* Switch over */
	pgd = init_level4_pgt;

	/*
	 * At this stage there can be no user pgd, and no page
	 * structure to attach it to, so make sure we just set kernel
	 * pgd.
	 */
	xen_mc_batch();
	__xen_write_cr3(true, __pa(pgd));
	xen_mc_issue(PARAVIRT_LAZY_CPU);

	reserve_early(__pa(xen_start_info->pt_base),
		      __pa(xen_start_info->pt_base +
			   xen_start_info->nr_pt_frames * PAGE_SIZE),
		      "XEN PAGETABLES");

	return pgd;
}
#else	/* !CONFIG_X86_64 */
static pmd_t level2_kernel_pgt[PTRS_PER_PMD] __page_aligned_bss;

static __init pgd_t *xen_setup_kernel_pagetable(pgd_t *pgd, unsigned long max_pfn)
{
	pmd_t *kernel_pmd;

	init_pg_tables_start = __pa(pgd);
	init_pg_tables_end = __pa(pgd) + xen_start_info->nr_pt_frames*PAGE_SIZE;
	max_pfn_mapped = PFN_DOWN(init_pg_tables_end + 512*1024);

	kernel_pmd = m2v(pgd[KERNEL_PGD_BOUNDARY].pgd);
	memcpy(level2_kernel_pgt, kernel_pmd, sizeof(pmd_t) * PTRS_PER_PMD);

	xen_map_identity_early(level2_kernel_pgt, max_pfn);

	memcpy(swapper_pg_dir, pgd, sizeof(pgd_t) * PTRS_PER_PGD);
	set_pgd(&swapper_pg_dir[KERNEL_PGD_BOUNDARY],
			__pgd(__pa(level2_kernel_pgt) | _PAGE_PRESENT));

	set_page_prot(level2_kernel_pgt, PAGE_KERNEL_RO);
	set_page_prot(swapper_pg_dir, PAGE_KERNEL_RO);
	set_page_prot(empty_zero_page, PAGE_KERNEL_RO);

	pin_pagetable_pfn(MMUEXT_UNPIN_TABLE, PFN_DOWN(__pa(pgd)));

	xen_write_cr3(__pa(swapper_pg_dir));

	pin_pagetable_pfn(MMUEXT_PIN_L3_TABLE, PFN_DOWN(__pa(swapper_pg_dir)));

	return swapper_pg_dir;
}
#endif	/* CONFIG_X86_64 */

/* First C function to be called on Xen boot */
asmlinkage void __init xen_start_kernel(void)
{
	pgd_t *pgd;

	if (!xen_start_info)
		return;

	BUG_ON(memcmp(xen_start_info->magic, "xen-3", 5) != 0);

	xen_setup_features();

	/* Install Xen paravirt ops */
	pv_info = xen_info;
	pv_init_ops = xen_init_ops;
	pv_time_ops = xen_time_ops;
	pv_cpu_ops = xen_cpu_ops;
	pv_irq_ops = xen_irq_ops;
	pv_apic_ops = xen_apic_ops;
	pv_mmu_ops = xen_mmu_ops;

#ifdef CONFIG_X86_LOCAL_APIC
	/*
	 * set up the basic apic ops.
	 */
	apic_ops = &xen_basic_apic_ops;
#endif

	if (xen_feature(XENFEAT_mmu_pt_update_preserve_ad)) {
		pv_mmu_ops.ptep_modify_prot_start = xen_ptep_modify_prot_start;
		pv_mmu_ops.ptep_modify_prot_commit = xen_ptep_modify_prot_commit;
	}

	machine_ops = xen_machine_ops;

#ifdef CONFIG_X86_64
	/* Disable until direct per-cpu data access. */
	have_vcpu_info_placement = 0;
	x86_64_init_pda();
#endif

	xen_smp_init();

	/* Get mfn list */
	if (!xen_feature(XENFEAT_auto_translated_physmap))
		xen_build_dynamic_phys_to_machine();

	pgd = (pgd_t *)xen_start_info->pt_base;

	/* Prevent unwanted bits from being set in PTEs. */
	__supported_pte_mask &= ~_PAGE_GLOBAL;
	if (!is_initial_xendomain())
		__supported_pte_mask &= ~(_PAGE_PWT | _PAGE_PCD);

	/* Don't do the full vcpu_info placement stuff until we have a
	   possible map and a non-dummy shared_info. */
	per_cpu(xen_vcpu, 0) = &HYPERVISOR_shared_info->vcpu_info[0];

	xen_raw_console_write("mapping kernel into physical memory\n");
	pgd = xen_setup_kernel_pagetable(pgd, xen_start_info->nr_pages);

	init_mm.pgd = pgd;

	/* keep using Xen gdt for now; no urgent need to change it */

	pv_info.kernel_rpl = 1;
	if (xen_feature(XENFEAT_supervisor_mode_kernel))
		pv_info.kernel_rpl = 0;

	/* set the limit of our address space */
	xen_reserve_top();

#ifdef CONFIG_X86_32
	/* set up basic CPUID stuff */
	cpu_detect(&new_cpu_data);
	new_cpu_data.hard_math = 1;
	new_cpu_data.x86_capability[0] = cpuid_edx(1);
#endif

	/* Poke various useful things into boot_params */
	boot_params.hdr.type_of_loader = (9 << 4) | 0;
	boot_params.hdr.ramdisk_image = xen_start_info->mod_start
		? __pa(xen_start_info->mod_start) : 0;
	boot_params.hdr.ramdisk_size = xen_start_info->mod_len;
	boot_params.hdr.cmd_line_ptr = __pa(xen_start_info->cmd_line);

	if (!is_initial_xendomain()) {
		add_preferred_console("xenboot", 0, NULL);
		add_preferred_console("tty", 0, NULL);
		add_preferred_console("hvc", 0, NULL);
	}

	xen_raw_console_write("about to get started...\n");

#if 0
	xen_raw_printk("&boot_params=%p __pa(&boot_params)=%lx __va(__pa(&boot_params))=%lx\n",
		       &boot_params, __pa_symbol(&boot_params),
		       __va(__pa_symbol(&boot_params)));

	walk(pgd, &boot_params);
	walk(pgd, __va(__pa(&boot_params)));
#endif

	/* Start the world */
#ifdef CONFIG_X86_32
	i386_start_kernel();
#else
	x86_64_start_reservations((char *)__pa_symbol(&boot_params));
#endif
}<|MERGE_RESOLUTION|>--- conflicted
+++ resolved
@@ -1050,7 +1050,6 @@
 #if PAGETABLE_LEVELS == 4
 	pv_mmu_ops.set_pgd = xen_set_pgd;
 #endif
-<<<<<<< HEAD
 
 	/* This will work as long as patching hasn't happened yet
 	   (which it hasn't) */
@@ -1063,20 +1062,6 @@
 	pv_mmu_ops.release_pud = xen_release_pud;
 #endif
 
-=======
-
-	/* This will work as long as patching hasn't happened yet
-	   (which it hasn't) */
-	pv_mmu_ops.alloc_pte = xen_alloc_pte;
-	pv_mmu_ops.alloc_pmd = xen_alloc_pmd;
-	pv_mmu_ops.release_pte = xen_release_pte;
-	pv_mmu_ops.release_pmd = xen_release_pmd;
-#if PAGETABLE_LEVELS == 4
-	pv_mmu_ops.alloc_pud = xen_alloc_pud;
-	pv_mmu_ops.release_pud = xen_release_pud;
-#endif
-
->>>>>>> 5a90fb1c
 #ifdef CONFIG_X86_64
 	SetPagePinned(virt_to_page(level3_user_vsyscall));
 #endif
@@ -1320,11 +1305,6 @@
 
 static const struct pv_apic_ops xen_apic_ops __initdata = {
 #ifdef CONFIG_X86_LOCAL_APIC
-<<<<<<< HEAD
-	.apic_write = xen_apic_write,
-	.apic_read = xen_apic_read,
-=======
->>>>>>> 5a90fb1c
 	.setup_boot_clock = paravirt_nop,
 	.setup_secondary_clock = paravirt_nop,
 	.startup_ipi_hook = paravirt_nop,
@@ -1478,8 +1458,6 @@
 #else
 	return __va(paddr);
 #endif
-<<<<<<< HEAD
-=======
 }
 
 /* Convert a machine address to physical address */
@@ -1487,7 +1465,7 @@
 {
 	phys_addr_t paddr;
 
-	maddr &= PTE_MASK;
+	maddr &= PTE_PFN_MASK;
 	paddr = mfn_to_pfn(maddr >> PAGE_SHIFT) << PAGE_SHIFT;
 
 	return paddr;
@@ -1705,233 +1683,6 @@
 	pin_pagetable_pfn(MMUEXT_PIN_L3_TABLE, PFN_DOWN(__pa(swapper_pg_dir)));
 
 	return swapper_pg_dir;
->>>>>>> 5a90fb1c
-}
-#endif	/* CONFIG_X86_64 */
-
-/* Convert a machine address to physical address */
-static unsigned long m2p(phys_addr_t maddr)
-{
-	phys_addr_t paddr;
-
-	maddr &= PTE_PFN_MASK;
-	paddr = mfn_to_pfn(maddr >> PAGE_SHIFT) << PAGE_SHIFT;
-
-	return paddr;
-}
-
-/* Convert a machine address to kernel virtual */
-static void *m2v(phys_addr_t maddr)
-{
-	return __ka(m2p(maddr));
-}
-
-#ifdef CONFIG_X86_64
-static void walk(pgd_t *pgd, unsigned long addr)
-{
-	unsigned l4idx = pgd_index(addr);
-	unsigned l3idx = pud_index(addr);
-	unsigned l2idx = pmd_index(addr);
-	unsigned l1idx = pte_index(addr);
-	pgd_t l4;
-	pud_t l3;
-	pmd_t l2;
-	pte_t l1;
-
-	xen_raw_printk("walk %p, %lx -> %d %d %d %d\n",
-		       pgd, addr, l4idx, l3idx, l2idx, l1idx);
-
-	l4 = pgd[l4idx];
-	xen_raw_printk("  l4: %016lx\n", l4.pgd);
-	xen_raw_printk("      %016lx\n", pgd_val(l4));
-
-	l3 = ((pud_t *)(m2v(l4.pgd)))[l3idx];
-	xen_raw_printk("  l3: %016lx\n", l3.pud);
-	xen_raw_printk("      %016lx\n", pud_val(l3));
-
-	l2 = ((pmd_t *)(m2v(l3.pud)))[l2idx];
-	xen_raw_printk("  l2: %016lx\n", l2.pmd);
-	xen_raw_printk("      %016lx\n", pmd_val(l2));
-
-	l1 = ((pte_t *)(m2v(l2.pmd)))[l1idx];
-	xen_raw_printk("  l1: %016lx\n", l1.pte);
-	xen_raw_printk("      %016lx\n", pte_val(l1));
-}
-#endif
-
-static void set_page_prot(void *addr, pgprot_t prot)
-{
-	unsigned long pfn = __pa(addr) >> PAGE_SHIFT;
-	pte_t pte = pfn_pte(pfn, prot);
-
-	xen_raw_printk("addr=%p pfn=%lx mfn=%lx prot=%016llx pte=%016llx\n",
-		       addr, pfn, get_phys_to_machine(pfn),
-		       pgprot_val(prot), pte.pte);
-
-	if (HYPERVISOR_update_va_mapping((unsigned long)addr, pte, 0))
-		BUG();
-}
-
-static __init void xen_map_identity_early(pmd_t *pmd, unsigned long max_pfn)
-{
-	unsigned pmdidx, pteidx;
-	unsigned ident_pte;
-	unsigned long pfn;
-
-	ident_pte = 0;
-	pfn = 0;
-	for(pmdidx = 0; pmdidx < PTRS_PER_PMD && pfn < max_pfn; pmdidx++) {
-		pte_t *pte_page;
-
-		/* Reuse or allocate a page of ptes */
-		if (pmd_present(pmd[pmdidx]))
-			pte_page = m2v(pmd[pmdidx].pmd);
-		else {
-			/* Check for free pte pages */
-			if (ident_pte == ARRAY_SIZE(level1_ident_pgt))
-				break;
-
-			pte_page = &level1_ident_pgt[ident_pte];
-			ident_pte += PTRS_PER_PTE;
-
-			pmd[pmdidx] = __pmd(__pa(pte_page) | _PAGE_TABLE);
-		}
-
-		/* Install mappings */
-		for(pteidx = 0; pteidx < PTRS_PER_PTE; pteidx++, pfn++) {
-			pte_t pte;
-
-			if (pfn > max_pfn_mapped)
-				max_pfn_mapped = pfn;
-
-			if (!pte_none(pte_page[pteidx]))
-				continue;
-
-			pte = pfn_pte(pfn, PAGE_KERNEL_EXEC);
-			pte_page[pteidx] = pte;
-		}
-	}
-
-	for(pteidx = 0; pteidx < ident_pte; pteidx += PTRS_PER_PTE)
-		set_page_prot(&level1_ident_pgt[pteidx], PAGE_KERNEL_RO);
-
-	set_page_prot(pmd, PAGE_KERNEL_RO);
-}
-
-#ifdef CONFIG_X86_64
-static void convert_pfn_mfn(void *v)
-{
-	pte_t *pte = v;
-	int i;
-
-	/* All levels are converted the same way, so just treat them
-	   as ptes. */
-	for(i = 0; i < PTRS_PER_PTE; i++)
-		pte[i] = xen_make_pte(pte[i].pte);
-}
-
-/*
- * Set up the inital kernel pagetable.
- *
- * We can construct this by grafting the Xen provided pagetable into
- * head_64.S's preconstructed pagetables.  We copy the Xen L2's into
- * level2_ident_pgt, level2_kernel_pgt and level2_fixmap_pgt.  This
- * means that only the kernel has a physical mapping to start with -
- * but that's enough to get __va working.  We need to fill in the rest
- * of the physical mapping once some sort of allocator has been set
- * up.
- */
-static __init pgd_t *xen_setup_kernel_pagetable(pgd_t *pgd, unsigned long max_pfn)
-{
-	pud_t *l3;
-	pmd_t *l2;
-
-	/* Zap identity mapping */
-	init_level4_pgt[0] = __pgd(0);
-
-	/* Pre-constructed entries are in pfn, so convert to mfn */
-	convert_pfn_mfn(init_level4_pgt);
-	convert_pfn_mfn(level3_ident_pgt);
-	convert_pfn_mfn(level3_kernel_pgt);
-
-	l3 = m2v(pgd[pgd_index(__START_KERNEL_map)].pgd);
-	l2 = m2v(l3[pud_index(__START_KERNEL_map)].pud);
-
-	memcpy(level2_ident_pgt, l2, sizeof(pmd_t) * PTRS_PER_PMD);
-	memcpy(level2_kernel_pgt, l2, sizeof(pmd_t) * PTRS_PER_PMD);
-
-	l3 = m2v(pgd[pgd_index(__START_KERNEL_map + PMD_SIZE)].pgd);
-	l2 = m2v(l3[pud_index(__START_KERNEL_map + PMD_SIZE)].pud);
-	memcpy(level2_fixmap_pgt, l2, sizeof(pmd_t) * PTRS_PER_PMD);
-
-	/* Set up identity map */
-	xen_map_identity_early(level2_ident_pgt, max_pfn);
-
-	/* Make pagetable pieces RO */
-	set_page_prot(init_level4_pgt, PAGE_KERNEL_RO);
-	set_page_prot(level3_ident_pgt, PAGE_KERNEL_RO);
-	set_page_prot(level3_kernel_pgt, PAGE_KERNEL_RO);
-	set_page_prot(level3_user_vsyscall, PAGE_KERNEL_RO);
-	set_page_prot(level2_kernel_pgt, PAGE_KERNEL_RO);
-	set_page_prot(level2_fixmap_pgt, PAGE_KERNEL_RO);
-
-	/* Pin down new L4 */
-	pin_pagetable_pfn(MMUEXT_PIN_L4_TABLE,
-			  PFN_DOWN(__pa_symbol(init_level4_pgt)));
-
-	/* Unpin Xen-provided one */
-	pin_pagetable_pfn(MMUEXT_UNPIN_TABLE, PFN_DOWN(__pa(pgd)));
-
-	/* Switch over */
-	pgd = init_level4_pgt;
-
-	/*
-	 * At this stage there can be no user pgd, and no page
-	 * structure to attach it to, so make sure we just set kernel
-	 * pgd.
-	 */
-	xen_mc_batch();
-	__xen_write_cr3(true, __pa(pgd));
-	xen_mc_issue(PARAVIRT_LAZY_CPU);
-
-	reserve_early(__pa(xen_start_info->pt_base),
-		      __pa(xen_start_info->pt_base +
-			   xen_start_info->nr_pt_frames * PAGE_SIZE),
-		      "XEN PAGETABLES");
-
-	return pgd;
-}
-#else	/* !CONFIG_X86_64 */
-static pmd_t level2_kernel_pgt[PTRS_PER_PMD] __page_aligned_bss;
-
-static __init pgd_t *xen_setup_kernel_pagetable(pgd_t *pgd, unsigned long max_pfn)
-{
-	pmd_t *kernel_pmd;
-
-	init_pg_tables_start = __pa(pgd);
-	init_pg_tables_end = __pa(pgd) + xen_start_info->nr_pt_frames*PAGE_SIZE;
-	max_pfn_mapped = PFN_DOWN(init_pg_tables_end + 512*1024);
-
-	kernel_pmd = m2v(pgd[KERNEL_PGD_BOUNDARY].pgd);
-	memcpy(level2_kernel_pgt, kernel_pmd, sizeof(pmd_t) * PTRS_PER_PMD);
-
-	xen_map_identity_early(level2_kernel_pgt, max_pfn);
-
-	memcpy(swapper_pg_dir, pgd, sizeof(pgd_t) * PTRS_PER_PGD);
-	set_pgd(&swapper_pg_dir[KERNEL_PGD_BOUNDARY],
-			__pgd(__pa(level2_kernel_pgt) | _PAGE_PRESENT));
-
-	set_page_prot(level2_kernel_pgt, PAGE_KERNEL_RO);
-	set_page_prot(swapper_pg_dir, PAGE_KERNEL_RO);
-	set_page_prot(empty_zero_page, PAGE_KERNEL_RO);
-
-	pin_pagetable_pfn(MMUEXT_UNPIN_TABLE, PFN_DOWN(__pa(pgd)));
-
-	xen_write_cr3(__pa(swapper_pg_dir));
-
-	pin_pagetable_pfn(MMUEXT_PIN_L3_TABLE, PFN_DOWN(__pa(swapper_pg_dir)));
-
-	return swapper_pg_dir;
 }
 #endif	/* CONFIG_X86_64 */
 
