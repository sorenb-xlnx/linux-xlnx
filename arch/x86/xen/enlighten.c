--- conflicted
+++ resolved
@@ -1292,11 +1292,7 @@
 	return 0;
 }
 
-<<<<<<< HEAD
-void __refdata xen_hvm_init_shared_info(void)
-=======
 void __ref xen_hvm_init_shared_info(void)
->>>>>>> 44b46c3e
 {
 	int cpu;
 	struct xen_add_to_physmap xatp;
