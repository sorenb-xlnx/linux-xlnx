--- conflicted
+++ resolved
@@ -251,11 +251,7 @@
 			 * when 'allocate_resource' is called).
 			 */
 			if (delta &&
-<<<<<<< HEAD
-				(xen_initial_domain() && end < 0x100000000UL))
-=======
 				(xen_initial_domain() && end < 0x100000000ULL))
->>>>>>> a1f01b6b
 				e820_add_region(end, delta, E820_UNUSABLE);
 		}
 
