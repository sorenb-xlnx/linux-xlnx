/*
 * Machine specific setup for xen
 *
 * Jeremy Fitzhardinge <jeremy@xensource.com>, XenSource Inc, 2007
 */

#include <linux/module.h>
#include <linux/sched.h>
#include <linux/mm.h>
#include <linux/pm.h>

#include <asm/elf.h>
#include <asm/vdso.h>
#include <asm/e820.h>
#include <asm/setup.h>
#include <asm/acpi.h>
#include <asm/xen/hypervisor.h>
#include <asm/xen/hypercall.h>

#include <xen/page.h>
#include <xen/interface/callback.h>
#include <xen/interface/physdev.h>
#include <xen/features.h>

#include "xen-ops.h"
#include "vdso.h"

/* These are code, but not functions.  Defined in entry.S */
extern const char xen_hypervisor_callback[];
extern const char xen_failsafe_callback[];


/**
 * machine_specific_memory_setup - Hook for machine specific memory setup.
 **/

char * __init xen_memory_setup(void)
{
	unsigned long max_pfn = xen_start_info->nr_pages;

	max_pfn = min(MAX_DOMAIN_PAGES, max_pfn);

	e820.nr_map = 0;
<<<<<<< HEAD
	e820_add_region(0, LOWMEMSIZE(), E820_RAM);
	e820_add_region(HIGH_MEMORY, PFN_PHYS(max_pfn)-HIGH_MEMORY, E820_RAM);
=======

	e820_add_region(0, PFN_PHYS(max_pfn), E820_RAM);

	/*
	 * Even though this is normal, usable memory under Xen, reserve
	 * ISA memory anyway because too many things think they can poke
	 * about in there.
	 */
	e820_add_region(ISA_START_ADDRESS, ISA_END_ADDRESS - ISA_START_ADDRESS,
			E820_RESERVED);

	/*
	 * Reserve Xen bits:
	 *  - mfn_list
	 *  - xen_start_info
	 * See comment above "struct start_info" in <xen/interface/xen.h>
	 */
	e820_add_region(__pa(xen_start_info->mfn_list),
			xen_start_info->pt_base - xen_start_info->mfn_list,
			E820_RESERVED);

	sanitize_e820_map(e820.map, ARRAY_SIZE(e820.map), &e820.nr_map);
>>>>>>> ee045d27

	return "Xen";
}

static void xen_idle(void)
{
	local_irq_disable();

	if (need_resched())
		local_irq_enable();
	else {
		current_thread_info()->status &= ~TS_POLLING;
		smp_mb__after_clear_bit();
		safe_halt();
		current_thread_info()->status |= TS_POLLING;
	}
}

/*
 * Set the bit indicating "nosegneg" library variants should be used.
 */
static void __init fiddle_vdso(void)
{
	extern const char vdso32_default_start;
	u32 *mask = VDSO32_SYMBOL(&vdso32_default_start, NOTE_MASK);
	*mask |= 1 << VDSO_NOTE_NONEGSEG_BIT;
}

void xen_enable_sysenter(void)
{
	int cpu = smp_processor_id();
	extern void xen_sysenter_target(void);
	/* Mask events on entry, even though they get enabled immediately */
	static struct callback_register sysenter = {
		.type = CALLBACKTYPE_sysenter,
		.address = { __KERNEL_CS, (unsigned long)xen_sysenter_target },
		.flags = CALLBACKF_mask_events,
	};

	if (!boot_cpu_has(X86_FEATURE_SEP) ||
	    HYPERVISOR_callback_op(CALLBACKOP_register, &sysenter) != 0) {
		clear_cpu_cap(&cpu_data(cpu), X86_FEATURE_SEP);
		clear_cpu_cap(&boot_cpu_data, X86_FEATURE_SEP);
	}
}

void __init xen_arch_setup(void)
{
	struct physdev_set_iopl set_iopl;
	int rc;

	HYPERVISOR_vm_assist(VMASST_CMD_enable, VMASST_TYPE_4gb_segments);
	HYPERVISOR_vm_assist(VMASST_CMD_enable, VMASST_TYPE_writable_pagetables);

	if (!xen_feature(XENFEAT_auto_translated_physmap))
		HYPERVISOR_vm_assist(VMASST_CMD_enable, VMASST_TYPE_pae_extended_cr3);

	HYPERVISOR_set_callbacks(__KERNEL_CS, (unsigned long)xen_hypervisor_callback,
				 __KERNEL_CS, (unsigned long)xen_failsafe_callback);

	xen_enable_sysenter();

	set_iopl.iopl = 1;
	rc = HYPERVISOR_physdev_op(PHYSDEVOP_set_iopl, &set_iopl);
	if (rc != 0)
		printk(KERN_INFO "physdev_op failed %d\n", rc);

#ifdef CONFIG_ACPI
	if (!(xen_start_info->flags & SIF_INITDOMAIN)) {
		printk(KERN_INFO "ACPI in unprivileged domain disabled\n");
		disable_acpi();
	}
#endif

	memcpy(boot_command_line, xen_start_info->cmd_line,
	       MAX_GUEST_CMDLINE > COMMAND_LINE_SIZE ?
	       COMMAND_LINE_SIZE : MAX_GUEST_CMDLINE);

	pm_idle = xen_idle;

#ifdef CONFIG_SMP
	/* fill cpus_possible with all available cpus */
	xen_fill_possible_map();
#endif

	paravirt_disable_iospace();

	fiddle_vdso();
}<|MERGE_RESOLUTION|>--- conflicted
+++ resolved
@@ -41,10 +41,6 @@
 	max_pfn = min(MAX_DOMAIN_PAGES, max_pfn);
 
 	e820.nr_map = 0;
-<<<<<<< HEAD
-	e820_add_region(0, LOWMEMSIZE(), E820_RAM);
-	e820_add_region(HIGH_MEMORY, PFN_PHYS(max_pfn)-HIGH_MEMORY, E820_RAM);
-=======
 
 	e820_add_region(0, PFN_PHYS(max_pfn), E820_RAM);
 
@@ -67,7 +63,6 @@
 			E820_RESERVED);
 
 	sanitize_e820_map(e820.map, ARRAY_SIZE(e820.map), &e820.nr_map);
->>>>>>> ee045d27
 
 	return "Xen";
 }
