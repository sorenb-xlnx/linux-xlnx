--- conflicted
+++ resolved
@@ -61,11 +61,7 @@
 	e820_add_region(extra_start, size, E820_RAM);
 	sanitize_e820_map(e820.map, ARRAY_SIZE(e820.map), &e820.nr_map);
 
-<<<<<<< HEAD
 	memblock_x86_reserve_range(extra_start, extra_start + size, "XEN EXTRA");
-=======
-	reserve_early(extra_start, extra_start + size, "XEN EXTRA");
->>>>>>> fa4c2e29
 
 	xen_extra_mem_size += size;
 
@@ -154,10 +150,7 @@
 	unsigned long extra_pages = 0;
 	unsigned long extra_limit;
 	int i;
-<<<<<<< HEAD
-=======
 	int op;
->>>>>>> fa4c2e29
 
 	max_pfn = min(MAX_DOMAIN_PAGES, max_pfn);
 	mem_end = PFN_PHYS(max_pfn);
@@ -165,14 +158,10 @@
 	memmap.nr_entries = E820MAX;
 	set_xen_guest_handle(memmap.buffer, map);
 
-<<<<<<< HEAD
-	rc = HYPERVISOR_memory_op(XENMEM_memory_map, &memmap);
-=======
 	op = xen_initial_domain() ?
 		XENMEM_machine_memory_map :
 		XENMEM_memory_map;
 	rc = HYPERVISOR_memory_op(op, &memmap);
->>>>>>> fa4c2e29
 	if (rc == -ENOSYS) {
 		memmap.nr_entries = 1;
 		map[0].addr = 0ULL;
@@ -254,12 +243,8 @@
 	else
 		extra_pages = 0;
 
-<<<<<<< HEAD
-	xen_add_extra_mem(extra_pages);
-=======
 	if (!xen_initial_domain())
 		xen_add_extra_mem(extra_pages);
->>>>>>> fa4c2e29
 
 	return "Xen";
 }
