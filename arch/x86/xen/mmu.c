--- conflicted
+++ resolved
@@ -340,32 +340,8 @@
 		preempt_enable();
 }
 
-<<<<<<< HEAD
 /* Assume pteval_t is equivalent to all the other *val_t types. */
 static pteval_t pte_mfn_to_pfn(pteval_t val)
-=======
-pte_t xen_ptep_modify_prot_start(struct mm_struct *mm, unsigned long addr, pte_t *ptep)
-{
-	/* Just return the pte as-is.  We preserve the bits on commit */
-	return *ptep;
-}
-
-void xen_ptep_modify_prot_commit(struct mm_struct *mm, unsigned long addr,
-				 pte_t *ptep, pte_t pte)
-{
-	struct mmu_update u;
-
-	xen_mc_batch();
-
-	u.ptr = virt_to_machine(ptep).maddr | MMU_PT_UPDATE_PRESERVE_AD;
-	u.val = pte_val_ma(pte);
-	extend_mmu_update(&u);
-
-	xen_mc_issue(PARAVIRT_LAZY_MMU);
-}
-
-pteval_t xen_pte_val(pte_t pte)
->>>>>>> 2da3e421
 {
 	if (val & _PAGE_PRESENT) {
 		unsigned long mfn = (val & PTE_MASK) >> PAGE_SHIFT;
@@ -385,6 +361,26 @@
 	}
 
 	return val;
+}
+
+pte_t xen_ptep_modify_prot_start(struct mm_struct *mm, unsigned long addr, pte_t *ptep)
+{
+	/* Just return the pte as-is.  We preserve the bits on commit */
+	return *ptep;
+}
+
+void xen_ptep_modify_prot_commit(struct mm_struct *mm, unsigned long addr,
+				 pte_t *ptep, pte_t pte)
+{
+	struct mmu_update u;
+
+	xen_mc_batch();
+
+	u.ptr = virt_to_machine(ptep).maddr | MMU_PT_UPDATE_PRESERVE_AD;
+	u.val = pte_val_ma(pte);
+	extend_mmu_update(&u);
+
+	xen_mc_issue(PARAVIRT_LAZY_MMU);
 }
 
 pteval_t xen_pte_val(pte_t pte)
