/*
 * Xen mmu operations
 *
 * This file contains the various mmu fetch and update operations.
 * The most important job they must perform is the mapping between the
 * domain's pfn and the overall machine mfns.
 *
 * Xen allows guests to directly update the pagetable, in a controlled
 * fashion.  In other words, the guest modifies the same pagetable
 * that the CPU actually uses, which eliminates the overhead of having
 * a separate shadow pagetable.
 *
 * In order to allow this, it falls on the guest domain to map its
 * notion of a "physical" pfn - which is just a domain-local linear
 * address - into a real "machine address" which the CPU's MMU can
 * use.
 *
 * A pgd_t/pmd_t/pte_t will typically contain an mfn, and so can be
 * inserted directly into the pagetable.  When creating a new
 * pte/pmd/pgd, it converts the passed pfn into an mfn.  Conversely,
 * when reading the content back with __(pgd|pmd|pte)_val, it converts
 * the mfn back into a pfn.
 *
 * The other constraint is that all pages which make up a pagetable
 * must be mapped read-only in the guest.  This prevents uncontrolled
 * guest updates to the pagetable.  Xen strictly enforces this, and
 * will disallow any pagetable update which will end up mapping a
 * pagetable page RW, and will disallow using any writable page as a
 * pagetable.
 *
 * Naively, when loading %cr3 with the base of a new pagetable, Xen
 * would need to validate the whole pagetable before going on.
 * Naturally, this is quite slow.  The solution is to "pin" a
 * pagetable, which enforces all the constraints on the pagetable even
 * when it is not actively in use.  This menas that Xen can be assured
 * that it is still valid when you do load it into %cr3, and doesn't
 * need to revalidate it.
 *
 * Jeremy Fitzhardinge <jeremy@xensource.com>, XenSource Inc, 2007
 */
#include <linux/sched.h>
#include <linux/highmem.h>
#include <linux/debugfs.h>
#include <linux/bug.h>
#include <linux/vmalloc.h>
#include <linux/module.h>
#include <linux/gfp.h>
#include <linux/memblock.h>
#include <linux/seq_file.h>

#include <asm/pgtable.h>
#include <asm/tlbflush.h>
#include <asm/fixmap.h>
#include <asm/mmu_context.h>
#include <asm/setup.h>
#include <asm/paravirt.h>
#include <asm/e820.h>
#include <asm/linkage.h>
#include <asm/page.h>
#include <asm/init.h>
#include <asm/pat.h>

#include <asm/xen/hypercall.h>
#include <asm/xen/hypervisor.h>

#include <xen/xen.h>
#include <xen/page.h>
#include <xen/interface/xen.h>
#include <xen/interface/hvm/hvm_op.h>
#include <xen/interface/version.h>
#include <xen/interface/memory.h>
#include <xen/hvc-console.h>

#include "multicalls.h"
#include "mmu.h"
#include "debugfs.h"

#define MMU_UPDATE_HISTO	30

/*
 * Protects atomic reservation decrease/increase against concurrent increases.
 * Also protects non-atomic updates of current_pages and balloon lists.
 */
DEFINE_SPINLOCK(xen_reservation_lock);

#ifdef CONFIG_XEN_DEBUG_FS

static struct {
	u32 pgd_update;
	u32 pgd_update_pinned;
	u32 pgd_update_batched;

	u32 pud_update;
	u32 pud_update_pinned;
	u32 pud_update_batched;

	u32 pmd_update;
	u32 pmd_update_pinned;
	u32 pmd_update_batched;

	u32 pte_update;
	u32 pte_update_pinned;
	u32 pte_update_batched;

	u32 mmu_update;
	u32 mmu_update_extended;
	u32 mmu_update_histo[MMU_UPDATE_HISTO];

	u32 prot_commit;
	u32 prot_commit_batched;

	u32 set_pte_at;
	u32 set_pte_at_batched;
	u32 set_pte_at_pinned;
	u32 set_pte_at_current;
	u32 set_pte_at_kernel;
} mmu_stats;

static u8 zero_stats;

static inline void check_zero(void)
{
	if (unlikely(zero_stats)) {
		memset(&mmu_stats, 0, sizeof(mmu_stats));
		zero_stats = 0;
	}
}

#define ADD_STATS(elem, val)			\
	do { check_zero(); mmu_stats.elem += (val); } while(0)

#else  /* !CONFIG_XEN_DEBUG_FS */

#define ADD_STATS(elem, val)	do { (void)(val); } while(0)

#endif /* CONFIG_XEN_DEBUG_FS */


/*
 * Identity map, in addition to plain kernel map.  This needs to be
 * large enough to allocate page table pages to allocate the rest.
 * Each page can map 2MB.
 */
#define LEVEL1_IDENT_ENTRIES	(PTRS_PER_PTE * 4)
static RESERVE_BRK_ARRAY(pte_t, level1_ident_pgt, LEVEL1_IDENT_ENTRIES);

#ifdef CONFIG_X86_64
/* l3 pud for userspace vsyscall mapping */
static pud_t level3_user_vsyscall[PTRS_PER_PUD] __page_aligned_bss;
#endif /* CONFIG_X86_64 */

/*
 * Note about cr3 (pagetable base) values:
 *
 * xen_cr3 contains the current logical cr3 value; it contains the
 * last set cr3.  This may not be the current effective cr3, because
 * its update may be being lazily deferred.  However, a vcpu looking
 * at its own cr3 can use this value knowing that it everything will
 * be self-consistent.
 *
 * xen_current_cr3 contains the actual vcpu cr3; it is set once the
 * hypercall to set the vcpu cr3 is complete (so it may be a little
 * out of date, but it will never be set early).  If one vcpu is
 * looking at another vcpu's cr3 value, it should use this variable.
 */
DEFINE_PER_CPU(unsigned long, xen_cr3);	 /* cr3 stored as physaddr */
DEFINE_PER_CPU(unsigned long, xen_current_cr3);	 /* actual vcpu cr3 */


/*
 * Just beyond the highest usermode address.  STACK_TOP_MAX has a
 * redzone above it, so round it up to a PGD boundary.
 */
#define USER_LIMIT	((STACK_TOP_MAX + PGDIR_SIZE - 1) & PGDIR_MASK)

unsigned long arbitrary_virt_to_mfn(void *vaddr)
{
	xmaddr_t maddr = arbitrary_virt_to_machine(vaddr);

	return PFN_DOWN(maddr.maddr);
}

xmaddr_t arbitrary_virt_to_machine(void *vaddr)
{
	unsigned long address = (unsigned long)vaddr;
	unsigned int level;
	pte_t *pte;
	unsigned offset;

	/*
	 * if the PFN is in the linear mapped vaddr range, we can just use
	 * the (quick) virt_to_machine() p2m lookup
	 */
	if (virt_addr_valid(vaddr))
		return virt_to_machine(vaddr);

	/* otherwise we have to do a (slower) full page-table walk */

	pte = lookup_address(address, &level);
	BUG_ON(pte == NULL);
	offset = address & ~PAGE_MASK;
	return XMADDR(((phys_addr_t)pte_mfn(*pte) << PAGE_SHIFT) + offset);
}
EXPORT_SYMBOL_GPL(arbitrary_virt_to_machine);

void make_lowmem_page_readonly(void *vaddr)
{
	pte_t *pte, ptev;
	unsigned long address = (unsigned long)vaddr;
	unsigned int level;

	pte = lookup_address(address, &level);
	if (pte == NULL)
		return;		/* vaddr missing */

	ptev = pte_wrprotect(*pte);

	if (HYPERVISOR_update_va_mapping(address, ptev, 0))
		BUG();
}

void make_lowmem_page_readwrite(void *vaddr)
{
	pte_t *pte, ptev;
	unsigned long address = (unsigned long)vaddr;
	unsigned int level;

	pte = lookup_address(address, &level);
	if (pte == NULL)
		return;		/* vaddr missing */

	ptev = pte_mkwrite(*pte);

	if (HYPERVISOR_update_va_mapping(address, ptev, 0))
		BUG();
}


static bool xen_page_pinned(void *ptr)
{
	struct page *page = virt_to_page(ptr);

	return PagePinned(page);
}

static bool xen_iomap_pte(pte_t pte)
{
	return pte_flags(pte) & _PAGE_IOMAP;
}

void xen_set_domain_pte(pte_t *ptep, pte_t pteval, unsigned domid)
{
	struct multicall_space mcs;
	struct mmu_update *u;

	mcs = xen_mc_entry(sizeof(*u));
	u = mcs.args;

	/* ptep might be kmapped when using 32-bit HIGHPTE */
	u->ptr = arbitrary_virt_to_machine(ptep).maddr;
	u->val = pte_val_ma(pteval);

	MULTI_mmu_update(mcs.mc, mcs.args, 1, NULL, domid);

	xen_mc_issue(PARAVIRT_LAZY_MMU);
}
EXPORT_SYMBOL_GPL(xen_set_domain_pte);

static void xen_set_iomap_pte(pte_t *ptep, pte_t pteval)
{
	xen_set_domain_pte(ptep, pteval, DOMID_IO);
}

static void xen_extend_mmu_update(const struct mmu_update *update)
{
	struct multicall_space mcs;
	struct mmu_update *u;

	mcs = xen_mc_extend_args(__HYPERVISOR_mmu_update, sizeof(*u));

	if (mcs.mc != NULL) {
		ADD_STATS(mmu_update_extended, 1);
		ADD_STATS(mmu_update_histo[mcs.mc->args[1]], -1);

		mcs.mc->args[1]++;

		if (mcs.mc->args[1] < MMU_UPDATE_HISTO)
			ADD_STATS(mmu_update_histo[mcs.mc->args[1]], 1);
		else
			ADD_STATS(mmu_update_histo[0], 1);
	} else {
		ADD_STATS(mmu_update, 1);
		mcs = __xen_mc_entry(sizeof(*u));
		MULTI_mmu_update(mcs.mc, mcs.args, 1, NULL, DOMID_SELF);
		ADD_STATS(mmu_update_histo[1], 1);
	}

	u = mcs.args;
	*u = *update;
}

void xen_set_pmd_hyper(pmd_t *ptr, pmd_t val)
{
	struct mmu_update u;

	preempt_disable();

	xen_mc_batch();

	/* ptr may be ioremapped for 64-bit pagetable setup */
	u.ptr = arbitrary_virt_to_machine(ptr).maddr;
	u.val = pmd_val_ma(val);
	xen_extend_mmu_update(&u);

	ADD_STATS(pmd_update_batched, paravirt_get_lazy_mode() == PARAVIRT_LAZY_MMU);

	xen_mc_issue(PARAVIRT_LAZY_MMU);

	preempt_enable();
}

void xen_set_pmd(pmd_t *ptr, pmd_t val)
{
	ADD_STATS(pmd_update, 1);

	/* If page is not pinned, we can just update the entry
	   directly */
	if (!xen_page_pinned(ptr)) {
		*ptr = val;
		return;
	}

	ADD_STATS(pmd_update_pinned, 1);

	xen_set_pmd_hyper(ptr, val);
}

/*
 * Associate a virtual page frame with a given physical page frame
 * and protection flags for that frame.
 */
void set_pte_mfn(unsigned long vaddr, unsigned long mfn, pgprot_t flags)
{
	set_pte_vaddr(vaddr, mfn_pte(mfn, flags));
}

void xen_set_pte_at(struct mm_struct *mm, unsigned long addr,
		    pte_t *ptep, pte_t pteval)
{
	if (xen_iomap_pte(pteval)) {
		xen_set_iomap_pte(ptep, pteval);
		goto out;
	}

	ADD_STATS(set_pte_at, 1);
//	ADD_STATS(set_pte_at_pinned, xen_page_pinned(ptep));
	ADD_STATS(set_pte_at_current, mm == current->mm);
	ADD_STATS(set_pte_at_kernel, mm == &init_mm);

	if (mm == current->mm || mm == &init_mm) {
		if (paravirt_get_lazy_mode() == PARAVIRT_LAZY_MMU) {
			struct multicall_space mcs;
			mcs = xen_mc_entry(0);

			MULTI_update_va_mapping(mcs.mc, addr, pteval, 0);
			ADD_STATS(set_pte_at_batched, 1);
			xen_mc_issue(PARAVIRT_LAZY_MMU);
			goto out;
		} else
			if (HYPERVISOR_update_va_mapping(addr, pteval, 0) == 0)
				goto out;
	}
	xen_set_pte(ptep, pteval);

out:	return;
}

pte_t xen_ptep_modify_prot_start(struct mm_struct *mm,
				 unsigned long addr, pte_t *ptep)
{
	/* Just return the pte as-is.  We preserve the bits on commit */
	return *ptep;
}

void xen_ptep_modify_prot_commit(struct mm_struct *mm, unsigned long addr,
				 pte_t *ptep, pte_t pte)
{
	struct mmu_update u;

	xen_mc_batch();

	u.ptr = arbitrary_virt_to_machine(ptep).maddr | MMU_PT_UPDATE_PRESERVE_AD;
	u.val = pte_val_ma(pte);
	xen_extend_mmu_update(&u);

	ADD_STATS(prot_commit, 1);
	ADD_STATS(prot_commit_batched, paravirt_get_lazy_mode() == PARAVIRT_LAZY_MMU);

	xen_mc_issue(PARAVIRT_LAZY_MMU);
}

/* Assume pteval_t is equivalent to all the other *val_t types. */
static pteval_t pte_mfn_to_pfn(pteval_t val)
{
	if (val & _PAGE_PRESENT) {
		unsigned long mfn = (val & PTE_PFN_MASK) >> PAGE_SHIFT;
		pteval_t flags = val & PTE_FLAGS_MASK;
		val = ((pteval_t)mfn_to_pfn(mfn) << PAGE_SHIFT) | flags;
	}

	return val;
}

static pteval_t pte_pfn_to_mfn(pteval_t val)
{
	if (val & _PAGE_PRESENT) {
		unsigned long pfn = (val & PTE_PFN_MASK) >> PAGE_SHIFT;
		pteval_t flags = val & PTE_FLAGS_MASK;
		unsigned long mfn;

		if (!xen_feature(XENFEAT_auto_translated_physmap))
			mfn = get_phys_to_machine(pfn);
		else
			mfn = pfn;
		/*
		 * If there's no mfn for the pfn, then just create an
		 * empty non-present pte.  Unfortunately this loses
		 * information about the original pfn, so
		 * pte_mfn_to_pfn is asymmetric.
		 */
		if (unlikely(mfn == INVALID_P2M_ENTRY)) {
			mfn = 0;
			flags = 0;
		} else {
			/*
			 * Paramount to do this test _after_ the
			 * INVALID_P2M_ENTRY as INVALID_P2M_ENTRY &
			 * IDENTITY_FRAME_BIT resolves to true.
			 */
			mfn &= ~FOREIGN_FRAME_BIT;
			if (mfn & IDENTITY_FRAME_BIT) {
				mfn &= ~IDENTITY_FRAME_BIT;
				flags |= _PAGE_IOMAP;
			}
		}
		val = ((pteval_t)mfn << PAGE_SHIFT) | flags;
	}

	return val;
}

static pteval_t iomap_pte(pteval_t val)
{
	if (val & _PAGE_PRESENT) {
		unsigned long pfn = (val & PTE_PFN_MASK) >> PAGE_SHIFT;
		pteval_t flags = val & PTE_FLAGS_MASK;

		/* We assume the pte frame number is a MFN, so
		   just use it as-is. */
		val = ((pteval_t)pfn << PAGE_SHIFT) | flags;
	}

	return val;
}

pteval_t xen_pte_val(pte_t pte)
{
	pteval_t pteval = pte.pte;

	/* If this is a WC pte, convert back from Xen WC to Linux WC */
	if ((pteval & (_PAGE_PAT | _PAGE_PCD | _PAGE_PWT)) == _PAGE_PAT) {
		WARN_ON(!pat_enabled);
		pteval = (pteval & ~_PAGE_PAT) | _PAGE_PWT;
	}

	if (xen_initial_domain() && (pteval & _PAGE_IOMAP))
		return pteval;

	return pte_mfn_to_pfn(pteval);
}
PV_CALLEE_SAVE_REGS_THUNK(xen_pte_val);

pgdval_t xen_pgd_val(pgd_t pgd)
{
	return pte_mfn_to_pfn(pgd.pgd);
}
PV_CALLEE_SAVE_REGS_THUNK(xen_pgd_val);

/*
 * Xen's PAT setup is part of its ABI, though I assume entries 6 & 7
 * are reserved for now, to correspond to the Intel-reserved PAT
 * types.
 *
 * We expect Linux's PAT set as follows:
 *
 * Idx  PTE flags        Linux    Xen    Default
 * 0                     WB       WB     WB
 * 1            PWT      WC       WT     WT
 * 2        PCD          UC-      UC-    UC-
 * 3        PCD PWT      UC       UC     UC
 * 4    PAT              WB       WC     WB
 * 5    PAT     PWT      WC       WP     WT
 * 6    PAT PCD          UC-      UC     UC-
 * 7    PAT PCD PWT      UC       UC     UC
 */

void xen_set_pat(u64 pat)
{
	/* We expect Linux to use a PAT setting of
	 * UC UC- WC WB (ignoring the PAT flag) */
	WARN_ON(pat != 0x0007010600070106ull);
}

pte_t xen_make_pte(pteval_t pte)
{
	phys_addr_t addr = (pte & PTE_PFN_MASK);

	/* If Linux is trying to set a WC pte, then map to the Xen WC.
	 * If _PAGE_PAT is set, then it probably means it is really
	 * _PAGE_PSE, so avoid fiddling with the PAT mapping and hope
	 * things work out OK...
	 *
	 * (We should never see kernel mappings with _PAGE_PSE set,
	 * but we could see hugetlbfs mappings, I think.).
	 */
	if (pat_enabled && !WARN_ON(pte & _PAGE_PAT)) {
		if ((pte & (_PAGE_PCD | _PAGE_PWT)) == _PAGE_PWT)
			pte = (pte & ~(_PAGE_PCD | _PAGE_PWT)) | _PAGE_PAT;
	}

	/*
	 * Unprivileged domains are allowed to do IOMAPpings for
	 * PCI passthrough, but not map ISA space.  The ISA
	 * mappings are just dummy local mappings to keep other
	 * parts of the kernel happy.
	 */
	if (unlikely(pte & _PAGE_IOMAP) &&
	    (xen_initial_domain() || addr >= ISA_END_ADDRESS)) {
		pte = iomap_pte(pte);
	} else {
		pte &= ~_PAGE_IOMAP;
		pte = pte_pfn_to_mfn(pte);
	}

	return native_make_pte(pte);
}
PV_CALLEE_SAVE_REGS_THUNK(xen_make_pte);

#ifdef CONFIG_XEN_DEBUG
pte_t xen_make_pte_debug(pteval_t pte)
{
	phys_addr_t addr = (pte & PTE_PFN_MASK);
	phys_addr_t other_addr;
	bool io_page = false;
	pte_t _pte;

	if (pte & _PAGE_IOMAP)
		io_page = true;

	_pte = xen_make_pte(pte);

	if (!addr)
		return _pte;

	if (io_page &&
	    (xen_initial_domain() || addr >= ISA_END_ADDRESS)) {
		other_addr = pfn_to_mfn(addr >> PAGE_SHIFT) << PAGE_SHIFT;
		WARN(addr != other_addr,
			"0x%lx is using VM_IO, but it is 0x%lx!\n",
			(unsigned long)addr, (unsigned long)other_addr);
	} else {
		pteval_t iomap_set = (_pte.pte & PTE_FLAGS_MASK) & _PAGE_IOMAP;
		other_addr = (_pte.pte & PTE_PFN_MASK);
		WARN((addr == other_addr) && (!io_page) && (!iomap_set),
			"0x%lx is missing VM_IO (and wasn't fixed)!\n",
			(unsigned long)addr);
	}

	return _pte;
}
PV_CALLEE_SAVE_REGS_THUNK(xen_make_pte_debug);
#endif

pgd_t xen_make_pgd(pgdval_t pgd)
{
	pgd = pte_pfn_to_mfn(pgd);
	return native_make_pgd(pgd);
}
PV_CALLEE_SAVE_REGS_THUNK(xen_make_pgd);

pmdval_t xen_pmd_val(pmd_t pmd)
{
	return pte_mfn_to_pfn(pmd.pmd);
}
PV_CALLEE_SAVE_REGS_THUNK(xen_pmd_val);

void xen_set_pud_hyper(pud_t *ptr, pud_t val)
{
	struct mmu_update u;

	preempt_disable();

	xen_mc_batch();

	/* ptr may be ioremapped for 64-bit pagetable setup */
	u.ptr = arbitrary_virt_to_machine(ptr).maddr;
	u.val = pud_val_ma(val);
	xen_extend_mmu_update(&u);

	ADD_STATS(pud_update_batched, paravirt_get_lazy_mode() == PARAVIRT_LAZY_MMU);

	xen_mc_issue(PARAVIRT_LAZY_MMU);

	preempt_enable();
}

void xen_set_pud(pud_t *ptr, pud_t val)
{
	ADD_STATS(pud_update, 1);

	/* If page is not pinned, we can just update the entry
	   directly */
	if (!xen_page_pinned(ptr)) {
		*ptr = val;
		return;
	}

	ADD_STATS(pud_update_pinned, 1);

	xen_set_pud_hyper(ptr, val);
}

void xen_set_pte(pte_t *ptep, pte_t pte)
{
	if (xen_iomap_pte(pte)) {
		xen_set_iomap_pte(ptep, pte);
		return;
	}

	ADD_STATS(pte_update, 1);
//	ADD_STATS(pte_update_pinned, xen_page_pinned(ptep));
	ADD_STATS(pte_update_batched, paravirt_get_lazy_mode() == PARAVIRT_LAZY_MMU);

#ifdef CONFIG_X86_PAE
	ptep->pte_high = pte.pte_high;
	smp_wmb();
	ptep->pte_low = pte.pte_low;
#else
	*ptep = pte;
#endif
}

#ifdef CONFIG_X86_PAE
void xen_set_pte_atomic(pte_t *ptep, pte_t pte)
{
	if (xen_iomap_pte(pte)) {
		xen_set_iomap_pte(ptep, pte);
		return;
	}

	set_64bit((u64 *)ptep, native_pte_val(pte));
}

void xen_pte_clear(struct mm_struct *mm, unsigned long addr, pte_t *ptep)
{
	ptep->pte_low = 0;
	smp_wmb();		/* make sure low gets written first */
	ptep->pte_high = 0;
}

void xen_pmd_clear(pmd_t *pmdp)
{
	set_pmd(pmdp, __pmd(0));
}
#endif	/* CONFIG_X86_PAE */

pmd_t xen_make_pmd(pmdval_t pmd)
{
	pmd = pte_pfn_to_mfn(pmd);
	return native_make_pmd(pmd);
}
PV_CALLEE_SAVE_REGS_THUNK(xen_make_pmd);

#if PAGETABLE_LEVELS == 4
pudval_t xen_pud_val(pud_t pud)
{
	return pte_mfn_to_pfn(pud.pud);
}
PV_CALLEE_SAVE_REGS_THUNK(xen_pud_val);

pud_t xen_make_pud(pudval_t pud)
{
	pud = pte_pfn_to_mfn(pud);

	return native_make_pud(pud);
}
PV_CALLEE_SAVE_REGS_THUNK(xen_make_pud);

pgd_t *xen_get_user_pgd(pgd_t *pgd)
{
	pgd_t *pgd_page = (pgd_t *)(((unsigned long)pgd) & PAGE_MASK);
	unsigned offset = pgd - pgd_page;
	pgd_t *user_ptr = NULL;

	if (offset < pgd_index(USER_LIMIT)) {
		struct page *page = virt_to_page(pgd_page);
		user_ptr = (pgd_t *)page->private;
		if (user_ptr)
			user_ptr += offset;
	}

	return user_ptr;
}

static void __xen_set_pgd_hyper(pgd_t *ptr, pgd_t val)
{
	struct mmu_update u;

	u.ptr = virt_to_machine(ptr).maddr;
	u.val = pgd_val_ma(val);
	xen_extend_mmu_update(&u);
}

/*
 * Raw hypercall-based set_pgd, intended for in early boot before
 * there's a page structure.  This implies:
 *  1. The only existing pagetable is the kernel's
 *  2. It is always pinned
 *  3. It has no user pagetable attached to it
 */
void __init xen_set_pgd_hyper(pgd_t *ptr, pgd_t val)
{
	preempt_disable();

	xen_mc_batch();

	__xen_set_pgd_hyper(ptr, val);

	xen_mc_issue(PARAVIRT_LAZY_MMU);

	preempt_enable();
}

void xen_set_pgd(pgd_t *ptr, pgd_t val)
{
	pgd_t *user_ptr = xen_get_user_pgd(ptr);

	ADD_STATS(pgd_update, 1);

	/* If page is not pinned, we can just update the entry
	   directly */
	if (!xen_page_pinned(ptr)) {
		*ptr = val;
		if (user_ptr) {
			WARN_ON(xen_page_pinned(user_ptr));
			*user_ptr = val;
		}
		return;
	}

	ADD_STATS(pgd_update_pinned, 1);
	ADD_STATS(pgd_update_batched, paravirt_get_lazy_mode() == PARAVIRT_LAZY_MMU);

	/* If it's pinned, then we can at least batch the kernel and
	   user updates together. */
	xen_mc_batch();

	__xen_set_pgd_hyper(ptr, val);
	if (user_ptr)
		__xen_set_pgd_hyper(user_ptr, val);

	xen_mc_issue(PARAVIRT_LAZY_MMU);
}
#endif	/* PAGETABLE_LEVELS == 4 */

/*
 * (Yet another) pagetable walker.  This one is intended for pinning a
 * pagetable.  This means that it walks a pagetable and calls the
 * callback function on each page it finds making up the page table,
 * at every level.  It walks the entire pagetable, but it only bothers
 * pinning pte pages which are below limit.  In the normal case this
 * will be STACK_TOP_MAX, but at boot we need to pin up to
 * FIXADDR_TOP.
 *
 * For 32-bit the important bit is that we don't pin beyond there,
 * because then we start getting into Xen's ptes.
 *
 * For 64-bit, we must skip the Xen hole in the middle of the address
 * space, just after the big x86-64 virtual hole.
 */
static int __xen_pgd_walk(struct mm_struct *mm, pgd_t *pgd,
			  int (*func)(struct mm_struct *mm, struct page *,
				      enum pt_level),
			  unsigned long limit)
{
	int flush = 0;
	unsigned hole_low, hole_high;
	unsigned pgdidx_limit, pudidx_limit, pmdidx_limit;
	unsigned pgdidx, pudidx, pmdidx;

	/* The limit is the last byte to be touched */
	limit--;
	BUG_ON(limit >= FIXADDR_TOP);

	if (xen_feature(XENFEAT_auto_translated_physmap))
		return 0;

	/*
	 * 64-bit has a great big hole in the middle of the address
	 * space, which contains the Xen mappings.  On 32-bit these
	 * will end up making a zero-sized hole and so is a no-op.
	 */
	hole_low = pgd_index(USER_LIMIT);
	hole_high = pgd_index(PAGE_OFFSET);

	pgdidx_limit = pgd_index(limit);
#if PTRS_PER_PUD > 1
	pudidx_limit = pud_index(limit);
#else
	pudidx_limit = 0;
#endif
#if PTRS_PER_PMD > 1
	pmdidx_limit = pmd_index(limit);
#else
	pmdidx_limit = 0;
#endif

	for (pgdidx = 0; pgdidx <= pgdidx_limit; pgdidx++) {
		pud_t *pud;

		if (pgdidx >= hole_low && pgdidx < hole_high)
			continue;

		if (!pgd_val(pgd[pgdidx]))
			continue;

		pud = pud_offset(&pgd[pgdidx], 0);

		if (PTRS_PER_PUD > 1) /* not folded */
			flush |= (*func)(mm, virt_to_page(pud), PT_PUD);

		for (pudidx = 0; pudidx < PTRS_PER_PUD; pudidx++) {
			pmd_t *pmd;

			if (pgdidx == pgdidx_limit &&
			    pudidx > pudidx_limit)
				goto out;

			if (pud_none(pud[pudidx]))
				continue;

			pmd = pmd_offset(&pud[pudidx], 0);

			if (PTRS_PER_PMD > 1) /* not folded */
				flush |= (*func)(mm, virt_to_page(pmd), PT_PMD);

			for (pmdidx = 0; pmdidx < PTRS_PER_PMD; pmdidx++) {
				struct page *pte;

				if (pgdidx == pgdidx_limit &&
				    pudidx == pudidx_limit &&
				    pmdidx > pmdidx_limit)
					goto out;

				if (pmd_none(pmd[pmdidx]))
					continue;

				pte = pmd_page(pmd[pmdidx]);
				flush |= (*func)(mm, pte, PT_PTE);
			}
		}
	}

out:
	/* Do the top level last, so that the callbacks can use it as
	   a cue to do final things like tlb flushes. */
	flush |= (*func)(mm, virt_to_page(pgd), PT_PGD);

	return flush;
}

static int xen_pgd_walk(struct mm_struct *mm,
			int (*func)(struct mm_struct *mm, struct page *,
				    enum pt_level),
			unsigned long limit)
{
	return __xen_pgd_walk(mm, mm->pgd, func, limit);
}

/* If we're using split pte locks, then take the page's lock and
   return a pointer to it.  Otherwise return NULL. */
static spinlock_t *xen_pte_lock(struct page *page, struct mm_struct *mm)
{
	spinlock_t *ptl = NULL;

#if USE_SPLIT_PTLOCKS
	ptl = __pte_lockptr(page);
	spin_lock_nest_lock(ptl, &mm->page_table_lock);
#endif

	return ptl;
}

static void xen_pte_unlock(void *v)
{
	spinlock_t *ptl = v;
	spin_unlock(ptl);
}

static void xen_do_pin(unsigned level, unsigned long pfn)
{
	struct mmuext_op *op;
	struct multicall_space mcs;

	mcs = __xen_mc_entry(sizeof(*op));
	op = mcs.args;
	op->cmd = level;
	op->arg1.mfn = pfn_to_mfn(pfn);
	MULTI_mmuext_op(mcs.mc, op, 1, NULL, DOMID_SELF);
}

static int xen_pin_page(struct mm_struct *mm, struct page *page,
			enum pt_level level)
{
	unsigned pgfl = TestSetPagePinned(page);
	int flush;

	if (pgfl)
		flush = 0;		/* already pinned */
	else if (PageHighMem(page))
		/* kmaps need flushing if we found an unpinned
		   highpage */
		flush = 1;
	else {
		void *pt = lowmem_page_address(page);
		unsigned long pfn = page_to_pfn(page);
		struct multicall_space mcs = __xen_mc_entry(0);
		spinlock_t *ptl;

		flush = 0;

		/*
		 * We need to hold the pagetable lock between the time
		 * we make the pagetable RO and when we actually pin
		 * it.  If we don't, then other users may come in and
		 * attempt to update the pagetable by writing it,
		 * which will fail because the memory is RO but not
		 * pinned, so Xen won't do the trap'n'emulate.
		 *
		 * If we're using split pte locks, we can't hold the
		 * entire pagetable's worth of locks during the
		 * traverse, because we may wrap the preempt count (8
		 * bits).  The solution is to mark RO and pin each PTE
		 * page while holding the lock.  This means the number
		 * of locks we end up holding is never more than a
		 * batch size (~32 entries, at present).
		 *
		 * If we're not using split pte locks, we needn't pin
		 * the PTE pages independently, because we're
		 * protected by the overall pagetable lock.
		 */
		ptl = NULL;
		if (level == PT_PTE)
			ptl = xen_pte_lock(page, mm);

		MULTI_update_va_mapping(mcs.mc, (unsigned long)pt,
					pfn_pte(pfn, PAGE_KERNEL_RO),
					level == PT_PGD ? UVMF_TLB_FLUSH : 0);

		if (ptl) {
			xen_do_pin(MMUEXT_PIN_L1_TABLE, pfn);

			/* Queue a deferred unlock for when this batch
			   is completed. */
			xen_mc_callback(xen_pte_unlock, ptl);
		}
	}

	return flush;
}

/* This is called just after a mm has been created, but it has not
   been used yet.  We need to make sure that its pagetable is all
   read-only, and can be pinned. */
static void __xen_pgd_pin(struct mm_struct *mm, pgd_t *pgd)
{
	xen_mc_batch();

	if (__xen_pgd_walk(mm, pgd, xen_pin_page, USER_LIMIT)) {
		/* re-enable interrupts for flushing */
		xen_mc_issue(0);

		kmap_flush_unused();

		xen_mc_batch();
	}

#ifdef CONFIG_X86_64
	{
		pgd_t *user_pgd = xen_get_user_pgd(pgd);

		xen_do_pin(MMUEXT_PIN_L4_TABLE, PFN_DOWN(__pa(pgd)));

		if (user_pgd) {
			xen_pin_page(mm, virt_to_page(user_pgd), PT_PGD);
			xen_do_pin(MMUEXT_PIN_L4_TABLE,
				   PFN_DOWN(__pa(user_pgd)));
		}
	}
#else /* CONFIG_X86_32 */
#ifdef CONFIG_X86_PAE
	/* Need to make sure unshared kernel PMD is pinnable */
	xen_pin_page(mm, pgd_page(pgd[pgd_index(TASK_SIZE)]),
		     PT_PMD);
#endif
	xen_do_pin(MMUEXT_PIN_L3_TABLE, PFN_DOWN(__pa(pgd)));
#endif /* CONFIG_X86_64 */
	xen_mc_issue(0);
}

static void xen_pgd_pin(struct mm_struct *mm)
{
	__xen_pgd_pin(mm, mm->pgd);
}

/*
 * On save, we need to pin all pagetables to make sure they get their
 * mfns turned into pfns.  Search the list for any unpinned pgds and pin
 * them (unpinned pgds are not currently in use, probably because the
 * process is under construction or destruction).
 *
 * Expected to be called in stop_machine() ("equivalent to taking
 * every spinlock in the system"), so the locking doesn't really
 * matter all that much.
 */
void xen_mm_pin_all(void)
{
	struct page *page;

	spin_lock(&pgd_lock);

	list_for_each_entry(page, &pgd_list, lru) {
		if (!PagePinned(page)) {
			__xen_pgd_pin(&init_mm, (pgd_t *)page_address(page));
			SetPageSavePinned(page);
		}
	}

	spin_unlock(&pgd_lock);
}

/*
 * The init_mm pagetable is really pinned as soon as its created, but
 * that's before we have page structures to store the bits.  So do all
 * the book-keeping now.
 */
static __init int xen_mark_pinned(struct mm_struct *mm, struct page *page,
				  enum pt_level level)
{
	SetPagePinned(page);
	return 0;
}

static void __init xen_mark_init_mm_pinned(void)
{
	xen_pgd_walk(&init_mm, xen_mark_pinned, FIXADDR_TOP);
}

static int xen_unpin_page(struct mm_struct *mm, struct page *page,
			  enum pt_level level)
{
	unsigned pgfl = TestClearPagePinned(page);

	if (pgfl && !PageHighMem(page)) {
		void *pt = lowmem_page_address(page);
		unsigned long pfn = page_to_pfn(page);
		spinlock_t *ptl = NULL;
		struct multicall_space mcs;

		/*
		 * Do the converse to pin_page.  If we're using split
		 * pte locks, we must be holding the lock for while
		 * the pte page is unpinned but still RO to prevent
		 * concurrent updates from seeing it in this
		 * partially-pinned state.
		 */
		if (level == PT_PTE) {
			ptl = xen_pte_lock(page, mm);

			if (ptl)
				xen_do_pin(MMUEXT_UNPIN_TABLE, pfn);
		}

		mcs = __xen_mc_entry(0);

		MULTI_update_va_mapping(mcs.mc, (unsigned long)pt,
					pfn_pte(pfn, PAGE_KERNEL),
					level == PT_PGD ? UVMF_TLB_FLUSH : 0);

		if (ptl) {
			/* unlock when batch completed */
			xen_mc_callback(xen_pte_unlock, ptl);
		}
	}

	return 0;		/* never need to flush on unpin */
}

/* Release a pagetables pages back as normal RW */
static void __xen_pgd_unpin(struct mm_struct *mm, pgd_t *pgd)
{
	xen_mc_batch();

	xen_do_pin(MMUEXT_UNPIN_TABLE, PFN_DOWN(__pa(pgd)));

#ifdef CONFIG_X86_64
	{
		pgd_t *user_pgd = xen_get_user_pgd(pgd);

		if (user_pgd) {
			xen_do_pin(MMUEXT_UNPIN_TABLE,
				   PFN_DOWN(__pa(user_pgd)));
			xen_unpin_page(mm, virt_to_page(user_pgd), PT_PGD);
		}
	}
#endif

#ifdef CONFIG_X86_PAE
	/* Need to make sure unshared kernel PMD is unpinned */
	xen_unpin_page(mm, pgd_page(pgd[pgd_index(TASK_SIZE)]),
		       PT_PMD);
#endif

	__xen_pgd_walk(mm, pgd, xen_unpin_page, USER_LIMIT);

	xen_mc_issue(0);
}

static void xen_pgd_unpin(struct mm_struct *mm)
{
	__xen_pgd_unpin(mm, mm->pgd);
}

/*
 * On resume, undo any pinning done at save, so that the rest of the
 * kernel doesn't see any unexpected pinned pagetables.
 */
void xen_mm_unpin_all(void)
{
	struct page *page;

	spin_lock(&pgd_lock);

	list_for_each_entry(page, &pgd_list, lru) {
		if (PageSavePinned(page)) {
			BUG_ON(!PagePinned(page));
			__xen_pgd_unpin(&init_mm, (pgd_t *)page_address(page));
			ClearPageSavePinned(page);
		}
	}

	spin_unlock(&pgd_lock);
}

void xen_activate_mm(struct mm_struct *prev, struct mm_struct *next)
{
	spin_lock(&next->page_table_lock);
	xen_pgd_pin(next);
	spin_unlock(&next->page_table_lock);
}

void xen_dup_mmap(struct mm_struct *oldmm, struct mm_struct *mm)
{
	spin_lock(&mm->page_table_lock);
	xen_pgd_pin(mm);
	spin_unlock(&mm->page_table_lock);
}


#ifdef CONFIG_SMP
/* Another cpu may still have their %cr3 pointing at the pagetable, so
   we need to repoint it somewhere else before we can unpin it. */
static void drop_other_mm_ref(void *info)
{
	struct mm_struct *mm = info;
	struct mm_struct *active_mm;

	active_mm = percpu_read(cpu_tlbstate.active_mm);

	if (active_mm == mm)
		leave_mm(smp_processor_id());

	/* If this cpu still has a stale cr3 reference, then make sure
	   it has been flushed. */
	if (percpu_read(xen_current_cr3) == __pa(mm->pgd))
		load_cr3(swapper_pg_dir);
}

static void xen_drop_mm_ref(struct mm_struct *mm)
{
	cpumask_var_t mask;
	unsigned cpu;

	if (current->active_mm == mm) {
		if (current->mm == mm)
			load_cr3(swapper_pg_dir);
		else
			leave_mm(smp_processor_id());
	}

	/* Get the "official" set of cpus referring to our pagetable. */
	if (!alloc_cpumask_var(&mask, GFP_ATOMIC)) {
		for_each_online_cpu(cpu) {
			if (!cpumask_test_cpu(cpu, mm_cpumask(mm))
			    && per_cpu(xen_current_cr3, cpu) != __pa(mm->pgd))
				continue;
			smp_call_function_single(cpu, drop_other_mm_ref, mm, 1);
		}
		return;
	}
	cpumask_copy(mask, mm_cpumask(mm));

	/* It's possible that a vcpu may have a stale reference to our
	   cr3, because its in lazy mode, and it hasn't yet flushed
	   its set of pending hypercalls yet.  In this case, we can
	   look at its actual current cr3 value, and force it to flush
	   if needed. */
	for_each_online_cpu(cpu) {
		if (per_cpu(xen_current_cr3, cpu) == __pa(mm->pgd))
			cpumask_set_cpu(cpu, mask);
	}

	if (!cpumask_empty(mask))
		smp_call_function_many(mask, drop_other_mm_ref, mm, 1);
	free_cpumask_var(mask);
}
#else
static void xen_drop_mm_ref(struct mm_struct *mm)
{
	if (current->active_mm == mm)
		load_cr3(swapper_pg_dir);
}
#endif

/*
 * While a process runs, Xen pins its pagetables, which means that the
 * hypervisor forces it to be read-only, and it controls all updates
 * to it.  This means that all pagetable updates have to go via the
 * hypervisor, which is moderately expensive.
 *
 * Since we're pulling the pagetable down, we switch to use init_mm,
 * unpin old process pagetable and mark it all read-write, which
 * allows further operations on it to be simple memory accesses.
 *
 * The only subtle point is that another CPU may be still using the
 * pagetable because of lazy tlb flushing.  This means we need need to
 * switch all CPUs off this pagetable before we can unpin it.
 */
void xen_exit_mmap(struct mm_struct *mm)
{
	get_cpu();		/* make sure we don't move around */
	xen_drop_mm_ref(mm);
	put_cpu();

	spin_lock(&mm->page_table_lock);

	/* pgd may not be pinned in the error exit path of execve */
	if (xen_page_pinned(mm->pgd))
		xen_pgd_unpin(mm);

	spin_unlock(&mm->page_table_lock);
}

static __init void xen_pagetable_setup_start(pgd_t *base)
{
}

static void xen_post_allocator_init(void);

static __init void xen_pagetable_setup_done(pgd_t *base)
{
	xen_setup_shared_info();
	xen_post_allocator_init();
}

static void xen_write_cr2(unsigned long cr2)
{
	percpu_read(xen_vcpu)->arch.cr2 = cr2;
}

static unsigned long xen_read_cr2(void)
{
	return percpu_read(xen_vcpu)->arch.cr2;
}

unsigned long xen_read_cr2_direct(void)
{
	return percpu_read(xen_vcpu_info.arch.cr2);
}

static void xen_flush_tlb(void)
{
	struct mmuext_op *op;
	struct multicall_space mcs;

	preempt_disable();

	mcs = xen_mc_entry(sizeof(*op));

	op = mcs.args;
	op->cmd = MMUEXT_TLB_FLUSH_LOCAL;
	MULTI_mmuext_op(mcs.mc, op, 1, NULL, DOMID_SELF);

	xen_mc_issue(PARAVIRT_LAZY_MMU);

	preempt_enable();
}

static void xen_flush_tlb_single(unsigned long addr)
{
	struct mmuext_op *op;
	struct multicall_space mcs;

	preempt_disable();

	mcs = xen_mc_entry(sizeof(*op));
	op = mcs.args;
	op->cmd = MMUEXT_INVLPG_LOCAL;
	op->arg1.linear_addr = addr & PAGE_MASK;
	MULTI_mmuext_op(mcs.mc, op, 1, NULL, DOMID_SELF);

	xen_mc_issue(PARAVIRT_LAZY_MMU);

	preempt_enable();
}

static void xen_flush_tlb_others(const struct cpumask *cpus,
				 struct mm_struct *mm, unsigned long va)
{
	struct {
		struct mmuext_op op;
		DECLARE_BITMAP(mask, NR_CPUS);
	} *args;
	struct multicall_space mcs;

	if (cpumask_empty(cpus))
		return;		/* nothing to do */

	mcs = xen_mc_entry(sizeof(*args));
	args = mcs.args;
	args->op.arg2.vcpumask = to_cpumask(args->mask);

	/* Remove us, and any offline CPUS. */
	cpumask_and(to_cpumask(args->mask), cpus, cpu_online_mask);
	cpumask_clear_cpu(smp_processor_id(), to_cpumask(args->mask));

	if (va == TLB_FLUSH_ALL) {
		args->op.cmd = MMUEXT_TLB_FLUSH_MULTI;
	} else {
		args->op.cmd = MMUEXT_INVLPG_MULTI;
		args->op.arg1.linear_addr = va;
	}

	MULTI_mmuext_op(mcs.mc, &args->op, 1, NULL, DOMID_SELF);

	xen_mc_issue(PARAVIRT_LAZY_MMU);
}

static unsigned long xen_read_cr3(void)
{
	return percpu_read(xen_cr3);
}

static void set_current_cr3(void *v)
{
	percpu_write(xen_current_cr3, (unsigned long)v);
}

static void __xen_write_cr3(bool kernel, unsigned long cr3)
{
	struct mmuext_op *op;
	struct multicall_space mcs;
	unsigned long mfn;

	if (cr3)
		mfn = pfn_to_mfn(PFN_DOWN(cr3));
	else
		mfn = 0;

	WARN_ON(mfn == 0 && kernel);

	mcs = __xen_mc_entry(sizeof(*op));

	op = mcs.args;
	op->cmd = kernel ? MMUEXT_NEW_BASEPTR : MMUEXT_NEW_USER_BASEPTR;
	op->arg1.mfn = mfn;

	MULTI_mmuext_op(mcs.mc, op, 1, NULL, DOMID_SELF);

	if (kernel) {
		percpu_write(xen_cr3, cr3);

		/* Update xen_current_cr3 once the batch has actually
		   been submitted. */
		xen_mc_callback(set_current_cr3, (void *)cr3);
	}
}

static void xen_write_cr3(unsigned long cr3)
{
	BUG_ON(preemptible());

	xen_mc_batch();  /* disables interrupts */

	/* Update while interrupts are disabled, so its atomic with
	   respect to ipis */
	percpu_write(xen_cr3, cr3);

	__xen_write_cr3(true, cr3);

#ifdef CONFIG_X86_64
	{
		pgd_t *user_pgd = xen_get_user_pgd(__va(cr3));
		if (user_pgd)
			__xen_write_cr3(false, __pa(user_pgd));
		else
			__xen_write_cr3(false, 0);
	}
#endif

	xen_mc_issue(PARAVIRT_LAZY_CPU);  /* interrupts restored */
}

static int xen_pgd_alloc(struct mm_struct *mm)
{
	pgd_t *pgd = mm->pgd;
	int ret = 0;

	BUG_ON(PagePinned(virt_to_page(pgd)));

#ifdef CONFIG_X86_64
	{
		struct page *page = virt_to_page(pgd);
		pgd_t *user_pgd;

		BUG_ON(page->private != 0);

		ret = -ENOMEM;

		user_pgd = (pgd_t *)__get_free_page(GFP_KERNEL | __GFP_ZERO);
		page->private = (unsigned long)user_pgd;

		if (user_pgd != NULL) {
			user_pgd[pgd_index(VSYSCALL_START)] =
				__pgd(__pa(level3_user_vsyscall) | _PAGE_TABLE);
			ret = 0;
		}

		BUG_ON(PagePinned(virt_to_page(xen_get_user_pgd(pgd))));
	}
#endif

	return ret;
}

static void xen_pgd_free(struct mm_struct *mm, pgd_t *pgd)
{
#ifdef CONFIG_X86_64
	pgd_t *user_pgd = xen_get_user_pgd(pgd);

	if (user_pgd)
		free_page((unsigned long)user_pgd);
#endif
}

static __init pte_t mask_rw_pte(pte_t *ptep, pte_t pte)
{
	unsigned long pfn = pte_pfn(pte);

#ifdef CONFIG_X86_32
	/* If there's an existing pte, then don't allow _PAGE_RW to be set */
	if (pte_val_ma(*ptep) & _PAGE_PRESENT)
		pte = __pte_ma(((pte_val_ma(*ptep) & _PAGE_RW) | ~_PAGE_RW) &
			       pte_val_ma(pte));
#endif

	/*
	 * If the new pfn is within the range of the newly allocated
	 * kernel pagetable, and it isn't being mapped into an
	 * early_ioremap fixmap slot as a freshly allocated page, make sure
	 * it is RO.
	 */
<<<<<<< HEAD
	if (!is_early_ioremap_ptep(ptep) &&
	    pfn >= pgt_buf_start && pfn < pgt_buf_end)
=======
	if (((!is_early_ioremap_ptep(ptep) &&
			pfn >= pgt_buf_start && pfn < pgt_buf_end)) ||
			(is_early_ioremap_ptep(ptep) && pfn != (pgt_buf_end - 1)))
>>>>>>> 8eca7a00
		pte = pte_wrprotect(pte);

	return pte;
}

/* Init-time set_pte while constructing initial pagetables, which
   doesn't allow RO pagetable pages to be remapped RW */
static __init void xen_set_pte_init(pte_t *ptep, pte_t pte)
{
	pte = mask_rw_pte(ptep, pte);

	xen_set_pte(ptep, pte);
}

static void pin_pagetable_pfn(unsigned cmd, unsigned long pfn)
{
	struct mmuext_op op;
	op.cmd = cmd;
	op.arg1.mfn = pfn_to_mfn(pfn);
	if (HYPERVISOR_mmuext_op(&op, 1, NULL, DOMID_SELF))
		BUG();
}

/* Early in boot, while setting up the initial pagetable, assume
   everything is pinned. */
static __init void xen_alloc_pte_init(struct mm_struct *mm, unsigned long pfn)
{
#ifdef CONFIG_FLATMEM
	BUG_ON(mem_map);	/* should only be used early */
#endif
	make_lowmem_page_readonly(__va(PFN_PHYS(pfn)));
	pin_pagetable_pfn(MMUEXT_PIN_L1_TABLE, pfn);
}

/* Used for pmd and pud */
static __init void xen_alloc_pmd_init(struct mm_struct *mm, unsigned long pfn)
{
#ifdef CONFIG_FLATMEM
	BUG_ON(mem_map);	/* should only be used early */
#endif
	make_lowmem_page_readonly(__va(PFN_PHYS(pfn)));
}

/* Early release_pte assumes that all pts are pinned, since there's
   only init_mm and anything attached to that is pinned. */
static __init void xen_release_pte_init(unsigned long pfn)
{
	pin_pagetable_pfn(MMUEXT_UNPIN_TABLE, pfn);
	make_lowmem_page_readwrite(__va(PFN_PHYS(pfn)));
}

static __init void xen_release_pmd_init(unsigned long pfn)
{
	make_lowmem_page_readwrite(__va(PFN_PHYS(pfn)));
}

/* This needs to make sure the new pte page is pinned iff its being
   attached to a pinned pagetable. */
static void xen_alloc_ptpage(struct mm_struct *mm, unsigned long pfn, unsigned level)
{
	struct page *page = pfn_to_page(pfn);

	if (PagePinned(virt_to_page(mm->pgd))) {
		SetPagePinned(page);

		if (!PageHighMem(page)) {
			make_lowmem_page_readonly(__va(PFN_PHYS((unsigned long)pfn)));
			if (level == PT_PTE && USE_SPLIT_PTLOCKS)
				pin_pagetable_pfn(MMUEXT_PIN_L1_TABLE, pfn);
		} else {
			/* make sure there are no stray mappings of
			   this page */
			kmap_flush_unused();
		}
	}
}

static void xen_alloc_pte(struct mm_struct *mm, unsigned long pfn)
{
	xen_alloc_ptpage(mm, pfn, PT_PTE);
}

static void xen_alloc_pmd(struct mm_struct *mm, unsigned long pfn)
{
	xen_alloc_ptpage(mm, pfn, PT_PMD);
}

/* This should never happen until we're OK to use struct page */
static void xen_release_ptpage(unsigned long pfn, unsigned level)
{
	struct page *page = pfn_to_page(pfn);

	if (PagePinned(page)) {
		if (!PageHighMem(page)) {
			if (level == PT_PTE && USE_SPLIT_PTLOCKS)
				pin_pagetable_pfn(MMUEXT_UNPIN_TABLE, pfn);
			make_lowmem_page_readwrite(__va(PFN_PHYS(pfn)));
		}
		ClearPagePinned(page);
	}
}

static void xen_release_pte(unsigned long pfn)
{
	xen_release_ptpage(pfn, PT_PTE);
}

static void xen_release_pmd(unsigned long pfn)
{
	xen_release_ptpage(pfn, PT_PMD);
}

#if PAGETABLE_LEVELS == 4
static void xen_alloc_pud(struct mm_struct *mm, unsigned long pfn)
{
	xen_alloc_ptpage(mm, pfn, PT_PUD);
}

static void xen_release_pud(unsigned long pfn)
{
	xen_release_ptpage(pfn, PT_PUD);
}
#endif

void __init xen_reserve_top(void)
{
#ifdef CONFIG_X86_32
	unsigned long top = HYPERVISOR_VIRT_START;
	struct xen_platform_parameters pp;

	if (HYPERVISOR_xen_version(XENVER_platform_parameters, &pp) == 0)
		top = pp.virt_start;

	reserve_top_address(-top);
#endif	/* CONFIG_X86_32 */
}

/*
 * Like __va(), but returns address in the kernel mapping (which is
 * all we have until the physical memory mapping has been set up.
 */
static void *__ka(phys_addr_t paddr)
{
#ifdef CONFIG_X86_64
	return (void *)(paddr + __START_KERNEL_map);
#else
	return __va(paddr);
#endif
}

/* Convert a machine address to physical address */
static unsigned long m2p(phys_addr_t maddr)
{
	phys_addr_t paddr;

	maddr &= PTE_PFN_MASK;
	paddr = mfn_to_pfn(maddr >> PAGE_SHIFT) << PAGE_SHIFT;

	return paddr;
}

/* Convert a machine address to kernel virtual */
static void *m2v(phys_addr_t maddr)
{
	return __ka(m2p(maddr));
}

/* Set the page permissions on an identity-mapped pages */
static void set_page_prot(void *addr, pgprot_t prot)
{
	unsigned long pfn = __pa(addr) >> PAGE_SHIFT;
	pte_t pte = pfn_pte(pfn, prot);

	if (HYPERVISOR_update_va_mapping((unsigned long)addr, pte, 0))
		BUG();
}

static __init void xen_map_identity_early(pmd_t *pmd, unsigned long max_pfn)
{
	unsigned pmdidx, pteidx;
	unsigned ident_pte;
	unsigned long pfn;

	level1_ident_pgt = extend_brk(sizeof(pte_t) * LEVEL1_IDENT_ENTRIES,
				      PAGE_SIZE);

	ident_pte = 0;
	pfn = 0;
	for (pmdidx = 0; pmdidx < PTRS_PER_PMD && pfn < max_pfn; pmdidx++) {
		pte_t *pte_page;

		/* Reuse or allocate a page of ptes */
		if (pmd_present(pmd[pmdidx]))
			pte_page = m2v(pmd[pmdidx].pmd);
		else {
			/* Check for free pte pages */
			if (ident_pte == LEVEL1_IDENT_ENTRIES)
				break;

			pte_page = &level1_ident_pgt[ident_pte];
			ident_pte += PTRS_PER_PTE;

			pmd[pmdidx] = __pmd(__pa(pte_page) | _PAGE_TABLE);
		}

		/* Install mappings */
		for (pteidx = 0; pteidx < PTRS_PER_PTE; pteidx++, pfn++) {
			pte_t pte;

			if (!pte_none(pte_page[pteidx]))
				continue;

			pte = pfn_pte(pfn, PAGE_KERNEL_EXEC);
			pte_page[pteidx] = pte;
		}
	}

	for (pteidx = 0; pteidx < ident_pte; pteidx += PTRS_PER_PTE)
		set_page_prot(&level1_ident_pgt[pteidx], PAGE_KERNEL_RO);

	set_page_prot(pmd, PAGE_KERNEL_RO);
}

void __init xen_setup_machphys_mapping(void)
{
	struct xen_machphys_mapping mapping;
	unsigned long machine_to_phys_nr_ents;

	if (HYPERVISOR_memory_op(XENMEM_machphys_mapping, &mapping) == 0) {
		machine_to_phys_mapping = (unsigned long *)mapping.v_start;
		machine_to_phys_nr_ents = mapping.max_mfn + 1;
	} else {
		machine_to_phys_nr_ents = MACH2PHYS_NR_ENTRIES;
	}
	machine_to_phys_order = fls(machine_to_phys_nr_ents - 1);
}

#ifdef CONFIG_X86_64
static void convert_pfn_mfn(void *v)
{
	pte_t *pte = v;
	int i;

	/* All levels are converted the same way, so just treat them
	   as ptes. */
	for (i = 0; i < PTRS_PER_PTE; i++)
		pte[i] = xen_make_pte(pte[i].pte);
}

/*
 * Set up the initial kernel pagetable.
 *
 * We can construct this by grafting the Xen provided pagetable into
 * head_64.S's preconstructed pagetables.  We copy the Xen L2's into
 * level2_ident_pgt, level2_kernel_pgt and level2_fixmap_pgt.  This
 * means that only the kernel has a physical mapping to start with -
 * but that's enough to get __va working.  We need to fill in the rest
 * of the physical mapping once some sort of allocator has been set
 * up.
 */
__init pgd_t *xen_setup_kernel_pagetable(pgd_t *pgd,
					 unsigned long max_pfn)
{
	pud_t *l3;
	pmd_t *l2;

	/* max_pfn_mapped is the last pfn mapped in the initial memory
	 * mappings. Considering that on Xen after the kernel mappings we
	 * have the mappings of some pages that don't exist in pfn space, we
	 * set max_pfn_mapped to the last real pfn mapped. */
	max_pfn_mapped = PFN_DOWN(__pa(xen_start_info->mfn_list));

	/* Zap identity mapping */
	init_level4_pgt[0] = __pgd(0);

	/* Pre-constructed entries are in pfn, so convert to mfn */
	convert_pfn_mfn(init_level4_pgt);
	convert_pfn_mfn(level3_ident_pgt);
	convert_pfn_mfn(level3_kernel_pgt);

	l3 = m2v(pgd[pgd_index(__START_KERNEL_map)].pgd);
	l2 = m2v(l3[pud_index(__START_KERNEL_map)].pud);

	memcpy(level2_ident_pgt, l2, sizeof(pmd_t) * PTRS_PER_PMD);
	memcpy(level2_kernel_pgt, l2, sizeof(pmd_t) * PTRS_PER_PMD);

	l3 = m2v(pgd[pgd_index(__START_KERNEL_map + PMD_SIZE)].pgd);
	l2 = m2v(l3[pud_index(__START_KERNEL_map + PMD_SIZE)].pud);
	memcpy(level2_fixmap_pgt, l2, sizeof(pmd_t) * PTRS_PER_PMD);

	/* Set up identity map */
	xen_map_identity_early(level2_ident_pgt, max_pfn);

	/* Make pagetable pieces RO */
	set_page_prot(init_level4_pgt, PAGE_KERNEL_RO);
	set_page_prot(level3_ident_pgt, PAGE_KERNEL_RO);
	set_page_prot(level3_kernel_pgt, PAGE_KERNEL_RO);
	set_page_prot(level3_user_vsyscall, PAGE_KERNEL_RO);
	set_page_prot(level2_kernel_pgt, PAGE_KERNEL_RO);
	set_page_prot(level2_fixmap_pgt, PAGE_KERNEL_RO);

	/* Pin down new L4 */
	pin_pagetable_pfn(MMUEXT_PIN_L4_TABLE,
			  PFN_DOWN(__pa_symbol(init_level4_pgt)));

	/* Unpin Xen-provided one */
	pin_pagetable_pfn(MMUEXT_UNPIN_TABLE, PFN_DOWN(__pa(pgd)));

	/* Switch over */
	pgd = init_level4_pgt;

	/*
	 * At this stage there can be no user pgd, and no page
	 * structure to attach it to, so make sure we just set kernel
	 * pgd.
	 */
	xen_mc_batch();
	__xen_write_cr3(true, __pa(pgd));
	xen_mc_issue(PARAVIRT_LAZY_CPU);

	memblock_x86_reserve_range(__pa(xen_start_info->pt_base),
		      __pa(xen_start_info->pt_base +
			   xen_start_info->nr_pt_frames * PAGE_SIZE),
		      "XEN PAGETABLES");

	return pgd;
}
#else	/* !CONFIG_X86_64 */
static RESERVE_BRK_ARRAY(pmd_t, initial_kernel_pmd, PTRS_PER_PMD);
static RESERVE_BRK_ARRAY(pmd_t, swapper_kernel_pmd, PTRS_PER_PMD);

static __init void xen_write_cr3_init(unsigned long cr3)
{
	unsigned long pfn = PFN_DOWN(__pa(swapper_pg_dir));

	BUG_ON(read_cr3() != __pa(initial_page_table));
	BUG_ON(cr3 != __pa(swapper_pg_dir));

	/*
	 * We are switching to swapper_pg_dir for the first time (from
	 * initial_page_table) and therefore need to mark that page
	 * read-only and then pin it.
	 *
	 * Xen disallows sharing of kernel PMDs for PAE
	 * guests. Therefore we must copy the kernel PMD from
	 * initial_page_table into a new kernel PMD to be used in
	 * swapper_pg_dir.
	 */
	swapper_kernel_pmd =
		extend_brk(sizeof(pmd_t) * PTRS_PER_PMD, PAGE_SIZE);
	memcpy(swapper_kernel_pmd, initial_kernel_pmd,
	       sizeof(pmd_t) * PTRS_PER_PMD);
	swapper_pg_dir[KERNEL_PGD_BOUNDARY] =
		__pgd(__pa(swapper_kernel_pmd) | _PAGE_PRESENT);
	set_page_prot(swapper_kernel_pmd, PAGE_KERNEL_RO);

	set_page_prot(swapper_pg_dir, PAGE_KERNEL_RO);
	xen_write_cr3(cr3);
	pin_pagetable_pfn(MMUEXT_PIN_L3_TABLE, pfn);

	pin_pagetable_pfn(MMUEXT_UNPIN_TABLE,
			  PFN_DOWN(__pa(initial_page_table)));
	set_page_prot(initial_page_table, PAGE_KERNEL);
	set_page_prot(initial_kernel_pmd, PAGE_KERNEL);

	pv_mmu_ops.write_cr3 = &xen_write_cr3;
}

__init pgd_t *xen_setup_kernel_pagetable(pgd_t *pgd,
					 unsigned long max_pfn)
{
	pmd_t *kernel_pmd;

	initial_kernel_pmd =
		extend_brk(sizeof(pmd_t) * PTRS_PER_PMD, PAGE_SIZE);

	max_pfn_mapped = PFN_DOWN(__pa(xen_start_info->mfn_list));

	kernel_pmd = m2v(pgd[KERNEL_PGD_BOUNDARY].pgd);
	memcpy(initial_kernel_pmd, kernel_pmd, sizeof(pmd_t) * PTRS_PER_PMD);

	xen_map_identity_early(initial_kernel_pmd, max_pfn);

	memcpy(initial_page_table, pgd, sizeof(pgd_t) * PTRS_PER_PGD);
	initial_page_table[KERNEL_PGD_BOUNDARY] =
		__pgd(__pa(initial_kernel_pmd) | _PAGE_PRESENT);

	set_page_prot(initial_kernel_pmd, PAGE_KERNEL_RO);
	set_page_prot(initial_page_table, PAGE_KERNEL_RO);
	set_page_prot(empty_zero_page, PAGE_KERNEL_RO);

	pin_pagetable_pfn(MMUEXT_UNPIN_TABLE, PFN_DOWN(__pa(pgd)));

	pin_pagetable_pfn(MMUEXT_PIN_L3_TABLE,
			  PFN_DOWN(__pa(initial_page_table)));
	xen_write_cr3(__pa(initial_page_table));

	memblock_x86_reserve_range(__pa(xen_start_info->pt_base),
		      __pa(xen_start_info->pt_base +
			   xen_start_info->nr_pt_frames * PAGE_SIZE),
		      "XEN PAGETABLES");

	return initial_page_table;
}
#endif	/* CONFIG_X86_64 */

static unsigned char dummy_mapping[PAGE_SIZE] __page_aligned_bss;

static void xen_set_fixmap(unsigned idx, phys_addr_t phys, pgprot_t prot)
{
	pte_t pte;

	phys >>= PAGE_SHIFT;

	switch (idx) {
	case FIX_BTMAP_END ... FIX_BTMAP_BEGIN:
#ifdef CONFIG_X86_F00F_BUG
	case FIX_F00F_IDT:
#endif
#ifdef CONFIG_X86_32
	case FIX_WP_TEST:
	case FIX_VDSO:
# ifdef CONFIG_HIGHMEM
	case FIX_KMAP_BEGIN ... FIX_KMAP_END:
# endif
#else
	case VSYSCALL_LAST_PAGE ... VSYSCALL_FIRST_PAGE:
#endif
	case FIX_TEXT_POKE0:
	case FIX_TEXT_POKE1:
		/* All local page mappings */
		pte = pfn_pte(phys, prot);
		break;

#ifdef CONFIG_X86_LOCAL_APIC
	case FIX_APIC_BASE:	/* maps dummy local APIC */
		pte = pfn_pte(PFN_DOWN(__pa(dummy_mapping)), PAGE_KERNEL);
		break;
#endif

#ifdef CONFIG_X86_IO_APIC
	case FIX_IO_APIC_BASE_0 ... FIX_IO_APIC_BASE_END:
		/*
		 * We just don't map the IO APIC - all access is via
		 * hypercalls.  Keep the address in the pte for reference.
		 */
		pte = pfn_pte(PFN_DOWN(__pa(dummy_mapping)), PAGE_KERNEL);
		break;
#endif

	case FIX_PARAVIRT_BOOTMAP:
		/* This is an MFN, but it isn't an IO mapping from the
		   IO domain */
		pte = mfn_pte(phys, prot);
		break;

	default:
		/* By default, set_fixmap is used for hardware mappings */
		pte = mfn_pte(phys, __pgprot(pgprot_val(prot) | _PAGE_IOMAP));
		break;
	}

	__native_set_fixmap(idx, pte);

#ifdef CONFIG_X86_64
	/* Replicate changes to map the vsyscall page into the user
	   pagetable vsyscall mapping. */
	if (idx >= VSYSCALL_LAST_PAGE && idx <= VSYSCALL_FIRST_PAGE) {
		unsigned long vaddr = __fix_to_virt(idx);
		set_pte_vaddr_pud(level3_user_vsyscall, vaddr, pte);
	}
#endif
}

__init void xen_ident_map_ISA(void)
{
	unsigned long pa;

	/*
	 * If we're dom0, then linear map the ISA machine addresses into
	 * the kernel's address space.
	 */
	if (!xen_initial_domain())
		return;

	xen_raw_printk("Xen: setup ISA identity maps\n");

	for (pa = ISA_START_ADDRESS; pa < ISA_END_ADDRESS; pa += PAGE_SIZE) {
		pte_t pte = mfn_pte(PFN_DOWN(pa), PAGE_KERNEL_IO);

		if (HYPERVISOR_update_va_mapping(PAGE_OFFSET + pa, pte, 0))
			BUG();
	}

	xen_flush_tlb();
}

static __init void xen_post_allocator_init(void)
{
#ifdef CONFIG_XEN_DEBUG
	pv_mmu_ops.make_pte = PV_CALLEE_SAVE(xen_make_pte_debug);
#endif
	pv_mmu_ops.set_pte = xen_set_pte;
	pv_mmu_ops.set_pmd = xen_set_pmd;
	pv_mmu_ops.set_pud = xen_set_pud;
#if PAGETABLE_LEVELS == 4
	pv_mmu_ops.set_pgd = xen_set_pgd;
#endif

	/* This will work as long as patching hasn't happened yet
	   (which it hasn't) */
	pv_mmu_ops.alloc_pte = xen_alloc_pte;
	pv_mmu_ops.alloc_pmd = xen_alloc_pmd;
	pv_mmu_ops.release_pte = xen_release_pte;
	pv_mmu_ops.release_pmd = xen_release_pmd;
#if PAGETABLE_LEVELS == 4
	pv_mmu_ops.alloc_pud = xen_alloc_pud;
	pv_mmu_ops.release_pud = xen_release_pud;
#endif

#ifdef CONFIG_X86_64
	SetPagePinned(virt_to_page(level3_user_vsyscall));
#endif
	xen_mark_init_mm_pinned();
}

static void xen_leave_lazy_mmu(void)
{
	preempt_disable();
	xen_mc_flush();
	paravirt_leave_lazy_mmu();
	preempt_enable();
}

static const struct pv_mmu_ops xen_mmu_ops __initdata = {
	.read_cr2 = xen_read_cr2,
	.write_cr2 = xen_write_cr2,

	.read_cr3 = xen_read_cr3,
#ifdef CONFIG_X86_32
	.write_cr3 = xen_write_cr3_init,
#else
	.write_cr3 = xen_write_cr3,
#endif

	.flush_tlb_user = xen_flush_tlb,
	.flush_tlb_kernel = xen_flush_tlb,
	.flush_tlb_single = xen_flush_tlb_single,
	.flush_tlb_others = xen_flush_tlb_others,

	.pte_update = paravirt_nop,
	.pte_update_defer = paravirt_nop,

	.pgd_alloc = xen_pgd_alloc,
	.pgd_free = xen_pgd_free,

	.alloc_pte = xen_alloc_pte_init,
	.release_pte = xen_release_pte_init,
	.alloc_pmd = xen_alloc_pmd_init,
	.release_pmd = xen_release_pmd_init,

	.set_pte = xen_set_pte_init,
	.set_pte_at = xen_set_pte_at,
	.set_pmd = xen_set_pmd_hyper,

	.ptep_modify_prot_start = __ptep_modify_prot_start,
	.ptep_modify_prot_commit = __ptep_modify_prot_commit,

	.pte_val = PV_CALLEE_SAVE(xen_pte_val),
	.pgd_val = PV_CALLEE_SAVE(xen_pgd_val),

	.make_pte = PV_CALLEE_SAVE(xen_make_pte),
	.make_pgd = PV_CALLEE_SAVE(xen_make_pgd),

#ifdef CONFIG_X86_PAE
	.set_pte_atomic = xen_set_pte_atomic,
	.pte_clear = xen_pte_clear,
	.pmd_clear = xen_pmd_clear,
#endif	/* CONFIG_X86_PAE */
	.set_pud = xen_set_pud_hyper,

	.make_pmd = PV_CALLEE_SAVE(xen_make_pmd),
	.pmd_val = PV_CALLEE_SAVE(xen_pmd_val),

#if PAGETABLE_LEVELS == 4
	.pud_val = PV_CALLEE_SAVE(xen_pud_val),
	.make_pud = PV_CALLEE_SAVE(xen_make_pud),
	.set_pgd = xen_set_pgd_hyper,

	.alloc_pud = xen_alloc_pmd_init,
	.release_pud = xen_release_pmd_init,
#endif	/* PAGETABLE_LEVELS == 4 */

	.activate_mm = xen_activate_mm,
	.dup_mmap = xen_dup_mmap,
	.exit_mmap = xen_exit_mmap,

	.lazy_mode = {
		.enter = paravirt_enter_lazy_mmu,
		.leave = xen_leave_lazy_mmu,
	},

	.set_fixmap = xen_set_fixmap,
};

void __init xen_init_mmu_ops(void)
{
	x86_init.paging.pagetable_setup_start = xen_pagetable_setup_start;
	x86_init.paging.pagetable_setup_done = xen_pagetable_setup_done;
	pv_mmu_ops = xen_mmu_ops;

	memset(dummy_mapping, 0xff, PAGE_SIZE);
}

/* Protected by xen_reservation_lock. */
#define MAX_CONTIG_ORDER 9 /* 2MB */
static unsigned long discontig_frames[1<<MAX_CONTIG_ORDER];

#define VOID_PTE (mfn_pte(0, __pgprot(0)))
static void xen_zap_pfn_range(unsigned long vaddr, unsigned int order,
				unsigned long *in_frames,
				unsigned long *out_frames)
{
	int i;
	struct multicall_space mcs;

	xen_mc_batch();
	for (i = 0; i < (1UL<<order); i++, vaddr += PAGE_SIZE) {
		mcs = __xen_mc_entry(0);

		if (in_frames)
			in_frames[i] = virt_to_mfn(vaddr);

		MULTI_update_va_mapping(mcs.mc, vaddr, VOID_PTE, 0);
		__set_phys_to_machine(virt_to_pfn(vaddr), INVALID_P2M_ENTRY);

		if (out_frames)
			out_frames[i] = virt_to_pfn(vaddr);
	}
	xen_mc_issue(0);
}

/*
 * Update the pfn-to-mfn mappings for a virtual address range, either to
 * point to an array of mfns, or contiguously from a single starting
 * mfn.
 */
static void xen_remap_exchanged_ptes(unsigned long vaddr, int order,
				     unsigned long *mfns,
				     unsigned long first_mfn)
{
	unsigned i, limit;
	unsigned long mfn;

	xen_mc_batch();

	limit = 1u << order;
	for (i = 0; i < limit; i++, vaddr += PAGE_SIZE) {
		struct multicall_space mcs;
		unsigned flags;

		mcs = __xen_mc_entry(0);
		if (mfns)
			mfn = mfns[i];
		else
			mfn = first_mfn + i;

		if (i < (limit - 1))
			flags = 0;
		else {
			if (order == 0)
				flags = UVMF_INVLPG | UVMF_ALL;
			else
				flags = UVMF_TLB_FLUSH | UVMF_ALL;
		}

		MULTI_update_va_mapping(mcs.mc, vaddr,
				mfn_pte(mfn, PAGE_KERNEL), flags);

		set_phys_to_machine(virt_to_pfn(vaddr), mfn);
	}

	xen_mc_issue(0);
}

/*
 * Perform the hypercall to exchange a region of our pfns to point to
 * memory with the required contiguous alignment.  Takes the pfns as
 * input, and populates mfns as output.
 *
 * Returns a success code indicating whether the hypervisor was able to
 * satisfy the request or not.
 */
static int xen_exchange_memory(unsigned long extents_in, unsigned int order_in,
			       unsigned long *pfns_in,
			       unsigned long extents_out,
			       unsigned int order_out,
			       unsigned long *mfns_out,
			       unsigned int address_bits)
{
	long rc;
	int success;

	struct xen_memory_exchange exchange = {
		.in = {
			.nr_extents   = extents_in,
			.extent_order = order_in,
			.extent_start = pfns_in,
			.domid        = DOMID_SELF
		},
		.out = {
			.nr_extents   = extents_out,
			.extent_order = order_out,
			.extent_start = mfns_out,
			.address_bits = address_bits,
			.domid        = DOMID_SELF
		}
	};

	BUG_ON(extents_in << order_in != extents_out << order_out);

	rc = HYPERVISOR_memory_op(XENMEM_exchange, &exchange);
	success = (exchange.nr_exchanged == extents_in);

	BUG_ON(!success && ((exchange.nr_exchanged != 0) || (rc == 0)));
	BUG_ON(success && (rc != 0));

	return success;
}

int xen_create_contiguous_region(unsigned long vstart, unsigned int order,
				 unsigned int address_bits)
{
	unsigned long *in_frames = discontig_frames, out_frame;
	unsigned long  flags;
	int            success;

	/*
	 * Currently an auto-translated guest will not perform I/O, nor will
	 * it require PAE page directories below 4GB. Therefore any calls to
	 * this function are redundant and can be ignored.
	 */

	if (xen_feature(XENFEAT_auto_translated_physmap))
		return 0;

	if (unlikely(order > MAX_CONTIG_ORDER))
		return -ENOMEM;

	memset((void *) vstart, 0, PAGE_SIZE << order);

	spin_lock_irqsave(&xen_reservation_lock, flags);

	/* 1. Zap current PTEs, remembering MFNs. */
	xen_zap_pfn_range(vstart, order, in_frames, NULL);

	/* 2. Get a new contiguous memory extent. */
	out_frame = virt_to_pfn(vstart);
	success = xen_exchange_memory(1UL << order, 0, in_frames,
				      1, order, &out_frame,
				      address_bits);

	/* 3. Map the new extent in place of old pages. */
	if (success)
		xen_remap_exchanged_ptes(vstart, order, NULL, out_frame);
	else
		xen_remap_exchanged_ptes(vstart, order, in_frames, 0);

	spin_unlock_irqrestore(&xen_reservation_lock, flags);

	return success ? 0 : -ENOMEM;
}
EXPORT_SYMBOL_GPL(xen_create_contiguous_region);

void xen_destroy_contiguous_region(unsigned long vstart, unsigned int order)
{
	unsigned long *out_frames = discontig_frames, in_frame;
	unsigned long  flags;
	int success;

	if (xen_feature(XENFEAT_auto_translated_physmap))
		return;

	if (unlikely(order > MAX_CONTIG_ORDER))
		return;

	memset((void *) vstart, 0, PAGE_SIZE << order);

	spin_lock_irqsave(&xen_reservation_lock, flags);

	/* 1. Find start MFN of contiguous extent. */
	in_frame = virt_to_mfn(vstart);

	/* 2. Zap current PTEs. */
	xen_zap_pfn_range(vstart, order, NULL, out_frames);

	/* 3. Do the exchange for non-contiguous MFNs. */
	success = xen_exchange_memory(1, order, &in_frame, 1UL << order,
					0, out_frames, 0);

	/* 4. Map new pages in place of old pages. */
	if (success)
		xen_remap_exchanged_ptes(vstart, order, out_frames, 0);
	else
		xen_remap_exchanged_ptes(vstart, order, NULL, in_frame);

	spin_unlock_irqrestore(&xen_reservation_lock, flags);
}
EXPORT_SYMBOL_GPL(xen_destroy_contiguous_region);

#ifdef CONFIG_XEN_PVHVM
static void xen_hvm_exit_mmap(struct mm_struct *mm)
{
	struct xen_hvm_pagetable_dying a;
	int rc;

	a.domid = DOMID_SELF;
	a.gpa = __pa(mm->pgd);
	rc = HYPERVISOR_hvm_op(HVMOP_pagetable_dying, &a);
	WARN_ON_ONCE(rc < 0);
}

static int is_pagetable_dying_supported(void)
{
	struct xen_hvm_pagetable_dying a;
	int rc = 0;

	a.domid = DOMID_SELF;
	a.gpa = 0x00;
	rc = HYPERVISOR_hvm_op(HVMOP_pagetable_dying, &a);
	if (rc < 0) {
		printk(KERN_DEBUG "HVMOP_pagetable_dying not supported\n");
		return 0;
	}
	return 1;
}

void __init xen_hvm_init_mmu_ops(void)
{
	if (is_pagetable_dying_supported())
		pv_mmu_ops.exit_mmap = xen_hvm_exit_mmap;
}
#endif

#define REMAP_BATCH_SIZE 16

struct remap_data {
	unsigned long mfn;
	pgprot_t prot;
	struct mmu_update *mmu_update;
};

static int remap_area_mfn_pte_fn(pte_t *ptep, pgtable_t token,
				 unsigned long addr, void *data)
{
	struct remap_data *rmd = data;
	pte_t pte = pte_mkspecial(pfn_pte(rmd->mfn++, rmd->prot));

	rmd->mmu_update->ptr = arbitrary_virt_to_machine(ptep).maddr;
	rmd->mmu_update->val = pte_val_ma(pte);
	rmd->mmu_update++;

	return 0;
}

int xen_remap_domain_mfn_range(struct vm_area_struct *vma,
			       unsigned long addr,
			       unsigned long mfn, int nr,
			       pgprot_t prot, unsigned domid)
{
	struct remap_data rmd;
	struct mmu_update mmu_update[REMAP_BATCH_SIZE];
	int batch;
	unsigned long range;
	int err = 0;

	prot = __pgprot(pgprot_val(prot) | _PAGE_IOMAP);

	BUG_ON(!((vma->vm_flags & (VM_PFNMAP | VM_RESERVED | VM_IO)) ==
				(VM_PFNMAP | VM_RESERVED | VM_IO)));

	rmd.mfn = mfn;
	rmd.prot = prot;

	while (nr) {
		batch = min(REMAP_BATCH_SIZE, nr);
		range = (unsigned long)batch << PAGE_SHIFT;

		rmd.mmu_update = mmu_update;
		err = apply_to_page_range(vma->vm_mm, addr, range,
					  remap_area_mfn_pte_fn, &rmd);
		if (err)
			goto out;

		err = -EFAULT;
		if (HYPERVISOR_mmu_update(mmu_update, batch, NULL, domid) < 0)
			goto out;

		nr -= batch;
		addr += range;
	}

	err = 0;
out:

	flush_tlb_all();

	return err;
}
EXPORT_SYMBOL_GPL(xen_remap_domain_mfn_range);

#ifdef CONFIG_XEN_DEBUG_FS

static int p2m_dump_open(struct inode *inode, struct file *filp)
{
	return single_open(filp, p2m_dump_show, NULL);
}

static const struct file_operations p2m_dump_fops = {
	.open		= p2m_dump_open,
	.read		= seq_read,
	.llseek		= seq_lseek,
	.release	= single_release,
};

static struct dentry *d_mmu_debug;

static int __init xen_mmu_debugfs(void)
{
	struct dentry *d_xen = xen_init_debugfs();

	if (d_xen == NULL)
		return -ENOMEM;

	d_mmu_debug = debugfs_create_dir("mmu", d_xen);

	debugfs_create_u8("zero_stats", 0644, d_mmu_debug, &zero_stats);

	debugfs_create_u32("pgd_update", 0444, d_mmu_debug, &mmu_stats.pgd_update);
	debugfs_create_u32("pgd_update_pinned", 0444, d_mmu_debug,
			   &mmu_stats.pgd_update_pinned);
	debugfs_create_u32("pgd_update_batched", 0444, d_mmu_debug,
			   &mmu_stats.pgd_update_pinned);

	debugfs_create_u32("pud_update", 0444, d_mmu_debug, &mmu_stats.pud_update);
	debugfs_create_u32("pud_update_pinned", 0444, d_mmu_debug,
			   &mmu_stats.pud_update_pinned);
	debugfs_create_u32("pud_update_batched", 0444, d_mmu_debug,
			   &mmu_stats.pud_update_pinned);

	debugfs_create_u32("pmd_update", 0444, d_mmu_debug, &mmu_stats.pmd_update);
	debugfs_create_u32("pmd_update_pinned", 0444, d_mmu_debug,
			   &mmu_stats.pmd_update_pinned);
	debugfs_create_u32("pmd_update_batched", 0444, d_mmu_debug,
			   &mmu_stats.pmd_update_pinned);

	debugfs_create_u32("pte_update", 0444, d_mmu_debug, &mmu_stats.pte_update);
//	debugfs_create_u32("pte_update_pinned", 0444, d_mmu_debug,
//			   &mmu_stats.pte_update_pinned);
	debugfs_create_u32("pte_update_batched", 0444, d_mmu_debug,
			   &mmu_stats.pte_update_pinned);

	debugfs_create_u32("mmu_update", 0444, d_mmu_debug, &mmu_stats.mmu_update);
	debugfs_create_u32("mmu_update_extended", 0444, d_mmu_debug,
			   &mmu_stats.mmu_update_extended);
	xen_debugfs_create_u32_array("mmu_update_histo", 0444, d_mmu_debug,
				     mmu_stats.mmu_update_histo, 20);

	debugfs_create_u32("set_pte_at", 0444, d_mmu_debug, &mmu_stats.set_pte_at);
	debugfs_create_u32("set_pte_at_batched", 0444, d_mmu_debug,
			   &mmu_stats.set_pte_at_batched);
	debugfs_create_u32("set_pte_at_current", 0444, d_mmu_debug,
			   &mmu_stats.set_pte_at_current);
	debugfs_create_u32("set_pte_at_kernel", 0444, d_mmu_debug,
			   &mmu_stats.set_pte_at_kernel);

	debugfs_create_u32("prot_commit", 0444, d_mmu_debug, &mmu_stats.prot_commit);
	debugfs_create_u32("prot_commit_batched", 0444, d_mmu_debug,
			   &mmu_stats.prot_commit_batched);

	debugfs_create_file("p2m", 0600, d_mmu_debug, NULL, &p2m_dump_fops);
	return 0;
}
fs_initcall(xen_mmu_debugfs);

#endif	/* CONFIG_XEN_DEBUG_FS */<|MERGE_RESOLUTION|>--- conflicted
+++ resolved
@@ -1490,14 +1490,9 @@
 	 * early_ioremap fixmap slot as a freshly allocated page, make sure
 	 * it is RO.
 	 */
-<<<<<<< HEAD
-	if (!is_early_ioremap_ptep(ptep) &&
-	    pfn >= pgt_buf_start && pfn < pgt_buf_end)
-=======
 	if (((!is_early_ioremap_ptep(ptep) &&
 			pfn >= pgt_buf_start && pfn < pgt_buf_end)) ||
 			(is_early_ioremap_ptep(ptep) && pfn != (pgt_buf_end - 1)))
->>>>>>> 8eca7a00
 		pte = pte_wrprotect(pte);
 
 	return pte;
