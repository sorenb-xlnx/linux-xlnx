--- conflicted
+++ resolved
@@ -2627,12 +2627,8 @@
 
 	prot = __pgprot(pgprot_val(prot) | _PAGE_IOMAP);
 
-<<<<<<< HEAD
 	BUG_ON(!((vma->vm_flags & (VM_PFNMAP | VM_RESERVED | VM_IO)) ==
 				(VM_PFNMAP | VM_RESERVED | VM_IO)));
-=======
-	vma->vm_flags |= VM_IO | VM_RESERVED | VM_PFNMAP;
->>>>>>> 9ec23a7f
 
 	rmd.mfn = mfn;
 	rmd.prot = prot;
