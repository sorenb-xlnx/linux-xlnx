--- conflicted
+++ resolved
@@ -1280,11 +1280,6 @@
 	/* Remove us, and any offline CPUS. */
 	cpumask_and(to_cpumask(args->mask), cpus, cpu_online_mask);
 	cpumask_clear_cpu(smp_processor_id(), to_cpumask(args->mask));
-<<<<<<< HEAD
-	if (unlikely(cpumask_empty(to_cpumask(args->mask))))
-		goto issue;
-=======
->>>>>>> 7a46c594
 
 	if (va == TLB_FLUSH_ALL) {
 		args->op.cmd = MMUEXT_TLB_FLUSH_MULTI;
@@ -1295,10 +1290,6 @@
 
 	MULTI_mmuext_op(mcs.mc, &args->op, 1, NULL, DOMID_SELF);
 
-<<<<<<< HEAD
-issue:
-=======
->>>>>>> 7a46c594
 	xen_mc_issue(PARAVIRT_LAZY_MMU);
 }
 
