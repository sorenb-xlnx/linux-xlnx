/*
 * Xen mmu operations
 *
 * This file contains the various mmu fetch and update operations.
 * The most important job they must perform is the mapping between the
 * domain's pfn and the overall machine mfns.
 *
 * Xen allows guests to directly update the pagetable, in a controlled
 * fashion.  In other words, the guest modifies the same pagetable
 * that the CPU actually uses, which eliminates the overhead of having
 * a separate shadow pagetable.
 *
 * In order to allow this, it falls on the guest domain to map its
 * notion of a "physical" pfn - which is just a domain-local linear
 * address - into a real "machine address" which the CPU's MMU can
 * use.
 *
 * A pgd_t/pmd_t/pte_t will typically contain an mfn, and so can be
 * inserted directly into the pagetable.  When creating a new
 * pte/pmd/pgd, it converts the passed pfn into an mfn.  Conversely,
 * when reading the content back with __(pgd|pmd|pte)_val, it converts
 * the mfn back into a pfn.
 *
 * The other constraint is that all pages which make up a pagetable
 * must be mapped read-only in the guest.  This prevents uncontrolled
 * guest updates to the pagetable.  Xen strictly enforces this, and
 * will disallow any pagetable update which will end up mapping a
 * pagetable page RW, and will disallow using any writable page as a
 * pagetable.
 *
 * Naively, when loading %cr3 with the base of a new pagetable, Xen
 * would need to validate the whole pagetable before going on.
 * Naturally, this is quite slow.  The solution is to "pin" a
 * pagetable, which enforces all the constraints on the pagetable even
 * when it is not actively in use.  This menas that Xen can be assured
 * that it is still valid when you do load it into %cr3, and doesn't
 * need to revalidate it.
 *
 * Jeremy Fitzhardinge <jeremy@xensource.com>, XenSource Inc, 2007
 */
#include <linux/sched.h>
#include <linux/highmem.h>
#include <linux/bug.h>

#include <asm/pgtable.h>
#include <asm/tlbflush.h>
#include <asm/mmu_context.h>
#include <asm/paravirt.h>

#include <asm/xen/hypercall.h>
#include <asm/xen/hypervisor.h>

#include <xen/page.h>
#include <xen/interface/xen.h>

#include "multicalls.h"
#include "mmu.h"

#define P2M_ENTRIES_PER_PAGE	(PAGE_SIZE / sizeof(unsigned long))
#define TOP_ENTRIES		(MAX_DOMAIN_PAGES / P2M_ENTRIES_PER_PAGE)

/* Placeholder for holes in the address space */
static unsigned long p2m_missing[P2M_ENTRIES_PER_PAGE]
	__attribute__((section(".data.page_aligned"))) =
		{ [ 0 ... P2M_ENTRIES_PER_PAGE-1 ] = ~0UL };

 /* Array of pointers to pages containing p2m entries */
static unsigned long *p2m_top[TOP_ENTRIES]
	__attribute__((section(".data.page_aligned"))) =
		{ [ 0 ... TOP_ENTRIES - 1] = &p2m_missing[0] };

/* Arrays of p2m arrays expressed in mfns used for save/restore */
static unsigned long p2m_top_mfn[TOP_ENTRIES]
	__attribute__((section(".bss.page_aligned")));

static unsigned long p2m_top_mfn_list[
			PAGE_ALIGN(TOP_ENTRIES / P2M_ENTRIES_PER_PAGE)]
	__attribute__((section(".bss.page_aligned")));

static inline unsigned p2m_top_index(unsigned long pfn)
{
	BUG_ON(pfn >= MAX_DOMAIN_PAGES);
	return pfn / P2M_ENTRIES_PER_PAGE;
}

static inline unsigned p2m_index(unsigned long pfn)
{
	return pfn % P2M_ENTRIES_PER_PAGE;
}

/* Build the parallel p2m_top_mfn structures */
void xen_setup_mfn_list_list(void)
{
	unsigned pfn, idx;

	for(pfn = 0; pfn < MAX_DOMAIN_PAGES; pfn += P2M_ENTRIES_PER_PAGE) {
		unsigned topidx = p2m_top_index(pfn);

		p2m_top_mfn[topidx] = virt_to_mfn(p2m_top[topidx]);
	}

	for(idx = 0; idx < ARRAY_SIZE(p2m_top_mfn_list); idx++) {
		unsigned topidx = idx * P2M_ENTRIES_PER_PAGE;
		p2m_top_mfn_list[idx] = virt_to_mfn(&p2m_top_mfn[topidx]);
	}

	BUG_ON(HYPERVISOR_shared_info == &xen_dummy_shared_info);

	HYPERVISOR_shared_info->arch.pfn_to_mfn_frame_list_list =
		virt_to_mfn(p2m_top_mfn_list);
	HYPERVISOR_shared_info->arch.max_pfn = xen_start_info->nr_pages;
}

/* Set up p2m_top to point to the domain-builder provided p2m pages */
void __init xen_build_dynamic_phys_to_machine(void)
{
	unsigned long *mfn_list = (unsigned long *)xen_start_info->mfn_list;
	unsigned long max_pfn = min(MAX_DOMAIN_PAGES, xen_start_info->nr_pages);
	unsigned pfn;

	for(pfn = 0; pfn < max_pfn; pfn += P2M_ENTRIES_PER_PAGE) {
		unsigned topidx = p2m_top_index(pfn);

		p2m_top[topidx] = &mfn_list[pfn];
	}
}

unsigned long get_phys_to_machine(unsigned long pfn)
{
	unsigned topidx, idx;

	if (unlikely(pfn >= MAX_DOMAIN_PAGES))
		return INVALID_P2M_ENTRY;

	topidx = p2m_top_index(pfn);
	idx = p2m_index(pfn);
	return p2m_top[topidx][idx];
}
EXPORT_SYMBOL_GPL(get_phys_to_machine);

static void alloc_p2m(unsigned long **pp, unsigned long *mfnp)
{
	unsigned long *p;
	unsigned i;

	p = (void *)__get_free_page(GFP_KERNEL | __GFP_NOFAIL);
	BUG_ON(p == NULL);

	for(i = 0; i < P2M_ENTRIES_PER_PAGE; i++)
		p[i] = INVALID_P2M_ENTRY;

	if (cmpxchg(pp, p2m_missing, p) != p2m_missing)
		free_page((unsigned long)p);
	else
		*mfnp = virt_to_mfn(p);
}

void set_phys_to_machine(unsigned long pfn, unsigned long mfn)
{
	unsigned topidx, idx;

	if (unlikely(xen_feature(XENFEAT_auto_translated_physmap))) {
		BUG_ON(pfn != mfn && mfn != INVALID_P2M_ENTRY);
		return;
	}

	if (unlikely(pfn >= MAX_DOMAIN_PAGES)) {
		BUG_ON(mfn != INVALID_P2M_ENTRY);
		return;
	}

	topidx = p2m_top_index(pfn);
	if (p2m_top[topidx] == p2m_missing) {
		/* no need to allocate a page to store an invalid entry */
		if (mfn == INVALID_P2M_ENTRY)
			return;
		alloc_p2m(&p2m_top[topidx], &p2m_top_mfn[topidx]);
	}

	idx = p2m_index(pfn);
	p2m_top[topidx][idx] = mfn;
}

xmaddr_t arbitrary_virt_to_machine(unsigned long address)
{
	unsigned int level;
	pte_t *pte = lookup_address(address, &level);
	unsigned offset = address & ~PAGE_MASK;

	BUG_ON(pte == NULL);

	return XMADDR((pte_mfn(*pte) << PAGE_SHIFT) + offset);
}

void make_lowmem_page_readonly(void *vaddr)
{
	pte_t *pte, ptev;
	unsigned long address = (unsigned long)vaddr;
	unsigned int level;

	pte = lookup_address(address, &level);
	BUG_ON(pte == NULL);

	ptev = pte_wrprotect(*pte);

	if (HYPERVISOR_update_va_mapping(address, ptev, 0))
		BUG();
}

void make_lowmem_page_readwrite(void *vaddr)
{
	pte_t *pte, ptev;
	unsigned long address = (unsigned long)vaddr;
	unsigned int level;

	pte = lookup_address(address, &level);
	BUG_ON(pte == NULL);

	ptev = pte_mkwrite(*pte);

	if (HYPERVISOR_update_va_mapping(address, ptev, 0))
		BUG();
}


static bool page_pinned(void *ptr)
{
	struct page *page = virt_to_page(ptr);

	return PagePinned(page);
}

static void extend_mmu_update(const struct mmu_update *update)
{
	struct multicall_space mcs;
	struct mmu_update *u;

	mcs = xen_mc_extend_args(__HYPERVISOR_mmu_update, sizeof(*u));

	if (mcs.mc != NULL)
		mcs.mc->args[1]++;
	else {
		mcs = __xen_mc_entry(sizeof(*u));
		MULTI_mmu_update(mcs.mc, mcs.args, 1, NULL, DOMID_SELF);
	}

	u = mcs.args;
	*u = *update;
}

void xen_set_pmd_hyper(pmd_t *ptr, pmd_t val)
{
	struct mmu_update u;

	preempt_disable();

	xen_mc_batch();

	u.ptr = virt_to_machine(ptr).maddr;
	u.val = pmd_val_ma(val);
	extend_mmu_update(&u);

	xen_mc_issue(PARAVIRT_LAZY_MMU);

	preempt_enable();
}

void xen_set_pmd(pmd_t *ptr, pmd_t val)
{
	/* If page is not pinned, we can just update the entry
	   directly */
	if (!page_pinned(ptr)) {
		*ptr = val;
		return;
	}

	xen_set_pmd_hyper(ptr, val);
}

/*
 * Associate a virtual page frame with a given physical page frame
 * and protection flags for that frame.
 */
void set_pte_mfn(unsigned long vaddr, unsigned long mfn, pgprot_t flags)
{
	pgd_t *pgd;
	pud_t *pud;
	pmd_t *pmd;
	pte_t *pte;

	pgd = swapper_pg_dir + pgd_index(vaddr);
	if (pgd_none(*pgd)) {
		BUG();
		return;
	}
	pud = pud_offset(pgd, vaddr);
	if (pud_none(*pud)) {
		BUG();
		return;
	}
	pmd = pmd_offset(pud, vaddr);
	if (pmd_none(*pmd)) {
		BUG();
		return;
	}
	pte = pte_offset_kernel(pmd, vaddr);
	/* <mfn,flags> stored as-is, to permit clearing entries */
	xen_set_pte(pte, mfn_pte(mfn, flags));

	/*
	 * It's enough to flush this one mapping.
	 * (PGE mappings get flushed as well)
	 */
	__flush_tlb_one(vaddr);
}

void xen_set_pte_at(struct mm_struct *mm, unsigned long addr,
		    pte_t *ptep, pte_t pteval)
{
	/* updates to init_mm may be done without lock */
	if (mm == &init_mm)
		preempt_disable();

	if (mm == current->mm || mm == &init_mm) {
		if (paravirt_get_lazy_mode() == PARAVIRT_LAZY_MMU) {
			struct multicall_space mcs;
			mcs = xen_mc_entry(0);

			MULTI_update_va_mapping(mcs.mc, addr, pteval, 0);
			xen_mc_issue(PARAVIRT_LAZY_MMU);
			goto out;
		} else
			if (HYPERVISOR_update_va_mapping(addr, pteval, 0) == 0)
				goto out;
	}
	xen_set_pte(ptep, pteval);

out:
	if (mm == &init_mm)
		preempt_enable();
}

/* Assume pteval_t is equivalent to all the other *val_t types. */
static pteval_t pte_mfn_to_pfn(pteval_t val)
{
	if (val & _PAGE_PRESENT) {
		unsigned long mfn = (val & PTE_MASK) >> PAGE_SHIFT;
		pteval_t flags = val & ~PTE_MASK;
		val = (mfn_to_pfn(mfn) << PAGE_SHIFT) | flags;
	}

	return val;
}

static pteval_t pte_pfn_to_mfn(pteval_t val)
{
	if (val & _PAGE_PRESENT) {
		unsigned long pfn = (val & PTE_MASK) >> PAGE_SHIFT;
		pteval_t flags = val & ~PTE_MASK;
		val = (pfn_to_mfn(pfn) << PAGE_SHIFT) | flags;
	}

	return val;
}

pte_t xen_ptep_modify_prot_start(struct mm_struct *mm, unsigned long addr, pte_t *ptep)
{
	/* Just return the pte as-is.  We preserve the bits on commit */
	return *ptep;
}

void xen_ptep_modify_prot_commit(struct mm_struct *mm, unsigned long addr,
				 pte_t *ptep, pte_t pte)
{
	struct mmu_update u;

	xen_mc_batch();

	u.ptr = virt_to_machine(ptep).maddr | MMU_PT_UPDATE_PRESERVE_AD;
	u.val = pte_val_ma(pte);
	extend_mmu_update(&u);

	xen_mc_issue(PARAVIRT_LAZY_MMU);
}

pteval_t xen_pte_val(pte_t pte)
{
	return pte_mfn_to_pfn(pte.pte);
}

pgdval_t xen_pgd_val(pgd_t pgd)
{
	return pte_mfn_to_pfn(pgd.pgd);
}

pte_t xen_make_pte(pteval_t pte)
{
	pte = pte_pfn_to_mfn(pte);
	return native_make_pte(pte);
}

pgd_t xen_make_pgd(pgdval_t pgd)
{
	pgd = pte_pfn_to_mfn(pgd);
	return native_make_pgd(pgd);
}

pmdval_t xen_pmd_val(pmd_t pmd)
{
	return pte_mfn_to_pfn(pmd.pmd);
}

<<<<<<< HEAD
void xen_set_pud(pud_t *ptr, pud_t val)
=======
void xen_set_pud_hyper(pud_t *ptr, pud_t val)
>>>>>>> 97c6adf3
{
	struct mmu_update u;

	preempt_disable();

	xen_mc_batch();

	u.ptr = virt_to_machine(ptr).maddr;
	u.val = pud_val_ma(val);
	extend_mmu_update(&u);

	xen_mc_issue(PARAVIRT_LAZY_MMU);

	preempt_enable();
}

void xen_set_pud(pud_t *ptr, pud_t val)
{
	/* If page is not pinned, we can just update the entry
	   directly */
	if (!page_pinned(ptr)) {
		*ptr = val;
		return;
	}

	xen_set_pud_hyper(ptr, val);
}

void xen_set_pte(pte_t *ptep, pte_t pte)
{
	ptep->pte_high = pte.pte_high;
	smp_wmb();
	ptep->pte_low = pte.pte_low;
}

void xen_set_pte_atomic(pte_t *ptep, pte_t pte)
{
	set_64bit((u64 *)ptep, pte_val_ma(pte));
}

void xen_pte_clear(struct mm_struct *mm, unsigned long addr, pte_t *ptep)
{
	ptep->pte_low = 0;
	smp_wmb();		/* make sure low gets written first */
	ptep->pte_high = 0;
}

void xen_pmd_clear(pmd_t *pmdp)
{
	set_pmd(pmdp, __pmd(0));
}

pmd_t xen_make_pmd(pmdval_t pmd)
{
	pmd = pte_pfn_to_mfn(pmd);
	return native_make_pmd(pmd);
}

/*
  (Yet another) pagetable walker.  This one is intended for pinning a
  pagetable.  This means that it walks a pagetable and calls the
  callback function on each page it finds making up the page table,
  at every level.  It walks the entire pagetable, but it only bothers
  pinning pte pages which are below pte_limit.  In the normal case
  this will be TASK_SIZE, but at boot we need to pin up to
  FIXADDR_TOP.  But the important bit is that we don't pin beyond
  there, because then we start getting into Xen's ptes.
*/
static int pgd_walk(pgd_t *pgd_base, int (*func)(struct page *, enum pt_level),
		    unsigned long limit)
{
	pgd_t *pgd = pgd_base;
	int flush = 0;
	unsigned long addr = 0;
	unsigned long pgd_next;

	BUG_ON(limit > FIXADDR_TOP);

	if (xen_feature(XENFEAT_auto_translated_physmap))
		return 0;

	for (; addr != FIXADDR_TOP; pgd++, addr = pgd_next) {
		pud_t *pud;
		unsigned long pud_limit, pud_next;

		pgd_next = pud_limit = pgd_addr_end(addr, FIXADDR_TOP);

		if (!pgd_val(*pgd))
			continue;

		pud = pud_offset(pgd, 0);

		if (PTRS_PER_PUD > 1) /* not folded */
			flush |= (*func)(virt_to_page(pud), PT_PUD);

		for (; addr != pud_limit; pud++, addr = pud_next) {
			pmd_t *pmd;
			unsigned long pmd_limit;

			pud_next = pud_addr_end(addr, pud_limit);

			if (pud_next < limit)
				pmd_limit = pud_next;
			else
				pmd_limit = limit;

			if (pud_none(*pud))
				continue;

			pmd = pmd_offset(pud, 0);

			if (PTRS_PER_PMD > 1) /* not folded */
				flush |= (*func)(virt_to_page(pmd), PT_PMD);

			for (; addr != pmd_limit; pmd++) {
				addr += (PAGE_SIZE * PTRS_PER_PTE);
				if ((pmd_limit-1) < (addr-1)) {
					addr = pmd_limit;
					break;
				}

				if (pmd_none(*pmd))
					continue;

				flush |= (*func)(pmd_page(*pmd), PT_PTE);
			}
		}
	}

	flush |= (*func)(virt_to_page(pgd_base), PT_PGD);

	return flush;
}

static spinlock_t *lock_pte(struct page *page)
{
	spinlock_t *ptl = NULL;

#if NR_CPUS >= CONFIG_SPLIT_PTLOCK_CPUS
	ptl = __pte_lockptr(page);
	spin_lock(ptl);
#endif

	return ptl;
}

static void do_unlock(void *v)
{
	spinlock_t *ptl = v;
	spin_unlock(ptl);
}

static void xen_do_pin(unsigned level, unsigned long pfn)
{
	struct mmuext_op *op;
	struct multicall_space mcs;

	mcs = __xen_mc_entry(sizeof(*op));
	op = mcs.args;
	op->cmd = level;
	op->arg1.mfn = pfn_to_mfn(pfn);
	MULTI_mmuext_op(mcs.mc, op, 1, NULL, DOMID_SELF);
}

static int pin_page(struct page *page, enum pt_level level)
{
	unsigned pgfl = TestSetPagePinned(page);
	int flush;

	if (pgfl)
		flush = 0;		/* already pinned */
	else if (PageHighMem(page))
		/* kmaps need flushing if we found an unpinned
		   highpage */
		flush = 1;
	else {
		void *pt = lowmem_page_address(page);
		unsigned long pfn = page_to_pfn(page);
		struct multicall_space mcs = __xen_mc_entry(0);
		spinlock_t *ptl;

		flush = 0;

		ptl = NULL;
		if (level == PT_PTE)
			ptl = lock_pte(page);

		MULTI_update_va_mapping(mcs.mc, (unsigned long)pt,
					pfn_pte(pfn, PAGE_KERNEL_RO),
					level == PT_PGD ? UVMF_TLB_FLUSH : 0);

		if (level == PT_PTE)
			xen_do_pin(MMUEXT_PIN_L1_TABLE, pfn);

		if (ptl) {
			/* Queue a deferred unlock for when this batch
			   is completed. */
			xen_mc_callback(do_unlock, ptl);
		}
	}

	return flush;
}

/* This is called just after a mm has been created, but it has not
   been used yet.  We need to make sure that its pagetable is all
   read-only, and can be pinned. */
void xen_pgd_pin(pgd_t *pgd)
{
	xen_mc_batch();

	if (pgd_walk(pgd, pin_page, TASK_SIZE)) {
		/* re-enable interrupts for kmap_flush_unused */
		xen_mc_issue(0);
		kmap_flush_unused();
		xen_mc_batch();
	}

	xen_do_pin(MMUEXT_PIN_L3_TABLE, PFN_DOWN(__pa(pgd)));
	xen_mc_issue(0);
<<<<<<< HEAD
=======
}

/*
 * On save, we need to pin all pagetables to make sure they get their
 * mfns turned into pfns.  Search the list for any unpinned pgds and pin
 * them (unpinned pgds are not currently in use, probably because the
 * process is under construction or destruction).
 */
void xen_mm_pin_all(void)
{
	unsigned long flags;
	struct page *page;

	spin_lock_irqsave(&pgd_lock, flags);

	list_for_each_entry(page, &pgd_list, lru) {
		if (!PagePinned(page)) {
			xen_pgd_pin((pgd_t *)page_address(page));
			SetPageSavePinned(page);
		}
	}

	spin_unlock_irqrestore(&pgd_lock, flags);
>>>>>>> 97c6adf3
}

/* The init_mm pagetable is really pinned as soon as its created, but
   that's before we have page structures to store the bits.  So do all
   the book-keeping now. */
static __init int mark_pinned(struct page *page, enum pt_level level)
{
	SetPagePinned(page);
	return 0;
}

void __init xen_mark_init_mm_pinned(void)
{
	pgd_walk(init_mm.pgd, mark_pinned, FIXADDR_TOP);
}

static int unpin_page(struct page *page, enum pt_level level)
{
	unsigned pgfl = TestClearPagePinned(page);

	if (pgfl && !PageHighMem(page)) {
		void *pt = lowmem_page_address(page);
		unsigned long pfn = page_to_pfn(page);
		spinlock_t *ptl = NULL;
		struct multicall_space mcs;

		if (level == PT_PTE) {
			ptl = lock_pte(page);

			xen_do_pin(MMUEXT_UNPIN_TABLE, pfn);
		}

		mcs = __xen_mc_entry(0);

		MULTI_update_va_mapping(mcs.mc, (unsigned long)pt,
					pfn_pte(pfn, PAGE_KERNEL),
					level == PT_PGD ? UVMF_TLB_FLUSH : 0);

		if (ptl) {
			/* unlock when batch completed */
			xen_mc_callback(do_unlock, ptl);
		}
	}

	return 0;		/* never need to flush on unpin */
}

/* Release a pagetables pages back as normal RW */
static void xen_pgd_unpin(pgd_t *pgd)
{
	xen_mc_batch();

	xen_do_pin(MMUEXT_UNPIN_TABLE, PFN_DOWN(__pa(pgd)));

	pgd_walk(pgd, unpin_page, TASK_SIZE);

	xen_mc_issue(0);
}

/*
 * On resume, undo any pinning done at save, so that the rest of the
 * kernel doesn't see any unexpected pinned pagetables.
 */
void xen_mm_unpin_all(void)
{
	unsigned long flags;
	struct page *page;

	spin_lock_irqsave(&pgd_lock, flags);

	list_for_each_entry(page, &pgd_list, lru) {
		if (PageSavePinned(page)) {
			BUG_ON(!PagePinned(page));
			printk("unpinning pinned %p\n", page_address(page));
			xen_pgd_unpin((pgd_t *)page_address(page));
			ClearPageSavePinned(page);
		}
	}

	spin_unlock_irqrestore(&pgd_lock, flags);
}

void xen_activate_mm(struct mm_struct *prev, struct mm_struct *next)
{
	spin_lock(&next->page_table_lock);
	xen_pgd_pin(next->pgd);
	spin_unlock(&next->page_table_lock);
}

void xen_dup_mmap(struct mm_struct *oldmm, struct mm_struct *mm)
{
	spin_lock(&mm->page_table_lock);
	xen_pgd_pin(mm->pgd);
	spin_unlock(&mm->page_table_lock);
}


#ifdef CONFIG_SMP
/* Another cpu may still have their %cr3 pointing at the pagetable, so
   we need to repoint it somewhere else before we can unpin it. */
static void drop_other_mm_ref(void *info)
{
	struct mm_struct *mm = info;

	if (__get_cpu_var(cpu_tlbstate).active_mm == mm)
		leave_mm(smp_processor_id());

	/* If this cpu still has a stale cr3 reference, then make sure
	   it has been flushed. */
	if (x86_read_percpu(xen_current_cr3) == __pa(mm->pgd)) {
		load_cr3(swapper_pg_dir);
		arch_flush_lazy_cpu_mode();
	}
}

static void drop_mm_ref(struct mm_struct *mm)
{
	cpumask_t mask;
	unsigned cpu;

	if (current->active_mm == mm) {
		if (current->mm == mm)
			load_cr3(swapper_pg_dir);
		else
			leave_mm(smp_processor_id());
		arch_flush_lazy_cpu_mode();
	}

	/* Get the "official" set of cpus referring to our pagetable. */
	mask = mm->cpu_vm_mask;

	/* It's possible that a vcpu may have a stale reference to our
	   cr3, because its in lazy mode, and it hasn't yet flushed
	   its set of pending hypercalls yet.  In this case, we can
	   look at its actual current cr3 value, and force it to flush
	   if needed. */
	for_each_online_cpu(cpu) {
		if (per_cpu(xen_current_cr3, cpu) == __pa(mm->pgd))
			cpu_set(cpu, mask);
	}

	if (!cpus_empty(mask))
		xen_smp_call_function_mask(mask, drop_other_mm_ref, mm, 1);
}
#else
static void drop_mm_ref(struct mm_struct *mm)
{
	if (current->active_mm == mm)
		load_cr3(swapper_pg_dir);
}
#endif

/*
 * While a process runs, Xen pins its pagetables, which means that the
 * hypervisor forces it to be read-only, and it controls all updates
 * to it.  This means that all pagetable updates have to go via the
 * hypervisor, which is moderately expensive.
 *
 * Since we're pulling the pagetable down, we switch to use init_mm,
 * unpin old process pagetable and mark it all read-write, which
 * allows further operations on it to be simple memory accesses.
 *
 * The only subtle point is that another CPU may be still using the
 * pagetable because of lazy tlb flushing.  This means we need need to
 * switch all CPUs off this pagetable before we can unpin it.
 */
void xen_exit_mmap(struct mm_struct *mm)
{
	get_cpu();		/* make sure we don't move around */
	drop_mm_ref(mm);
	put_cpu();

	spin_lock(&mm->page_table_lock);

	/* pgd may not be pinned in the error exit path of execve */
	if (page_pinned(mm->pgd))
		xen_pgd_unpin(mm->pgd);

	spin_unlock(&mm->page_table_lock);
}<|MERGE_RESOLUTION|>--- conflicted
+++ resolved
@@ -410,11 +410,7 @@
 	return pte_mfn_to_pfn(pmd.pmd);
 }
 
-<<<<<<< HEAD
-void xen_set_pud(pud_t *ptr, pud_t val)
-=======
 void xen_set_pud_hyper(pud_t *ptr, pud_t val)
->>>>>>> 97c6adf3
 {
 	struct mmu_update u;
 
@@ -635,8 +631,6 @@
 
 	xen_do_pin(MMUEXT_PIN_L3_TABLE, PFN_DOWN(__pa(pgd)));
 	xen_mc_issue(0);
-<<<<<<< HEAD
-=======
 }
 
 /*
@@ -660,7 +654,6 @@
 	}
 
 	spin_unlock_irqrestore(&pgd_lock, flags);
->>>>>>> 97c6adf3
 }
 
 /* The init_mm pagetable is really pinned as soon as its created, but
