--- conflicted
+++ resolved
@@ -319,34 +319,6 @@
 		preempt_enable();
 }
 
-<<<<<<< HEAD
-/* Assume pteval_t is equivalent to all the other *val_t types. */
-static pteval_t pte_mfn_to_pfn(pteval_t val)
-{
-	if (val & _PAGE_PRESENT) {
-		unsigned long mfn = (val & PTE_MASK) >> PAGE_SHIFT;
-		pteval_t flags = val & ~PTE_MASK;
-		val = (mfn_to_pfn(mfn) << PAGE_SHIFT) | flags;
-	}
-
-	return val;
-}
-
-static pteval_t pte_pfn_to_mfn(pteval_t val)
-{
-	if (val & _PAGE_PRESENT) {
-		unsigned long pfn = (val & PTE_MASK) >> PAGE_SHIFT;
-		pteval_t flags = val & ~PTE_MASK;
-		val = (pfn_to_mfn(pfn) << PAGE_SHIFT) | flags;
-	}
-
-	return val;
-}
-
-pteval_t xen_pte_val(pte_t pte)
-{
-	return pte_mfn_to_pfn(pte.pte);
-=======
 pte_t xen_ptep_modify_prot_start(struct mm_struct *mm, unsigned long addr, pte_t *ptep)
 {
 	/* Just return the pte as-is.  We preserve the bits on commit */
@@ -365,15 +337,11 @@
 	extend_mmu_update(&u);
 
 	xen_mc_issue(PARAVIRT_LAZY_MMU);
->>>>>>> 0967d61e
 }
 
 /* Assume pteval_t is equivalent to all the other *val_t types. */
 static pteval_t pte_mfn_to_pfn(pteval_t val)
 {
-<<<<<<< HEAD
-	return pte_mfn_to_pfn(pgd.pgd);
-=======
 	if (val & _PAGE_PRESENT) {
 		unsigned long mfn = (val & PTE_PFN_MASK) >> PAGE_SHIFT;
 		pteval_t flags = val & PTE_FLAGS_MASK;
@@ -381,15 +349,10 @@
 	}
 
 	return val;
->>>>>>> 0967d61e
 }
 
 static pteval_t pte_pfn_to_mfn(pteval_t val)
 {
-<<<<<<< HEAD
-	pte = pte_pfn_to_mfn(pte);
-	return native_make_pte(pte);
-=======
 	if (val & _PAGE_PRESENT) {
 		unsigned long pfn = (val & PTE_PFN_MASK) >> PAGE_SHIFT;
 		pteval_t flags = val & PTE_FLAGS_MASK;
@@ -397,13 +360,10 @@
 	}
 
 	return val;
->>>>>>> 0967d61e
 }
 
 pteval_t xen_pte_val(pte_t pte)
 {
-<<<<<<< HEAD
-=======
 	return pte_mfn_to_pfn(pte.pte);
 }
 
@@ -420,7 +380,6 @@
 
 pgd_t xen_make_pgd(pgdval_t pgd)
 {
->>>>>>> 0967d61e
 	pgd = pte_pfn_to_mfn(pgd);
 	return native_make_pgd(pgd);
 }
