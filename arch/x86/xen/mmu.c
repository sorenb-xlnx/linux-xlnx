--- conflicted
+++ resolved
@@ -861,11 +861,7 @@
 
 	xen_mc_batch();
 
-<<<<<<< HEAD
-	 if (xen_pgd_walk(mm, xen_pin_page, USER_LIMIT)) {
-=======
 	if (__xen_pgd_walk(mm, pgd, xen_pin_page, USER_LIMIT)) {
->>>>>>> 2caf6a1f
 		/* re-enable interrupts for flushing */
 		xen_mc_issue(0);
 
