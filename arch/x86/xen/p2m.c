/*
 * Xen leaves the responsibility for maintaining p2m mappings to the
 * guests themselves, but it must also access and update the p2m array
 * during suspend/resume when all the pages are reallocated.
 *
 * The p2m table is logically a flat array, but we implement it as a
 * three-level tree to allow the address space to be sparse.
 *
 *                               Xen
 *                                |
 *     p2m_top              p2m_top_mfn
 *       /  \                   /   \
 * p2m_mid p2m_mid	p2m_mid_mfn p2m_mid_mfn
 *    / \      / \         /           /
 *  p2m p2m p2m p2m p2m p2m p2m ...
 *
 * The p2m_mid_mfn pages are mapped by p2m_top_mfn_p.
 *
 * The p2m_top and p2m_top_mfn levels are limited to 1 page, so the
 * maximum representable pseudo-physical address space is:
 *  P2M_TOP_PER_PAGE * P2M_MID_PER_PAGE * P2M_PER_PAGE pages
 *
 * P2M_PER_PAGE depends on the architecture, as a mfn is always
 * unsigned long (8 bytes on 64-bit, 4 bytes on 32), leading to
 * 512 and 1024 entries respectively. 
 */

#include <linux/init.h>
#include <linux/module.h>
#include <linux/list.h>
#include <linux/hash.h>
#include <linux/sched.h>
#include <linux/seq_file.h>

#include <asm/cache.h>
#include <asm/setup.h>

#include <asm/xen/page.h>
#include <asm/xen/hypercall.h>
#include <asm/xen/hypervisor.h>

#include "xen-ops.h"

static void __init m2p_override_init(void);

unsigned long xen_max_p2m_pfn __read_mostly;

#define P2M_PER_PAGE		(PAGE_SIZE / sizeof(unsigned long))
#define P2M_MID_PER_PAGE	(PAGE_SIZE / sizeof(unsigned long *))
#define P2M_TOP_PER_PAGE	(PAGE_SIZE / sizeof(unsigned long **))

#define MAX_P2M_PFN		(P2M_TOP_PER_PAGE * P2M_MID_PER_PAGE * P2M_PER_PAGE)

/* Placeholders for holes in the address space */
static RESERVE_BRK_ARRAY(unsigned long, p2m_missing, P2M_PER_PAGE);
static RESERVE_BRK_ARRAY(unsigned long *, p2m_mid_missing, P2M_MID_PER_PAGE);
static RESERVE_BRK_ARRAY(unsigned long, p2m_mid_missing_mfn, P2M_MID_PER_PAGE);

static RESERVE_BRK_ARRAY(unsigned long **, p2m_top, P2M_TOP_PER_PAGE);
static RESERVE_BRK_ARRAY(unsigned long, p2m_top_mfn, P2M_TOP_PER_PAGE);
static RESERVE_BRK_ARRAY(unsigned long *, p2m_top_mfn_p, P2M_TOP_PER_PAGE);

static RESERVE_BRK_ARRAY(unsigned long, p2m_identity, P2M_PER_PAGE);

RESERVE_BRK(p2m_mid, PAGE_SIZE * (MAX_DOMAIN_PAGES / (P2M_PER_PAGE * P2M_MID_PER_PAGE)));
RESERVE_BRK(p2m_mid_mfn, PAGE_SIZE * (MAX_DOMAIN_PAGES / (P2M_PER_PAGE * P2M_MID_PER_PAGE)));

/* We might hit two boundary violations at the start and end, at max each
 * boundary violation will require three middle nodes. */
RESERVE_BRK(p2m_mid_identity, PAGE_SIZE * 2 * 3);

static inline unsigned p2m_top_index(unsigned long pfn)
{
	BUG_ON(pfn >= MAX_P2M_PFN);
	return pfn / (P2M_MID_PER_PAGE * P2M_PER_PAGE);
}

static inline unsigned p2m_mid_index(unsigned long pfn)
{
	return (pfn / P2M_PER_PAGE) % P2M_MID_PER_PAGE;
}

static inline unsigned p2m_index(unsigned long pfn)
{
	return pfn % P2M_PER_PAGE;
}

static void p2m_top_init(unsigned long ***top)
{
	unsigned i;

	for (i = 0; i < P2M_TOP_PER_PAGE; i++)
		top[i] = p2m_mid_missing;
}

static void p2m_top_mfn_init(unsigned long *top)
{
	unsigned i;

	for (i = 0; i < P2M_TOP_PER_PAGE; i++)
		top[i] = virt_to_mfn(p2m_mid_missing_mfn);
}

static void p2m_top_mfn_p_init(unsigned long **top)
{
	unsigned i;

	for (i = 0; i < P2M_TOP_PER_PAGE; i++)
		top[i] = p2m_mid_missing_mfn;
}

static void p2m_mid_init(unsigned long **mid)
{
	unsigned i;

	for (i = 0; i < P2M_MID_PER_PAGE; i++)
		mid[i] = p2m_missing;
}

static void p2m_mid_mfn_init(unsigned long *mid)
{
	unsigned i;

	for (i = 0; i < P2M_MID_PER_PAGE; i++)
		mid[i] = virt_to_mfn(p2m_missing);
}

static void p2m_init(unsigned long *p2m)
{
	unsigned i;

	for (i = 0; i < P2M_MID_PER_PAGE; i++)
		p2m[i] = INVALID_P2M_ENTRY;
}

/*
 * Build the parallel p2m_top_mfn and p2m_mid_mfn structures
 *
 * This is called both at boot time, and after resuming from suspend:
 * - At boot time we're called very early, and must use extend_brk()
 *   to allocate memory.
 *
 * - After resume we're called from within stop_machine, but the mfn
 *   tree should alreay be completely allocated.
 */
<<<<<<< HEAD
void __refdata xen_build_mfn_list_list(void)
=======
void __ref xen_build_mfn_list_list(void)
>>>>>>> 44b46c3e
{
	unsigned long pfn;

	/* Pre-initialize p2m_top_mfn to be completely missing */
	if (p2m_top_mfn == NULL) {
		p2m_mid_missing_mfn = extend_brk(PAGE_SIZE, PAGE_SIZE);
		p2m_mid_mfn_init(p2m_mid_missing_mfn);

		p2m_top_mfn_p = extend_brk(PAGE_SIZE, PAGE_SIZE);
		p2m_top_mfn_p_init(p2m_top_mfn_p);

		p2m_top_mfn = extend_brk(PAGE_SIZE, PAGE_SIZE);
		p2m_top_mfn_init(p2m_top_mfn);
	} else {
		/* Reinitialise, mfn's all change after migration */
		p2m_mid_mfn_init(p2m_mid_missing_mfn);
	}

	for (pfn = 0; pfn < xen_max_p2m_pfn; pfn += P2M_PER_PAGE) {
		unsigned topidx = p2m_top_index(pfn);
		unsigned mididx = p2m_mid_index(pfn);
		unsigned long **mid;
		unsigned long *mid_mfn_p;

		mid = p2m_top[topidx];
		mid_mfn_p = p2m_top_mfn_p[topidx];

		/* Don't bother allocating any mfn mid levels if
		 * they're just missing, just update the stored mfn,
		 * since all could have changed over a migrate.
		 */
		if (mid == p2m_mid_missing) {
			BUG_ON(mididx);
			BUG_ON(mid_mfn_p != p2m_mid_missing_mfn);
			p2m_top_mfn[topidx] = virt_to_mfn(p2m_mid_missing_mfn);
			pfn += (P2M_MID_PER_PAGE - 1) * P2M_PER_PAGE;
			continue;
		}

		if (mid_mfn_p == p2m_mid_missing_mfn) {
			/*
			 * XXX boot-time only!  We should never find
			 * missing parts of the mfn tree after
			 * runtime.  extend_brk() will BUG if we call
			 * it too late.
			 */
			mid_mfn_p = extend_brk(PAGE_SIZE, PAGE_SIZE);
			p2m_mid_mfn_init(mid_mfn_p);

			p2m_top_mfn_p[topidx] = mid_mfn_p;
		}

		p2m_top_mfn[topidx] = virt_to_mfn(mid_mfn_p);
		mid_mfn_p[mididx] = virt_to_mfn(mid[mididx]);
	}
}

void xen_setup_mfn_list_list(void)
{
	BUG_ON(HYPERVISOR_shared_info == &xen_dummy_shared_info);

	HYPERVISOR_shared_info->arch.pfn_to_mfn_frame_list_list =
		virt_to_mfn(p2m_top_mfn);
	HYPERVISOR_shared_info->arch.max_pfn = xen_max_p2m_pfn;
}

/* Set up p2m_top to point to the domain-builder provided p2m pages */
void __init xen_build_dynamic_phys_to_machine(void)
{
	unsigned long *mfn_list = (unsigned long *)xen_start_info->mfn_list;
	unsigned long max_pfn = min(MAX_DOMAIN_PAGES, xen_start_info->nr_pages);
	unsigned long pfn;

	xen_max_p2m_pfn = max_pfn;

	p2m_missing = extend_brk(PAGE_SIZE, PAGE_SIZE);
	p2m_init(p2m_missing);

	p2m_mid_missing = extend_brk(PAGE_SIZE, PAGE_SIZE);
	p2m_mid_init(p2m_mid_missing);

	p2m_top = extend_brk(PAGE_SIZE, PAGE_SIZE);
	p2m_top_init(p2m_top);

	p2m_identity = extend_brk(PAGE_SIZE, PAGE_SIZE);
	p2m_init(p2m_identity);

	/*
	 * The domain builder gives us a pre-constructed p2m array in
	 * mfn_list for all the pages initially given to us, so we just
	 * need to graft that into our tree structure.
	 */
	for (pfn = 0; pfn < max_pfn; pfn += P2M_PER_PAGE) {
		unsigned topidx = p2m_top_index(pfn);
		unsigned mididx = p2m_mid_index(pfn);

		if (p2m_top[topidx] == p2m_mid_missing) {
			unsigned long **mid = extend_brk(PAGE_SIZE, PAGE_SIZE);
			p2m_mid_init(mid);

			p2m_top[topidx] = mid;
		}

		/*
		 * As long as the mfn_list has enough entries to completely
		 * fill a p2m page, pointing into the array is ok. But if
		 * not the entries beyond the last pfn will be undefined.
		 */
		if (unlikely(pfn + P2M_PER_PAGE > max_pfn)) {
			unsigned long p2midx;

			p2midx = max_pfn % P2M_PER_PAGE;
			for ( ; p2midx < P2M_PER_PAGE; p2midx++)
				mfn_list[pfn + p2midx] = INVALID_P2M_ENTRY;
		}
		p2m_top[topidx][mididx] = &mfn_list[pfn];
	}

	m2p_override_init();
}

unsigned long get_phys_to_machine(unsigned long pfn)
{
	unsigned topidx, mididx, idx;

	if (unlikely(pfn >= MAX_P2M_PFN))
		return INVALID_P2M_ENTRY;

	topidx = p2m_top_index(pfn);
	mididx = p2m_mid_index(pfn);
	idx = p2m_index(pfn);

	/*
	 * The INVALID_P2M_ENTRY is filled in both p2m_*identity
	 * and in p2m_*missing, so returning the INVALID_P2M_ENTRY
	 * would be wrong.
	 */
	if (p2m_top[topidx][mididx] == p2m_identity)
		return IDENTITY_FRAME(pfn);

	return p2m_top[topidx][mididx][idx];
}
EXPORT_SYMBOL_GPL(get_phys_to_machine);

static void *alloc_p2m_page(void)
{
	return (void *)__get_free_page(GFP_KERNEL | __GFP_REPEAT);
}

static void free_p2m_page(void *p)
{
	free_page((unsigned long)p);
}

/* 
 * Fully allocate the p2m structure for a given pfn.  We need to check
 * that both the top and mid levels are allocated, and make sure the
 * parallel mfn tree is kept in sync.  We may race with other cpus, so
 * the new pages are installed with cmpxchg; if we lose the race then
 * simply free the page we allocated and use the one that's there.
 */
static bool alloc_p2m(unsigned long pfn)
{
	unsigned topidx, mididx;
	unsigned long ***top_p, **mid;
	unsigned long *top_mfn_p, *mid_mfn;

	topidx = p2m_top_index(pfn);
	mididx = p2m_mid_index(pfn);

	top_p = &p2m_top[topidx];
	mid = *top_p;

	if (mid == p2m_mid_missing) {
		/* Mid level is missing, allocate a new one */
		mid = alloc_p2m_page();
		if (!mid)
			return false;

		p2m_mid_init(mid);

		if (cmpxchg(top_p, p2m_mid_missing, mid) != p2m_mid_missing)
			free_p2m_page(mid);
	}

	top_mfn_p = &p2m_top_mfn[topidx];
	mid_mfn = p2m_top_mfn_p[topidx];

	BUG_ON(virt_to_mfn(mid_mfn) != *top_mfn_p);

	if (mid_mfn == p2m_mid_missing_mfn) {
		/* Separately check the mid mfn level */
		unsigned long missing_mfn;
		unsigned long mid_mfn_mfn;

		mid_mfn = alloc_p2m_page();
		if (!mid_mfn)
			return false;

		p2m_mid_mfn_init(mid_mfn);

		missing_mfn = virt_to_mfn(p2m_mid_missing_mfn);
		mid_mfn_mfn = virt_to_mfn(mid_mfn);
		if (cmpxchg(top_mfn_p, missing_mfn, mid_mfn_mfn) != missing_mfn)
			free_p2m_page(mid_mfn);
		else
			p2m_top_mfn_p[topidx] = mid_mfn;
	}

	if (p2m_top[topidx][mididx] == p2m_identity ||
	    p2m_top[topidx][mididx] == p2m_missing) {
		/* p2m leaf page is missing */
		unsigned long *p2m;
		unsigned long *p2m_orig = p2m_top[topidx][mididx];

		p2m = alloc_p2m_page();
		if (!p2m)
			return false;

		p2m_init(p2m);

		if (cmpxchg(&mid[mididx], p2m_orig, p2m) != p2m_orig)
			free_p2m_page(p2m);
		else
			mid_mfn[mididx] = virt_to_mfn(p2m);
	}

	return true;
}

bool __early_alloc_p2m(unsigned long pfn)
{
	unsigned topidx, mididx, idx;

	topidx = p2m_top_index(pfn);
	mididx = p2m_mid_index(pfn);
	idx = p2m_index(pfn);

	/* Pfff.. No boundary cross-over, lets get out. */
	if (!idx)
		return false;

	WARN(p2m_top[topidx][mididx] == p2m_identity,
		"P2M[%d][%d] == IDENTITY, should be MISSING (or alloced)!\n",
		topidx, mididx);

	/*
	 * Could be done by xen_build_dynamic_phys_to_machine..
	 */
	if (p2m_top[topidx][mididx] != p2m_missing)
		return false;

	/* Boundary cross-over for the edges: */
	if (idx) {
		unsigned long *p2m = extend_brk(PAGE_SIZE, PAGE_SIZE);

		p2m_init(p2m);

		p2m_top[topidx][mididx] = p2m;

	}
	return idx != 0;
}
unsigned long set_phys_range_identity(unsigned long pfn_s,
				      unsigned long pfn_e)
{
	unsigned long pfn;

	if (unlikely(pfn_s >= MAX_P2M_PFN || pfn_e >= MAX_P2M_PFN))
		return 0;

	if (unlikely(xen_feature(XENFEAT_auto_translated_physmap)))
		return pfn_e - pfn_s;

	if (pfn_s > pfn_e)
		return 0;

	for (pfn = (pfn_s & ~(P2M_MID_PER_PAGE * P2M_PER_PAGE - 1));
		pfn < ALIGN(pfn_e, (P2M_MID_PER_PAGE * P2M_PER_PAGE));
		pfn += P2M_MID_PER_PAGE * P2M_PER_PAGE)
	{
		unsigned topidx = p2m_top_index(pfn);
		if (p2m_top[topidx] == p2m_mid_missing) {
			unsigned long **mid = extend_brk(PAGE_SIZE, PAGE_SIZE);

			p2m_mid_init(mid);

			p2m_top[topidx] = mid;
		}
	}

	__early_alloc_p2m(pfn_s);
	__early_alloc_p2m(pfn_e);

	for (pfn = pfn_s; pfn < pfn_e; pfn++)
		if (!__set_phys_to_machine(pfn, IDENTITY_FRAME(pfn)))
			break;

	if (!WARN((pfn - pfn_s) != (pfn_e - pfn_s),
		"Identity mapping failed. We are %ld short of 1-1 mappings!\n",
		(pfn_e - pfn_s) - (pfn - pfn_s)))
		printk(KERN_DEBUG "1-1 mapping on %lx->%lx\n", pfn_s, pfn);

	return pfn - pfn_s;
}

/* Try to install p2m mapping; fail if intermediate bits missing */
bool __set_phys_to_machine(unsigned long pfn, unsigned long mfn)
{
	unsigned topidx, mididx, idx;

	if (unlikely(xen_feature(XENFEAT_auto_translated_physmap))) {
		BUG_ON(pfn != mfn && mfn != INVALID_P2M_ENTRY);
		return true;
	}
	if (unlikely(pfn >= MAX_P2M_PFN)) {
		BUG_ON(mfn != INVALID_P2M_ENTRY);
		return true;
	}

	topidx = p2m_top_index(pfn);
	mididx = p2m_mid_index(pfn);
	idx = p2m_index(pfn);

	/* For sparse holes were the p2m leaf has real PFN along with
	 * PCI holes, stick in the PFN as the MFN value.
	 */
	if (mfn != INVALID_P2M_ENTRY && (mfn & IDENTITY_FRAME_BIT)) {
		if (p2m_top[topidx][mididx] == p2m_identity)
			return true;

		/* Swap over from MISSING to IDENTITY if needed. */
		if (p2m_top[topidx][mididx] == p2m_missing) {
			WARN_ON(cmpxchg(&p2m_top[topidx][mididx], p2m_missing,
				p2m_identity) != p2m_missing);
			return true;
		}
	}

	if (p2m_top[topidx][mididx] == p2m_missing)
		return mfn == INVALID_P2M_ENTRY;

	p2m_top[topidx][mididx][idx] = mfn;

	return true;
}

bool set_phys_to_machine(unsigned long pfn, unsigned long mfn)
{
	if (unlikely(!__set_phys_to_machine(pfn, mfn)))  {
		if (!alloc_p2m(pfn))
			return false;

		if (!__set_phys_to_machine(pfn, mfn))
			return false;
	}

	return true;
}

#define M2P_OVERRIDE_HASH_SHIFT	10
#define M2P_OVERRIDE_HASH	(1 << M2P_OVERRIDE_HASH_SHIFT)

static RESERVE_BRK_ARRAY(struct list_head, m2p_overrides, M2P_OVERRIDE_HASH);
static DEFINE_SPINLOCK(m2p_override_lock);

static void __init m2p_override_init(void)
{
	unsigned i;

	m2p_overrides = extend_brk(sizeof(*m2p_overrides) * M2P_OVERRIDE_HASH,
				   sizeof(unsigned long));

	for (i = 0; i < M2P_OVERRIDE_HASH; i++)
		INIT_LIST_HEAD(&m2p_overrides[i]);
}

static unsigned long mfn_hash(unsigned long mfn)
{
	return hash_long(mfn, M2P_OVERRIDE_HASH_SHIFT);
}

/* Add an MFN override for a particular page */
int m2p_add_override(unsigned long mfn, struct page *page)
{
	unsigned long flags;
	unsigned long pfn;
	unsigned long uninitialized_var(address);
	unsigned level;
	pte_t *ptep = NULL;

	pfn = page_to_pfn(page);
	if (!PageHighMem(page)) {
		address = (unsigned long)__va(pfn << PAGE_SHIFT);
		ptep = lookup_address(address, &level);

		if (WARN(ptep == NULL || level != PG_LEVEL_4K,
					"m2p_add_override: pfn %lx not mapped", pfn))
			return -EINVAL;
	}

	page->private = mfn;
	page->index = pfn_to_mfn(pfn);

	__set_phys_to_machine(pfn, FOREIGN_FRAME(mfn));
	if (!PageHighMem(page))
		/* Just zap old mapping for now */
		pte_clear(&init_mm, address, ptep);

	spin_lock_irqsave(&m2p_override_lock, flags);
	list_add(&page->lru,  &m2p_overrides[mfn_hash(mfn)]);
	spin_unlock_irqrestore(&m2p_override_lock, flags);

	return 0;
}

int m2p_remove_override(struct page *page)
{
	unsigned long flags;
	unsigned long mfn;
	unsigned long pfn;
	unsigned long uninitialized_var(address);
	unsigned level;
	pte_t *ptep = NULL;

	pfn = page_to_pfn(page);
	mfn = get_phys_to_machine(pfn);
	if (mfn == INVALID_P2M_ENTRY || !(mfn & FOREIGN_FRAME_BIT))
		return -EINVAL;

	if (!PageHighMem(page)) {
		address = (unsigned long)__va(pfn << PAGE_SHIFT);
		ptep = lookup_address(address, &level);

		if (WARN(ptep == NULL || level != PG_LEVEL_4K,
					"m2p_remove_override: pfn %lx not mapped", pfn))
			return -EINVAL;
	}

	spin_lock_irqsave(&m2p_override_lock, flags);
	list_del(&page->lru);
	spin_unlock_irqrestore(&m2p_override_lock, flags);
	__set_phys_to_machine(pfn, page->index);

	if (!PageHighMem(page))
		set_pte_at(&init_mm, address, ptep,
				pfn_pte(pfn, PAGE_KERNEL));
		/* No tlb flush necessary because the caller already
		 * left the pte unmapped. */

	return 0;
}

struct page *m2p_find_override(unsigned long mfn)
{
	unsigned long flags;
	struct list_head *bucket = &m2p_overrides[mfn_hash(mfn)];
	struct page *p, *ret;

	ret = NULL;

	spin_lock_irqsave(&m2p_override_lock, flags);

	list_for_each_entry(p, bucket, lru) {
		if (p->private == mfn) {
			ret = p;
			break;
		}
	}

	spin_unlock_irqrestore(&m2p_override_lock, flags);

	return ret;
}

unsigned long m2p_find_override_pfn(unsigned long mfn, unsigned long pfn)
{
	struct page *p = m2p_find_override(mfn);
	unsigned long ret = pfn;

	if (p)
		ret = page_to_pfn(p);

	return ret;
}
EXPORT_SYMBOL_GPL(m2p_find_override_pfn);

#ifdef CONFIG_XEN_DEBUG_FS

int p2m_dump_show(struct seq_file *m, void *v)
{
	static const char * const level_name[] = { "top", "middle",
						"entry", "abnormal" };
	static const char * const type_name[] = { "identity", "missing",
						"pfn", "abnormal"};
#define TYPE_IDENTITY 0
#define TYPE_MISSING 1
#define TYPE_PFN 2
#define TYPE_UNKNOWN 3
	unsigned long pfn, prev_pfn_type = 0, prev_pfn_level = 0;
	unsigned int uninitialized_var(prev_level);
	unsigned int uninitialized_var(prev_type);

	if (!p2m_top)
		return 0;

	for (pfn = 0; pfn < MAX_DOMAIN_PAGES; pfn++) {
		unsigned topidx = p2m_top_index(pfn);
		unsigned mididx = p2m_mid_index(pfn);
		unsigned idx = p2m_index(pfn);
		unsigned lvl, type;

		lvl = 4;
		type = TYPE_UNKNOWN;
		if (p2m_top[topidx] == p2m_mid_missing) {
			lvl = 0; type = TYPE_MISSING;
		} else if (p2m_top[topidx] == NULL) {
			lvl = 0; type = TYPE_UNKNOWN;
		} else if (p2m_top[topidx][mididx] == NULL) {
			lvl = 1; type = TYPE_UNKNOWN;
		} else if (p2m_top[topidx][mididx] == p2m_identity) {
			lvl = 1; type = TYPE_IDENTITY;
		} else if (p2m_top[topidx][mididx] == p2m_missing) {
			lvl = 1; type = TYPE_MISSING;
		} else if (p2m_top[topidx][mididx][idx] == 0) {
			lvl = 2; type = TYPE_UNKNOWN;
		} else if (p2m_top[topidx][mididx][idx] == IDENTITY_FRAME(pfn)) {
			lvl = 2; type = TYPE_IDENTITY;
		} else if (p2m_top[topidx][mididx][idx] == INVALID_P2M_ENTRY) {
			lvl = 2; type = TYPE_MISSING;
		} else if (p2m_top[topidx][mididx][idx] == pfn) {
			lvl = 2; type = TYPE_PFN;
		} else if (p2m_top[topidx][mididx][idx] != pfn) {
			lvl = 2; type = TYPE_PFN;
		}
		if (pfn == 0) {
			prev_level = lvl;
			prev_type = type;
		}
		if (pfn == MAX_DOMAIN_PAGES-1) {
			lvl = 3;
			type = TYPE_UNKNOWN;
		}
		if (prev_type != type) {
			seq_printf(m, " [0x%lx->0x%lx] %s\n",
				prev_pfn_type, pfn, type_name[prev_type]);
			prev_pfn_type = pfn;
			prev_type = type;
		}
		if (prev_level != lvl) {
			seq_printf(m, " [0x%lx->0x%lx] level %s\n",
				prev_pfn_level, pfn, level_name[prev_level]);
			prev_pfn_level = pfn;
			prev_level = lvl;
		}
	}
	return 0;
#undef TYPE_IDENTITY
#undef TYPE_MISSING
#undef TYPE_PFN
#undef TYPE_UNKNOWN
}
#endif<|MERGE_RESOLUTION|>--- conflicted
+++ resolved
@@ -143,11 +143,7 @@
  * - After resume we're called from within stop_machine, but the mfn
  *   tree should alreay be completely allocated.
  */
-<<<<<<< HEAD
-void __refdata xen_build_mfn_list_list(void)
-=======
 void __ref xen_build_mfn_list_list(void)
->>>>>>> 44b46c3e
 {
 	unsigned long pfn;
 
