--- conflicted
+++ resolved
@@ -558,11 +558,7 @@
 	}
 
 	/* clear the cccrs we will use */
-<<<<<<< HEAD
-	for (i = 0 ; i < num_counters ; i++) {
-=======
 	for (i = 0; i < num_counters; i++) {
->>>>>>> c514c307
 		if (unlikely(!msrs->controls[i].addr))
 			continue;
 		rdmsr(p4_counters[VIRT_CTR(stag, i)].cccr_address, low, high);
@@ -579,20 +575,12 @@
 	}
 
 	/* setup all counters */
-<<<<<<< HEAD
-	for (i = 0 ; i < num_counters ; ++i) {
-=======
 	for (i = 0; i < num_counters; ++i) {
->>>>>>> c514c307
 		if (counter_config[i].enabled && msrs->controls[i].addr) {
 			reset_value[i] = counter_config[i].count;
 			pmc_setup_one_p4_counter(i);
 			wrmsrl(p4_counters[VIRT_CTR(stag, i)].counter_address,
-<<<<<<< HEAD
-			       -(s64)counter_config[i].count);
-=======
 			       -(u64)counter_config[i].count);
->>>>>>> c514c307
 		} else {
 			reset_value[i] = 0;
 		}
@@ -637,19 +625,11 @@
 		if (CCCR_OVF_P(low) || !(ctr & OP_CTR_OVERFLOW)) {
 			oprofile_add_sample(regs, i);
 			wrmsrl(p4_counters[real].counter_address,
-<<<<<<< HEAD
-			       -(s64)reset_value[i]);
-			CCCR_CLEAR_OVF(low);
-			wrmsr(p4_counters[real].cccr_address, low, high);
-			wrmsrl(p4_counters[real].counter_address,
-			       -(s64)reset_value[i]);
-=======
 			       -(u64)reset_value[i]);
 			CCCR_CLEAR_OVF(low);
 			wrmsr(p4_counters[real].cccr_address, low, high);
 			wrmsrl(p4_counters[real].counter_address,
 			       -(u64)reset_value[i]);
->>>>>>> c514c307
 		}
 	}
 
@@ -698,11 +678,7 @@
 {
 	int i;
 
-<<<<<<< HEAD
-	for (i = 0 ; i < num_counters ; ++i) {
-=======
 	for (i = 0; i < num_counters; ++i) {
->>>>>>> c514c307
 		if (msrs->counters[i].addr)
 			release_perfctr_nmi(msrs->counters[i].addr);
 	}
@@ -711,11 +687,7 @@
 	 * conjunction with the counter registers (hence the starting offset).
 	 * This saves a few bits.
 	 */
-<<<<<<< HEAD
-	for (i = num_counters ; i < num_controls ; ++i) {
-=======
 	for (i = num_counters; i < num_controls; ++i) {
->>>>>>> c514c307
 		if (msrs->controls[i].addr)
 			release_evntsel_nmi(msrs->controls[i].addr);
 	}
