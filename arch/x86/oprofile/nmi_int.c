--- conflicted
+++ resolved
@@ -34,13 +34,10 @@
 static void nmi_stop(void);
 static void nmi_cpu_start(void *dummy);
 static void nmi_cpu_stop(void *dummy);
-<<<<<<< HEAD
-=======
 static void nmi_cpu_save_mpx_registers(struct op_msrs *msrs);
 static void nmi_cpu_restore_mpx_registers(struct op_msrs *msrs);
 static void nmi_cpu_stop(void *dummy);
 static void nmi_cpu_start(void *dummy);
->>>>>>> 19263c35
 
 /* 0 == registered but off, 1 == registered and on */
 static int nmi_enabled = 0;
@@ -579,19 +576,11 @@
 		return -ENODEV;
 	}
 
-<<<<<<< HEAD
-	init_sysfs();
-#ifdef CONFIG_SMP
-	register_cpu_notifier(&oprofile_cpu_nb);
-#endif
-	using_nmi = 1;
-=======
 #ifdef CONFIG_SMP
 	register_cpu_notifier(&oprofile_cpu_nb);
 #endif
 	/* default values, can be overwritten by model */
 	__get_cpu_var(switch_index) = 0;
->>>>>>> 19263c35
 	ops->create_files = nmi_create_files;
 	ops->setup = nmi_setup;
 	ops->shutdown = nmi_shutdown;
@@ -618,10 +607,7 @@
 #ifdef CONFIG_SMP
 		unregister_cpu_notifier(&oprofile_cpu_nb);
 #endif
-<<<<<<< HEAD
-=======
 	if (model->exit)
 		model->exit();
->>>>>>> 19263c35
 	}
 }