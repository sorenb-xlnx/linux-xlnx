/**
 * @file nmi_int.c
 *
 * @remark Copyright 2002-2009 OProfile authors
 * @remark Read the file COPYING
 *
 * @author John Levon <levon@movementarian.org>
 * @author Robert Richter <robert.richter@amd.com>
 * @author Barry Kasindorf <barry.kasindorf@amd.com>
 * @author Jason Yeh <jason.yeh@amd.com>
 * @author Suravee Suthikulpanit <suravee.suthikulpanit@amd.com>
 */

#include <linux/init.h>
#include <linux/notifier.h>
#include <linux/smp.h>
#include <linux/oprofile.h>
#include <linux/sysdev.h>
#include <linux/slab.h>
#include <linux/moduleparam.h>
#include <linux/kdebug.h>
#include <linux/cpu.h>
#include <asm/nmi.h>
#include <asm/msr.h>
#include <asm/apic.h>

#include "op_counter.h"
#include "op_x86_model.h"

static struct op_x86_model_spec *model;
static DEFINE_PER_CPU(struct op_msrs, cpu_msrs);
static DEFINE_PER_CPU(unsigned long, saved_lvtpc);

/* 0 == registered but off, 1 == registered and on */
static int nmi_enabled = 0;

<<<<<<< HEAD
=======
struct op_counter_config counter_config[OP_MAX_COUNTER];

>>>>>>> c514c307
/* common functions */

u64 op_x86_get_ctrl(struct op_x86_model_spec const *model,
		    struct op_counter_config *counter_config)
{
	u64 val = 0;
	u16 event = (u16)counter_config->event;

	val |= ARCH_PERFMON_EVENTSEL_INT;
	val |= counter_config->user ? ARCH_PERFMON_EVENTSEL_USR : 0;
	val |= counter_config->kernel ? ARCH_PERFMON_EVENTSEL_OS : 0;
	val |= (counter_config->unit_mask & 0xFF) << 8;
	event &= model->event_mask ? model->event_mask : 0xFF;
	val |= event & 0xFF;
	val |= (event & 0x0F00) << 24;

	return val;
}


static int profile_exceptions_notify(struct notifier_block *self,
				     unsigned long val, void *data)
{
	struct die_args *args = (struct die_args *)data;
	int ret = NOTIFY_DONE;
	int cpu = smp_processor_id();

	switch (val) {
	case DIE_NMI:
	case DIE_NMI_IPI:
		model->check_ctrs(args->regs, &per_cpu(cpu_msrs, cpu));
		ret = NOTIFY_STOP;
		break;
	default:
		break;
	}
	return ret;
}

static void nmi_cpu_save_registers(struct op_msrs *msrs)
{
	struct op_msr *counters = msrs->counters;
	struct op_msr *controls = msrs->controls;
	unsigned int i;

	for (i = 0; i < model->num_counters; ++i) {
		if (counters[i].addr)
			rdmsrl(counters[i].addr, counters[i].saved);
<<<<<<< HEAD
=======
	}

	for (i = 0; i < model->num_controls; ++i) {
		if (controls[i].addr)
			rdmsrl(controls[i].addr, controls[i].saved);
	}
}

static void nmi_cpu_start(void *dummy)
{
	struct op_msrs const *msrs = &__get_cpu_var(cpu_msrs);
	model->start(msrs);
}

static int nmi_start(void)
{
	on_each_cpu(nmi_cpu_start, NULL, 1);
	return 0;
}

static void nmi_cpu_stop(void *dummy)
{
	struct op_msrs const *msrs = &__get_cpu_var(cpu_msrs);
	model->stop(msrs);
}

static void nmi_stop(void)
{
	on_each_cpu(nmi_cpu_stop, NULL, 1);
}

#ifdef CONFIG_OPROFILE_EVENT_MULTIPLEX

static DEFINE_PER_CPU(int, switch_index);

static inline int has_mux(void)
{
	return !!model->switch_ctrl;
}

inline int op_x86_phys_to_virt(int phys)
{
	return __get_cpu_var(switch_index) + phys;
}

inline int op_x86_virt_to_phys(int virt)
{
	return virt % model->num_counters;
}

static void nmi_shutdown_mux(void)
{
	int i;

	if (!has_mux())
		return;

	for_each_possible_cpu(i) {
		kfree(per_cpu(cpu_msrs, i).multiplex);
		per_cpu(cpu_msrs, i).multiplex = NULL;
		per_cpu(switch_index, i) = 0;
>>>>>>> c514c307
	}
}

static int nmi_setup_mux(void)
{
	size_t multiplex_size =
		sizeof(struct op_msr) * model->num_virt_counters;
	int i;

	if (!has_mux())
		return 1;

	for_each_possible_cpu(i) {
		per_cpu(cpu_msrs, i).multiplex =
			kmalloc(multiplex_size, GFP_KERNEL);
		if (!per_cpu(cpu_msrs, i).multiplex)
			return 0;
	}

	return 1;
}

static void nmi_cpu_setup_mux(int cpu, struct op_msrs const * const msrs)
{
	int i;
	struct op_msr *multiplex = msrs->multiplex;

	if (!has_mux())
		return;

<<<<<<< HEAD
	for (i = 0; i < model->num_controls; ++i) {
		if (controls[i].addr)
			rdmsrl(controls[i].addr, controls[i].saved);
=======
	for (i = 0; i < model->num_virt_counters; ++i) {
		if (counter_config[i].enabled) {
			multiplex[i].saved = -(u64)counter_config[i].count;
		} else {
			multiplex[i].addr  = 0;
			multiplex[i].saved = 0;
		}
>>>>>>> c514c307
	}

	per_cpu(switch_index, cpu) = 0;
}

static void nmi_cpu_save_mpx_registers(struct op_msrs *msrs)
{
	struct op_msr *multiplex = msrs->multiplex;
	int i;

	for (i = 0; i < model->num_counters; ++i) {
		int virt = op_x86_phys_to_virt(i);
		if (multiplex[virt].addr)
			rdmsrl(multiplex[virt].addr, multiplex[virt].saved);
	}
}

static void nmi_cpu_restore_mpx_registers(struct op_msrs *msrs)
{
	struct op_msr *multiplex = msrs->multiplex;
	int i;

	for (i = 0; i < model->num_counters; ++i) {
		int virt = op_x86_phys_to_virt(i);
		if (multiplex[virt].addr)
			wrmsrl(multiplex[virt].addr, multiplex[virt].saved);
	}
}

static void nmi_cpu_switch(void *dummy)
{
	int cpu = smp_processor_id();
	int si = per_cpu(switch_index, cpu);
	struct op_msrs *msrs = &per_cpu(cpu_msrs, cpu);

	nmi_cpu_stop(NULL);
	nmi_cpu_save_mpx_registers(msrs);

	/* move to next set */
	si += model->num_counters;
	if ((si > model->num_virt_counters) || (counter_config[si].count == 0))
		per_cpu(switch_index, cpu) = 0;
	else
		per_cpu(switch_index, cpu) = si;

	model->switch_ctrl(model, msrs);
	nmi_cpu_restore_mpx_registers(msrs);

	nmi_cpu_start(NULL);
}


/*
 * Quick check to see if multiplexing is necessary.
 * The check should be sufficient since counters are used
 * in ordre.
 */
static int nmi_multiplex_on(void)
{
	return counter_config[model->num_counters].count ? 0 : -EINVAL;
}

static int nmi_switch_event(void)
{
	if (!has_mux())
		return -ENOSYS;		/* not implemented */
	if (nmi_multiplex_on() < 0)
		return -EINVAL;		/* not necessary */

	on_each_cpu(nmi_cpu_switch, NULL, 1);

	return 0;
}

static inline void mux_init(struct oprofile_operations *ops)
{
	if (has_mux())
		ops->switch_events = nmi_switch_event;
}

static void mux_clone(int cpu)
{
	if (!has_mux())
		return;

	memcpy(per_cpu(cpu_msrs, cpu).multiplex,
	       per_cpu(cpu_msrs, 0).multiplex,
	       sizeof(struct op_msr) * model->num_virt_counters);
}

#else

inline int op_x86_phys_to_virt(int phys) { return phys; }
inline int op_x86_virt_to_phys(int virt) { return virt; }
static inline void nmi_shutdown_mux(void) { }
static inline int nmi_setup_mux(void) { return 1; }
static inline void
nmi_cpu_setup_mux(int cpu, struct op_msrs const * const msrs) { }
static inline void mux_init(struct oprofile_operations *ops) { }
static void mux_clone(int cpu) { }

#endif

static void free_msrs(void)
{
	int i;
	for_each_possible_cpu(i) {
		kfree(per_cpu(cpu_msrs, i).counters);
		per_cpu(cpu_msrs, i).counters = NULL;
		kfree(per_cpu(cpu_msrs, i).controls);
		per_cpu(cpu_msrs, i).controls = NULL;
	}
}

static int allocate_msrs(void)
{
	size_t controls_size = sizeof(struct op_msr) * model->num_controls;
	size_t counters_size = sizeof(struct op_msr) * model->num_counters;

	int i;
	for_each_possible_cpu(i) {
		per_cpu(cpu_msrs, i).counters = kmalloc(counters_size,
							GFP_KERNEL);
		if (!per_cpu(cpu_msrs, i).counters)
			return 0;
		per_cpu(cpu_msrs, i).controls = kmalloc(controls_size,
							GFP_KERNEL);
		if (!per_cpu(cpu_msrs, i).controls)
			return 0;
	}

	return 1;
}

static void nmi_cpu_setup(void *dummy)
{
	int cpu = smp_processor_id();
	struct op_msrs *msrs = &per_cpu(cpu_msrs, cpu);
	nmi_cpu_save_registers(msrs);
	spin_lock(&oprofilefs_lock);
	model->setup_ctrs(model, msrs);
<<<<<<< HEAD
=======
	nmi_cpu_setup_mux(cpu, msrs);
>>>>>>> c514c307
	spin_unlock(&oprofilefs_lock);
	per_cpu(saved_lvtpc, cpu) = apic_read(APIC_LVTPC);
	apic_write(APIC_LVTPC, APIC_DM_NMI);
}

static struct notifier_block profile_exceptions_nb = {
	.notifier_call = profile_exceptions_notify,
	.next = NULL,
	.priority = 2
};

static int nmi_setup(void)
{
	int err = 0;
	int cpu;

	if (!allocate_msrs())
		err = -ENOMEM;
	else if (!nmi_setup_mux())
		err = -ENOMEM;
	else
		err = register_die_notifier(&profile_exceptions_nb);

	if (err) {
		free_msrs();
		nmi_shutdown_mux();
		return err;
	}

	/* We need to serialize save and setup for HT because the subset
	 * of msrs are distinct for save and setup operations
	 */

	/* Assume saved/restored counters are the same on all CPUs */
	model->fill_in_addresses(&per_cpu(cpu_msrs, 0));
	for_each_possible_cpu(cpu) {
		if (!cpu)
			continue;

		memcpy(per_cpu(cpu_msrs, cpu).counters,
		       per_cpu(cpu_msrs, 0).counters,
		       sizeof(struct op_msr) * model->num_counters);

		memcpy(per_cpu(cpu_msrs, cpu).controls,
		       per_cpu(cpu_msrs, 0).controls,
		       sizeof(struct op_msr) * model->num_controls);

		mux_clone(cpu);
	}
	on_each_cpu(nmi_cpu_setup, NULL, 1);
	nmi_enabled = 1;
	return 0;
}

static void nmi_cpu_restore_registers(struct op_msrs *msrs)
{
	struct op_msr *counters = msrs->counters;
	struct op_msr *controls = msrs->controls;
	unsigned int i;

	for (i = 0; i < model->num_controls; ++i) {
		if (controls[i].addr)
			wrmsrl(controls[i].addr, controls[i].saved);
	}

	for (i = 0; i < model->num_counters; ++i) {
		if (counters[i].addr)
			wrmsrl(counters[i].addr, counters[i].saved);
	}
}

static void nmi_cpu_shutdown(void *dummy)
{
	unsigned int v;
	int cpu = smp_processor_id();
	struct op_msrs *msrs = &per_cpu(cpu_msrs, cpu);

	/* restoring APIC_LVTPC can trigger an apic error because the delivery
	 * mode and vector nr combination can be illegal. That's by design: on
	 * power on apic lvt contain a zero vector nr which are legal only for
	 * NMI delivery mode. So inhibit apic err before restoring lvtpc
	 */
	v = apic_read(APIC_LVTERR);
	apic_write(APIC_LVTERR, v | APIC_LVT_MASKED);
	apic_write(APIC_LVTPC, per_cpu(saved_lvtpc, cpu));
	apic_write(APIC_LVTERR, v);
	nmi_cpu_restore_registers(msrs);
}

static void nmi_shutdown(void)
{
	struct op_msrs *msrs;

	nmi_enabled = 0;
	on_each_cpu(nmi_cpu_shutdown, NULL, 1);
	unregister_die_notifier(&profile_exceptions_nb);
	nmi_shutdown_mux();
	msrs = &get_cpu_var(cpu_msrs);
	model->shutdown(msrs);
	free_msrs();
	put_cpu_var(cpu_msrs);
}

static int nmi_create_files(struct super_block *sb, struct dentry *root)
{
	unsigned int i;

	for (i = 0; i < model->num_virt_counters; ++i) {
		struct dentry *dir;
		char buf[4];

		/* quick little hack to _not_ expose a counter if it is not
		 * available for use.  This should protect userspace app.
		 * NOTE:  assumes 1:1 mapping here (that counters are organized
		 *        sequentially in their struct assignment).
		 */
		if (!avail_to_resrv_perfctr_nmi_bit(op_x86_virt_to_phys(i)))
			continue;

		snprintf(buf,  sizeof(buf), "%d", i);
		dir = oprofilefs_mkdir(sb, root, buf);
		oprofilefs_create_ulong(sb, dir, "enabled", &counter_config[i].enabled);
		oprofilefs_create_ulong(sb, dir, "event", &counter_config[i].event);
		oprofilefs_create_ulong(sb, dir, "count", &counter_config[i].count);
		oprofilefs_create_ulong(sb, dir, "unit_mask", &counter_config[i].unit_mask);
		oprofilefs_create_ulong(sb, dir, "kernel", &counter_config[i].kernel);
		oprofilefs_create_ulong(sb, dir, "user", &counter_config[i].user);
	}

	return 0;
}

#ifdef CONFIG_SMP
static int oprofile_cpu_notifier(struct notifier_block *b, unsigned long action,
				 void *data)
{
	int cpu = (unsigned long)data;
	switch (action) {
	case CPU_DOWN_FAILED:
	case CPU_ONLINE:
		smp_call_function_single(cpu, nmi_cpu_start, NULL, 0);
		break;
	case CPU_DOWN_PREPARE:
		smp_call_function_single(cpu, nmi_cpu_stop, NULL, 1);
		break;
	}
	return NOTIFY_DONE;
}

static struct notifier_block oprofile_cpu_nb = {
	.notifier_call = oprofile_cpu_notifier
};
#endif

#ifdef CONFIG_PM

static int nmi_suspend(struct sys_device *dev, pm_message_t state)
{
	/* Only one CPU left, just stop that one */
	if (nmi_enabled == 1)
		nmi_cpu_stop(NULL);
	return 0;
}

static int nmi_resume(struct sys_device *dev)
{
	if (nmi_enabled == 1)
		nmi_cpu_start(NULL);
	return 0;
}

static struct sysdev_class oprofile_sysclass = {
	.name		= "oprofile",
	.resume		= nmi_resume,
	.suspend	= nmi_suspend,
};

static struct sys_device device_oprofile = {
	.id	= 0,
	.cls	= &oprofile_sysclass,
};

static int __init init_sysfs(void)
{
	int error;

	error = sysdev_class_register(&oprofile_sysclass);
	if (!error)
		error = sysdev_register(&device_oprofile);
	return error;
}

static void exit_sysfs(void)
{
	sysdev_unregister(&device_oprofile);
	sysdev_class_unregister(&oprofile_sysclass);
}

#else
#define init_sysfs() do { } while (0)
#define exit_sysfs() do { } while (0)
#endif /* CONFIG_PM */

static int __init p4_init(char **cpu_type)
{
	__u8 cpu_model = boot_cpu_data.x86_model;

	if (cpu_model > 6 || cpu_model == 5)
		return 0;

#ifndef CONFIG_SMP
	*cpu_type = "i386/p4";
	model = &op_p4_spec;
	return 1;
#else
	switch (smp_num_siblings) {
	case 1:
		*cpu_type = "i386/p4";
		model = &op_p4_spec;
		return 1;

	case 2:
		*cpu_type = "i386/p4-ht";
		model = &op_p4_ht2_spec;
		return 1;
	}
#endif

	printk(KERN_INFO "oprofile: P4 HyperThreading detected with > 2 threads\n");
	printk(KERN_INFO "oprofile: Reverting to timer mode.\n");
	return 0;
}

static int force_arch_perfmon;
static int force_cpu_type(const char *str, struct kernel_param *kp)
{
	if (!strcmp(str, "arch_perfmon")) {
		force_arch_perfmon = 1;
		printk(KERN_INFO "oprofile: forcing architectural perfmon\n");
	}

	return 0;
}
module_param_call(cpu_type, force_cpu_type, NULL, NULL, 0);

static int __init ppro_init(char **cpu_type)
{
	__u8 cpu_model = boot_cpu_data.x86_model;
<<<<<<< HEAD
	struct op_x86_model_spec const *spec = &op_ppro_spec;	/* default */
=======
	struct op_x86_model_spec *spec = &op_ppro_spec;	/* default */
>>>>>>> c514c307

	if (force_arch_perfmon && cpu_has_arch_perfmon)
		return 0;

	switch (cpu_model) {
	case 0 ... 2:
		*cpu_type = "i386/ppro";
		break;
	case 3 ... 5:
		*cpu_type = "i386/pii";
		break;
	case 6 ... 8:
	case 10 ... 11:
		*cpu_type = "i386/piii";
		break;
	case 9:
	case 13:
		*cpu_type = "i386/p6_mobile";
		break;
	case 14:
		*cpu_type = "i386/core";
		break;
	case 15: case 23:
		*cpu_type = "i386/core_2";
		break;
	case 26:
		spec = &op_arch_perfmon_spec;
		*cpu_type = "i386/core_i7";
		break;
	case 28:
		*cpu_type = "i386/atom";
		break;
	default:
		/* Unknown */
		return 0;
	}

	model = spec;
	return 1;
}

/* in order to get sysfs right */
static int using_nmi;

int __init op_nmi_init(struct oprofile_operations *ops)
{
	__u8 vendor = boot_cpu_data.x86_vendor;
	__u8 family = boot_cpu_data.x86;
	char *cpu_type = NULL;
	int ret = 0;

	if (!cpu_has_apic)
		return -ENODEV;

	switch (vendor) {
	case X86_VENDOR_AMD:
		/* Needs to be at least an Athlon (or hammer in 32bit mode) */

		switch (family) {
		case 6:
			cpu_type = "i386/athlon";
			break;
		case 0xf:
			/*
			 * Actually it could be i386/hammer too, but
			 * give user space an consistent name.
			 */
			cpu_type = "x86-64/hammer";
			break;
		case 0x10:
			cpu_type = "x86-64/family10";
			break;
		case 0x11:
			cpu_type = "x86-64/family11h";
			break;
		default:
			return -ENODEV;
		}
		model = &op_amd_spec;
		break;

	case X86_VENDOR_INTEL:
		switch (family) {
			/* Pentium IV */
		case 0xf:
			p4_init(&cpu_type);
			break;

			/* A P6-class processor */
		case 6:
			ppro_init(&cpu_type);
			break;

		default:
			break;
		}

		if (cpu_type)
			break;

		if (!cpu_has_arch_perfmon)
			return -ENODEV;

		/* use arch perfmon as fallback */
		cpu_type = "i386/arch_perfmon";
		model = &op_arch_perfmon_spec;
		break;

	default:
		return -ENODEV;
	}

#ifdef CONFIG_SMP
	register_cpu_notifier(&oprofile_cpu_nb);
#endif
	/* default values, can be overwritten by model */
	ops->create_files	= nmi_create_files;
	ops->setup		= nmi_setup;
	ops->shutdown		= nmi_shutdown;
	ops->start		= nmi_start;
	ops->stop		= nmi_stop;
	ops->cpu_type		= cpu_type;

	if (model->init)
		ret = model->init(ops);
	if (ret)
		return ret;

	if (!model->num_virt_counters)
		model->num_virt_counters = model->num_counters;

	mux_init(ops);

	init_sysfs();
	using_nmi = 1;
	printk(KERN_INFO "oprofile: using NMI interrupt.\n");
	return 0;
}

void op_nmi_exit(void)
{
	if (using_nmi) {
		exit_sysfs();
#ifdef CONFIG_SMP
		unregister_cpu_notifier(&oprofile_cpu_nb);
#endif
	}
	if (model->exit)
		model->exit();
}<|MERGE_RESOLUTION|>--- conflicted
+++ resolved
@@ -34,11 +34,8 @@
 /* 0 == registered but off, 1 == registered and on */
 static int nmi_enabled = 0;
 
-<<<<<<< HEAD
-=======
 struct op_counter_config counter_config[OP_MAX_COUNTER];
 
->>>>>>> c514c307
 /* common functions */
 
 u64 op_x86_get_ctrl(struct op_x86_model_spec const *model,
@@ -87,8 +84,6 @@
 	for (i = 0; i < model->num_counters; ++i) {
 		if (counters[i].addr)
 			rdmsrl(counters[i].addr, counters[i].saved);
-<<<<<<< HEAD
-=======
 	}
 
 	for (i = 0; i < model->num_controls; ++i) {
@@ -150,7 +145,6 @@
 		kfree(per_cpu(cpu_msrs, i).multiplex);
 		per_cpu(cpu_msrs, i).multiplex = NULL;
 		per_cpu(switch_index, i) = 0;
->>>>>>> c514c307
 	}
 }
 
@@ -181,11 +175,6 @@
 	if (!has_mux())
 		return;
 
-<<<<<<< HEAD
-	for (i = 0; i < model->num_controls; ++i) {
-		if (controls[i].addr)
-			rdmsrl(controls[i].addr, controls[i].saved);
-=======
 	for (i = 0; i < model->num_virt_counters; ++i) {
 		if (counter_config[i].enabled) {
 			multiplex[i].saved = -(u64)counter_config[i].count;
@@ -193,7 +182,6 @@
 			multiplex[i].addr  = 0;
 			multiplex[i].saved = 0;
 		}
->>>>>>> c514c307
 	}
 
 	per_cpu(switch_index, cpu) = 0;
@@ -335,10 +323,7 @@
 	nmi_cpu_save_registers(msrs);
 	spin_lock(&oprofilefs_lock);
 	model->setup_ctrs(model, msrs);
-<<<<<<< HEAD
-=======
 	nmi_cpu_setup_mux(cpu, msrs);
->>>>>>> c514c307
 	spin_unlock(&oprofilefs_lock);
 	per_cpu(saved_lvtpc, cpu) = apic_read(APIC_LVTPC);
 	apic_write(APIC_LVTPC, APIC_DM_NMI);
@@ -587,11 +572,7 @@
 static int __init ppro_init(char **cpu_type)
 {
 	__u8 cpu_model = boot_cpu_data.x86_model;
-<<<<<<< HEAD
-	struct op_x86_model_spec const *spec = &op_ppro_spec;	/* default */
-=======
 	struct op_x86_model_spec *spec = &op_ppro_spec;	/* default */
->>>>>>> c514c307
 
 	if (force_arch_perfmon && cpu_has_arch_perfmon)
 		return 0;
