/**
 * @file nmi_int.c
 *
 * @remark Copyright 2002-2008 OProfile authors
 * @remark Read the file COPYING
 *
 * @author John Levon <levon@movementarian.org>
 * @author Robert Richter <robert.richter@amd.com>
 */

#include <linux/init.h>
#include <linux/notifier.h>
#include <linux/smp.h>
#include <linux/oprofile.h>
#include <linux/sysdev.h>
#include <linux/slab.h>
#include <linux/moduleparam.h>
#include <linux/kdebug.h>
#include <linux/cpu.h>
#include <asm/nmi.h>
#include <asm/msr.h>
#include <asm/apic.h>

#include "op_counter.h"
#include "op_x86_model.h"

DEFINE_PER_CPU(int, switch_index);

static struct op_x86_model_spec const *model;
static DEFINE_PER_CPU(struct op_msrs, cpu_msrs);
static DEFINE_PER_CPU(unsigned long, saved_lvtpc);

static int nmi_start(void);
static void nmi_stop(void);
<<<<<<< HEAD
static void nmi_cpu_start(void *dummy);
static void nmi_cpu_stop(void *dummy);
=======
static void nmi_cpu_save_mpx_registers(struct op_msrs *msrs);
static void nmi_cpu_restore_mpx_registers(struct op_msrs *msrs);
static void nmi_cpu_stop(void *dummy);
static void nmi_cpu_start(void *dummy);
>>>>>>> 2879a927

/* 0 == registered but off, 1 == registered and on */
static int nmi_enabled = 0;

#ifdef CONFIG_SMP
static int oprofile_cpu_notifier(struct notifier_block *b, unsigned long action,
				 void *data)
{
	int cpu = (unsigned long)data;
	switch (action) {
	case CPU_DOWN_FAILED:
	case CPU_ONLINE:
		smp_call_function_single(cpu, nmi_cpu_start, NULL, 0);
		break;
	case CPU_DOWN_PREPARE:
		smp_call_function_single(cpu, nmi_cpu_stop, NULL, 1);
		break;
	}
	return NOTIFY_DONE;
}

static struct notifier_block oprofile_cpu_nb = {
	.notifier_call = oprofile_cpu_notifier
};
#endif

#ifdef CONFIG_PM

static int nmi_suspend(struct sys_device *dev, pm_message_t state)
{
	/* Only one CPU left, just stop that one */
	if (nmi_enabled == 1)
		nmi_cpu_stop(NULL);
	return 0;
}

static int nmi_resume(struct sys_device *dev)
{
	if (nmi_enabled == 1)
		nmi_cpu_start(NULL);
	return 0;
}

static struct sysdev_class oprofile_sysclass = {
	.name		= "oprofile",
	.resume		= nmi_resume,
	.suspend	= nmi_suspend,
};

static struct sys_device device_oprofile = {
	.id	= 0,
	.cls	= &oprofile_sysclass,
};

static int __init init_sysfs(void)
{
	int error;

	error = sysdev_class_register(&oprofile_sysclass);
	if (!error)
		error = sysdev_register(&device_oprofile);
	return error;
}

static void exit_sysfs(void)
{
	sysdev_unregister(&device_oprofile);
	sysdev_class_unregister(&oprofile_sysclass);
}

#else
#define init_sysfs() do { } while (0)
#define exit_sysfs() do { } while (0)
#endif /* CONFIG_PM */

static void nmi_cpu_switch(void *dummy)
{
	int cpu = smp_processor_id();
	int si = per_cpu(switch_index, cpu);
	struct op_msrs *msrs = &per_cpu(cpu_msrs, cpu);

	nmi_cpu_stop(NULL);
	nmi_cpu_save_mpx_registers(msrs);

	/* move to next set */
	si += model->num_hardware_counters;
	if ((si > model->num_counters) || (counter_config[si].count == 0))
		per_cpu(switch_index, smp_processor_id()) = 0;
	else
		per_cpu(switch_index, smp_processor_id()) = si;

	nmi_cpu_restore_mpx_registers(msrs);
	model->setup_ctrs(msrs);
	nmi_cpu_start(NULL);
}

/*
 * Quick check to see if multiplexing is necessary.
 * The check should be sufficient since counters are used
 * in ordre.
 */
static int nmi_multiplex_on(void)
{
	return counter_config[model->num_hardware_counters].count ? 0 : -EINVAL;
}

static int nmi_switch_event(void)
{
	if (nmi_multiplex_on() < 0)
		return -EINVAL;

	on_each_cpu(nmi_cpu_switch, NULL, 1);

	return 0;
}

static int profile_exceptions_notify(struct notifier_block *self,
				     unsigned long val, void *data)
{
	struct die_args *args = (struct die_args *)data;
	int ret = NOTIFY_DONE;
	int cpu = smp_processor_id();

	switch (val) {
	case DIE_NMI:
		if (model->check_ctrs(args->regs, &per_cpu(cpu_msrs, cpu)))
			ret = NOTIFY_STOP;
		break;
	default:
		break;
	}
	return ret;
}

static void nmi_cpu_save_registers(struct op_msrs *msrs)
{
	unsigned int const nr_ctrs = model->num_counters;
	unsigned int const nr_ctrls = model->num_controls;
	struct op_msr *counters = msrs->counters;
	struct op_msr *controls = msrs->controls;
	unsigned int i;

	for (i = 0; i < nr_ctrs; ++i) {
		if (counters[i].addr) {
			rdmsr(counters[i].addr,
				counters[i].saved.low,
				counters[i].saved.high);
		}
	}

	for (i = 0; i < nr_ctrls; ++i) {
		if (controls[i].addr) {
			rdmsr(controls[i].addr,
				controls[i].saved.low,
				controls[i].saved.high);
		}
	}
}

static void nmi_save_registers(void *dummy)
{
	int cpu = smp_processor_id();
	struct op_msrs *msrs = &per_cpu(cpu_msrs, cpu);
	nmi_cpu_save_registers(msrs);
}

static void free_msrs(void)
{
	int i;
	for_each_possible_cpu(i) {
		kfree(per_cpu(cpu_msrs, i).counters);
		per_cpu(cpu_msrs, i).counters = NULL;
		kfree(per_cpu(cpu_msrs, i).controls);
		per_cpu(cpu_msrs, i).controls = NULL;
	}
}

static int allocate_msrs(void)
{
	int i, success = 1;
	size_t controls_size = sizeof(struct op_msr) * model->num_controls;
	size_t counters_size = sizeof(struct op_msr) * model->num_counters;

	for_each_possible_cpu(i) {
		per_cpu(cpu_msrs, i).counters = kmalloc(counters_size,
								GFP_KERNEL);
		if (!per_cpu(cpu_msrs, i).counters) {
			success = 0;
			break;
		}
		per_cpu(cpu_msrs, i).controls =
				kmalloc(controls_size, GFP_KERNEL);
		if (!per_cpu(cpu_msrs, i).controls) {
			success = 0;
			break;
		}
	}

	if (!success)
		free_msrs();

	return success;
}

static void nmi_cpu_setup(void *dummy)
{
	int cpu = smp_processor_id();
	struct op_msrs *msrs = &per_cpu(cpu_msrs, cpu);
	spin_lock(&oprofilefs_lock);
	model->setup_ctrs(msrs);
	spin_unlock(&oprofilefs_lock);
	per_cpu(saved_lvtpc, cpu) = apic_read(APIC_LVTPC);
	apic_write(APIC_LVTPC, APIC_DM_NMI);
}

static struct notifier_block profile_exceptions_nb = {
	.notifier_call = profile_exceptions_notify,
	.next = NULL,
	.priority = 0
};

static int nmi_setup(void)
{
	int err = 0;
	int cpu;

	if (!allocate_msrs())
		return -ENOMEM;

	err = register_die_notifier(&profile_exceptions_nb);
	if (err) {
		free_msrs();
		return err;
	}

	/*
	 * We need to serialize save and setup for HT because the subset
	 * of msrs are distinct for save and setup operations
	 */

	/* Assume saved/restored counters are the same on all CPUs */
	model->fill_in_addresses(&per_cpu(cpu_msrs, 0));
	for_each_possible_cpu(cpu) {
		if (cpu != 0) {
			memcpy(per_cpu(cpu_msrs, cpu).counters,
				per_cpu(cpu_msrs, 0).counters,
				sizeof(struct op_msr) * model->num_counters);

			memcpy(per_cpu(cpu_msrs, cpu).controls,
				per_cpu(cpu_msrs, 0).controls,
				sizeof(struct op_msr) * model->num_controls);
		}
	}
	on_each_cpu(nmi_save_registers, NULL, 1);
	on_each_cpu(nmi_cpu_setup, NULL, 1);
	nmi_enabled = 1;
	return 0;
}

static void nmi_cpu_save_mpx_registers(struct op_msrs *msrs)
{
	unsigned int si = __get_cpu_var(switch_index);
	unsigned int const nr_ctrs = model->num_hardware_counters;
	struct op_msr *counters = &msrs->counters[si];
	unsigned int i;

	for (i = 0; i < nr_ctrs; ++i) {
		int offset = i + si;
		if (counters[offset].addr) {
			rdmsr(counters[offset].addr,
				counters[offset].multiplex.low,
				counters[offset].multiplex.high);
		}
	}
}

static void nmi_cpu_restore_mpx_registers(struct op_msrs *msrs)
{
	unsigned int si = __get_cpu_var(switch_index);
	unsigned int const nr_ctrs = model->num_hardware_counters;
	struct op_msr *counters = &msrs->counters[si];
	unsigned int i;

	for (i = 0; i < nr_ctrs; ++i) {
		int offset = i + si;
		if (counters[offset].addr) {
			wrmsr(counters[offset].addr,
				counters[offset].multiplex.low,
				counters[offset].multiplex.high);
		}
	}
}

static void nmi_cpu_restore_registers(struct op_msrs *msrs)
{
	unsigned int const nr_ctrs = model->num_counters;
	unsigned int const nr_ctrls = model->num_controls;
	struct op_msr *counters = msrs->counters;
	struct op_msr *controls = msrs->controls;
	unsigned int i;

	for (i = 0; i < nr_ctrls; ++i) {
		if (controls[i].addr) {
			wrmsr(controls[i].addr,
				controls[i].saved.low,
				controls[i].saved.high);
		}
	}

	for (i = 0; i < nr_ctrs; ++i) {
		if (counters[i].addr) {
			wrmsr(counters[i].addr,
				counters[i].saved.low,
				counters[i].saved.high);
		}
	}
}

static void nmi_cpu_shutdown(void *dummy)
{
	unsigned int v;
	int cpu = smp_processor_id();
	struct op_msrs *msrs = &__get_cpu_var(cpu_msrs);

	/* restoring APIC_LVTPC can trigger an apic error because the delivery
	 * mode and vector nr combination can be illegal. That's by design: on
	 * power on apic lvt contain a zero vector nr which are legal only for
	 * NMI delivery mode. So inhibit apic err before restoring lvtpc
	 */
	v = apic_read(APIC_LVTERR);
	apic_write(APIC_LVTERR, v | APIC_LVT_MASKED);
	apic_write(APIC_LVTPC, per_cpu(saved_lvtpc, cpu));
	apic_write(APIC_LVTERR, v);
	nmi_cpu_restore_registers(msrs);
	__get_cpu_var(switch_index) = 0;
}

static void nmi_shutdown(void)
{
	struct op_msrs *msrs = &get_cpu_var(cpu_msrs);
	nmi_enabled = 0;
	on_each_cpu(nmi_cpu_shutdown, NULL, 1);
	unregister_die_notifier(&profile_exceptions_nb);
	model->shutdown(msrs);
	free_msrs();
	put_cpu_var(cpu_msrs);
}

static void nmi_cpu_start(void *dummy)
{
	struct op_msrs const *msrs = &__get_cpu_var(cpu_msrs);
	model->start(msrs);
}

static int nmi_start(void)
{
	on_each_cpu(nmi_cpu_start, NULL, 1);
	return 0;
}

static void nmi_cpu_stop(void *dummy)
{
	struct op_msrs const *msrs = &__get_cpu_var(cpu_msrs);
	model->stop(msrs);
}

static void nmi_stop(void)
{
	on_each_cpu(nmi_cpu_stop, NULL, 1);
}

struct op_counter_config counter_config[OP_MAX_COUNTER];

static int nmi_create_files(struct super_block *sb, struct dentry *root)
{
	unsigned int i;

	for (i = 0; i < model->num_counters; ++i) {
		struct dentry *dir;
		char buf[4];

		/* quick little hack to _not_ expose a counter if it is not
		 * available for use.  This should protect userspace app.
		 * NOTE:  assumes 1:1 mapping here (that counters are organized
		 *        sequentially in their struct assignment).
		 */
		if (unlikely(!avail_to_resrv_perfctr_nmi_bit(i)))
			continue;

		snprintf(buf,  sizeof(buf), "%d", i);
		dir = oprofilefs_mkdir(sb, root, buf);
		oprofilefs_create_ulong(sb, dir, "enabled", &counter_config[i].enabled);
		oprofilefs_create_ulong(sb, dir, "event", &counter_config[i].event);
		oprofilefs_create_ulong(sb, dir, "count", &counter_config[i].count);
		oprofilefs_create_ulong(sb, dir, "unit_mask", &counter_config[i].unit_mask);
		oprofilefs_create_ulong(sb, dir, "kernel", &counter_config[i].kernel);
		oprofilefs_create_ulong(sb, dir, "user", &counter_config[i].user);
		counter_config[i].save_count_low = 0;
	}

	return 0;
}

static int p4force;
module_param(p4force, int, 0);

static int __init p4_init(char **cpu_type)
{
	__u8 cpu_model = boot_cpu_data.x86_model;

	if (!p4force && (cpu_model > 6 || cpu_model == 5))
		return 0;

#ifndef CONFIG_SMP
	*cpu_type = "i386/p4";
	model = &op_p4_spec;
	return 1;
#else
	switch (smp_num_siblings) {
	case 1:
		*cpu_type = "i386/p4";
		model = &op_p4_spec;
		return 1;

	case 2:
		*cpu_type = "i386/p4-ht";
		model = &op_p4_ht2_spec;
		return 1;
	}
#endif

	printk(KERN_INFO "oprofile: P4 HyperThreading detected with > 2 threads\n");
	printk(KERN_INFO "oprofile: Reverting to timer mode.\n");
	return 0;
}

static int __init ppro_init(char **cpu_type)
{
	__u8 cpu_model = boot_cpu_data.x86_model;

	switch (cpu_model) {
	case 0 ... 2:
		*cpu_type = "i386/ppro";
		break;
	case 3 ... 5:
		*cpu_type = "i386/pii";
		break;
	case 6 ... 8:
		*cpu_type = "i386/piii";
		break;
	case 9:
		*cpu_type = "i386/p6_mobile";
		break;
	case 10 ... 13:
		*cpu_type = "i386/p6";
		break;
	case 14:
		*cpu_type = "i386/core";
		break;
	case 15: case 23:
		*cpu_type = "i386/core_2";
		break;
	case 26:
		*cpu_type = "i386/core_2";
		break;
	default:
		/* Unknown */
		return 0;
	}

	model = &op_ppro_spec;
	return 1;
}

/* in order to get sysfs right */
static int using_nmi;

int __init op_nmi_init(struct oprofile_operations *ops)
{
	__u8 vendor = boot_cpu_data.x86_vendor;
	__u8 family = boot_cpu_data.x86;
	char *cpu_type;
	int ret = 0;

	if (!cpu_has_apic)
		return -ENODEV;

	switch (vendor) {
	case X86_VENDOR_AMD:
		/* Needs to be at least an Athlon (or hammer in 32bit mode) */

		switch (family) {
		default:
			return -ENODEV;
		case 6:
			model = &op_amd_spec;
			cpu_type = "i386/athlon";
			break;
		case 0xf:
			model = &op_amd_spec;
			/* Actually it could be i386/hammer too, but give
			 user space an consistent name. */
			cpu_type = "x86-64/hammer";
			break;
		case 0x10:
			model = &op_amd_spec;
			cpu_type = "x86-64/family10";
			break;
		case 0x11:
			model = &op_amd_spec;
			cpu_type = "x86-64/family11h";
			break;
		}
		break;

	case X86_VENDOR_INTEL:
		switch (family) {
			/* Pentium IV */
		case 0xf:
			if (!p4_init(&cpu_type))
				return -ENODEV;
			break;

			/* A P6-class processor */
		case 6:
			if (!ppro_init(&cpu_type))
				return -ENODEV;
			break;

		default:
			return -ENODEV;
		}
		break;

	default:
		return -ENODEV;
	}

<<<<<<< HEAD
	init_sysfs();
#ifdef CONFIG_SMP
	register_cpu_notifier(&oprofile_cpu_nb);
#endif
	using_nmi = 1;
=======
	/* default values, can be overwritten by model */
	__get_cpu_var(switch_index) = 0;
>>>>>>> 2879a927
	ops->create_files = nmi_create_files;
	ops->setup = nmi_setup;
	ops->shutdown = nmi_shutdown;
	ops->start = nmi_start;
	ops->stop = nmi_stop;
	ops->cpu_type = cpu_type;
	ops->switch_events = nmi_switch_event;

	if (model->init)
		ret = model->init(ops);
	if (ret)
		return ret;

	init_sysfs();
	using_nmi = 1;
	printk(KERN_INFO "oprofile: using NMI interrupt.\n");
	return 0;
}

void op_nmi_exit(void)
{
	if (using_nmi) {
		exit_sysfs();
<<<<<<< HEAD
#ifdef CONFIG_SMP
		unregister_cpu_notifier(&oprofile_cpu_nb);
#endif
	}
=======
	if (model->exit)
		model->exit();
>>>>>>> 2879a927
}<|MERGE_RESOLUTION|>--- conflicted
+++ resolved
@@ -32,15 +32,10 @@
 
 static int nmi_start(void);
 static void nmi_stop(void);
-<<<<<<< HEAD
 static void nmi_cpu_start(void *dummy);
 static void nmi_cpu_stop(void *dummy);
-=======
 static void nmi_cpu_save_mpx_registers(struct op_msrs *msrs);
 static void nmi_cpu_restore_mpx_registers(struct op_msrs *msrs);
-static void nmi_cpu_stop(void *dummy);
-static void nmi_cpu_start(void *dummy);
->>>>>>> 2879a927
 
 /* 0 == registered but off, 1 == registered and on */
 static int nmi_enabled = 0;
@@ -579,16 +574,11 @@
 		return -ENODEV;
 	}
 
-<<<<<<< HEAD
-	init_sysfs();
 #ifdef CONFIG_SMP
 	register_cpu_notifier(&oprofile_cpu_nb);
 #endif
-	using_nmi = 1;
-=======
 	/* default values, can be overwritten by model */
 	__get_cpu_var(switch_index) = 0;
->>>>>>> 2879a927
 	ops->create_files = nmi_create_files;
 	ops->setup = nmi_setup;
 	ops->shutdown = nmi_shutdown;
@@ -612,13 +602,10 @@
 {
 	if (using_nmi) {
 		exit_sysfs();
-<<<<<<< HEAD
 #ifdef CONFIG_SMP
 		unregister_cpu_notifier(&oprofile_cpu_nb);
 #endif
-	}
-=======
 	if (model->exit)
 		model->exit();
->>>>>>> 2879a927
+	}
 }