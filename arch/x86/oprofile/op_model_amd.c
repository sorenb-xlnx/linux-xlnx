/*
 * @file op_model_amd.c
 * athlon / K7 / K8 / Family 10h model-specific MSR operations
 *
 * @remark Copyright 2002-2009 OProfile authors
 * @remark Read the file COPYING
 *
 * @author John Levon
 * @author Philippe Elie
 * @author Graydon Hoare
 * @author Robert Richter <robert.richter@amd.com>
 * @author Barry Kasindorf <barry.kasindorf@amd.com>
 * @author Jason Yeh <jason.yeh@amd.com>
 * @author Suravee Suthikulpanit <suravee.suthikulpanit@amd.com>
 */

#include <linux/oprofile.h>
#include <linux/device.h>
#include <linux/pci.h>
#include <linux/percpu.h>

#include <asm/ptrace.h>
#include <asm/msr.h>
#include <asm/nmi.h>

#include "op_x86_model.h"
#include "op_counter.h"

#define NUM_COUNTERS 4
#define NUM_CONTROLS 4
<<<<<<< HEAD
=======
#ifdef CONFIG_OPROFILE_EVENT_MULTIPLEX
#define NUM_VIRT_COUNTERS 32
#define NUM_VIRT_CONTROLS 32
#else
#define NUM_VIRT_COUNTERS NUM_COUNTERS
#define NUM_VIRT_CONTROLS NUM_CONTROLS
#endif

>>>>>>> c514c307
#define OP_EVENT_MASK			0x0FFF
#define OP_CTR_OVERFLOW			(1ULL<<31)

#define MSR_AMD_EVENTSEL_RESERVED	((0xFFFFFCF0ULL<<32)|(1ULL<<21))

<<<<<<< HEAD
static unsigned long reset_value[NUM_COUNTERS];
=======
static unsigned long reset_value[NUM_VIRT_COUNTERS];
>>>>>>> c514c307

#ifdef CONFIG_OPROFILE_IBS

/* IbsFetchCtl bits/masks */
#define IBS_FETCH_RAND_EN		(1ULL<<57)
#define IBS_FETCH_VAL			(1ULL<<49)
#define IBS_FETCH_ENABLE		(1ULL<<48)
#define IBS_FETCH_CNT_MASK		0xFFFF0000ULL

/*IbsOpCtl bits */
#define IBS_OP_CNT_CTL			(1ULL<<19)
#define IBS_OP_VAL			(1ULL<<18)
#define IBS_OP_ENABLE			(1ULL<<17)

#define IBS_FETCH_SIZE			6
#define IBS_OP_SIZE			12

static int has_ibs;	/* AMD Family10h and later */

struct op_ibs_config {
	unsigned long op_enabled;
	unsigned long fetch_enabled;
	unsigned long max_cnt_fetch;
	unsigned long max_cnt_op;
	unsigned long rand_en;
	unsigned long dispatched_ops;
};

static struct op_ibs_config ibs_config;

#endif

#ifdef CONFIG_OPROFILE_EVENT_MULTIPLEX

static void op_mux_fill_in_addresses(struct op_msrs * const msrs)
{
	int i;

	for (i = 0; i < NUM_VIRT_COUNTERS; i++) {
		int hw_counter = op_x86_virt_to_phys(i);
		if (reserve_perfctr_nmi(MSR_K7_PERFCTR0 + i))
			msrs->multiplex[i].addr = MSR_K7_PERFCTR0 + hw_counter;
		else
			msrs->multiplex[i].addr = 0;
	}
}

static void op_mux_switch_ctrl(struct op_x86_model_spec const *model,
			       struct op_msrs const * const msrs)
{
	u64 val;
	int i;

	/* enable active counters */
	for (i = 0; i < NUM_COUNTERS; ++i) {
		int virt = op_x86_phys_to_virt(i);
		if (!counter_config[virt].enabled)
			continue;
		rdmsrl(msrs->controls[i].addr, val);
		val &= model->reserved;
		val |= op_x86_get_ctrl(model, &counter_config[virt]);
		wrmsrl(msrs->controls[i].addr, val);
	}
}

#else

static inline void op_mux_fill_in_addresses(struct op_msrs * const msrs) { }

#endif

/* functions for op_amd_spec */

static void op_amd_fill_in_addresses(struct op_msrs * const msrs)
{
	int i;

	for (i = 0; i < NUM_COUNTERS; i++) {
		if (reserve_perfctr_nmi(MSR_K7_PERFCTR0 + i))
			msrs->counters[i].addr = MSR_K7_PERFCTR0 + i;
		else
			msrs->counters[i].addr = 0;
	}

	for (i = 0; i < NUM_CONTROLS; i++) {
		if (reserve_evntsel_nmi(MSR_K7_EVNTSEL0 + i))
			msrs->controls[i].addr = MSR_K7_EVNTSEL0 + i;
		else
			msrs->controls[i].addr = 0;
	}

<<<<<<< HEAD
=======
	op_mux_fill_in_addresses(msrs);
}

>>>>>>> c514c307
static void op_amd_setup_ctrs(struct op_x86_model_spec const *model,
			      struct op_msrs const * const msrs)
{
	u64 val;
	int i;

	/* setup reset_value */
	for (i = 0; i < NUM_VIRT_COUNTERS; ++i) {
		if (counter_config[i].enabled)
			reset_value[i] = counter_config[i].count;
		else
			reset_value[i] = 0;
	}

	/* clear all counters */
<<<<<<< HEAD
	for (i = 0 ; i < NUM_CONTROLS; ++i) {
=======
	for (i = 0; i < NUM_CONTROLS; ++i) {
>>>>>>> c514c307
		if (unlikely(!msrs->controls[i].addr))
			continue;
		rdmsrl(msrs->controls[i].addr, val);
		val &= model->reserved;
		wrmsrl(msrs->controls[i].addr, val);
	}

	/* avoid a false detection of ctr overflows in NMI handler */
	for (i = 0; i < NUM_COUNTERS; ++i) {
		if (unlikely(!msrs->counters[i].addr))
			continue;
		wrmsrl(msrs->counters[i].addr, -1LL);
	}

	/* enable active counters */
	for (i = 0; i < NUM_COUNTERS; ++i) {
<<<<<<< HEAD
		if (counter_config[i].enabled && msrs->counters[i].addr) {
			reset_value[i] = counter_config[i].count;
			wrmsrl(msrs->counters[i].addr,
			       -(s64)counter_config[i].count);
			rdmsrl(msrs->controls[i].addr, val);
			val &= model->reserved;
			val |= op_x86_get_ctrl(model, &counter_config[i]);
			wrmsrl(msrs->controls[i].addr, val);
		} else {
			reset_value[i] = 0;
		}
=======
		int virt = op_x86_phys_to_virt(i);
		if (!counter_config[virt].enabled)
			continue;
		if (!msrs->counters[i].addr)
			continue;

		/* setup counter registers */
		wrmsrl(msrs->counters[i].addr, -(u64)reset_value[virt]);

		/* setup control registers */
		rdmsrl(msrs->controls[i].addr, val);
		val &= model->reserved;
		val |= op_x86_get_ctrl(model, &counter_config[virt]);
		wrmsrl(msrs->controls[i].addr, val);
>>>>>>> c514c307
	}
}

#ifdef CONFIG_OPROFILE_IBS

static inline int
op_amd_handle_ibs(struct pt_regs * const regs,
		  struct op_msrs const * const msrs)
{
	u64 val, ctl;
	struct op_entry entry;

	if (!has_ibs)
		return 0;

	if (ibs_config.fetch_enabled) {
		rdmsrl(MSR_AMD64_IBSFETCHCTL, ctl);
		if (ctl & IBS_FETCH_VAL) {
			rdmsrl(MSR_AMD64_IBSFETCHLINAD, val);
			oprofile_write_reserve(&entry, regs, val,
					       IBS_FETCH_CODE, IBS_FETCH_SIZE);
			oprofile_add_data64(&entry, val);
			oprofile_add_data64(&entry, ctl);
			rdmsrl(MSR_AMD64_IBSFETCHPHYSAD, val);
			oprofile_add_data64(&entry, val);
			oprofile_write_commit(&entry);

			/* reenable the IRQ */
			ctl &= ~(IBS_FETCH_VAL | IBS_FETCH_CNT_MASK);
			ctl |= IBS_FETCH_ENABLE;
			wrmsrl(MSR_AMD64_IBSFETCHCTL, ctl);
		}
	}

	if (ibs_config.op_enabled) {
		rdmsrl(MSR_AMD64_IBSOPCTL, ctl);
		if (ctl & IBS_OP_VAL) {
			rdmsrl(MSR_AMD64_IBSOPRIP, val);
			oprofile_write_reserve(&entry, regs, val,
					       IBS_OP_CODE, IBS_OP_SIZE);
			oprofile_add_data64(&entry, val);
			rdmsrl(MSR_AMD64_IBSOPDATA, val);
			oprofile_add_data64(&entry, val);
			rdmsrl(MSR_AMD64_IBSOPDATA2, val);
			oprofile_add_data64(&entry, val);
			rdmsrl(MSR_AMD64_IBSOPDATA3, val);
			oprofile_add_data64(&entry, val);
			rdmsrl(MSR_AMD64_IBSDCLINAD, val);
			oprofile_add_data64(&entry, val);
			rdmsrl(MSR_AMD64_IBSDCPHYSAD, val);
			oprofile_add_data64(&entry, val);
			oprofile_write_commit(&entry);

			/* reenable the IRQ */
			ctl &= ~IBS_OP_VAL & 0xFFFFFFFF;
			ctl |= IBS_OP_ENABLE;
			wrmsrl(MSR_AMD64_IBSOPCTL, ctl);
		}
	}

	return 1;
}

static inline void op_amd_start_ibs(void)
{
	u64 val;
	if (has_ibs && ibs_config.fetch_enabled) {
		val = (ibs_config.max_cnt_fetch >> 4) & 0xFFFF;
		val |= ibs_config.rand_en ? IBS_FETCH_RAND_EN : 0;
		val |= IBS_FETCH_ENABLE;
		wrmsrl(MSR_AMD64_IBSFETCHCTL, val);
	}

	if (has_ibs && ibs_config.op_enabled) {
		val = (ibs_config.max_cnt_op >> 4) & 0xFFFF;
		val |= ibs_config.dispatched_ops ? IBS_OP_CNT_CTL : 0;
		val |= IBS_OP_ENABLE;
		wrmsrl(MSR_AMD64_IBSOPCTL, val);
	}
}

static void op_amd_stop_ibs(void)
{
	if (has_ibs && ibs_config.fetch_enabled)
		/* clear max count and enable */
		wrmsrl(MSR_AMD64_IBSFETCHCTL, 0);

	if (has_ibs && ibs_config.op_enabled)
		/* clear max count and enable */
		wrmsrl(MSR_AMD64_IBSOPCTL, 0);
}

#else

static inline int op_amd_handle_ibs(struct pt_regs * const regs,
<<<<<<< HEAD
				    struct op_msrs const * const msrs) { }
=======
				    struct op_msrs const * const msrs)
{
	return 0;
}
>>>>>>> c514c307
static inline void op_amd_start_ibs(void) { }
static inline void op_amd_stop_ibs(void) { }

#endif

static int op_amd_check_ctrs(struct pt_regs * const regs,
			     struct op_msrs const * const msrs)
{
	u64 val;
	int i;

	for (i = 0; i < NUM_COUNTERS; ++i) {
		int virt = op_x86_phys_to_virt(i);
		if (!reset_value[virt])
			continue;
		rdmsrl(msrs->counters[i].addr, val);
		/* bit is clear if overflowed: */
		if (val & OP_CTR_OVERFLOW)
			continue;
<<<<<<< HEAD
		oprofile_add_sample(regs, i);
		wrmsrl(msrs->counters[i].addr, -(s64)reset_value[i]);
=======
		oprofile_add_sample(regs, virt);
		wrmsrl(msrs->counters[i].addr, -(u64)reset_value[virt]);
>>>>>>> c514c307
	}

	op_amd_handle_ibs(regs, msrs);

	/* See op_model_ppro.c */
	return 1;
}

static void op_amd_start(struct op_msrs const * const msrs)
{
	u64 val;
	int i;
<<<<<<< HEAD
	for (i = 0 ; i < NUM_COUNTERS ; ++i) {
		if (reset_value[i]) {
			rdmsrl(msrs->controls[i].addr, val);
			val |= ARCH_PERFMON_EVENTSEL0_ENABLE;
			wrmsrl(msrs->controls[i].addr, val);
		}
	}

=======

	for (i = 0; i < NUM_COUNTERS; ++i) {
		if (!reset_value[op_x86_phys_to_virt(i)])
			continue;
		rdmsrl(msrs->controls[i].addr, val);
		val |= ARCH_PERFMON_EVENTSEL0_ENABLE;
		wrmsrl(msrs->controls[i].addr, val);
	}

>>>>>>> c514c307
	op_amd_start_ibs();
}

static void op_amd_stop(struct op_msrs const * const msrs)
{
	u64 val;
	int i;

	/*
	 * Subtle: stop on all counters to avoid race with setting our
	 * pm callback
	 */
	for (i = 0; i < NUM_COUNTERS; ++i) {
		if (!reset_value[op_x86_phys_to_virt(i)])
			continue;
		rdmsrl(msrs->controls[i].addr, val);
		val &= ~ARCH_PERFMON_EVENTSEL0_ENABLE;
		wrmsrl(msrs->controls[i].addr, val);
	}

	op_amd_stop_ibs();
}

static void op_amd_shutdown(struct op_msrs const * const msrs)
{
	int i;

<<<<<<< HEAD
	for (i = 0 ; i < NUM_COUNTERS ; ++i) {
		if (msrs->counters[i].addr)
			release_perfctr_nmi(MSR_K7_PERFCTR0 + i);
	}
	for (i = 0 ; i < NUM_CONTROLS ; ++i) {
=======
	for (i = 0; i < NUM_COUNTERS; ++i) {
		if (msrs->counters[i].addr)
			release_perfctr_nmi(MSR_K7_PERFCTR0 + i);
	}
	for (i = 0; i < NUM_CONTROLS; ++i) {
>>>>>>> c514c307
		if (msrs->controls[i].addr)
			release_evntsel_nmi(MSR_K7_EVNTSEL0 + i);
	}
}

#ifdef CONFIG_OPROFILE_IBS

static u8 ibs_eilvt_off;

static inline void apic_init_ibs_nmi_per_cpu(void *arg)
{
	ibs_eilvt_off = setup_APIC_eilvt_ibs(0, APIC_EILVT_MSG_NMI, 0);
}

static inline void apic_clear_ibs_nmi_per_cpu(void *arg)
{
	setup_APIC_eilvt_ibs(0, APIC_EILVT_MSG_FIX, 1);
}

static int init_ibs_nmi(void)
{
#define IBSCTL_LVTOFFSETVAL		(1 << 8)
#define IBSCTL				0x1cc
	struct pci_dev *cpu_cfg;
	int nodes;
	u32 value = 0;

	/* per CPU setup */
	on_each_cpu(apic_init_ibs_nmi_per_cpu, NULL, 1);

	nodes = 0;
	cpu_cfg = NULL;
	do {
		cpu_cfg = pci_get_device(PCI_VENDOR_ID_AMD,
					 PCI_DEVICE_ID_AMD_10H_NB_MISC,
					 cpu_cfg);
		if (!cpu_cfg)
			break;
		++nodes;
		pci_write_config_dword(cpu_cfg, IBSCTL, ibs_eilvt_off
				       | IBSCTL_LVTOFFSETVAL);
		pci_read_config_dword(cpu_cfg, IBSCTL, &value);
		if (value != (ibs_eilvt_off | IBSCTL_LVTOFFSETVAL)) {
			pci_dev_put(cpu_cfg);
			printk(KERN_DEBUG "Failed to setup IBS LVT offset, "
				"IBSCTL = 0x%08x", value);
			return 1;
		}
	} while (1);

	if (!nodes) {
		printk(KERN_DEBUG "No CPU node configured for IBS");
		return 1;
	}

#ifdef CONFIG_NUMA
	/* Sanity check */
	/* Works only for 64bit with proper numa implementation. */
	if (nodes != num_possible_nodes()) {
		printk(KERN_DEBUG "Failed to setup CPU node(s) for IBS, "
			"found: %d, expected %d",
			nodes, num_possible_nodes());
		return 1;
	}
#endif
	return 0;
}

/* uninitialize the APIC for the IBS interrupts if needed */
static void clear_ibs_nmi(void)
{
	if (has_ibs)
		on_each_cpu(apic_clear_ibs_nmi_per_cpu, NULL, 1);
}

/* initialize the APIC for the IBS interrupts if available */
static void ibs_init(void)
{
	has_ibs = boot_cpu_has(X86_FEATURE_IBS);

	if (!has_ibs)
		return;

	if (init_ibs_nmi()) {
		has_ibs = 0;
		return;
	}

	printk(KERN_INFO "oprofile: AMD IBS detected\n");
}

static void ibs_exit(void)
{
	if (!has_ibs)
		return;

	clear_ibs_nmi();
}

static int (*create_arch_files)(struct super_block *sb, struct dentry *root);

static int setup_ibs_files(struct super_block *sb, struct dentry *root)
{
	struct dentry *dir;
	int ret = 0;

	/* architecture specific files */
	if (create_arch_files)
		ret = create_arch_files(sb, root);

	if (ret)
		return ret;

	if (!has_ibs)
		return ret;

	/* model specific files */

	/* setup some reasonable defaults */
	ibs_config.max_cnt_fetch = 250000;
	ibs_config.fetch_enabled = 0;
	ibs_config.max_cnt_op = 250000;
	ibs_config.op_enabled = 0;
	ibs_config.dispatched_ops = 1;

	dir = oprofilefs_mkdir(sb, root, "ibs_fetch");
	oprofilefs_create_ulong(sb, dir, "enable",
				&ibs_config.fetch_enabled);
	oprofilefs_create_ulong(sb, dir, "max_count",
				&ibs_config.max_cnt_fetch);
	oprofilefs_create_ulong(sb, dir, "rand_enable",
				&ibs_config.rand_en);

	dir = oprofilefs_mkdir(sb, root, "ibs_op");
	oprofilefs_create_ulong(sb, dir, "enable",
				&ibs_config.op_enabled);
	oprofilefs_create_ulong(sb, dir, "max_count",
				&ibs_config.max_cnt_op);
	oprofilefs_create_ulong(sb, dir, "dispatched_ops",
				&ibs_config.dispatched_ops);

	return 0;
}

static int op_amd_init(struct oprofile_operations *ops)
{
	ibs_init();
	create_arch_files = ops->create_files;
	ops->create_files = setup_ibs_files;
	return 0;
}

static void op_amd_exit(void)
{
	ibs_exit();
}

#else

/* no IBS support */

static int op_amd_init(struct oprofile_operations *ops)
{
	return 0;
}

static void op_amd_exit(void) {}

#endif /* CONFIG_OPROFILE_IBS */

<<<<<<< HEAD
struct op_x86_model_spec const op_amd_spec = {
	.num_counters		= NUM_COUNTERS,
	.num_controls		= NUM_CONTROLS,
=======
struct op_x86_model_spec op_amd_spec = {
	.num_counters		= NUM_COUNTERS,
	.num_controls		= NUM_CONTROLS,
	.num_virt_counters	= NUM_VIRT_COUNTERS,
>>>>>>> c514c307
	.reserved		= MSR_AMD_EVENTSEL_RESERVED,
	.event_mask		= OP_EVENT_MASK,
	.init			= op_amd_init,
	.exit			= op_amd_exit,
	.fill_in_addresses	= &op_amd_fill_in_addresses,
	.setup_ctrs		= &op_amd_setup_ctrs,
	.check_ctrs		= &op_amd_check_ctrs,
	.start			= &op_amd_start,
	.stop			= &op_amd_stop,
	.shutdown		= &op_amd_shutdown,
<<<<<<< HEAD
=======
#ifdef CONFIG_OPROFILE_EVENT_MULTIPLEX
	.switch_ctrl		= &op_mux_switch_ctrl,
#endif
>>>>>>> c514c307
};<|MERGE_RESOLUTION|>--- conflicted
+++ resolved
@@ -28,8 +28,6 @@
 
 #define NUM_COUNTERS 4
 #define NUM_CONTROLS 4
-<<<<<<< HEAD
-=======
 #ifdef CONFIG_OPROFILE_EVENT_MULTIPLEX
 #define NUM_VIRT_COUNTERS 32
 #define NUM_VIRT_CONTROLS 32
@@ -38,17 +36,12 @@
 #define NUM_VIRT_CONTROLS NUM_CONTROLS
 #endif
 
->>>>>>> c514c307
 #define OP_EVENT_MASK			0x0FFF
 #define OP_CTR_OVERFLOW			(1ULL<<31)
 
 #define MSR_AMD_EVENTSEL_RESERVED	((0xFFFFFCF0ULL<<32)|(1ULL<<21))
 
-<<<<<<< HEAD
-static unsigned long reset_value[NUM_COUNTERS];
-=======
 static unsigned long reset_value[NUM_VIRT_COUNTERS];
->>>>>>> c514c307
 
 #ifdef CONFIG_OPROFILE_IBS
 
@@ -140,12 +133,9 @@
 			msrs->controls[i].addr = 0;
 	}
 
-<<<<<<< HEAD
-=======
 	op_mux_fill_in_addresses(msrs);
 }
 
->>>>>>> c514c307
 static void op_amd_setup_ctrs(struct op_x86_model_spec const *model,
 			      struct op_msrs const * const msrs)
 {
@@ -161,11 +151,7 @@
 	}
 
 	/* clear all counters */
-<<<<<<< HEAD
-	for (i = 0 ; i < NUM_CONTROLS; ++i) {
-=======
 	for (i = 0; i < NUM_CONTROLS; ++i) {
->>>>>>> c514c307
 		if (unlikely(!msrs->controls[i].addr))
 			continue;
 		rdmsrl(msrs->controls[i].addr, val);
@@ -182,19 +168,6 @@
 
 	/* enable active counters */
 	for (i = 0; i < NUM_COUNTERS; ++i) {
-<<<<<<< HEAD
-		if (counter_config[i].enabled && msrs->counters[i].addr) {
-			reset_value[i] = counter_config[i].count;
-			wrmsrl(msrs->counters[i].addr,
-			       -(s64)counter_config[i].count);
-			rdmsrl(msrs->controls[i].addr, val);
-			val &= model->reserved;
-			val |= op_x86_get_ctrl(model, &counter_config[i]);
-			wrmsrl(msrs->controls[i].addr, val);
-		} else {
-			reset_value[i] = 0;
-		}
-=======
 		int virt = op_x86_phys_to_virt(i);
 		if (!counter_config[virt].enabled)
 			continue;
@@ -209,7 +182,6 @@
 		val &= model->reserved;
 		val |= op_x86_get_ctrl(model, &counter_config[virt]);
 		wrmsrl(msrs->controls[i].addr, val);
->>>>>>> c514c307
 	}
 }
 
@@ -305,14 +277,10 @@
 #else
 
 static inline int op_amd_handle_ibs(struct pt_regs * const regs,
-<<<<<<< HEAD
-				    struct op_msrs const * const msrs) { }
-=======
 				    struct op_msrs const * const msrs)
 {
 	return 0;
 }
->>>>>>> c514c307
 static inline void op_amd_start_ibs(void) { }
 static inline void op_amd_stop_ibs(void) { }
 
@@ -332,13 +300,8 @@
 		/* bit is clear if overflowed: */
 		if (val & OP_CTR_OVERFLOW)
 			continue;
-<<<<<<< HEAD
-		oprofile_add_sample(regs, i);
-		wrmsrl(msrs->counters[i].addr, -(s64)reset_value[i]);
-=======
 		oprofile_add_sample(regs, virt);
 		wrmsrl(msrs->counters[i].addr, -(u64)reset_value[virt]);
->>>>>>> c514c307
 	}
 
 	op_amd_handle_ibs(regs, msrs);
@@ -351,16 +314,6 @@
 {
 	u64 val;
 	int i;
-<<<<<<< HEAD
-	for (i = 0 ; i < NUM_COUNTERS ; ++i) {
-		if (reset_value[i]) {
-			rdmsrl(msrs->controls[i].addr, val);
-			val |= ARCH_PERFMON_EVENTSEL0_ENABLE;
-			wrmsrl(msrs->controls[i].addr, val);
-		}
-	}
-
-=======
 
 	for (i = 0; i < NUM_COUNTERS; ++i) {
 		if (!reset_value[op_x86_phys_to_virt(i)])
@@ -370,7 +323,6 @@
 		wrmsrl(msrs->controls[i].addr, val);
 	}
 
->>>>>>> c514c307
 	op_amd_start_ibs();
 }
 
@@ -398,19 +350,11 @@
 {
 	int i;
 
-<<<<<<< HEAD
-	for (i = 0 ; i < NUM_COUNTERS ; ++i) {
+	for (i = 0; i < NUM_COUNTERS; ++i) {
 		if (msrs->counters[i].addr)
 			release_perfctr_nmi(MSR_K7_PERFCTR0 + i);
 	}
-	for (i = 0 ; i < NUM_CONTROLS ; ++i) {
-=======
-	for (i = 0; i < NUM_COUNTERS; ++i) {
-		if (msrs->counters[i].addr)
-			release_perfctr_nmi(MSR_K7_PERFCTR0 + i);
-	}
 	for (i = 0; i < NUM_CONTROLS; ++i) {
->>>>>>> c514c307
 		if (msrs->controls[i].addr)
 			release_evntsel_nmi(MSR_K7_EVNTSEL0 + i);
 	}
@@ -581,16 +525,10 @@
 
 #endif /* CONFIG_OPROFILE_IBS */
 
-<<<<<<< HEAD
-struct op_x86_model_spec const op_amd_spec = {
-	.num_counters		= NUM_COUNTERS,
-	.num_controls		= NUM_CONTROLS,
-=======
 struct op_x86_model_spec op_amd_spec = {
 	.num_counters		= NUM_COUNTERS,
 	.num_controls		= NUM_CONTROLS,
 	.num_virt_counters	= NUM_VIRT_COUNTERS,
->>>>>>> c514c307
 	.reserved		= MSR_AMD_EVENTSEL_RESERVED,
 	.event_mask		= OP_EVENT_MASK,
 	.init			= op_amd_init,
@@ -601,10 +539,7 @@
 	.start			= &op_amd_start,
 	.stop			= &op_amd_stop,
 	.shutdown		= &op_amd_shutdown,
-<<<<<<< HEAD
-=======
 #ifdef CONFIG_OPROFILE_EVENT_MULTIPLEX
 	.switch_ctrl		= &op_mux_switch_ctrl,
 #endif
->>>>>>> c514c307
 };