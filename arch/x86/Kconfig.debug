menu "Kernel hacking"

config TRACE_IRQFLAGS_SUPPORT
	def_bool y

source "lib/Kconfig.debug"

config STRICT_DEVMEM
	bool "Filter access to /dev/mem"
	---help---
	  If this option is disabled, you allow userspace (root) access to all
	  of memory, including kernel and userspace memory. Accidental
	  access to this is obviously disastrous, but specific access can
	  be used by people debugging the kernel. Note that with PAT support
	  enabled, even in this case there are restrictions on /dev/mem
	  use due to the cache aliasing requirements.

	  If this option is switched on, the /dev/mem file only allows
	  userspace access to PCI space and the BIOS code and data regions.
	  This is sufficient for dosemu and X and all common users of
	  /dev/mem.

	  If in doubt, say Y.

config X86_VERBOSE_BOOTUP
	bool "Enable verbose x86 bootup info messages"
	default y
	---help---
	  Enables the informational output from the decompression stage
	  (e.g. bzImage) of the boot. If you disable this you will still
	  see errors. Disable this if you want silent bootup.

config EARLY_PRINTK
	bool "Early printk" if EMBEDDED
	default y
	---help---
	  Write kernel log output directly into the VGA buffer or to a serial
	  port.

	  This is useful for kernel debugging when your machine crashes very
	  early before the console code is initialized. For normal operation
	  it is not recommended because it looks ugly and doesn't cooperate
	  with klogd/syslogd or the X server. You should normally N here,
	  unless you want to debug such a crash.

config EARLY_PRINTK_DBGP
	bool "Early printk via EHCI debug port"
	default n
	depends on EARLY_PRINTK && PCI
	---help---
	  Write kernel log output directly into the EHCI debug port.

	  This is useful for kernel debugging when your machine crashes very
	  early before the console code is initialized. For normal operation
	  it is not recommended because it looks ugly and doesn't cooperate
	  with klogd/syslogd or the X server. You should normally N here,
	  unless you want to debug such a crash. You need usb debug device.

config DEBUG_STACKOVERFLOW
	bool "Check for stack overflows"
	depends on DEBUG_KERNEL
	---help---
	  This option will cause messages to be printed if free stack space
	  drops below a certain limit.

config DEBUG_STACK_USAGE
	bool "Stack utilization instrumentation"
	depends on DEBUG_KERNEL
	---help---
	  Enables the display of the minimum amount of free stack which each
	  task has ever had available in the sysrq-T and sysrq-P debug output.

	  This option will slow down process creation somewhat.

config DEBUG_PAGEALLOC
	bool "Debug page memory allocations"
	depends on DEBUG_KERNEL
<<<<<<< HEAD
=======
	depends on !KMEMCHECK
>>>>>>> 57eff43f
	---help---
	  Unmap pages from the kernel linear mapping after free_pages().
	  This results in a large slowdown, but helps to find certain types
	  of memory corruptions.

config DEBUG_PER_CPU_MAPS
	bool "Debug access to per_cpu maps"
	depends on DEBUG_KERNEL
	depends on SMP
	default n
	---help---
	  Say Y to verify that the per_cpu map being accessed has
	  been setup.  Adds a fair amount of code to kernel memory
	  and decreases performance.

	  Say N if unsure.

config X86_PTDUMP
	bool "Export kernel pagetable layout to userspace via debugfs"
	depends on DEBUG_KERNEL
	select DEBUG_FS
	---help---
	  Say Y here if you want to show the kernel pagetable layout in a
	  debugfs file. This information is only useful for kernel developers
	  who are working in architecture specific areas of the kernel.
	  It is probably not a good idea to enable this feature in a production
	  kernel.
	  If in doubt, say "N"

config DEBUG_RODATA
	bool "Write protect kernel read-only data structures"
	default y
	depends on DEBUG_KERNEL
	---help---
	  Mark the kernel read-only data as write-protected in the pagetables,
	  in order to catch accidental (and incorrect) writes to such const
	  data. This is recommended so that we can catch kernel bugs sooner.
	  If in doubt, say "Y".

config DEBUG_RODATA_TEST
	bool "Testcase for the DEBUG_RODATA feature"
	depends on DEBUG_RODATA
	default y
	---help---
	  This option enables a testcase for the DEBUG_RODATA
	  feature as well as for the change_page_attr() infrastructure.
	  If in doubt, say "N"

config DEBUG_NX_TEST
	tristate "Testcase for the NX non-executable stack feature"
	depends on DEBUG_KERNEL && m
	---help---
	  This option enables a testcase for the CPU NX capability
	  and the software setup of this feature.
	  If in doubt, say "N"

config 4KSTACKS
	bool "Use 4Kb for kernel stacks instead of 8Kb"
	depends on X86_32
	---help---
	  If you say Y here the kernel will use a 4Kb stacksize for the
	  kernel stack attached to each process/thread. This facilitates
	  running more threads on a system and also reduces the pressure
	  on the VM subsystem for higher order allocations. This option
	  will also use IRQ stacks to compensate for the reduced stackspace.

config DOUBLEFAULT
	default y
	bool "Enable doublefault exception handler" if EMBEDDED
	depends on X86_32
	---help---
	  This option allows trapping of rare doublefault exceptions that
	  would otherwise cause a system to silently reboot. Disabling this
	  option saves about 4k and might cause you much additional grey
	  hair.

config IOMMU_DEBUG
	bool "Enable IOMMU debugging"
	depends on GART_IOMMU && DEBUG_KERNEL
	depends on X86_64
	---help---
	  Force the IOMMU to on even when you have less than 4GB of
	  memory and add debugging code. On overflow always panic. And
	  allow to enable IOMMU leak tracing. Can be disabled at boot
	  time with iommu=noforce. This will also enable scatter gather
	  list merging.  Currently not recommended for production
	  code. When you use it make sure you have a big enough
	  IOMMU/AGP aperture.  Most of the options enabled by this can
	  be set more finegrained using the iommu= command line
	  options. See Documentation/x86_64/boot-options.txt for more
	  details.

config IOMMU_LEAK
	bool "IOMMU leak tracing"
	depends on DEBUG_KERNEL
	depends on IOMMU_DEBUG
	---help---
	  Add a simple leak tracer to the IOMMU code. This is useful when you
	  are debugging a buggy device driver that leaks IOMMU mappings.

config HAVE_MMIOTRACE_SUPPORT
	def_bool y

#
# IO delay types:
#

config IO_DELAY_TYPE_0X80
	int
	default "0"

config IO_DELAY_TYPE_0XED
	int
	default "1"

config IO_DELAY_TYPE_UDELAY
	int
	default "2"

config IO_DELAY_TYPE_NONE
	int
	default "3"

choice
	prompt "IO delay type"
	default IO_DELAY_0X80

config IO_DELAY_0X80
	bool "port 0x80 based port-IO delay [recommended]"
	---help---
	  This is the traditional Linux IO delay used for in/out_p.
	  It is the most tested hence safest selection here.

config IO_DELAY_0XED
	bool "port 0xed based port-IO delay"
	---help---
	  Use port 0xed as the IO delay. This frees up port 0x80 which is
	  often used as a hardware-debug port.

config IO_DELAY_UDELAY
	bool "udelay based port-IO delay"
	---help---
	  Use udelay(2) as the IO delay method. This provides the delay
	  while not having any side-effect on the IO port space.

config IO_DELAY_NONE
	bool "no port-IO delay"
	---help---
	  No port-IO delay. Will break on old boxes that require port-IO
	  delay for certain operations. Should work on most new machines.

endchoice

if IO_DELAY_0X80
config DEFAULT_IO_DELAY_TYPE
	int
	default IO_DELAY_TYPE_0X80
endif

if IO_DELAY_0XED
config DEFAULT_IO_DELAY_TYPE
	int
	default IO_DELAY_TYPE_0XED
endif

if IO_DELAY_UDELAY
config DEFAULT_IO_DELAY_TYPE
	int
	default IO_DELAY_TYPE_UDELAY
endif

if IO_DELAY_NONE
config DEFAULT_IO_DELAY_TYPE
	int
	default IO_DELAY_TYPE_NONE
endif

config DEBUG_BOOT_PARAMS
	bool "Debug boot parameters"
	depends on DEBUG_KERNEL
	depends on DEBUG_FS
	---help---
	  This option will cause struct boot_params to be exported via debugfs.

config CPA_DEBUG
	bool "CPA self-test code"
	depends on DEBUG_KERNEL
	---help---
	  Do change_page_attr() self-tests every 30 seconds.

config OPTIMIZE_INLINING
	bool "Allow gcc to uninline functions marked 'inline'"
	---help---
	  This option determines if the kernel forces gcc to inline the functions
	  developers have marked 'inline'. Doing so takes away freedom from gcc to
	  do what it thinks is best, which is desirable for the gcc 3.x series of
	  compilers. The gcc 4.x series have a rewritten inlining algorithm and
	  enabling this option will generate a smaller kernel there. Hopefully
	  this algorithm is so good that allowing gcc 4.x and above to make the
	  decision will become the default in the future. Until then this option
	  is there to test gcc for this.

	  If unsure, say N.

endmenu<|MERGE_RESOLUTION|>--- conflicted
+++ resolved
@@ -75,10 +75,7 @@
 config DEBUG_PAGEALLOC
 	bool "Debug page memory allocations"
 	depends on DEBUG_KERNEL
-<<<<<<< HEAD
-=======
 	depends on !KMEMCHECK
->>>>>>> 57eff43f
 	---help---
 	  Unmap pages from the kernel linear mapping after free_pages().
 	  This results in a large slowdown, but helps to find certain types
