--- conflicted
+++ resolved
@@ -278,11 +278,8 @@
 	depends on !X86_USE_3DNOW
 	depends on !CC_OPTIMIZE_FOR_SIZE
 	depends on !DEBUG_PAGEALLOC && SLUB
-<<<<<<< HEAD
-=======
 	depends on BROKEN_BOOT_ALLOWED
 	select BROKEN_BOOT
->>>>>>> 963d8f1d
 	select FRAME_POINTER
 	select STACKTRACE
 	default n
