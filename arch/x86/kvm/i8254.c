/*
 * 8253/8254 interval timer emulation
 *
 * Copyright (c) 2003-2004 Fabrice Bellard
 * Copyright (c) 2006 Intel Corporation
 * Copyright (c) 2007 Keir Fraser, XenSource Inc
 * Copyright (c) 2008 Intel Corporation
 *
 * Permission is hereby granted, free of charge, to any person obtaining a copy
 * of this software and associated documentation files (the "Software"), to deal
 * in the Software without restriction, including without limitation the rights
 * to use, copy, modify, merge, publish, distribute, sublicense, and/or sell
 * copies of the Software, and to permit persons to whom the Software is
 * furnished to do so, subject to the following conditions:
 *
 * The above copyright notice and this permission notice shall be included in
 * all copies or substantial portions of the Software.
 *
 * THE SOFTWARE IS PROVIDED "AS IS", WITHOUT WARRANTY OF ANY KIND, EXPRESS OR
 * IMPLIED, INCLUDING BUT NOT LIMITED TO THE WARRANTIES OF MERCHANTABILITY,
 * FITNESS FOR A PARTICULAR PURPOSE AND NONINFRINGEMENT. IN NO EVENT SHALL
 * THE AUTHORS OR COPYRIGHT HOLDERS BE LIABLE FOR ANY CLAIM, DAMAGES OR OTHER
 * LIABILITY, WHETHER IN AN ACTION OF CONTRACT, TORT OR OTHERWISE, ARISING FROM,
 * OUT OF OR IN CONNECTION WITH THE SOFTWARE OR THE USE OR OTHER DEALINGS IN
 * THE SOFTWARE.
 *
 * Authors:
 *   Sheng Yang <sheng.yang@intel.com>
 *   Based on QEMU and Xen.
 */

#include <linux/kvm_host.h>

#include "irq.h"
#include "i8254.h"

#ifndef CONFIG_X86_64
#define mod_64(x, y) ((x) - (y) * div64_u64(x, y))
#else
#define mod_64(x, y) ((x) % (y))
#endif

#define RW_STATE_LSB 1
#define RW_STATE_MSB 2
#define RW_STATE_WORD0 3
#define RW_STATE_WORD1 4

/* Compute with 96 bit intermediate result: (a*b)/c */
static u64 muldiv64(u64 a, u32 b, u32 c)
{
	union {
		u64 ll;
		struct {
			u32 low, high;
		} l;
	} u, res;
	u64 rl, rh;

	u.ll = a;
	rl = (u64)u.l.low * (u64)b;
	rh = (u64)u.l.high * (u64)b;
	rh += (rl >> 32);
	res.l.high = div64_u64(rh, c);
	res.l.low = div64_u64(((mod_64(rh, c) << 32) + (rl & 0xffffffff)), c);
	return res.ll;
}

static void pit_set_gate(struct kvm *kvm, int channel, u32 val)
{
	struct kvm_kpit_channel_state *c =
		&kvm->arch.vpit->pit_state.channels[channel];

	WARN_ON(!mutex_is_locked(&kvm->arch.vpit->pit_state.lock));

	switch (c->mode) {
	default:
	case 0:
	case 4:
		/* XXX: just disable/enable counting */
		break;
	case 1:
	case 2:
	case 3:
	case 5:
		/* Restart counting on rising edge. */
		if (c->gate < val)
			c->count_load_time = ktime_get();
		break;
	}

	c->gate = val;
}

static int pit_get_gate(struct kvm *kvm, int channel)
{
	WARN_ON(!mutex_is_locked(&kvm->arch.vpit->pit_state.lock));

	return kvm->arch.vpit->pit_state.channels[channel].gate;
}

static int pit_get_count(struct kvm *kvm, int channel)
{
	struct kvm_kpit_channel_state *c =
		&kvm->arch.vpit->pit_state.channels[channel];
	s64 d, t;
	int counter;

	WARN_ON(!mutex_is_locked(&kvm->arch.vpit->pit_state.lock));

	t = ktime_to_ns(ktime_sub(ktime_get(), c->count_load_time));
	d = muldiv64(t, KVM_PIT_FREQ, NSEC_PER_SEC);

	switch (c->mode) {
	case 0:
	case 1:
	case 4:
	case 5:
		counter = (c->count - d) & 0xffff;
		break;
	case 3:
		/* XXX: may be incorrect for odd counts */
		counter = c->count - (mod_64((2 * d), c->count));
		break;
	default:
		counter = c->count - mod_64(d, c->count);
		break;
	}
	return counter;
}

static int pit_get_out(struct kvm *kvm, int channel)
{
	struct kvm_kpit_channel_state *c =
		&kvm->arch.vpit->pit_state.channels[channel];
	s64 d, t;
	int out;

	WARN_ON(!mutex_is_locked(&kvm->arch.vpit->pit_state.lock));

	t = ktime_to_ns(ktime_sub(ktime_get(), c->count_load_time));
	d = muldiv64(t, KVM_PIT_FREQ, NSEC_PER_SEC);

	switch (c->mode) {
	default:
	case 0:
		out = (d >= c->count);
		break;
	case 1:
		out = (d < c->count);
		break;
	case 2:
		out = ((mod_64(d, c->count) == 0) && (d != 0));
		break;
	case 3:
		out = (mod_64(d, c->count) < ((c->count + 1) >> 1));
		break;
	case 4:
	case 5:
		out = (d == c->count);
		break;
	}

	return out;
}

static void pit_latch_count(struct kvm *kvm, int channel)
{
	struct kvm_kpit_channel_state *c =
		&kvm->arch.vpit->pit_state.channels[channel];

	WARN_ON(!mutex_is_locked(&kvm->arch.vpit->pit_state.lock));

	if (!c->count_latched) {
		c->latched_count = pit_get_count(kvm, channel);
		c->count_latched = c->rw_mode;
	}
}

static void pit_latch_status(struct kvm *kvm, int channel)
{
	struct kvm_kpit_channel_state *c =
		&kvm->arch.vpit->pit_state.channels[channel];

	WARN_ON(!mutex_is_locked(&kvm->arch.vpit->pit_state.lock));

	if (!c->status_latched) {
		/* TODO: Return NULL COUNT (bit 6). */
		c->status = ((pit_get_out(kvm, channel) << 7) |
				(c->rw_mode << 4) |
				(c->mode << 1) |
				c->bcd);
		c->status_latched = 1;
	}
}

static int __pit_timer_fn(struct kvm_kpit_state *ps)
{
	struct kvm_vcpu *vcpu0 = ps->pit->kvm->vcpus[0];
	struct kvm_kpit_timer *pt = &ps->pit_timer;

	if (!atomic_inc_and_test(&pt->pending))
		set_bit(KVM_REQ_PENDING_TIMER, &vcpu0->requests);

	if (vcpu0 && waitqueue_active(&vcpu0->wq))
		wake_up_interruptible(&vcpu0->wq);

<<<<<<< HEAD
	hrtimer_add_expires_ns(&pt->timer, pt->period);
	pt->scheduled = ktime_to_ns(hrtimer_get_expires(&pt->timer));
=======
	pt->timer.expires = ktime_add_ns(pt->timer.expires, pt->period);
	pt->scheduled = ktime_to_ns(pt->timer.expires);
	if (pt->period)
		ps->channels[0].count_load_time = pt->timer.expires;
>>>>>>> 22836178

	return (pt->period == 0 ? 0 : 1);
}

int pit_has_pending_timer(struct kvm_vcpu *vcpu)
{
	struct kvm_pit *pit = vcpu->kvm->arch.vpit;

	if (pit && vcpu->vcpu_id == 0 && pit->pit_state.irq_ack)
		return atomic_read(&pit->pit_state.pit_timer.pending);
	return 0;
}

static void kvm_pit_ack_irq(struct kvm_irq_ack_notifier *kian)
{
	struct kvm_kpit_state *ps = container_of(kian, struct kvm_kpit_state,
						 irq_ack_notifier);
	spin_lock(&ps->inject_lock);
	if (atomic_dec_return(&ps->pit_timer.pending) < 0)
		atomic_inc(&ps->pit_timer.pending);
	ps->irq_ack = 1;
	spin_unlock(&ps->inject_lock);
}

static enum hrtimer_restart pit_timer_fn(struct hrtimer *data)
{
	struct kvm_kpit_state *ps;
	int restart_timer = 0;

	ps = container_of(data, struct kvm_kpit_state, pit_timer.timer);

	restart_timer = __pit_timer_fn(ps);

	if (restart_timer)
		return HRTIMER_RESTART;
	else
		return HRTIMER_NORESTART;
}

void __kvm_migrate_pit_timer(struct kvm_vcpu *vcpu)
{
	struct kvm_pit *pit = vcpu->kvm->arch.vpit;
	struct hrtimer *timer;

	if (vcpu->vcpu_id != 0 || !pit)
		return;

	timer = &pit->pit_state.pit_timer.timer;
	if (hrtimer_cancel(timer))
		hrtimer_start_expires(timer, HRTIMER_MODE_ABS);
}

static void destroy_pit_timer(struct kvm_kpit_timer *pt)
{
	pr_debug("pit: execute del timer!\n");
	hrtimer_cancel(&pt->timer);
}

static void create_pit_timer(struct kvm_kpit_state *ps, u32 val, int is_period)
{
	struct kvm_kpit_timer *pt = &ps->pit_timer;
	s64 interval;

	interval = muldiv64(val, NSEC_PER_SEC, KVM_PIT_FREQ);

	pr_debug("pit: create pit timer, interval is %llu nsec\n", interval);

	/* TODO The new value only affected after the retriggered */
	hrtimer_cancel(&pt->timer);
	pt->period = (is_period == 0) ? 0 : interval;
	pt->timer.function = pit_timer_fn;
	atomic_set(&pt->pending, 0);
	ps->irq_ack = 1;

	hrtimer_start(&pt->timer, ktime_add_ns(ktime_get(), interval),
		      HRTIMER_MODE_ABS);
}

static void pit_load_count(struct kvm *kvm, int channel, u32 val)
{
	struct kvm_kpit_state *ps = &kvm->arch.vpit->pit_state;

	WARN_ON(!mutex_is_locked(&ps->lock));

	pr_debug("pit: load_count val is %d, channel is %d\n", val, channel);

	/*
	 * Though spec said the state of 8254 is undefined after power-up,
	 * seems some tricky OS like Windows XP depends on IRQ0 interrupt
	 * when booting up.
	 * So here setting initialize rate for it, and not a specific number
	 */
	if (val == 0)
		val = 0x10000;

	ps->channels[channel].count_load_time = ktime_get();
	ps->channels[channel].count = val;

	if (channel != 0)
		return;

	/* Two types of timer
	 * mode 1 is one shot, mode 2 is period, otherwise del timer */
	switch (ps->channels[0].mode) {
	case 1:
        /* FIXME: enhance mode 4 precision */
	case 4:
		create_pit_timer(ps, val, 0);
		break;
	case 2:
	case 3:
		create_pit_timer(ps, val, 1);
		break;
	default:
		destroy_pit_timer(&ps->pit_timer);
	}
}

void kvm_pit_load_count(struct kvm *kvm, int channel, u32 val)
{
	mutex_lock(&kvm->arch.vpit->pit_state.lock);
	pit_load_count(kvm, channel, val);
	mutex_unlock(&kvm->arch.vpit->pit_state.lock);
}

static void pit_ioport_write(struct kvm_io_device *this,
			     gpa_t addr, int len, const void *data)
{
	struct kvm_pit *pit = (struct kvm_pit *)this->private;
	struct kvm_kpit_state *pit_state = &pit->pit_state;
	struct kvm *kvm = pit->kvm;
	int channel, access;
	struct kvm_kpit_channel_state *s;
	u32 val = *(u32 *) data;

	val  &= 0xff;
	addr &= KVM_PIT_CHANNEL_MASK;

	mutex_lock(&pit_state->lock);

	if (val != 0)
		pr_debug("pit: write addr is 0x%x, len is %d, val is 0x%x\n",
			  (unsigned int)addr, len, val);

	if (addr == 3) {
		channel = val >> 6;
		if (channel == 3) {
			/* Read-Back Command. */
			for (channel = 0; channel < 3; channel++) {
				s = &pit_state->channels[channel];
				if (val & (2 << channel)) {
					if (!(val & 0x20))
						pit_latch_count(kvm, channel);
					if (!(val & 0x10))
						pit_latch_status(kvm, channel);
				}
			}
		} else {
			/* Select Counter <channel>. */
			s = &pit_state->channels[channel];
			access = (val >> 4) & KVM_PIT_CHANNEL_MASK;
			if (access == 0) {
				pit_latch_count(kvm, channel);
			} else {
				s->rw_mode = access;
				s->read_state = access;
				s->write_state = access;
				s->mode = (val >> 1) & 7;
				if (s->mode > 5)
					s->mode -= 4;
				s->bcd = val & 1;
			}
		}
	} else {
		/* Write Count. */
		s = &pit_state->channels[addr];
		switch (s->write_state) {
		default:
		case RW_STATE_LSB:
			pit_load_count(kvm, addr, val);
			break;
		case RW_STATE_MSB:
			pit_load_count(kvm, addr, val << 8);
			break;
		case RW_STATE_WORD0:
			s->write_latch = val;
			s->write_state = RW_STATE_WORD1;
			break;
		case RW_STATE_WORD1:
			pit_load_count(kvm, addr, s->write_latch | (val << 8));
			s->write_state = RW_STATE_WORD0;
			break;
		}
	}

	mutex_unlock(&pit_state->lock);
}

static void pit_ioport_read(struct kvm_io_device *this,
			    gpa_t addr, int len, void *data)
{
	struct kvm_pit *pit = (struct kvm_pit *)this->private;
	struct kvm_kpit_state *pit_state = &pit->pit_state;
	struct kvm *kvm = pit->kvm;
	int ret, count;
	struct kvm_kpit_channel_state *s;

	addr &= KVM_PIT_CHANNEL_MASK;
	s = &pit_state->channels[addr];

	mutex_lock(&pit_state->lock);

	if (s->status_latched) {
		s->status_latched = 0;
		ret = s->status;
	} else if (s->count_latched) {
		switch (s->count_latched) {
		default:
		case RW_STATE_LSB:
			ret = s->latched_count & 0xff;
			s->count_latched = 0;
			break;
		case RW_STATE_MSB:
			ret = s->latched_count >> 8;
			s->count_latched = 0;
			break;
		case RW_STATE_WORD0:
			ret = s->latched_count & 0xff;
			s->count_latched = RW_STATE_MSB;
			break;
		}
	} else {
		switch (s->read_state) {
		default:
		case RW_STATE_LSB:
			count = pit_get_count(kvm, addr);
			ret = count & 0xff;
			break;
		case RW_STATE_MSB:
			count = pit_get_count(kvm, addr);
			ret = (count >> 8) & 0xff;
			break;
		case RW_STATE_WORD0:
			count = pit_get_count(kvm, addr);
			ret = count & 0xff;
			s->read_state = RW_STATE_WORD1;
			break;
		case RW_STATE_WORD1:
			count = pit_get_count(kvm, addr);
			ret = (count >> 8) & 0xff;
			s->read_state = RW_STATE_WORD0;
			break;
		}
	}

	if (len > sizeof(ret))
		len = sizeof(ret);
	memcpy(data, (char *)&ret, len);

	mutex_unlock(&pit_state->lock);
}

static int pit_in_range(struct kvm_io_device *this, gpa_t addr,
			int len, int is_write)
{
	return ((addr >= KVM_PIT_BASE_ADDRESS) &&
		(addr < KVM_PIT_BASE_ADDRESS + KVM_PIT_MEM_LENGTH));
}

static void speaker_ioport_write(struct kvm_io_device *this,
				 gpa_t addr, int len, const void *data)
{
	struct kvm_pit *pit = (struct kvm_pit *)this->private;
	struct kvm_kpit_state *pit_state = &pit->pit_state;
	struct kvm *kvm = pit->kvm;
	u32 val = *(u32 *) data;

	mutex_lock(&pit_state->lock);
	pit_state->speaker_data_on = (val >> 1) & 1;
	pit_set_gate(kvm, 2, val & 1);
	mutex_unlock(&pit_state->lock);
}

static void speaker_ioport_read(struct kvm_io_device *this,
				gpa_t addr, int len, void *data)
{
	struct kvm_pit *pit = (struct kvm_pit *)this->private;
	struct kvm_kpit_state *pit_state = &pit->pit_state;
	struct kvm *kvm = pit->kvm;
	unsigned int refresh_clock;
	int ret;

	/* Refresh clock toggles at about 15us. We approximate as 2^14ns. */
	refresh_clock = ((unsigned int)ktime_to_ns(ktime_get()) >> 14) & 1;

	mutex_lock(&pit_state->lock);
	ret = ((pit_state->speaker_data_on << 1) | pit_get_gate(kvm, 2) |
		(pit_get_out(kvm, 2) << 5) | (refresh_clock << 4));
	if (len > sizeof(ret))
		len = sizeof(ret);
	memcpy(data, (char *)&ret, len);
	mutex_unlock(&pit_state->lock);
}

static int speaker_in_range(struct kvm_io_device *this, gpa_t addr,
			    int len, int is_write)
{
	return (addr == KVM_SPEAKER_BASE_ADDRESS);
}

void kvm_pit_reset(struct kvm_pit *pit)
{
	int i;
	struct kvm_kpit_channel_state *c;

	mutex_lock(&pit->pit_state.lock);
	for (i = 0; i < 3; i++) {
		c = &pit->pit_state.channels[i];
		c->mode = 0xff;
		c->gate = (i != 2);
		pit_load_count(pit->kvm, i, 0);
	}
	mutex_unlock(&pit->pit_state.lock);

	atomic_set(&pit->pit_state.pit_timer.pending, 0);
	pit->pit_state.irq_ack = 1;
}

struct kvm_pit *kvm_create_pit(struct kvm *kvm)
{
	struct kvm_pit *pit;
	struct kvm_kpit_state *pit_state;

	pit = kzalloc(sizeof(struct kvm_pit), GFP_KERNEL);
	if (!pit)
		return NULL;

	mutex_init(&pit->pit_state.lock);
	mutex_lock(&pit->pit_state.lock);
	spin_lock_init(&pit->pit_state.inject_lock);

	/* Initialize PIO device */
	pit->dev.read = pit_ioport_read;
	pit->dev.write = pit_ioport_write;
	pit->dev.in_range = pit_in_range;
	pit->dev.private = pit;
	kvm_io_bus_register_dev(&kvm->pio_bus, &pit->dev);

	pit->speaker_dev.read = speaker_ioport_read;
	pit->speaker_dev.write = speaker_ioport_write;
	pit->speaker_dev.in_range = speaker_in_range;
	pit->speaker_dev.private = pit;
	kvm_io_bus_register_dev(&kvm->pio_bus, &pit->speaker_dev);

	kvm->arch.vpit = pit;
	pit->kvm = kvm;

	pit_state = &pit->pit_state;
	pit_state->pit = pit;
	hrtimer_init(&pit_state->pit_timer.timer,
		     CLOCK_MONOTONIC, HRTIMER_MODE_ABS);
	pit_state->irq_ack_notifier.gsi = 0;
	pit_state->irq_ack_notifier.irq_acked = kvm_pit_ack_irq;
	kvm_register_irq_ack_notifier(kvm, &pit_state->irq_ack_notifier);
	mutex_unlock(&pit->pit_state.lock);

	kvm_pit_reset(pit);

	return pit;
}

void kvm_free_pit(struct kvm *kvm)
{
	struct hrtimer *timer;

	if (kvm->arch.vpit) {
		mutex_lock(&kvm->arch.vpit->pit_state.lock);
		timer = &kvm->arch.vpit->pit_state.pit_timer.timer;
		hrtimer_cancel(timer);
		mutex_unlock(&kvm->arch.vpit->pit_state.lock);
		kfree(kvm->arch.vpit);
	}
}

static void __inject_pit_timer_intr(struct kvm *kvm)
{
	mutex_lock(&kvm->lock);
	kvm_set_irq(kvm, 0, 1);
	kvm_set_irq(kvm, 0, 0);
	mutex_unlock(&kvm->lock);
}

void kvm_inject_pit_timer_irqs(struct kvm_vcpu *vcpu)
{
	struct kvm_pit *pit = vcpu->kvm->arch.vpit;
	struct kvm *kvm = vcpu->kvm;
	struct kvm_kpit_state *ps;

	if (vcpu && pit) {
		int inject = 0;
		ps = &pit->pit_state;

		/* Try to inject pending interrupts when
		 * last one has been acked.
		 */
		spin_lock(&ps->inject_lock);
		if (atomic_read(&ps->pit_timer.pending) && ps->irq_ack) {
			ps->irq_ack = 0;
			inject = 1;
		}
		spin_unlock(&ps->inject_lock);
		if (inject)
			__inject_pit_timer_intr(kvm);
	}
}<|MERGE_RESOLUTION|>--- conflicted
+++ resolved
@@ -204,15 +204,10 @@
 	if (vcpu0 && waitqueue_active(&vcpu0->wq))
 		wake_up_interruptible(&vcpu0->wq);
 
-<<<<<<< HEAD
 	hrtimer_add_expires_ns(&pt->timer, pt->period);
 	pt->scheduled = ktime_to_ns(hrtimer_get_expires(&pt->timer));
-=======
-	pt->timer.expires = ktime_add_ns(pt->timer.expires, pt->period);
-	pt->scheduled = ktime_to_ns(pt->timer.expires);
 	if (pt->period)
-		ps->channels[0].count_load_time = pt->timer.expires;
->>>>>>> 22836178
+		ps->channels[0].count_load_time = hrtimer_get_expires(&pt->timer);
 
 	return (pt->period == 0 ? 0 : 1);
 }
