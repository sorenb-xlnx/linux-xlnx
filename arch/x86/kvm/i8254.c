--- conflicted
+++ resolved
@@ -548,15 +548,10 @@
 	mutex_lock(&kvm->lock);
 	pit->irq_source_id = kvm_request_irq_source_id(kvm);
 	mutex_unlock(&kvm->lock);
-<<<<<<< HEAD
-	if (pit->irq_source_id < 0)
-		return NULL;
-=======
 	if (pit->irq_source_id < 0) {
 		kfree(pit);
 		return NULL;
 	}
->>>>>>> a39c4ad1
 
 	mutex_init(&pit->pit_state.lock);
 	mutex_lock(&pit->pit_state.lock);
