/*
 * Kernel-based Virtual Machine driver for Linux
 *
 * This module enables machines with Intel VT-x extensions to run virtual
 * machines without emulation or binary translation.
 *
 * MMU support
 *
 * Copyright (C) 2006 Qumranet, Inc.
 * Copyright 2010 Red Hat, Inc. and/or its affilates.
 *
 * Authors:
 *   Yaniv Kamay  <yaniv@qumranet.com>
 *   Avi Kivity   <avi@qumranet.com>
 *
 * This work is licensed under the terms of the GNU GPL, version 2.  See
 * the COPYING file in the top-level directory.
 *
 */

/*
 * We need the mmu code to access both 32-bit and 64-bit guest ptes,
 * so the code in this file is compiled twice, once per pte size.
 */

#if PTTYPE == 64
	#define pt_element_t u64
	#define guest_walker guest_walker64
	#define FNAME(name) paging##64_##name
	#define PT_BASE_ADDR_MASK PT64_BASE_ADDR_MASK
	#define PT_LVL_ADDR_MASK(lvl) PT64_LVL_ADDR_MASK(lvl)
	#define PT_LVL_OFFSET_MASK(lvl) PT64_LVL_OFFSET_MASK(lvl)
	#define PT_INDEX(addr, level) PT64_INDEX(addr, level)
	#define PT_LEVEL_MASK(level) PT64_LEVEL_MASK(level)
	#define PT_LEVEL_BITS PT64_LEVEL_BITS
	#ifdef CONFIG_X86_64
	#define PT_MAX_FULL_LEVELS 4
	#define CMPXCHG cmpxchg
	#else
	#define CMPXCHG cmpxchg64
	#define PT_MAX_FULL_LEVELS 2
	#endif
#elif PTTYPE == 32
	#define pt_element_t u32
	#define guest_walker guest_walker32
	#define FNAME(name) paging##32_##name
	#define PT_BASE_ADDR_MASK PT32_BASE_ADDR_MASK
	#define PT_LVL_ADDR_MASK(lvl) PT32_LVL_ADDR_MASK(lvl)
	#define PT_LVL_OFFSET_MASK(lvl) PT32_LVL_OFFSET_MASK(lvl)
	#define PT_INDEX(addr, level) PT32_INDEX(addr, level)
	#define PT_LEVEL_MASK(level) PT32_LEVEL_MASK(level)
	#define PT_LEVEL_BITS PT32_LEVEL_BITS
	#define PT_MAX_FULL_LEVELS 2
	#define CMPXCHG cmpxchg
#else
	#error Invalid PTTYPE value
#endif

#define gpte_to_gfn_lvl FNAME(gpte_to_gfn_lvl)
#define gpte_to_gfn(pte) gpte_to_gfn_lvl((pte), PT_PAGE_TABLE_LEVEL)

/*
 * The guest_walker structure emulates the behavior of the hardware page
 * table walker.
 */
struct guest_walker {
	int level;
	gfn_t table_gfn[PT_MAX_FULL_LEVELS];
	pt_element_t ptes[PT_MAX_FULL_LEVELS];
	gpa_t pte_gpa[PT_MAX_FULL_LEVELS];
	unsigned pt_access;
	unsigned pte_access;
	gfn_t gfn;
	u32 error_code;
};

static gfn_t gpte_to_gfn_lvl(pt_element_t gpte, int lvl)
{
	return (gpte & PT_LVL_ADDR_MASK(lvl)) >> PAGE_SHIFT;
}

static bool FNAME(cmpxchg_gpte)(struct kvm *kvm,
			 gfn_t table_gfn, unsigned index,
			 pt_element_t orig_pte, pt_element_t new_pte)
{
	pt_element_t ret;
	pt_element_t *table;
	struct page *page;

	page = gfn_to_page(kvm, table_gfn);

	table = kmap_atomic(page, KM_USER0);
	ret = CMPXCHG(&table[index], orig_pte, new_pte);
	kunmap_atomic(table, KM_USER0);

	kvm_release_page_dirty(page);

	return (ret != orig_pte);
}

static unsigned FNAME(gpte_access)(struct kvm_vcpu *vcpu, pt_element_t gpte)
{
	unsigned access;

	access = (gpte & (PT_WRITABLE_MASK | PT_USER_MASK)) | ACC_EXEC_MASK;
#if PTTYPE == 64
	if (is_nx(vcpu))
		access &= ~(gpte >> PT64_NX_SHIFT);
#endif
	return access;
}

/*
 * Fetch a guest pte for a guest virtual address
 */
static int FNAME(walk_addr)(struct guest_walker *walker,
			    struct kvm_vcpu *vcpu, gva_t addr,
			    int write_fault, int user_fault, int fetch_fault)
{
	pt_element_t pte;
	gfn_t table_gfn;
	unsigned index, pt_access, uninitialized_var(pte_access);
	gpa_t pte_gpa;
	bool eperm, present, rsvd_fault;

	trace_kvm_mmu_pagetable_walk(addr, write_fault, user_fault,
				     fetch_fault);
walk:
	present = true;
	eperm = rsvd_fault = false;
	walker->level = vcpu->arch.mmu.root_level;
	pte = vcpu->arch.cr3;
#if PTTYPE == 64
	if (!is_long_mode(vcpu)) {
		pte = kvm_pdptr_read(vcpu, (addr >> 30) & 3);
		trace_kvm_mmu_paging_element(pte, walker->level);
		if (!is_present_gpte(pte)) {
			present = false;
			goto error;
		}
		--walker->level;
	}
#endif
	ASSERT((!is_long_mode(vcpu) && is_pae(vcpu)) ||
	       (vcpu->arch.cr3 & CR3_NONPAE_RESERVED_BITS) == 0);

	pt_access = ACC_ALL;

	for (;;) {
		index = PT_INDEX(addr, walker->level);

		table_gfn = gpte_to_gfn(pte);
		pte_gpa = gfn_to_gpa(table_gfn);
		pte_gpa += index * sizeof(pt_element_t);
		walker->table_gfn[walker->level - 1] = table_gfn;
		walker->pte_gpa[walker->level - 1] = pte_gpa;

		if (kvm_read_guest(vcpu->kvm, pte_gpa, &pte, sizeof(pte))) {
			present = false;
			break;
		}

		trace_kvm_mmu_paging_element(pte, walker->level);

		if (!is_present_gpte(pte)) {
			present = false;
			break;
		}

		if (is_rsvd_bits_set(vcpu, pte, walker->level)) {
			rsvd_fault = true;
			break;
		}

		if (write_fault && !is_writable_pte(pte))
			if (user_fault || is_write_protection(vcpu))
				eperm = true;

		if (user_fault && !(pte & PT_USER_MASK))
			eperm = true;

#if PTTYPE == 64
		if (fetch_fault && (pte & PT64_NX_MASK))
			eperm = true;
#endif

		if (!eperm && !rsvd_fault && !(pte & PT_ACCESSED_MASK)) {
			trace_kvm_mmu_set_accessed_bit(table_gfn, index,
						       sizeof(pte));
			if (FNAME(cmpxchg_gpte)(vcpu->kvm, table_gfn,
			    index, pte, pte|PT_ACCESSED_MASK))
				goto walk;
			mark_page_dirty(vcpu->kvm, table_gfn);
			pte |= PT_ACCESSED_MASK;
		}

		pte_access = pt_access & FNAME(gpte_access)(vcpu, pte);

		walker->ptes[walker->level - 1] = pte;

		if ((walker->level == PT_PAGE_TABLE_LEVEL) ||
		    ((walker->level == PT_DIRECTORY_LEVEL) &&
				is_large_pte(pte) &&
				(PTTYPE == 64 || is_pse(vcpu))) ||
		    ((walker->level == PT_PDPE_LEVEL) &&
				is_large_pte(pte) &&
				is_long_mode(vcpu))) {
			int lvl = walker->level;

			walker->gfn = gpte_to_gfn_lvl(pte, lvl);
			walker->gfn += (addr & PT_LVL_OFFSET_MASK(lvl))
					>> PAGE_SHIFT;

			if (PTTYPE == 32 &&
			    walker->level == PT_DIRECTORY_LEVEL &&
			    is_cpuid_PSE36())
				walker->gfn += pse36_gfn_delta(pte);

			break;
		}

		pt_access = pte_access;
		--walker->level;
	}

	if (!present || eperm || rsvd_fault)
		goto error;

	if (write_fault && !is_dirty_gpte(pte)) {
		bool ret;

		trace_kvm_mmu_set_dirty_bit(table_gfn, index, sizeof(pte));
		ret = FNAME(cmpxchg_gpte)(vcpu->kvm, table_gfn, index, pte,
			    pte|PT_DIRTY_MASK);
		if (ret)
			goto walk;
		mark_page_dirty(vcpu->kvm, table_gfn);
		pte |= PT_DIRTY_MASK;
		walker->ptes[walker->level - 1] = pte;
	}

	walker->pt_access = pt_access;
	walker->pte_access = pte_access;
	pgprintk("%s: pte %llx pte_access %x pt_access %x\n",
		 __func__, (u64)pte, pte_access, pt_access);
	return 1;

error:
	walker->error_code = 0;
	if (present)
		walker->error_code |= PFERR_PRESENT_MASK;
	if (write_fault)
		walker->error_code |= PFERR_WRITE_MASK;
	if (user_fault)
		walker->error_code |= PFERR_USER_MASK;
	if (fetch_fault && is_nx(vcpu))
		walker->error_code |= PFERR_FETCH_MASK;
	if (rsvd_fault)
		walker->error_code |= PFERR_RSVD_MASK;
	trace_kvm_mmu_walker_error(walker->error_code);
	return 0;
}

static void FNAME(update_pte)(struct kvm_vcpu *vcpu, struct kvm_mmu_page *sp,
			      u64 *spte, const void *pte)
{
	pt_element_t gpte;
	unsigned pte_access;
	pfn_t pfn;
	u64 new_spte;

	gpte = *(const pt_element_t *)pte;
	if (~gpte & (PT_PRESENT_MASK | PT_ACCESSED_MASK)) {
		if (!is_present_gpte(gpte)) {
			if (sp->unsync)
				new_spte = shadow_trap_nonpresent_pte;
			else
				new_spte = shadow_notrap_nonpresent_pte;
			__set_spte(spte, new_spte);
		}
		return;
	}
	pgprintk("%s: gpte %llx spte %p\n", __func__, (u64)gpte, spte);
	pte_access = sp->role.access & FNAME(gpte_access)(vcpu, gpte);
	if (gpte_to_gfn(gpte) != vcpu->arch.update_pte.gfn)
		return;
	pfn = vcpu->arch.update_pte.pfn;
	if (is_error_pfn(pfn))
		return;
	if (mmu_notifier_retry(vcpu, vcpu->arch.update_pte.mmu_seq))
		return;
	kvm_get_pfn(pfn);
	/*
	 * we call mmu_set_spte() with reset_host_protection = true beacuse that
	 * vcpu->arch.update_pte.pfn was fetched from get_user_pages(write = 1).
	 */
	mmu_set_spte(vcpu, spte, sp->role.access, pte_access, 0, 0,
		     is_dirty_gpte(gpte), NULL, PT_PAGE_TABLE_LEVEL,
		     gpte_to_gfn(gpte), pfn, true, true);
}

static bool FNAME(gpte_changed)(struct kvm_vcpu *vcpu,
				struct guest_walker *gw, int level)
{
	int r;
	pt_element_t curr_pte;

	r = kvm_read_guest_atomic(vcpu->kvm, gw->pte_gpa[level - 1],
				  &curr_pte, sizeof(curr_pte));
	return r || curr_pte != gw->ptes[level - 1];
}

/*
 * Fetch a shadow pte for a specific level in the paging hierarchy.
 */
static u64 *FNAME(fetch)(struct kvm_vcpu *vcpu, gva_t addr,
			 struct guest_walker *gw,
			 int user_fault, int write_fault, int hlevel,
			 int *ptwrite, pfn_t pfn)
{
	unsigned access = gw->pt_access;
	struct kvm_mmu_page *sp = NULL;
	bool dirty = is_dirty_gpte(gw->ptes[gw->level - 1]);
	int top_level;
	unsigned direct_access;
	struct kvm_shadow_walk_iterator it;

	if (!is_present_gpte(gw->ptes[gw->level - 1]))
		return NULL;

	direct_access = gw->pt_access & gw->pte_access;
	if (!dirty)
		direct_access &= ~ACC_WRITE_MASK;

	top_level = vcpu->arch.mmu.root_level;
	if (top_level == PT32E_ROOT_LEVEL)
		top_level = PT32_ROOT_LEVEL;
	/*
	 * Verify that the top-level gpte is still there.  Since the page
	 * is a root page, it is either write protected (and cannot be
	 * changed from now on) or it is invalid (in which case, we don't
	 * really care if it changes underneath us after this point).
	 */
	if (FNAME(gpte_changed)(vcpu, gw, top_level))
		goto out_gpte_changed;

	for (shadow_walk_init(&it, vcpu, addr);
	     shadow_walk_okay(&it) && it.level > gw->level;
	     shadow_walk_next(&it)) {
		gfn_t table_gfn;

<<<<<<< HEAD
		if (level <= gw->level) {
			int delta = level - gw->level + 1;
			direct = 1;
			if (!is_dirty_gpte(gw->ptes[level - delta]))
				access &= ~ACC_WRITE_MASK;
			table_gfn = gpte_to_gfn(gw->ptes[level - delta]);
			/* advance table_gfn when emulating 1gb pages with 4k */
			if (delta == 0)
				table_gfn += PT_INDEX(addr, level);
			access &= gw->pte_access;
		} else {
			direct = 0;
			table_gfn = gw->table_gfn[level - 2];
		}
		shadow_page = kvm_mmu_get_page(vcpu, table_gfn, addr, level-1,
					       direct, access, sptep);
		if (!direct) {
			r = kvm_read_guest_atomic(vcpu->kvm,
						  gw->pte_gpa[level - 2],
						  &curr_pte, sizeof(curr_pte));
			if (r || curr_pte != gw->ptes[level - 2]) {
				kvm_mmu_put_page(shadow_page, sptep);
				kvm_release_pfn_clean(pfn);
				sptep = NULL;
				break;
			}
=======
		drop_large_spte(vcpu, it.sptep);

		sp = NULL;
		if (!is_shadow_present_pte(*it.sptep)) {
			table_gfn = gw->table_gfn[it.level - 2];
			sp = kvm_mmu_get_page(vcpu, table_gfn, addr, it.level-1,
					      false, access, it.sptep);
>>>>>>> 4e282deb
		}

		/*
		 * Verify that the gpte in the page we've just write
		 * protected is still there.
		 */
		if (FNAME(gpte_changed)(vcpu, gw, it.level - 1))
			goto out_gpte_changed;

		if (sp)
			link_shadow_page(it.sptep, sp);
	}

	for (;
	     shadow_walk_okay(&it) && it.level > hlevel;
	     shadow_walk_next(&it)) {
		gfn_t direct_gfn;

		validate_direct_spte(vcpu, it.sptep, direct_access);

		drop_large_spte(vcpu, it.sptep);

		if (is_shadow_present_pte(*it.sptep))
			continue;

		direct_gfn = gw->gfn & ~(KVM_PAGES_PER_HPAGE(it.level) - 1);

		sp = kvm_mmu_get_page(vcpu, direct_gfn, addr, it.level-1,
				      true, direct_access, it.sptep);
		link_shadow_page(it.sptep, sp);
	}

	mmu_set_spte(vcpu, it.sptep, access, gw->pte_access & access,
		     user_fault, write_fault, dirty, ptwrite, it.level,
		     gw->gfn, pfn, false, true);

	return it.sptep;

out_gpte_changed:
	if (sp)
		kvm_mmu_put_page(sp, it.sptep);
	kvm_release_pfn_clean(pfn);
	return NULL;
}

/*
 * Page fault handler.  There are several causes for a page fault:
 *   - there is no shadow pte for the guest pte
 *   - write access through a shadow pte marked read only so that we can set
 *     the dirty bit
 *   - write access to a shadow pte marked read only so we can update the page
 *     dirty bitmap, when userspace requests it
 *   - mmio access; in this case we will never install a present shadow pte
 *   - normal guest page fault due to the guest pte marked not present, not
 *     writable, or not executable
 *
 *  Returns: 1 if we need to emulate the instruction, 0 otherwise, or
 *           a negative value on error.
 */
static int FNAME(page_fault)(struct kvm_vcpu *vcpu, gva_t addr,
			       u32 error_code)
{
	int write_fault = error_code & PFERR_WRITE_MASK;
	int user_fault = error_code & PFERR_USER_MASK;
	int fetch_fault = error_code & PFERR_FETCH_MASK;
	struct guest_walker walker;
	u64 *sptep;
	int write_pt = 0;
	int r;
	pfn_t pfn;
	int level = PT_PAGE_TABLE_LEVEL;
	unsigned long mmu_seq;

	pgprintk("%s: addr %lx err %x\n", __func__, addr, error_code);
	kvm_mmu_audit(vcpu, "pre page fault");

	r = mmu_topup_memory_caches(vcpu);
	if (r)
		return r;

	/*
	 * Look up the guest pte for the faulting address.
	 */
	r = FNAME(walk_addr)(&walker, vcpu, addr, write_fault, user_fault,
			     fetch_fault);

	/*
	 * The page is not mapped by the guest.  Let the guest handle it.
	 */
	if (!r) {
		pgprintk("%s: guest page fault\n", __func__);
		inject_page_fault(vcpu, addr, walker.error_code);
		vcpu->arch.last_pt_write_count = 0; /* reset fork detector */
		return 0;
	}

	if (walker.level >= PT_DIRECTORY_LEVEL) {
		level = min(walker.level, mapping_level(vcpu, walker.gfn));
		walker.gfn = walker.gfn & ~(KVM_PAGES_PER_HPAGE(level) - 1);
	}

	mmu_seq = vcpu->kvm->mmu_notifier_seq;
	smp_rmb();
	pfn = gfn_to_pfn(vcpu->kvm, walker.gfn);

	/* mmio */
	if (is_error_pfn(pfn))
		return kvm_handle_bad_page(vcpu->kvm, walker.gfn, pfn);

	spin_lock(&vcpu->kvm->mmu_lock);
	if (mmu_notifier_retry(vcpu, mmu_seq))
		goto out_unlock;
	kvm_mmu_free_some_pages(vcpu);
	sptep = FNAME(fetch)(vcpu, addr, &walker, user_fault, write_fault,
			     level, &write_pt, pfn);
	(void)sptep;
	pgprintk("%s: shadow pte %p %llx ptwrite %d\n", __func__,
		 sptep, *sptep, write_pt);

	if (!write_pt)
		vcpu->arch.last_pt_write_count = 0; /* reset fork detector */

	++vcpu->stat.pf_fixed;
	kvm_mmu_audit(vcpu, "post page fault (fixed)");
	spin_unlock(&vcpu->kvm->mmu_lock);

	return write_pt;

out_unlock:
	spin_unlock(&vcpu->kvm->mmu_lock);
	kvm_release_pfn_clean(pfn);
	return 0;
}

static void FNAME(invlpg)(struct kvm_vcpu *vcpu, gva_t gva)
{
	struct kvm_shadow_walk_iterator iterator;
	struct kvm_mmu_page *sp;
	gpa_t pte_gpa = -1;
	int level;
	u64 *sptep;
	int need_flush = 0;

	spin_lock(&vcpu->kvm->mmu_lock);

	for_each_shadow_entry(vcpu, gva, iterator) {
		level = iterator.level;
		sptep = iterator.sptep;

		sp = page_header(__pa(sptep));
		if (is_last_spte(*sptep, level)) {
			int offset, shift;

			if (!sp->unsync)
				break;

			shift = PAGE_SHIFT -
				  (PT_LEVEL_BITS - PT64_LEVEL_BITS) * level;
			offset = sp->role.quadrant << shift;

			pte_gpa = (sp->gfn << PAGE_SHIFT) + offset;
			pte_gpa += (sptep - sp->spt) * sizeof(pt_element_t);

			if (is_shadow_present_pte(*sptep)) {
				if (is_large_pte(*sptep))
					--vcpu->kvm->stat.lpages;
				drop_spte(vcpu->kvm, sptep,
					  shadow_trap_nonpresent_pte);
				need_flush = 1;
			} else
				__set_spte(sptep, shadow_trap_nonpresent_pte);
			break;
		}

		if (!is_shadow_present_pte(*sptep) || !sp->unsync_children)
			break;
	}

	if (need_flush)
		kvm_flush_remote_tlbs(vcpu->kvm);

	atomic_inc(&vcpu->kvm->arch.invlpg_counter);

	spin_unlock(&vcpu->kvm->mmu_lock);

	if (pte_gpa == -1)
		return;

	if (mmu_topup_memory_caches(vcpu))
		return;
	kvm_mmu_pte_write(vcpu, pte_gpa, NULL, sizeof(pt_element_t), 0);
}

static gpa_t FNAME(gva_to_gpa)(struct kvm_vcpu *vcpu, gva_t vaddr, u32 access,
			       u32 *error)
{
	struct guest_walker walker;
	gpa_t gpa = UNMAPPED_GVA;
	int r;

	r = FNAME(walk_addr)(&walker, vcpu, vaddr,
			     !!(access & PFERR_WRITE_MASK),
			     !!(access & PFERR_USER_MASK),
			     !!(access & PFERR_FETCH_MASK));

	if (r) {
		gpa = gfn_to_gpa(walker.gfn);
		gpa |= vaddr & ~PAGE_MASK;
	} else if (error)
		*error = walker.error_code;

	return gpa;
}

static void FNAME(prefetch_page)(struct kvm_vcpu *vcpu,
				 struct kvm_mmu_page *sp)
{
	int i, j, offset, r;
	pt_element_t pt[256 / sizeof(pt_element_t)];
	gpa_t pte_gpa;

	if (sp->role.direct
	    || (PTTYPE == 32 && sp->role.level > PT_PAGE_TABLE_LEVEL)) {
		nonpaging_prefetch_page(vcpu, sp);
		return;
	}

	pte_gpa = gfn_to_gpa(sp->gfn);
	if (PTTYPE == 32) {
		offset = sp->role.quadrant << PT64_LEVEL_BITS;
		pte_gpa += offset * sizeof(pt_element_t);
	}

	for (i = 0; i < PT64_ENT_PER_PAGE; i += ARRAY_SIZE(pt)) {
		r = kvm_read_guest_atomic(vcpu->kvm, pte_gpa, pt, sizeof pt);
		pte_gpa += ARRAY_SIZE(pt) * sizeof(pt_element_t);
		for (j = 0; j < ARRAY_SIZE(pt); ++j)
			if (r || is_present_gpte(pt[j]))
				sp->spt[i+j] = shadow_trap_nonpresent_pte;
			else
				sp->spt[i+j] = shadow_notrap_nonpresent_pte;
	}
}

/*
 * Using the cached information from sp->gfns is safe because:
 * - The spte has a reference to the struct page, so the pfn for a given gfn
 *   can't change unless all sptes pointing to it are nuked first.
 */
static int FNAME(sync_page)(struct kvm_vcpu *vcpu, struct kvm_mmu_page *sp,
			    bool clear_unsync)
{
	int i, offset, nr_present;
	bool reset_host_protection;
	gpa_t first_pte_gpa;

	offset = nr_present = 0;

	/* direct kvm_mmu_page can not be unsync. */
	BUG_ON(sp->role.direct);

	if (PTTYPE == 32)
		offset = sp->role.quadrant << PT64_LEVEL_BITS;

	first_pte_gpa = gfn_to_gpa(sp->gfn) + offset * sizeof(pt_element_t);

	for (i = 0; i < PT64_ENT_PER_PAGE; i++) {
		unsigned pte_access;
		pt_element_t gpte;
		gpa_t pte_gpa;
		gfn_t gfn;

		if (!is_shadow_present_pte(sp->spt[i]))
			continue;

		pte_gpa = first_pte_gpa + i * sizeof(pt_element_t);

		if (kvm_read_guest_atomic(vcpu->kvm, pte_gpa, &gpte,
					  sizeof(pt_element_t)))
			return -EINVAL;

		gfn = gpte_to_gfn(gpte);
		if (is_rsvd_bits_set(vcpu, gpte, PT_PAGE_TABLE_LEVEL)
		      || gfn != sp->gfns[i] || !is_present_gpte(gpte)
		      || !(gpte & PT_ACCESSED_MASK)) {
			u64 nonpresent;

			if (is_present_gpte(gpte) || !clear_unsync)
				nonpresent = shadow_trap_nonpresent_pte;
			else
				nonpresent = shadow_notrap_nonpresent_pte;
			drop_spte(vcpu->kvm, &sp->spt[i], nonpresent);
			continue;
		}

		nr_present++;
		pte_access = sp->role.access & FNAME(gpte_access)(vcpu, gpte);
		if (!(sp->spt[i] & SPTE_HOST_WRITEABLE)) {
			pte_access &= ~ACC_WRITE_MASK;
			reset_host_protection = 0;
		} else {
			reset_host_protection = 1;
		}
		set_spte(vcpu, &sp->spt[i], pte_access, 0, 0,
			 is_dirty_gpte(gpte), PT_PAGE_TABLE_LEVEL, gfn,
			 spte_to_pfn(sp->spt[i]), true, false,
			 reset_host_protection);
	}

	return !nr_present;
}

#undef pt_element_t
#undef guest_walker
#undef FNAME
#undef PT_BASE_ADDR_MASK
#undef PT_INDEX
#undef PT_LEVEL_MASK
#undef PT_LVL_ADDR_MASK
#undef PT_LVL_OFFSET_MASK
#undef PT_LEVEL_BITS
#undef PT_MAX_FULL_LEVELS
#undef gpte_to_gfn
#undef gpte_to_gfn_lvl
#undef CMPXCHG<|MERGE_RESOLUTION|>--- conflicted
+++ resolved
@@ -349,34 +349,6 @@
 	     shadow_walk_next(&it)) {
 		gfn_t table_gfn;
 
-<<<<<<< HEAD
-		if (level <= gw->level) {
-			int delta = level - gw->level + 1;
-			direct = 1;
-			if (!is_dirty_gpte(gw->ptes[level - delta]))
-				access &= ~ACC_WRITE_MASK;
-			table_gfn = gpte_to_gfn(gw->ptes[level - delta]);
-			/* advance table_gfn when emulating 1gb pages with 4k */
-			if (delta == 0)
-				table_gfn += PT_INDEX(addr, level);
-			access &= gw->pte_access;
-		} else {
-			direct = 0;
-			table_gfn = gw->table_gfn[level - 2];
-		}
-		shadow_page = kvm_mmu_get_page(vcpu, table_gfn, addr, level-1,
-					       direct, access, sptep);
-		if (!direct) {
-			r = kvm_read_guest_atomic(vcpu->kvm,
-						  gw->pte_gpa[level - 2],
-						  &curr_pte, sizeof(curr_pte));
-			if (r || curr_pte != gw->ptes[level - 2]) {
-				kvm_mmu_put_page(shadow_page, sptep);
-				kvm_release_pfn_clean(pfn);
-				sptep = NULL;
-				break;
-			}
-=======
 		drop_large_spte(vcpu, it.sptep);
 
 		sp = NULL;
@@ -384,7 +356,6 @@
 			table_gfn = gw->table_gfn[it.level - 2];
 			sp = kvm_mmu_get_page(vcpu, table_gfn, addr, it.level-1,
 					      false, access, it.sptep);
->>>>>>> 4e282deb
 		}
 
 		/*
