--- conflicted
+++ resolved
@@ -350,12 +350,7 @@
 {
 	if (vmx->vcpu.cpu == -1)
 		return;
-<<<<<<< HEAD
 	smp_call_function_single(vmx->vcpu.cpu, __vcpu_clear, vmx, 1);
-	vmx->launched = 0;
-=======
-	smp_call_function_single(vmx->vcpu.cpu, __vcpu_clear, vmx, 0, 1);
->>>>>>> a5220f28
 }
 
 static inline void vpid_sync_vcpu_all(struct vcpu_vmx *vmx)
@@ -3101,11 +3096,7 @@
 	struct vcpu_vmx *vmx = to_vmx(vcpu);
 
 	if (vmx->vmcs) {
-<<<<<<< HEAD
-		on_each_cpu(__vcpu_clear, vmx, 1);
-=======
 		vcpu_clear(vmx);
->>>>>>> a5220f28
 		free_vmcs(vmx->vmcs);
 		vmx->vmcs = NULL;
 	}
