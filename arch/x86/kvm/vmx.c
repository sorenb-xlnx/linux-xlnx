/*
 * Kernel-based Virtual Machine driver for Linux
 *
 * This module enables machines with Intel VT-x extensions to run virtual
 * machines without emulation or binary translation.
 *
 * Copyright (C) 2006 Qumranet, Inc.
 * Copyright 2010 Red Hat, Inc. and/or its affiliates.
 *
 * Authors:
 *   Avi Kivity   <avi@qumranet.com>
 *   Yaniv Kamay  <yaniv@qumranet.com>
 *
 * This work is licensed under the terms of the GNU GPL, version 2.  See
 * the COPYING file in the top-level directory.
 *
 */

#include "irq.h"
#include "mmu.h"
#include "cpuid.h"

#include <linux/kvm_host.h>
#include <linux/module.h>
#include <linux/kernel.h>
#include <linux/mm.h>
#include <linux/highmem.h>
#include <linux/sched.h>
#include <linux/moduleparam.h>
#include <linux/mod_devicetable.h>
#include <linux/ftrace_event.h>
#include <linux/slab.h>
#include <linux/tboot.h>
#include "kvm_cache_regs.h"
#include "x86.h"

#include <asm/io.h>
#include <asm/desc.h>
#include <asm/vmx.h>
#include <asm/virtext.h>
#include <asm/mce.h>
#include <asm/i387.h>
#include <asm/xcr.h>
#include <asm/perf_event.h>

#include "trace.h"

#define __ex(x) __kvm_handle_fault_on_reboot(x)
#define __ex_clear(x, reg) \
	____kvm_handle_fault_on_reboot(x, "xor " reg " , " reg)

MODULE_AUTHOR("Qumranet");
MODULE_LICENSE("GPL");

static const struct x86_cpu_id vmx_cpu_id[] = {
	X86_FEATURE_MATCH(X86_FEATURE_VMX),
	{}
};
MODULE_DEVICE_TABLE(x86cpu, vmx_cpu_id);

static bool __read_mostly enable_vpid = 1;
module_param_named(vpid, enable_vpid, bool, 0444);

static bool __read_mostly flexpriority_enabled = 1;
module_param_named(flexpriority, flexpriority_enabled, bool, S_IRUGO);

static bool __read_mostly enable_ept = 1;
module_param_named(ept, enable_ept, bool, S_IRUGO);

static bool __read_mostly enable_unrestricted_guest = 1;
module_param_named(unrestricted_guest,
			enable_unrestricted_guest, bool, S_IRUGO);

static bool __read_mostly enable_ept_ad_bits = 1;
module_param_named(eptad, enable_ept_ad_bits, bool, S_IRUGO);

static bool __read_mostly emulate_invalid_guest_state = true;
module_param(emulate_invalid_guest_state, bool, S_IRUGO);

static bool __read_mostly vmm_exclusive = 1;
module_param(vmm_exclusive, bool, S_IRUGO);

static bool __read_mostly fasteoi = 1;
module_param(fasteoi, bool, S_IRUGO);

/*
 * If nested=1, nested virtualization is supported, i.e., guests may use
 * VMX and be a hypervisor for its own guests. If nested=0, guests may not
 * use VMX instructions.
 */
static bool __read_mostly nested = 0;
module_param(nested, bool, S_IRUGO);

#define KVM_GUEST_CR0_MASK_UNRESTRICTED_GUEST				\
	(X86_CR0_WP | X86_CR0_NE | X86_CR0_NW | X86_CR0_CD)
#define KVM_GUEST_CR0_MASK						\
	(KVM_GUEST_CR0_MASK_UNRESTRICTED_GUEST | X86_CR0_PG | X86_CR0_PE)
#define KVM_VM_CR0_ALWAYS_ON_UNRESTRICTED_GUEST				\
	(X86_CR0_WP | X86_CR0_NE)
#define KVM_VM_CR0_ALWAYS_ON						\
	(KVM_VM_CR0_ALWAYS_ON_UNRESTRICTED_GUEST | X86_CR0_PG | X86_CR0_PE)
#define KVM_CR4_GUEST_OWNED_BITS				      \
	(X86_CR4_PVI | X86_CR4_DE | X86_CR4_PCE | X86_CR4_OSFXSR      \
	 | X86_CR4_OSXMMEXCPT)

#define KVM_PMODE_VM_CR4_ALWAYS_ON (X86_CR4_PAE | X86_CR4_VMXE)
#define KVM_RMODE_VM_CR4_ALWAYS_ON (X86_CR4_VME | X86_CR4_PAE | X86_CR4_VMXE)

#define RMODE_GUEST_OWNED_EFLAGS_BITS (~(X86_EFLAGS_IOPL | X86_EFLAGS_VM))

/*
 * These 2 parameters are used to config the controls for Pause-Loop Exiting:
 * ple_gap:    upper bound on the amount of time between two successive
 *             executions of PAUSE in a loop. Also indicate if ple enabled.
 *             According to test, this time is usually smaller than 128 cycles.
 * ple_window: upper bound on the amount of time a guest is allowed to execute
 *             in a PAUSE loop. Tests indicate that most spinlocks are held for
 *             less than 2^12 cycles
 * Time is measured based on a counter that runs at the same rate as the TSC,
 * refer SDM volume 3b section 21.6.13 & 22.1.3.
 */
#define KVM_VMX_DEFAULT_PLE_GAP    128
#define KVM_VMX_DEFAULT_PLE_WINDOW 4096
static int ple_gap = KVM_VMX_DEFAULT_PLE_GAP;
module_param(ple_gap, int, S_IRUGO);

static int ple_window = KVM_VMX_DEFAULT_PLE_WINDOW;
module_param(ple_window, int, S_IRUGO);

extern const ulong vmx_return;

#define NR_AUTOLOAD_MSRS 8
#define VMCS02_POOL_SIZE 1

struct vmcs {
	u32 revision_id;
	u32 abort;
	char data[0];
};

/*
 * Track a VMCS that may be loaded on a certain CPU. If it is (cpu!=-1), also
 * remember whether it was VMLAUNCHed, and maintain a linked list of all VMCSs
 * loaded on this CPU (so we can clear them if the CPU goes down).
 */
struct loaded_vmcs {
	struct vmcs *vmcs;
	int cpu;
	int launched;
	struct list_head loaded_vmcss_on_cpu_link;
};

struct shared_msr_entry {
	unsigned index;
	u64 data;
	u64 mask;
};

/*
 * struct vmcs12 describes the state that our guest hypervisor (L1) keeps for a
 * single nested guest (L2), hence the name vmcs12. Any VMX implementation has
 * a VMCS structure, and vmcs12 is our emulated VMX's VMCS. This structure is
 * stored in guest memory specified by VMPTRLD, but is opaque to the guest,
 * which must access it using VMREAD/VMWRITE/VMCLEAR instructions.
 * More than one of these structures may exist, if L1 runs multiple L2 guests.
 * nested_vmx_run() will use the data here to build a vmcs02: a VMCS for the
 * underlying hardware which will be used to run L2.
 * This structure is packed to ensure that its layout is identical across
 * machines (necessary for live migration).
 * If there are changes in this struct, VMCS12_REVISION must be changed.
 */
typedef u64 natural_width;
struct __packed vmcs12 {
	/* According to the Intel spec, a VMCS region must start with the
	 * following two fields. Then follow implementation-specific data.
	 */
	u32 revision_id;
	u32 abort;

	u32 launch_state; /* set to 0 by VMCLEAR, to 1 by VMLAUNCH */
	u32 padding[7]; /* room for future expansion */

	u64 io_bitmap_a;
	u64 io_bitmap_b;
	u64 msr_bitmap;
	u64 vm_exit_msr_store_addr;
	u64 vm_exit_msr_load_addr;
	u64 vm_entry_msr_load_addr;
	u64 tsc_offset;
	u64 virtual_apic_page_addr;
	u64 apic_access_addr;
	u64 ept_pointer;
	u64 guest_physical_address;
	u64 vmcs_link_pointer;
	u64 guest_ia32_debugctl;
	u64 guest_ia32_pat;
	u64 guest_ia32_efer;
	u64 guest_ia32_perf_global_ctrl;
	u64 guest_pdptr0;
	u64 guest_pdptr1;
	u64 guest_pdptr2;
	u64 guest_pdptr3;
	u64 host_ia32_pat;
	u64 host_ia32_efer;
	u64 host_ia32_perf_global_ctrl;
	u64 padding64[8]; /* room for future expansion */
	/*
	 * To allow migration of L1 (complete with its L2 guests) between
	 * machines of different natural widths (32 or 64 bit), we cannot have
	 * unsigned long fields with no explict size. We use u64 (aliased
	 * natural_width) instead. Luckily, x86 is little-endian.
	 */
	natural_width cr0_guest_host_mask;
	natural_width cr4_guest_host_mask;
	natural_width cr0_read_shadow;
	natural_width cr4_read_shadow;
	natural_width cr3_target_value0;
	natural_width cr3_target_value1;
	natural_width cr3_target_value2;
	natural_width cr3_target_value3;
	natural_width exit_qualification;
	natural_width guest_linear_address;
	natural_width guest_cr0;
	natural_width guest_cr3;
	natural_width guest_cr4;
	natural_width guest_es_base;
	natural_width guest_cs_base;
	natural_width guest_ss_base;
	natural_width guest_ds_base;
	natural_width guest_fs_base;
	natural_width guest_gs_base;
	natural_width guest_ldtr_base;
	natural_width guest_tr_base;
	natural_width guest_gdtr_base;
	natural_width guest_idtr_base;
	natural_width guest_dr7;
	natural_width guest_rsp;
	natural_width guest_rip;
	natural_width guest_rflags;
	natural_width guest_pending_dbg_exceptions;
	natural_width guest_sysenter_esp;
	natural_width guest_sysenter_eip;
	natural_width host_cr0;
	natural_width host_cr3;
	natural_width host_cr4;
	natural_width host_fs_base;
	natural_width host_gs_base;
	natural_width host_tr_base;
	natural_width host_gdtr_base;
	natural_width host_idtr_base;
	natural_width host_ia32_sysenter_esp;
	natural_width host_ia32_sysenter_eip;
	natural_width host_rsp;
	natural_width host_rip;
	natural_width paddingl[8]; /* room for future expansion */
	u32 pin_based_vm_exec_control;
	u32 cpu_based_vm_exec_control;
	u32 exception_bitmap;
	u32 page_fault_error_code_mask;
	u32 page_fault_error_code_match;
	u32 cr3_target_count;
	u32 vm_exit_controls;
	u32 vm_exit_msr_store_count;
	u32 vm_exit_msr_load_count;
	u32 vm_entry_controls;
	u32 vm_entry_msr_load_count;
	u32 vm_entry_intr_info_field;
	u32 vm_entry_exception_error_code;
	u32 vm_entry_instruction_len;
	u32 tpr_threshold;
	u32 secondary_vm_exec_control;
	u32 vm_instruction_error;
	u32 vm_exit_reason;
	u32 vm_exit_intr_info;
	u32 vm_exit_intr_error_code;
	u32 idt_vectoring_info_field;
	u32 idt_vectoring_error_code;
	u32 vm_exit_instruction_len;
	u32 vmx_instruction_info;
	u32 guest_es_limit;
	u32 guest_cs_limit;
	u32 guest_ss_limit;
	u32 guest_ds_limit;
	u32 guest_fs_limit;
	u32 guest_gs_limit;
	u32 guest_ldtr_limit;
	u32 guest_tr_limit;
	u32 guest_gdtr_limit;
	u32 guest_idtr_limit;
	u32 guest_es_ar_bytes;
	u32 guest_cs_ar_bytes;
	u32 guest_ss_ar_bytes;
	u32 guest_ds_ar_bytes;
	u32 guest_fs_ar_bytes;
	u32 guest_gs_ar_bytes;
	u32 guest_ldtr_ar_bytes;
	u32 guest_tr_ar_bytes;
	u32 guest_interruptibility_info;
	u32 guest_activity_state;
	u32 guest_sysenter_cs;
	u32 host_ia32_sysenter_cs;
	u32 padding32[8]; /* room for future expansion */
	u16 virtual_processor_id;
	u16 guest_es_selector;
	u16 guest_cs_selector;
	u16 guest_ss_selector;
	u16 guest_ds_selector;
	u16 guest_fs_selector;
	u16 guest_gs_selector;
	u16 guest_ldtr_selector;
	u16 guest_tr_selector;
	u16 host_es_selector;
	u16 host_cs_selector;
	u16 host_ss_selector;
	u16 host_ds_selector;
	u16 host_fs_selector;
	u16 host_gs_selector;
	u16 host_tr_selector;
};

/*
 * VMCS12_REVISION is an arbitrary id that should be changed if the content or
 * layout of struct vmcs12 is changed. MSR_IA32_VMX_BASIC returns this id, and
 * VMPTRLD verifies that the VMCS region that L1 is loading contains this id.
 */
#define VMCS12_REVISION 0x11e57ed0

/*
 * VMCS12_SIZE is the number of bytes L1 should allocate for the VMXON region
 * and any VMCS region. Although only sizeof(struct vmcs12) are used by the
 * current implementation, 4K are reserved to avoid future complications.
 */
#define VMCS12_SIZE 0x1000

/* Used to remember the last vmcs02 used for some recently used vmcs12s */
struct vmcs02_list {
	struct list_head list;
	gpa_t vmptr;
	struct loaded_vmcs vmcs02;
};

/*
 * The nested_vmx structure is part of vcpu_vmx, and holds information we need
 * for correct emulation of VMX (i.e., nested VMX) on this vcpu.
 */
struct nested_vmx {
	/* Has the level1 guest done vmxon? */
	bool vmxon;

	/* The guest-physical address of the current VMCS L1 keeps for L2 */
	gpa_t current_vmptr;
	/* The host-usable pointer to the above */
	struct page *current_vmcs12_page;
	struct vmcs12 *current_vmcs12;

	/* vmcs02_list cache of VMCSs recently used to run L2 guests */
	struct list_head vmcs02_pool;
	int vmcs02_num;
	u64 vmcs01_tsc_offset;
	/* L2 must run next, and mustn't decide to exit to L1. */
	bool nested_run_pending;
	/*
	 * Guest pages referred to in vmcs02 with host-physical pointers, so
	 * we must keep them pinned while L2 runs.
	 */
	struct page *apic_access_page;
};

struct vcpu_vmx {
	struct kvm_vcpu       vcpu;
	unsigned long         host_rsp;
	u8                    fail;
	u8                    cpl;
	bool                  nmi_known_unmasked;
	u32                   exit_intr_info;
	u32                   idt_vectoring_info;
	ulong                 rflags;
	struct shared_msr_entry *guest_msrs;
	int                   nmsrs;
	int                   save_nmsrs;
#ifdef CONFIG_X86_64
	u64 		      msr_host_kernel_gs_base;
	u64 		      msr_guest_kernel_gs_base;
#endif
	/*
	 * loaded_vmcs points to the VMCS currently used in this vcpu. For a
	 * non-nested (L1) guest, it always points to vmcs01. For a nested
	 * guest (L2), it points to a different VMCS.
	 */
	struct loaded_vmcs    vmcs01;
	struct loaded_vmcs   *loaded_vmcs;
	bool                  __launched; /* temporary, used in vmx_vcpu_run */
	struct msr_autoload {
		unsigned nr;
		struct vmx_msr_entry guest[NR_AUTOLOAD_MSRS];
		struct vmx_msr_entry host[NR_AUTOLOAD_MSRS];
	} msr_autoload;
	struct {
		int           loaded;
		u16           fs_sel, gs_sel, ldt_sel;
#ifdef CONFIG_X86_64
		u16           ds_sel, es_sel;
#endif
		int           gs_ldt_reload_needed;
		int           fs_reload_needed;
	} host_state;
	struct {
		int vm86_active;
		ulong save_rflags;
		struct kvm_segment segs[8];
	} rmode;
	struct {
		u32 bitmask; /* 4 bits per segment (1 bit per field) */
		struct kvm_save_segment {
			u16 selector;
			unsigned long base;
			u32 limit;
			u32 ar;
		} seg[8];
	} segment_cache;
	int vpid;
	bool emulation_required;

	/* Support for vnmi-less CPUs */
	int soft_vnmi_blocked;
	ktime_t entry_time;
	s64 vnmi_blocked_time;
	u32 exit_reason;

	bool rdtscp_enabled;

	/* Support for a guest hypervisor (nested VMX) */
	struct nested_vmx nested;
};

enum segment_cache_field {
	SEG_FIELD_SEL = 0,
	SEG_FIELD_BASE = 1,
	SEG_FIELD_LIMIT = 2,
	SEG_FIELD_AR = 3,

	SEG_FIELD_NR = 4
};

static inline struct vcpu_vmx *to_vmx(struct kvm_vcpu *vcpu)
{
	return container_of(vcpu, struct vcpu_vmx, vcpu);
}

#define VMCS12_OFFSET(x) offsetof(struct vmcs12, x)
#define FIELD(number, name)	[number] = VMCS12_OFFSET(name)
#define FIELD64(number, name)	[number] = VMCS12_OFFSET(name), \
				[number##_HIGH] = VMCS12_OFFSET(name)+4

static const unsigned short vmcs_field_to_offset_table[] = {
	FIELD(VIRTUAL_PROCESSOR_ID, virtual_processor_id),
	FIELD(GUEST_ES_SELECTOR, guest_es_selector),
	FIELD(GUEST_CS_SELECTOR, guest_cs_selector),
	FIELD(GUEST_SS_SELECTOR, guest_ss_selector),
	FIELD(GUEST_DS_SELECTOR, guest_ds_selector),
	FIELD(GUEST_FS_SELECTOR, guest_fs_selector),
	FIELD(GUEST_GS_SELECTOR, guest_gs_selector),
	FIELD(GUEST_LDTR_SELECTOR, guest_ldtr_selector),
	FIELD(GUEST_TR_SELECTOR, guest_tr_selector),
	FIELD(HOST_ES_SELECTOR, host_es_selector),
	FIELD(HOST_CS_SELECTOR, host_cs_selector),
	FIELD(HOST_SS_SELECTOR, host_ss_selector),
	FIELD(HOST_DS_SELECTOR, host_ds_selector),
	FIELD(HOST_FS_SELECTOR, host_fs_selector),
	FIELD(HOST_GS_SELECTOR, host_gs_selector),
	FIELD(HOST_TR_SELECTOR, host_tr_selector),
	FIELD64(IO_BITMAP_A, io_bitmap_a),
	FIELD64(IO_BITMAP_B, io_bitmap_b),
	FIELD64(MSR_BITMAP, msr_bitmap),
	FIELD64(VM_EXIT_MSR_STORE_ADDR, vm_exit_msr_store_addr),
	FIELD64(VM_EXIT_MSR_LOAD_ADDR, vm_exit_msr_load_addr),
	FIELD64(VM_ENTRY_MSR_LOAD_ADDR, vm_entry_msr_load_addr),
	FIELD64(TSC_OFFSET, tsc_offset),
	FIELD64(VIRTUAL_APIC_PAGE_ADDR, virtual_apic_page_addr),
	FIELD64(APIC_ACCESS_ADDR, apic_access_addr),
	FIELD64(EPT_POINTER, ept_pointer),
	FIELD64(GUEST_PHYSICAL_ADDRESS, guest_physical_address),
	FIELD64(VMCS_LINK_POINTER, vmcs_link_pointer),
	FIELD64(GUEST_IA32_DEBUGCTL, guest_ia32_debugctl),
	FIELD64(GUEST_IA32_PAT, guest_ia32_pat),
	FIELD64(GUEST_IA32_EFER, guest_ia32_efer),
	FIELD64(GUEST_IA32_PERF_GLOBAL_CTRL, guest_ia32_perf_global_ctrl),
	FIELD64(GUEST_PDPTR0, guest_pdptr0),
	FIELD64(GUEST_PDPTR1, guest_pdptr1),
	FIELD64(GUEST_PDPTR2, guest_pdptr2),
	FIELD64(GUEST_PDPTR3, guest_pdptr3),
	FIELD64(HOST_IA32_PAT, host_ia32_pat),
	FIELD64(HOST_IA32_EFER, host_ia32_efer),
	FIELD64(HOST_IA32_PERF_GLOBAL_CTRL, host_ia32_perf_global_ctrl),
	FIELD(PIN_BASED_VM_EXEC_CONTROL, pin_based_vm_exec_control),
	FIELD(CPU_BASED_VM_EXEC_CONTROL, cpu_based_vm_exec_control),
	FIELD(EXCEPTION_BITMAP, exception_bitmap),
	FIELD(PAGE_FAULT_ERROR_CODE_MASK, page_fault_error_code_mask),
	FIELD(PAGE_FAULT_ERROR_CODE_MATCH, page_fault_error_code_match),
	FIELD(CR3_TARGET_COUNT, cr3_target_count),
	FIELD(VM_EXIT_CONTROLS, vm_exit_controls),
	FIELD(VM_EXIT_MSR_STORE_COUNT, vm_exit_msr_store_count),
	FIELD(VM_EXIT_MSR_LOAD_COUNT, vm_exit_msr_load_count),
	FIELD(VM_ENTRY_CONTROLS, vm_entry_controls),
	FIELD(VM_ENTRY_MSR_LOAD_COUNT, vm_entry_msr_load_count),
	FIELD(VM_ENTRY_INTR_INFO_FIELD, vm_entry_intr_info_field),
	FIELD(VM_ENTRY_EXCEPTION_ERROR_CODE, vm_entry_exception_error_code),
	FIELD(VM_ENTRY_INSTRUCTION_LEN, vm_entry_instruction_len),
	FIELD(TPR_THRESHOLD, tpr_threshold),
	FIELD(SECONDARY_VM_EXEC_CONTROL, secondary_vm_exec_control),
	FIELD(VM_INSTRUCTION_ERROR, vm_instruction_error),
	FIELD(VM_EXIT_REASON, vm_exit_reason),
	FIELD(VM_EXIT_INTR_INFO, vm_exit_intr_info),
	FIELD(VM_EXIT_INTR_ERROR_CODE, vm_exit_intr_error_code),
	FIELD(IDT_VECTORING_INFO_FIELD, idt_vectoring_info_field),
	FIELD(IDT_VECTORING_ERROR_CODE, idt_vectoring_error_code),
	FIELD(VM_EXIT_INSTRUCTION_LEN, vm_exit_instruction_len),
	FIELD(VMX_INSTRUCTION_INFO, vmx_instruction_info),
	FIELD(GUEST_ES_LIMIT, guest_es_limit),
	FIELD(GUEST_CS_LIMIT, guest_cs_limit),
	FIELD(GUEST_SS_LIMIT, guest_ss_limit),
	FIELD(GUEST_DS_LIMIT, guest_ds_limit),
	FIELD(GUEST_FS_LIMIT, guest_fs_limit),
	FIELD(GUEST_GS_LIMIT, guest_gs_limit),
	FIELD(GUEST_LDTR_LIMIT, guest_ldtr_limit),
	FIELD(GUEST_TR_LIMIT, guest_tr_limit),
	FIELD(GUEST_GDTR_LIMIT, guest_gdtr_limit),
	FIELD(GUEST_IDTR_LIMIT, guest_idtr_limit),
	FIELD(GUEST_ES_AR_BYTES, guest_es_ar_bytes),
	FIELD(GUEST_CS_AR_BYTES, guest_cs_ar_bytes),
	FIELD(GUEST_SS_AR_BYTES, guest_ss_ar_bytes),
	FIELD(GUEST_DS_AR_BYTES, guest_ds_ar_bytes),
	FIELD(GUEST_FS_AR_BYTES, guest_fs_ar_bytes),
	FIELD(GUEST_GS_AR_BYTES, guest_gs_ar_bytes),
	FIELD(GUEST_LDTR_AR_BYTES, guest_ldtr_ar_bytes),
	FIELD(GUEST_TR_AR_BYTES, guest_tr_ar_bytes),
	FIELD(GUEST_INTERRUPTIBILITY_INFO, guest_interruptibility_info),
	FIELD(GUEST_ACTIVITY_STATE, guest_activity_state),
	FIELD(GUEST_SYSENTER_CS, guest_sysenter_cs),
	FIELD(HOST_IA32_SYSENTER_CS, host_ia32_sysenter_cs),
	FIELD(CR0_GUEST_HOST_MASK, cr0_guest_host_mask),
	FIELD(CR4_GUEST_HOST_MASK, cr4_guest_host_mask),
	FIELD(CR0_READ_SHADOW, cr0_read_shadow),
	FIELD(CR4_READ_SHADOW, cr4_read_shadow),
	FIELD(CR3_TARGET_VALUE0, cr3_target_value0),
	FIELD(CR3_TARGET_VALUE1, cr3_target_value1),
	FIELD(CR3_TARGET_VALUE2, cr3_target_value2),
	FIELD(CR3_TARGET_VALUE3, cr3_target_value3),
	FIELD(EXIT_QUALIFICATION, exit_qualification),
	FIELD(GUEST_LINEAR_ADDRESS, guest_linear_address),
	FIELD(GUEST_CR0, guest_cr0),
	FIELD(GUEST_CR3, guest_cr3),
	FIELD(GUEST_CR4, guest_cr4),
	FIELD(GUEST_ES_BASE, guest_es_base),
	FIELD(GUEST_CS_BASE, guest_cs_base),
	FIELD(GUEST_SS_BASE, guest_ss_base),
	FIELD(GUEST_DS_BASE, guest_ds_base),
	FIELD(GUEST_FS_BASE, guest_fs_base),
	FIELD(GUEST_GS_BASE, guest_gs_base),
	FIELD(GUEST_LDTR_BASE, guest_ldtr_base),
	FIELD(GUEST_TR_BASE, guest_tr_base),
	FIELD(GUEST_GDTR_BASE, guest_gdtr_base),
	FIELD(GUEST_IDTR_BASE, guest_idtr_base),
	FIELD(GUEST_DR7, guest_dr7),
	FIELD(GUEST_RSP, guest_rsp),
	FIELD(GUEST_RIP, guest_rip),
	FIELD(GUEST_RFLAGS, guest_rflags),
	FIELD(GUEST_PENDING_DBG_EXCEPTIONS, guest_pending_dbg_exceptions),
	FIELD(GUEST_SYSENTER_ESP, guest_sysenter_esp),
	FIELD(GUEST_SYSENTER_EIP, guest_sysenter_eip),
	FIELD(HOST_CR0, host_cr0),
	FIELD(HOST_CR3, host_cr3),
	FIELD(HOST_CR4, host_cr4),
	FIELD(HOST_FS_BASE, host_fs_base),
	FIELD(HOST_GS_BASE, host_gs_base),
	FIELD(HOST_TR_BASE, host_tr_base),
	FIELD(HOST_GDTR_BASE, host_gdtr_base),
	FIELD(HOST_IDTR_BASE, host_idtr_base),
	FIELD(HOST_IA32_SYSENTER_ESP, host_ia32_sysenter_esp),
	FIELD(HOST_IA32_SYSENTER_EIP, host_ia32_sysenter_eip),
	FIELD(HOST_RSP, host_rsp),
	FIELD(HOST_RIP, host_rip),
};
static const int max_vmcs_field = ARRAY_SIZE(vmcs_field_to_offset_table);

static inline short vmcs_field_to_offset(unsigned long field)
{
	if (field >= max_vmcs_field || vmcs_field_to_offset_table[field] == 0)
		return -1;
	return vmcs_field_to_offset_table[field];
}

static inline struct vmcs12 *get_vmcs12(struct kvm_vcpu *vcpu)
{
	return to_vmx(vcpu)->nested.current_vmcs12;
}

static struct page *nested_get_page(struct kvm_vcpu *vcpu, gpa_t addr)
{
	struct page *page = gfn_to_page(vcpu->kvm, addr >> PAGE_SHIFT);
	if (is_error_page(page))
		return NULL;

	return page;
}

static void nested_release_page(struct page *page)
{
	kvm_release_page_dirty(page);
}

static void nested_release_page_clean(struct page *page)
{
	kvm_release_page_clean(page);
}

static u64 construct_eptp(unsigned long root_hpa);
static void kvm_cpu_vmxon(u64 addr);
static void kvm_cpu_vmxoff(void);
static void vmx_set_cr3(struct kvm_vcpu *vcpu, unsigned long cr3);
static int vmx_set_tss_addr(struct kvm *kvm, unsigned int addr);
static void vmx_set_segment(struct kvm_vcpu *vcpu,
			    struct kvm_segment *var, int seg);
static void vmx_get_segment(struct kvm_vcpu *vcpu,
			    struct kvm_segment *var, int seg);

static DEFINE_PER_CPU(struct vmcs *, vmxarea);
static DEFINE_PER_CPU(struct vmcs *, current_vmcs);
/*
 * We maintain a per-CPU linked-list of VMCS loaded on that CPU. This is needed
 * when a CPU is brought down, and we need to VMCLEAR all VMCSs loaded on it.
 */
static DEFINE_PER_CPU(struct list_head, loaded_vmcss_on_cpu);
static DEFINE_PER_CPU(struct desc_ptr, host_gdt);

static unsigned long *vmx_io_bitmap_a;
static unsigned long *vmx_io_bitmap_b;
static unsigned long *vmx_msr_bitmap_legacy;
static unsigned long *vmx_msr_bitmap_longmode;

static bool cpu_has_load_ia32_efer;
static bool cpu_has_load_perf_global_ctrl;

static DECLARE_BITMAP(vmx_vpid_bitmap, VMX_NR_VPIDS);
static DEFINE_SPINLOCK(vmx_vpid_lock);

static struct vmcs_config {
	int size;
	int order;
	u32 revision_id;
	u32 pin_based_exec_ctrl;
	u32 cpu_based_exec_ctrl;
	u32 cpu_based_2nd_exec_ctrl;
	u32 vmexit_ctrl;
	u32 vmentry_ctrl;
} vmcs_config;

static struct vmx_capability {
	u32 ept;
	u32 vpid;
} vmx_capability;

#define VMX_SEGMENT_FIELD(seg)					\
	[VCPU_SREG_##seg] = {                                   \
		.selector = GUEST_##seg##_SELECTOR,		\
		.base = GUEST_##seg##_BASE,		   	\
		.limit = GUEST_##seg##_LIMIT,		   	\
		.ar_bytes = GUEST_##seg##_AR_BYTES,	   	\
	}

static const struct kvm_vmx_segment_field {
	unsigned selector;
	unsigned base;
	unsigned limit;
	unsigned ar_bytes;
} kvm_vmx_segment_fields[] = {
	VMX_SEGMENT_FIELD(CS),
	VMX_SEGMENT_FIELD(DS),
	VMX_SEGMENT_FIELD(ES),
	VMX_SEGMENT_FIELD(FS),
	VMX_SEGMENT_FIELD(GS),
	VMX_SEGMENT_FIELD(SS),
	VMX_SEGMENT_FIELD(TR),
	VMX_SEGMENT_FIELD(LDTR),
};

static u64 host_efer;

static void ept_save_pdptrs(struct kvm_vcpu *vcpu);

/*
 * Keep MSR_STAR at the end, as setup_msrs() will try to optimize it
 * away by decrementing the array size.
 */
static const u32 vmx_msr_index[] = {
#ifdef CONFIG_X86_64
	MSR_SYSCALL_MASK, MSR_LSTAR, MSR_CSTAR,
#endif
	MSR_EFER, MSR_TSC_AUX, MSR_STAR,
};
#define NR_VMX_MSR ARRAY_SIZE(vmx_msr_index)

static inline bool is_page_fault(u32 intr_info)
{
	return (intr_info & (INTR_INFO_INTR_TYPE_MASK | INTR_INFO_VECTOR_MASK |
			     INTR_INFO_VALID_MASK)) ==
		(INTR_TYPE_HARD_EXCEPTION | PF_VECTOR | INTR_INFO_VALID_MASK);
}

static inline bool is_no_device(u32 intr_info)
{
	return (intr_info & (INTR_INFO_INTR_TYPE_MASK | INTR_INFO_VECTOR_MASK |
			     INTR_INFO_VALID_MASK)) ==
		(INTR_TYPE_HARD_EXCEPTION | NM_VECTOR | INTR_INFO_VALID_MASK);
}

static inline bool is_invalid_opcode(u32 intr_info)
{
	return (intr_info & (INTR_INFO_INTR_TYPE_MASK | INTR_INFO_VECTOR_MASK |
			     INTR_INFO_VALID_MASK)) ==
		(INTR_TYPE_HARD_EXCEPTION | UD_VECTOR | INTR_INFO_VALID_MASK);
}

static inline bool is_external_interrupt(u32 intr_info)
{
	return (intr_info & (INTR_INFO_INTR_TYPE_MASK | INTR_INFO_VALID_MASK))
		== (INTR_TYPE_EXT_INTR | INTR_INFO_VALID_MASK);
}

static inline bool is_machine_check(u32 intr_info)
{
	return (intr_info & (INTR_INFO_INTR_TYPE_MASK | INTR_INFO_VECTOR_MASK |
			     INTR_INFO_VALID_MASK)) ==
		(INTR_TYPE_HARD_EXCEPTION | MC_VECTOR | INTR_INFO_VALID_MASK);
}

static inline bool cpu_has_vmx_msr_bitmap(void)
{
	return vmcs_config.cpu_based_exec_ctrl & CPU_BASED_USE_MSR_BITMAPS;
}

static inline bool cpu_has_vmx_tpr_shadow(void)
{
	return vmcs_config.cpu_based_exec_ctrl & CPU_BASED_TPR_SHADOW;
}

static inline bool vm_need_tpr_shadow(struct kvm *kvm)
{
	return (cpu_has_vmx_tpr_shadow()) && (irqchip_in_kernel(kvm));
}

static inline bool cpu_has_secondary_exec_ctrls(void)
{
	return vmcs_config.cpu_based_exec_ctrl &
		CPU_BASED_ACTIVATE_SECONDARY_CONTROLS;
}

static inline bool cpu_has_vmx_virtualize_apic_accesses(void)
{
	return vmcs_config.cpu_based_2nd_exec_ctrl &
		SECONDARY_EXEC_VIRTUALIZE_APIC_ACCESSES;
}

static inline bool cpu_has_vmx_flexpriority(void)
{
	return cpu_has_vmx_tpr_shadow() &&
		cpu_has_vmx_virtualize_apic_accesses();
}

static inline bool cpu_has_vmx_ept_execute_only(void)
{
	return vmx_capability.ept & VMX_EPT_EXECUTE_ONLY_BIT;
}

static inline bool cpu_has_vmx_eptp_uncacheable(void)
{
	return vmx_capability.ept & VMX_EPTP_UC_BIT;
}

static inline bool cpu_has_vmx_eptp_writeback(void)
{
	return vmx_capability.ept & VMX_EPTP_WB_BIT;
}

static inline bool cpu_has_vmx_ept_2m_page(void)
{
	return vmx_capability.ept & VMX_EPT_2MB_PAGE_BIT;
}

static inline bool cpu_has_vmx_ept_1g_page(void)
{
	return vmx_capability.ept & VMX_EPT_1GB_PAGE_BIT;
}

static inline bool cpu_has_vmx_ept_4levels(void)
{
	return vmx_capability.ept & VMX_EPT_PAGE_WALK_4_BIT;
}

static inline bool cpu_has_vmx_ept_ad_bits(void)
{
	return vmx_capability.ept & VMX_EPT_AD_BIT;
}

static inline bool cpu_has_vmx_invept_individual_addr(void)
{
	return vmx_capability.ept & VMX_EPT_EXTENT_INDIVIDUAL_BIT;
}

static inline bool cpu_has_vmx_invept_context(void)
{
	return vmx_capability.ept & VMX_EPT_EXTENT_CONTEXT_BIT;
}

static inline bool cpu_has_vmx_invept_global(void)
{
	return vmx_capability.ept & VMX_EPT_EXTENT_GLOBAL_BIT;
}

static inline bool cpu_has_vmx_invvpid_single(void)
{
	return vmx_capability.vpid & VMX_VPID_EXTENT_SINGLE_CONTEXT_BIT;
}

static inline bool cpu_has_vmx_invvpid_global(void)
{
	return vmx_capability.vpid & VMX_VPID_EXTENT_GLOBAL_CONTEXT_BIT;
}

static inline bool cpu_has_vmx_ept(void)
{
	return vmcs_config.cpu_based_2nd_exec_ctrl &
		SECONDARY_EXEC_ENABLE_EPT;
}

static inline bool cpu_has_vmx_unrestricted_guest(void)
{
	return vmcs_config.cpu_based_2nd_exec_ctrl &
		SECONDARY_EXEC_UNRESTRICTED_GUEST;
}

static inline bool cpu_has_vmx_ple(void)
{
	return vmcs_config.cpu_based_2nd_exec_ctrl &
		SECONDARY_EXEC_PAUSE_LOOP_EXITING;
}

static inline bool vm_need_virtualize_apic_accesses(struct kvm *kvm)
{
	return flexpriority_enabled && irqchip_in_kernel(kvm);
}

static inline bool cpu_has_vmx_vpid(void)
{
	return vmcs_config.cpu_based_2nd_exec_ctrl &
		SECONDARY_EXEC_ENABLE_VPID;
}

static inline bool cpu_has_vmx_rdtscp(void)
{
	return vmcs_config.cpu_based_2nd_exec_ctrl &
		SECONDARY_EXEC_RDTSCP;
}

static inline bool cpu_has_vmx_invpcid(void)
{
	return vmcs_config.cpu_based_2nd_exec_ctrl &
		SECONDARY_EXEC_ENABLE_INVPCID;
}

static inline bool cpu_has_virtual_nmis(void)
{
	return vmcs_config.pin_based_exec_ctrl & PIN_BASED_VIRTUAL_NMIS;
}

static inline bool cpu_has_vmx_wbinvd_exit(void)
{
	return vmcs_config.cpu_based_2nd_exec_ctrl &
		SECONDARY_EXEC_WBINVD_EXITING;
}

static inline bool report_flexpriority(void)
{
	return flexpriority_enabled;
}

static inline bool nested_cpu_has(struct vmcs12 *vmcs12, u32 bit)
{
	return vmcs12->cpu_based_vm_exec_control & bit;
}

static inline bool nested_cpu_has2(struct vmcs12 *vmcs12, u32 bit)
{
	return (vmcs12->cpu_based_vm_exec_control &
			CPU_BASED_ACTIVATE_SECONDARY_CONTROLS) &&
		(vmcs12->secondary_vm_exec_control & bit);
}

static inline bool nested_cpu_has_virtual_nmis(struct vmcs12 *vmcs12,
	struct kvm_vcpu *vcpu)
{
	return vmcs12->pin_based_vm_exec_control & PIN_BASED_VIRTUAL_NMIS;
}

static inline bool is_exception(u32 intr_info)
{
	return (intr_info & (INTR_INFO_INTR_TYPE_MASK | INTR_INFO_VALID_MASK))
		== (INTR_TYPE_HARD_EXCEPTION | INTR_INFO_VALID_MASK);
}

static void nested_vmx_vmexit(struct kvm_vcpu *vcpu);
static void nested_vmx_entry_failure(struct kvm_vcpu *vcpu,
			struct vmcs12 *vmcs12,
			u32 reason, unsigned long qualification);

static int __find_msr_index(struct vcpu_vmx *vmx, u32 msr)
{
	int i;

	for (i = 0; i < vmx->nmsrs; ++i)
		if (vmx_msr_index[vmx->guest_msrs[i].index] == msr)
			return i;
	return -1;
}

static inline void __invvpid(int ext, u16 vpid, gva_t gva)
{
    struct {
	u64 vpid : 16;
	u64 rsvd : 48;
	u64 gva;
    } operand = { vpid, 0, gva };

    asm volatile (__ex(ASM_VMX_INVVPID)
		  /* CF==1 or ZF==1 --> rc = -1 */
		  "; ja 1f ; ud2 ; 1:"
		  : : "a"(&operand), "c"(ext) : "cc", "memory");
}

static inline void __invept(int ext, u64 eptp, gpa_t gpa)
{
	struct {
		u64 eptp, gpa;
	} operand = {eptp, gpa};

	asm volatile (__ex(ASM_VMX_INVEPT)
			/* CF==1 or ZF==1 --> rc = -1 */
			"; ja 1f ; ud2 ; 1:\n"
			: : "a" (&operand), "c" (ext) : "cc", "memory");
}

static struct shared_msr_entry *find_msr_entry(struct vcpu_vmx *vmx, u32 msr)
{
	int i;

	i = __find_msr_index(vmx, msr);
	if (i >= 0)
		return &vmx->guest_msrs[i];
	return NULL;
}

static void vmcs_clear(struct vmcs *vmcs)
{
	u64 phys_addr = __pa(vmcs);
	u8 error;

	asm volatile (__ex(ASM_VMX_VMCLEAR_RAX) "; setna %0"
		      : "=qm"(error) : "a"(&phys_addr), "m"(phys_addr)
		      : "cc", "memory");
	if (error)
		printk(KERN_ERR "kvm: vmclear fail: %p/%llx\n",
		       vmcs, phys_addr);
}

static inline void loaded_vmcs_init(struct loaded_vmcs *loaded_vmcs)
{
	vmcs_clear(loaded_vmcs->vmcs);
	loaded_vmcs->cpu = -1;
	loaded_vmcs->launched = 0;
}

static void vmcs_load(struct vmcs *vmcs)
{
	u64 phys_addr = __pa(vmcs);
	u8 error;

	asm volatile (__ex(ASM_VMX_VMPTRLD_RAX) "; setna %0"
			: "=qm"(error) : "a"(&phys_addr), "m"(phys_addr)
			: "cc", "memory");
	if (error)
		printk(KERN_ERR "kvm: vmptrld %p/%llx failed\n",
		       vmcs, phys_addr);
}

static void __loaded_vmcs_clear(void *arg)
{
	struct loaded_vmcs *loaded_vmcs = arg;
	int cpu = raw_smp_processor_id();

	if (loaded_vmcs->cpu != cpu)
		return; /* vcpu migration can race with cpu offline */
	if (per_cpu(current_vmcs, cpu) == loaded_vmcs->vmcs)
		per_cpu(current_vmcs, cpu) = NULL;
	list_del(&loaded_vmcs->loaded_vmcss_on_cpu_link);
	loaded_vmcs_init(loaded_vmcs);
}

static void loaded_vmcs_clear(struct loaded_vmcs *loaded_vmcs)
{
	if (loaded_vmcs->cpu != -1)
		smp_call_function_single(
			loaded_vmcs->cpu, __loaded_vmcs_clear, loaded_vmcs, 1);
}

static inline void vpid_sync_vcpu_single(struct vcpu_vmx *vmx)
{
	if (vmx->vpid == 0)
		return;

	if (cpu_has_vmx_invvpid_single())
		__invvpid(VMX_VPID_EXTENT_SINGLE_CONTEXT, vmx->vpid, 0);
}

static inline void vpid_sync_vcpu_global(void)
{
	if (cpu_has_vmx_invvpid_global())
		__invvpid(VMX_VPID_EXTENT_ALL_CONTEXT, 0, 0);
}

static inline void vpid_sync_context(struct vcpu_vmx *vmx)
{
	if (cpu_has_vmx_invvpid_single())
		vpid_sync_vcpu_single(vmx);
	else
		vpid_sync_vcpu_global();
}

static inline void ept_sync_global(void)
{
	if (cpu_has_vmx_invept_global())
		__invept(VMX_EPT_EXTENT_GLOBAL, 0, 0);
}

static inline void ept_sync_context(u64 eptp)
{
	if (enable_ept) {
		if (cpu_has_vmx_invept_context())
			__invept(VMX_EPT_EXTENT_CONTEXT, eptp, 0);
		else
			ept_sync_global();
	}
}

static inline void ept_sync_individual_addr(u64 eptp, gpa_t gpa)
{
	if (enable_ept) {
		if (cpu_has_vmx_invept_individual_addr())
			__invept(VMX_EPT_EXTENT_INDIVIDUAL_ADDR,
					eptp, gpa);
		else
			ept_sync_context(eptp);
	}
}

static __always_inline unsigned long vmcs_readl(unsigned long field)
{
	unsigned long value;

	asm volatile (__ex_clear(ASM_VMX_VMREAD_RDX_RAX, "%0")
		      : "=a"(value) : "d"(field) : "cc");
	return value;
}

static __always_inline u16 vmcs_read16(unsigned long field)
{
	return vmcs_readl(field);
}

static __always_inline u32 vmcs_read32(unsigned long field)
{
	return vmcs_readl(field);
}

static __always_inline u64 vmcs_read64(unsigned long field)
{
#ifdef CONFIG_X86_64
	return vmcs_readl(field);
#else
	return vmcs_readl(field) | ((u64)vmcs_readl(field+1) << 32);
#endif
}

static noinline void vmwrite_error(unsigned long field, unsigned long value)
{
	printk(KERN_ERR "vmwrite error: reg %lx value %lx (err %d)\n",
	       field, value, vmcs_read32(VM_INSTRUCTION_ERROR));
	dump_stack();
}

static void vmcs_writel(unsigned long field, unsigned long value)
{
	u8 error;

	asm volatile (__ex(ASM_VMX_VMWRITE_RAX_RDX) "; setna %0"
		       : "=q"(error) : "a"(value), "d"(field) : "cc");
	if (unlikely(error))
		vmwrite_error(field, value);
}

static void vmcs_write16(unsigned long field, u16 value)
{
	vmcs_writel(field, value);
}

static void vmcs_write32(unsigned long field, u32 value)
{
	vmcs_writel(field, value);
}

static void vmcs_write64(unsigned long field, u64 value)
{
	vmcs_writel(field, value);
#ifndef CONFIG_X86_64
	asm volatile ("");
	vmcs_writel(field+1, value >> 32);
#endif
}

static void vmcs_clear_bits(unsigned long field, u32 mask)
{
	vmcs_writel(field, vmcs_readl(field) & ~mask);
}

static void vmcs_set_bits(unsigned long field, u32 mask)
{
	vmcs_writel(field, vmcs_readl(field) | mask);
}

static void vmx_segment_cache_clear(struct vcpu_vmx *vmx)
{
	vmx->segment_cache.bitmask = 0;
}

static bool vmx_segment_cache_test_set(struct vcpu_vmx *vmx, unsigned seg,
				       unsigned field)
{
	bool ret;
	u32 mask = 1 << (seg * SEG_FIELD_NR + field);

	if (!(vmx->vcpu.arch.regs_avail & (1 << VCPU_EXREG_SEGMENTS))) {
		vmx->vcpu.arch.regs_avail |= (1 << VCPU_EXREG_SEGMENTS);
		vmx->segment_cache.bitmask = 0;
	}
	ret = vmx->segment_cache.bitmask & mask;
	vmx->segment_cache.bitmask |= mask;
	return ret;
}

static u16 vmx_read_guest_seg_selector(struct vcpu_vmx *vmx, unsigned seg)
{
	u16 *p = &vmx->segment_cache.seg[seg].selector;

	if (!vmx_segment_cache_test_set(vmx, seg, SEG_FIELD_SEL))
		*p = vmcs_read16(kvm_vmx_segment_fields[seg].selector);
	return *p;
}

static ulong vmx_read_guest_seg_base(struct vcpu_vmx *vmx, unsigned seg)
{
	ulong *p = &vmx->segment_cache.seg[seg].base;

	if (!vmx_segment_cache_test_set(vmx, seg, SEG_FIELD_BASE))
		*p = vmcs_readl(kvm_vmx_segment_fields[seg].base);
	return *p;
}

static u32 vmx_read_guest_seg_limit(struct vcpu_vmx *vmx, unsigned seg)
{
	u32 *p = &vmx->segment_cache.seg[seg].limit;

	if (!vmx_segment_cache_test_set(vmx, seg, SEG_FIELD_LIMIT))
		*p = vmcs_read32(kvm_vmx_segment_fields[seg].limit);
	return *p;
}

static u32 vmx_read_guest_seg_ar(struct vcpu_vmx *vmx, unsigned seg)
{
	u32 *p = &vmx->segment_cache.seg[seg].ar;

	if (!vmx_segment_cache_test_set(vmx, seg, SEG_FIELD_AR))
		*p = vmcs_read32(kvm_vmx_segment_fields[seg].ar_bytes);
	return *p;
}

static void update_exception_bitmap(struct kvm_vcpu *vcpu)
{
	u32 eb;

	eb = (1u << PF_VECTOR) | (1u << UD_VECTOR) | (1u << MC_VECTOR) |
	     (1u << NM_VECTOR) | (1u << DB_VECTOR);
	if ((vcpu->guest_debug &
	     (KVM_GUESTDBG_ENABLE | KVM_GUESTDBG_USE_SW_BP)) ==
	    (KVM_GUESTDBG_ENABLE | KVM_GUESTDBG_USE_SW_BP))
		eb |= 1u << BP_VECTOR;
	if (to_vmx(vcpu)->rmode.vm86_active)
		eb = ~0;
	if (enable_ept)
		eb &= ~(1u << PF_VECTOR); /* bypass_guest_pf = 0 */
	if (vcpu->fpu_active)
		eb &= ~(1u << NM_VECTOR);

	/* When we are running a nested L2 guest and L1 specified for it a
	 * certain exception bitmap, we must trap the same exceptions and pass
	 * them to L1. When running L2, we will only handle the exceptions
	 * specified above if L1 did not want them.
	 */
	if (is_guest_mode(vcpu))
		eb |= get_vmcs12(vcpu)->exception_bitmap;

	vmcs_write32(EXCEPTION_BITMAP, eb);
}

static void clear_atomic_switch_msr_special(unsigned long entry,
		unsigned long exit)
{
	vmcs_clear_bits(VM_ENTRY_CONTROLS, entry);
	vmcs_clear_bits(VM_EXIT_CONTROLS, exit);
}

static void clear_atomic_switch_msr(struct vcpu_vmx *vmx, unsigned msr)
{
	unsigned i;
	struct msr_autoload *m = &vmx->msr_autoload;

	switch (msr) {
	case MSR_EFER:
		if (cpu_has_load_ia32_efer) {
			clear_atomic_switch_msr_special(VM_ENTRY_LOAD_IA32_EFER,
					VM_EXIT_LOAD_IA32_EFER);
			return;
		}
		break;
	case MSR_CORE_PERF_GLOBAL_CTRL:
		if (cpu_has_load_perf_global_ctrl) {
			clear_atomic_switch_msr_special(
					VM_ENTRY_LOAD_IA32_PERF_GLOBAL_CTRL,
					VM_EXIT_LOAD_IA32_PERF_GLOBAL_CTRL);
			return;
		}
		break;
	}

	for (i = 0; i < m->nr; ++i)
		if (m->guest[i].index == msr)
			break;

	if (i == m->nr)
		return;
	--m->nr;
	m->guest[i] = m->guest[m->nr];
	m->host[i] = m->host[m->nr];
	vmcs_write32(VM_ENTRY_MSR_LOAD_COUNT, m->nr);
	vmcs_write32(VM_EXIT_MSR_LOAD_COUNT, m->nr);
}

static void add_atomic_switch_msr_special(unsigned long entry,
		unsigned long exit, unsigned long guest_val_vmcs,
		unsigned long host_val_vmcs, u64 guest_val, u64 host_val)
{
	vmcs_write64(guest_val_vmcs, guest_val);
	vmcs_write64(host_val_vmcs, host_val);
	vmcs_set_bits(VM_ENTRY_CONTROLS, entry);
	vmcs_set_bits(VM_EXIT_CONTROLS, exit);
}

static void add_atomic_switch_msr(struct vcpu_vmx *vmx, unsigned msr,
				  u64 guest_val, u64 host_val)
{
	unsigned i;
	struct msr_autoload *m = &vmx->msr_autoload;

	switch (msr) {
	case MSR_EFER:
		if (cpu_has_load_ia32_efer) {
			add_atomic_switch_msr_special(VM_ENTRY_LOAD_IA32_EFER,
					VM_EXIT_LOAD_IA32_EFER,
					GUEST_IA32_EFER,
					HOST_IA32_EFER,
					guest_val, host_val);
			return;
		}
		break;
	case MSR_CORE_PERF_GLOBAL_CTRL:
		if (cpu_has_load_perf_global_ctrl) {
			add_atomic_switch_msr_special(
					VM_ENTRY_LOAD_IA32_PERF_GLOBAL_CTRL,
					VM_EXIT_LOAD_IA32_PERF_GLOBAL_CTRL,
					GUEST_IA32_PERF_GLOBAL_CTRL,
					HOST_IA32_PERF_GLOBAL_CTRL,
					guest_val, host_val);
			return;
		}
		break;
	}

	for (i = 0; i < m->nr; ++i)
		if (m->guest[i].index == msr)
			break;

	if (i == NR_AUTOLOAD_MSRS) {
		printk_once(KERN_WARNING"Not enough mst switch entries. "
				"Can't add msr %x\n", msr);
		return;
	} else if (i == m->nr) {
		++m->nr;
		vmcs_write32(VM_ENTRY_MSR_LOAD_COUNT, m->nr);
		vmcs_write32(VM_EXIT_MSR_LOAD_COUNT, m->nr);
	}

	m->guest[i].index = msr;
	m->guest[i].value = guest_val;
	m->host[i].index = msr;
	m->host[i].value = host_val;
}

static void reload_tss(void)
{
	/*
	 * VT restores TR but not its size.  Useless.
	 */
	struct desc_ptr *gdt = &__get_cpu_var(host_gdt);
	struct desc_struct *descs;

	descs = (void *)gdt->address;
	descs[GDT_ENTRY_TSS].type = 9; /* available TSS */
	load_TR_desc();
}

static bool update_transition_efer(struct vcpu_vmx *vmx, int efer_offset)
{
	u64 guest_efer;
	u64 ignore_bits;

	guest_efer = vmx->vcpu.arch.efer;

	/*
	 * NX is emulated; LMA and LME handled by hardware; SCE meaningless
	 * outside long mode
	 */
	ignore_bits = EFER_NX | EFER_SCE;
#ifdef CONFIG_X86_64
	ignore_bits |= EFER_LMA | EFER_LME;
	/* SCE is meaningful only in long mode on Intel */
	if (guest_efer & EFER_LMA)
		ignore_bits &= ~(u64)EFER_SCE;
#endif
	guest_efer &= ~ignore_bits;
	guest_efer |= host_efer & ignore_bits;
	vmx->guest_msrs[efer_offset].data = guest_efer;
	vmx->guest_msrs[efer_offset].mask = ~ignore_bits;

	clear_atomic_switch_msr(vmx, MSR_EFER);
	/* On ept, can't emulate nx, and must switch nx atomically */
	if (enable_ept && ((vmx->vcpu.arch.efer ^ host_efer) & EFER_NX)) {
		guest_efer = vmx->vcpu.arch.efer;
		if (!(guest_efer & EFER_LMA))
			guest_efer &= ~EFER_LME;
		add_atomic_switch_msr(vmx, MSR_EFER, guest_efer, host_efer);
		return false;
	}

	return true;
}

static unsigned long segment_base(u16 selector)
{
	struct desc_ptr *gdt = &__get_cpu_var(host_gdt);
	struct desc_struct *d;
	unsigned long table_base;
	unsigned long v;

	if (!(selector & ~3))
		return 0;

	table_base = gdt->address;

	if (selector & 4) {           /* from ldt */
		u16 ldt_selector = kvm_read_ldt();

		if (!(ldt_selector & ~3))
			return 0;

		table_base = segment_base(ldt_selector);
	}
	d = (struct desc_struct *)(table_base + (selector & ~7));
	v = get_desc_base(d);
#ifdef CONFIG_X86_64
       if (d->s == 0 && (d->type == 2 || d->type == 9 || d->type == 11))
               v |= ((unsigned long)((struct ldttss_desc64 *)d)->base3) << 32;
#endif
	return v;
}

static inline unsigned long kvm_read_tr_base(void)
{
	u16 tr;
	asm("str %0" : "=g"(tr));
	return segment_base(tr);
}

static void vmx_save_host_state(struct kvm_vcpu *vcpu)
{
	struct vcpu_vmx *vmx = to_vmx(vcpu);
	int i;

	if (vmx->host_state.loaded)
		return;

	vmx->host_state.loaded = 1;
	/*
	 * Set host fs and gs selectors.  Unfortunately, 22.2.3 does not
	 * allow segment selectors with cpl > 0 or ti == 1.
	 */
	vmx->host_state.ldt_sel = kvm_read_ldt();
	vmx->host_state.gs_ldt_reload_needed = vmx->host_state.ldt_sel;
	savesegment(fs, vmx->host_state.fs_sel);
	if (!(vmx->host_state.fs_sel & 7)) {
		vmcs_write16(HOST_FS_SELECTOR, vmx->host_state.fs_sel);
		vmx->host_state.fs_reload_needed = 0;
	} else {
		vmcs_write16(HOST_FS_SELECTOR, 0);
		vmx->host_state.fs_reload_needed = 1;
	}
	savesegment(gs, vmx->host_state.gs_sel);
	if (!(vmx->host_state.gs_sel & 7))
		vmcs_write16(HOST_GS_SELECTOR, vmx->host_state.gs_sel);
	else {
		vmcs_write16(HOST_GS_SELECTOR, 0);
		vmx->host_state.gs_ldt_reload_needed = 1;
	}

#ifdef CONFIG_X86_64
	savesegment(ds, vmx->host_state.ds_sel);
	savesegment(es, vmx->host_state.es_sel);
#endif

#ifdef CONFIG_X86_64
	vmcs_writel(HOST_FS_BASE, read_msr(MSR_FS_BASE));
	vmcs_writel(HOST_GS_BASE, read_msr(MSR_GS_BASE));
#else
	vmcs_writel(HOST_FS_BASE, segment_base(vmx->host_state.fs_sel));
	vmcs_writel(HOST_GS_BASE, segment_base(vmx->host_state.gs_sel));
#endif

#ifdef CONFIG_X86_64
	rdmsrl(MSR_KERNEL_GS_BASE, vmx->msr_host_kernel_gs_base);
	if (is_long_mode(&vmx->vcpu))
		wrmsrl(MSR_KERNEL_GS_BASE, vmx->msr_guest_kernel_gs_base);
#endif
	for (i = 0; i < vmx->save_nmsrs; ++i)
		kvm_set_shared_msr(vmx->guest_msrs[i].index,
				   vmx->guest_msrs[i].data,
				   vmx->guest_msrs[i].mask);
}

static void __vmx_load_host_state(struct vcpu_vmx *vmx)
{
	if (!vmx->host_state.loaded)
		return;

	++vmx->vcpu.stat.host_state_reload;
	vmx->host_state.loaded = 0;
#ifdef CONFIG_X86_64
	if (is_long_mode(&vmx->vcpu))
		rdmsrl(MSR_KERNEL_GS_BASE, vmx->msr_guest_kernel_gs_base);
#endif
	if (vmx->host_state.gs_ldt_reload_needed) {
		kvm_load_ldt(vmx->host_state.ldt_sel);
#ifdef CONFIG_X86_64
		load_gs_index(vmx->host_state.gs_sel);
#else
		loadsegment(gs, vmx->host_state.gs_sel);
#endif
	}
	if (vmx->host_state.fs_reload_needed)
		loadsegment(fs, vmx->host_state.fs_sel);
#ifdef CONFIG_X86_64
	if (unlikely(vmx->host_state.ds_sel | vmx->host_state.es_sel)) {
		loadsegment(ds, vmx->host_state.ds_sel);
		loadsegment(es, vmx->host_state.es_sel);
	}
#endif
	reload_tss();
#ifdef CONFIG_X86_64
	wrmsrl(MSR_KERNEL_GS_BASE, vmx->msr_host_kernel_gs_base);
#endif
	/*
	 * If the FPU is not active (through the host task or
	 * the guest vcpu), then restore the cr0.TS bit.
	 */
	if (!user_has_fpu() && !vmx->vcpu.guest_fpu_loaded)
		stts();
	load_gdt(&__get_cpu_var(host_gdt));
}

static void vmx_load_host_state(struct vcpu_vmx *vmx)
{
	preempt_disable();
	__vmx_load_host_state(vmx);
	preempt_enable();
}

/*
 * Switches to specified vcpu, until a matching vcpu_put(), but assumes
 * vcpu mutex is already taken.
 */
static void vmx_vcpu_load(struct kvm_vcpu *vcpu, int cpu)
{
	struct vcpu_vmx *vmx = to_vmx(vcpu);
	u64 phys_addr = __pa(per_cpu(vmxarea, cpu));

	if (!vmm_exclusive)
		kvm_cpu_vmxon(phys_addr);
	else if (vmx->loaded_vmcs->cpu != cpu)
		loaded_vmcs_clear(vmx->loaded_vmcs);

	if (per_cpu(current_vmcs, cpu) != vmx->loaded_vmcs->vmcs) {
		per_cpu(current_vmcs, cpu) = vmx->loaded_vmcs->vmcs;
		vmcs_load(vmx->loaded_vmcs->vmcs);
	}

	if (vmx->loaded_vmcs->cpu != cpu) {
		struct desc_ptr *gdt = &__get_cpu_var(host_gdt);
		unsigned long sysenter_esp;

		kvm_make_request(KVM_REQ_TLB_FLUSH, vcpu);
		local_irq_disable();
		list_add(&vmx->loaded_vmcs->loaded_vmcss_on_cpu_link,
			 &per_cpu(loaded_vmcss_on_cpu, cpu));
		local_irq_enable();

		/*
		 * Linux uses per-cpu TSS and GDT, so set these when switching
		 * processors.
		 */
		vmcs_writel(HOST_TR_BASE, kvm_read_tr_base()); /* 22.2.4 */
		vmcs_writel(HOST_GDTR_BASE, gdt->address);   /* 22.2.4 */

		rdmsrl(MSR_IA32_SYSENTER_ESP, sysenter_esp);
		vmcs_writel(HOST_IA32_SYSENTER_ESP, sysenter_esp); /* 22.2.3 */
		vmx->loaded_vmcs->cpu = cpu;
	}
}

static void vmx_vcpu_put(struct kvm_vcpu *vcpu)
{
	__vmx_load_host_state(to_vmx(vcpu));
	if (!vmm_exclusive) {
		__loaded_vmcs_clear(to_vmx(vcpu)->loaded_vmcs);
		vcpu->cpu = -1;
		kvm_cpu_vmxoff();
	}
}

static void vmx_fpu_activate(struct kvm_vcpu *vcpu)
{
	ulong cr0;

	if (vcpu->fpu_active)
		return;
	vcpu->fpu_active = 1;
	cr0 = vmcs_readl(GUEST_CR0);
	cr0 &= ~(X86_CR0_TS | X86_CR0_MP);
	cr0 |= kvm_read_cr0_bits(vcpu, X86_CR0_TS | X86_CR0_MP);
	vmcs_writel(GUEST_CR0, cr0);
	update_exception_bitmap(vcpu);
	vcpu->arch.cr0_guest_owned_bits = X86_CR0_TS;
	if (is_guest_mode(vcpu))
		vcpu->arch.cr0_guest_owned_bits &=
			~get_vmcs12(vcpu)->cr0_guest_host_mask;
	vmcs_writel(CR0_GUEST_HOST_MASK, ~vcpu->arch.cr0_guest_owned_bits);
}

static void vmx_decache_cr0_guest_bits(struct kvm_vcpu *vcpu);

/*
 * Return the cr0 value that a nested guest would read. This is a combination
 * of the real cr0 used to run the guest (guest_cr0), and the bits shadowed by
 * its hypervisor (cr0_read_shadow).
 */
static inline unsigned long nested_read_cr0(struct vmcs12 *fields)
{
	return (fields->guest_cr0 & ~fields->cr0_guest_host_mask) |
		(fields->cr0_read_shadow & fields->cr0_guest_host_mask);
}
static inline unsigned long nested_read_cr4(struct vmcs12 *fields)
{
	return (fields->guest_cr4 & ~fields->cr4_guest_host_mask) |
		(fields->cr4_read_shadow & fields->cr4_guest_host_mask);
}

static void vmx_fpu_deactivate(struct kvm_vcpu *vcpu)
{
	/* Note that there is no vcpu->fpu_active = 0 here. The caller must
	 * set this *before* calling this function.
	 */
	vmx_decache_cr0_guest_bits(vcpu);
	vmcs_set_bits(GUEST_CR0, X86_CR0_TS | X86_CR0_MP);
	update_exception_bitmap(vcpu);
	vcpu->arch.cr0_guest_owned_bits = 0;
	vmcs_writel(CR0_GUEST_HOST_MASK, ~vcpu->arch.cr0_guest_owned_bits);
	if (is_guest_mode(vcpu)) {
		/*
		 * L1's specified read shadow might not contain the TS bit,
		 * so now that we turned on shadowing of this bit, we need to
		 * set this bit of the shadow. Like in nested_vmx_run we need
		 * nested_read_cr0(vmcs12), but vmcs12->guest_cr0 is not yet
		 * up-to-date here because we just decached cr0.TS (and we'll
		 * only update vmcs12->guest_cr0 on nested exit).
		 */
		struct vmcs12 *vmcs12 = get_vmcs12(vcpu);
		vmcs12->guest_cr0 = (vmcs12->guest_cr0 & ~X86_CR0_TS) |
			(vcpu->arch.cr0 & X86_CR0_TS);
		vmcs_writel(CR0_READ_SHADOW, nested_read_cr0(vmcs12));
	} else
		vmcs_writel(CR0_READ_SHADOW, vcpu->arch.cr0);
}

static unsigned long vmx_get_rflags(struct kvm_vcpu *vcpu)
{
	unsigned long rflags, save_rflags;

	if (!test_bit(VCPU_EXREG_RFLAGS, (ulong *)&vcpu->arch.regs_avail)) {
		__set_bit(VCPU_EXREG_RFLAGS, (ulong *)&vcpu->arch.regs_avail);
		rflags = vmcs_readl(GUEST_RFLAGS);
		if (to_vmx(vcpu)->rmode.vm86_active) {
			rflags &= RMODE_GUEST_OWNED_EFLAGS_BITS;
			save_rflags = to_vmx(vcpu)->rmode.save_rflags;
			rflags |= save_rflags & ~RMODE_GUEST_OWNED_EFLAGS_BITS;
		}
		to_vmx(vcpu)->rflags = rflags;
	}
	return to_vmx(vcpu)->rflags;
}

static void vmx_set_rflags(struct kvm_vcpu *vcpu, unsigned long rflags)
{
	__set_bit(VCPU_EXREG_RFLAGS, (ulong *)&vcpu->arch.regs_avail);
	__clear_bit(VCPU_EXREG_CPL, (ulong *)&vcpu->arch.regs_avail);
	to_vmx(vcpu)->rflags = rflags;
	if (to_vmx(vcpu)->rmode.vm86_active) {
		to_vmx(vcpu)->rmode.save_rflags = rflags;
		rflags |= X86_EFLAGS_IOPL | X86_EFLAGS_VM;
	}
	vmcs_writel(GUEST_RFLAGS, rflags);
}

static u32 vmx_get_interrupt_shadow(struct kvm_vcpu *vcpu, int mask)
{
	u32 interruptibility = vmcs_read32(GUEST_INTERRUPTIBILITY_INFO);
	int ret = 0;

	if (interruptibility & GUEST_INTR_STATE_STI)
		ret |= KVM_X86_SHADOW_INT_STI;
	if (interruptibility & GUEST_INTR_STATE_MOV_SS)
		ret |= KVM_X86_SHADOW_INT_MOV_SS;

	return ret & mask;
}

static void vmx_set_interrupt_shadow(struct kvm_vcpu *vcpu, int mask)
{
	u32 interruptibility_old = vmcs_read32(GUEST_INTERRUPTIBILITY_INFO);
	u32 interruptibility = interruptibility_old;

	interruptibility &= ~(GUEST_INTR_STATE_STI | GUEST_INTR_STATE_MOV_SS);

	if (mask & KVM_X86_SHADOW_INT_MOV_SS)
		interruptibility |= GUEST_INTR_STATE_MOV_SS;
	else if (mask & KVM_X86_SHADOW_INT_STI)
		interruptibility |= GUEST_INTR_STATE_STI;

	if ((interruptibility != interruptibility_old))
		vmcs_write32(GUEST_INTERRUPTIBILITY_INFO, interruptibility);
}

static void skip_emulated_instruction(struct kvm_vcpu *vcpu)
{
	unsigned long rip;

	rip = kvm_rip_read(vcpu);
	rip += vmcs_read32(VM_EXIT_INSTRUCTION_LEN);
	kvm_rip_write(vcpu, rip);

	/* skipping an emulated instruction also counts */
	vmx_set_interrupt_shadow(vcpu, 0);
}

/*
 * KVM wants to inject page-faults which it got to the guest. This function
 * checks whether in a nested guest, we need to inject them to L1 or L2.
 * This function assumes it is called with the exit reason in vmcs02 being
 * a #PF exception (this is the only case in which KVM injects a #PF when L2
 * is running).
 */
static int nested_pf_handled(struct kvm_vcpu *vcpu)
{
	struct vmcs12 *vmcs12 = get_vmcs12(vcpu);

	/* TODO: also check PFEC_MATCH/MASK, not just EB.PF. */
	if (!(vmcs12->exception_bitmap & (1u << PF_VECTOR)))
		return 0;

	nested_vmx_vmexit(vcpu);
	return 1;
}

static void vmx_queue_exception(struct kvm_vcpu *vcpu, unsigned nr,
				bool has_error_code, u32 error_code,
				bool reinject)
{
	struct vcpu_vmx *vmx = to_vmx(vcpu);
	u32 intr_info = nr | INTR_INFO_VALID_MASK;

	if (nr == PF_VECTOR && is_guest_mode(vcpu) &&
		nested_pf_handled(vcpu))
		return;

	if (has_error_code) {
		vmcs_write32(VM_ENTRY_EXCEPTION_ERROR_CODE, error_code);
		intr_info |= INTR_INFO_DELIVER_CODE_MASK;
	}

	if (vmx->rmode.vm86_active) {
		int inc_eip = 0;
		if (kvm_exception_is_soft(nr))
			inc_eip = vcpu->arch.event_exit_inst_len;
		if (kvm_inject_realmode_interrupt(vcpu, nr, inc_eip) != EMULATE_DONE)
			kvm_make_request(KVM_REQ_TRIPLE_FAULT, vcpu);
		return;
	}

	if (kvm_exception_is_soft(nr)) {
		vmcs_write32(VM_ENTRY_INSTRUCTION_LEN,
			     vmx->vcpu.arch.event_exit_inst_len);
		intr_info |= INTR_TYPE_SOFT_EXCEPTION;
	} else
		intr_info |= INTR_TYPE_HARD_EXCEPTION;

	vmcs_write32(VM_ENTRY_INTR_INFO_FIELD, intr_info);
}

static bool vmx_rdtscp_supported(void)
{
	return cpu_has_vmx_rdtscp();
}

static bool vmx_invpcid_supported(void)
{
	return cpu_has_vmx_invpcid() && enable_ept;
}

/*
 * Swap MSR entry in host/guest MSR entry array.
 */
static void move_msr_up(struct vcpu_vmx *vmx, int from, int to)
{
	struct shared_msr_entry tmp;

	tmp = vmx->guest_msrs[to];
	vmx->guest_msrs[to] = vmx->guest_msrs[from];
	vmx->guest_msrs[from] = tmp;
}

/*
 * Set up the vmcs to automatically save and restore system
 * msrs.  Don't touch the 64-bit msrs if the guest is in legacy
 * mode, as fiddling with msrs is very expensive.
 */
static void setup_msrs(struct vcpu_vmx *vmx)
{
	int save_nmsrs, index;
	unsigned long *msr_bitmap;

	save_nmsrs = 0;
#ifdef CONFIG_X86_64
	if (is_long_mode(&vmx->vcpu)) {
		index = __find_msr_index(vmx, MSR_SYSCALL_MASK);
		if (index >= 0)
			move_msr_up(vmx, index, save_nmsrs++);
		index = __find_msr_index(vmx, MSR_LSTAR);
		if (index >= 0)
			move_msr_up(vmx, index, save_nmsrs++);
		index = __find_msr_index(vmx, MSR_CSTAR);
		if (index >= 0)
			move_msr_up(vmx, index, save_nmsrs++);
		index = __find_msr_index(vmx, MSR_TSC_AUX);
		if (index >= 0 && vmx->rdtscp_enabled)
			move_msr_up(vmx, index, save_nmsrs++);
		/*
		 * MSR_STAR is only needed on long mode guests, and only
		 * if efer.sce is enabled.
		 */
		index = __find_msr_index(vmx, MSR_STAR);
		if ((index >= 0) && (vmx->vcpu.arch.efer & EFER_SCE))
			move_msr_up(vmx, index, save_nmsrs++);
	}
#endif
	index = __find_msr_index(vmx, MSR_EFER);
	if (index >= 0 && update_transition_efer(vmx, index))
		move_msr_up(vmx, index, save_nmsrs++);

	vmx->save_nmsrs = save_nmsrs;

	if (cpu_has_vmx_msr_bitmap()) {
		if (is_long_mode(&vmx->vcpu))
			msr_bitmap = vmx_msr_bitmap_longmode;
		else
			msr_bitmap = vmx_msr_bitmap_legacy;

		vmcs_write64(MSR_BITMAP, __pa(msr_bitmap));
	}
}

/*
 * reads and returns guest's timestamp counter "register"
 * guest_tsc = host_tsc + tsc_offset    -- 21.3
 */
static u64 guest_read_tsc(void)
{
	u64 host_tsc, tsc_offset;

	rdtscll(host_tsc);
	tsc_offset = vmcs_read64(TSC_OFFSET);
	return host_tsc + tsc_offset;
}

/*
 * Like guest_read_tsc, but always returns L1's notion of the timestamp
 * counter, even if a nested guest (L2) is currently running.
 */
u64 vmx_read_l1_tsc(struct kvm_vcpu *vcpu)
{
	u64 host_tsc, tsc_offset;

	rdtscll(host_tsc);
	tsc_offset = is_guest_mode(vcpu) ?
		to_vmx(vcpu)->nested.vmcs01_tsc_offset :
		vmcs_read64(TSC_OFFSET);
	return host_tsc + tsc_offset;
}

/*
 * Engage any workarounds for mis-matched TSC rates.  Currently limited to
 * software catchup for faster rates on slower CPUs.
 */
static void vmx_set_tsc_khz(struct kvm_vcpu *vcpu, u32 user_tsc_khz, bool scale)
{
	if (!scale)
		return;

	if (user_tsc_khz > tsc_khz) {
		vcpu->arch.tsc_catchup = 1;
		vcpu->arch.tsc_always_catchup = 1;
	} else
		WARN(1, "user requested TSC rate below hardware speed\n");
}

/*
 * writes 'offset' into guest's timestamp counter offset register
 */
static void vmx_write_tsc_offset(struct kvm_vcpu *vcpu, u64 offset)
{
	if (is_guest_mode(vcpu)) {
		/*
		 * We're here if L1 chose not to trap WRMSR to TSC. According
		 * to the spec, this should set L1's TSC; The offset that L1
		 * set for L2 remains unchanged, and still needs to be added
		 * to the newly set TSC to get L2's TSC.
		 */
		struct vmcs12 *vmcs12;
		to_vmx(vcpu)->nested.vmcs01_tsc_offset = offset;
		/* recalculate vmcs02.TSC_OFFSET: */
		vmcs12 = get_vmcs12(vcpu);
		vmcs_write64(TSC_OFFSET, offset +
			(nested_cpu_has(vmcs12, CPU_BASED_USE_TSC_OFFSETING) ?
			 vmcs12->tsc_offset : 0));
	} else {
		vmcs_write64(TSC_OFFSET, offset);
	}
}

static void vmx_adjust_tsc_offset(struct kvm_vcpu *vcpu, s64 adjustment, bool host)
{
	u64 offset = vmcs_read64(TSC_OFFSET);
	vmcs_write64(TSC_OFFSET, offset + adjustment);
	if (is_guest_mode(vcpu)) {
		/* Even when running L2, the adjustment needs to apply to L1 */
		to_vmx(vcpu)->nested.vmcs01_tsc_offset += adjustment;
	}
}

static u64 vmx_compute_tsc_offset(struct kvm_vcpu *vcpu, u64 target_tsc)
{
	return target_tsc - native_read_tsc();
}

static bool guest_cpuid_has_vmx(struct kvm_vcpu *vcpu)
{
	struct kvm_cpuid_entry2 *best = kvm_find_cpuid_entry(vcpu, 1, 0);
	return best && (best->ecx & (1 << (X86_FEATURE_VMX & 31)));
}

/*
 * nested_vmx_allowed() checks whether a guest should be allowed to use VMX
 * instructions and MSRs (i.e., nested VMX). Nested VMX is disabled for
 * all guests if the "nested" module option is off, and can also be disabled
 * for a single guest by disabling its VMX cpuid bit.
 */
static inline bool nested_vmx_allowed(struct kvm_vcpu *vcpu)
{
	return nested && guest_cpuid_has_vmx(vcpu);
}

/*
 * nested_vmx_setup_ctls_msrs() sets up variables containing the values to be
 * returned for the various VMX controls MSRs when nested VMX is enabled.
 * The same values should also be used to verify that vmcs12 control fields are
 * valid during nested entry from L1 to L2.
 * Each of these control msrs has a low and high 32-bit half: A low bit is on
 * if the corresponding bit in the (32-bit) control field *must* be on, and a
 * bit in the high half is on if the corresponding bit in the control field
 * may be on. See also vmx_control_verify().
 * TODO: allow these variables to be modified (downgraded) by module options
 * or other means.
 */
static u32 nested_vmx_procbased_ctls_low, nested_vmx_procbased_ctls_high;
static u32 nested_vmx_secondary_ctls_low, nested_vmx_secondary_ctls_high;
static u32 nested_vmx_pinbased_ctls_low, nested_vmx_pinbased_ctls_high;
static u32 nested_vmx_exit_ctls_low, nested_vmx_exit_ctls_high;
static u32 nested_vmx_entry_ctls_low, nested_vmx_entry_ctls_high;
static __init void nested_vmx_setup_ctls_msrs(void)
{
	/*
	 * Note that as a general rule, the high half of the MSRs (bits in
	 * the control fields which may be 1) should be initialized by the
	 * intersection of the underlying hardware's MSR (i.e., features which
	 * can be supported) and the list of features we want to expose -
	 * because they are known to be properly supported in our code.
	 * Also, usually, the low half of the MSRs (bits which must be 1) can
	 * be set to 0, meaning that L1 may turn off any of these bits. The
	 * reason is that if one of these bits is necessary, it will appear
	 * in vmcs01 and prepare_vmcs02, when it bitwise-or's the control
	 * fields of vmcs01 and vmcs02, will turn these bits off - and
	 * nested_vmx_exit_handled() will not pass related exits to L1.
	 * These rules have exceptions below.
	 */

	/* pin-based controls */
	/*
	 * According to the Intel spec, if bit 55 of VMX_BASIC is off (as it is
	 * in our case), bits 1, 2 and 4 (i.e., 0x16) must be 1 in this MSR.
	 */
	nested_vmx_pinbased_ctls_low = 0x16 ;
	nested_vmx_pinbased_ctls_high = 0x16 |
		PIN_BASED_EXT_INTR_MASK | PIN_BASED_NMI_EXITING |
		PIN_BASED_VIRTUAL_NMIS;

	/* exit controls */
	nested_vmx_exit_ctls_low = 0;
	/* Note that guest use of VM_EXIT_ACK_INTR_ON_EXIT is not supported. */
#ifdef CONFIG_X86_64
	nested_vmx_exit_ctls_high = VM_EXIT_HOST_ADDR_SPACE_SIZE;
#else
	nested_vmx_exit_ctls_high = 0;
#endif

	/* entry controls */
	rdmsr(MSR_IA32_VMX_ENTRY_CTLS,
		nested_vmx_entry_ctls_low, nested_vmx_entry_ctls_high);
	nested_vmx_entry_ctls_low = 0;
	nested_vmx_entry_ctls_high &=
		VM_ENTRY_LOAD_IA32_PAT | VM_ENTRY_IA32E_MODE;

	/* cpu-based controls */
	rdmsr(MSR_IA32_VMX_PROCBASED_CTLS,
		nested_vmx_procbased_ctls_low, nested_vmx_procbased_ctls_high);
	nested_vmx_procbased_ctls_low = 0;
	nested_vmx_procbased_ctls_high &=
		CPU_BASED_VIRTUAL_INTR_PENDING | CPU_BASED_USE_TSC_OFFSETING |
		CPU_BASED_HLT_EXITING | CPU_BASED_INVLPG_EXITING |
		CPU_BASED_MWAIT_EXITING | CPU_BASED_CR3_LOAD_EXITING |
		CPU_BASED_CR3_STORE_EXITING |
#ifdef CONFIG_X86_64
		CPU_BASED_CR8_LOAD_EXITING | CPU_BASED_CR8_STORE_EXITING |
#endif
		CPU_BASED_MOV_DR_EXITING | CPU_BASED_UNCOND_IO_EXITING |
		CPU_BASED_USE_IO_BITMAPS | CPU_BASED_MONITOR_EXITING |
		CPU_BASED_RDPMC_EXITING | CPU_BASED_RDTSC_EXITING |
		CPU_BASED_ACTIVATE_SECONDARY_CONTROLS;
	/*
	 * We can allow some features even when not supported by the
	 * hardware. For example, L1 can specify an MSR bitmap - and we
	 * can use it to avoid exits to L1 - even when L0 runs L2
	 * without MSR bitmaps.
	 */
	nested_vmx_procbased_ctls_high |= CPU_BASED_USE_MSR_BITMAPS;

	/* secondary cpu-based controls */
	rdmsr(MSR_IA32_VMX_PROCBASED_CTLS2,
		nested_vmx_secondary_ctls_low, nested_vmx_secondary_ctls_high);
	nested_vmx_secondary_ctls_low = 0;
	nested_vmx_secondary_ctls_high &=
		SECONDARY_EXEC_VIRTUALIZE_APIC_ACCESSES;
}

static inline bool vmx_control_verify(u32 control, u32 low, u32 high)
{
	/*
	 * Bits 0 in high must be 0, and bits 1 in low must be 1.
	 */
	return ((control & high) | low) == control;
}

static inline u64 vmx_control_msr(u32 low, u32 high)
{
	return low | ((u64)high << 32);
}

/*
 * If we allow our guest to use VMX instructions (i.e., nested VMX), we should
 * also let it use VMX-specific MSRs.
 * vmx_get_vmx_msr() and vmx_set_vmx_msr() return 1 when we handled a
 * VMX-specific MSR, or 0 when we haven't (and the caller should handle it
 * like all other MSRs).
 */
static int vmx_get_vmx_msr(struct kvm_vcpu *vcpu, u32 msr_index, u64 *pdata)
{
	if (!nested_vmx_allowed(vcpu) && msr_index >= MSR_IA32_VMX_BASIC &&
		     msr_index <= MSR_IA32_VMX_TRUE_ENTRY_CTLS) {
		/*
		 * According to the spec, processors which do not support VMX
		 * should throw a #GP(0) when VMX capability MSRs are read.
		 */
		kvm_queue_exception_e(vcpu, GP_VECTOR, 0);
		return 1;
	}

	switch (msr_index) {
	case MSR_IA32_FEATURE_CONTROL:
		*pdata = 0;
		break;
	case MSR_IA32_VMX_BASIC:
		/*
		 * This MSR reports some information about VMX support. We
		 * should return information about the VMX we emulate for the
		 * guest, and the VMCS structure we give it - not about the
		 * VMX support of the underlying hardware.
		 */
		*pdata = VMCS12_REVISION |
			   ((u64)VMCS12_SIZE << VMX_BASIC_VMCS_SIZE_SHIFT) |
			   (VMX_BASIC_MEM_TYPE_WB << VMX_BASIC_MEM_TYPE_SHIFT);
		break;
	case MSR_IA32_VMX_TRUE_PINBASED_CTLS:
	case MSR_IA32_VMX_PINBASED_CTLS:
		*pdata = vmx_control_msr(nested_vmx_pinbased_ctls_low,
					nested_vmx_pinbased_ctls_high);
		break;
	case MSR_IA32_VMX_TRUE_PROCBASED_CTLS:
	case MSR_IA32_VMX_PROCBASED_CTLS:
		*pdata = vmx_control_msr(nested_vmx_procbased_ctls_low,
					nested_vmx_procbased_ctls_high);
		break;
	case MSR_IA32_VMX_TRUE_EXIT_CTLS:
	case MSR_IA32_VMX_EXIT_CTLS:
		*pdata = vmx_control_msr(nested_vmx_exit_ctls_low,
					nested_vmx_exit_ctls_high);
		break;
	case MSR_IA32_VMX_TRUE_ENTRY_CTLS:
	case MSR_IA32_VMX_ENTRY_CTLS:
		*pdata = vmx_control_msr(nested_vmx_entry_ctls_low,
					nested_vmx_entry_ctls_high);
		break;
	case MSR_IA32_VMX_MISC:
		*pdata = 0;
		break;
	/*
	 * These MSRs specify bits which the guest must keep fixed (on or off)
	 * while L1 is in VMXON mode (in L1's root mode, or running an L2).
	 * We picked the standard core2 setting.
	 */
#define VMXON_CR0_ALWAYSON	(X86_CR0_PE | X86_CR0_PG | X86_CR0_NE)
#define VMXON_CR4_ALWAYSON	X86_CR4_VMXE
	case MSR_IA32_VMX_CR0_FIXED0:
		*pdata = VMXON_CR0_ALWAYSON;
		break;
	case MSR_IA32_VMX_CR0_FIXED1:
		*pdata = -1ULL;
		break;
	case MSR_IA32_VMX_CR4_FIXED0:
		*pdata = VMXON_CR4_ALWAYSON;
		break;
	case MSR_IA32_VMX_CR4_FIXED1:
		*pdata = -1ULL;
		break;
	case MSR_IA32_VMX_VMCS_ENUM:
		*pdata = 0x1f;
		break;
	case MSR_IA32_VMX_PROCBASED_CTLS2:
		*pdata = vmx_control_msr(nested_vmx_secondary_ctls_low,
					nested_vmx_secondary_ctls_high);
		break;
	case MSR_IA32_VMX_EPT_VPID_CAP:
		/* Currently, no nested ept or nested vpid */
		*pdata = 0;
		break;
	default:
		return 0;
	}

	return 1;
}

static int vmx_set_vmx_msr(struct kvm_vcpu *vcpu, u32 msr_index, u64 data)
{
	if (!nested_vmx_allowed(vcpu))
		return 0;

	if (msr_index == MSR_IA32_FEATURE_CONTROL)
		/* TODO: the right thing. */
		return 1;
	/*
	 * No need to treat VMX capability MSRs specially: If we don't handle
	 * them, handle_wrmsr will #GP(0), which is correct (they are readonly)
	 */
	return 0;
}

/*
 * Reads an msr value (of 'msr_index') into 'pdata'.
 * Returns 0 on success, non-0 otherwise.
 * Assumes vcpu_load() was already called.
 */
static int vmx_get_msr(struct kvm_vcpu *vcpu, u32 msr_index, u64 *pdata)
{
	u64 data;
	struct shared_msr_entry *msr;

	if (!pdata) {
		printk(KERN_ERR "BUG: get_msr called with NULL pdata\n");
		return -EINVAL;
	}

	switch (msr_index) {
#ifdef CONFIG_X86_64
	case MSR_FS_BASE:
		data = vmcs_readl(GUEST_FS_BASE);
		break;
	case MSR_GS_BASE:
		data = vmcs_readl(GUEST_GS_BASE);
		break;
	case MSR_KERNEL_GS_BASE:
		vmx_load_host_state(to_vmx(vcpu));
		data = to_vmx(vcpu)->msr_guest_kernel_gs_base;
		break;
#endif
	case MSR_EFER:
		return kvm_get_msr_common(vcpu, msr_index, pdata);
	case MSR_IA32_TSC:
		data = guest_read_tsc();
		break;
	case MSR_IA32_SYSENTER_CS:
		data = vmcs_read32(GUEST_SYSENTER_CS);
		break;
	case MSR_IA32_SYSENTER_EIP:
		data = vmcs_readl(GUEST_SYSENTER_EIP);
		break;
	case MSR_IA32_SYSENTER_ESP:
		data = vmcs_readl(GUEST_SYSENTER_ESP);
		break;
	case MSR_TSC_AUX:
		if (!to_vmx(vcpu)->rdtscp_enabled)
			return 1;
		/* Otherwise falls through */
	default:
		if (vmx_get_vmx_msr(vcpu, msr_index, pdata))
			return 0;
		msr = find_msr_entry(to_vmx(vcpu), msr_index);
		if (msr) {
			data = msr->data;
			break;
		}
		return kvm_get_msr_common(vcpu, msr_index, pdata);
	}

	*pdata = data;
	return 0;
}

/*
 * Writes msr value into into the appropriate "register".
 * Returns 0 on success, non-0 otherwise.
 * Assumes vcpu_load() was already called.
 */
static int vmx_set_msr(struct kvm_vcpu *vcpu, u32 msr_index, u64 data)
{
	struct vcpu_vmx *vmx = to_vmx(vcpu);
	struct shared_msr_entry *msr;
	int ret = 0;

	switch (msr_index) {
	case MSR_EFER:
		ret = kvm_set_msr_common(vcpu, msr_index, data);
		break;
#ifdef CONFIG_X86_64
	case MSR_FS_BASE:
		vmx_segment_cache_clear(vmx);
		vmcs_writel(GUEST_FS_BASE, data);
		break;
	case MSR_GS_BASE:
		vmx_segment_cache_clear(vmx);
		vmcs_writel(GUEST_GS_BASE, data);
		break;
	case MSR_KERNEL_GS_BASE:
		vmx_load_host_state(vmx);
		vmx->msr_guest_kernel_gs_base = data;
		break;
#endif
	case MSR_IA32_SYSENTER_CS:
		vmcs_write32(GUEST_SYSENTER_CS, data);
		break;
	case MSR_IA32_SYSENTER_EIP:
		vmcs_writel(GUEST_SYSENTER_EIP, data);
		break;
	case MSR_IA32_SYSENTER_ESP:
		vmcs_writel(GUEST_SYSENTER_ESP, data);
		break;
	case MSR_IA32_TSC:
		kvm_write_tsc(vcpu, data);
		break;
	case MSR_IA32_CR_PAT:
		if (vmcs_config.vmentry_ctrl & VM_ENTRY_LOAD_IA32_PAT) {
			vmcs_write64(GUEST_IA32_PAT, data);
			vcpu->arch.pat = data;
			break;
		}
		ret = kvm_set_msr_common(vcpu, msr_index, data);
		break;
	case MSR_TSC_AUX:
		if (!vmx->rdtscp_enabled)
			return 1;
		/* Check reserved bit, higher 32 bits should be zero */
		if ((data >> 32) != 0)
			return 1;
		/* Otherwise falls through */
	default:
		if (vmx_set_vmx_msr(vcpu, msr_index, data))
			break;
		msr = find_msr_entry(vmx, msr_index);
		if (msr) {
			msr->data = data;
			if (msr - vmx->guest_msrs < vmx->save_nmsrs) {
				preempt_disable();
				kvm_set_shared_msr(msr->index, msr->data,
						   msr->mask);
				preempt_enable();
			}
			break;
		}
		ret = kvm_set_msr_common(vcpu, msr_index, data);
	}

	return ret;
}

static void vmx_cache_reg(struct kvm_vcpu *vcpu, enum kvm_reg reg)
{
	__set_bit(reg, (unsigned long *)&vcpu->arch.regs_avail);
	switch (reg) {
	case VCPU_REGS_RSP:
		vcpu->arch.regs[VCPU_REGS_RSP] = vmcs_readl(GUEST_RSP);
		break;
	case VCPU_REGS_RIP:
		vcpu->arch.regs[VCPU_REGS_RIP] = vmcs_readl(GUEST_RIP);
		break;
	case VCPU_EXREG_PDPTR:
		if (enable_ept)
			ept_save_pdptrs(vcpu);
		break;
	default:
		break;
	}
}

static __init int cpu_has_kvm_support(void)
{
	return cpu_has_vmx();
}

static __init int vmx_disabled_by_bios(void)
{
	u64 msr;

	rdmsrl(MSR_IA32_FEATURE_CONTROL, msr);
	if (msr & FEATURE_CONTROL_LOCKED) {
		/* launched w/ TXT and VMX disabled */
		if (!(msr & FEATURE_CONTROL_VMXON_ENABLED_INSIDE_SMX)
			&& tboot_enabled())
			return 1;
		/* launched w/o TXT and VMX only enabled w/ TXT */
		if (!(msr & FEATURE_CONTROL_VMXON_ENABLED_OUTSIDE_SMX)
			&& (msr & FEATURE_CONTROL_VMXON_ENABLED_INSIDE_SMX)
			&& !tboot_enabled()) {
			printk(KERN_WARNING "kvm: disable TXT in the BIOS or "
				"activate TXT before enabling KVM\n");
			return 1;
		}
		/* launched w/o TXT and VMX disabled */
		if (!(msr & FEATURE_CONTROL_VMXON_ENABLED_OUTSIDE_SMX)
			&& !tboot_enabled())
			return 1;
	}

	return 0;
}

static void kvm_cpu_vmxon(u64 addr)
{
	asm volatile (ASM_VMX_VMXON_RAX
			: : "a"(&addr), "m"(addr)
			: "memory", "cc");
}

static int hardware_enable(void *garbage)
{
	int cpu = raw_smp_processor_id();
	u64 phys_addr = __pa(per_cpu(vmxarea, cpu));
	u64 old, test_bits;

	if (read_cr4() & X86_CR4_VMXE)
		return -EBUSY;

	INIT_LIST_HEAD(&per_cpu(loaded_vmcss_on_cpu, cpu));
	rdmsrl(MSR_IA32_FEATURE_CONTROL, old);

	test_bits = FEATURE_CONTROL_LOCKED;
	test_bits |= FEATURE_CONTROL_VMXON_ENABLED_OUTSIDE_SMX;
	if (tboot_enabled())
		test_bits |= FEATURE_CONTROL_VMXON_ENABLED_INSIDE_SMX;

	if ((old & test_bits) != test_bits) {
		/* enable and lock */
		wrmsrl(MSR_IA32_FEATURE_CONTROL, old | test_bits);
	}
	write_cr4(read_cr4() | X86_CR4_VMXE); /* FIXME: not cpu hotplug safe */

	if (vmm_exclusive) {
		kvm_cpu_vmxon(phys_addr);
		ept_sync_global();
	}

	store_gdt(&__get_cpu_var(host_gdt));

	return 0;
}

static void vmclear_local_loaded_vmcss(void)
{
	int cpu = raw_smp_processor_id();
	struct loaded_vmcs *v, *n;

	list_for_each_entry_safe(v, n, &per_cpu(loaded_vmcss_on_cpu, cpu),
				 loaded_vmcss_on_cpu_link)
		__loaded_vmcs_clear(v);
}


/* Just like cpu_vmxoff(), but with the __kvm_handle_fault_on_reboot()
 * tricks.
 */
static void kvm_cpu_vmxoff(void)
{
	asm volatile (__ex(ASM_VMX_VMXOFF) : : : "cc");
}

static void hardware_disable(void *garbage)
{
	if (vmm_exclusive) {
		vmclear_local_loaded_vmcss();
		kvm_cpu_vmxoff();
	}
	write_cr4(read_cr4() & ~X86_CR4_VMXE);
}

static __init int adjust_vmx_controls(u32 ctl_min, u32 ctl_opt,
				      u32 msr, u32 *result)
{
	u32 vmx_msr_low, vmx_msr_high;
	u32 ctl = ctl_min | ctl_opt;

	rdmsr(msr, vmx_msr_low, vmx_msr_high);

	ctl &= vmx_msr_high; /* bit == 0 in high word ==> must be zero */
	ctl |= vmx_msr_low;  /* bit == 1 in low word  ==> must be one  */

	/* Ensure minimum (required) set of control bits are supported. */
	if (ctl_min & ~ctl)
		return -EIO;

	*result = ctl;
	return 0;
}

static __init bool allow_1_setting(u32 msr, u32 ctl)
{
	u32 vmx_msr_low, vmx_msr_high;

	rdmsr(msr, vmx_msr_low, vmx_msr_high);
	return vmx_msr_high & ctl;
}

static __init int setup_vmcs_config(struct vmcs_config *vmcs_conf)
{
	u32 vmx_msr_low, vmx_msr_high;
	u32 min, opt, min2, opt2;
	u32 _pin_based_exec_control = 0;
	u32 _cpu_based_exec_control = 0;
	u32 _cpu_based_2nd_exec_control = 0;
	u32 _vmexit_control = 0;
	u32 _vmentry_control = 0;

	min = PIN_BASED_EXT_INTR_MASK | PIN_BASED_NMI_EXITING;
	opt = PIN_BASED_VIRTUAL_NMIS;
	if (adjust_vmx_controls(min, opt, MSR_IA32_VMX_PINBASED_CTLS,
				&_pin_based_exec_control) < 0)
		return -EIO;

	min = CPU_BASED_HLT_EXITING |
#ifdef CONFIG_X86_64
	      CPU_BASED_CR8_LOAD_EXITING |
	      CPU_BASED_CR8_STORE_EXITING |
#endif
	      CPU_BASED_CR3_LOAD_EXITING |
	      CPU_BASED_CR3_STORE_EXITING |
	      CPU_BASED_USE_IO_BITMAPS |
	      CPU_BASED_MOV_DR_EXITING |
	      CPU_BASED_USE_TSC_OFFSETING |
	      CPU_BASED_MWAIT_EXITING |
	      CPU_BASED_MONITOR_EXITING |
	      CPU_BASED_INVLPG_EXITING |
	      CPU_BASED_RDPMC_EXITING;

	opt = CPU_BASED_TPR_SHADOW |
	      CPU_BASED_USE_MSR_BITMAPS |
	      CPU_BASED_ACTIVATE_SECONDARY_CONTROLS;
	if (adjust_vmx_controls(min, opt, MSR_IA32_VMX_PROCBASED_CTLS,
				&_cpu_based_exec_control) < 0)
		return -EIO;
#ifdef CONFIG_X86_64
	if ((_cpu_based_exec_control & CPU_BASED_TPR_SHADOW))
		_cpu_based_exec_control &= ~CPU_BASED_CR8_LOAD_EXITING &
					   ~CPU_BASED_CR8_STORE_EXITING;
#endif
	if (_cpu_based_exec_control & CPU_BASED_ACTIVATE_SECONDARY_CONTROLS) {
		min2 = 0;
		opt2 = SECONDARY_EXEC_VIRTUALIZE_APIC_ACCESSES |
			SECONDARY_EXEC_WBINVD_EXITING |
			SECONDARY_EXEC_ENABLE_VPID |
			SECONDARY_EXEC_ENABLE_EPT |
			SECONDARY_EXEC_UNRESTRICTED_GUEST |
			SECONDARY_EXEC_PAUSE_LOOP_EXITING |
			SECONDARY_EXEC_RDTSCP |
			SECONDARY_EXEC_ENABLE_INVPCID;
		if (adjust_vmx_controls(min2, opt2,
					MSR_IA32_VMX_PROCBASED_CTLS2,
					&_cpu_based_2nd_exec_control) < 0)
			return -EIO;
	}
#ifndef CONFIG_X86_64
	if (!(_cpu_based_2nd_exec_control &
				SECONDARY_EXEC_VIRTUALIZE_APIC_ACCESSES))
		_cpu_based_exec_control &= ~CPU_BASED_TPR_SHADOW;
#endif
	if (_cpu_based_2nd_exec_control & SECONDARY_EXEC_ENABLE_EPT) {
		/* CR3 accesses and invlpg don't need to cause VM Exits when EPT
		   enabled */
		_cpu_based_exec_control &= ~(CPU_BASED_CR3_LOAD_EXITING |
					     CPU_BASED_CR3_STORE_EXITING |
					     CPU_BASED_INVLPG_EXITING);
		rdmsr(MSR_IA32_VMX_EPT_VPID_CAP,
		      vmx_capability.ept, vmx_capability.vpid);
	}

	min = 0;
#ifdef CONFIG_X86_64
	min |= VM_EXIT_HOST_ADDR_SPACE_SIZE;
#endif
	opt = VM_EXIT_SAVE_IA32_PAT | VM_EXIT_LOAD_IA32_PAT;
	if (adjust_vmx_controls(min, opt, MSR_IA32_VMX_EXIT_CTLS,
				&_vmexit_control) < 0)
		return -EIO;

	min = 0;
	opt = VM_ENTRY_LOAD_IA32_PAT;
	if (adjust_vmx_controls(min, opt, MSR_IA32_VMX_ENTRY_CTLS,
				&_vmentry_control) < 0)
		return -EIO;

	rdmsr(MSR_IA32_VMX_BASIC, vmx_msr_low, vmx_msr_high);

	/* IA-32 SDM Vol 3B: VMCS size is never greater than 4kB. */
	if ((vmx_msr_high & 0x1fff) > PAGE_SIZE)
		return -EIO;

#ifdef CONFIG_X86_64
	/* IA-32 SDM Vol 3B: 64-bit CPUs always have VMX_BASIC_MSR[48]==0. */
	if (vmx_msr_high & (1u<<16))
		return -EIO;
#endif

	/* Require Write-Back (WB) memory type for VMCS accesses. */
	if (((vmx_msr_high >> 18) & 15) != 6)
		return -EIO;

	vmcs_conf->size = vmx_msr_high & 0x1fff;
	vmcs_conf->order = get_order(vmcs_config.size);
	vmcs_conf->revision_id = vmx_msr_low;

	vmcs_conf->pin_based_exec_ctrl = _pin_based_exec_control;
	vmcs_conf->cpu_based_exec_ctrl = _cpu_based_exec_control;
	vmcs_conf->cpu_based_2nd_exec_ctrl = _cpu_based_2nd_exec_control;
	vmcs_conf->vmexit_ctrl         = _vmexit_control;
	vmcs_conf->vmentry_ctrl        = _vmentry_control;

	cpu_has_load_ia32_efer =
		allow_1_setting(MSR_IA32_VMX_ENTRY_CTLS,
				VM_ENTRY_LOAD_IA32_EFER)
		&& allow_1_setting(MSR_IA32_VMX_EXIT_CTLS,
				   VM_EXIT_LOAD_IA32_EFER);

	cpu_has_load_perf_global_ctrl =
		allow_1_setting(MSR_IA32_VMX_ENTRY_CTLS,
				VM_ENTRY_LOAD_IA32_PERF_GLOBAL_CTRL)
		&& allow_1_setting(MSR_IA32_VMX_EXIT_CTLS,
				   VM_EXIT_LOAD_IA32_PERF_GLOBAL_CTRL);

	/*
	 * Some cpus support VM_ENTRY_(LOAD|SAVE)_IA32_PERF_GLOBAL_CTRL
	 * but due to arrata below it can't be used. Workaround is to use
	 * msr load mechanism to switch IA32_PERF_GLOBAL_CTRL.
	 *
	 * VM Exit May Incorrectly Clear IA32_PERF_GLOBAL_CTRL [34:32]
	 *
	 * AAK155             (model 26)
	 * AAP115             (model 30)
	 * AAT100             (model 37)
	 * BC86,AAY89,BD102   (model 44)
	 * BA97               (model 46)
	 *
	 */
	if (cpu_has_load_perf_global_ctrl && boot_cpu_data.x86 == 0x6) {
		switch (boot_cpu_data.x86_model) {
		case 26:
		case 30:
		case 37:
		case 44:
		case 46:
			cpu_has_load_perf_global_ctrl = false;
			printk_once(KERN_WARNING"kvm: VM_EXIT_LOAD_IA32_PERF_GLOBAL_CTRL "
					"does not work properly. Using workaround\n");
			break;
		default:
			break;
		}
	}

	return 0;
}

static struct vmcs *alloc_vmcs_cpu(int cpu)
{
	int node = cpu_to_node(cpu);
	struct page *pages;
	struct vmcs *vmcs;

	pages = alloc_pages_exact_node(node, GFP_KERNEL, vmcs_config.order);
	if (!pages)
		return NULL;
	vmcs = page_address(pages);
	memset(vmcs, 0, vmcs_config.size);
	vmcs->revision_id = vmcs_config.revision_id; /* vmcs revision id */
	return vmcs;
}

static struct vmcs *alloc_vmcs(void)
{
	return alloc_vmcs_cpu(raw_smp_processor_id());
}

static void free_vmcs(struct vmcs *vmcs)
{
	free_pages((unsigned long)vmcs, vmcs_config.order);
}

/*
 * Free a VMCS, but before that VMCLEAR it on the CPU where it was last loaded
 */
static void free_loaded_vmcs(struct loaded_vmcs *loaded_vmcs)
{
	if (!loaded_vmcs->vmcs)
		return;
	loaded_vmcs_clear(loaded_vmcs);
	free_vmcs(loaded_vmcs->vmcs);
	loaded_vmcs->vmcs = NULL;
}

static void free_kvm_area(void)
{
	int cpu;

	for_each_possible_cpu(cpu) {
		free_vmcs(per_cpu(vmxarea, cpu));
		per_cpu(vmxarea, cpu) = NULL;
	}
}

static __init int alloc_kvm_area(void)
{
	int cpu;

	for_each_possible_cpu(cpu) {
		struct vmcs *vmcs;

		vmcs = alloc_vmcs_cpu(cpu);
		if (!vmcs) {
			free_kvm_area();
			return -ENOMEM;
		}

		per_cpu(vmxarea, cpu) = vmcs;
	}
	return 0;
}

static __init int hardware_setup(void)
{
	if (setup_vmcs_config(&vmcs_config) < 0)
		return -EIO;

	if (boot_cpu_has(X86_FEATURE_NX))
		kvm_enable_efer_bits(EFER_NX);

	if (!cpu_has_vmx_vpid())
		enable_vpid = 0;

	if (!cpu_has_vmx_ept() ||
	    !cpu_has_vmx_ept_4levels()) {
		enable_ept = 0;
		enable_unrestricted_guest = 0;
		enable_ept_ad_bits = 0;
	}

	if (!cpu_has_vmx_ept_ad_bits())
		enable_ept_ad_bits = 0;

	if (!cpu_has_vmx_unrestricted_guest())
		enable_unrestricted_guest = 0;

	if (!cpu_has_vmx_flexpriority())
		flexpriority_enabled = 0;

	if (!cpu_has_vmx_tpr_shadow())
		kvm_x86_ops->update_cr8_intercept = NULL;

	if (enable_ept && !cpu_has_vmx_ept_2m_page())
		kvm_disable_largepages();

	if (!cpu_has_vmx_ple())
		ple_gap = 0;

	if (nested)
		nested_vmx_setup_ctls_msrs();

	return alloc_kvm_area();
}

static __exit void hardware_unsetup(void)
{
	free_kvm_area();
}

static void fix_pmode_dataseg(struct kvm_vcpu *vcpu, int seg, struct kvm_segment *save)
{
	const struct kvm_vmx_segment_field *sf = &kvm_vmx_segment_fields[seg];
	struct kvm_segment tmp = *save;

	if (!(vmcs_readl(sf->base) == tmp.base && tmp.s)) {
		tmp.base = vmcs_readl(sf->base);
		tmp.selector = vmcs_read16(sf->selector);
		tmp.s = 1;
	}
	vmx_set_segment(vcpu, &tmp, seg);
}

static void enter_pmode(struct kvm_vcpu *vcpu)
{
	unsigned long flags;
	struct vcpu_vmx *vmx = to_vmx(vcpu);

	vmx->emulation_required = 1;
	vmx->rmode.vm86_active = 0;

	vmx_segment_cache_clear(vmx);

	vmx_set_segment(vcpu, &vmx->rmode.segs[VCPU_SREG_TR], VCPU_SREG_TR);

	flags = vmcs_readl(GUEST_RFLAGS);
	flags &= RMODE_GUEST_OWNED_EFLAGS_BITS;
	flags |= vmx->rmode.save_rflags & ~RMODE_GUEST_OWNED_EFLAGS_BITS;
	vmcs_writel(GUEST_RFLAGS, flags);

	vmcs_writel(GUEST_CR4, (vmcs_readl(GUEST_CR4) & ~X86_CR4_VME) |
			(vmcs_readl(CR4_READ_SHADOW) & X86_CR4_VME));

	update_exception_bitmap(vcpu);

	if (emulate_invalid_guest_state)
		return;

	fix_pmode_dataseg(vcpu, VCPU_SREG_ES, &vmx->rmode.segs[VCPU_SREG_ES]);
	fix_pmode_dataseg(vcpu, VCPU_SREG_DS, &vmx->rmode.segs[VCPU_SREG_DS]);
	fix_pmode_dataseg(vcpu, VCPU_SREG_FS, &vmx->rmode.segs[VCPU_SREG_FS]);
	fix_pmode_dataseg(vcpu, VCPU_SREG_GS, &vmx->rmode.segs[VCPU_SREG_GS]);

	vmx_segment_cache_clear(vmx);

	vmcs_write16(GUEST_SS_SELECTOR, 0);
	vmcs_write32(GUEST_SS_AR_BYTES, 0x93);

	vmcs_write16(GUEST_CS_SELECTOR,
		     vmcs_read16(GUEST_CS_SELECTOR) & ~SELECTOR_RPL_MASK);
	vmcs_write32(GUEST_CS_AR_BYTES, 0x9b);
}

static gva_t rmode_tss_base(struct kvm *kvm)
{
	if (!kvm->arch.tss_addr) {
		struct kvm_memslots *slots;
		struct kvm_memory_slot *slot;
		gfn_t base_gfn;

		slots = kvm_memslots(kvm);
		slot = id_to_memslot(slots, 0);
		base_gfn = slot->base_gfn + slot->npages - 3;

		return base_gfn << PAGE_SHIFT;
	}
	return kvm->arch.tss_addr;
}

static void fix_rmode_seg(int seg, struct kvm_segment *save)
{
	const struct kvm_vmx_segment_field *sf = &kvm_vmx_segment_fields[seg];

	vmcs_write16(sf->selector, save->base >> 4);
	vmcs_write32(sf->base, save->base & 0xffff0);
	vmcs_write32(sf->limit, 0xffff);
	vmcs_write32(sf->ar_bytes, 0xf3);
	if (save->base & 0xf)
		printk_once(KERN_WARNING "kvm: segment base is not paragraph"
			    " aligned when entering protected mode (seg=%d)",
			    seg);
}

static void enter_rmode(struct kvm_vcpu *vcpu)
{
	unsigned long flags;
	struct vcpu_vmx *vmx = to_vmx(vcpu);
	struct kvm_segment var;

	if (enable_unrestricted_guest)
		return;

	vmx_get_segment(vcpu, &vmx->rmode.segs[VCPU_SREG_TR], VCPU_SREG_TR);
	vmx_get_segment(vcpu, &vmx->rmode.segs[VCPU_SREG_ES], VCPU_SREG_ES);
	vmx_get_segment(vcpu, &vmx->rmode.segs[VCPU_SREG_DS], VCPU_SREG_DS);
	vmx_get_segment(vcpu, &vmx->rmode.segs[VCPU_SREG_FS], VCPU_SREG_FS);
	vmx_get_segment(vcpu, &vmx->rmode.segs[VCPU_SREG_GS], VCPU_SREG_GS);

	vmx->emulation_required = 1;
	vmx->rmode.vm86_active = 1;


	/*
	 * Very old userspace does not call KVM_SET_TSS_ADDR before entering
	 * vcpu. Call it here with phys address pointing 16M below 4G.
	 */
	if (!vcpu->kvm->arch.tss_addr) {
		printk_once(KERN_WARNING "kvm: KVM_SET_TSS_ADDR need to be "
			     "called before entering vcpu\n");
		srcu_read_unlock(&vcpu->kvm->srcu, vcpu->srcu_idx);
		vmx_set_tss_addr(vcpu->kvm, 0xfeffd000);
		vcpu->srcu_idx = srcu_read_lock(&vcpu->kvm->srcu);
	}

	vmx_segment_cache_clear(vmx);

	vmcs_writel(GUEST_TR_BASE, rmode_tss_base(vcpu->kvm));
	vmcs_write32(GUEST_TR_LIMIT, RMODE_TSS_SIZE - 1);
	vmcs_write32(GUEST_TR_AR_BYTES, 0x008b);

	flags = vmcs_readl(GUEST_RFLAGS);
	vmx->rmode.save_rflags = flags;

	flags |= X86_EFLAGS_IOPL | X86_EFLAGS_VM;

	vmcs_writel(GUEST_RFLAGS, flags);
	vmcs_writel(GUEST_CR4, vmcs_readl(GUEST_CR4) | X86_CR4_VME);
	update_exception_bitmap(vcpu);

	if (emulate_invalid_guest_state)
		goto continue_rmode;

	vmx_get_segment(vcpu, &var, VCPU_SREG_SS);
	vmx_set_segment(vcpu, &var, VCPU_SREG_SS);

	vmx_get_segment(vcpu, &var, VCPU_SREG_CS);
	vmx_set_segment(vcpu, &var, VCPU_SREG_CS);

	vmx_get_segment(vcpu, &var, VCPU_SREG_ES);
	vmx_set_segment(vcpu, &var, VCPU_SREG_ES);

	vmx_get_segment(vcpu, &var, VCPU_SREG_DS);
	vmx_set_segment(vcpu, &var, VCPU_SREG_DS);

	vmx_get_segment(vcpu, &var, VCPU_SREG_GS);
	vmx_set_segment(vcpu, &var, VCPU_SREG_GS);

	vmx_get_segment(vcpu, &var, VCPU_SREG_FS);
	vmx_set_segment(vcpu, &var, VCPU_SREG_FS);

continue_rmode:
	kvm_mmu_reset_context(vcpu);
}

static void vmx_set_efer(struct kvm_vcpu *vcpu, u64 efer)
{
	struct vcpu_vmx *vmx = to_vmx(vcpu);
	struct shared_msr_entry *msr = find_msr_entry(vmx, MSR_EFER);

	if (!msr)
		return;

	/*
	 * Force kernel_gs_base reloading before EFER changes, as control
	 * of this msr depends on is_long_mode().
	 */
	vmx_load_host_state(to_vmx(vcpu));
	vcpu->arch.efer = efer;
	if (efer & EFER_LMA) {
		vmcs_write32(VM_ENTRY_CONTROLS,
			     vmcs_read32(VM_ENTRY_CONTROLS) |
			     VM_ENTRY_IA32E_MODE);
		msr->data = efer;
	} else {
		vmcs_write32(VM_ENTRY_CONTROLS,
			     vmcs_read32(VM_ENTRY_CONTROLS) &
			     ~VM_ENTRY_IA32E_MODE);

		msr->data = efer & ~EFER_LME;
	}
	setup_msrs(vmx);
}

#ifdef CONFIG_X86_64

static void enter_lmode(struct kvm_vcpu *vcpu)
{
	u32 guest_tr_ar;

	vmx_segment_cache_clear(to_vmx(vcpu));

	guest_tr_ar = vmcs_read32(GUEST_TR_AR_BYTES);
	if ((guest_tr_ar & AR_TYPE_MASK) != AR_TYPE_BUSY_64_TSS) {
		pr_debug_ratelimited("%s: tss fixup for long mode. \n",
				     __func__);
		vmcs_write32(GUEST_TR_AR_BYTES,
			     (guest_tr_ar & ~AR_TYPE_MASK)
			     | AR_TYPE_BUSY_64_TSS);
	}
	vmx_set_efer(vcpu, vcpu->arch.efer | EFER_LMA);
}

static void exit_lmode(struct kvm_vcpu *vcpu)
{
	vmcs_write32(VM_ENTRY_CONTROLS,
		     vmcs_read32(VM_ENTRY_CONTROLS)
		     & ~VM_ENTRY_IA32E_MODE);
	vmx_set_efer(vcpu, vcpu->arch.efer & ~EFER_LMA);
}

#endif

static void vmx_flush_tlb(struct kvm_vcpu *vcpu)
{
	vpid_sync_context(to_vmx(vcpu));
	if (enable_ept) {
		if (!VALID_PAGE(vcpu->arch.mmu.root_hpa))
			return;
		ept_sync_context(construct_eptp(vcpu->arch.mmu.root_hpa));
	}
}

static void vmx_decache_cr0_guest_bits(struct kvm_vcpu *vcpu)
{
	ulong cr0_guest_owned_bits = vcpu->arch.cr0_guest_owned_bits;

	vcpu->arch.cr0 &= ~cr0_guest_owned_bits;
	vcpu->arch.cr0 |= vmcs_readl(GUEST_CR0) & cr0_guest_owned_bits;
}

static void vmx_decache_cr3(struct kvm_vcpu *vcpu)
{
	if (enable_ept && is_paging(vcpu))
		vcpu->arch.cr3 = vmcs_readl(GUEST_CR3);
	__set_bit(VCPU_EXREG_CR3, (ulong *)&vcpu->arch.regs_avail);
}

static void vmx_decache_cr4_guest_bits(struct kvm_vcpu *vcpu)
{
	ulong cr4_guest_owned_bits = vcpu->arch.cr4_guest_owned_bits;

	vcpu->arch.cr4 &= ~cr4_guest_owned_bits;
	vcpu->arch.cr4 |= vmcs_readl(GUEST_CR4) & cr4_guest_owned_bits;
}

static void ept_load_pdptrs(struct kvm_vcpu *vcpu)
{
	if (!test_bit(VCPU_EXREG_PDPTR,
		      (unsigned long *)&vcpu->arch.regs_dirty))
		return;

	if (is_paging(vcpu) && is_pae(vcpu) && !is_long_mode(vcpu)) {
		vmcs_write64(GUEST_PDPTR0, vcpu->arch.mmu.pdptrs[0]);
		vmcs_write64(GUEST_PDPTR1, vcpu->arch.mmu.pdptrs[1]);
		vmcs_write64(GUEST_PDPTR2, vcpu->arch.mmu.pdptrs[2]);
		vmcs_write64(GUEST_PDPTR3, vcpu->arch.mmu.pdptrs[3]);
	}
}

static void ept_save_pdptrs(struct kvm_vcpu *vcpu)
{
	if (is_paging(vcpu) && is_pae(vcpu) && !is_long_mode(vcpu)) {
		vcpu->arch.mmu.pdptrs[0] = vmcs_read64(GUEST_PDPTR0);
		vcpu->arch.mmu.pdptrs[1] = vmcs_read64(GUEST_PDPTR1);
		vcpu->arch.mmu.pdptrs[2] = vmcs_read64(GUEST_PDPTR2);
		vcpu->arch.mmu.pdptrs[3] = vmcs_read64(GUEST_PDPTR3);
	}

	__set_bit(VCPU_EXREG_PDPTR,
		  (unsigned long *)&vcpu->arch.regs_avail);
	__set_bit(VCPU_EXREG_PDPTR,
		  (unsigned long *)&vcpu->arch.regs_dirty);
}

static int vmx_set_cr4(struct kvm_vcpu *vcpu, unsigned long cr4);

static void ept_update_paging_mode_cr0(unsigned long *hw_cr0,
					unsigned long cr0,
					struct kvm_vcpu *vcpu)
{
	if (!test_bit(VCPU_EXREG_CR3, (ulong *)&vcpu->arch.regs_avail))
		vmx_decache_cr3(vcpu);
	if (!(cr0 & X86_CR0_PG)) {
		/* From paging/starting to nonpaging */
		vmcs_write32(CPU_BASED_VM_EXEC_CONTROL,
			     vmcs_read32(CPU_BASED_VM_EXEC_CONTROL) |
			     (CPU_BASED_CR3_LOAD_EXITING |
			      CPU_BASED_CR3_STORE_EXITING));
		vcpu->arch.cr0 = cr0;
		vmx_set_cr4(vcpu, kvm_read_cr4(vcpu));
	} else if (!is_paging(vcpu)) {
		/* From nonpaging to paging */
		vmcs_write32(CPU_BASED_VM_EXEC_CONTROL,
			     vmcs_read32(CPU_BASED_VM_EXEC_CONTROL) &
			     ~(CPU_BASED_CR3_LOAD_EXITING |
			       CPU_BASED_CR3_STORE_EXITING));
		vcpu->arch.cr0 = cr0;
		vmx_set_cr4(vcpu, kvm_read_cr4(vcpu));
	}

	if (!(cr0 & X86_CR0_WP))
		*hw_cr0 &= ~X86_CR0_WP;
}

static void vmx_set_cr0(struct kvm_vcpu *vcpu, unsigned long cr0)
{
	struct vcpu_vmx *vmx = to_vmx(vcpu);
	unsigned long hw_cr0;

	if (enable_unrestricted_guest)
		hw_cr0 = (cr0 & ~KVM_GUEST_CR0_MASK_UNRESTRICTED_GUEST)
			| KVM_VM_CR0_ALWAYS_ON_UNRESTRICTED_GUEST;
	else
		hw_cr0 = (cr0 & ~KVM_GUEST_CR0_MASK) | KVM_VM_CR0_ALWAYS_ON;

	if (vmx->rmode.vm86_active && (cr0 & X86_CR0_PE))
		enter_pmode(vcpu);

	if (!vmx->rmode.vm86_active && !(cr0 & X86_CR0_PE))
		enter_rmode(vcpu);

#ifdef CONFIG_X86_64
	if (vcpu->arch.efer & EFER_LME) {
		if (!is_paging(vcpu) && (cr0 & X86_CR0_PG))
			enter_lmode(vcpu);
		if (is_paging(vcpu) && !(cr0 & X86_CR0_PG))
			exit_lmode(vcpu);
	}
#endif

	if (enable_ept)
		ept_update_paging_mode_cr0(&hw_cr0, cr0, vcpu);

	if (!vcpu->fpu_active)
		hw_cr0 |= X86_CR0_TS | X86_CR0_MP;

	vmcs_writel(CR0_READ_SHADOW, cr0);
	vmcs_writel(GUEST_CR0, hw_cr0);
	vcpu->arch.cr0 = cr0;
	__clear_bit(VCPU_EXREG_CPL, (ulong *)&vcpu->arch.regs_avail);
}

static u64 construct_eptp(unsigned long root_hpa)
{
	u64 eptp;

	/* TODO write the value reading from MSR */
	eptp = VMX_EPT_DEFAULT_MT |
		VMX_EPT_DEFAULT_GAW << VMX_EPT_GAW_EPTP_SHIFT;
	if (enable_ept_ad_bits)
		eptp |= VMX_EPT_AD_ENABLE_BIT;
	eptp |= (root_hpa & PAGE_MASK);

	return eptp;
}

static void vmx_set_cr3(struct kvm_vcpu *vcpu, unsigned long cr3)
{
	unsigned long guest_cr3;
	u64 eptp;

	guest_cr3 = cr3;
	if (enable_ept) {
		eptp = construct_eptp(cr3);
		vmcs_write64(EPT_POINTER, eptp);
		guest_cr3 = is_paging(vcpu) ? kvm_read_cr3(vcpu) :
			vcpu->kvm->arch.ept_identity_map_addr;
		ept_load_pdptrs(vcpu);
	}

	vmx_flush_tlb(vcpu);
	vmcs_writel(GUEST_CR3, guest_cr3);
}

static int vmx_set_cr4(struct kvm_vcpu *vcpu, unsigned long cr4)
{
	unsigned long hw_cr4 = cr4 | (to_vmx(vcpu)->rmode.vm86_active ?
		    KVM_RMODE_VM_CR4_ALWAYS_ON : KVM_PMODE_VM_CR4_ALWAYS_ON);

	if (cr4 & X86_CR4_VMXE) {
		/*
		 * To use VMXON (and later other VMX instructions), a guest
		 * must first be able to turn on cr4.VMXE (see handle_vmon()).
		 * So basically the check on whether to allow nested VMX
		 * is here.
		 */
		if (!nested_vmx_allowed(vcpu))
			return 1;
	} else if (to_vmx(vcpu)->nested.vmxon)
		return 1;

	vcpu->arch.cr4 = cr4;
	if (enable_ept) {
		if (!is_paging(vcpu)) {
			hw_cr4 &= ~X86_CR4_PAE;
			hw_cr4 |= X86_CR4_PSE;
		} else if (!(cr4 & X86_CR4_PAE)) {
			hw_cr4 &= ~X86_CR4_PAE;
		}
	}

	vmcs_writel(CR4_READ_SHADOW, cr4);
	vmcs_writel(GUEST_CR4, hw_cr4);
	return 0;
}

static void vmx_get_segment(struct kvm_vcpu *vcpu,
			    struct kvm_segment *var, int seg)
{
	struct vcpu_vmx *vmx = to_vmx(vcpu);
	u32 ar;

	if (vmx->rmode.vm86_active
	    && (seg == VCPU_SREG_TR || seg == VCPU_SREG_ES
		|| seg == VCPU_SREG_DS || seg == VCPU_SREG_FS
		|| seg == VCPU_SREG_GS)) {
		*var = vmx->rmode.segs[seg];
		if (seg == VCPU_SREG_TR
		    || var->selector == vmx_read_guest_seg_selector(vmx, seg))
			return;
		var->base = vmx_read_guest_seg_base(vmx, seg);
		var->selector = vmx_read_guest_seg_selector(vmx, seg);
		return;
	}
	var->base = vmx_read_guest_seg_base(vmx, seg);
	var->limit = vmx_read_guest_seg_limit(vmx, seg);
	var->selector = vmx_read_guest_seg_selector(vmx, seg);
	ar = vmx_read_guest_seg_ar(vmx, seg);
	if ((ar & AR_UNUSABLE_MASK) && !emulate_invalid_guest_state)
		ar = 0;
	var->type = ar & 15;
	var->s = (ar >> 4) & 1;
	var->dpl = (ar >> 5) & 3;
	var->present = (ar >> 7) & 1;
	var->avl = (ar >> 12) & 1;
	var->l = (ar >> 13) & 1;
	var->db = (ar >> 14) & 1;
	var->g = (ar >> 15) & 1;
	var->unusable = (ar >> 16) & 1;
}

static u64 vmx_get_segment_base(struct kvm_vcpu *vcpu, int seg)
{
	struct kvm_segment s;

	if (to_vmx(vcpu)->rmode.vm86_active) {
		vmx_get_segment(vcpu, &s, seg);
		return s.base;
	}
	return vmx_read_guest_seg_base(to_vmx(vcpu), seg);
}

static int __vmx_get_cpl(struct kvm_vcpu *vcpu)
{
	if (!is_protmode(vcpu))
		return 0;

	if (!is_long_mode(vcpu)
	    && (kvm_get_rflags(vcpu) & X86_EFLAGS_VM)) /* if virtual 8086 */
		return 3;

	return vmx_read_guest_seg_selector(to_vmx(vcpu), VCPU_SREG_CS) & 3;
}

static int vmx_get_cpl(struct kvm_vcpu *vcpu)
{
	struct vcpu_vmx *vmx = to_vmx(vcpu);

	/*
	 * If we enter real mode with cs.sel & 3 != 0, the normal CPL calculations
	 * fail; use the cache instead.
	 */
	if (unlikely(vmx->emulation_required && emulate_invalid_guest_state)) {
		return vmx->cpl;
	}

	if (!test_bit(VCPU_EXREG_CPL, (ulong *)&vcpu->arch.regs_avail)) {
		__set_bit(VCPU_EXREG_CPL, (ulong *)&vcpu->arch.regs_avail);
		vmx->cpl = __vmx_get_cpl(vcpu);
	}

	return vmx->cpl;
}


static u32 vmx_segment_access_rights(struct kvm_segment *var)
{
	u32 ar;

	if (var->unusable || !var->present)
		ar = 1 << 16;
	else {
		ar = var->type & 15;
		ar |= (var->s & 1) << 4;
		ar |= (var->dpl & 3) << 5;
		ar |= (var->present & 1) << 7;
		ar |= (var->avl & 1) << 12;
		ar |= (var->l & 1) << 13;
		ar |= (var->db & 1) << 14;
		ar |= (var->g & 1) << 15;
	}

	return ar;
}

static void vmx_set_segment(struct kvm_vcpu *vcpu,
			    struct kvm_segment *var, int seg)
{
	struct vcpu_vmx *vmx = to_vmx(vcpu);
	const struct kvm_vmx_segment_field *sf = &kvm_vmx_segment_fields[seg];
	u32 ar;

	vmx_segment_cache_clear(vmx);

	if (vmx->rmode.vm86_active && seg == VCPU_SREG_TR) {
		vmcs_write16(sf->selector, var->selector);
		vmx->rmode.segs[VCPU_SREG_TR] = *var;
		return;
	}
	vmcs_writel(sf->base, var->base);
	vmcs_write32(sf->limit, var->limit);
	vmcs_write16(sf->selector, var->selector);
	if (vmx->rmode.vm86_active && var->s) {
		vmx->rmode.segs[seg] = *var;
		/*
		 * Hack real-mode segments into vm86 compatibility.
		 */
		if (var->base == 0xffff0000 && var->selector == 0xf000)
			vmcs_writel(sf->base, 0xf0000);
		ar = 0xf3;
	} else
		ar = vmx_segment_access_rights(var);

	/*
	 *   Fix the "Accessed" bit in AR field of segment registers for older
	 * qemu binaries.
	 *   IA32 arch specifies that at the time of processor reset the
	 * "Accessed" bit in the AR field of segment registers is 1. And qemu
	 * is setting it to 0 in the userland code. This causes invalid guest
	 * state vmexit when "unrestricted guest" mode is turned on.
	 *    Fix for this setup issue in cpu_reset is being pushed in the qemu
	 * tree. Newer qemu binaries with that qemu fix would not need this
	 * kvm hack.
	 */
	if (enable_unrestricted_guest && (seg != VCPU_SREG_LDTR))
		ar |= 0x1; /* Accessed */

	vmcs_write32(sf->ar_bytes, ar);
	__clear_bit(VCPU_EXREG_CPL, (ulong *)&vcpu->arch.regs_avail);

	/*
	 * Fix segments for real mode guest in hosts that don't have
	 * "unrestricted_mode" or it was disabled.
	 * This is done to allow migration of the guests from hosts with
	 * unrestricted guest like Westmere to older host that don't have
	 * unrestricted guest like Nehelem.
	 */
	if (!enable_unrestricted_guest && vmx->rmode.vm86_active) {
		switch (seg) {
		case VCPU_SREG_CS:
			vmcs_write32(GUEST_CS_AR_BYTES, 0xf3);
			vmcs_write32(GUEST_CS_LIMIT, 0xffff);
			if (vmcs_readl(GUEST_CS_BASE) == 0xffff0000)
				vmcs_writel(GUEST_CS_BASE, 0xf0000);
			vmcs_write16(GUEST_CS_SELECTOR,
				     vmcs_readl(GUEST_CS_BASE) >> 4);
			break;
		case VCPU_SREG_ES:
		case VCPU_SREG_DS:
		case VCPU_SREG_GS:
		case VCPU_SREG_FS:
			fix_rmode_seg(seg, &vmx->rmode.segs[seg]);
			break;
		case VCPU_SREG_SS:
			vmcs_write16(GUEST_SS_SELECTOR,
				     vmcs_readl(GUEST_SS_BASE) >> 4);
			vmcs_write32(GUEST_SS_LIMIT, 0xffff);
			vmcs_write32(GUEST_SS_AR_BYTES, 0xf3);
			break;
		}
	}
}

static void vmx_get_cs_db_l_bits(struct kvm_vcpu *vcpu, int *db, int *l)
{
	u32 ar = vmx_read_guest_seg_ar(to_vmx(vcpu), VCPU_SREG_CS);

	*db = (ar >> 14) & 1;
	*l = (ar >> 13) & 1;
}

static void vmx_get_idt(struct kvm_vcpu *vcpu, struct desc_ptr *dt)
{
	dt->size = vmcs_read32(GUEST_IDTR_LIMIT);
	dt->address = vmcs_readl(GUEST_IDTR_BASE);
}

static void vmx_set_idt(struct kvm_vcpu *vcpu, struct desc_ptr *dt)
{
	vmcs_write32(GUEST_IDTR_LIMIT, dt->size);
	vmcs_writel(GUEST_IDTR_BASE, dt->address);
}

static void vmx_get_gdt(struct kvm_vcpu *vcpu, struct desc_ptr *dt)
{
	dt->size = vmcs_read32(GUEST_GDTR_LIMIT);
	dt->address = vmcs_readl(GUEST_GDTR_BASE);
}

static void vmx_set_gdt(struct kvm_vcpu *vcpu, struct desc_ptr *dt)
{
	vmcs_write32(GUEST_GDTR_LIMIT, dt->size);
	vmcs_writel(GUEST_GDTR_BASE, dt->address);
}

static bool rmode_segment_valid(struct kvm_vcpu *vcpu, int seg)
{
	struct kvm_segment var;
	u32 ar;

	vmx_get_segment(vcpu, &var, seg);
	ar = vmx_segment_access_rights(&var);

	if (var.base != (var.selector << 4))
		return false;
	if (var.limit < 0xffff)
		return false;
	if (((ar | (3 << AR_DPL_SHIFT)) & ~(AR_G_MASK | AR_DB_MASK)) != 0xf3)
		return false;

	return true;
}

static bool code_segment_valid(struct kvm_vcpu *vcpu)
{
	struct kvm_segment cs;
	unsigned int cs_rpl;

	vmx_get_segment(vcpu, &cs, VCPU_SREG_CS);
	cs_rpl = cs.selector & SELECTOR_RPL_MASK;

	if (cs.unusable)
		return false;
	if (~cs.type & (AR_TYPE_CODE_MASK|AR_TYPE_ACCESSES_MASK))
		return false;
	if (!cs.s)
		return false;
	if (cs.type & AR_TYPE_WRITEABLE_MASK) {
		if (cs.dpl > cs_rpl)
			return false;
	} else {
		if (cs.dpl != cs_rpl)
			return false;
	}
	if (!cs.present)
		return false;

	/* TODO: Add Reserved field check, this'll require a new member in the kvm_segment_field structure */
	return true;
}

static bool stack_segment_valid(struct kvm_vcpu *vcpu)
{
	struct kvm_segment ss;
	unsigned int ss_rpl;

	vmx_get_segment(vcpu, &ss, VCPU_SREG_SS);
	ss_rpl = ss.selector & SELECTOR_RPL_MASK;

	if (ss.unusable)
		return true;
	if (ss.type != 3 && ss.type != 7)
		return false;
	if (!ss.s)
		return false;
	if (ss.dpl != ss_rpl) /* DPL != RPL */
		return false;
	if (!ss.present)
		return false;

	return true;
}

static bool data_segment_valid(struct kvm_vcpu *vcpu, int seg)
{
	struct kvm_segment var;
	unsigned int rpl;

	vmx_get_segment(vcpu, &var, seg);
	rpl = var.selector & SELECTOR_RPL_MASK;

	if (var.unusable)
		return true;
	if (!var.s)
		return false;
	if (!var.present)
		return false;
	if (~var.type & (AR_TYPE_CODE_MASK|AR_TYPE_WRITEABLE_MASK)) {
		if (var.dpl < rpl) /* DPL < RPL */
			return false;
	}

	/* TODO: Add other members to kvm_segment_field to allow checking for other access
	 * rights flags
	 */
	return true;
}

static bool tr_valid(struct kvm_vcpu *vcpu)
{
	struct kvm_segment tr;

	vmx_get_segment(vcpu, &tr, VCPU_SREG_TR);

	if (tr.unusable)
		return false;
	if (tr.selector & SELECTOR_TI_MASK)	/* TI = 1 */
		return false;
	if (tr.type != 3 && tr.type != 11) /* TODO: Check if guest is in IA32e mode */
		return false;
	if (!tr.present)
		return false;

	return true;
}

static bool ldtr_valid(struct kvm_vcpu *vcpu)
{
	struct kvm_segment ldtr;

	vmx_get_segment(vcpu, &ldtr, VCPU_SREG_LDTR);

	if (ldtr.unusable)
		return true;
	if (ldtr.selector & SELECTOR_TI_MASK)	/* TI = 1 */
		return false;
	if (ldtr.type != 2)
		return false;
	if (!ldtr.present)
		return false;

	return true;
}

static bool cs_ss_rpl_check(struct kvm_vcpu *vcpu)
{
	struct kvm_segment cs, ss;

	vmx_get_segment(vcpu, &cs, VCPU_SREG_CS);
	vmx_get_segment(vcpu, &ss, VCPU_SREG_SS);

	return ((cs.selector & SELECTOR_RPL_MASK) ==
		 (ss.selector & SELECTOR_RPL_MASK));
}

/*
 * Check if guest state is valid. Returns true if valid, false if
 * not.
 * We assume that registers are always usable
 */
static bool guest_state_valid(struct kvm_vcpu *vcpu)
{
	/* real mode guest state checks */
	if (!is_protmode(vcpu)) {
		if (!rmode_segment_valid(vcpu, VCPU_SREG_CS))
			return false;
		if (!rmode_segment_valid(vcpu, VCPU_SREG_SS))
			return false;
		if (!rmode_segment_valid(vcpu, VCPU_SREG_DS))
			return false;
		if (!rmode_segment_valid(vcpu, VCPU_SREG_ES))
			return false;
		if (!rmode_segment_valid(vcpu, VCPU_SREG_FS))
			return false;
		if (!rmode_segment_valid(vcpu, VCPU_SREG_GS))
			return false;
	} else {
	/* protected mode guest state checks */
		if (!cs_ss_rpl_check(vcpu))
			return false;
		if (!code_segment_valid(vcpu))
			return false;
		if (!stack_segment_valid(vcpu))
			return false;
		if (!data_segment_valid(vcpu, VCPU_SREG_DS))
			return false;
		if (!data_segment_valid(vcpu, VCPU_SREG_ES))
			return false;
		if (!data_segment_valid(vcpu, VCPU_SREG_FS))
			return false;
		if (!data_segment_valid(vcpu, VCPU_SREG_GS))
			return false;
		if (!tr_valid(vcpu))
			return false;
		if (!ldtr_valid(vcpu))
			return false;
	}
	/* TODO:
	 * - Add checks on RIP
	 * - Add checks on RFLAGS
	 */

	return true;
}

static int init_rmode_tss(struct kvm *kvm)
{
	gfn_t fn;
	u16 data = 0;
	int r, idx, ret = 0;

	idx = srcu_read_lock(&kvm->srcu);
	fn = rmode_tss_base(kvm) >> PAGE_SHIFT;
	r = kvm_clear_guest_page(kvm, fn, 0, PAGE_SIZE);
	if (r < 0)
		goto out;
	data = TSS_BASE_SIZE + TSS_REDIRECTION_SIZE;
	r = kvm_write_guest_page(kvm, fn++, &data,
			TSS_IOPB_BASE_OFFSET, sizeof(u16));
	if (r < 0)
		goto out;
	r = kvm_clear_guest_page(kvm, fn++, 0, PAGE_SIZE);
	if (r < 0)
		goto out;
	r = kvm_clear_guest_page(kvm, fn, 0, PAGE_SIZE);
	if (r < 0)
		goto out;
	data = ~0;
	r = kvm_write_guest_page(kvm, fn, &data,
				 RMODE_TSS_SIZE - 2 * PAGE_SIZE - 1,
				 sizeof(u8));
	if (r < 0)
		goto out;

	ret = 1;
out:
	srcu_read_unlock(&kvm->srcu, idx);
	return ret;
}

static int init_rmode_identity_map(struct kvm *kvm)
{
	int i, idx, r, ret;
	pfn_t identity_map_pfn;
	u32 tmp;

	if (!enable_ept)
		return 1;
	if (unlikely(!kvm->arch.ept_identity_pagetable)) {
		printk(KERN_ERR "EPT: identity-mapping pagetable "
			"haven't been allocated!\n");
		return 0;
	}
	if (likely(kvm->arch.ept_identity_pagetable_done))
		return 1;
	ret = 0;
	identity_map_pfn = kvm->arch.ept_identity_map_addr >> PAGE_SHIFT;
	idx = srcu_read_lock(&kvm->srcu);
	r = kvm_clear_guest_page(kvm, identity_map_pfn, 0, PAGE_SIZE);
	if (r < 0)
		goto out;
	/* Set up identity-mapping pagetable for EPT in real mode */
	for (i = 0; i < PT32_ENT_PER_PAGE; i++) {
		tmp = (i << 22) + (_PAGE_PRESENT | _PAGE_RW | _PAGE_USER |
			_PAGE_ACCESSED | _PAGE_DIRTY | _PAGE_PSE);
		r = kvm_write_guest_page(kvm, identity_map_pfn,
				&tmp, i * sizeof(tmp), sizeof(tmp));
		if (r < 0)
			goto out;
	}
	kvm->arch.ept_identity_pagetable_done = true;
	ret = 1;
out:
	srcu_read_unlock(&kvm->srcu, idx);
	return ret;
}

static void seg_setup(int seg)
{
	const struct kvm_vmx_segment_field *sf = &kvm_vmx_segment_fields[seg];
	unsigned int ar;

	vmcs_write16(sf->selector, 0);
	vmcs_writel(sf->base, 0);
	vmcs_write32(sf->limit, 0xffff);
	if (enable_unrestricted_guest) {
		ar = 0x93;
		if (seg == VCPU_SREG_CS)
			ar |= 0x08; /* code segment */
	} else
		ar = 0xf3;

	vmcs_write32(sf->ar_bytes, ar);
}

static int alloc_apic_access_page(struct kvm *kvm)
{
	struct page *page;
	struct kvm_userspace_memory_region kvm_userspace_mem;
	int r = 0;

	mutex_lock(&kvm->slots_lock);
	if (kvm->arch.apic_access_page)
		goto out;
	kvm_userspace_mem.slot = APIC_ACCESS_PAGE_PRIVATE_MEMSLOT;
	kvm_userspace_mem.flags = 0;
	kvm_userspace_mem.guest_phys_addr = 0xfee00000ULL;
	kvm_userspace_mem.memory_size = PAGE_SIZE;
	r = __kvm_set_memory_region(kvm, &kvm_userspace_mem, 0);
	if (r)
		goto out;

	page = gfn_to_page(kvm, 0xfee00);
	if (is_error_page(page)) {
		r = -EFAULT;
		goto out;
	}

	kvm->arch.apic_access_page = page;
out:
	mutex_unlock(&kvm->slots_lock);
	return r;
}

static int alloc_identity_pagetable(struct kvm *kvm)
{
	struct page *page;
	struct kvm_userspace_memory_region kvm_userspace_mem;
	int r = 0;

	mutex_lock(&kvm->slots_lock);
	if (kvm->arch.ept_identity_pagetable)
		goto out;
	kvm_userspace_mem.slot = IDENTITY_PAGETABLE_PRIVATE_MEMSLOT;
	kvm_userspace_mem.flags = 0;
	kvm_userspace_mem.guest_phys_addr =
		kvm->arch.ept_identity_map_addr;
	kvm_userspace_mem.memory_size = PAGE_SIZE;
	r = __kvm_set_memory_region(kvm, &kvm_userspace_mem, 0);
	if (r)
		goto out;

	page = gfn_to_page(kvm, kvm->arch.ept_identity_map_addr >> PAGE_SHIFT);
	if (is_error_page(page)) {
		r = -EFAULT;
		goto out;
	}

	kvm->arch.ept_identity_pagetable = page;
out:
	mutex_unlock(&kvm->slots_lock);
	return r;
}

static void allocate_vpid(struct vcpu_vmx *vmx)
{
	int vpid;

	vmx->vpid = 0;
	if (!enable_vpid)
		return;
	spin_lock(&vmx_vpid_lock);
	vpid = find_first_zero_bit(vmx_vpid_bitmap, VMX_NR_VPIDS);
	if (vpid < VMX_NR_VPIDS) {
		vmx->vpid = vpid;
		__set_bit(vpid, vmx_vpid_bitmap);
	}
	spin_unlock(&vmx_vpid_lock);
}

static void free_vpid(struct vcpu_vmx *vmx)
{
	if (!enable_vpid)
		return;
	spin_lock(&vmx_vpid_lock);
	if (vmx->vpid != 0)
		__clear_bit(vmx->vpid, vmx_vpid_bitmap);
	spin_unlock(&vmx_vpid_lock);
}

static void __vmx_disable_intercept_for_msr(unsigned long *msr_bitmap, u32 msr)
{
	int f = sizeof(unsigned long);

	if (!cpu_has_vmx_msr_bitmap())
		return;

	/*
	 * See Intel PRM Vol. 3, 20.6.9 (MSR-Bitmap Address). Early manuals
	 * have the write-low and read-high bitmap offsets the wrong way round.
	 * We can control MSRs 0x00000000-0x00001fff and 0xc0000000-0xc0001fff.
	 */
	if (msr <= 0x1fff) {
		__clear_bit(msr, msr_bitmap + 0x000 / f); /* read-low */
		__clear_bit(msr, msr_bitmap + 0x800 / f); /* write-low */
	} else if ((msr >= 0xc0000000) && (msr <= 0xc0001fff)) {
		msr &= 0x1fff;
		__clear_bit(msr, msr_bitmap + 0x400 / f); /* read-high */
		__clear_bit(msr, msr_bitmap + 0xc00 / f); /* write-high */
	}
}

static void vmx_disable_intercept_for_msr(u32 msr, bool longmode_only)
{
	if (!longmode_only)
		__vmx_disable_intercept_for_msr(vmx_msr_bitmap_legacy, msr);
	__vmx_disable_intercept_for_msr(vmx_msr_bitmap_longmode, msr);
}

/*
 * Set up the vmcs's constant host-state fields, i.e., host-state fields that
 * will not change in the lifetime of the guest.
 * Note that host-state that does change is set elsewhere. E.g., host-state
 * that is set differently for each CPU is set in vmx_vcpu_load(), not here.
 */
static void vmx_set_constant_host_state(void)
{
	u32 low32, high32;
	unsigned long tmpl;
	struct desc_ptr dt;

	vmcs_writel(HOST_CR0, read_cr0() & ~X86_CR0_TS);  /* 22.2.3 */
	vmcs_writel(HOST_CR4, read_cr4());  /* 22.2.3, 22.2.5 */
	vmcs_writel(HOST_CR3, read_cr3());  /* 22.2.3  FIXME: shadow tables */

	vmcs_write16(HOST_CS_SELECTOR, __KERNEL_CS);  /* 22.2.4 */
#ifdef CONFIG_X86_64
	/*
	 * Load null selectors, so we can avoid reloading them in
	 * __vmx_load_host_state(), in case userspace uses the null selectors
	 * too (the expected case).
	 */
	vmcs_write16(HOST_DS_SELECTOR, 0);
	vmcs_write16(HOST_ES_SELECTOR, 0);
#else
	vmcs_write16(HOST_DS_SELECTOR, __KERNEL_DS);  /* 22.2.4 */
	vmcs_write16(HOST_ES_SELECTOR, __KERNEL_DS);  /* 22.2.4 */
#endif
	vmcs_write16(HOST_SS_SELECTOR, __KERNEL_DS);  /* 22.2.4 */
	vmcs_write16(HOST_TR_SELECTOR, GDT_ENTRY_TSS*8);  /* 22.2.4 */

	native_store_idt(&dt);
	vmcs_writel(HOST_IDTR_BASE, dt.address);   /* 22.2.4 */

	vmcs_writel(HOST_RIP, vmx_return); /* 22.2.5 */

	rdmsr(MSR_IA32_SYSENTER_CS, low32, high32);
	vmcs_write32(HOST_IA32_SYSENTER_CS, low32);
	rdmsrl(MSR_IA32_SYSENTER_EIP, tmpl);
	vmcs_writel(HOST_IA32_SYSENTER_EIP, tmpl);   /* 22.2.3 */

	if (vmcs_config.vmexit_ctrl & VM_EXIT_LOAD_IA32_PAT) {
		rdmsr(MSR_IA32_CR_PAT, low32, high32);
		vmcs_write64(HOST_IA32_PAT, low32 | ((u64) high32 << 32));
	}
}

static void set_cr4_guest_host_mask(struct vcpu_vmx *vmx)
{
	vmx->vcpu.arch.cr4_guest_owned_bits = KVM_CR4_GUEST_OWNED_BITS;
	if (enable_ept)
		vmx->vcpu.arch.cr4_guest_owned_bits |= X86_CR4_PGE;
	if (is_guest_mode(&vmx->vcpu))
		vmx->vcpu.arch.cr4_guest_owned_bits &=
			~get_vmcs12(&vmx->vcpu)->cr4_guest_host_mask;
	vmcs_writel(CR4_GUEST_HOST_MASK, ~vmx->vcpu.arch.cr4_guest_owned_bits);
}

static u32 vmx_exec_control(struct vcpu_vmx *vmx)
{
	u32 exec_control = vmcs_config.cpu_based_exec_ctrl;
	if (!vm_need_tpr_shadow(vmx->vcpu.kvm)) {
		exec_control &= ~CPU_BASED_TPR_SHADOW;
#ifdef CONFIG_X86_64
		exec_control |= CPU_BASED_CR8_STORE_EXITING |
				CPU_BASED_CR8_LOAD_EXITING;
#endif
	}
	if (!enable_ept)
		exec_control |= CPU_BASED_CR3_STORE_EXITING |
				CPU_BASED_CR3_LOAD_EXITING  |
				CPU_BASED_INVLPG_EXITING;
	return exec_control;
}

static u32 vmx_secondary_exec_control(struct vcpu_vmx *vmx)
{
	u32 exec_control = vmcs_config.cpu_based_2nd_exec_ctrl;
	if (!vm_need_virtualize_apic_accesses(vmx->vcpu.kvm))
		exec_control &= ~SECONDARY_EXEC_VIRTUALIZE_APIC_ACCESSES;
	if (vmx->vpid == 0)
		exec_control &= ~SECONDARY_EXEC_ENABLE_VPID;
	if (!enable_ept) {
		exec_control &= ~SECONDARY_EXEC_ENABLE_EPT;
		enable_unrestricted_guest = 0;
		/* Enable INVPCID for non-ept guests may cause performance regression. */
		exec_control &= ~SECONDARY_EXEC_ENABLE_INVPCID;
	}
	if (!enable_unrestricted_guest)
		exec_control &= ~SECONDARY_EXEC_UNRESTRICTED_GUEST;
	if (!ple_gap)
		exec_control &= ~SECONDARY_EXEC_PAUSE_LOOP_EXITING;
	return exec_control;
}

static void ept_set_mmio_spte_mask(void)
{
	/*
	 * EPT Misconfigurations can be generated if the value of bits 2:0
	 * of an EPT paging-structure entry is 110b (write/execute).
	 * Also, magic bits (0xffull << 49) is set to quickly identify mmio
	 * spte.
	 */
	kvm_mmu_set_mmio_spte_mask(0xffull << 49 | 0x6ull);
}

/*
 * Sets up the vmcs for emulated real mode.
 */
static int vmx_vcpu_setup(struct vcpu_vmx *vmx)
{
#ifdef CONFIG_X86_64
	unsigned long a;
#endif
	int i;

	/* I/O */
	vmcs_write64(IO_BITMAP_A, __pa(vmx_io_bitmap_a));
	vmcs_write64(IO_BITMAP_B, __pa(vmx_io_bitmap_b));

	if (cpu_has_vmx_msr_bitmap())
		vmcs_write64(MSR_BITMAP, __pa(vmx_msr_bitmap_legacy));

	vmcs_write64(VMCS_LINK_POINTER, -1ull); /* 22.3.1.5 */

	/* Control */
	vmcs_write32(PIN_BASED_VM_EXEC_CONTROL,
		vmcs_config.pin_based_exec_ctrl);

	vmcs_write32(CPU_BASED_VM_EXEC_CONTROL, vmx_exec_control(vmx));

	if (cpu_has_secondary_exec_ctrls()) {
		vmcs_write32(SECONDARY_VM_EXEC_CONTROL,
				vmx_secondary_exec_control(vmx));
	}

	if (ple_gap) {
		vmcs_write32(PLE_GAP, ple_gap);
		vmcs_write32(PLE_WINDOW, ple_window);
	}

	vmcs_write32(PAGE_FAULT_ERROR_CODE_MASK, 0);
	vmcs_write32(PAGE_FAULT_ERROR_CODE_MATCH, 0);
	vmcs_write32(CR3_TARGET_COUNT, 0);           /* 22.2.1 */

	vmcs_write16(HOST_FS_SELECTOR, 0);            /* 22.2.4 */
	vmcs_write16(HOST_GS_SELECTOR, 0);            /* 22.2.4 */
	vmx_set_constant_host_state();
#ifdef CONFIG_X86_64
	rdmsrl(MSR_FS_BASE, a);
	vmcs_writel(HOST_FS_BASE, a); /* 22.2.4 */
	rdmsrl(MSR_GS_BASE, a);
	vmcs_writel(HOST_GS_BASE, a); /* 22.2.4 */
#else
	vmcs_writel(HOST_FS_BASE, 0); /* 22.2.4 */
	vmcs_writel(HOST_GS_BASE, 0); /* 22.2.4 */
#endif

	vmcs_write32(VM_EXIT_MSR_STORE_COUNT, 0);
	vmcs_write32(VM_EXIT_MSR_LOAD_COUNT, 0);
	vmcs_write64(VM_EXIT_MSR_LOAD_ADDR, __pa(vmx->msr_autoload.host));
	vmcs_write32(VM_ENTRY_MSR_LOAD_COUNT, 0);
	vmcs_write64(VM_ENTRY_MSR_LOAD_ADDR, __pa(vmx->msr_autoload.guest));

	if (vmcs_config.vmentry_ctrl & VM_ENTRY_LOAD_IA32_PAT) {
		u32 msr_low, msr_high;
		u64 host_pat;
		rdmsr(MSR_IA32_CR_PAT, msr_low, msr_high);
		host_pat = msr_low | ((u64) msr_high << 32);
		/* Write the default value follow host pat */
		vmcs_write64(GUEST_IA32_PAT, host_pat);
		/* Keep arch.pat sync with GUEST_IA32_PAT */
		vmx->vcpu.arch.pat = host_pat;
	}

	for (i = 0; i < NR_VMX_MSR; ++i) {
		u32 index = vmx_msr_index[i];
		u32 data_low, data_high;
		int j = vmx->nmsrs;

		if (rdmsr_safe(index, &data_low, &data_high) < 0)
			continue;
		if (wrmsr_safe(index, data_low, data_high) < 0)
			continue;
		vmx->guest_msrs[j].index = i;
		vmx->guest_msrs[j].data = 0;
		vmx->guest_msrs[j].mask = -1ull;
		++vmx->nmsrs;
	}

	vmcs_write32(VM_EXIT_CONTROLS, vmcs_config.vmexit_ctrl);

	/* 22.2.1, 20.8.1 */
	vmcs_write32(VM_ENTRY_CONTROLS, vmcs_config.vmentry_ctrl);

	vmcs_writel(CR0_GUEST_HOST_MASK, ~0UL);
	set_cr4_guest_host_mask(vmx);

	kvm_write_tsc(&vmx->vcpu, 0);

	return 0;
}

static int vmx_vcpu_reset(struct kvm_vcpu *vcpu)
{
	struct vcpu_vmx *vmx = to_vmx(vcpu);
	u64 msr;
	int ret;

	vcpu->arch.regs_avail = ~((1 << VCPU_REGS_RIP) | (1 << VCPU_REGS_RSP));

	vmx->rmode.vm86_active = 0;

	vmx->soft_vnmi_blocked = 0;

	vmx->vcpu.arch.regs[VCPU_REGS_RDX] = get_rdx_init_val();
	kvm_set_cr8(&vmx->vcpu, 0);
	msr = 0xfee00000 | MSR_IA32_APICBASE_ENABLE;
	if (kvm_vcpu_is_bsp(&vmx->vcpu))
		msr |= MSR_IA32_APICBASE_BSP;
	kvm_set_apic_base(&vmx->vcpu, msr);

	ret = fx_init(&vmx->vcpu);
	if (ret != 0)
		goto out;

	vmx_segment_cache_clear(vmx);

	seg_setup(VCPU_SREG_CS);
	/*
	 * GUEST_CS_BASE should really be 0xffff0000, but VT vm86 mode
	 * insists on having GUEST_CS_BASE == GUEST_CS_SELECTOR << 4.  Sigh.
	 */
	if (kvm_vcpu_is_bsp(&vmx->vcpu)) {
		vmcs_write16(GUEST_CS_SELECTOR, 0xf000);
		vmcs_writel(GUEST_CS_BASE, 0x000f0000);
	} else {
		vmcs_write16(GUEST_CS_SELECTOR, vmx->vcpu.arch.sipi_vector << 8);
		vmcs_writel(GUEST_CS_BASE, vmx->vcpu.arch.sipi_vector << 12);
	}

	seg_setup(VCPU_SREG_DS);
	seg_setup(VCPU_SREG_ES);
	seg_setup(VCPU_SREG_FS);
	seg_setup(VCPU_SREG_GS);
	seg_setup(VCPU_SREG_SS);

	vmcs_write16(GUEST_TR_SELECTOR, 0);
	vmcs_writel(GUEST_TR_BASE, 0);
	vmcs_write32(GUEST_TR_LIMIT, 0xffff);
	vmcs_write32(GUEST_TR_AR_BYTES, 0x008b);

	vmcs_write16(GUEST_LDTR_SELECTOR, 0);
	vmcs_writel(GUEST_LDTR_BASE, 0);
	vmcs_write32(GUEST_LDTR_LIMIT, 0xffff);
	vmcs_write32(GUEST_LDTR_AR_BYTES, 0x00082);

	vmcs_write32(GUEST_SYSENTER_CS, 0);
	vmcs_writel(GUEST_SYSENTER_ESP, 0);
	vmcs_writel(GUEST_SYSENTER_EIP, 0);

	vmcs_writel(GUEST_RFLAGS, 0x02);
	if (kvm_vcpu_is_bsp(&vmx->vcpu))
		kvm_rip_write(vcpu, 0xfff0);
	else
		kvm_rip_write(vcpu, 0);
	kvm_register_write(vcpu, VCPU_REGS_RSP, 0);

	vmcs_writel(GUEST_GDTR_BASE, 0);
	vmcs_write32(GUEST_GDTR_LIMIT, 0xffff);

	vmcs_writel(GUEST_IDTR_BASE, 0);
	vmcs_write32(GUEST_IDTR_LIMIT, 0xffff);

	vmcs_write32(GUEST_ACTIVITY_STATE, GUEST_ACTIVITY_ACTIVE);
	vmcs_write32(GUEST_INTERRUPTIBILITY_INFO, 0);
	vmcs_write32(GUEST_PENDING_DBG_EXCEPTIONS, 0);

	/* Special registers */
	vmcs_write64(GUEST_IA32_DEBUGCTL, 0);

	setup_msrs(vmx);

	vmcs_write32(VM_ENTRY_INTR_INFO_FIELD, 0);  /* 22.2.1 */

	if (cpu_has_vmx_tpr_shadow()) {
		vmcs_write64(VIRTUAL_APIC_PAGE_ADDR, 0);
		if (vm_need_tpr_shadow(vmx->vcpu.kvm))
			vmcs_write64(VIRTUAL_APIC_PAGE_ADDR,
				     __pa(vmx->vcpu.arch.apic->regs));
		vmcs_write32(TPR_THRESHOLD, 0);
	}

	if (vm_need_virtualize_apic_accesses(vmx->vcpu.kvm))
		vmcs_write64(APIC_ACCESS_ADDR,
			     page_to_phys(vmx->vcpu.kvm->arch.apic_access_page));

	if (vmx->vpid != 0)
		vmcs_write16(VIRTUAL_PROCESSOR_ID, vmx->vpid);

	vmx->vcpu.arch.cr0 = X86_CR0_NW | X86_CR0_CD | X86_CR0_ET;
	vcpu->srcu_idx = srcu_read_lock(&vcpu->kvm->srcu);
	vmx_set_cr0(&vmx->vcpu, kvm_read_cr0(vcpu)); /* enter rmode */
	srcu_read_unlock(&vcpu->kvm->srcu, vcpu->srcu_idx);
	vmx_set_cr4(&vmx->vcpu, 0);
	vmx_set_efer(&vmx->vcpu, 0);
	vmx_fpu_activate(&vmx->vcpu);
	update_exception_bitmap(&vmx->vcpu);

	vpid_sync_context(vmx);

	ret = 0;

	/* HACK: Don't enable emulation on guest boot/reset */
	vmx->emulation_required = 0;

out:
	return ret;
}

/*
 * In nested virtualization, check if L1 asked to exit on external interrupts.
 * For most existing hypervisors, this will always return true.
 */
static bool nested_exit_on_intr(struct kvm_vcpu *vcpu)
{
	return get_vmcs12(vcpu)->pin_based_vm_exec_control &
		PIN_BASED_EXT_INTR_MASK;
}

static void enable_irq_window(struct kvm_vcpu *vcpu)
{
	u32 cpu_based_vm_exec_control;
	if (is_guest_mode(vcpu) && nested_exit_on_intr(vcpu)) {
		/*
		 * We get here if vmx_interrupt_allowed() said we can't
		 * inject to L1 now because L2 must run. Ask L2 to exit
		 * right after entry, so we can inject to L1 more promptly.
		 */
		kvm_make_request(KVM_REQ_IMMEDIATE_EXIT, vcpu);
		return;
	}

	cpu_based_vm_exec_control = vmcs_read32(CPU_BASED_VM_EXEC_CONTROL);
	cpu_based_vm_exec_control |= CPU_BASED_VIRTUAL_INTR_PENDING;
	vmcs_write32(CPU_BASED_VM_EXEC_CONTROL, cpu_based_vm_exec_control);
}

static void enable_nmi_window(struct kvm_vcpu *vcpu)
{
	u32 cpu_based_vm_exec_control;

	if (!cpu_has_virtual_nmis()) {
		enable_irq_window(vcpu);
		return;
	}

	if (vmcs_read32(GUEST_INTERRUPTIBILITY_INFO) & GUEST_INTR_STATE_STI) {
		enable_irq_window(vcpu);
		return;
	}
	cpu_based_vm_exec_control = vmcs_read32(CPU_BASED_VM_EXEC_CONTROL);
	cpu_based_vm_exec_control |= CPU_BASED_VIRTUAL_NMI_PENDING;
	vmcs_write32(CPU_BASED_VM_EXEC_CONTROL, cpu_based_vm_exec_control);
}

static void vmx_inject_irq(struct kvm_vcpu *vcpu)
{
	struct vcpu_vmx *vmx = to_vmx(vcpu);
	uint32_t intr;
	int irq = vcpu->arch.interrupt.nr;

	trace_kvm_inj_virq(irq);

	++vcpu->stat.irq_injections;
	if (vmx->rmode.vm86_active) {
		int inc_eip = 0;
		if (vcpu->arch.interrupt.soft)
			inc_eip = vcpu->arch.event_exit_inst_len;
		if (kvm_inject_realmode_interrupt(vcpu, irq, inc_eip) != EMULATE_DONE)
			kvm_make_request(KVM_REQ_TRIPLE_FAULT, vcpu);
		return;
	}
	intr = irq | INTR_INFO_VALID_MASK;
	if (vcpu->arch.interrupt.soft) {
		intr |= INTR_TYPE_SOFT_INTR;
		vmcs_write32(VM_ENTRY_INSTRUCTION_LEN,
			     vmx->vcpu.arch.event_exit_inst_len);
	} else
		intr |= INTR_TYPE_EXT_INTR;
	vmcs_write32(VM_ENTRY_INTR_INFO_FIELD, intr);
}

static void vmx_inject_nmi(struct kvm_vcpu *vcpu)
{
	struct vcpu_vmx *vmx = to_vmx(vcpu);

	if (is_guest_mode(vcpu))
		return;

	if (!cpu_has_virtual_nmis()) {
		/*
		 * Tracking the NMI-blocked state in software is built upon
		 * finding the next open IRQ window. This, in turn, depends on
		 * well-behaving guests: They have to keep IRQs disabled at
		 * least as long as the NMI handler runs. Otherwise we may
		 * cause NMI nesting, maybe breaking the guest. But as this is
		 * highly unlikely, we can live with the residual risk.
		 */
		vmx->soft_vnmi_blocked = 1;
		vmx->vnmi_blocked_time = 0;
	}

	++vcpu->stat.nmi_injections;
	vmx->nmi_known_unmasked = false;
	if (vmx->rmode.vm86_active) {
		if (kvm_inject_realmode_interrupt(vcpu, NMI_VECTOR, 0) != EMULATE_DONE)
			kvm_make_request(KVM_REQ_TRIPLE_FAULT, vcpu);
		return;
	}
	vmcs_write32(VM_ENTRY_INTR_INFO_FIELD,
			INTR_TYPE_NMI_INTR | INTR_INFO_VALID_MASK | NMI_VECTOR);
}

static int vmx_nmi_allowed(struct kvm_vcpu *vcpu)
{
	if (!cpu_has_virtual_nmis() && to_vmx(vcpu)->soft_vnmi_blocked)
		return 0;

	return	!(vmcs_read32(GUEST_INTERRUPTIBILITY_INFO) &
		  (GUEST_INTR_STATE_MOV_SS | GUEST_INTR_STATE_STI
		   | GUEST_INTR_STATE_NMI));
}

static bool vmx_get_nmi_mask(struct kvm_vcpu *vcpu)
{
	if (!cpu_has_virtual_nmis())
		return to_vmx(vcpu)->soft_vnmi_blocked;
	if (to_vmx(vcpu)->nmi_known_unmasked)
		return false;
	return vmcs_read32(GUEST_INTERRUPTIBILITY_INFO)	& GUEST_INTR_STATE_NMI;
}

static void vmx_set_nmi_mask(struct kvm_vcpu *vcpu, bool masked)
{
	struct vcpu_vmx *vmx = to_vmx(vcpu);

	if (!cpu_has_virtual_nmis()) {
		if (vmx->soft_vnmi_blocked != masked) {
			vmx->soft_vnmi_blocked = masked;
			vmx->vnmi_blocked_time = 0;
		}
	} else {
		vmx->nmi_known_unmasked = !masked;
		if (masked)
			vmcs_set_bits(GUEST_INTERRUPTIBILITY_INFO,
				      GUEST_INTR_STATE_NMI);
		else
			vmcs_clear_bits(GUEST_INTERRUPTIBILITY_INFO,
					GUEST_INTR_STATE_NMI);
	}
}

static int vmx_interrupt_allowed(struct kvm_vcpu *vcpu)
{
	if (is_guest_mode(vcpu) && nested_exit_on_intr(vcpu)) {
		struct vmcs12 *vmcs12 = get_vmcs12(vcpu);
		if (to_vmx(vcpu)->nested.nested_run_pending ||
		    (vmcs12->idt_vectoring_info_field &
		     VECTORING_INFO_VALID_MASK))
			return 0;
		nested_vmx_vmexit(vcpu);
		vmcs12->vm_exit_reason = EXIT_REASON_EXTERNAL_INTERRUPT;
		vmcs12->vm_exit_intr_info = 0;
		/* fall through to normal code, but now in L1, not L2 */
	}

	return (vmcs_readl(GUEST_RFLAGS) & X86_EFLAGS_IF) &&
		!(vmcs_read32(GUEST_INTERRUPTIBILITY_INFO) &
			(GUEST_INTR_STATE_STI | GUEST_INTR_STATE_MOV_SS));
}

static int vmx_set_tss_addr(struct kvm *kvm, unsigned int addr)
{
	int ret;
	struct kvm_userspace_memory_region tss_mem = {
		.slot = TSS_PRIVATE_MEMSLOT,
		.guest_phys_addr = addr,
		.memory_size = PAGE_SIZE * 3,
		.flags = 0,
	};

	ret = kvm_set_memory_region(kvm, &tss_mem, 0);
	if (ret)
		return ret;
	kvm->arch.tss_addr = addr;
	if (!init_rmode_tss(kvm))
		return  -ENOMEM;

	return 0;
}

static int handle_rmode_exception(struct kvm_vcpu *vcpu,
				  int vec, u32 err_code)
{
	/*
	 * Instruction with address size override prefix opcode 0x67
	 * Cause the #SS fault with 0 error code in VM86 mode.
	 */
	if (((vec == GP_VECTOR) || (vec == SS_VECTOR)) && err_code == 0)
		if (emulate_instruction(vcpu, 0) == EMULATE_DONE)
			return 1;
	/*
	 * Forward all other exceptions that are valid in real mode.
	 * FIXME: Breaks guest debugging in real mode, needs to be fixed with
	 *        the required debugging infrastructure rework.
	 */
	switch (vec) {
	case DB_VECTOR:
		if (vcpu->guest_debug &
		    (KVM_GUESTDBG_SINGLESTEP | KVM_GUESTDBG_USE_HW_BP))
			return 0;
		kvm_queue_exception(vcpu, vec);
		return 1;
	case BP_VECTOR:
		/*
		 * Update instruction length as we may reinject the exception
		 * from user space while in guest debugging mode.
		 */
		to_vmx(vcpu)->vcpu.arch.event_exit_inst_len =
			vmcs_read32(VM_EXIT_INSTRUCTION_LEN);
		if (vcpu->guest_debug & KVM_GUESTDBG_USE_SW_BP)
			return 0;
		/* fall through */
	case DE_VECTOR:
	case OF_VECTOR:
	case BR_VECTOR:
	case UD_VECTOR:
	case DF_VECTOR:
	case SS_VECTOR:
	case GP_VECTOR:
	case MF_VECTOR:
		kvm_queue_exception(vcpu, vec);
		return 1;
	}
	return 0;
}

/*
 * Trigger machine check on the host. We assume all the MSRs are already set up
 * by the CPU and that we still run on the same CPU as the MCE occurred on.
 * We pass a fake environment to the machine check handler because we want
 * the guest to be always treated like user space, no matter what context
 * it used internally.
 */
static void kvm_machine_check(void)
{
#if defined(CONFIG_X86_MCE) && defined(CONFIG_X86_64)
	struct pt_regs regs = {
		.cs = 3, /* Fake ring 3 no matter what the guest ran on */
		.flags = X86_EFLAGS_IF,
	};

	do_machine_check(&regs, 0);
#endif
}

static int handle_machine_check(struct kvm_vcpu *vcpu)
{
	/* already handled by vcpu_run */
	return 1;
}

static int handle_exception(struct kvm_vcpu *vcpu)
{
	struct vcpu_vmx *vmx = to_vmx(vcpu);
	struct kvm_run *kvm_run = vcpu->run;
	u32 intr_info, ex_no, error_code;
	unsigned long cr2, rip, dr6;
	u32 vect_info;
	enum emulation_result er;

	vect_info = vmx->idt_vectoring_info;
	intr_info = vmx->exit_intr_info;

	if (is_machine_check(intr_info))
		return handle_machine_check(vcpu);

	if ((vect_info & VECTORING_INFO_VALID_MASK) &&
	    !is_page_fault(intr_info)) {
		vcpu->run->exit_reason = KVM_EXIT_INTERNAL_ERROR;
		vcpu->run->internal.suberror = KVM_INTERNAL_ERROR_SIMUL_EX;
		vcpu->run->internal.ndata = 2;
		vcpu->run->internal.data[0] = vect_info;
		vcpu->run->internal.data[1] = intr_info;
		return 0;
	}

	if ((intr_info & INTR_INFO_INTR_TYPE_MASK) == INTR_TYPE_NMI_INTR)
		return 1;  /* already handled by vmx_vcpu_run() */

	if (is_no_device(intr_info)) {
		vmx_fpu_activate(vcpu);
		return 1;
	}

	if (is_invalid_opcode(intr_info)) {
		er = emulate_instruction(vcpu, EMULTYPE_TRAP_UD);
		if (er != EMULATE_DONE)
			kvm_queue_exception(vcpu, UD_VECTOR);
		return 1;
	}

	error_code = 0;
	if (intr_info & INTR_INFO_DELIVER_CODE_MASK)
		error_code = vmcs_read32(VM_EXIT_INTR_ERROR_CODE);
	if (is_page_fault(intr_info)) {
		/* EPT won't cause page fault directly */
		BUG_ON(enable_ept);
		cr2 = vmcs_readl(EXIT_QUALIFICATION);
		trace_kvm_page_fault(cr2, error_code);

		if (kvm_event_needs_reinjection(vcpu))
			kvm_mmu_unprotect_page_virt(vcpu, cr2);
		return kvm_mmu_page_fault(vcpu, cr2, error_code, NULL, 0);
	}

	if (vmx->rmode.vm86_active &&
	    handle_rmode_exception(vcpu, intr_info & INTR_INFO_VECTOR_MASK,
								error_code)) {
		if (vcpu->arch.halt_request) {
			vcpu->arch.halt_request = 0;
			return kvm_emulate_halt(vcpu);
		}
		return 1;
	}

	ex_no = intr_info & INTR_INFO_VECTOR_MASK;
	switch (ex_no) {
	case DB_VECTOR:
		dr6 = vmcs_readl(EXIT_QUALIFICATION);
		if (!(vcpu->guest_debug &
		      (KVM_GUESTDBG_SINGLESTEP | KVM_GUESTDBG_USE_HW_BP))) {
			vcpu->arch.dr6 = dr6 | DR6_FIXED_1;
			kvm_queue_exception(vcpu, DB_VECTOR);
			return 1;
		}
		kvm_run->debug.arch.dr6 = dr6 | DR6_FIXED_1;
		kvm_run->debug.arch.dr7 = vmcs_readl(GUEST_DR7);
		/* fall through */
	case BP_VECTOR:
		/*
		 * Update instruction length as we may reinject #BP from
		 * user space while in guest debugging mode. Reading it for
		 * #DB as well causes no harm, it is not used in that case.
		 */
		vmx->vcpu.arch.event_exit_inst_len =
			vmcs_read32(VM_EXIT_INSTRUCTION_LEN);
		kvm_run->exit_reason = KVM_EXIT_DEBUG;
		rip = kvm_rip_read(vcpu);
		kvm_run->debug.arch.pc = vmcs_readl(GUEST_CS_BASE) + rip;
		kvm_run->debug.arch.exception = ex_no;
		break;
	default:
		kvm_run->exit_reason = KVM_EXIT_EXCEPTION;
		kvm_run->ex.exception = ex_no;
		kvm_run->ex.error_code = error_code;
		break;
	}
	return 0;
}

static int handle_external_interrupt(struct kvm_vcpu *vcpu)
{
	++vcpu->stat.irq_exits;
	return 1;
}

static int handle_triple_fault(struct kvm_vcpu *vcpu)
{
	vcpu->run->exit_reason = KVM_EXIT_SHUTDOWN;
	return 0;
}

static int handle_io(struct kvm_vcpu *vcpu)
{
	unsigned long exit_qualification;
	int size, in, string;
	unsigned port;

	exit_qualification = vmcs_readl(EXIT_QUALIFICATION);
	string = (exit_qualification & 16) != 0;
	in = (exit_qualification & 8) != 0;

	++vcpu->stat.io_exits;

	if (string || in)
		return emulate_instruction(vcpu, 0) == EMULATE_DONE;

	port = exit_qualification >> 16;
	size = (exit_qualification & 7) + 1;
	skip_emulated_instruction(vcpu);

	return kvm_fast_pio_out(vcpu, size, port);
}

static void
vmx_patch_hypercall(struct kvm_vcpu *vcpu, unsigned char *hypercall)
{
	/*
	 * Patch in the VMCALL instruction:
	 */
	hypercall[0] = 0x0f;
	hypercall[1] = 0x01;
	hypercall[2] = 0xc1;
}

/* called to set cr0 as appropriate for a mov-to-cr0 exit. */
static int handle_set_cr0(struct kvm_vcpu *vcpu, unsigned long val)
{
	if (to_vmx(vcpu)->nested.vmxon &&
	    ((val & VMXON_CR0_ALWAYSON) != VMXON_CR0_ALWAYSON))
		return 1;

	if (is_guest_mode(vcpu)) {
		/*
		 * We get here when L2 changed cr0 in a way that did not change
		 * any of L1's shadowed bits (see nested_vmx_exit_handled_cr),
		 * but did change L0 shadowed bits. This can currently happen
		 * with the TS bit: L0 may want to leave TS on (for lazy fpu
		 * loading) while pretending to allow the guest to change it.
		 */
		if (kvm_set_cr0(vcpu, (val & vcpu->arch.cr0_guest_owned_bits) |
			 (vcpu->arch.cr0 & ~vcpu->arch.cr0_guest_owned_bits)))
			return 1;
		vmcs_writel(CR0_READ_SHADOW, val);
		return 0;
	} else
		return kvm_set_cr0(vcpu, val);
}

static int handle_set_cr4(struct kvm_vcpu *vcpu, unsigned long val)
{
	if (is_guest_mode(vcpu)) {
		if (kvm_set_cr4(vcpu, (val & vcpu->arch.cr4_guest_owned_bits) |
			 (vcpu->arch.cr4 & ~vcpu->arch.cr4_guest_owned_bits)))
			return 1;
		vmcs_writel(CR4_READ_SHADOW, val);
		return 0;
	} else
		return kvm_set_cr4(vcpu, val);
}

/* called to set cr0 as approriate for clts instruction exit. */
static void handle_clts(struct kvm_vcpu *vcpu)
{
	if (is_guest_mode(vcpu)) {
		/*
		 * We get here when L2 did CLTS, and L1 didn't shadow CR0.TS
		 * but we did (!fpu_active). We need to keep GUEST_CR0.TS on,
		 * just pretend it's off (also in arch.cr0 for fpu_activate).
		 */
		vmcs_writel(CR0_READ_SHADOW,
			vmcs_readl(CR0_READ_SHADOW) & ~X86_CR0_TS);
		vcpu->arch.cr0 &= ~X86_CR0_TS;
	} else
		vmx_set_cr0(vcpu, kvm_read_cr0_bits(vcpu, ~X86_CR0_TS));
}

static int handle_cr(struct kvm_vcpu *vcpu)
{
	unsigned long exit_qualification, val;
	int cr;
	int reg;
	int err;

	exit_qualification = vmcs_readl(EXIT_QUALIFICATION);
	cr = exit_qualification & 15;
	reg = (exit_qualification >> 8) & 15;
	switch ((exit_qualification >> 4) & 3) {
	case 0: /* mov to cr */
		val = kvm_register_read(vcpu, reg);
		trace_kvm_cr_write(cr, val);
		switch (cr) {
		case 0:
			err = handle_set_cr0(vcpu, val);
			kvm_complete_insn_gp(vcpu, err);
			return 1;
		case 3:
			err = kvm_set_cr3(vcpu, val);
			kvm_complete_insn_gp(vcpu, err);
			return 1;
		case 4:
			err = handle_set_cr4(vcpu, val);
			kvm_complete_insn_gp(vcpu, err);
			return 1;
		case 8: {
				u8 cr8_prev = kvm_get_cr8(vcpu);
				u8 cr8 = kvm_register_read(vcpu, reg);
				err = kvm_set_cr8(vcpu, cr8);
				kvm_complete_insn_gp(vcpu, err);
				if (irqchip_in_kernel(vcpu->kvm))
					return 1;
				if (cr8_prev <= cr8)
					return 1;
				vcpu->run->exit_reason = KVM_EXIT_SET_TPR;
				return 0;
			}
		}
		break;
	case 2: /* clts */
		handle_clts(vcpu);
		trace_kvm_cr_write(0, kvm_read_cr0(vcpu));
		skip_emulated_instruction(vcpu);
		vmx_fpu_activate(vcpu);
		return 1;
	case 1: /*mov from cr*/
		switch (cr) {
		case 3:
			val = kvm_read_cr3(vcpu);
			kvm_register_write(vcpu, reg, val);
			trace_kvm_cr_read(cr, val);
			skip_emulated_instruction(vcpu);
			return 1;
		case 8:
			val = kvm_get_cr8(vcpu);
			kvm_register_write(vcpu, reg, val);
			trace_kvm_cr_read(cr, val);
			skip_emulated_instruction(vcpu);
			return 1;
		}
		break;
	case 3: /* lmsw */
		val = (exit_qualification >> LMSW_SOURCE_DATA_SHIFT) & 0x0f;
		trace_kvm_cr_write(0, (kvm_read_cr0(vcpu) & ~0xful) | val);
		kvm_lmsw(vcpu, val);

		skip_emulated_instruction(vcpu);
		return 1;
	default:
		break;
	}
	vcpu->run->exit_reason = 0;
	vcpu_unimpl(vcpu, "unhandled control register: op %d cr %d\n",
	       (int)(exit_qualification >> 4) & 3, cr);
	return 0;
}

static int handle_dr(struct kvm_vcpu *vcpu)
{
	unsigned long exit_qualification;
	int dr, reg;

	/* Do not handle if the CPL > 0, will trigger GP on re-entry */
	if (!kvm_require_cpl(vcpu, 0))
		return 1;
	dr = vmcs_readl(GUEST_DR7);
	if (dr & DR7_GD) {
		/*
		 * As the vm-exit takes precedence over the debug trap, we
		 * need to emulate the latter, either for the host or the
		 * guest debugging itself.
		 */
		if (vcpu->guest_debug & KVM_GUESTDBG_USE_HW_BP) {
			vcpu->run->debug.arch.dr6 = vcpu->arch.dr6;
			vcpu->run->debug.arch.dr7 = dr;
			vcpu->run->debug.arch.pc =
				vmcs_readl(GUEST_CS_BASE) +
				vmcs_readl(GUEST_RIP);
			vcpu->run->debug.arch.exception = DB_VECTOR;
			vcpu->run->exit_reason = KVM_EXIT_DEBUG;
			return 0;
		} else {
			vcpu->arch.dr7 &= ~DR7_GD;
			vcpu->arch.dr6 |= DR6_BD;
			vmcs_writel(GUEST_DR7, vcpu->arch.dr7);
			kvm_queue_exception(vcpu, DB_VECTOR);
			return 1;
		}
	}

	exit_qualification = vmcs_readl(EXIT_QUALIFICATION);
	dr = exit_qualification & DEBUG_REG_ACCESS_NUM;
	reg = DEBUG_REG_ACCESS_REG(exit_qualification);
	if (exit_qualification & TYPE_MOV_FROM_DR) {
		unsigned long val;
		if (!kvm_get_dr(vcpu, dr, &val))
			kvm_register_write(vcpu, reg, val);
	} else
		kvm_set_dr(vcpu, dr, vcpu->arch.regs[reg]);
	skip_emulated_instruction(vcpu);
	return 1;
}

static void vmx_set_dr7(struct kvm_vcpu *vcpu, unsigned long val)
{
	vmcs_writel(GUEST_DR7, val);
}

static int handle_cpuid(struct kvm_vcpu *vcpu)
{
	kvm_emulate_cpuid(vcpu);
	return 1;
}

static int handle_rdmsr(struct kvm_vcpu *vcpu)
{
	u32 ecx = vcpu->arch.regs[VCPU_REGS_RCX];
	u64 data;

	if (vmx_get_msr(vcpu, ecx, &data)) {
		trace_kvm_msr_read_ex(ecx);
		kvm_inject_gp(vcpu, 0);
		return 1;
	}

	trace_kvm_msr_read(ecx, data);

	/* FIXME: handling of bits 32:63 of rax, rdx */
	vcpu->arch.regs[VCPU_REGS_RAX] = data & -1u;
	vcpu->arch.regs[VCPU_REGS_RDX] = (data >> 32) & -1u;
	skip_emulated_instruction(vcpu);
	return 1;
}

static int handle_wrmsr(struct kvm_vcpu *vcpu)
{
	u32 ecx = vcpu->arch.regs[VCPU_REGS_RCX];
	u64 data = (vcpu->arch.regs[VCPU_REGS_RAX] & -1u)
		| ((u64)(vcpu->arch.regs[VCPU_REGS_RDX] & -1u) << 32);

	if (vmx_set_msr(vcpu, ecx, data) != 0) {
		trace_kvm_msr_write_ex(ecx, data);
		kvm_inject_gp(vcpu, 0);
		return 1;
	}

	trace_kvm_msr_write(ecx, data);
	skip_emulated_instruction(vcpu);
	return 1;
}

static int handle_tpr_below_threshold(struct kvm_vcpu *vcpu)
{
	kvm_make_request(KVM_REQ_EVENT, vcpu);
	return 1;
}

static int handle_interrupt_window(struct kvm_vcpu *vcpu)
{
	u32 cpu_based_vm_exec_control;

	/* clear pending irq */
	cpu_based_vm_exec_control = vmcs_read32(CPU_BASED_VM_EXEC_CONTROL);
	cpu_based_vm_exec_control &= ~CPU_BASED_VIRTUAL_INTR_PENDING;
	vmcs_write32(CPU_BASED_VM_EXEC_CONTROL, cpu_based_vm_exec_control);

	kvm_make_request(KVM_REQ_EVENT, vcpu);

	++vcpu->stat.irq_window_exits;

	/*
	 * If the user space waits to inject interrupts, exit as soon as
	 * possible
	 */
	if (!irqchip_in_kernel(vcpu->kvm) &&
	    vcpu->run->request_interrupt_window &&
	    !kvm_cpu_has_interrupt(vcpu)) {
		vcpu->run->exit_reason = KVM_EXIT_IRQ_WINDOW_OPEN;
		return 0;
	}
	return 1;
}

static int handle_halt(struct kvm_vcpu *vcpu)
{
	skip_emulated_instruction(vcpu);
	return kvm_emulate_halt(vcpu);
}

static int handle_vmcall(struct kvm_vcpu *vcpu)
{
	skip_emulated_instruction(vcpu);
	kvm_emulate_hypercall(vcpu);
	return 1;
}

static int handle_invd(struct kvm_vcpu *vcpu)
{
	return emulate_instruction(vcpu, 0) == EMULATE_DONE;
}

static int handle_invlpg(struct kvm_vcpu *vcpu)
{
	unsigned long exit_qualification = vmcs_readl(EXIT_QUALIFICATION);

	kvm_mmu_invlpg(vcpu, exit_qualification);
	skip_emulated_instruction(vcpu);
	return 1;
}

static int handle_rdpmc(struct kvm_vcpu *vcpu)
{
	int err;

	err = kvm_rdpmc(vcpu);
	kvm_complete_insn_gp(vcpu, err);

	return 1;
}

static int handle_wbinvd(struct kvm_vcpu *vcpu)
{
	skip_emulated_instruction(vcpu);
	kvm_emulate_wbinvd(vcpu);
	return 1;
}

static int handle_xsetbv(struct kvm_vcpu *vcpu)
{
	u64 new_bv = kvm_read_edx_eax(vcpu);
	u32 index = kvm_register_read(vcpu, VCPU_REGS_RCX);

	if (kvm_set_xcr(vcpu, index, new_bv) == 0)
		skip_emulated_instruction(vcpu);
	return 1;
}

static int handle_apic_access(struct kvm_vcpu *vcpu)
{
	if (likely(fasteoi)) {
		unsigned long exit_qualification = vmcs_readl(EXIT_QUALIFICATION);
		int access_type, offset;

		access_type = exit_qualification & APIC_ACCESS_TYPE;
		offset = exit_qualification & APIC_ACCESS_OFFSET;
		/*
		 * Sane guest uses MOV to write EOI, with written value
		 * not cared. So make a short-circuit here by avoiding
		 * heavy instruction emulation.
		 */
		if ((access_type == TYPE_LINEAR_APIC_INST_WRITE) &&
		    (offset == APIC_EOI)) {
			kvm_lapic_set_eoi(vcpu);
			skip_emulated_instruction(vcpu);
			return 1;
		}
	}
	return emulate_instruction(vcpu, 0) == EMULATE_DONE;
}

static int handle_task_switch(struct kvm_vcpu *vcpu)
{
	struct vcpu_vmx *vmx = to_vmx(vcpu);
	unsigned long exit_qualification;
	bool has_error_code = false;
	u32 error_code = 0;
	u16 tss_selector;
	int reason, type, idt_v, idt_index;

	idt_v = (vmx->idt_vectoring_info & VECTORING_INFO_VALID_MASK);
	idt_index = (vmx->idt_vectoring_info & VECTORING_INFO_VECTOR_MASK);
	type = (vmx->idt_vectoring_info & VECTORING_INFO_TYPE_MASK);

	exit_qualification = vmcs_readl(EXIT_QUALIFICATION);

	reason = (u32)exit_qualification >> 30;
	if (reason == TASK_SWITCH_GATE && idt_v) {
		switch (type) {
		case INTR_TYPE_NMI_INTR:
			vcpu->arch.nmi_injected = false;
			vmx_set_nmi_mask(vcpu, true);
			break;
		case INTR_TYPE_EXT_INTR:
		case INTR_TYPE_SOFT_INTR:
			kvm_clear_interrupt_queue(vcpu);
			break;
		case INTR_TYPE_HARD_EXCEPTION:
			if (vmx->idt_vectoring_info &
			    VECTORING_INFO_DELIVER_CODE_MASK) {
				has_error_code = true;
				error_code =
					vmcs_read32(IDT_VECTORING_ERROR_CODE);
			}
			/* fall through */
		case INTR_TYPE_SOFT_EXCEPTION:
			kvm_clear_exception_queue(vcpu);
			break;
		default:
			break;
		}
	}
	tss_selector = exit_qualification;

	if (!idt_v || (type != INTR_TYPE_HARD_EXCEPTION &&
		       type != INTR_TYPE_EXT_INTR &&
		       type != INTR_TYPE_NMI_INTR))
		skip_emulated_instruction(vcpu);

	if (kvm_task_switch(vcpu, tss_selector,
			    type == INTR_TYPE_SOFT_INTR ? idt_index : -1, reason,
			    has_error_code, error_code) == EMULATE_FAIL) {
		vcpu->run->exit_reason = KVM_EXIT_INTERNAL_ERROR;
		vcpu->run->internal.suberror = KVM_INTERNAL_ERROR_EMULATION;
		vcpu->run->internal.ndata = 0;
		return 0;
	}

	/* clear all local breakpoint enable flags */
	vmcs_writel(GUEST_DR7, vmcs_readl(GUEST_DR7) & ~55);

	/*
	 * TODO: What about debug traps on tss switch?
	 *       Are we supposed to inject them and update dr6?
	 */

	return 1;
}

static int handle_ept_violation(struct kvm_vcpu *vcpu)
{
	unsigned long exit_qualification;
	gpa_t gpa;
	u32 error_code;
	int gla_validity;

	exit_qualification = vmcs_readl(EXIT_QUALIFICATION);

	if (exit_qualification & (1 << 6)) {
		printk(KERN_ERR "EPT: GPA exceeds GAW!\n");
		return -EINVAL;
	}

	gla_validity = (exit_qualification >> 7) & 0x3;
	if (gla_validity != 0x3 && gla_validity != 0x1 && gla_validity != 0) {
		printk(KERN_ERR "EPT: Handling EPT violation failed!\n");
		printk(KERN_ERR "EPT: GPA: 0x%lx, GVA: 0x%lx\n",
			(long unsigned int)vmcs_read64(GUEST_PHYSICAL_ADDRESS),
			vmcs_readl(GUEST_LINEAR_ADDRESS));
		printk(KERN_ERR "EPT: Exit qualification is 0x%lx\n",
			(long unsigned int)exit_qualification);
		vcpu->run->exit_reason = KVM_EXIT_UNKNOWN;
		vcpu->run->hw.hardware_exit_reason = EXIT_REASON_EPT_VIOLATION;
		return 0;
	}

	gpa = vmcs_read64(GUEST_PHYSICAL_ADDRESS);
	trace_kvm_page_fault(gpa, exit_qualification);

	/* It is a write fault? */
	error_code = exit_qualification & (1U << 1);
	/* ept page table is present? */
	error_code |= (exit_qualification >> 3) & 0x1;

	return kvm_mmu_page_fault(vcpu, gpa, error_code, NULL, 0);
}

static u64 ept_rsvd_mask(u64 spte, int level)
{
	int i;
	u64 mask = 0;

	for (i = 51; i > boot_cpu_data.x86_phys_bits; i--)
		mask |= (1ULL << i);

	if (level > 2)
		/* bits 7:3 reserved */
		mask |= 0xf8;
	else if (level == 2) {
		if (spte & (1ULL << 7))
			/* 2MB ref, bits 20:12 reserved */
			mask |= 0x1ff000;
		else
			/* bits 6:3 reserved */
			mask |= 0x78;
	}

	return mask;
}

static void ept_misconfig_inspect_spte(struct kvm_vcpu *vcpu, u64 spte,
				       int level)
{
	printk(KERN_ERR "%s: spte 0x%llx level %d\n", __func__, spte, level);

	/* 010b (write-only) */
	WARN_ON((spte & 0x7) == 0x2);

	/* 110b (write/execute) */
	WARN_ON((spte & 0x7) == 0x6);

	/* 100b (execute-only) and value not supported by logical processor */
	if (!cpu_has_vmx_ept_execute_only())
		WARN_ON((spte & 0x7) == 0x4);

	/* not 000b */
	if ((spte & 0x7)) {
		u64 rsvd_bits = spte & ept_rsvd_mask(spte, level);

		if (rsvd_bits != 0) {
			printk(KERN_ERR "%s: rsvd_bits = 0x%llx\n",
					 __func__, rsvd_bits);
			WARN_ON(1);
		}

		if (level == 1 || (level == 2 && (spte & (1ULL << 7)))) {
			u64 ept_mem_type = (spte & 0x38) >> 3;

			if (ept_mem_type == 2 || ept_mem_type == 3 ||
			    ept_mem_type == 7) {
				printk(KERN_ERR "%s: ept_mem_type=0x%llx\n",
						__func__, ept_mem_type);
				WARN_ON(1);
			}
		}
	}
}

static int handle_ept_misconfig(struct kvm_vcpu *vcpu)
{
	u64 sptes[4];
	int nr_sptes, i, ret;
	gpa_t gpa;

	gpa = vmcs_read64(GUEST_PHYSICAL_ADDRESS);

	ret = handle_mmio_page_fault_common(vcpu, gpa, true);
	if (likely(ret == 1))
		return x86_emulate_instruction(vcpu, gpa, 0, NULL, 0) ==
					      EMULATE_DONE;
	if (unlikely(!ret))
		return 1;

	/* It is the real ept misconfig */
	printk(KERN_ERR "EPT: Misconfiguration.\n");
	printk(KERN_ERR "EPT: GPA: 0x%llx\n", gpa);

	nr_sptes = kvm_mmu_get_spte_hierarchy(vcpu, gpa, sptes);

	for (i = PT64_ROOT_LEVEL; i > PT64_ROOT_LEVEL - nr_sptes; --i)
		ept_misconfig_inspect_spte(vcpu, sptes[i-1], i);

	vcpu->run->exit_reason = KVM_EXIT_UNKNOWN;
	vcpu->run->hw.hardware_exit_reason = EXIT_REASON_EPT_MISCONFIG;

	return 0;
}

static int handle_nmi_window(struct kvm_vcpu *vcpu)
{
	u32 cpu_based_vm_exec_control;

	/* clear pending NMI */
	cpu_based_vm_exec_control = vmcs_read32(CPU_BASED_VM_EXEC_CONTROL);
	cpu_based_vm_exec_control &= ~CPU_BASED_VIRTUAL_NMI_PENDING;
	vmcs_write32(CPU_BASED_VM_EXEC_CONTROL, cpu_based_vm_exec_control);
	++vcpu->stat.nmi_window_exits;
	kvm_make_request(KVM_REQ_EVENT, vcpu);

	return 1;
}

static int handle_invalid_guest_state(struct kvm_vcpu *vcpu)
{
	struct vcpu_vmx *vmx = to_vmx(vcpu);
	enum emulation_result err = EMULATE_DONE;
	int ret = 1;
	u32 cpu_exec_ctrl;
	bool intr_window_requested;
	unsigned count = 130;

	cpu_exec_ctrl = vmcs_read32(CPU_BASED_VM_EXEC_CONTROL);
	intr_window_requested = cpu_exec_ctrl & CPU_BASED_VIRTUAL_INTR_PENDING;

	while (!guest_state_valid(vcpu) && count-- != 0) {
		if (intr_window_requested && vmx_interrupt_allowed(vcpu))
			return handle_interrupt_window(&vmx->vcpu);

		if (test_bit(KVM_REQ_EVENT, &vcpu->requests))
			return 1;

		err = emulate_instruction(vcpu, 0);

		if (err == EMULATE_DO_MMIO) {
			ret = 0;
			goto out;
		}

		if (err != EMULATE_DONE) {
			vcpu->run->exit_reason = KVM_EXIT_INTERNAL_ERROR;
			vcpu->run->internal.suberror = KVM_INTERNAL_ERROR_EMULATION;
			vcpu->run->internal.ndata = 0;
			return 0;
		}

		if (signal_pending(current))
			goto out;
		if (need_resched())
			schedule();
	}

	vmx->emulation_required = !guest_state_valid(vcpu);
out:
	return ret;
}

/*
 * Indicate a busy-waiting vcpu in spinlock. We do not enable the PAUSE
 * exiting, so only get here on cpu with PAUSE-Loop-Exiting.
 */
static int handle_pause(struct kvm_vcpu *vcpu)
{
	skip_emulated_instruction(vcpu);
	kvm_vcpu_on_spin(vcpu);

	return 1;
}

static int handle_invalid_op(struct kvm_vcpu *vcpu)
{
	kvm_queue_exception(vcpu, UD_VECTOR);
	return 1;
}

/*
 * To run an L2 guest, we need a vmcs02 based on the L1-specified vmcs12.
 * We could reuse a single VMCS for all the L2 guests, but we also want the
 * option to allocate a separate vmcs02 for each separate loaded vmcs12 - this
 * allows keeping them loaded on the processor, and in the future will allow
 * optimizations where prepare_vmcs02 doesn't need to set all the fields on
 * every entry if they never change.
 * So we keep, in vmx->nested.vmcs02_pool, a cache of size VMCS02_POOL_SIZE
 * (>=0) with a vmcs02 for each recently loaded vmcs12s, most recent first.
 *
 * The following functions allocate and free a vmcs02 in this pool.
 */

/* Get a VMCS from the pool to use as vmcs02 for the current vmcs12. */
static struct loaded_vmcs *nested_get_current_vmcs02(struct vcpu_vmx *vmx)
{
	struct vmcs02_list *item;
	list_for_each_entry(item, &vmx->nested.vmcs02_pool, list)
		if (item->vmptr == vmx->nested.current_vmptr) {
			list_move(&item->list, &vmx->nested.vmcs02_pool);
			return &item->vmcs02;
		}

	if (vmx->nested.vmcs02_num >= max(VMCS02_POOL_SIZE, 1)) {
		/* Recycle the least recently used VMCS. */
		item = list_entry(vmx->nested.vmcs02_pool.prev,
			struct vmcs02_list, list);
		item->vmptr = vmx->nested.current_vmptr;
		list_move(&item->list, &vmx->nested.vmcs02_pool);
		return &item->vmcs02;
	}

	/* Create a new VMCS */
	item = (struct vmcs02_list *)
		kmalloc(sizeof(struct vmcs02_list), GFP_KERNEL);
	if (!item)
		return NULL;
	item->vmcs02.vmcs = alloc_vmcs();
	if (!item->vmcs02.vmcs) {
		kfree(item);
		return NULL;
	}
	loaded_vmcs_init(&item->vmcs02);
	item->vmptr = vmx->nested.current_vmptr;
	list_add(&(item->list), &(vmx->nested.vmcs02_pool));
	vmx->nested.vmcs02_num++;
	return &item->vmcs02;
}

/* Free and remove from pool a vmcs02 saved for a vmcs12 (if there is one) */
static void nested_free_vmcs02(struct vcpu_vmx *vmx, gpa_t vmptr)
{
	struct vmcs02_list *item;
	list_for_each_entry(item, &vmx->nested.vmcs02_pool, list)
		if (item->vmptr == vmptr) {
			free_loaded_vmcs(&item->vmcs02);
			list_del(&item->list);
			kfree(item);
			vmx->nested.vmcs02_num--;
			return;
		}
}

/*
 * Free all VMCSs saved for this vcpu, except the one pointed by
 * vmx->loaded_vmcs. These include the VMCSs in vmcs02_pool (except the one
 * currently used, if running L2), and vmcs01 when running L2.
 */
static void nested_free_all_saved_vmcss(struct vcpu_vmx *vmx)
{
	struct vmcs02_list *item, *n;
	list_for_each_entry_safe(item, n, &vmx->nested.vmcs02_pool, list) {
		if (vmx->loaded_vmcs != &item->vmcs02)
			free_loaded_vmcs(&item->vmcs02);
		list_del(&item->list);
		kfree(item);
	}
	vmx->nested.vmcs02_num = 0;

	if (vmx->loaded_vmcs != &vmx->vmcs01)
		free_loaded_vmcs(&vmx->vmcs01);
}

/*
 * Emulate the VMXON instruction.
 * Currently, we just remember that VMX is active, and do not save or even
 * inspect the argument to VMXON (the so-called "VMXON pointer") because we
 * do not currently need to store anything in that guest-allocated memory
 * region. Consequently, VMCLEAR and VMPTRLD also do not verify that the their
 * argument is different from the VMXON pointer (which the spec says they do).
 */
static int handle_vmon(struct kvm_vcpu *vcpu)
{
	struct kvm_segment cs;
	struct vcpu_vmx *vmx = to_vmx(vcpu);

	/* The Intel VMX Instruction Reference lists a bunch of bits that
	 * are prerequisite to running VMXON, most notably cr4.VMXE must be
	 * set to 1 (see vmx_set_cr4() for when we allow the guest to set this).
	 * Otherwise, we should fail with #UD. We test these now:
	 */
	if (!kvm_read_cr4_bits(vcpu, X86_CR4_VMXE) ||
	    !kvm_read_cr0_bits(vcpu, X86_CR0_PE) ||
	    (vmx_get_rflags(vcpu) & X86_EFLAGS_VM)) {
		kvm_queue_exception(vcpu, UD_VECTOR);
		return 1;
	}

	vmx_get_segment(vcpu, &cs, VCPU_SREG_CS);
	if (is_long_mode(vcpu) && !cs.l) {
		kvm_queue_exception(vcpu, UD_VECTOR);
		return 1;
	}

	if (vmx_get_cpl(vcpu)) {
		kvm_inject_gp(vcpu, 0);
		return 1;
	}

	INIT_LIST_HEAD(&(vmx->nested.vmcs02_pool));
	vmx->nested.vmcs02_num = 0;

	vmx->nested.vmxon = true;

	skip_emulated_instruction(vcpu);
	return 1;
}

/*
 * Intel's VMX Instruction Reference specifies a common set of prerequisites
 * for running VMX instructions (except VMXON, whose prerequisites are
 * slightly different). It also specifies what exception to inject otherwise.
 */
static int nested_vmx_check_permission(struct kvm_vcpu *vcpu)
{
	struct kvm_segment cs;
	struct vcpu_vmx *vmx = to_vmx(vcpu);

	if (!vmx->nested.vmxon) {
		kvm_queue_exception(vcpu, UD_VECTOR);
		return 0;
	}

	vmx_get_segment(vcpu, &cs, VCPU_SREG_CS);
	if ((vmx_get_rflags(vcpu) & X86_EFLAGS_VM) ||
	    (is_long_mode(vcpu) && !cs.l)) {
		kvm_queue_exception(vcpu, UD_VECTOR);
		return 0;
	}

	if (vmx_get_cpl(vcpu)) {
		kvm_inject_gp(vcpu, 0);
		return 0;
	}

	return 1;
}

/*
 * Free whatever needs to be freed from vmx->nested when L1 goes down, or
 * just stops using VMX.
 */
static void free_nested(struct vcpu_vmx *vmx)
{
	if (!vmx->nested.vmxon)
		return;
	vmx->nested.vmxon = false;
	if (vmx->nested.current_vmptr != -1ull) {
		kunmap(vmx->nested.current_vmcs12_page);
		nested_release_page(vmx->nested.current_vmcs12_page);
		vmx->nested.current_vmptr = -1ull;
		vmx->nested.current_vmcs12 = NULL;
	}
	/* Unpin physical memory we referred to in current vmcs02 */
	if (vmx->nested.apic_access_page) {
		nested_release_page(vmx->nested.apic_access_page);
		vmx->nested.apic_access_page = 0;
	}

	nested_free_all_saved_vmcss(vmx);
}

/* Emulate the VMXOFF instruction */
static int handle_vmoff(struct kvm_vcpu *vcpu)
{
	if (!nested_vmx_check_permission(vcpu))
		return 1;
	free_nested(to_vmx(vcpu));
	skip_emulated_instruction(vcpu);
	return 1;
}

/*
 * Decode the memory-address operand of a vmx instruction, as recorded on an
 * exit caused by such an instruction (run by a guest hypervisor).
 * On success, returns 0. When the operand is invalid, returns 1 and throws
 * #UD or #GP.
 */
static int get_vmx_mem_address(struct kvm_vcpu *vcpu,
				 unsigned long exit_qualification,
				 u32 vmx_instruction_info, gva_t *ret)
{
	/*
	 * According to Vol. 3B, "Information for VM Exits Due to Instruction
	 * Execution", on an exit, vmx_instruction_info holds most of the
	 * addressing components of the operand. Only the displacement part
	 * is put in exit_qualification (see 3B, "Basic VM-Exit Information").
	 * For how an actual address is calculated from all these components,
	 * refer to Vol. 1, "Operand Addressing".
	 */
	int  scaling = vmx_instruction_info & 3;
	int  addr_size = (vmx_instruction_info >> 7) & 7;
	bool is_reg = vmx_instruction_info & (1u << 10);
	int  seg_reg = (vmx_instruction_info >> 15) & 7;
	int  index_reg = (vmx_instruction_info >> 18) & 0xf;
	bool index_is_valid = !(vmx_instruction_info & (1u << 22));
	int  base_reg       = (vmx_instruction_info >> 23) & 0xf;
	bool base_is_valid  = !(vmx_instruction_info & (1u << 27));

	if (is_reg) {
		kvm_queue_exception(vcpu, UD_VECTOR);
		return 1;
	}

	/* Addr = segment_base + offset */
	/* offset = base + [index * scale] + displacement */
	*ret = vmx_get_segment_base(vcpu, seg_reg);
	if (base_is_valid)
		*ret += kvm_register_read(vcpu, base_reg);
	if (index_is_valid)
		*ret += kvm_register_read(vcpu, index_reg)<<scaling;
	*ret += exit_qualification; /* holds the displacement */

	if (addr_size == 1) /* 32 bit */
		*ret &= 0xffffffff;

	/*
	 * TODO: throw #GP (and return 1) in various cases that the VM*
	 * instructions require it - e.g., offset beyond segment limit,
	 * unusable or unreadable/unwritable segment, non-canonical 64-bit
	 * address, and so on. Currently these are not checked.
	 */
	return 0;
}

/*
 * The following 3 functions, nested_vmx_succeed()/failValid()/failInvalid(),
 * set the success or error code of an emulated VMX instruction, as specified
 * by Vol 2B, VMX Instruction Reference, "Conventions".
 */
static void nested_vmx_succeed(struct kvm_vcpu *vcpu)
{
	vmx_set_rflags(vcpu, vmx_get_rflags(vcpu)
			& ~(X86_EFLAGS_CF | X86_EFLAGS_PF | X86_EFLAGS_AF |
			    X86_EFLAGS_ZF | X86_EFLAGS_SF | X86_EFLAGS_OF));
}

static void nested_vmx_failInvalid(struct kvm_vcpu *vcpu)
{
	vmx_set_rflags(vcpu, (vmx_get_rflags(vcpu)
			& ~(X86_EFLAGS_PF | X86_EFLAGS_AF | X86_EFLAGS_ZF |
			    X86_EFLAGS_SF | X86_EFLAGS_OF))
			| X86_EFLAGS_CF);
}

static void nested_vmx_failValid(struct kvm_vcpu *vcpu,
					u32 vm_instruction_error)
{
	if (to_vmx(vcpu)->nested.current_vmptr == -1ull) {
		/*
		 * failValid writes the error number to the current VMCS, which
		 * can't be done there isn't a current VMCS.
		 */
		nested_vmx_failInvalid(vcpu);
		return;
	}
	vmx_set_rflags(vcpu, (vmx_get_rflags(vcpu)
			& ~(X86_EFLAGS_CF | X86_EFLAGS_PF | X86_EFLAGS_AF |
			    X86_EFLAGS_SF | X86_EFLAGS_OF))
			| X86_EFLAGS_ZF);
	get_vmcs12(vcpu)->vm_instruction_error = vm_instruction_error;
}

/* Emulate the VMCLEAR instruction */
static int handle_vmclear(struct kvm_vcpu *vcpu)
{
	struct vcpu_vmx *vmx = to_vmx(vcpu);
	gva_t gva;
	gpa_t vmptr;
	struct vmcs12 *vmcs12;
	struct page *page;
	struct x86_exception e;

	if (!nested_vmx_check_permission(vcpu))
		return 1;

	if (get_vmx_mem_address(vcpu, vmcs_readl(EXIT_QUALIFICATION),
			vmcs_read32(VMX_INSTRUCTION_INFO), &gva))
		return 1;

	if (kvm_read_guest_virt(&vcpu->arch.emulate_ctxt, gva, &vmptr,
				sizeof(vmptr), &e)) {
		kvm_inject_page_fault(vcpu, &e);
		return 1;
	}

	if (!IS_ALIGNED(vmptr, PAGE_SIZE)) {
		nested_vmx_failValid(vcpu, VMXERR_VMCLEAR_INVALID_ADDRESS);
		skip_emulated_instruction(vcpu);
		return 1;
	}

	if (vmptr == vmx->nested.current_vmptr) {
		kunmap(vmx->nested.current_vmcs12_page);
		nested_release_page(vmx->nested.current_vmcs12_page);
		vmx->nested.current_vmptr = -1ull;
		vmx->nested.current_vmcs12 = NULL;
	}

	page = nested_get_page(vcpu, vmptr);
	if (page == NULL) {
		/*
		 * For accurate processor emulation, VMCLEAR beyond available
		 * physical memory should do nothing at all. However, it is
		 * possible that a nested vmx bug, not a guest hypervisor bug,
		 * resulted in this case, so let's shut down before doing any
		 * more damage:
		 */
		kvm_make_request(KVM_REQ_TRIPLE_FAULT, vcpu);
		return 1;
	}
	vmcs12 = kmap(page);
	vmcs12->launch_state = 0;
	kunmap(page);
	nested_release_page(page);

	nested_free_vmcs02(vmx, vmptr);

	skip_emulated_instruction(vcpu);
	nested_vmx_succeed(vcpu);
	return 1;
}

static int nested_vmx_run(struct kvm_vcpu *vcpu, bool launch);

/* Emulate the VMLAUNCH instruction */
static int handle_vmlaunch(struct kvm_vcpu *vcpu)
{
	return nested_vmx_run(vcpu, true);
}

/* Emulate the VMRESUME instruction */
static int handle_vmresume(struct kvm_vcpu *vcpu)
{

	return nested_vmx_run(vcpu, false);
}

enum vmcs_field_type {
	VMCS_FIELD_TYPE_U16 = 0,
	VMCS_FIELD_TYPE_U64 = 1,
	VMCS_FIELD_TYPE_U32 = 2,
	VMCS_FIELD_TYPE_NATURAL_WIDTH = 3
};

static inline int vmcs_field_type(unsigned long field)
{
	if (0x1 & field)	/* the *_HIGH fields are all 32 bit */
		return VMCS_FIELD_TYPE_U32;
	return (field >> 13) & 0x3 ;
}

static inline int vmcs_field_readonly(unsigned long field)
{
	return (((field >> 10) & 0x3) == 1);
}

/*
 * Read a vmcs12 field. Since these can have varying lengths and we return
 * one type, we chose the biggest type (u64) and zero-extend the return value
 * to that size. Note that the caller, handle_vmread, might need to use only
 * some of the bits we return here (e.g., on 32-bit guests, only 32 bits of
 * 64-bit fields are to be returned).
 */
static inline bool vmcs12_read_any(struct kvm_vcpu *vcpu,
					unsigned long field, u64 *ret)
{
	short offset = vmcs_field_to_offset(field);
	char *p;

	if (offset < 0)
		return 0;

	p = ((char *)(get_vmcs12(vcpu))) + offset;

	switch (vmcs_field_type(field)) {
	case VMCS_FIELD_TYPE_NATURAL_WIDTH:
		*ret = *((natural_width *)p);
		return 1;
	case VMCS_FIELD_TYPE_U16:
		*ret = *((u16 *)p);
		return 1;
	case VMCS_FIELD_TYPE_U32:
		*ret = *((u32 *)p);
		return 1;
	case VMCS_FIELD_TYPE_U64:
		*ret = *((u64 *)p);
		return 1;
	default:
		return 0; /* can never happen. */
	}
}

/*
 * VMX instructions which assume a current vmcs12 (i.e., that VMPTRLD was
 * used before) all generate the same failure when it is missing.
 */
static int nested_vmx_check_vmcs12(struct kvm_vcpu *vcpu)
{
	struct vcpu_vmx *vmx = to_vmx(vcpu);
	if (vmx->nested.current_vmptr == -1ull) {
		nested_vmx_failInvalid(vcpu);
		skip_emulated_instruction(vcpu);
		return 0;
	}
	return 1;
}

static int handle_vmread(struct kvm_vcpu *vcpu)
{
	unsigned long field;
	u64 field_value;
	unsigned long exit_qualification = vmcs_readl(EXIT_QUALIFICATION);
	u32 vmx_instruction_info = vmcs_read32(VMX_INSTRUCTION_INFO);
	gva_t gva = 0;

	if (!nested_vmx_check_permission(vcpu) ||
	    !nested_vmx_check_vmcs12(vcpu))
		return 1;

	/* Decode instruction info and find the field to read */
	field = kvm_register_read(vcpu, (((vmx_instruction_info) >> 28) & 0xf));
	/* Read the field, zero-extended to a u64 field_value */
	if (!vmcs12_read_any(vcpu, field, &field_value)) {
		nested_vmx_failValid(vcpu, VMXERR_UNSUPPORTED_VMCS_COMPONENT);
		skip_emulated_instruction(vcpu);
		return 1;
	}
	/*
	 * Now copy part of this value to register or memory, as requested.
	 * Note that the number of bits actually copied is 32 or 64 depending
	 * on the guest's mode (32 or 64 bit), not on the given field's length.
	 */
	if (vmx_instruction_info & (1u << 10)) {
		kvm_register_write(vcpu, (((vmx_instruction_info) >> 3) & 0xf),
			field_value);
	} else {
		if (get_vmx_mem_address(vcpu, exit_qualification,
				vmx_instruction_info, &gva))
			return 1;
		/* _system ok, as nested_vmx_check_permission verified cpl=0 */
		kvm_write_guest_virt_system(&vcpu->arch.emulate_ctxt, gva,
			     &field_value, (is_long_mode(vcpu) ? 8 : 4), NULL);
	}

	nested_vmx_succeed(vcpu);
	skip_emulated_instruction(vcpu);
	return 1;
}


static int handle_vmwrite(struct kvm_vcpu *vcpu)
{
	unsigned long field;
	gva_t gva;
	unsigned long exit_qualification = vmcs_readl(EXIT_QUALIFICATION);
	u32 vmx_instruction_info = vmcs_read32(VMX_INSTRUCTION_INFO);
	char *p;
	short offset;
	/* The value to write might be 32 or 64 bits, depending on L1's long
	 * mode, and eventually we need to write that into a field of several
	 * possible lengths. The code below first zero-extends the value to 64
	 * bit (field_value), and then copies only the approriate number of
	 * bits into the vmcs12 field.
	 */
	u64 field_value = 0;
	struct x86_exception e;

	if (!nested_vmx_check_permission(vcpu) ||
	    !nested_vmx_check_vmcs12(vcpu))
		return 1;

	if (vmx_instruction_info & (1u << 10))
		field_value = kvm_register_read(vcpu,
			(((vmx_instruction_info) >> 3) & 0xf));
	else {
		if (get_vmx_mem_address(vcpu, exit_qualification,
				vmx_instruction_info, &gva))
			return 1;
		if (kvm_read_guest_virt(&vcpu->arch.emulate_ctxt, gva,
			   &field_value, (is_long_mode(vcpu) ? 8 : 4), &e)) {
			kvm_inject_page_fault(vcpu, &e);
			return 1;
		}
	}


	field = kvm_register_read(vcpu, (((vmx_instruction_info) >> 28) & 0xf));
	if (vmcs_field_readonly(field)) {
		nested_vmx_failValid(vcpu,
			VMXERR_VMWRITE_READ_ONLY_VMCS_COMPONENT);
		skip_emulated_instruction(vcpu);
		return 1;
	}

	offset = vmcs_field_to_offset(field);
	if (offset < 0) {
		nested_vmx_failValid(vcpu, VMXERR_UNSUPPORTED_VMCS_COMPONENT);
		skip_emulated_instruction(vcpu);
		return 1;
	}
	p = ((char *) get_vmcs12(vcpu)) + offset;

	switch (vmcs_field_type(field)) {
	case VMCS_FIELD_TYPE_U16:
		*(u16 *)p = field_value;
		break;
	case VMCS_FIELD_TYPE_U32:
		*(u32 *)p = field_value;
		break;
	case VMCS_FIELD_TYPE_U64:
		*(u64 *)p = field_value;
		break;
	case VMCS_FIELD_TYPE_NATURAL_WIDTH:
		*(natural_width *)p = field_value;
		break;
	default:
		nested_vmx_failValid(vcpu, VMXERR_UNSUPPORTED_VMCS_COMPONENT);
		skip_emulated_instruction(vcpu);
		return 1;
	}

	nested_vmx_succeed(vcpu);
	skip_emulated_instruction(vcpu);
	return 1;
}

/* Emulate the VMPTRLD instruction */
static int handle_vmptrld(struct kvm_vcpu *vcpu)
{
	struct vcpu_vmx *vmx = to_vmx(vcpu);
	gva_t gva;
	gpa_t vmptr;
	struct x86_exception e;

	if (!nested_vmx_check_permission(vcpu))
		return 1;

	if (get_vmx_mem_address(vcpu, vmcs_readl(EXIT_QUALIFICATION),
			vmcs_read32(VMX_INSTRUCTION_INFO), &gva))
		return 1;

	if (kvm_read_guest_virt(&vcpu->arch.emulate_ctxt, gva, &vmptr,
				sizeof(vmptr), &e)) {
		kvm_inject_page_fault(vcpu, &e);
		return 1;
	}

	if (!IS_ALIGNED(vmptr, PAGE_SIZE)) {
		nested_vmx_failValid(vcpu, VMXERR_VMPTRLD_INVALID_ADDRESS);
		skip_emulated_instruction(vcpu);
		return 1;
	}

	if (vmx->nested.current_vmptr != vmptr) {
		struct vmcs12 *new_vmcs12;
		struct page *page;
		page = nested_get_page(vcpu, vmptr);
		if (page == NULL) {
			nested_vmx_failInvalid(vcpu);
			skip_emulated_instruction(vcpu);
			return 1;
		}
		new_vmcs12 = kmap(page);
		if (new_vmcs12->revision_id != VMCS12_REVISION) {
			kunmap(page);
			nested_release_page_clean(page);
			nested_vmx_failValid(vcpu,
				VMXERR_VMPTRLD_INCORRECT_VMCS_REVISION_ID);
			skip_emulated_instruction(vcpu);
			return 1;
		}
		if (vmx->nested.current_vmptr != -1ull) {
			kunmap(vmx->nested.current_vmcs12_page);
			nested_release_page(vmx->nested.current_vmcs12_page);
		}

		vmx->nested.current_vmptr = vmptr;
		vmx->nested.current_vmcs12 = new_vmcs12;
		vmx->nested.current_vmcs12_page = page;
	}

	nested_vmx_succeed(vcpu);
	skip_emulated_instruction(vcpu);
	return 1;
}

/* Emulate the VMPTRST instruction */
static int handle_vmptrst(struct kvm_vcpu *vcpu)
{
	unsigned long exit_qualification = vmcs_readl(EXIT_QUALIFICATION);
	u32 vmx_instruction_info = vmcs_read32(VMX_INSTRUCTION_INFO);
	gva_t vmcs_gva;
	struct x86_exception e;

	if (!nested_vmx_check_permission(vcpu))
		return 1;

	if (get_vmx_mem_address(vcpu, exit_qualification,
			vmx_instruction_info, &vmcs_gva))
		return 1;
	/* ok to use *_system, as nested_vmx_check_permission verified cpl=0 */
	if (kvm_write_guest_virt_system(&vcpu->arch.emulate_ctxt, vmcs_gva,
				 (void *)&to_vmx(vcpu)->nested.current_vmptr,
				 sizeof(u64), &e)) {
		kvm_inject_page_fault(vcpu, &e);
		return 1;
	}
	nested_vmx_succeed(vcpu);
	skip_emulated_instruction(vcpu);
	return 1;
}

/*
 * The exit handlers return 1 if the exit was handled fully and guest execution
 * may resume.  Otherwise they set the kvm_run parameter to indicate what needs
 * to be done to userspace and return 0.
 */
static int (*const kvm_vmx_exit_handlers[])(struct kvm_vcpu *vcpu) = {
	[EXIT_REASON_EXCEPTION_NMI]           = handle_exception,
	[EXIT_REASON_EXTERNAL_INTERRUPT]      = handle_external_interrupt,
	[EXIT_REASON_TRIPLE_FAULT]            = handle_triple_fault,
	[EXIT_REASON_NMI_WINDOW]	      = handle_nmi_window,
	[EXIT_REASON_IO_INSTRUCTION]          = handle_io,
	[EXIT_REASON_CR_ACCESS]               = handle_cr,
	[EXIT_REASON_DR_ACCESS]               = handle_dr,
	[EXIT_REASON_CPUID]                   = handle_cpuid,
	[EXIT_REASON_MSR_READ]                = handle_rdmsr,
	[EXIT_REASON_MSR_WRITE]               = handle_wrmsr,
	[EXIT_REASON_PENDING_INTERRUPT]       = handle_interrupt_window,
	[EXIT_REASON_HLT]                     = handle_halt,
	[EXIT_REASON_INVD]		      = handle_invd,
	[EXIT_REASON_INVLPG]		      = handle_invlpg,
	[EXIT_REASON_RDPMC]                   = handle_rdpmc,
	[EXIT_REASON_VMCALL]                  = handle_vmcall,
	[EXIT_REASON_VMCLEAR]	              = handle_vmclear,
	[EXIT_REASON_VMLAUNCH]                = handle_vmlaunch,
	[EXIT_REASON_VMPTRLD]                 = handle_vmptrld,
	[EXIT_REASON_VMPTRST]                 = handle_vmptrst,
	[EXIT_REASON_VMREAD]                  = handle_vmread,
	[EXIT_REASON_VMRESUME]                = handle_vmresume,
	[EXIT_REASON_VMWRITE]                 = handle_vmwrite,
	[EXIT_REASON_VMOFF]                   = handle_vmoff,
	[EXIT_REASON_VMON]                    = handle_vmon,
	[EXIT_REASON_TPR_BELOW_THRESHOLD]     = handle_tpr_below_threshold,
	[EXIT_REASON_APIC_ACCESS]             = handle_apic_access,
	[EXIT_REASON_WBINVD]                  = handle_wbinvd,
	[EXIT_REASON_XSETBV]                  = handle_xsetbv,
	[EXIT_REASON_TASK_SWITCH]             = handle_task_switch,
	[EXIT_REASON_MCE_DURING_VMENTRY]      = handle_machine_check,
	[EXIT_REASON_EPT_VIOLATION]	      = handle_ept_violation,
	[EXIT_REASON_EPT_MISCONFIG]           = handle_ept_misconfig,
	[EXIT_REASON_PAUSE_INSTRUCTION]       = handle_pause,
	[EXIT_REASON_MWAIT_INSTRUCTION]	      = handle_invalid_op,
	[EXIT_REASON_MONITOR_INSTRUCTION]     = handle_invalid_op,
};

static const int kvm_vmx_max_exit_handlers =
	ARRAY_SIZE(kvm_vmx_exit_handlers);

/*
 * Return 1 if we should exit from L2 to L1 to handle an MSR access access,
 * rather than handle it ourselves in L0. I.e., check whether L1 expressed
 * disinterest in the current event (read or write a specific MSR) by using an
 * MSR bitmap. This may be the case even when L0 doesn't use MSR bitmaps.
 */
static bool nested_vmx_exit_handled_msr(struct kvm_vcpu *vcpu,
	struct vmcs12 *vmcs12, u32 exit_reason)
{
	u32 msr_index = vcpu->arch.regs[VCPU_REGS_RCX];
	gpa_t bitmap;

	if (!nested_cpu_has(get_vmcs12(vcpu), CPU_BASED_USE_MSR_BITMAPS))
		return 1;

	/*
	 * The MSR_BITMAP page is divided into four 1024-byte bitmaps,
	 * for the four combinations of read/write and low/high MSR numbers.
	 * First we need to figure out which of the four to use:
	 */
	bitmap = vmcs12->msr_bitmap;
	if (exit_reason == EXIT_REASON_MSR_WRITE)
		bitmap += 2048;
	if (msr_index >= 0xc0000000) {
		msr_index -= 0xc0000000;
		bitmap += 1024;
	}

	/* Then read the msr_index'th bit from this bitmap: */
	if (msr_index < 1024*8) {
		unsigned char b;
		kvm_read_guest(vcpu->kvm, bitmap + msr_index/8, &b, 1);
		return 1 & (b >> (msr_index & 7));
	} else
		return 1; /* let L1 handle the wrong parameter */
}

/*
 * Return 1 if we should exit from L2 to L1 to handle a CR access exit,
 * rather than handle it ourselves in L0. I.e., check if L1 wanted to
 * intercept (via guest_host_mask etc.) the current event.
 */
static bool nested_vmx_exit_handled_cr(struct kvm_vcpu *vcpu,
	struct vmcs12 *vmcs12)
{
	unsigned long exit_qualification = vmcs_readl(EXIT_QUALIFICATION);
	int cr = exit_qualification & 15;
	int reg = (exit_qualification >> 8) & 15;
	unsigned long val = kvm_register_read(vcpu, reg);

	switch ((exit_qualification >> 4) & 3) {
	case 0: /* mov to cr */
		switch (cr) {
		case 0:
			if (vmcs12->cr0_guest_host_mask &
			    (val ^ vmcs12->cr0_read_shadow))
				return 1;
			break;
		case 3:
			if ((vmcs12->cr3_target_count >= 1 &&
					vmcs12->cr3_target_value0 == val) ||
				(vmcs12->cr3_target_count >= 2 &&
					vmcs12->cr3_target_value1 == val) ||
				(vmcs12->cr3_target_count >= 3 &&
					vmcs12->cr3_target_value2 == val) ||
				(vmcs12->cr3_target_count >= 4 &&
					vmcs12->cr3_target_value3 == val))
				return 0;
			if (nested_cpu_has(vmcs12, CPU_BASED_CR3_LOAD_EXITING))
				return 1;
			break;
		case 4:
			if (vmcs12->cr4_guest_host_mask &
			    (vmcs12->cr4_read_shadow ^ val))
				return 1;
			break;
		case 8:
			if (nested_cpu_has(vmcs12, CPU_BASED_CR8_LOAD_EXITING))
				return 1;
			break;
		}
		break;
	case 2: /* clts */
		if ((vmcs12->cr0_guest_host_mask & X86_CR0_TS) &&
		    (vmcs12->cr0_read_shadow & X86_CR0_TS))
			return 1;
		break;
	case 1: /* mov from cr */
		switch (cr) {
		case 3:
			if (vmcs12->cpu_based_vm_exec_control &
			    CPU_BASED_CR3_STORE_EXITING)
				return 1;
			break;
		case 8:
			if (vmcs12->cpu_based_vm_exec_control &
			    CPU_BASED_CR8_STORE_EXITING)
				return 1;
			break;
		}
		break;
	case 3: /* lmsw */
		/*
		 * lmsw can change bits 1..3 of cr0, and only set bit 0 of
		 * cr0. Other attempted changes are ignored, with no exit.
		 */
		if (vmcs12->cr0_guest_host_mask & 0xe &
		    (val ^ vmcs12->cr0_read_shadow))
			return 1;
		if ((vmcs12->cr0_guest_host_mask & 0x1) &&
		    !(vmcs12->cr0_read_shadow & 0x1) &&
		    (val & 0x1))
			return 1;
		break;
	}
	return 0;
}

/*
 * Return 1 if we should exit from L2 to L1 to handle an exit, or 0 if we
 * should handle it ourselves in L0 (and then continue L2). Only call this
 * when in is_guest_mode (L2).
 */
static bool nested_vmx_exit_handled(struct kvm_vcpu *vcpu)
{
	u32 exit_reason = vmcs_read32(VM_EXIT_REASON);
	u32 intr_info = vmcs_read32(VM_EXIT_INTR_INFO);
	struct vcpu_vmx *vmx = to_vmx(vcpu);
	struct vmcs12 *vmcs12 = get_vmcs12(vcpu);

	if (vmx->nested.nested_run_pending)
		return 0;

	if (unlikely(vmx->fail)) {
		pr_info_ratelimited("%s failed vm entry %x\n", __func__,
				    vmcs_read32(VM_INSTRUCTION_ERROR));
		return 1;
	}

	switch (exit_reason) {
	case EXIT_REASON_EXCEPTION_NMI:
		if (!is_exception(intr_info))
			return 0;
		else if (is_page_fault(intr_info))
			return enable_ept;
		return vmcs12->exception_bitmap &
				(1u << (intr_info & INTR_INFO_VECTOR_MASK));
	case EXIT_REASON_EXTERNAL_INTERRUPT:
		return 0;
	case EXIT_REASON_TRIPLE_FAULT:
		return 1;
	case EXIT_REASON_PENDING_INTERRUPT:
	case EXIT_REASON_NMI_WINDOW:
		/*
		 * prepare_vmcs02() set the CPU_BASED_VIRTUAL_INTR_PENDING bit
		 * (aka Interrupt Window Exiting) only when L1 turned it on,
		 * so if we got a PENDING_INTERRUPT exit, this must be for L1.
		 * Same for NMI Window Exiting.
		 */
		return 1;
	case EXIT_REASON_TASK_SWITCH:
		return 1;
	case EXIT_REASON_CPUID:
		return 1;
	case EXIT_REASON_HLT:
		return nested_cpu_has(vmcs12, CPU_BASED_HLT_EXITING);
	case EXIT_REASON_INVD:
		return 1;
	case EXIT_REASON_INVLPG:
		return nested_cpu_has(vmcs12, CPU_BASED_INVLPG_EXITING);
	case EXIT_REASON_RDPMC:
		return nested_cpu_has(vmcs12, CPU_BASED_RDPMC_EXITING);
	case EXIT_REASON_RDTSC:
		return nested_cpu_has(vmcs12, CPU_BASED_RDTSC_EXITING);
	case EXIT_REASON_VMCALL: case EXIT_REASON_VMCLEAR:
	case EXIT_REASON_VMLAUNCH: case EXIT_REASON_VMPTRLD:
	case EXIT_REASON_VMPTRST: case EXIT_REASON_VMREAD:
	case EXIT_REASON_VMRESUME: case EXIT_REASON_VMWRITE:
	case EXIT_REASON_VMOFF: case EXIT_REASON_VMON:
		/*
		 * VMX instructions trap unconditionally. This allows L1 to
		 * emulate them for its L2 guest, i.e., allows 3-level nesting!
		 */
		return 1;
	case EXIT_REASON_CR_ACCESS:
		return nested_vmx_exit_handled_cr(vcpu, vmcs12);
	case EXIT_REASON_DR_ACCESS:
		return nested_cpu_has(vmcs12, CPU_BASED_MOV_DR_EXITING);
	case EXIT_REASON_IO_INSTRUCTION:
		/* TODO: support IO bitmaps */
		return 1;
	case EXIT_REASON_MSR_READ:
	case EXIT_REASON_MSR_WRITE:
		return nested_vmx_exit_handled_msr(vcpu, vmcs12, exit_reason);
	case EXIT_REASON_INVALID_STATE:
		return 1;
	case EXIT_REASON_MWAIT_INSTRUCTION:
		return nested_cpu_has(vmcs12, CPU_BASED_MWAIT_EXITING);
	case EXIT_REASON_MONITOR_INSTRUCTION:
		return nested_cpu_has(vmcs12, CPU_BASED_MONITOR_EXITING);
	case EXIT_REASON_PAUSE_INSTRUCTION:
		return nested_cpu_has(vmcs12, CPU_BASED_PAUSE_EXITING) ||
			nested_cpu_has2(vmcs12,
				SECONDARY_EXEC_PAUSE_LOOP_EXITING);
	case EXIT_REASON_MCE_DURING_VMENTRY:
		return 0;
	case EXIT_REASON_TPR_BELOW_THRESHOLD:
		return 1;
	case EXIT_REASON_APIC_ACCESS:
		return nested_cpu_has2(vmcs12,
			SECONDARY_EXEC_VIRTUALIZE_APIC_ACCESSES);
	case EXIT_REASON_EPT_VIOLATION:
	case EXIT_REASON_EPT_MISCONFIG:
		return 0;
	case EXIT_REASON_WBINVD:
		return nested_cpu_has2(vmcs12, SECONDARY_EXEC_WBINVD_EXITING);
	case EXIT_REASON_XSETBV:
		return 1;
	default:
		return 1;
	}
}

static void vmx_get_exit_info(struct kvm_vcpu *vcpu, u64 *info1, u64 *info2)
{
	*info1 = vmcs_readl(EXIT_QUALIFICATION);
	*info2 = vmcs_read32(VM_EXIT_INTR_INFO);
}

/*
 * The guest has exited.  See if we can fix it or if we need userspace
 * assistance.
 */
static int vmx_handle_exit(struct kvm_vcpu *vcpu)
{
	struct vcpu_vmx *vmx = to_vmx(vcpu);
	u32 exit_reason = vmx->exit_reason;
	u32 vectoring_info = vmx->idt_vectoring_info;

	/* If guest state is invalid, start emulating */
	if (vmx->emulation_required && emulate_invalid_guest_state)
		return handle_invalid_guest_state(vcpu);

	/*
	 * the KVM_REQ_EVENT optimization bit is only on for one entry, and if
	 * we did not inject a still-pending event to L1 now because of
	 * nested_run_pending, we need to re-enable this bit.
	 */
	if (vmx->nested.nested_run_pending)
		kvm_make_request(KVM_REQ_EVENT, vcpu);

	if (!is_guest_mode(vcpu) && (exit_reason == EXIT_REASON_VMLAUNCH ||
	    exit_reason == EXIT_REASON_VMRESUME))
		vmx->nested.nested_run_pending = 1;
	else
		vmx->nested.nested_run_pending = 0;

	if (is_guest_mode(vcpu) && nested_vmx_exit_handled(vcpu)) {
		nested_vmx_vmexit(vcpu);
		return 1;
	}

	if (exit_reason & VMX_EXIT_REASONS_FAILED_VMENTRY) {
		vcpu->run->exit_reason = KVM_EXIT_FAIL_ENTRY;
		vcpu->run->fail_entry.hardware_entry_failure_reason
			= exit_reason;
		return 0;
	}

	if (unlikely(vmx->fail)) {
		vcpu->run->exit_reason = KVM_EXIT_FAIL_ENTRY;
		vcpu->run->fail_entry.hardware_entry_failure_reason
			= vmcs_read32(VM_INSTRUCTION_ERROR);
		return 0;
	}

	if ((vectoring_info & VECTORING_INFO_VALID_MASK) &&
			(exit_reason != EXIT_REASON_EXCEPTION_NMI &&
			exit_reason != EXIT_REASON_EPT_VIOLATION &&
			exit_reason != EXIT_REASON_TASK_SWITCH))
		printk(KERN_WARNING "%s: unexpected, valid vectoring info "
		       "(0x%x) and exit reason is 0x%x\n",
		       __func__, vectoring_info, exit_reason);

	if (unlikely(!cpu_has_virtual_nmis() && vmx->soft_vnmi_blocked &&
	    !(is_guest_mode(vcpu) && nested_cpu_has_virtual_nmis(
	                                get_vmcs12(vcpu), vcpu)))) {
		if (vmx_interrupt_allowed(vcpu)) {
			vmx->soft_vnmi_blocked = 0;
		} else if (vmx->vnmi_blocked_time > 1000000000LL &&
			   vcpu->arch.nmi_pending) {
			/*
			 * This CPU don't support us in finding the end of an
			 * NMI-blocked window if the guest runs with IRQs
			 * disabled. So we pull the trigger after 1 s of
			 * futile waiting, but inform the user about this.
			 */
			printk(KERN_WARNING "%s: Breaking out of NMI-blocked "
			       "state on VCPU %d after 1 s timeout\n",
			       __func__, vcpu->vcpu_id);
			vmx->soft_vnmi_blocked = 0;
		}
	}

	if (exit_reason < kvm_vmx_max_exit_handlers
	    && kvm_vmx_exit_handlers[exit_reason])
		return kvm_vmx_exit_handlers[exit_reason](vcpu);
	else {
		vcpu->run->exit_reason = KVM_EXIT_UNKNOWN;
		vcpu->run->hw.hardware_exit_reason = exit_reason;
	}
	return 0;
}

static void update_cr8_intercept(struct kvm_vcpu *vcpu, int tpr, int irr)
{
	if (irr == -1 || tpr < irr) {
		vmcs_write32(TPR_THRESHOLD, 0);
		return;
	}

	vmcs_write32(TPR_THRESHOLD, irr);
}

static void vmx_complete_atomic_exit(struct vcpu_vmx *vmx)
{
	u32 exit_intr_info;

	if (!(vmx->exit_reason == EXIT_REASON_MCE_DURING_VMENTRY
	      || vmx->exit_reason == EXIT_REASON_EXCEPTION_NMI))
		return;

	vmx->exit_intr_info = vmcs_read32(VM_EXIT_INTR_INFO);
	exit_intr_info = vmx->exit_intr_info;

	/* Handle machine checks before interrupts are enabled */
	if (is_machine_check(exit_intr_info))
		kvm_machine_check();

	/* We need to handle NMIs before interrupts are enabled */
	if ((exit_intr_info & INTR_INFO_INTR_TYPE_MASK) == INTR_TYPE_NMI_INTR &&
	    (exit_intr_info & INTR_INFO_VALID_MASK)) {
		kvm_before_handle_nmi(&vmx->vcpu);
		asm("int $2");
		kvm_after_handle_nmi(&vmx->vcpu);
	}
}

static void vmx_recover_nmi_blocking(struct vcpu_vmx *vmx)
{
	u32 exit_intr_info;
	bool unblock_nmi;
	u8 vector;
	bool idtv_info_valid;

	idtv_info_valid = vmx->idt_vectoring_info & VECTORING_INFO_VALID_MASK;

	if (cpu_has_virtual_nmis()) {
		if (vmx->nmi_known_unmasked)
			return;
		/*
		 * Can't use vmx->exit_intr_info since we're not sure what
		 * the exit reason is.
		 */
		exit_intr_info = vmcs_read32(VM_EXIT_INTR_INFO);
		unblock_nmi = (exit_intr_info & INTR_INFO_UNBLOCK_NMI) != 0;
		vector = exit_intr_info & INTR_INFO_VECTOR_MASK;
		/*
		 * SDM 3: 27.7.1.2 (September 2008)
		 * Re-set bit "block by NMI" before VM entry if vmexit caused by
		 * a guest IRET fault.
		 * SDM 3: 23.2.2 (September 2008)
		 * Bit 12 is undefined in any of the following cases:
		 *  If the VM exit sets the valid bit in the IDT-vectoring
		 *   information field.
		 *  If the VM exit is due to a double fault.
		 */
		if ((exit_intr_info & INTR_INFO_VALID_MASK) && unblock_nmi &&
		    vector != DF_VECTOR && !idtv_info_valid)
			vmcs_set_bits(GUEST_INTERRUPTIBILITY_INFO,
				      GUEST_INTR_STATE_NMI);
		else
			vmx->nmi_known_unmasked =
				!(vmcs_read32(GUEST_INTERRUPTIBILITY_INFO)
				  & GUEST_INTR_STATE_NMI);
	} else if (unlikely(vmx->soft_vnmi_blocked))
		vmx->vnmi_blocked_time +=
			ktime_to_ns(ktime_sub(ktime_get(), vmx->entry_time));
}

static void __vmx_complete_interrupts(struct vcpu_vmx *vmx,
				      u32 idt_vectoring_info,
				      int instr_len_field,
				      int error_code_field)
{
	u8 vector;
	int type;
	bool idtv_info_valid;

	idtv_info_valid = idt_vectoring_info & VECTORING_INFO_VALID_MASK;

	vmx->vcpu.arch.nmi_injected = false;
	kvm_clear_exception_queue(&vmx->vcpu);
	kvm_clear_interrupt_queue(&vmx->vcpu);

	if (!idtv_info_valid)
		return;

	kvm_make_request(KVM_REQ_EVENT, &vmx->vcpu);

	vector = idt_vectoring_info & VECTORING_INFO_VECTOR_MASK;
	type = idt_vectoring_info & VECTORING_INFO_TYPE_MASK;

	switch (type) {
	case INTR_TYPE_NMI_INTR:
		vmx->vcpu.arch.nmi_injected = true;
		/*
		 * SDM 3: 27.7.1.2 (September 2008)
		 * Clear bit "block by NMI" before VM entry if a NMI
		 * delivery faulted.
		 */
		vmx_set_nmi_mask(&vmx->vcpu, false);
		break;
	case INTR_TYPE_SOFT_EXCEPTION:
		vmx->vcpu.arch.event_exit_inst_len =
			vmcs_read32(instr_len_field);
		/* fall through */
	case INTR_TYPE_HARD_EXCEPTION:
		if (idt_vectoring_info & VECTORING_INFO_DELIVER_CODE_MASK) {
			u32 err = vmcs_read32(error_code_field);
			kvm_queue_exception_e(&vmx->vcpu, vector, err);
		} else
			kvm_queue_exception(&vmx->vcpu, vector);
		break;
	case INTR_TYPE_SOFT_INTR:
		vmx->vcpu.arch.event_exit_inst_len =
			vmcs_read32(instr_len_field);
		/* fall through */
	case INTR_TYPE_EXT_INTR:
		kvm_queue_interrupt(&vmx->vcpu, vector,
			type == INTR_TYPE_SOFT_INTR);
		break;
	default:
		break;
	}
}

static void vmx_complete_interrupts(struct vcpu_vmx *vmx)
{
	if (is_guest_mode(&vmx->vcpu))
		return;
	__vmx_complete_interrupts(vmx, vmx->idt_vectoring_info,
				  VM_EXIT_INSTRUCTION_LEN,
				  IDT_VECTORING_ERROR_CODE);
}

static void vmx_cancel_injection(struct kvm_vcpu *vcpu)
{
	if (is_guest_mode(vcpu))
		return;
	__vmx_complete_interrupts(to_vmx(vcpu),
				  vmcs_read32(VM_ENTRY_INTR_INFO_FIELD),
				  VM_ENTRY_INSTRUCTION_LEN,
				  VM_ENTRY_EXCEPTION_ERROR_CODE);

	vmcs_write32(VM_ENTRY_INTR_INFO_FIELD, 0);
}

static void atomic_switch_perf_msrs(struct vcpu_vmx *vmx)
{
	int i, nr_msrs;
	struct perf_guest_switch_msr *msrs;

	msrs = perf_guest_get_msrs(&nr_msrs);

	if (!msrs)
		return;

	for (i = 0; i < nr_msrs; i++)
		if (msrs[i].host == msrs[i].guest)
			clear_atomic_switch_msr(vmx, msrs[i].msr);
		else
			add_atomic_switch_msr(vmx, msrs[i].msr, msrs[i].guest,
					msrs[i].host);
}

static void __noclone vmx_vcpu_run(struct kvm_vcpu *vcpu)
{
	struct vcpu_vmx *vmx = to_vmx(vcpu);
	unsigned long debugctlmsr;

	if (is_guest_mode(vcpu) && !vmx->nested.nested_run_pending) {
		struct vmcs12 *vmcs12 = get_vmcs12(vcpu);
		if (vmcs12->idt_vectoring_info_field &
				VECTORING_INFO_VALID_MASK) {
			vmcs_write32(VM_ENTRY_INTR_INFO_FIELD,
				vmcs12->idt_vectoring_info_field);
			vmcs_write32(VM_ENTRY_INSTRUCTION_LEN,
				vmcs12->vm_exit_instruction_len);
			if (vmcs12->idt_vectoring_info_field &
					VECTORING_INFO_DELIVER_CODE_MASK)
				vmcs_write32(VM_ENTRY_EXCEPTION_ERROR_CODE,
					vmcs12->idt_vectoring_error_code);
		}
	}

	/* Record the guest's net vcpu time for enforced NMI injections. */
	if (unlikely(!cpu_has_virtual_nmis() && vmx->soft_vnmi_blocked))
		vmx->entry_time = ktime_get();

	/* Don't enter VMX if guest state is invalid, let the exit handler
	   start emulation until we arrive back to a valid state */
	if (vmx->emulation_required && emulate_invalid_guest_state)
		return;

	if (test_bit(VCPU_REGS_RSP, (unsigned long *)&vcpu->arch.regs_dirty))
		vmcs_writel(GUEST_RSP, vcpu->arch.regs[VCPU_REGS_RSP]);
	if (test_bit(VCPU_REGS_RIP, (unsigned long *)&vcpu->arch.regs_dirty))
		vmcs_writel(GUEST_RIP, vcpu->arch.regs[VCPU_REGS_RIP]);

	/* When single-stepping over STI and MOV SS, we must clear the
	 * corresponding interruptibility bits in the guest state. Otherwise
	 * vmentry fails as it then expects bit 14 (BS) in pending debug
	 * exceptions being set, but that's not correct for the guest debugging
	 * case. */
	if (vcpu->guest_debug & KVM_GUESTDBG_SINGLESTEP)
		vmx_set_interrupt_shadow(vcpu, 0);

	atomic_switch_perf_msrs(vmx);
	debugctlmsr = get_debugctlmsr();

	vmx->__launched = vmx->loaded_vmcs->launched;
	asm(
		/* Store host registers */
		"push %%" _ASM_DX "; push %%" _ASM_BP ";"
		"push %%" _ASM_CX " \n\t" /* placeholder for guest rcx */
		"push %%" _ASM_CX " \n\t"
		"cmp %%" _ASM_SP ", %c[host_rsp](%0) \n\t"
		"je 1f \n\t"
		"mov %%" _ASM_SP ", %c[host_rsp](%0) \n\t"
		__ex(ASM_VMX_VMWRITE_RSP_RDX) "\n\t"
		"1: \n\t"
		/* Reload cr2 if changed */
		"mov %c[cr2](%0), %%" _ASM_AX " \n\t"
		"mov %%cr2, %%" _ASM_DX " \n\t"
		"cmp %%" _ASM_AX ", %%" _ASM_DX " \n\t"
		"je 2f \n\t"
		"mov %%" _ASM_AX", %%cr2 \n\t"
		"2: \n\t"
		/* Check if vmlaunch of vmresume is needed */
		"cmpl $0, %c[launched](%0) \n\t"
		/* Load guest registers.  Don't clobber flags. */
		"mov %c[rax](%0), %%" _ASM_AX " \n\t"
		"mov %c[rbx](%0), %%" _ASM_BX " \n\t"
		"mov %c[rdx](%0), %%" _ASM_DX " \n\t"
		"mov %c[rsi](%0), %%" _ASM_SI " \n\t"
		"mov %c[rdi](%0), %%" _ASM_DI " \n\t"
		"mov %c[rbp](%0), %%" _ASM_BP " \n\t"
#ifdef CONFIG_X86_64
		"mov %c[r8](%0),  %%r8  \n\t"
		"mov %c[r9](%0),  %%r9  \n\t"
		"mov %c[r10](%0), %%r10 \n\t"
		"mov %c[r11](%0), %%r11 \n\t"
		"mov %c[r12](%0), %%r12 \n\t"
		"mov %c[r13](%0), %%r13 \n\t"
		"mov %c[r14](%0), %%r14 \n\t"
		"mov %c[r15](%0), %%r15 \n\t"
#endif
		"mov %c[rcx](%0), %%" _ASM_CX " \n\t" /* kills %0 (ecx) */

		/* Enter guest mode */
		"jne 1f \n\t"
		__ex(ASM_VMX_VMLAUNCH) "\n\t"
		"jmp 2f \n\t"
		"1: " __ex(ASM_VMX_VMRESUME) "\n\t"
		"2: "
		/* Save guest registers, load host registers, keep flags */
		"mov %0, %c[wordsize](%%" _ASM_SP ") \n\t"
		"pop %0 \n\t"
		"mov %%" _ASM_AX ", %c[rax](%0) \n\t"
		"mov %%" _ASM_BX ", %c[rbx](%0) \n\t"
		__ASM_SIZE(pop) " %c[rcx](%0) \n\t"
		"mov %%" _ASM_DX ", %c[rdx](%0) \n\t"
		"mov %%" _ASM_SI ", %c[rsi](%0) \n\t"
		"mov %%" _ASM_DI ", %c[rdi](%0) \n\t"
		"mov %%" _ASM_BP ", %c[rbp](%0) \n\t"
#ifdef CONFIG_X86_64
		"mov %%r8,  %c[r8](%0) \n\t"
		"mov %%r9,  %c[r9](%0) \n\t"
		"mov %%r10, %c[r10](%0) \n\t"
		"mov %%r11, %c[r11](%0) \n\t"
		"mov %%r12, %c[r12](%0) \n\t"
		"mov %%r13, %c[r13](%0) \n\t"
		"mov %%r14, %c[r14](%0) \n\t"
		"mov %%r15, %c[r15](%0) \n\t"
#endif
		"mov %%cr2, %%" _ASM_AX "   \n\t"
		"mov %%" _ASM_AX ", %c[cr2](%0) \n\t"

		"pop  %%" _ASM_BP "; pop  %%" _ASM_DX " \n\t"
		"setbe %c[fail](%0) \n\t"
		".pushsection .rodata \n\t"
		".global vmx_return \n\t"
		"vmx_return: " _ASM_PTR " 2b \n\t"
		".popsection"
	      : : "c"(vmx), "d"((unsigned long)HOST_RSP),
		[launched]"i"(offsetof(struct vcpu_vmx, __launched)),
		[fail]"i"(offsetof(struct vcpu_vmx, fail)),
		[host_rsp]"i"(offsetof(struct vcpu_vmx, host_rsp)),
		[rax]"i"(offsetof(struct vcpu_vmx, vcpu.arch.regs[VCPU_REGS_RAX])),
		[rbx]"i"(offsetof(struct vcpu_vmx, vcpu.arch.regs[VCPU_REGS_RBX])),
		[rcx]"i"(offsetof(struct vcpu_vmx, vcpu.arch.regs[VCPU_REGS_RCX])),
		[rdx]"i"(offsetof(struct vcpu_vmx, vcpu.arch.regs[VCPU_REGS_RDX])),
		[rsi]"i"(offsetof(struct vcpu_vmx, vcpu.arch.regs[VCPU_REGS_RSI])),
		[rdi]"i"(offsetof(struct vcpu_vmx, vcpu.arch.regs[VCPU_REGS_RDI])),
		[rbp]"i"(offsetof(struct vcpu_vmx, vcpu.arch.regs[VCPU_REGS_RBP])),
#ifdef CONFIG_X86_64
		[r8]"i"(offsetof(struct vcpu_vmx, vcpu.arch.regs[VCPU_REGS_R8])),
		[r9]"i"(offsetof(struct vcpu_vmx, vcpu.arch.regs[VCPU_REGS_R9])),
		[r10]"i"(offsetof(struct vcpu_vmx, vcpu.arch.regs[VCPU_REGS_R10])),
		[r11]"i"(offsetof(struct vcpu_vmx, vcpu.arch.regs[VCPU_REGS_R11])),
		[r12]"i"(offsetof(struct vcpu_vmx, vcpu.arch.regs[VCPU_REGS_R12])),
		[r13]"i"(offsetof(struct vcpu_vmx, vcpu.arch.regs[VCPU_REGS_R13])),
		[r14]"i"(offsetof(struct vcpu_vmx, vcpu.arch.regs[VCPU_REGS_R14])),
		[r15]"i"(offsetof(struct vcpu_vmx, vcpu.arch.regs[VCPU_REGS_R15])),
#endif
		[cr2]"i"(offsetof(struct vcpu_vmx, vcpu.arch.cr2)),
		[wordsize]"i"(sizeof(ulong))
	      : "cc", "memory"
#ifdef CONFIG_X86_64
		, "rax", "rbx", "rdi", "rsi"
		, "r8", "r9", "r10", "r11", "r12", "r13", "r14", "r15"
#else
		, "eax", "ebx", "edi", "esi"
#endif
	      );

<<<<<<< HEAD
=======
	/* MSR_IA32_DEBUGCTLMSR is zeroed on vmexit. Restore it if needed */
	if (debugctlmsr)
		update_debugctlmsr(debugctlmsr);

>>>>>>> 4a8e43fe
#ifndef CONFIG_X86_64
	/*
	 * The sysexit path does not restore ds/es, so we must set them to
	 * a reasonable value ourselves.
	 *
	 * We can't defer this to vmx_load_host_state() since that function
	 * may be executed in interrupt context, which saves and restore segments
	 * around it, nullifying its effect.
	 */
	loadsegment(ds, __USER_DS);
	loadsegment(es, __USER_DS);
#endif

	vcpu->arch.regs_avail = ~((1 << VCPU_REGS_RIP) | (1 << VCPU_REGS_RSP)
				  | (1 << VCPU_EXREG_RFLAGS)
				  | (1 << VCPU_EXREG_CPL)
				  | (1 << VCPU_EXREG_PDPTR)
				  | (1 << VCPU_EXREG_SEGMENTS)
				  | (1 << VCPU_EXREG_CR3));
	vcpu->arch.regs_dirty = 0;

	vmx->idt_vectoring_info = vmcs_read32(IDT_VECTORING_INFO_FIELD);

	if (is_guest_mode(vcpu)) {
		struct vmcs12 *vmcs12 = get_vmcs12(vcpu);
		vmcs12->idt_vectoring_info_field = vmx->idt_vectoring_info;
		if (vmx->idt_vectoring_info & VECTORING_INFO_VALID_MASK) {
			vmcs12->idt_vectoring_error_code =
				vmcs_read32(IDT_VECTORING_ERROR_CODE);
			vmcs12->vm_exit_instruction_len =
				vmcs_read32(VM_EXIT_INSTRUCTION_LEN);
		}
	}

	vmx->loaded_vmcs->launched = 1;

	vmx->exit_reason = vmcs_read32(VM_EXIT_REASON);
	trace_kvm_exit(vmx->exit_reason, vcpu, KVM_ISA_VMX);

	vmx_complete_atomic_exit(vmx);
	vmx_recover_nmi_blocking(vmx);
	vmx_complete_interrupts(vmx);
}

static void vmx_free_vcpu(struct kvm_vcpu *vcpu)
{
	struct vcpu_vmx *vmx = to_vmx(vcpu);

	free_vpid(vmx);
	free_nested(vmx);
	free_loaded_vmcs(vmx->loaded_vmcs);
	kfree(vmx->guest_msrs);
	kvm_vcpu_uninit(vcpu);
	kmem_cache_free(kvm_vcpu_cache, vmx);
}

static struct kvm_vcpu *vmx_create_vcpu(struct kvm *kvm, unsigned int id)
{
	int err;
	struct vcpu_vmx *vmx = kmem_cache_zalloc(kvm_vcpu_cache, GFP_KERNEL);
	int cpu;

	if (!vmx)
		return ERR_PTR(-ENOMEM);

	allocate_vpid(vmx);

	err = kvm_vcpu_init(&vmx->vcpu, kvm, id);
	if (err)
		goto free_vcpu;

	vmx->guest_msrs = kmalloc(PAGE_SIZE, GFP_KERNEL);
	err = -ENOMEM;
	if (!vmx->guest_msrs) {
		goto uninit_vcpu;
	}

	vmx->loaded_vmcs = &vmx->vmcs01;
	vmx->loaded_vmcs->vmcs = alloc_vmcs();
	if (!vmx->loaded_vmcs->vmcs)
		goto free_msrs;
	if (!vmm_exclusive)
		kvm_cpu_vmxon(__pa(per_cpu(vmxarea, raw_smp_processor_id())));
	loaded_vmcs_init(vmx->loaded_vmcs);
	if (!vmm_exclusive)
		kvm_cpu_vmxoff();

	cpu = get_cpu();
	vmx_vcpu_load(&vmx->vcpu, cpu);
	vmx->vcpu.cpu = cpu;
	err = vmx_vcpu_setup(vmx);
	vmx_vcpu_put(&vmx->vcpu);
	put_cpu();
	if (err)
		goto free_vmcs;
	if (vm_need_virtualize_apic_accesses(kvm))
		err = alloc_apic_access_page(kvm);
		if (err)
			goto free_vmcs;

	if (enable_ept) {
		if (!kvm->arch.ept_identity_map_addr)
			kvm->arch.ept_identity_map_addr =
				VMX_EPT_IDENTITY_PAGETABLE_ADDR;
		err = -ENOMEM;
		if (alloc_identity_pagetable(kvm) != 0)
			goto free_vmcs;
		if (!init_rmode_identity_map(kvm))
			goto free_vmcs;
	}

	vmx->nested.current_vmptr = -1ull;
	vmx->nested.current_vmcs12 = NULL;

	return &vmx->vcpu;

free_vmcs:
	free_loaded_vmcs(vmx->loaded_vmcs);
free_msrs:
	kfree(vmx->guest_msrs);
uninit_vcpu:
	kvm_vcpu_uninit(&vmx->vcpu);
free_vcpu:
	free_vpid(vmx);
	kmem_cache_free(kvm_vcpu_cache, vmx);
	return ERR_PTR(err);
}

static void __init vmx_check_processor_compat(void *rtn)
{
	struct vmcs_config vmcs_conf;

	*(int *)rtn = 0;
	if (setup_vmcs_config(&vmcs_conf) < 0)
		*(int *)rtn = -EIO;
	if (memcmp(&vmcs_config, &vmcs_conf, sizeof(struct vmcs_config)) != 0) {
		printk(KERN_ERR "kvm: CPU %d feature inconsistency!\n",
				smp_processor_id());
		*(int *)rtn = -EIO;
	}
}

static int get_ept_level(void)
{
	return VMX_EPT_DEFAULT_GAW + 1;
}

static u64 vmx_get_mt_mask(struct kvm_vcpu *vcpu, gfn_t gfn, bool is_mmio)
{
	u64 ret;

	/* For VT-d and EPT combination
	 * 1. MMIO: always map as UC
	 * 2. EPT with VT-d:
	 *   a. VT-d without snooping control feature: can't guarantee the
	 *	result, try to trust guest.
	 *   b. VT-d with snooping control feature: snooping control feature of
	 *	VT-d engine can guarantee the cache correctness. Just set it
	 *	to WB to keep consistent with host. So the same as item 3.
	 * 3. EPT without VT-d: always map as WB and set IPAT=1 to keep
	 *    consistent with host MTRR
	 */
	if (is_mmio)
		ret = MTRR_TYPE_UNCACHABLE << VMX_EPT_MT_EPTE_SHIFT;
	else if (vcpu->kvm->arch.iommu_domain &&
		!(vcpu->kvm->arch.iommu_flags & KVM_IOMMU_CACHE_COHERENCY))
		ret = kvm_get_guest_memory_type(vcpu, gfn) <<
		      VMX_EPT_MT_EPTE_SHIFT;
	else
		ret = (MTRR_TYPE_WRBACK << VMX_EPT_MT_EPTE_SHIFT)
			| VMX_EPT_IPAT_BIT;

	return ret;
}

static int vmx_get_lpage_level(void)
{
	if (enable_ept && !cpu_has_vmx_ept_1g_page())
		return PT_DIRECTORY_LEVEL;
	else
		/* For shadow and EPT supported 1GB page */
		return PT_PDPE_LEVEL;
}

static void vmx_cpuid_update(struct kvm_vcpu *vcpu)
{
	struct kvm_cpuid_entry2 *best;
	struct vcpu_vmx *vmx = to_vmx(vcpu);
	u32 exec_control;

	vmx->rdtscp_enabled = false;
	if (vmx_rdtscp_supported()) {
		exec_control = vmcs_read32(SECONDARY_VM_EXEC_CONTROL);
		if (exec_control & SECONDARY_EXEC_RDTSCP) {
			best = kvm_find_cpuid_entry(vcpu, 0x80000001, 0);
			if (best && (best->edx & bit(X86_FEATURE_RDTSCP)))
				vmx->rdtscp_enabled = true;
			else {
				exec_control &= ~SECONDARY_EXEC_RDTSCP;
				vmcs_write32(SECONDARY_VM_EXEC_CONTROL,
						exec_control);
			}
		}
	}

	exec_control = vmcs_read32(SECONDARY_VM_EXEC_CONTROL);
	/* Exposing INVPCID only when PCID is exposed */
	best = kvm_find_cpuid_entry(vcpu, 0x7, 0);
	if (vmx_invpcid_supported() &&
	    best && (best->ebx & bit(X86_FEATURE_INVPCID)) &&
	    guest_cpuid_has_pcid(vcpu)) {
		exec_control |= SECONDARY_EXEC_ENABLE_INVPCID;
		vmcs_write32(SECONDARY_VM_EXEC_CONTROL,
			     exec_control);
	} else {
		exec_control &= ~SECONDARY_EXEC_ENABLE_INVPCID;
		vmcs_write32(SECONDARY_VM_EXEC_CONTROL,
			     exec_control);
		if (best)
			best->ebx &= ~bit(X86_FEATURE_INVPCID);
	}
}

static void vmx_set_supported_cpuid(u32 func, struct kvm_cpuid_entry2 *entry)
{
	if (func == 1 && nested)
		entry->ecx |= bit(X86_FEATURE_VMX);
}

/*
 * prepare_vmcs02 is called when the L1 guest hypervisor runs its nested
 * L2 guest. L1 has a vmcs for L2 (vmcs12), and this function "merges" it
 * with L0's requirements for its guest (a.k.a. vmsc01), so we can run the L2
 * guest in a way that will both be appropriate to L1's requests, and our
 * needs. In addition to modifying the active vmcs (which is vmcs02), this
 * function also has additional necessary side-effects, like setting various
 * vcpu->arch fields.
 */
static void prepare_vmcs02(struct kvm_vcpu *vcpu, struct vmcs12 *vmcs12)
{
	struct vcpu_vmx *vmx = to_vmx(vcpu);
	u32 exec_control;

	vmcs_write16(GUEST_ES_SELECTOR, vmcs12->guest_es_selector);
	vmcs_write16(GUEST_CS_SELECTOR, vmcs12->guest_cs_selector);
	vmcs_write16(GUEST_SS_SELECTOR, vmcs12->guest_ss_selector);
	vmcs_write16(GUEST_DS_SELECTOR, vmcs12->guest_ds_selector);
	vmcs_write16(GUEST_FS_SELECTOR, vmcs12->guest_fs_selector);
	vmcs_write16(GUEST_GS_SELECTOR, vmcs12->guest_gs_selector);
	vmcs_write16(GUEST_LDTR_SELECTOR, vmcs12->guest_ldtr_selector);
	vmcs_write16(GUEST_TR_SELECTOR, vmcs12->guest_tr_selector);
	vmcs_write32(GUEST_ES_LIMIT, vmcs12->guest_es_limit);
	vmcs_write32(GUEST_CS_LIMIT, vmcs12->guest_cs_limit);
	vmcs_write32(GUEST_SS_LIMIT, vmcs12->guest_ss_limit);
	vmcs_write32(GUEST_DS_LIMIT, vmcs12->guest_ds_limit);
	vmcs_write32(GUEST_FS_LIMIT, vmcs12->guest_fs_limit);
	vmcs_write32(GUEST_GS_LIMIT, vmcs12->guest_gs_limit);
	vmcs_write32(GUEST_LDTR_LIMIT, vmcs12->guest_ldtr_limit);
	vmcs_write32(GUEST_TR_LIMIT, vmcs12->guest_tr_limit);
	vmcs_write32(GUEST_GDTR_LIMIT, vmcs12->guest_gdtr_limit);
	vmcs_write32(GUEST_IDTR_LIMIT, vmcs12->guest_idtr_limit);
	vmcs_write32(GUEST_ES_AR_BYTES, vmcs12->guest_es_ar_bytes);
	vmcs_write32(GUEST_CS_AR_BYTES, vmcs12->guest_cs_ar_bytes);
	vmcs_write32(GUEST_SS_AR_BYTES, vmcs12->guest_ss_ar_bytes);
	vmcs_write32(GUEST_DS_AR_BYTES, vmcs12->guest_ds_ar_bytes);
	vmcs_write32(GUEST_FS_AR_BYTES, vmcs12->guest_fs_ar_bytes);
	vmcs_write32(GUEST_GS_AR_BYTES, vmcs12->guest_gs_ar_bytes);
	vmcs_write32(GUEST_LDTR_AR_BYTES, vmcs12->guest_ldtr_ar_bytes);
	vmcs_write32(GUEST_TR_AR_BYTES, vmcs12->guest_tr_ar_bytes);
	vmcs_writel(GUEST_ES_BASE, vmcs12->guest_es_base);
	vmcs_writel(GUEST_CS_BASE, vmcs12->guest_cs_base);
	vmcs_writel(GUEST_SS_BASE, vmcs12->guest_ss_base);
	vmcs_writel(GUEST_DS_BASE, vmcs12->guest_ds_base);
	vmcs_writel(GUEST_FS_BASE, vmcs12->guest_fs_base);
	vmcs_writel(GUEST_GS_BASE, vmcs12->guest_gs_base);
	vmcs_writel(GUEST_LDTR_BASE, vmcs12->guest_ldtr_base);
	vmcs_writel(GUEST_TR_BASE, vmcs12->guest_tr_base);
	vmcs_writel(GUEST_GDTR_BASE, vmcs12->guest_gdtr_base);
	vmcs_writel(GUEST_IDTR_BASE, vmcs12->guest_idtr_base);

	vmcs_write64(GUEST_IA32_DEBUGCTL, vmcs12->guest_ia32_debugctl);
	vmcs_write32(VM_ENTRY_INTR_INFO_FIELD,
		vmcs12->vm_entry_intr_info_field);
	vmcs_write32(VM_ENTRY_EXCEPTION_ERROR_CODE,
		vmcs12->vm_entry_exception_error_code);
	vmcs_write32(VM_ENTRY_INSTRUCTION_LEN,
		vmcs12->vm_entry_instruction_len);
	vmcs_write32(GUEST_INTERRUPTIBILITY_INFO,
		vmcs12->guest_interruptibility_info);
	vmcs_write32(GUEST_ACTIVITY_STATE, vmcs12->guest_activity_state);
	vmcs_write32(GUEST_SYSENTER_CS, vmcs12->guest_sysenter_cs);
	vmcs_writel(GUEST_DR7, vmcs12->guest_dr7);
	vmcs_writel(GUEST_RFLAGS, vmcs12->guest_rflags);
	vmcs_writel(GUEST_PENDING_DBG_EXCEPTIONS,
		vmcs12->guest_pending_dbg_exceptions);
	vmcs_writel(GUEST_SYSENTER_ESP, vmcs12->guest_sysenter_esp);
	vmcs_writel(GUEST_SYSENTER_EIP, vmcs12->guest_sysenter_eip);

	vmcs_write64(VMCS_LINK_POINTER, -1ull);

	vmcs_write32(PIN_BASED_VM_EXEC_CONTROL,
		(vmcs_config.pin_based_exec_ctrl |
		 vmcs12->pin_based_vm_exec_control));

	/*
	 * Whether page-faults are trapped is determined by a combination of
	 * 3 settings: PFEC_MASK, PFEC_MATCH and EXCEPTION_BITMAP.PF.
	 * If enable_ept, L0 doesn't care about page faults and we should
	 * set all of these to L1's desires. However, if !enable_ept, L0 does
	 * care about (at least some) page faults, and because it is not easy
	 * (if at all possible?) to merge L0 and L1's desires, we simply ask
	 * to exit on each and every L2 page fault. This is done by setting
	 * MASK=MATCH=0 and (see below) EB.PF=1.
	 * Note that below we don't need special code to set EB.PF beyond the
	 * "or"ing of the EB of vmcs01 and vmcs12, because when enable_ept,
	 * vmcs01's EB.PF is 0 so the "or" will take vmcs12's value, and when
	 * !enable_ept, EB.PF is 1, so the "or" will always be 1.
	 *
	 * A problem with this approach (when !enable_ept) is that L1 may be
	 * injected with more page faults than it asked for. This could have
	 * caused problems, but in practice existing hypervisors don't care.
	 * To fix this, we will need to emulate the PFEC checking (on the L1
	 * page tables), using walk_addr(), when injecting PFs to L1.
	 */
	vmcs_write32(PAGE_FAULT_ERROR_CODE_MASK,
		enable_ept ? vmcs12->page_fault_error_code_mask : 0);
	vmcs_write32(PAGE_FAULT_ERROR_CODE_MATCH,
		enable_ept ? vmcs12->page_fault_error_code_match : 0);

	if (cpu_has_secondary_exec_ctrls()) {
		u32 exec_control = vmx_secondary_exec_control(vmx);
		if (!vmx->rdtscp_enabled)
			exec_control &= ~SECONDARY_EXEC_RDTSCP;
		/* Take the following fields only from vmcs12 */
		exec_control &= ~SECONDARY_EXEC_VIRTUALIZE_APIC_ACCESSES;
		if (nested_cpu_has(vmcs12,
				CPU_BASED_ACTIVATE_SECONDARY_CONTROLS))
			exec_control |= vmcs12->secondary_vm_exec_control;

		if (exec_control & SECONDARY_EXEC_VIRTUALIZE_APIC_ACCESSES) {
			/*
			 * Translate L1 physical address to host physical
			 * address for vmcs02. Keep the page pinned, so this
			 * physical address remains valid. We keep a reference
			 * to it so we can release it later.
			 */
			if (vmx->nested.apic_access_page) /* shouldn't happen */
				nested_release_page(vmx->nested.apic_access_page);
			vmx->nested.apic_access_page =
				nested_get_page(vcpu, vmcs12->apic_access_addr);
			/*
			 * If translation failed, no matter: This feature asks
			 * to exit when accessing the given address, and if it
			 * can never be accessed, this feature won't do
			 * anything anyway.
			 */
			if (!vmx->nested.apic_access_page)
				exec_control &=
				  ~SECONDARY_EXEC_VIRTUALIZE_APIC_ACCESSES;
			else
				vmcs_write64(APIC_ACCESS_ADDR,
				  page_to_phys(vmx->nested.apic_access_page));
		}

		vmcs_write32(SECONDARY_VM_EXEC_CONTROL, exec_control);
	}


	/*
	 * Set host-state according to L0's settings (vmcs12 is irrelevant here)
	 * Some constant fields are set here by vmx_set_constant_host_state().
	 * Other fields are different per CPU, and will be set later when
	 * vmx_vcpu_load() is called, and when vmx_save_host_state() is called.
	 */
	vmx_set_constant_host_state();

	/*
	 * HOST_RSP is normally set correctly in vmx_vcpu_run() just before
	 * entry, but only if the current (host) sp changed from the value
	 * we wrote last (vmx->host_rsp). This cache is no longer relevant
	 * if we switch vmcs, and rather than hold a separate cache per vmcs,
	 * here we just force the write to happen on entry.
	 */
	vmx->host_rsp = 0;

	exec_control = vmx_exec_control(vmx); /* L0's desires */
	exec_control &= ~CPU_BASED_VIRTUAL_INTR_PENDING;
	exec_control &= ~CPU_BASED_VIRTUAL_NMI_PENDING;
	exec_control &= ~CPU_BASED_TPR_SHADOW;
	exec_control |= vmcs12->cpu_based_vm_exec_control;
	/*
	 * Merging of IO and MSR bitmaps not currently supported.
	 * Rather, exit every time.
	 */
	exec_control &= ~CPU_BASED_USE_MSR_BITMAPS;
	exec_control &= ~CPU_BASED_USE_IO_BITMAPS;
	exec_control |= CPU_BASED_UNCOND_IO_EXITING;

	vmcs_write32(CPU_BASED_VM_EXEC_CONTROL, exec_control);

	/* EXCEPTION_BITMAP and CR0_GUEST_HOST_MASK should basically be the
	 * bitwise-or of what L1 wants to trap for L2, and what we want to
	 * trap. Note that CR0.TS also needs updating - we do this later.
	 */
	update_exception_bitmap(vcpu);
	vcpu->arch.cr0_guest_owned_bits &= ~vmcs12->cr0_guest_host_mask;
	vmcs_writel(CR0_GUEST_HOST_MASK, ~vcpu->arch.cr0_guest_owned_bits);

	/* Note: IA32_MODE, LOAD_IA32_EFER are modified by vmx_set_efer below */
	vmcs_write32(VM_EXIT_CONTROLS,
		vmcs12->vm_exit_controls | vmcs_config.vmexit_ctrl);
	vmcs_write32(VM_ENTRY_CONTROLS, vmcs12->vm_entry_controls |
		(vmcs_config.vmentry_ctrl & ~VM_ENTRY_IA32E_MODE));

	if (vmcs12->vm_entry_controls & VM_ENTRY_LOAD_IA32_PAT)
		vmcs_write64(GUEST_IA32_PAT, vmcs12->guest_ia32_pat);
	else if (vmcs_config.vmentry_ctrl & VM_ENTRY_LOAD_IA32_PAT)
		vmcs_write64(GUEST_IA32_PAT, vmx->vcpu.arch.pat);


	set_cr4_guest_host_mask(vmx);

	if (vmcs12->cpu_based_vm_exec_control & CPU_BASED_USE_TSC_OFFSETING)
		vmcs_write64(TSC_OFFSET,
			vmx->nested.vmcs01_tsc_offset + vmcs12->tsc_offset);
	else
		vmcs_write64(TSC_OFFSET, vmx->nested.vmcs01_tsc_offset);

	if (enable_vpid) {
		/*
		 * Trivially support vpid by letting L2s share their parent
		 * L1's vpid. TODO: move to a more elaborate solution, giving
		 * each L2 its own vpid and exposing the vpid feature to L1.
		 */
		vmcs_write16(VIRTUAL_PROCESSOR_ID, vmx->vpid);
		vmx_flush_tlb(vcpu);
	}

	if (vmcs12->vm_entry_controls & VM_ENTRY_LOAD_IA32_EFER)
		vcpu->arch.efer = vmcs12->guest_ia32_efer;
	if (vmcs12->vm_entry_controls & VM_ENTRY_IA32E_MODE)
		vcpu->arch.efer |= (EFER_LMA | EFER_LME);
	else
		vcpu->arch.efer &= ~(EFER_LMA | EFER_LME);
	/* Note: modifies VM_ENTRY/EXIT_CONTROLS and GUEST/HOST_IA32_EFER */
	vmx_set_efer(vcpu, vcpu->arch.efer);

	/*
	 * This sets GUEST_CR0 to vmcs12->guest_cr0, with possibly a modified
	 * TS bit (for lazy fpu) and bits which we consider mandatory enabled.
	 * The CR0_READ_SHADOW is what L2 should have expected to read given
	 * the specifications by L1; It's not enough to take
	 * vmcs12->cr0_read_shadow because on our cr0_guest_host_mask we we
	 * have more bits than L1 expected.
	 */
	vmx_set_cr0(vcpu, vmcs12->guest_cr0);
	vmcs_writel(CR0_READ_SHADOW, nested_read_cr0(vmcs12));

	vmx_set_cr4(vcpu, vmcs12->guest_cr4);
	vmcs_writel(CR4_READ_SHADOW, nested_read_cr4(vmcs12));

	/* shadow page tables on either EPT or shadow page tables */
	kvm_set_cr3(vcpu, vmcs12->guest_cr3);
	kvm_mmu_reset_context(vcpu);

	kvm_register_write(vcpu, VCPU_REGS_RSP, vmcs12->guest_rsp);
	kvm_register_write(vcpu, VCPU_REGS_RIP, vmcs12->guest_rip);
}

/*
 * nested_vmx_run() handles a nested entry, i.e., a VMLAUNCH or VMRESUME on L1
 * for running an L2 nested guest.
 */
static int nested_vmx_run(struct kvm_vcpu *vcpu, bool launch)
{
	struct vmcs12 *vmcs12;
	struct vcpu_vmx *vmx = to_vmx(vcpu);
	int cpu;
	struct loaded_vmcs *vmcs02;

	if (!nested_vmx_check_permission(vcpu) ||
	    !nested_vmx_check_vmcs12(vcpu))
		return 1;

	skip_emulated_instruction(vcpu);
	vmcs12 = get_vmcs12(vcpu);

	/*
	 * The nested entry process starts with enforcing various prerequisites
	 * on vmcs12 as required by the Intel SDM, and act appropriately when
	 * they fail: As the SDM explains, some conditions should cause the
	 * instruction to fail, while others will cause the instruction to seem
	 * to succeed, but return an EXIT_REASON_INVALID_STATE.
	 * To speed up the normal (success) code path, we should avoid checking
	 * for misconfigurations which will anyway be caught by the processor
	 * when using the merged vmcs02.
	 */
	if (vmcs12->launch_state == launch) {
		nested_vmx_failValid(vcpu,
			launch ? VMXERR_VMLAUNCH_NONCLEAR_VMCS
			       : VMXERR_VMRESUME_NONLAUNCHED_VMCS);
		return 1;
	}

	if ((vmcs12->cpu_based_vm_exec_control & CPU_BASED_USE_MSR_BITMAPS) &&
			!IS_ALIGNED(vmcs12->msr_bitmap, PAGE_SIZE)) {
		/*TODO: Also verify bits beyond physical address width are 0*/
		nested_vmx_failValid(vcpu, VMXERR_ENTRY_INVALID_CONTROL_FIELD);
		return 1;
	}

	if (nested_cpu_has2(vmcs12, SECONDARY_EXEC_VIRTUALIZE_APIC_ACCESSES) &&
			!IS_ALIGNED(vmcs12->apic_access_addr, PAGE_SIZE)) {
		/*TODO: Also verify bits beyond physical address width are 0*/
		nested_vmx_failValid(vcpu, VMXERR_ENTRY_INVALID_CONTROL_FIELD);
		return 1;
	}

	if (vmcs12->vm_entry_msr_load_count > 0 ||
	    vmcs12->vm_exit_msr_load_count > 0 ||
	    vmcs12->vm_exit_msr_store_count > 0) {
		pr_warn_ratelimited("%s: VMCS MSR_{LOAD,STORE} unsupported\n",
				    __func__);
		nested_vmx_failValid(vcpu, VMXERR_ENTRY_INVALID_CONTROL_FIELD);
		return 1;
	}

	if (!vmx_control_verify(vmcs12->cpu_based_vm_exec_control,
	      nested_vmx_procbased_ctls_low, nested_vmx_procbased_ctls_high) ||
	    !vmx_control_verify(vmcs12->secondary_vm_exec_control,
	      nested_vmx_secondary_ctls_low, nested_vmx_secondary_ctls_high) ||
	    !vmx_control_verify(vmcs12->pin_based_vm_exec_control,
	      nested_vmx_pinbased_ctls_low, nested_vmx_pinbased_ctls_high) ||
	    !vmx_control_verify(vmcs12->vm_exit_controls,
	      nested_vmx_exit_ctls_low, nested_vmx_exit_ctls_high) ||
	    !vmx_control_verify(vmcs12->vm_entry_controls,
	      nested_vmx_entry_ctls_low, nested_vmx_entry_ctls_high))
	{
		nested_vmx_failValid(vcpu, VMXERR_ENTRY_INVALID_CONTROL_FIELD);
		return 1;
	}

	if (((vmcs12->host_cr0 & VMXON_CR0_ALWAYSON) != VMXON_CR0_ALWAYSON) ||
	    ((vmcs12->host_cr4 & VMXON_CR4_ALWAYSON) != VMXON_CR4_ALWAYSON)) {
		nested_vmx_failValid(vcpu,
			VMXERR_ENTRY_INVALID_HOST_STATE_FIELD);
		return 1;
	}

	if (((vmcs12->guest_cr0 & VMXON_CR0_ALWAYSON) != VMXON_CR0_ALWAYSON) ||
	    ((vmcs12->guest_cr4 & VMXON_CR4_ALWAYSON) != VMXON_CR4_ALWAYSON)) {
		nested_vmx_entry_failure(vcpu, vmcs12,
			EXIT_REASON_INVALID_STATE, ENTRY_FAIL_DEFAULT);
		return 1;
	}
	if (vmcs12->vmcs_link_pointer != -1ull) {
		nested_vmx_entry_failure(vcpu, vmcs12,
			EXIT_REASON_INVALID_STATE, ENTRY_FAIL_VMCS_LINK_PTR);
		return 1;
	}

	/*
	 * We're finally done with prerequisite checking, and can start with
	 * the nested entry.
	 */

	vmcs02 = nested_get_current_vmcs02(vmx);
	if (!vmcs02)
		return -ENOMEM;

	enter_guest_mode(vcpu);

	vmx->nested.vmcs01_tsc_offset = vmcs_read64(TSC_OFFSET);

	cpu = get_cpu();
	vmx->loaded_vmcs = vmcs02;
	vmx_vcpu_put(vcpu);
	vmx_vcpu_load(vcpu, cpu);
	vcpu->cpu = cpu;
	put_cpu();

	vmcs12->launch_state = 1;

	prepare_vmcs02(vcpu, vmcs12);

	/*
	 * Note no nested_vmx_succeed or nested_vmx_fail here. At this point
	 * we are no longer running L1, and VMLAUNCH/VMRESUME has not yet
	 * returned as far as L1 is concerned. It will only return (and set
	 * the success flag) when L2 exits (see nested_vmx_vmexit()).
	 */
	return 1;
}

/*
 * On a nested exit from L2 to L1, vmcs12.guest_cr0 might not be up-to-date
 * because L2 may have changed some cr0 bits directly (CRO_GUEST_HOST_MASK).
 * This function returns the new value we should put in vmcs12.guest_cr0.
 * It's not enough to just return the vmcs02 GUEST_CR0. Rather,
 *  1. Bits that neither L0 nor L1 trapped, were set directly by L2 and are now
 *     available in vmcs02 GUEST_CR0. (Note: It's enough to check that L0
 *     didn't trap the bit, because if L1 did, so would L0).
 *  2. Bits that L1 asked to trap (and therefore L0 also did) could not have
 *     been modified by L2, and L1 knows it. So just leave the old value of
 *     the bit from vmcs12.guest_cr0. Note that the bit from vmcs02 GUEST_CR0
 *     isn't relevant, because if L0 traps this bit it can set it to anything.
 *  3. Bits that L1 didn't trap, but L0 did. L1 believes the guest could have
 *     changed these bits, and therefore they need to be updated, but L0
 *     didn't necessarily allow them to be changed in GUEST_CR0 - and rather
 *     put them in vmcs02 CR0_READ_SHADOW. So take these bits from there.
 */
static inline unsigned long
vmcs12_guest_cr0(struct kvm_vcpu *vcpu, struct vmcs12 *vmcs12)
{
	return
	/*1*/	(vmcs_readl(GUEST_CR0) & vcpu->arch.cr0_guest_owned_bits) |
	/*2*/	(vmcs12->guest_cr0 & vmcs12->cr0_guest_host_mask) |
	/*3*/	(vmcs_readl(CR0_READ_SHADOW) & ~(vmcs12->cr0_guest_host_mask |
			vcpu->arch.cr0_guest_owned_bits));
}

static inline unsigned long
vmcs12_guest_cr4(struct kvm_vcpu *vcpu, struct vmcs12 *vmcs12)
{
	return
	/*1*/	(vmcs_readl(GUEST_CR4) & vcpu->arch.cr4_guest_owned_bits) |
	/*2*/	(vmcs12->guest_cr4 & vmcs12->cr4_guest_host_mask) |
	/*3*/	(vmcs_readl(CR4_READ_SHADOW) & ~(vmcs12->cr4_guest_host_mask |
			vcpu->arch.cr4_guest_owned_bits));
}

/*
 * prepare_vmcs12 is part of what we need to do when the nested L2 guest exits
 * and we want to prepare to run its L1 parent. L1 keeps a vmcs for L2 (vmcs12),
 * and this function updates it to reflect the changes to the guest state while
 * L2 was running (and perhaps made some exits which were handled directly by L0
 * without going back to L1), and to reflect the exit reason.
 * Note that we do not have to copy here all VMCS fields, just those that
 * could have changed by the L2 guest or the exit - i.e., the guest-state and
 * exit-information fields only. Other fields are modified by L1 with VMWRITE,
 * which already writes to vmcs12 directly.
 */
void prepare_vmcs12(struct kvm_vcpu *vcpu, struct vmcs12 *vmcs12)
{
	/* update guest state fields: */
	vmcs12->guest_cr0 = vmcs12_guest_cr0(vcpu, vmcs12);
	vmcs12->guest_cr4 = vmcs12_guest_cr4(vcpu, vmcs12);

	kvm_get_dr(vcpu, 7, (unsigned long *)&vmcs12->guest_dr7);
	vmcs12->guest_rsp = kvm_register_read(vcpu, VCPU_REGS_RSP);
	vmcs12->guest_rip = kvm_register_read(vcpu, VCPU_REGS_RIP);
	vmcs12->guest_rflags = vmcs_readl(GUEST_RFLAGS);

	vmcs12->guest_es_selector = vmcs_read16(GUEST_ES_SELECTOR);
	vmcs12->guest_cs_selector = vmcs_read16(GUEST_CS_SELECTOR);
	vmcs12->guest_ss_selector = vmcs_read16(GUEST_SS_SELECTOR);
	vmcs12->guest_ds_selector = vmcs_read16(GUEST_DS_SELECTOR);
	vmcs12->guest_fs_selector = vmcs_read16(GUEST_FS_SELECTOR);
	vmcs12->guest_gs_selector = vmcs_read16(GUEST_GS_SELECTOR);
	vmcs12->guest_ldtr_selector = vmcs_read16(GUEST_LDTR_SELECTOR);
	vmcs12->guest_tr_selector = vmcs_read16(GUEST_TR_SELECTOR);
	vmcs12->guest_es_limit = vmcs_read32(GUEST_ES_LIMIT);
	vmcs12->guest_cs_limit = vmcs_read32(GUEST_CS_LIMIT);
	vmcs12->guest_ss_limit = vmcs_read32(GUEST_SS_LIMIT);
	vmcs12->guest_ds_limit = vmcs_read32(GUEST_DS_LIMIT);
	vmcs12->guest_fs_limit = vmcs_read32(GUEST_FS_LIMIT);
	vmcs12->guest_gs_limit = vmcs_read32(GUEST_GS_LIMIT);
	vmcs12->guest_ldtr_limit = vmcs_read32(GUEST_LDTR_LIMIT);
	vmcs12->guest_tr_limit = vmcs_read32(GUEST_TR_LIMIT);
	vmcs12->guest_gdtr_limit = vmcs_read32(GUEST_GDTR_LIMIT);
	vmcs12->guest_idtr_limit = vmcs_read32(GUEST_IDTR_LIMIT);
	vmcs12->guest_es_ar_bytes = vmcs_read32(GUEST_ES_AR_BYTES);
	vmcs12->guest_cs_ar_bytes = vmcs_read32(GUEST_CS_AR_BYTES);
	vmcs12->guest_ss_ar_bytes = vmcs_read32(GUEST_SS_AR_BYTES);
	vmcs12->guest_ds_ar_bytes = vmcs_read32(GUEST_DS_AR_BYTES);
	vmcs12->guest_fs_ar_bytes = vmcs_read32(GUEST_FS_AR_BYTES);
	vmcs12->guest_gs_ar_bytes = vmcs_read32(GUEST_GS_AR_BYTES);
	vmcs12->guest_ldtr_ar_bytes = vmcs_read32(GUEST_LDTR_AR_BYTES);
	vmcs12->guest_tr_ar_bytes = vmcs_read32(GUEST_TR_AR_BYTES);
	vmcs12->guest_es_base = vmcs_readl(GUEST_ES_BASE);
	vmcs12->guest_cs_base = vmcs_readl(GUEST_CS_BASE);
	vmcs12->guest_ss_base = vmcs_readl(GUEST_SS_BASE);
	vmcs12->guest_ds_base = vmcs_readl(GUEST_DS_BASE);
	vmcs12->guest_fs_base = vmcs_readl(GUEST_FS_BASE);
	vmcs12->guest_gs_base = vmcs_readl(GUEST_GS_BASE);
	vmcs12->guest_ldtr_base = vmcs_readl(GUEST_LDTR_BASE);
	vmcs12->guest_tr_base = vmcs_readl(GUEST_TR_BASE);
	vmcs12->guest_gdtr_base = vmcs_readl(GUEST_GDTR_BASE);
	vmcs12->guest_idtr_base = vmcs_readl(GUEST_IDTR_BASE);

	vmcs12->guest_activity_state = vmcs_read32(GUEST_ACTIVITY_STATE);
	vmcs12->guest_interruptibility_info =
		vmcs_read32(GUEST_INTERRUPTIBILITY_INFO);
	vmcs12->guest_pending_dbg_exceptions =
		vmcs_readl(GUEST_PENDING_DBG_EXCEPTIONS);

	/* TODO: These cannot have changed unless we have MSR bitmaps and
	 * the relevant bit asks not to trap the change */
	vmcs12->guest_ia32_debugctl = vmcs_read64(GUEST_IA32_DEBUGCTL);
	if (vmcs12->vm_entry_controls & VM_EXIT_SAVE_IA32_PAT)
		vmcs12->guest_ia32_pat = vmcs_read64(GUEST_IA32_PAT);
	vmcs12->guest_sysenter_cs = vmcs_read32(GUEST_SYSENTER_CS);
	vmcs12->guest_sysenter_esp = vmcs_readl(GUEST_SYSENTER_ESP);
	vmcs12->guest_sysenter_eip = vmcs_readl(GUEST_SYSENTER_EIP);

	/* update exit information fields: */

	vmcs12->vm_exit_reason  = vmcs_read32(VM_EXIT_REASON);
	vmcs12->exit_qualification = vmcs_readl(EXIT_QUALIFICATION);

	vmcs12->vm_exit_intr_info = vmcs_read32(VM_EXIT_INTR_INFO);
	vmcs12->vm_exit_intr_error_code = vmcs_read32(VM_EXIT_INTR_ERROR_CODE);
	vmcs12->idt_vectoring_info_field =
		vmcs_read32(IDT_VECTORING_INFO_FIELD);
	vmcs12->idt_vectoring_error_code =
		vmcs_read32(IDT_VECTORING_ERROR_CODE);
	vmcs12->vm_exit_instruction_len = vmcs_read32(VM_EXIT_INSTRUCTION_LEN);
	vmcs12->vmx_instruction_info = vmcs_read32(VMX_INSTRUCTION_INFO);

	/* clear vm-entry fields which are to be cleared on exit */
	if (!(vmcs12->vm_exit_reason & VMX_EXIT_REASONS_FAILED_VMENTRY))
		vmcs12->vm_entry_intr_info_field &= ~INTR_INFO_VALID_MASK;
}

/*
 * A part of what we need to when the nested L2 guest exits and we want to
 * run its L1 parent, is to reset L1's guest state to the host state specified
 * in vmcs12.
 * This function is to be called not only on normal nested exit, but also on
 * a nested entry failure, as explained in Intel's spec, 3B.23.7 ("VM-Entry
 * Failures During or After Loading Guest State").
 * This function should be called when the active VMCS is L1's (vmcs01).
 */
void load_vmcs12_host_state(struct kvm_vcpu *vcpu, struct vmcs12 *vmcs12)
{
	if (vmcs12->vm_exit_controls & VM_EXIT_LOAD_IA32_EFER)
		vcpu->arch.efer = vmcs12->host_ia32_efer;
	if (vmcs12->vm_exit_controls & VM_EXIT_HOST_ADDR_SPACE_SIZE)
		vcpu->arch.efer |= (EFER_LMA | EFER_LME);
	else
		vcpu->arch.efer &= ~(EFER_LMA | EFER_LME);
	vmx_set_efer(vcpu, vcpu->arch.efer);

	kvm_register_write(vcpu, VCPU_REGS_RSP, vmcs12->host_rsp);
	kvm_register_write(vcpu, VCPU_REGS_RIP, vmcs12->host_rip);
	/*
	 * Note that calling vmx_set_cr0 is important, even if cr0 hasn't
	 * actually changed, because it depends on the current state of
	 * fpu_active (which may have changed).
	 * Note that vmx_set_cr0 refers to efer set above.
	 */
	kvm_set_cr0(vcpu, vmcs12->host_cr0);
	/*
	 * If we did fpu_activate()/fpu_deactivate() during L2's run, we need
	 * to apply the same changes to L1's vmcs. We just set cr0 correctly,
	 * but we also need to update cr0_guest_host_mask and exception_bitmap.
	 */
	update_exception_bitmap(vcpu);
	vcpu->arch.cr0_guest_owned_bits = (vcpu->fpu_active ? X86_CR0_TS : 0);
	vmcs_writel(CR0_GUEST_HOST_MASK, ~vcpu->arch.cr0_guest_owned_bits);

	/*
	 * Note that CR4_GUEST_HOST_MASK is already set in the original vmcs01
	 * (KVM doesn't change it)- no reason to call set_cr4_guest_host_mask();
	 */
	vcpu->arch.cr4_guest_owned_bits = ~vmcs_readl(CR4_GUEST_HOST_MASK);
	kvm_set_cr4(vcpu, vmcs12->host_cr4);

	/* shadow page tables on either EPT or shadow page tables */
	kvm_set_cr3(vcpu, vmcs12->host_cr3);
	kvm_mmu_reset_context(vcpu);

	if (enable_vpid) {
		/*
		 * Trivially support vpid by letting L2s share their parent
		 * L1's vpid. TODO: move to a more elaborate solution, giving
		 * each L2 its own vpid and exposing the vpid feature to L1.
		 */
		vmx_flush_tlb(vcpu);
	}


	vmcs_write32(GUEST_SYSENTER_CS, vmcs12->host_ia32_sysenter_cs);
	vmcs_writel(GUEST_SYSENTER_ESP, vmcs12->host_ia32_sysenter_esp);
	vmcs_writel(GUEST_SYSENTER_EIP, vmcs12->host_ia32_sysenter_eip);
	vmcs_writel(GUEST_IDTR_BASE, vmcs12->host_idtr_base);
	vmcs_writel(GUEST_GDTR_BASE, vmcs12->host_gdtr_base);
	vmcs_writel(GUEST_TR_BASE, vmcs12->host_tr_base);
	vmcs_writel(GUEST_GS_BASE, vmcs12->host_gs_base);
	vmcs_writel(GUEST_FS_BASE, vmcs12->host_fs_base);
	vmcs_write16(GUEST_ES_SELECTOR, vmcs12->host_es_selector);
	vmcs_write16(GUEST_CS_SELECTOR, vmcs12->host_cs_selector);
	vmcs_write16(GUEST_SS_SELECTOR, vmcs12->host_ss_selector);
	vmcs_write16(GUEST_DS_SELECTOR, vmcs12->host_ds_selector);
	vmcs_write16(GUEST_FS_SELECTOR, vmcs12->host_fs_selector);
	vmcs_write16(GUEST_GS_SELECTOR, vmcs12->host_gs_selector);
	vmcs_write16(GUEST_TR_SELECTOR, vmcs12->host_tr_selector);

	if (vmcs12->vm_exit_controls & VM_EXIT_LOAD_IA32_PAT)
		vmcs_write64(GUEST_IA32_PAT, vmcs12->host_ia32_pat);
	if (vmcs12->vm_exit_controls & VM_EXIT_LOAD_IA32_PERF_GLOBAL_CTRL)
		vmcs_write64(GUEST_IA32_PERF_GLOBAL_CTRL,
			vmcs12->host_ia32_perf_global_ctrl);
}

/*
 * Emulate an exit from nested guest (L2) to L1, i.e., prepare to run L1
 * and modify vmcs12 to make it see what it would expect to see there if
 * L2 was its real guest. Must only be called when in L2 (is_guest_mode())
 */
static void nested_vmx_vmexit(struct kvm_vcpu *vcpu)
{
	struct vcpu_vmx *vmx = to_vmx(vcpu);
	int cpu;
	struct vmcs12 *vmcs12 = get_vmcs12(vcpu);

	leave_guest_mode(vcpu);
	prepare_vmcs12(vcpu, vmcs12);

	cpu = get_cpu();
	vmx->loaded_vmcs = &vmx->vmcs01;
	vmx_vcpu_put(vcpu);
	vmx_vcpu_load(vcpu, cpu);
	vcpu->cpu = cpu;
	put_cpu();

	/* if no vmcs02 cache requested, remove the one we used */
	if (VMCS02_POOL_SIZE == 0)
		nested_free_vmcs02(vmx, vmx->nested.current_vmptr);

	load_vmcs12_host_state(vcpu, vmcs12);

	/* Update TSC_OFFSET if TSC was changed while L2 ran */
	vmcs_write64(TSC_OFFSET, vmx->nested.vmcs01_tsc_offset);

	/* This is needed for same reason as it was needed in prepare_vmcs02 */
	vmx->host_rsp = 0;

	/* Unpin physical memory we referred to in vmcs02 */
	if (vmx->nested.apic_access_page) {
		nested_release_page(vmx->nested.apic_access_page);
		vmx->nested.apic_access_page = 0;
	}

	/*
	 * Exiting from L2 to L1, we're now back to L1 which thinks it just
	 * finished a VMLAUNCH or VMRESUME instruction, so we need to set the
	 * success or failure flag accordingly.
	 */
	if (unlikely(vmx->fail)) {
		vmx->fail = 0;
		nested_vmx_failValid(vcpu, vmcs_read32(VM_INSTRUCTION_ERROR));
	} else
		nested_vmx_succeed(vcpu);
}

/*
 * L1's failure to enter L2 is a subset of a normal exit, as explained in
 * 23.7 "VM-entry failures during or after loading guest state" (this also
 * lists the acceptable exit-reason and exit-qualification parameters).
 * It should only be called before L2 actually succeeded to run, and when
 * vmcs01 is current (it doesn't leave_guest_mode() or switch vmcss).
 */
static void nested_vmx_entry_failure(struct kvm_vcpu *vcpu,
			struct vmcs12 *vmcs12,
			u32 reason, unsigned long qualification)
{
	load_vmcs12_host_state(vcpu, vmcs12);
	vmcs12->vm_exit_reason = reason | VMX_EXIT_REASONS_FAILED_VMENTRY;
	vmcs12->exit_qualification = qualification;
	nested_vmx_succeed(vcpu);
}

static int vmx_check_intercept(struct kvm_vcpu *vcpu,
			       struct x86_instruction_info *info,
			       enum x86_intercept_stage stage)
{
	return X86EMUL_CONTINUE;
}

static struct kvm_x86_ops vmx_x86_ops = {
	.cpu_has_kvm_support = cpu_has_kvm_support,
	.disabled_by_bios = vmx_disabled_by_bios,
	.hardware_setup = hardware_setup,
	.hardware_unsetup = hardware_unsetup,
	.check_processor_compatibility = vmx_check_processor_compat,
	.hardware_enable = hardware_enable,
	.hardware_disable = hardware_disable,
	.cpu_has_accelerated_tpr = report_flexpriority,

	.vcpu_create = vmx_create_vcpu,
	.vcpu_free = vmx_free_vcpu,
	.vcpu_reset = vmx_vcpu_reset,

	.prepare_guest_switch = vmx_save_host_state,
	.vcpu_load = vmx_vcpu_load,
	.vcpu_put = vmx_vcpu_put,

	.update_db_bp_intercept = update_exception_bitmap,
	.get_msr = vmx_get_msr,
	.set_msr = vmx_set_msr,
	.get_segment_base = vmx_get_segment_base,
	.get_segment = vmx_get_segment,
	.set_segment = vmx_set_segment,
	.get_cpl = vmx_get_cpl,
	.get_cs_db_l_bits = vmx_get_cs_db_l_bits,
	.decache_cr0_guest_bits = vmx_decache_cr0_guest_bits,
	.decache_cr3 = vmx_decache_cr3,
	.decache_cr4_guest_bits = vmx_decache_cr4_guest_bits,
	.set_cr0 = vmx_set_cr0,
	.set_cr3 = vmx_set_cr3,
	.set_cr4 = vmx_set_cr4,
	.set_efer = vmx_set_efer,
	.get_idt = vmx_get_idt,
	.set_idt = vmx_set_idt,
	.get_gdt = vmx_get_gdt,
	.set_gdt = vmx_set_gdt,
	.set_dr7 = vmx_set_dr7,
	.cache_reg = vmx_cache_reg,
	.get_rflags = vmx_get_rflags,
	.set_rflags = vmx_set_rflags,
	.fpu_activate = vmx_fpu_activate,
	.fpu_deactivate = vmx_fpu_deactivate,

	.tlb_flush = vmx_flush_tlb,

	.run = vmx_vcpu_run,
	.handle_exit = vmx_handle_exit,
	.skip_emulated_instruction = skip_emulated_instruction,
	.set_interrupt_shadow = vmx_set_interrupt_shadow,
	.get_interrupt_shadow = vmx_get_interrupt_shadow,
	.patch_hypercall = vmx_patch_hypercall,
	.set_irq = vmx_inject_irq,
	.set_nmi = vmx_inject_nmi,
	.queue_exception = vmx_queue_exception,
	.cancel_injection = vmx_cancel_injection,
	.interrupt_allowed = vmx_interrupt_allowed,
	.nmi_allowed = vmx_nmi_allowed,
	.get_nmi_mask = vmx_get_nmi_mask,
	.set_nmi_mask = vmx_set_nmi_mask,
	.enable_nmi_window = enable_nmi_window,
	.enable_irq_window = enable_irq_window,
	.update_cr8_intercept = update_cr8_intercept,

	.set_tss_addr = vmx_set_tss_addr,
	.get_tdp_level = get_ept_level,
	.get_mt_mask = vmx_get_mt_mask,

	.get_exit_info = vmx_get_exit_info,

	.get_lpage_level = vmx_get_lpage_level,

	.cpuid_update = vmx_cpuid_update,

	.rdtscp_supported = vmx_rdtscp_supported,
	.invpcid_supported = vmx_invpcid_supported,

	.set_supported_cpuid = vmx_set_supported_cpuid,

	.has_wbinvd_exit = cpu_has_vmx_wbinvd_exit,

	.set_tsc_khz = vmx_set_tsc_khz,
	.write_tsc_offset = vmx_write_tsc_offset,
	.adjust_tsc_offset = vmx_adjust_tsc_offset,
	.compute_tsc_offset = vmx_compute_tsc_offset,
	.read_l1_tsc = vmx_read_l1_tsc,

	.set_tdp_cr3 = vmx_set_cr3,

	.check_intercept = vmx_check_intercept,
};

static int __init vmx_init(void)
{
	int r, i;

	rdmsrl_safe(MSR_EFER, &host_efer);

	for (i = 0; i < NR_VMX_MSR; ++i)
		kvm_define_shared_msr(i, vmx_msr_index[i]);

	vmx_io_bitmap_a = (unsigned long *)__get_free_page(GFP_KERNEL);
	if (!vmx_io_bitmap_a)
		return -ENOMEM;

	r = -ENOMEM;

	vmx_io_bitmap_b = (unsigned long *)__get_free_page(GFP_KERNEL);
	if (!vmx_io_bitmap_b)
		goto out;

	vmx_msr_bitmap_legacy = (unsigned long *)__get_free_page(GFP_KERNEL);
	if (!vmx_msr_bitmap_legacy)
		goto out1;


	vmx_msr_bitmap_longmode = (unsigned long *)__get_free_page(GFP_KERNEL);
	if (!vmx_msr_bitmap_longmode)
		goto out2;


	/*
	 * Allow direct access to the PC debug port (it is often used for I/O
	 * delays, but the vmexits simply slow things down).
	 */
	memset(vmx_io_bitmap_a, 0xff, PAGE_SIZE);
	clear_bit(0x80, vmx_io_bitmap_a);

	memset(vmx_io_bitmap_b, 0xff, PAGE_SIZE);

	memset(vmx_msr_bitmap_legacy, 0xff, PAGE_SIZE);
	memset(vmx_msr_bitmap_longmode, 0xff, PAGE_SIZE);

	set_bit(0, vmx_vpid_bitmap); /* 0 is reserved for host */

	r = kvm_init(&vmx_x86_ops, sizeof(struct vcpu_vmx),
		     __alignof__(struct vcpu_vmx), THIS_MODULE);
	if (r)
		goto out3;

	vmx_disable_intercept_for_msr(MSR_FS_BASE, false);
	vmx_disable_intercept_for_msr(MSR_GS_BASE, false);
	vmx_disable_intercept_for_msr(MSR_KERNEL_GS_BASE, true);
	vmx_disable_intercept_for_msr(MSR_IA32_SYSENTER_CS, false);
	vmx_disable_intercept_for_msr(MSR_IA32_SYSENTER_ESP, false);
	vmx_disable_intercept_for_msr(MSR_IA32_SYSENTER_EIP, false);

	if (enable_ept) {
		kvm_mmu_set_mask_ptes(0ull,
			(enable_ept_ad_bits) ? VMX_EPT_ACCESS_BIT : 0ull,
			(enable_ept_ad_bits) ? VMX_EPT_DIRTY_BIT : 0ull,
			0ull, VMX_EPT_EXECUTABLE_MASK);
		ept_set_mmio_spte_mask();
		kvm_enable_tdp();
	} else
		kvm_disable_tdp();

	return 0;

out3:
	free_page((unsigned long)vmx_msr_bitmap_longmode);
out2:
	free_page((unsigned long)vmx_msr_bitmap_legacy);
out1:
	free_page((unsigned long)vmx_io_bitmap_b);
out:
	free_page((unsigned long)vmx_io_bitmap_a);
	return r;
}

static void __exit vmx_exit(void)
{
	free_page((unsigned long)vmx_msr_bitmap_legacy);
	free_page((unsigned long)vmx_msr_bitmap_longmode);
	free_page((unsigned long)vmx_io_bitmap_b);
	free_page((unsigned long)vmx_io_bitmap_a);

	kvm_exit();
}

module_init(vmx_init)
module_exit(vmx_exit)<|MERGE_RESOLUTION|>--- conflicted
+++ resolved
@@ -6340,13 +6340,10 @@
 #endif
 	      );
 
-<<<<<<< HEAD
-=======
 	/* MSR_IA32_DEBUGCTLMSR is zeroed on vmexit. Restore it if needed */
 	if (debugctlmsr)
 		update_debugctlmsr(debugctlmsr);
 
->>>>>>> 4a8e43fe
 #ifndef CONFIG_X86_64
 	/*
 	 * The sysexit path does not restore ds/es, so we must set them to
