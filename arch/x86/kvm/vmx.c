/*
 * Kernel-based Virtual Machine driver for Linux
 *
 * This module enables machines with Intel VT-x extensions to run virtual
 * machines without emulation or binary translation.
 *
 * Copyright (C) 2006 Qumranet, Inc.
 *
 * Authors:
 *   Avi Kivity   <avi@qumranet.com>
 *   Yaniv Kamay  <yaniv@qumranet.com>
 *
 * This work is licensed under the terms of the GNU GPL, version 2.  See
 * the COPYING file in the top-level directory.
 *
 */

#include "irq.h"
#include "vmx.h"
#include "mmu.h"

#include <linux/kvm_host.h>
#include <linux/module.h>
#include <linux/kernel.h>
#include <linux/mm.h>
#include <linux/highmem.h>
#include <linux/sched.h>
#include <linux/moduleparam.h>
#include "kvm_cache_regs.h"

#include <asm/io.h>
#include <asm/desc.h>

#define __ex(x) __kvm_handle_fault_on_reboot(x)

MODULE_AUTHOR("Qumranet");
MODULE_LICENSE("GPL");

static int bypass_guest_pf = 1;
module_param(bypass_guest_pf, bool, 0);

static int enable_vpid = 1;
module_param(enable_vpid, bool, 0);

static int flexpriority_enabled = 1;
module_param(flexpriority_enabled, bool, 0);

static int enable_ept = 1;
module_param(enable_ept, bool, 0);

struct vmcs {
	u32 revision_id;
	u32 abort;
	char data[0];
};

struct vcpu_vmx {
	struct kvm_vcpu       vcpu;
	struct list_head      local_vcpus_link;
	int                   launched;
	u8                    fail;
	u32                   idt_vectoring_info;
	struct kvm_msr_entry *guest_msrs;
	struct kvm_msr_entry *host_msrs;
	int                   nmsrs;
	int                   save_nmsrs;
	int                   msr_offset_efer;
#ifdef CONFIG_X86_64
	int                   msr_offset_kernel_gs_base;
#endif
	struct vmcs          *vmcs;
	struct {
		int           loaded;
		u16           fs_sel, gs_sel, ldt_sel;
		int           gs_ldt_reload_needed;
		int           fs_reload_needed;
		int           guest_efer_loaded;
	} host_state;
	struct {
		struct {
			bool pending;
			u8 vector;
			unsigned rip;
		} irq;
	} rmode;
	int vpid;
};

static inline struct vcpu_vmx *to_vmx(struct kvm_vcpu *vcpu)
{
	return container_of(vcpu, struct vcpu_vmx, vcpu);
}

static int init_rmode(struct kvm *kvm);
static u64 construct_eptp(unsigned long root_hpa);

static DEFINE_PER_CPU(struct vmcs *, vmxarea);
static DEFINE_PER_CPU(struct vmcs *, current_vmcs);
static DEFINE_PER_CPU(struct list_head, vcpus_on_cpu);

static struct page *vmx_io_bitmap_a;
static struct page *vmx_io_bitmap_b;
static struct page *vmx_msr_bitmap;

static DECLARE_BITMAP(vmx_vpid_bitmap, VMX_NR_VPIDS);
static DEFINE_SPINLOCK(vmx_vpid_lock);

static struct vmcs_config {
	int size;
	int order;
	u32 revision_id;
	u32 pin_based_exec_ctrl;
	u32 cpu_based_exec_ctrl;
	u32 cpu_based_2nd_exec_ctrl;
	u32 vmexit_ctrl;
	u32 vmentry_ctrl;
} vmcs_config;

struct vmx_capability {
	u32 ept;
	u32 vpid;
} vmx_capability;

#define VMX_SEGMENT_FIELD(seg)					\
	[VCPU_SREG_##seg] = {                                   \
		.selector = GUEST_##seg##_SELECTOR,		\
		.base = GUEST_##seg##_BASE,		   	\
		.limit = GUEST_##seg##_LIMIT,		   	\
		.ar_bytes = GUEST_##seg##_AR_BYTES,	   	\
	}

static struct kvm_vmx_segment_field {
	unsigned selector;
	unsigned base;
	unsigned limit;
	unsigned ar_bytes;
} kvm_vmx_segment_fields[] = {
	VMX_SEGMENT_FIELD(CS),
	VMX_SEGMENT_FIELD(DS),
	VMX_SEGMENT_FIELD(ES),
	VMX_SEGMENT_FIELD(FS),
	VMX_SEGMENT_FIELD(GS),
	VMX_SEGMENT_FIELD(SS),
	VMX_SEGMENT_FIELD(TR),
	VMX_SEGMENT_FIELD(LDTR),
};

/*
 * Keep MSR_K6_STAR at the end, as setup_msrs() will try to optimize it
 * away by decrementing the array size.
 */
static const u32 vmx_msr_index[] = {
#ifdef CONFIG_X86_64
	MSR_SYSCALL_MASK, MSR_LSTAR, MSR_CSTAR, MSR_KERNEL_GS_BASE,
#endif
	MSR_EFER, MSR_K6_STAR,
};
#define NR_VMX_MSR ARRAY_SIZE(vmx_msr_index)

static void load_msrs(struct kvm_msr_entry *e, int n)
{
	int i;

	for (i = 0; i < n; ++i)
		wrmsrl(e[i].index, e[i].data);
}

static void save_msrs(struct kvm_msr_entry *e, int n)
{
	int i;

	for (i = 0; i < n; ++i)
		rdmsrl(e[i].index, e[i].data);
}

static inline int is_page_fault(u32 intr_info)
{
	return (intr_info & (INTR_INFO_INTR_TYPE_MASK | INTR_INFO_VECTOR_MASK |
			     INTR_INFO_VALID_MASK)) ==
		(INTR_TYPE_EXCEPTION | PF_VECTOR | INTR_INFO_VALID_MASK);
}

static inline int is_no_device(u32 intr_info)
{
	return (intr_info & (INTR_INFO_INTR_TYPE_MASK | INTR_INFO_VECTOR_MASK |
			     INTR_INFO_VALID_MASK)) ==
		(INTR_TYPE_EXCEPTION | NM_VECTOR | INTR_INFO_VALID_MASK);
}

static inline int is_invalid_opcode(u32 intr_info)
{
	return (intr_info & (INTR_INFO_INTR_TYPE_MASK | INTR_INFO_VECTOR_MASK |
			     INTR_INFO_VALID_MASK)) ==
		(INTR_TYPE_EXCEPTION | UD_VECTOR | INTR_INFO_VALID_MASK);
}

static inline int is_external_interrupt(u32 intr_info)
{
	return (intr_info & (INTR_INFO_INTR_TYPE_MASK | INTR_INFO_VALID_MASK))
		== (INTR_TYPE_EXT_INTR | INTR_INFO_VALID_MASK);
}

static inline int cpu_has_vmx_msr_bitmap(void)
{
	return (vmcs_config.cpu_based_exec_ctrl & CPU_BASED_USE_MSR_BITMAPS);
}

static inline int cpu_has_vmx_tpr_shadow(void)
{
	return (vmcs_config.cpu_based_exec_ctrl & CPU_BASED_TPR_SHADOW);
}

static inline int vm_need_tpr_shadow(struct kvm *kvm)
{
	return ((cpu_has_vmx_tpr_shadow()) && (irqchip_in_kernel(kvm)));
}

static inline int cpu_has_secondary_exec_ctrls(void)
{
	return (vmcs_config.cpu_based_exec_ctrl &
		CPU_BASED_ACTIVATE_SECONDARY_CONTROLS);
}

static inline bool cpu_has_vmx_virtualize_apic_accesses(void)
{
	return flexpriority_enabled
		&& (vmcs_config.cpu_based_2nd_exec_ctrl &
		    SECONDARY_EXEC_VIRTUALIZE_APIC_ACCESSES);
}

static inline int cpu_has_vmx_invept_individual_addr(void)
{
	return (!!(vmx_capability.ept & VMX_EPT_EXTENT_INDIVIDUAL_BIT));
}

static inline int cpu_has_vmx_invept_context(void)
{
	return (!!(vmx_capability.ept & VMX_EPT_EXTENT_CONTEXT_BIT));
}

static inline int cpu_has_vmx_invept_global(void)
{
	return (!!(vmx_capability.ept & VMX_EPT_EXTENT_GLOBAL_BIT));
}

static inline int cpu_has_vmx_ept(void)
{
	return (vmcs_config.cpu_based_2nd_exec_ctrl &
		SECONDARY_EXEC_ENABLE_EPT);
}

static inline int vm_need_ept(void)
{
	return (cpu_has_vmx_ept() && enable_ept);
}

static inline int vm_need_virtualize_apic_accesses(struct kvm *kvm)
{
	return ((cpu_has_vmx_virtualize_apic_accesses()) &&
		(irqchip_in_kernel(kvm)));
}

static inline int cpu_has_vmx_vpid(void)
{
	return (vmcs_config.cpu_based_2nd_exec_ctrl &
		SECONDARY_EXEC_ENABLE_VPID);
}

static inline int cpu_has_virtual_nmis(void)
{
	return vmcs_config.pin_based_exec_ctrl & PIN_BASED_VIRTUAL_NMIS;
}

static int __find_msr_index(struct vcpu_vmx *vmx, u32 msr)
{
	int i;

	for (i = 0; i < vmx->nmsrs; ++i)
		if (vmx->guest_msrs[i].index == msr)
			return i;
	return -1;
}

static inline void __invvpid(int ext, u16 vpid, gva_t gva)
{
    struct {
	u64 vpid : 16;
	u64 rsvd : 48;
	u64 gva;
    } operand = { vpid, 0, gva };

    asm volatile (__ex(ASM_VMX_INVVPID)
		  /* CF==1 or ZF==1 --> rc = -1 */
		  "; ja 1f ; ud2 ; 1:"
		  : : "a"(&operand), "c"(ext) : "cc", "memory");
}

static inline void __invept(int ext, u64 eptp, gpa_t gpa)
{
	struct {
		u64 eptp, gpa;
	} operand = {eptp, gpa};

	asm volatile (__ex(ASM_VMX_INVEPT)
			/* CF==1 or ZF==1 --> rc = -1 */
			"; ja 1f ; ud2 ; 1:\n"
			: : "a" (&operand), "c" (ext) : "cc", "memory");
}

static struct kvm_msr_entry *find_msr_entry(struct vcpu_vmx *vmx, u32 msr)
{
	int i;

	i = __find_msr_index(vmx, msr);
	if (i >= 0)
		return &vmx->guest_msrs[i];
	return NULL;
}

static void vmcs_clear(struct vmcs *vmcs)
{
	u64 phys_addr = __pa(vmcs);
	u8 error;

	asm volatile (__ex(ASM_VMX_VMCLEAR_RAX) "; setna %0"
		      : "=g"(error) : "a"(&phys_addr), "m"(phys_addr)
		      : "cc", "memory");
	if (error)
		printk(KERN_ERR "kvm: vmclear fail: %p/%llx\n",
		       vmcs, phys_addr);
}

static void __vcpu_clear(void *arg)
{
	struct vcpu_vmx *vmx = arg;
	int cpu = raw_smp_processor_id();

	if (vmx->vcpu.cpu == cpu)
		vmcs_clear(vmx->vmcs);
	if (per_cpu(current_vmcs, cpu) == vmx->vmcs)
		per_cpu(current_vmcs, cpu) = NULL;
	rdtscll(vmx->vcpu.arch.host_tsc);
	list_del(&vmx->local_vcpus_link);
	vmx->vcpu.cpu = -1;
	vmx->launched = 0;
}

static void vcpu_clear(struct vcpu_vmx *vmx)
{
	if (vmx->vcpu.cpu == -1)
		return;
<<<<<<< HEAD
	smp_call_function_single(vmx->vcpu.cpu, __vcpu_clear, vmx, 0, 1);
=======
	smp_call_function_single(vmx->vcpu.cpu, __vcpu_clear, vmx, 1);
	vmx->launched = 0;
>>>>>>> db8e85a6
}

static inline void vpid_sync_vcpu_all(struct vcpu_vmx *vmx)
{
	if (vmx->vpid == 0)
		return;

	__invvpid(VMX_VPID_EXTENT_SINGLE_CONTEXT, vmx->vpid, 0);
}

static inline void ept_sync_global(void)
{
	if (cpu_has_vmx_invept_global())
		__invept(VMX_EPT_EXTENT_GLOBAL, 0, 0);
}

static inline void ept_sync_context(u64 eptp)
{
	if (vm_need_ept()) {
		if (cpu_has_vmx_invept_context())
			__invept(VMX_EPT_EXTENT_CONTEXT, eptp, 0);
		else
			ept_sync_global();
	}
}

static inline void ept_sync_individual_addr(u64 eptp, gpa_t gpa)
{
	if (vm_need_ept()) {
		if (cpu_has_vmx_invept_individual_addr())
			__invept(VMX_EPT_EXTENT_INDIVIDUAL_ADDR,
					eptp, gpa);
		else
			ept_sync_context(eptp);
	}
}

static unsigned long vmcs_readl(unsigned long field)
{
	unsigned long value;

	asm volatile (__ex(ASM_VMX_VMREAD_RDX_RAX)
		      : "=a"(value) : "d"(field) : "cc");
	return value;
}

static u16 vmcs_read16(unsigned long field)
{
	return vmcs_readl(field);
}

static u32 vmcs_read32(unsigned long field)
{
	return vmcs_readl(field);
}

static u64 vmcs_read64(unsigned long field)
{
#ifdef CONFIG_X86_64
	return vmcs_readl(field);
#else
	return vmcs_readl(field) | ((u64)vmcs_readl(field+1) << 32);
#endif
}

static noinline void vmwrite_error(unsigned long field, unsigned long value)
{
	printk(KERN_ERR "vmwrite error: reg %lx value %lx (err %d)\n",
	       field, value, vmcs_read32(VM_INSTRUCTION_ERROR));
	dump_stack();
}

static void vmcs_writel(unsigned long field, unsigned long value)
{
	u8 error;

	asm volatile (__ex(ASM_VMX_VMWRITE_RAX_RDX) "; setna %0"
		       : "=q"(error) : "a"(value), "d"(field) : "cc");
	if (unlikely(error))
		vmwrite_error(field, value);
}

static void vmcs_write16(unsigned long field, u16 value)
{
	vmcs_writel(field, value);
}

static void vmcs_write32(unsigned long field, u32 value)
{
	vmcs_writel(field, value);
}

static void vmcs_write64(unsigned long field, u64 value)
{
	vmcs_writel(field, value);
#ifndef CONFIG_X86_64
	asm volatile ("");
	vmcs_writel(field+1, value >> 32);
#endif
}

static void vmcs_clear_bits(unsigned long field, u32 mask)
{
	vmcs_writel(field, vmcs_readl(field) & ~mask);
}

static void vmcs_set_bits(unsigned long field, u32 mask)
{
	vmcs_writel(field, vmcs_readl(field) | mask);
}

static void update_exception_bitmap(struct kvm_vcpu *vcpu)
{
	u32 eb;

	eb = (1u << PF_VECTOR) | (1u << UD_VECTOR);
	if (!vcpu->fpu_active)
		eb |= 1u << NM_VECTOR;
	if (vcpu->guest_debug.enabled)
		eb |= 1u << 1;
	if (vcpu->arch.rmode.active)
		eb = ~0;
	if (vm_need_ept())
		eb &= ~(1u << PF_VECTOR); /* bypass_guest_pf = 0 */
	vmcs_write32(EXCEPTION_BITMAP, eb);
}

static void reload_tss(void)
{
	/*
	 * VT restores TR but not its size.  Useless.
	 */
	struct descriptor_table gdt;
	struct desc_struct *descs;

	get_gdt(&gdt);
	descs = (void *)gdt.base;
	descs[GDT_ENTRY_TSS].type = 9; /* available TSS */
	load_TR_desc();
}

static void load_transition_efer(struct vcpu_vmx *vmx)
{
	int efer_offset = vmx->msr_offset_efer;
	u64 host_efer = vmx->host_msrs[efer_offset].data;
	u64 guest_efer = vmx->guest_msrs[efer_offset].data;
	u64 ignore_bits;

	if (efer_offset < 0)
		return;
	/*
	 * NX is emulated; LMA and LME handled by hardware; SCE meaninless
	 * outside long mode
	 */
	ignore_bits = EFER_NX | EFER_SCE;
#ifdef CONFIG_X86_64
	ignore_bits |= EFER_LMA | EFER_LME;
	/* SCE is meaningful only in long mode on Intel */
	if (guest_efer & EFER_LMA)
		ignore_bits &= ~(u64)EFER_SCE;
#endif
	if ((guest_efer & ~ignore_bits) == (host_efer & ~ignore_bits))
		return;

	vmx->host_state.guest_efer_loaded = 1;
	guest_efer &= ~ignore_bits;
	guest_efer |= host_efer & ignore_bits;
	wrmsrl(MSR_EFER, guest_efer);
	vmx->vcpu.stat.efer_reload++;
}

static void reload_host_efer(struct vcpu_vmx *vmx)
{
	if (vmx->host_state.guest_efer_loaded) {
		vmx->host_state.guest_efer_loaded = 0;
		load_msrs(vmx->host_msrs + vmx->msr_offset_efer, 1);
	}
}

static void vmx_save_host_state(struct kvm_vcpu *vcpu)
{
	struct vcpu_vmx *vmx = to_vmx(vcpu);

	if (vmx->host_state.loaded)
		return;

	vmx->host_state.loaded = 1;
	/*
	 * Set host fs and gs selectors.  Unfortunately, 22.2.3 does not
	 * allow segment selectors with cpl > 0 or ti == 1.
	 */
	vmx->host_state.ldt_sel = read_ldt();
	vmx->host_state.gs_ldt_reload_needed = vmx->host_state.ldt_sel;
	vmx->host_state.fs_sel = read_fs();
	if (!(vmx->host_state.fs_sel & 7)) {
		vmcs_write16(HOST_FS_SELECTOR, vmx->host_state.fs_sel);
		vmx->host_state.fs_reload_needed = 0;
	} else {
		vmcs_write16(HOST_FS_SELECTOR, 0);
		vmx->host_state.fs_reload_needed = 1;
	}
	vmx->host_state.gs_sel = read_gs();
	if (!(vmx->host_state.gs_sel & 7))
		vmcs_write16(HOST_GS_SELECTOR, vmx->host_state.gs_sel);
	else {
		vmcs_write16(HOST_GS_SELECTOR, 0);
		vmx->host_state.gs_ldt_reload_needed = 1;
	}

#ifdef CONFIG_X86_64
	vmcs_writel(HOST_FS_BASE, read_msr(MSR_FS_BASE));
	vmcs_writel(HOST_GS_BASE, read_msr(MSR_GS_BASE));
#else
	vmcs_writel(HOST_FS_BASE, segment_base(vmx->host_state.fs_sel));
	vmcs_writel(HOST_GS_BASE, segment_base(vmx->host_state.gs_sel));
#endif

#ifdef CONFIG_X86_64
	if (is_long_mode(&vmx->vcpu))
		save_msrs(vmx->host_msrs +
			  vmx->msr_offset_kernel_gs_base, 1);

#endif
	load_msrs(vmx->guest_msrs, vmx->save_nmsrs);
	load_transition_efer(vmx);
}

static void __vmx_load_host_state(struct vcpu_vmx *vmx)
{
	unsigned long flags;

	if (!vmx->host_state.loaded)
		return;

	++vmx->vcpu.stat.host_state_reload;
	vmx->host_state.loaded = 0;
	if (vmx->host_state.fs_reload_needed)
		load_fs(vmx->host_state.fs_sel);
	if (vmx->host_state.gs_ldt_reload_needed) {
		load_ldt(vmx->host_state.ldt_sel);
		/*
		 * If we have to reload gs, we must take care to
		 * preserve our gs base.
		 */
		local_irq_save(flags);
		load_gs(vmx->host_state.gs_sel);
#ifdef CONFIG_X86_64
		wrmsrl(MSR_GS_BASE, vmcs_readl(HOST_GS_BASE));
#endif
		local_irq_restore(flags);
	}
	reload_tss();
	save_msrs(vmx->guest_msrs, vmx->save_nmsrs);
	load_msrs(vmx->host_msrs, vmx->save_nmsrs);
	reload_host_efer(vmx);
}

static void vmx_load_host_state(struct vcpu_vmx *vmx)
{
	preempt_disable();
	__vmx_load_host_state(vmx);
	preempt_enable();
}

/*
 * Switches to specified vcpu, until a matching vcpu_put(), but assumes
 * vcpu mutex is already taken.
 */
static void vmx_vcpu_load(struct kvm_vcpu *vcpu, int cpu)
{
	struct vcpu_vmx *vmx = to_vmx(vcpu);
	u64 phys_addr = __pa(vmx->vmcs);
	u64 tsc_this, delta, new_offset;

	if (vcpu->cpu != cpu) {
		vcpu_clear(vmx);
		kvm_migrate_timers(vcpu);
		vpid_sync_vcpu_all(vmx);
		local_irq_disable();
		list_add(&vmx->local_vcpus_link,
			 &per_cpu(vcpus_on_cpu, cpu));
		local_irq_enable();
	}

	if (per_cpu(current_vmcs, cpu) != vmx->vmcs) {
		u8 error;

		per_cpu(current_vmcs, cpu) = vmx->vmcs;
		asm volatile (__ex(ASM_VMX_VMPTRLD_RAX) "; setna %0"
			      : "=g"(error) : "a"(&phys_addr), "m"(phys_addr)
			      : "cc");
		if (error)
			printk(KERN_ERR "kvm: vmptrld %p/%llx fail\n",
			       vmx->vmcs, phys_addr);
	}

	if (vcpu->cpu != cpu) {
		struct descriptor_table dt;
		unsigned long sysenter_esp;

		vcpu->cpu = cpu;
		/*
		 * Linux uses per-cpu TSS and GDT, so set these when switching
		 * processors.
		 */
		vmcs_writel(HOST_TR_BASE, read_tr_base()); /* 22.2.4 */
		get_gdt(&dt);
		vmcs_writel(HOST_GDTR_BASE, dt.base);   /* 22.2.4 */

		rdmsrl(MSR_IA32_SYSENTER_ESP, sysenter_esp);
		vmcs_writel(HOST_IA32_SYSENTER_ESP, sysenter_esp); /* 22.2.3 */

		/*
		 * Make sure the time stamp counter is monotonous.
		 */
		rdtscll(tsc_this);
		if (tsc_this < vcpu->arch.host_tsc) {
			delta = vcpu->arch.host_tsc - tsc_this;
			new_offset = vmcs_read64(TSC_OFFSET) + delta;
			vmcs_write64(TSC_OFFSET, new_offset);
		}
	}
}

static void vmx_vcpu_put(struct kvm_vcpu *vcpu)
{
	__vmx_load_host_state(to_vmx(vcpu));
}

static void vmx_fpu_activate(struct kvm_vcpu *vcpu)
{
	if (vcpu->fpu_active)
		return;
	vcpu->fpu_active = 1;
	vmcs_clear_bits(GUEST_CR0, X86_CR0_TS);
	if (vcpu->arch.cr0 & X86_CR0_TS)
		vmcs_set_bits(GUEST_CR0, X86_CR0_TS);
	update_exception_bitmap(vcpu);
}

static void vmx_fpu_deactivate(struct kvm_vcpu *vcpu)
{
	if (!vcpu->fpu_active)
		return;
	vcpu->fpu_active = 0;
	vmcs_set_bits(GUEST_CR0, X86_CR0_TS);
	update_exception_bitmap(vcpu);
}

static unsigned long vmx_get_rflags(struct kvm_vcpu *vcpu)
{
	return vmcs_readl(GUEST_RFLAGS);
}

static void vmx_set_rflags(struct kvm_vcpu *vcpu, unsigned long rflags)
{
	if (vcpu->arch.rmode.active)
		rflags |= X86_EFLAGS_IOPL | X86_EFLAGS_VM;
	vmcs_writel(GUEST_RFLAGS, rflags);
}

static void skip_emulated_instruction(struct kvm_vcpu *vcpu)
{
	unsigned long rip;
	u32 interruptibility;

	rip = kvm_rip_read(vcpu);
	rip += vmcs_read32(VM_EXIT_INSTRUCTION_LEN);
	kvm_rip_write(vcpu, rip);

	/*
	 * We emulated an instruction, so temporary interrupt blocking
	 * should be removed, if set.
	 */
	interruptibility = vmcs_read32(GUEST_INTERRUPTIBILITY_INFO);
	if (interruptibility & 3)
		vmcs_write32(GUEST_INTERRUPTIBILITY_INFO,
			     interruptibility & ~3);
	vcpu->arch.interrupt_window_open = 1;
}

static void vmx_queue_exception(struct kvm_vcpu *vcpu, unsigned nr,
				bool has_error_code, u32 error_code)
{
	vmcs_write32(VM_ENTRY_INTR_INFO_FIELD,
		     nr | INTR_TYPE_EXCEPTION
		     | (has_error_code ? INTR_INFO_DELIVER_CODE_MASK : 0)
		     | INTR_INFO_VALID_MASK);
	if (has_error_code)
		vmcs_write32(VM_ENTRY_EXCEPTION_ERROR_CODE, error_code);
}

static bool vmx_exception_injected(struct kvm_vcpu *vcpu)
{
	struct vcpu_vmx *vmx = to_vmx(vcpu);

	return !(vmx->idt_vectoring_info & VECTORING_INFO_VALID_MASK);
}

/*
 * Swap MSR entry in host/guest MSR entry array.
 */
#ifdef CONFIG_X86_64
static void move_msr_up(struct vcpu_vmx *vmx, int from, int to)
{
	struct kvm_msr_entry tmp;

	tmp = vmx->guest_msrs[to];
	vmx->guest_msrs[to] = vmx->guest_msrs[from];
	vmx->guest_msrs[from] = tmp;
	tmp = vmx->host_msrs[to];
	vmx->host_msrs[to] = vmx->host_msrs[from];
	vmx->host_msrs[from] = tmp;
}
#endif

/*
 * Set up the vmcs to automatically save and restore system
 * msrs.  Don't touch the 64-bit msrs if the guest is in legacy
 * mode, as fiddling with msrs is very expensive.
 */
static void setup_msrs(struct vcpu_vmx *vmx)
{
	int save_nmsrs;

	vmx_load_host_state(vmx);
	save_nmsrs = 0;
#ifdef CONFIG_X86_64
	if (is_long_mode(&vmx->vcpu)) {
		int index;

		index = __find_msr_index(vmx, MSR_SYSCALL_MASK);
		if (index >= 0)
			move_msr_up(vmx, index, save_nmsrs++);
		index = __find_msr_index(vmx, MSR_LSTAR);
		if (index >= 0)
			move_msr_up(vmx, index, save_nmsrs++);
		index = __find_msr_index(vmx, MSR_CSTAR);
		if (index >= 0)
			move_msr_up(vmx, index, save_nmsrs++);
		index = __find_msr_index(vmx, MSR_KERNEL_GS_BASE);
		if (index >= 0)
			move_msr_up(vmx, index, save_nmsrs++);
		/*
		 * MSR_K6_STAR is only needed on long mode guests, and only
		 * if efer.sce is enabled.
		 */
		index = __find_msr_index(vmx, MSR_K6_STAR);
		if ((index >= 0) && (vmx->vcpu.arch.shadow_efer & EFER_SCE))
			move_msr_up(vmx, index, save_nmsrs++);
	}
#endif
	vmx->save_nmsrs = save_nmsrs;

#ifdef CONFIG_X86_64
	vmx->msr_offset_kernel_gs_base =
		__find_msr_index(vmx, MSR_KERNEL_GS_BASE);
#endif
	vmx->msr_offset_efer = __find_msr_index(vmx, MSR_EFER);
}

/*
 * reads and returns guest's timestamp counter "register"
 * guest_tsc = host_tsc + tsc_offset    -- 21.3
 */
static u64 guest_read_tsc(void)
{
	u64 host_tsc, tsc_offset;

	rdtscll(host_tsc);
	tsc_offset = vmcs_read64(TSC_OFFSET);
	return host_tsc + tsc_offset;
}

/*
 * writes 'guest_tsc' into guest's timestamp counter "register"
 * guest_tsc = host_tsc + tsc_offset ==> tsc_offset = guest_tsc - host_tsc
 */
static void guest_write_tsc(u64 guest_tsc)
{
	u64 host_tsc;

	rdtscll(host_tsc);
	vmcs_write64(TSC_OFFSET, guest_tsc - host_tsc);
}

/*
 * Reads an msr value (of 'msr_index') into 'pdata'.
 * Returns 0 on success, non-0 otherwise.
 * Assumes vcpu_load() was already called.
 */
static int vmx_get_msr(struct kvm_vcpu *vcpu, u32 msr_index, u64 *pdata)
{
	u64 data;
	struct kvm_msr_entry *msr;

	if (!pdata) {
		printk(KERN_ERR "BUG: get_msr called with NULL pdata\n");
		return -EINVAL;
	}

	switch (msr_index) {
#ifdef CONFIG_X86_64
	case MSR_FS_BASE:
		data = vmcs_readl(GUEST_FS_BASE);
		break;
	case MSR_GS_BASE:
		data = vmcs_readl(GUEST_GS_BASE);
		break;
	case MSR_EFER:
		return kvm_get_msr_common(vcpu, msr_index, pdata);
#endif
	case MSR_IA32_TIME_STAMP_COUNTER:
		data = guest_read_tsc();
		break;
	case MSR_IA32_SYSENTER_CS:
		data = vmcs_read32(GUEST_SYSENTER_CS);
		break;
	case MSR_IA32_SYSENTER_EIP:
		data = vmcs_readl(GUEST_SYSENTER_EIP);
		break;
	case MSR_IA32_SYSENTER_ESP:
		data = vmcs_readl(GUEST_SYSENTER_ESP);
		break;
	default:
		msr = find_msr_entry(to_vmx(vcpu), msr_index);
		if (msr) {
			data = msr->data;
			break;
		}
		return kvm_get_msr_common(vcpu, msr_index, pdata);
	}

	*pdata = data;
	return 0;
}

/*
 * Writes msr value into into the appropriate "register".
 * Returns 0 on success, non-0 otherwise.
 * Assumes vcpu_load() was already called.
 */
static int vmx_set_msr(struct kvm_vcpu *vcpu, u32 msr_index, u64 data)
{
	struct vcpu_vmx *vmx = to_vmx(vcpu);
	struct kvm_msr_entry *msr;
	int ret = 0;

	switch (msr_index) {
#ifdef CONFIG_X86_64
	case MSR_EFER:
		vmx_load_host_state(vmx);
		ret = kvm_set_msr_common(vcpu, msr_index, data);
		break;
	case MSR_FS_BASE:
		vmcs_writel(GUEST_FS_BASE, data);
		break;
	case MSR_GS_BASE:
		vmcs_writel(GUEST_GS_BASE, data);
		break;
#endif
	case MSR_IA32_SYSENTER_CS:
		vmcs_write32(GUEST_SYSENTER_CS, data);
		break;
	case MSR_IA32_SYSENTER_EIP:
		vmcs_writel(GUEST_SYSENTER_EIP, data);
		break;
	case MSR_IA32_SYSENTER_ESP:
		vmcs_writel(GUEST_SYSENTER_ESP, data);
		break;
	case MSR_IA32_TIME_STAMP_COUNTER:
		guest_write_tsc(data);
		break;
	case MSR_P6_PERFCTR0:
	case MSR_P6_PERFCTR1:
	case MSR_P6_EVNTSEL0:
	case MSR_P6_EVNTSEL1:
		/*
		 * Just discard all writes to the performance counters; this
		 * should keep both older linux and windows 64-bit guests
		 * happy
		 */
		pr_unimpl(vcpu, "unimplemented perfctr wrmsr: 0x%x data 0x%llx\n", msr_index, data);

		break;
	default:
		vmx_load_host_state(vmx);
		msr = find_msr_entry(vmx, msr_index);
		if (msr) {
			msr->data = data;
			break;
		}
		ret = kvm_set_msr_common(vcpu, msr_index, data);
	}

	return ret;
}

static void vmx_cache_reg(struct kvm_vcpu *vcpu, enum kvm_reg reg)
{
	__set_bit(reg, (unsigned long *)&vcpu->arch.regs_avail);
	switch (reg) {
	case VCPU_REGS_RSP:
		vcpu->arch.regs[VCPU_REGS_RSP] = vmcs_readl(GUEST_RSP);
		break;
	case VCPU_REGS_RIP:
		vcpu->arch.regs[VCPU_REGS_RIP] = vmcs_readl(GUEST_RIP);
		break;
	default:
		break;
	}
}

static int set_guest_debug(struct kvm_vcpu *vcpu, struct kvm_debug_guest *dbg)
{
	unsigned long dr7 = 0x400;
	int old_singlestep;

	old_singlestep = vcpu->guest_debug.singlestep;

	vcpu->guest_debug.enabled = dbg->enabled;
	if (vcpu->guest_debug.enabled) {
		int i;

		dr7 |= 0x200;  /* exact */
		for (i = 0; i < 4; ++i) {
			if (!dbg->breakpoints[i].enabled)
				continue;
			vcpu->guest_debug.bp[i] = dbg->breakpoints[i].address;
			dr7 |= 2 << (i*2);    /* global enable */
			dr7 |= 0 << (i*4+16); /* execution breakpoint */
		}

		vcpu->guest_debug.singlestep = dbg->singlestep;
	} else
		vcpu->guest_debug.singlestep = 0;

	if (old_singlestep && !vcpu->guest_debug.singlestep) {
		unsigned long flags;

		flags = vmcs_readl(GUEST_RFLAGS);
		flags &= ~(X86_EFLAGS_TF | X86_EFLAGS_RF);
		vmcs_writel(GUEST_RFLAGS, flags);
	}

	update_exception_bitmap(vcpu);
	vmcs_writel(GUEST_DR7, dr7);

	return 0;
}

static int vmx_get_irq(struct kvm_vcpu *vcpu)
{
	struct vcpu_vmx *vmx = to_vmx(vcpu);
	u32 idtv_info_field;

	idtv_info_field = vmx->idt_vectoring_info;
	if (idtv_info_field & INTR_INFO_VALID_MASK) {
		if (is_external_interrupt(idtv_info_field))
			return idtv_info_field & VECTORING_INFO_VECTOR_MASK;
		else
			printk(KERN_DEBUG "pending exception: not handled yet\n");
	}
	return -1;
}

static __init int cpu_has_kvm_support(void)
{
	unsigned long ecx = cpuid_ecx(1);
	return test_bit(5, &ecx); /* CPUID.1:ECX.VMX[bit 5] -> VT */
}

static __init int vmx_disabled_by_bios(void)
{
	u64 msr;

	rdmsrl(MSR_IA32_FEATURE_CONTROL, msr);
	return (msr & (IA32_FEATURE_CONTROL_LOCKED_BIT |
		       IA32_FEATURE_CONTROL_VMXON_ENABLED_BIT))
	    == IA32_FEATURE_CONTROL_LOCKED_BIT;
	/* locked but not enabled */
}

static void hardware_enable(void *garbage)
{
	int cpu = raw_smp_processor_id();
	u64 phys_addr = __pa(per_cpu(vmxarea, cpu));
	u64 old;

	INIT_LIST_HEAD(&per_cpu(vcpus_on_cpu, cpu));
	rdmsrl(MSR_IA32_FEATURE_CONTROL, old);
	if ((old & (IA32_FEATURE_CONTROL_LOCKED_BIT |
		    IA32_FEATURE_CONTROL_VMXON_ENABLED_BIT))
	    != (IA32_FEATURE_CONTROL_LOCKED_BIT |
		IA32_FEATURE_CONTROL_VMXON_ENABLED_BIT))
		/* enable and lock */
		wrmsrl(MSR_IA32_FEATURE_CONTROL, old |
		       IA32_FEATURE_CONTROL_LOCKED_BIT |
		       IA32_FEATURE_CONTROL_VMXON_ENABLED_BIT);
	write_cr4(read_cr4() | X86_CR4_VMXE); /* FIXME: not cpu hotplug safe */
	asm volatile (ASM_VMX_VMXON_RAX
		      : : "a"(&phys_addr), "m"(phys_addr)
		      : "memory", "cc");
}

static void vmclear_local_vcpus(void)
{
	int cpu = raw_smp_processor_id();
	struct vcpu_vmx *vmx, *n;

	list_for_each_entry_safe(vmx, n, &per_cpu(vcpus_on_cpu, cpu),
				 local_vcpus_link)
		__vcpu_clear(vmx);
}

static void hardware_disable(void *garbage)
{
	vmclear_local_vcpus();
	asm volatile (__ex(ASM_VMX_VMXOFF) : : : "cc");
	write_cr4(read_cr4() & ~X86_CR4_VMXE);
}

static __init int adjust_vmx_controls(u32 ctl_min, u32 ctl_opt,
				      u32 msr, u32 *result)
{
	u32 vmx_msr_low, vmx_msr_high;
	u32 ctl = ctl_min | ctl_opt;

	rdmsr(msr, vmx_msr_low, vmx_msr_high);

	ctl &= vmx_msr_high; /* bit == 0 in high word ==> must be zero */
	ctl |= vmx_msr_low;  /* bit == 1 in low word  ==> must be one  */

	/* Ensure minimum (required) set of control bits are supported. */
	if (ctl_min & ~ctl)
		return -EIO;

	*result = ctl;
	return 0;
}

static __init int setup_vmcs_config(struct vmcs_config *vmcs_conf)
{
	u32 vmx_msr_low, vmx_msr_high;
	u32 min, opt, min2, opt2;
	u32 _pin_based_exec_control = 0;
	u32 _cpu_based_exec_control = 0;
	u32 _cpu_based_2nd_exec_control = 0;
	u32 _vmexit_control = 0;
	u32 _vmentry_control = 0;

	min = PIN_BASED_EXT_INTR_MASK | PIN_BASED_NMI_EXITING;
	opt = PIN_BASED_VIRTUAL_NMIS;
	if (adjust_vmx_controls(min, opt, MSR_IA32_VMX_PINBASED_CTLS,
				&_pin_based_exec_control) < 0)
		return -EIO;

	min = CPU_BASED_HLT_EXITING |
#ifdef CONFIG_X86_64
	      CPU_BASED_CR8_LOAD_EXITING |
	      CPU_BASED_CR8_STORE_EXITING |
#endif
	      CPU_BASED_CR3_LOAD_EXITING |
	      CPU_BASED_CR3_STORE_EXITING |
	      CPU_BASED_USE_IO_BITMAPS |
	      CPU_BASED_MOV_DR_EXITING |
	      CPU_BASED_USE_TSC_OFFSETING;
	opt = CPU_BASED_TPR_SHADOW |
	      CPU_BASED_USE_MSR_BITMAPS |
	      CPU_BASED_ACTIVATE_SECONDARY_CONTROLS;
	if (adjust_vmx_controls(min, opt, MSR_IA32_VMX_PROCBASED_CTLS,
				&_cpu_based_exec_control) < 0)
		return -EIO;
#ifdef CONFIG_X86_64
	if ((_cpu_based_exec_control & CPU_BASED_TPR_SHADOW))
		_cpu_based_exec_control &= ~CPU_BASED_CR8_LOAD_EXITING &
					   ~CPU_BASED_CR8_STORE_EXITING;
#endif
	if (_cpu_based_exec_control & CPU_BASED_ACTIVATE_SECONDARY_CONTROLS) {
		min2 = 0;
		opt2 = SECONDARY_EXEC_VIRTUALIZE_APIC_ACCESSES |
			SECONDARY_EXEC_WBINVD_EXITING |
			SECONDARY_EXEC_ENABLE_VPID |
			SECONDARY_EXEC_ENABLE_EPT;
		if (adjust_vmx_controls(min2, opt2,
					MSR_IA32_VMX_PROCBASED_CTLS2,
					&_cpu_based_2nd_exec_control) < 0)
			return -EIO;
	}
#ifndef CONFIG_X86_64
	if (!(_cpu_based_2nd_exec_control &
				SECONDARY_EXEC_VIRTUALIZE_APIC_ACCESSES))
		_cpu_based_exec_control &= ~CPU_BASED_TPR_SHADOW;
#endif
	if (_cpu_based_2nd_exec_control & SECONDARY_EXEC_ENABLE_EPT) {
		/* CR3 accesses don't need to cause VM Exits when EPT enabled */
		min &= ~(CPU_BASED_CR3_LOAD_EXITING |
			 CPU_BASED_CR3_STORE_EXITING);
		if (adjust_vmx_controls(min, opt, MSR_IA32_VMX_PROCBASED_CTLS,
					&_cpu_based_exec_control) < 0)
			return -EIO;
		rdmsr(MSR_IA32_VMX_EPT_VPID_CAP,
		      vmx_capability.ept, vmx_capability.vpid);
	}

	min = 0;
#ifdef CONFIG_X86_64
	min |= VM_EXIT_HOST_ADDR_SPACE_SIZE;
#endif
	opt = 0;
	if (adjust_vmx_controls(min, opt, MSR_IA32_VMX_EXIT_CTLS,
				&_vmexit_control) < 0)
		return -EIO;

	min = opt = 0;
	if (adjust_vmx_controls(min, opt, MSR_IA32_VMX_ENTRY_CTLS,
				&_vmentry_control) < 0)
		return -EIO;

	rdmsr(MSR_IA32_VMX_BASIC, vmx_msr_low, vmx_msr_high);

	/* IA-32 SDM Vol 3B: VMCS size is never greater than 4kB. */
	if ((vmx_msr_high & 0x1fff) > PAGE_SIZE)
		return -EIO;

#ifdef CONFIG_X86_64
	/* IA-32 SDM Vol 3B: 64-bit CPUs always have VMX_BASIC_MSR[48]==0. */
	if (vmx_msr_high & (1u<<16))
		return -EIO;
#endif

	/* Require Write-Back (WB) memory type for VMCS accesses. */
	if (((vmx_msr_high >> 18) & 15) != 6)
		return -EIO;

	vmcs_conf->size = vmx_msr_high & 0x1fff;
	vmcs_conf->order = get_order(vmcs_config.size);
	vmcs_conf->revision_id = vmx_msr_low;

	vmcs_conf->pin_based_exec_ctrl = _pin_based_exec_control;
	vmcs_conf->cpu_based_exec_ctrl = _cpu_based_exec_control;
	vmcs_conf->cpu_based_2nd_exec_ctrl = _cpu_based_2nd_exec_control;
	vmcs_conf->vmexit_ctrl         = _vmexit_control;
	vmcs_conf->vmentry_ctrl        = _vmentry_control;

	return 0;
}

static struct vmcs *alloc_vmcs_cpu(int cpu)
{
	int node = cpu_to_node(cpu);
	struct page *pages;
	struct vmcs *vmcs;

	pages = alloc_pages_node(node, GFP_KERNEL, vmcs_config.order);
	if (!pages)
		return NULL;
	vmcs = page_address(pages);
	memset(vmcs, 0, vmcs_config.size);
	vmcs->revision_id = vmcs_config.revision_id; /* vmcs revision id */
	return vmcs;
}

static struct vmcs *alloc_vmcs(void)
{
	return alloc_vmcs_cpu(raw_smp_processor_id());
}

static void free_vmcs(struct vmcs *vmcs)
{
	free_pages((unsigned long)vmcs, vmcs_config.order);
}

static void free_kvm_area(void)
{
	int cpu;

	for_each_online_cpu(cpu)
		free_vmcs(per_cpu(vmxarea, cpu));
}

static __init int alloc_kvm_area(void)
{
	int cpu;

	for_each_online_cpu(cpu) {
		struct vmcs *vmcs;

		vmcs = alloc_vmcs_cpu(cpu);
		if (!vmcs) {
			free_kvm_area();
			return -ENOMEM;
		}

		per_cpu(vmxarea, cpu) = vmcs;
	}
	return 0;
}

static __init int hardware_setup(void)
{
	if (setup_vmcs_config(&vmcs_config) < 0)
		return -EIO;

	if (boot_cpu_has(X86_FEATURE_NX))
		kvm_enable_efer_bits(EFER_NX);

	return alloc_kvm_area();
}

static __exit void hardware_unsetup(void)
{
	free_kvm_area();
}

static void fix_pmode_dataseg(int seg, struct kvm_save_segment *save)
{
	struct kvm_vmx_segment_field *sf = &kvm_vmx_segment_fields[seg];

	if (vmcs_readl(sf->base) == save->base && (save->base & AR_S_MASK)) {
		vmcs_write16(sf->selector, save->selector);
		vmcs_writel(sf->base, save->base);
		vmcs_write32(sf->limit, save->limit);
		vmcs_write32(sf->ar_bytes, save->ar);
	} else {
		u32 dpl = (vmcs_read16(sf->selector) & SELECTOR_RPL_MASK)
			<< AR_DPL_SHIFT;
		vmcs_write32(sf->ar_bytes, 0x93 | dpl);
	}
}

static void enter_pmode(struct kvm_vcpu *vcpu)
{
	unsigned long flags;

	vcpu->arch.rmode.active = 0;

	vmcs_writel(GUEST_TR_BASE, vcpu->arch.rmode.tr.base);
	vmcs_write32(GUEST_TR_LIMIT, vcpu->arch.rmode.tr.limit);
	vmcs_write32(GUEST_TR_AR_BYTES, vcpu->arch.rmode.tr.ar);

	flags = vmcs_readl(GUEST_RFLAGS);
	flags &= ~(X86_EFLAGS_IOPL | X86_EFLAGS_VM);
	flags |= (vcpu->arch.rmode.save_iopl << IOPL_SHIFT);
	vmcs_writel(GUEST_RFLAGS, flags);

	vmcs_writel(GUEST_CR4, (vmcs_readl(GUEST_CR4) & ~X86_CR4_VME) |
			(vmcs_readl(CR4_READ_SHADOW) & X86_CR4_VME));

	update_exception_bitmap(vcpu);

	fix_pmode_dataseg(VCPU_SREG_ES, &vcpu->arch.rmode.es);
	fix_pmode_dataseg(VCPU_SREG_DS, &vcpu->arch.rmode.ds);
	fix_pmode_dataseg(VCPU_SREG_GS, &vcpu->arch.rmode.gs);
	fix_pmode_dataseg(VCPU_SREG_FS, &vcpu->arch.rmode.fs);

	vmcs_write16(GUEST_SS_SELECTOR, 0);
	vmcs_write32(GUEST_SS_AR_BYTES, 0x93);

	vmcs_write16(GUEST_CS_SELECTOR,
		     vmcs_read16(GUEST_CS_SELECTOR) & ~SELECTOR_RPL_MASK);
	vmcs_write32(GUEST_CS_AR_BYTES, 0x9b);
}

static gva_t rmode_tss_base(struct kvm *kvm)
{
	if (!kvm->arch.tss_addr) {
		gfn_t base_gfn = kvm->memslots[0].base_gfn +
				 kvm->memslots[0].npages - 3;
		return base_gfn << PAGE_SHIFT;
	}
	return kvm->arch.tss_addr;
}

static void fix_rmode_seg(int seg, struct kvm_save_segment *save)
{
	struct kvm_vmx_segment_field *sf = &kvm_vmx_segment_fields[seg];

	save->selector = vmcs_read16(sf->selector);
	save->base = vmcs_readl(sf->base);
	save->limit = vmcs_read32(sf->limit);
	save->ar = vmcs_read32(sf->ar_bytes);
	vmcs_write16(sf->selector, save->base >> 4);
	vmcs_write32(sf->base, save->base & 0xfffff);
	vmcs_write32(sf->limit, 0xffff);
	vmcs_write32(sf->ar_bytes, 0xf3);
}

static void enter_rmode(struct kvm_vcpu *vcpu)
{
	unsigned long flags;

	vcpu->arch.rmode.active = 1;

	vcpu->arch.rmode.tr.base = vmcs_readl(GUEST_TR_BASE);
	vmcs_writel(GUEST_TR_BASE, rmode_tss_base(vcpu->kvm));

	vcpu->arch.rmode.tr.limit = vmcs_read32(GUEST_TR_LIMIT);
	vmcs_write32(GUEST_TR_LIMIT, RMODE_TSS_SIZE - 1);

	vcpu->arch.rmode.tr.ar = vmcs_read32(GUEST_TR_AR_BYTES);
	vmcs_write32(GUEST_TR_AR_BYTES, 0x008b);

	flags = vmcs_readl(GUEST_RFLAGS);
	vcpu->arch.rmode.save_iopl
		= (flags & X86_EFLAGS_IOPL) >> IOPL_SHIFT;

	flags |= X86_EFLAGS_IOPL | X86_EFLAGS_VM;

	vmcs_writel(GUEST_RFLAGS, flags);
	vmcs_writel(GUEST_CR4, vmcs_readl(GUEST_CR4) | X86_CR4_VME);
	update_exception_bitmap(vcpu);

	vmcs_write16(GUEST_SS_SELECTOR, vmcs_readl(GUEST_SS_BASE) >> 4);
	vmcs_write32(GUEST_SS_LIMIT, 0xffff);
	vmcs_write32(GUEST_SS_AR_BYTES, 0xf3);

	vmcs_write32(GUEST_CS_AR_BYTES, 0xf3);
	vmcs_write32(GUEST_CS_LIMIT, 0xffff);
	if (vmcs_readl(GUEST_CS_BASE) == 0xffff0000)
		vmcs_writel(GUEST_CS_BASE, 0xf0000);
	vmcs_write16(GUEST_CS_SELECTOR, vmcs_readl(GUEST_CS_BASE) >> 4);

	fix_rmode_seg(VCPU_SREG_ES, &vcpu->arch.rmode.es);
	fix_rmode_seg(VCPU_SREG_DS, &vcpu->arch.rmode.ds);
	fix_rmode_seg(VCPU_SREG_GS, &vcpu->arch.rmode.gs);
	fix_rmode_seg(VCPU_SREG_FS, &vcpu->arch.rmode.fs);

	kvm_mmu_reset_context(vcpu);
	init_rmode(vcpu->kvm);
}

#ifdef CONFIG_X86_64

static void enter_lmode(struct kvm_vcpu *vcpu)
{
	u32 guest_tr_ar;

	guest_tr_ar = vmcs_read32(GUEST_TR_AR_BYTES);
	if ((guest_tr_ar & AR_TYPE_MASK) != AR_TYPE_BUSY_64_TSS) {
		printk(KERN_DEBUG "%s: tss fixup for long mode. \n",
		       __func__);
		vmcs_write32(GUEST_TR_AR_BYTES,
			     (guest_tr_ar & ~AR_TYPE_MASK)
			     | AR_TYPE_BUSY_64_TSS);
	}

	vcpu->arch.shadow_efer |= EFER_LMA;

	find_msr_entry(to_vmx(vcpu), MSR_EFER)->data |= EFER_LMA | EFER_LME;
	vmcs_write32(VM_ENTRY_CONTROLS,
		     vmcs_read32(VM_ENTRY_CONTROLS)
		     | VM_ENTRY_IA32E_MODE);
}

static void exit_lmode(struct kvm_vcpu *vcpu)
{
	vcpu->arch.shadow_efer &= ~EFER_LMA;

	vmcs_write32(VM_ENTRY_CONTROLS,
		     vmcs_read32(VM_ENTRY_CONTROLS)
		     & ~VM_ENTRY_IA32E_MODE);
}

#endif

static void vmx_flush_tlb(struct kvm_vcpu *vcpu)
{
	vpid_sync_vcpu_all(to_vmx(vcpu));
	if (vm_need_ept())
		ept_sync_context(construct_eptp(vcpu->arch.mmu.root_hpa));
}

static void vmx_decache_cr4_guest_bits(struct kvm_vcpu *vcpu)
{
	vcpu->arch.cr4 &= KVM_GUEST_CR4_MASK;
	vcpu->arch.cr4 |= vmcs_readl(GUEST_CR4) & ~KVM_GUEST_CR4_MASK;
}

static void ept_load_pdptrs(struct kvm_vcpu *vcpu)
{
	if (is_paging(vcpu) && is_pae(vcpu) && !is_long_mode(vcpu)) {
		if (!load_pdptrs(vcpu, vcpu->arch.cr3)) {
			printk(KERN_ERR "EPT: Fail to load pdptrs!\n");
			return;
		}
		vmcs_write64(GUEST_PDPTR0, vcpu->arch.pdptrs[0]);
		vmcs_write64(GUEST_PDPTR1, vcpu->arch.pdptrs[1]);
		vmcs_write64(GUEST_PDPTR2, vcpu->arch.pdptrs[2]);
		vmcs_write64(GUEST_PDPTR3, vcpu->arch.pdptrs[3]);
	}
}

static void vmx_set_cr4(struct kvm_vcpu *vcpu, unsigned long cr4);

static void ept_update_paging_mode_cr0(unsigned long *hw_cr0,
					unsigned long cr0,
					struct kvm_vcpu *vcpu)
{
	if (!(cr0 & X86_CR0_PG)) {
		/* From paging/starting to nonpaging */
		vmcs_write32(CPU_BASED_VM_EXEC_CONTROL,
			     vmcs_read32(CPU_BASED_VM_EXEC_CONTROL) |
			     (CPU_BASED_CR3_LOAD_EXITING |
			      CPU_BASED_CR3_STORE_EXITING));
		vcpu->arch.cr0 = cr0;
		vmx_set_cr4(vcpu, vcpu->arch.cr4);
		*hw_cr0 |= X86_CR0_PE | X86_CR0_PG;
		*hw_cr0 &= ~X86_CR0_WP;
	} else if (!is_paging(vcpu)) {
		/* From nonpaging to paging */
		vmcs_write32(CPU_BASED_VM_EXEC_CONTROL,
			     vmcs_read32(CPU_BASED_VM_EXEC_CONTROL) &
			     ~(CPU_BASED_CR3_LOAD_EXITING |
			       CPU_BASED_CR3_STORE_EXITING));
		vcpu->arch.cr0 = cr0;
		vmx_set_cr4(vcpu, vcpu->arch.cr4);
		if (!(vcpu->arch.cr0 & X86_CR0_WP))
			*hw_cr0 &= ~X86_CR0_WP;
	}
}

static void ept_update_paging_mode_cr4(unsigned long *hw_cr4,
					struct kvm_vcpu *vcpu)
{
	if (!is_paging(vcpu)) {
		*hw_cr4 &= ~X86_CR4_PAE;
		*hw_cr4 |= X86_CR4_PSE;
	} else if (!(vcpu->arch.cr4 & X86_CR4_PAE))
		*hw_cr4 &= ~X86_CR4_PAE;
}

static void vmx_set_cr0(struct kvm_vcpu *vcpu, unsigned long cr0)
{
	unsigned long hw_cr0 = (cr0 & ~KVM_GUEST_CR0_MASK) |
				KVM_VM_CR0_ALWAYS_ON;

	vmx_fpu_deactivate(vcpu);

	if (vcpu->arch.rmode.active && (cr0 & X86_CR0_PE))
		enter_pmode(vcpu);

	if (!vcpu->arch.rmode.active && !(cr0 & X86_CR0_PE))
		enter_rmode(vcpu);

#ifdef CONFIG_X86_64
	if (vcpu->arch.shadow_efer & EFER_LME) {
		if (!is_paging(vcpu) && (cr0 & X86_CR0_PG))
			enter_lmode(vcpu);
		if (is_paging(vcpu) && !(cr0 & X86_CR0_PG))
			exit_lmode(vcpu);
	}
#endif

	if (vm_need_ept())
		ept_update_paging_mode_cr0(&hw_cr0, cr0, vcpu);

	vmcs_writel(CR0_READ_SHADOW, cr0);
	vmcs_writel(GUEST_CR0, hw_cr0);
	vcpu->arch.cr0 = cr0;

	if (!(cr0 & X86_CR0_TS) || !(cr0 & X86_CR0_PE))
		vmx_fpu_activate(vcpu);
}

static u64 construct_eptp(unsigned long root_hpa)
{
	u64 eptp;

	/* TODO write the value reading from MSR */
	eptp = VMX_EPT_DEFAULT_MT |
		VMX_EPT_DEFAULT_GAW << VMX_EPT_GAW_EPTP_SHIFT;
	eptp |= (root_hpa & PAGE_MASK);

	return eptp;
}

static void vmx_set_cr3(struct kvm_vcpu *vcpu, unsigned long cr3)
{
	unsigned long guest_cr3;
	u64 eptp;

	guest_cr3 = cr3;
	if (vm_need_ept()) {
		eptp = construct_eptp(cr3);
		vmcs_write64(EPT_POINTER, eptp);
		ept_sync_context(eptp);
		ept_load_pdptrs(vcpu);
		guest_cr3 = is_paging(vcpu) ? vcpu->arch.cr3 :
			VMX_EPT_IDENTITY_PAGETABLE_ADDR;
	}

	vmx_flush_tlb(vcpu);
	vmcs_writel(GUEST_CR3, guest_cr3);
	if (vcpu->arch.cr0 & X86_CR0_PE)
		vmx_fpu_deactivate(vcpu);
}

static void vmx_set_cr4(struct kvm_vcpu *vcpu, unsigned long cr4)
{
	unsigned long hw_cr4 = cr4 | (vcpu->arch.rmode.active ?
		    KVM_RMODE_VM_CR4_ALWAYS_ON : KVM_PMODE_VM_CR4_ALWAYS_ON);

	vcpu->arch.cr4 = cr4;
	if (vm_need_ept())
		ept_update_paging_mode_cr4(&hw_cr4, vcpu);

	vmcs_writel(CR4_READ_SHADOW, cr4);
	vmcs_writel(GUEST_CR4, hw_cr4);
}

static void vmx_set_efer(struct kvm_vcpu *vcpu, u64 efer)
{
	struct vcpu_vmx *vmx = to_vmx(vcpu);
	struct kvm_msr_entry *msr = find_msr_entry(vmx, MSR_EFER);

	vcpu->arch.shadow_efer = efer;
	if (!msr)
		return;
	if (efer & EFER_LMA) {
		vmcs_write32(VM_ENTRY_CONTROLS,
				     vmcs_read32(VM_ENTRY_CONTROLS) |
				     VM_ENTRY_IA32E_MODE);
		msr->data = efer;

	} else {
		vmcs_write32(VM_ENTRY_CONTROLS,
				     vmcs_read32(VM_ENTRY_CONTROLS) &
				     ~VM_ENTRY_IA32E_MODE);

		msr->data = efer & ~EFER_LME;
	}
	setup_msrs(vmx);
}

static u64 vmx_get_segment_base(struct kvm_vcpu *vcpu, int seg)
{
	struct kvm_vmx_segment_field *sf = &kvm_vmx_segment_fields[seg];

	return vmcs_readl(sf->base);
}

static void vmx_get_segment(struct kvm_vcpu *vcpu,
			    struct kvm_segment *var, int seg)
{
	struct kvm_vmx_segment_field *sf = &kvm_vmx_segment_fields[seg];
	u32 ar;

	var->base = vmcs_readl(sf->base);
	var->limit = vmcs_read32(sf->limit);
	var->selector = vmcs_read16(sf->selector);
	ar = vmcs_read32(sf->ar_bytes);
	if (ar & AR_UNUSABLE_MASK)
		ar = 0;
	var->type = ar & 15;
	var->s = (ar >> 4) & 1;
	var->dpl = (ar >> 5) & 3;
	var->present = (ar >> 7) & 1;
	var->avl = (ar >> 12) & 1;
	var->l = (ar >> 13) & 1;
	var->db = (ar >> 14) & 1;
	var->g = (ar >> 15) & 1;
	var->unusable = (ar >> 16) & 1;
}

static int vmx_get_cpl(struct kvm_vcpu *vcpu)
{
	struct kvm_segment kvm_seg;

	if (!(vcpu->arch.cr0 & X86_CR0_PE)) /* if real mode */
		return 0;

	if (vmx_get_rflags(vcpu) & X86_EFLAGS_VM) /* if virtual 8086 */
		return 3;

	vmx_get_segment(vcpu, &kvm_seg, VCPU_SREG_CS);
	return kvm_seg.selector & 3;
}

static u32 vmx_segment_access_rights(struct kvm_segment *var)
{
	u32 ar;

	if (var->unusable)
		ar = 1 << 16;
	else {
		ar = var->type & 15;
		ar |= (var->s & 1) << 4;
		ar |= (var->dpl & 3) << 5;
		ar |= (var->present & 1) << 7;
		ar |= (var->avl & 1) << 12;
		ar |= (var->l & 1) << 13;
		ar |= (var->db & 1) << 14;
		ar |= (var->g & 1) << 15;
	}
	if (ar == 0) /* a 0 value means unusable */
		ar = AR_UNUSABLE_MASK;

	return ar;
}

static void vmx_set_segment(struct kvm_vcpu *vcpu,
			    struct kvm_segment *var, int seg)
{
	struct kvm_vmx_segment_field *sf = &kvm_vmx_segment_fields[seg];
	u32 ar;

	if (vcpu->arch.rmode.active && seg == VCPU_SREG_TR) {
		vcpu->arch.rmode.tr.selector = var->selector;
		vcpu->arch.rmode.tr.base = var->base;
		vcpu->arch.rmode.tr.limit = var->limit;
		vcpu->arch.rmode.tr.ar = vmx_segment_access_rights(var);
		return;
	}
	vmcs_writel(sf->base, var->base);
	vmcs_write32(sf->limit, var->limit);
	vmcs_write16(sf->selector, var->selector);
	if (vcpu->arch.rmode.active && var->s) {
		/*
		 * Hack real-mode segments into vm86 compatibility.
		 */
		if (var->base == 0xffff0000 && var->selector == 0xf000)
			vmcs_writel(sf->base, 0xf0000);
		ar = 0xf3;
	} else
		ar = vmx_segment_access_rights(var);
	vmcs_write32(sf->ar_bytes, ar);
}

static void vmx_get_cs_db_l_bits(struct kvm_vcpu *vcpu, int *db, int *l)
{
	u32 ar = vmcs_read32(GUEST_CS_AR_BYTES);

	*db = (ar >> 14) & 1;
	*l = (ar >> 13) & 1;
}

static void vmx_get_idt(struct kvm_vcpu *vcpu, struct descriptor_table *dt)
{
	dt->limit = vmcs_read32(GUEST_IDTR_LIMIT);
	dt->base = vmcs_readl(GUEST_IDTR_BASE);
}

static void vmx_set_idt(struct kvm_vcpu *vcpu, struct descriptor_table *dt)
{
	vmcs_write32(GUEST_IDTR_LIMIT, dt->limit);
	vmcs_writel(GUEST_IDTR_BASE, dt->base);
}

static void vmx_get_gdt(struct kvm_vcpu *vcpu, struct descriptor_table *dt)
{
	dt->limit = vmcs_read32(GUEST_GDTR_LIMIT);
	dt->base = vmcs_readl(GUEST_GDTR_BASE);
}

static void vmx_set_gdt(struct kvm_vcpu *vcpu, struct descriptor_table *dt)
{
	vmcs_write32(GUEST_GDTR_LIMIT, dt->limit);
	vmcs_writel(GUEST_GDTR_BASE, dt->base);
}

static int init_rmode_tss(struct kvm *kvm)
{
	gfn_t fn = rmode_tss_base(kvm) >> PAGE_SHIFT;
	u16 data = 0;
	int ret = 0;
	int r;

	r = kvm_clear_guest_page(kvm, fn, 0, PAGE_SIZE);
	if (r < 0)
		goto out;
	data = TSS_BASE_SIZE + TSS_REDIRECTION_SIZE;
	r = kvm_write_guest_page(kvm, fn++, &data, 0x66, sizeof(u16));
	if (r < 0)
		goto out;
	r = kvm_clear_guest_page(kvm, fn++, 0, PAGE_SIZE);
	if (r < 0)
		goto out;
	r = kvm_clear_guest_page(kvm, fn, 0, PAGE_SIZE);
	if (r < 0)
		goto out;
	data = ~0;
	r = kvm_write_guest_page(kvm, fn, &data,
				 RMODE_TSS_SIZE - 2 * PAGE_SIZE - 1,
				 sizeof(u8));
	if (r < 0)
		goto out;

	ret = 1;
out:
	return ret;
}

static int init_rmode_identity_map(struct kvm *kvm)
{
	int i, r, ret;
	pfn_t identity_map_pfn;
	u32 tmp;

	if (!vm_need_ept())
		return 1;
	if (unlikely(!kvm->arch.ept_identity_pagetable)) {
		printk(KERN_ERR "EPT: identity-mapping pagetable "
			"haven't been allocated!\n");
		return 0;
	}
	if (likely(kvm->arch.ept_identity_pagetable_done))
		return 1;
	ret = 0;
	identity_map_pfn = VMX_EPT_IDENTITY_PAGETABLE_ADDR >> PAGE_SHIFT;
	r = kvm_clear_guest_page(kvm, identity_map_pfn, 0, PAGE_SIZE);
	if (r < 0)
		goto out;
	/* Set up identity-mapping pagetable for EPT in real mode */
	for (i = 0; i < PT32_ENT_PER_PAGE; i++) {
		tmp = (i << 22) + (_PAGE_PRESENT | _PAGE_RW | _PAGE_USER |
			_PAGE_ACCESSED | _PAGE_DIRTY | _PAGE_PSE);
		r = kvm_write_guest_page(kvm, identity_map_pfn,
				&tmp, i * sizeof(tmp), sizeof(tmp));
		if (r < 0)
			goto out;
	}
	kvm->arch.ept_identity_pagetable_done = true;
	ret = 1;
out:
	return ret;
}

static void seg_setup(int seg)
{
	struct kvm_vmx_segment_field *sf = &kvm_vmx_segment_fields[seg];

	vmcs_write16(sf->selector, 0);
	vmcs_writel(sf->base, 0);
	vmcs_write32(sf->limit, 0xffff);
	vmcs_write32(sf->ar_bytes, 0x93);
}

static int alloc_apic_access_page(struct kvm *kvm)
{
	struct kvm_userspace_memory_region kvm_userspace_mem;
	int r = 0;

	down_write(&kvm->slots_lock);
	if (kvm->arch.apic_access_page)
		goto out;
	kvm_userspace_mem.slot = APIC_ACCESS_PAGE_PRIVATE_MEMSLOT;
	kvm_userspace_mem.flags = 0;
	kvm_userspace_mem.guest_phys_addr = 0xfee00000ULL;
	kvm_userspace_mem.memory_size = PAGE_SIZE;
	r = __kvm_set_memory_region(kvm, &kvm_userspace_mem, 0);
	if (r)
		goto out;

	down_read(&current->mm->mmap_sem);
	kvm->arch.apic_access_page = gfn_to_page(kvm, 0xfee00);
	up_read(&current->mm->mmap_sem);
out:
	up_write(&kvm->slots_lock);
	return r;
}

static int alloc_identity_pagetable(struct kvm *kvm)
{
	struct kvm_userspace_memory_region kvm_userspace_mem;
	int r = 0;

	down_write(&kvm->slots_lock);
	if (kvm->arch.ept_identity_pagetable)
		goto out;
	kvm_userspace_mem.slot = IDENTITY_PAGETABLE_PRIVATE_MEMSLOT;
	kvm_userspace_mem.flags = 0;
	kvm_userspace_mem.guest_phys_addr = VMX_EPT_IDENTITY_PAGETABLE_ADDR;
	kvm_userspace_mem.memory_size = PAGE_SIZE;
	r = __kvm_set_memory_region(kvm, &kvm_userspace_mem, 0);
	if (r)
		goto out;

	down_read(&current->mm->mmap_sem);
	kvm->arch.ept_identity_pagetable = gfn_to_page(kvm,
			VMX_EPT_IDENTITY_PAGETABLE_ADDR >> PAGE_SHIFT);
	up_read(&current->mm->mmap_sem);
out:
	up_write(&kvm->slots_lock);
	return r;
}

static void allocate_vpid(struct vcpu_vmx *vmx)
{
	int vpid;

	vmx->vpid = 0;
	if (!enable_vpid || !cpu_has_vmx_vpid())
		return;
	spin_lock(&vmx_vpid_lock);
	vpid = find_first_zero_bit(vmx_vpid_bitmap, VMX_NR_VPIDS);
	if (vpid < VMX_NR_VPIDS) {
		vmx->vpid = vpid;
		__set_bit(vpid, vmx_vpid_bitmap);
	}
	spin_unlock(&vmx_vpid_lock);
}

static void vmx_disable_intercept_for_msr(struct page *msr_bitmap, u32 msr)
{
	void *va;

	if (!cpu_has_vmx_msr_bitmap())
		return;

	/*
	 * See Intel PRM Vol. 3, 20.6.9 (MSR-Bitmap Address). Early manuals
	 * have the write-low and read-high bitmap offsets the wrong way round.
	 * We can control MSRs 0x00000000-0x00001fff and 0xc0000000-0xc0001fff.
	 */
	va = kmap(msr_bitmap);
	if (msr <= 0x1fff) {
		__clear_bit(msr, va + 0x000); /* read-low */
		__clear_bit(msr, va + 0x800); /* write-low */
	} else if ((msr >= 0xc0000000) && (msr <= 0xc0001fff)) {
		msr &= 0x1fff;
		__clear_bit(msr, va + 0x400); /* read-high */
		__clear_bit(msr, va + 0xc00); /* write-high */
	}
	kunmap(msr_bitmap);
}

/*
 * Sets up the vmcs for emulated real mode.
 */
static int vmx_vcpu_setup(struct vcpu_vmx *vmx)
{
	u32 host_sysenter_cs;
	u32 junk;
	unsigned long a;
	struct descriptor_table dt;
	int i;
	unsigned long kvm_vmx_return;
	u32 exec_control;

	/* I/O */
	vmcs_write64(IO_BITMAP_A, page_to_phys(vmx_io_bitmap_a));
	vmcs_write64(IO_BITMAP_B, page_to_phys(vmx_io_bitmap_b));

	if (cpu_has_vmx_msr_bitmap())
		vmcs_write64(MSR_BITMAP, page_to_phys(vmx_msr_bitmap));

	vmcs_write64(VMCS_LINK_POINTER, -1ull); /* 22.3.1.5 */

	/* Control */
	vmcs_write32(PIN_BASED_VM_EXEC_CONTROL,
		vmcs_config.pin_based_exec_ctrl);

	exec_control = vmcs_config.cpu_based_exec_ctrl;
	if (!vm_need_tpr_shadow(vmx->vcpu.kvm)) {
		exec_control &= ~CPU_BASED_TPR_SHADOW;
#ifdef CONFIG_X86_64
		exec_control |= CPU_BASED_CR8_STORE_EXITING |
				CPU_BASED_CR8_LOAD_EXITING;
#endif
	}
	if (!vm_need_ept())
		exec_control |= CPU_BASED_CR3_STORE_EXITING |
				CPU_BASED_CR3_LOAD_EXITING;
	vmcs_write32(CPU_BASED_VM_EXEC_CONTROL, exec_control);

	if (cpu_has_secondary_exec_ctrls()) {
		exec_control = vmcs_config.cpu_based_2nd_exec_ctrl;
		if (!vm_need_virtualize_apic_accesses(vmx->vcpu.kvm))
			exec_control &=
				~SECONDARY_EXEC_VIRTUALIZE_APIC_ACCESSES;
		if (vmx->vpid == 0)
			exec_control &= ~SECONDARY_EXEC_ENABLE_VPID;
		if (!vm_need_ept())
			exec_control &= ~SECONDARY_EXEC_ENABLE_EPT;
		vmcs_write32(SECONDARY_VM_EXEC_CONTROL, exec_control);
	}

	vmcs_write32(PAGE_FAULT_ERROR_CODE_MASK, !!bypass_guest_pf);
	vmcs_write32(PAGE_FAULT_ERROR_CODE_MATCH, !!bypass_guest_pf);
	vmcs_write32(CR3_TARGET_COUNT, 0);           /* 22.2.1 */

	vmcs_writel(HOST_CR0, read_cr0());  /* 22.2.3 */
	vmcs_writel(HOST_CR4, read_cr4());  /* 22.2.3, 22.2.5 */
	vmcs_writel(HOST_CR3, read_cr3());  /* 22.2.3  FIXME: shadow tables */

	vmcs_write16(HOST_CS_SELECTOR, __KERNEL_CS);  /* 22.2.4 */
	vmcs_write16(HOST_DS_SELECTOR, __KERNEL_DS);  /* 22.2.4 */
	vmcs_write16(HOST_ES_SELECTOR, __KERNEL_DS);  /* 22.2.4 */
	vmcs_write16(HOST_FS_SELECTOR, read_fs());    /* 22.2.4 */
	vmcs_write16(HOST_GS_SELECTOR, read_gs());    /* 22.2.4 */
	vmcs_write16(HOST_SS_SELECTOR, __KERNEL_DS);  /* 22.2.4 */
#ifdef CONFIG_X86_64
	rdmsrl(MSR_FS_BASE, a);
	vmcs_writel(HOST_FS_BASE, a); /* 22.2.4 */
	rdmsrl(MSR_GS_BASE, a);
	vmcs_writel(HOST_GS_BASE, a); /* 22.2.4 */
#else
	vmcs_writel(HOST_FS_BASE, 0); /* 22.2.4 */
	vmcs_writel(HOST_GS_BASE, 0); /* 22.2.4 */
#endif

	vmcs_write16(HOST_TR_SELECTOR, GDT_ENTRY_TSS*8);  /* 22.2.4 */

	get_idt(&dt);
	vmcs_writel(HOST_IDTR_BASE, dt.base);   /* 22.2.4 */

	asm("mov $.Lkvm_vmx_return, %0" : "=r"(kvm_vmx_return));
	vmcs_writel(HOST_RIP, kvm_vmx_return); /* 22.2.5 */
	vmcs_write32(VM_EXIT_MSR_STORE_COUNT, 0);
	vmcs_write32(VM_EXIT_MSR_LOAD_COUNT, 0);
	vmcs_write32(VM_ENTRY_MSR_LOAD_COUNT, 0);

	rdmsr(MSR_IA32_SYSENTER_CS, host_sysenter_cs, junk);
	vmcs_write32(HOST_IA32_SYSENTER_CS, host_sysenter_cs);
	rdmsrl(MSR_IA32_SYSENTER_ESP, a);
	vmcs_writel(HOST_IA32_SYSENTER_ESP, a);   /* 22.2.3 */
	rdmsrl(MSR_IA32_SYSENTER_EIP, a);
	vmcs_writel(HOST_IA32_SYSENTER_EIP, a);   /* 22.2.3 */

	for (i = 0; i < NR_VMX_MSR; ++i) {
		u32 index = vmx_msr_index[i];
		u32 data_low, data_high;
		u64 data;
		int j = vmx->nmsrs;

		if (rdmsr_safe(index, &data_low, &data_high) < 0)
			continue;
		if (wrmsr_safe(index, data_low, data_high) < 0)
			continue;
		data = data_low | ((u64)data_high << 32);
		vmx->host_msrs[j].index = index;
		vmx->host_msrs[j].reserved = 0;
		vmx->host_msrs[j].data = data;
		vmx->guest_msrs[j] = vmx->host_msrs[j];
		++vmx->nmsrs;
	}

	vmcs_write32(VM_EXIT_CONTROLS, vmcs_config.vmexit_ctrl);

	/* 22.2.1, 20.8.1 */
	vmcs_write32(VM_ENTRY_CONTROLS, vmcs_config.vmentry_ctrl);

	vmcs_writel(CR0_GUEST_HOST_MASK, ~0UL);
	vmcs_writel(CR4_GUEST_HOST_MASK, KVM_GUEST_CR4_MASK);


	return 0;
}

static int init_rmode(struct kvm *kvm)
{
	if (!init_rmode_tss(kvm))
		return 0;
	if (!init_rmode_identity_map(kvm))
		return 0;
	return 1;
}

static int vmx_vcpu_reset(struct kvm_vcpu *vcpu)
{
	struct vcpu_vmx *vmx = to_vmx(vcpu);
	u64 msr;
	int ret;

	vcpu->arch.regs_avail = ~((1 << VCPU_REGS_RIP) | (1 << VCPU_REGS_RSP));
	down_read(&vcpu->kvm->slots_lock);
	if (!init_rmode(vmx->vcpu.kvm)) {
		ret = -ENOMEM;
		goto out;
	}

	vmx->vcpu.arch.rmode.active = 0;

	vmx->vcpu.arch.regs[VCPU_REGS_RDX] = get_rdx_init_val();
	kvm_set_cr8(&vmx->vcpu, 0);
	msr = 0xfee00000 | MSR_IA32_APICBASE_ENABLE;
	if (vmx->vcpu.vcpu_id == 0)
		msr |= MSR_IA32_APICBASE_BSP;
	kvm_set_apic_base(&vmx->vcpu, msr);

	fx_init(&vmx->vcpu);

	/*
	 * GUEST_CS_BASE should really be 0xffff0000, but VT vm86 mode
	 * insists on having GUEST_CS_BASE == GUEST_CS_SELECTOR << 4.  Sigh.
	 */
	if (vmx->vcpu.vcpu_id == 0) {
		vmcs_write16(GUEST_CS_SELECTOR, 0xf000);
		vmcs_writel(GUEST_CS_BASE, 0x000f0000);
	} else {
		vmcs_write16(GUEST_CS_SELECTOR, vmx->vcpu.arch.sipi_vector << 8);
		vmcs_writel(GUEST_CS_BASE, vmx->vcpu.arch.sipi_vector << 12);
	}
	vmcs_write32(GUEST_CS_LIMIT, 0xffff);
	vmcs_write32(GUEST_CS_AR_BYTES, 0x9b);

	seg_setup(VCPU_SREG_DS);
	seg_setup(VCPU_SREG_ES);
	seg_setup(VCPU_SREG_FS);
	seg_setup(VCPU_SREG_GS);
	seg_setup(VCPU_SREG_SS);

	vmcs_write16(GUEST_TR_SELECTOR, 0);
	vmcs_writel(GUEST_TR_BASE, 0);
	vmcs_write32(GUEST_TR_LIMIT, 0xffff);
	vmcs_write32(GUEST_TR_AR_BYTES, 0x008b);

	vmcs_write16(GUEST_LDTR_SELECTOR, 0);
	vmcs_writel(GUEST_LDTR_BASE, 0);
	vmcs_write32(GUEST_LDTR_LIMIT, 0xffff);
	vmcs_write32(GUEST_LDTR_AR_BYTES, 0x00082);

	vmcs_write32(GUEST_SYSENTER_CS, 0);
	vmcs_writel(GUEST_SYSENTER_ESP, 0);
	vmcs_writel(GUEST_SYSENTER_EIP, 0);

	vmcs_writel(GUEST_RFLAGS, 0x02);
	if (vmx->vcpu.vcpu_id == 0)
		kvm_rip_write(vcpu, 0xfff0);
	else
		kvm_rip_write(vcpu, 0);
	kvm_register_write(vcpu, VCPU_REGS_RSP, 0);

	/* todo: dr0 = dr1 = dr2 = dr3 = 0; dr6 = 0xffff0ff0 */
	vmcs_writel(GUEST_DR7, 0x400);

	vmcs_writel(GUEST_GDTR_BASE, 0);
	vmcs_write32(GUEST_GDTR_LIMIT, 0xffff);

	vmcs_writel(GUEST_IDTR_BASE, 0);
	vmcs_write32(GUEST_IDTR_LIMIT, 0xffff);

	vmcs_write32(GUEST_ACTIVITY_STATE, 0);
	vmcs_write32(GUEST_INTERRUPTIBILITY_INFO, 0);
	vmcs_write32(GUEST_PENDING_DBG_EXCEPTIONS, 0);

	guest_write_tsc(0);

	/* Special registers */
	vmcs_write64(GUEST_IA32_DEBUGCTL, 0);

	setup_msrs(vmx);

	vmcs_write32(VM_ENTRY_INTR_INFO_FIELD, 0);  /* 22.2.1 */

	if (cpu_has_vmx_tpr_shadow()) {
		vmcs_write64(VIRTUAL_APIC_PAGE_ADDR, 0);
		if (vm_need_tpr_shadow(vmx->vcpu.kvm))
			vmcs_write64(VIRTUAL_APIC_PAGE_ADDR,
				page_to_phys(vmx->vcpu.arch.apic->regs_page));
		vmcs_write32(TPR_THRESHOLD, 0);
	}

	if (vm_need_virtualize_apic_accesses(vmx->vcpu.kvm))
		vmcs_write64(APIC_ACCESS_ADDR,
			     page_to_phys(vmx->vcpu.kvm->arch.apic_access_page));

	if (vmx->vpid != 0)
		vmcs_write16(VIRTUAL_PROCESSOR_ID, vmx->vpid);

	vmx->vcpu.arch.cr0 = 0x60000010;
	vmx_set_cr0(&vmx->vcpu, vmx->vcpu.arch.cr0); /* enter rmode */
	vmx_set_cr4(&vmx->vcpu, 0);
	vmx_set_efer(&vmx->vcpu, 0);
	vmx_fpu_activate(&vmx->vcpu);
	update_exception_bitmap(&vmx->vcpu);

	vpid_sync_vcpu_all(vmx);

	ret = 0;

out:
	up_read(&vcpu->kvm->slots_lock);
	return ret;
}

static void vmx_inject_irq(struct kvm_vcpu *vcpu, int irq)
{
	struct vcpu_vmx *vmx = to_vmx(vcpu);

	KVMTRACE_1D(INJ_VIRQ, vcpu, (u32)irq, handler);

	if (vcpu->arch.rmode.active) {
		vmx->rmode.irq.pending = true;
		vmx->rmode.irq.vector = irq;
		vmx->rmode.irq.rip = kvm_rip_read(vcpu);
		vmcs_write32(VM_ENTRY_INTR_INFO_FIELD,
			     irq | INTR_TYPE_SOFT_INTR | INTR_INFO_VALID_MASK);
		vmcs_write32(VM_ENTRY_INSTRUCTION_LEN, 1);
		kvm_rip_write(vcpu, vmx->rmode.irq.rip - 1);
		return;
	}
	vmcs_write32(VM_ENTRY_INTR_INFO_FIELD,
			irq | INTR_TYPE_EXT_INTR | INTR_INFO_VALID_MASK);
}

static void vmx_inject_nmi(struct kvm_vcpu *vcpu)
{
	vmcs_write32(VM_ENTRY_INTR_INFO_FIELD,
			INTR_TYPE_NMI_INTR | INTR_INFO_VALID_MASK | NMI_VECTOR);
	vcpu->arch.nmi_pending = 0;
}

static void kvm_do_inject_irq(struct kvm_vcpu *vcpu)
{
	int word_index = __ffs(vcpu->arch.irq_summary);
	int bit_index = __ffs(vcpu->arch.irq_pending[word_index]);
	int irq = word_index * BITS_PER_LONG + bit_index;

	clear_bit(bit_index, &vcpu->arch.irq_pending[word_index]);
	if (!vcpu->arch.irq_pending[word_index])
		clear_bit(word_index, &vcpu->arch.irq_summary);
	vmx_inject_irq(vcpu, irq);
}


static void do_interrupt_requests(struct kvm_vcpu *vcpu,
				       struct kvm_run *kvm_run)
{
	u32 cpu_based_vm_exec_control;

	vcpu->arch.interrupt_window_open =
		((vmcs_readl(GUEST_RFLAGS) & X86_EFLAGS_IF) &&
		 (vmcs_read32(GUEST_INTERRUPTIBILITY_INFO) & 3) == 0);

	if (vcpu->arch.interrupt_window_open &&
	    vcpu->arch.irq_summary &&
	    !(vmcs_read32(VM_ENTRY_INTR_INFO_FIELD) & INTR_INFO_VALID_MASK))
		/*
		 * If interrupts enabled, and not blocked by sti or mov ss. Good.
		 */
		kvm_do_inject_irq(vcpu);

	cpu_based_vm_exec_control = vmcs_read32(CPU_BASED_VM_EXEC_CONTROL);
	if (!vcpu->arch.interrupt_window_open &&
	    (vcpu->arch.irq_summary || kvm_run->request_interrupt_window))
		/*
		 * Interrupts blocked.  Wait for unblock.
		 */
		cpu_based_vm_exec_control |= CPU_BASED_VIRTUAL_INTR_PENDING;
	else
		cpu_based_vm_exec_control &= ~CPU_BASED_VIRTUAL_INTR_PENDING;
	vmcs_write32(CPU_BASED_VM_EXEC_CONTROL, cpu_based_vm_exec_control);
}

static int vmx_set_tss_addr(struct kvm *kvm, unsigned int addr)
{
	int ret;
	struct kvm_userspace_memory_region tss_mem = {
		.slot = 8,
		.guest_phys_addr = addr,
		.memory_size = PAGE_SIZE * 3,
		.flags = 0,
	};

	ret = kvm_set_memory_region(kvm, &tss_mem, 0);
	if (ret)
		return ret;
	kvm->arch.tss_addr = addr;
	return 0;
}

static void kvm_guest_debug_pre(struct kvm_vcpu *vcpu)
{
	struct kvm_guest_debug *dbg = &vcpu->guest_debug;

	set_debugreg(dbg->bp[0], 0);
	set_debugreg(dbg->bp[1], 1);
	set_debugreg(dbg->bp[2], 2);
	set_debugreg(dbg->bp[3], 3);

	if (dbg->singlestep) {
		unsigned long flags;

		flags = vmcs_readl(GUEST_RFLAGS);
		flags |= X86_EFLAGS_TF | X86_EFLAGS_RF;
		vmcs_writel(GUEST_RFLAGS, flags);
	}
}

static int handle_rmode_exception(struct kvm_vcpu *vcpu,
				  int vec, u32 err_code)
{
	if (!vcpu->arch.rmode.active)
		return 0;

	/*
	 * Instruction with address size override prefix opcode 0x67
	 * Cause the #SS fault with 0 error code in VM86 mode.
	 */
	if (((vec == GP_VECTOR) || (vec == SS_VECTOR)) && err_code == 0)
		if (emulate_instruction(vcpu, NULL, 0, 0, 0) == EMULATE_DONE)
			return 1;
	return 0;
}

static int handle_exception(struct kvm_vcpu *vcpu, struct kvm_run *kvm_run)
{
	struct vcpu_vmx *vmx = to_vmx(vcpu);
	u32 intr_info, error_code;
	unsigned long cr2, rip;
	u32 vect_info;
	enum emulation_result er;

	vect_info = vmx->idt_vectoring_info;
	intr_info = vmcs_read32(VM_EXIT_INTR_INFO);

	if ((vect_info & VECTORING_INFO_VALID_MASK) &&
						!is_page_fault(intr_info))
		printk(KERN_ERR "%s: unexpected, vectoring info 0x%x "
		       "intr info 0x%x\n", __func__, vect_info, intr_info);

	if (!irqchip_in_kernel(vcpu->kvm) && is_external_interrupt(vect_info)) {
		int irq = vect_info & VECTORING_INFO_VECTOR_MASK;
		set_bit(irq, vcpu->arch.irq_pending);
		set_bit(irq / BITS_PER_LONG, &vcpu->arch.irq_summary);
	}

	if ((intr_info & INTR_INFO_INTR_TYPE_MASK) == 0x200) /* nmi */
		return 1;  /* already handled by vmx_vcpu_run() */

	if (is_no_device(intr_info)) {
		vmx_fpu_activate(vcpu);
		return 1;
	}

	if (is_invalid_opcode(intr_info)) {
		er = emulate_instruction(vcpu, kvm_run, 0, 0, EMULTYPE_TRAP_UD);
		if (er != EMULATE_DONE)
			kvm_queue_exception(vcpu, UD_VECTOR);
		return 1;
	}

	error_code = 0;
	rip = kvm_rip_read(vcpu);
	if (intr_info & INTR_INFO_DELIVER_CODE_MASK)
		error_code = vmcs_read32(VM_EXIT_INTR_ERROR_CODE);
	if (is_page_fault(intr_info)) {
		/* EPT won't cause page fault directly */
		if (vm_need_ept())
			BUG();
		cr2 = vmcs_readl(EXIT_QUALIFICATION);
		KVMTRACE_3D(PAGE_FAULT, vcpu, error_code, (u32)cr2,
			    (u32)((u64)cr2 >> 32), handler);
		return kvm_mmu_page_fault(vcpu, cr2, error_code);
	}

	if (vcpu->arch.rmode.active &&
	    handle_rmode_exception(vcpu, intr_info & INTR_INFO_VECTOR_MASK,
								error_code)) {
		if (vcpu->arch.halt_request) {
			vcpu->arch.halt_request = 0;
			return kvm_emulate_halt(vcpu);
		}
		return 1;
	}

	if ((intr_info & (INTR_INFO_INTR_TYPE_MASK | INTR_INFO_VECTOR_MASK)) ==
	    (INTR_TYPE_EXCEPTION | 1)) {
		kvm_run->exit_reason = KVM_EXIT_DEBUG;
		return 0;
	}
	kvm_run->exit_reason = KVM_EXIT_EXCEPTION;
	kvm_run->ex.exception = intr_info & INTR_INFO_VECTOR_MASK;
	kvm_run->ex.error_code = error_code;
	return 0;
}

static int handle_external_interrupt(struct kvm_vcpu *vcpu,
				     struct kvm_run *kvm_run)
{
	++vcpu->stat.irq_exits;
	KVMTRACE_1D(INTR, vcpu, vmcs_read32(VM_EXIT_INTR_INFO), handler);
	return 1;
}

static int handle_triple_fault(struct kvm_vcpu *vcpu, struct kvm_run *kvm_run)
{
	kvm_run->exit_reason = KVM_EXIT_SHUTDOWN;
	return 0;
}

static int handle_io(struct kvm_vcpu *vcpu, struct kvm_run *kvm_run)
{
	unsigned long exit_qualification;
	int size, down, in, string, rep;
	unsigned port;

	++vcpu->stat.io_exits;
	exit_qualification = vmcs_readl(EXIT_QUALIFICATION);
	string = (exit_qualification & 16) != 0;

	if (string) {
		if (emulate_instruction(vcpu,
					kvm_run, 0, 0, 0) == EMULATE_DO_MMIO)
			return 0;
		return 1;
	}

	size = (exit_qualification & 7) + 1;
	in = (exit_qualification & 8) != 0;
	down = (vmcs_readl(GUEST_RFLAGS) & X86_EFLAGS_DF) != 0;
	rep = (exit_qualification & 32) != 0;
	port = exit_qualification >> 16;

	return kvm_emulate_pio(vcpu, kvm_run, in, size, port);
}

static void
vmx_patch_hypercall(struct kvm_vcpu *vcpu, unsigned char *hypercall)
{
	/*
	 * Patch in the VMCALL instruction:
	 */
	hypercall[0] = 0x0f;
	hypercall[1] = 0x01;
	hypercall[2] = 0xc1;
}

static int handle_cr(struct kvm_vcpu *vcpu, struct kvm_run *kvm_run)
{
	unsigned long exit_qualification;
	int cr;
	int reg;

	exit_qualification = vmcs_readl(EXIT_QUALIFICATION);
	cr = exit_qualification & 15;
	reg = (exit_qualification >> 8) & 15;
	switch ((exit_qualification >> 4) & 3) {
	case 0: /* mov to cr */
		KVMTRACE_3D(CR_WRITE, vcpu, (u32)cr,
			    (u32)kvm_register_read(vcpu, reg),
			    (u32)((u64)kvm_register_read(vcpu, reg) >> 32),
			    handler);
		switch (cr) {
		case 0:
			kvm_set_cr0(vcpu, kvm_register_read(vcpu, reg));
			skip_emulated_instruction(vcpu);
			return 1;
		case 3:
			kvm_set_cr3(vcpu, kvm_register_read(vcpu, reg));
			skip_emulated_instruction(vcpu);
			return 1;
		case 4:
			kvm_set_cr4(vcpu, kvm_register_read(vcpu, reg));
			skip_emulated_instruction(vcpu);
			return 1;
		case 8:
			kvm_set_cr8(vcpu, kvm_register_read(vcpu, reg));
			skip_emulated_instruction(vcpu);
			if (irqchip_in_kernel(vcpu->kvm))
				return 1;
			kvm_run->exit_reason = KVM_EXIT_SET_TPR;
			return 0;
		};
		break;
	case 2: /* clts */
		vmx_fpu_deactivate(vcpu);
		vcpu->arch.cr0 &= ~X86_CR0_TS;
		vmcs_writel(CR0_READ_SHADOW, vcpu->arch.cr0);
		vmx_fpu_activate(vcpu);
		KVMTRACE_0D(CLTS, vcpu, handler);
		skip_emulated_instruction(vcpu);
		return 1;
	case 1: /*mov from cr*/
		switch (cr) {
		case 3:
			kvm_register_write(vcpu, reg, vcpu->arch.cr3);
			KVMTRACE_3D(CR_READ, vcpu, (u32)cr,
				    (u32)kvm_register_read(vcpu, reg),
				    (u32)((u64)kvm_register_read(vcpu, reg) >> 32),
				    handler);
			skip_emulated_instruction(vcpu);
			return 1;
		case 8:
			kvm_register_write(vcpu, reg, kvm_get_cr8(vcpu));
			KVMTRACE_2D(CR_READ, vcpu, (u32)cr,
				    (u32)kvm_register_read(vcpu, reg), handler);
			skip_emulated_instruction(vcpu);
			return 1;
		}
		break;
	case 3: /* lmsw */
		kvm_lmsw(vcpu, (exit_qualification >> LMSW_SOURCE_DATA_SHIFT) & 0x0f);

		skip_emulated_instruction(vcpu);
		return 1;
	default:
		break;
	}
	kvm_run->exit_reason = 0;
	pr_unimpl(vcpu, "unhandled control register: op %d cr %d\n",
	       (int)(exit_qualification >> 4) & 3, cr);
	return 0;
}

static int handle_dr(struct kvm_vcpu *vcpu, struct kvm_run *kvm_run)
{
	unsigned long exit_qualification;
	unsigned long val;
	int dr, reg;

	/*
	 * FIXME: this code assumes the host is debugging the guest.
	 *        need to deal with guest debugging itself too.
	 */
	exit_qualification = vmcs_readl(EXIT_QUALIFICATION);
	dr = exit_qualification & 7;
	reg = (exit_qualification >> 8) & 15;
	if (exit_qualification & 16) {
		/* mov from dr */
		switch (dr) {
		case 6:
			val = 0xffff0ff0;
			break;
		case 7:
			val = 0x400;
			break;
		default:
			val = 0;
		}
		kvm_register_write(vcpu, reg, val);
		KVMTRACE_2D(DR_READ, vcpu, (u32)dr, (u32)val, handler);
	} else {
		/* mov to dr */
	}
	skip_emulated_instruction(vcpu);
	return 1;
}

static int handle_cpuid(struct kvm_vcpu *vcpu, struct kvm_run *kvm_run)
{
	kvm_emulate_cpuid(vcpu);
	return 1;
}

static int handle_rdmsr(struct kvm_vcpu *vcpu, struct kvm_run *kvm_run)
{
	u32 ecx = vcpu->arch.regs[VCPU_REGS_RCX];
	u64 data;

	if (vmx_get_msr(vcpu, ecx, &data)) {
		kvm_inject_gp(vcpu, 0);
		return 1;
	}

	KVMTRACE_3D(MSR_READ, vcpu, ecx, (u32)data, (u32)(data >> 32),
		    handler);

	/* FIXME: handling of bits 32:63 of rax, rdx */
	vcpu->arch.regs[VCPU_REGS_RAX] = data & -1u;
	vcpu->arch.regs[VCPU_REGS_RDX] = (data >> 32) & -1u;
	skip_emulated_instruction(vcpu);
	return 1;
}

static int handle_wrmsr(struct kvm_vcpu *vcpu, struct kvm_run *kvm_run)
{
	u32 ecx = vcpu->arch.regs[VCPU_REGS_RCX];
	u64 data = (vcpu->arch.regs[VCPU_REGS_RAX] & -1u)
		| ((u64)(vcpu->arch.regs[VCPU_REGS_RDX] & -1u) << 32);

	KVMTRACE_3D(MSR_WRITE, vcpu, ecx, (u32)data, (u32)(data >> 32),
		    handler);

	if (vmx_set_msr(vcpu, ecx, data) != 0) {
		kvm_inject_gp(vcpu, 0);
		return 1;
	}

	skip_emulated_instruction(vcpu);
	return 1;
}

static int handle_tpr_below_threshold(struct kvm_vcpu *vcpu,
				      struct kvm_run *kvm_run)
{
	return 1;
}

static int handle_interrupt_window(struct kvm_vcpu *vcpu,
				   struct kvm_run *kvm_run)
{
	u32 cpu_based_vm_exec_control;

	/* clear pending irq */
	cpu_based_vm_exec_control = vmcs_read32(CPU_BASED_VM_EXEC_CONTROL);
	cpu_based_vm_exec_control &= ~CPU_BASED_VIRTUAL_INTR_PENDING;
	vmcs_write32(CPU_BASED_VM_EXEC_CONTROL, cpu_based_vm_exec_control);

	KVMTRACE_0D(PEND_INTR, vcpu, handler);

	/*
	 * If the user space waits to inject interrupts, exit as soon as
	 * possible
	 */
	if (kvm_run->request_interrupt_window &&
	    !vcpu->arch.irq_summary) {
		kvm_run->exit_reason = KVM_EXIT_IRQ_WINDOW_OPEN;
		++vcpu->stat.irq_window_exits;
		return 0;
	}
	return 1;
}

static int handle_halt(struct kvm_vcpu *vcpu, struct kvm_run *kvm_run)
{
	skip_emulated_instruction(vcpu);
	return kvm_emulate_halt(vcpu);
}

static int handle_vmcall(struct kvm_vcpu *vcpu, struct kvm_run *kvm_run)
{
	skip_emulated_instruction(vcpu);
	kvm_emulate_hypercall(vcpu);
	return 1;
}

static int handle_wbinvd(struct kvm_vcpu *vcpu, struct kvm_run *kvm_run)
{
	skip_emulated_instruction(vcpu);
	/* TODO: Add support for VT-d/pass-through device */
	return 1;
}

static int handle_apic_access(struct kvm_vcpu *vcpu, struct kvm_run *kvm_run)
{
	u64 exit_qualification;
	enum emulation_result er;
	unsigned long offset;

	exit_qualification = vmcs_read64(EXIT_QUALIFICATION);
	offset = exit_qualification & 0xffful;

	er = emulate_instruction(vcpu, kvm_run, 0, 0, 0);

	if (er !=  EMULATE_DONE) {
		printk(KERN_ERR
		       "Fail to handle apic access vmexit! Offset is 0x%lx\n",
		       offset);
		return -ENOTSUPP;
	}
	return 1;
}

static int handle_task_switch(struct kvm_vcpu *vcpu, struct kvm_run *kvm_run)
{
	unsigned long exit_qualification;
	u16 tss_selector;
	int reason;

	exit_qualification = vmcs_readl(EXIT_QUALIFICATION);

	reason = (u32)exit_qualification >> 30;
	tss_selector = exit_qualification;

	return kvm_task_switch(vcpu, tss_selector, reason);
}

static int handle_ept_violation(struct kvm_vcpu *vcpu, struct kvm_run *kvm_run)
{
	u64 exit_qualification;
	enum emulation_result er;
	gpa_t gpa;
	unsigned long hva;
	int gla_validity;
	int r;

	exit_qualification = vmcs_read64(EXIT_QUALIFICATION);

	if (exit_qualification & (1 << 6)) {
		printk(KERN_ERR "EPT: GPA exceeds GAW!\n");
		return -ENOTSUPP;
	}

	gla_validity = (exit_qualification >> 7) & 0x3;
	if (gla_validity != 0x3 && gla_validity != 0x1 && gla_validity != 0) {
		printk(KERN_ERR "EPT: Handling EPT violation failed!\n");
		printk(KERN_ERR "EPT: GPA: 0x%lx, GVA: 0x%lx\n",
			(long unsigned int)vmcs_read64(GUEST_PHYSICAL_ADDRESS),
			(long unsigned int)vmcs_read64(GUEST_LINEAR_ADDRESS));
		printk(KERN_ERR "EPT: Exit qualification is 0x%lx\n",
			(long unsigned int)exit_qualification);
		kvm_run->exit_reason = KVM_EXIT_UNKNOWN;
		kvm_run->hw.hardware_exit_reason = 0;
		return -ENOTSUPP;
	}

	gpa = vmcs_read64(GUEST_PHYSICAL_ADDRESS);
	hva = gfn_to_hva(vcpu->kvm, gpa >> PAGE_SHIFT);
	if (!kvm_is_error_hva(hva)) {
		r = kvm_mmu_page_fault(vcpu, gpa & PAGE_MASK, 0);
		if (r < 0) {
			printk(KERN_ERR "EPT: Not enough memory!\n");
			return -ENOMEM;
		}
		return 1;
	} else {
		/* must be MMIO */
		er = emulate_instruction(vcpu, kvm_run, 0, 0, 0);

		if (er == EMULATE_FAIL) {
			printk(KERN_ERR
			 "EPT: Fail to handle EPT violation vmexit!er is %d\n",
			 er);
			printk(KERN_ERR "EPT: GPA: 0x%lx, GVA: 0x%lx\n",
			 (long unsigned int)vmcs_read64(GUEST_PHYSICAL_ADDRESS),
			 (long unsigned int)vmcs_read64(GUEST_LINEAR_ADDRESS));
			printk(KERN_ERR "EPT: Exit qualification is 0x%lx\n",
				(long unsigned int)exit_qualification);
			return -ENOTSUPP;
		} else if (er == EMULATE_DO_MMIO)
			return 0;
	}
	return 1;
}

static int handle_nmi_window(struct kvm_vcpu *vcpu, struct kvm_run *kvm_run)
{
	u32 cpu_based_vm_exec_control;

	/* clear pending NMI */
	cpu_based_vm_exec_control = vmcs_read32(CPU_BASED_VM_EXEC_CONTROL);
	cpu_based_vm_exec_control &= ~CPU_BASED_VIRTUAL_NMI_PENDING;
	vmcs_write32(CPU_BASED_VM_EXEC_CONTROL, cpu_based_vm_exec_control);
	++vcpu->stat.nmi_window_exits;

	return 1;
}

/*
 * The exit handlers return 1 if the exit was handled fully and guest execution
 * may resume.  Otherwise they set the kvm_run parameter to indicate what needs
 * to be done to userspace and return 0.
 */
static int (*kvm_vmx_exit_handlers[])(struct kvm_vcpu *vcpu,
				      struct kvm_run *kvm_run) = {
	[EXIT_REASON_EXCEPTION_NMI]           = handle_exception,
	[EXIT_REASON_EXTERNAL_INTERRUPT]      = handle_external_interrupt,
	[EXIT_REASON_TRIPLE_FAULT]            = handle_triple_fault,
	[EXIT_REASON_NMI_WINDOW]	      = handle_nmi_window,
	[EXIT_REASON_IO_INSTRUCTION]          = handle_io,
	[EXIT_REASON_CR_ACCESS]               = handle_cr,
	[EXIT_REASON_DR_ACCESS]               = handle_dr,
	[EXIT_REASON_CPUID]                   = handle_cpuid,
	[EXIT_REASON_MSR_READ]                = handle_rdmsr,
	[EXIT_REASON_MSR_WRITE]               = handle_wrmsr,
	[EXIT_REASON_PENDING_INTERRUPT]       = handle_interrupt_window,
	[EXIT_REASON_HLT]                     = handle_halt,
	[EXIT_REASON_VMCALL]                  = handle_vmcall,
	[EXIT_REASON_TPR_BELOW_THRESHOLD]     = handle_tpr_below_threshold,
	[EXIT_REASON_APIC_ACCESS]             = handle_apic_access,
	[EXIT_REASON_WBINVD]                  = handle_wbinvd,
	[EXIT_REASON_TASK_SWITCH]             = handle_task_switch,
	[EXIT_REASON_EPT_VIOLATION]	      = handle_ept_violation,
};

static const int kvm_vmx_max_exit_handlers =
	ARRAY_SIZE(kvm_vmx_exit_handlers);

/*
 * The guest has exited.  See if we can fix it or if we need userspace
 * assistance.
 */
static int kvm_handle_exit(struct kvm_run *kvm_run, struct kvm_vcpu *vcpu)
{
	u32 exit_reason = vmcs_read32(VM_EXIT_REASON);
	struct vcpu_vmx *vmx = to_vmx(vcpu);
	u32 vectoring_info = vmx->idt_vectoring_info;

	KVMTRACE_3D(VMEXIT, vcpu, exit_reason, (u32)kvm_rip_read(vcpu),
		    (u32)((u64)kvm_rip_read(vcpu) >> 32), entryexit);

	/* Access CR3 don't cause VMExit in paging mode, so we need
	 * to sync with guest real CR3. */
	if (vm_need_ept() && is_paging(vcpu)) {
		vcpu->arch.cr3 = vmcs_readl(GUEST_CR3);
		ept_load_pdptrs(vcpu);
	}

	if (unlikely(vmx->fail)) {
		kvm_run->exit_reason = KVM_EXIT_FAIL_ENTRY;
		kvm_run->fail_entry.hardware_entry_failure_reason
			= vmcs_read32(VM_INSTRUCTION_ERROR);
		return 0;
	}

	if ((vectoring_info & VECTORING_INFO_VALID_MASK) &&
			(exit_reason != EXIT_REASON_EXCEPTION_NMI &&
			exit_reason != EXIT_REASON_EPT_VIOLATION))
		printk(KERN_WARNING "%s: unexpected, valid vectoring info and "
		       "exit reason is 0x%x\n", __func__, exit_reason);
	if (exit_reason < kvm_vmx_max_exit_handlers
	    && kvm_vmx_exit_handlers[exit_reason])
		return kvm_vmx_exit_handlers[exit_reason](vcpu, kvm_run);
	else {
		kvm_run->exit_reason = KVM_EXIT_UNKNOWN;
		kvm_run->hw.hardware_exit_reason = exit_reason;
	}
	return 0;
}

static void update_tpr_threshold(struct kvm_vcpu *vcpu)
{
	int max_irr, tpr;

	if (!vm_need_tpr_shadow(vcpu->kvm))
		return;

	if (!kvm_lapic_enabled(vcpu) ||
	    ((max_irr = kvm_lapic_find_highest_irr(vcpu)) == -1)) {
		vmcs_write32(TPR_THRESHOLD, 0);
		return;
	}

	tpr = (kvm_lapic_get_cr8(vcpu) & 0x0f) << 4;
	vmcs_write32(TPR_THRESHOLD, (max_irr > tpr) ? tpr >> 4 : max_irr >> 4);
}

static void enable_irq_window(struct kvm_vcpu *vcpu)
{
	u32 cpu_based_vm_exec_control;

	cpu_based_vm_exec_control = vmcs_read32(CPU_BASED_VM_EXEC_CONTROL);
	cpu_based_vm_exec_control |= CPU_BASED_VIRTUAL_INTR_PENDING;
	vmcs_write32(CPU_BASED_VM_EXEC_CONTROL, cpu_based_vm_exec_control);
}

static void enable_nmi_window(struct kvm_vcpu *vcpu)
{
	u32 cpu_based_vm_exec_control;

	if (!cpu_has_virtual_nmis())
		return;

	cpu_based_vm_exec_control = vmcs_read32(CPU_BASED_VM_EXEC_CONTROL);
	cpu_based_vm_exec_control |= CPU_BASED_VIRTUAL_NMI_PENDING;
	vmcs_write32(CPU_BASED_VM_EXEC_CONTROL, cpu_based_vm_exec_control);
}

static int vmx_nmi_enabled(struct kvm_vcpu *vcpu)
{
	u32 guest_intr = vmcs_read32(GUEST_INTERRUPTIBILITY_INFO);
	return !(guest_intr & (GUEST_INTR_STATE_NMI |
			       GUEST_INTR_STATE_MOV_SS |
			       GUEST_INTR_STATE_STI));
}

static int vmx_irq_enabled(struct kvm_vcpu *vcpu)
{
	u32 guest_intr = vmcs_read32(GUEST_INTERRUPTIBILITY_INFO);
	return (!(guest_intr & (GUEST_INTR_STATE_MOV_SS |
			       GUEST_INTR_STATE_STI)) &&
		(vmcs_readl(GUEST_RFLAGS) & X86_EFLAGS_IF));
}

static void enable_intr_window(struct kvm_vcpu *vcpu)
{
	if (vcpu->arch.nmi_pending)
		enable_nmi_window(vcpu);
	else if (kvm_cpu_has_interrupt(vcpu))
		enable_irq_window(vcpu);
}

static void vmx_intr_assist(struct kvm_vcpu *vcpu)
{
	struct vcpu_vmx *vmx = to_vmx(vcpu);
	u32 idtv_info_field, intr_info_field, exit_intr_info_field;
	int vector;

	update_tpr_threshold(vcpu);

	intr_info_field = vmcs_read32(VM_ENTRY_INTR_INFO_FIELD);
	exit_intr_info_field = vmcs_read32(VM_EXIT_INTR_INFO);
	idtv_info_field = vmx->idt_vectoring_info;
	if (intr_info_field & INTR_INFO_VALID_MASK) {
		if (idtv_info_field & INTR_INFO_VALID_MASK) {
			/* TODO: fault when IDT_Vectoring */
			if (printk_ratelimit())
				printk(KERN_ERR "Fault when IDT_Vectoring\n");
		}
		enable_intr_window(vcpu);
		return;
	}
	if (unlikely(idtv_info_field & INTR_INFO_VALID_MASK)) {
		if ((idtv_info_field & VECTORING_INFO_TYPE_MASK)
		    == INTR_TYPE_EXT_INTR
		    && vcpu->arch.rmode.active) {
			u8 vect = idtv_info_field & VECTORING_INFO_VECTOR_MASK;

			vmx_inject_irq(vcpu, vect);
			enable_intr_window(vcpu);
			return;
		}

		KVMTRACE_1D(REDELIVER_EVT, vcpu, idtv_info_field, handler);

		/*
		 * SDM 3: 25.7.1.2
		 * Clear bit "block by NMI" before VM entry if a NMI delivery
		 * faulted.
		 */
		if ((idtv_info_field & VECTORING_INFO_TYPE_MASK)
		    == INTR_TYPE_NMI_INTR && cpu_has_virtual_nmis())
			vmcs_write32(GUEST_INTERRUPTIBILITY_INFO,
				vmcs_read32(GUEST_INTERRUPTIBILITY_INFO) &
				~GUEST_INTR_STATE_NMI);

		vmcs_write32(VM_ENTRY_INTR_INFO_FIELD, idtv_info_field
				& ~INTR_INFO_RESVD_BITS_MASK);
		vmcs_write32(VM_ENTRY_INSTRUCTION_LEN,
				vmcs_read32(VM_EXIT_INSTRUCTION_LEN));

		if (unlikely(idtv_info_field & INTR_INFO_DELIVER_CODE_MASK))
			vmcs_write32(VM_ENTRY_EXCEPTION_ERROR_CODE,
				vmcs_read32(IDT_VECTORING_ERROR_CODE));
		enable_intr_window(vcpu);
		return;
	}
	if (cpu_has_virtual_nmis()) {
		/*
		 * SDM 3: 25.7.1.2
		 * Re-set bit "block by NMI" before VM entry if vmexit caused by
		 * a guest IRET fault.
		 */
		if ((exit_intr_info_field & INTR_INFO_UNBLOCK_NMI) &&
		    (exit_intr_info_field & INTR_INFO_VECTOR_MASK) != 8)
			vmcs_write32(GUEST_INTERRUPTIBILITY_INFO,
				vmcs_read32(GUEST_INTERRUPTIBILITY_INFO) |
				GUEST_INTR_STATE_NMI);
		else if (vcpu->arch.nmi_pending) {
			if (vmx_nmi_enabled(vcpu))
				vmx_inject_nmi(vcpu);
			enable_intr_window(vcpu);
			return;
		}

	}
	if (!kvm_cpu_has_interrupt(vcpu))
		return;
	if (vmx_irq_enabled(vcpu)) {
		vector = kvm_cpu_get_interrupt(vcpu);
		vmx_inject_irq(vcpu, vector);
		kvm_timer_intr_post(vcpu, vector);
	} else
		enable_irq_window(vcpu);
}

/*
 * Failure to inject an interrupt should give us the information
 * in IDT_VECTORING_INFO_FIELD.  However, if the failure occurs
 * when fetching the interrupt redirection bitmap in the real-mode
 * tss, this doesn't happen.  So we do it ourselves.
 */
static void fixup_rmode_irq(struct vcpu_vmx *vmx)
{
	vmx->rmode.irq.pending = 0;
	if (kvm_rip_read(&vmx->vcpu) + 1 != vmx->rmode.irq.rip)
		return;
	kvm_rip_write(&vmx->vcpu, vmx->rmode.irq.rip);
	if (vmx->idt_vectoring_info & VECTORING_INFO_VALID_MASK) {
		vmx->idt_vectoring_info &= ~VECTORING_INFO_TYPE_MASK;
		vmx->idt_vectoring_info |= INTR_TYPE_EXT_INTR;
		return;
	}
	vmx->idt_vectoring_info =
		VECTORING_INFO_VALID_MASK
		| INTR_TYPE_EXT_INTR
		| vmx->rmode.irq.vector;
}

static void vmx_vcpu_run(struct kvm_vcpu *vcpu, struct kvm_run *kvm_run)
{
	struct vcpu_vmx *vmx = to_vmx(vcpu);
	u32 intr_info;

	if (test_bit(VCPU_REGS_RSP, (unsigned long *)&vcpu->arch.regs_dirty))
		vmcs_writel(GUEST_RSP, vcpu->arch.regs[VCPU_REGS_RSP]);
	if (test_bit(VCPU_REGS_RIP, (unsigned long *)&vcpu->arch.regs_dirty))
		vmcs_writel(GUEST_RIP, vcpu->arch.regs[VCPU_REGS_RIP]);

	/*
	 * Loading guest fpu may have cleared host cr0.ts
	 */
	vmcs_writel(HOST_CR0, read_cr0());

	asm(
		/* Store host registers */
#ifdef CONFIG_X86_64
		"push %%rdx; push %%rbp;"
		"push %%rcx \n\t"
#else
		"push %%edx; push %%ebp;"
		"push %%ecx \n\t"
#endif
		__ex(ASM_VMX_VMWRITE_RSP_RDX) "\n\t"
		/* Check if vmlaunch of vmresume is needed */
		"cmpl $0, %c[launched](%0) \n\t"
		/* Load guest registers.  Don't clobber flags. */
#ifdef CONFIG_X86_64
		"mov %c[cr2](%0), %%rax \n\t"
		"mov %%rax, %%cr2 \n\t"
		"mov %c[rax](%0), %%rax \n\t"
		"mov %c[rbx](%0), %%rbx \n\t"
		"mov %c[rdx](%0), %%rdx \n\t"
		"mov %c[rsi](%0), %%rsi \n\t"
		"mov %c[rdi](%0), %%rdi \n\t"
		"mov %c[rbp](%0), %%rbp \n\t"
		"mov %c[r8](%0),  %%r8  \n\t"
		"mov %c[r9](%0),  %%r9  \n\t"
		"mov %c[r10](%0), %%r10 \n\t"
		"mov %c[r11](%0), %%r11 \n\t"
		"mov %c[r12](%0), %%r12 \n\t"
		"mov %c[r13](%0), %%r13 \n\t"
		"mov %c[r14](%0), %%r14 \n\t"
		"mov %c[r15](%0), %%r15 \n\t"
		"mov %c[rcx](%0), %%rcx \n\t" /* kills %0 (rcx) */
#else
		"mov %c[cr2](%0), %%eax \n\t"
		"mov %%eax,   %%cr2 \n\t"
		"mov %c[rax](%0), %%eax \n\t"
		"mov %c[rbx](%0), %%ebx \n\t"
		"mov %c[rdx](%0), %%edx \n\t"
		"mov %c[rsi](%0), %%esi \n\t"
		"mov %c[rdi](%0), %%edi \n\t"
		"mov %c[rbp](%0), %%ebp \n\t"
		"mov %c[rcx](%0), %%ecx \n\t" /* kills %0 (ecx) */
#endif
		/* Enter guest mode */
		"jne .Llaunched \n\t"
		__ex(ASM_VMX_VMLAUNCH) "\n\t"
		"jmp .Lkvm_vmx_return \n\t"
		".Llaunched: " __ex(ASM_VMX_VMRESUME) "\n\t"
		".Lkvm_vmx_return: "
		/* Save guest registers, load host registers, keep flags */
#ifdef CONFIG_X86_64
		"xchg %0,     (%%rsp) \n\t"
		"mov %%rax, %c[rax](%0) \n\t"
		"mov %%rbx, %c[rbx](%0) \n\t"
		"pushq (%%rsp); popq %c[rcx](%0) \n\t"
		"mov %%rdx, %c[rdx](%0) \n\t"
		"mov %%rsi, %c[rsi](%0) \n\t"
		"mov %%rdi, %c[rdi](%0) \n\t"
		"mov %%rbp, %c[rbp](%0) \n\t"
		"mov %%r8,  %c[r8](%0) \n\t"
		"mov %%r9,  %c[r9](%0) \n\t"
		"mov %%r10, %c[r10](%0) \n\t"
		"mov %%r11, %c[r11](%0) \n\t"
		"mov %%r12, %c[r12](%0) \n\t"
		"mov %%r13, %c[r13](%0) \n\t"
		"mov %%r14, %c[r14](%0) \n\t"
		"mov %%r15, %c[r15](%0) \n\t"
		"mov %%cr2, %%rax   \n\t"
		"mov %%rax, %c[cr2](%0) \n\t"

		"pop  %%rbp; pop  %%rbp; pop  %%rdx \n\t"
#else
		"xchg %0, (%%esp) \n\t"
		"mov %%eax, %c[rax](%0) \n\t"
		"mov %%ebx, %c[rbx](%0) \n\t"
		"pushl (%%esp); popl %c[rcx](%0) \n\t"
		"mov %%edx, %c[rdx](%0) \n\t"
		"mov %%esi, %c[rsi](%0) \n\t"
		"mov %%edi, %c[rdi](%0) \n\t"
		"mov %%ebp, %c[rbp](%0) \n\t"
		"mov %%cr2, %%eax  \n\t"
		"mov %%eax, %c[cr2](%0) \n\t"

		"pop %%ebp; pop %%ebp; pop %%edx \n\t"
#endif
		"setbe %c[fail](%0) \n\t"
	      : : "c"(vmx), "d"((unsigned long)HOST_RSP),
		[launched]"i"(offsetof(struct vcpu_vmx, launched)),
		[fail]"i"(offsetof(struct vcpu_vmx, fail)),
		[rax]"i"(offsetof(struct vcpu_vmx, vcpu.arch.regs[VCPU_REGS_RAX])),
		[rbx]"i"(offsetof(struct vcpu_vmx, vcpu.arch.regs[VCPU_REGS_RBX])),
		[rcx]"i"(offsetof(struct vcpu_vmx, vcpu.arch.regs[VCPU_REGS_RCX])),
		[rdx]"i"(offsetof(struct vcpu_vmx, vcpu.arch.regs[VCPU_REGS_RDX])),
		[rsi]"i"(offsetof(struct vcpu_vmx, vcpu.arch.regs[VCPU_REGS_RSI])),
		[rdi]"i"(offsetof(struct vcpu_vmx, vcpu.arch.regs[VCPU_REGS_RDI])),
		[rbp]"i"(offsetof(struct vcpu_vmx, vcpu.arch.regs[VCPU_REGS_RBP])),
#ifdef CONFIG_X86_64
		[r8]"i"(offsetof(struct vcpu_vmx, vcpu.arch.regs[VCPU_REGS_R8])),
		[r9]"i"(offsetof(struct vcpu_vmx, vcpu.arch.regs[VCPU_REGS_R9])),
		[r10]"i"(offsetof(struct vcpu_vmx, vcpu.arch.regs[VCPU_REGS_R10])),
		[r11]"i"(offsetof(struct vcpu_vmx, vcpu.arch.regs[VCPU_REGS_R11])),
		[r12]"i"(offsetof(struct vcpu_vmx, vcpu.arch.regs[VCPU_REGS_R12])),
		[r13]"i"(offsetof(struct vcpu_vmx, vcpu.arch.regs[VCPU_REGS_R13])),
		[r14]"i"(offsetof(struct vcpu_vmx, vcpu.arch.regs[VCPU_REGS_R14])),
		[r15]"i"(offsetof(struct vcpu_vmx, vcpu.arch.regs[VCPU_REGS_R15])),
#endif
		[cr2]"i"(offsetof(struct vcpu_vmx, vcpu.arch.cr2))
	      : "cc", "memory"
#ifdef CONFIG_X86_64
		, "rbx", "rdi", "rsi"
		, "r8", "r9", "r10", "r11", "r12", "r13", "r14", "r15"
#else
		, "ebx", "edi", "rsi"
#endif
	      );

	vcpu->arch.regs_avail = ~((1 << VCPU_REGS_RIP) | (1 << VCPU_REGS_RSP));
	vcpu->arch.regs_dirty = 0;

	vmx->idt_vectoring_info = vmcs_read32(IDT_VECTORING_INFO_FIELD);
	if (vmx->rmode.irq.pending)
		fixup_rmode_irq(vmx);

	vcpu->arch.interrupt_window_open =
		(vmcs_read32(GUEST_INTERRUPTIBILITY_INFO) &
		 (GUEST_INTR_STATE_STI | GUEST_INTR_STATE_MOV_SS)) == 0;

	asm("mov %0, %%ds; mov %0, %%es" : : "r"(__USER_DS));
	vmx->launched = 1;

	intr_info = vmcs_read32(VM_EXIT_INTR_INFO);

	/* We need to handle NMIs before interrupts are enabled */
	if ((intr_info & INTR_INFO_INTR_TYPE_MASK) == 0x200 &&
	    (intr_info & INTR_INFO_VALID_MASK)) {
		KVMTRACE_0D(NMI, vcpu, handler);
		asm("int $2");
	}
}

static void vmx_free_vmcs(struct kvm_vcpu *vcpu)
{
	struct vcpu_vmx *vmx = to_vmx(vcpu);

	if (vmx->vmcs) {
<<<<<<< HEAD
		vcpu_clear(vmx);
=======
		on_each_cpu(__vcpu_clear, vmx, 1);
>>>>>>> db8e85a6
		free_vmcs(vmx->vmcs);
		vmx->vmcs = NULL;
	}
}

static void vmx_free_vcpu(struct kvm_vcpu *vcpu)
{
	struct vcpu_vmx *vmx = to_vmx(vcpu);

	spin_lock(&vmx_vpid_lock);
	if (vmx->vpid != 0)
		__clear_bit(vmx->vpid, vmx_vpid_bitmap);
	spin_unlock(&vmx_vpid_lock);
	vmx_free_vmcs(vcpu);
	kfree(vmx->host_msrs);
	kfree(vmx->guest_msrs);
	kvm_vcpu_uninit(vcpu);
	kmem_cache_free(kvm_vcpu_cache, vmx);
}

static struct kvm_vcpu *vmx_create_vcpu(struct kvm *kvm, unsigned int id)
{
	int err;
	struct vcpu_vmx *vmx = kmem_cache_zalloc(kvm_vcpu_cache, GFP_KERNEL);
	int cpu;

	if (!vmx)
		return ERR_PTR(-ENOMEM);

	allocate_vpid(vmx);
	if (id == 0 && vm_need_ept()) {
		kvm_mmu_set_base_ptes(VMX_EPT_READABLE_MASK |
			VMX_EPT_WRITABLE_MASK |
			VMX_EPT_DEFAULT_MT << VMX_EPT_MT_EPTE_SHIFT);
		kvm_mmu_set_mask_ptes(0ull, VMX_EPT_FAKE_ACCESSED_MASK,
				VMX_EPT_FAKE_DIRTY_MASK, 0ull,
				VMX_EPT_EXECUTABLE_MASK);
		kvm_enable_tdp();
	}

	err = kvm_vcpu_init(&vmx->vcpu, kvm, id);
	if (err)
		goto free_vcpu;

	vmx->guest_msrs = kmalloc(PAGE_SIZE, GFP_KERNEL);
	if (!vmx->guest_msrs) {
		err = -ENOMEM;
		goto uninit_vcpu;
	}

	vmx->host_msrs = kmalloc(PAGE_SIZE, GFP_KERNEL);
	if (!vmx->host_msrs)
		goto free_guest_msrs;

	vmx->vmcs = alloc_vmcs();
	if (!vmx->vmcs)
		goto free_msrs;

	vmcs_clear(vmx->vmcs);

	cpu = get_cpu();
	vmx_vcpu_load(&vmx->vcpu, cpu);
	err = vmx_vcpu_setup(vmx);
	vmx_vcpu_put(&vmx->vcpu);
	put_cpu();
	if (err)
		goto free_vmcs;
	if (vm_need_virtualize_apic_accesses(kvm))
		if (alloc_apic_access_page(kvm) != 0)
			goto free_vmcs;

	if (vm_need_ept())
		if (alloc_identity_pagetable(kvm) != 0)
			goto free_vmcs;

	return &vmx->vcpu;

free_vmcs:
	free_vmcs(vmx->vmcs);
free_msrs:
	kfree(vmx->host_msrs);
free_guest_msrs:
	kfree(vmx->guest_msrs);
uninit_vcpu:
	kvm_vcpu_uninit(&vmx->vcpu);
free_vcpu:
	kmem_cache_free(kvm_vcpu_cache, vmx);
	return ERR_PTR(err);
}

static void __init vmx_check_processor_compat(void *rtn)
{
	struct vmcs_config vmcs_conf;

	*(int *)rtn = 0;
	if (setup_vmcs_config(&vmcs_conf) < 0)
		*(int *)rtn = -EIO;
	if (memcmp(&vmcs_config, &vmcs_conf, sizeof(struct vmcs_config)) != 0) {
		printk(KERN_ERR "kvm: CPU %d feature inconsistency!\n",
				smp_processor_id());
		*(int *)rtn = -EIO;
	}
}

static int get_ept_level(void)
{
	return VMX_EPT_DEFAULT_GAW + 1;
}

static struct kvm_x86_ops vmx_x86_ops = {
	.cpu_has_kvm_support = cpu_has_kvm_support,
	.disabled_by_bios = vmx_disabled_by_bios,
	.hardware_setup = hardware_setup,
	.hardware_unsetup = hardware_unsetup,
	.check_processor_compatibility = vmx_check_processor_compat,
	.hardware_enable = hardware_enable,
	.hardware_disable = hardware_disable,
	.cpu_has_accelerated_tpr = cpu_has_vmx_virtualize_apic_accesses,

	.vcpu_create = vmx_create_vcpu,
	.vcpu_free = vmx_free_vcpu,
	.vcpu_reset = vmx_vcpu_reset,

	.prepare_guest_switch = vmx_save_host_state,
	.vcpu_load = vmx_vcpu_load,
	.vcpu_put = vmx_vcpu_put,

	.set_guest_debug = set_guest_debug,
	.guest_debug_pre = kvm_guest_debug_pre,
	.get_msr = vmx_get_msr,
	.set_msr = vmx_set_msr,
	.get_segment_base = vmx_get_segment_base,
	.get_segment = vmx_get_segment,
	.set_segment = vmx_set_segment,
	.get_cpl = vmx_get_cpl,
	.get_cs_db_l_bits = vmx_get_cs_db_l_bits,
	.decache_cr4_guest_bits = vmx_decache_cr4_guest_bits,
	.set_cr0 = vmx_set_cr0,
	.set_cr3 = vmx_set_cr3,
	.set_cr4 = vmx_set_cr4,
	.set_efer = vmx_set_efer,
	.get_idt = vmx_get_idt,
	.set_idt = vmx_set_idt,
	.get_gdt = vmx_get_gdt,
	.set_gdt = vmx_set_gdt,
	.cache_reg = vmx_cache_reg,
	.get_rflags = vmx_get_rflags,
	.set_rflags = vmx_set_rflags,

	.tlb_flush = vmx_flush_tlb,

	.run = vmx_vcpu_run,
	.handle_exit = kvm_handle_exit,
	.skip_emulated_instruction = skip_emulated_instruction,
	.patch_hypercall = vmx_patch_hypercall,
	.get_irq = vmx_get_irq,
	.set_irq = vmx_inject_irq,
	.queue_exception = vmx_queue_exception,
	.exception_injected = vmx_exception_injected,
	.inject_pending_irq = vmx_intr_assist,
	.inject_pending_vectors = do_interrupt_requests,

	.set_tss_addr = vmx_set_tss_addr,
	.get_tdp_level = get_ept_level,
};

static int __init vmx_init(void)
{
	void *va;
	int r;

	vmx_io_bitmap_a = alloc_page(GFP_KERNEL | __GFP_HIGHMEM);
	if (!vmx_io_bitmap_a)
		return -ENOMEM;

	vmx_io_bitmap_b = alloc_page(GFP_KERNEL | __GFP_HIGHMEM);
	if (!vmx_io_bitmap_b) {
		r = -ENOMEM;
		goto out;
	}

	vmx_msr_bitmap = alloc_page(GFP_KERNEL | __GFP_HIGHMEM);
	if (!vmx_msr_bitmap) {
		r = -ENOMEM;
		goto out1;
	}

	/*
	 * Allow direct access to the PC debug port (it is often used for I/O
	 * delays, but the vmexits simply slow things down).
	 */
	va = kmap(vmx_io_bitmap_a);
	memset(va, 0xff, PAGE_SIZE);
	clear_bit(0x80, va);
	kunmap(vmx_io_bitmap_a);

	va = kmap(vmx_io_bitmap_b);
	memset(va, 0xff, PAGE_SIZE);
	kunmap(vmx_io_bitmap_b);

	va = kmap(vmx_msr_bitmap);
	memset(va, 0xff, PAGE_SIZE);
	kunmap(vmx_msr_bitmap);

	set_bit(0, vmx_vpid_bitmap); /* 0 is reserved for host */

	r = kvm_init(&vmx_x86_ops, sizeof(struct vcpu_vmx), THIS_MODULE);
	if (r)
		goto out2;

	vmx_disable_intercept_for_msr(vmx_msr_bitmap, MSR_FS_BASE);
	vmx_disable_intercept_for_msr(vmx_msr_bitmap, MSR_GS_BASE);
	vmx_disable_intercept_for_msr(vmx_msr_bitmap, MSR_IA32_SYSENTER_CS);
	vmx_disable_intercept_for_msr(vmx_msr_bitmap, MSR_IA32_SYSENTER_ESP);
	vmx_disable_intercept_for_msr(vmx_msr_bitmap, MSR_IA32_SYSENTER_EIP);

	if (cpu_has_vmx_ept())
		bypass_guest_pf = 0;

	if (bypass_guest_pf)
		kvm_mmu_set_nonpresent_ptes(~0xffeull, 0ull);

	ept_sync_global();

	return 0;

out2:
	__free_page(vmx_msr_bitmap);
out1:
	__free_page(vmx_io_bitmap_b);
out:
	__free_page(vmx_io_bitmap_a);
	return r;
}

static void __exit vmx_exit(void)
{
	__free_page(vmx_msr_bitmap);
	__free_page(vmx_io_bitmap_b);
	__free_page(vmx_io_bitmap_a);

	kvm_exit();
}

module_init(vmx_init)
module_exit(vmx_exit)<|MERGE_RESOLUTION|>--- conflicted
+++ resolved
@@ -349,12 +349,7 @@
 {
 	if (vmx->vcpu.cpu == -1)
 		return;
-<<<<<<< HEAD
-	smp_call_function_single(vmx->vcpu.cpu, __vcpu_clear, vmx, 0, 1);
-=======
 	smp_call_function_single(vmx->vcpu.cpu, __vcpu_clear, vmx, 1);
-	vmx->launched = 0;
->>>>>>> db8e85a6
 }
 
 static inline void vpid_sync_vcpu_all(struct vcpu_vmx *vmx)
@@ -3086,11 +3081,7 @@
 	struct vcpu_vmx *vmx = to_vmx(vcpu);
 
 	if (vmx->vmcs) {
-<<<<<<< HEAD
 		vcpu_clear(vmx);
-=======
-		on_each_cpu(__vcpu_clear, vmx, 1);
->>>>>>> db8e85a6
 		free_vmcs(vmx->vmcs);
 		vmx->vmcs = NULL;
 	}
