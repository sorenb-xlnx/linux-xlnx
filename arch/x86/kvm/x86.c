/*
 * Kernel-based Virtual Machine driver for Linux
 *
 * derived from drivers/kvm/kvm_main.c
 *
 * Copyright (C) 2006 Qumranet, Inc.
 * Copyright (C) 2008 Qumranet, Inc.
 * Copyright IBM Corporation, 2008
 *
 * Authors:
 *   Avi Kivity   <avi@qumranet.com>
 *   Yaniv Kamay  <yaniv@qumranet.com>
 *   Amit Shah    <amit.shah@qumranet.com>
 *   Ben-Ami Yassour <benami@il.ibm.com>
 *
 * This work is licensed under the terms of the GNU GPL, version 2.  See
 * the COPYING file in the top-level directory.
 *
 */

#include <linux/kvm_host.h>
#include "irq.h"
#include "mmu.h"
#include "i8254.h"
#include "tss.h"
#include "kvm_cache_regs.h"
#include "x86.h"

#include <linux/clocksource.h>
#include <linux/interrupt.h>
#include <linux/kvm.h>
#include <linux/fs.h>
#include <linux/vmalloc.h>
#include <linux/module.h>
#include <linux/mman.h>
#include <linux/highmem.h>
#include <linux/iommu.h>
#include <linux/intel-iommu.h>
#include <linux/cpufreq.h>

#include <asm/uaccess.h>
#include <asm/msr.h>
#include <asm/desc.h>
#include <asm/mtrr.h>

#define MAX_IO_MSRS 256
#define CR0_RESERVED_BITS						\
	(~(unsigned long)(X86_CR0_PE | X86_CR0_MP | X86_CR0_EM | X86_CR0_TS \
			  | X86_CR0_ET | X86_CR0_NE | X86_CR0_WP | X86_CR0_AM \
			  | X86_CR0_NW | X86_CR0_CD | X86_CR0_PG))
#define CR4_RESERVED_BITS						\
	(~(unsigned long)(X86_CR4_VME | X86_CR4_PVI | X86_CR4_TSD | X86_CR4_DE\
			  | X86_CR4_PSE | X86_CR4_PAE | X86_CR4_MCE	\
			  | X86_CR4_PGE | X86_CR4_PCE | X86_CR4_OSFXSR	\
			  | X86_CR4_OSXMMEXCPT | X86_CR4_VMXE))

#define CR8_RESERVED_BITS (~(unsigned long)X86_CR8_TPR)
/* EFER defaults:
 * - enable syscall per default because its emulated by KVM
 * - enable LME and LMA per default on 64 bit KVM
 */
#ifdef CONFIG_X86_64
static u64 __read_mostly efer_reserved_bits = 0xfffffffffffffafeULL;
#else
static u64 __read_mostly efer_reserved_bits = 0xfffffffffffffffeULL;
#endif

#define VM_STAT(x) offsetof(struct kvm, stat.x), KVM_STAT_VM
#define VCPU_STAT(x) offsetof(struct kvm_vcpu, stat.x), KVM_STAT_VCPU

static int kvm_dev_ioctl_get_supported_cpuid(struct kvm_cpuid2 *cpuid,
				    struct kvm_cpuid_entry2 __user *entries);
struct kvm_cpuid_entry2 *kvm_find_cpuid_entry(struct kvm_vcpu *vcpu,
					      u32 function, u32 index);

struct kvm_x86_ops *kvm_x86_ops;
EXPORT_SYMBOL_GPL(kvm_x86_ops);

struct kvm_stats_debugfs_item debugfs_entries[] = {
	{ "pf_fixed", VCPU_STAT(pf_fixed) },
	{ "pf_guest", VCPU_STAT(pf_guest) },
	{ "tlb_flush", VCPU_STAT(tlb_flush) },
	{ "invlpg", VCPU_STAT(invlpg) },
	{ "exits", VCPU_STAT(exits) },
	{ "io_exits", VCPU_STAT(io_exits) },
	{ "mmio_exits", VCPU_STAT(mmio_exits) },
	{ "signal_exits", VCPU_STAT(signal_exits) },
	{ "irq_window", VCPU_STAT(irq_window_exits) },
	{ "nmi_window", VCPU_STAT(nmi_window_exits) },
	{ "halt_exits", VCPU_STAT(halt_exits) },
	{ "halt_wakeup", VCPU_STAT(halt_wakeup) },
	{ "hypercalls", VCPU_STAT(hypercalls) },
	{ "request_irq", VCPU_STAT(request_irq_exits) },
	{ "irq_exits", VCPU_STAT(irq_exits) },
	{ "host_state_reload", VCPU_STAT(host_state_reload) },
	{ "efer_reload", VCPU_STAT(efer_reload) },
	{ "fpu_reload", VCPU_STAT(fpu_reload) },
	{ "insn_emulation", VCPU_STAT(insn_emulation) },
	{ "insn_emulation_fail", VCPU_STAT(insn_emulation_fail) },
	{ "irq_injections", VCPU_STAT(irq_injections) },
	{ "nmi_injections", VCPU_STAT(nmi_injections) },
	{ "mmu_shadow_zapped", VM_STAT(mmu_shadow_zapped) },
	{ "mmu_pte_write", VM_STAT(mmu_pte_write) },
	{ "mmu_pte_updated", VM_STAT(mmu_pte_updated) },
	{ "mmu_pde_zapped", VM_STAT(mmu_pde_zapped) },
	{ "mmu_flooded", VM_STAT(mmu_flooded) },
	{ "mmu_recycled", VM_STAT(mmu_recycled) },
	{ "mmu_cache_miss", VM_STAT(mmu_cache_miss) },
	{ "mmu_unsync", VM_STAT(mmu_unsync) },
	{ "remote_tlb_flush", VM_STAT(remote_tlb_flush) },
	{ "largepages", VM_STAT(lpages) },
	{ NULL }
};

unsigned long segment_base(u16 selector)
{
	struct descriptor_table gdt;
	struct desc_struct *d;
	unsigned long table_base;
	unsigned long v;

	if (selector == 0)
		return 0;

	asm("sgdt %0" : "=m"(gdt));
	table_base = gdt.base;

	if (selector & 4) {           /* from ldt */
		u16 ldt_selector;

		asm("sldt %0" : "=g"(ldt_selector));
		table_base = segment_base(ldt_selector);
	}
	d = (struct desc_struct *)(table_base + (selector & ~7));
	v = d->base0 | ((unsigned long)d->base1 << 16) |
		((unsigned long)d->base2 << 24);
#ifdef CONFIG_X86_64
	if (d->s == 0 && (d->type == 2 || d->type == 9 || d->type == 11))
		v |= ((unsigned long)((struct ldttss_desc64 *)d)->base3) << 32;
#endif
	return v;
}
EXPORT_SYMBOL_GPL(segment_base);

u64 kvm_get_apic_base(struct kvm_vcpu *vcpu)
{
	if (irqchip_in_kernel(vcpu->kvm))
		return vcpu->arch.apic_base;
	else
		return vcpu->arch.apic_base;
}
EXPORT_SYMBOL_GPL(kvm_get_apic_base);

void kvm_set_apic_base(struct kvm_vcpu *vcpu, u64 data)
{
	/* TODO: reserve bits check */
	if (irqchip_in_kernel(vcpu->kvm))
		kvm_lapic_set_base(vcpu, data);
	else
		vcpu->arch.apic_base = data;
}
EXPORT_SYMBOL_GPL(kvm_set_apic_base);

void kvm_queue_exception(struct kvm_vcpu *vcpu, unsigned nr)
{
	WARN_ON(vcpu->arch.exception.pending);
	vcpu->arch.exception.pending = true;
	vcpu->arch.exception.has_error_code = false;
	vcpu->arch.exception.nr = nr;
}
EXPORT_SYMBOL_GPL(kvm_queue_exception);

void kvm_inject_page_fault(struct kvm_vcpu *vcpu, unsigned long addr,
			   u32 error_code)
{
	++vcpu->stat.pf_guest;

	if (vcpu->arch.exception.pending) {
		if (vcpu->arch.exception.nr == PF_VECTOR) {
			printk(KERN_DEBUG "kvm: inject_page_fault:"
					" double fault 0x%lx\n", addr);
			vcpu->arch.exception.nr = DF_VECTOR;
			vcpu->arch.exception.error_code = 0;
		} else if (vcpu->arch.exception.nr == DF_VECTOR) {
			/* triple fault -> shutdown */
			set_bit(KVM_REQ_TRIPLE_FAULT, &vcpu->requests);
		}
		return;
	}
	vcpu->arch.cr2 = addr;
	kvm_queue_exception_e(vcpu, PF_VECTOR, error_code);
}

void kvm_inject_nmi(struct kvm_vcpu *vcpu)
{
	vcpu->arch.nmi_pending = 1;
}
EXPORT_SYMBOL_GPL(kvm_inject_nmi);

void kvm_queue_exception_e(struct kvm_vcpu *vcpu, unsigned nr, u32 error_code)
{
	WARN_ON(vcpu->arch.exception.pending);
	vcpu->arch.exception.pending = true;
	vcpu->arch.exception.has_error_code = true;
	vcpu->arch.exception.nr = nr;
	vcpu->arch.exception.error_code = error_code;
}
EXPORT_SYMBOL_GPL(kvm_queue_exception_e);

static void __queue_exception(struct kvm_vcpu *vcpu)
{
	kvm_x86_ops->queue_exception(vcpu, vcpu->arch.exception.nr,
				     vcpu->arch.exception.has_error_code,
				     vcpu->arch.exception.error_code);
}

/*
 * Load the pae pdptrs.  Return true is they are all valid.
 */
int load_pdptrs(struct kvm_vcpu *vcpu, unsigned long cr3)
{
	gfn_t pdpt_gfn = cr3 >> PAGE_SHIFT;
	unsigned offset = ((cr3 & (PAGE_SIZE-1)) >> 5) << 2;
	int i;
	int ret;
	u64 pdpte[ARRAY_SIZE(vcpu->arch.pdptrs)];

	ret = kvm_read_guest_page(vcpu->kvm, pdpt_gfn, pdpte,
				  offset * sizeof(u64), sizeof(pdpte));
	if (ret < 0) {
		ret = 0;
		goto out;
	}
	for (i = 0; i < ARRAY_SIZE(pdpte); ++i) {
		if (is_present_pte(pdpte[i]) &&
		    (pdpte[i] & vcpu->arch.mmu.rsvd_bits_mask[0][2])) {
			ret = 0;
			goto out;
		}
	}
	ret = 1;

	memcpy(vcpu->arch.pdptrs, pdpte, sizeof(vcpu->arch.pdptrs));
out:

	return ret;
}
EXPORT_SYMBOL_GPL(load_pdptrs);

static bool pdptrs_changed(struct kvm_vcpu *vcpu)
{
	u64 pdpte[ARRAY_SIZE(vcpu->arch.pdptrs)];
	bool changed = true;
	int r;

	if (is_long_mode(vcpu) || !is_pae(vcpu))
		return false;

	r = kvm_read_guest(vcpu->kvm, vcpu->arch.cr3 & ~31u, pdpte, sizeof(pdpte));
	if (r < 0)
		goto out;
	changed = memcmp(pdpte, vcpu->arch.pdptrs, sizeof(pdpte)) != 0;
out:

	return changed;
}

void kvm_set_cr0(struct kvm_vcpu *vcpu, unsigned long cr0)
{
	if (cr0 & CR0_RESERVED_BITS) {
		printk(KERN_DEBUG "set_cr0: 0x%lx #GP, reserved bits 0x%lx\n",
		       cr0, vcpu->arch.cr0);
		kvm_inject_gp(vcpu, 0);
		return;
	}

	if ((cr0 & X86_CR0_NW) && !(cr0 & X86_CR0_CD)) {
		printk(KERN_DEBUG "set_cr0: #GP, CD == 0 && NW == 1\n");
		kvm_inject_gp(vcpu, 0);
		return;
	}

	if ((cr0 & X86_CR0_PG) && !(cr0 & X86_CR0_PE)) {
		printk(KERN_DEBUG "set_cr0: #GP, set PG flag "
		       "and a clear PE flag\n");
		kvm_inject_gp(vcpu, 0);
		return;
	}

	if (!is_paging(vcpu) && (cr0 & X86_CR0_PG)) {
#ifdef CONFIG_X86_64
		if ((vcpu->arch.shadow_efer & EFER_LME)) {
			int cs_db, cs_l;

			if (!is_pae(vcpu)) {
				printk(KERN_DEBUG "set_cr0: #GP, start paging "
				       "in long mode while PAE is disabled\n");
				kvm_inject_gp(vcpu, 0);
				return;
			}
			kvm_x86_ops->get_cs_db_l_bits(vcpu, &cs_db, &cs_l);
			if (cs_l) {
				printk(KERN_DEBUG "set_cr0: #GP, start paging "
				       "in long mode while CS.L == 1\n");
				kvm_inject_gp(vcpu, 0);
				return;

			}
		} else
#endif
		if (is_pae(vcpu) && !load_pdptrs(vcpu, vcpu->arch.cr3)) {
			printk(KERN_DEBUG "set_cr0: #GP, pdptrs "
			       "reserved bits\n");
			kvm_inject_gp(vcpu, 0);
			return;
		}

	}

	kvm_x86_ops->set_cr0(vcpu, cr0);
	vcpu->arch.cr0 = cr0;

	kvm_mmu_reset_context(vcpu);
	return;
}
EXPORT_SYMBOL_GPL(kvm_set_cr0);

void kvm_lmsw(struct kvm_vcpu *vcpu, unsigned long msw)
{
	kvm_set_cr0(vcpu, (vcpu->arch.cr0 & ~0x0ful) | (msw & 0x0f));
	KVMTRACE_1D(LMSW, vcpu,
		    (u32)((vcpu->arch.cr0 & ~0x0ful) | (msw & 0x0f)),
		    handler);
}
EXPORT_SYMBOL_GPL(kvm_lmsw);

void kvm_set_cr4(struct kvm_vcpu *vcpu, unsigned long cr4)
{
	if (cr4 & CR4_RESERVED_BITS) {
		printk(KERN_DEBUG "set_cr4: #GP, reserved bits\n");
		kvm_inject_gp(vcpu, 0);
		return;
	}

	if (is_long_mode(vcpu)) {
		if (!(cr4 & X86_CR4_PAE)) {
			printk(KERN_DEBUG "set_cr4: #GP, clearing PAE while "
			       "in long mode\n");
			kvm_inject_gp(vcpu, 0);
			return;
		}
	} else if (is_paging(vcpu) && !is_pae(vcpu) && (cr4 & X86_CR4_PAE)
		   && !load_pdptrs(vcpu, vcpu->arch.cr3)) {
		printk(KERN_DEBUG "set_cr4: #GP, pdptrs reserved bits\n");
		kvm_inject_gp(vcpu, 0);
		return;
	}

	if (cr4 & X86_CR4_VMXE) {
		printk(KERN_DEBUG "set_cr4: #GP, setting VMXE\n");
		kvm_inject_gp(vcpu, 0);
		return;
	}
	kvm_x86_ops->set_cr4(vcpu, cr4);
	vcpu->arch.cr4 = cr4;
	vcpu->arch.mmu.base_role.cr4_pge = (cr4 & X86_CR4_PGE) && !tdp_enabled;
	kvm_mmu_reset_context(vcpu);
}
EXPORT_SYMBOL_GPL(kvm_set_cr4);

void kvm_set_cr3(struct kvm_vcpu *vcpu, unsigned long cr3)
{
	if (cr3 == vcpu->arch.cr3 && !pdptrs_changed(vcpu)) {
		kvm_mmu_sync_roots(vcpu);
		kvm_mmu_flush_tlb(vcpu);
		return;
	}

	if (is_long_mode(vcpu)) {
		if (cr3 & CR3_L_MODE_RESERVED_BITS) {
			printk(KERN_DEBUG "set_cr3: #GP, reserved bits\n");
			kvm_inject_gp(vcpu, 0);
			return;
		}
	} else {
		if (is_pae(vcpu)) {
			if (cr3 & CR3_PAE_RESERVED_BITS) {
				printk(KERN_DEBUG
				       "set_cr3: #GP, reserved bits\n");
				kvm_inject_gp(vcpu, 0);
				return;
			}
			if (is_paging(vcpu) && !load_pdptrs(vcpu, cr3)) {
				printk(KERN_DEBUG "set_cr3: #GP, pdptrs "
				       "reserved bits\n");
				kvm_inject_gp(vcpu, 0);
				return;
			}
		}
		/*
		 * We don't check reserved bits in nonpae mode, because
		 * this isn't enforced, and VMware depends on this.
		 */
	}

	/*
	 * Does the new cr3 value map to physical memory? (Note, we
	 * catch an invalid cr3 even in real-mode, because it would
	 * cause trouble later on when we turn on paging anyway.)
	 *
	 * A real CPU would silently accept an invalid cr3 and would
	 * attempt to use it - with largely undefined (and often hard
	 * to debug) behavior on the guest side.
	 */
	if (unlikely(!gfn_to_memslot(vcpu->kvm, cr3 >> PAGE_SHIFT)))
		kvm_inject_gp(vcpu, 0);
	else {
		vcpu->arch.cr3 = cr3;
		vcpu->arch.mmu.new_cr3(vcpu);
	}
}
EXPORT_SYMBOL_GPL(kvm_set_cr3);

void kvm_set_cr8(struct kvm_vcpu *vcpu, unsigned long cr8)
{
	if (cr8 & CR8_RESERVED_BITS) {
		printk(KERN_DEBUG "set_cr8: #GP, reserved bits 0x%lx\n", cr8);
		kvm_inject_gp(vcpu, 0);
		return;
	}
	if (irqchip_in_kernel(vcpu->kvm))
		kvm_lapic_set_tpr(vcpu, cr8);
	else
		vcpu->arch.cr8 = cr8;
}
EXPORT_SYMBOL_GPL(kvm_set_cr8);

unsigned long kvm_get_cr8(struct kvm_vcpu *vcpu)
{
	if (irqchip_in_kernel(vcpu->kvm))
		return kvm_lapic_get_cr8(vcpu);
	else
		return vcpu->arch.cr8;
}
EXPORT_SYMBOL_GPL(kvm_get_cr8);

static inline u32 bit(int bitno)
{
	return 1 << (bitno & 31);
}

/*
 * List of msr numbers which we expose to userspace through KVM_GET_MSRS
 * and KVM_SET_MSRS, and KVM_GET_MSR_INDEX_LIST.
 *
 * This list is modified at module load time to reflect the
 * capabilities of the host cpu.
 */
static u32 msrs_to_save[] = {
	MSR_IA32_SYSENTER_CS, MSR_IA32_SYSENTER_ESP, MSR_IA32_SYSENTER_EIP,
	MSR_K6_STAR,
#ifdef CONFIG_X86_64
	MSR_CSTAR, MSR_KERNEL_GS_BASE, MSR_SYSCALL_MASK, MSR_LSTAR,
#endif
	MSR_IA32_TIME_STAMP_COUNTER, MSR_KVM_SYSTEM_TIME, MSR_KVM_WALL_CLOCK,
	MSR_IA32_PERF_STATUS, MSR_IA32_CR_PAT, MSR_VM_HSAVE_PA
};

static unsigned num_msrs_to_save;

static u32 emulated_msrs[] = {
	MSR_IA32_MISC_ENABLE,
};

static void set_efer(struct kvm_vcpu *vcpu, u64 efer)
{
	if (efer & efer_reserved_bits) {
		printk(KERN_DEBUG "set_efer: 0x%llx #GP, reserved bits\n",
		       efer);
		kvm_inject_gp(vcpu, 0);
		return;
	}

	if (is_paging(vcpu)
	    && (vcpu->arch.shadow_efer & EFER_LME) != (efer & EFER_LME)) {
		printk(KERN_DEBUG "set_efer: #GP, change LME while paging\n");
		kvm_inject_gp(vcpu, 0);
		return;
	}

	if (efer & EFER_FFXSR) {
		struct kvm_cpuid_entry2 *feat;

		feat = kvm_find_cpuid_entry(vcpu, 0x80000001, 0);
		if (!feat || !(feat->edx & bit(X86_FEATURE_FXSR_OPT))) {
			printk(KERN_DEBUG "set_efer: #GP, enable FFXSR w/o CPUID capability\n");
			kvm_inject_gp(vcpu, 0);
			return;
		}
	}

	if (efer & EFER_SVME) {
		struct kvm_cpuid_entry2 *feat;

		feat = kvm_find_cpuid_entry(vcpu, 0x80000001, 0);
		if (!feat || !(feat->ecx & bit(X86_FEATURE_SVM))) {
			printk(KERN_DEBUG "set_efer: #GP, enable SVM w/o SVM\n");
			kvm_inject_gp(vcpu, 0);
			return;
		}
	}

	kvm_x86_ops->set_efer(vcpu, efer);

	efer &= ~EFER_LMA;
	efer |= vcpu->arch.shadow_efer & EFER_LMA;

	vcpu->arch.shadow_efer = efer;

	vcpu->arch.mmu.base_role.nxe = (efer & EFER_NX) && !tdp_enabled;
	kvm_mmu_reset_context(vcpu);
}

void kvm_enable_efer_bits(u64 mask)
{
       efer_reserved_bits &= ~mask;
}
EXPORT_SYMBOL_GPL(kvm_enable_efer_bits);


/*
 * Writes msr value into into the appropriate "register".
 * Returns 0 on success, non-0 otherwise.
 * Assumes vcpu_load() was already called.
 */
int kvm_set_msr(struct kvm_vcpu *vcpu, u32 msr_index, u64 data)
{
	return kvm_x86_ops->set_msr(vcpu, msr_index, data);
}

/*
 * Adapt set_msr() to msr_io()'s calling convention
 */
static int do_set_msr(struct kvm_vcpu *vcpu, unsigned index, u64 *data)
{
	return kvm_set_msr(vcpu, index, *data);
}

static void kvm_write_wall_clock(struct kvm *kvm, gpa_t wall_clock)
{
	static int version;
	struct pvclock_wall_clock wc;
	struct timespec now, sys, boot;

	if (!wall_clock)
		return;

	version++;

	kvm_write_guest(kvm, wall_clock, &version, sizeof(version));

	/*
	 * The guest calculates current wall clock time by adding
	 * system time (updated by kvm_write_guest_time below) to the
	 * wall clock specified here.  guest system time equals host
	 * system time for us, thus we must fill in host boot time here.
	 */
	now = current_kernel_time();
	ktime_get_ts(&sys);
	boot = ns_to_timespec(timespec_to_ns(&now) - timespec_to_ns(&sys));

	wc.sec = boot.tv_sec;
	wc.nsec = boot.tv_nsec;
	wc.version = version;

	kvm_write_guest(kvm, wall_clock, &wc, sizeof(wc));

	version++;
	kvm_write_guest(kvm, wall_clock, &version, sizeof(version));
}

static uint32_t div_frac(uint32_t dividend, uint32_t divisor)
{
	uint32_t quotient, remainder;

	/* Don't try to replace with do_div(), this one calculates
	 * "(dividend << 32) / divisor" */
	__asm__ ( "divl %4"
		  : "=a" (quotient), "=d" (remainder)
		  : "0" (0), "1" (dividend), "r" (divisor) );
	return quotient;
}

static void kvm_set_time_scale(uint32_t tsc_khz, struct pvclock_vcpu_time_info *hv_clock)
{
	uint64_t nsecs = 1000000000LL;
	int32_t  shift = 0;
	uint64_t tps64;
	uint32_t tps32;

	tps64 = tsc_khz * 1000LL;
	while (tps64 > nsecs*2) {
		tps64 >>= 1;
		shift--;
	}

	tps32 = (uint32_t)tps64;
	while (tps32 <= (uint32_t)nsecs) {
		tps32 <<= 1;
		shift++;
	}

	hv_clock->tsc_shift = shift;
	hv_clock->tsc_to_system_mul = div_frac(nsecs, tps32);

	pr_debug("%s: tsc_khz %u, tsc_shift %d, tsc_mul %u\n",
		 __func__, tsc_khz, hv_clock->tsc_shift,
		 hv_clock->tsc_to_system_mul);
}

static DEFINE_PER_CPU(unsigned long, cpu_tsc_khz);

static void kvm_write_guest_time(struct kvm_vcpu *v)
{
	struct timespec ts;
	unsigned long flags;
	struct kvm_vcpu_arch *vcpu = &v->arch;
	void *shared_kaddr;
	unsigned long this_tsc_khz;

	if ((!vcpu->time_page))
		return;

	this_tsc_khz = get_cpu_var(cpu_tsc_khz);
	if (unlikely(vcpu->hv_clock_tsc_khz != this_tsc_khz)) {
		kvm_set_time_scale(this_tsc_khz, &vcpu->hv_clock);
		vcpu->hv_clock_tsc_khz = this_tsc_khz;
	}
	put_cpu_var(cpu_tsc_khz);

	/* Keep irq disabled to prevent changes to the clock */
	local_irq_save(flags);
	kvm_get_msr(v, MSR_IA32_TIME_STAMP_COUNTER,
			  &vcpu->hv_clock.tsc_timestamp);
	ktime_get_ts(&ts);
	local_irq_restore(flags);

	/* With all the info we got, fill in the values */

	vcpu->hv_clock.system_time = ts.tv_nsec +
				     (NSEC_PER_SEC * (u64)ts.tv_sec);
	/*
	 * The interface expects us to write an even number signaling that the
	 * update is finished. Since the guest won't see the intermediate
	 * state, we just increase by 2 at the end.
	 */
	vcpu->hv_clock.version += 2;

	shared_kaddr = kmap_atomic(vcpu->time_page, KM_USER0);

	memcpy(shared_kaddr + vcpu->time_offset, &vcpu->hv_clock,
	       sizeof(vcpu->hv_clock));

	kunmap_atomic(shared_kaddr, KM_USER0);

	mark_page_dirty(v->kvm, vcpu->time >> PAGE_SHIFT);
}

static int kvm_request_guest_time_update(struct kvm_vcpu *v)
{
	struct kvm_vcpu_arch *vcpu = &v->arch;

	if (!vcpu->time_page)
		return 0;
	set_bit(KVM_REQ_KVMCLOCK_UPDATE, &v->requests);
	return 1;
}

static bool msr_mtrr_valid(unsigned msr)
{
	switch (msr) {
	case 0x200 ... 0x200 + 2 * KVM_NR_VAR_MTRR - 1:
	case MSR_MTRRfix64K_00000:
	case MSR_MTRRfix16K_80000:
	case MSR_MTRRfix16K_A0000:
	case MSR_MTRRfix4K_C0000:
	case MSR_MTRRfix4K_C8000:
	case MSR_MTRRfix4K_D0000:
	case MSR_MTRRfix4K_D8000:
	case MSR_MTRRfix4K_E0000:
	case MSR_MTRRfix4K_E8000:
	case MSR_MTRRfix4K_F0000:
	case MSR_MTRRfix4K_F8000:
	case MSR_MTRRdefType:
	case MSR_IA32_CR_PAT:
		return true;
	case 0x2f8:
		return true;
	}
	return false;
}

static int set_msr_mtrr(struct kvm_vcpu *vcpu, u32 msr, u64 data)
{
	u64 *p = (u64 *)&vcpu->arch.mtrr_state.fixed_ranges;

	if (!msr_mtrr_valid(msr))
		return 1;

	if (msr == MSR_MTRRdefType) {
		vcpu->arch.mtrr_state.def_type = data;
		vcpu->arch.mtrr_state.enabled = (data & 0xc00) >> 10;
	} else if (msr == MSR_MTRRfix64K_00000)
		p[0] = data;
	else if (msr == MSR_MTRRfix16K_80000 || msr == MSR_MTRRfix16K_A0000)
		p[1 + msr - MSR_MTRRfix16K_80000] = data;
	else if (msr >= MSR_MTRRfix4K_C0000 && msr <= MSR_MTRRfix4K_F8000)
		p[3 + msr - MSR_MTRRfix4K_C0000] = data;
	else if (msr == MSR_IA32_CR_PAT)
		vcpu->arch.pat = data;
	else {	/* Variable MTRRs */
		int idx, is_mtrr_mask;
		u64 *pt;

		idx = (msr - 0x200) / 2;
		is_mtrr_mask = msr - 0x200 - 2 * idx;
		if (!is_mtrr_mask)
			pt =
			  (u64 *)&vcpu->arch.mtrr_state.var_ranges[idx].base_lo;
		else
			pt =
			  (u64 *)&vcpu->arch.mtrr_state.var_ranges[idx].mask_lo;
		*pt = data;
	}

	kvm_mmu_reset_context(vcpu);
	return 0;
}

int kvm_set_msr_common(struct kvm_vcpu *vcpu, u32 msr, u64 data)
{
	switch (msr) {
	case MSR_EFER:
		set_efer(vcpu, data);
		break;
	case MSR_IA32_MC0_STATUS:
		pr_unimpl(vcpu, "%s: MSR_IA32_MC0_STATUS 0x%llx, nop\n",
		       __func__, data);
		break;
	case MSR_IA32_MCG_STATUS:
		pr_unimpl(vcpu, "%s: MSR_IA32_MCG_STATUS 0x%llx, nop\n",
			__func__, data);
		break;
	case MSR_IA32_MCG_CTL:
		pr_unimpl(vcpu, "%s: MSR_IA32_MCG_CTL 0x%llx, nop\n",
			__func__, data);
		break;
	case MSR_IA32_DEBUGCTLMSR:
		if (!data) {
			/* We support the non-activated case already */
			break;
		} else if (data & ~(DEBUGCTLMSR_LBR | DEBUGCTLMSR_BTF)) {
			/* Values other than LBR and BTF are vendor-specific,
			   thus reserved and should throw a #GP */
			return 1;
		}
		pr_unimpl(vcpu, "%s: MSR_IA32_DEBUGCTLMSR 0x%llx, nop\n",
			__func__, data);
		break;
	case MSR_IA32_UCODE_REV:
	case MSR_IA32_UCODE_WRITE:
	case MSR_VM_HSAVE_PA:
		break;
	case 0x200 ... 0x2ff:
		return set_msr_mtrr(vcpu, msr, data);
	case MSR_IA32_APICBASE:
		kvm_set_apic_base(vcpu, data);
		break;
	case MSR_IA32_MISC_ENABLE:
		vcpu->arch.ia32_misc_enable_msr = data;
		break;
	case MSR_KVM_WALL_CLOCK:
		vcpu->kvm->arch.wall_clock = data;
		kvm_write_wall_clock(vcpu->kvm, data);
		break;
	case MSR_KVM_SYSTEM_TIME: {
		if (vcpu->arch.time_page) {
			kvm_release_page_dirty(vcpu->arch.time_page);
			vcpu->arch.time_page = NULL;
		}

		vcpu->arch.time = data;

		/* we verify if the enable bit is set... */
		if (!(data & 1))
			break;

		/* ...but clean it before doing the actual write */
		vcpu->arch.time_offset = data & ~(PAGE_MASK | 1);

		vcpu->arch.time_page =
				gfn_to_page(vcpu->kvm, data >> PAGE_SHIFT);

		if (is_error_page(vcpu->arch.time_page)) {
			kvm_release_page_clean(vcpu->arch.time_page);
			vcpu->arch.time_page = NULL;
		}

		kvm_request_guest_time_update(vcpu);
		break;
	}
	default:
		pr_unimpl(vcpu, "unhandled wrmsr: 0x%x data %llx\n", msr, data);
		return 1;
	}
	return 0;
}
EXPORT_SYMBOL_GPL(kvm_set_msr_common);


/*
 * Reads an msr value (of 'msr_index') into 'pdata'.
 * Returns 0 on success, non-0 otherwise.
 * Assumes vcpu_load() was already called.
 */
int kvm_get_msr(struct kvm_vcpu *vcpu, u32 msr_index, u64 *pdata)
{
	return kvm_x86_ops->get_msr(vcpu, msr_index, pdata);
}

static int get_msr_mtrr(struct kvm_vcpu *vcpu, u32 msr, u64 *pdata)
{
	u64 *p = (u64 *)&vcpu->arch.mtrr_state.fixed_ranges;

	if (!msr_mtrr_valid(msr))
		return 1;

	if (msr == MSR_MTRRdefType)
		*pdata = vcpu->arch.mtrr_state.def_type +
			 (vcpu->arch.mtrr_state.enabled << 10);
	else if (msr == MSR_MTRRfix64K_00000)
		*pdata = p[0];
	else if (msr == MSR_MTRRfix16K_80000 || msr == MSR_MTRRfix16K_A0000)
		*pdata = p[1 + msr - MSR_MTRRfix16K_80000];
	else if (msr >= MSR_MTRRfix4K_C0000 && msr <= MSR_MTRRfix4K_F8000)
		*pdata = p[3 + msr - MSR_MTRRfix4K_C0000];
	else if (msr == MSR_IA32_CR_PAT)
		*pdata = vcpu->arch.pat;
	else {	/* Variable MTRRs */
		int idx, is_mtrr_mask;
		u64 *pt;

		idx = (msr - 0x200) / 2;
		is_mtrr_mask = msr - 0x200 - 2 * idx;
		if (!is_mtrr_mask)
			pt =
			  (u64 *)&vcpu->arch.mtrr_state.var_ranges[idx].base_lo;
		else
			pt =
			  (u64 *)&vcpu->arch.mtrr_state.var_ranges[idx].mask_lo;
		*pdata = *pt;
	}

	return 0;
}

int kvm_get_msr_common(struct kvm_vcpu *vcpu, u32 msr, u64 *pdata)
{
	u64 data;

	switch (msr) {
	case 0xc0010010: /* SYSCFG */
	case 0xc0010015: /* HWCR */
	case MSR_IA32_PLATFORM_ID:
	case MSR_IA32_P5_MC_ADDR:
	case MSR_IA32_P5_MC_TYPE:
	case MSR_IA32_MC0_CTL:
	case MSR_IA32_MCG_STATUS:
	case MSR_IA32_MCG_CAP:
	case MSR_IA32_MCG_CTL:
	case MSR_IA32_MC0_MISC:
	case MSR_IA32_MC0_MISC+4:
	case MSR_IA32_MC0_MISC+8:
	case MSR_IA32_MC0_MISC+12:
	case MSR_IA32_MC0_MISC+16:
	case MSR_IA32_MC0_MISC+20:
	case MSR_IA32_UCODE_REV:
	case MSR_IA32_EBL_CR_POWERON:
	case MSR_IA32_DEBUGCTLMSR:
	case MSR_IA32_LASTBRANCHFROMIP:
	case MSR_IA32_LASTBRANCHTOIP:
	case MSR_IA32_LASTINTFROMIP:
	case MSR_IA32_LASTINTTOIP:
	case MSR_VM_HSAVE_PA:
	case MSR_P6_EVNTSEL0:
	case MSR_P6_EVNTSEL1:
		data = 0;
		break;
	case MSR_MTRRcap:
		data = 0x500 | KVM_NR_VAR_MTRR;
		break;
	case 0x200 ... 0x2ff:
		return get_msr_mtrr(vcpu, msr, pdata);
	case 0xcd: /* fsb frequency */
		data = 3;
		break;
	case MSR_IA32_APICBASE:
		data = kvm_get_apic_base(vcpu);
		break;
	case MSR_IA32_MISC_ENABLE:
		data = vcpu->arch.ia32_misc_enable_msr;
		break;
	case MSR_IA32_PERF_STATUS:
		/* TSC increment by tick */
		data = 1000ULL;
		/* CPU multiplier */
		data |= (((uint64_t)4ULL) << 40);
		break;
	case MSR_EFER:
		data = vcpu->arch.shadow_efer;
		break;
	case MSR_KVM_WALL_CLOCK:
		data = vcpu->kvm->arch.wall_clock;
		break;
	case MSR_KVM_SYSTEM_TIME:
		data = vcpu->arch.time;
		break;
	default:
		pr_unimpl(vcpu, "unhandled rdmsr: 0x%x\n", msr);
		return 1;
	}
	*pdata = data;
	return 0;
}
EXPORT_SYMBOL_GPL(kvm_get_msr_common);

/*
 * Read or write a bunch of msrs. All parameters are kernel addresses.
 *
 * @return number of msrs set successfully.
 */
static int __msr_io(struct kvm_vcpu *vcpu, struct kvm_msrs *msrs,
		    struct kvm_msr_entry *entries,
		    int (*do_msr)(struct kvm_vcpu *vcpu,
				  unsigned index, u64 *data))
{
	int i;

	vcpu_load(vcpu);

	down_read(&vcpu->kvm->slots_lock);
	for (i = 0; i < msrs->nmsrs; ++i)
		if (do_msr(vcpu, entries[i].index, &entries[i].data))
			break;
	up_read(&vcpu->kvm->slots_lock);

	vcpu_put(vcpu);

	return i;
}

/*
 * Read or write a bunch of msrs. Parameters are user addresses.
 *
 * @return number of msrs set successfully.
 */
static int msr_io(struct kvm_vcpu *vcpu, struct kvm_msrs __user *user_msrs,
		  int (*do_msr)(struct kvm_vcpu *vcpu,
				unsigned index, u64 *data),
		  int writeback)
{
	struct kvm_msrs msrs;
	struct kvm_msr_entry *entries;
	int r, n;
	unsigned size;

	r = -EFAULT;
	if (copy_from_user(&msrs, user_msrs, sizeof msrs))
		goto out;

	r = -E2BIG;
	if (msrs.nmsrs >= MAX_IO_MSRS)
		goto out;

	r = -ENOMEM;
	size = sizeof(struct kvm_msr_entry) * msrs.nmsrs;
	entries = vmalloc(size);
	if (!entries)
		goto out;

	r = -EFAULT;
	if (copy_from_user(entries, user_msrs->entries, size))
		goto out_free;

	r = n = __msr_io(vcpu, &msrs, entries, do_msr);
	if (r < 0)
		goto out_free;

	r = -EFAULT;
	if (writeback && copy_to_user(user_msrs->entries, entries, size))
		goto out_free;

	r = n;

out_free:
	vfree(entries);
out:
	return r;
}

int kvm_dev_ioctl_check_extension(long ext)
{
	int r;

	switch (ext) {
	case KVM_CAP_IRQCHIP:
	case KVM_CAP_HLT:
	case KVM_CAP_MMU_SHADOW_CACHE_CONTROL:
	case KVM_CAP_SET_TSS_ADDR:
	case KVM_CAP_EXT_CPUID:
	case KVM_CAP_CLOCKSOURCE:
	case KVM_CAP_PIT:
	case KVM_CAP_NOP_IO_DELAY:
	case KVM_CAP_MP_STATE:
	case KVM_CAP_SYNC_MMU:
	case KVM_CAP_REINJECT_CONTROL:
	case KVM_CAP_IRQ_INJECT_STATUS:
	case KVM_CAP_ASSIGN_DEV_IRQ:
		r = 1;
		break;
	case KVM_CAP_COALESCED_MMIO:
		r = KVM_COALESCED_MMIO_PAGE_OFFSET;
		break;
	case KVM_CAP_VAPIC:
		r = !kvm_x86_ops->cpu_has_accelerated_tpr();
		break;
	case KVM_CAP_NR_VCPUS:
		r = KVM_MAX_VCPUS;
		break;
	case KVM_CAP_NR_MEMSLOTS:
		r = KVM_MEMORY_SLOTS;
		break;
	case KVM_CAP_PV_MMU:
		r = !tdp_enabled;
		break;
	case KVM_CAP_IOMMU:
		r = iommu_found();
		break;
	default:
		r = 0;
		break;
	}
	return r;

}

long kvm_arch_dev_ioctl(struct file *filp,
			unsigned int ioctl, unsigned long arg)
{
	void __user *argp = (void __user *)arg;
	long r;

	switch (ioctl) {
	case KVM_GET_MSR_INDEX_LIST: {
		struct kvm_msr_list __user *user_msr_list = argp;
		struct kvm_msr_list msr_list;
		unsigned n;

		r = -EFAULT;
		if (copy_from_user(&msr_list, user_msr_list, sizeof msr_list))
			goto out;
		n = msr_list.nmsrs;
		msr_list.nmsrs = num_msrs_to_save + ARRAY_SIZE(emulated_msrs);
		if (copy_to_user(user_msr_list, &msr_list, sizeof msr_list))
			goto out;
		r = -E2BIG;
		if (n < num_msrs_to_save)
			goto out;
		r = -EFAULT;
		if (copy_to_user(user_msr_list->indices, &msrs_to_save,
				 num_msrs_to_save * sizeof(u32)))
			goto out;
		if (copy_to_user(user_msr_list->indices
				 + num_msrs_to_save * sizeof(u32),
				 &emulated_msrs,
				 ARRAY_SIZE(emulated_msrs) * sizeof(u32)))
			goto out;
		r = 0;
		break;
	}
	case KVM_GET_SUPPORTED_CPUID: {
		struct kvm_cpuid2 __user *cpuid_arg = argp;
		struct kvm_cpuid2 cpuid;

		r = -EFAULT;
		if (copy_from_user(&cpuid, cpuid_arg, sizeof cpuid))
			goto out;
		r = kvm_dev_ioctl_get_supported_cpuid(&cpuid,
						      cpuid_arg->entries);
		if (r)
			goto out;

		r = -EFAULT;
		if (copy_to_user(cpuid_arg, &cpuid, sizeof cpuid))
			goto out;
		r = 0;
		break;
	}
	default:
		r = -EINVAL;
	}
out:
	return r;
}

void kvm_arch_vcpu_load(struct kvm_vcpu *vcpu, int cpu)
{
	kvm_x86_ops->vcpu_load(vcpu, cpu);
	kvm_request_guest_time_update(vcpu);
}

void kvm_arch_vcpu_put(struct kvm_vcpu *vcpu)
{
	kvm_x86_ops->vcpu_put(vcpu);
	kvm_put_guest_fpu(vcpu);
}

static int is_efer_nx(void)
{
	unsigned long long efer = 0;

	rdmsrl_safe(MSR_EFER, &efer);
	return efer & EFER_NX;
}

static void cpuid_fix_nx_cap(struct kvm_vcpu *vcpu)
{
	int i;
	struct kvm_cpuid_entry2 *e, *entry;

	entry = NULL;
	for (i = 0; i < vcpu->arch.cpuid_nent; ++i) {
		e = &vcpu->arch.cpuid_entries[i];
		if (e->function == 0x80000001) {
			entry = e;
			break;
		}
	}
	if (entry && (entry->edx & (1 << 20)) && !is_efer_nx()) {
		entry->edx &= ~(1 << 20);
		printk(KERN_INFO "kvm: guest NX capability removed\n");
	}
}

/* when an old userspace process fills a new kernel module */
static int kvm_vcpu_ioctl_set_cpuid(struct kvm_vcpu *vcpu,
				    struct kvm_cpuid *cpuid,
				    struct kvm_cpuid_entry __user *entries)
{
	int r, i;
	struct kvm_cpuid_entry *cpuid_entries;

	r = -E2BIG;
	if (cpuid->nent > KVM_MAX_CPUID_ENTRIES)
		goto out;
	r = -ENOMEM;
	cpuid_entries = vmalloc(sizeof(struct kvm_cpuid_entry) * cpuid->nent);
	if (!cpuid_entries)
		goto out;
	r = -EFAULT;
	if (copy_from_user(cpuid_entries, entries,
			   cpuid->nent * sizeof(struct kvm_cpuid_entry)))
		goto out_free;
	for (i = 0; i < cpuid->nent; i++) {
		vcpu->arch.cpuid_entries[i].function = cpuid_entries[i].function;
		vcpu->arch.cpuid_entries[i].eax = cpuid_entries[i].eax;
		vcpu->arch.cpuid_entries[i].ebx = cpuid_entries[i].ebx;
		vcpu->arch.cpuid_entries[i].ecx = cpuid_entries[i].ecx;
		vcpu->arch.cpuid_entries[i].edx = cpuid_entries[i].edx;
		vcpu->arch.cpuid_entries[i].index = 0;
		vcpu->arch.cpuid_entries[i].flags = 0;
		vcpu->arch.cpuid_entries[i].padding[0] = 0;
		vcpu->arch.cpuid_entries[i].padding[1] = 0;
		vcpu->arch.cpuid_entries[i].padding[2] = 0;
	}
	vcpu->arch.cpuid_nent = cpuid->nent;
	cpuid_fix_nx_cap(vcpu);
	r = 0;

out_free:
	vfree(cpuid_entries);
out:
	return r;
}

static int kvm_vcpu_ioctl_set_cpuid2(struct kvm_vcpu *vcpu,
				     struct kvm_cpuid2 *cpuid,
				     struct kvm_cpuid_entry2 __user *entries)
{
	int r;

	r = -E2BIG;
	if (cpuid->nent > KVM_MAX_CPUID_ENTRIES)
		goto out;
	r = -EFAULT;
	if (copy_from_user(&vcpu->arch.cpuid_entries, entries,
			   cpuid->nent * sizeof(struct kvm_cpuid_entry2)))
		goto out;
	vcpu->arch.cpuid_nent = cpuid->nent;
	return 0;

out:
	return r;
}

static int kvm_vcpu_ioctl_get_cpuid2(struct kvm_vcpu *vcpu,
				     struct kvm_cpuid2 *cpuid,
				     struct kvm_cpuid_entry2 __user *entries)
{
	int r;

	r = -E2BIG;
	if (cpuid->nent < vcpu->arch.cpuid_nent)
		goto out;
	r = -EFAULT;
	if (copy_to_user(entries, &vcpu->arch.cpuid_entries,
			 vcpu->arch.cpuid_nent * sizeof(struct kvm_cpuid_entry2)))
		goto out;
	return 0;

out:
	cpuid->nent = vcpu->arch.cpuid_nent;
	return r;
}

static void do_cpuid_1_ent(struct kvm_cpuid_entry2 *entry, u32 function,
			   u32 index)
{
	entry->function = function;
	entry->index = index;
	cpuid_count(entry->function, entry->index,
		    &entry->eax, &entry->ebx, &entry->ecx, &entry->edx);
	entry->flags = 0;
}

#define F(x) bit(X86_FEATURE_##x)

static void do_cpuid_ent(struct kvm_cpuid_entry2 *entry, u32 function,
			 u32 index, int *nent, int maxnent)
{
<<<<<<< HEAD
	const u32 kvm_supported_word0_x86_features = bit(X86_FEATURE_FPU) |
		bit(X86_FEATURE_VME) | bit(X86_FEATURE_DE) |
		bit(X86_FEATURE_PSE) | bit(X86_FEATURE_TSC) |
		bit(X86_FEATURE_MSR) | bit(X86_FEATURE_PAE) |
		bit(X86_FEATURE_CX8) | bit(X86_FEATURE_APIC) |
		bit(X86_FEATURE_SEP) | bit(X86_FEATURE_PGE) |
		bit(X86_FEATURE_CMOV) | bit(X86_FEATURE_PSE36) |
		bit(X86_FEATURE_CLFLSH) | bit(X86_FEATURE_MMX) |
		bit(X86_FEATURE_FXSR) | bit(X86_FEATURE_XMM) |
		bit(X86_FEATURE_XMM2) | bit(X86_FEATURE_SELFSNOOP);
	const u32 kvm_supported_word1_x86_features = bit(X86_FEATURE_FPU) |
		bit(X86_FEATURE_VME) | bit(X86_FEATURE_DE) |
		bit(X86_FEATURE_PSE) | bit(X86_FEATURE_TSC) |
		bit(X86_FEATURE_MSR) | bit(X86_FEATURE_PAE) |
		bit(X86_FEATURE_CX8) | bit(X86_FEATURE_APIC) |
		bit(X86_FEATURE_PGE) |
		bit(X86_FEATURE_CMOV) | bit(X86_FEATURE_PSE36) |
		bit(X86_FEATURE_MMX) | bit(X86_FEATURE_FXSR) |
		bit(X86_FEATURE_SYSCALL) |
		(is_efer_nx() ? bit(X86_FEATURE_NX) : 0) |
=======
	unsigned f_nx = is_efer_nx() ? F(NX) : 0;
>>>>>>> b5e725fa
#ifdef CONFIG_X86_64
	unsigned f_lm = F(LM);
#else
	unsigned f_lm = 0;
#endif

	/* cpuid 1.edx */
	const u32 kvm_supported_word0_x86_features =
		F(FPU) | F(VME) | F(DE) | F(PSE) |
		F(TSC) | F(MSR) | F(PAE) | F(MCE) |
		F(CX8) | F(APIC) | 0 /* Reserved */ | F(SEP) |
		F(MTRR) | F(PGE) | F(MCA) | F(CMOV) |
		F(PAT) | F(PSE36) | 0 /* PSN */ | F(CLFLSH) |
		0 /* Reserved, DS, ACPI */ | F(MMX) |
		F(FXSR) | F(XMM) | F(XMM2) | F(SELFSNOOP) |
		0 /* HTT, TM, Reserved, PBE */;
	/* cpuid 0x80000001.edx */
	const u32 kvm_supported_word1_x86_features =
		F(FPU) | F(VME) | F(DE) | F(PSE) |
		F(TSC) | F(MSR) | F(PAE) | F(MCE) |
		F(CX8) | F(APIC) | 0 /* Reserved */ | F(SYSCALL) |
		F(MTRR) | F(PGE) | F(MCA) | F(CMOV) |
		F(PAT) | F(PSE36) | 0 /* Reserved */ |
		f_nx | 0 /* Reserved */ | F(MMXEXT) | F(MMX) |
		F(FXSR) | F(FXSR_OPT) | 0 /* GBPAGES */ | 0 /* RDTSCP */ |
		0 /* Reserved */ | f_lm | F(3DNOWEXT) | F(3DNOW);
	/* cpuid 1.ecx */
	const u32 kvm_supported_word4_x86_features =
		F(XMM3) | 0 /* Reserved, DTES64, MONITOR */ |
		0 /* DS-CPL, VMX, SMX, EST */ |
		0 /* TM2 */ | F(SSSE3) | 0 /* CNXT-ID */ | 0 /* Reserved */ |
		0 /* Reserved */ | F(CX16) | 0 /* xTPR Update, PDCM */ |
		0 /* Reserved, DCA */ | F(XMM4_1) |
		F(XMM4_2) | 0 /* x2APIC */ | F(MOVBE) | F(POPCNT) |
		0 /* Reserved, XSAVE, OSXSAVE */;
	/* cpuid 0x80000001.ecx */
	const u32 kvm_supported_word6_x86_features =
		F(LAHF_LM) | F(CMP_LEGACY) | F(SVM) | 0 /* ExtApicSpace */ |
		F(CR8_LEGACY) | F(ABM) | F(SSE4A) | F(MISALIGNSSE) |
		F(3DNOWPREFETCH) | 0 /* OSVW */ | 0 /* IBS */ | F(SSE5) |
		0 /* SKINIT */ | 0 /* WDT */;

	/* all calls to cpuid_count() should be made on the same cpu */
	get_cpu();
	do_cpuid_1_ent(entry, function, index);
	++*nent;

	switch (function) {
	case 0:
		entry->eax = min(entry->eax, (u32)0xb);
		break;
	case 1:
		entry->edx &= kvm_supported_word0_x86_features;
		entry->ecx &= kvm_supported_word4_x86_features;
		break;
	/* function 2 entries are STATEFUL. That is, repeated cpuid commands
	 * may return different values. This forces us to get_cpu() before
	 * issuing the first command, and also to emulate this annoying behavior
	 * in kvm_emulate_cpuid() using KVM_CPUID_FLAG_STATE_READ_NEXT */
	case 2: {
		int t, times = entry->eax & 0xff;

		entry->flags |= KVM_CPUID_FLAG_STATEFUL_FUNC;
		entry->flags |= KVM_CPUID_FLAG_STATE_READ_NEXT;
		for (t = 1; t < times && *nent < maxnent; ++t) {
			do_cpuid_1_ent(&entry[t], function, 0);
			entry[t].flags |= KVM_CPUID_FLAG_STATEFUL_FUNC;
			++*nent;
		}
		break;
	}
	/* function 4 and 0xb have additional index. */
	case 4: {
		int i, cache_type;

		entry->flags |= KVM_CPUID_FLAG_SIGNIFCANT_INDEX;
		/* read more entries until cache_type is zero */
		for (i = 1; *nent < maxnent; ++i) {
			cache_type = entry[i - 1].eax & 0x1f;
			if (!cache_type)
				break;
			do_cpuid_1_ent(&entry[i], function, i);
			entry[i].flags |=
			       KVM_CPUID_FLAG_SIGNIFCANT_INDEX;
			++*nent;
		}
		break;
	}
	case 0xb: {
		int i, level_type;

		entry->flags |= KVM_CPUID_FLAG_SIGNIFCANT_INDEX;
		/* read more entries until level_type is zero */
		for (i = 1; *nent < maxnent; ++i) {
			level_type = entry[i - 1].ecx & 0xff00;
			if (!level_type)
				break;
			do_cpuid_1_ent(&entry[i], function, i);
			entry[i].flags |=
			       KVM_CPUID_FLAG_SIGNIFCANT_INDEX;
			++*nent;
		}
		break;
	}
	case 0x80000000:
		entry->eax = min(entry->eax, 0x8000001a);
		break;
	case 0x80000001:
		entry->edx &= kvm_supported_word1_x86_features;
		entry->ecx &= kvm_supported_word6_x86_features;
		break;
	}
	put_cpu();
}

#undef F

static int kvm_dev_ioctl_get_supported_cpuid(struct kvm_cpuid2 *cpuid,
				     struct kvm_cpuid_entry2 __user *entries)
{
	struct kvm_cpuid_entry2 *cpuid_entries;
	int limit, nent = 0, r = -E2BIG;
	u32 func;

	if (cpuid->nent < 1)
		goto out;
	r = -ENOMEM;
	cpuid_entries = vmalloc(sizeof(struct kvm_cpuid_entry2) * cpuid->nent);
	if (!cpuid_entries)
		goto out;

	do_cpuid_ent(&cpuid_entries[0], 0, 0, &nent, cpuid->nent);
	limit = cpuid_entries[0].eax;
	for (func = 1; func <= limit && nent < cpuid->nent; ++func)
		do_cpuid_ent(&cpuid_entries[nent], func, 0,
			     &nent, cpuid->nent);
	r = -E2BIG;
	if (nent >= cpuid->nent)
		goto out_free;

	do_cpuid_ent(&cpuid_entries[nent], 0x80000000, 0, &nent, cpuid->nent);
	limit = cpuid_entries[nent - 1].eax;
	for (func = 0x80000001; func <= limit && nent < cpuid->nent; ++func)
		do_cpuid_ent(&cpuid_entries[nent], func, 0,
			     &nent, cpuid->nent);
	r = -EFAULT;
	if (copy_to_user(entries, cpuid_entries,
			 nent * sizeof(struct kvm_cpuid_entry2)))
		goto out_free;
	cpuid->nent = nent;
	r = 0;

out_free:
	vfree(cpuid_entries);
out:
	return r;
}

static int kvm_vcpu_ioctl_get_lapic(struct kvm_vcpu *vcpu,
				    struct kvm_lapic_state *s)
{
	vcpu_load(vcpu);
	memcpy(s->regs, vcpu->arch.apic->regs, sizeof *s);
	vcpu_put(vcpu);

	return 0;
}

static int kvm_vcpu_ioctl_set_lapic(struct kvm_vcpu *vcpu,
				    struct kvm_lapic_state *s)
{
	vcpu_load(vcpu);
	memcpy(vcpu->arch.apic->regs, s->regs, sizeof *s);
	kvm_apic_post_state_restore(vcpu);
	vcpu_put(vcpu);

	return 0;
}

static int kvm_vcpu_ioctl_interrupt(struct kvm_vcpu *vcpu,
				    struct kvm_interrupt *irq)
{
	if (irq->irq < 0 || irq->irq >= 256)
		return -EINVAL;
	if (irqchip_in_kernel(vcpu->kvm))
		return -ENXIO;
	vcpu_load(vcpu);

	set_bit(irq->irq, vcpu->arch.irq_pending);
	set_bit(irq->irq / BITS_PER_LONG, &vcpu->arch.irq_summary);

	vcpu_put(vcpu);

	return 0;
}

static int kvm_vcpu_ioctl_nmi(struct kvm_vcpu *vcpu)
{
	vcpu_load(vcpu);
	kvm_inject_nmi(vcpu);
	vcpu_put(vcpu);

	return 0;
}

static int vcpu_ioctl_tpr_access_reporting(struct kvm_vcpu *vcpu,
					   struct kvm_tpr_access_ctl *tac)
{
	if (tac->flags)
		return -EINVAL;
	vcpu->arch.tpr_access_reporting = !!tac->enabled;
	return 0;
}

long kvm_arch_vcpu_ioctl(struct file *filp,
			 unsigned int ioctl, unsigned long arg)
{
	struct kvm_vcpu *vcpu = filp->private_data;
	void __user *argp = (void __user *)arg;
	int r;
	struct kvm_lapic_state *lapic = NULL;

	switch (ioctl) {
	case KVM_GET_LAPIC: {
		lapic = kzalloc(sizeof(struct kvm_lapic_state), GFP_KERNEL);

		r = -ENOMEM;
		if (!lapic)
			goto out;
		r = kvm_vcpu_ioctl_get_lapic(vcpu, lapic);
		if (r)
			goto out;
		r = -EFAULT;
		if (copy_to_user(argp, lapic, sizeof(struct kvm_lapic_state)))
			goto out;
		r = 0;
		break;
	}
	case KVM_SET_LAPIC: {
		lapic = kmalloc(sizeof(struct kvm_lapic_state), GFP_KERNEL);
		r = -ENOMEM;
		if (!lapic)
			goto out;
		r = -EFAULT;
		if (copy_from_user(lapic, argp, sizeof(struct kvm_lapic_state)))
			goto out;
		r = kvm_vcpu_ioctl_set_lapic(vcpu, lapic);
		if (r)
			goto out;
		r = 0;
		break;
	}
	case KVM_INTERRUPT: {
		struct kvm_interrupt irq;

		r = -EFAULT;
		if (copy_from_user(&irq, argp, sizeof irq))
			goto out;
		r = kvm_vcpu_ioctl_interrupt(vcpu, &irq);
		if (r)
			goto out;
		r = 0;
		break;
	}
	case KVM_NMI: {
		r = kvm_vcpu_ioctl_nmi(vcpu);
		if (r)
			goto out;
		r = 0;
		break;
	}
	case KVM_SET_CPUID: {
		struct kvm_cpuid __user *cpuid_arg = argp;
		struct kvm_cpuid cpuid;

		r = -EFAULT;
		if (copy_from_user(&cpuid, cpuid_arg, sizeof cpuid))
			goto out;
		r = kvm_vcpu_ioctl_set_cpuid(vcpu, &cpuid, cpuid_arg->entries);
		if (r)
			goto out;
		break;
	}
	case KVM_SET_CPUID2: {
		struct kvm_cpuid2 __user *cpuid_arg = argp;
		struct kvm_cpuid2 cpuid;

		r = -EFAULT;
		if (copy_from_user(&cpuid, cpuid_arg, sizeof cpuid))
			goto out;
		r = kvm_vcpu_ioctl_set_cpuid2(vcpu, &cpuid,
					      cpuid_arg->entries);
		if (r)
			goto out;
		break;
	}
	case KVM_GET_CPUID2: {
		struct kvm_cpuid2 __user *cpuid_arg = argp;
		struct kvm_cpuid2 cpuid;

		r = -EFAULT;
		if (copy_from_user(&cpuid, cpuid_arg, sizeof cpuid))
			goto out;
		r = kvm_vcpu_ioctl_get_cpuid2(vcpu, &cpuid,
					      cpuid_arg->entries);
		if (r)
			goto out;
		r = -EFAULT;
		if (copy_to_user(cpuid_arg, &cpuid, sizeof cpuid))
			goto out;
		r = 0;
		break;
	}
	case KVM_GET_MSRS:
		r = msr_io(vcpu, argp, kvm_get_msr, 1);
		break;
	case KVM_SET_MSRS:
		r = msr_io(vcpu, argp, do_set_msr, 0);
		break;
	case KVM_TPR_ACCESS_REPORTING: {
		struct kvm_tpr_access_ctl tac;

		r = -EFAULT;
		if (copy_from_user(&tac, argp, sizeof tac))
			goto out;
		r = vcpu_ioctl_tpr_access_reporting(vcpu, &tac);
		if (r)
			goto out;
		r = -EFAULT;
		if (copy_to_user(argp, &tac, sizeof tac))
			goto out;
		r = 0;
		break;
	};
	case KVM_SET_VAPIC_ADDR: {
		struct kvm_vapic_addr va;

		r = -EINVAL;
		if (!irqchip_in_kernel(vcpu->kvm))
			goto out;
		r = -EFAULT;
		if (copy_from_user(&va, argp, sizeof va))
			goto out;
		r = 0;
		kvm_lapic_set_vapic_addr(vcpu, va.vapic_addr);
		break;
	}
	default:
		r = -EINVAL;
	}
out:
	kfree(lapic);
	return r;
}

static int kvm_vm_ioctl_set_tss_addr(struct kvm *kvm, unsigned long addr)
{
	int ret;

	if (addr > (unsigned int)(-3 * PAGE_SIZE))
		return -1;
	ret = kvm_x86_ops->set_tss_addr(kvm, addr);
	return ret;
}

static int kvm_vm_ioctl_set_nr_mmu_pages(struct kvm *kvm,
					  u32 kvm_nr_mmu_pages)
{
	if (kvm_nr_mmu_pages < KVM_MIN_ALLOC_MMU_PAGES)
		return -EINVAL;

	down_write(&kvm->slots_lock);

	kvm_mmu_change_mmu_pages(kvm, kvm_nr_mmu_pages);
	kvm->arch.n_requested_mmu_pages = kvm_nr_mmu_pages;

	up_write(&kvm->slots_lock);
	return 0;
}

static int kvm_vm_ioctl_get_nr_mmu_pages(struct kvm *kvm)
{
	return kvm->arch.n_alloc_mmu_pages;
}

gfn_t unalias_gfn(struct kvm *kvm, gfn_t gfn)
{
	int i;
	struct kvm_mem_alias *alias;

	for (i = 0; i < kvm->arch.naliases; ++i) {
		alias = &kvm->arch.aliases[i];
		if (gfn >= alias->base_gfn
		    && gfn < alias->base_gfn + alias->npages)
			return alias->target_gfn + gfn - alias->base_gfn;
	}
	return gfn;
}

/*
 * Set a new alias region.  Aliases map a portion of physical memory into
 * another portion.  This is useful for memory windows, for example the PC
 * VGA region.
 */
static int kvm_vm_ioctl_set_memory_alias(struct kvm *kvm,
					 struct kvm_memory_alias *alias)
{
	int r, n;
	struct kvm_mem_alias *p;

	r = -EINVAL;
	/* General sanity checks */
	if (alias->memory_size & (PAGE_SIZE - 1))
		goto out;
	if (alias->guest_phys_addr & (PAGE_SIZE - 1))
		goto out;
	if (alias->slot >= KVM_ALIAS_SLOTS)
		goto out;
	if (alias->guest_phys_addr + alias->memory_size
	    < alias->guest_phys_addr)
		goto out;
	if (alias->target_phys_addr + alias->memory_size
	    < alias->target_phys_addr)
		goto out;

	down_write(&kvm->slots_lock);
	spin_lock(&kvm->mmu_lock);

	p = &kvm->arch.aliases[alias->slot];
	p->base_gfn = alias->guest_phys_addr >> PAGE_SHIFT;
	p->npages = alias->memory_size >> PAGE_SHIFT;
	p->target_gfn = alias->target_phys_addr >> PAGE_SHIFT;

	for (n = KVM_ALIAS_SLOTS; n > 0; --n)
		if (kvm->arch.aliases[n - 1].npages)
			break;
	kvm->arch.naliases = n;

	spin_unlock(&kvm->mmu_lock);
	kvm_mmu_zap_all(kvm);

	up_write(&kvm->slots_lock);

	return 0;

out:
	return r;
}

static int kvm_vm_ioctl_get_irqchip(struct kvm *kvm, struct kvm_irqchip *chip)
{
	int r;

	r = 0;
	switch (chip->chip_id) {
	case KVM_IRQCHIP_PIC_MASTER:
		memcpy(&chip->chip.pic,
			&pic_irqchip(kvm)->pics[0],
			sizeof(struct kvm_pic_state));
		break;
	case KVM_IRQCHIP_PIC_SLAVE:
		memcpy(&chip->chip.pic,
			&pic_irqchip(kvm)->pics[1],
			sizeof(struct kvm_pic_state));
		break;
	case KVM_IRQCHIP_IOAPIC:
		memcpy(&chip->chip.ioapic,
			ioapic_irqchip(kvm),
			sizeof(struct kvm_ioapic_state));
		break;
	default:
		r = -EINVAL;
		break;
	}
	return r;
}

static int kvm_vm_ioctl_set_irqchip(struct kvm *kvm, struct kvm_irqchip *chip)
{
	int r;

	r = 0;
	switch (chip->chip_id) {
	case KVM_IRQCHIP_PIC_MASTER:
		memcpy(&pic_irqchip(kvm)->pics[0],
			&chip->chip.pic,
			sizeof(struct kvm_pic_state));
		break;
	case KVM_IRQCHIP_PIC_SLAVE:
		memcpy(&pic_irqchip(kvm)->pics[1],
			&chip->chip.pic,
			sizeof(struct kvm_pic_state));
		break;
	case KVM_IRQCHIP_IOAPIC:
		memcpy(ioapic_irqchip(kvm),
			&chip->chip.ioapic,
			sizeof(struct kvm_ioapic_state));
		break;
	default:
		r = -EINVAL;
		break;
	}
	kvm_pic_update_irq(pic_irqchip(kvm));
	return r;
}

static int kvm_vm_ioctl_get_pit(struct kvm *kvm, struct kvm_pit_state *ps)
{
	int r = 0;

	memcpy(ps, &kvm->arch.vpit->pit_state, sizeof(struct kvm_pit_state));
	return r;
}

static int kvm_vm_ioctl_set_pit(struct kvm *kvm, struct kvm_pit_state *ps)
{
	int r = 0;

	memcpy(&kvm->arch.vpit->pit_state, ps, sizeof(struct kvm_pit_state));
	kvm_pit_load_count(kvm, 0, ps->channels[0].count);
	return r;
}

static int kvm_vm_ioctl_reinject(struct kvm *kvm,
				 struct kvm_reinject_control *control)
{
	if (!kvm->arch.vpit)
		return -ENXIO;
	kvm->arch.vpit->pit_state.pit_timer.reinject = control->pit_reinject;
	return 0;
}

/*
 * Get (and clear) the dirty memory log for a memory slot.
 */
int kvm_vm_ioctl_get_dirty_log(struct kvm *kvm,
				      struct kvm_dirty_log *log)
{
	int r;
	int n;
	struct kvm_memory_slot *memslot;
	int is_dirty = 0;

	down_write(&kvm->slots_lock);

	r = kvm_get_dirty_log(kvm, log, &is_dirty);
	if (r)
		goto out;

	/* If nothing is dirty, don't bother messing with page tables. */
	if (is_dirty) {
		kvm_mmu_slot_remove_write_access(kvm, log->slot);
		kvm_flush_remote_tlbs(kvm);
		memslot = &kvm->memslots[log->slot];
		n = ALIGN(memslot->npages, BITS_PER_LONG) / 8;
		memset(memslot->dirty_bitmap, 0, n);
	}
	r = 0;
out:
	up_write(&kvm->slots_lock);
	return r;
}

long kvm_arch_vm_ioctl(struct file *filp,
		       unsigned int ioctl, unsigned long arg)
{
	struct kvm *kvm = filp->private_data;
	void __user *argp = (void __user *)arg;
	int r = -EINVAL;
	/*
	 * This union makes it completely explicit to gcc-3.x
	 * that these two variables' stack usage should be
	 * combined, not added together.
	 */
	union {
		struct kvm_pit_state ps;
		struct kvm_memory_alias alias;
	} u;

	switch (ioctl) {
	case KVM_SET_TSS_ADDR:
		r = kvm_vm_ioctl_set_tss_addr(kvm, arg);
		if (r < 0)
			goto out;
		break;
	case KVM_SET_MEMORY_REGION: {
		struct kvm_memory_region kvm_mem;
		struct kvm_userspace_memory_region kvm_userspace_mem;

		r = -EFAULT;
		if (copy_from_user(&kvm_mem, argp, sizeof kvm_mem))
			goto out;
		kvm_userspace_mem.slot = kvm_mem.slot;
		kvm_userspace_mem.flags = kvm_mem.flags;
		kvm_userspace_mem.guest_phys_addr = kvm_mem.guest_phys_addr;
		kvm_userspace_mem.memory_size = kvm_mem.memory_size;
		r = kvm_vm_ioctl_set_memory_region(kvm, &kvm_userspace_mem, 0);
		if (r)
			goto out;
		break;
	}
	case KVM_SET_NR_MMU_PAGES:
		r = kvm_vm_ioctl_set_nr_mmu_pages(kvm, arg);
		if (r)
			goto out;
		break;
	case KVM_GET_NR_MMU_PAGES:
		r = kvm_vm_ioctl_get_nr_mmu_pages(kvm);
		break;
	case KVM_SET_MEMORY_ALIAS:
		r = -EFAULT;
		if (copy_from_user(&u.alias, argp, sizeof(struct kvm_memory_alias)))
			goto out;
		r = kvm_vm_ioctl_set_memory_alias(kvm, &u.alias);
		if (r)
			goto out;
		break;
	case KVM_CREATE_IRQCHIP:
		r = -ENOMEM;
		kvm->arch.vpic = kvm_create_pic(kvm);
		if (kvm->arch.vpic) {
			r = kvm_ioapic_init(kvm);
			if (r) {
				kfree(kvm->arch.vpic);
				kvm->arch.vpic = NULL;
				goto out;
			}
		} else
			goto out;
		r = kvm_setup_default_irq_routing(kvm);
		if (r) {
			kfree(kvm->arch.vpic);
			kfree(kvm->arch.vioapic);
			goto out;
		}
		break;
	case KVM_CREATE_PIT:
		mutex_lock(&kvm->lock);
		r = -EEXIST;
		if (kvm->arch.vpit)
			goto create_pit_unlock;
		r = -ENOMEM;
		kvm->arch.vpit = kvm_create_pit(kvm);
		if (kvm->arch.vpit)
			r = 0;
	create_pit_unlock:
		mutex_unlock(&kvm->lock);
		break;
	case KVM_IRQ_LINE_STATUS:
	case KVM_IRQ_LINE: {
		struct kvm_irq_level irq_event;

		r = -EFAULT;
		if (copy_from_user(&irq_event, argp, sizeof irq_event))
			goto out;
		if (irqchip_in_kernel(kvm)) {
			__s32 status;
			mutex_lock(&kvm->lock);
			status = kvm_set_irq(kvm, KVM_USERSPACE_IRQ_SOURCE_ID,
					irq_event.irq, irq_event.level);
			mutex_unlock(&kvm->lock);
			if (ioctl == KVM_IRQ_LINE_STATUS) {
				irq_event.status = status;
				if (copy_to_user(argp, &irq_event,
							sizeof irq_event))
					goto out;
			}
			r = 0;
		}
		break;
	}
	case KVM_GET_IRQCHIP: {
		/* 0: PIC master, 1: PIC slave, 2: IOAPIC */
		struct kvm_irqchip *chip = kmalloc(sizeof(*chip), GFP_KERNEL);

		r = -ENOMEM;
		if (!chip)
			goto out;
		r = -EFAULT;
		if (copy_from_user(chip, argp, sizeof *chip))
			goto get_irqchip_out;
		r = -ENXIO;
		if (!irqchip_in_kernel(kvm))
			goto get_irqchip_out;
		r = kvm_vm_ioctl_get_irqchip(kvm, chip);
		if (r)
			goto get_irqchip_out;
		r = -EFAULT;
		if (copy_to_user(argp, chip, sizeof *chip))
			goto get_irqchip_out;
		r = 0;
	get_irqchip_out:
		kfree(chip);
		if (r)
			goto out;
		break;
	}
	case KVM_SET_IRQCHIP: {
		/* 0: PIC master, 1: PIC slave, 2: IOAPIC */
		struct kvm_irqchip *chip = kmalloc(sizeof(*chip), GFP_KERNEL);

		r = -ENOMEM;
		if (!chip)
			goto out;
		r = -EFAULT;
		if (copy_from_user(chip, argp, sizeof *chip))
			goto set_irqchip_out;
		r = -ENXIO;
		if (!irqchip_in_kernel(kvm))
			goto set_irqchip_out;
		r = kvm_vm_ioctl_set_irqchip(kvm, chip);
		if (r)
			goto set_irqchip_out;
		r = 0;
	set_irqchip_out:
		kfree(chip);
		if (r)
			goto out;
		break;
	}
	case KVM_GET_PIT: {
		r = -EFAULT;
		if (copy_from_user(&u.ps, argp, sizeof(struct kvm_pit_state)))
			goto out;
		r = -ENXIO;
		if (!kvm->arch.vpit)
			goto out;
		r = kvm_vm_ioctl_get_pit(kvm, &u.ps);
		if (r)
			goto out;
		r = -EFAULT;
		if (copy_to_user(argp, &u.ps, sizeof(struct kvm_pit_state)))
			goto out;
		r = 0;
		break;
	}
	case KVM_SET_PIT: {
		r = -EFAULT;
		if (copy_from_user(&u.ps, argp, sizeof u.ps))
			goto out;
		r = -ENXIO;
		if (!kvm->arch.vpit)
			goto out;
		r = kvm_vm_ioctl_set_pit(kvm, &u.ps);
		if (r)
			goto out;
		r = 0;
		break;
	}
	case KVM_REINJECT_CONTROL: {
		struct kvm_reinject_control control;
		r =  -EFAULT;
		if (copy_from_user(&control, argp, sizeof(control)))
			goto out;
		r = kvm_vm_ioctl_reinject(kvm, &control);
		if (r)
			goto out;
		r = 0;
		break;
	}
	default:
		;
	}
out:
	return r;
}

static void kvm_init_msr_list(void)
{
	u32 dummy[2];
	unsigned i, j;

	for (i = j = 0; i < ARRAY_SIZE(msrs_to_save); i++) {
		if (rdmsr_safe(msrs_to_save[i], &dummy[0], &dummy[1]) < 0)
			continue;
		if (j < i)
			msrs_to_save[j] = msrs_to_save[i];
		j++;
	}
	num_msrs_to_save = j;
}

/*
 * Only apic need an MMIO device hook, so shortcut now..
 */
static struct kvm_io_device *vcpu_find_pervcpu_dev(struct kvm_vcpu *vcpu,
						gpa_t addr, int len,
						int is_write)
{
	struct kvm_io_device *dev;

	if (vcpu->arch.apic) {
		dev = &vcpu->arch.apic->dev;
		if (dev->in_range(dev, addr, len, is_write))
			return dev;
	}
	return NULL;
}


static struct kvm_io_device *vcpu_find_mmio_dev(struct kvm_vcpu *vcpu,
						gpa_t addr, int len,
						int is_write)
{
	struct kvm_io_device *dev;

	dev = vcpu_find_pervcpu_dev(vcpu, addr, len, is_write);
	if (dev == NULL)
		dev = kvm_io_bus_find_dev(&vcpu->kvm->mmio_bus, addr, len,
					  is_write);
	return dev;
}

static int kvm_read_guest_virt(gva_t addr, void *val, unsigned int bytes,
			       struct kvm_vcpu *vcpu)
{
	void *data = val;
	int r = X86EMUL_CONTINUE;

	while (bytes) {
		gpa_t gpa = vcpu->arch.mmu.gva_to_gpa(vcpu, addr);
		unsigned offset = addr & (PAGE_SIZE-1);
		unsigned toread = min(bytes, (unsigned)PAGE_SIZE - offset);
		int ret;

		if (gpa == UNMAPPED_GVA) {
			r = X86EMUL_PROPAGATE_FAULT;
			goto out;
		}
		ret = kvm_read_guest(vcpu->kvm, gpa, data, toread);
		if (ret < 0) {
			r = X86EMUL_UNHANDLEABLE;
			goto out;
		}

		bytes -= toread;
		data += toread;
		addr += toread;
	}
out:
	return r;
}

static int kvm_write_guest_virt(gva_t addr, void *val, unsigned int bytes,
				struct kvm_vcpu *vcpu)
{
	void *data = val;
	int r = X86EMUL_CONTINUE;

	while (bytes) {
		gpa_t gpa = vcpu->arch.mmu.gva_to_gpa(vcpu, addr);
		unsigned offset = addr & (PAGE_SIZE-1);
		unsigned towrite = min(bytes, (unsigned)PAGE_SIZE - offset);
		int ret;

		if (gpa == UNMAPPED_GVA) {
			r = X86EMUL_PROPAGATE_FAULT;
			goto out;
		}
		ret = kvm_write_guest(vcpu->kvm, gpa, data, towrite);
		if (ret < 0) {
			r = X86EMUL_UNHANDLEABLE;
			goto out;
		}

		bytes -= towrite;
		data += towrite;
		addr += towrite;
	}
out:
	return r;
}


static int emulator_read_emulated(unsigned long addr,
				  void *val,
				  unsigned int bytes,
				  struct kvm_vcpu *vcpu)
{
	struct kvm_io_device *mmio_dev;
	gpa_t                 gpa;

	if (vcpu->mmio_read_completed) {
		memcpy(val, vcpu->mmio_data, bytes);
		vcpu->mmio_read_completed = 0;
		return X86EMUL_CONTINUE;
	}

	gpa = vcpu->arch.mmu.gva_to_gpa(vcpu, addr);

	/* For APIC access vmexit */
	if ((gpa & PAGE_MASK) == APIC_DEFAULT_PHYS_BASE)
		goto mmio;

	if (kvm_read_guest_virt(addr, val, bytes, vcpu)
				== X86EMUL_CONTINUE)
		return X86EMUL_CONTINUE;
	if (gpa == UNMAPPED_GVA)
		return X86EMUL_PROPAGATE_FAULT;

mmio:
	/*
	 * Is this MMIO handled locally?
	 */
	mutex_lock(&vcpu->kvm->lock);
	mmio_dev = vcpu_find_mmio_dev(vcpu, gpa, bytes, 0);
	if (mmio_dev) {
		kvm_iodevice_read(mmio_dev, gpa, bytes, val);
		mutex_unlock(&vcpu->kvm->lock);
		return X86EMUL_CONTINUE;
	}
	mutex_unlock(&vcpu->kvm->lock);

	vcpu->mmio_needed = 1;
	vcpu->mmio_phys_addr = gpa;
	vcpu->mmio_size = bytes;
	vcpu->mmio_is_write = 0;

	return X86EMUL_UNHANDLEABLE;
}

int emulator_write_phys(struct kvm_vcpu *vcpu, gpa_t gpa,
			  const void *val, int bytes)
{
	int ret;

	ret = kvm_write_guest(vcpu->kvm, gpa, val, bytes);
	if (ret < 0)
		return 0;
	kvm_mmu_pte_write(vcpu, gpa, val, bytes, 1);
	return 1;
}

static int emulator_write_emulated_onepage(unsigned long addr,
					   const void *val,
					   unsigned int bytes,
					   struct kvm_vcpu *vcpu)
{
	struct kvm_io_device *mmio_dev;
	gpa_t                 gpa;

	gpa = vcpu->arch.mmu.gva_to_gpa(vcpu, addr);

	if (gpa == UNMAPPED_GVA) {
		kvm_inject_page_fault(vcpu, addr, 2);
		return X86EMUL_PROPAGATE_FAULT;
	}

	/* For APIC access vmexit */
	if ((gpa & PAGE_MASK) == APIC_DEFAULT_PHYS_BASE)
		goto mmio;

	if (emulator_write_phys(vcpu, gpa, val, bytes))
		return X86EMUL_CONTINUE;

mmio:
	/*
	 * Is this MMIO handled locally?
	 */
	mutex_lock(&vcpu->kvm->lock);
	mmio_dev = vcpu_find_mmio_dev(vcpu, gpa, bytes, 1);
	if (mmio_dev) {
		kvm_iodevice_write(mmio_dev, gpa, bytes, val);
		mutex_unlock(&vcpu->kvm->lock);
		return X86EMUL_CONTINUE;
	}
	mutex_unlock(&vcpu->kvm->lock);

	vcpu->mmio_needed = 1;
	vcpu->mmio_phys_addr = gpa;
	vcpu->mmio_size = bytes;
	vcpu->mmio_is_write = 1;
	memcpy(vcpu->mmio_data, val, bytes);

	return X86EMUL_CONTINUE;
}

int emulator_write_emulated(unsigned long addr,
				   const void *val,
				   unsigned int bytes,
				   struct kvm_vcpu *vcpu)
{
	/* Crossing a page boundary? */
	if (((addr + bytes - 1) ^ addr) & PAGE_MASK) {
		int rc, now;

		now = -addr & ~PAGE_MASK;
		rc = emulator_write_emulated_onepage(addr, val, now, vcpu);
		if (rc != X86EMUL_CONTINUE)
			return rc;
		addr += now;
		val += now;
		bytes -= now;
	}
	return emulator_write_emulated_onepage(addr, val, bytes, vcpu);
}
EXPORT_SYMBOL_GPL(emulator_write_emulated);

static int emulator_cmpxchg_emulated(unsigned long addr,
				     const void *old,
				     const void *new,
				     unsigned int bytes,
				     struct kvm_vcpu *vcpu)
{
	static int reported;

	if (!reported) {
		reported = 1;
		printk(KERN_WARNING "kvm: emulating exchange as write\n");
	}
#ifndef CONFIG_X86_64
	/* guests cmpxchg8b have to be emulated atomically */
	if (bytes == 8) {
		gpa_t gpa;
		struct page *page;
		char *kaddr;
		u64 val;

		gpa = vcpu->arch.mmu.gva_to_gpa(vcpu, addr);

		if (gpa == UNMAPPED_GVA ||
		   (gpa & PAGE_MASK) == APIC_DEFAULT_PHYS_BASE)
			goto emul_write;

		if (((gpa + bytes - 1) & PAGE_MASK) != (gpa & PAGE_MASK))
			goto emul_write;

		val = *(u64 *)new;

		page = gfn_to_page(vcpu->kvm, gpa >> PAGE_SHIFT);

		kaddr = kmap_atomic(page, KM_USER0);
		set_64bit((u64 *)(kaddr + offset_in_page(gpa)), val);
		kunmap_atomic(kaddr, KM_USER0);
		kvm_release_page_dirty(page);
	}
emul_write:
#endif

	return emulator_write_emulated(addr, new, bytes, vcpu);
}

static unsigned long get_segment_base(struct kvm_vcpu *vcpu, int seg)
{
	return kvm_x86_ops->get_segment_base(vcpu, seg);
}

int emulate_invlpg(struct kvm_vcpu *vcpu, gva_t address)
{
	kvm_mmu_invlpg(vcpu, address);
	return X86EMUL_CONTINUE;
}

int emulate_clts(struct kvm_vcpu *vcpu)
{
	KVMTRACE_0D(CLTS, vcpu, handler);
	kvm_x86_ops->set_cr0(vcpu, vcpu->arch.cr0 & ~X86_CR0_TS);
	return X86EMUL_CONTINUE;
}

int emulator_get_dr(struct x86_emulate_ctxt *ctxt, int dr, unsigned long *dest)
{
	struct kvm_vcpu *vcpu = ctxt->vcpu;

	switch (dr) {
	case 0 ... 3:
		*dest = kvm_x86_ops->get_dr(vcpu, dr);
		return X86EMUL_CONTINUE;
	default:
		pr_unimpl(vcpu, "%s: unexpected dr %u\n", __func__, dr);
		return X86EMUL_UNHANDLEABLE;
	}
}

int emulator_set_dr(struct x86_emulate_ctxt *ctxt, int dr, unsigned long value)
{
	unsigned long mask = (ctxt->mode == X86EMUL_MODE_PROT64) ? ~0ULL : ~0U;
	int exception;

	kvm_x86_ops->set_dr(ctxt->vcpu, dr, value & mask, &exception);
	if (exception) {
		/* FIXME: better handling */
		return X86EMUL_UNHANDLEABLE;
	}
	return X86EMUL_CONTINUE;
}

void kvm_report_emulation_failure(struct kvm_vcpu *vcpu, const char *context)
{
	u8 opcodes[4];
	unsigned long rip = kvm_rip_read(vcpu);
	unsigned long rip_linear;

	if (!printk_ratelimit())
		return;

	rip_linear = rip + get_segment_base(vcpu, VCPU_SREG_CS);

	kvm_read_guest_virt(rip_linear, (void *)opcodes, 4, vcpu);

	printk(KERN_ERR "emulation failed (%s) rip %lx %02x %02x %02x %02x\n",
	       context, rip, opcodes[0], opcodes[1], opcodes[2], opcodes[3]);
}
EXPORT_SYMBOL_GPL(kvm_report_emulation_failure);

static struct x86_emulate_ops emulate_ops = {
	.read_std            = kvm_read_guest_virt,
	.read_emulated       = emulator_read_emulated,
	.write_emulated      = emulator_write_emulated,
	.cmpxchg_emulated    = emulator_cmpxchg_emulated,
};

static void cache_all_regs(struct kvm_vcpu *vcpu)
{
	kvm_register_read(vcpu, VCPU_REGS_RAX);
	kvm_register_read(vcpu, VCPU_REGS_RSP);
	kvm_register_read(vcpu, VCPU_REGS_RIP);
	vcpu->arch.regs_dirty = ~0;
}

int emulate_instruction(struct kvm_vcpu *vcpu,
			struct kvm_run *run,
			unsigned long cr2,
			u16 error_code,
			int emulation_type)
{
	int r;
	struct decode_cache *c;

	kvm_clear_exception_queue(vcpu);
	vcpu->arch.mmio_fault_cr2 = cr2;
	/*
	 * TODO: fix x86_emulate.c to use guest_read/write_register
	 * instead of direct ->regs accesses, can save hundred cycles
	 * on Intel for instructions that don't read/change RSP, for
	 * for example.
	 */
	cache_all_regs(vcpu);

	vcpu->mmio_is_write = 0;
	vcpu->arch.pio.string = 0;

	if (!(emulation_type & EMULTYPE_NO_DECODE)) {
		int cs_db, cs_l;
		kvm_x86_ops->get_cs_db_l_bits(vcpu, &cs_db, &cs_l);

		vcpu->arch.emulate_ctxt.vcpu = vcpu;
		vcpu->arch.emulate_ctxt.eflags = kvm_x86_ops->get_rflags(vcpu);
		vcpu->arch.emulate_ctxt.mode =
			(vcpu->arch.emulate_ctxt.eflags & X86_EFLAGS_VM)
			? X86EMUL_MODE_REAL : cs_l
			? X86EMUL_MODE_PROT64 :	cs_db
			? X86EMUL_MODE_PROT32 : X86EMUL_MODE_PROT16;

		r = x86_decode_insn(&vcpu->arch.emulate_ctxt, &emulate_ops);

		/* Reject the instructions other than VMCALL/VMMCALL when
		 * try to emulate invalid opcode */
		c = &vcpu->arch.emulate_ctxt.decode;
		if ((emulation_type & EMULTYPE_TRAP_UD) &&
		    (!(c->twobyte && c->b == 0x01 &&
		      (c->modrm_reg == 0 || c->modrm_reg == 3) &&
		       c->modrm_mod == 3 && c->modrm_rm == 1)))
			return EMULATE_FAIL;

		++vcpu->stat.insn_emulation;
		if (r)  {
			++vcpu->stat.insn_emulation_fail;
			if (kvm_mmu_unprotect_page_virt(vcpu, cr2))
				return EMULATE_DONE;
			return EMULATE_FAIL;
		}
	}

	if (emulation_type & EMULTYPE_SKIP) {
		kvm_rip_write(vcpu, vcpu->arch.emulate_ctxt.decode.eip);
		return EMULATE_DONE;
	}

	r = x86_emulate_insn(&vcpu->arch.emulate_ctxt, &emulate_ops);

	if (vcpu->arch.pio.string)
		return EMULATE_DO_MMIO;

	if ((r || vcpu->mmio_is_write) && run) {
		run->exit_reason = KVM_EXIT_MMIO;
		run->mmio.phys_addr = vcpu->mmio_phys_addr;
		memcpy(run->mmio.data, vcpu->mmio_data, 8);
		run->mmio.len = vcpu->mmio_size;
		run->mmio.is_write = vcpu->mmio_is_write;
	}

	if (r) {
		if (kvm_mmu_unprotect_page_virt(vcpu, cr2))
			return EMULATE_DONE;
		if (!vcpu->mmio_needed) {
			kvm_report_emulation_failure(vcpu, "mmio");
			return EMULATE_FAIL;
		}
		return EMULATE_DO_MMIO;
	}

	kvm_x86_ops->set_rflags(vcpu, vcpu->arch.emulate_ctxt.eflags);

	if (vcpu->mmio_is_write) {
		vcpu->mmio_needed = 0;
		return EMULATE_DO_MMIO;
	}

	return EMULATE_DONE;
}
EXPORT_SYMBOL_GPL(emulate_instruction);

static int pio_copy_data(struct kvm_vcpu *vcpu)
{
	void *p = vcpu->arch.pio_data;
	gva_t q = vcpu->arch.pio.guest_gva;
	unsigned bytes;
	int ret;

	bytes = vcpu->arch.pio.size * vcpu->arch.pio.cur_count;
	if (vcpu->arch.pio.in)
		ret = kvm_write_guest_virt(q, p, bytes, vcpu);
	else
		ret = kvm_read_guest_virt(q, p, bytes, vcpu);
	return ret;
}

int complete_pio(struct kvm_vcpu *vcpu)
{
	struct kvm_pio_request *io = &vcpu->arch.pio;
	long delta;
	int r;
	unsigned long val;

	if (!io->string) {
		if (io->in) {
			val = kvm_register_read(vcpu, VCPU_REGS_RAX);
			memcpy(&val, vcpu->arch.pio_data, io->size);
			kvm_register_write(vcpu, VCPU_REGS_RAX, val);
		}
	} else {
		if (io->in) {
			r = pio_copy_data(vcpu);
			if (r)
				return r;
		}

		delta = 1;
		if (io->rep) {
			delta *= io->cur_count;
			/*
			 * The size of the register should really depend on
			 * current address size.
			 */
			val = kvm_register_read(vcpu, VCPU_REGS_RCX);
			val -= delta;
			kvm_register_write(vcpu, VCPU_REGS_RCX, val);
		}
		if (io->down)
			delta = -delta;
		delta *= io->size;
		if (io->in) {
			val = kvm_register_read(vcpu, VCPU_REGS_RDI);
			val += delta;
			kvm_register_write(vcpu, VCPU_REGS_RDI, val);
		} else {
			val = kvm_register_read(vcpu, VCPU_REGS_RSI);
			val += delta;
			kvm_register_write(vcpu, VCPU_REGS_RSI, val);
		}
	}

	io->count -= io->cur_count;
	io->cur_count = 0;

	return 0;
}

static void kernel_pio(struct kvm_io_device *pio_dev,
		       struct kvm_vcpu *vcpu,
		       void *pd)
{
	/* TODO: String I/O for in kernel device */

	mutex_lock(&vcpu->kvm->lock);
	if (vcpu->arch.pio.in)
		kvm_iodevice_read(pio_dev, vcpu->arch.pio.port,
				  vcpu->arch.pio.size,
				  pd);
	else
		kvm_iodevice_write(pio_dev, vcpu->arch.pio.port,
				   vcpu->arch.pio.size,
				   pd);
	mutex_unlock(&vcpu->kvm->lock);
}

static void pio_string_write(struct kvm_io_device *pio_dev,
			     struct kvm_vcpu *vcpu)
{
	struct kvm_pio_request *io = &vcpu->arch.pio;
	void *pd = vcpu->arch.pio_data;
	int i;

	mutex_lock(&vcpu->kvm->lock);
	for (i = 0; i < io->cur_count; i++) {
		kvm_iodevice_write(pio_dev, io->port,
				   io->size,
				   pd);
		pd += io->size;
	}
	mutex_unlock(&vcpu->kvm->lock);
}

static struct kvm_io_device *vcpu_find_pio_dev(struct kvm_vcpu *vcpu,
					       gpa_t addr, int len,
					       int is_write)
{
	return kvm_io_bus_find_dev(&vcpu->kvm->pio_bus, addr, len, is_write);
}

int kvm_emulate_pio(struct kvm_vcpu *vcpu, struct kvm_run *run, int in,
		  int size, unsigned port)
{
	struct kvm_io_device *pio_dev;
	unsigned long val;

	vcpu->run->exit_reason = KVM_EXIT_IO;
	vcpu->run->io.direction = in ? KVM_EXIT_IO_IN : KVM_EXIT_IO_OUT;
	vcpu->run->io.size = vcpu->arch.pio.size = size;
	vcpu->run->io.data_offset = KVM_PIO_PAGE_OFFSET * PAGE_SIZE;
	vcpu->run->io.count = vcpu->arch.pio.count = vcpu->arch.pio.cur_count = 1;
	vcpu->run->io.port = vcpu->arch.pio.port = port;
	vcpu->arch.pio.in = in;
	vcpu->arch.pio.string = 0;
	vcpu->arch.pio.down = 0;
	vcpu->arch.pio.rep = 0;

	if (vcpu->run->io.direction == KVM_EXIT_IO_IN)
		KVMTRACE_2D(IO_READ, vcpu, vcpu->run->io.port, (u32)size,
			    handler);
	else
		KVMTRACE_2D(IO_WRITE, vcpu, vcpu->run->io.port, (u32)size,
			    handler);

	val = kvm_register_read(vcpu, VCPU_REGS_RAX);
	memcpy(vcpu->arch.pio_data, &val, 4);

	pio_dev = vcpu_find_pio_dev(vcpu, port, size, !in);
	if (pio_dev) {
		kernel_pio(pio_dev, vcpu, vcpu->arch.pio_data);
		complete_pio(vcpu);
		return 1;
	}
	return 0;
}
EXPORT_SYMBOL_GPL(kvm_emulate_pio);

int kvm_emulate_pio_string(struct kvm_vcpu *vcpu, struct kvm_run *run, int in,
		  int size, unsigned long count, int down,
		  gva_t address, int rep, unsigned port)
{
	unsigned now, in_page;
	int ret = 0;
	struct kvm_io_device *pio_dev;

	vcpu->run->exit_reason = KVM_EXIT_IO;
	vcpu->run->io.direction = in ? KVM_EXIT_IO_IN : KVM_EXIT_IO_OUT;
	vcpu->run->io.size = vcpu->arch.pio.size = size;
	vcpu->run->io.data_offset = KVM_PIO_PAGE_OFFSET * PAGE_SIZE;
	vcpu->run->io.count = vcpu->arch.pio.count = vcpu->arch.pio.cur_count = count;
	vcpu->run->io.port = vcpu->arch.pio.port = port;
	vcpu->arch.pio.in = in;
	vcpu->arch.pio.string = 1;
	vcpu->arch.pio.down = down;
	vcpu->arch.pio.rep = rep;

	if (vcpu->run->io.direction == KVM_EXIT_IO_IN)
		KVMTRACE_2D(IO_READ, vcpu, vcpu->run->io.port, (u32)size,
			    handler);
	else
		KVMTRACE_2D(IO_WRITE, vcpu, vcpu->run->io.port, (u32)size,
			    handler);

	if (!count) {
		kvm_x86_ops->skip_emulated_instruction(vcpu);
		return 1;
	}

	if (!down)
		in_page = PAGE_SIZE - offset_in_page(address);
	else
		in_page = offset_in_page(address) + size;
	now = min(count, (unsigned long)in_page / size);
	if (!now)
		now = 1;
	if (down) {
		/*
		 * String I/O in reverse.  Yuck.  Kill the guest, fix later.
		 */
		pr_unimpl(vcpu, "guest string pio down\n");
		kvm_inject_gp(vcpu, 0);
		return 1;
	}
	vcpu->run->io.count = now;
	vcpu->arch.pio.cur_count = now;

	if (vcpu->arch.pio.cur_count == vcpu->arch.pio.count)
		kvm_x86_ops->skip_emulated_instruction(vcpu);

	vcpu->arch.pio.guest_gva = address;

	pio_dev = vcpu_find_pio_dev(vcpu, port,
				    vcpu->arch.pio.cur_count,
				    !vcpu->arch.pio.in);
	if (!vcpu->arch.pio.in) {
		/* string PIO write */
		ret = pio_copy_data(vcpu);
		if (ret == X86EMUL_PROPAGATE_FAULT) {
			kvm_inject_gp(vcpu, 0);
			return 1;
		}
		if (ret == 0 && pio_dev) {
			pio_string_write(pio_dev, vcpu);
			complete_pio(vcpu);
			if (vcpu->arch.pio.count == 0)
				ret = 1;
		}
	} else if (pio_dev)
		pr_unimpl(vcpu, "no string pio read support yet, "
		       "port %x size %d count %ld\n",
			port, size, count);

	return ret;
}
EXPORT_SYMBOL_GPL(kvm_emulate_pio_string);

static void bounce_off(void *info)
{
	/* nothing */
}

static unsigned int  ref_freq;
static unsigned long tsc_khz_ref;

static int kvmclock_cpufreq_notifier(struct notifier_block *nb, unsigned long val,
				     void *data)
{
	struct cpufreq_freqs *freq = data;
	struct kvm *kvm;
	struct kvm_vcpu *vcpu;
	int i, send_ipi = 0;

	if (!ref_freq)
		ref_freq = freq->old;

	if (val == CPUFREQ_PRECHANGE && freq->old > freq->new)
		return 0;
	if (val == CPUFREQ_POSTCHANGE && freq->old < freq->new)
		return 0;
	per_cpu(cpu_tsc_khz, freq->cpu) = cpufreq_scale(tsc_khz_ref, ref_freq, freq->new);

	spin_lock(&kvm_lock);
	list_for_each_entry(kvm, &vm_list, vm_list) {
		for (i = 0; i < KVM_MAX_VCPUS; ++i) {
			vcpu = kvm->vcpus[i];
			if (!vcpu)
				continue;
			if (vcpu->cpu != freq->cpu)
				continue;
			if (!kvm_request_guest_time_update(vcpu))
				continue;
			if (vcpu->cpu != smp_processor_id())
				send_ipi++;
		}
	}
	spin_unlock(&kvm_lock);

	if (freq->old < freq->new && send_ipi) {
		/*
		 * We upscale the frequency.  Must make the guest
		 * doesn't see old kvmclock values while running with
		 * the new frequency, otherwise we risk the guest sees
		 * time go backwards.
		 *
		 * In case we update the frequency for another cpu
		 * (which might be in guest context) send an interrupt
		 * to kick the cpu out of guest context.  Next time
		 * guest context is entered kvmclock will be updated,
		 * so the guest will not see stale values.
		 */
		smp_call_function_single(freq->cpu, bounce_off, NULL, 1);
	}
	return 0;
}

static struct notifier_block kvmclock_cpufreq_notifier_block = {
        .notifier_call  = kvmclock_cpufreq_notifier
};

int kvm_arch_init(void *opaque)
{
	int r, cpu;
	struct kvm_x86_ops *ops = (struct kvm_x86_ops *)opaque;

	if (kvm_x86_ops) {
		printk(KERN_ERR "kvm: already loaded the other module\n");
		r = -EEXIST;
		goto out;
	}

	if (!ops->cpu_has_kvm_support()) {
		printk(KERN_ERR "kvm: no hardware support\n");
		r = -EOPNOTSUPP;
		goto out;
	}
	if (ops->disabled_by_bios()) {
		printk(KERN_ERR "kvm: disabled by bios\n");
		r = -EOPNOTSUPP;
		goto out;
	}

	r = kvm_mmu_module_init();
	if (r)
		goto out;

	kvm_init_msr_list();

	kvm_x86_ops = ops;
	kvm_mmu_set_nonpresent_ptes(0ull, 0ull);
	kvm_mmu_set_base_ptes(PT_PRESENT_MASK);
	kvm_mmu_set_mask_ptes(PT_USER_MASK, PT_ACCESSED_MASK,
			PT_DIRTY_MASK, PT64_NX_MASK, 0);

	for_each_possible_cpu(cpu)
		per_cpu(cpu_tsc_khz, cpu) = tsc_khz;
	if (!boot_cpu_has(X86_FEATURE_CONSTANT_TSC)) {
		tsc_khz_ref = tsc_khz;
		cpufreq_register_notifier(&kvmclock_cpufreq_notifier_block,
					  CPUFREQ_TRANSITION_NOTIFIER);
	}

	return 0;

out:
	return r;
}

void kvm_arch_exit(void)
{
	if (!boot_cpu_has(X86_FEATURE_CONSTANT_TSC))
		cpufreq_unregister_notifier(&kvmclock_cpufreq_notifier_block,
					    CPUFREQ_TRANSITION_NOTIFIER);
	kvm_x86_ops = NULL;
	kvm_mmu_module_exit();
}

int kvm_emulate_halt(struct kvm_vcpu *vcpu)
{
	++vcpu->stat.halt_exits;
	KVMTRACE_0D(HLT, vcpu, handler);
	if (irqchip_in_kernel(vcpu->kvm)) {
		vcpu->arch.mp_state = KVM_MP_STATE_HALTED;
		return 1;
	} else {
		vcpu->run->exit_reason = KVM_EXIT_HLT;
		return 0;
	}
}
EXPORT_SYMBOL_GPL(kvm_emulate_halt);

static inline gpa_t hc_gpa(struct kvm_vcpu *vcpu, unsigned long a0,
			   unsigned long a1)
{
	if (is_long_mode(vcpu))
		return a0;
	else
		return a0 | ((gpa_t)a1 << 32);
}

int kvm_emulate_hypercall(struct kvm_vcpu *vcpu)
{
	unsigned long nr, a0, a1, a2, a3, ret;
	int r = 1;

	nr = kvm_register_read(vcpu, VCPU_REGS_RAX);
	a0 = kvm_register_read(vcpu, VCPU_REGS_RBX);
	a1 = kvm_register_read(vcpu, VCPU_REGS_RCX);
	a2 = kvm_register_read(vcpu, VCPU_REGS_RDX);
	a3 = kvm_register_read(vcpu, VCPU_REGS_RSI);

	KVMTRACE_1D(VMMCALL, vcpu, (u32)nr, handler);

	if (!is_long_mode(vcpu)) {
		nr &= 0xFFFFFFFF;
		a0 &= 0xFFFFFFFF;
		a1 &= 0xFFFFFFFF;
		a2 &= 0xFFFFFFFF;
		a3 &= 0xFFFFFFFF;
	}

	switch (nr) {
	case KVM_HC_VAPIC_POLL_IRQ:
		ret = 0;
		break;
	case KVM_HC_MMU_OP:
		r = kvm_pv_mmu_op(vcpu, a0, hc_gpa(vcpu, a1, a2), &ret);
		break;
	default:
		ret = -KVM_ENOSYS;
		break;
	}
	kvm_register_write(vcpu, VCPU_REGS_RAX, ret);
	++vcpu->stat.hypercalls;
	return r;
}
EXPORT_SYMBOL_GPL(kvm_emulate_hypercall);

int kvm_fix_hypercall(struct kvm_vcpu *vcpu)
{
	char instruction[3];
	int ret = 0;
	unsigned long rip = kvm_rip_read(vcpu);


	/*
	 * Blow out the MMU to ensure that no other VCPU has an active mapping
	 * to ensure that the updated hypercall appears atomically across all
	 * VCPUs.
	 */
	kvm_mmu_zap_all(vcpu->kvm);

	kvm_x86_ops->patch_hypercall(vcpu, instruction);
	if (emulator_write_emulated(rip, instruction, 3, vcpu)
	    != X86EMUL_CONTINUE)
		ret = -EFAULT;

	return ret;
}

static u64 mk_cr_64(u64 curr_cr, u32 new_val)
{
	return (curr_cr & ~((1ULL << 32) - 1)) | new_val;
}

void realmode_lgdt(struct kvm_vcpu *vcpu, u16 limit, unsigned long base)
{
	struct descriptor_table dt = { limit, base };

	kvm_x86_ops->set_gdt(vcpu, &dt);
}

void realmode_lidt(struct kvm_vcpu *vcpu, u16 limit, unsigned long base)
{
	struct descriptor_table dt = { limit, base };

	kvm_x86_ops->set_idt(vcpu, &dt);
}

void realmode_lmsw(struct kvm_vcpu *vcpu, unsigned long msw,
		   unsigned long *rflags)
{
	kvm_lmsw(vcpu, msw);
	*rflags = kvm_x86_ops->get_rflags(vcpu);
}

unsigned long realmode_get_cr(struct kvm_vcpu *vcpu, int cr)
{
	unsigned long value;

	kvm_x86_ops->decache_cr4_guest_bits(vcpu);
	switch (cr) {
	case 0:
		value = vcpu->arch.cr0;
		break;
	case 2:
		value = vcpu->arch.cr2;
		break;
	case 3:
		value = vcpu->arch.cr3;
		break;
	case 4:
		value = vcpu->arch.cr4;
		break;
	case 8:
		value = kvm_get_cr8(vcpu);
		break;
	default:
		vcpu_printf(vcpu, "%s: unexpected cr %u\n", __func__, cr);
		return 0;
	}
	KVMTRACE_3D(CR_READ, vcpu, (u32)cr, (u32)value,
		    (u32)((u64)value >> 32), handler);

	return value;
}

void realmode_set_cr(struct kvm_vcpu *vcpu, int cr, unsigned long val,
		     unsigned long *rflags)
{
	KVMTRACE_3D(CR_WRITE, vcpu, (u32)cr, (u32)val,
		    (u32)((u64)val >> 32), handler);

	switch (cr) {
	case 0:
		kvm_set_cr0(vcpu, mk_cr_64(vcpu->arch.cr0, val));
		*rflags = kvm_x86_ops->get_rflags(vcpu);
		break;
	case 2:
		vcpu->arch.cr2 = val;
		break;
	case 3:
		kvm_set_cr3(vcpu, val);
		break;
	case 4:
		kvm_set_cr4(vcpu, mk_cr_64(vcpu->arch.cr4, val));
		break;
	case 8:
		kvm_set_cr8(vcpu, val & 0xfUL);
		break;
	default:
		vcpu_printf(vcpu, "%s: unexpected cr %u\n", __func__, cr);
	}
}

static int move_to_next_stateful_cpuid_entry(struct kvm_vcpu *vcpu, int i)
{
	struct kvm_cpuid_entry2 *e = &vcpu->arch.cpuid_entries[i];
	int j, nent = vcpu->arch.cpuid_nent;

	e->flags &= ~KVM_CPUID_FLAG_STATE_READ_NEXT;
	/* when no next entry is found, the current entry[i] is reselected */
	for (j = i + 1; ; j = (j + 1) % nent) {
		struct kvm_cpuid_entry2 *ej = &vcpu->arch.cpuid_entries[j];
		if (ej->function == e->function) {
			ej->flags |= KVM_CPUID_FLAG_STATE_READ_NEXT;
			return j;
		}
	}
	return 0; /* silence gcc, even though control never reaches here */
}

/* find an entry with matching function, matching index (if needed), and that
 * should be read next (if it's stateful) */
static int is_matching_cpuid_entry(struct kvm_cpuid_entry2 *e,
	u32 function, u32 index)
{
	if (e->function != function)
		return 0;
	if ((e->flags & KVM_CPUID_FLAG_SIGNIFCANT_INDEX) && e->index != index)
		return 0;
	if ((e->flags & KVM_CPUID_FLAG_STATEFUL_FUNC) &&
	    !(e->flags & KVM_CPUID_FLAG_STATE_READ_NEXT))
		return 0;
	return 1;
}

struct kvm_cpuid_entry2 *kvm_find_cpuid_entry(struct kvm_vcpu *vcpu,
					      u32 function, u32 index)
{
	int i;
	struct kvm_cpuid_entry2 *best = NULL;

	for (i = 0; i < vcpu->arch.cpuid_nent; ++i) {
		struct kvm_cpuid_entry2 *e;

		e = &vcpu->arch.cpuid_entries[i];
		if (is_matching_cpuid_entry(e, function, index)) {
			if (e->flags & KVM_CPUID_FLAG_STATEFUL_FUNC)
				move_to_next_stateful_cpuid_entry(vcpu, i);
			best = e;
			break;
		}
		/*
		 * Both basic or both extended?
		 */
		if (((e->function ^ function) & 0x80000000) == 0)
			if (!best || e->function > best->function)
				best = e;
	}
	return best;
}

int cpuid_maxphyaddr(struct kvm_vcpu *vcpu)
{
	struct kvm_cpuid_entry2 *best;

	best = kvm_find_cpuid_entry(vcpu, 0x80000008, 0);
	if (best)
		return best->eax & 0xff;
	return 36;
}

void kvm_emulate_cpuid(struct kvm_vcpu *vcpu)
{
	u32 function, index;
	struct kvm_cpuid_entry2 *best;

	function = kvm_register_read(vcpu, VCPU_REGS_RAX);
	index = kvm_register_read(vcpu, VCPU_REGS_RCX);
	kvm_register_write(vcpu, VCPU_REGS_RAX, 0);
	kvm_register_write(vcpu, VCPU_REGS_RBX, 0);
	kvm_register_write(vcpu, VCPU_REGS_RCX, 0);
	kvm_register_write(vcpu, VCPU_REGS_RDX, 0);
	best = kvm_find_cpuid_entry(vcpu, function, index);
	if (best) {
		kvm_register_write(vcpu, VCPU_REGS_RAX, best->eax);
		kvm_register_write(vcpu, VCPU_REGS_RBX, best->ebx);
		kvm_register_write(vcpu, VCPU_REGS_RCX, best->ecx);
		kvm_register_write(vcpu, VCPU_REGS_RDX, best->edx);
	}
	kvm_x86_ops->skip_emulated_instruction(vcpu);
	KVMTRACE_5D(CPUID, vcpu, function,
		    (u32)kvm_register_read(vcpu, VCPU_REGS_RAX),
		    (u32)kvm_register_read(vcpu, VCPU_REGS_RBX),
		    (u32)kvm_register_read(vcpu, VCPU_REGS_RCX),
		    (u32)kvm_register_read(vcpu, VCPU_REGS_RDX), handler);
}
EXPORT_SYMBOL_GPL(kvm_emulate_cpuid);

/*
 * Check if userspace requested an interrupt window, and that the
 * interrupt window is open.
 *
 * No need to exit to userspace if we already have an interrupt queued.
 */
static int dm_request_for_irq_injection(struct kvm_vcpu *vcpu,
					  struct kvm_run *kvm_run)
{
	return (!irqchip_in_kernel(vcpu->kvm) && !kvm_cpu_has_interrupt(vcpu) &&
		kvm_run->request_interrupt_window &&
		kvm_arch_interrupt_allowed(vcpu));
}

static void post_kvm_run_save(struct kvm_vcpu *vcpu,
			      struct kvm_run *kvm_run)
{
	kvm_run->if_flag = (kvm_x86_ops->get_rflags(vcpu) & X86_EFLAGS_IF) != 0;
	kvm_run->cr8 = kvm_get_cr8(vcpu);
	kvm_run->apic_base = kvm_get_apic_base(vcpu);
	if (irqchip_in_kernel(vcpu->kvm))
		kvm_run->ready_for_interrupt_injection = 1;
	else
		kvm_run->ready_for_interrupt_injection =
					(kvm_arch_interrupt_allowed(vcpu) &&
					 !kvm_cpu_has_interrupt(vcpu));
}

static void vapic_enter(struct kvm_vcpu *vcpu)
{
	struct kvm_lapic *apic = vcpu->arch.apic;
	struct page *page;

	if (!apic || !apic->vapic_addr)
		return;

	page = gfn_to_page(vcpu->kvm, apic->vapic_addr >> PAGE_SHIFT);

	vcpu->arch.apic->vapic_page = page;
}

static void vapic_exit(struct kvm_vcpu *vcpu)
{
	struct kvm_lapic *apic = vcpu->arch.apic;

	if (!apic || !apic->vapic_addr)
		return;

	down_read(&vcpu->kvm->slots_lock);
	kvm_release_page_dirty(apic->vapic_page);
	mark_page_dirty(vcpu->kvm, apic->vapic_addr >> PAGE_SHIFT);
	up_read(&vcpu->kvm->slots_lock);
}

static void update_cr8_intercept(struct kvm_vcpu *vcpu)
{
	int max_irr, tpr;

	if (!kvm_x86_ops->update_cr8_intercept)
		return;

	max_irr = kvm_lapic_find_highest_irr(vcpu);

	if (max_irr != -1)
		max_irr >>= 4;

	tpr = kvm_lapic_get_cr8(vcpu);

	kvm_x86_ops->update_cr8_intercept(vcpu, tpr, max_irr);
}

static void inject_irq(struct kvm_vcpu *vcpu)
{
	/* try to reinject previous events if any */
	if (vcpu->arch.nmi_injected) {
		kvm_x86_ops->set_nmi(vcpu);
		return;
	}

	if (vcpu->arch.interrupt.pending) {
		kvm_x86_ops->set_irq(vcpu, vcpu->arch.interrupt.nr);
		return;
	}

	/* try to inject new event if pending */
	if (vcpu->arch.nmi_pending) {
		if (kvm_x86_ops->nmi_allowed(vcpu)) {
			vcpu->arch.nmi_pending = false;
			vcpu->arch.nmi_injected = true;
			kvm_x86_ops->set_nmi(vcpu);
		}
	} else if (kvm_cpu_has_interrupt(vcpu)) {
		if (kvm_x86_ops->interrupt_allowed(vcpu)) {
			kvm_queue_interrupt(vcpu, kvm_cpu_get_interrupt(vcpu));
			kvm_x86_ops->set_irq(vcpu, vcpu->arch.interrupt.nr);
		}
	}
}

static void inject_pending_irq(struct kvm_vcpu *vcpu, struct kvm_run *kvm_run)
{
	bool req_int_win = !irqchip_in_kernel(vcpu->kvm) &&
		kvm_run->request_interrupt_window;

	if (vcpu->guest_debug & KVM_GUESTDBG_SINGLESTEP)
		kvm_x86_ops->drop_interrupt_shadow(vcpu);

	inject_irq(vcpu);

	/* enable NMI/IRQ window open exits if needed */
	if (vcpu->arch.nmi_pending)
		kvm_x86_ops->enable_nmi_window(vcpu);
	else if (kvm_cpu_has_interrupt(vcpu) || req_int_win)
		kvm_x86_ops->enable_irq_window(vcpu);
}

static int vcpu_enter_guest(struct kvm_vcpu *vcpu, struct kvm_run *kvm_run)
{
	int r;

	if (vcpu->requests)
		if (test_and_clear_bit(KVM_REQ_MMU_RELOAD, &vcpu->requests))
			kvm_mmu_unload(vcpu);

	r = kvm_mmu_reload(vcpu);
	if (unlikely(r))
		goto out;

	if (vcpu->requests) {
		if (test_and_clear_bit(KVM_REQ_MIGRATE_TIMER, &vcpu->requests))
			__kvm_migrate_timers(vcpu);
		if (test_and_clear_bit(KVM_REQ_KVMCLOCK_UPDATE, &vcpu->requests))
			kvm_write_guest_time(vcpu);
		if (test_and_clear_bit(KVM_REQ_MMU_SYNC, &vcpu->requests))
			kvm_mmu_sync_roots(vcpu);
		if (test_and_clear_bit(KVM_REQ_TLB_FLUSH, &vcpu->requests))
			kvm_x86_ops->tlb_flush(vcpu);
		if (test_and_clear_bit(KVM_REQ_REPORT_TPR_ACCESS,
				       &vcpu->requests)) {
			kvm_run->exit_reason = KVM_EXIT_TPR_ACCESS;
			r = 0;
			goto out;
		}
		if (test_and_clear_bit(KVM_REQ_TRIPLE_FAULT, &vcpu->requests)) {
			kvm_run->exit_reason = KVM_EXIT_SHUTDOWN;
			r = 0;
			goto out;
		}
	}

	preempt_disable();

	kvm_x86_ops->prepare_guest_switch(vcpu);
	kvm_load_guest_fpu(vcpu);

	local_irq_disable();

	clear_bit(KVM_REQ_KICK, &vcpu->requests);
	smp_mb__after_clear_bit();

	if (vcpu->requests || need_resched() || signal_pending(current)) {
		local_irq_enable();
		preempt_enable();
		r = 1;
		goto out;
	}

	if (vcpu->arch.exception.pending)
		__queue_exception(vcpu);
	else
		inject_pending_irq(vcpu, kvm_run);

	if (kvm_lapic_enabled(vcpu)) {
		if (!vcpu->arch.apic->vapic_addr)
			update_cr8_intercept(vcpu);
		else
			kvm_lapic_sync_to_vapic(vcpu);
	}

	up_read(&vcpu->kvm->slots_lock);

	kvm_guest_enter();

	get_debugreg(vcpu->arch.host_dr6, 6);
	get_debugreg(vcpu->arch.host_dr7, 7);
	if (unlikely(vcpu->arch.switch_db_regs)) {
		get_debugreg(vcpu->arch.host_db[0], 0);
		get_debugreg(vcpu->arch.host_db[1], 1);
		get_debugreg(vcpu->arch.host_db[2], 2);
		get_debugreg(vcpu->arch.host_db[3], 3);

		set_debugreg(0, 7);
		set_debugreg(vcpu->arch.eff_db[0], 0);
		set_debugreg(vcpu->arch.eff_db[1], 1);
		set_debugreg(vcpu->arch.eff_db[2], 2);
		set_debugreg(vcpu->arch.eff_db[3], 3);
	}

	KVMTRACE_0D(VMENTRY, vcpu, entryexit);
	kvm_x86_ops->run(vcpu, kvm_run);

	if (unlikely(vcpu->arch.switch_db_regs)) {
		set_debugreg(0, 7);
		set_debugreg(vcpu->arch.host_db[0], 0);
		set_debugreg(vcpu->arch.host_db[1], 1);
		set_debugreg(vcpu->arch.host_db[2], 2);
		set_debugreg(vcpu->arch.host_db[3], 3);
	}
	set_debugreg(vcpu->arch.host_dr6, 6);
	set_debugreg(vcpu->arch.host_dr7, 7);

	set_bit(KVM_REQ_KICK, &vcpu->requests);
	local_irq_enable();

	++vcpu->stat.exits;

	/*
	 * We must have an instruction between local_irq_enable() and
	 * kvm_guest_exit(), so the timer interrupt isn't delayed by
	 * the interrupt shadow.  The stat.exits increment will do nicely.
	 * But we need to prevent reordering, hence this barrier():
	 */
	barrier();

	kvm_guest_exit();

	preempt_enable();

	down_read(&vcpu->kvm->slots_lock);

	/*
	 * Profile KVM exit RIPs:
	 */
	if (unlikely(prof_on == KVM_PROFILING)) {
		unsigned long rip = kvm_rip_read(vcpu);
		profile_hit(KVM_PROFILING, (void *)rip);
	}


	kvm_lapic_sync_from_vapic(vcpu);

	r = kvm_x86_ops->handle_exit(kvm_run, vcpu);
out:
	return r;
}


static int __vcpu_run(struct kvm_vcpu *vcpu, struct kvm_run *kvm_run)
{
	int r;

	if (unlikely(vcpu->arch.mp_state == KVM_MP_STATE_SIPI_RECEIVED)) {
		pr_debug("vcpu %d received sipi with vector # %x\n",
			 vcpu->vcpu_id, vcpu->arch.sipi_vector);
		kvm_lapic_reset(vcpu);
		r = kvm_arch_vcpu_reset(vcpu);
		if (r)
			return r;
		vcpu->arch.mp_state = KVM_MP_STATE_RUNNABLE;
	}

	down_read(&vcpu->kvm->slots_lock);
	vapic_enter(vcpu);

	r = 1;
	while (r > 0) {
		if (vcpu->arch.mp_state == KVM_MP_STATE_RUNNABLE)
			r = vcpu_enter_guest(vcpu, kvm_run);
		else {
			up_read(&vcpu->kvm->slots_lock);
			kvm_vcpu_block(vcpu);
			down_read(&vcpu->kvm->slots_lock);
			if (test_and_clear_bit(KVM_REQ_UNHALT, &vcpu->requests))
			{
				switch(vcpu->arch.mp_state) {
				case KVM_MP_STATE_HALTED:
					vcpu->arch.mp_state =
						KVM_MP_STATE_RUNNABLE;
				case KVM_MP_STATE_RUNNABLE:
					break;
				case KVM_MP_STATE_SIPI_RECEIVED:
				default:
					r = -EINTR;
					break;
				}
			}
		}

		if (r <= 0)
			break;

		clear_bit(KVM_REQ_PENDING_TIMER, &vcpu->requests);
		if (kvm_cpu_has_pending_timer(vcpu))
			kvm_inject_pending_timer_irqs(vcpu);

		if (dm_request_for_irq_injection(vcpu, kvm_run)) {
			r = -EINTR;
			kvm_run->exit_reason = KVM_EXIT_INTR;
			++vcpu->stat.request_irq_exits;
		}
		if (signal_pending(current)) {
			r = -EINTR;
			kvm_run->exit_reason = KVM_EXIT_INTR;
			++vcpu->stat.signal_exits;
		}
		if (need_resched()) {
			up_read(&vcpu->kvm->slots_lock);
			kvm_resched(vcpu);
			down_read(&vcpu->kvm->slots_lock);
		}
	}

	up_read(&vcpu->kvm->slots_lock);
	post_kvm_run_save(vcpu, kvm_run);

	vapic_exit(vcpu);

	return r;
}

int kvm_arch_vcpu_ioctl_run(struct kvm_vcpu *vcpu, struct kvm_run *kvm_run)
{
	int r;
	sigset_t sigsaved;

	vcpu_load(vcpu);

	if (vcpu->sigset_active)
		sigprocmask(SIG_SETMASK, &vcpu->sigset, &sigsaved);

	if (unlikely(vcpu->arch.mp_state == KVM_MP_STATE_UNINITIALIZED)) {
		kvm_vcpu_block(vcpu);
		clear_bit(KVM_REQ_UNHALT, &vcpu->requests);
		r = -EAGAIN;
		goto out;
	}

	/* re-sync apic's tpr */
	if (!irqchip_in_kernel(vcpu->kvm))
		kvm_set_cr8(vcpu, kvm_run->cr8);

	if (vcpu->arch.pio.cur_count) {
		r = complete_pio(vcpu);
		if (r)
			goto out;
	}
#if CONFIG_HAS_IOMEM
	if (vcpu->mmio_needed) {
		memcpy(vcpu->mmio_data, kvm_run->mmio.data, 8);
		vcpu->mmio_read_completed = 1;
		vcpu->mmio_needed = 0;

		down_read(&vcpu->kvm->slots_lock);
		r = emulate_instruction(vcpu, kvm_run,
					vcpu->arch.mmio_fault_cr2, 0,
					EMULTYPE_NO_DECODE);
		up_read(&vcpu->kvm->slots_lock);
		if (r == EMULATE_DO_MMIO) {
			/*
			 * Read-modify-write.  Back to userspace.
			 */
			r = 0;
			goto out;
		}
	}
#endif
	if (kvm_run->exit_reason == KVM_EXIT_HYPERCALL)
		kvm_register_write(vcpu, VCPU_REGS_RAX,
				     kvm_run->hypercall.ret);

	r = __vcpu_run(vcpu, kvm_run);

out:
	if (vcpu->sigset_active)
		sigprocmask(SIG_SETMASK, &sigsaved, NULL);

	vcpu_put(vcpu);
	return r;
}

int kvm_arch_vcpu_ioctl_get_regs(struct kvm_vcpu *vcpu, struct kvm_regs *regs)
{
	vcpu_load(vcpu);

	regs->rax = kvm_register_read(vcpu, VCPU_REGS_RAX);
	regs->rbx = kvm_register_read(vcpu, VCPU_REGS_RBX);
	regs->rcx = kvm_register_read(vcpu, VCPU_REGS_RCX);
	regs->rdx = kvm_register_read(vcpu, VCPU_REGS_RDX);
	regs->rsi = kvm_register_read(vcpu, VCPU_REGS_RSI);
	regs->rdi = kvm_register_read(vcpu, VCPU_REGS_RDI);
	regs->rsp = kvm_register_read(vcpu, VCPU_REGS_RSP);
	regs->rbp = kvm_register_read(vcpu, VCPU_REGS_RBP);
#ifdef CONFIG_X86_64
	regs->r8 = kvm_register_read(vcpu, VCPU_REGS_R8);
	regs->r9 = kvm_register_read(vcpu, VCPU_REGS_R9);
	regs->r10 = kvm_register_read(vcpu, VCPU_REGS_R10);
	regs->r11 = kvm_register_read(vcpu, VCPU_REGS_R11);
	regs->r12 = kvm_register_read(vcpu, VCPU_REGS_R12);
	regs->r13 = kvm_register_read(vcpu, VCPU_REGS_R13);
	regs->r14 = kvm_register_read(vcpu, VCPU_REGS_R14);
	regs->r15 = kvm_register_read(vcpu, VCPU_REGS_R15);
#endif

	regs->rip = kvm_rip_read(vcpu);
	regs->rflags = kvm_x86_ops->get_rflags(vcpu);

	/*
	 * Don't leak debug flags in case they were set for guest debugging
	 */
	if (vcpu->guest_debug & KVM_GUESTDBG_SINGLESTEP)
		regs->rflags &= ~(X86_EFLAGS_TF | X86_EFLAGS_RF);

	vcpu_put(vcpu);

	return 0;
}

int kvm_arch_vcpu_ioctl_set_regs(struct kvm_vcpu *vcpu, struct kvm_regs *regs)
{
	vcpu_load(vcpu);

	kvm_register_write(vcpu, VCPU_REGS_RAX, regs->rax);
	kvm_register_write(vcpu, VCPU_REGS_RBX, regs->rbx);
	kvm_register_write(vcpu, VCPU_REGS_RCX, regs->rcx);
	kvm_register_write(vcpu, VCPU_REGS_RDX, regs->rdx);
	kvm_register_write(vcpu, VCPU_REGS_RSI, regs->rsi);
	kvm_register_write(vcpu, VCPU_REGS_RDI, regs->rdi);
	kvm_register_write(vcpu, VCPU_REGS_RSP, regs->rsp);
	kvm_register_write(vcpu, VCPU_REGS_RBP, regs->rbp);
#ifdef CONFIG_X86_64
	kvm_register_write(vcpu, VCPU_REGS_R8, regs->r8);
	kvm_register_write(vcpu, VCPU_REGS_R9, regs->r9);
	kvm_register_write(vcpu, VCPU_REGS_R10, regs->r10);
	kvm_register_write(vcpu, VCPU_REGS_R11, regs->r11);
	kvm_register_write(vcpu, VCPU_REGS_R12, regs->r12);
	kvm_register_write(vcpu, VCPU_REGS_R13, regs->r13);
	kvm_register_write(vcpu, VCPU_REGS_R14, regs->r14);
	kvm_register_write(vcpu, VCPU_REGS_R15, regs->r15);

#endif

	kvm_rip_write(vcpu, regs->rip);
	kvm_x86_ops->set_rflags(vcpu, regs->rflags);


	vcpu->arch.exception.pending = false;

	vcpu_put(vcpu);

	return 0;
}

void kvm_get_segment(struct kvm_vcpu *vcpu,
		     struct kvm_segment *var, int seg)
{
	kvm_x86_ops->get_segment(vcpu, var, seg);
}

void kvm_get_cs_db_l_bits(struct kvm_vcpu *vcpu, int *db, int *l)
{
	struct kvm_segment cs;

	kvm_get_segment(vcpu, &cs, VCPU_SREG_CS);
	*db = cs.db;
	*l = cs.l;
}
EXPORT_SYMBOL_GPL(kvm_get_cs_db_l_bits);

int kvm_arch_vcpu_ioctl_get_sregs(struct kvm_vcpu *vcpu,
				  struct kvm_sregs *sregs)
{
	struct descriptor_table dt;

	vcpu_load(vcpu);

	kvm_get_segment(vcpu, &sregs->cs, VCPU_SREG_CS);
	kvm_get_segment(vcpu, &sregs->ds, VCPU_SREG_DS);
	kvm_get_segment(vcpu, &sregs->es, VCPU_SREG_ES);
	kvm_get_segment(vcpu, &sregs->fs, VCPU_SREG_FS);
	kvm_get_segment(vcpu, &sregs->gs, VCPU_SREG_GS);
	kvm_get_segment(vcpu, &sregs->ss, VCPU_SREG_SS);

	kvm_get_segment(vcpu, &sregs->tr, VCPU_SREG_TR);
	kvm_get_segment(vcpu, &sregs->ldt, VCPU_SREG_LDTR);

	kvm_x86_ops->get_idt(vcpu, &dt);
	sregs->idt.limit = dt.limit;
	sregs->idt.base = dt.base;
	kvm_x86_ops->get_gdt(vcpu, &dt);
	sregs->gdt.limit = dt.limit;
	sregs->gdt.base = dt.base;

	kvm_x86_ops->decache_cr4_guest_bits(vcpu);
	sregs->cr0 = vcpu->arch.cr0;
	sregs->cr2 = vcpu->arch.cr2;
	sregs->cr3 = vcpu->arch.cr3;
	sregs->cr4 = vcpu->arch.cr4;
	sregs->cr8 = kvm_get_cr8(vcpu);
	sregs->efer = vcpu->arch.shadow_efer;
	sregs->apic_base = kvm_get_apic_base(vcpu);

	if (irqchip_in_kernel(vcpu->kvm))
		memset(sregs->interrupt_bitmap, 0,
		       sizeof sregs->interrupt_bitmap);
	else
		memcpy(sregs->interrupt_bitmap, vcpu->arch.irq_pending,
		       sizeof sregs->interrupt_bitmap);

	if (vcpu->arch.interrupt.pending)
		set_bit(vcpu->arch.interrupt.nr,
			(unsigned long *)sregs->interrupt_bitmap);

	vcpu_put(vcpu);

	return 0;
}

int kvm_arch_vcpu_ioctl_get_mpstate(struct kvm_vcpu *vcpu,
				    struct kvm_mp_state *mp_state)
{
	vcpu_load(vcpu);
	mp_state->mp_state = vcpu->arch.mp_state;
	vcpu_put(vcpu);
	return 0;
}

int kvm_arch_vcpu_ioctl_set_mpstate(struct kvm_vcpu *vcpu,
				    struct kvm_mp_state *mp_state)
{
	vcpu_load(vcpu);
	vcpu->arch.mp_state = mp_state->mp_state;
	vcpu_put(vcpu);
	return 0;
}

static void kvm_set_segment(struct kvm_vcpu *vcpu,
			struct kvm_segment *var, int seg)
{
	kvm_x86_ops->set_segment(vcpu, var, seg);
}

static void seg_desct_to_kvm_desct(struct desc_struct *seg_desc, u16 selector,
				   struct kvm_segment *kvm_desct)
{
	kvm_desct->base = seg_desc->base0;
	kvm_desct->base |= seg_desc->base1 << 16;
	kvm_desct->base |= seg_desc->base2 << 24;
	kvm_desct->limit = seg_desc->limit0;
	kvm_desct->limit |= seg_desc->limit << 16;
	if (seg_desc->g) {
		kvm_desct->limit <<= 12;
		kvm_desct->limit |= 0xfff;
	}
	kvm_desct->selector = selector;
	kvm_desct->type = seg_desc->type;
	kvm_desct->present = seg_desc->p;
	kvm_desct->dpl = seg_desc->dpl;
	kvm_desct->db = seg_desc->d;
	kvm_desct->s = seg_desc->s;
	kvm_desct->l = seg_desc->l;
	kvm_desct->g = seg_desc->g;
	kvm_desct->avl = seg_desc->avl;
	if (!selector)
		kvm_desct->unusable = 1;
	else
		kvm_desct->unusable = 0;
	kvm_desct->padding = 0;
}

static void get_segment_descriptor_dtable(struct kvm_vcpu *vcpu,
					  u16 selector,
					  struct descriptor_table *dtable)
{
	if (selector & 1 << 2) {
		struct kvm_segment kvm_seg;

		kvm_get_segment(vcpu, &kvm_seg, VCPU_SREG_LDTR);

		if (kvm_seg.unusable)
			dtable->limit = 0;
		else
			dtable->limit = kvm_seg.limit;
		dtable->base = kvm_seg.base;
	}
	else
		kvm_x86_ops->get_gdt(vcpu, dtable);
}

/* allowed just for 8 bytes segments */
static int load_guest_segment_descriptor(struct kvm_vcpu *vcpu, u16 selector,
					 struct desc_struct *seg_desc)
{
	gpa_t gpa;
	struct descriptor_table dtable;
	u16 index = selector >> 3;

	get_segment_descriptor_dtable(vcpu, selector, &dtable);

	if (dtable.limit < index * 8 + 7) {
		kvm_queue_exception_e(vcpu, GP_VECTOR, selector & 0xfffc);
		return 1;
	}
	gpa = vcpu->arch.mmu.gva_to_gpa(vcpu, dtable.base);
	gpa += index * 8;
	return kvm_read_guest(vcpu->kvm, gpa, seg_desc, 8);
}

/* allowed just for 8 bytes segments */
static int save_guest_segment_descriptor(struct kvm_vcpu *vcpu, u16 selector,
					 struct desc_struct *seg_desc)
{
	gpa_t gpa;
	struct descriptor_table dtable;
	u16 index = selector >> 3;

	get_segment_descriptor_dtable(vcpu, selector, &dtable);

	if (dtable.limit < index * 8 + 7)
		return 1;
	gpa = vcpu->arch.mmu.gva_to_gpa(vcpu, dtable.base);
	gpa += index * 8;
	return kvm_write_guest(vcpu->kvm, gpa, seg_desc, 8);
}

static u32 get_tss_base_addr(struct kvm_vcpu *vcpu,
			     struct desc_struct *seg_desc)
{
	u32 base_addr;

	base_addr = seg_desc->base0;
	base_addr |= (seg_desc->base1 << 16);
	base_addr |= (seg_desc->base2 << 24);

	return vcpu->arch.mmu.gva_to_gpa(vcpu, base_addr);
}

static u16 get_segment_selector(struct kvm_vcpu *vcpu, int seg)
{
	struct kvm_segment kvm_seg;

	kvm_get_segment(vcpu, &kvm_seg, seg);
	return kvm_seg.selector;
}

static int load_segment_descriptor_to_kvm_desct(struct kvm_vcpu *vcpu,
						u16 selector,
						struct kvm_segment *kvm_seg)
{
	struct desc_struct seg_desc;

	if (load_guest_segment_descriptor(vcpu, selector, &seg_desc))
		return 1;
	seg_desct_to_kvm_desct(&seg_desc, selector, kvm_seg);
	return 0;
}

static int kvm_load_realmode_segment(struct kvm_vcpu *vcpu, u16 selector, int seg)
{
	struct kvm_segment segvar = {
		.base = selector << 4,
		.limit = 0xffff,
		.selector = selector,
		.type = 3,
		.present = 1,
		.dpl = 3,
		.db = 0,
		.s = 1,
		.l = 0,
		.g = 0,
		.avl = 0,
		.unusable = 0,
	};
	kvm_x86_ops->set_segment(vcpu, &segvar, seg);
	return 0;
}

int kvm_load_segment_descriptor(struct kvm_vcpu *vcpu, u16 selector,
				int type_bits, int seg)
{
	struct kvm_segment kvm_seg;

	if (!(vcpu->arch.cr0 & X86_CR0_PE))
		return kvm_load_realmode_segment(vcpu, selector, seg);
	if (load_segment_descriptor_to_kvm_desct(vcpu, selector, &kvm_seg))
		return 1;
	kvm_seg.type |= type_bits;

	if (seg != VCPU_SREG_SS && seg != VCPU_SREG_CS &&
	    seg != VCPU_SREG_LDTR)
		if (!kvm_seg.s)
			kvm_seg.unusable = 1;

	kvm_set_segment(vcpu, &kvm_seg, seg);
	return 0;
}

static void save_state_to_tss32(struct kvm_vcpu *vcpu,
				struct tss_segment_32 *tss)
{
	tss->cr3 = vcpu->arch.cr3;
	tss->eip = kvm_rip_read(vcpu);
	tss->eflags = kvm_x86_ops->get_rflags(vcpu);
	tss->eax = kvm_register_read(vcpu, VCPU_REGS_RAX);
	tss->ecx = kvm_register_read(vcpu, VCPU_REGS_RCX);
	tss->edx = kvm_register_read(vcpu, VCPU_REGS_RDX);
	tss->ebx = kvm_register_read(vcpu, VCPU_REGS_RBX);
	tss->esp = kvm_register_read(vcpu, VCPU_REGS_RSP);
	tss->ebp = kvm_register_read(vcpu, VCPU_REGS_RBP);
	tss->esi = kvm_register_read(vcpu, VCPU_REGS_RSI);
	tss->edi = kvm_register_read(vcpu, VCPU_REGS_RDI);
	tss->es = get_segment_selector(vcpu, VCPU_SREG_ES);
	tss->cs = get_segment_selector(vcpu, VCPU_SREG_CS);
	tss->ss = get_segment_selector(vcpu, VCPU_SREG_SS);
	tss->ds = get_segment_selector(vcpu, VCPU_SREG_DS);
	tss->fs = get_segment_selector(vcpu, VCPU_SREG_FS);
	tss->gs = get_segment_selector(vcpu, VCPU_SREG_GS);
	tss->ldt_selector = get_segment_selector(vcpu, VCPU_SREG_LDTR);
}

static int load_state_from_tss32(struct kvm_vcpu *vcpu,
				  struct tss_segment_32 *tss)
{
	kvm_set_cr3(vcpu, tss->cr3);

	kvm_rip_write(vcpu, tss->eip);
	kvm_x86_ops->set_rflags(vcpu, tss->eflags | 2);

	kvm_register_write(vcpu, VCPU_REGS_RAX, tss->eax);
	kvm_register_write(vcpu, VCPU_REGS_RCX, tss->ecx);
	kvm_register_write(vcpu, VCPU_REGS_RDX, tss->edx);
	kvm_register_write(vcpu, VCPU_REGS_RBX, tss->ebx);
	kvm_register_write(vcpu, VCPU_REGS_RSP, tss->esp);
	kvm_register_write(vcpu, VCPU_REGS_RBP, tss->ebp);
	kvm_register_write(vcpu, VCPU_REGS_RSI, tss->esi);
	kvm_register_write(vcpu, VCPU_REGS_RDI, tss->edi);

	if (kvm_load_segment_descriptor(vcpu, tss->ldt_selector, 0, VCPU_SREG_LDTR))
		return 1;

	if (kvm_load_segment_descriptor(vcpu, tss->es, 1, VCPU_SREG_ES))
		return 1;

	if (kvm_load_segment_descriptor(vcpu, tss->cs, 9, VCPU_SREG_CS))
		return 1;

	if (kvm_load_segment_descriptor(vcpu, tss->ss, 1, VCPU_SREG_SS))
		return 1;

	if (kvm_load_segment_descriptor(vcpu, tss->ds, 1, VCPU_SREG_DS))
		return 1;

	if (kvm_load_segment_descriptor(vcpu, tss->fs, 1, VCPU_SREG_FS))
		return 1;

	if (kvm_load_segment_descriptor(vcpu, tss->gs, 1, VCPU_SREG_GS))
		return 1;
	return 0;
}

static void save_state_to_tss16(struct kvm_vcpu *vcpu,
				struct tss_segment_16 *tss)
{
	tss->ip = kvm_rip_read(vcpu);
	tss->flag = kvm_x86_ops->get_rflags(vcpu);
	tss->ax = kvm_register_read(vcpu, VCPU_REGS_RAX);
	tss->cx = kvm_register_read(vcpu, VCPU_REGS_RCX);
	tss->dx = kvm_register_read(vcpu, VCPU_REGS_RDX);
	tss->bx = kvm_register_read(vcpu, VCPU_REGS_RBX);
	tss->sp = kvm_register_read(vcpu, VCPU_REGS_RSP);
	tss->bp = kvm_register_read(vcpu, VCPU_REGS_RBP);
	tss->si = kvm_register_read(vcpu, VCPU_REGS_RSI);
	tss->di = kvm_register_read(vcpu, VCPU_REGS_RDI);

	tss->es = get_segment_selector(vcpu, VCPU_SREG_ES);
	tss->cs = get_segment_selector(vcpu, VCPU_SREG_CS);
	tss->ss = get_segment_selector(vcpu, VCPU_SREG_SS);
	tss->ds = get_segment_selector(vcpu, VCPU_SREG_DS);
	tss->ldt = get_segment_selector(vcpu, VCPU_SREG_LDTR);
	tss->prev_task_link = get_segment_selector(vcpu, VCPU_SREG_TR);
}

static int load_state_from_tss16(struct kvm_vcpu *vcpu,
				 struct tss_segment_16 *tss)
{
	kvm_rip_write(vcpu, tss->ip);
	kvm_x86_ops->set_rflags(vcpu, tss->flag | 2);
	kvm_register_write(vcpu, VCPU_REGS_RAX, tss->ax);
	kvm_register_write(vcpu, VCPU_REGS_RCX, tss->cx);
	kvm_register_write(vcpu, VCPU_REGS_RDX, tss->dx);
	kvm_register_write(vcpu, VCPU_REGS_RBX, tss->bx);
	kvm_register_write(vcpu, VCPU_REGS_RSP, tss->sp);
	kvm_register_write(vcpu, VCPU_REGS_RBP, tss->bp);
	kvm_register_write(vcpu, VCPU_REGS_RSI, tss->si);
	kvm_register_write(vcpu, VCPU_REGS_RDI, tss->di);

	if (kvm_load_segment_descriptor(vcpu, tss->ldt, 0, VCPU_SREG_LDTR))
		return 1;

	if (kvm_load_segment_descriptor(vcpu, tss->es, 1, VCPU_SREG_ES))
		return 1;

	if (kvm_load_segment_descriptor(vcpu, tss->cs, 9, VCPU_SREG_CS))
		return 1;

	if (kvm_load_segment_descriptor(vcpu, tss->ss, 1, VCPU_SREG_SS))
		return 1;

	if (kvm_load_segment_descriptor(vcpu, tss->ds, 1, VCPU_SREG_DS))
		return 1;
	return 0;
}

static int kvm_task_switch_16(struct kvm_vcpu *vcpu, u16 tss_selector,
			      u16 old_tss_sel, u32 old_tss_base,
			      struct desc_struct *nseg_desc)
{
	struct tss_segment_16 tss_segment_16;
	int ret = 0;

	if (kvm_read_guest(vcpu->kvm, old_tss_base, &tss_segment_16,
			   sizeof tss_segment_16))
		goto out;

	save_state_to_tss16(vcpu, &tss_segment_16);

	if (kvm_write_guest(vcpu->kvm, old_tss_base, &tss_segment_16,
			    sizeof tss_segment_16))
		goto out;

	if (kvm_read_guest(vcpu->kvm, get_tss_base_addr(vcpu, nseg_desc),
			   &tss_segment_16, sizeof tss_segment_16))
		goto out;

	if (old_tss_sel != 0xffff) {
		tss_segment_16.prev_task_link = old_tss_sel;

		if (kvm_write_guest(vcpu->kvm,
				    get_tss_base_addr(vcpu, nseg_desc),
				    &tss_segment_16.prev_task_link,
				    sizeof tss_segment_16.prev_task_link))
			goto out;
	}

	if (load_state_from_tss16(vcpu, &tss_segment_16))
		goto out;

	ret = 1;
out:
	return ret;
}

static int kvm_task_switch_32(struct kvm_vcpu *vcpu, u16 tss_selector,
		       u16 old_tss_sel, u32 old_tss_base,
		       struct desc_struct *nseg_desc)
{
	struct tss_segment_32 tss_segment_32;
	int ret = 0;

	if (kvm_read_guest(vcpu->kvm, old_tss_base, &tss_segment_32,
			   sizeof tss_segment_32))
		goto out;

	save_state_to_tss32(vcpu, &tss_segment_32);

	if (kvm_write_guest(vcpu->kvm, old_tss_base, &tss_segment_32,
			    sizeof tss_segment_32))
		goto out;

	if (kvm_read_guest(vcpu->kvm, get_tss_base_addr(vcpu, nseg_desc),
			   &tss_segment_32, sizeof tss_segment_32))
		goto out;

	if (old_tss_sel != 0xffff) {
		tss_segment_32.prev_task_link = old_tss_sel;

		if (kvm_write_guest(vcpu->kvm,
				    get_tss_base_addr(vcpu, nseg_desc),
				    &tss_segment_32.prev_task_link,
				    sizeof tss_segment_32.prev_task_link))
			goto out;
	}

	if (load_state_from_tss32(vcpu, &tss_segment_32))
		goto out;

	ret = 1;
out:
	return ret;
}

int kvm_task_switch(struct kvm_vcpu *vcpu, u16 tss_selector, int reason)
{
	struct kvm_segment tr_seg;
	struct desc_struct cseg_desc;
	struct desc_struct nseg_desc;
	int ret = 0;
	u32 old_tss_base = get_segment_base(vcpu, VCPU_SREG_TR);
	u16 old_tss_sel = get_segment_selector(vcpu, VCPU_SREG_TR);

	old_tss_base = vcpu->arch.mmu.gva_to_gpa(vcpu, old_tss_base);

	/* FIXME: Handle errors. Failure to read either TSS or their
	 * descriptors should generate a pagefault.
	 */
	if (load_guest_segment_descriptor(vcpu, tss_selector, &nseg_desc))
		goto out;

	if (load_guest_segment_descriptor(vcpu, old_tss_sel, &cseg_desc))
		goto out;

	if (reason != TASK_SWITCH_IRET) {
		int cpl;

		cpl = kvm_x86_ops->get_cpl(vcpu);
		if ((tss_selector & 3) > nseg_desc.dpl || cpl > nseg_desc.dpl) {
			kvm_queue_exception_e(vcpu, GP_VECTOR, 0);
			return 1;
		}
	}

	if (!nseg_desc.p || (nseg_desc.limit0 | nseg_desc.limit << 16) < 0x67) {
		kvm_queue_exception_e(vcpu, TS_VECTOR, tss_selector & 0xfffc);
		return 1;
	}

	if (reason == TASK_SWITCH_IRET || reason == TASK_SWITCH_JMP) {
		cseg_desc.type &= ~(1 << 1); //clear the B flag
		save_guest_segment_descriptor(vcpu, old_tss_sel, &cseg_desc);
	}

	if (reason == TASK_SWITCH_IRET) {
		u32 eflags = kvm_x86_ops->get_rflags(vcpu);
		kvm_x86_ops->set_rflags(vcpu, eflags & ~X86_EFLAGS_NT);
	}

	/* set back link to prev task only if NT bit is set in eflags
	   note that old_tss_sel is not used afetr this point */
	if (reason != TASK_SWITCH_CALL && reason != TASK_SWITCH_GATE)
		old_tss_sel = 0xffff;

	/* set back link to prev task only if NT bit is set in eflags
	   note that old_tss_sel is not used afetr this point */
	if (reason != TASK_SWITCH_CALL && reason != TASK_SWITCH_GATE)
		old_tss_sel = 0xffff;

	if (nseg_desc.type & 8)
		ret = kvm_task_switch_32(vcpu, tss_selector, old_tss_sel,
					 old_tss_base, &nseg_desc);
	else
		ret = kvm_task_switch_16(vcpu, tss_selector, old_tss_sel,
					 old_tss_base, &nseg_desc);

	if (reason == TASK_SWITCH_CALL || reason == TASK_SWITCH_GATE) {
		u32 eflags = kvm_x86_ops->get_rflags(vcpu);
		kvm_x86_ops->set_rflags(vcpu, eflags | X86_EFLAGS_NT);
	}

	if (reason != TASK_SWITCH_IRET) {
		nseg_desc.type |= (1 << 1);
		save_guest_segment_descriptor(vcpu, tss_selector,
					      &nseg_desc);
	}

	kvm_x86_ops->set_cr0(vcpu, vcpu->arch.cr0 | X86_CR0_TS);
	seg_desct_to_kvm_desct(&nseg_desc, tss_selector, &tr_seg);
	tr_seg.type = 11;
	kvm_set_segment(vcpu, &tr_seg, VCPU_SREG_TR);
out:
	return ret;
}
EXPORT_SYMBOL_GPL(kvm_task_switch);

int kvm_arch_vcpu_ioctl_set_sregs(struct kvm_vcpu *vcpu,
				  struct kvm_sregs *sregs)
{
	int mmu_reset_needed = 0;
	int i, pending_vec, max_bits;
	struct descriptor_table dt;

	vcpu_load(vcpu);

	dt.limit = sregs->idt.limit;
	dt.base = sregs->idt.base;
	kvm_x86_ops->set_idt(vcpu, &dt);
	dt.limit = sregs->gdt.limit;
	dt.base = sregs->gdt.base;
	kvm_x86_ops->set_gdt(vcpu, &dt);

	vcpu->arch.cr2 = sregs->cr2;
	mmu_reset_needed |= vcpu->arch.cr3 != sregs->cr3;

	down_read(&vcpu->kvm->slots_lock);
	if (gfn_to_memslot(vcpu->kvm, sregs->cr3 >> PAGE_SHIFT))
		vcpu->arch.cr3 = sregs->cr3;
	else
		set_bit(KVM_REQ_TRIPLE_FAULT, &vcpu->requests);
	up_read(&vcpu->kvm->slots_lock);

	kvm_set_cr8(vcpu, sregs->cr8);

	mmu_reset_needed |= vcpu->arch.shadow_efer != sregs->efer;
	kvm_x86_ops->set_efer(vcpu, sregs->efer);
	kvm_set_apic_base(vcpu, sregs->apic_base);

	kvm_x86_ops->decache_cr4_guest_bits(vcpu);

	mmu_reset_needed |= vcpu->arch.cr0 != sregs->cr0;
	kvm_x86_ops->set_cr0(vcpu, sregs->cr0);
	vcpu->arch.cr0 = sregs->cr0;

	mmu_reset_needed |= vcpu->arch.cr4 != sregs->cr4;
	kvm_x86_ops->set_cr4(vcpu, sregs->cr4);
	if (!is_long_mode(vcpu) && is_pae(vcpu))
		load_pdptrs(vcpu, vcpu->arch.cr3);

	if (mmu_reset_needed)
		kvm_mmu_reset_context(vcpu);

	if (!irqchip_in_kernel(vcpu->kvm)) {
		memcpy(vcpu->arch.irq_pending, sregs->interrupt_bitmap,
		       sizeof vcpu->arch.irq_pending);
		vcpu->arch.irq_summary = 0;
		for (i = 0; i < ARRAY_SIZE(vcpu->arch.irq_pending); ++i)
			if (vcpu->arch.irq_pending[i])
				__set_bit(i, &vcpu->arch.irq_summary);
	} else {
		max_bits = (sizeof sregs->interrupt_bitmap) << 3;
		pending_vec = find_first_bit(
			(const unsigned long *)sregs->interrupt_bitmap,
			max_bits);
		/* Only pending external irq is handled here */
		if (pending_vec < max_bits) {
			kvm_queue_interrupt(vcpu, pending_vec);
			pr_debug("Set back pending irq %d\n", pending_vec);
		}
		kvm_pic_clear_isr_ack(vcpu->kvm);
	}

	kvm_set_segment(vcpu, &sregs->cs, VCPU_SREG_CS);
	kvm_set_segment(vcpu, &sregs->ds, VCPU_SREG_DS);
	kvm_set_segment(vcpu, &sregs->es, VCPU_SREG_ES);
	kvm_set_segment(vcpu, &sregs->fs, VCPU_SREG_FS);
	kvm_set_segment(vcpu, &sregs->gs, VCPU_SREG_GS);
	kvm_set_segment(vcpu, &sregs->ss, VCPU_SREG_SS);

	kvm_set_segment(vcpu, &sregs->tr, VCPU_SREG_TR);
	kvm_set_segment(vcpu, &sregs->ldt, VCPU_SREG_LDTR);

	/* Older userspace won't unhalt the vcpu on reset. */
	if (vcpu->vcpu_id == 0 && kvm_rip_read(vcpu) == 0xfff0 &&
	    sregs->cs.selector == 0xf000 && sregs->cs.base == 0xffff0000 &&
	    !(vcpu->arch.cr0 & X86_CR0_PE))
		vcpu->arch.mp_state = KVM_MP_STATE_RUNNABLE;

	vcpu_put(vcpu);

	return 0;
}

int kvm_arch_vcpu_ioctl_set_guest_debug(struct kvm_vcpu *vcpu,
					struct kvm_guest_debug *dbg)
{
	int i, r;

	vcpu_load(vcpu);

	if ((dbg->control & (KVM_GUESTDBG_ENABLE | KVM_GUESTDBG_USE_HW_BP)) ==
	    (KVM_GUESTDBG_ENABLE | KVM_GUESTDBG_USE_HW_BP)) {
		for (i = 0; i < KVM_NR_DB_REGS; ++i)
			vcpu->arch.eff_db[i] = dbg->arch.debugreg[i];
		vcpu->arch.switch_db_regs =
			(dbg->arch.debugreg[7] & DR7_BP_EN_MASK);
	} else {
		for (i = 0; i < KVM_NR_DB_REGS; i++)
			vcpu->arch.eff_db[i] = vcpu->arch.db[i];
		vcpu->arch.switch_db_regs = (vcpu->arch.dr7 & DR7_BP_EN_MASK);
	}

	r = kvm_x86_ops->set_guest_debug(vcpu, dbg);

	if (dbg->control & KVM_GUESTDBG_INJECT_DB)
		kvm_queue_exception(vcpu, DB_VECTOR);
	else if (dbg->control & KVM_GUESTDBG_INJECT_BP)
		kvm_queue_exception(vcpu, BP_VECTOR);

	vcpu_put(vcpu);

	return r;
}

/*
 * fxsave fpu state.  Taken from x86_64/processor.h.  To be killed when
 * we have asm/x86/processor.h
 */
struct fxsave {
	u16	cwd;
	u16	swd;
	u16	twd;
	u16	fop;
	u64	rip;
	u64	rdp;
	u32	mxcsr;
	u32	mxcsr_mask;
	u32	st_space[32];	/* 8*16 bytes for each FP-reg = 128 bytes */
#ifdef CONFIG_X86_64
	u32	xmm_space[64];	/* 16*16 bytes for each XMM-reg = 256 bytes */
#else
	u32	xmm_space[32];	/* 8*16 bytes for each XMM-reg = 128 bytes */
#endif
};

/*
 * Translate a guest virtual address to a guest physical address.
 */
int kvm_arch_vcpu_ioctl_translate(struct kvm_vcpu *vcpu,
				    struct kvm_translation *tr)
{
	unsigned long vaddr = tr->linear_address;
	gpa_t gpa;

	vcpu_load(vcpu);
	down_read(&vcpu->kvm->slots_lock);
	gpa = vcpu->arch.mmu.gva_to_gpa(vcpu, vaddr);
	up_read(&vcpu->kvm->slots_lock);
	tr->physical_address = gpa;
	tr->valid = gpa != UNMAPPED_GVA;
	tr->writeable = 1;
	tr->usermode = 0;
	vcpu_put(vcpu);

	return 0;
}

int kvm_arch_vcpu_ioctl_get_fpu(struct kvm_vcpu *vcpu, struct kvm_fpu *fpu)
{
	struct fxsave *fxsave = (struct fxsave *)&vcpu->arch.guest_fx_image;

	vcpu_load(vcpu);

	memcpy(fpu->fpr, fxsave->st_space, 128);
	fpu->fcw = fxsave->cwd;
	fpu->fsw = fxsave->swd;
	fpu->ftwx = fxsave->twd;
	fpu->last_opcode = fxsave->fop;
	fpu->last_ip = fxsave->rip;
	fpu->last_dp = fxsave->rdp;
	memcpy(fpu->xmm, fxsave->xmm_space, sizeof fxsave->xmm_space);

	vcpu_put(vcpu);

	return 0;
}

int kvm_arch_vcpu_ioctl_set_fpu(struct kvm_vcpu *vcpu, struct kvm_fpu *fpu)
{
	struct fxsave *fxsave = (struct fxsave *)&vcpu->arch.guest_fx_image;

	vcpu_load(vcpu);

	memcpy(fxsave->st_space, fpu->fpr, 128);
	fxsave->cwd = fpu->fcw;
	fxsave->swd = fpu->fsw;
	fxsave->twd = fpu->ftwx;
	fxsave->fop = fpu->last_opcode;
	fxsave->rip = fpu->last_ip;
	fxsave->rdp = fpu->last_dp;
	memcpy(fxsave->xmm_space, fpu->xmm, sizeof fxsave->xmm_space);

	vcpu_put(vcpu);

	return 0;
}

void fx_init(struct kvm_vcpu *vcpu)
{
	unsigned after_mxcsr_mask;

	/*
	 * Touch the fpu the first time in non atomic context as if
	 * this is the first fpu instruction the exception handler
	 * will fire before the instruction returns and it'll have to
	 * allocate ram with GFP_KERNEL.
	 */
	if (!used_math())
		kvm_fx_save(&vcpu->arch.host_fx_image);

	/* Initialize guest FPU by resetting ours and saving into guest's */
	preempt_disable();
	kvm_fx_save(&vcpu->arch.host_fx_image);
	kvm_fx_finit();
	kvm_fx_save(&vcpu->arch.guest_fx_image);
	kvm_fx_restore(&vcpu->arch.host_fx_image);
	preempt_enable();

	vcpu->arch.cr0 |= X86_CR0_ET;
	after_mxcsr_mask = offsetof(struct i387_fxsave_struct, st_space);
	vcpu->arch.guest_fx_image.mxcsr = 0x1f80;
	memset((void *)&vcpu->arch.guest_fx_image + after_mxcsr_mask,
	       0, sizeof(struct i387_fxsave_struct) - after_mxcsr_mask);
}
EXPORT_SYMBOL_GPL(fx_init);

void kvm_load_guest_fpu(struct kvm_vcpu *vcpu)
{
	if (!vcpu->fpu_active || vcpu->guest_fpu_loaded)
		return;

	vcpu->guest_fpu_loaded = 1;
	kvm_fx_save(&vcpu->arch.host_fx_image);
	kvm_fx_restore(&vcpu->arch.guest_fx_image);
}
EXPORT_SYMBOL_GPL(kvm_load_guest_fpu);

void kvm_put_guest_fpu(struct kvm_vcpu *vcpu)
{
	if (!vcpu->guest_fpu_loaded)
		return;

	vcpu->guest_fpu_loaded = 0;
	kvm_fx_save(&vcpu->arch.guest_fx_image);
	kvm_fx_restore(&vcpu->arch.host_fx_image);
	++vcpu->stat.fpu_reload;
}
EXPORT_SYMBOL_GPL(kvm_put_guest_fpu);

void kvm_arch_vcpu_free(struct kvm_vcpu *vcpu)
{
	if (vcpu->arch.time_page) {
		kvm_release_page_dirty(vcpu->arch.time_page);
		vcpu->arch.time_page = NULL;
	}

	kvm_x86_ops->vcpu_free(vcpu);
}

struct kvm_vcpu *kvm_arch_vcpu_create(struct kvm *kvm,
						unsigned int id)
{
	return kvm_x86_ops->vcpu_create(kvm, id);
}

int kvm_arch_vcpu_setup(struct kvm_vcpu *vcpu)
{
	int r;

	/* We do fxsave: this must be aligned. */
	BUG_ON((unsigned long)&vcpu->arch.host_fx_image & 0xF);

	vcpu->arch.mtrr_state.have_fixed = 1;
	vcpu_load(vcpu);
	r = kvm_arch_vcpu_reset(vcpu);
	if (r == 0)
		r = kvm_mmu_setup(vcpu);
	vcpu_put(vcpu);
	if (r < 0)
		goto free_vcpu;

	return 0;
free_vcpu:
	kvm_x86_ops->vcpu_free(vcpu);
	return r;
}

void kvm_arch_vcpu_destroy(struct kvm_vcpu *vcpu)
{
	vcpu_load(vcpu);
	kvm_mmu_unload(vcpu);
	vcpu_put(vcpu);

	kvm_x86_ops->vcpu_free(vcpu);
}

int kvm_arch_vcpu_reset(struct kvm_vcpu *vcpu)
{
	vcpu->arch.nmi_pending = false;
	vcpu->arch.nmi_injected = false;

	vcpu->arch.switch_db_regs = 0;
	memset(vcpu->arch.db, 0, sizeof(vcpu->arch.db));
	vcpu->arch.dr6 = DR6_FIXED_1;
	vcpu->arch.dr7 = DR7_FIXED_1;

	return kvm_x86_ops->vcpu_reset(vcpu);
}

void kvm_arch_hardware_enable(void *garbage)
{
	kvm_x86_ops->hardware_enable(garbage);
}

void kvm_arch_hardware_disable(void *garbage)
{
	kvm_x86_ops->hardware_disable(garbage);
}

int kvm_arch_hardware_setup(void)
{
	return kvm_x86_ops->hardware_setup();
}

void kvm_arch_hardware_unsetup(void)
{
	kvm_x86_ops->hardware_unsetup();
}

void kvm_arch_check_processor_compat(void *rtn)
{
	kvm_x86_ops->check_processor_compatibility(rtn);
}

int kvm_arch_vcpu_init(struct kvm_vcpu *vcpu)
{
	struct page *page;
	struct kvm *kvm;
	int r;

	BUG_ON(vcpu->kvm == NULL);
	kvm = vcpu->kvm;

	vcpu->arch.mmu.root_hpa = INVALID_PAGE;
	if (!irqchip_in_kernel(kvm) || vcpu->vcpu_id == 0)
		vcpu->arch.mp_state = KVM_MP_STATE_RUNNABLE;
	else
		vcpu->arch.mp_state = KVM_MP_STATE_UNINITIALIZED;

	page = alloc_page(GFP_KERNEL | __GFP_ZERO);
	if (!page) {
		r = -ENOMEM;
		goto fail;
	}
	vcpu->arch.pio_data = page_address(page);

	r = kvm_mmu_create(vcpu);
	if (r < 0)
		goto fail_free_pio_data;

	if (irqchip_in_kernel(kvm)) {
		r = kvm_create_lapic(vcpu);
		if (r < 0)
			goto fail_mmu_destroy;
	}

	return 0;

fail_mmu_destroy:
	kvm_mmu_destroy(vcpu);
fail_free_pio_data:
	free_page((unsigned long)vcpu->arch.pio_data);
fail:
	return r;
}

void kvm_arch_vcpu_uninit(struct kvm_vcpu *vcpu)
{
	kvm_free_lapic(vcpu);
	down_read(&vcpu->kvm->slots_lock);
	kvm_mmu_destroy(vcpu);
	up_read(&vcpu->kvm->slots_lock);
	free_page((unsigned long)vcpu->arch.pio_data);
}

struct  kvm *kvm_arch_create_vm(void)
{
	struct kvm *kvm = kzalloc(sizeof(struct kvm), GFP_KERNEL);

	if (!kvm)
		return ERR_PTR(-ENOMEM);

	INIT_LIST_HEAD(&kvm->arch.active_mmu_pages);
	INIT_LIST_HEAD(&kvm->arch.assigned_dev_head);

	/* Reserve bit 0 of irq_sources_bitmap for userspace irq source */
	set_bit(KVM_USERSPACE_IRQ_SOURCE_ID, &kvm->arch.irq_sources_bitmap);

	rdtscll(kvm->arch.vm_init_tsc);

	return kvm;
}

static void kvm_unload_vcpu_mmu(struct kvm_vcpu *vcpu)
{
	vcpu_load(vcpu);
	kvm_mmu_unload(vcpu);
	vcpu_put(vcpu);
}

static void kvm_free_vcpus(struct kvm *kvm)
{
	unsigned int i;

	/*
	 * Unpin any mmu pages first.
	 */
	for (i = 0; i < KVM_MAX_VCPUS; ++i)
		if (kvm->vcpus[i])
			kvm_unload_vcpu_mmu(kvm->vcpus[i]);
	for (i = 0; i < KVM_MAX_VCPUS; ++i) {
		if (kvm->vcpus[i]) {
			kvm_arch_vcpu_free(kvm->vcpus[i]);
			kvm->vcpus[i] = NULL;
		}
	}

}

void kvm_arch_sync_events(struct kvm *kvm)
{
	kvm_free_all_assigned_devices(kvm);
}

void kvm_arch_destroy_vm(struct kvm *kvm)
{
	kvm_iommu_unmap_guest(kvm);
	kvm_free_pit(kvm);
	kfree(kvm->arch.vpic);
	kfree(kvm->arch.vioapic);
	kvm_free_vcpus(kvm);
	kvm_free_physmem(kvm);
	if (kvm->arch.apic_access_page)
		put_page(kvm->arch.apic_access_page);
	if (kvm->arch.ept_identity_pagetable)
		put_page(kvm->arch.ept_identity_pagetable);
	kfree(kvm);
}

int kvm_arch_set_memory_region(struct kvm *kvm,
				struct kvm_userspace_memory_region *mem,
				struct kvm_memory_slot old,
				int user_alloc)
{
	int npages = mem->memory_size >> PAGE_SHIFT;
	struct kvm_memory_slot *memslot = &kvm->memslots[mem->slot];

	/*To keep backward compatibility with older userspace,
	 *x86 needs to hanlde !user_alloc case.
	 */
	if (!user_alloc) {
		if (npages && !old.rmap) {
			unsigned long userspace_addr;

			down_write(&current->mm->mmap_sem);
			userspace_addr = do_mmap(NULL, 0,
						 npages * PAGE_SIZE,
						 PROT_READ | PROT_WRITE,
						 MAP_PRIVATE | MAP_ANONYMOUS,
						 0);
			up_write(&current->mm->mmap_sem);

			if (IS_ERR((void *)userspace_addr))
				return PTR_ERR((void *)userspace_addr);

			/* set userspace_addr atomically for kvm_hva_to_rmapp */
			spin_lock(&kvm->mmu_lock);
			memslot->userspace_addr = userspace_addr;
			spin_unlock(&kvm->mmu_lock);
		} else {
			if (!old.user_alloc && old.rmap) {
				int ret;

				down_write(&current->mm->mmap_sem);
				ret = do_munmap(current->mm, old.userspace_addr,
						old.npages * PAGE_SIZE);
				up_write(&current->mm->mmap_sem);
				if (ret < 0)
					printk(KERN_WARNING
				       "kvm_vm_ioctl_set_memory_region: "
				       "failed to munmap memory\n");
			}
		}
	}

	if (!kvm->arch.n_requested_mmu_pages) {
		unsigned int nr_mmu_pages = kvm_mmu_calculate_mmu_pages(kvm);
		kvm_mmu_change_mmu_pages(kvm, nr_mmu_pages);
	}

	kvm_mmu_slot_remove_write_access(kvm, mem->slot);
	kvm_flush_remote_tlbs(kvm);

	return 0;
}

void kvm_arch_flush_shadow(struct kvm *kvm)
{
	kvm_mmu_zap_all(kvm);
}

int kvm_arch_vcpu_runnable(struct kvm_vcpu *vcpu)
{
	return vcpu->arch.mp_state == KVM_MP_STATE_RUNNABLE
	       || vcpu->arch.mp_state == KVM_MP_STATE_SIPI_RECEIVED
	       || vcpu->arch.nmi_pending;
}

void kvm_vcpu_kick(struct kvm_vcpu *vcpu)
{
	int me;
	int cpu = vcpu->cpu;

	if (waitqueue_active(&vcpu->wq)) {
		wake_up_interruptible(&vcpu->wq);
		++vcpu->stat.halt_wakeup;
	}

	me = get_cpu();
	if (cpu != me && (unsigned)cpu < nr_cpu_ids && cpu_online(cpu))
		if (!test_and_set_bit(KVM_REQ_KICK, &vcpu->requests))
			smp_send_reschedule(cpu);
	put_cpu();
}

int kvm_arch_interrupt_allowed(struct kvm_vcpu *vcpu)
{
	return kvm_x86_ops->interrupt_allowed(vcpu);
}<|MERGE_RESOLUTION|>--- conflicted
+++ resolved
@@ -1248,30 +1248,7 @@
 static void do_cpuid_ent(struct kvm_cpuid_entry2 *entry, u32 function,
 			 u32 index, int *nent, int maxnent)
 {
-<<<<<<< HEAD
-	const u32 kvm_supported_word0_x86_features = bit(X86_FEATURE_FPU) |
-		bit(X86_FEATURE_VME) | bit(X86_FEATURE_DE) |
-		bit(X86_FEATURE_PSE) | bit(X86_FEATURE_TSC) |
-		bit(X86_FEATURE_MSR) | bit(X86_FEATURE_PAE) |
-		bit(X86_FEATURE_CX8) | bit(X86_FEATURE_APIC) |
-		bit(X86_FEATURE_SEP) | bit(X86_FEATURE_PGE) |
-		bit(X86_FEATURE_CMOV) | bit(X86_FEATURE_PSE36) |
-		bit(X86_FEATURE_CLFLSH) | bit(X86_FEATURE_MMX) |
-		bit(X86_FEATURE_FXSR) | bit(X86_FEATURE_XMM) |
-		bit(X86_FEATURE_XMM2) | bit(X86_FEATURE_SELFSNOOP);
-	const u32 kvm_supported_word1_x86_features = bit(X86_FEATURE_FPU) |
-		bit(X86_FEATURE_VME) | bit(X86_FEATURE_DE) |
-		bit(X86_FEATURE_PSE) | bit(X86_FEATURE_TSC) |
-		bit(X86_FEATURE_MSR) | bit(X86_FEATURE_PAE) |
-		bit(X86_FEATURE_CX8) | bit(X86_FEATURE_APIC) |
-		bit(X86_FEATURE_PGE) |
-		bit(X86_FEATURE_CMOV) | bit(X86_FEATURE_PSE36) |
-		bit(X86_FEATURE_MMX) | bit(X86_FEATURE_FXSR) |
-		bit(X86_FEATURE_SYSCALL) |
-		(is_efer_nx() ? bit(X86_FEATURE_NX) : 0) |
-=======
 	unsigned f_nx = is_efer_nx() ? F(NX) : 0;
->>>>>>> b5e725fa
 #ifdef CONFIG_X86_64
 	unsigned f_lm = F(LM);
 #else
