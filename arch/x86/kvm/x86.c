/*
 * Kernel-based Virtual Machine driver for Linux
 *
 * derived from drivers/kvm/kvm_main.c
 *
 * Copyright (C) 2006 Qumranet, Inc.
 * Copyright (C) 2008 Qumranet, Inc.
 * Copyright IBM Corporation, 2008
 *
 * Authors:
 *   Avi Kivity   <avi@qumranet.com>
 *   Yaniv Kamay  <yaniv@qumranet.com>
 *   Amit Shah    <amit.shah@qumranet.com>
 *   Ben-Ami Yassour <benami@il.ibm.com>
 *
 * This work is licensed under the terms of the GNU GPL, version 2.  See
 * the COPYING file in the top-level directory.
 *
 */

#include <linux/kvm_host.h>
#include "irq.h"
#include "mmu.h"
#include "i8254.h"
#include "tss.h"
#include "kvm_cache_regs.h"
#include "x86.h"

#include <linux/clocksource.h>
#include <linux/interrupt.h>
#include <linux/kvm.h>
#include <linux/fs.h>
#include <linux/vmalloc.h>
#include <linux/module.h>
#include <linux/mman.h>
#include <linux/highmem.h>
#include <linux/iommu.h>
#include <linux/intel-iommu.h>
#include <linux/cpufreq.h>
#define CREATE_TRACE_POINTS
#include "trace.h"

#include <asm/uaccess.h>
#include <asm/msr.h>
#include <asm/desc.h>
#include <asm/mtrr.h>
#include <asm/mce.h>

#define MAX_IO_MSRS 256
#define CR0_RESERVED_BITS						\
	(~(unsigned long)(X86_CR0_PE | X86_CR0_MP | X86_CR0_EM | X86_CR0_TS \
			  | X86_CR0_ET | X86_CR0_NE | X86_CR0_WP | X86_CR0_AM \
			  | X86_CR0_NW | X86_CR0_CD | X86_CR0_PG))
#define CR4_RESERVED_BITS						\
	(~(unsigned long)(X86_CR4_VME | X86_CR4_PVI | X86_CR4_TSD | X86_CR4_DE\
			  | X86_CR4_PSE | X86_CR4_PAE | X86_CR4_MCE	\
			  | X86_CR4_PGE | X86_CR4_PCE | X86_CR4_OSFXSR	\
			  | X86_CR4_OSXMMEXCPT | X86_CR4_VMXE))

#define CR8_RESERVED_BITS (~(unsigned long)X86_CR8_TPR)

#define KVM_MAX_MCE_BANKS 32
#define KVM_MCE_CAP_SUPPORTED MCG_CTL_P

/* EFER defaults:
 * - enable syscall per default because its emulated by KVM
 * - enable LME and LMA per default on 64 bit KVM
 */
#ifdef CONFIG_X86_64
static u64 __read_mostly efer_reserved_bits = 0xfffffffffffffafeULL;
#else
static u64 __read_mostly efer_reserved_bits = 0xfffffffffffffffeULL;
#endif

#define VM_STAT(x) offsetof(struct kvm, stat.x), KVM_STAT_VM
#define VCPU_STAT(x) offsetof(struct kvm_vcpu, stat.x), KVM_STAT_VCPU

static int kvm_dev_ioctl_get_supported_cpuid(struct kvm_cpuid2 *cpuid,
				    struct kvm_cpuid_entry2 __user *entries);
struct kvm_cpuid_entry2 *kvm_find_cpuid_entry(struct kvm_vcpu *vcpu,
					      u32 function, u32 index);

struct kvm_x86_ops *kvm_x86_ops;
EXPORT_SYMBOL_GPL(kvm_x86_ops);

int ignore_msrs = 0;
module_param_named(ignore_msrs, ignore_msrs, bool, S_IRUGO | S_IWUSR);

struct kvm_stats_debugfs_item debugfs_entries[] = {
	{ "pf_fixed", VCPU_STAT(pf_fixed) },
	{ "pf_guest", VCPU_STAT(pf_guest) },
	{ "tlb_flush", VCPU_STAT(tlb_flush) },
	{ "invlpg", VCPU_STAT(invlpg) },
	{ "exits", VCPU_STAT(exits) },
	{ "io_exits", VCPU_STAT(io_exits) },
	{ "mmio_exits", VCPU_STAT(mmio_exits) },
	{ "signal_exits", VCPU_STAT(signal_exits) },
	{ "irq_window", VCPU_STAT(irq_window_exits) },
	{ "nmi_window", VCPU_STAT(nmi_window_exits) },
	{ "halt_exits", VCPU_STAT(halt_exits) },
	{ "halt_wakeup", VCPU_STAT(halt_wakeup) },
	{ "hypercalls", VCPU_STAT(hypercalls) },
	{ "request_irq", VCPU_STAT(request_irq_exits) },
	{ "irq_exits", VCPU_STAT(irq_exits) },
	{ "host_state_reload", VCPU_STAT(host_state_reload) },
	{ "efer_reload", VCPU_STAT(efer_reload) },
	{ "fpu_reload", VCPU_STAT(fpu_reload) },
	{ "insn_emulation", VCPU_STAT(insn_emulation) },
	{ "insn_emulation_fail", VCPU_STAT(insn_emulation_fail) },
	{ "irq_injections", VCPU_STAT(irq_injections) },
	{ "nmi_injections", VCPU_STAT(nmi_injections) },
	{ "mmu_shadow_zapped", VM_STAT(mmu_shadow_zapped) },
	{ "mmu_pte_write", VM_STAT(mmu_pte_write) },
	{ "mmu_pte_updated", VM_STAT(mmu_pte_updated) },
	{ "mmu_pde_zapped", VM_STAT(mmu_pde_zapped) },
	{ "mmu_flooded", VM_STAT(mmu_flooded) },
	{ "mmu_recycled", VM_STAT(mmu_recycled) },
	{ "mmu_cache_miss", VM_STAT(mmu_cache_miss) },
	{ "mmu_unsync", VM_STAT(mmu_unsync) },
	{ "remote_tlb_flush", VM_STAT(remote_tlb_flush) },
	{ "largepages", VM_STAT(lpages) },
	{ NULL }
};

unsigned long segment_base(u16 selector)
{
	struct descriptor_table gdt;
	struct desc_struct *d;
	unsigned long table_base;
	unsigned long v;

	if (selector == 0)
		return 0;

	asm("sgdt %0" : "=m"(gdt));
	table_base = gdt.base;

	if (selector & 4) {           /* from ldt */
		u16 ldt_selector;

		asm("sldt %0" : "=g"(ldt_selector));
		table_base = segment_base(ldt_selector);
	}
	d = (struct desc_struct *)(table_base + (selector & ~7));
	v = d->base0 | ((unsigned long)d->base1 << 16) |
		((unsigned long)d->base2 << 24);
#ifdef CONFIG_X86_64
	if (d->s == 0 && (d->type == 2 || d->type == 9 || d->type == 11))
		v |= ((unsigned long)((struct ldttss_desc64 *)d)->base3) << 32;
#endif
	return v;
}
EXPORT_SYMBOL_GPL(segment_base);

u64 kvm_get_apic_base(struct kvm_vcpu *vcpu)
{
	if (irqchip_in_kernel(vcpu->kvm))
		return vcpu->arch.apic_base;
	else
		return vcpu->arch.apic_base;
}
EXPORT_SYMBOL_GPL(kvm_get_apic_base);

void kvm_set_apic_base(struct kvm_vcpu *vcpu, u64 data)
{
	/* TODO: reserve bits check */
	if (irqchip_in_kernel(vcpu->kvm))
		kvm_lapic_set_base(vcpu, data);
	else
		vcpu->arch.apic_base = data;
}
EXPORT_SYMBOL_GPL(kvm_set_apic_base);

void kvm_queue_exception(struct kvm_vcpu *vcpu, unsigned nr)
{
	WARN_ON(vcpu->arch.exception.pending);
	vcpu->arch.exception.pending = true;
	vcpu->arch.exception.has_error_code = false;
	vcpu->arch.exception.nr = nr;
}
EXPORT_SYMBOL_GPL(kvm_queue_exception);

void kvm_inject_page_fault(struct kvm_vcpu *vcpu, unsigned long addr,
			   u32 error_code)
{
	++vcpu->stat.pf_guest;

	if (vcpu->arch.exception.pending) {
		switch(vcpu->arch.exception.nr) {
		case DF_VECTOR:
			/* triple fault -> shutdown */
			set_bit(KVM_REQ_TRIPLE_FAULT, &vcpu->requests);
			return;
		case PF_VECTOR:
			vcpu->arch.exception.nr = DF_VECTOR;
			vcpu->arch.exception.error_code = 0;
			return;
		default:
			/* replace previous exception with a new one in a hope
			   that instruction re-execution will regenerate lost
			   exception */
			vcpu->arch.exception.pending = false;
			break;
		}
	}
	vcpu->arch.cr2 = addr;
	kvm_queue_exception_e(vcpu, PF_VECTOR, error_code);
}

void kvm_inject_nmi(struct kvm_vcpu *vcpu)
{
	vcpu->arch.nmi_pending = 1;
}
EXPORT_SYMBOL_GPL(kvm_inject_nmi);

void kvm_queue_exception_e(struct kvm_vcpu *vcpu, unsigned nr, u32 error_code)
{
	WARN_ON(vcpu->arch.exception.pending);
	vcpu->arch.exception.pending = true;
	vcpu->arch.exception.has_error_code = true;
	vcpu->arch.exception.nr = nr;
	vcpu->arch.exception.error_code = error_code;
}
EXPORT_SYMBOL_GPL(kvm_queue_exception_e);

static void __queue_exception(struct kvm_vcpu *vcpu)
{
	kvm_x86_ops->queue_exception(vcpu, vcpu->arch.exception.nr,
				     vcpu->arch.exception.has_error_code,
				     vcpu->arch.exception.error_code);
}

/*
 * Load the pae pdptrs.  Return true is they are all valid.
 */
int load_pdptrs(struct kvm_vcpu *vcpu, unsigned long cr3)
{
	gfn_t pdpt_gfn = cr3 >> PAGE_SHIFT;
	unsigned offset = ((cr3 & (PAGE_SIZE-1)) >> 5) << 2;
	int i;
	int ret;
	u64 pdpte[ARRAY_SIZE(vcpu->arch.pdptrs)];

	ret = kvm_read_guest_page(vcpu->kvm, pdpt_gfn, pdpte,
				  offset * sizeof(u64), sizeof(pdpte));
	if (ret < 0) {
		ret = 0;
		goto out;
	}
	for (i = 0; i < ARRAY_SIZE(pdpte); ++i) {
		if (is_present_gpte(pdpte[i]) &&
		    (pdpte[i] & vcpu->arch.mmu.rsvd_bits_mask[0][2])) {
			ret = 0;
			goto out;
		}
	}
	ret = 1;

	memcpy(vcpu->arch.pdptrs, pdpte, sizeof(vcpu->arch.pdptrs));
	__set_bit(VCPU_EXREG_PDPTR,
		  (unsigned long *)&vcpu->arch.regs_avail);
	__set_bit(VCPU_EXREG_PDPTR,
		  (unsigned long *)&vcpu->arch.regs_dirty);
out:

	return ret;
}
EXPORT_SYMBOL_GPL(load_pdptrs);

static bool pdptrs_changed(struct kvm_vcpu *vcpu)
{
	u64 pdpte[ARRAY_SIZE(vcpu->arch.pdptrs)];
	bool changed = true;
	int r;

	if (is_long_mode(vcpu) || !is_pae(vcpu))
		return false;

	if (!test_bit(VCPU_EXREG_PDPTR,
		      (unsigned long *)&vcpu->arch.regs_avail))
		return true;

	r = kvm_read_guest(vcpu->kvm, vcpu->arch.cr3 & ~31u, pdpte, sizeof(pdpte));
	if (r < 0)
		goto out;
	changed = memcmp(pdpte, vcpu->arch.pdptrs, sizeof(pdpte)) != 0;
out:

	return changed;
}

void kvm_set_cr0(struct kvm_vcpu *vcpu, unsigned long cr0)
{
	if (cr0 & CR0_RESERVED_BITS) {
		printk(KERN_DEBUG "set_cr0: 0x%lx #GP, reserved bits 0x%lx\n",
		       cr0, vcpu->arch.cr0);
		kvm_inject_gp(vcpu, 0);
		return;
	}

	if ((cr0 & X86_CR0_NW) && !(cr0 & X86_CR0_CD)) {
		printk(KERN_DEBUG "set_cr0: #GP, CD == 0 && NW == 1\n");
		kvm_inject_gp(vcpu, 0);
		return;
	}

	if ((cr0 & X86_CR0_PG) && !(cr0 & X86_CR0_PE)) {
		printk(KERN_DEBUG "set_cr0: #GP, set PG flag "
		       "and a clear PE flag\n");
		kvm_inject_gp(vcpu, 0);
		return;
	}

	if (!is_paging(vcpu) && (cr0 & X86_CR0_PG)) {
#ifdef CONFIG_X86_64
		if ((vcpu->arch.shadow_efer & EFER_LME)) {
			int cs_db, cs_l;

			if (!is_pae(vcpu)) {
				printk(KERN_DEBUG "set_cr0: #GP, start paging "
				       "in long mode while PAE is disabled\n");
				kvm_inject_gp(vcpu, 0);
				return;
			}
			kvm_x86_ops->get_cs_db_l_bits(vcpu, &cs_db, &cs_l);
			if (cs_l) {
				printk(KERN_DEBUG "set_cr0: #GP, start paging "
				       "in long mode while CS.L == 1\n");
				kvm_inject_gp(vcpu, 0);
				return;

			}
		} else
#endif
		if (is_pae(vcpu) && !load_pdptrs(vcpu, vcpu->arch.cr3)) {
			printk(KERN_DEBUG "set_cr0: #GP, pdptrs "
			       "reserved bits\n");
			kvm_inject_gp(vcpu, 0);
			return;
		}

	}

	kvm_x86_ops->set_cr0(vcpu, cr0);
	vcpu->arch.cr0 = cr0;

	kvm_mmu_reset_context(vcpu);
	return;
}
EXPORT_SYMBOL_GPL(kvm_set_cr0);

void kvm_lmsw(struct kvm_vcpu *vcpu, unsigned long msw)
{
	kvm_set_cr0(vcpu, (vcpu->arch.cr0 & ~0x0ful) | (msw & 0x0f));
}
EXPORT_SYMBOL_GPL(kvm_lmsw);

void kvm_set_cr4(struct kvm_vcpu *vcpu, unsigned long cr4)
{
	unsigned long old_cr4 = vcpu->arch.cr4;
	unsigned long pdptr_bits = X86_CR4_PGE | X86_CR4_PSE | X86_CR4_PAE;

	if (cr4 & CR4_RESERVED_BITS) {
		printk(KERN_DEBUG "set_cr4: #GP, reserved bits\n");
		kvm_inject_gp(vcpu, 0);
		return;
	}

	if (is_long_mode(vcpu)) {
		if (!(cr4 & X86_CR4_PAE)) {
			printk(KERN_DEBUG "set_cr4: #GP, clearing PAE while "
			       "in long mode\n");
			kvm_inject_gp(vcpu, 0);
			return;
		}
	} else if (is_paging(vcpu) && (cr4 & X86_CR4_PAE)
		   && ((cr4 ^ old_cr4) & pdptr_bits)
		   && !load_pdptrs(vcpu, vcpu->arch.cr3)) {
		printk(KERN_DEBUG "set_cr4: #GP, pdptrs reserved bits\n");
		kvm_inject_gp(vcpu, 0);
		return;
	}

	if (cr4 & X86_CR4_VMXE) {
		printk(KERN_DEBUG "set_cr4: #GP, setting VMXE\n");
		kvm_inject_gp(vcpu, 0);
		return;
	}
	kvm_x86_ops->set_cr4(vcpu, cr4);
	vcpu->arch.cr4 = cr4;
	vcpu->arch.mmu.base_role.cr4_pge = (cr4 & X86_CR4_PGE) && !tdp_enabled;
	kvm_mmu_reset_context(vcpu);
}
EXPORT_SYMBOL_GPL(kvm_set_cr4);

void kvm_set_cr3(struct kvm_vcpu *vcpu, unsigned long cr3)
{
	if (cr3 == vcpu->arch.cr3 && !pdptrs_changed(vcpu)) {
		kvm_mmu_sync_roots(vcpu);
		kvm_mmu_flush_tlb(vcpu);
		return;
	}

	if (is_long_mode(vcpu)) {
		if (cr3 & CR3_L_MODE_RESERVED_BITS) {
			printk(KERN_DEBUG "set_cr3: #GP, reserved bits\n");
			kvm_inject_gp(vcpu, 0);
			return;
		}
	} else {
		if (is_pae(vcpu)) {
			if (cr3 & CR3_PAE_RESERVED_BITS) {
				printk(KERN_DEBUG
				       "set_cr3: #GP, reserved bits\n");
				kvm_inject_gp(vcpu, 0);
				return;
			}
			if (is_paging(vcpu) && !load_pdptrs(vcpu, cr3)) {
				printk(KERN_DEBUG "set_cr3: #GP, pdptrs "
				       "reserved bits\n");
				kvm_inject_gp(vcpu, 0);
				return;
			}
		}
		/*
		 * We don't check reserved bits in nonpae mode, because
		 * this isn't enforced, and VMware depends on this.
		 */
	}

	/*
	 * Does the new cr3 value map to physical memory? (Note, we
	 * catch an invalid cr3 even in real-mode, because it would
	 * cause trouble later on when we turn on paging anyway.)
	 *
	 * A real CPU would silently accept an invalid cr3 and would
	 * attempt to use it - with largely undefined (and often hard
	 * to debug) behavior on the guest side.
	 */
	if (unlikely(!gfn_to_memslot(vcpu->kvm, cr3 >> PAGE_SHIFT)))
		kvm_inject_gp(vcpu, 0);
	else {
		vcpu->arch.cr3 = cr3;
		vcpu->arch.mmu.new_cr3(vcpu);
	}
}
EXPORT_SYMBOL_GPL(kvm_set_cr3);

void kvm_set_cr8(struct kvm_vcpu *vcpu, unsigned long cr8)
{
	if (cr8 & CR8_RESERVED_BITS) {
		printk(KERN_DEBUG "set_cr8: #GP, reserved bits 0x%lx\n", cr8);
		kvm_inject_gp(vcpu, 0);
		return;
	}
	if (irqchip_in_kernel(vcpu->kvm))
		kvm_lapic_set_tpr(vcpu, cr8);
	else
		vcpu->arch.cr8 = cr8;
}
EXPORT_SYMBOL_GPL(kvm_set_cr8);

unsigned long kvm_get_cr8(struct kvm_vcpu *vcpu)
{
	if (irqchip_in_kernel(vcpu->kvm))
		return kvm_lapic_get_cr8(vcpu);
	else
		return vcpu->arch.cr8;
}
EXPORT_SYMBOL_GPL(kvm_get_cr8);

static inline u32 bit(int bitno)
{
	return 1 << (bitno & 31);
}

/*
 * List of msr numbers which we expose to userspace through KVM_GET_MSRS
 * and KVM_SET_MSRS, and KVM_GET_MSR_INDEX_LIST.
 *
 * This list is modified at module load time to reflect the
 * capabilities of the host cpu.
 */
static u32 msrs_to_save[] = {
	MSR_IA32_SYSENTER_CS, MSR_IA32_SYSENTER_ESP, MSR_IA32_SYSENTER_EIP,
	MSR_K6_STAR,
#ifdef CONFIG_X86_64
	MSR_CSTAR, MSR_KERNEL_GS_BASE, MSR_SYSCALL_MASK, MSR_LSTAR,
#endif
	MSR_IA32_TSC, MSR_KVM_SYSTEM_TIME, MSR_KVM_WALL_CLOCK,
	MSR_IA32_PERF_STATUS, MSR_IA32_CR_PAT, MSR_VM_HSAVE_PA
};

static unsigned num_msrs_to_save;

static u32 emulated_msrs[] = {
	MSR_IA32_MISC_ENABLE,
};

static void set_efer(struct kvm_vcpu *vcpu, u64 efer)
{
	if (efer & efer_reserved_bits) {
		printk(KERN_DEBUG "set_efer: 0x%llx #GP, reserved bits\n",
		       efer);
		kvm_inject_gp(vcpu, 0);
		return;
	}

	if (is_paging(vcpu)
	    && (vcpu->arch.shadow_efer & EFER_LME) != (efer & EFER_LME)) {
		printk(KERN_DEBUG "set_efer: #GP, change LME while paging\n");
		kvm_inject_gp(vcpu, 0);
		return;
	}

	if (efer & EFER_FFXSR) {
		struct kvm_cpuid_entry2 *feat;

		feat = kvm_find_cpuid_entry(vcpu, 0x80000001, 0);
		if (!feat || !(feat->edx & bit(X86_FEATURE_FXSR_OPT))) {
			printk(KERN_DEBUG "set_efer: #GP, enable FFXSR w/o CPUID capability\n");
			kvm_inject_gp(vcpu, 0);
			return;
		}
	}

	if (efer & EFER_SVME) {
		struct kvm_cpuid_entry2 *feat;

		feat = kvm_find_cpuid_entry(vcpu, 0x80000001, 0);
		if (!feat || !(feat->ecx & bit(X86_FEATURE_SVM))) {
			printk(KERN_DEBUG "set_efer: #GP, enable SVM w/o SVM\n");
			kvm_inject_gp(vcpu, 0);
			return;
		}
	}

	kvm_x86_ops->set_efer(vcpu, efer);

	efer &= ~EFER_LMA;
	efer |= vcpu->arch.shadow_efer & EFER_LMA;

	vcpu->arch.shadow_efer = efer;

	vcpu->arch.mmu.base_role.nxe = (efer & EFER_NX) && !tdp_enabled;
	kvm_mmu_reset_context(vcpu);
}

void kvm_enable_efer_bits(u64 mask)
{
       efer_reserved_bits &= ~mask;
}
EXPORT_SYMBOL_GPL(kvm_enable_efer_bits);


/*
 * Writes msr value into into the appropriate "register".
 * Returns 0 on success, non-0 otherwise.
 * Assumes vcpu_load() was already called.
 */
int kvm_set_msr(struct kvm_vcpu *vcpu, u32 msr_index, u64 data)
{
	return kvm_x86_ops->set_msr(vcpu, msr_index, data);
}

/*
 * Adapt set_msr() to msr_io()'s calling convention
 */
static int do_set_msr(struct kvm_vcpu *vcpu, unsigned index, u64 *data)
{
	return kvm_set_msr(vcpu, index, *data);
}

static void kvm_write_wall_clock(struct kvm *kvm, gpa_t wall_clock)
{
	static int version;
	struct pvclock_wall_clock wc;
	struct timespec now, sys, boot;

	if (!wall_clock)
		return;

	version++;

	kvm_write_guest(kvm, wall_clock, &version, sizeof(version));

	/*
	 * The guest calculates current wall clock time by adding
	 * system time (updated by kvm_write_guest_time below) to the
	 * wall clock specified here.  guest system time equals host
	 * system time for us, thus we must fill in host boot time here.
	 */
	now = current_kernel_time();
	ktime_get_ts(&sys);
	boot = ns_to_timespec(timespec_to_ns(&now) - timespec_to_ns(&sys));

	wc.sec = boot.tv_sec;
	wc.nsec = boot.tv_nsec;
	wc.version = version;

	kvm_write_guest(kvm, wall_clock, &wc, sizeof(wc));

	version++;
	kvm_write_guest(kvm, wall_clock, &version, sizeof(version));
}

static uint32_t div_frac(uint32_t dividend, uint32_t divisor)
{
	uint32_t quotient, remainder;

	/* Don't try to replace with do_div(), this one calculates
	 * "(dividend << 32) / divisor" */
	__asm__ ( "divl %4"
		  : "=a" (quotient), "=d" (remainder)
		  : "0" (0), "1" (dividend), "r" (divisor) );
	return quotient;
}

static void kvm_set_time_scale(uint32_t tsc_khz, struct pvclock_vcpu_time_info *hv_clock)
{
	uint64_t nsecs = 1000000000LL;
	int32_t  shift = 0;
	uint64_t tps64;
	uint32_t tps32;

	tps64 = tsc_khz * 1000LL;
	while (tps64 > nsecs*2) {
		tps64 >>= 1;
		shift--;
	}

	tps32 = (uint32_t)tps64;
	while (tps32 <= (uint32_t)nsecs) {
		tps32 <<= 1;
		shift++;
	}

	hv_clock->tsc_shift = shift;
	hv_clock->tsc_to_system_mul = div_frac(nsecs, tps32);

	pr_debug("%s: tsc_khz %u, tsc_shift %d, tsc_mul %u\n",
		 __func__, tsc_khz, hv_clock->tsc_shift,
		 hv_clock->tsc_to_system_mul);
}

static DEFINE_PER_CPU(unsigned long, cpu_tsc_khz);

static void kvm_write_guest_time(struct kvm_vcpu *v)
{
	struct timespec ts;
	unsigned long flags;
	struct kvm_vcpu_arch *vcpu = &v->arch;
	void *shared_kaddr;
	unsigned long this_tsc_khz;

	if ((!vcpu->time_page))
		return;

	this_tsc_khz = get_cpu_var(cpu_tsc_khz);
	if (unlikely(vcpu->hv_clock_tsc_khz != this_tsc_khz)) {
		kvm_set_time_scale(this_tsc_khz, &vcpu->hv_clock);
		vcpu->hv_clock_tsc_khz = this_tsc_khz;
	}
	put_cpu_var(cpu_tsc_khz);

	/* Keep irq disabled to prevent changes to the clock */
	local_irq_save(flags);
	kvm_get_msr(v, MSR_IA32_TSC, &vcpu->hv_clock.tsc_timestamp);
	ktime_get_ts(&ts);
	local_irq_restore(flags);

	/* With all the info we got, fill in the values */

	vcpu->hv_clock.system_time = ts.tv_nsec +
				     (NSEC_PER_SEC * (u64)ts.tv_sec);
	/*
	 * The interface expects us to write an even number signaling that the
	 * update is finished. Since the guest won't see the intermediate
	 * state, we just increase by 2 at the end.
	 */
	vcpu->hv_clock.version += 2;

	shared_kaddr = kmap_atomic(vcpu->time_page, KM_USER0);

	memcpy(shared_kaddr + vcpu->time_offset, &vcpu->hv_clock,
	       sizeof(vcpu->hv_clock));

	kunmap_atomic(shared_kaddr, KM_USER0);

	mark_page_dirty(v->kvm, vcpu->time >> PAGE_SHIFT);
}

static int kvm_request_guest_time_update(struct kvm_vcpu *v)
{
	struct kvm_vcpu_arch *vcpu = &v->arch;

	if (!vcpu->time_page)
		return 0;
	set_bit(KVM_REQ_KVMCLOCK_UPDATE, &v->requests);
	return 1;
}

static bool msr_mtrr_valid(unsigned msr)
{
	switch (msr) {
	case 0x200 ... 0x200 + 2 * KVM_NR_VAR_MTRR - 1:
	case MSR_MTRRfix64K_00000:
	case MSR_MTRRfix16K_80000:
	case MSR_MTRRfix16K_A0000:
	case MSR_MTRRfix4K_C0000:
	case MSR_MTRRfix4K_C8000:
	case MSR_MTRRfix4K_D0000:
	case MSR_MTRRfix4K_D8000:
	case MSR_MTRRfix4K_E0000:
	case MSR_MTRRfix4K_E8000:
	case MSR_MTRRfix4K_F0000:
	case MSR_MTRRfix4K_F8000:
	case MSR_MTRRdefType:
	case MSR_IA32_CR_PAT:
		return true;
	case 0x2f8:
		return true;
	}
	return false;
}

static bool valid_pat_type(unsigned t)
{
	return t < 8 && (1 << t) & 0xf3; /* 0, 1, 4, 5, 6, 7 */
}

static bool valid_mtrr_type(unsigned t)
{
	return t < 8 && (1 << t) & 0x73; /* 0, 1, 4, 5, 6 */
}

static bool mtrr_valid(struct kvm_vcpu *vcpu, u32 msr, u64 data)
{
	int i;

	if (!msr_mtrr_valid(msr))
		return false;

	if (msr == MSR_IA32_CR_PAT) {
		for (i = 0; i < 8; i++)
			if (!valid_pat_type((data >> (i * 8)) & 0xff))
				return false;
		return true;
	} else if (msr == MSR_MTRRdefType) {
		if (data & ~0xcff)
			return false;
		return valid_mtrr_type(data & 0xff);
	} else if (msr >= MSR_MTRRfix64K_00000 && msr <= MSR_MTRRfix4K_F8000) {
		for (i = 0; i < 8 ; i++)
			if (!valid_mtrr_type((data >> (i * 8)) & 0xff))
				return false;
		return true;
	}

	/* variable MTRRs */
	return valid_mtrr_type(data & 0xff);
}

static int set_msr_mtrr(struct kvm_vcpu *vcpu, u32 msr, u64 data)
{
	u64 *p = (u64 *)&vcpu->arch.mtrr_state.fixed_ranges;

	if (!mtrr_valid(vcpu, msr, data))
		return 1;

	if (msr == MSR_MTRRdefType) {
		vcpu->arch.mtrr_state.def_type = data;
		vcpu->arch.mtrr_state.enabled = (data & 0xc00) >> 10;
	} else if (msr == MSR_MTRRfix64K_00000)
		p[0] = data;
	else if (msr == MSR_MTRRfix16K_80000 || msr == MSR_MTRRfix16K_A0000)
		p[1 + msr - MSR_MTRRfix16K_80000] = data;
	else if (msr >= MSR_MTRRfix4K_C0000 && msr <= MSR_MTRRfix4K_F8000)
		p[3 + msr - MSR_MTRRfix4K_C0000] = data;
	else if (msr == MSR_IA32_CR_PAT)
		vcpu->arch.pat = data;
	else {	/* Variable MTRRs */
		int idx, is_mtrr_mask;
		u64 *pt;

		idx = (msr - 0x200) / 2;
		is_mtrr_mask = msr - 0x200 - 2 * idx;
		if (!is_mtrr_mask)
			pt =
			  (u64 *)&vcpu->arch.mtrr_state.var_ranges[idx].base_lo;
		else
			pt =
			  (u64 *)&vcpu->arch.mtrr_state.var_ranges[idx].mask_lo;
		*pt = data;
	}

	kvm_mmu_reset_context(vcpu);
	return 0;
}

static int set_msr_mce(struct kvm_vcpu *vcpu, u32 msr, u64 data)
{
	u64 mcg_cap = vcpu->arch.mcg_cap;
	unsigned bank_num = mcg_cap & 0xff;

	switch (msr) {
	case MSR_IA32_MCG_STATUS:
		vcpu->arch.mcg_status = data;
		break;
	case MSR_IA32_MCG_CTL:
		if (!(mcg_cap & MCG_CTL_P))
			return 1;
		if (data != 0 && data != ~(u64)0)
			return -1;
		vcpu->arch.mcg_ctl = data;
		break;
	default:
		if (msr >= MSR_IA32_MC0_CTL &&
		    msr < MSR_IA32_MC0_CTL + 4 * bank_num) {
			u32 offset = msr - MSR_IA32_MC0_CTL;
			/* only 0 or all 1s can be written to IA32_MCi_CTL */
			if ((offset & 0x3) == 0 &&
			    data != 0 && data != ~(u64)0)
				return -1;
			vcpu->arch.mce_banks[offset] = data;
			break;
		}
		return 1;
	}
	return 0;
}

int kvm_set_msr_common(struct kvm_vcpu *vcpu, u32 msr, u64 data)
{
	switch (msr) {
	case MSR_EFER:
		set_efer(vcpu, data);
		break;
	case MSR_K7_HWCR:
		data &= ~(u64)0x40;	/* ignore flush filter disable */
		if (data != 0) {
			pr_unimpl(vcpu, "unimplemented HWCR wrmsr: 0x%llx\n",
				data);
			return 1;
		}
		break;
	case MSR_IA32_DEBUGCTLMSR:
		if (!data) {
			/* We support the non-activated case already */
			break;
		} else if (data & ~(DEBUGCTLMSR_LBR | DEBUGCTLMSR_BTF)) {
			/* Values other than LBR and BTF are vendor-specific,
			   thus reserved and should throw a #GP */
			return 1;
		}
		pr_unimpl(vcpu, "%s: MSR_IA32_DEBUGCTLMSR 0x%llx, nop\n",
			__func__, data);
		break;
	case MSR_IA32_UCODE_REV:
	case MSR_IA32_UCODE_WRITE:
	case MSR_VM_HSAVE_PA:
		break;
	case 0x200 ... 0x2ff:
		return set_msr_mtrr(vcpu, msr, data);
	case MSR_IA32_APICBASE:
		kvm_set_apic_base(vcpu, data);
		break;
	case MSR_IA32_MISC_ENABLE:
		vcpu->arch.ia32_misc_enable_msr = data;
		break;
	case MSR_KVM_WALL_CLOCK:
		vcpu->kvm->arch.wall_clock = data;
		kvm_write_wall_clock(vcpu->kvm, data);
		break;
	case MSR_KVM_SYSTEM_TIME: {
		if (vcpu->arch.time_page) {
			kvm_release_page_dirty(vcpu->arch.time_page);
			vcpu->arch.time_page = NULL;
		}

		vcpu->arch.time = data;

		/* we verify if the enable bit is set... */
		if (!(data & 1))
			break;

		/* ...but clean it before doing the actual write */
		vcpu->arch.time_offset = data & ~(PAGE_MASK | 1);

		vcpu->arch.time_page =
				gfn_to_page(vcpu->kvm, data >> PAGE_SHIFT);

		if (is_error_page(vcpu->arch.time_page)) {
			kvm_release_page_clean(vcpu->arch.time_page);
			vcpu->arch.time_page = NULL;
		}

		kvm_request_guest_time_update(vcpu);
		break;
	}
	case MSR_IA32_MCG_CTL:
	case MSR_IA32_MCG_STATUS:
	case MSR_IA32_MC0_CTL ... MSR_IA32_MC0_CTL + 4 * KVM_MAX_MCE_BANKS - 1:
		return set_msr_mce(vcpu, msr, data);

	/* Performance counters are not protected by a CPUID bit,
	 * so we should check all of them in the generic path for the sake of
	 * cross vendor migration.
	 * Writing a zero into the event select MSRs disables them,
	 * which we perfectly emulate ;-). Any other value should be at least
	 * reported, some guests depend on them.
	 */
	case MSR_P6_EVNTSEL0:
	case MSR_P6_EVNTSEL1:
	case MSR_K7_EVNTSEL0:
	case MSR_K7_EVNTSEL1:
	case MSR_K7_EVNTSEL2:
	case MSR_K7_EVNTSEL3:
		if (data != 0)
			pr_unimpl(vcpu, "unimplemented perfctr wrmsr: "
				"0x%x data 0x%llx\n", msr, data);
		break;
	/* at least RHEL 4 unconditionally writes to the perfctr registers,
	 * so we ignore writes to make it happy.
	 */
	case MSR_P6_PERFCTR0:
	case MSR_P6_PERFCTR1:
	case MSR_K7_PERFCTR0:
	case MSR_K7_PERFCTR1:
	case MSR_K7_PERFCTR2:
	case MSR_K7_PERFCTR3:
		pr_unimpl(vcpu, "unimplemented perfctr wrmsr: "
			"0x%x data 0x%llx\n", msr, data);
		break;
	default:
		if (!ignore_msrs) {
			pr_unimpl(vcpu, "unhandled wrmsr: 0x%x data %llx\n",
				msr, data);
			return 1;
		} else {
			pr_unimpl(vcpu, "ignored wrmsr: 0x%x data %llx\n",
				msr, data);
			break;
		}
	}
	return 0;
}
EXPORT_SYMBOL_GPL(kvm_set_msr_common);


/*
 * Reads an msr value (of 'msr_index') into 'pdata'.
 * Returns 0 on success, non-0 otherwise.
 * Assumes vcpu_load() was already called.
 */
int kvm_get_msr(struct kvm_vcpu *vcpu, u32 msr_index, u64 *pdata)
{
	return kvm_x86_ops->get_msr(vcpu, msr_index, pdata);
}

static int get_msr_mtrr(struct kvm_vcpu *vcpu, u32 msr, u64 *pdata)
{
	u64 *p = (u64 *)&vcpu->arch.mtrr_state.fixed_ranges;

	if (!msr_mtrr_valid(msr))
		return 1;

	if (msr == MSR_MTRRdefType)
		*pdata = vcpu->arch.mtrr_state.def_type +
			 (vcpu->arch.mtrr_state.enabled << 10);
	else if (msr == MSR_MTRRfix64K_00000)
		*pdata = p[0];
	else if (msr == MSR_MTRRfix16K_80000 || msr == MSR_MTRRfix16K_A0000)
		*pdata = p[1 + msr - MSR_MTRRfix16K_80000];
	else if (msr >= MSR_MTRRfix4K_C0000 && msr <= MSR_MTRRfix4K_F8000)
		*pdata = p[3 + msr - MSR_MTRRfix4K_C0000];
	else if (msr == MSR_IA32_CR_PAT)
		*pdata = vcpu->arch.pat;
	else {	/* Variable MTRRs */
		int idx, is_mtrr_mask;
		u64 *pt;

		idx = (msr - 0x200) / 2;
		is_mtrr_mask = msr - 0x200 - 2 * idx;
		if (!is_mtrr_mask)
			pt =
			  (u64 *)&vcpu->arch.mtrr_state.var_ranges[idx].base_lo;
		else
			pt =
			  (u64 *)&vcpu->arch.mtrr_state.var_ranges[idx].mask_lo;
		*pdata = *pt;
	}

	return 0;
}

static int get_msr_mce(struct kvm_vcpu *vcpu, u32 msr, u64 *pdata)
{
	u64 data;
	u64 mcg_cap = vcpu->arch.mcg_cap;
	unsigned bank_num = mcg_cap & 0xff;

	switch (msr) {
	case MSR_IA32_P5_MC_ADDR:
	case MSR_IA32_P5_MC_TYPE:
		data = 0;
		break;
	case MSR_IA32_MCG_CAP:
		data = vcpu->arch.mcg_cap;
		break;
	case MSR_IA32_MCG_CTL:
		if (!(mcg_cap & MCG_CTL_P))
			return 1;
		data = vcpu->arch.mcg_ctl;
		break;
	case MSR_IA32_MCG_STATUS:
		data = vcpu->arch.mcg_status;
		break;
	default:
		if (msr >= MSR_IA32_MC0_CTL &&
		    msr < MSR_IA32_MC0_CTL + 4 * bank_num) {
			u32 offset = msr - MSR_IA32_MC0_CTL;
			data = vcpu->arch.mce_banks[offset];
			break;
		}
		return 1;
	}
	*pdata = data;
	return 0;
}

int kvm_get_msr_common(struct kvm_vcpu *vcpu, u32 msr, u64 *pdata)
{
	u64 data;

	switch (msr) {
	case MSR_IA32_PLATFORM_ID:
	case MSR_IA32_UCODE_REV:
	case MSR_IA32_EBL_CR_POWERON:
	case MSR_IA32_DEBUGCTLMSR:
	case MSR_IA32_LASTBRANCHFROMIP:
	case MSR_IA32_LASTBRANCHTOIP:
	case MSR_IA32_LASTINTFROMIP:
	case MSR_IA32_LASTINTTOIP:
	case MSR_K8_SYSCFG:
	case MSR_K7_HWCR:
	case MSR_VM_HSAVE_PA:
	case MSR_P6_EVNTSEL0:
	case MSR_P6_EVNTSEL1:
	case MSR_K7_EVNTSEL0:
<<<<<<< HEAD
=======
	case MSR_K8_INT_PENDING_MSG:
>>>>>>> 95ac0038
		data = 0;
		break;
	case MSR_MTRRcap:
		data = 0x500 | KVM_NR_VAR_MTRR;
		break;
	case 0x200 ... 0x2ff:
		return get_msr_mtrr(vcpu, msr, pdata);
	case 0xcd: /* fsb frequency */
		data = 3;
		break;
	case MSR_IA32_APICBASE:
		data = kvm_get_apic_base(vcpu);
		break;
	case MSR_IA32_MISC_ENABLE:
		data = vcpu->arch.ia32_misc_enable_msr;
		break;
	case MSR_IA32_PERF_STATUS:
		/* TSC increment by tick */
		data = 1000ULL;
		/* CPU multiplier */
		data |= (((uint64_t)4ULL) << 40);
		break;
	case MSR_EFER:
		data = vcpu->arch.shadow_efer;
		break;
	case MSR_KVM_WALL_CLOCK:
		data = vcpu->kvm->arch.wall_clock;
		break;
	case MSR_KVM_SYSTEM_TIME:
		data = vcpu->arch.time;
		break;
	case MSR_IA32_P5_MC_ADDR:
	case MSR_IA32_P5_MC_TYPE:
	case MSR_IA32_MCG_CAP:
	case MSR_IA32_MCG_CTL:
	case MSR_IA32_MCG_STATUS:
	case MSR_IA32_MC0_CTL ... MSR_IA32_MC0_CTL + 4 * KVM_MAX_MCE_BANKS - 1:
		return get_msr_mce(vcpu, msr, pdata);
	default:
		if (!ignore_msrs) {
			pr_unimpl(vcpu, "unhandled rdmsr: 0x%x\n", msr);
			return 1;
		} else {
			pr_unimpl(vcpu, "ignored rdmsr: 0x%x\n", msr);
			data = 0;
		}
		break;
	}
	*pdata = data;
	return 0;
}
EXPORT_SYMBOL_GPL(kvm_get_msr_common);

/*
 * Read or write a bunch of msrs. All parameters are kernel addresses.
 *
 * @return number of msrs set successfully.
 */
static int __msr_io(struct kvm_vcpu *vcpu, struct kvm_msrs *msrs,
		    struct kvm_msr_entry *entries,
		    int (*do_msr)(struct kvm_vcpu *vcpu,
				  unsigned index, u64 *data))
{
	int i;

	vcpu_load(vcpu);

	down_read(&vcpu->kvm->slots_lock);
	for (i = 0; i < msrs->nmsrs; ++i)
		if (do_msr(vcpu, entries[i].index, &entries[i].data))
			break;
	up_read(&vcpu->kvm->slots_lock);

	vcpu_put(vcpu);

	return i;
}

/*
 * Read or write a bunch of msrs. Parameters are user addresses.
 *
 * @return number of msrs set successfully.
 */
static int msr_io(struct kvm_vcpu *vcpu, struct kvm_msrs __user *user_msrs,
		  int (*do_msr)(struct kvm_vcpu *vcpu,
				unsigned index, u64 *data),
		  int writeback)
{
	struct kvm_msrs msrs;
	struct kvm_msr_entry *entries;
	int r, n;
	unsigned size;

	r = -EFAULT;
	if (copy_from_user(&msrs, user_msrs, sizeof msrs))
		goto out;

	r = -E2BIG;
	if (msrs.nmsrs >= MAX_IO_MSRS)
		goto out;

	r = -ENOMEM;
	size = sizeof(struct kvm_msr_entry) * msrs.nmsrs;
	entries = vmalloc(size);
	if (!entries)
		goto out;

	r = -EFAULT;
	if (copy_from_user(entries, user_msrs->entries, size))
		goto out_free;

	r = n = __msr_io(vcpu, &msrs, entries, do_msr);
	if (r < 0)
		goto out_free;

	r = -EFAULT;
	if (writeback && copy_to_user(user_msrs->entries, entries, size))
		goto out_free;

	r = n;

out_free:
	vfree(entries);
out:
	return r;
}

int kvm_dev_ioctl_check_extension(long ext)
{
	int r;

	switch (ext) {
	case KVM_CAP_IRQCHIP:
	case KVM_CAP_HLT:
	case KVM_CAP_MMU_SHADOW_CACHE_CONTROL:
	case KVM_CAP_SET_TSS_ADDR:
	case KVM_CAP_EXT_CPUID:
	case KVM_CAP_CLOCKSOURCE:
	case KVM_CAP_PIT:
	case KVM_CAP_NOP_IO_DELAY:
	case KVM_CAP_MP_STATE:
	case KVM_CAP_SYNC_MMU:
	case KVM_CAP_REINJECT_CONTROL:
	case KVM_CAP_IRQ_INJECT_STATUS:
	case KVM_CAP_ASSIGN_DEV_IRQ:
	case KVM_CAP_IRQFD:
	case KVM_CAP_PIT2:
		r = 1;
		break;
	case KVM_CAP_COALESCED_MMIO:
		r = KVM_COALESCED_MMIO_PAGE_OFFSET;
		break;
	case KVM_CAP_VAPIC:
		r = !kvm_x86_ops->cpu_has_accelerated_tpr();
		break;
	case KVM_CAP_NR_VCPUS:
		r = KVM_MAX_VCPUS;
		break;
	case KVM_CAP_NR_MEMSLOTS:
		r = KVM_MEMORY_SLOTS;
		break;
	case KVM_CAP_PV_MMU:
		r = !tdp_enabled;
		break;
	case KVM_CAP_IOMMU:
		r = iommu_found();
		break;
	case KVM_CAP_MCE:
		r = KVM_MAX_MCE_BANKS;
		break;
	default:
		r = 0;
		break;
	}
	return r;

}

long kvm_arch_dev_ioctl(struct file *filp,
			unsigned int ioctl, unsigned long arg)
{
	void __user *argp = (void __user *)arg;
	long r;

	switch (ioctl) {
	case KVM_GET_MSR_INDEX_LIST: {
		struct kvm_msr_list __user *user_msr_list = argp;
		struct kvm_msr_list msr_list;
		unsigned n;

		r = -EFAULT;
		if (copy_from_user(&msr_list, user_msr_list, sizeof msr_list))
			goto out;
		n = msr_list.nmsrs;
		msr_list.nmsrs = num_msrs_to_save + ARRAY_SIZE(emulated_msrs);
		if (copy_to_user(user_msr_list, &msr_list, sizeof msr_list))
			goto out;
		r = -E2BIG;
		if (n < num_msrs_to_save)
			goto out;
		r = -EFAULT;
		if (copy_to_user(user_msr_list->indices, &msrs_to_save,
				 num_msrs_to_save * sizeof(u32)))
			goto out;
		if (copy_to_user(user_msr_list->indices
				 + num_msrs_to_save * sizeof(u32),
				 &emulated_msrs,
				 ARRAY_SIZE(emulated_msrs) * sizeof(u32)))
			goto out;
		r = 0;
		break;
	}
	case KVM_GET_SUPPORTED_CPUID: {
		struct kvm_cpuid2 __user *cpuid_arg = argp;
		struct kvm_cpuid2 cpuid;

		r = -EFAULT;
		if (copy_from_user(&cpuid, cpuid_arg, sizeof cpuid))
			goto out;
		r = kvm_dev_ioctl_get_supported_cpuid(&cpuid,
						      cpuid_arg->entries);
		if (r)
			goto out;

		r = -EFAULT;
		if (copy_to_user(cpuid_arg, &cpuid, sizeof cpuid))
			goto out;
		r = 0;
		break;
	}
	case KVM_X86_GET_MCE_CAP_SUPPORTED: {
		u64 mce_cap;

		mce_cap = KVM_MCE_CAP_SUPPORTED;
		r = -EFAULT;
		if (copy_to_user(argp, &mce_cap, sizeof mce_cap))
			goto out;
		r = 0;
		break;
	}
	default:
		r = -EINVAL;
	}
out:
	return r;
}

void kvm_arch_vcpu_load(struct kvm_vcpu *vcpu, int cpu)
{
	kvm_x86_ops->vcpu_load(vcpu, cpu);
	kvm_request_guest_time_update(vcpu);
}

void kvm_arch_vcpu_put(struct kvm_vcpu *vcpu)
{
	kvm_x86_ops->vcpu_put(vcpu);
	kvm_put_guest_fpu(vcpu);
}

static int is_efer_nx(void)
{
	unsigned long long efer = 0;

	rdmsrl_safe(MSR_EFER, &efer);
	return efer & EFER_NX;
}

static void cpuid_fix_nx_cap(struct kvm_vcpu *vcpu)
{
	int i;
	struct kvm_cpuid_entry2 *e, *entry;

	entry = NULL;
	for (i = 0; i < vcpu->arch.cpuid_nent; ++i) {
		e = &vcpu->arch.cpuid_entries[i];
		if (e->function == 0x80000001) {
			entry = e;
			break;
		}
	}
	if (entry && (entry->edx & (1 << 20)) && !is_efer_nx()) {
		entry->edx &= ~(1 << 20);
		printk(KERN_INFO "kvm: guest NX capability removed\n");
	}
}

/* when an old userspace process fills a new kernel module */
static int kvm_vcpu_ioctl_set_cpuid(struct kvm_vcpu *vcpu,
				    struct kvm_cpuid *cpuid,
				    struct kvm_cpuid_entry __user *entries)
{
	int r, i;
	struct kvm_cpuid_entry *cpuid_entries;

	r = -E2BIG;
	if (cpuid->nent > KVM_MAX_CPUID_ENTRIES)
		goto out;
	r = -ENOMEM;
	cpuid_entries = vmalloc(sizeof(struct kvm_cpuid_entry) * cpuid->nent);
	if (!cpuid_entries)
		goto out;
	r = -EFAULT;
	if (copy_from_user(cpuid_entries, entries,
			   cpuid->nent * sizeof(struct kvm_cpuid_entry)))
		goto out_free;
	for (i = 0; i < cpuid->nent; i++) {
		vcpu->arch.cpuid_entries[i].function = cpuid_entries[i].function;
		vcpu->arch.cpuid_entries[i].eax = cpuid_entries[i].eax;
		vcpu->arch.cpuid_entries[i].ebx = cpuid_entries[i].ebx;
		vcpu->arch.cpuid_entries[i].ecx = cpuid_entries[i].ecx;
		vcpu->arch.cpuid_entries[i].edx = cpuid_entries[i].edx;
		vcpu->arch.cpuid_entries[i].index = 0;
		vcpu->arch.cpuid_entries[i].flags = 0;
		vcpu->arch.cpuid_entries[i].padding[0] = 0;
		vcpu->arch.cpuid_entries[i].padding[1] = 0;
		vcpu->arch.cpuid_entries[i].padding[2] = 0;
	}
	vcpu->arch.cpuid_nent = cpuid->nent;
	cpuid_fix_nx_cap(vcpu);
	r = 0;

out_free:
	vfree(cpuid_entries);
out:
	return r;
}

static int kvm_vcpu_ioctl_set_cpuid2(struct kvm_vcpu *vcpu,
				     struct kvm_cpuid2 *cpuid,
				     struct kvm_cpuid_entry2 __user *entries)
{
	int r;

	r = -E2BIG;
	if (cpuid->nent > KVM_MAX_CPUID_ENTRIES)
		goto out;
	r = -EFAULT;
	if (copy_from_user(&vcpu->arch.cpuid_entries, entries,
			   cpuid->nent * sizeof(struct kvm_cpuid_entry2)))
		goto out;
	vcpu->arch.cpuid_nent = cpuid->nent;
	return 0;

out:
	return r;
}

static int kvm_vcpu_ioctl_get_cpuid2(struct kvm_vcpu *vcpu,
				     struct kvm_cpuid2 *cpuid,
				     struct kvm_cpuid_entry2 __user *entries)
{
	int r;

	r = -E2BIG;
	if (cpuid->nent < vcpu->arch.cpuid_nent)
		goto out;
	r = -EFAULT;
	if (copy_to_user(entries, &vcpu->arch.cpuid_entries,
			 vcpu->arch.cpuid_nent * sizeof(struct kvm_cpuid_entry2)))
		goto out;
	return 0;

out:
	cpuid->nent = vcpu->arch.cpuid_nent;
	return r;
}

static void do_cpuid_1_ent(struct kvm_cpuid_entry2 *entry, u32 function,
			   u32 index)
{
	entry->function = function;
	entry->index = index;
	cpuid_count(entry->function, entry->index,
		    &entry->eax, &entry->ebx, &entry->ecx, &entry->edx);
	entry->flags = 0;
}

#define F(x) bit(X86_FEATURE_##x)

static void do_cpuid_ent(struct kvm_cpuid_entry2 *entry, u32 function,
			 u32 index, int *nent, int maxnent)
{
	unsigned f_nx = is_efer_nx() ? F(NX) : 0;
#ifdef CONFIG_X86_64
	unsigned f_lm = F(LM);
#else
	unsigned f_lm = 0;
#endif

	/* cpuid 1.edx */
	const u32 kvm_supported_word0_x86_features =
		F(FPU) | F(VME) | F(DE) | F(PSE) |
		F(TSC) | F(MSR) | F(PAE) | F(MCE) |
		F(CX8) | F(APIC) | 0 /* Reserved */ | F(SEP) |
		F(MTRR) | F(PGE) | F(MCA) | F(CMOV) |
		F(PAT) | F(PSE36) | 0 /* PSN */ | F(CLFLSH) |
		0 /* Reserved, DS, ACPI */ | F(MMX) |
		F(FXSR) | F(XMM) | F(XMM2) | F(SELFSNOOP) |
		0 /* HTT, TM, Reserved, PBE */;
	/* cpuid 0x80000001.edx */
	const u32 kvm_supported_word1_x86_features =
		F(FPU) | F(VME) | F(DE) | F(PSE) |
		F(TSC) | F(MSR) | F(PAE) | F(MCE) |
		F(CX8) | F(APIC) | 0 /* Reserved */ | F(SYSCALL) |
		F(MTRR) | F(PGE) | F(MCA) | F(CMOV) |
		F(PAT) | F(PSE36) | 0 /* Reserved */ |
		f_nx | 0 /* Reserved */ | F(MMXEXT) | F(MMX) |
		F(FXSR) | F(FXSR_OPT) | 0 /* GBPAGES */ | 0 /* RDTSCP */ |
		0 /* Reserved */ | f_lm | F(3DNOWEXT) | F(3DNOW);
	/* cpuid 1.ecx */
	const u32 kvm_supported_word4_x86_features =
		F(XMM3) | 0 /* Reserved, DTES64, MONITOR */ |
		0 /* DS-CPL, VMX, SMX, EST */ |
		0 /* TM2 */ | F(SSSE3) | 0 /* CNXT-ID */ | 0 /* Reserved */ |
		0 /* Reserved */ | F(CX16) | 0 /* xTPR Update, PDCM */ |
		0 /* Reserved, DCA */ | F(XMM4_1) |
		F(XMM4_2) | 0 /* x2APIC */ | F(MOVBE) | F(POPCNT) |
		0 /* Reserved, XSAVE, OSXSAVE */;
	/* cpuid 0x80000001.ecx */
	const u32 kvm_supported_word6_x86_features =
		F(LAHF_LM) | F(CMP_LEGACY) | F(SVM) | 0 /* ExtApicSpace */ |
		F(CR8_LEGACY) | F(ABM) | F(SSE4A) | F(MISALIGNSSE) |
		F(3DNOWPREFETCH) | 0 /* OSVW */ | 0 /* IBS */ | F(SSE5) |
		0 /* SKINIT */ | 0 /* WDT */;

	/* all calls to cpuid_count() should be made on the same cpu */
	get_cpu();
	do_cpuid_1_ent(entry, function, index);
	++*nent;

	switch (function) {
	case 0:
		entry->eax = min(entry->eax, (u32)0xb);
		break;
	case 1:
		entry->edx &= kvm_supported_word0_x86_features;
		entry->ecx &= kvm_supported_word4_x86_features;
		break;
	/* function 2 entries are STATEFUL. That is, repeated cpuid commands
	 * may return different values. This forces us to get_cpu() before
	 * issuing the first command, and also to emulate this annoying behavior
	 * in kvm_emulate_cpuid() using KVM_CPUID_FLAG_STATE_READ_NEXT */
	case 2: {
		int t, times = entry->eax & 0xff;

		entry->flags |= KVM_CPUID_FLAG_STATEFUL_FUNC;
		entry->flags |= KVM_CPUID_FLAG_STATE_READ_NEXT;
		for (t = 1; t < times && *nent < maxnent; ++t) {
			do_cpuid_1_ent(&entry[t], function, 0);
			entry[t].flags |= KVM_CPUID_FLAG_STATEFUL_FUNC;
			++*nent;
		}
		break;
	}
	/* function 4 and 0xb have additional index. */
	case 4: {
		int i, cache_type;

		entry->flags |= KVM_CPUID_FLAG_SIGNIFCANT_INDEX;
		/* read more entries until cache_type is zero */
		for (i = 1; *nent < maxnent; ++i) {
			cache_type = entry[i - 1].eax & 0x1f;
			if (!cache_type)
				break;
			do_cpuid_1_ent(&entry[i], function, i);
			entry[i].flags |=
			       KVM_CPUID_FLAG_SIGNIFCANT_INDEX;
			++*nent;
		}
		break;
	}
	case 0xb: {
		int i, level_type;

		entry->flags |= KVM_CPUID_FLAG_SIGNIFCANT_INDEX;
		/* read more entries until level_type is zero */
		for (i = 1; *nent < maxnent; ++i) {
			level_type = entry[i - 1].ecx & 0xff00;
			if (!level_type)
				break;
			do_cpuid_1_ent(&entry[i], function, i);
			entry[i].flags |=
			       KVM_CPUID_FLAG_SIGNIFCANT_INDEX;
			++*nent;
		}
		break;
	}
	case 0x80000000:
		entry->eax = min(entry->eax, 0x8000001a);
		break;
	case 0x80000001:
		entry->edx &= kvm_supported_word1_x86_features;
		entry->ecx &= kvm_supported_word6_x86_features;
		break;
	}
	put_cpu();
}

#undef F

static int kvm_dev_ioctl_get_supported_cpuid(struct kvm_cpuid2 *cpuid,
				     struct kvm_cpuid_entry2 __user *entries)
{
	struct kvm_cpuid_entry2 *cpuid_entries;
	int limit, nent = 0, r = -E2BIG;
	u32 func;

	if (cpuid->nent < 1)
		goto out;
	r = -ENOMEM;
	cpuid_entries = vmalloc(sizeof(struct kvm_cpuid_entry2) * cpuid->nent);
	if (!cpuid_entries)
		goto out;

	do_cpuid_ent(&cpuid_entries[0], 0, 0, &nent, cpuid->nent);
	limit = cpuid_entries[0].eax;
	for (func = 1; func <= limit && nent < cpuid->nent; ++func)
		do_cpuid_ent(&cpuid_entries[nent], func, 0,
			     &nent, cpuid->nent);
	r = -E2BIG;
	if (nent >= cpuid->nent)
		goto out_free;

	do_cpuid_ent(&cpuid_entries[nent], 0x80000000, 0, &nent, cpuid->nent);
	limit = cpuid_entries[nent - 1].eax;
	for (func = 0x80000001; func <= limit && nent < cpuid->nent; ++func)
		do_cpuid_ent(&cpuid_entries[nent], func, 0,
			     &nent, cpuid->nent);
	r = -E2BIG;
	if (nent >= cpuid->nent)
		goto out_free;

	r = -EFAULT;
	if (copy_to_user(entries, cpuid_entries,
			 nent * sizeof(struct kvm_cpuid_entry2)))
		goto out_free;
	cpuid->nent = nent;
	r = 0;

out_free:
	vfree(cpuid_entries);
out:
	return r;
}

static int kvm_vcpu_ioctl_get_lapic(struct kvm_vcpu *vcpu,
				    struct kvm_lapic_state *s)
{
	vcpu_load(vcpu);
	memcpy(s->regs, vcpu->arch.apic->regs, sizeof *s);
	vcpu_put(vcpu);

	return 0;
}

static int kvm_vcpu_ioctl_set_lapic(struct kvm_vcpu *vcpu,
				    struct kvm_lapic_state *s)
{
	vcpu_load(vcpu);
	memcpy(vcpu->arch.apic->regs, s->regs, sizeof *s);
	kvm_apic_post_state_restore(vcpu);
	vcpu_put(vcpu);

	return 0;
}

static int kvm_vcpu_ioctl_interrupt(struct kvm_vcpu *vcpu,
				    struct kvm_interrupt *irq)
{
	if (irq->irq < 0 || irq->irq >= 256)
		return -EINVAL;
	if (irqchip_in_kernel(vcpu->kvm))
		return -ENXIO;
	vcpu_load(vcpu);

	kvm_queue_interrupt(vcpu, irq->irq, false);

	vcpu_put(vcpu);

	return 0;
}

static int kvm_vcpu_ioctl_nmi(struct kvm_vcpu *vcpu)
{
	vcpu_load(vcpu);
	kvm_inject_nmi(vcpu);
	vcpu_put(vcpu);

	return 0;
}

static int vcpu_ioctl_tpr_access_reporting(struct kvm_vcpu *vcpu,
					   struct kvm_tpr_access_ctl *tac)
{
	if (tac->flags)
		return -EINVAL;
	vcpu->arch.tpr_access_reporting = !!tac->enabled;
	return 0;
}

static int kvm_vcpu_ioctl_x86_setup_mce(struct kvm_vcpu *vcpu,
					u64 mcg_cap)
{
	int r;
	unsigned bank_num = mcg_cap & 0xff, bank;

	r = -EINVAL;
	if (!bank_num)
		goto out;
	if (mcg_cap & ~(KVM_MCE_CAP_SUPPORTED | 0xff | 0xff0000))
		goto out;
	r = 0;
	vcpu->arch.mcg_cap = mcg_cap;
	/* Init IA32_MCG_CTL to all 1s */
	if (mcg_cap & MCG_CTL_P)
		vcpu->arch.mcg_ctl = ~(u64)0;
	/* Init IA32_MCi_CTL to all 1s */
	for (bank = 0; bank < bank_num; bank++)
		vcpu->arch.mce_banks[bank*4] = ~(u64)0;
out:
	return r;
}

static int kvm_vcpu_ioctl_x86_set_mce(struct kvm_vcpu *vcpu,
				      struct kvm_x86_mce *mce)
{
	u64 mcg_cap = vcpu->arch.mcg_cap;
	unsigned bank_num = mcg_cap & 0xff;
	u64 *banks = vcpu->arch.mce_banks;

	if (mce->bank >= bank_num || !(mce->status & MCI_STATUS_VAL))
		return -EINVAL;
	/*
	 * if IA32_MCG_CTL is not all 1s, the uncorrected error
	 * reporting is disabled
	 */
	if ((mce->status & MCI_STATUS_UC) && (mcg_cap & MCG_CTL_P) &&
	    vcpu->arch.mcg_ctl != ~(u64)0)
		return 0;
	banks += 4 * mce->bank;
	/*
	 * if IA32_MCi_CTL is not all 1s, the uncorrected error
	 * reporting is disabled for the bank
	 */
	if ((mce->status & MCI_STATUS_UC) && banks[0] != ~(u64)0)
		return 0;
	if (mce->status & MCI_STATUS_UC) {
		if ((vcpu->arch.mcg_status & MCG_STATUS_MCIP) ||
		    !(vcpu->arch.cr4 & X86_CR4_MCE)) {
			printk(KERN_DEBUG "kvm: set_mce: "
			       "injects mce exception while "
			       "previous one is in progress!\n");
			set_bit(KVM_REQ_TRIPLE_FAULT, &vcpu->requests);
			return 0;
		}
		if (banks[1] & MCI_STATUS_VAL)
			mce->status |= MCI_STATUS_OVER;
		banks[2] = mce->addr;
		banks[3] = mce->misc;
		vcpu->arch.mcg_status = mce->mcg_status;
		banks[1] = mce->status;
		kvm_queue_exception(vcpu, MC_VECTOR);
	} else if (!(banks[1] & MCI_STATUS_VAL)
		   || !(banks[1] & MCI_STATUS_UC)) {
		if (banks[1] & MCI_STATUS_VAL)
			mce->status |= MCI_STATUS_OVER;
		banks[2] = mce->addr;
		banks[3] = mce->misc;
		banks[1] = mce->status;
	} else
		banks[1] |= MCI_STATUS_OVER;
	return 0;
}

long kvm_arch_vcpu_ioctl(struct file *filp,
			 unsigned int ioctl, unsigned long arg)
{
	struct kvm_vcpu *vcpu = filp->private_data;
	void __user *argp = (void __user *)arg;
	int r;
	struct kvm_lapic_state *lapic = NULL;

	switch (ioctl) {
	case KVM_GET_LAPIC: {
		lapic = kzalloc(sizeof(struct kvm_lapic_state), GFP_KERNEL);

		r = -ENOMEM;
		if (!lapic)
			goto out;
		r = kvm_vcpu_ioctl_get_lapic(vcpu, lapic);
		if (r)
			goto out;
		r = -EFAULT;
		if (copy_to_user(argp, lapic, sizeof(struct kvm_lapic_state)))
			goto out;
		r = 0;
		break;
	}
	case KVM_SET_LAPIC: {
		lapic = kmalloc(sizeof(struct kvm_lapic_state), GFP_KERNEL);
		r = -ENOMEM;
		if (!lapic)
			goto out;
		r = -EFAULT;
		if (copy_from_user(lapic, argp, sizeof(struct kvm_lapic_state)))
			goto out;
		r = kvm_vcpu_ioctl_set_lapic(vcpu, lapic);
		if (r)
			goto out;
		r = 0;
		break;
	}
	case KVM_INTERRUPT: {
		struct kvm_interrupt irq;

		r = -EFAULT;
		if (copy_from_user(&irq, argp, sizeof irq))
			goto out;
		r = kvm_vcpu_ioctl_interrupt(vcpu, &irq);
		if (r)
			goto out;
		r = 0;
		break;
	}
	case KVM_NMI: {
		r = kvm_vcpu_ioctl_nmi(vcpu);
		if (r)
			goto out;
		r = 0;
		break;
	}
	case KVM_SET_CPUID: {
		struct kvm_cpuid __user *cpuid_arg = argp;
		struct kvm_cpuid cpuid;

		r = -EFAULT;
		if (copy_from_user(&cpuid, cpuid_arg, sizeof cpuid))
			goto out;
		r = kvm_vcpu_ioctl_set_cpuid(vcpu, &cpuid, cpuid_arg->entries);
		if (r)
			goto out;
		break;
	}
	case KVM_SET_CPUID2: {
		struct kvm_cpuid2 __user *cpuid_arg = argp;
		struct kvm_cpuid2 cpuid;

		r = -EFAULT;
		if (copy_from_user(&cpuid, cpuid_arg, sizeof cpuid))
			goto out;
		r = kvm_vcpu_ioctl_set_cpuid2(vcpu, &cpuid,
					      cpuid_arg->entries);
		if (r)
			goto out;
		break;
	}
	case KVM_GET_CPUID2: {
		struct kvm_cpuid2 __user *cpuid_arg = argp;
		struct kvm_cpuid2 cpuid;

		r = -EFAULT;
		if (copy_from_user(&cpuid, cpuid_arg, sizeof cpuid))
			goto out;
		r = kvm_vcpu_ioctl_get_cpuid2(vcpu, &cpuid,
					      cpuid_arg->entries);
		if (r)
			goto out;
		r = -EFAULT;
		if (copy_to_user(cpuid_arg, &cpuid, sizeof cpuid))
			goto out;
		r = 0;
		break;
	}
	case KVM_GET_MSRS:
		r = msr_io(vcpu, argp, kvm_get_msr, 1);
		break;
	case KVM_SET_MSRS:
		r = msr_io(vcpu, argp, do_set_msr, 0);
		break;
	case KVM_TPR_ACCESS_REPORTING: {
		struct kvm_tpr_access_ctl tac;

		r = -EFAULT;
		if (copy_from_user(&tac, argp, sizeof tac))
			goto out;
		r = vcpu_ioctl_tpr_access_reporting(vcpu, &tac);
		if (r)
			goto out;
		r = -EFAULT;
		if (copy_to_user(argp, &tac, sizeof tac))
			goto out;
		r = 0;
		break;
	};
	case KVM_SET_VAPIC_ADDR: {
		struct kvm_vapic_addr va;

		r = -EINVAL;
		if (!irqchip_in_kernel(vcpu->kvm))
			goto out;
		r = -EFAULT;
		if (copy_from_user(&va, argp, sizeof va))
			goto out;
		r = 0;
		kvm_lapic_set_vapic_addr(vcpu, va.vapic_addr);
		break;
	}
	case KVM_X86_SETUP_MCE: {
		u64 mcg_cap;

		r = -EFAULT;
		if (copy_from_user(&mcg_cap, argp, sizeof mcg_cap))
			goto out;
		r = kvm_vcpu_ioctl_x86_setup_mce(vcpu, mcg_cap);
		break;
	}
	case KVM_X86_SET_MCE: {
		struct kvm_x86_mce mce;

		r = -EFAULT;
		if (copy_from_user(&mce, argp, sizeof mce))
			goto out;
		r = kvm_vcpu_ioctl_x86_set_mce(vcpu, &mce);
		break;
	}
	default:
		r = -EINVAL;
	}
out:
	kfree(lapic);
	return r;
}

static int kvm_vm_ioctl_set_tss_addr(struct kvm *kvm, unsigned long addr)
{
	int ret;

	if (addr > (unsigned int)(-3 * PAGE_SIZE))
		return -1;
	ret = kvm_x86_ops->set_tss_addr(kvm, addr);
	return ret;
}

static int kvm_vm_ioctl_set_nr_mmu_pages(struct kvm *kvm,
					  u32 kvm_nr_mmu_pages)
{
	if (kvm_nr_mmu_pages < KVM_MIN_ALLOC_MMU_PAGES)
		return -EINVAL;

	down_write(&kvm->slots_lock);
	spin_lock(&kvm->mmu_lock);

	kvm_mmu_change_mmu_pages(kvm, kvm_nr_mmu_pages);
	kvm->arch.n_requested_mmu_pages = kvm_nr_mmu_pages;

	spin_unlock(&kvm->mmu_lock);
	up_write(&kvm->slots_lock);
	return 0;
}

static int kvm_vm_ioctl_get_nr_mmu_pages(struct kvm *kvm)
{
	return kvm->arch.n_alloc_mmu_pages;
}

gfn_t unalias_gfn(struct kvm *kvm, gfn_t gfn)
{
	int i;
	struct kvm_mem_alias *alias;

	for (i = 0; i < kvm->arch.naliases; ++i) {
		alias = &kvm->arch.aliases[i];
		if (gfn >= alias->base_gfn
		    && gfn < alias->base_gfn + alias->npages)
			return alias->target_gfn + gfn - alias->base_gfn;
	}
	return gfn;
}

/*
 * Set a new alias region.  Aliases map a portion of physical memory into
 * another portion.  This is useful for memory windows, for example the PC
 * VGA region.
 */
static int kvm_vm_ioctl_set_memory_alias(struct kvm *kvm,
					 struct kvm_memory_alias *alias)
{
	int r, n;
	struct kvm_mem_alias *p;

	r = -EINVAL;
	/* General sanity checks */
	if (alias->memory_size & (PAGE_SIZE - 1))
		goto out;
	if (alias->guest_phys_addr & (PAGE_SIZE - 1))
		goto out;
	if (alias->slot >= KVM_ALIAS_SLOTS)
		goto out;
	if (alias->guest_phys_addr + alias->memory_size
	    < alias->guest_phys_addr)
		goto out;
	if (alias->target_phys_addr + alias->memory_size
	    < alias->target_phys_addr)
		goto out;

	down_write(&kvm->slots_lock);
	spin_lock(&kvm->mmu_lock);

	p = &kvm->arch.aliases[alias->slot];
	p->base_gfn = alias->guest_phys_addr >> PAGE_SHIFT;
	p->npages = alias->memory_size >> PAGE_SHIFT;
	p->target_gfn = alias->target_phys_addr >> PAGE_SHIFT;

	for (n = KVM_ALIAS_SLOTS; n > 0; --n)
		if (kvm->arch.aliases[n - 1].npages)
			break;
	kvm->arch.naliases = n;

	spin_unlock(&kvm->mmu_lock);
	kvm_mmu_zap_all(kvm);

	up_write(&kvm->slots_lock);

	return 0;

out:
	return r;
}

static int kvm_vm_ioctl_get_irqchip(struct kvm *kvm, struct kvm_irqchip *chip)
{
	int r;

	r = 0;
	switch (chip->chip_id) {
	case KVM_IRQCHIP_PIC_MASTER:
		memcpy(&chip->chip.pic,
			&pic_irqchip(kvm)->pics[0],
			sizeof(struct kvm_pic_state));
		break;
	case KVM_IRQCHIP_PIC_SLAVE:
		memcpy(&chip->chip.pic,
			&pic_irqchip(kvm)->pics[1],
			sizeof(struct kvm_pic_state));
		break;
	case KVM_IRQCHIP_IOAPIC:
		memcpy(&chip->chip.ioapic,
			ioapic_irqchip(kvm),
			sizeof(struct kvm_ioapic_state));
		break;
	default:
		r = -EINVAL;
		break;
	}
	return r;
}

static int kvm_vm_ioctl_set_irqchip(struct kvm *kvm, struct kvm_irqchip *chip)
{
	int r;

	r = 0;
	switch (chip->chip_id) {
	case KVM_IRQCHIP_PIC_MASTER:
		spin_lock(&pic_irqchip(kvm)->lock);
		memcpy(&pic_irqchip(kvm)->pics[0],
			&chip->chip.pic,
			sizeof(struct kvm_pic_state));
		spin_unlock(&pic_irqchip(kvm)->lock);
		break;
	case KVM_IRQCHIP_PIC_SLAVE:
		spin_lock(&pic_irqchip(kvm)->lock);
		memcpy(&pic_irqchip(kvm)->pics[1],
			&chip->chip.pic,
			sizeof(struct kvm_pic_state));
		spin_unlock(&pic_irqchip(kvm)->lock);
		break;
	case KVM_IRQCHIP_IOAPIC:
		mutex_lock(&kvm->irq_lock);
		memcpy(ioapic_irqchip(kvm),
			&chip->chip.ioapic,
			sizeof(struct kvm_ioapic_state));
		mutex_unlock(&kvm->irq_lock);
		break;
	default:
		r = -EINVAL;
		break;
	}
	kvm_pic_update_irq(pic_irqchip(kvm));
	return r;
}

static int kvm_vm_ioctl_get_pit(struct kvm *kvm, struct kvm_pit_state *ps)
{
	int r = 0;

	mutex_lock(&kvm->arch.vpit->pit_state.lock);
	memcpy(ps, &kvm->arch.vpit->pit_state, sizeof(struct kvm_pit_state));
	mutex_unlock(&kvm->arch.vpit->pit_state.lock);
	return r;
}

static int kvm_vm_ioctl_set_pit(struct kvm *kvm, struct kvm_pit_state *ps)
{
	int r = 0;

	mutex_lock(&kvm->arch.vpit->pit_state.lock);
	memcpy(&kvm->arch.vpit->pit_state, ps, sizeof(struct kvm_pit_state));
	kvm_pit_load_count(kvm, 0, ps->channels[0].count);
	mutex_unlock(&kvm->arch.vpit->pit_state.lock);
	return r;
}

static int kvm_vm_ioctl_reinject(struct kvm *kvm,
				 struct kvm_reinject_control *control)
{
	if (!kvm->arch.vpit)
		return -ENXIO;
	mutex_lock(&kvm->arch.vpit->pit_state.lock);
	kvm->arch.vpit->pit_state.pit_timer.reinject = control->pit_reinject;
	mutex_unlock(&kvm->arch.vpit->pit_state.lock);
	return 0;
}

/*
 * Get (and clear) the dirty memory log for a memory slot.
 */
int kvm_vm_ioctl_get_dirty_log(struct kvm *kvm,
				      struct kvm_dirty_log *log)
{
	int r;
	int n;
	struct kvm_memory_slot *memslot;
	int is_dirty = 0;

	down_write(&kvm->slots_lock);

	r = kvm_get_dirty_log(kvm, log, &is_dirty);
	if (r)
		goto out;

	/* If nothing is dirty, don't bother messing with page tables. */
	if (is_dirty) {
		spin_lock(&kvm->mmu_lock);
		kvm_mmu_slot_remove_write_access(kvm, log->slot);
		spin_unlock(&kvm->mmu_lock);
		kvm_flush_remote_tlbs(kvm);
		memslot = &kvm->memslots[log->slot];
		n = ALIGN(memslot->npages, BITS_PER_LONG) / 8;
		memset(memslot->dirty_bitmap, 0, n);
	}
	r = 0;
out:
	up_write(&kvm->slots_lock);
	return r;
}

long kvm_arch_vm_ioctl(struct file *filp,
		       unsigned int ioctl, unsigned long arg)
{
	struct kvm *kvm = filp->private_data;
	void __user *argp = (void __user *)arg;
	int r = -EINVAL;
	/*
	 * This union makes it completely explicit to gcc-3.x
	 * that these two variables' stack usage should be
	 * combined, not added together.
	 */
	union {
		struct kvm_pit_state ps;
		struct kvm_memory_alias alias;
		struct kvm_pit_config pit_config;
	} u;

	switch (ioctl) {
	case KVM_SET_TSS_ADDR:
		r = kvm_vm_ioctl_set_tss_addr(kvm, arg);
		if (r < 0)
			goto out;
		break;
	case KVM_SET_MEMORY_REGION: {
		struct kvm_memory_region kvm_mem;
		struct kvm_userspace_memory_region kvm_userspace_mem;

		r = -EFAULT;
		if (copy_from_user(&kvm_mem, argp, sizeof kvm_mem))
			goto out;
		kvm_userspace_mem.slot = kvm_mem.slot;
		kvm_userspace_mem.flags = kvm_mem.flags;
		kvm_userspace_mem.guest_phys_addr = kvm_mem.guest_phys_addr;
		kvm_userspace_mem.memory_size = kvm_mem.memory_size;
		r = kvm_vm_ioctl_set_memory_region(kvm, &kvm_userspace_mem, 0);
		if (r)
			goto out;
		break;
	}
	case KVM_SET_NR_MMU_PAGES:
		r = kvm_vm_ioctl_set_nr_mmu_pages(kvm, arg);
		if (r)
			goto out;
		break;
	case KVM_GET_NR_MMU_PAGES:
		r = kvm_vm_ioctl_get_nr_mmu_pages(kvm);
		break;
	case KVM_SET_MEMORY_ALIAS:
		r = -EFAULT;
		if (copy_from_user(&u.alias, argp, sizeof(struct kvm_memory_alias)))
			goto out;
		r = kvm_vm_ioctl_set_memory_alias(kvm, &u.alias);
		if (r)
			goto out;
		break;
	case KVM_CREATE_IRQCHIP:
		r = -ENOMEM;
		kvm->arch.vpic = kvm_create_pic(kvm);
		if (kvm->arch.vpic) {
			r = kvm_ioapic_init(kvm);
			if (r) {
				kfree(kvm->arch.vpic);
				kvm->arch.vpic = NULL;
				goto out;
			}
		} else
			goto out;
		r = kvm_setup_default_irq_routing(kvm);
		if (r) {
			kfree(kvm->arch.vpic);
			kfree(kvm->arch.vioapic);
			goto out;
		}
		break;
	case KVM_CREATE_PIT:
		u.pit_config.flags = KVM_PIT_SPEAKER_DUMMY;
		goto create_pit;
	case KVM_CREATE_PIT2:
		r = -EFAULT;
		if (copy_from_user(&u.pit_config, argp,
				   sizeof(struct kvm_pit_config)))
			goto out;
	create_pit:
		mutex_lock(&kvm->lock);
		r = -EEXIST;
		if (kvm->arch.vpit)
			goto create_pit_unlock;
		r = -ENOMEM;
		kvm->arch.vpit = kvm_create_pit(kvm, u.pit_config.flags);
		if (kvm->arch.vpit)
			r = 0;
	create_pit_unlock:
		mutex_unlock(&kvm->lock);
		break;
	case KVM_IRQ_LINE_STATUS:
	case KVM_IRQ_LINE: {
		struct kvm_irq_level irq_event;

		r = -EFAULT;
		if (copy_from_user(&irq_event, argp, sizeof irq_event))
			goto out;
		if (irqchip_in_kernel(kvm)) {
			__s32 status;
			mutex_lock(&kvm->irq_lock);
			status = kvm_set_irq(kvm, KVM_USERSPACE_IRQ_SOURCE_ID,
					irq_event.irq, irq_event.level);
			mutex_unlock(&kvm->irq_lock);
			if (ioctl == KVM_IRQ_LINE_STATUS) {
				irq_event.status = status;
				if (copy_to_user(argp, &irq_event,
							sizeof irq_event))
					goto out;
			}
			r = 0;
		}
		break;
	}
	case KVM_GET_IRQCHIP: {
		/* 0: PIC master, 1: PIC slave, 2: IOAPIC */
		struct kvm_irqchip *chip = kmalloc(sizeof(*chip), GFP_KERNEL);

		r = -ENOMEM;
		if (!chip)
			goto out;
		r = -EFAULT;
		if (copy_from_user(chip, argp, sizeof *chip))
			goto get_irqchip_out;
		r = -ENXIO;
		if (!irqchip_in_kernel(kvm))
			goto get_irqchip_out;
		r = kvm_vm_ioctl_get_irqchip(kvm, chip);
		if (r)
			goto get_irqchip_out;
		r = -EFAULT;
		if (copy_to_user(argp, chip, sizeof *chip))
			goto get_irqchip_out;
		r = 0;
	get_irqchip_out:
		kfree(chip);
		if (r)
			goto out;
		break;
	}
	case KVM_SET_IRQCHIP: {
		/* 0: PIC master, 1: PIC slave, 2: IOAPIC */
		struct kvm_irqchip *chip = kmalloc(sizeof(*chip), GFP_KERNEL);

		r = -ENOMEM;
		if (!chip)
			goto out;
		r = -EFAULT;
		if (copy_from_user(chip, argp, sizeof *chip))
			goto set_irqchip_out;
		r = -ENXIO;
		if (!irqchip_in_kernel(kvm))
			goto set_irqchip_out;
		r = kvm_vm_ioctl_set_irqchip(kvm, chip);
		if (r)
			goto set_irqchip_out;
		r = 0;
	set_irqchip_out:
		kfree(chip);
		if (r)
			goto out;
		break;
	}
	case KVM_GET_PIT: {
		r = -EFAULT;
		if (copy_from_user(&u.ps, argp, sizeof(struct kvm_pit_state)))
			goto out;
		r = -ENXIO;
		if (!kvm->arch.vpit)
			goto out;
		r = kvm_vm_ioctl_get_pit(kvm, &u.ps);
		if (r)
			goto out;
		r = -EFAULT;
		if (copy_to_user(argp, &u.ps, sizeof(struct kvm_pit_state)))
			goto out;
		r = 0;
		break;
	}
	case KVM_SET_PIT: {
		r = -EFAULT;
		if (copy_from_user(&u.ps, argp, sizeof u.ps))
			goto out;
		r = -ENXIO;
		if (!kvm->arch.vpit)
			goto out;
		r = kvm_vm_ioctl_set_pit(kvm, &u.ps);
		if (r)
			goto out;
		r = 0;
		break;
	}
	case KVM_REINJECT_CONTROL: {
		struct kvm_reinject_control control;
		r =  -EFAULT;
		if (copy_from_user(&control, argp, sizeof(control)))
			goto out;
		r = kvm_vm_ioctl_reinject(kvm, &control);
		if (r)
			goto out;
		r = 0;
		break;
	}
	default:
		;
	}
out:
	return r;
}

static void kvm_init_msr_list(void)
{
	u32 dummy[2];
	unsigned i, j;

	for (i = j = 0; i < ARRAY_SIZE(msrs_to_save); i++) {
		if (rdmsr_safe(msrs_to_save[i], &dummy[0], &dummy[1]) < 0)
			continue;
		if (j < i)
			msrs_to_save[j] = msrs_to_save[i];
		j++;
	}
	num_msrs_to_save = j;
}

/*
 * Only apic need an MMIO device hook, so shortcut now..
 */
static struct kvm_io_device *vcpu_find_pervcpu_dev(struct kvm_vcpu *vcpu,
						gpa_t addr, int len,
						int is_write)
{
	struct kvm_io_device *dev;

	if (vcpu->arch.apic) {
		dev = &vcpu->arch.apic->dev;
		if (kvm_iodevice_in_range(dev, addr, len, is_write))
			return dev;
	}
	return NULL;
}


static struct kvm_io_device *vcpu_find_mmio_dev(struct kvm_vcpu *vcpu,
						gpa_t addr, int len,
						int is_write)
{
	struct kvm_io_device *dev;

	dev = vcpu_find_pervcpu_dev(vcpu, addr, len, is_write);
	if (dev == NULL)
		dev = kvm_io_bus_find_dev(&vcpu->kvm->mmio_bus, addr, len,
					  is_write);
	return dev;
}

static int kvm_read_guest_virt(gva_t addr, void *val, unsigned int bytes,
			       struct kvm_vcpu *vcpu)
{
	void *data = val;
	int r = X86EMUL_CONTINUE;

	while (bytes) {
		gpa_t gpa = vcpu->arch.mmu.gva_to_gpa(vcpu, addr);
		unsigned offset = addr & (PAGE_SIZE-1);
		unsigned toread = min(bytes, (unsigned)PAGE_SIZE - offset);
		int ret;

		if (gpa == UNMAPPED_GVA) {
			r = X86EMUL_PROPAGATE_FAULT;
			goto out;
		}
		ret = kvm_read_guest(vcpu->kvm, gpa, data, toread);
		if (ret < 0) {
			r = X86EMUL_UNHANDLEABLE;
			goto out;
		}

		bytes -= toread;
		data += toread;
		addr += toread;
	}
out:
	return r;
}

static int kvm_write_guest_virt(gva_t addr, void *val, unsigned int bytes,
				struct kvm_vcpu *vcpu)
{
	void *data = val;
	int r = X86EMUL_CONTINUE;

	while (bytes) {
		gpa_t gpa = vcpu->arch.mmu.gva_to_gpa(vcpu, addr);
		unsigned offset = addr & (PAGE_SIZE-1);
		unsigned towrite = min(bytes, (unsigned)PAGE_SIZE - offset);
		int ret;

		if (gpa == UNMAPPED_GVA) {
			r = X86EMUL_PROPAGATE_FAULT;
			goto out;
		}
		ret = kvm_write_guest(vcpu->kvm, gpa, data, towrite);
		if (ret < 0) {
			r = X86EMUL_UNHANDLEABLE;
			goto out;
		}

		bytes -= towrite;
		data += towrite;
		addr += towrite;
	}
out:
	return r;
}


static int emulator_read_emulated(unsigned long addr,
				  void *val,
				  unsigned int bytes,
				  struct kvm_vcpu *vcpu)
{
	struct kvm_io_device *mmio_dev;
	gpa_t                 gpa;

	if (vcpu->mmio_read_completed) {
		memcpy(val, vcpu->mmio_data, bytes);
		vcpu->mmio_read_completed = 0;
		return X86EMUL_CONTINUE;
	}

	gpa = vcpu->arch.mmu.gva_to_gpa(vcpu, addr);

	/* For APIC access vmexit */
	if ((gpa & PAGE_MASK) == APIC_DEFAULT_PHYS_BASE)
		goto mmio;

	if (kvm_read_guest_virt(addr, val, bytes, vcpu)
				== X86EMUL_CONTINUE)
		return X86EMUL_CONTINUE;
	if (gpa == UNMAPPED_GVA)
		return X86EMUL_PROPAGATE_FAULT;

mmio:
	/*
	 * Is this MMIO handled locally?
	 */
	mutex_lock(&vcpu->kvm->lock);
	mmio_dev = vcpu_find_mmio_dev(vcpu, gpa, bytes, 0);
	mutex_unlock(&vcpu->kvm->lock);
	if (mmio_dev) {
		kvm_iodevice_read(mmio_dev, gpa, bytes, val);
		return X86EMUL_CONTINUE;
	}

	vcpu->mmio_needed = 1;
	vcpu->mmio_phys_addr = gpa;
	vcpu->mmio_size = bytes;
	vcpu->mmio_is_write = 0;

	return X86EMUL_UNHANDLEABLE;
}

int emulator_write_phys(struct kvm_vcpu *vcpu, gpa_t gpa,
			  const void *val, int bytes)
{
	int ret;

	ret = kvm_write_guest(vcpu->kvm, gpa, val, bytes);
	if (ret < 0)
		return 0;
	kvm_mmu_pte_write(vcpu, gpa, val, bytes, 1);
	return 1;
}

static int emulator_write_emulated_onepage(unsigned long addr,
					   const void *val,
					   unsigned int bytes,
					   struct kvm_vcpu *vcpu)
{
	struct kvm_io_device *mmio_dev;
	gpa_t                 gpa;

	gpa = vcpu->arch.mmu.gva_to_gpa(vcpu, addr);

	if (gpa == UNMAPPED_GVA) {
		kvm_inject_page_fault(vcpu, addr, 2);
		return X86EMUL_PROPAGATE_FAULT;
	}

	/* For APIC access vmexit */
	if ((gpa & PAGE_MASK) == APIC_DEFAULT_PHYS_BASE)
		goto mmio;

	if (emulator_write_phys(vcpu, gpa, val, bytes))
		return X86EMUL_CONTINUE;

mmio:
	/*
	 * Is this MMIO handled locally?
	 */
	mutex_lock(&vcpu->kvm->lock);
	mmio_dev = vcpu_find_mmio_dev(vcpu, gpa, bytes, 1);
	mutex_unlock(&vcpu->kvm->lock);
	if (mmio_dev) {
		kvm_iodevice_write(mmio_dev, gpa, bytes, val);
		return X86EMUL_CONTINUE;
	}

	vcpu->mmio_needed = 1;
	vcpu->mmio_phys_addr = gpa;
	vcpu->mmio_size = bytes;
	vcpu->mmio_is_write = 1;
	memcpy(vcpu->mmio_data, val, bytes);

	return X86EMUL_CONTINUE;
}

int emulator_write_emulated(unsigned long addr,
				   const void *val,
				   unsigned int bytes,
				   struct kvm_vcpu *vcpu)
{
	/* Crossing a page boundary? */
	if (((addr + bytes - 1) ^ addr) & PAGE_MASK) {
		int rc, now;

		now = -addr & ~PAGE_MASK;
		rc = emulator_write_emulated_onepage(addr, val, now, vcpu);
		if (rc != X86EMUL_CONTINUE)
			return rc;
		addr += now;
		val += now;
		bytes -= now;
	}
	return emulator_write_emulated_onepage(addr, val, bytes, vcpu);
}
EXPORT_SYMBOL_GPL(emulator_write_emulated);

static int emulator_cmpxchg_emulated(unsigned long addr,
				     const void *old,
				     const void *new,
				     unsigned int bytes,
				     struct kvm_vcpu *vcpu)
{
	static int reported;

	if (!reported) {
		reported = 1;
		printk(KERN_WARNING "kvm: emulating exchange as write\n");
	}
#ifndef CONFIG_X86_64
	/* guests cmpxchg8b have to be emulated atomically */
	if (bytes == 8) {
		gpa_t gpa;
		struct page *page;
		char *kaddr;
		u64 val;

		gpa = vcpu->arch.mmu.gva_to_gpa(vcpu, addr);

		if (gpa == UNMAPPED_GVA ||
		   (gpa & PAGE_MASK) == APIC_DEFAULT_PHYS_BASE)
			goto emul_write;

		if (((gpa + bytes - 1) & PAGE_MASK) != (gpa & PAGE_MASK))
			goto emul_write;

		val = *(u64 *)new;

		page = gfn_to_page(vcpu->kvm, gpa >> PAGE_SHIFT);

		kaddr = kmap_atomic(page, KM_USER0);
		set_64bit((u64 *)(kaddr + offset_in_page(gpa)), val);
		kunmap_atomic(kaddr, KM_USER0);
		kvm_release_page_dirty(page);
	}
emul_write:
#endif

	return emulator_write_emulated(addr, new, bytes, vcpu);
}

static unsigned long get_segment_base(struct kvm_vcpu *vcpu, int seg)
{
	return kvm_x86_ops->get_segment_base(vcpu, seg);
}

int emulate_invlpg(struct kvm_vcpu *vcpu, gva_t address)
{
	kvm_mmu_invlpg(vcpu, address);
	return X86EMUL_CONTINUE;
}

int emulate_clts(struct kvm_vcpu *vcpu)
{
	kvm_x86_ops->set_cr0(vcpu, vcpu->arch.cr0 & ~X86_CR0_TS);
	return X86EMUL_CONTINUE;
}

int emulator_get_dr(struct x86_emulate_ctxt *ctxt, int dr, unsigned long *dest)
{
	struct kvm_vcpu *vcpu = ctxt->vcpu;

	switch (dr) {
	case 0 ... 3:
		*dest = kvm_x86_ops->get_dr(vcpu, dr);
		return X86EMUL_CONTINUE;
	default:
		pr_unimpl(vcpu, "%s: unexpected dr %u\n", __func__, dr);
		return X86EMUL_UNHANDLEABLE;
	}
}

int emulator_set_dr(struct x86_emulate_ctxt *ctxt, int dr, unsigned long value)
{
	unsigned long mask = (ctxt->mode == X86EMUL_MODE_PROT64) ? ~0ULL : ~0U;
	int exception;

	kvm_x86_ops->set_dr(ctxt->vcpu, dr, value & mask, &exception);
	if (exception) {
		/* FIXME: better handling */
		return X86EMUL_UNHANDLEABLE;
	}
	return X86EMUL_CONTINUE;
}

void kvm_report_emulation_failure(struct kvm_vcpu *vcpu, const char *context)
{
	u8 opcodes[4];
	unsigned long rip = kvm_rip_read(vcpu);
	unsigned long rip_linear;

	if (!printk_ratelimit())
		return;

	rip_linear = rip + get_segment_base(vcpu, VCPU_SREG_CS);

	kvm_read_guest_virt(rip_linear, (void *)opcodes, 4, vcpu);

	printk(KERN_ERR "emulation failed (%s) rip %lx %02x %02x %02x %02x\n",
	       context, rip, opcodes[0], opcodes[1], opcodes[2], opcodes[3]);
}
EXPORT_SYMBOL_GPL(kvm_report_emulation_failure);

static struct x86_emulate_ops emulate_ops = {
	.read_std            = kvm_read_guest_virt,
	.read_emulated       = emulator_read_emulated,
	.write_emulated      = emulator_write_emulated,
	.cmpxchg_emulated    = emulator_cmpxchg_emulated,
};

static void cache_all_regs(struct kvm_vcpu *vcpu)
{
	kvm_register_read(vcpu, VCPU_REGS_RAX);
	kvm_register_read(vcpu, VCPU_REGS_RSP);
	kvm_register_read(vcpu, VCPU_REGS_RIP);
	vcpu->arch.regs_dirty = ~0;
}

int emulate_instruction(struct kvm_vcpu *vcpu,
			struct kvm_run *run,
			unsigned long cr2,
			u16 error_code,
			int emulation_type)
{
	int r, shadow_mask;
	struct decode_cache *c;

	kvm_clear_exception_queue(vcpu);
	vcpu->arch.mmio_fault_cr2 = cr2;
	/*
	 * TODO: fix x86_emulate.c to use guest_read/write_register
	 * instead of direct ->regs accesses, can save hundred cycles
	 * on Intel for instructions that don't read/change RSP, for
	 * for example.
	 */
	cache_all_regs(vcpu);

	vcpu->mmio_is_write = 0;
	vcpu->arch.pio.string = 0;

	if (!(emulation_type & EMULTYPE_NO_DECODE)) {
		int cs_db, cs_l;
		kvm_x86_ops->get_cs_db_l_bits(vcpu, &cs_db, &cs_l);

		vcpu->arch.emulate_ctxt.vcpu = vcpu;
		vcpu->arch.emulate_ctxt.eflags = kvm_x86_ops->get_rflags(vcpu);
		vcpu->arch.emulate_ctxt.mode =
			(vcpu->arch.emulate_ctxt.eflags & X86_EFLAGS_VM)
			? X86EMUL_MODE_REAL : cs_l
			? X86EMUL_MODE_PROT64 :	cs_db
			? X86EMUL_MODE_PROT32 : X86EMUL_MODE_PROT16;

		r = x86_decode_insn(&vcpu->arch.emulate_ctxt, &emulate_ops);

		/* Only allow emulation of specific instructions on #UD
		 * (namely VMMCALL, sysenter, sysexit, syscall)*/
		c = &vcpu->arch.emulate_ctxt.decode;
		if (emulation_type & EMULTYPE_TRAP_UD) {
			if (!c->twobyte)
				return EMULATE_FAIL;
			switch (c->b) {
			case 0x01: /* VMMCALL */
				if (c->modrm_mod != 3 || c->modrm_rm != 1)
					return EMULATE_FAIL;
				break;
			case 0x34: /* sysenter */
			case 0x35: /* sysexit */
				if (c->modrm_mod != 0 || c->modrm_rm != 0)
					return EMULATE_FAIL;
				break;
			case 0x05: /* syscall */
				if (c->modrm_mod != 0 || c->modrm_rm != 0)
					return EMULATE_FAIL;
				break;
			default:
				return EMULATE_FAIL;
			}

			if (!(c->modrm_reg == 0 || c->modrm_reg == 3))
				return EMULATE_FAIL;
		}

		++vcpu->stat.insn_emulation;
		if (r)  {
			++vcpu->stat.insn_emulation_fail;
			if (kvm_mmu_unprotect_page_virt(vcpu, cr2))
				return EMULATE_DONE;
			return EMULATE_FAIL;
		}
	}

	if (emulation_type & EMULTYPE_SKIP) {
		kvm_rip_write(vcpu, vcpu->arch.emulate_ctxt.decode.eip);
		return EMULATE_DONE;
	}

	r = x86_emulate_insn(&vcpu->arch.emulate_ctxt, &emulate_ops);
	shadow_mask = vcpu->arch.emulate_ctxt.interruptibility;

	if (r == 0)
		kvm_x86_ops->set_interrupt_shadow(vcpu, shadow_mask);

	if (vcpu->arch.pio.string)
		return EMULATE_DO_MMIO;

	if ((r || vcpu->mmio_is_write) && run) {
		run->exit_reason = KVM_EXIT_MMIO;
		run->mmio.phys_addr = vcpu->mmio_phys_addr;
		memcpy(run->mmio.data, vcpu->mmio_data, 8);
		run->mmio.len = vcpu->mmio_size;
		run->mmio.is_write = vcpu->mmio_is_write;
	}

	if (r) {
		if (kvm_mmu_unprotect_page_virt(vcpu, cr2))
			return EMULATE_DONE;
		if (!vcpu->mmio_needed) {
			kvm_report_emulation_failure(vcpu, "mmio");
			return EMULATE_FAIL;
		}
		return EMULATE_DO_MMIO;
	}

	kvm_x86_ops->set_rflags(vcpu, vcpu->arch.emulate_ctxt.eflags);

	if (vcpu->mmio_is_write) {
		vcpu->mmio_needed = 0;
		return EMULATE_DO_MMIO;
	}

	return EMULATE_DONE;
}
EXPORT_SYMBOL_GPL(emulate_instruction);

static int pio_copy_data(struct kvm_vcpu *vcpu)
{
	void *p = vcpu->arch.pio_data;
	gva_t q = vcpu->arch.pio.guest_gva;
	unsigned bytes;
	int ret;

	bytes = vcpu->arch.pio.size * vcpu->arch.pio.cur_count;
	if (vcpu->arch.pio.in)
		ret = kvm_write_guest_virt(q, p, bytes, vcpu);
	else
		ret = kvm_read_guest_virt(q, p, bytes, vcpu);
	return ret;
}

int complete_pio(struct kvm_vcpu *vcpu)
{
	struct kvm_pio_request *io = &vcpu->arch.pio;
	long delta;
	int r;
	unsigned long val;

	if (!io->string) {
		if (io->in) {
			val = kvm_register_read(vcpu, VCPU_REGS_RAX);
			memcpy(&val, vcpu->arch.pio_data, io->size);
			kvm_register_write(vcpu, VCPU_REGS_RAX, val);
		}
	} else {
		if (io->in) {
			r = pio_copy_data(vcpu);
			if (r)
				return r;
		}

		delta = 1;
		if (io->rep) {
			delta *= io->cur_count;
			/*
			 * The size of the register should really depend on
			 * current address size.
			 */
			val = kvm_register_read(vcpu, VCPU_REGS_RCX);
			val -= delta;
			kvm_register_write(vcpu, VCPU_REGS_RCX, val);
		}
		if (io->down)
			delta = -delta;
		delta *= io->size;
		if (io->in) {
			val = kvm_register_read(vcpu, VCPU_REGS_RDI);
			val += delta;
			kvm_register_write(vcpu, VCPU_REGS_RDI, val);
		} else {
			val = kvm_register_read(vcpu, VCPU_REGS_RSI);
			val += delta;
			kvm_register_write(vcpu, VCPU_REGS_RSI, val);
		}
	}

	io->count -= io->cur_count;
	io->cur_count = 0;

	return 0;
}

static void kernel_pio(struct kvm_io_device *pio_dev,
		       struct kvm_vcpu *vcpu,
		       void *pd)
{
	/* TODO: String I/O for in kernel device */

	if (vcpu->arch.pio.in)
		kvm_iodevice_read(pio_dev, vcpu->arch.pio.port,
				  vcpu->arch.pio.size,
				  pd);
	else
		kvm_iodevice_write(pio_dev, vcpu->arch.pio.port,
				   vcpu->arch.pio.size,
				   pd);
}

static void pio_string_write(struct kvm_io_device *pio_dev,
			     struct kvm_vcpu *vcpu)
{
	struct kvm_pio_request *io = &vcpu->arch.pio;
	void *pd = vcpu->arch.pio_data;
	int i;

	for (i = 0; i < io->cur_count; i++) {
		kvm_iodevice_write(pio_dev, io->port,
				   io->size,
				   pd);
		pd += io->size;
	}
}

static struct kvm_io_device *vcpu_find_pio_dev(struct kvm_vcpu *vcpu,
					       gpa_t addr, int len,
					       int is_write)
{
	return kvm_io_bus_find_dev(&vcpu->kvm->pio_bus, addr, len, is_write);
}

int kvm_emulate_pio(struct kvm_vcpu *vcpu, struct kvm_run *run, int in,
		  int size, unsigned port)
{
	struct kvm_io_device *pio_dev;
	unsigned long val;

	vcpu->run->exit_reason = KVM_EXIT_IO;
	vcpu->run->io.direction = in ? KVM_EXIT_IO_IN : KVM_EXIT_IO_OUT;
	vcpu->run->io.size = vcpu->arch.pio.size = size;
	vcpu->run->io.data_offset = KVM_PIO_PAGE_OFFSET * PAGE_SIZE;
	vcpu->run->io.count = vcpu->arch.pio.count = vcpu->arch.pio.cur_count = 1;
	vcpu->run->io.port = vcpu->arch.pio.port = port;
	vcpu->arch.pio.in = in;
	vcpu->arch.pio.string = 0;
	vcpu->arch.pio.down = 0;
	vcpu->arch.pio.rep = 0;

	trace_kvm_pio(vcpu->run->io.direction == KVM_EXIT_IO_OUT, port,
		      size, 1);

	val = kvm_register_read(vcpu, VCPU_REGS_RAX);
	memcpy(vcpu->arch.pio_data, &val, 4);

	mutex_lock(&vcpu->kvm->lock);
	pio_dev = vcpu_find_pio_dev(vcpu, port, size, !in);
	mutex_unlock(&vcpu->kvm->lock);
	if (pio_dev) {
		kernel_pio(pio_dev, vcpu, vcpu->arch.pio_data);
		complete_pio(vcpu);
		return 1;
	}
	return 0;
}
EXPORT_SYMBOL_GPL(kvm_emulate_pio);

int kvm_emulate_pio_string(struct kvm_vcpu *vcpu, struct kvm_run *run, int in,
		  int size, unsigned long count, int down,
		  gva_t address, int rep, unsigned port)
{
	unsigned now, in_page;
	int ret = 0;
	struct kvm_io_device *pio_dev;

	vcpu->run->exit_reason = KVM_EXIT_IO;
	vcpu->run->io.direction = in ? KVM_EXIT_IO_IN : KVM_EXIT_IO_OUT;
	vcpu->run->io.size = vcpu->arch.pio.size = size;
	vcpu->run->io.data_offset = KVM_PIO_PAGE_OFFSET * PAGE_SIZE;
	vcpu->run->io.count = vcpu->arch.pio.count = vcpu->arch.pio.cur_count = count;
	vcpu->run->io.port = vcpu->arch.pio.port = port;
	vcpu->arch.pio.in = in;
	vcpu->arch.pio.string = 1;
	vcpu->arch.pio.down = down;
	vcpu->arch.pio.rep = rep;

	trace_kvm_pio(vcpu->run->io.direction == KVM_EXIT_IO_OUT, port,
		      size, count);

	if (!count) {
		kvm_x86_ops->skip_emulated_instruction(vcpu);
		return 1;
	}

	if (!down)
		in_page = PAGE_SIZE - offset_in_page(address);
	else
		in_page = offset_in_page(address) + size;
	now = min(count, (unsigned long)in_page / size);
	if (!now)
		now = 1;
	if (down) {
		/*
		 * String I/O in reverse.  Yuck.  Kill the guest, fix later.
		 */
		pr_unimpl(vcpu, "guest string pio down\n");
		kvm_inject_gp(vcpu, 0);
		return 1;
	}
	vcpu->run->io.count = now;
	vcpu->arch.pio.cur_count = now;

	if (vcpu->arch.pio.cur_count == vcpu->arch.pio.count)
		kvm_x86_ops->skip_emulated_instruction(vcpu);

	vcpu->arch.pio.guest_gva = address;

	mutex_lock(&vcpu->kvm->lock);
	pio_dev = vcpu_find_pio_dev(vcpu, port,
				    vcpu->arch.pio.cur_count,
				    !vcpu->arch.pio.in);
	mutex_unlock(&vcpu->kvm->lock);

	if (!vcpu->arch.pio.in) {
		/* string PIO write */
		ret = pio_copy_data(vcpu);
		if (ret == X86EMUL_PROPAGATE_FAULT) {
			kvm_inject_gp(vcpu, 0);
			return 1;
		}
		if (ret == 0 && pio_dev) {
			pio_string_write(pio_dev, vcpu);
			complete_pio(vcpu);
			if (vcpu->arch.pio.count == 0)
				ret = 1;
		}
	} else if (pio_dev)
		pr_unimpl(vcpu, "no string pio read support yet, "
		       "port %x size %d count %ld\n",
			port, size, count);

	return ret;
}
EXPORT_SYMBOL_GPL(kvm_emulate_pio_string);

static void bounce_off(void *info)
{
	/* nothing */
}

static unsigned int  ref_freq;
static unsigned long tsc_khz_ref;

static int kvmclock_cpufreq_notifier(struct notifier_block *nb, unsigned long val,
				     void *data)
{
	struct cpufreq_freqs *freq = data;
	struct kvm *kvm;
	struct kvm_vcpu *vcpu;
	int i, send_ipi = 0;

	if (!ref_freq)
		ref_freq = freq->old;

	if (val == CPUFREQ_PRECHANGE && freq->old > freq->new)
		return 0;
	if (val == CPUFREQ_POSTCHANGE && freq->old < freq->new)
		return 0;
	per_cpu(cpu_tsc_khz, freq->cpu) = cpufreq_scale(tsc_khz_ref, ref_freq, freq->new);

	spin_lock(&kvm_lock);
	list_for_each_entry(kvm, &vm_list, vm_list) {
		kvm_for_each_vcpu(i, vcpu, kvm) {
			if (vcpu->cpu != freq->cpu)
				continue;
			if (!kvm_request_guest_time_update(vcpu))
				continue;
			if (vcpu->cpu != smp_processor_id())
				send_ipi++;
		}
	}
	spin_unlock(&kvm_lock);

	if (freq->old < freq->new && send_ipi) {
		/*
		 * We upscale the frequency.  Must make the guest
		 * doesn't see old kvmclock values while running with
		 * the new frequency, otherwise we risk the guest sees
		 * time go backwards.
		 *
		 * In case we update the frequency for another cpu
		 * (which might be in guest context) send an interrupt
		 * to kick the cpu out of guest context.  Next time
		 * guest context is entered kvmclock will be updated,
		 * so the guest will not see stale values.
		 */
		smp_call_function_single(freq->cpu, bounce_off, NULL, 1);
	}
	return 0;
}

static struct notifier_block kvmclock_cpufreq_notifier_block = {
        .notifier_call  = kvmclock_cpufreq_notifier
};

int kvm_arch_init(void *opaque)
{
	int r, cpu;
	struct kvm_x86_ops *ops = (struct kvm_x86_ops *)opaque;

	if (kvm_x86_ops) {
		printk(KERN_ERR "kvm: already loaded the other module\n");
		r = -EEXIST;
		goto out;
	}

	if (!ops->cpu_has_kvm_support()) {
		printk(KERN_ERR "kvm: no hardware support\n");
		r = -EOPNOTSUPP;
		goto out;
	}
	if (ops->disabled_by_bios()) {
		printk(KERN_ERR "kvm: disabled by bios\n");
		r = -EOPNOTSUPP;
		goto out;
	}

	r = kvm_mmu_module_init();
	if (r)
		goto out;

	kvm_init_msr_list();

	kvm_x86_ops = ops;
	kvm_mmu_set_nonpresent_ptes(0ull, 0ull);
	kvm_mmu_set_base_ptes(PT_PRESENT_MASK);
	kvm_mmu_set_mask_ptes(PT_USER_MASK, PT_ACCESSED_MASK,
			PT_DIRTY_MASK, PT64_NX_MASK, 0);

	for_each_possible_cpu(cpu)
		per_cpu(cpu_tsc_khz, cpu) = tsc_khz;
	if (!boot_cpu_has(X86_FEATURE_CONSTANT_TSC)) {
		tsc_khz_ref = tsc_khz;
		cpufreq_register_notifier(&kvmclock_cpufreq_notifier_block,
					  CPUFREQ_TRANSITION_NOTIFIER);
	}

	return 0;

out:
	return r;
}

void kvm_arch_exit(void)
{
	if (!boot_cpu_has(X86_FEATURE_CONSTANT_TSC))
		cpufreq_unregister_notifier(&kvmclock_cpufreq_notifier_block,
					    CPUFREQ_TRANSITION_NOTIFIER);
	kvm_x86_ops = NULL;
	kvm_mmu_module_exit();
}

int kvm_emulate_halt(struct kvm_vcpu *vcpu)
{
	++vcpu->stat.halt_exits;
	if (irqchip_in_kernel(vcpu->kvm)) {
		vcpu->arch.mp_state = KVM_MP_STATE_HALTED;
		return 1;
	} else {
		vcpu->run->exit_reason = KVM_EXIT_HLT;
		return 0;
	}
}
EXPORT_SYMBOL_GPL(kvm_emulate_halt);

static inline gpa_t hc_gpa(struct kvm_vcpu *vcpu, unsigned long a0,
			   unsigned long a1)
{
	if (is_long_mode(vcpu))
		return a0;
	else
		return a0 | ((gpa_t)a1 << 32);
}

int kvm_emulate_hypercall(struct kvm_vcpu *vcpu)
{
	unsigned long nr, a0, a1, a2, a3, ret;
	int r = 1;

	nr = kvm_register_read(vcpu, VCPU_REGS_RAX);
	a0 = kvm_register_read(vcpu, VCPU_REGS_RBX);
	a1 = kvm_register_read(vcpu, VCPU_REGS_RCX);
	a2 = kvm_register_read(vcpu, VCPU_REGS_RDX);
	a3 = kvm_register_read(vcpu, VCPU_REGS_RSI);

	trace_kvm_hypercall(nr, a0, a1, a2, a3);

	if (!is_long_mode(vcpu)) {
		nr &= 0xFFFFFFFF;
		a0 &= 0xFFFFFFFF;
		a1 &= 0xFFFFFFFF;
		a2 &= 0xFFFFFFFF;
		a3 &= 0xFFFFFFFF;
	}

	switch (nr) {
	case KVM_HC_VAPIC_POLL_IRQ:
		ret = 0;
		break;
	case KVM_HC_MMU_OP:
		r = kvm_pv_mmu_op(vcpu, a0, hc_gpa(vcpu, a1, a2), &ret);
		break;
	default:
		ret = -KVM_ENOSYS;
		break;
	}
	kvm_register_write(vcpu, VCPU_REGS_RAX, ret);
	++vcpu->stat.hypercalls;
	return r;
}
EXPORT_SYMBOL_GPL(kvm_emulate_hypercall);

int kvm_fix_hypercall(struct kvm_vcpu *vcpu)
{
	char instruction[3];
	int ret = 0;
	unsigned long rip = kvm_rip_read(vcpu);


	/*
	 * Blow out the MMU to ensure that no other VCPU has an active mapping
	 * to ensure that the updated hypercall appears atomically across all
	 * VCPUs.
	 */
	kvm_mmu_zap_all(vcpu->kvm);

	kvm_x86_ops->patch_hypercall(vcpu, instruction);
	if (emulator_write_emulated(rip, instruction, 3, vcpu)
	    != X86EMUL_CONTINUE)
		ret = -EFAULT;

	return ret;
}

static u64 mk_cr_64(u64 curr_cr, u32 new_val)
{
	return (curr_cr & ~((1ULL << 32) - 1)) | new_val;
}

void realmode_lgdt(struct kvm_vcpu *vcpu, u16 limit, unsigned long base)
{
	struct descriptor_table dt = { limit, base };

	kvm_x86_ops->set_gdt(vcpu, &dt);
}

void realmode_lidt(struct kvm_vcpu *vcpu, u16 limit, unsigned long base)
{
	struct descriptor_table dt = { limit, base };

	kvm_x86_ops->set_idt(vcpu, &dt);
}

void realmode_lmsw(struct kvm_vcpu *vcpu, unsigned long msw,
		   unsigned long *rflags)
{
	kvm_lmsw(vcpu, msw);
	*rflags = kvm_x86_ops->get_rflags(vcpu);
}

unsigned long realmode_get_cr(struct kvm_vcpu *vcpu, int cr)
{
	unsigned long value;

	kvm_x86_ops->decache_cr4_guest_bits(vcpu);
	switch (cr) {
	case 0:
		value = vcpu->arch.cr0;
		break;
	case 2:
		value = vcpu->arch.cr2;
		break;
	case 3:
		value = vcpu->arch.cr3;
		break;
	case 4:
		value = vcpu->arch.cr4;
		break;
	case 8:
		value = kvm_get_cr8(vcpu);
		break;
	default:
		vcpu_printf(vcpu, "%s: unexpected cr %u\n", __func__, cr);
		return 0;
	}

	return value;
}

void realmode_set_cr(struct kvm_vcpu *vcpu, int cr, unsigned long val,
		     unsigned long *rflags)
{
	switch (cr) {
	case 0:
		kvm_set_cr0(vcpu, mk_cr_64(vcpu->arch.cr0, val));
		*rflags = kvm_x86_ops->get_rflags(vcpu);
		break;
	case 2:
		vcpu->arch.cr2 = val;
		break;
	case 3:
		kvm_set_cr3(vcpu, val);
		break;
	case 4:
		kvm_set_cr4(vcpu, mk_cr_64(vcpu->arch.cr4, val));
		break;
	case 8:
		kvm_set_cr8(vcpu, val & 0xfUL);
		break;
	default:
		vcpu_printf(vcpu, "%s: unexpected cr %u\n", __func__, cr);
	}
}

static int move_to_next_stateful_cpuid_entry(struct kvm_vcpu *vcpu, int i)
{
	struct kvm_cpuid_entry2 *e = &vcpu->arch.cpuid_entries[i];
	int j, nent = vcpu->arch.cpuid_nent;

	e->flags &= ~KVM_CPUID_FLAG_STATE_READ_NEXT;
	/* when no next entry is found, the current entry[i] is reselected */
	for (j = i + 1; ; j = (j + 1) % nent) {
		struct kvm_cpuid_entry2 *ej = &vcpu->arch.cpuid_entries[j];
		if (ej->function == e->function) {
			ej->flags |= KVM_CPUID_FLAG_STATE_READ_NEXT;
			return j;
		}
	}
	return 0; /* silence gcc, even though control never reaches here */
}

/* find an entry with matching function, matching index (if needed), and that
 * should be read next (if it's stateful) */
static int is_matching_cpuid_entry(struct kvm_cpuid_entry2 *e,
	u32 function, u32 index)
{
	if (e->function != function)
		return 0;
	if ((e->flags & KVM_CPUID_FLAG_SIGNIFCANT_INDEX) && e->index != index)
		return 0;
	if ((e->flags & KVM_CPUID_FLAG_STATEFUL_FUNC) &&
	    !(e->flags & KVM_CPUID_FLAG_STATE_READ_NEXT))
		return 0;
	return 1;
}

struct kvm_cpuid_entry2 *kvm_find_cpuid_entry(struct kvm_vcpu *vcpu,
					      u32 function, u32 index)
{
	int i;
	struct kvm_cpuid_entry2 *best = NULL;

	for (i = 0; i < vcpu->arch.cpuid_nent; ++i) {
		struct kvm_cpuid_entry2 *e;

		e = &vcpu->arch.cpuid_entries[i];
		if (is_matching_cpuid_entry(e, function, index)) {
			if (e->flags & KVM_CPUID_FLAG_STATEFUL_FUNC)
				move_to_next_stateful_cpuid_entry(vcpu, i);
			best = e;
			break;
		}
		/*
		 * Both basic or both extended?
		 */
		if (((e->function ^ function) & 0x80000000) == 0)
			if (!best || e->function > best->function)
				best = e;
	}
	return best;
}

int cpuid_maxphyaddr(struct kvm_vcpu *vcpu)
{
	struct kvm_cpuid_entry2 *best;

	best = kvm_find_cpuid_entry(vcpu, 0x80000008, 0);
	if (best)
		return best->eax & 0xff;
	return 36;
}

void kvm_emulate_cpuid(struct kvm_vcpu *vcpu)
{
	u32 function, index;
	struct kvm_cpuid_entry2 *best;

	function = kvm_register_read(vcpu, VCPU_REGS_RAX);
	index = kvm_register_read(vcpu, VCPU_REGS_RCX);
	kvm_register_write(vcpu, VCPU_REGS_RAX, 0);
	kvm_register_write(vcpu, VCPU_REGS_RBX, 0);
	kvm_register_write(vcpu, VCPU_REGS_RCX, 0);
	kvm_register_write(vcpu, VCPU_REGS_RDX, 0);
	best = kvm_find_cpuid_entry(vcpu, function, index);
	if (best) {
		kvm_register_write(vcpu, VCPU_REGS_RAX, best->eax);
		kvm_register_write(vcpu, VCPU_REGS_RBX, best->ebx);
		kvm_register_write(vcpu, VCPU_REGS_RCX, best->ecx);
		kvm_register_write(vcpu, VCPU_REGS_RDX, best->edx);
	}
	kvm_x86_ops->skip_emulated_instruction(vcpu);
	trace_kvm_cpuid(function,
			kvm_register_read(vcpu, VCPU_REGS_RAX),
			kvm_register_read(vcpu, VCPU_REGS_RBX),
			kvm_register_read(vcpu, VCPU_REGS_RCX),
			kvm_register_read(vcpu, VCPU_REGS_RDX));
}
EXPORT_SYMBOL_GPL(kvm_emulate_cpuid);

/*
 * Check if userspace requested an interrupt window, and that the
 * interrupt window is open.
 *
 * No need to exit to userspace if we already have an interrupt queued.
 */
static int dm_request_for_irq_injection(struct kvm_vcpu *vcpu,
					  struct kvm_run *kvm_run)
{
	return (!irqchip_in_kernel(vcpu->kvm) && !kvm_cpu_has_interrupt(vcpu) &&
		kvm_run->request_interrupt_window &&
		kvm_arch_interrupt_allowed(vcpu));
}

static void post_kvm_run_save(struct kvm_vcpu *vcpu,
			      struct kvm_run *kvm_run)
{
	kvm_run->if_flag = (kvm_x86_ops->get_rflags(vcpu) & X86_EFLAGS_IF) != 0;
	kvm_run->cr8 = kvm_get_cr8(vcpu);
	kvm_run->apic_base = kvm_get_apic_base(vcpu);
	if (irqchip_in_kernel(vcpu->kvm))
		kvm_run->ready_for_interrupt_injection = 1;
	else
		kvm_run->ready_for_interrupt_injection =
			kvm_arch_interrupt_allowed(vcpu) &&
			!kvm_cpu_has_interrupt(vcpu) &&
			!kvm_event_needs_reinjection(vcpu);
}

static void vapic_enter(struct kvm_vcpu *vcpu)
{
	struct kvm_lapic *apic = vcpu->arch.apic;
	struct page *page;

	if (!apic || !apic->vapic_addr)
		return;

	page = gfn_to_page(vcpu->kvm, apic->vapic_addr >> PAGE_SHIFT);

	vcpu->arch.apic->vapic_page = page;
}

static void vapic_exit(struct kvm_vcpu *vcpu)
{
	struct kvm_lapic *apic = vcpu->arch.apic;

	if (!apic || !apic->vapic_addr)
		return;

	down_read(&vcpu->kvm->slots_lock);
	kvm_release_page_dirty(apic->vapic_page);
	mark_page_dirty(vcpu->kvm, apic->vapic_addr >> PAGE_SHIFT);
	up_read(&vcpu->kvm->slots_lock);
}

static void update_cr8_intercept(struct kvm_vcpu *vcpu)
{
	int max_irr, tpr;

	if (!kvm_x86_ops->update_cr8_intercept)
		return;

	if (!vcpu->arch.apic->vapic_addr)
		max_irr = kvm_lapic_find_highest_irr(vcpu);
	else
		max_irr = -1;

	if (max_irr != -1)
		max_irr >>= 4;

	tpr = kvm_lapic_get_cr8(vcpu);

	kvm_x86_ops->update_cr8_intercept(vcpu, tpr, max_irr);
}

static void inject_pending_irq(struct kvm_vcpu *vcpu, struct kvm_run *kvm_run)
{
	/* try to reinject previous events if any */
	if (vcpu->arch.nmi_injected) {
		kvm_x86_ops->set_nmi(vcpu);
		return;
	}

	if (vcpu->arch.interrupt.pending) {
		kvm_x86_ops->set_irq(vcpu);
		return;
	}

	/* try to inject new event if pending */
	if (vcpu->arch.nmi_pending) {
		if (kvm_x86_ops->nmi_allowed(vcpu)) {
			vcpu->arch.nmi_pending = false;
			vcpu->arch.nmi_injected = true;
			kvm_x86_ops->set_nmi(vcpu);
		}
	} else if (kvm_cpu_has_interrupt(vcpu)) {
		if (kvm_x86_ops->interrupt_allowed(vcpu)) {
			kvm_queue_interrupt(vcpu, kvm_cpu_get_interrupt(vcpu),
					    false);
			kvm_x86_ops->set_irq(vcpu);
		}
	}
}

static int vcpu_enter_guest(struct kvm_vcpu *vcpu, struct kvm_run *kvm_run)
{
	int r;
	bool req_int_win = !irqchip_in_kernel(vcpu->kvm) &&
		kvm_run->request_interrupt_window;

	if (vcpu->requests)
		if (test_and_clear_bit(KVM_REQ_MMU_RELOAD, &vcpu->requests))
			kvm_mmu_unload(vcpu);

	r = kvm_mmu_reload(vcpu);
	if (unlikely(r))
		goto out;

	if (vcpu->requests) {
		if (test_and_clear_bit(KVM_REQ_MIGRATE_TIMER, &vcpu->requests))
			__kvm_migrate_timers(vcpu);
		if (test_and_clear_bit(KVM_REQ_KVMCLOCK_UPDATE, &vcpu->requests))
			kvm_write_guest_time(vcpu);
		if (test_and_clear_bit(KVM_REQ_MMU_SYNC, &vcpu->requests))
			kvm_mmu_sync_roots(vcpu);
		if (test_and_clear_bit(KVM_REQ_TLB_FLUSH, &vcpu->requests))
			kvm_x86_ops->tlb_flush(vcpu);
		if (test_and_clear_bit(KVM_REQ_REPORT_TPR_ACCESS,
				       &vcpu->requests)) {
			kvm_run->exit_reason = KVM_EXIT_TPR_ACCESS;
			r = 0;
			goto out;
		}
		if (test_and_clear_bit(KVM_REQ_TRIPLE_FAULT, &vcpu->requests)) {
			kvm_run->exit_reason = KVM_EXIT_SHUTDOWN;
			r = 0;
			goto out;
		}
	}

	preempt_disable();

	kvm_x86_ops->prepare_guest_switch(vcpu);
	kvm_load_guest_fpu(vcpu);

	local_irq_disable();

	clear_bit(KVM_REQ_KICK, &vcpu->requests);
	smp_mb__after_clear_bit();

	if (vcpu->requests || need_resched() || signal_pending(current)) {
		local_irq_enable();
		preempt_enable();
		r = 1;
		goto out;
	}

	if (vcpu->arch.exception.pending)
		__queue_exception(vcpu);
	else
		inject_pending_irq(vcpu, kvm_run);

	/* enable NMI/IRQ window open exits if needed */
	if (vcpu->arch.nmi_pending)
		kvm_x86_ops->enable_nmi_window(vcpu);
	else if (kvm_cpu_has_interrupt(vcpu) || req_int_win)
		kvm_x86_ops->enable_irq_window(vcpu);

	if (kvm_lapic_enabled(vcpu)) {
		update_cr8_intercept(vcpu);
		kvm_lapic_sync_to_vapic(vcpu);
	}

	up_read(&vcpu->kvm->slots_lock);

	kvm_guest_enter();

	get_debugreg(vcpu->arch.host_dr6, 6);
	get_debugreg(vcpu->arch.host_dr7, 7);
	if (unlikely(vcpu->arch.switch_db_regs)) {
		get_debugreg(vcpu->arch.host_db[0], 0);
		get_debugreg(vcpu->arch.host_db[1], 1);
		get_debugreg(vcpu->arch.host_db[2], 2);
		get_debugreg(vcpu->arch.host_db[3], 3);

		set_debugreg(0, 7);
		set_debugreg(vcpu->arch.eff_db[0], 0);
		set_debugreg(vcpu->arch.eff_db[1], 1);
		set_debugreg(vcpu->arch.eff_db[2], 2);
		set_debugreg(vcpu->arch.eff_db[3], 3);
	}

	trace_kvm_entry(vcpu->vcpu_id);
	kvm_x86_ops->run(vcpu, kvm_run);

	if (unlikely(vcpu->arch.switch_db_regs)) {
		set_debugreg(0, 7);
		set_debugreg(vcpu->arch.host_db[0], 0);
		set_debugreg(vcpu->arch.host_db[1], 1);
		set_debugreg(vcpu->arch.host_db[2], 2);
		set_debugreg(vcpu->arch.host_db[3], 3);
	}
	set_debugreg(vcpu->arch.host_dr6, 6);
	set_debugreg(vcpu->arch.host_dr7, 7);

	set_bit(KVM_REQ_KICK, &vcpu->requests);
	local_irq_enable();

	++vcpu->stat.exits;

	/*
	 * We must have an instruction between local_irq_enable() and
	 * kvm_guest_exit(), so the timer interrupt isn't delayed by
	 * the interrupt shadow.  The stat.exits increment will do nicely.
	 * But we need to prevent reordering, hence this barrier():
	 */
	barrier();

	kvm_guest_exit();

	preempt_enable();

	down_read(&vcpu->kvm->slots_lock);

	/*
	 * Profile KVM exit RIPs:
	 */
	if (unlikely(prof_on == KVM_PROFILING)) {
		unsigned long rip = kvm_rip_read(vcpu);
		profile_hit(KVM_PROFILING, (void *)rip);
	}


	kvm_lapic_sync_from_vapic(vcpu);

	r = kvm_x86_ops->handle_exit(kvm_run, vcpu);
out:
	return r;
}


static int __vcpu_run(struct kvm_vcpu *vcpu, struct kvm_run *kvm_run)
{
	int r;

	if (unlikely(vcpu->arch.mp_state == KVM_MP_STATE_SIPI_RECEIVED)) {
		pr_debug("vcpu %d received sipi with vector # %x\n",
			 vcpu->vcpu_id, vcpu->arch.sipi_vector);
		kvm_lapic_reset(vcpu);
		r = kvm_arch_vcpu_reset(vcpu);
		if (r)
			return r;
		vcpu->arch.mp_state = KVM_MP_STATE_RUNNABLE;
	}

	down_read(&vcpu->kvm->slots_lock);
	vapic_enter(vcpu);

	r = 1;
	while (r > 0) {
		if (vcpu->arch.mp_state == KVM_MP_STATE_RUNNABLE)
			r = vcpu_enter_guest(vcpu, kvm_run);
		else {
			up_read(&vcpu->kvm->slots_lock);
			kvm_vcpu_block(vcpu);
			down_read(&vcpu->kvm->slots_lock);
			if (test_and_clear_bit(KVM_REQ_UNHALT, &vcpu->requests))
			{
				switch(vcpu->arch.mp_state) {
				case KVM_MP_STATE_HALTED:
					vcpu->arch.mp_state =
						KVM_MP_STATE_RUNNABLE;
				case KVM_MP_STATE_RUNNABLE:
					break;
				case KVM_MP_STATE_SIPI_RECEIVED:
				default:
					r = -EINTR;
					break;
				}
			}
		}

		if (r <= 0)
			break;

		clear_bit(KVM_REQ_PENDING_TIMER, &vcpu->requests);
		if (kvm_cpu_has_pending_timer(vcpu))
			kvm_inject_pending_timer_irqs(vcpu);

		if (dm_request_for_irq_injection(vcpu, kvm_run)) {
			r = -EINTR;
			kvm_run->exit_reason = KVM_EXIT_INTR;
			++vcpu->stat.request_irq_exits;
		}
		if (signal_pending(current)) {
			r = -EINTR;
			kvm_run->exit_reason = KVM_EXIT_INTR;
			++vcpu->stat.signal_exits;
		}
		if (need_resched()) {
			up_read(&vcpu->kvm->slots_lock);
			kvm_resched(vcpu);
			down_read(&vcpu->kvm->slots_lock);
		}
	}

	up_read(&vcpu->kvm->slots_lock);
	post_kvm_run_save(vcpu, kvm_run);

	vapic_exit(vcpu);

	return r;
}

int kvm_arch_vcpu_ioctl_run(struct kvm_vcpu *vcpu, struct kvm_run *kvm_run)
{
	int r;
	sigset_t sigsaved;

	vcpu_load(vcpu);

	if (vcpu->sigset_active)
		sigprocmask(SIG_SETMASK, &vcpu->sigset, &sigsaved);

	if (unlikely(vcpu->arch.mp_state == KVM_MP_STATE_UNINITIALIZED)) {
		kvm_vcpu_block(vcpu);
		clear_bit(KVM_REQ_UNHALT, &vcpu->requests);
		r = -EAGAIN;
		goto out;
	}

	/* re-sync apic's tpr */
	if (!irqchip_in_kernel(vcpu->kvm))
		kvm_set_cr8(vcpu, kvm_run->cr8);

	if (vcpu->arch.pio.cur_count) {
		r = complete_pio(vcpu);
		if (r)
			goto out;
	}
#if CONFIG_HAS_IOMEM
	if (vcpu->mmio_needed) {
		memcpy(vcpu->mmio_data, kvm_run->mmio.data, 8);
		vcpu->mmio_read_completed = 1;
		vcpu->mmio_needed = 0;

		down_read(&vcpu->kvm->slots_lock);
		r = emulate_instruction(vcpu, kvm_run,
					vcpu->arch.mmio_fault_cr2, 0,
					EMULTYPE_NO_DECODE);
		up_read(&vcpu->kvm->slots_lock);
		if (r == EMULATE_DO_MMIO) {
			/*
			 * Read-modify-write.  Back to userspace.
			 */
			r = 0;
			goto out;
		}
	}
#endif
	if (kvm_run->exit_reason == KVM_EXIT_HYPERCALL)
		kvm_register_write(vcpu, VCPU_REGS_RAX,
				     kvm_run->hypercall.ret);

	r = __vcpu_run(vcpu, kvm_run);

out:
	if (vcpu->sigset_active)
		sigprocmask(SIG_SETMASK, &sigsaved, NULL);

	vcpu_put(vcpu);
	return r;
}

int kvm_arch_vcpu_ioctl_get_regs(struct kvm_vcpu *vcpu, struct kvm_regs *regs)
{
	vcpu_load(vcpu);

	regs->rax = kvm_register_read(vcpu, VCPU_REGS_RAX);
	regs->rbx = kvm_register_read(vcpu, VCPU_REGS_RBX);
	regs->rcx = kvm_register_read(vcpu, VCPU_REGS_RCX);
	regs->rdx = kvm_register_read(vcpu, VCPU_REGS_RDX);
	regs->rsi = kvm_register_read(vcpu, VCPU_REGS_RSI);
	regs->rdi = kvm_register_read(vcpu, VCPU_REGS_RDI);
	regs->rsp = kvm_register_read(vcpu, VCPU_REGS_RSP);
	regs->rbp = kvm_register_read(vcpu, VCPU_REGS_RBP);
#ifdef CONFIG_X86_64
	regs->r8 = kvm_register_read(vcpu, VCPU_REGS_R8);
	regs->r9 = kvm_register_read(vcpu, VCPU_REGS_R9);
	regs->r10 = kvm_register_read(vcpu, VCPU_REGS_R10);
	regs->r11 = kvm_register_read(vcpu, VCPU_REGS_R11);
	regs->r12 = kvm_register_read(vcpu, VCPU_REGS_R12);
	regs->r13 = kvm_register_read(vcpu, VCPU_REGS_R13);
	regs->r14 = kvm_register_read(vcpu, VCPU_REGS_R14);
	regs->r15 = kvm_register_read(vcpu, VCPU_REGS_R15);
#endif

	regs->rip = kvm_rip_read(vcpu);
	regs->rflags = kvm_x86_ops->get_rflags(vcpu);

	/*
	 * Don't leak debug flags in case they were set for guest debugging
	 */
	if (vcpu->guest_debug & KVM_GUESTDBG_SINGLESTEP)
		regs->rflags &= ~(X86_EFLAGS_TF | X86_EFLAGS_RF);

	vcpu_put(vcpu);

	return 0;
}

int kvm_arch_vcpu_ioctl_set_regs(struct kvm_vcpu *vcpu, struct kvm_regs *regs)
{
	vcpu_load(vcpu);

	kvm_register_write(vcpu, VCPU_REGS_RAX, regs->rax);
	kvm_register_write(vcpu, VCPU_REGS_RBX, regs->rbx);
	kvm_register_write(vcpu, VCPU_REGS_RCX, regs->rcx);
	kvm_register_write(vcpu, VCPU_REGS_RDX, regs->rdx);
	kvm_register_write(vcpu, VCPU_REGS_RSI, regs->rsi);
	kvm_register_write(vcpu, VCPU_REGS_RDI, regs->rdi);
	kvm_register_write(vcpu, VCPU_REGS_RSP, regs->rsp);
	kvm_register_write(vcpu, VCPU_REGS_RBP, regs->rbp);
#ifdef CONFIG_X86_64
	kvm_register_write(vcpu, VCPU_REGS_R8, regs->r8);
	kvm_register_write(vcpu, VCPU_REGS_R9, regs->r9);
	kvm_register_write(vcpu, VCPU_REGS_R10, regs->r10);
	kvm_register_write(vcpu, VCPU_REGS_R11, regs->r11);
	kvm_register_write(vcpu, VCPU_REGS_R12, regs->r12);
	kvm_register_write(vcpu, VCPU_REGS_R13, regs->r13);
	kvm_register_write(vcpu, VCPU_REGS_R14, regs->r14);
	kvm_register_write(vcpu, VCPU_REGS_R15, regs->r15);

#endif

	kvm_rip_write(vcpu, regs->rip);
	kvm_x86_ops->set_rflags(vcpu, regs->rflags);


	vcpu->arch.exception.pending = false;

	vcpu_put(vcpu);

	return 0;
}

void kvm_get_segment(struct kvm_vcpu *vcpu,
		     struct kvm_segment *var, int seg)
{
	kvm_x86_ops->get_segment(vcpu, var, seg);
}

void kvm_get_cs_db_l_bits(struct kvm_vcpu *vcpu, int *db, int *l)
{
	struct kvm_segment cs;

	kvm_get_segment(vcpu, &cs, VCPU_SREG_CS);
	*db = cs.db;
	*l = cs.l;
}
EXPORT_SYMBOL_GPL(kvm_get_cs_db_l_bits);

int kvm_arch_vcpu_ioctl_get_sregs(struct kvm_vcpu *vcpu,
				  struct kvm_sregs *sregs)
{
	struct descriptor_table dt;

	vcpu_load(vcpu);

	kvm_get_segment(vcpu, &sregs->cs, VCPU_SREG_CS);
	kvm_get_segment(vcpu, &sregs->ds, VCPU_SREG_DS);
	kvm_get_segment(vcpu, &sregs->es, VCPU_SREG_ES);
	kvm_get_segment(vcpu, &sregs->fs, VCPU_SREG_FS);
	kvm_get_segment(vcpu, &sregs->gs, VCPU_SREG_GS);
	kvm_get_segment(vcpu, &sregs->ss, VCPU_SREG_SS);

	kvm_get_segment(vcpu, &sregs->tr, VCPU_SREG_TR);
	kvm_get_segment(vcpu, &sregs->ldt, VCPU_SREG_LDTR);

	kvm_x86_ops->get_idt(vcpu, &dt);
	sregs->idt.limit = dt.limit;
	sregs->idt.base = dt.base;
	kvm_x86_ops->get_gdt(vcpu, &dt);
	sregs->gdt.limit = dt.limit;
	sregs->gdt.base = dt.base;

	kvm_x86_ops->decache_cr4_guest_bits(vcpu);
	sregs->cr0 = vcpu->arch.cr0;
	sregs->cr2 = vcpu->arch.cr2;
	sregs->cr3 = vcpu->arch.cr3;
	sregs->cr4 = vcpu->arch.cr4;
	sregs->cr8 = kvm_get_cr8(vcpu);
	sregs->efer = vcpu->arch.shadow_efer;
	sregs->apic_base = kvm_get_apic_base(vcpu);

	memset(sregs->interrupt_bitmap, 0, sizeof sregs->interrupt_bitmap);

	if (vcpu->arch.interrupt.pending && !vcpu->arch.interrupt.soft)
		set_bit(vcpu->arch.interrupt.nr,
			(unsigned long *)sregs->interrupt_bitmap);

	vcpu_put(vcpu);

	return 0;
}

int kvm_arch_vcpu_ioctl_get_mpstate(struct kvm_vcpu *vcpu,
				    struct kvm_mp_state *mp_state)
{
	vcpu_load(vcpu);
	mp_state->mp_state = vcpu->arch.mp_state;
	vcpu_put(vcpu);
	return 0;
}

int kvm_arch_vcpu_ioctl_set_mpstate(struct kvm_vcpu *vcpu,
				    struct kvm_mp_state *mp_state)
{
	vcpu_load(vcpu);
	vcpu->arch.mp_state = mp_state->mp_state;
	vcpu_put(vcpu);
	return 0;
}

static void kvm_set_segment(struct kvm_vcpu *vcpu,
			struct kvm_segment *var, int seg)
{
	kvm_x86_ops->set_segment(vcpu, var, seg);
}

static void seg_desct_to_kvm_desct(struct desc_struct *seg_desc, u16 selector,
				   struct kvm_segment *kvm_desct)
{
	kvm_desct->base = seg_desc->base0;
	kvm_desct->base |= seg_desc->base1 << 16;
	kvm_desct->base |= seg_desc->base2 << 24;
	kvm_desct->limit = seg_desc->limit0;
	kvm_desct->limit |= seg_desc->limit << 16;
	if (seg_desc->g) {
		kvm_desct->limit <<= 12;
		kvm_desct->limit |= 0xfff;
	}
	kvm_desct->selector = selector;
	kvm_desct->type = seg_desc->type;
	kvm_desct->present = seg_desc->p;
	kvm_desct->dpl = seg_desc->dpl;
	kvm_desct->db = seg_desc->d;
	kvm_desct->s = seg_desc->s;
	kvm_desct->l = seg_desc->l;
	kvm_desct->g = seg_desc->g;
	kvm_desct->avl = seg_desc->avl;
	if (!selector)
		kvm_desct->unusable = 1;
	else
		kvm_desct->unusable = 0;
	kvm_desct->padding = 0;
}

static void get_segment_descriptor_dtable(struct kvm_vcpu *vcpu,
					  u16 selector,
					  struct descriptor_table *dtable)
{
	if (selector & 1 << 2) {
		struct kvm_segment kvm_seg;

		kvm_get_segment(vcpu, &kvm_seg, VCPU_SREG_LDTR);

		if (kvm_seg.unusable)
			dtable->limit = 0;
		else
			dtable->limit = kvm_seg.limit;
		dtable->base = kvm_seg.base;
	}
	else
		kvm_x86_ops->get_gdt(vcpu, dtable);
}

/* allowed just for 8 bytes segments */
static int load_guest_segment_descriptor(struct kvm_vcpu *vcpu, u16 selector,
					 struct desc_struct *seg_desc)
{
	gpa_t gpa;
	struct descriptor_table dtable;
	u16 index = selector >> 3;

	get_segment_descriptor_dtable(vcpu, selector, &dtable);

	if (dtable.limit < index * 8 + 7) {
		kvm_queue_exception_e(vcpu, GP_VECTOR, selector & 0xfffc);
		return 1;
	}
	gpa = vcpu->arch.mmu.gva_to_gpa(vcpu, dtable.base);
	gpa += index * 8;
	return kvm_read_guest(vcpu->kvm, gpa, seg_desc, 8);
}

/* allowed just for 8 bytes segments */
static int save_guest_segment_descriptor(struct kvm_vcpu *vcpu, u16 selector,
					 struct desc_struct *seg_desc)
{
	gpa_t gpa;
	struct descriptor_table dtable;
	u16 index = selector >> 3;

	get_segment_descriptor_dtable(vcpu, selector, &dtable);

	if (dtable.limit < index * 8 + 7)
		return 1;
	gpa = vcpu->arch.mmu.gva_to_gpa(vcpu, dtable.base);
	gpa += index * 8;
	return kvm_write_guest(vcpu->kvm, gpa, seg_desc, 8);
}

static u32 get_tss_base_addr(struct kvm_vcpu *vcpu,
			     struct desc_struct *seg_desc)
{
	u32 base_addr;

	base_addr = seg_desc->base0;
	base_addr |= (seg_desc->base1 << 16);
	base_addr |= (seg_desc->base2 << 24);

	return vcpu->arch.mmu.gva_to_gpa(vcpu, base_addr);
}

static u16 get_segment_selector(struct kvm_vcpu *vcpu, int seg)
{
	struct kvm_segment kvm_seg;

	kvm_get_segment(vcpu, &kvm_seg, seg);
	return kvm_seg.selector;
}

static int load_segment_descriptor_to_kvm_desct(struct kvm_vcpu *vcpu,
						u16 selector,
						struct kvm_segment *kvm_seg)
{
	struct desc_struct seg_desc;

	if (load_guest_segment_descriptor(vcpu, selector, &seg_desc))
		return 1;
	seg_desct_to_kvm_desct(&seg_desc, selector, kvm_seg);
	return 0;
}

static int kvm_load_realmode_segment(struct kvm_vcpu *vcpu, u16 selector, int seg)
{
	struct kvm_segment segvar = {
		.base = selector << 4,
		.limit = 0xffff,
		.selector = selector,
		.type = 3,
		.present = 1,
		.dpl = 3,
		.db = 0,
		.s = 1,
		.l = 0,
		.g = 0,
		.avl = 0,
		.unusable = 0,
	};
	kvm_x86_ops->set_segment(vcpu, &segvar, seg);
	return 0;
}

int kvm_load_segment_descriptor(struct kvm_vcpu *vcpu, u16 selector,
				int type_bits, int seg)
{
	struct kvm_segment kvm_seg;

	if (!(vcpu->arch.cr0 & X86_CR0_PE))
		return kvm_load_realmode_segment(vcpu, selector, seg);
	if (load_segment_descriptor_to_kvm_desct(vcpu, selector, &kvm_seg))
		return 1;
	kvm_seg.type |= type_bits;

	if (seg != VCPU_SREG_SS && seg != VCPU_SREG_CS &&
	    seg != VCPU_SREG_LDTR)
		if (!kvm_seg.s)
			kvm_seg.unusable = 1;

	kvm_set_segment(vcpu, &kvm_seg, seg);
	return 0;
}

static void save_state_to_tss32(struct kvm_vcpu *vcpu,
				struct tss_segment_32 *tss)
{
	tss->cr3 = vcpu->arch.cr3;
	tss->eip = kvm_rip_read(vcpu);
	tss->eflags = kvm_x86_ops->get_rflags(vcpu);
	tss->eax = kvm_register_read(vcpu, VCPU_REGS_RAX);
	tss->ecx = kvm_register_read(vcpu, VCPU_REGS_RCX);
	tss->edx = kvm_register_read(vcpu, VCPU_REGS_RDX);
	tss->ebx = kvm_register_read(vcpu, VCPU_REGS_RBX);
	tss->esp = kvm_register_read(vcpu, VCPU_REGS_RSP);
	tss->ebp = kvm_register_read(vcpu, VCPU_REGS_RBP);
	tss->esi = kvm_register_read(vcpu, VCPU_REGS_RSI);
	tss->edi = kvm_register_read(vcpu, VCPU_REGS_RDI);
	tss->es = get_segment_selector(vcpu, VCPU_SREG_ES);
	tss->cs = get_segment_selector(vcpu, VCPU_SREG_CS);
	tss->ss = get_segment_selector(vcpu, VCPU_SREG_SS);
	tss->ds = get_segment_selector(vcpu, VCPU_SREG_DS);
	tss->fs = get_segment_selector(vcpu, VCPU_SREG_FS);
	tss->gs = get_segment_selector(vcpu, VCPU_SREG_GS);
	tss->ldt_selector = get_segment_selector(vcpu, VCPU_SREG_LDTR);
}

static int load_state_from_tss32(struct kvm_vcpu *vcpu,
				  struct tss_segment_32 *tss)
{
	kvm_set_cr3(vcpu, tss->cr3);

	kvm_rip_write(vcpu, tss->eip);
	kvm_x86_ops->set_rflags(vcpu, tss->eflags | 2);

	kvm_register_write(vcpu, VCPU_REGS_RAX, tss->eax);
	kvm_register_write(vcpu, VCPU_REGS_RCX, tss->ecx);
	kvm_register_write(vcpu, VCPU_REGS_RDX, tss->edx);
	kvm_register_write(vcpu, VCPU_REGS_RBX, tss->ebx);
	kvm_register_write(vcpu, VCPU_REGS_RSP, tss->esp);
	kvm_register_write(vcpu, VCPU_REGS_RBP, tss->ebp);
	kvm_register_write(vcpu, VCPU_REGS_RSI, tss->esi);
	kvm_register_write(vcpu, VCPU_REGS_RDI, tss->edi);

	if (kvm_load_segment_descriptor(vcpu, tss->ldt_selector, 0, VCPU_SREG_LDTR))
		return 1;

	if (kvm_load_segment_descriptor(vcpu, tss->es, 1, VCPU_SREG_ES))
		return 1;

	if (kvm_load_segment_descriptor(vcpu, tss->cs, 9, VCPU_SREG_CS))
		return 1;

	if (kvm_load_segment_descriptor(vcpu, tss->ss, 1, VCPU_SREG_SS))
		return 1;

	if (kvm_load_segment_descriptor(vcpu, tss->ds, 1, VCPU_SREG_DS))
		return 1;

	if (kvm_load_segment_descriptor(vcpu, tss->fs, 1, VCPU_SREG_FS))
		return 1;

	if (kvm_load_segment_descriptor(vcpu, tss->gs, 1, VCPU_SREG_GS))
		return 1;
	return 0;
}

static void save_state_to_tss16(struct kvm_vcpu *vcpu,
				struct tss_segment_16 *tss)
{
	tss->ip = kvm_rip_read(vcpu);
	tss->flag = kvm_x86_ops->get_rflags(vcpu);
	tss->ax = kvm_register_read(vcpu, VCPU_REGS_RAX);
	tss->cx = kvm_register_read(vcpu, VCPU_REGS_RCX);
	tss->dx = kvm_register_read(vcpu, VCPU_REGS_RDX);
	tss->bx = kvm_register_read(vcpu, VCPU_REGS_RBX);
	tss->sp = kvm_register_read(vcpu, VCPU_REGS_RSP);
	tss->bp = kvm_register_read(vcpu, VCPU_REGS_RBP);
	tss->si = kvm_register_read(vcpu, VCPU_REGS_RSI);
	tss->di = kvm_register_read(vcpu, VCPU_REGS_RDI);

	tss->es = get_segment_selector(vcpu, VCPU_SREG_ES);
	tss->cs = get_segment_selector(vcpu, VCPU_SREG_CS);
	tss->ss = get_segment_selector(vcpu, VCPU_SREG_SS);
	tss->ds = get_segment_selector(vcpu, VCPU_SREG_DS);
	tss->ldt = get_segment_selector(vcpu, VCPU_SREG_LDTR);
	tss->prev_task_link = get_segment_selector(vcpu, VCPU_SREG_TR);
}

static int load_state_from_tss16(struct kvm_vcpu *vcpu,
				 struct tss_segment_16 *tss)
{
	kvm_rip_write(vcpu, tss->ip);
	kvm_x86_ops->set_rflags(vcpu, tss->flag | 2);
	kvm_register_write(vcpu, VCPU_REGS_RAX, tss->ax);
	kvm_register_write(vcpu, VCPU_REGS_RCX, tss->cx);
	kvm_register_write(vcpu, VCPU_REGS_RDX, tss->dx);
	kvm_register_write(vcpu, VCPU_REGS_RBX, tss->bx);
	kvm_register_write(vcpu, VCPU_REGS_RSP, tss->sp);
	kvm_register_write(vcpu, VCPU_REGS_RBP, tss->bp);
	kvm_register_write(vcpu, VCPU_REGS_RSI, tss->si);
	kvm_register_write(vcpu, VCPU_REGS_RDI, tss->di);

	if (kvm_load_segment_descriptor(vcpu, tss->ldt, 0, VCPU_SREG_LDTR))
		return 1;

	if (kvm_load_segment_descriptor(vcpu, tss->es, 1, VCPU_SREG_ES))
		return 1;

	if (kvm_load_segment_descriptor(vcpu, tss->cs, 9, VCPU_SREG_CS))
		return 1;

	if (kvm_load_segment_descriptor(vcpu, tss->ss, 1, VCPU_SREG_SS))
		return 1;

	if (kvm_load_segment_descriptor(vcpu, tss->ds, 1, VCPU_SREG_DS))
		return 1;
	return 0;
}

static int kvm_task_switch_16(struct kvm_vcpu *vcpu, u16 tss_selector,
			      u16 old_tss_sel, u32 old_tss_base,
			      struct desc_struct *nseg_desc)
{
	struct tss_segment_16 tss_segment_16;
	int ret = 0;

	if (kvm_read_guest(vcpu->kvm, old_tss_base, &tss_segment_16,
			   sizeof tss_segment_16))
		goto out;

	save_state_to_tss16(vcpu, &tss_segment_16);

	if (kvm_write_guest(vcpu->kvm, old_tss_base, &tss_segment_16,
			    sizeof tss_segment_16))
		goto out;

	if (kvm_read_guest(vcpu->kvm, get_tss_base_addr(vcpu, nseg_desc),
			   &tss_segment_16, sizeof tss_segment_16))
		goto out;

	if (old_tss_sel != 0xffff) {
		tss_segment_16.prev_task_link = old_tss_sel;

		if (kvm_write_guest(vcpu->kvm,
				    get_tss_base_addr(vcpu, nseg_desc),
				    &tss_segment_16.prev_task_link,
				    sizeof tss_segment_16.prev_task_link))
			goto out;
	}

	if (load_state_from_tss16(vcpu, &tss_segment_16))
		goto out;

	ret = 1;
out:
	return ret;
}

static int kvm_task_switch_32(struct kvm_vcpu *vcpu, u16 tss_selector,
		       u16 old_tss_sel, u32 old_tss_base,
		       struct desc_struct *nseg_desc)
{
	struct tss_segment_32 tss_segment_32;
	int ret = 0;

	if (kvm_read_guest(vcpu->kvm, old_tss_base, &tss_segment_32,
			   sizeof tss_segment_32))
		goto out;

	save_state_to_tss32(vcpu, &tss_segment_32);

	if (kvm_write_guest(vcpu->kvm, old_tss_base, &tss_segment_32,
			    sizeof tss_segment_32))
		goto out;

	if (kvm_read_guest(vcpu->kvm, get_tss_base_addr(vcpu, nseg_desc),
			   &tss_segment_32, sizeof tss_segment_32))
		goto out;

	if (old_tss_sel != 0xffff) {
		tss_segment_32.prev_task_link = old_tss_sel;

		if (kvm_write_guest(vcpu->kvm,
				    get_tss_base_addr(vcpu, nseg_desc),
				    &tss_segment_32.prev_task_link,
				    sizeof tss_segment_32.prev_task_link))
			goto out;
	}

	if (load_state_from_tss32(vcpu, &tss_segment_32))
		goto out;

	ret = 1;
out:
	return ret;
}

int kvm_task_switch(struct kvm_vcpu *vcpu, u16 tss_selector, int reason)
{
	struct kvm_segment tr_seg;
	struct desc_struct cseg_desc;
	struct desc_struct nseg_desc;
	int ret = 0;
	u32 old_tss_base = get_segment_base(vcpu, VCPU_SREG_TR);
	u16 old_tss_sel = get_segment_selector(vcpu, VCPU_SREG_TR);

	old_tss_base = vcpu->arch.mmu.gva_to_gpa(vcpu, old_tss_base);

	/* FIXME: Handle errors. Failure to read either TSS or their
	 * descriptors should generate a pagefault.
	 */
	if (load_guest_segment_descriptor(vcpu, tss_selector, &nseg_desc))
		goto out;

	if (load_guest_segment_descriptor(vcpu, old_tss_sel, &cseg_desc))
		goto out;

	if (reason != TASK_SWITCH_IRET) {
		int cpl;

		cpl = kvm_x86_ops->get_cpl(vcpu);
		if ((tss_selector & 3) > nseg_desc.dpl || cpl > nseg_desc.dpl) {
			kvm_queue_exception_e(vcpu, GP_VECTOR, 0);
			return 1;
		}
	}

	if (!nseg_desc.p || (nseg_desc.limit0 | nseg_desc.limit << 16) < 0x67) {
		kvm_queue_exception_e(vcpu, TS_VECTOR, tss_selector & 0xfffc);
		return 1;
	}

	if (reason == TASK_SWITCH_IRET || reason == TASK_SWITCH_JMP) {
		cseg_desc.type &= ~(1 << 1); //clear the B flag
		save_guest_segment_descriptor(vcpu, old_tss_sel, &cseg_desc);
	}

	if (reason == TASK_SWITCH_IRET) {
		u32 eflags = kvm_x86_ops->get_rflags(vcpu);
		kvm_x86_ops->set_rflags(vcpu, eflags & ~X86_EFLAGS_NT);
	}

	/* set back link to prev task only if NT bit is set in eflags
	   note that old_tss_sel is not used afetr this point */
	if (reason != TASK_SWITCH_CALL && reason != TASK_SWITCH_GATE)
		old_tss_sel = 0xffff;

	/* set back link to prev task only if NT bit is set in eflags
	   note that old_tss_sel is not used afetr this point */
	if (reason != TASK_SWITCH_CALL && reason != TASK_SWITCH_GATE)
		old_tss_sel = 0xffff;

	if (nseg_desc.type & 8)
		ret = kvm_task_switch_32(vcpu, tss_selector, old_tss_sel,
					 old_tss_base, &nseg_desc);
	else
		ret = kvm_task_switch_16(vcpu, tss_selector, old_tss_sel,
					 old_tss_base, &nseg_desc);

	if (reason == TASK_SWITCH_CALL || reason == TASK_SWITCH_GATE) {
		u32 eflags = kvm_x86_ops->get_rflags(vcpu);
		kvm_x86_ops->set_rflags(vcpu, eflags | X86_EFLAGS_NT);
	}

	if (reason != TASK_SWITCH_IRET) {
		nseg_desc.type |= (1 << 1);
		save_guest_segment_descriptor(vcpu, tss_selector,
					      &nseg_desc);
	}

	kvm_x86_ops->set_cr0(vcpu, vcpu->arch.cr0 | X86_CR0_TS);
	seg_desct_to_kvm_desct(&nseg_desc, tss_selector, &tr_seg);
	tr_seg.type = 11;
	kvm_set_segment(vcpu, &tr_seg, VCPU_SREG_TR);
out:
	return ret;
}
EXPORT_SYMBOL_GPL(kvm_task_switch);

int kvm_arch_vcpu_ioctl_set_sregs(struct kvm_vcpu *vcpu,
				  struct kvm_sregs *sregs)
{
	int mmu_reset_needed = 0;
	int pending_vec, max_bits;
	struct descriptor_table dt;

	vcpu_load(vcpu);

	dt.limit = sregs->idt.limit;
	dt.base = sregs->idt.base;
	kvm_x86_ops->set_idt(vcpu, &dt);
	dt.limit = sregs->gdt.limit;
	dt.base = sregs->gdt.base;
	kvm_x86_ops->set_gdt(vcpu, &dt);

	vcpu->arch.cr2 = sregs->cr2;
	mmu_reset_needed |= vcpu->arch.cr3 != sregs->cr3;

	down_read(&vcpu->kvm->slots_lock);
	if (gfn_to_memslot(vcpu->kvm, sregs->cr3 >> PAGE_SHIFT))
		vcpu->arch.cr3 = sregs->cr3;
	else
		set_bit(KVM_REQ_TRIPLE_FAULT, &vcpu->requests);
	up_read(&vcpu->kvm->slots_lock);

	kvm_set_cr8(vcpu, sregs->cr8);

	mmu_reset_needed |= vcpu->arch.shadow_efer != sregs->efer;
	kvm_x86_ops->set_efer(vcpu, sregs->efer);
	kvm_set_apic_base(vcpu, sregs->apic_base);

	kvm_x86_ops->decache_cr4_guest_bits(vcpu);

	mmu_reset_needed |= vcpu->arch.cr0 != sregs->cr0;
	kvm_x86_ops->set_cr0(vcpu, sregs->cr0);
	vcpu->arch.cr0 = sregs->cr0;

	mmu_reset_needed |= vcpu->arch.cr4 != sregs->cr4;
	kvm_x86_ops->set_cr4(vcpu, sregs->cr4);
	if (!is_long_mode(vcpu) && is_pae(vcpu))
		load_pdptrs(vcpu, vcpu->arch.cr3);

	if (mmu_reset_needed)
		kvm_mmu_reset_context(vcpu);

	max_bits = (sizeof sregs->interrupt_bitmap) << 3;
	pending_vec = find_first_bit(
		(const unsigned long *)sregs->interrupt_bitmap, max_bits);
	if (pending_vec < max_bits) {
		kvm_queue_interrupt(vcpu, pending_vec, false);
		pr_debug("Set back pending irq %d\n", pending_vec);
		if (irqchip_in_kernel(vcpu->kvm))
			kvm_pic_clear_isr_ack(vcpu->kvm);
	}

	kvm_set_segment(vcpu, &sregs->cs, VCPU_SREG_CS);
	kvm_set_segment(vcpu, &sregs->ds, VCPU_SREG_DS);
	kvm_set_segment(vcpu, &sregs->es, VCPU_SREG_ES);
	kvm_set_segment(vcpu, &sregs->fs, VCPU_SREG_FS);
	kvm_set_segment(vcpu, &sregs->gs, VCPU_SREG_GS);
	kvm_set_segment(vcpu, &sregs->ss, VCPU_SREG_SS);

	kvm_set_segment(vcpu, &sregs->tr, VCPU_SREG_TR);
	kvm_set_segment(vcpu, &sregs->ldt, VCPU_SREG_LDTR);

	/* Older userspace won't unhalt the vcpu on reset. */
	if (kvm_vcpu_is_bsp(vcpu) && kvm_rip_read(vcpu) == 0xfff0 &&
	    sregs->cs.selector == 0xf000 && sregs->cs.base == 0xffff0000 &&
	    !(vcpu->arch.cr0 & X86_CR0_PE))
		vcpu->arch.mp_state = KVM_MP_STATE_RUNNABLE;

	vcpu_put(vcpu);

	return 0;
}

int kvm_arch_vcpu_ioctl_set_guest_debug(struct kvm_vcpu *vcpu,
					struct kvm_guest_debug *dbg)
{
	int i, r;

	vcpu_load(vcpu);

	if ((dbg->control & (KVM_GUESTDBG_ENABLE | KVM_GUESTDBG_USE_HW_BP)) ==
	    (KVM_GUESTDBG_ENABLE | KVM_GUESTDBG_USE_HW_BP)) {
		for (i = 0; i < KVM_NR_DB_REGS; ++i)
			vcpu->arch.eff_db[i] = dbg->arch.debugreg[i];
		vcpu->arch.switch_db_regs =
			(dbg->arch.debugreg[7] & DR7_BP_EN_MASK);
	} else {
		for (i = 0; i < KVM_NR_DB_REGS; i++)
			vcpu->arch.eff_db[i] = vcpu->arch.db[i];
		vcpu->arch.switch_db_regs = (vcpu->arch.dr7 & DR7_BP_EN_MASK);
	}

	r = kvm_x86_ops->set_guest_debug(vcpu, dbg);

	if (dbg->control & KVM_GUESTDBG_INJECT_DB)
		kvm_queue_exception(vcpu, DB_VECTOR);
	else if (dbg->control & KVM_GUESTDBG_INJECT_BP)
		kvm_queue_exception(vcpu, BP_VECTOR);

	vcpu_put(vcpu);

	return r;
}

/*
 * fxsave fpu state.  Taken from x86_64/processor.h.  To be killed when
 * we have asm/x86/processor.h
 */
struct fxsave {
	u16	cwd;
	u16	swd;
	u16	twd;
	u16	fop;
	u64	rip;
	u64	rdp;
	u32	mxcsr;
	u32	mxcsr_mask;
	u32	st_space[32];	/* 8*16 bytes for each FP-reg = 128 bytes */
#ifdef CONFIG_X86_64
	u32	xmm_space[64];	/* 16*16 bytes for each XMM-reg = 256 bytes */
#else
	u32	xmm_space[32];	/* 8*16 bytes for each XMM-reg = 128 bytes */
#endif
};

/*
 * Translate a guest virtual address to a guest physical address.
 */
int kvm_arch_vcpu_ioctl_translate(struct kvm_vcpu *vcpu,
				    struct kvm_translation *tr)
{
	unsigned long vaddr = tr->linear_address;
	gpa_t gpa;

	vcpu_load(vcpu);
	down_read(&vcpu->kvm->slots_lock);
	gpa = vcpu->arch.mmu.gva_to_gpa(vcpu, vaddr);
	up_read(&vcpu->kvm->slots_lock);
	tr->physical_address = gpa;
	tr->valid = gpa != UNMAPPED_GVA;
	tr->writeable = 1;
	tr->usermode = 0;
	vcpu_put(vcpu);

	return 0;
}

int kvm_arch_vcpu_ioctl_get_fpu(struct kvm_vcpu *vcpu, struct kvm_fpu *fpu)
{
	struct fxsave *fxsave = (struct fxsave *)&vcpu->arch.guest_fx_image;

	vcpu_load(vcpu);

	memcpy(fpu->fpr, fxsave->st_space, 128);
	fpu->fcw = fxsave->cwd;
	fpu->fsw = fxsave->swd;
	fpu->ftwx = fxsave->twd;
	fpu->last_opcode = fxsave->fop;
	fpu->last_ip = fxsave->rip;
	fpu->last_dp = fxsave->rdp;
	memcpy(fpu->xmm, fxsave->xmm_space, sizeof fxsave->xmm_space);

	vcpu_put(vcpu);

	return 0;
}

int kvm_arch_vcpu_ioctl_set_fpu(struct kvm_vcpu *vcpu, struct kvm_fpu *fpu)
{
	struct fxsave *fxsave = (struct fxsave *)&vcpu->arch.guest_fx_image;

	vcpu_load(vcpu);

	memcpy(fxsave->st_space, fpu->fpr, 128);
	fxsave->cwd = fpu->fcw;
	fxsave->swd = fpu->fsw;
	fxsave->twd = fpu->ftwx;
	fxsave->fop = fpu->last_opcode;
	fxsave->rip = fpu->last_ip;
	fxsave->rdp = fpu->last_dp;
	memcpy(fxsave->xmm_space, fpu->xmm, sizeof fxsave->xmm_space);

	vcpu_put(vcpu);

	return 0;
}

void fx_init(struct kvm_vcpu *vcpu)
{
	unsigned after_mxcsr_mask;

	/*
	 * Touch the fpu the first time in non atomic context as if
	 * this is the first fpu instruction the exception handler
	 * will fire before the instruction returns and it'll have to
	 * allocate ram with GFP_KERNEL.
	 */
	if (!used_math())
		kvm_fx_save(&vcpu->arch.host_fx_image);

	/* Initialize guest FPU by resetting ours and saving into guest's */
	preempt_disable();
	kvm_fx_save(&vcpu->arch.host_fx_image);
	kvm_fx_finit();
	kvm_fx_save(&vcpu->arch.guest_fx_image);
	kvm_fx_restore(&vcpu->arch.host_fx_image);
	preempt_enable();

	vcpu->arch.cr0 |= X86_CR0_ET;
	after_mxcsr_mask = offsetof(struct i387_fxsave_struct, st_space);
	vcpu->arch.guest_fx_image.mxcsr = 0x1f80;
	memset((void *)&vcpu->arch.guest_fx_image + after_mxcsr_mask,
	       0, sizeof(struct i387_fxsave_struct) - after_mxcsr_mask);
}
EXPORT_SYMBOL_GPL(fx_init);

void kvm_load_guest_fpu(struct kvm_vcpu *vcpu)
{
	if (!vcpu->fpu_active || vcpu->guest_fpu_loaded)
		return;

	vcpu->guest_fpu_loaded = 1;
	kvm_fx_save(&vcpu->arch.host_fx_image);
	kvm_fx_restore(&vcpu->arch.guest_fx_image);
}
EXPORT_SYMBOL_GPL(kvm_load_guest_fpu);

void kvm_put_guest_fpu(struct kvm_vcpu *vcpu)
{
	if (!vcpu->guest_fpu_loaded)
		return;

	vcpu->guest_fpu_loaded = 0;
	kvm_fx_save(&vcpu->arch.guest_fx_image);
	kvm_fx_restore(&vcpu->arch.host_fx_image);
	++vcpu->stat.fpu_reload;
}
EXPORT_SYMBOL_GPL(kvm_put_guest_fpu);

void kvm_arch_vcpu_free(struct kvm_vcpu *vcpu)
{
	if (vcpu->arch.time_page) {
		kvm_release_page_dirty(vcpu->arch.time_page);
		vcpu->arch.time_page = NULL;
	}

	kvm_x86_ops->vcpu_free(vcpu);
}

struct kvm_vcpu *kvm_arch_vcpu_create(struct kvm *kvm,
						unsigned int id)
{
	return kvm_x86_ops->vcpu_create(kvm, id);
}

int kvm_arch_vcpu_setup(struct kvm_vcpu *vcpu)
{
	int r;

	/* We do fxsave: this must be aligned. */
	BUG_ON((unsigned long)&vcpu->arch.host_fx_image & 0xF);

	vcpu->arch.mtrr_state.have_fixed = 1;
	vcpu_load(vcpu);
	r = kvm_arch_vcpu_reset(vcpu);
	if (r == 0)
		r = kvm_mmu_setup(vcpu);
	vcpu_put(vcpu);
	if (r < 0)
		goto free_vcpu;

	return 0;
free_vcpu:
	kvm_x86_ops->vcpu_free(vcpu);
	return r;
}

void kvm_arch_vcpu_destroy(struct kvm_vcpu *vcpu)
{
	vcpu_load(vcpu);
	kvm_mmu_unload(vcpu);
	vcpu_put(vcpu);

	kvm_x86_ops->vcpu_free(vcpu);
}

int kvm_arch_vcpu_reset(struct kvm_vcpu *vcpu)
{
	vcpu->arch.nmi_pending = false;
	vcpu->arch.nmi_injected = false;

	vcpu->arch.switch_db_regs = 0;
	memset(vcpu->arch.db, 0, sizeof(vcpu->arch.db));
	vcpu->arch.dr6 = DR6_FIXED_1;
	vcpu->arch.dr7 = DR7_FIXED_1;

	return kvm_x86_ops->vcpu_reset(vcpu);
}

void kvm_arch_hardware_enable(void *garbage)
{
	kvm_x86_ops->hardware_enable(garbage);
}

void kvm_arch_hardware_disable(void *garbage)
{
	kvm_x86_ops->hardware_disable(garbage);
}

int kvm_arch_hardware_setup(void)
{
	return kvm_x86_ops->hardware_setup();
}

void kvm_arch_hardware_unsetup(void)
{
	kvm_x86_ops->hardware_unsetup();
}

void kvm_arch_check_processor_compat(void *rtn)
{
	kvm_x86_ops->check_processor_compatibility(rtn);
}

int kvm_arch_vcpu_init(struct kvm_vcpu *vcpu)
{
	struct page *page;
	struct kvm *kvm;
	int r;

	BUG_ON(vcpu->kvm == NULL);
	kvm = vcpu->kvm;

	vcpu->arch.mmu.root_hpa = INVALID_PAGE;
	if (!irqchip_in_kernel(kvm) || kvm_vcpu_is_bsp(vcpu))
		vcpu->arch.mp_state = KVM_MP_STATE_RUNNABLE;
	else
		vcpu->arch.mp_state = KVM_MP_STATE_UNINITIALIZED;

	page = alloc_page(GFP_KERNEL | __GFP_ZERO);
	if (!page) {
		r = -ENOMEM;
		goto fail;
	}
	vcpu->arch.pio_data = page_address(page);

	r = kvm_mmu_create(vcpu);
	if (r < 0)
		goto fail_free_pio_data;

	if (irqchip_in_kernel(kvm)) {
		r = kvm_create_lapic(vcpu);
		if (r < 0)
			goto fail_mmu_destroy;
	}

	vcpu->arch.mce_banks = kzalloc(KVM_MAX_MCE_BANKS * sizeof(u64) * 4,
				       GFP_KERNEL);
	if (!vcpu->arch.mce_banks) {
		r = -ENOMEM;
		goto fail_mmu_destroy;
	}
	vcpu->arch.mcg_cap = KVM_MAX_MCE_BANKS;

	return 0;

fail_mmu_destroy:
	kvm_mmu_destroy(vcpu);
fail_free_pio_data:
	free_page((unsigned long)vcpu->arch.pio_data);
fail:
	return r;
}

void kvm_arch_vcpu_uninit(struct kvm_vcpu *vcpu)
{
	kvm_free_lapic(vcpu);
	down_read(&vcpu->kvm->slots_lock);
	kvm_mmu_destroy(vcpu);
	up_read(&vcpu->kvm->slots_lock);
	free_page((unsigned long)vcpu->arch.pio_data);
}

struct  kvm *kvm_arch_create_vm(void)
{
	struct kvm *kvm = kzalloc(sizeof(struct kvm), GFP_KERNEL);

	if (!kvm)
		return ERR_PTR(-ENOMEM);

	INIT_LIST_HEAD(&kvm->arch.active_mmu_pages);
	INIT_LIST_HEAD(&kvm->arch.assigned_dev_head);

	/* Reserve bit 0 of irq_sources_bitmap for userspace irq source */
	set_bit(KVM_USERSPACE_IRQ_SOURCE_ID, &kvm->arch.irq_sources_bitmap);

	rdtscll(kvm->arch.vm_init_tsc);

	return kvm;
}

static void kvm_unload_vcpu_mmu(struct kvm_vcpu *vcpu)
{
	vcpu_load(vcpu);
	kvm_mmu_unload(vcpu);
	vcpu_put(vcpu);
}

static void kvm_free_vcpus(struct kvm *kvm)
{
	unsigned int i;
	struct kvm_vcpu *vcpu;

	/*
	 * Unpin any mmu pages first.
	 */
	kvm_for_each_vcpu(i, vcpu, kvm)
		kvm_unload_vcpu_mmu(vcpu);
	kvm_for_each_vcpu(i, vcpu, kvm)
		kvm_arch_vcpu_free(vcpu);

	mutex_lock(&kvm->lock);
	for (i = 0; i < atomic_read(&kvm->online_vcpus); i++)
		kvm->vcpus[i] = NULL;

	atomic_set(&kvm->online_vcpus, 0);
	mutex_unlock(&kvm->lock);
}

void kvm_arch_sync_events(struct kvm *kvm)
{
	kvm_free_all_assigned_devices(kvm);
}

void kvm_arch_destroy_vm(struct kvm *kvm)
{
	kvm_iommu_unmap_guest(kvm);
	kvm_free_pit(kvm);
	kfree(kvm->arch.vpic);
	kfree(kvm->arch.vioapic);
	kvm_free_vcpus(kvm);
	kvm_free_physmem(kvm);
	if (kvm->arch.apic_access_page)
		put_page(kvm->arch.apic_access_page);
	if (kvm->arch.ept_identity_pagetable)
		put_page(kvm->arch.ept_identity_pagetable);
	kfree(kvm);
}

int kvm_arch_set_memory_region(struct kvm *kvm,
				struct kvm_userspace_memory_region *mem,
				struct kvm_memory_slot old,
				int user_alloc)
{
	int npages = mem->memory_size >> PAGE_SHIFT;
	struct kvm_memory_slot *memslot = &kvm->memslots[mem->slot];

	/*To keep backward compatibility with older userspace,
	 *x86 needs to hanlde !user_alloc case.
	 */
	if (!user_alloc) {
		if (npages && !old.rmap) {
			unsigned long userspace_addr;

			down_write(&current->mm->mmap_sem);
			userspace_addr = do_mmap(NULL, 0,
						 npages * PAGE_SIZE,
						 PROT_READ | PROT_WRITE,
						 MAP_PRIVATE | MAP_ANONYMOUS,
						 0);
			up_write(&current->mm->mmap_sem);

			if (IS_ERR((void *)userspace_addr))
				return PTR_ERR((void *)userspace_addr);

			/* set userspace_addr atomically for kvm_hva_to_rmapp */
			spin_lock(&kvm->mmu_lock);
			memslot->userspace_addr = userspace_addr;
			spin_unlock(&kvm->mmu_lock);
		} else {
			if (!old.user_alloc && old.rmap) {
				int ret;

				down_write(&current->mm->mmap_sem);
				ret = do_munmap(current->mm, old.userspace_addr,
						old.npages * PAGE_SIZE);
				up_write(&current->mm->mmap_sem);
				if (ret < 0)
					printk(KERN_WARNING
				       "kvm_vm_ioctl_set_memory_region: "
				       "failed to munmap memory\n");
			}
		}
	}

	spin_lock(&kvm->mmu_lock);
	if (!kvm->arch.n_requested_mmu_pages) {
		unsigned int nr_mmu_pages = kvm_mmu_calculate_mmu_pages(kvm);
		kvm_mmu_change_mmu_pages(kvm, nr_mmu_pages);
	}

	kvm_mmu_slot_remove_write_access(kvm, mem->slot);
	spin_unlock(&kvm->mmu_lock);
	kvm_flush_remote_tlbs(kvm);

	return 0;
}

void kvm_arch_flush_shadow(struct kvm *kvm)
{
	kvm_mmu_zap_all(kvm);
	kvm_reload_remote_mmus(kvm);
}

int kvm_arch_vcpu_runnable(struct kvm_vcpu *vcpu)
{
	return vcpu->arch.mp_state == KVM_MP_STATE_RUNNABLE
	       || vcpu->arch.mp_state == KVM_MP_STATE_SIPI_RECEIVED
	       || vcpu->arch.nmi_pending;
}

void kvm_vcpu_kick(struct kvm_vcpu *vcpu)
{
	int me;
	int cpu = vcpu->cpu;

	if (waitqueue_active(&vcpu->wq)) {
		wake_up_interruptible(&vcpu->wq);
		++vcpu->stat.halt_wakeup;
	}

	me = get_cpu();
	if (cpu != me && (unsigned)cpu < nr_cpu_ids && cpu_online(cpu))
		if (!test_and_set_bit(KVM_REQ_KICK, &vcpu->requests))
			smp_send_reschedule(cpu);
	put_cpu();
}

int kvm_arch_interrupt_allowed(struct kvm_vcpu *vcpu)
{
	return kvm_x86_ops->interrupt_allowed(vcpu);
}

EXPORT_TRACEPOINT_SYMBOL_GPL(kvm_exit);
EXPORT_TRACEPOINT_SYMBOL_GPL(kvm_inj_virq);
EXPORT_TRACEPOINT_SYMBOL_GPL(kvm_page_fault);
EXPORT_TRACEPOINT_SYMBOL_GPL(kvm_msr);
EXPORT_TRACEPOINT_SYMBOL_GPL(kvm_cr);<|MERGE_RESOLUTION|>--- conflicted
+++ resolved
@@ -1048,10 +1048,7 @@
 	case MSR_P6_EVNTSEL0:
 	case MSR_P6_EVNTSEL1:
 	case MSR_K7_EVNTSEL0:
-<<<<<<< HEAD
-=======
 	case MSR_K8_INT_PENDING_MSG:
->>>>>>> 95ac0038
 		data = 0;
 		break;
 	case MSR_MTRRcap:
