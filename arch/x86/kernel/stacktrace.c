--- conflicted
+++ resolved
@@ -73,7 +73,7 @@
  */
 void save_stack_trace(struct stack_trace *trace)
 {
-	dump_trace(current, NULL, NULL, &save_stack_ops, trace);
+	dump_trace(current, NULL, NULL, 0, &save_stack_ops, trace);
 	if (trace->nr_entries < trace->max_entries)
 		trace->entries[trace->nr_entries++] = ULONG_MAX;
 }
@@ -81,18 +81,14 @@
 
 void save_stack_trace_regs(struct stack_trace *trace, struct pt_regs *regs)
 {
-<<<<<<< HEAD
-	dump_trace(current, regs, NULL, &save_stack_ops, trace);
-=======
 	dump_trace(current, regs, NULL, 0, &save_stack_ops, trace);
->>>>>>> 105e53f8
 	if (trace->nr_entries < trace->max_entries)
 		trace->entries[trace->nr_entries++] = ULONG_MAX;
 }
 
 void save_stack_trace_tsk(struct task_struct *tsk, struct stack_trace *trace)
 {
-	dump_trace(tsk, NULL, NULL, &save_stack_ops_nosched, trace);
+	dump_trace(tsk, NULL, NULL, 0, &save_stack_ops_nosched, trace);
 	if (trace->nr_entries < trace->max_entries)
 		trace->entries[trace->nr_entries++] = ULONG_MAX;
 }
