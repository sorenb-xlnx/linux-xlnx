--- conflicted
+++ resolved
@@ -229,8 +229,6 @@
 	return 1;
 }
 
-<<<<<<< HEAD
-=======
 /*
  * Handler for GENERIC_INTERRUPT_VECTOR.
  */
@@ -254,5 +252,4 @@
 	set_irq_regs(old_regs);
 }
 
->>>>>>> b8d0be0f
 EXPORT_SYMBOL_GPL(vector_used_by_percpu_irq);