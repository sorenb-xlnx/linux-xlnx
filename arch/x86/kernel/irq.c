/*
 * Common interrupt code for 32 and 64 bit
 */
#include <linux/cpu.h>
#include <linux/interrupt.h>
#include <linux/kernel_stat.h>
#include <linux/seq_file.h>
#include <linux/smp.h>

#include <asm/apic.h>
#include <asm/io_apic.h>
<<<<<<< HEAD
#include <asm/smp.h>
=======
>>>>>>> f9d088b2
#include <asm/irq.h>

atomic_t irq_err_count;

/*
 * 'what should we do if we get a hw irq event on an illegal vector'.
 * each architecture has to answer this themselves.
 */
void ack_bad_irq(unsigned int irq)
{
	printk(KERN_ERR "unexpected IRQ trap at vector %02x\n", irq);

#ifdef CONFIG_X86_LOCAL_APIC
	/*
	 * Currently unexpected vectors happen only on SMP and APIC.
	 * We _must_ ack these because every local APIC has only N
	 * irq slots per priority level, and a 'hanging, unacked' IRQ
	 * holds up an irq slot - in excessive cases (when multiple
	 * unexpected vectors occur) that might lock up the APIC
	 * completely.
	 * But only ack when the APIC is enabled -AK
	 */
	if (cpu_has_apic)
		ack_APIC_irq();
#endif
}

#ifdef CONFIG_X86_32
# define irq_stats(x)		(&per_cpu(irq_stat, x))
#else
# define irq_stats(x)		cpu_pda(x)
#endif
/*
 * /proc/interrupts printing:
 */
static int show_other_interrupts(struct seq_file *p)
{
	int j;

	seq_printf(p, "NMI: ");
	for_each_online_cpu(j)
		seq_printf(p, "%10u ", irq_stats(j)->__nmi_count);
	seq_printf(p, "  Non-maskable interrupts\n");
#ifdef CONFIG_X86_LOCAL_APIC
	seq_printf(p, "LOC: ");
	for_each_online_cpu(j)
		seq_printf(p, "%10u ", irq_stats(j)->apic_timer_irqs);
	seq_printf(p, "  Local timer interrupts\n");
#endif
#ifdef CONFIG_SMP
	seq_printf(p, "RES: ");
	for_each_online_cpu(j)
		seq_printf(p, "%10u ", irq_stats(j)->irq_resched_count);
	seq_printf(p, "  Rescheduling interrupts\n");
	seq_printf(p, "CAL: ");
	for_each_online_cpu(j)
		seq_printf(p, "%10u ", irq_stats(j)->irq_call_count);
	seq_printf(p, "  Function call interrupts\n");
	seq_printf(p, "TLB: ");
	for_each_online_cpu(j)
		seq_printf(p, "%10u ", irq_stats(j)->irq_tlb_count);
	seq_printf(p, "  TLB shootdowns\n");
#endif
#ifdef CONFIG_X86_MCE
	seq_printf(p, "TRM: ");
	for_each_online_cpu(j)
		seq_printf(p, "%10u ", irq_stats(j)->irq_thermal_count);
	seq_printf(p, "  Thermal event interrupts\n");
# ifdef CONFIG_X86_64
	seq_printf(p, "THR: ");
	for_each_online_cpu(j)
		seq_printf(p, "%10u ", irq_stats(j)->irq_threshold_count);
	seq_printf(p, "  Threshold APIC interrupts\n");
# endif
#endif
#ifdef CONFIG_X86_LOCAL_APIC
	seq_printf(p, "SPU: ");
	for_each_online_cpu(j)
		seq_printf(p, "%10u ", irq_stats(j)->irq_spurious_count);
	seq_printf(p, "  Spurious interrupts\n");
#endif
	seq_printf(p, "ERR: %10u\n", atomic_read(&irq_err_count));
#if defined(CONFIG_X86_IO_APIC)
	seq_printf(p, "MIS: %10u\n", atomic_read(&irq_mis_count));
#endif
	return 0;
}

int show_interrupts(struct seq_file *p, void *v)
{
	unsigned long flags, any_count = 0;
	int i = *(loff_t *) v, j;
	struct irqaction *action;
	struct irq_desc *desc;

	if (i > nr_irqs)
		return 0;

	if (i == nr_irqs)
		return show_other_interrupts(p);

	/* print header */
	if (i == 0) {
		seq_printf(p, "           ");
		for_each_online_cpu(j)
			seq_printf(p, "CPU%-8d", j);
		seq_putc(p, '\n');
	}

	desc = irq_to_desc(i);
	if (!desc)
		return 0;

	spin_lock_irqsave(&desc->lock, flags);
#ifndef CONFIG_SMP
	any_count = kstat_irqs(i);
#else
	for_each_online_cpu(j)
		any_count |= kstat_irqs_cpu(i, j);
#endif
	action = desc->action;
	if (!action && !any_count)
		goto out;

	seq_printf(p, "%3d: ", i);
#ifndef CONFIG_SMP
	seq_printf(p, "%10u ", kstat_irqs(i));
#else
	for_each_online_cpu(j)
		seq_printf(p, "%10u ", kstat_irqs_cpu(i, j));
#endif
	seq_printf(p, " %8s", desc->chip->name);
	seq_printf(p, "-%-8s", desc->name);

	if (action) {
		seq_printf(p, "  %s", action->name);
		while ((action = action->next) != NULL)
			seq_printf(p, ", %s", action->name);
	}

	seq_putc(p, '\n');
out:
	spin_unlock_irqrestore(&desc->lock, flags);
	return 0;
}

/*
 * /proc/stat helpers
 */
u64 arch_irq_stat_cpu(unsigned int cpu)
{
	u64 sum = irq_stats(cpu)->__nmi_count;

#ifdef CONFIG_X86_LOCAL_APIC
	sum += irq_stats(cpu)->apic_timer_irqs;
#endif
#ifdef CONFIG_SMP
	sum += irq_stats(cpu)->irq_resched_count;
	sum += irq_stats(cpu)->irq_call_count;
	sum += irq_stats(cpu)->irq_tlb_count;
#endif
#ifdef CONFIG_X86_MCE
	sum += irq_stats(cpu)->irq_thermal_count;
# ifdef CONFIG_X86_64
	sum += irq_stats(cpu)->irq_threshold_count;
#endif
#endif
#ifdef CONFIG_X86_LOCAL_APIC
	sum += irq_stats(cpu)->irq_spurious_count;
#endif
	return sum;
}

u64 arch_irq_stat(void)
{
	u64 sum = atomic_read(&irq_err_count);

#ifdef CONFIG_X86_IO_APIC
	sum += atomic_read(&irq_mis_count);
#endif
	return sum;
}

EXPORT_SYMBOL_GPL(vector_used_by_percpu_irq);<|MERGE_RESOLUTION|>--- conflicted
+++ resolved
@@ -9,10 +9,6 @@
 
 #include <asm/apic.h>
 #include <asm/io_apic.h>
-<<<<<<< HEAD
-#include <asm/smp.h>
-=======
->>>>>>> f9d088b2
 #include <asm/irq.h>
 
 atomic_t irq_err_count;
