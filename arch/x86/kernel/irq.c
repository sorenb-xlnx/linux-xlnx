/*
 * Common interrupt code for 32 and 64 bit
 */
#include <linux/cpu.h>
#include <linux/interrupt.h>
#include <linux/kernel_stat.h>
#include <linux/seq_file.h>
#include <linux/smp.h>
#include <linux/ftrace.h>

#include <asm/apic.h>
#include <asm/io_apic.h>
#include <asm/irq.h>
#include <asm/idle.h>

atomic_t irq_err_count;

/* Function pointer for generic interrupt vector handling */
void (*generic_interrupt_extension)(void) = NULL;

/*
 * 'what should we do if we get a hw irq event on an illegal vector'.
 * each architecture has to answer this themselves.
 */
void ack_bad_irq(unsigned int irq)
{
	printk(KERN_ERR "unexpected IRQ trap at vector %02x\n", irq);

#ifdef CONFIG_X86_LOCAL_APIC
	/*
	 * Currently unexpected vectors happen only on SMP and APIC.
	 * We _must_ ack these because every local APIC has only N
	 * irq slots per priority level, and a 'hanging, unacked' IRQ
	 * holds up an irq slot - in excessive cases (when multiple
	 * unexpected vectors occur) that might lock up the APIC
	 * completely.
	 * But only ack when the APIC is enabled -AK
	 */
	if (cpu_has_apic)
		ack_APIC_irq();
#endif
}

#define irq_stats(x)		(&per_cpu(irq_stat, x))
/*
 * /proc/interrupts printing:
 */
static int show_other_interrupts(struct seq_file *p)
{
	int j;

	seq_printf(p, "NMI: ");
	for_each_online_cpu(j)
		seq_printf(p, "%10u ", irq_stats(j)->__nmi_count);
	seq_printf(p, "  Non-maskable interrupts\n");
#ifdef CONFIG_X86_LOCAL_APIC
	seq_printf(p, "LOC: ");
	for_each_online_cpu(j)
		seq_printf(p, "%10u ", irq_stats(j)->apic_timer_irqs);
	seq_printf(p, "  Local timer interrupts\n");
#endif
	if (generic_interrupt_extension) {
		seq_printf(p, "PLT: ");
		for_each_online_cpu(j)
			seq_printf(p, "%10u ", irq_stats(j)->generic_irqs);
		seq_printf(p, "  Platform interrupts\n");
	}
#ifdef CONFIG_SMP
	seq_printf(p, "RES: ");
	for_each_online_cpu(j)
		seq_printf(p, "%10u ", irq_stats(j)->irq_resched_count);
	seq_printf(p, "  Rescheduling interrupts\n");
	seq_printf(p, "CAL: ");
	for_each_online_cpu(j)
		seq_printf(p, "%10u ", irq_stats(j)->irq_call_count);
	seq_printf(p, "  Function call interrupts\n");
	seq_printf(p, "TLB: ");
	for_each_online_cpu(j)
		seq_printf(p, "%10u ", irq_stats(j)->irq_tlb_count);
	seq_printf(p, "  TLB shootdowns\n");
#endif
#ifdef CONFIG_X86_MCE
	seq_printf(p, "TRM: ");
	for_each_online_cpu(j)
		seq_printf(p, "%10u ", irq_stats(j)->irq_thermal_count);
	seq_printf(p, "  Thermal event interrupts\n");
# ifdef CONFIG_X86_64
	seq_printf(p, "THR: ");
	for_each_online_cpu(j)
		seq_printf(p, "%10u ", irq_stats(j)->irq_threshold_count);
	seq_printf(p, "  Threshold APIC interrupts\n");
# endif
#endif
#ifdef CONFIG_X86_LOCAL_APIC
	seq_printf(p, "SPU: ");
	for_each_online_cpu(j)
		seq_printf(p, "%10u ", irq_stats(j)->irq_spurious_count);
	seq_printf(p, "  Spurious interrupts\n");
#endif
	seq_printf(p, "ERR: %10u\n", atomic_read(&irq_err_count));
#if defined(CONFIG_X86_IO_APIC)
	seq_printf(p, "MIS: %10u\n", atomic_read(&irq_mis_count));
#endif
	return 0;
}

int show_interrupts(struct seq_file *p, void *v)
{
	unsigned long flags, any_count = 0;
	int i = *(loff_t *) v, j;
	struct irqaction *action;
	struct irq_desc *desc;

	if (i > nr_irqs)
		return 0;

	if (i == nr_irqs)
		return show_other_interrupts(p);

	/* print header */
	if (i == 0) {
		seq_printf(p, "           ");
		for_each_online_cpu(j)
			seq_printf(p, "CPU%-8d", j);
		seq_putc(p, '\n');
	}

	desc = irq_to_desc(i);
	if (!desc)
		return 0;

	spin_lock_irqsave(&desc->lock, flags);
#ifndef CONFIG_SMP
	any_count = kstat_irqs(i);
#else
	for_each_online_cpu(j)
		any_count |= kstat_irqs_cpu(i, j);
#endif
	action = desc->action;
	if (!action && !any_count)
		goto out;

	seq_printf(p, "%3d: ", i);
#ifndef CONFIG_SMP
	seq_printf(p, "%10u ", kstat_irqs(i));
#else
	for_each_online_cpu(j)
		seq_printf(p, "%10u ", kstat_irqs_cpu(i, j));
#endif
	seq_printf(p, " %8s", desc->chip->name);
	seq_printf(p, "-%-8s", desc->name);

	if (action) {
		seq_printf(p, "  %s", action->name);
		while ((action = action->next) != NULL)
			seq_printf(p, ", %s", action->name);
	}

	seq_putc(p, '\n');
out:
	spin_unlock_irqrestore(&desc->lock, flags);
	return 0;
}

/*
 * /proc/stat helpers
 */
u64 arch_irq_stat_cpu(unsigned int cpu)
{
	u64 sum = irq_stats(cpu)->__nmi_count;

#ifdef CONFIG_X86_LOCAL_APIC
	sum += irq_stats(cpu)->apic_timer_irqs;
#endif
	if (generic_interrupt_extension)
		sum += irq_stats(cpu)->generic_irqs;
#ifdef CONFIG_SMP
	sum += irq_stats(cpu)->irq_resched_count;
	sum += irq_stats(cpu)->irq_call_count;
	sum += irq_stats(cpu)->irq_tlb_count;
#endif
#ifdef CONFIG_X86_MCE
	sum += irq_stats(cpu)->irq_thermal_count;
# ifdef CONFIG_X86_64
	sum += irq_stats(cpu)->irq_threshold_count;
#endif
#endif
#ifdef CONFIG_X86_LOCAL_APIC
	sum += irq_stats(cpu)->irq_spurious_count;
#endif
	return sum;
}

u64 arch_irq_stat(void)
{
	u64 sum = atomic_read(&irq_err_count);

#ifdef CONFIG_X86_IO_APIC
	sum += atomic_read(&irq_mis_count);
#endif
	return sum;
}


/*
 * do_IRQ handles all normal device IRQ's (the special
 * SMP cross-CPU interrupts have their own specific
 * handlers).
 */
unsigned int __irq_entry do_IRQ(struct pt_regs *regs)
{
	struct pt_regs *old_regs = set_irq_regs(regs);

	/* high bit used in ret_from_ code  */
	unsigned vector = ~regs->orig_ax;
	unsigned irq;

	exit_idle();
	irq_enter();

	irq = __get_cpu_var(vector_irq)[vector];

	if (!handle_irq(irq, regs)) {
#ifdef CONFIG_X86_64
		if (!disable_apic)
			ack_APIC_irq();
#endif

		if (printk_ratelimit())
			printk(KERN_EMERG "%s: %d.%d No irq handler for vector (irq %d)\n",
			       __func__, smp_processor_id(), vector, irq);
	}

	irq_exit();

	set_irq_regs(old_regs);
	return 1;
}

<<<<<<< HEAD
=======
/*
 * Handler for GENERIC_INTERRUPT_VECTOR.
 */
void smp_generic_interrupt(struct pt_regs *regs)
{
	struct pt_regs *old_regs = set_irq_regs(regs);

	ack_APIC_irq();

	exit_idle();

	irq_enter();

	inc_irq_stat(generic_irqs);

	if (generic_interrupt_extension)
		generic_interrupt_extension();

	irq_exit();

	set_irq_regs(old_regs);
}

>>>>>>> c95dbf27
EXPORT_SYMBOL_GPL(vector_used_by_percpu_irq);<|MERGE_RESOLUTION|>--- conflicted
+++ resolved
@@ -237,8 +237,6 @@
 	return 1;
 }
 
-<<<<<<< HEAD
-=======
 /*
  * Handler for GENERIC_INTERRUPT_VECTOR.
  */
@@ -262,5 +260,4 @@
 	set_irq_regs(old_regs);
 }
 
->>>>>>> c95dbf27
 EXPORT_SYMBOL_GPL(vector_used_by_percpu_irq);