--- conflicted
+++ resolved
@@ -1210,12 +1210,7 @@
 	err = (err == APM_SUCCESS) ? 0 : -EIO;
 	device_power_up(PMSG_RESUME);
 	local_irq_enable();
-<<<<<<< HEAD
 	device_resume(PMSG_RESUME);
-	pm_send_all(PM_RESUME, (void *)0);
-=======
-	device_resume();
->>>>>>> 2c088b61
 	queue_event(APM_NORMAL_RESUME, NULL);
 	spin_lock(&user_list_lock);
 	for (as = user_list; as != NULL; as = as->next) {
@@ -1326,12 +1321,7 @@
 			ignore_bounce = 1;
 			if ((event != APM_NORMAL_RESUME)
 			    || (ignore_normal_resume == 0)) {
-<<<<<<< HEAD
 				device_resume(PMSG_RESUME);
-				pm_send_all(PM_RESUME, (void *)0);
-=======
-				device_resume();
->>>>>>> 2c088b61
 				queue_event(event, NULL);
 			}
 			ignore_normal_resume = 0;
