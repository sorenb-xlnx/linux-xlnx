--- conflicted
+++ resolved
@@ -172,15 +172,11 @@
   .x86_cpu_dev.init : AT(ADDR(.x86_cpu_dev.init) - LOAD_OFFSET) {
 	*(.x86_cpu_dev.init)
   }
-<<<<<<< HEAD
-=======
   __x86_cpu_dev_end = .;
 
   DYN_ARRAY_INIT(8)
 
->>>>>>> 5bb2921f
   SECURITY_INIT
-  __x86_cpu_dev_end = .;
 
   . = ALIGN(8);
   .parainstructions : AT(ADDR(.parainstructions) - LOAD_OFFSET) {
