--- conflicted
+++ resolved
@@ -992,13 +992,10 @@
 	int pin;
 	struct mp_config_intsrc mp_irq;
 
-<<<<<<< HEAD
 	/* Skip the 8254 timer interrupt (IRQ 0) if requested.  */
 	if (bus_irq == 0 && disable_irq0_through_ioapic)
 		return;
 
-=======
->>>>>>> ee045d27
 	/*
 	 * Convert 'gsi' to 'ioapic.pin'.
 	 */
@@ -1065,13 +1062,10 @@
 	for (i = 0; i < 16; i++) {
 		int idx;
 
-<<<<<<< HEAD
 		/* Skip the 8254 timer interrupt (IRQ 0) if requested.  */
 		if (i == 0 && disable_irq0_through_ioapic)
 			continue;
 
-=======
->>>>>>> ee045d27
 		for (idx = 0; idx < mp_irq_entries; idx++) {
 			struct mp_config_intsrc *irq = mp_irqs + idx;
 
