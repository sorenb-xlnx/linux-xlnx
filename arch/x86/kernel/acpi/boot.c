/*
 *  boot.c - Architecture-Specific Low-Level ACPI Boot Support
 *
 *  Copyright (C) 2001, 2002 Paul Diefenbaugh <paul.s.diefenbaugh@intel.com>
 *  Copyright (C) 2001 Jun Nakajima <jun.nakajima@intel.com>
 *
 * ~~~~~~~~~~~~~~~~~~~~~~~~~~~~~~~~~~~~~~~~~~~~~~~~~~~~~~~~~~~~~~~~~~~~~~~~~~
 *
 *  This program is free software; you can redistribute it and/or modify
 *  it under the terms of the GNU General Public License as published by
 *  the Free Software Foundation; either version 2 of the License, or
 *  (at your option) any later version.
 *
 *  This program is distributed in the hope that it will be useful,
 *  but WITHOUT ANY WARRANTY; without even the implied warranty of
 *  MERCHANTABILITY or FITNESS FOR A PARTICULAR PURPOSE.  See the
 *  GNU General Public License for more details.
 *
 *  You should have received a copy of the GNU General Public License
 *  along with this program; if not, write to the Free Software
 *  Foundation, Inc., 59 Temple Place, Suite 330, Boston, MA  02111-1307  USA
 *
 * ~~~~~~~~~~~~~~~~~~~~~~~~~~~~~~~~~~~~~~~~~~~~~~~~~~~~~~~~~~~~~~~~~~~~~~~~~~
 */

#include <linux/init.h>
#include <linux/acpi.h>
#include <linux/acpi_pmtmr.h>
#include <linux/efi.h>
#include <linux/cpumask.h>
#include <linux/module.h>
#include <linux/dmi.h>
#include <linux/irq.h>
#include <linux/bootmem.h>
#include <linux/ioport.h>

#include <asm/pgtable.h>
#include <asm/io_apic.h>
#include <asm/apic.h>
#include <asm/genapic.h>
#include <asm/io.h>
#include <asm/mpspec.h>
#include <asm/smp.h>

#ifdef CONFIG_X86_LOCAL_APIC
# include <mach_apic.h>
#endif

static int __initdata acpi_force = 0;
u32 acpi_rsdt_forced;
#ifdef	CONFIG_ACPI
int acpi_disabled = 0;
#else
int acpi_disabled = 1;
#endif
EXPORT_SYMBOL(acpi_disabled);

#ifdef	CONFIG_X86_64

#include <asm/proto.h>

#else				/* X86 */

#ifdef	CONFIG_X86_LOCAL_APIC
#include <mach_apic.h>
#include <mach_mpparse.h>
#endif				/* CONFIG_X86_LOCAL_APIC */

#endif				/* X86 */

#define BAD_MADT_ENTRY(entry, end) (					    \
		(!entry) || (unsigned long)entry + sizeof(*entry) > end ||  \
		((struct acpi_subtable_header *)entry)->length < sizeof(*entry))

#define PREFIX			"ACPI: "

int acpi_noirq;				/* skip ACPI IRQ initialization */
int acpi_pci_disabled;		/* skip ACPI PCI scan and IRQ initialization */
EXPORT_SYMBOL(acpi_pci_disabled);
int acpi_ht __initdata = 1;	/* enable HT */

int acpi_lapic;
int acpi_ioapic;
int acpi_strict;

u8 acpi_sci_flags __initdata;
int acpi_sci_override_gsi __initdata;
int acpi_skip_timer_override __initdata;
int acpi_use_timer_override __initdata;

#ifdef CONFIG_X86_LOCAL_APIC
static u64 acpi_lapic_addr __initdata = APIC_DEFAULT_PHYS_BASE;
#endif

#ifndef __HAVE_ARCH_CMPXCHG
#warning ACPI uses CMPXCHG, i486 and later hardware
#endif

/* --------------------------------------------------------------------------
                              Boot-time Configuration
   -------------------------------------------------------------------------- */

/*
 * The default interrupt routing model is PIC (8259).  This gets
 * overridden if IOAPICs are enumerated (below).
 */
enum acpi_irq_model_id acpi_irq_model = ACPI_IRQ_MODEL_PIC;


/*
 * Temporarily use the virtual area starting from FIX_IO_APIC_BASE_END,
 * to map the target physical address. The problem is that set_fixmap()
 * provides a single page, and it is possible that the page is not
 * sufficient.
 * By using this area, we can map up to MAX_IO_APICS pages temporarily,
 * i.e. until the next __va_range() call.
 *
 * Important Safety Note:  The fixed I/O APIC page numbers are *subtracted*
 * from the fixed base.  That's why we start at FIX_IO_APIC_BASE_END and
 * count idx down while incrementing the phys address.
 */
char *__init __acpi_map_table(unsigned long phys, unsigned long size)
{
	unsigned long base, offset, mapped_size;
	int idx;

	if (!phys || !size)
		return NULL;

	if (phys+size <= (max_low_pfn_mapped << PAGE_SHIFT))
		return __va(phys);

	offset = phys & (PAGE_SIZE - 1);
	mapped_size = PAGE_SIZE - offset;
	clear_fixmap(FIX_ACPI_END);
	set_fixmap(FIX_ACPI_END, phys);
	base = fix_to_virt(FIX_ACPI_END);

	/*
	 * Most cases can be covered by the below.
	 */
	idx = FIX_ACPI_END;
	while (mapped_size < size) {
		if (--idx < FIX_ACPI_BEGIN)
			return NULL;	/* cannot handle this */
		phys += PAGE_SIZE;
		clear_fixmap(idx);
		set_fixmap(idx, phys);
		mapped_size += PAGE_SIZE;
	}

	return ((unsigned char *)base + offset);
}

#ifdef CONFIG_PCI_MMCONFIG

static int acpi_mcfg_64bit_base_addr __initdata = FALSE;

/* The physical address of the MMCONFIG aperture.  Set from ACPI tables. */
struct acpi_mcfg_allocation *pci_mmcfg_config;
int pci_mmcfg_config_num;

static int __init acpi_mcfg_oem_check(struct acpi_table_mcfg *mcfg)
{
	if (!strcmp(mcfg->header.oem_id, "SGI"))
		acpi_mcfg_64bit_base_addr = TRUE;

	return 0;
}

int __init acpi_parse_mcfg(struct acpi_table_header *header)
{
	struct acpi_table_mcfg *mcfg;
	unsigned long i;
	int config_size;

	if (!header)
		return -EINVAL;

	mcfg = (struct acpi_table_mcfg *)header;

	/* how many config structures do we have */
	pci_mmcfg_config_num = 0;
	i = header->length - sizeof(struct acpi_table_mcfg);
	while (i >= sizeof(struct acpi_mcfg_allocation)) {
		++pci_mmcfg_config_num;
		i -= sizeof(struct acpi_mcfg_allocation);
	};
	if (pci_mmcfg_config_num == 0) {
		printk(KERN_ERR PREFIX "MMCONFIG has no entries\n");
		return -ENODEV;
	}

	config_size = pci_mmcfg_config_num * sizeof(*pci_mmcfg_config);
	pci_mmcfg_config = kmalloc(config_size, GFP_KERNEL);
	if (!pci_mmcfg_config) {
		printk(KERN_WARNING PREFIX
		       "No memory for MCFG config tables\n");
		return -ENOMEM;
	}

	memcpy(pci_mmcfg_config, &mcfg[1], config_size);

	acpi_mcfg_oem_check(mcfg);

	for (i = 0; i < pci_mmcfg_config_num; ++i) {
		if ((pci_mmcfg_config[i].address > 0xFFFFFFFF) &&
		    !acpi_mcfg_64bit_base_addr) {
			printk(KERN_ERR PREFIX
			       "MMCONFIG not in low 4GB of memory\n");
			kfree(pci_mmcfg_config);
			pci_mmcfg_config_num = 0;
			return -ENODEV;
		}
	}

	return 0;
}
#endif				/* CONFIG_PCI_MMCONFIG */

#ifdef CONFIG_X86_LOCAL_APIC
static int __init acpi_parse_madt(struct acpi_table_header *table)
{
	struct acpi_table_madt *madt = NULL;

	if (!cpu_has_apic)
		return -EINVAL;

	madt = (struct acpi_table_madt *)table;
	if (!madt) {
		printk(KERN_WARNING PREFIX "Unable to map MADT\n");
		return -ENODEV;
	}

	if (madt->address) {
		acpi_lapic_addr = (u64) madt->address;

		printk(KERN_DEBUG PREFIX "Local APIC address 0x%08x\n",
		       madt->address);
	}

	acpi_madt_oem_check(madt->header.oem_id, madt->header.oem_table_id);

	return 0;
}

static void __cpuinit acpi_register_lapic(int id, u8 enabled)
{
	unsigned int ver = 0;

	if (!enabled) {
		++disabled_cpus;
		return;
	}

	if (boot_cpu_physical_apicid != -1U)
		ver = apic_version[boot_cpu_physical_apicid];

	generic_processor_info(id, ver);
}

static int __init
acpi_parse_lapic(struct acpi_subtable_header * header, const unsigned long end)
{
	struct acpi_madt_local_apic *processor = NULL;

	processor = (struct acpi_madt_local_apic *)header;

	if (BAD_MADT_ENTRY(processor, end))
		return -EINVAL;

	acpi_table_print_madt_entry(header);

	/*
	 * We need to register disabled CPU as well to permit
	 * counting disabled CPUs. This allows us to size
	 * cpus_possible_map more accurately, to permit
	 * to not preallocating memory for all NR_CPUS
	 * when we use CPU hotplug.
	 */
	acpi_register_lapic(processor->id,	/* APIC ID */
			    processor->lapic_flags & ACPI_MADT_ENABLED);

	return 0;
}

static int __init
acpi_parse_sapic(struct acpi_subtable_header *header, const unsigned long end)
{
	struct acpi_madt_local_sapic *processor = NULL;

	processor = (struct acpi_madt_local_sapic *)header;

	if (BAD_MADT_ENTRY(processor, end))
		return -EINVAL;

	acpi_table_print_madt_entry(header);

	acpi_register_lapic((processor->id << 8) | processor->eid,/* APIC ID */
			    processor->lapic_flags & ACPI_MADT_ENABLED);

	return 0;
}

static int __init
acpi_parse_lapic_addr_ovr(struct acpi_subtable_header * header,
			  const unsigned long end)
{
	struct acpi_madt_local_apic_override *lapic_addr_ovr = NULL;

	lapic_addr_ovr = (struct acpi_madt_local_apic_override *)header;

	if (BAD_MADT_ENTRY(lapic_addr_ovr, end))
		return -EINVAL;

	acpi_lapic_addr = lapic_addr_ovr->address;

	return 0;
}

static int __init
acpi_parse_lapic_nmi(struct acpi_subtable_header * header, const unsigned long end)
{
	struct acpi_madt_local_apic_nmi *lapic_nmi = NULL;

	lapic_nmi = (struct acpi_madt_local_apic_nmi *)header;

	if (BAD_MADT_ENTRY(lapic_nmi, end))
		return -EINVAL;

	acpi_table_print_madt_entry(header);

	if (lapic_nmi->lint != 1)
		printk(KERN_WARNING PREFIX "NMI not connected to LINT 1!\n");

	return 0;
}

#endif				/*CONFIG_X86_LOCAL_APIC */

#ifdef CONFIG_X86_IO_APIC

static int __init
acpi_parse_ioapic(struct acpi_subtable_header * header, const unsigned long end)
{
	struct acpi_madt_io_apic *ioapic = NULL;

	ioapic = (struct acpi_madt_io_apic *)header;

	if (BAD_MADT_ENTRY(ioapic, end))
		return -EINVAL;

	acpi_table_print_madt_entry(header);

	mp_register_ioapic(ioapic->id,
			   ioapic->address, ioapic->global_irq_base);

	return 0;
}

/*
 * Parse Interrupt Source Override for the ACPI SCI
 */
static void __init acpi_sci_ioapic_setup(u32 gsi, u16 polarity, u16 trigger)
{
	if (trigger == 0)	/* compatible SCI trigger is level */
		trigger = 3;

	if (polarity == 0)	/* compatible SCI polarity is low */
		polarity = 3;

	/* Command-line over-ride via acpi_sci= */
	if (acpi_sci_flags & ACPI_MADT_TRIGGER_MASK)
		trigger = (acpi_sci_flags & ACPI_MADT_TRIGGER_MASK) >> 2;

	if (acpi_sci_flags & ACPI_MADT_POLARITY_MASK)
		polarity = acpi_sci_flags & ACPI_MADT_POLARITY_MASK;

	/*
	 * mp_config_acpi_legacy_irqs() already setup IRQs < 16
	 * If GSI is < 16, this will update its flags,
	 * else it will create a new mp_irqs[] entry.
	 */
	mp_override_legacy_irq(gsi, polarity, trigger, gsi);

	/*
	 * stash over-ride to indicate we've been here
	 * and for later update of acpi_gbl_FADT
	 */
	acpi_sci_override_gsi = gsi;
	return;
}

static int __init
acpi_parse_int_src_ovr(struct acpi_subtable_header * header,
		       const unsigned long end)
{
	struct acpi_madt_interrupt_override *intsrc = NULL;

	intsrc = (struct acpi_madt_interrupt_override *)header;

	if (BAD_MADT_ENTRY(intsrc, end))
		return -EINVAL;

	acpi_table_print_madt_entry(header);

	if (intsrc->source_irq == acpi_gbl_FADT.sci_interrupt) {
		acpi_sci_ioapic_setup(intsrc->global_irq,
				      intsrc->inti_flags & ACPI_MADT_POLARITY_MASK,
				      (intsrc->inti_flags & ACPI_MADT_TRIGGER_MASK) >> 2);
		return 0;
	}

	if (acpi_skip_timer_override &&
	    intsrc->source_irq == 0 && intsrc->global_irq == 2) {
		printk(PREFIX "BIOS IRQ0 pin2 override ignored.\n");
		return 0;
	}

	mp_override_legacy_irq(intsrc->source_irq,
				intsrc->inti_flags & ACPI_MADT_POLARITY_MASK,
				(intsrc->inti_flags & ACPI_MADT_TRIGGER_MASK) >> 2,
				intsrc->global_irq);

	return 0;
}

static int __init
acpi_parse_nmi_src(struct acpi_subtable_header * header, const unsigned long end)
{
	struct acpi_madt_nmi_source *nmi_src = NULL;

	nmi_src = (struct acpi_madt_nmi_source *)header;

	if (BAD_MADT_ENTRY(nmi_src, end))
		return -EINVAL;

	acpi_table_print_madt_entry(header);

	/* TBD: Support nimsrc entries? */

	return 0;
}

#endif				/* CONFIG_X86_IO_APIC */

/*
 * acpi_pic_sci_set_trigger()
 *
 * use ELCR to set PIC-mode trigger type for SCI
 *
 * If a PIC-mode SCI is not recognized or gives spurious IRQ7's
 * it may require Edge Trigger -- use "acpi_sci=edge"
 *
 * Port 0x4d0-4d1 are ECLR1 and ECLR2, the Edge/Level Control Registers
 * for the 8259 PIC.  bit[n] = 1 means irq[n] is Level, otherwise Edge.
 * ECLR1 is IRQs 0-7 (IRQ 0, 1, 2 must be 0)
 * ECLR2 is IRQs 8-15 (IRQ 8, 13 must be 0)
 */

void __init acpi_pic_sci_set_trigger(unsigned int irq, u16 trigger)
{
	unsigned int mask = 1 << irq;
	unsigned int old, new;

	/* Real old ELCR mask */
	old = inb(0x4d0) | (inb(0x4d1) << 8);

	/*
	 * If we use ACPI to set PCI IRQs, then we should clear ELCR
	 * since we will set it correctly as we enable the PCI irq
	 * routing.
	 */
	new = acpi_noirq ? old : 0;

	/*
	 * Update SCI information in the ELCR, it isn't in the PCI
	 * routing tables..
	 */
	switch (trigger) {
	case 1:		/* Edge - clear */
		new &= ~mask;
		break;
	case 3:		/* Level - set */
		new |= mask;
		break;
	}

	if (old == new)
		return;

	printk(PREFIX "setting ELCR to %04x (from %04x)\n", new, old);
	outb(new, 0x4d0);
	outb(new >> 8, 0x4d1);
}

int acpi_gsi_to_irq(u32 gsi, unsigned int *irq)
{
	*irq = gsi;
	return 0;
}

/*
 * success: return IRQ number (>=0)
 * failure: return < 0
 */
int acpi_register_gsi(u32 gsi, int triggering, int polarity)
{
	unsigned int irq;
	unsigned int plat_gsi = gsi;

#ifdef CONFIG_PCI
	/*
	 * Make sure all (legacy) PCI IRQs are set as level-triggered.
	 */
	if (acpi_irq_model == ACPI_IRQ_MODEL_PIC) {
		if (triggering == ACPI_LEVEL_SENSITIVE)
			eisa_set_level_irq(gsi);
	}
#endif

#ifdef CONFIG_X86_IO_APIC
	if (acpi_irq_model == ACPI_IRQ_MODEL_IOAPIC) {
		plat_gsi = mp_register_gsi(gsi, triggering, polarity);
	}
#endif
	acpi_gsi_to_irq(plat_gsi, &irq);
	return irq;
}

/*
 *  ACPI based hotplug support for CPU
 */
#ifdef CONFIG_ACPI_HOTPLUG_CPU

static int __cpuinit _acpi_map_lsapic(acpi_handle handle, int *pcpu)
{
	struct acpi_buffer buffer = { ACPI_ALLOCATE_BUFFER, NULL };
	union acpi_object *obj;
	struct acpi_madt_local_apic *lapic;
	cpumask_var_t tmp_map, new_map;
	u8 physid;
	int cpu;
	int retval = -ENOMEM;

	if (ACPI_FAILURE(acpi_evaluate_object(handle, "_MAT", NULL, &buffer)))
		return -EINVAL;

	if (!buffer.length || !buffer.pointer)
		return -EINVAL;

	obj = buffer.pointer;
	if (obj->type != ACPI_TYPE_BUFFER ||
	    obj->buffer.length < sizeof(*lapic)) {
		kfree(buffer.pointer);
		return -EINVAL;
	}

	lapic = (struct acpi_madt_local_apic *)obj->buffer.pointer;

	if (lapic->header.type != ACPI_MADT_TYPE_LOCAL_APIC ||
	    !(lapic->lapic_flags & ACPI_MADT_ENABLED)) {
		kfree(buffer.pointer);
		return -EINVAL;
	}

	physid = lapic->id;

	kfree(buffer.pointer);
	buffer.length = ACPI_ALLOCATE_BUFFER;
	buffer.pointer = NULL;

	if (!alloc_cpumask_var(&tmp_map, GFP_KERNEL))
		goto out;

	if (!alloc_cpumask_var(&new_map, GFP_KERNEL))
		goto free_tmp_map;

	cpumask_copy(tmp_map, cpu_present_mask);
	acpi_register_lapic(physid, lapic->lapic_flags & ACPI_MADT_ENABLED);

	/*
	 * If mp_register_lapic successfully generates a new logical cpu
	 * number, then the following will get us exactly what was mapped
	 */
	cpumask_andnot(new_map, cpu_present_mask, tmp_map);
	if (cpumask_empty(new_map)) {
		printk ("Unable to map lapic to logical cpu number\n");
		retval = -EINVAL;
		goto free_new_map;
	}

	cpu = cpumask_first(new_map);

	*pcpu = cpu;
	retval = 0;

free_new_map:
	free_cpumask_var(new_map);
free_tmp_map:
	free_cpumask_var(tmp_map);
out:
	return retval;
}

/* wrapper to silence section mismatch warning */
int __ref acpi_map_lsapic(acpi_handle handle, int *pcpu)
{
	return _acpi_map_lsapic(handle, pcpu);
}
EXPORT_SYMBOL(acpi_map_lsapic);

int acpi_unmap_lsapic(int cpu)
{
	per_cpu(x86_cpu_to_apicid, cpu) = -1;
	set_cpu_present(cpu, false);
	num_processors--;

	return (0);
}

EXPORT_SYMBOL(acpi_unmap_lsapic);
#endif				/* CONFIG_ACPI_HOTPLUG_CPU */

int acpi_register_ioapic(acpi_handle handle, u64 phys_addr, u32 gsi_base)
{
	/* TBD */
	return -EINVAL;
}

EXPORT_SYMBOL(acpi_register_ioapic);

int acpi_unregister_ioapic(acpi_handle handle, u32 gsi_base)
{
	/* TBD */
	return -EINVAL;
}

EXPORT_SYMBOL(acpi_unregister_ioapic);

static int __init acpi_parse_sbf(struct acpi_table_header *table)
{
	struct acpi_table_boot *sb;

	sb = (struct acpi_table_boot *)table;
	if (!sb) {
		printk(KERN_WARNING PREFIX "Unable to map SBF\n");
		return -ENODEV;
	}

	sbf_port = sb->cmos_index;	/* Save CMOS port */

	return 0;
}

#ifdef CONFIG_HPET_TIMER
#include <asm/hpet.h>

static struct __initdata resource *hpet_res;

static int __init acpi_parse_hpet(struct acpi_table_header *table)
{
	struct acpi_table_hpet *hpet_tbl;

	hpet_tbl = (struct acpi_table_hpet *)table;
	if (!hpet_tbl) {
		printk(KERN_WARNING PREFIX "Unable to map HPET\n");
		return -ENODEV;
	}

	if (hpet_tbl->address.space_id != ACPI_SPACE_MEM) {
		printk(KERN_WARNING PREFIX "HPET timers must be located in "
		       "memory.\n");
		return -1;
	}

	hpet_address = hpet_tbl->address.address;

	/*
	 * Some broken BIOSes advertise HPET at 0x0. We really do not
	 * want to allocate a resource there.
	 */
	if (!hpet_address) {
		printk(KERN_WARNING PREFIX
		       "HPET id: %#x base: %#lx is invalid\n",
		       hpet_tbl->id, hpet_address);
		return 0;
	}
#ifdef CONFIG_X86_64
	/*
	 * Some even more broken BIOSes advertise HPET at
	 * 0xfed0000000000000 instead of 0xfed00000. Fix it up and add
	 * some noise:
	 */
	if (hpet_address == 0xfed0000000000000UL) {
		if (!hpet_force_user) {
			printk(KERN_WARNING PREFIX "HPET id: %#x "
			       "base: 0xfed0000000000000 is bogus\n "
			       "try hpet=force on the kernel command line to "
			       "fix it up to 0xfed00000.\n", hpet_tbl->id);
			hpet_address = 0;
			return 0;
		}
		printk(KERN_WARNING PREFIX
		       "HPET id: %#x base: 0xfed0000000000000 fixed up "
		       "to 0xfed00000.\n", hpet_tbl->id);
		hpet_address >>= 32;
	}
#endif
	printk(KERN_INFO PREFIX "HPET id: %#x base: %#lx\n",
	       hpet_tbl->id, hpet_address);

	/*
	 * Allocate and initialize the HPET firmware resource for adding into
	 * the resource tree during the lateinit timeframe.
	 */
#define HPET_RESOURCE_NAME_SIZE 9
	hpet_res = alloc_bootmem(sizeof(*hpet_res) + HPET_RESOURCE_NAME_SIZE);

	hpet_res->name = (void *)&hpet_res[1];
	hpet_res->flags = IORESOURCE_MEM;
	snprintf((char *)hpet_res->name, HPET_RESOURCE_NAME_SIZE, "HPET %u",
		 hpet_tbl->sequence);

	hpet_res->start = hpet_address;
	hpet_res->end = hpet_address + (1 * 1024) - 1;

	return 0;
}

/*
 * hpet_insert_resource inserts the HPET resources used into the resource
 * tree.
 */
static __init int hpet_insert_resource(void)
{
	if (!hpet_res)
		return 1;

	return insert_resource(&iomem_resource, hpet_res);
}

late_initcall(hpet_insert_resource);

#else
#define	acpi_parse_hpet	NULL
#endif

static int __init acpi_parse_fadt(struct acpi_table_header *table)
{

#ifdef CONFIG_X86_PM_TIMER
	/* detect the location of the ACPI PM Timer */
	if (acpi_gbl_FADT.header.revision >= FADT2_REVISION_ID) {
		/* FADT rev. 2 */
		if (acpi_gbl_FADT.xpm_timer_block.space_id !=
		    ACPI_ADR_SPACE_SYSTEM_IO)
			return 0;

		pmtmr_ioport = acpi_gbl_FADT.xpm_timer_block.address;
		/*
		 * "X" fields are optional extensions to the original V1.0
		 * fields, so we must selectively expand V1.0 fields if the
		 * corresponding X field is zero.
	 	 */
		if (!pmtmr_ioport)
			pmtmr_ioport = acpi_gbl_FADT.pm_timer_block;
	} else {
		/* FADT rev. 1 */
		pmtmr_ioport = acpi_gbl_FADT.pm_timer_block;
	}
	if (pmtmr_ioport)
		printk(KERN_INFO PREFIX "PM-Timer IO Port: %#x\n",
		       pmtmr_ioport);
#endif
	return 0;
}

#ifdef	CONFIG_X86_LOCAL_APIC
/*
 * Parse LAPIC entries in MADT
 * returns 0 on success, < 0 on error
 */

static void __init acpi_register_lapic_address(unsigned long address)
{
	mp_lapic_addr = address;

	set_fixmap_nocache(FIX_APIC_BASE, address);
	if (boot_cpu_physical_apicid == -1U) {
		boot_cpu_physical_apicid  = read_apic_id();
		apic_version[boot_cpu_physical_apicid] =
			 GET_APIC_VERSION(apic_read(APIC_LVR));
	}
}

static int __init early_acpi_parse_madt_lapic_addr_ovr(void)
{
	int count;

	if (!cpu_has_apic)
		return -ENODEV;

	/*
	 * Note that the LAPIC address is obtained from the MADT (32-bit value)
	 * and (optionally) overriden by a LAPIC_ADDR_OVR entry (64-bit value).
	 */

	count =
	    acpi_table_parse_madt(ACPI_MADT_TYPE_LOCAL_APIC_OVERRIDE,
				  acpi_parse_lapic_addr_ovr, 0);
	if (count < 0) {
		printk(KERN_ERR PREFIX
		       "Error parsing LAPIC address override entry\n");
		return count;
	}

	acpi_register_lapic_address(acpi_lapic_addr);

	return count;
}

static int __init acpi_parse_madt_lapic_entries(void)
{
	int count;

	if (!cpu_has_apic)
		return -ENODEV;

	/*
	 * Note that the LAPIC address is obtained from the MADT (32-bit value)
	 * and (optionally) overriden by a LAPIC_ADDR_OVR entry (64-bit value).
	 */

	count =
	    acpi_table_parse_madt(ACPI_MADT_TYPE_LOCAL_APIC_OVERRIDE,
				  acpi_parse_lapic_addr_ovr, 0);
	if (count < 0) {
		printk(KERN_ERR PREFIX
		       "Error parsing LAPIC address override entry\n");
		return count;
	}

	acpi_register_lapic_address(acpi_lapic_addr);

	count = acpi_table_parse_madt(ACPI_MADT_TYPE_LOCAL_SAPIC,
				      acpi_parse_sapic, MAX_APICS);

	if (!count)
		count = acpi_table_parse_madt(ACPI_MADT_TYPE_LOCAL_APIC,
					      acpi_parse_lapic, MAX_APICS);
	if (!count) {
		printk(KERN_ERR PREFIX "No LAPIC entries present\n");
		/* TBD: Cleanup to allow fallback to MPS */
		return -ENODEV;
	} else if (count < 0) {
		printk(KERN_ERR PREFIX "Error parsing LAPIC entry\n");
		/* TBD: Cleanup to allow fallback to MPS */
		return count;
	}

	count =
	    acpi_table_parse_madt(ACPI_MADT_TYPE_LOCAL_APIC_NMI, acpi_parse_lapic_nmi, 0);
	if (count < 0) {
		printk(KERN_ERR PREFIX "Error parsing LAPIC NMI entry\n");
		/* TBD: Cleanup to allow fallback to MPS */
		return count;
	}
	return 0;
}
#endif				/* CONFIG_X86_LOCAL_APIC */

#ifdef	CONFIG_X86_IO_APIC
#define MP_ISA_BUS		0

#ifdef CONFIG_X86_ES7000
extern int es7000_plat;
#endif

static struct {
	int apic_id;
	int gsi_base;
	int gsi_end;
	DECLARE_BITMAP(pin_programmed, MP_MAX_IOAPIC_PIN + 1);
} mp_ioapic_routing[MAX_IO_APICS];

static int mp_find_ioapic(int gsi)
{
	int i = 0;

	/* Find the IOAPIC that manages this GSI. */
	for (i = 0; i < nr_ioapics; i++) {
		if ((gsi >= mp_ioapic_routing[i].gsi_base)
		    && (gsi <= mp_ioapic_routing[i].gsi_end))
			return i;
	}

	printk(KERN_ERR "ERROR: Unable to locate IOAPIC for GSI %d\n", gsi);
	return -1;
}

static u8 __init uniq_ioapic_id(u8 id)
{
#ifdef CONFIG_X86_32
	if ((boot_cpu_data.x86_vendor == X86_VENDOR_INTEL) &&
	    !APIC_XAPIC(apic_version[boot_cpu_physical_apicid]))
		return io_apic_get_unique_id(nr_ioapics, id);
	else
		return id;
#else
	int i;
	DECLARE_BITMAP(used, 256);
	bitmap_zero(used, 256);
	for (i = 0; i < nr_ioapics; i++) {
		struct mpc_ioapic *ia = &mp_ioapics[i];
		__set_bit(ia->apicid, used);
	}
	if (!test_bit(id, used))
		return id;
	return find_first_zero_bit(used, 256);
#endif
}

static int bad_ioapic(unsigned long address)
{
	if (nr_ioapics >= MAX_IO_APICS) {
		printk(KERN_ERR "ERROR: Max # of I/O APICs (%d) exceeded "
		       "(found %d)\n", MAX_IO_APICS, nr_ioapics);
		panic("Recompile kernel with bigger MAX_IO_APICS!\n");
	}
	if (!address) {
		printk(KERN_ERR "WARNING: Bogus (zero) I/O APIC address"
		       " found in table, skipping!\n");
		return 1;
	}
	return 0;
}

void __init mp_register_ioapic(int id, u32 address, u32 gsi_base)
{
	int idx = 0;

	if (bad_ioapic(address))
		return;

	idx = nr_ioapics;

	mp_ioapics[idx].type = MP_IOAPIC;
	mp_ioapics[idx].flags = MPC_APIC_USABLE;
	mp_ioapics[idx].apicaddr = address;

	set_fixmap_nocache(FIX_IO_APIC_BASE_0 + idx, address);
	mp_ioapics[idx].apicid = uniq_ioapic_id(id);
#ifdef CONFIG_X86_32
	mp_ioapics[idx].apicver = io_apic_get_version(idx);
#else
	mp_ioapics[idx].apicver = 0;
#endif
	/*
	 * Build basic GSI lookup table to facilitate gsi->io_apic lookups
	 * and to prevent reprogramming of IOAPIC pins (PCI GSIs).
	 */
	mp_ioapic_routing[idx].apic_id = mp_ioapics[idx].apicid;
	mp_ioapic_routing[idx].gsi_base = gsi_base;
	mp_ioapic_routing[idx].gsi_end = gsi_base +
	    io_apic_get_redir_entries(idx);

	printk(KERN_INFO "IOAPIC[%d]: apic_id %d, version %d, address 0x%x, "
	       "GSI %d-%d\n", idx, mp_ioapics[idx].apicid,
	       mp_ioapics[idx].apicver, mp_ioapics[idx].apicaddr,
	       mp_ioapic_routing[idx].gsi_base, mp_ioapic_routing[idx].gsi_end);

	nr_ioapics++;
}

<<<<<<< HEAD
int __init acpi_probe_gsi(void)
{
	int idx;
	int gsi;
	int max_gsi = 0;

	if (acpi_disabled)
		return 0;

	if (!acpi_ioapic)
		return 0;

	max_gsi = 0;
	for (idx = 0; idx < nr_ioapics; idx++) {
		gsi = mp_ioapic_routing[idx].gsi_end;

		if (gsi > max_gsi)
			max_gsi = gsi;
	}

	return max_gsi + 1;
}

static void assign_to_mp_irq(struct mp_config_intsrc *m,
				    struct mp_config_intsrc *mp_irq)
=======
static void assign_to_mp_irq(struct mpc_intsrc *m,
				    struct mpc_intsrc *mp_irq)
>>>>>>> b2b062b8
{
	memcpy(mp_irq, m, sizeof(struct mpc_intsrc));
}

static int mp_irq_cmp(struct mpc_intsrc *mp_irq,
				struct mpc_intsrc *m)
{
	return memcmp(mp_irq, m, sizeof(struct mpc_intsrc));
}

static void save_mp_irq(struct mpc_intsrc *m)
{
	int i;

	for (i = 0; i < mp_irq_entries; i++) {
		if (!mp_irq_cmp(&mp_irqs[i], m))
			return;
	}

	assign_to_mp_irq(m, &mp_irqs[mp_irq_entries]);
	if (++mp_irq_entries == MAX_IRQ_SOURCES)
		panic("Max # of irq sources exceeded!!\n");
}

void __init mp_override_legacy_irq(u8 bus_irq, u8 polarity, u8 trigger, u32 gsi)
{
	int ioapic;
	int pin;
	struct mpc_intsrc mp_irq;

	/*
	 * Convert 'gsi' to 'ioapic.pin'.
	 */
	ioapic = mp_find_ioapic(gsi);
	if (ioapic < 0)
		return;
	pin = gsi - mp_ioapic_routing[ioapic].gsi_base;

	/*
	 * TBD: This check is for faulty timer entries, where the override
	 *      erroneously sets the trigger to level, resulting in a HUGE
	 *      increase of timer interrupts!
	 */
	if ((bus_irq == 0) && (trigger == 3))
		trigger = 1;

	mp_irq.type = MP_INTSRC;
	mp_irq.irqtype = mp_INT;
	mp_irq.irqflag = (trigger << 2) | polarity;
	mp_irq.srcbus = MP_ISA_BUS;
	mp_irq.srcbusirq = bus_irq;	/* IRQ */
	mp_irq.dstapic = mp_ioapics[ioapic].apicid; /* APIC ID */
	mp_irq.dstirq = pin;	/* INTIN# */

	save_mp_irq(&mp_irq);
}

void __init mp_config_acpi_legacy_irqs(void)
{
	int i;
	int ioapic;
	unsigned int dstapic;
	struct mpc_intsrc mp_irq;

#if defined (CONFIG_MCA) || defined (CONFIG_EISA)
	/*
	 * Fabricate the legacy ISA bus (bus #31).
	 */
	mp_bus_id_to_type[MP_ISA_BUS] = MP_BUS_ISA;
#endif
	set_bit(MP_ISA_BUS, mp_bus_not_pci);
	pr_debug("Bus #%d is ISA\n", MP_ISA_BUS);

#ifdef CONFIG_X86_ES7000
	/*
	 * Older generations of ES7000 have no legacy identity mappings
	 */
	if (es7000_plat == 1)
		return;
#endif

	/*
	 * Locate the IOAPIC that manages the ISA IRQs (0-15).
	 */
	ioapic = mp_find_ioapic(0);
	if (ioapic < 0)
		return;
	dstapic = mp_ioapics[ioapic].apicid;

	/*
	 * Use the default configuration for the IRQs 0-15.  Unless
	 * overridden by (MADT) interrupt source override entries.
	 */
	for (i = 0; i < 16; i++) {
		int idx;

		for (idx = 0; idx < mp_irq_entries; idx++) {
			struct mpc_intsrc *irq = mp_irqs + idx;

			/* Do we already have a mapping for this ISA IRQ? */
			if (irq->srcbus == MP_ISA_BUS && irq->srcbusirq == i)
				break;

			/* Do we already have a mapping for this IOAPIC pin */
			if (irq->dstapic == dstapic && irq->dstirq == i)
				break;
		}

		if (idx != mp_irq_entries) {
			printk(KERN_DEBUG "ACPI: IRQ%d used by override.\n", i);
			continue;	/* IRQ already used */
		}

		mp_irq.type = MP_INTSRC;
		mp_irq.irqflag = 0;	/* Conforming */
		mp_irq.srcbus = MP_ISA_BUS;
		mp_irq.dstapic = dstapic;
		mp_irq.irqtype = mp_INT;
		mp_irq.srcbusirq = i; /* Identity mapped */
		mp_irq.dstirq = i;

		save_mp_irq(&mp_irq);
	}
}

int mp_register_gsi(u32 gsi, int triggering, int polarity)
{
	int ioapic;
	int ioapic_pin;
#ifdef CONFIG_X86_32
#define MAX_GSI_NUM	4096
#define IRQ_COMPRESSION_START	64

	static int pci_irq = IRQ_COMPRESSION_START;
	/*
	 * Mapping between Global System Interrupts, which
	 * represent all possible interrupts, and IRQs
	 * assigned to actual devices.
	 */
	static int gsi_to_irq[MAX_GSI_NUM];
#else

	if (acpi_irq_model != ACPI_IRQ_MODEL_IOAPIC)
		return gsi;
#endif

	/* Don't set up the ACPI SCI because it's already set up */
	if (acpi_gbl_FADT.sci_interrupt == gsi)
		return gsi;

	ioapic = mp_find_ioapic(gsi);
	if (ioapic < 0) {
		printk(KERN_WARNING "No IOAPIC for GSI %u\n", gsi);
		return gsi;
	}

	ioapic_pin = gsi - mp_ioapic_routing[ioapic].gsi_base;

#ifdef CONFIG_X86_32
	if (ioapic_renumber_irq)
		gsi = ioapic_renumber_irq(ioapic, gsi);
#endif

	/*
	 * Avoid pin reprogramming.  PRTs typically include entries
	 * with redundant pin->gsi mappings (but unique PCI devices);
	 * we only program the IOAPIC on the first.
	 */
	if (ioapic_pin > MP_MAX_IOAPIC_PIN) {
		printk(KERN_ERR "Invalid reference to IOAPIC pin "
		       "%d-%d\n", mp_ioapic_routing[ioapic].apic_id,
		       ioapic_pin);
		return gsi;
	}
	if (test_bit(ioapic_pin, mp_ioapic_routing[ioapic].pin_programmed)) {
		pr_debug("Pin %d-%d already programmed\n",
			 mp_ioapic_routing[ioapic].apic_id, ioapic_pin);
#ifdef CONFIG_X86_32
		return (gsi < IRQ_COMPRESSION_START ? gsi : gsi_to_irq[gsi]);
#else
		return gsi;
#endif
	}

	set_bit(ioapic_pin, mp_ioapic_routing[ioapic].pin_programmed);
#ifdef CONFIG_X86_32
	/*
	 * For GSI >= 64, use IRQ compression
	 */
	if ((gsi >= IRQ_COMPRESSION_START)
	    && (triggering == ACPI_LEVEL_SENSITIVE)) {
		/*
		 * For PCI devices assign IRQs in order, avoiding gaps
		 * due to unused I/O APIC pins.
		 */
		int irq = gsi;
		if (gsi < MAX_GSI_NUM) {
			/*
			 * Retain the VIA chipset work-around (gsi > 15), but
			 * avoid a problem where the 8254 timer (IRQ0) is setup
			 * via an override (so it's not on pin 0 of the ioapic),
			 * and at the same time, the pin 0 interrupt is a PCI
			 * type.  The gsi > 15 test could cause these two pins
			 * to be shared as IRQ0, and they are not shareable.
			 * So test for this condition, and if necessary, avoid
			 * the pin collision.
			 */
			gsi = pci_irq++;
			/*
			 * Don't assign IRQ used by ACPI SCI
			 */
			if (gsi == acpi_gbl_FADT.sci_interrupt)
				gsi = pci_irq++;
			gsi_to_irq[irq] = gsi;
		} else {
			printk(KERN_ERR "GSI %u is too high\n", gsi);
			return gsi;
		}
	}
#endif
	io_apic_set_pci_routing(ioapic, ioapic_pin, gsi,
				triggering == ACPI_EDGE_SENSITIVE ? 0 : 1,
				polarity == ACPI_ACTIVE_HIGH ? 0 : 1);
	return gsi;
}

int mp_config_acpi_gsi(unsigned char number, unsigned int devfn, u8 pin,
			u32 gsi, int triggering, int polarity)
{
#ifdef CONFIG_X86_MPPARSE
	struct mpc_intsrc mp_irq;
	int ioapic;

	if (!acpi_ioapic)
		return 0;

	/* print the entry should happen on mptable identically */
	mp_irq.type = MP_INTSRC;
	mp_irq.irqtype = mp_INT;
	mp_irq.irqflag = (triggering == ACPI_EDGE_SENSITIVE ? 4 : 0x0c) |
				(polarity == ACPI_ACTIVE_HIGH ? 1 : 3);
	mp_irq.srcbus = number;
	mp_irq.srcbusirq = (((devfn >> 3) & 0x1f) << 2) | ((pin - 1) & 3);
	ioapic = mp_find_ioapic(gsi);
	mp_irq.dstapic = mp_ioapic_routing[ioapic].apic_id;
	mp_irq.dstirq = gsi - mp_ioapic_routing[ioapic].gsi_base;

	save_mp_irq(&mp_irq);
#endif
	return 0;
}

/*
 * Parse IOAPIC related entries in MADT
 * returns 0 on success, < 0 on error
 */
static int __init acpi_parse_madt_ioapic_entries(void)
{
	int count;

	/*
	 * ACPI interpreter is required to complete interrupt setup,
	 * so if it is off, don't enumerate the io-apics with ACPI.
	 * If MPS is present, it will handle them,
	 * otherwise the system will stay in PIC mode
	 */
	if (acpi_disabled || acpi_noirq) {
		return -ENODEV;
	}

	if (!cpu_has_apic)
		return -ENODEV;

	/*
	 * if "noapic" boot option, don't look for IO-APICs
	 */
	if (skip_ioapic_setup) {
		printk(KERN_INFO PREFIX "Skipping IOAPIC probe "
		       "due to 'noapic' option.\n");
		return -ENODEV;
	}

	count =
	    acpi_table_parse_madt(ACPI_MADT_TYPE_IO_APIC, acpi_parse_ioapic,
				  MAX_IO_APICS);
	if (!count) {
		printk(KERN_ERR PREFIX "No IOAPIC entries present\n");
		return -ENODEV;
	} else if (count < 0) {
		printk(KERN_ERR PREFIX "Error parsing IOAPIC entry\n");
		return count;
	}

	count =
	    acpi_table_parse_madt(ACPI_MADT_TYPE_INTERRUPT_OVERRIDE, acpi_parse_int_src_ovr,
				  nr_irqs);
	if (count < 0) {
		printk(KERN_ERR PREFIX
		       "Error parsing interrupt source overrides entry\n");
		/* TBD: Cleanup to allow fallback to MPS */
		return count;
	}

	/*
	 * If BIOS did not supply an INT_SRC_OVR for the SCI
	 * pretend we got one so we can set the SCI flags.
	 */
	if (!acpi_sci_override_gsi)
		acpi_sci_ioapic_setup(acpi_gbl_FADT.sci_interrupt, 0, 0);

	/* Fill in identity legacy mapings where no override */
	mp_config_acpi_legacy_irqs();

	count =
	    acpi_table_parse_madt(ACPI_MADT_TYPE_NMI_SOURCE, acpi_parse_nmi_src,
				  nr_irqs);
	if (count < 0) {
		printk(KERN_ERR PREFIX "Error parsing NMI SRC entry\n");
		/* TBD: Cleanup to allow fallback to MPS */
		return count;
	}

	return 0;
}
#else
static inline int acpi_parse_madt_ioapic_entries(void)
{
	return -1;
}
#endif	/* !CONFIG_X86_IO_APIC */

static void __init early_acpi_process_madt(void)
{
#ifdef CONFIG_X86_LOCAL_APIC
	int error;

	if (!acpi_table_parse(ACPI_SIG_MADT, acpi_parse_madt)) {

		/*
		 * Parse MADT LAPIC entries
		 */
		error = early_acpi_parse_madt_lapic_addr_ovr();
		if (!error) {
			acpi_lapic = 1;
			smp_found_config = 1;
		}
		if (error == -EINVAL) {
			/*
			 * Dell Precision Workstation 410, 610 come here.
			 */
			printk(KERN_ERR PREFIX
			       "Invalid BIOS MADT, disabling ACPI\n");
			disable_acpi();
		}
	}
#endif
}

static void __init acpi_process_madt(void)
{
#ifdef CONFIG_X86_LOCAL_APIC
	int error;

	if (!acpi_table_parse(ACPI_SIG_MADT, acpi_parse_madt)) {

		/*
		 * Parse MADT LAPIC entries
		 */
		error = acpi_parse_madt_lapic_entries();
		if (!error) {
			acpi_lapic = 1;

#ifdef CONFIG_X86_GENERICARCH
			generic_bigsmp_probe();
#endif
			/*
			 * Parse MADT IO-APIC entries
			 */
			error = acpi_parse_madt_ioapic_entries();
			if (!error) {
				acpi_irq_model = ACPI_IRQ_MODEL_IOAPIC;
				acpi_ioapic = 1;

				smp_found_config = 1;
#ifdef CONFIG_X86_32
				setup_apic_routing();
#endif
			}
		}
		if (error == -EINVAL) {
			/*
			 * Dell Precision Workstation 410, 610 come here.
			 */
			printk(KERN_ERR PREFIX
			       "Invalid BIOS MADT, disabling ACPI\n");
			disable_acpi();
		}
	} else {
		/*
 		 * ACPI found no MADT, and so ACPI wants UP PIC mode.
 		 * In the event an MPS table was found, forget it.
 		 * Boot with "acpi=off" to use MPS on such a system.
 		 */
		if (smp_found_config) {
			printk(KERN_WARNING PREFIX
				"No APIC-table, disabling MPS\n");
			smp_found_config = 0;
		}
	}

	/*
	 * ACPI supports both logical (e.g. Hyper-Threading) and physical
	 * processors, where MPS only supports physical.
	 */
	if (acpi_lapic && acpi_ioapic)
		printk(KERN_INFO "Using ACPI (MADT) for SMP configuration "
		       "information\n");
	else if (acpi_lapic)
		printk(KERN_INFO "Using ACPI for processor (LAPIC) "
		       "configuration information\n");
#endif
	return;
}

static int __init disable_acpi_irq(const struct dmi_system_id *d)
{
	if (!acpi_force) {
		printk(KERN_NOTICE "%s detected: force use of acpi=noirq\n",
		       d->ident);
		acpi_noirq_set();
	}
	return 0;
}

static int __init disable_acpi_pci(const struct dmi_system_id *d)
{
	if (!acpi_force) {
		printk(KERN_NOTICE "%s detected: force use of pci=noacpi\n",
		       d->ident);
		acpi_disable_pci();
	}
	return 0;
}

static int __init dmi_disable_acpi(const struct dmi_system_id *d)
{
	if (!acpi_force) {
		printk(KERN_NOTICE "%s detected: acpi off\n", d->ident);
		disable_acpi();
	} else {
		printk(KERN_NOTICE
		       "Warning: DMI blacklist says broken, but acpi forced\n");
	}
	return 0;
}

/*
 * Limit ACPI to CPU enumeration for HT
 */
static int __init force_acpi_ht(const struct dmi_system_id *d)
{
	if (!acpi_force) {
		printk(KERN_NOTICE "%s detected: force use of acpi=ht\n",
		       d->ident);
		disable_acpi();
		acpi_ht = 1;
	} else {
		printk(KERN_NOTICE
		       "Warning: acpi=force overrules DMI blacklist: acpi=ht\n");
	}
	return 0;
}

/*
 * Force ignoring BIOS IRQ0 pin2 override
 */
static int __init dmi_ignore_irq0_timer_override(const struct dmi_system_id *d)
{
	/*
	 * The ati_ixp4x0_rev() early PCI quirk should have set
	 * the acpi_skip_timer_override flag already:
	 */
	if (!acpi_skip_timer_override) {
		WARN(1, KERN_ERR "ati_ixp4x0 quirk not complete.\n");
		pr_notice("%s detected: Ignoring BIOS IRQ0 pin2 override\n",
			d->ident);
		acpi_skip_timer_override = 1;
	}
	return 0;
}

/*
 * If your system is blacklisted here, but you find that acpi=force
 * works for you, please contact acpi-devel@sourceforge.net
 */
static struct dmi_system_id __initdata acpi_dmi_table[] = {
	/*
	 * Boxes that need ACPI disabled
	 */
	{
	 .callback = dmi_disable_acpi,
	 .ident = "IBM Thinkpad",
	 .matches = {
		     DMI_MATCH(DMI_BOARD_VENDOR, "IBM"),
		     DMI_MATCH(DMI_BOARD_NAME, "2629H1G"),
		     },
	 },

	/*
	 * Boxes that need acpi=ht
	 */
	{
	 .callback = force_acpi_ht,
	 .ident = "FSC Primergy T850",
	 .matches = {
		     DMI_MATCH(DMI_SYS_VENDOR, "FUJITSU SIEMENS"),
		     DMI_MATCH(DMI_PRODUCT_NAME, "PRIMERGY T850"),
		     },
	 },
	{
	 .callback = force_acpi_ht,
	 .ident = "HP VISUALIZE NT Workstation",
	 .matches = {
		     DMI_MATCH(DMI_BOARD_VENDOR, "Hewlett-Packard"),
		     DMI_MATCH(DMI_PRODUCT_NAME, "HP VISUALIZE NT Workstation"),
		     },
	 },
	{
	 .callback = force_acpi_ht,
	 .ident = "Compaq Workstation W8000",
	 .matches = {
		     DMI_MATCH(DMI_SYS_VENDOR, "Compaq"),
		     DMI_MATCH(DMI_PRODUCT_NAME, "Workstation W8000"),
		     },
	 },
	{
	 .callback = force_acpi_ht,
	 .ident = "ASUS P4B266",
	 .matches = {
		     DMI_MATCH(DMI_BOARD_VENDOR, "ASUSTeK Computer INC."),
		     DMI_MATCH(DMI_BOARD_NAME, "P4B266"),
		     },
	 },
	{
	 .callback = force_acpi_ht,
	 .ident = "ASUS P2B-DS",
	 .matches = {
		     DMI_MATCH(DMI_BOARD_VENDOR, "ASUSTeK Computer INC."),
		     DMI_MATCH(DMI_BOARD_NAME, "P2B-DS"),
		     },
	 },
	{
	 .callback = force_acpi_ht,
	 .ident = "ASUS CUR-DLS",
	 .matches = {
		     DMI_MATCH(DMI_BOARD_VENDOR, "ASUSTeK Computer INC."),
		     DMI_MATCH(DMI_BOARD_NAME, "CUR-DLS"),
		     },
	 },
	{
	 .callback = force_acpi_ht,
	 .ident = "ABIT i440BX-W83977",
	 .matches = {
		     DMI_MATCH(DMI_BOARD_VENDOR, "ABIT <http://www.abit.com>"),
		     DMI_MATCH(DMI_BOARD_NAME, "i440BX-W83977 (BP6)"),
		     },
	 },
	{
	 .callback = force_acpi_ht,
	 .ident = "IBM Bladecenter",
	 .matches = {
		     DMI_MATCH(DMI_BOARD_VENDOR, "IBM"),
		     DMI_MATCH(DMI_BOARD_NAME, "IBM eServer BladeCenter HS20"),
		     },
	 },
	{
	 .callback = force_acpi_ht,
	 .ident = "IBM eServer xSeries 360",
	 .matches = {
		     DMI_MATCH(DMI_BOARD_VENDOR, "IBM"),
		     DMI_MATCH(DMI_BOARD_NAME, "eServer xSeries 360"),
		     },
	 },
	{
	 .callback = force_acpi_ht,
	 .ident = "IBM eserver xSeries 330",
	 .matches = {
		     DMI_MATCH(DMI_BOARD_VENDOR, "IBM"),
		     DMI_MATCH(DMI_BOARD_NAME, "eserver xSeries 330"),
		     },
	 },
	{
	 .callback = force_acpi_ht,
	 .ident = "IBM eserver xSeries 440",
	 .matches = {
		     DMI_MATCH(DMI_BOARD_VENDOR, "IBM"),
		     DMI_MATCH(DMI_PRODUCT_NAME, "eserver xSeries 440"),
		     },
	 },

	/*
	 * Boxes that need ACPI PCI IRQ routing disabled
	 */
	{
	 .callback = disable_acpi_irq,
	 .ident = "ASUS A7V",
	 .matches = {
		     DMI_MATCH(DMI_BOARD_VENDOR, "ASUSTeK Computer INC"),
		     DMI_MATCH(DMI_BOARD_NAME, "<A7V>"),
		     /* newer BIOS, Revision 1011, does work */
		     DMI_MATCH(DMI_BIOS_VERSION,
			       "ASUS A7V ACPI BIOS Revision 1007"),
		     },
	 },
	{
		/*
		 * Latest BIOS for IBM 600E (1.16) has bad pcinum
		 * for LPC bridge, which is needed for the PCI
		 * interrupt links to work. DSDT fix is in bug 5966.
		 * 2645, 2646 model numbers are shared with 600/600E/600X
		 */
	 .callback = disable_acpi_irq,
	 .ident = "IBM Thinkpad 600 Series 2645",
	 .matches = {
		     DMI_MATCH(DMI_BOARD_VENDOR, "IBM"),
		     DMI_MATCH(DMI_BOARD_NAME, "2645"),
		     },
	 },
	{
	 .callback = disable_acpi_irq,
	 .ident = "IBM Thinkpad 600 Series 2646",
	 .matches = {
		     DMI_MATCH(DMI_BOARD_VENDOR, "IBM"),
		     DMI_MATCH(DMI_BOARD_NAME, "2646"),
		     },
	 },
	/*
	 * Boxes that need ACPI PCI IRQ routing and PCI scan disabled
	 */
	{			/* _BBN 0 bug */
	 .callback = disable_acpi_pci,
	 .ident = "ASUS PR-DLS",
	 .matches = {
		     DMI_MATCH(DMI_BOARD_VENDOR, "ASUSTeK Computer INC."),
		     DMI_MATCH(DMI_BOARD_NAME, "PR-DLS"),
		     DMI_MATCH(DMI_BIOS_VERSION,
			       "ASUS PR-DLS ACPI BIOS Revision 1010"),
		     DMI_MATCH(DMI_BIOS_DATE, "03/21/2003")
		     },
	 },
	{
	 .callback = disable_acpi_pci,
	 .ident = "Acer TravelMate 36x Laptop",
	 .matches = {
		     DMI_MATCH(DMI_SYS_VENDOR, "Acer"),
		     DMI_MATCH(DMI_PRODUCT_NAME, "TravelMate 360"),
		     },
	 },
	{}
};

/* second table for DMI checks that should run after early-quirks */
static struct dmi_system_id __initdata acpi_dmi_table_late[] = {
	/*
	 * HP laptops which use a DSDT reporting as HP/SB400/10000,
	 * which includes some code which overrides all temperature
	 * trip points to 16C if the INTIN2 input of the I/O APIC
	 * is enabled.  This input is incorrectly designated the
	 * ISA IRQ 0 via an interrupt source override even though
	 * it is wired to the output of the master 8259A and INTIN0
	 * is not connected at all.  Force ignoring BIOS IRQ0 pin2
	 * override in that cases.
	 */
	{
	 .callback = dmi_ignore_irq0_timer_override,
	 .ident = "HP nx6115 laptop",
	 .matches = {
		     DMI_MATCH(DMI_SYS_VENDOR, "Hewlett-Packard"),
		     DMI_MATCH(DMI_PRODUCT_NAME, "HP Compaq nx6115"),
		     },
	 },
	{
	 .callback = dmi_ignore_irq0_timer_override,
	 .ident = "HP NX6125 laptop",
	 .matches = {
		     DMI_MATCH(DMI_SYS_VENDOR, "Hewlett-Packard"),
		     DMI_MATCH(DMI_PRODUCT_NAME, "HP Compaq nx6125"),
		     },
	 },
	{
	 .callback = dmi_ignore_irq0_timer_override,
	 .ident = "HP NX6325 laptop",
	 .matches = {
		     DMI_MATCH(DMI_SYS_VENDOR, "Hewlett-Packard"),
		     DMI_MATCH(DMI_PRODUCT_NAME, "HP Compaq nx6325"),
		     },
	 },
	{
	 .callback = dmi_ignore_irq0_timer_override,
	 .ident = "HP 6715b laptop",
	 .matches = {
		     DMI_MATCH(DMI_SYS_VENDOR, "Hewlett-Packard"),
		     DMI_MATCH(DMI_PRODUCT_NAME, "HP Compaq 6715b"),
		     },
	 },
	{}
};

/*
 * acpi_boot_table_init() and acpi_boot_init()
 *  called from setup_arch(), always.
 *	1. checksums all tables
 *	2. enumerates lapics
 *	3. enumerates io-apics
 *
 * acpi_table_init() is separate to allow reading SRAT without
 * other side effects.
 *
 * side effects of acpi_boot_init:
 *	acpi_lapic = 1 if LAPIC found
 *	acpi_ioapic = 1 if IOAPIC found
 *	if (acpi_lapic && acpi_ioapic) smp_found_config = 1;
 *	if acpi_blacklisted() acpi_disabled = 1;
 *	acpi_irq_model=...
 *	...
 *
 * return value: (currently ignored)
 *	0: success
 *	!0: failure
 */

int __init acpi_boot_table_init(void)
{
	int error;

	dmi_check_system(acpi_dmi_table);

	/*
	 * If acpi_disabled, bail out
	 * One exception: acpi=ht continues far enough to enumerate LAPICs
	 */
	if (acpi_disabled && !acpi_ht)
		return 1;

	/*
	 * Initialize the ACPI boot-time table parser.
	 */
	error = acpi_table_init();
	if (error) {
		disable_acpi();
		return error;
	}

	acpi_table_parse(ACPI_SIG_BOOT, acpi_parse_sbf);

	/*
	 * blacklist may disable ACPI entirely
	 */
	error = acpi_blacklisted();
	if (error) {
		if (acpi_force) {
			printk(KERN_WARNING PREFIX "acpi=force override\n");
		} else {
			printk(KERN_WARNING PREFIX "Disabling ACPI support\n");
			disable_acpi();
			return error;
		}
	}

	return 0;
}

int __init early_acpi_boot_init(void)
{
	/*
	 * If acpi_disabled, bail out
	 * One exception: acpi=ht continues far enough to enumerate LAPICs
	 */
	if (acpi_disabled && !acpi_ht)
		return 1;

	/*
	 * Process the Multiple APIC Description Table (MADT), if present
	 */
	early_acpi_process_madt();

	return 0;
}

int __init acpi_boot_init(void)
{
	/* those are executed after early-quirks are executed */
	dmi_check_system(acpi_dmi_table_late);

	/*
	 * If acpi_disabled, bail out
	 * One exception: acpi=ht continues far enough to enumerate LAPICs
	 */
	if (acpi_disabled && !acpi_ht)
		return 1;

	acpi_table_parse(ACPI_SIG_BOOT, acpi_parse_sbf);

	/*
	 * set sci_int and PM timer address
	 */
	acpi_table_parse(ACPI_SIG_FADT, acpi_parse_fadt);

	/*
	 * Process the Multiple APIC Description Table (MADT), if present
	 */
	acpi_process_madt();

	acpi_table_parse(ACPI_SIG_HPET, acpi_parse_hpet);

	return 0;
}

static int __init parse_acpi(char *arg)
{
	if (!arg)
		return -EINVAL;

	/* "acpi=off" disables both ACPI table parsing and interpreter */
	if (strcmp(arg, "off") == 0) {
		disable_acpi();
	}
	/* acpi=force to over-ride black-list */
	else if (strcmp(arg, "force") == 0) {
		acpi_force = 1;
		acpi_ht = 1;
		acpi_disabled = 0;
	}
	/* acpi=strict disables out-of-spec workarounds */
	else if (strcmp(arg, "strict") == 0) {
		acpi_strict = 1;
	}
	/* Limit ACPI just to boot-time to enable HT */
	else if (strcmp(arg, "ht") == 0) {
		if (!acpi_force)
			disable_acpi();
		acpi_ht = 1;
	}
	/* acpi=rsdt use RSDT instead of XSDT */
	else if (strcmp(arg, "rsdt") == 0) {
		acpi_rsdt_forced = 1;
	}
	/* "acpi=noirq" disables ACPI interrupt routing */
	else if (strcmp(arg, "noirq") == 0) {
		acpi_noirq_set();
	} else {
		/* Core will printk when we return error. */
		return -EINVAL;
	}
	return 0;
}
early_param("acpi", parse_acpi);

/* FIXME: Using pci= for an ACPI parameter is a travesty. */
static int __init parse_pci(char *arg)
{
	if (arg && strcmp(arg, "noacpi") == 0)
		acpi_disable_pci();
	return 0;
}
early_param("pci", parse_pci);

int __init acpi_mps_check(void)
{
#if defined(CONFIG_X86_LOCAL_APIC) && !defined(CONFIG_X86_MPPARSE)
/* mptable code is not built-in*/
	if (acpi_disabled || acpi_noirq) {
		printk(KERN_WARNING "MPS support code is not built-in.\n"
		       "Using acpi=off or acpi=noirq or pci=noacpi "
		       "may have problem\n");
		return 1;
	}
#endif
	return 0;
}

#ifdef CONFIG_X86_IO_APIC
static int __init parse_acpi_skip_timer_override(char *arg)
{
	acpi_skip_timer_override = 1;
	return 0;
}
early_param("acpi_skip_timer_override", parse_acpi_skip_timer_override);

static int __init parse_acpi_use_timer_override(char *arg)
{
	acpi_use_timer_override = 1;
	return 0;
}
early_param("acpi_use_timer_override", parse_acpi_use_timer_override);
#endif /* CONFIG_X86_IO_APIC */

static int __init setup_acpi_sci(char *s)
{
	if (!s)
		return -EINVAL;
	if (!strcmp(s, "edge"))
		acpi_sci_flags =  ACPI_MADT_TRIGGER_EDGE |
			(acpi_sci_flags & ~ACPI_MADT_TRIGGER_MASK);
	else if (!strcmp(s, "level"))
		acpi_sci_flags = ACPI_MADT_TRIGGER_LEVEL |
			(acpi_sci_flags & ~ACPI_MADT_TRIGGER_MASK);
	else if (!strcmp(s, "high"))
		acpi_sci_flags = ACPI_MADT_POLARITY_ACTIVE_HIGH |
			(acpi_sci_flags & ~ACPI_MADT_POLARITY_MASK);
	else if (!strcmp(s, "low"))
		acpi_sci_flags = ACPI_MADT_POLARITY_ACTIVE_LOW |
			(acpi_sci_flags & ~ACPI_MADT_POLARITY_MASK);
	else
		return -EINVAL;
	return 0;
}
early_param("acpi_sci", setup_acpi_sci);

int __acpi_acquire_global_lock(unsigned int *lock)
{
	unsigned int old, new, val;
	do {
		old = *lock;
		new = (((old & ~0x3) + 2) + ((old >> 1) & 0x1));
		val = cmpxchg(lock, old, new);
	} while (unlikely (val != old));
	return (new < 3) ? -1 : 0;
}

int __acpi_release_global_lock(unsigned int *lock)
{
	unsigned int old, new, val;
	do {
		old = *lock;
		new = old & ~0x3;
		val = cmpxchg(lock, old, new);
	} while (unlikely (val != old));
	return old & 0x1;
}<|MERGE_RESOLUTION|>--- conflicted
+++ resolved
@@ -973,7 +973,6 @@
 	nr_ioapics++;
 }
 
-<<<<<<< HEAD
 int __init acpi_probe_gsi(void)
 {
 	int idx;
@@ -997,12 +996,8 @@
 	return max_gsi + 1;
 }
 
-static void assign_to_mp_irq(struct mp_config_intsrc *m,
-				    struct mp_config_intsrc *mp_irq)
-=======
 static void assign_to_mp_irq(struct mpc_intsrc *m,
 				    struct mpc_intsrc *mp_irq)
->>>>>>> b2b062b8
 {
 	memcpy(mp_irq, m, sizeof(struct mpc_intsrc));
 }
