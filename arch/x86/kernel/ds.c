--- conflicted
+++ resolved
@@ -234,42 +234,17 @@
 	unsigned long irq;
 
 	if (!context) {
-		spin_unlock(&ds_lock);
-
 		context = kzalloc(sizeof(*context), GFP_KERNEL);
-<<<<<<< HEAD
-
-		if (!context) {
-			spin_lock(&ds_lock);
-=======
 		if (!context)
->>>>>>> 2caf6a1f
 			return NULL;
-		}
 
 		context->ds = kzalloc(ds_cfg.sizeof_ds, GFP_KERNEL);
 		if (!context->ds) {
 			kfree(context);
-			spin_lock(&ds_lock);
 			return NULL;
 		}
 
-<<<<<<< HEAD
-		spin_lock(&ds_lock);
-		/*
-		 * Check for race - another CPU could have allocated
-		 * it meanwhile:
-		 */
-		if (*p_context) {
-			kfree(context->ds);
-			kfree(context);
-			return *p_context;
-		}
-
-		*p_context = context;
-=======
 		spin_lock_irqsave(&ds_lock, irq);
->>>>>>> 2caf6a1f
 
 		if (*p_context) {
 			kfree(context->ds);
@@ -416,12 +391,6 @@
 		return -EOPNOTSUPP;
 
 
-<<<<<<< HEAD
-	spin_lock(&ds_lock);
-
-	error = -ENOMEM;
-=======
->>>>>>> 2caf6a1f
 	context = ds_alloc_context(task);
 	if (!context)
 		return -ENOMEM;
@@ -432,13 +401,7 @@
 	if (!check_tracer(task))
 		goto out_unlock;
 
-<<<<<<< HEAD
-	error = -EPERM;
-	if (!check_tracer(task))
-		goto out_unlock;
-=======
 	get_tracer(task);
->>>>>>> 2caf6a1f
 
 	error = -EALREADY;
 	if (context->owner[qual] == current)
