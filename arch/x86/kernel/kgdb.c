/*
 * This program is free software; you can redistribute it and/or modify it
 * under the terms of the GNU General Public License as published by the
 * Free Software Foundation; either version 2, or (at your option) any
 * later version.
 *
 * This program is distributed in the hope that it will be useful, but
 * WITHOUT ANY WARRANTY; without even the implied warranty of
 * MERCHANTABILITY or FITNESS FOR A PARTICULAR PURPOSE.  See the GNU
 * General Public License for more details.
 *
 */

/*
 * Copyright (C) 2004 Amit S. Kale <amitkale@linsyssoft.com>
 * Copyright (C) 2000-2001 VERITAS Software Corporation.
 * Copyright (C) 2002 Andi Kleen, SuSE Labs
 * Copyright (C) 2004 LinSysSoft Technologies Pvt. Ltd.
 * Copyright (C) 2007 MontaVista Software, Inc.
 * Copyright (C) 2007-2008 Jason Wessel, Wind River Systems, Inc.
 */
/****************************************************************************
 *  Contributor:     Lake Stevens Instrument Division$
 *  Written by:      Glenn Engel $
 *  Updated by:	     Amit Kale<akale@veritas.com>
 *  Updated by:	     Tom Rini <trini@kernel.crashing.org>
 *  Updated by:	     Jason Wessel <jason.wessel@windriver.com>
 *  Modified for 386 by Jim Kingdon, Cygnus Support.
 *  Origianl kgdb, compatibility with 2.1.xx kernel by
 *  David Grothe <dave@gcom.com>
 *  Integrated into 2.2.5 kernel by Tigran Aivazian <tigran@sco.com>
 *  X86_64 changes from Andi Kleen's patch merged by Jim Houston
 */
#include <linux/spinlock.h>
#include <linux/kdebug.h>
#include <linux/string.h>
#include <linux/kernel.h>
#include <linux/ptrace.h>
#include <linux/sched.h>
#include <linux/delay.h>
#include <linux/kgdb.h>
#include <linux/init.h>
#include <linux/smp.h>
#include <linux/nmi.h>

#include <asm/apicdef.h>
#include <asm/system.h>

<<<<<<< HEAD
# include <mach_ipi.h>
=======
#include <mach_ipi.h>
>>>>>>> 34d05591

/*
 * Put the error code here just in case the user cares:
 */
static int gdb_x86errcode;

/*
 * Likewise, the vector number here (since GDB only gets the signal
 * number through the usual means, and that's not very specific):
 */
static int gdb_x86vector = -1;

/**
 *	pt_regs_to_gdb_regs - Convert ptrace regs to GDB regs
 *	@gdb_regs: A pointer to hold the registers in the order GDB wants.
 *	@regs: The &struct pt_regs of the current process.
 *
 *	Convert the pt_regs in @regs into the format for registers that
 *	GDB expects, stored in @gdb_regs.
 */
void pt_regs_to_gdb_regs(unsigned long *gdb_regs, struct pt_regs *regs)
{
	gdb_regs[GDB_AX]	= regs->ax;
	gdb_regs[GDB_BX]	= regs->bx;
	gdb_regs[GDB_CX]	= regs->cx;
	gdb_regs[GDB_DX]	= regs->dx;
	gdb_regs[GDB_SI]	= regs->si;
	gdb_regs[GDB_DI]	= regs->di;
	gdb_regs[GDB_BP]	= regs->bp;
	gdb_regs[GDB_PS]	= regs->flags;
	gdb_regs[GDB_PC]	= regs->ip;
#ifdef CONFIG_X86_32
	gdb_regs[GDB_DS]	= regs->ds;
	gdb_regs[GDB_ES]	= regs->es;
	gdb_regs[GDB_CS]	= regs->cs;
	gdb_regs[GDB_SS]	= __KERNEL_DS;
	gdb_regs[GDB_FS]	= 0xFFFF;
	gdb_regs[GDB_GS]	= 0xFFFF;
#else
	gdb_regs[GDB_R8]	= regs->r8;
	gdb_regs[GDB_R9]	= regs->r9;
	gdb_regs[GDB_R10]	= regs->r10;
	gdb_regs[GDB_R11]	= regs->r11;
	gdb_regs[GDB_R12]	= regs->r12;
	gdb_regs[GDB_R13]	= regs->r13;
	gdb_regs[GDB_R14]	= regs->r14;
	gdb_regs[GDB_R15]	= regs->r15;
#endif
	gdb_regs[GDB_SP]	= regs->sp;
}

/**
 *	sleeping_thread_to_gdb_regs - Convert ptrace regs to GDB regs
 *	@gdb_regs: A pointer to hold the registers in the order GDB wants.
 *	@p: The &struct task_struct of the desired process.
 *
 *	Convert the register values of the sleeping process in @p to
 *	the format that GDB expects.
 *	This function is called when kgdb does not have access to the
 *	&struct pt_regs and therefore it should fill the gdb registers
 *	@gdb_regs with what has	been saved in &struct thread_struct
 *	thread field during switch_to.
 */
void sleeping_thread_to_gdb_regs(unsigned long *gdb_regs, struct task_struct *p)
{
	gdb_regs[GDB_AX]	= 0;
	gdb_regs[GDB_BX]	= 0;
	gdb_regs[GDB_CX]	= 0;
	gdb_regs[GDB_DX]	= 0;
	gdb_regs[GDB_SI]	= 0;
	gdb_regs[GDB_DI]	= 0;
	gdb_regs[GDB_BP]	= *(unsigned long *)p->thread.sp;
#ifdef CONFIG_X86_32
	gdb_regs[GDB_DS]	= __KERNEL_DS;
	gdb_regs[GDB_ES]	= __KERNEL_DS;
	gdb_regs[GDB_PS]	= 0;
	gdb_regs[GDB_CS]	= __KERNEL_CS;
	gdb_regs[GDB_PC]	= p->thread.ip;
	gdb_regs[GDB_SS]	= __KERNEL_DS;
	gdb_regs[GDB_FS]	= 0xFFFF;
	gdb_regs[GDB_GS]	= 0xFFFF;
#else
	gdb_regs[GDB_PS]	= *(unsigned long *)(p->thread.sp + 8);
	gdb_regs[GDB_PC]	= 0;
	gdb_regs[GDB_R8]	= 0;
	gdb_regs[GDB_R9]	= 0;
	gdb_regs[GDB_R10]	= 0;
	gdb_regs[GDB_R11]	= 0;
	gdb_regs[GDB_R12]	= 0;
	gdb_regs[GDB_R13]	= 0;
	gdb_regs[GDB_R14]	= 0;
	gdb_regs[GDB_R15]	= 0;
#endif
	gdb_regs[GDB_SP]	= p->thread.sp;
}

/**
 *	gdb_regs_to_pt_regs - Convert GDB regs to ptrace regs.
 *	@gdb_regs: A pointer to hold the registers we've received from GDB.
 *	@regs: A pointer to a &struct pt_regs to hold these values in.
 *
 *	Convert the GDB regs in @gdb_regs into the pt_regs, and store them
 *	in @regs.
 */
void gdb_regs_to_pt_regs(unsigned long *gdb_regs, struct pt_regs *regs)
{
	regs->ax		= gdb_regs[GDB_AX];
	regs->bx		= gdb_regs[GDB_BX];
	regs->cx		= gdb_regs[GDB_CX];
	regs->dx		= gdb_regs[GDB_DX];
	regs->si		= gdb_regs[GDB_SI];
	regs->di		= gdb_regs[GDB_DI];
	regs->bp		= gdb_regs[GDB_BP];
	regs->flags		= gdb_regs[GDB_PS];
	regs->ip		= gdb_regs[GDB_PC];
#ifdef CONFIG_X86_32
	regs->ds		= gdb_regs[GDB_DS];
	regs->es		= gdb_regs[GDB_ES];
	regs->cs		= gdb_regs[GDB_CS];
#else
	regs->r8		= gdb_regs[GDB_R8];
	regs->r9		= gdb_regs[GDB_R9];
	regs->r10		= gdb_regs[GDB_R10];
	regs->r11		= gdb_regs[GDB_R11];
	regs->r12		= gdb_regs[GDB_R12];
	regs->r13		= gdb_regs[GDB_R13];
	regs->r14		= gdb_regs[GDB_R14];
	regs->r15		= gdb_regs[GDB_R15];
#endif
}

static struct hw_breakpoint {
	unsigned		enabled;
	unsigned		type;
	unsigned		len;
	unsigned long		addr;
} breakinfo[4];

static void kgdb_correct_hw_break(void)
{
	unsigned long dr7;
	int correctit = 0;
	int breakbit;
	int breakno;

	get_debugreg(dr7, 7);
	for (breakno = 0; breakno < 4; breakno++) {
		breakbit = 2 << (breakno << 1);
		if (!(dr7 & breakbit) && breakinfo[breakno].enabled) {
			correctit = 1;
			dr7 |= breakbit;
			dr7 &= ~(0xf0000 << (breakno << 2));
			dr7 |= ((breakinfo[breakno].len << 2) |
				 breakinfo[breakno].type) <<
			       ((breakno << 2) + 16);
			if (breakno >= 0 && breakno <= 3)
				set_debugreg(breakinfo[breakno].addr, breakno);

		} else {
			if ((dr7 & breakbit) && !breakinfo[breakno].enabled) {
				correctit = 1;
				dr7 &= ~breakbit;
				dr7 &= ~(0xf0000 << (breakno << 2));
			}
		}
	}
	if (correctit)
		set_debugreg(dr7, 7);
}

static int
kgdb_remove_hw_break(unsigned long addr, int len, enum kgdb_bptype bptype)
{
	int i;

	for (i = 0; i < 4; i++)
		if (breakinfo[i].addr == addr && breakinfo[i].enabled)
			break;
	if (i == 4)
		return -1;

	breakinfo[i].enabled = 0;

	return 0;
}

static void kgdb_remove_all_hw_break(void)
{
	int i;

	for (i = 0; i < 4; i++)
		memset(&breakinfo[i], 0, sizeof(struct hw_breakpoint));
}

static int
kgdb_set_hw_break(unsigned long addr, int len, enum kgdb_bptype bptype)
{
	unsigned type;
	int i;

	for (i = 0; i < 4; i++)
		if (!breakinfo[i].enabled)
			break;
	if (i == 4)
		return -1;

	switch (bptype) {
	case BP_HARDWARE_BREAKPOINT:
		type = 0;
		len  = 1;
		break;
	case BP_WRITE_WATCHPOINT:
		type = 1;
		break;
	case BP_ACCESS_WATCHPOINT:
		type = 3;
		break;
	default:
		return -1;
	}

	if (len == 1 || len == 2 || len == 4)
		breakinfo[i].len  = len - 1;
	else
		return -1;

	breakinfo[i].enabled = 1;
	breakinfo[i].addr = addr;
	breakinfo[i].type = type;

	return 0;
}

/**
 *	kgdb_disable_hw_debug - Disable hardware debugging while we in kgdb.
 *	@regs: Current &struct pt_regs.
 *
 *	This function will be called if the particular architecture must
 *	disable hardware debugging while it is processing gdb packets or
 *	handling exception.
 */
void kgdb_disable_hw_debug(struct pt_regs *regs)
{
	/* Disable hardware debugging while we are in kgdb: */
	set_debugreg(0UL, 7);
}

/**
 *	kgdb_post_primary_code - Save error vector/code numbers.
 *	@regs: Original pt_regs.
 *	@e_vector: Original error vector.
 *	@err_code: Original error code.
 *
 *	This is needed on architectures which support SMP and KGDB.
 *	This function is called after all the slave cpus have been put
 *	to a know spin state and the primary CPU has control over KGDB.
 */
void kgdb_post_primary_code(struct pt_regs *regs, int e_vector, int err_code)
{
	/* primary processor is completely in the debugger */
	gdb_x86vector = e_vector;
	gdb_x86errcode = err_code;
}

#ifdef CONFIG_SMP
/**
 *	kgdb_roundup_cpus - Get other CPUs into a holding pattern
 *	@flags: Current IRQ state
 *
 *	On SMP systems, we need to get the attention of the other CPUs
 *	and get them be in a known state.  This should do what is needed
 *	to get the other CPUs to call kgdb_wait(). Note that on some arches,
 *	the NMI approach is not used for rounding up all the CPUs. For example,
 *	in case of MIPS, smp_call_function() is used to roundup CPUs. In
 *	this case, we have to make sure that interrupts are enabled before
 *	calling smp_call_function(). The argument to this function is
 *	the flags that will be used when restoring the interrupts. There is
 *	local_irq_save() call before kgdb_roundup_cpus().
 *
 *	On non-SMP systems, this is not called.
 */
void kgdb_roundup_cpus(unsigned long flags)
{
	send_IPI_allbutself(APIC_DM_NMI);
}
#endif

/**
 *	kgdb_arch_handle_exception - Handle architecture specific GDB packets.
 *	@vector: The error vector of the exception that happened.
 *	@signo: The signal number of the exception that happened.
 *	@err_code: The error code of the exception that happened.
 *	@remcom_in_buffer: The buffer of the packet we have read.
 *	@remcom_out_buffer: The buffer of %BUFMAX bytes to write a packet into.
 *	@regs: The &struct pt_regs of the current process.
 *
 *	This function MUST handle the 'c' and 's' command packets,
 *	as well packets to set / remove a hardware breakpoint, if used.
 *	If there are additional packets which the hardware needs to handle,
 *	they are handled here.  The code should return -1 if it wants to
 *	process more packets, and a %0 or %1 if it wants to exit from the
 *	kgdb callback.
 */
int kgdb_arch_handle_exception(int e_vector, int signo, int err_code,
			       char *remcomInBuffer, char *remcomOutBuffer,
			       struct pt_regs *linux_regs)
{
	unsigned long addr;
	unsigned long dr6;
	char *ptr;
	int newPC;

	switch (remcomInBuffer[0]) {
	case 'c':
	case 's':
		/* try to read optional parameter, pc unchanged if no parm */
		ptr = &remcomInBuffer[1];
		if (kgdb_hex2long(&ptr, &addr))
			linux_regs->ip = addr;
	case 'D':
	case 'k':
		newPC = linux_regs->ip;

		/* clear the trace bit */
		linux_regs->flags &= ~X86_EFLAGS_TF;
		atomic_set(&kgdb_cpu_doing_single_step, -1);

		/* set the trace bit if we're stepping */
		if (remcomInBuffer[0] == 's') {
			linux_regs->flags |= X86_EFLAGS_TF;
			kgdb_single_step = 1;
			if (kgdb_contthread) {
				atomic_set(&kgdb_cpu_doing_single_step,
					   raw_smp_processor_id());
			}
		}

		get_debugreg(dr6, 6);
		if (!(dr6 & 0x4000)) {
			int breakno;

			for (breakno = 0; breakno < 4; breakno++) {
				if (dr6 & (1 << breakno) &&
				    breakinfo[breakno].type == 0) {
					/* Set restore flag: */
					linux_regs->flags |= X86_EFLAGS_RF;
					break;
				}
			}
		}
		set_debugreg(0UL, 6);
		kgdb_correct_hw_break();

		return 0;
	}

	/* this means that we do not want to exit from the handler: */
	return -1;
}

static inline int
single_step_cont(struct pt_regs *regs, struct die_args *args)
{
	/*
	 * Single step exception from kernel space to user space so
	 * eat the exception and continue the process:
	 */
	printk(KERN_ERR "KGDB: trap/step from kernel to user space, "
			"resuming...\n");
	kgdb_arch_handle_exception(args->trapnr, args->signr,
				   args->err, "c", "", regs);

	return NOTIFY_STOP;
}

static int was_in_debug_nmi[NR_CPUS];

static int __kgdb_notify(struct die_args *args, unsigned long cmd)
{
	struct pt_regs *regs = args->regs;

	switch (cmd) {
	case DIE_NMI:
		if (atomic_read(&kgdb_active) != -1) {
			/* KGDB CPU roundup */
			kgdb_nmicallback(raw_smp_processor_id(), regs);
			was_in_debug_nmi[raw_smp_processor_id()] = 1;
			touch_nmi_watchdog();
			return NOTIFY_STOP;
		}
		return NOTIFY_DONE;

	case DIE_NMI_IPI:
		if (atomic_read(&kgdb_active) != -1) {
			/* KGDB CPU roundup */
			kgdb_nmicallback(raw_smp_processor_id(), regs);
			was_in_debug_nmi[raw_smp_processor_id()] = 1;
			touch_nmi_watchdog();
		}
		return NOTIFY_DONE;

	case DIE_NMIUNKNOWN:
		if (was_in_debug_nmi[raw_smp_processor_id()]) {
			was_in_debug_nmi[raw_smp_processor_id()] = 0;
			return NOTIFY_STOP;
		}
		return NOTIFY_DONE;

	case DIE_NMIWATCHDOG:
		if (atomic_read(&kgdb_active) != -1) {
			/* KGDB CPU roundup: */
			kgdb_nmicallback(raw_smp_processor_id(), regs);
			return NOTIFY_STOP;
		}
		/* Enter debugger: */
		break;

	case DIE_DEBUG:
		if (atomic_read(&kgdb_cpu_doing_single_step) ==
			raw_smp_processor_id() &&
			user_mode(regs))
			return single_step_cont(regs, args);
		/* fall through */
	default:
		if (user_mode(regs))
			return NOTIFY_DONE;
	}

	if (kgdb_handle_exception(args->trapnr, args->signr, args->err, regs))
		return NOTIFY_DONE;

	/* Must touch watchdog before return to normal operation */
	touch_nmi_watchdog();
	return NOTIFY_STOP;
}

static int
kgdb_notify(struct notifier_block *self, unsigned long cmd, void *ptr)
{
	unsigned long flags;
	int ret;

	local_irq_save(flags);
	ret = __kgdb_notify(ptr, cmd);
	local_irq_restore(flags);

	return ret;
}

static struct notifier_block kgdb_notifier = {
	.notifier_call	= kgdb_notify,

	/*
	 * Lowest-prio notifier priority, we want to be notified last:
	 */
	.priority	= -INT_MAX,
};

/**
 *	kgdb_arch_init - Perform any architecture specific initalization.
 *
 *	This function will handle the initalization of any architecture
 *	specific callbacks.
 */
int kgdb_arch_init(void)
{
	return register_die_notifier(&kgdb_notifier);
}

/**
 *	kgdb_arch_exit - Perform any architecture specific uninitalization.
 *
 *	This function will handle the uninitalization of any architecture
 *	specific callbacks, for dynamic registration and unregistration.
 */
void kgdb_arch_exit(void)
{
	unregister_die_notifier(&kgdb_notifier);
}

/**
 *
 *	kgdb_skipexception - Bail out of KGDB when we've been triggered.
 *	@exception: Exception vector number
 *	@regs: Current &struct pt_regs.
 *
 *	On some architectures we need to skip a breakpoint exception when
 *	it occurs after a breakpoint has been removed.
 *
 * Skip an int3 exception when it occurs after a breakpoint has been
 * removed. Backtrack eip by 1 since the int3 would have caused it to
 * increment by 1.
 */
int kgdb_skipexception(int exception, struct pt_regs *regs)
{
	if (exception == 3 && kgdb_isremovedbreak(regs->ip - 1)) {
		regs->ip -= 1;
		return 1;
	}
	return 0;
}

unsigned long kgdb_arch_pc(int exception, struct pt_regs *regs)
{
	if (exception == 3)
		return instruction_pointer(regs) - 1;
	return instruction_pointer(regs);
}

struct kgdb_arch arch_kgdb_ops = {
	/* Breakpoint instruction: */
	.gdb_bpt_instr		= { 0xcc },
	.flags			= KGDB_HW_BREAKPOINT,
	.set_hw_breakpoint	= kgdb_set_hw_break,
	.remove_hw_breakpoint	= kgdb_remove_hw_break,
	.remove_all_hw_break	= kgdb_remove_all_hw_break,
	.correct_hw_break	= kgdb_correct_hw_break,
};<|MERGE_RESOLUTION|>--- conflicted
+++ resolved
@@ -46,11 +46,7 @@
 #include <asm/apicdef.h>
 #include <asm/system.h>
 
-<<<<<<< HEAD
-# include <mach_ipi.h>
-=======
 #include <mach_ipi.h>
->>>>>>> 34d05591
 
 /*
  * Put the error code here just in case the user cares:
