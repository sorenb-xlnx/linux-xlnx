/*
 *	Intel Multiprocessor Specification 1.1 and 1.4
 *	compliant MP-table parsing routines.
 *
 *	(c) 1995 Alan Cox, Building #3 <alan@lxorguk.ukuu.org.uk>
 *	(c) 1998, 1999, 2000 Ingo Molnar <mingo@redhat.com>
 *      (c) 2008 Alexey Starikovskiy <astarikovskiy@suse.de>
 */

#include <linux/mm.h>
#include <linux/init.h>
#include <linux/delay.h>
#include <linux/bootmem.h>
#include <linux/kernel_stat.h>
#include <linux/mc146818rtc.h>
#include <linux/bitops.h>
#include <linux/acpi.h>
#include <linux/module.h>
#include <linux/smp.h>
<<<<<<< HEAD
#include <linux/acpi.h>
=======
>>>>>>> f9d088b2

#include <asm/mtrr.h>
#include <asm/mpspec.h>
#include <asm/pgalloc.h>
#include <asm/io_apic.h>
#include <asm/proto.h>
#include <asm/bios_ebda.h>
#include <asm/e820.h>
#include <asm/trampoline.h>
#include <asm/setup.h>
#include <asm/smp.h>

#include <mach_apic.h>
#ifdef CONFIG_X86_32
#include <mach_apicdef.h>
#include <mach_mpparse.h>
#endif

/*
 * Checksum an MP configuration block.
 */

static int __init mpf_checksum(unsigned char *mp, int len)
{
	int sum = 0;

	while (len--)
		sum += *mp++;

	return sum & 0xFF;
}

static void __init MP_processor_info(struct mpc_cpu *m)
{
	int apicid;
	char *bootup_cpu = "";

	if (!(m->cpuflag & CPU_ENABLED)) {
		disabled_cpus++;
		return;
	}

	if (x86_quirks->mpc_apic_id)
		apicid = x86_quirks->mpc_apic_id(m);
	else
		apicid = m->apicid;

	if (m->cpuflag & CPU_BOOTPROCESSOR) {
		bootup_cpu = " (Bootup-CPU)";
		boot_cpu_physical_apicid = m->apicid;
	}

	printk(KERN_INFO "Processor #%d%s\n", m->apicid, bootup_cpu);
	generic_processor_info(apicid, m->apicver);
}

#ifdef CONFIG_X86_IO_APIC
static void __init MP_bus_info(struct mpc_bus *m)
{
	char str[7];
	memcpy(str, m->bustype, 6);
	str[6] = 0;

	if (x86_quirks->mpc_oem_bus_info)
		x86_quirks->mpc_oem_bus_info(m, str);
	else
		apic_printk(APIC_VERBOSE, "Bus #%d is %s\n", m->busid, str);

#if MAX_MP_BUSSES < 256
	if (m->busid >= MAX_MP_BUSSES) {
		printk(KERN_WARNING "MP table busid value (%d) for bustype %s "
		       " is too large, max. supported is %d\n",
		       m->busid, str, MAX_MP_BUSSES - 1);
		return;
	}
#endif

	if (strncmp(str, BUSTYPE_ISA, sizeof(BUSTYPE_ISA) - 1) == 0) {
<<<<<<< HEAD
		set_bit(m->mpc_busid, mp_bus_not_pci);
#if defined(CONFIG_EISA) || defined(CONFIG_MCA)
		mp_bus_id_to_type[m->mpc_busid] = MP_BUS_ISA;
=======
		set_bit(m->busid, mp_bus_not_pci);
#if defined(CONFIG_EISA) || defined(CONFIG_MCA)
		mp_bus_id_to_type[m->busid] = MP_BUS_ISA;
>>>>>>> f9d088b2
#endif
	} else if (strncmp(str, BUSTYPE_PCI, sizeof(BUSTYPE_PCI) - 1) == 0) {
		if (x86_quirks->mpc_oem_pci_bus)
			x86_quirks->mpc_oem_pci_bus(m);

<<<<<<< HEAD
		clear_bit(m->mpc_busid, mp_bus_not_pci);
#if defined(CONFIG_EISA) || defined(CONFIG_MCA)
		mp_bus_id_to_type[m->mpc_busid] = MP_BUS_PCI;
=======
		clear_bit(m->busid, mp_bus_not_pci);
#if defined(CONFIG_EISA) || defined(CONFIG_MCA)
		mp_bus_id_to_type[m->busid] = MP_BUS_PCI;
>>>>>>> f9d088b2
	} else if (strncmp(str, BUSTYPE_EISA, sizeof(BUSTYPE_EISA) - 1) == 0) {
		mp_bus_id_to_type[m->busid] = MP_BUS_EISA;
	} else if (strncmp(str, BUSTYPE_MCA, sizeof(BUSTYPE_MCA) - 1) == 0) {
		mp_bus_id_to_type[m->busid] = MP_BUS_MCA;
#endif
	} else
		printk(KERN_WARNING "Unknown bustype %s - ignoring\n", str);
}
#endif

#ifdef CONFIG_X86_IO_APIC

static int bad_ioapic(unsigned long address)
{
	if (nr_ioapics >= MAX_IO_APICS) {
		printk(KERN_ERR "ERROR: Max # of I/O APICs (%d) exceeded "
		       "(found %d)\n", MAX_IO_APICS, nr_ioapics);
		panic("Recompile kernel with bigger MAX_IO_APICS!\n");
	}
	if (!address) {
		printk(KERN_ERR "WARNING: Bogus (zero) I/O APIC address"
		       " found in table, skipping!\n");
		return 1;
	}
	return 0;
}

static void __init MP_ioapic_info(struct mpc_ioapic *m)
{
	if (!(m->flags & MPC_APIC_USABLE))
		return;

	printk(KERN_INFO "I/O APIC #%d Version %d at 0x%X.\n",
	       m->apicid, m->apicver, m->apicaddr);

	if (bad_ioapic(m->apicaddr))
		return;

	mp_ioapics[nr_ioapics].mp_apicaddr = m->apicaddr;
	mp_ioapics[nr_ioapics].mp_apicid = m->apicid;
	mp_ioapics[nr_ioapics].mp_type = m->type;
	mp_ioapics[nr_ioapics].mp_apicver = m->apicver;
	mp_ioapics[nr_ioapics].mp_flags = m->flags;
	nr_ioapics++;
}

static void print_MP_intsrc_info(struct mpc_intsrc *m)
{
	apic_printk(APIC_VERBOSE, "Int: type %d, pol %d, trig %d, bus %02x,"
		" IRQ %02x, APIC ID %x, APIC INT %02x\n",
		m->irqtype, m->irqflag & 3, (m->irqflag >> 2) & 3, m->srcbus,
		m->srcbusirq, m->dstapic, m->dstirq);
}

static void __init print_mp_irq_info(struct mp_config_intsrc *mp_irq)
{
	apic_printk(APIC_VERBOSE, "Int: type %d, pol %d, trig %d, bus %02x,"
		" IRQ %02x, APIC ID %x, APIC INT %02x\n",
		mp_irq->mp_irqtype, mp_irq->mp_irqflag & 3,
		(mp_irq->mp_irqflag >> 2) & 3, mp_irq->mp_srcbus,
		mp_irq->mp_srcbusirq, mp_irq->mp_dstapic, mp_irq->mp_dstirq);
}

static void __init assign_to_mp_irq(struct mpc_intsrc *m,
				    struct mp_config_intsrc *mp_irq)
{
	mp_irq->mp_dstapic = m->dstapic;
	mp_irq->mp_type = m->type;
	mp_irq->mp_irqtype = m->irqtype;
	mp_irq->mp_irqflag = m->irqflag;
	mp_irq->mp_srcbus = m->srcbus;
	mp_irq->mp_srcbusirq = m->srcbusirq;
	mp_irq->mp_dstirq = m->dstirq;
}

static void __init assign_to_mpc_intsrc(struct mp_config_intsrc *mp_irq,
					struct mpc_intsrc *m)
{
	m->dstapic = mp_irq->mp_dstapic;
	m->type = mp_irq->mp_type;
	m->irqtype = mp_irq->mp_irqtype;
	m->irqflag = mp_irq->mp_irqflag;
	m->srcbus = mp_irq->mp_srcbus;
	m->srcbusirq = mp_irq->mp_srcbusirq;
	m->dstirq = mp_irq->mp_dstirq;
}

static int __init mp_irq_mpc_intsrc_cmp(struct mp_config_intsrc *mp_irq,
					struct mpc_intsrc *m)
{
	if (mp_irq->mp_dstapic != m->dstapic)
		return 1;
	if (mp_irq->mp_type != m->type)
		return 2;
	if (mp_irq->mp_irqtype != m->irqtype)
		return 3;
	if (mp_irq->mp_irqflag != m->irqflag)
		return 4;
	if (mp_irq->mp_srcbus != m->srcbus)
		return 5;
	if (mp_irq->mp_srcbusirq != m->srcbusirq)
		return 6;
	if (mp_irq->mp_dstirq != m->dstirq)
		return 7;

	return 0;
}

static void __init MP_intsrc_info(struct mpc_intsrc *m)
{
	int i;

	print_MP_intsrc_info(m);

	for (i = 0; i < mp_irq_entries; i++) {
		if (!mp_irq_mpc_intsrc_cmp(&mp_irqs[i], m))
			return;
	}

	assign_to_mp_irq(m, &mp_irqs[mp_irq_entries]);
	if (++mp_irq_entries == MAX_IRQ_SOURCES)
		panic("Max # of irq sources exceeded!!\n");
}

#endif

static void __init MP_lintsrc_info(struct mpc_lintsrc *m)
{
	apic_printk(APIC_VERBOSE, "Lint: type %d, pol %d, trig %d, bus %02x,"
		" IRQ %02x, APIC ID %x, APIC LINT %02x\n",
		m->irqtype, m->irqflag & 3, (m->irqflag >> 2) & 3, m->srcbusid,
		m->srcbusirq, m->destapic, m->destapiclint);
}

/*
 * Read/parse the MPC
 */

static int __init smp_check_mpc(struct mpc_table *mpc, char *oem, char *str)
{

	if (memcmp(mpc->signature, MPC_SIGNATURE, 4)) {
		printk(KERN_ERR "MPTABLE: bad signature [%c%c%c%c]!\n",
		       mpc->signature[0], mpc->signature[1],
		       mpc->signature[2], mpc->signature[3]);
		return 0;
	}
	if (mpf_checksum((unsigned char *)mpc, mpc->length)) {
		printk(KERN_ERR "MPTABLE: checksum error!\n");
		return 0;
	}
	if (mpc->spec != 0x01 && mpc->spec != 0x04) {
		printk(KERN_ERR "MPTABLE: bad table version (%d)!!\n",
		       mpc->spec);
		return 0;
	}
	if (!mpc->lapic) {
		printk(KERN_ERR "MPTABLE: null local APIC address!\n");
		return 0;
	}
	memcpy(oem, mpc->oem, 8);
	oem[8] = 0;
	printk(KERN_INFO "MPTABLE: OEM ID: %s\n", oem);

	memcpy(str, mpc->productid, 12);
	str[12] = 0;

	printk(KERN_INFO "MPTABLE: Product ID: %s\n", str);

	printk(KERN_INFO "MPTABLE: APIC at: 0x%X\n", mpc->lapic);

	return 1;
}

static int __init smp_read_mpc(struct mpc_table *mpc, unsigned early)
{
	char str[16];
	char oem[10];

	int count = sizeof(*mpc);
	unsigned char *mpt = ((unsigned char *)mpc) + count;

	if (!smp_check_mpc(mpc, oem, str))
		return 0;

#ifdef CONFIG_X86_32
	/*
	 * need to make sure summit and es7000's mps_oem_check is safe to be
	 * called early via genericarch 's mps_oem_check
	 */
	if (early) {
#ifdef CONFIG_X86_NUMAQ
		numaq_mps_oem_check(mpc, oem, str);
#endif
	} else
		mps_oem_check(mpc, oem, str);
#endif
	/* save the local APIC address, it might be non-default */
	if (!acpi_lapic)
		mp_lapic_addr = mpc->lapic;

	if (early)
		return 1;

	if (mpc->oemptr && x86_quirks->smp_read_mpc_oem) {
		struct mpc_oemtable *oem_table = (void *)(long)mpc->oemptr;
		x86_quirks->smp_read_mpc_oem(oem_table, mpc->oemsize);
	}

	/*
	 *      Now process the configuration blocks.
	 */
	if (x86_quirks->mpc_record)
		*x86_quirks->mpc_record = 0;

	while (count < mpc->length) {
		switch (*mpt) {
		case MP_PROCESSOR:
			{
				struct mpc_cpu *m = (struct mpc_cpu *)mpt;
				/* ACPI may have already provided this data */
				if (!acpi_lapic)
					MP_processor_info(m);
				mpt += sizeof(*m);
				count += sizeof(*m);
				break;
			}
		case MP_BUS:
			{
				struct mpc_bus *m = (struct mpc_bus *)mpt;
#ifdef CONFIG_X86_IO_APIC
				MP_bus_info(m);
#endif
				mpt += sizeof(*m);
				count += sizeof(*m);
				break;
			}
		case MP_IOAPIC:
			{
#ifdef CONFIG_X86_IO_APIC
				struct mpc_ioapic *m = (struct mpc_ioapic *)mpt;
				MP_ioapic_info(m);
#endif
				mpt += sizeof(struct mpc_ioapic);
				count += sizeof(struct mpc_ioapic);
				break;
			}
		case MP_INTSRC:
			{
#ifdef CONFIG_X86_IO_APIC
				struct mpc_intsrc *m = (struct mpc_intsrc *)mpt;

				MP_intsrc_info(m);
#endif
				mpt += sizeof(struct mpc_intsrc);
				count += sizeof(struct mpc_intsrc);
				break;
			}
		case MP_LINTSRC:
			{
				struct mpc_lintsrc *m =
				    (struct mpc_lintsrc *)mpt;
				MP_lintsrc_info(m);
				mpt += sizeof(*m);
				count += sizeof(*m);
				break;
			}
		default:
			/* wrong mptable */
			printk(KERN_ERR "Your mptable is wrong, contact your HW vendor!\n");
			printk(KERN_ERR "type %x\n", *mpt);
			print_hex_dump(KERN_ERR, "  ", DUMP_PREFIX_ADDRESS, 16,
					1, mpc, mpc->length, 1);
			count = mpc->length;
			break;
		}
		if (x86_quirks->mpc_record)
			(*x86_quirks->mpc_record)++;
	}

#ifdef CONFIG_X86_GENERICARCH
       generic_bigsmp_probe();
#endif

#ifdef CONFIG_X86_32
	setup_apic_routing();
#endif
	if (!num_processors)
		printk(KERN_ERR "MPTABLE: no processors registered!\n");
	return num_processors;
}

#ifdef CONFIG_X86_IO_APIC

static int __init ELCR_trigger(unsigned int irq)
{
	unsigned int port;

	port = 0x4d0 + (irq >> 3);
	return (inb(port) >> (irq & 7)) & 1;
}

static void __init construct_default_ioirq_mptable(int mpc_default_type)
{
	struct mpc_intsrc intsrc;
	int i;
	int ELCR_fallback = 0;

	intsrc.type = MP_INTSRC;
	intsrc.irqflag = 0;	/* conforming */
	intsrc.srcbus = 0;
	intsrc.dstapic = mp_ioapics[0].mp_apicid;

	intsrc.irqtype = mp_INT;

	/*
	 *  If true, we have an ISA/PCI system with no IRQ entries
	 *  in the MP table. To prevent the PCI interrupts from being set up
	 *  incorrectly, we try to use the ELCR. The sanity check to see if
	 *  there is good ELCR data is very simple - IRQ0, 1, 2 and 13 can
	 *  never be level sensitive, so we simply see if the ELCR agrees.
	 *  If it does, we assume it's valid.
	 */
	if (mpc_default_type == 5) {
		printk(KERN_INFO "ISA/PCI bus type with no IRQ information... "
		       "falling back to ELCR\n");

		if (ELCR_trigger(0) || ELCR_trigger(1) || ELCR_trigger(2) ||
		    ELCR_trigger(13))
			printk(KERN_ERR "ELCR contains invalid data... "
			       "not using ELCR\n");
		else {
			printk(KERN_INFO
			       "Using ELCR to identify PCI interrupts\n");
			ELCR_fallback = 1;
		}
	}

	for (i = 0; i < 16; i++) {
		switch (mpc_default_type) {
		case 2:
			if (i == 0 || i == 13)
				continue;	/* IRQ0 & IRQ13 not connected */
			/* fall through */
		default:
			if (i == 2)
				continue;	/* IRQ2 is never connected */
		}

		if (ELCR_fallback) {
			/*
			 *  If the ELCR indicates a level-sensitive interrupt, we
			 *  copy that information over to the MP table in the
			 *  irqflag field (level sensitive, active high polarity).
			 */
			if (ELCR_trigger(i))
				intsrc.irqflag = 13;
			else
				intsrc.irqflag = 0;
		}

		intsrc.srcbusirq = i;
		intsrc.dstirq = i ? i : 2;	/* IRQ0 to INTIN2 */
		MP_intsrc_info(&intsrc);
	}

	intsrc.irqtype = mp_ExtINT;
	intsrc.srcbusirq = 0;
	intsrc.dstirq = 0;	/* 8259A to INTIN0 */
	MP_intsrc_info(&intsrc);
}


static void __init construct_ioapic_table(int mpc_default_type)
{
	struct mpc_ioapic ioapic;
	struct mpc_bus bus;

	bus.type = MP_BUS;
	bus.busid = 0;
	switch (mpc_default_type) {
	default:
		printk(KERN_ERR "???\nUnknown standard configuration %d\n",
		       mpc_default_type);
		/* fall through */
	case 1:
	case 5:
		memcpy(bus.bustype, "ISA   ", 6);
		break;
	case 2:
	case 6:
	case 3:
		memcpy(bus.bustype, "EISA  ", 6);
		break;
	case 4:
	case 7:
		memcpy(bus.bustype, "MCA   ", 6);
	}
	MP_bus_info(&bus);
	if (mpc_default_type > 4) {
		bus.busid = 1;
		memcpy(bus.bustype, "PCI   ", 6);
		MP_bus_info(&bus);
	}

	ioapic.type = MP_IOAPIC;
	ioapic.apicid = 2;
	ioapic.apicver = mpc_default_type > 4 ? 0x10 : 0x01;
	ioapic.flags = MPC_APIC_USABLE;
	ioapic.apicaddr = 0xFEC00000;
	MP_ioapic_info(&ioapic);

	/*
	 * We set up most of the low 16 IO-APIC pins according to MPS rules.
	 */
	construct_default_ioirq_mptable(mpc_default_type);
}
#else
static inline void __init construct_ioapic_table(int mpc_default_type) { }
#endif

static inline void __init construct_default_ISA_mptable(int mpc_default_type)
{
	struct mpc_cpu processor;
	struct mpc_lintsrc lintsrc;
	int linttypes[2] = { mp_ExtINT, mp_NMI };
	int i;

	/*
	 * local APIC has default address
	 */
	mp_lapic_addr = APIC_DEFAULT_PHYS_BASE;

	/*
	 * 2 CPUs, numbered 0 & 1.
	 */
	processor.type = MP_PROCESSOR;
	/* Either an integrated APIC or a discrete 82489DX. */
	processor.apicver = mpc_default_type > 4 ? 0x10 : 0x01;
	processor.cpuflag = CPU_ENABLED;
	processor.cpufeature = (boot_cpu_data.x86 << 8) |
	    (boot_cpu_data.x86_model << 4) | boot_cpu_data.x86_mask;
	processor.featureflag = boot_cpu_data.x86_capability[0];
	processor.reserved[0] = 0;
	processor.reserved[1] = 0;
	for (i = 0; i < 2; i++) {
		processor.apicid = i;
		MP_processor_info(&processor);
	}

	construct_ioapic_table(mpc_default_type);

	lintsrc.type = MP_LINTSRC;
	lintsrc.irqflag = 0;		/* conforming */
	lintsrc.srcbusid = 0;
	lintsrc.srcbusirq = 0;
	lintsrc.destapic = MP_APIC_ALL;
	for (i = 0; i < 2; i++) {
		lintsrc.irqtype = linttypes[i];
		lintsrc.destapiclint = i;
		MP_lintsrc_info(&lintsrc);
	}
}

static struct intel_mp_floating *mpf_found;

/*
 * Scan the memory blocks for an SMP configuration block.
 */
static void __init __get_smp_config(unsigned int early)
{
	struct intel_mp_floating *mpf = mpf_found;

	if (!mpf)
		return;

	if (acpi_lapic && early)
		return;

	/*
	 * MPS doesn't support hyperthreading, aka only have
	 * thread 0 apic id in MPS table
	 */
	if (acpi_lapic && acpi_ioapic)
		return;

	if (x86_quirks->mach_get_smp_config) {
		if (x86_quirks->mach_get_smp_config(early))
			return;
	}

	printk(KERN_INFO "Intel MultiProcessor Specification v1.%d\n",
	       mpf->mpf_specification);
#if defined(CONFIG_X86_LOCAL_APIC) && defined(CONFIG_X86_32)
	if (mpf->mpf_feature2 & (1 << 7)) {
		printk(KERN_INFO "    IMCR and PIC compatibility mode.\n");
		pic_mode = 1;
	} else {
		printk(KERN_INFO "    Virtual Wire compatibility mode.\n");
		pic_mode = 0;
	}
#endif
	/*
	 * Now see if we need to read further.
	 */
	if (mpf->mpf_feature1 != 0) {
		if (early) {
			/*
			 * local APIC has default address
			 */
			mp_lapic_addr = APIC_DEFAULT_PHYS_BASE;
			return;
		}

		printk(KERN_INFO "Default MP configuration #%d\n",
		       mpf->mpf_feature1);
		construct_default_ISA_mptable(mpf->mpf_feature1);

	} else if (mpf->mpf_physptr) {

		/*
		 * Read the physical hardware table.  Anything here will
		 * override the defaults.
		 */
		if (!smp_read_mpc(phys_to_virt(mpf->mpf_physptr), early)) {
#ifdef CONFIG_X86_LOCAL_APIC
			smp_found_config = 0;
#endif
			printk(KERN_ERR
			       "BIOS bug, MP table errors detected!...\n");
			printk(KERN_ERR "... disabling SMP support. "
			       "(tell your hw vendor)\n");
			return;
		}

		if (early)
			return;
#ifdef CONFIG_X86_IO_APIC
		/*
		 * If there are no explicit MP IRQ entries, then we are
		 * broken.  We set up most of the low 16 IO-APIC pins to
		 * ISA defaults and hope it will work.
		 */
		if (!mp_irq_entries) {
			struct mpc_bus bus;

			printk(KERN_ERR "BIOS bug, no explicit IRQ entries, "
			       "using default mptable. "
			       "(tell your hw vendor)\n");

			bus.type = MP_BUS;
			bus.busid = 0;
			memcpy(bus.bustype, "ISA   ", 6);
			MP_bus_info(&bus);

			construct_default_ioirq_mptable(0);
		}
#endif
	} else
		BUG();

	if (!early)
		printk(KERN_INFO "Processors: %d\n", num_processors);
	/*
	 * Only use the first configuration found.
	 */
}

void __init early_get_smp_config(void)
{
	__get_smp_config(1);
}

void __init get_smp_config(void)
{
	__get_smp_config(0);
}

static int __init smp_scan_config(unsigned long base, unsigned long length,
				  unsigned reserve)
{
	unsigned int *bp = phys_to_virt(base);
	struct intel_mp_floating *mpf;

	apic_printk(APIC_VERBOSE, "Scan SMP from %p for %ld bytes.\n",
			bp, length);
	BUILD_BUG_ON(sizeof(*mpf) != 16);

	while (length > 0) {
		mpf = (struct intel_mp_floating *)bp;
		if ((*bp == SMP_MAGIC_IDENT) &&
		    (mpf->mpf_length == 1) &&
		    !mpf_checksum((unsigned char *)bp, 16) &&
		    ((mpf->mpf_specification == 1)
		     || (mpf->mpf_specification == 4))) {
#ifdef CONFIG_X86_LOCAL_APIC
			smp_found_config = 1;
#endif
			mpf_found = mpf;

			printk(KERN_INFO "found SMP MP-table at [%p] %08lx\n",
			       mpf, virt_to_phys(mpf));

			if (!reserve)
				return 1;
			reserve_bootmem_generic(virt_to_phys(mpf), PAGE_SIZE,
					BOOTMEM_DEFAULT);
			if (mpf->mpf_physptr) {
				unsigned long size = PAGE_SIZE;
#ifdef CONFIG_X86_32
				/*
				 * We cannot access to MPC table to compute
				 * table size yet, as only few megabytes from
				 * the bottom is mapped now.
				 * PC-9800's MPC table places on the very last
				 * of physical memory; so that simply reserving
				 * PAGE_SIZE from mpg->mpf_physptr yields BUG()
				 * in reserve_bootmem.
				 */
				unsigned long end = max_low_pfn * PAGE_SIZE;
				if (mpf->mpf_physptr + size > end)
					size = end - mpf->mpf_physptr;
#endif
				reserve_bootmem_generic(mpf->mpf_physptr, size,
						BOOTMEM_DEFAULT);
			}

			return 1;
		}
		bp += 4;
		length -= 16;
	}
	return 0;
}

static void __init __find_smp_config(unsigned int reserve)
{
	unsigned int address;

	if (x86_quirks->mach_find_smp_config) {
		if (x86_quirks->mach_find_smp_config(reserve))
			return;
	}
	/*
	 * FIXME: Linux assumes you have 640K of base ram..
	 * this continues the error...
	 *
	 * 1) Scan the bottom 1K for a signature
	 * 2) Scan the top 1K of base RAM
	 * 3) Scan the 64K of bios
	 */
	if (smp_scan_config(0x0, 0x400, reserve) ||
	    smp_scan_config(639 * 0x400, 0x400, reserve) ||
	    smp_scan_config(0xF0000, 0x10000, reserve))
		return;
	/*
	 * If it is an SMP machine we should know now, unless the
	 * configuration is in an EISA/MCA bus machine with an
	 * extended bios data area.
	 *
	 * there is a real-mode segmented pointer pointing to the
	 * 4K EBDA area at 0x40E, calculate and scan it here.
	 *
	 * NOTE! There are Linux loaders that will corrupt the EBDA
	 * area, and as such this kind of SMP config may be less
	 * trustworthy, simply because the SMP table may have been
	 * stomped on during early boot. These loaders are buggy and
	 * should be fixed.
	 *
	 * MP1.4 SPEC states to only scan first 1K of 4K EBDA.
	 */

	address = get_bios_ebda();
	if (address)
		smp_scan_config(address, 0x400, reserve);
}

void __init early_find_smp_config(void)
{
	__find_smp_config(0);
}

void __init find_smp_config(void)
{
	__find_smp_config(1);
}

#ifdef CONFIG_X86_IO_APIC
static u8 __initdata irq_used[MAX_IRQ_SOURCES];

static int  __init get_MP_intsrc_index(struct mpc_intsrc *m)
{
	int i;

	if (m->irqtype != mp_INT)
		return 0;

	if (m->irqflag != 0x0f)
		return 0;

	/* not legacy */

	for (i = 0; i < mp_irq_entries; i++) {
		if (mp_irqs[i].mp_irqtype != mp_INT)
			continue;

		if (mp_irqs[i].mp_irqflag != 0x0f)
			continue;

		if (mp_irqs[i].mp_srcbus != m->srcbus)
			continue;
		if (mp_irqs[i].mp_srcbusirq != m->srcbusirq)
			continue;
		if (irq_used[i]) {
			/* already claimed */
			return -2;
		}
		irq_used[i] = 1;
		return i;
	}

	/* not found */
	return -1;
}

#define SPARE_SLOT_NUM 20

static struct mpc_intsrc __initdata *m_spare[SPARE_SLOT_NUM];
#endif

static int  __init replace_intsrc_all(struct mpc_table *mpc,
					unsigned long mpc_new_phys,
					unsigned long mpc_new_length)
{
#ifdef CONFIG_X86_IO_APIC
	int i;
	int nr_m_spare = 0;
#endif

	int count = sizeof(*mpc);
	unsigned char *mpt = ((unsigned char *)mpc) + count;

	printk(KERN_INFO "mpc_length %x\n", mpc->length);
	while (count < mpc->length) {
		switch (*mpt) {
		case MP_PROCESSOR:
			{
				struct mpc_cpu *m = (struct mpc_cpu *)mpt;
				mpt += sizeof(*m);
				count += sizeof(*m);
				break;
			}
		case MP_BUS:
			{
				struct mpc_bus *m = (struct mpc_bus *)mpt;
				mpt += sizeof(*m);
				count += sizeof(*m);
				break;
			}
		case MP_IOAPIC:
			{
				mpt += sizeof(struct mpc_ioapic);
				count += sizeof(struct mpc_ioapic);
				break;
			}
		case MP_INTSRC:
			{
#ifdef CONFIG_X86_IO_APIC
				struct mpc_intsrc *m = (struct mpc_intsrc *)mpt;

				printk(KERN_INFO "OLD ");
				print_MP_intsrc_info(m);
				i = get_MP_intsrc_index(m);
				if (i > 0) {
					assign_to_mpc_intsrc(&mp_irqs[i], m);
					printk(KERN_INFO "NEW ");
					print_mp_irq_info(&mp_irqs[i]);
				} else if (!i) {
					/* legacy, do nothing */
				} else if (nr_m_spare < SPARE_SLOT_NUM) {
					/*
					 * not found (-1), or duplicated (-2)
					 * are invalid entries,
					 * we need to use the slot  later
					 */
					m_spare[nr_m_spare] = m;
					nr_m_spare++;
				}
#endif
				mpt += sizeof(struct mpc_intsrc);
				count += sizeof(struct mpc_intsrc);
				break;
			}
		case MP_LINTSRC:
			{
				struct mpc_lintsrc *m =
				    (struct mpc_lintsrc *)mpt;
				mpt += sizeof(*m);
				count += sizeof(*m);
				break;
			}
		default:
			/* wrong mptable */
			printk(KERN_ERR "Your mptable is wrong, contact your HW vendor!\n");
			printk(KERN_ERR "type %x\n", *mpt);
			print_hex_dump(KERN_ERR, "  ", DUMP_PREFIX_ADDRESS, 16,
					1, mpc, mpc->length, 1);
			goto out;
		}
	}

#ifdef CONFIG_X86_IO_APIC
	for (i = 0; i < mp_irq_entries; i++) {
		if (irq_used[i])
			continue;

		if (mp_irqs[i].mp_irqtype != mp_INT)
			continue;

		if (mp_irqs[i].mp_irqflag != 0x0f)
			continue;

		if (nr_m_spare > 0) {
			printk(KERN_INFO "*NEW* found ");
			nr_m_spare--;
			assign_to_mpc_intsrc(&mp_irqs[i], m_spare[nr_m_spare]);
			m_spare[nr_m_spare] = NULL;
		} else {
			struct mpc_intsrc *m = (struct mpc_intsrc *)mpt;
			count += sizeof(struct mpc_intsrc);
			if (!mpc_new_phys) {
				printk(KERN_INFO "No spare slots, try to append...take your risk, new mpc_length %x\n", count);
			} else {
				if (count <= mpc_new_length)
					printk(KERN_INFO "No spare slots, try to append..., new mpc_length %x\n", count);
				else {
					printk(KERN_ERR "mpc_new_length %lx is too small\n", mpc_new_length);
					goto out;
				}
			}
			assign_to_mpc_intsrc(&mp_irqs[i], m);
			mpc->length = count;
			mpt += sizeof(struct mpc_intsrc);
		}
		print_mp_irq_info(&mp_irqs[i]);
	}
#endif
out:
	/* update checksum */
	mpc->checksum = 0;
	mpc->checksum -= mpf_checksum((unsigned char *)mpc, mpc->length);

	return 0;
}

static int __initdata enable_update_mptable;

static int __init update_mptable_setup(char *str)
{
	enable_update_mptable = 1;
	return 0;
}
early_param("update_mptable", update_mptable_setup);

static unsigned long __initdata mpc_new_phys;
static unsigned long mpc_new_length __initdata = 4096;

/* alloc_mptable or alloc_mptable=4k */
static int __initdata alloc_mptable;
static int __init parse_alloc_mptable_opt(char *p)
{
	enable_update_mptable = 1;
	alloc_mptable = 1;
	if (!p)
		return 0;
	mpc_new_length = memparse(p, &p);
	return 0;
}
early_param("alloc_mptable", parse_alloc_mptable_opt);

void __init early_reserve_e820_mpc_new(void)
{
	if (enable_update_mptable && alloc_mptable) {
		u64 startt = 0;
#ifdef CONFIG_X86_TRAMPOLINE
		startt = TRAMPOLINE_BASE;
#endif
		mpc_new_phys = early_reserve_e820(startt, mpc_new_length, 4);
	}
}

static int __init update_mp_table(void)
{
	char str[16];
	char oem[10];
	struct intel_mp_floating *mpf;
	struct mpc_table *mpc, *mpc_new;

	if (!enable_update_mptable)
		return 0;

	mpf = mpf_found;
	if (!mpf)
		return 0;

	/*
	 * Now see if we need to go further.
	 */
	if (mpf->mpf_feature1 != 0)
		return 0;

	if (!mpf->mpf_physptr)
		return 0;

	mpc = phys_to_virt(mpf->mpf_physptr);

	if (!smp_check_mpc(mpc, oem, str))
		return 0;

	printk(KERN_INFO "mpf: %lx\n", virt_to_phys(mpf));
	printk(KERN_INFO "mpf_physptr: %x\n", mpf->mpf_physptr);

	if (mpc_new_phys && mpc->length > mpc_new_length) {
		mpc_new_phys = 0;
		printk(KERN_INFO "mpc_new_length is %ld, please use alloc_mptable=8k\n",
			 mpc_new_length);
	}

	if (!mpc_new_phys) {
		unsigned char old, new;
		/* check if we can change the postion */
		mpc->checksum = 0;
		old = mpf_checksum((unsigned char *)mpc, mpc->length);
		mpc->checksum = 0xff;
		new = mpf_checksum((unsigned char *)mpc, mpc->length);
		if (old == new) {
			printk(KERN_INFO "mpc is readonly, please try alloc_mptable instead\n");
			return 0;
		}
		printk(KERN_INFO "use in-positon replacing\n");
	} else {
		mpf->mpf_physptr = mpc_new_phys;
		mpc_new = phys_to_virt(mpc_new_phys);
		memcpy(mpc_new, mpc, mpc->length);
		mpc = mpc_new;
		/* check if we can modify that */
		if (mpc_new_phys - mpf->mpf_physptr) {
			struct intel_mp_floating *mpf_new;
			/* steal 16 bytes from [0, 1k) */
			printk(KERN_INFO "mpf new: %x\n", 0x400 - 16);
			mpf_new = phys_to_virt(0x400 - 16);
			memcpy(mpf_new, mpf, 16);
			mpf = mpf_new;
			mpf->mpf_physptr = mpc_new_phys;
		}
		mpf->mpf_checksum = 0;
		mpf->mpf_checksum -= mpf_checksum((unsigned char *)mpf, 16);
		printk(KERN_INFO "mpf_physptr new: %x\n", mpf->mpf_physptr);
	}

	/*
	 * only replace the one with mp_INT and
	 *	 MP_IRQ_TRIGGER_LEVEL|MP_IRQ_POLARITY_LOW,
	 * already in mp_irqs , stored by ... and mp_config_acpi_gsi,
	 * may need pci=routeirq for all coverage
	 */
	replace_intsrc_all(mpc, mpc_new_phys, mpc_new_length);

	return 0;
}

late_initcall(update_mp_table);<|MERGE_RESOLUTION|>--- conflicted
+++ resolved
@@ -17,10 +17,6 @@
 #include <linux/acpi.h>
 #include <linux/module.h>
 #include <linux/smp.h>
-<<<<<<< HEAD
-#include <linux/acpi.h>
-=======
->>>>>>> f9d088b2
 
 #include <asm/mtrr.h>
 #include <asm/mpspec.h>
@@ -99,29 +95,17 @@
 #endif
 
 	if (strncmp(str, BUSTYPE_ISA, sizeof(BUSTYPE_ISA) - 1) == 0) {
-<<<<<<< HEAD
-		set_bit(m->mpc_busid, mp_bus_not_pci);
-#if defined(CONFIG_EISA) || defined(CONFIG_MCA)
-		mp_bus_id_to_type[m->mpc_busid] = MP_BUS_ISA;
-=======
 		set_bit(m->busid, mp_bus_not_pci);
 #if defined(CONFIG_EISA) || defined(CONFIG_MCA)
 		mp_bus_id_to_type[m->busid] = MP_BUS_ISA;
->>>>>>> f9d088b2
 #endif
 	} else if (strncmp(str, BUSTYPE_PCI, sizeof(BUSTYPE_PCI) - 1) == 0) {
 		if (x86_quirks->mpc_oem_pci_bus)
 			x86_quirks->mpc_oem_pci_bus(m);
 
-<<<<<<< HEAD
-		clear_bit(m->mpc_busid, mp_bus_not_pci);
-#if defined(CONFIG_EISA) || defined(CONFIG_MCA)
-		mp_bus_id_to_type[m->mpc_busid] = MP_BUS_PCI;
-=======
 		clear_bit(m->busid, mp_bus_not_pci);
 #if defined(CONFIG_EISA) || defined(CONFIG_MCA)
 		mp_bus_id_to_type[m->busid] = MP_BUS_PCI;
->>>>>>> f9d088b2
 	} else if (strncmp(str, BUSTYPE_EISA, sizeof(BUSTYPE_EISA) - 1) == 0) {
 		mp_bus_id_to_type[m->busid] = MP_BUS_EISA;
 	} else if (strncmp(str, BUSTYPE_MCA, sizeof(BUSTYPE_MCA) - 1) == 0) {
