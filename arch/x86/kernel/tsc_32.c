#include <linux/sched.h>
#include <linux/clocksource.h>
#include <linux/workqueue.h>
#include <linux/delay.h>
#include <linux/cpufreq.h>
#include <linux/jiffies.h>
#include <linux/init.h>
#include <linux/dmi.h>
#include <linux/percpu.h>

#include <asm/delay.h>
#include <asm/tsc.h>
#include <asm/io.h>
#include <asm/timer.h>

#include "mach_timer.h"

/* native_sched_clock() is called before tsc_init(), so
   we must start with the TSC soft disabled to prevent
   erroneous rdtsc usage on !cpu_has_tsc processors */
static int tsc_disabled = -1;

/*
 * On some systems the TSC frequency does not
 * change with the cpu frequency. So we need
 * an extra value to store the TSC freq
 */
unsigned int tsc_khz;
EXPORT_SYMBOL_GPL(tsc_khz);

#ifdef CONFIG_X86_TSC
static int __init tsc_setup(char *str)
{
	printk(KERN_WARNING "notsc: Kernel compiled with CONFIG_X86_TSC, "
	       "cannot disable TSC completely.\n");
	tsc_disabled = 1;
	return 1;
}
#else
/*
 * disable flag for tsc. Takes effect by clearing the TSC cpu flag
 * in cpu/common.c
 */
static int __init tsc_setup(char *str)
{
	setup_clear_cpu_cap(X86_FEATURE_TSC);
	return 1;
}
#endif

__setup("notsc", tsc_setup);

/*
 * code to mark and check if the TSC is unstable
 * due to cpufreq or due to unsynced TSCs
 */
static int tsc_unstable;

int check_tsc_unstable(void)
{
	return tsc_unstable;
}
EXPORT_SYMBOL_GPL(check_tsc_unstable);

/* Accelerators for sched_clock()
 * convert from cycles(64bits) => nanoseconds (64bits)
 *  basic equation:
 *		ns = cycles / (freq / ns_per_sec)
 *		ns = cycles * (ns_per_sec / freq)
 *		ns = cycles * (10^9 / (cpu_khz * 10^3))
 *		ns = cycles * (10^6 / cpu_khz)
 *
 *	Then we use scaling math (suggested by george@mvista.com) to get:
 *		ns = cycles * (10^6 * SC / cpu_khz) / SC
 *		ns = cycles * cyc2ns_scale / SC
 *
 *	And since SC is a constant power of two, we can convert the div
 *  into a shift.
 *
 *  We can use khz divisor instead of mhz to keep a better precision, since
 *  cyc2ns_scale is limited to 10^6 * 2^10, which fits in 32 bits.
 *  (mathieu.desnoyers@polymtl.ca)
 *
 *			-johnstul@us.ibm.com "math is hard, lets go shopping!"
 */

DEFINE_PER_CPU(unsigned long, cyc2ns);

static void set_cyc2ns_scale(unsigned long cpu_khz, int cpu)
{
	unsigned long long tsc_now, ns_now;
	unsigned long flags, *scale;

	local_irq_save(flags);
	sched_clock_idle_sleep_event();

	scale = &per_cpu(cyc2ns, cpu);

	rdtscll(tsc_now);
	ns_now = __cycles_2_ns(tsc_now);

	if (cpu_khz)
		*scale = (NSEC_PER_MSEC << CYC2NS_SCALE_FACTOR)/cpu_khz;

	/*
	 * Start smoothly with the new frequency:
	 */
	sched_clock_idle_wakeup_event(0);
	local_irq_restore(flags);
}

/*
 * Scheduler clock - returns current time in nanosec units.
 */
unsigned long long native_sched_clock(void)
{
	unsigned long long this_offset;

	/*
	 * Fall back to jiffies if there's no TSC available:
	 * ( But note that we still use it if the TSC is marked
	 *   unstable. We do this because unlike Time Of Day,
	 *   the scheduler clock tolerates small errors and it's
	 *   very important for it to be as fast as the platform
	 *   can achive it. )
	 */
	if (unlikely(tsc_disabled))
		/* No locking but a rare wrong value is not a big deal: */
		return (jiffies_64 - INITIAL_JIFFIES) * (1000000000 / HZ);

	/* read the Time Stamp Counter: */
	rdtscll(this_offset);

	/* return the value in ns */
	return cycles_2_ns(this_offset);
}

/* We need to define a real function for sched_clock, to override the
   weak default version */
#ifdef CONFIG_PARAVIRT
unsigned long long sched_clock(void)
{
	return paravirt_sched_clock();
}
#else
unsigned long long sched_clock(void)
	__attribute__((alias("native_sched_clock")));
#endif

unsigned long native_calculate_cpu_khz(void)
{
	unsigned long long start, end;
	unsigned long count;
	u64 delta64 = (u64)ULLONG_MAX;
	int i;
	unsigned long flags;

	local_irq_save(flags);

	/* run 3 times to ensure the cache is warm and to get an accurate reading */
	for (i = 0; i < 3; i++) {
		mach_prepare_counter();
		rdtscll(start);
		mach_countup(&count);
		rdtscll(end);

		/*
		 * Error: ECTCNEVERSET
		 * The CTC wasn't reliable: we got a hit on the very first read,
		 * or the CPU was so fast/slow that the quotient wouldn't fit in
		 * 32 bits..
		 */
		if (count <= 1)
			continue;

		/* cpu freq too slow: */
		if ((end - start) <= CALIBRATE_TIME_MSEC)
			continue;

		/*
		 * We want the minimum time of all runs in case one of them
		 * is inaccurate due to SMI or other delay
		 */
		delta64 = min(delta64, (end - start));
	}

	/* cpu freq too fast (or every run was bad): */
	if (delta64 > (1ULL<<32))
		goto err;

	delta64 += CALIBRATE_TIME_MSEC/2; /* round for do_div */
	do_div(delta64,CALIBRATE_TIME_MSEC);

	local_irq_restore(flags);
	return (unsigned long)delta64;
err:
	local_irq_restore(flags);
	return 0;
}

int recalibrate_cpu_khz(void)
{
#ifndef CONFIG_SMP
	unsigned long cpu_khz_old = cpu_khz;

	if (cpu_has_tsc) {
		cpu_khz = calculate_cpu_khz();
		tsc_khz = cpu_khz;
		cpu_data(0).loops_per_jiffy =
			cpufreq_scale(cpu_data(0).loops_per_jiffy,
					cpu_khz_old, cpu_khz);
		return 0;
	} else
		return -ENODEV;
#else
	return -ENODEV;
#endif
}

EXPORT_SYMBOL(recalibrate_cpu_khz);

#ifdef CONFIG_CPU_FREQ

/*
 * if the CPU frequency is scaled, TSC-based delays will need a different
 * loops_per_jiffy value to function properly.
 */
static unsigned int ref_freq;
static unsigned long loops_per_jiffy_ref;
static unsigned long cpu_khz_ref;

static int
time_cpufreq_notifier(struct notifier_block *nb, unsigned long val, void *data)
{
	struct cpufreq_freqs *freq = data;

	if (!ref_freq) {
		if (!freq->old){
			ref_freq = freq->new;
			return 0;
		}
		ref_freq = freq->old;
		loops_per_jiffy_ref = cpu_data(freq->cpu).loops_per_jiffy;
		cpu_khz_ref = cpu_khz;
	}

	if ((val == CPUFREQ_PRECHANGE  && freq->old < freq->new) ||
	    (val == CPUFREQ_POSTCHANGE && freq->old > freq->new) ||
	    (val == CPUFREQ_RESUMECHANGE)) {
		if (!(freq->flags & CPUFREQ_CONST_LOOPS))
			cpu_data(freq->cpu).loops_per_jiffy =
				cpufreq_scale(loops_per_jiffy_ref,
						ref_freq, freq->new);

		if (cpu_khz) {

			if (num_online_cpus() == 1)
				cpu_khz = cpufreq_scale(cpu_khz_ref,
						ref_freq, freq->new);
			if (!(freq->flags & CPUFREQ_CONST_LOOPS)) {
				tsc_khz = cpu_khz;
				set_cyc2ns_scale(cpu_khz, freq->cpu);
				/*
				 * TSC based sched_clock turns
				 * to junk w/ cpufreq
				 */
				mark_tsc_unstable("cpufreq changes");
			}
		}
	}

	return 0;
}

static struct notifier_block time_cpufreq_notifier_block = {
	.notifier_call	= time_cpufreq_notifier
};

static int __init cpufreq_tsc(void)
{
	return cpufreq_register_notifier(&time_cpufreq_notifier_block,
					 CPUFREQ_TRANSITION_NOTIFIER);
}
core_initcall(cpufreq_tsc);

#endif

/* clock source code */

static struct clocksource clocksource_tsc;

/*
 * We compare the TSC to the cycle_last value in the clocksource
 * structure to avoid a nasty time-warp issue. This can be observed in
 * a very small window right after one CPU updated cycle_last under
 * xtime lock and the other CPU reads a TSC value which is smaller
 * than the cycle_last reference value due to a TSC which is slighty
 * behind. This delta is nowhere else observable, but in that case it
 * results in a forward time jump in the range of hours due to the
 * unsigned delta calculation of the time keeping core code, which is
 * necessary to support wrapping clocksources like pm timer.
 */
static cycle_t read_tsc(void)
{
	cycle_t ret;

	rdtscll(ret);

	return ret >= clocksource_tsc.cycle_last ?
		ret : clocksource_tsc.cycle_last;
}

static struct clocksource clocksource_tsc = {
	.name			= "tsc",
	.rating			= 300,
	.read			= read_tsc,
	.mask			= CLOCKSOURCE_MASK(64),
	.mult			= 0, /* to be set */
	.shift			= 22,
	.flags			= CLOCK_SOURCE_IS_CONTINUOUS |
				  CLOCK_SOURCE_MUST_VERIFY,
};

void mark_tsc_unstable(char *reason)
{
	if (!tsc_unstable) {
		tsc_unstable = 1;
		printk("Marking TSC unstable due to: %s.\n", reason);
		/* Can be called before registration */
		if (clocksource_tsc.mult)
			clocksource_change_rating(&clocksource_tsc, 0);
		else
			clocksource_tsc.rating = 0;
	}
}
EXPORT_SYMBOL_GPL(mark_tsc_unstable);

static int __init dmi_mark_tsc_unstable(const struct dmi_system_id *d)
{
	printk(KERN_NOTICE "%s detected: marking TSC unstable.\n",
	       d->ident);
	tsc_unstable = 1;
	return 0;
}

/* List of systems that have known TSC problems */
static struct dmi_system_id __initdata bad_tsc_dmi_table[] = {
	{
	 .callback = dmi_mark_tsc_unstable,
	 .ident = "IBM Thinkpad 380XD",
	 .matches = {
		     DMI_MATCH(DMI_BOARD_VENDOR, "IBM"),
		     DMI_MATCH(DMI_BOARD_NAME, "2635FA0"),
		     },
	 },
	 {}
};

/*
 * Make an educated guess if the TSC is trustworthy and synchronized
 * over all CPUs.
 */
__cpuinit int unsynchronized_tsc(void)
{
	if (!cpu_has_tsc || tsc_unstable)
		return 1;

	/* Anything with constant TSC should be synchronized */
	if (boot_cpu_has(X86_FEATURE_CONSTANT_TSC))
		return 0;

	/*
	 * Intel systems are normally all synchronized.
	 * Exceptions must mark TSC as unstable:
	 */
	if (boot_cpu_data.x86_vendor != X86_VENDOR_INTEL) {
		/* assume multi socket systems are not synchronized: */
		if (num_possible_cpus() > 1)
			tsc_unstable = 1;
	}
	return tsc_unstable;
}

/*
 * Geode_LX - the OLPC CPU has a possibly a very reliable TSC
 */
#ifdef CONFIG_MGEODE_LX
/* RTSC counts during suspend */
#define RTSC_SUSP 0x100

static void __init check_geode_tsc_reliable(void)
{
	unsigned long res_low, res_high;

	rdmsr_safe(MSR_GEODE_BUSCONT_CONF0, &res_low, &res_high);
	if (res_low & RTSC_SUSP)
		clocksource_tsc.flags &= ~CLOCK_SOURCE_MUST_VERIFY;
}
#else
static inline void check_geode_tsc_reliable(void) { }
#endif


void __init tsc_init(void)
{
	int cpu;
	u64 lpj;

	if (!cpu_has_tsc || tsc_disabled > 0)
		return;

	cpu_khz = calculate_cpu_khz();
	tsc_khz = cpu_khz;

	if (!cpu_khz) {
		mark_tsc_unstable("could not calculate TSC khz");
		return;
	}

<<<<<<< HEAD
	/* now allow native_sched_clock() to use rdtsc */
	tsc_disabled = 0;
=======
	lpj = ((u64)tsc_khz * 1000);
	do_div(lpj, HZ);
	lpj_tsc = lpj;
>>>>>>> 6ff10de3

	printk("Detected %lu.%03lu MHz processor.\n",
				(unsigned long)cpu_khz / 1000,
				(unsigned long)cpu_khz % 1000);

	/*
	 * Secondary CPUs do not run through tsc_init(), so set up
	 * all the scale factors for all CPUs, assuming the same
	 * speed as the bootup CPU. (cpufreq notifiers will fix this
	 * up if their speed diverges)
	 */
	for_each_possible_cpu(cpu)
		set_cyc2ns_scale(cpu_khz, cpu);

	use_tsc_delay();

	/* Check and install the TSC clocksource */
	dmi_check_system(bad_tsc_dmi_table);

	unsynchronized_tsc();
	check_geode_tsc_reliable();
	clocksource_tsc.mult = clocksource_khz2mult(tsc_khz,
						    clocksource_tsc.shift);
	/* lower the rating if we already know its unstable: */
	if (check_tsc_unstable()) {
		clocksource_tsc.rating = 0;
		clocksource_tsc.flags &= ~CLOCK_SOURCE_IS_CONTINUOUS;
	}
	clocksource_register(&clocksource_tsc);
}<|MERGE_RESOLUTION|>--- conflicted
+++ resolved
@@ -417,14 +417,12 @@
 		return;
 	}
 
-<<<<<<< HEAD
-	/* now allow native_sched_clock() to use rdtsc */
-	tsc_disabled = 0;
-=======
 	lpj = ((u64)tsc_khz * 1000);
 	do_div(lpj, HZ);
 	lpj_tsc = lpj;
->>>>>>> 6ff10de3
+
+	/* now allow native_sched_clock() to use rdtsc */
+	tsc_disabled = 0;
 
 	printk("Detected %lu.%03lu MHz processor.\n",
 				(unsigned long)cpu_khz / 1000,
