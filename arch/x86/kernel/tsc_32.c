#include <linux/sched.h>
#include <linux/clocksource.h>
#include <linux/workqueue.h>
#include <linux/cpufreq.h>
#include <linux/jiffies.h>
#include <linux/init.h>
#include <linux/dmi.h>
#include <linux/percpu.h>

#include <asm/delay.h>
#include <asm/tsc.h>
#include <asm/io.h>
#include <asm/timer.h>

#include "mach_timer.h"

static int tsc_enabled;

/*
 * On some systems the TSC frequency does not
 * change with the cpu frequency. So we need
 * an extra value to store the TSC freq
 */
unsigned int tsc_khz;
EXPORT_SYMBOL_GPL(tsc_khz);

#ifdef CONFIG_X86_TSC
static int __init tsc_setup(char *str)
{
	printk(KERN_WARNING "notsc: Kernel compiled with CONFIG_X86_TSC, "
				"cannot disable TSC completely.\n");
	mark_tsc_unstable("user disabled TSC");
	return 1;
}
#else
/*
 * disable flag for tsc. Takes effect by clearing the TSC cpu flag
 * in cpu/common.c
 */
static int __init tsc_setup(char *str)
{
	setup_clear_cpu_cap(X86_FEATURE_TSC);
	return 1;
}
#endif

__setup("notsc", tsc_setup);

/*
 * code to mark and check if the TSC is unstable
 * due to cpufreq or due to unsynced TSCs
 */
static int tsc_unstable;

int check_tsc_unstable(void)
{
	return tsc_unstable;
}
EXPORT_SYMBOL_GPL(check_tsc_unstable);

/* Accelerators for sched_clock()
 * convert from cycles(64bits) => nanoseconds (64bits)
 *  basic equation:
 *		ns = cycles / (freq / ns_per_sec)
 *		ns = cycles * (ns_per_sec / freq)
 *		ns = cycles * (10^9 / (cpu_khz * 10^3))
 *		ns = cycles * (10^6 / cpu_khz)
 *
 *	Then we use scaling math (suggested by george@mvista.com) to get:
 *		ns = cycles * (10^6 * SC / cpu_khz) / SC
 *		ns = cycles * cyc2ns_scale / SC
 *
 *	And since SC is a constant power of two, we can convert the div
 *  into a shift.
 *
 *  We can use khz divisor instead of mhz to keep a better precision, since
 *  cyc2ns_scale is limited to 10^6 * 2^10, which fits in 32 bits.
 *  (mathieu.desnoyers@polymtl.ca)
 *
 *			-johnstul@us.ibm.com "math is hard, lets go shopping!"
 */

DEFINE_PER_CPU(unsigned long, cyc2ns);

static void set_cyc2ns_scale(unsigned long cpu_khz, int cpu)
{
	unsigned long long tsc_now, ns_now;
	unsigned long flags, *scale;

	local_irq_save(flags);
	sched_clock_idle_sleep_event();

	scale = &per_cpu(cyc2ns, cpu);

	rdtscll(tsc_now);
	ns_now = __cycles_2_ns(tsc_now);

	if (cpu_khz)
		*scale = (NSEC_PER_MSEC << CYC2NS_SCALE_FACTOR)/cpu_khz;

	/*
	 * Start smoothly with the new frequency:
	 */
	sched_clock_idle_wakeup_event(0);
	local_irq_restore(flags);
}

/*
 * Scheduler clock - returns current time in nanosec units.
 */
unsigned long long native_sched_clock(void)
{
	unsigned long long this_offset;

	/*
	 * Fall back to jiffies if there's no TSC available:
	 * ( But note that we still use it if the TSC is marked
	 *   unstable. We do this because unlike Time Of Day,
	 *   the scheduler clock tolerates small errors and it's
	 *   very important for it to be as fast as the platform
	 *   can achive it. )
	 */
	if (unlikely(!tsc_enabled && !tsc_unstable))
		/* No locking but a rare wrong value is not a big deal: */
		return (jiffies_64 - INITIAL_JIFFIES) * (1000000000 / HZ);

	/* read the Time Stamp Counter: */
	rdtscll(this_offset);

	/* return the value in ns */
	return cycles_2_ns(this_offset);
}

/* We need to define a real function for sched_clock, to override the
   weak default version */
#ifdef CONFIG_PARAVIRT
unsigned long long sched_clock(void)
{
	return paravirt_sched_clock();
}
#else
unsigned long long sched_clock(void)
	__attribute__((alias("native_sched_clock")));
#endif

unsigned long native_calculate_cpu_khz(void)
{
	unsigned long long start, end;
	unsigned long count;
	u64 delta64 = (u64)ULLONG_MAX;
	int i;
	unsigned long flags;

	local_irq_save(flags);

	/* run 3 times to ensure the cache is warm and to get an accurate reading */
	for (i = 0; i < 3; i++) {
		mach_prepare_counter();
		rdtscll(start);
		mach_countup(&count);
		rdtscll(end);

		/*
		 * Error: ECTCNEVERSET
		 * The CTC wasn't reliable: we got a hit on the very first read,
		 * or the CPU was so fast/slow that the quotient wouldn't fit in
		 * 32 bits..
		 */
		if (count <= 1)
			continue;

		/* cpu freq too slow: */
		if ((end - start) <= CALIBRATE_TIME_MSEC)
			continue;

		/*
		 * We want the minimum time of all runs in case one of them
		 * is inaccurate due to SMI or other delay
		 */
		delta64 = min(delta64, (end - start));
	}

	/* cpu freq too fast (or every run was bad): */
	if (delta64 > (1ULL<<32))
		goto err;

	delta64 += CALIBRATE_TIME_MSEC/2; /* round for do_div */
	do_div(delta64,CALIBRATE_TIME_MSEC);

	local_irq_restore(flags);
	return (unsigned long)delta64;
err:
	local_irq_restore(flags);
	return 0;
}

int recalibrate_cpu_khz(void)
{
#ifndef CONFIG_SMP
	unsigned long cpu_khz_old = cpu_khz;

	if (cpu_has_tsc) {
		cpu_khz = calculate_cpu_khz();
		tsc_khz = cpu_khz;
		cpu_data(0).loops_per_jiffy =
			cpufreq_scale(cpu_data(0).loops_per_jiffy,
					cpu_khz_old, cpu_khz);
		return 0;
	} else
		return -ENODEV;
#else
	return -ENODEV;
#endif
}

EXPORT_SYMBOL(recalibrate_cpu_khz);

#ifdef CONFIG_CPU_FREQ

/*
 * if the CPU frequency is scaled, TSC-based delays will need a different
 * loops_per_jiffy value to function properly.
 */
static unsigned int ref_freq;
static unsigned long loops_per_jiffy_ref;
static unsigned long cpu_khz_ref;

static int
time_cpufreq_notifier(struct notifier_block *nb, unsigned long val, void *data)
{
	struct cpufreq_freqs *freq = data;

	if (!ref_freq) {
		if (!freq->old){
			ref_freq = freq->new;
			return 0;
		}
		ref_freq = freq->old;
		loops_per_jiffy_ref = cpu_data(freq->cpu).loops_per_jiffy;
		cpu_khz_ref = cpu_khz;
	}

	if ((val == CPUFREQ_PRECHANGE  && freq->old < freq->new) ||
	    (val == CPUFREQ_POSTCHANGE && freq->old > freq->new) ||
	    (val == CPUFREQ_RESUMECHANGE)) {
		if (!(freq->flags & CPUFREQ_CONST_LOOPS))
			cpu_data(freq->cpu).loops_per_jiffy =
				cpufreq_scale(loops_per_jiffy_ref,
						ref_freq, freq->new);

		if (cpu_khz) {

			if (num_online_cpus() == 1)
				cpu_khz = cpufreq_scale(cpu_khz_ref,
						ref_freq, freq->new);
			if (!(freq->flags & CPUFREQ_CONST_LOOPS)) {
				tsc_khz = cpu_khz;
				set_cyc2ns_scale(cpu_khz, freq->cpu);
				/*
				 * TSC based sched_clock turns
				 * to junk w/ cpufreq
				 */
				mark_tsc_unstable("cpufreq changes");
			}
		}
	}

	return 0;
}

static struct notifier_block time_cpufreq_notifier_block = {
	.notifier_call	= time_cpufreq_notifier
};

static int __init cpufreq_tsc(void)
{
	return cpufreq_register_notifier(&time_cpufreq_notifier_block,
					 CPUFREQ_TRANSITION_NOTIFIER);
}
core_initcall(cpufreq_tsc);

#endif

/* clock source code */

<<<<<<< HEAD
static unsigned long current_tsc_khz = 0;
static struct clocksource clocksource_tsc;
=======
static unsigned long current_tsc_khz;
>>>>>>> e078b9ce

/*
 * We compare the TSC to the cycle_last value in the clocksource
 * structure to avoid a nasty time-warp issue. This can be observed in
 * a very small window right after one CPU updated cycle_last under
 * xtime lock and the other CPU reads a TSC value which is smaller
 * than the cycle_last reference value due to a TSC which is slighty
 * behind. This delta is nowhere else observable, but in that case it
 * results in a forward time jump in the range of hours due to the
 * unsigned delta calculation of the time keeping core code, which is
 * necessary to support wrapping clocksources like pm timer.
 */
static cycle_t read_tsc(void)
{
	cycle_t ret;

	rdtscll(ret);

	return ret >= clocksource_tsc.cycle_last ?
		ret : clocksource_tsc.cycle_last;
}

static struct clocksource clocksource_tsc = {
	.name			= "tsc",
	.rating			= 300,
	.read			= read_tsc,
	.mask			= CLOCKSOURCE_MASK(64),
	.mult			= 0, /* to be set */
	.shift			= 22,
	.flags			= CLOCK_SOURCE_IS_CONTINUOUS |
				  CLOCK_SOURCE_MUST_VERIFY,
};

void mark_tsc_unstable(char *reason)
{
	if (!tsc_unstable) {
		tsc_unstable = 1;
		tsc_enabled = 0;
		printk("Marking TSC unstable due to: %s.\n", reason);
		/* Can be called before registration */
		if (clocksource_tsc.mult)
			clocksource_change_rating(&clocksource_tsc, 0);
		else
			clocksource_tsc.rating = 0;
	}
}
EXPORT_SYMBOL_GPL(mark_tsc_unstable);

static int __init dmi_mark_tsc_unstable(const struct dmi_system_id *d)
{
	printk(KERN_NOTICE "%s detected: marking TSC unstable.\n",
		       d->ident);
	tsc_unstable = 1;
	return 0;
}

/* List of systems that have known TSC problems */
static struct dmi_system_id __initdata bad_tsc_dmi_table[] = {
	{
	 .callback = dmi_mark_tsc_unstable,
	 .ident = "IBM Thinkpad 380XD",
	 .matches = {
		     DMI_MATCH(DMI_BOARD_VENDOR, "IBM"),
		     DMI_MATCH(DMI_BOARD_NAME, "2635FA0"),
		     },
	 },
	 {}
};

/*
 * Make an educated guess if the TSC is trustworthy and synchronized
 * over all CPUs.
 */
__cpuinit int unsynchronized_tsc(void)
{
	if (!cpu_has_tsc || tsc_unstable)
		return 1;

	/* Anything with constant TSC should be synchronized */
	if (boot_cpu_has(X86_FEATURE_CONSTANT_TSC))
		return 0;

	/*
	 * Intel systems are normally all synchronized.
	 * Exceptions must mark TSC as unstable:
	 */
	if (boot_cpu_data.x86_vendor != X86_VENDOR_INTEL) {
		/* assume multi socket systems are not synchronized: */
		if (num_possible_cpus() > 1)
			tsc_unstable = 1;
	}
	return tsc_unstable;
}

/*
 * Geode_LX - the OLPC CPU has a possibly a very reliable TSC
 */
#ifdef CONFIG_MGEODE_LX
/* RTSC counts during suspend */
#define RTSC_SUSP 0x100

static void __init check_geode_tsc_reliable(void)
{
	unsigned long res_low, res_high;

	rdmsr_safe(MSR_GEODE_BUSCONT_CONF0, &res_low, &res_high);
	if (res_low & RTSC_SUSP)
		clocksource_tsc.flags &= ~CLOCK_SOURCE_MUST_VERIFY;
}
#else
static inline void check_geode_tsc_reliable(void) { }
#endif


void __init tsc_init(void)
{
	int cpu;

	if (!cpu_has_tsc)
		return;

	cpu_khz = calculate_cpu_khz();
	tsc_khz = cpu_khz;

	if (!cpu_khz) {
		mark_tsc_unstable("could not calculate TSC khz");
		return;
	}

	printk("Detected %lu.%03lu MHz processor.\n",
				(unsigned long)cpu_khz / 1000,
				(unsigned long)cpu_khz % 1000);

	/*
	 * Secondary CPUs do not run through tsc_init(), so set up
	 * all the scale factors for all CPUs, assuming the same
	 * speed as the bootup CPU. (cpufreq notifiers will fix this
	 * up if their speed diverges)
	 */
	for_each_possible_cpu(cpu)
		set_cyc2ns_scale(cpu_khz, cpu);

	use_tsc_delay();

	/* Check and install the TSC clocksource */
	dmi_check_system(bad_tsc_dmi_table);

	unsynchronized_tsc();
	check_geode_tsc_reliable();
	current_tsc_khz = tsc_khz;
	clocksource_tsc.mult = clocksource_khz2mult(current_tsc_khz,
							clocksource_tsc.shift);
	/* lower the rating if we already know its unstable: */
	if (check_tsc_unstable()) {
		clocksource_tsc.rating = 0;
		clocksource_tsc.flags &= ~CLOCK_SOURCE_IS_CONTINUOUS;
	} else
		tsc_enabled = 1;

	clocksource_register(&clocksource_tsc);
}<|MERGE_RESOLUTION|>--- conflicted
+++ resolved
@@ -283,12 +283,8 @@
 
 /* clock source code */
 
-<<<<<<< HEAD
-static unsigned long current_tsc_khz = 0;
+static unsigned long current_tsc_khz;
 static struct clocksource clocksource_tsc;
-=======
-static unsigned long current_tsc_khz;
->>>>>>> e078b9ce
 
 /*
  * We compare the TSC to the cycle_last value in the clocksource
