/* ld script to make i386 Linux kernel
 * Written by Martin Mares <mj@atrey.karlin.mff.cuni.cz>;
 *
 * Don't define absolute symbols until and unless you know that symbol
 * value is should remain constant even if kernel image is relocated
 * at run time. Absolute symbols are not relocated. If symbol value should
 * change if kernel is relocated, make the symbol section relative and
 * put it inside the section definition.
 */

#define LOAD_OFFSET __PAGE_OFFSET

#include <asm-generic/vmlinux.lds.h>
#include <asm/thread_info.h>
#include <asm/page.h>
#include <asm/cache.h>
#include <asm/boot.h>

OUTPUT_FORMAT("elf32-i386", "elf32-i386", "elf32-i386")
OUTPUT_ARCH(i386)
ENTRY(phys_startup_32)
jiffies = jiffies_64;

PHDRS {
	text PT_LOAD FLAGS(5);	/* R_E */
	data PT_LOAD FLAGS(7);	/* RWE */
	note PT_NOTE FLAGS(0);	/* ___ */
}
SECTIONS
{
  . = LOAD_OFFSET + LOAD_PHYSICAL_ADDR;
  phys_startup_32 = startup_32 - LOAD_OFFSET;

  .text.head : AT(ADDR(.text.head) - LOAD_OFFSET) {
  	_text = .;			/* Text and read-only data */
	*(.text.head)
  } :text = 0x9090

  /* read-only */
  .text : AT(ADDR(.text) - LOAD_OFFSET) {
	. = ALIGN(PAGE_SIZE); /* not really needed, already page aligned */
	*(.text.page_aligned)
	TEXT_TEXT
	SCHED_TEXT
	LOCK_TEXT
	KPROBES_TEXT
	*(.fixup)
	*(.gnu.warning)
  	_etext = .;			/* End of text section */
  } :text = 0x9090

  NOTES :text :note

  . = ALIGN(16);		/* Exception table */
  __ex_table : AT(ADDR(__ex_table) - LOAD_OFFSET) {
  	__start___ex_table = .;
	 *(__ex_table)
  	__stop___ex_table = .;
  } :text = 0x9090
<<<<<<< HEAD
=======

  . = ALIGN(4);
  .tracedata : AT(ADDR(.tracedata) - LOAD_OFFSET) {
  	__tracedata_start = .;
	*(.tracedata)
  	__tracedata_end = .;
  }
>>>>>>> 79a00bc2

  RODATA

  /* writeable */
  . = ALIGN(PAGE_SIZE);
  .data : AT(ADDR(.data) - LOAD_OFFSET) {	/* Data */
	DATA_DATA
	CONSTRUCTORS
	} :data

  . = ALIGN(PAGE_SIZE);
  .data_nosave : AT(ADDR(.data_nosave) - LOAD_OFFSET) {
  	__nosave_begin = .;
	*(.data.nosave)
  	. = ALIGN(PAGE_SIZE);
  	__nosave_end = .;
  }

  . = ALIGN(PAGE_SIZE);
  .data.page_aligned : AT(ADDR(.data.page_aligned) - LOAD_OFFSET) {
	*(.data.page_aligned)
	*(.data.idt)
  }

  . = ALIGN(32);
  .data.cacheline_aligned : AT(ADDR(.data.cacheline_aligned) - LOAD_OFFSET) {
	*(.data.cacheline_aligned)
  }

  /* rarely changed data like cpu maps */
  . = ALIGN(32);
  .data.read_mostly : AT(ADDR(.data.read_mostly) - LOAD_OFFSET) {
	*(.data.read_mostly)
	_edata = .;		/* End of data section */
  }

  . = ALIGN(THREAD_SIZE);	/* init_task */
  .data.init_task : AT(ADDR(.data.init_task) - LOAD_OFFSET) {
	*(.data.init_task)
  }

  /* might get freed after init */
  . = ALIGN(PAGE_SIZE);
  .smp_locks : AT(ADDR(.smp_locks) - LOAD_OFFSET) {
  	__smp_locks = .;
	*(.smp_locks)
	__smp_locks_end = .;
  }
  /* will be freed after init
   * Following ALIGN() is required to make sure no other data falls on the
   * same page where __smp_alt_end is pointing as that page might be freed
   * after boot. Always make sure that ALIGN() directive is present after
   * the section which contains __smp_alt_end.
   */
  . = ALIGN(PAGE_SIZE);

  /* will be freed after init */
  . = ALIGN(PAGE_SIZE);		/* Init code and data */
  .init.text : AT(ADDR(.init.text) - LOAD_OFFSET) {
  	__init_begin = .;
	_sinittext = .;
	INIT_TEXT
	_einittext = .;
  }
  .init.data : AT(ADDR(.init.data) - LOAD_OFFSET) {
	INIT_DATA
  }
  . = ALIGN(16);
  .init.setup : AT(ADDR(.init.setup) - LOAD_OFFSET) {
  	__setup_start = .;
	*(.init.setup)
  	__setup_end = .;
   }
  .initcall.init : AT(ADDR(.initcall.init) - LOAD_OFFSET) {
  	__initcall_start = .;
	INITCALLS
  	__initcall_end = .;
  }
  .con_initcall.init : AT(ADDR(.con_initcall.init) - LOAD_OFFSET) {
  	__con_initcall_start = .;
	*(.con_initcall.init)
  	__con_initcall_end = .;
  }
  .x86cpuvendor.init : AT(ADDR(.x86cpuvendor.init) - LOAD_OFFSET) {
	__x86cpuvendor_start = .;
	*(.x86cpuvendor.init)
	__x86cpuvendor_end = .;
  }
  SECURITY_INIT
  . = ALIGN(4);
  .altinstructions : AT(ADDR(.altinstructions) - LOAD_OFFSET) {
  	__alt_instructions = .;
	*(.altinstructions)
	__alt_instructions_end = .;
  }
  .altinstr_replacement : AT(ADDR(.altinstr_replacement) - LOAD_OFFSET) {
	*(.altinstr_replacement)
  }
  . = ALIGN(4);
  .parainstructions : AT(ADDR(.parainstructions) - LOAD_OFFSET) {
  	__parainstructions = .;
	*(.parainstructions)
  	__parainstructions_end = .;
  }
  /* .exit.text is discard at runtime, not link time, to deal with references
     from .altinstructions and .eh_frame */
  .exit.text : AT(ADDR(.exit.text) - LOAD_OFFSET) {
	EXIT_TEXT
  }
  .exit.data : AT(ADDR(.exit.data) - LOAD_OFFSET) {
	EXIT_DATA
  }
#if defined(CONFIG_BLK_DEV_INITRD)
  . = ALIGN(PAGE_SIZE);
  .init.ramfs : AT(ADDR(.init.ramfs) - LOAD_OFFSET) {
	__initramfs_start = .;
	*(.init.ramfs)
	__initramfs_end = .;
  }
#endif
  . = ALIGN(PAGE_SIZE);
  .data.percpu  : AT(ADDR(.data.percpu) - LOAD_OFFSET) {
	__per_cpu_start = .;
	*(.data.percpu.page_aligned)
	*(.data.percpu)
	*(.data.percpu.shared_aligned)
	__per_cpu_end = .;
  }
  . = ALIGN(PAGE_SIZE);
  /* freed after init ends here */

  .bss : AT(ADDR(.bss) - LOAD_OFFSET) {
	__init_end = .;
	__bss_start = .;		/* BSS */
	*(.bss.page_aligned)
	*(.bss)
	. = ALIGN(4);
	__bss_stop = .;
  	_end = . ;
	/* This is where the kernel creates the early boot page tables */
	. = ALIGN(PAGE_SIZE);
	pg0 = . ;
  }

  /* Sections to be discarded */
  /DISCARD/ : {
	*(.exitcall.exit)
	}

  STABS_DEBUG

  DWARF_DEBUG
}<|MERGE_RESOLUTION|>--- conflicted
+++ resolved
@@ -57,16 +57,6 @@
 	 *(__ex_table)
   	__stop___ex_table = .;
   } :text = 0x9090
-<<<<<<< HEAD
-=======
-
-  . = ALIGN(4);
-  .tracedata : AT(ADDR(.tracedata) - LOAD_OFFSET) {
-  	__tracedata_start = .;
-	*(.tracedata)
-  	__tracedata_end = .;
-  }
->>>>>>> 79a00bc2
 
   RODATA
 
