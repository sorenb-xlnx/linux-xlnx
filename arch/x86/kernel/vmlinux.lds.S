--- conflicted
+++ resolved
@@ -305,11 +305,7 @@
 	}
 
 #if !defined(CONFIG_X86_64) || !defined(CONFIG_SMP)
-<<<<<<< HEAD
-	PERCPU(PAGE_SIZE)
-=======
-	PERCPU(INTERNODE_CACHE_BYTES, THREAD_SIZE)
->>>>>>> 0f06c063
+	PERCPU(INTERNODE_CACHE_BYTES, PAGE_SIZE)
 #endif
 
 	. = ALIGN(PAGE_SIZE);
