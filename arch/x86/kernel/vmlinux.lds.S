--- conflicted
+++ resolved
@@ -161,12 +161,6 @@
 
 #define VVIRT_OFFSET (VSYSCALL_ADDR - __vsyscall_0)
 #define VVIRT(x) (ADDR(x) - VVIRT_OFFSET)
-#define EMIT_VVAR(x, offset) .vsyscall_var_ ## x	\
-	ADDR(.vsyscall_0) + offset		 	\
-	: AT(VLOAD(.vsyscall_var_ ## x)) {     		\
-		*(.vsyscall_var_ ## x)			\
-	}						\
-	x = VVIRT(.vsyscall_var_ ## x);
 
 	. = ALIGN(4096);
 	__vsyscall_0 = .;
@@ -175,29 +169,6 @@
 	.vsyscall : AT(VLOAD(.vsyscall)) {
 		*(.vsyscall_0)
 
-<<<<<<< HEAD
-	. = ALIGN(L1_CACHE_BYTES);
-	.vsyscall_fn : AT(VLOAD(.vsyscall_fn)) {
-		*(.vsyscall_fn)
-	}
-
-	.vsyscall_1 ADDR(.vsyscall_0) + 1024: AT(VLOAD(.vsyscall_1)) {
-		*(.vsyscall_1)
-	}
-	.vsyscall_2 ADDR(.vsyscall_0) + 2048: AT(VLOAD(.vsyscall_2)) {
-		*(.vsyscall_2)
-	}
-
-	.vsyscall_3 ADDR(.vsyscall_0) + 3072: AT(VLOAD(.vsyscall_3)) {
-		*(.vsyscall_3)
-	}
-
-#define __VVAR_KERNEL_LDS
-#include <asm/vvar.h>
-#undef __VVAR_KERNEL_LDS
-
-	. = __vsyscall_0 + PAGE_SIZE;
-=======
 		. = 1024;
 		*(.vsyscall_1)
 
@@ -207,14 +178,12 @@
 		. = 4096;  /* Pad the whole page. */
 	} :user =0xcc
 	. = ALIGN(__vsyscall_0 + PAGE_SIZE, PAGE_SIZE);
->>>>>>> b55ebc27
 
 #undef VSYSCALL_ADDR
 #undef VLOAD_OFFSET
 #undef VLOAD
 #undef VVIRT_OFFSET
 #undef VVIRT
-#undef EMIT_VVAR
 
 	__vvar_page = .;
 
