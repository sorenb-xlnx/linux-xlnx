--- conflicted
+++ resolved
@@ -57,12 +57,8 @@
  *
  * +1=force-enable
  */
-<<<<<<< HEAD
-int enable_local_apic;
-=======
 static int force_enable_local_apic;
 int disable_apic;
->>>>>>> 550b4349
 
 /* Local APIC timer verification ok */
 static int local_apic_timer_verify_ok;
@@ -1202,39 +1198,6 @@
 	if (boot_cpu_physical_apicid == -1U)
 		boot_cpu_physical_apicid = GET_APIC_ID(read_apic_id());
 
-<<<<<<< HEAD
-#ifdef CONFIG_X86_IO_APIC
-	{
-		unsigned long ioapic_phys, idx = FIX_IO_APIC_BASE_0;
-		int i;
-
-		for (i = 0; i < nr_ioapics; i++) {
-			if (smp_found_config) {
-				ioapic_phys = mp_ioapics[i].mp_apicaddr;
-				if (!ioapic_phys) {
-					printk(KERN_ERR
-					       "WARNING: bogus zero IO-APIC "
-					       "address found in MPTABLE, "
-					       "disabling IO/APIC support!\n");
-					smp_found_config = 0;
-					skip_ioapic_setup = 1;
-					goto fake_ioapic_page;
-				}
-			} else {
-fake_ioapic_page:
-				ioapic_phys = (unsigned long)
-					      alloc_bootmem_pages(PAGE_SIZE);
-				ioapic_phys = __pa(ioapic_phys);
-			}
-			set_fixmap_nocache(idx, ioapic_phys);
-			printk(KERN_DEBUG "mapped IOAPIC to %08lx (%08lx)\n",
-			       __fix_to_virt(idx), ioapic_phys);
-			idx++;
-		}
-	}
-#endif
-=======
->>>>>>> 550b4349
 }
 
 /*
