--- conflicted
+++ resolved
@@ -40,20 +40,16 @@
 static int reboot_cpu = -1;
 #endif
 
-<<<<<<< HEAD
-/* This is set by the PCI code if either type 1 or type 2 PCI is detected */
-bool port_cf9_safe = false;
-
-/* reboot=b[ios] | s[mp] | t[riple] | k[bd] | e[fi] [, [w]arm | [c]old] | p[ci]
-=======
 /* This is set if we need to go through the 'emergency' path.
  * When machine_emergency_restart() is called, we may be on
  * an inconsistent state and won't be able to do a clean cleanup
  */
 static int reboot_emergency;
 
-/* reboot=b[ios] | s[mp] | t[riple] | k[bd] | e[fi] [, [w]arm | [c]old]
->>>>>>> f22bc9c4
+/* This is set by the PCI code if either type 1 or type 2 PCI is detected */
+bool port_cf9_safe = false;
+
+/* reboot=b[ios] | s[mp] | t[riple] | k[bd] | e[fi] [, [w]arm | [c]old] | p[ci]
    warm   Don't set the cold reboot flag
    cold   Set the cold reboot flag
    bios   Reboot by jumping through the BIOS (only for X86_32)
