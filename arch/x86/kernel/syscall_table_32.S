ENTRY(sys_call_table)
	.long sys_restart_syscall	/* 0 - old "setup()" system call, used for restarting */
	.long sys_exit
	.long ptregs_fork
	.long sys_read
	.long sys_write
	.long sys_open		/* 5 */
	.long sys_close
	.long sys_waitpid
	.long sys_creat
	.long sys_link
	.long sys_unlink	/* 10 */
	.long ptregs_execve
	.long sys_chdir
	.long sys_time
	.long sys_mknod
	.long sys_chmod		/* 15 */
	.long sys_lchown16
	.long sys_ni_syscall	/* old break syscall holder */
	.long sys_stat
	.long sys_lseek
	.long sys_getpid	/* 20 */
	.long sys_mount
	.long sys_oldumount
	.long sys_setuid16
	.long sys_getuid16
	.long sys_stime		/* 25 */
	.long sys_ptrace
	.long sys_alarm
	.long sys_fstat
	.long sys_pause
	.long sys_utime		/* 30 */
	.long sys_ni_syscall	/* old stty syscall holder */
	.long sys_ni_syscall	/* old gtty syscall holder */
	.long sys_access
	.long sys_nice
	.long sys_ni_syscall	/* 35 - old ftime syscall holder */
	.long sys_sync
	.long sys_kill
	.long sys_rename
	.long sys_mkdir
	.long sys_rmdir		/* 40 */
	.long sys_dup
	.long sys_pipe
	.long sys_times
	.long sys_ni_syscall	/* old prof syscall holder */
	.long sys_brk		/* 45 */
	.long sys_setgid16
	.long sys_getgid16
	.long sys_signal
	.long sys_geteuid16
	.long sys_getegid16	/* 50 */
	.long sys_acct
	.long sys_umount	/* recycled never used phys() */
	.long sys_ni_syscall	/* old lock syscall holder */
	.long sys_ioctl
	.long sys_fcntl		/* 55 */
	.long sys_ni_syscall	/* old mpx syscall holder */
	.long sys_setpgid
	.long sys_ni_syscall	/* old ulimit syscall holder */
	.long sys_olduname
	.long sys_umask		/* 60 */
	.long sys_chroot
	.long sys_ustat
	.long sys_dup2
	.long sys_getppid
	.long sys_getpgrp	/* 65 */
	.long sys_setsid
	.long sys_sigaction
	.long sys_sgetmask
	.long sys_ssetmask
	.long sys_setreuid16	/* 70 */
	.long sys_setregid16
	.long sys_sigsuspend
	.long sys_sigpending
	.long sys_sethostname
	.long sys_setrlimit	/* 75 */
	.long sys_old_getrlimit
	.long sys_getrusage
	.long sys_gettimeofday
	.long sys_settimeofday
	.long sys_getgroups16	/* 80 */
	.long sys_setgroups16
	.long old_select
	.long sys_symlink
	.long sys_lstat
	.long sys_readlink	/* 85 */
	.long sys_uselib
	.long sys_swapon
	.long sys_reboot
	.long sys_old_readdir
	.long old_mmap		/* 90 */
	.long sys_munmap
	.long sys_truncate
	.long sys_ftruncate
	.long sys_fchmod
	.long sys_fchown16	/* 95 */
	.long sys_getpriority
	.long sys_setpriority
	.long sys_ni_syscall	/* old profil syscall holder */
	.long sys_statfs
	.long sys_fstatfs	/* 100 */
	.long sys_ioperm
	.long sys_socketcall
	.long sys_syslog
	.long sys_setitimer
	.long sys_getitimer	/* 105 */
	.long sys_newstat
	.long sys_newlstat
	.long sys_newfstat
	.long sys_uname
	.long ptregs_iopl	/* 110 */
	.long sys_vhangup
	.long sys_ni_syscall	/* old "idle" system call */
	.long ptregs_vm86old
	.long sys_wait4
	.long sys_swapoff	/* 115 */
	.long sys_sysinfo
	.long sys_ipc
	.long sys_fsync
	.long ptregs_sigreturn
	.long ptregs_clone	/* 120 */
	.long sys_setdomainname
	.long sys_newuname
	.long sys_modify_ldt
	.long sys_adjtimex
	.long sys_mprotect	/* 125 */
	.long sys_sigprocmask
	.long sys_ni_syscall	/* old "create_module" */
	.long sys_init_module
	.long sys_delete_module
	.long sys_ni_syscall	/* 130:	old "get_kernel_syms" */
	.long sys_quotactl
	.long sys_getpgid
	.long sys_fchdir
	.long sys_bdflush
	.long sys_sysfs		/* 135 */
	.long sys_personality
	.long sys_ni_syscall	/* reserved for afs_syscall */
	.long sys_setfsuid16
	.long sys_setfsgid16
	.long sys_llseek	/* 140 */
	.long sys_getdents
	.long sys_select
	.long sys_flock
	.long sys_msync
	.long sys_readv		/* 145 */
	.long sys_writev
	.long sys_getsid
	.long sys_fdatasync
	.long sys_sysctl
	.long sys_mlock		/* 150 */
	.long sys_munlock
	.long sys_mlockall
	.long sys_munlockall
	.long sys_sched_setparam
	.long sys_sched_getparam   /* 155 */
	.long sys_sched_setscheduler
	.long sys_sched_getscheduler
	.long sys_sched_yield
	.long sys_sched_get_priority_max
	.long sys_sched_get_priority_min  /* 160 */
	.long sys_sched_rr_get_interval
	.long sys_nanosleep
	.long sys_mremap
	.long sys_setresuid16
	.long sys_getresuid16	/* 165 */
	.long ptregs_vm86
	.long sys_ni_syscall	/* Old sys_query_module */
	.long sys_poll
	.long sys_nfsservctl
	.long sys_setresgid16	/* 170 */
	.long sys_getresgid16
	.long sys_prctl
	.long ptregs_rt_sigreturn
	.long sys_rt_sigaction
	.long sys_rt_sigprocmask	/* 175 */
	.long sys_rt_sigpending
	.long sys_rt_sigtimedwait
	.long sys_rt_sigqueueinfo
	.long sys_rt_sigsuspend
	.long sys_pread64	/* 180 */
	.long sys_pwrite64
	.long sys_chown16
	.long sys_getcwd
	.long sys_capget
	.long sys_capset	/* 185 */
	.long ptregs_sigaltstack
	.long sys_sendfile
	.long sys_ni_syscall	/* reserved for streams1 */
	.long sys_ni_syscall	/* reserved for streams2 */
	.long ptregs_vfork	/* 190 */
	.long sys_getrlimit
	.long sys_mmap_pgoff
	.long sys_truncate64
	.long sys_ftruncate64
	.long sys_stat64	/* 195 */
	.long sys_lstat64
	.long sys_fstat64
	.long sys_lchown
	.long sys_getuid
	.long sys_getgid	/* 200 */
	.long sys_geteuid
	.long sys_getegid
	.long sys_setreuid
	.long sys_setregid
	.long sys_getgroups	/* 205 */
	.long sys_setgroups
	.long sys_fchown
	.long sys_setresuid
	.long sys_getresuid
	.long sys_setresgid	/* 210 */
	.long sys_getresgid
	.long sys_chown
	.long sys_setuid
	.long sys_setgid
	.long sys_setfsuid	/* 215 */
	.long sys_setfsgid
	.long sys_pivot_root
	.long sys_mincore
	.long sys_madvise
	.long sys_getdents64	/* 220 */
	.long sys_fcntl64
	.long sys_ni_syscall	/* reserved for TUX */
	.long sys_ni_syscall
	.long sys_gettid
	.long sys_readahead	/* 225 */
	.long sys_setxattr
	.long sys_lsetxattr
	.long sys_fsetxattr
	.long sys_getxattr
	.long sys_lgetxattr	/* 230 */
	.long sys_fgetxattr
	.long sys_listxattr
	.long sys_llistxattr
	.long sys_flistxattr
	.long sys_removexattr	/* 235 */
	.long sys_lremovexattr
	.long sys_fremovexattr
	.long sys_tkill
	.long sys_sendfile64
	.long sys_futex		/* 240 */
	.long sys_sched_setaffinity
	.long sys_sched_getaffinity
	.long sys_set_thread_area
	.long sys_get_thread_area
	.long sys_io_setup	/* 245 */
	.long sys_io_destroy
	.long sys_io_getevents
	.long sys_io_submit
	.long sys_io_cancel
	.long sys_fadvise64	/* 250 */
	.long sys_ni_syscall
	.long sys_exit_group
	.long sys_lookup_dcookie
	.long sys_epoll_create
	.long sys_epoll_ctl	/* 255 */
	.long sys_epoll_wait
 	.long sys_remap_file_pages
 	.long sys_set_tid_address
 	.long sys_timer_create
 	.long sys_timer_settime		/* 260 */
 	.long sys_timer_gettime
 	.long sys_timer_getoverrun
 	.long sys_timer_delete
 	.long sys_clock_settime
 	.long sys_clock_gettime		/* 265 */
 	.long sys_clock_getres
 	.long sys_clock_nanosleep
	.long sys_statfs64
	.long sys_fstatfs64
	.long sys_tgkill	/* 270 */
	.long sys_utimes
 	.long sys_fadvise64_64
	.long sys_ni_syscall	/* sys_vserver */
	.long sys_mbind
	.long sys_get_mempolicy
	.long sys_set_mempolicy
	.long sys_mq_open
	.long sys_mq_unlink
	.long sys_mq_timedsend
	.long sys_mq_timedreceive	/* 280 */
	.long sys_mq_notify
	.long sys_mq_getsetattr
	.long sys_kexec_load
	.long sys_waitid
	.long sys_ni_syscall		/* 285 */ /* available */
	.long sys_add_key
	.long sys_request_key
	.long sys_keyctl
	.long sys_ioprio_set
	.long sys_ioprio_get		/* 290 */
	.long sys_inotify_init
	.long sys_inotify_add_watch
	.long sys_inotify_rm_watch
	.long sys_migrate_pages
	.long sys_openat		/* 295 */
	.long sys_mkdirat
	.long sys_mknodat
	.long sys_fchownat
	.long sys_futimesat
	.long sys_fstatat64		/* 300 */
	.long sys_unlinkat
	.long sys_renameat
	.long sys_linkat
	.long sys_symlinkat
	.long sys_readlinkat		/* 305 */
	.long sys_fchmodat
	.long sys_faccessat
	.long sys_pselect6
	.long sys_ppoll
	.long sys_unshare		/* 310 */
	.long sys_set_robust_list
	.long sys_get_robust_list
	.long sys_splice
	.long sys_sync_file_range
	.long sys_tee			/* 315 */
	.long sys_vmsplice
	.long sys_move_pages
	.long sys_getcpu
	.long sys_epoll_pwait
	.long sys_utimensat		/* 320 */
	.long sys_signalfd
	.long sys_timerfd_create
	.long sys_eventfd
	.long sys_fallocate
	.long sys_timerfd_settime	/* 325 */
	.long sys_timerfd_gettime
	.long sys_signalfd4
	.long sys_eventfd2
	.long sys_epoll_create1
	.long sys_dup3			/* 330 */
	.long sys_pipe2
	.long sys_inotify_init1
	.long sys_preadv
	.long sys_pwritev
	.long sys_rt_tgsigqueueinfo	/* 335 */
	.long sys_perf_event_open
	.long sys_recvmmsg
<<<<<<< HEAD
	.long sys_fanotify_init
	.long sys_fanotify_mark
=======
	.long sys_getprlimit
	.long sys_setprlimit
>>>>>>> 57158a0f
<|MERGE_RESOLUTION|>--- conflicted
+++ resolved
@@ -337,10 +337,7 @@
 	.long sys_rt_tgsigqueueinfo	/* 335 */
 	.long sys_perf_event_open
 	.long sys_recvmmsg
-<<<<<<< HEAD
 	.long sys_fanotify_init
 	.long sys_fanotify_mark
-=======
-	.long sys_getprlimit
-	.long sys_setprlimit
->>>>>>> 57158a0f
+	.long sys_getprlimit		/* 340 */
+	.long sys_setprlimit