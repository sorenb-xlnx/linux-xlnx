ENTRY(sys_call_table)
	.long sys_restart_syscall	/* 0 - old "setup()" system call, used for restarting */
	.long sys_exit
	.long ptregs_fork
	.long sys_read
	.long sys_write
	.long sys_open		/* 5 */
	.long sys_close
	.long sys_waitpid
	.long sys_creat
	.long sys_link
	.long sys_unlink	/* 10 */
	.long ptregs_execve
	.long sys_chdir
	.long sys_time
	.long sys_mknod
	.long sys_chmod		/* 15 */
	.long sys_lchown16
	.long sys_ni_syscall	/* old break syscall holder */
	.long sys_stat
	.long sys_lseek
	.long sys_getpid	/* 20 */
	.long sys_mount
	.long sys_oldumount
	.long sys_setuid16
	.long sys_getuid16
	.long sys_stime		/* 25 */
	.long sys_ptrace
	.long sys_alarm
	.long sys_fstat
	.long sys_pause
	.long sys_utime		/* 30 */
	.long sys_ni_syscall	/* old stty syscall holder */
	.long sys_ni_syscall	/* old gtty syscall holder */
	.long sys_access
	.long sys_nice
	.long sys_ni_syscall	/* 35 - old ftime syscall holder */
	.long sys_sync
	.long sys_kill
	.long sys_rename
	.long sys_mkdir
	.long sys_rmdir		/* 40 */
	.long sys_dup
	.long sys_pipe
	.long sys_times
	.long sys_ni_syscall	/* old prof syscall holder */
	.long sys_brk		/* 45 */
	.long sys_setgid16
	.long sys_getgid16
	.long sys_signal
	.long sys_geteuid16
	.long sys_getegid16	/* 50 */
	.long sys_acct
	.long sys_umount	/* recycled never used phys() */
	.long sys_ni_syscall	/* old lock syscall holder */
	.long sys_ioctl
	.long sys_fcntl		/* 55 */
	.long sys_ni_syscall	/* old mpx syscall holder */
	.long sys_setpgid
	.long sys_ni_syscall	/* old ulimit syscall holder */
	.long sys_olduname
	.long sys_umask		/* 60 */
	.long sys_chroot
	.long sys_ustat
	.long sys_dup2
	.long sys_getppid
	.long sys_getpgrp	/* 65 */
	.long sys_setsid
	.long sys_sigaction
	.long sys_sgetmask
	.long sys_ssetmask
	.long sys_setreuid16	/* 70 */
	.long sys_setregid16
	.long sys_sigsuspend
	.long sys_sigpending
	.long sys_sethostname
	.long sys_setrlimit	/* 75 */
	.long sys_old_getrlimit
	.long sys_getrusage
	.long sys_gettimeofday
	.long sys_settimeofday
	.long sys_getgroups16	/* 80 */
	.long sys_setgroups16
	.long old_select
	.long sys_symlink
	.long sys_lstat
	.long sys_readlink	/* 85 */
	.long sys_uselib
	.long sys_swapon
	.long sys_reboot
	.long sys_old_readdir
	.long old_mmap		/* 90 */
	.long sys_munmap
	.long sys_truncate
	.long sys_ftruncate
	.long sys_fchmod
	.long sys_fchown16	/* 95 */
	.long sys_getpriority
	.long sys_setpriority
	.long sys_ni_syscall	/* old profil syscall holder */
	.long sys_statfs
	.long sys_fstatfs	/* 100 */
	.long sys_ioperm
	.long sys_socketcall
	.long sys_syslog
	.long sys_setitimer
	.long sys_getitimer	/* 105 */
	.long sys_newstat
	.long sys_newlstat
	.long sys_newfstat
	.long sys_uname
	.long ptregs_iopl	/* 110 */
	.long sys_vhangup
	.long sys_ni_syscall	/* old "idle" system call */
	.long ptregs_vm86old
	.long sys_wait4
	.long sys_swapoff	/* 115 */
	.long sys_sysinfo
	.long sys_ipc
	.long sys_fsync
	.long ptregs_sigreturn
	.long ptregs_clone	/* 120 */
	.long sys_setdomainname
	.long sys_newuname
	.long sys_modify_ldt
	.long sys_adjtimex
	.long sys_mprotect	/* 125 */
	.long sys_sigprocmask
	.long sys_ni_syscall	/* old "create_module" */
	.long sys_init_module
	.long sys_delete_module
	.long sys_ni_syscall	/* 130:	old "get_kernel_syms" */
	.long sys_quotactl
	.long sys_getpgid
	.long sys_fchdir
	.long sys_bdflush
	.long sys_sysfs		/* 135 */
	.long sys_personality
	.long sys_ni_syscall	/* reserved for afs_syscall */
	.long sys_setfsuid16
	.long sys_setfsgid16
	.long sys_llseek	/* 140 */
	.long sys_getdents
	.long sys_select
	.long sys_flock
	.long sys_msync
	.long sys_readv		/* 145 */
	.long sys_writev
	.long sys_getsid
	.long sys_fdatasync
	.long sys_sysctl
	.long sys_mlock		/* 150 */
	.long sys_munlock
	.long sys_mlockall
	.long sys_munlockall
	.long sys_sched_setparam
	.long sys_sched_getparam   /* 155 */
	.long sys_sched_setscheduler
	.long sys_sched_getscheduler
	.long sys_sched_yield
	.long sys_sched_get_priority_max
	.long sys_sched_get_priority_min  /* 160 */
	.long sys_sched_rr_get_interval
	.long sys_nanosleep
	.long sys_mremap
	.long sys_setresuid16
	.long sys_getresuid16	/* 165 */
	.long ptregs_vm86
	.long sys_ni_syscall	/* Old sys_query_module */
	.long sys_poll
	.long sys_nfsservctl
	.long sys_setresgid16	/* 170 */
	.long sys_getresgid16
	.long sys_prctl
	.long ptregs_rt_sigreturn
	.long sys_rt_sigaction
	.long sys_rt_sigprocmask	/* 175 */
	.long sys_rt_sigpending
	.long sys_rt_sigtimedwait
	.long sys_rt_sigqueueinfo
	.long sys_rt_sigsuspend
	.long sys_pread64	/* 180 */
	.long sys_pwrite64
	.long sys_chown16
	.long sys_getcwd
	.long sys_capget
	.long sys_capset	/* 185 */
	.long ptregs_sigaltstack
	.long sys_sendfile
	.long sys_ni_syscall	/* reserved for streams1 */
	.long sys_ni_syscall	/* reserved for streams2 */
	.long ptregs_vfork	/* 190 */
	.long sys_getrlimit
	.long sys_mmap2
	.long sys_truncate64
	.long sys_ftruncate64
	.long sys_stat64	/* 195 */
	.long sys_lstat64
	.long sys_fstat64
	.long sys_lchown
	.long sys_getuid
	.long sys_getgid	/* 200 */
	.long sys_geteuid
	.long sys_getegid
	.long sys_setreuid
	.long sys_setregid
	.long sys_getgroups	/* 205 */
	.long sys_setgroups
	.long sys_fchown
	.long sys_setresuid
	.long sys_getresuid
	.long sys_setresgid	/* 210 */
	.long sys_getresgid
	.long sys_chown
	.long sys_setuid
	.long sys_setgid
	.long sys_setfsuid	/* 215 */
	.long sys_setfsgid
	.long sys_pivot_root
	.long sys_mincore
	.long sys_madvise
	.long sys_getdents64	/* 220 */
	.long sys_fcntl64
	.long sys_ni_syscall	/* reserved for TUX */
	.long sys_ni_syscall
	.long sys_gettid
	.long sys_readahead	/* 225 */
	.long sys_setxattr
	.long sys_lsetxattr
	.long sys_fsetxattr
	.long sys_getxattr
	.long sys_lgetxattr	/* 230 */
	.long sys_fgetxattr
	.long sys_listxattr
	.long sys_llistxattr
	.long sys_flistxattr
	.long sys_removexattr	/* 235 */
	.long sys_lremovexattr
	.long sys_fremovexattr
	.long sys_tkill
	.long sys_sendfile64
	.long sys_futex		/* 240 */
	.long sys_sched_setaffinity
	.long sys_sched_getaffinity
	.long sys_set_thread_area
	.long sys_get_thread_area
	.long sys_io_setup	/* 245 */
	.long sys_io_destroy
	.long sys_io_getevents
	.long sys_io_submit
	.long sys_io_cancel
	.long sys_fadvise64	/* 250 */
	.long sys_ni_syscall
	.long sys_exit_group
	.long sys_lookup_dcookie
	.long sys_epoll_create
	.long sys_epoll_ctl	/* 255 */
	.long sys_epoll_wait
 	.long sys_remap_file_pages
 	.long sys_set_tid_address
 	.long sys_timer_create
 	.long sys_timer_settime		/* 260 */
 	.long sys_timer_gettime
 	.long sys_timer_getoverrun
 	.long sys_timer_delete
 	.long sys_clock_settime
 	.long sys_clock_gettime		/* 265 */
 	.long sys_clock_getres
 	.long sys_clock_nanosleep
	.long sys_statfs64
	.long sys_fstatfs64
	.long sys_tgkill	/* 270 */
	.long sys_utimes
 	.long sys_fadvise64_64
	.long sys_ni_syscall	/* sys_vserver */
	.long sys_mbind
	.long sys_get_mempolicy
	.long sys_set_mempolicy
	.long sys_mq_open
	.long sys_mq_unlink
	.long sys_mq_timedsend
	.long sys_mq_timedreceive	/* 280 */
	.long sys_mq_notify
	.long sys_mq_getsetattr
	.long sys_kexec_load
	.long sys_waitid
	.long sys_ni_syscall		/* 285 */ /* available */
	.long sys_add_key
	.long sys_request_key
	.long sys_keyctl
	.long sys_ioprio_set
	.long sys_ioprio_get		/* 290 */
	.long sys_inotify_init
	.long sys_inotify_add_watch
	.long sys_inotify_rm_watch
	.long sys_migrate_pages
	.long sys_openat		/* 295 */
	.long sys_mkdirat
	.long sys_mknodat
	.long sys_fchownat
	.long sys_futimesat
	.long sys_fstatat64		/* 300 */
	.long sys_unlinkat
	.long sys_renameat
	.long sys_linkat
	.long sys_symlinkat
	.long sys_readlinkat		/* 305 */
	.long sys_fchmodat
	.long sys_faccessat
	.long sys_pselect6
	.long sys_ppoll
	.long sys_unshare		/* 310 */
	.long sys_set_robust_list
	.long sys_get_robust_list
	.long sys_splice
	.long sys_sync_file_range
	.long sys_tee			/* 315 */
	.long sys_vmsplice
	.long sys_move_pages
	.long sys_getcpu
	.long sys_epoll_pwait
	.long sys_utimensat		/* 320 */
	.long sys_signalfd
	.long sys_timerfd_create
	.long sys_eventfd
	.long sys_fallocate
	.long sys_timerfd_settime	/* 325 */
	.long sys_timerfd_gettime
	.long sys_signalfd4
	.long sys_eventfd2
	.long sys_epoll_create1
	.long sys_dup3			/* 330 */
	.long sys_pipe2
	.long sys_inotify_init1
	.long sys_preadv
	.long sys_pwritev
	.long sys_rt_tgsigqueueinfo	/* 335 */
<<<<<<< HEAD
	.long sys_perf_event_open
=======
	.long sys_perf_counter_open
	.long sys_reflinkat
>>>>>>> 7b1c7dec
<|MERGE_RESOLUTION|>--- conflicted
+++ resolved
@@ -335,9 +335,5 @@
 	.long sys_preadv
 	.long sys_pwritev
 	.long sys_rt_tgsigqueueinfo	/* 335 */
-<<<<<<< HEAD
 	.long sys_perf_event_open
-=======
-	.long sys_perf_counter_open
-	.long sys_reflinkat
->>>>>>> 7b1c7dec
+	.long sys_reflinkat