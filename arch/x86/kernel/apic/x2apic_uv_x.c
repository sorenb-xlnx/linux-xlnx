/*
 * This file is subject to the terms and conditions of the GNU General Public
 * License.  See the file "COPYING" in the main directory of this archive
 * for more details.
 *
 * SGI UV APIC functions (note: not an Intel compatible APIC)
 *
 * Copyright (C) 2007-2010 Silicon Graphics, Inc. All rights reserved.
 */
#include <linux/cpumask.h>
#include <linux/hardirq.h>
#include <linux/proc_fs.h>
#include <linux/threads.h>
#include <linux/kernel.h>
#include <linux/module.h>
#include <linux/string.h>
#include <linux/ctype.h>
#include <linux/sched.h>
#include <linux/timer.h>
#include <linux/slab.h>
#include <linux/cpu.h>
#include <linux/init.h>
#include <linux/io.h>
#include <linux/pci.h>
#include <linux/kdebug.h>

#include <asm/uv/uv_mmrs.h>
#include <asm/uv/uv_hub.h>
#include <asm/current.h>
#include <asm/pgtable.h>
#include <asm/uv/bios.h>
#include <asm/uv/uv.h>
#include <asm/apic.h>
#include <asm/ipi.h>
#include <asm/smp.h>
#include <asm/x86_init.h>

DEFINE_PER_CPU(int, x2apic_extra_bits);

#define PR_DEVEL(fmt, args...)	pr_devel("%s: " fmt, __func__, args)

static enum uv_system_type uv_system_type;
static u64 gru_start_paddr, gru_end_paddr;
static union uvh_apicid uvh_apicid;
int uv_min_hub_revision_id;
EXPORT_SYMBOL_GPL(uv_min_hub_revision_id);
unsigned int uv_apicid_hibits;
EXPORT_SYMBOL_GPL(uv_apicid_hibits);
static DEFINE_SPINLOCK(uv_nmi_lock);

static unsigned long __init uv_early_read_mmr(unsigned long addr)
{
	unsigned long val, *mmr;

	mmr = early_ioremap(UV_LOCAL_MMR_BASE | addr, sizeof(*mmr));
	val = *mmr;
	early_iounmap(mmr, sizeof(*mmr));
	return val;
}

static inline bool is_GRU_range(u64 start, u64 end)
{
	return start >= gru_start_paddr && end <= gru_end_paddr;
}

static bool uv_is_untracked_pat_range(u64 start, u64 end)
{
	return is_ISA_range(start, end) || is_GRU_range(start, end);
}

static int __init early_get_pnodeid(void)
{
	union uvh_node_id_u node_id;
	union uvh_rh_gam_config_mmr_u  m_n_config;
	int pnode;

	/* Currently, all blades have same revision number */
	node_id.v = uv_early_read_mmr(UVH_NODE_ID);
	m_n_config.v = uv_early_read_mmr(UVH_RH_GAM_CONFIG_MMR);
	uv_min_hub_revision_id = node_id.s.revision;

	pnode = (node_id.s.node_id >> 1) & ((1 << m_n_config.s.n_skt) - 1);
	return pnode;
}

static void __init early_get_apic_pnode_shift(void)
{
	uvh_apicid.v = uv_early_read_mmr(UVH_APICID);
	if (!uvh_apicid.v)
		/*
		 * Old bios, use default value
		 */
		uvh_apicid.s.pnode_shift = UV_APIC_PNODE_SHIFT;
}

/*
 * Add an extra bit as dictated by bios to the destination apicid of
 * interrupts potentially passing through the UV HUB.  This prevents
 * a deadlock between interrupts and IO port operations.
 */
static void __init uv_set_apicid_hibit(void)
{
	union uvh_lb_target_physical_apic_id_mask_u apicid_mask;

	apicid_mask.v = uv_early_read_mmr(UVH_LB_TARGET_PHYSICAL_APIC_ID_MASK);
	uv_apicid_hibits = apicid_mask.s.bit_enables & UV_APICID_HIBIT_MASK;
}

static int __init uv_acpi_madt_oem_check(char *oem_id, char *oem_table_id)
{
	int pnodeid;

	if (!strcmp(oem_id, "SGI")) {
		pnodeid = early_get_pnodeid();
		early_get_apic_pnode_shift();
		x86_platform.is_untracked_pat_range =  uv_is_untracked_pat_range;
		x86_platform.nmi_init = uv_nmi_init;
		if (!strcmp(oem_table_id, "UVL"))
			uv_system_type = UV_LEGACY_APIC;
		else if (!strcmp(oem_table_id, "UVX"))
			uv_system_type = UV_X2APIC;
		else if (!strcmp(oem_table_id, "UVH")) {
			__this_cpu_write(x2apic_extra_bits,
				pnodeid << uvh_apicid.s.pnode_shift);
			uv_system_type = UV_NON_UNIQUE_APIC;
			uv_set_apicid_hibit();
			return 1;
		}
	}
	return 0;
}

enum uv_system_type get_uv_system_type(void)
{
	return uv_system_type;
}

int is_uv_system(void)
{
	return uv_system_type != UV_NONE;
}
EXPORT_SYMBOL_GPL(is_uv_system);

DEFINE_PER_CPU(struct uv_hub_info_s, __uv_hub_info);
EXPORT_PER_CPU_SYMBOL_GPL(__uv_hub_info);

struct uv_blade_info *uv_blade_info;
EXPORT_SYMBOL_GPL(uv_blade_info);

short *uv_node_to_blade;
EXPORT_SYMBOL_GPL(uv_node_to_blade);

short *uv_cpu_to_blade;
EXPORT_SYMBOL_GPL(uv_cpu_to_blade);

short uv_possible_blades;
EXPORT_SYMBOL_GPL(uv_possible_blades);

unsigned long sn_rtc_cycles_per_second;
EXPORT_SYMBOL(sn_rtc_cycles_per_second);

static const struct cpumask *uv_target_cpus(void)
{
	return cpu_online_mask;
}

static void uv_vector_allocation_domain(int cpu, struct cpumask *retmask)
{
	cpumask_clear(retmask);
	cpumask_set_cpu(cpu, retmask);
}

static int __cpuinit uv_wakeup_secondary(int phys_apicid, unsigned long start_rip)
{
#ifdef CONFIG_SMP
	unsigned long val;
	int pnode;

	pnode = uv_apicid_to_pnode(phys_apicid);
	phys_apicid |= uv_apicid_hibits;
	val = (1UL << UVH_IPI_INT_SEND_SHFT) |
	    (phys_apicid << UVH_IPI_INT_APIC_ID_SHFT) |
	    ((start_rip << UVH_IPI_INT_VECTOR_SHFT) >> 12) |
	    APIC_DM_INIT;
	uv_write_global_mmr64(pnode, UVH_IPI_INT, val);
	mdelay(10);

	val = (1UL << UVH_IPI_INT_SEND_SHFT) |
	    (phys_apicid << UVH_IPI_INT_APIC_ID_SHFT) |
	    ((start_rip << UVH_IPI_INT_VECTOR_SHFT) >> 12) |
	    APIC_DM_STARTUP;
	uv_write_global_mmr64(pnode, UVH_IPI_INT, val);

	atomic_set(&init_deasserted, 1);
#endif
	return 0;
}

static void uv_send_IPI_one(int cpu, int vector)
{
	unsigned long apicid;
	int pnode;

	apicid = per_cpu(x86_cpu_to_apicid, cpu);
	pnode = uv_apicid_to_pnode(apicid);
	uv_hub_send_ipi(pnode, apicid, vector);
}

static void uv_send_IPI_mask(const struct cpumask *mask, int vector)
{
	unsigned int cpu;

	for_each_cpu(cpu, mask)
		uv_send_IPI_one(cpu, vector);
}

static void uv_send_IPI_mask_allbutself(const struct cpumask *mask, int vector)
{
	unsigned int this_cpu = smp_processor_id();
	unsigned int cpu;

	for_each_cpu(cpu, mask) {
		if (cpu != this_cpu)
			uv_send_IPI_one(cpu, vector);
	}
}

static void uv_send_IPI_allbutself(int vector)
{
	unsigned int this_cpu = smp_processor_id();
	unsigned int cpu;

	for_each_online_cpu(cpu) {
		if (cpu != this_cpu)
			uv_send_IPI_one(cpu, vector);
	}
}

static void uv_send_IPI_all(int vector)
{
	uv_send_IPI_mask(cpu_online_mask, vector);
}

static int uv_apic_id_registered(void)
{
	return 1;
}

static void uv_init_apic_ldr(void)
{
}

static unsigned int uv_cpu_mask_to_apicid(const struct cpumask *cpumask)
{
	/*
	 * We're using fixed IRQ delivery, can only return one phys APIC ID.
	 * May as well be the first.
	 */
	int cpu = cpumask_first(cpumask);

	if ((unsigned)cpu < nr_cpu_ids)
		return per_cpu(x86_cpu_to_apicid, cpu) | uv_apicid_hibits;
	else
		return BAD_APICID;
}

static unsigned int
uv_cpu_mask_to_apicid_and(const struct cpumask *cpumask,
			  const struct cpumask *andmask)
{
	int cpu;

	/*
	 * We're using fixed IRQ delivery, can only return one phys APIC ID.
	 * May as well be the first.
	 */
	for_each_cpu_and(cpu, cpumask, andmask) {
		if (cpumask_test_cpu(cpu, cpu_online_mask))
			break;
	}
	return per_cpu(x86_cpu_to_apicid, cpu) | uv_apicid_hibits;
}

static unsigned int x2apic_get_apic_id(unsigned long x)
{
	unsigned int id;

	WARN_ON(preemptible() && num_online_cpus() > 1);
	id = x | __this_cpu_read(x2apic_extra_bits);

	return id;
}

static unsigned long set_apic_id(unsigned int id)
{
	unsigned long x;

	/* maskout x2apic_extra_bits ? */
	x = id;
	return x;
}

static unsigned int uv_read_apic_id(void)
{

	return x2apic_get_apic_id(apic_read(APIC_ID));
}

static int uv_phys_pkg_id(int initial_apicid, int index_msb)
{
	return uv_read_apic_id() >> index_msb;
}

static void uv_send_IPI_self(int vector)
{
	apic_write(APIC_SELF_IPI, vector);
}

struct apic __refdata apic_x2apic_uv_x = {

	.name				= "UV large system",
	.probe				= NULL,
	.acpi_madt_oem_check		= uv_acpi_madt_oem_check,
	.apic_id_registered		= uv_apic_id_registered,

	.irq_delivery_mode		= dest_Fixed,
	.irq_dest_mode			= 0, /* physical */

	.target_cpus			= uv_target_cpus,
	.disable_esr			= 0,
	.dest_logical			= APIC_DEST_LOGICAL,
	.check_apicid_used		= NULL,
	.check_apicid_present		= NULL,

	.vector_allocation_domain	= uv_vector_allocation_domain,
	.init_apic_ldr			= uv_init_apic_ldr,

	.ioapic_phys_id_map		= NULL,
	.setup_apic_routing		= NULL,
	.multi_timer_check		= NULL,
	.apicid_to_node			= NULL,
	.cpu_to_logical_apicid		= NULL,
	.cpu_present_to_apicid		= default_cpu_present_to_apicid,
	.apicid_to_cpu_present		= NULL,
	.setup_portio_remap		= NULL,
	.check_phys_apicid_present	= default_check_phys_apicid_present,
	.enable_apic_mode		= NULL,
	.phys_pkg_id			= uv_phys_pkg_id,
	.mps_oem_check			= NULL,

	.get_apic_id			= x2apic_get_apic_id,
	.set_apic_id			= set_apic_id,
	.apic_id_mask			= 0xFFFFFFFFu,

	.cpu_mask_to_apicid		= uv_cpu_mask_to_apicid,
	.cpu_mask_to_apicid_and		= uv_cpu_mask_to_apicid_and,

	.send_IPI_mask			= uv_send_IPI_mask,
	.send_IPI_mask_allbutself	= uv_send_IPI_mask_allbutself,
	.send_IPI_allbutself		= uv_send_IPI_allbutself,
	.send_IPI_all			= uv_send_IPI_all,
	.send_IPI_self			= uv_send_IPI_self,

	.wakeup_secondary_cpu		= uv_wakeup_secondary,
	.trampoline_phys_low		= DEFAULT_TRAMPOLINE_PHYS_LOW,
	.trampoline_phys_high		= DEFAULT_TRAMPOLINE_PHYS_HIGH,
	.wait_for_init_deassert		= NULL,
	.smp_callin_clear_local_apic	= NULL,
	.inquire_remote_apic		= NULL,

	.read				= native_apic_msr_read,
	.write				= native_apic_msr_write,
	.icr_read			= native_x2apic_icr_read,
	.icr_write			= native_x2apic_icr_write,
	.wait_icr_idle			= native_x2apic_wait_icr_idle,
	.safe_wait_icr_idle		= native_safe_x2apic_wait_icr_idle,
};

static __cpuinit void set_x2apic_extra_bits(int pnode)
{
<<<<<<< HEAD
	__this_cpu_write(x2apic_extra_bits, (pnode << 6));
=======
	__this_cpu_write(x2apic_extra_bits, pnode << uvh_apicid.s.pnode_shift);
>>>>>>> 63310467
}

/*
 * Called on boot cpu.
 */
static __init int boot_pnode_to_blade(int pnode)
{
	int blade;

	for (blade = 0; blade < uv_num_possible_blades(); blade++)
		if (pnode == uv_blade_info[blade].pnode)
			return blade;
	BUG();
}

struct redir_addr {
	unsigned long redirect;
	unsigned long alias;
};

#define DEST_SHIFT UVH_RH_GAM_ALIAS210_REDIRECT_CONFIG_0_MMR_DEST_BASE_SHFT

static __initdata struct redir_addr redir_addrs[] = {
	{UVH_RH_GAM_ALIAS210_REDIRECT_CONFIG_0_MMR, UVH_RH_GAM_ALIAS210_OVERLAY_CONFIG_0_MMR},
	{UVH_RH_GAM_ALIAS210_REDIRECT_CONFIG_1_MMR, UVH_RH_GAM_ALIAS210_OVERLAY_CONFIG_1_MMR},
	{UVH_RH_GAM_ALIAS210_REDIRECT_CONFIG_2_MMR, UVH_RH_GAM_ALIAS210_OVERLAY_CONFIG_2_MMR},
};

static __init void get_lowmem_redirect(unsigned long *base, unsigned long *size)
{
	union uvh_rh_gam_alias210_overlay_config_2_mmr_u alias;
	union uvh_rh_gam_alias210_redirect_config_2_mmr_u redirect;
	int i;

	for (i = 0; i < ARRAY_SIZE(redir_addrs); i++) {
		alias.v = uv_read_local_mmr(redir_addrs[i].alias);
		if (alias.s.enable && alias.s.base == 0) {
			*size = (1UL << alias.s.m_alias);
			redirect.v = uv_read_local_mmr(redir_addrs[i].redirect);
			*base = (unsigned long)redirect.s.dest_base << DEST_SHIFT;
			return;
		}
	}
	*base = *size = 0;
}

enum map_type {map_wb, map_uc};

static __init void map_high(char *id, unsigned long base, int pshift,
			int bshift, int max_pnode, enum map_type map_type)
{
	unsigned long bytes, paddr;

	paddr = base << pshift;
	bytes = (1UL << bshift) * (max_pnode + 1);
	printk(KERN_INFO "UV: Map %s_HI 0x%lx - 0x%lx\n", id, paddr,
						paddr + bytes);
	if (map_type == map_uc)
		init_extra_mapping_uc(paddr, bytes);
	else
		init_extra_mapping_wb(paddr, bytes);

}
static __init void map_gru_high(int max_pnode)
{
	union uvh_rh_gam_gru_overlay_config_mmr_u gru;
	int shift = UVH_RH_GAM_GRU_OVERLAY_CONFIG_MMR_BASE_SHFT;

	gru.v = uv_read_local_mmr(UVH_RH_GAM_GRU_OVERLAY_CONFIG_MMR);
	if (gru.s.enable) {
		map_high("GRU", gru.s.base, shift, shift, max_pnode, map_wb);
		gru_start_paddr = ((u64)gru.s.base << shift);
		gru_end_paddr = gru_start_paddr + (1UL << shift) * (max_pnode + 1);

	}
}

static __init void map_mmr_high(int max_pnode)
{
	union uvh_rh_gam_mmr_overlay_config_mmr_u mmr;
	int shift = UVH_RH_GAM_MMR_OVERLAY_CONFIG_MMR_BASE_SHFT;

	mmr.v = uv_read_local_mmr(UVH_RH_GAM_MMR_OVERLAY_CONFIG_MMR);
	if (mmr.s.enable)
		map_high("MMR", mmr.s.base, shift, shift, max_pnode, map_uc);
}

static __init void map_mmioh_high(int max_pnode)
{
	union uvh_rh_gam_mmioh_overlay_config_mmr_u mmioh;
	int shift = UVH_RH_GAM_MMIOH_OVERLAY_CONFIG_MMR_BASE_SHFT;

	mmioh.v = uv_read_local_mmr(UVH_RH_GAM_MMIOH_OVERLAY_CONFIG_MMR);
	if (mmioh.s.enable)
		map_high("MMIOH", mmioh.s.base, shift, mmioh.s.m_io,
			max_pnode, map_uc);
}

static __init void map_low_mmrs(void)
{
	init_extra_mapping_uc(UV_GLOBAL_MMR32_BASE, UV_GLOBAL_MMR32_SIZE);
	init_extra_mapping_uc(UV_LOCAL_MMR_BASE, UV_LOCAL_MMR_SIZE);
}

static __init void uv_rtc_init(void)
{
	long status;
	u64 ticks_per_sec;

	status = uv_bios_freq_base(BIOS_FREQ_BASE_REALTIME_CLOCK,
					&ticks_per_sec);
	if (status != BIOS_STATUS_SUCCESS || ticks_per_sec < 100000) {
		printk(KERN_WARNING
			"unable to determine platform RTC clock frequency, "
			"guessing.\n");
		/* BIOS gives wrong value for clock freq. so guess */
		sn_rtc_cycles_per_second = 1000000000000UL / 30000UL;
	} else
		sn_rtc_cycles_per_second = ticks_per_sec;
}

/*
 * percpu heartbeat timer
 */
static void uv_heartbeat(unsigned long ignored)
{
	struct timer_list *timer = &uv_hub_info->scir.timer;
	unsigned char bits = uv_hub_info->scir.state;

	/* flip heartbeat bit */
	bits ^= SCIR_CPU_HEARTBEAT;

	/* is this cpu idle? */
	if (idle_cpu(raw_smp_processor_id()))
		bits &= ~SCIR_CPU_ACTIVITY;
	else
		bits |= SCIR_CPU_ACTIVITY;

	/* update system controller interface reg */
	uv_set_scir_bits(bits);

	/* enable next timer period */
	mod_timer_pinned(timer, jiffies + SCIR_CPU_HB_INTERVAL);
}

static void __cpuinit uv_heartbeat_enable(int cpu)
{
	while (!uv_cpu_hub_info(cpu)->scir.enabled) {
		struct timer_list *timer = &uv_cpu_hub_info(cpu)->scir.timer;

		uv_set_cpu_scir_bits(cpu, SCIR_CPU_HEARTBEAT|SCIR_CPU_ACTIVITY);
		setup_timer(timer, uv_heartbeat, cpu);
		timer->expires = jiffies + SCIR_CPU_HB_INTERVAL;
		add_timer_on(timer, cpu);
		uv_cpu_hub_info(cpu)->scir.enabled = 1;

		/* also ensure that boot cpu is enabled */
		cpu = 0;
	}
}

#ifdef CONFIG_HOTPLUG_CPU
static void __cpuinit uv_heartbeat_disable(int cpu)
{
	if (uv_cpu_hub_info(cpu)->scir.enabled) {
		uv_cpu_hub_info(cpu)->scir.enabled = 0;
		del_timer(&uv_cpu_hub_info(cpu)->scir.timer);
	}
	uv_set_cpu_scir_bits(cpu, 0xff);
}

/*
 * cpu hotplug notifier
 */
static __cpuinit int uv_scir_cpu_notify(struct notifier_block *self,
				       unsigned long action, void *hcpu)
{
	long cpu = (long)hcpu;

	switch (action) {
	case CPU_ONLINE:
		uv_heartbeat_enable(cpu);
		break;
	case CPU_DOWN_PREPARE:
		uv_heartbeat_disable(cpu);
		break;
	default:
		break;
	}
	return NOTIFY_OK;
}

static __init void uv_scir_register_cpu_notifier(void)
{
	hotcpu_notifier(uv_scir_cpu_notify, 0);
}

#else /* !CONFIG_HOTPLUG_CPU */

static __init void uv_scir_register_cpu_notifier(void)
{
}

static __init int uv_init_heartbeat(void)
{
	int cpu;

	if (is_uv_system())
		for_each_online_cpu(cpu)
			uv_heartbeat_enable(cpu);
	return 0;
}

late_initcall(uv_init_heartbeat);

#endif /* !CONFIG_HOTPLUG_CPU */

/* Direct Legacy VGA I/O traffic to designated IOH */
int uv_set_vga_state(struct pci_dev *pdev, bool decode,
		      unsigned int command_bits, bool change_bridge)
{
	int domain, bus, rc;

	PR_DEVEL("devfn %x decode %d cmd %x chg_brdg %d\n",
			pdev->devfn, decode, command_bits, change_bridge);

	if (!change_bridge)
		return 0;

	if ((command_bits & PCI_COMMAND_IO) == 0)
		return 0;

	domain = pci_domain_nr(pdev->bus);
	bus = pdev->bus->number;

	rc = uv_bios_set_legacy_vga_target(decode, domain, bus);
	PR_DEVEL("vga decode %d %x:%x, rc: %d\n", decode, domain, bus, rc);

	return rc;
}

/*
 * Called on each cpu to initialize the per_cpu UV data area.
 * FIXME: hotplug not supported yet
 */
void __cpuinit uv_cpu_init(void)
{
	/* CPU 0 initilization will be done via uv_system_init. */
	if (!uv_blade_info)
		return;

	uv_blade_info[uv_numa_blade_id()].nr_online_cpus++;

	if (get_uv_system_type() == UV_NON_UNIQUE_APIC)
		set_x2apic_extra_bits(uv_hub_info->pnode);
}

/*
 * When NMI is received, print a stack trace.
 */
int uv_handle_nmi(struct notifier_block *self, unsigned long reason, void *data)
{
	if (reason != DIE_NMIUNKNOWN)
		return NOTIFY_OK;

	if (in_crash_kexec)
		/* do nothing if entering the crash kernel */
		return NOTIFY_OK;
	/*
	 * Use a lock so only one cpu prints at a time
	 * to prevent intermixed output.
	 */
	spin_lock(&uv_nmi_lock);
	pr_info("NMI stack dump cpu %u:\n", smp_processor_id());
	dump_stack();
	spin_unlock(&uv_nmi_lock);

	return NOTIFY_STOP;
}

static struct notifier_block uv_dump_stack_nmi_nb = {
	.notifier_call	= uv_handle_nmi
};

void uv_register_nmi_notifier(void)
{
	if (register_die_notifier(&uv_dump_stack_nmi_nb))
		printk(KERN_WARNING "UV NMI handler failed to register\n");
}

void uv_nmi_init(void)
{
	unsigned int value;

	/*
	 * Unmask NMI on all cpus
	 */
	value = apic_read(APIC_LVT1) | APIC_DM_NMI;
	value &= ~APIC_LVT_MASKED;
	apic_write(APIC_LVT1, value);
}

void __init uv_system_init(void)
{
	union uvh_rh_gam_config_mmr_u  m_n_config;
	union uvh_rh_gam_mmioh_overlay_config_mmr_u mmioh;
	union uvh_node_id_u node_id;
	unsigned long gnode_upper, lowmem_redir_base, lowmem_redir_size;
	int bytes, nid, cpu, lcpu, pnode, blade, i, j, m_val, n_val, n_io;
	int gnode_extra, max_pnode = 0;
	unsigned long mmr_base, present, paddr;
	unsigned short pnode_mask, pnode_io_mask;

	map_low_mmrs();

	m_n_config.v = uv_read_local_mmr(UVH_RH_GAM_CONFIG_MMR );
	m_val = m_n_config.s.m_skt;
	n_val = m_n_config.s.n_skt;
	mmioh.v = uv_read_local_mmr(UVH_RH_GAM_MMIOH_OVERLAY_CONFIG_MMR);
	n_io = mmioh.s.n_io;
	mmr_base =
	    uv_read_local_mmr(UVH_RH_GAM_MMR_OVERLAY_CONFIG_MMR) &
	    ~UV_MMR_ENABLE;
	pnode_mask = (1 << n_val) - 1;
	pnode_io_mask = (1 << n_io) - 1;

	node_id.v = uv_read_local_mmr(UVH_NODE_ID);
	gnode_extra = (node_id.s.node_id & ~((1 << n_val) - 1)) >> 1;
	gnode_upper = ((unsigned long)gnode_extra  << m_val);
	printk(KERN_INFO "UV: N %d, M %d, N_IO: %d, gnode_upper 0x%lx, gnode_extra 0x%x, pnode_mask 0x%x, pnode_io_mask 0x%x\n",
			n_val, m_val, n_io, gnode_upper, gnode_extra, pnode_mask, pnode_io_mask);

	printk(KERN_DEBUG "UV: global MMR base 0x%lx\n", mmr_base);

	for(i = 0; i < UVH_NODE_PRESENT_TABLE_DEPTH; i++)
		uv_possible_blades +=
		  hweight64(uv_read_local_mmr( UVH_NODE_PRESENT_TABLE + i * 8));
	printk(KERN_DEBUG "UV: Found %d blades\n", uv_num_possible_blades());

	bytes = sizeof(struct uv_blade_info) * uv_num_possible_blades();
	uv_blade_info = kmalloc(bytes, GFP_KERNEL);
	BUG_ON(!uv_blade_info);
	for (blade = 0; blade < uv_num_possible_blades(); blade++)
		uv_blade_info[blade].memory_nid = -1;

	get_lowmem_redirect(&lowmem_redir_base, &lowmem_redir_size);

	bytes = sizeof(uv_node_to_blade[0]) * num_possible_nodes();
	uv_node_to_blade = kmalloc(bytes, GFP_KERNEL);
	BUG_ON(!uv_node_to_blade);
	memset(uv_node_to_blade, 255, bytes);

	bytes = sizeof(uv_cpu_to_blade[0]) * num_possible_cpus();
	uv_cpu_to_blade = kmalloc(bytes, GFP_KERNEL);
	BUG_ON(!uv_cpu_to_blade);
	memset(uv_cpu_to_blade, 255, bytes);

	blade = 0;
	for (i = 0; i < UVH_NODE_PRESENT_TABLE_DEPTH; i++) {
		present = uv_read_local_mmr(UVH_NODE_PRESENT_TABLE + i * 8);
		for (j = 0; j < 64; j++) {
			if (!test_bit(j, &present))
				continue;
			pnode = (i * 64 + j) & pnode_mask;
			uv_blade_info[blade].pnode = pnode;
			uv_blade_info[blade].nr_possible_cpus = 0;
			uv_blade_info[blade].nr_online_cpus = 0;
			max_pnode = max(pnode, max_pnode);
			blade++;
		}
	}

	uv_bios_init();
	uv_bios_get_sn_info(0, &uv_type, &sn_partition_id, &sn_coherency_id,
			    &sn_region_size, &system_serial_number);
	uv_rtc_init();

	for_each_present_cpu(cpu) {
		int apicid = per_cpu(x86_cpu_to_apicid, cpu);

		nid = cpu_to_node(cpu);
		/*
		 * apic_pnode_shift must be set before calling uv_apicid_to_pnode();
		 */
		uv_cpu_hub_info(cpu)->pnode_mask = pnode_mask;
		uv_cpu_hub_info(cpu)->apic_pnode_shift = uvh_apicid.s.pnode_shift;
		pnode = uv_apicid_to_pnode(apicid);
		blade = boot_pnode_to_blade(pnode);
		lcpu = uv_blade_info[blade].nr_possible_cpus;
		uv_blade_info[blade].nr_possible_cpus++;

		/* Any node on the blade, else will contain -1. */
		uv_blade_info[blade].memory_nid = nid;

		uv_cpu_hub_info(cpu)->lowmem_remap_base = lowmem_redir_base;
		uv_cpu_hub_info(cpu)->lowmem_remap_top = lowmem_redir_size;
		uv_cpu_hub_info(cpu)->m_val = m_val;
		uv_cpu_hub_info(cpu)->n_val = n_val;
		uv_cpu_hub_info(cpu)->numa_blade_id = blade;
		uv_cpu_hub_info(cpu)->blade_processor_id = lcpu;
		uv_cpu_hub_info(cpu)->pnode = pnode;
		uv_cpu_hub_info(cpu)->gpa_mask = (1UL << (m_val + n_val)) - 1;
		uv_cpu_hub_info(cpu)->gnode_upper = gnode_upper;
		uv_cpu_hub_info(cpu)->gnode_extra = gnode_extra;
		uv_cpu_hub_info(cpu)->global_mmr_base = mmr_base;
		uv_cpu_hub_info(cpu)->coherency_domain_number = sn_coherency_id;
		uv_cpu_hub_info(cpu)->scir.offset = uv_scir_offset(apicid);
		uv_node_to_blade[nid] = blade;
		uv_cpu_to_blade[cpu] = blade;
	}

	/* Add blade/pnode info for nodes without cpus */
	for_each_online_node(nid) {
		if (uv_node_to_blade[nid] >= 0)
			continue;
		paddr = node_start_pfn(nid) << PAGE_SHIFT;
		paddr = uv_soc_phys_ram_to_gpa(paddr);
		pnode = (paddr >> m_val) & pnode_mask;
		blade = boot_pnode_to_blade(pnode);
		uv_node_to_blade[nid] = blade;
	}

	map_gru_high(max_pnode);
	map_mmr_high(max_pnode);
	map_mmioh_high(max_pnode & pnode_io_mask);

	uv_cpu_init();
	uv_scir_register_cpu_notifier();
	uv_register_nmi_notifier();
	proc_mkdir("sgi_uv", NULL);

	/* register Legacy VGA I/O redirection handler */
	pci_register_set_vga_state(uv_set_vga_state);
}<|MERGE_RESOLUTION|>--- conflicted
+++ resolved
@@ -378,11 +378,7 @@
 
 static __cpuinit void set_x2apic_extra_bits(int pnode)
 {
-<<<<<<< HEAD
-	__this_cpu_write(x2apic_extra_bits, (pnode << 6));
-=======
 	__this_cpu_write(x2apic_extra_bits, pnode << uvh_apicid.s.pnode_shift);
->>>>>>> 63310467
 }
 
 /*
