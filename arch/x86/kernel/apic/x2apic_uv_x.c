--- conflicted
+++ resolved
@@ -378,11 +378,7 @@
 
 static __cpuinit void set_x2apic_extra_bits(int pnode)
 {
-<<<<<<< HEAD
-	__get_cpu_var(x2apic_extra_bits) = (pnode << uvh_apicid.s.pnode_shift);
-=======
 	__this_cpu_write(x2apic_extra_bits, pnode << uvh_apicid.s.pnode_shift);
->>>>>>> c56eb8fb
 }
 
 /*
