/*
 *	Local APIC handling, local APIC timers
 *
 *	(c) 1999, 2000, 2009 Ingo Molnar <mingo@redhat.com>
 *
 *	Fixes
 *	Maciej W. Rozycki	:	Bits for genuine 82489DX APICs;
 *					thanks to Eric Gilmore
 *					and Rolf G. Tews
 *					for testing these extensively.
 *	Maciej W. Rozycki	:	Various updates and fixes.
 *	Mikael Pettersson	:	Power Management for UP-APIC.
 *	Pavel Machek and
 *	Mikael Pettersson	:	PM converted to driver model.
 */

#include <linux/perf_event.h>
#include <linux/kernel_stat.h>
#include <linux/mc146818rtc.h>
#include <linux/acpi_pmtmr.h>
#include <linux/clockchips.h>
#include <linux/interrupt.h>
#include <linux/bootmem.h>
#include <linux/ftrace.h>
#include <linux/ioport.h>
#include <linux/module.h>
#include <linux/syscore_ops.h>
#include <linux/delay.h>
#include <linux/timex.h>
#include <linux/dmar.h>
#include <linux/init.h>
#include <linux/cpu.h>
#include <linux/dmi.h>
#include <linux/smp.h>
#include <linux/mm.h>

#include <asm/perf_event.h>
#include <asm/x86_init.h>
#include <asm/pgalloc.h>
#include <asm/atomic.h>
#include <asm/mpspec.h>
#include <asm/i8253.h>
#include <asm/i8259.h>
#include <asm/proto.h>
#include <asm/apic.h>
#include <asm/io_apic.h>
#include <asm/desc.h>
#include <asm/hpet.h>
#include <asm/idle.h>
#include <asm/mtrr.h>
#include <asm/smp.h>
#include <asm/mce.h>
#include <asm/tsc.h>
#include <asm/hypervisor.h>

unsigned int num_processors;

unsigned disabled_cpus __cpuinitdata;

/* Processor that is doing the boot up */
unsigned int boot_cpu_physical_apicid = -1U;

/*
 * The highest APIC ID seen during enumeration.
 */
unsigned int max_physical_apicid;

/*
 * Bitmask of physically existing CPUs:
 */
physid_mask_t phys_cpu_present_map;

/*
 * Map cpu index to physical APIC ID
 */
DEFINE_EARLY_PER_CPU(u16, x86_cpu_to_apicid, BAD_APICID);
DEFINE_EARLY_PER_CPU(u16, x86_bios_cpu_apicid, BAD_APICID);
EXPORT_EARLY_PER_CPU_SYMBOL(x86_cpu_to_apicid);
EXPORT_EARLY_PER_CPU_SYMBOL(x86_bios_cpu_apicid);

#ifdef CONFIG_X86_32

/*
 * On x86_32, the mapping between cpu and logical apicid may vary
 * depending on apic in use.  The following early percpu variable is
 * used for the mapping.  This is where the behaviors of x86_64 and 32
 * actually diverge.  Let's keep it ugly for now.
 */
DEFINE_EARLY_PER_CPU(int, x86_cpu_to_logical_apicid, BAD_APICID);

/*
 * Knob to control our willingness to enable the local APIC.
 *
 * +1=force-enable
 */
static int force_enable_local_apic __initdata;
/*
 * APIC command line parameters
 */
static int __init parse_lapic(char *arg)
{
	force_enable_local_apic = 1;
	return 0;
}
early_param("lapic", parse_lapic);
/* Local APIC was disabled by the BIOS and enabled by the kernel */
static int enabled_via_apicbase;

/*
 * Handle interrupt mode configuration register (IMCR).
 * This register controls whether the interrupt signals
 * that reach the BSP come from the master PIC or from the
 * local APIC. Before entering Symmetric I/O Mode, either
 * the BIOS or the operating system must switch out of
 * PIC Mode by changing the IMCR.
 */
static inline void imcr_pic_to_apic(void)
{
	/* select IMCR register */
	outb(0x70, 0x22);
	/* NMI and 8259 INTR go through APIC */
	outb(0x01, 0x23);
}

static inline void imcr_apic_to_pic(void)
{
	/* select IMCR register */
	outb(0x70, 0x22);
	/* NMI and 8259 INTR go directly to BSP */
	outb(0x00, 0x23);
}
#endif

#ifdef CONFIG_X86_64
static int apic_calibrate_pmtmr __initdata;
static __init int setup_apicpmtimer(char *s)
{
	apic_calibrate_pmtmr = 1;
	notsc_setup(NULL);
	return 0;
}
__setup("apicpmtimer", setup_apicpmtimer);
#endif

int x2apic_mode;
#ifdef CONFIG_X86_X2APIC
/* x2apic enabled before OS handover */
static int x2apic_preenabled;
static __init int setup_nox2apic(char *str)
{
	if (x2apic_enabled()) {
		pr_warning("Bios already enabled x2apic, "
			   "can't enforce nox2apic");
		return 0;
	}

	setup_clear_cpu_cap(X86_FEATURE_X2APIC);
	return 0;
}
early_param("nox2apic", setup_nox2apic);
#endif

unsigned long mp_lapic_addr;
int disable_apic;
/* Disable local APIC timer from the kernel commandline or via dmi quirk */
static int disable_apic_timer __initdata;
/* Local APIC timer works in C2 */
int local_apic_timer_c2_ok;
EXPORT_SYMBOL_GPL(local_apic_timer_c2_ok);

int first_system_vector = 0xfe;

/*
 * Debug level, exported for io_apic.c
 */
unsigned int apic_verbosity;

int pic_mode;

/* Have we found an MP table */
int smp_found_config;

static struct resource lapic_resource = {
	.name = "Local APIC",
	.flags = IORESOURCE_MEM | IORESOURCE_BUSY,
};

static unsigned int calibration_result;

static void apic_pm_activate(void);

static unsigned long apic_phys;

/*
 * Get the LAPIC version
 */
static inline int lapic_get_version(void)
{
	return GET_APIC_VERSION(apic_read(APIC_LVR));
}

/*
 * Check, if the APIC is integrated or a separate chip
 */
static inline int lapic_is_integrated(void)
{
#ifdef CONFIG_X86_64
	return 1;
#else
	return APIC_INTEGRATED(lapic_get_version());
#endif
}

/*
 * Check, whether this is a modern or a first generation APIC
 */
static int modern_apic(void)
{
	/* AMD systems use old APIC versions, so check the CPU */
	if (boot_cpu_data.x86_vendor == X86_VENDOR_AMD &&
	    boot_cpu_data.x86 >= 0xf)
		return 1;
	return lapic_get_version() >= 0x14;
}

/*
 * right after this call apic become NOOP driven
 * so apic->write/read doesn't do anything
 */
static void __init apic_disable(void)
{
	pr_info("APIC: switched to apic NOOP\n");
	apic = &apic_noop;
}

void native_apic_wait_icr_idle(void)
{
	while (apic_read(APIC_ICR) & APIC_ICR_BUSY)
		cpu_relax();
}

u32 native_safe_apic_wait_icr_idle(void)
{
	u32 send_status;
	int timeout;

	timeout = 0;
	do {
		send_status = apic_read(APIC_ICR) & APIC_ICR_BUSY;
		if (!send_status)
			break;
		udelay(100);
	} while (timeout++ < 1000);

	return send_status;
}

void native_apic_icr_write(u32 low, u32 id)
{
	apic_write(APIC_ICR2, SET_APIC_DEST_FIELD(id));
	apic_write(APIC_ICR, low);
}

u64 native_apic_icr_read(void)
{
	u32 icr1, icr2;

	icr2 = apic_read(APIC_ICR2);
	icr1 = apic_read(APIC_ICR);

	return icr1 | ((u64)icr2 << 32);
}

#ifdef CONFIG_X86_32
/**
 * get_physical_broadcast - Get number of physical broadcast IDs
 */
int get_physical_broadcast(void)
{
	return modern_apic() ? 0xff : 0xf;
}
#endif

/**
 * lapic_get_maxlvt - get the maximum number of local vector table entries
 */
int lapic_get_maxlvt(void)
{
	unsigned int v;

	v = apic_read(APIC_LVR);
	/*
	 * - we always have APIC integrated on 64bit mode
	 * - 82489DXs do not report # of LVT entries
	 */
	return APIC_INTEGRATED(GET_APIC_VERSION(v)) ? GET_APIC_MAXLVT(v) : 2;
}

/*
 * Local APIC timer
 */

/* Clock divisor */
#define APIC_DIVISOR 16

/*
 * This function sets up the local APIC timer, with a timeout of
 * 'clocks' APIC bus clock. During calibration we actually call
 * this function twice on the boot CPU, once with a bogus timeout
 * value, second time for real. The other (noncalibrating) CPUs
 * call this function only once, with the real, calibrated value.
 *
 * We do reads before writes even if unnecessary, to get around the
 * P5 APIC double write bug.
 */
static void __setup_APIC_LVTT(unsigned int clocks, int oneshot, int irqen)
{
	unsigned int lvtt_value, tmp_value;

	lvtt_value = LOCAL_TIMER_VECTOR;
	if (!oneshot)
		lvtt_value |= APIC_LVT_TIMER_PERIODIC;
	if (!lapic_is_integrated())
		lvtt_value |= SET_APIC_TIMER_BASE(APIC_TIMER_BASE_DIV);

	if (!irqen)
		lvtt_value |= APIC_LVT_MASKED;

	apic_write(APIC_LVTT, lvtt_value);

	/*
	 * Divide PICLK by 16
	 */
	tmp_value = apic_read(APIC_TDCR);
	apic_write(APIC_TDCR,
		(tmp_value & ~(APIC_TDR_DIV_1 | APIC_TDR_DIV_TMBASE)) |
		APIC_TDR_DIV_16);

	if (!oneshot)
		apic_write(APIC_TMICT, clocks / APIC_DIVISOR);
}

/*
 * Setup extended LVT, AMD specific
 *
 * Software should use the LVT offsets the BIOS provides.  The offsets
 * are determined by the subsystems using it like those for MCE
 * threshold or IBS.  On K8 only offset 0 (APIC500) and MCE interrupts
 * are supported. Beginning with family 10h at least 4 offsets are
 * available.
 *
 * Since the offsets must be consistent for all cores, we keep track
 * of the LVT offsets in software and reserve the offset for the same
 * vector also to be used on other cores. An offset is freed by
 * setting the entry to APIC_EILVT_MASKED.
 *
 * If the BIOS is right, there should be no conflicts. Otherwise a
 * "[Firmware Bug]: ..." error message is generated. However, if
 * software does not properly determines the offsets, it is not
 * necessarily a BIOS bug.
 */

static atomic_t eilvt_offsets[APIC_EILVT_NR_MAX];

static inline int eilvt_entry_is_changeable(unsigned int old, unsigned int new)
{
	return (old & APIC_EILVT_MASKED)
		|| (new == APIC_EILVT_MASKED)
		|| ((new & ~APIC_EILVT_MASKED) == old);
}

static unsigned int reserve_eilvt_offset(int offset, unsigned int new)
{
	unsigned int rsvd;			/* 0: uninitialized */

	if (offset >= APIC_EILVT_NR_MAX)
		return ~0;

	rsvd = atomic_read(&eilvt_offsets[offset]) & ~APIC_EILVT_MASKED;
	do {
		if (rsvd &&
		    !eilvt_entry_is_changeable(rsvd, new))
			/* may not change if vectors are different */
			return rsvd;
		rsvd = atomic_cmpxchg(&eilvt_offsets[offset], rsvd, new);
	} while (rsvd != new);

	return new;
}

/*
 * If mask=1, the LVT entry does not generate interrupts while mask=0
 * enables the vector. See also the BKDGs.
 */

int setup_APIC_eilvt(u8 offset, u8 vector, u8 msg_type, u8 mask)
{
	unsigned long reg = APIC_EILVTn(offset);
	unsigned int new, old, reserved;

	new = (mask << 16) | (msg_type << 8) | vector;
	old = apic_read(reg);
	reserved = reserve_eilvt_offset(offset, new);

	if (reserved != new) {
		pr_err(FW_BUG "cpu %d, try to use APIC%lX (LVT offset %d) for "
		       "vector 0x%x, but the register is already in use for "
		       "vector 0x%x on another cpu\n",
		       smp_processor_id(), reg, offset, new, reserved);
		return -EINVAL;
	}

	if (!eilvt_entry_is_changeable(old, new)) {
		pr_err(FW_BUG "cpu %d, try to use APIC%lX (LVT offset %d) for "
		       "vector 0x%x, but the register is already in use for "
		       "vector 0x%x on this cpu\n",
		       smp_processor_id(), reg, offset, new, old);
		return -EBUSY;
	}

	apic_write(reg, new);

	return 0;
}
EXPORT_SYMBOL_GPL(setup_APIC_eilvt);

/*
 * Program the next event, relative to now
 */
static int lapic_next_event(unsigned long delta,
			    struct clock_event_device *evt)
{
	apic_write(APIC_TMICT, delta);
	return 0;
}

/*
 * Setup the lapic timer in periodic or oneshot mode
 */
static void lapic_timer_setup(enum clock_event_mode mode,
			      struct clock_event_device *evt)
{
	unsigned long flags;
	unsigned int v;

	/* Lapic used as dummy for broadcast ? */
	if (evt->features & CLOCK_EVT_FEAT_DUMMY)
		return;

	local_irq_save(flags);

	switch (mode) {
	case CLOCK_EVT_MODE_PERIODIC:
	case CLOCK_EVT_MODE_ONESHOT:
		__setup_APIC_LVTT(calibration_result,
				  mode != CLOCK_EVT_MODE_PERIODIC, 1);
		break;
	case CLOCK_EVT_MODE_UNUSED:
	case CLOCK_EVT_MODE_SHUTDOWN:
		v = apic_read(APIC_LVTT);
		v |= (APIC_LVT_MASKED | LOCAL_TIMER_VECTOR);
		apic_write(APIC_LVTT, v);
		apic_write(APIC_TMICT, 0);
		break;
	case CLOCK_EVT_MODE_RESUME:
		/* Nothing to do here */
		break;
	}

	local_irq_restore(flags);
}

/*
 * Local APIC timer broadcast function
 */
static void lapic_timer_broadcast(const struct cpumask *mask)
{
#ifdef CONFIG_SMP
	apic->send_IPI_mask(mask, LOCAL_TIMER_VECTOR);
#endif
}


/*
 * The local apic timer can be used for any function which is CPU local.
 */
static struct clock_event_device lapic_clockevent = {
	.name		= "lapic",
	.features	= CLOCK_EVT_FEAT_PERIODIC | CLOCK_EVT_FEAT_ONESHOT
			| CLOCK_EVT_FEAT_C3STOP | CLOCK_EVT_FEAT_DUMMY,
	.shift		= 32,
	.set_mode	= lapic_timer_setup,
	.set_next_event	= lapic_next_event,
	.broadcast	= lapic_timer_broadcast,
	.rating		= 100,
	.irq		= -1,
};
static DEFINE_PER_CPU(struct clock_event_device, lapic_events);

/*
 * Setup the local APIC timer for this CPU. Copy the initialized values
 * of the boot CPU and register the clock event in the framework.
 */
static void __cpuinit setup_APIC_timer(void)
{
	struct clock_event_device *levt = &__get_cpu_var(lapic_events);

	if (cpu_has(__this_cpu_ptr(&cpu_info), X86_FEATURE_ARAT)) {
		lapic_clockevent.features &= ~CLOCK_EVT_FEAT_C3STOP;
		/* Make LAPIC timer preferrable over percpu HPET */
		lapic_clockevent.rating = 150;
	}

	memcpy(levt, &lapic_clockevent, sizeof(*levt));
	levt->cpumask = cpumask_of(smp_processor_id());

	clockevents_register_device(levt);
}

/*
 * In this functions we calibrate APIC bus clocks to the external timer.
 *
 * We want to do the calibration only once since we want to have local timer
 * irqs syncron. CPUs connected by the same APIC bus have the very same bus
 * frequency.
 *
 * This was previously done by reading the PIT/HPET and waiting for a wrap
 * around to find out, that a tick has elapsed. I have a box, where the PIT
 * readout is broken, so it never gets out of the wait loop again. This was
 * also reported by others.
 *
 * Monitoring the jiffies value is inaccurate and the clockevents
 * infrastructure allows us to do a simple substitution of the interrupt
 * handler.
 *
 * The calibration routine also uses the pm_timer when possible, as the PIT
 * happens to run way too slow (factor 2.3 on my VAIO CoreDuo, which goes
 * back to normal later in the boot process).
 */

#define LAPIC_CAL_LOOPS		(HZ/10)

static __initdata int lapic_cal_loops = -1;
static __initdata long lapic_cal_t1, lapic_cal_t2;
static __initdata unsigned long long lapic_cal_tsc1, lapic_cal_tsc2;
static __initdata unsigned long lapic_cal_pm1, lapic_cal_pm2;
static __initdata unsigned long lapic_cal_j1, lapic_cal_j2;

/*
 * Temporary interrupt handler.
 */
static void __init lapic_cal_handler(struct clock_event_device *dev)
{
	unsigned long long tsc = 0;
	long tapic = apic_read(APIC_TMCCT);
	unsigned long pm = acpi_pm_read_early();

	if (cpu_has_tsc)
		rdtscll(tsc);

	switch (lapic_cal_loops++) {
	case 0:
		lapic_cal_t1 = tapic;
		lapic_cal_tsc1 = tsc;
		lapic_cal_pm1 = pm;
		lapic_cal_j1 = jiffies;
		break;

	case LAPIC_CAL_LOOPS:
		lapic_cal_t2 = tapic;
		lapic_cal_tsc2 = tsc;
		if (pm < lapic_cal_pm1)
			pm += ACPI_PM_OVRRUN;
		lapic_cal_pm2 = pm;
		lapic_cal_j2 = jiffies;
		break;
	}
}

static int __init
calibrate_by_pmtimer(long deltapm, long *delta, long *deltatsc)
{
	const long pm_100ms = PMTMR_TICKS_PER_SEC / 10;
	const long pm_thresh = pm_100ms / 100;
	unsigned long mult;
	u64 res;

#ifndef CONFIG_X86_PM_TIMER
	return -1;
#endif

	apic_printk(APIC_VERBOSE, "... PM-Timer delta = %ld\n", deltapm);

	/* Check, if the PM timer is available */
	if (!deltapm)
		return -1;

	mult = clocksource_hz2mult(PMTMR_TICKS_PER_SEC, 22);

	if (deltapm > (pm_100ms - pm_thresh) &&
	    deltapm < (pm_100ms + pm_thresh)) {
		apic_printk(APIC_VERBOSE, "... PM-Timer result ok\n");
		return 0;
	}

	res = (((u64)deltapm) *  mult) >> 22;
	do_div(res, 1000000);
	pr_warning("APIC calibration not consistent "
		   "with PM-Timer: %ldms instead of 100ms\n",(long)res);

	/* Correct the lapic counter value */
	res = (((u64)(*delta)) * pm_100ms);
	do_div(res, deltapm);
	pr_info("APIC delta adjusted to PM-Timer: "
		"%lu (%ld)\n", (unsigned long)res, *delta);
	*delta = (long)res;

	/* Correct the tsc counter value */
	if (cpu_has_tsc) {
		res = (((u64)(*deltatsc)) * pm_100ms);
		do_div(res, deltapm);
		apic_printk(APIC_VERBOSE, "TSC delta adjusted to "
					  "PM-Timer: %lu (%ld)\n",
					(unsigned long)res, *deltatsc);
		*deltatsc = (long)res;
	}

	return 0;
}

static int __init calibrate_APIC_clock(void)
{
	struct clock_event_device *levt = &__get_cpu_var(lapic_events);
	void (*real_handler)(struct clock_event_device *dev);
	unsigned long deltaj;
	long delta, deltatsc;
	int pm_referenced = 0;

	local_irq_disable();

	/* Replace the global interrupt handler */
	real_handler = global_clock_event->event_handler;
	global_clock_event->event_handler = lapic_cal_handler;

	/*
	 * Setup the APIC counter to maximum. There is no way the lapic
	 * can underflow in the 100ms detection time frame
	 */
	__setup_APIC_LVTT(0xffffffff, 0, 0);

	/* Let the interrupts run */
	local_irq_enable();

	while (lapic_cal_loops <= LAPIC_CAL_LOOPS)
		cpu_relax();

	local_irq_disable();

	/* Restore the real event handler */
	global_clock_event->event_handler = real_handler;

	/* Build delta t1-t2 as apic timer counts down */
	delta = lapic_cal_t1 - lapic_cal_t2;
	apic_printk(APIC_VERBOSE, "... lapic delta = %ld\n", delta);

	deltatsc = (long)(lapic_cal_tsc2 - lapic_cal_tsc1);

	/* we trust the PM based calibration if possible */
	pm_referenced = !calibrate_by_pmtimer(lapic_cal_pm2 - lapic_cal_pm1,
					&delta, &deltatsc);

	/* Calculate the scaled math multiplication factor */
	lapic_clockevent.mult = div_sc(delta, TICK_NSEC * LAPIC_CAL_LOOPS,
				       lapic_clockevent.shift);
	lapic_clockevent.max_delta_ns =
		clockevent_delta2ns(0x7FFFFFFF, &lapic_clockevent);
	lapic_clockevent.min_delta_ns =
		clockevent_delta2ns(0xF, &lapic_clockevent);

	calibration_result = (delta * APIC_DIVISOR) / LAPIC_CAL_LOOPS;

	apic_printk(APIC_VERBOSE, "..... delta %ld\n", delta);
	apic_printk(APIC_VERBOSE, "..... mult: %u\n", lapic_clockevent.mult);
	apic_printk(APIC_VERBOSE, "..... calibration result: %u\n",
		    calibration_result);

	if (cpu_has_tsc) {
		apic_printk(APIC_VERBOSE, "..... CPU clock speed is "
			    "%ld.%04ld MHz.\n",
			    (deltatsc / LAPIC_CAL_LOOPS) / (1000000 / HZ),
			    (deltatsc / LAPIC_CAL_LOOPS) % (1000000 / HZ));
	}

	apic_printk(APIC_VERBOSE, "..... host bus clock speed is "
		    "%u.%04u MHz.\n",
		    calibration_result / (1000000 / HZ),
		    calibration_result % (1000000 / HZ));

	/*
	 * Do a sanity check on the APIC calibration result
	 */
	if (calibration_result < (1000000 / HZ)) {
		local_irq_enable();
		pr_warning("APIC frequency too slow, disabling apic timer\n");
		return -1;
	}

	levt->features &= ~CLOCK_EVT_FEAT_DUMMY;

	/*
	 * PM timer calibration failed or not turned on
	 * so lets try APIC timer based calibration
	 */
	if (!pm_referenced) {
		apic_printk(APIC_VERBOSE, "... verify APIC timer\n");

		/*
		 * Setup the apic timer manually
		 */
		levt->event_handler = lapic_cal_handler;
		lapic_timer_setup(CLOCK_EVT_MODE_PERIODIC, levt);
		lapic_cal_loops = -1;

		/* Let the interrupts run */
		local_irq_enable();

		while (lapic_cal_loops <= LAPIC_CAL_LOOPS)
			cpu_relax();

		/* Stop the lapic timer */
		lapic_timer_setup(CLOCK_EVT_MODE_SHUTDOWN, levt);

		/* Jiffies delta */
		deltaj = lapic_cal_j2 - lapic_cal_j1;
		apic_printk(APIC_VERBOSE, "... jiffies delta = %lu\n", deltaj);

		/* Check, if the jiffies result is consistent */
		if (deltaj >= LAPIC_CAL_LOOPS-2 && deltaj <= LAPIC_CAL_LOOPS+2)
			apic_printk(APIC_VERBOSE, "... jiffies result ok\n");
		else
			levt->features |= CLOCK_EVT_FEAT_DUMMY;
	} else
		local_irq_enable();

	if (levt->features & CLOCK_EVT_FEAT_DUMMY) {
		pr_warning("APIC timer disabled due to verification failure\n");
			return -1;
	}

	return 0;
}

/*
 * Setup the boot APIC
 *
 * Calibrate and verify the result.
 */
void __init setup_boot_APIC_clock(void)
{
	/*
	 * The local apic timer can be disabled via the kernel
	 * commandline or from the CPU detection code. Register the lapic
	 * timer as a dummy clock event source on SMP systems, so the
	 * broadcast mechanism is used. On UP systems simply ignore it.
	 */
	if (disable_apic_timer) {
		pr_info("Disabling APIC timer\n");
		/* No broadcast on UP ! */
		if (num_possible_cpus() > 1) {
			lapic_clockevent.mult = 1;
			setup_APIC_timer();
		}
		return;
	}

	apic_printk(APIC_VERBOSE, "Using local APIC timer interrupts.\n"
		    "calibrating APIC timer ...\n");

	if (calibrate_APIC_clock()) {
		/* No broadcast on UP ! */
		if (num_possible_cpus() > 1)
			setup_APIC_timer();
		return;
	}

	/*
	 * If nmi_watchdog is set to IO_APIC, we need the
	 * PIT/HPET going.  Otherwise register lapic as a dummy
	 * device.
	 */
	lapic_clockevent.features &= ~CLOCK_EVT_FEAT_DUMMY;

	/* Setup the lapic or request the broadcast */
	setup_APIC_timer();
}

void __cpuinit setup_secondary_APIC_clock(void)
{
	setup_APIC_timer();
}

/*
 * The guts of the apic timer interrupt
 */
static void local_apic_timer_interrupt(void)
{
	int cpu = smp_processor_id();
	struct clock_event_device *evt = &per_cpu(lapic_events, cpu);

	/*
	 * Normally we should not be here till LAPIC has been initialized but
	 * in some cases like kdump, its possible that there is a pending LAPIC
	 * timer interrupt from previous kernel's context and is delivered in
	 * new kernel the moment interrupts are enabled.
	 *
	 * Interrupts are enabled early and LAPIC is setup much later, hence
	 * its possible that when we get here evt->event_handler is NULL.
	 * Check for event_handler being NULL and discard the interrupt as
	 * spurious.
	 */
	if (!evt->event_handler) {
		pr_warning("Spurious LAPIC timer interrupt on cpu %d\n", cpu);
		/* Switch it off */
		lapic_timer_setup(CLOCK_EVT_MODE_SHUTDOWN, evt);
		return;
	}

	/*
	 * the NMI deadlock-detector uses this.
	 */
	inc_irq_stat(apic_timer_irqs);

	evt->event_handler(evt);
}

/*
 * Local APIC timer interrupt. This is the most natural way for doing
 * local interrupts, but local timer interrupts can be emulated by
 * broadcast interrupts too. [in case the hw doesn't support APIC timers]
 *
 * [ if a single-CPU system runs an SMP kernel then we call the local
 *   interrupt as well. Thus we cannot inline the local irq ... ]
 */
void __irq_entry smp_apic_timer_interrupt(struct pt_regs *regs)
{
	struct pt_regs *old_regs = set_irq_regs(regs);

	/*
	 * NOTE! We'd better ACK the irq immediately,
	 * because timer handling can be slow.
	 */
	ack_APIC_irq();
	/*
	 * update_process_times() expects us to have done irq_enter().
	 * Besides, if we don't timer interrupts ignore the global
	 * interrupt lock, which is the WrongThing (tm) to do.
	 */
	exit_idle();
	irq_enter();
	local_apic_timer_interrupt();
	irq_exit();

	set_irq_regs(old_regs);
}

int setup_profiling_timer(unsigned int multiplier)
{
	return -EINVAL;
}

/*
 * Local APIC start and shutdown
 */

/**
 * clear_local_APIC - shutdown the local APIC
 *
 * This is called, when a CPU is disabled and before rebooting, so the state of
 * the local APIC has no dangling leftovers. Also used to cleanout any BIOS
 * leftovers during boot.
 */
void clear_local_APIC(void)
{
	int maxlvt;
	u32 v;

	/* APIC hasn't been mapped yet */
	if (!x2apic_mode && !apic_phys)
		return;

	maxlvt = lapic_get_maxlvt();
	/*
	 * Masking an LVT entry can trigger a local APIC error
	 * if the vector is zero. Mask LVTERR first to prevent this.
	 */
	if (maxlvt >= 3) {
		v = ERROR_APIC_VECTOR; /* any non-zero vector will do */
		apic_write(APIC_LVTERR, v | APIC_LVT_MASKED);
	}
	/*
	 * Careful: we have to set masks only first to deassert
	 * any level-triggered sources.
	 */
	v = apic_read(APIC_LVTT);
	apic_write(APIC_LVTT, v | APIC_LVT_MASKED);
	v = apic_read(APIC_LVT0);
	apic_write(APIC_LVT0, v | APIC_LVT_MASKED);
	v = apic_read(APIC_LVT1);
	apic_write(APIC_LVT1, v | APIC_LVT_MASKED);
	if (maxlvt >= 4) {
		v = apic_read(APIC_LVTPC);
		apic_write(APIC_LVTPC, v | APIC_LVT_MASKED);
	}

	/* lets not touch this if we didn't frob it */
#ifdef CONFIG_X86_THERMAL_VECTOR
	if (maxlvt >= 5) {
		v = apic_read(APIC_LVTTHMR);
		apic_write(APIC_LVTTHMR, v | APIC_LVT_MASKED);
	}
#endif
#ifdef CONFIG_X86_MCE_INTEL
	if (maxlvt >= 6) {
		v = apic_read(APIC_LVTCMCI);
		if (!(v & APIC_LVT_MASKED))
			apic_write(APIC_LVTCMCI, v | APIC_LVT_MASKED);
	}
#endif

	/*
	 * Clean APIC state for other OSs:
	 */
	apic_write(APIC_LVTT, APIC_LVT_MASKED);
	apic_write(APIC_LVT0, APIC_LVT_MASKED);
	apic_write(APIC_LVT1, APIC_LVT_MASKED);
	if (maxlvt >= 3)
		apic_write(APIC_LVTERR, APIC_LVT_MASKED);
	if (maxlvt >= 4)
		apic_write(APIC_LVTPC, APIC_LVT_MASKED);

	/* Integrated APIC (!82489DX) ? */
	if (lapic_is_integrated()) {
		if (maxlvt > 3)
			/* Clear ESR due to Pentium errata 3AP and 11AP */
			apic_write(APIC_ESR, 0);
		apic_read(APIC_ESR);
	}
}

/**
 * disable_local_APIC - clear and disable the local APIC
 */
void disable_local_APIC(void)
{
	unsigned int value;

	/* APIC hasn't been mapped yet */
	if (!x2apic_mode && !apic_phys)
		return;

	clear_local_APIC();

	/*
	 * Disable APIC (implies clearing of registers
	 * for 82489DX!).
	 */
	value = apic_read(APIC_SPIV);
	value &= ~APIC_SPIV_APIC_ENABLED;
	apic_write(APIC_SPIV, value);

#ifdef CONFIG_X86_32
	/*
	 * When LAPIC was disabled by the BIOS and enabled by the kernel,
	 * restore the disabled state.
	 */
	if (enabled_via_apicbase) {
		unsigned int l, h;

		rdmsr(MSR_IA32_APICBASE, l, h);
		l &= ~MSR_IA32_APICBASE_ENABLE;
		wrmsr(MSR_IA32_APICBASE, l, h);
	}
#endif
}

/*
 * If Linux enabled the LAPIC against the BIOS default disable it down before
 * re-entering the BIOS on shutdown.  Otherwise the BIOS may get confused and
 * not power-off.  Additionally clear all LVT entries before disable_local_APIC
 * for the case where Linux didn't enable the LAPIC.
 */
void lapic_shutdown(void)
{
	unsigned long flags;

	if (!cpu_has_apic && !apic_from_smp_config())
		return;

	local_irq_save(flags);

#ifdef CONFIG_X86_32
	if (!enabled_via_apicbase)
		clear_local_APIC();
	else
#endif
		disable_local_APIC();


	local_irq_restore(flags);
}

/*
 * This is to verify that we're looking at a real local APIC.
 * Check these against your board if the CPUs aren't getting
 * started for no apparent reason.
 */
int __init verify_local_APIC(void)
{
	unsigned int reg0, reg1;

	/*
	 * The version register is read-only in a real APIC.
	 */
	reg0 = apic_read(APIC_LVR);
	apic_printk(APIC_DEBUG, "Getting VERSION: %x\n", reg0);
	apic_write(APIC_LVR, reg0 ^ APIC_LVR_MASK);
	reg1 = apic_read(APIC_LVR);
	apic_printk(APIC_DEBUG, "Getting VERSION: %x\n", reg1);

	/*
	 * The two version reads above should print the same
	 * numbers.  If the second one is different, then we
	 * poke at a non-APIC.
	 */
	if (reg1 != reg0)
		return 0;

	/*
	 * Check if the version looks reasonably.
	 */
	reg1 = GET_APIC_VERSION(reg0);
	if (reg1 == 0x00 || reg1 == 0xff)
		return 0;
	reg1 = lapic_get_maxlvt();
	if (reg1 < 0x02 || reg1 == 0xff)
		return 0;

	/*
	 * The ID register is read/write in a real APIC.
	 */
	reg0 = apic_read(APIC_ID);
	apic_printk(APIC_DEBUG, "Getting ID: %x\n", reg0);
	apic_write(APIC_ID, reg0 ^ apic->apic_id_mask);
	reg1 = apic_read(APIC_ID);
	apic_printk(APIC_DEBUG, "Getting ID: %x\n", reg1);
	apic_write(APIC_ID, reg0);
	if (reg1 != (reg0 ^ apic->apic_id_mask))
		return 0;

	/*
	 * The next two are just to see if we have sane values.
	 * They're only really relevant if we're in Virtual Wire
	 * compatibility mode, but most boxes are anymore.
	 */
	reg0 = apic_read(APIC_LVT0);
	apic_printk(APIC_DEBUG, "Getting LVT0: %x\n", reg0);
	reg1 = apic_read(APIC_LVT1);
	apic_printk(APIC_DEBUG, "Getting LVT1: %x\n", reg1);

	return 1;
}

/**
 * sync_Arb_IDs - synchronize APIC bus arbitration IDs
 */
void __init sync_Arb_IDs(void)
{
	/*
	 * Unsupported on P4 - see Intel Dev. Manual Vol. 3, Ch. 8.6.1 And not
	 * needed on AMD.
	 */
	if (modern_apic() || boot_cpu_data.x86_vendor == X86_VENDOR_AMD)
		return;

	/*
	 * Wait for idle.
	 */
	apic_wait_icr_idle();

	apic_printk(APIC_DEBUG, "Synchronizing Arb IDs.\n");
	apic_write(APIC_ICR, APIC_DEST_ALLINC |
			APIC_INT_LEVELTRIG | APIC_DM_INIT);
}

/*
 * An initial setup of the virtual wire mode.
 */
void __init init_bsp_APIC(void)
{
	unsigned int value;

	/*
	 * Don't do the setup now if we have a SMP BIOS as the
	 * through-I/O-APIC virtual wire mode might be active.
	 */
	if (smp_found_config || !cpu_has_apic)
		return;

	/*
	 * Do not trust the local APIC being empty at bootup.
	 */
	clear_local_APIC();

	/*
	 * Enable APIC.
	 */
	value = apic_read(APIC_SPIV);
	value &= ~APIC_VECTOR_MASK;
	value |= APIC_SPIV_APIC_ENABLED;

#ifdef CONFIG_X86_32
	/* This bit is reserved on P4/Xeon and should be cleared */
	if ((boot_cpu_data.x86_vendor == X86_VENDOR_INTEL) &&
	    (boot_cpu_data.x86 == 15))
		value &= ~APIC_SPIV_FOCUS_DISABLED;
	else
#endif
		value |= APIC_SPIV_FOCUS_DISABLED;
	value |= SPURIOUS_APIC_VECTOR;
	apic_write(APIC_SPIV, value);

	/*
	 * Set up the virtual wire mode.
	 */
	apic_write(APIC_LVT0, APIC_DM_EXTINT);
	value = APIC_DM_NMI;
	if (!lapic_is_integrated())		/* 82489DX */
		value |= APIC_LVT_LEVEL_TRIGGER;
	apic_write(APIC_LVT1, value);
}

static void __cpuinit lapic_setup_esr(void)
{
	unsigned int oldvalue, value, maxlvt;

	if (!lapic_is_integrated()) {
		pr_info("No ESR for 82489DX.\n");
		return;
	}

	if (apic->disable_esr) {
		/*
		 * Something untraceable is creating bad interrupts on
		 * secondary quads ... for the moment, just leave the
		 * ESR disabled - we can't do anything useful with the
		 * errors anyway - mbligh
		 */
		pr_info("Leaving ESR disabled.\n");
		return;
	}

	maxlvt = lapic_get_maxlvt();
	if (maxlvt > 3)		/* Due to the Pentium erratum 3AP. */
		apic_write(APIC_ESR, 0);
	oldvalue = apic_read(APIC_ESR);

	/* enables sending errors */
	value = ERROR_APIC_VECTOR;
	apic_write(APIC_LVTERR, value);

	/*
	 * spec says clear errors after enabling vector.
	 */
	if (maxlvt > 3)
		apic_write(APIC_ESR, 0);
	value = apic_read(APIC_ESR);
	if (value != oldvalue)
		apic_printk(APIC_VERBOSE, "ESR value before enabling "
			"vector: 0x%08x  after: 0x%08x\n",
			oldvalue, value);
}

/**
 * setup_local_APIC - setup the local APIC
 *
 * Used to setup local APIC while initializing BSP or bringin up APs.
 * Always called with preemption disabled.
 */
void __cpuinit setup_local_APIC(void)
{
	int cpu = smp_processor_id();
	unsigned int value, queued;
	int i, j, acked = 0;
	unsigned long long tsc = 0, ntsc;
	long long max_loops = cpu_khz;

	if (cpu_has_tsc)
		rdtscll(tsc);

	if (disable_apic) {
		disable_ioapic_support();
		return;
	}

#ifdef CONFIG_X86_32
	/* Pound the ESR really hard over the head with a big hammer - mbligh */
	if (lapic_is_integrated() && apic->disable_esr) {
		apic_write(APIC_ESR, 0);
		apic_write(APIC_ESR, 0);
		apic_write(APIC_ESR, 0);
		apic_write(APIC_ESR, 0);
	}
#endif
	perf_events_lapic_init();

	/*
	 * Double-check whether this APIC is really registered.
	 * This is meaningless in clustered apic mode, so we skip it.
	 */
	BUG_ON(!apic->apic_id_registered());

	/*
	 * Intel recommends to set DFR, LDR and TPR before enabling
	 * an APIC.  See e.g. "AP-388 82489DX User's Manual" (Intel
	 * document number 292116).  So here it goes...
	 */
	apic->init_apic_ldr();

#ifdef CONFIG_X86_32
	/*
	 * APIC LDR is initialized.  If logical_apicid mapping was
	 * initialized during get_smp_config(), make sure it matches the
	 * actual value.
	 */
	i = early_per_cpu(x86_cpu_to_logical_apicid, cpu);
	WARN_ON(i != BAD_APICID && i != logical_smp_processor_id());
	/* always use the value from LDR */
	early_per_cpu(x86_cpu_to_logical_apicid, cpu) =
		logical_smp_processor_id();
#endif

	/*
	 * Set Task Priority to 'accept all'. We never change this
	 * later on.
	 */
	value = apic_read(APIC_TASKPRI);
	value &= ~APIC_TPRI_MASK;
	apic_write(APIC_TASKPRI, value);

	/*
	 * After a crash, we no longer service the interrupts and a pending
	 * interrupt from previous kernel might still have ISR bit set.
	 *
	 * Most probably by now CPU has serviced that pending interrupt and
	 * it might not have done the ack_APIC_irq() because it thought,
	 * interrupt came from i8259 as ExtInt. LAPIC did not get EOI so it
	 * does not clear the ISR bit and cpu thinks it has already serivced
	 * the interrupt. Hence a vector might get locked. It was noticed
	 * for timer irq (vector 0x31). Issue an extra EOI to clear ISR.
	 */
	do {
		queued = 0;
		for (i = APIC_ISR_NR - 1; i >= 0; i--)
			queued |= apic_read(APIC_IRR + i*0x10);

		for (i = APIC_ISR_NR - 1; i >= 0; i--) {
			value = apic_read(APIC_ISR + i*0x10);
			for (j = 31; j >= 0; j--) {
				if (value & (1<<j)) {
					ack_APIC_irq();
					acked++;
				}
			}
		}
		if (acked > 256) {
			printk(KERN_ERR "LAPIC pending interrupts after %d EOI\n",
			       acked);
			break;
		}
		if (cpu_has_tsc) {
			rdtscll(ntsc);
			max_loops = (cpu_khz << 10) - (ntsc - tsc);
		} else
			max_loops--;
	} while (queued && max_loops > 0);
	WARN_ON(max_loops <= 0);

	/*
	 * Now that we are all set up, enable the APIC
	 */
	value = apic_read(APIC_SPIV);
	value &= ~APIC_VECTOR_MASK;
	/*
	 * Enable APIC
	 */
	value |= APIC_SPIV_APIC_ENABLED;

#ifdef CONFIG_X86_32
	/*
	 * Some unknown Intel IO/APIC (or APIC) errata is biting us with
	 * certain networking cards. If high frequency interrupts are
	 * happening on a particular IOAPIC pin, plus the IOAPIC routing
	 * entry is masked/unmasked at a high rate as well then sooner or
	 * later IOAPIC line gets 'stuck', no more interrupts are received
	 * from the device. If focus CPU is disabled then the hang goes
	 * away, oh well :-(
	 *
	 * [ This bug can be reproduced easily with a level-triggered
	 *   PCI Ne2000 networking cards and PII/PIII processors, dual
	 *   BX chipset. ]
	 */
	/*
	 * Actually disabling the focus CPU check just makes the hang less
	 * frequent as it makes the interrupt distributon model be more
	 * like LRU than MRU (the short-term load is more even across CPUs).
	 * See also the comment in end_level_ioapic_irq().  --macro
	 */

	/*
	 * - enable focus processor (bit==0)
	 * - 64bit mode always use processor focus
	 *   so no need to set it
	 */
	value &= ~APIC_SPIV_FOCUS_DISABLED;
#endif

	/*
	 * Set spurious IRQ vector
	 */
	value |= SPURIOUS_APIC_VECTOR;
	apic_write(APIC_SPIV, value);

	/*
	 * Set up LVT0, LVT1:
	 *
	 * set up through-local-APIC on the BP's LINT0. This is not
	 * strictly necessary in pure symmetric-IO mode, but sometimes
	 * we delegate interrupts to the 8259A.
	 */
	/*
	 * TODO: set up through-local-APIC from through-I/O-APIC? --macro
	 */
	value = apic_read(APIC_LVT0) & APIC_LVT_MASKED;
	if (!cpu && (pic_mode || !value)) {
		value = APIC_DM_EXTINT;
		apic_printk(APIC_VERBOSE, "enabled ExtINT on CPU#%d\n", cpu);
	} else {
		value = APIC_DM_EXTINT | APIC_LVT_MASKED;
		apic_printk(APIC_VERBOSE, "masked ExtINT on CPU#%d\n", cpu);
	}
	apic_write(APIC_LVT0, value);

	/*
	 * only the BP should see the LINT1 NMI signal, obviously.
	 */
	if (!cpu)
		value = APIC_DM_NMI;
	else
		value = APIC_DM_NMI | APIC_LVT_MASKED;
	if (!lapic_is_integrated())		/* 82489DX */
		value |= APIC_LVT_LEVEL_TRIGGER;
	apic_write(APIC_LVT1, value);

#ifdef CONFIG_X86_MCE_INTEL
	/* Recheck CMCI information after local APIC is up on CPU #0 */
	if (!cpu)
		cmci_recheck();
#endif
}

void __cpuinit end_local_APIC_setup(void)
{
	lapic_setup_esr();

#ifdef CONFIG_X86_32
	{
		unsigned int value;
		/* Disable the local apic timer */
		value = apic_read(APIC_LVTT);
		value |= (APIC_LVT_MASKED | LOCAL_TIMER_VECTOR);
		apic_write(APIC_LVTT, value);
	}
#endif

	apic_pm_activate();

	/*
	 * Now that local APIC setup is completed for BP, configure the fault
	 * handling for interrupt remapping.
	 */
	if (!smp_processor_id() && intr_remapping_enabled)
		enable_drhd_fault_handling();

}

void __init bsp_end_local_APIC_setup(void)
{
	end_local_APIC_setup();

	/*
	 * Now that local APIC setup is completed for BP, configure the fault
	 * handling for interrupt remapping.
	 */
	if (intr_remapping_enabled)
		enable_drhd_fault_handling();

}

#ifdef CONFIG_X86_X2APIC
void check_x2apic(void)
{
	if (x2apic_enabled()) {
		pr_info("x2apic enabled by BIOS, switching to x2apic ops\n");
		x2apic_preenabled = x2apic_mode = 1;
	}
}

void enable_x2apic(void)
{
	int msr, msr2;

	if (!x2apic_mode)
		return;

	rdmsr(MSR_IA32_APICBASE, msr, msr2);
	if (!(msr & X2APIC_ENABLE)) {
		printk_once(KERN_INFO "Enabling x2apic\n");
		wrmsr(MSR_IA32_APICBASE, msr | X2APIC_ENABLE, 0);
	}
}
#endif /* CONFIG_X86_X2APIC */

int __init enable_IR(void)
{
#ifdef CONFIG_INTR_REMAP
	if (!intr_remapping_supported()) {
		pr_debug("intr-remapping not supported\n");
		return 0;
	}

	if (!x2apic_preenabled && skip_ioapic_setup) {
		pr_info("Skipped enabling intr-remap because of skipping "
			"io-apic setup\n");
		return 0;
	}

	if (enable_intr_remapping(x2apic_supported()))
		return 0;

	pr_info("Enabled Interrupt-remapping\n");

	return 1;

#endif
	return 0;
}

void __init enable_IR_x2apic(void)
{
	unsigned long flags;
	struct IO_APIC_route_entry **ioapic_entries;
	int ret, x2apic_enabled = 0;
	int dmar_table_init_ret;

	dmar_table_init_ret = dmar_table_init();
	if (dmar_table_init_ret && !x2apic_supported())
		return;

	ioapic_entries = alloc_ioapic_entries();
	if (!ioapic_entries) {
		pr_err("Allocate ioapic_entries failed\n");
		goto out;
	}

	ret = save_IO_APIC_setup(ioapic_entries);
	if (ret) {
		pr_info("Saving IO-APIC state failed: %d\n", ret);
		goto out;
	}

	local_irq_save(flags);
	legacy_pic->mask_all();
	mask_IO_APIC_setup(ioapic_entries);

	if (dmar_table_init_ret)
		ret = 0;
	else
		ret = enable_IR();

	if (!ret) {
		/* IR is required if there is APIC ID > 255 even when running
		 * under KVM
		 */
		if (max_physical_apicid > 255 ||
		    !hypervisor_x2apic_available())
			goto nox2apic;
		/*
		 * without IR all CPUs can be addressed by IOAPIC/MSI
		 * only in physical mode
		 */
		x2apic_force_phys();
	}

	x2apic_enabled = 1;

	if (x2apic_supported() && !x2apic_mode) {
		x2apic_mode = 1;
		enable_x2apic();
		pr_info("Enabled x2apic\n");
	}

nox2apic:
	if (!ret) /* IR enabling failed */
		restore_IO_APIC_setup(ioapic_entries);
	legacy_pic->restore_mask();
	local_irq_restore(flags);

out:
	if (ioapic_entries)
		free_ioapic_entries(ioapic_entries);

	if (x2apic_enabled)
		return;

	if (x2apic_preenabled)
		panic("x2apic: enabled by BIOS but kernel init failed.");
	else if (cpu_has_x2apic)
		pr_info("Not enabling x2apic, Intr-remapping init failed.\n");
}

#ifdef CONFIG_X86_64
/*
 * Detect and enable local APICs on non-SMP boards.
 * Original code written by Keir Fraser.
 * On AMD64 we trust the BIOS - if it says no APIC it is likely
 * not correctly set up (usually the APIC timer won't work etc.)
 */
static int __init detect_init_APIC(void)
{
	if (!cpu_has_apic) {
		pr_info("No local APIC present\n");
		return -1;
	}

	mp_lapic_addr = APIC_DEFAULT_PHYS_BASE;
	return 0;
}
#else

<<<<<<< HEAD
static int apic_verify(void)
=======
static int __init apic_verify(void)
>>>>>>> 105e53f8
{
	u32 features, h, l;

	/*
	 * The APIC feature bit should now be enabled
	 * in `cpuid'
	 */
	features = cpuid_edx(1);
	if (!(features & (1 << X86_FEATURE_APIC))) {
		pr_warning("Could not enable APIC!\n");
		return -1;
	}
	set_cpu_cap(&boot_cpu_data, X86_FEATURE_APIC);
	mp_lapic_addr = APIC_DEFAULT_PHYS_BASE;

	/* The BIOS may have set up the APIC at some other address */
	rdmsr(MSR_IA32_APICBASE, l, h);
	if (l & MSR_IA32_APICBASE_ENABLE)
		mp_lapic_addr = l & MSR_IA32_APICBASE_BASE;

	pr_info("Found and enabled local APIC!\n");
	return 0;
}

<<<<<<< HEAD
int apic_force_enable(void)
=======
int __init apic_force_enable(unsigned long addr)
>>>>>>> 105e53f8
{
	u32 h, l;

	if (disable_apic)
		return -1;

	/*
	 * Some BIOSes disable the local APIC in the APIC_BASE
	 * MSR. This can only be done in software for Intel P6 or later
	 * and AMD K7 (Model > 1) or later.
	 */
	rdmsr(MSR_IA32_APICBASE, l, h);
	if (!(l & MSR_IA32_APICBASE_ENABLE)) {
		pr_info("Local APIC disabled by BIOS -- reenabling.\n");
		l &= ~MSR_IA32_APICBASE_BASE;
<<<<<<< HEAD
		l |= MSR_IA32_APICBASE_ENABLE | APIC_DEFAULT_PHYS_BASE;
=======
		l |= MSR_IA32_APICBASE_ENABLE | addr;
>>>>>>> 105e53f8
		wrmsr(MSR_IA32_APICBASE, l, h);
		enabled_via_apicbase = 1;
	}
	return apic_verify();
}

/*
 * Detect and initialize APIC
 */
static int __init detect_init_APIC(void)
{
	/* Disabled by kernel option? */
	if (disable_apic)
		return -1;

	switch (boot_cpu_data.x86_vendor) {
	case X86_VENDOR_AMD:
		if ((boot_cpu_data.x86 == 6 && boot_cpu_data.x86_model > 1) ||
		    (boot_cpu_data.x86 >= 15))
			break;
		goto no_apic;
	case X86_VENDOR_INTEL:
		if (boot_cpu_data.x86 == 6 || boot_cpu_data.x86 == 15 ||
		    (boot_cpu_data.x86 == 5 && cpu_has_apic))
			break;
		goto no_apic;
	default:
		goto no_apic;
	}

	if (!cpu_has_apic) {
		/*
		 * Over-ride BIOS and try to enable the local APIC only if
		 * "lapic" specified.
		 */
		if (!force_enable_local_apic) {
			pr_info("Local APIC disabled by BIOS -- "
				"you can enable it with \"lapic\"\n");
			return -1;
		}
<<<<<<< HEAD
		if (apic_force_enable())
=======
		if (apic_force_enable(APIC_DEFAULT_PHYS_BASE))
>>>>>>> 105e53f8
			return -1;
	} else {
		if (apic_verify())
			return -1;
	}

	apic_pm_activate();

	return 0;

no_apic:
	pr_info("No local APIC present or hardware disabled\n");
	return -1;
}
#endif

/**
 * init_apic_mappings - initialize APIC mappings
 */
void __init init_apic_mappings(void)
{
	unsigned int new_apicid;

	if (x2apic_mode) {
		boot_cpu_physical_apicid = read_apic_id();
		return;
	}

	/* If no local APIC can be found return early */
	if (!smp_found_config && detect_init_APIC()) {
		/* lets NOP'ify apic operations */
		pr_info("APIC: disable apic facility\n");
		apic_disable();
	} else {
		apic_phys = mp_lapic_addr;

		/*
		 * acpi lapic path already maps that address in
		 * acpi_register_lapic_address()
		 */
		if (!acpi_lapic && !smp_found_config)
			register_lapic_address(apic_phys);
	}

	/*
	 * Fetch the APIC ID of the BSP in case we have a
	 * default configuration (or the MP table is broken).
	 */
	new_apicid = read_apic_id();
	if (boot_cpu_physical_apicid != new_apicid) {
		boot_cpu_physical_apicid = new_apicid;
		/*
		 * yeah -- we lie about apic_version
		 * in case if apic was disabled via boot option
		 * but it's not a problem for SMP compiled kernel
		 * since smp_sanity_check is prepared for such a case
		 * and disable smp mode
		 */
		apic_version[new_apicid] =
			 GET_APIC_VERSION(apic_read(APIC_LVR));
	}
}

void __init register_lapic_address(unsigned long address)
{
	mp_lapic_addr = address;

	if (!x2apic_mode) {
		set_fixmap_nocache(FIX_APIC_BASE, address);
		apic_printk(APIC_VERBOSE, "mapped APIC to %16lx (%16lx)\n",
			    APIC_BASE, mp_lapic_addr);
	}
	if (boot_cpu_physical_apicid == -1U) {
		boot_cpu_physical_apicid  = read_apic_id();
		apic_version[boot_cpu_physical_apicid] =
			 GET_APIC_VERSION(apic_read(APIC_LVR));
	}
}

/*
 * This initializes the IO-APIC and APIC hardware if this is
 * a UP kernel.
 */
int apic_version[MAX_LOCAL_APIC];

int __init APIC_init_uniprocessor(void)
{
	if (disable_apic) {
		pr_info("Apic disabled\n");
		return -1;
	}
#ifdef CONFIG_X86_64
	if (!cpu_has_apic) {
		disable_apic = 1;
		pr_info("Apic disabled by BIOS\n");
		return -1;
	}
#else
	if (!smp_found_config && !cpu_has_apic)
		return -1;

	/*
	 * Complain if the BIOS pretends there is one.
	 */
	if (!cpu_has_apic &&
	    APIC_INTEGRATED(apic_version[boot_cpu_physical_apicid])) {
		pr_err("BIOS bug, local APIC 0x%x not detected!...\n",
			boot_cpu_physical_apicid);
		return -1;
	}
#endif

	default_setup_apic_routing();

	verify_local_APIC();
	connect_bsp_APIC();

#ifdef CONFIG_X86_64
	apic_write(APIC_ID, SET_APIC_ID(boot_cpu_physical_apicid));
#else
	/*
	 * Hack: In case of kdump, after a crash, kernel might be booting
	 * on a cpu with non-zero lapic id. But boot_cpu_physical_apicid
	 * might be zero if read from MP tables. Get it from LAPIC.
	 */
# ifdef CONFIG_CRASH_DUMP
	boot_cpu_physical_apicid = read_apic_id();
# endif
#endif
	physid_set_mask_of_physid(boot_cpu_physical_apicid, &phys_cpu_present_map);
	setup_local_APIC();

#ifdef CONFIG_X86_IO_APIC
	/*
	 * Now enable IO-APICs, actually call clear_IO_APIC
	 * We need clear_IO_APIC before enabling error vector
	 */
	if (!skip_ioapic_setup && nr_ioapics)
		enable_IO_APIC();
#endif

	bsp_end_local_APIC_setup();

#ifdef CONFIG_X86_IO_APIC
	if (smp_found_config && !skip_ioapic_setup && nr_ioapics)
		setup_IO_APIC();
	else {
		nr_ioapics = 0;
	}
#endif

	x86_init.timers.setup_percpu_clockev();
	return 0;
}

/*
 * Local APIC interrupts
 */

/*
 * This interrupt should _never_ happen with our APIC/SMP architecture
 */
void smp_spurious_interrupt(struct pt_regs *regs)
{
	u32 v;

	exit_idle();
	irq_enter();
	/*
	 * Check if this really is a spurious interrupt and ACK it
	 * if it is a vectored one.  Just in case...
	 * Spurious interrupts should not be ACKed.
	 */
	v = apic_read(APIC_ISR + ((SPURIOUS_APIC_VECTOR & ~0x1f) >> 1));
	if (v & (1 << (SPURIOUS_APIC_VECTOR & 0x1f)))
		ack_APIC_irq();

	inc_irq_stat(irq_spurious_count);

	/* see sw-dev-man vol 3, chapter 7.4.13.5 */
	pr_info("spurious APIC interrupt on CPU#%d, "
		"should never happen.\n", smp_processor_id());
	irq_exit();
}

/*
 * This interrupt should never happen with our APIC/SMP architecture
 */
void smp_error_interrupt(struct pt_regs *regs)
{
	u32 v, v1;

	exit_idle();
	irq_enter();
	/* First tickle the hardware, only then report what went on. -- REW */
	v = apic_read(APIC_ESR);
	apic_write(APIC_ESR, 0);
	v1 = apic_read(APIC_ESR);
	ack_APIC_irq();
	atomic_inc(&irq_err_count);

	/*
	 * Here is what the APIC error bits mean:
	 * 0: Send CS error
	 * 1: Receive CS error
	 * 2: Send accept error
	 * 3: Receive accept error
	 * 4: Reserved
	 * 5: Send illegal vector
	 * 6: Received illegal vector
	 * 7: Illegal register address
	 */
	pr_debug("APIC error on CPU%d: %02x(%02x)\n",
		smp_processor_id(), v , v1);
	irq_exit();
}

/**
 * connect_bsp_APIC - attach the APIC to the interrupt system
 */
void __init connect_bsp_APIC(void)
{
#ifdef CONFIG_X86_32
	if (pic_mode) {
		/*
		 * Do not trust the local APIC being empty at bootup.
		 */
		clear_local_APIC();
		/*
		 * PIC mode, enable APIC mode in the IMCR, i.e.  connect BSP's
		 * local APIC to INT and NMI lines.
		 */
		apic_printk(APIC_VERBOSE, "leaving PIC mode, "
				"enabling APIC mode.\n");
		imcr_pic_to_apic();
	}
#endif
	if (apic->enable_apic_mode)
		apic->enable_apic_mode();
}

/**
 * disconnect_bsp_APIC - detach the APIC from the interrupt system
 * @virt_wire_setup:	indicates, whether virtual wire mode is selected
 *
 * Virtual wire mode is necessary to deliver legacy interrupts even when the
 * APIC is disabled.
 */
void disconnect_bsp_APIC(int virt_wire_setup)
{
	unsigned int value;

#ifdef CONFIG_X86_32
	if (pic_mode) {
		/*
		 * Put the board back into PIC mode (has an effect only on
		 * certain older boards).  Note that APIC interrupts, including
		 * IPIs, won't work beyond this point!  The only exception are
		 * INIT IPIs.
		 */
		apic_printk(APIC_VERBOSE, "disabling APIC mode, "
				"entering PIC mode.\n");
		imcr_apic_to_pic();
		return;
	}
#endif

	/* Go back to Virtual Wire compatibility mode */

	/* For the spurious interrupt use vector F, and enable it */
	value = apic_read(APIC_SPIV);
	value &= ~APIC_VECTOR_MASK;
	value |= APIC_SPIV_APIC_ENABLED;
	value |= 0xf;
	apic_write(APIC_SPIV, value);

	if (!virt_wire_setup) {
		/*
		 * For LVT0 make it edge triggered, active high,
		 * external and enabled
		 */
		value = apic_read(APIC_LVT0);
		value &= ~(APIC_MODE_MASK | APIC_SEND_PENDING |
			APIC_INPUT_POLARITY | APIC_LVT_REMOTE_IRR |
			APIC_LVT_LEVEL_TRIGGER | APIC_LVT_MASKED);
		value |= APIC_LVT_REMOTE_IRR | APIC_SEND_PENDING;
		value = SET_APIC_DELIVERY_MODE(value, APIC_MODE_EXTINT);
		apic_write(APIC_LVT0, value);
	} else {
		/* Disable LVT0 */
		apic_write(APIC_LVT0, APIC_LVT_MASKED);
	}

	/*
	 * For LVT1 make it edge triggered, active high,
	 * nmi and enabled
	 */
	value = apic_read(APIC_LVT1);
	value &= ~(APIC_MODE_MASK | APIC_SEND_PENDING |
			APIC_INPUT_POLARITY | APIC_LVT_REMOTE_IRR |
			APIC_LVT_LEVEL_TRIGGER | APIC_LVT_MASKED);
	value |= APIC_LVT_REMOTE_IRR | APIC_SEND_PENDING;
	value = SET_APIC_DELIVERY_MODE(value, APIC_MODE_NMI);
	apic_write(APIC_LVT1, value);
}

void __cpuinit generic_processor_info(int apicid, int version)
{
	int cpu;

	if (num_processors >= nr_cpu_ids) {
		int max = nr_cpu_ids;
		int thiscpu = max + disabled_cpus;

		pr_warning(
			"ACPI: NR_CPUS/possible_cpus limit of %i reached."
			"  Processor %d/0x%x ignored.\n", max, thiscpu, apicid);

		disabled_cpus++;
		return;
	}

	num_processors++;
	if (apicid == boot_cpu_physical_apicid) {
		/*
		 * x86_bios_cpu_apicid is required to have processors listed
		 * in same order as logical cpu numbers. Hence the first
		 * entry is BSP, and so on.
		 * boot_cpu_init() already hold bit 0 in cpu_present_mask
		 * for BSP.
		 */
		cpu = 0;
	} else
		cpu = cpumask_next_zero(-1, cpu_present_mask);

	/*
	 * Validate version
	 */
	if (version == 0x0) {
		pr_warning("BIOS bug: APIC version is 0 for CPU %d/0x%x, fixing up to 0x10\n",
			   cpu, apicid);
		version = 0x10;
	}
	apic_version[apicid] = version;

	if (version != apic_version[boot_cpu_physical_apicid]) {
		pr_warning("BIOS bug: APIC version mismatch, boot CPU: %x, CPU %d: version %x\n",
			apic_version[boot_cpu_physical_apicid], cpu, version);
	}

	physid_set(apicid, phys_cpu_present_map);
	if (apicid > max_physical_apicid)
		max_physical_apicid = apicid;

#if defined(CONFIG_SMP) || defined(CONFIG_X86_64)
	early_per_cpu(x86_cpu_to_apicid, cpu) = apicid;
	early_per_cpu(x86_bios_cpu_apicid, cpu) = apicid;
#endif
#ifdef CONFIG_X86_32
	early_per_cpu(x86_cpu_to_logical_apicid, cpu) =
		apic->x86_32_early_logical_apicid(cpu);
#endif
	set_cpu_possible(cpu, true);
	set_cpu_present(cpu, true);
}

int hard_smp_processor_id(void)
{
	return read_apic_id();
}

void default_init_apic_ldr(void)
{
	unsigned long val;

	apic_write(APIC_DFR, APIC_DFR_VALUE);
	val = apic_read(APIC_LDR) & ~APIC_LDR_MASK;
	val |= SET_APIC_LOGICAL_ID(1UL << smp_processor_id());
	apic_write(APIC_LDR, val);
}

#ifdef CONFIG_X86_32
int default_x86_32_numa_cpu_node(int cpu)
{
#ifdef CONFIG_NUMA
	int apicid = early_per_cpu(x86_cpu_to_apicid, cpu);

	if (apicid != BAD_APICID)
		return __apicid_to_node[apicid];
	return NUMA_NO_NODE;
#else
	return 0;
#endif
}
#endif

/*
 * Power management
 */
#ifdef CONFIG_PM

static struct {
	/*
	 * 'active' is true if the local APIC was enabled by us and
	 * not the BIOS; this signifies that we are also responsible
	 * for disabling it before entering apm/acpi suspend
	 */
	int active;
	/* r/w apic fields */
	unsigned int apic_id;
	unsigned int apic_taskpri;
	unsigned int apic_ldr;
	unsigned int apic_dfr;
	unsigned int apic_spiv;
	unsigned int apic_lvtt;
	unsigned int apic_lvtpc;
	unsigned int apic_lvt0;
	unsigned int apic_lvt1;
	unsigned int apic_lvterr;
	unsigned int apic_tmict;
	unsigned int apic_tdcr;
	unsigned int apic_thmr;
} apic_pm_state;

static int lapic_suspend(void)
{
	unsigned long flags;
	int maxlvt;

	if (!apic_pm_state.active)
		return 0;

	maxlvt = lapic_get_maxlvt();

	apic_pm_state.apic_id = apic_read(APIC_ID);
	apic_pm_state.apic_taskpri = apic_read(APIC_TASKPRI);
	apic_pm_state.apic_ldr = apic_read(APIC_LDR);
	apic_pm_state.apic_dfr = apic_read(APIC_DFR);
	apic_pm_state.apic_spiv = apic_read(APIC_SPIV);
	apic_pm_state.apic_lvtt = apic_read(APIC_LVTT);
	if (maxlvt >= 4)
		apic_pm_state.apic_lvtpc = apic_read(APIC_LVTPC);
	apic_pm_state.apic_lvt0 = apic_read(APIC_LVT0);
	apic_pm_state.apic_lvt1 = apic_read(APIC_LVT1);
	apic_pm_state.apic_lvterr = apic_read(APIC_LVTERR);
	apic_pm_state.apic_tmict = apic_read(APIC_TMICT);
	apic_pm_state.apic_tdcr = apic_read(APIC_TDCR);
#ifdef CONFIG_X86_THERMAL_VECTOR
	if (maxlvt >= 5)
		apic_pm_state.apic_thmr = apic_read(APIC_LVTTHMR);
#endif

	local_irq_save(flags);
	disable_local_APIC();

	if (intr_remapping_enabled)
		disable_intr_remapping();

	local_irq_restore(flags);
	return 0;
}

static void lapic_resume(void)
{
	unsigned int l, h;
	unsigned long flags;
	int maxlvt, ret;
	struct IO_APIC_route_entry **ioapic_entries = NULL;

	if (!apic_pm_state.active)
		return;

	local_irq_save(flags);
	if (intr_remapping_enabled) {
		ioapic_entries = alloc_ioapic_entries();
		if (!ioapic_entries) {
			WARN(1, "Alloc ioapic_entries in lapic resume failed.");
			goto restore;
		}

		ret = save_IO_APIC_setup(ioapic_entries);
		if (ret) {
			WARN(1, "Saving IO-APIC state failed: %d\n", ret);
			free_ioapic_entries(ioapic_entries);
			goto restore;
		}

		mask_IO_APIC_setup(ioapic_entries);
		legacy_pic->mask_all();
	}

	if (x2apic_mode)
		enable_x2apic();
	else {
		/*
		 * Make sure the APICBASE points to the right address
		 *
		 * FIXME! This will be wrong if we ever support suspend on
		 * SMP! We'll need to do this as part of the CPU restore!
		 */
		rdmsr(MSR_IA32_APICBASE, l, h);
		l &= ~MSR_IA32_APICBASE_BASE;
		l |= MSR_IA32_APICBASE_ENABLE | mp_lapic_addr;
		wrmsr(MSR_IA32_APICBASE, l, h);
	}

	maxlvt = lapic_get_maxlvt();
	apic_write(APIC_LVTERR, ERROR_APIC_VECTOR | APIC_LVT_MASKED);
	apic_write(APIC_ID, apic_pm_state.apic_id);
	apic_write(APIC_DFR, apic_pm_state.apic_dfr);
	apic_write(APIC_LDR, apic_pm_state.apic_ldr);
	apic_write(APIC_TASKPRI, apic_pm_state.apic_taskpri);
	apic_write(APIC_SPIV, apic_pm_state.apic_spiv);
	apic_write(APIC_LVT0, apic_pm_state.apic_lvt0);
	apic_write(APIC_LVT1, apic_pm_state.apic_lvt1);
#if defined(CONFIG_X86_MCE_P4THERMAL) || defined(CONFIG_X86_MCE_INTEL)
	if (maxlvt >= 5)
		apic_write(APIC_LVTTHMR, apic_pm_state.apic_thmr);
#endif
	if (maxlvt >= 4)
		apic_write(APIC_LVTPC, apic_pm_state.apic_lvtpc);
	apic_write(APIC_LVTT, apic_pm_state.apic_lvtt);
	apic_write(APIC_TDCR, apic_pm_state.apic_tdcr);
	apic_write(APIC_TMICT, apic_pm_state.apic_tmict);
	apic_write(APIC_ESR, 0);
	apic_read(APIC_ESR);
	apic_write(APIC_LVTERR, apic_pm_state.apic_lvterr);
	apic_write(APIC_ESR, 0);
	apic_read(APIC_ESR);

	if (intr_remapping_enabled) {
		reenable_intr_remapping(x2apic_mode);
		legacy_pic->restore_mask();
		restore_IO_APIC_setup(ioapic_entries);
		free_ioapic_entries(ioapic_entries);
	}
restore:
	local_irq_restore(flags);
}

/*
 * This device has no shutdown method - fully functioning local APICs
 * are needed on every CPU up until machine_halt/restart/poweroff.
 */

static struct syscore_ops lapic_syscore_ops = {
	.resume		= lapic_resume,
	.suspend	= lapic_suspend,
};

static void __cpuinit apic_pm_activate(void)
{
	apic_pm_state.active = 1;
}

static int __init init_lapic_sysfs(void)
{
	/* XXX: remove suspend/resume procs if !apic_pm_state.active? */
	if (cpu_has_apic)
		register_syscore_ops(&lapic_syscore_ops);

	return 0;
}

/* local apic needs to resume before other devices access its registers. */
core_initcall(init_lapic_sysfs);

#else	/* CONFIG_PM */

static void apic_pm_activate(void) { }

#endif	/* CONFIG_PM */

#ifdef CONFIG_X86_64

static int __cpuinit apic_cluster_num(void)
{
	int i, clusters, zeros;
	unsigned id;
	u16 *bios_cpu_apicid;
	DECLARE_BITMAP(clustermap, NUM_APIC_CLUSTERS);

	bios_cpu_apicid = early_per_cpu_ptr(x86_bios_cpu_apicid);
	bitmap_zero(clustermap, NUM_APIC_CLUSTERS);

	for (i = 0; i < nr_cpu_ids; i++) {
		/* are we being called early in kernel startup? */
		if (bios_cpu_apicid) {
			id = bios_cpu_apicid[i];
		} else if (i < nr_cpu_ids) {
			if (cpu_present(i))
				id = per_cpu(x86_bios_cpu_apicid, i);
			else
				continue;
		} else
			break;

		if (id != BAD_APICID)
			__set_bit(APIC_CLUSTERID(id), clustermap);
	}

	/* Problem:  Partially populated chassis may not have CPUs in some of
	 * the APIC clusters they have been allocated.  Only present CPUs have
	 * x86_bios_cpu_apicid entries, thus causing zeroes in the bitmap.
	 * Since clusters are allocated sequentially, count zeros only if
	 * they are bounded by ones.
	 */
	clusters = 0;
	zeros = 0;
	for (i = 0; i < NUM_APIC_CLUSTERS; i++) {
		if (test_bit(i, clustermap)) {
			clusters += 1 + zeros;
			zeros = 0;
		} else
			++zeros;
	}

	return clusters;
}

static int __cpuinitdata multi_checked;
static int __cpuinitdata multi;

static int __cpuinit set_multi(const struct dmi_system_id *d)
{
	if (multi)
		return 0;
	pr_info("APIC: %s detected, Multi Chassis\n", d->ident);
	multi = 1;
	return 0;
}

static const __cpuinitconst struct dmi_system_id multi_dmi_table[] = {
	{
		.callback = set_multi,
		.ident = "IBM System Summit2",
		.matches = {
			DMI_MATCH(DMI_SYS_VENDOR, "IBM"),
			DMI_MATCH(DMI_PRODUCT_NAME, "Summit2"),
		},
	},
	{}
};

static void __cpuinit dmi_check_multi(void)
{
	if (multi_checked)
		return;

	dmi_check_system(multi_dmi_table);
	multi_checked = 1;
}

/*
 * apic_is_clustered_box() -- Check if we can expect good TSC
 *
 * Thus far, the major user of this is IBM's Summit2 series:
 * Clustered boxes may have unsynced TSC problems if they are
 * multi-chassis.
 * Use DMI to check them
 */
__cpuinit int apic_is_clustered_box(void)
{
	dmi_check_multi();
	if (multi)
		return 1;

	if (!is_vsmp_box())
		return 0;

	/*
	 * ScaleMP vSMPowered boxes have one cluster per board and TSCs are
	 * not guaranteed to be synced between boards
	 */
	if (apic_cluster_num() > 1)
		return 1;

	return 0;
}
#endif

/*
 * APIC command line parameters
 */
static int __init setup_disableapic(char *arg)
{
	disable_apic = 1;
	setup_clear_cpu_cap(X86_FEATURE_APIC);
	return 0;
}
early_param("disableapic", setup_disableapic);

/* same as disableapic, for compatibility */
static int __init setup_nolapic(char *arg)
{
	return setup_disableapic(arg);
}
early_param("nolapic", setup_nolapic);

static int __init parse_lapic_timer_c2_ok(char *arg)
{
	local_apic_timer_c2_ok = 1;
	return 0;
}
early_param("lapic_timer_c2_ok", parse_lapic_timer_c2_ok);

static int __init parse_disable_apic_timer(char *arg)
{
	disable_apic_timer = 1;
	return 0;
}
early_param("noapictimer", parse_disable_apic_timer);

static int __init parse_nolapic_timer(char *arg)
{
	disable_apic_timer = 1;
	return 0;
}
early_param("nolapic_timer", parse_nolapic_timer);

static int __init apic_set_verbosity(char *arg)
{
	if (!arg)  {
#ifdef CONFIG_X86_64
		skip_ioapic_setup = 0;
		return 0;
#endif
		return -EINVAL;
	}

	if (strcmp("debug", arg) == 0)
		apic_verbosity = APIC_DEBUG;
	else if (strcmp("verbose", arg) == 0)
		apic_verbosity = APIC_VERBOSE;
	else {
		pr_warning("APIC Verbosity level %s not recognised"
			" use apic=verbose or apic=debug\n", arg);
		return -EINVAL;
	}

	return 0;
}
early_param("apic", apic_set_verbosity);

static int __init lapic_insert_resource(void)
{
	if (!apic_phys)
		return -1;

	/* Put local APIC into the resource map. */
	lapic_resource.start = apic_phys;
	lapic_resource.end = lapic_resource.start + PAGE_SIZE - 1;
	insert_resource(&iomem_resource, &lapic_resource);

	return 0;
}

/*
 * need call insert after e820_reserve_resources()
 * that is using request_resource
 */
late_initcall(lapic_insert_resource);<|MERGE_RESOLUTION|>--- conflicted
+++ resolved
@@ -1383,14 +1383,6 @@
 #endif
 
 	apic_pm_activate();
-
-	/*
-	 * Now that local APIC setup is completed for BP, configure the fault
-	 * handling for interrupt remapping.
-	 */
-	if (!smp_processor_id() && intr_remapping_enabled)
-		enable_drhd_fault_handling();
-
 }
 
 void __init bsp_end_local_APIC_setup(void)
@@ -1547,11 +1539,7 @@
 }
 #else
 
-<<<<<<< HEAD
-static int apic_verify(void)
-=======
 static int __init apic_verify(void)
->>>>>>> 105e53f8
 {
 	u32 features, h, l;
 
@@ -1576,11 +1564,7 @@
 	return 0;
 }
 
-<<<<<<< HEAD
-int apic_force_enable(void)
-=======
 int __init apic_force_enable(unsigned long addr)
->>>>>>> 105e53f8
 {
 	u32 h, l;
 
@@ -1596,11 +1580,7 @@
 	if (!(l & MSR_IA32_APICBASE_ENABLE)) {
 		pr_info("Local APIC disabled by BIOS -- reenabling.\n");
 		l &= ~MSR_IA32_APICBASE_BASE;
-<<<<<<< HEAD
-		l |= MSR_IA32_APICBASE_ENABLE | APIC_DEFAULT_PHYS_BASE;
-=======
 		l |= MSR_IA32_APICBASE_ENABLE | addr;
->>>>>>> 105e53f8
 		wrmsr(MSR_IA32_APICBASE, l, h);
 		enabled_via_apicbase = 1;
 	}
@@ -1641,11 +1621,7 @@
 				"you can enable it with \"lapic\"\n");
 			return -1;
 		}
-<<<<<<< HEAD
-		if (apic_force_enable())
-=======
 		if (apic_force_enable(APIC_DEFAULT_PHYS_BASE))
->>>>>>> 105e53f8
 			return -1;
 	} else {
 		if (apic_verify())
