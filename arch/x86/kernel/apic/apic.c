--- conflicted
+++ resolved
@@ -242,19 +242,11 @@
  * bare function to substitute write operation
  * and it's _that_ fast :)
  */
-<<<<<<< HEAD
-void native_apic_write_dummy(u32 reg, u32 v)
-=======
 static void native_apic_write_dummy(u32 reg, u32 v)
->>>>>>> 48b1fddb
 {
 	WARN_ON_ONCE((cpu_has_apic || !disable_apic));
 }
 
-<<<<<<< HEAD
-/*
- * right after this call apic->write doesn't do anything
-=======
 static u32 native_apic_read_dummy(u32 reg)
 {
 	WARN_ON_ONCE((cpu_has_apic || !disable_apic));
@@ -263,15 +255,11 @@
 
 /*
  * right after this call apic->write/read doesn't do anything
->>>>>>> 48b1fddb
  * note that there is no restore operation it works one way
  */
 void apic_disable(void)
 {
-<<<<<<< HEAD
-=======
 	apic->read = native_apic_read_dummy;
->>>>>>> 48b1fddb
 	apic->write = native_apic_write_dummy;
 }
 
@@ -1603,23 +1591,6 @@
 	} else {
 		apic_phys = mp_lapic_addr;
 
-<<<<<<< HEAD
-	/*
-	 * acpi lapic path already maps that address in
-	 * acpi_register_lapic_address()
-	 */
-	if (!acpi_lapic)
-		set_fixmap_nocache(FIX_APIC_BASE, apic_phys);
-
-	apic_printk(APIC_VERBOSE, "mapped APIC to %08lx (%08lx)\n",
-			APIC_BASE, apic_phys);
-
-	/* lets check if we may NOP'ify apic operations */
-	if (!cpu_has_apic) {
-		pr_info("APIC: disable apic facility\n");
-		apic_disable();
-		return;
-=======
 		/*
 		 * acpi lapic path already maps that address in
 		 * acpi_register_lapic_address()
@@ -1629,7 +1600,6 @@
 
 		apic_printk(APIC_VERBOSE, "mapped APIC to %08lx (%08lx)\n",
 					APIC_BASE, apic_phys);
->>>>>>> 48b1fddb
 	}
 
 	/*
