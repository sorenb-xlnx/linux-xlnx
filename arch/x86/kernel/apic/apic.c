/*
 *	Local APIC handling, local APIC timers
 *
 *	(c) 1999, 2000, 2009 Ingo Molnar <mingo@redhat.com>
 *
 *	Fixes
 *	Maciej W. Rozycki	:	Bits for genuine 82489DX APICs;
 *					thanks to Eric Gilmore
 *					and Rolf G. Tews
 *					for testing these extensively.
 *	Maciej W. Rozycki	:	Various updates and fixes.
 *	Mikael Pettersson	:	Power Management for UP-APIC.
 *	Pavel Machek and
 *	Mikael Pettersson	:	PM converted to driver model.
 */

#include <linux/perf_event.h>
#include <linux/kernel_stat.h>
#include <linux/mc146818rtc.h>
#include <linux/acpi_pmtmr.h>
#include <linux/clockchips.h>
#include <linux/interrupt.h>
#include <linux/bootmem.h>
#include <linux/ftrace.h>
#include <linux/ioport.h>
#include <linux/module.h>
#include <linux/syscore_ops.h>
#include <linux/delay.h>
#include <linux/timex.h>
#include <linux/dmar.h>
#include <linux/init.h>
#include <linux/cpu.h>
#include <linux/dmi.h>
#include <linux/smp.h>
#include <linux/mm.h>

#include <asm/perf_event.h>
#include <asm/x86_init.h>
#include <asm/pgalloc.h>
#include <asm/atomic.h>
#include <asm/mpspec.h>
#include <asm/i8253.h>
#include <asm/i8259.h>
#include <asm/proto.h>
#include <asm/apic.h>
#include <asm/io_apic.h>
#include <asm/desc.h>
#include <asm/hpet.h>
#include <asm/idle.h>
#include <asm/mtrr.h>
#include <asm/smp.h>
#include <asm/mce.h>
#include <asm/tsc.h>
#include <asm/hypervisor.h>

unsigned int num_processors;

unsigned disabled_cpus __cpuinitdata;

/* Processor that is doing the boot up */
unsigned int boot_cpu_physical_apicid = -1U;

/*
 * The highest APIC ID seen during enumeration.
 */
unsigned int max_physical_apicid;

/*
 * Bitmask of physically existing CPUs:
 */
physid_mask_t phys_cpu_present_map;

/*
 * Map cpu index to physical APIC ID
 */
DEFINE_EARLY_PER_CPU(u16, x86_cpu_to_apicid, BAD_APICID);
DEFINE_EARLY_PER_CPU(u16, x86_bios_cpu_apicid, BAD_APICID);
EXPORT_EARLY_PER_CPU_SYMBOL(x86_cpu_to_apicid);
EXPORT_EARLY_PER_CPU_SYMBOL(x86_bios_cpu_apicid);

#ifdef CONFIG_X86_32

/*
 * On x86_32, the mapping between cpu and logical apicid may vary
 * depending on apic in use.  The following early percpu variable is
 * used for the mapping.  This is where the behaviors of x86_64 and 32
 * actually diverge.  Let's keep it ugly for now.
 */
DEFINE_EARLY_PER_CPU(int, x86_cpu_to_logical_apicid, BAD_APICID);

/*
 * Knob to control our willingness to enable the local APIC.
 *
 * +1=force-enable
 */
static int force_enable_local_apic __initdata;
/*
 * APIC command line parameters
 */
static int __init parse_lapic(char *arg)
{
	force_enable_local_apic = 1;
	return 0;
}
early_param("lapic", parse_lapic);
/* Local APIC was disabled by the BIOS and enabled by the kernel */
static int enabled_via_apicbase;

/*
 * Handle interrupt mode configuration register (IMCR).
 * This register controls whether the interrupt signals
 * that reach the BSP come from the master PIC or from the
 * local APIC. Before entering Symmetric I/O Mode, either
 * the BIOS or the operating system must switch out of
 * PIC Mode by changing the IMCR.
 */
static inline void imcr_pic_to_apic(void)
{
	/* select IMCR register */
	outb(0x70, 0x22);
	/* NMI and 8259 INTR go through APIC */
	outb(0x01, 0x23);
}

static inline void imcr_apic_to_pic(void)
{
	/* select IMCR register */
	outb(0x70, 0x22);
	/* NMI and 8259 INTR go directly to BSP */
	outb(0x00, 0x23);
}
#endif

#ifdef CONFIG_X86_64
static int apic_calibrate_pmtmr __initdata;
static __init int setup_apicpmtimer(char *s)
{
	apic_calibrate_pmtmr = 1;
	notsc_setup(NULL);
	return 0;
}
__setup("apicpmtimer", setup_apicpmtimer);
#endif

int x2apic_mode;
#ifdef CONFIG_X86_X2APIC
/* x2apic enabled before OS handover */
static int x2apic_preenabled;
static __init int setup_nox2apic(char *str)
{
	if (x2apic_enabled()) {
		pr_warning("Bios already enabled x2apic, "
			   "can't enforce nox2apic");
		return 0;
	}

	setup_clear_cpu_cap(X86_FEATURE_X2APIC);
	return 0;
}
early_param("nox2apic", setup_nox2apic);
#endif

unsigned long mp_lapic_addr;
int disable_apic;
/* Disable local APIC timer from the kernel commandline or via dmi quirk */
static int disable_apic_timer __initdata;
/* Local APIC timer works in C2 */
int local_apic_timer_c2_ok;
EXPORT_SYMBOL_GPL(local_apic_timer_c2_ok);

int first_system_vector = 0xfe;

/*
 * Debug level, exported for io_apic.c
 */
unsigned int apic_verbosity;

int pic_mode;

/* Have we found an MP table */
int smp_found_config;

static struct resource lapic_resource = {
	.name = "Local APIC",
	.flags = IORESOURCE_MEM | IORESOURCE_BUSY,
};

static unsigned int calibration_result;

static void apic_pm_activate(void);

static unsigned long apic_phys;

/*
 * Get the LAPIC version
 */
static inline int lapic_get_version(void)
{
	return GET_APIC_VERSION(apic_read(APIC_LVR));
}

/*
 * Check, if the APIC is integrated or a separate chip
 */
static inline int lapic_is_integrated(void)
{
#ifdef CONFIG_X86_64
	return 1;
#else
	return APIC_INTEGRATED(lapic_get_version());
#endif
}

/*
 * Check, whether this is a modern or a first generation APIC
 */
static int modern_apic(void)
{
	/* AMD systems use old APIC versions, so check the CPU */
	if (boot_cpu_data.x86_vendor == X86_VENDOR_AMD &&
	    boot_cpu_data.x86 >= 0xf)
		return 1;
	return lapic_get_version() >= 0x14;
}

/*
 * right after this call apic become NOOP driven
 * so apic->write/read doesn't do anything
 */
static void __init apic_disable(void)
{
	pr_info("APIC: switched to apic NOOP\n");
	apic = &apic_noop;
}

void native_apic_wait_icr_idle(void)
{
	while (apic_read(APIC_ICR) & APIC_ICR_BUSY)
		cpu_relax();
}

u32 native_safe_apic_wait_icr_idle(void)
{
	u32 send_status;
	int timeout;

	timeout = 0;
	do {
		send_status = apic_read(APIC_ICR) & APIC_ICR_BUSY;
		if (!send_status)
			break;
		udelay(100);
	} while (timeout++ < 1000);

	return send_status;
}

void native_apic_icr_write(u32 low, u32 id)
{
	apic_write(APIC_ICR2, SET_APIC_DEST_FIELD(id));
	apic_write(APIC_ICR, low);
}

u64 native_apic_icr_read(void)
{
	u32 icr1, icr2;

	icr2 = apic_read(APIC_ICR2);
	icr1 = apic_read(APIC_ICR);

	return icr1 | ((u64)icr2 << 32);
}

#ifdef CONFIG_X86_32
/**
 * get_physical_broadcast - Get number of physical broadcast IDs
 */
int get_physical_broadcast(void)
{
	return modern_apic() ? 0xff : 0xf;
}
#endif

/**
 * lapic_get_maxlvt - get the maximum number of local vector table entries
 */
int lapic_get_maxlvt(void)
{
	unsigned int v;

	v = apic_read(APIC_LVR);
	/*
	 * - we always have APIC integrated on 64bit mode
	 * - 82489DXs do not report # of LVT entries
	 */
	return APIC_INTEGRATED(GET_APIC_VERSION(v)) ? GET_APIC_MAXLVT(v) : 2;
}

/*
 * Local APIC timer
 */

/* Clock divisor */
#define APIC_DIVISOR 16

/*
 * This function sets up the local APIC timer, with a timeout of
 * 'clocks' APIC bus clock. During calibration we actually call
 * this function twice on the boot CPU, once with a bogus timeout
 * value, second time for real. The other (noncalibrating) CPUs
 * call this function only once, with the real, calibrated value.
 *
 * We do reads before writes even if unnecessary, to get around the
 * P5 APIC double write bug.
 */
static void __setup_APIC_LVTT(unsigned int clocks, int oneshot, int irqen)
{
	unsigned int lvtt_value, tmp_value;

	lvtt_value = LOCAL_TIMER_VECTOR;
	if (!oneshot)
		lvtt_value |= APIC_LVT_TIMER_PERIODIC;
	if (!lapic_is_integrated())
		lvtt_value |= SET_APIC_TIMER_BASE(APIC_TIMER_BASE_DIV);

	if (!irqen)
		lvtt_value |= APIC_LVT_MASKED;

	apic_write(APIC_LVTT, lvtt_value);

	/*
	 * Divide PICLK by 16
	 */
	tmp_value = apic_read(APIC_TDCR);
	apic_write(APIC_TDCR,
		(tmp_value & ~(APIC_TDR_DIV_1 | APIC_TDR_DIV_TMBASE)) |
		APIC_TDR_DIV_16);

	if (!oneshot)
		apic_write(APIC_TMICT, clocks / APIC_DIVISOR);
}

/*
 * Setup extended LVT, AMD specific
 *
 * Software should use the LVT offsets the BIOS provides.  The offsets
 * are determined by the subsystems using it like those for MCE
 * threshold or IBS.  On K8 only offset 0 (APIC500) and MCE interrupts
 * are supported. Beginning with family 10h at least 4 offsets are
 * available.
 *
 * Since the offsets must be consistent for all cores, we keep track
 * of the LVT offsets in software and reserve the offset for the same
 * vector also to be used on other cores. An offset is freed by
 * setting the entry to APIC_EILVT_MASKED.
 *
 * If the BIOS is right, there should be no conflicts. Otherwise a
 * "[Firmware Bug]: ..." error message is generated. However, if
 * software does not properly determines the offsets, it is not
 * necessarily a BIOS bug.
 */

static atomic_t eilvt_offsets[APIC_EILVT_NR_MAX];

static inline int eilvt_entry_is_changeable(unsigned int old, unsigned int new)
{
	return (old & APIC_EILVT_MASKED)
		|| (new == APIC_EILVT_MASKED)
		|| ((new & ~APIC_EILVT_MASKED) == old);
}

static unsigned int reserve_eilvt_offset(int offset, unsigned int new)
{
	unsigned int rsvd;			/* 0: uninitialized */

	if (offset >= APIC_EILVT_NR_MAX)
		return ~0;

	rsvd = atomic_read(&eilvt_offsets[offset]) & ~APIC_EILVT_MASKED;
	do {
		if (rsvd &&
		    !eilvt_entry_is_changeable(rsvd, new))
			/* may not change if vectors are different */
			return rsvd;
		rsvd = atomic_cmpxchg(&eilvt_offsets[offset], rsvd, new);
	} while (rsvd != new);

	return new;
}

/*
 * If mask=1, the LVT entry does not generate interrupts while mask=0
 * enables the vector. See also the BKDGs.
 */

int setup_APIC_eilvt(u8 offset, u8 vector, u8 msg_type, u8 mask)
{
	unsigned long reg = APIC_EILVTn(offset);
	unsigned int new, old, reserved;

	new = (mask << 16) | (msg_type << 8) | vector;
	old = apic_read(reg);
	reserved = reserve_eilvt_offset(offset, new);

	if (reserved != new) {
		pr_err(FW_BUG "cpu %d, try to use APIC%lX (LVT offset %d) for "
		       "vector 0x%x, but the register is already in use for "
		       "vector 0x%x on another cpu\n",
		       smp_processor_id(), reg, offset, new, reserved);
		return -EINVAL;
	}

	if (!eilvt_entry_is_changeable(old, new)) {
		pr_err(FW_BUG "cpu %d, try to use APIC%lX (LVT offset %d) for "
		       "vector 0x%x, but the register is already in use for "
		       "vector 0x%x on this cpu\n",
		       smp_processor_id(), reg, offset, new, old);
		return -EBUSY;
	}

	apic_write(reg, new);

	return 0;
}
EXPORT_SYMBOL_GPL(setup_APIC_eilvt);

/*
 * Program the next event, relative to now
 */
static int lapic_next_event(unsigned long delta,
			    struct clock_event_device *evt)
{
	apic_write(APIC_TMICT, delta);
	return 0;
}

/*
 * Setup the lapic timer in periodic or oneshot mode
 */
static void lapic_timer_setup(enum clock_event_mode mode,
			      struct clock_event_device *evt)
{
	unsigned long flags;
	unsigned int v;

	/* Lapic used as dummy for broadcast ? */
	if (evt->features & CLOCK_EVT_FEAT_DUMMY)
		return;

	local_irq_save(flags);

	switch (mode) {
	case CLOCK_EVT_MODE_PERIODIC:
	case CLOCK_EVT_MODE_ONESHOT:
		__setup_APIC_LVTT(calibration_result,
				  mode != CLOCK_EVT_MODE_PERIODIC, 1);
		break;
	case CLOCK_EVT_MODE_UNUSED:
	case CLOCK_EVT_MODE_SHUTDOWN:
		v = apic_read(APIC_LVTT);
		v |= (APIC_LVT_MASKED | LOCAL_TIMER_VECTOR);
		apic_write(APIC_LVTT, v);
		apic_write(APIC_TMICT, 0);
		break;
	case CLOCK_EVT_MODE_RESUME:
		/* Nothing to do here */
		break;
	}

	local_irq_restore(flags);
}

/*
 * Local APIC timer broadcast function
 */
static void lapic_timer_broadcast(const struct cpumask *mask)
{
#ifdef CONFIG_SMP
	apic->send_IPI_mask(mask, LOCAL_TIMER_VECTOR);
#endif
}


/*
 * The local apic timer can be used for any function which is CPU local.
 */
static struct clock_event_device lapic_clockevent = {
	.name		= "lapic",
	.features	= CLOCK_EVT_FEAT_PERIODIC | CLOCK_EVT_FEAT_ONESHOT
			| CLOCK_EVT_FEAT_C3STOP | CLOCK_EVT_FEAT_DUMMY,
	.shift		= 32,
	.set_mode	= lapic_timer_setup,
	.set_next_event	= lapic_next_event,
	.broadcast	= lapic_timer_broadcast,
	.rating		= 100,
	.irq		= -1,
};
static DEFINE_PER_CPU(struct clock_event_device, lapic_events);

/*
 * Setup the local APIC timer for this CPU. Copy the initialized values
 * of the boot CPU and register the clock event in the framework.
 */
static void __cpuinit setup_APIC_timer(void)
{
	struct clock_event_device *levt = &__get_cpu_var(lapic_events);

	if (cpu_has(__this_cpu_ptr(&cpu_info), X86_FEATURE_ARAT)) {
		lapic_clockevent.features &= ~CLOCK_EVT_FEAT_C3STOP;
		/* Make LAPIC timer preferrable over percpu HPET */
		lapic_clockevent.rating = 150;
	}

	memcpy(levt, &lapic_clockevent, sizeof(*levt));
	levt->cpumask = cpumask_of(smp_processor_id());

	clockevents_register_device(levt);
}

/*
 * In this functions we calibrate APIC bus clocks to the external timer.
 *
 * We want to do the calibration only once since we want to have local timer
 * irqs syncron. CPUs connected by the same APIC bus have the very same bus
 * frequency.
 *
 * This was previously done by reading the PIT/HPET and waiting for a wrap
 * around to find out, that a tick has elapsed. I have a box, where the PIT
 * readout is broken, so it never gets out of the wait loop again. This was
 * also reported by others.
 *
 * Monitoring the jiffies value is inaccurate and the clockevents
 * infrastructure allows us to do a simple substitution of the interrupt
 * handler.
 *
 * The calibration routine also uses the pm_timer when possible, as the PIT
 * happens to run way too slow (factor 2.3 on my VAIO CoreDuo, which goes
 * back to normal later in the boot process).
 */

#define LAPIC_CAL_LOOPS		(HZ/10)

static __initdata int lapic_cal_loops = -1;
static __initdata long lapic_cal_t1, lapic_cal_t2;
static __initdata unsigned long long lapic_cal_tsc1, lapic_cal_tsc2;
static __initdata unsigned long lapic_cal_pm1, lapic_cal_pm2;
static __initdata unsigned long lapic_cal_j1, lapic_cal_j2;

/*
 * Temporary interrupt handler.
 */
static void __init lapic_cal_handler(struct clock_event_device *dev)
{
	unsigned long long tsc = 0;
	long tapic = apic_read(APIC_TMCCT);
	unsigned long pm = acpi_pm_read_early();

	if (cpu_has_tsc)
		rdtscll(tsc);

	switch (lapic_cal_loops++) {
	case 0:
		lapic_cal_t1 = tapic;
		lapic_cal_tsc1 = tsc;
		lapic_cal_pm1 = pm;
		lapic_cal_j1 = jiffies;
		break;

	case LAPIC_CAL_LOOPS:
		lapic_cal_t2 = tapic;
		lapic_cal_tsc2 = tsc;
		if (pm < lapic_cal_pm1)
			pm += ACPI_PM_OVRRUN;
		lapic_cal_pm2 = pm;
		lapic_cal_j2 = jiffies;
		break;
	}
}

static int __init
calibrate_by_pmtimer(long deltapm, long *delta, long *deltatsc)
{
	const long pm_100ms = PMTMR_TICKS_PER_SEC / 10;
	const long pm_thresh = pm_100ms / 100;
	unsigned long mult;
	u64 res;

#ifndef CONFIG_X86_PM_TIMER
	return -1;
#endif

	apic_printk(APIC_VERBOSE, "... PM-Timer delta = %ld\n", deltapm);

	/* Check, if the PM timer is available */
	if (!deltapm)
		return -1;

	mult = clocksource_hz2mult(PMTMR_TICKS_PER_SEC, 22);

	if (deltapm > (pm_100ms - pm_thresh) &&
	    deltapm < (pm_100ms + pm_thresh)) {
		apic_printk(APIC_VERBOSE, "... PM-Timer result ok\n");
		return 0;
	}

	res = (((u64)deltapm) *  mult) >> 22;
	do_div(res, 1000000);
	pr_warning("APIC calibration not consistent "
		   "with PM-Timer: %ldms instead of 100ms\n",(long)res);

	/* Correct the lapic counter value */
	res = (((u64)(*delta)) * pm_100ms);
	do_div(res, deltapm);
	pr_info("APIC delta adjusted to PM-Timer: "
		"%lu (%ld)\n", (unsigned long)res, *delta);
	*delta = (long)res;

	/* Correct the tsc counter value */
	if (cpu_has_tsc) {
		res = (((u64)(*deltatsc)) * pm_100ms);
		do_div(res, deltapm);
		apic_printk(APIC_VERBOSE, "TSC delta adjusted to "
					  "PM-Timer: %lu (%ld)\n",
					(unsigned long)res, *deltatsc);
		*deltatsc = (long)res;
	}

	return 0;
}

static int __init calibrate_APIC_clock(void)
{
	struct clock_event_device *levt = &__get_cpu_var(lapic_events);
	void (*real_handler)(struct clock_event_device *dev);
	unsigned long deltaj;
	long delta, deltatsc;
	int pm_referenced = 0;

	local_irq_disable();

	/* Replace the global interrupt handler */
	real_handler = global_clock_event->event_handler;
	global_clock_event->event_handler = lapic_cal_handler;

	/*
	 * Setup the APIC counter to maximum. There is no way the lapic
	 * can underflow in the 100ms detection time frame
	 */
	__setup_APIC_LVTT(0xffffffff, 0, 0);

	/* Let the interrupts run */
	local_irq_enable();

	while (lapic_cal_loops <= LAPIC_CAL_LOOPS)
		cpu_relax();

	local_irq_disable();

	/* Restore the real event handler */
	global_clock_event->event_handler = real_handler;

	/* Build delta t1-t2 as apic timer counts down */
	delta = lapic_cal_t1 - lapic_cal_t2;
	apic_printk(APIC_VERBOSE, "... lapic delta = %ld\n", delta);

	deltatsc = (long)(lapic_cal_tsc2 - lapic_cal_tsc1);

	/* we trust the PM based calibration if possible */
	pm_referenced = !calibrate_by_pmtimer(lapic_cal_pm2 - lapic_cal_pm1,
					&delta, &deltatsc);

	/* Calculate the scaled math multiplication factor */
	lapic_clockevent.mult = div_sc(delta, TICK_NSEC * LAPIC_CAL_LOOPS,
				       lapic_clockevent.shift);
	lapic_clockevent.max_delta_ns =
		clockevent_delta2ns(0x7FFFFFFF, &lapic_clockevent);
	lapic_clockevent.min_delta_ns =
		clockevent_delta2ns(0xF, &lapic_clockevent);

	calibration_result = (delta * APIC_DIVISOR) / LAPIC_CAL_LOOPS;

	apic_printk(APIC_VERBOSE, "..... delta %ld\n", delta);
	apic_printk(APIC_VERBOSE, "..... mult: %u\n", lapic_clockevent.mult);
	apic_printk(APIC_VERBOSE, "..... calibration result: %u\n",
		    calibration_result);

	if (cpu_has_tsc) {
		apic_printk(APIC_VERBOSE, "..... CPU clock speed is "
			    "%ld.%04ld MHz.\n",
			    (deltatsc / LAPIC_CAL_LOOPS) / (1000000 / HZ),
			    (deltatsc / LAPIC_CAL_LOOPS) % (1000000 / HZ));
	}

	apic_printk(APIC_VERBOSE, "..... host bus clock speed is "
		    "%u.%04u MHz.\n",
		    calibration_result / (1000000 / HZ),
		    calibration_result % (1000000 / HZ));

	/*
	 * Do a sanity check on the APIC calibration result
	 */
	if (calibration_result < (1000000 / HZ)) {
		local_irq_enable();
		pr_warning("APIC frequency too slow, disabling apic timer\n");
		return -1;
	}

	levt->features &= ~CLOCK_EVT_FEAT_DUMMY;

	/*
	 * PM timer calibration failed or not turned on
	 * so lets try APIC timer based calibration
	 */
	if (!pm_referenced) {
		apic_printk(APIC_VERBOSE, "... verify APIC timer\n");

		/*
		 * Setup the apic timer manually
		 */
		levt->event_handler = lapic_cal_handler;
		lapic_timer_setup(CLOCK_EVT_MODE_PERIODIC, levt);
		lapic_cal_loops = -1;

		/* Let the interrupts run */
		local_irq_enable();

		while (lapic_cal_loops <= LAPIC_CAL_LOOPS)
			cpu_relax();

		/* Stop the lapic timer */
		lapic_timer_setup(CLOCK_EVT_MODE_SHUTDOWN, levt);

		/* Jiffies delta */
		deltaj = lapic_cal_j2 - lapic_cal_j1;
		apic_printk(APIC_VERBOSE, "... jiffies delta = %lu\n", deltaj);

		/* Check, if the jiffies result is consistent */
		if (deltaj >= LAPIC_CAL_LOOPS-2 && deltaj <= LAPIC_CAL_LOOPS+2)
			apic_printk(APIC_VERBOSE, "... jiffies result ok\n");
		else
			levt->features |= CLOCK_EVT_FEAT_DUMMY;
	} else
		local_irq_enable();

	if (levt->features & CLOCK_EVT_FEAT_DUMMY) {
		pr_warning("APIC timer disabled due to verification failure\n");
			return -1;
	}

	return 0;
}

/*
 * Setup the boot APIC
 *
 * Calibrate and verify the result.
 */
void __init setup_boot_APIC_clock(void)
{
	/*
	 * The local apic timer can be disabled via the kernel
	 * commandline or from the CPU detection code. Register the lapic
	 * timer as a dummy clock event source on SMP systems, so the
	 * broadcast mechanism is used. On UP systems simply ignore it.
	 */
	if (disable_apic_timer) {
		pr_info("Disabling APIC timer\n");
		/* No broadcast on UP ! */
		if (num_possible_cpus() > 1) {
			lapic_clockevent.mult = 1;
			setup_APIC_timer();
		}
		return;
	}

	apic_printk(APIC_VERBOSE, "Using local APIC timer interrupts.\n"
		    "calibrating APIC timer ...\n");

	if (calibrate_APIC_clock()) {
		/* No broadcast on UP ! */
		if (num_possible_cpus() > 1)
			setup_APIC_timer();
		return;
	}

	/*
	 * If nmi_watchdog is set to IO_APIC, we need the
	 * PIT/HPET going.  Otherwise register lapic as a dummy
	 * device.
	 */
	lapic_clockevent.features &= ~CLOCK_EVT_FEAT_DUMMY;

	/* Setup the lapic or request the broadcast */
	setup_APIC_timer();
}

void __cpuinit setup_secondary_APIC_clock(void)
{
	setup_APIC_timer();
}

/*
 * The guts of the apic timer interrupt
 */
static void local_apic_timer_interrupt(void)
{
	int cpu = smp_processor_id();
	struct clock_event_device *evt = &per_cpu(lapic_events, cpu);

	/*
	 * Normally we should not be here till LAPIC has been initialized but
	 * in some cases like kdump, its possible that there is a pending LAPIC
	 * timer interrupt from previous kernel's context and is delivered in
	 * new kernel the moment interrupts are enabled.
	 *
	 * Interrupts are enabled early and LAPIC is setup much later, hence
	 * its possible that when we get here evt->event_handler is NULL.
	 * Check for event_handler being NULL and discard the interrupt as
	 * spurious.
	 */
	if (!evt->event_handler) {
		pr_warning("Spurious LAPIC timer interrupt on cpu %d\n", cpu);
		/* Switch it off */
		lapic_timer_setup(CLOCK_EVT_MODE_SHUTDOWN, evt);
		return;
	}

	/*
	 * the NMI deadlock-detector uses this.
	 */
	inc_irq_stat(apic_timer_irqs);

	evt->event_handler(evt);
}

/*
 * Local APIC timer interrupt. This is the most natural way for doing
 * local interrupts, but local timer interrupts can be emulated by
 * broadcast interrupts too. [in case the hw doesn't support APIC timers]
 *
 * [ if a single-CPU system runs an SMP kernel then we call the local
 *   interrupt as well. Thus we cannot inline the local irq ... ]
 */
void __irq_entry smp_apic_timer_interrupt(struct pt_regs *regs)
{
	struct pt_regs *old_regs = set_irq_regs(regs);

	/*
	 * NOTE! We'd better ACK the irq immediately,
	 * because timer handling can be slow.
	 */
	ack_APIC_irq();
	/*
	 * update_process_times() expects us to have done irq_enter().
	 * Besides, if we don't timer interrupts ignore the global
	 * interrupt lock, which is the WrongThing (tm) to do.
	 */
	exit_idle();
	irq_enter();
	local_apic_timer_interrupt();
	irq_exit();

	set_irq_regs(old_regs);
}

int setup_profiling_timer(unsigned int multiplier)
{
	return -EINVAL;
}

/*
 * Local APIC start and shutdown
 */

/**
 * clear_local_APIC - shutdown the local APIC
 *
 * This is called, when a CPU is disabled and before rebooting, so the state of
 * the local APIC has no dangling leftovers. Also used to cleanout any BIOS
 * leftovers during boot.
 */
void clear_local_APIC(void)
{
	int maxlvt;
	u32 v;

	/* APIC hasn't been mapped yet */
	if (!x2apic_mode && !apic_phys)
		return;

	maxlvt = lapic_get_maxlvt();
	/*
	 * Masking an LVT entry can trigger a local APIC error
	 * if the vector is zero. Mask LVTERR first to prevent this.
	 */
	if (maxlvt >= 3) {
		v = ERROR_APIC_VECTOR; /* any non-zero vector will do */
		apic_write(APIC_LVTERR, v | APIC_LVT_MASKED);
	}
	/*
	 * Careful: we have to set masks only first to deassert
	 * any level-triggered sources.
	 */
	v = apic_read(APIC_LVTT);
	apic_write(APIC_LVTT, v | APIC_LVT_MASKED);
	v = apic_read(APIC_LVT0);
	apic_write(APIC_LVT0, v | APIC_LVT_MASKED);
	v = apic_read(APIC_LVT1);
	apic_write(APIC_LVT1, v | APIC_LVT_MASKED);
	if (maxlvt >= 4) {
		v = apic_read(APIC_LVTPC);
		apic_write(APIC_LVTPC, v | APIC_LVT_MASKED);
	}

	/* lets not touch this if we didn't frob it */
#ifdef CONFIG_X86_THERMAL_VECTOR
	if (maxlvt >= 5) {
		v = apic_read(APIC_LVTTHMR);
		apic_write(APIC_LVTTHMR, v | APIC_LVT_MASKED);
	}
#endif
#ifdef CONFIG_X86_MCE_INTEL
	if (maxlvt >= 6) {
		v = apic_read(APIC_LVTCMCI);
		if (!(v & APIC_LVT_MASKED))
			apic_write(APIC_LVTCMCI, v | APIC_LVT_MASKED);
	}
#endif

	/*
	 * Clean APIC state for other OSs:
	 */
	apic_write(APIC_LVTT, APIC_LVT_MASKED);
	apic_write(APIC_LVT0, APIC_LVT_MASKED);
	apic_write(APIC_LVT1, APIC_LVT_MASKED);
	if (maxlvt >= 3)
		apic_write(APIC_LVTERR, APIC_LVT_MASKED);
	if (maxlvt >= 4)
		apic_write(APIC_LVTPC, APIC_LVT_MASKED);

	/* Integrated APIC (!82489DX) ? */
	if (lapic_is_integrated()) {
		if (maxlvt > 3)
			/* Clear ESR due to Pentium errata 3AP and 11AP */
			apic_write(APIC_ESR, 0);
		apic_read(APIC_ESR);
	}
}

/**
 * disable_local_APIC - clear and disable the local APIC
 */
void disable_local_APIC(void)
{
	unsigned int value;

	/* APIC hasn't been mapped yet */
	if (!x2apic_mode && !apic_phys)
		return;

	clear_local_APIC();

	/*
	 * Disable APIC (implies clearing of registers
	 * for 82489DX!).
	 */
	value = apic_read(APIC_SPIV);
	value &= ~APIC_SPIV_APIC_ENABLED;
	apic_write(APIC_SPIV, value);

#ifdef CONFIG_X86_32
	/*
	 * When LAPIC was disabled by the BIOS and enabled by the kernel,
	 * restore the disabled state.
	 */
	if (enabled_via_apicbase) {
		unsigned int l, h;

		rdmsr(MSR_IA32_APICBASE, l, h);
		l &= ~MSR_IA32_APICBASE_ENABLE;
		wrmsr(MSR_IA32_APICBASE, l, h);
	}
#endif
}

/*
 * If Linux enabled the LAPIC against the BIOS default disable it down before
 * re-entering the BIOS on shutdown.  Otherwise the BIOS may get confused and
 * not power-off.  Additionally clear all LVT entries before disable_local_APIC
 * for the case where Linux didn't enable the LAPIC.
 */
void lapic_shutdown(void)
{
	unsigned long flags;

	if (!cpu_has_apic && !apic_from_smp_config())
		return;

	local_irq_save(flags);

#ifdef CONFIG_X86_32
	if (!enabled_via_apicbase)
		clear_local_APIC();
	else
#endif
		disable_local_APIC();


	local_irq_restore(flags);
}

/*
 * This is to verify that we're looking at a real local APIC.
 * Check these against your board if the CPUs aren't getting
 * started for no apparent reason.
 */
int __init verify_local_APIC(void)
{
	unsigned int reg0, reg1;

	/*
	 * The version register is read-only in a real APIC.
	 */
	reg0 = apic_read(APIC_LVR);
	apic_printk(APIC_DEBUG, "Getting VERSION: %x\n", reg0);
	apic_write(APIC_LVR, reg0 ^ APIC_LVR_MASK);
	reg1 = apic_read(APIC_LVR);
	apic_printk(APIC_DEBUG, "Getting VERSION: %x\n", reg1);

	/*
	 * The two version reads above should print the same
	 * numbers.  If the second one is different, then we
	 * poke at a non-APIC.
	 */
	if (reg1 != reg0)
		return 0;

	/*
	 * Check if the version looks reasonably.
	 */
	reg1 = GET_APIC_VERSION(reg0);
	if (reg1 == 0x00 || reg1 == 0xff)
		return 0;
	reg1 = lapic_get_maxlvt();
	if (reg1 < 0x02 || reg1 == 0xff)
		return 0;

	/*
	 * The ID register is read/write in a real APIC.
	 */
	reg0 = apic_read(APIC_ID);
	apic_printk(APIC_DEBUG, "Getting ID: %x\n", reg0);
	apic_write(APIC_ID, reg0 ^ apic->apic_id_mask);
	reg1 = apic_read(APIC_ID);
	apic_printk(APIC_DEBUG, "Getting ID: %x\n", reg1);
	apic_write(APIC_ID, reg0);
	if (reg1 != (reg0 ^ apic->apic_id_mask))
		return 0;

	/*
	 * The next two are just to see if we have sane values.
	 * They're only really relevant if we're in Virtual Wire
	 * compatibility mode, but most boxes are anymore.
	 */
	reg0 = apic_read(APIC_LVT0);
	apic_printk(APIC_DEBUG, "Getting LVT0: %x\n", reg0);
	reg1 = apic_read(APIC_LVT1);
	apic_printk(APIC_DEBUG, "Getting LVT1: %x\n", reg1);

	return 1;
}

/**
 * sync_Arb_IDs - synchronize APIC bus arbitration IDs
 */
void __init sync_Arb_IDs(void)
{
	/*
	 * Unsupported on P4 - see Intel Dev. Manual Vol. 3, Ch. 8.6.1 And not
	 * needed on AMD.
	 */
	if (modern_apic() || boot_cpu_data.x86_vendor == X86_VENDOR_AMD)
		return;

	/*
	 * Wait for idle.
	 */
	apic_wait_icr_idle();

	apic_printk(APIC_DEBUG, "Synchronizing Arb IDs.\n");
	apic_write(APIC_ICR, APIC_DEST_ALLINC |
			APIC_INT_LEVELTRIG | APIC_DM_INIT);
}

/*
 * An initial setup of the virtual wire mode.
 */
void __init init_bsp_APIC(void)
{
	unsigned int value;

	/*
	 * Don't do the setup now if we have a SMP BIOS as the
	 * through-I/O-APIC virtual wire mode might be active.
	 */
	if (smp_found_config || !cpu_has_apic)
		return;

	/*
	 * Do not trust the local APIC being empty at bootup.
	 */
	clear_local_APIC();

	/*
	 * Enable APIC.
	 */
	value = apic_read(APIC_SPIV);
	value &= ~APIC_VECTOR_MASK;
	value |= APIC_SPIV_APIC_ENABLED;

#ifdef CONFIG_X86_32
	/* This bit is reserved on P4/Xeon and should be cleared */
	if ((boot_cpu_data.x86_vendor == X86_VENDOR_INTEL) &&
	    (boot_cpu_data.x86 == 15))
		value &= ~APIC_SPIV_FOCUS_DISABLED;
	else
#endif
		value |= APIC_SPIV_FOCUS_DISABLED;
	value |= SPURIOUS_APIC_VECTOR;
	apic_write(APIC_SPIV, value);

	/*
	 * Set up the virtual wire mode.
	 */
	apic_write(APIC_LVT0, APIC_DM_EXTINT);
	value = APIC_DM_NMI;
	if (!lapic_is_integrated())		/* 82489DX */
		value |= APIC_LVT_LEVEL_TRIGGER;
	apic_write(APIC_LVT1, value);
}

static void __cpuinit lapic_setup_esr(void)
{
	unsigned int oldvalue, value, maxlvt;

	if (!lapic_is_integrated()) {
		pr_info("No ESR for 82489DX.\n");
		return;
	}

	if (apic->disable_esr) {
		/*
		 * Something untraceable is creating bad interrupts on
		 * secondary quads ... for the moment, just leave the
		 * ESR disabled - we can't do anything useful with the
		 * errors anyway - mbligh
		 */
		pr_info("Leaving ESR disabled.\n");
		return;
	}

	maxlvt = lapic_get_maxlvt();
	if (maxlvt > 3)		/* Due to the Pentium erratum 3AP. */
		apic_write(APIC_ESR, 0);
	oldvalue = apic_read(APIC_ESR);

	/* enables sending errors */
	value = ERROR_APIC_VECTOR;
	apic_write(APIC_LVTERR, value);

	/*
	 * spec says clear errors after enabling vector.
	 */
	if (maxlvt > 3)
		apic_write(APIC_ESR, 0);
	value = apic_read(APIC_ESR);
	if (value != oldvalue)
		apic_printk(APIC_VERBOSE, "ESR value before enabling "
			"vector: 0x%08x  after: 0x%08x\n",
			oldvalue, value);
}

/**
 * setup_local_APIC - setup the local APIC
 *
 * Used to setup local APIC while initializing BSP or bringin up APs.
 * Always called with preemption disabled.
 */
void __cpuinit setup_local_APIC(void)
{
	int cpu = smp_processor_id();
	unsigned int value, queued;
	int i, j, acked = 0;
	unsigned long long tsc = 0, ntsc;
	long long max_loops = cpu_khz;

	if (cpu_has_tsc)
		rdtscll(tsc);

	if (disable_apic) {
		disable_ioapic_support();
		return;
	}

#ifdef CONFIG_X86_32
	/* Pound the ESR really hard over the head with a big hammer - mbligh */
	if (lapic_is_integrated() && apic->disable_esr) {
		apic_write(APIC_ESR, 0);
		apic_write(APIC_ESR, 0);
		apic_write(APIC_ESR, 0);
		apic_write(APIC_ESR, 0);
	}
#endif
	perf_events_lapic_init();

	/*
	 * Double-check whether this APIC is really registered.
	 * This is meaningless in clustered apic mode, so we skip it.
	 */
	BUG_ON(!apic->apic_id_registered());

	/*
	 * Intel recommends to set DFR, LDR and TPR before enabling
	 * an APIC.  See e.g. "AP-388 82489DX User's Manual" (Intel
	 * document number 292116).  So here it goes...
	 */
	apic->init_apic_ldr();

#ifdef CONFIG_X86_32
	/*
	 * APIC LDR is initialized.  If logical_apicid mapping was
	 * initialized during get_smp_config(), make sure it matches the
	 * actual value.
	 */
	i = early_per_cpu(x86_cpu_to_logical_apicid, cpu);
	WARN_ON(i != BAD_APICID && i != logical_smp_processor_id());
	/* always use the value from LDR */
	early_per_cpu(x86_cpu_to_logical_apicid, cpu) =
		logical_smp_processor_id();
#endif

	/*
	 * Set Task Priority to 'accept all'. We never change this
	 * later on.
	 */
	value = apic_read(APIC_TASKPRI);
	value &= ~APIC_TPRI_MASK;
	apic_write(APIC_TASKPRI, value);

	/*
	 * After a crash, we no longer service the interrupts and a pending
	 * interrupt from previous kernel might still have ISR bit set.
	 *
	 * Most probably by now CPU has serviced that pending interrupt and
	 * it might not have done the ack_APIC_irq() because it thought,
	 * interrupt came from i8259 as ExtInt. LAPIC did not get EOI so it
	 * does not clear the ISR bit and cpu thinks it has already serivced
	 * the interrupt. Hence a vector might get locked. It was noticed
	 * for timer irq (vector 0x31). Issue an extra EOI to clear ISR.
	 */
	do {
		queued = 0;
		for (i = APIC_ISR_NR - 1; i >= 0; i--)
			queued |= apic_read(APIC_IRR + i*0x10);

		for (i = APIC_ISR_NR - 1; i >= 0; i--) {
			value = apic_read(APIC_ISR + i*0x10);
			for (j = 31; j >= 0; j--) {
				if (value & (1<<j)) {
					ack_APIC_irq();
					acked++;
				}
			}
		}
		if (acked > 256) {
			printk(KERN_ERR "LAPIC pending interrupts after %d EOI\n",
			       acked);
			break;
		}
		if (cpu_has_tsc) {
			rdtscll(ntsc);
			max_loops = (cpu_khz << 10) - (ntsc - tsc);
		} else
			max_loops--;
	} while (queued && max_loops > 0);
	WARN_ON(max_loops <= 0);

	/*
	 * Now that we are all set up, enable the APIC
	 */
	value = apic_read(APIC_SPIV);
	value &= ~APIC_VECTOR_MASK;
	/*
	 * Enable APIC
	 */
	value |= APIC_SPIV_APIC_ENABLED;

#ifdef CONFIG_X86_32
	/*
	 * Some unknown Intel IO/APIC (or APIC) errata is biting us with
	 * certain networking cards. If high frequency interrupts are
	 * happening on a particular IOAPIC pin, plus the IOAPIC routing
	 * entry is masked/unmasked at a high rate as well then sooner or
	 * later IOAPIC line gets 'stuck', no more interrupts are received
	 * from the device. If focus CPU is disabled then the hang goes
	 * away, oh well :-(
	 *
	 * [ This bug can be reproduced easily with a level-triggered
	 *   PCI Ne2000 networking cards and PII/PIII processors, dual
	 *   BX chipset. ]
	 */
	/*
	 * Actually disabling the focus CPU check just makes the hang less
	 * frequent as it makes the interrupt distributon model be more
	 * like LRU than MRU (the short-term load is more even across CPUs).
	 * See also the comment in end_level_ioapic_irq().  --macro
	 */

	/*
	 * - enable focus processor (bit==0)
	 * - 64bit mode always use processor focus
	 *   so no need to set it
	 */
	value &= ~APIC_SPIV_FOCUS_DISABLED;
#endif

	/*
	 * Set spurious IRQ vector
	 */
	value |= SPURIOUS_APIC_VECTOR;
	apic_write(APIC_SPIV, value);

	/*
	 * Set up LVT0, LVT1:
	 *
	 * set up through-local-APIC on the BP's LINT0. This is not
	 * strictly necessary in pure symmetric-IO mode, but sometimes
	 * we delegate interrupts to the 8259A.
	 */
	/*
	 * TODO: set up through-local-APIC from through-I/O-APIC? --macro
	 */
	value = apic_read(APIC_LVT0) & APIC_LVT_MASKED;
	if (!cpu && (pic_mode || !value)) {
		value = APIC_DM_EXTINT;
		apic_printk(APIC_VERBOSE, "enabled ExtINT on CPU#%d\n", cpu);
	} else {
		value = APIC_DM_EXTINT | APIC_LVT_MASKED;
		apic_printk(APIC_VERBOSE, "masked ExtINT on CPU#%d\n", cpu);
	}
	apic_write(APIC_LVT0, value);

	/*
	 * only the BP should see the LINT1 NMI signal, obviously.
	 */
	if (!cpu)
		value = APIC_DM_NMI;
	else
		value = APIC_DM_NMI | APIC_LVT_MASKED;
	if (!lapic_is_integrated())		/* 82489DX */
		value |= APIC_LVT_LEVEL_TRIGGER;
	apic_write(APIC_LVT1, value);

#ifdef CONFIG_X86_MCE_INTEL
	/* Recheck CMCI information after local APIC is up on CPU #0 */
	if (!cpu)
		cmci_recheck();
#endif
}

void __cpuinit end_local_APIC_setup(void)
{
	lapic_setup_esr();

#ifdef CONFIG_X86_32
	{
		unsigned int value;
		/* Disable the local apic timer */
		value = apic_read(APIC_LVTT);
		value |= (APIC_LVT_MASKED | LOCAL_TIMER_VECTOR);
		apic_write(APIC_LVTT, value);
	}
#endif

	apic_pm_activate();
}

void __init bsp_end_local_APIC_setup(void)
{
	end_local_APIC_setup();

	/*
	 * Now that local APIC setup is completed for BP, configure the fault
	 * handling for interrupt remapping.
	 */
	if (intr_remapping_enabled)
		enable_drhd_fault_handling();

}

#ifdef CONFIG_X86_X2APIC
void check_x2apic(void)
{
	if (x2apic_enabled()) {
		pr_info("x2apic enabled by BIOS, switching to x2apic ops\n");
		x2apic_preenabled = x2apic_mode = 1;
	}
}

void enable_x2apic(void)
{
	int msr, msr2;

	if (!x2apic_mode)
		return;

	rdmsr(MSR_IA32_APICBASE, msr, msr2);
	if (!(msr & X2APIC_ENABLE)) {
		printk_once(KERN_INFO "Enabling x2apic\n");
		wrmsr(MSR_IA32_APICBASE, msr | X2APIC_ENABLE, 0);
	}
}
#endif /* CONFIG_X86_X2APIC */

int __init enable_IR(void)
{
#ifdef CONFIG_INTR_REMAP
	if (!intr_remapping_supported()) {
		pr_debug("intr-remapping not supported\n");
		return 0;
	}

	if (!x2apic_preenabled && skip_ioapic_setup) {
		pr_info("Skipped enabling intr-remap because of skipping "
			"io-apic setup\n");
		return 0;
	}

	if (enable_intr_remapping(x2apic_supported()))
		return 0;

	pr_info("Enabled Interrupt-remapping\n");

	return 1;

#endif
	return 0;
}

void __init enable_IR_x2apic(void)
{
	unsigned long flags;
	struct IO_APIC_route_entry **ioapic_entries;
	int ret, x2apic_enabled = 0;
	int dmar_table_init_ret;

	dmar_table_init_ret = dmar_table_init();
	if (dmar_table_init_ret && !x2apic_supported())
		return;

	ioapic_entries = alloc_ioapic_entries();
	if (!ioapic_entries) {
		pr_err("Allocate ioapic_entries failed\n");
		goto out;
	}

	ret = save_IO_APIC_setup(ioapic_entries);
	if (ret) {
		pr_info("Saving IO-APIC state failed: %d\n", ret);
		goto out;
	}

	local_irq_save(flags);
	legacy_pic->mask_all();
	mask_IO_APIC_setup(ioapic_entries);

	if (dmar_table_init_ret)
		ret = 0;
	else
		ret = enable_IR();

	if (!ret) {
		/* IR is required if there is APIC ID > 255 even when running
		 * under KVM
		 */
		if (max_physical_apicid > 255 ||
		    !hypervisor_x2apic_available())
			goto nox2apic;
		/*
		 * without IR all CPUs can be addressed by IOAPIC/MSI
		 * only in physical mode
		 */
		x2apic_force_phys();
	}

	x2apic_enabled = 1;

	if (x2apic_supported() && !x2apic_mode) {
		x2apic_mode = 1;
		enable_x2apic();
		pr_info("Enabled x2apic\n");
	}

nox2apic:
	if (!ret) /* IR enabling failed */
		restore_IO_APIC_setup(ioapic_entries);
	legacy_pic->restore_mask();
	local_irq_restore(flags);

out:
	if (ioapic_entries)
		free_ioapic_entries(ioapic_entries);

	if (x2apic_enabled)
		return;

	if (x2apic_preenabled)
		panic("x2apic: enabled by BIOS but kernel init failed.");
	else if (cpu_has_x2apic)
		pr_info("Not enabling x2apic, Intr-remapping init failed.\n");
}

#ifdef CONFIG_X86_64
/*
 * Detect and enable local APICs on non-SMP boards.
 * Original code written by Keir Fraser.
 * On AMD64 we trust the BIOS - if it says no APIC it is likely
 * not correctly set up (usually the APIC timer won't work etc.)
 */
static int __init detect_init_APIC(void)
{
	if (!cpu_has_apic) {
		pr_info("No local APIC present\n");
		return -1;
	}

	mp_lapic_addr = APIC_DEFAULT_PHYS_BASE;
	return 0;
}
#else

static int __init apic_verify(void)
{
	u32 features, h, l;

	/*
	 * The APIC feature bit should now be enabled
	 * in `cpuid'
	 */
	features = cpuid_edx(1);
	if (!(features & (1 << X86_FEATURE_APIC))) {
		pr_warning("Could not enable APIC!\n");
		return -1;
	}
	set_cpu_cap(&boot_cpu_data, X86_FEATURE_APIC);
	mp_lapic_addr = APIC_DEFAULT_PHYS_BASE;

	/* The BIOS may have set up the APIC at some other address */
	rdmsr(MSR_IA32_APICBASE, l, h);
	if (l & MSR_IA32_APICBASE_ENABLE)
		mp_lapic_addr = l & MSR_IA32_APICBASE_BASE;

	pr_info("Found and enabled local APIC!\n");
	return 0;
}

int __init apic_force_enable(unsigned long addr)
{
	u32 h, l;

	if (disable_apic)
		return -1;

	/*
	 * Some BIOSes disable the local APIC in the APIC_BASE
	 * MSR. This can only be done in software for Intel P6 or later
	 * and AMD K7 (Model > 1) or later.
	 */
	rdmsr(MSR_IA32_APICBASE, l, h);
	if (!(l & MSR_IA32_APICBASE_ENABLE)) {
		pr_info("Local APIC disabled by BIOS -- reenabling.\n");
		l &= ~MSR_IA32_APICBASE_BASE;
		l |= MSR_IA32_APICBASE_ENABLE | addr;
		wrmsr(MSR_IA32_APICBASE, l, h);
		enabled_via_apicbase = 1;
	}
	return apic_verify();
}

/*
 * Detect and initialize APIC
 */
static int __init detect_init_APIC(void)
{
	/* Disabled by kernel option? */
	if (disable_apic)
		return -1;

	switch (boot_cpu_data.x86_vendor) {
	case X86_VENDOR_AMD:
		if ((boot_cpu_data.x86 == 6 && boot_cpu_data.x86_model > 1) ||
		    (boot_cpu_data.x86 >= 15))
			break;
		goto no_apic;
	case X86_VENDOR_INTEL:
		if (boot_cpu_data.x86 == 6 || boot_cpu_data.x86 == 15 ||
		    (boot_cpu_data.x86 == 5 && cpu_has_apic))
			break;
		goto no_apic;
	default:
		goto no_apic;
	}

	if (!cpu_has_apic) {
		/*
		 * Over-ride BIOS and try to enable the local APIC only if
		 * "lapic" specified.
		 */
		if (!force_enable_local_apic) {
			pr_info("Local APIC disabled by BIOS -- "
				"you can enable it with \"lapic\"\n");
			return -1;
		}
		if (apic_force_enable(APIC_DEFAULT_PHYS_BASE))
			return -1;
	} else {
		if (apic_verify())
			return -1;
	}

	apic_pm_activate();

	return 0;

no_apic:
	pr_info("No local APIC present or hardware disabled\n");
	return -1;
}
#endif

/**
 * init_apic_mappings - initialize APIC mappings
 */
void __init init_apic_mappings(void)
{
	unsigned int new_apicid;

	if (x2apic_mode) {
		boot_cpu_physical_apicid = read_apic_id();
		return;
	}

	/* If no local APIC can be found return early */
	if (!smp_found_config && detect_init_APIC()) {
		/* lets NOP'ify apic operations */
		pr_info("APIC: disable apic facility\n");
		apic_disable();
	} else {
		apic_phys = mp_lapic_addr;

		/*
		 * acpi lapic path already maps that address in
		 * acpi_register_lapic_address()
		 */
		if (!acpi_lapic && !smp_found_config)
			register_lapic_address(apic_phys);
	}

	/*
	 * Fetch the APIC ID of the BSP in case we have a
	 * default configuration (or the MP table is broken).
	 */
	new_apicid = read_apic_id();
	if (boot_cpu_physical_apicid != new_apicid) {
		boot_cpu_physical_apicid = new_apicid;
		/*
		 * yeah -- we lie about apic_version
		 * in case if apic was disabled via boot option
		 * but it's not a problem for SMP compiled kernel
		 * since smp_sanity_check is prepared for such a case
		 * and disable smp mode
		 */
		apic_version[new_apicid] =
			 GET_APIC_VERSION(apic_read(APIC_LVR));
	}
}

void __init register_lapic_address(unsigned long address)
{
	mp_lapic_addr = address;

	if (!x2apic_mode) {
		set_fixmap_nocache(FIX_APIC_BASE, address);
		apic_printk(APIC_VERBOSE, "mapped APIC to %16lx (%16lx)\n",
			    APIC_BASE, mp_lapic_addr);
	}
	if (boot_cpu_physical_apicid == -1U) {
		boot_cpu_physical_apicid  = read_apic_id();
		apic_version[boot_cpu_physical_apicid] =
			 GET_APIC_VERSION(apic_read(APIC_LVR));
	}
}

/*
 * This initializes the IO-APIC and APIC hardware if this is
 * a UP kernel.
 */
int apic_version[MAX_LOCAL_APIC];

int __init APIC_init_uniprocessor(void)
{
	if (disable_apic) {
		pr_info("Apic disabled\n");
		return -1;
	}
#ifdef CONFIG_X86_64
	if (!cpu_has_apic) {
		disable_apic = 1;
		pr_info("Apic disabled by BIOS\n");
		return -1;
	}
#else
	if (!smp_found_config && !cpu_has_apic)
		return -1;

	/*
	 * Complain if the BIOS pretends there is one.
	 */
	if (!cpu_has_apic &&
	    APIC_INTEGRATED(apic_version[boot_cpu_physical_apicid])) {
		pr_err("BIOS bug, local APIC 0x%x not detected!...\n",
			boot_cpu_physical_apicid);
		return -1;
	}
#endif

	default_setup_apic_routing();

	verify_local_APIC();
	connect_bsp_APIC();

#ifdef CONFIG_X86_64
	apic_write(APIC_ID, SET_APIC_ID(boot_cpu_physical_apicid));
#else
	/*
	 * Hack: In case of kdump, after a crash, kernel might be booting
	 * on a cpu with non-zero lapic id. But boot_cpu_physical_apicid
	 * might be zero if read from MP tables. Get it from LAPIC.
	 */
# ifdef CONFIG_CRASH_DUMP
	boot_cpu_physical_apicid = read_apic_id();
# endif
#endif
	physid_set_mask_of_physid(boot_cpu_physical_apicid, &phys_cpu_present_map);
	setup_local_APIC();

#ifdef CONFIG_X86_IO_APIC
	/*
	 * Now enable IO-APICs, actually call clear_IO_APIC
	 * We need clear_IO_APIC before enabling error vector
	 */
	if (!skip_ioapic_setup && nr_ioapics)
		enable_IO_APIC();
#endif

	bsp_end_local_APIC_setup();

#ifdef CONFIG_X86_IO_APIC
	if (smp_found_config && !skip_ioapic_setup && nr_ioapics)
		setup_IO_APIC();
	else {
		nr_ioapics = 0;
	}
#endif

	x86_init.timers.setup_percpu_clockev();
	return 0;
}

/*
 * Local APIC interrupts
 */

/*
 * This interrupt should _never_ happen with our APIC/SMP architecture
 */
void smp_spurious_interrupt(struct pt_regs *regs)
{
	u32 v;

	exit_idle();
	irq_enter();
	/*
	 * Check if this really is a spurious interrupt and ACK it
	 * if it is a vectored one.  Just in case...
	 * Spurious interrupts should not be ACKed.
	 */
	v = apic_read(APIC_ISR + ((SPURIOUS_APIC_VECTOR & ~0x1f) >> 1));
	if (v & (1 << (SPURIOUS_APIC_VECTOR & 0x1f)))
		ack_APIC_irq();

	inc_irq_stat(irq_spurious_count);

	/* see sw-dev-man vol 3, chapter 7.4.13.5 */
	pr_info("spurious APIC interrupt on CPU#%d, "
		"should never happen.\n", smp_processor_id());
	irq_exit();
}

/*
 * This interrupt should never happen with our APIC/SMP architecture
 */
void smp_error_interrupt(struct pt_regs *regs)
{
	u32 v, v1;

	exit_idle();
	irq_enter();
	/* First tickle the hardware, only then report what went on. -- REW */
	v = apic_read(APIC_ESR);
	apic_write(APIC_ESR, 0);
	v1 = apic_read(APIC_ESR);
	ack_APIC_irq();
	atomic_inc(&irq_err_count);

	/*
	 * Here is what the APIC error bits mean:
	 * 0: Send CS error
	 * 1: Receive CS error
	 * 2: Send accept error
	 * 3: Receive accept error
	 * 4: Reserved
	 * 5: Send illegal vector
	 * 6: Received illegal vector
	 * 7: Illegal register address
	 */
	pr_debug("APIC error on CPU%d: %02x(%02x)\n",
		smp_processor_id(), v , v1);
	irq_exit();
}

/**
 * connect_bsp_APIC - attach the APIC to the interrupt system
 */
void __init connect_bsp_APIC(void)
{
#ifdef CONFIG_X86_32
	if (pic_mode) {
		/*
		 * Do not trust the local APIC being empty at bootup.
		 */
		clear_local_APIC();
		/*
		 * PIC mode, enable APIC mode in the IMCR, i.e.  connect BSP's
		 * local APIC to INT and NMI lines.
		 */
		apic_printk(APIC_VERBOSE, "leaving PIC mode, "
				"enabling APIC mode.\n");
		imcr_pic_to_apic();
	}
#endif
	if (apic->enable_apic_mode)
		apic->enable_apic_mode();
}

/**
 * disconnect_bsp_APIC - detach the APIC from the interrupt system
 * @virt_wire_setup:	indicates, whether virtual wire mode is selected
 *
 * Virtual wire mode is necessary to deliver legacy interrupts even when the
 * APIC is disabled.
 */
void disconnect_bsp_APIC(int virt_wire_setup)
{
	unsigned int value;

#ifdef CONFIG_X86_32
	if (pic_mode) {
		/*
		 * Put the board back into PIC mode (has an effect only on
		 * certain older boards).  Note that APIC interrupts, including
		 * IPIs, won't work beyond this point!  The only exception are
		 * INIT IPIs.
		 */
		apic_printk(APIC_VERBOSE, "disabling APIC mode, "
				"entering PIC mode.\n");
		imcr_apic_to_pic();
		return;
	}
#endif

	/* Go back to Virtual Wire compatibility mode */

	/* For the spurious interrupt use vector F, and enable it */
	value = apic_read(APIC_SPIV);
	value &= ~APIC_VECTOR_MASK;
	value |= APIC_SPIV_APIC_ENABLED;
	value |= 0xf;
	apic_write(APIC_SPIV, value);

	if (!virt_wire_setup) {
		/*
		 * For LVT0 make it edge triggered, active high,
		 * external and enabled
		 */
		value = apic_read(APIC_LVT0);
		value &= ~(APIC_MODE_MASK | APIC_SEND_PENDING |
			APIC_INPUT_POLARITY | APIC_LVT_REMOTE_IRR |
			APIC_LVT_LEVEL_TRIGGER | APIC_LVT_MASKED);
		value |= APIC_LVT_REMOTE_IRR | APIC_SEND_PENDING;
		value = SET_APIC_DELIVERY_MODE(value, APIC_MODE_EXTINT);
		apic_write(APIC_LVT0, value);
	} else {
		/* Disable LVT0 */
		apic_write(APIC_LVT0, APIC_LVT_MASKED);
	}

	/*
	 * For LVT1 make it edge triggered, active high,
	 * nmi and enabled
	 */
	value = apic_read(APIC_LVT1);
	value &= ~(APIC_MODE_MASK | APIC_SEND_PENDING |
			APIC_INPUT_POLARITY | APIC_LVT_REMOTE_IRR |
			APIC_LVT_LEVEL_TRIGGER | APIC_LVT_MASKED);
	value |= APIC_LVT_REMOTE_IRR | APIC_SEND_PENDING;
	value = SET_APIC_DELIVERY_MODE(value, APIC_MODE_NMI);
	apic_write(APIC_LVT1, value);
}

void __cpuinit generic_processor_info(int apicid, int version)
{
	int cpu;

	if (num_processors >= nr_cpu_ids) {
		int max = nr_cpu_ids;
		int thiscpu = max + disabled_cpus;

		pr_warning(
			"ACPI: NR_CPUS/possible_cpus limit of %i reached."
			"  Processor %d/0x%x ignored.\n", max, thiscpu, apicid);

		disabled_cpus++;
		return;
	}

	num_processors++;
	if (apicid == boot_cpu_physical_apicid) {
		/*
		 * x86_bios_cpu_apicid is required to have processors listed
		 * in same order as logical cpu numbers. Hence the first
		 * entry is BSP, and so on.
		 * boot_cpu_init() already hold bit 0 in cpu_present_mask
		 * for BSP.
		 */
		cpu = 0;
	} else
		cpu = cpumask_next_zero(-1, cpu_present_mask);

	/*
	 * Validate version
	 */
	if (version == 0x0) {
		pr_warning("BIOS bug: APIC version is 0 for CPU %d/0x%x, fixing up to 0x10\n",
			   cpu, apicid);
		version = 0x10;
<<<<<<< HEAD
	}
	apic_version[apicid] = version;

	if (version != apic_version[boot_cpu_physical_apicid]) {
		pr_warning("BIOS bug: APIC version mismatch, boot CPU: %x, CPU %d: version %x\n",
			apic_version[boot_cpu_physical_apicid], cpu, version);
	}
=======
	}
	apic_version[apicid] = version;

	if (version != apic_version[boot_cpu_physical_apicid]) {
		pr_warning("BIOS bug: APIC version mismatch, boot CPU: %x, CPU %d: version %x\n",
			apic_version[boot_cpu_physical_apicid], cpu, version);
	}
>>>>>>> 8eca7a00

	physid_set(apicid, phys_cpu_present_map);
	if (apicid > max_physical_apicid)
		max_physical_apicid = apicid;

#if defined(CONFIG_SMP) || defined(CONFIG_X86_64)
	early_per_cpu(x86_cpu_to_apicid, cpu) = apicid;
	early_per_cpu(x86_bios_cpu_apicid, cpu) = apicid;
#endif
#ifdef CONFIG_X86_32
	early_per_cpu(x86_cpu_to_logical_apicid, cpu) =
		apic->x86_32_early_logical_apicid(cpu);
#endif
	set_cpu_possible(cpu, true);
	set_cpu_present(cpu, true);
}

int hard_smp_processor_id(void)
{
	return read_apic_id();
}

void default_init_apic_ldr(void)
{
	unsigned long val;

	apic_write(APIC_DFR, APIC_DFR_VALUE);
	val = apic_read(APIC_LDR) & ~APIC_LDR_MASK;
	val |= SET_APIC_LOGICAL_ID(1UL << smp_processor_id());
	apic_write(APIC_LDR, val);
}

#ifdef CONFIG_X86_32
int default_x86_32_numa_cpu_node(int cpu)
{
#ifdef CONFIG_NUMA
	int apicid = early_per_cpu(x86_cpu_to_apicid, cpu);

	if (apicid != BAD_APICID)
		return __apicid_to_node[apicid];
	return NUMA_NO_NODE;
#else
	return 0;
#endif
}
#endif

/*
 * Power management
 */
#ifdef CONFIG_PM

static struct {
	/*
	 * 'active' is true if the local APIC was enabled by us and
	 * not the BIOS; this signifies that we are also responsible
	 * for disabling it before entering apm/acpi suspend
	 */
	int active;
	/* r/w apic fields */
	unsigned int apic_id;
	unsigned int apic_taskpri;
	unsigned int apic_ldr;
	unsigned int apic_dfr;
	unsigned int apic_spiv;
	unsigned int apic_lvtt;
	unsigned int apic_lvtpc;
	unsigned int apic_lvt0;
	unsigned int apic_lvt1;
	unsigned int apic_lvterr;
	unsigned int apic_tmict;
	unsigned int apic_tdcr;
	unsigned int apic_thmr;
} apic_pm_state;

static int lapic_suspend(void)
{
	unsigned long flags;
	int maxlvt;

	if (!apic_pm_state.active)
		return 0;

	maxlvt = lapic_get_maxlvt();

	apic_pm_state.apic_id = apic_read(APIC_ID);
	apic_pm_state.apic_taskpri = apic_read(APIC_TASKPRI);
	apic_pm_state.apic_ldr = apic_read(APIC_LDR);
	apic_pm_state.apic_dfr = apic_read(APIC_DFR);
	apic_pm_state.apic_spiv = apic_read(APIC_SPIV);
	apic_pm_state.apic_lvtt = apic_read(APIC_LVTT);
	if (maxlvt >= 4)
		apic_pm_state.apic_lvtpc = apic_read(APIC_LVTPC);
	apic_pm_state.apic_lvt0 = apic_read(APIC_LVT0);
	apic_pm_state.apic_lvt1 = apic_read(APIC_LVT1);
	apic_pm_state.apic_lvterr = apic_read(APIC_LVTERR);
	apic_pm_state.apic_tmict = apic_read(APIC_TMICT);
	apic_pm_state.apic_tdcr = apic_read(APIC_TDCR);
#ifdef CONFIG_X86_THERMAL_VECTOR
	if (maxlvt >= 5)
		apic_pm_state.apic_thmr = apic_read(APIC_LVTTHMR);
#endif

	local_irq_save(flags);
	disable_local_APIC();

	if (intr_remapping_enabled)
		disable_intr_remapping();

	local_irq_restore(flags);
	return 0;
}

static void lapic_resume(void)
{
	unsigned int l, h;
	unsigned long flags;
	int maxlvt, ret;
	struct IO_APIC_route_entry **ioapic_entries = NULL;

	if (!apic_pm_state.active)
		return;

	local_irq_save(flags);
	if (intr_remapping_enabled) {
		ioapic_entries = alloc_ioapic_entries();
		if (!ioapic_entries) {
			WARN(1, "Alloc ioapic_entries in lapic resume failed.");
			goto restore;
		}

		ret = save_IO_APIC_setup(ioapic_entries);
		if (ret) {
			WARN(1, "Saving IO-APIC state failed: %d\n", ret);
			free_ioapic_entries(ioapic_entries);
			goto restore;
		}

		mask_IO_APIC_setup(ioapic_entries);
		legacy_pic->mask_all();
	}

	if (x2apic_mode)
		enable_x2apic();
	else {
		/*
		 * Make sure the APICBASE points to the right address
		 *
		 * FIXME! This will be wrong if we ever support suspend on
		 * SMP! We'll need to do this as part of the CPU restore!
		 */
		rdmsr(MSR_IA32_APICBASE, l, h);
		l &= ~MSR_IA32_APICBASE_BASE;
		l |= MSR_IA32_APICBASE_ENABLE | mp_lapic_addr;
		wrmsr(MSR_IA32_APICBASE, l, h);
	}

	maxlvt = lapic_get_maxlvt();
	apic_write(APIC_LVTERR, ERROR_APIC_VECTOR | APIC_LVT_MASKED);
	apic_write(APIC_ID, apic_pm_state.apic_id);
	apic_write(APIC_DFR, apic_pm_state.apic_dfr);
	apic_write(APIC_LDR, apic_pm_state.apic_ldr);
	apic_write(APIC_TASKPRI, apic_pm_state.apic_taskpri);
	apic_write(APIC_SPIV, apic_pm_state.apic_spiv);
	apic_write(APIC_LVT0, apic_pm_state.apic_lvt0);
	apic_write(APIC_LVT1, apic_pm_state.apic_lvt1);
#if defined(CONFIG_X86_MCE_P4THERMAL) || defined(CONFIG_X86_MCE_INTEL)
	if (maxlvt >= 5)
		apic_write(APIC_LVTTHMR, apic_pm_state.apic_thmr);
#endif
	if (maxlvt >= 4)
		apic_write(APIC_LVTPC, apic_pm_state.apic_lvtpc);
	apic_write(APIC_LVTT, apic_pm_state.apic_lvtt);
	apic_write(APIC_TDCR, apic_pm_state.apic_tdcr);
	apic_write(APIC_TMICT, apic_pm_state.apic_tmict);
	apic_write(APIC_ESR, 0);
	apic_read(APIC_ESR);
	apic_write(APIC_LVTERR, apic_pm_state.apic_lvterr);
	apic_write(APIC_ESR, 0);
	apic_read(APIC_ESR);

	if (intr_remapping_enabled) {
		reenable_intr_remapping(x2apic_mode);
		legacy_pic->restore_mask();
		restore_IO_APIC_setup(ioapic_entries);
		free_ioapic_entries(ioapic_entries);
	}
restore:
	local_irq_restore(flags);
}

/*
 * This device has no shutdown method - fully functioning local APICs
 * are needed on every CPU up until machine_halt/restart/poweroff.
 */

static struct syscore_ops lapic_syscore_ops = {
	.resume		= lapic_resume,
	.suspend	= lapic_suspend,
};

static void __cpuinit apic_pm_activate(void)
{
	apic_pm_state.active = 1;
}

static int __init init_lapic_sysfs(void)
{
	/* XXX: remove suspend/resume procs if !apic_pm_state.active? */
	if (cpu_has_apic)
		register_syscore_ops(&lapic_syscore_ops);

	return 0;
}

/* local apic needs to resume before other devices access its registers. */
core_initcall(init_lapic_sysfs);

#else	/* CONFIG_PM */

static void apic_pm_activate(void) { }

#endif	/* CONFIG_PM */

#ifdef CONFIG_X86_64

static int __cpuinit apic_cluster_num(void)
{
	int i, clusters, zeros;
	unsigned id;
	u16 *bios_cpu_apicid;
	DECLARE_BITMAP(clustermap, NUM_APIC_CLUSTERS);

	bios_cpu_apicid = early_per_cpu_ptr(x86_bios_cpu_apicid);
	bitmap_zero(clustermap, NUM_APIC_CLUSTERS);

	for (i = 0; i < nr_cpu_ids; i++) {
		/* are we being called early in kernel startup? */
		if (bios_cpu_apicid) {
			id = bios_cpu_apicid[i];
		} else if (i < nr_cpu_ids) {
			if (cpu_present(i))
				id = per_cpu(x86_bios_cpu_apicid, i);
			else
				continue;
		} else
			break;

		if (id != BAD_APICID)
			__set_bit(APIC_CLUSTERID(id), clustermap);
	}

	/* Problem:  Partially populated chassis may not have CPUs in some of
	 * the APIC clusters they have been allocated.  Only present CPUs have
	 * x86_bios_cpu_apicid entries, thus causing zeroes in the bitmap.
	 * Since clusters are allocated sequentially, count zeros only if
	 * they are bounded by ones.
	 */
	clusters = 0;
	zeros = 0;
	for (i = 0; i < NUM_APIC_CLUSTERS; i++) {
		if (test_bit(i, clustermap)) {
			clusters += 1 + zeros;
			zeros = 0;
		} else
			++zeros;
	}

	return clusters;
}

static int __cpuinitdata multi_checked;
static int __cpuinitdata multi;

static int __cpuinit set_multi(const struct dmi_system_id *d)
{
	if (multi)
		return 0;
	pr_info("APIC: %s detected, Multi Chassis\n", d->ident);
	multi = 1;
	return 0;
}

static const __cpuinitconst struct dmi_system_id multi_dmi_table[] = {
	{
		.callback = set_multi,
		.ident = "IBM System Summit2",
		.matches = {
			DMI_MATCH(DMI_SYS_VENDOR, "IBM"),
			DMI_MATCH(DMI_PRODUCT_NAME, "Summit2"),
		},
	},
	{}
};

static void __cpuinit dmi_check_multi(void)
{
	if (multi_checked)
		return;

	dmi_check_system(multi_dmi_table);
	multi_checked = 1;
}

/*
 * apic_is_clustered_box() -- Check if we can expect good TSC
 *
 * Thus far, the major user of this is IBM's Summit2 series:
 * Clustered boxes may have unsynced TSC problems if they are
 * multi-chassis.
 * Use DMI to check them
 */
__cpuinit int apic_is_clustered_box(void)
{
	dmi_check_multi();
	if (multi)
		return 1;

	if (!is_vsmp_box())
		return 0;

	/*
	 * ScaleMP vSMPowered boxes have one cluster per board and TSCs are
	 * not guaranteed to be synced between boards
	 */
	if (apic_cluster_num() > 1)
		return 1;

	return 0;
}
#endif

/*
 * APIC command line parameters
 */
static int __init setup_disableapic(char *arg)
{
	disable_apic = 1;
	setup_clear_cpu_cap(X86_FEATURE_APIC);
	return 0;
}
early_param("disableapic", setup_disableapic);

/* same as disableapic, for compatibility */
static int __init setup_nolapic(char *arg)
{
	return setup_disableapic(arg);
}
early_param("nolapic", setup_nolapic);

static int __init parse_lapic_timer_c2_ok(char *arg)
{
	local_apic_timer_c2_ok = 1;
	return 0;
}
early_param("lapic_timer_c2_ok", parse_lapic_timer_c2_ok);

static int __init parse_disable_apic_timer(char *arg)
{
	disable_apic_timer = 1;
	return 0;
}
early_param("noapictimer", parse_disable_apic_timer);

static int __init parse_nolapic_timer(char *arg)
{
	disable_apic_timer = 1;
	return 0;
}
early_param("nolapic_timer", parse_nolapic_timer);

static int __init apic_set_verbosity(char *arg)
{
	if (!arg)  {
#ifdef CONFIG_X86_64
		skip_ioapic_setup = 0;
		return 0;
#endif
		return -EINVAL;
	}

	if (strcmp("debug", arg) == 0)
		apic_verbosity = APIC_DEBUG;
	else if (strcmp("verbose", arg) == 0)
		apic_verbosity = APIC_VERBOSE;
	else {
		pr_warning("APIC Verbosity level %s not recognised"
			" use apic=verbose or apic=debug\n", arg);
		return -EINVAL;
	}

	return 0;
}
early_param("apic", apic_set_verbosity);

static int __init lapic_insert_resource(void)
{
	if (!apic_phys)
		return -1;

	/* Put local APIC into the resource map. */
	lapic_resource.start = apic_phys;
	lapic_resource.end = lapic_resource.start + PAGE_SIZE - 1;
	insert_resource(&iomem_resource, &lapic_resource);

	return 0;
}

/*
 * need call insert after e820_reserve_resources()
 * that is using request_resource
 */
late_initcall(lapic_insert_resource);<|MERGE_RESOLUTION|>--- conflicted
+++ resolved
@@ -1964,7 +1964,6 @@
 		pr_warning("BIOS bug: APIC version is 0 for CPU %d/0x%x, fixing up to 0x10\n",
 			   cpu, apicid);
 		version = 0x10;
-<<<<<<< HEAD
 	}
 	apic_version[apicid] = version;
 
@@ -1972,15 +1971,6 @@
 		pr_warning("BIOS bug: APIC version mismatch, boot CPU: %x, CPU %d: version %x\n",
 			apic_version[boot_cpu_physical_apicid], cpu, version);
 	}
-=======
-	}
-	apic_version[apicid] = version;
-
-	if (version != apic_version[boot_cpu_physical_apicid]) {
-		pr_warning("BIOS bug: APIC version mismatch, boot CPU: %x, CPU %d: version %x\n",
-			apic_version[boot_cpu_physical_apicid], cpu, version);
-	}
->>>>>>> 8eca7a00
 
 	physid_set(apicid, phys_cpu_present_map);
 	if (apicid > max_physical_apicid)
