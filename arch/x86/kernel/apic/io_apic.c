/*
 *	Intel IO-APIC support for multi-Pentium hosts.
 *
 *	Copyright (C) 1997, 1998, 1999, 2000, 2009 Ingo Molnar, Hajnalka Szabo
 *
 *	Many thanks to Stig Venaas for trying out countless experimental
 *	patches and reporting/debugging problems patiently!
 *
 *	(c) 1999, Multiple IO-APIC support, developed by
 *	Ken-ichi Yaku <yaku@css1.kbnes.nec.co.jp> and
 *      Hidemi Kishimoto <kisimoto@css1.kbnes.nec.co.jp>,
 *	further tested and cleaned up by Zach Brown <zab@redhat.com>
 *	and Ingo Molnar <mingo@redhat.com>
 *
 *	Fixes
 *	Maciej W. Rozycki	:	Bits for genuine 82489DX APICs;
 *					thanks to Eric Gilmore
 *					and Rolf G. Tews
 *					for testing these extensively
 *	Paul Diefenbaugh	:	Added full ACPI support
 */

#include <linux/mm.h>
#include <linux/interrupt.h>
#include <linux/init.h>
#include <linux/delay.h>
#include <linux/sched.h>
#include <linux/pci.h>
#include <linux/mc146818rtc.h>
#include <linux/compiler.h>
#include <linux/acpi.h>
#include <linux/module.h>
#include <linux/sysdev.h>
#include <linux/msi.h>
#include <linux/htirq.h>
#include <linux/freezer.h>
#include <linux/kthread.h>
#include <linux/jiffies.h>	/* time_after() */
#ifdef CONFIG_ACPI
#include <acpi/acpi_bus.h>
#endif
#include <linux/bootmem.h>
#include <linux/dmar.h>
#include <linux/hpet.h>

#include <asm/idle.h>
#include <asm/io.h>
#include <asm/smp.h>
#include <asm/cpu.h>
#include <asm/desc.h>
#include <asm/proto.h>
#include <asm/acpi.h>
#include <asm/dma.h>
#include <asm/timer.h>
#include <asm/i8259.h>
#include <asm/nmi.h>
#include <asm/msidef.h>
#include <asm/hypertransport.h>
#include <asm/setup.h>
#include <asm/irq_remapping.h>
#include <asm/hpet.h>
#include <asm/hw_irq.h>

#include <asm/apic.h>

#define __apicdebuginit(type) static type __init
#define for_each_irq_pin(entry, head) \
	for (entry = head; entry; entry = entry->next)

/*
 *      Is the SiS APIC rmw bug present ?
 *      -1 = don't know, 0 = no, 1 = yes
 */
int sis_apic_bug = -1;

static DEFINE_RAW_SPINLOCK(ioapic_lock);
static DEFINE_RAW_SPINLOCK(vector_lock);

/*
 * # of IRQ routing registers
 */
int nr_ioapic_registers[MAX_IO_APICS];

/* I/O APIC entries */
struct mpc_ioapic mp_ioapics[MAX_IO_APICS];
int nr_ioapics;

/* IO APIC gsi routing info */
struct mp_ioapic_gsi  mp_gsi_routing[MAX_IO_APICS];

/* MP IRQ source entries */
struct mpc_intsrc mp_irqs[MAX_IRQ_SOURCES];

/* # of MP IRQ source entries */
int mp_irq_entries;

/* GSI interrupts */
static int nr_irqs_gsi = NR_IRQS_LEGACY;

#if defined (CONFIG_MCA) || defined (CONFIG_EISA)
int mp_bus_id_to_type[MAX_MP_BUSSES];
#endif

DECLARE_BITMAP(mp_bus_not_pci, MAX_MP_BUSSES);

int skip_ioapic_setup;

void arch_disable_smp_support(void)
{
#ifdef CONFIG_PCI
	noioapicquirk = 1;
	noioapicreroute = -1;
#endif
	skip_ioapic_setup = 1;
}

static int __init parse_noapic(char *str)
{
	/* disable IO-APIC */
	arch_disable_smp_support();
	return 0;
}
early_param("noapic", parse_noapic);

struct irq_pin_list {
	int apic, pin;
	struct irq_pin_list *next;
};

static struct irq_pin_list *get_one_free_irq_2_pin(int node)
{
	struct irq_pin_list *pin;

	pin = kzalloc_node(sizeof(*pin), GFP_ATOMIC, node);

	return pin;
}

/* irq_cfg is indexed by the sum of all RTEs in all I/O APICs. */
#ifdef CONFIG_SPARSE_IRQ
static struct irq_cfg irq_cfgx[NR_IRQS_LEGACY];
#else
static struct irq_cfg irq_cfgx[NR_IRQS];
#endif
<<<<<<< HEAD

void __init io_apic_disable_legacy(void)
{
	nr_legacy_irqs = 0;
	nr_irqs_gsi = 0;
}
=======
>>>>>>> e083b323

int __init arch_early_irq_init(void)
{
	struct irq_cfg *cfg;
	struct irq_desc *desc;
	int count;
	int node;
	int i;

	if (!legacy_pic->nr_legacy_irqs) {
		nr_irqs_gsi = 0;
		io_apic_irqs = ~0UL;
	}

	cfg = irq_cfgx;
	count = ARRAY_SIZE(irq_cfgx);
	node= cpu_to_node(boot_cpu_id);

	for (i = 0; i < count; i++) {
		if (i < legacy_pic->nr_legacy_irqs)
			cfg[i].vector = IRQ0_VECTOR + i;
		desc = irq_to_desc(i);
		desc->chip_data = &cfg[i];
		zalloc_cpumask_var_node(&cfg[i].domain, GFP_NOWAIT, node);
		zalloc_cpumask_var_node(&cfg[i].old_domain, GFP_NOWAIT, node);
		/*
		 * For legacy IRQ's, start with assigning irq0 to irq15 to
		 * IRQ0_VECTOR to IRQ15_VECTOR on cpu 0.
		 */
<<<<<<< HEAD
		if (i < nr_legacy_irqs) {
=======
		if (i < legacy_pic->nr_legacy_irqs) {
>>>>>>> e083b323
			cfg[i].vector = IRQ0_VECTOR + i;
			cpumask_set_cpu(0, cfg[i].domain);
		}
	}

	return 0;
}

#ifdef CONFIG_SPARSE_IRQ
struct irq_cfg *irq_cfg(unsigned int irq)
{
	struct irq_cfg *cfg = NULL;
	struct irq_desc *desc;

	desc = irq_to_desc(irq);
	if (desc)
		cfg = desc->chip_data;

	return cfg;
}

static struct irq_cfg *get_one_free_irq_cfg(int node)
{
	struct irq_cfg *cfg;

	cfg = kzalloc_node(sizeof(*cfg), GFP_ATOMIC, node);
	if (cfg) {
		if (!zalloc_cpumask_var_node(&cfg->domain, GFP_ATOMIC, node)) {
			kfree(cfg);
			cfg = NULL;
		} else if (!zalloc_cpumask_var_node(&cfg->old_domain,
							  GFP_ATOMIC, node)) {
			free_cpumask_var(cfg->domain);
			kfree(cfg);
			cfg = NULL;
		}
	}

	return cfg;
}

int arch_init_chip_data(struct irq_desc *desc, int node)
{
	struct irq_cfg *cfg;

	cfg = desc->chip_data;
	if (!cfg) {
		desc->chip_data = get_one_free_irq_cfg(node);
		if (!desc->chip_data) {
			printk(KERN_ERR "can not alloc irq_cfg\n");
			BUG_ON(1);
		}
	}

	return 0;
}

/* for move_irq_desc */
static void
init_copy_irq_2_pin(struct irq_cfg *old_cfg, struct irq_cfg *cfg, int node)
{
	struct irq_pin_list *old_entry, *head, *tail, *entry;

	cfg->irq_2_pin = NULL;
	old_entry = old_cfg->irq_2_pin;
	if (!old_entry)
		return;

	entry = get_one_free_irq_2_pin(node);
	if (!entry)
		return;

	entry->apic	= old_entry->apic;
	entry->pin	= old_entry->pin;
	head		= entry;
	tail		= entry;
	old_entry	= old_entry->next;
	while (old_entry) {
		entry = get_one_free_irq_2_pin(node);
		if (!entry) {
			entry = head;
			while (entry) {
				head = entry->next;
				kfree(entry);
				entry = head;
			}
			/* still use the old one */
			return;
		}
		entry->apic	= old_entry->apic;
		entry->pin	= old_entry->pin;
		tail->next	= entry;
		tail		= entry;
		old_entry	= old_entry->next;
	}

	tail->next = NULL;
	cfg->irq_2_pin = head;
}

static void free_irq_2_pin(struct irq_cfg *old_cfg, struct irq_cfg *cfg)
{
	struct irq_pin_list *entry, *next;

	if (old_cfg->irq_2_pin == cfg->irq_2_pin)
		return;

	entry = old_cfg->irq_2_pin;

	while (entry) {
		next = entry->next;
		kfree(entry);
		entry = next;
	}
	old_cfg->irq_2_pin = NULL;
}

void arch_init_copy_chip_data(struct irq_desc *old_desc,
				 struct irq_desc *desc, int node)
{
	struct irq_cfg *cfg;
	struct irq_cfg *old_cfg;

	cfg = get_one_free_irq_cfg(node);

	if (!cfg)
		return;

	desc->chip_data = cfg;

	old_cfg = old_desc->chip_data;

	memcpy(cfg, old_cfg, sizeof(struct irq_cfg));

	init_copy_irq_2_pin(old_cfg, cfg, node);
}

static void free_irq_cfg(struct irq_cfg *old_cfg)
{
	kfree(old_cfg);
}

void arch_free_chip_data(struct irq_desc *old_desc, struct irq_desc *desc)
{
	struct irq_cfg *old_cfg, *cfg;

	old_cfg = old_desc->chip_data;
	cfg = desc->chip_data;

	if (old_cfg == cfg)
		return;

	if (old_cfg) {
		free_irq_2_pin(old_cfg, cfg);
		free_irq_cfg(old_cfg);
		old_desc->chip_data = NULL;
	}
}
/* end for move_irq_desc */

#else
struct irq_cfg *irq_cfg(unsigned int irq)
{
	return irq < nr_irqs ? irq_cfgx + irq : NULL;
}

#endif

struct io_apic {
	unsigned int index;
	unsigned int unused[3];
	unsigned int data;
	unsigned int unused2[11];
	unsigned int eoi;
};

static __attribute_const__ struct io_apic __iomem *io_apic_base(int idx)
{
	return (void __iomem *) __fix_to_virt(FIX_IO_APIC_BASE_0 + idx)
		+ (mp_ioapics[idx].apicaddr & ~PAGE_MASK);
}

static inline void io_apic_eoi(unsigned int apic, unsigned int vector)
{
	struct io_apic __iomem *io_apic = io_apic_base(apic);
	writel(vector, &io_apic->eoi);
}

static inline unsigned int io_apic_read(unsigned int apic, unsigned int reg)
{
	struct io_apic __iomem *io_apic = io_apic_base(apic);
	writel(reg, &io_apic->index);
	return readl(&io_apic->data);
}

static inline void io_apic_write(unsigned int apic, unsigned int reg, unsigned int value)
{
	struct io_apic __iomem *io_apic = io_apic_base(apic);
	writel(reg, &io_apic->index);
	writel(value, &io_apic->data);
}

/*
 * Re-write a value: to be used for read-modify-write
 * cycles where the read already set up the index register.
 *
 * Older SiS APIC requires we rewrite the index register
 */
static inline void io_apic_modify(unsigned int apic, unsigned int reg, unsigned int value)
{
	struct io_apic __iomem *io_apic = io_apic_base(apic);

	if (sis_apic_bug)
		writel(reg, &io_apic->index);
	writel(value, &io_apic->data);
}

static bool io_apic_level_ack_pending(struct irq_cfg *cfg)
{
	struct irq_pin_list *entry;
	unsigned long flags;

	raw_spin_lock_irqsave(&ioapic_lock, flags);
	for_each_irq_pin(entry, cfg->irq_2_pin) {
		unsigned int reg;
		int pin;

		pin = entry->pin;
		reg = io_apic_read(entry->apic, 0x10 + pin*2);
		/* Is the remote IRR bit set? */
		if (reg & IO_APIC_REDIR_REMOTE_IRR) {
			raw_spin_unlock_irqrestore(&ioapic_lock, flags);
			return true;
		}
	}
	raw_spin_unlock_irqrestore(&ioapic_lock, flags);

	return false;
}

union entry_union {
	struct { u32 w1, w2; };
	struct IO_APIC_route_entry entry;
};

static struct IO_APIC_route_entry ioapic_read_entry(int apic, int pin)
{
	union entry_union eu;
	unsigned long flags;
	raw_spin_lock_irqsave(&ioapic_lock, flags);
	eu.w1 = io_apic_read(apic, 0x10 + 2 * pin);
	eu.w2 = io_apic_read(apic, 0x11 + 2 * pin);
	raw_spin_unlock_irqrestore(&ioapic_lock, flags);
	return eu.entry;
}

/*
 * When we write a new IO APIC routing entry, we need to write the high
 * word first! If the mask bit in the low word is clear, we will enable
 * the interrupt, and we need to make sure the entry is fully populated
 * before that happens.
 */
static void
__ioapic_write_entry(int apic, int pin, struct IO_APIC_route_entry e)
{
	union entry_union eu = {{0, 0}};

	eu.entry = e;
	io_apic_write(apic, 0x11 + 2*pin, eu.w2);
	io_apic_write(apic, 0x10 + 2*pin, eu.w1);
}

void ioapic_write_entry(int apic, int pin, struct IO_APIC_route_entry e)
{
	unsigned long flags;
	raw_spin_lock_irqsave(&ioapic_lock, flags);
	__ioapic_write_entry(apic, pin, e);
	raw_spin_unlock_irqrestore(&ioapic_lock, flags);
}

/*
 * When we mask an IO APIC routing entry, we need to write the low
 * word first, in order to set the mask bit before we change the
 * high bits!
 */
static void ioapic_mask_entry(int apic, int pin)
{
	unsigned long flags;
	union entry_union eu = { .entry.mask = 1 };

	raw_spin_lock_irqsave(&ioapic_lock, flags);
	io_apic_write(apic, 0x10 + 2*pin, eu.w1);
	io_apic_write(apic, 0x11 + 2*pin, eu.w2);
	raw_spin_unlock_irqrestore(&ioapic_lock, flags);
}

/*
 * The common case is 1:1 IRQ<->pin mappings. Sometimes there are
 * shared ISA-space IRQs, so we have to support them. We are super
 * fast in the common case, and fast for shared ISA-space IRQs.
 */
static int
add_pin_to_irq_node_nopanic(struct irq_cfg *cfg, int node, int apic, int pin)
{
	struct irq_pin_list **last, *entry;

	/* don't allow duplicates */
	last = &cfg->irq_2_pin;
	for_each_irq_pin(entry, cfg->irq_2_pin) {
		if (entry->apic == apic && entry->pin == pin)
			return 0;
		last = &entry->next;
	}

	entry = get_one_free_irq_2_pin(node);
	if (!entry) {
		printk(KERN_ERR "can not alloc irq_pin_list (%d,%d,%d)\n",
				node, apic, pin);
		return -ENOMEM;
	}
	entry->apic = apic;
	entry->pin = pin;

	*last = entry;
	return 0;
}

static void add_pin_to_irq_node(struct irq_cfg *cfg, int node, int apic, int pin)
{
	if (add_pin_to_irq_node_nopanic(cfg, node, apic, pin))
		panic("IO-APIC: failed to add irq-pin. Can not proceed\n");
}

/*
 * Reroute an IRQ to a different pin.
 */
static void __init replace_pin_at_irq_node(struct irq_cfg *cfg, int node,
					   int oldapic, int oldpin,
					   int newapic, int newpin)
{
	struct irq_pin_list *entry;

	for_each_irq_pin(entry, cfg->irq_2_pin) {
		if (entry->apic == oldapic && entry->pin == oldpin) {
			entry->apic = newapic;
			entry->pin = newpin;
			/* every one is different, right? */
			return;
		}
	}

	/* old apic/pin didn't exist, so just add new ones */
	add_pin_to_irq_node(cfg, node, newapic, newpin);
}

static void __io_apic_modify_irq(struct irq_pin_list *entry,
				 int mask_and, int mask_or,
				 void (*final)(struct irq_pin_list *entry))
{
	unsigned int reg, pin;

	pin = entry->pin;
	reg = io_apic_read(entry->apic, 0x10 + pin * 2);
	reg &= mask_and;
	reg |= mask_or;
	io_apic_modify(entry->apic, 0x10 + pin * 2, reg);
	if (final)
		final(entry);
}

static void io_apic_modify_irq(struct irq_cfg *cfg,
			       int mask_and, int mask_or,
			       void (*final)(struct irq_pin_list *entry))
{
	struct irq_pin_list *entry;

	for_each_irq_pin(entry, cfg->irq_2_pin)
		__io_apic_modify_irq(entry, mask_and, mask_or, final);
}

static void __mask_and_edge_IO_APIC_irq(struct irq_pin_list *entry)
{
	__io_apic_modify_irq(entry, ~IO_APIC_REDIR_LEVEL_TRIGGER,
			     IO_APIC_REDIR_MASKED, NULL);
}

static void __unmask_and_level_IO_APIC_irq(struct irq_pin_list *entry)
{
	__io_apic_modify_irq(entry, ~IO_APIC_REDIR_MASKED,
			     IO_APIC_REDIR_LEVEL_TRIGGER, NULL);
}

static void __unmask_IO_APIC_irq(struct irq_cfg *cfg)
{
	io_apic_modify_irq(cfg, ~IO_APIC_REDIR_MASKED, 0, NULL);
}

static void io_apic_sync(struct irq_pin_list *entry)
{
	/*
	 * Synchronize the IO-APIC and the CPU by doing
	 * a dummy read from the IO-APIC
	 */
	struct io_apic __iomem *io_apic;
	io_apic = io_apic_base(entry->apic);
	readl(&io_apic->data);
}

static void __mask_IO_APIC_irq(struct irq_cfg *cfg)
{
	io_apic_modify_irq(cfg, ~0, IO_APIC_REDIR_MASKED, &io_apic_sync);
}

static void mask_IO_APIC_irq_desc(struct irq_desc *desc)
{
	struct irq_cfg *cfg = desc->chip_data;
	unsigned long flags;

	BUG_ON(!cfg);

	raw_spin_lock_irqsave(&ioapic_lock, flags);
	__mask_IO_APIC_irq(cfg);
	raw_spin_unlock_irqrestore(&ioapic_lock, flags);
}

static void unmask_IO_APIC_irq_desc(struct irq_desc *desc)
{
	struct irq_cfg *cfg = desc->chip_data;
	unsigned long flags;

	raw_spin_lock_irqsave(&ioapic_lock, flags);
	__unmask_IO_APIC_irq(cfg);
	raw_spin_unlock_irqrestore(&ioapic_lock, flags);
}

static void mask_IO_APIC_irq(unsigned int irq)
{
	struct irq_desc *desc = irq_to_desc(irq);

	mask_IO_APIC_irq_desc(desc);
}
static void unmask_IO_APIC_irq(unsigned int irq)
{
	struct irq_desc *desc = irq_to_desc(irq);

	unmask_IO_APIC_irq_desc(desc);
}

static void clear_IO_APIC_pin(unsigned int apic, unsigned int pin)
{
	struct IO_APIC_route_entry entry;

	/* Check delivery_mode to be sure we're not clearing an SMI pin */
	entry = ioapic_read_entry(apic, pin);
	if (entry.delivery_mode == dest_SMI)
		return;
	/*
	 * Disable it in the IO-APIC irq-routing table:
	 */
	ioapic_mask_entry(apic, pin);
}

static void clear_IO_APIC (void)
{
	int apic, pin;

	for (apic = 0; apic < nr_ioapics; apic++)
		for (pin = 0; pin < nr_ioapic_registers[apic]; pin++)
			clear_IO_APIC_pin(apic, pin);
}

#ifdef CONFIG_X86_32
/*
 * support for broken MP BIOSs, enables hand-redirection of PIRQ0-7 to
 * specific CPU-side IRQs.
 */

#define MAX_PIRQS 8
static int pirq_entries[MAX_PIRQS] = {
	[0 ... MAX_PIRQS - 1] = -1
};

static int __init ioapic_pirq_setup(char *str)
{
	int i, max;
	int ints[MAX_PIRQS+1];

	get_options(str, ARRAY_SIZE(ints), ints);

	apic_printk(APIC_VERBOSE, KERN_INFO
			"PIRQ redirection, working around broken MP-BIOS.\n");
	max = MAX_PIRQS;
	if (ints[0] < MAX_PIRQS)
		max = ints[0];

	for (i = 0; i < max; i++) {
		apic_printk(APIC_VERBOSE, KERN_DEBUG
				"... PIRQ%d -> IRQ %d\n", i, ints[i+1]);
		/*
		 * PIRQs are mapped upside down, usually.
		 */
		pirq_entries[MAX_PIRQS-i-1] = ints[i+1];
	}
	return 1;
}

__setup("pirq=", ioapic_pirq_setup);
#endif /* CONFIG_X86_32 */

struct IO_APIC_route_entry **alloc_ioapic_entries(void)
{
	int apic;
	struct IO_APIC_route_entry **ioapic_entries;

	ioapic_entries = kzalloc(sizeof(*ioapic_entries) * nr_ioapics,
				GFP_ATOMIC);
	if (!ioapic_entries)
		return 0;

	for (apic = 0; apic < nr_ioapics; apic++) {
		ioapic_entries[apic] =
			kzalloc(sizeof(struct IO_APIC_route_entry) *
				nr_ioapic_registers[apic], GFP_ATOMIC);
		if (!ioapic_entries[apic])
			goto nomem;
	}

	return ioapic_entries;

nomem:
	while (--apic >= 0)
		kfree(ioapic_entries[apic]);
	kfree(ioapic_entries);

	return 0;
}

/*
 * Saves all the IO-APIC RTE's
 */
int save_IO_APIC_setup(struct IO_APIC_route_entry **ioapic_entries)
{
	int apic, pin;

	if (!ioapic_entries)
		return -ENOMEM;

	for (apic = 0; apic < nr_ioapics; apic++) {
		if (!ioapic_entries[apic])
			return -ENOMEM;

		for (pin = 0; pin < nr_ioapic_registers[apic]; pin++)
			ioapic_entries[apic][pin] =
				ioapic_read_entry(apic, pin);
	}

	return 0;
}

/*
 * Mask all IO APIC entries.
 */
void mask_IO_APIC_setup(struct IO_APIC_route_entry **ioapic_entries)
{
	int apic, pin;

	if (!ioapic_entries)
		return;

	for (apic = 0; apic < nr_ioapics; apic++) {
		if (!ioapic_entries[apic])
			break;

		for (pin = 0; pin < nr_ioapic_registers[apic]; pin++) {
			struct IO_APIC_route_entry entry;

			entry = ioapic_entries[apic][pin];
			if (!entry.mask) {
				entry.mask = 1;
				ioapic_write_entry(apic, pin, entry);
			}
		}
	}
}

/*
 * Restore IO APIC entries which was saved in ioapic_entries.
 */
int restore_IO_APIC_setup(struct IO_APIC_route_entry **ioapic_entries)
{
	int apic, pin;

	if (!ioapic_entries)
		return -ENOMEM;

	for (apic = 0; apic < nr_ioapics; apic++) {
		if (!ioapic_entries[apic])
			return -ENOMEM;

		for (pin = 0; pin < nr_ioapic_registers[apic]; pin++)
			ioapic_write_entry(apic, pin,
					ioapic_entries[apic][pin]);
	}
	return 0;
}

void free_ioapic_entries(struct IO_APIC_route_entry **ioapic_entries)
{
	int apic;

	for (apic = 0; apic < nr_ioapics; apic++)
		kfree(ioapic_entries[apic]);

	kfree(ioapic_entries);
}

/*
 * Find the IRQ entry number of a certain pin.
 */
static int find_irq_entry(int apic, int pin, int type)
{
	int i;

	for (i = 0; i < mp_irq_entries; i++)
		if (mp_irqs[i].irqtype == type &&
		    (mp_irqs[i].dstapic == mp_ioapics[apic].apicid ||
		     mp_irqs[i].dstapic == MP_APIC_ALL) &&
		    mp_irqs[i].dstirq == pin)
			return i;

	return -1;
}

/*
 * Find the pin to which IRQ[irq] (ISA) is connected
 */
static int __init find_isa_irq_pin(int irq, int type)
{
	int i;

	for (i = 0; i < mp_irq_entries; i++) {
		int lbus = mp_irqs[i].srcbus;

		if (test_bit(lbus, mp_bus_not_pci) &&
		    (mp_irqs[i].irqtype == type) &&
		    (mp_irqs[i].srcbusirq == irq))

			return mp_irqs[i].dstirq;
	}
	return -1;
}

static int __init find_isa_irq_apic(int irq, int type)
{
	int i;

	for (i = 0; i < mp_irq_entries; i++) {
		int lbus = mp_irqs[i].srcbus;

		if (test_bit(lbus, mp_bus_not_pci) &&
		    (mp_irqs[i].irqtype == type) &&
		    (mp_irqs[i].srcbusirq == irq))
			break;
	}
	if (i < mp_irq_entries) {
		int apic;
		for(apic = 0; apic < nr_ioapics; apic++) {
			if (mp_ioapics[apic].apicid == mp_irqs[i].dstapic)
				return apic;
		}
	}

	return -1;
}

#if defined(CONFIG_EISA) || defined(CONFIG_MCA)
/*
 * EISA Edge/Level control register, ELCR
 */
static int EISA_ELCR(unsigned int irq)
{
	if (irq < legacy_pic->nr_legacy_irqs) {
		unsigned int port = 0x4d0 + (irq >> 3);
		return (inb(port) >> (irq & 7)) & 1;
	}
	apic_printk(APIC_VERBOSE, KERN_INFO
			"Broken MPtable reports ISA irq %d\n", irq);
	return 0;
}

#endif

/* ISA interrupts are always polarity zero edge triggered,
 * when listed as conforming in the MP table. */

#define default_ISA_trigger(idx)	(0)
#define default_ISA_polarity(idx)	(0)

/* EISA interrupts are always polarity zero and can be edge or level
 * trigger depending on the ELCR value.  If an interrupt is listed as
 * EISA conforming in the MP table, that means its trigger type must
 * be read in from the ELCR */

#define default_EISA_trigger(idx)	(EISA_ELCR(mp_irqs[idx].srcbusirq))
#define default_EISA_polarity(idx)	default_ISA_polarity(idx)

/* PCI interrupts are always polarity one level triggered,
 * when listed as conforming in the MP table. */

#define default_PCI_trigger(idx)	(1)
#define default_PCI_polarity(idx)	(1)

/* MCA interrupts are always polarity zero level triggered,
 * when listed as conforming in the MP table. */

#define default_MCA_trigger(idx)	(1)
#define default_MCA_polarity(idx)	default_ISA_polarity(idx)

static int MPBIOS_polarity(int idx)
{
	int bus = mp_irqs[idx].srcbus;
	int polarity;

	/*
	 * Determine IRQ line polarity (high active or low active):
	 */
	switch (mp_irqs[idx].irqflag & 3)
	{
		case 0: /* conforms, ie. bus-type dependent polarity */
			if (test_bit(bus, mp_bus_not_pci))
				polarity = default_ISA_polarity(idx);
			else
				polarity = default_PCI_polarity(idx);
			break;
		case 1: /* high active */
		{
			polarity = 0;
			break;
		}
		case 2: /* reserved */
		{
			printk(KERN_WARNING "broken BIOS!!\n");
			polarity = 1;
			break;
		}
		case 3: /* low active */
		{
			polarity = 1;
			break;
		}
		default: /* invalid */
		{
			printk(KERN_WARNING "broken BIOS!!\n");
			polarity = 1;
			break;
		}
	}
	return polarity;
}

static int MPBIOS_trigger(int idx)
{
	int bus = mp_irqs[idx].srcbus;
	int trigger;

	/*
	 * Determine IRQ trigger mode (edge or level sensitive):
	 */
	switch ((mp_irqs[idx].irqflag>>2) & 3)
	{
		case 0: /* conforms, ie. bus-type dependent */
			if (test_bit(bus, mp_bus_not_pci))
				trigger = default_ISA_trigger(idx);
			else
				trigger = default_PCI_trigger(idx);
#if defined(CONFIG_EISA) || defined(CONFIG_MCA)
			switch (mp_bus_id_to_type[bus]) {
				case MP_BUS_ISA: /* ISA pin */
				{
					/* set before the switch */
					break;
				}
				case MP_BUS_EISA: /* EISA pin */
				{
					trigger = default_EISA_trigger(idx);
					break;
				}
				case MP_BUS_PCI: /* PCI pin */
				{
					/* set before the switch */
					break;
				}
				case MP_BUS_MCA: /* MCA pin */
				{
					trigger = default_MCA_trigger(idx);
					break;
				}
				default:
				{
					printk(KERN_WARNING "broken BIOS!!\n");
					trigger = 1;
					break;
				}
			}
#endif
			break;
		case 1: /* edge */
		{
			trigger = 0;
			break;
		}
		case 2: /* reserved */
		{
			printk(KERN_WARNING "broken BIOS!!\n");
			trigger = 1;
			break;
		}
		case 3: /* level */
		{
			trigger = 1;
			break;
		}
		default: /* invalid */
		{
			printk(KERN_WARNING "broken BIOS!!\n");
			trigger = 0;
			break;
		}
	}
	return trigger;
}

static inline int irq_polarity(int idx)
{
	return MPBIOS_polarity(idx);
}

static inline int irq_trigger(int idx)
{
	return MPBIOS_trigger(idx);
}

int (*ioapic_renumber_irq)(int ioapic, int irq);
static int pin_2_irq(int idx, int apic, int pin)
{
	int irq, i;
	int bus = mp_irqs[idx].srcbus;

	/*
	 * Debugging check, we are in big trouble if this message pops up!
	 */
	if (mp_irqs[idx].dstirq != pin)
		printk(KERN_ERR "broken BIOS or MPTABLE parser, ayiee!!\n");

	if (test_bit(bus, mp_bus_not_pci)) {
		irq = mp_irqs[idx].srcbusirq;
	} else {
		/*
		 * PCI IRQs are mapped in order
		 */
		i = irq = 0;
		while (i < apic)
			irq += nr_ioapic_registers[i++];
		irq += pin;
		/*
                 * For MPS mode, so far only needed by ES7000 platform
                 */
		if (ioapic_renumber_irq)
			irq = ioapic_renumber_irq(apic, irq);
	}

#ifdef CONFIG_X86_32
	/*
	 * PCI IRQ command line redirection. Yes, limits are hardcoded.
	 */
	if ((pin >= 16) && (pin <= 23)) {
		if (pirq_entries[pin-16] != -1) {
			if (!pirq_entries[pin-16]) {
				apic_printk(APIC_VERBOSE, KERN_DEBUG
						"disabling PIRQ%d\n", pin-16);
			} else {
				irq = pirq_entries[pin-16];
				apic_printk(APIC_VERBOSE, KERN_DEBUG
						"using PIRQ%d -> IRQ %d\n",
						pin-16, irq);
			}
		}
	}
#endif

	return irq;
}

/*
 * Find a specific PCI IRQ entry.
 * Not an __init, possibly needed by modules
 */
int IO_APIC_get_PCI_irq_vector(int bus, int slot, int pin,
				struct io_apic_irq_attr *irq_attr)
{
	int apic, i, best_guess = -1;

	apic_printk(APIC_DEBUG,
		    "querying PCI -> IRQ mapping bus:%d, slot:%d, pin:%d.\n",
		    bus, slot, pin);
	if (test_bit(bus, mp_bus_not_pci)) {
		apic_printk(APIC_VERBOSE,
			    "PCI BIOS passed nonexistent PCI bus %d!\n", bus);
		return -1;
	}
	for (i = 0; i < mp_irq_entries; i++) {
		int lbus = mp_irqs[i].srcbus;

		for (apic = 0; apic < nr_ioapics; apic++)
			if (mp_ioapics[apic].apicid == mp_irqs[i].dstapic ||
			    mp_irqs[i].dstapic == MP_APIC_ALL)
				break;

		if (!test_bit(lbus, mp_bus_not_pci) &&
		    !mp_irqs[i].irqtype &&
		    (bus == lbus) &&
		    (slot == ((mp_irqs[i].srcbusirq >> 2) & 0x1f))) {
			int irq = pin_2_irq(i, apic, mp_irqs[i].dstirq);

			if (!(apic || IO_APIC_IRQ(irq)))
				continue;

			if (pin == (mp_irqs[i].srcbusirq & 3)) {
				set_io_apic_irq_attr(irq_attr, apic,
						     mp_irqs[i].dstirq,
						     irq_trigger(i),
						     irq_polarity(i));
				return irq;
			}
			/*
			 * Use the first all-but-pin matching entry as a
			 * best-guess fuzzy result for broken mptables.
			 */
			if (best_guess < 0) {
				set_io_apic_irq_attr(irq_attr, apic,
						     mp_irqs[i].dstirq,
						     irq_trigger(i),
						     irq_polarity(i));
				best_guess = irq;
			}
		}
	}
	return best_guess;
}
EXPORT_SYMBOL(IO_APIC_get_PCI_irq_vector);

void lock_vector_lock(void)
{
	/* Used to the online set of cpus does not change
	 * during assign_irq_vector.
	 */
	raw_spin_lock(&vector_lock);
}

void unlock_vector_lock(void)
{
	raw_spin_unlock(&vector_lock);
}

static int
__assign_irq_vector(int irq, struct irq_cfg *cfg, const struct cpumask *mask)
{
	/*
	 * NOTE! The local APIC isn't very good at handling
	 * multiple interrupts at the same interrupt level.
	 * As the interrupt level is determined by taking the
	 * vector number and shifting that right by 4, we
	 * want to spread these out a bit so that they don't
	 * all fall in the same interrupt level.
	 *
	 * Also, we've got to be careful not to trash gate
	 * 0x80, because int 0x80 is hm, kind of importantish. ;)
	 */
	static int current_vector = FIRST_EXTERNAL_VECTOR + VECTOR_OFFSET_START;
	static int current_offset = VECTOR_OFFSET_START % 8;
	unsigned int old_vector;
	int cpu, err;
	cpumask_var_t tmp_mask;

	if (cfg->move_in_progress)
		return -EBUSY;

	if (!alloc_cpumask_var(&tmp_mask, GFP_ATOMIC))
		return -ENOMEM;

	old_vector = cfg->vector;
	if (old_vector) {
		cpumask_and(tmp_mask, mask, cpu_online_mask);
		cpumask_and(tmp_mask, cfg->domain, tmp_mask);
		if (!cpumask_empty(tmp_mask)) {
			free_cpumask_var(tmp_mask);
			return 0;
		}
	}

	/* Only try and allocate irqs on cpus that are present */
	err = -ENOSPC;
	for_each_cpu_and(cpu, mask, cpu_online_mask) {
		int new_cpu;
		int vector, offset;

		apic->vector_allocation_domain(cpu, tmp_mask);

		vector = current_vector;
		offset = current_offset;
next:
		vector += 8;
		if (vector >= first_system_vector) {
			/* If out of vectors on large boxen, must share them. */
			offset = (offset + 1) % 8;
			vector = FIRST_EXTERNAL_VECTOR + offset;
		}
		if (unlikely(current_vector == vector))
			continue;

		if (test_bit(vector, used_vectors))
			goto next;

		for_each_cpu_and(new_cpu, tmp_mask, cpu_online_mask)
			if (per_cpu(vector_irq, new_cpu)[vector] != -1)
				goto next;
		/* Found one! */
		current_vector = vector;
		current_offset = offset;
		if (old_vector) {
			cfg->move_in_progress = 1;
			cpumask_copy(cfg->old_domain, cfg->domain);
		}
		for_each_cpu_and(new_cpu, tmp_mask, cpu_online_mask)
			per_cpu(vector_irq, new_cpu)[vector] = irq;
		cfg->vector = vector;
		cpumask_copy(cfg->domain, tmp_mask);
		err = 0;
		break;
	}
	free_cpumask_var(tmp_mask);
	return err;
}

int assign_irq_vector(int irq, struct irq_cfg *cfg, const struct cpumask *mask)
{
	int err;
	unsigned long flags;

	raw_spin_lock_irqsave(&vector_lock, flags);
	err = __assign_irq_vector(irq, cfg, mask);
	raw_spin_unlock_irqrestore(&vector_lock, flags);
	return err;
}

static void __clear_irq_vector(int irq, struct irq_cfg *cfg)
{
	int cpu, vector;

	BUG_ON(!cfg->vector);

	vector = cfg->vector;
	for_each_cpu_and(cpu, cfg->domain, cpu_online_mask)
		per_cpu(vector_irq, cpu)[vector] = -1;

	cfg->vector = 0;
	cpumask_clear(cfg->domain);

	if (likely(!cfg->move_in_progress))
		return;
	for_each_cpu_and(cpu, cfg->old_domain, cpu_online_mask) {
		for (vector = FIRST_EXTERNAL_VECTOR; vector < NR_VECTORS;
								vector++) {
			if (per_cpu(vector_irq, cpu)[vector] != irq)
				continue;
			per_cpu(vector_irq, cpu)[vector] = -1;
			break;
		}
	}
	cfg->move_in_progress = 0;
}

void __setup_vector_irq(int cpu)
{
	/* Initialize vector_irq on a new cpu */
	int irq, vector;
	struct irq_cfg *cfg;
	struct irq_desc *desc;

	/*
	 * vector_lock will make sure that we don't run into irq vector
	 * assignments that might be happening on another cpu in parallel,
	 * while we setup our initial vector to irq mappings.
	 */
	raw_spin_lock(&vector_lock);
	/* Mark the inuse vectors */
	for_each_irq_desc(irq, desc) {
		cfg = desc->chip_data;
		if (!cpumask_test_cpu(cpu, cfg->domain))
			continue;
		vector = cfg->vector;
		per_cpu(vector_irq, cpu)[vector] = irq;
	}
	/* Mark the free vectors */
	for (vector = 0; vector < NR_VECTORS; ++vector) {
		irq = per_cpu(vector_irq, cpu)[vector];
		if (irq < 0)
			continue;

		cfg = irq_cfg(irq);
		if (!cpumask_test_cpu(cpu, cfg->domain))
			per_cpu(vector_irq, cpu)[vector] = -1;
	}
	raw_spin_unlock(&vector_lock);
}

static struct irq_chip ioapic_chip;
static struct irq_chip ir_ioapic_chip;

#define IOAPIC_AUTO     -1
#define IOAPIC_EDGE     0
#define IOAPIC_LEVEL    1

#ifdef CONFIG_X86_32
static inline int IO_APIC_irq_trigger(int irq)
{
	int apic, idx, pin;

	for (apic = 0; apic < nr_ioapics; apic++) {
		for (pin = 0; pin < nr_ioapic_registers[apic]; pin++) {
			idx = find_irq_entry(apic, pin, mp_INT);
			if ((idx != -1) && (irq == pin_2_irq(idx, apic, pin)))
				return irq_trigger(idx);
		}
	}
	/*
         * nonexistent IRQs are edge default
         */
	return 0;
}
#else
static inline int IO_APIC_irq_trigger(int irq)
{
	return 1;
}
#endif

static void ioapic_register_intr(int irq, struct irq_desc *desc, unsigned long trigger)
{

	if ((trigger == IOAPIC_AUTO && IO_APIC_irq_trigger(irq)) ||
	    trigger == IOAPIC_LEVEL)
		desc->status |= IRQ_LEVEL;
	else
		desc->status &= ~IRQ_LEVEL;

	if (irq_remapped(irq)) {
		desc->status |= IRQ_MOVE_PCNTXT;
		if (trigger)
			set_irq_chip_and_handler_name(irq, &ir_ioapic_chip,
						      handle_fasteoi_irq,
						     "fasteoi");
		else
			set_irq_chip_and_handler_name(irq, &ir_ioapic_chip,
						      handle_edge_irq, "edge");
		return;
	}

	if ((trigger == IOAPIC_AUTO && IO_APIC_irq_trigger(irq)) ||
	    trigger == IOAPIC_LEVEL)
		set_irq_chip_and_handler_name(irq, &ioapic_chip,
					      handle_fasteoi_irq,
					      "fasteoi");
	else
		set_irq_chip_and_handler_name(irq, &ioapic_chip,
					      handle_edge_irq, "edge");
}

int setup_ioapic_entry(int apic_id, int irq,
		       struct IO_APIC_route_entry *entry,
		       unsigned int destination, int trigger,
		       int polarity, int vector, int pin)
{
	/*
	 * add it to the IO-APIC irq-routing table:
	 */
	memset(entry,0,sizeof(*entry));

	if (intr_remapping_enabled) {
		struct intel_iommu *iommu = map_ioapic_to_ir(apic_id);
		struct irte irte;
		struct IR_IO_APIC_route_entry *ir_entry =
			(struct IR_IO_APIC_route_entry *) entry;
		int index;

		if (!iommu)
			panic("No mapping iommu for ioapic %d\n", apic_id);

		index = alloc_irte(iommu, irq, 1);
		if (index < 0)
			panic("Failed to allocate IRTE for ioapic %d\n", apic_id);

		memset(&irte, 0, sizeof(irte));

		irte.present = 1;
		irte.dst_mode = apic->irq_dest_mode;
		/*
		 * Trigger mode in the IRTE will always be edge, and the
		 * actual level or edge trigger will be setup in the IO-APIC
		 * RTE. This will help simplify level triggered irq migration.
		 * For more details, see the comments above explainig IO-APIC
		 * irq migration in the presence of interrupt-remapping.
		 */
		irte.trigger_mode = 0;
		irte.dlvry_mode = apic->irq_delivery_mode;
		irte.vector = vector;
		irte.dest_id = IRTE_DEST(destination);

		/* Set source-id of interrupt request */
		set_ioapic_sid(&irte, apic_id);

		modify_irte(irq, &irte);

		ir_entry->index2 = (index >> 15) & 0x1;
		ir_entry->zero = 0;
		ir_entry->format = 1;
		ir_entry->index = (index & 0x7fff);
		/*
		 * IO-APIC RTE will be configured with virtual vector.
		 * irq handler will do the explicit EOI to the io-apic.
		 */
		ir_entry->vector = pin;
	} else {
		entry->delivery_mode = apic->irq_delivery_mode;
		entry->dest_mode = apic->irq_dest_mode;
		entry->dest = destination;
		entry->vector = vector;
	}

	entry->mask = 0;				/* enable IRQ */
	entry->trigger = trigger;
	entry->polarity = polarity;

	/* Mask level triggered irqs.
	 * Use IRQ_DELAYED_DISABLE for edge triggered irqs.
	 */
	if (trigger)
		entry->mask = 1;
	return 0;
}

static void setup_IO_APIC_irq(int apic_id, int pin, unsigned int irq, struct irq_desc *desc,
			      int trigger, int polarity)
{
	struct irq_cfg *cfg;
	struct IO_APIC_route_entry entry;
	unsigned int dest;

	if (!IO_APIC_IRQ(irq))
		return;

	cfg = desc->chip_data;

	/*
	 * For legacy irqs, cfg->domain starts with cpu 0 for legacy
	 * controllers like 8259. Now that IO-APIC can handle this irq, update
	 * the cfg->domain.
	 */
	if (irq < nr_legacy_irqs && cpumask_test_cpu(0, cfg->domain))
		apic->vector_allocation_domain(0, cfg->domain);

	if (assign_irq_vector(irq, cfg, apic->target_cpus()))
		return;

	dest = apic->cpu_mask_to_apicid_and(cfg->domain, apic->target_cpus());

	apic_printk(APIC_VERBOSE,KERN_DEBUG
		    "IOAPIC[%d]: Set routing entry (%d-%d -> 0x%x -> "
		    "IRQ %d Mode:%i Active:%i)\n",
		    apic_id, mp_ioapics[apic_id].apicid, pin, cfg->vector,
		    irq, trigger, polarity);


	if (setup_ioapic_entry(mp_ioapics[apic_id].apicid, irq, &entry,
			       dest, trigger, polarity, cfg->vector, pin)) {
		printk("Failed to setup ioapic entry for ioapic  %d, pin %d\n",
		       mp_ioapics[apic_id].apicid, pin);
		__clear_irq_vector(irq, cfg);
		return;
	}

	ioapic_register_intr(irq, desc, trigger);
	if (irq < legacy_pic->nr_legacy_irqs)
		legacy_pic->chip->mask(irq);

	ioapic_write_entry(apic_id, pin, entry);
}

static struct {
	DECLARE_BITMAP(pin_programmed, MP_MAX_IOAPIC_PIN + 1);
} mp_ioapic_routing[MAX_IO_APICS];

static void __init setup_IO_APIC_irqs(void)
{
	int apic_id, pin, idx, irq;
	int notcon = 0;
	struct irq_desc *desc;
	struct irq_cfg *cfg;
	int node = cpu_to_node(boot_cpu_id);

	apic_printk(APIC_VERBOSE, KERN_DEBUG "init IO_APIC IRQs\n");

	for (apic_id = 0; apic_id < nr_ioapics; apic_id++)
	for (pin = 0; pin < nr_ioapic_registers[apic_id]; pin++) {
		idx = find_irq_entry(apic_id, pin, mp_INT);
		if (idx == -1) {
			if (!notcon) {
				notcon = 1;
				apic_printk(APIC_VERBOSE,
					KERN_DEBUG " %d-%d",
					mp_ioapics[apic_id].apicid, pin);
			} else
				apic_printk(APIC_VERBOSE, " %d-%d",
					mp_ioapics[apic_id].apicid, pin);
			continue;
		}
		if (notcon) {
			apic_printk(APIC_VERBOSE,
				" (apicid-pin) not connected\n");
			notcon = 0;
		}

		irq = pin_2_irq(idx, apic_id, pin);

		if ((apic_id > 0) && (irq > 16))
			continue;

		/*
		 * Skip the timer IRQ if there's a quirk handler
		 * installed and if it returns 1:
		 */
		if (apic->multi_timer_check &&
				apic->multi_timer_check(apic_id, irq))
			continue;

		desc = irq_to_desc_alloc_node(irq, node);
		if (!desc) {
			printk(KERN_INFO "can not get irq_desc for %d\n", irq);
			continue;
		}
		cfg = desc->chip_data;
		add_pin_to_irq_node(cfg, node, apic_id, pin);
		/*
		 * don't mark it in pin_programmed, so later acpi could
		 * set it correctly when irq < 16
		 */
		setup_IO_APIC_irq(apic_id, pin, irq, desc,
				irq_trigger(idx), irq_polarity(idx));
	}

	if (notcon)
		apic_printk(APIC_VERBOSE,
			" (apicid-pin) not connected\n");
}

/*
 * for the gsit that is not in first ioapic
 * but could not use acpi_register_gsi()
 * like some special sci in IBM x3330
 */
void setup_IO_APIC_irq_extra(u32 gsi)
{
	int apic_id = 0, pin, idx, irq;
	int node = cpu_to_node(boot_cpu_id);
	struct irq_desc *desc;
	struct irq_cfg *cfg;

	/*
	 * Convert 'gsi' to 'ioapic.pin'.
	 */
	apic_id = mp_find_ioapic(gsi);
	if (apic_id < 0)
		return;

	pin = mp_find_ioapic_pin(apic_id, gsi);
	idx = find_irq_entry(apic_id, pin, mp_INT);
	if (idx == -1)
		return;

	irq = pin_2_irq(idx, apic_id, pin);
#ifdef CONFIG_SPARSE_IRQ
	desc = irq_to_desc(irq);
	if (desc)
		return;
#endif
	desc = irq_to_desc_alloc_node(irq, node);
	if (!desc) {
		printk(KERN_INFO "can not get irq_desc for %d\n", irq);
		return;
	}

	cfg = desc->chip_data;
	add_pin_to_irq_node(cfg, node, apic_id, pin);

	if (test_bit(pin, mp_ioapic_routing[apic_id].pin_programmed)) {
		pr_debug("Pin %d-%d already programmed\n",
			 mp_ioapics[apic_id].apicid, pin);
		return;
	}
	set_bit(pin, mp_ioapic_routing[apic_id].pin_programmed);

	setup_IO_APIC_irq(apic_id, pin, irq, desc,
			irq_trigger(idx), irq_polarity(idx));
}

/*
 * Set up the timer pin, possibly with the 8259A-master behind.
 */
static void __init setup_timer_IRQ0_pin(unsigned int apic_id, unsigned int pin,
					int vector)
{
	struct IO_APIC_route_entry entry;

	if (intr_remapping_enabled)
		return;

	memset(&entry, 0, sizeof(entry));

	/*
	 * We use logical delivery to get the timer IRQ
	 * to the first CPU.
	 */
	entry.dest_mode = apic->irq_dest_mode;
	entry.mask = 0;			/* don't mask IRQ for edge */
	entry.dest = apic->cpu_mask_to_apicid(apic->target_cpus());
	entry.delivery_mode = apic->irq_delivery_mode;
	entry.polarity = 0;
	entry.trigger = 0;
	entry.vector = vector;

	/*
	 * The timer IRQ doesn't have to know that behind the
	 * scene we may have a 8259A-master in AEOI mode ...
	 */
	set_irq_chip_and_handler_name(0, &ioapic_chip, handle_edge_irq, "edge");

	/*
	 * Add it to the IO-APIC irq-routing table:
	 */
	ioapic_write_entry(apic_id, pin, entry);
}


__apicdebuginit(void) print_IO_APIC(void)
{
	int apic, i;
	union IO_APIC_reg_00 reg_00;
	union IO_APIC_reg_01 reg_01;
	union IO_APIC_reg_02 reg_02;
	union IO_APIC_reg_03 reg_03;
	unsigned long flags;
	struct irq_cfg *cfg;
	struct irq_desc *desc;
	unsigned int irq;

	printk(KERN_DEBUG "number of MP IRQ sources: %d.\n", mp_irq_entries);
	for (i = 0; i < nr_ioapics; i++)
		printk(KERN_DEBUG "number of IO-APIC #%d registers: %d.\n",
		       mp_ioapics[i].apicid, nr_ioapic_registers[i]);

	/*
	 * We are a bit conservative about what we expect.  We have to
	 * know about every hardware change ASAP.
	 */
	printk(KERN_INFO "testing the IO APIC.......................\n");

	for (apic = 0; apic < nr_ioapics; apic++) {

	raw_spin_lock_irqsave(&ioapic_lock, flags);
	reg_00.raw = io_apic_read(apic, 0);
	reg_01.raw = io_apic_read(apic, 1);
	if (reg_01.bits.version >= 0x10)
		reg_02.raw = io_apic_read(apic, 2);
	if (reg_01.bits.version >= 0x20)
		reg_03.raw = io_apic_read(apic, 3);
	raw_spin_unlock_irqrestore(&ioapic_lock, flags);

	printk("\n");
	printk(KERN_DEBUG "IO APIC #%d......\n", mp_ioapics[apic].apicid);
	printk(KERN_DEBUG ".... register #00: %08X\n", reg_00.raw);
	printk(KERN_DEBUG ".......    : physical APIC id: %02X\n", reg_00.bits.ID);
	printk(KERN_DEBUG ".......    : Delivery Type: %X\n", reg_00.bits.delivery_type);
	printk(KERN_DEBUG ".......    : LTS          : %X\n", reg_00.bits.LTS);

	printk(KERN_DEBUG ".... register #01: %08X\n", *(int *)&reg_01);
	printk(KERN_DEBUG ".......     : max redirection entries: %04X\n", reg_01.bits.entries);

	printk(KERN_DEBUG ".......     : PRQ implemented: %X\n", reg_01.bits.PRQ);
	printk(KERN_DEBUG ".......     : IO APIC version: %04X\n", reg_01.bits.version);

	/*
	 * Some Intel chipsets with IO APIC VERSION of 0x1? don't have reg_02,
	 * but the value of reg_02 is read as the previous read register
	 * value, so ignore it if reg_02 == reg_01.
	 */
	if (reg_01.bits.version >= 0x10 && reg_02.raw != reg_01.raw) {
		printk(KERN_DEBUG ".... register #02: %08X\n", reg_02.raw);
		printk(KERN_DEBUG ".......     : arbitration: %02X\n", reg_02.bits.arbitration);
	}

	/*
	 * Some Intel chipsets with IO APIC VERSION of 0x2? don't have reg_02
	 * or reg_03, but the value of reg_0[23] is read as the previous read
	 * register value, so ignore it if reg_03 == reg_0[12].
	 */
	if (reg_01.bits.version >= 0x20 && reg_03.raw != reg_02.raw &&
	    reg_03.raw != reg_01.raw) {
		printk(KERN_DEBUG ".... register #03: %08X\n", reg_03.raw);
		printk(KERN_DEBUG ".......     : Boot DT    : %X\n", reg_03.bits.boot_DT);
	}

	printk(KERN_DEBUG ".... IRQ redirection table:\n");

	printk(KERN_DEBUG " NR Dst Mask Trig IRR Pol"
			  " Stat Dmod Deli Vect:\n");

	for (i = 0; i <= reg_01.bits.entries; i++) {
		struct IO_APIC_route_entry entry;

		entry = ioapic_read_entry(apic, i);

		printk(KERN_DEBUG " %02x %03X ",
			i,
			entry.dest
		);

		printk("%1d    %1d    %1d   %1d   %1d    %1d    %1d    %02X\n",
			entry.mask,
			entry.trigger,
			entry.irr,
			entry.polarity,
			entry.delivery_status,
			entry.dest_mode,
			entry.delivery_mode,
			entry.vector
		);
	}
	}
	printk(KERN_DEBUG "IRQ to pin mappings:\n");
	for_each_irq_desc(irq, desc) {
		struct irq_pin_list *entry;

		cfg = desc->chip_data;
		entry = cfg->irq_2_pin;
		if (!entry)
			continue;
		printk(KERN_DEBUG "IRQ%d ", irq);
		for_each_irq_pin(entry, cfg->irq_2_pin)
			printk("-> %d:%d", entry->apic, entry->pin);
		printk("\n");
	}

	printk(KERN_INFO ".................................... done.\n");

	return;
}

__apicdebuginit(void) print_APIC_field(int base)
{
	int i;

	printk(KERN_DEBUG);

	for (i = 0; i < 8; i++)
		printk(KERN_CONT "%08x", apic_read(base + i*0x10));

	printk(KERN_CONT "\n");
}

__apicdebuginit(void) print_local_APIC(void *dummy)
{
	unsigned int i, v, ver, maxlvt;
	u64 icr;

	printk(KERN_DEBUG "printing local APIC contents on CPU#%d/%d:\n",
		smp_processor_id(), hard_smp_processor_id());
	v = apic_read(APIC_ID);
	printk(KERN_INFO "... APIC ID:      %08x (%01x)\n", v, read_apic_id());
	v = apic_read(APIC_LVR);
	printk(KERN_INFO "... APIC VERSION: %08x\n", v);
	ver = GET_APIC_VERSION(v);
	maxlvt = lapic_get_maxlvt();

	v = apic_read(APIC_TASKPRI);
	printk(KERN_DEBUG "... APIC TASKPRI: %08x (%02x)\n", v, v & APIC_TPRI_MASK);

	if (APIC_INTEGRATED(ver)) {                     /* !82489DX */
		if (!APIC_XAPIC(ver)) {
			v = apic_read(APIC_ARBPRI);
			printk(KERN_DEBUG "... APIC ARBPRI: %08x (%02x)\n", v,
			       v & APIC_ARBPRI_MASK);
		}
		v = apic_read(APIC_PROCPRI);
		printk(KERN_DEBUG "... APIC PROCPRI: %08x\n", v);
	}

	/*
	 * Remote read supported only in the 82489DX and local APIC for
	 * Pentium processors.
	 */
	if (!APIC_INTEGRATED(ver) || maxlvt == 3) {
		v = apic_read(APIC_RRR);
		printk(KERN_DEBUG "... APIC RRR: %08x\n", v);
	}

	v = apic_read(APIC_LDR);
	printk(KERN_DEBUG "... APIC LDR: %08x\n", v);
	if (!x2apic_enabled()) {
		v = apic_read(APIC_DFR);
		printk(KERN_DEBUG "... APIC DFR: %08x\n", v);
	}
	v = apic_read(APIC_SPIV);
	printk(KERN_DEBUG "... APIC SPIV: %08x\n", v);

	printk(KERN_DEBUG "... APIC ISR field:\n");
	print_APIC_field(APIC_ISR);
	printk(KERN_DEBUG "... APIC TMR field:\n");
	print_APIC_field(APIC_TMR);
	printk(KERN_DEBUG "... APIC IRR field:\n");
	print_APIC_field(APIC_IRR);

	if (APIC_INTEGRATED(ver)) {             /* !82489DX */
		if (maxlvt > 3)         /* Due to the Pentium erratum 3AP. */
			apic_write(APIC_ESR, 0);

		v = apic_read(APIC_ESR);
		printk(KERN_DEBUG "... APIC ESR: %08x\n", v);
	}

	icr = apic_icr_read();
	printk(KERN_DEBUG "... APIC ICR: %08x\n", (u32)icr);
	printk(KERN_DEBUG "... APIC ICR2: %08x\n", (u32)(icr >> 32));

	v = apic_read(APIC_LVTT);
	printk(KERN_DEBUG "... APIC LVTT: %08x\n", v);

	if (maxlvt > 3) {                       /* PC is LVT#4. */
		v = apic_read(APIC_LVTPC);
		printk(KERN_DEBUG "... APIC LVTPC: %08x\n", v);
	}
	v = apic_read(APIC_LVT0);
	printk(KERN_DEBUG "... APIC LVT0: %08x\n", v);
	v = apic_read(APIC_LVT1);
	printk(KERN_DEBUG "... APIC LVT1: %08x\n", v);

	if (maxlvt > 2) {			/* ERR is LVT#3. */
		v = apic_read(APIC_LVTERR);
		printk(KERN_DEBUG "... APIC LVTERR: %08x\n", v);
	}

	v = apic_read(APIC_TMICT);
	printk(KERN_DEBUG "... APIC TMICT: %08x\n", v);
	v = apic_read(APIC_TMCCT);
	printk(KERN_DEBUG "... APIC TMCCT: %08x\n", v);
	v = apic_read(APIC_TDCR);
	printk(KERN_DEBUG "... APIC TDCR: %08x\n", v);

	if (boot_cpu_has(X86_FEATURE_EXTAPIC)) {
		v = apic_read(APIC_EFEAT);
		maxlvt = (v >> 16) & 0xff;
		printk(KERN_DEBUG "... APIC EFEAT: %08x\n", v);
		v = apic_read(APIC_ECTRL);
		printk(KERN_DEBUG "... APIC ECTRL: %08x\n", v);
		for (i = 0; i < maxlvt; i++) {
			v = apic_read(APIC_EILVTn(i));
			printk(KERN_DEBUG "... APIC EILVT%d: %08x\n", i, v);
		}
	}
	printk("\n");
}

__apicdebuginit(void) print_local_APICs(int maxcpu)
{
	int cpu;

	if (!maxcpu)
		return;

	preempt_disable();
	for_each_online_cpu(cpu) {
		if (cpu >= maxcpu)
			break;
		smp_call_function_single(cpu, print_local_APIC, NULL, 1);
	}
	preempt_enable();
}

__apicdebuginit(void) print_PIC(void)
{
	unsigned int v;
	unsigned long flags;

	if (!legacy_pic->nr_legacy_irqs)
		return;

	printk(KERN_DEBUG "\nprinting PIC contents\n");

	raw_spin_lock_irqsave(&i8259A_lock, flags);

	v = inb(0xa1) << 8 | inb(0x21);
	printk(KERN_DEBUG "... PIC  IMR: %04x\n", v);

	v = inb(0xa0) << 8 | inb(0x20);
	printk(KERN_DEBUG "... PIC  IRR: %04x\n", v);

	outb(0x0b,0xa0);
	outb(0x0b,0x20);
	v = inb(0xa0) << 8 | inb(0x20);
	outb(0x0a,0xa0);
	outb(0x0a,0x20);

	raw_spin_unlock_irqrestore(&i8259A_lock, flags);

	printk(KERN_DEBUG "... PIC  ISR: %04x\n", v);

	v = inb(0x4d1) << 8 | inb(0x4d0);
	printk(KERN_DEBUG "... PIC ELCR: %04x\n", v);
}

static int __initdata show_lapic = 1;
static __init int setup_show_lapic(char *arg)
{
	int num = -1;

	if (strcmp(arg, "all") == 0) {
		show_lapic = CONFIG_NR_CPUS;
	} else {
		get_option(&arg, &num);
		if (num >= 0)
			show_lapic = num;
	}

	return 1;
}
__setup("show_lapic=", setup_show_lapic);

__apicdebuginit(int) print_ICs(void)
{
	if (apic_verbosity == APIC_QUIET)
		return 0;

	print_PIC();

	/* don't print out if apic is not there */
	if (!cpu_has_apic && !apic_from_smp_config())
		return 0;

	print_local_APICs(show_lapic);
	print_IO_APIC();

	return 0;
}

fs_initcall(print_ICs);


/* Where if anywhere is the i8259 connect in external int mode */
static struct { int pin, apic; } ioapic_i8259 = { -1, -1 };

void __init enable_IO_APIC(void)
{
	union IO_APIC_reg_01 reg_01;
	int i8259_apic, i8259_pin;
	int apic;
	unsigned long flags;

	/*
	 * The number of IO-APIC IRQ registers (== #pins):
	 */
	for (apic = 0; apic < nr_ioapics; apic++) {
		raw_spin_lock_irqsave(&ioapic_lock, flags);
		reg_01.raw = io_apic_read(apic, 1);
		raw_spin_unlock_irqrestore(&ioapic_lock, flags);
		nr_ioapic_registers[apic] = reg_01.bits.entries+1;
	}

	if (!legacy_pic->nr_legacy_irqs)
		return;

	for(apic = 0; apic < nr_ioapics; apic++) {
		int pin;
		/* See if any of the pins is in ExtINT mode */
		for (pin = 0; pin < nr_ioapic_registers[apic]; pin++) {
			struct IO_APIC_route_entry entry;
			entry = ioapic_read_entry(apic, pin);

			/* If the interrupt line is enabled and in ExtInt mode
			 * I have found the pin where the i8259 is connected.
			 */
			if ((entry.mask == 0) && (entry.delivery_mode == dest_ExtINT)) {
				ioapic_i8259.apic = apic;
				ioapic_i8259.pin  = pin;
				goto found_i8259;
			}
		}
	}
 found_i8259:
	/* Look to see what if the MP table has reported the ExtINT */
	/* If we could not find the appropriate pin by looking at the ioapic
	 * the i8259 probably is not connected the ioapic but give the
	 * mptable a chance anyway.
	 */
	i8259_pin  = find_isa_irq_pin(0, mp_ExtINT);
	i8259_apic = find_isa_irq_apic(0, mp_ExtINT);
	/* Trust the MP table if nothing is setup in the hardware */
	if ((ioapic_i8259.pin == -1) && (i8259_pin >= 0)) {
		printk(KERN_WARNING "ExtINT not setup in hardware but reported by MP table\n");
		ioapic_i8259.pin  = i8259_pin;
		ioapic_i8259.apic = i8259_apic;
	}
	/* Complain if the MP table and the hardware disagree */
	if (((ioapic_i8259.apic != i8259_apic) || (ioapic_i8259.pin != i8259_pin)) &&
		(i8259_pin >= 0) && (ioapic_i8259.pin >= 0))
	{
		printk(KERN_WARNING "ExtINT in hardware and MP table differ\n");
	}

	/*
	 * Do not trust the IO-APIC being empty at bootup
	 */
	clear_IO_APIC();
}

/*
 * Not an __init, needed by the reboot code
 */
void disable_IO_APIC(void)
{
	/*
	 * Clear the IO-APIC before rebooting:
	 */
	clear_IO_APIC();

	if (!legacy_pic->nr_legacy_irqs)
		return;

	/*
	 * If the i8259 is routed through an IOAPIC
	 * Put that IOAPIC in virtual wire mode
	 * so legacy interrupts can be delivered.
	 *
	 * With interrupt-remapping, for now we will use virtual wire A mode,
	 * as virtual wire B is little complex (need to configure both
	 * IOAPIC RTE aswell as interrupt-remapping table entry).
	 * As this gets called during crash dump, keep this simple for now.
	 */
	if (ioapic_i8259.pin != -1 && !intr_remapping_enabled) {
		struct IO_APIC_route_entry entry;

		memset(&entry, 0, sizeof(entry));
		entry.mask            = 0; /* Enabled */
		entry.trigger         = 0; /* Edge */
		entry.irr             = 0;
		entry.polarity        = 0; /* High */
		entry.delivery_status = 0;
		entry.dest_mode       = 0; /* Physical */
		entry.delivery_mode   = dest_ExtINT; /* ExtInt */
		entry.vector          = 0;
		entry.dest            = read_apic_id();

		/*
		 * Add it to the IO-APIC irq-routing table:
		 */
		ioapic_write_entry(ioapic_i8259.apic, ioapic_i8259.pin, entry);
	}

	/*
	 * Use virtual wire A mode when interrupt remapping is enabled.
	 */
	if (cpu_has_apic || apic_from_smp_config())
		disconnect_bsp_APIC(!intr_remapping_enabled &&
				ioapic_i8259.pin != -1);
}

#ifdef CONFIG_X86_32
/*
 * function to set the IO-APIC physical IDs based on the
 * values stored in the MPC table.
 *
 * by Matt Domsch <Matt_Domsch@dell.com>  Tue Dec 21 12:25:05 CST 1999
 */

void __init setup_ioapic_ids_from_mpc(void)
{
	union IO_APIC_reg_00 reg_00;
	physid_mask_t phys_id_present_map;
	int apic_id;
	int i;
	unsigned char old_id;
	unsigned long flags;

	if (acpi_ioapic)
		return;
	/*
	 * Don't check I/O APIC IDs for xAPIC systems.  They have
	 * no meaning without the serial APIC bus.
	 */
	if (!(boot_cpu_data.x86_vendor == X86_VENDOR_INTEL)
		|| APIC_XAPIC(apic_version[boot_cpu_physical_apicid]))
		return;
	/*
	 * This is broken; anything with a real cpu count has to
	 * circumvent this idiocy regardless.
	 */
	apic->ioapic_phys_id_map(&phys_cpu_present_map, &phys_id_present_map);

	/*
	 * Set the IOAPIC ID to the value stored in the MPC table.
	 */
	for (apic_id = 0; apic_id < nr_ioapics; apic_id++) {

		/* Read the register 0 value */
		raw_spin_lock_irqsave(&ioapic_lock, flags);
		reg_00.raw = io_apic_read(apic_id, 0);
		raw_spin_unlock_irqrestore(&ioapic_lock, flags);

		old_id = mp_ioapics[apic_id].apicid;

		if (mp_ioapics[apic_id].apicid >= get_physical_broadcast()) {
			printk(KERN_ERR "BIOS bug, IO-APIC#%d ID is %d in the MPC table!...\n",
				apic_id, mp_ioapics[apic_id].apicid);
			printk(KERN_ERR "... fixing up to %d. (tell your hw vendor)\n",
				reg_00.bits.ID);
			mp_ioapics[apic_id].apicid = reg_00.bits.ID;
		}

		/*
		 * Sanity check, is the ID really free? Every APIC in a
		 * system must have a unique ID or we get lots of nice
		 * 'stuck on smp_invalidate_needed IPI wait' messages.
		 */
		if (apic->check_apicid_used(&phys_id_present_map,
					mp_ioapics[apic_id].apicid)) {
			printk(KERN_ERR "BIOS bug, IO-APIC#%d ID %d is already used!...\n",
				apic_id, mp_ioapics[apic_id].apicid);
			for (i = 0; i < get_physical_broadcast(); i++)
				if (!physid_isset(i, phys_id_present_map))
					break;
			if (i >= get_physical_broadcast())
				panic("Max APIC ID exceeded!\n");
			printk(KERN_ERR "... fixing up to %d. (tell your hw vendor)\n",
				i);
			physid_set(i, phys_id_present_map);
			mp_ioapics[apic_id].apicid = i;
		} else {
			physid_mask_t tmp;
			apic->apicid_to_cpu_present(mp_ioapics[apic_id].apicid, &tmp);
			apic_printk(APIC_VERBOSE, "Setting %d in the "
					"phys_id_present_map\n",
					mp_ioapics[apic_id].apicid);
			physids_or(phys_id_present_map, phys_id_present_map, tmp);
		}


		/*
		 * We need to adjust the IRQ routing table
		 * if the ID changed.
		 */
		if (old_id != mp_ioapics[apic_id].apicid)
			for (i = 0; i < mp_irq_entries; i++)
				if (mp_irqs[i].dstapic == old_id)
					mp_irqs[i].dstapic
						= mp_ioapics[apic_id].apicid;

		/*
		 * Read the right value from the MPC table and
		 * write it into the ID register.
		 */
		apic_printk(APIC_VERBOSE, KERN_INFO
			"...changing IO-APIC physical APIC ID to %d ...",
			mp_ioapics[apic_id].apicid);

		reg_00.bits.ID = mp_ioapics[apic_id].apicid;
		raw_spin_lock_irqsave(&ioapic_lock, flags);
		io_apic_write(apic_id, 0, reg_00.raw);
		raw_spin_unlock_irqrestore(&ioapic_lock, flags);

		/*
		 * Sanity check
		 */
		raw_spin_lock_irqsave(&ioapic_lock, flags);
		reg_00.raw = io_apic_read(apic_id, 0);
		raw_spin_unlock_irqrestore(&ioapic_lock, flags);
		if (reg_00.bits.ID != mp_ioapics[apic_id].apicid)
			printk("could not set ID!\n");
		else
			apic_printk(APIC_VERBOSE, " ok.\n");
	}
}
#endif

int no_timer_check __initdata;

static int __init notimercheck(char *s)
{
	no_timer_check = 1;
	return 1;
}
__setup("no_timer_check", notimercheck);

/*
 * There is a nasty bug in some older SMP boards, their mptable lies
 * about the timer IRQ. We do the following to work around the situation:
 *
 *	- timer IRQ defaults to IO-APIC IRQ
 *	- if this function detects that timer IRQs are defunct, then we fall
 *	  back to ISA timer IRQs
 */
static int __init timer_irq_works(void)
{
	unsigned long t1 = jiffies;
	unsigned long flags;

	if (no_timer_check)
		return 1;

	local_save_flags(flags);
	local_irq_enable();
	/* Let ten ticks pass... */
	mdelay((10 * 1000) / HZ);
	local_irq_restore(flags);

	/*
	 * Expect a few ticks at least, to be sure some possible
	 * glue logic does not lock up after one or two first
	 * ticks in a non-ExtINT mode.  Also the local APIC
	 * might have cached one ExtINT interrupt.  Finally, at
	 * least one tick may be lost due to delays.
	 */

	/* jiffies wrap? */
	if (time_after(jiffies, t1 + 4))
		return 1;
	return 0;
}

/*
 * In the SMP+IOAPIC case it might happen that there are an unspecified
 * number of pending IRQ events unhandled. These cases are very rare,
 * so we 'resend' these IRQs via IPIs, to the same CPU. It's much
 * better to do it this way as thus we do not have to be aware of
 * 'pending' interrupts in the IRQ path, except at this point.
 */
/*
 * Edge triggered needs to resend any interrupt
 * that was delayed but this is now handled in the device
 * independent code.
 */

/*
 * Starting up a edge-triggered IO-APIC interrupt is
 * nasty - we need to make sure that we get the edge.
 * If it is already asserted for some reason, we need
 * return 1 to indicate that is was pending.
 *
 * This is not complete - we should be able to fake
 * an edge even if it isn't on the 8259A...
 */

static unsigned int startup_ioapic_irq(unsigned int irq)
{
	int was_pending = 0;
	unsigned long flags;
	struct irq_cfg *cfg;

	raw_spin_lock_irqsave(&ioapic_lock, flags);
<<<<<<< HEAD
	if (irq < nr_legacy_irqs) {
		disable_8259A_irq(irq);
		if (i8259A_irq_pending(irq))
=======
	if (irq < legacy_pic->nr_legacy_irqs) {
		legacy_pic->chip->mask(irq);
		if (legacy_pic->irq_pending(irq))
>>>>>>> e083b323
			was_pending = 1;
	}
	cfg = irq_cfg(irq);
	__unmask_IO_APIC_irq(cfg);
	raw_spin_unlock_irqrestore(&ioapic_lock, flags);

	return was_pending;
}

static int ioapic_retrigger_irq(unsigned int irq)
{

	struct irq_cfg *cfg = irq_cfg(irq);
	unsigned long flags;

	raw_spin_lock_irqsave(&vector_lock, flags);
	apic->send_IPI_mask(cpumask_of(cpumask_first(cfg->domain)), cfg->vector);
	raw_spin_unlock_irqrestore(&vector_lock, flags);

	return 1;
}

/*
 * Level and edge triggered IO-APIC interrupts need different handling,
 * so we use two separate IRQ descriptors. Edge triggered IRQs can be
 * handled with the level-triggered descriptor, but that one has slightly
 * more overhead. Level-triggered interrupts cannot be handled with the
 * edge-triggered handler, without risking IRQ storms and other ugly
 * races.
 */

#ifdef CONFIG_SMP
void send_cleanup_vector(struct irq_cfg *cfg)
{
	cpumask_var_t cleanup_mask;

	if (unlikely(!alloc_cpumask_var(&cleanup_mask, GFP_ATOMIC))) {
		unsigned int i;
		for_each_cpu_and(i, cfg->old_domain, cpu_online_mask)
			apic->send_IPI_mask(cpumask_of(i), IRQ_MOVE_CLEANUP_VECTOR);
	} else {
		cpumask_and(cleanup_mask, cfg->old_domain, cpu_online_mask);
		apic->send_IPI_mask(cleanup_mask, IRQ_MOVE_CLEANUP_VECTOR);
		free_cpumask_var(cleanup_mask);
	}
	cfg->move_in_progress = 0;
}

static void __target_IO_APIC_irq(unsigned int irq, unsigned int dest, struct irq_cfg *cfg)
{
	int apic, pin;
	struct irq_pin_list *entry;
	u8 vector = cfg->vector;

	for_each_irq_pin(entry, cfg->irq_2_pin) {
		unsigned int reg;

		apic = entry->apic;
		pin = entry->pin;
		/*
		 * With interrupt-remapping, destination information comes
		 * from interrupt-remapping table entry.
		 */
		if (!irq_remapped(irq))
			io_apic_write(apic, 0x11 + pin*2, dest);
		reg = io_apic_read(apic, 0x10 + pin*2);
		reg &= ~IO_APIC_REDIR_VECTOR_MASK;
		reg |= vector;
		io_apic_modify(apic, 0x10 + pin*2, reg);
	}
}

/*
 * Either sets desc->affinity to a valid value, and returns
 * ->cpu_mask_to_apicid of that in dest_id, or returns -1 and
 * leaves desc->affinity untouched.
 */
unsigned int
set_desc_affinity(struct irq_desc *desc, const struct cpumask *mask,
		  unsigned int *dest_id)
{
	struct irq_cfg *cfg;
	unsigned int irq;

	if (!cpumask_intersects(mask, cpu_online_mask))
		return -1;

	irq = desc->irq;
	cfg = desc->chip_data;
	if (assign_irq_vector(irq, cfg, mask))
		return -1;

	cpumask_copy(desc->affinity, mask);

	*dest_id = apic->cpu_mask_to_apicid_and(desc->affinity, cfg->domain);
	return 0;
}

static int
set_ioapic_affinity_irq_desc(struct irq_desc *desc, const struct cpumask *mask)
{
	struct irq_cfg *cfg;
	unsigned long flags;
	unsigned int dest;
	unsigned int irq;
	int ret = -1;

	irq = desc->irq;
	cfg = desc->chip_data;

	raw_spin_lock_irqsave(&ioapic_lock, flags);
	ret = set_desc_affinity(desc, mask, &dest);
	if (!ret) {
		/* Only the high 8 bits are valid. */
		dest = SET_APIC_LOGICAL_ID(dest);
		__target_IO_APIC_irq(irq, dest, cfg);
	}
	raw_spin_unlock_irqrestore(&ioapic_lock, flags);

	return ret;
}

static int
set_ioapic_affinity_irq(unsigned int irq, const struct cpumask *mask)
{
	struct irq_desc *desc;

	desc = irq_to_desc(irq);

	return set_ioapic_affinity_irq_desc(desc, mask);
}

#ifdef CONFIG_INTR_REMAP

/*
 * Migrate the IO-APIC irq in the presence of intr-remapping.
 *
 * For both level and edge triggered, irq migration is a simple atomic
 * update(of vector and cpu destination) of IRTE and flush the hardware cache.
 *
 * For level triggered, we eliminate the io-apic RTE modification (with the
 * updated vector information), by using a virtual vector (io-apic pin number).
 * Real vector that is used for interrupting cpu will be coming from
 * the interrupt-remapping table entry.
 */
static int
migrate_ioapic_irq_desc(struct irq_desc *desc, const struct cpumask *mask)
{
	struct irq_cfg *cfg;
	struct irte irte;
	unsigned int dest;
	unsigned int irq;
	int ret = -1;

	if (!cpumask_intersects(mask, cpu_online_mask))
		return ret;

	irq = desc->irq;
	if (get_irte(irq, &irte))
		return ret;

	cfg = desc->chip_data;
	if (assign_irq_vector(irq, cfg, mask))
		return ret;

	dest = apic->cpu_mask_to_apicid_and(cfg->domain, mask);

	irte.vector = cfg->vector;
	irte.dest_id = IRTE_DEST(dest);

	/*
	 * Modified the IRTE and flushes the Interrupt entry cache.
	 */
	modify_irte(irq, &irte);

	if (cfg->move_in_progress)
		send_cleanup_vector(cfg);

	cpumask_copy(desc->affinity, mask);

	return 0;
}

/*
 * Migrates the IRQ destination in the process context.
 */
static int set_ir_ioapic_affinity_irq_desc(struct irq_desc *desc,
					    const struct cpumask *mask)
{
	return migrate_ioapic_irq_desc(desc, mask);
}
static int set_ir_ioapic_affinity_irq(unsigned int irq,
				       const struct cpumask *mask)
{
	struct irq_desc *desc = irq_to_desc(irq);

	return set_ir_ioapic_affinity_irq_desc(desc, mask);
}
#else
static inline int set_ir_ioapic_affinity_irq_desc(struct irq_desc *desc,
						   const struct cpumask *mask)
{
	return 0;
}
#endif

asmlinkage void smp_irq_move_cleanup_interrupt(void)
{
	unsigned vector, me;

	ack_APIC_irq();
	exit_idle();
	irq_enter();

	me = smp_processor_id();
	for (vector = FIRST_EXTERNAL_VECTOR; vector < NR_VECTORS; vector++) {
		unsigned int irq;
		unsigned int irr;
		struct irq_desc *desc;
		struct irq_cfg *cfg;
		irq = __get_cpu_var(vector_irq)[vector];

		if (irq == -1)
			continue;

		desc = irq_to_desc(irq);
		if (!desc)
			continue;

		cfg = irq_cfg(irq);
		raw_spin_lock(&desc->lock);

		/*
		 * Check if the irq migration is in progress. If so, we
		 * haven't received the cleanup request yet for this irq.
		 */
		if (cfg->move_in_progress)
			goto unlock;

		if (vector == cfg->vector && cpumask_test_cpu(me, cfg->domain))
			goto unlock;

		irr = apic_read(APIC_IRR + (vector / 32 * 0x10));
		/*
		 * Check if the vector that needs to be cleanedup is
		 * registered at the cpu's IRR. If so, then this is not
		 * the best time to clean it up. Lets clean it up in the
		 * next attempt by sending another IRQ_MOVE_CLEANUP_VECTOR
		 * to myself.
		 */
		if (irr  & (1 << (vector % 32))) {
			apic->send_IPI_self(IRQ_MOVE_CLEANUP_VECTOR);
			goto unlock;
		}
		__get_cpu_var(vector_irq)[vector] = -1;
unlock:
		raw_spin_unlock(&desc->lock);
	}

	irq_exit();
}

static void __irq_complete_move(struct irq_desc **descp, unsigned vector)
{
	struct irq_desc *desc = *descp;
	struct irq_cfg *cfg = desc->chip_data;
	unsigned me;

	if (likely(!cfg->move_in_progress))
		return;

	me = smp_processor_id();

	if (vector == cfg->vector && cpumask_test_cpu(me, cfg->domain))
		send_cleanup_vector(cfg);
}

static void irq_complete_move(struct irq_desc **descp)
{
	__irq_complete_move(descp, ~get_irq_regs()->orig_ax);
}

void irq_force_complete_move(int irq)
{
	struct irq_desc *desc = irq_to_desc(irq);
	struct irq_cfg *cfg = desc->chip_data;

	__irq_complete_move(&desc, cfg->vector);
}
#else
static inline void irq_complete_move(struct irq_desc **descp) {}
#endif

static void ack_apic_edge(unsigned int irq)
{
	struct irq_desc *desc = irq_to_desc(irq);

	irq_complete_move(&desc);
	move_native_irq(irq);
	ack_APIC_irq();
}

atomic_t irq_mis_count;

/*
 * IO-APIC versions below 0x20 don't support EOI register.
 * For the record, here is the information about various versions:
 *     0Xh     82489DX
 *     1Xh     I/OAPIC or I/O(x)APIC which are not PCI 2.2 Compliant
 *     2Xh     I/O(x)APIC which is PCI 2.2 Compliant
 *     30h-FFh Reserved
 *
 * Some of the Intel ICH Specs (ICH2 to ICH5) documents the io-apic
 * version as 0x2. This is an error with documentation and these ICH chips
 * use io-apic's of version 0x20.
 *
 * For IO-APIC's with EOI register, we use that to do an explicit EOI.
 * Otherwise, we simulate the EOI message manually by changing the trigger
 * mode to edge and then back to level, with RTE being masked during this.
*/
static void __eoi_ioapic_irq(unsigned int irq, struct irq_cfg *cfg)
{
	struct irq_pin_list *entry;

	for_each_irq_pin(entry, cfg->irq_2_pin) {
		if (mp_ioapics[entry->apic].apicver >= 0x20) {
			/*
			 * Intr-remapping uses pin number as the virtual vector
			 * in the RTE. Actual vector is programmed in
			 * intr-remapping table entry. Hence for the io-apic
			 * EOI we use the pin number.
			 */
			if (irq_remapped(irq))
				io_apic_eoi(entry->apic, entry->pin);
			else
				io_apic_eoi(entry->apic, cfg->vector);
		} else {
			__mask_and_edge_IO_APIC_irq(entry);
			__unmask_and_level_IO_APIC_irq(entry);
		}
	}
}

static void eoi_ioapic_irq(struct irq_desc *desc)
{
	struct irq_cfg *cfg;
	unsigned long flags;
	unsigned int irq;

	irq = desc->irq;
	cfg = desc->chip_data;

	raw_spin_lock_irqsave(&ioapic_lock, flags);
	__eoi_ioapic_irq(irq, cfg);
	raw_spin_unlock_irqrestore(&ioapic_lock, flags);
}

static void ack_apic_level(unsigned int irq)
{
	struct irq_desc *desc = irq_to_desc(irq);
	unsigned long v;
	int i;
	struct irq_cfg *cfg;
	int do_unmask_irq = 0;

	irq_complete_move(&desc);
#ifdef CONFIG_GENERIC_PENDING_IRQ
	/* If we are moving the irq we need to mask it */
	if (unlikely(desc->status & IRQ_MOVE_PENDING)) {
		do_unmask_irq = 1;
		mask_IO_APIC_irq_desc(desc);
	}
#endif

	/*
	 * It appears there is an erratum which affects at least version 0x11
	 * of I/O APIC (that's the 82093AA and cores integrated into various
	 * chipsets).  Under certain conditions a level-triggered interrupt is
	 * erroneously delivered as edge-triggered one but the respective IRR
	 * bit gets set nevertheless.  As a result the I/O unit expects an EOI
	 * message but it will never arrive and further interrupts are blocked
	 * from the source.  The exact reason is so far unknown, but the
	 * phenomenon was observed when two consecutive interrupt requests
	 * from a given source get delivered to the same CPU and the source is
	 * temporarily disabled in between.
	 *
	 * A workaround is to simulate an EOI message manually.  We achieve it
	 * by setting the trigger mode to edge and then to level when the edge
	 * trigger mode gets detected in the TMR of a local APIC for a
	 * level-triggered interrupt.  We mask the source for the time of the
	 * operation to prevent an edge-triggered interrupt escaping meanwhile.
	 * The idea is from Manfred Spraul.  --macro
	 *
	 * Also in the case when cpu goes offline, fixup_irqs() will forward
	 * any unhandled interrupt on the offlined cpu to the new cpu
	 * destination that is handling the corresponding interrupt. This
	 * interrupt forwarding is done via IPI's. Hence, in this case also
	 * level-triggered io-apic interrupt will be seen as an edge
	 * interrupt in the IRR. And we can't rely on the cpu's EOI
	 * to be broadcasted to the IO-APIC's which will clear the remoteIRR
	 * corresponding to the level-triggered interrupt. Hence on IO-APIC's
	 * supporting EOI register, we do an explicit EOI to clear the
	 * remote IRR and on IO-APIC's which don't have an EOI register,
	 * we use the above logic (mask+edge followed by unmask+level) from
	 * Manfred Spraul to clear the remote IRR.
	 */
	cfg = desc->chip_data;
	i = cfg->vector;
	v = apic_read(APIC_TMR + ((i & ~0x1f) >> 1));

	/*
	 * We must acknowledge the irq before we move it or the acknowledge will
	 * not propagate properly.
	 */
	ack_APIC_irq();

	/*
	 * Tail end of clearing remote IRR bit (either by delivering the EOI
	 * message via io-apic EOI register write or simulating it using
	 * mask+edge followed by unnask+level logic) manually when the
	 * level triggered interrupt is seen as the edge triggered interrupt
	 * at the cpu.
	 */
	if (!(v & (1 << (i & 0x1f)))) {
		atomic_inc(&irq_mis_count);

		eoi_ioapic_irq(desc);
	}

	/* Now we can move and renable the irq */
	if (unlikely(do_unmask_irq)) {
		/* Only migrate the irq if the ack has been received.
		 *
		 * On rare occasions the broadcast level triggered ack gets
		 * delayed going to ioapics, and if we reprogram the
		 * vector while Remote IRR is still set the irq will never
		 * fire again.
		 *
		 * To prevent this scenario we read the Remote IRR bit
		 * of the ioapic.  This has two effects.
		 * - On any sane system the read of the ioapic will
		 *   flush writes (and acks) going to the ioapic from
		 *   this cpu.
		 * - We get to see if the ACK has actually been delivered.
		 *
		 * Based on failed experiments of reprogramming the
		 * ioapic entry from outside of irq context starting
		 * with masking the ioapic entry and then polling until
		 * Remote IRR was clear before reprogramming the
		 * ioapic I don't trust the Remote IRR bit to be
		 * completey accurate.
		 *
		 * However there appears to be no other way to plug
		 * this race, so if the Remote IRR bit is not
		 * accurate and is causing problems then it is a hardware bug
		 * and you can go talk to the chipset vendor about it.
		 */
		cfg = desc->chip_data;
		if (!io_apic_level_ack_pending(cfg))
			move_masked_irq(irq);
		unmask_IO_APIC_irq_desc(desc);
	}
}

#ifdef CONFIG_INTR_REMAP
static void ir_ack_apic_edge(unsigned int irq)
{
	ack_APIC_irq();
}

static void ir_ack_apic_level(unsigned int irq)
{
	struct irq_desc *desc = irq_to_desc(irq);

	ack_APIC_irq();
	eoi_ioapic_irq(desc);
}
#endif /* CONFIG_INTR_REMAP */

static struct irq_chip ioapic_chip __read_mostly = {
	.name		= "IO-APIC",
	.startup	= startup_ioapic_irq,
	.mask		= mask_IO_APIC_irq,
	.unmask		= unmask_IO_APIC_irq,
	.ack		= ack_apic_edge,
	.eoi		= ack_apic_level,
#ifdef CONFIG_SMP
	.set_affinity	= set_ioapic_affinity_irq,
#endif
	.retrigger	= ioapic_retrigger_irq,
};

static struct irq_chip ir_ioapic_chip __read_mostly = {
	.name		= "IR-IO-APIC",
	.startup	= startup_ioapic_irq,
	.mask		= mask_IO_APIC_irq,
	.unmask		= unmask_IO_APIC_irq,
#ifdef CONFIG_INTR_REMAP
	.ack		= ir_ack_apic_edge,
	.eoi		= ir_ack_apic_level,
#ifdef CONFIG_SMP
	.set_affinity	= set_ir_ioapic_affinity_irq,
#endif
#endif
	.retrigger	= ioapic_retrigger_irq,
};

static inline void init_IO_APIC_traps(void)
{
	int irq;
	struct irq_desc *desc;
	struct irq_cfg *cfg;

	/*
	 * NOTE! The local APIC isn't very good at handling
	 * multiple interrupts at the same interrupt level.
	 * As the interrupt level is determined by taking the
	 * vector number and shifting that right by 4, we
	 * want to spread these out a bit so that they don't
	 * all fall in the same interrupt level.
	 *
	 * Also, we've got to be careful not to trash gate
	 * 0x80, because int 0x80 is hm, kind of importantish. ;)
	 */
	for_each_irq_desc(irq, desc) {
		cfg = desc->chip_data;
		if (IO_APIC_IRQ(irq) && cfg && !cfg->vector) {
			/*
			 * Hmm.. We don't have an entry for this,
			 * so default to an old-fashioned 8259
			 * interrupt if we can..
			 */
			if (irq < legacy_pic->nr_legacy_irqs)
				legacy_pic->make_irq(irq);
			else
				/* Strange. Oh, well.. */
				desc->chip = &no_irq_chip;
		}
	}
}

/*
 * The local APIC irq-chip implementation:
 */

static void mask_lapic_irq(unsigned int irq)
{
	unsigned long v;

	v = apic_read(APIC_LVT0);
	apic_write(APIC_LVT0, v | APIC_LVT_MASKED);
}

static void unmask_lapic_irq(unsigned int irq)
{
	unsigned long v;

	v = apic_read(APIC_LVT0);
	apic_write(APIC_LVT0, v & ~APIC_LVT_MASKED);
}

static void ack_lapic_irq(unsigned int irq)
{
	ack_APIC_irq();
}

static struct irq_chip lapic_chip __read_mostly = {
	.name		= "local-APIC",
	.mask		= mask_lapic_irq,
	.unmask		= unmask_lapic_irq,
	.ack		= ack_lapic_irq,
};

static void lapic_register_intr(int irq, struct irq_desc *desc)
{
	desc->status &= ~IRQ_LEVEL;
	set_irq_chip_and_handler_name(irq, &lapic_chip, handle_edge_irq,
				      "edge");
}

static void __init setup_nmi(void)
{
	/*
	 * Dirty trick to enable the NMI watchdog ...
	 * We put the 8259A master into AEOI mode and
	 * unmask on all local APICs LVT0 as NMI.
	 *
	 * The idea to use the 8259A in AEOI mode ('8259A Virtual Wire')
	 * is from Maciej W. Rozycki - so we do not have to EOI from
	 * the NMI handler or the timer interrupt.
	 */
	apic_printk(APIC_VERBOSE, KERN_INFO "activating NMI Watchdog ...");

	enable_NMI_through_LVT0();

	apic_printk(APIC_VERBOSE, " done.\n");
}

/*
 * This looks a bit hackish but it's about the only one way of sending
 * a few INTA cycles to 8259As and any associated glue logic.  ICR does
 * not support the ExtINT mode, unfortunately.  We need to send these
 * cycles as some i82489DX-based boards have glue logic that keeps the
 * 8259A interrupt line asserted until INTA.  --macro
 */
static inline void __init unlock_ExtINT_logic(void)
{
	int apic, pin, i;
	struct IO_APIC_route_entry entry0, entry1;
	unsigned char save_control, save_freq_select;

	pin  = find_isa_irq_pin(8, mp_INT);
	if (pin == -1) {
		WARN_ON_ONCE(1);
		return;
	}
	apic = find_isa_irq_apic(8, mp_INT);
	if (apic == -1) {
		WARN_ON_ONCE(1);
		return;
	}

	entry0 = ioapic_read_entry(apic, pin);
	clear_IO_APIC_pin(apic, pin);

	memset(&entry1, 0, sizeof(entry1));

	entry1.dest_mode = 0;			/* physical delivery */
	entry1.mask = 0;			/* unmask IRQ now */
	entry1.dest = hard_smp_processor_id();
	entry1.delivery_mode = dest_ExtINT;
	entry1.polarity = entry0.polarity;
	entry1.trigger = 0;
	entry1.vector = 0;

	ioapic_write_entry(apic, pin, entry1);

	save_control = CMOS_READ(RTC_CONTROL);
	save_freq_select = CMOS_READ(RTC_FREQ_SELECT);
	CMOS_WRITE((save_freq_select & ~RTC_RATE_SELECT) | 0x6,
		   RTC_FREQ_SELECT);
	CMOS_WRITE(save_control | RTC_PIE, RTC_CONTROL);

	i = 100;
	while (i-- > 0) {
		mdelay(10);
		if ((CMOS_READ(RTC_INTR_FLAGS) & RTC_PF) == RTC_PF)
			i -= 10;
	}

	CMOS_WRITE(save_control, RTC_CONTROL);
	CMOS_WRITE(save_freq_select, RTC_FREQ_SELECT);
	clear_IO_APIC_pin(apic, pin);

	ioapic_write_entry(apic, pin, entry0);
}

static int disable_timer_pin_1 __initdata;
/* Actually the next is obsolete, but keep it for paranoid reasons -AK */
static int __init disable_timer_pin_setup(char *arg)
{
	disable_timer_pin_1 = 1;
	return 0;
}
early_param("disable_timer_pin_1", disable_timer_pin_setup);

int timer_through_8259 __initdata;

/*
 * This code may look a bit paranoid, but it's supposed to cooperate with
 * a wide range of boards and BIOS bugs.  Fortunately only the timer IRQ
 * is so screwy.  Thanks to Brian Perkins for testing/hacking this beast
 * fanatically on his truly buggy board.
 *
 * FIXME: really need to revamp this for all platforms.
 */
static inline void __init check_timer(void)
{
	struct irq_desc *desc = irq_to_desc(0);
	struct irq_cfg *cfg = desc->chip_data;
	int node = cpu_to_node(boot_cpu_id);
	int apic1, pin1, apic2, pin2;
	unsigned long flags;
	int no_pin1 = 0;

	local_irq_save(flags);

	/*
	 * get/set the timer IRQ vector:
	 */
	legacy_pic->chip->mask(0);
	assign_irq_vector(0, cfg, apic->target_cpus());

	/*
	 * As IRQ0 is to be enabled in the 8259A, the virtual
	 * wire has to be disabled in the local APIC.  Also
	 * timer interrupts need to be acknowledged manually in
	 * the 8259A for the i82489DX when using the NMI
	 * watchdog as that APIC treats NMIs as level-triggered.
	 * The AEOI mode will finish them in the 8259A
	 * automatically.
	 */
	apic_write(APIC_LVT0, APIC_LVT_MASKED | APIC_DM_EXTINT);
	legacy_pic->init(1);
#ifdef CONFIG_X86_32
	{
		unsigned int ver;

		ver = apic_read(APIC_LVR);
		ver = GET_APIC_VERSION(ver);
		timer_ack = (nmi_watchdog == NMI_IO_APIC && !APIC_INTEGRATED(ver));
	}
#endif

	pin1  = find_isa_irq_pin(0, mp_INT);
	apic1 = find_isa_irq_apic(0, mp_INT);
	pin2  = ioapic_i8259.pin;
	apic2 = ioapic_i8259.apic;

	apic_printk(APIC_QUIET, KERN_INFO "..TIMER: vector=0x%02X "
		    "apic1=%d pin1=%d apic2=%d pin2=%d\n",
		    cfg->vector, apic1, pin1, apic2, pin2);

	/*
	 * Some BIOS writers are clueless and report the ExtINTA
	 * I/O APIC input from the cascaded 8259A as the timer
	 * interrupt input.  So just in case, if only one pin
	 * was found above, try it both directly and through the
	 * 8259A.
	 */
	if (pin1 == -1) {
		if (intr_remapping_enabled)
			panic("BIOS bug: timer not connected to IO-APIC");
		pin1 = pin2;
		apic1 = apic2;
		no_pin1 = 1;
	} else if (pin2 == -1) {
		pin2 = pin1;
		apic2 = apic1;
	}

	if (pin1 != -1) {
		/*
		 * Ok, does IRQ0 through the IOAPIC work?
		 */
		if (no_pin1) {
			add_pin_to_irq_node(cfg, node, apic1, pin1);
			setup_timer_IRQ0_pin(apic1, pin1, cfg->vector);
		} else {
			/* for edge trigger, setup_IO_APIC_irq already
			 * leave it unmasked.
			 * so only need to unmask if it is level-trigger
			 * do we really have level trigger timer?
			 */
			int idx;
			idx = find_irq_entry(apic1, pin1, mp_INT);
			if (idx != -1 && irq_trigger(idx))
				unmask_IO_APIC_irq_desc(desc);
		}
		if (timer_irq_works()) {
			if (nmi_watchdog == NMI_IO_APIC) {
				setup_nmi();
				legacy_pic->chip->unmask(0);
			}
			if (disable_timer_pin_1 > 0)
				clear_IO_APIC_pin(0, pin1);
			goto out;
		}
		if (intr_remapping_enabled)
			panic("timer doesn't work through Interrupt-remapped IO-APIC");
		local_irq_disable();
		clear_IO_APIC_pin(apic1, pin1);
		if (!no_pin1)
			apic_printk(APIC_QUIET, KERN_ERR "..MP-BIOS bug: "
				    "8254 timer not connected to IO-APIC\n");

		apic_printk(APIC_QUIET, KERN_INFO "...trying to set up timer "
			    "(IRQ0) through the 8259A ...\n");
		apic_printk(APIC_QUIET, KERN_INFO
			    "..... (found apic %d pin %d) ...\n", apic2, pin2);
		/*
		 * legacy devices should be connected to IO APIC #0
		 */
		replace_pin_at_irq_node(cfg, node, apic1, pin1, apic2, pin2);
		setup_timer_IRQ0_pin(apic2, pin2, cfg->vector);
		legacy_pic->chip->unmask(0);
		if (timer_irq_works()) {
			apic_printk(APIC_QUIET, KERN_INFO "....... works.\n");
			timer_through_8259 = 1;
			if (nmi_watchdog == NMI_IO_APIC) {
				legacy_pic->chip->mask(0);
				setup_nmi();
				legacy_pic->chip->unmask(0);
			}
			goto out;
		}
		/*
		 * Cleanup, just in case ...
		 */
		local_irq_disable();
		legacy_pic->chip->mask(0);
		clear_IO_APIC_pin(apic2, pin2);
		apic_printk(APIC_QUIET, KERN_INFO "....... failed.\n");
	}

	if (nmi_watchdog == NMI_IO_APIC) {
		apic_printk(APIC_QUIET, KERN_WARNING "timer doesn't work "
			    "through the IO-APIC - disabling NMI Watchdog!\n");
		nmi_watchdog = NMI_NONE;
	}
#ifdef CONFIG_X86_32
	timer_ack = 0;
#endif

	apic_printk(APIC_QUIET, KERN_INFO
		    "...trying to set up timer as Virtual Wire IRQ...\n");

	lapic_register_intr(0, desc);
	apic_write(APIC_LVT0, APIC_DM_FIXED | cfg->vector);	/* Fixed mode */
	legacy_pic->chip->unmask(0);

	if (timer_irq_works()) {
		apic_printk(APIC_QUIET, KERN_INFO "..... works.\n");
		goto out;
	}
	local_irq_disable();
	legacy_pic->chip->mask(0);
	apic_write(APIC_LVT0, APIC_LVT_MASKED | APIC_DM_FIXED | cfg->vector);
	apic_printk(APIC_QUIET, KERN_INFO "..... failed.\n");

	apic_printk(APIC_QUIET, KERN_INFO
		    "...trying to set up timer as ExtINT IRQ...\n");

	legacy_pic->init(0);
	legacy_pic->make_irq(0);
	apic_write(APIC_LVT0, APIC_DM_EXTINT);

	unlock_ExtINT_logic();

	if (timer_irq_works()) {
		apic_printk(APIC_QUIET, KERN_INFO "..... works.\n");
		goto out;
	}
	local_irq_disable();
	apic_printk(APIC_QUIET, KERN_INFO "..... failed :(.\n");
	panic("IO-APIC + timer doesn't work!  Boot with apic=debug and send a "
		"report.  Then try booting with the 'noapic' option.\n");
out:
	local_irq_restore(flags);
}

/*
 * Traditionally ISA IRQ2 is the cascade IRQ, and is not available
 * to devices.  However there may be an I/O APIC pin available for
 * this interrupt regardless.  The pin may be left unconnected, but
 * typically it will be reused as an ExtINT cascade interrupt for
 * the master 8259A.  In the MPS case such a pin will normally be
 * reported as an ExtINT interrupt in the MP table.  With ACPI
 * there is no provision for ExtINT interrupts, and in the absence
 * of an override it would be treated as an ordinary ISA I/O APIC
 * interrupt, that is edge-triggered and unmasked by default.  We
 * used to do this, but it caused problems on some systems because
 * of the NMI watchdog and sometimes IRQ0 of the 8254 timer using
 * the same ExtINT cascade interrupt to drive the local APIC of the
 * bootstrap processor.  Therefore we refrain from routing IRQ2 to
 * the I/O APIC in all cases now.  No actual device should request
 * it anyway.  --macro
 */
#define PIC_IRQS	(1UL << PIC_CASCADE_IR)

void __init setup_IO_APIC(void)
{

	/*
	 * calling enable_IO_APIC() is moved to setup_local_APIC for BP
	 */
	io_apic_irqs = legacy_pic->nr_legacy_irqs ? ~PIC_IRQS : ~0UL;

	apic_printk(APIC_VERBOSE, "ENABLING IO-APIC IRQs\n");
	/*
         * Set up IO-APIC IRQ routing.
         */
	x86_init.mpparse.setup_ioapic_ids();

	sync_Arb_IDs();
	setup_IO_APIC_irqs();
	init_IO_APIC_traps();
	if (legacy_pic->nr_legacy_irqs)
		check_timer();
}

/*
 *      Called after all the initialization is done. If we didnt find any
 *      APIC bugs then we can allow the modify fast path
 */

static int __init io_apic_bug_finalize(void)
{
	if (sis_apic_bug == -1)
		sis_apic_bug = 0;
	return 0;
}

late_initcall(io_apic_bug_finalize);

struct sysfs_ioapic_data {
	struct sys_device dev;
	struct IO_APIC_route_entry entry[0];
};
static struct sysfs_ioapic_data * mp_ioapic_data[MAX_IO_APICS];

static int ioapic_suspend(struct sys_device *dev, pm_message_t state)
{
	struct IO_APIC_route_entry *entry;
	struct sysfs_ioapic_data *data;
	int i;

	data = container_of(dev, struct sysfs_ioapic_data, dev);
	entry = data->entry;
	for (i = 0; i < nr_ioapic_registers[dev->id]; i ++, entry ++ )
		*entry = ioapic_read_entry(dev->id, i);

	return 0;
}

static int ioapic_resume(struct sys_device *dev)
{
	struct IO_APIC_route_entry *entry;
	struct sysfs_ioapic_data *data;
	unsigned long flags;
	union IO_APIC_reg_00 reg_00;
	int i;

	data = container_of(dev, struct sysfs_ioapic_data, dev);
	entry = data->entry;

	raw_spin_lock_irqsave(&ioapic_lock, flags);
	reg_00.raw = io_apic_read(dev->id, 0);
	if (reg_00.bits.ID != mp_ioapics[dev->id].apicid) {
		reg_00.bits.ID = mp_ioapics[dev->id].apicid;
		io_apic_write(dev->id, 0, reg_00.raw);
	}
	raw_spin_unlock_irqrestore(&ioapic_lock, flags);
	for (i = 0; i < nr_ioapic_registers[dev->id]; i++)
		ioapic_write_entry(dev->id, i, entry[i]);

	return 0;
}

static struct sysdev_class ioapic_sysdev_class = {
	.name = "ioapic",
	.suspend = ioapic_suspend,
	.resume = ioapic_resume,
};

static int __init ioapic_init_sysfs(void)
{
	struct sys_device * dev;
	int i, size, error;

	error = sysdev_class_register(&ioapic_sysdev_class);
	if (error)
		return error;

	for (i = 0; i < nr_ioapics; i++ ) {
		size = sizeof(struct sys_device) + nr_ioapic_registers[i]
			* sizeof(struct IO_APIC_route_entry);
		mp_ioapic_data[i] = kzalloc(size, GFP_KERNEL);
		if (!mp_ioapic_data[i]) {
			printk(KERN_ERR "Can't suspend/resume IOAPIC %d\n", i);
			continue;
		}
		dev = &mp_ioapic_data[i]->dev;
		dev->id = i;
		dev->cls = &ioapic_sysdev_class;
		error = sysdev_register(dev);
		if (error) {
			kfree(mp_ioapic_data[i]);
			mp_ioapic_data[i] = NULL;
			printk(KERN_ERR "Can't suspend/resume IOAPIC %d\n", i);
			continue;
		}
	}

	return 0;
}

device_initcall(ioapic_init_sysfs);

/*
 * Dynamic irq allocate and deallocation
 */
unsigned int create_irq_nr(unsigned int irq_want, int node)
{
	/* Allocate an unused irq */
	unsigned int irq;
	unsigned int new;
	unsigned long flags;
	struct irq_cfg *cfg_new = NULL;
	struct irq_desc *desc_new = NULL;

	irq = 0;
	if (irq_want < nr_irqs_gsi)
		irq_want = nr_irqs_gsi;

	raw_spin_lock_irqsave(&vector_lock, flags);
	for (new = irq_want; new < nr_irqs; new++) {
		desc_new = irq_to_desc_alloc_node(new, node);
		if (!desc_new) {
			printk(KERN_INFO "can not get irq_desc for %d\n", new);
			continue;
		}
		cfg_new = desc_new->chip_data;

		if (cfg_new->vector != 0)
			continue;

		desc_new = move_irq_desc(desc_new, node);
		cfg_new = desc_new->chip_data;

		if (__assign_irq_vector(new, cfg_new, apic->target_cpus()) == 0)
			irq = new;
		break;
	}
	raw_spin_unlock_irqrestore(&vector_lock, flags);

	if (irq > 0)
		dynamic_irq_init_keep_chip_data(irq);

	return irq;
}

int create_irq(void)
{
	int node = cpu_to_node(boot_cpu_id);
	unsigned int irq_want;
	int irq;

	irq_want = nr_irqs_gsi;
	irq = create_irq_nr(irq_want, node);

	if (irq == 0)
		irq = -1;

	return irq;
}

void destroy_irq(unsigned int irq)
{
	unsigned long flags;

	dynamic_irq_cleanup_keep_chip_data(irq);

	free_irte(irq);
	raw_spin_lock_irqsave(&vector_lock, flags);
	__clear_irq_vector(irq, get_irq_chip_data(irq));
	raw_spin_unlock_irqrestore(&vector_lock, flags);
}

/*
 * MSI message composition
 */
#ifdef CONFIG_PCI_MSI
static int msi_compose_msg(struct pci_dev *pdev, unsigned int irq,
			   struct msi_msg *msg, u8 hpet_id)
{
	struct irq_cfg *cfg;
	int err;
	unsigned dest;

	if (disable_apic)
		return -ENXIO;

	cfg = irq_cfg(irq);
	err = assign_irq_vector(irq, cfg, apic->target_cpus());
	if (err)
		return err;

	dest = apic->cpu_mask_to_apicid_and(cfg->domain, apic->target_cpus());

	if (irq_remapped(irq)) {
		struct irte irte;
		int ir_index;
		u16 sub_handle;

		ir_index = map_irq_to_irte_handle(irq, &sub_handle);
		BUG_ON(ir_index == -1);

		memset (&irte, 0, sizeof(irte));

		irte.present = 1;
		irte.dst_mode = apic->irq_dest_mode;
		irte.trigger_mode = 0; /* edge */
		irte.dlvry_mode = apic->irq_delivery_mode;
		irte.vector = cfg->vector;
		irte.dest_id = IRTE_DEST(dest);

		/* Set source-id of interrupt request */
		if (pdev)
			set_msi_sid(&irte, pdev);
		else
			set_hpet_sid(&irte, hpet_id);

		modify_irte(irq, &irte);

		msg->address_hi = MSI_ADDR_BASE_HI;
		msg->data = sub_handle;
		msg->address_lo = MSI_ADDR_BASE_LO | MSI_ADDR_IR_EXT_INT |
				  MSI_ADDR_IR_SHV |
				  MSI_ADDR_IR_INDEX1(ir_index) |
				  MSI_ADDR_IR_INDEX2(ir_index);
	} else {
		if (x2apic_enabled())
			msg->address_hi = MSI_ADDR_BASE_HI |
					  MSI_ADDR_EXT_DEST_ID(dest);
		else
			msg->address_hi = MSI_ADDR_BASE_HI;

		msg->address_lo =
			MSI_ADDR_BASE_LO |
			((apic->irq_dest_mode == 0) ?
				MSI_ADDR_DEST_MODE_PHYSICAL:
				MSI_ADDR_DEST_MODE_LOGICAL) |
			((apic->irq_delivery_mode != dest_LowestPrio) ?
				MSI_ADDR_REDIRECTION_CPU:
				MSI_ADDR_REDIRECTION_LOWPRI) |
			MSI_ADDR_DEST_ID(dest);

		msg->data =
			MSI_DATA_TRIGGER_EDGE |
			MSI_DATA_LEVEL_ASSERT |
			((apic->irq_delivery_mode != dest_LowestPrio) ?
				MSI_DATA_DELIVERY_FIXED:
				MSI_DATA_DELIVERY_LOWPRI) |
			MSI_DATA_VECTOR(cfg->vector);
	}
	return err;
}

#ifdef CONFIG_SMP
static int set_msi_irq_affinity(unsigned int irq, const struct cpumask *mask)
{
	struct irq_desc *desc = irq_to_desc(irq);
	struct irq_cfg *cfg;
	struct msi_msg msg;
	unsigned int dest;

	if (set_desc_affinity(desc, mask, &dest))
		return -1;

	cfg = desc->chip_data;

	read_msi_msg_desc(desc, &msg);

	msg.data &= ~MSI_DATA_VECTOR_MASK;
	msg.data |= MSI_DATA_VECTOR(cfg->vector);
	msg.address_lo &= ~MSI_ADDR_DEST_ID_MASK;
	msg.address_lo |= MSI_ADDR_DEST_ID(dest);

	write_msi_msg_desc(desc, &msg);

	return 0;
}
#ifdef CONFIG_INTR_REMAP
/*
 * Migrate the MSI irq to another cpumask. This migration is
 * done in the process context using interrupt-remapping hardware.
 */
static int
ir_set_msi_irq_affinity(unsigned int irq, const struct cpumask *mask)
{
	struct irq_desc *desc = irq_to_desc(irq);
	struct irq_cfg *cfg = desc->chip_data;
	unsigned int dest;
	struct irte irte;

	if (get_irte(irq, &irte))
		return -1;

	if (set_desc_affinity(desc, mask, &dest))
		return -1;

	irte.vector = cfg->vector;
	irte.dest_id = IRTE_DEST(dest);

	/*
	 * atomically update the IRTE with the new destination and vector.
	 */
	modify_irte(irq, &irte);

	/*
	 * After this point, all the interrupts will start arriving
	 * at the new destination. So, time to cleanup the previous
	 * vector allocation.
	 */
	if (cfg->move_in_progress)
		send_cleanup_vector(cfg);

	return 0;
}

#endif
#endif /* CONFIG_SMP */

/*
 * IRQ Chip for MSI PCI/PCI-X/PCI-Express Devices,
 * which implement the MSI or MSI-X Capability Structure.
 */
static struct irq_chip msi_chip = {
	.name		= "PCI-MSI",
	.unmask		= unmask_msi_irq,
	.mask		= mask_msi_irq,
	.ack		= ack_apic_edge,
#ifdef CONFIG_SMP
	.set_affinity	= set_msi_irq_affinity,
#endif
	.retrigger	= ioapic_retrigger_irq,
};

static struct irq_chip msi_ir_chip = {
	.name		= "IR-PCI-MSI",
	.unmask		= unmask_msi_irq,
	.mask		= mask_msi_irq,
#ifdef CONFIG_INTR_REMAP
	.ack		= ir_ack_apic_edge,
#ifdef CONFIG_SMP
	.set_affinity	= ir_set_msi_irq_affinity,
#endif
#endif
	.retrigger	= ioapic_retrigger_irq,
};

/*
 * Map the PCI dev to the corresponding remapping hardware unit
 * and allocate 'nvec' consecutive interrupt-remapping table entries
 * in it.
 */
static int msi_alloc_irte(struct pci_dev *dev, int irq, int nvec)
{
	struct intel_iommu *iommu;
	int index;

	iommu = map_dev_to_ir(dev);
	if (!iommu) {
		printk(KERN_ERR
		       "Unable to map PCI %s to iommu\n", pci_name(dev));
		return -ENOENT;
	}

	index = alloc_irte(iommu, irq, nvec);
	if (index < 0) {
		printk(KERN_ERR
		       "Unable to allocate %d IRTE for PCI %s\n", nvec,
		       pci_name(dev));
		return -ENOSPC;
	}
	return index;
}

static int setup_msi_irq(struct pci_dev *dev, struct msi_desc *msidesc, int irq)
{
	int ret;
	struct msi_msg msg;

	ret = msi_compose_msg(dev, irq, &msg, -1);
	if (ret < 0)
		return ret;

	set_irq_msi(irq, msidesc);
	write_msi_msg(irq, &msg);

	if (irq_remapped(irq)) {
		struct irq_desc *desc = irq_to_desc(irq);
		/*
		 * irq migration in process context
		 */
		desc->status |= IRQ_MOVE_PCNTXT;
		set_irq_chip_and_handler_name(irq, &msi_ir_chip, handle_edge_irq, "edge");
	} else
		set_irq_chip_and_handler_name(irq, &msi_chip, handle_edge_irq, "edge");

	dev_printk(KERN_DEBUG, &dev->dev, "irq %d for MSI/MSI-X\n", irq);

	return 0;
}

int arch_setup_msi_irqs(struct pci_dev *dev, int nvec, int type)
{
	unsigned int irq;
	int ret, sub_handle;
	struct msi_desc *msidesc;
	unsigned int irq_want;
	struct intel_iommu *iommu = NULL;
	int index = 0;
	int node;

	/* x86 doesn't support multiple MSI yet */
	if (type == PCI_CAP_ID_MSI && nvec > 1)
		return 1;

	node = dev_to_node(&dev->dev);
	irq_want = nr_irqs_gsi;
	sub_handle = 0;
	list_for_each_entry(msidesc, &dev->msi_list, list) {
		irq = create_irq_nr(irq_want, node);
		if (irq == 0)
			return -1;
		irq_want = irq + 1;
		if (!intr_remapping_enabled)
			goto no_ir;

		if (!sub_handle) {
			/*
			 * allocate the consecutive block of IRTE's
			 * for 'nvec'
			 */
			index = msi_alloc_irte(dev, irq, nvec);
			if (index < 0) {
				ret = index;
				goto error;
			}
		} else {
			iommu = map_dev_to_ir(dev);
			if (!iommu) {
				ret = -ENOENT;
				goto error;
			}
			/*
			 * setup the mapping between the irq and the IRTE
			 * base index, the sub_handle pointing to the
			 * appropriate interrupt remap table entry.
			 */
			set_irte_irq(irq, iommu, index, sub_handle);
		}
no_ir:
		ret = setup_msi_irq(dev, msidesc, irq);
		if (ret < 0)
			goto error;
		sub_handle++;
	}
	return 0;

error:
	destroy_irq(irq);
	return ret;
}

void arch_teardown_msi_irq(unsigned int irq)
{
	destroy_irq(irq);
}

#if defined (CONFIG_DMAR) || defined (CONFIG_INTR_REMAP)
#ifdef CONFIG_SMP
static int dmar_msi_set_affinity(unsigned int irq, const struct cpumask *mask)
{
	struct irq_desc *desc = irq_to_desc(irq);
	struct irq_cfg *cfg;
	struct msi_msg msg;
	unsigned int dest;

	if (set_desc_affinity(desc, mask, &dest))
		return -1;

	cfg = desc->chip_data;

	dmar_msi_read(irq, &msg);

	msg.data &= ~MSI_DATA_VECTOR_MASK;
	msg.data |= MSI_DATA_VECTOR(cfg->vector);
	msg.address_lo &= ~MSI_ADDR_DEST_ID_MASK;
	msg.address_lo |= MSI_ADDR_DEST_ID(dest);

	dmar_msi_write(irq, &msg);

	return 0;
}

#endif /* CONFIG_SMP */

static struct irq_chip dmar_msi_type = {
	.name = "DMAR_MSI",
	.unmask = dmar_msi_unmask,
	.mask = dmar_msi_mask,
	.ack = ack_apic_edge,
#ifdef CONFIG_SMP
	.set_affinity = dmar_msi_set_affinity,
#endif
	.retrigger = ioapic_retrigger_irq,
};

int arch_setup_dmar_msi(unsigned int irq)
{
	int ret;
	struct msi_msg msg;

	ret = msi_compose_msg(NULL, irq, &msg, -1);
	if (ret < 0)
		return ret;
	dmar_msi_write(irq, &msg);
	set_irq_chip_and_handler_name(irq, &dmar_msi_type, handle_edge_irq,
		"edge");
	return 0;
}
#endif

#ifdef CONFIG_HPET_TIMER

#ifdef CONFIG_SMP
static int hpet_msi_set_affinity(unsigned int irq, const struct cpumask *mask)
{
	struct irq_desc *desc = irq_to_desc(irq);
	struct irq_cfg *cfg;
	struct msi_msg msg;
	unsigned int dest;

	if (set_desc_affinity(desc, mask, &dest))
		return -1;

	cfg = desc->chip_data;

	hpet_msi_read(irq, &msg);

	msg.data &= ~MSI_DATA_VECTOR_MASK;
	msg.data |= MSI_DATA_VECTOR(cfg->vector);
	msg.address_lo &= ~MSI_ADDR_DEST_ID_MASK;
	msg.address_lo |= MSI_ADDR_DEST_ID(dest);

	hpet_msi_write(irq, &msg);

	return 0;
}

#endif /* CONFIG_SMP */

static struct irq_chip ir_hpet_msi_type = {
	.name = "IR-HPET_MSI",
	.unmask = hpet_msi_unmask,
	.mask = hpet_msi_mask,
#ifdef CONFIG_INTR_REMAP
	.ack = ir_ack_apic_edge,
#ifdef CONFIG_SMP
	.set_affinity = ir_set_msi_irq_affinity,
#endif
#endif
	.retrigger = ioapic_retrigger_irq,
};

static struct irq_chip hpet_msi_type = {
	.name = "HPET_MSI",
	.unmask = hpet_msi_unmask,
	.mask = hpet_msi_mask,
	.ack = ack_apic_edge,
#ifdef CONFIG_SMP
	.set_affinity = hpet_msi_set_affinity,
#endif
	.retrigger = ioapic_retrigger_irq,
};

int arch_setup_hpet_msi(unsigned int irq, unsigned int id)
{
	int ret;
	struct msi_msg msg;
	struct irq_desc *desc = irq_to_desc(irq);

	if (intr_remapping_enabled) {
		struct intel_iommu *iommu = map_hpet_to_ir(id);
		int index;

		if (!iommu)
			return -1;

		index = alloc_irte(iommu, irq, 1);
		if (index < 0)
			return -1;
	}

	ret = msi_compose_msg(NULL, irq, &msg, id);
	if (ret < 0)
		return ret;

	hpet_msi_write(irq, &msg);
	desc->status |= IRQ_MOVE_PCNTXT;
	if (irq_remapped(irq))
		set_irq_chip_and_handler_name(irq, &ir_hpet_msi_type,
					      handle_edge_irq, "edge");
	else
		set_irq_chip_and_handler_name(irq, &hpet_msi_type,
					      handle_edge_irq, "edge");

	return 0;
}
#endif

#endif /* CONFIG_PCI_MSI */
/*
 * Hypertransport interrupt support
 */
#ifdef CONFIG_HT_IRQ

#ifdef CONFIG_SMP

static void target_ht_irq(unsigned int irq, unsigned int dest, u8 vector)
{
	struct ht_irq_msg msg;
	fetch_ht_irq_msg(irq, &msg);

	msg.address_lo &= ~(HT_IRQ_LOW_VECTOR_MASK | HT_IRQ_LOW_DEST_ID_MASK);
	msg.address_hi &= ~(HT_IRQ_HIGH_DEST_ID_MASK);

	msg.address_lo |= HT_IRQ_LOW_VECTOR(vector) | HT_IRQ_LOW_DEST_ID(dest);
	msg.address_hi |= HT_IRQ_HIGH_DEST_ID(dest);

	write_ht_irq_msg(irq, &msg);
}

static int set_ht_irq_affinity(unsigned int irq, const struct cpumask *mask)
{
	struct irq_desc *desc = irq_to_desc(irq);
	struct irq_cfg *cfg;
	unsigned int dest;

	if (set_desc_affinity(desc, mask, &dest))
		return -1;

	cfg = desc->chip_data;

	target_ht_irq(irq, dest, cfg->vector);

	return 0;
}

#endif

static struct irq_chip ht_irq_chip = {
	.name		= "PCI-HT",
	.mask		= mask_ht_irq,
	.unmask		= unmask_ht_irq,
	.ack		= ack_apic_edge,
#ifdef CONFIG_SMP
	.set_affinity	= set_ht_irq_affinity,
#endif
	.retrigger	= ioapic_retrigger_irq,
};

int arch_setup_ht_irq(unsigned int irq, struct pci_dev *dev)
{
	struct irq_cfg *cfg;
	int err;

	if (disable_apic)
		return -ENXIO;

	cfg = irq_cfg(irq);
	err = assign_irq_vector(irq, cfg, apic->target_cpus());
	if (!err) {
		struct ht_irq_msg msg;
		unsigned dest;

		dest = apic->cpu_mask_to_apicid_and(cfg->domain,
						    apic->target_cpus());

		msg.address_hi = HT_IRQ_HIGH_DEST_ID(dest);

		msg.address_lo =
			HT_IRQ_LOW_BASE |
			HT_IRQ_LOW_DEST_ID(dest) |
			HT_IRQ_LOW_VECTOR(cfg->vector) |
			((apic->irq_dest_mode == 0) ?
				HT_IRQ_LOW_DM_PHYSICAL :
				HT_IRQ_LOW_DM_LOGICAL) |
			HT_IRQ_LOW_RQEOI_EDGE |
			((apic->irq_delivery_mode != dest_LowestPrio) ?
				HT_IRQ_LOW_MT_FIXED :
				HT_IRQ_LOW_MT_ARBITRATED) |
			HT_IRQ_LOW_IRQ_MASKED;

		write_ht_irq_msg(irq, &msg);

		set_irq_chip_and_handler_name(irq, &ht_irq_chip,
					      handle_edge_irq, "edge");

		dev_printk(KERN_DEBUG, &dev->dev, "irq %d for HT\n", irq);
	}
	return err;
}
#endif /* CONFIG_HT_IRQ */

int __init io_apic_get_redir_entries (int ioapic)
{
	union IO_APIC_reg_01	reg_01;
	unsigned long flags;

	raw_spin_lock_irqsave(&ioapic_lock, flags);
	reg_01.raw = io_apic_read(ioapic, 1);
	raw_spin_unlock_irqrestore(&ioapic_lock, flags);

	return reg_01.bits.entries;
}

void __init probe_nr_irqs_gsi(void)
{
	int nr = 0;

	nr = acpi_probe_gsi();
	if (nr > nr_irqs_gsi) {
		nr_irqs_gsi = nr;
	} else {
		/* for acpi=off or acpi is not compiled in */
		int idx;

		nr = 0;
		for (idx = 0; idx < nr_ioapics; idx++)
			nr += io_apic_get_redir_entries(idx) + 1;

		if (nr > nr_irqs_gsi)
			nr_irqs_gsi = nr;
	}

	printk(KERN_DEBUG "nr_irqs_gsi: %d\n", nr_irqs_gsi);
}

#ifdef CONFIG_SPARSE_IRQ
int __init arch_probe_nr_irqs(void)
{
	int nr;

	if (nr_irqs > (NR_VECTORS * nr_cpu_ids))
		nr_irqs = NR_VECTORS * nr_cpu_ids;

	nr = nr_irqs_gsi + 8 * nr_cpu_ids;
#if defined(CONFIG_PCI_MSI) || defined(CONFIG_HT_IRQ)
	/*
	 * for MSI and HT dyn irq
	 */
	nr += nr_irqs_gsi * 16;
#endif
	if (nr < nr_irqs)
		nr_irqs = nr;

	return 0;
}
#endif

static int __io_apic_set_pci_routing(struct device *dev, int irq,
				struct io_apic_irq_attr *irq_attr)
{
	struct irq_desc *desc;
	struct irq_cfg *cfg;
	int node;
	int ioapic, pin;
	int trigger, polarity;

	ioapic = irq_attr->ioapic;
	if (!IO_APIC_IRQ(irq)) {
		apic_printk(APIC_QUIET,KERN_ERR "IOAPIC[%d]: Invalid reference to IRQ 0\n",
			ioapic);
		return -EINVAL;
	}

	if (dev)
		node = dev_to_node(dev);
	else
		node = cpu_to_node(boot_cpu_id);

	desc = irq_to_desc_alloc_node(irq, node);
	if (!desc) {
		printk(KERN_INFO "can not get irq_desc %d\n", irq);
		return 0;
	}

	pin = irq_attr->ioapic_pin;
	trigger = irq_attr->trigger;
	polarity = irq_attr->polarity;

	/*
	 * IRQs < 16 are already in the irq_2_pin[] map
	 */
	if (irq >= legacy_pic->nr_legacy_irqs) {
		cfg = desc->chip_data;
		if (add_pin_to_irq_node_nopanic(cfg, node, ioapic, pin)) {
			printk(KERN_INFO "can not add pin %d for irq %d\n",
				pin, irq);
			return 0;
		}
	}

	setup_IO_APIC_irq(ioapic, pin, irq, desc, trigger, polarity);

	return 0;
}

int io_apic_set_pci_routing(struct device *dev, int irq,
				struct io_apic_irq_attr *irq_attr)
{
	int ioapic, pin;
	/*
	 * Avoid pin reprogramming.  PRTs typically include entries
	 * with redundant pin->gsi mappings (but unique PCI devices);
	 * we only program the IOAPIC on the first.
	 */
	ioapic = irq_attr->ioapic;
	pin = irq_attr->ioapic_pin;
	if (test_bit(pin, mp_ioapic_routing[ioapic].pin_programmed)) {
		pr_debug("Pin %d-%d already programmed\n",
			 mp_ioapics[ioapic].apicid, pin);
		return 0;
	}
	set_bit(pin, mp_ioapic_routing[ioapic].pin_programmed);

	return __io_apic_set_pci_routing(dev, irq, irq_attr);
}

u8 __init io_apic_unique_id(u8 id)
{
#ifdef CONFIG_X86_32
	if ((boot_cpu_data.x86_vendor == X86_VENDOR_INTEL) &&
	    !APIC_XAPIC(apic_version[boot_cpu_physical_apicid]))
		return io_apic_get_unique_id(nr_ioapics, id);
	else
		return id;
#else
	int i;
	DECLARE_BITMAP(used, 256);

	bitmap_zero(used, 256);
	for (i = 0; i < nr_ioapics; i++) {
		struct mpc_ioapic *ia = &mp_ioapics[i];
		__set_bit(ia->apicid, used);
	}
	if (!test_bit(id, used))
		return id;
	return find_first_zero_bit(used, 256);
#endif
}

#ifdef CONFIG_X86_32
int __init io_apic_get_unique_id(int ioapic, int apic_id)
{
	union IO_APIC_reg_00 reg_00;
	static physid_mask_t apic_id_map = PHYSID_MASK_NONE;
	physid_mask_t tmp;
	unsigned long flags;
	int i = 0;

	/*
	 * The P4 platform supports up to 256 APIC IDs on two separate APIC
	 * buses (one for LAPICs, one for IOAPICs), where predecessors only
	 * supports up to 16 on one shared APIC bus.
	 *
	 * TBD: Expand LAPIC/IOAPIC support on P4-class systems to take full
	 *      advantage of new APIC bus architecture.
	 */

	if (physids_empty(apic_id_map))
		apic->ioapic_phys_id_map(&phys_cpu_present_map, &apic_id_map);

	raw_spin_lock_irqsave(&ioapic_lock, flags);
	reg_00.raw = io_apic_read(ioapic, 0);
	raw_spin_unlock_irqrestore(&ioapic_lock, flags);

	if (apic_id >= get_physical_broadcast()) {
		printk(KERN_WARNING "IOAPIC[%d]: Invalid apic_id %d, trying "
			"%d\n", ioapic, apic_id, reg_00.bits.ID);
		apic_id = reg_00.bits.ID;
	}

	/*
	 * Every APIC in a system must have a unique ID or we get lots of nice
	 * 'stuck on smp_invalidate_needed IPI wait' messages.
	 */
	if (apic->check_apicid_used(&apic_id_map, apic_id)) {

		for (i = 0; i < get_physical_broadcast(); i++) {
			if (!apic->check_apicid_used(&apic_id_map, i))
				break;
		}

		if (i == get_physical_broadcast())
			panic("Max apic_id exceeded!\n");

		printk(KERN_WARNING "IOAPIC[%d]: apic_id %d already used, "
			"trying %d\n", ioapic, apic_id, i);

		apic_id = i;
	}

	apic->apicid_to_cpu_present(apic_id, &tmp);
	physids_or(apic_id_map, apic_id_map, tmp);

	if (reg_00.bits.ID != apic_id) {
		reg_00.bits.ID = apic_id;

		raw_spin_lock_irqsave(&ioapic_lock, flags);
		io_apic_write(ioapic, 0, reg_00.raw);
		reg_00.raw = io_apic_read(ioapic, 0);
		raw_spin_unlock_irqrestore(&ioapic_lock, flags);

		/* Sanity check */
		if (reg_00.bits.ID != apic_id) {
			printk("IOAPIC[%d]: Unable to change apic_id!\n", ioapic);
			return -1;
		}
	}

	apic_printk(APIC_VERBOSE, KERN_INFO
			"IOAPIC[%d]: Assigned apic_id %d\n", ioapic, apic_id);

	return apic_id;
}
#endif

int __init io_apic_get_version(int ioapic)
{
	union IO_APIC_reg_01	reg_01;
	unsigned long flags;

	raw_spin_lock_irqsave(&ioapic_lock, flags);
	reg_01.raw = io_apic_read(ioapic, 1);
	raw_spin_unlock_irqrestore(&ioapic_lock, flags);

	return reg_01.bits.version;
}

int acpi_get_override_irq(int bus_irq, int *trigger, int *polarity)
{
	int i;

	if (skip_ioapic_setup)
		return -1;

	for (i = 0; i < mp_irq_entries; i++)
		if (mp_irqs[i].irqtype == mp_INT &&
		    mp_irqs[i].srcbusirq == bus_irq)
			break;
	if (i >= mp_irq_entries)
		return -1;

	*trigger = irq_trigger(i);
	*polarity = irq_polarity(i);
	return 0;
}

/*
 * This function currently is only a helper for the i386 smp boot process where
 * we need to reprogram the ioredtbls to cater for the cpus which have come online
 * so mask in all cases should simply be apic->target_cpus()
 */
#ifdef CONFIG_SMP
void __init setup_ioapic_dest(void)
{
	int pin, ioapic, irq, irq_entry;
	struct irq_desc *desc;
	const struct cpumask *mask;

	if (skip_ioapic_setup == 1)
		return;

	for (ioapic = 0; ioapic < nr_ioapics; ioapic++)
	for (pin = 0; pin < nr_ioapic_registers[ioapic]; pin++) {
		irq_entry = find_irq_entry(ioapic, pin, mp_INT);
		if (irq_entry == -1)
			continue;
		irq = pin_2_irq(irq_entry, ioapic, pin);

		if ((ioapic > 0) && (irq > 16))
			continue;

		desc = irq_to_desc(irq);

		/*
		 * Honour affinities which have been set in early boot
		 */
		if (desc->status &
		    (IRQ_NO_BALANCING | IRQ_AFFINITY_SET))
			mask = desc->affinity;
		else
			mask = apic->target_cpus();

		if (intr_remapping_enabled)
			set_ir_ioapic_affinity_irq_desc(desc, mask);
		else
			set_ioapic_affinity_irq_desc(desc, mask);
	}

}
#endif

#define IOAPIC_RESOURCE_NAME_SIZE 11

static struct resource *ioapic_resources;

static struct resource * __init ioapic_setup_resources(int nr_ioapics)
{
	unsigned long n;
	struct resource *res;
	char *mem;
	int i;

	if (nr_ioapics <= 0)
		return NULL;

	n = IOAPIC_RESOURCE_NAME_SIZE + sizeof(struct resource);
	n *= nr_ioapics;

	mem = alloc_bootmem(n);
	res = (void *)mem;

	mem += sizeof(struct resource) * nr_ioapics;

	for (i = 0; i < nr_ioapics; i++) {
		res[i].name = mem;
		res[i].flags = IORESOURCE_MEM | IORESOURCE_BUSY;
		snprintf(mem, IOAPIC_RESOURCE_NAME_SIZE, "IOAPIC %u", i);
		mem += IOAPIC_RESOURCE_NAME_SIZE;
	}

	ioapic_resources = res;

	return res;
}

void __init ioapic_init_mappings(void)
{
	unsigned long ioapic_phys, idx = FIX_IO_APIC_BASE_0;
	struct resource *ioapic_res;
	int i;

	ioapic_res = ioapic_setup_resources(nr_ioapics);
	for (i = 0; i < nr_ioapics; i++) {
		if (smp_found_config) {
			ioapic_phys = mp_ioapics[i].apicaddr;
#ifdef CONFIG_X86_32
			if (!ioapic_phys) {
				printk(KERN_ERR
				       "WARNING: bogus zero IO-APIC "
				       "address found in MPTABLE, "
				       "disabling IO/APIC support!\n");
				smp_found_config = 0;
				skip_ioapic_setup = 1;
				goto fake_ioapic_page;
			}
#endif
		} else {
#ifdef CONFIG_X86_32
fake_ioapic_page:
#endif
			ioapic_phys = (unsigned long)alloc_bootmem_pages(PAGE_SIZE);
			ioapic_phys = __pa(ioapic_phys);
		}
		set_fixmap_nocache(idx, ioapic_phys);
		apic_printk(APIC_VERBOSE, "mapped IOAPIC to %08lx (%08lx)\n",
			__fix_to_virt(idx) + (ioapic_phys & ~PAGE_MASK),
			ioapic_phys);
		idx++;

		ioapic_res->start = ioapic_phys;
		ioapic_res->end = ioapic_phys + IO_APIC_SLOT_SIZE - 1;
		ioapic_res++;
	}
}

void __init ioapic_insert_resources(void)
{
	int i;
	struct resource *r = ioapic_resources;

	if (!r) {
		if (nr_ioapics > 0)
			printk(KERN_ERR
				"IO APIC resources couldn't be allocated.\n");
		return;
	}

	for (i = 0; i < nr_ioapics; i++) {
		insert_resource(&iomem_resource, r);
		r++;
	}
}

int mp_find_ioapic(int gsi)
{
	int i = 0;

	/* Find the IOAPIC that manages this GSI. */
	for (i = 0; i < nr_ioapics; i++) {
		if ((gsi >= mp_gsi_routing[i].gsi_base)
		    && (gsi <= mp_gsi_routing[i].gsi_end))
			return i;
	}

	printk(KERN_ERR "ERROR: Unable to locate IOAPIC for GSI %d\n", gsi);
	return -1;
}

int mp_find_ioapic_pin(int ioapic, int gsi)
{
	if (WARN_ON(ioapic == -1))
		return -1;
	if (WARN_ON(gsi > mp_gsi_routing[ioapic].gsi_end))
		return -1;

	return gsi - mp_gsi_routing[ioapic].gsi_base;
}

static int bad_ioapic(unsigned long address)
{
	if (nr_ioapics >= MAX_IO_APICS) {
		printk(KERN_WARNING "WARING: Max # of I/O APICs (%d) exceeded "
		       "(found %d), skipping\n", MAX_IO_APICS, nr_ioapics);
		return 1;
	}
	if (!address) {
		printk(KERN_WARNING "WARNING: Bogus (zero) I/O APIC address"
		       " found in table, skipping!\n");
		return 1;
	}
	return 0;
}

void __init mp_register_ioapic(int id, u32 address, u32 gsi_base)
{
	int idx = 0;

	if (bad_ioapic(address))
		return;

	idx = nr_ioapics;

	mp_ioapics[idx].type = MP_IOAPIC;
	mp_ioapics[idx].flags = MPC_APIC_USABLE;
	mp_ioapics[idx].apicaddr = address;

	set_fixmap_nocache(FIX_IO_APIC_BASE_0 + idx, address);
	mp_ioapics[idx].apicid = io_apic_unique_id(id);
	mp_ioapics[idx].apicver = io_apic_get_version(idx);

	/*
	 * Build basic GSI lookup table to facilitate gsi->io_apic lookups
	 * and to prevent reprogramming of IOAPIC pins (PCI GSIs).
	 */
	mp_gsi_routing[idx].gsi_base = gsi_base;
	mp_gsi_routing[idx].gsi_end = gsi_base +
	    io_apic_get_redir_entries(idx);

	printk(KERN_INFO "IOAPIC[%d]: apic_id %d, version %d, address 0x%x, "
	       "GSI %d-%d\n", idx, mp_ioapics[idx].apicid,
	       mp_ioapics[idx].apicver, mp_ioapics[idx].apicaddr,
	       mp_gsi_routing[idx].gsi_base, mp_gsi_routing[idx].gsi_end);

	nr_ioapics++;
}<|MERGE_RESOLUTION|>--- conflicted
+++ resolved
@@ -142,15 +142,6 @@
 #else
 static struct irq_cfg irq_cfgx[NR_IRQS];
 #endif
-<<<<<<< HEAD
-
-void __init io_apic_disable_legacy(void)
-{
-	nr_legacy_irqs = 0;
-	nr_irqs_gsi = 0;
-}
-=======
->>>>>>> e083b323
 
 int __init arch_early_irq_init(void)
 {
@@ -180,11 +171,7 @@
 		 * For legacy IRQ's, start with assigning irq0 to irq15 to
 		 * IRQ0_VECTOR to IRQ15_VECTOR on cpu 0.
 		 */
-<<<<<<< HEAD
-		if (i < nr_legacy_irqs) {
-=======
 		if (i < legacy_pic->nr_legacy_irqs) {
->>>>>>> e083b323
 			cfg[i].vector = IRQ0_VECTOR + i;
 			cpumask_set_cpu(0, cfg[i].domain);
 		}
@@ -2261,15 +2248,9 @@
 	struct irq_cfg *cfg;
 
 	raw_spin_lock_irqsave(&ioapic_lock, flags);
-<<<<<<< HEAD
-	if (irq < nr_legacy_irqs) {
-		disable_8259A_irq(irq);
-		if (i8259A_irq_pending(irq))
-=======
 	if (irq < legacy_pic->nr_legacy_irqs) {
 		legacy_pic->chip->mask(irq);
 		if (legacy_pic->irq_pending(irq))
->>>>>>> e083b323
 			was_pending = 1;
 	}
 	cfg = irq_cfg(irq);
