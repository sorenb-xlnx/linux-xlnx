/*
 *	Intel IO-APIC support for multi-Pentium hosts.
 *
 *	Copyright (C) 1997, 1998, 1999, 2000, 2009 Ingo Molnar, Hajnalka Szabo
 *
 *	Many thanks to Stig Venaas for trying out countless experimental
 *	patches and reporting/debugging problems patiently!
 *
 *	(c) 1999, Multiple IO-APIC support, developed by
 *	Ken-ichi Yaku <yaku@css1.kbnes.nec.co.jp> and
 *      Hidemi Kishimoto <kisimoto@css1.kbnes.nec.co.jp>,
 *	further tested and cleaned up by Zach Brown <zab@redhat.com>
 *	and Ingo Molnar <mingo@redhat.com>
 *
 *	Fixes
 *	Maciej W. Rozycki	:	Bits for genuine 82489DX APICs;
 *					thanks to Eric Gilmore
 *					and Rolf G. Tews
 *					for testing these extensively
 *	Paul Diefenbaugh	:	Added full ACPI support
 */

#include <linux/mm.h>
#include <linux/interrupt.h>
#include <linux/init.h>
#include <linux/delay.h>
#include <linux/sched.h>
#include <linux/pci.h>
#include <linux/mc146818rtc.h>
#include <linux/compiler.h>
#include <linux/acpi.h>
#include <linux/module.h>
#include <linux/sysdev.h>
#include <linux/msi.h>
#include <linux/htirq.h>
#include <linux/freezer.h>
#include <linux/kthread.h>
#include <linux/jiffies.h>	/* time_after() */
#ifdef CONFIG_ACPI
#include <acpi/acpi_bus.h>
#endif
#include <linux/bootmem.h>
#include <linux/dmar.h>
#include <linux/hpet.h>

#include <asm/idle.h>
#include <asm/io.h>
#include <asm/smp.h>
#include <asm/cpu.h>
#include <asm/desc.h>
#include <asm/proto.h>
#include <asm/acpi.h>
#include <asm/dma.h>
#include <asm/timer.h>
#include <asm/i8259.h>
#include <asm/nmi.h>
#include <asm/msidef.h>
#include <asm/hypertransport.h>
#include <asm/setup.h>
#include <asm/irq_remapping.h>
#include <asm/hpet.h>
#include <asm/hw_irq.h>
#include <asm/uv/uv_hub.h>
#include <asm/uv/uv_irq.h>

#include <asm/apic.h>

#define __apicdebuginit(type) static type __init

/*
 *      Is the SiS APIC rmw bug present ?
 *      -1 = don't know, 0 = no, 1 = yes
 */
int sis_apic_bug = -1;

static DEFINE_SPINLOCK(ioapic_lock);
static DEFINE_SPINLOCK(vector_lock);

/*
 * # of IRQ routing registers
 */
int nr_ioapic_registers[MAX_IO_APICS];

/* I/O APIC entries */
struct mpc_ioapic mp_ioapics[MAX_IO_APICS];
int nr_ioapics;

/* MP IRQ source entries */
struct mpc_intsrc mp_irqs[MAX_IRQ_SOURCES];

/* # of MP IRQ source entries */
int mp_irq_entries;

#if defined (CONFIG_MCA) || defined (CONFIG_EISA)
int mp_bus_id_to_type[MAX_MP_BUSSES];
#endif

DECLARE_BITMAP(mp_bus_not_pci, MAX_MP_BUSSES);

int skip_ioapic_setup;

void arch_disable_smp_support(void)
{
#ifdef CONFIG_PCI
	noioapicquirk = 1;
	noioapicreroute = -1;
#endif
	skip_ioapic_setup = 1;
}

static int __init parse_noapic(char *str)
{
	/* disable IO-APIC */
	arch_disable_smp_support();
	return 0;
}
early_param("noapic", parse_noapic);

struct irq_pin_list;

/*
 * This is performance-critical, we want to do it O(1)
 *
 * the indexing order of this array favors 1:1 mappings
 * between pins and IRQs.
 */

struct irq_pin_list {
	int apic, pin;
	struct irq_pin_list *next;
};

static struct irq_pin_list *get_one_free_irq_2_pin(int node)
{
	struct irq_pin_list *pin;

	pin = kzalloc_node(sizeof(*pin), GFP_ATOMIC, node);

	return pin;
}

struct irq_cfg {
	struct irq_pin_list *irq_2_pin;
	cpumask_var_t domain;
	cpumask_var_t old_domain;
	unsigned move_cleanup_count;
	u8 vector;
	u8 move_in_progress : 1;
};

/* irq_cfg is indexed by the sum of all RTEs in all I/O APICs. */
#ifdef CONFIG_SPARSE_IRQ
static struct irq_cfg irq_cfgx[] = {
#else
static struct irq_cfg irq_cfgx[NR_IRQS] = {
#endif
	[0]  = { .vector = IRQ0_VECTOR,  },
	[1]  = { .vector = IRQ1_VECTOR,  },
	[2]  = { .vector = IRQ2_VECTOR,  },
	[3]  = { .vector = IRQ3_VECTOR,  },
	[4]  = { .vector = IRQ4_VECTOR,  },
	[5]  = { .vector = IRQ5_VECTOR,  },
	[6]  = { .vector = IRQ6_VECTOR,  },
	[7]  = { .vector = IRQ7_VECTOR,  },
	[8]  = { .vector = IRQ8_VECTOR,  },
	[9]  = { .vector = IRQ9_VECTOR,  },
	[10] = { .vector = IRQ10_VECTOR, },
	[11] = { .vector = IRQ11_VECTOR, },
	[12] = { .vector = IRQ12_VECTOR, },
	[13] = { .vector = IRQ13_VECTOR, },
	[14] = { .vector = IRQ14_VECTOR, },
	[15] = { .vector = IRQ15_VECTOR, },
};

int __init arch_early_irq_init(void)
{
	struct irq_cfg *cfg;
	struct irq_desc *desc;
	int count;
	int i;

	cfg = irq_cfgx;
	count = ARRAY_SIZE(irq_cfgx);

	for (i = 0; i < count; i++) {
		desc = irq_to_desc(i);
		desc->chip_data = &cfg[i];
		alloc_bootmem_cpumask_var(&cfg[i].domain);
		alloc_bootmem_cpumask_var(&cfg[i].old_domain);
		if (i < NR_IRQS_LEGACY)
			cpumask_setall(cfg[i].domain);
	}

	return 0;
}

#ifdef CONFIG_SPARSE_IRQ
static struct irq_cfg *irq_cfg(unsigned int irq)
{
	struct irq_cfg *cfg = NULL;
	struct irq_desc *desc;

	desc = irq_to_desc(irq);
	if (desc)
		cfg = desc->chip_data;

	return cfg;
}

static struct irq_cfg *get_one_free_irq_cfg(int node)
{
	struct irq_cfg *cfg;

	cfg = kzalloc_node(sizeof(*cfg), GFP_ATOMIC, node);
	if (cfg) {
		if (!alloc_cpumask_var_node(&cfg->domain, GFP_ATOMIC, node)) {
			kfree(cfg);
			cfg = NULL;
		} else if (!alloc_cpumask_var_node(&cfg->old_domain,
							  GFP_ATOMIC, node)) {
			free_cpumask_var(cfg->domain);
			kfree(cfg);
			cfg = NULL;
		} else {
			cpumask_clear(cfg->domain);
			cpumask_clear(cfg->old_domain);
		}
	}

	return cfg;
}

int arch_init_chip_data(struct irq_desc *desc, int node)
{
	struct irq_cfg *cfg;

	cfg = desc->chip_data;
	if (!cfg) {
		desc->chip_data = get_one_free_irq_cfg(node);
		if (!desc->chip_data) {
			printk(KERN_ERR "can not alloc irq_cfg\n");
			BUG_ON(1);
		}
	}

	return 0;
}

/* for move_irq_desc */
static void
init_copy_irq_2_pin(struct irq_cfg *old_cfg, struct irq_cfg *cfg, int node)
{
	struct irq_pin_list *old_entry, *head, *tail, *entry;

	cfg->irq_2_pin = NULL;
	old_entry = old_cfg->irq_2_pin;
	if (!old_entry)
		return;

	entry = get_one_free_irq_2_pin(node);
	if (!entry)
		return;

	entry->apic	= old_entry->apic;
	entry->pin	= old_entry->pin;
	head		= entry;
	tail		= entry;
	old_entry	= old_entry->next;
	while (old_entry) {
		entry = get_one_free_irq_2_pin(node);
		if (!entry) {
			entry = head;
			while (entry) {
				head = entry->next;
				kfree(entry);
				entry = head;
			}
			/* still use the old one */
			return;
		}
		entry->apic	= old_entry->apic;
		entry->pin	= old_entry->pin;
		tail->next	= entry;
		tail		= entry;
		old_entry	= old_entry->next;
	}

	tail->next = NULL;
	cfg->irq_2_pin = head;
}

static void free_irq_2_pin(struct irq_cfg *old_cfg, struct irq_cfg *cfg)
{
	struct irq_pin_list *entry, *next;

	if (old_cfg->irq_2_pin == cfg->irq_2_pin)
		return;

	entry = old_cfg->irq_2_pin;

	while (entry) {
		next = entry->next;
		kfree(entry);
		entry = next;
	}
	old_cfg->irq_2_pin = NULL;
}

void arch_init_copy_chip_data(struct irq_desc *old_desc,
				 struct irq_desc *desc, int node)
{
	struct irq_cfg *cfg;
	struct irq_cfg *old_cfg;

	cfg = get_one_free_irq_cfg(node);

	if (!cfg)
		return;

	desc->chip_data = cfg;

	old_cfg = old_desc->chip_data;

	memcpy(cfg, old_cfg, sizeof(struct irq_cfg));

	init_copy_irq_2_pin(old_cfg, cfg, node);
}

static void free_irq_cfg(struct irq_cfg *old_cfg)
{
	kfree(old_cfg);
}

void arch_free_chip_data(struct irq_desc *old_desc, struct irq_desc *desc)
{
	struct irq_cfg *old_cfg, *cfg;

	old_cfg = old_desc->chip_data;
	cfg = desc->chip_data;

	if (old_cfg == cfg)
		return;

	if (old_cfg) {
		free_irq_2_pin(old_cfg, cfg);
		free_irq_cfg(old_cfg);
		old_desc->chip_data = NULL;
	}
}
/* end for move_irq_desc */

#else
static struct irq_cfg *irq_cfg(unsigned int irq)
{
	return irq < nr_irqs ? irq_cfgx + irq : NULL;
}

#endif

struct io_apic {
	unsigned int index;
	unsigned int unused[3];
	unsigned int data;
	unsigned int unused2[11];
	unsigned int eoi;
};

static __attribute_const__ struct io_apic __iomem *io_apic_base(int idx)
{
	return (void __iomem *) __fix_to_virt(FIX_IO_APIC_BASE_0 + idx)
		+ (mp_ioapics[idx].apicaddr & ~PAGE_MASK);
}

static inline void io_apic_eoi(unsigned int apic, unsigned int vector)
{
	struct io_apic __iomem *io_apic = io_apic_base(apic);
	writel(vector, &io_apic->eoi);
}

static inline unsigned int io_apic_read(unsigned int apic, unsigned int reg)
{
	struct io_apic __iomem *io_apic = io_apic_base(apic);
	writel(reg, &io_apic->index);
	return readl(&io_apic->data);
}

static inline void io_apic_write(unsigned int apic, unsigned int reg, unsigned int value)
{
	struct io_apic __iomem *io_apic = io_apic_base(apic);
	writel(reg, &io_apic->index);
	writel(value, &io_apic->data);
}

/*
 * Re-write a value: to be used for read-modify-write
 * cycles where the read already set up the index register.
 *
 * Older SiS APIC requires we rewrite the index register
 */
static inline void io_apic_modify(unsigned int apic, unsigned int reg, unsigned int value)
{
	struct io_apic __iomem *io_apic = io_apic_base(apic);

	if (sis_apic_bug)
		writel(reg, &io_apic->index);
	writel(value, &io_apic->data);
}

static bool io_apic_level_ack_pending(struct irq_cfg *cfg)
{
	struct irq_pin_list *entry;
	unsigned long flags;

	spin_lock_irqsave(&ioapic_lock, flags);
	entry = cfg->irq_2_pin;
	for (;;) {
		unsigned int reg;
		int pin;

		if (!entry)
			break;
		pin = entry->pin;
		reg = io_apic_read(entry->apic, 0x10 + pin*2);
		/* Is the remote IRR bit set? */
		if (reg & IO_APIC_REDIR_REMOTE_IRR) {
			spin_unlock_irqrestore(&ioapic_lock, flags);
			return true;
		}
		if (!entry->next)
			break;
		entry = entry->next;
	}
	spin_unlock_irqrestore(&ioapic_lock, flags);

	return false;
}

union entry_union {
	struct { u32 w1, w2; };
	struct IO_APIC_route_entry entry;
};

static struct IO_APIC_route_entry ioapic_read_entry(int apic, int pin)
{
	union entry_union eu;
	unsigned long flags;
	spin_lock_irqsave(&ioapic_lock, flags);
	eu.w1 = io_apic_read(apic, 0x10 + 2 * pin);
	eu.w2 = io_apic_read(apic, 0x11 + 2 * pin);
	spin_unlock_irqrestore(&ioapic_lock, flags);
	return eu.entry;
}

/*
 * When we write a new IO APIC routing entry, we need to write the high
 * word first! If the mask bit in the low word is clear, we will enable
 * the interrupt, and we need to make sure the entry is fully populated
 * before that happens.
 */
static void
__ioapic_write_entry(int apic, int pin, struct IO_APIC_route_entry e)
{
	union entry_union eu;
	eu.entry = e;
	io_apic_write(apic, 0x11 + 2*pin, eu.w2);
	io_apic_write(apic, 0x10 + 2*pin, eu.w1);
}

void ioapic_write_entry(int apic, int pin, struct IO_APIC_route_entry e)
{
	unsigned long flags;
	spin_lock_irqsave(&ioapic_lock, flags);
	__ioapic_write_entry(apic, pin, e);
	spin_unlock_irqrestore(&ioapic_lock, flags);
}

/*
 * When we mask an IO APIC routing entry, we need to write the low
 * word first, in order to set the mask bit before we change the
 * high bits!
 */
static void ioapic_mask_entry(int apic, int pin)
{
	unsigned long flags;
	union entry_union eu = { .entry.mask = 1 };

	spin_lock_irqsave(&ioapic_lock, flags);
	io_apic_write(apic, 0x10 + 2*pin, eu.w1);
	io_apic_write(apic, 0x11 + 2*pin, eu.w2);
	spin_unlock_irqrestore(&ioapic_lock, flags);
}

/*
 * The common case is 1:1 IRQ<->pin mappings. Sometimes there are
 * shared ISA-space IRQs, so we have to support them. We are super
 * fast in the common case, and fast for shared ISA-space IRQs.
 */
static void add_pin_to_irq_node(struct irq_cfg *cfg, int node, int apic, int pin)
{
	struct irq_pin_list *entry;

	entry = cfg->irq_2_pin;
	if (!entry) {
		entry = get_one_free_irq_2_pin(node);
		if (!entry) {
			printk(KERN_ERR "can not alloc irq_2_pin to add %d - %d\n",
					apic, pin);
			return;
		}
		cfg->irq_2_pin = entry;
		entry->apic = apic;
		entry->pin = pin;
		return;
	}

	while (entry->next) {
		/* not again, please */
		if (entry->apic == apic && entry->pin == pin)
			return;

		entry = entry->next;
	}

	entry->next = get_one_free_irq_2_pin(node);
	entry = entry->next;
	entry->apic = apic;
	entry->pin = pin;
}

/*
 * Reroute an IRQ to a different pin.
 */
static void __init replace_pin_at_irq_node(struct irq_cfg *cfg, int node,
				      int oldapic, int oldpin,
				      int newapic, int newpin)
{
	struct irq_pin_list *entry = cfg->irq_2_pin;
	int replaced = 0;

	while (entry) {
		if (entry->apic == oldapic && entry->pin == oldpin) {
			entry->apic = newapic;
			entry->pin = newpin;
			replaced = 1;
			/* every one is different, right? */
			break;
		}
		entry = entry->next;
	}

	/* why? call replace before add? */
	if (!replaced)
		add_pin_to_irq_node(cfg, node, newapic, newpin);
}

static inline void io_apic_modify_irq(struct irq_cfg *cfg,
				int mask_and, int mask_or,
				void (*final)(struct irq_pin_list *entry))
{
	int pin;
	struct irq_pin_list *entry;

	for (entry = cfg->irq_2_pin; entry != NULL; entry = entry->next) {
		unsigned int reg;
		pin = entry->pin;
		reg = io_apic_read(entry->apic, 0x10 + pin * 2);
		reg &= mask_and;
		reg |= mask_or;
		io_apic_modify(entry->apic, 0x10 + pin * 2, reg);
		if (final)
			final(entry);
	}
}

static void __unmask_IO_APIC_irq(struct irq_cfg *cfg)
{
	io_apic_modify_irq(cfg, ~IO_APIC_REDIR_MASKED, 0, NULL);
}

#ifdef CONFIG_X86_64
static void io_apic_sync(struct irq_pin_list *entry)
{
	/*
	 * Synchronize the IO-APIC and the CPU by doing
	 * a dummy read from the IO-APIC
	 */
	struct io_apic __iomem *io_apic;
	io_apic = io_apic_base(entry->apic);
	readl(&io_apic->data);
}

static void __mask_IO_APIC_irq(struct irq_cfg *cfg)
{
	io_apic_modify_irq(cfg, ~0, IO_APIC_REDIR_MASKED, &io_apic_sync);
}
#else /* CONFIG_X86_32 */
static void __mask_IO_APIC_irq(struct irq_cfg *cfg)
{
	io_apic_modify_irq(cfg, ~0, IO_APIC_REDIR_MASKED, NULL);
}

static void __mask_and_edge_IO_APIC_irq(struct irq_cfg *cfg)
{
	io_apic_modify_irq(cfg, ~IO_APIC_REDIR_LEVEL_TRIGGER,
			IO_APIC_REDIR_MASKED, NULL);
}

static void __unmask_and_level_IO_APIC_irq(struct irq_cfg *cfg)
{
	io_apic_modify_irq(cfg, ~IO_APIC_REDIR_MASKED,
			IO_APIC_REDIR_LEVEL_TRIGGER, NULL);
}
#endif /* CONFIG_X86_32 */

static void mask_IO_APIC_irq_desc(struct irq_desc *desc)
{
	struct irq_cfg *cfg = desc->chip_data;
	unsigned long flags;

	BUG_ON(!cfg);

	spin_lock_irqsave(&ioapic_lock, flags);
	__mask_IO_APIC_irq(cfg);
	spin_unlock_irqrestore(&ioapic_lock, flags);
}

static void unmask_IO_APIC_irq_desc(struct irq_desc *desc)
{
	struct irq_cfg *cfg = desc->chip_data;
	unsigned long flags;

	spin_lock_irqsave(&ioapic_lock, flags);
	__unmask_IO_APIC_irq(cfg);
	spin_unlock_irqrestore(&ioapic_lock, flags);
}

static void mask_IO_APIC_irq(unsigned int irq)
{
	struct irq_desc *desc = irq_to_desc(irq);

	mask_IO_APIC_irq_desc(desc);
}
static void unmask_IO_APIC_irq(unsigned int irq)
{
	struct irq_desc *desc = irq_to_desc(irq);

	unmask_IO_APIC_irq_desc(desc);
}

static void clear_IO_APIC_pin(unsigned int apic, unsigned int pin)
{
	struct IO_APIC_route_entry entry;

	/* Check delivery_mode to be sure we're not clearing an SMI pin */
	entry = ioapic_read_entry(apic, pin);
	if (entry.delivery_mode == dest_SMI)
		return;
	/*
	 * Disable it in the IO-APIC irq-routing table:
	 */
	ioapic_mask_entry(apic, pin);
}

static void clear_IO_APIC (void)
{
	int apic, pin;

	for (apic = 0; apic < nr_ioapics; apic++)
		for (pin = 0; pin < nr_ioapic_registers[apic]; pin++)
			clear_IO_APIC_pin(apic, pin);
}

#ifdef CONFIG_X86_32
/*
 * support for broken MP BIOSs, enables hand-redirection of PIRQ0-7 to
 * specific CPU-side IRQs.
 */

#define MAX_PIRQS 8
static int pirq_entries[MAX_PIRQS] = {
	[0 ... MAX_PIRQS - 1] = -1
};

static int __init ioapic_pirq_setup(char *str)
{
	int i, max;
	int ints[MAX_PIRQS+1];

	get_options(str, ARRAY_SIZE(ints), ints);

	apic_printk(APIC_VERBOSE, KERN_INFO
			"PIRQ redirection, working around broken MP-BIOS.\n");
	max = MAX_PIRQS;
	if (ints[0] < MAX_PIRQS)
		max = ints[0];

	for (i = 0; i < max; i++) {
		apic_printk(APIC_VERBOSE, KERN_DEBUG
				"... PIRQ%d -> IRQ %d\n", i, ints[i+1]);
		/*
		 * PIRQs are mapped upside down, usually.
		 */
		pirq_entries[MAX_PIRQS-i-1] = ints[i+1];
	}
	return 1;
}

__setup("pirq=", ioapic_pirq_setup);
#endif /* CONFIG_X86_32 */

struct IO_APIC_route_entry **alloc_ioapic_entries(void)
{
	int apic;
	struct IO_APIC_route_entry **ioapic_entries;

	ioapic_entries = kzalloc(sizeof(*ioapic_entries) * nr_ioapics,
				GFP_ATOMIC);
	if (!ioapic_entries)
		return 0;

	for (apic = 0; apic < nr_ioapics; apic++) {
		ioapic_entries[apic] =
			kzalloc(sizeof(struct IO_APIC_route_entry) *
				nr_ioapic_registers[apic], GFP_ATOMIC);
		if (!ioapic_entries[apic])
			goto nomem;
	}

	return ioapic_entries;

nomem:
	while (--apic >= 0)
		kfree(ioapic_entries[apic]);
	kfree(ioapic_entries);

	return 0;
}

/*
 * Saves all the IO-APIC RTE's
 */
int save_IO_APIC_setup(struct IO_APIC_route_entry **ioapic_entries)
{
	int apic, pin;

	if (!ioapic_entries)
		return -ENOMEM;

	for (apic = 0; apic < nr_ioapics; apic++) {
		if (!ioapic_entries[apic])
			return -ENOMEM;

		for (pin = 0; pin < nr_ioapic_registers[apic]; pin++)
			ioapic_entries[apic][pin] =
				ioapic_read_entry(apic, pin);
	}

	return 0;
}

/*
 * Mask all IO APIC entries.
 */
void mask_IO_APIC_setup(struct IO_APIC_route_entry **ioapic_entries)
{
	int apic, pin;

	if (!ioapic_entries)
		return;

	for (apic = 0; apic < nr_ioapics; apic++) {
		if (!ioapic_entries[apic])
			break;

		for (pin = 0; pin < nr_ioapic_registers[apic]; pin++) {
			struct IO_APIC_route_entry entry;

			entry = ioapic_entries[apic][pin];
			if (!entry.mask) {
				entry.mask = 1;
				ioapic_write_entry(apic, pin, entry);
			}
		}
	}
}

/*
 * Restore IO APIC entries which was saved in ioapic_entries.
 */
int restore_IO_APIC_setup(struct IO_APIC_route_entry **ioapic_entries)
{
	int apic, pin;

	if (!ioapic_entries)
		return -ENOMEM;

	for (apic = 0; apic < nr_ioapics; apic++) {
		if (!ioapic_entries[apic])
			return -ENOMEM;

		for (pin = 0; pin < nr_ioapic_registers[apic]; pin++)
			ioapic_write_entry(apic, pin,
					ioapic_entries[apic][pin]);
	}
	return 0;
}

void free_ioapic_entries(struct IO_APIC_route_entry **ioapic_entries)
{
	int apic;

	for (apic = 0; apic < nr_ioapics; apic++)
		kfree(ioapic_entries[apic]);

	kfree(ioapic_entries);
}

/*
 * Find the IRQ entry number of a certain pin.
 */
static int find_irq_entry(int apic, int pin, int type)
{
	int i;

	for (i = 0; i < mp_irq_entries; i++)
		if (mp_irqs[i].irqtype == type &&
		    (mp_irqs[i].dstapic == mp_ioapics[apic].apicid ||
		     mp_irqs[i].dstapic == MP_APIC_ALL) &&
		    mp_irqs[i].dstirq == pin)
			return i;

	return -1;
}

/*
 * Find the pin to which IRQ[irq] (ISA) is connected
 */
static int __init find_isa_irq_pin(int irq, int type)
{
	int i;

	for (i = 0; i < mp_irq_entries; i++) {
		int lbus = mp_irqs[i].srcbus;

		if (test_bit(lbus, mp_bus_not_pci) &&
		    (mp_irqs[i].irqtype == type) &&
		    (mp_irqs[i].srcbusirq == irq))

			return mp_irqs[i].dstirq;
	}
	return -1;
}

static int __init find_isa_irq_apic(int irq, int type)
{
	int i;

	for (i = 0; i < mp_irq_entries; i++) {
		int lbus = mp_irqs[i].srcbus;

		if (test_bit(lbus, mp_bus_not_pci) &&
		    (mp_irqs[i].irqtype == type) &&
		    (mp_irqs[i].srcbusirq == irq))
			break;
	}
	if (i < mp_irq_entries) {
		int apic;
		for(apic = 0; apic < nr_ioapics; apic++) {
			if (mp_ioapics[apic].apicid == mp_irqs[i].dstapic)
				return apic;
		}
	}

	return -1;
}

#if defined(CONFIG_EISA) || defined(CONFIG_MCA)
/*
 * EISA Edge/Level control register, ELCR
 */
static int EISA_ELCR(unsigned int irq)
{
	if (irq < NR_IRQS_LEGACY) {
		unsigned int port = 0x4d0 + (irq >> 3);
		return (inb(port) >> (irq & 7)) & 1;
	}
	apic_printk(APIC_VERBOSE, KERN_INFO
			"Broken MPtable reports ISA irq %d\n", irq);
	return 0;
}

#endif

/* ISA interrupts are always polarity zero edge triggered,
 * when listed as conforming in the MP table. */

#define default_ISA_trigger(idx)	(0)
#define default_ISA_polarity(idx)	(0)

/* EISA interrupts are always polarity zero and can be edge or level
 * trigger depending on the ELCR value.  If an interrupt is listed as
 * EISA conforming in the MP table, that means its trigger type must
 * be read in from the ELCR */

#define default_EISA_trigger(idx)	(EISA_ELCR(mp_irqs[idx].srcbusirq))
#define default_EISA_polarity(idx)	default_ISA_polarity(idx)

/* PCI interrupts are always polarity one level triggered,
 * when listed as conforming in the MP table. */

#define default_PCI_trigger(idx)	(1)
#define default_PCI_polarity(idx)	(1)

/* MCA interrupts are always polarity zero level triggered,
 * when listed as conforming in the MP table. */

#define default_MCA_trigger(idx)	(1)
#define default_MCA_polarity(idx)	default_ISA_polarity(idx)

static int MPBIOS_polarity(int idx)
{
	int bus = mp_irqs[idx].srcbus;
	int polarity;

	/*
	 * Determine IRQ line polarity (high active or low active):
	 */
	switch (mp_irqs[idx].irqflag & 3)
	{
		case 0: /* conforms, ie. bus-type dependent polarity */
			if (test_bit(bus, mp_bus_not_pci))
				polarity = default_ISA_polarity(idx);
			else
				polarity = default_PCI_polarity(idx);
			break;
		case 1: /* high active */
		{
			polarity = 0;
			break;
		}
		case 2: /* reserved */
		{
			printk(KERN_WARNING "broken BIOS!!\n");
			polarity = 1;
			break;
		}
		case 3: /* low active */
		{
			polarity = 1;
			break;
		}
		default: /* invalid */
		{
			printk(KERN_WARNING "broken BIOS!!\n");
			polarity = 1;
			break;
		}
	}
	return polarity;
}

static int MPBIOS_trigger(int idx)
{
	int bus = mp_irqs[idx].srcbus;
	int trigger;

	/*
	 * Determine IRQ trigger mode (edge or level sensitive):
	 */
	switch ((mp_irqs[idx].irqflag>>2) & 3)
	{
		case 0: /* conforms, ie. bus-type dependent */
			if (test_bit(bus, mp_bus_not_pci))
				trigger = default_ISA_trigger(idx);
			else
				trigger = default_PCI_trigger(idx);
#if defined(CONFIG_EISA) || defined(CONFIG_MCA)
			switch (mp_bus_id_to_type[bus]) {
				case MP_BUS_ISA: /* ISA pin */
				{
					/* set before the switch */
					break;
				}
				case MP_BUS_EISA: /* EISA pin */
				{
					trigger = default_EISA_trigger(idx);
					break;
				}
				case MP_BUS_PCI: /* PCI pin */
				{
					/* set before the switch */
					break;
				}
				case MP_BUS_MCA: /* MCA pin */
				{
					trigger = default_MCA_trigger(idx);
					break;
				}
				default:
				{
					printk(KERN_WARNING "broken BIOS!!\n");
					trigger = 1;
					break;
				}
			}
#endif
			break;
		case 1: /* edge */
		{
			trigger = 0;
			break;
		}
		case 2: /* reserved */
		{
			printk(KERN_WARNING "broken BIOS!!\n");
			trigger = 1;
			break;
		}
		case 3: /* level */
		{
			trigger = 1;
			break;
		}
		default: /* invalid */
		{
			printk(KERN_WARNING "broken BIOS!!\n");
			trigger = 0;
			break;
		}
	}
	return trigger;
}

static inline int irq_polarity(int idx)
{
	return MPBIOS_polarity(idx);
}

static inline int irq_trigger(int idx)
{
	return MPBIOS_trigger(idx);
}

int (*ioapic_renumber_irq)(int ioapic, int irq);
static int pin_2_irq(int idx, int apic, int pin)
{
	int irq, i;
	int bus = mp_irqs[idx].srcbus;

	/*
	 * Debugging check, we are in big trouble if this message pops up!
	 */
	if (mp_irqs[idx].dstirq != pin)
		printk(KERN_ERR "broken BIOS or MPTABLE parser, ayiee!!\n");

	if (test_bit(bus, mp_bus_not_pci)) {
		irq = mp_irqs[idx].srcbusirq;
	} else {
		/*
		 * PCI IRQs are mapped in order
		 */
		i = irq = 0;
		while (i < apic)
			irq += nr_ioapic_registers[i++];
		irq += pin;
		/*
                 * For MPS mode, so far only needed by ES7000 platform
                 */
		if (ioapic_renumber_irq)
			irq = ioapic_renumber_irq(apic, irq);
	}

#ifdef CONFIG_X86_32
	/*
	 * PCI IRQ command line redirection. Yes, limits are hardcoded.
	 */
	if ((pin >= 16) && (pin <= 23)) {
		if (pirq_entries[pin-16] != -1) {
			if (!pirq_entries[pin-16]) {
				apic_printk(APIC_VERBOSE, KERN_DEBUG
						"disabling PIRQ%d\n", pin-16);
			} else {
				irq = pirq_entries[pin-16];
				apic_printk(APIC_VERBOSE, KERN_DEBUG
						"using PIRQ%d -> IRQ %d\n",
						pin-16, irq);
			}
		}
	}
#endif

	return irq;
}

/*
 * Find a specific PCI IRQ entry.
 * Not an __init, possibly needed by modules
 */
int IO_APIC_get_PCI_irq_vector(int bus, int slot, int pin,
				struct io_apic_irq_attr *irq_attr)
{
	int apic, i, best_guess = -1;

	apic_printk(APIC_DEBUG,
		    "querying PCI -> IRQ mapping bus:%d, slot:%d, pin:%d.\n",
		    bus, slot, pin);
	if (test_bit(bus, mp_bus_not_pci)) {
		apic_printk(APIC_VERBOSE,
			    "PCI BIOS passed nonexistent PCI bus %d!\n", bus);
		return -1;
	}
	for (i = 0; i < mp_irq_entries; i++) {
		int lbus = mp_irqs[i].srcbus;

		for (apic = 0; apic < nr_ioapics; apic++)
			if (mp_ioapics[apic].apicid == mp_irqs[i].dstapic ||
			    mp_irqs[i].dstapic == MP_APIC_ALL)
				break;

		if (!test_bit(lbus, mp_bus_not_pci) &&
		    !mp_irqs[i].irqtype &&
		    (bus == lbus) &&
		    (slot == ((mp_irqs[i].srcbusirq >> 2) & 0x1f))) {
			int irq = pin_2_irq(i, apic, mp_irqs[i].dstirq);

			if (!(apic || IO_APIC_IRQ(irq)))
				continue;

			if (pin == (mp_irqs[i].srcbusirq & 3)) {
				set_io_apic_irq_attr(irq_attr, apic,
						     mp_irqs[i].dstirq,
						     irq_trigger(i),
						     irq_polarity(i));
				return irq;
			}
			/*
			 * Use the first all-but-pin matching entry as a
			 * best-guess fuzzy result for broken mptables.
			 */
			if (best_guess < 0) {
				set_io_apic_irq_attr(irq_attr, apic,
						     mp_irqs[i].dstirq,
						     irq_trigger(i),
						     irq_polarity(i));
				best_guess = irq;
			}
		}
	}
	return best_guess;
}
EXPORT_SYMBOL(IO_APIC_get_PCI_irq_vector);

void lock_vector_lock(void)
{
	/* Used to the online set of cpus does not change
	 * during assign_irq_vector.
	 */
	spin_lock(&vector_lock);
}

void unlock_vector_lock(void)
{
	spin_unlock(&vector_lock);
}

static int
__assign_irq_vector(int irq, struct irq_cfg *cfg, const struct cpumask *mask)
{
	/*
	 * NOTE! The local APIC isn't very good at handling
	 * multiple interrupts at the same interrupt level.
	 * As the interrupt level is determined by taking the
	 * vector number and shifting that right by 4, we
	 * want to spread these out a bit so that they don't
	 * all fall in the same interrupt level.
	 *
	 * Also, we've got to be careful not to trash gate
	 * 0x80, because int 0x80 is hm, kind of importantish. ;)
	 */
	static int current_vector = FIRST_DEVICE_VECTOR, current_offset = 0;
	unsigned int old_vector;
	int cpu, err;
	cpumask_var_t tmp_mask;

	if ((cfg->move_in_progress) || cfg->move_cleanup_count)
		return -EBUSY;

	if (!alloc_cpumask_var(&tmp_mask, GFP_ATOMIC))
		return -ENOMEM;

	old_vector = cfg->vector;
	if (old_vector) {
		cpumask_and(tmp_mask, mask, cpu_online_mask);
		cpumask_and(tmp_mask, cfg->domain, tmp_mask);
		if (!cpumask_empty(tmp_mask)) {
			free_cpumask_var(tmp_mask);
			return 0;
		}
	}

	/* Only try and allocate irqs on cpus that are present */
	err = -ENOSPC;
	for_each_cpu_and(cpu, mask, cpu_online_mask) {
		int new_cpu;
		int vector, offset;

		apic->vector_allocation_domain(cpu, tmp_mask);

		vector = current_vector;
		offset = current_offset;
next:
		vector += 8;
		if (vector >= first_system_vector) {
			/* If out of vectors on large boxen, must share them. */
			offset = (offset + 1) % 8;
			vector = FIRST_DEVICE_VECTOR + offset;
		}
		if (unlikely(current_vector == vector))
			continue;

		if (test_bit(vector, used_vectors))
			goto next;

		for_each_cpu_and(new_cpu, tmp_mask, cpu_online_mask)
			if (per_cpu(vector_irq, new_cpu)[vector] != -1)
				goto next;
		/* Found one! */
		current_vector = vector;
		current_offset = offset;
		if (old_vector) {
			cfg->move_in_progress = 1;
			cpumask_copy(cfg->old_domain, cfg->domain);
		}
		for_each_cpu_and(new_cpu, tmp_mask, cpu_online_mask)
			per_cpu(vector_irq, new_cpu)[vector] = irq;
		cfg->vector = vector;
		cpumask_copy(cfg->domain, tmp_mask);
		err = 0;
		break;
	}
	free_cpumask_var(tmp_mask);
	return err;
}

static int
assign_irq_vector(int irq, struct irq_cfg *cfg, const struct cpumask *mask)
{
	int err;
	unsigned long flags;

	spin_lock_irqsave(&vector_lock, flags);
	err = __assign_irq_vector(irq, cfg, mask);
	spin_unlock_irqrestore(&vector_lock, flags);
	return err;
}

static void __clear_irq_vector(int irq, struct irq_cfg *cfg)
{
	int cpu, vector;

	BUG_ON(!cfg->vector);

	vector = cfg->vector;
	for_each_cpu_and(cpu, cfg->domain, cpu_online_mask)
		per_cpu(vector_irq, cpu)[vector] = -1;

	cfg->vector = 0;
	cpumask_clear(cfg->domain);

	if (likely(!cfg->move_in_progress))
		return;
	for_each_cpu_and(cpu, cfg->old_domain, cpu_online_mask) {
		for (vector = FIRST_EXTERNAL_VECTOR; vector < NR_VECTORS;
								vector++) {
			if (per_cpu(vector_irq, cpu)[vector] != irq)
				continue;
			per_cpu(vector_irq, cpu)[vector] = -1;
			break;
		}
	}
	cfg->move_in_progress = 0;
}

void __setup_vector_irq(int cpu)
{
	/* Initialize vector_irq on a new cpu */
	/* This function must be called with vector_lock held */
	int irq, vector;
	struct irq_cfg *cfg;
	struct irq_desc *desc;

	/* Mark the inuse vectors */
	for_each_irq_desc(irq, desc) {
		cfg = desc->chip_data;
		if (!cpumask_test_cpu(cpu, cfg->domain))
			continue;
		vector = cfg->vector;
		per_cpu(vector_irq, cpu)[vector] = irq;
	}
	/* Mark the free vectors */
	for (vector = 0; vector < NR_VECTORS; ++vector) {
		irq = per_cpu(vector_irq, cpu)[vector];
		if (irq < 0)
			continue;

		cfg = irq_cfg(irq);
		if (!cpumask_test_cpu(cpu, cfg->domain))
			per_cpu(vector_irq, cpu)[vector] = -1;
	}
}

static struct irq_chip ioapic_chip;
static struct irq_chip ir_ioapic_chip;

#define IOAPIC_AUTO     -1
#define IOAPIC_EDGE     0
#define IOAPIC_LEVEL    1

#ifdef CONFIG_X86_32
static inline int IO_APIC_irq_trigger(int irq)
{
	int apic, idx, pin;

	for (apic = 0; apic < nr_ioapics; apic++) {
		for (pin = 0; pin < nr_ioapic_registers[apic]; pin++) {
			idx = find_irq_entry(apic, pin, mp_INT);
			if ((idx != -1) && (irq == pin_2_irq(idx, apic, pin)))
				return irq_trigger(idx);
		}
	}
	/*
         * nonexistent IRQs are edge default
         */
	return 0;
}
#else
static inline int IO_APIC_irq_trigger(int irq)
{
	return 1;
}
#endif

static void ioapic_register_intr(int irq, struct irq_desc *desc, unsigned long trigger)
{

	if ((trigger == IOAPIC_AUTO && IO_APIC_irq_trigger(irq)) ||
	    trigger == IOAPIC_LEVEL)
		desc->status |= IRQ_LEVEL;
	else
		desc->status &= ~IRQ_LEVEL;

	if (irq_remapped(irq)) {
		desc->status |= IRQ_MOVE_PCNTXT;
		if (trigger)
			set_irq_chip_and_handler_name(irq, &ir_ioapic_chip,
						      handle_fasteoi_irq,
						     "fasteoi");
		else
			set_irq_chip_and_handler_name(irq, &ir_ioapic_chip,
						      handle_edge_irq, "edge");
		return;
	}

	if ((trigger == IOAPIC_AUTO && IO_APIC_irq_trigger(irq)) ||
	    trigger == IOAPIC_LEVEL)
		set_irq_chip_and_handler_name(irq, &ioapic_chip,
					      handle_fasteoi_irq,
					      "fasteoi");
	else
		set_irq_chip_and_handler_name(irq, &ioapic_chip,
					      handle_edge_irq, "edge");
}

int setup_ioapic_entry(int apic_id, int irq,
		       struct IO_APIC_route_entry *entry,
		       unsigned int destination, int trigger,
		       int polarity, int vector, int pin)
{
	/*
	 * add it to the IO-APIC irq-routing table:
	 */
	memset(entry,0,sizeof(*entry));

	if (intr_remapping_enabled) {
		struct intel_iommu *iommu = map_ioapic_to_ir(apic_id);
		struct irte irte;
		struct IR_IO_APIC_route_entry *ir_entry =
			(struct IR_IO_APIC_route_entry *) entry;
		int index;

		if (!iommu)
			panic("No mapping iommu for ioapic %d\n", apic_id);

		index = alloc_irte(iommu, irq, 1);
		if (index < 0)
			panic("Failed to allocate IRTE for ioapic %d\n", apic_id);

		memset(&irte, 0, sizeof(irte));

		irte.present = 1;
		irte.dst_mode = apic->irq_dest_mode;
		/*
		 * Trigger mode in the IRTE will always be edge, and the
		 * actual level or edge trigger will be setup in the IO-APIC
		 * RTE. This will help simplify level triggered irq migration.
		 * For more details, see the comments above explainig IO-APIC
		 * irq migration in the presence of interrupt-remapping.
		 */
		irte.trigger_mode = 0;
		irte.dlvry_mode = apic->irq_delivery_mode;
		irte.vector = vector;
		irte.dest_id = IRTE_DEST(destination);

		modify_irte(irq, &irte);

		ir_entry->index2 = (index >> 15) & 0x1;
		ir_entry->zero = 0;
		ir_entry->format = 1;
		ir_entry->index = (index & 0x7fff);
		/*
		 * IO-APIC RTE will be configured with virtual vector.
		 * irq handler will do the explicit EOI to the io-apic.
		 */
		ir_entry->vector = pin;
	} else {
		entry->delivery_mode = apic->irq_delivery_mode;
		entry->dest_mode = apic->irq_dest_mode;
		entry->dest = destination;
		entry->vector = vector;
	}

	entry->mask = 0;				/* enable IRQ */
	entry->trigger = trigger;
	entry->polarity = polarity;

	/* Mask level triggered irqs.
	 * Use IRQ_DELAYED_DISABLE for edge triggered irqs.
	 */
	if (trigger)
		entry->mask = 1;
	return 0;
}

static void setup_IO_APIC_irq(int apic_id, int pin, unsigned int irq, struct irq_desc *desc,
			      int trigger, int polarity)
{
	struct irq_cfg *cfg;
	struct IO_APIC_route_entry entry;
	unsigned int dest;

	if (!IO_APIC_IRQ(irq))
		return;

	cfg = desc->chip_data;

	if (assign_irq_vector(irq, cfg, apic->target_cpus()))
		return;

	dest = apic->cpu_mask_to_apicid_and(cfg->domain, apic->target_cpus());

	apic_printk(APIC_VERBOSE,KERN_DEBUG
		    "IOAPIC[%d]: Set routing entry (%d-%d -> 0x%x -> "
		    "IRQ %d Mode:%i Active:%i)\n",
		    apic_id, mp_ioapics[apic_id].apicid, pin, cfg->vector,
		    irq, trigger, polarity);


	if (setup_ioapic_entry(mp_ioapics[apic_id].apicid, irq, &entry,
			       dest, trigger, polarity, cfg->vector, pin)) {
		printk("Failed to setup ioapic entry for ioapic  %d, pin %d\n",
		       mp_ioapics[apic_id].apicid, pin);
		__clear_irq_vector(irq, cfg);
		return;
	}

	ioapic_register_intr(irq, desc, trigger);
	if (irq < NR_IRQS_LEGACY)
		disable_8259A_irq(irq);

	ioapic_write_entry(apic_id, pin, entry);
}

static struct {
	DECLARE_BITMAP(pin_programmed, MP_MAX_IOAPIC_PIN + 1);
} mp_ioapic_routing[MAX_IO_APICS];

static void __init setup_IO_APIC_irqs(void)
{
	int apic_id = 0, pin, idx, irq;
	int notcon = 0;
	struct irq_desc *desc;
	struct irq_cfg *cfg;
	int node = cpu_to_node(boot_cpu_id);

	apic_printk(APIC_VERBOSE, KERN_DEBUG "init IO_APIC IRQs\n");

#ifdef CONFIG_ACPI
	if (!acpi_disabled && acpi_ioapic) {
		apic_id = mp_find_ioapic(0);
		if (apic_id < 0)
			apic_id = 0;
	}
#endif

	for (pin = 0; pin < nr_ioapic_registers[apic_id]; pin++) {
		idx = find_irq_entry(apic_id, pin, mp_INT);
		if (idx == -1) {
			if (!notcon) {
				notcon = 1;
				apic_printk(APIC_VERBOSE,
					KERN_DEBUG " %d-%d",
					mp_ioapics[apic_id].apicid, pin);
			} else
				apic_printk(APIC_VERBOSE, " %d-%d",
					mp_ioapics[apic_id].apicid, pin);
			continue;
		}
		if (notcon) {
			apic_printk(APIC_VERBOSE,
				" (apicid-pin) not connected\n");
			notcon = 0;
		}

		irq = pin_2_irq(idx, apic_id, pin);

		/*
		 * Skip the timer IRQ if there's a quirk handler
		 * installed and if it returns 1:
		 */
		if (apic->multi_timer_check &&
				apic->multi_timer_check(apic_id, irq))
			continue;

		desc = irq_to_desc_alloc_node(irq, node);
		if (!desc) {
			printk(KERN_INFO "can not get irq_desc for %d\n", irq);
			continue;
		}
		cfg = desc->chip_data;
		add_pin_to_irq_node(cfg, node, apic_id, pin);
		/*
		 * don't mark it in pin_programmed, so later acpi could
		 * set it correctly when irq < 16
		 */
		setup_IO_APIC_irq(apic_id, pin, irq, desc,
				irq_trigger(idx), irq_polarity(idx));
	}

	if (notcon)
		apic_printk(APIC_VERBOSE,
			" (apicid-pin) not connected\n");
}

/*
 * Set up the timer pin, possibly with the 8259A-master behind.
 */
static void __init setup_timer_IRQ0_pin(unsigned int apic_id, unsigned int pin,
					int vector)
{
	struct IO_APIC_route_entry entry;

	if (intr_remapping_enabled)
		return;

	memset(&entry, 0, sizeof(entry));

	/*
	 * We use logical delivery to get the timer IRQ
	 * to the first CPU.
	 */
	entry.dest_mode = apic->irq_dest_mode;
	entry.mask = 0;			/* don't mask IRQ for edge */
	entry.dest = apic->cpu_mask_to_apicid(apic->target_cpus());
	entry.delivery_mode = apic->irq_delivery_mode;
	entry.polarity = 0;
	entry.trigger = 0;
	entry.vector = vector;

	/*
	 * The timer IRQ doesn't have to know that behind the
	 * scene we may have a 8259A-master in AEOI mode ...
	 */
	set_irq_chip_and_handler_name(0, &ioapic_chip, handle_edge_irq, "edge");

	/*
	 * Add it to the IO-APIC irq-routing table:
	 */
	ioapic_write_entry(apic_id, pin, entry);
}


__apicdebuginit(void) print_IO_APIC(void)
{
	int apic, i;
	union IO_APIC_reg_00 reg_00;
	union IO_APIC_reg_01 reg_01;
	union IO_APIC_reg_02 reg_02;
	union IO_APIC_reg_03 reg_03;
	unsigned long flags;
	struct irq_cfg *cfg;
	struct irq_desc *desc;
	unsigned int irq;

	if (apic_verbosity == APIC_QUIET)
		return;

	printk(KERN_DEBUG "number of MP IRQ sources: %d.\n", mp_irq_entries);
	for (i = 0; i < nr_ioapics; i++)
		printk(KERN_DEBUG "number of IO-APIC #%d registers: %d.\n",
		       mp_ioapics[i].apicid, nr_ioapic_registers[i]);

	/*
	 * We are a bit conservative about what we expect.  We have to
	 * know about every hardware change ASAP.
	 */
	printk(KERN_INFO "testing the IO APIC.......................\n");

	for (apic = 0; apic < nr_ioapics; apic++) {

	spin_lock_irqsave(&ioapic_lock, flags);
	reg_00.raw = io_apic_read(apic, 0);
	reg_01.raw = io_apic_read(apic, 1);
	if (reg_01.bits.version >= 0x10)
		reg_02.raw = io_apic_read(apic, 2);
	if (reg_01.bits.version >= 0x20)
		reg_03.raw = io_apic_read(apic, 3);
	spin_unlock_irqrestore(&ioapic_lock, flags);

	printk("\n");
	printk(KERN_DEBUG "IO APIC #%d......\n", mp_ioapics[apic].apicid);
	printk(KERN_DEBUG ".... register #00: %08X\n", reg_00.raw);
	printk(KERN_DEBUG ".......    : physical APIC id: %02X\n", reg_00.bits.ID);
	printk(KERN_DEBUG ".......    : Delivery Type: %X\n", reg_00.bits.delivery_type);
	printk(KERN_DEBUG ".......    : LTS          : %X\n", reg_00.bits.LTS);

	printk(KERN_DEBUG ".... register #01: %08X\n", *(int *)&reg_01);
	printk(KERN_DEBUG ".......     : max redirection entries: %04X\n", reg_01.bits.entries);

	printk(KERN_DEBUG ".......     : PRQ implemented: %X\n", reg_01.bits.PRQ);
	printk(KERN_DEBUG ".......     : IO APIC version: %04X\n", reg_01.bits.version);

	/*
	 * Some Intel chipsets with IO APIC VERSION of 0x1? don't have reg_02,
	 * but the value of reg_02 is read as the previous read register
	 * value, so ignore it if reg_02 == reg_01.
	 */
	if (reg_01.bits.version >= 0x10 && reg_02.raw != reg_01.raw) {
		printk(KERN_DEBUG ".... register #02: %08X\n", reg_02.raw);
		printk(KERN_DEBUG ".......     : arbitration: %02X\n", reg_02.bits.arbitration);
	}

	/*
	 * Some Intel chipsets with IO APIC VERSION of 0x2? don't have reg_02
	 * or reg_03, but the value of reg_0[23] is read as the previous read
	 * register value, so ignore it if reg_03 == reg_0[12].
	 */
	if (reg_01.bits.version >= 0x20 && reg_03.raw != reg_02.raw &&
	    reg_03.raw != reg_01.raw) {
		printk(KERN_DEBUG ".... register #03: %08X\n", reg_03.raw);
		printk(KERN_DEBUG ".......     : Boot DT    : %X\n", reg_03.bits.boot_DT);
	}

	printk(KERN_DEBUG ".... IRQ redirection table:\n");

	printk(KERN_DEBUG " NR Dst Mask Trig IRR Pol"
			  " Stat Dmod Deli Vect:   \n");

	for (i = 0; i <= reg_01.bits.entries; i++) {
		struct IO_APIC_route_entry entry;

		entry = ioapic_read_entry(apic, i);

		printk(KERN_DEBUG " %02x %03X ",
			i,
			entry.dest
		);

		printk("%1d    %1d    %1d   %1d   %1d    %1d    %1d    %02X\n",
			entry.mask,
			entry.trigger,
			entry.irr,
			entry.polarity,
			entry.delivery_status,
			entry.dest_mode,
			entry.delivery_mode,
			entry.vector
		);
	}
	}
	printk(KERN_DEBUG "IRQ to pin mappings:\n");
	for_each_irq_desc(irq, desc) {
		struct irq_pin_list *entry;

		cfg = desc->chip_data;
		entry = cfg->irq_2_pin;
		if (!entry)
			continue;
		printk(KERN_DEBUG "IRQ%d ", irq);
		for (;;) {
			printk("-> %d:%d", entry->apic, entry->pin);
			if (!entry->next)
				break;
			entry = entry->next;
		}
		printk("\n");
	}

	printk(KERN_INFO ".................................... done.\n");

	return;
}

__apicdebuginit(void) print_APIC_bitfield(int base)
{
	unsigned int v;
	int i, j;

	if (apic_verbosity == APIC_QUIET)
		return;

	printk(KERN_DEBUG "0123456789abcdef0123456789abcdef\n" KERN_DEBUG);
	for (i = 0; i < 8; i++) {
		v = apic_read(base + i*0x10);
		for (j = 0; j < 32; j++) {
			if (v & (1<<j))
				printk("1");
			else
				printk("0");
		}
		printk("\n");
	}
}

__apicdebuginit(void) print_local_APIC(void *dummy)
{
	unsigned int i, v, ver, maxlvt;
	u64 icr;

	if (apic_verbosity == APIC_QUIET)
		return;

	printk("\n" KERN_DEBUG "printing local APIC contents on CPU#%d/%d:\n",
		smp_processor_id(), hard_smp_processor_id());
	v = apic_read(APIC_ID);
	printk(KERN_INFO "... APIC ID:      %08x (%01x)\n", v, read_apic_id());
	v = apic_read(APIC_LVR);
	printk(KERN_INFO "... APIC VERSION: %08x\n", v);
	ver = GET_APIC_VERSION(v);
	maxlvt = lapic_get_maxlvt();

	v = apic_read(APIC_TASKPRI);
	printk(KERN_DEBUG "... APIC TASKPRI: %08x (%02x)\n", v, v & APIC_TPRI_MASK);

	if (APIC_INTEGRATED(ver)) {                     /* !82489DX */
		if (!APIC_XAPIC(ver)) {
			v = apic_read(APIC_ARBPRI);
			printk(KERN_DEBUG "... APIC ARBPRI: %08x (%02x)\n", v,
			       v & APIC_ARBPRI_MASK);
		}
		v = apic_read(APIC_PROCPRI);
		printk(KERN_DEBUG "... APIC PROCPRI: %08x\n", v);
	}

	/*
	 * Remote read supported only in the 82489DX and local APIC for
	 * Pentium processors.
	 */
	if (!APIC_INTEGRATED(ver) || maxlvt == 3) {
		v = apic_read(APIC_RRR);
		printk(KERN_DEBUG "... APIC RRR: %08x\n", v);
	}

	v = apic_read(APIC_LDR);
	printk(KERN_DEBUG "... APIC LDR: %08x\n", v);
	if (!x2apic_enabled()) {
		v = apic_read(APIC_DFR);
		printk(KERN_DEBUG "... APIC DFR: %08x\n", v);
	}
	v = apic_read(APIC_SPIV);
	printk(KERN_DEBUG "... APIC SPIV: %08x\n", v);

	printk(KERN_DEBUG "... APIC ISR field:\n");
	print_APIC_bitfield(APIC_ISR);
	printk(KERN_DEBUG "... APIC TMR field:\n");
	print_APIC_bitfield(APIC_TMR);
	printk(KERN_DEBUG "... APIC IRR field:\n");
	print_APIC_bitfield(APIC_IRR);

	if (APIC_INTEGRATED(ver)) {             /* !82489DX */
		if (maxlvt > 3)         /* Due to the Pentium erratum 3AP. */
			apic_write(APIC_ESR, 0);

		v = apic_read(APIC_ESR);
		printk(KERN_DEBUG "... APIC ESR: %08x\n", v);
	}

	icr = apic_icr_read();
	printk(KERN_DEBUG "... APIC ICR: %08x\n", (u32)icr);
	printk(KERN_DEBUG "... APIC ICR2: %08x\n", (u32)(icr >> 32));

	v = apic_read(APIC_LVTT);
	printk(KERN_DEBUG "... APIC LVTT: %08x\n", v);

	if (maxlvt > 3) {                       /* PC is LVT#4. */
		v = apic_read(APIC_LVTPC);
		printk(KERN_DEBUG "... APIC LVTPC: %08x\n", v);
	}
	v = apic_read(APIC_LVT0);
	printk(KERN_DEBUG "... APIC LVT0: %08x\n", v);
	v = apic_read(APIC_LVT1);
	printk(KERN_DEBUG "... APIC LVT1: %08x\n", v);

	if (maxlvt > 2) {			/* ERR is LVT#3. */
		v = apic_read(APIC_LVTERR);
		printk(KERN_DEBUG "... APIC LVTERR: %08x\n", v);
	}

	v = apic_read(APIC_TMICT);
	printk(KERN_DEBUG "... APIC TMICT: %08x\n", v);
	v = apic_read(APIC_TMCCT);
	printk(KERN_DEBUG "... APIC TMCCT: %08x\n", v);
	v = apic_read(APIC_TDCR);
	printk(KERN_DEBUG "... APIC TDCR: %08x\n", v);

	if (boot_cpu_has(X86_FEATURE_EXTAPIC)) {
		v = apic_read(APIC_EFEAT);
		maxlvt = (v >> 16) & 0xff;
		printk(KERN_DEBUG "... APIC EFEAT: %08x\n", v);
		v = apic_read(APIC_ECTRL);
		printk(KERN_DEBUG "... APIC ECTRL: %08x\n", v);
		for (i = 0; i < maxlvt; i++) {
			v = apic_read(APIC_EILVTn(i));
			printk(KERN_DEBUG "... APIC EILVT%d: %08x\n", i, v);
		}
	}
	printk("\n");
}

__apicdebuginit(void) print_all_local_APICs(void)
{
	int cpu;

	preempt_disable();
	for_each_online_cpu(cpu)
		smp_call_function_single(cpu, print_local_APIC, NULL, 1);
	preempt_enable();
}

__apicdebuginit(void) print_PIC(void)
{
	unsigned int v;
	unsigned long flags;

	if (apic_verbosity == APIC_QUIET)
		return;

	printk(KERN_DEBUG "\nprinting PIC contents\n");

	spin_lock_irqsave(&i8259A_lock, flags);

	v = inb(0xa1) << 8 | inb(0x21);
	printk(KERN_DEBUG "... PIC  IMR: %04x\n", v);

	v = inb(0xa0) << 8 | inb(0x20);
	printk(KERN_DEBUG "... PIC  IRR: %04x\n", v);

	outb(0x0b,0xa0);
	outb(0x0b,0x20);
	v = inb(0xa0) << 8 | inb(0x20);
	outb(0x0a,0xa0);
	outb(0x0a,0x20);

	spin_unlock_irqrestore(&i8259A_lock, flags);

	printk(KERN_DEBUG "... PIC  ISR: %04x\n", v);

	v = inb(0x4d1) << 8 | inb(0x4d0);
	printk(KERN_DEBUG "... PIC ELCR: %04x\n", v);
}

__apicdebuginit(int) print_all_ICs(void)
{
	print_PIC();

	/* don't print out if apic is not there */
	if (!cpu_has_apic || disable_apic)
		return 0;

	print_all_local_APICs();
	print_IO_APIC();

	return 0;
}

fs_initcall(print_all_ICs);


/* Where if anywhere is the i8259 connect in external int mode */
static struct { int pin, apic; } ioapic_i8259 = { -1, -1 };

void __init enable_IO_APIC(void)
{
	union IO_APIC_reg_01 reg_01;
	int i8259_apic, i8259_pin;
	int apic;
	unsigned long flags;

	/*
	 * The number of IO-APIC IRQ registers (== #pins):
	 */
	for (apic = 0; apic < nr_ioapics; apic++) {
		spin_lock_irqsave(&ioapic_lock, flags);
		reg_01.raw = io_apic_read(apic, 1);
		spin_unlock_irqrestore(&ioapic_lock, flags);
		nr_ioapic_registers[apic] = reg_01.bits.entries+1;
	}
	for(apic = 0; apic < nr_ioapics; apic++) {
		int pin;
		/* See if any of the pins is in ExtINT mode */
		for (pin = 0; pin < nr_ioapic_registers[apic]; pin++) {
			struct IO_APIC_route_entry entry;
			entry = ioapic_read_entry(apic, pin);

			/* If the interrupt line is enabled and in ExtInt mode
			 * I have found the pin where the i8259 is connected.
			 */
			if ((entry.mask == 0) && (entry.delivery_mode == dest_ExtINT)) {
				ioapic_i8259.apic = apic;
				ioapic_i8259.pin  = pin;
				goto found_i8259;
			}
		}
	}
 found_i8259:
	/* Look to see what if the MP table has reported the ExtINT */
	/* If we could not find the appropriate pin by looking at the ioapic
	 * the i8259 probably is not connected the ioapic but give the
	 * mptable a chance anyway.
	 */
	i8259_pin  = find_isa_irq_pin(0, mp_ExtINT);
	i8259_apic = find_isa_irq_apic(0, mp_ExtINT);
	/* Trust the MP table if nothing is setup in the hardware */
	if ((ioapic_i8259.pin == -1) && (i8259_pin >= 0)) {
		printk(KERN_WARNING "ExtINT not setup in hardware but reported by MP table\n");
		ioapic_i8259.pin  = i8259_pin;
		ioapic_i8259.apic = i8259_apic;
	}
	/* Complain if the MP table and the hardware disagree */
	if (((ioapic_i8259.apic != i8259_apic) || (ioapic_i8259.pin != i8259_pin)) &&
		(i8259_pin >= 0) && (ioapic_i8259.pin >= 0))
	{
		printk(KERN_WARNING "ExtINT in hardware and MP table differ\n");
	}

	/*
	 * Do not trust the IO-APIC being empty at bootup
	 */
	clear_IO_APIC();
}

/*
 * Not an __init, needed by the reboot code
 */
void disable_IO_APIC(void)
{
	/*
	 * Clear the IO-APIC before rebooting:
	 */
	clear_IO_APIC();

	/*
	 * If the i8259 is routed through an IOAPIC
	 * Put that IOAPIC in virtual wire mode
	 * so legacy interrupts can be delivered.
	 *
	 * With interrupt-remapping, for now we will use virtual wire A mode,
	 * as virtual wire B is little complex (need to configure both
	 * IOAPIC RTE aswell as interrupt-remapping table entry).
	 * As this gets called during crash dump, keep this simple for now.
	 */
	if (ioapic_i8259.pin != -1 && !intr_remapping_enabled) {
		struct IO_APIC_route_entry entry;

		memset(&entry, 0, sizeof(entry));
		entry.mask            = 0; /* Enabled */
		entry.trigger         = 0; /* Edge */
		entry.irr             = 0;
		entry.polarity        = 0; /* High */
		entry.delivery_status = 0;
		entry.dest_mode       = 0; /* Physical */
		entry.delivery_mode   = dest_ExtINT; /* ExtInt */
		entry.vector          = 0;
		entry.dest            = read_apic_id();

		/*
		 * Add it to the IO-APIC irq-routing table:
		 */
		ioapic_write_entry(ioapic_i8259.apic, ioapic_i8259.pin, entry);
	}

	/*
	 * Use virtual wire A mode when interrupt remapping is enabled.
	 */
	disconnect_bsp_APIC(!intr_remapping_enabled && ioapic_i8259.pin != -1);
}

#ifdef CONFIG_X86_32
/*
 * function to set the IO-APIC physical IDs based on the
 * values stored in the MPC table.
 *
 * by Matt Domsch <Matt_Domsch@dell.com>  Tue Dec 21 12:25:05 CST 1999
 */

static void __init setup_ioapic_ids_from_mpc(void)
{
	union IO_APIC_reg_00 reg_00;
	physid_mask_t phys_id_present_map;
	int apic_id;
	int i;
	unsigned char old_id;
	unsigned long flags;

	if (x86_quirks->setup_ioapic_ids && x86_quirks->setup_ioapic_ids())
		return;

	/*
	 * Don't check I/O APIC IDs for xAPIC systems.  They have
	 * no meaning without the serial APIC bus.
	 */
	if (!(boot_cpu_data.x86_vendor == X86_VENDOR_INTEL)
		|| APIC_XAPIC(apic_version[boot_cpu_physical_apicid]))
		return;
	/*
	 * This is broken; anything with a real cpu count has to
	 * circumvent this idiocy regardless.
	 */
	phys_id_present_map = apic->ioapic_phys_id_map(phys_cpu_present_map);

	/*
	 * Set the IOAPIC ID to the value stored in the MPC table.
	 */
	for (apic_id = 0; apic_id < nr_ioapics; apic_id++) {

		/* Read the register 0 value */
		spin_lock_irqsave(&ioapic_lock, flags);
		reg_00.raw = io_apic_read(apic_id, 0);
		spin_unlock_irqrestore(&ioapic_lock, flags);

		old_id = mp_ioapics[apic_id].apicid;

		if (mp_ioapics[apic_id].apicid >= get_physical_broadcast()) {
			printk(KERN_ERR "BIOS bug, IO-APIC#%d ID is %d in the MPC table!...\n",
				apic_id, mp_ioapics[apic_id].apicid);
			printk(KERN_ERR "... fixing up to %d. (tell your hw vendor)\n",
				reg_00.bits.ID);
			mp_ioapics[apic_id].apicid = reg_00.bits.ID;
		}

		/*
		 * Sanity check, is the ID really free? Every APIC in a
		 * system must have a unique ID or we get lots of nice
		 * 'stuck on smp_invalidate_needed IPI wait' messages.
		 */
		if (apic->check_apicid_used(phys_id_present_map,
					mp_ioapics[apic_id].apicid)) {
			printk(KERN_ERR "BIOS bug, IO-APIC#%d ID %d is already used!...\n",
				apic_id, mp_ioapics[apic_id].apicid);
			for (i = 0; i < get_physical_broadcast(); i++)
				if (!physid_isset(i, phys_id_present_map))
					break;
			if (i >= get_physical_broadcast())
				panic("Max APIC ID exceeded!\n");
			printk(KERN_ERR "... fixing up to %d. (tell your hw vendor)\n",
				i);
			physid_set(i, phys_id_present_map);
			mp_ioapics[apic_id].apicid = i;
		} else {
			physid_mask_t tmp;
			tmp = apic->apicid_to_cpu_present(mp_ioapics[apic_id].apicid);
			apic_printk(APIC_VERBOSE, "Setting %d in the "
					"phys_id_present_map\n",
					mp_ioapics[apic_id].apicid);
			physids_or(phys_id_present_map, phys_id_present_map, tmp);
		}


		/*
		 * We need to adjust the IRQ routing table
		 * if the ID changed.
		 */
		if (old_id != mp_ioapics[apic_id].apicid)
			for (i = 0; i < mp_irq_entries; i++)
				if (mp_irqs[i].dstapic == old_id)
					mp_irqs[i].dstapic
						= mp_ioapics[apic_id].apicid;

		/*
		 * Read the right value from the MPC table and
		 * write it into the ID register.
		 */
		apic_printk(APIC_VERBOSE, KERN_INFO
			"...changing IO-APIC physical APIC ID to %d ...",
			mp_ioapics[apic_id].apicid);

		reg_00.bits.ID = mp_ioapics[apic_id].apicid;
		spin_lock_irqsave(&ioapic_lock, flags);
		io_apic_write(apic_id, 0, reg_00.raw);
		spin_unlock_irqrestore(&ioapic_lock, flags);

		/*
		 * Sanity check
		 */
		spin_lock_irqsave(&ioapic_lock, flags);
		reg_00.raw = io_apic_read(apic_id, 0);
		spin_unlock_irqrestore(&ioapic_lock, flags);
		if (reg_00.bits.ID != mp_ioapics[apic_id].apicid)
			printk("could not set ID!\n");
		else
			apic_printk(APIC_VERBOSE, " ok.\n");
	}
}
#endif

int no_timer_check __initdata;

static int __init notimercheck(char *s)
{
	no_timer_check = 1;
	return 1;
}
__setup("no_timer_check", notimercheck);

/*
 * There is a nasty bug in some older SMP boards, their mptable lies
 * about the timer IRQ. We do the following to work around the situation:
 *
 *	- timer IRQ defaults to IO-APIC IRQ
 *	- if this function detects that timer IRQs are defunct, then we fall
 *	  back to ISA timer IRQs
 */
static int __init timer_irq_works(void)
{
	unsigned long t1 = jiffies;
	unsigned long flags;

	if (no_timer_check)
		return 1;

	local_save_flags(flags);
	local_irq_enable();
	/* Let ten ticks pass... */
	mdelay((10 * 1000) / HZ);
	local_irq_restore(flags);

	/*
	 * Expect a few ticks at least, to be sure some possible
	 * glue logic does not lock up after one or two first
	 * ticks in a non-ExtINT mode.  Also the local APIC
	 * might have cached one ExtINT interrupt.  Finally, at
	 * least one tick may be lost due to delays.
	 */

	/* jiffies wrap? */
	if (time_after(jiffies, t1 + 4))
		return 1;
	return 0;
}

/*
 * In the SMP+IOAPIC case it might happen that there are an unspecified
 * number of pending IRQ events unhandled. These cases are very rare,
 * so we 'resend' these IRQs via IPIs, to the same CPU. It's much
 * better to do it this way as thus we do not have to be aware of
 * 'pending' interrupts in the IRQ path, except at this point.
 */
/*
 * Edge triggered needs to resend any interrupt
 * that was delayed but this is now handled in the device
 * independent code.
 */

/*
 * Starting up a edge-triggered IO-APIC interrupt is
 * nasty - we need to make sure that we get the edge.
 * If it is already asserted for some reason, we need
 * return 1 to indicate that is was pending.
 *
 * This is not complete - we should be able to fake
 * an edge even if it isn't on the 8259A...
 */

static unsigned int startup_ioapic_irq(unsigned int irq)
{
	int was_pending = 0;
	unsigned long flags;
	struct irq_cfg *cfg;

	spin_lock_irqsave(&ioapic_lock, flags);
	if (irq < NR_IRQS_LEGACY) {
		disable_8259A_irq(irq);
		if (i8259A_irq_pending(irq))
			was_pending = 1;
	}
	cfg = irq_cfg(irq);
	__unmask_IO_APIC_irq(cfg);
	spin_unlock_irqrestore(&ioapic_lock, flags);

	return was_pending;
}

#ifdef CONFIG_X86_64
static int ioapic_retrigger_irq(unsigned int irq)
{

	struct irq_cfg *cfg = irq_cfg(irq);
	unsigned long flags;

	spin_lock_irqsave(&vector_lock, flags);
	apic->send_IPI_mask(cpumask_of(cpumask_first(cfg->domain)), cfg->vector);
	spin_unlock_irqrestore(&vector_lock, flags);

	return 1;
}
#else
static int ioapic_retrigger_irq(unsigned int irq)
{
	apic->send_IPI_self(irq_cfg(irq)->vector);

	return 1;
}
#endif

/*
 * Level and edge triggered IO-APIC interrupts need different handling,
 * so we use two separate IRQ descriptors. Edge triggered IRQs can be
 * handled with the level-triggered descriptor, but that one has slightly
 * more overhead. Level-triggered interrupts cannot be handled with the
 * edge-triggered handler, without risking IRQ storms and other ugly
 * races.
 */

#ifdef CONFIG_SMP
static void send_cleanup_vector(struct irq_cfg *cfg)
{
	cpumask_var_t cleanup_mask;

	if (unlikely(!alloc_cpumask_var(&cleanup_mask, GFP_ATOMIC))) {
		unsigned int i;
		cfg->move_cleanup_count = 0;
		for_each_cpu_and(i, cfg->old_domain, cpu_online_mask)
			cfg->move_cleanup_count++;
		for_each_cpu_and(i, cfg->old_domain, cpu_online_mask)
			apic->send_IPI_mask(cpumask_of(i), IRQ_MOVE_CLEANUP_VECTOR);
	} else {
		cpumask_and(cleanup_mask, cfg->old_domain, cpu_online_mask);
		cfg->move_cleanup_count = cpumask_weight(cleanup_mask);
		apic->send_IPI_mask(cleanup_mask, IRQ_MOVE_CLEANUP_VECTOR);
		free_cpumask_var(cleanup_mask);
	}
	cfg->move_in_progress = 0;
}

static void __target_IO_APIC_irq(unsigned int irq, unsigned int dest, struct irq_cfg *cfg)
{
	int apic, pin;
	struct irq_pin_list *entry;
	u8 vector = cfg->vector;

	entry = cfg->irq_2_pin;
	for (;;) {
		unsigned int reg;

		if (!entry)
			break;

		apic = entry->apic;
		pin = entry->pin;
		/*
		 * With interrupt-remapping, destination information comes
		 * from interrupt-remapping table entry.
		 */
		if (!irq_remapped(irq))
			io_apic_write(apic, 0x11 + pin*2, dest);
		reg = io_apic_read(apic, 0x10 + pin*2);
		reg &= ~IO_APIC_REDIR_VECTOR_MASK;
		reg |= vector;
		io_apic_modify(apic, 0x10 + pin*2, reg);
		if (!entry->next)
			break;
		entry = entry->next;
	}
}

static int
assign_irq_vector(int irq, struct irq_cfg *cfg, const struct cpumask *mask);

/*
 * Either sets desc->affinity to a valid value, and returns
 * ->cpu_mask_to_apicid of that, or returns BAD_APICID and
 * leaves desc->affinity untouched.
 */
static unsigned int
set_desc_affinity(struct irq_desc *desc, const struct cpumask *mask)
{
	struct irq_cfg *cfg;
	unsigned int irq;

	if (!cpumask_intersects(mask, cpu_online_mask))
		return BAD_APICID;

	irq = desc->irq;
	cfg = desc->chip_data;
	if (assign_irq_vector(irq, cfg, mask))
		return BAD_APICID;

	cpumask_copy(desc->affinity, mask);

	return apic->cpu_mask_to_apicid_and(desc->affinity, cfg->domain);
}

static int
set_ioapic_affinity_irq_desc(struct irq_desc *desc, const struct cpumask *mask)
{
	struct irq_cfg *cfg;
	unsigned long flags;
	unsigned int dest;
	unsigned int irq;
	int ret = -1;

	irq = desc->irq;
	cfg = desc->chip_data;

	spin_lock_irqsave(&ioapic_lock, flags);
	dest = set_desc_affinity(desc, mask);
	if (dest != BAD_APICID) {
		/* Only the high 8 bits are valid. */
		dest = SET_APIC_LOGICAL_ID(dest);
		__target_IO_APIC_irq(irq, dest, cfg);
		ret = 0;
	}
	spin_unlock_irqrestore(&ioapic_lock, flags);

	return ret;
}

static int
set_ioapic_affinity_irq(unsigned int irq, const struct cpumask *mask)
{
	struct irq_desc *desc;

	desc = irq_to_desc(irq);

	return set_ioapic_affinity_irq_desc(desc, mask);
}

#ifdef CONFIG_INTR_REMAP

/*
 * Migrate the IO-APIC irq in the presence of intr-remapping.
 *
 * For both level and edge triggered, irq migration is a simple atomic
 * update(of vector and cpu destination) of IRTE and flush the hardware cache.
 *
 * For level triggered, we eliminate the io-apic RTE modification (with the
 * updated vector information), by using a virtual vector (io-apic pin number).
 * Real vector that is used for interrupting cpu will be coming from
 * the interrupt-remapping table entry.
 */
static int
migrate_ioapic_irq_desc(struct irq_desc *desc, const struct cpumask *mask)
{
	struct irq_cfg *cfg;
	struct irte irte;
	unsigned int dest;
	unsigned int irq;
	int ret = -1;

	if (!cpumask_intersects(mask, cpu_online_mask))
		return ret;

	irq = desc->irq;
	if (get_irte(irq, &irte))
		return ret;

	cfg = desc->chip_data;
	if (assign_irq_vector(irq, cfg, mask))
		return ret;

	dest = apic->cpu_mask_to_apicid_and(cfg->domain, mask);

	irte.vector = cfg->vector;
	irte.dest_id = IRTE_DEST(dest);

	/*
	 * Modified the IRTE and flushes the Interrupt entry cache.
	 */
	modify_irte(irq, &irte);

	if (cfg->move_in_progress)
		send_cleanup_vector(cfg);

	cpumask_copy(desc->affinity, mask);

	return 0;
}

/*
 * Migrates the IRQ destination in the process context.
 */
static int set_ir_ioapic_affinity_irq_desc(struct irq_desc *desc,
					    const struct cpumask *mask)
{
	return migrate_ioapic_irq_desc(desc, mask);
}
static int set_ir_ioapic_affinity_irq(unsigned int irq,
				       const struct cpumask *mask)
{
	struct irq_desc *desc = irq_to_desc(irq);

	return set_ir_ioapic_affinity_irq_desc(desc, mask);
}
#else
static inline int set_ir_ioapic_affinity_irq_desc(struct irq_desc *desc,
						   const struct cpumask *mask)
{
	return 0;
}
#endif

asmlinkage void smp_irq_move_cleanup_interrupt(void)
{
	unsigned vector, me;

	ack_APIC_irq();
	exit_idle();
	irq_enter();

	me = smp_processor_id();
	for (vector = FIRST_EXTERNAL_VECTOR; vector < NR_VECTORS; vector++) {
		unsigned int irq;
		unsigned int irr;
		struct irq_desc *desc;
		struct irq_cfg *cfg;
		irq = __get_cpu_var(vector_irq)[vector];

		if (irq == -1)
			continue;

		desc = irq_to_desc(irq);
		if (!desc)
			continue;

		cfg = irq_cfg(irq);
		spin_lock(&desc->lock);
		if (!cfg->move_cleanup_count)
			goto unlock;

		if (vector == cfg->vector && cpumask_test_cpu(me, cfg->domain))
			goto unlock;

		irr = apic_read(APIC_IRR + (vector / 32 * 0x10));
		/*
		 * Check if the vector that needs to be cleanedup is
		 * registered at the cpu's IRR. If so, then this is not
		 * the best time to clean it up. Lets clean it up in the
		 * next attempt by sending another IRQ_MOVE_CLEANUP_VECTOR
		 * to myself.
		 */
		if (irr  & (1 << (vector % 32))) {
			apic->send_IPI_self(IRQ_MOVE_CLEANUP_VECTOR);
			goto unlock;
		}
		__get_cpu_var(vector_irq)[vector] = -1;
		cfg->move_cleanup_count--;
unlock:
		spin_unlock(&desc->lock);
	}

	irq_exit();
}

static void irq_complete_move(struct irq_desc **descp)
{
	struct irq_desc *desc = *descp;
	struct irq_cfg *cfg = desc->chip_data;
	unsigned vector, me;

	if (likely(!cfg->move_in_progress))
		return;

	vector = ~get_irq_regs()->orig_ax;
	me = smp_processor_id();

	if (vector == cfg->vector && cpumask_test_cpu(me, cfg->domain))
		send_cleanup_vector(cfg);
}
#else
static inline void irq_complete_move(struct irq_desc **descp) {}
#endif

static void ack_apic_edge(unsigned int irq)
{
	struct irq_desc *desc = irq_to_desc(irq);

	irq_complete_move(&desc);
	move_native_irq(irq);
	ack_APIC_irq();
}

atomic_t irq_mis_count;

static void ack_apic_level(unsigned int irq)
{
	struct irq_desc *desc = irq_to_desc(irq);

#ifdef CONFIG_X86_32
	unsigned long v;
	int i;
#endif
	struct irq_cfg *cfg;
	int do_unmask_irq = 0;

	irq_complete_move(&desc);
#ifdef CONFIG_GENERIC_PENDING_IRQ
	/* If we are moving the irq we need to mask it */
	if (unlikely(desc->status & IRQ_MOVE_PENDING)) {
		do_unmask_irq = 1;
		mask_IO_APIC_irq_desc(desc);
	}
#endif

#ifdef CONFIG_X86_32
	/*
	* It appears there is an erratum which affects at least version 0x11
	* of I/O APIC (that's the 82093AA and cores integrated into various
	* chipsets).  Under certain conditions a level-triggered interrupt is
	* erroneously delivered as edge-triggered one but the respective IRR
	* bit gets set nevertheless.  As a result the I/O unit expects an EOI
	* message but it will never arrive and further interrupts are blocked
	* from the source.  The exact reason is so far unknown, but the
	* phenomenon was observed when two consecutive interrupt requests
	* from a given source get delivered to the same CPU and the source is
	* temporarily disabled in between.
	*
	* A workaround is to simulate an EOI message manually.  We achieve it
	* by setting the trigger mode to edge and then to level when the edge
	* trigger mode gets detected in the TMR of a local APIC for a
	* level-triggered interrupt.  We mask the source for the time of the
	* operation to prevent an edge-triggered interrupt escaping meanwhile.
	* The idea is from Manfred Spraul.  --macro
	*/
	cfg = desc->chip_data;
	i = cfg->vector;

	v = apic_read(APIC_TMR + ((i & ~0x1f) >> 1));
#endif

	/*
	 * We must acknowledge the irq before we move it or the acknowledge will
	 * not propagate properly.
	 */
	ack_APIC_irq();

	/* Now we can move and renable the irq */
	if (unlikely(do_unmask_irq)) {
		/* Only migrate the irq if the ack has been received.
		 *
		 * On rare occasions the broadcast level triggered ack gets
		 * delayed going to ioapics, and if we reprogram the
		 * vector while Remote IRR is still set the irq will never
		 * fire again.
		 *
		 * To prevent this scenario we read the Remote IRR bit
		 * of the ioapic.  This has two effects.
		 * - On any sane system the read of the ioapic will
		 *   flush writes (and acks) going to the ioapic from
		 *   this cpu.
		 * - We get to see if the ACK has actually been delivered.
		 *
		 * Based on failed experiments of reprogramming the
		 * ioapic entry from outside of irq context starting
		 * with masking the ioapic entry and then polling until
		 * Remote IRR was clear before reprogramming the
		 * ioapic I don't trust the Remote IRR bit to be
		 * completey accurate.
		 *
		 * However there appears to be no other way to plug
		 * this race, so if the Remote IRR bit is not
		 * accurate and is causing problems then it is a hardware bug
		 * and you can go talk to the chipset vendor about it.
		 */
		cfg = desc->chip_data;
		if (!io_apic_level_ack_pending(cfg))
			move_masked_irq(irq);
		unmask_IO_APIC_irq_desc(desc);
	}

#ifdef CONFIG_X86_32
	if (!(v & (1 << (i & 0x1f)))) {
		atomic_inc(&irq_mis_count);
		spin_lock(&ioapic_lock);
		__mask_and_edge_IO_APIC_irq(cfg);
		__unmask_and_level_IO_APIC_irq(cfg);
		spin_unlock(&ioapic_lock);
	}
#endif
}

#ifdef CONFIG_INTR_REMAP
static void __eoi_ioapic_irq(unsigned int irq, struct irq_cfg *cfg)
{
	int apic, pin;
	struct irq_pin_list *entry;

	entry = cfg->irq_2_pin;
	for (;;) {

		if (!entry)
			break;

		apic = entry->apic;
		pin = entry->pin;
		io_apic_eoi(apic, pin);
		entry = entry->next;
	}
}

static void
eoi_ioapic_irq(struct irq_desc *desc)
{
	struct irq_cfg *cfg;
	unsigned long flags;
	unsigned int irq;

	irq = desc->irq;
	cfg = desc->chip_data;

	spin_lock_irqsave(&ioapic_lock, flags);
	__eoi_ioapic_irq(irq, cfg);
	spin_unlock_irqrestore(&ioapic_lock, flags);
}

static void ir_ack_apic_edge(unsigned int irq)
{
	ack_APIC_irq();
}

static void ir_ack_apic_level(unsigned int irq)
{
	struct irq_desc *desc = irq_to_desc(irq);

	ack_APIC_irq();
	eoi_ioapic_irq(desc);
}
#endif /* CONFIG_INTR_REMAP */

static struct irq_chip ioapic_chip __read_mostly = {
	.name		= "IO-APIC",
	.startup	= startup_ioapic_irq,
	.mask		= mask_IO_APIC_irq,
	.unmask		= unmask_IO_APIC_irq,
	.ack		= ack_apic_edge,
	.eoi		= ack_apic_level,
#ifdef CONFIG_SMP
	.set_affinity	= set_ioapic_affinity_irq,
#endif
	.retrigger	= ioapic_retrigger_irq,
};

static struct irq_chip ir_ioapic_chip __read_mostly = {
	.name		= "IR-IO-APIC",
	.startup	= startup_ioapic_irq,
	.mask		= mask_IO_APIC_irq,
	.unmask		= unmask_IO_APIC_irq,
#ifdef CONFIG_INTR_REMAP
	.ack		= ir_ack_apic_edge,
	.eoi		= ir_ack_apic_level,
#ifdef CONFIG_SMP
	.set_affinity	= set_ir_ioapic_affinity_irq,
#endif
#endif
	.retrigger	= ioapic_retrigger_irq,
};

static inline void init_IO_APIC_traps(void)
{
	int irq;
	struct irq_desc *desc;
	struct irq_cfg *cfg;

	/*
	 * NOTE! The local APIC isn't very good at handling
	 * multiple interrupts at the same interrupt level.
	 * As the interrupt level is determined by taking the
	 * vector number and shifting that right by 4, we
	 * want to spread these out a bit so that they don't
	 * all fall in the same interrupt level.
	 *
	 * Also, we've got to be careful not to trash gate
	 * 0x80, because int 0x80 is hm, kind of importantish. ;)
	 */
	for_each_irq_desc(irq, desc) {
		cfg = desc->chip_data;
		if (IO_APIC_IRQ(irq) && cfg && !cfg->vector) {
			/*
			 * Hmm.. We don't have an entry for this,
			 * so default to an old-fashioned 8259
			 * interrupt if we can..
			 */
			if (irq < NR_IRQS_LEGACY)
				make_8259A_irq(irq);
			else
				/* Strange. Oh, well.. */
				desc->chip = &no_irq_chip;
		}
	}
}

/*
 * The local APIC irq-chip implementation:
 */

static void mask_lapic_irq(unsigned int irq)
{
	unsigned long v;

	v = apic_read(APIC_LVT0);
	apic_write(APIC_LVT0, v | APIC_LVT_MASKED);
}

static void unmask_lapic_irq(unsigned int irq)
{
	unsigned long v;

	v = apic_read(APIC_LVT0);
	apic_write(APIC_LVT0, v & ~APIC_LVT_MASKED);
}

static void ack_lapic_irq(unsigned int irq)
{
	ack_APIC_irq();
}

static struct irq_chip lapic_chip __read_mostly = {
	.name		= "local-APIC",
	.mask		= mask_lapic_irq,
	.unmask		= unmask_lapic_irq,
	.ack		= ack_lapic_irq,
};

static void lapic_register_intr(int irq, struct irq_desc *desc)
{
	desc->status &= ~IRQ_LEVEL;
	set_irq_chip_and_handler_name(irq, &lapic_chip, handle_edge_irq,
				      "edge");
}

static void __init setup_nmi(void)
{
	/*
	 * Dirty trick to enable the NMI watchdog ...
	 * We put the 8259A master into AEOI mode and
	 * unmask on all local APICs LVT0 as NMI.
	 *
	 * The idea to use the 8259A in AEOI mode ('8259A Virtual Wire')
	 * is from Maciej W. Rozycki - so we do not have to EOI from
	 * the NMI handler or the timer interrupt.
	 */
	apic_printk(APIC_VERBOSE, KERN_INFO "activating NMI Watchdog ...");

	enable_NMI_through_LVT0();

	apic_printk(APIC_VERBOSE, " done.\n");
}

/*
 * This looks a bit hackish but it's about the only one way of sending
 * a few INTA cycles to 8259As and any associated glue logic.  ICR does
 * not support the ExtINT mode, unfortunately.  We need to send these
 * cycles as some i82489DX-based boards have glue logic that keeps the
 * 8259A interrupt line asserted until INTA.  --macro
 */
static inline void __init unlock_ExtINT_logic(void)
{
	int apic, pin, i;
	struct IO_APIC_route_entry entry0, entry1;
	unsigned char save_control, save_freq_select;

	pin  = find_isa_irq_pin(8, mp_INT);
	if (pin == -1) {
		WARN_ON_ONCE(1);
		return;
	}
	apic = find_isa_irq_apic(8, mp_INT);
	if (apic == -1) {
		WARN_ON_ONCE(1);
		return;
	}

	entry0 = ioapic_read_entry(apic, pin);
	clear_IO_APIC_pin(apic, pin);

	memset(&entry1, 0, sizeof(entry1));

	entry1.dest_mode = 0;			/* physical delivery */
	entry1.mask = 0;			/* unmask IRQ now */
	entry1.dest = hard_smp_processor_id();
	entry1.delivery_mode = dest_ExtINT;
	entry1.polarity = entry0.polarity;
	entry1.trigger = 0;
	entry1.vector = 0;

	ioapic_write_entry(apic, pin, entry1);

	save_control = CMOS_READ(RTC_CONTROL);
	save_freq_select = CMOS_READ(RTC_FREQ_SELECT);
	CMOS_WRITE((save_freq_select & ~RTC_RATE_SELECT) | 0x6,
		   RTC_FREQ_SELECT);
	CMOS_WRITE(save_control | RTC_PIE, RTC_CONTROL);

	i = 100;
	while (i-- > 0) {
		mdelay(10);
		if ((CMOS_READ(RTC_INTR_FLAGS) & RTC_PF) == RTC_PF)
			i -= 10;
	}

	CMOS_WRITE(save_control, RTC_CONTROL);
	CMOS_WRITE(save_freq_select, RTC_FREQ_SELECT);
	clear_IO_APIC_pin(apic, pin);

	ioapic_write_entry(apic, pin, entry0);
}

static int disable_timer_pin_1 __initdata;
/* Actually the next is obsolete, but keep it for paranoid reasons -AK */
static int __init disable_timer_pin_setup(char *arg)
{
	disable_timer_pin_1 = 1;
	return 0;
}
early_param("disable_timer_pin_1", disable_timer_pin_setup);

int timer_through_8259 __initdata;

/*
 * This code may look a bit paranoid, but it's supposed to cooperate with
 * a wide range of boards and BIOS bugs.  Fortunately only the timer IRQ
 * is so screwy.  Thanks to Brian Perkins for testing/hacking this beast
 * fanatically on his truly buggy board.
 *
 * FIXME: really need to revamp this for all platforms.
 */
static inline void __init check_timer(void)
{
	struct irq_desc *desc = irq_to_desc(0);
	struct irq_cfg *cfg = desc->chip_data;
	int node = cpu_to_node(boot_cpu_id);
	int apic1, pin1, apic2, pin2;
	unsigned long flags;
	int no_pin1 = 0;

	local_irq_save(flags);

	/*
	 * get/set the timer IRQ vector:
	 */
	disable_8259A_irq(0);
	assign_irq_vector(0, cfg, apic->target_cpus());

	/*
	 * As IRQ0 is to be enabled in the 8259A, the virtual
	 * wire has to be disabled in the local APIC.  Also
	 * timer interrupts need to be acknowledged manually in
	 * the 8259A for the i82489DX when using the NMI
	 * watchdog as that APIC treats NMIs as level-triggered.
	 * The AEOI mode will finish them in the 8259A
	 * automatically.
	 */
	apic_write(APIC_LVT0, APIC_LVT_MASKED | APIC_DM_EXTINT);
	init_8259A(1);
#ifdef CONFIG_X86_32
	{
		unsigned int ver;

		ver = apic_read(APIC_LVR);
		ver = GET_APIC_VERSION(ver);
		timer_ack = (nmi_watchdog == NMI_IO_APIC && !APIC_INTEGRATED(ver));
	}
#endif

	pin1  = find_isa_irq_pin(0, mp_INT);
	apic1 = find_isa_irq_apic(0, mp_INT);
	pin2  = ioapic_i8259.pin;
	apic2 = ioapic_i8259.apic;

	apic_printk(APIC_QUIET, KERN_INFO "..TIMER: vector=0x%02X "
		    "apic1=%d pin1=%d apic2=%d pin2=%d\n",
		    cfg->vector, apic1, pin1, apic2, pin2);

	/*
	 * Some BIOS writers are clueless and report the ExtINTA
	 * I/O APIC input from the cascaded 8259A as the timer
	 * interrupt input.  So just in case, if only one pin
	 * was found above, try it both directly and through the
	 * 8259A.
	 */
	if (pin1 == -1) {
		if (intr_remapping_enabled)
			panic("BIOS bug: timer not connected to IO-APIC");
		pin1 = pin2;
		apic1 = apic2;
		no_pin1 = 1;
	} else if (pin2 == -1) {
		pin2 = pin1;
		apic2 = apic1;
	}

	if (pin1 != -1) {
		/*
		 * Ok, does IRQ0 through the IOAPIC work?
		 */
		if (no_pin1) {
			add_pin_to_irq_node(cfg, node, apic1, pin1);
			setup_timer_IRQ0_pin(apic1, pin1, cfg->vector);
		} else {
			/* for edge trigger, setup_IO_APIC_irq already
			 * leave it unmasked.
			 * so only need to unmask if it is level-trigger
			 * do we really have level trigger timer?
			 */
			int idx;
			idx = find_irq_entry(apic1, pin1, mp_INT);
			if (idx != -1 && irq_trigger(idx))
				unmask_IO_APIC_irq_desc(desc);
		}
		if (timer_irq_works()) {
			if (nmi_watchdog == NMI_IO_APIC) {
				setup_nmi();
				enable_8259A_irq(0);
			}
			if (disable_timer_pin_1 > 0)
				clear_IO_APIC_pin(0, pin1);
			goto out;
		}
		if (intr_remapping_enabled)
			panic("timer doesn't work through Interrupt-remapped IO-APIC");
		local_irq_disable();
		clear_IO_APIC_pin(apic1, pin1);
		if (!no_pin1)
			apic_printk(APIC_QUIET, KERN_ERR "..MP-BIOS bug: "
				    "8254 timer not connected to IO-APIC\n");

		apic_printk(APIC_QUIET, KERN_INFO "...trying to set up timer "
			    "(IRQ0) through the 8259A ...\n");
		apic_printk(APIC_QUIET, KERN_INFO
			    "..... (found apic %d pin %d) ...\n", apic2, pin2);
		/*
		 * legacy devices should be connected to IO APIC #0
		 */
		replace_pin_at_irq_node(cfg, node, apic1, pin1, apic2, pin2);
		setup_timer_IRQ0_pin(apic2, pin2, cfg->vector);
		enable_8259A_irq(0);
		if (timer_irq_works()) {
			apic_printk(APIC_QUIET, KERN_INFO "....... works.\n");
			timer_through_8259 = 1;
			if (nmi_watchdog == NMI_IO_APIC) {
				disable_8259A_irq(0);
				setup_nmi();
				enable_8259A_irq(0);
			}
			goto out;
		}
		/*
		 * Cleanup, just in case ...
		 */
		local_irq_disable();
		disable_8259A_irq(0);
		clear_IO_APIC_pin(apic2, pin2);
		apic_printk(APIC_QUIET, KERN_INFO "....... failed.\n");
	}

	if (nmi_watchdog == NMI_IO_APIC) {
		apic_printk(APIC_QUIET, KERN_WARNING "timer doesn't work "
			    "through the IO-APIC - disabling NMI Watchdog!\n");
		nmi_watchdog = NMI_NONE;
	}
#ifdef CONFIG_X86_32
	timer_ack = 0;
#endif

	apic_printk(APIC_QUIET, KERN_INFO
		    "...trying to set up timer as Virtual Wire IRQ...\n");

	lapic_register_intr(0, desc);
	apic_write(APIC_LVT0, APIC_DM_FIXED | cfg->vector);	/* Fixed mode */
	enable_8259A_irq(0);

	if (timer_irq_works()) {
		apic_printk(APIC_QUIET, KERN_INFO "..... works.\n");
		goto out;
	}
	local_irq_disable();
	disable_8259A_irq(0);
	apic_write(APIC_LVT0, APIC_LVT_MASKED | APIC_DM_FIXED | cfg->vector);
	apic_printk(APIC_QUIET, KERN_INFO "..... failed.\n");

	apic_printk(APIC_QUIET, KERN_INFO
		    "...trying to set up timer as ExtINT IRQ...\n");

	init_8259A(0);
	make_8259A_irq(0);
	apic_write(APIC_LVT0, APIC_DM_EXTINT);

	unlock_ExtINT_logic();

	if (timer_irq_works()) {
		apic_printk(APIC_QUIET, KERN_INFO "..... works.\n");
		goto out;
	}
	local_irq_disable();
	apic_printk(APIC_QUIET, KERN_INFO "..... failed :(.\n");
	panic("IO-APIC + timer doesn't work!  Boot with apic=debug and send a "
		"report.  Then try booting with the 'noapic' option.\n");
out:
	local_irq_restore(flags);
}

/*
 * Traditionally ISA IRQ2 is the cascade IRQ, and is not available
 * to devices.  However there may be an I/O APIC pin available for
 * this interrupt regardless.  The pin may be left unconnected, but
 * typically it will be reused as an ExtINT cascade interrupt for
 * the master 8259A.  In the MPS case such a pin will normally be
 * reported as an ExtINT interrupt in the MP table.  With ACPI
 * there is no provision for ExtINT interrupts, and in the absence
 * of an override it would be treated as an ordinary ISA I/O APIC
 * interrupt, that is edge-triggered and unmasked by default.  We
 * used to do this, but it caused problems on some systems because
 * of the NMI watchdog and sometimes IRQ0 of the 8254 timer using
 * the same ExtINT cascade interrupt to drive the local APIC of the
 * bootstrap processor.  Therefore we refrain from routing IRQ2 to
 * the I/O APIC in all cases now.  No actual device should request
 * it anyway.  --macro
 */
#define PIC_IRQS	(1 << PIC_CASCADE_IR)

void __init setup_IO_APIC(void)
{

	/*
	 * calling enable_IO_APIC() is moved to setup_local_APIC for BP
	 */

	io_apic_irqs = ~PIC_IRQS;

	apic_printk(APIC_VERBOSE, "ENABLING IO-APIC IRQs\n");
	/*
         * Set up IO-APIC IRQ routing.
         */
#ifdef CONFIG_X86_32
	if (!acpi_ioapic)
		setup_ioapic_ids_from_mpc();
#endif
	sync_Arb_IDs();
	setup_IO_APIC_irqs();
	init_IO_APIC_traps();
	check_timer();
}

/*
 *      Called after all the initialization is done. If we didnt find any
 *      APIC bugs then we can allow the modify fast path
 */

static int __init io_apic_bug_finalize(void)
{
	if (sis_apic_bug == -1)
		sis_apic_bug = 0;
	return 0;
}

late_initcall(io_apic_bug_finalize);

struct sysfs_ioapic_data {
	struct sys_device dev;
	struct IO_APIC_route_entry entry[0];
};
static struct sysfs_ioapic_data * mp_ioapic_data[MAX_IO_APICS];

static int ioapic_suspend(struct sys_device *dev, pm_message_t state)
{
	struct IO_APIC_route_entry *entry;
	struct sysfs_ioapic_data *data;
	int i;

	data = container_of(dev, struct sysfs_ioapic_data, dev);
	entry = data->entry;
	for (i = 0; i < nr_ioapic_registers[dev->id]; i ++, entry ++ )
		*entry = ioapic_read_entry(dev->id, i);

	return 0;
}

static int ioapic_resume(struct sys_device *dev)
{
	struct IO_APIC_route_entry *entry;
	struct sysfs_ioapic_data *data;
	unsigned long flags;
	union IO_APIC_reg_00 reg_00;
	int i;

	data = container_of(dev, struct sysfs_ioapic_data, dev);
	entry = data->entry;

	spin_lock_irqsave(&ioapic_lock, flags);
	reg_00.raw = io_apic_read(dev->id, 0);
	if (reg_00.bits.ID != mp_ioapics[dev->id].apicid) {
		reg_00.bits.ID = mp_ioapics[dev->id].apicid;
		io_apic_write(dev->id, 0, reg_00.raw);
	}
	spin_unlock_irqrestore(&ioapic_lock, flags);
	for (i = 0; i < nr_ioapic_registers[dev->id]; i++)
		ioapic_write_entry(dev->id, i, entry[i]);

	return 0;
}

static struct sysdev_class ioapic_sysdev_class = {
	.name = "ioapic",
	.suspend = ioapic_suspend,
	.resume = ioapic_resume,
};

static int __init ioapic_init_sysfs(void)
{
	struct sys_device * dev;
	int i, size, error;

	error = sysdev_class_register(&ioapic_sysdev_class);
	if (error)
		return error;

	for (i = 0; i < nr_ioapics; i++ ) {
		size = sizeof(struct sys_device) + nr_ioapic_registers[i]
			* sizeof(struct IO_APIC_route_entry);
		mp_ioapic_data[i] = kzalloc(size, GFP_KERNEL);
		if (!mp_ioapic_data[i]) {
			printk(KERN_ERR "Can't suspend/resume IOAPIC %d\n", i);
			continue;
		}
		dev = &mp_ioapic_data[i]->dev;
		dev->id = i;
		dev->cls = &ioapic_sysdev_class;
		error = sysdev_register(dev);
		if (error) {
			kfree(mp_ioapic_data[i]);
			mp_ioapic_data[i] = NULL;
			printk(KERN_ERR "Can't suspend/resume IOAPIC %d\n", i);
			continue;
		}
	}

	return 0;
}

device_initcall(ioapic_init_sysfs);

static int nr_irqs_gsi = NR_IRQS_LEGACY;
/*
 * Dynamic irq allocate and deallocation
 */
unsigned int create_irq_nr(unsigned int irq_want, int node)
{
	/* Allocate an unused irq */
	unsigned int irq;
	unsigned int new;
	unsigned long flags;
	struct irq_cfg *cfg_new = NULL;
	struct irq_desc *desc_new = NULL;

	irq = 0;
	if (irq_want < nr_irqs_gsi)
		irq_want = nr_irqs_gsi;

	spin_lock_irqsave(&vector_lock, flags);
	for (new = irq_want; new < nr_irqs; new++) {
		desc_new = irq_to_desc_alloc_node(new, node);
		if (!desc_new) {
			printk(KERN_INFO "can not get irq_desc for %d\n", new);
			continue;
		}
		cfg_new = desc_new->chip_data;

		if (cfg_new->vector != 0)
			continue;

		desc_new = move_irq_desc(desc_new, node);

		if (__assign_irq_vector(new, cfg_new, apic->target_cpus()) == 0)
			irq = new;
		break;
	}
	spin_unlock_irqrestore(&vector_lock, flags);

	if (irq > 0) {
		dynamic_irq_init(irq);
		/* restore it, in case dynamic_irq_init clear it */
		if (desc_new)
			desc_new->chip_data = cfg_new;
	}
	return irq;
}

int create_irq(void)
{
	int node = cpu_to_node(boot_cpu_id);
	unsigned int irq_want;
	int irq;

	irq_want = nr_irqs_gsi;
	irq = create_irq_nr(irq_want, node);

	if (irq == 0)
		irq = -1;

	return irq;
}

void destroy_irq(unsigned int irq)
{
	unsigned long flags;
	struct irq_cfg *cfg;
	struct irq_desc *desc;

	/* store it, in case dynamic_irq_cleanup clear it */
	desc = irq_to_desc(irq);
	cfg = desc->chip_data;
	dynamic_irq_cleanup(irq);
	/* connect back irq_cfg */
	if (desc)
		desc->chip_data = cfg;

	free_irte(irq);
	spin_lock_irqsave(&vector_lock, flags);
	__clear_irq_vector(irq, cfg);
	spin_unlock_irqrestore(&vector_lock, flags);
}

/*
 * MSI message composition
 */
#ifdef CONFIG_PCI_MSI
static int msi_compose_msg(struct pci_dev *pdev, unsigned int irq, struct msi_msg *msg)
{
	struct irq_cfg *cfg;
	int err;
	unsigned dest;

	if (disable_apic)
		return -ENXIO;

	cfg = irq_cfg(irq);
	err = assign_irq_vector(irq, cfg, apic->target_cpus());
	if (err)
		return err;

	dest = apic->cpu_mask_to_apicid_and(cfg->domain, apic->target_cpus());

	if (irq_remapped(irq)) {
		struct irte irte;
		int ir_index;
		u16 sub_handle;

		ir_index = map_irq_to_irte_handle(irq, &sub_handle);
		BUG_ON(ir_index == -1);

		memset (&irte, 0, sizeof(irte));

		irte.present = 1;
		irte.dst_mode = apic->irq_dest_mode;
		irte.trigger_mode = 0; /* edge */
		irte.dlvry_mode = apic->irq_delivery_mode;
		irte.vector = cfg->vector;
		irte.dest_id = IRTE_DEST(dest);

		modify_irte(irq, &irte);

		msg->address_hi = MSI_ADDR_BASE_HI;
		msg->data = sub_handle;
		msg->address_lo = MSI_ADDR_BASE_LO | MSI_ADDR_IR_EXT_INT |
				  MSI_ADDR_IR_SHV |
				  MSI_ADDR_IR_INDEX1(ir_index) |
				  MSI_ADDR_IR_INDEX2(ir_index);
	} else {
		if (x2apic_enabled())
			msg->address_hi = MSI_ADDR_BASE_HI |
					  MSI_ADDR_EXT_DEST_ID(dest);
		else
			msg->address_hi = MSI_ADDR_BASE_HI;

		msg->address_lo =
			MSI_ADDR_BASE_LO |
			((apic->irq_dest_mode == 0) ?
				MSI_ADDR_DEST_MODE_PHYSICAL:
				MSI_ADDR_DEST_MODE_LOGICAL) |
			((apic->irq_delivery_mode != dest_LowestPrio) ?
				MSI_ADDR_REDIRECTION_CPU:
				MSI_ADDR_REDIRECTION_LOWPRI) |
			MSI_ADDR_DEST_ID(dest);

		msg->data =
			MSI_DATA_TRIGGER_EDGE |
			MSI_DATA_LEVEL_ASSERT |
			((apic->irq_delivery_mode != dest_LowestPrio) ?
				MSI_DATA_DELIVERY_FIXED:
				MSI_DATA_DELIVERY_LOWPRI) |
			MSI_DATA_VECTOR(cfg->vector);
	}
	return err;
}

#ifdef CONFIG_SMP
static int set_msi_irq_affinity(unsigned int irq, const struct cpumask *mask)
{
	struct irq_desc *desc = irq_to_desc(irq);
	struct irq_cfg *cfg;
	struct msi_msg msg;
	unsigned int dest;

	dest = set_desc_affinity(desc, mask);
	if (dest == BAD_APICID)
		return -1;

	cfg = desc->chip_data;

	read_msi_msg_desc(desc, &msg);

	msg.data &= ~MSI_DATA_VECTOR_MASK;
	msg.data |= MSI_DATA_VECTOR(cfg->vector);
	msg.address_lo &= ~MSI_ADDR_DEST_ID_MASK;
	msg.address_lo |= MSI_ADDR_DEST_ID(dest);

	write_msi_msg_desc(desc, &msg);

	return 0;
}
#ifdef CONFIG_INTR_REMAP
/*
 * Migrate the MSI irq to another cpumask. This migration is
 * done in the process context using interrupt-remapping hardware.
 */
static int
ir_set_msi_irq_affinity(unsigned int irq, const struct cpumask *mask)
{
	struct irq_desc *desc = irq_to_desc(irq);
	struct irq_cfg *cfg = desc->chip_data;
	unsigned int dest;
	struct irte irte;

	if (get_irte(irq, &irte))
		return -1;

	dest = set_desc_affinity(desc, mask);
	if (dest == BAD_APICID)
		return -1;

	irte.vector = cfg->vector;
	irte.dest_id = IRTE_DEST(dest);

	/*
	 * atomically update the IRTE with the new destination and vector.
	 */
	modify_irte(irq, &irte);

	/*
	 * After this point, all the interrupts will start arriving
	 * at the new destination. So, time to cleanup the previous
	 * vector allocation.
	 */
	if (cfg->move_in_progress)
		send_cleanup_vector(cfg);

	return 0;
}

#endif
#endif /* CONFIG_SMP */

/*
 * IRQ Chip for MSI PCI/PCI-X/PCI-Express Devices,
 * which implement the MSI or MSI-X Capability Structure.
 */
static struct irq_chip msi_chip = {
	.name		= "PCI-MSI",
	.unmask		= unmask_msi_irq,
	.mask		= mask_msi_irq,
	.ack		= ack_apic_edge,
#ifdef CONFIG_SMP
	.set_affinity	= set_msi_irq_affinity,
#endif
	.retrigger	= ioapic_retrigger_irq,
};

static struct irq_chip msi_ir_chip = {
	.name		= "IR-PCI-MSI",
	.unmask		= unmask_msi_irq,
	.mask		= mask_msi_irq,
#ifdef CONFIG_INTR_REMAP
	.ack		= ir_ack_apic_edge,
#ifdef CONFIG_SMP
	.set_affinity	= ir_set_msi_irq_affinity,
#endif
#endif
	.retrigger	= ioapic_retrigger_irq,
};

/*
 * Map the PCI dev to the corresponding remapping hardware unit
 * and allocate 'nvec' consecutive interrupt-remapping table entries
 * in it.
 */
static int msi_alloc_irte(struct pci_dev *dev, int irq, int nvec)
{
	struct intel_iommu *iommu;
	int index;

	iommu = map_dev_to_ir(dev);
	if (!iommu) {
		printk(KERN_ERR
		       "Unable to map PCI %s to iommu\n", pci_name(dev));
		return -ENOENT;
	}

	index = alloc_irte(iommu, irq, nvec);
	if (index < 0) {
		printk(KERN_ERR
		       "Unable to allocate %d IRTE for PCI %s\n", nvec,
		       pci_name(dev));
		return -ENOSPC;
	}
	return index;
}

static int setup_msi_irq(struct pci_dev *dev, struct msi_desc *msidesc, int irq)
{
	int ret;
	struct msi_msg msg;

	ret = msi_compose_msg(dev, irq, &msg);
	if (ret < 0)
		return ret;

	set_irq_msi(irq, msidesc);
	write_msi_msg(irq, &msg);

	if (irq_remapped(irq)) {
		struct irq_desc *desc = irq_to_desc(irq);
		/*
		 * irq migration in process context
		 */
		desc->status |= IRQ_MOVE_PCNTXT;
		set_irq_chip_and_handler_name(irq, &msi_ir_chip, handle_edge_irq, "edge");
	} else
		set_irq_chip_and_handler_name(irq, &msi_chip, handle_edge_irq, "edge");

	dev_printk(KERN_DEBUG, &dev->dev, "irq %d for MSI/MSI-X\n", irq);

	return 0;
}

int arch_setup_msi_irqs(struct pci_dev *dev, int nvec, int type)
{
	unsigned int irq;
	int ret, sub_handle;
	struct msi_desc *msidesc;
	unsigned int irq_want;
	struct intel_iommu *iommu = NULL;
	int index = 0;
	int node;

	/* x86 doesn't support multiple MSI yet */
	if (type == PCI_CAP_ID_MSI && nvec > 1)
		return 1;

	node = dev_to_node(&dev->dev);
	irq_want = nr_irqs_gsi;
	sub_handle = 0;
	list_for_each_entry(msidesc, &dev->msi_list, list) {
		irq = create_irq_nr(irq_want, node);
		if (irq == 0)
			return -1;
		irq_want = irq + 1;
		if (!intr_remapping_enabled)
			goto no_ir;

		if (!sub_handle) {
			/*
			 * allocate the consecutive block of IRTE's
			 * for 'nvec'
			 */
			index = msi_alloc_irte(dev, irq, nvec);
			if (index < 0) {
				ret = index;
				goto error;
			}
		} else {
			iommu = map_dev_to_ir(dev);
			if (!iommu) {
				ret = -ENOENT;
				goto error;
			}
			/*
			 * setup the mapping between the irq and the IRTE
			 * base index, the sub_handle pointing to the
			 * appropriate interrupt remap table entry.
			 */
			set_irte_irq(irq, iommu, index, sub_handle);
		}
no_ir:
		ret = setup_msi_irq(dev, msidesc, irq);
		if (ret < 0)
			goto error;
		sub_handle++;
	}
	return 0;

error:
	destroy_irq(irq);
	return ret;
}

void arch_teardown_msi_irq(unsigned int irq)
{
	destroy_irq(irq);
}

#if defined (CONFIG_DMAR) || defined (CONFIG_INTR_REMAP)
#ifdef CONFIG_SMP
static int dmar_msi_set_affinity(unsigned int irq, const struct cpumask *mask)
{
	struct irq_desc *desc = irq_to_desc(irq);
	struct irq_cfg *cfg;
	struct msi_msg msg;
	unsigned int dest;

	dest = set_desc_affinity(desc, mask);
	if (dest == BAD_APICID)
		return -1;

	cfg = desc->chip_data;

	dmar_msi_read(irq, &msg);

	msg.data &= ~MSI_DATA_VECTOR_MASK;
	msg.data |= MSI_DATA_VECTOR(cfg->vector);
	msg.address_lo &= ~MSI_ADDR_DEST_ID_MASK;
	msg.address_lo |= MSI_ADDR_DEST_ID(dest);

	dmar_msi_write(irq, &msg);

	return 0;
}

#endif /* CONFIG_SMP */

struct irq_chip dmar_msi_type = {
	.name = "DMAR_MSI",
	.unmask = dmar_msi_unmask,
	.mask = dmar_msi_mask,
	.ack = ack_apic_edge,
#ifdef CONFIG_SMP
	.set_affinity = dmar_msi_set_affinity,
#endif
	.retrigger = ioapic_retrigger_irq,
};

int arch_setup_dmar_msi(unsigned int irq)
{
	int ret;
	struct msi_msg msg;

	ret = msi_compose_msg(NULL, irq, &msg);
	if (ret < 0)
		return ret;
	dmar_msi_write(irq, &msg);
	set_irq_chip_and_handler_name(irq, &dmar_msi_type, handle_edge_irq,
		"edge");
	return 0;
}
#endif

#ifdef CONFIG_HPET_TIMER

#ifdef CONFIG_SMP
static int hpet_msi_set_affinity(unsigned int irq, const struct cpumask *mask)
{
	struct irq_desc *desc = irq_to_desc(irq);
	struct irq_cfg *cfg;
	struct msi_msg msg;
	unsigned int dest;

	dest = set_desc_affinity(desc, mask);
	if (dest == BAD_APICID)
		return -1;

	cfg = desc->chip_data;

	hpet_msi_read(irq, &msg);

	msg.data &= ~MSI_DATA_VECTOR_MASK;
	msg.data |= MSI_DATA_VECTOR(cfg->vector);
	msg.address_lo &= ~MSI_ADDR_DEST_ID_MASK;
	msg.address_lo |= MSI_ADDR_DEST_ID(dest);

	hpet_msi_write(irq, &msg);

	return 0;
}

#endif /* CONFIG_SMP */

static struct irq_chip hpet_msi_type = {
	.name = "HPET_MSI",
	.unmask = hpet_msi_unmask,
	.mask = hpet_msi_mask,
	.ack = ack_apic_edge,
#ifdef CONFIG_SMP
	.set_affinity = hpet_msi_set_affinity,
#endif
	.retrigger = ioapic_retrigger_irq,
};

int arch_setup_hpet_msi(unsigned int irq)
{
	int ret;
	struct msi_msg msg;
	struct irq_desc *desc = irq_to_desc(irq);

	ret = msi_compose_msg(NULL, irq, &msg);
	if (ret < 0)
		return ret;

	hpet_msi_write(irq, &msg);
	desc->status |= IRQ_MOVE_PCNTXT;
	set_irq_chip_and_handler_name(irq, &hpet_msi_type, handle_edge_irq,
		"edge");

	return 0;
}
#endif

#endif /* CONFIG_PCI_MSI */
/*
 * Hypertransport interrupt support
 */
#ifdef CONFIG_HT_IRQ

#ifdef CONFIG_SMP

static void target_ht_irq(unsigned int irq, unsigned int dest, u8 vector)
{
	struct ht_irq_msg msg;
	fetch_ht_irq_msg(irq, &msg);

	msg.address_lo &= ~(HT_IRQ_LOW_VECTOR_MASK | HT_IRQ_LOW_DEST_ID_MASK);
	msg.address_hi &= ~(HT_IRQ_HIGH_DEST_ID_MASK);

	msg.address_lo |= HT_IRQ_LOW_VECTOR(vector) | HT_IRQ_LOW_DEST_ID(dest);
	msg.address_hi |= HT_IRQ_HIGH_DEST_ID(dest);

	write_ht_irq_msg(irq, &msg);
}

static int set_ht_irq_affinity(unsigned int irq, const struct cpumask *mask)
{
	struct irq_desc *desc = irq_to_desc(irq);
	struct irq_cfg *cfg;
	unsigned int dest;

	dest = set_desc_affinity(desc, mask);
	if (dest == BAD_APICID)
		return -1;

	cfg = desc->chip_data;

	target_ht_irq(irq, dest, cfg->vector);

	return 0;
}

#endif

static struct irq_chip ht_irq_chip = {
	.name		= "PCI-HT",
	.mask		= mask_ht_irq,
	.unmask		= unmask_ht_irq,
	.ack		= ack_apic_edge,
#ifdef CONFIG_SMP
	.set_affinity	= set_ht_irq_affinity,
#endif
	.retrigger	= ioapic_retrigger_irq,
};

int arch_setup_ht_irq(unsigned int irq, struct pci_dev *dev)
{
	struct irq_cfg *cfg;
	int err;

	if (disable_apic)
		return -ENXIO;

	cfg = irq_cfg(irq);
	err = assign_irq_vector(irq, cfg, apic->target_cpus());
	if (!err) {
		struct ht_irq_msg msg;
		unsigned dest;

		dest = apic->cpu_mask_to_apicid_and(cfg->domain,
						    apic->target_cpus());

		msg.address_hi = HT_IRQ_HIGH_DEST_ID(dest);

		msg.address_lo =
			HT_IRQ_LOW_BASE |
			HT_IRQ_LOW_DEST_ID(dest) |
			HT_IRQ_LOW_VECTOR(cfg->vector) |
			((apic->irq_dest_mode == 0) ?
				HT_IRQ_LOW_DM_PHYSICAL :
				HT_IRQ_LOW_DM_LOGICAL) |
			HT_IRQ_LOW_RQEOI_EDGE |
			((apic->irq_delivery_mode != dest_LowestPrio) ?
				HT_IRQ_LOW_MT_FIXED :
				HT_IRQ_LOW_MT_ARBITRATED) |
			HT_IRQ_LOW_IRQ_MASKED;

		write_ht_irq_msg(irq, &msg);

		set_irq_chip_and_handler_name(irq, &ht_irq_chip,
					      handle_edge_irq, "edge");

		dev_printk(KERN_DEBUG, &dev->dev, "irq %d for HT\n", irq);
	}
	return err;
}
#endif /* CONFIG_HT_IRQ */

#ifdef CONFIG_X86_UV
/*
 * Re-target the irq to the specified CPU and enable the specified MMR located
 * on the specified blade to allow the sending of MSIs to the specified CPU.
 */
int arch_enable_uv_irq(char *irq_name, unsigned int irq, int cpu, int mmr_blade,
		       unsigned long mmr_offset)
{
	const struct cpumask *eligible_cpu = cpumask_of(cpu);
	struct irq_cfg *cfg;
	int mmr_pnode;
	unsigned long mmr_value;
	struct uv_IO_APIC_route_entry *entry;
	unsigned long flags;
	int err;

	BUILD_BUG_ON(sizeof(struct uv_IO_APIC_route_entry) != sizeof(unsigned long));

	cfg = irq_cfg(irq);

	err = assign_irq_vector(irq, cfg, eligible_cpu);
	if (err != 0)
		return err;

	spin_lock_irqsave(&vector_lock, flags);
	set_irq_chip_and_handler_name(irq, &uv_irq_chip, handle_percpu_irq,
				      irq_name);
	spin_unlock_irqrestore(&vector_lock, flags);

	mmr_value = 0;
	entry = (struct uv_IO_APIC_route_entry *)&mmr_value;
	entry->vector		= cfg->vector;
	entry->delivery_mode	= apic->irq_delivery_mode;
	entry->dest_mode	= apic->irq_dest_mode;
	entry->polarity		= 0;
	entry->trigger		= 0;
	entry->mask		= 0;
	entry->dest		= apic->cpu_mask_to_apicid(eligible_cpu);

	mmr_pnode = uv_blade_to_pnode(mmr_blade);
	uv_write_global_mmr64(mmr_pnode, mmr_offset, mmr_value);

	return irq;
}

/*
 * Disable the specified MMR located on the specified blade so that MSIs are
 * longer allowed to be sent.
 */
void arch_disable_uv_irq(int mmr_blade, unsigned long mmr_offset)
{
	unsigned long mmr_value;
	struct uv_IO_APIC_route_entry *entry;
	int mmr_pnode;

	BUILD_BUG_ON(sizeof(struct uv_IO_APIC_route_entry) != sizeof(unsigned long));

	mmr_value = 0;
	entry = (struct uv_IO_APIC_route_entry *)&mmr_value;
	entry->mask = 1;

	mmr_pnode = uv_blade_to_pnode(mmr_blade);
	uv_write_global_mmr64(mmr_pnode, mmr_offset, mmr_value);
}
#endif /* CONFIG_X86_64 */

int __init io_apic_get_redir_entries (int ioapic)
{
	union IO_APIC_reg_01	reg_01;
	unsigned long flags;

	spin_lock_irqsave(&ioapic_lock, flags);
	reg_01.raw = io_apic_read(ioapic, 1);
	spin_unlock_irqrestore(&ioapic_lock, flags);

	return reg_01.bits.entries;
}

void __init probe_nr_irqs_gsi(void)
{
	int nr = 0;

	nr = acpi_probe_gsi();
	if (nr > nr_irqs_gsi) {
		nr_irqs_gsi = nr;
	} else {
		/* for acpi=off or acpi is not compiled in */
		int idx;

		nr = 0;
		for (idx = 0; idx < nr_ioapics; idx++)
			nr += io_apic_get_redir_entries(idx) + 1;

		if (nr > nr_irqs_gsi)
			nr_irqs_gsi = nr;
	}

	printk(KERN_DEBUG "nr_irqs_gsi: %d\n", nr_irqs_gsi);
}

#ifdef CONFIG_SPARSE_IRQ
int __init arch_probe_nr_irqs(void)
{
	int nr;

	if (nr_irqs > (NR_VECTORS * nr_cpu_ids))
		nr_irqs = NR_VECTORS * nr_cpu_ids;

	nr = nr_irqs_gsi + 8 * nr_cpu_ids;
#if defined(CONFIG_PCI_MSI) || defined(CONFIG_HT_IRQ)
	/*
	 * for MSI and HT dyn irq
	 */
	nr += nr_irqs_gsi * 16;
#endif
	if (nr < nr_irqs)
		nr_irqs = nr;

	return 0;
}
#endif

static int __io_apic_set_pci_routing(struct device *dev, int irq,
				struct io_apic_irq_attr *irq_attr)
{
	struct irq_desc *desc;
	struct irq_cfg *cfg;
	int node;
	int ioapic, pin;
	int trigger, polarity;

	ioapic = irq_attr->ioapic;
	if (!IO_APIC_IRQ(irq)) {
		apic_printk(APIC_QUIET,KERN_ERR "IOAPIC[%d]: Invalid reference to IRQ 0\n",
			ioapic);
		return -EINVAL;
	}

	if (dev)
		node = dev_to_node(dev);
	else
		node = cpu_to_node(boot_cpu_id);

	desc = irq_to_desc_alloc_node(irq, node);
	if (!desc) {
		printk(KERN_INFO "can not get irq_desc %d\n", irq);
		return 0;
	}

	pin = irq_attr->ioapic_pin;
	trigger = irq_attr->trigger;
	polarity = irq_attr->polarity;

	/*
	 * IRQs < 16 are already in the irq_2_pin[] map
	 */
	if (irq >= NR_IRQS_LEGACY) {
		cfg = desc->chip_data;
		add_pin_to_irq_node(cfg, node, ioapic, pin);
	}

	setup_IO_APIC_irq(ioapic, pin, irq, desc, trigger, polarity);

	return 0;
}

int io_apic_set_pci_routing(struct device *dev, int irq,
				struct io_apic_irq_attr *irq_attr)
{
	int ioapic, pin;
	/*
	 * Avoid pin reprogramming.  PRTs typically include entries
	 * with redundant pin->gsi mappings (but unique PCI devices);
	 * we only program the IOAPIC on the first.
	 */
	ioapic = irq_attr->ioapic;
	pin = irq_attr->ioapic_pin;
	if (test_bit(pin, mp_ioapic_routing[ioapic].pin_programmed)) {
		pr_debug("Pin %d-%d already programmed\n",
			 mp_ioapics[ioapic].apicid, pin);
		return 0;
	}
	set_bit(pin, mp_ioapic_routing[ioapic].pin_programmed);

	return __io_apic_set_pci_routing(dev, irq, irq_attr);
}

/* --------------------------------------------------------------------------
                          ACPI-based IOAPIC Configuration
   -------------------------------------------------------------------------- */

#ifdef CONFIG_ACPI

#ifdef CONFIG_X86_32
int __init io_apic_get_unique_id(int ioapic, int apic_id)
{
	union IO_APIC_reg_00 reg_00;
	static physid_mask_t apic_id_map = PHYSID_MASK_NONE;
	physid_mask_t tmp;
	unsigned long flags;
	int i = 0;

	/*
	 * The P4 platform supports up to 256 APIC IDs on two separate APIC
	 * buses (one for LAPICs, one for IOAPICs), where predecessors only
	 * supports up to 16 on one shared APIC bus.
	 *
	 * TBD: Expand LAPIC/IOAPIC support on P4-class systems to take full
	 *      advantage of new APIC bus architecture.
	 */

	if (physids_empty(apic_id_map))
		apic_id_map = apic->ioapic_phys_id_map(phys_cpu_present_map);

	spin_lock_irqsave(&ioapic_lock, flags);
	reg_00.raw = io_apic_read(ioapic, 0);
	spin_unlock_irqrestore(&ioapic_lock, flags);

	if (apic_id >= get_physical_broadcast()) {
		printk(KERN_WARNING "IOAPIC[%d]: Invalid apic_id %d, trying "
			"%d\n", ioapic, apic_id, reg_00.bits.ID);
		apic_id = reg_00.bits.ID;
	}

	/*
	 * Every APIC in a system must have a unique ID or we get lots of nice
	 * 'stuck on smp_invalidate_needed IPI wait' messages.
	 */
	if (apic->check_apicid_used(apic_id_map, apic_id)) {

		for (i = 0; i < get_physical_broadcast(); i++) {
			if (!apic->check_apicid_used(apic_id_map, i))
				break;
		}

		if (i == get_physical_broadcast())
			panic("Max apic_id exceeded!\n");

		printk(KERN_WARNING "IOAPIC[%d]: apic_id %d already used, "
			"trying %d\n", ioapic, apic_id, i);

		apic_id = i;
	}

	tmp = apic->apicid_to_cpu_present(apic_id);
	physids_or(apic_id_map, apic_id_map, tmp);

	if (reg_00.bits.ID != apic_id) {
		reg_00.bits.ID = apic_id;

		spin_lock_irqsave(&ioapic_lock, flags);
		io_apic_write(ioapic, 0, reg_00.raw);
		reg_00.raw = io_apic_read(ioapic, 0);
		spin_unlock_irqrestore(&ioapic_lock, flags);

		/* Sanity check */
		if (reg_00.bits.ID != apic_id) {
			printk("IOAPIC[%d]: Unable to change apic_id!\n", ioapic);
			return -1;
		}
	}

	apic_printk(APIC_VERBOSE, KERN_INFO
			"IOAPIC[%d]: Assigned apic_id %d\n", ioapic, apic_id);

	return apic_id;
}
#endif

int __init io_apic_get_version(int ioapic)
{
	union IO_APIC_reg_01	reg_01;
	unsigned long flags;

	spin_lock_irqsave(&ioapic_lock, flags);
	reg_01.raw = io_apic_read(ioapic, 1);
	spin_unlock_irqrestore(&ioapic_lock, flags);

	return reg_01.bits.version;
}
<<<<<<< HEAD
#endif
=======
>>>>>>> f3c7487d

int acpi_get_override_irq(int bus_irq, int *trigger, int *polarity)
{
	int i;

	if (skip_ioapic_setup)
		return -1;

	for (i = 0; i < mp_irq_entries; i++)
		if (mp_irqs[i].irqtype == mp_INT &&
		    mp_irqs[i].srcbusirq == bus_irq)
			break;
	if (i >= mp_irq_entries)
		return -1;

	*trigger = irq_trigger(i);
	*polarity = irq_polarity(i);
	return 0;
}

#endif /* CONFIG_ACPI */

/*
 * This function currently is only a helper for the i386 smp boot process where
 * we need to reprogram the ioredtbls to cater for the cpus which have come online
 * so mask in all cases should simply be apic->target_cpus()
 */
#ifdef CONFIG_SMP
void __init setup_ioapic_dest(void)
{
	int pin, ioapic = 0, irq, irq_entry;
	struct irq_desc *desc;
	const struct cpumask *mask;

	if (skip_ioapic_setup == 1)
		return;

#ifdef CONFIG_ACPI
	if (!acpi_disabled && acpi_ioapic) {
		ioapic = mp_find_ioapic(0);
		if (ioapic < 0)
			ioapic = 0;
	}
#endif

	for (pin = 0; pin < nr_ioapic_registers[ioapic]; pin++) {
		irq_entry = find_irq_entry(ioapic, pin, mp_INT);
		if (irq_entry == -1)
			continue;
		irq = pin_2_irq(irq_entry, ioapic, pin);

		desc = irq_to_desc(irq);

		/*
		 * Honour affinities which have been set in early boot
		 */
		if (desc->status &
		    (IRQ_NO_BALANCING | IRQ_AFFINITY_SET))
			mask = desc->affinity;
		else
			mask = apic->target_cpus();

		if (intr_remapping_enabled)
			set_ir_ioapic_affinity_irq_desc(desc, mask);
		else
			set_ioapic_affinity_irq_desc(desc, mask);
	}

}
#endif

#define IOAPIC_RESOURCE_NAME_SIZE 11

static struct resource *ioapic_resources;

static struct resource * __init ioapic_setup_resources(void)
{
	unsigned long n;
	struct resource *res;
	char *mem;
	int i;

	if (nr_ioapics <= 0)
		return NULL;

	n = IOAPIC_RESOURCE_NAME_SIZE + sizeof(struct resource);
	n *= nr_ioapics;

	mem = alloc_bootmem(n);
	res = (void *)mem;

	if (mem != NULL) {
		mem += sizeof(struct resource) * nr_ioapics;

		for (i = 0; i < nr_ioapics; i++) {
			res[i].name = mem;
			res[i].flags = IORESOURCE_MEM | IORESOURCE_BUSY;
			sprintf(mem,  "IOAPIC %u", i);
			mem += IOAPIC_RESOURCE_NAME_SIZE;
		}
	}

	ioapic_resources = res;

	return res;
}

void __init ioapic_init_mappings(void)
{
	unsigned long ioapic_phys, idx = FIX_IO_APIC_BASE_0;
	struct resource *ioapic_res;
	int i;

	ioapic_res = ioapic_setup_resources();
	for (i = 0; i < nr_ioapics; i++) {
		if (smp_found_config) {
			ioapic_phys = mp_ioapics[i].apicaddr;
#ifdef CONFIG_X86_32
			if (!ioapic_phys) {
				printk(KERN_ERR
				       "WARNING: bogus zero IO-APIC "
				       "address found in MPTABLE, "
				       "disabling IO/APIC support!\n");
				smp_found_config = 0;
				skip_ioapic_setup = 1;
				goto fake_ioapic_page;
			}
#endif
		} else {
#ifdef CONFIG_X86_32
fake_ioapic_page:
#endif
			ioapic_phys = (unsigned long)
				alloc_bootmem_pages(PAGE_SIZE);
			ioapic_phys = __pa(ioapic_phys);
		}
		set_fixmap_nocache(idx, ioapic_phys);
		apic_printk(APIC_VERBOSE,
			    "mapped IOAPIC to %08lx (%08lx)\n",
			    __fix_to_virt(idx), ioapic_phys);
		idx++;

		if (ioapic_res != NULL) {
			ioapic_res->start = ioapic_phys;
			ioapic_res->end = ioapic_phys + (4 * 1024) - 1;
			ioapic_res++;
		}
	}
}

static int __init ioapic_insert_resources(void)
{
	int i;
	struct resource *r = ioapic_resources;

	if (!r) {
		if (nr_ioapics > 0) {
			printk(KERN_ERR
				"IO APIC resources couldn't be allocated.\n");
			return -1;
		}
		return 0;
	}

	for (i = 0; i < nr_ioapics; i++) {
		insert_resource(&iomem_resource, r);
		r++;
	}

	return 0;
}

/* Insert the IO APIC resources after PCI initialization has occured to handle
 * IO APICS that are mapped in on a BAR in PCI space. */
late_initcall(ioapic_insert_resources);<|MERGE_RESOLUTION|>--- conflicted
+++ resolved
@@ -4026,10 +4026,6 @@
 
 	return reg_01.bits.version;
 }
-<<<<<<< HEAD
-#endif
-=======
->>>>>>> f3c7487d
 
 int acpi_get_override_irq(int bus_irq, int *trigger, int *polarity)
 {
