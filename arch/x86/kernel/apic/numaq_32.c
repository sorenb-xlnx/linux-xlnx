/*
 * Written by: Patricia Gaughen, IBM Corporation
 *
 * Copyright (C) 2002, IBM Corp.
 * Copyright (C) 2009, Red Hat, Inc., Ingo Molnar
 *
 * All rights reserved.
 *
 * This program is free software; you can redistribute it and/or modify
 * it under the terms of the GNU General Public License as published by
 * the Free Software Foundation; either version 2 of the License, or
 * (at your option) any later version.
 *
 * This program is distributed in the hope that it will be useful, but
 * WITHOUT ANY WARRANTY; without even the implied warranty of
 * MERCHANTABILITY OR FITNESS FOR A PARTICULAR PURPOSE, GOOD TITLE or
 * NON INFRINGEMENT.  See the GNU General Public License for more
 * details.
 *
 * You should have received a copy of the GNU General Public License
 * along with this program; if not, write to the Free Software
 * Foundation, Inc., 675 Mass Ave, Cambridge, MA 02139, USA.
 *
 * Send feedback to <gone@us.ibm.com>
 */
#include <linux/nodemask.h>
#include <linux/topology.h>
#include <linux/bootmem.h>
#include <linux/memblock.h>
#include <linux/threads.h>
#include <linux/cpumask.h>
#include <linux/kernel.h>
#include <linux/mmzone.h>
#include <linux/module.h>
#include <linux/string.h>
#include <linux/init.h>
#include <linux/numa.h>
#include <linux/smp.h>
#include <linux/io.h>
#include <linux/mm.h>

#include <asm/processor.h>
#include <asm/fixmap.h>
#include <asm/mpspec.h>
#include <asm/numaq.h>
#include <asm/setup.h>
#include <asm/apic.h>
#include <asm/e820.h>
#include <asm/ipi.h>

int found_numaq;

/*
 * Have to match translation table entries to main table entries by counter
 * hence the mpc_record variable .... can't see a less disgusting way of
 * doing this ....
 */
struct mpc_trans {
	unsigned char			mpc_type;
	unsigned char			trans_len;
	unsigned char			trans_type;
	unsigned char			trans_quad;
	unsigned char			trans_global;
	unsigned char			trans_local;
	unsigned short			trans_reserved;
};

static int				mpc_record;

static struct mpc_trans			*translation_table[MAX_MPC_ENTRY];

int					mp_bus_id_to_node[MAX_MP_BUSSES];
int					mp_bus_id_to_local[MAX_MP_BUSSES];
int					quad_local_to_mp_bus_id[NR_CPUS/4][4];


static inline void numaq_register_node(int node, struct sys_cfg_data *scd)
{
	struct eachquadmem *eq = scd->eq + node;
	u64 start = (u64)(eq->hi_shrd_mem_start - eq->priv_mem_size) << 20;
	u64 end = (u64)(eq->hi_shrd_mem_start + eq->hi_shrd_mem_size) << 20;
	int ret;

<<<<<<< HEAD
	node_set_online(node);

	/* Convert to pages */
	node_start_pfn[node] =
		 MB_TO_PAGES(eq->hi_shrd_mem_start - eq->priv_mem_size);

	node_end_pfn[node] =
		 MB_TO_PAGES(eq->hi_shrd_mem_start + eq->hi_shrd_mem_size);

	memblock_x86_register_active_regions(node, node_start_pfn[node],
						node_end_pfn[node]);

	memory_present(node, node_start_pfn[node], node_end_pfn[node]);
=======
	node_set(node, numa_nodes_parsed);
	ret = numa_add_memblk(node, start, end);
	BUG_ON(ret < 0);
>>>>>>> e5a10c1b
}

/*
 * Function: smp_dump_qct()
 *
 * Description: gets memory layout from the quad config table.  This
 * function also updates numa_nodes_parsed with the nodes (quads) present.
 */
static void __init smp_dump_qct(void)
{
	struct sys_cfg_data *scd;
	int node;

	scd = (void *)__va(SYS_CFG_DATA_PRIV_ADDR);

	for_each_node(node) {
		if (scd->quads_present31_0 & (1 << node))
			numaq_register_node(node, scd);
	}
}

void __cpuinit numaq_tsc_disable(void)
{
	if (!found_numaq)
		return;

	if (num_online_nodes() > 1) {
		printk(KERN_DEBUG "NUMAQ: disabling TSC\n");
		setup_clear_cpu_cap(X86_FEATURE_TSC);
	}
}

static void __init numaq_tsc_init(void)
{
	numaq_tsc_disable();
}

static inline int generate_logical_apicid(int quad, int phys_apicid)
{
	return (quad << 4) + (phys_apicid ? phys_apicid << 1 : 1);
}

/* x86_quirks member */
static int mpc_apic_id(struct mpc_cpu *m)
{
	int quad = translation_table[mpc_record]->trans_quad;
	int logical_apicid = generate_logical_apicid(quad, m->apicid);

	printk(KERN_DEBUG
		"Processor #%d %u:%u APIC version %d (quad %d, apic %d)\n",
		 m->apicid, (m->cpufeature & CPU_FAMILY_MASK) >> 8,
		(m->cpufeature & CPU_MODEL_MASK) >> 4,
		 m->apicver, quad, logical_apicid);

	return logical_apicid;
}

/* x86_quirks member */
static void mpc_oem_bus_info(struct mpc_bus *m, char *name)
{
	int quad = translation_table[mpc_record]->trans_quad;
	int local = translation_table[mpc_record]->trans_local;

	mp_bus_id_to_node[m->busid] = quad;
	mp_bus_id_to_local[m->busid] = local;

	printk(KERN_INFO "Bus #%d is %s (node %d)\n", m->busid, name, quad);
}

/* x86_quirks member */
static void mpc_oem_pci_bus(struct mpc_bus *m)
{
	int quad = translation_table[mpc_record]->trans_quad;
	int local = translation_table[mpc_record]->trans_local;

	quad_local_to_mp_bus_id[quad][local] = m->busid;
}

/*
 * Called from mpparse code.
 * mode = 0: prescan
 * mode = 1: one mpc entry scanned
 */
static void numaq_mpc_record(unsigned int mode)
{
	if (!mode)
		mpc_record = 0;
	else
		mpc_record++;
}

static void __init MP_translation_info(struct mpc_trans *m)
{
	printk(KERN_INFO
	    "Translation: record %d, type %d, quad %d, global %d, local %d\n",
	       mpc_record, m->trans_type, m->trans_quad, m->trans_global,
	       m->trans_local);

	if (mpc_record >= MAX_MPC_ENTRY)
		printk(KERN_ERR "MAX_MPC_ENTRY exceeded!\n");
	else
		translation_table[mpc_record] = m; /* stash this for later */

	if (m->trans_quad < MAX_NUMNODES && !node_online(m->trans_quad))
		node_set_online(m->trans_quad);
}

static int __init mpf_checksum(unsigned char *mp, int len)
{
	int sum = 0;

	while (len--)
		sum += *mp++;

	return sum & 0xFF;
}

/*
 * Read/parse the MPC oem tables
 */
static void __init smp_read_mpc_oem(struct mpc_table *mpc)
{
	struct mpc_oemtable *oemtable = (void *)(long)mpc->oemptr;
	int count = sizeof(*oemtable);	/* the header size */
	unsigned char *oemptr = ((unsigned char *)oemtable) + count;

	mpc_record = 0;
	printk(KERN_INFO
		"Found an OEM MPC table at %8p - parsing it...\n", oemtable);

	if (memcmp(oemtable->signature, MPC_OEM_SIGNATURE, 4)) {
		printk(KERN_WARNING
		       "SMP mpc oemtable: bad signature [%c%c%c%c]!\n",
		       oemtable->signature[0], oemtable->signature[1],
		       oemtable->signature[2], oemtable->signature[3]);
		return;
	}

	if (mpf_checksum((unsigned char *)oemtable, oemtable->length)) {
		printk(KERN_WARNING "SMP oem mptable: checksum error!\n");
		return;
	}

	while (count < oemtable->length) {
		switch (*oemptr) {
		case MP_TRANSLATION:
			{
				struct mpc_trans *m = (void *)oemptr;

				MP_translation_info(m);
				oemptr += sizeof(*m);
				count += sizeof(*m);
				++mpc_record;
				break;
			}
		default:
			printk(KERN_WARNING
			       "Unrecognised OEM table entry type! - %d\n",
			       (int)*oemptr);
			return;
		}
	}
}

static __init void early_check_numaq(void)
{
	/*
	 * get boot-time SMP configuration:
	 */
	if (smp_found_config)
		early_get_smp_config();

	if (found_numaq) {
		x86_init.mpparse.mpc_record = numaq_mpc_record;
		x86_init.mpparse.setup_ioapic_ids = x86_init_noop;
		x86_init.mpparse.mpc_apic_id = mpc_apic_id;
		x86_init.mpparse.smp_read_mpc_oem = smp_read_mpc_oem;
		x86_init.mpparse.mpc_oem_pci_bus = mpc_oem_pci_bus;
		x86_init.mpparse.mpc_oem_bus_info = mpc_oem_bus_info;
		x86_init.timers.tsc_pre_init = numaq_tsc_init;
		x86_init.pci.init = pci_numaq_init;
	}
}

int __init numaq_numa_init(void)
{
	early_check_numaq();
	if (!found_numaq)
		return -ENOENT;
	smp_dump_qct();

	return 0;
}

#define NUMAQ_APIC_DFR_VALUE	(APIC_DFR_CLUSTER)

static inline unsigned int numaq_get_apic_id(unsigned long x)
{
	return (x >> 24) & 0x0F;
}

static inline void numaq_send_IPI_mask(const struct cpumask *mask, int vector)
{
	default_send_IPI_mask_sequence_logical(mask, vector);
}

static inline void numaq_send_IPI_allbutself(int vector)
{
	default_send_IPI_mask_allbutself_logical(cpu_online_mask, vector);
}

static inline void numaq_send_IPI_all(int vector)
{
	numaq_send_IPI_mask(cpu_online_mask, vector);
}

#define NUMAQ_TRAMPOLINE_PHYS_LOW	(0x8)
#define NUMAQ_TRAMPOLINE_PHYS_HIGH	(0xa)

/*
 * Because we use NMIs rather than the INIT-STARTUP sequence to
 * bootstrap the CPUs, the APIC may be in a weird state. Kick it:
 */
static inline void numaq_smp_callin_clear_local_apic(void)
{
	clear_local_APIC();
}

static inline const struct cpumask *numaq_target_cpus(void)
{
	return cpu_all_mask;
}

static unsigned long numaq_check_apicid_used(physid_mask_t *map, int apicid)
{
	return physid_isset(apicid, *map);
}

static inline unsigned long numaq_check_apicid_present(int bit)
{
	return physid_isset(bit, phys_cpu_present_map);
}

static inline int numaq_apic_id_registered(void)
{
	return 1;
}

static inline void numaq_init_apic_ldr(void)
{
	/* Already done in NUMA-Q firmware */
}

static inline void numaq_setup_apic_routing(void)
{
	printk(KERN_INFO
		"Enabling APIC mode:  NUMA-Q.  Using %d I/O APICs\n",
		nr_ioapics);
}

/*
 * Skip adding the timer int on secondary nodes, which causes
 * a small but painful rift in the time-space continuum.
 */
static inline int numaq_multi_timer_check(int apic, int irq)
{
	return apic != 0 && irq == 0;
}

static inline void numaq_ioapic_phys_id_map(physid_mask_t *phys_map, physid_mask_t *retmap)
{
	/* We don't have a good way to do this yet - hack */
	return physids_promote(0xFUL, retmap);
}

/*
 * Supporting over 60 cpus on NUMA-Q requires a locality-dependent
 * cpu to APIC ID relation to properly interact with the intelligent
 * mode of the cluster controller.
 */
static inline int numaq_cpu_present_to_apicid(int mps_cpu)
{
	if (mps_cpu < 60)
		return ((mps_cpu >> 2) << 4) | (1 << (mps_cpu & 0x3));
	else
		return BAD_APICID;
}

static inline int numaq_apicid_to_node(int logical_apicid)
{
	return logical_apicid >> 4;
}

static int numaq_numa_cpu_node(int cpu)
{
	int logical_apicid = early_per_cpu(x86_cpu_to_logical_apicid, cpu);

	if (logical_apicid != BAD_APICID)
		return numaq_apicid_to_node(logical_apicid);
	return NUMA_NO_NODE;
}

static void numaq_apicid_to_cpu_present(int logical_apicid, physid_mask_t *retmap)
{
	int node = numaq_apicid_to_node(logical_apicid);
	int cpu = __ffs(logical_apicid & 0xf);

	physid_set_mask_of_physid(cpu + 4*node, retmap);
}

/* Where the IO area was mapped on multiquad, always 0 otherwise */
void *xquad_portio;

static inline int numaq_check_phys_apicid_present(int phys_apicid)
{
	return 1;
}

/*
 * We use physical apicids here, not logical, so just return the default
 * physical broadcast to stop people from breaking us
 */
static unsigned int numaq_cpu_mask_to_apicid(const struct cpumask *cpumask)
{
	return 0x0F;
}

static inline unsigned int
numaq_cpu_mask_to_apicid_and(const struct cpumask *cpumask,
			     const struct cpumask *andmask)
{
	return 0x0F;
}

/* No NUMA-Q box has a HT CPU, but it can't hurt to use the default code. */
static inline int numaq_phys_pkg_id(int cpuid_apic, int index_msb)
{
	return cpuid_apic >> index_msb;
}

static int
numaq_mps_oem_check(struct mpc_table *mpc, char *oem, char *productid)
{
	if (strncmp(oem, "IBM NUMA", 8))
		printk(KERN_ERR "Warning! Not a NUMA-Q system!\n");
	else
		found_numaq = 1;

	return found_numaq;
}

static int probe_numaq(void)
{
	/* already know from get_memcfg_numaq() */
	return found_numaq;
}

static void numaq_vector_allocation_domain(int cpu, struct cpumask *retmask)
{
	/* Careful. Some cpus do not strictly honor the set of cpus
	 * specified in the interrupt destination when using lowest
	 * priority interrupt delivery mode.
	 *
	 * In particular there was a hyperthreading cpu observed to
	 * deliver interrupts to the wrong hyperthread when only one
	 * hyperthread was specified in the interrupt desitination.
	 */
	cpumask_clear(retmask);
	cpumask_bits(retmask)[0] = APIC_ALL_CPUS;
}

static void numaq_setup_portio_remap(void)
{
	int num_quads = num_online_nodes();

	if (num_quads <= 1)
		return;

	printk(KERN_INFO
		"Remapping cross-quad port I/O for %d quads\n", num_quads);

	xquad_portio = ioremap(XQUAD_PORTIO_BASE, num_quads*XQUAD_PORTIO_QUAD);

	printk(KERN_INFO
		"xquad_portio vaddr 0x%08lx, len %08lx\n",
		(u_long) xquad_portio, (u_long) num_quads*XQUAD_PORTIO_QUAD);
}

/* Use __refdata to keep false positive warning calm.	*/
struct apic __refdata apic_numaq = {

	.name				= "NUMAQ",
	.probe				= probe_numaq,
	.acpi_madt_oem_check		= NULL,
	.apic_id_registered		= numaq_apic_id_registered,

	.irq_delivery_mode		= dest_LowestPrio,
	/* physical delivery on LOCAL quad: */
	.irq_dest_mode			= 0,

	.target_cpus			= numaq_target_cpus,
	.disable_esr			= 1,
	.dest_logical			= APIC_DEST_LOGICAL,
	.check_apicid_used		= numaq_check_apicid_used,
	.check_apicid_present		= numaq_check_apicid_present,

	.vector_allocation_domain	= numaq_vector_allocation_domain,
	.init_apic_ldr			= numaq_init_apic_ldr,

	.ioapic_phys_id_map		= numaq_ioapic_phys_id_map,
	.setup_apic_routing		= numaq_setup_apic_routing,
	.multi_timer_check		= numaq_multi_timer_check,
	.cpu_present_to_apicid		= numaq_cpu_present_to_apicid,
	.apicid_to_cpu_present		= numaq_apicid_to_cpu_present,
	.setup_portio_remap		= numaq_setup_portio_remap,
	.check_phys_apicid_present	= numaq_check_phys_apicid_present,
	.enable_apic_mode		= NULL,
	.phys_pkg_id			= numaq_phys_pkg_id,
	.mps_oem_check			= numaq_mps_oem_check,

	.get_apic_id			= numaq_get_apic_id,
	.set_apic_id			= NULL,
	.apic_id_mask			= 0x0F << 24,

	.cpu_mask_to_apicid		= numaq_cpu_mask_to_apicid,
	.cpu_mask_to_apicid_and		= numaq_cpu_mask_to_apicid_and,

	.send_IPI_mask			= numaq_send_IPI_mask,
	.send_IPI_mask_allbutself	= NULL,
	.send_IPI_allbutself		= numaq_send_IPI_allbutself,
	.send_IPI_all			= numaq_send_IPI_all,
	.send_IPI_self			= default_send_IPI_self,

	.wakeup_secondary_cpu		= wakeup_secondary_cpu_via_nmi,
	.trampoline_phys_low		= NUMAQ_TRAMPOLINE_PHYS_LOW,
	.trampoline_phys_high		= NUMAQ_TRAMPOLINE_PHYS_HIGH,

	/* We don't do anything here because we use NMI's to boot instead */
	.wait_for_init_deassert		= NULL,

	.smp_callin_clear_local_apic	= numaq_smp_callin_clear_local_apic,
	.inquire_remote_apic		= NULL,

	.read				= native_apic_mem_read,
	.write				= native_apic_mem_write,
	.icr_read			= native_apic_icr_read,
	.icr_write			= native_apic_icr_write,
	.wait_icr_idle			= native_apic_wait_icr_idle,
	.safe_wait_icr_idle		= native_safe_apic_wait_icr_idle,

	.x86_32_early_logical_apicid	= noop_x86_32_early_logical_apicid,
	.x86_32_numa_cpu_node		= numaq_numa_cpu_node,
};<|MERGE_RESOLUTION|>--- conflicted
+++ resolved
@@ -81,25 +81,9 @@
 	u64 end = (u64)(eq->hi_shrd_mem_start + eq->hi_shrd_mem_size) << 20;
 	int ret;
 
-<<<<<<< HEAD
-	node_set_online(node);
-
-	/* Convert to pages */
-	node_start_pfn[node] =
-		 MB_TO_PAGES(eq->hi_shrd_mem_start - eq->priv_mem_size);
-
-	node_end_pfn[node] =
-		 MB_TO_PAGES(eq->hi_shrd_mem_start + eq->hi_shrd_mem_size);
-
-	memblock_x86_register_active_regions(node, node_start_pfn[node],
-						node_end_pfn[node]);
-
-	memory_present(node, node_start_pfn[node], node_end_pfn[node]);
-=======
 	node_set(node, numa_nodes_parsed);
 	ret = numa_add_memblk(node, start, end);
 	BUG_ON(ret < 0);
->>>>>>> e5a10c1b
 }
 
 /*
