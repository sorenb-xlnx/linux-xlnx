/*
 * Copyright 2004 James Cleverdon, IBM.
 * Subject to the GNU Public License, v.2
 *
 * Generic APIC sub-arch probe layer.
 *
 * Hacked for x86-64 by James Cleverdon from i386 architecture code by
 * Martin Bligh, Andi Kleen, James Bottomley, John Stultz, and
 * James Cleverdon.
 */
#include <linux/threads.h>
#include <linux/cpumask.h>
#include <linux/string.h>
#include <linux/module.h>
#include <linux/kernel.h>
#include <linux/ctype.h>
#include <linux/init.h>
#include <linux/hardirq.h>

#include <asm/smp.h>
#include <asm/ipi.h>
#include <asm/genapic.h>

extern struct genapic apic_flat;
extern struct genapic apic_physflat;
extern struct genapic apic_x2xpic_uv_x;
extern struct genapic apic_x2apic_phys;
extern struct genapic apic_x2apic_cluster;

struct genapic __read_mostly *genapic = &apic_flat;

static struct genapic *apic_probe[] __initdata = {
	&apic_x2apic_uv_x,
	&apic_x2apic_phys,
	&apic_x2apic_cluster,
	&apic_physflat,
	NULL,
};

/*
 * Check the APIC IDs in bios_cpu_apicid and choose the APIC mode.
 */
void __init setup_apic_routing(void)
{
	if (genapic == &apic_flat) {
		if (max_physical_apicid >= 8)
			genapic = &apic_physflat;
		printk(KERN_INFO "Setting APIC routing to %s\n", genapic->name);
	}
}

/* Same for both flat and physical. */

void apic_send_IPI_self(int vector)
{
	__send_IPI_shortcut(APIC_DEST_SELF, vector, APIC_DEST_PHYSICAL);
}

int __init acpi_madt_oem_check(char *oem_id, char *oem_table_id)
{
	int i;

	for (i = 0; apic_probe[i]; ++i) {
		if (apic_probe[i]->acpi_madt_oem_check(oem_id, oem_table_id)) {
			genapic = apic_probe[i];
			printk(KERN_INFO "Setting APIC routing to %s.\n",
				genapic->name);
			return 1;
		}
	}
	return 0;
<<<<<<< HEAD
}

unsigned int read_apic_id(void)
{
	unsigned int id;

	WARN_ON(preemptible() && num_online_cpus() > 1);
	id = apic_read(APIC_ID);
	if (uv_system_type >= UV_X2APIC)
		id  |= __get_cpu_var(x2apic_extra_bits);
	return id;
}

enum uv_system_type get_uv_system_type(void)
{
	return uv_system_type;
}

int is_uv_system(void)
{
	return uv_system_type != UV_NONE;
}
EXPORT_SYMBOL_GPL(is_uv_system);
=======
}
>>>>>>> b6738526
<|MERGE_RESOLUTION|>--- conflicted
+++ resolved
@@ -69,30 +69,4 @@
 		}
 	}
 	return 0;
-<<<<<<< HEAD
-}
-
-unsigned int read_apic_id(void)
-{
-	unsigned int id;
-
-	WARN_ON(preemptible() && num_online_cpus() > 1);
-	id = apic_read(APIC_ID);
-	if (uv_system_type >= UV_X2APIC)
-		id  |= __get_cpu_var(x2apic_extra_bits);
-	return id;
-}
-
-enum uv_system_type get_uv_system_type(void)
-{
-	return uv_system_type;
-}
-
-int is_uv_system(void)
-{
-	return uv_system_type != UV_NONE;
-}
-EXPORT_SYMBOL_GPL(is_uv_system);
-=======
-}
->>>>>>> b6738526
+}