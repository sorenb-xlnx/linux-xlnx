/*
 *  Copyright (C) 1991, 1992  Linus Torvalds
 *  Copyright (C) 2000, 2001, 2002 Andi Kleen, SuSE Labs
 */
#include <linux/kallsyms.h>
#include <linux/kprobes.h>
#include <linux/uaccess.h>
#include <linux/utsname.h>
#include <linux/hardirq.h>
#include <linux/kdebug.h>
#include <linux/module.h>
#include <linux/ptrace.h>
#include <linux/kexec.h>
#include <linux/bug.h>
#include <linux/nmi.h>
#include <linux/sysfs.h>

#include <asm/stacktrace.h>

#define STACKSLOTS_PER_LINE 8
#define get_bp(bp) asm("movl %%ebp, %0" : "=r" (bp) :)

int panic_on_unrecovered_nmi;
int kstack_depth_to_print = 3 * STACKSLOTS_PER_LINE;
static unsigned int code_bytes = 64;
static int die_counter;

void printk_address(unsigned long address, int reliable)
{
	printk(" [<%p>] %s%pS\n", (void *) address,
			reliable ? "" : "? ", (void *) address);
}

static inline int valid_stack_ptr(struct thread_info *tinfo,
			void *p, unsigned int size, void *end)
{
	void *t = tinfo;
	if (end) {
		if (p < end && p >= (end-THREAD_SIZE))
			return 1;
		else
			return 0;
	}
	return p > t && p < t + THREAD_SIZE - size;
}

/* The form of the top of the frame on the stack */
struct stack_frame {
	struct stack_frame *next_frame;
	unsigned long return_address;
};

static inline unsigned long
print_context_stack(struct thread_info *tinfo,
		unsigned long *stack, unsigned long bp,
		const struct stacktrace_ops *ops, void *data,
		unsigned long *end)
{
	struct stack_frame *frame = (struct stack_frame *)bp;

	while (valid_stack_ptr(tinfo, stack, sizeof(*stack), end)) {
		unsigned long addr;

		addr = *stack;
		if (__kernel_text_address(addr)) {
			if ((unsigned long) stack == bp + sizeof(long)) {
				ops->address(data, addr, 1);
				frame = frame->next_frame;
				bp = (unsigned long) frame;
			} else {
				ops->address(data, addr, bp == 0);
			}
		}
		stack++;
	}
	return bp;
}

void dump_trace(struct task_struct *task, struct pt_regs *regs,
		unsigned long *stack, unsigned long bp,
		const struct stacktrace_ops *ops, void *data)
{
	if (!task)
		task = current;

	if (!stack) {
		unsigned long dummy;
		stack = &dummy;
		if (task && task != current)
			stack = (unsigned long *)task->thread.sp;
	}

#ifdef CONFIG_FRAME_POINTER
	if (!bp) {
		if (task == current) {
			/* Grab bp right from our regs */
			get_bp(bp);
		} else {
			/* bp is the last reg pushed by switch_to */
			bp = *(unsigned long *) task->thread.sp;
		}
	}
#endif

	for (;;) {
		struct thread_info *context;

		context = (struct thread_info *)
			((unsigned long)stack & (~(THREAD_SIZE - 1)));
		bp = print_context_stack(context, stack, bp, ops, data, NULL);

		stack = (unsigned long *)context->previous_esp;
		if (!stack)
			break;
		if (ops->stack(data, "IRQ") < 0)
			break;
		touch_nmi_watchdog();
	}
}
EXPORT_SYMBOL(dump_trace);

static void
print_trace_warning_symbol(void *data, char *msg, unsigned long symbol)
{
	printk(data);
	print_symbol(msg, symbol);
	printk("\n");
}

static void print_trace_warning(void *data, char *msg)
{
	printk("%s%s\n", (char *)data, msg);
}

static int print_trace_stack(void *data, char *name)
{
	printk("%s <%s> ", (char *)data, name);
	return 0;
}

/*
 * Print one address/symbol entries per line.
 */
static void print_trace_address(void *data, unsigned long addr, int reliable)
{
	touch_nmi_watchdog();
	printk(data);
	printk_address(addr, reliable);
}

static const struct stacktrace_ops print_trace_ops = {
	.warning = print_trace_warning,
	.warning_symbol = print_trace_warning_symbol,
	.stack = print_trace_stack,
	.address = print_trace_address,
};

static void
show_trace_log_lvl(struct task_struct *task, struct pt_regs *regs,
		unsigned long *stack, unsigned long bp, char *log_lvl)
{
	printk("%sCall Trace:\n", log_lvl);
	dump_trace(task, regs, stack, bp, &print_trace_ops, log_lvl);
}

void show_trace(struct task_struct *task, struct pt_regs *regs,
		unsigned long *stack, unsigned long bp)
{
	show_trace_log_lvl(task, regs, stack, bp, "");
}

static void
show_stack_log_lvl(struct task_struct *task, struct pt_regs *regs,
		unsigned long *sp, unsigned long bp, char *log_lvl)
{
	unsigned long *stack;
	int i;

	if (sp == NULL) {
		if (task)
			sp = (unsigned long *)task->thread.sp;
		else
			sp = (unsigned long *)&sp;
	}

	stack = sp;
	for (i = 0; i < kstack_depth_to_print; i++) {
		if (kstack_end(stack))
			break;
		if (i && ((i % STACKSLOTS_PER_LINE) == 0))
			printk("\n%s", log_lvl);
		printk(" %08lx", *stack++);
		touch_nmi_watchdog();
	}
	printk("\n");
	show_trace_log_lvl(task, regs, sp, bp, log_lvl);
}

void show_stack(struct task_struct *task, unsigned long *sp)
{
	show_stack_log_lvl(task, NULL, sp, 0, "");
}

/*
 * The architecture-independent dump_stack generator
 */
void dump_stack(void)
{
	unsigned long bp = 0;
	unsigned long stack;

#ifdef CONFIG_FRAME_POINTER
	if (!bp)
		get_bp(bp);
#endif

	printk("Pid: %d, comm: %.20s %s %s %.*s\n",
		current->pid, current->comm, print_tainted(),
		init_utsname()->release,
		(int)strcspn(init_utsname()->version, " "),
		init_utsname()->version);
	show_trace(NULL, NULL, &stack, bp);
}

EXPORT_SYMBOL(dump_stack);

void show_registers(struct pt_regs *regs)
{
	int i;

	print_modules();
	__show_regs(regs, 0);

	printk(KERN_EMERG "Process %.*s (pid: %d, ti=%p task=%p task.ti=%p)\n",
		TASK_COMM_LEN, current->comm, task_pid_nr(current),
		current_thread_info(), current, task_thread_info(current));
	/*
	 * When in-kernel, we also print out the stack and code at the
	 * time of the fault..
	 */
	if (!user_mode_vm(regs)) {
		unsigned int code_prologue = code_bytes * 43 / 64;
		unsigned int code_len = code_bytes;
		unsigned char c;
		u8 *ip;

		printk(KERN_EMERG "Stack:\n");
		show_stack_log_lvl(NULL, regs, &regs->sp,
				0, KERN_EMERG);

		printk(KERN_EMERG "Code: ");

		ip = (u8 *)regs->ip - code_prologue;
		if (ip < (u8 *)PAGE_OFFSET || probe_kernel_address(ip, c)) {
			/* try starting at IP */
			ip = (u8 *)regs->ip;
			code_len = code_len - code_prologue + 1;
		}
		for (i = 0; i < code_len; i++, ip++) {
			if (ip < (u8 *)PAGE_OFFSET ||
					probe_kernel_address(ip, c)) {
				printk(" Bad EIP value.");
				break;
			}
			if (ip == (u8 *)regs->ip)
				printk("<%02x> ", c);
			else
				printk("%02x ", c);
		}
	}
	printk("\n");
}

int is_valid_bugaddr(unsigned long ip)
{
	unsigned short ud2;

	if (ip < PAGE_OFFSET)
		return 0;
	if (probe_kernel_address((unsigned short *)ip, ud2))
		return 0;

	return ud2 == 0x0b0f;
}

static raw_spinlock_t die_lock = __RAW_SPIN_LOCK_UNLOCKED;
static int die_owner = -1;
static unsigned int die_nest_count;

unsigned __kprobes long oops_begin(void)
{
	int cpu;
	unsigned long flags;

	oops_enter();

	/* racy, but better than risking deadlock. */
	raw_local_irq_save(flags);
	cpu = smp_processor_id();
	if (!__raw_spin_trylock(&die_lock)) {
		if (cpu == die_owner)
			/* nested oops. should stop eventually */;
		else
			__raw_spin_lock(&die_lock);
	}
	die_nest_count++;
	die_owner = cpu;
	console_verbose();
	bust_spinlocks(1);
	return flags;
}

void __kprobes oops_end(unsigned long flags, struct pt_regs *regs, int signr)
{
	if (regs && kexec_should_crash(current))
		crash_kexec(regs);

	bust_spinlocks(0);
	die_owner = -1;
	add_taint(TAINT_DIE);
	die_nest_count--;
	if (!die_nest_count)
		/* Nest count reaches zero, release the lock. */
		__raw_spin_unlock(&die_lock);
	raw_local_irq_restore(flags);
	oops_exit();

	if (!signr)
		return;
	if (in_interrupt())
		panic("Fatal exception in interrupt");
	if (panic_on_oops)
		panic("Fatal exception");
	do_exit(signr);
}

int __kprobes __die(const char *str, struct pt_regs *regs, long err)
{
	unsigned short ss;
	unsigned long sp;

	printk(KERN_EMERG "%s: %04lx [#%d] ", str, err & 0xffff, ++die_counter);
#ifdef CONFIG_PREEMPT
	printk("PREEMPT ");
#endif
#ifdef CONFIG_SMP
	printk("SMP ");
#endif
#ifdef CONFIG_DEBUG_PAGEALLOC
	printk("DEBUG_PAGEALLOC");
#endif
	printk("\n");
	sysfs_printk_last_file();
	if (notify_die(DIE_OOPS, str, regs, err,
			current->thread.trap_no, SIGSEGV) == NOTIFY_STOP)
		return 1;

	show_registers(regs);
	/* Executive summary in case the oops scrolled away */
	sp = (unsigned long) (&regs->sp);
	savesegment(ss, ss);
	if (user_mode(regs)) {
		sp = regs->sp;
		ss = regs->ss & 0xffff;
	}
	printk(KERN_EMERG "EIP: [<%08lx>] ", regs->ip);
	print_symbol("%s", regs->ip);
	printk(" SS:ESP %04x:%08lx\n", ss, sp);
	return 0;
}

/*
 * This is gone through when something in the kernel has done something bad
 * and is about to be terminated:
 */
void die(const char *str, struct pt_regs *regs, long err)
{
	unsigned long flags = oops_begin();
	int sig = SIGSEGV;

	if (!user_mode_vm(regs))
		report_bug(regs->ip, regs);

	if (__die(str, regs, err))
		sig = 0;
	oops_end(flags, regs, sig);
}

void notrace __kprobes
die_nmi(char *str, struct pt_regs *regs, int do_panic)
{
	unsigned long flags;

	if (notify_die(DIE_NMIWATCHDOG, str, regs, 0, 2, SIGINT) == NOTIFY_STOP)
		return;

	/*
	 * We are in trouble anyway, lets at least try
	 * to get a message out.
	 */
	flags = oops_begin();
	printk(KERN_EMERG "%s", str);
	printk(" on CPU%d, ip %08lx, registers:\n",
		smp_processor_id(), regs->ip);
	show_registers(regs);
	oops_end(flags, regs, 0);
	if (do_panic || panic_on_oops)
		panic("Non maskable interrupt");
<<<<<<< HEAD
	console_silent();
	spin_unlock(&nmi_print_lock);

	/*
	 * If we are in kernel we are probably nested up pretty bad
	 * and might aswell get out now while we still can:
	 */
	if (!user_mode_vm(regs)) {
		current->thread.trap_no = 2;
		crash_kexec(regs);
	}

	bust_spinlocks(0);
	do_exit(SIGSEGV);
=======
	nmi_exit();
	local_irq_enable();
	do_exit(SIGBUS);
>>>>>>> fd14e0c8
}

static int __init oops_setup(char *s)
{
	if (!s)
		return -EINVAL;
	if (!strcmp(s, "panic"))
		panic_on_oops = 1;
	return 0;
}
early_param("oops", oops_setup);

static int __init kstack_setup(char *s)
{
	if (!s)
		return -EINVAL;
	kstack_depth_to_print = simple_strtoul(s, NULL, 0);
	return 0;
}
early_param("kstack", kstack_setup);

static int __init code_bytes_setup(char *s)
{
	code_bytes = simple_strtoul(s, NULL, 0);
	if (code_bytes > 8192)
		code_bytes = 8192;

	return 1;
}
__setup("code_bytes=", code_bytes_setup);<|MERGE_RESOLUTION|>--- conflicted
+++ resolved
@@ -406,26 +406,9 @@
 	oops_end(flags, regs, 0);
 	if (do_panic || panic_on_oops)
 		panic("Non maskable interrupt");
-<<<<<<< HEAD
-	console_silent();
-	spin_unlock(&nmi_print_lock);
-
-	/*
-	 * If we are in kernel we are probably nested up pretty bad
-	 * and might aswell get out now while we still can:
-	 */
-	if (!user_mode_vm(regs)) {
-		current->thread.trap_no = 2;
-		crash_kexec(regs);
-	}
-
-	bust_spinlocks(0);
-	do_exit(SIGSEGV);
-=======
 	nmi_exit();
 	local_irq_enable();
 	do_exit(SIGBUS);
->>>>>>> fd14e0c8
 }
 
 static int __init oops_setup(char *s)
