#include <linux/errno.h>
#include <linux/kernel.h>
#include <linux/mm.h>
#include <linux/smp.h>
#include <linux/slab.h>
#include <linux/sched.h>
#include <linux/module.h>
#include <linux/pm.h>
#include <linux/clockchips.h>
<<<<<<< HEAD
#include <asm/system.h>

unsigned long idle_halt;
EXPORT_SYMBOL(idle_halt);
unsigned long idle_nomwait;
EXPORT_SYMBOL(idle_nomwait);
=======
>>>>>>> db8e85a6

struct kmem_cache *task_xstate_cachep;

int arch_dup_task_struct(struct task_struct *dst, struct task_struct *src)
{
	*dst = *src;
	if (src->thread.xstate) {
		dst->thread.xstate = kmem_cache_alloc(task_xstate_cachep,
						      GFP_KERNEL);
		if (!dst->thread.xstate)
			return -ENOMEM;
		WARN_ON((unsigned long)dst->thread.xstate & 15);
		memcpy(dst->thread.xstate, src->thread.xstate, xstate_size);
	}
	return 0;
}

void free_thread_xstate(struct task_struct *tsk)
{
	if (tsk->thread.xstate) {
		kmem_cache_free(task_xstate_cachep, tsk->thread.xstate);
		tsk->thread.xstate = NULL;
	}
}

void free_thread_info(struct thread_info *ti)
{
	free_thread_xstate(ti->task);
	free_pages((unsigned long)ti, get_order(THREAD_SIZE));
}

void arch_task_cache_init(void)
{
        task_xstate_cachep =
        	kmem_cache_create("task_xstate", xstate_size,
				  __alignof__(union thread_xstate),
				  SLAB_PANIC | SLAB_NOTRACK, NULL);
}

/*
 * Idle related variables and functions
 */
unsigned long boot_option_idle_override = 0;
EXPORT_SYMBOL(boot_option_idle_override);

/*
 * Powermanagement idle function, if any..
 */
void (*pm_idle)(void);
EXPORT_SYMBOL(pm_idle);

#ifdef CONFIG_X86_32
/*
 * This halt magic was a workaround for ancient floppy DMA
 * wreckage. It should be safe to remove.
 */
static int hlt_counter;
void disable_hlt(void)
{
	hlt_counter++;
}
EXPORT_SYMBOL(disable_hlt);

void enable_hlt(void)
{
	hlt_counter--;
}
EXPORT_SYMBOL(enable_hlt);

static inline int hlt_use_halt(void)
{
	return (!hlt_counter && boot_cpu_data.hlt_works_ok);
}
#else
static inline int hlt_use_halt(void)
{
	return 1;
}
#endif

/*
 * We use this if we don't have any better
 * idle routine..
 */
void default_idle(void)
{
	if (hlt_use_halt()) {
		current_thread_info()->status &= ~TS_POLLING;
		/*
		 * TS_POLLING-cleared state must be visible before we
		 * test NEED_RESCHED:
		 */
		smp_mb();

		if (!need_resched())
			safe_halt();	/* enables interrupts racelessly */
		else
			local_irq_enable();
		current_thread_info()->status |= TS_POLLING;
	} else {
		local_irq_enable();
		/* loop is done by the caller */
		cpu_relax();
	}
}
#ifdef CONFIG_APM_MODULE
EXPORT_SYMBOL(default_idle);
#endif

/*
 * Idle related variables and functions
 */
unsigned long boot_option_idle_override = 0;
EXPORT_SYMBOL(boot_option_idle_override);

/*
 * Powermanagement idle function, if any..
 */
void (*pm_idle)(void);
EXPORT_SYMBOL(pm_idle);

#ifdef CONFIG_X86_32
/*
 * This halt magic was a workaround for ancient floppy DMA
 * wreckage. It should be safe to remove.
 */
static int hlt_counter;
void disable_hlt(void)
{
	hlt_counter++;
}
EXPORT_SYMBOL(disable_hlt);

void enable_hlt(void)
{
	hlt_counter--;
}
EXPORT_SYMBOL(enable_hlt);

static inline int hlt_use_halt(void)
{
	return (!hlt_counter && boot_cpu_data.hlt_works_ok);
}
#else
static inline int hlt_use_halt(void)
{
	return 1;
}
#endif

/*
 * We use this if we don't have any better
 * idle routine..
 */
void default_idle(void)
{
	if (hlt_use_halt()) {
		current_thread_info()->status &= ~TS_POLLING;
		/*
		 * TS_POLLING-cleared state must be visible before we
		 * test NEED_RESCHED:
		 */
		smp_mb();

		if (!need_resched())
			safe_halt();	/* enables interrupts racelessly */
		else
			local_irq_enable();
		current_thread_info()->status |= TS_POLLING;
	} else {
		local_irq_enable();
		/* loop is done by the caller */
		cpu_relax();
	}
}
#ifdef CONFIG_APM_MODULE
EXPORT_SYMBOL(default_idle);
#endif

static void do_nothing(void *unused)
{
}

/*
 * cpu_idle_wait - Used to ensure that all the CPUs discard old value of
 * pm_idle and update to new pm_idle value. Required while changing pm_idle
 * handler on SMP systems.
 *
 * Caller must have changed pm_idle to the new value before the call. Old
 * pm_idle value will not be used by any CPU after the return of this function.
 */
void cpu_idle_wait(void)
{
	smp_mb();
	/* kick all the CPUs so that they exit out of pm_idle */
	smp_call_function(do_nothing, NULL, 1);
}
EXPORT_SYMBOL_GPL(cpu_idle_wait);

/*
 * This uses new MONITOR/MWAIT instructions on P4 processors with PNI,
 * which can obviate IPI to trigger checking of need_resched.
 * We execute MONITOR against need_resched and enter optimized wait state
 * through MWAIT. Whenever someone changes need_resched, we would be woken
 * up from MWAIT (without an IPI).
 *
 * New with Core Duo processors, MWAIT can take some hints based on CPU
 * capability.
 */
void mwait_idle_with_hints(unsigned long ax, unsigned long cx)
{
	if (!need_resched()) {
		__monitor((void *)&current_thread_info()->flags, 0, 0);
		smp_mb();
		if (!need_resched())
			__mwait(ax, cx);
	}
}

/* Default MONITOR/MWAIT with no hints, used for default C1 state */
static void mwait_idle(void)
{
	if (!need_resched()) {
		__monitor((void *)&current_thread_info()->flags, 0, 0);
		smp_mb();
		if (!need_resched())
			__sti_mwait(0, 0);
		else
			local_irq_enable();
	} else
		local_irq_enable();
}

/*
 * On SMP it's slightly faster (but much more power-consuming!)
 * to poll the ->work.need_resched flag instead of waiting for the
 * cross-CPU IPI to arrive. Use this option with caution.
 */
static void poll_idle(void)
{
	local_irq_enable();
	cpu_relax();
}

/*
 * mwait selection logic:
 *
 * It depends on the CPU. For AMD CPUs that support MWAIT this is
 * wrong. Family 0x10 and 0x11 CPUs will enter C1 on HLT. Powersavings
 * then depend on a clock divisor and current Pstate of the core. If
 * all cores of a processor are in halt state (C1) the processor can
 * enter the C1E (C1 enhanced) state. If mwait is used this will never
 * happen.
 *
 * idle=mwait overrides this decision and forces the usage of mwait.
 */

#define MWAIT_INFO			0x05
#define MWAIT_ECX_EXTENDED_INFO		0x01
#define MWAIT_EDX_C1			0xf0

static int __cpuinit mwait_usable(const struct cpuinfo_x86 *c)
{
	u32 eax, ebx, ecx, edx;

	if (force_mwait)
		return 1;

	if (c->cpuid_level < MWAIT_INFO)
		return 0;

	cpuid(MWAIT_INFO, &eax, &ebx, &ecx, &edx);
	/* Check, whether EDX has extended info about MWAIT */
	if (!(ecx & MWAIT_ECX_EXTENDED_INFO))
		return 1;

	/*
	 * edx enumeratios MONITOR/MWAIT extensions. Check, whether
	 * C1  supports MWAIT
	 */
	return (edx & MWAIT_EDX_C1);
}

/*
 * Check for AMD CPUs, which have potentially C1E support
 */
static int __cpuinit check_c1e_idle(const struct cpuinfo_x86 *c)
{
	if (c->x86_vendor != X86_VENDOR_AMD)
		return 0;

	if (c->x86 < 0x0F)
		return 0;

	/* Family 0x0f models < rev F do not have C1E */
	if (c->x86 == 0x0f && c->x86_model < 0x40)
		return 0;

	return 1;
}

/*
 * C1E aware idle routine. We check for C1E active in the interrupt
 * pending message MSR. If we detect C1E, then we handle it the same
 * way as C3 power states (local apic timer and TSC stop)
 */
static void c1e_idle(void)
{
	static cpumask_t c1e_mask = CPU_MASK_NONE;
	static int c1e_detected;

	if (need_resched())
		return;

	if (!c1e_detected) {
		u32 lo, hi;

		rdmsr(MSR_K8_INT_PENDING_MSG, lo, hi);
		if (lo & K8_INTP_C1E_ACTIVE_MASK) {
			c1e_detected = 1;
			mark_tsc_unstable("TSC halt in C1E");
			printk(KERN_INFO "System has C1E enabled\n");
		}
	}

	if (c1e_detected) {
		int cpu = smp_processor_id();

		if (!cpu_isset(cpu, c1e_mask)) {
			cpu_set(cpu, c1e_mask);
			/*
			 * Force broadcast so ACPI can not interfere. Needs
			 * to run with interrupts enabled as it uses
			 * smp_function_call.
			 */
			local_irq_enable();
			clockevents_notify(CLOCK_EVT_NOTIFY_BROADCAST_FORCE,
					   &cpu);
			printk(KERN_INFO "Switch to broadcast mode on CPU%d\n",
			       cpu);
			local_irq_disable();
		}
		clockevents_notify(CLOCK_EVT_NOTIFY_BROADCAST_ENTER, &cpu);

		default_idle();

		/*
		 * The switch back from broadcast mode needs to be
		 * called with interrupts disabled.
		 */
		 local_irq_disable();
		 clockevents_notify(CLOCK_EVT_NOTIFY_BROADCAST_EXIT, &cpu);
		 local_irq_enable();
	} else
		default_idle();
}

void __cpuinit select_idle_routine(const struct cpuinfo_x86 *c)
{
#ifdef CONFIG_X86_SMP
	if (pm_idle == poll_idle && smp_num_siblings > 1) {
		printk(KERN_WARNING "WARNING: polling idle and HT enabled,"
			" performance may degrade.\n");
	}
#endif
	if (pm_idle)
		return;

	if (cpu_has(c, X86_FEATURE_MWAIT) && mwait_usable(c)) {
		/*
		 * One CPU supports mwait => All CPUs supports mwait
		 */
		printk(KERN_INFO "using mwait in idle threads.\n");
		pm_idle = mwait_idle;
	} else if (check_c1e_idle(c)) {
		printk(KERN_INFO "using C1E aware idle routine\n");
		pm_idle = c1e_idle;
	} else
		pm_idle = default_idle;
}

static int __init idle_setup(char *str)
{
	if (!strcmp(str, "poll")) {
		printk("using polling idle threads.\n");
		pm_idle = poll_idle;
	} else if (!strcmp(str, "mwait"))
		force_mwait = 1;
	else if (!strcmp(str, "halt")) {
		/*
		 * When the boot option of idle=halt is added, halt is
		 * forced to be used for CPU idle. In such case CPU C2/C3
		 * won't be used again.
		 * To continue to load the CPU idle driver, don't touch
		 * the boot_option_idle_override.
		 */
		pm_idle = default_idle;
		idle_halt = 1;
		return 0;
	} else if (!strcmp(str, "nomwait")) {
		/*
		 * If the boot option of "idle=nomwait" is added,
		 * it means that mwait will be disabled for CPU C2/C3
		 * states. In such case it won't touch the variable
		 * of boot_option_idle_override.
		 */
		idle_nomwait = 1;
		return 0;
	} else
		return -1;

	boot_option_idle_override = 1;
	return 0;
}
early_param("idle", idle_setup);
<|MERGE_RESOLUTION|>--- conflicted
+++ resolved
@@ -7,15 +7,12 @@
 #include <linux/module.h>
 #include <linux/pm.h>
 #include <linux/clockchips.h>
-<<<<<<< HEAD
 #include <asm/system.h>
 
 unsigned long idle_halt;
 EXPORT_SYMBOL(idle_halt);
 unsigned long idle_nomwait;
 EXPORT_SYMBOL(idle_nomwait);
-=======
->>>>>>> db8e85a6
 
 struct kmem_cache *task_xstate_cachep;
 
@@ -54,76 +51,6 @@
 				  __alignof__(union thread_xstate),
 				  SLAB_PANIC | SLAB_NOTRACK, NULL);
 }
-
-/*
- * Idle related variables and functions
- */
-unsigned long boot_option_idle_override = 0;
-EXPORT_SYMBOL(boot_option_idle_override);
-
-/*
- * Powermanagement idle function, if any..
- */
-void (*pm_idle)(void);
-EXPORT_SYMBOL(pm_idle);
-
-#ifdef CONFIG_X86_32
-/*
- * This halt magic was a workaround for ancient floppy DMA
- * wreckage. It should be safe to remove.
- */
-static int hlt_counter;
-void disable_hlt(void)
-{
-	hlt_counter++;
-}
-EXPORT_SYMBOL(disable_hlt);
-
-void enable_hlt(void)
-{
-	hlt_counter--;
-}
-EXPORT_SYMBOL(enable_hlt);
-
-static inline int hlt_use_halt(void)
-{
-	return (!hlt_counter && boot_cpu_data.hlt_works_ok);
-}
-#else
-static inline int hlt_use_halt(void)
-{
-	return 1;
-}
-#endif
-
-/*
- * We use this if we don't have any better
- * idle routine..
- */
-void default_idle(void)
-{
-	if (hlt_use_halt()) {
-		current_thread_info()->status &= ~TS_POLLING;
-		/*
-		 * TS_POLLING-cleared state must be visible before we
-		 * test NEED_RESCHED:
-		 */
-		smp_mb();
-
-		if (!need_resched())
-			safe_halt();	/* enables interrupts racelessly */
-		else
-			local_irq_enable();
-		current_thread_info()->status |= TS_POLLING;
-	} else {
-		local_irq_enable();
-		/* loop is done by the caller */
-		cpu_relax();
-	}
-}
-#ifdef CONFIG_APM_MODULE
-EXPORT_SYMBOL(default_idle);
-#endif
 
 /*
  * Idle related variables and functions
