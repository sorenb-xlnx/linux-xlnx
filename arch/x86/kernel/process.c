#include <linux/errno.h>
#include <linux/kernel.h>
#include <linux/mm.h>
#include <linux/smp.h>
#include <linux/slab.h>
#include <linux/sched.h>
#include <linux/module.h>
#include <linux/pm.h>
#include <asm/system.h>
<<<<<<< HEAD
#include <asm/processor.h>
#include <linux/clockchips.h>

=======

unsigned long idle_halt;
EXPORT_SYMBOL(idle_halt);
>>>>>>> 1e1d20ae
unsigned long idle_nomwait;
EXPORT_SYMBOL(idle_nomwait);

struct kmem_cache *task_xstate_cachep;

int arch_dup_task_struct(struct task_struct *dst, struct task_struct *src)
{
	*dst = *src;
	if (src->thread.xstate) {
		dst->thread.xstate = kmem_cache_alloc(task_xstate_cachep,
						      GFP_KERNEL);
		if (!dst->thread.xstate)
			return -ENOMEM;
		WARN_ON((unsigned long)dst->thread.xstate & 15);
		memcpy(dst->thread.xstate, src->thread.xstate, xstate_size);
	}
	return 0;
}

void free_thread_xstate(struct task_struct *tsk)
{
	if (tsk->thread.xstate) {
		kmem_cache_free(task_xstate_cachep, tsk->thread.xstate);
		tsk->thread.xstate = NULL;
	}
}

void free_thread_info(struct thread_info *ti)
{
	free_thread_xstate(ti->task);
	free_pages((unsigned long)ti, get_order(THREAD_SIZE));
}

void arch_task_cache_init(void)
{
        task_xstate_cachep =
        	kmem_cache_create("task_xstate", xstate_size,
				  __alignof__(union thread_xstate),
				  SLAB_PANIC, NULL);
}

/*
 * Idle related variables and functions
 */
unsigned long boot_option_idle_override = 0;
EXPORT_SYMBOL(boot_option_idle_override);

/*
 * Powermanagement idle function, if any..
 */
void (*pm_idle)(void);
EXPORT_SYMBOL(pm_idle);

#ifdef CONFIG_X86_32
/*
 * This halt magic was a workaround for ancient floppy DMA
 * wreckage. It should be safe to remove.
 */
static int hlt_counter;
void disable_hlt(void)
{
	hlt_counter++;
}
EXPORT_SYMBOL(disable_hlt);

void enable_hlt(void)
{
	hlt_counter--;
}
EXPORT_SYMBOL(enable_hlt);

static inline int hlt_use_halt(void)
{
	return (!hlt_counter && boot_cpu_data.hlt_works_ok);
}
#else
static inline int hlt_use_halt(void)
{
	return 1;
}
#endif

/*
 * We use this if we don't have any better
 * idle routine..
 */
void default_idle(void)
{
	if (hlt_use_halt()) {
		current_thread_info()->status &= ~TS_POLLING;
		/*
		 * TS_POLLING-cleared state must be visible before we
		 * test NEED_RESCHED:
		 */
		smp_mb();

		if (!need_resched())
			safe_halt();	/* enables interrupts racelessly */
		else
			local_irq_enable();
		current_thread_info()->status |= TS_POLLING;
	} else {
		local_irq_enable();
		/* loop is done by the caller */
		cpu_relax();
	}
}
#ifdef CONFIG_APM_MODULE
EXPORT_SYMBOL(default_idle);
#endif

static void do_nothing(void *unused)
{
}

/*
 * cpu_idle_wait - Used to ensure that all the CPUs discard old value of
 * pm_idle and update to new pm_idle value. Required while changing pm_idle
 * handler on SMP systems.
 *
 * Caller must have changed pm_idle to the new value before the call. Old
 * pm_idle value will not be used by any CPU after the return of this function.
 */
void cpu_idle_wait(void)
{
	smp_mb();
	/* kick all the CPUs so that they exit out of pm_idle */
	smp_call_function(do_nothing, NULL, 0, 1);
}
EXPORT_SYMBOL_GPL(cpu_idle_wait);

/*
 * This uses new MONITOR/MWAIT instructions on P4 processors with PNI,
 * which can obviate IPI to trigger checking of need_resched.
 * We execute MONITOR against need_resched and enter optimized wait state
 * through MWAIT. Whenever someone changes need_resched, we would be woken
 * up from MWAIT (without an IPI).
 *
 * New with Core Duo processors, MWAIT can take some hints based on CPU
 * capability.
 */
void mwait_idle_with_hints(unsigned long ax, unsigned long cx)
{
	if (!need_resched()) {
		__monitor((void *)&current_thread_info()->flags, 0, 0);
		smp_mb();
		if (!need_resched())
			__mwait(ax, cx);
	}
}

/* Default MONITOR/MWAIT with no hints, used for default C1 state */
static void mwait_idle(void)
{
	if (!need_resched()) {
		__monitor((void *)&current_thread_info()->flags, 0, 0);
		smp_mb();
		if (!need_resched())
			__sti_mwait(0, 0);
		else
			local_irq_enable();
	} else
		local_irq_enable();
}

/*
 * On SMP it's slightly faster (but much more power-consuming!)
 * to poll the ->work.need_resched flag instead of waiting for the
 * cross-CPU IPI to arrive. Use this option with caution.
 */
static void poll_idle(void)
{
	local_irq_enable();
	cpu_relax();
}

/*
 * mwait selection logic:
 *
 * It depends on the CPU. For AMD CPUs that support MWAIT this is
 * wrong. Family 0x10 and 0x11 CPUs will enter C1 on HLT. Powersavings
 * then depend on a clock divisor and current Pstate of the core. If
 * all cores of a processor are in halt state (C1) the processor can
 * enter the C1E (C1 enhanced) state. If mwait is used this will never
 * happen.
 *
 * idle=mwait overrides this decision and forces the usage of mwait.
 */

#define MWAIT_INFO			0x05
#define MWAIT_ECX_EXTENDED_INFO		0x01
#define MWAIT_EDX_C1			0xf0

static int __cpuinit mwait_usable(const struct cpuinfo_x86 *c)
{
	u32 eax, ebx, ecx, edx;

	if (force_mwait)
		return 1;

	if (c->cpuid_level < MWAIT_INFO)
		return 0;

	cpuid(MWAIT_INFO, &eax, &ebx, &ecx, &edx);
	/* Check, whether EDX has extended info about MWAIT */
	if (!(ecx & MWAIT_ECX_EXTENDED_INFO))
		return 1;

	/*
	 * edx enumeratios MONITOR/MWAIT extensions. Check, whether
	 * C1  supports MWAIT
	 */
	return (edx & MWAIT_EDX_C1);
}

/*
 * Check for AMD CPUs, which have potentially C1E support
 */
static int __cpuinit check_c1e_idle(const struct cpuinfo_x86 *c)
{
	if (c->x86_vendor != X86_VENDOR_AMD)
		return 0;

	if (c->x86 < 0x0F)
		return 0;

	/* Family 0x0f models < rev F do not have C1E */
	if (c->x86 == 0x0f && c->x86_model < 0x40)
		return 0;

	return 1;
}

/*
 * C1E aware idle routine. We check for C1E active in the interrupt
 * pending message MSR. If we detect C1E, then we handle it the same
 * way as C3 power states (local apic timer and TSC stop)
 */
static void c1e_idle(void)
{
	static cpumask_t c1e_mask = CPU_MASK_NONE;
	static int c1e_detected;

	if (need_resched())
		return;

	if (!c1e_detected) {
		u32 lo, hi;

		rdmsr(MSR_K8_INT_PENDING_MSG, lo, hi);
		if (lo & K8_INTP_C1E_ACTIVE_MASK) {
			c1e_detected = 1;
			mark_tsc_unstable("TSC halt in C1E");
			printk(KERN_INFO "System has C1E enabled\n");
		}
	}

	if (c1e_detected) {
		int cpu = smp_processor_id();

		if (!cpu_isset(cpu, c1e_mask)) {
			cpu_set(cpu, c1e_mask);
			/*
			 * Force broadcast so ACPI can not interfere. Needs
			 * to run with interrupts enabled as it uses
			 * smp_function_call.
			 */
			local_irq_enable();
			clockevents_notify(CLOCK_EVT_NOTIFY_BROADCAST_FORCE,
					   &cpu);
			printk(KERN_INFO "Switch to broadcast mode on CPU%d\n",
			       cpu);
			local_irq_disable();
		}
		clockevents_notify(CLOCK_EVT_NOTIFY_BROADCAST_ENTER, &cpu);

		default_idle();

		/*
		 * The switch back from broadcast mode needs to be
		 * called with interrupts disabled.
		 */
		 local_irq_disable();
		 clockevents_notify(CLOCK_EVT_NOTIFY_BROADCAST_EXIT, &cpu);
		 local_irq_enable();
	} else
		default_idle();
}

void __cpuinit select_idle_routine(const struct cpuinfo_x86 *c)
{
#ifdef CONFIG_X86_SMP
	if (pm_idle == poll_idle && smp_num_siblings > 1) {
		printk(KERN_WARNING "WARNING: polling idle and HT enabled,"
			" performance may degrade.\n");
	}
#endif
	if (pm_idle)
		return;

	if (cpu_has(c, X86_FEATURE_MWAIT) && mwait_usable(c)) {
		/*
		 * One CPU supports mwait => All CPUs supports mwait
		 */
		printk(KERN_INFO "using mwait in idle threads.\n");
		pm_idle = mwait_idle;
	} else if (check_c1e_idle(c)) {
		printk(KERN_INFO "using C1E aware idle routine\n");
		pm_idle = c1e_idle;
	} else
		pm_idle = default_idle;
}

static int __init idle_setup(char *str)
{
	if (!strcmp(str, "poll")) {
		printk("using polling idle threads.\n");
		pm_idle = poll_idle;
	} else if (!strcmp(str, "mwait"))
		force_mwait = 1;
<<<<<<< HEAD
	else if (!strcmp(str, "halt"))
		pm_idle = default_idle;
	else if (!strcmp(str, "nomwait")) {
=======
	else if (!strcmp(str, "halt")) {
		/*
		 * When the boot option of idle=halt is added, halt is
		 * forced to be used for CPU idle. In such case CPU C2/C3
		 * won't be used again.
		 * To continue to load the CPU idle driver, don't touch
		 * the boot_option_idle_override.
		 */
		pm_idle = default_idle;
		idle_halt = 1;
		return 0;
	} else if (!strcmp(str, "nomwait")) {
>>>>>>> 1e1d20ae
		/*
		 * If the boot option of "idle=nomwait" is added,
		 * it means that mwait will be disabled for CPU C2/C3
		 * states. In such case it won't touch the variable
		 * of boot_option_idle_override.
		 */
		idle_nomwait = 1;
		return 0;
<<<<<<< HEAD
	}
	else
=======
	} else
>>>>>>> 1e1d20ae
		return -1;

	boot_option_idle_override = 1;
	return 0;
}
early_param("idle", idle_setup);
<|MERGE_RESOLUTION|>--- conflicted
+++ resolved
@@ -7,15 +7,11 @@
 #include <linux/module.h>
 #include <linux/pm.h>
 #include <asm/system.h>
-<<<<<<< HEAD
 #include <asm/processor.h>
 #include <linux/clockchips.h>
 
-=======
-
 unsigned long idle_halt;
 EXPORT_SYMBOL(idle_halt);
->>>>>>> 1e1d20ae
 unsigned long idle_nomwait;
 EXPORT_SYMBOL(idle_nomwait);
 
@@ -336,11 +332,6 @@
 		pm_idle = poll_idle;
 	} else if (!strcmp(str, "mwait"))
 		force_mwait = 1;
-<<<<<<< HEAD
-	else if (!strcmp(str, "halt"))
-		pm_idle = default_idle;
-	else if (!strcmp(str, "nomwait")) {
-=======
 	else if (!strcmp(str, "halt")) {
 		/*
 		 * When the boot option of idle=halt is added, halt is
@@ -353,7 +344,6 @@
 		idle_halt = 1;
 		return 0;
 	} else if (!strcmp(str, "nomwait")) {
->>>>>>> 1e1d20ae
 		/*
 		 * If the boot option of "idle=nomwait" is added,
 		 * it means that mwait will be disabled for CPU C2/C3
@@ -362,12 +352,7 @@
 		 */
 		idle_nomwait = 1;
 		return 0;
-<<<<<<< HEAD
-	}
-	else
-=======
 	} else
->>>>>>> 1e1d20ae
 		return -1;
 
 	boot_option_idle_override = 1;
