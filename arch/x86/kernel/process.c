#include <linux/errno.h>
#include <linux/kernel.h>
#include <linux/mm.h>
#include <linux/smp.h>
#include <linux/slab.h>
#include <linux/sched.h>
#include <linux/module.h>
#include <linux/pm.h>

struct kmem_cache *task_xstate_cachep;

int arch_dup_task_struct(struct task_struct *dst, struct task_struct *src)
{
	*dst = *src;
	if (src->thread.xstate) {
		dst->thread.xstate = kmem_cache_alloc(task_xstate_cachep,
						      GFP_KERNEL);
		if (!dst->thread.xstate)
			return -ENOMEM;
		WARN_ON((unsigned long)dst->thread.xstate & 15);
		memcpy(dst->thread.xstate, src->thread.xstate, xstate_size);
	}
	return 0;
}

void free_thread_xstate(struct task_struct *tsk)
{
	if (tsk->thread.xstate) {
		kmem_cache_free(task_xstate_cachep, tsk->thread.xstate);
		tsk->thread.xstate = NULL;
	}
}

void free_thread_info(struct thread_info *ti)
{
	free_thread_xstate(ti->task);
	free_pages((unsigned long)ti, get_order(THREAD_SIZE));
}

void arch_task_cache_init(void)
{
        task_xstate_cachep =
        	kmem_cache_create("task_xstate", xstate_size,
				  __alignof__(union thread_xstate),
				  SLAB_PANIC | SLAB_NOTRACK, NULL);
<<<<<<< HEAD
}
=======
}

static void do_nothing(void *unused)
{
}

/*
 * cpu_idle_wait - Used to ensure that all the CPUs discard old value of
 * pm_idle and update to new pm_idle value. Required while changing pm_idle
 * handler on SMP systems.
 *
 * Caller must have changed pm_idle to the new value before the call. Old
 * pm_idle value will not be used by any CPU after the return of this function.
 */
void cpu_idle_wait(void)
{
	smp_mb();
	/* kick all the CPUs so that they exit out of pm_idle */
	smp_call_function(do_nothing, NULL, 0, 1);
}
EXPORT_SYMBOL_GPL(cpu_idle_wait);

/*
 * This uses new MONITOR/MWAIT instructions on P4 processors with PNI,
 * which can obviate IPI to trigger checking of need_resched.
 * We execute MONITOR against need_resched and enter optimized wait state
 * through MWAIT. Whenever someone changes need_resched, we would be woken
 * up from MWAIT (without an IPI).
 *
 * New with Core Duo processors, MWAIT can take some hints based on CPU
 * capability.
 */
void mwait_idle_with_hints(unsigned long ax, unsigned long cx)
{
	if (!need_resched()) {
		__monitor((void *)&current_thread_info()->flags, 0, 0);
		smp_mb();
		if (!need_resched())
			__mwait(ax, cx);
	}
}

/* Default MONITOR/MWAIT with no hints, used for default C1 state */
static void mwait_idle(void)
{
	if (!need_resched()) {
		__monitor((void *)&current_thread_info()->flags, 0, 0);
		smp_mb();
		if (!need_resched())
			__sti_mwait(0, 0);
		else
			local_irq_enable();
	} else
		local_irq_enable();
}


static int __cpuinit mwait_usable(const struct cpuinfo_x86 *c)
{
	if (force_mwait)
		return 1;
	/* Any C1 states supported? */
	return c->cpuid_level >= 5 && ((cpuid_edx(5) >> 4) & 0xf) > 0;
}

/*
 * On SMP it's slightly faster (but much more power-consuming!)
 * to poll the ->work.need_resched flag instead of waiting for the
 * cross-CPU IPI to arrive. Use this option with caution.
 */
static void poll_idle(void)
{
	local_irq_enable();
	cpu_relax();
}

void __cpuinit select_idle_routine(const struct cpuinfo_x86 *c)
{
	static int selected;

	if (selected)
		return;
#ifdef CONFIG_X86_SMP
	if (pm_idle == poll_idle && smp_num_siblings > 1) {
		printk(KERN_WARNING "WARNING: polling idle and HT enabled,"
			" performance may degrade.\n");
	}
#endif
	if (cpu_has(c, X86_FEATURE_MWAIT) && mwait_usable(c)) {
		/*
		 * Skip, if setup has overridden idle.
		 * One CPU supports mwait => All CPUs supports mwait
		 */
		if (!pm_idle) {
			printk(KERN_INFO "using mwait in idle threads.\n");
			pm_idle = mwait_idle;
		}
	}
	selected = 1;
}

static int __init idle_setup(char *str)
{
	if (!strcmp(str, "poll")) {
		printk("using polling idle threads.\n");
		pm_idle = poll_idle;
	} else if (!strcmp(str, "mwait"))
		force_mwait = 1;
	else
		return -1;

	boot_option_idle_override = 1;
	return 0;
}
early_param("idle", idle_setup);
>>>>>>> 1508ed05
<|MERGE_RESOLUTION|>--- conflicted
+++ resolved
@@ -43,9 +43,6 @@
         	kmem_cache_create("task_xstate", xstate_size,
 				  __alignof__(union thread_xstate),
 				  SLAB_PANIC | SLAB_NOTRACK, NULL);
-<<<<<<< HEAD
-}
-=======
 }
 
 static void do_nothing(void *unused)
@@ -161,4 +158,3 @@
 	return 0;
 }
 early_param("idle", idle_setup);
->>>>>>> 1508ed05
