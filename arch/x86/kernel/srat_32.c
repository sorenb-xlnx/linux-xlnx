--- conflicted
+++ resolved
@@ -156,12 +156,8 @@
 
 	num_memory_chunks++;
 
-<<<<<<< HEAD
-	printk(KERN_DEBUG "Memory range %08lx to %08lx (type %x)"
+	printk(KERN_DEBUG "Memory range %08lx to %08lx"
 			  " in proximity domain %02x %s\n",
-=======
-	printk("Memory range 0x%lX to 0x%lX in proximity domain 0x%02X %s\n",
->>>>>>> 1e1d20ae
 		start_pfn, end_pfn,
 		pxm,
 		((memory_affinity->flags & ACPI_SRAT_MEM_HOT_PLUGGABLE) ?
@@ -277,108 +273,7 @@
 	}
 	return 1;
 out_fail:
-<<<<<<< HEAD
 	printk(KERN_ERR "failed to get NUMA memory information from SRAT"
 			" table\n");
-=======
-	return 0;
-}
-
-struct acpi_static_rsdt {
-	struct acpi_table_rsdt table;
-	u32 padding[7]; /* Allow for 7 more table entries */
-};
-
-int __init get_memcfg_from_srat(void)
-{
-	struct acpi_table_header *header = NULL;
-	struct acpi_table_rsdp *rsdp = NULL;
-	struct acpi_table_rsdt *rsdt = NULL;
-	u32 rsdp_address = 0;
-	struct acpi_static_rsdt saved_rsdt;
-	int tables = 0;
-	int i = 0;
-
-	rsdp_address = acpi_os_get_root_pointer();
-	if (!rsdp_address) {
-		printk("%s: System description tables not found\n",
-		       __func__);
-		goto out_err;
-	}
-
-	printk("%s: assigning address to rsdp\n", __func__);
-	rsdp = (struct acpi_table_rsdp *)(u32)rsdp_address;
-	if (!rsdp) {
-		printk("%s: Didn't find ACPI root!\n", __func__);
-		goto out_err;
-	}
-
-	printk(KERN_INFO "%.8s v%d [%.6s]\n", rsdp->signature, rsdp->revision,
-		rsdp->oem_id);
-
-	if (strncmp(rsdp->signature, ACPI_SIG_RSDP,strlen(ACPI_SIG_RSDP))) {
-		printk(KERN_WARNING "%s: RSDP table signature incorrect\n", __func__);
-		goto out_err;
-	}
-
-	rsdt = (struct acpi_table_rsdt *)
-	    early_ioremap(rsdp->rsdt_physical_address, sizeof(struct acpi_table_rsdt));
-
-	if (!rsdt) {
-		printk(KERN_WARNING
-		       "%s: ACPI: Invalid root system description tables (RSDT)\n",
-		       __func__);
-		goto out_err;
-	}
-
-	header = &rsdt->header;
-
-	if (strncmp(header->signature, ACPI_SIG_RSDT, strlen(ACPI_SIG_RSDT))) {
-		printk(KERN_WARNING "ACPI: RSDT signature incorrect\n");
-		goto out_err;
-	}
-
-	/* 
-	 * The number of tables is computed by taking the 
-	 * size of all entries (header size minus total 
-	 * size of RSDT) divided by the size of each entry
-	 * (4-byte table pointers).
-	 */
-	tables = (header->length - sizeof(struct acpi_table_header)) / 4;
-
-	if (!tables)
-		goto out_err;
-
-	memcpy(&saved_rsdt, rsdt, sizeof(saved_rsdt));
-
-	if (saved_rsdt.table.header.length > sizeof(saved_rsdt)) {
-		printk(KERN_WARNING "ACPI: Too big length in RSDT: %d\n",
-		       saved_rsdt.table.header.length);
-		goto out_err;
-	}
-
-	printk("Begin SRAT table scan....\n");
-
-	for (i = 0; i < tables; i++) {
-		/* Map in header, then map in full table length. */
-		header = (struct acpi_table_header *)
-			early_ioremap(saved_rsdt.table.table_offset_entry[i], sizeof(struct acpi_table_header));
-		if (!header)
-			break;
-		header = (struct acpi_table_header *)
-			early_ioremap(saved_rsdt.table.table_offset_entry[i], header->length);
-		if (!header)
-			break;
-
-		if (strncmp((char *) &header->signature, ACPI_SIG_SRAT, 4))
-			continue;
-
-		/* we've found the srat table. don't need to look at any more tables */
-		return acpi20_parse_srat((struct acpi_table_srat *)header);
-	}
-out_err:
-	remove_all_active_ranges();
-	printk("failed to get NUMA memory information from SRAT table\n");
->>>>>>> 1e1d20ae
 	return 0;
 }