/*
 *  Copyright (C) 1991, 1992  Linus Torvalds
 *
 *  1997-11-28  Modified for POSIX.1b signals by Richard Henderson
 *  2000-06-20  Pentium III FXSR, SSE support by Gareth Hughes
 */
#include <linux/list.h>

#include <linux/personality.h>
#include <linux/binfmts.h>
#include <linux/suspend.h>
#include <linux/kernel.h>
#include <linux/ptrace.h>
#include <linux/signal.h>
#include <linux/stddef.h>
#include <linux/unistd.h>
#include <linux/errno.h>
#include <linux/sched.h>
#include <linux/wait.h>
#include <linux/tracehook.h>
#include <linux/elf.h>
#include <linux/smp.h>
#include <linux/mm.h>

#include <asm/processor.h>
#include <asm/ucontext.h>
#include <asm/uaccess.h>
#include <asm/i387.h>
#include <asm/vdso.h>
<<<<<<< HEAD
=======
#include <asm/syscall.h>
>>>>>>> 13ad7725
#include <asm/syscalls.h>

#include "sigframe.h"

#define _BLOCKABLE (~(sigmask(SIGKILL) | sigmask(SIGSTOP)))

#define __FIX_EFLAGS	(X86_EFLAGS_AC | X86_EFLAGS_OF | \
			 X86_EFLAGS_DF | X86_EFLAGS_TF | X86_EFLAGS_SF | \
			 X86_EFLAGS_ZF | X86_EFLAGS_AF | X86_EFLAGS_PF | \
			 X86_EFLAGS_CF)

#ifdef CONFIG_X86_32
# define FIX_EFLAGS	(__FIX_EFLAGS | X86_EFLAGS_RF)
#else
# define FIX_EFLAGS	__FIX_EFLAGS
#endif

/*
 * Atomically swap in the new signal mask, and wait for a signal.
 */
asmlinkage int
sys_sigsuspend(int history0, int history1, old_sigset_t mask)
{
	mask &= _BLOCKABLE;
	spin_lock_irq(&current->sighand->siglock);
	current->saved_sigmask = current->blocked;
	siginitset(&current->blocked, mask);
	recalc_sigpending();
	spin_unlock_irq(&current->sighand->siglock);

	current->state = TASK_INTERRUPTIBLE;
	schedule();
	set_restore_sigmask();

	return -ERESTARTNOHAND;
}

asmlinkage int
sys_sigaction(int sig, const struct old_sigaction __user *act,
	      struct old_sigaction __user *oact)
{
	struct k_sigaction new_ka, old_ka;
	int ret;

	if (act) {
		old_sigset_t mask;

		if (!access_ok(VERIFY_READ, act, sizeof(*act)) ||
		    __get_user(new_ka.sa.sa_handler, &act->sa_handler) ||
		    __get_user(new_ka.sa.sa_restorer, &act->sa_restorer))
			return -EFAULT;

		__get_user(new_ka.sa.sa_flags, &act->sa_flags);
		__get_user(mask, &act->sa_mask);
		siginitset(&new_ka.sa.sa_mask, mask);
	}

	ret = do_sigaction(sig, act ? &new_ka : NULL, oact ? &old_ka : NULL);

	if (!ret && oact) {
		if (!access_ok(VERIFY_WRITE, oact, sizeof(*oact)) ||
		    __put_user(old_ka.sa.sa_handler, &oact->sa_handler) ||
		    __put_user(old_ka.sa.sa_restorer, &oact->sa_restorer))
			return -EFAULT;

		__put_user(old_ka.sa.sa_flags, &oact->sa_flags);
		__put_user(old_ka.sa.sa_mask.sig[0], &oact->sa_mask);
	}

	return ret;
}

asmlinkage int sys_sigaltstack(unsigned long bx)
{
	/*
	 * This is needed to make gcc realize it doesn't own the
	 * "struct pt_regs"
	 */
	struct pt_regs *regs = (struct pt_regs *)&bx;
	const stack_t __user *uss = (const stack_t __user *)bx;
	stack_t __user *uoss = (stack_t __user *)regs->cx;

	return do_sigaltstack(uss, uoss, regs->sp);
}


/*
 * Do a signal return; undo the signal stack.
 */
static int
restore_sigcontext(struct pt_regs *regs, struct sigcontext __user *sc,
		   unsigned long *pax)
{
	unsigned int err = 0;

	/* Always make any pending restarted system calls return -EINTR */
	current_thread_info()->restart_block.fn = do_no_restart_syscall;

#define COPY(x)		err |= __get_user(regs->x, &sc->x)

#define COPY_SEG(seg)							\
	{ unsigned short tmp;						\
	  err |= __get_user(tmp, &sc->seg);				\
	  regs->seg = tmp; }

#define COPY_SEG_STRICT(seg)						\
	{ unsigned short tmp;						\
	  err |= __get_user(tmp, &sc->seg);				\
	  regs->seg = tmp|3; }

#define GET_SEG(seg)							\
	{ unsigned short tmp;						\
	  err |= __get_user(tmp, &sc->seg);				\
	  loadsegment(seg, tmp); }

	GET_SEG(gs);
	COPY_SEG(fs);
	COPY_SEG(es);
	COPY_SEG(ds);
	COPY(di); COPY(si); COPY(bp); COPY(sp); COPY(bx);
	COPY(dx); COPY(cx); COPY(ip);
	COPY_SEG_STRICT(cs);
	COPY_SEG_STRICT(ss);

	{
		unsigned int tmpflags;

		err |= __get_user(tmpflags, &sc->flags);
		regs->flags = (regs->flags & ~FIX_EFLAGS) |
						(tmpflags & FIX_EFLAGS);
		regs->orig_ax = -1;		/* disable syscall checks */
	}

	{
		void __user *buf;

		err |= __get_user(buf, &sc->fpstate);
		err |= restore_i387_xstate(buf);
	}

	err |= __get_user(*pax, &sc->ax);
	return err;
}

asmlinkage unsigned long sys_sigreturn(unsigned long __unused)
{
	struct sigframe __user *frame;
	struct pt_regs *regs;
	unsigned long ax;
	sigset_t set;

	regs = (struct pt_regs *) &__unused;
	frame = (struct sigframe __user *)(regs->sp - 8);

	if (!access_ok(VERIFY_READ, frame, sizeof(*frame)))
		goto badframe;
	if (__get_user(set.sig[0], &frame->sc.oldmask) || (_NSIG_WORDS > 1
		&& __copy_from_user(&set.sig[1], &frame->extramask,
				    sizeof(frame->extramask))))
		goto badframe;

	sigdelsetmask(&set, ~_BLOCKABLE);
	spin_lock_irq(&current->sighand->siglock);
	current->blocked = set;
	recalc_sigpending();
	spin_unlock_irq(&current->sighand->siglock);

	if (restore_sigcontext(regs, &frame->sc, &ax))
		goto badframe;
	return ax;

badframe:
	if (show_unhandled_signals && printk_ratelimit()) {
		printk("%s%s[%d] bad frame in sigreturn frame:"
			"%p ip:%lx sp:%lx oeax:%lx",
		    task_pid_nr(current) > 1 ? KERN_INFO : KERN_EMERG,
		    current->comm, task_pid_nr(current), frame, regs->ip,
		    regs->sp, regs->orig_ax);
		print_vma_addr(" in ", regs->ip);
		printk(KERN_CONT "\n");
	}

	force_sig(SIGSEGV, current);

	return 0;
}

asmlinkage int sys_rt_sigreturn(unsigned long __unused)
{
	struct pt_regs *regs = (struct pt_regs *)&__unused;
	struct rt_sigframe __user *frame;
	unsigned long ax;
	sigset_t set;

	frame = (struct rt_sigframe __user *)(regs->sp - sizeof(long));
	if (!access_ok(VERIFY_READ, frame, sizeof(*frame)))
		goto badframe;
	if (__copy_from_user(&set, &frame->uc.uc_sigmask, sizeof(set)))
		goto badframe;

	sigdelsetmask(&set, ~_BLOCKABLE);
	spin_lock_irq(&current->sighand->siglock);
	current->blocked = set;
	recalc_sigpending();
	spin_unlock_irq(&current->sighand->siglock);

	if (restore_sigcontext(regs, &frame->uc.uc_mcontext, &ax))
		goto badframe;

	if (do_sigaltstack(&frame->uc.uc_stack, NULL, regs->sp) == -EFAULT)
		goto badframe;

	return ax;

badframe:
	signal_fault(regs, frame, "rt sigreturn");
	return 0;
}

/*
 * Set up a signal frame.
 */
static int
setup_sigcontext(struct sigcontext __user *sc, void __user *fpstate,
		 struct pt_regs *regs, unsigned long mask)
{
	int tmp, err = 0;

	err |= __put_user(regs->fs, (unsigned int __user *)&sc->fs);
	savesegment(gs, tmp);
	err |= __put_user(tmp, (unsigned int __user *)&sc->gs);

	err |= __put_user(regs->es, (unsigned int __user *)&sc->es);
	err |= __put_user(regs->ds, (unsigned int __user *)&sc->ds);
	err |= __put_user(regs->di, &sc->di);
	err |= __put_user(regs->si, &sc->si);
	err |= __put_user(regs->bp, &sc->bp);
	err |= __put_user(regs->sp, &sc->sp);
	err |= __put_user(regs->bx, &sc->bx);
	err |= __put_user(regs->dx, &sc->dx);
	err |= __put_user(regs->cx, &sc->cx);
	err |= __put_user(regs->ax, &sc->ax);
	err |= __put_user(current->thread.trap_no, &sc->trapno);
	err |= __put_user(current->thread.error_code, &sc->err);
	err |= __put_user(regs->ip, &sc->ip);
	err |= __put_user(regs->cs, (unsigned int __user *)&sc->cs);
	err |= __put_user(regs->flags, &sc->flags);
	err |= __put_user(regs->sp, &sc->sp_at_signal);
	err |= __put_user(regs->ss, (unsigned int __user *)&sc->ss);

	tmp = save_i387_xstate(fpstate);
	if (tmp < 0)
		err = 1;
	else
		err |= __put_user(tmp ? fpstate : NULL, &sc->fpstate);

	/* non-iBCS2 extensions.. */
	err |= __put_user(mask, &sc->oldmask);
	err |= __put_user(current->thread.cr2, &sc->cr2);

	return err;
}

/*
 * Determine which stack to use..
 */
static inline void __user *
get_sigframe(struct k_sigaction *ka, struct pt_regs *regs, size_t frame_size,
	     void **fpstate)
{
	unsigned long sp;

	/* Default to using normal stack */
	sp = regs->sp;

	/*
	 * If we are on the alternate signal stack and would overflow it, don't.
	 * Return an always-bogus address instead so we will die with SIGSEGV.
	 */
	if (on_sig_stack(sp) && !likely(on_sig_stack(sp - frame_size)))
		return (void __user *) -1L;

	/* This is the X/Open sanctioned signal stack switching.  */
	if (ka->sa.sa_flags & SA_ONSTACK) {
		if (sas_ss_flags(sp) == 0)
			sp = current->sas_ss_sp + current->sas_ss_size;
	} else {
		/* This is the legacy signal stack switching. */
		if ((regs->ss & 0xffff) != __USER_DS &&
			!(ka->sa.sa_flags & SA_RESTORER) &&
				ka->sa.sa_restorer)
			sp = (unsigned long) ka->sa.sa_restorer;
	}

	if (used_math()) {
		sp = sp - sig_xstate_size;
		*fpstate = (struct _fpstate *) sp;
	}

	sp -= frame_size;
	/*
	 * Align the stack pointer according to the i386 ABI,
	 * i.e. so that on function entry ((sp + 4) & 15) == 0.
	 */
	sp = ((sp + 4) & -16ul) - 4;

	return (void __user *) sp;
}

static int
__setup_frame(int sig, struct k_sigaction *ka, sigset_t *set,
	      struct pt_regs *regs)
{
	struct sigframe __user *frame;
	void __user *restorer;
	int err = 0;
<<<<<<< HEAD
	int usig;
=======
>>>>>>> 13ad7725
	void __user *fpstate = NULL;

	frame = get_sigframe(ka, regs, sizeof(*frame), &fpstate);

	if (!access_ok(VERIFY_WRITE, frame, sizeof(*frame)))
		goto give_sigsegv;

	err = __put_user(sig, &frame->sig);
	if (err)
		goto give_sigsegv;

	err = setup_sigcontext(&frame->sc, fpstate, regs, set->sig[0]);
	if (err)
		goto give_sigsegv;

	if (_NSIG_WORDS > 1) {
		err = __copy_to_user(&frame->extramask, &set->sig[1],
				      sizeof(frame->extramask));
		if (err)
			goto give_sigsegv;
	}

	if (current->mm->context.vdso)
		restorer = VDSO32_SYMBOL(current->mm->context.vdso, sigreturn);
	else
		restorer = &frame->retcode;
	if (ka->sa.sa_flags & SA_RESTORER)
		restorer = ka->sa.sa_restorer;

	/* Set up to return from userspace.  */
	err |= __put_user(restorer, &frame->pretcode);

	/*
	 * This is popl %eax ; movl $__NR_sigreturn, %eax ; int $0x80
	 *
	 * WE DO NOT USE IT ANY MORE! It's only left here for historical
	 * reasons and because gdb uses it as a signature to notice
	 * signal handler stack frames.
	 */
	err |= __put_user(0xb858, (short __user *)(frame->retcode+0));
	err |= __put_user(__NR_sigreturn, (int __user *)(frame->retcode+2));
	err |= __put_user(0x80cd, (short __user *)(frame->retcode+6));

	if (err)
		goto give_sigsegv;

	/* Set up registers for signal handler */
	regs->sp = (unsigned long)frame;
	regs->ip = (unsigned long)ka->sa.sa_handler;
	regs->ax = (unsigned long)sig;
	regs->dx = 0;
	regs->cx = 0;

	regs->ds = __USER_DS;
	regs->es = __USER_DS;
	regs->ss = __USER_DS;
	regs->cs = __USER_CS;

	return 0;

give_sigsegv:
	force_sigsegv(sig, current);
	return -EFAULT;
}

static int __setup_rt_frame(int sig, struct k_sigaction *ka, siginfo_t *info,
			    sigset_t *set, struct pt_regs *regs)
{
	struct rt_sigframe __user *frame;
	void __user *restorer;
	int err = 0;
<<<<<<< HEAD
	int usig;
=======
>>>>>>> 13ad7725
	void __user *fpstate = NULL;

	frame = get_sigframe(ka, regs, sizeof(*frame), &fpstate);

	if (!access_ok(VERIFY_WRITE, frame, sizeof(*frame)))
		goto give_sigsegv;

	err |= __put_user(sig, &frame->sig);
	err |= __put_user(&frame->info, &frame->pinfo);
	err |= __put_user(&frame->uc, &frame->puc);
	err |= copy_siginfo_to_user(&frame->info, info);
	if (err)
		goto give_sigsegv;

	/* Create the ucontext.  */
	if (cpu_has_xsave)
		err |= __put_user(UC_FP_XSTATE, &frame->uc.uc_flags);
	else
		err |= __put_user(0, &frame->uc.uc_flags);
	err |= __put_user(0, &frame->uc.uc_link);
	err |= __put_user(current->sas_ss_sp, &frame->uc.uc_stack.ss_sp);
	err |= __put_user(sas_ss_flags(regs->sp),
			  &frame->uc.uc_stack.ss_flags);
	err |= __put_user(current->sas_ss_size, &frame->uc.uc_stack.ss_size);
	err |= setup_sigcontext(&frame->uc.uc_mcontext, fpstate,
				regs, set->sig[0]);
	err |= __copy_to_user(&frame->uc.uc_sigmask, set, sizeof(*set));
	if (err)
		goto give_sigsegv;

	/* Set up to return from userspace.  */
	restorer = VDSO32_SYMBOL(current->mm->context.vdso, rt_sigreturn);
	if (ka->sa.sa_flags & SA_RESTORER)
		restorer = ka->sa.sa_restorer;
	err |= __put_user(restorer, &frame->pretcode);

	/*
	 * This is movl $__NR_rt_sigreturn, %ax ; int $0x80
	 *
	 * WE DO NOT USE IT ANY MORE! It's only left here for historical
	 * reasons and because gdb uses it as a signature to notice
	 * signal handler stack frames.
	 */
	err |= __put_user(0xb8, (char __user *)(frame->retcode+0));
	err |= __put_user(__NR_rt_sigreturn, (int __user *)(frame->retcode+1));
	err |= __put_user(0x80cd, (short __user *)(frame->retcode+5));

	if (err)
		goto give_sigsegv;

	/* Set up registers for signal handler */
	regs->sp = (unsigned long)frame;
	regs->ip = (unsigned long)ka->sa.sa_handler;
	regs->ax = (unsigned long)sig;
	regs->dx = (unsigned long)&frame->info;
	regs->cx = (unsigned long)&frame->uc;

	regs->ds = __USER_DS;
	regs->es = __USER_DS;
	regs->ss = __USER_DS;
	regs->cs = __USER_CS;

	return 0;

give_sigsegv:
	force_sigsegv(sig, current);
	return -EFAULT;
}

/*
 * OK, we're invoking a handler:
 */
static int
setup_rt_frame(int sig, struct k_sigaction *ka, siginfo_t *info,
	       sigset_t *set, struct pt_regs *regs)
{
	int ret;
	int usig;

	usig = current_thread_info()->exec_domain
		&& current_thread_info()->exec_domain->signal_invmap
		&& sig < 32
		? current_thread_info()->exec_domain->signal_invmap[sig]
		: sig;

	/* Set up the stack frame */
	if (ka->sa.sa_flags & SA_SIGINFO)
		ret = __setup_rt_frame(usig, ka, info, set, regs);
	else
		ret = __setup_frame(usig, ka, set, regs);

	return ret;
}

static int
handle_signal(unsigned long sig, siginfo_t *info, struct k_sigaction *ka,
	      sigset_t *oldset, struct pt_regs *regs)
{
	int ret;

	/* Are we from a system call? */
	if (syscall_get_nr(current, regs) >= 0) {
		/* If so, check system call restarting.. */
		switch (syscall_get_error(current, regs)) {
		case -ERESTART_RESTARTBLOCK:
		case -ERESTARTNOHAND:
			regs->ax = -EINTR;
			break;

		case -ERESTARTSYS:
			if (!(ka->sa.sa_flags & SA_RESTART)) {
				regs->ax = -EINTR;
				break;
			}
		/* fallthrough */
		case -ERESTARTNOINTR:
			regs->ax = regs->orig_ax;
			regs->ip -= 2;
			break;
		}
	}

	/*
	 * If TF is set due to a debugger (TIF_FORCED_TF), clear the TF
	 * flag so that register information in the sigcontext is correct.
	 */
	if (unlikely(regs->flags & X86_EFLAGS_TF) &&
	    likely(test_and_clear_thread_flag(TIF_FORCED_TF)))
		regs->flags &= ~X86_EFLAGS_TF;

	ret = setup_rt_frame(sig, ka, info, oldset, regs);

	if (ret)
		return ret;

	/*
	 * Clear the direction flag as per the ABI for function entry.
	 */
	regs->flags &= ~X86_EFLAGS_DF;

	/*
	 * Clear TF when entering the signal handler, but
	 * notify any tracer that was single-stepping it.
	 * The tracer may want to single-step inside the
	 * handler too.
	 */
	regs->flags &= ~X86_EFLAGS_TF;

	spin_lock_irq(&current->sighand->siglock);
	sigorsets(&current->blocked, &current->blocked, &ka->sa.sa_mask);
	if (!(ka->sa.sa_flags & SA_NODEFER))
		sigaddset(&current->blocked, sig);
	recalc_sigpending();
	spin_unlock_irq(&current->sighand->siglock);

	tracehook_signal_handler(sig, info, ka, regs,
				 test_thread_flag(TIF_SINGLESTEP));

	return 0;
}

#define NR_restart_syscall	__NR_restart_syscall
/*
 * Note that 'init' is a special process: it doesn't get signals it doesn't
 * want to handle. Thus you cannot kill init even with a SIGKILL even by
 * mistake.
 */
static void do_signal(struct pt_regs *regs)
{
	struct k_sigaction ka;
	siginfo_t info;
	int signr;
	sigset_t *oldset;

	/*
	 * We want the common case to go fast, which is why we may in certain
	 * cases get here from kernel mode. Just return without doing anything
	 * if so.
	 * X86_32: vm86 regs switched out by assembly code before reaching
	 * here, so testing against kernel CS suffices.
	 */
	if (!user_mode(regs))
		return;

	if (current_thread_info()->status & TS_RESTORE_SIGMASK)
		oldset = &current->saved_sigmask;
	else
		oldset = &current->blocked;

	signr = get_signal_to_deliver(&info, &ka, regs, NULL);
	if (signr > 0) {
		/*
		 * Re-enable any watchpoints before delivering the
		 * signal to user space. The processor register will
		 * have been cleared if the watchpoint triggered
		 * inside the kernel.
		 */
		if (current->thread.debugreg7)
			set_debugreg(current->thread.debugreg7, 7);

		/* Whee! Actually deliver the signal.  */
		if (handle_signal(signr, &info, &ka, oldset, regs) == 0) {
			/*
			 * A signal was successfully delivered; the saved
			 * sigmask will have been stored in the signal frame,
			 * and will be restored by sigreturn, so we can simply
			 * clear the TS_RESTORE_SIGMASK flag.
			 */
			current_thread_info()->status &= ~TS_RESTORE_SIGMASK;
		}
		return;
	}

	/* Did we come from a system call? */
	if (syscall_get_nr(current, regs) >= 0) {
		/* Restart the system call - no handlers present */
		switch (syscall_get_error(current, regs)) {
		case -ERESTARTNOHAND:
		case -ERESTARTSYS:
		case -ERESTARTNOINTR:
			regs->ax = regs->orig_ax;
			regs->ip -= 2;
			break;

		case -ERESTART_RESTARTBLOCK:
			regs->ax = NR_restart_syscall;
			regs->ip -= 2;
			break;
		}
	}

	/*
	 * If there's no signal to deliver, we just put the saved sigmask
	 * back.
	 */
	if (current_thread_info()->status & TS_RESTORE_SIGMASK) {
		current_thread_info()->status &= ~TS_RESTORE_SIGMASK;
		sigprocmask(SIG_SETMASK, &current->saved_sigmask, NULL);
	}
}

/*
 * notification of userspace execution resumption
 * - triggered by the TIF_WORK_MASK flags
 */
void
do_notify_resume(struct pt_regs *regs, void *unused, __u32 thread_info_flags)
{
	/* deal with pending signal delivery */
	if (thread_info_flags & _TIF_SIGPENDING)
		do_signal(regs);

	if (thread_info_flags & _TIF_NOTIFY_RESUME) {
		clear_thread_flag(TIF_NOTIFY_RESUME);
		tracehook_notify_resume(regs);
	}

	clear_thread_flag(TIF_IRET);
}

void signal_fault(struct pt_regs *regs, void __user *frame, char *where)
{
	struct task_struct *me = current;

	if (show_unhandled_signals && printk_ratelimit()) {
		printk(KERN_INFO
		       "%s[%d] bad frame in %s frame:%p ip:%lx sp:%lx orax:%lx",
		       me->comm, me->pid, where, frame,
		       regs->ip, regs->sp, regs->orig_ax);
		print_vma_addr(" in ", regs->ip);
		printk(KERN_CONT "\n");
	}

	force_sig(SIGSEGV, me);
}<|MERGE_RESOLUTION|>--- conflicted
+++ resolved
@@ -27,10 +27,7 @@
 #include <asm/uaccess.h>
 #include <asm/i387.h>
 #include <asm/vdso.h>
-<<<<<<< HEAD
-=======
 #include <asm/syscall.h>
->>>>>>> 13ad7725
 #include <asm/syscalls.h>
 
 #include "sigframe.h"
@@ -347,10 +344,6 @@
 	struct sigframe __user *frame;
 	void __user *restorer;
 	int err = 0;
-<<<<<<< HEAD
-	int usig;
-=======
->>>>>>> 13ad7725
 	void __user *fpstate = NULL;
 
 	frame = get_sigframe(ka, regs, sizeof(*frame), &fpstate);
@@ -422,10 +415,6 @@
 	struct rt_sigframe __user *frame;
 	void __user *restorer;
 	int err = 0;
-<<<<<<< HEAD
-	int usig;
-=======
->>>>>>> 13ad7725
 	void __user *fpstate = NULL;
 
 	frame = get_sigframe(ka, regs, sizeof(*frame), &fpstate);
