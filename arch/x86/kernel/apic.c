/*
 *	Local APIC handling, local APIC timers
 *
 *	(c) 1999, 2000, 2009 Ingo Molnar <mingo@redhat.com>
 *
 *	Fixes
 *	Maciej W. Rozycki	:	Bits for genuine 82489DX APICs;
 *					thanks to Eric Gilmore
 *					and Rolf G. Tews
 *					for testing these extensively.
 *	Maciej W. Rozycki	:	Various updates and fixes.
 *	Mikael Pettersson	:	Power Management for UP-APIC.
 *	Pavel Machek and
 *	Mikael Pettersson	:	PM converted to driver model.
 */

#include <linux/kernel_stat.h>
#include <linux/mc146818rtc.h>
#include <linux/acpi_pmtmr.h>
#include <linux/clockchips.h>
#include <linux/interrupt.h>
#include <linux/bootmem.h>
#include <linux/ftrace.h>
#include <linux/ioport.h>
#include <linux/module.h>
#include <linux/sysdev.h>
#include <linux/delay.h>
#include <linux/timex.h>
#include <linux/dmar.h>
#include <linux/init.h>
#include <linux/cpu.h>
#include <linux/dmi.h>
#include <linux/nmi.h>
#include <linux/smp.h>
#include <linux/mm.h>

#include <asm/arch_hooks.h>
#include <asm/pgalloc.h>
#include <asm/genapic.h>
#include <asm/atomic.h>
#include <asm/mpspec.h>
#include <asm/i8253.h>
#include <asm/i8259.h>
#include <asm/proto.h>
#include <asm/apic.h>
#include <asm/desc.h>
#include <asm/hpet.h>
#include <asm/idle.h>
#include <asm/mtrr.h>
#include <asm/smp.h>

unsigned int num_processors;

unsigned disabled_cpus __cpuinitdata;

/* Processor that is doing the boot up */
unsigned int boot_cpu_physical_apicid = -1U;

/*
 * The highest APIC ID seen during enumeration.
 *
 * This determines the messaging protocol we can use: if all APIC IDs
 * are in the 0 ... 7 range, then we can use logical addressing which
 * has some performance advantages (better broadcasting).
 *
 * If there's an APIC ID above 8, we use physical addressing.
 */
unsigned int max_physical_apicid;

/*
 * Bitmask of physically existing CPUs:
 */
physid_mask_t phys_cpu_present_map;

/*
 * Map cpu index to physical APIC ID
 */
DEFINE_EARLY_PER_CPU(u16, x86_cpu_to_apicid, BAD_APICID);
DEFINE_EARLY_PER_CPU(u16, x86_bios_cpu_apicid, BAD_APICID);
EXPORT_EARLY_PER_CPU_SYMBOL(x86_cpu_to_apicid);
EXPORT_EARLY_PER_CPU_SYMBOL(x86_bios_cpu_apicid);

#ifdef CONFIG_X86_32
/*
 * Knob to control our willingness to enable the local APIC.
 *
 * +1=force-enable
 */
static int force_enable_local_apic;
/*
 * APIC command line parameters
 */
static int __init parse_lapic(char *arg)
{
	force_enable_local_apic = 1;
	return 0;
}
early_param("lapic", parse_lapic);
/* Local APIC was disabled by the BIOS and enabled by the kernel */
static int enabled_via_apicbase;

#endif

#ifdef CONFIG_X86_64
static int apic_calibrate_pmtmr __initdata;
static __init int setup_apicpmtimer(char *s)
{
	apic_calibrate_pmtmr = 1;
	notsc_setup(NULL);
	return 0;
}
__setup("apicpmtimer", setup_apicpmtimer);
#endif

#ifdef CONFIG_X86_64
#define HAVE_X2APIC
#endif

#ifdef HAVE_X2APIC
int x2apic;
/* x2apic enabled before OS handover */
static int x2apic_preenabled;
static int disable_x2apic;
static __init int setup_nox2apic(char *str)
{
	disable_x2apic = 1;
	setup_clear_cpu_cap(X86_FEATURE_X2APIC);
	return 0;
}
early_param("nox2apic", setup_nox2apic);
#endif

unsigned long mp_lapic_addr;
int disable_apic;
/* Disable local APIC timer from the kernel commandline or via dmi quirk */
static int disable_apic_timer __cpuinitdata;
/* Local APIC timer works in C2 */
int local_apic_timer_c2_ok;
EXPORT_SYMBOL_GPL(local_apic_timer_c2_ok);

int first_system_vector = 0xfe;

/*
 * Debug level, exported for io_apic.c
 */
unsigned int apic_verbosity;

int pic_mode;

/* Have we found an MP table */
int smp_found_config;

static struct resource lapic_resource = {
	.name = "Local APIC",
	.flags = IORESOURCE_MEM | IORESOURCE_BUSY,
};

static unsigned int calibration_result;

static int lapic_next_event(unsigned long delta,
			    struct clock_event_device *evt);
static void lapic_timer_setup(enum clock_event_mode mode,
			      struct clock_event_device *evt);
static void lapic_timer_broadcast(const struct cpumask *mask);
static void apic_pm_activate(void);

/*
 * The local apic timer can be used for any function which is CPU local.
 */
static struct clock_event_device lapic_clockevent = {
	.name		= "lapic",
	.features	= CLOCK_EVT_FEAT_PERIODIC | CLOCK_EVT_FEAT_ONESHOT
			| CLOCK_EVT_FEAT_C3STOP | CLOCK_EVT_FEAT_DUMMY,
	.shift		= 32,
	.set_mode	= lapic_timer_setup,
	.set_next_event	= lapic_next_event,
	.broadcast	= lapic_timer_broadcast,
	.rating		= 100,
	.irq		= -1,
};
static DEFINE_PER_CPU(struct clock_event_device, lapic_events);

static unsigned long apic_phys;

/*
 * Get the LAPIC version
 */
static inline int lapic_get_version(void)
{
	return GET_APIC_VERSION(apic_read(APIC_LVR));
}

/*
 * Check, if the APIC is integrated or a separate chip
 */
static inline int lapic_is_integrated(void)
{
#ifdef CONFIG_X86_64
	return 1;
#else
	return APIC_INTEGRATED(lapic_get_version());
#endif
}

/*
 * Check, whether this is a modern or a first generation APIC
 */
static int modern_apic(void)
{
	/* AMD systems use old APIC versions, so check the CPU */
	if (boot_cpu_data.x86_vendor == X86_VENDOR_AMD &&
	    boot_cpu_data.x86 >= 0xf)
		return 1;
	return lapic_get_version() >= 0x14;
}

/*
 * Paravirt kernels also might be using these below ops. So we still
 * use generic apic_read()/apic_write(), which might be pointing to different
 * ops in PARAVIRT case.
 */
void xapic_wait_icr_idle(void)
{
	while (apic_read(APIC_ICR) & APIC_ICR_BUSY)
		cpu_relax();
}

u32 safe_xapic_wait_icr_idle(void)
{
	u32 send_status;
	int timeout;

	timeout = 0;
	do {
		send_status = apic_read(APIC_ICR) & APIC_ICR_BUSY;
		if (!send_status)
			break;
		udelay(100);
	} while (timeout++ < 1000);

	return send_status;
}

void xapic_icr_write(u32 low, u32 id)
{
	apic_write(APIC_ICR2, SET_APIC_DEST_FIELD(id));
	apic_write(APIC_ICR, low);
}

static u64 xapic_icr_read(void)
{
	u32 icr1, icr2;

	icr2 = apic_read(APIC_ICR2);
	icr1 = apic_read(APIC_ICR);

	return icr1 | ((u64)icr2 << 32);
}

static struct apic_ops xapic_ops = {
	.read = native_apic_mem_read,
	.write = native_apic_mem_write,
	.icr_read = xapic_icr_read,
	.icr_write = xapic_icr_write,
	.wait_icr_idle = xapic_wait_icr_idle,
	.safe_wait_icr_idle = safe_xapic_wait_icr_idle,
};

struct apic_ops __read_mostly *apic_ops = &xapic_ops;
EXPORT_SYMBOL_GPL(apic_ops);

#ifdef HAVE_X2APIC
static void x2apic_wait_icr_idle(void)
{
	/* no need to wait for icr idle in x2apic */
	return;
}

static u32 safe_x2apic_wait_icr_idle(void)
{
	/* no need to wait for icr idle in x2apic */
	return 0;
}

void x2apic_icr_write(u32 low, u32 id)
{
	wrmsrl(APIC_BASE_MSR + (APIC_ICR >> 4), ((__u64) id) << 32 | low);
}

static u64 x2apic_icr_read(void)
{
	unsigned long val;

	rdmsrl(APIC_BASE_MSR + (APIC_ICR >> 4), val);
	return val;
}

static struct apic_ops x2apic_ops = {
	.read = native_apic_msr_read,
	.write = native_apic_msr_write,
	.icr_read = x2apic_icr_read,
	.icr_write = x2apic_icr_write,
	.wait_icr_idle = x2apic_wait_icr_idle,
	.safe_wait_icr_idle = safe_x2apic_wait_icr_idle,
};
#endif

/**
 * enable_NMI_through_LVT0 - enable NMI through local vector table 0
 */
void __cpuinit enable_NMI_through_LVT0(void)
{
	unsigned int v;

	/* unmask and set to NMI */
	v = APIC_DM_NMI;

	/* Level triggered for 82489DX (32bit mode) */
	if (!lapic_is_integrated())
		v |= APIC_LVT_LEVEL_TRIGGER;

	apic_write(APIC_LVT0, v);
}

#ifdef CONFIG_X86_32
/**
 * get_physical_broadcast - Get number of physical broadcast IDs
 */
int get_physical_broadcast(void)
{
	return modern_apic() ? 0xff : 0xf;
}
#endif

/**
 * lapic_get_maxlvt - get the maximum number of local vector table entries
 */
int lapic_get_maxlvt(void)
{
	unsigned int v;

	v = apic_read(APIC_LVR);
	/*
	 * - we always have APIC integrated on 64bit mode
	 * - 82489DXs do not report # of LVT entries
	 */
	return APIC_INTEGRATED(GET_APIC_VERSION(v)) ? GET_APIC_MAXLVT(v) : 2;
}

/*
 * Local APIC timer
 */

/* Clock divisor */
#define APIC_DIVISOR 16

/*
 * This function sets up the local APIC timer, with a timeout of
 * 'clocks' APIC bus clock. During calibration we actually call
 * this function twice on the boot CPU, once with a bogus timeout
 * value, second time for real. The other (noncalibrating) CPUs
 * call this function only once, with the real, calibrated value.
 *
 * We do reads before writes even if unnecessary, to get around the
 * P5 APIC double write bug.
 */
static void __setup_APIC_LVTT(unsigned int clocks, int oneshot, int irqen)
{
	unsigned int lvtt_value, tmp_value;

	lvtt_value = LOCAL_TIMER_VECTOR;
	if (!oneshot)
		lvtt_value |= APIC_LVT_TIMER_PERIODIC;
	if (!lapic_is_integrated())
		lvtt_value |= SET_APIC_TIMER_BASE(APIC_TIMER_BASE_DIV);

	if (!irqen)
		lvtt_value |= APIC_LVT_MASKED;

	apic_write(APIC_LVTT, lvtt_value);

	/*
	 * Divide PICLK by 16
	 */
	tmp_value = apic_read(APIC_TDCR);
	apic_write(APIC_TDCR,
		(tmp_value & ~(APIC_TDR_DIV_1 | APIC_TDR_DIV_TMBASE)) |
		APIC_TDR_DIV_16);

	if (!oneshot)
		apic_write(APIC_TMICT, clocks / APIC_DIVISOR);
}

/*
 * Setup extended LVT, AMD specific (K8, family 10h)
 *
 * Vector mappings are hard coded. On K8 only offset 0 (APIC500) and
 * MCE interrupts are supported. Thus MCE offset must be set to 0.
 *
 * If mask=1, the LVT entry does not generate interrupts while mask=0
 * enables the vector. See also the BKDGs.
 */

#define APIC_EILVT_LVTOFF_MCE 0
#define APIC_EILVT_LVTOFF_IBS 1

static void setup_APIC_eilvt(u8 lvt_off, u8 vector, u8 msg_type, u8 mask)
{
	unsigned long reg = (lvt_off << 4) + APIC_EILVT0;
	unsigned int  v   = (mask << 16) | (msg_type << 8) | vector;

	apic_write(reg, v);
}

u8 setup_APIC_eilvt_mce(u8 vector, u8 msg_type, u8 mask)
{
	setup_APIC_eilvt(APIC_EILVT_LVTOFF_MCE, vector, msg_type, mask);
	return APIC_EILVT_LVTOFF_MCE;
}

u8 setup_APIC_eilvt_ibs(u8 vector, u8 msg_type, u8 mask)
{
	setup_APIC_eilvt(APIC_EILVT_LVTOFF_IBS, vector, msg_type, mask);
	return APIC_EILVT_LVTOFF_IBS;
}
EXPORT_SYMBOL_GPL(setup_APIC_eilvt_ibs);

/*
 * Program the next event, relative to now
 */
static int lapic_next_event(unsigned long delta,
			    struct clock_event_device *evt)
{
	apic_write(APIC_TMICT, delta);
	return 0;
}

/*
 * Setup the lapic timer in periodic or oneshot mode
 */
static void lapic_timer_setup(enum clock_event_mode mode,
			      struct clock_event_device *evt)
{
	unsigned long flags;
	unsigned int v;

	/* Lapic used as dummy for broadcast ? */
	if (evt->features & CLOCK_EVT_FEAT_DUMMY)
		return;

	local_irq_save(flags);

	switch (mode) {
	case CLOCK_EVT_MODE_PERIODIC:
	case CLOCK_EVT_MODE_ONESHOT:
		__setup_APIC_LVTT(calibration_result,
				  mode != CLOCK_EVT_MODE_PERIODIC, 1);
		break;
	case CLOCK_EVT_MODE_UNUSED:
	case CLOCK_EVT_MODE_SHUTDOWN:
		v = apic_read(APIC_LVTT);
		v |= (APIC_LVT_MASKED | LOCAL_TIMER_VECTOR);
		apic_write(APIC_LVTT, v);
		apic_write(APIC_TMICT, 0xffffffff);
		break;
	case CLOCK_EVT_MODE_RESUME:
		/* Nothing to do here */
		break;
	}

	local_irq_restore(flags);
}

/*
 * Local APIC timer broadcast function
 */
static void lapic_timer_broadcast(const struct cpumask *mask)
{
#ifdef CONFIG_SMP
	apic->send_IPI_mask(mask, LOCAL_TIMER_VECTOR);
#endif
}

/*
 * Setup the local APIC timer for this CPU. Copy the initilized values
 * of the boot CPU and register the clock event in the framework.
 */
static void __cpuinit setup_APIC_timer(void)
{
	struct clock_event_device *levt = &__get_cpu_var(lapic_events);

	memcpy(levt, &lapic_clockevent, sizeof(*levt));
	levt->cpumask = cpumask_of(smp_processor_id());

	clockevents_register_device(levt);
}

/*
 * In this functions we calibrate APIC bus clocks to the external timer.
 *
 * We want to do the calibration only once since we want to have local timer
 * irqs syncron. CPUs connected by the same APIC bus have the very same bus
 * frequency.
 *
 * This was previously done by reading the PIT/HPET and waiting for a wrap
 * around to find out, that a tick has elapsed. I have a box, where the PIT
 * readout is broken, so it never gets out of the wait loop again. This was
 * also reported by others.
 *
 * Monitoring the jiffies value is inaccurate and the clockevents
 * infrastructure allows us to do a simple substitution of the interrupt
 * handler.
 *
 * The calibration routine also uses the pm_timer when possible, as the PIT
 * happens to run way too slow (factor 2.3 on my VAIO CoreDuo, which goes
 * back to normal later in the boot process).
 */

#define LAPIC_CAL_LOOPS		(HZ/10)

static __initdata int lapic_cal_loops = -1;
static __initdata long lapic_cal_t1, lapic_cal_t2;
static __initdata unsigned long long lapic_cal_tsc1, lapic_cal_tsc2;
static __initdata unsigned long lapic_cal_pm1, lapic_cal_pm2;
static __initdata unsigned long lapic_cal_j1, lapic_cal_j2;

/*
 * Temporary interrupt handler.
 */
static void __init lapic_cal_handler(struct clock_event_device *dev)
{
	unsigned long long tsc = 0;
	long tapic = apic_read(APIC_TMCCT);
	unsigned long pm = acpi_pm_read_early();

	if (cpu_has_tsc)
		rdtscll(tsc);

	switch (lapic_cal_loops++) {
	case 0:
		lapic_cal_t1 = tapic;
		lapic_cal_tsc1 = tsc;
		lapic_cal_pm1 = pm;
		lapic_cal_j1 = jiffies;
		break;

	case LAPIC_CAL_LOOPS:
		lapic_cal_t2 = tapic;
		lapic_cal_tsc2 = tsc;
		if (pm < lapic_cal_pm1)
			pm += ACPI_PM_OVRRUN;
		lapic_cal_pm2 = pm;
		lapic_cal_j2 = jiffies;
		break;
	}
}

static int __init
calibrate_by_pmtimer(long deltapm, long *delta, long *deltatsc)
{
	const long pm_100ms = PMTMR_TICKS_PER_SEC / 10;
	const long pm_thresh = pm_100ms / 100;
	unsigned long mult;
	u64 res;

#ifndef CONFIG_X86_PM_TIMER
	return -1;
#endif

	apic_printk(APIC_VERBOSE, "... PM-Timer delta = %ld\n", deltapm);

	/* Check, if the PM timer is available */
	if (!deltapm)
		return -1;

	mult = clocksource_hz2mult(PMTMR_TICKS_PER_SEC, 22);

	if (deltapm > (pm_100ms - pm_thresh) &&
	    deltapm < (pm_100ms + pm_thresh)) {
		apic_printk(APIC_VERBOSE, "... PM-Timer result ok\n");
		return 0;
	}

	res = (((u64)deltapm) *  mult) >> 22;
	do_div(res, 1000000);
	pr_warning("APIC calibration not consistent "
		   "with PM-Timer: %ldms instead of 100ms\n",(long)res);

	/* Correct the lapic counter value */
	res = (((u64)(*delta)) * pm_100ms);
	do_div(res, deltapm);
	pr_info("APIC delta adjusted to PM-Timer: "
		"%lu (%ld)\n", (unsigned long)res, *delta);
	*delta = (long)res;

	/* Correct the tsc counter value */
	if (cpu_has_tsc) {
		res = (((u64)(*deltatsc)) * pm_100ms);
		do_div(res, deltapm);
		apic_printk(APIC_VERBOSE, "TSC delta adjusted to "
					  "PM-Timer: %lu (%ld) \n",
					(unsigned long)res, *deltatsc);
		*deltatsc = (long)res;
	}

	return 0;
}

static int __init calibrate_APIC_clock(void)
{
	struct clock_event_device *levt = &__get_cpu_var(lapic_events);
	void (*real_handler)(struct clock_event_device *dev);
	unsigned long deltaj;
	long delta, deltatsc;
	int pm_referenced = 0;

	local_irq_disable();

	/* Replace the global interrupt handler */
	real_handler = global_clock_event->event_handler;
	global_clock_event->event_handler = lapic_cal_handler;

	/*
	 * Setup the APIC counter to maximum. There is no way the lapic
	 * can underflow in the 100ms detection time frame
	 */
	__setup_APIC_LVTT(0xffffffff, 0, 0);

	/* Let the interrupts run */
	local_irq_enable();

	while (lapic_cal_loops <= LAPIC_CAL_LOOPS)
		cpu_relax();

	local_irq_disable();

	/* Restore the real event handler */
	global_clock_event->event_handler = real_handler;

	/* Build delta t1-t2 as apic timer counts down */
	delta = lapic_cal_t1 - lapic_cal_t2;
	apic_printk(APIC_VERBOSE, "... lapic delta = %ld\n", delta);

	deltatsc = (long)(lapic_cal_tsc2 - lapic_cal_tsc1);

	/* we trust the PM based calibration if possible */
	pm_referenced = !calibrate_by_pmtimer(lapic_cal_pm2 - lapic_cal_pm1,
					&delta, &deltatsc);

	/* Calculate the scaled math multiplication factor */
	lapic_clockevent.mult = div_sc(delta, TICK_NSEC * LAPIC_CAL_LOOPS,
				       lapic_clockevent.shift);
	lapic_clockevent.max_delta_ns =
		clockevent_delta2ns(0x7FFFFF, &lapic_clockevent);
	lapic_clockevent.min_delta_ns =
		clockevent_delta2ns(0xF, &lapic_clockevent);

	calibration_result = (delta * APIC_DIVISOR) / LAPIC_CAL_LOOPS;

	apic_printk(APIC_VERBOSE, "..... delta %ld\n", delta);
	apic_printk(APIC_VERBOSE, "..... mult: %ld\n", lapic_clockevent.mult);
	apic_printk(APIC_VERBOSE, "..... calibration result: %u\n",
		    calibration_result);

	if (cpu_has_tsc) {
		apic_printk(APIC_VERBOSE, "..... CPU clock speed is "
			    "%ld.%04ld MHz.\n",
			    (deltatsc / LAPIC_CAL_LOOPS) / (1000000 / HZ),
			    (deltatsc / LAPIC_CAL_LOOPS) % (1000000 / HZ));
	}

	apic_printk(APIC_VERBOSE, "..... host bus clock speed is "
		    "%u.%04u MHz.\n",
		    calibration_result / (1000000 / HZ),
		    calibration_result % (1000000 / HZ));

	/*
	 * Do a sanity check on the APIC calibration result
	 */
	if (calibration_result < (1000000 / HZ)) {
		local_irq_enable();
		pr_warning("APIC frequency too slow, disabling apic timer\n");
		return -1;
	}

	levt->features &= ~CLOCK_EVT_FEAT_DUMMY;

	/*
	 * PM timer calibration failed or not turned on
	 * so lets try APIC timer based calibration
	 */
	if (!pm_referenced) {
		apic_printk(APIC_VERBOSE, "... verify APIC timer\n");

		/*
		 * Setup the apic timer manually
		 */
		levt->event_handler = lapic_cal_handler;
		lapic_timer_setup(CLOCK_EVT_MODE_PERIODIC, levt);
		lapic_cal_loops = -1;

		/* Let the interrupts run */
		local_irq_enable();

		while (lapic_cal_loops <= LAPIC_CAL_LOOPS)
			cpu_relax();

		/* Stop the lapic timer */
		lapic_timer_setup(CLOCK_EVT_MODE_SHUTDOWN, levt);

		/* Jiffies delta */
		deltaj = lapic_cal_j2 - lapic_cal_j1;
		apic_printk(APIC_VERBOSE, "... jiffies delta = %lu\n", deltaj);

		/* Check, if the jiffies result is consistent */
		if (deltaj >= LAPIC_CAL_LOOPS-2 && deltaj <= LAPIC_CAL_LOOPS+2)
			apic_printk(APIC_VERBOSE, "... jiffies result ok\n");
		else
			levt->features |= CLOCK_EVT_FEAT_DUMMY;
	} else
		local_irq_enable();

	if (levt->features & CLOCK_EVT_FEAT_DUMMY) {
		pr_warning("APIC timer disabled due to verification failure\n");
			return -1;
	}

	return 0;
}

/*
 * Setup the boot APIC
 *
 * Calibrate and verify the result.
 */
void __init setup_boot_APIC_clock(void)
{
	/*
	 * The local apic timer can be disabled via the kernel
	 * commandline or from the CPU detection code. Register the lapic
	 * timer as a dummy clock event source on SMP systems, so the
	 * broadcast mechanism is used. On UP systems simply ignore it.
	 */
	if (disable_apic_timer) {
		pr_info("Disabling APIC timer\n");
		/* No broadcast on UP ! */
		if (num_possible_cpus() > 1) {
			lapic_clockevent.mult = 1;
			setup_APIC_timer();
		}
		return;
	}

	apic_printk(APIC_VERBOSE, "Using local APIC timer interrupts.\n"
		    "calibrating APIC timer ...\n");

	if (calibrate_APIC_clock()) {
		/* No broadcast on UP ! */
		if (num_possible_cpus() > 1)
			setup_APIC_timer();
		return;
	}

	/*
	 * If nmi_watchdog is set to IO_APIC, we need the
	 * PIT/HPET going.  Otherwise register lapic as a dummy
	 * device.
	 */
	if (nmi_watchdog != NMI_IO_APIC)
		lapic_clockevent.features &= ~CLOCK_EVT_FEAT_DUMMY;
	else
		pr_warning("APIC timer registered as dummy,"
			" due to nmi_watchdog=%d!\n", nmi_watchdog);

	/* Setup the lapic or request the broadcast */
	setup_APIC_timer();
}

void __cpuinit setup_secondary_APIC_clock(void)
{
	setup_APIC_timer();
}

/*
 * The guts of the apic timer interrupt
 */
static void local_apic_timer_interrupt(void)
{
	int cpu = smp_processor_id();
	struct clock_event_device *evt = &per_cpu(lapic_events, cpu);

	/*
	 * Normally we should not be here till LAPIC has been initialized but
	 * in some cases like kdump, its possible that there is a pending LAPIC
	 * timer interrupt from previous kernel's context and is delivered in
	 * new kernel the moment interrupts are enabled.
	 *
	 * Interrupts are enabled early and LAPIC is setup much later, hence
	 * its possible that when we get here evt->event_handler is NULL.
	 * Check for event_handler being NULL and discard the interrupt as
	 * spurious.
	 */
	if (!evt->event_handler) {
		pr_warning("Spurious LAPIC timer interrupt on cpu %d\n", cpu);
		/* Switch it off */
		lapic_timer_setup(CLOCK_EVT_MODE_SHUTDOWN, evt);
		return;
	}

	/*
	 * the NMI deadlock-detector uses this.
	 */
	inc_irq_stat(apic_timer_irqs);

	evt->event_handler(evt);
}

/*
 * Local APIC timer interrupt. This is the most natural way for doing
 * local interrupts, but local timer interrupts can be emulated by
 * broadcast interrupts too. [in case the hw doesn't support APIC timers]
 *
 * [ if a single-CPU system runs an SMP kernel then we call the local
 *   interrupt as well. Thus we cannot inline the local irq ... ]
 */
void __irq_entry smp_apic_timer_interrupt(struct pt_regs *regs)
{
	struct pt_regs *old_regs = set_irq_regs(regs);

	/*
	 * NOTE! We'd better ACK the irq immediately,
	 * because timer handling can be slow.
	 */
	ack_APIC_irq();
	/*
	 * update_process_times() expects us to have done irq_enter().
	 * Besides, if we don't timer interrupts ignore the global
	 * interrupt lock, which is the WrongThing (tm) to do.
	 */
	exit_idle();
	irq_enter();
	local_apic_timer_interrupt();
	irq_exit();

	set_irq_regs(old_regs);
}

int setup_profiling_timer(unsigned int multiplier)
{
	return -EINVAL;
}

/*
 * Local APIC start and shutdown
 */

/**
 * clear_local_APIC - shutdown the local APIC
 *
 * This is called, when a CPU is disabled and before rebooting, so the state of
 * the local APIC has no dangling leftovers. Also used to cleanout any BIOS
 * leftovers during boot.
 */
void clear_local_APIC(void)
{
	int maxlvt;
	u32 v;

	/* APIC hasn't been mapped yet */
	if (!apic_phys)
		return;

	maxlvt = lapic_get_maxlvt();
	/*
	 * Masking an LVT entry can trigger a local APIC error
	 * if the vector is zero. Mask LVTERR first to prevent this.
	 */
	if (maxlvt >= 3) {
		v = ERROR_APIC_VECTOR; /* any non-zero vector will do */
		apic_write(APIC_LVTERR, v | APIC_LVT_MASKED);
	}
	/*
	 * Careful: we have to set masks only first to deassert
	 * any level-triggered sources.
	 */
	v = apic_read(APIC_LVTT);
	apic_write(APIC_LVTT, v | APIC_LVT_MASKED);
	v = apic_read(APIC_LVT0);
	apic_write(APIC_LVT0, v | APIC_LVT_MASKED);
	v = apic_read(APIC_LVT1);
	apic_write(APIC_LVT1, v | APIC_LVT_MASKED);
	if (maxlvt >= 4) {
		v = apic_read(APIC_LVTPC);
		apic_write(APIC_LVTPC, v | APIC_LVT_MASKED);
	}

	/* lets not touch this if we didn't frob it */
#if defined(CONFIG_X86_MCE_P4THERMAL) || defined(CONFIG_X86_MCE_INTEL)
	if (maxlvt >= 5) {
		v = apic_read(APIC_LVTTHMR);
		apic_write(APIC_LVTTHMR, v | APIC_LVT_MASKED);
	}
#endif
	/*
	 * Clean APIC state for other OSs:
	 */
	apic_write(APIC_LVTT, APIC_LVT_MASKED);
	apic_write(APIC_LVT0, APIC_LVT_MASKED);
	apic_write(APIC_LVT1, APIC_LVT_MASKED);
	if (maxlvt >= 3)
		apic_write(APIC_LVTERR, APIC_LVT_MASKED);
	if (maxlvt >= 4)
		apic_write(APIC_LVTPC, APIC_LVT_MASKED);

	/* Integrated APIC (!82489DX) ? */
	if (lapic_is_integrated()) {
		if (maxlvt > 3)
			/* Clear ESR due to Pentium errata 3AP and 11AP */
			apic_write(APIC_ESR, 0);
		apic_read(APIC_ESR);
	}
}

/**
 * disable_local_APIC - clear and disable the local APIC
 */
void disable_local_APIC(void)
{
	unsigned int value;

	/* APIC hasn't been mapped yet */
	if (!apic_phys)
		return;

	clear_local_APIC();

	/*
	 * Disable APIC (implies clearing of registers
	 * for 82489DX!).
	 */
	value = apic_read(APIC_SPIV);
	value &= ~APIC_SPIV_APIC_ENABLED;
	apic_write(APIC_SPIV, value);

#ifdef CONFIG_X86_32
	/*
	 * When LAPIC was disabled by the BIOS and enabled by the kernel,
	 * restore the disabled state.
	 */
	if (enabled_via_apicbase) {
		unsigned int l, h;

		rdmsr(MSR_IA32_APICBASE, l, h);
		l &= ~MSR_IA32_APICBASE_ENABLE;
		wrmsr(MSR_IA32_APICBASE, l, h);
	}
#endif
}

/*
 * If Linux enabled the LAPIC against the BIOS default disable it down before
 * re-entering the BIOS on shutdown.  Otherwise the BIOS may get confused and
 * not power-off.  Additionally clear all LVT entries before disable_local_APIC
 * for the case where Linux didn't enable the LAPIC.
 */
void lapic_shutdown(void)
{
	unsigned long flags;

	if (!cpu_has_apic)
		return;

	local_irq_save(flags);

#ifdef CONFIG_X86_32
	if (!enabled_via_apicbase)
		clear_local_APIC();
	else
#endif
		disable_local_APIC();


	local_irq_restore(flags);
}

/*
 * This is to verify that we're looking at a real local APIC.
 * Check these against your board if the CPUs aren't getting
 * started for no apparent reason.
 */
int __init verify_local_APIC(void)
{
	unsigned int reg0, reg1;

	/*
	 * The version register is read-only in a real APIC.
	 */
	reg0 = apic_read(APIC_LVR);
	apic_printk(APIC_DEBUG, "Getting VERSION: %x\n", reg0);
	apic_write(APIC_LVR, reg0 ^ APIC_LVR_MASK);
	reg1 = apic_read(APIC_LVR);
	apic_printk(APIC_DEBUG, "Getting VERSION: %x\n", reg1);

	/*
	 * The two version reads above should print the same
	 * numbers.  If the second one is different, then we
	 * poke at a non-APIC.
	 */
	if (reg1 != reg0)
		return 0;

	/*
	 * Check if the version looks reasonably.
	 */
	reg1 = GET_APIC_VERSION(reg0);
	if (reg1 == 0x00 || reg1 == 0xff)
		return 0;
	reg1 = lapic_get_maxlvt();
	if (reg1 < 0x02 || reg1 == 0xff)
		return 0;

	/*
	 * The ID register is read/write in a real APIC.
	 */
	reg0 = apic_read(APIC_ID);
	apic_printk(APIC_DEBUG, "Getting ID: %x\n", reg0);
	apic_write(APIC_ID, reg0 ^ apic->apic_id_mask);
	reg1 = apic_read(APIC_ID);
	apic_printk(APIC_DEBUG, "Getting ID: %x\n", reg1);
	apic_write(APIC_ID, reg0);
	if (reg1 != (reg0 ^ apic->apic_id_mask))
		return 0;

	/*
	 * The next two are just to see if we have sane values.
	 * They're only really relevant if we're in Virtual Wire
	 * compatibility mode, but most boxes are anymore.
	 */
	reg0 = apic_read(APIC_LVT0);
	apic_printk(APIC_DEBUG, "Getting LVT0: %x\n", reg0);
	reg1 = apic_read(APIC_LVT1);
	apic_printk(APIC_DEBUG, "Getting LVT1: %x\n", reg1);

	return 1;
}

/**
 * sync_Arb_IDs - synchronize APIC bus arbitration IDs
 */
void __init sync_Arb_IDs(void)
{
	/*
	 * Unsupported on P4 - see Intel Dev. Manual Vol. 3, Ch. 8.6.1 And not
	 * needed on AMD.
	 */
	if (modern_apic() || boot_cpu_data.x86_vendor == X86_VENDOR_AMD)
		return;

	/*
	 * Wait for idle.
	 */
	apic_wait_icr_idle();

	apic_printk(APIC_DEBUG, "Synchronizing Arb IDs.\n");
	apic_write(APIC_ICR, APIC_DEST_ALLINC |
			APIC_INT_LEVELTRIG | APIC_DM_INIT);
}

/*
 * An initial setup of the virtual wire mode.
 */
void __init init_bsp_APIC(void)
{
	unsigned int value;

	/*
	 * Don't do the setup now if we have a SMP BIOS as the
	 * through-I/O-APIC virtual wire mode might be active.
	 */
	if (smp_found_config || !cpu_has_apic)
		return;

	/*
	 * Do not trust the local APIC being empty at bootup.
	 */
	clear_local_APIC();

	/*
	 * Enable APIC.
	 */
	value = apic_read(APIC_SPIV);
	value &= ~APIC_VECTOR_MASK;
	value |= APIC_SPIV_APIC_ENABLED;

#ifdef CONFIG_X86_32
	/* This bit is reserved on P4/Xeon and should be cleared */
	if ((boot_cpu_data.x86_vendor == X86_VENDOR_INTEL) &&
	    (boot_cpu_data.x86 == 15))
		value &= ~APIC_SPIV_FOCUS_DISABLED;
	else
#endif
		value |= APIC_SPIV_FOCUS_DISABLED;
	value |= SPURIOUS_APIC_VECTOR;
	apic_write(APIC_SPIV, value);

	/*
	 * Set up the virtual wire mode.
	 */
	apic_write(APIC_LVT0, APIC_DM_EXTINT);
	value = APIC_DM_NMI;
	if (!lapic_is_integrated())		/* 82489DX */
		value |= APIC_LVT_LEVEL_TRIGGER;
	apic_write(APIC_LVT1, value);
}

static void __cpuinit lapic_setup_esr(void)
{
	unsigned int oldvalue, value, maxlvt;

	if (!lapic_is_integrated()) {
		pr_info("No ESR for 82489DX.\n");
		return;
	}

	if (apic->disable_esr) {
		/*
		 * Something untraceable is creating bad interrupts on
		 * secondary quads ... for the moment, just leave the
		 * ESR disabled - we can't do anything useful with the
		 * errors anyway - mbligh
		 */
		pr_info("Leaving ESR disabled.\n");
		return;
	}

	maxlvt = lapic_get_maxlvt();
	if (maxlvt > 3)		/* Due to the Pentium erratum 3AP. */
		apic_write(APIC_ESR, 0);
	oldvalue = apic_read(APIC_ESR);

	/* enables sending errors */
	value = ERROR_APIC_VECTOR;
	apic_write(APIC_LVTERR, value);

	/*
	 * spec says clear errors after enabling vector.
	 */
	if (maxlvt > 3)
		apic_write(APIC_ESR, 0);
	value = apic_read(APIC_ESR);
	if (value != oldvalue)
		apic_printk(APIC_VERBOSE, "ESR value before enabling "
			"vector: 0x%08x  after: 0x%08x\n",
			oldvalue, value);
}


/**
 * setup_local_APIC - setup the local APIC
 */
void __cpuinit setup_local_APIC(void)
{
	unsigned int value;
	int i, j;

	if (disable_apic) {
		arch_disable_smp_support();
		return;
	}

#ifdef CONFIG_X86_32
	/* Pound the ESR really hard over the head with a big hammer - mbligh */
	if (lapic_is_integrated() && apic->disable_esr) {
		apic_write(APIC_ESR, 0);
		apic_write(APIC_ESR, 0);
		apic_write(APIC_ESR, 0);
		apic_write(APIC_ESR, 0);
	}
#endif

	preempt_disable();

	/*
	 * Double-check whether this APIC is really registered.
	 * This is meaningless in clustered apic mode, so we skip it.
	 */
	if (!apic->apic_id_registered())
		BUG();

	/*
	 * Intel recommends to set DFR, LDR and TPR before enabling
	 * an APIC.  See e.g. "AP-388 82489DX User's Manual" (Intel
	 * document number 292116).  So here it goes...
	 */
	apic->init_apic_ldr();

	/*
	 * Set Task Priority to 'accept all'. We never change this
	 * later on.
	 */
	value = apic_read(APIC_TASKPRI);
	value &= ~APIC_TPRI_MASK;
	apic_write(APIC_TASKPRI, value);

	/*
	 * After a crash, we no longer service the interrupts and a pending
	 * interrupt from previous kernel might still have ISR bit set.
	 *
	 * Most probably by now CPU has serviced that pending interrupt and
	 * it might not have done the ack_APIC_irq() because it thought,
	 * interrupt came from i8259 as ExtInt. LAPIC did not get EOI so it
	 * does not clear the ISR bit and cpu thinks it has already serivced
	 * the interrupt. Hence a vector might get locked. It was noticed
	 * for timer irq (vector 0x31). Issue an extra EOI to clear ISR.
	 */
	for (i = APIC_ISR_NR - 1; i >= 0; i--) {
		value = apic_read(APIC_ISR + i*0x10);
		for (j = 31; j >= 0; j--) {
			if (value & (1<<j))
				ack_APIC_irq();
		}
	}

	/*
	 * Now that we are all set up, enable the APIC
	 */
	value = apic_read(APIC_SPIV);
	value &= ~APIC_VECTOR_MASK;
	/*
	 * Enable APIC
	 */
	value |= APIC_SPIV_APIC_ENABLED;

#ifdef CONFIG_X86_32
	/*
	 * Some unknown Intel IO/APIC (or APIC) errata is biting us with
	 * certain networking cards. If high frequency interrupts are
	 * happening on a particular IOAPIC pin, plus the IOAPIC routing
	 * entry is masked/unmasked at a high rate as well then sooner or
	 * later IOAPIC line gets 'stuck', no more interrupts are received
	 * from the device. If focus CPU is disabled then the hang goes
	 * away, oh well :-(
	 *
	 * [ This bug can be reproduced easily with a level-triggered
	 *   PCI Ne2000 networking cards and PII/PIII processors, dual
	 *   BX chipset. ]
	 */
	/*
	 * Actually disabling the focus CPU check just makes the hang less
	 * frequent as it makes the interrupt distributon model be more
	 * like LRU than MRU (the short-term load is more even across CPUs).
	 * See also the comment in end_level_ioapic_irq().  --macro
	 */

	/*
	 * - enable focus processor (bit==0)
	 * - 64bit mode always use processor focus
	 *   so no need to set it
	 */
	value &= ~APIC_SPIV_FOCUS_DISABLED;
#endif

	/*
	 * Set spurious IRQ vector
	 */
	value |= SPURIOUS_APIC_VECTOR;
	apic_write(APIC_SPIV, value);

	/*
	 * Set up LVT0, LVT1:
	 *
	 * set up through-local-APIC on the BP's LINT0. This is not
	 * strictly necessary in pure symmetric-IO mode, but sometimes
	 * we delegate interrupts to the 8259A.
	 */
	/*
	 * TODO: set up through-local-APIC from through-I/O-APIC? --macro
	 */
	value = apic_read(APIC_LVT0) & APIC_LVT_MASKED;
	if (!smp_processor_id() && (pic_mode || !value)) {
		value = APIC_DM_EXTINT;
		apic_printk(APIC_VERBOSE, "enabled ExtINT on CPU#%d\n",
				smp_processor_id());
	} else {
		value = APIC_DM_EXTINT | APIC_LVT_MASKED;
		apic_printk(APIC_VERBOSE, "masked ExtINT on CPU#%d\n",
				smp_processor_id());
	}
	apic_write(APIC_LVT0, value);

	/*
	 * only the BP should see the LINT1 NMI signal, obviously.
	 */
	if (!smp_processor_id())
		value = APIC_DM_NMI;
	else
		value = APIC_DM_NMI | APIC_LVT_MASKED;
	if (!lapic_is_integrated())		/* 82489DX */
		value |= APIC_LVT_LEVEL_TRIGGER;
	apic_write(APIC_LVT1, value);

	preempt_enable();
}

void __cpuinit end_local_APIC_setup(void)
{
	lapic_setup_esr();

#ifdef CONFIG_X86_32
	{
		unsigned int value;
		/* Disable the local apic timer */
		value = apic_read(APIC_LVTT);
		value |= (APIC_LVT_MASKED | LOCAL_TIMER_VECTOR);
		apic_write(APIC_LVTT, value);
	}
#endif

	setup_apic_nmi_watchdog(NULL);
	apic_pm_activate();
}

#ifdef HAVE_X2APIC
void check_x2apic(void)
{
	int msr, msr2;

	rdmsr(MSR_IA32_APICBASE, msr, msr2);

	if (msr & X2APIC_ENABLE) {
		pr_info("x2apic enabled by BIOS, switching to x2apic ops\n");
		x2apic_preenabled = x2apic = 1;
		apic_ops = &x2apic_ops;
	}
}

void enable_x2apic(void)
{
	int msr, msr2;

	rdmsr(MSR_IA32_APICBASE, msr, msr2);
	if (!(msr & X2APIC_ENABLE)) {
		pr_info("Enabling x2apic\n");
		wrmsr(MSR_IA32_APICBASE, msr | X2APIC_ENABLE, 0);
	}
}

void __init enable_IR_x2apic(void)
{
#ifdef CONFIG_INTR_REMAP
	int ret;
	unsigned long flags;

	if (!cpu_has_x2apic)
		return;

	if (!x2apic_preenabled && disable_x2apic) {
		pr_info("Skipped enabling x2apic and Interrupt-remapping "
			"because of nox2apic\n");
		return;
	}

	if (x2apic_preenabled && disable_x2apic)
		panic("Bios already enabled x2apic, can't enforce nox2apic");

	if (!x2apic_preenabled && skip_ioapic_setup) {
		pr_info("Skipped enabling x2apic and Interrupt-remapping "
			"because of skipping io-apic setup\n");
		return;
	}

	ret = dmar_table_init();
	if (ret) {
		pr_info("dmar_table_init() failed with %d:\n", ret);

		if (x2apic_preenabled)
			panic("x2apic enabled by bios. But IR enabling failed");
		else
			pr_info("Not enabling x2apic,Intr-remapping\n");
		return;
	}

	local_irq_save(flags);
	mask_8259A();

	ret = save_mask_IO_APIC_setup();
	if (ret) {
		pr_info("Saving IO-APIC state failed: %d\n", ret);
		goto end;
	}

	ret = enable_intr_remapping(1);

	if (ret && x2apic_preenabled) {
		local_irq_restore(flags);
		panic("x2apic enabled by bios. But IR enabling failed");
	}

	if (ret)
		goto end_restore;

	if (!x2apic) {
		x2apic = 1;
		apic_ops = &x2apic_ops;
		enable_x2apic();
	}

end_restore:
	if (ret)
		/*
		 * IR enabling failed
		 */
		restore_IO_APIC_setup();
	else
		reinit_intr_remapped_IO_APIC(x2apic_preenabled);

end:
	unmask_8259A();
	local_irq_restore(flags);

	if (!ret) {
		if (!x2apic_preenabled)
			pr_info("Enabled x2apic and interrupt-remapping\n");
		else
			pr_info("Enabled Interrupt-remapping\n");
	} else
		pr_err("Failed to enable Interrupt-remapping and x2apic\n");
#else
	if (!cpu_has_x2apic)
		return;

	if (x2apic_preenabled)
		panic("x2apic enabled prior OS handover,"
		      " enable CONFIG_INTR_REMAP");

	pr_info("Enable CONFIG_INTR_REMAP for enabling intr-remapping "
		" and x2apic\n");
#endif

	return;
}
#endif /* HAVE_X2APIC */

#ifdef CONFIG_X86_64
/*
 * Detect and enable local APICs on non-SMP boards.
 * Original code written by Keir Fraser.
 * On AMD64 we trust the BIOS - if it says no APIC it is likely
 * not correctly set up (usually the APIC timer won't work etc.)
 */
static int __init detect_init_APIC(void)
{
	if (!cpu_has_apic) {
		pr_info("No local APIC present\n");
		return -1;
	}

	mp_lapic_addr = APIC_DEFAULT_PHYS_BASE;
	boot_cpu_physical_apicid = 0;
	return 0;
}
#else
/*
 * Detect and initialize APIC
 */
static int __init detect_init_APIC(void)
{
	u32 h, l, features;

	/* Disabled by kernel option? */
	if (disable_apic)
		return -1;

	switch (boot_cpu_data.x86_vendor) {
	case X86_VENDOR_AMD:
		if ((boot_cpu_data.x86 == 6 && boot_cpu_data.x86_model > 1) ||
		    (boot_cpu_data.x86 >= 15))
			break;
		goto no_apic;
	case X86_VENDOR_INTEL:
		if (boot_cpu_data.x86 == 6 || boot_cpu_data.x86 == 15 ||
		    (boot_cpu_data.x86 == 5 && cpu_has_apic))
			break;
		goto no_apic;
	default:
		goto no_apic;
	}

	if (!cpu_has_apic) {
		/*
		 * Over-ride BIOS and try to enable the local APIC only if
		 * "lapic" specified.
		 */
		if (!force_enable_local_apic) {
			pr_info("Local APIC disabled by BIOS -- "
				"you can enable it with \"lapic\"\n");
			return -1;
		}
		/*
		 * Some BIOSes disable the local APIC in the APIC_BASE
		 * MSR. This can only be done in software for Intel P6 or later
		 * and AMD K7 (Model > 1) or later.
		 */
		rdmsr(MSR_IA32_APICBASE, l, h);
		if (!(l & MSR_IA32_APICBASE_ENABLE)) {
			pr_info("Local APIC disabled by BIOS -- reenabling.\n");
			l &= ~MSR_IA32_APICBASE_BASE;
			l |= MSR_IA32_APICBASE_ENABLE | APIC_DEFAULT_PHYS_BASE;
			wrmsr(MSR_IA32_APICBASE, l, h);
			enabled_via_apicbase = 1;
		}
	}
	/*
	 * The APIC feature bit should now be enabled
	 * in `cpuid'
	 */
	features = cpuid_edx(1);
	if (!(features & (1 << X86_FEATURE_APIC))) {
		pr_warning("Could not enable APIC!\n");
		return -1;
	}
	set_cpu_cap(&boot_cpu_data, X86_FEATURE_APIC);
	mp_lapic_addr = APIC_DEFAULT_PHYS_BASE;

	/* The BIOS may have set up the APIC at some other address */
	rdmsr(MSR_IA32_APICBASE, l, h);
	if (l & MSR_IA32_APICBASE_ENABLE)
		mp_lapic_addr = l & MSR_IA32_APICBASE_BASE;

	pr_info("Found and enabled local APIC!\n");

	apic_pm_activate();

	return 0;

no_apic:
	pr_info("No local APIC present or hardware disabled\n");
	return -1;
}
#endif

#ifdef CONFIG_X86_64
void __init early_init_lapic_mapping(void)
{
	unsigned long phys_addr;

	/*
	 * If no local APIC can be found then go out
	 * : it means there is no mpatable and MADT
	 */
	if (!smp_found_config)
		return;

	phys_addr = mp_lapic_addr;

	set_fixmap_nocache(FIX_APIC_BASE, phys_addr);
	apic_printk(APIC_VERBOSE, "mapped APIC to %16lx (%16lx)\n",
		    APIC_BASE, phys_addr);

	/*
	 * Fetch the APIC ID of the BSP in case we have a
	 * default configuration (or the MP table is broken).
	 */
	boot_cpu_physical_apicid = read_apic_id();
}
#endif

/**
 * init_apic_mappings - initialize APIC mappings
 */
void __init init_apic_mappings(void)
{
#ifdef HAVE_X2APIC
	if (x2apic) {
		boot_cpu_physical_apicid = read_apic_id();
		return;
	}
#endif

	/*
	 * If no local APIC can be found then set up a fake all
	 * zeroes page to simulate the local APIC and another
	 * one for the IO-APIC.
	 */
	if (!smp_found_config && detect_init_APIC()) {
		apic_phys = (unsigned long) alloc_bootmem_pages(PAGE_SIZE);
		apic_phys = __pa(apic_phys);
	} else
		apic_phys = mp_lapic_addr;

	set_fixmap_nocache(FIX_APIC_BASE, apic_phys);
	apic_printk(APIC_VERBOSE, "mapped APIC to %08lx (%08lx)\n",
				APIC_BASE, apic_phys);

	/*
	 * Fetch the APIC ID of the BSP in case we have a
	 * default configuration (or the MP table is broken).
	 */
	if (boot_cpu_physical_apicid == -1U)
		boot_cpu_physical_apicid = read_apic_id();
}

/*
 * This initializes the IO-APIC and APIC hardware if this is
 * a UP kernel.
 */
int apic_version[MAX_APICS];

int __init APIC_init_uniprocessor(void)
{
	if (disable_apic) {
		pr_info("Apic disabled\n");
		return -1;
	}
#ifdef CONFIG_X86_64
	if (!cpu_has_apic) {
		disable_apic = 1;
		pr_info("Apic disabled by BIOS\n");
		return -1;
	}
#else
	if (!smp_found_config && !cpu_has_apic)
		return -1;

	/*
	 * Complain if the BIOS pretends there is one.
	 */
	if (!cpu_has_apic &&
	    APIC_INTEGRATED(apic_version[boot_cpu_physical_apicid])) {
		pr_err("BIOS bug, local APIC 0x%x not detected!...\n",
			boot_cpu_physical_apicid);
		clear_cpu_cap(&boot_cpu_data, X86_FEATURE_APIC);
		return -1;
	}
#endif

#ifdef HAVE_X2APIC
	enable_IR_x2apic();
#endif
#ifdef CONFIG_X86_64
	default_setup_apic_routing();
#endif

	verify_local_APIC();
	connect_bsp_APIC();

#ifdef CONFIG_X86_64
	apic_write(APIC_ID, SET_APIC_ID(boot_cpu_physical_apicid));
#else
	/*
	 * Hack: In case of kdump, after a crash, kernel might be booting
	 * on a cpu with non-zero lapic id. But boot_cpu_physical_apicid
	 * might be zero if read from MP tables. Get it from LAPIC.
	 */
# ifdef CONFIG_CRASH_DUMP
	boot_cpu_physical_apicid = read_apic_id();
# endif
#endif
	physid_set_mask_of_physid(boot_cpu_physical_apicid, &phys_cpu_present_map);
	setup_local_APIC();

#ifdef CONFIG_X86_IO_APIC
	/*
	 * Now enable IO-APICs, actually call clear_IO_APIC
	 * We need clear_IO_APIC before enabling error vector
	 */
	if (!skip_ioapic_setup && nr_ioapics)
		enable_IO_APIC();

<<<<<<< HEAD
	if (!smp_found_config || skip_ioapic_setup || !nr_ioapics)
		localise_nmi_watchdog();
#else
	localise_nmi_watchdog();
#endif
=======
>>>>>>> 479eb7fb
	end_local_APIC_setup();

#ifdef CONFIG_X86_IO_APIC
	if (smp_found_config && !skip_ioapic_setup && nr_ioapics)
		setup_IO_APIC();
	else {
		nr_ioapics = 0;
		localise_nmi_watchdog();
	}
#else
	localise_nmi_watchdog();
#endif

	setup_boot_clock();
#ifdef CONFIG_X86_64
	check_nmi_watchdog();
#endif

	return 0;
}

/*
 * Local APIC interrupts
 */

/*
 * This interrupt should _never_ happen with our APIC/SMP architecture
 */
void smp_spurious_interrupt(struct pt_regs *regs)
{
	u32 v;

	exit_idle();
	irq_enter();
	/*
	 * Check if this really is a spurious interrupt and ACK it
	 * if it is a vectored one.  Just in case...
	 * Spurious interrupts should not be ACKed.
	 */
	v = apic_read(APIC_ISR + ((SPURIOUS_APIC_VECTOR & ~0x1f) >> 1));
	if (v & (1 << (SPURIOUS_APIC_VECTOR & 0x1f)))
		ack_APIC_irq();

	inc_irq_stat(irq_spurious_count);

	/* see sw-dev-man vol 3, chapter 7.4.13.5 */
	pr_info("spurious APIC interrupt on CPU#%d, "
		"should never happen.\n", smp_processor_id());
	irq_exit();
}

/*
 * This interrupt should never happen with our APIC/SMP architecture
 */
void smp_error_interrupt(struct pt_regs *regs)
{
	u32 v, v1;

	exit_idle();
	irq_enter();
	/* First tickle the hardware, only then report what went on. -- REW */
	v = apic_read(APIC_ESR);
	apic_write(APIC_ESR, 0);
	v1 = apic_read(APIC_ESR);
	ack_APIC_irq();
	atomic_inc(&irq_err_count);

	/*
	 * Here is what the APIC error bits mean:
	 * 0: Send CS error
	 * 1: Receive CS error
	 * 2: Send accept error
	 * 3: Receive accept error
	 * 4: Reserved
	 * 5: Send illegal vector
	 * 6: Received illegal vector
	 * 7: Illegal register address
	 */
	pr_debug("APIC error on CPU%d: %02x(%02x)\n",
		smp_processor_id(), v , v1);
	irq_exit();
}

/**
 * connect_bsp_APIC - attach the APIC to the interrupt system
 */
void __init connect_bsp_APIC(void)
{
#ifdef CONFIG_X86_32
	if (pic_mode) {
		/*
		 * Do not trust the local APIC being empty at bootup.
		 */
		clear_local_APIC();
		/*
		 * PIC mode, enable APIC mode in the IMCR, i.e.  connect BSP's
		 * local APIC to INT and NMI lines.
		 */
		apic_printk(APIC_VERBOSE, "leaving PIC mode, "
				"enabling APIC mode.\n");
		outb(0x70, 0x22);
		outb(0x01, 0x23);
	}
#endif
	if (apic->enable_apic_mode)
		apic->enable_apic_mode();
}

/**
 * disconnect_bsp_APIC - detach the APIC from the interrupt system
 * @virt_wire_setup:	indicates, whether virtual wire mode is selected
 *
 * Virtual wire mode is necessary to deliver legacy interrupts even when the
 * APIC is disabled.
 */
void disconnect_bsp_APIC(int virt_wire_setup)
{
	unsigned int value;

#ifdef CONFIG_X86_32
	if (pic_mode) {
		/*
		 * Put the board back into PIC mode (has an effect only on
		 * certain older boards).  Note that APIC interrupts, including
		 * IPIs, won't work beyond this point!  The only exception are
		 * INIT IPIs.
		 */
		apic_printk(APIC_VERBOSE, "disabling APIC mode, "
				"entering PIC mode.\n");
		outb(0x70, 0x22);
		outb(0x00, 0x23);
		return;
	}
#endif

	/* Go back to Virtual Wire compatibility mode */

	/* For the spurious interrupt use vector F, and enable it */
	value = apic_read(APIC_SPIV);
	value &= ~APIC_VECTOR_MASK;
	value |= APIC_SPIV_APIC_ENABLED;
	value |= 0xf;
	apic_write(APIC_SPIV, value);

	if (!virt_wire_setup) {
		/*
		 * For LVT0 make it edge triggered, active high,
		 * external and enabled
		 */
		value = apic_read(APIC_LVT0);
		value &= ~(APIC_MODE_MASK | APIC_SEND_PENDING |
			APIC_INPUT_POLARITY | APIC_LVT_REMOTE_IRR |
			APIC_LVT_LEVEL_TRIGGER | APIC_LVT_MASKED);
		value |= APIC_LVT_REMOTE_IRR | APIC_SEND_PENDING;
		value = SET_APIC_DELIVERY_MODE(value, APIC_MODE_EXTINT);
		apic_write(APIC_LVT0, value);
	} else {
		/* Disable LVT0 */
		apic_write(APIC_LVT0, APIC_LVT_MASKED);
	}

	/*
	 * For LVT1 make it edge triggered, active high,
	 * nmi and enabled
	 */
	value = apic_read(APIC_LVT1);
	value &= ~(APIC_MODE_MASK | APIC_SEND_PENDING |
			APIC_INPUT_POLARITY | APIC_LVT_REMOTE_IRR |
			APIC_LVT_LEVEL_TRIGGER | APIC_LVT_MASKED);
	value |= APIC_LVT_REMOTE_IRR | APIC_SEND_PENDING;
	value = SET_APIC_DELIVERY_MODE(value, APIC_MODE_NMI);
	apic_write(APIC_LVT1, value);
}

void __cpuinit generic_processor_info(int apicid, int version)
{
	int cpu;

	/*
	 * Validate version
	 */
	if (version == 0x0) {
		pr_warning("BIOS bug, APIC version is 0 for CPU#%d! "
			   "fixing up to 0x10. (tell your hw vendor)\n",
				version);
		version = 0x10;
	}
	apic_version[apicid] = version;

	if (num_processors >= nr_cpu_ids) {
		int max = nr_cpu_ids;
		int thiscpu = max + disabled_cpus;

		pr_warning(
			"ACPI: NR_CPUS/possible_cpus limit of %i reached."
			"  Processor %d/0x%x ignored.\n", max, thiscpu, apicid);

		disabled_cpus++;
		return;
	}

	num_processors++;
	cpu = cpumask_next_zero(-1, cpu_present_mask);

	if (version != apic_version[boot_cpu_physical_apicid])
		WARN_ONCE(1,
			"ACPI: apic version mismatch, bootcpu: %x cpu %d: %x\n",
			apic_version[boot_cpu_physical_apicid], cpu, version);

	physid_set(apicid, phys_cpu_present_map);
	if (apicid == boot_cpu_physical_apicid) {
		/*
		 * x86_bios_cpu_apicid is required to have processors listed
		 * in same order as logical cpu numbers. Hence the first
		 * entry is BSP, and so on.
		 */
		cpu = 0;
	}
	if (apicid > max_physical_apicid)
		max_physical_apicid = apicid;

#ifdef CONFIG_X86_32
	/*
	 * Would be preferable to switch to bigsmp when CONFIG_HOTPLUG_CPU=y
	 * but we need to work other dependencies like SMP_SUSPEND etc
	 * before this can be done without some confusion.
	 * if (CPU_HOTPLUG_ENABLED || num_processors > 8)
	 *       - Ashok Raj <ashok.raj@intel.com>
	 */
	if (max_physical_apicid >= 8) {
		switch (boot_cpu_data.x86_vendor) {
		case X86_VENDOR_INTEL:
			if (!APIC_XAPIC(version)) {
				def_to_bigsmp = 0;
				break;
			}
			/* If P4 and above fall through */
		case X86_VENDOR_AMD:
			def_to_bigsmp = 1;
		}
	}
#endif

#if defined(CONFIG_SMP) || defined(CONFIG_X86_64)
	early_per_cpu(x86_cpu_to_apicid, cpu) = apicid;
	early_per_cpu(x86_bios_cpu_apicid, cpu) = apicid;
#endif

	set_cpu_possible(cpu, true);
	set_cpu_present(cpu, true);
}

int hard_smp_processor_id(void)
{
	return read_apic_id();
}

void default_init_apic_ldr(void)
{
	unsigned long val;

	apic_write(APIC_DFR, APIC_DFR_VALUE);
	val = apic_read(APIC_LDR) & ~APIC_LDR_MASK;
	val |= SET_APIC_LOGICAL_ID(1UL << smp_processor_id());
	apic_write(APIC_LDR, val);
}

#ifdef CONFIG_X86_32
int default_apicid_to_node(int logical_apicid)
{
#ifdef CONFIG_SMP
	return apicid_2_node[hard_smp_processor_id()];
#else
	return 0;
#endif
}
#endif

/*
 * Power management
 */
#ifdef CONFIG_PM

static struct {
	/*
	 * 'active' is true if the local APIC was enabled by us and
	 * not the BIOS; this signifies that we are also responsible
	 * for disabling it before entering apm/acpi suspend
	 */
	int active;
	/* r/w apic fields */
	unsigned int apic_id;
	unsigned int apic_taskpri;
	unsigned int apic_ldr;
	unsigned int apic_dfr;
	unsigned int apic_spiv;
	unsigned int apic_lvtt;
	unsigned int apic_lvtpc;
	unsigned int apic_lvt0;
	unsigned int apic_lvt1;
	unsigned int apic_lvterr;
	unsigned int apic_tmict;
	unsigned int apic_tdcr;
	unsigned int apic_thmr;
} apic_pm_state;

static int lapic_suspend(struct sys_device *dev, pm_message_t state)
{
	unsigned long flags;
	int maxlvt;

	if (!apic_pm_state.active)
		return 0;

	maxlvt = lapic_get_maxlvt();

	apic_pm_state.apic_id = apic_read(APIC_ID);
	apic_pm_state.apic_taskpri = apic_read(APIC_TASKPRI);
	apic_pm_state.apic_ldr = apic_read(APIC_LDR);
	apic_pm_state.apic_dfr = apic_read(APIC_DFR);
	apic_pm_state.apic_spiv = apic_read(APIC_SPIV);
	apic_pm_state.apic_lvtt = apic_read(APIC_LVTT);
	if (maxlvt >= 4)
		apic_pm_state.apic_lvtpc = apic_read(APIC_LVTPC);
	apic_pm_state.apic_lvt0 = apic_read(APIC_LVT0);
	apic_pm_state.apic_lvt1 = apic_read(APIC_LVT1);
	apic_pm_state.apic_lvterr = apic_read(APIC_LVTERR);
	apic_pm_state.apic_tmict = apic_read(APIC_TMICT);
	apic_pm_state.apic_tdcr = apic_read(APIC_TDCR);
#if defined(CONFIG_X86_MCE_P4THERMAL) || defined(CONFIG_X86_MCE_INTEL)
	if (maxlvt >= 5)
		apic_pm_state.apic_thmr = apic_read(APIC_LVTTHMR);
#endif

	local_irq_save(flags);
	disable_local_APIC();
	local_irq_restore(flags);
	return 0;
}

static int lapic_resume(struct sys_device *dev)
{
	unsigned int l, h;
	unsigned long flags;
	int maxlvt;

	if (!apic_pm_state.active)
		return 0;

	maxlvt = lapic_get_maxlvt();

	local_irq_save(flags);

#ifdef HAVE_X2APIC
	if (x2apic)
		enable_x2apic();
	else
#endif
	{
		/*
		 * Make sure the APICBASE points to the right address
		 *
		 * FIXME! This will be wrong if we ever support suspend on
		 * SMP! We'll need to do this as part of the CPU restore!
		 */
		rdmsr(MSR_IA32_APICBASE, l, h);
		l &= ~MSR_IA32_APICBASE_BASE;
		l |= MSR_IA32_APICBASE_ENABLE | mp_lapic_addr;
		wrmsr(MSR_IA32_APICBASE, l, h);
	}

	apic_write(APIC_LVTERR, ERROR_APIC_VECTOR | APIC_LVT_MASKED);
	apic_write(APIC_ID, apic_pm_state.apic_id);
	apic_write(APIC_DFR, apic_pm_state.apic_dfr);
	apic_write(APIC_LDR, apic_pm_state.apic_ldr);
	apic_write(APIC_TASKPRI, apic_pm_state.apic_taskpri);
	apic_write(APIC_SPIV, apic_pm_state.apic_spiv);
	apic_write(APIC_LVT0, apic_pm_state.apic_lvt0);
	apic_write(APIC_LVT1, apic_pm_state.apic_lvt1);
#if defined(CONFIG_X86_MCE_P4THERMAL) || defined(CONFIG_X86_MCE_INTEL)
	if (maxlvt >= 5)
		apic_write(APIC_LVTTHMR, apic_pm_state.apic_thmr);
#endif
	if (maxlvt >= 4)
		apic_write(APIC_LVTPC, apic_pm_state.apic_lvtpc);
	apic_write(APIC_LVTT, apic_pm_state.apic_lvtt);
	apic_write(APIC_TDCR, apic_pm_state.apic_tdcr);
	apic_write(APIC_TMICT, apic_pm_state.apic_tmict);
	apic_write(APIC_ESR, 0);
	apic_read(APIC_ESR);
	apic_write(APIC_LVTERR, apic_pm_state.apic_lvterr);
	apic_write(APIC_ESR, 0);
	apic_read(APIC_ESR);

	local_irq_restore(flags);

	return 0;
}

/*
 * This device has no shutdown method - fully functioning local APICs
 * are needed on every CPU up until machine_halt/restart/poweroff.
 */

static struct sysdev_class lapic_sysclass = {
	.name		= "lapic",
	.resume		= lapic_resume,
	.suspend	= lapic_suspend,
};

static struct sys_device device_lapic = {
	.id	= 0,
	.cls	= &lapic_sysclass,
};

static void __cpuinit apic_pm_activate(void)
{
	apic_pm_state.active = 1;
}

static int __init init_lapic_sysfs(void)
{
	int error;

	if (!cpu_has_apic)
		return 0;
	/* XXX: remove suspend/resume procs if !apic_pm_state.active? */

	error = sysdev_class_register(&lapic_sysclass);
	if (!error)
		error = sysdev_register(&device_lapic);
	return error;
}
device_initcall(init_lapic_sysfs);

#else	/* CONFIG_PM */

static void apic_pm_activate(void) { }

#endif	/* CONFIG_PM */

#ifdef CONFIG_X86_64
/*
 * apic_is_clustered_box() -- Check if we can expect good TSC
 *
 * Thus far, the major user of this is IBM's Summit2 series:
 *
 * Clustered boxes may have unsynced TSC problems if they are
 * multi-chassis. Use available data to take a good guess.
 * If in doubt, go HPET.
 */
__cpuinit int apic_is_clustered_box(void)
{
	int i, clusters, zeros;
	unsigned id;
	u16 *bios_cpu_apicid;
	DECLARE_BITMAP(clustermap, NUM_APIC_CLUSTERS);

	/*
	 * there is not this kind of box with AMD CPU yet.
	 * Some AMD box with quadcore cpu and 8 sockets apicid
	 * will be [4, 0x23] or [8, 0x27] could be thought to
	 * vsmp box still need checking...
	 */
	if ((boot_cpu_data.x86_vendor == X86_VENDOR_AMD) && !is_vsmp_box())
		return 0;

	bios_cpu_apicid = early_per_cpu_ptr(x86_bios_cpu_apicid);
	bitmap_zero(clustermap, NUM_APIC_CLUSTERS);

	for (i = 0; i < nr_cpu_ids; i++) {
		/* are we being called early in kernel startup? */
		if (bios_cpu_apicid) {
			id = bios_cpu_apicid[i];
		} else if (i < nr_cpu_ids) {
			if (cpu_present(i))
				id = per_cpu(x86_bios_cpu_apicid, i);
			else
				continue;
		} else
			break;

		if (id != BAD_APICID)
			__set_bit(APIC_CLUSTERID(id), clustermap);
	}

	/* Problem:  Partially populated chassis may not have CPUs in some of
	 * the APIC clusters they have been allocated.  Only present CPUs have
	 * x86_bios_cpu_apicid entries, thus causing zeroes in the bitmap.
	 * Since clusters are allocated sequentially, count zeros only if
	 * they are bounded by ones.
	 */
	clusters = 0;
	zeros = 0;
	for (i = 0; i < NUM_APIC_CLUSTERS; i++) {
		if (test_bit(i, clustermap)) {
			clusters += 1 + zeros;
			zeros = 0;
		} else
			++zeros;
	}

	/* ScaleMP vSMPowered boxes have one cluster per board and TSCs are
	 * not guaranteed to be synced between boards
	 */
	if (is_vsmp_box() && clusters > 1)
		return 1;

	/*
	 * If clusters > 2, then should be multi-chassis.
	 * May have to revisit this when multi-core + hyperthreaded CPUs come
	 * out, but AFAIK this will work even for them.
	 */
	return (clusters > 2);
}
#endif

/*
 * APIC command line parameters
 */
static int __init setup_disableapic(char *arg)
{
	disable_apic = 1;
	setup_clear_cpu_cap(X86_FEATURE_APIC);
	return 0;
}
early_param("disableapic", setup_disableapic);

/* same as disableapic, for compatibility */
static int __init setup_nolapic(char *arg)
{
	return setup_disableapic(arg);
}
early_param("nolapic", setup_nolapic);

static int __init parse_lapic_timer_c2_ok(char *arg)
{
	local_apic_timer_c2_ok = 1;
	return 0;
}
early_param("lapic_timer_c2_ok", parse_lapic_timer_c2_ok);

static int __init parse_disable_apic_timer(char *arg)
{
	disable_apic_timer = 1;
	return 0;
}
early_param("noapictimer", parse_disable_apic_timer);

static int __init parse_nolapic_timer(char *arg)
{
	disable_apic_timer = 1;
	return 0;
}
early_param("nolapic_timer", parse_nolapic_timer);

static int __init apic_set_verbosity(char *arg)
{
	if (!arg)  {
#ifdef CONFIG_X86_64
		skip_ioapic_setup = 0;
		return 0;
#endif
		return -EINVAL;
	}

	if (strcmp("debug", arg) == 0)
		apic_verbosity = APIC_DEBUG;
	else if (strcmp("verbose", arg) == 0)
		apic_verbosity = APIC_VERBOSE;
	else {
		pr_warning("APIC Verbosity level %s not recognised"
			" use apic=verbose or apic=debug\n", arg);
		return -EINVAL;
	}

	return 0;
}
early_param("apic", apic_set_verbosity);

static int __init lapic_insert_resource(void)
{
	if (!apic_phys)
		return -1;

	/* Put local APIC into the resource map. */
	lapic_resource.start = apic_phys;
	lapic_resource.end = lapic_resource.start + PAGE_SIZE - 1;
	insert_resource(&iomem_resource, &lapic_resource);

	return 0;
}

/*
 * need call insert after e820_reserve_resources()
 * that is using request_resource
 */
late_initcall(lapic_insert_resource);<|MERGE_RESOLUTION|>--- conflicted
+++ resolved
@@ -1666,15 +1666,8 @@
 	 */
 	if (!skip_ioapic_setup && nr_ioapics)
 		enable_IO_APIC();
-
-<<<<<<< HEAD
-	if (!smp_found_config || skip_ioapic_setup || !nr_ioapics)
-		localise_nmi_watchdog();
-#else
-	localise_nmi_watchdog();
-#endif
-=======
->>>>>>> 479eb7fb
+#endif
+
 	end_local_APIC_setup();
 
 #ifdef CONFIG_X86_IO_APIC
