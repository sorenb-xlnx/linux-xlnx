/*
 *  Copyright (C) 1995  Linus Torvalds
 *
 *  Support of BIGMEM added by Gerhard Wichert, Siemens AG, July 1999
 *
 *  Memory region support
 *	David Parsons <orc@pell.chi.il.us>, July-August 1999
 *
 *  Added E820 sanitization routine (removes overlapping memory regions);
 *  Brian Moyle <bmoyle@mvista.com>, February 2001
 *
 * Moved CPU detection code to cpu/${cpu}.c
 *    Patrick Mochel <mochel@osdl.org>, March 2002
 *
 *  Provisions for empty E820 memory regions (reported by certain BIOSes).
 *  Alex Achenbach <xela@slit.de>, December 2002.
 *
 */

/*
 * This file handles the architecture-dependent parts of initialization
 */

#include <linux/sched.h>
#include <linux/mm.h>
#include <linux/mmzone.h>
#include <linux/screen_info.h>
#include <linux/ioport.h>
#include <linux/acpi.h>
#include <linux/sfi.h>
#include <linux/apm_bios.h>
#include <linux/initrd.h>
#include <linux/bootmem.h>
#include <linux/memblock.h>
#include <linux/seq_file.h>
#include <linux/console.h>
#include <linux/mca.h>
#include <linux/root_dev.h>
#include <linux/highmem.h>
#include <linux/module.h>
#include <linux/efi.h>
#include <linux/init.h>
#include <linux/edd.h>
#include <linux/iscsi_ibft.h>
#include <linux/nodemask.h>
#include <linux/kexec.h>
#include <linux/dmi.h>
#include <linux/pfn.h>
#include <linux/pci.h>
#include <asm/pci-direct.h>
#include <linux/init_ohci1394_dma.h>
#include <linux/kvm_para.h>

#include <linux/errno.h>
#include <linux/kernel.h>
#include <linux/stddef.h>
#include <linux/unistd.h>
#include <linux/ptrace.h>
#include <linux/user.h>
#include <linux/delay.h>

#include <linux/kallsyms.h>
#include <linux/cpufreq.h>
#include <linux/dma-mapping.h>
#include <linux/ctype.h>
#include <linux/uaccess.h>

#include <linux/percpu.h>
#include <linux/crash_dump.h>
#include <linux/tboot.h>

#include <video/edid.h>

#include <asm/mtrr.h>
#include <asm/apic.h>
#include <asm/trampoline.h>
#include <asm/e820.h>
#include <asm/mpspec.h>
#include <asm/setup.h>
#include <asm/efi.h>
#include <asm/timer.h>
#include <asm/i8259.h>
#include <asm/sections.h>
#include <asm/dmi.h>
#include <asm/io_apic.h>
#include <asm/ist.h>
#include <asm/setup_arch.h>
#include <asm/bios_ebda.h>
#include <asm/cacheflush.h>
#include <asm/processor.h>
#include <asm/bugs.h>

#include <asm/system.h>
#include <asm/vsyscall.h>
#include <asm/cpu.h>
#include <asm/desc.h>
#include <asm/dma.h>
#include <asm/iommu.h>
#include <asm/gart.h>
#include <asm/mmu_context.h>
#include <asm/proto.h>

#include <asm/paravirt.h>
#include <asm/hypervisor.h>
#include <asm/olpc_ofw.h>

#include <asm/percpu.h>
#include <asm/topology.h>
#include <asm/apicdef.h>
#include <asm/k8.h>
#ifdef CONFIG_X86_64
#include <asm/numa_64.h>
#endif
#include <asm/mce.h>

/*
 * end_pfn only includes RAM, while max_pfn_mapped includes all e820 entries.
 * The direct mapping extends to max_pfn_mapped, so that we can directly access
 * apertures, ACPI and other tables without having to play with fixmaps.
 */
unsigned long max_low_pfn_mapped;
unsigned long max_pfn_mapped;

#ifdef CONFIG_DMI
RESERVE_BRK(dmi_alloc, 65536);
#endif


static __initdata unsigned long _brk_start = (unsigned long)__brk_base;
unsigned long _brk_end = (unsigned long)__brk_base;

#ifdef CONFIG_X86_64
int default_cpu_present_to_apicid(int mps_cpu)
{
	return __default_cpu_present_to_apicid(mps_cpu);
}

int default_check_phys_apicid_present(int phys_apicid)
{
	return __default_check_phys_apicid_present(phys_apicid);
}
#endif

#ifndef CONFIG_DEBUG_BOOT_PARAMS
struct boot_params __initdata boot_params;
#else
struct boot_params boot_params;
#endif

/*
 * Machine setup..
 */
static struct resource data_resource = {
	.name	= "Kernel data",
	.start	= 0,
	.end	= 0,
	.flags	= IORESOURCE_BUSY | IORESOURCE_MEM
};

static struct resource code_resource = {
	.name	= "Kernel code",
	.start	= 0,
	.end	= 0,
	.flags	= IORESOURCE_BUSY | IORESOURCE_MEM
};

static struct resource bss_resource = {
	.name	= "Kernel bss",
	.start	= 0,
	.end	= 0,
	.flags	= IORESOURCE_BUSY | IORESOURCE_MEM
};


#ifdef CONFIG_X86_32
/* cpu data as detected by the assembly code in head.S */
struct cpuinfo_x86 new_cpu_data __cpuinitdata = {0, 0, 0, 0, -1, 1, 0, 0, -1};
/* common cpu data for all cpus */
struct cpuinfo_x86 boot_cpu_data __read_mostly = {0, 0, 0, 0, -1, 1, 0, 0, -1};
EXPORT_SYMBOL(boot_cpu_data);
static void set_mca_bus(int x)
{
#ifdef CONFIG_MCA
	MCA_bus = x;
#endif
}

unsigned int def_to_bigsmp;

/* for MCA, but anyone else can use it if they want */
unsigned int machine_id;
unsigned int machine_submodel_id;
unsigned int BIOS_revision;

struct apm_info apm_info;
EXPORT_SYMBOL(apm_info);

#if defined(CONFIG_X86_SPEEDSTEP_SMI) || \
	defined(CONFIG_X86_SPEEDSTEP_SMI_MODULE)
struct ist_info ist_info;
EXPORT_SYMBOL(ist_info);
#else
struct ist_info ist_info;
#endif

#else
struct cpuinfo_x86 boot_cpu_data __read_mostly = {
	.x86_phys_bits = MAX_PHYSMEM_BITS,
};
EXPORT_SYMBOL(boot_cpu_data);
#endif


#if !defined(CONFIG_X86_PAE) || defined(CONFIG_X86_64)
unsigned long mmu_cr4_features;
#else
unsigned long mmu_cr4_features = X86_CR4_PAE;
#endif

/* Boot loader ID and version as integers, for the benefit of proc_dointvec */
int bootloader_type, bootloader_version;

/*
 * Setup options
 */
struct screen_info screen_info;
EXPORT_SYMBOL(screen_info);
struct edid_info edid_info;
EXPORT_SYMBOL_GPL(edid_info);

extern int root_mountflags;

unsigned long saved_video_mode;

#define RAMDISK_IMAGE_START_MASK	0x07FF
#define RAMDISK_PROMPT_FLAG		0x8000
#define RAMDISK_LOAD_FLAG		0x4000

static char __initdata command_line[COMMAND_LINE_SIZE];
#ifdef CONFIG_CMDLINE_BOOL
static char __initdata builtin_cmdline[COMMAND_LINE_SIZE] = CONFIG_CMDLINE;
#endif

#if defined(CONFIG_EDD) || defined(CONFIG_EDD_MODULE)
struct edd edd;
#ifdef CONFIG_EDD_MODULE
EXPORT_SYMBOL(edd);
#endif
/**
 * copy_edd() - Copy the BIOS EDD information
 *              from boot_params into a safe place.
 *
 */
static inline void __init copy_edd(void)
{
     memcpy(edd.mbr_signature, boot_params.edd_mbr_sig_buffer,
	    sizeof(edd.mbr_signature));
     memcpy(edd.edd_info, boot_params.eddbuf, sizeof(edd.edd_info));
     edd.mbr_signature_nr = boot_params.edd_mbr_sig_buf_entries;
     edd.edd_info_nr = boot_params.eddbuf_entries;
}
#else
static inline void __init copy_edd(void)
{
}
#endif

void * __init extend_brk(size_t size, size_t align)
{
	size_t mask = align - 1;
	void *ret;

	BUG_ON(_brk_start == 0);
	BUG_ON(align & mask);

	_brk_end = (_brk_end + mask) & ~mask;
	BUG_ON((char *)(_brk_end + size) > __brk_limit);

	ret = (void *)_brk_end;
	_brk_end += size;

	memset(ret, 0, size);

	return ret;
}

#ifdef CONFIG_X86_64
static void __init init_gbpages(void)
{
	if (direct_gbpages && cpu_has_gbpages)
		printk(KERN_INFO "Using GB pages for direct mapping\n");
	else
		direct_gbpages = 0;
}
#else
static inline void init_gbpages(void)
{
}
#endif

static void __init reserve_brk(void)
{
	if (_brk_end > _brk_start)
		memblock_x86_reserve_range(__pa(_brk_start), __pa(_brk_end), "BRK");

	/* Mark brk area as locked down and no longer taking any
	   new allocations */
	_brk_start = 0;
}

#ifdef CONFIG_BLK_DEV_INITRD

#define MAX_MAP_CHUNK	(NR_FIX_BTMAPS << PAGE_SHIFT)
static void __init relocate_initrd(void)
{
	/* Assume only end is not page aligned */
	u64 ramdisk_image = boot_params.hdr.ramdisk_image;
	u64 ramdisk_size  = boot_params.hdr.ramdisk_size;
	u64 area_size     = PAGE_ALIGN(ramdisk_size);
	u64 end_of_lowmem = max_low_pfn_mapped << PAGE_SHIFT;
	u64 ramdisk_here;
	unsigned long slop, clen, mapaddr;
	char *p, *q;

	/* We need to move the initrd down into lowmem */
	ramdisk_here = memblock_find_in_range(0, end_of_lowmem, area_size,
					 PAGE_SIZE);

	if (ramdisk_here == MEMBLOCK_ERROR)
		panic("Cannot find place for new RAMDISK of size %lld\n",
			 ramdisk_size);

	/* Note: this includes all the lowmem currently occupied by
	   the initrd, we rely on that fact to keep the data intact. */
	memblock_x86_reserve_range(ramdisk_here, ramdisk_here + area_size, "NEW RAMDISK");
	initrd_start = ramdisk_here + PAGE_OFFSET;
	initrd_end   = initrd_start + ramdisk_size;
	printk(KERN_INFO "Allocated new RAMDISK: %08llx - %08llx\n",
			 ramdisk_here, ramdisk_here + ramdisk_size);

	q = (char *)initrd_start;

	/* Copy any lowmem portion of the initrd */
	if (ramdisk_image < end_of_lowmem) {
		clen = end_of_lowmem - ramdisk_image;
		p = (char *)__va(ramdisk_image);
		memcpy(q, p, clen);
		q += clen;
		ramdisk_image += clen;
		ramdisk_size  -= clen;
	}

	/* Copy the highmem portion of the initrd */
	while (ramdisk_size) {
		slop = ramdisk_image & ~PAGE_MASK;
		clen = ramdisk_size;
		if (clen > MAX_MAP_CHUNK-slop)
			clen = MAX_MAP_CHUNK-slop;
		mapaddr = ramdisk_image & PAGE_MASK;
		p = early_memremap(mapaddr, clen+slop);
		memcpy(q, p+slop, clen);
		early_iounmap(p, clen+slop);
		q += clen;
		ramdisk_image += clen;
		ramdisk_size  -= clen;
	}
	/* high pages is not converted by early_res_to_bootmem */
	ramdisk_image = boot_params.hdr.ramdisk_image;
	ramdisk_size  = boot_params.hdr.ramdisk_size;
	printk(KERN_INFO "Move RAMDISK from %016llx - %016llx to"
		" %08llx - %08llx\n",
		ramdisk_image, ramdisk_image + ramdisk_size - 1,
		ramdisk_here, ramdisk_here + ramdisk_size - 1);
}

static void __init reserve_initrd(void)
{
	/* Assume only end is not page aligned */
	u64 ramdisk_image = boot_params.hdr.ramdisk_image;
	u64 ramdisk_size  = boot_params.hdr.ramdisk_size;
	u64 ramdisk_end   = PAGE_ALIGN(ramdisk_image + ramdisk_size);
	u64 end_of_lowmem = max_low_pfn_mapped << PAGE_SHIFT;

	if (!boot_params.hdr.type_of_loader ||
	    !ramdisk_image || !ramdisk_size)
		return;		/* No initrd provided by bootloader */

	initrd_start = 0;

	if (ramdisk_size >= (end_of_lowmem>>1)) {
		memblock_x86_free_range(ramdisk_image, ramdisk_end);
		printk(KERN_ERR "initrd too large to handle, "
		       "disabling initrd\n");
		return;
	}

	printk(KERN_INFO "RAMDISK: %08llx - %08llx\n", ramdisk_image,
			ramdisk_end);


	if (ramdisk_end <= end_of_lowmem) {
		/* All in lowmem, easy case */
		/*
		 * don't need to reserve again, already reserved early
		 * in i386_start_kernel
		 */
		initrd_start = ramdisk_image + PAGE_OFFSET;
		initrd_end = initrd_start + ramdisk_size;
		return;
	}

	relocate_initrd();

	memblock_x86_free_range(ramdisk_image, ramdisk_end);
}
#else
static void __init reserve_initrd(void)
{
}
#endif /* CONFIG_BLK_DEV_INITRD */

static void __init parse_setup_data(void)
{
	struct setup_data *data;
	u64 pa_data;

	if (boot_params.hdr.version < 0x0209)
		return;
	pa_data = boot_params.hdr.setup_data;
	while (pa_data) {
		data = early_memremap(pa_data, PAGE_SIZE);
		switch (data->type) {
		case SETUP_E820_EXT:
			parse_e820_ext(data, pa_data);
			break;
		default:
			break;
		}
		pa_data = data->next;
		early_iounmap(data, PAGE_SIZE);
	}
}

static void __init e820_reserve_setup_data(void)
{
	struct setup_data *data;
	u64 pa_data;
	int found = 0;

	if (boot_params.hdr.version < 0x0209)
		return;
	pa_data = boot_params.hdr.setup_data;
	while (pa_data) {
		data = early_memremap(pa_data, sizeof(*data));
		e820_update_range(pa_data, sizeof(*data)+data->len,
			 E820_RAM, E820_RESERVED_KERN);
		found = 1;
		pa_data = data->next;
		early_iounmap(data, sizeof(*data));
	}
	if (!found)
		return;

	sanitize_e820_map(e820.map, ARRAY_SIZE(e820.map), &e820.nr_map);
	memcpy(&e820_saved, &e820, sizeof(struct e820map));
	printk(KERN_INFO "extended physical RAM map:\n");
	e820_print_map("reserve setup_data");
}

static void __init memblock_x86_reserve_range_setup_data(void)
{
	struct setup_data *data;
	u64 pa_data;
	char buf[32];

	if (boot_params.hdr.version < 0x0209)
		return;
	pa_data = boot_params.hdr.setup_data;
	while (pa_data) {
		data = early_memremap(pa_data, sizeof(*data));
		sprintf(buf, "setup data %x", data->type);
		memblock_x86_reserve_range(pa_data, pa_data+sizeof(*data)+data->len, buf);
		pa_data = data->next;
		early_iounmap(data, sizeof(*data));
	}
}

/*
 * --------- Crashkernel reservation ------------------------------
 */

#ifdef CONFIG_KEXEC

static inline unsigned long long get_total_mem(void)
{
	unsigned long long total;

	total = max_pfn - min_low_pfn;

	return total << PAGE_SHIFT;
}

static void __init reserve_crashkernel(void)
{
	unsigned long long total_mem;
	unsigned long long crash_size, crash_base;
	int ret;

	total_mem = get_total_mem();

	ret = parse_crashkernel(boot_command_line, total_mem,
			&crash_size, &crash_base);
	if (ret != 0 || crash_size <= 0)
		return;

	/* 0 means: find the address automatically */
	if (crash_base <= 0) {
		const unsigned long long alignment = 16<<20;	/* 16M */

		crash_base = memblock_find_in_range(alignment, ULONG_MAX, crash_size,
				 alignment);
		if (crash_base == MEMBLOCK_ERROR) {
			pr_info("crashkernel reservation failed - No suitable area found.\n");
			return;
		}
	} else {
		unsigned long long start;

		start = memblock_find_in_range(crash_base, ULONG_MAX, crash_size,
				 1<<20);
		if (start != crash_base) {
			pr_info("crashkernel reservation failed - memory is in use.\n");
			return;
		}
	}
	memblock_x86_reserve_range(crash_base, crash_base + crash_size, "CRASH KERNEL");

	printk(KERN_INFO "Reserving %ldMB of memory at %ldMB "
			"for crashkernel (System RAM: %ldMB)\n",
			(unsigned long)(crash_size >> 20),
			(unsigned long)(crash_base >> 20),
			(unsigned long)(total_mem >> 20));

	crashk_res.start = crash_base;
	crashk_res.end   = crash_base + crash_size - 1;
	insert_resource(&iomem_resource, &crashk_res);
}
#else
static void __init reserve_crashkernel(void)
{
}
#endif

static struct resource standard_io_resources[] = {
	{ .name = "dma1", .start = 0x00, .end = 0x1f,
		.flags = IORESOURCE_BUSY | IORESOURCE_IO },
	{ .name = "pic1", .start = 0x20, .end = 0x21,
		.flags = IORESOURCE_BUSY | IORESOURCE_IO },
	{ .name = "timer0", .start = 0x40, .end = 0x43,
		.flags = IORESOURCE_BUSY | IORESOURCE_IO },
	{ .name = "timer1", .start = 0x50, .end = 0x53,
		.flags = IORESOURCE_BUSY | IORESOURCE_IO },
	{ .name = "keyboard", .start = 0x60, .end = 0x60,
		.flags = IORESOURCE_BUSY | IORESOURCE_IO },
	{ .name = "keyboard", .start = 0x64, .end = 0x64,
		.flags = IORESOURCE_BUSY | IORESOURCE_IO },
	{ .name = "dma page reg", .start = 0x80, .end = 0x8f,
		.flags = IORESOURCE_BUSY | IORESOURCE_IO },
	{ .name = "pic2", .start = 0xa0, .end = 0xa1,
		.flags = IORESOURCE_BUSY | IORESOURCE_IO },
	{ .name = "dma2", .start = 0xc0, .end = 0xdf,
		.flags = IORESOURCE_BUSY | IORESOURCE_IO },
	{ .name = "fpu", .start = 0xf0, .end = 0xff,
		.flags = IORESOURCE_BUSY | IORESOURCE_IO }
};

void __init reserve_standard_io_resources(void)
{
	int i;

	/* request I/O space for devices used on all i[345]86 PCs */
	for (i = 0; i < ARRAY_SIZE(standard_io_resources); i++)
		request_resource(&ioport_resource, &standard_io_resources[i]);

}

/*
 * Note: elfcorehdr_addr is not just limited to vmcore. It is also used by
 * is_kdump_kernel() to determine if we are booting after a panic. Hence
 * ifdef it under CONFIG_CRASH_DUMP and not CONFIG_PROC_VMCORE.
 */

#ifdef CONFIG_CRASH_DUMP
/* elfcorehdr= specifies the location of elf core header
 * stored by the crashed kernel. This option will be passed
 * by kexec loader to the capture kernel.
 */
static int __init setup_elfcorehdr(char *arg)
{
	char *end;
	if (!arg)
		return -EINVAL;
	elfcorehdr_addr = memparse(arg, &end);
	return end > arg ? 0 : -EINVAL;
}
early_param("elfcorehdr", setup_elfcorehdr);
#endif

static __init void reserve_ibft_region(void)
{
	unsigned long addr, size = 0;

	addr = find_ibft_region(&size);

	if (size)
		memblock_x86_reserve_range(addr, addr + size, "* ibft");
}

static unsigned reserve_low = CONFIG_X86_RESERVE_LOW << 10;

static void __init trim_bios_range(void)
{
	/*
	 * A special case is the first 4Kb of memory;
	 * This is a BIOS owned area, not kernel ram, but generally
	 * not listed as such in the E820 table.
	 *
	 * This typically reserves additional memory (64KiB by default)
	 * since some BIOSes are known to corrupt low memory.  See the
	 * Kconfig help text for X86_RESERVE_LOW.
	 */
	e820_update_range(0, ALIGN(reserve_low, PAGE_SIZE),
			  E820_RAM, E820_RESERVED);

	/*
	 * special case: Some BIOSen report the PC BIOS
	 * area (640->1Mb) as ram even though it is not.
	 * take them out.
	 */
	e820_remove_range(BIOS_BEGIN, BIOS_END - BIOS_BEGIN, E820_RAM, 1);
	sanitize_e820_map(e820.map, ARRAY_SIZE(e820.map), &e820.nr_map);
}

<<<<<<< HEAD
static int __init parse_reservelow(char *p)
{
	unsigned long long size;

	if (!p)
		return -EINVAL;

	size = memparse(p, &p);

	if (size < 4096)
		size = 4096;

	if (size > 640*1024)
		size = 640*1024;

	reserve_low = size;

	return 0;
}

early_param("reservelow", parse_reservelow);

=======
static u64 __init get_max_mapped(void)
{
	u64 end = max_pfn_mapped;

	end <<= PAGE_SHIFT;

	return end;
}

>>>>>>> 823108a0
/*
 * Determine if we were loaded by an EFI loader.  If so, then we have also been
 * passed the efi memmap, systab, etc., so we should use these data structures
 * for initialization.  Note, the efi init code path is determined by the
 * global efi_enabled. This allows the same kernel image to be used on existing
 * systems (with a traditional BIOS) as well as on EFI systems.
 */
/*
 * setup_arch - architecture-specific boot-time initializations
 *
 * Note: On x86_64, fixmaps are ready for use even before this is called.
 */

void __init setup_arch(char **cmdline_p)
{
	int acpi = 0;
	int k8 = 0;

#ifdef CONFIG_X86_32
	memcpy(&boot_cpu_data, &new_cpu_data, sizeof(new_cpu_data));
	visws_early_detect();
#else
	printk(KERN_INFO "Command line: %s\n", boot_command_line);
#endif

	/*
	 * If we have OLPC OFW, we might end up relocating the fixmap due to
	 * reserve_top(), so do this before touching the ioremap area.
	 */
	olpc_ofw_detect();

	early_trap_init();
	early_cpu_init();
	early_ioremap_init();

	setup_olpc_ofw_pgd();

	ROOT_DEV = old_decode_dev(boot_params.hdr.root_dev);
	screen_info = boot_params.screen_info;
	edid_info = boot_params.edid_info;
#ifdef CONFIG_X86_32
	apm_info.bios = boot_params.apm_bios_info;
	ist_info = boot_params.ist_info;
	if (boot_params.sys_desc_table.length != 0) {
		set_mca_bus(boot_params.sys_desc_table.table[3] & 0x2);
		machine_id = boot_params.sys_desc_table.table[0];
		machine_submodel_id = boot_params.sys_desc_table.table[1];
		BIOS_revision = boot_params.sys_desc_table.table[2];
	}
#endif
	saved_video_mode = boot_params.hdr.vid_mode;
	bootloader_type = boot_params.hdr.type_of_loader;
	if ((bootloader_type >> 4) == 0xe) {
		bootloader_type &= 0xf;
		bootloader_type |= (boot_params.hdr.ext_loader_type+0x10) << 4;
	}
	bootloader_version  = bootloader_type & 0xf;
	bootloader_version |= boot_params.hdr.ext_loader_ver << 4;

#ifdef CONFIG_BLK_DEV_RAM
	rd_image_start = boot_params.hdr.ram_size & RAMDISK_IMAGE_START_MASK;
	rd_prompt = ((boot_params.hdr.ram_size & RAMDISK_PROMPT_FLAG) != 0);
	rd_doload = ((boot_params.hdr.ram_size & RAMDISK_LOAD_FLAG) != 0);
#endif
#ifdef CONFIG_EFI
	if (!strncmp((char *)&boot_params.efi_info.efi_loader_signature,
#ifdef CONFIG_X86_32
		     "EL32",
#else
		     "EL64",
#endif
	 4)) {
		efi_enabled = 1;
		efi_memblock_x86_reserve_range();
	}
#endif

	x86_init.oem.arch_setup();

	setup_memory_map();
	parse_setup_data();
	/* update the e820_saved too */
	e820_reserve_setup_data();

	copy_edd();

	if (!boot_params.hdr.root_flags)
		root_mountflags &= ~MS_RDONLY;
	init_mm.start_code = (unsigned long) _text;
	init_mm.end_code = (unsigned long) _etext;
	init_mm.end_data = (unsigned long) _edata;
	init_mm.brk = _brk_end;

	code_resource.start = virt_to_phys(_text);
	code_resource.end = virt_to_phys(_etext)-1;
	data_resource.start = virt_to_phys(_etext);
	data_resource.end = virt_to_phys(_edata)-1;
	bss_resource.start = virt_to_phys(&__bss_start);
	bss_resource.end = virt_to_phys(&__bss_stop)-1;

#ifdef CONFIG_CMDLINE_BOOL
#ifdef CONFIG_CMDLINE_OVERRIDE
	strlcpy(boot_command_line, builtin_cmdline, COMMAND_LINE_SIZE);
#else
	if (builtin_cmdline[0]) {
		/* append boot loader cmdline to builtin */
		strlcat(builtin_cmdline, " ", COMMAND_LINE_SIZE);
		strlcat(builtin_cmdline, boot_command_line, COMMAND_LINE_SIZE);
		strlcpy(boot_command_line, builtin_cmdline, COMMAND_LINE_SIZE);
	}
#endif
#endif

	strlcpy(command_line, boot_command_line, COMMAND_LINE_SIZE);
	*cmdline_p = command_line;

	/*
	 * x86_configure_nx() is called before parse_early_param() to detect
	 * whether hardware doesn't support NX (so that the early EHCI debug
	 * console setup can safely call set_fixmap()). It may then be called
	 * again from within noexec_setup() during parsing early parameters
	 * to honor the respective command line option.
	 */
	x86_configure_nx();

	parse_early_param();

	x86_report_nx();

	/* after early param, so could get panic from serial */
	memblock_x86_reserve_range_setup_data();

	if (acpi_mps_check()) {
#ifdef CONFIG_X86_LOCAL_APIC
		disable_apic = 1;
#endif
		setup_clear_cpu_cap(X86_FEATURE_APIC);
	}

#ifdef CONFIG_PCI
	if (pci_early_dump_regs)
		early_dump_pci_devices();
#endif

	finish_e820_parsing();

	if (efi_enabled)
		efi_init();

	dmi_scan_machine();

	/*
	 * VMware detection requires dmi to be available, so this
	 * needs to be done after dmi_scan_machine, for the BP.
	 */
	init_hypervisor_platform();

	x86_init.resources.probe_roms();

	/* after parse_early_param, so could debug it */
	insert_resource(&iomem_resource, &code_resource);
	insert_resource(&iomem_resource, &data_resource);
	insert_resource(&iomem_resource, &bss_resource);

	trim_bios_range();
#ifdef CONFIG_X86_32
	if (ppro_with_ram_bug()) {
		e820_update_range(0x70000000ULL, 0x40000ULL, E820_RAM,
				  E820_RESERVED);
		sanitize_e820_map(e820.map, ARRAY_SIZE(e820.map), &e820.nr_map);
		printk(KERN_INFO "fixed physical RAM map:\n");
		e820_print_map("bad_ppro");
	}
#else
	early_gart_iommu_check();
#endif

	/*
	 * partially used pages are not usable - thus
	 * we are rounding upwards:
	 */
	max_pfn = e820_end_of_ram_pfn();

	/* update e820 for memory not covered by WB MTRRs */
	mtrr_bp_init();
	if (mtrr_trim_uncached_memory(max_pfn))
		max_pfn = e820_end_of_ram_pfn();

#ifdef CONFIG_X86_32
	/* max_low_pfn get updated here */
	find_low_pfn_range();
#else
	num_physpages = max_pfn;

	check_x2apic();

	/* How many end-of-memory variables you have, grandma! */
	/* need this before calling reserve_initrd */
	if (max_pfn > (1UL<<(32 - PAGE_SHIFT)))
		max_low_pfn = e820_end_of_low_ram_pfn();
	else
		max_low_pfn = max_pfn;

	high_memory = (void *)__va(max_pfn * PAGE_SIZE - 1) + 1;
	max_pfn_mapped = KERNEL_IMAGE_SIZE >> PAGE_SHIFT;
#endif

	/*
	 * Find and reserve possible boot-time SMP configuration:
	 */
	find_smp_config();

	reserve_ibft_region();

	/*
	 * Need to conclude brk, before memblock_x86_fill()
	 *  it could use memblock_find_in_range, could overlap with
	 *  brk area.
	 */
	reserve_brk();

	memblock.current_limit = get_max_mapped();
	memblock_x86_fill();

	/* preallocate 4k for mptable mpc */
	early_reserve_e820_mpc_new();

#ifdef CONFIG_X86_CHECK_BIOS_CORRUPTION
	setup_bios_corruption_check();
#endif

	printk(KERN_DEBUG "initial memory mapped : 0 - %08lx\n",
			max_pfn_mapped<<PAGE_SHIFT);

	reserve_trampoline_memory();

#ifdef CONFIG_ACPI_SLEEP
	/*
	 * Reserve low memory region for sleep support.
	 * even before init_memory_mapping
	 */
	acpi_reserve_wakeup_memory();
#endif
	init_gbpages();

	/* max_pfn_mapped is updated here */
	max_low_pfn_mapped = init_memory_mapping(0, max_low_pfn<<PAGE_SHIFT);
	max_pfn_mapped = max_low_pfn_mapped;

#ifdef CONFIG_X86_64
	if (max_pfn > max_low_pfn) {
		max_pfn_mapped = init_memory_mapping(1UL<<32,
						     max_pfn<<PAGE_SHIFT);
		/* can we preseve max_low_pfn ?*/
		max_low_pfn = max_pfn;
	}
#endif
	memblock.current_limit = get_max_mapped();

	/*
	 * NOTE: On x86-32, only from this point on, fixmaps are ready for use.
	 */

#ifdef CONFIG_PROVIDE_OHCI1394_DMA_INIT
	if (init_ohci1394_dma_early)
		init_ohci1394_dma_on_all_controllers();
#endif

	reserve_initrd();

	reserve_crashkernel();

	vsmp_init();

	io_delay_init();

	/*
	 * Parse the ACPI tables for possible boot-time SMP configuration.
	 */
	acpi_boot_table_init();

	early_acpi_boot_init();

#ifdef CONFIG_ACPI_NUMA
	/*
	 * Parse SRAT to discover nodes.
	 */
	acpi = acpi_numa_init();
#endif

#ifdef CONFIG_K8_NUMA
	if (!acpi)
		k8 = !k8_numa_init(0, max_pfn);
#endif

	initmem_init(0, max_pfn, acpi, k8);
	memblock_find_dma_reserve();
	dma32_reserve_bootmem();

#ifdef CONFIG_KVM_CLOCK
	kvmclock_init();
#endif

	x86_init.paging.pagetable_setup_start(swapper_pg_dir);
	paging_init();
	x86_init.paging.pagetable_setup_done(swapper_pg_dir);

	setup_trampoline_page_table();

	tboot_probe();

#ifdef CONFIG_X86_64
	map_vsyscall();
#endif

	generic_apic_probe();

	early_quirks();

	/*
	 * Read APIC and some other early information from ACPI tables.
	 */
	acpi_boot_init();

	sfi_init();

	/*
	 * get boot-time SMP configuration:
	 */
	if (smp_found_config)
		get_smp_config();

	prefill_possible_map();

#ifdef CONFIG_X86_64
	init_cpu_to_node();
#endif

	init_apic_mappings();
	ioapic_init_mappings();

	/* need to wait for io_apic is mapped */
	probe_nr_irqs_gsi();

	kvm_guest_init();

	e820_reserve_resources();
	e820_mark_nosave_regions(max_low_pfn);

	x86_init.resources.reserve_resources();

	e820_setup_gap();

#ifdef CONFIG_VT
#if defined(CONFIG_VGA_CONSOLE)
	if (!efi_enabled || (efi_mem_type(0xa0000) != EFI_CONVENTIONAL_MEMORY))
		conswitchp = &vga_con;
#elif defined(CONFIG_DUMMY_CONSOLE)
	conswitchp = &dummy_con;
#endif
#endif
	x86_init.oem.banner();

	mcheck_init();
}

#ifdef CONFIG_X86_32

static struct resource video_ram_resource = {
	.name	= "Video RAM area",
	.start	= 0xa0000,
	.end	= 0xbffff,
	.flags	= IORESOURCE_BUSY | IORESOURCE_MEM
};

void __init i386_reserve_resources(void)
{
	request_resource(&iomem_resource, &video_ram_resource);
	reserve_standard_io_resources();
}

#endif /* CONFIG_X86_32 */<|MERGE_RESOLUTION|>--- conflicted
+++ resolved
@@ -641,7 +641,15 @@
 	sanitize_e820_map(e820.map, ARRAY_SIZE(e820.map), &e820.nr_map);
 }
 
-<<<<<<< HEAD
+static u64 __init get_max_mapped(void)
+{
+	u64 end = max_pfn_mapped;
+
+	end <<= PAGE_SHIFT;
+
+	return end;
+}
+
 static int __init parse_reservelow(char *p)
 {
 	unsigned long long size;
@@ -664,17 +672,6 @@
 
 early_param("reservelow", parse_reservelow);
 
-=======
-static u64 __init get_max_mapped(void)
-{
-	u64 end = max_pfn_mapped;
-
-	end <<= PAGE_SHIFT;
-
-	return end;
-}
-
->>>>>>> 823108a0
 /*
  * Determine if we were loaded by an EFI loader.  If so, then we have also been
  * passed the efi memmap, systab, etc., so we should use these data structures
