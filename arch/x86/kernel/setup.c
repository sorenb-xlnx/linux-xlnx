/*
 *  Copyright (C) 1995  Linus Torvalds
 *
 *  Support of BIGMEM added by Gerhard Wichert, Siemens AG, July 1999
 *
 *  Memory region support
 *	David Parsons <orc@pell.chi.il.us>, July-August 1999
 *
 *  Added E820 sanitization routine (removes overlapping memory regions);
 *  Brian Moyle <bmoyle@mvista.com>, February 2001
 *
 * Moved CPU detection code to cpu/${cpu}.c
 *    Patrick Mochel <mochel@osdl.org>, March 2002
 *
 *  Provisions for empty E820 memory regions (reported by certain BIOSes).
 *  Alex Achenbach <xela@slit.de>, December 2002.
 *
 */

/*
 * This file handles the architecture-dependent parts of initialization
 */

#include <linux/sched.h>
#include <linux/mm.h>
#include <linux/mmzone.h>
#include <linux/screen_info.h>
#include <linux/ioport.h>
#include <linux/acpi.h>
#include <linux/apm_bios.h>
#include <linux/initrd.h>
#include <linux/bootmem.h>
#include <linux/seq_file.h>
#include <linux/console.h>
#include <linux/mca.h>
#include <linux/root_dev.h>
#include <linux/highmem.h>
#include <linux/module.h>
#include <linux/efi.h>
#include <linux/init.h>
#include <linux/edd.h>
#include <linux/iscsi_ibft.h>
#include <linux/nodemask.h>
#include <linux/kexec.h>
#include <linux/dmi.h>
#include <linux/pfn.h>
#include <linux/pci.h>
#include <asm/pci-direct.h>
#include <linux/init_ohci1394_dma.h>
#include <linux/kvm_para.h>

#include <linux/errno.h>
#include <linux/kernel.h>
#include <linux/stddef.h>
#include <linux/unistd.h>
#include <linux/ptrace.h>
#include <linux/slab.h>
#include <linux/user.h>
#include <linux/delay.h>

#include <linux/kallsyms.h>
#include <linux/cpufreq.h>
#include <linux/dma-mapping.h>
#include <linux/ctype.h>
#include <linux/uaccess.h>

#include <linux/percpu.h>
#include <linux/crash_dump.h>
#include <linux/tboot.h>

#include <video/edid.h>

#include <asm/mtrr.h>
#include <asm/apic.h>
#include <asm/e820.h>
#include <asm/mpspec.h>
#include <asm/setup.h>
#include <asm/efi.h>
#include <asm/timer.h>
#include <asm/i8259.h>
#include <asm/sections.h>
#include <asm/dmi.h>
#include <asm/io_apic.h>
#include <asm/ist.h>
#include <asm/vmi.h>
#include <asm/setup_arch.h>
#include <asm/bios_ebda.h>
#include <asm/cacheflush.h>
#include <asm/processor.h>
#include <asm/bugs.h>

#include <asm/system.h>
#include <asm/vsyscall.h>
#include <asm/cpu.h>
#include <asm/desc.h>
#include <asm/dma.h>
#include <asm/iommu.h>
#include <asm/gart.h>
#include <asm/mmu_context.h>
#include <asm/proto.h>

#include <asm/paravirt.h>
#include <asm/hypervisor.h>

#include <asm/percpu.h>
#include <asm/topology.h>
#include <asm/apicdef.h>
#ifdef CONFIG_X86_64
#include <asm/numa_64.h>
#endif

/*
 * end_pfn only includes RAM, while max_pfn_mapped includes all e820 entries.
 * The direct mapping extends to max_pfn_mapped, so that we can directly access
 * apertures, ACPI and other tables without having to play with fixmaps.
 */
unsigned long max_low_pfn_mapped;
unsigned long max_pfn_mapped;

RESERVE_BRK(dmi_alloc, 65536);

unsigned int boot_cpu_id __read_mostly;

static __initdata unsigned long _brk_start = (unsigned long)__brk_base;
unsigned long _brk_end = (unsigned long)__brk_base;

#ifdef CONFIG_X86_64
int default_cpu_present_to_apicid(int mps_cpu)
{
	return __default_cpu_present_to_apicid(mps_cpu);
}

int default_check_phys_apicid_present(int phys_apicid)
{
	return __default_check_phys_apicid_present(phys_apicid);
}
#endif

#ifndef CONFIG_DEBUG_BOOT_PARAMS
struct boot_params __initdata boot_params;
#else
struct boot_params boot_params;
#endif

/*
 * Machine setup..
 */
static struct resource data_resource = {
	.name	= "Kernel data",
	.start	= 0,
	.end	= 0,
	.flags	= IORESOURCE_BUSY | IORESOURCE_MEM
};

static struct resource code_resource = {
	.name	= "Kernel code",
	.start	= 0,
	.end	= 0,
	.flags	= IORESOURCE_BUSY | IORESOURCE_MEM
};

static struct resource bss_resource = {
	.name	= "Kernel bss",
	.start	= 0,
	.end	= 0,
	.flags	= IORESOURCE_BUSY | IORESOURCE_MEM
};


#ifdef CONFIG_X86_32
/* cpu data as detected by the assembly code in head.S */
struct cpuinfo_x86 new_cpu_data __cpuinitdata = {0, 0, 0, 0, -1, 1, 0, 0, -1};
/* common cpu data for all cpus */
struct cpuinfo_x86 boot_cpu_data __read_mostly = {0, 0, 0, 0, -1, 1, 0, 0, -1};
EXPORT_SYMBOL(boot_cpu_data);
static void set_mca_bus(int x)
{
#ifdef CONFIG_MCA
	MCA_bus = x;
#endif
}

unsigned int def_to_bigsmp;

/* for MCA, but anyone else can use it if they want */
unsigned int machine_id;
unsigned int machine_submodel_id;
unsigned int BIOS_revision;

struct apm_info apm_info;
EXPORT_SYMBOL(apm_info);

#if defined(CONFIG_X86_SPEEDSTEP_SMI) || \
	defined(CONFIG_X86_SPEEDSTEP_SMI_MODULE)
struct ist_info ist_info;
EXPORT_SYMBOL(ist_info);
#else
struct ist_info ist_info;
#endif

#else
struct cpuinfo_x86 boot_cpu_data __read_mostly = {
	.x86_phys_bits = MAX_PHYSMEM_BITS,
};
EXPORT_SYMBOL(boot_cpu_data);
#endif


#if !defined(CONFIG_X86_PAE) || defined(CONFIG_X86_64)
unsigned long mmu_cr4_features;
#else
unsigned long mmu_cr4_features = X86_CR4_PAE;
#endif

/* Boot loader ID and version as integers, for the benefit of proc_dointvec */
int bootloader_type, bootloader_version;

/*
 * Setup options
 */
struct screen_info screen_info;
EXPORT_SYMBOL(screen_info);
struct edid_info edid_info;
EXPORT_SYMBOL_GPL(edid_info);

extern int root_mountflags;

unsigned long saved_video_mode;

#define RAMDISK_IMAGE_START_MASK	0x07FF
#define RAMDISK_PROMPT_FLAG		0x8000
#define RAMDISK_LOAD_FLAG		0x4000

static char __initdata command_line[COMMAND_LINE_SIZE];
#ifdef CONFIG_CMDLINE_BOOL
static char __initdata builtin_cmdline[COMMAND_LINE_SIZE] = CONFIG_CMDLINE;
#endif

#if defined(CONFIG_EDD) || defined(CONFIG_EDD_MODULE)
struct edd edd;
#ifdef CONFIG_EDD_MODULE
EXPORT_SYMBOL(edd);
#endif
/**
 * copy_edd() - Copy the BIOS EDD information
 *              from boot_params into a safe place.
 *
 */
static inline void copy_edd(void)
{
     memcpy(edd.mbr_signature, boot_params.edd_mbr_sig_buffer,
	    sizeof(edd.mbr_signature));
     memcpy(edd.edd_info, boot_params.eddbuf, sizeof(edd.edd_info));
     edd.mbr_signature_nr = boot_params.edd_mbr_sig_buf_entries;
     edd.edd_info_nr = boot_params.eddbuf_entries;
}
#else
static inline void copy_edd(void)
{
}
#endif

void * __init extend_brk(size_t size, size_t align)
{
	size_t mask = align - 1;
	void *ret;

	BUG_ON(_brk_start == 0);
	BUG_ON(align & mask);

	_brk_end = (_brk_end + mask) & ~mask;
	BUG_ON((char *)(_brk_end + size) > __brk_limit);

	ret = (void *)_brk_end;
	_brk_end += size;

	memset(ret, 0, size);

	return ret;
}

#ifdef CONFIG_X86_64
static void __init init_gbpages(void)
{
	if (direct_gbpages && cpu_has_gbpages)
		printk(KERN_INFO "Using GB pages for direct mapping\n");
	else
		direct_gbpages = 0;
}
#else
static inline void init_gbpages(void)
{
}
#endif

static void __init reserve_brk(void)
{
	if (_brk_end > _brk_start)
		reserve_early(__pa(_brk_start), __pa(_brk_end), "BRK");

	/* Mark brk area as locked down and no longer taking any
	   new allocations */
	_brk_start = 0;
}

#ifdef CONFIG_BLK_DEV_INITRD

#define MAX_MAP_CHUNK	(NR_FIX_BTMAPS << PAGE_SHIFT)
static void __init relocate_initrd(void)
{

	u64 ramdisk_image = boot_params.hdr.ramdisk_image;
	u64 ramdisk_size  = boot_params.hdr.ramdisk_size;
	u64 end_of_lowmem = max_low_pfn_mapped << PAGE_SHIFT;
	u64 ramdisk_here;
	unsigned long slop, clen, mapaddr;
	char *p, *q;

	/* We need to move the initrd down into lowmem */
	ramdisk_here = find_e820_area(0, end_of_lowmem, ramdisk_size,
					 PAGE_SIZE);

	if (ramdisk_here == -1ULL)
		panic("Cannot find place for new RAMDISK of size %lld\n",
			 ramdisk_size);

	/* Note: this includes all the lowmem currently occupied by
	   the initrd, we rely on that fact to keep the data intact. */
	reserve_early(ramdisk_here, ramdisk_here + ramdisk_size,
			 "NEW RAMDISK");
	initrd_start = ramdisk_here + PAGE_OFFSET;
	initrd_end   = initrd_start + ramdisk_size;
	printk(KERN_INFO "Allocated new RAMDISK: %08llx - %08llx\n",
			 ramdisk_here, ramdisk_here + ramdisk_size);

	q = (char *)initrd_start;

	/* Copy any lowmem portion of the initrd */
	if (ramdisk_image < end_of_lowmem) {
		clen = end_of_lowmem - ramdisk_image;
		p = (char *)__va(ramdisk_image);
		memcpy(q, p, clen);
		q += clen;
		ramdisk_image += clen;
		ramdisk_size  -= clen;
	}

	/* Copy the highmem portion of the initrd */
	while (ramdisk_size) {
		slop = ramdisk_image & ~PAGE_MASK;
		clen = ramdisk_size;
		if (clen > MAX_MAP_CHUNK-slop)
			clen = MAX_MAP_CHUNK-slop;
		mapaddr = ramdisk_image & PAGE_MASK;
		p = early_memremap(mapaddr, clen+slop);
		memcpy(q, p+slop, clen);
		early_iounmap(p, clen+slop);
		q += clen;
		ramdisk_image += clen;
		ramdisk_size  -= clen;
	}
	/* high pages is not converted by early_res_to_bootmem */
	ramdisk_image = boot_params.hdr.ramdisk_image;
	ramdisk_size  = boot_params.hdr.ramdisk_size;
	printk(KERN_INFO "Move RAMDISK from %016llx - %016llx to"
		" %08llx - %08llx\n",
		ramdisk_image, ramdisk_image + ramdisk_size - 1,
		ramdisk_here, ramdisk_here + ramdisk_size - 1);
}

static void __init reserve_initrd(void)
{
	u64 ramdisk_image = boot_params.hdr.ramdisk_image;
	u64 ramdisk_size  = boot_params.hdr.ramdisk_size;
	u64 ramdisk_end   = ramdisk_image + ramdisk_size;
	u64 end_of_lowmem = max_low_pfn_mapped << PAGE_SHIFT;

	if (!boot_params.hdr.type_of_loader ||
	    !ramdisk_image || !ramdisk_size)
		return;		/* No initrd provided by bootloader */

	initrd_start = 0;

	if (ramdisk_size >= (end_of_lowmem>>1)) {
		free_early(ramdisk_image, ramdisk_end);
		printk(KERN_ERR "initrd too large to handle, "
		       "disabling initrd\n");
		return;
	}

	printk(KERN_INFO "RAMDISK: %08llx - %08llx\n", ramdisk_image,
			ramdisk_end);


	if (ramdisk_end <= end_of_lowmem) {
		/* All in lowmem, easy case */
		/*
		 * don't need to reserve again, already reserved early
		 * in i386_start_kernel
		 */
		initrd_start = ramdisk_image + PAGE_OFFSET;
		initrd_end = initrd_start + ramdisk_size;
		return;
	}

	relocate_initrd();

	free_early(ramdisk_image, ramdisk_end);
}
#else
static void __init reserve_initrd(void)
{
}
#endif /* CONFIG_BLK_DEV_INITRD */

static void __init parse_setup_data(void)
{
	struct setup_data *data;
	u64 pa_data;

	if (boot_params.hdr.version < 0x0209)
		return;
	pa_data = boot_params.hdr.setup_data;
	while (pa_data) {
		data = early_memremap(pa_data, PAGE_SIZE);
		switch (data->type) {
		case SETUP_E820_EXT:
			parse_e820_ext(data, pa_data);
			break;
		default:
			break;
		}
		pa_data = data->next;
		early_iounmap(data, PAGE_SIZE);
	}
}

static void __init e820_reserve_setup_data(void)
{
	struct setup_data *data;
	u64 pa_data;
	int found = 0;

	if (boot_params.hdr.version < 0x0209)
		return;
	pa_data = boot_params.hdr.setup_data;
	while (pa_data) {
		data = early_memremap(pa_data, sizeof(*data));
		e820_update_range(pa_data, sizeof(*data)+data->len,
			 E820_RAM, E820_RESERVED_KERN);
		found = 1;
		pa_data = data->next;
		early_iounmap(data, sizeof(*data));
	}
	if (!found)
		return;

	sanitize_e820_map(e820.map, ARRAY_SIZE(e820.map), &e820.nr_map);
	memcpy(&e820_saved, &e820, sizeof(struct e820map));
	printk(KERN_INFO "extended physical RAM map:\n");
	e820_print_map("reserve setup_data");
}

static void __init reserve_early_setup_data(void)
{
	struct setup_data *data;
	u64 pa_data;
	char buf[32];

	if (boot_params.hdr.version < 0x0209)
		return;
	pa_data = boot_params.hdr.setup_data;
	while (pa_data) {
		data = early_memremap(pa_data, sizeof(*data));
		sprintf(buf, "setup data %x", data->type);
		reserve_early(pa_data, pa_data+sizeof(*data)+data->len, buf);
		pa_data = data->next;
		early_iounmap(data, sizeof(*data));
	}
}

/*
 * --------- Crashkernel reservation ------------------------------
 */

#ifdef CONFIG_KEXEC

/**
 * Reserve @size bytes of crashkernel memory at any suitable offset.
 *
 * @size: Size of the crashkernel memory to reserve.
 * Returns the base address on success, and -1ULL on failure.
 */
static
unsigned long long __init find_and_reserve_crashkernel(unsigned long long size)
{
	const unsigned long long alignment = 16<<20; 	/* 16M */
	unsigned long long start = 0LL;

	while (1) {
		int ret;

		start = find_e820_area(start, ULONG_MAX, size, alignment);
		if (start == -1ULL)
			return start;

		/* try to reserve it */
		ret = reserve_bootmem_generic(start, size, BOOTMEM_EXCLUSIVE);
		if (ret >= 0)
			return start;

		start += alignment;
	}
}

static inline unsigned long long get_total_mem(void)
{
	unsigned long long total;

	total = max_low_pfn - min_low_pfn;
#ifdef CONFIG_HIGHMEM
	total += highend_pfn - highstart_pfn;
#endif

	return total << PAGE_SHIFT;
}

static void __init reserve_crashkernel(void)
{
	unsigned long long total_mem;
	unsigned long long crash_size, crash_base;
	int ret;

	total_mem = get_total_mem();

	ret = parse_crashkernel(boot_command_line, total_mem,
			&crash_size, &crash_base);
	if (ret != 0 || crash_size <= 0)
		return;

	/* 0 means: find the address automatically */
	if (crash_base <= 0) {
		crash_base = find_and_reserve_crashkernel(crash_size);
		if (crash_base == -1ULL) {
			pr_info("crashkernel reservation failed. "
				"No suitable area found.\n");
			return;
		}
	} else {
		ret = reserve_bootmem_generic(crash_base, crash_size,
					BOOTMEM_EXCLUSIVE);
		if (ret < 0) {
			pr_info("crashkernel reservation failed - "
				"memory is in use\n");
			return;
		}
	}

	printk(KERN_INFO "Reserving %ldMB of memory at %ldMB "
			"for crashkernel (System RAM: %ldMB)\n",
			(unsigned long)(crash_size >> 20),
			(unsigned long)(crash_base >> 20),
			(unsigned long)(total_mem >> 20));

	crashk_res.start = crash_base;
	crashk_res.end   = crash_base + crash_size - 1;
	insert_resource(&iomem_resource, &crashk_res);
}
#else
static void __init reserve_crashkernel(void)
{
}
#endif

static struct resource standard_io_resources[] = {
	{ .name = "dma1", .start = 0x00, .end = 0x1f,
		.flags = IORESOURCE_BUSY | IORESOURCE_IO },
	{ .name = "pic1", .start = 0x20, .end = 0x21,
		.flags = IORESOURCE_BUSY | IORESOURCE_IO },
	{ .name = "timer0", .start = 0x40, .end = 0x43,
		.flags = IORESOURCE_BUSY | IORESOURCE_IO },
	{ .name = "timer1", .start = 0x50, .end = 0x53,
		.flags = IORESOURCE_BUSY | IORESOURCE_IO },
	{ .name = "keyboard", .start = 0x60, .end = 0x60,
		.flags = IORESOURCE_BUSY | IORESOURCE_IO },
	{ .name = "keyboard", .start = 0x64, .end = 0x64,
		.flags = IORESOURCE_BUSY | IORESOURCE_IO },
	{ .name = "dma page reg", .start = 0x80, .end = 0x8f,
		.flags = IORESOURCE_BUSY | IORESOURCE_IO },
	{ .name = "pic2", .start = 0xa0, .end = 0xa1,
		.flags = IORESOURCE_BUSY | IORESOURCE_IO },
	{ .name = "dma2", .start = 0xc0, .end = 0xdf,
		.flags = IORESOURCE_BUSY | IORESOURCE_IO },
	{ .name = "fpu", .start = 0xf0, .end = 0xff,
		.flags = IORESOURCE_BUSY | IORESOURCE_IO }
};

void __init reserve_standard_io_resources(void)
{
	int i;

	/* request I/O space for devices used on all i[345]86 PCs */
	for (i = 0; i < ARRAY_SIZE(standard_io_resources); i++)
		request_resource(&ioport_resource, &standard_io_resources[i]);

}

/*
 * Note: elfcorehdr_addr is not just limited to vmcore. It is also used by
 * is_kdump_kernel() to determine if we are booting after a panic. Hence
 * ifdef it under CONFIG_CRASH_DUMP and not CONFIG_PROC_VMCORE.
 */

#ifdef CONFIG_CRASH_DUMP
/* elfcorehdr= specifies the location of elf core header
 * stored by the crashed kernel. This option will be passed
 * by kexec loader to the capture kernel.
 */
static int __init setup_elfcorehdr(char *arg)
{
	char *end;
	if (!arg)
		return -EINVAL;
	elfcorehdr_addr = memparse(arg, &end);
	return end > arg ? 0 : -EINVAL;
}
early_param("elfcorehdr", setup_elfcorehdr);
#endif

#ifdef CONFIG_X86_RESERVE_LOW_64K
static int __init dmi_low_memory_corruption(const struct dmi_system_id *d)
{
	printk(KERN_NOTICE
		"%s detected: BIOS may corrupt low RAM, working around it.\n",
		d->ident);

	e820_update_range(0, 0x10000, E820_RAM, E820_RESERVED);
	sanitize_e820_map(e820.map, ARRAY_SIZE(e820.map), &e820.nr_map);

	return 0;
}
#endif

/* List of systems that have known low memory corruption BIOS problems */
static struct dmi_system_id __initdata bad_bios_dmi_table[] = {
#ifdef CONFIG_X86_RESERVE_LOW_64K
	{
		.callback = dmi_low_memory_corruption,
		.ident = "AMI BIOS",
		.matches = {
			DMI_MATCH(DMI_BIOS_VENDOR, "American Megatrends Inc."),
		},
	},
	{
		.callback = dmi_low_memory_corruption,
		.ident = "Phoenix BIOS",
		.matches = {
			DMI_MATCH(DMI_BIOS_VENDOR, "Phoenix Technologies"),
		},
	},
	{
	/*
	 * AMI BIOS with low memory corruption was found on Intel DG45ID board.
	 * It hase different DMI_BIOS_VENDOR = "Intel Corp.", for now we will
	 * match only DMI_BOARD_NAME and see if there is more bad products
	 * with this vendor.
	 */
		.callback = dmi_low_memory_corruption,
		.ident = "AMI BIOS",
		.matches = {
			DMI_MATCH(DMI_BOARD_NAME, "DG45ID"),
		},
	},
#endif
	{}
};

/*
 * Determine if we were loaded by an EFI loader.  If so, then we have also been
 * passed the efi memmap, systab, etc., so we should use these data structures
 * for initialization.  Note, the efi init code path is determined by the
 * global efi_enabled. This allows the same kernel image to be used on existing
 * systems (with a traditional BIOS) as well as on EFI systems.
 */
/*
 * setup_arch - architecture-specific boot-time initializations
 *
 * Note: On x86_64, fixmaps are ready for use even before this is called.
 */

void __init setup_arch(char **cmdline_p)
{
#ifdef CONFIG_X86_32
	memcpy(&boot_cpu_data, &new_cpu_data, sizeof(new_cpu_data));
	visws_early_detect();
#else
	printk(KERN_INFO "Command line: %s\n", boot_command_line);
#endif

	strlcpy(command_line, boot_command_line, COMMAND_LINE_SIZE);
	*cmdline_p = command_line;

#ifdef CONFIG_X86_64
	/*
	 * Must call this twice: Once just to detect whether hardware doesn't
	 * support NX (so that the early EHCI debug console setup can safely
	 * call set_fixmap(), and then again after parsing early parameters to
	 * honor the respective command line option.
	 */
	check_efer();
#endif

	parse_early_param();

	/* VMI may relocate the fixmap; do this before touching ioremap area */
	vmi_init();

	early_cpu_init();
	early_ioremap_init();

	ROOT_DEV = old_decode_dev(boot_params.hdr.root_dev);
	screen_info = boot_params.screen_info;
	edid_info = boot_params.edid_info;
#ifdef CONFIG_X86_32
	apm_info.bios = boot_params.apm_bios_info;
	ist_info = boot_params.ist_info;
	if (boot_params.sys_desc_table.length != 0) {
		set_mca_bus(boot_params.sys_desc_table.table[3] & 0x2);
		machine_id = boot_params.sys_desc_table.table[0];
		machine_submodel_id = boot_params.sys_desc_table.table[1];
		BIOS_revision = boot_params.sys_desc_table.table[2];
	}
#endif
	saved_video_mode = boot_params.hdr.vid_mode;
	bootloader_type = boot_params.hdr.type_of_loader;
	if ((bootloader_type >> 4) == 0xe) {
		bootloader_type &= 0xf;
		bootloader_type |= (boot_params.hdr.ext_loader_type+0x10) << 4;
	}
	bootloader_version  = bootloader_type & 0xf;
	bootloader_version |= boot_params.hdr.ext_loader_ver << 4;

#ifdef CONFIG_BLK_DEV_RAM
	rd_image_start = boot_params.hdr.ram_size & RAMDISK_IMAGE_START_MASK;
	rd_prompt = ((boot_params.hdr.ram_size & RAMDISK_PROMPT_FLAG) != 0);
	rd_doload = ((boot_params.hdr.ram_size & RAMDISK_LOAD_FLAG) != 0);
#endif
#ifdef CONFIG_EFI
	if (!strncmp((char *)&boot_params.efi_info.efi_loader_signature,
#ifdef CONFIG_X86_32
		     "EL32",
#else
		     "EL64",
#endif
	 4)) {
		efi_enabled = 1;
		efi_reserve_early();
	}
#endif

	x86_init.oem.arch_setup();

	setup_memory_map();
	parse_setup_data();
	/* update the e820_saved too */
	e820_reserve_setup_data();

	copy_edd();

	if (!boot_params.hdr.root_flags)
		root_mountflags &= ~MS_RDONLY;
	init_mm.start_code = (unsigned long) _text;
	init_mm.end_code = (unsigned long) _etext;
	init_mm.end_data = (unsigned long) _edata;
	init_mm.brk = _brk_end;

	code_resource.start = virt_to_phys(_text);
	code_resource.end = virt_to_phys(_etext)-1;
	data_resource.start = virt_to_phys(_etext);
	data_resource.end = virt_to_phys(_edata)-1;
	bss_resource.start = virt_to_phys(&__bss_start);
	bss_resource.end = virt_to_phys(&__bss_stop)-1;

#ifdef CONFIG_CMDLINE_BOOL
#ifdef CONFIG_CMDLINE_OVERRIDE
	strlcpy(boot_command_line, builtin_cmdline, COMMAND_LINE_SIZE);
#else
	if (builtin_cmdline[0]) {
		/* append boot loader cmdline to builtin */
		strlcat(builtin_cmdline, " ", COMMAND_LINE_SIZE);
		strlcat(builtin_cmdline, boot_command_line, COMMAND_LINE_SIZE);
		strlcpy(boot_command_line, builtin_cmdline, COMMAND_LINE_SIZE);
	}
#endif
#endif

#ifdef CONFIG_X86_64
	check_efer();
#endif

	/* Must be before kernel pagetables are setup */
	vmi_activate();

	/* after early param, so could get panic from serial */
	reserve_early_setup_data();

	if (acpi_mps_check()) {
#ifdef CONFIG_X86_LOCAL_APIC
		disable_apic = 1;
#endif
		setup_clear_cpu_cap(X86_FEATURE_APIC);
	}

#ifdef CONFIG_PCI
	if (pci_early_dump_regs)
		early_dump_pci_devices();
#endif

	finish_e820_parsing();

	if (efi_enabled)
		efi_init();

	dmi_scan_machine();

	dmi_check_system(bad_bios_dmi_table);

	/*
	 * VMware detection requires dmi to be available, so this
	 * needs to be done after dmi_scan_machine, for the BP.
	 */
	init_hypervisor_platform();

	x86_init.resources.probe_roms();

	/* after parse_early_param, so could debug it */
	insert_resource(&iomem_resource, &code_resource);
	insert_resource(&iomem_resource, &data_resource);
	insert_resource(&iomem_resource, &bss_resource);


#ifdef CONFIG_X86_32
	if (ppro_with_ram_bug()) {
		e820_update_range(0x70000000ULL, 0x40000ULL, E820_RAM,
				  E820_RESERVED);
		sanitize_e820_map(e820.map, ARRAY_SIZE(e820.map), &e820.nr_map);
		printk(KERN_INFO "fixed physical RAM map:\n");
		e820_print_map("bad_ppro");
	}
#else
	early_gart_iommu_check();
#endif

	/*
	 * partially used pages are not usable - thus
	 * we are rounding upwards:
	 */
	max_pfn = e820_end_of_ram_pfn();

	/* preallocate 4k for mptable mpc */
	early_reserve_e820_mpc_new();
	/* update e820 for memory not covered by WB MTRRs */
	mtrr_bp_init();
	if (mtrr_trim_uncached_memory(max_pfn))
		max_pfn = e820_end_of_ram_pfn();

#ifdef CONFIG_X86_32
	/* max_low_pfn get updated here */
	find_low_pfn_range();
#else
	num_physpages = max_pfn;

	check_x2apic();

	/* How many end-of-memory variables you have, grandma! */
	/* need this before calling reserve_initrd */
	if (max_pfn > (1UL<<(32 - PAGE_SHIFT)))
		max_low_pfn = e820_end_of_low_ram_pfn();
	else
		max_low_pfn = max_pfn;

	high_memory = (void *)__va(max_pfn * PAGE_SIZE - 1) + 1;
	max_pfn_mapped = KERNEL_IMAGE_SIZE >> PAGE_SHIFT;
#endif

#ifdef CONFIG_X86_CHECK_BIOS_CORRUPTION
	setup_bios_corruption_check();
#endif

	printk(KERN_DEBUG "initial memory mapped : 0 - %08lx\n",
			max_pfn_mapped<<PAGE_SHIFT);

	reserve_brk();

	init_gbpages();

	/* max_pfn_mapped is updated here */
	max_low_pfn_mapped = init_memory_mapping(0, max_low_pfn<<PAGE_SHIFT);
	max_pfn_mapped = max_low_pfn_mapped;

#ifdef CONFIG_X86_64
	if (max_pfn > max_low_pfn) {
		max_pfn_mapped = init_memory_mapping(1UL<<32,
						     max_pfn<<PAGE_SHIFT);
		/* can we preseve max_low_pfn ?*/
		max_low_pfn = max_pfn;
	}
#endif

	/*
	 * NOTE: On x86-32, only from this point on, fixmaps are ready for use.
	 */

#ifdef CONFIG_PROVIDE_OHCI1394_DMA_INIT
	if (init_ohci1394_dma_early)
		init_ohci1394_dma_on_all_controllers();
#endif

	reserve_initrd();

	vsmp_init();

	io_delay_init();

	/*
	 * Parse the ACPI tables for possible boot-time SMP configuration.
	 */
	acpi_boot_table_init();

	early_acpi_boot_init();

#ifdef CONFIG_ACPI_NUMA
	/*
	 * Parse SRAT to discover nodes.
	 */
	acpi_numa_init();
#endif

	initmem_init(0, max_pfn);

#ifdef CONFIG_ACPI_SLEEP
	/*
	 * Reserve low memory region for sleep support.
	 */
	acpi_reserve_bootmem();
#endif
	/*
	 * Find and reserve possible boot-time SMP configuration:
	 */
	find_smp_config();

	reserve_crashkernel();

#ifdef CONFIG_X86_64
	/*
	 * dma32_reserve_bootmem() allocates bootmem which may conflict
	 * with the crashkernel command line, so do that after
	 * reserve_crashkernel()
	 */
	dma32_reserve_bootmem();
#endif

	reserve_ibft_region();

#ifdef CONFIG_KVM_CLOCK
	kvmclock_init();
#endif

	x86_init.paging.pagetable_setup_start(swapper_pg_dir);
	paging_init();
	x86_init.paging.pagetable_setup_done(swapper_pg_dir);

	tboot_probe();

	tboot_probe();

#ifdef CONFIG_X86_64
	map_vsyscall();
#endif

	generic_apic_probe();

	early_quirks();

	/*
	 * Read APIC and some other early information from ACPI tables.
	 */
	acpi_boot_init();

	/*
	 * get boot-time SMP configuration:
	 */
	if (smp_found_config)
		get_smp_config();

	prefill_possible_map();

#ifdef CONFIG_X86_64
	init_cpu_to_node();
#endif

	init_apic_mappings();
	ioapic_init_mappings();

	/* need to wait for io_apic is mapped */
	probe_nr_irqs_gsi();

	kvm_guest_init();

	e820_reserve_resources();
	e820_mark_nosave_regions(max_low_pfn);

	x86_init.resources.reserve_resources();

	e820_setup_gap();

#ifdef CONFIG_VT
#if defined(CONFIG_VGA_CONSOLE)
	if (!efi_enabled || (efi_mem_type(0xa0000) != EFI_CONVENTIONAL_MEMORY))
		conswitchp = &vga_con;
#elif defined(CONFIG_DUMMY_CONSOLE)
	conswitchp = &dummy_con;
#endif
#endif
	x86_init.oem.banner();
}

#ifdef CONFIG_X86_32

static struct resource video_ram_resource = {
	.name	= "Video RAM area",
	.start	= 0xa0000,
	.end	= 0xbffff,
	.flags	= IORESOURCE_BUSY | IORESOURCE_MEM
};

void __init i386_reserve_resources(void)
{
	request_resource(&iomem_resource, &video_ram_resource);
	reserve_standard_io_resources();
}

<<<<<<< HEAD
/**
 * x86_quirk_time_init - do any specific initialisations for the system timer.
 *
 * Description:
 *	Must plug the system timer interrupt source at HZ into the IRQ listed
 *	in irq_vectors.h:TIMER_IRQ
 **/
void __init x86_quirk_time_init(void)
{
	if (x86_quirks->arch_time_init) {
		/*
		 * A nonzero return code does not mean failure, it means
		 * that the architecture quirk does not want any
		 * generic (timer) setup to be performed after this:
		 */
		if (x86_quirks->arch_time_init())
			return;
	}

	setup_irq(0, &irq0);
}
=======
>>>>>>> 41c38ffa
#endif /* CONFIG_X86_32 */<|MERGE_RESOLUTION|>--- conflicted
+++ resolved
@@ -972,8 +972,6 @@
 
 	tboot_probe();
 
-	tboot_probe();
-
 #ifdef CONFIG_X86_64
 	map_vsyscall();
 #endif
@@ -1040,28 +1038,4 @@
 	reserve_standard_io_resources();
 }
 
-<<<<<<< HEAD
-/**
- * x86_quirk_time_init - do any specific initialisations for the system timer.
- *
- * Description:
- *	Must plug the system timer interrupt source at HZ into the IRQ listed
- *	in irq_vectors.h:TIMER_IRQ
- **/
-void __init x86_quirk_time_init(void)
-{
-	if (x86_quirks->arch_time_init) {
-		/*
-		 * A nonzero return code does not mean failure, it means
-		 * that the architecture quirk does not want any
-		 * generic (timer) setup to be performed after this:
-		 */
-		if (x86_quirks->arch_time_init())
-			return;
-	}
-
-	setup_irq(0, &irq0);
-}
-=======
->>>>>>> 41c38ffa
 #endif /* CONFIG_X86_32 */