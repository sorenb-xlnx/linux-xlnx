--- conflicted
+++ resolved
@@ -946,11 +946,8 @@
 #else
 	num_physpages = max_pfn;
 
-<<<<<<< HEAD
-=======
  	if (cpu_has_x2apic)
  		check_x2apic();
->>>>>>> 4480f15b
 
 	/* How many end-of-memory variables you have, grandma! */
 	/* need this before calling reserve_initrd */
