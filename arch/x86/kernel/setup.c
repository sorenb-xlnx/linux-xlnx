--- conflicted
+++ resolved
@@ -112,7 +112,6 @@
 #define ARCH_SETUP
 #endif
 
-<<<<<<< HEAD
 RESERVE_BRK(dmi_alloc, 65536);
 
 unsigned int boot_cpu_id __read_mostly;
@@ -120,10 +119,6 @@
 static __initdata unsigned long _brk_start = (unsigned long)__brk_base;
 unsigned long _brk_end = (unsigned long)__brk_base;
 
-=======
-unsigned int boot_cpu_id __read_mostly;
-
->>>>>>> a37be88b
 #ifdef CONFIG_X86_64
 int default_cpu_present_to_apicid(int mps_cpu)
 {
@@ -1055,10 +1050,6 @@
 static struct irqaction irq0  = {
 	.handler = timer_interrupt,
 	.flags = IRQF_DISABLED | IRQF_NOBALANCING | IRQF_IRQPOLL | IRQF_TIMER,
-<<<<<<< HEAD
-=======
-	.mask = CPU_MASK_NONE,
->>>>>>> a37be88b
 	.name = "timer"
 };
 
@@ -1091,10 +1082,6 @@
 			return;
 	}
 
-<<<<<<< HEAD
-=======
-	irq0.mask = cpumask_of_cpu(0);
->>>>>>> a37be88b
 	setup_irq(0, &irq0);
 }
 #endif /* CONFIG_X86_32 */