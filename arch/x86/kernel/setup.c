--- conflicted
+++ resolved
@@ -218,12 +218,9 @@
 	while (pa_data) {
 		data = early_ioremap(pa_data, PAGE_SIZE);
 		switch (data->type) {
-<<<<<<< HEAD
-=======
 		case SETUP_E820_EXT:
 			parse_e820_ext(data, pa_data);
 			break;
->>>>>>> 087c66c2
 		default:
 			break;
 		}
@@ -233,7 +230,6 @@
 		pa_data = data->next;
 		early_iounmap(data, PAGE_SIZE);
 	}
-<<<<<<< HEAD
 }
 
 #ifdef X86_64_NUMA
@@ -407,7 +403,4 @@
 
 #endif /* CONFIG_DEBUG_PER_CPU_MAPS */
 
-#endif /* X86_64_NUMA */
-=======
-}
->>>>>>> 087c66c2
+#endif /* X86_64_NUMA */