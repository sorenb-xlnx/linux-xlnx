/*
 *  Copyright (C) 1995  Linus Torvalds
 *
 *  Support of BIGMEM added by Gerhard Wichert, Siemens AG, July 1999
 *
 *  Memory region support
 *	David Parsons <orc@pell.chi.il.us>, July-August 1999
 *
 *  Added E820 sanitization routine (removes overlapping memory regions);
 *  Brian Moyle <bmoyle@mvista.com>, February 2001
 *
 * Moved CPU detection code to cpu/${cpu}.c
 *    Patrick Mochel <mochel@osdl.org>, March 2002
 *
 *  Provisions for empty E820 memory regions (reported by certain BIOSes).
 *  Alex Achenbach <xela@slit.de>, December 2002.
 *
 */

/*
 * This file handles the architecture-dependent parts of initialization
 */

#include <linux/sched.h>
#include <linux/mm.h>
#include <linux/mmzone.h>
#include <linux/screen_info.h>
#include <linux/ioport.h>
#include <linux/acpi.h>
#include <linux/sfi.h>
#include <linux/apm_bios.h>
#include <linux/initrd.h>
#include <linux/bootmem.h>
#include <linux/memblock.h>
#include <linux/seq_file.h>
#include <linux/console.h>
#include <linux/mca.h>
#include <linux/root_dev.h>
#include <linux/highmem.h>
#include <linux/module.h>
#include <linux/efi.h>
#include <linux/init.h>
#include <linux/edd.h>
#include <linux/iscsi_ibft.h>
#include <linux/nodemask.h>
#include <linux/kexec.h>
#include <linux/dmi.h>
#include <linux/pfn.h>
#include <linux/pci.h>
#include <asm/pci-direct.h>
#include <linux/init_ohci1394_dma.h>
#include <linux/kvm_para.h>

#include <linux/errno.h>
#include <linux/kernel.h>
#include <linux/stddef.h>
#include <linux/unistd.h>
#include <linux/ptrace.h>
#include <linux/user.h>
#include <linux/delay.h>

#include <linux/kallsyms.h>
#include <linux/cpufreq.h>
#include <linux/dma-mapping.h>
#include <linux/ctype.h>
#include <linux/uaccess.h>

#include <linux/percpu.h>
#include <linux/crash_dump.h>
#include <linux/tboot.h>

#include <video/edid.h>

#include <asm/mtrr.h>
#include <asm/apic.h>
#include <asm/trampoline.h>
#include <asm/e820.h>
#include <asm/mpspec.h>
#include <asm/setup.h>
#include <asm/efi.h>
#include <asm/timer.h>
#include <asm/i8259.h>
#include <asm/sections.h>
#include <asm/dmi.h>
#include <asm/io_apic.h>
#include <asm/ist.h>
#include <asm/setup_arch.h>
#include <asm/bios_ebda.h>
#include <asm/cacheflush.h>
#include <asm/processor.h>
#include <asm/bugs.h>

#include <asm/system.h>
#include <asm/vsyscall.h>
#include <asm/cpu.h>
#include <asm/desc.h>
#include <asm/dma.h>
#include <asm/iommu.h>
#include <asm/gart.h>
#include <asm/mmu_context.h>
#include <asm/proto.h>

#include <asm/paravirt.h>
#include <asm/hypervisor.h>
#include <asm/olpc_ofw.h>

#include <asm/percpu.h>
#include <asm/topology.h>
#include <asm/apicdef.h>
#include <asm/amd_nb.h>
#ifdef CONFIG_X86_64
#include <asm/numa_64.h>
#endif
#include <asm/mce.h>
#include <asm/alternative.h>
#include <asm/prom.h>

/*
 * end_pfn only includes RAM, while max_pfn_mapped includes all e820 entries.
 * The direct mapping extends to max_pfn_mapped, so that we can directly access
 * apertures, ACPI and other tables without having to play with fixmaps.
 */
unsigned long max_low_pfn_mapped;
unsigned long max_pfn_mapped;

#ifdef CONFIG_DMI
RESERVE_BRK(dmi_alloc, 65536);
#endif


static __initdata unsigned long _brk_start = (unsigned long)__brk_base;
unsigned long _brk_end = (unsigned long)__brk_base;

#ifdef CONFIG_X86_64
int default_cpu_present_to_apicid(int mps_cpu)
{
	return __default_cpu_present_to_apicid(mps_cpu);
}

int default_check_phys_apicid_present(int phys_apicid)
{
	return __default_check_phys_apicid_present(phys_apicid);
}
#endif

#ifndef CONFIG_DEBUG_BOOT_PARAMS
struct boot_params __initdata boot_params;
#else
struct boot_params boot_params;
#endif

/*
 * Machine setup..
 */
static struct resource data_resource = {
	.name	= "Kernel data",
	.start	= 0,
	.end	= 0,
	.flags	= IORESOURCE_BUSY | IORESOURCE_MEM
};

static struct resource code_resource = {
	.name	= "Kernel code",
	.start	= 0,
	.end	= 0,
	.flags	= IORESOURCE_BUSY | IORESOURCE_MEM
};

static struct resource bss_resource = {
	.name	= "Kernel bss",
	.start	= 0,
	.end	= 0,
	.flags	= IORESOURCE_BUSY | IORESOURCE_MEM
};


#ifdef CONFIG_X86_32
/* cpu data as detected by the assembly code in head.S */
struct cpuinfo_x86 new_cpu_data __cpuinitdata = {0, 0, 0, 0, -1, 1, 0, 0, -1};
/* common cpu data for all cpus */
struct cpuinfo_x86 boot_cpu_data __read_mostly = {0, 0, 0, 0, -1, 1, 0, 0, -1};
EXPORT_SYMBOL(boot_cpu_data);
static void set_mca_bus(int x)
{
#ifdef CONFIG_MCA
	MCA_bus = x;
#endif
}

unsigned int def_to_bigsmp;

/* for MCA, but anyone else can use it if they want */
unsigned int machine_id;
unsigned int machine_submodel_id;
unsigned int BIOS_revision;

struct apm_info apm_info;
EXPORT_SYMBOL(apm_info);

#if defined(CONFIG_X86_SPEEDSTEP_SMI) || \
	defined(CONFIG_X86_SPEEDSTEP_SMI_MODULE)
struct ist_info ist_info;
EXPORT_SYMBOL(ist_info);
#else
struct ist_info ist_info;
#endif

#else
struct cpuinfo_x86 boot_cpu_data __read_mostly = {
	.x86_phys_bits = MAX_PHYSMEM_BITS,
};
EXPORT_SYMBOL(boot_cpu_data);
#endif


#if !defined(CONFIG_X86_PAE) || defined(CONFIG_X86_64)
unsigned long mmu_cr4_features;
#else
unsigned long mmu_cr4_features = X86_CR4_PAE;
#endif

/* Boot loader ID and version as integers, for the benefit of proc_dointvec */
int bootloader_type, bootloader_version;

/*
 * Setup options
 */
struct screen_info screen_info;
EXPORT_SYMBOL(screen_info);
struct edid_info edid_info;
EXPORT_SYMBOL_GPL(edid_info);

extern int root_mountflags;

unsigned long saved_video_mode;

#define RAMDISK_IMAGE_START_MASK	0x07FF
#define RAMDISK_PROMPT_FLAG		0x8000
#define RAMDISK_LOAD_FLAG		0x4000

static char __initdata command_line[COMMAND_LINE_SIZE];
#ifdef CONFIG_CMDLINE_BOOL
static char __initdata builtin_cmdline[COMMAND_LINE_SIZE] = CONFIG_CMDLINE;
#endif

#if defined(CONFIG_EDD) || defined(CONFIG_EDD_MODULE)
struct edd edd;
#ifdef CONFIG_EDD_MODULE
EXPORT_SYMBOL(edd);
#endif
/**
 * copy_edd() - Copy the BIOS EDD information
 *              from boot_params into a safe place.
 *
 */
static inline void __init copy_edd(void)
{
     memcpy(edd.mbr_signature, boot_params.edd_mbr_sig_buffer,
	    sizeof(edd.mbr_signature));
     memcpy(edd.edd_info, boot_params.eddbuf, sizeof(edd.edd_info));
     edd.mbr_signature_nr = boot_params.edd_mbr_sig_buf_entries;
     edd.edd_info_nr = boot_params.eddbuf_entries;
}
#else
static inline void __init copy_edd(void)
{
}
#endif

void * __init extend_brk(size_t size, size_t align)
{
	size_t mask = align - 1;
	void *ret;

	BUG_ON(_brk_start == 0);
	BUG_ON(align & mask);

	_brk_end = (_brk_end + mask) & ~mask;
	BUG_ON((char *)(_brk_end + size) > __brk_limit);

	ret = (void *)_brk_end;
	_brk_end += size;

	memset(ret, 0, size);

	return ret;
}

#ifdef CONFIG_X86_64
static void __init init_gbpages(void)
{
	if (direct_gbpages && cpu_has_gbpages)
		printk(KERN_INFO "Using GB pages for direct mapping\n");
	else
		direct_gbpages = 0;
}

static void __init cleanup_highmap_brk_end(void)
{
	pud_t *pud;
	pmd_t *pmd;

	mmu_cr4_features = read_cr4();

	/*
	 * _brk_end cannot change anymore, but it and _end may be
	 * located on different 2M pages. cleanup_highmap(), however,
	 * can only consider _end when it runs, so destroy any
	 * mappings beyond _brk_end here.
	 */
	pud = pud_offset(pgd_offset_k(_brk_end), _brk_end);
	pmd = pmd_offset(pud, _brk_end - 1);
	while (++pmd <= pmd_offset(pud, (unsigned long)_end - 1))
		pmd_clear(pmd);
}
#else
static inline void init_gbpages(void)
{
}
<<<<<<< HEAD
static inline void cleanup_highmap_brk_end(void)
=======
static void __init cleanup_highmap(void)
>>>>>>> 8eca7a00
{
}
#endif

static void __init reserve_brk(void)
{
	if (_brk_end > _brk_start)
		memblock_x86_reserve_range(__pa(_brk_start), __pa(_brk_end), "BRK");

	/* Mark brk area as locked down and no longer taking any
	   new allocations */
	_brk_start = 0;

	cleanup_highmap_brk_end();
}

#ifdef CONFIG_BLK_DEV_INITRD

#define MAX_MAP_CHUNK	(NR_FIX_BTMAPS << PAGE_SHIFT)
static void __init relocate_initrd(void)
{
	/* Assume only end is not page aligned */
	u64 ramdisk_image = boot_params.hdr.ramdisk_image;
	u64 ramdisk_size  = boot_params.hdr.ramdisk_size;
	u64 area_size     = PAGE_ALIGN(ramdisk_size);
	u64 end_of_lowmem = max_low_pfn_mapped << PAGE_SHIFT;
	u64 ramdisk_here;
	unsigned long slop, clen, mapaddr;
	char *p, *q;

	/* We need to move the initrd down into lowmem */
	ramdisk_here = memblock_find_in_range(0, end_of_lowmem, area_size,
					 PAGE_SIZE);

	if (ramdisk_here == MEMBLOCK_ERROR)
		panic("Cannot find place for new RAMDISK of size %lld\n",
			 ramdisk_size);

	/* Note: this includes all the lowmem currently occupied by
	   the initrd, we rely on that fact to keep the data intact. */
	memblock_x86_reserve_range(ramdisk_here, ramdisk_here + area_size, "NEW RAMDISK");
	initrd_start = ramdisk_here + PAGE_OFFSET;
	initrd_end   = initrd_start + ramdisk_size;
	printk(KERN_INFO "Allocated new RAMDISK: %08llx - %08llx\n",
			 ramdisk_here, ramdisk_here + ramdisk_size);

	q = (char *)initrd_start;

	/* Copy any lowmem portion of the initrd */
	if (ramdisk_image < end_of_lowmem) {
		clen = end_of_lowmem - ramdisk_image;
		p = (char *)__va(ramdisk_image);
		memcpy(q, p, clen);
		q += clen;
		ramdisk_image += clen;
		ramdisk_size  -= clen;
	}

	/* Copy the highmem portion of the initrd */
	while (ramdisk_size) {
		slop = ramdisk_image & ~PAGE_MASK;
		clen = ramdisk_size;
		if (clen > MAX_MAP_CHUNK-slop)
			clen = MAX_MAP_CHUNK-slop;
		mapaddr = ramdisk_image & PAGE_MASK;
		p = early_memremap(mapaddr, clen+slop);
		memcpy(q, p+slop, clen);
		early_iounmap(p, clen+slop);
		q += clen;
		ramdisk_image += clen;
		ramdisk_size  -= clen;
	}
	/* high pages is not converted by early_res_to_bootmem */
	ramdisk_image = boot_params.hdr.ramdisk_image;
	ramdisk_size  = boot_params.hdr.ramdisk_size;
	printk(KERN_INFO "Move RAMDISK from %016llx - %016llx to"
		" %08llx - %08llx\n",
		ramdisk_image, ramdisk_image + ramdisk_size - 1,
		ramdisk_here, ramdisk_here + ramdisk_size - 1);
}

static void __init reserve_initrd(void)
{
	/* Assume only end is not page aligned */
	u64 ramdisk_image = boot_params.hdr.ramdisk_image;
	u64 ramdisk_size  = boot_params.hdr.ramdisk_size;
	u64 ramdisk_end   = PAGE_ALIGN(ramdisk_image + ramdisk_size);
	u64 end_of_lowmem = max_low_pfn_mapped << PAGE_SHIFT;

	if (!boot_params.hdr.type_of_loader ||
	    !ramdisk_image || !ramdisk_size)
		return;		/* No initrd provided by bootloader */

	initrd_start = 0;

	if (ramdisk_size >= (end_of_lowmem>>1)) {
		memblock_x86_free_range(ramdisk_image, ramdisk_end);
		printk(KERN_ERR "initrd too large to handle, "
		       "disabling initrd\n");
		return;
	}

	printk(KERN_INFO "RAMDISK: %08llx - %08llx\n", ramdisk_image,
			ramdisk_end);


	if (ramdisk_end <= end_of_lowmem) {
		/* All in lowmem, easy case */
		/*
		 * don't need to reserve again, already reserved early
		 * in i386_start_kernel
		 */
		initrd_start = ramdisk_image + PAGE_OFFSET;
		initrd_end = initrd_start + ramdisk_size;
		return;
	}

	relocate_initrd();

	memblock_x86_free_range(ramdisk_image, ramdisk_end);
}
#else
static void __init reserve_initrd(void)
{
}
#endif /* CONFIG_BLK_DEV_INITRD */

static void __init parse_setup_data(void)
{
	struct setup_data *data;
	u64 pa_data;

	if (boot_params.hdr.version < 0x0209)
		return;
	pa_data = boot_params.hdr.setup_data;
	while (pa_data) {
		u32 data_len, map_len;

		map_len = max(PAGE_SIZE - (pa_data & ~PAGE_MASK),
			      (u64)sizeof(struct setup_data));
		data = early_memremap(pa_data, map_len);
		data_len = data->len + sizeof(struct setup_data);
		if (data_len > map_len) {
			early_iounmap(data, map_len);
			data = early_memremap(pa_data, data_len);
			map_len = data_len;
		}

		switch (data->type) {
		case SETUP_E820_EXT:
			parse_e820_ext(data);
			break;
		case SETUP_DTB:
			add_dtb(pa_data);
			break;
		default:
			break;
		}
		pa_data = data->next;
		early_iounmap(data, map_len);
	}
}

static void __init e820_reserve_setup_data(void)
{
	struct setup_data *data;
	u64 pa_data;
	int found = 0;

	if (boot_params.hdr.version < 0x0209)
		return;
	pa_data = boot_params.hdr.setup_data;
	while (pa_data) {
		data = early_memremap(pa_data, sizeof(*data));
		e820_update_range(pa_data, sizeof(*data)+data->len,
			 E820_RAM, E820_RESERVED_KERN);
		found = 1;
		pa_data = data->next;
		early_iounmap(data, sizeof(*data));
	}
	if (!found)
		return;

	sanitize_e820_map(e820.map, ARRAY_SIZE(e820.map), &e820.nr_map);
	memcpy(&e820_saved, &e820, sizeof(struct e820map));
	printk(KERN_INFO "extended physical RAM map:\n");
	e820_print_map("reserve setup_data");
}

static void __init memblock_x86_reserve_range_setup_data(void)
{
	struct setup_data *data;
	u64 pa_data;
	char buf[32];

	if (boot_params.hdr.version < 0x0209)
		return;
	pa_data = boot_params.hdr.setup_data;
	while (pa_data) {
		data = early_memremap(pa_data, sizeof(*data));
		sprintf(buf, "setup data %x", data->type);
		memblock_x86_reserve_range(pa_data, pa_data+sizeof(*data)+data->len, buf);
		pa_data = data->next;
		early_iounmap(data, sizeof(*data));
	}
}

/*
 * --------- Crashkernel reservation ------------------------------
 */

#ifdef CONFIG_KEXEC

static inline unsigned long long get_total_mem(void)
{
	unsigned long long total;

	total = max_pfn - min_low_pfn;

	return total << PAGE_SHIFT;
}

/*
 * Keep the crash kernel below this limit.  On 32 bits earlier kernels
 * would limit the kernel to the low 512 MiB due to mapping restrictions.
 * On 64 bits, kexec-tools currently limits us to 896 MiB; increase this
 * limit once kexec-tools are fixed.
 */
#ifdef CONFIG_X86_32
# define CRASH_KERNEL_ADDR_MAX	(512 << 20)
#else
# define CRASH_KERNEL_ADDR_MAX	(896 << 20)
#endif

static void __init reserve_crashkernel(void)
{
	unsigned long long total_mem;
	unsigned long long crash_size, crash_base;
	int ret;

	total_mem = get_total_mem();

	ret = parse_crashkernel(boot_command_line, total_mem,
			&crash_size, &crash_base);
	if (ret != 0 || crash_size <= 0)
		return;

	/* 0 means: find the address automatically */
	if (crash_base <= 0) {
		const unsigned long long alignment = 16<<20;	/* 16M */

		/*
		 *  kexec want bzImage is below CRASH_KERNEL_ADDR_MAX
		 */
		crash_base = memblock_find_in_range(alignment,
			       CRASH_KERNEL_ADDR_MAX, crash_size, alignment);

		if (crash_base == MEMBLOCK_ERROR) {
			pr_info("crashkernel reservation failed - No suitable area found.\n");
			return;
		}
	} else {
		unsigned long long start;

		start = memblock_find_in_range(crash_base,
				 crash_base + crash_size, crash_size, 1<<20);
		if (start != crash_base) {
			pr_info("crashkernel reservation failed - memory is in use.\n");
			return;
		}
	}
	memblock_x86_reserve_range(crash_base, crash_base + crash_size, "CRASH KERNEL");

	printk(KERN_INFO "Reserving %ldMB of memory at %ldMB "
			"for crashkernel (System RAM: %ldMB)\n",
			(unsigned long)(crash_size >> 20),
			(unsigned long)(crash_base >> 20),
			(unsigned long)(total_mem >> 20));

	crashk_res.start = crash_base;
	crashk_res.end   = crash_base + crash_size - 1;
	insert_resource(&iomem_resource, &crashk_res);
}
#else
static void __init reserve_crashkernel(void)
{
}
#endif

static struct resource standard_io_resources[] = {
	{ .name = "dma1", .start = 0x00, .end = 0x1f,
		.flags = IORESOURCE_BUSY | IORESOURCE_IO },
	{ .name = "pic1", .start = 0x20, .end = 0x21,
		.flags = IORESOURCE_BUSY | IORESOURCE_IO },
	{ .name = "timer0", .start = 0x40, .end = 0x43,
		.flags = IORESOURCE_BUSY | IORESOURCE_IO },
	{ .name = "timer1", .start = 0x50, .end = 0x53,
		.flags = IORESOURCE_BUSY | IORESOURCE_IO },
	{ .name = "keyboard", .start = 0x60, .end = 0x60,
		.flags = IORESOURCE_BUSY | IORESOURCE_IO },
	{ .name = "keyboard", .start = 0x64, .end = 0x64,
		.flags = IORESOURCE_BUSY | IORESOURCE_IO },
	{ .name = "dma page reg", .start = 0x80, .end = 0x8f,
		.flags = IORESOURCE_BUSY | IORESOURCE_IO },
	{ .name = "pic2", .start = 0xa0, .end = 0xa1,
		.flags = IORESOURCE_BUSY | IORESOURCE_IO },
	{ .name = "dma2", .start = 0xc0, .end = 0xdf,
		.flags = IORESOURCE_BUSY | IORESOURCE_IO },
	{ .name = "fpu", .start = 0xf0, .end = 0xff,
		.flags = IORESOURCE_BUSY | IORESOURCE_IO }
};

void __init reserve_standard_io_resources(void)
{
	int i;

	/* request I/O space for devices used on all i[345]86 PCs */
	for (i = 0; i < ARRAY_SIZE(standard_io_resources); i++)
		request_resource(&ioport_resource, &standard_io_resources[i]);

}

static __init void reserve_ibft_region(void)
{
	unsigned long addr, size = 0;

	addr = find_ibft_region(&size);

	if (size)
		memblock_x86_reserve_range(addr, addr + size, "* ibft");
}

static unsigned reserve_low = CONFIG_X86_RESERVE_LOW << 10;

static void __init trim_bios_range(void)
{
	/*
	 * A special case is the first 4Kb of memory;
	 * This is a BIOS owned area, not kernel ram, but generally
	 * not listed as such in the E820 table.
	 *
	 * This typically reserves additional memory (64KiB by default)
	 * since some BIOSes are known to corrupt low memory.  See the
	 * Kconfig help text for X86_RESERVE_LOW.
	 */
	e820_update_range(0, ALIGN(reserve_low, PAGE_SIZE),
			  E820_RAM, E820_RESERVED);

	/*
	 * special case: Some BIOSen report the PC BIOS
	 * area (640->1Mb) as ram even though it is not.
	 * take them out.
	 */
	e820_remove_range(BIOS_BEGIN, BIOS_END - BIOS_BEGIN, E820_RAM, 1);
	sanitize_e820_map(e820.map, ARRAY_SIZE(e820.map), &e820.nr_map);
}

static int __init parse_reservelow(char *p)
{
	unsigned long long size;

	if (!p)
		return -EINVAL;

	size = memparse(p, &p);

	if (size < 4096)
		size = 4096;

	if (size > 640*1024)
		size = 640*1024;

	reserve_low = size;

	return 0;
}

early_param("reservelow", parse_reservelow);

/*
 * Determine if we were loaded by an EFI loader.  If so, then we have also been
 * passed the efi memmap, systab, etc., so we should use these data structures
 * for initialization.  Note, the efi init code path is determined by the
 * global efi_enabled. This allows the same kernel image to be used on existing
 * systems (with a traditional BIOS) as well as on EFI systems.
 */
/*
 * setup_arch - architecture-specific boot-time initializations
 *
 * Note: On x86_64, fixmaps are ready for use even before this is called.
 */

void __init setup_arch(char **cmdline_p)
{
	unsigned long flags;

#ifdef CONFIG_X86_32
	memcpy(&boot_cpu_data, &new_cpu_data, sizeof(new_cpu_data));
	visws_early_detect();

	/*
	 * copy kernel address range established so far and switch
	 * to the proper swapper page table
	 */
	clone_pgd_range(swapper_pg_dir     + KERNEL_PGD_BOUNDARY,
			initial_page_table + KERNEL_PGD_BOUNDARY,
			KERNEL_PGD_PTRS);

	load_cr3(swapper_pg_dir);
	__flush_tlb_all();
#else
	printk(KERN_INFO "Command line: %s\n", boot_command_line);
#endif

	/*
	 * If we have OLPC OFW, we might end up relocating the fixmap due to
	 * reserve_top(), so do this before touching the ioremap area.
	 */
	olpc_ofw_detect();

	early_trap_init();
	early_cpu_init();
	early_ioremap_init();

	setup_olpc_ofw_pgd();

	ROOT_DEV = old_decode_dev(boot_params.hdr.root_dev);
	screen_info = boot_params.screen_info;
	edid_info = boot_params.edid_info;
#ifdef CONFIG_X86_32
	apm_info.bios = boot_params.apm_bios_info;
	ist_info = boot_params.ist_info;
	if (boot_params.sys_desc_table.length != 0) {
		set_mca_bus(boot_params.sys_desc_table.table[3] & 0x2);
		machine_id = boot_params.sys_desc_table.table[0];
		machine_submodel_id = boot_params.sys_desc_table.table[1];
		BIOS_revision = boot_params.sys_desc_table.table[2];
	}
#endif
	saved_video_mode = boot_params.hdr.vid_mode;
	bootloader_type = boot_params.hdr.type_of_loader;
	if ((bootloader_type >> 4) == 0xe) {
		bootloader_type &= 0xf;
		bootloader_type |= (boot_params.hdr.ext_loader_type+0x10) << 4;
	}
	bootloader_version  = bootloader_type & 0xf;
	bootloader_version |= boot_params.hdr.ext_loader_ver << 4;

#ifdef CONFIG_BLK_DEV_RAM
	rd_image_start = boot_params.hdr.ram_size & RAMDISK_IMAGE_START_MASK;
	rd_prompt = ((boot_params.hdr.ram_size & RAMDISK_PROMPT_FLAG) != 0);
	rd_doload = ((boot_params.hdr.ram_size & RAMDISK_LOAD_FLAG) != 0);
#endif
#ifdef CONFIG_EFI
	if (!strncmp((char *)&boot_params.efi_info.efi_loader_signature,
#ifdef CONFIG_X86_32
		     "EL32",
#else
		     "EL64",
#endif
	 4)) {
		efi_enabled = 1;
		efi_memblock_x86_reserve_range();
	}
#endif

	x86_init.oem.arch_setup();

	iomem_resource.end = (1ULL << boot_cpu_data.x86_phys_bits) - 1;
	setup_memory_map();
	parse_setup_data();
	/* update the e820_saved too */
	e820_reserve_setup_data();

	copy_edd();

	if (!boot_params.hdr.root_flags)
		root_mountflags &= ~MS_RDONLY;
	init_mm.start_code = (unsigned long) _text;
	init_mm.end_code = (unsigned long) _etext;
	init_mm.end_data = (unsigned long) _edata;
	init_mm.brk = _brk_end;

	code_resource.start = virt_to_phys(_text);
	code_resource.end = virt_to_phys(_etext)-1;
	data_resource.start = virt_to_phys(_etext);
	data_resource.end = virt_to_phys(_edata)-1;
	bss_resource.start = virt_to_phys(&__bss_start);
	bss_resource.end = virt_to_phys(&__bss_stop)-1;

#ifdef CONFIG_CMDLINE_BOOL
#ifdef CONFIG_CMDLINE_OVERRIDE
	strlcpy(boot_command_line, builtin_cmdline, COMMAND_LINE_SIZE);
#else
	if (builtin_cmdline[0]) {
		/* append boot loader cmdline to builtin */
		strlcat(builtin_cmdline, " ", COMMAND_LINE_SIZE);
		strlcat(builtin_cmdline, boot_command_line, COMMAND_LINE_SIZE);
		strlcpy(boot_command_line, builtin_cmdline, COMMAND_LINE_SIZE);
	}
#endif
#endif

	strlcpy(command_line, boot_command_line, COMMAND_LINE_SIZE);
	*cmdline_p = command_line;

	/*
	 * x86_configure_nx() is called before parse_early_param() to detect
	 * whether hardware doesn't support NX (so that the early EHCI debug
	 * console setup can safely call set_fixmap()). It may then be called
	 * again from within noexec_setup() during parsing early parameters
	 * to honor the respective command line option.
	 */
	x86_configure_nx();

	parse_early_param();

	x86_report_nx();

	/* after early param, so could get panic from serial */
	memblock_x86_reserve_range_setup_data();

	if (acpi_mps_check()) {
#ifdef CONFIG_X86_LOCAL_APIC
		disable_apic = 1;
#endif
		setup_clear_cpu_cap(X86_FEATURE_APIC);
	}

#ifdef CONFIG_PCI
	if (pci_early_dump_regs)
		early_dump_pci_devices();
#endif

	finish_e820_parsing();

	if (efi_enabled)
		efi_init();

	dmi_scan_machine();

	/*
	 * VMware detection requires dmi to be available, so this
	 * needs to be done after dmi_scan_machine, for the BP.
	 */
	init_hypervisor_platform();

	x86_init.resources.probe_roms();

	/* after parse_early_param, so could debug it */
	insert_resource(&iomem_resource, &code_resource);
	insert_resource(&iomem_resource, &data_resource);
	insert_resource(&iomem_resource, &bss_resource);

	trim_bios_range();
#ifdef CONFIG_X86_32
	if (ppro_with_ram_bug()) {
		e820_update_range(0x70000000ULL, 0x40000ULL, E820_RAM,
				  E820_RESERVED);
		sanitize_e820_map(e820.map, ARRAY_SIZE(e820.map), &e820.nr_map);
		printk(KERN_INFO "fixed physical RAM map:\n");
		e820_print_map("bad_ppro");
	}
#else
	early_gart_iommu_check();
#endif

	/*
	 * partially used pages are not usable - thus
	 * we are rounding upwards:
	 */
	max_pfn = e820_end_of_ram_pfn();

	/* update e820 for memory not covered by WB MTRRs */
	mtrr_bp_init();
	if (mtrr_trim_uncached_memory(max_pfn))
		max_pfn = e820_end_of_ram_pfn();

#ifdef CONFIG_X86_32
	/* max_low_pfn get updated here */
	find_low_pfn_range();
#else
	num_physpages = max_pfn;

	check_x2apic();

	/* How many end-of-memory variables you have, grandma! */
	/* need this before calling reserve_initrd */
	if (max_pfn > (1UL<<(32 - PAGE_SHIFT)))
		max_low_pfn = e820_end_of_low_ram_pfn();
	else
		max_low_pfn = max_pfn;

	high_memory = (void *)__va(max_pfn * PAGE_SIZE - 1) + 1;
#endif

	/*
	 * Find and reserve possible boot-time SMP configuration:
	 */
	find_smp_config();

	reserve_ibft_region();

	/*
	 * Need to conclude brk, before memblock_x86_fill()
	 *  it could use memblock_find_in_range, could overlap with
	 *  brk area.
	 */
	reserve_brk();

	cleanup_highmap();

	memblock.current_limit = get_max_mapped();
	memblock_x86_fill();

	/* preallocate 4k for mptable mpc */
	early_reserve_e820_mpc_new();

#ifdef CONFIG_X86_CHECK_BIOS_CORRUPTION
	setup_bios_corruption_check();
#endif

	printk(KERN_DEBUG "initial memory mapped : 0 - %08lx\n",
			max_pfn_mapped<<PAGE_SHIFT);

	setup_trampolines();

	init_gbpages();

	/* max_pfn_mapped is updated here */
	max_low_pfn_mapped = init_memory_mapping(0, max_low_pfn<<PAGE_SHIFT);
	max_pfn_mapped = max_low_pfn_mapped;

#ifdef CONFIG_X86_64
	if (max_pfn > max_low_pfn) {
		max_pfn_mapped = init_memory_mapping(1UL<<32,
						     max_pfn<<PAGE_SHIFT);
		/* can we preseve max_low_pfn ?*/
		max_low_pfn = max_pfn;
	}
#endif
	memblock.current_limit = get_max_mapped();

	/*
	 * NOTE: On x86-32, only from this point on, fixmaps are ready for use.
	 */

#ifdef CONFIG_PROVIDE_OHCI1394_DMA_INIT
	if (init_ohci1394_dma_early)
		init_ohci1394_dma_on_all_controllers();
#endif

	reserve_initrd();

	reserve_crashkernel();

	vsmp_init();

	io_delay_init();

	/*
	 * Parse the ACPI tables for possible boot-time SMP configuration.
	 */
	acpi_boot_table_init();

	early_acpi_boot_init();

	initmem_init();
	memblock_find_dma_reserve();
	dma32_reserve_bootmem();

#ifdef CONFIG_KVM_CLOCK
	kvmclock_init();
#endif

	x86_init.paging.pagetable_setup_start(swapper_pg_dir);
	paging_init();
	x86_init.paging.pagetable_setup_done(swapper_pg_dir);

#ifdef CONFIG_X86_32
	/* sync back kernel address range */
	clone_pgd_range(initial_page_table + KERNEL_PGD_BOUNDARY,
			swapper_pg_dir     + KERNEL_PGD_BOUNDARY,
			KERNEL_PGD_PTRS);
#endif

	tboot_probe();

#ifdef CONFIG_X86_64
	map_vsyscall();
#endif

	generic_apic_probe();

	early_quirks();

	/*
	 * Read APIC and some other early information from ACPI tables.
	 */
	acpi_boot_init();
	sfi_init();
	x86_dtb_init();

	/*
	 * get boot-time SMP configuration:
	 */
	if (smp_found_config)
		get_smp_config();

	prefill_possible_map();

	init_cpu_to_node();

	init_apic_mappings();
	ioapic_and_gsi_init();

	kvm_guest_init();

	e820_reserve_resources();
	e820_mark_nosave_regions(max_low_pfn);

	x86_init.resources.reserve_resources();

	e820_setup_gap();

#ifdef CONFIG_VT
#if defined(CONFIG_VGA_CONSOLE)
	if (!efi_enabled || (efi_mem_type(0xa0000) != EFI_CONVENTIONAL_MEMORY))
		conswitchp = &vga_con;
#elif defined(CONFIG_DUMMY_CONSOLE)
	conswitchp = &dummy_con;
#endif
#endif
	x86_init.oem.banner();

	x86_init.timers.wallclock_init();

	mcheck_init();

	local_irq_save(flags);
	arch_init_ideal_nop5();
	local_irq_restore(flags);
}

#ifdef CONFIG_X86_32

static struct resource video_ram_resource = {
	.name	= "Video RAM area",
	.start	= 0xa0000,
	.end	= 0xbffff,
	.flags	= IORESOURCE_BUSY | IORESOURCE_MEM
};

void __init i386_reserve_resources(void)
{
	request_resource(&iomem_resource, &video_ram_resource);
	reserve_standard_io_resources();
}

#endif /* CONFIG_X86_32 */<|MERGE_RESOLUTION|>--- conflicted
+++ resolved
@@ -294,34 +294,11 @@
 	else
 		direct_gbpages = 0;
 }
-
-static void __init cleanup_highmap_brk_end(void)
-{
-	pud_t *pud;
-	pmd_t *pmd;
-
-	mmu_cr4_features = read_cr4();
-
-	/*
-	 * _brk_end cannot change anymore, but it and _end may be
-	 * located on different 2M pages. cleanup_highmap(), however,
-	 * can only consider _end when it runs, so destroy any
-	 * mappings beyond _brk_end here.
-	 */
-	pud = pud_offset(pgd_offset_k(_brk_end), _brk_end);
-	pmd = pmd_offset(pud, _brk_end - 1);
-	while (++pmd <= pmd_offset(pud, (unsigned long)_end - 1))
-		pmd_clear(pmd);
-}
 #else
 static inline void init_gbpages(void)
 {
 }
-<<<<<<< HEAD
-static inline void cleanup_highmap_brk_end(void)
-=======
 static void __init cleanup_highmap(void)
->>>>>>> 8eca7a00
 {
 }
 #endif
@@ -334,8 +311,6 @@
 	/* Mark brk area as locked down and no longer taking any
 	   new allocations */
 	_brk_start = 0;
-
-	cleanup_highmap_brk_end();
 }
 
 #ifdef CONFIG_BLK_DEV_INITRD
