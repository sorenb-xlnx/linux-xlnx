#include <linux/kernel.h>
#include <linux/module.h>
#include <linux/init.h>
#include <linux/bootmem.h>
#include <linux/percpu.h>
#include <asm/smp.h>
#include <asm/percpu.h>
#include <asm/sections.h>
#include <asm/processor.h>
#include <asm/setup.h>
#include <asm/topology.h>
#include <asm/mpspec.h>
#include <asm/apicdef.h>

#ifdef CONFIG_X86_LOCAL_APIC
unsigned int num_processors;
unsigned disabled_cpus __cpuinitdata;
/* Processor that is doing the boot up */
unsigned int boot_cpu_physical_apicid = -1U;
unsigned int max_physical_apicid;
EXPORT_SYMBOL(boot_cpu_physical_apicid);

/* Bitmask of physically existing CPUs */
physid_mask_t phys_cpu_present_map;
#endif

/* map cpu index to physical APIC ID */
DEFINE_EARLY_PER_CPU(u16, x86_cpu_to_apicid, BAD_APICID);
DEFINE_EARLY_PER_CPU(u16, x86_bios_cpu_apicid, BAD_APICID);
EXPORT_EARLY_PER_CPU_SYMBOL(x86_cpu_to_apicid);
EXPORT_EARLY_PER_CPU_SYMBOL(x86_bios_cpu_apicid);

#if defined(CONFIG_NUMA) && defined(CONFIG_X86_64)
#define	X86_64_NUMA	1

/* map cpu index to node index */
DEFINE_EARLY_PER_CPU(int, x86_cpu_to_node_map, NUMA_NO_NODE);
EXPORT_EARLY_PER_CPU_SYMBOL(x86_cpu_to_node_map);

/* which logical CPUs are on which nodes */
cpumask_t *node_to_cpumask_map;
EXPORT_SYMBOL(node_to_cpumask_map);

/* setup node_to_cpumask_map */
static void __init setup_node_to_cpumask_map(void);

#else
static inline void setup_node_to_cpumask_map(void) { }
#endif

#if defined(CONFIG_HAVE_SETUP_PER_CPU_AREA) && defined(CONFIG_SMP)
/*
 * Copy data used in early init routines from the initial arrays to the
 * per cpu data areas.  These arrays then become expendable and the
 * *_early_ptr's are zeroed indicating that the static arrays are gone.
 */
static void __init setup_per_cpu_maps(void)
{
	int cpu;

	for_each_possible_cpu(cpu) {
		per_cpu(x86_cpu_to_apicid, cpu) =
				early_per_cpu_map(x86_cpu_to_apicid, cpu);
		per_cpu(x86_bios_cpu_apicid, cpu) =
				early_per_cpu_map(x86_bios_cpu_apicid, cpu);
#ifdef X86_64_NUMA
		per_cpu(x86_cpu_to_node_map, cpu) =
				early_per_cpu_map(x86_cpu_to_node_map, cpu);
#endif
	}

	/* indicate the early static arrays will soon be gone */
	early_per_cpu_ptr(x86_cpu_to_apicid) = NULL;
	early_per_cpu_ptr(x86_bios_cpu_apicid) = NULL;
#ifdef X86_64_NUMA
	early_per_cpu_ptr(x86_cpu_to_node_map) = NULL;
#endif
}

#ifdef CONFIG_HAVE_CPUMASK_OF_CPU_MAP
cpumask_t *cpumask_of_cpu_map __read_mostly;
EXPORT_SYMBOL(cpumask_of_cpu_map);

/* requires nr_cpu_ids to be initialized */
static void __init setup_cpumask_of_cpu(void)
{
	int i;

	/* alloc_bootmem zeroes memory */
	cpumask_of_cpu_map = alloc_bootmem_low(sizeof(cpumask_t) * nr_cpu_ids);
	for (i = 0; i < nr_cpu_ids; i++)
		cpu_set(i, cpumask_of_cpu_map[i]);
}
#else
static inline void setup_cpumask_of_cpu(void) { }
#endif

#ifdef CONFIG_X86_32
/*
 * Great future not-so-futuristic plan: make i386 and x86_64 do it
 * the same way
 */
unsigned long __per_cpu_offset[NR_CPUS] __read_mostly;
EXPORT_SYMBOL(__per_cpu_offset);
static inline void setup_cpu_pda_map(void) { }

#elif !defined(CONFIG_SMP)
static inline void setup_cpu_pda_map(void) { }

#else /* CONFIG_SMP && CONFIG_X86_64 */

/*
 * Allocate cpu_pda pointer table and array via alloc_bootmem.
 */
static void __init setup_cpu_pda_map(void)
{
	char *pda;
	struct x8664_pda **new_cpu_pda;
	unsigned long size;
	int cpu;

	size = roundup(sizeof(struct x8664_pda), cache_line_size());

	/* allocate cpu_pda array and pointer table */
	{
		unsigned long tsize = nr_cpu_ids * sizeof(void *);
		unsigned long asize = size * (nr_cpu_ids - 1);

		tsize = roundup(tsize, cache_line_size());
		new_cpu_pda = alloc_bootmem(tsize + asize);
		pda = (char *)new_cpu_pda + tsize;
	}

	/* initialize pointer table to static pda's */
	for_each_possible_cpu(cpu) {
		if (cpu == 0) {
			/* leave boot cpu pda in place */
			new_cpu_pda[0] = cpu_pda(0);
			continue;
		}
		new_cpu_pda[cpu] = (struct x8664_pda *)pda;
		new_cpu_pda[cpu]->in_bootmem = 1;
		pda += size;
	}

	/* point to new pointer table */
	_cpu_pda = new_cpu_pda;
}
#endif

/*
 * Great future plan:
 * Declare PDA itself and support (irqstack,tss,pgd) as per cpu data.
 * Always point %gs to its beginning
 */
void __init setup_per_cpu_areas(void)
{
	ssize_t size = PERCPU_ENOUGH_ROOM;
	char *ptr;
	int cpu;

#ifdef CONFIG_HOTPLUG_CPU
	prefill_possible_map();
#else
	nr_cpu_ids = num_processors;
#endif

	/* Setup cpu_pda map */
	setup_cpu_pda_map();

	/* Copy section for each CPU (we discard the original) */
	size = PERCPU_ENOUGH_ROOM;
	printk(KERN_INFO "PERCPU: Allocating %zd bytes of per cpu data\n",
			  size);

	for_each_possible_cpu(cpu) {
#ifndef CONFIG_NEED_MULTIPLE_NODES
		ptr = alloc_bootmem_pages(size);
#else
		int node = early_cpu_to_node(cpu);
		if (!node_online(node) || !NODE_DATA(node)) {
			ptr = alloc_bootmem_pages(size);
			printk(KERN_INFO
			       "cpu %d has no node %d or node-local memory\n",
				cpu, node);
		}
		else
			ptr = alloc_bootmem_pages_node(NODE_DATA(node), size);
#endif
		per_cpu_offset(cpu) = ptr - __per_cpu_start;
		memcpy(ptr, __per_cpu_start, __per_cpu_end - __per_cpu_start);

	}

	printk(KERN_DEBUG "NR_CPUS: %d, nr_cpu_ids: %d, nr_node_ids %d\n",
		NR_CPUS, nr_cpu_ids, nr_node_ids);

	/* Setup percpu data maps */
	setup_per_cpu_maps();

	/* Setup node to cpumask map */
	setup_node_to_cpumask_map();

	/* Setup cpumask_of_cpu map */
	setup_cpumask_of_cpu();
}

#endif
<<<<<<< HEAD
#define ENABLE_CF8_EXT_CFG      (1ULL << 46)

void __cpuinit amd_enable_pci_ext_cfg(struct cpuinfo_x86 *c)
{
	u64 reg;
	rdmsrl(MSR_AMD64_NB_CFG, reg);
	if (!(reg & ENABLE_CF8_EXT_CFG)) {
		reg |= ENABLE_CF8_EXT_CFG;
		wrmsrl(MSR_AMD64_NB_CFG, reg);
	}
	set_cpu_cap(c, X86_FEATURE_PCI_EXT_CFG);
}


void __init parse_setup_data(void)
{
	struct setup_data *data;
	u64 pa_data;

	if (boot_params.hdr.version < 0x0209)
		return;
	pa_data = boot_params.hdr.setup_data;
	while (pa_data) {
		data = early_ioremap(pa_data, PAGE_SIZE);
		switch (data->type) {
		default:
			break;
		}
#ifndef CONFIG_DEBUG_BOOT_PARAMS
		free_early(pa_data, pa_data+sizeof(*data)+data->len);
#endif
		pa_data = data->next;
		early_iounmap(data, PAGE_SIZE);
	}
}
=======

#ifdef X86_64_NUMA

/*
 * Allocate node_to_cpumask_map based on number of available nodes
 * Requires node_possible_map to be valid.
 *
 * Note: node_to_cpumask() is not valid until after this is done.
 */
static void __init setup_node_to_cpumask_map(void)
{
	unsigned int node, num = 0;
	cpumask_t *map;

	/* setup nr_node_ids if not done yet */
	if (nr_node_ids == MAX_NUMNODES) {
		for_each_node_mask(node, node_possible_map)
			num = node;
		nr_node_ids = num + 1;
	}

	/* allocate the map */
	map = alloc_bootmem_low(nr_node_ids * sizeof(cpumask_t));

	Dprintk(KERN_DEBUG "Node to cpumask map at %p for %d nodes\n",
		map, nr_node_ids);

	/* node_to_cpumask() will now work */
	node_to_cpumask_map = map;
}

void __cpuinit numa_set_node(int cpu, int node)
{
	int *cpu_to_node_map = early_per_cpu_ptr(x86_cpu_to_node_map);

	if (cpu_pda(cpu) && node != NUMA_NO_NODE)
		cpu_pda(cpu)->nodenumber = node;

	if (cpu_to_node_map)
		cpu_to_node_map[cpu] = node;

	else if (per_cpu_offset(cpu))
		per_cpu(x86_cpu_to_node_map, cpu) = node;

	else
		Dprintk(KERN_INFO "Setting node for non-present cpu %d\n", cpu);
}

void __cpuinit numa_clear_node(int cpu)
{
	numa_set_node(cpu, NUMA_NO_NODE);
}

#ifndef CONFIG_DEBUG_PER_CPU_MAPS

void __cpuinit numa_add_cpu(int cpu)
{
	cpu_set(cpu, node_to_cpumask_map[early_cpu_to_node(cpu)]);
}

void __cpuinit numa_remove_cpu(int cpu)
{
	cpu_clear(cpu, node_to_cpumask_map[cpu_to_node(cpu)]);
}

#else /* CONFIG_DEBUG_PER_CPU_MAPS */

/*
 * --------- debug versions of the numa functions ---------
 */
static void __cpuinit numa_set_cpumask(int cpu, int enable)
{
	int node = cpu_to_node(cpu);
	cpumask_t *mask;
	char buf[64];

	if (node_to_cpumask_map == NULL) {
		printk(KERN_ERR "node_to_cpumask_map NULL\n");
		dump_stack();
		return;
	}

	mask = &node_to_cpumask_map[node];
	if (enable)
		cpu_set(cpu, *mask);
	else
		cpu_clear(cpu, *mask);

	cpulist_scnprintf(buf, sizeof(buf), *mask);
	printk(KERN_DEBUG "%s cpu %d node %d: mask now %s\n",
		enable? "numa_add_cpu":"numa_remove_cpu", cpu, node, buf);
 }

void __cpuinit numa_add_cpu(int cpu)
{
	numa_set_cpumask(cpu, 1);
}

void __cpuinit numa_remove_cpu(int cpu)
{
	numa_set_cpumask(cpu, 0);
}

int cpu_to_node(int cpu)
{
	if (early_per_cpu_ptr(x86_cpu_to_node_map)) {
		printk(KERN_WARNING
			"cpu_to_node(%d): usage too early!\n", cpu);
		dump_stack();
		return early_per_cpu_ptr(x86_cpu_to_node_map)[cpu];
	}
	return per_cpu(x86_cpu_to_node_map, cpu);
}
EXPORT_SYMBOL(cpu_to_node);

/*
 * Same function as cpu_to_node() but used if called before the
 * per_cpu areas are setup.
 */
int early_cpu_to_node(int cpu)
{
	if (early_per_cpu_ptr(x86_cpu_to_node_map))
		return early_per_cpu_ptr(x86_cpu_to_node_map)[cpu];

	if (!per_cpu_offset(cpu)) {
		printk(KERN_WARNING
			"early_cpu_to_node(%d): no per_cpu area!\n", cpu);
		dump_stack();
		return NUMA_NO_NODE;
	}
	return per_cpu(x86_cpu_to_node_map, cpu);
}

/*
 * Returns a pointer to the bitmask of CPUs on Node 'node'.
 */
cpumask_t *_node_to_cpumask_ptr(int node)
{
	if (node_to_cpumask_map == NULL) {
		printk(KERN_WARNING
			"_node_to_cpumask_ptr(%d): no node_to_cpumask_map!\n",
			node);
		dump_stack();
		return &cpu_online_map;
	}
	BUG_ON(node >= nr_node_ids);
	return &node_to_cpumask_map[node];
}
EXPORT_SYMBOL(_node_to_cpumask_ptr);

/*
 * Returns a bitmask of CPUs on Node 'node'.
 */
cpumask_t node_to_cpumask(int node)
{
	if (node_to_cpumask_map == NULL) {
		printk(KERN_WARNING
			"node_to_cpumask(%d): no node_to_cpumask_map!\n", node);
		dump_stack();
		return cpu_online_map;
	}
	BUG_ON(node >= nr_node_ids);
	return node_to_cpumask_map[node];
}
EXPORT_SYMBOL(node_to_cpumask);

/*
 * --------- end of debug versions of the numa functions ---------
 */

#endif /* CONFIG_DEBUG_PER_CPU_MAPS */

#endif /* X86_64_NUMA */
>>>>>>> a579c0f5
<|MERGE_RESOLUTION|>--- conflicted
+++ resolved
@@ -206,7 +206,6 @@
 }
 
 #endif
-<<<<<<< HEAD
 #define ENABLE_CF8_EXT_CFG      (1ULL << 46)
 
 void __cpuinit amd_enable_pci_ext_cfg(struct cpuinfo_x86 *c)
@@ -242,7 +241,6 @@
 		early_iounmap(data, PAGE_SIZE);
 	}
 }
-=======
 
 #ifdef X86_64_NUMA
 
@@ -415,5 +413,4 @@
 
 #endif /* CONFIG_DEBUG_PER_CPU_MAPS */
 
-#endif /* X86_64_NUMA */
->>>>>>> a579c0f5
+#endif /* X86_64_NUMA */