--- conflicted
+++ resolved
@@ -647,8 +647,6 @@
 	sanitize_e820_map(e820.map, ARRAY_SIZE(e820.map), &e820.nr_map);
 }
 
-<<<<<<< HEAD
-=======
 static u64 __init get_max_mapped(void)
 {
 	u64 end = max_pfn_mapped;
@@ -658,7 +656,6 @@
 	return end;
 }
 
->>>>>>> ab8c12f2
 static int __init parse_reservelow(char *p)
 {
 	unsigned long long size;
