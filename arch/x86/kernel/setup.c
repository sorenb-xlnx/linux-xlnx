#include <linux/kernel.h>
#include <linux/module.h>
#include <linux/init.h>
#include <linux/bootmem.h>
#include <linux/percpu.h>
#include <asm/smp.h>
#include <asm/percpu.h>
#include <asm/sections.h>
#include <asm/processor.h>
#include <asm/setup.h>
#include <asm/topology.h>
#include <asm/mpspec.h>
#include <asm/apicdef.h>

#ifdef CONFIG_X86_LOCAL_APIC
unsigned int num_processors;
unsigned disabled_cpus __cpuinitdata;
/* Processor that is doing the boot up */
unsigned int boot_cpu_physical_apicid = -1U;
unsigned int max_physical_apicid;
EXPORT_SYMBOL(boot_cpu_physical_apicid);

/* Bitmask of physically existing CPUs */
physid_mask_t phys_cpu_present_map;
#endif

/* map cpu index to physical APIC ID */
DEFINE_EARLY_PER_CPU(u16, x86_cpu_to_apicid, BAD_APICID);
DEFINE_EARLY_PER_CPU(u16, x86_bios_cpu_apicid, BAD_APICID);
EXPORT_EARLY_PER_CPU_SYMBOL(x86_cpu_to_apicid);
EXPORT_EARLY_PER_CPU_SYMBOL(x86_bios_cpu_apicid);

#if defined(CONFIG_NUMA) && defined(CONFIG_X86_64)
#define	X86_64_NUMA	1

/* map cpu index to node index */
DEFINE_EARLY_PER_CPU(int, x86_cpu_to_node_map, NUMA_NO_NODE);
EXPORT_EARLY_PER_CPU_SYMBOL(x86_cpu_to_node_map);

/* which logical CPUs are on which nodes */
cpumask_t *node_to_cpumask_map;
EXPORT_SYMBOL(node_to_cpumask_map);

/* setup node_to_cpumask_map */
static void __init setup_node_to_cpumask_map(void);

#else
static inline void setup_node_to_cpumask_map(void) { }
#endif

#if defined(CONFIG_HAVE_SETUP_PER_CPU_AREA) && defined(CONFIG_SMP)
/*
 * Copy data used in early init routines from the initial arrays to the
 * per cpu data areas.  These arrays then become expendable and the
 * *_early_ptr's are zeroed indicating that the static arrays are gone.
 */
static void __init setup_per_cpu_maps(void)
{
	int cpu;

	for_each_possible_cpu(cpu) {
		per_cpu(x86_cpu_to_apicid, cpu) =
				early_per_cpu_map(x86_cpu_to_apicid, cpu);
		per_cpu(x86_bios_cpu_apicid, cpu) =
				early_per_cpu_map(x86_bios_cpu_apicid, cpu);
#ifdef X86_64_NUMA
		per_cpu(x86_cpu_to_node_map, cpu) =
				early_per_cpu_map(x86_cpu_to_node_map, cpu);
#endif
	}

	/* indicate the early static arrays will soon be gone */
	early_per_cpu_ptr(x86_cpu_to_apicid) = NULL;
	early_per_cpu_ptr(x86_bios_cpu_apicid) = NULL;
#ifdef X86_64_NUMA
	early_per_cpu_ptr(x86_cpu_to_node_map) = NULL;
#endif
}

#ifdef CONFIG_HAVE_CPUMASK_OF_CPU_MAP
cpumask_t *cpumask_of_cpu_map __read_mostly;
EXPORT_SYMBOL(cpumask_of_cpu_map);

/* requires nr_cpu_ids to be initialized */
static void __init setup_cpumask_of_cpu(void)
{
	int i;

	/* alloc_bootmem zeroes memory */
	cpumask_of_cpu_map = alloc_bootmem_low(sizeof(cpumask_t) * nr_cpu_ids);
	for (i = 0; i < nr_cpu_ids; i++)
		cpu_set(i, cpumask_of_cpu_map[i]);
}
#else
static inline void setup_cpumask_of_cpu(void) { }
#endif

#ifdef CONFIG_X86_32
/*
 * Great future not-so-futuristic plan: make i386 and x86_64 do it
 * the same way
 */
unsigned long __per_cpu_offset[NR_CPUS] __read_mostly;
EXPORT_SYMBOL(__per_cpu_offset);
static inline void setup_cpu_pda_map(void) { }

#elif !defined(CONFIG_SMP)
static inline void setup_cpu_pda_map(void) { }

#else /* CONFIG_SMP && CONFIG_X86_64 */

/*
 * Allocate cpu_pda pointer table and array via alloc_bootmem.
 */
static void __init setup_cpu_pda_map(void)
{
	char *pda;
	struct x8664_pda **new_cpu_pda;
	unsigned long size;
	int cpu;

	size = roundup(sizeof(struct x8664_pda), cache_line_size());

	/* allocate cpu_pda array and pointer table */
	{
		unsigned long tsize = nr_cpu_ids * sizeof(void *);
		unsigned long asize = size * (nr_cpu_ids - 1);

		tsize = roundup(tsize, cache_line_size());
		new_cpu_pda = alloc_bootmem(tsize + asize);
		pda = (char *)new_cpu_pda + tsize;
	}

	/* initialize pointer table to static pda's */
	for_each_possible_cpu(cpu) {
		if (cpu == 0) {
			/* leave boot cpu pda in place */
			new_cpu_pda[0] = cpu_pda(0);
			continue;
		}
		new_cpu_pda[cpu] = (struct x8664_pda *)pda;
		new_cpu_pda[cpu]->in_bootmem = 1;
		pda += size;
	}

	/* point to new pointer table */
	_cpu_pda = new_cpu_pda;
}
#endif

/*
 * Great future plan:
 * Declare PDA itself and support (irqstack,tss,pgd) as per cpu data.
 * Always point %gs to its beginning
 */
void __init setup_per_cpu_areas(void)
{
	ssize_t size = PERCPU_ENOUGH_ROOM;
	char *ptr;
	int cpu;

#ifdef CONFIG_HOTPLUG_CPU
	prefill_possible_map();
#else
	nr_cpu_ids = num_processors;
#endif

	/* Setup cpu_pda map */
	setup_cpu_pda_map();

	/* Copy section for each CPU (we discard the original) */
	size = PERCPU_ENOUGH_ROOM;
	printk(KERN_INFO "PERCPU: Allocating %zd bytes of per cpu data\n",
			  size);

	for_each_possible_cpu(cpu) {
#ifndef CONFIG_NEED_MULTIPLE_NODES
		ptr = alloc_bootmem_pages(size);
#else
		int node = early_cpu_to_node(cpu);
		if (!node_online(node) || !NODE_DATA(node)) {
			ptr = alloc_bootmem_pages(size);
			printk(KERN_INFO
			       "cpu %d has no node %d or node-local memory\n",
				cpu, node);
		}
		else
			ptr = alloc_bootmem_pages_node(NODE_DATA(node), size);
#endif
		per_cpu_offset(cpu) = ptr - __per_cpu_start;
		memcpy(ptr, __per_cpu_start, __per_cpu_end - __per_cpu_start);

	}

	printk(KERN_DEBUG "NR_CPUS: %d, nr_cpu_ids: %d, nr_node_ids %d\n",
		NR_CPUS, nr_cpu_ids, nr_node_ids);

	/* Setup percpu data maps */
	setup_per_cpu_maps();

	/* Setup node to cpumask map */
	setup_node_to_cpumask_map();

	/* Setup cpumask_of_cpu map */
	setup_cpumask_of_cpu();
}

<<<<<<< HEAD
#endif
#define ENABLE_CF8_EXT_CFG      (1ULL << 46)

void __cpuinit amd_enable_pci_ext_cfg(struct cpuinfo_x86 *c)
{
	u64 reg;
	rdmsrl(MSR_AMD64_NB_CFG, reg);
	if (!(reg & ENABLE_CF8_EXT_CFG)) {
		reg |= ENABLE_CF8_EXT_CFG;
		wrmsrl(MSR_AMD64_NB_CFG, reg);
	}
	set_cpu_cap(c, X86_FEATURE_PCI_EXT_CFG);
}


void __init parse_setup_data(void)
{
	struct setup_data *data;
	u64 pa_data;

	if (boot_params.hdr.version < 0x0209)
		return;
	pa_data = boot_params.hdr.setup_data;
	while (pa_data) {
		data = early_ioremap(pa_data, PAGE_SIZE);
		switch (data->type) {
		default:
			break;
		}
#ifndef CONFIG_DEBUG_BOOT_PARAMS
		free_early(pa_data, pa_data+sizeof(*data)+data->len);
#endif
		pa_data = data->next;
		early_iounmap(data, PAGE_SIZE);
	}
}

#ifdef X86_64_NUMA

/*
 * Allocate node_to_cpumask_map based on number of available nodes
 * Requires node_possible_map to be valid.
 *
 * Note: node_to_cpumask() is not valid until after this is done.
 */
static void __init setup_node_to_cpumask_map(void)
{
	unsigned int node, num = 0;
	cpumask_t *map;

	/* setup nr_node_ids if not done yet */
	if (nr_node_ids == MAX_NUMNODES) {
		for_each_node_mask(node, node_possible_map)
			num = node;
		nr_node_ids = num + 1;
	}

	/* allocate the map */
	map = alloc_bootmem_low(nr_node_ids * sizeof(cpumask_t));

	Dprintk(KERN_DEBUG "Node to cpumask map at %p for %d nodes\n",
		map, nr_node_ids);

	/* node_to_cpumask() will now work */
	node_to_cpumask_map = map;
}

void __cpuinit numa_set_node(int cpu, int node)
{
	int *cpu_to_node_map = early_per_cpu_ptr(x86_cpu_to_node_map);

	if (cpu_pda(cpu) && node != NUMA_NO_NODE)
		cpu_pda(cpu)->nodenumber = node;

	if (cpu_to_node_map)
		cpu_to_node_map[cpu] = node;

	else if (per_cpu_offset(cpu))
		per_cpu(x86_cpu_to_node_map, cpu) = node;

	else
		Dprintk(KERN_INFO "Setting node for non-present cpu %d\n", cpu);
}

void __cpuinit numa_clear_node(int cpu)
{
	numa_set_node(cpu, NUMA_NO_NODE);
}

#ifndef CONFIG_DEBUG_PER_CPU_MAPS

void __cpuinit numa_add_cpu(int cpu)
{
	cpu_set(cpu, node_to_cpumask_map[early_cpu_to_node(cpu)]);
}

void __cpuinit numa_remove_cpu(int cpu)
{
	cpu_clear(cpu, node_to_cpumask_map[cpu_to_node(cpu)]);
}

#else /* CONFIG_DEBUG_PER_CPU_MAPS */

/*
 * --------- debug versions of the numa functions ---------
 */
static void __cpuinit numa_set_cpumask(int cpu, int enable)
{
	int node = cpu_to_node(cpu);
	cpumask_t *mask;
	char buf[64];

	if (node_to_cpumask_map == NULL) {
		printk(KERN_ERR "node_to_cpumask_map NULL\n");
		dump_stack();
		return;
	}

	mask = &node_to_cpumask_map[node];
	if (enable)
		cpu_set(cpu, *mask);
	else
		cpu_clear(cpu, *mask);

	cpulist_scnprintf(buf, sizeof(buf), *mask);
	printk(KERN_DEBUG "%s cpu %d node %d: mask now %s\n",
		enable? "numa_add_cpu":"numa_remove_cpu", cpu, node, buf);
 }

void __cpuinit numa_add_cpu(int cpu)
{
	numa_set_cpumask(cpu, 1);
}

void __cpuinit numa_remove_cpu(int cpu)
{
	numa_set_cpumask(cpu, 0);
}

int cpu_to_node(int cpu)
{
	if (early_per_cpu_ptr(x86_cpu_to_node_map)) {
		printk(KERN_WARNING
			"cpu_to_node(%d): usage too early!\n", cpu);
		dump_stack();
		return early_per_cpu_ptr(x86_cpu_to_node_map)[cpu];
	}
	return per_cpu(x86_cpu_to_node_map, cpu);
}
EXPORT_SYMBOL(cpu_to_node);

/*
 * Same function as cpu_to_node() but used if called before the
 * per_cpu areas are setup.
 */
int early_cpu_to_node(int cpu)
{
	if (early_per_cpu_ptr(x86_cpu_to_node_map))
		return early_per_cpu_ptr(x86_cpu_to_node_map)[cpu];

	if (!per_cpu_offset(cpu)) {
		printk(KERN_WARNING
			"early_cpu_to_node(%d): no per_cpu area!\n", cpu);
		dump_stack();
		return NUMA_NO_NODE;
	}
	return per_cpu(x86_cpu_to_node_map, cpu);
}

/*
 * Returns a pointer to the bitmask of CPUs on Node 'node'.
 */
cpumask_t *_node_to_cpumask_ptr(int node)
{
	if (node_to_cpumask_map == NULL) {
		printk(KERN_WARNING
			"_node_to_cpumask_ptr(%d): no node_to_cpumask_map!\n",
			node);
		dump_stack();
		return &cpu_online_map;
	}
	BUG_ON(node >= nr_node_ids);
	return &node_to_cpumask_map[node];
}
EXPORT_SYMBOL(_node_to_cpumask_ptr);

/*
 * Returns a bitmask of CPUs on Node 'node'.
 */
cpumask_t node_to_cpumask(int node)
{
	if (node_to_cpumask_map == NULL) {
		printk(KERN_WARNING
			"node_to_cpumask(%d): no node_to_cpumask_map!\n", node);
		dump_stack();
		return cpu_online_map;
	}
	BUG_ON(node >= nr_node_ids);
	return node_to_cpumask_map[node];
}
EXPORT_SYMBOL(node_to_cpumask);

/*
 * --------- end of debug versions of the numa functions ---------
 */

#endif /* CONFIG_DEBUG_PER_CPU_MAPS */

#endif /* X86_64_NUMA */
=======
#endif
>>>>>>> 547084aa
<|MERGE_RESOLUTION|>--- conflicted
+++ resolved
@@ -205,21 +205,7 @@
 	setup_cpumask_of_cpu();
 }
 
-<<<<<<< HEAD
-#endif
-#define ENABLE_CF8_EXT_CFG      (1ULL << 46)
-
-void __cpuinit amd_enable_pci_ext_cfg(struct cpuinfo_x86 *c)
-{
-	u64 reg;
-	rdmsrl(MSR_AMD64_NB_CFG, reg);
-	if (!(reg & ENABLE_CF8_EXT_CFG)) {
-		reg |= ENABLE_CF8_EXT_CFG;
-		wrmsrl(MSR_AMD64_NB_CFG, reg);
-	}
-	set_cpu_cap(c, X86_FEATURE_PCI_EXT_CFG);
-}
-
+#endif
 
 void __init parse_setup_data(void)
 {
@@ -414,7 +400,4 @@
 
 #endif /* CONFIG_DEBUG_PER_CPU_MAPS */
 
-#endif /* X86_64_NUMA */
-=======
-#endif
->>>>>>> 547084aa
+#endif /* X86_64_NUMA */