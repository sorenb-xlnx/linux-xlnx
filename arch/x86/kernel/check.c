#include <linux/module.h>
#include <linux/sched.h>
#include <linux/kthread.h>
#include <linux/workqueue.h>
#include <linux/memblock.h>

#include <asm/proto.h>

/*
 * Some BIOSes seem to corrupt the low 64k of memory during events
 * like suspend/resume and unplugging an HDMI cable.  Reserve all
 * remaining free memory in that area and fill it with a distinct
 * pattern.
 */
#define MAX_SCAN_AREAS	8

static int __read_mostly memory_corruption_check = -1;

static unsigned __read_mostly corruption_check_size = 64*1024;
static unsigned __read_mostly corruption_check_period = 60; /* seconds */

static struct scan_area {
	u64 addr;
	u64 size;
} scan_areas[MAX_SCAN_AREAS];
static int num_scan_areas;

static __init int set_corruption_check(char *arg)
{
	char *end;

	memory_corruption_check = simple_strtol(arg, &end, 10);

	return (*end == 0) ? 0 : -EINVAL;
}
early_param("memory_corruption_check", set_corruption_check);

static __init int set_corruption_check_period(char *arg)
{
	char *end;

	corruption_check_period = simple_strtoul(arg, &end, 10);

	return (*end == 0) ? 0 : -EINVAL;
}
early_param("memory_corruption_check_period", set_corruption_check_period);

static __init int set_corruption_check_size(char *arg)
{
	char *end;
	unsigned size;

	size = memparse(arg, &end);

	if (*end == '\0')
		corruption_check_size = size;

	return (size == corruption_check_size) ? 0 : -EINVAL;
}
early_param("memory_corruption_check_size", set_corruption_check_size);


void __init setup_bios_corruption_check(void)
{
	u64 addr = PAGE_SIZE;	/* assume first page is reserved anyway */

	if (memory_corruption_check == -1) {
		memory_corruption_check =
#ifdef CONFIG_X86_BOOTPARAM_MEMORY_CORRUPTION_CHECK
			1
#else
			0
#endif
			;
	}

	if (corruption_check_size == 0)
		memory_corruption_check = 0;

	if (!memory_corruption_check)
		return;

	corruption_check_size = round_up(corruption_check_size, PAGE_SIZE);

	while (addr < corruption_check_size && num_scan_areas < MAX_SCAN_AREAS) {
		u64 size;
		addr = memblock_x86_find_in_range_size(addr, &size, PAGE_SIZE);

		if (addr == MEMBLOCK_ERROR)
			break;

		if (addr >= corruption_check_size)
			break;

		if ((addr + size) > corruption_check_size)
			size = corruption_check_size - addr;

		memblock_x86_reserve_range(addr, addr + size, "SCAN RAM");
		scan_areas[num_scan_areas].addr = addr;
		scan_areas[num_scan_areas].size = size;
		num_scan_areas++;

		/* Assume we've already mapped this early memory */
		memset(__va(addr), 0, size);

		addr += size;
	}

	if (num_scan_areas)
<<<<<<< HEAD
		printk(KERN_INFO "Scanning %d areas for low memory " "corruption\n", num_scan_areas);
=======
		printk(KERN_INFO "Scanning %d areas for low memory corruption\n", num_scan_areas);
>>>>>>> a79e53d8
}


void check_for_bios_corruption(void)
{
	int i;
	int corruption = 0;

	if (!memory_corruption_check)
		return;

	for (i = 0; i < num_scan_areas; i++) {
		unsigned long *addr = __va(scan_areas[i].addr);
		unsigned long size = scan_areas[i].size;

		for (; size; addr++, size -= sizeof(unsigned long)) {
			if (!*addr)
				continue;
			printk(KERN_ERR "Corrupted low memory at %p (%lx phys) = %08lx\n",
			       addr, __pa(addr), *addr);
			corruption = 1;
			*addr = 0;
		}
	}

	WARN_ONCE(corruption, KERN_ERR "Memory corruption detected in low memory\n");
}

static void check_corruption(struct work_struct *dummy);
static DECLARE_DELAYED_WORK(bios_check_work, check_corruption);

static void check_corruption(struct work_struct *dummy)
{
	check_for_bios_corruption();
	schedule_delayed_work(&bios_check_work,
		round_jiffies_relative(corruption_check_period*HZ));
}

static int start_periodic_check_for_corruption(void)
{
	if (!num_scan_areas || !memory_corruption_check || corruption_check_period == 0)
		return 0;

	printk(KERN_INFO "Scanning for low memory corruption every %d seconds\n",
	       corruption_check_period);

	/* First time we run the checks right away */
	schedule_delayed_work(&bios_check_work, 0);
	return 0;
}

module_init(start_periodic_check_for_corruption);
<|MERGE_RESOLUTION|>--- conflicted
+++ resolved
@@ -107,11 +107,7 @@
 	}
 
 	if (num_scan_areas)
-<<<<<<< HEAD
-		printk(KERN_INFO "Scanning %d areas for low memory " "corruption\n", num_scan_areas);
-=======
 		printk(KERN_INFO "Scanning %d areas for low memory corruption\n", num_scan_areas);
->>>>>>> a79e53d8
 }
 
 
