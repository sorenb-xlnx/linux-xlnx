--- conflicted
+++ resolved
@@ -322,19 +322,6 @@
 	oops_end(flags, regs, sig);
 }
 
-<<<<<<< HEAD
-static int __init oops_setup(char *s)
-{
-	if (!s)
-		return -EINVAL;
-	if (!strcmp(s, "panic"))
-		panic_on_oops = 1;
-	return 0;
-}
-early_param("oops", oops_setup);
-
-=======
->>>>>>> 8eca7a00
 static int __init kstack_setup(char *s)
 {
 	if (!s)
