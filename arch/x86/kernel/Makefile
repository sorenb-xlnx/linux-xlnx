#
# Makefile for the linux kernel.
#

extra-y                := head_$(BITS).o head$(BITS).o head.o init_task.o vmlinux.lds

CPPFLAGS_vmlinux.lds += -U$(UTS_MACHINE)

ifdef CONFIG_FTRACE
# Do not profile debug utilities
CFLAGS_REMOVE_tsc_64.o = -pg
CFLAGS_REMOVE_tsc_32.o = -pg
CFLAGS_REMOVE_rtc.o = -pg
endif

#
# vsyscalls (which work on the user stack) should have
# no stack-protector checks:
#
nostackp := $(call cc-option, -fno-stack-protector)
CFLAGS_vsyscall_64.o	:= $(PROFILING) -g0 $(nostackp)
CFLAGS_hpet.o		:= $(nostackp)
<<<<<<< HEAD
CFLAGS_tsc_64.o		:= $(nostackp)
CFLAGS_paravirt.o	:= $(nostackp)
=======
CFLAGS_tsc.o		:= $(nostackp)
>>>>>>> 45158894

obj-y			:= process_$(BITS).o signal_$(BITS).o entry_$(BITS).o
obj-y			+= traps_$(BITS).o irq_$(BITS).o
obj-y			+= time_$(BITS).o ioport.o ldt.o
obj-y			+= setup.o i8259.o irqinit_$(BITS).o setup_percpu.o
obj-$(CONFIG_X86_VISWS)	+= visws_quirks.o
obj-$(CONFIG_X86_32)	+= probe_roms_32.o
obj-$(CONFIG_X86_32)	+= sys_i386_32.o i386_ksyms_32.o
obj-$(CONFIG_X86_64)	+= sys_x86_64.o x8664_ksyms_64.o
obj-$(CONFIG_X86_64)	+= syscall_64.o vsyscall_64.o
obj-y			+= bootflag.o e820.o
obj-y			+= pci-dma.o quirks.o i8237.o topology.o kdebugfs.o
obj-y			+= alternative.o i8253.o pci-nommu.o
obj-y			+= tsc.o io_delay.o rtc.o

obj-$(CONFIG_X86_TRAMPOLINE)	+= trampoline.o
obj-y				+= process.o
obj-y				+= i387.o
obj-y				+= ptrace.o
obj-y				+= ds.o
obj-$(CONFIG_X86_32)		+= tls.o
obj-$(CONFIG_IA32_EMULATION)	+= tls.o
obj-y				+= step.o
obj-$(CONFIG_STACKTRACE)	+= stacktrace.o
obj-y				+= cpu/
obj-y				+= acpi/
obj-$(CONFIG_X86_BIOS_REBOOT)	+= reboot.o
obj-$(CONFIG_MCA)		+= mca_32.o
obj-$(CONFIG_X86_MSR)		+= msr.o
obj-$(CONFIG_X86_CPUID)		+= cpuid.o
obj-$(CONFIG_MICROCODE)		+= microcode.o
obj-$(CONFIG_PCI)		+= early-quirks.o
apm-y				:= apm_32.o
obj-$(CONFIG_APM)		+= apm.o
obj-$(CONFIG_X86_SMP)		+= smp.o
obj-$(CONFIG_X86_SMP)		+= smpboot.o tsc_sync.o ipi.o tlb_$(BITS).o
obj-$(CONFIG_X86_32_SMP)	+= smpcommon.o
obj-$(CONFIG_X86_64_SMP)	+= tsc_sync.o smpcommon.o
obj-$(CONFIG_X86_TRAMPOLINE)	+= trampoline_$(BITS).o
obj-$(CONFIG_X86_MPPARSE)	+= mpparse.o
obj-$(CONFIG_X86_LOCAL_APIC)	+= apic_$(BITS).o nmi.o
obj-$(CONFIG_X86_IO_APIC)	+= io_apic_$(BITS).o
obj-$(CONFIG_X86_REBOOTFIXUPS)	+= reboot_fixups_32.o
obj-$(CONFIG_DYNAMIC_FTRACE)	+= ftrace.o
obj-$(CONFIG_KEXEC)		+= machine_kexec_$(BITS).o
obj-$(CONFIG_KEXEC)		+= relocate_kernel_$(BITS).o crash.o
obj-$(CONFIG_CRASH_DUMP)	+= crash_dump_$(BITS).o
obj-$(CONFIG_X86_NUMAQ)		+= numaq_32.o
obj-$(CONFIG_X86_SUMMIT_NUMA)	+= summit_32.o
obj-y				+= vsmp_64.o
obj-$(CONFIG_KPROBES)		+= kprobes.o
obj-$(CONFIG_MODULES)		+= module_$(BITS).o
obj-$(CONFIG_EFI) 		+= efi.o efi_$(BITS).o efi_stub_$(BITS).o
obj-$(CONFIG_DOUBLEFAULT) 	+= doublefault_32.o
obj-$(CONFIG_KGDB)		+= kgdb.o
obj-$(CONFIG_VM86)		+= vm86_32.o
obj-$(CONFIG_EARLY_PRINTK)	+= early_printk.o

obj-$(CONFIG_HPET_TIMER) 	+= hpet.o

obj-$(CONFIG_K8_NB)		+= k8.o
obj-$(CONFIG_MGEODE_LX)		+= geode_32.o mfgpt_32.o
obj-$(CONFIG_DEBUG_RODATA_TEST)	+= test_rodata.o
obj-$(CONFIG_DEBUG_NX_TEST)	+= test_nx.o

obj-$(CONFIG_VMI)		+= vmi_32.o vmiclock_32.o
obj-$(CONFIG_KVM_GUEST)		+= kvm.o
obj-$(CONFIG_KVM_CLOCK)		+= kvmclock.o
obj-$(CONFIG_PARAVIRT)		+= paravirt.o paravirt_patch_$(BITS).o
obj-$(CONFIG_PARAVIRT_CLOCK)	+= pvclock.o

obj-$(CONFIG_PCSPKR_PLATFORM)	+= pcspeaker.o

obj-$(CONFIG_SCx200)		+= scx200.o
scx200-y			+= scx200_32.o

obj-$(CONFIG_OLPC)		+= olpc.o

###
# 64 bit specific files
ifeq ($(CONFIG_X86_64),y)
        obj-y				+= genapic_64.o genapic_flat_64.o genx2apic_uv_x.o tlb_uv.o
        obj-$(CONFIG_X86_PM_TIMER)	+= pmtimer_64.o
        obj-$(CONFIG_AUDIT)		+= audit_64.o

        obj-$(CONFIG_GART_IOMMU)	+= pci-gart_64.o aperture_64.o
        obj-$(CONFIG_CALGARY_IOMMU)	+= pci-calgary_64.o tce_64.o
        obj-$(CONFIG_AMD_IOMMU)		+= amd_iommu_init.o amd_iommu.o
        obj-$(CONFIG_SWIOTLB)		+= pci-swiotlb_64.o

        obj-$(CONFIG_PCI_MMCONFIG)	+= mmconf-fam10h_64.o
endif<|MERGE_RESOLUTION|>--- conflicted
+++ resolved
@@ -8,8 +8,7 @@
 
 ifdef CONFIG_FTRACE
 # Do not profile debug utilities
-CFLAGS_REMOVE_tsc_64.o = -pg
-CFLAGS_REMOVE_tsc_32.o = -pg
+CFLAGS_REMOVE_tsc.o = -pg
 CFLAGS_REMOVE_rtc.o = -pg
 endif
 
@@ -20,12 +19,8 @@
 nostackp := $(call cc-option, -fno-stack-protector)
 CFLAGS_vsyscall_64.o	:= $(PROFILING) -g0 $(nostackp)
 CFLAGS_hpet.o		:= $(nostackp)
-<<<<<<< HEAD
-CFLAGS_tsc_64.o		:= $(nostackp)
+CFLAGS_tsc.o		:= $(nostackp)
 CFLAGS_paravirt.o	:= $(nostackp)
-=======
-CFLAGS_tsc.o		:= $(nostackp)
->>>>>>> 45158894
 
 obj-y			:= process_$(BITS).o signal_$(BITS).o entry_$(BITS).o
 obj-y			+= traps_$(BITS).o irq_$(BITS).o
