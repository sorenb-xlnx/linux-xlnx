#
# Makefile for the linux kernel.
#

extra-y                := head_$(BITS).o head$(BITS).o head.o init_task.o vmlinux.lds

CPPFLAGS_vmlinux.lds += -U$(UTS_MACHINE)

#
# vsyscalls (which work on the user stack) should have
# no stack-protector checks:
#
nostackp := $(call cc-option, -fno-stack-protector)
CFLAGS_vsyscall_64.o	:= $(PROFILING) -g0 $(nostackp)
CFLAGS_hpet.o		:= $(nostackp)
CFLAGS_tsc_64.o		:= $(nostackp)

obj-y			:= process_$(BITS).o signal_$(BITS).o entry_$(BITS).o
obj-y			+= traps_$(BITS).o irq_$(BITS).o
obj-y			+= time_$(BITS).o ioport.o ldt.o
obj-y			+= setup_$(BITS).o i8259.o irqinit_$(BITS).o setup.o
obj-$(CONFIG_X86_32)	+= probe_roms_32.o
obj-$(CONFIG_X86_32)	+= sys_i386_32.o i386_ksyms_32.o
obj-$(CONFIG_X86_64)	+= sys_x86_64.o x8664_ksyms_64.o
<<<<<<< HEAD
obj-$(CONFIG_X86_64)	+= syscall_64.o vsyscall_64.o setup64.o
=======
obj-$(CONFIG_X86_64)	+= syscall_64.o vsyscall_64.o
>>>>>>> 410b78a4
obj-y			+= bootflag.o e820.o
obj-y			+= pci-dma.o quirks.o i8237.o topology.o kdebugfs.o
obj-y			+= alternative.o i8253.o pci-nommu.o
obj-y			+= tsc_$(BITS).o io_delay.o rtc.o

obj-$(CONFIG_X86_TRAMPOLINE)	+= trampoline.o
obj-y				+= process.o
obj-y				+= i387.o
obj-y				+= ptrace.o
obj-y				+= ds.o
obj-$(CONFIG_X86_32)		+= tls.o
obj-$(CONFIG_IA32_EMULATION)	+= tls.o
obj-y				+= step.o
obj-$(CONFIG_STACKTRACE)	+= stacktrace.o
obj-y				+= cpu/
obj-y				+= acpi/
obj-$(CONFIG_X86_BIOS_REBOOT)	+= reboot.o
obj-$(CONFIG_MCA)		+= mca_32.o
obj-$(CONFIG_X86_MSR)		+= msr.o
obj-$(CONFIG_X86_CPUID)		+= cpuid.o
obj-$(CONFIG_MICROCODE)		+= microcode.o
obj-$(CONFIG_PCI)		+= early-quirks.o
apm-y				:= apm_32.o
obj-$(CONFIG_APM)		+= apm.o
obj-$(CONFIG_X86_SMP)		+= smp.o
obj-$(CONFIG_X86_SMP)		+= smpboot.o tsc_sync.o ipi.o tlb_$(BITS).o
obj-$(CONFIG_X86_32_SMP)	+= smpcommon.o
obj-$(CONFIG_X86_64_SMP)	+= tsc_sync.o smpcommon.o
obj-$(CONFIG_X86_TRAMPOLINE)	+= trampoline_$(BITS).o
obj-$(CONFIG_X86_MPPARSE)	+= mpparse.o
obj-$(CONFIG_X86_LOCAL_APIC)	+= apic_$(BITS).o nmi.o
obj-$(CONFIG_X86_IO_APIC)	+= io_apic_$(BITS).o
obj-$(CONFIG_X86_REBOOTFIXUPS)	+= reboot_fixups_32.o
obj-$(CONFIG_KEXEC)		+= machine_kexec_$(BITS).o
obj-$(CONFIG_KEXEC)		+= relocate_kernel_$(BITS).o crash.o
obj-$(CONFIG_CRASH_DUMP)	+= crash_dump_$(BITS).o
obj-$(CONFIG_X86_NUMAQ)		+= numaq_32.o
obj-$(CONFIG_X86_SUMMIT_NUMA)	+= summit_32.o
obj-y				+= vsmp_64.o
obj-$(CONFIG_KPROBES)		+= kprobes.o
obj-$(CONFIG_MODULES)		+= module_$(BITS).o
obj-$(CONFIG_ACPI_SRAT) 	+= srat_32.o
obj-$(CONFIG_EFI) 		+= efi.o efi_$(BITS).o efi_stub_$(BITS).o
obj-$(CONFIG_DOUBLEFAULT) 	+= doublefault_32.o
obj-$(CONFIG_KGDB)		+= kgdb.o
obj-$(CONFIG_VM86)		+= vm86_32.o
obj-$(CONFIG_EARLY_PRINTK)	+= early_printk.o

obj-$(CONFIG_HPET_TIMER) 	+= hpet.o

obj-$(CONFIG_K8_NB)		+= k8.o
obj-$(CONFIG_MGEODE_LX)		+= geode_32.o mfgpt_32.o
obj-$(CONFIG_DEBUG_RODATA_TEST)	+= test_rodata.o
obj-$(CONFIG_DEBUG_NX_TEST)	+= test_nx.o

obj-$(CONFIG_VMI)		+= vmi_32.o vmiclock_32.o
obj-$(CONFIG_KVM_GUEST)		+= kvm.o
obj-$(CONFIG_KVM_CLOCK)		+= kvmclock.o
obj-$(CONFIG_PARAVIRT)		+= paravirt.o paravirt_patch_$(BITS).o

obj-$(CONFIG_PCSPKR_PLATFORM)	+= pcspeaker.o

obj-$(CONFIG_SCx200)		+= scx200.o
scx200-y			+= scx200_32.o

obj-$(CONFIG_OLPC)		+= olpc.o

###
# 64 bit specific files
ifeq ($(CONFIG_X86_64),y)
        obj-y				+= genapic_64.o genapic_flat_64.o genx2apic_uv_x.o
        obj-$(CONFIG_X86_PM_TIMER)	+= pmtimer_64.o
        obj-$(CONFIG_AUDIT)		+= audit_64.o

        obj-$(CONFIG_GART_IOMMU)	+= pci-gart_64.o aperture_64.o
        obj-$(CONFIG_CALGARY_IOMMU)	+= pci-calgary_64.o tce_64.o
        obj-$(CONFIG_SWIOTLB)		+= pci-swiotlb_64.o

        obj-$(CONFIG_PCI_MMCONFIG)	+= mmconf-fam10h_64.o
endif<|MERGE_RESOLUTION|>--- conflicted
+++ resolved
@@ -22,11 +22,7 @@
 obj-$(CONFIG_X86_32)	+= probe_roms_32.o
 obj-$(CONFIG_X86_32)	+= sys_i386_32.o i386_ksyms_32.o
 obj-$(CONFIG_X86_64)	+= sys_x86_64.o x8664_ksyms_64.o
-<<<<<<< HEAD
-obj-$(CONFIG_X86_64)	+= syscall_64.o vsyscall_64.o setup64.o
-=======
 obj-$(CONFIG_X86_64)	+= syscall_64.o vsyscall_64.o
->>>>>>> 410b78a4
 obj-y			+= bootflag.o e820.o
 obj-y			+= pci-dma.o quirks.o i8237.o topology.o kdebugfs.o
 obj-y			+= alternative.o i8253.o pci-nommu.o
