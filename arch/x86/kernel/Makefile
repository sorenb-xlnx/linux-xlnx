--- conflicted
+++ resolved
@@ -24,19 +24,11 @@
 nostackp := $(call cc-option, -fno-stack-protector)
 CFLAGS_vsyscall_64.o	:= $(PROFILING) -g0 $(nostackp)
 CFLAGS_hpet.o		:= $(nostackp)
-<<<<<<< HEAD
-CFLAGS_vread_tsc_64.o	:= $(nostackp)
-=======
->>>>>>> b55ebc27
 CFLAGS_paravirt.o	:= $(nostackp)
 GCOV_PROFILE_vsyscall_64.o	:= n
 GCOV_PROFILE_hpet.o		:= n
 GCOV_PROFILE_tsc.o		:= n
-GCOV_PROFILE_vread_tsc_64.o	:= n
 GCOV_PROFILE_paravirt.o		:= n
-
-# vread_tsc_64 is hot and should be fully optimized:
-CFLAGS_REMOVE_vread_tsc_64.o = -pg -fno-optimize-sibling-calls
 
 obj-y			:= process_$(BITS).o signal.o entry_$(BITS).o
 obj-y			+= traps.o irq.o irq_$(BITS).o dumpstack_$(BITS).o
@@ -46,12 +38,8 @@
 obj-y			+= probe_roms.o
 obj-$(CONFIG_X86_32)	+= sys_i386_32.o i386_ksyms_32.o
 obj-$(CONFIG_X86_64)	+= sys_x86_64.o x8664_ksyms_64.o
-<<<<<<< HEAD
-obj-$(CONFIG_X86_64)	+= syscall_64.o vsyscall_64.o vread_tsc_64.o
-=======
 obj-$(CONFIG_X86_64)	+= syscall_64.o vsyscall_64.o
 obj-$(CONFIG_X86_64)	+= vsyscall_emu_64.o
->>>>>>> b55ebc27
 obj-y			+= bootflag.o e820.o
 obj-y			+= pci-dma.o quirks.o topology.o kdebugfs.o
 obj-y			+= alternative.o i8253.o pci-nommu.o hw_breakpoint.o
