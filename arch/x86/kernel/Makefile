#
# Makefile for the linux kernel.
#

extra-y                := head_$(BITS).o head$(BITS).o head.o init_task.o vmlinux.lds

CPPFLAGS_vmlinux.lds += -U$(UTS_MACHINE)

#
# vsyscalls (which work on the user stack) should have
# no stack-protector checks:
#
nostackp := $(call cc-option, -fno-stack-protector)
CFLAGS_vsyscall_64.o	:= $(PROFILING) -g0 $(nostackp)
CFLAGS_hpet.o		:= $(nostackp)
CFLAGS_tsc_64.o		:= $(nostackp)

obj-y			:= process_$(BITS).o signal_$(BITS).o entry_$(BITS).o
obj-y			+= traps_$(BITS).o irq_$(BITS).o
obj-y			+= time_$(BITS).o ioport.o ldt.o
<<<<<<< HEAD
obj-y			+= setup_$(BITS).o i8259.o irqinit_$(BITS).o setup.o
=======
obj-y			+= setup.o i8259.o irqinit_$(BITS).o setup_percpu.o
>>>>>>> 550b4349
obj-$(CONFIG_X86_32)	+= probe_roms_32.o
obj-$(CONFIG_X86_32)	+= sys_i386_32.o i386_ksyms_32.o
obj-$(CONFIG_X86_64)	+= sys_x86_64.o x8664_ksyms_64.o
obj-$(CONFIG_X86_64)	+= syscall_64.o vsyscall_64.o
obj-y			+= bootflag.o e820.o
obj-y			+= pci-dma.o quirks.o i8237.o topology.o kdebugfs.o
obj-y			+= alternative.o i8253.o pci-nommu.o
obj-y			+= tsc_$(BITS).o io_delay.o rtc.o

obj-$(CONFIG_X86_TRAMPOLINE)	+= trampoline.o
obj-y				+= process.o
obj-y				+= i387.o
obj-y				+= ptrace.o
obj-y				+= ds.o
obj-$(CONFIG_X86_32)		+= tls.o
obj-$(CONFIG_IA32_EMULATION)	+= tls.o
obj-y				+= step.o
obj-$(CONFIG_STACKTRACE)	+= stacktrace.o
obj-y				+= cpu/
obj-y				+= acpi/
obj-$(CONFIG_X86_BIOS_REBOOT)	+= reboot.o
obj-$(CONFIG_MCA)		+= mca_32.o
obj-$(CONFIG_X86_MSR)		+= msr.o
obj-$(CONFIG_X86_CPUID)		+= cpuid.o
obj-$(CONFIG_MICROCODE)		+= microcode.o
obj-$(CONFIG_PCI)		+= early-quirks.o
apm-y				:= apm_32.o
obj-$(CONFIG_APM)		+= apm.o
obj-$(CONFIG_X86_SMP)		+= smp.o
obj-$(CONFIG_X86_SMP)		+= smpboot.o tsc_sync.o ipi.o tlb_$(BITS).o
obj-$(CONFIG_X86_32_SMP)	+= smpcommon.o
obj-$(CONFIG_X86_64_SMP)	+= tsc_sync.o smpcommon.o
obj-$(CONFIG_X86_TRAMPOLINE)	+= trampoline_$(BITS).o
obj-$(CONFIG_X86_MPPARSE)	+= mpparse.o
obj-$(CONFIG_X86_LOCAL_APIC)	+= apic_$(BITS).o nmi.o
obj-$(CONFIG_X86_IO_APIC)	+= io_apic_$(BITS).o
obj-$(CONFIG_X86_REBOOTFIXUPS)	+= reboot_fixups_32.o
obj-$(CONFIG_KEXEC)		+= machine_kexec_$(BITS).o
obj-$(CONFIG_KEXEC)		+= relocate_kernel_$(BITS).o crash.o
obj-$(CONFIG_CRASH_DUMP)	+= crash_dump_$(BITS).o
obj-$(CONFIG_X86_NUMAQ)		+= numaq_32.o
obj-$(CONFIG_X86_SUMMIT_NUMA)	+= summit_32.o
obj-y				+= vsmp_64.o
obj-$(CONFIG_KPROBES)		+= kprobes.o
obj-$(CONFIG_MODULES)		+= module_$(BITS).o
obj-$(CONFIG_ACPI_SRAT) 	+= srat_32.o
obj-$(CONFIG_EFI) 		+= efi.o efi_$(BITS).o efi_stub_$(BITS).o
obj-$(CONFIG_DOUBLEFAULT) 	+= doublefault_32.o
obj-$(CONFIG_KGDB)		+= kgdb.o
obj-$(CONFIG_VM86)		+= vm86_32.o
obj-$(CONFIG_EARLY_PRINTK)	+= early_printk.o

obj-$(CONFIG_HPET_TIMER) 	+= hpet.o

obj-$(CONFIG_K8_NB)		+= k8.o
obj-$(CONFIG_MGEODE_LX)		+= geode_32.o mfgpt_32.o
obj-$(CONFIG_DEBUG_RODATA_TEST)	+= test_rodata.o
obj-$(CONFIG_DEBUG_NX_TEST)	+= test_nx.o

obj-$(CONFIG_VMI)		+= vmi_32.o vmiclock_32.o
obj-$(CONFIG_KVM_GUEST)		+= kvm.o
obj-$(CONFIG_KVM_CLOCK)		+= kvmclock.o
obj-$(CONFIG_PARAVIRT)		+= paravirt.o paravirt_patch_$(BITS).o
obj-$(CONFIG_PARAVIRT_CLOCK)	+= pvclock.o

obj-$(CONFIG_PCSPKR_PLATFORM)	+= pcspeaker.o

obj-$(CONFIG_SCx200)		+= scx200.o
scx200-y			+= scx200_32.o

obj-$(CONFIG_OLPC)		+= olpc.o

###
# 64 bit specific files
ifeq ($(CONFIG_X86_64),y)
        obj-y				+= genapic_64.o genapic_flat_64.o genx2apic_uv_x.o
        obj-$(CONFIG_X86_PM_TIMER)	+= pmtimer_64.o
        obj-$(CONFIG_AUDIT)		+= audit_64.o

        obj-$(CONFIG_GART_IOMMU)	+= pci-gart_64.o aperture_64.o
        obj-$(CONFIG_CALGARY_IOMMU)	+= pci-calgary_64.o tce_64.o
        obj-$(CONFIG_SWIOTLB)		+= pci-swiotlb_64.o

        obj-$(CONFIG_PCI_MMCONFIG)	+= mmconf-fam10h_64.o
endif<|MERGE_RESOLUTION|>--- conflicted
+++ resolved
@@ -18,11 +18,7 @@
 obj-y			:= process_$(BITS).o signal_$(BITS).o entry_$(BITS).o
 obj-y			+= traps_$(BITS).o irq_$(BITS).o
 obj-y			+= time_$(BITS).o ioport.o ldt.o
-<<<<<<< HEAD
-obj-y			+= setup_$(BITS).o i8259.o irqinit_$(BITS).o setup.o
-=======
 obj-y			+= setup.o i8259.o irqinit_$(BITS).o setup_percpu.o
->>>>>>> 550b4349
 obj-$(CONFIG_X86_32)	+= probe_roms_32.o
 obj-$(CONFIG_X86_32)	+= sys_i386_32.o i386_ksyms_32.o
 obj-$(CONFIG_X86_64)	+= sys_x86_64.o x8664_ksyms_64.o
