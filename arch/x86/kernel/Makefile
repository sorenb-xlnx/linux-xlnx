--- conflicted
+++ resolved
@@ -8,12 +8,7 @@
 
 ifdef CONFIG_FTRACE
 # Do not profile debug utilities
-<<<<<<< HEAD
-CFLAGS_REMOVE_tsc_64.o = -pg
-CFLAGS_REMOVE_tsc_32.o = -pg
-=======
 CFLAGS_REMOVE_tsc.o = -pg
->>>>>>> 5b664cb2
 CFLAGS_REMOVE_rtc.o = -pg
 endif
 
