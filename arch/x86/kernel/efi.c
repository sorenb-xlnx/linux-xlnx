--- conflicted
+++ resolved
@@ -230,11 +230,7 @@
  * (zeropage) memory map.
  */
 
-<<<<<<< HEAD
-static void __init add_efi_memmap(void)
-=======
 static void __init do_add_efi_memmap(void)
->>>>>>> ee045d27
 {
 	void *p;
 
@@ -257,17 +253,11 @@
 {
 	unsigned long pmap;
 
-<<<<<<< HEAD
-	pmap = boot_params.efi_info.efi_memmap;
-#ifdef CONFIG_X86_64
-	pmap += (__u64)boot_params.efi_info.efi_memmap_hi << 32;
-=======
 #ifdef CONFIG_X86_32
 	pmap = boot_params.efi_info.efi_memmap;
 #else
 	pmap = (boot_params.efi_info.efi_memmap |
 		((__u64)boot_params.efi_info.efi_memmap_hi<<32));
->>>>>>> ee045d27
 #endif
 	memmap.phys_map = (void *)pmap;
 	memmap.nr_map = boot_params.efi_info.efi_memmap_size /
@@ -307,17 +297,12 @@
 	int i = 0;
 	void *tmp;
 
+#ifdef CONFIG_X86_32
 	efi_phys.systab = (efi_system_table_t *)boot_params.efi_info.efi_systab;
-<<<<<<< HEAD
-#ifdef CONFIG_X86_64
-	efi_phys.systab = (void *)efi_phys.systab +
-		((__u64)boot_params.efi_info.efi_systab_hi<<32);
-=======
 #else
 	efi_phys.systab = (efi_system_table_t *)
 		(boot_params.efi_info.efi_systab |
 		 ((__u64)boot_params.efi_info.efi_systab_hi<<32));
->>>>>>> ee045d27
 #endif
 
 	efi.systab = early_ioremap((unsigned long)efi_phys.systab,
@@ -432,12 +417,8 @@
 	if (memmap.desc_size != sizeof(efi_memory_desc_t))
 		printk(KERN_WARNING "Kernel-defined memdesc"
 		       "doesn't match the one from EFI!\n");
-<<<<<<< HEAD
-	add_efi_memmap();
-=======
 	if (add_efi_memmap)
 		do_add_efi_memmap();
->>>>>>> ee045d27
 
 	/* Setup for EFI runtime service */
 	reboot_type = BOOT_EFI;
