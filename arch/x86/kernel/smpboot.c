/*
 *	x86 SMP booting functions
 *
 *	(c) 1995 Alan Cox, Building #3 <alan@lxorguk.ukuu.org.uk>
 *	(c) 1998, 1999, 2000, 2009 Ingo Molnar <mingo@redhat.com>
 *	Copyright 2001 Andi Kleen, SuSE Labs.
 *
 *	Much of the core SMP work is based on previous work by Thomas Radke, to
 *	whom a great many thanks are extended.
 *
 *	Thanks to Intel for making available several different Pentium,
 *	Pentium Pro and Pentium-II/Xeon MP machines.
 *	Original development of Linux SMP code supported by Caldera.
 *
 *	This code is released under the GNU General Public License version 2 or
 *	later.
 *
 *	Fixes
 *		Felix Koop	:	NR_CPUS used properly
 *		Jose Renau	:	Handle single CPU case.
 *		Alan Cox	:	By repeated request 8) - Total BogoMIPS report.
 *		Greg Wright	:	Fix for kernel stacks panic.
 *		Erich Boleyn	:	MP v1.4 and additional changes.
 *	Matthias Sattler	:	Changes for 2.1 kernel map.
 *	Michel Lespinasse	:	Changes for 2.1 kernel map.
 *	Michael Chastain	:	Change trampoline.S to gnu as.
 *		Alan Cox	:	Dumb bug: 'B' step PPro's are fine
 *		Ingo Molnar	:	Added APIC timers, based on code
 *					from Jose Renau
 *		Ingo Molnar	:	various cleanups and rewrites
 *		Tigran Aivazian	:	fixed "0.00 in /proc/uptime on SMP" bug.
 *	Maciej W. Rozycki	:	Bits for genuine 82489DX APICs
 *	Andi Kleen		:	Changed for SMP boot into long mode.
 *		Martin J. Bligh	: 	Added support for multi-quad systems
 *		Dave Jones	:	Report invalid combinations of Athlon CPUs.
 *		Rusty Russell	:	Hacked into shape for new "hotplug" boot process.
 *      Andi Kleen              :       Converted to new state machine.
 *	Ashok Raj		: 	CPU hotplug support
 *	Glauber Costa		:	i386 and x86_64 integration
 */

#include <linux/init.h>
#include <linux/smp.h>
#include <linux/module.h>
#include <linux/sched.h>
#include <linux/percpu.h>
#include <linux/bootmem.h>
#include <linux/err.h>
#include <linux/nmi.h>

#include <asm/acpi.h>
#include <asm/desc.h>
#include <asm/nmi.h>
#include <asm/irq.h>
#include <asm/idle.h>
#include <asm/trampoline.h>
#include <asm/cpu.h>
#include <asm/numa.h>
#include <asm/pgtable.h>
#include <asm/tlbflush.h>
#include <asm/mtrr.h>
#include <asm/vmi.h>
#include <asm/apic.h>
#include <asm/setup.h>
#include <asm/uv/uv.h>
#include <linux/mc146818rtc.h>

#include <asm/smpboot_hooks.h>

#ifdef CONFIG_X86_32
u8 apicid_2_node[MAX_APICID];
static int low_mappings;
#endif

/* State of each CPU */
DEFINE_PER_CPU(int, cpu_state) = { 0 };

/* Store all idle threads, this can be reused instead of creating
* a new thread. Also avoids complicated thread destroy functionality
* for idle threads.
*/
#ifdef CONFIG_HOTPLUG_CPU
/*
 * Needed only for CONFIG_HOTPLUG_CPU because __cpuinitdata is
 * removed after init for !CONFIG_HOTPLUG_CPU.
 */
static DEFINE_PER_CPU(struct task_struct *, idle_thread_array);
#define get_idle_for_cpu(x)      (per_cpu(idle_thread_array, x))
#define set_idle_for_cpu(x, p)   (per_cpu(idle_thread_array, x) = (p))
#else
static struct task_struct *idle_thread_array[NR_CPUS] __cpuinitdata ;
#define get_idle_for_cpu(x)      (idle_thread_array[(x)])
#define set_idle_for_cpu(x, p)   (idle_thread_array[(x)] = (p))
#endif

/* Number of siblings per CPU package */
int smp_num_siblings = 1;
EXPORT_SYMBOL(smp_num_siblings);

/* Last level cache ID of each logical CPU */
DEFINE_PER_CPU(u16, cpu_llc_id) = BAD_APICID;

/* representing HT siblings of each logical CPU */
DEFINE_PER_CPU(cpumask_var_t, cpu_sibling_map);
EXPORT_PER_CPU_SYMBOL(cpu_sibling_map);

/* representing HT and core siblings of each logical CPU */
DEFINE_PER_CPU(cpumask_var_t, cpu_core_map);
EXPORT_PER_CPU_SYMBOL(cpu_core_map);

/* Per CPU bogomips and other parameters */
DEFINE_PER_CPU_SHARED_ALIGNED(struct cpuinfo_x86, cpu_info);
EXPORT_PER_CPU_SYMBOL(cpu_info);

atomic_t init_deasserted;

#if defined(CONFIG_NUMA) && defined(CONFIG_X86_32)
/* which node each logical CPU is on */
int cpu_to_node_map[NR_CPUS] __read_mostly = { [0 ... NR_CPUS-1] = 0 };
EXPORT_SYMBOL(cpu_to_node_map);

/* set up a mapping between cpu and node. */
static void map_cpu_to_node(int cpu, int node)
{
	printk(KERN_INFO "Mapping cpu %d to node %d\n", cpu, node);
	cpumask_set_cpu(cpu, node_to_cpumask_map[node]);
	cpu_to_node_map[cpu] = node;
}

/* undo a mapping between cpu and node. */
static void unmap_cpu_to_node(int cpu)
{
	int node;

	printk(KERN_INFO "Unmapping cpu %d from all nodes\n", cpu);
	for (node = 0; node < MAX_NUMNODES; node++)
		cpumask_clear_cpu(cpu, node_to_cpumask_map[node]);
	cpu_to_node_map[cpu] = 0;
}
#else /* !(CONFIG_NUMA && CONFIG_X86_32) */
#define map_cpu_to_node(cpu, node)	({})
#define unmap_cpu_to_node(cpu)	({})
#endif

#ifdef CONFIG_X86_32
static int boot_cpu_logical_apicid;

u8 cpu_2_logical_apicid[NR_CPUS] __read_mostly =
					{ [0 ... NR_CPUS-1] = BAD_APICID };

static void map_cpu_to_logical_apicid(void)
{
	int cpu = smp_processor_id();
	int apicid = logical_smp_processor_id();
	int node = apic->apicid_to_node(apicid);

	if (!node_online(node))
		node = first_online_node;

	cpu_2_logical_apicid[cpu] = apicid;
	map_cpu_to_node(cpu, node);
}

void numa_remove_cpu(int cpu)
{
	cpu_2_logical_apicid[cpu] = BAD_APICID;
	unmap_cpu_to_node(cpu);
}
#else
#define map_cpu_to_logical_apicid()  do {} while (0)
#endif

/*
 * Report back to the Boot Processor.
 * Running on AP.
 */
static void __cpuinit smp_callin(void)
{
	int cpuid, phys_id;
	unsigned long timeout;

	/*
	 * If waken up by an INIT in an 82489DX configuration
	 * we may get here before an INIT-deassert IPI reaches
	 * our local APIC.  We have to wait for the IPI or we'll
	 * lock up on an APIC access.
	 */
	if (apic->wait_for_init_deassert)
		apic->wait_for_init_deassert(&init_deasserted);

	/*
	 * (This works even if the APIC is not enabled.)
	 */
	phys_id = read_apic_id();
	cpuid = smp_processor_id();
	if (cpumask_test_cpu(cpuid, cpu_callin_mask)) {
		panic("%s: phys CPU#%d, CPU#%d already present??\n", __func__,
					phys_id, cpuid);
	}
	pr_debug("CPU#%d (phys ID: %d) waiting for CALLOUT\n", cpuid, phys_id);

	/*
	 * STARTUP IPIs are fragile beasts as they might sometimes
	 * trigger some glue motherboard logic. Complete APIC bus
	 * silence for 1 second, this overestimates the time the
	 * boot CPU is spending to send the up to 2 STARTUP IPIs
	 * by a factor of two. This should be enough.
	 */

	/*
	 * Waiting 2s total for startup (udelay is not yet working)
	 */
	timeout = jiffies + 2*HZ;
	while (time_before(jiffies, timeout)) {
		/*
		 * Has the boot CPU finished it's STARTUP sequence?
		 */
		if (cpumask_test_cpu(cpuid, cpu_callout_mask))
			break;
		cpu_relax();
	}

	if (!time_before(jiffies, timeout)) {
		panic("%s: CPU%d started up but did not get a callout!\n",
		      __func__, cpuid);
	}

	/*
	 * the boot CPU has finished the init stage and is spinning
	 * on callin_map until we finish. We are free to set up this
	 * CPU, first the APIC. (this is probably redundant on most
	 * boards)
	 */

	pr_debug("CALLIN, before setup_local_APIC().\n");
	if (apic->smp_callin_clear_local_apic)
		apic->smp_callin_clear_local_apic();
	setup_local_APIC();
	end_local_APIC_setup();
	map_cpu_to_logical_apicid();

	notify_cpu_starting(cpuid);
	/*
	 * Get our bogomips.
	 *
	 * Need to enable IRQs because it can take longer and then
	 * the NMI watchdog might kill us.
	 */
	local_irq_enable();
	calibrate_delay();
	local_irq_disable();
	pr_debug("Stack at about %p\n", &cpuid);

	/*
	 * Save our processor parameters
	 */
	smp_store_cpu_info(cpuid);

	/*
	 * Allow the master to continue.
	 */
	cpumask_set_cpu(cpuid, cpu_callin_mask);
}

/*
 * Activate a secondary processor.
 */
notrace static void __cpuinit start_secondary(void *unused)
{
	/*
	 * Don't put *anything* before cpu_init(), SMP booting is too
	 * fragile that we want to limit the things done here to the
	 * most necessary things.
	 */
	vmi_bringup();
	cpu_init();
	preempt_disable();
	smp_callin();

	/* otherwise gcc will move up smp_processor_id before the cpu_init */
	barrier();
	/*
	 * Check TSC synchronization with the BP:
	 */
	check_tsc_sync_target();

	if (nmi_watchdog == NMI_IO_APIC) {
		disable_8259A_irq(0);
		enable_NMI_through_LVT0();
		enable_8259A_irq(0);
	}

#ifdef CONFIG_X86_32
	while (low_mappings)
		cpu_relax();
	__flush_tlb_all();
#endif

	/* This must be done before setting cpu_online_mask */
	set_cpu_sibling_map(raw_smp_processor_id());
	wmb();

	/*
	 * We need to hold call_lock, so there is no inconsistency
	 * between the time smp_call_function() determines number of
	 * IPI recipients, and the time when the determination is made
	 * for which cpus receive the IPI. Holding this
	 * lock helps us to not include this cpu in a currently in progress
	 * smp_call_function().
	 *
	 * We need to hold vector_lock so there the set of online cpus
	 * does not change while we are assigning vectors to cpus.  Holding
	 * this lock ensures we don't half assign or remove an irq from a cpu.
	 */
	ipi_call_lock();
	lock_vector_lock();
	__setup_vector_irq(smp_processor_id());
	set_cpu_online(smp_processor_id(), true);
	unlock_vector_lock();
	ipi_call_unlock();
	per_cpu(cpu_state, smp_processor_id()) = CPU_ONLINE;

	/* enable local interrupts */
	local_irq_enable();

	setup_secondary_clock();

	wmb();
	cpu_idle();
}

<<<<<<< HEAD
=======
#ifdef CONFIG_CPUMASK_OFFSTACK
/* In this case, llc_shared_map is a pointer to a cpumask. */
static inline void copy_cpuinfo_x86(struct cpuinfo_x86 *dst,
				    const struct cpuinfo_x86 *src)
{
	struct cpumask *llc = dst->llc_shared_map;
	*dst = *src;
	dst->llc_shared_map = llc;
}
#else
static inline void copy_cpuinfo_x86(struct cpuinfo_x86 *dst,
				    const struct cpuinfo_x86 *src)
{
	*dst = *src;
}
#endif /* CONFIG_CPUMASK_OFFSTACK */

>>>>>>> c7b16712
/*
 * The bootstrap kernel entry code has set these up. Save them for
 * a given CPU
 */

void __cpuinit smp_store_cpu_info(int id)
{
	struct cpuinfo_x86 *c = &cpu_data(id);

	copy_cpuinfo_x86(c, &boot_cpu_data);
	c->cpu_index = id;
	if (id != 0)
		identify_secondary_cpu(c);
}


void __cpuinit set_cpu_sibling_map(int cpu)
{
	int i;
	struct cpuinfo_x86 *c = &cpu_data(cpu);

	cpumask_set_cpu(cpu, cpu_sibling_setup_mask);

	if (smp_num_siblings > 1) {
		for_each_cpu(i, cpu_sibling_setup_mask) {
			struct cpuinfo_x86 *o = &cpu_data(i);

			if (c->phys_proc_id == o->phys_proc_id &&
			    c->cpu_core_id == o->cpu_core_id) {
				cpumask_set_cpu(i, cpu_sibling_mask(cpu));
				cpumask_set_cpu(cpu, cpu_sibling_mask(i));
				cpumask_set_cpu(i, cpu_core_mask(cpu));
				cpumask_set_cpu(cpu, cpu_core_mask(i));
				cpumask_set_cpu(i, c->llc_shared_map);
				cpumask_set_cpu(cpu, o->llc_shared_map);
			}
		}
	} else {
		cpumask_set_cpu(cpu, cpu_sibling_mask(cpu));
	}

	cpumask_set_cpu(cpu, c->llc_shared_map);

	if (current_cpu_data.x86_max_cores == 1) {
		cpumask_copy(cpu_core_mask(cpu), cpu_sibling_mask(cpu));
		c->booted_cores = 1;
		return;
	}

	for_each_cpu(i, cpu_sibling_setup_mask) {
		if (per_cpu(cpu_llc_id, cpu) != BAD_APICID &&
		    per_cpu(cpu_llc_id, cpu) == per_cpu(cpu_llc_id, i)) {
			cpumask_set_cpu(i, c->llc_shared_map);
			cpumask_set_cpu(cpu, cpu_data(i).llc_shared_map);
		}
		if (c->phys_proc_id == cpu_data(i).phys_proc_id) {
			cpumask_set_cpu(i, cpu_core_mask(cpu));
			cpumask_set_cpu(cpu, cpu_core_mask(i));
			/*
			 *  Does this new cpu bringup a new core?
			 */
			if (cpumask_weight(cpu_sibling_mask(cpu)) == 1) {
				/*
				 * for each core in package, increment
				 * the booted_cores for this new cpu
				 */
				if (cpumask_first(cpu_sibling_mask(i)) == i)
					c->booted_cores++;
				/*
				 * increment the core count for all
				 * the other cpus in this package
				 */
				if (i != cpu)
					cpu_data(i).booted_cores++;
			} else if (i != cpu && !c->booted_cores)
				c->booted_cores = cpu_data(i).booted_cores;
		}
	}
}

/* maps the cpu to the sched domain representing multi-core */
const struct cpumask *cpu_coregroup_mask(int cpu)
{
	struct cpuinfo_x86 *c = &cpu_data(cpu);
	/*
	 * For perf, we return last level cache shared map.
	 * And for power savings, we return cpu_core_map
	 */
	if (sched_mc_power_savings || sched_smt_power_savings)
		return cpu_core_mask(cpu);
	else
		return c->llc_shared_map;
}

static void impress_friends(void)
{
	int cpu;
	unsigned long bogosum = 0;
	/*
	 * Allow the user to impress friends.
	 */
	pr_debug("Before bogomips.\n");
	for_each_possible_cpu(cpu)
		if (cpumask_test_cpu(cpu, cpu_callout_mask))
			bogosum += cpu_data(cpu).loops_per_jiffy;
	printk(KERN_INFO
		"Total of %d processors activated (%lu.%02lu BogoMIPS).\n",
		num_online_cpus(),
		bogosum/(500000/HZ),
		(bogosum/(5000/HZ))%100);

	pr_debug("Before bogocount - setting activated=1.\n");
}

void __inquire_remote_apic(int apicid)
{
	unsigned i, regs[] = { APIC_ID >> 4, APIC_LVR >> 4, APIC_SPIV >> 4 };
	char *names[] = { "ID", "VERSION", "SPIV" };
	int timeout;
	u32 status;

	printk(KERN_INFO "Inquiring remote APIC 0x%x...\n", apicid);

	for (i = 0; i < ARRAY_SIZE(regs); i++) {
		printk(KERN_INFO "... APIC 0x%x %s: ", apicid, names[i]);

		/*
		 * Wait for idle.
		 */
		status = safe_apic_wait_icr_idle();
		if (status)
			printk(KERN_CONT
			       "a previous APIC delivery may have failed\n");

		apic_icr_write(APIC_DM_REMRD | regs[i], apicid);

		timeout = 0;
		do {
			udelay(100);
			status = apic_read(APIC_ICR) & APIC_ICR_RR_MASK;
		} while (status == APIC_ICR_RR_INPROG && timeout++ < 1000);

		switch (status) {
		case APIC_ICR_RR_VALID:
			status = apic_read(APIC_RRR);
			printk(KERN_CONT "%08x\n", status);
			break;
		default:
			printk(KERN_CONT "failed\n");
		}
	}
}

/*
 * Poke the other CPU in the eye via NMI to wake it up. Remember that the normal
 * INIT, INIT, STARTUP sequence will reset the chip hard for us, and this
 * won't ... remember to clear down the APIC, etc later.
 */
int __devinit
wakeup_secondary_cpu_via_nmi(int logical_apicid, unsigned long start_eip)
{
	unsigned long send_status, accept_status = 0;
	int maxlvt;

	/* Target chip */
	/* Boot on the stack */
	/* Kick the second */
	apic_icr_write(APIC_DM_NMI | apic->dest_logical, logical_apicid);

	pr_debug("Waiting for send to finish...\n");
	send_status = safe_apic_wait_icr_idle();

	/*
	 * Give the other CPU some time to accept the IPI.
	 */
	udelay(200);
	if (APIC_INTEGRATED(apic_version[boot_cpu_physical_apicid])) {
		maxlvt = lapic_get_maxlvt();
		if (maxlvt > 3)			/* Due to the Pentium erratum 3AP.  */
			apic_write(APIC_ESR, 0);
		accept_status = (apic_read(APIC_ESR) & 0xEF);
	}
	pr_debug("NMI sent.\n");

	if (send_status)
		printk(KERN_ERR "APIC never delivered???\n");
	if (accept_status)
		printk(KERN_ERR "APIC delivery error (%lx).\n", accept_status);

	return (send_status | accept_status);
}

int __devinit
wakeup_secondary_cpu_via_init(int phys_apicid, unsigned long start_eip)
{
	unsigned long send_status, accept_status = 0;
	int maxlvt, num_starts, j;

	maxlvt = lapic_get_maxlvt();

	/*
	 * Be paranoid about clearing APIC errors.
	 */
	if (APIC_INTEGRATED(apic_version[phys_apicid])) {
		if (maxlvt > 3)		/* Due to the Pentium erratum 3AP.  */
			apic_write(APIC_ESR, 0);
		apic_read(APIC_ESR);
	}

	pr_debug("Asserting INIT.\n");

	/*
	 * Turn INIT on target chip
	 */
	/*
	 * Send IPI
	 */
	apic_icr_write(APIC_INT_LEVELTRIG | APIC_INT_ASSERT | APIC_DM_INIT,
		       phys_apicid);

	pr_debug("Waiting for send to finish...\n");
	send_status = safe_apic_wait_icr_idle();

	mdelay(10);

	pr_debug("Deasserting INIT.\n");

	/* Target chip */
	/* Send IPI */
	apic_icr_write(APIC_INT_LEVELTRIG | APIC_DM_INIT, phys_apicid);

	pr_debug("Waiting for send to finish...\n");
	send_status = safe_apic_wait_icr_idle();

	mb();
	atomic_set(&init_deasserted, 1);

	/*
	 * Should we send STARTUP IPIs ?
	 *
	 * Determine this based on the APIC version.
	 * If we don't have an integrated APIC, don't send the STARTUP IPIs.
	 */
	if (APIC_INTEGRATED(apic_version[phys_apicid]))
		num_starts = 2;
	else
		num_starts = 0;

	/*
	 * Paravirt / VMI wants a startup IPI hook here to set up the
	 * target processor state.
	 */
	startup_ipi_hook(phys_apicid, (unsigned long) start_secondary,
			 (unsigned long)stack_start.sp);

	/*
	 * Run STARTUP IPI loop.
	 */
	pr_debug("#startup loops: %d.\n", num_starts);

	for (j = 1; j <= num_starts; j++) {
		pr_debug("Sending STARTUP #%d.\n", j);
		if (maxlvt > 3)		/* Due to the Pentium erratum 3AP.  */
			apic_write(APIC_ESR, 0);
		apic_read(APIC_ESR);
		pr_debug("After apic_write.\n");

		/*
		 * STARTUP IPI
		 */

		/* Target chip */
		/* Boot on the stack */
		/* Kick the second */
		apic_icr_write(APIC_DM_STARTUP | (start_eip >> 12),
			       phys_apicid);

		/*
		 * Give the other CPU some time to accept the IPI.
		 */
		udelay(300);

		pr_debug("Startup point 1.\n");

		pr_debug("Waiting for send to finish...\n");
		send_status = safe_apic_wait_icr_idle();

		/*
		 * Give the other CPU some time to accept the IPI.
		 */
		udelay(200);
		if (maxlvt > 3)		/* Due to the Pentium erratum 3AP.  */
			apic_write(APIC_ESR, 0);
		accept_status = (apic_read(APIC_ESR) & 0xEF);
		if (send_status || accept_status)
			break;
	}
	pr_debug("After Startup.\n");

	if (send_status)
		printk(KERN_ERR "APIC never delivered???\n");
	if (accept_status)
		printk(KERN_ERR "APIC delivery error (%lx).\n", accept_status);

	return (send_status | accept_status);
}

struct create_idle {
	struct work_struct work;
	struct task_struct *idle;
	struct completion done;
	int cpu;
};

static void __cpuinit do_fork_idle(struct work_struct *work)
{
	struct create_idle *c_idle =
		container_of(work, struct create_idle, work);

	c_idle->idle = fork_idle(c_idle->cpu);
	complete(&c_idle->done);
}

/*
 * NOTE - on most systems this is a PHYSICAL apic ID, but on multiquad
 * (ie clustered apic addressing mode), this is a LOGICAL apic ID.
 * Returns zero if CPU booted OK, else error code from
 * ->wakeup_secondary_cpu.
 */
static int __cpuinit do_boot_cpu(int apicid, int cpu)
{
	unsigned long boot_error = 0;
	unsigned long start_ip;
	int timeout;
	struct create_idle c_idle = {
		.cpu	= cpu,
		.done	= COMPLETION_INITIALIZER_ONSTACK(c_idle.done),
	};

	INIT_WORK(&c_idle.work, do_fork_idle);

	alternatives_smp_switch(1);

	c_idle.idle = get_idle_for_cpu(cpu);

	/*
	 * We can't use kernel_thread since we must avoid to
	 * reschedule the child.
	 */
	if (c_idle.idle) {
		c_idle.idle->thread.sp = (unsigned long) (((struct pt_regs *)
			(THREAD_SIZE +  task_stack_page(c_idle.idle))) - 1);
		init_idle(c_idle.idle, cpu);
		goto do_rest;
	}

	if (!keventd_up() || current_is_keventd())
		c_idle.work.func(&c_idle.work);
	else {
		schedule_work(&c_idle.work);
		wait_for_completion(&c_idle.done);
	}

	if (IS_ERR(c_idle.idle)) {
		printk("failed fork for CPU %d\n", cpu);
		return PTR_ERR(c_idle.idle);
	}

	set_idle_for_cpu(cpu, c_idle.idle);
do_rest:
	per_cpu(current_task, cpu) = c_idle.idle;
#ifdef CONFIG_X86_32
	/* Stack for startup_32 can be just as for start_secondary onwards */
	irq_ctx_init(cpu);
#else
	clear_tsk_thread_flag(c_idle.idle, TIF_FORK);
	initial_gs = per_cpu_offset(cpu);
	per_cpu(kernel_stack, cpu) =
		(unsigned long)task_stack_page(c_idle.idle) -
		KERNEL_STACK_OFFSET + THREAD_SIZE;
#endif
	early_gdt_descr.address = (unsigned long)get_cpu_gdt_table(cpu);
	initial_code = (unsigned long)start_secondary;
	stack_start.sp = (void *) c_idle.idle->thread.sp;

	/* start_ip had better be page-aligned! */
	start_ip = setup_trampoline();

	/* So we see what's up   */
	printk(KERN_INFO "Booting processor %d APIC 0x%x ip 0x%lx\n",
			  cpu, apicid, start_ip);

	/*
	 * This grunge runs the startup process for
	 * the targeted processor.
	 */

	atomic_set(&init_deasserted, 0);

	if (get_uv_system_type() != UV_NON_UNIQUE_APIC) {

		pr_debug("Setting warm reset code and vector.\n");

		smpboot_setup_warm_reset_vector(start_ip);
		/*
		 * Be paranoid about clearing APIC errors.
		*/
		if (APIC_INTEGRATED(apic_version[boot_cpu_physical_apicid])) {
			apic_write(APIC_ESR, 0);
			apic_read(APIC_ESR);
		}
	}

	/*
	 * Kick the secondary CPU. Use the method in the APIC driver
	 * if it's defined - or use an INIT boot APIC message otherwise:
	 */
	if (apic->wakeup_secondary_cpu)
		boot_error = apic->wakeup_secondary_cpu(apicid, start_ip);
	else
		boot_error = wakeup_secondary_cpu_via_init(apicid, start_ip);

	if (!boot_error) {
		/*
		 * allow APs to start initializing.
		 */
		pr_debug("Before Callout %d.\n", cpu);
		cpumask_set_cpu(cpu, cpu_callout_mask);
		pr_debug("After Callout %d.\n", cpu);

		/*
		 * Wait 5s total for a response
		 */
		for (timeout = 0; timeout < 50000; timeout++) {
			if (cpumask_test_cpu(cpu, cpu_callin_mask))
				break;	/* It has booted */
			udelay(100);
		}

		if (cpumask_test_cpu(cpu, cpu_callin_mask)) {
			/* number CPUs logically, starting from 1 (BSP is 0) */
			pr_debug("OK.\n");
			printk(KERN_INFO "CPU%d: ", cpu);
			print_cpu_info(&cpu_data(cpu));
			pr_debug("CPU has booted.\n");
		} else {
			boot_error = 1;
			if (*((volatile unsigned char *)trampoline_base)
					== 0xA5)
				/* trampoline started but...? */
				printk(KERN_ERR "Stuck ??\n");
			else
				/* trampoline code not run */
				printk(KERN_ERR "Not responding.\n");
			if (apic->inquire_remote_apic)
				apic->inquire_remote_apic(apicid);
		}
	}

	if (boot_error) {
		/* Try to put things back the way they were before ... */
		numa_remove_cpu(cpu); /* was set by numa_add_cpu */

		/* was set by do_boot_cpu() */
		cpumask_clear_cpu(cpu, cpu_callout_mask);

		/* was set by cpu_init() */
		cpumask_clear_cpu(cpu, cpu_initialized_mask);

		set_cpu_present(cpu, false);
		per_cpu(x86_cpu_to_apicid, cpu) = BAD_APICID;
	}

	/* mark "stuck" area as not stuck */
	*((volatile unsigned long *)trampoline_base) = 0;

	/*
	 * Cleanup possible dangling ends...
	 */
	smpboot_restore_warm_reset_vector();

	return boot_error;
}

int __cpuinit native_cpu_up(unsigned int cpu)
{
	int apicid = apic->cpu_present_to_apicid(cpu);
	unsigned long flags;
	int err;

	WARN_ON(irqs_disabled());

	pr_debug("++++++++++++++++++++=_---CPU UP  %u\n", cpu);

	if (apicid == BAD_APICID || apicid == boot_cpu_physical_apicid ||
	    !physid_isset(apicid, phys_cpu_present_map)) {
		printk(KERN_ERR "%s: bad cpu %d\n", __func__, cpu);
		return -EINVAL;
	}

	/*
	 * Already booted CPU?
	 */
	if (cpumask_test_cpu(cpu, cpu_callin_mask)) {
		pr_debug("do_boot_cpu %d Already started\n", cpu);
		return -ENOSYS;
	}

	/*
	 * Save current MTRR state in case it was changed since early boot
	 * (e.g. by the ACPI SMI) to initialize new CPUs with MTRRs in sync:
	 */
	mtrr_save_state();

	per_cpu(cpu_state, cpu) = CPU_UP_PREPARE;

#ifdef CONFIG_X86_32
	/* init low mem mapping */
	clone_pgd_range(swapper_pg_dir, swapper_pg_dir + KERNEL_PGD_BOUNDARY,
		min_t(unsigned long, KERNEL_PGD_PTRS, KERNEL_PGD_BOUNDARY));
	flush_tlb_all();
	low_mappings = 1;

	err = do_boot_cpu(apicid, cpu);

	zap_low_mappings();
	low_mappings = 0;
#else
	err = do_boot_cpu(apicid, cpu);
#endif
	if (err) {
		pr_debug("do_boot_cpu failed %d\n", err);
		return -EIO;
	}

	/*
	 * Check TSC synchronization with the AP (keep irqs disabled
	 * while doing so):
	 */
	local_irq_save(flags);
	check_tsc_sync_source(cpu);
	local_irq_restore(flags);

	while (!cpu_online(cpu)) {
		cpu_relax();
		touch_nmi_watchdog();
	}

	return 0;
}

/*
 * Fall back to non SMP mode after errors.
 *
 * RED-PEN audit/test this more. I bet there is more state messed up here.
 */
static __init void disable_smp(void)
{
	init_cpu_present(cpumask_of(0));
	init_cpu_possible(cpumask_of(0));
	smpboot_clear_io_apic_irqs();

	if (smp_found_config)
		physid_set_mask_of_physid(boot_cpu_physical_apicid, &phys_cpu_present_map);
	else
		physid_set_mask_of_physid(0, &phys_cpu_present_map);
	map_cpu_to_logical_apicid();
	cpumask_set_cpu(0, cpu_sibling_mask(0));
	cpumask_set_cpu(0, cpu_core_mask(0));
}

/*
 * Various sanity checks.
 */
static int __init smp_sanity_check(unsigned max_cpus)
{
	preempt_disable();

#if !defined(CONFIG_X86_BIGSMP) && defined(CONFIG_X86_32)
	if (def_to_bigsmp && nr_cpu_ids > 8) {
		unsigned int cpu;
		unsigned nr;

		printk(KERN_WARNING
		       "More than 8 CPUs detected - skipping them.\n"
		       "Use CONFIG_X86_BIGSMP.\n");

		nr = 0;
		for_each_present_cpu(cpu) {
			if (nr >= 8)
				set_cpu_present(cpu, false);
			nr++;
		}

		nr = 0;
		for_each_possible_cpu(cpu) {
			if (nr >= 8)
				set_cpu_possible(cpu, false);
			nr++;
		}

		nr_cpu_ids = 8;
	}
#endif

	if (!physid_isset(hard_smp_processor_id(), phys_cpu_present_map)) {
		printk(KERN_WARNING
			"weird, boot CPU (#%d) not listed by the BIOS.\n",
			hard_smp_processor_id());

		physid_set(hard_smp_processor_id(), phys_cpu_present_map);
	}

	/*
	 * If we couldn't find an SMP configuration at boot time,
	 * get out of here now!
	 */
	if (!smp_found_config && !acpi_lapic) {
		preempt_enable();
		printk(KERN_NOTICE "SMP motherboard not detected.\n");
		disable_smp();
		if (APIC_init_uniprocessor())
			printk(KERN_NOTICE "Local APIC not detected."
					   " Using dummy APIC emulation.\n");
		return -1;
	}

	/*
	 * Should not be necessary because the MP table should list the boot
	 * CPU too, but we do it for the sake of robustness anyway.
	 */
	if (!apic->check_phys_apicid_present(boot_cpu_physical_apicid)) {
		printk(KERN_NOTICE
			"weird, boot CPU (#%d) not listed by the BIOS.\n",
			boot_cpu_physical_apicid);
		physid_set(hard_smp_processor_id(), phys_cpu_present_map);
	}
	preempt_enable();

	/*
	 * If we couldn't find a local APIC, then get out of here now!
	 */
	if (APIC_INTEGRATED(apic_version[boot_cpu_physical_apicid]) &&
	    !cpu_has_apic) {
		printk(KERN_ERR "BIOS bug, local APIC #%d not detected!...\n",
			boot_cpu_physical_apicid);
		printk(KERN_ERR "... forcing use of dummy APIC emulation."
				"(tell your hw vendor)\n");
		smpboot_clear_io_apic();
		arch_disable_smp_support();
		return -1;
	}

	verify_local_APIC();

	/*
	 * If SMP should be disabled, then really disable it!
	 */
	if (!max_cpus) {
		printk(KERN_INFO "SMP mode deactivated.\n");
		smpboot_clear_io_apic();

		localise_nmi_watchdog();

		connect_bsp_APIC();
		setup_local_APIC();
		end_local_APIC_setup();
		return -1;
	}

	return 0;
}

static void __init smp_cpu_index_default(void)
{
	int i;
	struct cpuinfo_x86 *c;

	for_each_possible_cpu(i) {
		c = &cpu_data(i);
		/* mark all to hotplug */
		c->cpu_index = nr_cpu_ids;
	}
}

/*
 * Prepare for SMP bootup.  The MP table or ACPI has been read
 * earlier.  Just do some sanity checking here and enable APIC mode.
 */
void __init native_smp_prepare_cpus(unsigned int max_cpus)
{
	unsigned int i;

	preempt_disable();
	smp_cpu_index_default();
	current_cpu_data = boot_cpu_data;
	cpumask_copy(cpu_callin_mask, cpumask_of(0));
	mb();
	/*
	 * Setup boot CPU information
	 */
	smp_store_cpu_info(0); /* Final full version of the data */
#ifdef CONFIG_X86_32
	boot_cpu_logical_apicid = logical_smp_processor_id();
#endif
	current_thread_info()->cpu = 0;  /* needed? */
	for_each_possible_cpu(i) {
		alloc_cpumask_var(&per_cpu(cpu_sibling_map, i), GFP_KERNEL);
		alloc_cpumask_var(&per_cpu(cpu_core_map, i), GFP_KERNEL);
		alloc_cpumask_var(&cpu_data(i).llc_shared_map, GFP_KERNEL);
		cpumask_clear(per_cpu(cpu_core_map, i));
		cpumask_clear(per_cpu(cpu_sibling_map, i));
		cpumask_clear(cpu_data(i).llc_shared_map);
	}
	set_cpu_sibling_map(0);

	enable_IR_x2apic();
#ifdef CONFIG_X86_64
	default_setup_apic_routing();
#endif

	if (smp_sanity_check(max_cpus) < 0) {
		printk(KERN_INFO "SMP disabled\n");
		disable_smp();
		goto out;
	}

	preempt_disable();
	if (read_apic_id() != boot_cpu_physical_apicid) {
		panic("Boot APIC ID in local APIC unexpected (%d vs %d)",
		     read_apic_id(), boot_cpu_physical_apicid);
		/* Or can we switch back to PIC here? */
	}
	preempt_enable();

	connect_bsp_APIC();

	/*
	 * Switch from PIC to APIC mode.
	 */
	setup_local_APIC();

	/*
	 * Enable IO APIC before setting up error vector
	 */
	if (!skip_ioapic_setup && nr_ioapics)
		enable_IO_APIC();

	end_local_APIC_setup();

	map_cpu_to_logical_apicid();

	if (apic->setup_portio_remap)
		apic->setup_portio_remap();

	smpboot_setup_io_apic();
	/*
	 * Set up local APIC timer on boot CPU.
	 */

	printk(KERN_INFO "CPU%d: ", 0);
	print_cpu_info(&cpu_data(0));
	setup_boot_clock();

	if (is_uv_system())
		uv_system_init();
out:
	preempt_enable();
}
/*
 * Early setup to make printk work.
 */
void __init native_smp_prepare_boot_cpu(void)
{
	int me = smp_processor_id();
	switch_to_new_gdt(me);
	/* already set me in cpu_online_mask in boot_cpu_init() */
	cpumask_set_cpu(me, cpu_callout_mask);
	per_cpu(cpu_state, me) = CPU_ONLINE;
}

void __init native_smp_cpus_done(unsigned int max_cpus)
{
	pr_debug("Boot done.\n");

	impress_friends();
#ifdef CONFIG_X86_IO_APIC
	setup_ioapic_dest();
#endif
	check_nmi_watchdog();
}

static int __initdata setup_possible_cpus = -1;
static int __init _setup_possible_cpus(char *str)
{
	get_option(&str, &setup_possible_cpus);
	return 0;
}
early_param("possible_cpus", _setup_possible_cpus);


/*
 * cpu_possible_mask should be static, it cannot change as cpu's
 * are onlined, or offlined. The reason is per-cpu data-structures
 * are allocated by some modules at init time, and dont expect to
 * do this dynamically on cpu arrival/departure.
 * cpu_present_mask on the other hand can change dynamically.
 * In case when cpu_hotplug is not compiled, then we resort to current
 * behaviour, which is cpu_possible == cpu_present.
 * - Ashok Raj
 *
 * Three ways to find out the number of additional hotplug CPUs:
 * - If the BIOS specified disabled CPUs in ACPI/mptables use that.
 * - The user can overwrite it with possible_cpus=NUM
 * - Otherwise don't reserve additional CPUs.
 * We do this because additional CPUs waste a lot of memory.
 * -AK
 */
__init void prefill_possible_map(void)
{
	int i, possible;

	/* no processor from mptable or madt */
	if (!num_processors)
		num_processors = 1;

	if (setup_possible_cpus == -1)
		possible = num_processors + disabled_cpus;
	else
		possible = setup_possible_cpus;

	total_cpus = max_t(int, possible, num_processors + disabled_cpus);

	if (possible > CONFIG_NR_CPUS) {
		printk(KERN_WARNING
			"%d Processors exceeds NR_CPUS limit of %d\n",
			possible, CONFIG_NR_CPUS);
		possible = CONFIG_NR_CPUS;
	}

	printk(KERN_INFO "SMP: Allowing %d CPUs, %d hotplug CPUs\n",
		possible, max_t(int, possible - num_processors, 0));

	for (i = 0; i < possible; i++)
		set_cpu_possible(i, true);

	nr_cpu_ids = possible;
}

#ifdef CONFIG_HOTPLUG_CPU

static void remove_siblinginfo(int cpu)
{
	int sibling;
	struct cpuinfo_x86 *c = &cpu_data(cpu);

	for_each_cpu(sibling, cpu_core_mask(cpu)) {
		cpumask_clear_cpu(cpu, cpu_core_mask(sibling));
		/*/
		 * last thread sibling in this cpu core going down
		 */
		if (cpumask_weight(cpu_sibling_mask(cpu)) == 1)
			cpu_data(sibling).booted_cores--;
	}

	for_each_cpu(sibling, cpu_sibling_mask(cpu))
		cpumask_clear_cpu(cpu, cpu_sibling_mask(sibling));
	cpumask_clear(cpu_sibling_mask(cpu));
	cpumask_clear(cpu_core_mask(cpu));
	c->phys_proc_id = 0;
	c->cpu_core_id = 0;
	cpumask_clear_cpu(cpu, cpu_sibling_setup_mask);
}

static void __ref remove_cpu_from_maps(int cpu)
{
	set_cpu_online(cpu, false);
	cpumask_clear_cpu(cpu, cpu_callout_mask);
	cpumask_clear_cpu(cpu, cpu_callin_mask);
	/* was set by cpu_init() */
	cpumask_clear_cpu(cpu, cpu_initialized_mask);
	numa_remove_cpu(cpu);
}

void cpu_disable_common(void)
{
	int cpu = smp_processor_id();
	/*
	 * HACK:
	 * Allow any queued timer interrupts to get serviced
	 * This is only a temporary solution until we cleanup
	 * fixup_irqs as we do for IA64.
	 */
	local_irq_enable();
	mdelay(1);

	local_irq_disable();
	remove_siblinginfo(cpu);

	/* It's now safe to remove this processor from the online map */
	lock_vector_lock();
	remove_cpu_from_maps(cpu);
	unlock_vector_lock();
	fixup_irqs();
}

int native_cpu_disable(void)
{
	int cpu = smp_processor_id();

	/*
	 * Perhaps use cpufreq to drop frequency, but that could go
	 * into generic code.
	 *
	 * We won't take down the boot processor on i386 due to some
	 * interrupts only being able to be serviced by the BSP.
	 * Especially so if we're not using an IOAPIC	-zwane
	 */
	if (cpu == 0)
		return -EBUSY;

	if (nmi_watchdog == NMI_LOCAL_APIC)
		stop_apic_nmi_watchdog(NULL);
	clear_local_APIC();

	cpu_disable_common();
	return 0;
}

void native_cpu_die(unsigned int cpu)
{
	/* We don't do anything here: idle task is faking death itself. */
	unsigned int i;

	for (i = 0; i < 10; i++) {
		/* They ack this in play_dead by setting CPU_DEAD */
		if (per_cpu(cpu_state, cpu) == CPU_DEAD) {
			printk(KERN_INFO "CPU %d is now offline\n", cpu);
			if (1 == num_online_cpus())
				alternatives_smp_switch(0);
			return;
		}
		msleep(100);
	}
	printk(KERN_ERR "CPU %u didn't die...\n", cpu);
}

void play_dead_common(void)
{
	idle_task_exit();
	reset_lazy_tlbstate();
	irq_ctx_exit(raw_smp_processor_id());
	c1e_remove_cpu(raw_smp_processor_id());

	mb();
	/* Ack it */
	__get_cpu_var(cpu_state) = CPU_DEAD;

	/*
	 * With physical CPU hotplug, we should halt the cpu
	 */
	local_irq_disable();
}

void native_play_dead(void)
{
	play_dead_common();
	wbinvd_halt();
}

#else /* ... !CONFIG_HOTPLUG_CPU */
int native_cpu_disable(void)
{
	return -ENOSYS;
}

void native_cpu_die(unsigned int cpu)
{
	/* We said "no" in __cpu_disable */
	BUG();
}

void native_play_dead(void)
{
	BUG();
}

#endif<|MERGE_RESOLUTION|>--- conflicted
+++ resolved
@@ -329,8 +329,6 @@
 	cpu_idle();
 }
 
-<<<<<<< HEAD
-=======
 #ifdef CONFIG_CPUMASK_OFFSTACK
 /* In this case, llc_shared_map is a pointer to a cpumask. */
 static inline void copy_cpuinfo_x86(struct cpuinfo_x86 *dst,
@@ -348,7 +346,6 @@
 }
 #endif /* CONFIG_CPUMASK_OFFSTACK */
 
->>>>>>> c7b16712
 /*
  * The bootstrap kernel entry code has set these up. Save them for
  * a given CPU
