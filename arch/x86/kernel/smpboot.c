/*
 *	x86 SMP booting functions
 *
 *	(c) 1995 Alan Cox, Building #3 <alan@redhat.com>
 *	(c) 1998, 1999, 2000 Ingo Molnar <mingo@redhat.com>
 *	Copyright 2001 Andi Kleen, SuSE Labs.
 *
 *	Much of the core SMP work is based on previous work by Thomas Radke, to
 *	whom a great many thanks are extended.
 *
 *	Thanks to Intel for making available several different Pentium,
 *	Pentium Pro and Pentium-II/Xeon MP machines.
 *	Original development of Linux SMP code supported by Caldera.
 *
 *	This code is released under the GNU General Public License version 2 or
 *	later.
 *
 *	Fixes
 *		Felix Koop	:	NR_CPUS used properly
 *		Jose Renau	:	Handle single CPU case.
 *		Alan Cox	:	By repeated request 8) - Total BogoMIPS report.
 *		Greg Wright	:	Fix for kernel stacks panic.
 *		Erich Boleyn	:	MP v1.4 and additional changes.
 *	Matthias Sattler	:	Changes for 2.1 kernel map.
 *	Michel Lespinasse	:	Changes for 2.1 kernel map.
 *	Michael Chastain	:	Change trampoline.S to gnu as.
 *		Alan Cox	:	Dumb bug: 'B' step PPro's are fine
 *		Ingo Molnar	:	Added APIC timers, based on code
 *					from Jose Renau
 *		Ingo Molnar	:	various cleanups and rewrites
 *		Tigran Aivazian	:	fixed "0.00 in /proc/uptime on SMP" bug.
 *	Maciej W. Rozycki	:	Bits for genuine 82489DX APICs
 *	Andi Kleen		:	Changed for SMP boot into long mode.
 *		Martin J. Bligh	: 	Added support for multi-quad systems
 *		Dave Jones	:	Report invalid combinations of Athlon CPUs.
 *		Rusty Russell	:	Hacked into shape for new "hotplug" boot process.
 *      Andi Kleen              :       Converted to new state machine.
 *	Ashok Raj		: 	CPU hotplug support
 *	Glauber Costa		:	i386 and x86_64 integration
 */

#include <linux/init.h>
#include <linux/smp.h>
#include <linux/module.h>
#include <linux/sched.h>
#include <linux/percpu.h>
#include <linux/bootmem.h>
#include <linux/err.h>
#include <linux/nmi.h>

#include <asm/acpi.h>
#include <asm/desc.h>
#include <asm/nmi.h>
#include <asm/irq.h>
#include <asm/idle.h>
#include <asm/smp.h>
#include <asm/trampoline.h>
#include <asm/cpu.h>
#include <asm/numa.h>
#include <asm/pgtable.h>
#include <asm/tlbflush.h>
#include <asm/mtrr.h>
#include <asm/vmi.h>
#include <asm/genapic.h>
#include <asm/setup.h>
#include <linux/mc146818rtc.h>

#include <mach_apic.h>
#include <mach_wakecpu.h>
#include <smpboot_hooks.h>

#ifdef CONFIG_X86_32
u8 apicid_2_node[MAX_APICID];
static int low_mappings;
#endif

/* State of each CPU */
DEFINE_PER_CPU(int, cpu_state) = { 0 };

/* Store all idle threads, this can be reused instead of creating
* a new thread. Also avoids complicated thread destroy functionality
* for idle threads.
*/
#ifdef CONFIG_HOTPLUG_CPU
/*
 * Needed only for CONFIG_HOTPLUG_CPU because __cpuinitdata is
 * removed after init for !CONFIG_HOTPLUG_CPU.
 */
static DEFINE_PER_CPU(struct task_struct *, idle_thread_array);
#define get_idle_for_cpu(x)      (per_cpu(idle_thread_array, x))
#define set_idle_for_cpu(x, p)   (per_cpu(idle_thread_array, x) = (p))
#else
static struct task_struct *idle_thread_array[NR_CPUS] __cpuinitdata ;
#define get_idle_for_cpu(x)      (idle_thread_array[(x)])
#define set_idle_for_cpu(x, p)   (idle_thread_array[(x)] = (p))
#endif

/* Number of siblings per CPU package */
int smp_num_siblings = 1;
EXPORT_SYMBOL(smp_num_siblings);

/* Last level cache ID of each logical CPU */
DEFINE_PER_CPU(u16, cpu_llc_id) = BAD_APICID;

<<<<<<< HEAD
cpumask_t cpu_callin_map;
cpumask_t cpu_callout_map;

=======
>>>>>>> 3869f988
/* representing HT siblings of each logical CPU */
DEFINE_PER_CPU(cpumask_t, cpu_sibling_map);
EXPORT_PER_CPU_SYMBOL(cpu_sibling_map);

/* representing HT and core siblings of each logical CPU */
DEFINE_PER_CPU(cpumask_t, cpu_core_map);
EXPORT_PER_CPU_SYMBOL(cpu_core_map);

/* Per CPU bogomips and other parameters */
DEFINE_PER_CPU_SHARED_ALIGNED(struct cpuinfo_x86, cpu_info);
EXPORT_PER_CPU_SYMBOL(cpu_info);

static atomic_t init_deasserted;


/* Set if we find a B stepping CPU */
static int __cpuinitdata smp_b_stepping;

#if defined(CONFIG_NUMA) && defined(CONFIG_X86_32)

/* which logical CPUs are on which nodes */
cpumask_t node_to_cpumask_map[MAX_NUMNODES] __read_mostly =
				{ [0 ... MAX_NUMNODES-1] = CPU_MASK_NONE };
EXPORT_SYMBOL(node_to_cpumask_map);
/* which node each logical CPU is on */
int cpu_to_node_map[NR_CPUS] __read_mostly = { [0 ... NR_CPUS-1] = 0 };
EXPORT_SYMBOL(cpu_to_node_map);

/* set up a mapping between cpu and node. */
static void map_cpu_to_node(int cpu, int node)
{
	printk(KERN_INFO "Mapping cpu %d to node %d\n", cpu, node);
	cpumask_set_cpu(cpu, &node_to_cpumask_map[node]);
	cpu_to_node_map[cpu] = node;
}

/* undo a mapping between cpu and node. */
static void unmap_cpu_to_node(int cpu)
{
	int node;

	printk(KERN_INFO "Unmapping cpu %d from all nodes\n", cpu);
	for (node = 0; node < MAX_NUMNODES; node++)
		cpumask_clear_cpu(cpu, &node_to_cpumask_map[node]);
	cpu_to_node_map[cpu] = 0;
}
#else /* !(CONFIG_NUMA && CONFIG_X86_32) */
#define map_cpu_to_node(cpu, node)	({})
#define unmap_cpu_to_node(cpu)	({})
#endif

#ifdef CONFIG_X86_32
static int boot_cpu_logical_apicid;

u8 cpu_2_logical_apicid[NR_CPUS] __read_mostly =
					{ [0 ... NR_CPUS-1] = BAD_APICID };

static void map_cpu_to_logical_apicid(void)
{
	int cpu = smp_processor_id();
	int apicid = logical_smp_processor_id();
	int node = apicid_to_node(apicid);

	if (!node_online(node))
		node = first_online_node;

	cpu_2_logical_apicid[cpu] = apicid;
	map_cpu_to_node(cpu, node);
}

void numa_remove_cpu(int cpu)
{
	cpu_2_logical_apicid[cpu] = BAD_APICID;
	unmap_cpu_to_node(cpu);
}
#else
#define map_cpu_to_logical_apicid()  do {} while (0)
#endif

/*
 * Report back to the Boot Processor.
 * Running on AP.
 */
static void __cpuinit smp_callin(void)
{
	int cpuid, phys_id;
	unsigned long timeout;

	/*
	 * If waken up by an INIT in an 82489DX configuration
	 * we may get here before an INIT-deassert IPI reaches
	 * our local APIC.  We have to wait for the IPI or we'll
	 * lock up on an APIC access.
	 */
	wait_for_init_deassert(&init_deasserted);

	/*
	 * (This works even if the APIC is not enabled.)
	 */
	phys_id = read_apic_id();
	cpuid = smp_processor_id();
	if (cpumask_test_cpu(cpuid, cpu_callin_mask)) {
		panic("%s: phys CPU#%d, CPU#%d already present??\n", __func__,
					phys_id, cpuid);
	}
	pr_debug("CPU#%d (phys ID: %d) waiting for CALLOUT\n", cpuid, phys_id);

	/*
	 * STARTUP IPIs are fragile beasts as they might sometimes
	 * trigger some glue motherboard logic. Complete APIC bus
	 * silence for 1 second, this overestimates the time the
	 * boot CPU is spending to send the up to 2 STARTUP IPIs
	 * by a factor of two. This should be enough.
	 */

	/*
	 * Waiting 2s total for startup (udelay is not yet working)
	 */
	timeout = jiffies + 2*HZ;
	while (time_before(jiffies, timeout)) {
		/*
		 * Has the boot CPU finished it's STARTUP sequence?
		 */
		if (cpumask_test_cpu(cpuid, cpu_callout_mask))
			break;
		cpu_relax();
	}

	if (!time_before(jiffies, timeout)) {
		panic("%s: CPU%d started up but did not get a callout!\n",
		      __func__, cpuid);
	}

	/*
	 * the boot CPU has finished the init stage and is spinning
	 * on callin_map until we finish. We are free to set up this
	 * CPU, first the APIC. (this is probably redundant on most
	 * boards)
	 */

	pr_debug("CALLIN, before setup_local_APIC().\n");
	smp_callin_clear_local_apic();
	setup_local_APIC();
	end_local_APIC_setup();
	map_cpu_to_logical_apicid();

	notify_cpu_starting(cpuid);
	/*
	 * Get our bogomips.
	 *
	 * Need to enable IRQs because it can take longer and then
	 * the NMI watchdog might kill us.
	 */
	local_irq_enable();
	calibrate_delay();
	local_irq_disable();
	pr_debug("Stack at about %p\n", &cpuid);

	/*
	 * Save our processor parameters
	 */
	smp_store_cpu_info(cpuid);

	/*
	 * Allow the master to continue.
	 */
	cpumask_set_cpu(cpuid, cpu_callin_mask);
}

static int __cpuinitdata unsafe_smp;

/*
 * Activate a secondary processor.
 */
notrace static void __cpuinit start_secondary(void *unused)
{
	/*
	 * Don't put *anything* before cpu_init(), SMP booting is too
	 * fragile that we want to limit the things done here to the
	 * most necessary things.
	 */
	vmi_bringup();
	cpu_init();
	preempt_disable();
	smp_callin();

	/* otherwise gcc will move up smp_processor_id before the cpu_init */
	barrier();
	/*
	 * Check TSC synchronization with the BP:
	 */
	check_tsc_sync_target();

	if (nmi_watchdog == NMI_IO_APIC) {
		disable_8259A_irq(0);
		enable_NMI_through_LVT0();
		enable_8259A_irq(0);
	}

#ifdef CONFIG_X86_32
	while (low_mappings)
		cpu_relax();
	__flush_tlb_all();
#endif

	/* This must be done before setting cpu_online_map */
	set_cpu_sibling_map(raw_smp_processor_id());
	wmb();

	/*
	 * We need to hold call_lock, so there is no inconsistency
	 * between the time smp_call_function() determines number of
	 * IPI recipients, and the time when the determination is made
	 * for which cpus receive the IPI. Holding this
	 * lock helps us to not include this cpu in a currently in progress
	 * smp_call_function().
	 *
	 * We need to hold vector_lock so there the set of online cpus
	 * does not change while we are assigning vectors to cpus.  Holding
	 * this lock ensures we don't half assign or remove an irq from a cpu.
	 */
	ipi_call_lock();
	lock_vector_lock();
	__setup_vector_irq(smp_processor_id());
	set_cpu_online(smp_processor_id(), true);
	unlock_vector_lock();
	ipi_call_unlock();
	per_cpu(cpu_state, smp_processor_id()) = CPU_ONLINE;

	/* enable local interrupts */
	local_irq_enable();

	setup_secondary_clock();

	wmb();
	cpu_idle();
}

static void __cpuinit smp_apply_quirks(struct cpuinfo_x86 *c)
{
	/*
	 * Mask B, Pentium, but not Pentium MMX
	 */
	if (c->x86_vendor == X86_VENDOR_INTEL &&
	    c->x86 == 5 &&
	    c->x86_mask >= 1 && c->x86_mask <= 4 &&
	    c->x86_model <= 3)
		/*
		 * Remember we have B step Pentia with bugs
		 */
		smp_b_stepping = 1;

	/*
	 * Certain Athlons might work (for various values of 'work') in SMP
	 * but they are not certified as MP capable.
	 */
	if ((c->x86_vendor == X86_VENDOR_AMD) && (c->x86 == 6)) {

		if (num_possible_cpus() == 1)
			goto valid_k7;

		/* Athlon 660/661 is valid. */
		if ((c->x86_model == 6) && ((c->x86_mask == 0) ||
		    (c->x86_mask == 1)))
			goto valid_k7;

		/* Duron 670 is valid */
		if ((c->x86_model == 7) && (c->x86_mask == 0))
			goto valid_k7;

		/*
		 * Athlon 662, Duron 671, and Athlon >model 7 have capability
		 * bit. It's worth noting that the A5 stepping (662) of some
		 * Athlon XP's have the MP bit set.
		 * See http://www.heise.de/newsticker/data/jow-18.10.01-000 for
		 * more.
		 */
		if (((c->x86_model == 6) && (c->x86_mask >= 2)) ||
		    ((c->x86_model == 7) && (c->x86_mask >= 1)) ||
		     (c->x86_model > 7))
			if (cpu_has_mp)
				goto valid_k7;

		/* If we get here, not a certified SMP capable AMD system. */
		unsafe_smp = 1;
	}

valid_k7:
	;
}

static void __cpuinit smp_checks(void)
{
	if (smp_b_stepping)
		printk(KERN_WARNING "WARNING: SMP operation may be unreliable"
				    "with B stepping processors.\n");

	/*
	 * Don't taint if we are running SMP kernel on a single non-MP
	 * approved Athlon
	 */
	if (unsafe_smp && num_online_cpus() > 1) {
		printk(KERN_INFO "WARNING: This combination of AMD"
			"processors is not suitable for SMP.\n");
		add_taint(TAINT_UNSAFE_SMP);
	}
}

/*
 * The bootstrap kernel entry code has set these up. Save them for
 * a given CPU
 */

void __cpuinit smp_store_cpu_info(int id)
{
	struct cpuinfo_x86 *c = &cpu_data(id);

	*c = boot_cpu_data;
	c->cpu_index = id;
	if (id != 0)
		identify_secondary_cpu(c);
	smp_apply_quirks(c);
}


void __cpuinit set_cpu_sibling_map(int cpu)
{
	int i;
	struct cpuinfo_x86 *c = &cpu_data(cpu);

	cpumask_set_cpu(cpu, cpu_sibling_setup_mask);

	if (smp_num_siblings > 1) {
		for_each_cpu(i, cpu_sibling_setup_mask) {
			struct cpuinfo_x86 *o = &cpu_data(cpu);

			if (c->phys_proc_id == o->phys_proc_id &&
			    c->cpu_core_id == o->cpu_core_id) {
				cpumask_set_cpu(i, cpu_sibling_mask(cpu));
				cpumask_set_cpu(cpu, cpu_sibling_mask(i));
				cpumask_set_cpu(i, cpu_core_mask(cpu));
				cpumask_set_cpu(cpu, cpu_core_mask(i));
				cpumask_set_cpu(i, &c->llc_shared_map);
				cpumask_set_cpu(cpu, &o->llc_shared_map);
			}
		}
	} else {
		cpumask_set_cpu(cpu, cpu_sibling_mask(cpu));
	}

	cpumask_set_cpu(cpu, &c->llc_shared_map);

	if (current_cpu_data.x86_max_cores == 1) {
		cpumask_copy(cpu_core_mask(cpu), cpu_sibling_mask(cpu));
		c->booted_cores = 1;
		return;
	}

	for_each_cpu(i, cpu_sibling_setup_mask) {
		if (per_cpu(cpu_llc_id, cpu) != BAD_APICID &&
		    per_cpu(cpu_llc_id, cpu) == per_cpu(cpu_llc_id, i)) {
			cpumask_set_cpu(i, &c->llc_shared_map);
			cpumask_set_cpu(cpu, &cpu_data(i).llc_shared_map);
		}
		if (c->phys_proc_id == cpu_data(i).phys_proc_id) {
			cpumask_set_cpu(i, cpu_core_mask(cpu));
			cpumask_set_cpu(cpu, cpu_core_mask(i));
			/*
			 *  Does this new cpu bringup a new core?
			 */
			if (cpumask_weight(cpu_sibling_mask(cpu)) == 1) {
				/*
				 * for each core in package, increment
				 * the booted_cores for this new cpu
				 */
				if (cpumask_first(cpu_sibling_mask(i)) == i)
					c->booted_cores++;
				/*
				 * increment the core count for all
				 * the other cpus in this package
				 */
				if (i != cpu)
					cpu_data(i).booted_cores++;
			} else if (i != cpu && !c->booted_cores)
				c->booted_cores = cpu_data(i).booted_cores;
		}
	}
}

/* maps the cpu to the sched domain representing multi-core */
const struct cpumask *cpu_coregroup_mask(int cpu)
{
	struct cpuinfo_x86 *c = &cpu_data(cpu);
	/*
	 * For perf, we return last level cache shared map.
	 * And for power savings, we return cpu_core_map
	 */
	if (sched_mc_power_savings || sched_smt_power_savings)
<<<<<<< HEAD
		return &per_cpu(cpu_core_map, cpu);
=======
		return cpu_core_mask(cpu);
>>>>>>> 3869f988
	else
		return &c->llc_shared_map;
}

cpumask_t cpu_coregroup_map(int cpu)
{
	return *cpu_coregroup_mask(cpu);
}

static void impress_friends(void)
{
	int cpu;
	unsigned long bogosum = 0;
	/*
	 * Allow the user to impress friends.
	 */
	pr_debug("Before bogomips.\n");
	for_each_possible_cpu(cpu)
		if (cpumask_test_cpu(cpu, cpu_callout_mask))
			bogosum += cpu_data(cpu).loops_per_jiffy;
	printk(KERN_INFO
		"Total of %d processors activated (%lu.%02lu BogoMIPS).\n",
		num_online_cpus(),
		bogosum/(500000/HZ),
		(bogosum/(5000/HZ))%100);

	pr_debug("Before bogocount - setting activated=1.\n");
}

void __inquire_remote_apic(int apicid)
{
	unsigned i, regs[] = { APIC_ID >> 4, APIC_LVR >> 4, APIC_SPIV >> 4 };
	char *names[] = { "ID", "VERSION", "SPIV" };
	int timeout;
	u32 status;

	printk(KERN_INFO "Inquiring remote APIC 0x%x...\n", apicid);

	for (i = 0; i < ARRAY_SIZE(regs); i++) {
		printk(KERN_INFO "... APIC 0x%x %s: ", apicid, names[i]);

		/*
		 * Wait for idle.
		 */
		status = safe_apic_wait_icr_idle();
		if (status)
			printk(KERN_CONT
			       "a previous APIC delivery may have failed\n");

		apic_icr_write(APIC_DM_REMRD | regs[i], apicid);

		timeout = 0;
		do {
			udelay(100);
			status = apic_read(APIC_ICR) & APIC_ICR_RR_MASK;
		} while (status == APIC_ICR_RR_INPROG && timeout++ < 1000);

		switch (status) {
		case APIC_ICR_RR_VALID:
			status = apic_read(APIC_RRR);
			printk(KERN_CONT "%08x\n", status);
			break;
		default:
			printk(KERN_CONT "failed\n");
		}
	}
}

/*
 * Poke the other CPU in the eye via NMI to wake it up. Remember that the normal
 * INIT, INIT, STARTUP sequence will reset the chip hard for us, and this
 * won't ... remember to clear down the APIC, etc later.
 */
int __devinit
wakeup_secondary_cpu_via_nmi(int logical_apicid, unsigned long start_eip)
{
	unsigned long send_status, accept_status = 0;
	int maxlvt;

	/* Target chip */
	/* Boot on the stack */
	/* Kick the second */
	apic_icr_write(APIC_DM_NMI | APIC_DEST_LOGICAL, logical_apicid);

	pr_debug("Waiting for send to finish...\n");
	send_status = safe_apic_wait_icr_idle();

	/*
	 * Give the other CPU some time to accept the IPI.
	 */
	udelay(200);
	if (APIC_INTEGRATED(apic_version[boot_cpu_physical_apicid])) {
		maxlvt = lapic_get_maxlvt();
		if (maxlvt > 3)			/* Due to the Pentium erratum 3AP.  */
			apic_write(APIC_ESR, 0);
		accept_status = (apic_read(APIC_ESR) & 0xEF);
	}
	pr_debug("NMI sent.\n");

	if (send_status)
		printk(KERN_ERR "APIC never delivered???\n");
	if (accept_status)
		printk(KERN_ERR "APIC delivery error (%lx).\n", accept_status);

	return (send_status | accept_status);
}

int __devinit
wakeup_secondary_cpu_via_init(int phys_apicid, unsigned long start_eip)
{
	unsigned long send_status, accept_status = 0;
	int maxlvt, num_starts, j;

	if (get_uv_system_type() == UV_NON_UNIQUE_APIC) {
		send_status = uv_wakeup_secondary(phys_apicid, start_eip);
		atomic_set(&init_deasserted, 1);
		return send_status;
	}

	maxlvt = lapic_get_maxlvt();

	/*
	 * Be paranoid about clearing APIC errors.
	 */
	if (APIC_INTEGRATED(apic_version[phys_apicid])) {
		if (maxlvt > 3)		/* Due to the Pentium erratum 3AP.  */
			apic_write(APIC_ESR, 0);
		apic_read(APIC_ESR);
	}

	pr_debug("Asserting INIT.\n");

	/*
	 * Turn INIT on target chip
	 */
	/*
	 * Send IPI
	 */
	apic_icr_write(APIC_INT_LEVELTRIG | APIC_INT_ASSERT | APIC_DM_INIT,
		       phys_apicid);

	pr_debug("Waiting for send to finish...\n");
	send_status = safe_apic_wait_icr_idle();

	mdelay(10);

	pr_debug("Deasserting INIT.\n");

	/* Target chip */
	/* Send IPI */
	apic_icr_write(APIC_INT_LEVELTRIG | APIC_DM_INIT, phys_apicid);

	pr_debug("Waiting for send to finish...\n");
	send_status = safe_apic_wait_icr_idle();

	mb();
	atomic_set(&init_deasserted, 1);

	/*
	 * Should we send STARTUP IPIs ?
	 *
	 * Determine this based on the APIC version.
	 * If we don't have an integrated APIC, don't send the STARTUP IPIs.
	 */
	if (APIC_INTEGRATED(apic_version[phys_apicid]))
		num_starts = 2;
	else
		num_starts = 0;

	/*
	 * Paravirt / VMI wants a startup IPI hook here to set up the
	 * target processor state.
	 */
	startup_ipi_hook(phys_apicid, (unsigned long) start_secondary,
			 (unsigned long)stack_start.sp);

	/*
	 * Run STARTUP IPI loop.
	 */
	pr_debug("#startup loops: %d.\n", num_starts);

	for (j = 1; j <= num_starts; j++) {
		pr_debug("Sending STARTUP #%d.\n", j);
		if (maxlvt > 3)		/* Due to the Pentium erratum 3AP.  */
			apic_write(APIC_ESR, 0);
		apic_read(APIC_ESR);
		pr_debug("After apic_write.\n");

		/*
		 * STARTUP IPI
		 */

		/* Target chip */
		/* Boot on the stack */
		/* Kick the second */
		apic_icr_write(APIC_DM_STARTUP | (start_eip >> 12),
			       phys_apicid);

		/*
		 * Give the other CPU some time to accept the IPI.
		 */
		udelay(300);

		pr_debug("Startup point 1.\n");

		pr_debug("Waiting for send to finish...\n");
		send_status = safe_apic_wait_icr_idle();

		/*
		 * Give the other CPU some time to accept the IPI.
		 */
		udelay(200);
		if (maxlvt > 3)		/* Due to the Pentium erratum 3AP.  */
			apic_write(APIC_ESR, 0);
		accept_status = (apic_read(APIC_ESR) & 0xEF);
		if (send_status || accept_status)
			break;
	}
	pr_debug("After Startup.\n");

	if (send_status)
		printk(KERN_ERR "APIC never delivered???\n");
	if (accept_status)
		printk(KERN_ERR "APIC delivery error (%lx).\n", accept_status);

	return (send_status | accept_status);
}

struct create_idle {
	struct work_struct work;
	struct task_struct *idle;
	struct completion done;
	int cpu;
};

static void __cpuinit do_fork_idle(struct work_struct *work)
{
	struct create_idle *c_idle =
		container_of(work, struct create_idle, work);

	c_idle->idle = fork_idle(c_idle->cpu);
	complete(&c_idle->done);
}

#ifdef CONFIG_X86_64

/* __ref because it's safe to call free_bootmem when after_bootmem == 0. */
static void __ref free_bootmem_pda(struct x8664_pda *oldpda)
{
	if (!after_bootmem)
		free_bootmem((unsigned long)oldpda, sizeof(*oldpda));
}

/*
 * Allocate node local memory for the AP pda.
 *
 * Must be called after the _cpu_pda pointer table is initialized.
 */
int __cpuinit get_local_pda(int cpu)
{
	struct x8664_pda *oldpda, *newpda;
	unsigned long size = sizeof(struct x8664_pda);
	int node = cpu_to_node(cpu);

	if (cpu_pda(cpu) && !cpu_pda(cpu)->in_bootmem)
		return 0;

	oldpda = cpu_pda(cpu);
	newpda = kmalloc_node(size, GFP_ATOMIC, node);
	if (!newpda) {
		printk(KERN_ERR "Could not allocate node local PDA "
			"for CPU %d on node %d\n", cpu, node);

		if (oldpda)
			return 0;	/* have a usable pda */
		else
			return -1;
	}

	if (oldpda) {
		memcpy(newpda, oldpda, size);
		free_bootmem_pda(oldpda);
	}

	newpda->in_bootmem = 0;
	cpu_pda(cpu) = newpda;
	return 0;
}
#endif /* CONFIG_X86_64 */

static int __cpuinit do_boot_cpu(int apicid, int cpu)
/*
 * NOTE - on most systems this is a PHYSICAL apic ID, but on multiquad
 * (ie clustered apic addressing mode), this is a LOGICAL apic ID.
 * Returns zero if CPU booted OK, else error code from wakeup_secondary_cpu.
 */
{
	unsigned long boot_error = 0;
	int timeout;
	unsigned long start_ip;
	unsigned short nmi_high = 0, nmi_low = 0;
	struct create_idle c_idle = {
		.cpu = cpu,
		.done = COMPLETION_INITIALIZER_ONSTACK(c_idle.done),
	};
	INIT_WORK(&c_idle.work, do_fork_idle);

#ifdef CONFIG_X86_64
	/* Allocate node local memory for AP pdas */
	if (cpu > 0) {
		boot_error = get_local_pda(cpu);
		if (boot_error)
			goto restore_state;
			/* if can't get pda memory, can't start cpu */
	}
#endif

	alternatives_smp_switch(1);

	c_idle.idle = get_idle_for_cpu(cpu);

	/*
	 * We can't use kernel_thread since we must avoid to
	 * reschedule the child.
	 */
	if (c_idle.idle) {
		c_idle.idle->thread.sp = (unsigned long) (((struct pt_regs *)
			(THREAD_SIZE +  task_stack_page(c_idle.idle))) - 1);
		init_idle(c_idle.idle, cpu);
		goto do_rest;
	}

	if (!keventd_up() || current_is_keventd())
		c_idle.work.func(&c_idle.work);
	else {
		schedule_work(&c_idle.work);
		wait_for_completion(&c_idle.done);
	}

	if (IS_ERR(c_idle.idle)) {
		printk("failed fork for CPU %d\n", cpu);
		return PTR_ERR(c_idle.idle);
	}

	set_idle_for_cpu(cpu, c_idle.idle);
do_rest:
#ifdef CONFIG_X86_32
	per_cpu(current_task, cpu) = c_idle.idle;
	init_gdt(cpu);
	/* Stack for startup_32 can be just as for start_secondary onwards */
	irq_ctx_init(cpu);
#else
	cpu_pda(cpu)->pcurrent = c_idle.idle;
	clear_tsk_thread_flag(c_idle.idle, TIF_FORK);
#endif
	early_gdt_descr.address = (unsigned long)get_cpu_gdt_table(cpu);
	initial_code = (unsigned long)start_secondary;
	stack_start.sp = (void *) c_idle.idle->thread.sp;

	/* start_ip had better be page-aligned! */
	start_ip = setup_trampoline();

	/* So we see what's up   */
	printk(KERN_INFO "Booting processor %d APIC 0x%x ip 0x%lx\n",
			  cpu, apicid, start_ip);

	/*
	 * This grunge runs the startup process for
	 * the targeted processor.
	 */

	atomic_set(&init_deasserted, 0);

	if (get_uv_system_type() != UV_NON_UNIQUE_APIC) {

		pr_debug("Setting warm reset code and vector.\n");

		store_NMI_vector(&nmi_high, &nmi_low);

		smpboot_setup_warm_reset_vector(start_ip);
		/*
		 * Be paranoid about clearing APIC errors.
		*/
		if (APIC_INTEGRATED(apic_version[boot_cpu_physical_apicid])) {
			apic_write(APIC_ESR, 0);
			apic_read(APIC_ESR);
		}
	}

	/*
	 * Starting actual IPI sequence...
	 */
	boot_error = wakeup_secondary_cpu(apicid, start_ip);

	if (!boot_error) {
		/*
		 * allow APs to start initializing.
		 */
		pr_debug("Before Callout %d.\n", cpu);
		cpumask_set_cpu(cpu, cpu_callout_mask);
		pr_debug("After Callout %d.\n", cpu);

		/*
		 * Wait 5s total for a response
		 */
		for (timeout = 0; timeout < 50000; timeout++) {
			if (cpumask_test_cpu(cpu, cpu_callin_mask))
				break;	/* It has booted */
			udelay(100);
		}

		if (cpumask_test_cpu(cpu, cpu_callin_mask)) {
			/* number CPUs logically, starting from 1 (BSP is 0) */
			pr_debug("OK.\n");
			printk(KERN_INFO "CPU%d: ", cpu);
			print_cpu_info(&cpu_data(cpu));
			pr_debug("CPU has booted.\n");
		} else {
			boot_error = 1;
			if (*((volatile unsigned char *)trampoline_base)
					== 0xA5)
				/* trampoline started but...? */
				printk(KERN_ERR "Stuck ??\n");
			else
				/* trampoline code not run */
				printk(KERN_ERR "Not responding.\n");
			if (get_uv_system_type() != UV_NON_UNIQUE_APIC)
				inquire_remote_apic(apicid);
		}
	}
#ifdef CONFIG_X86_64
restore_state:
#endif
	if (boot_error) {
		/* Try to put things back the way they were before ... */
		numa_remove_cpu(cpu); /* was set by numa_add_cpu */

		/* was set by do_boot_cpu() */
		cpumask_clear_cpu(cpu, cpu_callout_mask);

		/* was set by cpu_init() */
		cpumask_clear_cpu(cpu, cpu_initialized_mask);

		set_cpu_present(cpu, false);
		per_cpu(x86_cpu_to_apicid, cpu) = BAD_APICID;
	}

	/* mark "stuck" area as not stuck */
	*((volatile unsigned long *)trampoline_base) = 0;

	/*
	 * Cleanup possible dangling ends...
	 */
	smpboot_restore_warm_reset_vector();

	return boot_error;
}

int __cpuinit native_cpu_up(unsigned int cpu)
{
	int apicid = cpu_present_to_apicid(cpu);
	unsigned long flags;
	int err;

	WARN_ON(irqs_disabled());

	pr_debug("++++++++++++++++++++=_---CPU UP  %u\n", cpu);

	if (apicid == BAD_APICID || apicid == boot_cpu_physical_apicid ||
	    !physid_isset(apicid, phys_cpu_present_map)) {
		printk(KERN_ERR "%s: bad cpu %d\n", __func__, cpu);
		return -EINVAL;
	}

	/*
	 * Already booted CPU?
	 */
	if (cpumask_test_cpu(cpu, cpu_callin_mask)) {
		pr_debug("do_boot_cpu %d Already started\n", cpu);
		return -ENOSYS;
	}

	/*
	 * Save current MTRR state in case it was changed since early boot
	 * (e.g. by the ACPI SMI) to initialize new CPUs with MTRRs in sync:
	 */
	mtrr_save_state();

	per_cpu(cpu_state, cpu) = CPU_UP_PREPARE;

#ifdef CONFIG_X86_32
	/* init low mem mapping */
	clone_pgd_range(swapper_pg_dir, swapper_pg_dir + KERNEL_PGD_BOUNDARY,
		min_t(unsigned long, KERNEL_PGD_PTRS, KERNEL_PGD_BOUNDARY));
	flush_tlb_all();
	low_mappings = 1;

	err = do_boot_cpu(apicid, cpu);

	zap_low_mappings();
	low_mappings = 0;
#else
	err = do_boot_cpu(apicid, cpu);
#endif
	if (err) {
		pr_debug("do_boot_cpu failed %d\n", err);
		return -EIO;
	}

	/*
	 * Check TSC synchronization with the AP (keep irqs disabled
	 * while doing so):
	 */
	local_irq_save(flags);
	check_tsc_sync_source(cpu);
	local_irq_restore(flags);

	while (!cpu_online(cpu)) {
		cpu_relax();
		touch_nmi_watchdog();
	}

	return 0;
}

/*
 * Fall back to non SMP mode after errors.
 *
 * RED-PEN audit/test this more. I bet there is more state messed up here.
 */
static __init void disable_smp(void)
{
	/* use the read/write pointers to the present and possible maps */
	cpumask_copy(&cpu_present_map, cpumask_of(0));
	cpumask_copy(&cpu_possible_map, cpumask_of(0));
	smpboot_clear_io_apic_irqs();

	if (smp_found_config)
		physid_set_mask_of_physid(boot_cpu_physical_apicid, &phys_cpu_present_map);
	else
		physid_set_mask_of_physid(0, &phys_cpu_present_map);
	map_cpu_to_logical_apicid();
	cpumask_set_cpu(0, cpu_sibling_mask(0));
	cpumask_set_cpu(0, cpu_core_mask(0));
}

/*
 * Various sanity checks.
 */
static int __init smp_sanity_check(unsigned max_cpus)
{
	preempt_disable();

#if defined(CONFIG_X86_PC) && defined(CONFIG_X86_32)
	if (def_to_bigsmp && nr_cpu_ids > 8) {
		unsigned int cpu;
		unsigned nr;

		printk(KERN_WARNING
		       "More than 8 CPUs detected - skipping them.\n"
		       "Use CONFIG_X86_GENERICARCH and CONFIG_X86_BIGSMP.\n");

		nr = 0;
		for_each_present_cpu(cpu) {
			if (nr >= 8)
				set_cpu_present(cpu, false);
			nr++;
		}

		nr = 0;
		for_each_possible_cpu(cpu) {
			if (nr >= 8)
				set_cpu_possible(cpu, false);
			nr++;
		}

		nr_cpu_ids = 8;
	}
#endif

	if (!physid_isset(hard_smp_processor_id(), phys_cpu_present_map)) {
		printk(KERN_WARNING
			"weird, boot CPU (#%d) not listed by the BIOS.\n",
			hard_smp_processor_id());

		physid_set(hard_smp_processor_id(), phys_cpu_present_map);
	}

	/*
	 * If we couldn't find an SMP configuration at boot time,
	 * get out of here now!
	 */
	if (!smp_found_config && !acpi_lapic) {
		preempt_enable();
		printk(KERN_NOTICE "SMP motherboard not detected.\n");
		disable_smp();
		if (APIC_init_uniprocessor())
			printk(KERN_NOTICE "Local APIC not detected."
					   " Using dummy APIC emulation.\n");
		return -1;
	}

	/*
	 * Should not be necessary because the MP table should list the boot
	 * CPU too, but we do it for the sake of robustness anyway.
	 */
	if (!check_phys_apicid_present(boot_cpu_physical_apicid)) {
		printk(KERN_NOTICE
			"weird, boot CPU (#%d) not listed by the BIOS.\n",
			boot_cpu_physical_apicid);
		physid_set(hard_smp_processor_id(), phys_cpu_present_map);
	}
	preempt_enable();

	/*
	 * If we couldn't find a local APIC, then get out of here now!
	 */
	if (APIC_INTEGRATED(apic_version[boot_cpu_physical_apicid]) &&
	    !cpu_has_apic) {
		printk(KERN_ERR "BIOS bug, local APIC #%d not detected!...\n",
			boot_cpu_physical_apicid);
		printk(KERN_ERR "... forcing use of dummy APIC emulation."
				"(tell your hw vendor)\n");
		smpboot_clear_io_apic();
		return -1;
	}

	verify_local_APIC();

	/*
	 * If SMP should be disabled, then really disable it!
	 */
	if (!max_cpus) {
		printk(KERN_INFO "SMP mode deactivated.\n");
		smpboot_clear_io_apic();

		localise_nmi_watchdog();

		connect_bsp_APIC();
		setup_local_APIC();
		end_local_APIC_setup();
		return -1;
	}

	return 0;
}

static void __init smp_cpu_index_default(void)
{
	int i;
	struct cpuinfo_x86 *c;

	for_each_possible_cpu(i) {
		c = &cpu_data(i);
		/* mark all to hotplug */
		c->cpu_index = nr_cpu_ids;
	}
}

/*
 * Prepare for SMP bootup.  The MP table or ACPI has been read
 * earlier.  Just do some sanity checking here and enable APIC mode.
 */
void __init native_smp_prepare_cpus(unsigned int max_cpus)
{
	preempt_disable();
	smp_cpu_index_default();
	current_cpu_data = boot_cpu_data;
	cpumask_copy(cpu_callin_mask, cpumask_of(0));
	mb();
	/*
	 * Setup boot CPU information
	 */
	smp_store_cpu_info(0); /* Final full version of the data */
#ifdef CONFIG_X86_32
	boot_cpu_logical_apicid = logical_smp_processor_id();
#endif
	current_thread_info()->cpu = 0;  /* needed? */
	set_cpu_sibling_map(0);

#ifdef CONFIG_X86_64
	enable_IR_x2apic();
	setup_apic_routing();
#endif

	if (smp_sanity_check(max_cpus) < 0) {
		printk(KERN_INFO "SMP disabled\n");
		disable_smp();
		goto out;
	}

	preempt_disable();
	if (read_apic_id() != boot_cpu_physical_apicid) {
		panic("Boot APIC ID in local APIC unexpected (%d vs %d)",
		     read_apic_id(), boot_cpu_physical_apicid);
		/* Or can we switch back to PIC here? */
	}
	preempt_enable();

	connect_bsp_APIC();

	/*
	 * Switch from PIC to APIC mode.
	 */
	setup_local_APIC();

#ifdef CONFIG_X86_64
	/*
	 * Enable IO APIC before setting up error vector
	 */
	if (!skip_ioapic_setup && nr_ioapics)
		enable_IO_APIC();
#endif
	end_local_APIC_setup();

	map_cpu_to_logical_apicid();

	setup_portio_remap();

	smpboot_setup_io_apic();
	/*
	 * Set up local APIC timer on boot CPU.
	 */

	printk(KERN_INFO "CPU%d: ", 0);
	print_cpu_info(&cpu_data(0));
	setup_boot_clock();

	if (is_uv_system())
		uv_system_init();
out:
	preempt_enable();
}
/*
 * Early setup to make printk work.
 */
void __init native_smp_prepare_boot_cpu(void)
{
	int me = smp_processor_id();
#ifdef CONFIG_X86_32
	init_gdt(me);
#endif
	switch_to_new_gdt();
	/* already set me in cpu_online_mask in boot_cpu_init() */
	cpumask_set_cpu(me, cpu_callout_mask);
	per_cpu(cpu_state, me) = CPU_ONLINE;
}

void __init native_smp_cpus_done(unsigned int max_cpus)
{
	pr_debug("Boot done.\n");

	impress_friends();
	smp_checks();
#ifdef CONFIG_X86_IO_APIC
	setup_ioapic_dest();
#endif
	check_nmi_watchdog();
}

static int __initdata setup_possible_cpus = -1;
static int __init _setup_possible_cpus(char *str)
{
	get_option(&str, &setup_possible_cpus);
	return 0;
}
early_param("possible_cpus", _setup_possible_cpus);


/*
 * cpu_possible_map should be static, it cannot change as cpu's
 * are onlined, or offlined. The reason is per-cpu data-structures
 * are allocated by some modules at init time, and dont expect to
 * do this dynamically on cpu arrival/departure.
 * cpu_present_map on the other hand can change dynamically.
 * In case when cpu_hotplug is not compiled, then we resort to current
 * behaviour, which is cpu_possible == cpu_present.
 * - Ashok Raj
 *
 * Three ways to find out the number of additional hotplug CPUs:
 * - If the BIOS specified disabled CPUs in ACPI/mptables use that.
 * - The user can overwrite it with possible_cpus=NUM
 * - Otherwise don't reserve additional CPUs.
 * We do this because additional CPUs waste a lot of memory.
 * -AK
 */
__init void prefill_possible_map(void)
{
	int i, possible;

	/* no processor from mptable or madt */
	if (!num_processors)
		num_processors = 1;

	if (setup_possible_cpus == -1)
		possible = num_processors + disabled_cpus;
	else
		possible = setup_possible_cpus;

	total_cpus = max_t(int, possible, num_processors + disabled_cpus);

	if (possible > CONFIG_NR_CPUS) {
		printk(KERN_WARNING
			"%d Processors exceeds NR_CPUS limit of %d\n",
			possible, CONFIG_NR_CPUS);
		possible = CONFIG_NR_CPUS;
	}

	printk(KERN_INFO "SMP: Allowing %d CPUs, %d hotplug CPUs\n",
		possible, max_t(int, possible - num_processors, 0));

	for (i = 0; i < possible; i++)
		set_cpu_possible(i, true);

	nr_cpu_ids = possible;
}

#ifdef CONFIG_HOTPLUG_CPU

static void remove_siblinginfo(int cpu)
{
	int sibling;
	struct cpuinfo_x86 *c = &cpu_data(cpu);

	for_each_cpu(sibling, cpu_core_mask(cpu)) {
		cpumask_clear_cpu(cpu, cpu_core_mask(sibling));
		/*/
		 * last thread sibling in this cpu core going down
		 */
		if (cpumask_weight(cpu_sibling_mask(cpu)) == 1)
			cpu_data(sibling).booted_cores--;
	}

	for_each_cpu(sibling, cpu_sibling_mask(cpu))
		cpumask_clear_cpu(cpu, cpu_sibling_mask(sibling));
	cpumask_clear(cpu_sibling_mask(cpu));
	cpumask_clear(cpu_core_mask(cpu));
	c->phys_proc_id = 0;
	c->cpu_core_id = 0;
	cpumask_clear_cpu(cpu, cpu_sibling_setup_mask);
}

static void __ref remove_cpu_from_maps(int cpu)
{
	set_cpu_online(cpu, false);
	cpumask_clear_cpu(cpu, cpu_callout_mask);
	cpumask_clear_cpu(cpu, cpu_callin_mask);
	/* was set by cpu_init() */
	cpumask_clear_cpu(cpu, cpu_initialized_mask);
	numa_remove_cpu(cpu);
}

void cpu_disable_common(void)
{
	int cpu = smp_processor_id();
	/*
	 * HACK:
	 * Allow any queued timer interrupts to get serviced
	 * This is only a temporary solution until we cleanup
	 * fixup_irqs as we do for IA64.
	 */
	local_irq_enable();
	mdelay(1);

	local_irq_disable();
	remove_siblinginfo(cpu);

	/* It's now safe to remove this processor from the online map */
	lock_vector_lock();
	remove_cpu_from_maps(cpu);
	unlock_vector_lock();
	fixup_irqs();
}

int native_cpu_disable(void)
{
	int cpu = smp_processor_id();

	/*
	 * Perhaps use cpufreq to drop frequency, but that could go
	 * into generic code.
	 *
	 * We won't take down the boot processor on i386 due to some
	 * interrupts only being able to be serviced by the BSP.
	 * Especially so if we're not using an IOAPIC	-zwane
	 */
	if (cpu == 0)
		return -EBUSY;

	if (nmi_watchdog == NMI_LOCAL_APIC)
		stop_apic_nmi_watchdog(NULL);
	clear_local_APIC();

	cpu_disable_common();
	return 0;
}

void native_cpu_die(unsigned int cpu)
{
	/* We don't do anything here: idle task is faking death itself. */
	unsigned int i;

	for (i = 0; i < 10; i++) {
		/* They ack this in play_dead by setting CPU_DEAD */
		if (per_cpu(cpu_state, cpu) == CPU_DEAD) {
			printk(KERN_INFO "CPU %d is now offline\n", cpu);
			if (1 == num_online_cpus())
				alternatives_smp_switch(0);
			return;
		}
		msleep(100);
	}
	printk(KERN_ERR "CPU %u didn't die...\n", cpu);
}

void play_dead_common(void)
{
	idle_task_exit();
	reset_lazy_tlbstate();
	irq_ctx_exit(raw_smp_processor_id());
	c1e_remove_cpu(raw_smp_processor_id());

	mb();
	/* Ack it */
	__get_cpu_var(cpu_state) = CPU_DEAD;

	/*
	 * With physical CPU hotplug, we should halt the cpu
	 */
	local_irq_disable();
}

void native_play_dead(void)
{
	play_dead_common();
	wbinvd_halt();
}

#else /* ... !CONFIG_HOTPLUG_CPU */
int native_cpu_disable(void)
{
	return -ENOSYS;
}

void native_cpu_die(unsigned int cpu)
{
	/* We said "no" in __cpu_disable */
	BUG();
}

void native_play_dead(void)
{
	BUG();
}

#endif<|MERGE_RESOLUTION|>--- conflicted
+++ resolved
@@ -102,12 +102,6 @@
 /* Last level cache ID of each logical CPU */
 DEFINE_PER_CPU(u16, cpu_llc_id) = BAD_APICID;
 
-<<<<<<< HEAD
-cpumask_t cpu_callin_map;
-cpumask_t cpu_callout_map;
-
-=======
->>>>>>> 3869f988
 /* representing HT siblings of each logical CPU */
 DEFINE_PER_CPU(cpumask_t, cpu_sibling_map);
 EXPORT_PER_CPU_SYMBOL(cpu_sibling_map);
@@ -506,11 +500,7 @@
 	 * And for power savings, we return cpu_core_map
 	 */
 	if (sched_mc_power_savings || sched_smt_power_savings)
-<<<<<<< HEAD
-		return &per_cpu(cpu_core_map, cpu);
-=======
 		return cpu_core_mask(cpu);
->>>>>>> 3869f988
 	else
 		return &c->llc_shared_map;
 }
