/*
 *  Copyright (C) 1995  Linus Torvalds
 *
 *  Pentium III FXSR, SSE support
 *	Gareth Hughes <gareth@valinux.com>, May 2000
 *
 *  X86-64 port
 *	Andi Kleen.
 *
 *	CPU hotplug support - ashok.raj@intel.com
 */

/*
 * This file handles the architecture-dependent parts of process handling..
 */

#include <stdarg.h>

#include <linux/cpu.h>
#include <linux/errno.h>
#include <linux/sched.h>
#include <linux/fs.h>
#include <linux/kernel.h>
#include <linux/mm.h>
#include <linux/elfcore.h>
#include <linux/smp.h>
#include <linux/slab.h>
#include <linux/user.h>
#include <linux/interrupt.h>
#include <linux/utsname.h>
#include <linux/delay.h>
#include <linux/module.h>
#include <linux/ptrace.h>
#include <linux/random.h>
#include <linux/notifier.h>
#include <linux/kprobes.h>
#include <linux/kdebug.h>
#include <linux/tick.h>
#include <linux/prctl.h>
#include <linux/uaccess.h>
#include <linux/io.h>

#include <asm/pgtable.h>
#include <asm/system.h>
#include <asm/processor.h>
#include <asm/i387.h>
#include <asm/mmu_context.h>
#include <asm/pda.h>
#include <asm/prctl.h>
#include <asm/desc.h>
#include <asm/proto.h>
#include <asm/ia32.h>
#include <asm/idle.h>
#include <asm/syscalls.h>

asmlinkage extern void ret_from_fork(void);

unsigned long kernel_thread_flags = CLONE_VM | CLONE_UNTRACED;

static ATOMIC_NOTIFIER_HEAD(idle_notifier);

void idle_notifier_register(struct notifier_block *n)
{
	atomic_notifier_chain_register(&idle_notifier, n);
}

void enter_idle(void)
{
	write_pda(isidle, 1);
	atomic_notifier_call_chain(&idle_notifier, IDLE_START, NULL);
}

static void __exit_idle(void)
{
	if (test_and_clear_bit_pda(0, isidle) == 0)
		return;
	atomic_notifier_call_chain(&idle_notifier, IDLE_END, NULL);
}

/* Called from interrupts to signify idle end */
void exit_idle(void)
{
	/* idle loop has pid 0 */
	if (current->pid)
		return;
	__exit_idle();
}

<<<<<<< HEAD
#ifdef CONFIG_HOTPLUG_CPU
DECLARE_PER_CPU(int, cpu_state);

#include <linux/nmi.h>
/* We halt the CPU with physical CPU hotplug */
static inline void play_dead(void)
{
	idle_task_exit();
	mb();
	/* Ack it */
	__get_cpu_var(cpu_state) = CPU_DEAD;

	local_irq_disable();
	/* mask all interrupts, flush any and all caches, and halt */
	wbinvd_halt();
}
#else
=======
#ifndef CONFIG_SMP
>>>>>>> 26fd1051
static inline void play_dead(void)
{
	BUG();
}
#endif

/*
 * The idle thread. There's no useful work to be
 * done, so just try to conserve power and have a
 * low exit latency (ie sit in a loop waiting for
 * somebody to say that they'd like to reschedule)
 */
void cpu_idle(void)
{
	current_thread_info()->status |= TS_POLLING;
	/* endless idle loop with no priority at all */
	while (1) {
		tick_nohz_stop_sched_tick(1);
		while (!need_resched()) {

			rmb();

			if (cpu_is_offline(smp_processor_id()))
				play_dead();
			/*
			 * Idle routines should keep interrupts disabled
			 * from here on, until they go to idle.
			 * Otherwise, idle callbacks can misfire.
			 */
			local_irq_disable();
			enter_idle();
			/* Don't trace irqs off for idle */
			stop_critical_timings();
			pm_idle();
			start_critical_timings();
			/* In many cases the interrupt that ended idle
			   has already called exit_idle. But some idle
			   loops can be woken up without interrupt. */
			__exit_idle();
		}

		tick_nohz_restart_sched_tick();
		preempt_enable_no_resched();
		schedule();
		preempt_disable();
	}
}

/* Prints also some state that isn't saved in the pt_regs */
void __show_regs(struct pt_regs *regs)
{
	unsigned long cr0 = 0L, cr2 = 0L, cr3 = 0L, cr4 = 0L, fs, gs, shadowgs;
	unsigned long d0, d1, d2, d3, d6, d7;
	unsigned int fsindex, gsindex;
	unsigned int ds, cs, es;

	printk("\n");
	print_modules();
	printk(KERN_INFO "Pid: %d, comm: %.20s %s %s %.*s\n",
		current->pid, current->comm, print_tainted(),
		init_utsname()->release,
		(int)strcspn(init_utsname()->version, " "),
		init_utsname()->version);
	printk(KERN_INFO "RIP: %04lx:[<%016lx>] ", regs->cs & 0xffff, regs->ip);
	printk_address(regs->ip, 1);
	printk(KERN_INFO "RSP: %04lx:%016lx  EFLAGS: %08lx\n", regs->ss,
			regs->sp, regs->flags);
	printk(KERN_INFO "RAX: %016lx RBX: %016lx RCX: %016lx\n",
	       regs->ax, regs->bx, regs->cx);
	printk(KERN_INFO "RDX: %016lx RSI: %016lx RDI: %016lx\n",
	       regs->dx, regs->si, regs->di);
	printk(KERN_INFO "RBP: %016lx R08: %016lx R09: %016lx\n",
	       regs->bp, regs->r8, regs->r9);
	printk(KERN_INFO "R10: %016lx R11: %016lx R12: %016lx\n",
	       regs->r10, regs->r11, regs->r12);
	printk(KERN_INFO "R13: %016lx R14: %016lx R15: %016lx\n",
	       regs->r13, regs->r14, regs->r15);

	asm("movl %%ds,%0" : "=r" (ds));
	asm("movl %%cs,%0" : "=r" (cs));
	asm("movl %%es,%0" : "=r" (es));
	asm("movl %%fs,%0" : "=r" (fsindex));
	asm("movl %%gs,%0" : "=r" (gsindex));

	rdmsrl(MSR_FS_BASE, fs);
	rdmsrl(MSR_GS_BASE, gs);
	rdmsrl(MSR_KERNEL_GS_BASE, shadowgs);

	cr0 = read_cr0();
	cr2 = read_cr2();
	cr3 = read_cr3();
	cr4 = read_cr4();

	printk(KERN_INFO "FS:  %016lx(%04x) GS:%016lx(%04x) knlGS:%016lx\n",
	       fs, fsindex, gs, gsindex, shadowgs);
	printk(KERN_INFO "CS:  %04x DS: %04x ES: %04x CR0: %016lx\n", cs, ds,
			es, cr0);
	printk(KERN_INFO "CR2: %016lx CR3: %016lx CR4: %016lx\n", cr2, cr3,
			cr4);

	get_debugreg(d0, 0);
	get_debugreg(d1, 1);
	get_debugreg(d2, 2);
	printk(KERN_INFO "DR0: %016lx DR1: %016lx DR2: %016lx\n", d0, d1, d2);
	get_debugreg(d3, 3);
	get_debugreg(d6, 6);
	get_debugreg(d7, 7);
	printk(KERN_INFO "DR3: %016lx DR6: %016lx DR7: %016lx\n", d3, d6, d7);
}

void show_regs(struct pt_regs *regs)
{
	printk(KERN_INFO "CPU %d:", smp_processor_id());
	__show_regs(regs);
	show_trace(NULL, regs, (void *)(regs + 1), regs->bp);
}

/*
 * Free current thread data structures etc..
 */
void exit_thread(void)
{
	struct task_struct *me = current;
	struct thread_struct *t = &me->thread;

	if (me->thread.io_bitmap_ptr) {
		struct tss_struct *tss = &per_cpu(init_tss, get_cpu());

		kfree(t->io_bitmap_ptr);
		t->io_bitmap_ptr = NULL;
		clear_thread_flag(TIF_IO_BITMAP);
		/*
		 * Careful, clear this in the TSS too:
		 */
		memset(tss->io_bitmap, 0xff, t->io_bitmap_max);
		t->io_bitmap_max = 0;
		put_cpu();
	}
}

void flush_thread(void)
{
	struct task_struct *tsk = current;

	if (test_tsk_thread_flag(tsk, TIF_ABI_PENDING)) {
		clear_tsk_thread_flag(tsk, TIF_ABI_PENDING);
		if (test_tsk_thread_flag(tsk, TIF_IA32)) {
			clear_tsk_thread_flag(tsk, TIF_IA32);
		} else {
			set_tsk_thread_flag(tsk, TIF_IA32);
			current_thread_info()->status |= TS_COMPAT;
		}
	}
	clear_tsk_thread_flag(tsk, TIF_DEBUG);

	tsk->thread.debugreg0 = 0;
	tsk->thread.debugreg1 = 0;
	tsk->thread.debugreg2 = 0;
	tsk->thread.debugreg3 = 0;
	tsk->thread.debugreg6 = 0;
	tsk->thread.debugreg7 = 0;
	memset(tsk->thread.tls_array, 0, sizeof(tsk->thread.tls_array));
	/*
	 * Forget coprocessor state..
	 */
	tsk->fpu_counter = 0;
	clear_fpu(tsk);
	clear_used_math();
}

void release_thread(struct task_struct *dead_task)
{
	if (dead_task->mm) {
		if (dead_task->mm->context.size) {
			printk("WARNING: dead process %8s still has LDT? <%p/%d>\n",
					dead_task->comm,
					dead_task->mm->context.ldt,
					dead_task->mm->context.size);
			BUG();
		}
	}
}

static inline void set_32bit_tls(struct task_struct *t, int tls, u32 addr)
{
	struct user_desc ud = {
		.base_addr = addr,
		.limit = 0xfffff,
		.seg_32bit = 1,
		.limit_in_pages = 1,
		.useable = 1,
	};
	struct desc_struct *desc = t->thread.tls_array;
	desc += tls;
	fill_ldt(desc, &ud);
}

static inline u32 read_32bit_tls(struct task_struct *t, int tls)
{
	return get_desc_base(&t->thread.tls_array[tls]);
}

/*
 * This gets called before we allocate a new thread and copy
 * the current task into it.
 */
void prepare_to_copy(struct task_struct *tsk)
{
	unlazy_fpu(tsk);
}

int copy_thread(int nr, unsigned long clone_flags, unsigned long sp,
		unsigned long unused,
	struct task_struct *p, struct pt_regs *regs)
{
	int err;
	struct pt_regs *childregs;
	struct task_struct *me = current;

	childregs = ((struct pt_regs *)
			(THREAD_SIZE + task_stack_page(p))) - 1;
	*childregs = *regs;

	childregs->ax = 0;
	childregs->sp = sp;
	if (sp == ~0UL)
		childregs->sp = (unsigned long)childregs;

	p->thread.sp = (unsigned long) childregs;
	p->thread.sp0 = (unsigned long) (childregs+1);
	p->thread.usersp = me->thread.usersp;

	set_tsk_thread_flag(p, TIF_FORK);

	p->thread.fs = me->thread.fs;
	p->thread.gs = me->thread.gs;

	savesegment(gs, p->thread.gsindex);
	savesegment(fs, p->thread.fsindex);
	savesegment(es, p->thread.es);
	savesegment(ds, p->thread.ds);

	if (unlikely(test_tsk_thread_flag(me, TIF_IO_BITMAP))) {
		p->thread.io_bitmap_ptr = kmalloc(IO_BITMAP_BYTES, GFP_KERNEL);
		if (!p->thread.io_bitmap_ptr) {
			p->thread.io_bitmap_max = 0;
			return -ENOMEM;
		}
		memcpy(p->thread.io_bitmap_ptr, me->thread.io_bitmap_ptr,
				IO_BITMAP_BYTES);
		set_tsk_thread_flag(p, TIF_IO_BITMAP);
	}

	/*
	 * Set a new TLS for the child thread?
	 */
	if (clone_flags & CLONE_SETTLS) {
#ifdef CONFIG_IA32_EMULATION
		if (test_thread_flag(TIF_IA32))
			err = do_set_thread_area(p, -1,
				(struct user_desc __user *)childregs->si, 0);
		else
#endif
			err = do_arch_prctl(p, ARCH_SET_FS, childregs->r8);
		if (err)
			goto out;
	}
	err = 0;
out:
	if (err && p->thread.io_bitmap_ptr) {
		kfree(p->thread.io_bitmap_ptr);
		p->thread.io_bitmap_max = 0;
	}
	return err;
}

void
start_thread(struct pt_regs *regs, unsigned long new_ip, unsigned long new_sp)
{
	loadsegment(fs, 0);
	loadsegment(es, 0);
	loadsegment(ds, 0);
	load_gs_index(0);
	regs->ip		= new_ip;
	regs->sp		= new_sp;
	write_pda(oldrsp, new_sp);
	regs->cs		= __USER_CS;
	regs->ss		= __USER_DS;
	regs->flags		= 0x200;
	set_fs(USER_DS);
	/*
	 * Free the old FP and other extended state
	 */
	free_thread_xstate(current);
}
EXPORT_SYMBOL_GPL(start_thread);

static void hard_disable_TSC(void)
{
	write_cr4(read_cr4() | X86_CR4_TSD);
}

void disable_TSC(void)
{
	preempt_disable();
	if (!test_and_set_thread_flag(TIF_NOTSC))
		/*
		 * Must flip the CPU state synchronously with
		 * TIF_NOTSC in the current running context.
		 */
		hard_disable_TSC();
	preempt_enable();
}

static void hard_enable_TSC(void)
{
	write_cr4(read_cr4() & ~X86_CR4_TSD);
}

static void enable_TSC(void)
{
	preempt_disable();
	if (test_and_clear_thread_flag(TIF_NOTSC))
		/*
		 * Must flip the CPU state synchronously with
		 * TIF_NOTSC in the current running context.
		 */
		hard_enable_TSC();
	preempt_enable();
}

int get_tsc_mode(unsigned long adr)
{
	unsigned int val;

	if (test_thread_flag(TIF_NOTSC))
		val = PR_TSC_SIGSEGV;
	else
		val = PR_TSC_ENABLE;

	return put_user(val, (unsigned int __user *)adr);
}

int set_tsc_mode(unsigned int val)
{
	if (val == PR_TSC_SIGSEGV)
		disable_TSC();
	else if (val == PR_TSC_ENABLE)
		enable_TSC();
	else
		return -EINVAL;

	return 0;
}

/*
 * This special macro can be used to load a debugging register
 */
#define loaddebug(thread, r) set_debugreg(thread->debugreg ## r, r)

static inline void __switch_to_xtra(struct task_struct *prev_p,
				    struct task_struct *next_p,
				    struct tss_struct *tss)
{
	struct thread_struct *prev, *next;
	unsigned long debugctl;

	prev = &prev_p->thread,
	next = &next_p->thread;

	debugctl = prev->debugctlmsr;
	if (next->ds_area_msr != prev->ds_area_msr) {
		/* we clear debugctl to make sure DS
		 * is not in use when we change it */
		debugctl = 0;
		update_debugctlmsr(0);
		wrmsrl(MSR_IA32_DS_AREA, next->ds_area_msr);
	}

	if (next->debugctlmsr != debugctl)
		update_debugctlmsr(next->debugctlmsr);

	if (test_tsk_thread_flag(next_p, TIF_DEBUG)) {
		loaddebug(next, 0);
		loaddebug(next, 1);
		loaddebug(next, 2);
		loaddebug(next, 3);
		/* no 4 and 5 */
		loaddebug(next, 6);
		loaddebug(next, 7);
	}

	if (test_tsk_thread_flag(prev_p, TIF_NOTSC) ^
	    test_tsk_thread_flag(next_p, TIF_NOTSC)) {
		/* prev and next are different */
		if (test_tsk_thread_flag(next_p, TIF_NOTSC))
			hard_disable_TSC();
		else
			hard_enable_TSC();
	}

	if (test_tsk_thread_flag(next_p, TIF_IO_BITMAP)) {
		/*
		 * Copy the relevant range of the IO bitmap.
		 * Normally this is 128 bytes or less:
		 */
		memcpy(tss->io_bitmap, next->io_bitmap_ptr,
		       max(prev->io_bitmap_max, next->io_bitmap_max));
	} else if (test_tsk_thread_flag(prev_p, TIF_IO_BITMAP)) {
		/*
		 * Clear any possible leftover bits:
		 */
		memset(tss->io_bitmap, 0xff, prev->io_bitmap_max);
	}

#ifdef X86_BTS
	if (test_tsk_thread_flag(prev_p, TIF_BTS_TRACE_TS))
		ptrace_bts_take_timestamp(prev_p, BTS_TASK_DEPARTS);

	if (test_tsk_thread_flag(next_p, TIF_BTS_TRACE_TS))
		ptrace_bts_take_timestamp(next_p, BTS_TASK_ARRIVES);
#endif
}

/*
 *	switch_to(x,y) should switch tasks from x to y.
 *
 * This could still be optimized:
 * - fold all the options into a flag word and test it with a single test.
 * - could test fs/gs bitsliced
 *
 * Kprobes not supported here. Set the probe on schedule instead.
 */
struct task_struct *
__switch_to(struct task_struct *prev_p, struct task_struct *next_p)
{
	struct thread_struct *prev = &prev_p->thread;
	struct thread_struct *next = &next_p->thread;
	int cpu = smp_processor_id();
	struct tss_struct *tss = &per_cpu(init_tss, cpu);
	unsigned fsindex, gsindex;

	/* we're going to use this soon, after a few expensive things */
	if (next_p->fpu_counter > 5)
		prefetch(next->xstate);

	/*
	 * Reload esp0, LDT and the page table pointer:
	 */
	load_sp0(tss, next);

	/*
	 * Switch DS and ES.
	 * This won't pick up thread selector changes, but I guess that is ok.
	 */
	savesegment(es, prev->es);
	if (unlikely(next->es | prev->es))
		loadsegment(es, next->es);

	savesegment(ds, prev->ds);
	if (unlikely(next->ds | prev->ds))
		loadsegment(ds, next->ds);


	/* We must save %fs and %gs before load_TLS() because
	 * %fs and %gs may be cleared by load_TLS().
	 *
	 * (e.g. xen_load_tls())
	 */
	savesegment(fs, fsindex);
	savesegment(gs, gsindex);

	load_TLS(next, cpu);

	/*
	 * Leave lazy mode, flushing any hypercalls made here.
	 * This must be done before restoring TLS segments so
	 * the GDT and LDT are properly updated, and must be
	 * done before math_state_restore, so the TS bit is up
	 * to date.
	 */
	arch_leave_lazy_cpu_mode();

	/*
	 * Switch FS and GS.
	 *
	 * Segment register != 0 always requires a reload.  Also
	 * reload when it has changed.  When prev process used 64bit
	 * base always reload to avoid an information leak.
	 */
	if (unlikely(fsindex | next->fsindex | prev->fs)) {
		loadsegment(fs, next->fsindex);
		/*
		 * Check if the user used a selector != 0; if yes
		 *  clear 64bit base, since overloaded base is always
		 *  mapped to the Null selector
		 */
		if (fsindex)
			prev->fs = 0;
	}
	/* when next process has a 64bit base use it */
	if (next->fs)
		wrmsrl(MSR_FS_BASE, next->fs);
	prev->fsindex = fsindex;

	if (unlikely(gsindex | next->gsindex | prev->gs)) {
		load_gs_index(next->gsindex);
		if (gsindex)
			prev->gs = 0;
	}
	if (next->gs)
		wrmsrl(MSR_KERNEL_GS_BASE, next->gs);
	prev->gsindex = gsindex;

	/* Must be after DS reload */
	unlazy_fpu(prev_p);

	/*
	 * Switch the PDA and FPU contexts.
	 */
	prev->usersp = read_pda(oldrsp);
	write_pda(oldrsp, next->usersp);
	write_pda(pcurrent, next_p);

	write_pda(kernelstack,
		  (unsigned long)task_stack_page(next_p) +
		  THREAD_SIZE - PDA_STACKOFFSET);
#ifdef CONFIG_CC_STACKPROTECTOR
	write_pda(stack_canary, next_p->stack_canary);
	/*
	 * Build time only check to make sure the stack_canary is at
	 * offset 40 in the pda; this is a gcc ABI requirement
	 */
	BUILD_BUG_ON(offsetof(struct x8664_pda, stack_canary) != 40);
#endif

	/*
	 * Now maybe reload the debug registers and handle I/O bitmaps
	 */
	if (unlikely(task_thread_info(next_p)->flags & _TIF_WORK_CTXSW_NEXT ||
		     task_thread_info(prev_p)->flags & _TIF_WORK_CTXSW_PREV))
		__switch_to_xtra(prev_p, next_p, tss);

	/* If the task has used fpu the last 5 timeslices, just do a full
	 * restore of the math state immediately to avoid the trap; the
	 * chances of needing FPU soon are obviously high now
	 *
	 * tsk_used_math() checks prevent calling math_state_restore(),
	 * which can sleep in the case of !tsk_used_math()
	 */
	if (tsk_used_math(next_p) && next_p->fpu_counter > 5)
		math_state_restore();
	return prev_p;
}

/*
 * sys_execve() executes a new program.
 */
asmlinkage
long sys_execve(char __user *name, char __user * __user *argv,
		char __user * __user *envp, struct pt_regs *regs)
{
	long error;
	char *filename;

	filename = getname(name);
	error = PTR_ERR(filename);
	if (IS_ERR(filename))
		return error;
	error = do_execve(filename, argv, envp, regs);
	putname(filename);
	return error;
}

void set_personality_64bit(void)
{
	/* inherit personality from parent */

	/* Make sure to be in 64bit mode */
	clear_thread_flag(TIF_IA32);

	/* TBD: overwrites user setup. Should have two bits.
	   But 64bit processes have always behaved this way,
	   so it's not too bad. The main problem is just that
	   32bit childs are affected again. */
	current->personality &= ~READ_IMPLIES_EXEC;
}

asmlinkage long sys_fork(struct pt_regs *regs)
{
	return do_fork(SIGCHLD, regs->sp, regs, 0, NULL, NULL);
}

asmlinkage long
sys_clone(unsigned long clone_flags, unsigned long newsp,
	  void __user *parent_tid, void __user *child_tid, struct pt_regs *regs)
{
	if (!newsp)
		newsp = regs->sp;
	return do_fork(clone_flags, newsp, regs, 0, parent_tid, child_tid);
}

/*
 * This is trivial, and on the face of it looks like it
 * could equally well be done in user mode.
 *
 * Not so, for quite unobvious reasons - register pressure.
 * In user mode vfork() cannot have a stack frame, and if
 * done by calling the "clone()" system call directly, you
 * do not have enough call-clobbered registers to hold all
 * the information you need.
 */
asmlinkage long sys_vfork(struct pt_regs *regs)
{
	return do_fork(CLONE_VFORK | CLONE_VM | SIGCHLD, regs->sp, regs, 0,
		    NULL, NULL);
}

unsigned long get_wchan(struct task_struct *p)
{
	unsigned long stack;
	u64 fp, ip;
	int count = 0;

	if (!p || p == current || p->state == TASK_RUNNING)
		return 0;
	stack = (unsigned long)task_stack_page(p);
	if (p->thread.sp < stack || p->thread.sp > stack+THREAD_SIZE)
		return 0;
	fp = *(u64 *)(p->thread.sp);
	do {
		if (fp < (unsigned long)stack ||
		    fp > (unsigned long)stack+THREAD_SIZE)
			return 0;
		ip = *(u64 *)(fp+8);
		if (!in_sched_functions(ip))
			return ip;
		fp = *(u64 *)fp;
	} while (count++ < 16);
	return 0;
}

long do_arch_prctl(struct task_struct *task, int code, unsigned long addr)
{
	int ret = 0;
	int doit = task == current;
	int cpu;

	switch (code) {
	case ARCH_SET_GS:
		if (addr >= TASK_SIZE_OF(task))
			return -EPERM;
		cpu = get_cpu();
		/* handle small bases via the GDT because that's faster to
		   switch. */
		if (addr <= 0xffffffff) {
			set_32bit_tls(task, GS_TLS, addr);
			if (doit) {
				load_TLS(&task->thread, cpu);
				load_gs_index(GS_TLS_SEL);
			}
			task->thread.gsindex = GS_TLS_SEL;
			task->thread.gs = 0;
		} else {
			task->thread.gsindex = 0;
			task->thread.gs = addr;
			if (doit) {
				load_gs_index(0);
				ret = checking_wrmsrl(MSR_KERNEL_GS_BASE, addr);
			}
		}
		put_cpu();
		break;
	case ARCH_SET_FS:
		/* Not strictly needed for fs, but do it for symmetry
		   with gs */
		if (addr >= TASK_SIZE_OF(task))
			return -EPERM;
		cpu = get_cpu();
		/* handle small bases via the GDT because that's faster to
		   switch. */
		if (addr <= 0xffffffff) {
			set_32bit_tls(task, FS_TLS, addr);
			if (doit) {
				load_TLS(&task->thread, cpu);
				loadsegment(fs, FS_TLS_SEL);
			}
			task->thread.fsindex = FS_TLS_SEL;
			task->thread.fs = 0;
		} else {
			task->thread.fsindex = 0;
			task->thread.fs = addr;
			if (doit) {
				/* set the selector to 0 to not confuse
				   __switch_to */
				loadsegment(fs, 0);
				ret = checking_wrmsrl(MSR_FS_BASE, addr);
			}
		}
		put_cpu();
		break;
	case ARCH_GET_FS: {
		unsigned long base;
		if (task->thread.fsindex == FS_TLS_SEL)
			base = read_32bit_tls(task, FS_TLS);
		else if (doit)
			rdmsrl(MSR_FS_BASE, base);
		else
			base = task->thread.fs;
		ret = put_user(base, (unsigned long __user *)addr);
		break;
	}
	case ARCH_GET_GS: {
		unsigned long base;
		unsigned gsindex;
		if (task->thread.gsindex == GS_TLS_SEL)
			base = read_32bit_tls(task, GS_TLS);
		else if (doit) {
			savesegment(gs, gsindex);
			if (gsindex)
				rdmsrl(MSR_KERNEL_GS_BASE, base);
			else
				base = task->thread.gs;
		} else
			base = task->thread.gs;
		ret = put_user(base, (unsigned long __user *)addr);
		break;
	}

	default:
		ret = -EINVAL;
		break;
	}

	return ret;
}

long sys_arch_prctl(int code, unsigned long addr)
{
	return do_arch_prctl(current, code, addr);
}

unsigned long arch_align_stack(unsigned long sp)
{
	if (!(current->personality & ADDR_NO_RANDOMIZE) && randomize_va_space)
		sp -= get_random_int() % 8192;
	return sp & ~0xf;
}

unsigned long arch_randomize_brk(struct mm_struct *mm)
{
	unsigned long range_end = mm->brk + 0x02000000;
	return randomize_range(mm->brk, range_end, 0) ? : mm->brk;
}<|MERGE_RESOLUTION|>--- conflicted
+++ resolved
@@ -86,27 +86,7 @@
 	__exit_idle();
 }
 
-<<<<<<< HEAD
-#ifdef CONFIG_HOTPLUG_CPU
-DECLARE_PER_CPU(int, cpu_state);
-
-#include <linux/nmi.h>
-/* We halt the CPU with physical CPU hotplug */
-static inline void play_dead(void)
-{
-	idle_task_exit();
-	mb();
-	/* Ack it */
-	__get_cpu_var(cpu_state) = CPU_DEAD;
-
-	local_irq_disable();
-	/* mask all interrupts, flush any and all caches, and halt */
-	wbinvd_halt();
-}
-#else
-=======
 #ifndef CONFIG_SMP
->>>>>>> 26fd1051
 static inline void play_dead(void)
 {
 	BUG();
