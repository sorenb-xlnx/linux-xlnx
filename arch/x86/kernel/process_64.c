--- conflicted
+++ resolved
@@ -51,8 +51,6 @@
 #include <asm/syscalls.h>
 #include <asm/debugreg.h>
 
-#include <trace/events/power.h>
-
 asmlinkage extern void ret_from_fork(void);
 
 DEFINE_PER_CPU(unsigned long, old_rsp);
@@ -141,11 +139,6 @@
 			pm_idle();
 			start_critical_timings();
 
-<<<<<<< HEAD
-			trace_power_end(smp_processor_id());
-
-=======
->>>>>>> 3cbea436
 			/* In many cases the interrupt that ended idle
 			   has already called exit_idle. But some idle
 			   loops can be woken up without interrupt. */
