--- conflicted
+++ resolved
@@ -343,16 +343,6 @@
 		return ret;
 	}
 
-<<<<<<< HEAD
-	/*
-	 * For kernel-addresses, either the address or symbol name can be
-	 * specified.
-	 */
-	if (info->name)
-		info->address = (unsigned long)
-				kallsyms_lookup_name(info->name);
-=======
->>>>>>> e083b323
 	/*
 	 * Check that the low-order bits of the address are appropriate
 	 * for the alignment implied by len.
