/*
 *  Copyright (C) 1995  Linus Torvalds
 */

/*
 * This file handles the architecture-dependent parts of initialization
 */

#include <linux/errno.h>
#include <linux/sched.h>
#include <linux/kernel.h>
#include <linux/mm.h>
#include <linux/stddef.h>
#include <linux/unistd.h>
#include <linux/ptrace.h>
#include <linux/slab.h>
#include <linux/user.h>
#include <linux/screen_info.h>
#include <linux/ioport.h>
#include <linux/delay.h>
#include <linux/init.h>
#include <linux/initrd.h>
#include <linux/highmem.h>
#include <linux/bootmem.h>
#include <linux/module.h>
#include <asm/processor.h>
#include <linux/console.h>
#include <linux/seq_file.h>
#include <linux/crash_dump.h>
#include <linux/root_dev.h>
#include <linux/pci.h>
#include <asm/pci-direct.h>
#include <linux/efi.h>
#include <linux/acpi.h>
#include <linux/kallsyms.h>
#include <linux/edd.h>
#include <linux/iscsi_ibft.h>
#include <linux/mmzone.h>
#include <linux/kexec.h>
#include <linux/cpufreq.h>
#include <linux/dmi.h>
#include <linux/dma-mapping.h>
#include <linux/ctype.h>
#include <linux/sort.h>
#include <linux/uaccess.h>
#include <linux/init_ohci1394_dma.h>
#include <linux/kvm_para.h>

#include <asm/mtrr.h>
#include <asm/uaccess.h>
#include <asm/system.h>
#include <asm/vsyscall.h>
#include <asm/io.h>
#include <asm/smp.h>
#include <asm/msr.h>
#include <asm/desc.h>
#include <video/edid.h>
#include <asm/e820.h>
#include <asm/mpspec.h>
#include <asm/dma.h>
#include <asm/gart.h>
#include <asm/mpspec.h>
#include <asm/mmu_context.h>
#include <asm/proto.h>
#include <asm/setup.h>
#include <asm/numa.h>
#include <asm/sections.h>
#include <asm/dmi.h>
#include <asm/cacheflush.h>
#include <asm/mce.h>
#include <asm/ds.h>
#include <asm/topology.h>
#include <asm/trampoline.h>
#include <asm/pat.h>
#include <asm/mmconfig.h>

#include <mach_apic.h>
#ifdef CONFIG_PARAVIRT
#include <asm/paravirt.h>
#else
#define ARCH_SETUP
#endif

#include "cpu/cpu.h"

/* We need valid kernel segments for data and code in long mode too
 * IRET will check the segment types  kkeil 2000/10/28
 * Also sysret mandates a special GDT layout
 */
/* The TLS descriptors are currently at a different place compared to i386.
   Hopefully nobody expects them at a fixed place (Wine?) */
DEFINE_PER_CPU(struct gdt_page, gdt_page) = { .gdt = {
	[GDT_ENTRY_KERNEL32_CS] = { { { 0x0000ffff, 0x00cf9b00 } } },
	[GDT_ENTRY_KERNEL_CS] = { { { 0x0000ffff, 0x00af9b00 } } },
	[GDT_ENTRY_KERNEL_DS] = { { { 0x0000ffff, 0x00cf9300 } } },
	[GDT_ENTRY_DEFAULT_USER32_CS] = { { { 0x0000ffff, 0x00cffb00 } } },
	[GDT_ENTRY_DEFAULT_USER_DS] = { { { 0x0000ffff, 0x00cff300 } } },
	[GDT_ENTRY_DEFAULT_USER_CS] = { { { 0x0000ffff, 0x00affb00 } } },
} };
EXPORT_PER_CPU_SYMBOL_GPL(gdt_page);

/*
 * Machine setup..
 */

struct cpuinfo_x86 boot_cpu_data __read_mostly;
EXPORT_SYMBOL(boot_cpu_data);

__u32 cleared_cpu_caps[NCAPINTS] __cpuinitdata;

unsigned long mmu_cr4_features;

/* Boot loader ID as an integer, for the benefit of proc_dointvec */
int bootloader_type;

unsigned long saved_video_mode;

/*
 * Early DMI memory
 */
int dmi_alloc_index;
char dmi_alloc_data[DMI_MAX_DATA];

/*
 * Setup options
 */
struct screen_info screen_info;
EXPORT_SYMBOL(screen_info);
struct sys_desc_table_struct {
	unsigned short length;
	unsigned char table[0];
};

struct edid_info edid_info;
EXPORT_SYMBOL_GPL(edid_info);

extern int root_mountflags;

static char __initdata command_line[COMMAND_LINE_SIZE];

static struct resource standard_io_resources[] = {
	{ .name = "dma1", .start = 0x00, .end = 0x1f,
		.flags = IORESOURCE_BUSY | IORESOURCE_IO },
	{ .name = "pic1", .start = 0x20, .end = 0x21,
		.flags = IORESOURCE_BUSY | IORESOURCE_IO },
	{ .name = "timer0", .start = 0x40, .end = 0x43,
		.flags = IORESOURCE_BUSY | IORESOURCE_IO },
	{ .name = "timer1", .start = 0x50, .end = 0x53,
		.flags = IORESOURCE_BUSY | IORESOURCE_IO },
	{ .name = "keyboard", .start = 0x60, .end = 0x60,
		.flags = IORESOURCE_BUSY | IORESOURCE_IO },
	{ .name = "keyboard", .start = 0x64, .end = 0x64,
		.flags = IORESOURCE_BUSY | IORESOURCE_IO },
	{ .name = "dma page reg", .start = 0x80, .end = 0x8f,
		.flags = IORESOURCE_BUSY | IORESOURCE_IO },
	{ .name = "pic2", .start = 0xa0, .end = 0xa1,
		.flags = IORESOURCE_BUSY | IORESOURCE_IO },
	{ .name = "dma2", .start = 0xc0, .end = 0xdf,
		.flags = IORESOURCE_BUSY | IORESOURCE_IO },
	{ .name = "fpu", .start = 0xf0, .end = 0xff,
		.flags = IORESOURCE_BUSY | IORESOURCE_IO }
};

#define IORESOURCE_RAM (IORESOURCE_BUSY | IORESOURCE_MEM)

static struct resource data_resource = {
	.name = "Kernel data",
	.start = 0,
	.end = 0,
	.flags = IORESOURCE_RAM,
};
static struct resource code_resource = {
	.name = "Kernel code",
	.start = 0,
	.end = 0,
	.flags = IORESOURCE_RAM,
};
static struct resource bss_resource = {
	.name = "Kernel bss",
	.start = 0,
	.end = 0,
	.flags = IORESOURCE_RAM,
};

static void __init early_cpu_init(void);
static void __cpuinit early_identify_cpu(struct cpuinfo_x86 *c);

#ifdef CONFIG_PROC_VMCORE
/* elfcorehdr= specifies the location of elf core header
 * stored by the crashed kernel. This option will be passed
 * by kexec loader to the capture kernel.
 */
static int __init setup_elfcorehdr(char *arg)
{
	char *end;
	if (!arg)
		return -EINVAL;
	elfcorehdr_addr = memparse(arg, &end);
	return end > arg ? 0 : -EINVAL;
}
early_param("elfcorehdr", setup_elfcorehdr);
#endif

#ifndef CONFIG_NUMA
static void __init
contig_initmem_init(unsigned long start_pfn, unsigned long end_pfn)
{
	unsigned long bootmap_size, bootmap;

	bootmap_size = bootmem_bootmap_pages(end_pfn)<<PAGE_SHIFT;
	bootmap = find_e820_area(0, end_pfn<<PAGE_SHIFT, bootmap_size,
				 PAGE_SIZE);
	if (bootmap == -1L)
		panic("Cannot find bootmem map of size %ld\n", bootmap_size);
	bootmap_size = init_bootmem(bootmap >> PAGE_SHIFT, end_pfn);
	e820_register_active_regions(0, start_pfn, end_pfn);
	free_bootmem_with_active_regions(0, end_pfn);
	early_res_to_bootmem(0, end_pfn<<PAGE_SHIFT);
	reserve_bootmem(bootmap, bootmap_size, BOOTMEM_DEFAULT);
}
#endif

#if defined(CONFIG_EDD) || defined(CONFIG_EDD_MODULE)
struct edd edd;
#ifdef CONFIG_EDD_MODULE
EXPORT_SYMBOL(edd);
#endif
/**
 * copy_edd() - Copy the BIOS EDD information
 *              from boot_params into a safe place.
 *
 */
static inline void copy_edd(void)
{
     memcpy(edd.mbr_signature, boot_params.edd_mbr_sig_buffer,
	    sizeof(edd.mbr_signature));
     memcpy(edd.edd_info, boot_params.eddbuf, sizeof(edd.edd_info));
     edd.mbr_signature_nr = boot_params.edd_mbr_sig_buf_entries;
     edd.edd_info_nr = boot_params.eddbuf_entries;
}
#else
static inline void copy_edd(void)
{
}
#endif

#ifdef CONFIG_KEXEC
static void __init reserve_crashkernel(void)
{
	unsigned long long total_mem;
	unsigned long long crash_size, crash_base;
	int ret;

	total_mem = ((unsigned long long)max_low_pfn - min_low_pfn) << PAGE_SHIFT;

	ret = parse_crashkernel(boot_command_line, total_mem,
			&crash_size, &crash_base);
	if (ret == 0 && crash_size) {
		if (crash_base <= 0) {
			printk(KERN_INFO "crashkernel reservation failed - "
					"you have to specify a base address\n");
			return;
		}

		if (reserve_bootmem_generic(crash_base, crash_size,
					BOOTMEM_EXCLUSIVE) < 0) {
			printk(KERN_INFO "crashkernel reservation failed - "
					"memory is in use\n");
			return;
		}

		printk(KERN_INFO "Reserving %ldMB of memory at %ldMB "
				"for crashkernel (System RAM: %ldMB)\n",
				(unsigned long)(crash_size >> 20),
				(unsigned long)(crash_base >> 20),
				(unsigned long)(total_mem >> 20));
		crashk_res.start = crash_base;
		crashk_res.end   = crash_base + crash_size - 1;
		insert_resource(&iomem_resource, &crashk_res);
	}
}
#else
static inline void __init reserve_crashkernel(void)
{}
#endif

<<<<<<< HEAD
/* Overridden in paravirt.c if CONFIG_PARAVIRT */
void __attribute__((weak)) __init memory_setup(void)
{
       machine_specific_memory_setup();
}

/* Current gdt points %fs at the "master" per-cpu area: after this,
 * it's on the real one. */
void switch_to_new_gdt(void)
{
	struct desc_ptr gdt_descr;

	gdt_descr.address = (long)get_cpu_gdt_table(smp_processor_id());
	gdt_descr.size = GDT_SIZE - 1;
	load_gdt(&gdt_descr);
}
=======
#ifdef CONFIG_PCI_MMCONFIG
extern void __cpuinit fam10h_check_enable_mmcfg(void);
extern void __init check_enable_amd_mmconf_dmi(void);
#else
void __cpuinit fam10h_check_enable_mmcfg(void)
{
}
void __init check_enable_amd_mmconf_dmi(void)
{
}
#endif
>>>>>>> 087c66c2

/*
 * setup_arch - architecture-specific boot-time initializations
 *
 * Note: On x86_64, fixmaps are ready for use even before this is called.
 */
void __init setup_arch(char **cmdline_p)
{
	unsigned i;

	printk(KERN_INFO "Command line: %s\n", boot_command_line);

	ROOT_DEV = old_decode_dev(boot_params.hdr.root_dev);
	screen_info = boot_params.screen_info;
	edid_info = boot_params.edid_info;
	saved_video_mode = boot_params.hdr.vid_mode;
	bootloader_type = boot_params.hdr.type_of_loader;

#ifdef CONFIG_BLK_DEV_RAM
	rd_image_start = boot_params.hdr.ram_size & RAMDISK_IMAGE_START_MASK;
	rd_prompt = ((boot_params.hdr.ram_size & RAMDISK_PROMPT_FLAG) != 0);
	rd_doload = ((boot_params.hdr.ram_size & RAMDISK_LOAD_FLAG) != 0);
#endif
#ifdef CONFIG_EFI
	if (!strncmp((char *)&boot_params.efi_info.efi_loader_signature,
		     "EL64", 4)) {
		efi_enabled = 1;
		efi_reserve_early();
	}
#endif

	ARCH_SETUP

	setup_memory_map();
	copy_edd();

	if (!boot_params.hdr.root_flags)
		root_mountflags &= ~MS_RDONLY;
	init_mm.start_code = (unsigned long) &_text;
	init_mm.end_code = (unsigned long) &_etext;
	init_mm.end_data = (unsigned long) &_edata;
	init_mm.brk = (unsigned long) &_end;

	code_resource.start = virt_to_phys(&_text);
	code_resource.end = virt_to_phys(&_etext)-1;
	data_resource.start = virt_to_phys(&_etext);
	data_resource.end = virt_to_phys(&_edata)-1;
	bss_resource.start = virt_to_phys(&__bss_start);
	bss_resource.end = virt_to_phys(&__bss_stop)-1;

	early_cpu_init();
	early_identify_cpu(&boot_cpu_data);

	strlcpy(command_line, boot_command_line, COMMAND_LINE_SIZE);
	*cmdline_p = command_line;

	parse_setup_data();

	parse_early_param();

#ifdef CONFIG_PROVIDE_OHCI1394_DMA_INIT
	if (init_ohci1394_dma_early)
		init_ohci1394_dma_on_all_controllers();
#endif

	finish_e820_parsing();

	/* after parse_early_param, so could debug it */
	insert_resource(&iomem_resource, &code_resource);
	insert_resource(&iomem_resource, &data_resource);
	insert_resource(&iomem_resource, &bss_resource);

	early_gart_iommu_check();

	e820_register_active_regions(0, 0, -1UL);
	/*
	 * partially used pages are not usable - thus
	 * we are rounding upwards:
	 */
	end_pfn = e820_end_of_ram();

	/* pre allocte 4k for mptable mpc */
	early_reserve_e820_mpc_new();
	/* update e820 for memory not covered by WB MTRRs */
	mtrr_bp_init();
	if (mtrr_trim_uncached_memory(end_pfn)) {
		remove_all_active_ranges();
		e820_register_active_regions(0, 0, -1UL);
		end_pfn = e820_end_of_ram();
	}

	num_physpages = end_pfn;

	check_efer();

	max_pfn_mapped = init_memory_mapping(0, (end_pfn << PAGE_SHIFT));
	if (efi_enabled)
		efi_init();

	vsmp_init();

	dmi_scan_machine();

	io_delay_init();

#ifdef CONFIG_KVM_CLOCK
	kvmclock_init();
#endif

#ifdef CONFIG_ACPI
	/*
	 * Initialize the ACPI boot-time table parser (gets the RSDP and SDT).
	 * Call this early for SRAT node setup.
	 */
	acpi_boot_table_init();
#endif

	/* How many end-of-memory variables you have, grandma! */
	max_low_pfn = end_pfn;
	max_pfn = end_pfn;
	high_memory = (void *)__va(end_pfn * PAGE_SIZE - 1) + 1;

	/* Remove active ranges so rediscovery with NUMA-awareness happens */
	remove_all_active_ranges();

#ifdef CONFIG_ACPI_NUMA
	/*
	 * Parse SRAT to discover nodes.
	 */
	acpi_numa_init();
#endif

#ifdef CONFIG_NUMA
	numa_initmem_init(0, end_pfn);
#else
	contig_initmem_init(0, end_pfn);
#endif

	dma32_reserve_bootmem();

#ifdef CONFIG_ACPI_SLEEP
	/*
	 * Reserve low memory region for sleep support.
	 */
       acpi_reserve_bootmem();
#endif

#ifdef CONFIG_X86_MPPARSE
       /*
	* Find and reserve possible boot-time SMP configuration:
	*/
	find_smp_config();
#endif
#ifdef CONFIG_BLK_DEV_INITRD
	if (boot_params.hdr.type_of_loader && boot_params.hdr.ramdisk_image) {
		unsigned long ramdisk_image = boot_params.hdr.ramdisk_image;
		unsigned long ramdisk_size  = boot_params.hdr.ramdisk_size;
		unsigned long ramdisk_end   = ramdisk_image + ramdisk_size;
		unsigned long end_of_mem    = end_pfn << PAGE_SHIFT;

		if (ramdisk_end <= end_of_mem) {
			/*
			 * don't need to reserve again, already reserved early
			 * in x86_64_start_kernel, and early_res_to_bootmem
			 * convert that to reserved in bootmem
			 */
			initrd_start = ramdisk_image + PAGE_OFFSET;
			initrd_end = initrd_start+ramdisk_size;
		} else {
			free_bootmem(ramdisk_image, ramdisk_size);
			printk(KERN_ERR "initrd extends beyond end of memory "
			       "(0x%08lx > 0x%08lx)\ndisabling initrd\n",
			       ramdisk_end, end_of_mem);
			initrd_start = 0;
		}
	}
#endif
	reserve_crashkernel();

	reserve_ibft_region();

	paging_init();
	map_vsyscall();

	early_quirks();

#ifdef CONFIG_ACPI
	/*
	 * Read APIC and some other early information from ACPI tables.
	 */
	acpi_boot_init();
#endif

	init_cpu_to_node();

#ifdef CONFIG_X86_MPPARSE
	/*
	 * get boot-time SMP configuration:
	 */
	if (smp_found_config)
		get_smp_config();
#endif
	init_apic_mappings();
	ioapic_init_mappings();

	kvm_guest_init();

	/*
	 * We trust e820 completely. No explicit ROM probing in memory.
	 */
	e820_reserve_resources();
	e820_mark_nosave_regions(end_pfn);

	/* request I/O space for devices used on all i[345]86 PCs */
	for (i = 0; i < ARRAY_SIZE(standard_io_resources); i++)
		request_resource(&ioport_resource, &standard_io_resources[i]);

	e820_setup_gap();

#ifdef CONFIG_VT
#if defined(CONFIG_VGA_CONSOLE)
	if (!efi_enabled || (efi_mem_type(0xa0000) != EFI_CONVENTIONAL_MEMORY))
		conswitchp = &vga_con;
#elif defined(CONFIG_DUMMY_CONSOLE)
	conswitchp = &dummy_con;
#endif
#endif

	/* do this before identify_cpu for boot cpu */
	check_enable_amd_mmconf_dmi();
}

struct cpu_dev *cpu_devs[X86_VENDOR_NUM] = {};

static void __cpuinit default_init(struct cpuinfo_x86 *c)
{
	display_cacheinfo(c);
}

static struct cpu_dev __cpuinitdata default_cpu = {
	.c_init	= default_init,
	.c_vendor = "Unknown",
};
static struct cpu_dev *this_cpu __cpuinitdata = &default_cpu;

int __cpuinit get_model_name(struct cpuinfo_x86 *c)
{
	unsigned int *v;

	if (c->extended_cpuid_level < 0x80000004)
		return 0;

	v = (unsigned int *) c->x86_model_id;
	cpuid(0x80000002, &v[0], &v[1], &v[2], &v[3]);
	cpuid(0x80000003, &v[4], &v[5], &v[6], &v[7]);
	cpuid(0x80000004, &v[8], &v[9], &v[10], &v[11]);
	c->x86_model_id[48] = 0;
	return 1;
}


void __cpuinit display_cacheinfo(struct cpuinfo_x86 *c)
{
	unsigned int n, dummy, eax, ebx, ecx, edx;

	n = c->extended_cpuid_level;

	if (n >= 0x80000005) {
		cpuid(0x80000005, &dummy, &ebx, &ecx, &edx);
		printk(KERN_INFO "CPU: L1 I Cache: %dK (%d bytes/line), "
		       "D cache %dK (%d bytes/line)\n",
		       edx>>24, edx&0xFF, ecx>>24, ecx&0xFF);
		c->x86_cache_size = (ecx>>24) + (edx>>24);
		/* On K8 L1 TLB is inclusive, so don't count it */
		c->x86_tlbsize = 0;
	}

	if (n >= 0x80000006) {
		cpuid(0x80000006, &dummy, &ebx, &ecx, &edx);
		ecx = cpuid_ecx(0x80000006);
		c->x86_cache_size = ecx >> 16;
		c->x86_tlbsize += ((ebx >> 16) & 0xfff) + (ebx & 0xfff);

		printk(KERN_INFO "CPU: L2 Cache: %dK (%d bytes/line)\n",
		c->x86_cache_size, ecx & 0xFF);
	}
	if (n >= 0x80000008) {
		cpuid(0x80000008, &eax, &dummy, &dummy, &dummy);
		c->x86_virt_bits = (eax >> 8) & 0xff;
		c->x86_phys_bits = eax & 0xff;
	}
}

void __cpuinit detect_ht(struct cpuinfo_x86 *c)
{
#ifdef CONFIG_SMP
	u32 eax, ebx, ecx, edx;
	int index_msb, core_bits;

	cpuid(1, &eax, &ebx, &ecx, &edx);


	if (!cpu_has(c, X86_FEATURE_HT))
		return;
	if (cpu_has(c, X86_FEATURE_CMP_LEGACY))
		goto out;

	smp_num_siblings = (ebx & 0xff0000) >> 16;

	if (smp_num_siblings == 1) {
		printk(KERN_INFO  "CPU: Hyper-Threading is disabled\n");
	} else if (smp_num_siblings > 1) {

		if (smp_num_siblings > NR_CPUS) {
			printk(KERN_WARNING "CPU: Unsupported number of "
			       "siblings %d", smp_num_siblings);
			smp_num_siblings = 1;
			return;
		}

		index_msb = get_count_order(smp_num_siblings);
		c->phys_proc_id = phys_pkg_id(index_msb);

		smp_num_siblings = smp_num_siblings / c->x86_max_cores;

		index_msb = get_count_order(smp_num_siblings);

		core_bits = get_count_order(c->x86_max_cores);

		c->cpu_core_id = phys_pkg_id(index_msb) &
					       ((1 << core_bits) - 1);
	}
out:
	if ((c->x86_max_cores * smp_num_siblings) > 1) {
		printk(KERN_INFO  "CPU: Physical Processor ID: %d\n",
		       c->phys_proc_id);
		printk(KERN_INFO  "CPU: Processor Core ID: %d\n",
		       c->cpu_core_id);
	}

#endif
}

static void __cpuinit get_cpu_vendor(struct cpuinfo_x86 *c)
{
	char *v = c->x86_vendor_id;
	int i;
	static int printed;

	for (i = 0; i < X86_VENDOR_NUM; i++) {
		if (cpu_devs[i]) {
			if (!strcmp(v, cpu_devs[i]->c_ident[0]) ||
			    (cpu_devs[i]->c_ident[1] &&
			    !strcmp(v, cpu_devs[i]->c_ident[1]))) {
				c->x86_vendor = i;
				this_cpu = cpu_devs[i];
				return;
			}
		}
	}
	if (!printed) {
		printed++;
		printk(KERN_ERR "CPU: Vendor unknown, using generic init.\n");
		printk(KERN_ERR "CPU: Your system may be unstable.\n");
	}
	c->x86_vendor = X86_VENDOR_UNKNOWN;
}

static void __init early_cpu_support_print(void)
{
	int i,j;
	struct cpu_dev *cpu_devx;

	printk("KERNEL supported cpus:\n");
	for (i = 0; i < X86_VENDOR_NUM; i++) {
		cpu_devx = cpu_devs[i];
		if (!cpu_devx)
			continue;
		for (j = 0; j < 2; j++) {
			if (!cpu_devx->c_ident[j])
				continue;
			printk("  %s %s\n", cpu_devx->c_vendor,
				cpu_devx->c_ident[j]);
		}
	}
}

static void __init early_cpu_init(void)
{
        struct cpu_vendor_dev *cvdev;

        for (cvdev = __x86cpuvendor_start ;
             cvdev < __x86cpuvendor_end   ;
             cvdev++)
                cpu_devs[cvdev->vendor] = cvdev->cpu_dev;
	early_cpu_support_print();
}

/* Do some early cpuid on the boot CPU to get some parameter that are
   needed before check_bugs. Everything advanced is in identify_cpu
   below. */
static void __cpuinit early_identify_cpu(struct cpuinfo_x86 *c)
{
	u32 tfms, xlvl;

	c->loops_per_jiffy = loops_per_jiffy;
	c->x86_cache_size = -1;
	c->x86_vendor = X86_VENDOR_UNKNOWN;
	c->x86_model = c->x86_mask = 0;	/* So far unknown... */
	c->x86_vendor_id[0] = '\0'; /* Unset */
	c->x86_model_id[0] = '\0';  /* Unset */
	c->x86_clflush_size = 64;
	c->x86_cache_alignment = c->x86_clflush_size;
	c->x86_max_cores = 1;
	c->x86_coreid_bits = 0;
	c->extended_cpuid_level = 0;
	memset(&c->x86_capability, 0, sizeof c->x86_capability);

	/* Get vendor name */
	cpuid(0x00000000, (unsigned int *)&c->cpuid_level,
	      (unsigned int *)&c->x86_vendor_id[0],
	      (unsigned int *)&c->x86_vendor_id[8],
	      (unsigned int *)&c->x86_vendor_id[4]);

	get_cpu_vendor(c);

	/* Initialize the standard set of capabilities */
	/* Note that the vendor-specific code below might override */

	/* Intel-defined flags: level 0x00000001 */
	if (c->cpuid_level >= 0x00000001) {
		__u32 misc;
		cpuid(0x00000001, &tfms, &misc, &c->x86_capability[4],
		      &c->x86_capability[0]);
		c->x86 = (tfms >> 8) & 0xf;
		c->x86_model = (tfms >> 4) & 0xf;
		c->x86_mask = tfms & 0xf;
		if (c->x86 == 0xf)
			c->x86 += (tfms >> 20) & 0xff;
		if (c->x86 >= 0x6)
			c->x86_model += ((tfms >> 16) & 0xF) << 4;
		if (test_cpu_cap(c, X86_FEATURE_CLFLSH))
			c->x86_clflush_size = ((misc >> 8) & 0xff) * 8;
	} else {
		/* Have CPUID level 0 only - unheard of */
		c->x86 = 4;
	}

	c->initial_apicid = (cpuid_ebx(1) >> 24) & 0xff;
#ifdef CONFIG_SMP
	c->phys_proc_id = c->initial_apicid;
#endif
	/* AMD-defined flags: level 0x80000001 */
	xlvl = cpuid_eax(0x80000000);
	c->extended_cpuid_level = xlvl;
	if ((xlvl & 0xffff0000) == 0x80000000) {
		if (xlvl >= 0x80000001) {
			c->x86_capability[1] = cpuid_edx(0x80000001);
			c->x86_capability[6] = cpuid_ecx(0x80000001);
		}
		if (xlvl >= 0x80000004)
			get_model_name(c); /* Default name */
	}

	/* Transmeta-defined flags: level 0x80860001 */
	xlvl = cpuid_eax(0x80860000);
	if ((xlvl & 0xffff0000) == 0x80860000) {
		/* Don't set x86_cpuid_level here for now to not confuse. */
		if (xlvl >= 0x80860001)
			c->x86_capability[2] = cpuid_edx(0x80860001);
	}

	c->extended_cpuid_level = cpuid_eax(0x80000000);
	if (c->extended_cpuid_level >= 0x80000007)
		c->x86_power = cpuid_edx(0x80000007);

	if (c->x86_vendor != X86_VENDOR_UNKNOWN &&
	    cpu_devs[c->x86_vendor]->c_early_init)
		cpu_devs[c->x86_vendor]->c_early_init(c);

	validate_pat_support(c);
}

/*
 * This does the hard work of actually picking apart the CPU stuff...
 */
void __cpuinit identify_cpu(struct cpuinfo_x86 *c)
{
	int i;

	early_identify_cpu(c);

	init_scattered_cpuid_features(c);

	c->apicid = phys_pkg_id(0);

	/*
	 * Vendor-specific initialization.  In this section we
	 * canonicalize the feature flags, meaning if there are
	 * features a certain CPU supports which CPUID doesn't
	 * tell us, CPUID claiming incorrect flags, or other bugs,
	 * we handle them here.
	 *
	 * At the end of this section, c->x86_capability better
	 * indicate the features this CPU genuinely supports!
	 */
	if (this_cpu->c_init)
		this_cpu->c_init(c);

	detect_ht(c);

	/*
	 * On SMP, boot_cpu_data holds the common feature set between
	 * all CPUs; so make sure that we indicate which features are
	 * common between the CPUs.  The first time this routine gets
	 * executed, c == &boot_cpu_data.
	 */
	if (c != &boot_cpu_data) {
		/* AND the already accumulated flags with these */
		for (i = 0; i < NCAPINTS; i++)
			boot_cpu_data.x86_capability[i] &= c->x86_capability[i];
	}

	/* Clear all flags overriden by options */
	for (i = 0; i < NCAPINTS; i++)
		c->x86_capability[i] &= ~cleared_cpu_caps[i];

#ifdef CONFIG_X86_MCE
	mcheck_init(c);
#endif
	select_idle_routine(c);

#ifdef CONFIG_NUMA
	numa_add_cpu(smp_processor_id());
#endif

}

void __cpuinit identify_boot_cpu(void)
{
	identify_cpu(&boot_cpu_data);
}

void __cpuinit identify_secondary_cpu(struct cpuinfo_x86 *c)
{
	BUG_ON(c == &boot_cpu_data);
	identify_cpu(c);
	mtrr_ap_init();
}

static __init int setup_noclflush(char *arg)
{
	setup_clear_cpu_cap(X86_FEATURE_CLFLSH);
	return 1;
}
__setup("noclflush", setup_noclflush);

void __cpuinit print_cpu_info(struct cpuinfo_x86 *c)
{
	if (c->x86_model_id[0])
		printk(KERN_CONT "%s", c->x86_model_id);

	if (c->x86_mask || c->cpuid_level >= 0)
		printk(KERN_CONT " stepping %02x\n", c->x86_mask);
	else
		printk(KERN_CONT "\n");
}

static __init int setup_disablecpuid(char *arg)
{
	int bit;
	if (get_option(&arg, &bit) && bit < NCAPINTS*32)
		setup_clear_cpu_cap(bit);
	else
		return 0;
	return 1;
}
__setup("clearcpuid=", setup_disablecpuid);<|MERGE_RESOLUTION|>--- conflicted
+++ resolved
@@ -284,13 +284,6 @@
 {}
 #endif
 
-<<<<<<< HEAD
-/* Overridden in paravirt.c if CONFIG_PARAVIRT */
-void __attribute__((weak)) __init memory_setup(void)
-{
-       machine_specific_memory_setup();
-}
-
 /* Current gdt points %fs at the "master" per-cpu area: after this,
  * it's on the real one. */
 void switch_to_new_gdt(void)
@@ -301,19 +294,6 @@
 	gdt_descr.size = GDT_SIZE - 1;
 	load_gdt(&gdt_descr);
 }
-=======
-#ifdef CONFIG_PCI_MMCONFIG
-extern void __cpuinit fam10h_check_enable_mmcfg(void);
-extern void __init check_enable_amd_mmconf_dmi(void);
-#else
-void __cpuinit fam10h_check_enable_mmcfg(void)
-{
-}
-void __init check_enable_amd_mmconf_dmi(void)
-{
-}
-#endif
->>>>>>> 087c66c2
 
 /*
  * setup_arch - architecture-specific boot-time initializations
