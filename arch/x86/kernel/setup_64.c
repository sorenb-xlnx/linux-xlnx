/*
 *  Copyright (C) 1995  Linus Torvalds
 */

/*
 * This file handles the architecture-dependent parts of initialization
 */

#include <linux/errno.h>
#include <linux/sched.h>
#include <linux/kernel.h>
#include <linux/mm.h>
#include <linux/stddef.h>
#include <linux/unistd.h>
#include <linux/ptrace.h>
#include <linux/slab.h>
#include <linux/user.h>
#include <linux/screen_info.h>
#include <linux/ioport.h>
#include <linux/delay.h>
#include <linux/init.h>
#include <linux/initrd.h>
#include <linux/highmem.h>
#include <linux/bootmem.h>
#include <linux/module.h>
#include <asm/processor.h>
#include <linux/console.h>
#include <linux/seq_file.h>
#include <linux/root_dev.h>
#include <linux/pci.h>
#include <asm/pci-direct.h>
#include <linux/efi.h>
#include <linux/acpi.h>
#include <linux/kallsyms.h>
#include <linux/edd.h>
#include <linux/iscsi_ibft.h>
#include <linux/mmzone.h>
#include <linux/kexec.h>
#include <linux/cpufreq.h>
#include <linux/dmi.h>
#include <linux/dma-mapping.h>
#include <linux/ctype.h>
#include <linux/uaccess.h>
#include <linux/init_ohci1394_dma.h>
#include <linux/kvm_para.h>

#include <asm/mtrr.h>
#include <asm/uaccess.h>
#include <asm/system.h>
#include <asm/vsyscall.h>
#include <asm/io.h>
#include <asm/smp.h>
#include <asm/desc.h>
#include <video/edid.h>
#include <asm/e820.h>
#include <asm/mpspec.h>
#include <asm/dma.h>
#include <asm/gart.h>
#include <asm/mpspec.h>
#include <asm/mmu_context.h>
#include <asm/proto.h>
#include <asm/setup.h>
#include <asm/numa.h>
#include <asm/sections.h>
#include <asm/dmi.h>
#include <asm/cacheflush.h>

#include <mach_apic.h>
#ifdef CONFIG_PARAVIRT
#include <asm/paravirt.h>
#else
#define ARCH_SETUP
#endif

/*
 * Machine setup..
 */

struct cpuinfo_x86 boot_cpu_data __read_mostly;
EXPORT_SYMBOL(boot_cpu_data);

unsigned long mmu_cr4_features;

/* Boot loader ID as an integer, for the benefit of proc_dointvec */
int bootloader_type;

unsigned long saved_video_mode;

/*
 * Early DMI memory
 */
int dmi_alloc_index;
char dmi_alloc_data[DMI_MAX_DATA];

/*
 * Setup options
 */
struct screen_info screen_info;
EXPORT_SYMBOL(screen_info);
struct sys_desc_table_struct {
	unsigned short length;
	unsigned char table[0];
};

struct edid_info edid_info;
EXPORT_SYMBOL_GPL(edid_info);

extern int root_mountflags;

static char __initdata command_line[COMMAND_LINE_SIZE];

#define IORESOURCE_RAM (IORESOURCE_BUSY | IORESOURCE_MEM)

static struct resource data_resource = {
	.name = "Kernel data",
	.start = 0,
	.end = 0,
	.flags = IORESOURCE_RAM,
};
static struct resource code_resource = {
	.name = "Kernel code",
	.start = 0,
	.end = 0,
	.flags = IORESOURCE_RAM,
};
static struct resource bss_resource = {
	.name = "Kernel bss",
	.start = 0,
	.end = 0,
	.flags = IORESOURCE_RAM,
};

#if defined(CONFIG_EDD) || defined(CONFIG_EDD_MODULE)
struct edd edd;
#ifdef CONFIG_EDD_MODULE
EXPORT_SYMBOL(edd);
#endif
/**
 * copy_edd() - Copy the BIOS EDD information
 *              from boot_params into a safe place.
 *
 */
static inline void copy_edd(void)
{
     memcpy(edd.mbr_signature, boot_params.edd_mbr_sig_buffer,
	    sizeof(edd.mbr_signature));
     memcpy(edd.edd_info, boot_params.eddbuf, sizeof(edd.edd_info));
     edd.mbr_signature_nr = boot_params.edd_mbr_sig_buf_entries;
     edd.edd_info_nr = boot_params.eddbuf_entries;
}
#else
static inline void copy_edd(void)
{
}
#endif

static void __init reserve_initrd(void)
{
#ifdef CONFIG_BLK_DEV_INITRD
	if (boot_params.hdr.type_of_loader && boot_params.hdr.ramdisk_image) {
		unsigned long ramdisk_image = boot_params.hdr.ramdisk_image;
		unsigned long ramdisk_size  = boot_params.hdr.ramdisk_size;
		unsigned long ramdisk_end   = ramdisk_image + ramdisk_size;
<<<<<<< HEAD
		unsigned long end_of_mem    = end_pfn << PAGE_SHIFT;
=======
		unsigned long end_of_mem    = max_pfn << PAGE_SHIFT;
>>>>>>> ee045d27

		if (ramdisk_end <= end_of_mem) {
			/*
			 * don't need to reserve again, already reserved early
			 * in x86_64_start_kernel, and early_res_to_bootmem
			 * will convert that to reserved in bootmem
			 */
			initrd_start = ramdisk_image + PAGE_OFFSET;
			initrd_end = initrd_start+ramdisk_size;
		} else {
			free_early(ramdisk_image, ramdisk_end);
			printk(KERN_ERR "initrd extends beyond end of memory "
			       "(0x%08lx > 0x%08lx)\ndisabling initrd\n",
			       ramdisk_end, end_of_mem);
			initrd_start = 0;
		}
	}
#endif
}
<<<<<<< HEAD

=======
>>>>>>> ee045d27
/*
 * setup_arch - architecture-specific boot-time initializations
 *
 * Note: On x86_64, fixmaps are ready for use even before this is called.
 */
void __init setup_arch(char **cmdline_p)
{
	printk(KERN_INFO "Command line: %s\n", boot_command_line);

	ROOT_DEV = old_decode_dev(boot_params.hdr.root_dev);
	screen_info = boot_params.screen_info;
	edid_info = boot_params.edid_info;
	saved_video_mode = boot_params.hdr.vid_mode;
	bootloader_type = boot_params.hdr.type_of_loader;

#ifdef CONFIG_BLK_DEV_RAM
	rd_image_start = boot_params.hdr.ram_size & RAMDISK_IMAGE_START_MASK;
	rd_prompt = ((boot_params.hdr.ram_size & RAMDISK_PROMPT_FLAG) != 0);
	rd_doload = ((boot_params.hdr.ram_size & RAMDISK_LOAD_FLAG) != 0);
#endif
#ifdef CONFIG_EFI
	if (!strncmp((char *)&boot_params.efi_info.efi_loader_signature,
		     "EL64", 4)) {
		efi_enabled = 1;
		efi_reserve_early();
	}
#endif

	ARCH_SETUP

	setup_memory_map();
	copy_edd();

	if (!boot_params.hdr.root_flags)
		root_mountflags &= ~MS_RDONLY;
	init_mm.start_code = (unsigned long) &_text;
	init_mm.end_code = (unsigned long) &_etext;
	init_mm.end_data = (unsigned long) &_edata;
	init_mm.brk = (unsigned long) &_end;

	code_resource.start = virt_to_phys(&_text);
	code_resource.end = virt_to_phys(&_etext)-1;
	data_resource.start = virt_to_phys(&_etext);
	data_resource.end = virt_to_phys(&_edata)-1;
	bss_resource.start = virt_to_phys(&__bss_start);
	bss_resource.end = virt_to_phys(&__bss_stop)-1;

	early_cpu_init();

	strlcpy(command_line, boot_command_line, COMMAND_LINE_SIZE);
	*cmdline_p = command_line;

	parse_setup_data();

	parse_early_param();

	if (acpi_mps_check()) {
		disable_apic = 1;
		clear_cpu_cap(&boot_cpu_data, X86_FEATURE_APIC);
	}

#ifdef CONFIG_PROVIDE_OHCI1394_DMA_INIT
	if (init_ohci1394_dma_early)
		init_ohci1394_dma_on_all_controllers();
#endif

	finish_e820_parsing();

	/* after parse_early_param, so could debug it */
	insert_resource(&iomem_resource, &code_resource);
	insert_resource(&iomem_resource, &data_resource);
	insert_resource(&iomem_resource, &bss_resource);

	if (efi_enabled)
		efi_init();

	early_gart_iommu_check();

	e820_register_active_regions(0, 0, -1UL);
	/*
	 * partially used pages are not usable - thus
	 * we are rounding upwards:
	 */
<<<<<<< HEAD
	end_pfn = e820_end_of_ram();
=======
	max_pfn = e820_end_of_ram();
>>>>>>> ee045d27

	/* pre allocte 4k for mptable mpc */
	early_reserve_e820_mpc_new();
	/* update e820 for memory not covered by WB MTRRs */
	mtrr_bp_init();
<<<<<<< HEAD
	if (mtrr_trim_uncached_memory(end_pfn)) {
=======
	if (mtrr_trim_uncached_memory(max_pfn)) {
>>>>>>> ee045d27
		remove_all_active_ranges();
		e820_register_active_regions(0, 0, -1UL);
		max_pfn = e820_end_of_ram();
	}

	reserve_initrd();

<<<<<<< HEAD
	num_physpages = end_pfn;

	check_efer();

	max_pfn_mapped = init_memory_mapping(0, (end_pfn << PAGE_SHIFT));
=======
	num_physpages = max_pfn;

	check_efer();

	max_pfn_mapped = init_memory_mapping(0, (max_pfn << PAGE_SHIFT));
>>>>>>> ee045d27

	vsmp_init();

	dmi_scan_machine();

	io_delay_init();

	/*
	 * Initialize the ACPI boot-time table parser (gets the RSDP and SDT).
	 * Call this early for SRAT node setup.
	 */
	acpi_boot_table_init();

	/* How many end-of-memory variables you have, grandma! */
	max_low_pfn = max_pfn;
	high_memory = (void *)__va(max_pfn * PAGE_SIZE - 1) + 1;

	/* Remove active ranges so rediscovery with NUMA-awareness happens */
	remove_all_active_ranges();

#ifdef CONFIG_ACPI_NUMA
	/*
	 * Parse SRAT to discover nodes.
	 */
	acpi_numa_init();
#endif

<<<<<<< HEAD
	initmem_init(0, end_pfn);
=======
	initmem_init(0, max_pfn);
>>>>>>> ee045d27

	dma32_reserve_bootmem();

#ifdef CONFIG_ACPI_SLEEP
	/*
	 * Reserve low memory region for sleep support.
	 */
       acpi_reserve_bootmem();
#endif

#ifdef CONFIG_X86_MPPARSE
       /*
	* Find and reserve possible boot-time SMP configuration:
	*/
	find_smp_config();
#endif
	reserve_crashkernel();

	reserve_ibft_region();

#ifdef CONFIG_KVM_CLOCK
	kvmclock_init();
#endif
	paging_init();
	map_vsyscall();

	early_quirks();

	/*
	 * Read APIC and some other early information from ACPI tables.
	 */
	acpi_boot_init();

	init_cpu_to_node();

#ifdef CONFIG_X86_MPPARSE
	/*
	 * get boot-time SMP configuration:
	 */
	if (smp_found_config)
		get_smp_config();
#endif
	init_apic_mappings();
	ioapic_init_mappings();

	kvm_guest_init();

	/*
	 * We trust e820 completely. No explicit ROM probing in memory.
	 */
	e820_reserve_resources();
<<<<<<< HEAD
	e820_mark_nosave_regions(end_pfn);
=======
	e820_mark_nosave_regions(max_pfn);
>>>>>>> ee045d27

	reserve_standard_io_resources();

	e820_setup_gap();

#ifdef CONFIG_VT
#if defined(CONFIG_VGA_CONSOLE)
	if (!efi_enabled || (efi_mem_type(0xa0000) != EFI_CONVENTIONAL_MEMORY))
		conswitchp = &vga_con;
#elif defined(CONFIG_DUMMY_CONSOLE)
	conswitchp = &dummy_con;
#endif
#endif
}
<|MERGE_RESOLUTION|>--- conflicted
+++ resolved
@@ -161,11 +161,7 @@
 		unsigned long ramdisk_image = boot_params.hdr.ramdisk_image;
 		unsigned long ramdisk_size  = boot_params.hdr.ramdisk_size;
 		unsigned long ramdisk_end   = ramdisk_image + ramdisk_size;
-<<<<<<< HEAD
-		unsigned long end_of_mem    = end_pfn << PAGE_SHIFT;
-=======
 		unsigned long end_of_mem    = max_pfn << PAGE_SHIFT;
->>>>>>> ee045d27
 
 		if (ramdisk_end <= end_of_mem) {
 			/*
@@ -185,10 +181,7 @@
 	}
 #endif
 }
-<<<<<<< HEAD
-
-=======
->>>>>>> ee045d27
+
 /*
  * setup_arch - architecture-specific boot-time initializations
  *
@@ -272,21 +265,13 @@
 	 * partially used pages are not usable - thus
 	 * we are rounding upwards:
 	 */
-<<<<<<< HEAD
-	end_pfn = e820_end_of_ram();
-=======
 	max_pfn = e820_end_of_ram();
->>>>>>> ee045d27
 
 	/* pre allocte 4k for mptable mpc */
 	early_reserve_e820_mpc_new();
 	/* update e820 for memory not covered by WB MTRRs */
 	mtrr_bp_init();
-<<<<<<< HEAD
-	if (mtrr_trim_uncached_memory(end_pfn)) {
-=======
 	if (mtrr_trim_uncached_memory(max_pfn)) {
->>>>>>> ee045d27
 		remove_all_active_ranges();
 		e820_register_active_regions(0, 0, -1UL);
 		max_pfn = e820_end_of_ram();
@@ -294,19 +279,11 @@
 
 	reserve_initrd();
 
-<<<<<<< HEAD
-	num_physpages = end_pfn;
+	num_physpages = max_pfn;
 
 	check_efer();
 
-	max_pfn_mapped = init_memory_mapping(0, (end_pfn << PAGE_SHIFT));
-=======
-	num_physpages = max_pfn;
-
-	check_efer();
-
 	max_pfn_mapped = init_memory_mapping(0, (max_pfn << PAGE_SHIFT));
->>>>>>> ee045d27
 
 	vsmp_init();
 
@@ -334,11 +311,7 @@
 	acpi_numa_init();
 #endif
 
-<<<<<<< HEAD
-	initmem_init(0, end_pfn);
-=======
 	initmem_init(0, max_pfn);
->>>>>>> ee045d27
 
 	dma32_reserve_bootmem();
 
@@ -390,11 +363,7 @@
 	 * We trust e820 completely. No explicit ROM probing in memory.
 	 */
 	e820_reserve_resources();
-<<<<<<< HEAD
-	e820_mark_nosave_regions(end_pfn);
-=======
 	e820_mark_nosave_regions(max_pfn);
->>>>>>> ee045d27
 
 	reserve_standard_io_resources();
 
