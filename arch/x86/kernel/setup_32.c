/*
 *  Copyright (C) 1995  Linus Torvalds
 *
 *  Support of BIGMEM added by Gerhard Wichert, Siemens AG, July 1999
 *
 *  Memory region support
 *	David Parsons <orc@pell.chi.il.us>, July-August 1999
 *
 *  Added E820 sanitization routine (removes overlapping memory regions);
 *  Brian Moyle <bmoyle@mvista.com>, February 2001
 *
 * Moved CPU detection code to cpu/${cpu}.c
 *    Patrick Mochel <mochel@osdl.org>, March 2002
 *
 *  Provisions for empty E820 memory regions (reported by certain BIOSes).
 *  Alex Achenbach <xela@slit.de>, December 2002.
 *
 */

/*
 * This file handles the architecture-dependent parts of initialization
 */

#include <linux/sched.h>
#include <linux/mm.h>
#include <linux/mmzone.h>
#include <linux/screen_info.h>
#include <linux/ioport.h>
#include <linux/acpi.h>
#include <linux/apm_bios.h>
#include <linux/initrd.h>
#include <linux/bootmem.h>
#include <linux/seq_file.h>
#include <linux/console.h>
#include <linux/mca.h>
#include <linux/root_dev.h>
#include <linux/highmem.h>
#include <linux/module.h>
#include <linux/efi.h>
#include <linux/init.h>
#include <linux/edd.h>
#include <linux/iscsi_ibft.h>
#include <linux/nodemask.h>
#include <linux/kexec.h>
#include <linux/crash_dump.h>
#include <linux/dmi.h>
#include <linux/pfn.h>
#include <linux/pci.h>
#include <linux/init_ohci1394_dma.h>
#include <linux/kvm_para.h>

#include <video/edid.h>

#include <asm/mtrr.h>
#include <asm/apic.h>
#include <asm/e820.h>
#include <asm/mpspec.h>
#include <asm/mmzone.h>
#include <asm/setup.h>
#include <asm/arch_hooks.h>
#include <asm/sections.h>
#include <asm/io_apic.h>
#include <asm/ist.h>
#include <asm/io.h>
#include <asm/vmi.h>
#include <setup_arch.h>
#include <asm/bios_ebda.h>
#include <asm/cacheflush.h>
#include <asm/processor.h>

/* This value is set up by the early boot code to point to the value
   immediately after the boot time page tables.  It contains a *physical*
   address, and must not be in the .bss segment! */
unsigned long init_pg_tables_end __initdata = ~0UL;

/*
 * Machine setup..
 */
static struct resource data_resource = {
	.name	= "Kernel data",
	.start	= 0,
	.end	= 0,
	.flags	= IORESOURCE_BUSY | IORESOURCE_MEM
};

static struct resource code_resource = {
	.name	= "Kernel code",
	.start	= 0,
	.end	= 0,
	.flags	= IORESOURCE_BUSY | IORESOURCE_MEM
};

static struct resource bss_resource = {
	.name	= "Kernel bss",
	.start	= 0,
	.end	= 0,
	.flags	= IORESOURCE_BUSY | IORESOURCE_MEM
};

static struct resource video_ram_resource = {
	.name	= "Video RAM area",
	.start	= 0xa0000,
	.end	= 0xbffff,
	.flags	= IORESOURCE_BUSY | IORESOURCE_MEM
};

static struct resource standard_io_resources[] = { {
	.name	= "dma1",
	.start	= 0x0000,
	.end	= 0x001f,
	.flags	= IORESOURCE_BUSY | IORESOURCE_IO
}, {
	.name	= "pic1",
	.start	= 0x0020,
	.end	= 0x0021,
	.flags	= IORESOURCE_BUSY | IORESOURCE_IO
}, {
	.name   = "timer0",
	.start	= 0x0040,
	.end    = 0x0043,
	.flags  = IORESOURCE_BUSY | IORESOURCE_IO
}, {
	.name   = "timer1",
	.start  = 0x0050,
	.end    = 0x0053,
	.flags	= IORESOURCE_BUSY | IORESOURCE_IO
}, {
	.name	= "keyboard",
	.start	= 0x0060,
	.end	= 0x0060,
	.flags	= IORESOURCE_BUSY | IORESOURCE_IO
}, {
	.name	= "keyboard",
	.start	= 0x0064,
	.end	= 0x0064,
	.flags	= IORESOURCE_BUSY | IORESOURCE_IO
}, {
	.name	= "dma page reg",
	.start	= 0x0080,
	.end	= 0x008f,
	.flags	= IORESOURCE_BUSY | IORESOURCE_IO
}, {
	.name	= "pic2",
	.start	= 0x00a0,
	.end	= 0x00a1,
	.flags	= IORESOURCE_BUSY | IORESOURCE_IO
}, {
	.name	= "dma2",
	.start	= 0x00c0,
	.end	= 0x00df,
	.flags	= IORESOURCE_BUSY | IORESOURCE_IO
}, {
	.name	= "fpu",
	.start	= 0x00f0,
	.end	= 0x00ff,
	.flags	= IORESOURCE_BUSY | IORESOURCE_IO
} };

/* cpu data as detected by the assembly code in head.S */
struct cpuinfo_x86 new_cpu_data __cpuinitdata = { 0, 0, 0, 0, -1, 1, 0, 0, -1 };
/* common cpu data for all cpus */
struct cpuinfo_x86 boot_cpu_data __read_mostly = { 0, 0, 0, 0, -1, 1, 0, 0, -1 };
EXPORT_SYMBOL(boot_cpu_data);

unsigned int def_to_bigsmp;

#ifndef CONFIG_X86_PAE
unsigned long mmu_cr4_features;
#else
unsigned long mmu_cr4_features = X86_CR4_PAE;
#endif

/* for MCA, but anyone else can use it if they want */
unsigned int machine_id;
unsigned int machine_submodel_id;
unsigned int BIOS_revision;

/* Boot loader ID as an integer, for the benefit of proc_dointvec */
int bootloader_type;

/* user-defined highmem size */
static unsigned int highmem_pages = -1;

/*
 * Setup options
 */
struct screen_info screen_info;
EXPORT_SYMBOL(screen_info);
struct apm_info apm_info;
EXPORT_SYMBOL(apm_info);
struct edid_info edid_info;
EXPORT_SYMBOL_GPL(edid_info);
struct ist_info ist_info;
#if defined(CONFIG_X86_SPEEDSTEP_SMI) || \
	defined(CONFIG_X86_SPEEDSTEP_SMI_MODULE)
EXPORT_SYMBOL(ist_info);
#endif

extern void early_cpu_init(void);
extern int root_mountflags;

unsigned long saved_video_mode;

#define RAMDISK_IMAGE_START_MASK	0x07FF
#define RAMDISK_PROMPT_FLAG		0x8000
#define RAMDISK_LOAD_FLAG		0x4000

static char __initdata command_line[COMMAND_LINE_SIZE];

#ifndef CONFIG_DEBUG_BOOT_PARAMS
struct boot_params __initdata boot_params;
#else
struct boot_params boot_params;
#endif

#if defined(CONFIG_EDD) || defined(CONFIG_EDD_MODULE)
struct edd edd;
#ifdef CONFIG_EDD_MODULE
EXPORT_SYMBOL(edd);
#endif
/**
 * copy_edd() - Copy the BIOS EDD information
 *              from boot_params into a safe place.
 *
 */
static inline void copy_edd(void)
{
     memcpy(edd.mbr_signature, boot_params.edd_mbr_sig_buffer,
	    sizeof(edd.mbr_signature));
     memcpy(edd.edd_info, boot_params.eddbuf, sizeof(edd.edd_info));
     edd.mbr_signature_nr = boot_params.edd_mbr_sig_buf_entries;
     edd.edd_info_nr = boot_params.eddbuf_entries;
}
#else
static inline void copy_edd(void)
{
}
#endif

#ifdef CONFIG_PROC_VMCORE
/* elfcorehdr= specifies the location of elf core header
 * stored by the crashed kernel.
 */
static int __init parse_elfcorehdr(char *arg)
{
	if (!arg)
		return -EINVAL;

	elfcorehdr_addr = memparse(arg, &arg);
	return 0;
}
early_param("elfcorehdr", parse_elfcorehdr);
#endif /* CONFIG_PROC_VMCORE */

/*
 * highmem=size forces highmem to be exactly 'size' bytes.
 * This works even on boxes that have no highmem otherwise.
 * This also works to reduce highmem size on bigger boxes.
 */
static int __init parse_highmem(char *arg)
{
	if (!arg)
		return -EINVAL;

	highmem_pages = memparse(arg, &arg) >> PAGE_SHIFT;
	return 0;
}
early_param("highmem", parse_highmem);

/*
 * vmalloc=size forces the vmalloc area to be exactly 'size'
 * bytes. This can be used to increase (or decrease) the
 * vmalloc area - the default is 128m.
 */
static int __init parse_vmalloc(char *arg)
{
	if (!arg)
		return -EINVAL;

	__VMALLOC_RESERVE = memparse(arg, &arg);
	return 0;
}
early_param("vmalloc", parse_vmalloc);

/*
 * reservetop=size reserves a hole at the top of the kernel address space which
 * a hypervisor can load into later.  Needed for dynamically loaded hypervisors,
 * so relocating the fixmap can be done before paging initialization.
 */
static int __init parse_reservetop(char *arg)
{
	unsigned long address;

	if (!arg)
		return -EINVAL;

	address = memparse(arg, &arg);
	reserve_top_address(address);
	return 0;
}
early_param("reservetop", parse_reservetop);

/*
 * Determine low and high memory ranges:
 */
unsigned long __init find_max_low_pfn(void)
{
	unsigned long max_low_pfn;

	max_low_pfn = max_pfn;
	if (max_low_pfn > MAXMEM_PFN) {
		if (highmem_pages == -1)
			highmem_pages = max_pfn - MAXMEM_PFN;
		if (highmem_pages + MAXMEM_PFN < max_pfn)
			max_pfn = MAXMEM_PFN + highmem_pages;
		if (highmem_pages + MAXMEM_PFN > max_pfn) {
			printk("only %luMB highmem pages available, ignoring highmem size of %uMB.\n", pages_to_mb(max_pfn - MAXMEM_PFN), pages_to_mb(highmem_pages));
			highmem_pages = 0;
		}
		max_low_pfn = MAXMEM_PFN;
#ifndef CONFIG_HIGHMEM
		/* Maximum memory usable is what is directly addressable */
		printk(KERN_WARNING "Warning only %ldMB will be used.\n",
					MAXMEM>>20);
		if (max_pfn > MAX_NONPAE_PFN)
			printk(KERN_WARNING "Use a HIGHMEM64G enabled kernel.\n");
		else
			printk(KERN_WARNING "Use a HIGHMEM enabled kernel.\n");
		max_pfn = MAXMEM_PFN;
#else /* !CONFIG_HIGHMEM */
#ifndef CONFIG_HIGHMEM64G
		if (max_pfn > MAX_NONPAE_PFN) {
			max_pfn = MAX_NONPAE_PFN;
			printk(KERN_WARNING "Warning only 4GB will be used.\n");
			printk(KERN_WARNING "Use a HIGHMEM64G enabled kernel.\n");
		}
#endif /* !CONFIG_HIGHMEM64G */
#endif /* !CONFIG_HIGHMEM */
	} else {
		if (highmem_pages == -1)
			highmem_pages = 0;
#ifdef CONFIG_HIGHMEM
		if (highmem_pages >= max_pfn) {
			printk(KERN_ERR "highmem size specified (%uMB) is bigger than pages available (%luMB)!.\n", pages_to_mb(highmem_pages), pages_to_mb(max_pfn));
			highmem_pages = 0;
		}
		if (highmem_pages) {
			if (max_low_pfn-highmem_pages < 64*1024*1024/PAGE_SIZE){
				printk(KERN_ERR "highmem size %uMB results in smaller than 64MB lowmem, ignoring it.\n", pages_to_mb(highmem_pages));
				highmem_pages = 0;
			}
			max_low_pfn -= highmem_pages;
		}
#else
		if (highmem_pages)
			printk(KERN_ERR "ignoring highmem size on non-highmem kernel!\n");
#endif
	}
	return max_low_pfn;
}

#define BIOS_LOWMEM_KILOBYTES 0x413

/*
 * The BIOS places the EBDA/XBDA at the top of conventional
 * memory, and usually decreases the reported amount of
 * conventional memory (int 0x12) too. This also contains a
 * workaround for Dell systems that neglect to reserve EBDA.
 * The same workaround also avoids a problem with the AMD768MPX
 * chipset: reserve a page before VGA to prevent PCI prefetch
 * into it (errata #56). Usually the page is reserved anyways,
 * unless you have no PS/2 mouse plugged in.
 */
static void __init reserve_ebda_region(void)
{
	unsigned int lowmem, ebda_addr;

	/* To determine the position of the EBDA and the */
	/* end of conventional memory, we need to look at */
	/* the BIOS data area. In a paravirtual environment */
	/* that area is absent. We'll just have to assume */
	/* that the paravirt case can handle memory setup */
	/* correctly, without our help. */
	if (paravirt_enabled())
		return;

	/* end of low (conventional) memory */
	lowmem = *(unsigned short *)__va(BIOS_LOWMEM_KILOBYTES);
	lowmem <<= 10;

	/* start of EBDA area */
	ebda_addr = get_bios_ebda();

	/* Fixup: bios puts an EBDA in the top 64K segment */
	/* of conventional memory, but does not adjust lowmem. */
	if ((lowmem - ebda_addr) <= 0x10000)
		lowmem = ebda_addr;

	/* Fixup: bios does not report an EBDA at all. */
	/* Some old Dells seem to need 4k anyhow (bugzilla 2990) */
	if ((ebda_addr == 0) && (lowmem >= 0x9f000))
		lowmem = 0x9f000;

	/* Paranoia: should never happen, but... */
	if ((lowmem == 0) || (lowmem >= 0x100000))
		lowmem = 0x9f000;

	/* reserve all memory between lowmem and the 1MB mark */
	reserve_bootmem(lowmem, 0x100000 - lowmem, BOOTMEM_DEFAULT);
}

#ifndef CONFIG_NEED_MULTIPLE_NODES
static void __init setup_bootmem_allocator(void);
static unsigned long __init setup_memory(void)
{
	/*
	 * partially used pages are not usable - thus
	 * we are rounding upwards:
	 */
	min_low_pfn = PFN_UP(init_pg_tables_end);

	max_low_pfn = find_max_low_pfn();

#ifdef CONFIG_HIGHMEM
	highstart_pfn = highend_pfn = max_pfn;
	if (max_pfn > max_low_pfn) {
		highstart_pfn = max_low_pfn;
	}
	printk(KERN_NOTICE "%ldMB HIGHMEM available.\n",
		pages_to_mb(highend_pfn - highstart_pfn));
	num_physpages = highend_pfn;
	high_memory = (void *) __va(highstart_pfn * PAGE_SIZE - 1) + 1;
#else
	num_physpages = max_low_pfn;
	high_memory = (void *) __va(max_low_pfn * PAGE_SIZE - 1) + 1;
#endif
#ifdef CONFIG_FLATMEM
	max_mapnr = num_physpages;
#endif
	printk(KERN_NOTICE "%ldMB LOWMEM available.\n",
			pages_to_mb(max_low_pfn));

	setup_bootmem_allocator();

	return max_low_pfn;
}

static void __init zone_sizes_init(void)
{
	unsigned long max_zone_pfns[MAX_NR_ZONES];
	memset(max_zone_pfns, 0, sizeof(max_zone_pfns));
	max_zone_pfns[ZONE_DMA] =
		virt_to_phys((char *)MAX_DMA_ADDRESS) >> PAGE_SHIFT;
	max_zone_pfns[ZONE_NORMAL] = max_low_pfn;
#ifdef CONFIG_HIGHMEM
	max_zone_pfns[ZONE_HIGHMEM] = highend_pfn;
	add_active_range(0, 0, highend_pfn);
#else
	add_active_range(0, 0, max_low_pfn);
#endif

	free_area_init_nodes(max_zone_pfns);
}
#else
extern unsigned long __init setup_memory(void);
extern void zone_sizes_init(void);
#endif /* !CONFIG_NEED_MULTIPLE_NODES */

static inline unsigned long long get_total_mem(void)
{
	unsigned long long total;

	total = max_low_pfn - min_low_pfn;
#ifdef CONFIG_HIGHMEM
	total += highend_pfn - highstart_pfn;
#endif

	return total << PAGE_SHIFT;
}

#ifdef CONFIG_KEXEC
static void __init reserve_crashkernel(void)
{
	unsigned long long total_mem;
	unsigned long long crash_size, crash_base;
	int ret;

	total_mem = get_total_mem();

	ret = parse_crashkernel(boot_command_line, total_mem,
			&crash_size, &crash_base);
	if (ret == 0 && crash_size > 0) {
		if (crash_base > 0) {
			printk(KERN_INFO "Reserving %ldMB of memory at %ldMB "
					"for crashkernel (System RAM: %ldMB)\n",
					(unsigned long)(crash_size >> 20),
					(unsigned long)(crash_base >> 20),
					(unsigned long)(total_mem >> 20));
			crashk_res.start = crash_base;
			crashk_res.end   = crash_base + crash_size - 1;
			reserve_bootmem(crash_base, crash_size,
					BOOTMEM_DEFAULT);
		} else
			printk(KERN_INFO "crashkernel reservation failed - "
					"you have to specify a base address\n");
	}
}
#else
static inline void __init reserve_crashkernel(void)
{}
#endif

#ifdef CONFIG_BLK_DEV_INITRD

static bool do_relocate_initrd = false;

static void __init reserve_initrd(void)
{
	unsigned long ramdisk_image = boot_params.hdr.ramdisk_image;
	unsigned long ramdisk_size  = boot_params.hdr.ramdisk_size;
	unsigned long ramdisk_end   = ramdisk_image + ramdisk_size;
	unsigned long end_of_lowmem = max_low_pfn << PAGE_SHIFT;
	unsigned long ramdisk_here;

	initrd_start = 0;

	if (!boot_params.hdr.type_of_loader ||
	    !ramdisk_image || !ramdisk_size)
		return;		/* No initrd provided by bootloader */

	if (ramdisk_end < ramdisk_image) {
		printk(KERN_ERR "initrd wraps around end of memory, "
		       "disabling initrd\n");
		return;
	}
	if (ramdisk_size >= end_of_lowmem/2) {
		printk(KERN_ERR "initrd too large to handle, "
		       "disabling initrd\n");
		return;
	}
	if (ramdisk_end <= end_of_lowmem) {
		/* All in lowmem, easy case */
		reserve_bootmem(ramdisk_image, ramdisk_size, BOOTMEM_DEFAULT);
		initrd_start = ramdisk_image + PAGE_OFFSET;
		initrd_end = initrd_start+ramdisk_size;
		return;
	}

	/* We need to move the initrd down into lowmem */
	ramdisk_here = (end_of_lowmem - ramdisk_size) & PAGE_MASK;

	/* Note: this includes all the lowmem currently occupied by
	   the initrd, we rely on that fact to keep the data intact. */
	reserve_bootmem(ramdisk_here, ramdisk_size, BOOTMEM_DEFAULT);
	initrd_start = ramdisk_here + PAGE_OFFSET;
	initrd_end   = initrd_start + ramdisk_size;

	do_relocate_initrd = true;
}

#define MAX_MAP_CHUNK	(NR_FIX_BTMAPS << PAGE_SHIFT)

static void __init relocate_initrd(void)
{
	unsigned long ramdisk_image = boot_params.hdr.ramdisk_image;
	unsigned long ramdisk_size  = boot_params.hdr.ramdisk_size;
	unsigned long end_of_lowmem = max_low_pfn << PAGE_SHIFT;
	unsigned long ramdisk_here;
	unsigned long slop, clen, mapaddr;
	char *p, *q;

	if (!do_relocate_initrd)
		return;

	ramdisk_here = initrd_start - PAGE_OFFSET;

	q = (char *)initrd_start;

	/* Copy any lowmem portion of the initrd */
	if (ramdisk_image < end_of_lowmem) {
		clen = end_of_lowmem - ramdisk_image;
		p = (char *)__va(ramdisk_image);
		memcpy(q, p, clen);
		q += clen;
		ramdisk_image += clen;
		ramdisk_size  -= clen;
	}

	/* Copy the highmem portion of the initrd */
	while (ramdisk_size) {
		slop = ramdisk_image & ~PAGE_MASK;
		clen = ramdisk_size;
		if (clen > MAX_MAP_CHUNK-slop)
			clen = MAX_MAP_CHUNK-slop;
		mapaddr = ramdisk_image & PAGE_MASK;
		p = early_ioremap(mapaddr, clen+slop);
		memcpy(q, p+slop, clen);
		early_iounmap(p, clen+slop);
		q += clen;
		ramdisk_image += clen;
		ramdisk_size  -= clen;
	}
}

#endif /* CONFIG_BLK_DEV_INITRD */

void __init setup_bootmem_allocator(void)
{
	unsigned long bootmap_size;
	/*
	 * Initialize the boot-time allocator (with low memory only):
	 */
	bootmap_size = init_bootmem(min_low_pfn, max_low_pfn);

	register_bootmem_low_pages(max_low_pfn);

	/*
	 * Reserve the bootmem bitmap itself as well. We do this in two
	 * steps (first step was init_bootmem()) because this catches
	 * the (very unlikely) case of us accidentally initializing the
	 * bootmem allocator with an invalid RAM area.
	 */
	reserve_bootmem(__pa_symbol(_text), (PFN_PHYS(min_low_pfn) +
			 bootmap_size + PAGE_SIZE-1) - __pa_symbol(_text),
			 BOOTMEM_DEFAULT);

	/*
	 * reserve physical page 0 - it's a special BIOS page on many boxes,
	 * enabling clean reboots, SMP operation, laptop functions.
	 */
	reserve_bootmem(0, PAGE_SIZE, BOOTMEM_DEFAULT);

	/* reserve EBDA region */
	reserve_ebda_region();

#ifdef CONFIG_SMP
	/*
	 * But first pinch a few for the stack/trampoline stuff
	 * FIXME: Don't need the extra page at 4K, but need to fix
	 * trampoline before removing it. (see the GDT stuff)
	 */
	reserve_bootmem(PAGE_SIZE, PAGE_SIZE, BOOTMEM_DEFAULT);
#endif
#ifdef CONFIG_ACPI_SLEEP
	/*
	 * Reserve low memory region for sleep support.
	 */
	acpi_reserve_bootmem();
#endif
#ifdef CONFIG_X86_FIND_SMP_CONFIG
	/*
	 * Find and reserve possible boot-time SMP configuration:
	 */
	find_smp_config();
#endif
#ifdef CONFIG_BLK_DEV_INITRD
	reserve_initrd();
#endif
	numa_kva_reserve();
	reserve_crashkernel();

	reserve_ibft_region();
}

/*
 * The node 0 pgdat is initialized before all of these because
 * it's needed for bootmem.  node>0 pgdats have their virtual
 * space allocated before the pagetables are in place to access
 * them, so they can't be cleared then.
 *
 * This should all compile down to nothing when NUMA is off.
 */
static void __init remapped_pgdat_init(void)
{
	int nid;

	for_each_online_node(nid) {
		if (nid != 0)
			memset(NODE_DATA(nid), 0, sizeof(struct pglist_data));
	}
}

#ifdef CONFIG_MCA
static void set_mca_bus(int x)
{
	MCA_bus = x;
}
#else
static void set_mca_bus(int x) { }
#endif

<<<<<<< HEAD
#ifdef CONFIG_NUMA
/*
 * In the golden day, when everything among i386 and x86_64 will be
 * integrated, this will not live here
 */
void *x86_cpu_to_node_map_early_ptr;
int x86_cpu_to_node_map_init[NR_CPUS] = {
	[0 ... NR_CPUS-1] = NUMA_NO_NODE
};
DEFINE_PER_CPU(int, x86_cpu_to_node_map) = NUMA_NO_NODE;
#endif

=======
>>>>>>> 553e3cc6
/*
 * Determine if we were loaded by an EFI loader.  If so, then we have also been
 * passed the efi memmap, systab, etc., so we should use these data structures
 * for initialization.  Note, the efi init code path is determined by the
 * global efi_enabled. This allows the same kernel image to be used on existing
 * systems (with a traditional BIOS) as well as on EFI systems.
 */
void __init setup_arch(char **cmdline_p)
{
	unsigned long max_low_pfn;

	memcpy(&boot_cpu_data, &new_cpu_data, sizeof(new_cpu_data));
	pre_setup_arch_hook();
	early_cpu_init();
	early_ioremap_init();

#ifdef CONFIG_EFI
	if (!strncmp((char *)&boot_params.efi_info.efi_loader_signature,
		     "EL32", 4))
		efi_enabled = 1;
#endif

	ROOT_DEV = old_decode_dev(boot_params.hdr.root_dev);
	screen_info = boot_params.screen_info;
	edid_info = boot_params.edid_info;
	apm_info.bios = boot_params.apm_bios_info;
	ist_info = boot_params.ist_info;
	saved_video_mode = boot_params.hdr.vid_mode;
	if( boot_params.sys_desc_table.length != 0 ) {
		set_mca_bus(boot_params.sys_desc_table.table[3] & 0x2);
		machine_id = boot_params.sys_desc_table.table[0];
		machine_submodel_id = boot_params.sys_desc_table.table[1];
		BIOS_revision = boot_params.sys_desc_table.table[2];
	}
	bootloader_type = boot_params.hdr.type_of_loader;

#ifdef CONFIG_BLK_DEV_RAM
	rd_image_start = boot_params.hdr.ram_size & RAMDISK_IMAGE_START_MASK;
	rd_prompt = ((boot_params.hdr.ram_size & RAMDISK_PROMPT_FLAG) != 0);
	rd_doload = ((boot_params.hdr.ram_size & RAMDISK_LOAD_FLAG) != 0);
#endif
	ARCH_SETUP

	setup_memory_map();

	copy_edd();

	if (!boot_params.hdr.root_flags)
		root_mountflags &= ~MS_RDONLY;
	init_mm.start_code = (unsigned long) _text;
	init_mm.end_code = (unsigned long) _etext;
	init_mm.end_data = (unsigned long) _edata;
	init_mm.brk = init_pg_tables_end + PAGE_OFFSET;

	code_resource.start = virt_to_phys(_text);
	code_resource.end = virt_to_phys(_etext)-1;
	data_resource.start = virt_to_phys(_etext);
	data_resource.end = virt_to_phys(_edata)-1;
	bss_resource.start = virt_to_phys(&__bss_start);
	bss_resource.end = virt_to_phys(&__bss_stop)-1;

	parse_early_param();

	finish_e820_parsing();

	strlcpy(command_line, boot_command_line, COMMAND_LINE_SIZE);
	*cmdline_p = command_line;

	if (efi_enabled)
		efi_init();

	/* update e820 for memory not covered by WB MTRRs */
	propagate_e820_map();
	mtrr_bp_init();
	if (mtrr_trim_uncached_memory(max_pfn))
		propagate_e820_map();

	max_low_pfn = setup_memory();

#ifdef CONFIG_KVM_CLOCK
	kvmclock_init();
#endif

#ifdef CONFIG_VMI
	/*
	 * Must be after max_low_pfn is determined, and before kernel
	 * pagetables are setup.
	 */
	vmi_init();
#endif
	kvm_guest_init();

	/*
	 * NOTE: before this point _nobody_ is allowed to allocate
	 * any memory using the bootmem allocator.  Although the
	 * allocator is now initialised only the first 8Mb of the kernel
	 * virtual address space has been mapped.  All allocations before
	 * paging_init() has completed must use the alloc_bootmem_low_pages()
	 * variant (which allocates DMA'able memory) and care must be taken
	 * not to exceed the 8Mb limit.
	 */

#ifdef CONFIG_SMP
	smp_alloc_memory(); /* AP processor realmode stacks in low memory*/
#endif
	paging_init();

	/*
	 * NOTE: On x86-32, only from this point on, fixmaps are ready for use.
	 */

#ifdef CONFIG_PROVIDE_OHCI1394_DMA_INIT
	if (init_ohci1394_dma_early)
		init_ohci1394_dma_on_all_controllers();
#endif

	remapped_pgdat_init();
	sparse_init();
	zone_sizes_init();

	/*
	 * NOTE: at this point the bootmem allocator is fully available.
	 */

#ifdef CONFIG_BLK_DEV_INITRD
	relocate_initrd();
#endif

	paravirt_post_allocator_init();

	dmi_scan_machine();

	io_delay_init();

#ifdef CONFIG_X86_GENERICARCH
	generic_apic_probe();
#endif

#ifdef CONFIG_ACPI
	/*
	 * Parse the ACPI tables for possible boot-time SMP configuration.
	 */
	acpi_boot_table_init();
#endif

	early_quirks();

#ifdef CONFIG_ACPI
	acpi_boot_init();

#if defined(CONFIG_SMP) && defined(CONFIG_X86_PC)
	if (def_to_bigsmp)
		printk(KERN_WARNING "More than 8 CPUs detected and "
			"CONFIG_X86_PC cannot handle it.\nUse "
			"CONFIG_X86_GENERICARCH or CONFIG_X86_BIGSMP.\n");
#endif
#endif
#ifdef CONFIG_X86_LOCAL_APIC
	if (smp_found_config)
		get_smp_config();
#endif

	e820_register_memory();
	e820_mark_nosave_regions();

#ifdef CONFIG_VT
#if defined(CONFIG_VGA_CONSOLE)
	if (!efi_enabled || (efi_mem_type(0xa0000) != EFI_CONVENTIONAL_MEMORY))
		conswitchp = &vga_con;
#elif defined(CONFIG_DUMMY_CONSOLE)
	conswitchp = &dummy_con;
#endif
#endif
}

/*
 * Request address space for all standard resources
 *
 * This is called just before pcibios_init(), which is also a
 * subsys_initcall, but is linked in later (in arch/i386/pci/common.c).
 */
static int __init request_standard_resources(void)
{
	int i;

	printk(KERN_INFO "Setting up standard PCI resources\n");
	init_iomem_resources(&code_resource, &data_resource, &bss_resource);

	request_resource(&iomem_resource, &video_ram_resource);

	/* request I/O space for devices used on all i[345]86 PCs */
	for (i = 0; i < ARRAY_SIZE(standard_io_resources); i++)
		request_resource(&ioport_resource, &standard_io_resources[i]);
	return 0;
}

subsys_initcall(request_standard_resources);<|MERGE_RESOLUTION|>--- conflicted
+++ resolved
@@ -689,21 +689,6 @@
 static void set_mca_bus(int x) { }
 #endif
 
-<<<<<<< HEAD
-#ifdef CONFIG_NUMA
-/*
- * In the golden day, when everything among i386 and x86_64 will be
- * integrated, this will not live here
- */
-void *x86_cpu_to_node_map_early_ptr;
-int x86_cpu_to_node_map_init[NR_CPUS] = {
-	[0 ... NR_CPUS-1] = NUMA_NO_NODE
-};
-DEFINE_PER_CPU(int, x86_cpu_to_node_map) = NUMA_NO_NODE;
-#endif
-
-=======
->>>>>>> 553e3cc6
 /*
  * Determine if we were loaded by an EFI loader.  If so, then we have also been
  * passed the efi memmap, systab, etc., so we should use these data structures
