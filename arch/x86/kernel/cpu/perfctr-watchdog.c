--- conflicted
+++ resolved
@@ -149,628 +149,4 @@
 
 	clear_bit(counter, evntsel_nmi_owner);
 }
-<<<<<<< HEAD
-EXPORT_SYMBOL(release_evntsel_nmi);
-
-void disable_lapic_nmi_watchdog(void)
-{
-	BUG_ON(nmi_watchdog != NMI_LOCAL_APIC);
-
-	if (atomic_read(&nmi_active) <= 0)
-		return;
-
-	on_each_cpu(stop_apic_nmi_watchdog, NULL, 1);
-
-	if (wd_ops)
-		wd_ops->unreserve();
-
-	BUG_ON(atomic_read(&nmi_active) != 0);
-}
-
-void enable_lapic_nmi_watchdog(void)
-{
-	BUG_ON(nmi_watchdog != NMI_LOCAL_APIC);
-
-	/* are we already enabled */
-	if (atomic_read(&nmi_active) != 0)
-		return;
-
-	/* are we lapic aware */
-	if (!wd_ops)
-		return;
-	if (!wd_ops->reserve()) {
-		printk(KERN_ERR "NMI watchdog: cannot reserve perfctrs\n");
-		return;
-	}
-
-	on_each_cpu(setup_apic_nmi_watchdog, NULL, 1);
-	touch_nmi_watchdog();
-}
-
-/*
- * Activate the NMI watchdog via the local APIC.
- */
-
-static unsigned int adjust_for_32bit_ctr(unsigned int hz)
-{
-	u64 counter_val;
-	unsigned int retval = hz;
-
-	/*
-	 * On Intel CPUs with P6/ARCH_PERFMON only 32 bits in the counter
-	 * are writable, with higher bits sign extending from bit 31.
-	 * So, we can only program the counter with 31 bit values and
-	 * 32nd bit should be 1, for 33.. to be 1.
-	 * Find the appropriate nmi_hz
-	 */
-	counter_val = (u64)cpu_khz * 1000;
-	do_div(counter_val, retval);
-	if (counter_val > 0x7fffffffULL) {
-		u64 count = (u64)cpu_khz * 1000;
-		do_div(count, 0x7fffffffUL);
-		retval = count + 1;
-	}
-	return retval;
-}
-
-static void write_watchdog_counter(unsigned int perfctr_msr,
-				const char *descr, unsigned nmi_hz)
-{
-	u64 count = (u64)cpu_khz * 1000;
-
-	do_div(count, nmi_hz);
-	if (descr)
-		pr_debug("setting %s to -0x%08Lx\n", descr, count);
-	wrmsrl(perfctr_msr, 0 - count);
-}
-
-static void write_watchdog_counter32(unsigned int perfctr_msr,
-				const char *descr, unsigned nmi_hz)
-{
-	u64 count = (u64)cpu_khz * 1000;
-
-	do_div(count, nmi_hz);
-	if (descr)
-		pr_debug("setting %s to -0x%08Lx\n", descr, count);
-	wrmsr(perfctr_msr, (u32)(-count), 0);
-}
-
-/*
- * AMD K7/K8/Family10h/Family11h support.
- * AMD keeps this interface nicely stable so there is not much variety
- */
-#define K7_EVNTSEL_ENABLE	(1 << 22)
-#define K7_EVNTSEL_INT		(1 << 20)
-#define K7_EVNTSEL_OS		(1 << 17)
-#define K7_EVNTSEL_USR		(1 << 16)
-#define K7_EVENT_CYCLES_PROCESSOR_IS_RUNNING	0x76
-#define K7_NMI_EVENT		K7_EVENT_CYCLES_PROCESSOR_IS_RUNNING
-
-static int setup_k7_watchdog(unsigned nmi_hz)
-{
-	unsigned int perfctr_msr, evntsel_msr;
-	unsigned int evntsel;
-	struct nmi_watchdog_ctlblk *wd = &__get_cpu_var(nmi_watchdog_ctlblk);
-
-	perfctr_msr = wd_ops->perfctr;
-	evntsel_msr = wd_ops->evntsel;
-
-	wrmsrl(perfctr_msr, 0UL);
-
-	evntsel = K7_EVNTSEL_INT
-		| K7_EVNTSEL_OS
-		| K7_EVNTSEL_USR
-		| K7_NMI_EVENT;
-
-	/* setup the timer */
-	wrmsr(evntsel_msr, evntsel, 0);
-	write_watchdog_counter(perfctr_msr, "K7_PERFCTR0", nmi_hz);
-
-	/* initialize the wd struct before enabling */
-	wd->perfctr_msr = perfctr_msr;
-	wd->evntsel_msr = evntsel_msr;
-	wd->cccr_msr = 0;  /* unused */
-
-	/* ok, everything is initialized, announce that we're set */
-	cpu_nmi_set_wd_enabled();
-
-	apic_write(APIC_LVTPC, APIC_DM_NMI);
-	evntsel |= K7_EVNTSEL_ENABLE;
-	wrmsr(evntsel_msr, evntsel, 0);
-
-	return 1;
-}
-
-static void single_msr_stop_watchdog(void)
-{
-	struct nmi_watchdog_ctlblk *wd = &__get_cpu_var(nmi_watchdog_ctlblk);
-
-	wrmsr(wd->evntsel_msr, 0, 0);
-}
-
-static int single_msr_reserve(void)
-{
-	if (!reserve_perfctr_nmi(wd_ops->perfctr))
-		return 0;
-
-	if (!reserve_evntsel_nmi(wd_ops->evntsel)) {
-		release_perfctr_nmi(wd_ops->perfctr);
-		return 0;
-	}
-	return 1;
-}
-
-static void single_msr_unreserve(void)
-{
-	release_evntsel_nmi(wd_ops->evntsel);
-	release_perfctr_nmi(wd_ops->perfctr);
-}
-
-static void __kprobes
-single_msr_rearm(struct nmi_watchdog_ctlblk *wd, unsigned nmi_hz)
-{
-	/* start the cycle over again */
-	write_watchdog_counter(wd->perfctr_msr, NULL, nmi_hz);
-}
-
-static const struct wd_ops k7_wd_ops = {
-	.reserve	= single_msr_reserve,
-	.unreserve	= single_msr_unreserve,
-	.setup		= setup_k7_watchdog,
-	.rearm		= single_msr_rearm,
-	.stop		= single_msr_stop_watchdog,
-	.perfctr	= MSR_K7_PERFCTR0,
-	.evntsel	= MSR_K7_EVNTSEL0,
-	.checkbit	= 1ULL << 47,
-};
-
-/*
- * Intel Model 6 (PPro+,P2,P3,P-M,Core1)
- */
-#define P6_EVNTSEL0_ENABLE	(1 << 22)
-#define P6_EVNTSEL_INT		(1 << 20)
-#define P6_EVNTSEL_OS		(1 << 17)
-#define P6_EVNTSEL_USR		(1 << 16)
-#define P6_EVENT_CPU_CLOCKS_NOT_HALTED	0x79
-#define P6_NMI_EVENT		P6_EVENT_CPU_CLOCKS_NOT_HALTED
-
-static int setup_p6_watchdog(unsigned nmi_hz)
-{
-	unsigned int perfctr_msr, evntsel_msr;
-	unsigned int evntsel;
-	struct nmi_watchdog_ctlblk *wd = &__get_cpu_var(nmi_watchdog_ctlblk);
-
-	perfctr_msr = wd_ops->perfctr;
-	evntsel_msr = wd_ops->evntsel;
-
-	/* KVM doesn't implement this MSR */
-	if (wrmsr_safe(perfctr_msr, 0, 0) < 0)
-		return 0;
-
-	evntsel = P6_EVNTSEL_INT
-		| P6_EVNTSEL_OS
-		| P6_EVNTSEL_USR
-		| P6_NMI_EVENT;
-
-	/* setup the timer */
-	wrmsr(evntsel_msr, evntsel, 0);
-	nmi_hz = adjust_for_32bit_ctr(nmi_hz);
-	write_watchdog_counter32(perfctr_msr, "P6_PERFCTR0", nmi_hz);
-
-	/* initialize the wd struct before enabling */
-	wd->perfctr_msr = perfctr_msr;
-	wd->evntsel_msr = evntsel_msr;
-	wd->cccr_msr = 0;  /* unused */
-
-	/* ok, everything is initialized, announce that we're set */
-	cpu_nmi_set_wd_enabled();
-
-	apic_write(APIC_LVTPC, APIC_DM_NMI);
-	evntsel |= P6_EVNTSEL0_ENABLE;
-	wrmsr(evntsel_msr, evntsel, 0);
-
-	return 1;
-}
-
-static void __kprobes p6_rearm(struct nmi_watchdog_ctlblk *wd, unsigned nmi_hz)
-{
-	/*
-	 * P6 based Pentium M need to re-unmask
-	 * the apic vector but it doesn't hurt
-	 * other P6 variant.
-	 * ArchPerfom/Core Duo also needs this
-	 */
-	apic_write(APIC_LVTPC, APIC_DM_NMI);
-
-	/* P6/ARCH_PERFMON has 32 bit counter write */
-	write_watchdog_counter32(wd->perfctr_msr, NULL, nmi_hz);
-}
-
-static const struct wd_ops p6_wd_ops = {
-	.reserve	= single_msr_reserve,
-	.unreserve	= single_msr_unreserve,
-	.setup		= setup_p6_watchdog,
-	.rearm		= p6_rearm,
-	.stop		= single_msr_stop_watchdog,
-	.perfctr	= MSR_P6_PERFCTR0,
-	.evntsel	= MSR_P6_EVNTSEL0,
-	.checkbit	= 1ULL << 39,
-};
-
-/*
- * Intel P4 performance counters.
- * By far the most complicated of all.
- */
-#define MSR_P4_MISC_ENABLE_PERF_AVAIL	(1 << 7)
-#define P4_ESCR_EVENT_SELECT(N)	((N) << 25)
-#define P4_ESCR_OS		(1 << 3)
-#define P4_ESCR_USR		(1 << 2)
-#define P4_CCCR_OVF_PMI0	(1 << 26)
-#define P4_CCCR_OVF_PMI1	(1 << 27)
-#define P4_CCCR_THRESHOLD(N)	((N) << 20)
-#define P4_CCCR_COMPLEMENT	(1 << 19)
-#define P4_CCCR_COMPARE		(1 << 18)
-#define P4_CCCR_REQUIRED	(3 << 16)
-#define P4_CCCR_ESCR_SELECT(N)	((N) << 13)
-#define P4_CCCR_ENABLE		(1 << 12)
-#define P4_CCCR_OVF 		(1 << 31)
-
-#define P4_CONTROLS 18
-static unsigned int p4_controls[18] = {
-	MSR_P4_BPU_CCCR0,
-	MSR_P4_BPU_CCCR1,
-	MSR_P4_BPU_CCCR2,
-	MSR_P4_BPU_CCCR3,
-	MSR_P4_MS_CCCR0,
-	MSR_P4_MS_CCCR1,
-	MSR_P4_MS_CCCR2,
-	MSR_P4_MS_CCCR3,
-	MSR_P4_FLAME_CCCR0,
-	MSR_P4_FLAME_CCCR1,
-	MSR_P4_FLAME_CCCR2,
-	MSR_P4_FLAME_CCCR3,
-	MSR_P4_IQ_CCCR0,
-	MSR_P4_IQ_CCCR1,
-	MSR_P4_IQ_CCCR2,
-	MSR_P4_IQ_CCCR3,
-	MSR_P4_IQ_CCCR4,
-	MSR_P4_IQ_CCCR5,
-};
-/*
- * Set up IQ_COUNTER0 to behave like a clock, by having IQ_CCCR0 filter
- * CRU_ESCR0 (with any non-null event selector) through a complemented
- * max threshold. [IA32-Vol3, Section 14.9.9]
- */
-static int setup_p4_watchdog(unsigned nmi_hz)
-{
-	unsigned int perfctr_msr, evntsel_msr, cccr_msr;
-	unsigned int evntsel, cccr_val;
-	unsigned int misc_enable, dummy;
-	unsigned int ht_num;
-	struct nmi_watchdog_ctlblk *wd = &__get_cpu_var(nmi_watchdog_ctlblk);
-
-	rdmsr(MSR_IA32_MISC_ENABLE, misc_enable, dummy);
-	if (!(misc_enable & MSR_P4_MISC_ENABLE_PERF_AVAIL))
-		return 0;
-
-#ifdef CONFIG_SMP
-	/* detect which hyperthread we are on */
-	if (smp_num_siblings == 2) {
-		unsigned int ebx, apicid;
-
-		ebx = cpuid_ebx(1);
-		apicid = (ebx >> 24) & 0xff;
-		ht_num = apicid & 1;
-	} else
-#endif
-		ht_num = 0;
-
-	/*
-	 * performance counters are shared resources
-	 * assign each hyperthread its own set
-	 * (re-use the ESCR0 register, seems safe
-	 * and keeps the cccr_val the same)
-	 */
-	if (!ht_num) {
-		/* logical cpu 0 */
-		perfctr_msr = MSR_P4_IQ_PERFCTR0;
-		evntsel_msr = MSR_P4_CRU_ESCR0;
-		cccr_msr = MSR_P4_IQ_CCCR0;
-		cccr_val = P4_CCCR_OVF_PMI0 | P4_CCCR_ESCR_SELECT(4);
-
-		/*
-		 * If we're on the kdump kernel or other situation, we may
-		 * still have other performance counter registers set to
-		 * interrupt and they'll keep interrupting forever because
-		 * of the P4_CCCR_OVF quirk. So we need to ACK all the
-		 * pending interrupts and disable all the registers here,
-		 * before reenabling the NMI delivery. Refer to p4_rearm()
-		 * about the P4_CCCR_OVF quirk.
-		 */
-		if (reset_devices) {
-			unsigned int low, high;
-			int i;
-
-			for (i = 0; i < P4_CONTROLS; i++) {
-				rdmsr(p4_controls[i], low, high);
-				low &= ~(P4_CCCR_ENABLE | P4_CCCR_OVF);
-				wrmsr(p4_controls[i], low, high);
-			}
-		}
-	} else {
-		/* logical cpu 1 */
-		perfctr_msr = MSR_P4_IQ_PERFCTR1;
-		evntsel_msr = MSR_P4_CRU_ESCR0;
-		cccr_msr = MSR_P4_IQ_CCCR1;
-
-		/* Pentium 4 D processors don't support P4_CCCR_OVF_PMI1 */
-		if (boot_cpu_data.x86_model == 4 && boot_cpu_data.x86_mask == 4)
-			cccr_val = P4_CCCR_OVF_PMI0;
-		else
-			cccr_val = P4_CCCR_OVF_PMI1;
-		cccr_val |= P4_CCCR_ESCR_SELECT(4);
-	}
-
-	evntsel = P4_ESCR_EVENT_SELECT(0x3F)
-		| P4_ESCR_OS
-		| P4_ESCR_USR;
-
-	cccr_val |= P4_CCCR_THRESHOLD(15)
-		 | P4_CCCR_COMPLEMENT
-		 | P4_CCCR_COMPARE
-		 | P4_CCCR_REQUIRED;
-
-	wrmsr(evntsel_msr, evntsel, 0);
-	wrmsr(cccr_msr, cccr_val, 0);
-	write_watchdog_counter(perfctr_msr, "P4_IQ_COUNTER0", nmi_hz);
-
-	wd->perfctr_msr = perfctr_msr;
-	wd->evntsel_msr = evntsel_msr;
-	wd->cccr_msr = cccr_msr;
-
-	/* ok, everything is initialized, announce that we're set */
-	cpu_nmi_set_wd_enabled();
-
-	apic_write(APIC_LVTPC, APIC_DM_NMI);
-	cccr_val |= P4_CCCR_ENABLE;
-	wrmsr(cccr_msr, cccr_val, 0);
-	return 1;
-}
-
-static void stop_p4_watchdog(void)
-{
-	struct nmi_watchdog_ctlblk *wd = &__get_cpu_var(nmi_watchdog_ctlblk);
-	wrmsr(wd->cccr_msr, 0, 0);
-	wrmsr(wd->evntsel_msr, 0, 0);
-}
-
-static int p4_reserve(void)
-{
-	if (!reserve_perfctr_nmi(MSR_P4_IQ_PERFCTR0))
-		return 0;
-#ifdef CONFIG_SMP
-	if (smp_num_siblings > 1 && !reserve_perfctr_nmi(MSR_P4_IQ_PERFCTR1))
-		goto fail1;
-#endif
-	if (!reserve_evntsel_nmi(MSR_P4_CRU_ESCR0))
-		goto fail2;
-	/* RED-PEN why is ESCR1 not reserved here? */
-	return 1;
- fail2:
-#ifdef CONFIG_SMP
-	if (smp_num_siblings > 1)
-		release_perfctr_nmi(MSR_P4_IQ_PERFCTR1);
- fail1:
-#endif
-	release_perfctr_nmi(MSR_P4_IQ_PERFCTR0);
-	return 0;
-}
-
-static void p4_unreserve(void)
-{
-#ifdef CONFIG_SMP
-	if (smp_num_siblings > 1)
-		release_perfctr_nmi(MSR_P4_IQ_PERFCTR1);
-#endif
-	release_evntsel_nmi(MSR_P4_CRU_ESCR0);
-	release_perfctr_nmi(MSR_P4_IQ_PERFCTR0);
-}
-
-static void __kprobes p4_rearm(struct nmi_watchdog_ctlblk *wd, unsigned nmi_hz)
-{
-	unsigned dummy;
-	/*
-	 * P4 quirks:
-	 * - An overflown perfctr will assert its interrupt
-	 *   until the OVF flag in its CCCR is cleared.
-	 * - LVTPC is masked on interrupt and must be
-	 *   unmasked by the LVTPC handler.
-	 */
-	rdmsrl(wd->cccr_msr, dummy);
-	dummy &= ~P4_CCCR_OVF;
-	wrmsrl(wd->cccr_msr, dummy);
-	apic_write(APIC_LVTPC, APIC_DM_NMI);
-	/* start the cycle over again */
-	write_watchdog_counter(wd->perfctr_msr, NULL, nmi_hz);
-}
-
-static const struct wd_ops p4_wd_ops = {
-	.reserve	= p4_reserve,
-	.unreserve	= p4_unreserve,
-	.setup		= setup_p4_watchdog,
-	.rearm		= p4_rearm,
-	.stop		= stop_p4_watchdog,
-	/* RED-PEN this is wrong for the other sibling */
-	.perfctr	= MSR_P4_BPU_PERFCTR0,
-	.evntsel	= MSR_P4_BSU_ESCR0,
-	.checkbit	= 1ULL << 39,
-};
-
-/*
- * Watchdog using the Intel architected PerfMon.
- * Used for Core2 and hopefully all future Intel CPUs.
- */
-#define ARCH_PERFMON_NMI_EVENT_SEL	ARCH_PERFMON_UNHALTED_CORE_CYCLES_SEL
-#define ARCH_PERFMON_NMI_EVENT_UMASK	ARCH_PERFMON_UNHALTED_CORE_CYCLES_UMASK
-
-static struct wd_ops intel_arch_wd_ops;
-
-static int setup_intel_arch_watchdog(unsigned nmi_hz)
-{
-	unsigned int ebx;
-	union cpuid10_eax eax;
-	unsigned int unused;
-	unsigned int perfctr_msr, evntsel_msr;
-	unsigned int evntsel;
-	struct nmi_watchdog_ctlblk *wd = &__get_cpu_var(nmi_watchdog_ctlblk);
-
-	/*
-	 * Check whether the Architectural PerfMon supports
-	 * Unhalted Core Cycles Event or not.
-	 * NOTE: Corresponding bit = 0 in ebx indicates event present.
-	 */
-	cpuid(10, &(eax.full), &ebx, &unused, &unused);
-	if ((eax.split.mask_length <
-			(ARCH_PERFMON_UNHALTED_CORE_CYCLES_INDEX+1)) ||
-	    (ebx & ARCH_PERFMON_UNHALTED_CORE_CYCLES_PRESENT))
-		return 0;
-
-	perfctr_msr = wd_ops->perfctr;
-	evntsel_msr = wd_ops->evntsel;
-
-	wrmsrl(perfctr_msr, 0UL);
-
-	evntsel = ARCH_PERFMON_EVENTSEL_INT
-		| ARCH_PERFMON_EVENTSEL_OS
-		| ARCH_PERFMON_EVENTSEL_USR
-		| ARCH_PERFMON_NMI_EVENT_SEL
-		| ARCH_PERFMON_NMI_EVENT_UMASK;
-
-	/* setup the timer */
-	wrmsr(evntsel_msr, evntsel, 0);
-	nmi_hz = adjust_for_32bit_ctr(nmi_hz);
-	write_watchdog_counter32(perfctr_msr, "INTEL_ARCH_PERFCTR0", nmi_hz);
-
-	wd->perfctr_msr = perfctr_msr;
-	wd->evntsel_msr = evntsel_msr;
-	wd->cccr_msr = 0;  /* unused */
-
-	/* ok, everything is initialized, announce that we're set */
-	cpu_nmi_set_wd_enabled();
-
-	apic_write(APIC_LVTPC, APIC_DM_NMI);
-	evntsel |= ARCH_PERFMON_EVENTSEL_ENABLE;
-	wrmsr(evntsel_msr, evntsel, 0);
-	intel_arch_wd_ops.checkbit = 1ULL << (eax.split.bit_width - 1);
-	return 1;
-}
-
-static struct wd_ops intel_arch_wd_ops __read_mostly = {
-	.reserve	= single_msr_reserve,
-	.unreserve	= single_msr_unreserve,
-	.setup		= setup_intel_arch_watchdog,
-	.rearm		= p6_rearm,
-	.stop		= single_msr_stop_watchdog,
-	.perfctr	= MSR_ARCH_PERFMON_PERFCTR1,
-	.evntsel	= MSR_ARCH_PERFMON_EVENTSEL1,
-};
-
-static void probe_nmi_watchdog(void)
-{
-	switch (boot_cpu_data.x86_vendor) {
-	case X86_VENDOR_AMD:
-		if (boot_cpu_data.x86 == 6 ||
-		    (boot_cpu_data.x86 >= 0xf && boot_cpu_data.x86 <= 0x15))
-			wd_ops = &k7_wd_ops;
-		return;
-	case X86_VENDOR_INTEL:
-		/* Work around where perfctr1 doesn't have a working enable
-		 * bit as described in the following errata:
-		 * AE49 Core Duo and Intel Core Solo 65 nm
-		 * AN49 Intel Pentium Dual-Core
-		 * AF49 Dual-Core Intel Xeon Processor LV
-		 */
-		if ((boot_cpu_data.x86 == 6 && boot_cpu_data.x86_model == 14) ||
-		    ((boot_cpu_data.x86 == 6 && boot_cpu_data.x86_model == 15 &&
-		     boot_cpu_data.x86_mask == 4))) {
-			intel_arch_wd_ops.perfctr = MSR_ARCH_PERFMON_PERFCTR0;
-			intel_arch_wd_ops.evntsel = MSR_ARCH_PERFMON_EVENTSEL0;
-		}
-		if (cpu_has(&boot_cpu_data, X86_FEATURE_ARCH_PERFMON)) {
-			wd_ops = &intel_arch_wd_ops;
-			break;
-		}
-		switch (boot_cpu_data.x86) {
-		case 6:
-			if (boot_cpu_data.x86_model > 13)
-				return;
-
-			wd_ops = &p6_wd_ops;
-			break;
-		case 15:
-			wd_ops = &p4_wd_ops;
-			break;
-		default:
-			return;
-		}
-		break;
-	}
-}
-
-/* Interface to nmi.c */
-
-int lapic_watchdog_init(unsigned nmi_hz)
-{
-	if (!wd_ops) {
-		probe_nmi_watchdog();
-		if (!wd_ops) {
-			printk(KERN_INFO "NMI watchdog: CPU not supported\n");
-			return -1;
-		}
-
-		if (!wd_ops->reserve()) {
-			printk(KERN_ERR
-				"NMI watchdog: cannot reserve perfctrs\n");
-			return -1;
-		}
-	}
-
-	if (!(wd_ops->setup(nmi_hz))) {
-		printk(KERN_ERR "Cannot setup NMI watchdog on CPU %d\n",
-		       raw_smp_processor_id());
-		return -1;
-	}
-
-	return 0;
-}
-
-void lapic_watchdog_stop(void)
-{
-	if (wd_ops)
-		wd_ops->stop();
-}
-
-unsigned lapic_adjust_nmi_hz(unsigned hz)
-{
-	struct nmi_watchdog_ctlblk *wd = &__get_cpu_var(nmi_watchdog_ctlblk);
-	if (wd->perfctr_msr == MSR_P6_PERFCTR0 ||
-	    wd->perfctr_msr == MSR_ARCH_PERFMON_PERFCTR1)
-		hz = adjust_for_32bit_ctr(hz);
-	return hz;
-}
-
-int __kprobes lapic_wd_event(unsigned nmi_hz)
-{
-	struct nmi_watchdog_ctlblk *wd = &__get_cpu_var(nmi_watchdog_ctlblk);
-	u64 ctr;
-
-	rdmsrl(wd->perfctr_msr, ctr);
-	if (ctr & wd_ops->checkbit) /* perfctr still running? */
-		return 0;
-
-	wd_ops->rearm(wd, nmi_hz);
-	return 1;
-}
-=======
-EXPORT_SYMBOL(release_evntsel_nmi);
->>>>>>> 3cbea436
+EXPORT_SYMBOL(release_evntsel_nmi);