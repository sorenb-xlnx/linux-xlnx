--- conflicted
+++ resolved
@@ -48,11 +48,6 @@
 		if (inl (CBAR) & CBAR_ENB)
 			outl (0 | CBAR_KEY, CBAR);
 	}
-
-	/*  Set MTRR capability flag if appropriate */
-	if (c->x86_model == 13 || c->x86_model == 9 ||
-	   (c->x86_model == 8 && c->x86_mask >= 8))
-		set_cpu_cap(c, X86_FEATURE_K6_MTRR);
 }
 
 
@@ -335,146 +330,9 @@
 	if (c->x86 == 0xf) {
 		u32 level;
 
-<<<<<<< HEAD
-	switch (c->x86) {
-	case 4:
-		/*
-		 * General Systems BIOSen alias the cpu frequency registers
-		 * of the Elan at 0x000df000. Unfortuantly, one of the Linux
-		 * drivers subsequently pokes it, and changes the CPU speed.
-		 * Workaround : Remove the unneeded alias.
-		 */
-#define CBAR		(0xfffc) /* Configuration Base Address  (32-bit) */
-#define CBAR_ENB	(0x80000000)
-#define CBAR_KEY	(0X000000CB)
-			if (c->x86_model == 9 || c->x86_model == 10) {
-				if (inl (CBAR) & CBAR_ENB)
-					outl (0 | CBAR_KEY, CBAR);
-			}
-			break;
-	case 5:
-			if (c->x86_model < 6) {
-				/* Based on AMD doc 20734R - June 2000 */
-				if (c->x86_model == 0) {
-					clear_cpu_cap(c, X86_FEATURE_APIC);
-					set_cpu_cap(c, X86_FEATURE_PGE);
-				}
-				break;
-			}
-
-			if (c->x86_model == 6 && c->x86_mask == 1) {
-				const int K6_BUG_LOOP = 1000000;
-				int n;
-				void (*f_vide)(void);
-				unsigned long d, d2;
-
-				printk(KERN_INFO "AMD K6 stepping B detected - ");
-
-				/*
-				 * It looks like AMD fixed the 2.6.2 bug and improved indirect
-				 * calls at the same time.
-				 */
-
-				n = K6_BUG_LOOP;
-				f_vide = vide;
-				rdtscl(d);
-				while (n--)
-					f_vide();
-				rdtscl(d2);
-				d = d2-d;
-
-				if (d > 20*K6_BUG_LOOP)
-					printk("system stability may be impaired when more than 32 MB are used.\n");
-				else
-					printk("probably OK (after B9730xxxx).\n");
-				printk(KERN_INFO "Please see http://membres.lycos.fr/poulot/k6bug.html\n");
-			}
-
-			/* K6 with old style WHCR */
-			if (c->x86_model < 8 ||
-			   (c->x86_model == 8 && c->x86_mask < 8)) {
-				/* We can only write allocate on the low 508Mb */
-				if (mbytes > 508)
-					mbytes = 508;
-
-				rdmsr(MSR_K6_WHCR, l, h);
-				if ((l&0x0000FFFF) == 0) {
-					unsigned long flags;
-					l = (1<<0)|((mbytes/4)<<1);
-					local_irq_save(flags);
-					wbinvd();
-					wrmsr(MSR_K6_WHCR, l, h);
-					local_irq_restore(flags);
-					printk(KERN_INFO "Enabling old style K6 write allocation for %d Mb\n",
-						mbytes);
-				}
-				break;
-			}
-
-			if ((c->x86_model == 8 && c->x86_mask > 7) ||
-			     c->x86_model == 9 || c->x86_model == 13) {
-				/* The more serious chips .. */
-
-				if (mbytes > 4092)
-					mbytes = 4092;
-
-				rdmsr(MSR_K6_WHCR, l, h);
-				if ((l&0xFFFF0000) == 0) {
-					unsigned long flags;
-					l = ((mbytes>>2)<<22)|(1<<16);
-					local_irq_save(flags);
-					wbinvd();
-					wrmsr(MSR_K6_WHCR, l, h);
-					local_irq_restore(flags);
-					printk(KERN_INFO "Enabling new style K6 write allocation for %d Mb\n",
-						mbytes);
-				}
-
-				break;
-			}
-
-			if (c->x86_model == 10) {
-				/* AMD Geode LX is model 10 */
-				/* placeholder for any needed mods */
-				break;
-			}
-			break;
-	case 6: /* An Athlon/Duron */
-
-			/*
-			 * Bit 15 of Athlon specific MSR 15, needs to be 0
-			 * to enable SSE on Palomino/Morgan/Barton CPU's.
-			 * If the BIOS didn't enable it already, enable it here.
-			 */
-			if (c->x86_model >= 6 && c->x86_model <= 10) {
-				if (!cpu_has(c, X86_FEATURE_XMM)) {
-					printk(KERN_INFO "Enabling disabled K7/SSE Support.\n");
-					rdmsr(MSR_K7_HWCR, l, h);
-					l &= ~0x00008000;
-					wrmsr(MSR_K7_HWCR, l, h);
-					set_cpu_cap(c, X86_FEATURE_XMM);
-				}
-			}
-
-			/*
-			 * It's been determined by AMD that Athlons since model 8 stepping 1
-			 * are more robust with CLK_CTL set to 200xxxxx instead of 600xxxxx
-			 * As per AMD technical note 27212 0.2
-			 */
-			if ((c->x86_model == 8 && c->x86_mask >= 1) || (c->x86_model > 8)) {
-				rdmsr(MSR_K7_CLK_CTL, l, h);
-				if ((l & 0xfff00000) != 0x20000000) {
-					printk ("CPU: CLK_CTL MSR was %x. Reprogramming to %x\n", l,
-						((l & 0x000fffff)|0x20000000));
-					wrmsr(MSR_K7_CLK_CTL, (l & 0x000fffff)|0x20000000, h);
-				}
-			}
-			break;
-=======
 		level = cpuid_eax(1);
 		if((level >= 0x0f48 && level < 0x0f50) || level >= 0x0f58)
 			set_cpu_cap(c, X86_FEATURE_REP_GOOD);
->>>>>>> 75e63c15
 	}
 	if (c->x86 == 0x10 || c->x86 == 0x11)
 		set_cpu_cap(c, X86_FEATURE_REP_GOOD);
