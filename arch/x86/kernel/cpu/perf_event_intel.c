--- conflicted
+++ resolved
@@ -513,12 +513,8 @@
 			if (!event)
 				continue;
 
-<<<<<<< HEAD
-			__x86_pmu_enable_event(&event->hw);
-=======
 			__x86_pmu_enable_event(&event->hw,
 					       ARCH_PERFMON_EVENTSEL_ENABLE);
->>>>>>> a4858e07
 		}
 	}
 	intel_pmu_enable_all(added);
@@ -567,11 +563,7 @@
 
 	x86_pmu_disable_event(event);
 
-<<<<<<< HEAD
-	if (unlikely(event->attr.precise))
-=======
 	if (unlikely(event->attr.precise_ip))
->>>>>>> a4858e07
 		intel_pmu_pebs_disable(event);
 }
 
@@ -623,17 +615,10 @@
 		return;
 	}
 
-<<<<<<< HEAD
-	if (unlikely(event->attr.precise))
-		intel_pmu_pebs_enable(event);
-
-	__x86_pmu_enable_event(hwc);
-=======
 	if (unlikely(event->attr.precise_ip))
 		intel_pmu_pebs_enable(event);
 
 	__x86_pmu_enable_event(hwc, ARCH_PERFMON_EVENTSEL_ENABLE);
->>>>>>> a4858e07
 }
 
 /*
