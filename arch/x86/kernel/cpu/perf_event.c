/*
 * Performance events x86 architecture code
 *
 *  Copyright (C) 2008 Thomas Gleixner <tglx@linutronix.de>
 *  Copyright (C) 2008-2009 Red Hat, Inc., Ingo Molnar
 *  Copyright (C) 2009 Jaswinder Singh Rajput
 *  Copyright (C) 2009 Advanced Micro Devices, Inc., Robert Richter
 *  Copyright (C) 2008-2009 Red Hat, Inc., Peter Zijlstra <pzijlstr@redhat.com>
 *  Copyright (C) 2009 Intel Corporation, <markus.t.metzger@intel.com>
 *  Copyright (C) 2009 Google, Inc., Stephane Eranian
 *
 *  For licencing details see kernel-base/COPYING
 */

#include <linux/perf_event.h>
#include <linux/capability.h>
#include <linux/notifier.h>
#include <linux/hardirq.h>
#include <linux/kprobes.h>
#include <linux/module.h>
#include <linux/kdebug.h>
#include <linux/sched.h>
#include <linux/uaccess.h>
#include <linux/highmem.h>
#include <linux/cpu.h>
#include <linux/bitops.h>

#include <asm/apic.h>
#include <asm/stacktrace.h>
#include <asm/nmi.h>

static u64 perf_event_mask __read_mostly;

/* The maximal number of PEBS events: */
#define MAX_PEBS_EVENTS	4

/* The size of a BTS record in bytes: */
#define BTS_RECORD_SIZE		24

/* The size of a per-cpu BTS buffer in bytes: */
#define BTS_BUFFER_SIZE		(BTS_RECORD_SIZE * 2048)

/* The BTS overflow threshold in bytes from the end of the buffer: */
#define BTS_OVFL_TH		(BTS_RECORD_SIZE * 128)


/*
 * Bits in the debugctlmsr controlling branch tracing.
 */
#define X86_DEBUGCTL_TR			(1 << 6)
#define X86_DEBUGCTL_BTS		(1 << 7)
#define X86_DEBUGCTL_BTINT		(1 << 8)
#define X86_DEBUGCTL_BTS_OFF_OS		(1 << 9)
#define X86_DEBUGCTL_BTS_OFF_USR	(1 << 10)

/*
 * A debug store configuration.
 *
 * We only support architectures that use 64bit fields.
 */
struct debug_store {
	u64	bts_buffer_base;
	u64	bts_index;
	u64	bts_absolute_maximum;
	u64	bts_interrupt_threshold;
	u64	pebs_buffer_base;
	u64	pebs_index;
	u64	pebs_absolute_maximum;
	u64	pebs_interrupt_threshold;
	u64	pebs_event_reset[MAX_PEBS_EVENTS];
};

struct event_constraint {
	union {
		unsigned long	idxmsk[BITS_TO_LONGS(X86_PMC_IDX_MAX)];
		u64		idxmsk64[1];
	};
	int	code;
	int	cmask;
	int	weight;
};

struct amd_nb {
	int nb_id;  /* NorthBridge id */
	int refcnt; /* reference count */
	struct perf_event *owners[X86_PMC_IDX_MAX];
	struct event_constraint event_constraints[X86_PMC_IDX_MAX];
};

struct cpu_hw_events {
	struct perf_event	*events[X86_PMC_IDX_MAX]; /* in counter order */
	unsigned long		active_mask[BITS_TO_LONGS(X86_PMC_IDX_MAX)];
	unsigned long		interrupts;
	int			enabled;
	struct debug_store	*ds;

	int			n_events;
	int			n_added;
	int			assign[X86_PMC_IDX_MAX]; /* event to counter assignment */
	u64			tags[X86_PMC_IDX_MAX];
	struct perf_event	*event_list[X86_PMC_IDX_MAX]; /* in enabled order */
	struct amd_nb		*amd_nb;
};

#define __EVENT_CONSTRAINT(c, n, m, w) {\
	{ .idxmsk64[0] = (n) },		\
	.code = (c),			\
	.cmask = (m),			\
	.weight = (w),			\
}

#define EVENT_CONSTRAINT(c, n, m)	\
	__EVENT_CONSTRAINT(c, n, m, HWEIGHT(n))

#define INTEL_EVENT_CONSTRAINT(c, n)	\
	EVENT_CONSTRAINT(c, n, INTEL_ARCH_EVTSEL_MASK)

#define FIXED_EVENT_CONSTRAINT(c, n)	\
	EVENT_CONSTRAINT(c, n, INTEL_ARCH_FIXED_MASK)

#define EVENT_CONSTRAINT_END		\
	EVENT_CONSTRAINT(0, 0, 0)

#define for_each_event_constraint(e, c)	\
	for ((e) = (c); (e)->cmask; (e)++)

/*
 * struct x86_pmu - generic x86 pmu
 */
struct x86_pmu {
	const char	*name;
	int		version;
	int		(*handle_irq)(struct pt_regs *);
	void		(*disable_all)(void);
	void		(*enable_all)(void);
	void		(*enable)(struct hw_perf_event *, int);
	void		(*disable)(struct hw_perf_event *, int);
	unsigned	eventsel;
	unsigned	perfctr;
	u64		(*event_map)(int);
	u64		(*raw_event)(u64);
	int		max_events;
	int		num_events;
	int		num_events_fixed;
	int		event_bits;
	u64		event_mask;
	int		apic;
	u64		max_period;
	u64		intel_ctrl;
	void		(*enable_bts)(u64 config);
	void		(*disable_bts)(void);

	struct event_constraint *
			(*get_event_constraints)(struct cpu_hw_events *cpuc,
						 struct perf_event *event);

	void		(*put_event_constraints)(struct cpu_hw_events *cpuc,
						 struct perf_event *event);
	struct event_constraint *event_constraints;
};

static struct x86_pmu x86_pmu __read_mostly;

static DEFINE_PER_CPU(struct cpu_hw_events, cpu_hw_events) = {
	.enabled = 1,
};

static int x86_perf_event_set_period(struct perf_event *event,
			     struct hw_perf_event *hwc, int idx);

/*
 * Generalized hw caching related hw_event table, filled
 * in on a per model basis. A value of 0 means
 * 'not supported', -1 means 'hw_event makes no sense on
 * this CPU', any other value means the raw hw_event
 * ID.
 */

#define C(x) PERF_COUNT_HW_CACHE_##x

static u64 __read_mostly hw_cache_event_ids
				[PERF_COUNT_HW_CACHE_MAX]
				[PERF_COUNT_HW_CACHE_OP_MAX]
				[PERF_COUNT_HW_CACHE_RESULT_MAX];

/*
 * Propagate event elapsed time into the generic event.
 * Can only be executed on the CPU where the event is active.
 * Returns the delta events processed.
 */
static u64
x86_perf_event_update(struct perf_event *event,
			struct hw_perf_event *hwc, int idx)
{
	int shift = 64 - x86_pmu.event_bits;
	u64 prev_raw_count, new_raw_count;
	s64 delta;

	if (idx == X86_PMC_IDX_FIXED_BTS)
		return 0;

	/*
	 * Careful: an NMI might modify the previous event value.
	 *
	 * Our tactic to handle this is to first atomically read and
	 * exchange a new raw count - then add that new-prev delta
	 * count to the generic event atomically:
	 */
again:
	prev_raw_count = atomic64_read(&hwc->prev_count);
	rdmsrl(hwc->event_base + idx, new_raw_count);

	if (atomic64_cmpxchg(&hwc->prev_count, prev_raw_count,
					new_raw_count) != prev_raw_count)
		goto again;

	/*
	 * Now we have the new raw value and have updated the prev
	 * timestamp already. We can now calculate the elapsed delta
	 * (event-)time and add that to the generic event.
	 *
	 * Careful, not all hw sign-extends above the physical width
	 * of the count.
	 */
	delta = (new_raw_count << shift) - (prev_raw_count << shift);
	delta >>= shift;

	atomic64_add(delta, &event->count);
	atomic64_sub(delta, &hwc->period_left);

	return new_raw_count;
}

static atomic_t active_events;
static DEFINE_MUTEX(pmc_reserve_mutex);

static bool reserve_pmc_hardware(void)
{
#ifdef CONFIG_X86_LOCAL_APIC
	int i;

	if (nmi_watchdog == NMI_LOCAL_APIC)
		disable_lapic_nmi_watchdog();

	for (i = 0; i < x86_pmu.num_events; i++) {
		if (!reserve_perfctr_nmi(x86_pmu.perfctr + i))
			goto perfctr_fail;
	}

	for (i = 0; i < x86_pmu.num_events; i++) {
		if (!reserve_evntsel_nmi(x86_pmu.eventsel + i))
			goto eventsel_fail;
	}
#endif

	return true;

#ifdef CONFIG_X86_LOCAL_APIC
eventsel_fail:
	for (i--; i >= 0; i--)
		release_evntsel_nmi(x86_pmu.eventsel + i);

	i = x86_pmu.num_events;

perfctr_fail:
	for (i--; i >= 0; i--)
		release_perfctr_nmi(x86_pmu.perfctr + i);

	if (nmi_watchdog == NMI_LOCAL_APIC)
		enable_lapic_nmi_watchdog();

	return false;
#endif
}

static void release_pmc_hardware(void)
{
#ifdef CONFIG_X86_LOCAL_APIC
	int i;

	for (i = 0; i < x86_pmu.num_events; i++) {
		release_perfctr_nmi(x86_pmu.perfctr + i);
		release_evntsel_nmi(x86_pmu.eventsel + i);
	}

	if (nmi_watchdog == NMI_LOCAL_APIC)
		enable_lapic_nmi_watchdog();
#endif
}

static inline bool bts_available(void)
{
	return x86_pmu.enable_bts != NULL;
}

static inline void init_debug_store_on_cpu(int cpu)
{
	struct debug_store *ds = per_cpu(cpu_hw_events, cpu).ds;

	if (!ds)
		return;

	wrmsr_on_cpu(cpu, MSR_IA32_DS_AREA,
		     (u32)((u64)(unsigned long)ds),
		     (u32)((u64)(unsigned long)ds >> 32));
}

static inline void fini_debug_store_on_cpu(int cpu)
{
	if (!per_cpu(cpu_hw_events, cpu).ds)
		return;

	wrmsr_on_cpu(cpu, MSR_IA32_DS_AREA, 0, 0);
}

static void release_bts_hardware(void)
{
	int cpu;

	if (!bts_available())
		return;

	get_online_cpus();

	for_each_online_cpu(cpu)
		fini_debug_store_on_cpu(cpu);

	for_each_possible_cpu(cpu) {
		struct debug_store *ds = per_cpu(cpu_hw_events, cpu).ds;

		if (!ds)
			continue;

		per_cpu(cpu_hw_events, cpu).ds = NULL;

		kfree((void *)(unsigned long)ds->bts_buffer_base);
		kfree(ds);
	}

	put_online_cpus();
}

static int reserve_bts_hardware(void)
{
	int cpu, err = 0;

	if (!bts_available())
		return 0;

	get_online_cpus();

	for_each_possible_cpu(cpu) {
		struct debug_store *ds;
		void *buffer;

		err = -ENOMEM;
		buffer = kzalloc(BTS_BUFFER_SIZE, GFP_KERNEL);
		if (unlikely(!buffer))
			break;

		ds = kzalloc(sizeof(*ds), GFP_KERNEL);
		if (unlikely(!ds)) {
			kfree(buffer);
			break;
		}

		ds->bts_buffer_base = (u64)(unsigned long)buffer;
		ds->bts_index = ds->bts_buffer_base;
		ds->bts_absolute_maximum =
			ds->bts_buffer_base + BTS_BUFFER_SIZE;
		ds->bts_interrupt_threshold =
			ds->bts_absolute_maximum - BTS_OVFL_TH;

		per_cpu(cpu_hw_events, cpu).ds = ds;
		err = 0;
	}

	if (err)
		release_bts_hardware();
	else {
		for_each_online_cpu(cpu)
			init_debug_store_on_cpu(cpu);
	}

	put_online_cpus();

	return err;
}

static void hw_perf_event_destroy(struct perf_event *event)
{
	if (atomic_dec_and_mutex_lock(&active_events, &pmc_reserve_mutex)) {
		release_pmc_hardware();
		release_bts_hardware();
		mutex_unlock(&pmc_reserve_mutex);
	}
}

static inline int x86_pmu_initialized(void)
{
	return x86_pmu.handle_irq != NULL;
}

static inline int
set_ext_hw_attr(struct hw_perf_event *hwc, struct perf_event_attr *attr)
{
	unsigned int cache_type, cache_op, cache_result;
	u64 config, val;

	config = attr->config;

	cache_type = (config >>  0) & 0xff;
	if (cache_type >= PERF_COUNT_HW_CACHE_MAX)
		return -EINVAL;

	cache_op = (config >>  8) & 0xff;
	if (cache_op >= PERF_COUNT_HW_CACHE_OP_MAX)
		return -EINVAL;

	cache_result = (config >> 16) & 0xff;
	if (cache_result >= PERF_COUNT_HW_CACHE_RESULT_MAX)
		return -EINVAL;

	val = hw_cache_event_ids[cache_type][cache_op][cache_result];

	if (val == 0)
		return -ENOENT;

	if (val == -1)
		return -EINVAL;

	hwc->config |= val;

	return 0;
}

/*
 * Setup the hardware configuration for a given attr_type
 */
static int __hw_perf_event_init(struct perf_event *event)
{
	struct perf_event_attr *attr = &event->attr;
	struct hw_perf_event *hwc = &event->hw;
	u64 config;
	int err;

	if (!x86_pmu_initialized())
		return -ENODEV;

	err = 0;
	if (!atomic_inc_not_zero(&active_events)) {
		mutex_lock(&pmc_reserve_mutex);
		if (atomic_read(&active_events) == 0) {
			if (!reserve_pmc_hardware())
				err = -EBUSY;
			else
				err = reserve_bts_hardware();
		}
		if (!err)
			atomic_inc(&active_events);
		mutex_unlock(&pmc_reserve_mutex);
	}
	if (err)
		return err;

	event->destroy = hw_perf_event_destroy;

	/*
	 * Generate PMC IRQs:
	 * (keep 'enabled' bit clear for now)
	 */
	hwc->config = ARCH_PERFMON_EVENTSEL_INT;

	hwc->idx = -1;
	hwc->last_cpu = -1;
	hwc->last_tag = ~0ULL;

	/*
	 * Count user and OS events unless requested not to.
	 */
	if (!attr->exclude_user)
		hwc->config |= ARCH_PERFMON_EVENTSEL_USR;
	if (!attr->exclude_kernel)
		hwc->config |= ARCH_PERFMON_EVENTSEL_OS;

	if (!hwc->sample_period) {
		hwc->sample_period = x86_pmu.max_period;
		hwc->last_period = hwc->sample_period;
		atomic64_set(&hwc->period_left, hwc->sample_period);
	} else {
		/*
		 * If we have a PMU initialized but no APIC
		 * interrupts, we cannot sample hardware
		 * events (user-space has to fall back and
		 * sample via a hrtimer based software event):
		 */
		if (!x86_pmu.apic)
			return -EOPNOTSUPP;
	}

	/*
	 * Raw hw_event type provide the config in the hw_event structure
	 */
	if (attr->type == PERF_TYPE_RAW) {
		hwc->config |= x86_pmu.raw_event(attr->config);
		return 0;
	}

	if (attr->type == PERF_TYPE_HW_CACHE)
		return set_ext_hw_attr(hwc, attr);

	if (attr->config >= x86_pmu.max_events)
		return -EINVAL;

	/*
	 * The generic map:
	 */
	config = x86_pmu.event_map(attr->config);

	if (config == 0)
		return -ENOENT;

	if (config == -1LL)
		return -EINVAL;

	/*
	 * Branch tracing:
	 */
	if ((attr->config == PERF_COUNT_HW_BRANCH_INSTRUCTIONS) &&
	    (hwc->sample_period == 1)) {
		/* BTS is not supported by this architecture. */
		if (!bts_available())
			return -EOPNOTSUPP;

		/* BTS is currently only allowed for user-mode. */
		if (hwc->config & ARCH_PERFMON_EVENTSEL_OS)
			return -EOPNOTSUPP;
	}

	hwc->config |= config;

	return 0;
}

static void x86_pmu_disable_all(void)
{
	struct cpu_hw_events *cpuc = &__get_cpu_var(cpu_hw_events);
	int idx;

	for (idx = 0; idx < x86_pmu.num_events; idx++) {
		u64 val;

<<<<<<< HEAD
		if (!test_bit(idx, cpuc->active_mask))
			continue;
		rdmsrl(x86_pmu.eventsel + idx, val);
		if (!(val & ARCH_PERFMON_EVENTSEL0_ENABLE))
			continue;
		val &= ~ARCH_PERFMON_EVENTSEL0_ENABLE;
		wrmsrl(x86_pmu.eventsel + idx, val);
	}
=======
	/* p6 only has one enable register */
	rdmsrl(MSR_P6_EVNTSEL0, val);
	val &= ~ARCH_PERFMON_EVENTSEL_ENABLE;
	wrmsrl(MSR_P6_EVNTSEL0, val);
>>>>>>> 27d4a358
}

void hw_perf_disable(void)
{
	struct cpu_hw_events *cpuc = &__get_cpu_var(cpu_hw_events);

	if (!x86_pmu_initialized())
		return;

	if (!cpuc->enabled)
		return;

	cpuc->n_added = 0;
	cpuc->enabled = 0;
	barrier();

	x86_pmu.disable_all();
}

static void x86_pmu_enable_all(void)
{
	struct cpu_hw_events *cpuc = &__get_cpu_var(cpu_hw_events);
	int idx;

	for (idx = 0; idx < x86_pmu.num_events; idx++) {
		struct perf_event *event = cpuc->events[idx];
		u64 val;

		if (!test_bit(idx, cpuc->active_mask))
			continue;
<<<<<<< HEAD

		val = event->hw.config;
		val |= ARCH_PERFMON_EVENTSEL0_ENABLE;
		wrmsrl(x86_pmu.eventsel + idx, val);
=======
		rdmsrl(MSR_K7_EVNTSEL0 + idx, val);
		if (!(val & ARCH_PERFMON_EVENTSEL_ENABLE))
			continue;
		val &= ~ARCH_PERFMON_EVENTSEL_ENABLE;
		wrmsrl(MSR_K7_EVNTSEL0 + idx, val);
>>>>>>> 27d4a358
	}
}

static const struct pmu pmu;

static inline int is_x86_event(struct perf_event *event)
{
	return event->pmu == &pmu;
}

static int x86_schedule_events(struct cpu_hw_events *cpuc, int n, int *assign)
{
	struct event_constraint *c, *constraints[X86_PMC_IDX_MAX];
	unsigned long used_mask[BITS_TO_LONGS(X86_PMC_IDX_MAX)];
	int i, j, w, wmax, num = 0;
	struct hw_perf_event *hwc;

	bitmap_zero(used_mask, X86_PMC_IDX_MAX);

	for (i = 0; i < n; i++) {
		constraints[i] =
		  x86_pmu.get_event_constraints(cpuc, cpuc->event_list[i]);
	}

<<<<<<< HEAD
	/*
	 * fastpath, try to reuse previous register
	 */
	for (i = 0; i < n; i++) {
		hwc = &cpuc->event_list[i]->hw;
		c = constraints[i];
=======
	/* p6 only has one enable register */
	rdmsrl(MSR_P6_EVNTSEL0, val);
	val |= ARCH_PERFMON_EVENTSEL_ENABLE;
	wrmsrl(MSR_P6_EVNTSEL0, val);
}
>>>>>>> 27d4a358

		/* never assigned */
		if (hwc->idx == -1)
			break;

		/* constraint still honored */
		if (!test_bit(hwc->idx, c->idxmsk))
			break;

		/* not already used */
		if (test_bit(hwc->idx, used_mask))
			break;

		set_bit(hwc->idx, used_mask);
		if (assign)
			assign[i] = hwc->idx;
	}
	if (i == n)
		goto done;

	/*
	 * begin slow path
	 */

	bitmap_zero(used_mask, X86_PMC_IDX_MAX);

	/*
	 * weight = number of possible counters
	 *
	 * 1    = most constrained, only works on one counter
	 * wmax = least constrained, works on any counter
	 *
	 * assign events to counters starting with most
	 * constrained events.
	 */
	wmax = x86_pmu.num_events;

	/*
	 * when fixed event counters are present,
	 * wmax is incremented by 1 to account
	 * for one more choice
	 */
	if (x86_pmu.num_events_fixed)
		wmax++;

	for (w = 1, num = n; num && w <= wmax; w++) {
		/* for each event */
		for (i = 0; num && i < n; i++) {
			c = constraints[i];
			hwc = &cpuc->event_list[i]->hw;

			if (c->weight != w)
				continue;

			for_each_bit(j, c->idxmsk, X86_PMC_IDX_MAX) {
				if (!test_bit(j, used_mask))
					break;
			}

			if (j == X86_PMC_IDX_MAX)
				break;

			set_bit(j, used_mask);

			if (assign)
				assign[i] = j;
			num--;
		}
	}
done:
	/*
	 * scheduling failed or is just a simulation,
	 * free resources if necessary
	 */
	if (!assign || num) {
		for (i = 0; i < n; i++) {
			if (x86_pmu.put_event_constraints)
				x86_pmu.put_event_constraints(cpuc, cpuc->event_list[i]);
		}
	}
	return num ? -ENOSPC : 0;
}

/*
 * dogrp: true if must collect siblings events (group)
 * returns total number of events and error code
 */
static int collect_events(struct cpu_hw_events *cpuc, struct perf_event *leader, bool dogrp)
{
	struct perf_event *event;
	int n, max_count;

	max_count = x86_pmu.num_events + x86_pmu.num_events_fixed;

	/* current number of events already accepted */
	n = cpuc->n_events;

	if (is_x86_event(leader)) {
		if (n >= max_count)
			return -ENOSPC;
		cpuc->event_list[n] = leader;
		n++;
	}
	if (!dogrp)
		return n;

	list_for_each_entry(event, &leader->sibling_list, group_entry) {
		if (!is_x86_event(event) ||
		    event->state <= PERF_EVENT_STATE_OFF)
			continue;

<<<<<<< HEAD
		if (n >= max_count)
			return -ENOSPC;
=======
		val = event->hw.config;
		val |= ARCH_PERFMON_EVENTSEL_ENABLE;
		wrmsrl(MSR_K7_EVNTSEL0 + idx, val);
	}
}
>>>>>>> 27d4a358

		cpuc->event_list[n] = event;
		n++;
	}
	return n;
}

static inline void x86_assign_hw_event(struct perf_event *event,
				struct cpu_hw_events *cpuc, int i)
{
	struct hw_perf_event *hwc = &event->hw;

	hwc->idx = cpuc->assign[i];
	hwc->last_cpu = smp_processor_id();
	hwc->last_tag = ++cpuc->tags[i];

	if (hwc->idx == X86_PMC_IDX_FIXED_BTS) {
		hwc->config_base = 0;
		hwc->event_base	= 0;
	} else if (hwc->idx >= X86_PMC_IDX_FIXED) {
		hwc->config_base = MSR_ARCH_PERFMON_FIXED_CTR_CTRL;
		/*
		 * We set it so that event_base + idx in wrmsr/rdmsr maps to
		 * MSR_ARCH_PERFMON_FIXED_CTR0 ... CTR2:
		 */
		hwc->event_base =
			MSR_ARCH_PERFMON_FIXED_CTR0 - X86_PMC_IDX_FIXED;
	} else {
		hwc->config_base = x86_pmu.eventsel;
		hwc->event_base  = x86_pmu.perfctr;
	}
}

static inline int match_prev_assignment(struct hw_perf_event *hwc,
					struct cpu_hw_events *cpuc,
					int i)
{
	return hwc->idx == cpuc->assign[i] &&
		hwc->last_cpu == smp_processor_id() &&
		hwc->last_tag == cpuc->tags[i];
}

<<<<<<< HEAD
static void x86_pmu_stop(struct perf_event *event);
=======
static inline void x86_pmu_enable_event(struct hw_perf_event *hwc, int idx)
{
	(void)checking_wrmsrl(hwc->config_base + idx,
			      hwc->config | ARCH_PERFMON_EVENTSEL_ENABLE);
}
>>>>>>> 27d4a358

void hw_perf_enable(void)
{
	struct cpu_hw_events *cpuc = &__get_cpu_var(cpu_hw_events);
	struct perf_event *event;
	struct hw_perf_event *hwc;
	int i;

	if (!x86_pmu_initialized())
		return;

	if (cpuc->enabled)
		return;

	if (cpuc->n_added) {
		/*
		 * apply assignment obtained either from
		 * hw_perf_group_sched_in() or x86_pmu_enable()
		 *
		 * step1: save events moving to new counters
		 * step2: reprogram moved events into new counters
		 */
		for (i = 0; i < cpuc->n_events; i++) {

			event = cpuc->event_list[i];
			hwc = &event->hw;

<<<<<<< HEAD
			/*
			 * we can avoid reprogramming counter if:
			 * - assigned same counter as last time
			 * - running on same CPU as last time
			 * - no other event has used the counter since
			 */
			if (hwc->idx == -1 ||
			    match_prev_assignment(hwc, cpuc, i))
				continue;
=======
	if (cpuc->enabled)
		val |= ARCH_PERFMON_EVENTSEL_ENABLE;
>>>>>>> 27d4a358

			x86_pmu_stop(event);

			hwc->idx = -1;
		}

		for (i = 0; i < cpuc->n_events; i++) {

			event = cpuc->event_list[i];
			hwc = &event->hw;

			if (hwc->idx == -1) {
				x86_assign_hw_event(event, cpuc, i);
				x86_perf_event_set_period(event, hwc, hwc->idx);
			}
			/*
			 * need to mark as active because x86_pmu_disable()
			 * clear active_mask and events[] yet it preserves
			 * idx
			 */
			set_bit(hwc->idx, cpuc->active_mask);
			cpuc->events[hwc->idx] = event;

			x86_pmu.enable(hwc, hwc->idx);
			perf_event_update_userpage(event);
		}
		cpuc->n_added = 0;
		perf_events_lapic_init();
	}

	cpuc->enabled = 1;
	barrier();

	x86_pmu.enable_all();
}

static inline void __x86_pmu_enable_event(struct hw_perf_event *hwc, int idx)
{
	(void)checking_wrmsrl(hwc->config_base + idx,
			      hwc->config | ARCH_PERFMON_EVENTSEL0_ENABLE);
}

static inline void x86_pmu_disable_event(struct hw_perf_event *hwc, int idx)
{
	(void)checking_wrmsrl(hwc->config_base + idx, hwc->config);
}

static DEFINE_PER_CPU(u64 [X86_PMC_IDX_MAX], pmc_prev_left);

/*
 * Set the next IRQ period, based on the hwc->period_left value.
 * To be called with the event disabled in hw:
 */
static int
x86_perf_event_set_period(struct perf_event *event,
			     struct hw_perf_event *hwc, int idx)
{
	s64 left = atomic64_read(&hwc->period_left);
	s64 period = hwc->sample_period;
	int err, ret = 0;

	if (idx == X86_PMC_IDX_FIXED_BTS)
		return 0;

	/*
	 * If we are way outside a reasonable range then just skip forward:
	 */
	if (unlikely(left <= -period)) {
		left = period;
		atomic64_set(&hwc->period_left, left);
		hwc->last_period = period;
		ret = 1;
	}

	if (unlikely(left <= 0)) {
		left += period;
		atomic64_set(&hwc->period_left, left);
		hwc->last_period = period;
		ret = 1;
	}
	/*
	 * Quirk: certain CPUs dont like it if just 1 hw_event is left:
	 */
	if (unlikely(left < 2))
		left = 2;

	if (left > x86_pmu.max_period)
		left = x86_pmu.max_period;

	per_cpu(pmc_prev_left[idx], smp_processor_id()) = left;

	/*
	 * The hw event starts counting from this event offset,
	 * mark it to be able to extra future deltas:
	 */
	atomic64_set(&hwc->prev_count, (u64)-left);

	err = checking_wrmsrl(hwc->event_base + idx,
			     (u64)(-left) & x86_pmu.event_mask);

	perf_event_update_userpage(event);

	return ret;
}

static void x86_pmu_enable_event(struct hw_perf_event *hwc, int idx)
{
	struct cpu_hw_events *cpuc = &__get_cpu_var(cpu_hw_events);
	if (cpuc->enabled)
<<<<<<< HEAD
		__x86_pmu_enable_event(hwc, idx);
=======
		val |= ARCH_PERFMON_EVENTSEL_ENABLE;

	(void)checking_wrmsrl(hwc->config_base + idx, val);
>>>>>>> 27d4a358
}

/*
 * activate a single event
 *
 * The event is added to the group of enabled events
 * but only if it can be scehduled with existing events.
 *
 * Called with PMU disabled. If successful and return value 1,
 * then guaranteed to call perf_enable() and hw_perf_enable()
 */
static int x86_pmu_enable(struct perf_event *event)
{
	struct cpu_hw_events *cpuc = &__get_cpu_var(cpu_hw_events);
	struct hw_perf_event *hwc;
	int assign[X86_PMC_IDX_MAX];
	int n, n0, ret;

	hwc = &event->hw;

	n0 = cpuc->n_events;
	n = collect_events(cpuc, event, false);
	if (n < 0)
		return n;

	ret = x86_schedule_events(cpuc, n, assign);
	if (ret)
		return ret;
	/*
	 * copy new assignment, now we know it is possible
	 * will be used by hw_perf_enable()
	 */
	memcpy(cpuc->assign, assign, n*sizeof(int));

	cpuc->n_events = n;
	cpuc->n_added  = n - n0;

	return 0;
}

static int x86_pmu_start(struct perf_event *event)
{
	struct hw_perf_event *hwc = &event->hw;

	if (hwc->idx == -1)
		return -EAGAIN;

	x86_perf_event_set_period(event, hwc, hwc->idx);
	x86_pmu.enable(hwc, hwc->idx);

	return 0;
}

static void x86_pmu_unthrottle(struct perf_event *event)
{
	struct cpu_hw_events *cpuc = &__get_cpu_var(cpu_hw_events);
	struct hw_perf_event *hwc = &event->hw;

	if (WARN_ON_ONCE(hwc->idx >= X86_PMC_IDX_MAX ||
				cpuc->events[hwc->idx] != event))
		return;

	x86_pmu.enable(hwc, hwc->idx);
}

void perf_event_print_debug(void)
{
	u64 ctrl, status, overflow, pmc_ctrl, pmc_count, prev_left, fixed;
	struct cpu_hw_events *cpuc;
	unsigned long flags;
	int cpu, idx;

	if (!x86_pmu.num_events)
		return;

	local_irq_save(flags);

	cpu = smp_processor_id();
	cpuc = &per_cpu(cpu_hw_events, cpu);

	if (x86_pmu.version >= 2) {
		rdmsrl(MSR_CORE_PERF_GLOBAL_CTRL, ctrl);
		rdmsrl(MSR_CORE_PERF_GLOBAL_STATUS, status);
		rdmsrl(MSR_CORE_PERF_GLOBAL_OVF_CTRL, overflow);
		rdmsrl(MSR_ARCH_PERFMON_FIXED_CTR_CTRL, fixed);

		pr_info("\n");
		pr_info("CPU#%d: ctrl:       %016llx\n", cpu, ctrl);
		pr_info("CPU#%d: status:     %016llx\n", cpu, status);
		pr_info("CPU#%d: overflow:   %016llx\n", cpu, overflow);
		pr_info("CPU#%d: fixed:      %016llx\n", cpu, fixed);
	}
	pr_info("CPU#%d: active:       %016llx\n", cpu, *(u64 *)cpuc->active_mask);

	for (idx = 0; idx < x86_pmu.num_events; idx++) {
		rdmsrl(x86_pmu.eventsel + idx, pmc_ctrl);
		rdmsrl(x86_pmu.perfctr  + idx, pmc_count);

		prev_left = per_cpu(pmc_prev_left[idx], cpu);

		pr_info("CPU#%d:   gen-PMC%d ctrl:  %016llx\n",
			cpu, idx, pmc_ctrl);
		pr_info("CPU#%d:   gen-PMC%d count: %016llx\n",
			cpu, idx, pmc_count);
		pr_info("CPU#%d:   gen-PMC%d left:  %016llx\n",
			cpu, idx, prev_left);
	}
	for (idx = 0; idx < x86_pmu.num_events_fixed; idx++) {
		rdmsrl(MSR_ARCH_PERFMON_FIXED_CTR0 + idx, pmc_count);

		pr_info("CPU#%d: fixed-PMC%d count: %016llx\n",
			cpu, idx, pmc_count);
	}
	local_irq_restore(flags);
}

static void x86_pmu_stop(struct perf_event *event)
{
	struct cpu_hw_events *cpuc = &__get_cpu_var(cpu_hw_events);
	struct hw_perf_event *hwc = &event->hw;
	int idx = hwc->idx;

	/*
	 * Must be done before we disable, otherwise the nmi handler
	 * could reenable again:
	 */
	clear_bit(idx, cpuc->active_mask);
	x86_pmu.disable(hwc, idx);

	/*
	 * Drain the remaining delta count out of a event
	 * that we are disabling:
	 */
	x86_perf_event_update(event, hwc, idx);

	cpuc->events[idx] = NULL;
}

static void x86_pmu_disable(struct perf_event *event)
{
	struct cpu_hw_events *cpuc = &__get_cpu_var(cpu_hw_events);
	int i;

	x86_pmu_stop(event);

	for (i = 0; i < cpuc->n_events; i++) {
		if (event == cpuc->event_list[i]) {

			if (x86_pmu.put_event_constraints)
				x86_pmu.put_event_constraints(cpuc, event);

			while (++i < cpuc->n_events)
				cpuc->event_list[i-1] = cpuc->event_list[i];

			--cpuc->n_events;
			break;
		}
	}
	perf_event_update_userpage(event);
}

static int x86_pmu_handle_irq(struct pt_regs *regs)
{
	struct perf_sample_data data;
	struct cpu_hw_events *cpuc;
	struct perf_event *event;
	struct hw_perf_event *hwc;
	int idx, handled = 0;
	u64 val;

	data.addr = 0;
	data.raw = NULL;

	cpuc = &__get_cpu_var(cpu_hw_events);

	for (idx = 0; idx < x86_pmu.num_events; idx++) {
		if (!test_bit(idx, cpuc->active_mask))
			continue;

		event = cpuc->events[idx];
		hwc = &event->hw;

		val = x86_perf_event_update(event, hwc, idx);
		if (val & (1ULL << (x86_pmu.event_bits - 1)))
			continue;

		/*
		 * event overflow
		 */
		handled		= 1;
		data.period	= event->hw.last_period;

		if (!x86_perf_event_set_period(event, hwc, idx))
			continue;

		if (perf_event_overflow(event, 1, &data, regs))
			x86_pmu.disable(hwc, idx);
	}

	if (handled)
		inc_irq_stat(apic_perf_irqs);

	return handled;
}

void smp_perf_pending_interrupt(struct pt_regs *regs)
{
	irq_enter();
	ack_APIC_irq();
	inc_irq_stat(apic_pending_irqs);
	perf_event_do_pending();
	irq_exit();
}

void set_perf_event_pending(void)
{
#ifdef CONFIG_X86_LOCAL_APIC
	if (!x86_pmu.apic || !x86_pmu_initialized())
		return;

	apic->send_IPI_self(LOCAL_PENDING_VECTOR);
#endif
}

void perf_events_lapic_init(void)
{
#ifdef CONFIG_X86_LOCAL_APIC
	if (!x86_pmu.apic || !x86_pmu_initialized())
		return;

	/*
	 * Always use NMI for PMU
	 */
	apic_write(APIC_LVTPC, APIC_DM_NMI);
#endif
}

static int __kprobes
perf_event_nmi_handler(struct notifier_block *self,
			 unsigned long cmd, void *__args)
{
	struct die_args *args = __args;
	struct pt_regs *regs;

	if (!atomic_read(&active_events))
		return NOTIFY_DONE;

	switch (cmd) {
	case DIE_NMI:
	case DIE_NMI_IPI:
		break;

	default:
		return NOTIFY_DONE;
	}

	regs = args->regs;

#ifdef CONFIG_X86_LOCAL_APIC
	apic_write(APIC_LVTPC, APIC_DM_NMI);
#endif
	/*
	 * Can't rely on the handled return value to say it was our NMI, two
	 * events could trigger 'simultaneously' raising two back-to-back NMIs.
	 *
	 * If the first NMI handles both, the latter will be empty and daze
	 * the CPU.
	 */
	x86_pmu.handle_irq(regs);

	return NOTIFY_STOP;
}

static __read_mostly struct notifier_block perf_event_nmi_notifier = {
	.notifier_call		= perf_event_nmi_handler,
	.next			= NULL,
	.priority		= 1
};

static struct event_constraint unconstrained;
static struct event_constraint emptyconstraint;

static struct event_constraint *
x86_get_event_constraints(struct cpu_hw_events *cpuc, struct perf_event *event)
{
	struct event_constraint *c;

	if (x86_pmu.event_constraints) {
		for_each_event_constraint(c, x86_pmu.event_constraints) {
			if ((event->hw.config & c->cmask) == c->code)
				return c;
		}
	}

	return &unconstrained;
}

static int x86_event_sched_in(struct perf_event *event,
			  struct perf_cpu_context *cpuctx)
{
	int ret = 0;

	event->state = PERF_EVENT_STATE_ACTIVE;
	event->oncpu = smp_processor_id();
	event->tstamp_running += event->ctx->time - event->tstamp_stopped;

	if (!is_x86_event(event))
		ret = event->pmu->enable(event);

	if (!ret && !is_software_event(event))
		cpuctx->active_oncpu++;

	if (!ret && event->attr.exclusive)
		cpuctx->exclusive = 1;

	return ret;
}

static void x86_event_sched_out(struct perf_event *event,
			    struct perf_cpu_context *cpuctx)
{
	event->state = PERF_EVENT_STATE_INACTIVE;
	event->oncpu = -1;

	if (!is_x86_event(event))
		event->pmu->disable(event);

	event->tstamp_running -= event->ctx->time - event->tstamp_stopped;

	if (!is_software_event(event))
		cpuctx->active_oncpu--;

	if (event->attr.exclusive || !cpuctx->active_oncpu)
		cpuctx->exclusive = 0;
}

/*
 * Called to enable a whole group of events.
 * Returns 1 if the group was enabled, or -EAGAIN if it could not be.
 * Assumes the caller has disabled interrupts and has
 * frozen the PMU with hw_perf_save_disable.
 *
 * called with PMU disabled. If successful and return value 1,
 * then guaranteed to call perf_enable() and hw_perf_enable()
 */
int hw_perf_group_sched_in(struct perf_event *leader,
	       struct perf_cpu_context *cpuctx,
	       struct perf_event_context *ctx)
{
	struct cpu_hw_events *cpuc = &__get_cpu_var(cpu_hw_events);
	struct perf_event *sub;
	int assign[X86_PMC_IDX_MAX];
	int n0, n1, ret;

	/* n0 = total number of events */
	n0 = collect_events(cpuc, leader, true);
	if (n0 < 0)
		return n0;

	ret = x86_schedule_events(cpuc, n0, assign);
	if (ret)
		return ret;

	ret = x86_event_sched_in(leader, cpuctx);
	if (ret)
		return ret;

	n1 = 1;
	list_for_each_entry(sub, &leader->sibling_list, group_entry) {
		if (sub->state > PERF_EVENT_STATE_OFF) {
			ret = x86_event_sched_in(sub, cpuctx);
			if (ret)
				goto undo;
			++n1;
		}
	}
	/*
	 * copy new assignment, now we know it is possible
	 * will be used by hw_perf_enable()
	 */
	memcpy(cpuc->assign, assign, n0*sizeof(int));

	cpuc->n_events  = n0;
	cpuc->n_added   = n1;
	ctx->nr_active += n1;

	/*
	 * 1 means successful and events are active
	 * This is not quite true because we defer
	 * actual activation until hw_perf_enable() but
	 * this way we* ensure caller won't try to enable
	 * individual events
	 */
	return 1;
undo:
	x86_event_sched_out(leader, cpuctx);
	n0  = 1;
	list_for_each_entry(sub, &leader->sibling_list, group_entry) {
		if (sub->state == PERF_EVENT_STATE_ACTIVE) {
			x86_event_sched_out(sub, cpuctx);
			if (++n0 == n1)
				break;
		}
	}
	return ret;
}

#include "perf_event_amd.c"
#include "perf_event_p6.c"
#include "perf_event_intel.c"

static void __init pmu_check_apic(void)
{
	if (cpu_has_apic)
		return;

	x86_pmu.apic = 0;
	pr_info("no APIC, boot with the \"lapic\" boot parameter to force-enable it.\n");
	pr_info("no hardware sampling interrupt available.\n");
}

void __init init_hw_perf_events(void)
{
	int err;

	pr_info("Performance Events: ");

	switch (boot_cpu_data.x86_vendor) {
	case X86_VENDOR_INTEL:
		err = intel_pmu_init();
		break;
	case X86_VENDOR_AMD:
		err = amd_pmu_init();
		break;
	default:
		return;
	}
	if (err != 0) {
		pr_cont("no PMU driver, software events only.\n");
		return;
	}

	pmu_check_apic();

	pr_cont("%s PMU driver.\n", x86_pmu.name);

	if (x86_pmu.num_events > X86_PMC_MAX_GENERIC) {
		WARN(1, KERN_ERR "hw perf events %d > max(%d), clipping!",
		     x86_pmu.num_events, X86_PMC_MAX_GENERIC);
		x86_pmu.num_events = X86_PMC_MAX_GENERIC;
	}
	perf_event_mask = (1 << x86_pmu.num_events) - 1;
	perf_max_events = x86_pmu.num_events;

	if (x86_pmu.num_events_fixed > X86_PMC_MAX_FIXED) {
		WARN(1, KERN_ERR "hw perf events fixed %d > max(%d), clipping!",
		     x86_pmu.num_events_fixed, X86_PMC_MAX_FIXED);
		x86_pmu.num_events_fixed = X86_PMC_MAX_FIXED;
	}

	perf_event_mask |=
		((1LL << x86_pmu.num_events_fixed)-1) << X86_PMC_IDX_FIXED;
	x86_pmu.intel_ctrl = perf_event_mask;

	perf_events_lapic_init();
	register_die_notifier(&perf_event_nmi_notifier);

	unconstrained = (struct event_constraint)
		__EVENT_CONSTRAINT(0, (1ULL << x86_pmu.num_events) - 1,
				   0, x86_pmu.num_events);

	pr_info("... version:                %d\n",     x86_pmu.version);
	pr_info("... bit width:              %d\n",     x86_pmu.event_bits);
	pr_info("... generic registers:      %d\n",     x86_pmu.num_events);
	pr_info("... value mask:             %016Lx\n", x86_pmu.event_mask);
	pr_info("... max period:             %016Lx\n", x86_pmu.max_period);
	pr_info("... fixed-purpose events:   %d\n",     x86_pmu.num_events_fixed);
	pr_info("... event mask:             %016Lx\n", perf_event_mask);
}

static inline void x86_pmu_read(struct perf_event *event)
{
	x86_perf_event_update(event, &event->hw, event->hw.idx);
}

static const struct pmu pmu = {
	.enable		= x86_pmu_enable,
	.disable	= x86_pmu_disable,
	.start		= x86_pmu_start,
	.stop		= x86_pmu_stop,
	.read		= x86_pmu_read,
	.unthrottle	= x86_pmu_unthrottle,
};

/*
 * validate a single event group
 *
 * validation include:
 *	- check events are compatible which each other
 *	- events do not compete for the same counter
 *	- number of events <= number of counters
 *
 * validation ensures the group can be loaded onto the
 * PMU if it was the only group available.
 */
static int validate_group(struct perf_event *event)
{
	struct perf_event *leader = event->group_leader;
	struct cpu_hw_events *fake_cpuc;
	int ret, n;

	ret = -ENOMEM;
	fake_cpuc = kmalloc(sizeof(*fake_cpuc), GFP_KERNEL | __GFP_ZERO);
	if (!fake_cpuc)
		goto out;

	/*
	 * the event is not yet connected with its
	 * siblings therefore we must first collect
	 * existing siblings, then add the new event
	 * before we can simulate the scheduling
	 */
	ret = -ENOSPC;
	n = collect_events(fake_cpuc, leader, true);
	if (n < 0)
		goto out_free;

	fake_cpuc->n_events = n;
	n = collect_events(fake_cpuc, event, false);
	if (n < 0)
		goto out_free;

	fake_cpuc->n_events = n;

	ret = x86_schedule_events(fake_cpuc, n, NULL);

out_free:
	kfree(fake_cpuc);
out:
	return ret;
}

const struct pmu *hw_perf_event_init(struct perf_event *event)
{
	const struct pmu *tmp;
	int err;

	err = __hw_perf_event_init(event);
	if (!err) {
		/*
		 * we temporarily connect event to its pmu
		 * such that validate_group() can classify
		 * it as an x86 event using is_x86_event()
		 */
		tmp = event->pmu;
		event->pmu = &pmu;

		if (event->group_leader != event)
			err = validate_group(event);

		event->pmu = tmp;
	}
	if (err) {
		if (event->destroy)
			event->destroy(event);
		return ERR_PTR(err);
	}

	return &pmu;
}

/*
 * callchain support
 */

static inline
void callchain_store(struct perf_callchain_entry *entry, u64 ip)
{
	if (entry->nr < PERF_MAX_STACK_DEPTH)
		entry->ip[entry->nr++] = ip;
}

static DEFINE_PER_CPU(struct perf_callchain_entry, pmc_irq_entry);
static DEFINE_PER_CPU(struct perf_callchain_entry, pmc_nmi_entry);


static void
backtrace_warning_symbol(void *data, char *msg, unsigned long symbol)
{
	/* Ignore warnings */
}

static void backtrace_warning(void *data, char *msg)
{
	/* Ignore warnings */
}

static int backtrace_stack(void *data, char *name)
{
	return 0;
}

static void backtrace_address(void *data, unsigned long addr, int reliable)
{
	struct perf_callchain_entry *entry = data;

	if (reliable)
		callchain_store(entry, addr);
}

static const struct stacktrace_ops backtrace_ops = {
	.warning		= backtrace_warning,
	.warning_symbol		= backtrace_warning_symbol,
	.stack			= backtrace_stack,
	.address		= backtrace_address,
	.walk_stack		= print_context_stack_bp,
};

#include "../dumpstack.h"

static void
perf_callchain_kernel(struct pt_regs *regs, struct perf_callchain_entry *entry)
{
	callchain_store(entry, PERF_CONTEXT_KERNEL);
	callchain_store(entry, regs->ip);

	dump_trace(NULL, regs, NULL, regs->bp, &backtrace_ops, entry);
}

/*
 * best effort, GUP based copy_from_user() that assumes IRQ or NMI context
 */
static unsigned long
copy_from_user_nmi(void *to, const void __user *from, unsigned long n)
{
	unsigned long offset, addr = (unsigned long)from;
	int type = in_nmi() ? KM_NMI : KM_IRQ0;
	unsigned long size, len = 0;
	struct page *page;
	void *map;
	int ret;

	do {
		ret = __get_user_pages_fast(addr, 1, 0, &page);
		if (!ret)
			break;

		offset = addr & (PAGE_SIZE - 1);
		size = min(PAGE_SIZE - offset, n - len);

		map = kmap_atomic(page, type);
		memcpy(to, map+offset, size);
		kunmap_atomic(map, type);
		put_page(page);

		len  += size;
		to   += size;
		addr += size;

	} while (len < n);

	return len;
}

static int copy_stack_frame(const void __user *fp, struct stack_frame *frame)
{
	unsigned long bytes;

	bytes = copy_from_user_nmi(frame, fp, sizeof(*frame));

	return bytes == sizeof(*frame);
}

static void
perf_callchain_user(struct pt_regs *regs, struct perf_callchain_entry *entry)
{
	struct stack_frame frame;
	const void __user *fp;

	if (!user_mode(regs))
		regs = task_pt_regs(current);

	fp = (void __user *)regs->bp;

	callchain_store(entry, PERF_CONTEXT_USER);
	callchain_store(entry, regs->ip);

	while (entry->nr < PERF_MAX_STACK_DEPTH) {
		frame.next_frame	     = NULL;
		frame.return_address = 0;

		if (!copy_stack_frame(fp, &frame))
			break;

		if ((unsigned long)fp < regs->sp)
			break;

		callchain_store(entry, frame.return_address);
		fp = frame.next_frame;
	}
}

static void
perf_do_callchain(struct pt_regs *regs, struct perf_callchain_entry *entry)
{
	int is_user;

	if (!regs)
		return;

	is_user = user_mode(regs);

	if (is_user && current->state != TASK_RUNNING)
		return;

	if (!is_user)
		perf_callchain_kernel(regs, entry);

	if (current->mm)
		perf_callchain_user(regs, entry);
}

struct perf_callchain_entry *perf_callchain(struct pt_regs *regs)
{
	struct perf_callchain_entry *entry;

	if (in_nmi())
		entry = &__get_cpu_var(pmc_nmi_entry);
	else
		entry = &__get_cpu_var(pmc_irq_entry);

	entry->nr = 0;

	perf_do_callchain(regs, entry);

	return entry;
}

void hw_perf_event_setup_online(int cpu)
{
	init_debug_store_on_cpu(cpu);

	switch (boot_cpu_data.x86_vendor) {
	case X86_VENDOR_AMD:
		amd_pmu_cpu_online(cpu);
		break;
	default:
		return;
	}
}

void hw_perf_event_setup_offline(int cpu)
{
	init_debug_store_on_cpu(cpu);

	switch (boot_cpu_data.x86_vendor) {
	case X86_VENDOR_AMD:
		amd_pmu_cpu_offline(cpu);
		break;
	default:
		return;
	}
}<|MERGE_RESOLUTION|>--- conflicted
+++ resolved
@@ -550,21 +550,14 @@
 	for (idx = 0; idx < x86_pmu.num_events; idx++) {
 		u64 val;
 
-<<<<<<< HEAD
 		if (!test_bit(idx, cpuc->active_mask))
 			continue;
 		rdmsrl(x86_pmu.eventsel + idx, val);
-		if (!(val & ARCH_PERFMON_EVENTSEL0_ENABLE))
+		if (!(val & ARCH_PERFMON_EVENTSEL_ENABLE))
 			continue;
-		val &= ~ARCH_PERFMON_EVENTSEL0_ENABLE;
+		val &= ~ARCH_PERFMON_EVENTSEL_ENABLE;
 		wrmsrl(x86_pmu.eventsel + idx, val);
 	}
-=======
-	/* p6 only has one enable register */
-	rdmsrl(MSR_P6_EVNTSEL0, val);
-	val &= ~ARCH_PERFMON_EVENTSEL_ENABLE;
-	wrmsrl(MSR_P6_EVNTSEL0, val);
->>>>>>> 27d4a358
 }
 
 void hw_perf_disable(void)
@@ -595,18 +588,10 @@
 
 		if (!test_bit(idx, cpuc->active_mask))
 			continue;
-<<<<<<< HEAD
 
 		val = event->hw.config;
-		val |= ARCH_PERFMON_EVENTSEL0_ENABLE;
+		val |= ARCH_PERFMON_EVENTSEL_ENABLE;
 		wrmsrl(x86_pmu.eventsel + idx, val);
-=======
-		rdmsrl(MSR_K7_EVNTSEL0 + idx, val);
-		if (!(val & ARCH_PERFMON_EVENTSEL_ENABLE))
-			continue;
-		val &= ~ARCH_PERFMON_EVENTSEL_ENABLE;
-		wrmsrl(MSR_K7_EVNTSEL0 + idx, val);
->>>>>>> 27d4a358
 	}
 }
 
@@ -631,20 +616,12 @@
 		  x86_pmu.get_event_constraints(cpuc, cpuc->event_list[i]);
 	}
 
-<<<<<<< HEAD
 	/*
 	 * fastpath, try to reuse previous register
 	 */
 	for (i = 0; i < n; i++) {
 		hwc = &cpuc->event_list[i]->hw;
 		c = constraints[i];
-=======
-	/* p6 only has one enable register */
-	rdmsrl(MSR_P6_EVNTSEL0, val);
-	val |= ARCH_PERFMON_EVENTSEL_ENABLE;
-	wrmsrl(MSR_P6_EVNTSEL0, val);
-}
->>>>>>> 27d4a358
 
 		/* never assigned */
 		if (hwc->idx == -1)
@@ -756,16 +733,8 @@
 		    event->state <= PERF_EVENT_STATE_OFF)
 			continue;
 
-<<<<<<< HEAD
 		if (n >= max_count)
 			return -ENOSPC;
-=======
-		val = event->hw.config;
-		val |= ARCH_PERFMON_EVENTSEL_ENABLE;
-		wrmsrl(MSR_K7_EVNTSEL0 + idx, val);
-	}
-}
->>>>>>> 27d4a358
 
 		cpuc->event_list[n] = event;
 		n++;
@@ -808,15 +777,7 @@
 		hwc->last_tag == cpuc->tags[i];
 }
 
-<<<<<<< HEAD
 static void x86_pmu_stop(struct perf_event *event);
-=======
-static inline void x86_pmu_enable_event(struct hw_perf_event *hwc, int idx)
-{
-	(void)checking_wrmsrl(hwc->config_base + idx,
-			      hwc->config | ARCH_PERFMON_EVENTSEL_ENABLE);
-}
->>>>>>> 27d4a358
 
 void hw_perf_enable(void)
 {
@@ -844,7 +805,6 @@
 			event = cpuc->event_list[i];
 			hwc = &event->hw;
 
-<<<<<<< HEAD
 			/*
 			 * we can avoid reprogramming counter if:
 			 * - assigned same counter as last time
@@ -854,10 +814,6 @@
 			if (hwc->idx == -1 ||
 			    match_prev_assignment(hwc, cpuc, i))
 				continue;
-=======
-	if (cpuc->enabled)
-		val |= ARCH_PERFMON_EVENTSEL_ENABLE;
->>>>>>> 27d4a358
 
 			x86_pmu_stop(event);
 
@@ -897,7 +853,7 @@
 static inline void __x86_pmu_enable_event(struct hw_perf_event *hwc, int idx)
 {
 	(void)checking_wrmsrl(hwc->config_base + idx,
-			      hwc->config | ARCH_PERFMON_EVENTSEL0_ENABLE);
+			      hwc->config | ARCH_PERFMON_EVENTSEL_ENABLE);
 }
 
 static inline void x86_pmu_disable_event(struct hw_perf_event *hwc, int idx)
@@ -967,13 +923,7 @@
 {
 	struct cpu_hw_events *cpuc = &__get_cpu_var(cpu_hw_events);
 	if (cpuc->enabled)
-<<<<<<< HEAD
 		__x86_pmu_enable_event(hwc, idx);
-=======
-		val |= ARCH_PERFMON_EVENTSEL_ENABLE;
-
-	(void)checking_wrmsrl(hwc->config_base + idx, val);
->>>>>>> 27d4a358
 }
 
 /*
