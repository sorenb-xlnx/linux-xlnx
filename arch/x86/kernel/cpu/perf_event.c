--- conflicted
+++ resolved
@@ -114,7 +114,6 @@
 
 #define INTEL_EVENT_CONSTRAINT(c, n)	\
 	EVENT_CONSTRAINT(c, n, INTEL_ARCH_EVTSEL_MASK)
-<<<<<<< HEAD
 
 #define FIXED_EVENT_CONSTRAINT(c, n)	\
 	EVENT_CONSTRAINT(c, n, INTEL_ARCH_FIXED_MASK)
@@ -122,15 +121,6 @@
 #define EVENT_CONSTRAINT_END		\
 	EVENT_CONSTRAINT(0, 0, 0)
 
-=======
-
-#define FIXED_EVENT_CONSTRAINT(c, n)	\
-	EVENT_CONSTRAINT(c, n, INTEL_ARCH_FIXED_MASK)
-
-#define EVENT_CONSTRAINT_END		\
-	EVENT_CONSTRAINT(0, 0, 0)
-
->>>>>>> e083b323
 #define for_each_event_constraint(e, c)	\
 	for ((e) = (c); (e)->cmask; (e)++)
 
@@ -563,15 +553,9 @@
 		if (!test_bit(idx, cpuc->active_mask))
 			continue;
 		rdmsrl(x86_pmu.eventsel + idx, val);
-<<<<<<< HEAD
-		if (!(val & ARCH_PERFMON_EVENTSEL0_ENABLE))
-			continue;
-		val &= ~ARCH_PERFMON_EVENTSEL0_ENABLE;
-=======
 		if (!(val & ARCH_PERFMON_EVENTSEL_ENABLE))
 			continue;
 		val &= ~ARCH_PERFMON_EVENTSEL_ENABLE;
->>>>>>> e083b323
 		wrmsrl(x86_pmu.eventsel + idx, val);
 	}
 }
@@ -606,11 +590,7 @@
 			continue;
 
 		val = event->hw.config;
-<<<<<<< HEAD
-		val |= ARCH_PERFMON_EVENTSEL0_ENABLE;
-=======
 		val |= ARCH_PERFMON_EVENTSEL_ENABLE;
->>>>>>> e083b323
 		wrmsrl(x86_pmu.eventsel + idx, val);
 	}
 }
@@ -686,7 +666,6 @@
 	 */
 	if (x86_pmu.num_events_fixed)
 		wmax++;
-<<<<<<< HEAD
 
 	for (w = 1, num = n; num && w <= wmax; w++) {
 		/* for each event */
@@ -707,33 +686,10 @@
 
 			set_bit(j, used_mask);
 
-=======
-
-	for (w = 1, num = n; num && w <= wmax; w++) {
-		/* for each event */
-		for (i = 0; num && i < n; i++) {
-			c = constraints[i];
-			hwc = &cpuc->event_list[i]->hw;
-
-			if (c->weight != w)
-				continue;
-
-			for_each_bit(j, c->idxmsk, X86_PMC_IDX_MAX) {
-				if (!test_bit(j, used_mask))
-					break;
-			}
-
-			if (j == X86_PMC_IDX_MAX)
-				break;
-
-			set_bit(j, used_mask);
-
->>>>>>> e083b323
 			if (assign)
 				assign[i] = j;
 			num--;
 		}
-<<<<<<< HEAD
 	}
 done:
 	/*
@@ -746,20 +702,6 @@
 				x86_pmu.put_event_constraints(cpuc, cpuc->event_list[i]);
 		}
 	}
-=======
-	}
-done:
-	/*
-	 * scheduling failed or is just a simulation,
-	 * free resources if necessary
-	 */
-	if (!assign || num) {
-		for (i = 0; i < n; i++) {
-			if (x86_pmu.put_event_constraints)
-				x86_pmu.put_event_constraints(cpuc, cpuc->event_list[i]);
-		}
-	}
->>>>>>> e083b323
 	return num ? -ENOSPC : 0;
 }
 
@@ -846,7 +788,6 @@
 
 	if (!x86_pmu_initialized())
 		return;
-<<<<<<< HEAD
 
 	if (cpuc->enabled)
 		return;
@@ -881,42 +822,6 @@
 
 		for (i = 0; i < cpuc->n_events; i++) {
 
-=======
-
-	if (cpuc->enabled)
-		return;
-
-	if (cpuc->n_added) {
-		/*
-		 * apply assignment obtained either from
-		 * hw_perf_group_sched_in() or x86_pmu_enable()
-		 *
-		 * step1: save events moving to new counters
-		 * step2: reprogram moved events into new counters
-		 */
-		for (i = 0; i < cpuc->n_events; i++) {
-
-			event = cpuc->event_list[i];
-			hwc = &event->hw;
-
-			/*
-			 * we can avoid reprogramming counter if:
-			 * - assigned same counter as last time
-			 * - running on same CPU as last time
-			 * - no other event has used the counter since
-			 */
-			if (hwc->idx == -1 ||
-			    match_prev_assignment(hwc, cpuc, i))
-				continue;
-
-			x86_pmu_stop(event);
-
-			hwc->idx = -1;
-		}
-
-		for (i = 0; i < cpuc->n_events; i++) {
-
->>>>>>> e083b323
 			event = cpuc->event_list[i];
 			hwc = &event->hw;
 
@@ -943,18 +848,6 @@
 	barrier();
 
 	x86_pmu.enable_all();
-<<<<<<< HEAD
-}
-
-static inline void __x86_pmu_enable_event(struct hw_perf_event *hwc, int idx)
-{
-	(void)checking_wrmsrl(hwc->config_base + idx,
-			      hwc->config | ARCH_PERFMON_EVENTSEL0_ENABLE);
-}
-
-static inline void x86_pmu_disable_event(struct hw_perf_event *hwc, int idx)
-{
-=======
 }
 
 static inline void __x86_pmu_enable_event(struct hw_perf_event *hwc, int idx)
@@ -965,7 +858,6 @@
 
 static inline void x86_pmu_disable_event(struct hw_perf_event *hwc, int idx)
 {
->>>>>>> e083b323
 	(void)checking_wrmsrl(hwc->config_base + idx, hwc->config);
 }
 
@@ -1174,7 +1066,6 @@
 {
 	struct cpu_hw_events *cpuc = &__get_cpu_var(cpu_hw_events);
 	int i;
-<<<<<<< HEAD
 
 	x86_pmu_stop(event);
 
@@ -1187,20 +1078,6 @@
 			while (++i < cpuc->n_events)
 				cpuc->event_list[i-1] = cpuc->event_list[i];
 
-=======
-
-	x86_pmu_stop(event);
-
-	for (i = 0; i < cpuc->n_events; i++) {
-		if (event == cpuc->event_list[i]) {
-
-			if (x86_pmu.put_event_constraints)
-				x86_pmu.put_event_constraints(cpuc, event);
-
-			while (++i < cpuc->n_events)
-				cpuc->event_list[i-1] = cpuc->event_list[i];
-
->>>>>>> e083b323
 			--cpuc->n_events;
 			break;
 		}
@@ -1562,7 +1439,6 @@
 	fake_cpuc = kmalloc(sizeof(*fake_cpuc), GFP_KERNEL | __GFP_ZERO);
 	if (!fake_cpuc)
 		goto out;
-<<<<<<< HEAD
 
 	/*
 	 * the event is not yet connected with its
@@ -1577,35 +1453,13 @@
 
 	fake_cpuc->n_events = n;
 	n = collect_events(fake_cpuc, event, false);
-=======
-
-	/*
-	 * the event is not yet connected with its
-	 * siblings therefore we must first collect
-	 * existing siblings, then add the new event
-	 * before we can simulate the scheduling
-	 */
-	ret = -ENOSPC;
-	n = collect_events(fake_cpuc, leader, true);
->>>>>>> e083b323
 	if (n < 0)
 		goto out_free;
 
 	fake_cpuc->n_events = n;
-<<<<<<< HEAD
 
 	ret = x86_schedule_events(fake_cpuc, n, NULL);
 
-=======
-	n = collect_events(fake_cpuc, event, false);
-	if (n < 0)
-		goto out_free;
-
-	fake_cpuc->n_events = n;
-
-	ret = x86_schedule_events(fake_cpuc, n, NULL);
-
->>>>>>> e083b323
 out_free:
 	kfree(fake_cpuc);
 out:
