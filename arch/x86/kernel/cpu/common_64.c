#include <linux/init.h>
#include <linux/kernel.h>
#include <linux/sched.h>
#include <linux/string.h>
#include <linux/bootmem.h>
#include <linux/bitops.h>
#include <linux/module.h>
#include <linux/kgdb.h>
#include <linux/topology.h>
#include <linux/delay.h>
#include <linux/smp.h>
#include <linux/percpu.h>
#include <asm/i387.h>
#include <asm/msr.h>
#include <asm/io.h>
#include <asm/linkage.h>
#include <asm/mmu_context.h>
#include <asm/mtrr.h>
#include <asm/mce.h>
#include <asm/pat.h>
#include <asm/asm.h>
#include <asm/numa.h>
#ifdef CONFIG_X86_LOCAL_APIC
#include <asm/mpspec.h>
#include <asm/apic.h>
#include <mach_apic.h>
#endif
#include <asm/pda.h>
#include <asm/pgtable.h>
#include <asm/processor.h>
#include <asm/desc.h>
#include <asm/atomic.h>
#include <asm/proto.h>
#include <asm/sections.h>
#include <asm/setup.h>
#include <asm/genapic.h>

#include "cpu.h"

static struct cpu_dev *this_cpu __cpuinitdata;

/* We need valid kernel segments for data and code in long mode too
 * IRET will check the segment types  kkeil 2000/10/28
 * Also sysret mandates a special GDT layout
 */
/* The TLS descriptors are currently at a different place compared to i386.
   Hopefully nobody expects them at a fixed place (Wine?) */
DEFINE_PER_CPU(struct gdt_page, gdt_page) = { .gdt = {
	[GDT_ENTRY_KERNEL32_CS] = { { { 0x0000ffff, 0x00cf9b00 } } },
	[GDT_ENTRY_KERNEL_CS] = { { { 0x0000ffff, 0x00af9b00 } } },
	[GDT_ENTRY_KERNEL_DS] = { { { 0x0000ffff, 0x00cf9300 } } },
	[GDT_ENTRY_DEFAULT_USER32_CS] = { { { 0x0000ffff, 0x00cffb00 } } },
	[GDT_ENTRY_DEFAULT_USER_DS] = { { { 0x0000ffff, 0x00cff300 } } },
	[GDT_ENTRY_DEFAULT_USER_CS] = { { { 0x0000ffff, 0x00affb00 } } },
} };
EXPORT_PER_CPU_SYMBOL_GPL(gdt_page);

__u32 cleared_cpu_caps[NCAPINTS] __cpuinitdata;

/* Current gdt points %fs at the "master" per-cpu area: after this,
 * it's on the real one. */
void switch_to_new_gdt(void)
{
	struct desc_ptr gdt_descr;

	gdt_descr.address = (long)get_cpu_gdt_table(smp_processor_id());
	gdt_descr.size = GDT_SIZE - 1;
	load_gdt(&gdt_descr);
}

static struct cpu_dev *cpu_devs[X86_VENDOR_NUM] = {};

static void __cpuinit default_init(struct cpuinfo_x86 *c)
{
	display_cacheinfo(c);
}

static struct cpu_dev __cpuinitdata default_cpu = {
	.c_init	= default_init,
	.c_vendor = "Unknown",
	.c_x86_vendor = X86_VENDOR_UNKNOWN,
};

int __cpuinit get_model_name(struct cpuinfo_x86 *c)
{
	unsigned int *v;
	char *p, *q;

	if (c->extended_cpuid_level < 0x80000004)
		return 0;

	v = (unsigned int *) c->x86_model_id;
	cpuid(0x80000002, &v[0], &v[1], &v[2], &v[3]);
	cpuid(0x80000003, &v[4], &v[5], &v[6], &v[7]);
	cpuid(0x80000004, &v[8], &v[9], &v[10], &v[11]);
	c->x86_model_id[48] = 0;

	/* Intel chips right-justify this string for some dumb reason;
	   undo that brain damage */
	p = q = &c->x86_model_id[0];
	while (*p == ' ')
	     p++;
	if (p != q) {
	     while (*p)
		  *q++ = *p++;
	     while (q <= &c->x86_model_id[48])
		  *q++ = '\0';	/* Zero-pad the rest */
	}

	return 1;
}


void __cpuinit display_cacheinfo(struct cpuinfo_x86 *c)
{
	unsigned int n, dummy, ebx, ecx, edx, l2size;

	n = c->extended_cpuid_level;

	if (n >= 0x80000005) {
		cpuid(0x80000005, &dummy, &ebx, &ecx, &edx);
		printk(KERN_INFO "CPU: L1 I Cache: %dK (%d bytes/line), D cache %dK (%d bytes/line)\n",
				edx>>24, edx&0xFF, ecx>>24, ecx&0xFF);
		c->x86_cache_size = (ecx>>24) + (edx>>24);
		/* On K8 L1 TLB is inclusive, so don't count it */
		c->x86_tlbsize = 0;
	}

	if (n < 0x80000006)	/* Some chips just has a large L1. */
		return;

	cpuid(0x80000006, &dummy, &ebx, &ecx, &edx);
	l2size = ecx >> 16;
	c->x86_tlbsize += ((ebx >> 16) & 0xfff) + (ebx & 0xfff);

	c->x86_cache_size = l2size;

	printk(KERN_INFO "CPU: L2 Cache: %dK (%d bytes/line)\n",
			l2size, ecx & 0xFF);
}

void __cpuinit detect_ht(struct cpuinfo_x86 *c)
{
#ifdef CONFIG_SMP
	u32 eax, ebx, ecx, edx;
	int index_msb, core_bits;

<<<<<<< HEAD
	if (cpu_has(c, X86_FEATURE_XTOPOLOGY))
		return;

	cpuid(1, &eax, &ebx, &ecx, &edx);


=======
>>>>>>> 0a488a53
	if (!cpu_has(c, X86_FEATURE_HT))
		return;
	if (cpu_has(c, X86_FEATURE_CMP_LEGACY))
		goto out;

	cpuid(1, &eax, &ebx, &ecx, &edx);

	smp_num_siblings = (ebx & 0xff0000) >> 16;

	if (smp_num_siblings == 1) {
		printk(KERN_INFO  "CPU: Hyper-Threading is disabled\n");
	} else if (smp_num_siblings > 1) {

		if (smp_num_siblings > NR_CPUS) {
			printk(KERN_WARNING "CPU: Unsupported number of siblings %d",
					smp_num_siblings);
			smp_num_siblings = 1;
			return;
		}

		index_msb = get_count_order(smp_num_siblings);
		c->phys_proc_id = phys_pkg_id(index_msb);

		smp_num_siblings = smp_num_siblings / c->x86_max_cores;

		index_msb = get_count_order(smp_num_siblings);

		core_bits = get_count_order(c->x86_max_cores);

		c->cpu_core_id = phys_pkg_id(index_msb) &
					       ((1 << core_bits) - 1);
	}

out:
	if ((c->x86_max_cores * smp_num_siblings) > 1) {
		printk(KERN_INFO  "CPU: Physical Processor ID: %d\n",
		       c->phys_proc_id);
		printk(KERN_INFO  "CPU: Processor Core ID: %d\n",
		       c->cpu_core_id);
	}
#endif
}

static void __cpuinit get_cpu_vendor(struct cpuinfo_x86 *c)
{
	char *v = c->x86_vendor_id;
	int i;
	static int printed;

	for (i = 0; i < X86_VENDOR_NUM; i++) {
		if (!cpu_devs[i])
			break;

		if (!strcmp(v, cpu_devs[i]->c_ident[0]) ||
		    (cpu_devs[i]->c_ident[1] &&
		     !strcmp(v, cpu_devs[i]->c_ident[1]))) {
			this_cpu = cpu_devs[i];
			c->x86_vendor = this_cpu->c_x86_vendor;
			return;
		}
	}

	if (!printed) {
		printed++;
		printk(KERN_ERR "CPU: Vendor unknown, using generic init.\n");
		printk(KERN_ERR "CPU: Your system may be unstable.\n");
	}

	c->x86_vendor = X86_VENDOR_UNKNOWN;
	this_cpu = &default_cpu;
}

void __cpuinit cpu_detect(struct cpuinfo_x86 *c)
{
	/* Get vendor name */
	cpuid(0x00000000, (unsigned int *)&c->cpuid_level,
	      (unsigned int *)&c->x86_vendor_id[0],
	      (unsigned int *)&c->x86_vendor_id[8],
	      (unsigned int *)&c->x86_vendor_id[4]);

	c->x86 = 4;
	/* Intel-defined flags: level 0x00000001 */
	if (c->cpuid_level >= 0x00000001) {
		u32 junk, tfms, cap0, misc;
		cpuid(0x00000001, &tfms, &misc, &junk, &cap0);
		c->x86 = (tfms >> 8) & 0xf;
		c->x86_model = (tfms >> 4) & 0xf;
		c->x86_mask = tfms & 0xf;
		if (c->x86 == 0xf)
			c->x86 += (tfms >> 20) & 0xff;
		if (c->x86 >= 0x6)
			c->x86_model += ((tfms >> 16) & 0xf) << 4;
		if (cap0 & (1<<19)) {
			c->x86_clflush_size = ((misc >> 8) & 0xff) * 8;
			c->x86_cache_alignment = c->x86_clflush_size;
		}
	}
}


static void __cpuinit get_cpu_cap(struct cpuinfo_x86 *c)
{
	u32 tfms, xlvl;
	u32 ebx;

	/* Intel-defined flags: level 0x00000001 */
	if (c->cpuid_level >= 0x00000001) {
		u32 capability, excap;

		cpuid(0x00000001, &tfms, &ebx, &excap, &capability);
		c->x86_capability[0] = capability;
		c->x86_capability[4] = excap;
	}

	/* AMD-defined flags: level 0x80000001 */
	xlvl = cpuid_eax(0x80000000);
	c->extended_cpuid_level = xlvl;
	if ((xlvl & 0xffff0000) == 0x80000000) {
		if (xlvl >= 0x80000001) {
			c->x86_capability[1] = cpuid_edx(0x80000001);
			c->x86_capability[6] = cpuid_ecx(0x80000001);
		}
	}

	/* Transmeta-defined flags: level 0x80860001 */
	xlvl = cpuid_eax(0x80860000);
	if ((xlvl & 0xffff0000) == 0x80860000) {
		/* Don't set x86_cpuid_level here for now to not confuse. */
		if (xlvl >= 0x80860001)
			c->x86_capability[2] = cpuid_edx(0x80860001);
	}

	if (c->extended_cpuid_level >= 0x80000007)
		c->x86_power = cpuid_edx(0x80000007);

	if (c->extended_cpuid_level >= 0x80000008) {
		u32 eax = cpuid_eax(0x80000008);

		c->x86_virt_bits = (eax >> 8) & 0xff;
		c->x86_phys_bits = eax & 0xff;
	}
}

/* Do some early cpuid on the boot CPU to get some parameter that are
   needed before check_bugs. Everything advanced is in identify_cpu
   below. */
static void __init early_identify_cpu(struct cpuinfo_x86 *c)
{

	c->x86_clflush_size = 64;
	c->x86_cache_alignment = c->x86_clflush_size;

	memset(&c->x86_capability, 0, sizeof c->x86_capability);

	c->extended_cpuid_level = 0;

	cpu_detect(c);

	get_cpu_vendor(c);

	get_cpu_cap(c);

	if (this_cpu->c_early_init)
		this_cpu->c_early_init(c);

	validate_pat_support(c);
}

void __init early_cpu_init(void)
{
	struct cpu_dev **cdev;
	int count = 0;

	printk("KERNEL supported cpus:\n");
	for (cdev = __x86_cpu_dev_start; cdev < __x86_cpu_dev_end; cdev++) {
		struct cpu_dev *cpudev = *cdev;
		unsigned int j;

		if (count >= X86_VENDOR_NUM)
			break;
		cpu_devs[count] = cpudev;
		count++;

		for (j = 0; j < 2; j++) {
			if (!cpudev->c_ident[j])
				continue;
			printk("  %s %s\n", cpudev->c_vendor,
				cpudev->c_ident[j]);
		}
	}

	early_identify_cpu(&boot_cpu_data);
}

/*
 * The NOPL instruction is supposed to exist on all CPUs with
 * family >= 6, unfortunately, that's not true in practice because
 * of early VIA chips and (more importantly) broken virtualizers that
 * are not easy to detect.  Hence, probe for it based on first
 * principles.
 *
 * Note: no 64-bit chip is known to lack these, but put the code here
 * for consistency with 32 bits, and to make it utterly trivial to
 * diagnose the problem should it ever surface.
 */
static void __cpuinit detect_nopl(struct cpuinfo_x86 *c)
{
	const u32 nopl_signature = 0x888c53b1; /* Random number */
	u32 has_nopl = nopl_signature;

	clear_cpu_cap(c, X86_FEATURE_NOPL);
	if (c->x86 >= 6) {
		asm volatile("\n"
			     "1:      .byte 0x0f,0x1f,0xc0\n" /* nopl %eax */
			     "2:\n"
			     "        .section .fixup,\"ax\"\n"
			     "3:      xor %0,%0\n"
			     "        jmp 2b\n"
			     "        .previous\n"
			     _ASM_EXTABLE(1b,3b)
			     : "+a" (has_nopl));

		if (has_nopl == nopl_signature)
			set_cpu_cap(c, X86_FEATURE_NOPL);
	}
}

static void __cpuinit generic_identify(struct cpuinfo_x86 *c)
{
	c->extended_cpuid_level = 0;

	cpu_detect(c);

	get_cpu_vendor(c);

	get_cpu_cap(c);

	c->initial_apicid = (cpuid_ebx(1) >> 24) & 0xff;
#ifdef CONFIG_SMP
	c->phys_proc_id = c->initial_apicid;
#endif

	if (c->extended_cpuid_level >= 0x80000004)
		get_model_name(c); /* Default name */

	init_scattered_cpuid_features(c);
	detect_nopl(c);
}

/*
 * This does the hard work of actually picking apart the CPU stuff...
 */
static void __cpuinit identify_cpu(struct cpuinfo_x86 *c)
{
	int i;

	c->loops_per_jiffy = loops_per_jiffy;
	c->x86_cache_size = -1;
	c->x86_vendor = X86_VENDOR_UNKNOWN;
	c->x86_model = c->x86_mask = 0;	/* So far unknown... */
	c->x86_vendor_id[0] = '\0'; /* Unset */
	c->x86_model_id[0] = '\0';  /* Unset */
	c->x86_max_cores = 1;
	c->x86_coreid_bits = 0;
	c->x86_clflush_size = 64;
	c->x86_cache_alignment = c->x86_clflush_size;
	memset(&c->x86_capability, 0, sizeof c->x86_capability);

	generic_identify(c);

	c->apicid = phys_pkg_id(0);

	/*
	 * Vendor-specific initialization.  In this section we
	 * canonicalize the feature flags, meaning if there are
	 * features a certain CPU supports which CPUID doesn't
	 * tell us, CPUID claiming incorrect flags, or other bugs,
	 * we handle them here.
	 *
	 * At the end of this section, c->x86_capability better
	 * indicate the features this CPU genuinely supports!
	 */
	if (this_cpu->c_init)
		this_cpu->c_init(c);

	detect_ht(c);

	/*
	 * On SMP, boot_cpu_data holds the common feature set between
	 * all CPUs; so make sure that we indicate which features are
	 * common between the CPUs.  The first time this routine gets
	 * executed, c == &boot_cpu_data.
	 */
	if (c != &boot_cpu_data) {
		/* AND the already accumulated flags with these */
		for (i = 0; i < NCAPINTS; i++)
			boot_cpu_data.x86_capability[i] &= c->x86_capability[i];
	}

	/* Clear all flags overriden by options */
	for (i = 0; i < NCAPINTS; i++)
		c->x86_capability[i] &= ~cleared_cpu_caps[i];

#ifdef CONFIG_X86_MCE
	mcheck_init(c);
#endif
	select_idle_routine(c);

#ifdef CONFIG_NUMA
	numa_add_cpu(smp_processor_id());
#endif

}

void __init identify_boot_cpu(void)
{
	identify_cpu(&boot_cpu_data);
}

void __cpuinit identify_secondary_cpu(struct cpuinfo_x86 *c)
{
	BUG_ON(c == &boot_cpu_data);
	identify_cpu(c);
	mtrr_ap_init();
}

struct msr_range {
	unsigned min;
	unsigned max;
};

static struct msr_range msr_range_array[] __cpuinitdata = {
	{ 0x00000000, 0x00000418},
	{ 0xc0000000, 0xc000040b},
	{ 0xc0010000, 0xc0010142},
	{ 0xc0011000, 0xc001103b},
};

static void __cpuinit print_cpu_msr(void)
{
	unsigned index;
	u64 val;
	int i;
	unsigned index_min, index_max;

	for (i = 0; i < ARRAY_SIZE(msr_range_array); i++) {
		index_min = msr_range_array[i].min;
		index_max = msr_range_array[i].max;
		for (index = index_min; index < index_max; index++) {
			if (rdmsrl_amd_safe(index, &val))
				continue;
			printk(KERN_INFO " MSR%08x: %016llx\n", index, val);
		}
	}
}

static int show_msr __cpuinitdata;
static __init int setup_show_msr(char *arg)
{
	int num;

	get_option(&arg, &num);

	if (num > 0)
		show_msr = num;
	return 1;
}
__setup("show_msr=", setup_show_msr);

static __init int setup_noclflush(char *arg)
{
	setup_clear_cpu_cap(X86_FEATURE_CLFLSH);
	return 1;
}
__setup("noclflush", setup_noclflush);

void __cpuinit print_cpu_info(struct cpuinfo_x86 *c)
{
	if (c->x86_model_id[0])
		printk(KERN_CONT "%s", c->x86_model_id);

	if (c->x86_mask || c->cpuid_level >= 0)
		printk(KERN_CONT " stepping %02x\n", c->x86_mask);
	else
		printk(KERN_CONT "\n");

#ifdef CONFIG_SMP
	if (c->cpu_index < show_msr)
		print_cpu_msr();
#else
	if (show_msr)
		print_cpu_msr();
#endif
}

static __init int setup_disablecpuid(char *arg)
{
	int bit;
	if (get_option(&arg, &bit) && bit < NCAPINTS*32)
		setup_clear_cpu_cap(bit);
	else
		return 0;
	return 1;
}
__setup("clearcpuid=", setup_disablecpuid);

cpumask_t cpu_initialized __cpuinitdata = CPU_MASK_NONE;

struct x8664_pda **_cpu_pda __read_mostly;
EXPORT_SYMBOL(_cpu_pda);

struct desc_ptr idt_descr = { 256 * 16 - 1, (unsigned long) idt_table };

char boot_cpu_stack[IRQSTACKSIZE] __page_aligned_bss;

unsigned long __supported_pte_mask __read_mostly = ~0UL;
EXPORT_SYMBOL_GPL(__supported_pte_mask);

static int do_not_nx __cpuinitdata;

/* noexec=on|off
Control non executable mappings for 64bit processes.

on	Enable(default)
off	Disable
*/
static int __init nonx_setup(char *str)
{
	if (!str)
		return -EINVAL;
	if (!strncmp(str, "on", 2)) {
		__supported_pte_mask |= _PAGE_NX;
		do_not_nx = 0;
	} else if (!strncmp(str, "off", 3)) {
		do_not_nx = 1;
		__supported_pte_mask &= ~_PAGE_NX;
	}
	return 0;
}
early_param("noexec", nonx_setup);

int force_personality32;

/* noexec32=on|off
Control non executable heap for 32bit processes.
To control the stack too use noexec=off

on	PROT_READ does not imply PROT_EXEC for 32bit processes (default)
off	PROT_READ implies PROT_EXEC
*/
static int __init nonx32_setup(char *str)
{
	if (!strcmp(str, "on"))
		force_personality32 &= ~READ_IMPLIES_EXEC;
	else if (!strcmp(str, "off"))
		force_personality32 |= READ_IMPLIES_EXEC;
	return 1;
}
__setup("noexec32=", nonx32_setup);

void pda_init(int cpu)
{
	struct x8664_pda *pda = cpu_pda(cpu);

	/* Setup up data that may be needed in __get_free_pages early */
	loadsegment(fs, 0);
	loadsegment(gs, 0);
	/* Memory clobbers used to order PDA accessed */
	mb();
	wrmsrl(MSR_GS_BASE, pda);
	mb();

	pda->cpunumber = cpu;
	pda->irqcount = -1;
	pda->kernelstack = (unsigned long)stack_thread_info() -
				 PDA_STACKOFFSET + THREAD_SIZE;
	pda->active_mm = &init_mm;
	pda->mmu_state = 0;

	if (cpu == 0) {
		/* others are initialized in smpboot.c */
		pda->pcurrent = &init_task;
		pda->irqstackptr = boot_cpu_stack;
		pda->irqstackptr += IRQSTACKSIZE - 64;
	} else {
		if (!pda->irqstackptr) {
			pda->irqstackptr = (char *)
				__get_free_pages(GFP_ATOMIC, IRQSTACK_ORDER);
			if (!pda->irqstackptr)
				panic("cannot allocate irqstack for cpu %d",
				      cpu);
			pda->irqstackptr += IRQSTACKSIZE - 64;
		}

		if (pda->nodenumber == 0 && cpu_to_node(cpu) != NUMA_NO_NODE)
			pda->nodenumber = cpu_to_node(cpu);
	}
}

char boot_exception_stacks[(N_EXCEPTION_STACKS - 1) * EXCEPTION_STKSZ +
			   DEBUG_STKSZ] __page_aligned_bss;

extern asmlinkage void ignore_sysret(void);

/* May not be marked __init: used by software suspend */
void syscall_init(void)
{
	/*
	 * LSTAR and STAR live in a bit strange symbiosis.
	 * They both write to the same internal register. STAR allows to
	 * set CS/DS but only a 32bit target. LSTAR sets the 64bit rip.
	 */
	wrmsrl(MSR_STAR,  ((u64)__USER32_CS)<<48  | ((u64)__KERNEL_CS)<<32);
	wrmsrl(MSR_LSTAR, system_call);
	wrmsrl(MSR_CSTAR, ignore_sysret);

#ifdef CONFIG_IA32_EMULATION
	syscall32_cpu_init();
#endif

	/* Flags to clear on syscall */
	wrmsrl(MSR_SYSCALL_MASK,
	       X86_EFLAGS_TF|X86_EFLAGS_DF|X86_EFLAGS_IF|X86_EFLAGS_IOPL);
}

void __cpuinit check_efer(void)
{
	unsigned long efer;

	rdmsrl(MSR_EFER, efer);
	if (!(efer & EFER_NX) || do_not_nx)
		__supported_pte_mask &= ~_PAGE_NX;
}

unsigned long kernel_eflags;

/*
 * Copies of the original ist values from the tss are only accessed during
 * debugging, no special alignment required.
 */
DEFINE_PER_CPU(struct orig_ist, orig_ist);

/*
 * cpu_init() initializes state that is per-CPU. Some data is already
 * initialized (naturally) in the bootstrap process, such as the GDT
 * and IDT. We reload them nevertheless, this function acts as a
 * 'CPU state barrier', nothing should get across.
 * A lot of state is already set up in PDA init.
 */
void __cpuinit cpu_init(void)
{
	int cpu = stack_smp_processor_id();
	struct tss_struct *t = &per_cpu(init_tss, cpu);
	struct orig_ist *orig_ist = &per_cpu(orig_ist, cpu);
	unsigned long v;
	char *estacks = NULL;
	struct task_struct *me;
	int i;

	/* CPU 0 is initialised in head64.c */
	if (cpu != 0)
		pda_init(cpu);
	else
		estacks = boot_exception_stacks;

	me = current;

	if (cpu_test_and_set(cpu, cpu_initialized))
		panic("CPU#%d already initialized!\n", cpu);

	printk(KERN_INFO "Initializing CPU#%d\n", cpu);

	clear_in_cr4(X86_CR4_VME|X86_CR4_PVI|X86_CR4_TSD|X86_CR4_DE);

	/*
	 * Initialize the per-CPU GDT with the boot GDT,
	 * and set up the GDT descriptor:
	 */

	switch_to_new_gdt();
	load_idt((const struct desc_ptr *)&idt_descr);

	memset(me->thread.tls_array, 0, GDT_ENTRY_TLS_ENTRIES * 8);
	syscall_init();

	wrmsrl(MSR_FS_BASE, 0);
	wrmsrl(MSR_KERNEL_GS_BASE, 0);
	barrier();

	check_efer();
	if (cpu != 0 && x2apic)
		enable_x2apic();

	/*
	 * set up and load the per-CPU TSS
	 */
	if (!orig_ist->ist[0]) {
		static const unsigned int order[N_EXCEPTION_STACKS] = {
		  [0 ... N_EXCEPTION_STACKS - 1] = EXCEPTION_STACK_ORDER,
		  [DEBUG_STACK - 1] = DEBUG_STACK_ORDER
		};
		for (v = 0; v < N_EXCEPTION_STACKS; v++) {
			if (cpu) {
				estacks = (char *)__get_free_pages(GFP_ATOMIC, order[v]);
				if (!estacks)
					panic("Cannot allocate exception "
					      "stack %ld %d\n", v, cpu);
			}
			estacks += PAGE_SIZE << order[v];
			orig_ist->ist[v] = t->x86_tss.ist[v] =
					(unsigned long)estacks;
		}
	}

	t->x86_tss.io_bitmap_base = offsetof(struct tss_struct, io_bitmap);
	/*
	 * <= is required because the CPU will access up to
	 * 8 bits beyond the end of the IO permission bitmap.
	 */
	for (i = 0; i <= IO_BITMAP_LONGS; i++)
		t->io_bitmap[i] = ~0UL;

	atomic_inc(&init_mm.mm_count);
	me->active_mm = &init_mm;
	if (me->mm)
		BUG();
	enter_lazy_tlb(&init_mm, me);

	load_sp0(t, &current->thread);
	set_tss_desc(cpu, t);
	load_TR_desc();
	load_LDT(&init_mm.context);

#ifdef CONFIG_KGDB
	/*
	 * If the kgdb is connected no debug regs should be altered.  This
	 * is only applicable when KGDB and a KGDB I/O module are built
	 * into the kernel and you are using early debugging with
	 * kgdbwait. KGDB will control the kernel HW breakpoint registers.
	 */
	if (kgdb_connected && arch_kgdb_ops.correct_hw_break)
		arch_kgdb_ops.correct_hw_break();
	else {
#endif
	/*
	 * Clear all 6 debug registers:
	 */

	set_debugreg(0UL, 0);
	set_debugreg(0UL, 1);
	set_debugreg(0UL, 2);
	set_debugreg(0UL, 3);
	set_debugreg(0UL, 6);
	set_debugreg(0UL, 7);
#ifdef CONFIG_KGDB
	/* If the kgdb is connected no debug regs should be altered. */
	}
#endif

	fpu_init();

	raw_local_save_flags(kernel_eflags);

	if (is_uv_system())
		uv_cpu_init();
}<|MERGE_RESOLUTION|>--- conflicted
+++ resolved
@@ -145,19 +145,13 @@
 	u32 eax, ebx, ecx, edx;
 	int index_msb, core_bits;
 
-<<<<<<< HEAD
-	if (cpu_has(c, X86_FEATURE_XTOPOLOGY))
-		return;
-
-	cpuid(1, &eax, &ebx, &ecx, &edx);
-
-
-=======
->>>>>>> 0a488a53
 	if (!cpu_has(c, X86_FEATURE_HT))
 		return;
 	if (cpu_has(c, X86_FEATURE_CMP_LEGACY))
 		goto out;
+
+	if (cpu_has(c, X86_FEATURE_XTOPOLOGY))
+		return;
 
 	cpuid(1, &eax, &ebx, &ecx, &edx);
 
