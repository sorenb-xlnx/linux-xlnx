/*
 *  (c) 2005, 2006 Advanced Micro Devices, Inc.
 *  Your use of this code is subject to the terms and conditions of the
 *  GNU general public license version 2. See "COPYING" or
 *  http://www.gnu.org/licenses/gpl.html
 *
 *  Written by Jacob Shin - AMD, Inc.
 *
 *  Support : jacob.shin@amd.com
 *
 *  April 2006
 *     - added support for AMD Family 0x10 processors
 *
 *  All MC4_MISCi registers are shared between multi-cores
 */

#include <linux/cpu.h>
#include <linux/errno.h>
#include <linux/init.h>
#include <linux/interrupt.h>
#include <linux/kobject.h>
#include <linux/notifier.h>
#include <linux/sched.h>
#include <linux/smp.h>
#include <linux/sysdev.h>
#include <linux/sysfs.h>
#include <asm/apic.h>
#include <asm/mce.h>
#include <asm/msr.h>
#include <asm/percpu.h>
#include <asm/idle.h>

#define PFX               "mce_threshold: "
#define VERSION           "version 1.1.1"
#define NR_BANKS          6
#define NR_BLOCKS         9
#define THRESHOLD_MAX     0xFFF
#define INT_TYPE_APIC     0x00020000
#define MASK_VALID_HI     0x80000000
#define MASK_CNTP_HI      0x40000000
#define MASK_LOCKED_HI    0x20000000
#define MASK_LVTOFF_HI    0x00F00000
#define MASK_COUNT_EN_HI  0x00080000
#define MASK_INT_TYPE_HI  0x00060000
#define MASK_OVERFLOW_HI  0x00010000
#define MASK_ERR_COUNT_HI 0x00000FFF
#define MASK_BLKPTR_LO    0xFF000000
#define MCG_XBLK_ADDR     0xC0000400

struct threshold_block {
	unsigned int block;
	unsigned int bank;
	unsigned int cpu;
	u32 address;
	u16 interrupt_enable;
	u16 threshold_limit;
	struct kobject kobj;
	struct list_head miscj;
};

/* defaults used early on boot */
static struct threshold_block threshold_defaults = {
	.interrupt_enable = 0,
	.threshold_limit = THRESHOLD_MAX,
};

struct threshold_bank {
	struct kobject *kobj;
	struct threshold_block *blocks;
	cpumask_var_t cpus;
};
static DEFINE_PER_CPU(struct threshold_bank *, threshold_banks[NR_BANKS]);

#ifdef CONFIG_SMP
static unsigned char shared_bank[NR_BANKS] = {
	0, 0, 0, 0, 1
};
#endif

static DEFINE_PER_CPU(unsigned char, bank_map);	/* see which banks are on */

/*
 * CPU Initialization
 */

struct thresh_restart {
	struct threshold_block *b;
	int reset;
	u16 old_limit;
};

/* must be called with correct cpu affinity */
static long threshold_restart_bank(void *_tr)
{
	struct thresh_restart *tr = _tr;
	u32 mci_misc_hi, mci_misc_lo;

	rdmsr(tr->b->address, mci_misc_lo, mci_misc_hi);

	if (tr->b->threshold_limit < (mci_misc_hi & THRESHOLD_MAX))
		tr->reset = 1;	/* limit cannot be lower than err count */

	if (tr->reset) {		/* reset err count and overflow bit */
		mci_misc_hi =
		    (mci_misc_hi & ~(MASK_ERR_COUNT_HI | MASK_OVERFLOW_HI)) |
		    (THRESHOLD_MAX - tr->b->threshold_limit);
	} else if (tr->old_limit) {	/* change limit w/o reset */
		int new_count = (mci_misc_hi & THRESHOLD_MAX) +
		    (tr->old_limit - tr->b->threshold_limit);
		mci_misc_hi = (mci_misc_hi & ~MASK_ERR_COUNT_HI) |
		    (new_count & THRESHOLD_MAX);
	}

	tr->b->interrupt_enable ?
	    (mci_misc_hi = (mci_misc_hi & ~MASK_INT_TYPE_HI) | INT_TYPE_APIC) :
	    (mci_misc_hi &= ~MASK_INT_TYPE_HI);

	mci_misc_hi |= MASK_COUNT_EN_HI;
	wrmsr(tr->b->address, mci_misc_lo, mci_misc_hi);
	return 0;
}

/* cpu init entry point, called from mce.c with preempt off */
void __cpuinit mce_amd_feature_init(struct cpuinfo_x86 *c)
{
	unsigned int bank, block;
	unsigned int cpu = smp_processor_id();
	u8 lvt_off;
	u32 low = 0, high = 0, address = 0;
	struct thresh_restart tr;

	for (bank = 0; bank < NR_BANKS; ++bank) {
		for (block = 0; block < NR_BLOCKS; ++block) {
			if (block == 0)
				address = MSR_IA32_MC0_MISC + bank * 4;
			else if (block == 1) {
				address = (low & MASK_BLKPTR_LO) >> 21;
				if (!address)
					break;
				address += MCG_XBLK_ADDR;
			}
			else
				++address;

			if (rdmsr_safe(address, &low, &high))
				break;

			if (!(high & MASK_VALID_HI)) {
				if (block)
					continue;
				else
					break;
			}

			if (!(high & MASK_CNTP_HI)  ||
			     (high & MASK_LOCKED_HI))
				continue;

			if (!block)
				per_cpu(bank_map, cpu) |= (1 << bank);
#ifdef CONFIG_SMP
			if (shared_bank[bank] && c->cpu_core_id)
				break;
#endif
			lvt_off = setup_APIC_eilvt_mce(THRESHOLD_APIC_VECTOR,
						       APIC_EILVT_MSG_FIX, 0);

			high &= ~MASK_LVTOFF_HI;
			high |= lvt_off << 20;
			wrmsr(address, low, high);

			threshold_defaults.address = address;
			tr.b = &threshold_defaults;
			tr.reset = 0;
			tr.old_limit = 0;
			threshold_restart_bank(&tr);
		}
	}
}

/*
 * APIC Interrupt Handler
 */

/*
 * threshold interrupt handler will service THRESHOLD_APIC_VECTOR.
 * the interrupt goes off when error_count reaches threshold_limit.
 * the handler will simply log mcelog w/ software defined bank number.
 */
asmlinkage void mce_threshold_interrupt(void)
{
	unsigned int bank, block;
	struct mce m;
	u32 low = 0, high = 0, address = 0;

	ack_APIC_irq();
	exit_idle();
	irq_enter();

	memset(&m, 0, sizeof(m));
	rdtscll(m.tsc);
	m.cpu = smp_processor_id();

	/* assume first bank caused it */
	for (bank = 0; bank < NR_BANKS; ++bank) {
		if (!(per_cpu(bank_map, m.cpu) & (1 << bank)))
			continue;
		for (block = 0; block < NR_BLOCKS; ++block) {
			if (block == 0)
				address = MSR_IA32_MC0_MISC + bank * 4;
			else if (block == 1) {
				address = (low & MASK_BLKPTR_LO) >> 21;
				if (!address)
					break;
				address += MCG_XBLK_ADDR;
			}
			else
				++address;

			if (rdmsr_safe(address, &low, &high))
				break;

			if (!(high & MASK_VALID_HI)) {
				if (block)
					continue;
				else
					break;
			}

			if (!(high & MASK_CNTP_HI)  ||
			     (high & MASK_LOCKED_HI))
				continue;

			/* Log the machine check that caused the threshold
			   event. */
			do_machine_check(NULL, 0);

			if (high & MASK_OVERFLOW_HI) {
				rdmsrl(address, m.misc);
				rdmsrl(MSR_IA32_MC0_STATUS + bank * 4,
				       m.status);
				m.bank = K8_MCE_THRESHOLD_BASE
				       + bank * NR_BLOCKS
				       + block;
				mce_log(&m);
				goto out;
			}
		}
	}
out:
	inc_irq_stat(irq_threshold_count);
	irq_exit();
}

/*
 * Sysfs Interface
 */

struct threshold_attr {
	struct attribute attr;
	ssize_t(*show) (struct threshold_block *, char *);
	ssize_t(*store) (struct threshold_block *, const char *, size_t count);
};

#define SHOW_FIELDS(name)                                           \
static ssize_t show_ ## name(struct threshold_block * b, char *buf) \
{                                                                   \
        return sprintf(buf, "%lx\n", (unsigned long) b->name);      \
}
SHOW_FIELDS(interrupt_enable)
SHOW_FIELDS(threshold_limit)

static ssize_t store_interrupt_enable(struct threshold_block *b,
				      const char *buf, size_t count)
{
	char *end;
	struct thresh_restart tr;
	unsigned long new = simple_strtoul(buf, &end, 0);
	if (end == buf)
		return -EINVAL;
	b->interrupt_enable = !!new;

	tr.b = b;
	tr.reset = 0;
	tr.old_limit = 0;
	work_on_cpu(b->cpu, threshold_restart_bank, &tr);

	return end - buf;
}

static ssize_t store_threshold_limit(struct threshold_block *b,
				     const char *buf, size_t count)
{
	char *end;
	struct thresh_restart tr;
	unsigned long new = simple_strtoul(buf, &end, 0);
	if (end == buf)
		return -EINVAL;
	if (new > THRESHOLD_MAX)
		new = THRESHOLD_MAX;
	if (new < 1)
		new = 1;
	tr.old_limit = b->threshold_limit;
	b->threshold_limit = new;
	tr.b = b;
	tr.reset = 0;

	work_on_cpu(b->cpu, threshold_restart_bank, &tr);

	return end - buf;
}

static long local_error_count(void *_b)
{
	struct threshold_block *b = _b;
	u32 low, high;

	rdmsr(b->address, low, high);
	return (high & 0xFFF) - (THRESHOLD_MAX - b->threshold_limit);
}

static ssize_t show_error_count(struct threshold_block *b, char *buf)
{
	return sprintf(buf, "%lx\n", work_on_cpu(b->cpu, local_error_count, b));
}

static ssize_t store_error_count(struct threshold_block *b,
				 const char *buf, size_t count)
{
	struct thresh_restart tr = { .b = b, .reset = 1, .old_limit = 0 };

	work_on_cpu(b->cpu, threshold_restart_bank, &tr);
	return 1;
}

#define THRESHOLD_ATTR(_name,_mode,_show,_store) {            \
        .attr = {.name = __stringify(_name), .mode = _mode }, \
        .show = _show,                                        \
        .store = _store,                                      \
};

#define RW_ATTR(name)                                           \
static struct threshold_attr name =                             \
        THRESHOLD_ATTR(name, 0644, show_## name, store_## name)

RW_ATTR(interrupt_enable);
RW_ATTR(threshold_limit);
RW_ATTR(error_count);

static struct attribute *default_attrs[] = {
	&interrupt_enable.attr,
	&threshold_limit.attr,
	&error_count.attr,
	NULL
};

#define to_block(k) container_of(k, struct threshold_block, kobj)
#define to_attr(a) container_of(a, struct threshold_attr, attr)

static ssize_t show(struct kobject *kobj, struct attribute *attr, char *buf)
{
	struct threshold_block *b = to_block(kobj);
	struct threshold_attr *a = to_attr(attr);
	ssize_t ret;
	ret = a->show ? a->show(b, buf) : -EIO;
	return ret;
}

static ssize_t store(struct kobject *kobj, struct attribute *attr,
		     const char *buf, size_t count)
{
	struct threshold_block *b = to_block(kobj);
	struct threshold_attr *a = to_attr(attr);
	ssize_t ret;
	ret = a->store ? a->store(b, buf, count) : -EIO;
	return ret;
}

static struct sysfs_ops threshold_ops = {
	.show = show,
	.store = store,
};

static struct kobj_type threshold_ktype = {
	.sysfs_ops = &threshold_ops,
	.default_attrs = default_attrs,
};

static __cpuinit int allocate_threshold_blocks(unsigned int cpu,
					       unsigned int bank,
					       unsigned int block,
					       u32 address)
{
	int err;
	u32 low, high;
	struct threshold_block *b = NULL;

	if ((bank >= NR_BANKS) || (block >= NR_BLOCKS))
		return 0;

	if (rdmsr_safe(address, &low, &high))
		return 0;

	if (!(high & MASK_VALID_HI)) {
		if (block)
			goto recurse;
		else
			return 0;
	}

	if (!(high & MASK_CNTP_HI)  ||
	     (high & MASK_LOCKED_HI))
		goto recurse;

	b = kzalloc(sizeof(struct threshold_block), GFP_KERNEL);
	if (!b)
		return -ENOMEM;

	b->block = block;
	b->bank = bank;
	b->cpu = cpu;
	b->address = address;
	b->interrupt_enable = 0;
	b->threshold_limit = THRESHOLD_MAX;

	INIT_LIST_HEAD(&b->miscj);

	if (per_cpu(threshold_banks, cpu)[bank]->blocks)
		list_add(&b->miscj,
			 &per_cpu(threshold_banks, cpu)[bank]->blocks->miscj);
	else
		per_cpu(threshold_banks, cpu)[bank]->blocks = b;

	err = kobject_init_and_add(&b->kobj, &threshold_ktype,
				   per_cpu(threshold_banks, cpu)[bank]->kobj,
				   "misc%i", block);
	if (err)
		goto out_free;
recurse:
	if (!block) {
		address = (low & MASK_BLKPTR_LO) >> 21;
		if (!address)
			return 0;
		address += MCG_XBLK_ADDR;
	} else
		++address;

	err = allocate_threshold_blocks(cpu, bank, ++block, address);
	if (err)
		goto out_free;

	if (b)
		kobject_uevent(&b->kobj, KOBJ_ADD);

	return err;

out_free:
	if (b) {
		kobject_put(&b->kobj);
		kfree(b);
	}
	return err;
}

<<<<<<< HEAD
static __cpuinit long local_allocate_threshold_blocks(void *_bank)
=======
static long local_allocate_threshold_blocks(void *_bank)
>>>>>>> 3869f988
{
	unsigned int *bank = _bank;

	return allocate_threshold_blocks(smp_processor_id(), *bank, 0,
					 MSR_IA32_MC0_MISC + *bank * 4);
}

/* symlinks sibling shared banks to first core.  first core owns dir/files. */
static __cpuinit int threshold_create_bank(unsigned int cpu, unsigned int bank)
{
	int i, err = 0;
	struct threshold_bank *b = NULL;
	char name[32];

	sprintf(name, "threshold_bank%i", bank);

#ifdef CONFIG_SMP
	if (cpu_data(cpu).cpu_core_id && shared_bank[bank]) {	/* symlink */
		i = cpumask_first(cpu_core_mask(cpu));

		/* first core not up yet */
		if (cpu_data(i).cpu_core_id)
			goto out;

		/* already linked */
		if (per_cpu(threshold_banks, cpu)[bank])
			goto out;

		b = per_cpu(threshold_banks, i)[bank];

		if (!b)
			goto out;

		err = sysfs_create_link(&per_cpu(device_mce, cpu).kobj,
					b->kobj, name);
		if (err)
			goto out;

		cpumask_copy(b->cpus, cpu_core_mask(cpu));
		per_cpu(threshold_banks, cpu)[bank] = b;
		goto out;
	}
#endif

	b = kzalloc(sizeof(struct threshold_bank), GFP_KERNEL);
	if (!b) {
		err = -ENOMEM;
		goto out;
	}
	if (!alloc_cpumask_var(&b->cpus, GFP_KERNEL)) {
		kfree(b);
		err = -ENOMEM;
		goto out;
	}

	b->kobj = kobject_create_and_add(name, &per_cpu(device_mce, cpu).kobj);
	if (!b->kobj)
		goto out_free;

#ifndef CONFIG_SMP
	cpumask_setall(b->cpus);
#else
	cpumask_copy(b->cpus, cpu_core_mask(cpu));
#endif

	per_cpu(threshold_banks, cpu)[bank] = b;

	err = work_on_cpu(cpu, local_allocate_threshold_blocks, &bank);
	if (err)
		goto out_free;

	for_each_cpu(i, b->cpus) {
		if (i == cpu)
			continue;

		err = sysfs_create_link(&per_cpu(device_mce, i).kobj,
					b->kobj, name);
		if (err)
			goto out;

		per_cpu(threshold_banks, i)[bank] = b;
	}

	goto out;

out_free:
	per_cpu(threshold_banks, cpu)[bank] = NULL;
	free_cpumask_var(b->cpus);
	kfree(b);
out:
	return err;
}

/* create dir/files for all valid threshold banks */
static __cpuinit int threshold_create_device(unsigned int cpu)
{
	unsigned int bank;
	int err = 0;

	for (bank = 0; bank < NR_BANKS; ++bank) {
		if (!(per_cpu(bank_map, cpu) & (1 << bank)))
			continue;
		err = threshold_create_bank(cpu, bank);
		if (err)
			goto out;
	}
out:
	return err;
}

/*
 * let's be hotplug friendly.
 * in case of multiple core processors, the first core always takes ownership
 *   of shared sysfs dir/files, and rest of the cores will be symlinked to it.
 */

static void deallocate_threshold_block(unsigned int cpu,
						 unsigned int bank)
{
	struct threshold_block *pos = NULL;
	struct threshold_block *tmp = NULL;
	struct threshold_bank *head = per_cpu(threshold_banks, cpu)[bank];

	if (!head)
		return;

	list_for_each_entry_safe(pos, tmp, &head->blocks->miscj, miscj) {
		kobject_put(&pos->kobj);
		list_del(&pos->miscj);
		kfree(pos);
	}

	kfree(per_cpu(threshold_banks, cpu)[bank]->blocks);
	per_cpu(threshold_banks, cpu)[bank]->blocks = NULL;
}

static void threshold_remove_bank(unsigned int cpu, int bank)
{
	int i = 0;
	struct threshold_bank *b;
	char name[32];

	b = per_cpu(threshold_banks, cpu)[bank];

	if (!b)
		return;

	if (!b->blocks)
		goto free_out;

	sprintf(name, "threshold_bank%i", bank);

#ifdef CONFIG_SMP
	/* sibling symlink */
	if (shared_bank[bank] && b->blocks->cpu != cpu) {
		sysfs_remove_link(&per_cpu(device_mce, cpu).kobj, name);
		per_cpu(threshold_banks, cpu)[bank] = NULL;
		return;
	}
#endif

	/* remove all sibling symlinks before unregistering */
	for_each_cpu(i, b->cpus) {
		if (i == cpu)
			continue;

		sysfs_remove_link(&per_cpu(device_mce, i).kobj, name);
		per_cpu(threshold_banks, i)[bank] = NULL;
	}

	deallocate_threshold_block(cpu, bank);

free_out:
	kobject_del(b->kobj);
	kobject_put(b->kobj);
	free_cpumask_var(b->cpus);
	kfree(b);
	per_cpu(threshold_banks, cpu)[bank] = NULL;
}

static void threshold_remove_device(unsigned int cpu)
{
	unsigned int bank;

	for (bank = 0; bank < NR_BANKS; ++bank) {
		if (!(per_cpu(bank_map, cpu) & (1 << bank)))
			continue;
		threshold_remove_bank(cpu, bank);
	}
}

/* get notified when a cpu comes on/off */
static void __cpuinit amd_64_threshold_cpu_callback(unsigned long action,
						     unsigned int cpu)
{
	if (cpu >= nr_cpu_ids)
		return;

	switch (action) {
	case CPU_ONLINE:
	case CPU_ONLINE_FROZEN:
		threshold_create_device(cpu);
		break;
	case CPU_DEAD:
	case CPU_DEAD_FROZEN:
		threshold_remove_device(cpu);
		break;
	default:
		break;
	}
}

static __init int threshold_init_device(void)
{
	unsigned lcpu = 0;

	/* to hit CPUs online before the notifier is up */
	for_each_online_cpu(lcpu) {
		int err = threshold_create_device(lcpu);
		if (err)
			return err;
	}
	threshold_cpu_callback = amd_64_threshold_cpu_callback;
	return 0;
}

device_initcall(threshold_init_device);<|MERGE_RESOLUTION|>--- conflicted
+++ resolved
@@ -462,11 +462,7 @@
 	return err;
 }
 
-<<<<<<< HEAD
 static __cpuinit long local_allocate_threshold_blocks(void *_bank)
-=======
-static long local_allocate_threshold_blocks(void *_bank)
->>>>>>> 3869f988
 {
 	unsigned int *bank = _bank;
 
