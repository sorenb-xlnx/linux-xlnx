--- conflicted
+++ resolved
@@ -160,16 +160,6 @@
 	union _cpuid4_leaf_ecx ecx;
 	unsigned long size;
 	unsigned long can_disable;
-<<<<<<< HEAD
-=======
-};
-
-#if defined(CONFIG_PCI) && defined(CONFIG_SYSFS)
-static struct pci_device_id k8_nb_id[] = {
-	{ PCI_DEVICE(PCI_VENDOR_ID_AMD, 0x1103) },
-	{ PCI_DEVICE(PCI_VENDOR_ID_AMD, 0x1203) },
-	{}
->>>>>>> c7b16712
 };
 
 unsigned short			num_cache_leaves;
@@ -335,15 +325,6 @@
 	return 0;
 }
 
-static int
-__cpuinit cpuid4_cache_lookup(int index, struct _cpuid4_info *this_leaf)
-{
-	struct _cpuid4_info_regs *leaf_regs =
-		(struct _cpuid4_info_regs *)this_leaf;
-
-	return cpuid4_cache_lookup_regs(index, leaf_regs);
-}
-
 static int __cpuinit find_num_cache_leaves(void)
 {
 	unsigned int		eax, ebx, ecx, edx;
@@ -780,101 +761,6 @@
 #define to_object(k)	container_of(k, struct _index_kobject, kobj)
 #define to_attr(a)	container_of(a, struct _cache_attr, attr)
 
-<<<<<<< HEAD
-=======
-#ifdef CONFIG_PCI
-static struct pci_dev *get_k8_northbridge(int node)
-{
-	struct pci_dev *dev = NULL;
-	int i;
-
-	for (i = 0; i <= node; i++) {
-		do {
-			dev = pci_get_device(PCI_ANY_ID, PCI_ANY_ID, dev);
-			if (!dev)
-				break;
-		} while (!pci_match_id(&k8_nb_id[0], dev));
-		if (!dev)
-			break;
-	}
-	return dev;
-}
-#else
-static struct pci_dev *get_k8_northbridge(int node)
-{
-	return NULL;
-}
-#endif
-
-static ssize_t show_cache_disable(struct _cpuid4_info *this_leaf, char *buf)
-{
-	const struct cpumask *mask = to_cpumask(this_leaf->shared_cpu_map);
-	int node = cpu_to_node(cpumask_first(mask));
-	struct pci_dev *dev = NULL;
-	ssize_t ret = 0;
-	int i;
-
-	if (!this_leaf->can_disable)
-		return sprintf(buf, "Feature not enabled\n");
-
-	dev = get_k8_northbridge(node);
-	if (!dev) {
-		printk(KERN_ERR "Attempting AMD northbridge operation on a system with no northbridge\n");
-		return -EINVAL;
-	}
-
-	for (i = 0; i < 2; i++) {
-		unsigned int reg;
-
-		pci_read_config_dword(dev, 0x1BC + i * 4, &reg);
-
-		ret += sprintf(buf, "%sEntry: %d\n", buf, i);
-		ret += sprintf(buf, "%sReads:  %s\tNew Entries: %s\n",  
-			buf,
-			reg & 0x80000000 ? "Disabled" : "Allowed",
-			reg & 0x40000000 ? "Disabled" : "Allowed");
-		ret += sprintf(buf, "%sSubCache: %x\tIndex: %x\n",
-			buf, (reg & 0x30000) >> 16, reg & 0xfff);
-	}
-	return ret;
-}
-
-static ssize_t
-store_cache_disable(struct _cpuid4_info *this_leaf, const char *buf,
-		    size_t count)
-{
-	const struct cpumask *mask = to_cpumask(this_leaf->shared_cpu_map);
-	int node = cpu_to_node(cpumask_first(mask));
-	struct pci_dev *dev = NULL;
-	unsigned int ret, index, val;
-
-	if (!this_leaf->can_disable)
-		return 0;
-
-	if (strlen(buf) > 15)
-		return -EINVAL;
-
-	ret = sscanf(buf, "%x %x", &index, &val);
-	if (ret != 2)
-		return -EINVAL;
-	if (index > 1)
-		return -EINVAL;
-
-	val |= 0xc0000000;
-	dev = get_k8_northbridge(node);
-	if (!dev) {
-		printk(KERN_ERR "Attempting AMD northbridge operation on a system with no northbridge\n");
-		return -EINVAL;
-	}
-
-	pci_write_config_dword(dev, 0x1BC + index * 4, val & ~0x40000000);
-	wbinvd();
-	pci_write_config_dword(dev, 0x1BC + index * 4, val);
-
-	return 1;
-}
-
->>>>>>> c7b16712
 struct _cache_attr {
 	struct attribute attr;
 	ssize_t (*show)(struct _cpuid4_info *, char *);
