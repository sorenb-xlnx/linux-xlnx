--- conflicted
+++ resolved
@@ -34,30 +34,11 @@
 #include <asm/msr.h>
 #include <asm/pat.h>
 #include <asm/smp.h>
-<<<<<<< HEAD
-=======
-#include <asm/cpu.h>
-#include <asm/cpumask.h>
-#include <asm/apic.h>
->>>>>>> c7b16712
 
 #ifdef CONFIG_X86_LOCAL_APIC
 #include <asm/uv/uv.h>
 #endif
 
-<<<<<<< HEAD
-=======
-#include <asm/pgtable.h>
-#include <asm/processor.h>
-#include <asm/desc.h>
-#include <asm/atomic.h>
-#include <asm/proto.h>
-#include <asm/sections.h>
-#include <asm/setup.h>
-#include <asm/hypervisor.h>
-#include <asm/stackprotector.h>
-
->>>>>>> c7b16712
 #include "cpu.h"
 
 /* all of these masks are initialized in setup_cpu_local_masks() */
@@ -76,19 +57,6 @@
 	alloc_bootmem_cpumask_var(&cpu_callout_mask);
 	alloc_bootmem_cpumask_var(&cpu_sibling_setup_mask);
 }
-<<<<<<< HEAD
-
-#else /* CONFIG_X86_32 */
-
-cpumask_t cpu_sibling_setup_map;
-cpumask_t cpu_callout_map;
-cpumask_t cpu_initialized;
-cpumask_t cpu_callin_map;
-
-#endif /* CONFIG_X86_32 */
-
-=======
->>>>>>> c7b16712
 
 static const struct cpu_dev *this_cpu __cpuinitdata;
 
@@ -99,7 +67,6 @@
 	 * IRET will check the segment types  kkeil 2000/10/28
 	 * Also sysret mandates a special GDT layout
 	 *
-<<<<<<< HEAD
 	 * TLS descriptors are currently at a different place compared to i386.
 	 * Hopefully nobody expects them at a fixed place (Wine?)
 	 */
@@ -114,22 +81,6 @@
 	[GDT_ENTRY_KERNEL_DS]		= { { { 0x0000ffff, 0x00cf9200 } } },
 	[GDT_ENTRY_DEFAULT_USER_CS]	= { { { 0x0000ffff, 0x00cffa00 } } },
 	[GDT_ENTRY_DEFAULT_USER_DS]	= { { { 0x0000ffff, 0x00cff200 } } },
-=======
-	 * The TLS descriptors are currently at a different place compared to i386.
-	 * Hopefully nobody expects them at a fixed place (Wine?)
-	 */
-	[GDT_ENTRY_KERNEL32_CS] = { { { 0x0000ffff, 0x00cf9b00 } } },
-	[GDT_ENTRY_KERNEL_CS] = { { { 0x0000ffff, 0x00af9b00 } } },
-	[GDT_ENTRY_KERNEL_DS] = { { { 0x0000ffff, 0x00cf9300 } } },
-	[GDT_ENTRY_DEFAULT_USER32_CS] = { { { 0x0000ffff, 0x00cffb00 } } },
-	[GDT_ENTRY_DEFAULT_USER_DS] = { { { 0x0000ffff, 0x00cff300 } } },
-	[GDT_ENTRY_DEFAULT_USER_CS] = { { { 0x0000ffff, 0x00affb00 } } },
-#else
-	[GDT_ENTRY_KERNEL_CS] = { { { 0x0000ffff, 0x00cf9a00 } } },
-	[GDT_ENTRY_KERNEL_DS] = { { { 0x0000ffff, 0x00cf9200 } } },
-	[GDT_ENTRY_DEFAULT_USER_CS] = { { { 0x0000ffff, 0x00cffa00 } } },
-	[GDT_ENTRY_DEFAULT_USER_DS] = { { { 0x0000ffff, 0x00cff200 } } },
->>>>>>> c7b16712
 	/*
 	 * Segments used for calling PnP BIOS have byte granularity.
 	 * They code segments and data segments have fixed 64k limits,
@@ -156,13 +107,8 @@
 	/* data */
 	[GDT_ENTRY_APMBIOS_BASE+2]	= { { { 0x0000ffff, 0x00409200 } } },
 
-<<<<<<< HEAD
 	[GDT_ENTRY_ESPFIX_SS]		= { { { 0x00000000, 0x00c09200 } } },
 	[GDT_ENTRY_PERCPU]		= { { { 0x0000ffff, 0x00cf9200 } } },
-=======
-	[GDT_ENTRY_ESPFIX_SS] = { { { 0x00000000, 0x00c09200 } } },
-	[GDT_ENTRY_PERCPU] = { { { 0x0000ffff, 0x00cf9200 } } },
->>>>>>> c7b16712
 	GDT_STACK_CANARY_INIT
 #endif
 } };
@@ -279,10 +225,7 @@
 	u32 feature;
 	u32 level;
 };
-<<<<<<< HEAD
-
-=======
->>>>>>> c7b16712
+
 static const struct cpuid_dependent_feature __cpuinitconst
 cpuid_dependent_features[] = {
 	{ X86_FEATURE_MWAIT,		0x00000005 },
@@ -294,15 +237,11 @@
 static void __cpuinit filter_cpuid_features(struct cpuinfo_x86 *c, bool warn)
 {
 	const struct cpuid_dependent_feature *df;
-<<<<<<< HEAD
 
 	for (df = cpuid_dependent_features; df->feature; df++) {
 
 		if (!cpu_has(c, df->feature))
 			continue;
-=======
-	for (df = cpuid_dependent_features; df->feature; df++) {
->>>>>>> c7b16712
 		/*
 		 * Note: cpuid_level is set to -1 if unavailable, but
 		 * extended_extended_level is set to 0 if unavailable
@@ -310,7 +249,6 @@
 		 * when signed; hence the weird messing around with
 		 * signs here...
 		 */
-<<<<<<< HEAD
 		if (!((s32)df->level < 0 ?
 		     (u32)df->level > (u32)c->extended_cpuid_level :
 		     (s32)df->level > (s32)c->cpuid_level))
@@ -323,20 +261,6 @@
 		printk(KERN_WARNING
 		       "CPU: CPU feature %s disabled, no CPUID level 0x%x\n",
 				x86_cap_flags[df->feature], df->level);
-=======
-		if (cpu_has(c, df->feature) &&
-		    ((s32)df->level < 0 ?
-		     (u32)df->level > (u32)c->extended_cpuid_level :
-		     (s32)df->level > (s32)c->cpuid_level)) {
-			clear_cpu_cap(c, df->feature);
-			if (warn)
-				printk(KERN_WARNING
-				       "CPU: CPU feature %s disabled "
-				       "due to lack of CPUID level 0x%x\n",
-				       x86_cap_flags[df->feature],
-				       df->level);
-		}
->>>>>>> c7b16712
 	}
 }
 
@@ -381,15 +305,10 @@
 	load_stack_canary_segment();
 }
 
-<<<<<<< HEAD
 /*
  * Current gdt points %fs at the "master" per-cpu area: after this,
  * it's on the real one.
  */
-=======
-/* Current gdt points %fs at the "master" per-cpu area: after this,
- * it's on the real one. */
->>>>>>> c7b16712
 void switch_to_new_gdt(int cpu)
 {
 	struct desc_ptr gdt_descr;
@@ -527,17 +446,12 @@
 	if (smp_num_siblings <= 1)
 		goto out;
 
-<<<<<<< HEAD
 	if (smp_num_siblings > nr_cpu_ids) {
 		pr_warning("CPU: Unsupported number of siblings %d",
 			   smp_num_siblings);
 		smp_num_siblings = 1;
 		return;
 	}
-=======
-		index_msb = get_count_order(smp_num_siblings);
-		c->phys_proc_id = apic->phys_pkg_id(c->initial_apicid, index_msb);
->>>>>>> c7b16712
 
 	index_msb = get_count_order(smp_num_siblings);
 	c->phys_proc_id = apic->phys_pkg_id(c->initial_apicid, index_msb);
@@ -546,16 +460,10 @@
 
 	index_msb = get_count_order(smp_num_siblings);
 
-<<<<<<< HEAD
 	core_bits = get_count_order(c->x86_max_cores);
 
 	c->cpu_core_id = apic->phys_pkg_id(c->initial_apicid, index_msb) &
 				       ((1 << core_bits) - 1);
-=======
-		c->cpu_core_id = apic->phys_pkg_id(c->initial_apicid, index_msb) &
-					       ((1 << core_bits) - 1);
-	}
->>>>>>> c7b16712
 
 out:
 	if ((c->x86_max_cores * smp_num_siblings) > 1) {
@@ -1061,7 +969,6 @@
 
 DEFINE_PER_CPU_FIRST(union irq_stack_union,
 		     irq_stack_union) __aligned(PAGE_SIZE);
-<<<<<<< HEAD
 
 DEFINE_PER_CPU(char *, irq_stack_ptr) =
 	init_per_cpu_var(irq_stack_union.irq_stack) + IRQ_STACK_SIZE - 64;
@@ -1082,20 +989,6 @@
 	  [0 ... N_EXCEPTION_STACKS - 1]	= EXCEPTION_STKSZ,
 	  [DEBUG_STACK - 1]			= DEBUG_STKSZ
 };
-=======
-DEFINE_PER_CPU(char *, irq_stack_ptr) =
-	init_per_cpu_var(irq_stack_union.irq_stack) + IRQ_STACK_SIZE - 64;
-
-DEFINE_PER_CPU(unsigned long, kernel_stack) =
-	(unsigned long)&init_thread_union - KERNEL_STACK_OFFSET + THREAD_SIZE;
-EXPORT_PER_CPU_SYMBOL(kernel_stack);
-
-DEFINE_PER_CPU(unsigned int, irq_count) = -1;
-
-static DEFINE_PER_CPU_PAGE_ALIGNED(char, exception_stacks
-	[(N_EXCEPTION_STACKS - 1) * EXCEPTION_STKSZ + DEBUG_STKSZ])
-	__aligned(PAGE_SIZE);
->>>>>>> c7b16712
 
 static DEFINE_PER_CPU_PAGE_ALIGNED(char, exception_stacks
 	[(N_EXCEPTION_STACKS - 1) * EXCEPTION_STKSZ + DEBUG_STKSZ])
@@ -1130,11 +1023,7 @@
  */
 DEFINE_PER_CPU(struct orig_ist, orig_ist);
 
-<<<<<<< HEAD
 #else	/* CONFIG_X86_64 */
-=======
-#else	/* x86_64 */
->>>>>>> c7b16712
 
 #ifdef CONFIG_CC_STACKPROTECTOR
 DEFINE_PER_CPU(unsigned long, stack_canary);
@@ -1146,7 +1035,6 @@
 	memset(regs, 0, sizeof(struct pt_regs));
 	regs->fs = __KERNEL_PERCPU;
 	regs->gs = __KERNEL_STACK_CANARY;
-<<<<<<< HEAD
 
 	return regs;
 }
@@ -1167,11 +1055,6 @@
 		set_debugreg(0, i);
 	}
 }
-=======
-	return regs;
-}
-#endif	/* x86_64 */
->>>>>>> c7b16712
 
 /*
  * cpu_init() initializes state that is per-CPU. Some data is already
@@ -1184,27 +1067,17 @@
 
 void __cpuinit cpu_init(void)
 {
-<<<<<<< HEAD
 	struct orig_ist *orig_ist;
-=======
-	int cpu = stack_smp_processor_id();
-	struct tss_struct *t = &per_cpu(init_tss, cpu);
-	struct orig_ist *orig_ist = &per_cpu(orig_ist, cpu);
-	unsigned long v;
->>>>>>> c7b16712
 	struct task_struct *me;
 	struct tss_struct *t;
 	unsigned long v;
 	int cpu;
 	int i;
 
-<<<<<<< HEAD
 	cpu = stack_smp_processor_id();
 	t = &per_cpu(init_tss, cpu);
 	orig_ist = &per_cpu(orig_ist, cpu);
 
-=======
->>>>>>> c7b16712
 #ifdef CONFIG_NUMA
 	if (cpu != 0 && percpu_read(node_number) == 0 &&
 	    cpu_to_node(cpu) != NUMA_NO_NODE)
@@ -1245,20 +1118,10 @@
 	 * set up and load the per-CPU TSS
 	 */
 	if (!orig_ist->ist[0]) {
-<<<<<<< HEAD
 		char *estacks = per_cpu(exception_stacks, cpu);
 
 		for (v = 0; v < N_EXCEPTION_STACKS; v++) {
 			estacks += exception_stack_sizes[v];
-=======
-		static const unsigned int sizes[N_EXCEPTION_STACKS] = {
-		  [0 ... N_EXCEPTION_STACKS - 1] = EXCEPTION_STKSZ,
-		  [DEBUG_STACK - 1] = DEBUG_STKSZ
-		};
-		char *estacks = per_cpu(exception_stacks, cpu);
-		for (v = 0; v < N_EXCEPTION_STACKS; v++) {
-			estacks += sizes[v];
->>>>>>> c7b16712
 			orig_ist->ist[v] = t->x86_tss.ist[v] =
 					(unsigned long)estacks;
 		}
@@ -1294,21 +1157,7 @@
 		arch_kgdb_ops.correct_hw_break();
 	else
 #endif
-<<<<<<< HEAD
 		clear_all_debug_regs();
-=======
-	{
-		/*
-		 * Clear all 6 debug registers:
-		 */
-		set_debugreg(0UL, 0);
-		set_debugreg(0UL, 1);
-		set_debugreg(0UL, 2);
-		set_debugreg(0UL, 3);
-		set_debugreg(0UL, 6);
-		set_debugreg(0UL, 7);
-	}
->>>>>>> c7b16712
 
 	fpu_init();
 
@@ -1359,17 +1208,7 @@
 	__set_tss_desc(cpu, GDT_ENTRY_DOUBLEFAULT_TSS, &doublefault_tss);
 #endif
 
-<<<<<<< HEAD
 	clear_all_debug_regs();
-=======
-	/* Clear all 6 debug registers: */
-	set_debugreg(0, 0);
-	set_debugreg(0, 1);
-	set_debugreg(0, 2);
-	set_debugreg(0, 3);
-	set_debugreg(0, 6);
-	set_debugreg(0, 7);
->>>>>>> c7b16712
 
 	/*
 	 * Force FPU initialization:
