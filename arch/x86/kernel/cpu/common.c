#include <linux/init.h>
#include <linux/kernel.h>
#include <linux/sched.h>
#include <linux/string.h>
#include <linux/bootmem.h>
#include <linux/bitops.h>
#include <linux/module.h>
#include <linux/kgdb.h>
#include <linux/topology.h>
#include <linux/delay.h>
#include <linux/smp.h>
#include <linux/percpu.h>
#include <asm/i387.h>
#include <asm/msr.h>
#include <asm/io.h>
#include <asm/linkage.h>
#include <asm/mmu_context.h>
#include <asm/mtrr.h>
#include <asm/mce.h>
#include <asm/pat.h>
#include <asm/asm.h>
#include <asm/numa.h>
#include <asm/smp.h>
#ifdef CONFIG_X86_LOCAL_APIC
#include <asm/mpspec.h>
#include <asm/apic.h>
#include <mach_apic.h>
#include <asm/genapic.h>
#endif

#include <asm/pda.h>
#include <asm/pgtable.h>
#include <asm/processor.h>
#include <asm/desc.h>
#include <asm/atomic.h>
#include <asm/proto.h>
#include <asm/sections.h>
#include <asm/setup.h>

#include "cpu.h"

<<<<<<< HEAD
=======
static struct cpu_dev *this_cpu __cpuinitdata;

#ifdef CONFIG_X86_64
/* We need valid kernel segments for data and code in long mode too
 * IRET will check the segment types  kkeil 2000/10/28
 * Also sysret mandates a special GDT layout
 */
/* The TLS descriptors are currently at a different place compared to i386.
   Hopefully nobody expects them at a fixed place (Wine?) */
DEFINE_PER_CPU(struct gdt_page, gdt_page) = { .gdt = {
	[GDT_ENTRY_KERNEL32_CS] = { { { 0x0000ffff, 0x00cf9b00 } } },
	[GDT_ENTRY_KERNEL_CS] = { { { 0x0000ffff, 0x00af9b00 } } },
	[GDT_ENTRY_KERNEL_DS] = { { { 0x0000ffff, 0x00cf9300 } } },
	[GDT_ENTRY_DEFAULT_USER32_CS] = { { { 0x0000ffff, 0x00cffb00 } } },
	[GDT_ENTRY_DEFAULT_USER_DS] = { { { 0x0000ffff, 0x00cff300 } } },
	[GDT_ENTRY_DEFAULT_USER_CS] = { { { 0x0000ffff, 0x00affb00 } } },
} };
#else
>>>>>>> 8b1fae4e
DEFINE_PER_CPU_PAGE_ALIGNED(struct gdt_page, gdt_page) = { .gdt = {
	[GDT_ENTRY_KERNEL_CS] = { { { 0x0000ffff, 0x00cf9a00 } } },
	[GDT_ENTRY_KERNEL_DS] = { { { 0x0000ffff, 0x00cf9200 } } },
	[GDT_ENTRY_DEFAULT_USER_CS] = { { { 0x0000ffff, 0x00cffa00 } } },
	[GDT_ENTRY_DEFAULT_USER_DS] = { { { 0x0000ffff, 0x00cff200 } } },
	/*
	 * Segments used for calling PnP BIOS have byte granularity.
	 * They code segments and data segments have fixed 64k limits,
	 * the transfer segment sizes are set at run time.
	 */
	/* 32-bit code */
	[GDT_ENTRY_PNPBIOS_CS32] = { { { 0x0000ffff, 0x00409a00 } } },
	/* 16-bit code */
	[GDT_ENTRY_PNPBIOS_CS16] = { { { 0x0000ffff, 0x00009a00 } } },
	/* 16-bit data */
	[GDT_ENTRY_PNPBIOS_DS] = { { { 0x0000ffff, 0x00009200 } } },
	/* 16-bit data */
	[GDT_ENTRY_PNPBIOS_TS1] = { { { 0x00000000, 0x00009200 } } },
	/* 16-bit data */
	[GDT_ENTRY_PNPBIOS_TS2] = { { { 0x00000000, 0x00009200 } } },
	/*
	 * The APM segments have byte granularity and their bases
	 * are set at run time.  All have 64k limits.
	 */
	/* 32-bit code */
	[GDT_ENTRY_APMBIOS_BASE] = { { { 0x0000ffff, 0x00409a00 } } },
	/* 16-bit code */
	[GDT_ENTRY_APMBIOS_BASE+1] = { { { 0x0000ffff, 0x00009a00 } } },
	/* data */
	[GDT_ENTRY_APMBIOS_BASE+2] = { { { 0x0000ffff, 0x00409200 } } },

	[GDT_ENTRY_ESPFIX_SS] = { { { 0x00000000, 0x00c09200 } } },
	[GDT_ENTRY_PERCPU] = { { { 0x00000000, 0x00000000 } } },
} };
#endif
EXPORT_PER_CPU_SYMBOL_GPL(gdt_page);

#ifdef CONFIG_X86_32
static int cachesize_override __cpuinitdata = -1;
static int disable_x86_serial_nr __cpuinitdata = 1;

static int __init cachesize_setup(char *str)
{
	get_option(&str, &cachesize_override);
	return 1;
}
__setup("cachesize=", cachesize_setup);

static int __init x86_fxsr_setup(char *s)
{
	setup_clear_cpu_cap(X86_FEATURE_FXSR);
	setup_clear_cpu_cap(X86_FEATURE_XMM);
	return 1;
}
__setup("nofxsr", x86_fxsr_setup);

static int __init x86_sep_setup(char *s)
{
	setup_clear_cpu_cap(X86_FEATURE_SEP);
	return 1;
}
__setup("nosep", x86_sep_setup);

/* Standard macro to see if a specific flag is changeable */
static inline int flag_is_changeable_p(u32 flag)
{
	u32 f1, f2;

	/*
	 * Cyrix and IDT cpus allow disabling of CPUID
	 * so the code below may return different results
	 * when it is executed before and after enabling
	 * the CPUID. Add "volatile" to not allow gcc to
	 * optimize the subsequent calls to this function.
	 */
	asm volatile ("pushfl\n\t"
		      "pushfl\n\t"
		      "popl %0\n\t"
		      "movl %0,%1\n\t"
		      "xorl %2,%0\n\t"
		      "pushl %0\n\t"
		      "popfl\n\t"
		      "pushfl\n\t"
		      "popl %0\n\t"
		      "popfl\n\t"
		      : "=&r" (f1), "=&r" (f2)
		      : "ir" (flag));

	return ((f1^f2) & flag) != 0;
}

/* Probe for the CPUID instruction */
static int __cpuinit have_cpuid_p(void)
{
	return flag_is_changeable_p(X86_EFLAGS_ID);
}

static void __cpuinit squash_the_stupid_serial_number(struct cpuinfo_x86 *c)
{
	if (cpu_has(c, X86_FEATURE_PN) && disable_x86_serial_nr) {
		/* Disable processor serial number */
		unsigned long lo, hi;
		rdmsr(MSR_IA32_BBL_CR_CTL, lo, hi);
		lo |= 0x200000;
		wrmsr(MSR_IA32_BBL_CR_CTL, lo, hi);
		printk(KERN_NOTICE "CPU serial number disabled.\n");
		clear_cpu_cap(c, X86_FEATURE_PN);

		/* Disabling the serial number may affect the cpuid level */
		c->cpuid_level = cpuid_eax(0);
	}
}

static int __init x86_serial_nr_setup(char *s)
{
	disable_x86_serial_nr = 0;
	return 1;
}
__setup("serialnumber", x86_serial_nr_setup);
#else
static inline int flag_is_changeable_p(u32 flag)
{
	return 1;
}
/* Probe for the CPUID instruction */
static inline int have_cpuid_p(void)
{
	return 1;
}
static inline void squash_the_stupid_serial_number(struct cpuinfo_x86 *c)
{
}
#endif

/*
 * Naming convention should be: <Name> [(<Codename>)]
 * This table only is used unless init_<vendor>() below doesn't set it;
 * in particular, if CPUID levels 0x80000002..4 are supported, this isn't used
 *
 */

/* Look up CPU names by table lookup. */
static char __cpuinit *table_lookup_model(struct cpuinfo_x86 *c)
{
	struct cpu_model_info *info;

	if (c->x86_model >= 16)
		return NULL;	/* Range check */

	if (!this_cpu)
		return NULL;

	info = this_cpu->c_models;

	while (info && info->family) {
		if (info->family == c->x86)
			return info->model_names[c->x86_model];
		info++;
	}
	return NULL;		/* Not found */
}

__u32 cleared_cpu_caps[NCAPINTS] __cpuinitdata;

/* Current gdt points %fs at the "master" per-cpu area: after this,
 * it's on the real one. */
void switch_to_new_gdt(void)
{
	struct desc_ptr gdt_descr;

	gdt_descr.address = (long)get_cpu_gdt_table(smp_processor_id());
	gdt_descr.size = GDT_SIZE - 1;
	load_gdt(&gdt_descr);
#ifdef CONFIG_X86_32
	asm("mov %0, %%fs" : : "r" (__KERNEL_PERCPU) : "memory");
#endif
}

static struct cpu_dev *cpu_devs[X86_VENDOR_NUM] = {};

static void __cpuinit default_init(struct cpuinfo_x86 *c)
{
#ifdef CONFIG_X86_64
	display_cacheinfo(c);
#else
	/* Not much we can do here... */
	/* Check if at least it has cpuid */
	if (c->cpuid_level == -1) {
		/* No cpuid. It must be an ancient CPU */
		if (c->x86 == 4)
			strcpy(c->x86_model_id, "486");
		else if (c->x86 == 3)
			strcpy(c->x86_model_id, "386");
	}
#endif
}

static struct cpu_dev __cpuinitdata default_cpu = {
	.c_init	= default_init,
	.c_vendor = "Unknown",
	.c_x86_vendor = X86_VENDOR_UNKNOWN,
};

static void __cpuinit get_model_name(struct cpuinfo_x86 *c)
{
	unsigned int *v;
	char *p, *q;

	if (c->extended_cpuid_level < 0x80000004)
		return;

	v = (unsigned int *) c->x86_model_id;
	cpuid(0x80000002, &v[0], &v[1], &v[2], &v[3]);
	cpuid(0x80000003, &v[4], &v[5], &v[6], &v[7]);
	cpuid(0x80000004, &v[8], &v[9], &v[10], &v[11]);
	c->x86_model_id[48] = 0;

	/* Intel chips right-justify this string for some dumb reason;
	   undo that brain damage */
	p = q = &c->x86_model_id[0];
	while (*p == ' ')
	     p++;
	if (p != q) {
	     while (*p)
		  *q++ = *p++;
	     while (q <= &c->x86_model_id[48])
		  *q++ = '\0';	/* Zero-pad the rest */
	}
}

void __cpuinit display_cacheinfo(struct cpuinfo_x86 *c)
{
	unsigned int n, dummy, ebx, ecx, edx, l2size;

	n = c->extended_cpuid_level;

	if (n >= 0x80000005) {
		cpuid(0x80000005, &dummy, &ebx, &ecx, &edx);
		printk(KERN_INFO "CPU: L1 I Cache: %dK (%d bytes/line), D cache %dK (%d bytes/line)\n",
				edx>>24, edx&0xFF, ecx>>24, ecx&0xFF);
		c->x86_cache_size = (ecx>>24) + (edx>>24);
#ifdef CONFIG_X86_64
		/* On K8 L1 TLB is inclusive, so don't count it */
		c->x86_tlbsize = 0;
#endif
	}

	if (n < 0x80000006)	/* Some chips just has a large L1. */
		return;

	cpuid(0x80000006, &dummy, &ebx, &ecx, &edx);
	l2size = ecx >> 16;

#ifdef CONFIG_X86_64
	c->x86_tlbsize += ((ebx >> 16) & 0xfff) + (ebx & 0xfff);
#else
	/* do processor-specific cache resizing */
	if (this_cpu->c_size_cache)
		l2size = this_cpu->c_size_cache(c, l2size);

	/* Allow user to override all this if necessary. */
	if (cachesize_override != -1)
		l2size = cachesize_override;

	if (l2size == 0)
		return;		/* Again, no L2 cache is possible */
#endif

	c->x86_cache_size = l2size;

	printk(KERN_INFO "CPU: L2 Cache: %dK (%d bytes/line)\n",
			l2size, ecx & 0xFF);
}

void __cpuinit detect_ht(struct cpuinfo_x86 *c)
{
#ifdef CONFIG_X86_HT
	u32 eax, ebx, ecx, edx;
	int index_msb, core_bits;

	if (!cpu_has(c, X86_FEATURE_HT))
		return;

	if (cpu_has(c, X86_FEATURE_CMP_LEGACY))
		goto out;

	if (cpu_has(c, X86_FEATURE_XTOPOLOGY))
		return;

	cpuid(1, &eax, &ebx, &ecx, &edx);

	smp_num_siblings = (ebx & 0xff0000) >> 16;

	if (smp_num_siblings == 1) {
		printk(KERN_INFO  "CPU: Hyper-Threading is disabled\n");
	} else if (smp_num_siblings > 1) {

		if (smp_num_siblings > NR_CPUS) {
			printk(KERN_WARNING "CPU: Unsupported number of siblings %d",
					smp_num_siblings);
			smp_num_siblings = 1;
			return;
		}

		index_msb = get_count_order(smp_num_siblings);
#ifdef CONFIG_X86_64
		c->phys_proc_id = phys_pkg_id(index_msb);
#else
		c->phys_proc_id = phys_pkg_id(c->initial_apicid, index_msb);
#endif

		smp_num_siblings = smp_num_siblings / c->x86_max_cores;

		index_msb = get_count_order(smp_num_siblings);

		core_bits = get_count_order(c->x86_max_cores);

#ifdef CONFIG_X86_64
		c->cpu_core_id = phys_pkg_id(index_msb) &
					       ((1 << core_bits) - 1);
#else
		c->cpu_core_id = phys_pkg_id(c->initial_apicid, index_msb) &
					       ((1 << core_bits) - 1);
#endif
	}

out:
	if ((c->x86_max_cores * smp_num_siblings) > 1) {
		printk(KERN_INFO  "CPU: Physical Processor ID: %d\n",
		       c->phys_proc_id);
		printk(KERN_INFO  "CPU: Processor Core ID: %d\n",
		       c->cpu_core_id);
	}
#endif
}

static void __cpuinit get_cpu_vendor(struct cpuinfo_x86 *c)
{
	char *v = c->x86_vendor_id;
	int i;
	static int printed;

	for (i = 0; i < X86_VENDOR_NUM; i++) {
		if (!cpu_devs[i])
			break;

		if (!strcmp(v, cpu_devs[i]->c_ident[0]) ||
		    (cpu_devs[i]->c_ident[1] &&
		     !strcmp(v, cpu_devs[i]->c_ident[1]))) {
			this_cpu = cpu_devs[i];
			c->x86_vendor = this_cpu->c_x86_vendor;
			return;
		}
	}

	if (!printed) {
		printed++;
		printk(KERN_ERR "CPU: vendor_id '%s' unknown, using generic init.\n", v);
		printk(KERN_ERR "CPU: Your system may be unstable.\n");
	}

	c->x86_vendor = X86_VENDOR_UNKNOWN;
	this_cpu = &default_cpu;
}

void __cpuinit cpu_detect(struct cpuinfo_x86 *c)
{
	/* Get vendor name */
	cpuid(0x00000000, (unsigned int *)&c->cpuid_level,
	      (unsigned int *)&c->x86_vendor_id[0],
	      (unsigned int *)&c->x86_vendor_id[8],
	      (unsigned int *)&c->x86_vendor_id[4]);

	c->x86 = 4;
	/* Intel-defined flags: level 0x00000001 */
	if (c->cpuid_level >= 0x00000001) {
		u32 junk, tfms, cap0, misc;
		cpuid(0x00000001, &tfms, &misc, &junk, &cap0);
		c->x86 = (tfms >> 8) & 0xf;
		c->x86_model = (tfms >> 4) & 0xf;
		c->x86_mask = tfms & 0xf;
		if (c->x86 == 0xf)
			c->x86 += (tfms >> 20) & 0xff;
		if (c->x86 >= 0x6)
			c->x86_model += ((tfms >> 16) & 0xf) << 4;
		if (cap0 & (1<<19)) {
			c->x86_clflush_size = ((misc >> 8) & 0xff) * 8;
			c->x86_cache_alignment = c->x86_clflush_size;
		}
	}
}

static void __cpuinit get_cpu_cap(struct cpuinfo_x86 *c)
{
	u32 tfms, xlvl;
	u32 ebx;

	/* Intel-defined flags: level 0x00000001 */
	if (c->cpuid_level >= 0x00000001) {
		u32 capability, excap;
		cpuid(0x00000001, &tfms, &ebx, &excap, &capability);
		c->x86_capability[0] = capability;
		c->x86_capability[4] = excap;
	}

	/* AMD-defined flags: level 0x80000001 */
	xlvl = cpuid_eax(0x80000000);
	c->extended_cpuid_level = xlvl;
	if ((xlvl & 0xffff0000) == 0x80000000) {
		if (xlvl >= 0x80000001) {
			c->x86_capability[1] = cpuid_edx(0x80000001);
			c->x86_capability[6] = cpuid_ecx(0x80000001);
		}
	}

#ifdef CONFIG_X86_64
	if (c->extended_cpuid_level >= 0x80000008) {
		u32 eax = cpuid_eax(0x80000008);

		c->x86_virt_bits = (eax >> 8) & 0xff;
		c->x86_phys_bits = eax & 0xff;
	}
#endif

	if (c->extended_cpuid_level >= 0x80000007)
		c->x86_power = cpuid_edx(0x80000007);

}

static void __cpuinit identify_cpu_without_cpuid(struct cpuinfo_x86 *c)
{
#ifdef CONFIG_X86_32
	int i;

	/*
	 * First of all, decide if this is a 486 or higher
	 * It's a 486 if we can modify the AC flag
	 */
	if (flag_is_changeable_p(X86_EFLAGS_AC))
		c->x86 = 4;
	else
		c->x86 = 3;

	for (i = 0; i < X86_VENDOR_NUM; i++)
		if (cpu_devs[i] && cpu_devs[i]->c_identify) {
			c->x86_vendor_id[0] = 0;
			cpu_devs[i]->c_identify(c);
			if (c->x86_vendor_id[0]) {
				get_cpu_vendor(c);
				break;
			}
		}
#endif
}

/*
 * Do minimum CPU detection early.
 * Fields really needed: vendor, cpuid_level, family, model, mask,
 * cache alignment.
 * The others are not touched to avoid unwanted side effects.
 *
 * WARNING: this function is only called on the BP.  Don't add code here
 * that is supposed to run on all CPUs.
 */
static void __init early_identify_cpu(struct cpuinfo_x86 *c)
{
#ifdef CONFIG_X86_64
	c->x86_clflush_size = 64;
#else
	c->x86_clflush_size = 32;
#endif
	c->x86_cache_alignment = c->x86_clflush_size;

	memset(&c->x86_capability, 0, sizeof c->x86_capability);
	c->extended_cpuid_level = 0;

	if (!have_cpuid_p())
		identify_cpu_without_cpuid(c);

	/* cyrix could have cpuid enabled via c_identify()*/
	if (!have_cpuid_p())
		return;

	cpu_detect(c);

	get_cpu_vendor(c);

	get_cpu_cap(c);

	if (this_cpu->c_early_init)
		this_cpu->c_early_init(c);

	validate_pat_support(c);

#ifdef CONFIG_SMP
	c->cpu_index = boot_cpu_id;
#endif
}

void __init early_cpu_init(void)
{
	struct cpu_dev **cdev;
	int count = 0;

	printk("KERNEL supported cpus:\n");
	for (cdev = __x86_cpu_dev_start; cdev < __x86_cpu_dev_end; cdev++) {
		struct cpu_dev *cpudev = *cdev;
		unsigned int j;

		if (count >= X86_VENDOR_NUM)
			break;
		cpu_devs[count] = cpudev;
		count++;

		for (j = 0; j < 2; j++) {
			if (!cpudev->c_ident[j])
				continue;
			printk("  %s %s\n", cpudev->c_vendor,
				cpudev->c_ident[j]);
		}
	}

	early_identify_cpu(&boot_cpu_data);
}

/*
 * The NOPL instruction is supposed to exist on all CPUs with
 * family >= 6; unfortunately, that's not true in practice because
 * of early VIA chips and (more importantly) broken virtualizers that
 * are not easy to detect.  In the latter case it doesn't even *fail*
 * reliably, so probing for it doesn't even work.  Disable it completely
 * unless we can find a reliable way to detect all the broken cases.
 */
static void __cpuinit detect_nopl(struct cpuinfo_x86 *c)
{
	clear_cpu_cap(c, X86_FEATURE_NOPL);
}

static void __cpuinit generic_identify(struct cpuinfo_x86 *c)
{
	c->extended_cpuid_level = 0;

	if (!have_cpuid_p())
		identify_cpu_without_cpuid(c);

	/* cyrix could have cpuid enabled via c_identify()*/
	if (!have_cpuid_p())
		return;

	cpu_detect(c);

	get_cpu_vendor(c);

	get_cpu_cap(c);

	if (c->cpuid_level >= 0x00000001) {
		c->initial_apicid = (cpuid_ebx(1) >> 24) & 0xFF;
#ifdef CONFIG_X86_32
# ifdef CONFIG_X86_HT
		c->apicid = phys_pkg_id(c->initial_apicid, 0);
# else
		c->apicid = c->initial_apicid;
# endif
#endif

#ifdef CONFIG_X86_HT
		c->phys_proc_id = c->initial_apicid;
#endif
	}

	get_model_name(c); /* Default name */

	init_scattered_cpuid_features(c);
	detect_nopl(c);
}

/*
 * This does the hard work of actually picking apart the CPU stuff...
 */
static void __cpuinit identify_cpu(struct cpuinfo_x86 *c)
{
	int i;

	c->loops_per_jiffy = loops_per_jiffy;
	c->x86_cache_size = -1;
	c->x86_vendor = X86_VENDOR_UNKNOWN;
	c->x86_model = c->x86_mask = 0;	/* So far unknown... */
	c->x86_vendor_id[0] = '\0'; /* Unset */
	c->x86_model_id[0] = '\0';  /* Unset */
	c->x86_max_cores = 1;
	c->x86_coreid_bits = 0;
#ifdef CONFIG_X86_64
	c->x86_clflush_size = 64;
#else
	c->cpuid_level = -1;	/* CPUID not detected */
	c->x86_clflush_size = 32;
#endif
	c->x86_cache_alignment = c->x86_clflush_size;
	memset(&c->x86_capability, 0, sizeof c->x86_capability);

	generic_identify(c);

	if (this_cpu->c_identify)
		this_cpu->c_identify(c);

#ifdef CONFIG_X86_64
	c->apicid = phys_pkg_id(0);
#endif

	/*
	 * Vendor-specific initialization.  In this section we
	 * canonicalize the feature flags, meaning if there are
	 * features a certain CPU supports which CPUID doesn't
	 * tell us, CPUID claiming incorrect flags, or other bugs,
	 * we handle them here.
	 *
	 * At the end of this section, c->x86_capability better
	 * indicate the features this CPU genuinely supports!
	 */
	if (this_cpu->c_init)
		this_cpu->c_init(c);

	/* Disable the PN if appropriate */
	squash_the_stupid_serial_number(c);

	/*
	 * The vendor-specific functions might have changed features.  Now
	 * we do "generic changes."
	 */

	/* If the model name is still unset, do table lookup. */
	if (!c->x86_model_id[0]) {
		char *p;
		p = table_lookup_model(c);
		if (p)
			strcpy(c->x86_model_id, p);
		else
			/* Last resort... */
			sprintf(c->x86_model_id, "%02x/%02x",
				c->x86, c->x86_model);
	}

#ifdef CONFIG_X86_64
	detect_ht(c);
#endif

	/*
	 * On SMP, boot_cpu_data holds the common feature set between
	 * all CPUs; so make sure that we indicate which features are
	 * common between the CPUs.  The first time this routine gets
	 * executed, c == &boot_cpu_data.
	 */
	if (c != &boot_cpu_data) {
		/* AND the already accumulated flags with these */
		for (i = 0; i < NCAPINTS; i++)
			boot_cpu_data.x86_capability[i] &= c->x86_capability[i];
	}

	/* Clear all flags overriden by options */
	for (i = 0; i < NCAPINTS; i++)
		c->x86_capability[i] &= ~cleared_cpu_caps[i];

#ifdef CONFIG_X86_MCE
	/* Init Machine Check Exception if available. */
	mcheck_init(c);
#endif

	select_idle_routine(c);

#if defined(CONFIG_NUMA) && defined(CONFIG_X86_64)
	numa_add_cpu(smp_processor_id());
#endif
}

#ifdef CONFIG_X86_64
static void vgetcpu_set_mode(void)
{
	if (cpu_has(&boot_cpu_data, X86_FEATURE_RDTSCP))
		vgetcpu_mode = VGETCPU_RDTSCP;
	else
		vgetcpu_mode = VGETCPU_LSL;
}
#endif

void __init identify_boot_cpu(void)
{
	identify_cpu(&boot_cpu_data);
#ifdef CONFIG_X86_32
	sysenter_setup();
	enable_sep_cpu();
#else
	vgetcpu_set_mode();
#endif
}

void __cpuinit identify_secondary_cpu(struct cpuinfo_x86 *c)
{
	BUG_ON(c == &boot_cpu_data);
	identify_cpu(c);
#ifdef CONFIG_X86_32
	enable_sep_cpu();
#endif
	mtrr_ap_init();
}

struct msr_range {
	unsigned min;
	unsigned max;
};

static struct msr_range msr_range_array[] __cpuinitdata = {
	{ 0x00000000, 0x00000418},
	{ 0xc0000000, 0xc000040b},
	{ 0xc0010000, 0xc0010142},
	{ 0xc0011000, 0xc001103b},
};

static void __cpuinit print_cpu_msr(void)
{
	unsigned index;
	u64 val;
	int i;
	unsigned index_min, index_max;

	for (i = 0; i < ARRAY_SIZE(msr_range_array); i++) {
		index_min = msr_range_array[i].min;
		index_max = msr_range_array[i].max;
		for (index = index_min; index < index_max; index++) {
			if (rdmsrl_amd_safe(index, &val))
				continue;
			printk(KERN_INFO " MSR%08x: %016llx\n", index, val);
		}
	}
}

static int show_msr __cpuinitdata;
static __init int setup_show_msr(char *arg)
{
	int num;

	get_option(&arg, &num);

	if (num > 0)
		show_msr = num;
	return 1;
}
__setup("show_msr=", setup_show_msr);

static __init int setup_noclflush(char *arg)
{
	setup_clear_cpu_cap(X86_FEATURE_CLFLSH);
	return 1;
}
__setup("noclflush", setup_noclflush);

void __cpuinit print_cpu_info(struct cpuinfo_x86 *c)
{
	char *vendor = NULL;

	if (c->x86_vendor < X86_VENDOR_NUM)
		vendor = this_cpu->c_vendor;
	else if (c->cpuid_level >= 0)
		vendor = c->x86_vendor_id;

	if (vendor && !strstr(c->x86_model_id, vendor))
		printk(KERN_CONT "%s ", vendor);

	if (c->x86_model_id[0])
		printk(KERN_CONT "%s", c->x86_model_id);
	else
		printk(KERN_CONT "%d86", c->x86);

	if (c->x86_mask || c->cpuid_level >= 0)
		printk(KERN_CONT " stepping %02x\n", c->x86_mask);
	else
		printk(KERN_CONT "\n");

#ifdef CONFIG_SMP
	if (c->cpu_index < show_msr)
		print_cpu_msr();
#else
	if (show_msr)
		print_cpu_msr();
#endif
}

static __init int setup_disablecpuid(char *arg)
{
	int bit;
	if (get_option(&arg, &bit) && bit < NCAPINTS*32)
		setup_clear_cpu_cap(bit);
	else
		return 0;
	return 1;
}
__setup("clearcpuid=", setup_disablecpuid);

cpumask_t cpu_initialized __cpuinitdata = CPU_MASK_NONE;

#ifdef CONFIG_X86_64
struct x8664_pda **_cpu_pda __read_mostly;
EXPORT_SYMBOL(_cpu_pda);

struct desc_ptr idt_descr = { 256 * 16 - 1, (unsigned long) idt_table };

char boot_cpu_stack[IRQSTACKSIZE] __page_aligned_bss;

void __cpuinit pda_init(int cpu)
{
	struct x8664_pda *pda = cpu_pda(cpu);

	/* Setup up data that may be needed in __get_free_pages early */
	loadsegment(fs, 0);
	loadsegment(gs, 0);
	/* Memory clobbers used to order PDA accessed */
	mb();
	wrmsrl(MSR_GS_BASE, pda);
	mb();

	pda->cpunumber = cpu;
	pda->irqcount = -1;
	pda->kernelstack = (unsigned long)stack_thread_info() -
				 PDA_STACKOFFSET + THREAD_SIZE;
	pda->active_mm = &init_mm;
	pda->mmu_state = 0;

	if (cpu == 0) {
		/* others are initialized in smpboot.c */
		pda->pcurrent = &init_task;
		pda->irqstackptr = boot_cpu_stack;
		pda->irqstackptr += IRQSTACKSIZE - 64;
	} else {
		if (!pda->irqstackptr) {
			pda->irqstackptr = (char *)
				__get_free_pages(GFP_ATOMIC, IRQSTACK_ORDER);
			if (!pda->irqstackptr)
				panic("cannot allocate irqstack for cpu %d",
				      cpu);
			pda->irqstackptr += IRQSTACKSIZE - 64;
		}

		if (pda->nodenumber == 0 && cpu_to_node(cpu) != NUMA_NO_NODE)
			pda->nodenumber = cpu_to_node(cpu);
	}
}

char boot_exception_stacks[(N_EXCEPTION_STACKS - 1) * EXCEPTION_STKSZ +
			   DEBUG_STKSZ] __page_aligned_bss;

extern asmlinkage void ignore_sysret(void);

/* May not be marked __init: used by software suspend */
void syscall_init(void)
{
	/*
	 * LSTAR and STAR live in a bit strange symbiosis.
	 * They both write to the same internal register. STAR allows to
	 * set CS/DS but only a 32bit target. LSTAR sets the 64bit rip.
	 */
	wrmsrl(MSR_STAR,  ((u64)__USER32_CS)<<48  | ((u64)__KERNEL_CS)<<32);
	wrmsrl(MSR_LSTAR, system_call);
	wrmsrl(MSR_CSTAR, ignore_sysret);

#ifdef CONFIG_IA32_EMULATION
	syscall32_cpu_init();
#endif

	/* Flags to clear on syscall */
	wrmsrl(MSR_SYSCALL_MASK,
	       X86_EFLAGS_TF|X86_EFLAGS_DF|X86_EFLAGS_IF|X86_EFLAGS_IOPL);
}

unsigned long kernel_eflags;

/*
 * Copies of the original ist values from the tss are only accessed during
 * debugging, no special alignment required.
 */
DEFINE_PER_CPU(struct orig_ist, orig_ist);

#else

/* Make sure %fs is initialized properly in idle threads */
struct pt_regs * __cpuinit idle_regs(struct pt_regs *regs)
{
	memset(regs, 0, sizeof(struct pt_regs));
	regs->fs = __KERNEL_PERCPU;
	return regs;
}
#endif

/*
 * cpu_init() initializes state that is per-CPU. Some data is already
 * initialized (naturally) in the bootstrap process, such as the GDT
 * and IDT. We reload them nevertheless, this function acts as a
 * 'CPU state barrier', nothing should get across.
 * A lot of state is already set up in PDA init for 64 bit
 */
#ifdef CONFIG_X86_64
void __cpuinit cpu_init(void)
{
	int cpu = stack_smp_processor_id();
	struct tss_struct *t = &per_cpu(init_tss, cpu);
	struct orig_ist *orig_ist = &per_cpu(orig_ist, cpu);
	unsigned long v;
	char *estacks = NULL;
	struct task_struct *me;
	int i;

	/* CPU 0 is initialised in head64.c */
	if (cpu != 0)
		pda_init(cpu);
	else
		estacks = boot_exception_stacks;

	me = current;

	if (cpu_test_and_set(cpu, cpu_initialized))
		panic("CPU#%d already initialized!\n", cpu);

	printk(KERN_INFO "Initializing CPU#%d\n", cpu);

	clear_in_cr4(X86_CR4_VME|X86_CR4_PVI|X86_CR4_TSD|X86_CR4_DE);

	/*
	 * Initialize the per-CPU GDT with the boot GDT,
	 * and set up the GDT descriptor:
	 */

	switch_to_new_gdt();
	load_idt((const struct desc_ptr *)&idt_descr);

	memset(me->thread.tls_array, 0, GDT_ENTRY_TLS_ENTRIES * 8);
	syscall_init();

	wrmsrl(MSR_FS_BASE, 0);
	wrmsrl(MSR_KERNEL_GS_BASE, 0);
	barrier();

	check_efer();
	if (cpu != 0 && x2apic)
		enable_x2apic();

	/*
	 * set up and load the per-CPU TSS
	 */
	if (!orig_ist->ist[0]) {
		static const unsigned int order[N_EXCEPTION_STACKS] = {
		  [0 ... N_EXCEPTION_STACKS - 1] = EXCEPTION_STACK_ORDER,
		  [DEBUG_STACK - 1] = DEBUG_STACK_ORDER
		};
		for (v = 0; v < N_EXCEPTION_STACKS; v++) {
			if (cpu) {
				estacks = (char *)__get_free_pages(GFP_ATOMIC, order[v]);
				if (!estacks)
					panic("Cannot allocate exception "
					      "stack %ld %d\n", v, cpu);
			}
			estacks += PAGE_SIZE << order[v];
			orig_ist->ist[v] = t->x86_tss.ist[v] =
					(unsigned long)estacks;
		}
	}

	t->x86_tss.io_bitmap_base = offsetof(struct tss_struct, io_bitmap);
	/*
	 * <= is required because the CPU will access up to
	 * 8 bits beyond the end of the IO permission bitmap.
	 */
	for (i = 0; i <= IO_BITMAP_LONGS; i++)
		t->io_bitmap[i] = ~0UL;

	atomic_inc(&init_mm.mm_count);
	me->active_mm = &init_mm;
	if (me->mm)
		BUG();
	enter_lazy_tlb(&init_mm, me);

	load_sp0(t, &current->thread);
	set_tss_desc(cpu, t);
	load_TR_desc();
	load_LDT(&init_mm.context);

#ifdef CONFIG_KGDB
	/*
	 * If the kgdb is connected no debug regs should be altered.  This
	 * is only applicable when KGDB and a KGDB I/O module are built
	 * into the kernel and you are using early debugging with
	 * kgdbwait. KGDB will control the kernel HW breakpoint registers.
	 */
	if (kgdb_connected && arch_kgdb_ops.correct_hw_break)
		arch_kgdb_ops.correct_hw_break();
	else {
#endif
	/*
	 * Clear all 6 debug registers:
	 */

	set_debugreg(0UL, 0);
	set_debugreg(0UL, 1);
	set_debugreg(0UL, 2);
	set_debugreg(0UL, 3);
	set_debugreg(0UL, 6);
	set_debugreg(0UL, 7);
#ifdef CONFIG_KGDB
	/* If the kgdb is connected no debug regs should be altered. */
	}
#endif

	fpu_init();

	raw_local_save_flags(kernel_eflags);

	if (is_uv_system())
		uv_cpu_init();
}

#else

void __cpuinit cpu_init(void)
{
	int cpu = smp_processor_id();
	struct task_struct *curr = current;
	struct tss_struct *t = &per_cpu(init_tss, cpu);
	struct thread_struct *thread = &curr->thread;

	if (cpu_test_and_set(cpu, cpu_initialized)) {
		printk(KERN_WARNING "CPU#%d already initialized!\n", cpu);
		for (;;) local_irq_enable();
	}

	printk(KERN_INFO "Initializing CPU#%d\n", cpu);

	if (cpu_has_vme || cpu_has_tsc || cpu_has_de)
		clear_in_cr4(X86_CR4_VME|X86_CR4_PVI|X86_CR4_TSD|X86_CR4_DE);

	load_idt(&idt_descr);
	switch_to_new_gdt();

	/*
	 * Set up and load the per-CPU TSS and LDT
	 */
	atomic_inc(&init_mm.mm_count);
	curr->active_mm = &init_mm;
	if (curr->mm)
		BUG();
	enter_lazy_tlb(&init_mm, curr);

	load_sp0(t, thread);
	set_tss_desc(cpu, t);
	load_TR_desc();
	load_LDT(&init_mm.context);

#ifdef CONFIG_DOUBLEFAULT
	/* Set up doublefault TSS pointer in the GDT */
	__set_tss_desc(cpu, GDT_ENTRY_DOUBLEFAULT_TSS, &doublefault_tss);
#endif

	/* Clear %gs. */
	asm volatile ("mov %0, %%gs" : : "r" (0));

	/* Clear all 6 debug registers: */
	set_debugreg(0, 0);
	set_debugreg(0, 1);
	set_debugreg(0, 2);
	set_debugreg(0, 3);
	set_debugreg(0, 6);
	set_debugreg(0, 7);

	/*
	 * Force FPU initialization:
	 */
	if (cpu_has_xsave)
		current_thread_info()->status = TS_XSAVE;
	else
		current_thread_info()->status = 0;
	clear_used_math();
	mxcsr_feature_mask_init();

	/*
	 * Boot processor to setup the FP and extended state context info.
	 */
	if (smp_processor_id() == boot_cpu_id)
		init_thread_xstate();

	xsave_init();
}


#endif<|MERGE_RESOLUTION|>--- conflicted
+++ resolved
@@ -39,8 +39,6 @@
 
 #include "cpu.h"
 
-<<<<<<< HEAD
-=======
 static struct cpu_dev *this_cpu __cpuinitdata;
 
 #ifdef CONFIG_X86_64
@@ -59,7 +57,6 @@
 	[GDT_ENTRY_DEFAULT_USER_CS] = { { { 0x0000ffff, 0x00affb00 } } },
 } };
 #else
->>>>>>> 8b1fae4e
 DEFINE_PER_CPU_PAGE_ALIGNED(struct gdt_page, gdt_page) = { .gdt = {
 	[GDT_ENTRY_KERNEL_CS] = { { { 0x0000ffff, 0x00cf9a00 } } },
 	[GDT_ENTRY_KERNEL_DS] = { { { 0x0000ffff, 0x00cf9200 } } },
