#include <linux/init.h>
#include <linux/kernel.h>
#include <linux/sched.h>
#include <linux/string.h>
#include <linux/bootmem.h>
#include <linux/bitops.h>
#include <linux/module.h>
#include <linux/kgdb.h>
#include <linux/topology.h>
#include <linux/delay.h>
#include <linux/smp.h>
#include <linux/percpu.h>
#include <asm/i387.h>
#include <asm/msr.h>
#include <asm/io.h>
#include <asm/linkage.h>
#include <asm/mmu_context.h>
#include <asm/mtrr.h>
#include <asm/mce.h>
#include <asm/pat.h>
#include <asm/asm.h>
#include <asm/numa.h>
#include <asm/smp.h>
#ifdef CONFIG_X86_LOCAL_APIC
#include <asm/mpspec.h>
#include <asm/apic.h>
#include <mach_apic.h>
#include <asm/genapic.h>
#endif

#include <asm/pda.h>
#include <asm/pgtable.h>
#include <asm/processor.h>
#include <asm/desc.h>
#include <asm/atomic.h>
#include <asm/proto.h>
#include <asm/sections.h>
#include <asm/setup.h>
#include <asm/hypervisor.h>

#include "cpu.h"

static struct cpu_dev *this_cpu __cpuinitdata;

#ifdef CONFIG_X86_64
/* We need valid kernel segments for data and code in long mode too
 * IRET will check the segment types  kkeil 2000/10/28
 * Also sysret mandates a special GDT layout
 */
/* The TLS descriptors are currently at a different place compared to i386.
   Hopefully nobody expects them at a fixed place (Wine?) */
DEFINE_PER_CPU(struct gdt_page, gdt_page) = { .gdt = {
	[GDT_ENTRY_KERNEL32_CS] = { { { 0x0000ffff, 0x00cf9b00 } } },
	[GDT_ENTRY_KERNEL_CS] = { { { 0x0000ffff, 0x00af9b00 } } },
	[GDT_ENTRY_KERNEL_DS] = { { { 0x0000ffff, 0x00cf9300 } } },
	[GDT_ENTRY_DEFAULT_USER32_CS] = { { { 0x0000ffff, 0x00cffb00 } } },
	[GDT_ENTRY_DEFAULT_USER_DS] = { { { 0x0000ffff, 0x00cff300 } } },
	[GDT_ENTRY_DEFAULT_USER_CS] = { { { 0x0000ffff, 0x00affb00 } } },
} };
#else
DEFINE_PER_CPU_PAGE_ALIGNED(struct gdt_page, gdt_page) = { .gdt = {
	[GDT_ENTRY_KERNEL_CS] = { { { 0x0000ffff, 0x00cf9a00 } } },
	[GDT_ENTRY_KERNEL_DS] = { { { 0x0000ffff, 0x00cf9200 } } },
	[GDT_ENTRY_DEFAULT_USER_CS] = { { { 0x0000ffff, 0x00cffa00 } } },
	[GDT_ENTRY_DEFAULT_USER_DS] = { { { 0x0000ffff, 0x00cff200 } } },
	/*
	 * Segments used for calling PnP BIOS have byte granularity.
	 * They code segments and data segments have fixed 64k limits,
	 * the transfer segment sizes are set at run time.
	 */
	/* 32-bit code */
	[GDT_ENTRY_PNPBIOS_CS32] = { { { 0x0000ffff, 0x00409a00 } } },
	/* 16-bit code */
	[GDT_ENTRY_PNPBIOS_CS16] = { { { 0x0000ffff, 0x00009a00 } } },
	/* 16-bit data */
	[GDT_ENTRY_PNPBIOS_DS] = { { { 0x0000ffff, 0x00009200 } } },
	/* 16-bit data */
	[GDT_ENTRY_PNPBIOS_TS1] = { { { 0x00000000, 0x00009200 } } },
	/* 16-bit data */
	[GDT_ENTRY_PNPBIOS_TS2] = { { { 0x00000000, 0x00009200 } } },
	/*
	 * The APM segments have byte granularity and their bases
	 * are set at run time.  All have 64k limits.
	 */
	/* 32-bit code */
	[GDT_ENTRY_APMBIOS_BASE] = { { { 0x0000ffff, 0x00409a00 } } },
	/* 16-bit code */
	[GDT_ENTRY_APMBIOS_BASE+1] = { { { 0x0000ffff, 0x00009a00 } } },
	/* data */
	[GDT_ENTRY_APMBIOS_BASE+2] = { { { 0x0000ffff, 0x00409200 } } },

	[GDT_ENTRY_ESPFIX_SS] = { { { 0x00000000, 0x00c09200 } } },
	[GDT_ENTRY_PERCPU] = { { { 0x00000000, 0x00000000 } } },
} };
#endif
EXPORT_PER_CPU_SYMBOL_GPL(gdt_page);

#ifdef CONFIG_X86_32
static int cachesize_override __cpuinitdata = -1;
static int disable_x86_serial_nr __cpuinitdata = 1;

static int __init cachesize_setup(char *str)
{
	get_option(&str, &cachesize_override);
	return 1;
}
__setup("cachesize=", cachesize_setup);

static int __init x86_fxsr_setup(char *s)
{
	setup_clear_cpu_cap(X86_FEATURE_FXSR);
	setup_clear_cpu_cap(X86_FEATURE_XMM);
	return 1;
}
__setup("nofxsr", x86_fxsr_setup);

static int __init x86_sep_setup(char *s)
{
	setup_clear_cpu_cap(X86_FEATURE_SEP);
	return 1;
}
__setup("nosep", x86_sep_setup);

/* Standard macro to see if a specific flag is changeable */
static inline int flag_is_changeable_p(u32 flag)
{
	u32 f1, f2;

	/*
	 * Cyrix and IDT cpus allow disabling of CPUID
	 * so the code below may return different results
	 * when it is executed before and after enabling
	 * the CPUID. Add "volatile" to not allow gcc to
	 * optimize the subsequent calls to this function.
	 */
	asm volatile ("pushfl\n\t"
		      "pushfl\n\t"
		      "popl %0\n\t"
		      "movl %0,%1\n\t"
		      "xorl %2,%0\n\t"
		      "pushl %0\n\t"
		      "popfl\n\t"
		      "pushfl\n\t"
		      "popl %0\n\t"
		      "popfl\n\t"
		      : "=&r" (f1), "=&r" (f2)
		      : "ir" (flag));

	return ((f1^f2) & flag) != 0;
}

/* Probe for the CPUID instruction */
static int __cpuinit have_cpuid_p(void)
{
	return flag_is_changeable_p(X86_EFLAGS_ID);
}

static void __cpuinit squash_the_stupid_serial_number(struct cpuinfo_x86 *c)
{
	if (cpu_has(c, X86_FEATURE_PN) && disable_x86_serial_nr) {
		/* Disable processor serial number */
		unsigned long lo, hi;
		rdmsr(MSR_IA32_BBL_CR_CTL, lo, hi);
		lo |= 0x200000;
		wrmsr(MSR_IA32_BBL_CR_CTL, lo, hi);
		printk(KERN_NOTICE "CPU serial number disabled.\n");
		clear_cpu_cap(c, X86_FEATURE_PN);

		/* Disabling the serial number may affect the cpuid level */
		c->cpuid_level = cpuid_eax(0);
	}
}

static int __init x86_serial_nr_setup(char *s)
{
	disable_x86_serial_nr = 0;
	return 1;
}
__setup("serialnumber", x86_serial_nr_setup);
#else
static inline int flag_is_changeable_p(u32 flag)
{
	return 1;
}
/* Probe for the CPUID instruction */
static inline int have_cpuid_p(void)
{
	return 1;
}
static inline void squash_the_stupid_serial_number(struct cpuinfo_x86 *c)
{
}
#endif

/*
 * Naming convention should be: <Name> [(<Codename>)]
 * This table only is used unless init_<vendor>() below doesn't set it;
 * in particular, if CPUID levels 0x80000002..4 are supported, this isn't used
 *
 */

/* Look up CPU names by table lookup. */
static char __cpuinit *table_lookup_model(struct cpuinfo_x86 *c)
{
	struct cpu_model_info *info;

	if (c->x86_model >= 16)
		return NULL;	/* Range check */

	if (!this_cpu)
		return NULL;

	info = this_cpu->c_models;

	while (info && info->family) {
		if (info->family == c->x86)
			return info->model_names[c->x86_model];
		info++;
	}
	return NULL;		/* Not found */
}

__u32 cpu_caps_cleared[NCAPINTS] __cpuinitdata;
__u32 cpu_caps_set[NCAPINTS] __cpuinitdata;

/* Current gdt points %fs at the "master" per-cpu area: after this,
 * it's on the real one. */
void switch_to_new_gdt(void)
{
	struct desc_ptr gdt_descr;

	gdt_descr.address = (long)get_cpu_gdt_table(smp_processor_id());
	gdt_descr.size = GDT_SIZE - 1;
	load_gdt(&gdt_descr);
#ifdef CONFIG_X86_32
	asm("mov %0, %%fs" : : "r" (__KERNEL_PERCPU) : "memory");
#endif
}

static struct cpu_dev *cpu_devs[X86_VENDOR_NUM] = {};

static void __cpuinit default_init(struct cpuinfo_x86 *c)
{
#ifdef CONFIG_X86_64
	display_cacheinfo(c);
#else
	/* Not much we can do here... */
	/* Check if at least it has cpuid */
	if (c->cpuid_level == -1) {
		/* No cpuid. It must be an ancient CPU */
		if (c->x86 == 4)
			strcpy(c->x86_model_id, "486");
		else if (c->x86 == 3)
			strcpy(c->x86_model_id, "386");
	}
#endif
}

static struct cpu_dev __cpuinitdata default_cpu = {
	.c_init	= default_init,
	.c_vendor = "Unknown",
	.c_x86_vendor = X86_VENDOR_UNKNOWN,
};

static void __cpuinit get_model_name(struct cpuinfo_x86 *c)
{
	unsigned int *v;
	char *p, *q;

	if (c->extended_cpuid_level < 0x80000004)
		return;

	v = (unsigned int *) c->x86_model_id;
	cpuid(0x80000002, &v[0], &v[1], &v[2], &v[3]);
	cpuid(0x80000003, &v[4], &v[5], &v[6], &v[7]);
	cpuid(0x80000004, &v[8], &v[9], &v[10], &v[11]);
	c->x86_model_id[48] = 0;

	/* Intel chips right-justify this string for some dumb reason;
	   undo that brain damage */
	p = q = &c->x86_model_id[0];
	while (*p == ' ')
	     p++;
	if (p != q) {
	     while (*p)
		  *q++ = *p++;
	     while (q <= &c->x86_model_id[48])
		  *q++ = '\0';	/* Zero-pad the rest */
	}
}

void __cpuinit display_cacheinfo(struct cpuinfo_x86 *c)
{
	unsigned int n, dummy, ebx, ecx, edx, l2size;

	n = c->extended_cpuid_level;

	if (n >= 0x80000005) {
		cpuid(0x80000005, &dummy, &ebx, &ecx, &edx);
		printk(KERN_INFO "CPU: L1 I Cache: %dK (%d bytes/line), D cache %dK (%d bytes/line)\n",
				edx>>24, edx&0xFF, ecx>>24, ecx&0xFF);
		c->x86_cache_size = (ecx>>24) + (edx>>24);
#ifdef CONFIG_X86_64
		/* On K8 L1 TLB is inclusive, so don't count it */
		c->x86_tlbsize = 0;
#endif
	}

	if (n < 0x80000006)	/* Some chips just has a large L1. */
		return;

	cpuid(0x80000006, &dummy, &ebx, &ecx, &edx);
	l2size = ecx >> 16;

#ifdef CONFIG_X86_64
	c->x86_tlbsize += ((ebx >> 16) & 0xfff) + (ebx & 0xfff);
#else
	/* do processor-specific cache resizing */
	if (this_cpu->c_size_cache)
		l2size = this_cpu->c_size_cache(c, l2size);

	/* Allow user to override all this if necessary. */
	if (cachesize_override != -1)
		l2size = cachesize_override;

	if (l2size == 0)
		return;		/* Again, no L2 cache is possible */
#endif

	c->x86_cache_size = l2size;

	printk(KERN_INFO "CPU: L2 Cache: %dK (%d bytes/line)\n",
			l2size, ecx & 0xFF);
}

void __cpuinit detect_ht(struct cpuinfo_x86 *c)
{
#ifdef CONFIG_X86_HT
	u32 eax, ebx, ecx, edx;
	int index_msb, core_bits;

	if (!cpu_has(c, X86_FEATURE_HT))
		return;

	if (cpu_has(c, X86_FEATURE_CMP_LEGACY))
		goto out;

	if (cpu_has(c, X86_FEATURE_XTOPOLOGY))
		return;

	cpuid(1, &eax, &ebx, &ecx, &edx);

	smp_num_siblings = (ebx & 0xff0000) >> 16;

	if (smp_num_siblings == 1) {
		printk(KERN_INFO  "CPU: Hyper-Threading is disabled\n");
	} else if (smp_num_siblings > 1) {

		if (smp_num_siblings > NR_CPUS) {
			printk(KERN_WARNING "CPU: Unsupported number of siblings %d",
					smp_num_siblings);
			smp_num_siblings = 1;
			return;
		}

		index_msb = get_count_order(smp_num_siblings);
#ifdef CONFIG_X86_64
		c->phys_proc_id = phys_pkg_id(index_msb);
#else
		c->phys_proc_id = phys_pkg_id(c->initial_apicid, index_msb);
#endif

		smp_num_siblings = smp_num_siblings / c->x86_max_cores;

		index_msb = get_count_order(smp_num_siblings);

		core_bits = get_count_order(c->x86_max_cores);

#ifdef CONFIG_X86_64
		c->cpu_core_id = phys_pkg_id(index_msb) &
					       ((1 << core_bits) - 1);
#else
		c->cpu_core_id = phys_pkg_id(c->initial_apicid, index_msb) &
					       ((1 << core_bits) - 1);
#endif
	}

out:
	if ((c->x86_max_cores * smp_num_siblings) > 1) {
		printk(KERN_INFO  "CPU: Physical Processor ID: %d\n",
		       c->phys_proc_id);
		printk(KERN_INFO  "CPU: Processor Core ID: %d\n",
		       c->cpu_core_id);
	}
#endif
}

static void __cpuinit get_cpu_vendor(struct cpuinfo_x86 *c)
{
	char *v = c->x86_vendor_id;
	int i;
	static int printed;

	for (i = 0; i < X86_VENDOR_NUM; i++) {
		if (!cpu_devs[i])
			break;

		if (!strcmp(v, cpu_devs[i]->c_ident[0]) ||
		    (cpu_devs[i]->c_ident[1] &&
		     !strcmp(v, cpu_devs[i]->c_ident[1]))) {
			this_cpu = cpu_devs[i];
			c->x86_vendor = this_cpu->c_x86_vendor;
			return;
		}
	}

	if (!printed) {
		printed++;
		printk(KERN_ERR "CPU: vendor_id '%s' unknown, using generic init.\n", v);
		printk(KERN_ERR "CPU: Your system may be unstable.\n");
	}

	c->x86_vendor = X86_VENDOR_UNKNOWN;
	this_cpu = &default_cpu;
}

void __cpuinit cpu_detect(struct cpuinfo_x86 *c)
{
	/* Get vendor name */
	cpuid(0x00000000, (unsigned int *)&c->cpuid_level,
	      (unsigned int *)&c->x86_vendor_id[0],
	      (unsigned int *)&c->x86_vendor_id[8],
	      (unsigned int *)&c->x86_vendor_id[4]);

	c->x86 = 4;
	/* Intel-defined flags: level 0x00000001 */
	if (c->cpuid_level >= 0x00000001) {
		u32 junk, tfms, cap0, misc;
		cpuid(0x00000001, &tfms, &misc, &junk, &cap0);
		c->x86 = (tfms >> 8) & 0xf;
		c->x86_model = (tfms >> 4) & 0xf;
		c->x86_mask = tfms & 0xf;
		if (c->x86 == 0xf)
			c->x86 += (tfms >> 20) & 0xff;
		if (c->x86 >= 0x6)
			c->x86_model += ((tfms >> 16) & 0xf) << 4;
		if (cap0 & (1<<19)) {
			c->x86_clflush_size = ((misc >> 8) & 0xff) * 8;
			c->x86_cache_alignment = c->x86_clflush_size;
		}
	}
}

static void __cpuinit get_cpu_cap(struct cpuinfo_x86 *c)
{
	u32 tfms, xlvl;
	u32 ebx;

	/* Intel-defined flags: level 0x00000001 */
	if (c->cpuid_level >= 0x00000001) {
		u32 capability, excap;
		cpuid(0x00000001, &tfms, &ebx, &excap, &capability);
		c->x86_capability[0] = capability;
		c->x86_capability[4] = excap;
	}

	/* AMD-defined flags: level 0x80000001 */
	xlvl = cpuid_eax(0x80000000);
	c->extended_cpuid_level = xlvl;
	if ((xlvl & 0xffff0000) == 0x80000000) {
		if (xlvl >= 0x80000001) {
			c->x86_capability[1] = cpuid_edx(0x80000001);
			c->x86_capability[6] = cpuid_ecx(0x80000001);
		}
	}

#ifdef CONFIG_X86_64
	if (c->extended_cpuid_level >= 0x80000008) {
		u32 eax = cpuid_eax(0x80000008);

		c->x86_virt_bits = (eax >> 8) & 0xff;
		c->x86_phys_bits = eax & 0xff;
	}
#endif

	if (c->extended_cpuid_level >= 0x80000007)
		c->x86_power = cpuid_edx(0x80000007);

}

static void __cpuinit identify_cpu_without_cpuid(struct cpuinfo_x86 *c)
{
#ifdef CONFIG_X86_32
	int i;

	/*
	 * First of all, decide if this is a 486 or higher
	 * It's a 486 if we can modify the AC flag
	 */
	if (flag_is_changeable_p(X86_EFLAGS_AC))
		c->x86 = 4;
	else
		c->x86 = 3;

	for (i = 0; i < X86_VENDOR_NUM; i++)
		if (cpu_devs[i] && cpu_devs[i]->c_identify) {
			c->x86_vendor_id[0] = 0;
			cpu_devs[i]->c_identify(c);
			if (c->x86_vendor_id[0]) {
				get_cpu_vendor(c);
				break;
			}
		}
#endif
}

static void __cpuinit override_capabilities(u32 x86_capability[])
{
	unsigned int i;

	for (i = 0; i < NCAPINTS; i++) {
		x86_capability[i] &= ~cpu_caps_cleared[i];
		x86_capability[i] |= cpu_caps_set[i];
	}
}

/*
 * Do minimum CPU detection early.
 * Fields really needed: vendor, cpuid_level, family, model, mask,
 * cache alignment.
 * The others are not touched to avoid unwanted side effects.
 *
 * WARNING: this function is only called on the BP.  Don't add code here
 * that is supposed to run on all CPUs.
 */
static void __init early_identify_cpu(struct cpuinfo_x86 *c)
{
#ifdef CONFIG_X86_64
	c->x86_clflush_size = 64;
#else
	c->x86_clflush_size = 32;
#endif
	c->x86_cache_alignment = c->x86_clflush_size;

	memset(&c->x86_capability, 0, sizeof c->x86_capability);
	c->extended_cpuid_level = 0;

	if (!have_cpuid_p())
		identify_cpu_without_cpuid(c);

	/* cyrix could have cpuid enabled via c_identify()*/
	if (!have_cpuid_p())
		return;

	cpu_detect(c);

	get_cpu_vendor(c);

	get_cpu_cap(c);

	if (this_cpu->c_early_init)
		this_cpu->c_early_init(c);

	override_capabilities(c->x86_capability);

	validate_pat_support(c);

#ifdef CONFIG_SMP
	c->cpu_index = boot_cpu_id;
#endif
}

void __init early_cpu_init(void)
{
	struct cpu_dev **cdev;
	int count = 0;

	printk("KERNEL supported cpus:\n");
	for (cdev = __x86_cpu_dev_start; cdev < __x86_cpu_dev_end; cdev++) {
		struct cpu_dev *cpudev = *cdev;
		unsigned int j;

		if (count >= X86_VENDOR_NUM)
			break;
		cpu_devs[count] = cpudev;
		count++;

		for (j = 0; j < 2; j++) {
			if (!cpudev->c_ident[j])
				continue;
			printk("  %s %s\n", cpudev->c_vendor,
				cpudev->c_ident[j]);
		}
	}

	early_identify_cpu(&boot_cpu_data);
}

/*
 * The NOPL instruction is supposed to exist on all CPUs with
 * family >= 6; unfortunately, that's not true in practice because
 * of early VIA chips and (more importantly) broken virtualizers that
 * are not easy to detect.  In the latter case it doesn't even *fail*
 * reliably, so probing for it doesn't even work.  Disable it completely
 * unless we can find a reliable way to detect all the broken cases.
 */
static void __cpuinit detect_nopl(struct cpuinfo_x86 *c)
{
	clear_cpu_cap(c, X86_FEATURE_NOPL);
}

static void __cpuinit generic_identify(struct cpuinfo_x86 *c)
{
	c->extended_cpuid_level = 0;

	if (!have_cpuid_p())
		identify_cpu_without_cpuid(c);

	/* cyrix could have cpuid enabled via c_identify()*/
	if (!have_cpuid_p())
		return;

	cpu_detect(c);

	get_cpu_vendor(c);

	get_cpu_cap(c);

	if (c->cpuid_level >= 0x00000001) {
		c->initial_apicid = (cpuid_ebx(1) >> 24) & 0xFF;
#ifdef CONFIG_X86_32
# ifdef CONFIG_X86_HT
		c->apicid = phys_pkg_id(c->initial_apicid, 0);
# else
		c->apicid = c->initial_apicid;
# endif
#endif

#ifdef CONFIG_X86_HT
		c->phys_proc_id = c->initial_apicid;
#endif
	}

	get_model_name(c); /* Default name */

	init_scattered_cpuid_features(c);
	detect_nopl(c);
}

/*
 * This does the hard work of actually picking apart the CPU stuff...
 */
static void __cpuinit identify_cpu(struct cpuinfo_x86 *c)
{
	int i;

	c->loops_per_jiffy = loops_per_jiffy;
	c->x86_cache_size = -1;
	c->x86_vendor = X86_VENDOR_UNKNOWN;
	c->x86_model = c->x86_mask = 0;	/* So far unknown... */
	c->x86_vendor_id[0] = '\0'; /* Unset */
	c->x86_model_id[0] = '\0';  /* Unset */
	c->x86_max_cores = 1;
	c->x86_coreid_bits = 0;
#ifdef CONFIG_X86_64
	c->x86_clflush_size = 64;
#else
	c->cpuid_level = -1;	/* CPUID not detected */
	c->x86_clflush_size = 32;
#endif
	c->x86_cache_alignment = c->x86_clflush_size;
	memset(&c->x86_capability, 0, sizeof c->x86_capability);

	generic_identify(c);

	if (this_cpu->c_identify)
		this_cpu->c_identify(c);

#ifdef CONFIG_X86_64
	c->apicid = phys_pkg_id(0);
#endif

	/*
	 * Vendor-specific initialization.  In this section we
	 * canonicalize the feature flags, meaning if there are
	 * features a certain CPU supports which CPUID doesn't
	 * tell us, CPUID claiming incorrect flags, or other bugs,
	 * we handle them here.
	 *
	 * At the end of this section, c->x86_capability better
	 * indicate the features this CPU genuinely supports!
	 */
	if (this_cpu->c_init)
		this_cpu->c_init(c);

	/* Disable the PN if appropriate */
	squash_the_stupid_serial_number(c);

	/*
	 * The vendor-specific functions might have changed features.  Now
	 * we do "generic changes."
	 */

	/* If the model name is still unset, do table lookup. */
	if (!c->x86_model_id[0]) {
		char *p;
		p = table_lookup_model(c);
		if (p)
			strcpy(c->x86_model_id, p);
		else
			/* Last resort... */
			sprintf(c->x86_model_id, "%02x/%02x",
				c->x86, c->x86_model);
	}

#ifdef CONFIG_X86_64
	detect_ht(c);
#endif

<<<<<<< HEAD
	init_hypervisor(c);
=======
	/* Command-line override before we AND into smp all cpus cap. */
	override_capabilities(c->x86_capability);

>>>>>>> 25bf48b7
	/*
	 * On SMP, boot_cpu_data holds the common feature set between
	 * all CPUs; so make sure that we indicate which features are
	 * common between the CPUs.  The first time this routine gets
	 * executed, c == &boot_cpu_data.
	 */
	if (c != &boot_cpu_data) {
		/* AND the already accumulated flags with these */
		for (i = 0; i < NCAPINTS; i++)
			boot_cpu_data.x86_capability[i] &= c->x86_capability[i];
	}

#ifdef CONFIG_X86_MCE
	/* Init Machine Check Exception if available. */
	mcheck_init(c);
#endif

	select_idle_routine(c);

#if defined(CONFIG_NUMA) && defined(CONFIG_X86_64)
	numa_add_cpu(smp_processor_id());
#endif
}

#ifdef CONFIG_X86_64
static void vgetcpu_set_mode(void)
{
	if (cpu_has(&boot_cpu_data, X86_FEATURE_RDTSCP))
		vgetcpu_mode = VGETCPU_RDTSCP;
	else
		vgetcpu_mode = VGETCPU_LSL;
}
#endif

void __init identify_boot_cpu(void)
{
	identify_cpu(&boot_cpu_data);
#ifdef CONFIG_X86_32
	sysenter_setup();
	enable_sep_cpu();
#else
	vgetcpu_set_mode();
#endif
}

void __cpuinit identify_secondary_cpu(struct cpuinfo_x86 *c)
{
	BUG_ON(c == &boot_cpu_data);
	identify_cpu(c);
#ifdef CONFIG_X86_32
	enable_sep_cpu();
#endif
	mtrr_ap_init();
}

struct msr_range {
	unsigned min;
	unsigned max;
};

static struct msr_range msr_range_array[] __cpuinitdata = {
	{ 0x00000000, 0x00000418},
	{ 0xc0000000, 0xc000040b},
	{ 0xc0010000, 0xc0010142},
	{ 0xc0011000, 0xc001103b},
};

static void __cpuinit print_cpu_msr(void)
{
	unsigned index;
	u64 val;
	int i;
	unsigned index_min, index_max;

	for (i = 0; i < ARRAY_SIZE(msr_range_array); i++) {
		index_min = msr_range_array[i].min;
		index_max = msr_range_array[i].max;
		for (index = index_min; index < index_max; index++) {
			if (rdmsrl_amd_safe(index, &val))
				continue;
			printk(KERN_INFO " MSR%08x: %016llx\n", index, val);
		}
	}
}

static int show_msr __cpuinitdata;
static __init int setup_show_msr(char *arg)
{
	int num;

	get_option(&arg, &num);

	if (num > 0)
		show_msr = num;
	return 1;
}
__setup("show_msr=", setup_show_msr);

static __init int setup_noclflush(char *arg)
{
	setup_clear_cpu_cap(X86_FEATURE_CLFLSH);
	return 1;
}
__setup("noclflush", setup_noclflush);

void __cpuinit print_cpu_info(struct cpuinfo_x86 *c)
{
	char *vendor = NULL;

	if (c->x86_vendor < X86_VENDOR_NUM)
		vendor = this_cpu->c_vendor;
	else if (c->cpuid_level >= 0)
		vendor = c->x86_vendor_id;

	if (vendor && !strstr(c->x86_model_id, vendor))
		printk(KERN_CONT "%s ", vendor);

	if (c->x86_model_id[0])
		printk(KERN_CONT "%s", c->x86_model_id);
	else
		printk(KERN_CONT "%d86", c->x86);

	if (c->x86_mask || c->cpuid_level >= 0)
		printk(KERN_CONT " stepping %02x\n", c->x86_mask);
	else
		printk(KERN_CONT "\n");

#ifdef CONFIG_SMP
	if (c->cpu_index < show_msr)
		print_cpu_msr();
#else
	if (show_msr)
		print_cpu_msr();
#endif
}

static __init int setup_disablecpuid(char *arg)
{
	int bit;
	if (get_option(&arg, &bit) && bit < NCAPINTS*32)
		setup_clear_cpu_cap(bit);
	else
		return 0;
	return 1;
}
__setup("clearcpuid=", setup_disablecpuid);

cpumask_t cpu_initialized __cpuinitdata = CPU_MASK_NONE;

#ifdef CONFIG_X86_64
struct x8664_pda **_cpu_pda __read_mostly;
EXPORT_SYMBOL(_cpu_pda);

struct desc_ptr idt_descr = { 256 * 16 - 1, (unsigned long) idt_table };

static char boot_cpu_stack[IRQSTACKSIZE] __page_aligned_bss;

void __cpuinit pda_init(int cpu)
{
	struct x8664_pda *pda = cpu_pda(cpu);

	/* Setup up data that may be needed in __get_free_pages early */
	loadsegment(fs, 0);
	loadsegment(gs, 0);
	/* Memory clobbers used to order PDA accessed */
	mb();
	wrmsrl(MSR_GS_BASE, pda);
	mb();

	pda->cpunumber = cpu;
	pda->irqcount = -1;
	pda->kernelstack = (unsigned long)stack_thread_info() -
				 PDA_STACKOFFSET + THREAD_SIZE;
	pda->active_mm = &init_mm;
	pda->mmu_state = 0;

	if (cpu == 0) {
		/* others are initialized in smpboot.c */
		pda->pcurrent = &init_task;
		pda->irqstackptr = boot_cpu_stack;
		pda->irqstackptr += IRQSTACKSIZE - 64;
	} else {
		if (!pda->irqstackptr) {
			pda->irqstackptr = (char *)
				__get_free_pages(GFP_ATOMIC, IRQSTACK_ORDER);
			if (!pda->irqstackptr)
				panic("cannot allocate irqstack for cpu %d",
				      cpu);
			pda->irqstackptr += IRQSTACKSIZE - 64;
		}

		if (pda->nodenumber == 0 && cpu_to_node(cpu) != NUMA_NO_NODE)
			pda->nodenumber = cpu_to_node(cpu);
	}
}

static char boot_exception_stacks[(N_EXCEPTION_STACKS - 1) * EXCEPTION_STKSZ +
				  DEBUG_STKSZ] __page_aligned_bss;

extern asmlinkage void ignore_sysret(void);

/* May not be marked __init: used by software suspend */
void syscall_init(void)
{
	/*
	 * LSTAR and STAR live in a bit strange symbiosis.
	 * They both write to the same internal register. STAR allows to
	 * set CS/DS but only a 32bit target. LSTAR sets the 64bit rip.
	 */
	wrmsrl(MSR_STAR,  ((u64)__USER32_CS)<<48  | ((u64)__KERNEL_CS)<<32);
	wrmsrl(MSR_LSTAR, system_call);
	wrmsrl(MSR_CSTAR, ignore_sysret);

#ifdef CONFIG_IA32_EMULATION
	syscall32_cpu_init();
#endif

	/* Flags to clear on syscall */
	wrmsrl(MSR_SYSCALL_MASK,
	       X86_EFLAGS_TF|X86_EFLAGS_DF|X86_EFLAGS_IF|X86_EFLAGS_IOPL);
}

unsigned long kernel_eflags;

/*
 * Copies of the original ist values from the tss are only accessed during
 * debugging, no special alignment required.
 */
DEFINE_PER_CPU(struct orig_ist, orig_ist);

#else

/* Make sure %fs is initialized properly in idle threads */
struct pt_regs * __cpuinit idle_regs(struct pt_regs *regs)
{
	memset(regs, 0, sizeof(struct pt_regs));
	regs->fs = __KERNEL_PERCPU;
	return regs;
}
#endif

/*
 * cpu_init() initializes state that is per-CPU. Some data is already
 * initialized (naturally) in the bootstrap process, such as the GDT
 * and IDT. We reload them nevertheless, this function acts as a
 * 'CPU state barrier', nothing should get across.
 * A lot of state is already set up in PDA init for 64 bit
 */
#ifdef CONFIG_X86_64
void __cpuinit cpu_init(void)
{
	int cpu = stack_smp_processor_id();
	struct tss_struct *t = &per_cpu(init_tss, cpu);
	struct orig_ist *orig_ist = &per_cpu(orig_ist, cpu);
	unsigned long v;
	char *estacks = NULL;
	struct task_struct *me;
	int i;

	/* CPU 0 is initialised in head64.c */
	if (cpu != 0)
		pda_init(cpu);
	else
		estacks = boot_exception_stacks;

	me = current;

	if (cpu_test_and_set(cpu, cpu_initialized))
		panic("CPU#%d already initialized!\n", cpu);

	printk(KERN_INFO "Initializing CPU#%d\n", cpu);

	clear_in_cr4(X86_CR4_VME|X86_CR4_PVI|X86_CR4_TSD|X86_CR4_DE);

	/*
	 * Initialize the per-CPU GDT with the boot GDT,
	 * and set up the GDT descriptor:
	 */

	switch_to_new_gdt();
	load_idt((const struct desc_ptr *)&idt_descr);

	memset(me->thread.tls_array, 0, GDT_ENTRY_TLS_ENTRIES * 8);
	syscall_init();

	wrmsrl(MSR_FS_BASE, 0);
	wrmsrl(MSR_KERNEL_GS_BASE, 0);
	barrier();

	check_efer();
	if (cpu != 0 && x2apic)
		enable_x2apic();

	/*
	 * set up and load the per-CPU TSS
	 */
	if (!orig_ist->ist[0]) {
		static const unsigned int order[N_EXCEPTION_STACKS] = {
		  [0 ... N_EXCEPTION_STACKS - 1] = EXCEPTION_STACK_ORDER,
		  [DEBUG_STACK - 1] = DEBUG_STACK_ORDER
		};
		for (v = 0; v < N_EXCEPTION_STACKS; v++) {
			if (cpu) {
				estacks = (char *)__get_free_pages(GFP_ATOMIC, order[v]);
				if (!estacks)
					panic("Cannot allocate exception "
					      "stack %ld %d\n", v, cpu);
			}
			estacks += PAGE_SIZE << order[v];
			orig_ist->ist[v] = t->x86_tss.ist[v] =
					(unsigned long)estacks;
		}
	}

	t->x86_tss.io_bitmap_base = offsetof(struct tss_struct, io_bitmap);
	/*
	 * <= is required because the CPU will access up to
	 * 8 bits beyond the end of the IO permission bitmap.
	 */
	for (i = 0; i <= IO_BITMAP_LONGS; i++)
		t->io_bitmap[i] = ~0UL;

	atomic_inc(&init_mm.mm_count);
	me->active_mm = &init_mm;
	if (me->mm)
		BUG();
	enter_lazy_tlb(&init_mm, me);

	load_sp0(t, &current->thread);
	set_tss_desc(cpu, t);
	load_TR_desc();
	load_LDT(&init_mm.context);

#ifdef CONFIG_KGDB
	/*
	 * If the kgdb is connected no debug regs should be altered.  This
	 * is only applicable when KGDB and a KGDB I/O module are built
	 * into the kernel and you are using early debugging with
	 * kgdbwait. KGDB will control the kernel HW breakpoint registers.
	 */
	if (kgdb_connected && arch_kgdb_ops.correct_hw_break)
		arch_kgdb_ops.correct_hw_break();
	else {
#endif
	/*
	 * Clear all 6 debug registers:
	 */

	set_debugreg(0UL, 0);
	set_debugreg(0UL, 1);
	set_debugreg(0UL, 2);
	set_debugreg(0UL, 3);
	set_debugreg(0UL, 6);
	set_debugreg(0UL, 7);
#ifdef CONFIG_KGDB
	/* If the kgdb is connected no debug regs should be altered. */
	}
#endif

	fpu_init();

	raw_local_save_flags(kernel_eflags);

	if (is_uv_system())
		uv_cpu_init();
}

#else

void __cpuinit cpu_init(void)
{
	int cpu = smp_processor_id();
	struct task_struct *curr = current;
	struct tss_struct *t = &per_cpu(init_tss, cpu);
	struct thread_struct *thread = &curr->thread;

	if (cpu_test_and_set(cpu, cpu_initialized)) {
		printk(KERN_WARNING "CPU#%d already initialized!\n", cpu);
		for (;;) local_irq_enable();
	}

	printk(KERN_INFO "Initializing CPU#%d\n", cpu);

	if (cpu_has_vme || cpu_has_tsc || cpu_has_de)
		clear_in_cr4(X86_CR4_VME|X86_CR4_PVI|X86_CR4_TSD|X86_CR4_DE);

	load_idt(&idt_descr);
	switch_to_new_gdt();

	/*
	 * Set up and load the per-CPU TSS and LDT
	 */
	atomic_inc(&init_mm.mm_count);
	curr->active_mm = &init_mm;
	if (curr->mm)
		BUG();
	enter_lazy_tlb(&init_mm, curr);

	load_sp0(t, thread);
	set_tss_desc(cpu, t);
	load_TR_desc();
	load_LDT(&init_mm.context);

#ifdef CONFIG_DOUBLEFAULT
	/* Set up doublefault TSS pointer in the GDT */
	__set_tss_desc(cpu, GDT_ENTRY_DOUBLEFAULT_TSS, &doublefault_tss);
#endif

	/* Clear %gs. */
	asm volatile ("mov %0, %%gs" : : "r" (0));

	/* Clear all 6 debug registers: */
	set_debugreg(0, 0);
	set_debugreg(0, 1);
	set_debugreg(0, 2);
	set_debugreg(0, 3);
	set_debugreg(0, 6);
	set_debugreg(0, 7);

	/*
	 * Force FPU initialization:
	 */
	if (cpu_has_xsave)
		current_thread_info()->status = TS_XSAVE;
	else
		current_thread_info()->status = 0;
	clear_used_math();
	mxcsr_feature_mask_init();

	/*
	 * Boot processor to setup the FP and extended state context info.
	 */
	if (smp_processor_id() == boot_cpu_id)
		init_thread_xstate();

	xsave_init();
}


#endif<|MERGE_RESOLUTION|>--- conflicted
+++ resolved
@@ -717,13 +717,11 @@
 	detect_ht(c);
 #endif
 
-<<<<<<< HEAD
 	init_hypervisor(c);
-=======
+
 	/* Command-line override before we AND into smp all cpus cap. */
 	override_capabilities(c->x86_capability);
 
->>>>>>> 25bf48b7
 	/*
 	 * On SMP, boot_cpu_data holds the common feature set between
 	 * all CPUs; so make sure that we indicate which features are
