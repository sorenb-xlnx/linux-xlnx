/*
 * (C) 2001  Dave Jones, Arjan van de ven.
 * (C) 2002 - 2003  Dominik Brodowski <linux@brodo.de>
 *
 *  Licensed under the terms of the GNU GPL License version 2.
 *  Based upon reverse engineered information, and on Intel documentation
 *  for chipsets ICH2-M and ICH3-M.
 *
 *  Many thanks to Ducrot Bruno for finding and fixing the last
 *  "missing link" for ICH2-M/ICH3-M support, and to Thomas Winkler
 *  for extensive testing.
 *
 *  BIG FAT DISCLAIMER: Work in progress code. Possibly *dangerous*
 */


/*********************************************************************
 *                        SPEEDSTEP - DEFINITIONS                    *
 *********************************************************************/

#include <linux/kernel.h>
#include <linux/module.h>
#include <linux/init.h>
#include <linux/cpufreq.h>
#include <linux/pci.h>
#include <linux/slab.h>
#include <linux/sched.h>

#include "speedstep-lib.h"


/* speedstep_chipset:
 *   It is necessary to know which chipset is used. As accesses to
 * this device occur at various places in this module, we need a
 * static struct pci_dev * pointing to that device.
 */
static struct pci_dev *speedstep_chipset_dev;


/* speedstep_processor
 */
static unsigned int speedstep_processor;

static u32 pmbase;

/*
 *   There are only two frequency states for each processor. Values
 * are in kHz for the time being.
 */
static struct cpufreq_frequency_table speedstep_freqs[] = {
	{SPEEDSTEP_HIGH,	0},
	{SPEEDSTEP_LOW,		0},
	{0,			CPUFREQ_TABLE_END},
};


#define dprintk(msg...) cpufreq_debug_printk(CPUFREQ_DEBUG_DRIVER, \
		"speedstep-ich", msg)


/**
 * speedstep_find_register - read the PMBASE address
 *
 * Returns: -ENODEV if no register could be found
 */
static int speedstep_find_register(void)
{
	if (!speedstep_chipset_dev)
		return -ENODEV;

	/* get PMBASE */
	pci_read_config_dword(speedstep_chipset_dev, 0x40, &pmbase);
	if (!(pmbase & 0x01)) {
		printk(KERN_ERR "speedstep-ich: could not find speedstep register\n");
		return -ENODEV;
	}

	pmbase &= 0xFFFFFFFE;
	if (!pmbase) {
		printk(KERN_ERR "speedstep-ich: could not find speedstep register\n");
		return -ENODEV;
	}

	dprintk("pmbase is 0x%x\n", pmbase);
	return 0;
}

/**
 * speedstep_set_state - set the SpeedStep state
 * @state: new processor frequency state (SPEEDSTEP_LOW or SPEEDSTEP_HIGH)
 *
 *   Tries to change the SpeedStep state.  Can be called from
 *   smp_call_function_single.
 */
static void speedstep_set_state(unsigned int state)
{
	u8 pm2_blk;
	u8 value;
	unsigned long flags;

	if (state > 0x1)
		return;

	/* Disable IRQs */
	local_irq_save(flags);

	/* read state */
	value = inb(pmbase + 0x50);

	dprintk("read at pmbase 0x%x + 0x50 returned 0x%x\n", pmbase, value);

	/* write new state */
	value &= 0xFE;
	value |= state;

	dprintk("writing 0x%x to pmbase 0x%x + 0x50\n", value, pmbase);

	/* Disable bus master arbitration */
	pm2_blk = inb(pmbase + 0x20);
	pm2_blk |= 0x01;
	outb(pm2_blk, (pmbase + 0x20));

	/* Actual transition */
	outb(value, (pmbase + 0x50));

	/* Restore bus master arbitration */
	pm2_blk &= 0xfe;
	outb(pm2_blk, (pmbase + 0x20));

	/* check if transition was successful */
	value = inb(pmbase + 0x50);

	/* Enable IRQs */
	local_irq_restore(flags);

	dprintk("read at pmbase 0x%x + 0x50 returned 0x%x\n", pmbase, value);

	if (state == (value & 0x1))
		dprintk("change to %u MHz succeeded\n",
			speedstep_get_frequency(speedstep_processor) / 1000);
	else
		printk(KERN_ERR "cpufreq: change failed - I/O error\n");

	return;
}

/* Wrapper for smp_call_function_single. */
static void _speedstep_set_state(void *_state)
{
	speedstep_set_state(*(unsigned int *)_state);
}

/**
 * speedstep_activate - activate SpeedStep control in the chipset
 *
 *   Tries to activate the SpeedStep status and control registers.
 * Returns -EINVAL on an unsupported chipset, and zero on success.
 */
static int speedstep_activate(void)
{
	u16 value = 0;

	if (!speedstep_chipset_dev)
		return -EINVAL;

	pci_read_config_word(speedstep_chipset_dev, 0x00A0, &value);
	if (!(value & 0x08)) {
		value |= 0x08;
		dprintk("activating SpeedStep (TM) registers\n");
		pci_write_config_word(speedstep_chipset_dev, 0x00A0, value);
	}

	return 0;
}


/**
 * speedstep_detect_chipset - detect the Southbridge which contains SpeedStep logic
 *
 *   Detects ICH2-M, ICH3-M and ICH4-M so far. The pci_dev points to
 * the LPC bridge / PM module which contains all power-management
 * functions. Returns the SPEEDSTEP_CHIPSET_-number for the detected
 * chipset, or zero on failure.
 */
static unsigned int speedstep_detect_chipset(void)
{
	speedstep_chipset_dev = pci_get_subsys(PCI_VENDOR_ID_INTEL,
			      PCI_DEVICE_ID_INTEL_82801DB_12,
			      PCI_ANY_ID, PCI_ANY_ID,
			      NULL);
	if (speedstep_chipset_dev)
		return 4; /* 4-M */

	speedstep_chipset_dev = pci_get_subsys(PCI_VENDOR_ID_INTEL,
			      PCI_DEVICE_ID_INTEL_82801CA_12,
			      PCI_ANY_ID, PCI_ANY_ID,
			      NULL);
	if (speedstep_chipset_dev)
		return 3; /* 3-M */


	speedstep_chipset_dev = pci_get_subsys(PCI_VENDOR_ID_INTEL,
			      PCI_DEVICE_ID_INTEL_82801BA_10,
			      PCI_ANY_ID, PCI_ANY_ID,
			      NULL);
	if (speedstep_chipset_dev) {
		/* speedstep.c causes lockups on Dell Inspirons 8000 and
		 * 8100 which use a pretty old revision of the 82815
		 * host brige. Abort on these systems.
		 */
		static struct pci_dev *hostbridge;

		hostbridge  = pci_get_subsys(PCI_VENDOR_ID_INTEL,
			      PCI_DEVICE_ID_INTEL_82815_MC,
			      PCI_ANY_ID, PCI_ANY_ID,
			      NULL);

		if (!hostbridge)
			return 2; /* 2-M */

		if (hostbridge->revision < 5) {
			dprintk("hostbridge does not support speedstep\n");
			speedstep_chipset_dev = NULL;
			pci_dev_put(hostbridge);
			return 0;
		}

		pci_dev_put(hostbridge);
		return 2; /* 2-M */
	}

	return 0;
}

struct get_freq_data {
	unsigned int speed;
<<<<<<< HEAD
	cpumask_t cpus_allowed;

	cpus_allowed = current->cpus_allowed;
	set_cpus_allowed_ptr(current, cpus);
	speed = speedstep_get_frequency(speedstep_processor);
	set_cpus_allowed_ptr(current, &cpus_allowed);
	dprintk("detected %u kHz as current frequency\n", speed);
	return speed;
=======
	unsigned int processor;
};

static void get_freq_data(void *_data)
{
	struct get_freq_data *data = _data;

	data->speed = speedstep_get_processor_frequency(data->processor);
>>>>>>> becc2097
}

static unsigned int speedstep_get(unsigned int cpu)
{
	struct get_freq_data data = { .processor = cpu };

	/* You're supposed to ensure CPU is online. */
	if (smp_call_function_single(cpu, get_freq_data, &data, 1) != 0)
		BUG();

	dprintk("detected %u kHz as current frequency\n", data.speed);
	return data.speed;
}

/**
 * speedstep_target - set a new CPUFreq policy
 * @policy: new policy
 * @target_freq: the target frequency
 * @relation: how that frequency relates to achieved frequency
 *	(CPUFREQ_RELATION_L or CPUFREQ_RELATION_H)
 *
 * Sets a new CPUFreq policy.
 */
static int speedstep_target(struct cpufreq_policy *policy,
			     unsigned int target_freq,
			     unsigned int relation)
{
	unsigned int newstate = 0, policy_cpu;
	struct cpufreq_freqs freqs;
	int i;

	if (cpufreq_frequency_table_target(policy, &speedstep_freqs[0],
				target_freq, relation, &newstate))
		return -EINVAL;

	policy_cpu = cpumask_any_and(policy->cpus, cpu_online_mask);
	freqs.old = speedstep_get(policy_cpu);
	freqs.new = speedstep_freqs[newstate].frequency;
	freqs.cpu = policy->cpu;

	dprintk("transiting from %u to %u kHz\n", freqs.old, freqs.new);

	/* no transition necessary */
	if (freqs.old == freqs.new)
		return 0;

	for_each_cpu(i, policy->cpus) {
		freqs.cpu = i;
		cpufreq_notify_transition(&freqs, CPUFREQ_PRECHANGE);
	}

	smp_call_function_single(policy_cpu, _speedstep_set_state, &newstate,
				 true);

	for_each_cpu(i, policy->cpus) {
		freqs.cpu = i;
		cpufreq_notify_transition(&freqs, CPUFREQ_POSTCHANGE);
	}

	return 0;
}


/**
 * speedstep_verify - verifies a new CPUFreq policy
 * @policy: new policy
 *
 * Limit must be within speedstep_low_freq and speedstep_high_freq, with
 * at least one border included.
 */
static int speedstep_verify(struct cpufreq_policy *policy)
{
	return cpufreq_frequency_table_verify(policy, &speedstep_freqs[0]);
}

static long get_freqs_on_cpu(void *_policy)
{
	struct cpufreq_policy *policy = _policy;

	return speedstep_get_freqs(speedstep_processor,
				   &speedstep_freqs[SPEEDSTEP_LOW].frequency,
				   &speedstep_freqs[SPEEDSTEP_HIGH].frequency,
				   &policy->cpuinfo.transition_latency,
				   &speedstep_set_state);
}

static int speedstep_cpu_init(struct cpufreq_policy *policy)
{
	int result;
	unsigned int policy_cpu, speed;

	/* only run on CPU to be set, or on its sibling */
#ifdef CONFIG_SMP
	cpumask_copy(policy->cpus, &per_cpu(cpu_sibling_map, policy->cpu));
#endif
	policy_cpu = cpumask_any_and(policy->cpus, cpu_online_mask);

	/* detect low and high frequency and transition latency */
	result = work_on_cpu(policy_cpu, get_freqs_on_cpu, policy);
	if (result)
		return result;

	/* get current speed setting */
	speed = speedstep_get(policy_cpu);
	if (!speed)
		return -EIO;

	dprintk("currently at %s speed setting - %i MHz\n",
		(speed == speedstep_freqs[SPEEDSTEP_LOW].frequency)
		? "low" : "high",
		(speed / 1000));

	/* cpuinfo and default policy values */
	policy->cur = speed;

	result = cpufreq_frequency_table_cpuinfo(policy, speedstep_freqs);
	if (result)
		return result;

	cpufreq_frequency_table_get_attr(speedstep_freqs, policy->cpu);

	return 0;
}


static int speedstep_cpu_exit(struct cpufreq_policy *policy)
{
	cpufreq_frequency_table_put_attr(policy->cpu);
	return 0;
}

static struct freq_attr *speedstep_attr[] = {
	&cpufreq_freq_attr_scaling_available_freqs,
	NULL,
};


static struct cpufreq_driver speedstep_driver = {
	.name	= "speedstep-ich",
	.verify	= speedstep_verify,
	.target	= speedstep_target,
	.init	= speedstep_cpu_init,
	.exit	= speedstep_cpu_exit,
	.get	= speedstep_get,
	.owner	= THIS_MODULE,
	.attr	= speedstep_attr,
};


/**
 * speedstep_init - initializes the SpeedStep CPUFreq driver
 *
 *   Initializes the SpeedStep support. Returns -ENODEV on unsupported
 * devices, -EINVAL on problems during initiatization, and zero on
 * success.
 */
static int __init speedstep_init(void)
{
	/* detect processor */
	speedstep_processor = speedstep_detect_processor();
	if (!speedstep_processor) {
		dprintk("Intel(R) SpeedStep(TM) capable processor "
				"not found\n");
		return -ENODEV;
	}

	/* detect chipset */
	if (!speedstep_detect_chipset()) {
		dprintk("Intel(R) SpeedStep(TM) for this chipset not "
				"(yet) available.\n");
		return -ENODEV;
	}

	/* activate speedstep support */
	if (speedstep_activate()) {
		pci_dev_put(speedstep_chipset_dev);
		return -EINVAL;
	}

	if (speedstep_find_register())
		return -ENODEV;

	return cpufreq_register_driver(&speedstep_driver);
}


/**
 * speedstep_exit - unregisters SpeedStep support
 *
 *   Unregisters SpeedStep support.
 */
static void __exit speedstep_exit(void)
{
	pci_dev_put(speedstep_chipset_dev);
	cpufreq_unregister_driver(&speedstep_driver);
}


MODULE_AUTHOR("Dave Jones <davej@redhat.com>, "
		"Dominik Brodowski <linux@brodo.de>");
MODULE_DESCRIPTION("Speedstep driver for Intel mobile processors on chipsets "
		"with ICH-M southbridges.");
MODULE_LICENSE("GPL");

module_init(speedstep_init);
module_exit(speedstep_exit);<|MERGE_RESOLUTION|>--- conflicted
+++ resolved
@@ -234,16 +234,6 @@
 
 struct get_freq_data {
 	unsigned int speed;
-<<<<<<< HEAD
-	cpumask_t cpus_allowed;
-
-	cpus_allowed = current->cpus_allowed;
-	set_cpus_allowed_ptr(current, cpus);
-	speed = speedstep_get_frequency(speedstep_processor);
-	set_cpus_allowed_ptr(current, &cpus_allowed);
-	dprintk("detected %u kHz as current frequency\n", speed);
-	return speed;
-=======
 	unsigned int processor;
 };
 
@@ -251,8 +241,7 @@
 {
 	struct get_freq_data *data = _data;
 
-	data->speed = speedstep_get_processor_frequency(data->processor);
->>>>>>> becc2097
+	data->speed = speedstep_get_frequency(data->processor);
 }
 
 static unsigned int speedstep_get(unsigned int cpu)
