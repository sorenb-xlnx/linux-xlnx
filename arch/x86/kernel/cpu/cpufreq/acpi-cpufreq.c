--- conflicted
+++ resolved
@@ -150,9 +150,8 @@
 	u32 val;
 };
 
-static long do_drv_read(void *_cmd)
-{
-	struct drv_cmd *cmd = _cmd;
+static void do_drv_read(struct drv_cmd *cmd)
+{
 	u32 h;
 
 	switch (cmd->type) {
@@ -167,12 +166,10 @@
 	default:
 		break;
 	}
-	return 0;
-}
-
-static long do_drv_write(void *_cmd)
-{
-	struct drv_cmd *cmd = _cmd;
+}
+
+static void do_drv_write(struct drv_cmd *cmd)
+{
 	u32 lo, hi;
 
 	switch (cmd->type) {
@@ -189,34 +186,30 @@
 	default:
 		break;
 	}
-	return 0;
 }
 
 static void drv_read(struct drv_cmd *cmd)
 {
+	cpumask_t saved_mask = current->cpus_allowed;
 	cmd->val = 0;
 
-<<<<<<< HEAD
-	work_on_cpu(cpumask_any(cmd->mask), do_drv_read, cmd);
-=======
 	set_cpus_allowed_ptr(current, cmd->mask);
 	do_drv_read(cmd);
 	set_cpus_allowed_ptr(current, &saved_mask);
->>>>>>> 37a76bd4
 }
 
 static void drv_write(struct drv_cmd *cmd)
 {
+	cpumask_t saved_mask = current->cpus_allowed;
 	unsigned int i;
 
 	for_each_cpu(i, cmd->mask) {
-<<<<<<< HEAD
-		work_on_cpu(i, do_drv_write, cmd);
-=======
 		set_cpus_allowed_ptr(current, cpumask_of(i));
 		do_drv_write(cmd);
->>>>>>> 37a76bd4
-	}
+	}
+
+	set_cpus_allowed_ptr(current, &saved_mask);
+	return;
 }
 
 static u32 get_cur_val(const struct cpumask *mask)
@@ -242,17 +235,9 @@
 		return 0;
 	}
 
-<<<<<<< HEAD
-	if (unlikely(!alloc_cpumask_var(&cmd.mask, GFP_KERNEL)))
-		return 0;
-
-=======
->>>>>>> 37a76bd4
 	cpumask_copy(cmd.mask, mask);
 
 	drv_read(&cmd);
-
-	free_cpumask_var(cmd.mask);
 
 	dprintk("get_cur_val = %u\n", cmd.val);
 
