/*
 *  (C) 2001-2004  Dave Jones. <davej@redhat.com>
 *  (C) 2002  Padraig Brady. <padraig@antefacto.com>
 *
 *  Licensed under the terms of the GNU GPL License version 2.
 *  Based upon datasheets & sample CPUs kindly provided by VIA.
 *
 *  VIA have currently 3 different versions of Longhaul.
 *  Version 1 (Longhaul) uses the BCR2 MSR at 0x1147.
 *   It is present only in Samuel 1 (C5A), Samuel 2 (C5B) stepping 0.
 *  Version 2 of longhaul is backward compatible with v1, but adds
 *   LONGHAUL MSR for purpose of both frequency and voltage scaling.
 *   Present in Samuel 2 (steppings 1-7 only) (C5B), and Ezra (C5C).
 *  Version 3 of longhaul got renamed to Powersaver and redesigned
 *   to use only the POWERSAVER MSR at 0x110a.
 *   It is present in Ezra-T (C5M), Nehemiah (C5X) and above.
 *   It's pretty much the same feature wise to longhaul v2, though
 *   there is provision for scaling FSB too, but this doesn't work
 *   too well in practice so we don't even try to use this.
 *
 *  BIG FAT DISCLAIMER: Work in progress code. Possibly *dangerous*
 */

#include <linux/kernel.h>
#include <linux/module.h>
#include <linux/moduleparam.h>
#include <linux/init.h>
#include <linux/cpufreq.h>
#include <linux/pci.h>
#include <linux/slab.h>
#include <linux/string.h>
#include <linux/delay.h>
#include <linux/timex.h>
#include <linux/io.h>
#include <linux/acpi.h>
#include <linux/kernel.h>

#include <asm/msr.h>
#include <acpi/processor.h>

#include "longhaul.h"

#define PFX "longhaul: "

#define TYPE_LONGHAUL_V1	1
#define TYPE_LONGHAUL_V2	2
#define TYPE_POWERSAVER		3

#define	CPU_SAMUEL	1
#define	CPU_SAMUEL2	2
#define	CPU_EZRA	3
#define	CPU_EZRA_T	4
#define	CPU_NEHEMIAH	5
#define	CPU_NEHEMIAH_C	6

/* Flags */
#define USE_ACPI_C3		(1 << 1)
#define USE_NORTHBRIDGE		(1 << 2)

static int cpu_model;
static unsigned int numscales = 16;
static unsigned int fsb;

static const struct mV_pos *vrm_mV_table;
static const unsigned char *mV_vrm_table;

static unsigned int highest_speed, lowest_speed; /* kHz */
static unsigned int minmult, maxmult;
static int can_scale_voltage;
static struct acpi_processor *pr;
static struct acpi_processor_cx *cx;
static u32 acpi_regs_addr;
static u8 longhaul_flags;
static unsigned int longhaul_index;

/* Module parameters */
static int scale_voltage;
static int disable_acpi_c3;
static int revid_errata;

#define dprintk(msg...) cpufreq_debug_printk(CPUFREQ_DEBUG_DRIVER, \
		"longhaul", msg)


/* Clock ratios multiplied by 10 */
static int mults[32];
static int eblcr[32];
static int longhaul_version;
static struct cpufreq_frequency_table *longhaul_table;

#ifdef CONFIG_CPU_FREQ_DEBUG
static char speedbuffer[8];

static char *print_speed(int speed)
{
	if (speed < 1000) {
		snprintf(speedbuffer, sizeof(speedbuffer), "%dMHz", speed);
		return speedbuffer;
	}

	if (speed%1000 == 0)
		snprintf(speedbuffer, sizeof(speedbuffer),
			"%dGHz", speed/1000);
	else
		snprintf(speedbuffer, sizeof(speedbuffer),
			"%d.%dGHz", speed/1000, (speed%1000)/100);

	return speedbuffer;
}
#endif


static unsigned int calc_speed(int mult)
{
	int khz;
	khz = (mult/10)*fsb;
	if (mult%10)
		khz += fsb/2;
	khz *= 1000;
	return khz;
}


static int longhaul_get_cpu_mult(void)
{
	unsigned long invalue = 0, lo, hi;

	rdmsr(MSR_IA32_EBL_CR_POWERON, lo, hi);
	invalue = (lo & (1<<22|1<<23|1<<24|1<<25))>>22;
	if (longhaul_version == TYPE_LONGHAUL_V2 ||
	    longhaul_version == TYPE_POWERSAVER) {
		if (lo & (1<<27))
			invalue += 16;
	}
	return eblcr[invalue];
}

/* For processor with BCR2 MSR */

static void do_longhaul1(unsigned int mults_index)
{
	union msr_bcr2 bcr2;

	rdmsrl(MSR_VIA_BCR2, bcr2.val);
	/* Enable software clock multiplier */
	bcr2.bits.ESOFTBF = 1;
	bcr2.bits.CLOCKMUL = mults_index & 0xff;

	/* Sync to timer tick */
	safe_halt();
	/* Change frequency on next halt or sleep */
	wrmsrl(MSR_VIA_BCR2, bcr2.val);
	/* Invoke transition */
	ACPI_FLUSH_CPU_CACHE();
	halt();

	/* Disable software clock multiplier */
	local_irq_disable();
	rdmsrl(MSR_VIA_BCR2, bcr2.val);
	bcr2.bits.ESOFTBF = 0;
	wrmsrl(MSR_VIA_BCR2, bcr2.val);
}

/* For processor with Longhaul MSR */

static void do_powersaver(int cx_address, unsigned int mults_index,
			  unsigned int dir)
{
	union msr_longhaul longhaul;
	u32 t;

	rdmsrl(MSR_VIA_LONGHAUL, longhaul.val);
	/* Setup new frequency */
	if (!revid_errata)
		longhaul.bits.RevisionKey = longhaul.bits.RevisionID;
	else
		longhaul.bits.RevisionKey = 0;
	longhaul.bits.SoftBusRatio = mults_index & 0xf;
	longhaul.bits.SoftBusRatio4 = (mults_index & 0x10) >> 4;
	/* Setup new voltage */
	if (can_scale_voltage)
		longhaul.bits.SoftVID = (mults_index >> 8) & 0x1f;
	/* Sync to timer tick */
	safe_halt();
	/* Raise voltage if necessary */
	if (can_scale_voltage && dir) {
		longhaul.bits.EnableSoftVID = 1;
		wrmsrl(MSR_VIA_LONGHAUL, longhaul.val);
		/* Change voltage */
		if (!cx_address) {
			ACPI_FLUSH_CPU_CACHE();
			halt();
		} else {
			ACPI_FLUSH_CPU_CACHE();
			/* Invoke C3 */
			inb(cx_address);
			/* Dummy op - must do something useless after P_LVL3
			 * read */
			t = inl(acpi_gbl_FADT.xpm_timer_block.address);
		}
		longhaul.bits.EnableSoftVID = 0;
		wrmsrl(MSR_VIA_LONGHAUL, longhaul.val);
	}

	/* Change frequency on next halt or sleep */
	longhaul.bits.EnableSoftBusRatio = 1;
	wrmsrl(MSR_VIA_LONGHAUL, longhaul.val);
	if (!cx_address) {
		ACPI_FLUSH_CPU_CACHE();
		halt();
	} else {
		ACPI_FLUSH_CPU_CACHE();
		/* Invoke C3 */
		inb(cx_address);
		/* Dummy op - must do something useless after P_LVL3 read */
		t = inl(acpi_gbl_FADT.xpm_timer_block.address);
	}
	/* Disable bus ratio bit */
	longhaul.bits.EnableSoftBusRatio = 0;
	wrmsrl(MSR_VIA_LONGHAUL, longhaul.val);

	/* Reduce voltage if necessary */
	if (can_scale_voltage && !dir) {
		longhaul.bits.EnableSoftVID = 1;
		wrmsrl(MSR_VIA_LONGHAUL, longhaul.val);
		/* Change voltage */
		if (!cx_address) {
			ACPI_FLUSH_CPU_CACHE();
			halt();
		} else {
			ACPI_FLUSH_CPU_CACHE();
			/* Invoke C3 */
			inb(cx_address);
			/* Dummy op - must do something useless after P_LVL3
			 * read */
			t = inl(acpi_gbl_FADT.xpm_timer_block.address);
		}
		longhaul.bits.EnableSoftVID = 0;
		wrmsrl(MSR_VIA_LONGHAUL, longhaul.val);
	}
}

/**
 * longhaul_set_cpu_frequency()
 * @mults_index : bitpattern of the new multiplier.
 *
 * Sets a new clock ratio.
 */

static void longhaul_setstate(unsigned int table_index)
{
	unsigned int mults_index;
	int speed, mult;
	struct cpufreq_freqs freqs;
	unsigned long flags;
	unsigned int pic1_mask, pic2_mask;
	u16 bm_status = 0;
	u32 bm_timeout = 1000;
	unsigned int dir = 0;

	mults_index = longhaul_table[table_index].index;
	/* Safety precautions */
	mult = mults[mults_index & 0x1f];
	if (mult == -1)
		return;
	speed = calc_speed(mult);
	if ((speed > highest_speed) || (speed < lowest_speed))
		return;
	/* Voltage transition before frequency transition? */
	if (can_scale_voltage && longhaul_index < table_index)
		dir = 1;

	freqs.old = calc_speed(longhaul_get_cpu_mult());
	freqs.new = speed;
	freqs.cpu = 0; /* longhaul.c is UP only driver */

	cpufreq_notify_transition(&freqs, CPUFREQ_PRECHANGE);

	dprintk("Setting to FSB:%dMHz Mult:%d.%dx (%s)\n",
			fsb, mult/10, mult%10, print_speed(speed/1000));
retry_loop:
	preempt_disable();
	local_irq_save(flags);

	pic2_mask = inb(0xA1);
	pic1_mask = inb(0x21);	/* works on C3. save mask. */
	outb(0xFF, 0xA1);	/* Overkill */
	outb(0xFE, 0x21);	/* TMR0 only */

	/* Wait while PCI bus is busy. */
	if (acpi_regs_addr && (longhaul_flags & USE_NORTHBRIDGE
	    || ((pr != NULL) && pr->flags.bm_control))) {
		bm_status = inw(acpi_regs_addr);
		bm_status &= 1 << 4;
		while (bm_status && bm_timeout) {
			outw(1 << 4, acpi_regs_addr);
			bm_timeout--;
			bm_status = inw(acpi_regs_addr);
			bm_status &= 1 << 4;
		}
	}

	if (longhaul_flags & USE_NORTHBRIDGE) {
		/* Disable AGP and PCI arbiters */
		outb(3, 0x22);
	} else if ((pr != NULL) && pr->flags.bm_control) {
		/* Disable bus master arbitration */
		acpi_write_bit_register(ACPI_BITREG_ARB_DISABLE, 1);
	}
	switch (longhaul_version) {

	/*
	 * Longhaul v1. (Samuel[C5A] and Samuel2 stepping 0[C5B])
	 * Software controlled multipliers only.
	 */
	case TYPE_LONGHAUL_V1:
		do_longhaul1(mults_index);
		break;

	/*
	 * Longhaul v2 appears in Samuel2 Steppings 1->7 [C5B] and Ezra [C5C]
	 *
	 * Longhaul v3 (aka Powersaver). (Ezra-T [C5M] & Nehemiah [C5N])
	 * Nehemiah can do FSB scaling too, but this has never been proven
	 * to work in practice.
	 */
	case TYPE_LONGHAUL_V2:
	case TYPE_POWERSAVER:
		if (longhaul_flags & USE_ACPI_C3) {
			/* Don't allow wakeup */
<<<<<<< HEAD
			acpi_set_register(ACPI_BITREG_BUS_MASTER_RLD, 0);
			do_powersaver(cx->address, mults_index, dir);
=======
			acpi_write_bit_register(ACPI_BITREG_BUS_MASTER_RLD, 0);
			do_powersaver(cx->address, clock_ratio_index, dir);
>>>>>>> 36405257
		} else {
			do_powersaver(0, mults_index, dir);
		}
		break;
	}

	if (longhaul_flags & USE_NORTHBRIDGE) {
		/* Enable arbiters */
		outb(0, 0x22);
	} else if ((pr != NULL) && pr->flags.bm_control) {
		/* Enable bus master arbitration */
		acpi_write_bit_register(ACPI_BITREG_ARB_DISABLE, 0);
	}
	outb(pic2_mask, 0xA1);	/* restore mask */
	outb(pic1_mask, 0x21);

	local_irq_restore(flags);
	preempt_enable();

	freqs.new = calc_speed(longhaul_get_cpu_mult());
	/* Check if requested frequency is set. */
	if (unlikely(freqs.new != speed)) {
		printk(KERN_INFO PFX "Failed to set requested frequency!\n");
		/* Revision ID = 1 but processor is expecting revision key
		 * equal to 0. Jumpers at the bottom of processor will change
		 * multiplier and FSB, but will not change bits in Longhaul
		 * MSR nor enable voltage scaling. */
		if (!revid_errata) {
			printk(KERN_INFO PFX "Enabling \"Ignore Revision ID\" "
						"option.\n");
			revid_errata = 1;
			msleep(200);
			goto retry_loop;
		}
		/* Why ACPI C3 sometimes doesn't work is a mystery for me.
		 * But it does happen. Processor is entering ACPI C3 state,
		 * but it doesn't change frequency. I tried poking various
		 * bits in northbridge registers, but without success. */
		if (longhaul_flags & USE_ACPI_C3) {
			printk(KERN_INFO PFX "Disabling ACPI C3 support.\n");
			longhaul_flags &= ~USE_ACPI_C3;
			if (revid_errata) {
				printk(KERN_INFO PFX "Disabling \"Ignore "
						"Revision ID\" option.\n");
				revid_errata = 0;
			}
			msleep(200);
			goto retry_loop;
		}
		/* This shouldn't happen. Longhaul ver. 2 was reported not
		 * working on processors without voltage scaling, but with
		 * RevID = 1. RevID errata will make things right. Just
		 * to be 100% sure. */
		if (longhaul_version == TYPE_LONGHAUL_V2) {
			printk(KERN_INFO PFX "Switching to Longhaul ver. 1\n");
			longhaul_version = TYPE_LONGHAUL_V1;
			msleep(200);
			goto retry_loop;
		}
	}
	/* Report true CPU frequency */
	cpufreq_notify_transition(&freqs, CPUFREQ_POSTCHANGE);

	if (!bm_timeout)
		printk(KERN_INFO PFX "Warning: Timeout while waiting for "
				"idle PCI bus.\n");
}

/*
 * Centaur decided to make life a little more tricky.
 * Only longhaul v1 is allowed to read EBLCR BSEL[0:1].
 * Samuel2 and above have to try and guess what the FSB is.
 * We do this by assuming we booted at maximum multiplier, and interpolate
 * between that value multiplied by possible FSBs and cpu_mhz which
 * was calculated at boot time. Really ugly, but no other way to do this.
 */

#define ROUNDING	0xf

static int guess_fsb(int mult)
{
	int speed = cpu_khz / 1000;
	int i;
	int speeds[] = { 666, 1000, 1333, 2000 };
	int f_max, f_min;

	for (i = 0; i < 4; i++) {
		f_max = ((speeds[i] * mult) + 50) / 100;
		f_max += (ROUNDING / 2);
		f_min = f_max - ROUNDING;
		if ((speed <= f_max) && (speed >= f_min))
			return speeds[i] / 10;
	}
	return 0;
}


static int __init longhaul_get_ranges(void)
{
	unsigned int i, j, k = 0;
	unsigned int ratio;
	int mult;

	/* Get current frequency */
	mult = longhaul_get_cpu_mult();
	if (mult == -1) {
		printk(KERN_INFO PFX "Invalid (reserved) multiplier!\n");
		return -EINVAL;
	}
	fsb = guess_fsb(mult);
	if (fsb == 0) {
		printk(KERN_INFO PFX "Invalid (reserved) FSB!\n");
		return -EINVAL;
	}
	/* Get max multiplier - as we always did.
	 * Longhaul MSR is usefull only when voltage scaling is enabled.
	 * C3 is booting at max anyway. */
	maxmult = mult;
	/* Get min multiplier */
	switch (cpu_model) {
	case CPU_NEHEMIAH:
		minmult = 50;
		break;
	case CPU_NEHEMIAH_C:
		minmult = 40;
		break;
	default:
		minmult = 30;
		break;
	}

	dprintk("MinMult:%d.%dx MaxMult:%d.%dx\n",
		 minmult/10, minmult%10, maxmult/10, maxmult%10);

	highest_speed = calc_speed(maxmult);
	lowest_speed = calc_speed(minmult);
	dprintk("FSB:%dMHz  Lowest speed: %s   Highest speed:%s\n", fsb,
		 print_speed(lowest_speed/1000),
		 print_speed(highest_speed/1000));

	if (lowest_speed == highest_speed) {
		printk(KERN_INFO PFX "highestspeed == lowest, aborting.\n");
		return -EINVAL;
	}
	if (lowest_speed > highest_speed) {
		printk(KERN_INFO PFX "nonsense! lowest (%d > %d) !\n",
			lowest_speed, highest_speed);
		return -EINVAL;
	}

	longhaul_table = kmalloc((numscales + 1) * sizeof(*longhaul_table),
			GFP_KERNEL);
	if (!longhaul_table)
		return -ENOMEM;

	for (j = 0; j < numscales; j++) {
		ratio = mults[j];
		if (ratio == -1)
			continue;
		if (ratio > maxmult || ratio < minmult)
			continue;
		longhaul_table[k].frequency = calc_speed(ratio);
		longhaul_table[k].index	= j;
		k++;
	}
	if (k <= 1) {
		kfree(longhaul_table);
		return -ENODEV;
	}
	/* Sort */
	for (j = 0; j < k - 1; j++) {
		unsigned int min_f, min_i;
		min_f = longhaul_table[j].frequency;
		min_i = j;
		for (i = j + 1; i < k; i++) {
			if (longhaul_table[i].frequency < min_f) {
				min_f = longhaul_table[i].frequency;
				min_i = i;
			}
		}
		if (min_i != j) {
			swap(longhaul_table[j].frequency,
			     longhaul_table[min_i].frequency);
			swap(longhaul_table[j].index,
			     longhaul_table[min_i].index);
		}
	}

	longhaul_table[k].frequency = CPUFREQ_TABLE_END;

	/* Find index we are running on */
	for (j = 0; j < k; j++) {
		if (mults[longhaul_table[j].index & 0x1f] == mult) {
			longhaul_index = j;
			break;
		}
	}
	return 0;
}


static void __init longhaul_setup_voltagescaling(void)
{
	union msr_longhaul longhaul;
	struct mV_pos minvid, maxvid, vid;
	unsigned int j, speed, pos, kHz_step, numvscales;
	int min_vid_speed;

	rdmsrl(MSR_VIA_LONGHAUL, longhaul.val);
	if (!(longhaul.bits.RevisionID & 1)) {
		printk(KERN_INFO PFX "Voltage scaling not supported by CPU.\n");
		return;
	}

	if (!longhaul.bits.VRMRev) {
		printk(KERN_INFO PFX "VRM 8.5\n");
		vrm_mV_table = &vrm85_mV[0];
		mV_vrm_table = &mV_vrm85[0];
	} else {
		printk(KERN_INFO PFX "Mobile VRM\n");
		if (cpu_model < CPU_NEHEMIAH)
			return;
		vrm_mV_table = &mobilevrm_mV[0];
		mV_vrm_table = &mV_mobilevrm[0];
	}

	minvid = vrm_mV_table[longhaul.bits.MinimumVID];
	maxvid = vrm_mV_table[longhaul.bits.MaximumVID];

	if (minvid.mV == 0 || maxvid.mV == 0 || minvid.mV > maxvid.mV) {
		printk(KERN_INFO PFX "Bogus values Min:%d.%03d Max:%d.%03d. "
					"Voltage scaling disabled.\n",
					minvid.mV/1000, minvid.mV%1000,
					maxvid.mV/1000, maxvid.mV%1000);
		return;
	}

	if (minvid.mV == maxvid.mV) {
		printk(KERN_INFO PFX "Claims to support voltage scaling but "
				"min & max are both %d.%03d. "
				"Voltage scaling disabled\n",
				maxvid.mV/1000, maxvid.mV%1000);
		return;
	}

	/* How many voltage steps*/
	numvscales = maxvid.pos - minvid.pos + 1;
	printk(KERN_INFO PFX
		"Max VID=%d.%03d  "
		"Min VID=%d.%03d, "
		"%d possible voltage scales\n",
		maxvid.mV/1000, maxvid.mV%1000,
		minvid.mV/1000, minvid.mV%1000,
		numvscales);

	/* Calculate max frequency at min voltage */
	j = longhaul.bits.MinMHzBR;
	if (longhaul.bits.MinMHzBR4)
		j += 16;
	min_vid_speed = eblcr[j];
	if (min_vid_speed == -1)
		return;
	switch (longhaul.bits.MinMHzFSB) {
	case 0:
		min_vid_speed *= 13333;
		break;
	case 1:
		min_vid_speed *= 10000;
		break;
	case 3:
		min_vid_speed *= 6666;
		break;
	default:
		return;
		break;
	}
	if (min_vid_speed >= highest_speed)
		return;
	/* Calculate kHz for one voltage step */
	kHz_step = (highest_speed - min_vid_speed) / numvscales;

	j = 0;
	while (longhaul_table[j].frequency != CPUFREQ_TABLE_END) {
		speed = longhaul_table[j].frequency;
		if (speed > min_vid_speed)
			pos = (speed - min_vid_speed) / kHz_step + minvid.pos;
		else
			pos = minvid.pos;
		longhaul_table[j].index |= mV_vrm_table[pos] << 8;
		vid = vrm_mV_table[mV_vrm_table[pos]];
		printk(KERN_INFO PFX "f: %d kHz, index: %d, vid: %d mV\n",
				speed, j, vid.mV);
		j++;
	}

	can_scale_voltage = 1;
	printk(KERN_INFO PFX "Voltage scaling enabled.\n");
}


static int longhaul_verify(struct cpufreq_policy *policy)
{
	return cpufreq_frequency_table_verify(policy, longhaul_table);
}


static int longhaul_target(struct cpufreq_policy *policy,
			    unsigned int target_freq, unsigned int relation)
{
	unsigned int table_index = 0;
	unsigned int i;
	unsigned int dir = 0;
	u8 vid, current_vid;

	if (cpufreq_frequency_table_target(policy, longhaul_table, target_freq,
				relation, &table_index))
		return -EINVAL;

	/* Don't set same frequency again */
	if (longhaul_index == table_index)
		return 0;

	if (!can_scale_voltage)
		longhaul_setstate(table_index);
	else {
		/* On test system voltage transitions exceeding single
		 * step up or down were turning motherboard off. Both
		 * "ondemand" and "userspace" are unsafe. C7 is doing
		 * this in hardware, C3 is old and we need to do this
		 * in software. */
		i = longhaul_index;
		current_vid = (longhaul_table[longhaul_index].index >> 8);
		current_vid &= 0x1f;
		if (table_index > longhaul_index)
			dir = 1;
		while (i != table_index) {
			vid = (longhaul_table[i].index >> 8) & 0x1f;
			if (vid != current_vid) {
				longhaul_setstate(i);
				current_vid = vid;
				msleep(200);
			}
			if (dir)
				i++;
			else
				i--;
		}
		longhaul_setstate(table_index);
	}
	longhaul_index = table_index;
	return 0;
}


static unsigned int longhaul_get(unsigned int cpu)
{
	if (cpu)
		return 0;
	return calc_speed(longhaul_get_cpu_mult());
}

static acpi_status longhaul_walk_callback(acpi_handle obj_handle,
					  u32 nesting_level,
					  void *context, void **return_value)
{
	struct acpi_device *d;

	if (acpi_bus_get_device(obj_handle, &d))
		return 0;

	*return_value = acpi_driver_data(d);
	return 1;
}

/* VIA don't support PM2 reg, but have something similar */
static int enable_arbiter_disable(void)
{
	struct pci_dev *dev;
	int status = 1;
	int reg;
	u8 pci_cmd;

	/* Find PLE133 host bridge */
	reg = 0x78;
	dev = pci_get_device(PCI_VENDOR_ID_VIA, PCI_DEVICE_ID_VIA_8601_0,
			     NULL);
	/* Find PM133/VT8605 host bridge */
	if (dev == NULL)
		dev = pci_get_device(PCI_VENDOR_ID_VIA,
				     PCI_DEVICE_ID_VIA_8605_0, NULL);
	/* Find CLE266 host bridge */
	if (dev == NULL) {
		reg = 0x76;
		dev = pci_get_device(PCI_VENDOR_ID_VIA,
				     PCI_DEVICE_ID_VIA_862X_0, NULL);
		/* Find CN400 V-Link host bridge */
		if (dev == NULL)
			dev = pci_get_device(PCI_VENDOR_ID_VIA, 0x7259, NULL);
	}
	if (dev != NULL) {
		/* Enable access to port 0x22 */
		pci_read_config_byte(dev, reg, &pci_cmd);
		if (!(pci_cmd & 1<<7)) {
			pci_cmd |= 1<<7;
			pci_write_config_byte(dev, reg, pci_cmd);
			pci_read_config_byte(dev, reg, &pci_cmd);
			if (!(pci_cmd & 1<<7)) {
				printk(KERN_ERR PFX
					"Can't enable access to port 0x22.\n");
				status = 0;
			}
		}
		pci_dev_put(dev);
		return status;
	}
	return 0;
}

static int longhaul_setup_southbridge(void)
{
	struct pci_dev *dev;
	u8 pci_cmd;

	/* Find VT8235 southbridge */
	dev = pci_get_device(PCI_VENDOR_ID_VIA, PCI_DEVICE_ID_VIA_8235, NULL);
	if (dev == NULL)
		/* Find VT8237 southbridge */
		dev = pci_get_device(PCI_VENDOR_ID_VIA,
				     PCI_DEVICE_ID_VIA_8237, NULL);
	if (dev != NULL) {
		/* Set transition time to max */
		pci_read_config_byte(dev, 0xec, &pci_cmd);
		pci_cmd &= ~(1 << 2);
		pci_write_config_byte(dev, 0xec, pci_cmd);
		pci_read_config_byte(dev, 0xe4, &pci_cmd);
		pci_cmd &= ~(1 << 7);
		pci_write_config_byte(dev, 0xe4, pci_cmd);
		pci_read_config_byte(dev, 0xe5, &pci_cmd);
		pci_cmd |= 1 << 7;
		pci_write_config_byte(dev, 0xe5, pci_cmd);
		/* Get address of ACPI registers block*/
		pci_read_config_byte(dev, 0x81, &pci_cmd);
		if (pci_cmd & 1 << 7) {
			pci_read_config_dword(dev, 0x88, &acpi_regs_addr);
			acpi_regs_addr &= 0xff00;
			printk(KERN_INFO PFX "ACPI I/O at 0x%x\n",
					acpi_regs_addr);
		}

		pci_dev_put(dev);
		return 1;
	}
	return 0;
}

static int __init longhaul_cpu_init(struct cpufreq_policy *policy)
{
	struct cpuinfo_x86 *c = &cpu_data(0);
	char *cpuname = NULL;
	int ret;
	u32 lo, hi;

	/* Check what we have on this motherboard */
	switch (c->x86_model) {
	case 6:
		cpu_model = CPU_SAMUEL;
		cpuname = "C3 'Samuel' [C5A]";
		longhaul_version = TYPE_LONGHAUL_V1;
		memcpy(mults, samuel1_mults, sizeof(samuel1_mults));
		memcpy(eblcr, samuel1_eblcr, sizeof(samuel1_eblcr));
		break;

	case 7:
		switch (c->x86_mask) {
		case 0:
			longhaul_version = TYPE_LONGHAUL_V1;
			cpu_model = CPU_SAMUEL2;
			cpuname = "C3 'Samuel 2' [C5B]";
			/* Note, this is not a typo, early Samuel2's had
			 * Samuel1 ratios. */
			memcpy(mults, samuel1_mults, sizeof(samuel1_mults));
			memcpy(eblcr, samuel2_eblcr, sizeof(samuel2_eblcr));
			break;
		case 1 ... 15:
			longhaul_version = TYPE_LONGHAUL_V1;
			if (c->x86_mask < 8) {
				cpu_model = CPU_SAMUEL2;
				cpuname = "C3 'Samuel 2' [C5B]";
			} else {
				cpu_model = CPU_EZRA;
				cpuname = "C3 'Ezra' [C5C]";
			}
			memcpy(mults, ezra_mults, sizeof(ezra_mults));
			memcpy(eblcr, ezra_eblcr, sizeof(ezra_eblcr));
			break;
		}
		break;

	case 8:
		cpu_model = CPU_EZRA_T;
		cpuname = "C3 'Ezra-T' [C5M]";
		longhaul_version = TYPE_POWERSAVER;
		numscales = 32;
		memcpy(mults, ezrat_mults, sizeof(ezrat_mults));
		memcpy(eblcr, ezrat_eblcr, sizeof(ezrat_eblcr));
		break;

	case 9:
		longhaul_version = TYPE_POWERSAVER;
		numscales = 32;
		memcpy(mults, nehemiah_mults, sizeof(nehemiah_mults));
		memcpy(eblcr, nehemiah_eblcr, sizeof(nehemiah_eblcr));
		switch (c->x86_mask) {
		case 0 ... 1:
			cpu_model = CPU_NEHEMIAH;
			cpuname = "C3 'Nehemiah A' [C5XLOE]";
			break;
		case 2 ... 4:
			cpu_model = CPU_NEHEMIAH;
			cpuname = "C3 'Nehemiah B' [C5XLOH]";
			break;
		case 5 ... 15:
			cpu_model = CPU_NEHEMIAH_C;
			cpuname = "C3 'Nehemiah C' [C5P]";
			break;
		}
		break;

	default:
		cpuname = "Unknown";
		break;
	}
	/* Check Longhaul ver. 2 */
	if (longhaul_version == TYPE_LONGHAUL_V2) {
		rdmsr(MSR_VIA_LONGHAUL, lo, hi);
		if (lo == 0 && hi == 0)
			/* Looks like MSR isn't present */
			longhaul_version = TYPE_LONGHAUL_V1;
	}

	printk(KERN_INFO PFX "VIA %s CPU detected.  ", cpuname);
	switch (longhaul_version) {
	case TYPE_LONGHAUL_V1:
	case TYPE_LONGHAUL_V2:
		printk(KERN_CONT "Longhaul v%d supported.\n", longhaul_version);
		break;
	case TYPE_POWERSAVER:
		printk(KERN_CONT "Powersaver supported.\n");
		break;
	};

	/* Doesn't hurt */
	longhaul_setup_southbridge();

	/* Find ACPI data for processor */
	acpi_walk_namespace(ACPI_TYPE_PROCESSOR, ACPI_ROOT_OBJECT,
				ACPI_UINT32_MAX, &longhaul_walk_callback,
				NULL, (void *)&pr);

	/* Check ACPI support for C3 state */
	if (pr != NULL && longhaul_version == TYPE_POWERSAVER) {
		cx = &pr->power.states[ACPI_STATE_C3];
		if (cx->address > 0 && cx->latency <= 1000)
			longhaul_flags |= USE_ACPI_C3;
	}
	/* Disable if it isn't working */
	if (disable_acpi_c3)
		longhaul_flags &= ~USE_ACPI_C3;
	/* Check if northbridge is friendly */
	if (enable_arbiter_disable())
		longhaul_flags |= USE_NORTHBRIDGE;

	/* Check ACPI support for bus master arbiter disable */
	if (!(longhaul_flags & USE_ACPI_C3
	     || longhaul_flags & USE_NORTHBRIDGE)
	    && ((pr == NULL) || !(pr->flags.bm_control))) {
		printk(KERN_ERR PFX
			"No ACPI support. Unsupported northbridge.\n");
		return -ENODEV;
	}

	if (longhaul_flags & USE_NORTHBRIDGE)
		printk(KERN_INFO PFX "Using northbridge support.\n");
	if (longhaul_flags & USE_ACPI_C3)
		printk(KERN_INFO PFX "Using ACPI support.\n");

	ret = longhaul_get_ranges();
	if (ret != 0)
		return ret;

	if ((longhaul_version != TYPE_LONGHAUL_V1) && (scale_voltage != 0))
		longhaul_setup_voltagescaling();

	policy->cpuinfo.transition_latency = 200000;	/* nsec */
	policy->cur = calc_speed(longhaul_get_cpu_mult());

	ret = cpufreq_frequency_table_cpuinfo(policy, longhaul_table);
	if (ret)
		return ret;

	cpufreq_frequency_table_get_attr(longhaul_table, policy->cpu);

	return 0;
}

static int __devexit longhaul_cpu_exit(struct cpufreq_policy *policy)
{
	cpufreq_frequency_table_put_attr(policy->cpu);
	return 0;
}

static struct freq_attr *longhaul_attr[] = {
	&cpufreq_freq_attr_scaling_available_freqs,
	NULL,
};

static struct cpufreq_driver longhaul_driver = {
	.verify	= longhaul_verify,
	.target	= longhaul_target,
	.get	= longhaul_get,
	.init	= longhaul_cpu_init,
	.exit	= __devexit_p(longhaul_cpu_exit),
	.name	= "longhaul",
	.owner	= THIS_MODULE,
	.attr	= longhaul_attr,
};


static int __init longhaul_init(void)
{
	struct cpuinfo_x86 *c = &cpu_data(0);

	if (c->x86_vendor != X86_VENDOR_CENTAUR || c->x86 != 6)
		return -ENODEV;

#ifdef CONFIG_SMP
	if (num_online_cpus() > 1) {
		printk(KERN_ERR PFX "More than 1 CPU detected, "
				"longhaul disabled.\n");
		return -ENODEV;
	}
#endif
#ifdef CONFIG_X86_IO_APIC
	if (cpu_has_apic) {
		printk(KERN_ERR PFX "APIC detected. Longhaul is currently "
				"broken in this configuration.\n");
		return -ENODEV;
	}
#endif
	switch (c->x86_model) {
	case 6 ... 9:
		return cpufreq_register_driver(&longhaul_driver);
	case 10:
		printk(KERN_ERR PFX "Use acpi-cpufreq driver for VIA C7\n");
	default:
		;
	}

	return -ENODEV;
}


static void __exit longhaul_exit(void)
{
	int i;

	for (i = 0; i < numscales; i++) {
		if (mults[i] == maxmult) {
			longhaul_setstate(i);
			break;
		}
	}

	cpufreq_unregister_driver(&longhaul_driver);
	kfree(longhaul_table);
}

/* Even if BIOS is exporting ACPI C3 state, and it is used
 * with success when CPU is idle, this state doesn't
 * trigger frequency transition in some cases. */
module_param(disable_acpi_c3, int, 0644);
MODULE_PARM_DESC(disable_acpi_c3, "Don't use ACPI C3 support");
/* Change CPU voltage with frequency. Very usefull to save
 * power, but most VIA C3 processors aren't supporting it. */
module_param(scale_voltage, int, 0644);
MODULE_PARM_DESC(scale_voltage, "Scale voltage of processor");
/* Force revision key to 0 for processors which doesn't
 * support voltage scaling, but are introducing itself as
 * such. */
module_param(revid_errata, int, 0644);
MODULE_PARM_DESC(revid_errata, "Ignore CPU Revision ID");

MODULE_AUTHOR("Dave Jones <davej@redhat.com>");
MODULE_DESCRIPTION("Longhaul driver for VIA Cyrix processors.");
MODULE_LICENSE("GPL");

late_initcall(longhaul_init);
module_exit(longhaul_exit);<|MERGE_RESOLUTION|>--- conflicted
+++ resolved
@@ -328,13 +328,8 @@
 	case TYPE_POWERSAVER:
 		if (longhaul_flags & USE_ACPI_C3) {
 			/* Don't allow wakeup */
-<<<<<<< HEAD
-			acpi_set_register(ACPI_BITREG_BUS_MASTER_RLD, 0);
+			acpi_write_bit_register(ACPI_BITREG_BUS_MASTER_RLD, 0);
 			do_powersaver(cx->address, mults_index, dir);
-=======
-			acpi_write_bit_register(ACPI_BITREG_BUS_MASTER_RLD, 0);
-			do_powersaver(cx->address, clock_ratio_index, dir);
->>>>>>> 36405257
 		} else {
 			do_powersaver(0, mults_index, dir);
 		}
