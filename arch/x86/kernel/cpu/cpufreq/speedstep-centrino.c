--- conflicted
+++ resolved
@@ -458,14 +458,6 @@
  *
  * Sets a new CPUFreq policy.
  */
-<<<<<<< HEAD
-struct allmasks {
-	cpumask_t		saved_mask;
-	cpumask_t		covered_cpus;
-};
-
-=======
->>>>>>> f9d088b2
 static int centrino_target (struct cpufreq_policy *policy,
 			    unsigned int target_freq,
 			    unsigned int relation)
@@ -475,13 +467,7 @@
 	struct cpufreq_freqs	freqs;
 	int			retval = 0;
 	unsigned int		j, k, first_cpu, tmp;
-<<<<<<< HEAD
-	CPUMASK_ALLOC(allmasks);
-	CPUMASK_PTR(saved_mask, allmasks);
-	CPUMASK_PTR(covered_cpus, allmasks);
-=======
 	cpumask_var_t saved_mask, covered_cpus;
->>>>>>> f9d088b2
 
 	if (unlikely(!alloc_cpumask_var(&saved_mask, GFP_KERNEL)))
 		return -ENOMEM;
@@ -505,17 +491,9 @@
 		goto out;
 	}
 
-<<<<<<< HEAD
-	*saved_mask = current->cpus_allowed;
-	first_cpu = 1;
-	cpus_clear(*covered_cpus);
-	for_each_cpu_mask_nr(j, policy->cpus) {
-		const cpumask_t *mask;
-=======
 	first_cpu = 1;
 	for_each_cpu(j, policy->cpus) {
 		const struct cpumask *mask;
->>>>>>> f9d088b2
 
 		/* cpufreq holds the hotplug lock, so we are safe here */
 		if (!cpu_online(j))
@@ -526,15 +504,9 @@
 		 * Make sure we are running on CPU that wants to change freq
 		 */
 		if (policy->shared_type == CPUFREQ_SHARED_TYPE_ANY)
-<<<<<<< HEAD
-			mask = &policy->cpus;
-		else
-			mask = &cpumask_of_cpu(j);
-=======
 			mask = policy->cpus;
 		else
 			mask = cpumask_of(j);
->>>>>>> f9d088b2
 
 		set_cpus_allowed_ptr(current, mask);
 		preempt_disable();
@@ -566,11 +538,7 @@
 			dprintk("target=%dkHz old=%d new=%d msr=%04x\n",
 				target_freq, freqs.old, freqs.new, msr);
 
-<<<<<<< HEAD
-			for_each_cpu_mask_nr(k, policy->cpus) {
-=======
 			for_each_cpu(k, policy->cpus) {
->>>>>>> f9d088b2
 				if (!cpu_online(k))
 					continue;
 				freqs.cpu = k;
@@ -595,11 +563,7 @@
 		preempt_enable();
 	}
 
-<<<<<<< HEAD
-	for_each_cpu_mask_nr(k, policy->cpus) {
-=======
 	for_each_cpu(k, policy->cpus) {
->>>>>>> f9d088b2
 		if (!cpu_online(k))
 			continue;
 		freqs.cpu = k;
@@ -622,11 +586,7 @@
 		tmp = freqs.new;
 		freqs.new = freqs.old;
 		freqs.old = tmp;
-<<<<<<< HEAD
-		for_each_cpu_mask_nr(j, policy->cpus) {
-=======
 		for_each_cpu(j, policy->cpus) {
->>>>>>> f9d088b2
 			if (!cpu_online(j))
 				continue;
 			cpufreq_notify_transition(&freqs, CPUFREQ_PRECHANGE);
