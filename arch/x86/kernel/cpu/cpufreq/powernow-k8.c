
/*
 *   (c) 2003-2006 Advanced Micro Devices, Inc.
 *  Your use of this code is subject to the terms and conditions of the
 *  GNU general public license version 2. See "COPYING" or
 *  http://www.gnu.org/licenses/gpl.html
 *
 *  Support : mark.langsdorf@amd.com
 *
 *  Based on the powernow-k7.c module written by Dave Jones.
 *  (C) 2003 Dave Jones on behalf of SuSE Labs
 *  (C) 2004 Dominik Brodowski <linux@brodo.de>
 *  (C) 2004 Pavel Machek <pavel@suse.cz>
 *  Licensed under the terms of the GNU GPL License version 2.
 *  Based upon datasheets & sample CPUs kindly provided by AMD.
 *
 *  Valuable input gratefully received from Dave Jones, Pavel Machek,
 *  Dominik Brodowski, Jacob Shin, and others.
 *  Originally developed by Paul Devriendt.
 *  Processor information obtained from Chapter 9 (Power and Thermal Management)
 *  of the "BIOS and Kernel Developer's Guide for the AMD Athlon 64 and AMD
 *  Opteron Processors" available for download from www.amd.com
 *
 *  Tables for specific CPUs can be inferred from
 *     http://www.amd.com/us-en/assets/content_type/white_papers_and_tech_docs/30430.pdf
 */

#include <linux/kernel.h>
#include <linux/smp.h>
#include <linux/module.h>
#include <linux/init.h>
#include <linux/cpufreq.h>
#include <linux/slab.h>
#include <linux/string.h>
#include <linux/cpumask.h>
#include <linux/sched.h>	/* for current / set_cpus_allowed() */
#include <linux/io.h>
#include <linux/delay.h>

#include <asm/msr.h>

#include <linux/acpi.h>
#include <linux/mutex.h>
#include <acpi/processor.h>

#define PFX "powernow-k8: "
#define VERSION "version 2.20.00"
#include "powernow-k8.h"

/* serialize freq changes  */
static DEFINE_MUTEX(fidvid_mutex);

static DEFINE_PER_CPU(struct powernow_k8_data *, powernow_data);

static int cpu_family = CPU_OPTERON;

#ifndef CONFIG_SMP
static inline const struct cpumask *cpu_core_mask(int cpu)
{
	return cpumask_of(0);
}
#endif

/* Return a frequency in MHz, given an input fid */
static u32 find_freq_from_fid(u32 fid)
{
	return 800 + (fid * 100);
}

/* Return a frequency in KHz, given an input fid */
static u32 find_khz_freq_from_fid(u32 fid)
{
	return 1000 * find_freq_from_fid(fid);
}

static u32 find_khz_freq_from_pstate(struct cpufreq_frequency_table *data,
		u32 pstate)
{
	return data[pstate].frequency;
}

/* Return the vco fid for an input fid
 *
 * Each "low" fid has corresponding "high" fid, and you can get to "low" fids
 * only from corresponding high fids. This returns "high" fid corresponding to
 * "low" one.
 */
static u32 convert_fid_to_vco_fid(u32 fid)
{
	if (fid < HI_FID_TABLE_BOTTOM)
		return 8 + (2 * fid);
	else
		return fid;
}

/*
 * Return 1 if the pending bit is set. Unless we just instructed the processor
 * to transition to a new state, seeing this bit set is really bad news.
 */
static int pending_bit_stuck(void)
{
	u32 lo, hi;

	if (cpu_family == CPU_HW_PSTATE)
		return 0;

	rdmsr(MSR_FIDVID_STATUS, lo, hi);
	return lo & MSR_S_LO_CHANGE_PENDING ? 1 : 0;
}

/*
 * Update the global current fid / vid values from the status msr.
 * Returns 1 on error.
 */
static int query_current_values_with_pending_wait(struct powernow_k8_data *data)
{
	u32 lo, hi;
	u32 i = 0;

	if (cpu_family == CPU_HW_PSTATE) {
		rdmsr(MSR_PSTATE_STATUS, lo, hi);
		i = lo & HW_PSTATE_MASK;
		data->currpstate = i;

		/*
		 * a workaround for family 11h erratum 311 might cause
		 * an "out-of-range Pstate if the core is in Pstate-0
		 */
		if ((boot_cpu_data.x86 == 0x11) && (i >= data->numps))
			data->currpstate = HW_PSTATE_0;

		return 0;
	}
	do {
		if (i++ > 10000) {
			dprintk("detected change pending stuck\n");
			return 1;
		}
		rdmsr(MSR_FIDVID_STATUS, lo, hi);
	} while (lo & MSR_S_LO_CHANGE_PENDING);

	data->currvid = hi & MSR_S_HI_CURRENT_VID;
	data->currfid = lo & MSR_S_LO_CURRENT_FID;

	return 0;
}

/* the isochronous relief time */
static void count_off_irt(struct powernow_k8_data *data)
{
	udelay((1 << data->irt) * 10);
	return;
}

/* the voltage stabilization time */
static void count_off_vst(struct powernow_k8_data *data)
{
	udelay(data->vstable * VST_UNITS_20US);
	return;
}

/* need to init the control msr to a safe value (for each cpu) */
static void fidvid_msr_init(void)
{
	u32 lo, hi;
	u8 fid, vid;

	rdmsr(MSR_FIDVID_STATUS, lo, hi);
	vid = hi & MSR_S_HI_CURRENT_VID;
	fid = lo & MSR_S_LO_CURRENT_FID;
	lo = fid | (vid << MSR_C_LO_VID_SHIFT);
	hi = MSR_C_HI_STP_GNT_BENIGN;
	dprintk("cpu%d, init lo 0x%x, hi 0x%x\n", smp_processor_id(), lo, hi);
	wrmsr(MSR_FIDVID_CTL, lo, hi);
}

/* write the new fid value along with the other control fields to the msr */
static int write_new_fid(struct powernow_k8_data *data, u32 fid)
{
	u32 lo;
	u32 savevid = data->currvid;
	u32 i = 0;

	if ((fid & INVALID_FID_MASK) || (data->currvid & INVALID_VID_MASK)) {
		printk(KERN_ERR PFX "internal error - overflow on fid write\n");
		return 1;
	}

	lo = fid;
	lo |= (data->currvid << MSR_C_LO_VID_SHIFT);
	lo |= MSR_C_LO_INIT_FID_VID;

	dprintk("writing fid 0x%x, lo 0x%x, hi 0x%x\n",
		fid, lo, data->plllock * PLL_LOCK_CONVERSION);

	do {
		wrmsr(MSR_FIDVID_CTL, lo, data->plllock * PLL_LOCK_CONVERSION);
		if (i++ > 100) {
			printk(KERN_ERR PFX
				"Hardware error - pending bit very stuck - "
				"no further pstate changes possible\n");
			return 1;
		}
	} while (query_current_values_with_pending_wait(data));

	count_off_irt(data);

	if (savevid != data->currvid) {
		printk(KERN_ERR PFX
			"vid change on fid trans, old 0x%x, new 0x%x\n",
			savevid, data->currvid);
		return 1;
	}

	if (fid != data->currfid) {
		printk(KERN_ERR PFX
			"fid trans failed, fid 0x%x, curr 0x%x\n", fid,
			data->currfid);
		return 1;
	}

	return 0;
}

/* Write a new vid to the hardware */
static int write_new_vid(struct powernow_k8_data *data, u32 vid)
{
	u32 lo;
	u32 savefid = data->currfid;
	int i = 0;

	if ((data->currfid & INVALID_FID_MASK) || (vid & INVALID_VID_MASK)) {
		printk(KERN_ERR PFX "internal error - overflow on vid write\n");
		return 1;
	}

	lo = data->currfid;
	lo |= (vid << MSR_C_LO_VID_SHIFT);
	lo |= MSR_C_LO_INIT_FID_VID;

	dprintk("writing vid 0x%x, lo 0x%x, hi 0x%x\n",
		vid, lo, STOP_GRANT_5NS);

	do {
		wrmsr(MSR_FIDVID_CTL, lo, STOP_GRANT_5NS);
		if (i++ > 100) {
			printk(KERN_ERR PFX "internal error - pending bit "
					"very stuck - no further pstate "
					"changes possible\n");
			return 1;
		}
	} while (query_current_values_with_pending_wait(data));

	if (savefid != data->currfid) {
		printk(KERN_ERR PFX "fid changed on vid trans, old "
			"0x%x new 0x%x\n",
		       savefid, data->currfid);
		return 1;
	}

	if (vid != data->currvid) {
		printk(KERN_ERR PFX "vid trans failed, vid 0x%x, "
				"curr 0x%x\n",
				vid, data->currvid);
		return 1;
	}

	return 0;
}

/*
 * Reduce the vid by the max of step or reqvid.
 * Decreasing vid codes represent increasing voltages:
 * vid of 0 is 1.550V, vid of 0x1e is 0.800V, vid of VID_OFF is off.
 */
static int decrease_vid_code_by_step(struct powernow_k8_data *data,
		u32 reqvid, u32 step)
{
	if ((data->currvid - reqvid) > step)
		reqvid = data->currvid - step;

	if (write_new_vid(data, reqvid))
		return 1;

	count_off_vst(data);

	return 0;
}

/* Change hardware pstate by single MSR write */
static int transition_pstate(struct powernow_k8_data *data, u32 pstate)
{
	wrmsr(MSR_PSTATE_CTRL, pstate, 0);
	data->currpstate = pstate;
	return 0;
}

/* Change Opteron/Athlon64 fid and vid, by the 3 phases. */
static int transition_fid_vid(struct powernow_k8_data *data,
		u32 reqfid, u32 reqvid)
{
	if (core_voltage_pre_transition(data, reqvid))
		return 1;

	if (core_frequency_transition(data, reqfid))
		return 1;

	if (core_voltage_post_transition(data, reqvid))
		return 1;

	if (query_current_values_with_pending_wait(data))
		return 1;

	if ((reqfid != data->currfid) || (reqvid != data->currvid)) {
		printk(KERN_ERR PFX "failed (cpu%d): req 0x%x 0x%x, "
				"curr 0x%x 0x%x\n",
				smp_processor_id(),
				reqfid, reqvid, data->currfid, data->currvid);
		return 1;
	}

	dprintk("transitioned (cpu%d): new fid 0x%x, vid 0x%x\n",
		smp_processor_id(), data->currfid, data->currvid);

	return 0;
}

/* Phase 1 - core voltage transition ... setup voltage */
static int core_voltage_pre_transition(struct powernow_k8_data *data,
		u32 reqvid)
{
	u32 rvosteps = data->rvo;
	u32 savefid = data->currfid;
	u32 maxvid, lo;

	dprintk("ph1 (cpu%d): start, currfid 0x%x, currvid 0x%x, "
		"reqvid 0x%x, rvo 0x%x\n",
		smp_processor_id(),
		data->currfid, data->currvid, reqvid, data->rvo);

	rdmsr(MSR_FIDVID_STATUS, lo, maxvid);
	maxvid = 0x1f & (maxvid >> 16);
	dprintk("ph1 maxvid=0x%x\n", maxvid);
	if (reqvid < maxvid) /* lower numbers are higher voltages */
		reqvid = maxvid;

	while (data->currvid > reqvid) {
		dprintk("ph1: curr 0x%x, req vid 0x%x\n",
			data->currvid, reqvid);
		if (decrease_vid_code_by_step(data, reqvid, data->vidmvs))
			return 1;
	}

	while ((rvosteps > 0) && ((data->rvo + data->currvid) > reqvid)) {
		if (data->currvid == maxvid) {
			rvosteps = 0;
		} else {
			dprintk("ph1: changing vid for rvo, req 0x%x\n",
				data->currvid - 1);
			if (decrease_vid_code_by_step(data, data->currvid-1, 1))
				return 1;
			rvosteps--;
		}
	}

	if (query_current_values_with_pending_wait(data))
		return 1;

	if (savefid != data->currfid) {
		printk(KERN_ERR PFX "ph1 err, currfid changed 0x%x\n",
				data->currfid);
		return 1;
	}

	dprintk("ph1 complete, currfid 0x%x, currvid 0x%x\n",
		data->currfid, data->currvid);

	return 0;
}

/* Phase 2 - core frequency transition */
static int core_frequency_transition(struct powernow_k8_data *data, u32 reqfid)
{
	u32 vcoreqfid, vcocurrfid, vcofiddiff;
	u32 fid_interval, savevid = data->currvid;

	if ((reqfid < HI_FID_TABLE_BOTTOM) &&
	    (data->currfid < HI_FID_TABLE_BOTTOM)) {
		printk(KERN_ERR PFX "ph2: illegal lo-lo transition "
				"0x%x 0x%x\n", reqfid, data->currfid);
		return 1;
	}

	if (data->currfid == reqfid) {
		printk(KERN_ERR PFX "ph2 null fid transition 0x%x\n",
				data->currfid);
		return 0;
	}

	dprintk("ph2 (cpu%d): starting, currfid 0x%x, currvid 0x%x, "
		"reqfid 0x%x\n",
		smp_processor_id(),
		data->currfid, data->currvid, reqfid);

	vcoreqfid = convert_fid_to_vco_fid(reqfid);
	vcocurrfid = convert_fid_to_vco_fid(data->currfid);
	vcofiddiff = vcocurrfid > vcoreqfid ? vcocurrfid - vcoreqfid
	    : vcoreqfid - vcocurrfid;

	while (vcofiddiff > 2) {
		(data->currfid & 1) ? (fid_interval = 1) : (fid_interval = 2);

		if (reqfid > data->currfid) {
			if (data->currfid > LO_FID_TABLE_TOP) {
				if (write_new_fid(data,
						data->currfid + fid_interval))
					return 1;
			} else {
				if (write_new_fid
				    (data,
				     2 + convert_fid_to_vco_fid(data->currfid)))
					return 1;
			}
		} else {
			if (write_new_fid(data, data->currfid - fid_interval))
				return 1;
		}

		vcocurrfid = convert_fid_to_vco_fid(data->currfid);
		vcofiddiff = vcocurrfid > vcoreqfid ? vcocurrfid - vcoreqfid
		    : vcoreqfid - vcocurrfid;
	}

	if (write_new_fid(data, reqfid))
		return 1;

	if (query_current_values_with_pending_wait(data))
		return 1;

	if (data->currfid != reqfid) {
		printk(KERN_ERR PFX
			"ph2: mismatch, failed fid transition, "
			"curr 0x%x, req 0x%x\n",
			data->currfid, reqfid);
		return 1;
	}

	if (savevid != data->currvid) {
		printk(KERN_ERR PFX "ph2: vid changed, save 0x%x, curr 0x%x\n",
			savevid, data->currvid);
		return 1;
	}

	dprintk("ph2 complete, currfid 0x%x, currvid 0x%x\n",
		data->currfid, data->currvid);

	return 0;
}

/* Phase 3 - core voltage transition flow ... jump to the final vid. */
static int core_voltage_post_transition(struct powernow_k8_data *data,
		u32 reqvid)
{
	u32 savefid = data->currfid;
	u32 savereqvid = reqvid;

	dprintk("ph3 (cpu%d): starting, currfid 0x%x, currvid 0x%x\n",
		smp_processor_id(),
		data->currfid, data->currvid);

	if (reqvid != data->currvid) {
		if (write_new_vid(data, reqvid))
			return 1;

		if (savefid != data->currfid) {
			printk(KERN_ERR PFX
			       "ph3: bad fid change, save 0x%x, curr 0x%x\n",
			       savefid, data->currfid);
			return 1;
		}

		if (data->currvid != reqvid) {
			printk(KERN_ERR PFX
			       "ph3: failed vid transition\n, "
			       "req 0x%x, curr 0x%x",
			       reqvid, data->currvid);
			return 1;
		}
	}

	if (query_current_values_with_pending_wait(data))
		return 1;

	if (savereqvid != data->currvid) {
		dprintk("ph3 failed, currvid 0x%x\n", data->currvid);
		return 1;
	}

	if (savefid != data->currfid) {
		dprintk("ph3 failed, currfid changed 0x%x\n",
			data->currfid);
		return 1;
	}

	dprintk("ph3 complete, currfid 0x%x, currvid 0x%x\n",
		data->currfid, data->currvid);

	return 0;
}

static void check_supported_cpu(void *_rc)
{
	u32 eax, ebx, ecx, edx;
	int *rc = _rc;

	*rc = -ENODEV;

	if (current_cpu_data.x86_vendor != X86_VENDOR_AMD)
		return;

	eax = cpuid_eax(CPUID_PROCESSOR_SIGNATURE);
	if (((eax & CPUID_XFAM) != CPUID_XFAM_K8) &&
	    ((eax & CPUID_XFAM) < CPUID_XFAM_10H))
		return;

	if ((eax & CPUID_XFAM) == CPUID_XFAM_K8) {
		if (((eax & CPUID_USE_XFAM_XMOD) != CPUID_USE_XFAM_XMOD) ||
		    ((eax & CPUID_XMOD) > CPUID_XMOD_REV_MASK)) {
			printk(KERN_INFO PFX
				"Processor cpuid %x not supported\n", eax);
			return;
		}

		eax = cpuid_eax(CPUID_GET_MAX_CAPABILITIES);
		if (eax < CPUID_FREQ_VOLT_CAPABILITIES) {
			printk(KERN_INFO PFX
			       "No frequency change capabilities detected\n");
			return;
		}

		cpuid(CPUID_FREQ_VOLT_CAPABILITIES, &eax, &ebx, &ecx, &edx);
		if ((edx & P_STATE_TRANSITION_CAPABLE)
			!= P_STATE_TRANSITION_CAPABLE) {
			printk(KERN_INFO PFX
				"Power state transitions not supported\n");
			return;
		}
	} else { /* must be a HW Pstate capable processor */
		cpuid(CPUID_FREQ_VOLT_CAPABILITIES, &eax, &ebx, &ecx, &edx);
		if ((edx & USE_HW_PSTATE) == USE_HW_PSTATE)
			cpu_family = CPU_HW_PSTATE;
		else
			return;
	}

	*rc = 0;
}

static int check_pst_table(struct powernow_k8_data *data, struct pst_s *pst,
		u8 maxvid)
{
	unsigned int j;
	u8 lastfid = 0xff;

	for (j = 0; j < data->numps; j++) {
		if (pst[j].vid > LEAST_VID) {
			printk(KERN_ERR FW_BUG PFX "vid %d invalid : 0x%x\n",
			       j, pst[j].vid);
			return -EINVAL;
		}
		if (pst[j].vid < data->rvo) {
			/* vid + rvo >= 0 */
			printk(KERN_ERR FW_BUG PFX "0 vid exceeded with pstate"
			       " %d\n", j);
			return -ENODEV;
		}
		if (pst[j].vid < maxvid + data->rvo) {
			/* vid + rvo >= maxvid */
			printk(KERN_ERR FW_BUG PFX "maxvid exceeded with pstate"
			       " %d\n", j);
			return -ENODEV;
		}
		if (pst[j].fid > MAX_FID) {
			printk(KERN_ERR FW_BUG PFX "maxfid exceeded with pstate"
			       " %d\n", j);
			return -ENODEV;
		}
		if (j && (pst[j].fid < HI_FID_TABLE_BOTTOM)) {
			/* Only first fid is allowed to be in "low" range */
			printk(KERN_ERR FW_BUG PFX "two low fids - %d : "
			       "0x%x\n", j, pst[j].fid);
			return -EINVAL;
		}
		if (pst[j].fid < lastfid)
			lastfid = pst[j].fid;
	}
	if (lastfid & 1) {
		printk(KERN_ERR FW_BUG PFX "lastfid invalid\n");
		return -EINVAL;
	}
	if (lastfid > LO_FID_TABLE_TOP)
		printk(KERN_INFO FW_BUG PFX
			"first fid not from lo freq table\n");

	return 0;
}

static void invalidate_entry(struct powernow_k8_data *data, unsigned int entry)
{
	data->powernow_table[entry].frequency = CPUFREQ_ENTRY_INVALID;
}

static void print_basics(struct powernow_k8_data *data)
{
	int j;
	for (j = 0; j < data->numps; j++) {
		if (data->powernow_table[j].frequency !=
				CPUFREQ_ENTRY_INVALID) {
			if (cpu_family == CPU_HW_PSTATE) {
				printk(KERN_INFO PFX
					"   %d : pstate %d (%d MHz)\n", j,
					data->powernow_table[j].index,
					data->powernow_table[j].frequency/1000);
			} else {
				printk(KERN_INFO PFX
					"   %d : fid 0x%x (%d MHz), vid 0x%x\n",
					j,
					data->powernow_table[j].index & 0xff,
					data->powernow_table[j].frequency/1000,
					data->powernow_table[j].index >> 8);
			}
		}
	}
	if (data->batps)
		printk(KERN_INFO PFX "Only %d pstates on battery\n",
				data->batps);
}

static u32 freq_from_fid_did(u32 fid, u32 did)
{
	u32 mhz = 0;

	if (boot_cpu_data.x86 == 0x10)
		mhz = (100 * (fid + 0x10)) >> did;
	else if (boot_cpu_data.x86 == 0x11)
		mhz = (100 * (fid + 8)) >> did;
	else
		BUG();

	return mhz * 1000;
}

static int fill_powernow_table(struct powernow_k8_data *data,
		struct pst_s *pst, u8 maxvid)
{
	struct cpufreq_frequency_table *powernow_table;
	unsigned int j;

	if (data->batps) {
		/* use ACPI support to get full speed on mains power */
		printk(KERN_WARNING PFX
			"Only %d pstates usable (use ACPI driver for full "
			"range\n", data->batps);
		data->numps = data->batps;
	}

	for (j = 1; j < data->numps; j++) {
		if (pst[j-1].fid >= pst[j].fid) {
			printk(KERN_ERR PFX "PST out of sequence\n");
			return -EINVAL;
		}
	}

	if (data->numps < 2) {
		printk(KERN_ERR PFX "no p states to transition\n");
		return -ENODEV;
	}

	if (check_pst_table(data, pst, maxvid))
		return -EINVAL;

	powernow_table = kmalloc((sizeof(struct cpufreq_frequency_table)
		* (data->numps + 1)), GFP_KERNEL);
	if (!powernow_table) {
		printk(KERN_ERR PFX "powernow_table memory alloc failure\n");
		return -ENOMEM;
	}

	for (j = 0; j < data->numps; j++) {
		int freq;
		powernow_table[j].index = pst[j].fid; /* lower 8 bits */
		powernow_table[j].index |= (pst[j].vid << 8); /* upper 8 bits */
		freq = find_khz_freq_from_fid(pst[j].fid);
		powernow_table[j].frequency = freq;
	}
	powernow_table[data->numps].frequency = CPUFREQ_TABLE_END;
	powernow_table[data->numps].index = 0;

	if (query_current_values_with_pending_wait(data)) {
		kfree(powernow_table);
		return -EIO;
	}

	dprintk("cfid 0x%x, cvid 0x%x\n", data->currfid, data->currvid);
	data->powernow_table = powernow_table;
	if (cpumask_first(cpu_core_mask(data->cpu)) == data->cpu)
		print_basics(data);

	for (j = 0; j < data->numps; j++)
		if ((pst[j].fid == data->currfid) &&
		    (pst[j].vid == data->currvid))
			return 0;

	dprintk("currfid/vid do not match PST, ignoring\n");
	return 0;
}

/* Find and validate the PSB/PST table in BIOS. */
static int find_psb_table(struct powernow_k8_data *data)
{
	struct psb_s *psb;
	unsigned int i;
	u32 mvs;
	u8 maxvid;
	u32 cpst = 0;
	u32 thiscpuid;

	for (i = 0xc0000; i < 0xffff0; i += 0x10) {
		/* Scan BIOS looking for the signature. */
		/* It can not be at ffff0 - it is too big. */

		psb = phys_to_virt(i);
		if (memcmp(psb, PSB_ID_STRING, PSB_ID_STRING_LEN) != 0)
			continue;

		dprintk("found PSB header at 0x%p\n", psb);

		dprintk("table vers: 0x%x\n", psb->tableversion);
		if (psb->tableversion != PSB_VERSION_1_4) {
			printk(KERN_ERR FW_BUG PFX "PSB table is not v1.4\n");
			return -ENODEV;
		}

		dprintk("flags: 0x%x\n", psb->flags1);
		if (psb->flags1) {
			printk(KERN_ERR FW_BUG PFX "unknown flags\n");
			return -ENODEV;
		}

		data->vstable = psb->vstable;
		dprintk("voltage stabilization time: %d(*20us)\n",
				data->vstable);

		dprintk("flags2: 0x%x\n", psb->flags2);
		data->rvo = psb->flags2 & 3;
		data->irt = ((psb->flags2) >> 2) & 3;
		mvs = ((psb->flags2) >> 4) & 3;
		data->vidmvs = 1 << mvs;
		data->batps = ((psb->flags2) >> 6) & 3;

		dprintk("ramp voltage offset: %d\n", data->rvo);
		dprintk("isochronous relief time: %d\n", data->irt);
		dprintk("maximum voltage step: %d - 0x%x\n", mvs, data->vidmvs);

		dprintk("numpst: 0x%x\n", psb->num_tables);
		cpst = psb->num_tables;
		if ((psb->cpuid == 0x00000fc0) ||
		    (psb->cpuid == 0x00000fe0)) {
			thiscpuid = cpuid_eax(CPUID_PROCESSOR_SIGNATURE);
			if ((thiscpuid == 0x00000fc0) ||
			    (thiscpuid == 0x00000fe0))
				cpst = 1;
		}
		if (cpst != 1) {
			printk(KERN_ERR FW_BUG PFX "numpst must be 1\n");
			return -ENODEV;
		}

		data->plllock = psb->plllocktime;
		dprintk("plllocktime: 0x%x (units 1us)\n", psb->plllocktime);
		dprintk("maxfid: 0x%x\n", psb->maxfid);
		dprintk("maxvid: 0x%x\n", psb->maxvid);
		maxvid = psb->maxvid;

		data->numps = psb->numps;
		dprintk("numpstates: 0x%x\n", data->numps);
		return fill_powernow_table(data,
				(struct pst_s *)(psb+1), maxvid);
	}
	/*
	 * If you see this message, complain to BIOS manufacturer. If
	 * he tells you "we do not support Linux" or some similar
	 * nonsense, remember that Windows 2000 uses the same legacy
	 * mechanism that the old Linux PSB driver uses. Tell them it
	 * is broken with Windows 2000.
	 *
	 * The reference to the AMD documentation is chapter 9 in the
	 * BIOS and Kernel Developer's Guide, which is available on
	 * www.amd.com
	 */
	printk(KERN_ERR FW_BUG PFX "No PSB or ACPI _PSS objects\n");
	return -ENODEV;
}

static void powernow_k8_acpi_pst_values(struct powernow_k8_data *data,
		unsigned int index)
{
	acpi_integer control;

	if (!data->acpi_data.state_count || (cpu_family == CPU_HW_PSTATE))
		return;

	control = data->acpi_data.states[index].control;
	data->irt = (control >> IRT_SHIFT) & IRT_MASK;
	data->rvo = (control >> RVO_SHIFT) & RVO_MASK;
	data->exttype = (control >> EXT_TYPE_SHIFT) & EXT_TYPE_MASK;
	data->plllock = (control >> PLL_L_SHIFT) & PLL_L_MASK;
	data->vidmvs = 1 << ((control >> MVS_SHIFT) & MVS_MASK);
	data->vstable = (control >> VST_SHIFT) & VST_MASK;
}

static int powernow_k8_cpu_init_acpi(struct powernow_k8_data *data)
{
	struct cpufreq_frequency_table *powernow_table;
	int ret_val = -ENODEV;
	acpi_integer control, status;

	if (acpi_processor_register_performance(&data->acpi_data, data->cpu)) {
		dprintk("register performance failed: bad ACPI data\n");
		return -EIO;
	}

	/* verify the data contained in the ACPI structures */
	if (data->acpi_data.state_count <= 1) {
		dprintk("No ACPI P-States\n");
		goto err_out;
	}

	control = data->acpi_data.control_register.space_id;
	status = data->acpi_data.status_register.space_id;

	if ((control != ACPI_ADR_SPACE_FIXED_HARDWARE) ||
	    (status != ACPI_ADR_SPACE_FIXED_HARDWARE)) {
		dprintk("Invalid control/status registers (%x - %x)\n",
			control, status);
		goto err_out;
	}

	/* fill in data->powernow_table */
	powernow_table = kmalloc((sizeof(struct cpufreq_frequency_table)
		* (data->acpi_data.state_count + 1)), GFP_KERNEL);
	if (!powernow_table) {
		dprintk("powernow_table memory alloc failure\n");
		goto err_out;
	}

	if (cpu_family == CPU_HW_PSTATE)
		ret_val = fill_powernow_table_pstate(data, powernow_table);
	else
		ret_val = fill_powernow_table_fidvid(data, powernow_table);
	if (ret_val)
		goto err_out_mem;

	powernow_table[data->acpi_data.state_count].frequency =
		CPUFREQ_TABLE_END;
	powernow_table[data->acpi_data.state_count].index = 0;
	data->powernow_table = powernow_table;

	/* fill in data */
	data->numps = data->acpi_data.state_count;
	if (cpumask_first(cpu_core_mask(data->cpu)) == data->cpu)
		print_basics(data);
	powernow_k8_acpi_pst_values(data, 0);

	/* notify BIOS that we exist */
	acpi_processor_notify_smm(THIS_MODULE);

	if (!zalloc_cpumask_var(&data->acpi_data.shared_cpu_map, GFP_KERNEL)) {
		printk(KERN_ERR PFX
				"unable to alloc powernow_k8_data cpumask\n");
		ret_val = -ENOMEM;
		goto err_out_mem;
	}

	return 0;

err_out_mem:
	kfree(powernow_table);

err_out:
	acpi_processor_unregister_performance(&data->acpi_data, data->cpu);

	/* data->acpi_data.state_count informs us at ->exit()
	 * whether ACPI was used */
	data->acpi_data.state_count = 0;

	return ret_val;
}

static int fill_powernow_table_pstate(struct powernow_k8_data *data,
		struct cpufreq_frequency_table *powernow_table)
{
	int i;
	u32 hi = 0, lo = 0;
	rdmsr(MSR_PSTATE_CUR_LIMIT, hi, lo);
	data->max_hw_pstate = (hi & HW_PSTATE_MAX_MASK) >> HW_PSTATE_MAX_SHIFT;

	for (i = 0; i < data->acpi_data.state_count; i++) {
		u32 index;

		index = data->acpi_data.states[i].control & HW_PSTATE_MASK;
		if (index > data->max_hw_pstate) {
			printk(KERN_ERR PFX "invalid pstate %d - "
					"bad value %d.\n", i, index);
			printk(KERN_ERR PFX "Please report to BIOS "
					"manufacturer\n");
			invalidate_entry(data, i);
			continue;
		}
		rdmsr(MSR_PSTATE_DEF_BASE + index, lo, hi);
		if (!(hi & HW_PSTATE_VALID_MASK)) {
			dprintk("invalid pstate %d, ignoring\n", index);
			invalidate_entry(data, i);
			continue;
		}

		powernow_table[i].index = index;

		/* Frequency may be rounded for these */
		if (boot_cpu_data.x86 == 0x10 || boot_cpu_data.x86 == 0x11) {
			powernow_table[i].frequency =
				freq_from_fid_did(lo & 0x3f, (lo >> 6) & 7);
		} else
			powernow_table[i].frequency =
				data->acpi_data.states[i].core_frequency * 1000;
	}
	return 0;
}

static int fill_powernow_table_fidvid(struct powernow_k8_data *data,
		struct cpufreq_frequency_table *powernow_table)
{
	int i;
	int cntlofreq = 0;

	for (i = 0; i < data->acpi_data.state_count; i++) {
		u32 fid;
		u32 vid;
		u32 freq, index;
		acpi_integer status, control;

		if (data->exttype) {
			status =  data->acpi_data.states[i].status;
			fid = status & EXT_FID_MASK;
			vid = (status >> VID_SHIFT) & EXT_VID_MASK;
		} else {
			control =  data->acpi_data.states[i].control;
			fid = control & FID_MASK;
			vid = (control >> VID_SHIFT) & VID_MASK;
		}

		dprintk("   %d : fid 0x%x, vid 0x%x\n", i, fid, vid);

		index = fid | (vid<<8);
		powernow_table[i].index = index;

		freq = find_khz_freq_from_fid(fid);
		powernow_table[i].frequency = freq;

		/* verify frequency is OK */
		if ((freq > (MAX_FREQ * 1000)) || (freq < (MIN_FREQ * 1000))) {
			dprintk("invalid freq %u kHz, ignoring\n", freq);
			invalidate_entry(data, i);
			continue;
		}

		/* verify voltage is OK -
		 * BIOSs are using "off" to indicate invalid */
		if (vid == VID_OFF) {
			dprintk("invalid vid %u, ignoring\n", vid);
			invalidate_entry(data, i);
			continue;
		}

		/* verify only 1 entry from the lo frequency table */
		if (fid < HI_FID_TABLE_BOTTOM) {
			if (cntlofreq) {
				/* if both entries are the same,
				 * ignore this one ... */
				if ((freq != powernow_table[cntlofreq].frequency) ||
				    (index != powernow_table[cntlofreq].index)) {
					printk(KERN_ERR PFX
						"Too many lo freq table "
						"entries\n");
					return 1;
				}

				dprintk("double low frequency table entry, "
						"ignoring it.\n");
				invalidate_entry(data, i);
				continue;
			} else
				cntlofreq = i;
		}

		if (freq != (data->acpi_data.states[i].core_frequency * 1000)) {
			printk(KERN_INFO PFX "invalid freq entries "
				"%u kHz vs. %u kHz\n", freq,
				(unsigned int)
				(data->acpi_data.states[i].core_frequency
				 * 1000));
			invalidate_entry(data, i);
			continue;
		}
	}
	return 0;
}

static void powernow_k8_cpu_exit_acpi(struct powernow_k8_data *data)
{
	if (data->acpi_data.state_count)
		acpi_processor_unregister_performance(&data->acpi_data,
				data->cpu);
	free_cpumask_var(data->acpi_data.shared_cpu_map);
}

static int get_transition_latency(struct powernow_k8_data *data)
{
	int max_latency = 0;
	int i;
	for (i = 0; i < data->acpi_data.state_count; i++) {
		int cur_latency = data->acpi_data.states[i].transition_latency
			+ data->acpi_data.states[i].bus_master_latency;
		if (cur_latency > max_latency)
			max_latency = cur_latency;
	}
	if (max_latency == 0) {
		/*
		 * Fam 11h always returns 0 as transition latency.
		 * This is intended and means "very fast". While cpufreq core
		 * and governors currently can handle that gracefully, better
		 * set it to 1 to avoid problems in the future.
		 * For all others it's a BIOS bug.
		 */
		if (!boot_cpu_data.x86 == 0x11)
			printk(KERN_ERR FW_WARN PFX "Invalid zero transition "
				"latency\n");
		max_latency = 1;
	}
	/* value in usecs, needs to be in nanoseconds */
	return 1000 * max_latency;
}

/* Take a frequency, and issue the fid/vid transition command */
static int transition_frequency_fidvid(struct powernow_k8_data *data,
		unsigned int index)
{
	u32 fid = 0;
	u32 vid = 0;
	int res, i;
	struct cpufreq_freqs freqs;

	dprintk("cpu %d transition to index %u\n", smp_processor_id(), index);

	/* fid/vid correctness check for k8 */
	/* fid are the lower 8 bits of the index we stored into
	 * the cpufreq frequency table in find_psb_table, vid
	 * are the upper 8 bits.
	 */
	fid = data->powernow_table[index].index & 0xFF;
	vid = (data->powernow_table[index].index & 0xFF00) >> 8;

	dprintk("table matched fid 0x%x, giving vid 0x%x\n", fid, vid);

	if (query_current_values_with_pending_wait(data))
		return 1;

	if ((data->currvid == vid) && (data->currfid == fid)) {
		dprintk("target matches current values (fid 0x%x, vid 0x%x)\n",
			fid, vid);
		return 0;
	}

	if ((fid < HI_FID_TABLE_BOTTOM) &&
	    (data->currfid < HI_FID_TABLE_BOTTOM)) {
		printk(KERN_ERR PFX
		       "ignoring illegal change in lo freq table-%x to 0x%x\n",
		       data->currfid, fid);
		return 1;
	}

	dprintk("cpu %d, changing to fid 0x%x, vid 0x%x\n",
		smp_processor_id(), fid, vid);
	freqs.old = find_khz_freq_from_fid(data->currfid);
	freqs.new = find_khz_freq_from_fid(fid);

	for_each_cpu_mask_nr(i, *(data->available_cores)) {
		freqs.cpu = i;
		cpufreq_notify_transition(&freqs, CPUFREQ_PRECHANGE);
	}

	res = transition_fid_vid(data, fid, vid);
	freqs.new = find_khz_freq_from_fid(data->currfid);

	for_each_cpu_mask_nr(i, *(data->available_cores)) {
		freqs.cpu = i;
		cpufreq_notify_transition(&freqs, CPUFREQ_POSTCHANGE);
	}
	return res;
}

/* Take a frequency, and issue the hardware pstate transition command */
static int transition_frequency_pstate(struct powernow_k8_data *data,
		unsigned int index)
{
	u32 pstate = 0;
	int res, i;
	struct cpufreq_freqs freqs;

	dprintk("cpu %d transition to index %u\n", smp_processor_id(), index);

	/* get MSR index for hardware pstate transition */
	pstate = index & HW_PSTATE_MASK;
	if (pstate > data->max_hw_pstate)
		return 0;
	freqs.old = find_khz_freq_from_pstate(data->powernow_table,
			data->currpstate);
	freqs.new = find_khz_freq_from_pstate(data->powernow_table, pstate);

	for_each_cpu_mask_nr(i, *(data->available_cores)) {
		freqs.cpu = i;
		cpufreq_notify_transition(&freqs, CPUFREQ_PRECHANGE);
	}

	res = transition_pstate(data, pstate);
	freqs.new = find_khz_freq_from_pstate(data->powernow_table, pstate);

	for_each_cpu_mask_nr(i, *(data->available_cores)) {
		freqs.cpu = i;
		cpufreq_notify_transition(&freqs, CPUFREQ_POSTCHANGE);
	}
	return res;
}

/* Driver entry point to switch to the target frequency */
static int powernowk8_target(struct cpufreq_policy *pol,
		unsigned targfreq, unsigned relation)
{
	cpumask_t oldmask;
	struct powernow_k8_data *data = per_cpu(powernow_data, pol->cpu);
	u32 checkfid;
	u32 checkvid;
	unsigned int newstate;
	int ret = -EIO;

	if (!data)
		return -EINVAL;

	checkfid = data->currfid;
	checkvid = data->currvid;

	/* only run on specific CPU from here on */
	oldmask = current->cpus_allowed;
	set_cpus_allowed_ptr(current, &cpumask_of_cpu(pol->cpu));

	if (smp_processor_id() != pol->cpu) {
		printk(KERN_ERR PFX "limiting to cpu %u failed\n", pol->cpu);
		goto err_out;
	}

	if (pending_bit_stuck()) {
		printk(KERN_ERR PFX "failing targ, change pending bit set\n");
		goto err_out;
	}

	dprintk("targ: cpu %d, %d kHz, min %d, max %d, relation %d\n",
		pol->cpu, targfreq, pol->min, pol->max, relation);

	if (query_current_values_with_pending_wait(data))
		goto err_out;

	if (cpu_family != CPU_HW_PSTATE) {
		dprintk("targ: curr fid 0x%x, vid 0x%x\n",
		data->currfid, data->currvid);

		if ((checkvid != data->currvid) ||
		    (checkfid != data->currfid)) {
			printk(KERN_INFO PFX
				"error - out of sync, fix 0x%x 0x%x, "
				"vid 0x%x 0x%x\n",
				checkfid, data->currfid,
				checkvid, data->currvid);
		}
	}

	if (cpufreq_frequency_table_target(pol, data->powernow_table,
				targfreq, relation, &newstate))
		goto err_out;

	mutex_lock(&fidvid_mutex);

	powernow_k8_acpi_pst_values(data, newstate);

	if (cpu_family == CPU_HW_PSTATE)
		ret = transition_frequency_pstate(data, newstate);
	else
		ret = transition_frequency_fidvid(data, newstate);
	if (ret) {
		printk(KERN_ERR PFX "transition frequency failed\n");
		ret = 1;
		mutex_unlock(&fidvid_mutex);
		goto err_out;
	}
	mutex_unlock(&fidvid_mutex);

	if (cpu_family == CPU_HW_PSTATE)
		pol->cur = find_khz_freq_from_pstate(data->powernow_table,
				newstate);
	else
		pol->cur = find_khz_freq_from_fid(data->currfid);
	ret = 0;

err_out:
	set_cpus_allowed_ptr(current, &oldmask);
	return ret;
}

/* Driver entry point to verify the policy and range of frequencies */
static int powernowk8_verify(struct cpufreq_policy *pol)
{
	struct powernow_k8_data *data = per_cpu(powernow_data, pol->cpu);

	if (!data)
		return -EINVAL;

	return cpufreq_frequency_table_verify(pol, data->powernow_table);
}

<<<<<<< HEAD
=======
struct init_on_cpu {
	struct powernow_k8_data *data;
	int rc;
};

static void __cpuinit powernowk8_cpu_init_on_cpu(void *_init_on_cpu)
{
	struct init_on_cpu *init_on_cpu = _init_on_cpu;

	if (pending_bit_stuck()) {
		printk(KERN_ERR PFX "failing init, change pending bit set\n");
		init_on_cpu->rc = -ENODEV;
		return;
	}

	if (query_current_values_with_pending_wait(init_on_cpu->data)) {
		init_on_cpu->rc = -ENODEV;
		return;
	}

	if (cpu_family == CPU_OPTERON)
		fidvid_msr_init();

	init_on_cpu->rc = 0;
}

static const char ACPI_PSS_BIOS_BUG_MSG[] =
	KERN_ERR FW_BUG PFX "No compatible ACPI _PSS objects found.\n"
	KERN_ERR FW_BUG PFX "Try again with latest BIOS.\n";

>>>>>>> 7d4ef75f
/* per CPU init entry point to the driver */
static int __cpuinit powernowk8_cpu_init(struct cpufreq_policy *pol)
{
	static const char ACPI_PSS_BIOS_BUG_MSG[] =
		KERN_ERR FW_BUG PFX "No compatible ACPI _PSS objects found.\n"
		KERN_ERR FW_BUG PFX "Try again with latest BIOS.\n";
	struct powernow_k8_data *data;
	struct init_on_cpu init_on_cpu;
	int rc;

	if (!cpu_online(pol->cpu))
		return -ENODEV;

	smp_call_function_single(pol->cpu, check_supported_cpu, &rc, 1);
	if (rc)
		return -ENODEV;

	data = kzalloc(sizeof(struct powernow_k8_data), GFP_KERNEL);
	if (!data) {
		printk(KERN_ERR PFX "unable to alloc powernow_k8_data");
		return -ENOMEM;
	}

	data->cpu = pol->cpu;
	data->currpstate = HW_PSTATE_INVALID;

	if (powernow_k8_cpu_init_acpi(data)) {
		/*
		 * Use the PSB BIOS structure. This is only availabe on
		 * an UP version, and is deprecated by AMD.
		 */
		if (num_online_cpus() != 1) {
			printk_once(ACPI_PSS_BIOS_BUG_MSG);
			goto err_out;
		}
		if (pol->cpu != 0) {
			printk(KERN_ERR FW_BUG PFX "No ACPI _PSS objects for "
			       "CPU other than CPU0. Complain to your BIOS "
			       "vendor.\n");
			goto err_out;
		}
		rc = find_psb_table(data);
		if (rc)
			goto err_out;

		/* Take a crude guess here.
		 * That guess was in microseconds, so multiply with 1000 */
		pol->cpuinfo.transition_latency = (
			 ((data->rvo + 8) * data->vstable * VST_UNITS_20US) +
			 ((1 << data->irt) * 30)) * 1000;
	} else /* ACPI _PSS objects available */
		pol->cpuinfo.transition_latency = get_transition_latency(data);

	/* only run on specific CPU from here on */
	init_on_cpu.data = data;
	smp_call_function_single(data->cpu, powernowk8_cpu_init_on_cpu,
				 &init_on_cpu, 1);
	rc = init_on_cpu.rc;
	if (rc != 0)
		goto err_out_exit_acpi;

	if (cpu_family == CPU_HW_PSTATE)
		cpumask_copy(pol->cpus, cpumask_of(pol->cpu));
	else
		cpumask_copy(pol->cpus, cpu_core_mask(pol->cpu));
	data->available_cores = pol->cpus;

	if (cpu_family == CPU_HW_PSTATE)
		pol->cur = find_khz_freq_from_pstate(data->powernow_table,
				data->currpstate);
	else
		pol->cur = find_khz_freq_from_fid(data->currfid);
	dprintk("policy current frequency %d kHz\n", pol->cur);

	/* min/max the cpu is capable of */
	if (cpufreq_frequency_table_cpuinfo(pol, data->powernow_table)) {
		printk(KERN_ERR FW_BUG PFX "invalid powernow_table\n");
		powernow_k8_cpu_exit_acpi(data);
		kfree(data->powernow_table);
		kfree(data);
		return -EINVAL;
	}

	cpufreq_frequency_table_get_attr(data->powernow_table, pol->cpu);

	if (cpu_family == CPU_HW_PSTATE)
		dprintk("cpu_init done, current pstate 0x%x\n",
				data->currpstate);
	else
		dprintk("cpu_init done, current fid 0x%x, vid 0x%x\n",
			data->currfid, data->currvid);

	per_cpu(powernow_data, pol->cpu) = data;

	return 0;

err_out_exit_acpi:
	powernow_k8_cpu_exit_acpi(data);

err_out:
	kfree(data);
	return -ENODEV;
}

static int __devexit powernowk8_cpu_exit(struct cpufreq_policy *pol)
{
	struct powernow_k8_data *data = per_cpu(powernow_data, pol->cpu);

	if (!data)
		return -EINVAL;

	powernow_k8_cpu_exit_acpi(data);

	cpufreq_frequency_table_put_attr(pol->cpu);

	kfree(data->powernow_table);
	kfree(data);

	return 0;
}

static void query_values_on_cpu(void *_err)
{
	int *err = _err;
	struct powernow_k8_data *data = __get_cpu_var(powernow_data);

	*err = query_current_values_with_pending_wait(data);
}

static unsigned int powernowk8_get(unsigned int cpu)
{
<<<<<<< HEAD
	struct powernow_k8_data *data = per_cpu(powernow_data, cpu);
	cpumask_t oldmask = current->cpus_allowed;
	unsigned int khz = 0;
=======
	struct powernow_k8_data *data;
	unsigned int khz = 0;
	unsigned int first;
	int err;

	first = cpumask_first(cpu_core_mask(cpu));
	data = per_cpu(powernow_data, first);
>>>>>>> 7d4ef75f

	if (!data)
		return -EINVAL;

	smp_call_function_single(first, query_values_on_cpu, &err, true);
	if (err)
		goto out;

	if (cpu_family == CPU_HW_PSTATE)
		khz = find_khz_freq_from_pstate(data->powernow_table,
						data->currpstate);
	else
		khz = find_khz_freq_from_fid(data->currfid);


out:
	return khz;
}

static struct freq_attr *powernow_k8_attr[] = {
	&cpufreq_freq_attr_scaling_available_freqs,
	NULL,
};

static struct cpufreq_driver cpufreq_amd64_driver = {
	.verify = powernowk8_verify,
	.target = powernowk8_target,
	.init = powernowk8_cpu_init,
	.exit = __devexit_p(powernowk8_cpu_exit),
	.get = powernowk8_get,
	.name = "powernow-k8",
	.owner = THIS_MODULE,
	.attr = powernow_k8_attr,
};

/* driver entry point for init */
static int __cpuinit powernowk8_init(void)
{
	unsigned int i, supported_cpus = 0;

	for_each_online_cpu(i) {
		int rc;
		smp_call_function_single(i, check_supported_cpu, &rc, 1);
		if (rc == 0)
			supported_cpus++;
	}

	if (supported_cpus == num_online_cpus()) {
		printk(KERN_INFO PFX "Found %d %s "
			"processors (%d cpu cores) (" VERSION ")\n",
			num_online_nodes(),
			boot_cpu_data.x86_model_id, supported_cpus);
		return cpufreq_register_driver(&cpufreq_amd64_driver);
	}

	return -ENODEV;
}

/* driver entry point for term */
static void __exit powernowk8_exit(void)
{
	dprintk("exit\n");

	cpufreq_unregister_driver(&cpufreq_amd64_driver);
}

MODULE_AUTHOR("Paul Devriendt <paul.devriendt@amd.com> and "
		"Mark Langsdorf <mark.langsdorf@amd.com>");
MODULE_DESCRIPTION("AMD Athlon 64 and Opteron processor frequency driver.");
MODULE_LICENSE("GPL");

late_initcall(powernowk8_init);
module_exit(powernowk8_exit);<|MERGE_RESOLUTION|>--- conflicted
+++ resolved
@@ -1236,8 +1236,6 @@
 	return cpufreq_frequency_table_verify(pol, data->powernow_table);
 }
 
-<<<<<<< HEAD
-=======
 struct init_on_cpu {
 	struct powernow_k8_data *data;
 	int rc;
@@ -1264,11 +1262,6 @@
 	init_on_cpu->rc = 0;
 }
 
-static const char ACPI_PSS_BIOS_BUG_MSG[] =
-	KERN_ERR FW_BUG PFX "No compatible ACPI _PSS objects found.\n"
-	KERN_ERR FW_BUG PFX "Try again with latest BIOS.\n";
-
->>>>>>> 7d4ef75f
 /* per CPU init entry point to the driver */
 static int __cpuinit powernowk8_cpu_init(struct cpufreq_policy *pol)
 {
@@ -1400,19 +1393,11 @@
 
 static unsigned int powernowk8_get(unsigned int cpu)
 {
-<<<<<<< HEAD
 	struct powernow_k8_data *data = per_cpu(powernow_data, cpu);
-	cpumask_t oldmask = current->cpus_allowed;
-	unsigned int khz = 0;
-=======
-	struct powernow_k8_data *data;
 	unsigned int khz = 0;
 	unsigned int first;
 	int err;
 
-	first = cpumask_first(cpu_core_mask(cpu));
-	data = per_cpu(powernow_data, first);
->>>>>>> 7d4ef75f
 
 	if (!data)
 		return -EINVAL;
