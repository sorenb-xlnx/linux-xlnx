--- conflicted
+++ resolved
@@ -36,17 +36,10 @@
 #define BTS_RECORD_SIZE		24
 
 /* The size of a per-cpu BTS buffer in bytes: */
-<<<<<<< HEAD
-#define BTS_BUFFER_SIZE		(BTS_RECORD_SIZE * 1024)
-
-/* The BTS overflow threshold in bytes from the end of the buffer: */
-#define BTS_OVFL_TH		(BTS_RECORD_SIZE * 64)
-=======
 #define BTS_BUFFER_SIZE		(BTS_RECORD_SIZE * 2048)
 
 /* The BTS overflow threshold in bytes from the end of the buffer: */
 #define BTS_OVFL_TH		(BTS_RECORD_SIZE * 128)
->>>>>>> ebc79c4f
 
 
 /*
@@ -1495,12 +1488,7 @@
 	local_irq_restore(flags);
 }
 
-<<<<<<< HEAD
-static void intel_pmu_drain_bts_buffer(struct cpu_hw_counters *cpuc,
-				       struct perf_sample_data *data)
-=======
 static void intel_pmu_drain_bts_buffer(struct cpu_hw_counters *cpuc)
->>>>>>> ebc79c4f
 {
 	struct debug_store *ds = cpuc->ds;
 	struct bts_record {
@@ -1509,16 +1497,11 @@
 		u64	flags;
 	};
 	struct perf_counter *counter = cpuc->counters[X86_PMC_IDX_FIXED_BTS];
-<<<<<<< HEAD
-	unsigned long orig_ip = data->regs->ip;
-	struct bts_record *at, *top;
-=======
 	struct bts_record *at, *top;
 	struct perf_output_handle handle;
 	struct perf_event_header header;
 	struct perf_sample_data data;
 	struct pt_regs regs;
->>>>>>> ebc79c4f
 
 	if (!counter)
 		return;
@@ -1529,21 +1512,6 @@
 	at  = (struct bts_record *)(unsigned long)ds->bts_buffer_base;
 	top = (struct bts_record *)(unsigned long)ds->bts_index;
 
-<<<<<<< HEAD
-	ds->bts_index = ds->bts_buffer_base;
-
-	for (; at < top; at++) {
-		data->regs->ip	= at->from;
-		data->addr	= at->to;
-
-		perf_counter_output(counter, 1, data);
-	}
-
-	data->regs->ip	= orig_ip;
-	data->addr	= 0;
-
-	/* There's new data available. */
-=======
 	if (top <= at)
 		return;
 
@@ -1576,7 +1544,6 @@
 
 	/* There's new data available. */
 	counter->hw.interrupts++;
->>>>>>> ebc79c4f
 	counter->pending_kill = POLL_IN;
 }
 
@@ -1606,19 +1573,9 @@
 	x86_perf_counter_update(counter, hwc, idx);
 
 	/* Drain the remaining BTS records. */
-<<<<<<< HEAD
-	if (unlikely(idx == X86_PMC_IDX_FIXED_BTS)) {
-		struct perf_sample_data data;
-		struct pt_regs regs;
-
-		data.regs = &regs;
-		intel_pmu_drain_bts_buffer(cpuc, &data);
-	}
-=======
 	if (unlikely(idx == X86_PMC_IDX_FIXED_BTS))
 		intel_pmu_drain_bts_buffer(cpuc);
 
->>>>>>> ebc79c4f
 	cpuc->counters[idx] = NULL;
 	clear_bit(idx, cpuc->used_mask);
 
@@ -1729,11 +1686,7 @@
 	cpuc = &__get_cpu_var(cpu_hw_counters);
 
 	perf_disable();
-<<<<<<< HEAD
-	intel_pmu_drain_bts_buffer(cpuc, &data);
-=======
 	intel_pmu_drain_bts_buffer(cpuc);
->>>>>>> ebc79c4f
 	status = intel_pmu_get_status();
 	if (!status) {
 		perf_enable();
