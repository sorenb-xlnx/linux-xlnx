--- conflicted
+++ resolved
@@ -80,8 +80,6 @@
 	 */
 	if (c->x86 == 6 && c->x86_model < 15)
 		clear_cpu_cap(c, X86_FEATURE_PAT);
-<<<<<<< HEAD
-=======
 
 #ifdef CONFIG_KMEMCHECK
 	/*
@@ -105,7 +103,6 @@
 		}
 	}
 #endif
->>>>>>> 57eff43f
 }
 
 #ifdef CONFIG_X86_32
