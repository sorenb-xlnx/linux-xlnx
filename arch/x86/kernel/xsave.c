/*
 * xsave/xrstor support.
 *
 * Author: Suresh Siddha <suresh.b.siddha@intel.com>
 */
#include <linux/bootmem.h>
#include <linux/compat.h>
#include <asm/i387.h>
#ifdef CONFIG_IA32_EMULATION
#include <asm/sigcontext32.h>
#endif
#include <asm/xcr.h>

/*
 * Supported feature mask by the CPU and the kernel.
 */
u64 pcntxt_mask;

/*
 * Represents init state for the supported extended state.
 */
static struct xsave_struct *init_xstate_buf;

struct _fpx_sw_bytes fx_sw_reserved;
#ifdef CONFIG_IA32_EMULATION
struct _fpx_sw_bytes fx_sw_reserved_ia32;
#endif

static unsigned int *xstate_offsets, *xstate_sizes, xstate_features;

/*
 * If a processor implementation discern that a processor state component is
 * in its initialized state it may modify the corresponding bit in the
 * xsave_hdr.xstate_bv as '0', with out modifying the corresponding memory
 * layout in the case of xsaveopt. While presenting the xstate information to
 * the user, we always ensure that the memory layout of a feature will be in
 * the init state if the corresponding header bit is zero. This is to ensure
 * that the user doesn't see some stale state in the memory layout during
 * signal handling, debugging etc.
 */
void __sanitize_i387_state(struct task_struct *tsk)
{
	u64 xstate_bv;
	int feature_bit = 0x2;
	struct i387_fxsave_struct *fx = &tsk->thread.fpu.state->fxsave;

	if (!fx)
		return;

	BUG_ON(task_thread_info(tsk)->status & TS_USEDFPU);

	xstate_bv = tsk->thread.fpu.state->xsave.xsave_hdr.xstate_bv;

	/*
	 * None of the feature bits are in init state. So nothing else
	 * to do for us, as the memory layout is upto date.
	 */
	if ((xstate_bv & pcntxt_mask) == pcntxt_mask)
		return;

	/*
	 * FP is in init state
	 */
	if (!(xstate_bv & XSTATE_FP)) {
		fx->cwd = 0x37f;
		fx->swd = 0;
		fx->twd = 0;
		fx->fop = 0;
		fx->rip = 0;
		fx->rdp = 0;
		memset(&fx->st_space[0], 0, 128);
	}

	/*
	 * SSE is in init state
	 */
	if (!(xstate_bv & XSTATE_SSE))
		memset(&fx->xmm_space[0], 0, 256);

	xstate_bv = (pcntxt_mask & ~xstate_bv) >> 2;

	/*
	 * Update all the other memory layouts for which the corresponding
	 * header bit is in the init state.
	 */
	while (xstate_bv) {
		if (xstate_bv & 0x1) {
			int offset = xstate_offsets[feature_bit];
			int size = xstate_sizes[feature_bit];

			memcpy(((void *) fx) + offset,
			       ((void *) init_xstate_buf) + offset,
			       size);
		}

		xstate_bv >>= 1;
		feature_bit++;
	}
}

/*
 * Check for the presence of extended state information in the
 * user fpstate pointer in the sigcontext.
 */
int check_for_xstate(struct i387_fxsave_struct __user *buf,
		     void __user *fpstate,
		     struct _fpx_sw_bytes *fx_sw_user)
{
	int min_xstate_size = sizeof(struct i387_fxsave_struct) +
			      sizeof(struct xsave_hdr_struct);
	unsigned int magic2;
	int err;

	err = __copy_from_user(fx_sw_user, &buf->sw_reserved[0],
			       sizeof(struct _fpx_sw_bytes));
	if (err)
		return -EFAULT;

	/*
	 * First Magic check failed.
	 */
	if (fx_sw_user->magic1 != FP_XSTATE_MAGIC1)
		return -EINVAL;

	/*
	 * Check for error scenarios.
	 */
	if (fx_sw_user->xstate_size < min_xstate_size ||
	    fx_sw_user->xstate_size > xstate_size ||
	    fx_sw_user->xstate_size > fx_sw_user->extended_size)
		return -EINVAL;

	err = __get_user(magic2, (__u32 *) (((void *)fpstate) +
					    fx_sw_user->extended_size -
					    FP_XSTATE_MAGIC2_SIZE));
	if (err)
		return err;
	/*
	 * Check for the presence of second magic word at the end of memory
	 * layout. This detects the case where the user just copied the legacy
	 * fpstate layout with out copying the extended state information
	 * in the memory layout.
	 */
	if (magic2 != FP_XSTATE_MAGIC2)
		return -EFAULT;

	return 0;
}

#ifdef CONFIG_X86_64
/*
 * Signal frame handlers.
 */

int save_i387_xstate(void __user *buf)
{
	struct task_struct *tsk = current;
	int err = 0;

	if (!access_ok(VERIFY_WRITE, buf, sig_xstate_size))
		return -EACCES;

	BUG_ON(sig_xstate_size < xstate_size);

	if ((unsigned long)buf % 64)
		printk("save_i387_xstate: bad fpstate %p\n", buf);

	if (!used_math())
		return 0;

	if (task_thread_info(tsk)->status & TS_USEDFPU) {
		if (use_xsave())
			err = xsave_user(buf);
		else
			err = fxsave_user(buf);

		if (err)
			return err;
		task_thread_info(tsk)->status &= ~TS_USEDFPU;
		stts();
	} else {
		sanitize_i387_state(tsk);
		if (__copy_to_user(buf, &tsk->thread.fpu.state->fxsave,
				   xstate_size))
			return -1;
	}

	clear_used_math(); /* trigger finit */

	if (use_xsave()) {
		struct _fpstate __user *fx = buf;
		struct _xstate __user *x = buf;
		u64 xstate_bv;

		err = __copy_to_user(&fx->sw_reserved, &fx_sw_reserved,
				     sizeof(struct _fpx_sw_bytes));

		err |= __put_user(FP_XSTATE_MAGIC2,
				  (__u32 __user *) (buf + sig_xstate_size
						    - FP_XSTATE_MAGIC2_SIZE));

		/*
		 * Read the xstate_bv which we copied (directly from the cpu or
		 * from the state in task struct) to the user buffers and
		 * set the FP/SSE bits.
		 */
		err |= __get_user(xstate_bv, &x->xstate_hdr.xstate_bv);

		/*
		 * For legacy compatible, we always set FP/SSE bits in the bit
		 * vector while saving the state to the user context. This will
		 * enable us capturing any changes(during sigreturn) to
		 * the FP/SSE bits by the legacy applications which don't touch
		 * xstate_bv in the xsave header.
		 *
		 * xsave aware apps can change the xstate_bv in the xsave
		 * header as well as change any contents in the memory layout.
		 * xrestore as part of sigreturn will capture all the changes.
		 */
		xstate_bv |= XSTATE_FPSSE;

		err |= __put_user(xstate_bv, &x->xstate_hdr.xstate_bv);

		if (err)
			return err;
	}

	return 1;
}

/*
 * Restore the extended state if present. Otherwise, restore the FP/SSE
 * state.
 */
static int restore_user_xstate(void __user *buf)
{
	struct _fpx_sw_bytes fx_sw_user;
	u64 mask;
	int err;

	if (((unsigned long)buf % 64) ||
	     check_for_xstate(buf, buf, &fx_sw_user))
		goto fx_only;

	mask = fx_sw_user.xstate_bv;

	/*
	 * restore the state passed by the user.
	 */
	err = xrestore_user(buf, mask);
	if (err)
		return err;

	/*
	 * init the state skipped by the user.
	 */
	mask = pcntxt_mask & ~mask;
	if (unlikely(mask))
		xrstor_state(init_xstate_buf, mask);

	return 0;

fx_only:
	/*
	 * couldn't find the extended state information in the
	 * memory layout. Restore just the FP/SSE and init all
	 * the other extended state.
	 */
	xrstor_state(init_xstate_buf, pcntxt_mask & ~XSTATE_FPSSE);
	return fxrstor_checking((__force struct i387_fxsave_struct *)buf);
}

/*
 * This restores directly out of user space. Exceptions are handled.
 */
int restore_i387_xstate(void __user *buf)
{
	struct task_struct *tsk = current;
	int err = 0;

	if (!buf) {
		if (used_math())
			goto clear;
		return 0;
	} else
		if (!access_ok(VERIFY_READ, buf, sig_xstate_size))
			return -EACCES;

	if (!used_math()) {
		err = init_fpu(tsk);
		if (err)
			return err;
	}

	if (!(task_thread_info(current)->status & TS_USEDFPU)) {
		clts();
		task_thread_info(current)->status |= TS_USEDFPU;
	}
	if (use_xsave())
		err = restore_user_xstate(buf);
	else
		err = fxrstor_checking((__force struct i387_fxsave_struct *)
				       buf);
	if (unlikely(err)) {
		/*
		 * Encountered an error while doing the restore from the
		 * user buffer, clear the fpu state.
		 */
clear:
		clear_fpu(tsk);
		clear_used_math();
	}
	return err;
}
#endif

/*
 * Prepare the SW reserved portion of the fxsave memory layout, indicating
 * the presence of the extended state information in the memory layout
 * pointed by the fpstate pointer in the sigcontext.
 * This will be saved when ever the FP and extended state context is
 * saved on the user stack during the signal handler delivery to the user.
 */
static void prepare_fx_sw_frame(void)
{
	int size_extended = (xstate_size - sizeof(struct i387_fxsave_struct)) +
			     FP_XSTATE_MAGIC2_SIZE;

	sig_xstate_size = sizeof(struct _fpstate) + size_extended;

#ifdef CONFIG_IA32_EMULATION
	sig_xstate_ia32_size = sizeof(struct _fpstate_ia32) + size_extended;
#endif

	memset(&fx_sw_reserved, 0, sizeof(fx_sw_reserved));

	fx_sw_reserved.magic1 = FP_XSTATE_MAGIC1;
	fx_sw_reserved.extended_size = sig_xstate_size;
	fx_sw_reserved.xstate_bv = pcntxt_mask;
	fx_sw_reserved.xstate_size = xstate_size;
#ifdef CONFIG_IA32_EMULATION
	memcpy(&fx_sw_reserved_ia32, &fx_sw_reserved,
	       sizeof(struct _fpx_sw_bytes));
	fx_sw_reserved_ia32.extended_size = sig_xstate_ia32_size;
#endif
}

#ifdef CONFIG_X86_64
unsigned int sig_xstate_size = sizeof(struct _fpstate);
#endif

/*
 * Enable the extended processor state save/restore feature
 */
static inline void xstate_enable(void)
{
	set_in_cr4(X86_CR4_OSXSAVE);
	xsetbv(XCR_XFEATURE_ENABLED_MASK, pcntxt_mask);
}

/*
 * Record the offsets and sizes of different state managed by the xsave
 * memory layout.
 */
static void __init setup_xstate_features(void)
{
	int eax, ebx, ecx, edx, leaf = 0x2;

	xstate_features = fls64(pcntxt_mask);
	xstate_offsets = alloc_bootmem(xstate_features * sizeof(int));
	xstate_sizes = alloc_bootmem(xstate_features * sizeof(int));

	do {
		cpuid_count(XSTATE_CPUID, leaf, &eax, &ebx, &ecx, &edx);

		if (eax == 0)
			break;

		xstate_offsets[leaf] = ebx;
		xstate_sizes[leaf] = eax;

		leaf++;
	} while (1);
}

/*
 * setup the xstate image representing the init state
 */
static void __init setup_xstate_init(void)
{
	setup_xstate_features();

	/*
	 * Setup init_xstate_buf to represent the init state of
	 * all the features managed by the xsave
	 */
<<<<<<< HEAD
	init_xstate_buf = alloc_bootmem(xstate_size);
=======
	init_xstate_buf = alloc_bootmem_align(xstate_size,
					      __alignof__(struct xsave_struct));
>>>>>>> 3cbea436
	init_xstate_buf->i387.mxcsr = MXCSR_DEFAULT;

	clts();
	/*
	 * Init all the features state with header_bv being 0x0
	 */
	xrstor_state(init_xstate_buf, -1);
	/*
	 * Dump the init state again. This is to identify the init state
	 * of any feature which is not represented by all zero's.
	 */
	xsave_state(init_xstate_buf, -1);
	stts();
}

/*
 * Enable and initialize the xsave feature.
 */
static void __init xstate_enable_boot_cpu(void)
{
	unsigned int eax, ebx, ecx, edx;

	if (boot_cpu_data.cpuid_level < XSTATE_CPUID) {
		WARN(1, KERN_ERR "XSTATE_CPUID missing\n");
		return;
	}

	cpuid_count(XSTATE_CPUID, 0, &eax, &ebx, &ecx, &edx);
	pcntxt_mask = eax + ((u64)edx << 32);

	if ((pcntxt_mask & XSTATE_FPSSE) != XSTATE_FPSSE) {
		printk(KERN_ERR "FP/SSE not shown under xsave features 0x%llx\n",
		       pcntxt_mask);
		BUG();
	}

	/*
	 * Support only the state known to OS.
	 */
	pcntxt_mask = pcntxt_mask & XCNTXT_MASK;

	xstate_enable();

	/*
	 * Recompute the context size for enabled features
	 */
	cpuid_count(XSTATE_CPUID, 0, &eax, &ebx, &ecx, &edx);
	xstate_size = ebx;

	update_regset_xstate_info(xstate_size, pcntxt_mask);
	prepare_fx_sw_frame();

	setup_xstate_init();

	printk(KERN_INFO "xsave/xrstor: enabled xstate_bv 0x%llx, "
	       "cntxt size 0x%x\n",
	       pcntxt_mask, xstate_size);
}

/*
 * For the very first instance, this calls xstate_enable_boot_cpu();
 * for all subsequent instances, this calls xstate_enable().
 *
 * This is somewhat obfuscated due to the lack of powerful enough
 * overrides for the section checks.
 */
void __cpuinit xsave_init(void)
{
	static __refdata void (*next_func)(void) = xstate_enable_boot_cpu;
	void (*this_func)(void);

	if (!cpu_has_xsave)
		return;

	this_func = next_func;
	next_func = xstate_enable;
	this_func();
}<|MERGE_RESOLUTION|>--- conflicted
+++ resolved
@@ -394,12 +394,8 @@
 	 * Setup init_xstate_buf to represent the init state of
 	 * all the features managed by the xsave
 	 */
-<<<<<<< HEAD
-	init_xstate_buf = alloc_bootmem(xstate_size);
-=======
 	init_xstate_buf = alloc_bootmem_align(xstate_size,
 					      __alignof__(struct xsave_struct));
->>>>>>> 3cbea436
 	init_xstate_buf->i387.mxcsr = MXCSR_DEFAULT;
 
 	clts();
