--- conflicted
+++ resolved
@@ -111,11 +111,6 @@
 			stop_critical_timings();
 			pm_idle();
 			start_critical_timings();
-<<<<<<< HEAD
-			trace_power_end(smp_processor_id());
-			trace_cpu_idle(PWR_EVENT_EXIT, smp_processor_id());
-=======
->>>>>>> 63310467
 		}
 		tick_nohz_restart_sched_tick();
 		preempt_enable_no_resched();
