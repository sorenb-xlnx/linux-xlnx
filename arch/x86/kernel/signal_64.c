/*
 *  Copyright (C) 1991, 1992  Linus Torvalds
 *  Copyright (C) 2000, 2001, 2002 Andi Kleen SuSE Labs
 *
 *  1997-11-28  Modified for POSIX.1b signals by Richard Henderson
 *  2000-06-20  Pentium III FXSR, SSE support by Gareth Hughes
 *  2000-2002   x86-64 support by Andi Kleen
 */

#include <linux/sched.h>
#include <linux/mm.h>
#include <linux/smp.h>
#include <linux/kernel.h>
#include <linux/signal.h>
#include <linux/errno.h>
#include <linux/wait.h>
#include <linux/ptrace.h>
#include <linux/tracehook.h>
#include <linux/unistd.h>
#include <linux/stddef.h>
#include <linux/personality.h>
#include <linux/compiler.h>
#include <linux/uaccess.h>

#include <asm/processor.h>
#include <asm/ucontext.h>
#include <asm/i387.h>
#include <asm/proto.h>
#include <asm/ia32_unistd.h>
#include <asm/mce.h>
#include <asm/syscall.h>
#include <asm/syscalls.h>
#include "sigframe.h"

#define _BLOCKABLE (~(sigmask(SIGKILL) | sigmask(SIGSTOP)))

#define __FIX_EFLAGS	(X86_EFLAGS_AC | X86_EFLAGS_OF | \
			 X86_EFLAGS_DF | X86_EFLAGS_TF | X86_EFLAGS_SF | \
			 X86_EFLAGS_ZF | X86_EFLAGS_AF | X86_EFLAGS_PF | \
			 X86_EFLAGS_CF)

#ifdef CONFIG_X86_32
# define FIX_EFLAGS	(__FIX_EFLAGS | X86_EFLAGS_RF)
#else
# define FIX_EFLAGS	__FIX_EFLAGS
#endif

asmlinkage long
sys_sigaltstack(const stack_t __user *uss, stack_t __user *uoss,
		struct pt_regs *regs)
{
	return do_sigaltstack(uss, uoss, regs->sp);
}

/*
<<<<<<< HEAD
 * Signal frame handlers.
 */

static inline int save_i387(struct _fpstate __user *buf)
{
	struct task_struct *tsk = current;
	int err = 0;

	BUILD_BUG_ON(sizeof(struct user_i387_struct) !=
			sizeof(tsk->thread.xstate->fxsave));

	if ((unsigned long)buf % 16)
		printk("save_i387: bad fpstate %p\n", buf);

	if (!used_math())
		return 0;
	clear_used_math(); /* trigger finit */
	if (task_thread_info(tsk)->status & TS_USEDFPU) {
		err = save_i387_checking((struct i387_fxsave_struct __user *)
					 buf);
		if (err)
			return err;
		task_thread_info(tsk)->status &= ~TS_USEDFPU;
		stts();
	} else {
		if (__copy_to_user(buf, &tsk->thread.xstate->fxsave,
				   sizeof(struct i387_fxsave_struct)))
			return -1;
	}
	return 1;
}

/*
 * This restores directly out of user space. Exceptions are handled.
 */
static inline int restore_i387(struct _fpstate __user *buf)
{
	struct task_struct *tsk = current;
	int err;

	if (!used_math()) {
		err = init_fpu(tsk);
		if (err)
			return err;
	}

	if (!(task_thread_info(current)->status & TS_USEDFPU)) {
		clts();
		task_thread_info(current)->status |= TS_USEDFPU;
	}
	err = restore_fpu_checking((__force struct i387_fxsave_struct *)buf);
	if (unlikely(err)) {
		/*
		 * Encountered an error while doing the restore from the
		 * user buffer, clear the fpu state.
		 */
		clear_fpu(tsk);
		clear_used_math();
	}
	return err;
}

/*
=======
>>>>>>> f65bc214
 * Do a signal return; undo the signal stack.
 */
static int
restore_sigcontext(struct pt_regs *regs, struct sigcontext __user *sc,
		   unsigned long *pax)
{
	unsigned int err = 0;

	/* Always make any pending restarted system calls return -EINTR */
	current_thread_info()->restart_block.fn = do_no_restart_syscall;

#define COPY(x)		(err |= __get_user(regs->x, &sc->x))

	COPY(di); COPY(si); COPY(bp); COPY(sp); COPY(bx);
	COPY(dx); COPY(cx); COPY(ip);
	COPY(r8);
	COPY(r9);
	COPY(r10);
	COPY(r11);
	COPY(r12);
	COPY(r13);
	COPY(r14);
	COPY(r15);

	/* Kernel saves and restores only the CS segment register on signals,
	 * which is the bare minimum needed to allow mixed 32/64-bit code.
	 * App's signal handler can save/restore other segments if needed. */
	{
		unsigned cs;
		err |= __get_user(cs, &sc->cs);
		regs->cs = cs | 3;	/* Force into user mode */
	}

	{
		unsigned int tmpflags;
		err |= __get_user(tmpflags, &sc->flags);
		regs->flags = (regs->flags & ~FIX_EFLAGS) | (tmpflags & FIX_EFLAGS);
		regs->orig_ax = -1;		/* disable syscall checks */
	}

	{
		struct _fpstate __user *buf;
		err |= __get_user(buf, &sc->fpstate);
		err |= restore_i387_xstate(buf);
	}

	err |= __get_user(*pax, &sc->ax);
	return err;
}

asmlinkage long sys_rt_sigreturn(struct pt_regs *regs)
{
	struct rt_sigframe __user *frame;
	sigset_t set;
	unsigned long ax;

	frame = (struct rt_sigframe __user *)(regs->sp - sizeof(long));
	if (!access_ok(VERIFY_READ, frame, sizeof(*frame)))
		goto badframe;
	if (__copy_from_user(&set, &frame->uc.uc_sigmask, sizeof(set)))
		goto badframe;

	sigdelsetmask(&set, ~_BLOCKABLE);
	spin_lock_irq(&current->sighand->siglock);
	current->blocked = set;
	recalc_sigpending();
	spin_unlock_irq(&current->sighand->siglock);

	if (restore_sigcontext(regs, &frame->uc.uc_mcontext, &ax))
		goto badframe;

	if (do_sigaltstack(&frame->uc.uc_stack, NULL, regs->sp) == -EFAULT)
		goto badframe;

	return ax;

badframe:
	signal_fault(regs, frame, "sigreturn");
	return 0;
}

/*
 * Set up a signal frame.
 */

static inline int
setup_sigcontext(struct sigcontext __user *sc, struct pt_regs *regs,
		unsigned long mask, struct task_struct *me)
{
	int err = 0;

	err |= __put_user(regs->cs, &sc->cs);
	err |= __put_user(0, &sc->gs);
	err |= __put_user(0, &sc->fs);

	err |= __put_user(regs->di, &sc->di);
	err |= __put_user(regs->si, &sc->si);
	err |= __put_user(regs->bp, &sc->bp);
	err |= __put_user(regs->sp, &sc->sp);
	err |= __put_user(regs->bx, &sc->bx);
	err |= __put_user(regs->dx, &sc->dx);
	err |= __put_user(regs->cx, &sc->cx);
	err |= __put_user(regs->ax, &sc->ax);
	err |= __put_user(regs->r8, &sc->r8);
	err |= __put_user(regs->r9, &sc->r9);
	err |= __put_user(regs->r10, &sc->r10);
	err |= __put_user(regs->r11, &sc->r11);
	err |= __put_user(regs->r12, &sc->r12);
	err |= __put_user(regs->r13, &sc->r13);
	err |= __put_user(regs->r14, &sc->r14);
	err |= __put_user(regs->r15, &sc->r15);
	err |= __put_user(me->thread.trap_no, &sc->trapno);
	err |= __put_user(me->thread.error_code, &sc->err);
	err |= __put_user(regs->ip, &sc->ip);
	err |= __put_user(regs->flags, &sc->flags);
	err |= __put_user(mask, &sc->oldmask);
	err |= __put_user(me->thread.cr2, &sc->cr2);

	return err;
}

/*
 * Determine which stack to use..
 */

static void __user *
get_stack(struct k_sigaction *ka, struct pt_regs *regs, unsigned long size)
{
	unsigned long sp;

	/* Default to using normal stack - redzone*/
	sp = regs->sp - 128;

	/* This is the X/Open sanctioned signal stack switching.  */
	if (ka->sa.sa_flags & SA_ONSTACK) {
		if (sas_ss_flags(sp) == 0)
			sp = current->sas_ss_sp + current->sas_ss_size;
	}

	return (void __user *)round_down(sp - size, 64);
}

static int setup_rt_frame(int sig, struct k_sigaction *ka, siginfo_t *info,
			   sigset_t *set, struct pt_regs *regs)
{
	struct rt_sigframe __user *frame;
<<<<<<< HEAD
	struct _fpstate __user *fp = NULL;
=======
	void __user *fp = NULL;
>>>>>>> f65bc214
	int err = 0;
	struct task_struct *me = current;

	if (used_math()) {
<<<<<<< HEAD
		fp = get_stack(ka, regs, sizeof(struct _fpstate));
		frame = (void __user *)round_down(
			(unsigned long)fp - sizeof(struct rt_sigframe), 16) - 8;

		if (!access_ok(VERIFY_WRITE, fp, sizeof(struct _fpstate)))
			goto give_sigsegv;

		if (save_i387(fp) < 0)
			err |= -1;
=======
		fp = get_stack(ka, regs, sig_xstate_size);
		frame = (void __user *)round_down(
			(unsigned long)fp - sizeof(struct rt_sigframe), 16) - 8;

		if (save_i387_xstate(fp) < 0)
			err |= -1; 
>>>>>>> f65bc214
	} else
		frame = get_stack(ka, regs, sizeof(struct rt_sigframe)) - 8;

	if (!access_ok(VERIFY_WRITE, frame, sizeof(*frame)))
		goto give_sigsegv;

	if (ka->sa.sa_flags & SA_SIGINFO) {
		err |= copy_siginfo_to_user(&frame->info, info);
		if (err)
			goto give_sigsegv;
	}

	/* Create the ucontext.  */
	if (cpu_has_xsave)
		err |= __put_user(UC_FP_XSTATE, &frame->uc.uc_flags);
	else
		err |= __put_user(0, &frame->uc.uc_flags);
	err |= __put_user(0, &frame->uc.uc_link);
	err |= __put_user(me->sas_ss_sp, &frame->uc.uc_stack.ss_sp);
	err |= __put_user(sas_ss_flags(regs->sp),
			  &frame->uc.uc_stack.ss_flags);
	err |= __put_user(me->sas_ss_size, &frame->uc.uc_stack.ss_size);
	err |= setup_sigcontext(&frame->uc.uc_mcontext, regs, set->sig[0], me);
	err |= __put_user(fp, &frame->uc.uc_mcontext.fpstate);
	if (sizeof(*set) == 16) {
		__put_user(set->sig[0], &frame->uc.uc_sigmask.sig[0]);
		__put_user(set->sig[1], &frame->uc.uc_sigmask.sig[1]);
	} else
		err |= __copy_to_user(&frame->uc.uc_sigmask, set, sizeof(*set));

	/* Set up to return from userspace.  If provided, use a stub
	   already in userspace.  */
	/* x86-64 should always use SA_RESTORER. */
	if (ka->sa.sa_flags & SA_RESTORER) {
		err |= __put_user(ka->sa.sa_restorer, &frame->pretcode);
	} else {
		/* could use a vstub here */
		goto give_sigsegv;
	}

	if (err)
		goto give_sigsegv;

	/* Set up registers for signal handler */
	regs->di = sig;
	/* In case the signal handler was declared without prototypes */
	regs->ax = 0;

	/* This also works for non SA_SIGINFO handlers because they expect the
	   next argument after the signal number on the stack. */
	regs->si = (unsigned long)&frame->info;
	regs->dx = (unsigned long)&frame->uc;
	regs->ip = (unsigned long) ka->sa.sa_handler;

	regs->sp = (unsigned long)frame;

	/* Set up the CS register to run signal handlers in 64-bit mode,
	   even if the handler happens to be interrupting 32-bit code. */
	regs->cs = __USER_CS;

	return 0;

give_sigsegv:
	force_sigsegv(sig, current);
	return -EFAULT;
}

/*
 * OK, we're invoking a handler
 */

static int
handle_signal(unsigned long sig, siginfo_t *info, struct k_sigaction *ka,
	      sigset_t *oldset, struct pt_regs *regs)
{
	int ret;

	/* Are we from a system call? */
	if (syscall_get_nr(current, regs) >= 0) {
		/* If so, check system call restarting.. */
		switch (syscall_get_error(current, regs)) {
		case -ERESTART_RESTARTBLOCK:
		case -ERESTARTNOHAND:
			regs->ax = -EINTR;
			break;

		case -ERESTARTSYS:
			if (!(ka->sa.sa_flags & SA_RESTART)) {
				regs->ax = -EINTR;
				break;
			}
		/* fallthrough */
		case -ERESTARTNOINTR:
			regs->ax = regs->orig_ax;
			regs->ip -= 2;
			break;
		}
	}

	/*
	 * If TF is set due to a debugger (TIF_FORCED_TF), clear the TF
	 * flag so that register information in the sigcontext is correct.
	 */
	if (unlikely(regs->flags & X86_EFLAGS_TF) &&
	    likely(test_and_clear_thread_flag(TIF_FORCED_TF)))
		regs->flags &= ~X86_EFLAGS_TF;

#ifdef CONFIG_IA32_EMULATION
	if (test_thread_flag(TIF_IA32)) {
		if (ka->sa.sa_flags & SA_SIGINFO)
			ret = ia32_setup_rt_frame(sig, ka, info, oldset, regs);
		else
			ret = ia32_setup_frame(sig, ka, oldset, regs);
	} else
#endif
	ret = setup_rt_frame(sig, ka, info, oldset, regs);

	if (ret == 0) {
		/*
		 * This has nothing to do with segment registers,
		 * despite the name.  This magic affects uaccess.h
		 * macros' behavior.  Reset it to the normal setting.
		 */
		set_fs(USER_DS);

		/*
		 * Clear the direction flag as per the ABI for function entry.
		 */
		regs->flags &= ~X86_EFLAGS_DF;

		/*
		 * Clear TF when entering the signal handler, but
		 * notify any tracer that was single-stepping it.
		 * The tracer may want to single-step inside the
		 * handler too.
		 */
		regs->flags &= ~X86_EFLAGS_TF;

		spin_lock_irq(&current->sighand->siglock);
		sigorsets(&current->blocked, &current->blocked, &ka->sa.sa_mask);
		if (!(ka->sa.sa_flags & SA_NODEFER))
			sigaddset(&current->blocked, sig);
		recalc_sigpending();
		spin_unlock_irq(&current->sighand->siglock);

		tracehook_signal_handler(sig, info, ka, regs,
					 test_thread_flag(TIF_SINGLESTEP));
	}

	return ret;
}

/*
 * Note that 'init' is a special process: it doesn't get signals it doesn't
 * want to handle. Thus you cannot kill init even with a SIGKILL even by
 * mistake.
 */
static void do_signal(struct pt_regs *regs)
{
	struct k_sigaction ka;
	siginfo_t info;
	int signr;
	sigset_t *oldset;

	/*
	 * We want the common case to go fast, which is why we may in certain
	 * cases get here from kernel mode. Just return without doing anything
	 * if so.
	 * X86_32: vm86 regs switched out by assembly code before reaching
	 * here, so testing against kernel CS suffices.
	 */
	if (!user_mode(regs))
		return;

	if (current_thread_info()->status & TS_RESTORE_SIGMASK)
		oldset = &current->saved_sigmask;
	else
		oldset = &current->blocked;

	signr = get_signal_to_deliver(&info, &ka, regs, NULL);
	if (signr > 0) {
		/* Re-enable any watchpoints before delivering the
		 * signal to user space. The processor register will
		 * have been cleared if the watchpoint triggered
		 * inside the kernel.
		 */
		if (current->thread.debugreg7)
			set_debugreg(current->thread.debugreg7, 7);

		/* Whee!  Actually deliver the signal.  */
		if (handle_signal(signr, &info, &ka, oldset, regs) == 0) {
			/*
			 * A signal was successfully delivered; the saved
			 * sigmask will have been stored in the signal frame,
			 * and will be restored by sigreturn, so we can simply
			 * clear the TS_RESTORE_SIGMASK flag.
			 */
			current_thread_info()->status &= ~TS_RESTORE_SIGMASK;
		}
		return;
	}

	/* Did we come from a system call? */
	if (syscall_get_nr(current, regs) >= 0) {
		/* Restart the system call - no handlers present */
		switch (syscall_get_error(current, regs)) {
		case -ERESTARTNOHAND:
		case -ERESTARTSYS:
		case -ERESTARTNOINTR:
			regs->ax = regs->orig_ax;
			regs->ip -= 2;
			break;
		case -ERESTART_RESTARTBLOCK:
			regs->ax = test_thread_flag(TIF_IA32) ?
					__NR_ia32_restart_syscall :
					__NR_restart_syscall;
			regs->ip -= 2;
			break;
		}
	}

	/*
	 * If there's no signal to deliver, we just put the saved sigmask
	 * back.
	 */
	if (current_thread_info()->status & TS_RESTORE_SIGMASK) {
		current_thread_info()->status &= ~TS_RESTORE_SIGMASK;
		sigprocmask(SIG_SETMASK, &current->saved_sigmask, NULL);
	}
}

void do_notify_resume(struct pt_regs *regs, void *unused,
		      __u32 thread_info_flags)
{
#ifdef CONFIG_X86_MCE
	/* notify userspace of pending MCEs */
	if (thread_info_flags & _TIF_MCE_NOTIFY)
		mce_notify_user();
#endif /* CONFIG_X86_MCE */

	/* deal with pending signal delivery */
	if (thread_info_flags & _TIF_SIGPENDING)
		do_signal(regs);

	if (thread_info_flags & _TIF_NOTIFY_RESUME) {
		clear_thread_flag(TIF_NOTIFY_RESUME);
		tracehook_notify_resume(regs);
	}
}

void signal_fault(struct pt_regs *regs, void __user *frame, char *where)
{
	struct task_struct *me = current;
	if (show_unhandled_signals && printk_ratelimit()) {
		printk("%s[%d] bad frame in %s frame:%p ip:%lx sp:%lx orax:%lx",
	       me->comm, me->pid, where, frame, regs->ip,
		   regs->sp, regs->orig_ax);
		print_vma_addr(" in ", regs->ip);
		printk("\n");
	}

	force_sig(SIGSEGV, me);
}<|MERGE_RESOLUTION|>--- conflicted
+++ resolved
@@ -53,72 +53,6 @@
 }
 
 /*
-<<<<<<< HEAD
- * Signal frame handlers.
- */
-
-static inline int save_i387(struct _fpstate __user *buf)
-{
-	struct task_struct *tsk = current;
-	int err = 0;
-
-	BUILD_BUG_ON(sizeof(struct user_i387_struct) !=
-			sizeof(tsk->thread.xstate->fxsave));
-
-	if ((unsigned long)buf % 16)
-		printk("save_i387: bad fpstate %p\n", buf);
-
-	if (!used_math())
-		return 0;
-	clear_used_math(); /* trigger finit */
-	if (task_thread_info(tsk)->status & TS_USEDFPU) {
-		err = save_i387_checking((struct i387_fxsave_struct __user *)
-					 buf);
-		if (err)
-			return err;
-		task_thread_info(tsk)->status &= ~TS_USEDFPU;
-		stts();
-	} else {
-		if (__copy_to_user(buf, &tsk->thread.xstate->fxsave,
-				   sizeof(struct i387_fxsave_struct)))
-			return -1;
-	}
-	return 1;
-}
-
-/*
- * This restores directly out of user space. Exceptions are handled.
- */
-static inline int restore_i387(struct _fpstate __user *buf)
-{
-	struct task_struct *tsk = current;
-	int err;
-
-	if (!used_math()) {
-		err = init_fpu(tsk);
-		if (err)
-			return err;
-	}
-
-	if (!(task_thread_info(current)->status & TS_USEDFPU)) {
-		clts();
-		task_thread_info(current)->status |= TS_USEDFPU;
-	}
-	err = restore_fpu_checking((__force struct i387_fxsave_struct *)buf);
-	if (unlikely(err)) {
-		/*
-		 * Encountered an error while doing the restore from the
-		 * user buffer, clear the fpu state.
-		 */
-		clear_fpu(tsk);
-		clear_used_math();
-	}
-	return err;
-}
-
-/*
-=======
->>>>>>> f65bc214
  * Do a signal return; undo the signal stack.
  */
 static int
@@ -265,33 +199,17 @@
 			   sigset_t *set, struct pt_regs *regs)
 {
 	struct rt_sigframe __user *frame;
-<<<<<<< HEAD
-	struct _fpstate __user *fp = NULL;
-=======
 	void __user *fp = NULL;
->>>>>>> f65bc214
 	int err = 0;
 	struct task_struct *me = current;
 
 	if (used_math()) {
-<<<<<<< HEAD
-		fp = get_stack(ka, regs, sizeof(struct _fpstate));
-		frame = (void __user *)round_down(
-			(unsigned long)fp - sizeof(struct rt_sigframe), 16) - 8;
-
-		if (!access_ok(VERIFY_WRITE, fp, sizeof(struct _fpstate)))
-			goto give_sigsegv;
-
-		if (save_i387(fp) < 0)
-			err |= -1;
-=======
 		fp = get_stack(ka, regs, sig_xstate_size);
 		frame = (void __user *)round_down(
 			(unsigned long)fp - sizeof(struct rt_sigframe), 16) - 8;
 
 		if (save_i387_xstate(fp) < 0)
-			err |= -1; 
->>>>>>> f65bc214
+			err |= -1;
 	} else
 		frame = get_stack(ka, regs, sizeof(struct rt_sigframe)) - 8;
 
