--- conflicted
+++ resolved
@@ -171,15 +171,6 @@
 			if (ptr)
 				printk(KERN_DEBUG "per cpu data for cpu%d at %016lx\n",
 					 cpu, __pa(ptr));
-<<<<<<< HEAD
-		}
-		else {
-			ptr = alloc_bootmem_pages_node(NODE_DATA(node), size);
-			if (ptr)
-				printk(KERN_DEBUG "per cpu data for cpu%d on node%d at %016lx\n",
-					 cpu, node, __pa(ptr));
-		}
-=======
 		}
 		else {
 			ptr = __alloc_bootmem_node(NODE_DATA(node), size, align,
@@ -188,7 +179,6 @@
 				printk(KERN_DEBUG "per cpu data for cpu%d on node%d at %016lx\n",
 					 cpu, node, __pa(ptr));
 		}
->>>>>>> fec0357c
 #endif
 		per_cpu_offset(cpu) = ptr - __per_cpu_start;
 		memcpy(ptr, __per_cpu_start, __per_cpu_end - __per_cpu_start);
