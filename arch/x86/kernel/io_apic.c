/*
 *	Intel IO-APIC support for multi-Pentium hosts.
 *
 *	Copyright (C) 1997, 1998, 1999, 2000 Ingo Molnar, Hajnalka Szabo
 *
 *	Many thanks to Stig Venaas for trying out countless experimental
 *	patches and reporting/debugging problems patiently!
 *
 *	(c) 1999, Multiple IO-APIC support, developed by
 *	Ken-ichi Yaku <yaku@css1.kbnes.nec.co.jp> and
 *      Hidemi Kishimoto <kisimoto@css1.kbnes.nec.co.jp>,
 *	further tested and cleaned up by Zach Brown <zab@redhat.com>
 *	and Ingo Molnar <mingo@redhat.com>
 *
 *	Fixes
 *	Maciej W. Rozycki	:	Bits for genuine 82489DX APICs;
 *					thanks to Eric Gilmore
 *					and Rolf G. Tews
 *					for testing these extensively
 *	Paul Diefenbaugh	:	Added full ACPI support
 */

#include <linux/mm.h>
#include <linux/interrupt.h>
#include <linux/init.h>
#include <linux/delay.h>
#include <linux/sched.h>
#include <linux/pci.h>
#include <linux/mc146818rtc.h>
#include <linux/compiler.h>
#include <linux/acpi.h>
#include <linux/module.h>
#include <linux/sysdev.h>
#include <linux/msi.h>
#include <linux/htirq.h>
#include <linux/freezer.h>
#include <linux/kthread.h>
#include <linux/jiffies.h>	/* time_after() */
#ifdef CONFIG_ACPI
#include <acpi/acpi_bus.h>
#endif
#include <linux/bootmem.h>
#include <linux/dmar.h>
#include <linux/hpet.h>

#include <asm/idle.h>
#include <asm/io.h>
#include <asm/smp.h>
#include <asm/desc.h>
#include <asm/proto.h>
#include <asm/acpi.h>
#include <asm/dma.h>
#include <asm/timer.h>
#include <asm/i8259.h>
#include <asm/nmi.h>
#include <asm/msidef.h>
#include <asm/hypertransport.h>
#include <asm/setup.h>
#include <asm/irq_remapping.h>
#include <asm/hpet.h>
#include <asm/uv/uv_hub.h>
#include <asm/uv/uv_irq.h>

#include <mach_ipi.h>
#include <mach_apic.h>
#include <mach_apicdef.h>

#define __apicdebuginit(type) static type __init

/*
 *      Is the SiS APIC rmw bug present ?
 *      -1 = don't know, 0 = no, 1 = yes
 */
int sis_apic_bug = -1;

static DEFINE_SPINLOCK(ioapic_lock);
static DEFINE_SPINLOCK(vector_lock);

/*
 * # of IRQ routing registers
 */
int nr_ioapic_registers[MAX_IO_APICS];

/* I/O APIC entries */
struct mp_config_ioapic mp_ioapics[MAX_IO_APICS];
int nr_ioapics;

/* MP IRQ source entries */
struct mp_config_intsrc mp_irqs[MAX_IRQ_SOURCES];

/* # of MP IRQ source entries */
int mp_irq_entries;

#if defined (CONFIG_MCA) || defined (CONFIG_EISA)
int mp_bus_id_to_type[MAX_MP_BUSSES];
#endif

DECLARE_BITMAP(mp_bus_not_pci, MAX_MP_BUSSES);

int skip_ioapic_setup;

static int __init parse_noapic(char *str)
{
	/* disable IO-APIC */
	disable_ioapic_setup();
	return 0;
}
early_param("noapic", parse_noapic);

struct irq_pin_list;

/*
 * This is performance-critical, we want to do it O(1)
 *
 * the indexing order of this array favors 1:1 mappings
 * between pins and IRQs.
 */

struct irq_pin_list {
	int apic, pin;
	struct irq_pin_list *next;
};

static struct irq_pin_list *get_one_free_irq_2_pin(int cpu)
{
	struct irq_pin_list *pin;
	int node;

	node = cpu_to_node(cpu);

	pin = kzalloc_node(sizeof(*pin), GFP_ATOMIC, node);

	return pin;
}

struct irq_cfg {
	struct irq_pin_list *irq_2_pin;
	cpumask_var_t domain;
	cpumask_var_t old_domain;
	unsigned move_cleanup_count;
	u8 vector;
	u8 move_in_progress : 1;
#ifdef CONFIG_NUMA_MIGRATE_IRQ_DESC
	u8 move_desc_pending : 1;
#endif
};

/* irq_cfg is indexed by the sum of all RTEs in all I/O APICs. */
#ifdef CONFIG_SPARSE_IRQ
static struct irq_cfg irq_cfgx[] = {
#else
static struct irq_cfg irq_cfgx[NR_IRQS] = {
#endif
	[0]  = { .vector = IRQ0_VECTOR,  },
	[1]  = { .vector = IRQ1_VECTOR,  },
	[2]  = { .vector = IRQ2_VECTOR,  },
	[3]  = { .vector = IRQ3_VECTOR,  },
	[4]  = { .vector = IRQ4_VECTOR,  },
	[5]  = { .vector = IRQ5_VECTOR,  },
	[6]  = { .vector = IRQ6_VECTOR,  },
	[7]  = { .vector = IRQ7_VECTOR,  },
	[8]  = { .vector = IRQ8_VECTOR,  },
	[9]  = { .vector = IRQ9_VECTOR,  },
	[10] = { .vector = IRQ10_VECTOR, },
	[11] = { .vector = IRQ11_VECTOR, },
	[12] = { .vector = IRQ12_VECTOR, },
	[13] = { .vector = IRQ13_VECTOR, },
	[14] = { .vector = IRQ14_VECTOR, },
	[15] = { .vector = IRQ15_VECTOR, },
};

int __init arch_early_irq_init(void)
{
	struct irq_cfg *cfg;
	struct irq_desc *desc;
	int count;
	int i;

	cfg = irq_cfgx;
	count = ARRAY_SIZE(irq_cfgx);

	for (i = 0; i < count; i++) {
		desc = irq_to_desc(i);
		desc->chip_data = &cfg[i];
		alloc_bootmem_cpumask_var(&cfg[i].domain);
		alloc_bootmem_cpumask_var(&cfg[i].old_domain);
		if (i < NR_IRQS_LEGACY)
			cpumask_setall(cfg[i].domain);
	}

	return 0;
}

#ifdef CONFIG_SPARSE_IRQ
static struct irq_cfg *irq_cfg(unsigned int irq)
{
	struct irq_cfg *cfg = NULL;
	struct irq_desc *desc;

	desc = irq_to_desc(irq);
	if (desc)
		cfg = desc->chip_data;

	return cfg;
}

static struct irq_cfg *get_one_free_irq_cfg(int cpu)
{
	struct irq_cfg *cfg;
	int node;

	node = cpu_to_node(cpu);

	cfg = kzalloc_node(sizeof(*cfg), GFP_ATOMIC, node);
	if (cfg) {
		if (!alloc_cpumask_var_node(&cfg->domain, GFP_ATOMIC, node)) {
			kfree(cfg);
			cfg = NULL;
		} else if (!alloc_cpumask_var_node(&cfg->old_domain,
							  GFP_ATOMIC, node)) {
			free_cpumask_var(cfg->domain);
			kfree(cfg);
			cfg = NULL;
		} else {
			cpumask_clear(cfg->domain);
			cpumask_clear(cfg->old_domain);
		}
	}
<<<<<<< HEAD
	printk(KERN_DEBUG "  alloc irq_cfg on cpu %d node %d\n", cpu, node);
=======
>>>>>>> f9d088b2

	return cfg;
}

int arch_init_chip_data(struct irq_desc *desc, int cpu)
{
	struct irq_cfg *cfg;

	cfg = desc->chip_data;
	if (!cfg) {
		desc->chip_data = get_one_free_irq_cfg(cpu);
		if (!desc->chip_data) {
			printk(KERN_ERR "can not alloc irq_cfg\n");
			BUG_ON(1);
		}
	}

	return 0;
}

#ifdef CONFIG_NUMA_MIGRATE_IRQ_DESC

static void
init_copy_irq_2_pin(struct irq_cfg *old_cfg, struct irq_cfg *cfg, int cpu)
{
	struct irq_pin_list *old_entry, *head, *tail, *entry;

	cfg->irq_2_pin = NULL;
	old_entry = old_cfg->irq_2_pin;
	if (!old_entry)
		return;

	entry = get_one_free_irq_2_pin(cpu);
	if (!entry)
		return;

	entry->apic	= old_entry->apic;
	entry->pin	= old_entry->pin;
	head		= entry;
	tail		= entry;
	old_entry	= old_entry->next;
	while (old_entry) {
		entry = get_one_free_irq_2_pin(cpu);
		if (!entry) {
			entry = head;
			while (entry) {
				head = entry->next;
				kfree(entry);
				entry = head;
			}
			/* still use the old one */
			return;
		}
		entry->apic	= old_entry->apic;
		entry->pin	= old_entry->pin;
		tail->next	= entry;
		tail		= entry;
		old_entry	= old_entry->next;
	}

	tail->next = NULL;
	cfg->irq_2_pin = head;
}

static void free_irq_2_pin(struct irq_cfg *old_cfg, struct irq_cfg *cfg)
{
	struct irq_pin_list *entry, *next;

	if (old_cfg->irq_2_pin == cfg->irq_2_pin)
		return;

	entry = old_cfg->irq_2_pin;

	while (entry) {
		next = entry->next;
		kfree(entry);
		entry = next;
	}
	old_cfg->irq_2_pin = NULL;
}

void arch_init_copy_chip_data(struct irq_desc *old_desc,
				 struct irq_desc *desc, int cpu)
{
	struct irq_cfg *cfg;
	struct irq_cfg *old_cfg;

	cfg = get_one_free_irq_cfg(cpu);

	if (!cfg)
		return;

	desc->chip_data = cfg;

	old_cfg = old_desc->chip_data;

	memcpy(cfg, old_cfg, sizeof(struct irq_cfg));

	init_copy_irq_2_pin(old_cfg, cfg, cpu);
}

static void free_irq_cfg(struct irq_cfg *old_cfg)
{
	kfree(old_cfg);
}

void arch_free_chip_data(struct irq_desc *old_desc, struct irq_desc *desc)
{
	struct irq_cfg *old_cfg, *cfg;

	old_cfg = old_desc->chip_data;
	cfg = desc->chip_data;

	if (old_cfg == cfg)
		return;

	if (old_cfg) {
		free_irq_2_pin(old_cfg, cfg);
		free_irq_cfg(old_cfg);
		old_desc->chip_data = NULL;
	}
}

static void
set_extra_move_desc(struct irq_desc *desc, const struct cpumask *mask)
{
	struct irq_cfg *cfg = desc->chip_data;

	if (!cfg->move_in_progress) {
		/* it means that domain is not changed */
		if (!cpumask_intersects(&desc->affinity, mask))
			cfg->move_desc_pending = 1;
	}
}
#endif

#else
static struct irq_cfg *irq_cfg(unsigned int irq)
{
	return irq < nr_irqs ? irq_cfgx + irq : NULL;
}

#endif

#ifndef CONFIG_NUMA_MIGRATE_IRQ_DESC
static inline void
set_extra_move_desc(struct irq_desc *desc, const struct cpumask *mask)
{
}
#endif

struct io_apic {
	unsigned int index;
	unsigned int unused[3];
	unsigned int data;
};

static __attribute_const__ struct io_apic __iomem *io_apic_base(int idx)
{
	return (void __iomem *) __fix_to_virt(FIX_IO_APIC_BASE_0 + idx)
		+ (mp_ioapics[idx].mp_apicaddr & ~PAGE_MASK);
}

static inline unsigned int io_apic_read(unsigned int apic, unsigned int reg)
{
	struct io_apic __iomem *io_apic = io_apic_base(apic);
	writel(reg, &io_apic->index);
	return readl(&io_apic->data);
}

static inline void io_apic_write(unsigned int apic, unsigned int reg, unsigned int value)
{
	struct io_apic __iomem *io_apic = io_apic_base(apic);
	writel(reg, &io_apic->index);
	writel(value, &io_apic->data);
}

/*
 * Re-write a value: to be used for read-modify-write
 * cycles where the read already set up the index register.
 *
 * Older SiS APIC requires we rewrite the index register
 */
static inline void io_apic_modify(unsigned int apic, unsigned int reg, unsigned int value)
{
	struct io_apic __iomem *io_apic = io_apic_base(apic);

	if (sis_apic_bug)
		writel(reg, &io_apic->index);
	writel(value, &io_apic->data);
}

static bool io_apic_level_ack_pending(struct irq_cfg *cfg)
{
	struct irq_pin_list *entry;
	unsigned long flags;

	spin_lock_irqsave(&ioapic_lock, flags);
	entry = cfg->irq_2_pin;
	for (;;) {
		unsigned int reg;
		int pin;

		if (!entry)
			break;
		pin = entry->pin;
		reg = io_apic_read(entry->apic, 0x10 + pin*2);
		/* Is the remote IRR bit set? */
		if (reg & IO_APIC_REDIR_REMOTE_IRR) {
			spin_unlock_irqrestore(&ioapic_lock, flags);
			return true;
		}
		if (!entry->next)
			break;
		entry = entry->next;
	}
	spin_unlock_irqrestore(&ioapic_lock, flags);

	return false;
}

union entry_union {
	struct { u32 w1, w2; };
	struct IO_APIC_route_entry entry;
};

static struct IO_APIC_route_entry ioapic_read_entry(int apic, int pin)
{
	union entry_union eu;
	unsigned long flags;
	spin_lock_irqsave(&ioapic_lock, flags);
	eu.w1 = io_apic_read(apic, 0x10 + 2 * pin);
	eu.w2 = io_apic_read(apic, 0x11 + 2 * pin);
	spin_unlock_irqrestore(&ioapic_lock, flags);
	return eu.entry;
}

/*
 * When we write a new IO APIC routing entry, we need to write the high
 * word first! If the mask bit in the low word is clear, we will enable
 * the interrupt, and we need to make sure the entry is fully populated
 * before that happens.
 */
static void
__ioapic_write_entry(int apic, int pin, struct IO_APIC_route_entry e)
{
	union entry_union eu;
	eu.entry = e;
	io_apic_write(apic, 0x11 + 2*pin, eu.w2);
	io_apic_write(apic, 0x10 + 2*pin, eu.w1);
}

static void ioapic_write_entry(int apic, int pin, struct IO_APIC_route_entry e)
{
	unsigned long flags;
	spin_lock_irqsave(&ioapic_lock, flags);
	__ioapic_write_entry(apic, pin, e);
	spin_unlock_irqrestore(&ioapic_lock, flags);
}

/*
 * When we mask an IO APIC routing entry, we need to write the low
 * word first, in order to set the mask bit before we change the
 * high bits!
 */
static void ioapic_mask_entry(int apic, int pin)
{
	unsigned long flags;
	union entry_union eu = { .entry.mask = 1 };

	spin_lock_irqsave(&ioapic_lock, flags);
	io_apic_write(apic, 0x10 + 2*pin, eu.w1);
	io_apic_write(apic, 0x11 + 2*pin, eu.w2);
	spin_unlock_irqrestore(&ioapic_lock, flags);
}

#ifdef CONFIG_SMP
static void send_cleanup_vector(struct irq_cfg *cfg)
{
	cpumask_var_t cleanup_mask;

	if (unlikely(!alloc_cpumask_var(&cleanup_mask, GFP_ATOMIC))) {
		unsigned int i;
		cfg->move_cleanup_count = 0;
		for_each_cpu_and(i, cfg->old_domain, cpu_online_mask)
			cfg->move_cleanup_count++;
		for_each_cpu_and(i, cfg->old_domain, cpu_online_mask)
			send_IPI_mask(cpumask_of(i), IRQ_MOVE_CLEANUP_VECTOR);
	} else {
		cpumask_and(cleanup_mask, cfg->old_domain, cpu_online_mask);
		cfg->move_cleanup_count = cpumask_weight(cleanup_mask);
		send_IPI_mask(cleanup_mask, IRQ_MOVE_CLEANUP_VECTOR);
		free_cpumask_var(cleanup_mask);
	}
	cfg->move_in_progress = 0;
}

static void __target_IO_APIC_irq(unsigned int irq, unsigned int dest, struct irq_cfg *cfg)
{
	int apic, pin;
	struct irq_pin_list *entry;
	u8 vector = cfg->vector;

	entry = cfg->irq_2_pin;
	for (;;) {
		unsigned int reg;

		if (!entry)
			break;

		apic = entry->apic;
		pin = entry->pin;
#ifdef CONFIG_INTR_REMAP
		/*
		 * With interrupt-remapping, destination information comes
		 * from interrupt-remapping table entry.
		 */
		if (!irq_remapped(irq))
			io_apic_write(apic, 0x11 + pin*2, dest);
#else
		io_apic_write(apic, 0x11 + pin*2, dest);
#endif
		reg = io_apic_read(apic, 0x10 + pin*2);
		reg &= ~IO_APIC_REDIR_VECTOR_MASK;
		reg |= vector;
		io_apic_modify(apic, 0x10 + pin*2, reg);
		if (!entry->next)
			break;
		entry = entry->next;
	}
}

static int
assign_irq_vector(int irq, struct irq_cfg *cfg, const struct cpumask *mask);

/*
 * Either sets desc->affinity to a valid value, and returns cpu_mask_to_apicid
 * of that, or returns BAD_APICID and leaves desc->affinity untouched.
 */
static unsigned int
set_desc_affinity(struct irq_desc *desc, const struct cpumask *mask)
{
	struct irq_cfg *cfg;
	unsigned int irq;

	if (!cpumask_intersects(mask, cpu_online_mask))
		return BAD_APICID;

	irq = desc->irq;
	cfg = desc->chip_data;
	if (assign_irq_vector(irq, cfg, mask))
		return BAD_APICID;

	cpumask_and(&desc->affinity, cfg->domain, mask);
	set_extra_move_desc(desc, mask);
	return cpu_mask_to_apicid_and(&desc->affinity, cpu_online_mask);
}

static void
set_ioapic_affinity_irq_desc(struct irq_desc *desc, const struct cpumask *mask)
{
	struct irq_cfg *cfg;
	unsigned long flags;
	unsigned int dest;
	unsigned int irq;

	irq = desc->irq;
	cfg = desc->chip_data;

	spin_lock_irqsave(&ioapic_lock, flags);
	dest = set_desc_affinity(desc, mask);
	if (dest != BAD_APICID) {
		/* Only the high 8 bits are valid. */
		dest = SET_APIC_LOGICAL_ID(dest);
		__target_IO_APIC_irq(irq, dest, cfg);
	}
	spin_unlock_irqrestore(&ioapic_lock, flags);
}

static void
set_ioapic_affinity_irq(unsigned int irq, const struct cpumask *mask)
{
	struct irq_desc *desc;

	desc = irq_to_desc(irq);

	set_ioapic_affinity_irq_desc(desc, mask);
}
#endif /* CONFIG_SMP */

/*
 * The common case is 1:1 IRQ<->pin mappings. Sometimes there are
 * shared ISA-space IRQs, so we have to support them. We are super
 * fast in the common case, and fast for shared ISA-space IRQs.
 */
static void add_pin_to_irq_cpu(struct irq_cfg *cfg, int cpu, int apic, int pin)
{
	struct irq_pin_list *entry;

	entry = cfg->irq_2_pin;
	if (!entry) {
		entry = get_one_free_irq_2_pin(cpu);
		if (!entry) {
			printk(KERN_ERR "can not alloc irq_2_pin to add %d - %d\n",
					apic, pin);
			return;
		}
		cfg->irq_2_pin = entry;
		entry->apic = apic;
		entry->pin = pin;
		return;
	}

	while (entry->next) {
		/* not again, please */
		if (entry->apic == apic && entry->pin == pin)
			return;

		entry = entry->next;
	}

	entry->next = get_one_free_irq_2_pin(cpu);
	entry = entry->next;
	entry->apic = apic;
	entry->pin = pin;
}

/*
 * Reroute an IRQ to a different pin.
 */
static void __init replace_pin_at_irq_cpu(struct irq_cfg *cfg, int cpu,
				      int oldapic, int oldpin,
				      int newapic, int newpin)
{
	struct irq_pin_list *entry = cfg->irq_2_pin;
	int replaced = 0;

	while (entry) {
		if (entry->apic == oldapic && entry->pin == oldpin) {
			entry->apic = newapic;
			entry->pin = newpin;
			replaced = 1;
			/* every one is different, right? */
			break;
		}
		entry = entry->next;
	}

	/* why? call replace before add? */
	if (!replaced)
		add_pin_to_irq_cpu(cfg, cpu, newapic, newpin);
}

static inline void io_apic_modify_irq(struct irq_cfg *cfg,
				int mask_and, int mask_or,
				void (*final)(struct irq_pin_list *entry))
{
	int pin;
	struct irq_pin_list *entry;

	for (entry = cfg->irq_2_pin; entry != NULL; entry = entry->next) {
		unsigned int reg;
		pin = entry->pin;
		reg = io_apic_read(entry->apic, 0x10 + pin * 2);
		reg &= mask_and;
		reg |= mask_or;
		io_apic_modify(entry->apic, 0x10 + pin * 2, reg);
		if (final)
			final(entry);
	}
}

static void __unmask_IO_APIC_irq(struct irq_cfg *cfg)
{
	io_apic_modify_irq(cfg, ~IO_APIC_REDIR_MASKED, 0, NULL);
}

#ifdef CONFIG_X86_64
static void io_apic_sync(struct irq_pin_list *entry)
{
	/*
	 * Synchronize the IO-APIC and the CPU by doing
	 * a dummy read from the IO-APIC
	 */
	struct io_apic __iomem *io_apic;
	io_apic = io_apic_base(entry->apic);
	readl(&io_apic->data);
}

static void __mask_IO_APIC_irq(struct irq_cfg *cfg)
{
	io_apic_modify_irq(cfg, ~0, IO_APIC_REDIR_MASKED, &io_apic_sync);
}
#else /* CONFIG_X86_32 */
static void __mask_IO_APIC_irq(struct irq_cfg *cfg)
{
	io_apic_modify_irq(cfg, ~0, IO_APIC_REDIR_MASKED, NULL);
}

static void __mask_and_edge_IO_APIC_irq(struct irq_cfg *cfg)
{
	io_apic_modify_irq(cfg, ~IO_APIC_REDIR_LEVEL_TRIGGER,
			IO_APIC_REDIR_MASKED, NULL);
}

static void __unmask_and_level_IO_APIC_irq(struct irq_cfg *cfg)
{
	io_apic_modify_irq(cfg, ~IO_APIC_REDIR_MASKED,
			IO_APIC_REDIR_LEVEL_TRIGGER, NULL);
}
#endif /* CONFIG_X86_32 */

static void mask_IO_APIC_irq_desc(struct irq_desc *desc)
{
	struct irq_cfg *cfg = desc->chip_data;
	unsigned long flags;

	BUG_ON(!cfg);

	spin_lock_irqsave(&ioapic_lock, flags);
	__mask_IO_APIC_irq(cfg);
	spin_unlock_irqrestore(&ioapic_lock, flags);
}

static void unmask_IO_APIC_irq_desc(struct irq_desc *desc)
{
	struct irq_cfg *cfg = desc->chip_data;
	unsigned long flags;

	spin_lock_irqsave(&ioapic_lock, flags);
	__unmask_IO_APIC_irq(cfg);
	spin_unlock_irqrestore(&ioapic_lock, flags);
}

static void mask_IO_APIC_irq(unsigned int irq)
{
	struct irq_desc *desc = irq_to_desc(irq);

	mask_IO_APIC_irq_desc(desc);
}
static void unmask_IO_APIC_irq(unsigned int irq)
{
	struct irq_desc *desc = irq_to_desc(irq);

	unmask_IO_APIC_irq_desc(desc);
}

static void clear_IO_APIC_pin(unsigned int apic, unsigned int pin)
{
	struct IO_APIC_route_entry entry;

	/* Check delivery_mode to be sure we're not clearing an SMI pin */
	entry = ioapic_read_entry(apic, pin);
	if (entry.delivery_mode == dest_SMI)
		return;
	/*
	 * Disable it in the IO-APIC irq-routing table:
	 */
	ioapic_mask_entry(apic, pin);
}

static void clear_IO_APIC (void)
{
	int apic, pin;

	for (apic = 0; apic < nr_ioapics; apic++)
		for (pin = 0; pin < nr_ioapic_registers[apic]; pin++)
			clear_IO_APIC_pin(apic, pin);
}

#if !defined(CONFIG_SMP) && defined(CONFIG_X86_32)
void send_IPI_self(int vector)
{
	unsigned int cfg;

	/*
	 * Wait for idle.
	 */
	apic_wait_icr_idle();
	cfg = APIC_DM_FIXED | APIC_DEST_SELF | vector | APIC_DEST_LOGICAL;
	/*
	 * Send the IPI. The write to APIC_ICR fires this off.
	 */
	apic_write(APIC_ICR, cfg);
}
#endif /* !CONFIG_SMP && CONFIG_X86_32*/

#ifdef CONFIG_X86_32
/*
 * support for broken MP BIOSs, enables hand-redirection of PIRQ0-7 to
 * specific CPU-side IRQs.
 */

#define MAX_PIRQS 8
static int pirq_entries [MAX_PIRQS];
static int pirqs_enabled;

static int __init ioapic_pirq_setup(char *str)
{
	int i, max;
	int ints[MAX_PIRQS+1];

	get_options(str, ARRAY_SIZE(ints), ints);

	for (i = 0; i < MAX_PIRQS; i++)
		pirq_entries[i] = -1;

	pirqs_enabled = 1;
	apic_printk(APIC_VERBOSE, KERN_INFO
			"PIRQ redirection, working around broken MP-BIOS.\n");
	max = MAX_PIRQS;
	if (ints[0] < MAX_PIRQS)
		max = ints[0];

	for (i = 0; i < max; i++) {
		apic_printk(APIC_VERBOSE, KERN_DEBUG
				"... PIRQ%d -> IRQ %d\n", i, ints[i+1]);
		/*
		 * PIRQs are mapped upside down, usually.
		 */
		pirq_entries[MAX_PIRQS-i-1] = ints[i+1];
	}
	return 1;
}

__setup("pirq=", ioapic_pirq_setup);
#endif /* CONFIG_X86_32 */

#ifdef CONFIG_INTR_REMAP
/* I/O APIC RTE contents at the OS boot up */
static struct IO_APIC_route_entry *early_ioapic_entries[MAX_IO_APICS];

/*
 * Saves and masks all the unmasked IO-APIC RTE's
 */
int save_mask_IO_APIC_setup(void)
{
	union IO_APIC_reg_01 reg_01;
	unsigned long flags;
	int apic, pin;

	/*
	 * The number of IO-APIC IRQ registers (== #pins):
	 */
	for (apic = 0; apic < nr_ioapics; apic++) {
		spin_lock_irqsave(&ioapic_lock, flags);
		reg_01.raw = io_apic_read(apic, 1);
		spin_unlock_irqrestore(&ioapic_lock, flags);
		nr_ioapic_registers[apic] = reg_01.bits.entries+1;
	}

	for (apic = 0; apic < nr_ioapics; apic++) {
		early_ioapic_entries[apic] =
			kzalloc(sizeof(struct IO_APIC_route_entry) *
				nr_ioapic_registers[apic], GFP_KERNEL);
		if (!early_ioapic_entries[apic])
			goto nomem;
	}

	for (apic = 0; apic < nr_ioapics; apic++)
		for (pin = 0; pin < nr_ioapic_registers[apic]; pin++) {
			struct IO_APIC_route_entry entry;

			entry = early_ioapic_entries[apic][pin] =
				ioapic_read_entry(apic, pin);
			if (!entry.mask) {
				entry.mask = 1;
				ioapic_write_entry(apic, pin, entry);
			}
		}

	return 0;

nomem:
	while (apic >= 0)
		kfree(early_ioapic_entries[apic--]);
	memset(early_ioapic_entries, 0,
		ARRAY_SIZE(early_ioapic_entries));

	return -ENOMEM;
}

void restore_IO_APIC_setup(void)
{
	int apic, pin;

	for (apic = 0; apic < nr_ioapics; apic++) {
		if (!early_ioapic_entries[apic])
			break;
		for (pin = 0; pin < nr_ioapic_registers[apic]; pin++)
			ioapic_write_entry(apic, pin,
					   early_ioapic_entries[apic][pin]);
		kfree(early_ioapic_entries[apic]);
		early_ioapic_entries[apic] = NULL;
	}
}

void reinit_intr_remapped_IO_APIC(int intr_remapping)
{
	/*
	 * for now plain restore of previous settings.
	 * TBD: In the case of OS enabling interrupt-remapping,
	 * IO-APIC RTE's need to be setup to point to interrupt-remapping
	 * table entries. for now, do a plain restore, and wait for
	 * the setup_IO_APIC_irqs() to do proper initialization.
	 */
	restore_IO_APIC_setup();
}
#endif

/*
 * Find the IRQ entry number of a certain pin.
 */
static int find_irq_entry(int apic, int pin, int type)
{
	int i;

	for (i = 0; i < mp_irq_entries; i++)
		if (mp_irqs[i].mp_irqtype == type &&
		    (mp_irqs[i].mp_dstapic == mp_ioapics[apic].mp_apicid ||
		     mp_irqs[i].mp_dstapic == MP_APIC_ALL) &&
		    mp_irqs[i].mp_dstirq == pin)
			return i;

	return -1;
}

/*
 * Find the pin to which IRQ[irq] (ISA) is connected
 */
static int __init find_isa_irq_pin(int irq, int type)
{
	int i;

	for (i = 0; i < mp_irq_entries; i++) {
		int lbus = mp_irqs[i].mp_srcbus;

		if (test_bit(lbus, mp_bus_not_pci) &&
		    (mp_irqs[i].mp_irqtype == type) &&
		    (mp_irqs[i].mp_srcbusirq == irq))

			return mp_irqs[i].mp_dstirq;
	}
	return -1;
}

static int __init find_isa_irq_apic(int irq, int type)
{
	int i;

	for (i = 0; i < mp_irq_entries; i++) {
		int lbus = mp_irqs[i].mp_srcbus;

		if (test_bit(lbus, mp_bus_not_pci) &&
		    (mp_irqs[i].mp_irqtype == type) &&
		    (mp_irqs[i].mp_srcbusirq == irq))
			break;
	}
	if (i < mp_irq_entries) {
		int apic;
		for(apic = 0; apic < nr_ioapics; apic++) {
			if (mp_ioapics[apic].mp_apicid == mp_irqs[i].mp_dstapic)
				return apic;
		}
	}

	return -1;
}

/*
 * Find a specific PCI IRQ entry.
 * Not an __init, possibly needed by modules
 */
static int pin_2_irq(int idx, int apic, int pin);

int IO_APIC_get_PCI_irq_vector(int bus, int slot, int pin)
{
	int apic, i, best_guess = -1;

	apic_printk(APIC_DEBUG, "querying PCI -> IRQ mapping bus:%d, slot:%d, pin:%d.\n",
		bus, slot, pin);
	if (test_bit(bus, mp_bus_not_pci)) {
		apic_printk(APIC_VERBOSE, "PCI BIOS passed nonexistent PCI bus %d!\n", bus);
		return -1;
	}
	for (i = 0; i < mp_irq_entries; i++) {
		int lbus = mp_irqs[i].mp_srcbus;

		for (apic = 0; apic < nr_ioapics; apic++)
			if (mp_ioapics[apic].mp_apicid == mp_irqs[i].mp_dstapic ||
			    mp_irqs[i].mp_dstapic == MP_APIC_ALL)
				break;

		if (!test_bit(lbus, mp_bus_not_pci) &&
		    !mp_irqs[i].mp_irqtype &&
		    (bus == lbus) &&
		    (slot == ((mp_irqs[i].mp_srcbusirq >> 2) & 0x1f))) {
			int irq = pin_2_irq(i,apic,mp_irqs[i].mp_dstirq);

			if (!(apic || IO_APIC_IRQ(irq)))
				continue;

			if (pin == (mp_irqs[i].mp_srcbusirq & 3))
				return irq;
			/*
			 * Use the first all-but-pin matching entry as a
			 * best-guess fuzzy result for broken mptables.
			 */
			if (best_guess < 0)
				best_guess = irq;
		}
	}
	return best_guess;
}

EXPORT_SYMBOL(IO_APIC_get_PCI_irq_vector);

#if defined(CONFIG_EISA) || defined(CONFIG_MCA)
/*
 * EISA Edge/Level control register, ELCR
 */
static int EISA_ELCR(unsigned int irq)
{
	if (irq < NR_IRQS_LEGACY) {
		unsigned int port = 0x4d0 + (irq >> 3);
		return (inb(port) >> (irq & 7)) & 1;
	}
	apic_printk(APIC_VERBOSE, KERN_INFO
			"Broken MPtable reports ISA irq %d\n", irq);
	return 0;
}

#endif

/* ISA interrupts are always polarity zero edge triggered,
 * when listed as conforming in the MP table. */

#define default_ISA_trigger(idx)	(0)
#define default_ISA_polarity(idx)	(0)

/* EISA interrupts are always polarity zero and can be edge or level
 * trigger depending on the ELCR value.  If an interrupt is listed as
 * EISA conforming in the MP table, that means its trigger type must
 * be read in from the ELCR */

#define default_EISA_trigger(idx)	(EISA_ELCR(mp_irqs[idx].mp_srcbusirq))
#define default_EISA_polarity(idx)	default_ISA_polarity(idx)

/* PCI interrupts are always polarity one level triggered,
 * when listed as conforming in the MP table. */

#define default_PCI_trigger(idx)	(1)
#define default_PCI_polarity(idx)	(1)

/* MCA interrupts are always polarity zero level triggered,
 * when listed as conforming in the MP table. */

#define default_MCA_trigger(idx)	(1)
#define default_MCA_polarity(idx)	default_ISA_polarity(idx)

static int MPBIOS_polarity(int idx)
{
	int bus = mp_irqs[idx].mp_srcbus;
	int polarity;

	/*
	 * Determine IRQ line polarity (high active or low active):
	 */
	switch (mp_irqs[idx].mp_irqflag & 3)
	{
		case 0: /* conforms, ie. bus-type dependent polarity */
			if (test_bit(bus, mp_bus_not_pci))
				polarity = default_ISA_polarity(idx);
			else
				polarity = default_PCI_polarity(idx);
			break;
		case 1: /* high active */
		{
			polarity = 0;
			break;
		}
		case 2: /* reserved */
		{
			printk(KERN_WARNING "broken BIOS!!\n");
			polarity = 1;
			break;
		}
		case 3: /* low active */
		{
			polarity = 1;
			break;
		}
		default: /* invalid */
		{
			printk(KERN_WARNING "broken BIOS!!\n");
			polarity = 1;
			break;
		}
	}
	return polarity;
}

static int MPBIOS_trigger(int idx)
{
	int bus = mp_irqs[idx].mp_srcbus;
	int trigger;

	/*
	 * Determine IRQ trigger mode (edge or level sensitive):
	 */
	switch ((mp_irqs[idx].mp_irqflag>>2) & 3)
	{
		case 0: /* conforms, ie. bus-type dependent */
			if (test_bit(bus, mp_bus_not_pci))
				trigger = default_ISA_trigger(idx);
			else
				trigger = default_PCI_trigger(idx);
#if defined(CONFIG_EISA) || defined(CONFIG_MCA)
			switch (mp_bus_id_to_type[bus]) {
				case MP_BUS_ISA: /* ISA pin */
				{
					/* set before the switch */
					break;
				}
				case MP_BUS_EISA: /* EISA pin */
				{
					trigger = default_EISA_trigger(idx);
					break;
				}
				case MP_BUS_PCI: /* PCI pin */
				{
					/* set before the switch */
					break;
				}
				case MP_BUS_MCA: /* MCA pin */
				{
					trigger = default_MCA_trigger(idx);
					break;
				}
				default:
				{
					printk(KERN_WARNING "broken BIOS!!\n");
					trigger = 1;
					break;
				}
			}
#endif
			break;
		case 1: /* edge */
		{
			trigger = 0;
			break;
		}
		case 2: /* reserved */
		{
			printk(KERN_WARNING "broken BIOS!!\n");
			trigger = 1;
			break;
		}
		case 3: /* level */
		{
			trigger = 1;
			break;
		}
		default: /* invalid */
		{
			printk(KERN_WARNING "broken BIOS!!\n");
			trigger = 0;
			break;
		}
	}
	return trigger;
}

static inline int irq_polarity(int idx)
{
	return MPBIOS_polarity(idx);
}

static inline int irq_trigger(int idx)
{
	return MPBIOS_trigger(idx);
}

int (*ioapic_renumber_irq)(int ioapic, int irq);
static int pin_2_irq(int idx, int apic, int pin)
{
	int irq, i;
	int bus = mp_irqs[idx].mp_srcbus;

	/*
	 * Debugging check, we are in big trouble if this message pops up!
	 */
	if (mp_irqs[idx].mp_dstirq != pin)
		printk(KERN_ERR "broken BIOS or MPTABLE parser, ayiee!!\n");

	if (test_bit(bus, mp_bus_not_pci)) {
		irq = mp_irqs[idx].mp_srcbusirq;
	} else {
		/*
		 * PCI IRQs are mapped in order
		 */
		i = irq = 0;
		while (i < apic)
			irq += nr_ioapic_registers[i++];
		irq += pin;
		/*
                 * For MPS mode, so far only needed by ES7000 platform
                 */
		if (ioapic_renumber_irq)
			irq = ioapic_renumber_irq(apic, irq);
	}

#ifdef CONFIG_X86_32
	/*
	 * PCI IRQ command line redirection. Yes, limits are hardcoded.
	 */
	if ((pin >= 16) && (pin <= 23)) {
		if (pirq_entries[pin-16] != -1) {
			if (!pirq_entries[pin-16]) {
				apic_printk(APIC_VERBOSE, KERN_DEBUG
						"disabling PIRQ%d\n", pin-16);
			} else {
				irq = pirq_entries[pin-16];
				apic_printk(APIC_VERBOSE, KERN_DEBUG
						"using PIRQ%d -> IRQ %d\n",
						pin-16, irq);
			}
		}
	}
#endif

	return irq;
}

void lock_vector_lock(void)
{
	/* Used to the online set of cpus does not change
	 * during assign_irq_vector.
	 */
	spin_lock(&vector_lock);
}

void unlock_vector_lock(void)
{
	spin_unlock(&vector_lock);
}

static int
__assign_irq_vector(int irq, struct irq_cfg *cfg, const struct cpumask *mask)
{
	/*
	 * NOTE! The local APIC isn't very good at handling
	 * multiple interrupts at the same interrupt level.
	 * As the interrupt level is determined by taking the
	 * vector number and shifting that right by 4, we
	 * want to spread these out a bit so that they don't
	 * all fall in the same interrupt level.
	 *
	 * Also, we've got to be careful not to trash gate
	 * 0x80, because int 0x80 is hm, kind of importantish. ;)
	 */
	static int current_vector = FIRST_DEVICE_VECTOR, current_offset = 0;
	unsigned int old_vector;
	int cpu, err;
	cpumask_var_t tmp_mask;

	if ((cfg->move_in_progress) || cfg->move_cleanup_count)
		return -EBUSY;

	if (!alloc_cpumask_var(&tmp_mask, GFP_ATOMIC))
		return -ENOMEM;

	old_vector = cfg->vector;
	if (old_vector) {
		cpumask_and(tmp_mask, mask, cpu_online_mask);
		cpumask_and(tmp_mask, cfg->domain, tmp_mask);
		if (!cpumask_empty(tmp_mask)) {
			free_cpumask_var(tmp_mask);
			return 0;
		}
	}

	/* Only try and allocate irqs on cpus that are present */
	err = -ENOSPC;
	for_each_cpu_and(cpu, mask, cpu_online_mask) {
		int new_cpu;
		int vector, offset;

		vector_allocation_domain(cpu, tmp_mask);

		vector = current_vector;
		offset = current_offset;
next:
		vector += 8;
		if (vector >= first_system_vector) {
			/* If out of vectors on large boxen, must share them. */
			offset = (offset + 1) % 8;
			vector = FIRST_DEVICE_VECTOR + offset;
		}
		if (unlikely(current_vector == vector))
			continue;

		if (test_bit(vector, used_vectors))
			goto next;

		for_each_cpu_and(new_cpu, tmp_mask, cpu_online_mask)
			if (per_cpu(vector_irq, new_cpu)[vector] != -1)
				goto next;
		/* Found one! */
		current_vector = vector;
		current_offset = offset;
		if (old_vector) {
			cfg->move_in_progress = 1;
			cpumask_copy(cfg->old_domain, cfg->domain);
		}
		for_each_cpu_and(new_cpu, tmp_mask, cpu_online_mask)
			per_cpu(vector_irq, new_cpu)[vector] = irq;
		cfg->vector = vector;
		cpumask_copy(cfg->domain, tmp_mask);
		err = 0;
		break;
	}
	free_cpumask_var(tmp_mask);
	return err;
}

static int
assign_irq_vector(int irq, struct irq_cfg *cfg, const struct cpumask *mask)
{
	int err;
	unsigned long flags;

	spin_lock_irqsave(&vector_lock, flags);
	err = __assign_irq_vector(irq, cfg, mask);
	spin_unlock_irqrestore(&vector_lock, flags);
	return err;
}

static void __clear_irq_vector(int irq, struct irq_cfg *cfg)
{
	int cpu, vector;

	BUG_ON(!cfg->vector);

	vector = cfg->vector;
	for_each_cpu_and(cpu, cfg->domain, cpu_online_mask)
		per_cpu(vector_irq, cpu)[vector] = -1;

	cfg->vector = 0;
	cpumask_clear(cfg->domain);

	if (likely(!cfg->move_in_progress))
		return;
	for_each_cpu_and(cpu, cfg->old_domain, cpu_online_mask) {
		for (vector = FIRST_EXTERNAL_VECTOR; vector < NR_VECTORS;
								vector++) {
			if (per_cpu(vector_irq, cpu)[vector] != irq)
				continue;
			per_cpu(vector_irq, cpu)[vector] = -1;
			break;
		}
	}
	cfg->move_in_progress = 0;
}

void __setup_vector_irq(int cpu)
{
	/* Initialize vector_irq on a new cpu */
	/* This function must be called with vector_lock held */
	int irq, vector;
	struct irq_cfg *cfg;
	struct irq_desc *desc;

	/* Mark the inuse vectors */
	for_each_irq_desc(irq, desc) {
		cfg = desc->chip_data;
		if (!cpumask_test_cpu(cpu, cfg->domain))
			continue;
		vector = cfg->vector;
		per_cpu(vector_irq, cpu)[vector] = irq;
	}
	/* Mark the free vectors */
	for (vector = 0; vector < NR_VECTORS; ++vector) {
		irq = per_cpu(vector_irq, cpu)[vector];
		if (irq < 0)
			continue;

		cfg = irq_cfg(irq);
		if (!cpumask_test_cpu(cpu, cfg->domain))
			per_cpu(vector_irq, cpu)[vector] = -1;
	}
}

static struct irq_chip ioapic_chip;
#ifdef CONFIG_INTR_REMAP
static struct irq_chip ir_ioapic_chip;
#endif

#define IOAPIC_AUTO     -1
#define IOAPIC_EDGE     0
#define IOAPIC_LEVEL    1

#ifdef CONFIG_X86_32
static inline int IO_APIC_irq_trigger(int irq)
{
	int apic, idx, pin;

	for (apic = 0; apic < nr_ioapics; apic++) {
		for (pin = 0; pin < nr_ioapic_registers[apic]; pin++) {
			idx = find_irq_entry(apic, pin, mp_INT);
			if ((idx != -1) && (irq == pin_2_irq(idx, apic, pin)))
				return irq_trigger(idx);
		}
	}
	/*
         * nonexistent IRQs are edge default
         */
	return 0;
}
#else
static inline int IO_APIC_irq_trigger(int irq)
{
	return 1;
}
#endif

static void ioapic_register_intr(int irq, struct irq_desc *desc, unsigned long trigger)
{

	if ((trigger == IOAPIC_AUTO && IO_APIC_irq_trigger(irq)) ||
	    trigger == IOAPIC_LEVEL)
		desc->status |= IRQ_LEVEL;
	else
		desc->status &= ~IRQ_LEVEL;

#ifdef CONFIG_INTR_REMAP
	if (irq_remapped(irq)) {
		desc->status |= IRQ_MOVE_PCNTXT;
		if (trigger)
			set_irq_chip_and_handler_name(irq, &ir_ioapic_chip,
						      handle_fasteoi_irq,
						     "fasteoi");
		else
			set_irq_chip_and_handler_name(irq, &ir_ioapic_chip,
						      handle_edge_irq, "edge");
		return;
	}
#endif
	if ((trigger == IOAPIC_AUTO && IO_APIC_irq_trigger(irq)) ||
	    trigger == IOAPIC_LEVEL)
		set_irq_chip_and_handler_name(irq, &ioapic_chip,
					      handle_fasteoi_irq,
					      "fasteoi");
	else
		set_irq_chip_and_handler_name(irq, &ioapic_chip,
					      handle_edge_irq, "edge");
}

static int setup_ioapic_entry(int apic, int irq,
			      struct IO_APIC_route_entry *entry,
			      unsigned int destination, int trigger,
			      int polarity, int vector)
{
	/*
	 * add it to the IO-APIC irq-routing table:
	 */
	memset(entry,0,sizeof(*entry));

#ifdef CONFIG_INTR_REMAP
	if (intr_remapping_enabled) {
		struct intel_iommu *iommu = map_ioapic_to_ir(apic);
		struct irte irte;
		struct IR_IO_APIC_route_entry *ir_entry =
			(struct IR_IO_APIC_route_entry *) entry;
		int index;

		if (!iommu)
			panic("No mapping iommu for ioapic %d\n", apic);

		index = alloc_irte(iommu, irq, 1);
		if (index < 0)
			panic("Failed to allocate IRTE for ioapic %d\n", apic);

		memset(&irte, 0, sizeof(irte));

		irte.present = 1;
		irte.dst_mode = INT_DEST_MODE;
		irte.trigger_mode = trigger;
		irte.dlvry_mode = INT_DELIVERY_MODE;
		irte.vector = vector;
		irte.dest_id = IRTE_DEST(destination);

		modify_irte(irq, &irte);

		ir_entry->index2 = (index >> 15) & 0x1;
		ir_entry->zero = 0;
		ir_entry->format = 1;
		ir_entry->index = (index & 0x7fff);
	} else
#endif
	{
		entry->delivery_mode = INT_DELIVERY_MODE;
		entry->dest_mode = INT_DEST_MODE;
		entry->dest = destination;
	}

	entry->mask = 0;				/* enable IRQ */
	entry->trigger = trigger;
	entry->polarity = polarity;
	entry->vector = vector;

	/* Mask level triggered irqs.
	 * Use IRQ_DELAYED_DISABLE for edge triggered irqs.
	 */
	if (trigger)
		entry->mask = 1;
	return 0;
}

static void setup_IO_APIC_irq(int apic, int pin, unsigned int irq, struct irq_desc *desc,
			      int trigger, int polarity)
{
	struct irq_cfg *cfg;
	struct IO_APIC_route_entry entry;
	unsigned int dest;

	if (!IO_APIC_IRQ(irq))
		return;

	cfg = desc->chip_data;

	if (assign_irq_vector(irq, cfg, TARGET_CPUS))
		return;

	dest = cpu_mask_to_apicid_and(cfg->domain, TARGET_CPUS);

	apic_printk(APIC_VERBOSE,KERN_DEBUG
		    "IOAPIC[%d]: Set routing entry (%d-%d -> 0x%x -> "
		    "IRQ %d Mode:%i Active:%i)\n",
		    apic, mp_ioapics[apic].mp_apicid, pin, cfg->vector,
		    irq, trigger, polarity);


	if (setup_ioapic_entry(mp_ioapics[apic].mp_apicid, irq, &entry,
			       dest, trigger, polarity, cfg->vector)) {
		printk("Failed to setup ioapic entry for ioapic  %d, pin %d\n",
		       mp_ioapics[apic].mp_apicid, pin);
		__clear_irq_vector(irq, cfg);
		return;
	}

	ioapic_register_intr(irq, desc, trigger);
	if (irq < NR_IRQS_LEGACY)
		disable_8259A_irq(irq);

	ioapic_write_entry(apic, pin, entry);
}

static void __init setup_IO_APIC_irqs(void)
{
	int apic, pin, idx, irq;
	int notcon = 0;
	struct irq_desc *desc;
	struct irq_cfg *cfg;
	int cpu = boot_cpu_id;

	apic_printk(APIC_VERBOSE, KERN_DEBUG "init IO_APIC IRQs\n");

	for (apic = 0; apic < nr_ioapics; apic++) {
		for (pin = 0; pin < nr_ioapic_registers[apic]; pin++) {

			idx = find_irq_entry(apic, pin, mp_INT);
			if (idx == -1) {
				if (!notcon) {
					notcon = 1;
					apic_printk(APIC_VERBOSE,
						KERN_DEBUG " %d-%d",
						mp_ioapics[apic].mp_apicid,
						pin);
				} else
					apic_printk(APIC_VERBOSE, " %d-%d",
						mp_ioapics[apic].mp_apicid,
						pin);
				continue;
			}
			if (notcon) {
				apic_printk(APIC_VERBOSE,
					" (apicid-pin) not connected\n");
				notcon = 0;
			}

			irq = pin_2_irq(idx, apic, pin);
#ifdef CONFIG_X86_32
			if (multi_timer_check(apic, irq))
				continue;
#endif
			desc = irq_to_desc_alloc_cpu(irq, cpu);
			if (!desc) {
				printk(KERN_INFO "can not get irq_desc for %d\n", irq);
				continue;
			}
			cfg = desc->chip_data;
			add_pin_to_irq_cpu(cfg, cpu, apic, pin);

			setup_IO_APIC_irq(apic, pin, irq, desc,
					irq_trigger(idx), irq_polarity(idx));
		}
	}

	if (notcon)
		apic_printk(APIC_VERBOSE,
			" (apicid-pin) not connected\n");
}

/*
 * Set up the timer pin, possibly with the 8259A-master behind.
 */
static void __init setup_timer_IRQ0_pin(unsigned int apic, unsigned int pin,
					int vector)
{
	struct IO_APIC_route_entry entry;

#ifdef CONFIG_INTR_REMAP
	if (intr_remapping_enabled)
		return;
#endif

	memset(&entry, 0, sizeof(entry));

	/*
	 * We use logical delivery to get the timer IRQ
	 * to the first CPU.
	 */
	entry.dest_mode = INT_DEST_MODE;
	entry.mask = 1;					/* mask IRQ now */
	entry.dest = cpu_mask_to_apicid(TARGET_CPUS);
	entry.delivery_mode = INT_DELIVERY_MODE;
	entry.polarity = 0;
	entry.trigger = 0;
	entry.vector = vector;

	/*
	 * The timer IRQ doesn't have to know that behind the
	 * scene we may have a 8259A-master in AEOI mode ...
	 */
	set_irq_chip_and_handler_name(0, &ioapic_chip, handle_edge_irq, "edge");

	/*
	 * Add it to the IO-APIC irq-routing table:
	 */
	ioapic_write_entry(apic, pin, entry);
}


__apicdebuginit(void) print_IO_APIC(void)
{
	int apic, i;
	union IO_APIC_reg_00 reg_00;
	union IO_APIC_reg_01 reg_01;
	union IO_APIC_reg_02 reg_02;
	union IO_APIC_reg_03 reg_03;
	unsigned long flags;
	struct irq_cfg *cfg;
	struct irq_desc *desc;
	unsigned int irq;

	if (apic_verbosity == APIC_QUIET)
		return;

	printk(KERN_DEBUG "number of MP IRQ sources: %d.\n", mp_irq_entries);
	for (i = 0; i < nr_ioapics; i++)
		printk(KERN_DEBUG "number of IO-APIC #%d registers: %d.\n",
		       mp_ioapics[i].mp_apicid, nr_ioapic_registers[i]);

	/*
	 * We are a bit conservative about what we expect.  We have to
	 * know about every hardware change ASAP.
	 */
	printk(KERN_INFO "testing the IO APIC.......................\n");

	for (apic = 0; apic < nr_ioapics; apic++) {

	spin_lock_irqsave(&ioapic_lock, flags);
	reg_00.raw = io_apic_read(apic, 0);
	reg_01.raw = io_apic_read(apic, 1);
	if (reg_01.bits.version >= 0x10)
		reg_02.raw = io_apic_read(apic, 2);
	if (reg_01.bits.version >= 0x20)
		reg_03.raw = io_apic_read(apic, 3);
	spin_unlock_irqrestore(&ioapic_lock, flags);

	printk("\n");
	printk(KERN_DEBUG "IO APIC #%d......\n", mp_ioapics[apic].mp_apicid);
	printk(KERN_DEBUG ".... register #00: %08X\n", reg_00.raw);
	printk(KERN_DEBUG ".......    : physical APIC id: %02X\n", reg_00.bits.ID);
	printk(KERN_DEBUG ".......    : Delivery Type: %X\n", reg_00.bits.delivery_type);
	printk(KERN_DEBUG ".......    : LTS          : %X\n", reg_00.bits.LTS);

	printk(KERN_DEBUG ".... register #01: %08X\n", *(int *)&reg_01);
	printk(KERN_DEBUG ".......     : max redirection entries: %04X\n", reg_01.bits.entries);

	printk(KERN_DEBUG ".......     : PRQ implemented: %X\n", reg_01.bits.PRQ);
	printk(KERN_DEBUG ".......     : IO APIC version: %04X\n", reg_01.bits.version);

	/*
	 * Some Intel chipsets with IO APIC VERSION of 0x1? don't have reg_02,
	 * but the value of reg_02 is read as the previous read register
	 * value, so ignore it if reg_02 == reg_01.
	 */
	if (reg_01.bits.version >= 0x10 && reg_02.raw != reg_01.raw) {
		printk(KERN_DEBUG ".... register #02: %08X\n", reg_02.raw);
		printk(KERN_DEBUG ".......     : arbitration: %02X\n", reg_02.bits.arbitration);
	}

	/*
	 * Some Intel chipsets with IO APIC VERSION of 0x2? don't have reg_02
	 * or reg_03, but the value of reg_0[23] is read as the previous read
	 * register value, so ignore it if reg_03 == reg_0[12].
	 */
	if (reg_01.bits.version >= 0x20 && reg_03.raw != reg_02.raw &&
	    reg_03.raw != reg_01.raw) {
		printk(KERN_DEBUG ".... register #03: %08X\n", reg_03.raw);
		printk(KERN_DEBUG ".......     : Boot DT    : %X\n", reg_03.bits.boot_DT);
	}

	printk(KERN_DEBUG ".... IRQ redirection table:\n");

	printk(KERN_DEBUG " NR Dst Mask Trig IRR Pol"
			  " Stat Dmod Deli Vect:   \n");

	for (i = 0; i <= reg_01.bits.entries; i++) {
		struct IO_APIC_route_entry entry;

		entry = ioapic_read_entry(apic, i);

		printk(KERN_DEBUG " %02x %03X ",
			i,
			entry.dest
		);

		printk("%1d    %1d    %1d   %1d   %1d    %1d    %1d    %02X\n",
			entry.mask,
			entry.trigger,
			entry.irr,
			entry.polarity,
			entry.delivery_status,
			entry.dest_mode,
			entry.delivery_mode,
			entry.vector
		);
	}
	}
	printk(KERN_DEBUG "IRQ to pin mappings:\n");
	for_each_irq_desc(irq, desc) {
		struct irq_pin_list *entry;

		cfg = desc->chip_data;
		entry = cfg->irq_2_pin;
		if (!entry)
			continue;
		printk(KERN_DEBUG "IRQ%d ", irq);
		for (;;) {
			printk("-> %d:%d", entry->apic, entry->pin);
			if (!entry->next)
				break;
			entry = entry->next;
		}
		printk("\n");
	}

	printk(KERN_INFO ".................................... done.\n");

	return;
}

__apicdebuginit(void) print_APIC_bitfield(int base)
{
	unsigned int v;
	int i, j;

	if (apic_verbosity == APIC_QUIET)
		return;

	printk(KERN_DEBUG "0123456789abcdef0123456789abcdef\n" KERN_DEBUG);
	for (i = 0; i < 8; i++) {
		v = apic_read(base + i*0x10);
		for (j = 0; j < 32; j++) {
			if (v & (1<<j))
				printk("1");
			else
				printk("0");
		}
		printk("\n");
	}
}

__apicdebuginit(void) print_local_APIC(void *dummy)
{
	unsigned int v, ver, maxlvt;
	u64 icr;

	if (apic_verbosity == APIC_QUIET)
		return;

	printk("\n" KERN_DEBUG "printing local APIC contents on CPU#%d/%d:\n",
		smp_processor_id(), hard_smp_processor_id());
	v = apic_read(APIC_ID);
	printk(KERN_INFO "... APIC ID:      %08x (%01x)\n", v, read_apic_id());
	v = apic_read(APIC_LVR);
	printk(KERN_INFO "... APIC VERSION: %08x\n", v);
	ver = GET_APIC_VERSION(v);
	maxlvt = lapic_get_maxlvt();

	v = apic_read(APIC_TASKPRI);
	printk(KERN_DEBUG "... APIC TASKPRI: %08x (%02x)\n", v, v & APIC_TPRI_MASK);

	if (APIC_INTEGRATED(ver)) {                     /* !82489DX */
		if (!APIC_XAPIC(ver)) {
			v = apic_read(APIC_ARBPRI);
			printk(KERN_DEBUG "... APIC ARBPRI: %08x (%02x)\n", v,
			       v & APIC_ARBPRI_MASK);
		}
		v = apic_read(APIC_PROCPRI);
		printk(KERN_DEBUG "... APIC PROCPRI: %08x\n", v);
	}

	/*
	 * Remote read supported only in the 82489DX and local APIC for
	 * Pentium processors.
	 */
	if (!APIC_INTEGRATED(ver) || maxlvt == 3) {
		v = apic_read(APIC_RRR);
		printk(KERN_DEBUG "... APIC RRR: %08x\n", v);
	}

	v = apic_read(APIC_LDR);
	printk(KERN_DEBUG "... APIC LDR: %08x\n", v);
	if (!x2apic_enabled()) {
		v = apic_read(APIC_DFR);
		printk(KERN_DEBUG "... APIC DFR: %08x\n", v);
	}
	v = apic_read(APIC_SPIV);
	printk(KERN_DEBUG "... APIC SPIV: %08x\n", v);

	printk(KERN_DEBUG "... APIC ISR field:\n");
	print_APIC_bitfield(APIC_ISR);
	printk(KERN_DEBUG "... APIC TMR field:\n");
	print_APIC_bitfield(APIC_TMR);
	printk(KERN_DEBUG "... APIC IRR field:\n");
	print_APIC_bitfield(APIC_IRR);

	if (APIC_INTEGRATED(ver)) {             /* !82489DX */
		if (maxlvt > 3)         /* Due to the Pentium erratum 3AP. */
			apic_write(APIC_ESR, 0);

		v = apic_read(APIC_ESR);
		printk(KERN_DEBUG "... APIC ESR: %08x\n", v);
	}

	icr = apic_icr_read();
	printk(KERN_DEBUG "... APIC ICR: %08x\n", (u32)icr);
	printk(KERN_DEBUG "... APIC ICR2: %08x\n", (u32)(icr >> 32));

	v = apic_read(APIC_LVTT);
	printk(KERN_DEBUG "... APIC LVTT: %08x\n", v);

	if (maxlvt > 3) {                       /* PC is LVT#4. */
		v = apic_read(APIC_LVTPC);
		printk(KERN_DEBUG "... APIC LVTPC: %08x\n", v);
	}
	v = apic_read(APIC_LVT0);
	printk(KERN_DEBUG "... APIC LVT0: %08x\n", v);
	v = apic_read(APIC_LVT1);
	printk(KERN_DEBUG "... APIC LVT1: %08x\n", v);

	if (maxlvt > 2) {			/* ERR is LVT#3. */
		v = apic_read(APIC_LVTERR);
		printk(KERN_DEBUG "... APIC LVTERR: %08x\n", v);
	}

	v = apic_read(APIC_TMICT);
	printk(KERN_DEBUG "... APIC TMICT: %08x\n", v);
	v = apic_read(APIC_TMCCT);
	printk(KERN_DEBUG "... APIC TMCCT: %08x\n", v);
	v = apic_read(APIC_TDCR);
	printk(KERN_DEBUG "... APIC TDCR: %08x\n", v);
	printk("\n");
}

__apicdebuginit(void) print_all_local_APICs(void)
{
	int cpu;

	preempt_disable();
	for_each_online_cpu(cpu)
		smp_call_function_single(cpu, print_local_APIC, NULL, 1);
	preempt_enable();
}

__apicdebuginit(void) print_PIC(void)
{
	unsigned int v;
	unsigned long flags;

	if (apic_verbosity == APIC_QUIET)
		return;

	printk(KERN_DEBUG "\nprinting PIC contents\n");

	spin_lock_irqsave(&i8259A_lock, flags);

	v = inb(0xa1) << 8 | inb(0x21);
	printk(KERN_DEBUG "... PIC  IMR: %04x\n", v);

	v = inb(0xa0) << 8 | inb(0x20);
	printk(KERN_DEBUG "... PIC  IRR: %04x\n", v);

	outb(0x0b,0xa0);
	outb(0x0b,0x20);
	v = inb(0xa0) << 8 | inb(0x20);
	outb(0x0a,0xa0);
	outb(0x0a,0x20);

	spin_unlock_irqrestore(&i8259A_lock, flags);

	printk(KERN_DEBUG "... PIC  ISR: %04x\n", v);

	v = inb(0x4d1) << 8 | inb(0x4d0);
	printk(KERN_DEBUG "... PIC ELCR: %04x\n", v);
}

__apicdebuginit(int) print_all_ICs(void)
{
	print_PIC();
	print_all_local_APICs();
	print_IO_APIC();

	return 0;
}

fs_initcall(print_all_ICs);


/* Where if anywhere is the i8259 connect in external int mode */
static struct { int pin, apic; } ioapic_i8259 = { -1, -1 };

void __init enable_IO_APIC(void)
{
	union IO_APIC_reg_01 reg_01;
	int i8259_apic, i8259_pin;
	int apic;
	unsigned long flags;

#ifdef CONFIG_X86_32
	int i;
	if (!pirqs_enabled)
		for (i = 0; i < MAX_PIRQS; i++)
			pirq_entries[i] = -1;
#endif

	/*
	 * The number of IO-APIC IRQ registers (== #pins):
	 */
	for (apic = 0; apic < nr_ioapics; apic++) {
		spin_lock_irqsave(&ioapic_lock, flags);
		reg_01.raw = io_apic_read(apic, 1);
		spin_unlock_irqrestore(&ioapic_lock, flags);
		nr_ioapic_registers[apic] = reg_01.bits.entries+1;
	}
	for(apic = 0; apic < nr_ioapics; apic++) {
		int pin;
		/* See if any of the pins is in ExtINT mode */
		for (pin = 0; pin < nr_ioapic_registers[apic]; pin++) {
			struct IO_APIC_route_entry entry;
			entry = ioapic_read_entry(apic, pin);

			/* If the interrupt line is enabled and in ExtInt mode
			 * I have found the pin where the i8259 is connected.
			 */
			if ((entry.mask == 0) && (entry.delivery_mode == dest_ExtINT)) {
				ioapic_i8259.apic = apic;
				ioapic_i8259.pin  = pin;
				goto found_i8259;
			}
		}
	}
 found_i8259:
	/* Look to see what if the MP table has reported the ExtINT */
	/* If we could not find the appropriate pin by looking at the ioapic
	 * the i8259 probably is not connected the ioapic but give the
	 * mptable a chance anyway.
	 */
	i8259_pin  = find_isa_irq_pin(0, mp_ExtINT);
	i8259_apic = find_isa_irq_apic(0, mp_ExtINT);
	/* Trust the MP table if nothing is setup in the hardware */
	if ((ioapic_i8259.pin == -1) && (i8259_pin >= 0)) {
		printk(KERN_WARNING "ExtINT not setup in hardware but reported by MP table\n");
		ioapic_i8259.pin  = i8259_pin;
		ioapic_i8259.apic = i8259_apic;
	}
	/* Complain if the MP table and the hardware disagree */
	if (((ioapic_i8259.apic != i8259_apic) || (ioapic_i8259.pin != i8259_pin)) &&
		(i8259_pin >= 0) && (ioapic_i8259.pin >= 0))
	{
		printk(KERN_WARNING "ExtINT in hardware and MP table differ\n");
	}

	/*
	 * Do not trust the IO-APIC being empty at bootup
	 */
	clear_IO_APIC();
}

/*
 * Not an __init, needed by the reboot code
 */
void disable_IO_APIC(void)
{
	/*
	 * Clear the IO-APIC before rebooting:
	 */
	clear_IO_APIC();

	/*
	 * If the i8259 is routed through an IOAPIC
	 * Put that IOAPIC in virtual wire mode
	 * so legacy interrupts can be delivered.
	 */
	if (ioapic_i8259.pin != -1) {
		struct IO_APIC_route_entry entry;

		memset(&entry, 0, sizeof(entry));
		entry.mask            = 0; /* Enabled */
		entry.trigger         = 0; /* Edge */
		entry.irr             = 0;
		entry.polarity        = 0; /* High */
		entry.delivery_status = 0;
		entry.dest_mode       = 0; /* Physical */
		entry.delivery_mode   = dest_ExtINT; /* ExtInt */
		entry.vector          = 0;
		entry.dest            = read_apic_id();

		/*
		 * Add it to the IO-APIC irq-routing table:
		 */
		ioapic_write_entry(ioapic_i8259.apic, ioapic_i8259.pin, entry);
	}

	disconnect_bsp_APIC(ioapic_i8259.pin != -1);
}

#ifdef CONFIG_X86_32
/*
 * function to set the IO-APIC physical IDs based on the
 * values stored in the MPC table.
 *
 * by Matt Domsch <Matt_Domsch@dell.com>  Tue Dec 21 12:25:05 CST 1999
 */

static void __init setup_ioapic_ids_from_mpc(void)
{
	union IO_APIC_reg_00 reg_00;
	physid_mask_t phys_id_present_map;
	int apic;
	int i;
	unsigned char old_id;
	unsigned long flags;

	if (x86_quirks->setup_ioapic_ids && x86_quirks->setup_ioapic_ids())
		return;

	/*
	 * Don't check I/O APIC IDs for xAPIC systems.  They have
	 * no meaning without the serial APIC bus.
	 */
	if (!(boot_cpu_data.x86_vendor == X86_VENDOR_INTEL)
		|| APIC_XAPIC(apic_version[boot_cpu_physical_apicid]))
		return;
	/*
	 * This is broken; anything with a real cpu count has to
	 * circumvent this idiocy regardless.
	 */
	phys_id_present_map = ioapic_phys_id_map(phys_cpu_present_map);

	/*
	 * Set the IOAPIC ID to the value stored in the MPC table.
	 */
	for (apic = 0; apic < nr_ioapics; apic++) {

		/* Read the register 0 value */
		spin_lock_irqsave(&ioapic_lock, flags);
		reg_00.raw = io_apic_read(apic, 0);
		spin_unlock_irqrestore(&ioapic_lock, flags);

		old_id = mp_ioapics[apic].mp_apicid;

		if (mp_ioapics[apic].mp_apicid >= get_physical_broadcast()) {
			printk(KERN_ERR "BIOS bug, IO-APIC#%d ID is %d in the MPC table!...\n",
				apic, mp_ioapics[apic].mp_apicid);
			printk(KERN_ERR "... fixing up to %d. (tell your hw vendor)\n",
				reg_00.bits.ID);
			mp_ioapics[apic].mp_apicid = reg_00.bits.ID;
		}

		/*
		 * Sanity check, is the ID really free? Every APIC in a
		 * system must have a unique ID or we get lots of nice
		 * 'stuck on smp_invalidate_needed IPI wait' messages.
		 */
		if (check_apicid_used(phys_id_present_map,
					mp_ioapics[apic].mp_apicid)) {
			printk(KERN_ERR "BIOS bug, IO-APIC#%d ID %d is already used!...\n",
				apic, mp_ioapics[apic].mp_apicid);
			for (i = 0; i < get_physical_broadcast(); i++)
				if (!physid_isset(i, phys_id_present_map))
					break;
			if (i >= get_physical_broadcast())
				panic("Max APIC ID exceeded!\n");
			printk(KERN_ERR "... fixing up to %d. (tell your hw vendor)\n",
				i);
			physid_set(i, phys_id_present_map);
			mp_ioapics[apic].mp_apicid = i;
		} else {
			physid_mask_t tmp;
			tmp = apicid_to_cpu_present(mp_ioapics[apic].mp_apicid);
			apic_printk(APIC_VERBOSE, "Setting %d in the "
					"phys_id_present_map\n",
					mp_ioapics[apic].mp_apicid);
			physids_or(phys_id_present_map, phys_id_present_map, tmp);
		}


		/*
		 * We need to adjust the IRQ routing table
		 * if the ID changed.
		 */
		if (old_id != mp_ioapics[apic].mp_apicid)
			for (i = 0; i < mp_irq_entries; i++)
				if (mp_irqs[i].mp_dstapic == old_id)
					mp_irqs[i].mp_dstapic
						= mp_ioapics[apic].mp_apicid;

		/*
		 * Read the right value from the MPC table and
		 * write it into the ID register.
		 */
		apic_printk(APIC_VERBOSE, KERN_INFO
			"...changing IO-APIC physical APIC ID to %d ...",
			mp_ioapics[apic].mp_apicid);

		reg_00.bits.ID = mp_ioapics[apic].mp_apicid;
		spin_lock_irqsave(&ioapic_lock, flags);
		io_apic_write(apic, 0, reg_00.raw);
		spin_unlock_irqrestore(&ioapic_lock, flags);

		/*
		 * Sanity check
		 */
		spin_lock_irqsave(&ioapic_lock, flags);
		reg_00.raw = io_apic_read(apic, 0);
		spin_unlock_irqrestore(&ioapic_lock, flags);
		if (reg_00.bits.ID != mp_ioapics[apic].mp_apicid)
			printk("could not set ID!\n");
		else
			apic_printk(APIC_VERBOSE, " ok.\n");
	}
}
#endif

int no_timer_check __initdata;

static int __init notimercheck(char *s)
{
	no_timer_check = 1;
	return 1;
}
__setup("no_timer_check", notimercheck);

/*
 * There is a nasty bug in some older SMP boards, their mptable lies
 * about the timer IRQ. We do the following to work around the situation:
 *
 *	- timer IRQ defaults to IO-APIC IRQ
 *	- if this function detects that timer IRQs are defunct, then we fall
 *	  back to ISA timer IRQs
 */
static int __init timer_irq_works(void)
{
	unsigned long t1 = jiffies;
	unsigned long flags;

	if (no_timer_check)
		return 1;

	local_save_flags(flags);
	local_irq_enable();
	/* Let ten ticks pass... */
	mdelay((10 * 1000) / HZ);
	local_irq_restore(flags);

	/*
	 * Expect a few ticks at least, to be sure some possible
	 * glue logic does not lock up after one or two first
	 * ticks in a non-ExtINT mode.  Also the local APIC
	 * might have cached one ExtINT interrupt.  Finally, at
	 * least one tick may be lost due to delays.
	 */

	/* jiffies wrap? */
	if (time_after(jiffies, t1 + 4))
		return 1;
	return 0;
}

/*
 * In the SMP+IOAPIC case it might happen that there are an unspecified
 * number of pending IRQ events unhandled. These cases are very rare,
 * so we 'resend' these IRQs via IPIs, to the same CPU. It's much
 * better to do it this way as thus we do not have to be aware of
 * 'pending' interrupts in the IRQ path, except at this point.
 */
/*
 * Edge triggered needs to resend any interrupt
 * that was delayed but this is now handled in the device
 * independent code.
 */

/*
 * Starting up a edge-triggered IO-APIC interrupt is
 * nasty - we need to make sure that we get the edge.
 * If it is already asserted for some reason, we need
 * return 1 to indicate that is was pending.
 *
 * This is not complete - we should be able to fake
 * an edge even if it isn't on the 8259A...
 */

static unsigned int startup_ioapic_irq(unsigned int irq)
{
	int was_pending = 0;
	unsigned long flags;
	struct irq_cfg *cfg;

	spin_lock_irqsave(&ioapic_lock, flags);
	if (irq < NR_IRQS_LEGACY) {
		disable_8259A_irq(irq);
		if (i8259A_irq_pending(irq))
			was_pending = 1;
	}
	cfg = irq_cfg(irq);
	__unmask_IO_APIC_irq(cfg);
	spin_unlock_irqrestore(&ioapic_lock, flags);

	return was_pending;
}

#ifdef CONFIG_X86_64
static int ioapic_retrigger_irq(unsigned int irq)
{

	struct irq_cfg *cfg = irq_cfg(irq);
	unsigned long flags;

	spin_lock_irqsave(&vector_lock, flags);
	send_IPI_mask(cpumask_of(cpumask_first(cfg->domain)), cfg->vector);
	spin_unlock_irqrestore(&vector_lock, flags);

	return 1;
}
#else
static int ioapic_retrigger_irq(unsigned int irq)
{
	send_IPI_self(irq_cfg(irq)->vector);

	return 1;
}
#endif

/*
 * Level and edge triggered IO-APIC interrupts need different handling,
 * so we use two separate IRQ descriptors. Edge triggered IRQs can be
 * handled with the level-triggered descriptor, but that one has slightly
 * more overhead. Level-triggered interrupts cannot be handled with the
 * edge-triggered handler, without risking IRQ storms and other ugly
 * races.
 */

#ifdef CONFIG_SMP

#ifdef CONFIG_INTR_REMAP
static void ir_irq_migration(struct work_struct *work);

static DECLARE_DELAYED_WORK(ir_migration_work, ir_irq_migration);

/*
 * Migrate the IO-APIC irq in the presence of intr-remapping.
 *
 * For edge triggered, irq migration is a simple atomic update(of vector
 * and cpu destination) of IRTE and flush the hardware cache.
 *
 * For level triggered, we need to modify the io-apic RTE aswell with the update
 * vector information, along with modifying IRTE with vector and destination.
 * So irq migration for level triggered is little  bit more complex compared to
 * edge triggered migration. But the good news is, we use the same algorithm
 * for level triggered migration as we have today, only difference being,
 * we now initiate the irq migration from process context instead of the
 * interrupt context.
 *
 * In future, when we do a directed EOI (combined with cpu EOI broadcast
 * suppression) to the IO-APIC, level triggered irq migration will also be
 * as simple as edge triggered migration and we can do the irq migration
 * with a simple atomic update to IO-APIC RTE.
 */
static void
migrate_ioapic_irq_desc(struct irq_desc *desc, const struct cpumask *mask)
{
	struct irq_cfg *cfg;
	struct irte irte;
	int modify_ioapic_rte;
	unsigned int dest;
	unsigned long flags;
	unsigned int irq;

	if (!cpumask_intersects(mask, cpu_online_mask))
		return;

	irq = desc->irq;
	if (get_irte(irq, &irte))
		return;

	cfg = desc->chip_data;
	if (assign_irq_vector(irq, cfg, mask))
		return;

	set_extra_move_desc(desc, mask);

	dest = cpu_mask_to_apicid_and(cfg->domain, mask);

	modify_ioapic_rte = desc->status & IRQ_LEVEL;
	if (modify_ioapic_rte) {
		spin_lock_irqsave(&ioapic_lock, flags);
		__target_IO_APIC_irq(irq, dest, cfg);
		spin_unlock_irqrestore(&ioapic_lock, flags);
	}

	irte.vector = cfg->vector;
	irte.dest_id = IRTE_DEST(dest);

	/*
	 * Modified the IRTE and flushes the Interrupt entry cache.
	 */
	modify_irte(irq, &irte);

	if (cfg->move_in_progress)
		send_cleanup_vector(cfg);

	cpumask_copy(&desc->affinity, mask);
}

static int migrate_irq_remapped_level_desc(struct irq_desc *desc)
{
	int ret = -1;
	struct irq_cfg *cfg = desc->chip_data;

	mask_IO_APIC_irq_desc(desc);

	if (io_apic_level_ack_pending(cfg)) {
		/*
		 * Interrupt in progress. Migrating irq now will change the
		 * vector information in the IO-APIC RTE and that will confuse
		 * the EOI broadcast performed by cpu.
		 * So, delay the irq migration to the next instance.
		 */
		schedule_delayed_work(&ir_migration_work, 1);
		goto unmask;
	}

	/* everthing is clear. we have right of way */
	migrate_ioapic_irq_desc(desc, &desc->pending_mask);

	ret = 0;
	desc->status &= ~IRQ_MOVE_PENDING;
	cpumask_clear(&desc->pending_mask);

unmask:
	unmask_IO_APIC_irq_desc(desc);

	return ret;
}

static void ir_irq_migration(struct work_struct *work)
{
	unsigned int irq;
	struct irq_desc *desc;

	for_each_irq_desc(irq, desc) {
		if (desc->status & IRQ_MOVE_PENDING) {
			unsigned long flags;

			spin_lock_irqsave(&desc->lock, flags);
			if (!desc->chip->set_affinity ||
			    !(desc->status & IRQ_MOVE_PENDING)) {
				desc->status &= ~IRQ_MOVE_PENDING;
				spin_unlock_irqrestore(&desc->lock, flags);
				continue;
			}

			desc->chip->set_affinity(irq, &desc->pending_mask);
			spin_unlock_irqrestore(&desc->lock, flags);
		}
	}
}

/*
 * Migrates the IRQ destination in the process context.
 */
static void set_ir_ioapic_affinity_irq_desc(struct irq_desc *desc,
					    const struct cpumask *mask)
{
	if (desc->status & IRQ_LEVEL) {
		desc->status |= IRQ_MOVE_PENDING;
		cpumask_copy(&desc->pending_mask, mask);
		migrate_irq_remapped_level_desc(desc);
		return;
	}

	migrate_ioapic_irq_desc(desc, mask);
}
static void set_ir_ioapic_affinity_irq(unsigned int irq,
				       const struct cpumask *mask)
{
	struct irq_desc *desc = irq_to_desc(irq);

	set_ir_ioapic_affinity_irq_desc(desc, mask);
}
#endif

asmlinkage void smp_irq_move_cleanup_interrupt(void)
{
	unsigned vector, me;

	ack_APIC_irq();
	exit_idle();
	irq_enter();

	me = smp_processor_id();
	for (vector = FIRST_EXTERNAL_VECTOR; vector < NR_VECTORS; vector++) {
		unsigned int irq;
		struct irq_desc *desc;
		struct irq_cfg *cfg;
		irq = __get_cpu_var(vector_irq)[vector];

		if (irq == -1)
			continue;

		desc = irq_to_desc(irq);
		if (!desc)
			continue;

		cfg = irq_cfg(irq);
		spin_lock(&desc->lock);
		if (!cfg->move_cleanup_count)
			goto unlock;

		if (vector == cfg->vector && cpumask_test_cpu(me, cfg->domain))
			goto unlock;

		__get_cpu_var(vector_irq)[vector] = -1;
		cfg->move_cleanup_count--;
unlock:
		spin_unlock(&desc->lock);
	}

	irq_exit();
}

static void irq_complete_move(struct irq_desc **descp)
{
	struct irq_desc *desc = *descp;
	struct irq_cfg *cfg = desc->chip_data;
	unsigned vector, me;

	if (likely(!cfg->move_in_progress)) {
#ifdef CONFIG_NUMA_MIGRATE_IRQ_DESC
		if (likely(!cfg->move_desc_pending))
			return;

		/* domain has not changed, but affinity did */
		me = smp_processor_id();
		if (cpu_isset(me, desc->affinity)) {
			*descp = desc = move_irq_desc(desc, me);
			/* get the new one */
			cfg = desc->chip_data;
			cfg->move_desc_pending = 0;
		}
#endif
		return;
	}

	vector = ~get_irq_regs()->orig_ax;
	me = smp_processor_id();
#ifdef CONFIG_NUMA_MIGRATE_IRQ_DESC
		*descp = desc = move_irq_desc(desc, me);
		/* get the new one */
		cfg = desc->chip_data;
#endif

	if (vector == cfg->vector && cpumask_test_cpu(me, cfg->domain))
		send_cleanup_vector(cfg);
}
#else
static inline void irq_complete_move(struct irq_desc **descp) {}
#endif

#ifdef CONFIG_INTR_REMAP
static void ack_x2apic_level(unsigned int irq)
{
	ack_x2APIC_irq();
}

static void ack_x2apic_edge(unsigned int irq)
{
	ack_x2APIC_irq();
}

#endif

static void ack_apic_edge(unsigned int irq)
{
	struct irq_desc *desc = irq_to_desc(irq);

	irq_complete_move(&desc);
	move_native_irq(irq);
	ack_APIC_irq();
}

atomic_t irq_mis_count;

static void ack_apic_level(unsigned int irq)
{
	struct irq_desc *desc = irq_to_desc(irq);

#ifdef CONFIG_X86_32
	unsigned long v;
	int i;
#endif
	struct irq_cfg *cfg;
	int do_unmask_irq = 0;

	irq_complete_move(&desc);
#ifdef CONFIG_GENERIC_PENDING_IRQ
	/* If we are moving the irq we need to mask it */
	if (unlikely(desc->status & IRQ_MOVE_PENDING)) {
		do_unmask_irq = 1;
		mask_IO_APIC_irq_desc(desc);
	}
#endif

#ifdef CONFIG_X86_32
	/*
	* It appears there is an erratum which affects at least version 0x11
	* of I/O APIC (that's the 82093AA and cores integrated into various
	* chipsets).  Under certain conditions a level-triggered interrupt is
	* erroneously delivered as edge-triggered one but the respective IRR
	* bit gets set nevertheless.  As a result the I/O unit expects an EOI
	* message but it will never arrive and further interrupts are blocked
	* from the source.  The exact reason is so far unknown, but the
	* phenomenon was observed when two consecutive interrupt requests
	* from a given source get delivered to the same CPU and the source is
	* temporarily disabled in between.
	*
	* A workaround is to simulate an EOI message manually.  We achieve it
	* by setting the trigger mode to edge and then to level when the edge
	* trigger mode gets detected in the TMR of a local APIC for a
	* level-triggered interrupt.  We mask the source for the time of the
	* operation to prevent an edge-triggered interrupt escaping meanwhile.
	* The idea is from Manfred Spraul.  --macro
	*/
	cfg = desc->chip_data;
	i = cfg->vector;

	v = apic_read(APIC_TMR + ((i & ~0x1f) >> 1));
#endif

	/*
	 * We must acknowledge the irq before we move it or the acknowledge will
	 * not propagate properly.
	 */
	ack_APIC_irq();

	/* Now we can move and renable the irq */
	if (unlikely(do_unmask_irq)) {
		/* Only migrate the irq if the ack has been received.
		 *
		 * On rare occasions the broadcast level triggered ack gets
		 * delayed going to ioapics, and if we reprogram the
		 * vector while Remote IRR is still set the irq will never
		 * fire again.
		 *
		 * To prevent this scenario we read the Remote IRR bit
		 * of the ioapic.  This has two effects.
		 * - On any sane system the read of the ioapic will
		 *   flush writes (and acks) going to the ioapic from
		 *   this cpu.
		 * - We get to see if the ACK has actually been delivered.
		 *
		 * Based on failed experiments of reprogramming the
		 * ioapic entry from outside of irq context starting
		 * with masking the ioapic entry and then polling until
		 * Remote IRR was clear before reprogramming the
		 * ioapic I don't trust the Remote IRR bit to be
		 * completey accurate.
		 *
		 * However there appears to be no other way to plug
		 * this race, so if the Remote IRR bit is not
		 * accurate and is causing problems then it is a hardware bug
		 * and you can go talk to the chipset vendor about it.
		 */
		cfg = desc->chip_data;
		if (!io_apic_level_ack_pending(cfg))
			move_masked_irq(irq);
		unmask_IO_APIC_irq_desc(desc);
	}

#ifdef CONFIG_X86_32
	if (!(v & (1 << (i & 0x1f)))) {
		atomic_inc(&irq_mis_count);
		spin_lock(&ioapic_lock);
		__mask_and_edge_IO_APIC_irq(cfg);
		__unmask_and_level_IO_APIC_irq(cfg);
		spin_unlock(&ioapic_lock);
	}
#endif
}

static struct irq_chip ioapic_chip __read_mostly = {
	.name		= "IO-APIC",
	.startup	= startup_ioapic_irq,
	.mask		= mask_IO_APIC_irq,
	.unmask		= unmask_IO_APIC_irq,
	.ack		= ack_apic_edge,
	.eoi		= ack_apic_level,
#ifdef CONFIG_SMP
	.set_affinity	= set_ioapic_affinity_irq,
#endif
	.retrigger	= ioapic_retrigger_irq,
};

#ifdef CONFIG_INTR_REMAP
static struct irq_chip ir_ioapic_chip __read_mostly = {
	.name		= "IR-IO-APIC",
	.startup	= startup_ioapic_irq,
	.mask		= mask_IO_APIC_irq,
	.unmask		= unmask_IO_APIC_irq,
	.ack		= ack_x2apic_edge,
	.eoi		= ack_x2apic_level,
#ifdef CONFIG_SMP
	.set_affinity	= set_ir_ioapic_affinity_irq,
#endif
	.retrigger	= ioapic_retrigger_irq,
};
#endif

static inline void init_IO_APIC_traps(void)
{
	int irq;
	struct irq_desc *desc;
	struct irq_cfg *cfg;

	/*
	 * NOTE! The local APIC isn't very good at handling
	 * multiple interrupts at the same interrupt level.
	 * As the interrupt level is determined by taking the
	 * vector number and shifting that right by 4, we
	 * want to spread these out a bit so that they don't
	 * all fall in the same interrupt level.
	 *
	 * Also, we've got to be careful not to trash gate
	 * 0x80, because int 0x80 is hm, kind of importantish. ;)
	 */
	for_each_irq_desc(irq, desc) {
		cfg = desc->chip_data;
		if (IO_APIC_IRQ(irq) && cfg && !cfg->vector) {
			/*
			 * Hmm.. We don't have an entry for this,
			 * so default to an old-fashioned 8259
			 * interrupt if we can..
			 */
			if (irq < NR_IRQS_LEGACY)
				make_8259A_irq(irq);
			else
				/* Strange. Oh, well.. */
				desc->chip = &no_irq_chip;
		}
	}
}

/*
 * The local APIC irq-chip implementation:
 */

static void mask_lapic_irq(unsigned int irq)
{
	unsigned long v;

	v = apic_read(APIC_LVT0);
	apic_write(APIC_LVT0, v | APIC_LVT_MASKED);
}

static void unmask_lapic_irq(unsigned int irq)
{
	unsigned long v;

	v = apic_read(APIC_LVT0);
	apic_write(APIC_LVT0, v & ~APIC_LVT_MASKED);
}

static void ack_lapic_irq(unsigned int irq)
{
	ack_APIC_irq();
}

static struct irq_chip lapic_chip __read_mostly = {
	.name		= "local-APIC",
	.mask		= mask_lapic_irq,
	.unmask		= unmask_lapic_irq,
	.ack		= ack_lapic_irq,
};

static void lapic_register_intr(int irq, struct irq_desc *desc)
{
	desc->status &= ~IRQ_LEVEL;
	set_irq_chip_and_handler_name(irq, &lapic_chip, handle_edge_irq,
				      "edge");
}

static void __init setup_nmi(void)
{
	/*
	 * Dirty trick to enable the NMI watchdog ...
	 * We put the 8259A master into AEOI mode and
	 * unmask on all local APICs LVT0 as NMI.
	 *
	 * The idea to use the 8259A in AEOI mode ('8259A Virtual Wire')
	 * is from Maciej W. Rozycki - so we do not have to EOI from
	 * the NMI handler or the timer interrupt.
	 */
	apic_printk(APIC_VERBOSE, KERN_INFO "activating NMI Watchdog ...");

	enable_NMI_through_LVT0();

	apic_printk(APIC_VERBOSE, " done.\n");
}

/*
 * This looks a bit hackish but it's about the only one way of sending
 * a few INTA cycles to 8259As and any associated glue logic.  ICR does
 * not support the ExtINT mode, unfortunately.  We need to send these
 * cycles as some i82489DX-based boards have glue logic that keeps the
 * 8259A interrupt line asserted until INTA.  --macro
 */
static inline void __init unlock_ExtINT_logic(void)
{
	int apic, pin, i;
	struct IO_APIC_route_entry entry0, entry1;
	unsigned char save_control, save_freq_select;

	pin  = find_isa_irq_pin(8, mp_INT);
	if (pin == -1) {
		WARN_ON_ONCE(1);
		return;
	}
	apic = find_isa_irq_apic(8, mp_INT);
	if (apic == -1) {
		WARN_ON_ONCE(1);
		return;
	}

	entry0 = ioapic_read_entry(apic, pin);
	clear_IO_APIC_pin(apic, pin);

	memset(&entry1, 0, sizeof(entry1));

	entry1.dest_mode = 0;			/* physical delivery */
	entry1.mask = 0;			/* unmask IRQ now */
	entry1.dest = hard_smp_processor_id();
	entry1.delivery_mode = dest_ExtINT;
	entry1.polarity = entry0.polarity;
	entry1.trigger = 0;
	entry1.vector = 0;

	ioapic_write_entry(apic, pin, entry1);

	save_control = CMOS_READ(RTC_CONTROL);
	save_freq_select = CMOS_READ(RTC_FREQ_SELECT);
	CMOS_WRITE((save_freq_select & ~RTC_RATE_SELECT) | 0x6,
		   RTC_FREQ_SELECT);
	CMOS_WRITE(save_control | RTC_PIE, RTC_CONTROL);

	i = 100;
	while (i-- > 0) {
		mdelay(10);
		if ((CMOS_READ(RTC_INTR_FLAGS) & RTC_PF) == RTC_PF)
			i -= 10;
	}

	CMOS_WRITE(save_control, RTC_CONTROL);
	CMOS_WRITE(save_freq_select, RTC_FREQ_SELECT);
	clear_IO_APIC_pin(apic, pin);

	ioapic_write_entry(apic, pin, entry0);
}

static int disable_timer_pin_1 __initdata;
/* Actually the next is obsolete, but keep it for paranoid reasons -AK */
static int __init disable_timer_pin_setup(char *arg)
{
	disable_timer_pin_1 = 1;
	return 0;
}
early_param("disable_timer_pin_1", disable_timer_pin_setup);

int timer_through_8259 __initdata;

/*
 * This code may look a bit paranoid, but it's supposed to cooperate with
 * a wide range of boards and BIOS bugs.  Fortunately only the timer IRQ
 * is so screwy.  Thanks to Brian Perkins for testing/hacking this beast
 * fanatically on his truly buggy board.
 *
 * FIXME: really need to revamp this for all platforms.
 */
static inline void __init check_timer(void)
{
	struct irq_desc *desc = irq_to_desc(0);
	struct irq_cfg *cfg = desc->chip_data;
	int cpu = boot_cpu_id;
	int apic1, pin1, apic2, pin2;
	unsigned long flags;
	unsigned int ver;
	int no_pin1 = 0;

	local_irq_save(flags);

	ver = apic_read(APIC_LVR);
	ver = GET_APIC_VERSION(ver);

	/*
	 * get/set the timer IRQ vector:
	 */
	disable_8259A_irq(0);
	assign_irq_vector(0, cfg, TARGET_CPUS);

	/*
	 * As IRQ0 is to be enabled in the 8259A, the virtual
	 * wire has to be disabled in the local APIC.  Also
	 * timer interrupts need to be acknowledged manually in
	 * the 8259A for the i82489DX when using the NMI
	 * watchdog as that APIC treats NMIs as level-triggered.
	 * The AEOI mode will finish them in the 8259A
	 * automatically.
	 */
	apic_write(APIC_LVT0, APIC_LVT_MASKED | APIC_DM_EXTINT);
	init_8259A(1);
#ifdef CONFIG_X86_32
	timer_ack = (nmi_watchdog == NMI_IO_APIC && !APIC_INTEGRATED(ver));
#endif

	pin1  = find_isa_irq_pin(0, mp_INT);
	apic1 = find_isa_irq_apic(0, mp_INT);
	pin2  = ioapic_i8259.pin;
	apic2 = ioapic_i8259.apic;

	apic_printk(APIC_QUIET, KERN_INFO "..TIMER: vector=0x%02X "
		    "apic1=%d pin1=%d apic2=%d pin2=%d\n",
		    cfg->vector, apic1, pin1, apic2, pin2);

	/*
	 * Some BIOS writers are clueless and report the ExtINTA
	 * I/O APIC input from the cascaded 8259A as the timer
	 * interrupt input.  So just in case, if only one pin
	 * was found above, try it both directly and through the
	 * 8259A.
	 */
	if (pin1 == -1) {
#ifdef CONFIG_INTR_REMAP
		if (intr_remapping_enabled)
			panic("BIOS bug: timer not connected to IO-APIC");
#endif
		pin1 = pin2;
		apic1 = apic2;
		no_pin1 = 1;
	} else if (pin2 == -1) {
		pin2 = pin1;
		apic2 = apic1;
	}

	if (pin1 != -1) {
		/*
		 * Ok, does IRQ0 through the IOAPIC work?
		 */
		if (no_pin1) {
			add_pin_to_irq_cpu(cfg, cpu, apic1, pin1);
			setup_timer_IRQ0_pin(apic1, pin1, cfg->vector);
		}
		unmask_IO_APIC_irq_desc(desc);
		if (timer_irq_works()) {
			if (nmi_watchdog == NMI_IO_APIC) {
				setup_nmi();
				enable_8259A_irq(0);
			}
			if (disable_timer_pin_1 > 0)
				clear_IO_APIC_pin(0, pin1);
			goto out;
		}
#ifdef CONFIG_INTR_REMAP
		if (intr_remapping_enabled)
			panic("timer doesn't work through Interrupt-remapped IO-APIC");
#endif
		clear_IO_APIC_pin(apic1, pin1);
		if (!no_pin1)
			apic_printk(APIC_QUIET, KERN_ERR "..MP-BIOS bug: "
				    "8254 timer not connected to IO-APIC\n");

		apic_printk(APIC_QUIET, KERN_INFO "...trying to set up timer "
			    "(IRQ0) through the 8259A ...\n");
		apic_printk(APIC_QUIET, KERN_INFO
			    "..... (found apic %d pin %d) ...\n", apic2, pin2);
		/*
		 * legacy devices should be connected to IO APIC #0
		 */
		replace_pin_at_irq_cpu(cfg, cpu, apic1, pin1, apic2, pin2);
		setup_timer_IRQ0_pin(apic2, pin2, cfg->vector);
		unmask_IO_APIC_irq_desc(desc);
		enable_8259A_irq(0);
		if (timer_irq_works()) {
			apic_printk(APIC_QUIET, KERN_INFO "....... works.\n");
			timer_through_8259 = 1;
			if (nmi_watchdog == NMI_IO_APIC) {
				disable_8259A_irq(0);
				setup_nmi();
				enable_8259A_irq(0);
			}
			goto out;
		}
		/*
		 * Cleanup, just in case ...
		 */
		disable_8259A_irq(0);
		clear_IO_APIC_pin(apic2, pin2);
		apic_printk(APIC_QUIET, KERN_INFO "....... failed.\n");
	}

	if (nmi_watchdog == NMI_IO_APIC) {
		apic_printk(APIC_QUIET, KERN_WARNING "timer doesn't work "
			    "through the IO-APIC - disabling NMI Watchdog!\n");
		nmi_watchdog = NMI_NONE;
	}
#ifdef CONFIG_X86_32
	timer_ack = 0;
#endif

	apic_printk(APIC_QUIET, KERN_INFO
		    "...trying to set up timer as Virtual Wire IRQ...\n");

	lapic_register_intr(0, desc);
	apic_write(APIC_LVT0, APIC_DM_FIXED | cfg->vector);	/* Fixed mode */
	enable_8259A_irq(0);

	if (timer_irq_works()) {
		apic_printk(APIC_QUIET, KERN_INFO "..... works.\n");
		goto out;
	}
	disable_8259A_irq(0);
	apic_write(APIC_LVT0, APIC_LVT_MASKED | APIC_DM_FIXED | cfg->vector);
	apic_printk(APIC_QUIET, KERN_INFO "..... failed.\n");

	apic_printk(APIC_QUIET, KERN_INFO
		    "...trying to set up timer as ExtINT IRQ...\n");

	init_8259A(0);
	make_8259A_irq(0);
	apic_write(APIC_LVT0, APIC_DM_EXTINT);

	unlock_ExtINT_logic();

	if (timer_irq_works()) {
		apic_printk(APIC_QUIET, KERN_INFO "..... works.\n");
		goto out;
	}
	apic_printk(APIC_QUIET, KERN_INFO "..... failed :(.\n");
	panic("IO-APIC + timer doesn't work!  Boot with apic=debug and send a "
		"report.  Then try booting with the 'noapic' option.\n");
out:
	local_irq_restore(flags);
}

/*
 * Traditionally ISA IRQ2 is the cascade IRQ, and is not available
 * to devices.  However there may be an I/O APIC pin available for
 * this interrupt regardless.  The pin may be left unconnected, but
 * typically it will be reused as an ExtINT cascade interrupt for
 * the master 8259A.  In the MPS case such a pin will normally be
 * reported as an ExtINT interrupt in the MP table.  With ACPI
 * there is no provision for ExtINT interrupts, and in the absence
 * of an override it would be treated as an ordinary ISA I/O APIC
 * interrupt, that is edge-triggered and unmasked by default.  We
 * used to do this, but it caused problems on some systems because
 * of the NMI watchdog and sometimes IRQ0 of the 8254 timer using
 * the same ExtINT cascade interrupt to drive the local APIC of the
 * bootstrap processor.  Therefore we refrain from routing IRQ2 to
 * the I/O APIC in all cases now.  No actual device should request
 * it anyway.  --macro
 */
#define PIC_IRQS	(1 << PIC_CASCADE_IR)

void __init setup_IO_APIC(void)
{

#ifdef CONFIG_X86_32
	enable_IO_APIC();
#else
	/*
	 * calling enable_IO_APIC() is moved to setup_local_APIC for BP
	 */
#endif

	io_apic_irqs = ~PIC_IRQS;

	apic_printk(APIC_VERBOSE, "ENABLING IO-APIC IRQs\n");
	/*
         * Set up IO-APIC IRQ routing.
         */
#ifdef CONFIG_X86_32
	if (!acpi_ioapic)
		setup_ioapic_ids_from_mpc();
#endif
	sync_Arb_IDs();
	setup_IO_APIC_irqs();
	init_IO_APIC_traps();
	check_timer();
}

/*
 *      Called after all the initialization is done. If we didnt find any
 *      APIC bugs then we can allow the modify fast path
 */

static int __init io_apic_bug_finalize(void)
{
	if (sis_apic_bug == -1)
		sis_apic_bug = 0;
	return 0;
}

late_initcall(io_apic_bug_finalize);

struct sysfs_ioapic_data {
	struct sys_device dev;
	struct IO_APIC_route_entry entry[0];
};
static struct sysfs_ioapic_data * mp_ioapic_data[MAX_IO_APICS];

static int ioapic_suspend(struct sys_device *dev, pm_message_t state)
{
	struct IO_APIC_route_entry *entry;
	struct sysfs_ioapic_data *data;
	int i;

	data = container_of(dev, struct sysfs_ioapic_data, dev);
	entry = data->entry;
	for (i = 0; i < nr_ioapic_registers[dev->id]; i ++, entry ++ )
		*entry = ioapic_read_entry(dev->id, i);

	return 0;
}

static int ioapic_resume(struct sys_device *dev)
{
	struct IO_APIC_route_entry *entry;
	struct sysfs_ioapic_data *data;
	unsigned long flags;
	union IO_APIC_reg_00 reg_00;
	int i;

	data = container_of(dev, struct sysfs_ioapic_data, dev);
	entry = data->entry;

	spin_lock_irqsave(&ioapic_lock, flags);
	reg_00.raw = io_apic_read(dev->id, 0);
	if (reg_00.bits.ID != mp_ioapics[dev->id].mp_apicid) {
		reg_00.bits.ID = mp_ioapics[dev->id].mp_apicid;
		io_apic_write(dev->id, 0, reg_00.raw);
	}
	spin_unlock_irqrestore(&ioapic_lock, flags);
	for (i = 0; i < nr_ioapic_registers[dev->id]; i++)
		ioapic_write_entry(dev->id, i, entry[i]);

	return 0;
}

static struct sysdev_class ioapic_sysdev_class = {
	.name = "ioapic",
	.suspend = ioapic_suspend,
	.resume = ioapic_resume,
};

static int __init ioapic_init_sysfs(void)
{
	struct sys_device * dev;
	int i, size, error;

	error = sysdev_class_register(&ioapic_sysdev_class);
	if (error)
		return error;

	for (i = 0; i < nr_ioapics; i++ ) {
		size = sizeof(struct sys_device) + nr_ioapic_registers[i]
			* sizeof(struct IO_APIC_route_entry);
		mp_ioapic_data[i] = kzalloc(size, GFP_KERNEL);
		if (!mp_ioapic_data[i]) {
			printk(KERN_ERR "Can't suspend/resume IOAPIC %d\n", i);
			continue;
		}
		dev = &mp_ioapic_data[i]->dev;
		dev->id = i;
		dev->cls = &ioapic_sysdev_class;
		error = sysdev_register(dev);
		if (error) {
			kfree(mp_ioapic_data[i]);
			mp_ioapic_data[i] = NULL;
			printk(KERN_ERR "Can't suspend/resume IOAPIC %d\n", i);
			continue;
		}
	}

	return 0;
}

device_initcall(ioapic_init_sysfs);

/*
 * Dynamic irq allocate and deallocation
 */
unsigned int create_irq_nr(unsigned int irq_want)
{
	/* Allocate an unused irq */
	unsigned int irq;
	unsigned int new;
	unsigned long flags;
	struct irq_cfg *cfg_new = NULL;
	int cpu = boot_cpu_id;
	struct irq_desc *desc_new = NULL;

	irq = 0;
	spin_lock_irqsave(&vector_lock, flags);
	for (new = irq_want; new < NR_IRQS; new++) {
		if (platform_legacy_irq(new))
			continue;

		desc_new = irq_to_desc_alloc_cpu(new, cpu);
		if (!desc_new) {
			printk(KERN_INFO "can not get irq_desc for %d\n", new);
			continue;
		}
		cfg_new = desc_new->chip_data;

		if (cfg_new->vector != 0)
			continue;
		if (__assign_irq_vector(new, cfg_new, TARGET_CPUS) == 0)
			irq = new;
		break;
	}
	spin_unlock_irqrestore(&vector_lock, flags);

	if (irq > 0) {
		dynamic_irq_init(irq);
		/* restore it, in case dynamic_irq_init clear it */
		if (desc_new)
			desc_new->chip_data = cfg_new;
	}
	return irq;
}

static int nr_irqs_gsi = NR_IRQS_LEGACY;
int create_irq(void)
{
	unsigned int irq_want;
	int irq;

	irq_want = nr_irqs_gsi;
	irq = create_irq_nr(irq_want);

	if (irq == 0)
		irq = -1;

	return irq;
}

void destroy_irq(unsigned int irq)
{
	unsigned long flags;
	struct irq_cfg *cfg;
	struct irq_desc *desc;

	/* store it, in case dynamic_irq_cleanup clear it */
	desc = irq_to_desc(irq);
	cfg = desc->chip_data;
	dynamic_irq_cleanup(irq);
	/* connect back irq_cfg */
	if (desc)
		desc->chip_data = cfg;

#ifdef CONFIG_INTR_REMAP
	free_irte(irq);
#endif
	spin_lock_irqsave(&vector_lock, flags);
	__clear_irq_vector(irq, cfg);
	spin_unlock_irqrestore(&vector_lock, flags);
}

/*
 * MSI message composition
 */
#ifdef CONFIG_PCI_MSI
static int msi_compose_msg(struct pci_dev *pdev, unsigned int irq, struct msi_msg *msg)
{
	struct irq_cfg *cfg;
	int err;
	unsigned dest;

	cfg = irq_cfg(irq);
	err = assign_irq_vector(irq, cfg, TARGET_CPUS);
	if (err)
		return err;

	dest = cpu_mask_to_apicid_and(cfg->domain, TARGET_CPUS);

#ifdef CONFIG_INTR_REMAP
	if (irq_remapped(irq)) {
		struct irte irte;
		int ir_index;
		u16 sub_handle;

		ir_index = map_irq_to_irte_handle(irq, &sub_handle);
		BUG_ON(ir_index == -1);

		memset (&irte, 0, sizeof(irte));

		irte.present = 1;
		irte.dst_mode = INT_DEST_MODE;
		irte.trigger_mode = 0; /* edge */
		irte.dlvry_mode = INT_DELIVERY_MODE;
		irte.vector = cfg->vector;
		irte.dest_id = IRTE_DEST(dest);

		modify_irte(irq, &irte);

		msg->address_hi = MSI_ADDR_BASE_HI;
		msg->data = sub_handle;
		msg->address_lo = MSI_ADDR_BASE_LO | MSI_ADDR_IR_EXT_INT |
				  MSI_ADDR_IR_SHV |
				  MSI_ADDR_IR_INDEX1(ir_index) |
				  MSI_ADDR_IR_INDEX2(ir_index);
	} else
#endif
	{
		msg->address_hi = MSI_ADDR_BASE_HI;
		msg->address_lo =
			MSI_ADDR_BASE_LO |
			((INT_DEST_MODE == 0) ?
				MSI_ADDR_DEST_MODE_PHYSICAL:
				MSI_ADDR_DEST_MODE_LOGICAL) |
			((INT_DELIVERY_MODE != dest_LowestPrio) ?
				MSI_ADDR_REDIRECTION_CPU:
				MSI_ADDR_REDIRECTION_LOWPRI) |
			MSI_ADDR_DEST_ID(dest);

		msg->data =
			MSI_DATA_TRIGGER_EDGE |
			MSI_DATA_LEVEL_ASSERT |
			((INT_DELIVERY_MODE != dest_LowestPrio) ?
				MSI_DATA_DELIVERY_FIXED:
				MSI_DATA_DELIVERY_LOWPRI) |
			MSI_DATA_VECTOR(cfg->vector);
	}
	return err;
}

#ifdef CONFIG_SMP
static void set_msi_irq_affinity(unsigned int irq, const struct cpumask *mask)
{
	struct irq_desc *desc = irq_to_desc(irq);
	struct irq_cfg *cfg;
	struct msi_msg msg;
	unsigned int dest;

	dest = set_desc_affinity(desc, mask);
	if (dest == BAD_APICID)
		return;

	cfg = desc->chip_data;

	read_msi_msg_desc(desc, &msg);

	msg.data &= ~MSI_DATA_VECTOR_MASK;
	msg.data |= MSI_DATA_VECTOR(cfg->vector);
	msg.address_lo &= ~MSI_ADDR_DEST_ID_MASK;
	msg.address_lo |= MSI_ADDR_DEST_ID(dest);

	write_msi_msg_desc(desc, &msg);
}
#ifdef CONFIG_INTR_REMAP
/*
 * Migrate the MSI irq to another cpumask. This migration is
 * done in the process context using interrupt-remapping hardware.
 */
static void
ir_set_msi_irq_affinity(unsigned int irq, const struct cpumask *mask)
{
	struct irq_desc *desc = irq_to_desc(irq);
	struct irq_cfg *cfg = desc->chip_data;
	unsigned int dest;
	struct irte irte;

	if (get_irte(irq, &irte))
		return;

	dest = set_desc_affinity(desc, mask);
	if (dest == BAD_APICID)
		return;

	irte.vector = cfg->vector;
	irte.dest_id = IRTE_DEST(dest);

	/*
	 * atomically update the IRTE with the new destination and vector.
	 */
	modify_irte(irq, &irte);

	/*
	 * After this point, all the interrupts will start arriving
	 * at the new destination. So, time to cleanup the previous
	 * vector allocation.
	 */
	if (cfg->move_in_progress)
		send_cleanup_vector(cfg);
}

#endif
#endif /* CONFIG_SMP */

/*
 * IRQ Chip for MSI PCI/PCI-X/PCI-Express Devices,
 * which implement the MSI or MSI-X Capability Structure.
 */
static struct irq_chip msi_chip = {
	.name		= "PCI-MSI",
	.unmask		= unmask_msi_irq,
	.mask		= mask_msi_irq,
	.ack		= ack_apic_edge,
#ifdef CONFIG_SMP
	.set_affinity	= set_msi_irq_affinity,
#endif
	.retrigger	= ioapic_retrigger_irq,
};

#ifdef CONFIG_INTR_REMAP
static struct irq_chip msi_ir_chip = {
	.name		= "IR-PCI-MSI",
	.unmask		= unmask_msi_irq,
	.mask		= mask_msi_irq,
	.ack		= ack_x2apic_edge,
#ifdef CONFIG_SMP
	.set_affinity	= ir_set_msi_irq_affinity,
#endif
	.retrigger	= ioapic_retrigger_irq,
};

/*
 * Map the PCI dev to the corresponding remapping hardware unit
 * and allocate 'nvec' consecutive interrupt-remapping table entries
 * in it.
 */
static int msi_alloc_irte(struct pci_dev *dev, int irq, int nvec)
{
	struct intel_iommu *iommu;
	int index;

	iommu = map_dev_to_ir(dev);
	if (!iommu) {
		printk(KERN_ERR
		       "Unable to map PCI %s to iommu\n", pci_name(dev));
		return -ENOENT;
	}

	index = alloc_irte(iommu, irq, nvec);
	if (index < 0) {
		printk(KERN_ERR
		       "Unable to allocate %d IRTE for PCI %s\n", nvec,
		       pci_name(dev));
		return -ENOSPC;
	}
	return index;
}
#endif

static int setup_msi_irq(struct pci_dev *dev, struct msi_desc *msidesc, int irq)
{
	int ret;
	struct msi_msg msg;

	ret = msi_compose_msg(dev, irq, &msg);
	if (ret < 0)
		return ret;

	set_irq_msi(irq, msidesc);
	write_msi_msg(irq, &msg);

#ifdef CONFIG_INTR_REMAP
	if (irq_remapped(irq)) {
		struct irq_desc *desc = irq_to_desc(irq);
		/*
		 * irq migration in process context
		 */
		desc->status |= IRQ_MOVE_PCNTXT;
		set_irq_chip_and_handler_name(irq, &msi_ir_chip, handle_edge_irq, "edge");
	} else
#endif
		set_irq_chip_and_handler_name(irq, &msi_chip, handle_edge_irq, "edge");

	dev_printk(KERN_DEBUG, &dev->dev, "irq %d for MSI/MSI-X\n", irq);

	return 0;
}

int arch_setup_msi_irq(struct pci_dev *dev, struct msi_desc *msidesc)
{
	unsigned int irq;
	int ret;
	unsigned int irq_want;

	irq_want = nr_irqs_gsi;
	irq = create_irq_nr(irq_want);
	if (irq == 0)
		return -1;

#ifdef CONFIG_INTR_REMAP
	if (!intr_remapping_enabled)
		goto no_ir;

	ret = msi_alloc_irte(dev, irq, 1);
	if (ret < 0)
		goto error;
no_ir:
#endif
	ret = setup_msi_irq(dev, msidesc, irq);
	if (ret < 0) {
		destroy_irq(irq);
		return ret;
	}
	return 0;

#ifdef CONFIG_INTR_REMAP
error:
	destroy_irq(irq);
	return ret;
#endif
}

int arch_setup_msi_irqs(struct pci_dev *dev, int nvec, int type)
{
	unsigned int irq;
	int ret, sub_handle;
	struct msi_desc *msidesc;
	unsigned int irq_want;

#ifdef CONFIG_INTR_REMAP
	struct intel_iommu *iommu = 0;
	int index = 0;
#endif

	irq_want = nr_irqs_gsi;
	sub_handle = 0;
	list_for_each_entry(msidesc, &dev->msi_list, list) {
		irq = create_irq_nr(irq_want);
		irq_want++;
		if (irq == 0)
			return -1;
#ifdef CONFIG_INTR_REMAP
		if (!intr_remapping_enabled)
			goto no_ir;

		if (!sub_handle) {
			/*
			 * allocate the consecutive block of IRTE's
			 * for 'nvec'
			 */
			index = msi_alloc_irte(dev, irq, nvec);
			if (index < 0) {
				ret = index;
				goto error;
			}
		} else {
			iommu = map_dev_to_ir(dev);
			if (!iommu) {
				ret = -ENOENT;
				goto error;
			}
			/*
			 * setup the mapping between the irq and the IRTE
			 * base index, the sub_handle pointing to the
			 * appropriate interrupt remap table entry.
			 */
			set_irte_irq(irq, iommu, index, sub_handle);
		}
no_ir:
#endif
		ret = setup_msi_irq(dev, msidesc, irq);
		if (ret < 0)
			goto error;
		sub_handle++;
	}
	return 0;

error:
	destroy_irq(irq);
	return ret;
}

void arch_teardown_msi_irq(unsigned int irq)
{
	destroy_irq(irq);
}

#ifdef CONFIG_DMAR
#ifdef CONFIG_SMP
static void dmar_msi_set_affinity(unsigned int irq, const struct cpumask *mask)
{
	struct irq_desc *desc = irq_to_desc(irq);
	struct irq_cfg *cfg;
	struct msi_msg msg;
	unsigned int dest;

	dest = set_desc_affinity(desc, mask);
	if (dest == BAD_APICID)
		return;

	cfg = desc->chip_data;

	dmar_msi_read(irq, &msg);

	msg.data &= ~MSI_DATA_VECTOR_MASK;
	msg.data |= MSI_DATA_VECTOR(cfg->vector);
	msg.address_lo &= ~MSI_ADDR_DEST_ID_MASK;
	msg.address_lo |= MSI_ADDR_DEST_ID(dest);

	dmar_msi_write(irq, &msg);
}

#endif /* CONFIG_SMP */

struct irq_chip dmar_msi_type = {
	.name = "DMAR_MSI",
	.unmask = dmar_msi_unmask,
	.mask = dmar_msi_mask,
	.ack = ack_apic_edge,
#ifdef CONFIG_SMP
	.set_affinity = dmar_msi_set_affinity,
#endif
	.retrigger = ioapic_retrigger_irq,
};

int arch_setup_dmar_msi(unsigned int irq)
{
	int ret;
	struct msi_msg msg;

	ret = msi_compose_msg(NULL, irq, &msg);
	if (ret < 0)
		return ret;
	dmar_msi_write(irq, &msg);
	set_irq_chip_and_handler_name(irq, &dmar_msi_type, handle_edge_irq,
		"edge");
	return 0;
}
#endif

#ifdef CONFIG_HPET_TIMER

#ifdef CONFIG_SMP
static void hpet_msi_set_affinity(unsigned int irq, const struct cpumask *mask)
{
	struct irq_desc *desc = irq_to_desc(irq);
	struct irq_cfg *cfg;
	struct msi_msg msg;
	unsigned int dest;

	dest = set_desc_affinity(desc, mask);
	if (dest == BAD_APICID)
		return;

	cfg = desc->chip_data;

	hpet_msi_read(irq, &msg);

	msg.data &= ~MSI_DATA_VECTOR_MASK;
	msg.data |= MSI_DATA_VECTOR(cfg->vector);
	msg.address_lo &= ~MSI_ADDR_DEST_ID_MASK;
	msg.address_lo |= MSI_ADDR_DEST_ID(dest);

	hpet_msi_write(irq, &msg);
}

#endif /* CONFIG_SMP */

struct irq_chip hpet_msi_type = {
	.name = "HPET_MSI",
	.unmask = hpet_msi_unmask,
	.mask = hpet_msi_mask,
	.ack = ack_apic_edge,
#ifdef CONFIG_SMP
	.set_affinity = hpet_msi_set_affinity,
#endif
	.retrigger = ioapic_retrigger_irq,
};

int arch_setup_hpet_msi(unsigned int irq)
{
	int ret;
	struct msi_msg msg;

	ret = msi_compose_msg(NULL, irq, &msg);
	if (ret < 0)
		return ret;

	hpet_msi_write(irq, &msg);
	set_irq_chip_and_handler_name(irq, &hpet_msi_type, handle_edge_irq,
		"edge");

	return 0;
}
#endif

#endif /* CONFIG_PCI_MSI */
/*
 * Hypertransport interrupt support
 */
#ifdef CONFIG_HT_IRQ

#ifdef CONFIG_SMP

static void target_ht_irq(unsigned int irq, unsigned int dest, u8 vector)
{
	struct ht_irq_msg msg;
	fetch_ht_irq_msg(irq, &msg);

	msg.address_lo &= ~(HT_IRQ_LOW_VECTOR_MASK | HT_IRQ_LOW_DEST_ID_MASK);
	msg.address_hi &= ~(HT_IRQ_HIGH_DEST_ID_MASK);

	msg.address_lo |= HT_IRQ_LOW_VECTOR(vector) | HT_IRQ_LOW_DEST_ID(dest);
	msg.address_hi |= HT_IRQ_HIGH_DEST_ID(dest);

	write_ht_irq_msg(irq, &msg);
}

static void set_ht_irq_affinity(unsigned int irq, const struct cpumask *mask)
{
	struct irq_desc *desc = irq_to_desc(irq);
	struct irq_cfg *cfg;
	unsigned int dest;

	dest = set_desc_affinity(desc, mask);
	if (dest == BAD_APICID)
		return;

	cfg = desc->chip_data;

	target_ht_irq(irq, dest, cfg->vector);
}

#endif

static struct irq_chip ht_irq_chip = {
	.name		= "PCI-HT",
	.mask		= mask_ht_irq,
	.unmask		= unmask_ht_irq,
	.ack		= ack_apic_edge,
#ifdef CONFIG_SMP
	.set_affinity	= set_ht_irq_affinity,
#endif
	.retrigger	= ioapic_retrigger_irq,
};

int arch_setup_ht_irq(unsigned int irq, struct pci_dev *dev)
{
	struct irq_cfg *cfg;
	int err;

	cfg = irq_cfg(irq);
	err = assign_irq_vector(irq, cfg, TARGET_CPUS);
	if (!err) {
		struct ht_irq_msg msg;
		unsigned dest;

		dest = cpu_mask_to_apicid_and(cfg->domain, TARGET_CPUS);

		msg.address_hi = HT_IRQ_HIGH_DEST_ID(dest);

		msg.address_lo =
			HT_IRQ_LOW_BASE |
			HT_IRQ_LOW_DEST_ID(dest) |
			HT_IRQ_LOW_VECTOR(cfg->vector) |
			((INT_DEST_MODE == 0) ?
				HT_IRQ_LOW_DM_PHYSICAL :
				HT_IRQ_LOW_DM_LOGICAL) |
			HT_IRQ_LOW_RQEOI_EDGE |
			((INT_DELIVERY_MODE != dest_LowestPrio) ?
				HT_IRQ_LOW_MT_FIXED :
				HT_IRQ_LOW_MT_ARBITRATED) |
			HT_IRQ_LOW_IRQ_MASKED;

		write_ht_irq_msg(irq, &msg);

		set_irq_chip_and_handler_name(irq, &ht_irq_chip,
					      handle_edge_irq, "edge");

		dev_printk(KERN_DEBUG, &dev->dev, "irq %d for HT\n", irq);
	}
	return err;
}
#endif /* CONFIG_HT_IRQ */

#ifdef CONFIG_X86_64
/*
 * Re-target the irq to the specified CPU and enable the specified MMR located
 * on the specified blade to allow the sending of MSIs to the specified CPU.
 */
int arch_enable_uv_irq(char *irq_name, unsigned int irq, int cpu, int mmr_blade,
		       unsigned long mmr_offset)
{
	const struct cpumask *eligible_cpu = cpumask_of(cpu);
	struct irq_cfg *cfg;
	int mmr_pnode;
	unsigned long mmr_value;
	struct uv_IO_APIC_route_entry *entry;
	unsigned long flags;
	int err;

	cfg = irq_cfg(irq);

	err = assign_irq_vector(irq, cfg, eligible_cpu);
	if (err != 0)
		return err;

	spin_lock_irqsave(&vector_lock, flags);
	set_irq_chip_and_handler_name(irq, &uv_irq_chip, handle_percpu_irq,
				      irq_name);
	spin_unlock_irqrestore(&vector_lock, flags);

	mmr_value = 0;
	entry = (struct uv_IO_APIC_route_entry *)&mmr_value;
	BUG_ON(sizeof(struct uv_IO_APIC_route_entry) != sizeof(unsigned long));

	entry->vector = cfg->vector;
	entry->delivery_mode = INT_DELIVERY_MODE;
	entry->dest_mode = INT_DEST_MODE;
	entry->polarity = 0;
	entry->trigger = 0;
	entry->mask = 0;
	entry->dest = cpu_mask_to_apicid(eligible_cpu);

	mmr_pnode = uv_blade_to_pnode(mmr_blade);
	uv_write_global_mmr64(mmr_pnode, mmr_offset, mmr_value);

	return irq;
}

/*
 * Disable the specified MMR located on the specified blade so that MSIs are
 * longer allowed to be sent.
 */
void arch_disable_uv_irq(int mmr_blade, unsigned long mmr_offset)
{
	unsigned long mmr_value;
	struct uv_IO_APIC_route_entry *entry;
	int mmr_pnode;

	mmr_value = 0;
	entry = (struct uv_IO_APIC_route_entry *)&mmr_value;
	BUG_ON(sizeof(struct uv_IO_APIC_route_entry) != sizeof(unsigned long));

	entry->mask = 1;

	mmr_pnode = uv_blade_to_pnode(mmr_blade);
	uv_write_global_mmr64(mmr_pnode, mmr_offset, mmr_value);
}
#endif /* CONFIG_X86_64 */

int __init io_apic_get_redir_entries (int ioapic)
{
	union IO_APIC_reg_01	reg_01;
	unsigned long flags;

	spin_lock_irqsave(&ioapic_lock, flags);
	reg_01.raw = io_apic_read(ioapic, 1);
	spin_unlock_irqrestore(&ioapic_lock, flags);

	return reg_01.bits.entries;
}

void __init probe_nr_irqs_gsi(void)
{
	int idx;
	int nr = 0;

	for (idx = 0; idx < nr_ioapics; idx++)
		nr += io_apic_get_redir_entries(idx) + 1;

	if (nr > nr_irqs_gsi)
		nr_irqs_gsi = nr;
}

/* --------------------------------------------------------------------------
                          ACPI-based IOAPIC Configuration
   -------------------------------------------------------------------------- */

#ifdef CONFIG_ACPI

#ifdef CONFIG_X86_32
int __init io_apic_get_unique_id(int ioapic, int apic_id)
{
	union IO_APIC_reg_00 reg_00;
	static physid_mask_t apic_id_map = PHYSID_MASK_NONE;
	physid_mask_t tmp;
	unsigned long flags;
	int i = 0;

	/*
	 * The P4 platform supports up to 256 APIC IDs on two separate APIC
	 * buses (one for LAPICs, one for IOAPICs), where predecessors only
	 * supports up to 16 on one shared APIC bus.
	 *
	 * TBD: Expand LAPIC/IOAPIC support on P4-class systems to take full
	 *      advantage of new APIC bus architecture.
	 */

	if (physids_empty(apic_id_map))
		apic_id_map = ioapic_phys_id_map(phys_cpu_present_map);

	spin_lock_irqsave(&ioapic_lock, flags);
	reg_00.raw = io_apic_read(ioapic, 0);
	spin_unlock_irqrestore(&ioapic_lock, flags);

	if (apic_id >= get_physical_broadcast()) {
		printk(KERN_WARNING "IOAPIC[%d]: Invalid apic_id %d, trying "
			"%d\n", ioapic, apic_id, reg_00.bits.ID);
		apic_id = reg_00.bits.ID;
	}

	/*
	 * Every APIC in a system must have a unique ID or we get lots of nice
	 * 'stuck on smp_invalidate_needed IPI wait' messages.
	 */
	if (check_apicid_used(apic_id_map, apic_id)) {

		for (i = 0; i < get_physical_broadcast(); i++) {
			if (!check_apicid_used(apic_id_map, i))
				break;
		}

		if (i == get_physical_broadcast())
			panic("Max apic_id exceeded!\n");

		printk(KERN_WARNING "IOAPIC[%d]: apic_id %d already used, "
			"trying %d\n", ioapic, apic_id, i);

		apic_id = i;
	}

	tmp = apicid_to_cpu_present(apic_id);
	physids_or(apic_id_map, apic_id_map, tmp);

	if (reg_00.bits.ID != apic_id) {
		reg_00.bits.ID = apic_id;

		spin_lock_irqsave(&ioapic_lock, flags);
		io_apic_write(ioapic, 0, reg_00.raw);
		reg_00.raw = io_apic_read(ioapic, 0);
		spin_unlock_irqrestore(&ioapic_lock, flags);

		/* Sanity check */
		if (reg_00.bits.ID != apic_id) {
			printk("IOAPIC[%d]: Unable to change apic_id!\n", ioapic);
			return -1;
		}
	}

	apic_printk(APIC_VERBOSE, KERN_INFO
			"IOAPIC[%d]: Assigned apic_id %d\n", ioapic, apic_id);

	return apic_id;
}

int __init io_apic_get_version(int ioapic)
{
	union IO_APIC_reg_01	reg_01;
	unsigned long flags;

	spin_lock_irqsave(&ioapic_lock, flags);
	reg_01.raw = io_apic_read(ioapic, 1);
	spin_unlock_irqrestore(&ioapic_lock, flags);

	return reg_01.bits.version;
}
#endif

int io_apic_set_pci_routing (int ioapic, int pin, int irq, int triggering, int polarity)
{
	struct irq_desc *desc;
	struct irq_cfg *cfg;
	int cpu = boot_cpu_id;

	if (!IO_APIC_IRQ(irq)) {
		apic_printk(APIC_QUIET,KERN_ERR "IOAPIC[%d]: Invalid reference to IRQ 0\n",
			ioapic);
		return -EINVAL;
	}

	desc = irq_to_desc_alloc_cpu(irq, cpu);
	if (!desc) {
		printk(KERN_INFO "can not get irq_desc %d\n", irq);
		return 0;
	}

	/*
	 * IRQs < 16 are already in the irq_2_pin[] map
	 */
	if (irq >= NR_IRQS_LEGACY) {
		cfg = desc->chip_data;
		add_pin_to_irq_cpu(cfg, cpu, ioapic, pin);
	}

	setup_IO_APIC_irq(ioapic, pin, irq, desc, triggering, polarity);

	return 0;
}


int acpi_get_override_irq(int bus_irq, int *trigger, int *polarity)
{
	int i;

	if (skip_ioapic_setup)
		return -1;

	for (i = 0; i < mp_irq_entries; i++)
		if (mp_irqs[i].mp_irqtype == mp_INT &&
		    mp_irqs[i].mp_srcbusirq == bus_irq)
			break;
	if (i >= mp_irq_entries)
		return -1;

	*trigger = irq_trigger(i);
	*polarity = irq_polarity(i);
	return 0;
}

#endif /* CONFIG_ACPI */

/*
 * This function currently is only a helper for the i386 smp boot process where
 * we need to reprogram the ioredtbls to cater for the cpus which have come online
 * so mask in all cases should simply be TARGET_CPUS
 */
#ifdef CONFIG_SMP
void __init setup_ioapic_dest(void)
{
	int pin, ioapic, irq, irq_entry;
	struct irq_desc *desc;
	struct irq_cfg *cfg;
	const struct cpumask *mask;

	if (skip_ioapic_setup == 1)
		return;

	for (ioapic = 0; ioapic < nr_ioapics; ioapic++) {
		for (pin = 0; pin < nr_ioapic_registers[ioapic]; pin++) {
			irq_entry = find_irq_entry(ioapic, pin, mp_INT);
			if (irq_entry == -1)
				continue;
			irq = pin_2_irq(irq_entry, ioapic, pin);

			/* setup_IO_APIC_irqs could fail to get vector for some device
			 * when you have too many devices, because at that time only boot
			 * cpu is online.
			 */
			desc = irq_to_desc(irq);
			cfg = desc->chip_data;
			if (!cfg->vector) {
				setup_IO_APIC_irq(ioapic, pin, irq, desc,
						  irq_trigger(irq_entry),
						  irq_polarity(irq_entry));
				continue;

			}

			/*
			 * Honour affinities which have been set in early boot
			 */
			if (desc->status &
			    (IRQ_NO_BALANCING | IRQ_AFFINITY_SET))
				mask = &desc->affinity;
			else
				mask = TARGET_CPUS;

#ifdef CONFIG_INTR_REMAP
			if (intr_remapping_enabled)
				set_ir_ioapic_affinity_irq_desc(desc, mask);
			else
#endif
				set_ioapic_affinity_irq_desc(desc, mask);
		}

	}
}
#endif

#define IOAPIC_RESOURCE_NAME_SIZE 11

static struct resource *ioapic_resources;

static struct resource * __init ioapic_setup_resources(void)
{
	unsigned long n;
	struct resource *res;
	char *mem;
	int i;

	if (nr_ioapics <= 0)
		return NULL;

	n = IOAPIC_RESOURCE_NAME_SIZE + sizeof(struct resource);
	n *= nr_ioapics;

	mem = alloc_bootmem(n);
	res = (void *)mem;

	if (mem != NULL) {
		mem += sizeof(struct resource) * nr_ioapics;

		for (i = 0; i < nr_ioapics; i++) {
			res[i].name = mem;
			res[i].flags = IORESOURCE_MEM | IORESOURCE_BUSY;
			sprintf(mem,  "IOAPIC %u", i);
			mem += IOAPIC_RESOURCE_NAME_SIZE;
		}
	}

	ioapic_resources = res;

	return res;
}

void __init ioapic_init_mappings(void)
{
	unsigned long ioapic_phys, idx = FIX_IO_APIC_BASE_0;
	struct resource *ioapic_res;
	int i;

	ioapic_res = ioapic_setup_resources();
	for (i = 0; i < nr_ioapics; i++) {
		if (smp_found_config) {
			ioapic_phys = mp_ioapics[i].mp_apicaddr;
#ifdef CONFIG_X86_32
			if (!ioapic_phys) {
				printk(KERN_ERR
				       "WARNING: bogus zero IO-APIC "
				       "address found in MPTABLE, "
				       "disabling IO/APIC support!\n");
				smp_found_config = 0;
				skip_ioapic_setup = 1;
				goto fake_ioapic_page;
			}
#endif
		} else {
#ifdef CONFIG_X86_32
fake_ioapic_page:
#endif
			ioapic_phys = (unsigned long)
				alloc_bootmem_pages(PAGE_SIZE);
			ioapic_phys = __pa(ioapic_phys);
		}
		set_fixmap_nocache(idx, ioapic_phys);
		apic_printk(APIC_VERBOSE,
			    "mapped IOAPIC to %08lx (%08lx)\n",
			    __fix_to_virt(idx), ioapic_phys);
		idx++;

		if (ioapic_res != NULL) {
			ioapic_res->start = ioapic_phys;
			ioapic_res->end = ioapic_phys + (4 * 1024) - 1;
			ioapic_res++;
		}
	}
}

static int __init ioapic_insert_resources(void)
{
	int i;
	struct resource *r = ioapic_resources;

	if (!r) {
		printk(KERN_ERR
		       "IO APIC resources could be not be allocated.\n");
		return -1;
	}

	for (i = 0; i < nr_ioapics; i++) {
		insert_resource(&iomem_resource, r);
		r++;
	}

	return 0;
}

/* Insert the IO APIC resources after PCI initialization has occured to handle
 * IO APICS that are mapped in on a BAR in PCI space. */
late_initcall(ioapic_insert_resources);<|MERGE_RESOLUTION|>--- conflicted
+++ resolved
@@ -226,10 +226,6 @@
 			cpumask_clear(cfg->old_domain);
 		}
 	}
-<<<<<<< HEAD
-	printk(KERN_DEBUG "  alloc irq_cfg on cpu %d node %d\n", cpu, node);
-=======
->>>>>>> f9d088b2
 
 	return cfg;
 }
