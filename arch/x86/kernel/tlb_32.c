--- conflicted
+++ resolved
@@ -125,14 +125,8 @@
 			     struct mm_struct *mm, unsigned long va)
 {
 	/*
-<<<<<<< HEAD
-	 * - mask must exist :)
-	 */
-	BUG_ON(cpumask_empty(cpumask));
-=======
 	 * mm must exist :)
 	 */
->>>>>>> 57118acc
 	BUG_ON(!mm);
 
 	/*
@@ -143,11 +137,6 @@
 	spin_lock(&tlbstate_lock);
 
 	cpumask_andnot(flush_cpumask, cpumask, cpumask_of(smp_processor_id()));
-<<<<<<< HEAD
-#ifdef CONFIG_HOTPLUG_CPU
-	/* If a CPU which we ran on has gone down, OK. */
-	cpumask_and(flush_cpumask, flush_cpumask, cpu_online_mask);
-=======
 	cpumask_and(flush_cpumask, flush_cpumask, cpu_online_mask);
 
 	/*
@@ -155,16 +144,11 @@
 	 * has cleared its presence from the mask, or if a CPU which we ran
 	 * on has gone down then there might be no flush work left:
 	 */
->>>>>>> 57118acc
 	if (unlikely(cpumask_empty(flush_cpumask))) {
 		spin_unlock(&tlbstate_lock);
 		return;
 	}
-<<<<<<< HEAD
-#endif
-=======
-
->>>>>>> 57118acc
+
 	flush_mm = mm;
 	flush_va = va;
 
@@ -255,13 +239,4 @@
 	alloc_cpumask_var(&flush_cpumask, GFP_KERNEL);
 	return 0;
 }
-<<<<<<< HEAD
-=======
-
-static int init_flush_cpumask(void)
-{
-	alloc_cpumask_var(&flush_cpumask, GFP_KERNEL);
-	return 0;
-}
->>>>>>> 57118acc
 early_initcall(init_flush_cpumask);