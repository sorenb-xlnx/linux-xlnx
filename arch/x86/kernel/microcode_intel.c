--- conflicted
+++ resolved
@@ -86,18 +86,9 @@
 #include <linux/init.h>
 #include <linux/slab.h>
 #include <linux/cpu.h>
-<<<<<<< HEAD
-#include <linux/firmware.h>
-#include <linux/platform_device.h>
-#include <linux/uaccess.h>
-
-#include <asm/msr.h>
-#include <asm/processor.h>
-=======
 #include <linux/fs.h>
 #include <linux/mm.h>
 
->>>>>>> c7b16712
 #include <asm/microcode.h>
 #include <asm/processor.h>
 #include <asm/msr.h>
@@ -207,11 +198,7 @@
 }
 
 static inline int
-<<<<<<< HEAD
-update_match_revision(struct microcode_header_intel *mc_header,	int rev)
-=======
 update_match_revision(struct microcode_header_intel *mc_header, int rev)
->>>>>>> c7b16712
 {
 	return (mc_header->rev <= rev) ? 0 : 1;
 }
