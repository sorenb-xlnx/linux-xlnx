/*
 *
 *  Copyright (C) 1991, 1992  Linus Torvalds
 *
 *  Enhanced CPU detection and feature setting code by Mike Jagdis
 *  and Martin Mares, November 1997.
 */

.text
#include <linux/threads.h>
#include <linux/init.h>
#include <linux/linkage.h>
#include <asm/segment.h>
#include <asm/page_types.h>
#include <asm/pgtable_types.h>
#include <asm/cache.h>
#include <asm/thread_info.h>
#include <asm/asm-offsets.h>
#include <asm/setup.h>
#include <asm/processor-flags.h>
#include <asm/msr-index.h>
#include <asm/cpufeature.h>
#include <asm/percpu.h>

/* Physical address */
#define pa(X) ((X) - __PAGE_OFFSET)

/*
 * References to members of the new_cpu_data structure.
 */

#define X86		new_cpu_data+CPUINFO_x86
#define X86_VENDOR	new_cpu_data+CPUINFO_x86_vendor
#define X86_MODEL	new_cpu_data+CPUINFO_x86_model
#define X86_MASK	new_cpu_data+CPUINFO_x86_mask
#define X86_HARD_MATH	new_cpu_data+CPUINFO_hard_math
#define X86_CPUID	new_cpu_data+CPUINFO_cpuid_level
#define X86_CAPABILITY	new_cpu_data+CPUINFO_x86_capability
#define X86_VENDOR_ID	new_cpu_data+CPUINFO_x86_vendor_id

/*
 * This is how much memory in addition to the memory covered up to
 * and including _end we need mapped initially.
 * We need:
 *     (KERNEL_IMAGE_SIZE/4096) / 1024 pages (worst case, non PAE)
 *     (KERNEL_IMAGE_SIZE/4096) / 512 + 4 pages (worst case for PAE)
 *
 * Modulo rounding, each megabyte assigned here requires a kilobyte of
 * memory, which is currently unreclaimed.
 *
 * This should be a multiple of a page.
 *
 * KERNEL_IMAGE_SIZE should be greater than pa(_end)
 * and small than max_low_pfn, otherwise will waste some page table entries
 */

#if PTRS_PER_PMD > 1
#define PAGE_TABLE_SIZE(pages) (((pages) / PTRS_PER_PMD) + PTRS_PER_PGD)
#else
#define PAGE_TABLE_SIZE(pages) ((pages) / PTRS_PER_PGD)
#endif

/* Number of possible pages in the lowmem region */
LOWMEM_PAGES = (((1<<32) - __PAGE_OFFSET) >> PAGE_SHIFT)
	
/* Enough space to fit pagetables for the low memory linear map */
MAPPING_BEYOND_END = PAGE_TABLE_SIZE(LOWMEM_PAGES) << PAGE_SHIFT

/*
 * Worst-case size of the kernel mapping we need to make:
 * a relocatable kernel can live anywhere in lowmem, so we need to be able
 * to map all of lowmem.
 */
KERNEL_PAGES = LOWMEM_PAGES

INIT_MAP_SIZE = PAGE_TABLE_SIZE(KERNEL_PAGES) * PAGE_SIZE_asm
RESERVE_BRK(pagetables, INIT_MAP_SIZE)

/*
 * 32-bit kernel entrypoint; only used by the boot CPU.  On entry,
 * %esi points to the real-mode code as a 32-bit pointer.
 * CS and DS must be 4 GB flat segments, but we don't depend on
 * any particular GDT layout, because we load our own as soon as we
 * can.
 */
__HEAD
ENTRY(startup_32)
	/* test KEEP_SEGMENTS flag to see if the bootloader is asking
		us to not reload segments */
	testb $(1<<6), BP_loadflags(%esi)
	jnz 2f

/*
 * Set segments to known values.
 */
	lgdt pa(boot_gdt_descr)
	movl $(__BOOT_DS),%eax
	movl %eax,%ds
	movl %eax,%es
	movl %eax,%fs
	movl %eax,%gs
2:

/*
 * Clear BSS first so that there are no surprises...
 */
	cld
	xorl %eax,%eax
	movl $pa(__bss_start),%edi
	movl $pa(__bss_stop),%ecx
	subl %edi,%ecx
	shrl $2,%ecx
	rep ; stosl
/*
 * Copy bootup parameters out of the way.
 * Note: %esi still has the pointer to the real-mode data.
 * With the kexec as boot loader, parameter segment might be loaded beyond
 * kernel image and might not even be addressable by early boot page tables.
 * (kexec on panic case). Hence copy out the parameters before initializing
 * page tables.
 */
	movl $pa(boot_params),%edi
	movl $(PARAM_SIZE/4),%ecx
	cld
	rep
	movsl
	movl pa(boot_params) + NEW_CL_POINTER,%esi
	andl %esi,%esi
	jz 1f			# No command line
	movl $pa(boot_command_line),%edi
	movl $(COMMAND_LINE_SIZE/4),%ecx
	rep
	movsl
1:

#ifdef CONFIG_OLPC_OPENFIRMWARE
	/* save OFW's pgdir table for later use when calling into OFW */
	movl %cr3, %eax
	movl %eax, pa(olpc_ofw_pgd)
#endif
<<<<<<< HEAD

#ifdef CONFIG_PARAVIRT
	/* This is can only trip for a broken bootloader... */
	cmpw $0x207, pa(boot_params + BP_version)
	jb default_entry

	/* Paravirt-compatible boot parameters.  Look to see what architecture
		we're booting under. */
	movl pa(boot_params + BP_hardware_subarch), %eax
	cmpl $num_subarch_entries, %eax
	jae bad_subarch

	movl pa(subarch_entries)(,%eax,4), %eax
	subl $__PAGE_OFFSET, %eax
	jmp *%eax

bad_subarch:
WEAK(lguest_entry)
WEAK(xen_entry)
	/* Unknown implementation; there's really
	   nothing we can do at this point. */
	ud2a

	__INITDATA

subarch_entries:
	.long default_entry		/* normal x86/PC */
	.long lguest_entry		/* lguest hypervisor */
	.long xen_entry			/* Xen hypervisor */
	.long default_entry		/* Moorestown MID */
num_subarch_entries = (. - subarch_entries) / 4
.previous
#endif /* CONFIG_PARAVIRT */
=======
>>>>>>> 3cbea436

/*
 * Initialize page tables.  This creates a PDE and a set of page
 * tables, which are located immediately beyond __brk_base.  The variable
 * _brk_end is set up to point to the first "safe" location.
 * Mappings are created both at virtual address 0 (identity mapping)
 * and PAGE_OFFSET for up to _end.
 *
 * Note that the stack is not yet set up!
 */
#ifdef CONFIG_X86_PAE

	/*
	 * In PAE mode initial_page_table is statically defined to contain
	 * enough entries to cover the VMSPLIT option (that is the top 1, 2 or 3
	 * entries). The identity mapping is handled by pointing two PGD entries
	 * to the first kernel PMD.
	 *
	 * Note the upper half of each PMD or PTE are always zero at this stage.
	 */

#define KPMDS (((-__PAGE_OFFSET) >> 30) & 3) /* Number of kernel PMDs */

	xorl %ebx,%ebx				/* %ebx is kept at zero */

	movl $pa(__brk_base), %edi
	movl $pa(initial_pg_pmd), %edx
	movl $PTE_IDENT_ATTR, %eax
10:
	leal PDE_IDENT_ATTR(%edi),%ecx		/* Create PMD entry */
	movl %ecx,(%edx)			/* Store PMD entry */
						/* Upper half already zero */
	addl $8,%edx
	movl $512,%ecx
11:
	stosl
	xchgl %eax,%ebx
	stosl
	xchgl %eax,%ebx
	addl $0x1000,%eax
	loop 11b

	/*
	 * End condition: we must map up to the end + MAPPING_BEYOND_END.
	 */
	movl $pa(_end) + MAPPING_BEYOND_END + PTE_IDENT_ATTR, %ebp
	cmpl %ebp,%eax
	jb 10b
1:
	addl $__PAGE_OFFSET, %edi
	movl %edi, pa(_brk_end)
	shrl $12, %eax
	movl %eax, pa(max_pfn_mapped)

	/* Do early initialization of the fixmap area */
	movl $pa(initial_pg_fixmap)+PDE_IDENT_ATTR,%eax
	movl %eax,pa(initial_pg_pmd+0x1000*KPMDS-8)
#else	/* Not PAE */

page_pde_offset = (__PAGE_OFFSET >> 20);

	movl $pa(__brk_base), %edi
	movl $pa(initial_page_table), %edx
	movl $PTE_IDENT_ATTR, %eax
10:
	leal PDE_IDENT_ATTR(%edi),%ecx		/* Create PDE entry */
	movl %ecx,(%edx)			/* Store identity PDE entry */
	movl %ecx,page_pde_offset(%edx)		/* Store kernel PDE entry */
	addl $4,%edx
	movl $1024, %ecx
11:
	stosl
	addl $0x1000,%eax
	loop 11b
	/*
	 * End condition: we must map up to the end + MAPPING_BEYOND_END.
	 */
	movl $pa(_end) + MAPPING_BEYOND_END + PTE_IDENT_ATTR, %ebp
	cmpl %ebp,%eax
	jb 10b
	addl $__PAGE_OFFSET, %edi
	movl %edi, pa(_brk_end)
	shrl $12, %eax
	movl %eax, pa(max_pfn_mapped)

	/* Do early initialization of the fixmap area */
	movl $pa(initial_pg_fixmap)+PDE_IDENT_ATTR,%eax
	movl %eax,pa(initial_page_table+0xffc)
#endif

#ifdef CONFIG_PARAVIRT
	/* This is can only trip for a broken bootloader... */
	cmpw $0x207, pa(boot_params + BP_version)
	jb default_entry

	/* Paravirt-compatible boot parameters.  Look to see what architecture
		we're booting under. */
	movl pa(boot_params + BP_hardware_subarch), %eax
	cmpl $num_subarch_entries, %eax
	jae bad_subarch

	movl pa(subarch_entries)(,%eax,4), %eax
	subl $__PAGE_OFFSET, %eax
	jmp *%eax

bad_subarch:
WEAK(lguest_entry)
WEAK(xen_entry)
	/* Unknown implementation; there's really
	   nothing we can do at this point. */
	ud2a

	__INITDATA

subarch_entries:
	.long default_entry		/* normal x86/PC */
	.long lguest_entry		/* lguest hypervisor */
	.long xen_entry			/* Xen hypervisor */
	.long default_entry		/* Moorestown MID */
num_subarch_entries = (. - subarch_entries) / 4
.previous
#else
	jmp default_entry
#endif /* CONFIG_PARAVIRT */

/*
 * Non-boot CPU entry point; entered from trampoline.S
 * We can't lgdt here, because lgdt itself uses a data segment, but
 * we know the trampoline has already loaded the boot_gdt for us.
 *
 * If cpu hotplug is not supported then this code can go in init section
 * which will be freed later
 */

__CPUINIT

#ifdef CONFIG_SMP
ENTRY(startup_32_smp)
	cld
	movl $(__BOOT_DS),%eax
	movl %eax,%ds
	movl %eax,%es
	movl %eax,%fs
	movl %eax,%gs
#endif /* CONFIG_SMP */
default_entry:

/*
 *	New page tables may be in 4Mbyte page mode and may
 *	be using the global pages. 
 *
 *	NOTE! If we are on a 486 we may have no cr4 at all!
 *	So we do not try to touch it unless we really have
 *	some bits in it to set.  This won't work if the BSP
 *	implements cr4 but this AP does not -- very unlikely
 *	but be warned!  The same applies to the pse feature
 *	if not equally supported. --macro
 *
 *	NOTE! We have to correct for the fact that we're
 *	not yet offset PAGE_OFFSET..
 */
#define cr4_bits pa(mmu_cr4_features)
	movl cr4_bits,%edx
	andl %edx,%edx
	jz 6f
	movl %cr4,%eax		# Turn on paging options (PSE,PAE,..)
	orl %edx,%eax
	movl %eax,%cr4

	testb $X86_CR4_PAE, %al		# check if PAE is enabled
	jz 6f

	/* Check if extended functions are implemented */
	movl $0x80000000, %eax
	cpuid
	/* Value must be in the range 0x80000001 to 0x8000ffff */
	subl $0x80000001, %eax
	cmpl $(0x8000ffff-0x80000001), %eax
	ja 6f

	/* Clear bogus XD_DISABLE bits */
	call verify_cpu

	mov $0x80000001, %eax
	cpuid
	/* Execute Disable bit supported? */
	btl $(X86_FEATURE_NX & 31), %edx
	jnc 6f

	/* Setup EFER (Extended Feature Enable Register) */
	movl $MSR_EFER, %ecx
	rdmsr

	btsl $_EFER_NX, %eax
	/* Make changes effective */
	wrmsr

6:

/*
 * Enable paging
 */
	movl $pa(initial_page_table), %eax
	movl %eax,%cr3		/* set the page table pointer.. */
	movl %cr0,%eax
	orl  $X86_CR0_PG,%eax
	movl %eax,%cr0		/* ..and set paging (PG) bit */
	ljmp $__BOOT_CS,$1f	/* Clear prefetch and normalize %eip */
1:
	/* Set up the stack pointer */
	lss stack_start,%esp

/*
 * Initialize eflags.  Some BIOS's leave bits like NT set.  This would
 * confuse the debugger if this code is traced.
 * XXX - best to initialize before switching to protected mode.
 */
	pushl $0
	popfl

#ifdef CONFIG_SMP
	cmpb $0, ready
	jz  1f				/* Initial CPU cleans BSS */
	jmp checkCPUtype
1:
#endif /* CONFIG_SMP */

/*
 * start system 32-bit setup. We need to re-do some of the things done
 * in 16-bit mode for the "real" operations.
 */
	call setup_idt

checkCPUtype:

	movl $-1,X86_CPUID		#  -1 for no CPUID initially

/* check if it is 486 or 386. */
/*
 * XXX - this does a lot of unnecessary setup.  Alignment checks don't
 * apply at our cpl of 0 and the stack ought to be aligned already, and
 * we don't need to preserve eflags.
 */

	movb $3,X86		# at least 386
	pushfl			# push EFLAGS
	popl %eax		# get EFLAGS
	movl %eax,%ecx		# save original EFLAGS
	xorl $0x240000,%eax	# flip AC and ID bits in EFLAGS
	pushl %eax		# copy to EFLAGS
	popfl			# set EFLAGS
	pushfl			# get new EFLAGS
	popl %eax		# put it in eax
	xorl %ecx,%eax		# change in flags
	pushl %ecx		# restore original EFLAGS
	popfl
	testl $0x40000,%eax	# check if AC bit changed
	je is386

	movb $4,X86		# at least 486
	testl $0x200000,%eax	# check if ID bit changed
	je is486

	/* get vendor info */
	xorl %eax,%eax			# call CPUID with 0 -> return vendor ID
	cpuid
	movl %eax,X86_CPUID		# save CPUID level
	movl %ebx,X86_VENDOR_ID		# lo 4 chars
	movl %edx,X86_VENDOR_ID+4	# next 4 chars
	movl %ecx,X86_VENDOR_ID+8	# last 4 chars

	orl %eax,%eax			# do we have processor info as well?
	je is486

	movl $1,%eax		# Use the CPUID instruction to get CPU type
	cpuid
	movb %al,%cl		# save reg for future use
	andb $0x0f,%ah		# mask processor family
	movb %ah,X86
	andb $0xf0,%al		# mask model
	shrb $4,%al
	movb %al,X86_MODEL
	andb $0x0f,%cl		# mask mask revision
	movb %cl,X86_MASK
	movl %edx,X86_CAPABILITY

is486:	movl $0x50022,%ecx	# set AM, WP, NE and MP
	jmp 2f

is386:	movl $2,%ecx		# set MP
2:	movl %cr0,%eax
	andl $0x80000011,%eax	# Save PG,PE,ET
	orl %ecx,%eax
	movl %eax,%cr0

	call check_x87
	lgdt early_gdt_descr
	lidt idt_descr
	ljmp $(__KERNEL_CS),$1f
1:	movl $(__KERNEL_DS),%eax	# reload all the segment registers
	movl %eax,%ss			# after changing gdt.

	movl $(__USER_DS),%eax		# DS/ES contains default USER segment
	movl %eax,%ds
	movl %eax,%es

	movl $(__KERNEL_PERCPU), %eax
	movl %eax,%fs			# set this cpu's percpu

#ifdef CONFIG_CC_STACKPROTECTOR
	/*
	 * The linker can't handle this by relocation.  Manually set
	 * base address in stack canary segment descriptor.
	 */
	cmpb $0,ready
	jne 1f
	movl $gdt_page,%eax
	movl $stack_canary,%ecx
	movw %cx, 8 * GDT_ENTRY_STACK_CANARY + 2(%eax)
	shrl $16, %ecx
	movb %cl, 8 * GDT_ENTRY_STACK_CANARY + 4(%eax)
	movb %ch, 8 * GDT_ENTRY_STACK_CANARY + 7(%eax)
1:
#endif
	movl $(__KERNEL_STACK_CANARY),%eax
	movl %eax,%gs

	xorl %eax,%eax			# Clear LDT
	lldt %ax

	cld			# gcc2 wants the direction flag cleared at all times
	pushl $0		# fake return address for unwinder
#ifdef CONFIG_SMP
	movb ready, %cl
	movb $1, ready
	cmpb $0,%cl		# the first CPU calls start_kernel
	je   1f
	movl (stack_start), %esp
1:
#endif /* CONFIG_SMP */
	jmp *(initial_code)

/*
 * We depend on ET to be correct. This checks for 287/387.
 */
check_x87:
	movb $0,X86_HARD_MATH
	clts
	fninit
	fstsw %ax
	cmpb $0,%al
	je 1f
	movl %cr0,%eax		/* no coprocessor: have to set bits */
	xorl $4,%eax		/* set EM */
	movl %eax,%cr0
	ret
	ALIGN
1:	movb $1,X86_HARD_MATH
	.byte 0xDB,0xE4		/* fsetpm for 287, ignored by 387 */
	ret

/*
 *  setup_idt
 *
 *  sets up a idt with 256 entries pointing to
 *  ignore_int, interrupt gates. It doesn't actually load
 *  idt - that can be done only after paging has been enabled
 *  and the kernel moved to PAGE_OFFSET. Interrupts
 *  are enabled elsewhere, when we can be relatively
 *  sure everything is ok.
 *
 *  Warning: %esi is live across this function.
 */
setup_idt:
	lea ignore_int,%edx
	movl $(__KERNEL_CS << 16),%eax
	movw %dx,%ax		/* selector = 0x0010 = cs */
	movw $0x8E00,%dx	/* interrupt gate - dpl=0, present */

	lea idt_table,%edi
	mov $256,%ecx
rp_sidt:
	movl %eax,(%edi)
	movl %edx,4(%edi)
	addl $8,%edi
	dec %ecx
	jne rp_sidt

.macro	set_early_handler handler,trapno
	lea \handler,%edx
	movl $(__KERNEL_CS << 16),%eax
	movw %dx,%ax
	movw $0x8E00,%dx	/* interrupt gate - dpl=0, present */
	lea idt_table,%edi
	movl %eax,8*\trapno(%edi)
	movl %edx,8*\trapno+4(%edi)
.endm

	set_early_handler handler=early_divide_err,trapno=0
	set_early_handler handler=early_illegal_opcode,trapno=6
	set_early_handler handler=early_protection_fault,trapno=13
	set_early_handler handler=early_page_fault,trapno=14

	ret

early_divide_err:
	xor %edx,%edx
	pushl $0	/* fake errcode */
	jmp early_fault

early_illegal_opcode:
	movl $6,%edx
	pushl $0	/* fake errcode */
	jmp early_fault

early_protection_fault:
	movl $13,%edx
	jmp early_fault

early_page_fault:
	movl $14,%edx
	jmp early_fault

early_fault:
	cld
#ifdef CONFIG_PRINTK
	pusha
	movl $(__KERNEL_DS),%eax
	movl %eax,%ds
	movl %eax,%es
	cmpl $2,early_recursion_flag
	je hlt_loop
	incl early_recursion_flag
	movl %cr2,%eax
	pushl %eax
	pushl %edx		/* trapno */
	pushl $fault_msg
	call printk
#endif
	call dump_stack
hlt_loop:
	hlt
	jmp hlt_loop

/* This is the default interrupt "handler" :-) */
	ALIGN
ignore_int:
	cld
#ifdef CONFIG_PRINTK
	pushl %eax
	pushl %ecx
	pushl %edx
	pushl %es
	pushl %ds
	movl $(__KERNEL_DS),%eax
	movl %eax,%ds
	movl %eax,%es
	cmpl $2,early_recursion_flag
	je hlt_loop
	incl early_recursion_flag
	pushl 16(%esp)
	pushl 24(%esp)
	pushl 32(%esp)
	pushl 40(%esp)
	pushl $int_msg
	call printk

	call dump_stack

	addl $(5*4),%esp
	popl %ds
	popl %es
	popl %edx
	popl %ecx
	popl %eax
#endif
	iret

#include "verify_cpu.S"

	__REFDATA
.align 4
ENTRY(initial_code)
	.long i386_start_kernel

/*
 * BSS section
 */
__PAGE_ALIGNED_BSS
	.align PAGE_SIZE_asm
#ifdef CONFIG_X86_PAE
initial_pg_pmd:
	.fill 1024*KPMDS,4,0
#else
ENTRY(initial_page_table)
	.fill 1024,4,0
#endif
initial_pg_fixmap:
	.fill 1024,4,0
ENTRY(empty_zero_page)
	.fill 4096,1,0
ENTRY(swapper_pg_dir)
	.fill 1024,4,0

/*
 * This starts the data section.
 */
#ifdef CONFIG_X86_PAE
__PAGE_ALIGNED_DATA
	/* Page-aligned for the benefit of paravirt? */
	.align PAGE_SIZE_asm
ENTRY(initial_page_table)
	.long	pa(initial_pg_pmd+PGD_IDENT_ATTR),0	/* low identity map */
# if KPMDS == 3
	.long	pa(initial_pg_pmd+PGD_IDENT_ATTR),0
	.long	pa(initial_pg_pmd+PGD_IDENT_ATTR+0x1000),0
	.long	pa(initial_pg_pmd+PGD_IDENT_ATTR+0x2000),0
# elif KPMDS == 2
	.long	0,0
	.long	pa(initial_pg_pmd+PGD_IDENT_ATTR),0
	.long	pa(initial_pg_pmd+PGD_IDENT_ATTR+0x1000),0
# elif KPMDS == 1
	.long	0,0
	.long	0,0
	.long	pa(initial_pg_pmd+PGD_IDENT_ATTR),0
# else
#  error "Kernel PMDs should be 1, 2 or 3"
# endif
	.align PAGE_SIZE_asm		/* needs to be page-sized too */
#endif

.data
ENTRY(stack_start)
	.long init_thread_union+THREAD_SIZE
	.long __BOOT_DS

ready:	.byte 0

early_recursion_flag:
	.long 0

int_msg:
	.asciz "Unknown interrupt or fault at: %p %p %p\n"

fault_msg:
/* fault info: */
	.ascii "BUG: Int %d: CR2 %p\n"
/* pusha regs: */
	.ascii "     EDI %p  ESI %p  EBP %p  ESP %p\n"
	.ascii "     EBX %p  EDX %p  ECX %p  EAX %p\n"
/* fault frame: */
	.ascii "     err %p  EIP %p   CS %p  flg %p\n"
	.ascii "Stack: %p %p %p %p %p %p %p %p\n"
	.ascii "       %p %p %p %p %p %p %p %p\n"
	.asciz "       %p %p %p %p %p %p %p %p\n"

#include "../../x86/xen/xen-head.S"

/*
 * The IDT and GDT 'descriptors' are a strange 48-bit object
 * only used by the lidt and lgdt instructions. They are not
 * like usual segment descriptors - they consist of a 16-bit
 * segment size, and 32-bit linear address value:
 */

.globl boot_gdt_descr
.globl idt_descr

	ALIGN
# early boot GDT descriptor (must use 1:1 address mapping)
	.word 0				# 32 bit align gdt_desc.address
boot_gdt_descr:
	.word __BOOT_DS+7
	.long boot_gdt - __PAGE_OFFSET

	.word 0				# 32-bit align idt_desc.address
idt_descr:
	.word IDT_ENTRIES*8-1		# idt contains 256 entries
	.long idt_table

# boot GDT descriptor (later on used by CPU#0):
	.word 0				# 32 bit align gdt_desc.address
ENTRY(early_gdt_descr)
	.word GDT_ENTRIES*8-1
	.long gdt_page			/* Overwritten for secondary CPUs */

/*
 * The boot_gdt must mirror the equivalent in setup.S and is
 * used only for booting.
 */
	.align L1_CACHE_BYTES
ENTRY(boot_gdt)
	.fill GDT_ENTRY_BOOT_CS,8,0
	.quad 0x00cf9a000000ffff	/* kernel 4GB code at 0x00000000 */
	.quad 0x00cf92000000ffff	/* kernel 4GB data at 0x00000000 */<|MERGE_RESOLUTION|>--- conflicted
+++ resolved
@@ -138,42 +138,6 @@
 	movl %cr3, %eax
 	movl %eax, pa(olpc_ofw_pgd)
 #endif
-<<<<<<< HEAD
-
-#ifdef CONFIG_PARAVIRT
-	/* This is can only trip for a broken bootloader... */
-	cmpw $0x207, pa(boot_params + BP_version)
-	jb default_entry
-
-	/* Paravirt-compatible boot parameters.  Look to see what architecture
-		we're booting under. */
-	movl pa(boot_params + BP_hardware_subarch), %eax
-	cmpl $num_subarch_entries, %eax
-	jae bad_subarch
-
-	movl pa(subarch_entries)(,%eax,4), %eax
-	subl $__PAGE_OFFSET, %eax
-	jmp *%eax
-
-bad_subarch:
-WEAK(lguest_entry)
-WEAK(xen_entry)
-	/* Unknown implementation; there's really
-	   nothing we can do at this point. */
-	ud2a
-
-	__INITDATA
-
-subarch_entries:
-	.long default_entry		/* normal x86/PC */
-	.long lguest_entry		/* lguest hypervisor */
-	.long xen_entry			/* Xen hypervisor */
-	.long default_entry		/* Moorestown MID */
-num_subarch_entries = (. - subarch_entries) / 4
-.previous
-#endif /* CONFIG_PARAVIRT */
-=======
->>>>>>> 3cbea436
 
 /*
  * Initialize page tables.  This creates a PDE and a set of page
