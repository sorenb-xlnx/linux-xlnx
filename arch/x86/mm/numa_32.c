/*
 * Written by: Patricia Gaughen <gone@us.ibm.com>, IBM Corporation
 * August 2002: added remote node KVA remap - Martin J. Bligh 
 *
 * Copyright (C) 2002, IBM Corp.
 *
 * All rights reserved.          
 *
 * This program is free software; you can redistribute it and/or modify
 * it under the terms of the GNU General Public License as published by
 * the Free Software Foundation; either version 2 of the License, or
 * (at your option) any later version.
 *
 * This program is distributed in the hope that it will be useful, but
 * WITHOUT ANY WARRANTY; without even the implied warranty of
 * MERCHANTABILITY OR FITNESS FOR A PARTICULAR PURPOSE, GOOD TITLE or
 * NON INFRINGEMENT.  See the GNU General Public License for more
 * details.
 *
 * You should have received a copy of the GNU General Public License
 * along with this program; if not, write to the Free Software
 * Foundation, Inc., 675 Mass Ave, Cambridge, MA 02139, USA.
 */

#include <linux/bootmem.h>
#include <linux/memblock.h>
#include <linux/module.h>

#include "numa_internal.h"

#ifdef CONFIG_DISCONTIGMEM
/*
 * 4) physnode_map     - the mapping between a pfn and owning node
 * physnode_map keeps track of the physical memory layout of a generic
 * numa node on a 64Mb break (each element of the array will
 * represent 64Mb of memory and will be marked by the node id.  so,
 * if the first gig is on node 0, and the second gig is on node 1
 * physnode_map will contain:
 *
 *     physnode_map[0-15] = 0;
 *     physnode_map[16-31] = 1;
 *     physnode_map[32- ] = -1;
 */
s8 physnode_map[MAX_ELEMENTS] __read_mostly = { [0 ... (MAX_ELEMENTS - 1)] = -1};
EXPORT_SYMBOL(physnode_map);

void memory_present(int nid, unsigned long start, unsigned long end)
{
	unsigned long pfn;

	printk(KERN_INFO "Node: %d, start_pfn: %lx, end_pfn: %lx\n",
			nid, start, end);
	printk(KERN_DEBUG "  Setting physnode_map array to node %d for pfns:\n", nid);
	printk(KERN_DEBUG "  ");
	for (pfn = start; pfn < end; pfn += PAGES_PER_ELEMENT) {
		physnode_map[pfn / PAGES_PER_ELEMENT] = nid;
		printk(KERN_CONT "%lx ", pfn);
	}
	printk(KERN_CONT "\n");
}

unsigned long node_memmap_size_bytes(int nid, unsigned long start_pfn,
					      unsigned long end_pfn)
{
	unsigned long nr_pages = end_pfn - start_pfn;

	if (!nr_pages)
		return 0;

	return (nr_pages + 1) * sizeof(struct page);
}
#endif

extern unsigned long highend_pfn, highstart_pfn;

#define LARGE_PAGE_BYTES (PTRS_PER_PTE * PAGE_SIZE)

static void *node_remap_start_vaddr[MAX_NUMNODES];
void set_pmd_pfn(unsigned long vaddr, unsigned long pfn, pgprot_t flags);

<<<<<<< HEAD
int __cpuinit numa_cpu_node(int cpu)
{
	return apic->x86_32_numa_cpu_node(cpu);
}

/*
 * FLAT - support for basic PC memory model with discontig enabled, essentially
 *        a single node with all available processors in it with a flat
 *        memory map.
 */
int __init get_memcfg_numa_flat(void)
{
	printk(KERN_DEBUG "NUMA - single node, flat memory mode\n");

	node_start_pfn[0] = 0;
	node_end_pfn[0] = max_pfn;
	memblock_x86_register_active_regions(0, 0, max_pfn);
	memory_present(0, 0, max_pfn);

        /* Indicate there is one node available. */
	nodes_clear(node_online_map);
	node_set_online(0);
	return 1;
}

/*
 * Find the highest page frame number we have available for the node
 */
static void __init propagate_e820_map_node(int nid)
{
	if (node_end_pfn[nid] > max_pfn)
		node_end_pfn[nid] = max_pfn;
	/*
	 * if a user has given mem=XXXX, then we need to make sure 
	 * that the node _starts_ before that, too, not just ends
	 */
	if (node_start_pfn[nid] > max_pfn)
		node_start_pfn[nid] = max_pfn;
	BUG_ON(node_start_pfn[nid] > node_end_pfn[nid]);
}

/* 
 * Allocate memory for the pg_data_t for this node via a crude pre-bootmem
 * method.  For node zero take this from the bottom of memory, for
 * subsequent nodes place them at node_remap_start_vaddr which contains
 * node local data in physically node local memory.  See setup_memory()
 * for details.
 */
static void __init allocate_pgdat(int nid)
{
	char buf[16];

	NODE_DATA(nid) = alloc_remap(nid, ALIGN(sizeof(pg_data_t), PAGE_SIZE));
	if (!NODE_DATA(nid)) {
		unsigned long pgdat_phys;
		pgdat_phys = memblock_find_in_range(min_low_pfn<<PAGE_SHIFT,
				 max_pfn_mapped<<PAGE_SHIFT,
				 sizeof(pg_data_t),
				 PAGE_SIZE);
		NODE_DATA(nid) = (pg_data_t *)(pfn_to_kaddr(pgdat_phys>>PAGE_SHIFT));
		memset(buf, 0, sizeof(buf));
		sprintf(buf, "NODE_DATA %d",  nid);
		memblock_x86_reserve_range(pgdat_phys, pgdat_phys + sizeof(pg_data_t), buf);
	}
	printk(KERN_DEBUG "allocate_pgdat: node %d NODE_DATA %08lx\n",
		nid, (unsigned long)NODE_DATA(nid));
}

=======
>>>>>>> e5a10c1b
/*
 * Remap memory allocator
 */
static unsigned long node_remap_start_pfn[MAX_NUMNODES];
static void *node_remap_end_vaddr[MAX_NUMNODES];
static void *node_remap_alloc_vaddr[MAX_NUMNODES];

/**
 * alloc_remap - Allocate remapped memory
 * @nid: NUMA node to allocate memory from
 * @size: The size of allocation
 *
 * Allocate @size bytes from the remap area of NUMA node @nid.  The
 * size of the remap area is predetermined by init_alloc_remap() and
 * only the callers considered there should call this function.  For
 * more info, please read the comment on top of init_alloc_remap().
 *
 * The caller must be ready to handle allocation failure from this
 * function and fall back to regular memory allocator in such cases.
 *
 * CONTEXT:
 * Single CPU early boot context.
 *
 * RETURNS:
 * Pointer to the allocated memory on success, %NULL on failure.
 */
void *alloc_remap(int nid, unsigned long size)
{
	void *allocation = node_remap_alloc_vaddr[nid];

	size = ALIGN(size, L1_CACHE_BYTES);

	if (!allocation || (allocation + size) > node_remap_end_vaddr[nid])
		return NULL;

	node_remap_alloc_vaddr[nid] += size;
	memset(allocation, 0, size);

	return allocation;
}

#ifdef CONFIG_HIBERNATION
/**
 * resume_map_numa_kva - add KVA mapping to the temporary page tables created
 *                       during resume from hibernation
 * @pgd_base - temporary resume page directory
 */
void resume_map_numa_kva(pgd_t *pgd_base)
{
	int node;

	for_each_online_node(node) {
		unsigned long start_va, start_pfn, nr_pages, pfn;

		start_va = (unsigned long)node_remap_start_vaddr[node];
		start_pfn = node_remap_start_pfn[node];
		nr_pages = (node_remap_end_vaddr[node] -
			    node_remap_start_vaddr[node]) >> PAGE_SHIFT;

		printk(KERN_DEBUG "%s: node %d\n", __func__, node);

		for (pfn = 0; pfn < nr_pages; pfn += PTRS_PER_PTE) {
			unsigned long vaddr = start_va + (pfn << PAGE_SHIFT);
			pgd_t *pgd = pgd_base + pgd_index(vaddr);
			pud_t *pud = pud_offset(pgd, vaddr);
			pmd_t *pmd = pmd_offset(pud, vaddr);

			set_pmd(pmd, pfn_pmd(start_pfn + pfn,
						PAGE_KERNEL_LARGE_EXEC));

			printk(KERN_DEBUG "%s: %08lx -> pfn %08lx\n",
				__func__, vaddr, start_pfn + pfn);
		}
	}
}
#endif

/**
 * init_alloc_remap - Initialize remap allocator for a NUMA node
 * @nid: NUMA node to initizlie remap allocator for
 *
 * NUMA nodes may end up without any lowmem.  As allocating pgdat and
 * memmap on a different node with lowmem is inefficient, a special
 * remap allocator is implemented which can be used by alloc_remap().
 *
 * For each node, the amount of memory which will be necessary for
 * pgdat and memmap is calculated and two memory areas of the size are
 * allocated - one in the node and the other in lowmem; then, the area
 * in the node is remapped to the lowmem area.
 *
 * As pgdat and memmap must be allocated in lowmem anyway, this
 * doesn't waste lowmem address space; however, the actual lowmem
 * which gets remapped over is wasted.  The amount shouldn't be
 * problematic on machines this feature will be used.
 *
 * Initialization failure isn't fatal.  alloc_remap() is used
 * opportunistically and the callers will fall back to other memory
 * allocation mechanisms on failure.
 */
<<<<<<< HEAD
static __init void init_alloc_remap(int nid)
{
	unsigned long size, pfn;
	u64 node_pa, remap_pa;
	void *remap_va;

	/*
	 * The acpi/srat node info can show hot-add memroy zones where
	 * memory could be added but not currently present.
	 */
	printk(KERN_DEBUG "node %d pfn: [%lx - %lx]\n",
	       nid, node_start_pfn[nid], node_end_pfn[nid]);
	if (node_start_pfn[nid] > max_pfn)
		return;
	if (!node_end_pfn[nid])
		return;
	if (node_end_pfn[nid] > max_pfn)
		node_end_pfn[nid] = max_pfn;

	/* calculate the necessary space aligned to large page size */
	size = node_memmap_size_bytes(nid, node_start_pfn[nid],
				      min(node_end_pfn[nid], max_pfn));
=======
void __init init_alloc_remap(int nid, u64 start, u64 end)
{
	unsigned long start_pfn = start >> PAGE_SHIFT;
	unsigned long end_pfn = end >> PAGE_SHIFT;
	unsigned long size, pfn;
	u64 node_pa, remap_pa;
	void *remap_va;

	/*
	 * The acpi/srat node info can show hot-add memroy zones where
	 * memory could be added but not currently present.
	 */
	printk(KERN_DEBUG "node %d pfn: [%lx - %lx]\n",
	       nid, start_pfn, end_pfn);

	/* calculate the necessary space aligned to large page size */
	size = node_memmap_size_bytes(nid, start_pfn, end_pfn);
>>>>>>> e5a10c1b
	size += ALIGN(sizeof(pg_data_t), PAGE_SIZE);
	size = ALIGN(size, LARGE_PAGE_BYTES);

	/* allocate node memory and the lowmem remap area */
<<<<<<< HEAD
	node_pa = memblock_find_in_range(node_start_pfn[nid] << PAGE_SHIFT,
					 (u64)node_end_pfn[nid] << PAGE_SHIFT,
					 size, LARGE_PAGE_BYTES);
=======
	node_pa = memblock_find_in_range(start, end, size, LARGE_PAGE_BYTES);
>>>>>>> e5a10c1b
	if (node_pa == MEMBLOCK_ERROR) {
		pr_warning("remap_alloc: failed to allocate %lu bytes for node %d\n",
			   size, nid);
		return;
	}
	memblock_x86_reserve_range(node_pa, node_pa + size, "KVA RAM");

	remap_pa = memblock_find_in_range(min_low_pfn << PAGE_SHIFT,
					  max_low_pfn << PAGE_SHIFT,
					  size, LARGE_PAGE_BYTES);
	if (remap_pa == MEMBLOCK_ERROR) {
		pr_warning("remap_alloc: failed to allocate %lu bytes remap area for node %d\n",
			   size, nid);
		memblock_x86_free_range(node_pa, node_pa + size);
		return;
	}
	memblock_x86_reserve_range(remap_pa, remap_pa + size, "KVA PG");
	remap_va = phys_to_virt(remap_pa);

	/* perform actual remap */
	for (pfn = 0; pfn < size >> PAGE_SHIFT; pfn += PTRS_PER_PTE)
		set_pmd_pfn((unsigned long)remap_va + (pfn << PAGE_SHIFT),
			    (node_pa >> PAGE_SHIFT) + pfn,
			    PAGE_KERNEL_LARGE);

	/* initialize remap allocator parameters */
	node_remap_start_pfn[nid] = node_pa >> PAGE_SHIFT;
	node_remap_start_vaddr[nid] = remap_va;
	node_remap_end_vaddr[nid] = remap_va + size;
	node_remap_alloc_vaddr[nid] = remap_va;

	printk(KERN_DEBUG "remap_alloc: node %d [%08llx-%08llx) -> [%p-%p)\n",
	       nid, node_pa, node_pa + size, remap_va, remap_va + size);
}

void __init initmem_init(void)
{
<<<<<<< HEAD
	int nid;

	get_memcfg_numa();
	numa_init_array();

	for_each_online_node(nid)
		init_alloc_remap(nid);
=======
	x86_numa_init();
>>>>>>> e5a10c1b

#ifdef CONFIG_HIGHMEM
	highstart_pfn = highend_pfn = max_pfn;
	if (max_pfn > max_low_pfn)
		highstart_pfn = max_low_pfn;
	printk(KERN_NOTICE "%ldMB HIGHMEM available.\n",
	       pages_to_mb(highend_pfn - highstart_pfn));
	num_physpages = highend_pfn;
	high_memory = (void *) __va(highstart_pfn * PAGE_SIZE - 1) + 1;
#else
	num_physpages = max_low_pfn;
	high_memory = (void *) __va(max_low_pfn * PAGE_SIZE - 1) + 1;
#endif
	printk(KERN_NOTICE "%ldMB LOWMEM available.\n",
			pages_to_mb(max_low_pfn));
	printk(KERN_DEBUG "max_low_pfn = %lx, highstart_pfn = %lx\n",
			max_low_pfn, highstart_pfn);

	printk(KERN_DEBUG "Low memory ends at vaddr %08lx\n",
			(ulong) pfn_to_kaddr(max_low_pfn));
<<<<<<< HEAD
	for_each_online_node(nid)
		allocate_pgdat(nid);
=======
>>>>>>> e5a10c1b

	printk(KERN_DEBUG "High memory starts at vaddr %08lx\n",
			(ulong) pfn_to_kaddr(highstart_pfn));

	setup_bootmem_allocator();
}<|MERGE_RESOLUTION|>--- conflicted
+++ resolved
@@ -78,77 +78,6 @@
 static void *node_remap_start_vaddr[MAX_NUMNODES];
 void set_pmd_pfn(unsigned long vaddr, unsigned long pfn, pgprot_t flags);
 
-<<<<<<< HEAD
-int __cpuinit numa_cpu_node(int cpu)
-{
-	return apic->x86_32_numa_cpu_node(cpu);
-}
-
-/*
- * FLAT - support for basic PC memory model with discontig enabled, essentially
- *        a single node with all available processors in it with a flat
- *        memory map.
- */
-int __init get_memcfg_numa_flat(void)
-{
-	printk(KERN_DEBUG "NUMA - single node, flat memory mode\n");
-
-	node_start_pfn[0] = 0;
-	node_end_pfn[0] = max_pfn;
-	memblock_x86_register_active_regions(0, 0, max_pfn);
-	memory_present(0, 0, max_pfn);
-
-        /* Indicate there is one node available. */
-	nodes_clear(node_online_map);
-	node_set_online(0);
-	return 1;
-}
-
-/*
- * Find the highest page frame number we have available for the node
- */
-static void __init propagate_e820_map_node(int nid)
-{
-	if (node_end_pfn[nid] > max_pfn)
-		node_end_pfn[nid] = max_pfn;
-	/*
-	 * if a user has given mem=XXXX, then we need to make sure 
-	 * that the node _starts_ before that, too, not just ends
-	 */
-	if (node_start_pfn[nid] > max_pfn)
-		node_start_pfn[nid] = max_pfn;
-	BUG_ON(node_start_pfn[nid] > node_end_pfn[nid]);
-}
-
-/* 
- * Allocate memory for the pg_data_t for this node via a crude pre-bootmem
- * method.  For node zero take this from the bottom of memory, for
- * subsequent nodes place them at node_remap_start_vaddr which contains
- * node local data in physically node local memory.  See setup_memory()
- * for details.
- */
-static void __init allocate_pgdat(int nid)
-{
-	char buf[16];
-
-	NODE_DATA(nid) = alloc_remap(nid, ALIGN(sizeof(pg_data_t), PAGE_SIZE));
-	if (!NODE_DATA(nid)) {
-		unsigned long pgdat_phys;
-		pgdat_phys = memblock_find_in_range(min_low_pfn<<PAGE_SHIFT,
-				 max_pfn_mapped<<PAGE_SHIFT,
-				 sizeof(pg_data_t),
-				 PAGE_SIZE);
-		NODE_DATA(nid) = (pg_data_t *)(pfn_to_kaddr(pgdat_phys>>PAGE_SHIFT));
-		memset(buf, 0, sizeof(buf));
-		sprintf(buf, "NODE_DATA %d",  nid);
-		memblock_x86_reserve_range(pgdat_phys, pgdat_phys + sizeof(pg_data_t), buf);
-	}
-	printk(KERN_DEBUG "allocate_pgdat: node %d NODE_DATA %08lx\n",
-		nid, (unsigned long)NODE_DATA(nid));
-}
-
-=======
->>>>>>> e5a10c1b
 /*
  * Remap memory allocator
  */
@@ -248,30 +177,6 @@
  * opportunistically and the callers will fall back to other memory
  * allocation mechanisms on failure.
  */
-<<<<<<< HEAD
-static __init void init_alloc_remap(int nid)
-{
-	unsigned long size, pfn;
-	u64 node_pa, remap_pa;
-	void *remap_va;
-
-	/*
-	 * The acpi/srat node info can show hot-add memroy zones where
-	 * memory could be added but not currently present.
-	 */
-	printk(KERN_DEBUG "node %d pfn: [%lx - %lx]\n",
-	       nid, node_start_pfn[nid], node_end_pfn[nid]);
-	if (node_start_pfn[nid] > max_pfn)
-		return;
-	if (!node_end_pfn[nid])
-		return;
-	if (node_end_pfn[nid] > max_pfn)
-		node_end_pfn[nid] = max_pfn;
-
-	/* calculate the necessary space aligned to large page size */
-	size = node_memmap_size_bytes(nid, node_start_pfn[nid],
-				      min(node_end_pfn[nid], max_pfn));
-=======
 void __init init_alloc_remap(int nid, u64 start, u64 end)
 {
 	unsigned long start_pfn = start >> PAGE_SHIFT;
@@ -289,18 +194,11 @@
 
 	/* calculate the necessary space aligned to large page size */
 	size = node_memmap_size_bytes(nid, start_pfn, end_pfn);
->>>>>>> e5a10c1b
 	size += ALIGN(sizeof(pg_data_t), PAGE_SIZE);
 	size = ALIGN(size, LARGE_PAGE_BYTES);
 
 	/* allocate node memory and the lowmem remap area */
-<<<<<<< HEAD
-	node_pa = memblock_find_in_range(node_start_pfn[nid] << PAGE_SHIFT,
-					 (u64)node_end_pfn[nid] << PAGE_SHIFT,
-					 size, LARGE_PAGE_BYTES);
-=======
 	node_pa = memblock_find_in_range(start, end, size, LARGE_PAGE_BYTES);
->>>>>>> e5a10c1b
 	if (node_pa == MEMBLOCK_ERROR) {
 		pr_warning("remap_alloc: failed to allocate %lu bytes for node %d\n",
 			   size, nid);
@@ -338,17 +236,7 @@
 
 void __init initmem_init(void)
 {
-<<<<<<< HEAD
-	int nid;
-
-	get_memcfg_numa();
-	numa_init_array();
-
-	for_each_online_node(nid)
-		init_alloc_remap(nid);
-=======
 	x86_numa_init();
->>>>>>> e5a10c1b
 
 #ifdef CONFIG_HIGHMEM
 	highstart_pfn = highend_pfn = max_pfn;
@@ -369,11 +257,6 @@
 
 	printk(KERN_DEBUG "Low memory ends at vaddr %08lx\n",
 			(ulong) pfn_to_kaddr(max_low_pfn));
-<<<<<<< HEAD
-	for_each_online_node(nid)
-		allocate_pgdat(nid);
-=======
->>>>>>> e5a10c1b
 
 	printk(KERN_DEBUG "High memory starts at vaddr %08lx\n",
 			(ulong) pfn_to_kaddr(highstart_pfn));
