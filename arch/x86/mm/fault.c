--- conflicted
+++ resolved
@@ -27,16 +27,10 @@
 #include <linux/tty.h>
 #include <linux/smp.h>
 #include <linux/mm.h>
-<<<<<<< HEAD
 
 #include <asm-generic/sections.h>
 
-=======
-
-#include <asm-generic/sections.h>
-
 #include <asm/kmemcheck.h>
->>>>>>> 57eff43f
 #include <asm/tlbflush.h>
 #include <asm/pgalloc.h>
 #include <asm/segment.h>
@@ -92,21 +86,12 @@
 
 /*
  * Prefetch quirks:
-<<<<<<< HEAD
  *
  * 32-bit mode:
  *
  *   Sometimes AMD Athlon/Opteron CPUs report invalid exceptions on prefetch.
  *   Check that here and ignore it.
  *
-=======
- *
- * 32-bit mode:
- *
- *   Sometimes AMD Athlon/Opteron CPUs report invalid exceptions on prefetch.
- *   Check that here and ignore it.
- *
->>>>>>> 57eff43f
  * 64-bit mode:
  *
  *   Sometimes the CPU reports invalid exceptions on prefetch.
@@ -117,7 +102,6 @@
 static inline int
 check_prefetch_opcode(struct pt_regs *regs, unsigned char *instr,
 		      unsigned char opcode, int *prefetch)
-<<<<<<< HEAD
 {
 	unsigned char instr_hi = opcode & 0xf0;
 	unsigned char instr_lo = opcode & 0x0f;
@@ -165,55 +149,6 @@
 static int
 is_prefetch(struct pt_regs *regs, unsigned long error_code, unsigned long addr)
 {
-=======
-{
-	unsigned char instr_hi = opcode & 0xf0;
-	unsigned char instr_lo = opcode & 0x0f;
-
-	switch (instr_hi) {
-	case 0x20:
-	case 0x30:
-		/*
-		 * Values 0x26,0x2E,0x36,0x3E are valid x86 prefixes.
-		 * In X86_64 long mode, the CPU will signal invalid
-		 * opcode if some of these prefixes are present so
-		 * X86_64 will never get here anyway
-		 */
-		return ((instr_lo & 7) == 0x6);
-#ifdef CONFIG_X86_64
-	case 0x40:
-		/*
-		 * In AMD64 long mode 0x40..0x4F are valid REX prefixes
-		 * Need to figure out under what instruction mode the
-		 * instruction was issued. Could check the LDT for lm,
-		 * but for now it's good enough to assume that long
-		 * mode only uses well known segments or kernel.
-		 */
-		return (!user_mode(regs)) || (regs->cs == __USER_CS);
-#endif
-	case 0x60:
-		/* 0x64 thru 0x67 are valid prefixes in all modes. */
-		return (instr_lo & 0xC) == 0x4;
-	case 0xF0:
-		/* 0xF0, 0xF2, 0xF3 are valid prefixes in all modes. */
-		return !instr_lo || (instr_lo>>1) == 1;
-	case 0x00:
-		/* Prefetch instruction is 0x0F0D or 0x0F18 */
-		if (probe_kernel_address(instr, opcode))
-			return 0;
-
-		*prefetch = (instr_lo == 0xF) &&
-			(opcode == 0x0D || opcode == 0x18);
-		return 0;
-	default:
-		return 0;
-	}
-}
-
-static int
-is_prefetch(struct pt_regs *regs, unsigned long error_code, unsigned long addr)
-{
->>>>>>> 57eff43f
 	unsigned char *max_instr;
 	unsigned char *instr;
 	int prefetch = 0;
@@ -1052,8 +987,6 @@
 	/* Get the faulting address: */
 	address = read_cr2();
 
-<<<<<<< HEAD
-=======
 	/*
 	 * Detect and handle instructions that would cause a page fault for
 	 * both a tracked kernel page and a userspace page.
@@ -1061,7 +994,6 @@
 	if (kmemcheck_active(regs))
 		kmemcheck_hide(regs);
 
->>>>>>> 57eff43f
 	if (unlikely(kmmio_fault(regs, address)))
 		return;
 
@@ -1079,11 +1011,6 @@
 	 * protection error (error_code & 9) == 0.
 	 */
 	if (unlikely(fault_in_kernel_space(address))) {
-<<<<<<< HEAD
-		if (!(error_code & (PF_RSVD|PF_USER|PF_PROT)) &&
-		    vmalloc_fault(address) >= 0)
-			return;
-=======
 		if (!(error_code & (PF_RSVD | PF_USER | PF_PROT))) {
 			if (vmalloc_fault(address) >= 0)
 				return;
@@ -1091,7 +1018,6 @@
 			if (kmemcheck_fault(regs, address, error_code))
 				return;
 		}
->>>>>>> 57eff43f
 
 		/* Can handle a stale RO->RW TLB: */
 		if (spurious_fault(error_code, address))
