--- conflicted
+++ resolved
@@ -815,11 +815,6 @@
 	/* get the address */
 	address = read_cr2();
 
-<<<<<<< HEAD
-	si_code = SEGV_MAPERR;
-
-=======
->>>>>>> b0317cac
 	if (unlikely(kmmio_fault(regs, address)))
 		return;
 
@@ -857,14 +852,8 @@
 	}
 
 	/* kprobes don't want to hook the spurious faults. */
-<<<<<<< HEAD
-	if (notify_page_fault(regs))
-		return;
-
-=======
 	if (unlikely(notify_page_fault(regs)))
 		return;
->>>>>>> b0317cac
 	/*
 	 * It's safe to allow irq's after cr2 has been saved and the
 	 * vmalloc fault has been handled.
