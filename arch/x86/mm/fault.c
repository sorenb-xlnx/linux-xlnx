/*
 *  Copyright (C) 1995  Linus Torvalds
 *  Copyright (C) 2001,2002 Andi Kleen, SuSE Labs.
 */

#include <linux/signal.h>
#include <linux/sched.h>
#include <linux/kernel.h>
#include <linux/errno.h>
#include <linux/string.h>
#include <linux/types.h>
#include <linux/ptrace.h>
#include <linux/mmiotrace.h>
#include <linux/mman.h>
#include <linux/mm.h>
#include <linux/smp.h>
#include <linux/interrupt.h>
#include <linux/init.h>
#include <linux/tty.h>
#include <linux/vt_kern.h>		/* For unblank_screen() */
#include <linux/compiler.h>
#include <linux/highmem.h>
#include <linux/bootmem.h>		/* for max_low_pfn */
#include <linux/vmalloc.h>
#include <linux/module.h>
#include <linux/kprobes.h>
#include <linux/uaccess.h>
#include <linux/kdebug.h>
#include <linux/magic.h>

#include <asm/system.h>
#include <asm/desc.h>
#include <asm/segment.h>
#include <asm/pgalloc.h>
#include <asm/smp.h>
#include <asm/tlbflush.h>
#include <asm/proto.h>
#include <asm/kmemcheck.h>
#include <asm-generic/sections.h>
#include <asm/traps.h>

/*
 * Page fault error code bits
 *	bit 0 == 0 means no page found, 1 means protection fault
 *	bit 1 == 0 means read, 1 means write
 *	bit 2 == 0 means kernel, 1 means user-mode
 *	bit 3 == 1 means use of reserved bit detected
 *	bit 4 == 1 means fault was an instruction fetch
 */
#define PF_PROT		(1<<0)
#define PF_WRITE	(1<<1)
#define PF_USER		(1<<2)
#define PF_RSVD		(1<<3)
#define PF_INSTR	(1<<4)

static inline int kmmio_fault(struct pt_regs *regs, unsigned long addr)
{
#ifdef CONFIG_MMIOTRACE
	if (unlikely(is_kmmio_active()))
		if (kmmio_handler(regs, addr) == 1)
			return -1;
#endif
	return 0;
}

static inline int notify_page_fault(struct pt_regs *regs)
{
#ifdef CONFIG_KPROBES
	int ret = 0;

	/* kprobe_running() needs smp_processor_id() */
	if (!user_mode_vm(regs)) {
		preempt_disable();
		if (kprobe_running() && kprobe_fault_handler(regs, 14))
			ret = 1;
		preempt_enable();
	}

	return ret;
#else
	return 0;
#endif
}

/*
 * X86_32
 * Sometimes AMD Athlon/Opteron CPUs report invalid exceptions on prefetch.
 * Check that here and ignore it.
 *
 * X86_64
 * Sometimes the CPU reports invalid exceptions on prefetch.
 * Check that here and ignore it.
 *
 * Opcode checker based on code by Richard Brunner
 */
static int is_prefetch(struct pt_regs *regs, unsigned long error_code,
			unsigned long addr)
{
	unsigned char *instr;
	int scan_more = 1;
	int prefetch = 0;
	unsigned char *max_instr;

	/*
	 * If it was a exec (instruction fetch) fault on NX page, then
	 * do not ignore the fault:
	 */
	if (error_code & PF_INSTR)
		return 0;

	instr = (unsigned char *)convert_ip_to_linear(current, regs);
	max_instr = instr + 15;

	if (user_mode(regs) && instr >= (unsigned char *)TASK_SIZE)
		return 0;

	while (scan_more && instr < max_instr) {
		unsigned char opcode;
		unsigned char instr_hi;
		unsigned char instr_lo;

		if (probe_kernel_address(instr, opcode))
			break;

		instr_hi = opcode & 0xf0;
		instr_lo = opcode & 0x0f;
		instr++;

		switch (instr_hi) {
		case 0x20:
		case 0x30:
			/*
			 * Values 0x26,0x2E,0x36,0x3E are valid x86 prefixes.
			 * In X86_64 long mode, the CPU will signal invalid
			 * opcode if some of these prefixes are present so
			 * X86_64 will never get here anyway
			 */
			scan_more = ((instr_lo & 7) == 0x6);
			break;
#ifdef CONFIG_X86_64
		case 0x40:
			/*
			 * In AMD64 long mode 0x40..0x4F are valid REX prefixes
			 * Need to figure out under what instruction mode the
			 * instruction was issued. Could check the LDT for lm,
			 * but for now it's good enough to assume that long
			 * mode only uses well known segments or kernel.
			 */
			scan_more = (!user_mode(regs)) || (regs->cs == __USER_CS);
			break;
#endif
		case 0x60:
			/* 0x64 thru 0x67 are valid prefixes in all modes. */
			scan_more = (instr_lo & 0xC) == 0x4;
			break;
		case 0xF0:
			/* 0xF0, 0xF2, 0xF3 are valid prefixes in all modes. */
			scan_more = !instr_lo || (instr_lo>>1) == 1;
			break;
		case 0x00:
			/* Prefetch instruction is 0x0F0D or 0x0F18 */
			scan_more = 0;

			if (probe_kernel_address(instr, opcode))
				break;
			prefetch = (instr_lo == 0xF) &&
				(opcode == 0x0D || opcode == 0x18);
			break;
		default:
			scan_more = 0;
			break;
		}
	}
	return prefetch;
}

static void force_sig_info_fault(int si_signo, int si_code,
	unsigned long address, struct task_struct *tsk)
{
	siginfo_t info;

	info.si_signo = si_signo;
	info.si_errno = 0;
	info.si_code = si_code;
	info.si_addr = (void __user *)address;
	force_sig_info(si_signo, &info, tsk);
}

#ifdef CONFIG_X86_64
static int bad_address(void *p)
{
	unsigned long dummy;
	return probe_kernel_address((unsigned long *)p, dummy);
}
#endif

static void dump_pagetable(unsigned long address)
{
#ifdef CONFIG_X86_32
	__typeof__(pte_val(__pte(0))) page;

	page = read_cr3();
	page = ((__typeof__(page) *) __va(page))[address >> PGDIR_SHIFT];
#ifdef CONFIG_X86_PAE
	printk("*pdpt = %016Lx ", page);
	if ((page >> PAGE_SHIFT) < max_low_pfn
	    && page & _PAGE_PRESENT) {
		page &= PAGE_MASK;
		page = ((__typeof__(page) *) __va(page))[(address >> PMD_SHIFT)
		                                         & (PTRS_PER_PMD - 1)];
		printk(KERN_CONT "*pde = %016Lx ", page);
		page &= ~_PAGE_NX;
	}
#else
	printk("*pde = %08lx ", page);
#endif

	/*
	 * We must not directly access the pte in the highpte
	 * case if the page table is located in highmem.
	 * And let's rather not kmap-atomic the pte, just in case
	 * it's allocated already.
	 */
	if ((page >> PAGE_SHIFT) < max_low_pfn
	    && (page & _PAGE_PRESENT)
	    && !(page & _PAGE_PSE)) {
		page &= PAGE_MASK;
		page = ((__typeof__(page) *) __va(page))[(address >> PAGE_SHIFT)
		                                         & (PTRS_PER_PTE - 1)];
		printk("*pte = %0*Lx ", sizeof(page)*2, (u64)page);
	}

	printk("\n");
#else /* CONFIG_X86_64 */
	pgd_t *pgd;
	pud_t *pud;
	pmd_t *pmd;
	pte_t *pte;

	pgd = (pgd_t *)read_cr3();

	pgd = __va((unsigned long)pgd & PHYSICAL_PAGE_MASK);
	pgd += pgd_index(address);
	if (bad_address(pgd)) goto bad;
	printk("PGD %lx ", pgd_val(*pgd));
	if (!pgd_present(*pgd)) goto ret;

	pud = pud_offset(pgd, address);
	if (bad_address(pud)) goto bad;
	printk("PUD %lx ", pud_val(*pud));
	if (!pud_present(*pud) || pud_large(*pud))
		goto ret;

	pmd = pmd_offset(pud, address);
	if (bad_address(pmd)) goto bad;
	printk("PMD %lx ", pmd_val(*pmd));
	if (!pmd_present(*pmd) || pmd_large(*pmd)) goto ret;

	pte = pte_offset_kernel(pmd, address);
	if (bad_address(pte)) goto bad;
	printk("PTE %lx", pte_val(*pte));
ret:
	printk("\n");
	return;
bad:
	printk("BAD\n");
#endif
}

#ifdef CONFIG_X86_32
static inline pmd_t *vmalloc_sync_one(pgd_t *pgd, unsigned long address)
{
	unsigned index = pgd_index(address);
	pgd_t *pgd_k;
	pud_t *pud, *pud_k;
	pmd_t *pmd, *pmd_k;

	pgd += index;
	pgd_k = init_mm.pgd + index;

	if (!pgd_present(*pgd_k))
		return NULL;

	/*
	 * set_pgd(pgd, *pgd_k); here would be useless on PAE
	 * and redundant with the set_pmd() on non-PAE. As would
	 * set_pud.
	 */

	pud = pud_offset(pgd, address);
	pud_k = pud_offset(pgd_k, address);
	if (!pud_present(*pud_k))
		return NULL;

	pmd = pmd_offset(pud, address);
	pmd_k = pmd_offset(pud_k, address);
	if (!pmd_present(*pmd_k))
		return NULL;
	if (!pmd_present(*pmd)) {
		set_pmd(pmd, *pmd_k);
		arch_flush_lazy_mmu_mode();
	} else
		BUG_ON(pmd_page(*pmd) != pmd_page(*pmd_k));
	return pmd_k;
}
#endif

#ifdef CONFIG_X86_64
static const char errata93_warning[] =
KERN_ERR "******* Your BIOS seems to not contain a fix for K8 errata #93\n"
KERN_ERR "******* Working around it, but it may cause SEGVs or burn power.\n"
KERN_ERR "******* Please consider a BIOS update.\n"
KERN_ERR "******* Disabling USB legacy in the BIOS may also help.\n";
#endif

/* Workaround for K8 erratum #93 & buggy BIOS.
   BIOS SMM functions are required to use a specific workaround
   to avoid corruption of the 64bit RIP register on C stepping K8.
   A lot of BIOS that didn't get tested properly miss this.
   The OS sees this as a page fault with the upper 32bits of RIP cleared.
   Try to work around it here.
   Note we only handle faults in kernel here.
   Does nothing for X86_32
 */
static int is_errata93(struct pt_regs *regs, unsigned long address)
{
#ifdef CONFIG_X86_64
	static int warned;
	if (address != regs->ip)
		return 0;
	if ((address >> 32) != 0)
		return 0;
	address |= 0xffffffffUL << 32;
	if ((address >= (u64)_stext && address <= (u64)_etext) ||
	    (address >= MODULES_VADDR && address <= MODULES_END)) {
		if (!warned) {
			printk(errata93_warning);
			warned = 1;
		}
		regs->ip = address;
		return 1;
	}
#endif
	return 0;
}

/*
 * Work around K8 erratum #100 K8 in compat mode occasionally jumps to illegal
 * addresses >4GB.  We catch this in the page fault handler because these
 * addresses are not reachable. Just detect this case and return.  Any code
 * segment in LDT is compatibility mode.
 */
static int is_errata100(struct pt_regs *regs, unsigned long address)
{
#ifdef CONFIG_X86_64
	if ((regs->cs == __USER32_CS || (regs->cs & (1<<2))) &&
	    (address >> 32))
		return 1;
#endif
	return 0;
}

static int is_f00f_bug(struct pt_regs *regs, unsigned long address)
{
#ifdef CONFIG_X86_F00F_BUG
	unsigned long nr;
	/*
	 * Pentium F0 0F C7 C8 bug workaround.
	 */
	if (boot_cpu_data.f00f_bug) {
		nr = (address - idt_descr.address) >> 3;

		if (nr == 6) {
			do_invalid_op(regs, 0);
			return 1;
		}
	}
#endif
	return 0;
}

static void show_fault_oops(struct pt_regs *regs, unsigned long error_code,
			    unsigned long address)
{
#ifdef CONFIG_X86_32
	if (!oops_may_print())
		return;
#endif

#ifdef CONFIG_X86_PAE
	if (error_code & PF_INSTR) {
		unsigned int level;
		pte_t *pte = lookup_address(address, &level);

		if (pte && pte_present(*pte) && !pte_exec(*pte))
			printk(KERN_CRIT "kernel tried to execute "
				"NX-protected page - exploit attempt? "
				"(uid: %d)\n", current_uid());
	}
#endif

	printk(KERN_ALERT "BUG: unable to handle kernel ");
	if (address < PAGE_SIZE)
		printk(KERN_CONT "NULL pointer dereference");
	else
		printk(KERN_CONT "paging request");
	printk(KERN_CONT " at %p\n", (void *) address);
	printk(KERN_ALERT "IP:");
	printk_address(regs->ip, 1);
	dump_pagetable(address);
}

#ifdef CONFIG_X86_64
static noinline void pgtable_bad(struct pt_regs *regs,
			 unsigned long error_code, unsigned long address)
{
	unsigned long flags = oops_begin();
	int sig = SIGKILL;
	struct task_struct *tsk = current;

	printk(KERN_ALERT "%s: Corrupted page table at address %lx\n",
	       tsk->comm, address);
	dump_pagetable(address);
	tsk->thread.cr2 = address;
	tsk->thread.trap_no = 14;
	tsk->thread.error_code = error_code;
	if (__die("Bad pagetable", regs, error_code))
		sig = 0;
	oops_end(flags, regs, sig);
}
#endif

static noinline void no_context(struct pt_regs *regs,
			unsigned long error_code, unsigned long address)
{
	struct task_struct *tsk = current;
	unsigned long *stackend;

#ifdef CONFIG_X86_64
	unsigned long flags;
	int sig;
#endif

	/* Are we prepared to handle this kernel fault?  */
	if (fixup_exception(regs))
		return;

	/*
	 * X86_32
	 * Valid to do another page fault here, because if this fault
	 * had been triggered by is_prefetch fixup_exception would have
	 * handled it.
	 *
	 * X86_64
	 * Hall of shame of CPU/BIOS bugs.
	 */
	if (is_prefetch(regs, error_code, address))
		return;

	if (is_errata93(regs, address))
		return;

	/*
	 * Oops. The kernel tried to access some bad page. We'll have to
	 * terminate things with extreme prejudice.
	 */
#ifdef CONFIG_X86_32
	bust_spinlocks(1);
#else
	flags = oops_begin();
#endif

	show_fault_oops(regs, error_code, address);

 	stackend = end_of_stack(tsk);
	if (*stackend != STACK_END_MAGIC)
		printk(KERN_ALERT "Thread overran stack, or stack corrupted\n");

	tsk->thread.cr2 = address;
	tsk->thread.trap_no = 14;
	tsk->thread.error_code = error_code;

#ifdef CONFIG_X86_32
	die("Oops", regs, error_code);
	bust_spinlocks(0);
	do_exit(SIGKILL);
#else
	sig = SIGKILL;
	if (__die("Oops", regs, error_code))
		sig = 0;
	/* Executive summary in case the body of the oops scrolled away */
	printk(KERN_EMERG "CR2: %016lx\n", address);
	oops_end(flags, regs, sig);
#endif
}

static void __bad_area_nosemaphore(struct pt_regs *regs,
			unsigned long error_code, unsigned long address,
			int si_code)
{
	struct task_struct *tsk = current;

	/* User mode accesses just cause a SIGSEGV */
	if (error_code & PF_USER) {
		/*
		 * It's possible to have interrupts off here.
		 */
		local_irq_enable();

		/*
		 * Valid to do another page fault here because this one came
		 * from user space.
		 */
		if (is_prefetch(regs, error_code, address))
			return;

		if (is_errata100(regs, address))
			return;

		if (show_unhandled_signals && unhandled_signal(tsk, SIGSEGV) &&
		    printk_ratelimit()) {
			printk(
			"%s%s[%d]: segfault at %lx ip %p sp %p error %lx",
			task_pid_nr(tsk) > 1 ? KERN_INFO : KERN_EMERG,
			tsk->comm, task_pid_nr(tsk), address,
			(void *) regs->ip, (void *) regs->sp, error_code);
			print_vma_addr(" in ", regs->ip);
			printk("\n");
		}

		tsk->thread.cr2 = address;
		/* Kernel addresses are always protection faults */
		tsk->thread.error_code = error_code | (address >= TASK_SIZE);
		tsk->thread.trap_no = 14;
		force_sig_info_fault(SIGSEGV, si_code, address, tsk);
		return;
	}

	if (is_f00f_bug(regs, address))
		return;

	no_context(regs, error_code, address);
}

static noinline void bad_area_nosemaphore(struct pt_regs *regs,
			unsigned long error_code, unsigned long address)
{
	__bad_area_nosemaphore(regs, error_code, address, SEGV_MAPERR);
}

static void __bad_area(struct pt_regs *regs,
			unsigned long error_code, unsigned long address,
			int si_code)
{
	struct mm_struct *mm = current->mm;

	/*
	 * Something tried to access memory that isn't in our memory map..
	 * Fix it, but check if it's kernel or user first..
	 */
	up_read(&mm->mmap_sem);

	__bad_area_nosemaphore(regs, error_code, address, si_code);
}

static noinline void bad_area(struct pt_regs *regs,
			unsigned long error_code, unsigned long address)
{
	__bad_area(regs, error_code, address, SEGV_MAPERR);
}

static noinline void bad_area_access_error(struct pt_regs *regs,
			unsigned long error_code, unsigned long address)
{
	__bad_area(regs, error_code, address, SEGV_ACCERR);
}

/* TODO: fixup for "mm-invoke-oom-killer-from-page-fault.patch" */
static void out_of_memory(struct pt_regs *regs,
			unsigned long error_code, unsigned long address)
{
	/*
	 * We ran out of memory, call the OOM killer, and return the userspace
	 * (which will retry the fault, or kill us if we got oom-killed).
	 */
	up_read(&current->mm->mmap_sem);
	pagefault_out_of_memory();
}

static void do_sigbus(struct pt_regs *regs,
			unsigned long error_code, unsigned long address)
{
	struct task_struct *tsk = current;
	struct mm_struct *mm = tsk->mm;

	up_read(&mm->mmap_sem);

	/* Kernel mode? Handle exceptions or die */
	if (!(error_code & PF_USER))
		no_context(regs, error_code, address);
#ifdef CONFIG_X86_32
	/* User space => ok to do another page fault */
	if (is_prefetch(regs, error_code, address))
		return;
#endif
	tsk->thread.cr2 = address;
	tsk->thread.error_code = error_code;
	tsk->thread.trap_no = 14;
	force_sig_info_fault(SIGBUS, BUS_ADRERR, address, tsk);
}

static noinline void mm_fault_error(struct pt_regs *regs,
		unsigned long error_code, unsigned long address, unsigned int fault)
{
	if (fault & VM_FAULT_OOM)
		out_of_memory(regs, error_code, address);
	else if (fault & VM_FAULT_SIGBUS)
		do_sigbus(regs, error_code, address);
	else
		BUG();
}

static int spurious_fault_check(unsigned long error_code, pte_t *pte)
{
	if ((error_code & PF_WRITE) && !pte_write(*pte))
		return 0;
	if ((error_code & PF_INSTR) && !pte_exec(*pte))
		return 0;

	return 1;
}

/*
 * Handle a spurious fault caused by a stale TLB entry.  This allows
 * us to lazily refresh the TLB when increasing the permissions of a
 * kernel page (RO -> RW or NX -> X).  Doing it eagerly is very
 * expensive since that implies doing a full cross-processor TLB
 * flush, even if no stale TLB entries exist on other processors.
 * There are no security implications to leaving a stale TLB when
 * increasing the permissions on a page.
 */
static noinline int spurious_fault(unsigned long error_code,
				unsigned long address)
{
	pgd_t *pgd;
	pud_t *pud;
	pmd_t *pmd;
	pte_t *pte;

	/* Reserved-bit violation or user access to kernel space? */
	if (error_code & (PF_USER | PF_RSVD))
		return 0;

	pgd = init_mm.pgd + pgd_index(address);
	if (!pgd_present(*pgd))
		return 0;

	pud = pud_offset(pgd, address);
	if (!pud_present(*pud))
		return 0;

	if (pud_large(*pud))
		return spurious_fault_check(error_code, (pte_t *) pud);

	pmd = pmd_offset(pud, address);
	if (!pmd_present(*pmd))
		return 0;

	if (pmd_large(*pmd))
		return spurious_fault_check(error_code, (pte_t *) pmd);

	pte = pte_offset_kernel(pmd, address);
	if (!pte_present(*pte))
		return 0;

	return spurious_fault_check(error_code, pte);
}

/*
 * X86_32
 * Handle a fault on the vmalloc or module mapping area
 *
 * X86_64
 * Handle a fault on the vmalloc area
 *
 * This assumes no large pages in there.
 */
static noinline int vmalloc_fault(unsigned long address)
{
#ifdef CONFIG_X86_32
	unsigned long pgd_paddr;
	pmd_t *pmd_k;
	pte_t *pte_k;

	/* Make sure we are in vmalloc area */
	if (!(address >= VMALLOC_START && address < VMALLOC_END))
		return -1;

	/*
	 * Synchronize this task's top level page-table
	 * with the 'reference' page table.
	 *
	 * Do _not_ use "current" here. We might be inside
	 * an interrupt in the middle of a task switch..
	 */
	pgd_paddr = read_cr3();
	pmd_k = vmalloc_sync_one(__va(pgd_paddr), address);
	if (!pmd_k)
		return -1;
	pte_k = pte_offset_kernel(pmd_k, address);
	if (!pte_present(*pte_k))
		return -1;
	return 0;
#else
	pgd_t *pgd, *pgd_ref;
	pud_t *pud, *pud_ref;
	pmd_t *pmd, *pmd_ref;
	pte_t *pte, *pte_ref;

	/* Make sure we are in vmalloc area */
	if (!(address >= VMALLOC_START && address < VMALLOC_END))
		return -1;

	/* Copy kernel mappings over when needed. This can also
	   happen within a race in page table update. In the later
	   case just flush. */

	pgd = pgd_offset(current->active_mm, address);
	pgd_ref = pgd_offset_k(address);
	if (pgd_none(*pgd_ref))
		return -1;
	if (pgd_none(*pgd))
		set_pgd(pgd, *pgd_ref);
	else
		BUG_ON(pgd_page_vaddr(*pgd) != pgd_page_vaddr(*pgd_ref));

	/* Below here mismatches are bugs because these lower tables
	   are shared */

	pud = pud_offset(pgd, address);
	pud_ref = pud_offset(pgd_ref, address);
	if (pud_none(*pud_ref))
		return -1;
	if (pud_none(*pud) || pud_page_vaddr(*pud) != pud_page_vaddr(*pud_ref))
		BUG();
	pmd = pmd_offset(pud, address);
	pmd_ref = pmd_offset(pud_ref, address);
	if (pmd_none(*pmd_ref))
		return -1;
	if (pmd_none(*pmd) || pmd_page(*pmd) != pmd_page(*pmd_ref))
		BUG();
	pte_ref = pte_offset_kernel(pmd_ref, address);
	if (!pte_present(*pte_ref))
		return -1;
	pte = pte_offset_kernel(pmd, address);
	/* Don't use pte_page here, because the mappings can point
	   outside mem_map, and the NUMA hash lookup cannot handle
	   that. */
	if (!pte_present(*pte) || pte_pfn(*pte) != pte_pfn(*pte_ref))
		BUG();
	return 0;
#endif
}

int show_unhandled_signals = 1;

static inline int access_error(unsigned long error_code, int write,
				struct vm_area_struct *vma)
{
	if (write) {
		/* write, present and write, not present */
		if (unlikely(!(vma->vm_flags & VM_WRITE)))
			return 1;
	} else if (unlikely(error_code & PF_PROT)) {
		/* read, present */
		return 1;
	} else {
		/* read, not present */
		if (unlikely(!(vma->vm_flags & (VM_READ | VM_EXEC | VM_WRITE))))
			return 1;
	}

	return 0;
}

static int fault_in_kernel_space(unsigned long address)
{
#ifdef CONFIG_X86_32
	return address >= TASK_SIZE;
#else /* !CONFIG_X86_32 */
	return address >= TASK_SIZE64;
#endif /* CONFIG_X86_32 */
}

/*
 * This routine handles page faults.  It determines the address,
 * and the problem, and then passes it off to one of the appropriate
 * routines.
 */
#ifdef CONFIG_X86_64
asmlinkage
#endif
void __kprobes do_page_fault(struct pt_regs *regs, unsigned long error_code)
{
	unsigned long address;
	struct task_struct *tsk;
	struct mm_struct *mm;
	struct vm_area_struct *vma;
	int write;
	int fault;

	tsk = current;
	mm = tsk->mm;
	prefetchw(&mm->mmap_sem);

	/* get the address */
	address = read_cr2();

	/*
	 * Detect and handle instructions that would cause a page fault for
	 * both a tracked kernel page and a userspace page.
	 */
	if(kmemcheck_active(regs))
		kmemcheck_hide(regs);

	if (unlikely(kmmio_fault(regs, address)))
		return;

	/*
	 * We fault-in kernel-space virtual memory on-demand. The
	 * 'reference' page table is init_mm.pgd.
	 *
	 * NOTE! We MUST NOT take any locks for this case. We may
	 * be in an interrupt or a critical region, and should
	 * only copy the information from the master page table,
	 * nothing more.
	 *
	 * This verifies that the fault happens in kernel space
	 * (error_code & 4) == 0, and that the fault was not a
	 * protection error (error_code & 9) == 0.
	 */
	if (unlikely(fault_in_kernel_space(address))) {
		if (!(error_code & (PF_RSVD | PF_USER | PF_PROT))) {
			if (vmalloc_fault(address) >= 0)
				return;

			if (kmemcheck_fault(regs, address, error_code))
				return;
		}

		/* Can handle a stale RO->RW TLB */
		if (spurious_fault(error_code, address))
			return;

		/* kprobes don't want to hook the spurious faults. */
		if (notify_page_fault(regs))
			return;
		/*
		 * Don't take the mm semaphore here. If we fixup a prefetch
		 * fault we could otherwise deadlock.
		 */
		bad_area_nosemaphore(regs, error_code, address);
		return;
	}

	/* kprobes don't want to hook the spurious faults. */
<<<<<<< HEAD
	if (notify_page_fault(regs))
		return;

=======
	if (unlikely(notify_page_fault(regs)))
		return;
>>>>>>> 2215d76c
	/*
	 * It's safe to allow irq's after cr2 has been saved and the
	 * vmalloc fault has been handled.
	 *
	 * User-mode registers count as a user access even for any
	 * potential system fault or CPU buglet.
	 */
	if (user_mode_vm(regs)) {
		local_irq_enable();
		error_code |= PF_USER;
	} else if (regs->flags & X86_EFLAGS_IF)
		local_irq_enable();

#ifdef CONFIG_X86_64
	if (unlikely(error_code & PF_RSVD))
		pgtable_bad(regs, error_code, address);
#endif

	/*
	 * If we're in an interrupt, have no user context or are running in an
	 * atomic region then we must not take the fault.
	 */
	if (unlikely(in_atomic() || !mm)) {
		bad_area_nosemaphore(regs, error_code, address);
		return;
	}

	/*
	 * When running in the kernel we expect faults to occur only to
	 * addresses in user space.  All other faults represent errors in the
	 * kernel and should generate an OOPS.  Unfortunately, in the case of an
	 * erroneous fault occurring in a code path which already holds mmap_sem
	 * we will deadlock attempting to validate the fault against the
	 * address space.  Luckily the kernel only validly references user
	 * space from well defined areas of code, which are listed in the
	 * exceptions table.
	 *
	 * As the vast majority of faults will be valid we will only perform
	 * the source reference check when there is a possibility of a deadlock.
	 * Attempt to lock the address space, if we cannot we then validate the
	 * source.  If this is invalid we can skip the address space check,
	 * thus avoiding the deadlock.
	 */
	if (unlikely(!down_read_trylock(&mm->mmap_sem))) {
		if ((error_code & PF_USER) == 0 &&
		    !search_exception_tables(regs->ip)) {
			bad_area_nosemaphore(regs, error_code, address);
			return;
		}
		down_read(&mm->mmap_sem);
	} else {
		/*
		 * The above down_read_trylock() might have succeeded in which
		 * case we'll have missed the might_sleep() from down_read().
		 */
		might_sleep();
	}

	vma = find_vma(mm, address);
	if (unlikely(!vma)) {
		bad_area(regs, error_code, address);
		return;
	}
	if (likely(vma->vm_start <= address))
		goto good_area;
	if (unlikely(!(vma->vm_flags & VM_GROWSDOWN))) {
		bad_area(regs, error_code, address);
		return;
	}
	if (error_code & PF_USER) {
		/*
		 * Accessing the stack below %sp is always a bug.
		 * The large cushion allows instructions like enter
		 * and pusha to work.  ("enter $65535,$31" pushes
		 * 32 pointers and then decrements %sp by 65535.)
		 */
		if (unlikely(address + 65536 + 32 * sizeof(unsigned long) < regs->sp)) {
			bad_area(regs, error_code, address);
			return;
		}
	}
	if (unlikely(expand_stack(vma, address))) {
		bad_area(regs, error_code, address);
		return;
	}

	/*
	 * Ok, we have a good vm_area for this memory access, so
	 * we can handle it..
	 */
good_area:
	write = error_code & PF_WRITE;
	if (unlikely(access_error(error_code, write, vma))) {
		bad_area_access_error(regs, error_code, address);
		return;
	}

	/*
	 * If for any reason at all we couldn't handle the fault,
	 * make sure we exit gracefully rather than endlessly redo
	 * the fault.
	 */
	fault = handle_mm_fault(mm, vma, address, write);
	if (unlikely(fault & VM_FAULT_ERROR)) {
		mm_fault_error(regs, error_code, address, fault);
		return;
	}
	if (fault & VM_FAULT_MAJOR)
		tsk->maj_flt++;
	else
		tsk->min_flt++;

#ifdef CONFIG_X86_32
	/*
	 * Did it hit the DOS screen memory VA from vm86 mode?
	 */
	if (v8086_mode(regs)) {
		unsigned long bit = (address - 0xA0000) >> PAGE_SHIFT;
		if (bit < 32)
			tsk->thread.screen_bitmap |= 1 << bit;
	}
#endif
	up_read(&mm->mmap_sem);
}

DEFINE_SPINLOCK(pgd_lock);
LIST_HEAD(pgd_list);

void vmalloc_sync_all(void)
{
	unsigned long address;

#ifdef CONFIG_X86_32
	if (SHARED_KERNEL_PMD)
		return;

	for (address = VMALLOC_START & PMD_MASK;
	     address >= TASK_SIZE && address < FIXADDR_TOP;
	     address += PMD_SIZE) {
		unsigned long flags;
		struct page *page;

		spin_lock_irqsave(&pgd_lock, flags);
		list_for_each_entry(page, &pgd_list, lru) {
			if (!vmalloc_sync_one(page_address(page),
					      address))
				break;
		}
		spin_unlock_irqrestore(&pgd_lock, flags);
	}
#else /* CONFIG_X86_64 */
	for (address = VMALLOC_START & PGDIR_MASK; address <= VMALLOC_END;
	     address += PGDIR_SIZE) {
		const pgd_t *pgd_ref = pgd_offset_k(address);
		unsigned long flags;
		struct page *page;

		if (pgd_none(*pgd_ref))
			continue;
		spin_lock_irqsave(&pgd_lock, flags);
		list_for_each_entry(page, &pgd_list, lru) {
			pgd_t *pgd;
			pgd = (pgd_t *)page_address(page) + pgd_index(address);
			if (pgd_none(*pgd))
				set_pgd(pgd, *pgd_ref);
			else
				BUG_ON(pgd_page_vaddr(*pgd) != pgd_page_vaddr(*pgd_ref));
		}
		spin_unlock_irqrestore(&pgd_lock, flags);
	}
#endif
}<|MERGE_RESOLUTION|>--- conflicted
+++ resolved
@@ -864,14 +864,8 @@
 	}
 
 	/* kprobes don't want to hook the spurious faults. */
-<<<<<<< HEAD
-	if (notify_page_fault(regs))
-		return;
-
-=======
 	if (unlikely(notify_page_fault(regs)))
 		return;
->>>>>>> 2215d76c
 	/*
 	 * It's safe to allow irq's after cr2 has been saved and the
 	 * vmalloc fault has been handled.
