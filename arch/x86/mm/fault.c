--- conflicted
+++ resolved
@@ -815,11 +815,6 @@
 	/* get the address */
 	address = read_cr2();
 
-<<<<<<< HEAD
-	si_code = SEGV_MAPERR;
-
-=======
->>>>>>> 7032e869
 	if (unlikely(kmmio_fault(regs, address)))
 		return;
 
@@ -856,15 +851,8 @@
 		return;
 	}
 
-<<<<<<< HEAD
-	/* kprobes don't want to hook the spurious faults. */
-	if (notify_page_fault(regs))
-		return;
-
-=======
 	if (unlikely(notify_page_fault(regs)))
 		return;
->>>>>>> 7032e869
 	/*
 	 * It's safe to allow irq's after cr2 has been saved and the
 	 * vmalloc fault has been handled.
