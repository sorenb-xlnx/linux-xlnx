--- conflicted
+++ resolved
@@ -13,10 +13,7 @@
 
 #include <asm/traps.h>			/* dotraplinkage, ...		*/
 #include <asm/pgalloc.h>		/* pgd_*(), ...			*/
-<<<<<<< HEAD
-=======
 #include <asm/kmemcheck.h>		/* kmemcheck_*(), ...		*/
->>>>>>> cf343f36
 
 /*
  * Page fault error code bits:
