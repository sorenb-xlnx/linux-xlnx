/*
 *  Copyright (C) 1995  Linus Torvalds
 *  Copyright (C) 2001, 2002 Andi Kleen, SuSE Labs.
 *  Copyright (C) 2008-2009, Red Hat Inc., Ingo Molnar
 */
#include <linux/interrupt.h>
#include <linux/mmiotrace.h>
#include <linux/bootmem.h>
#include <linux/compiler.h>
#include <linux/highmem.h>
#include <linux/kprobes.h>
#include <linux/uaccess.h>
#include <linux/vmalloc.h>
#include <linux/vt_kern.h>
#include <linux/signal.h>
#include <linux/kernel.h>
#include <linux/ptrace.h>
#include <linux/string.h>
#include <linux/module.h>
#include <linux/kdebug.h>
<<<<<<< HEAD
#include <linux/magic.h>
=======
#include <linux/errno.h>
#include <linux/magic.h>
#include <linux/sched.h>
#include <linux/types.h>
#include <linux/init.h>
#include <linux/mman.h>
#include <linux/tty.h>
#include <linux/smp.h>
#include <linux/mm.h>

#include <asm-generic/sections.h>
>>>>>>> 7a46c594

#include <asm/tlbflush.h>
#include <asm/pgalloc.h>
#include <asm/segment.h>
#include <asm/system.h>
#include <asm/proto.h>
#include <asm/traps.h>
#include <asm/desc.h>

/*
 * Page fault error code bits:
 *
 *   bit 0 ==	 0: no page found	1: protection fault
 *   bit 1 ==	 0: read access		1: write access
 *   bit 2 ==	 0: kernel-mode access	1: user-mode access
 *   bit 3 ==				1: use of reserved bit detected
 *   bit 4 ==				1: fault was an instruction fetch
 */
enum x86_pf_error_code {

	PF_PROT		=		1 << 0,
	PF_WRITE	=		1 << 1,
	PF_USER		=		1 << 2,
	PF_RSVD		=		1 << 3,
	PF_INSTR	=		1 << 4,
};

/*
 * Returns 0 if mmiotrace is disabled, or if the fault is not
 * handled by mmiotrace:
 */
static inline int kmmio_fault(struct pt_regs *regs, unsigned long addr)
{
	if (unlikely(is_kmmio_active()))
		if (kmmio_handler(regs, addr) == 1)
			return -1;
	return 0;
}

static inline int notify_page_fault(struct pt_regs *regs)
{
	int ret = 0;

	/* kprobe_running() needs smp_processor_id() */
	if (kprobes_built_in() && !user_mode_vm(regs)) {
		preempt_disable();
		if (kprobe_running() && kprobe_fault_handler(regs, 14))
			ret = 1;
		preempt_enable();
	}

	return ret;
}

/*
 * Prefetch quirks:
 *
 * 32-bit mode:
 *
 *   Sometimes AMD Athlon/Opteron CPUs report invalid exceptions on prefetch.
 *   Check that here and ignore it.
 *
 * 64-bit mode:
 *
 *   Sometimes the CPU reports invalid exceptions on prefetch.
 *   Check that here and ignore it.
 *
 * Opcode checker based on code by Richard Brunner.
 */
<<<<<<< HEAD
static int is_prefetch(struct pt_regs *regs, unsigned long error_code,
			unsigned long addr)
=======
static inline int
check_prefetch_opcode(struct pt_regs *regs, unsigned char *instr,
		      unsigned char opcode, int *prefetch)
{
	unsigned char instr_hi = opcode & 0xf0;
	unsigned char instr_lo = opcode & 0x0f;

	switch (instr_hi) {
	case 0x20:
	case 0x30:
		/*
		 * Values 0x26,0x2E,0x36,0x3E are valid x86 prefixes.
		 * In X86_64 long mode, the CPU will signal invalid
		 * opcode if some of these prefixes are present so
		 * X86_64 will never get here anyway
		 */
		return ((instr_lo & 7) == 0x6);
#ifdef CONFIG_X86_64
	case 0x40:
		/*
		 * In AMD64 long mode 0x40..0x4F are valid REX prefixes
		 * Need to figure out under what instruction mode the
		 * instruction was issued. Could check the LDT for lm,
		 * but for now it's good enough to assume that long
		 * mode only uses well known segments or kernel.
		 */
		return (!user_mode(regs)) || (regs->cs == __USER_CS);
#endif
	case 0x60:
		/* 0x64 thru 0x67 are valid prefixes in all modes. */
		return (instr_lo & 0xC) == 0x4;
	case 0xF0:
		/* 0xF0, 0xF2, 0xF3 are valid prefixes in all modes. */
		return !instr_lo || (instr_lo>>1) == 1;
	case 0x00:
		/* Prefetch instruction is 0x0F0D or 0x0F18 */
		if (probe_kernel_address(instr, opcode))
			return 0;

		*prefetch = (instr_lo == 0xF) &&
			(opcode == 0x0D || opcode == 0x18);
		return 0;
	default:
		return 0;
	}
}

static int
is_prefetch(struct pt_regs *regs, unsigned long error_code, unsigned long addr)
>>>>>>> 7a46c594
{
	unsigned char *max_instr;
	unsigned char *instr;
	int prefetch = 0;

	/*
	 * If it was a exec (instruction fetch) fault on NX page, then
	 * do not ignore the fault:
	 */
	if (error_code & PF_INSTR)
		return 0;

	instr = (void *)convert_ip_to_linear(current, regs);
	max_instr = instr + 15;

	if (user_mode(regs) && instr >= (unsigned char *)TASK_SIZE)
		return 0;

	while (instr < max_instr) {
		unsigned char opcode;

		if (probe_kernel_address(instr, opcode))
			break;

		instr++;

		if (!check_prefetch_opcode(regs, instr, opcode, &prefetch))
			break;
	}
	return prefetch;
}

static void
force_sig_info_fault(int si_signo, int si_code, unsigned long address,
		     struct task_struct *tsk)
{
	siginfo_t info;

	info.si_signo	= si_signo;
	info.si_errno	= 0;
	info.si_code	= si_code;
	info.si_addr	= (void __user *)address;

	force_sig_info(si_signo, &info, tsk);
}

DEFINE_SPINLOCK(pgd_lock);
LIST_HEAD(pgd_list);

#ifdef CONFIG_X86_32
static inline pmd_t *vmalloc_sync_one(pgd_t *pgd, unsigned long address)
{
	unsigned index = pgd_index(address);
	pgd_t *pgd_k;
	pud_t *pud, *pud_k;
	pmd_t *pmd, *pmd_k;

	pgd += index;
	pgd_k = init_mm.pgd + index;

	if (!pgd_present(*pgd_k))
		return NULL;

	/*
	 * set_pgd(pgd, *pgd_k); here would be useless on PAE
	 * and redundant with the set_pmd() on non-PAE. As would
	 * set_pud.
	 */
	pud = pud_offset(pgd, address);
	pud_k = pud_offset(pgd_k, address);
	if (!pud_present(*pud_k))
		return NULL;

	pmd = pmd_offset(pud, address);
	pmd_k = pmd_offset(pud_k, address);
	if (!pmd_present(*pmd_k))
		return NULL;

	if (!pmd_present(*pmd)) {
		set_pmd(pmd, *pmd_k);
		arch_flush_lazy_mmu_mode();
	} else {
		BUG_ON(pmd_page(*pmd) != pmd_page(*pmd_k));
	}

	return pmd_k;
}

void vmalloc_sync_all(void)
{
	unsigned long address;

	if (SHARED_KERNEL_PMD)
		return;

	for (address = VMALLOC_START & PMD_MASK;
	     address >= TASK_SIZE && address < FIXADDR_TOP;
	     address += PMD_SIZE) {

		unsigned long flags;
		struct page *page;

		spin_lock_irqsave(&pgd_lock, flags);
		list_for_each_entry(page, &pgd_list, lru) {
			if (!vmalloc_sync_one(page_address(page), address))
				break;
		}
		spin_unlock_irqrestore(&pgd_lock, flags);
	}
}

/*
 * 32-bit:
 *
 *   Handle a fault on the vmalloc or module mapping area
 */
static noinline int vmalloc_fault(unsigned long address)
{
	unsigned long pgd_paddr;
	pmd_t *pmd_k;
	pte_t *pte_k;

	/* Make sure we are in vmalloc area: */
	if (!(address >= VMALLOC_START && address < VMALLOC_END))
		return -1;

	/*
	 * Synchronize this task's top level page-table
	 * with the 'reference' page table.
	 *
	 * Do _not_ use "current" here. We might be inside
	 * an interrupt in the middle of a task switch..
	 */
	pgd_paddr = read_cr3();
	pmd_k = vmalloc_sync_one(__va(pgd_paddr), address);
	if (!pmd_k)
		return -1;

	pte_k = pte_offset_kernel(pmd_k, address);
	if (!pte_present(*pte_k))
		return -1;

	return 0;
}

/*
 * Did it hit the DOS screen memory VA from vm86 mode?
 */
static inline void
check_v8086_mode(struct pt_regs *regs, unsigned long address,
		 struct task_struct *tsk)
{
	unsigned long bit;

	if (!v8086_mode(regs))
		return;

	bit = (address - 0xA0000) >> PAGE_SHIFT;
	if (bit < 32)
		tsk->thread.screen_bitmap |= 1 << bit;
}

static void dump_pagetable(unsigned long address)
{
	__typeof__(pte_val(__pte(0))) page;

	page = read_cr3();
	page = ((__typeof__(page) *) __va(page))[address >> PGDIR_SHIFT];

#ifdef CONFIG_X86_PAE
	printk("*pdpt = %016Lx ", page);
	if ((page >> PAGE_SHIFT) < max_low_pfn
	    && page & _PAGE_PRESENT) {
		page &= PAGE_MASK;
		page = ((__typeof__(page) *) __va(page))[(address >> PMD_SHIFT)
							& (PTRS_PER_PMD - 1)];
		printk(KERN_CONT "*pde = %016Lx ", page);
		page &= ~_PAGE_NX;
	}
#else
	printk("*pde = %08lx ", page);
#endif

	/*
	 * We must not directly access the pte in the highpte
	 * case if the page table is located in highmem.
	 * And let's rather not kmap-atomic the pte, just in case
	 * it's allocated already:
	 */
	if ((page >> PAGE_SHIFT) < max_low_pfn
	    && (page & _PAGE_PRESENT)
	    && !(page & _PAGE_PSE)) {

		page &= PAGE_MASK;
		page = ((__typeof__(page) *) __va(page))[(address >> PAGE_SHIFT)
							& (PTRS_PER_PTE - 1)];
		printk("*pte = %0*Lx ", sizeof(page)*2, (u64)page);
	}

	printk("\n");
}

#else /* CONFIG_X86_64: */

void vmalloc_sync_all(void)
{
	unsigned long address;

	for (address = VMALLOC_START & PGDIR_MASK; address <= VMALLOC_END;
	     address += PGDIR_SIZE) {

		const pgd_t *pgd_ref = pgd_offset_k(address);
		unsigned long flags;
		struct page *page;

		if (pgd_none(*pgd_ref))
			continue;

		spin_lock_irqsave(&pgd_lock, flags);
		list_for_each_entry(page, &pgd_list, lru) {
			pgd_t *pgd;
			pgd = (pgd_t *)page_address(page) + pgd_index(address);
			if (pgd_none(*pgd))
				set_pgd(pgd, *pgd_ref);
			else
				BUG_ON(pgd_page_vaddr(*pgd) != pgd_page_vaddr(*pgd_ref));
		}
		spin_unlock_irqrestore(&pgd_lock, flags);
	}
}

/*
 * 64-bit:
 *
 *   Handle a fault on the vmalloc area
 *
 * This assumes no large pages in there.
 */
static noinline int vmalloc_fault(unsigned long address)
{
	pgd_t *pgd, *pgd_ref;
	pud_t *pud, *pud_ref;
	pmd_t *pmd, *pmd_ref;
	pte_t *pte, *pte_ref;

	/* Make sure we are in vmalloc area: */
	if (!(address >= VMALLOC_START && address < VMALLOC_END))
		return -1;

	/*
	 * Copy kernel mappings over when needed. This can also
	 * happen within a race in page table update. In the later
	 * case just flush:
	 */
	pgd = pgd_offset(current->active_mm, address);
	pgd_ref = pgd_offset_k(address);
	if (pgd_none(*pgd_ref))
		return -1;

	if (pgd_none(*pgd))
		set_pgd(pgd, *pgd_ref);
	else
		BUG_ON(pgd_page_vaddr(*pgd) != pgd_page_vaddr(*pgd_ref));

	/*
	 * Below here mismatches are bugs because these lower tables
	 * are shared:
	 */

	pud = pud_offset(pgd, address);
	pud_ref = pud_offset(pgd_ref, address);
	if (pud_none(*pud_ref))
		return -1;

	if (pud_none(*pud) || pud_page_vaddr(*pud) != pud_page_vaddr(*pud_ref))
		BUG();

	pmd = pmd_offset(pud, address);
	pmd_ref = pmd_offset(pud_ref, address);
	if (pmd_none(*pmd_ref))
		return -1;

	if (pmd_none(*pmd) || pmd_page(*pmd) != pmd_page(*pmd_ref))
		BUG();

	pte_ref = pte_offset_kernel(pmd_ref, address);
	if (!pte_present(*pte_ref))
		return -1;

	pte = pte_offset_kernel(pmd, address);

	/*
	 * Don't use pte_page here, because the mappings can point
	 * outside mem_map, and the NUMA hash lookup cannot handle
	 * that:
	 */
	if (!pte_present(*pte) || pte_pfn(*pte) != pte_pfn(*pte_ref))
		BUG();

	return 0;
}

static const char errata93_warning[] =
KERN_ERR "******* Your BIOS seems to not contain a fix for K8 errata #93\n"
KERN_ERR "******* Working around it, but it may cause SEGVs or burn power.\n"
KERN_ERR "******* Please consider a BIOS update.\n"
KERN_ERR "******* Disabling USB legacy in the BIOS may also help.\n";

/*
 * No vm86 mode in 64-bit mode:
 */
static inline void
check_v8086_mode(struct pt_regs *regs, unsigned long address,
		 struct task_struct *tsk)
{
}

static int bad_address(void *p)
{
	unsigned long dummy;

	return probe_kernel_address((unsigned long *)p, dummy);
}

static void dump_pagetable(unsigned long address)
{
	pgd_t *pgd;
	pud_t *pud;
	pmd_t *pmd;
	pte_t *pte;

	pgd = (pgd_t *)read_cr3();

	pgd = __va((unsigned long)pgd & PHYSICAL_PAGE_MASK);

	pgd += pgd_index(address);
	if (bad_address(pgd))
		goto bad;

	printk("PGD %lx ", pgd_val(*pgd));

	if (!pgd_present(*pgd))
		goto out;

	pud = pud_offset(pgd, address);
	if (bad_address(pud))
		goto bad;

	printk("PUD %lx ", pud_val(*pud));
	if (!pud_present(*pud) || pud_large(*pud))
		goto out;

	pmd = pmd_offset(pud, address);
	if (bad_address(pmd))
		goto bad;

	printk("PMD %lx ", pmd_val(*pmd));
	if (!pmd_present(*pmd) || pmd_large(*pmd))
		goto out;

	pte = pte_offset_kernel(pmd, address);
	if (bad_address(pte))
		goto bad;

	printk("PTE %lx", pte_val(*pte));
out:
	printk("\n");
	return;
bad:
	printk("BAD\n");
}

#endif /* CONFIG_X86_64 */

/*
 * Workaround for K8 erratum #93 & buggy BIOS.
 *
 * BIOS SMM functions are required to use a specific workaround
 * to avoid corruption of the 64bit RIP register on C stepping K8.
 *
 * A lot of BIOS that didn't get tested properly miss this.
 *
 * The OS sees this as a page fault with the upper 32bits of RIP cleared.
 * Try to work around it here.
 *
 * Note we only handle faults in kernel here.
 * Does nothing on 32-bit.
 */
static int is_errata93(struct pt_regs *regs, unsigned long address)
{
#ifdef CONFIG_X86_64
	static int once;

	if (address != regs->ip)
		return 0;

	if ((address >> 32) != 0)
		return 0;

	address |= 0xffffffffUL << 32;
	if ((address >= (u64)_stext && address <= (u64)_etext) ||
	    (address >= MODULES_VADDR && address <= MODULES_END)) {
		if (!once) {
			printk(errata93_warning);
			once = 1;
		}
		regs->ip = address;
		return 1;
	}
#endif
	return 0;
}

/*
 * Work around K8 erratum #100 K8 in compat mode occasionally jumps
 * to illegal addresses >4GB.
 *
 * We catch this in the page fault handler because these addresses
 * are not reachable. Just detect this case and return.  Any code
 * segment in LDT is compatibility mode.
 */
static int is_errata100(struct pt_regs *regs, unsigned long address)
{
#ifdef CONFIG_X86_64
	if ((regs->cs == __USER32_CS || (regs->cs & (1<<2))) && (address >> 32))
		return 1;
#endif
	return 0;
}

static int is_f00f_bug(struct pt_regs *regs, unsigned long address)
{
#ifdef CONFIG_X86_F00F_BUG
	unsigned long nr;

	/*
	 * Pentium F0 0F C7 C8 bug workaround:
	 */
	if (boot_cpu_data.f00f_bug) {
		nr = (address - idt_descr.address) >> 3;

		if (nr == 6) {
			do_invalid_op(regs, 0);
			return 1;
		}
	}
#endif
	return 0;
}

static const char nx_warning[] = KERN_CRIT
"kernel tried to execute NX-protected page - exploit attempt? (uid: %d)\n";

static void
show_fault_oops(struct pt_regs *regs, unsigned long error_code,
		unsigned long address)
{
	if (!oops_may_print())
		return;

	if (error_code & PF_INSTR) {
		unsigned int level;

		pte_t *pte = lookup_address(address, &level);

		if (pte && pte_present(*pte) && !pte_exec(*pte))
			printk(nx_warning, current_uid());
	}

	printk(KERN_ALERT "BUG: unable to handle kernel ");
	if (address < PAGE_SIZE)
		printk(KERN_CONT "NULL pointer dereference");
	else
		printk(KERN_CONT "paging request");

	printk(KERN_CONT " at %p\n", (void *) address);
	printk(KERN_ALERT "IP:");
	printk_address(regs->ip, 1);

	dump_pagetable(address);
}

<<<<<<< HEAD
#ifdef CONFIG_X86_64
static noinline void pgtable_bad(struct pt_regs *regs,
			 unsigned long error_code, unsigned long address)
{
	unsigned long flags = oops_begin();
	int sig = SIGKILL;
	struct task_struct *tsk = current;
=======
static noinline void
pgtable_bad(struct pt_regs *regs, unsigned long error_code,
	    unsigned long address)
{
	struct task_struct *tsk;
	unsigned long flags;
	int sig;

	flags = oops_begin();
	tsk = current;
	sig = SIGKILL;
>>>>>>> 7a46c594

	printk(KERN_ALERT "%s: Corrupted page table at address %lx\n",
	       tsk->comm, address);
	dump_pagetable(address);

	tsk->thread.cr2		= address;
	tsk->thread.trap_no	= 14;
	tsk->thread.error_code	= error_code;

	if (__die("Bad pagetable", regs, error_code))
		sig = 0;

	oops_end(flags, regs, sig);
}

static noinline void
no_context(struct pt_regs *regs, unsigned long error_code,
	   unsigned long address)
{
	struct task_struct *tsk = current;
	unsigned long *stackend;
	unsigned long flags;
	int sig;

	/* Are we prepared to handle this kernel fault? */
	if (fixup_exception(regs))
		return;

	/*
	 * 32-bit:
	 *
	 *   Valid to do another page fault here, because if this fault
	 *   had been triggered by is_prefetch fixup_exception would have
	 *   handled it.
	 *
	 * 64-bit:
	 *
	 *   Hall of shame of CPU/BIOS bugs.
	 */
	if (is_prefetch(regs, error_code, address))
		return;

	if (is_errata93(regs, address))
		return;

	/*
	 * Oops. The kernel tried to access some bad page. We'll have to
	 * terminate things with extreme prejudice:
	 */
	flags = oops_begin();

	show_fault_oops(regs, error_code, address);

	stackend = end_of_stack(tsk);
	if (*stackend != STACK_END_MAGIC)
		printk(KERN_ALERT "Thread overran stack, or stack corrupted\n");

	tsk->thread.cr2		= address;
	tsk->thread.trap_no	= 14;
	tsk->thread.error_code	= error_code;

	sig = SIGKILL;
	if (__die("Oops", regs, error_code))
		sig = 0;

	/* Executive summary in case the body of the oops scrolled away */
	printk(KERN_EMERG "CR2: %016lx\n", address);

	oops_end(flags, regs, sig);
}

/*
 * Print out info about fatal segfaults, if the show_unhandled_signals
 * sysctl is set:
 */
static inline void
show_signal_msg(struct pt_regs *regs, unsigned long error_code,
		unsigned long address, struct task_struct *tsk)
{
	if (!unhandled_signal(tsk, SIGSEGV))
		return;

	if (!printk_ratelimit())
		return;

	printk(KERN_CONT "%s%s[%d]: segfault at %lx ip %p sp %p error %lx",
		task_pid_nr(tsk) > 1 ? KERN_INFO : KERN_EMERG,
		tsk->comm, task_pid_nr(tsk), address,
		(void *)regs->ip, (void *)regs->sp, error_code);

	print_vma_addr(KERN_CONT " in ", regs->ip);

	printk(KERN_CONT "\n");
}

static void
__bad_area_nosemaphore(struct pt_regs *regs, unsigned long error_code,
		       unsigned long address, int si_code)
{
	struct task_struct *tsk = current;

	/* User mode accesses just cause a SIGSEGV */
	if (error_code & PF_USER) {
		/*
		 * It's possible to have interrupts off here:
		 */
		local_irq_enable();

		/*
		 * Valid to do another page fault here because this one came
		 * from user space:
		 */
		if (is_prefetch(regs, error_code, address))
			return;

		if (is_errata100(regs, address))
			return;

		if (unlikely(show_unhandled_signals))
			show_signal_msg(regs, error_code, address, tsk);

		/* Kernel addresses are always protection faults: */
		tsk->thread.cr2		= address;
		tsk->thread.error_code	= error_code | (address >= TASK_SIZE);
		tsk->thread.trap_no	= 14;

		force_sig_info_fault(SIGSEGV, si_code, address, tsk);

		return;
	}

	if (is_f00f_bug(regs, address))
		return;

	no_context(regs, error_code, address);
}

static noinline void
bad_area_nosemaphore(struct pt_regs *regs, unsigned long error_code,
		     unsigned long address)
{
	__bad_area_nosemaphore(regs, error_code, address, SEGV_MAPERR);
}

static void
__bad_area(struct pt_regs *regs, unsigned long error_code,
	   unsigned long address, int si_code)
{
	struct mm_struct *mm = current->mm;

	/*
	 * Something tried to access memory that isn't in our memory map..
	 * Fix it, but check if it's kernel or user first..
	 */
	up_read(&mm->mmap_sem);

	__bad_area_nosemaphore(regs, error_code, address, si_code);
}

static noinline void
bad_area(struct pt_regs *regs, unsigned long error_code, unsigned long address)
{
	__bad_area(regs, error_code, address, SEGV_MAPERR);
}

static noinline void
bad_area_access_error(struct pt_regs *regs, unsigned long error_code,
		      unsigned long address)
{
	__bad_area(regs, error_code, address, SEGV_ACCERR);
}

/* TODO: fixup for "mm-invoke-oom-killer-from-page-fault.patch" */
static void
out_of_memory(struct pt_regs *regs, unsigned long error_code,
	      unsigned long address)
{
	/*
	 * We ran out of memory, call the OOM killer, and return the userspace
	 * (which will retry the fault, or kill us if we got oom-killed):
	 */
	up_read(&current->mm->mmap_sem);

	pagefault_out_of_memory();
}

static void
do_sigbus(struct pt_regs *regs, unsigned long error_code, unsigned long address)
{
	struct task_struct *tsk = current;
	struct mm_struct *mm = tsk->mm;

	up_read(&mm->mmap_sem);

	/* Kernel mode? Handle exceptions or die: */
	if (!(error_code & PF_USER))
		no_context(regs, error_code, address);

	/* User-space => ok to do another page fault: */
	if (is_prefetch(regs, error_code, address))
		return;

	tsk->thread.cr2		= address;
	tsk->thread.error_code	= error_code;
	tsk->thread.trap_no	= 14;

	force_sig_info_fault(SIGBUS, BUS_ADRERR, address, tsk);
}

static noinline void
mm_fault_error(struct pt_regs *regs, unsigned long error_code,
	       unsigned long address, unsigned int fault)
{
	if (fault & VM_FAULT_OOM) {
		out_of_memory(regs, error_code, address);
	} else {
		if (fault & VM_FAULT_SIGBUS)
			do_sigbus(regs, error_code, address);
		else
			BUG();
	}
}

static noinline void no_context(struct pt_regs *regs,
			unsigned long error_code, unsigned long address)
{
	struct task_struct *tsk = current;
	unsigned long *stackend;

#ifdef CONFIG_X86_64
	unsigned long flags;
	int sig;
#endif

	/* Are we prepared to handle this kernel fault?  */
	if (fixup_exception(regs))
		return;

	/*
	 * X86_32
	 * Valid to do another page fault here, because if this fault
	 * had been triggered by is_prefetch fixup_exception would have
	 * handled it.
	 *
	 * X86_64
	 * Hall of shame of CPU/BIOS bugs.
	 */
	if (is_prefetch(regs, error_code, address))
		return;

	if (is_errata93(regs, address))
		return;

	/*
	 * Oops. The kernel tried to access some bad page. We'll have to
	 * terminate things with extreme prejudice.
	 */
#ifdef CONFIG_X86_32
	bust_spinlocks(1);
#else
	flags = oops_begin();
#endif

	show_fault_oops(regs, error_code, address);

 	stackend = end_of_stack(tsk);
	if (*stackend != STACK_END_MAGIC)
		printk(KERN_ALERT "Thread overran stack, or stack corrupted\n");

	tsk->thread.cr2 = address;
	tsk->thread.trap_no = 14;
	tsk->thread.error_code = error_code;

#ifdef CONFIG_X86_32
	die("Oops", regs, error_code);
	bust_spinlocks(0);
	do_exit(SIGKILL);
#else
	sig = SIGKILL;
	if (__die("Oops", regs, error_code))
		sig = 0;
	/* Executive summary in case the body of the oops scrolled away */
	printk(KERN_EMERG "CR2: %016lx\n", address);
	oops_end(flags, regs, sig);
#endif
}

static void __bad_area_nosemaphore(struct pt_regs *regs,
			unsigned long error_code, unsigned long address,
			int si_code)
{
	struct task_struct *tsk = current;

	/* User mode accesses just cause a SIGSEGV */
	if (error_code & PF_USER) {
		/*
		 * It's possible to have interrupts off here.
		 */
		local_irq_enable();

		/*
		 * Valid to do another page fault here because this one came
		 * from user space.
		 */
		if (is_prefetch(regs, error_code, address))
			return;

		if (is_errata100(regs, address))
			return;

		if (show_unhandled_signals && unhandled_signal(tsk, SIGSEGV) &&
		    printk_ratelimit()) {
			printk(
			"%s%s[%d]: segfault at %lx ip %p sp %p error %lx",
			task_pid_nr(tsk) > 1 ? KERN_INFO : KERN_EMERG,
			tsk->comm, task_pid_nr(tsk), address,
			(void *) regs->ip, (void *) regs->sp, error_code);
			print_vma_addr(" in ", regs->ip);
			printk("\n");
		}

		tsk->thread.cr2 = address;
		/* Kernel addresses are always protection faults */
		tsk->thread.error_code = error_code | (address >= TASK_SIZE);
		tsk->thread.trap_no = 14;
		force_sig_info_fault(SIGSEGV, si_code, address, tsk);
		return;
	}

	if (is_f00f_bug(regs, address))
		return;

	no_context(regs, error_code, address);
}

static noinline void bad_area_nosemaphore(struct pt_regs *regs,
			unsigned long error_code, unsigned long address)
{
	__bad_area_nosemaphore(regs, error_code, address, SEGV_MAPERR);
}

static void __bad_area(struct pt_regs *regs,
			unsigned long error_code, unsigned long address,
			int si_code)
{
	struct mm_struct *mm = current->mm;

	/*
	 * Something tried to access memory that isn't in our memory map..
	 * Fix it, but check if it's kernel or user first..
	 */
	up_read(&mm->mmap_sem);

	__bad_area_nosemaphore(regs, error_code, address, si_code);
}

static noinline void bad_area(struct pt_regs *regs,
			unsigned long error_code, unsigned long address)
{
	__bad_area(regs, error_code, address, SEGV_MAPERR);
}

static noinline void bad_area_access_error(struct pt_regs *regs,
			unsigned long error_code, unsigned long address)
{
	__bad_area(regs, error_code, address, SEGV_ACCERR);
}

/* TODO: fixup for "mm-invoke-oom-killer-from-page-fault.patch" */
static void out_of_memory(struct pt_regs *regs,
			unsigned long error_code, unsigned long address)
{
	/*
	 * We ran out of memory, call the OOM killer, and return the userspace
	 * (which will retry the fault, or kill us if we got oom-killed).
	 */
	up_read(&current->mm->mmap_sem);
	pagefault_out_of_memory();
}

static void do_sigbus(struct pt_regs *regs,
			unsigned long error_code, unsigned long address)
{
	struct task_struct *tsk = current;
	struct mm_struct *mm = tsk->mm;

	up_read(&mm->mmap_sem);

	/* Kernel mode? Handle exceptions or die */
	if (!(error_code & PF_USER))
		no_context(regs, error_code, address);
#ifdef CONFIG_X86_32
	/* User space => ok to do another page fault */
	if (is_prefetch(regs, error_code, address))
		return;
#endif
	tsk->thread.cr2 = address;
	tsk->thread.error_code = error_code;
	tsk->thread.trap_no = 14;
	force_sig_info_fault(SIGBUS, BUS_ADRERR, address, tsk);
}

static noinline void mm_fault_error(struct pt_regs *regs,
		unsigned long error_code, unsigned long address, unsigned int fault)
{
	if (fault & VM_FAULT_OOM)
		out_of_memory(regs, error_code, address);
	else if (fault & VM_FAULT_SIGBUS)
		do_sigbus(regs, error_code, address);
	else
		BUG();
}

static int spurious_fault_check(unsigned long error_code, pte_t *pte)
{
	if ((error_code & PF_WRITE) && !pte_write(*pte))
		return 0;

	if ((error_code & PF_INSTR) && !pte_exec(*pte))
		return 0;

	return 1;
}

/*
 * Handle a spurious fault caused by a stale TLB entry.
 *
 * This allows us to lazily refresh the TLB when increasing the
 * permissions of a kernel page (RO -> RW or NX -> X).  Doing it
 * eagerly is very expensive since that implies doing a full
 * cross-processor TLB flush, even if no stale TLB entries exist
 * on other processors.
 *
 * There are no security implications to leaving a stale TLB when
 * increasing the permissions on a page.
 */
<<<<<<< HEAD
static noinline int spurious_fault(unsigned long error_code,
				unsigned long address)
=======
static noinline int
spurious_fault(unsigned long error_code, unsigned long address)
>>>>>>> 7a46c594
{
	pgd_t *pgd;
	pud_t *pud;
	pmd_t *pmd;
	pte_t *pte;
	int ret;

	/* Reserved-bit violation or user access to kernel space? */
	if (error_code & (PF_USER | PF_RSVD))
		return 0;

	pgd = init_mm.pgd + pgd_index(address);
	if (!pgd_present(*pgd))
		return 0;

	pud = pud_offset(pgd, address);
	if (!pud_present(*pud))
		return 0;

	if (pud_large(*pud))
		return spurious_fault_check(error_code, (pte_t *) pud);

	pmd = pmd_offset(pud, address);
	if (!pmd_present(*pmd))
		return 0;

	if (pmd_large(*pmd))
		return spurious_fault_check(error_code, (pte_t *) pmd);

	pte = pte_offset_kernel(pmd, address);
	if (!pte_present(*pte))
		return 0;

<<<<<<< HEAD
	return spurious_fault_check(error_code, pte);
}

/*
 * X86_32
 * Handle a fault on the vmalloc or module mapping area
 *
 * X86_64
 * Handle a fault on the vmalloc area
 *
 * This assumes no large pages in there.
 */
static noinline int vmalloc_fault(unsigned long address)
{
#ifdef CONFIG_X86_32
	unsigned long pgd_paddr;
	pmd_t *pmd_k;
	pte_t *pte_k;

	/* Make sure we are in vmalloc area */
	if (!(address >= VMALLOC_START && address < VMALLOC_END))
		return -1;
=======
	ret = spurious_fault_check(error_code, pte);
	if (!ret)
		return 0;
>>>>>>> 7a46c594

	/*
	 * Make sure we have permissions in PMD.
	 * If not, then there's a bug in the page tables:
	 */
	ret = spurious_fault_check(error_code, (pte_t *) pmd);
	WARN_ONCE(!ret, "PMD has incorrect permission bits\n");

	return ret;
}

int show_unhandled_signals = 1;

static inline int
access_error(unsigned long error_code, int write, struct vm_area_struct *vma)
{
	if (write) {
		/* write, present and write, not present: */
		if (unlikely(!(vma->vm_flags & VM_WRITE)))
			return 1;
		return 0;
	}

	/* read, present: */
	if (unlikely(error_code & PF_PROT))
		return 1;

	/* read, not present: */
	if (unlikely(!(vma->vm_flags & (VM_READ | VM_EXEC | VM_WRITE))))
		return 1;

	return 0;
}

static int fault_in_kernel_space(unsigned long address)
{
	return address >= TASK_SIZE_MAX;
}

static inline int access_error(unsigned long error_code, int write,
				struct vm_area_struct *vma)
{
	if (write) {
		/* write, present and write, not present */
		if (unlikely(!(vma->vm_flags & VM_WRITE)))
			return 1;
	} else if (unlikely(error_code & PF_PROT)) {
		/* read, present */
		return 1;
	} else {
		/* read, not present */
		if (unlikely(!(vma->vm_flags & (VM_READ | VM_EXEC | VM_WRITE))))
			return 1;
	}

	return 0;
}

/*
 * This routine handles page faults.  It determines the address,
 * and the problem, and then passes it off to one of the appropriate
 * routines.
 */
dotraplinkage void __kprobes
do_page_fault(struct pt_regs *regs, unsigned long error_code)
{
<<<<<<< HEAD
	unsigned long address;
	struct task_struct *tsk;
	struct mm_struct *mm;
	struct vm_area_struct *vma;
=======
	struct vm_area_struct *vma;
	struct task_struct *tsk;
	unsigned long address;
	struct mm_struct *mm;
>>>>>>> 7a46c594
	int write;
	int fault;

	tsk = current;
	mm = tsk->mm;

	prefetchw(&mm->mmap_sem);

	/* Get the faulting address: */
	address = read_cr2();

	if (unlikely(kmmio_fault(regs, address)))
		return;

	/*
	 * We fault-in kernel-space virtual memory on-demand. The
	 * 'reference' page table is init_mm.pgd.
	 *
	 * NOTE! We MUST NOT take any locks for this case. We may
	 * be in an interrupt or a critical region, and should
	 * only copy the information from the master page table,
	 * nothing more.
	 *
	 * This verifies that the fault happens in kernel space
	 * (error_code & 4) == 0, and that the fault was not a
	 * protection error (error_code & 9) == 0.
	 */
	if (unlikely(fault_in_kernel_space(address))) {
		if (!(error_code & (PF_RSVD|PF_USER|PF_PROT)) &&
		    vmalloc_fault(address) >= 0)
			return;

<<<<<<< HEAD
		/* Can handle a stale RO->RW TLB */
=======
		/* Can handle a stale RO->RW TLB: */
>>>>>>> 7a46c594
		if (spurious_fault(error_code, address))
			return;

		/* kprobes don't want to hook the spurious faults: */
		if (notify_page_fault(regs))
			return;
		/*
		 * Don't take the mm semaphore here. If we fixup a prefetch
		 * fault we could otherwise deadlock:
		 */
		bad_area_nosemaphore(regs, error_code, address);
<<<<<<< HEAD
		return;
	}

	if (unlikely(notify_page_fault(regs)))
		return;
=======

		return;
	}

	/* kprobes don't want to hook the spurious faults: */
	if (unlikely(notify_page_fault(regs)))
		return;
>>>>>>> 7a46c594
	/*
	 * It's safe to allow irq's after cr2 has been saved and the
	 * vmalloc fault has been handled.
	 *
	 * User-mode registers count as a user access even for any
	 * potential system fault or CPU buglet:
	 */
	if (user_mode_vm(regs)) {
		local_irq_enable();
		error_code |= PF_USER;
	} else {
		if (regs->flags & X86_EFLAGS_IF)
			local_irq_enable();
	}

	if (unlikely(error_code & PF_RSVD))
		pgtable_bad(regs, error_code, address);
<<<<<<< HEAD
#endif
=======
>>>>>>> 7a46c594

	/*
	 * If we're in an interrupt, have no user context or are running
	 * in an atomic region then we must not take the fault:
	 */
	if (unlikely(in_atomic() || !mm)) {
		bad_area_nosemaphore(regs, error_code, address);
		return;
	}

	/*
	 * When running in the kernel we expect faults to occur only to
	 * addresses in user space.  All other faults represent errors in
	 * the kernel and should generate an OOPS.  Unfortunately, in the
	 * case of an erroneous fault occurring in a code path which already
	 * holds mmap_sem we will deadlock attempting to validate the fault
	 * against the address space.  Luckily the kernel only validly
	 * references user space from well defined areas of code, which are
	 * listed in the exceptions table.
	 *
	 * As the vast majority of faults will be valid we will only perform
	 * the source reference check when there is a possibility of a
	 * deadlock. Attempt to lock the address space, if we cannot we then
	 * validate the source. If this is invalid we can skip the address
	 * space check, thus avoiding the deadlock:
	 */
	if (unlikely(!down_read_trylock(&mm->mmap_sem))) {
		if ((error_code & PF_USER) == 0 &&
		    !search_exception_tables(regs->ip)) {
			bad_area_nosemaphore(regs, error_code, address);
			return;
		}
		down_read(&mm->mmap_sem);
	} else {
		/*
		 * The above down_read_trylock() might have succeeded in
		 * which case we'll have missed the might_sleep() from
		 * down_read():
		 */
		might_sleep();
	}

	vma = find_vma(mm, address);
	if (unlikely(!vma)) {
		bad_area(regs, error_code, address);
		return;
	}
	if (likely(vma->vm_start <= address))
		goto good_area;
	if (unlikely(!(vma->vm_flags & VM_GROWSDOWN))) {
		bad_area(regs, error_code, address);
		return;
	}
	if (error_code & PF_USER) {
		/*
		 * Accessing the stack below %sp is always a bug.
		 * The large cushion allows instructions like enter
		 * and pusha to work. ("enter $65535, $31" pushes
		 * 32 pointers and then decrements %sp by 65535.)
		 */
		if (unlikely(address + 65536 + 32 * sizeof(unsigned long) < regs->sp)) {
			bad_area(regs, error_code, address);
			return;
		}
	}
	if (unlikely(expand_stack(vma, address))) {
		bad_area(regs, error_code, address);
		return;
	}

	/*
	 * Ok, we have a good vm_area for this memory access, so
	 * we can handle it..
	 */
good_area:
	write = error_code & PF_WRITE;
<<<<<<< HEAD
=======

>>>>>>> 7a46c594
	if (unlikely(access_error(error_code, write, vma))) {
		bad_area_access_error(regs, error_code, address);
		return;
	}

	/*
	 * If for any reason at all we couldn't handle the fault,
	 * make sure we exit gracefully rather than endlessly redo
	 * the fault:
	 */
	fault = handle_mm_fault(mm, vma, address, write);

	if (unlikely(fault & VM_FAULT_ERROR)) {
		mm_fault_error(regs, error_code, address, fault);
		return;
	}

	if (fault & VM_FAULT_MAJOR)
		tsk->maj_flt++;
	else
		tsk->min_flt++;

<<<<<<< HEAD
#ifdef CONFIG_X86_32
	/*
	 * Did it hit the DOS screen memory VA from vm86 mode?
	 */
	if (v8086_mode(regs)) {
		unsigned long bit = (address - 0xA0000) >> PAGE_SHIFT;
		if (bit < 32)
			tsk->thread.screen_bitmap |= 1 << bit;
	}
#endif
	up_read(&mm->mmap_sem);
}

DEFINE_SPINLOCK(pgd_lock);
LIST_HEAD(pgd_list);

void vmalloc_sync_all(void)
{
	unsigned long address;

#ifdef CONFIG_X86_32
	if (SHARED_KERNEL_PMD)
		return;

	for (address = VMALLOC_START & PMD_MASK;
	     address >= TASK_SIZE && address < FIXADDR_TOP;
	     address += PMD_SIZE) {
		unsigned long flags;
		struct page *page;

		spin_lock_irqsave(&pgd_lock, flags);
		list_for_each_entry(page, &pgd_list, lru) {
			if (!vmalloc_sync_one(page_address(page),
					      address))
				break;
		}
		spin_unlock_irqrestore(&pgd_lock, flags);
	}
#else /* CONFIG_X86_64 */
	for (address = VMALLOC_START & PGDIR_MASK; address <= VMALLOC_END;
	     address += PGDIR_SIZE) {
		const pgd_t *pgd_ref = pgd_offset_k(address);
		unsigned long flags;
		struct page *page;

		if (pgd_none(*pgd_ref))
			continue;
		spin_lock_irqsave(&pgd_lock, flags);
		list_for_each_entry(page, &pgd_list, lru) {
			pgd_t *pgd;
			pgd = (pgd_t *)page_address(page) + pgd_index(address);
			if (pgd_none(*pgd))
				set_pgd(pgd, *pgd_ref);
			else
				BUG_ON(pgd_page_vaddr(*pgd) != pgd_page_vaddr(*pgd_ref));
		}
		spin_unlock_irqrestore(&pgd_lock, flags);
	}
#endif
=======
	check_v8086_mode(regs, address, tsk);

	up_read(&mm->mmap_sem);
>>>>>>> 7a46c594
}<|MERGE_RESOLUTION|>--- conflicted
+++ resolved
@@ -18,9 +18,6 @@
 #include <linux/string.h>
 #include <linux/module.h>
 #include <linux/kdebug.h>
-<<<<<<< HEAD
-#include <linux/magic.h>
-=======
 #include <linux/errno.h>
 #include <linux/magic.h>
 #include <linux/sched.h>
@@ -32,7 +29,6 @@
 #include <linux/mm.h>
 
 #include <asm-generic/sections.h>
->>>>>>> 7a46c594
 
 #include <asm/tlbflush.h>
 #include <asm/pgalloc.h>
@@ -102,10 +98,6 @@
  *
  * Opcode checker based on code by Richard Brunner.
  */
-<<<<<<< HEAD
-static int is_prefetch(struct pt_regs *regs, unsigned long error_code,
-			unsigned long addr)
-=======
 static inline int
 check_prefetch_opcode(struct pt_regs *regs, unsigned char *instr,
 		      unsigned char opcode, int *prefetch)
@@ -155,7 +147,6 @@
 
 static int
 is_prefetch(struct pt_regs *regs, unsigned long error_code, unsigned long addr)
->>>>>>> 7a46c594
 {
 	unsigned char *max_instr;
 	unsigned char *instr;
@@ -638,15 +629,6 @@
 	dump_pagetable(address);
 }
 
-<<<<<<< HEAD
-#ifdef CONFIG_X86_64
-static noinline void pgtable_bad(struct pt_regs *regs,
-			 unsigned long error_code, unsigned long address)
-{
-	unsigned long flags = oops_begin();
-	int sig = SIGKILL;
-	struct task_struct *tsk = current;
-=======
 static noinline void
 pgtable_bad(struct pt_regs *regs, unsigned long error_code,
 	    unsigned long address)
@@ -658,7 +640,6 @@
 	flags = oops_begin();
 	tsk = current;
 	sig = SIGKILL;
->>>>>>> 7a46c594
 
 	printk(KERN_ALERT "%s: Corrupted page table at address %lx\n",
 	       tsk->comm, address);
@@ -882,196 +863,6 @@
 	}
 }
 
-static noinline void no_context(struct pt_regs *regs,
-			unsigned long error_code, unsigned long address)
-{
-	struct task_struct *tsk = current;
-	unsigned long *stackend;
-
-#ifdef CONFIG_X86_64
-	unsigned long flags;
-	int sig;
-#endif
-
-	/* Are we prepared to handle this kernel fault?  */
-	if (fixup_exception(regs))
-		return;
-
-	/*
-	 * X86_32
-	 * Valid to do another page fault here, because if this fault
-	 * had been triggered by is_prefetch fixup_exception would have
-	 * handled it.
-	 *
-	 * X86_64
-	 * Hall of shame of CPU/BIOS bugs.
-	 */
-	if (is_prefetch(regs, error_code, address))
-		return;
-
-	if (is_errata93(regs, address))
-		return;
-
-	/*
-	 * Oops. The kernel tried to access some bad page. We'll have to
-	 * terminate things with extreme prejudice.
-	 */
-#ifdef CONFIG_X86_32
-	bust_spinlocks(1);
-#else
-	flags = oops_begin();
-#endif
-
-	show_fault_oops(regs, error_code, address);
-
- 	stackend = end_of_stack(tsk);
-	if (*stackend != STACK_END_MAGIC)
-		printk(KERN_ALERT "Thread overran stack, or stack corrupted\n");
-
-	tsk->thread.cr2 = address;
-	tsk->thread.trap_no = 14;
-	tsk->thread.error_code = error_code;
-
-#ifdef CONFIG_X86_32
-	die("Oops", regs, error_code);
-	bust_spinlocks(0);
-	do_exit(SIGKILL);
-#else
-	sig = SIGKILL;
-	if (__die("Oops", regs, error_code))
-		sig = 0;
-	/* Executive summary in case the body of the oops scrolled away */
-	printk(KERN_EMERG "CR2: %016lx\n", address);
-	oops_end(flags, regs, sig);
-#endif
-}
-
-static void __bad_area_nosemaphore(struct pt_regs *regs,
-			unsigned long error_code, unsigned long address,
-			int si_code)
-{
-	struct task_struct *tsk = current;
-
-	/* User mode accesses just cause a SIGSEGV */
-	if (error_code & PF_USER) {
-		/*
-		 * It's possible to have interrupts off here.
-		 */
-		local_irq_enable();
-
-		/*
-		 * Valid to do another page fault here because this one came
-		 * from user space.
-		 */
-		if (is_prefetch(regs, error_code, address))
-			return;
-
-		if (is_errata100(regs, address))
-			return;
-
-		if (show_unhandled_signals && unhandled_signal(tsk, SIGSEGV) &&
-		    printk_ratelimit()) {
-			printk(
-			"%s%s[%d]: segfault at %lx ip %p sp %p error %lx",
-			task_pid_nr(tsk) > 1 ? KERN_INFO : KERN_EMERG,
-			tsk->comm, task_pid_nr(tsk), address,
-			(void *) regs->ip, (void *) regs->sp, error_code);
-			print_vma_addr(" in ", regs->ip);
-			printk("\n");
-		}
-
-		tsk->thread.cr2 = address;
-		/* Kernel addresses are always protection faults */
-		tsk->thread.error_code = error_code | (address >= TASK_SIZE);
-		tsk->thread.trap_no = 14;
-		force_sig_info_fault(SIGSEGV, si_code, address, tsk);
-		return;
-	}
-
-	if (is_f00f_bug(regs, address))
-		return;
-
-	no_context(regs, error_code, address);
-}
-
-static noinline void bad_area_nosemaphore(struct pt_regs *regs,
-			unsigned long error_code, unsigned long address)
-{
-	__bad_area_nosemaphore(regs, error_code, address, SEGV_MAPERR);
-}
-
-static void __bad_area(struct pt_regs *regs,
-			unsigned long error_code, unsigned long address,
-			int si_code)
-{
-	struct mm_struct *mm = current->mm;
-
-	/*
-	 * Something tried to access memory that isn't in our memory map..
-	 * Fix it, but check if it's kernel or user first..
-	 */
-	up_read(&mm->mmap_sem);
-
-	__bad_area_nosemaphore(regs, error_code, address, si_code);
-}
-
-static noinline void bad_area(struct pt_regs *regs,
-			unsigned long error_code, unsigned long address)
-{
-	__bad_area(regs, error_code, address, SEGV_MAPERR);
-}
-
-static noinline void bad_area_access_error(struct pt_regs *regs,
-			unsigned long error_code, unsigned long address)
-{
-	__bad_area(regs, error_code, address, SEGV_ACCERR);
-}
-
-/* TODO: fixup for "mm-invoke-oom-killer-from-page-fault.patch" */
-static void out_of_memory(struct pt_regs *regs,
-			unsigned long error_code, unsigned long address)
-{
-	/*
-	 * We ran out of memory, call the OOM killer, and return the userspace
-	 * (which will retry the fault, or kill us if we got oom-killed).
-	 */
-	up_read(&current->mm->mmap_sem);
-	pagefault_out_of_memory();
-}
-
-static void do_sigbus(struct pt_regs *regs,
-			unsigned long error_code, unsigned long address)
-{
-	struct task_struct *tsk = current;
-	struct mm_struct *mm = tsk->mm;
-
-	up_read(&mm->mmap_sem);
-
-	/* Kernel mode? Handle exceptions or die */
-	if (!(error_code & PF_USER))
-		no_context(regs, error_code, address);
-#ifdef CONFIG_X86_32
-	/* User space => ok to do another page fault */
-	if (is_prefetch(regs, error_code, address))
-		return;
-#endif
-	tsk->thread.cr2 = address;
-	tsk->thread.error_code = error_code;
-	tsk->thread.trap_no = 14;
-	force_sig_info_fault(SIGBUS, BUS_ADRERR, address, tsk);
-}
-
-static noinline void mm_fault_error(struct pt_regs *regs,
-		unsigned long error_code, unsigned long address, unsigned int fault)
-{
-	if (fault & VM_FAULT_OOM)
-		out_of_memory(regs, error_code, address);
-	else if (fault & VM_FAULT_SIGBUS)
-		do_sigbus(regs, error_code, address);
-	else
-		BUG();
-}
-
 static int spurious_fault_check(unsigned long error_code, pte_t *pte)
 {
 	if ((error_code & PF_WRITE) && !pte_write(*pte))
@@ -1095,13 +886,8 @@
  * There are no security implications to leaving a stale TLB when
  * increasing the permissions on a page.
  */
-<<<<<<< HEAD
-static noinline int spurious_fault(unsigned long error_code,
-				unsigned long address)
-=======
 static noinline int
 spurious_fault(unsigned long error_code, unsigned long address)
->>>>>>> 7a46c594
 {
 	pgd_t *pgd;
 	pud_t *pud;
@@ -1135,34 +921,9 @@
 	if (!pte_present(*pte))
 		return 0;
 
-<<<<<<< HEAD
-	return spurious_fault_check(error_code, pte);
-}
-
-/*
- * X86_32
- * Handle a fault on the vmalloc or module mapping area
- *
- * X86_64
- * Handle a fault on the vmalloc area
- *
- * This assumes no large pages in there.
- */
-static noinline int vmalloc_fault(unsigned long address)
-{
-#ifdef CONFIG_X86_32
-	unsigned long pgd_paddr;
-	pmd_t *pmd_k;
-	pte_t *pte_k;
-
-	/* Make sure we are in vmalloc area */
-	if (!(address >= VMALLOC_START && address < VMALLOC_END))
-		return -1;
-=======
 	ret = spurious_fault_check(error_code, pte);
 	if (!ret)
 		return 0;
->>>>>>> 7a46c594
 
 	/*
 	 * Make sure we have permissions in PMD.
@@ -1202,25 +963,6 @@
 	return address >= TASK_SIZE_MAX;
 }
 
-static inline int access_error(unsigned long error_code, int write,
-				struct vm_area_struct *vma)
-{
-	if (write) {
-		/* write, present and write, not present */
-		if (unlikely(!(vma->vm_flags & VM_WRITE)))
-			return 1;
-	} else if (unlikely(error_code & PF_PROT)) {
-		/* read, present */
-		return 1;
-	} else {
-		/* read, not present */
-		if (unlikely(!(vma->vm_flags & (VM_READ | VM_EXEC | VM_WRITE))))
-			return 1;
-	}
-
-	return 0;
-}
-
 /*
  * This routine handles page faults.  It determines the address,
  * and the problem, and then passes it off to one of the appropriate
@@ -1229,17 +971,10 @@
 dotraplinkage void __kprobes
 do_page_fault(struct pt_regs *regs, unsigned long error_code)
 {
-<<<<<<< HEAD
-	unsigned long address;
-	struct task_struct *tsk;
-	struct mm_struct *mm;
-	struct vm_area_struct *vma;
-=======
 	struct vm_area_struct *vma;
 	struct task_struct *tsk;
 	unsigned long address;
 	struct mm_struct *mm;
->>>>>>> 7a46c594
 	int write;
 	int fault;
 
@@ -1272,11 +1007,7 @@
 		    vmalloc_fault(address) >= 0)
 			return;
 
-<<<<<<< HEAD
-		/* Can handle a stale RO->RW TLB */
-=======
 		/* Can handle a stale RO->RW TLB: */
->>>>>>> 7a46c594
 		if (spurious_fault(error_code, address))
 			return;
 
@@ -1288,13 +1019,6 @@
 		 * fault we could otherwise deadlock:
 		 */
 		bad_area_nosemaphore(regs, error_code, address);
-<<<<<<< HEAD
-		return;
-	}
-
-	if (unlikely(notify_page_fault(regs)))
-		return;
-=======
 
 		return;
 	}
@@ -1302,7 +1026,6 @@
 	/* kprobes don't want to hook the spurious faults: */
 	if (unlikely(notify_page_fault(regs)))
 		return;
->>>>>>> 7a46c594
 	/*
 	 * It's safe to allow irq's after cr2 has been saved and the
 	 * vmalloc fault has been handled.
@@ -1320,10 +1043,6 @@
 
 	if (unlikely(error_code & PF_RSVD))
 		pgtable_bad(regs, error_code, address);
-<<<<<<< HEAD
-#endif
-=======
->>>>>>> 7a46c594
 
 	/*
 	 * If we're in an interrupt, have no user context or are running
@@ -1400,10 +1119,7 @@
 	 */
 good_area:
 	write = error_code & PF_WRITE;
-<<<<<<< HEAD
-=======
-
->>>>>>> 7a46c594
+
 	if (unlikely(access_error(error_code, write, vma))) {
 		bad_area_access_error(regs, error_code, address);
 		return;
@@ -1426,69 +1142,7 @@
 	else
 		tsk->min_flt++;
 
-<<<<<<< HEAD
-#ifdef CONFIG_X86_32
-	/*
-	 * Did it hit the DOS screen memory VA from vm86 mode?
-	 */
-	if (v8086_mode(regs)) {
-		unsigned long bit = (address - 0xA0000) >> PAGE_SHIFT;
-		if (bit < 32)
-			tsk->thread.screen_bitmap |= 1 << bit;
-	}
-#endif
+	check_v8086_mode(regs, address, tsk);
+
 	up_read(&mm->mmap_sem);
-}
-
-DEFINE_SPINLOCK(pgd_lock);
-LIST_HEAD(pgd_list);
-
-void vmalloc_sync_all(void)
-{
-	unsigned long address;
-
-#ifdef CONFIG_X86_32
-	if (SHARED_KERNEL_PMD)
-		return;
-
-	for (address = VMALLOC_START & PMD_MASK;
-	     address >= TASK_SIZE && address < FIXADDR_TOP;
-	     address += PMD_SIZE) {
-		unsigned long flags;
-		struct page *page;
-
-		spin_lock_irqsave(&pgd_lock, flags);
-		list_for_each_entry(page, &pgd_list, lru) {
-			if (!vmalloc_sync_one(page_address(page),
-					      address))
-				break;
-		}
-		spin_unlock_irqrestore(&pgd_lock, flags);
-	}
-#else /* CONFIG_X86_64 */
-	for (address = VMALLOC_START & PGDIR_MASK; address <= VMALLOC_END;
-	     address += PGDIR_SIZE) {
-		const pgd_t *pgd_ref = pgd_offset_k(address);
-		unsigned long flags;
-		struct page *page;
-
-		if (pgd_none(*pgd_ref))
-			continue;
-		spin_lock_irqsave(&pgd_lock, flags);
-		list_for_each_entry(page, &pgd_list, lru) {
-			pgd_t *pgd;
-			pgd = (pgd_t *)page_address(page) + pgd_index(address);
-			if (pgd_none(*pgd))
-				set_pgd(pgd, *pgd_ref);
-			else
-				BUG_ON(pgd_page_vaddr(*pgd) != pgd_page_vaddr(*pgd_ref));
-		}
-		spin_unlock_irqrestore(&pgd_lock, flags);
-	}
-#endif
-=======
-	check_v8086_mode(regs, address, tsk);
-
-	up_read(&mm->mmap_sem);
->>>>>>> 7a46c594
 }