/*
 *  Copyright (C) 1995  Linus Torvalds
 *  Copyright (C) 2001,2002 Andi Kleen, SuSE Labs.
 */

#include <linux/signal.h>
#include <linux/sched.h>
#include <linux/kernel.h>
#include <linux/errno.h>
#include <linux/string.h>
#include <linux/types.h>
#include <linux/ptrace.h>
#include <linux/mmiotrace.h>
#include <linux/mman.h>
#include <linux/mm.h>
#include <linux/smp.h>
#include <linux/interrupt.h>
#include <linux/init.h>
#include <linux/tty.h>
#include <linux/vt_kern.h>		/* For unblank_screen() */
#include <linux/compiler.h>
#include <linux/highmem.h>
#include <linux/bootmem.h>		/* for max_low_pfn */
#include <linux/vmalloc.h>
#include <linux/module.h>
#include <linux/kprobes.h>
#include <linux/uaccess.h>
#include <linux/kdebug.h>

#include <asm/system.h>
#include <asm/desc.h>
#include <asm/segment.h>
#include <asm/pgalloc.h>
#include <asm/smp.h>
#include <asm/tlbflush.h>
#include <asm/proto.h>
#include <asm/kmemcheck.h>
#include <asm-generic/sections.h>
#include <asm/traps.h>

/*
 * Page fault error code bits
 *	bit 0 == 0 means no page found, 1 means protection fault
 *	bit 1 == 0 means read, 1 means write
 *	bit 2 == 0 means kernel, 1 means user-mode
 *	bit 3 == 1 means use of reserved bit detected
 *	bit 4 == 1 means fault was an instruction fetch
 */
#define PF_PROT		(1<<0)
#define PF_WRITE	(1<<1)
#define PF_USER		(1<<2)
#define PF_RSVD		(1<<3)
#define PF_INSTR	(1<<4)

static inline int kmmio_fault(struct pt_regs *regs, unsigned long addr)
{
#ifdef CONFIG_MMIOTRACE
	if (unlikely(is_kmmio_active()))
		if (kmmio_handler(regs, addr) == 1)
			return -1;
#endif
	return 0;
}

static inline int notify_page_fault(struct pt_regs *regs)
{
#ifdef CONFIG_KPROBES
	int ret = 0;

	/* kprobe_running() needs smp_processor_id() */
	if (!user_mode_vm(regs)) {
		preempt_disable();
		if (kprobe_running() && kprobe_fault_handler(regs, 14))
			ret = 1;
		preempt_enable();
	}

	return ret;
#else
	return 0;
#endif
}

/*
 * X86_32
 * Sometimes AMD Athlon/Opteron CPUs report invalid exceptions on prefetch.
 * Check that here and ignore it.
 *
 * X86_64
 * Sometimes the CPU reports invalid exceptions on prefetch.
 * Check that here and ignore it.
 *
 * Opcode checker based on code by Richard Brunner
 */
static int is_prefetch(struct pt_regs *regs, unsigned long error_code,
			unsigned long addr)
{
	unsigned char *instr;
	int scan_more = 1;
	int prefetch = 0;
	unsigned char *max_instr;

	/*
	 * If it was a exec (instruction fetch) fault on NX page, then
	 * do not ignore the fault:
	 */
	if (error_code & PF_INSTR)
		return 0;

	instr = (unsigned char *)convert_ip_to_linear(current, regs);
	max_instr = instr + 15;

	if (user_mode(regs) && instr >= (unsigned char *)TASK_SIZE)
		return 0;

	while (scan_more && instr < max_instr) {
		unsigned char opcode;
		unsigned char instr_hi;
		unsigned char instr_lo;

		if (probe_kernel_address(instr, opcode))
			break;

		instr_hi = opcode & 0xf0;
		instr_lo = opcode & 0x0f;
		instr++;

		switch (instr_hi) {
		case 0x20:
		case 0x30:
			/*
			 * Values 0x26,0x2E,0x36,0x3E are valid x86 prefixes.
			 * In X86_64 long mode, the CPU will signal invalid
			 * opcode if some of these prefixes are present so
			 * X86_64 will never get here anyway
			 */
			scan_more = ((instr_lo & 7) == 0x6);
			break;
#ifdef CONFIG_X86_64
		case 0x40:
			/*
			 * In AMD64 long mode 0x40..0x4F are valid REX prefixes
			 * Need to figure out under what instruction mode the
			 * instruction was issued. Could check the LDT for lm,
			 * but for now it's good enough to assume that long
			 * mode only uses well known segments or kernel.
			 */
			scan_more = (!user_mode(regs)) || (regs->cs == __USER_CS);
			break;
#endif
		case 0x60:
			/* 0x64 thru 0x67 are valid prefixes in all modes. */
			scan_more = (instr_lo & 0xC) == 0x4;
			break;
		case 0xF0:
			/* 0xF0, 0xF2, 0xF3 are valid prefixes in all modes. */
			scan_more = !instr_lo || (instr_lo>>1) == 1;
			break;
		case 0x00:
			/* Prefetch instruction is 0x0F0D or 0x0F18 */
			scan_more = 0;

			if (probe_kernel_address(instr, opcode))
				break;
			prefetch = (instr_lo == 0xF) &&
				(opcode == 0x0D || opcode == 0x18);
			break;
		default:
			scan_more = 0;
			break;
		}
	}
	return prefetch;
}

static void force_sig_info_fault(int si_signo, int si_code,
	unsigned long address, struct task_struct *tsk)
{
	siginfo_t info;

	info.si_signo = si_signo;
	info.si_errno = 0;
	info.si_code = si_code;
	info.si_addr = (void __user *)address;
	force_sig_info(si_signo, &info, tsk);
}

#ifdef CONFIG_X86_64
static int bad_address(void *p)
{
	unsigned long dummy;
	return probe_kernel_address((unsigned long *)p, dummy);
}
#endif

static void dump_pagetable(unsigned long address)
{
#ifdef CONFIG_X86_32
	__typeof__(pte_val(__pte(0))) page;

	page = read_cr3();
	page = ((__typeof__(page) *) __va(page))[address >> PGDIR_SHIFT];
#ifdef CONFIG_X86_PAE
	printk("*pdpt = %016Lx ", page);
	if ((page >> PAGE_SHIFT) < max_low_pfn
	    && page & _PAGE_PRESENT) {
		page &= PAGE_MASK;
		page = ((__typeof__(page) *) __va(page))[(address >> PMD_SHIFT)
		                                         & (PTRS_PER_PMD - 1)];
		printk(KERN_CONT "*pde = %016Lx ", page);
		page &= ~_PAGE_NX;
	}
#else
	printk("*pde = %08lx ", page);
#endif

	/*
	 * We must not directly access the pte in the highpte
	 * case if the page table is located in highmem.
	 * And let's rather not kmap-atomic the pte, just in case
	 * it's allocated already.
	 */
	if ((page >> PAGE_SHIFT) < max_low_pfn
	    && (page & _PAGE_PRESENT)
	    && !(page & _PAGE_PSE)) {
		page &= PAGE_MASK;
		page = ((__typeof__(page) *) __va(page))[(address >> PAGE_SHIFT)
		                                         & (PTRS_PER_PTE - 1)];
		printk("*pte = %0*Lx ", sizeof(page)*2, (u64)page);
	}

	printk("\n");
#else /* CONFIG_X86_64 */
	pgd_t *pgd;
	pud_t *pud;
	pmd_t *pmd;
	pte_t *pte;

	pgd = (pgd_t *)read_cr3();

	pgd = __va((unsigned long)pgd & PHYSICAL_PAGE_MASK);
	pgd += pgd_index(address);
	if (bad_address(pgd)) goto bad;
	printk("PGD %lx ", pgd_val(*pgd));
	if (!pgd_present(*pgd)) goto ret;

	pud = pud_offset(pgd, address);
	if (bad_address(pud)) goto bad;
	printk("PUD %lx ", pud_val(*pud));
	if (!pud_present(*pud) || pud_large(*pud))
		goto ret;

	pmd = pmd_offset(pud, address);
	if (bad_address(pmd)) goto bad;
	printk("PMD %lx ", pmd_val(*pmd));
	if (!pmd_present(*pmd) || pmd_large(*pmd)) goto ret;

	pte = pte_offset_kernel(pmd, address);
	if (bad_address(pte)) goto bad;
	printk("PTE %lx", pte_val(*pte));
ret:
	printk("\n");
	return;
bad:
	printk("BAD\n");
#endif
}

#ifdef CONFIG_X86_32
static inline pmd_t *vmalloc_sync_one(pgd_t *pgd, unsigned long address)
{
	unsigned index = pgd_index(address);
	pgd_t *pgd_k;
	pud_t *pud, *pud_k;
	pmd_t *pmd, *pmd_k;

	pgd += index;
	pgd_k = init_mm.pgd + index;

	if (!pgd_present(*pgd_k))
		return NULL;

	/*
	 * set_pgd(pgd, *pgd_k); here would be useless on PAE
	 * and redundant with the set_pmd() on non-PAE. As would
	 * set_pud.
	 */

	pud = pud_offset(pgd, address);
	pud_k = pud_offset(pgd_k, address);
	if (!pud_present(*pud_k))
		return NULL;

	pmd = pmd_offset(pud, address);
	pmd_k = pmd_offset(pud_k, address);
	if (!pmd_present(*pmd_k))
		return NULL;
	if (!pmd_present(*pmd)) {
		set_pmd(pmd, *pmd_k);
		arch_flush_lazy_mmu_mode();
	} else
		BUG_ON(pmd_page(*pmd) != pmd_page(*pmd_k));
	return pmd_k;
}
#endif

#ifdef CONFIG_X86_64
static const char errata93_warning[] =
KERN_ERR "******* Your BIOS seems to not contain a fix for K8 errata #93\n"
KERN_ERR "******* Working around it, but it may cause SEGVs or burn power.\n"
KERN_ERR "******* Please consider a BIOS update.\n"
KERN_ERR "******* Disabling USB legacy in the BIOS may also help.\n";
#endif

/* Workaround for K8 erratum #93 & buggy BIOS.
   BIOS SMM functions are required to use a specific workaround
   to avoid corruption of the 64bit RIP register on C stepping K8.
   A lot of BIOS that didn't get tested properly miss this.
   The OS sees this as a page fault with the upper 32bits of RIP cleared.
   Try to work around it here.
   Note we only handle faults in kernel here.
   Does nothing for X86_32
 */
static int is_errata93(struct pt_regs *regs, unsigned long address)
{
#ifdef CONFIG_X86_64
	static int warned;
	if (address != regs->ip)
		return 0;
	if ((address >> 32) != 0)
		return 0;
	address |= 0xffffffffUL << 32;
	if ((address >= (u64)_stext && address <= (u64)_etext) ||
	    (address >= MODULES_VADDR && address <= MODULES_END)) {
		if (!warned) {
			printk(errata93_warning);
			warned = 1;
		}
		regs->ip = address;
		return 1;
	}
#endif
	return 0;
}

/*
 * Work around K8 erratum #100 K8 in compat mode occasionally jumps to illegal
 * addresses >4GB.  We catch this in the page fault handler because these
 * addresses are not reachable. Just detect this case and return.  Any code
 * segment in LDT is compatibility mode.
 */
static int is_errata100(struct pt_regs *regs, unsigned long address)
{
#ifdef CONFIG_X86_64
	if ((regs->cs == __USER32_CS || (regs->cs & (1<<2))) &&
	    (address >> 32))
		return 1;
#endif
	return 0;
}

static int is_f00f_bug(struct pt_regs *regs, unsigned long address)
{
#ifdef CONFIG_X86_F00F_BUG
	unsigned long nr;
	/*
	 * Pentium F0 0F C7 C8 bug workaround.
	 */
	if (boot_cpu_data.f00f_bug) {
		nr = (address - idt_descr.address) >> 3;

		if (nr == 6) {
			do_invalid_op(regs, 0);
			return 1;
		}
	}
#endif
	return 0;
}

static void show_fault_oops(struct pt_regs *regs, unsigned long error_code,
			    unsigned long address)
{
#ifdef CONFIG_X86_32
	if (!oops_may_print())
		return;
#endif

#ifdef CONFIG_X86_PAE
	if (error_code & PF_INSTR) {
		unsigned int level;
		pte_t *pte = lookup_address(address, &level);

		if (pte && pte_present(*pte) && !pte_exec(*pte))
			printk(KERN_CRIT "kernel tried to execute "
				"NX-protected page - exploit attempt? "
				"(uid: %d)\n", current_uid());
	}
#endif

	printk(KERN_ALERT "BUG: unable to handle kernel ");
	if (address < PAGE_SIZE)
		printk(KERN_CONT "NULL pointer dereference");
	else
		printk(KERN_CONT "paging request");
	printk(KERN_CONT " at %p\n", (void *) address);
	printk(KERN_ALERT "IP:");
	printk_address(regs->ip, 1);
	dump_pagetable(address);
}

#ifdef CONFIG_X86_64
static noinline void pgtable_bad(struct pt_regs *regs,
			 unsigned long error_code, unsigned long address)
{
	unsigned long flags = oops_begin();
	int sig = SIGKILL;
	struct task_struct *tsk = current;

	printk(KERN_ALERT "%s: Corrupted page table at address %lx\n",
	       tsk->comm, address);
	dump_pagetable(address);
	tsk->thread.cr2 = address;
	tsk->thread.trap_no = 14;
	tsk->thread.error_code = error_code;
	if (__die("Bad pagetable", regs, error_code))
		sig = 0;
	oops_end(flags, regs, sig);
}
#endif

static noinline void no_context(struct pt_regs *regs,
			unsigned long error_code, unsigned long address)
{
	struct task_struct *tsk = current;
#ifdef CONFIG_X86_64
	unsigned long flags;
	int sig;
#endif

	/* Are we prepared to handle this kernel fault?  */
	if (fixup_exception(regs))
		return;

	/*
	 * X86_32
	 * Valid to do another page fault here, because if this fault
	 * had been triggered by is_prefetch fixup_exception would have
	 * handled it.
	 *
	 * X86_64
	 * Hall of shame of CPU/BIOS bugs.
	 */
	if (is_prefetch(regs, error_code, address))
		return;

	if (is_errata93(regs, address))
		return;

	/*
	 * Oops. The kernel tried to access some bad page. We'll have to
	 * terminate things with extreme prejudice.
	 */
#ifdef CONFIG_X86_32
	bust_spinlocks(1);
#else
	flags = oops_begin();
#endif

	show_fault_oops(regs, error_code, address);

	tsk->thread.cr2 = address;
	tsk->thread.trap_no = 14;
	tsk->thread.error_code = error_code;

#ifdef CONFIG_X86_32
	die("Oops", regs, error_code);
	bust_spinlocks(0);
	do_exit(SIGKILL);
#else
	sig = SIGKILL;
	if (__die("Oops", regs, error_code))
		sig = 0;
	/* Executive summary in case the body of the oops scrolled away */
	printk(KERN_EMERG "CR2: %016lx\n", address);
	oops_end(flags, regs, sig);
#endif
}

static void __bad_area_nosemaphore(struct pt_regs *regs,
			unsigned long error_code, unsigned long address,
			int si_code)
{
	struct task_struct *tsk = current;

	/* User mode accesses just cause a SIGSEGV */
	if (error_code & PF_USER) {
		/*
		 * It's possible to have interrupts off here.
		 */
		local_irq_enable();

		/*
		 * Valid to do another page fault here because this one came
		 * from user space.
		 */
		if (is_prefetch(regs, error_code, address))
			return;

		if (is_errata100(regs, address))
			return;

		if (show_unhandled_signals && unhandled_signal(tsk, SIGSEGV) &&
		    printk_ratelimit()) {
			printk(
			"%s%s[%d]: segfault at %lx ip %p sp %p error %lx",
			task_pid_nr(tsk) > 1 ? KERN_INFO : KERN_EMERG,
			tsk->comm, task_pid_nr(tsk), address,
			(void *) regs->ip, (void *) regs->sp, error_code);
			print_vma_addr(" in ", regs->ip);
			printk("\n");
		}

		tsk->thread.cr2 = address;
		/* Kernel addresses are always protection faults */
		tsk->thread.error_code = error_code | (address >= TASK_SIZE);
		tsk->thread.trap_no = 14;
		force_sig_info_fault(SIGSEGV, si_code, address, tsk);
		return;
	}

	if (is_f00f_bug(regs, address))
		return;

	no_context(regs, error_code, address);
}

static noinline void bad_area_nosemaphore(struct pt_regs *regs,
			unsigned long error_code, unsigned long address)
{
	__bad_area_nosemaphore(regs, error_code, address, SEGV_MAPERR);
}

static void __bad_area(struct pt_regs *regs,
			unsigned long error_code, unsigned long address,
			int si_code)
{
	struct mm_struct *mm = current->mm;

	/*
	 * Something tried to access memory that isn't in our memory map..
	 * Fix it, but check if it's kernel or user first..
	 */
	up_read(&mm->mmap_sem);

	__bad_area_nosemaphore(regs, error_code, address, si_code);
}

static noinline void bad_area(struct pt_regs *regs,
			unsigned long error_code, unsigned long address)
{
	__bad_area(regs, error_code, address, SEGV_MAPERR);
}

static noinline void bad_area_access_error(struct pt_regs *regs,
			unsigned long error_code, unsigned long address)
{
	__bad_area(regs, error_code, address, SEGV_ACCERR);
}

/* TODO: fixup for "mm-invoke-oom-killer-from-page-fault.patch" */
static void out_of_memory(struct pt_regs *regs,
			unsigned long error_code, unsigned long address)
{
	/*
	 * We ran out of memory, call the OOM killer, and return the userspace
	 * (which will retry the fault, or kill us if we got oom-killed).
	 */
	up_read(&current->mm->mmap_sem);
	pagefault_out_of_memory();
}

static void do_sigbus(struct pt_regs *regs,
			unsigned long error_code, unsigned long address)
{
	struct task_struct *tsk = current;
	struct mm_struct *mm = tsk->mm;

	up_read(&mm->mmap_sem);

	/* Kernel mode? Handle exceptions or die */
	if (!(error_code & PF_USER))
		no_context(regs, error_code, address);
#ifdef CONFIG_X86_32
	/* User space => ok to do another page fault */
	if (is_prefetch(regs, error_code, address))
		return;
#endif
	tsk->thread.cr2 = address;
	tsk->thread.error_code = error_code;
	tsk->thread.trap_no = 14;
	force_sig_info_fault(SIGBUS, BUS_ADRERR, address, tsk);
}

static noinline void mm_fault_error(struct pt_regs *regs,
		unsigned long error_code, unsigned long address, unsigned int fault)
{
	if (fault & VM_FAULT_OOM)
		out_of_memory(regs, error_code, address);
	else if (fault & VM_FAULT_SIGBUS)
		do_sigbus(regs, error_code, address);
	else
		BUG();
}

static int spurious_fault_check(unsigned long error_code, pte_t *pte)
{
	if ((error_code & PF_WRITE) && !pte_write(*pte))
		return 0;
	if ((error_code & PF_INSTR) && !pte_exec(*pte))
		return 0;

	return 1;
}

/*
 * Handle a spurious fault caused by a stale TLB entry.  This allows
 * us to lazily refresh the TLB when increasing the permissions of a
 * kernel page (RO -> RW or NX -> X).  Doing it eagerly is very
 * expensive since that implies doing a full cross-processor TLB
 * flush, even if no stale TLB entries exist on other processors.
 * There are no security implications to leaving a stale TLB when
 * increasing the permissions on a page.
 */
static noinline int spurious_fault(unsigned long error_code,
				unsigned long address)
{
	pgd_t *pgd;
	pud_t *pud;
	pmd_t *pmd;
	pte_t *pte;

	/* Reserved-bit violation or user access to kernel space? */
	if (error_code & (PF_USER | PF_RSVD))
		return 0;

	pgd = init_mm.pgd + pgd_index(address);
	if (!pgd_present(*pgd))
		return 0;

	pud = pud_offset(pgd, address);
	if (!pud_present(*pud))
		return 0;

	if (pud_large(*pud))
		return spurious_fault_check(error_code, (pte_t *) pud);

	pmd = pmd_offset(pud, address);
	if (!pmd_present(*pmd))
		return 0;

	if (pmd_large(*pmd))
		return spurious_fault_check(error_code, (pte_t *) pmd);

	pte = pte_offset_kernel(pmd, address);
	if (!pte_present(*pte))
		return 0;

	return spurious_fault_check(error_code, pte);
}

/*
 * X86_32
 * Handle a fault on the vmalloc or module mapping area
 *
 * X86_64
 * Handle a fault on the vmalloc area
 *
 * This assumes no large pages in there.
 */
static noinline int vmalloc_fault(unsigned long address)
{
#ifdef CONFIG_X86_32
	unsigned long pgd_paddr;
	pmd_t *pmd_k;
	pte_t *pte_k;

	/* Make sure we are in vmalloc area */
	if (!(address >= VMALLOC_START && address < VMALLOC_END))
		return -1;

	/*
	 * Synchronize this task's top level page-table
	 * with the 'reference' page table.
	 *
	 * Do _not_ use "current" here. We might be inside
	 * an interrupt in the middle of a task switch..
	 */
	pgd_paddr = read_cr3();
	pmd_k = vmalloc_sync_one(__va(pgd_paddr), address);
	if (!pmd_k)
		return -1;
	pte_k = pte_offset_kernel(pmd_k, address);
	if (!pte_present(*pte_k))
		return -1;
	return 0;
#else
	pgd_t *pgd, *pgd_ref;
	pud_t *pud, *pud_ref;
	pmd_t *pmd, *pmd_ref;
	pte_t *pte, *pte_ref;

	/* Make sure we are in vmalloc area */
	if (!(address >= VMALLOC_START && address < VMALLOC_END))
		return -1;

	/* Copy kernel mappings over when needed. This can also
	   happen within a race in page table update. In the later
	   case just flush. */

	pgd = pgd_offset(current->active_mm, address);
	pgd_ref = pgd_offset_k(address);
	if (pgd_none(*pgd_ref))
		return -1;
	if (pgd_none(*pgd))
		set_pgd(pgd, *pgd_ref);
	else
		BUG_ON(pgd_page_vaddr(*pgd) != pgd_page_vaddr(*pgd_ref));

	/* Below here mismatches are bugs because these lower tables
	   are shared */

	pud = pud_offset(pgd, address);
	pud_ref = pud_offset(pgd_ref, address);
	if (pud_none(*pud_ref))
		return -1;
	if (pud_none(*pud) || pud_page_vaddr(*pud) != pud_page_vaddr(*pud_ref))
		BUG();
	pmd = pmd_offset(pud, address);
	pmd_ref = pmd_offset(pud_ref, address);
	if (pmd_none(*pmd_ref))
		return -1;
	if (pmd_none(*pmd) || pmd_page(*pmd) != pmd_page(*pmd_ref))
		BUG();
	pte_ref = pte_offset_kernel(pmd_ref, address);
	if (!pte_present(*pte_ref))
		return -1;
	pte = pte_offset_kernel(pmd, address);
	/* Don't use pte_page here, because the mappings can point
	   outside mem_map, and the NUMA hash lookup cannot handle
	   that. */
	if (!pte_present(*pte) || pte_pfn(*pte) != pte_pfn(*pte_ref))
		BUG();
	return 0;
#endif
}

int show_unhandled_signals = 1;

static inline int access_error(unsigned long error_code, int write,
				struct vm_area_struct *vma)
{
	if (write) {
		/* write, present and write, not present */
		if (unlikely(!(vma->vm_flags & VM_WRITE)))
			return 1;
	} else if (unlikely(error_code & PF_PROT)) {
		/* read, present */
		return 1;
	} else {
		/* read, not present */
		if (unlikely(!(vma->vm_flags & (VM_READ | VM_EXEC | VM_WRITE))))
			return 1;
	}

	return 0;
}

static int fault_in_kernel_space(unsigned long address)
{
#ifdef CONFIG_X86_32
	return address >= TASK_SIZE;
#else /* !CONFIG_X86_32 */
	return address >= TASK_SIZE64;
#endif /* CONFIG_X86_32 */
}

/*
 * This routine handles page faults.  It determines the address,
 * and the problem, and then passes it off to one of the appropriate
 * routines.
 */
#ifdef CONFIG_X86_64
asmlinkage
#endif
void __kprobes do_page_fault(struct pt_regs *regs, unsigned long error_code)
{
	unsigned long address;
	struct task_struct *tsk;
	struct mm_struct *mm;
	struct vm_area_struct *vma;
	int write;
	int fault;

	tsk = current;
	mm = tsk->mm;
	prefetchw(&mm->mmap_sem);

	/* get the address */
	address = read_cr2();

<<<<<<< HEAD
	si_code = SEGV_MAPERR;

	/*
	 * Detect and handle instructions that would cause a page fault for
	 * both a tracked kernel page and a userspace page.
	 */
	if(kmemcheck_active(regs))
		kmemcheck_hide(regs);

	if (notify_page_fault(regs))
		return;
=======
>>>>>>> 0464ac9e
	if (unlikely(kmmio_fault(regs, address)))
		return;

	/*
	 * We fault-in kernel-space virtual memory on-demand. The
	 * 'reference' page table is init_mm.pgd.
	 *
	 * NOTE! We MUST NOT take any locks for this case. We may
	 * be in an interrupt or a critical region, and should
	 * only copy the information from the master page table,
	 * nothing more.
	 *
	 * This verifies that the fault happens in kernel space
	 * (error_code & 4) == 0, and that the fault was not a
	 * protection error (error_code & 9) == 0.
	 */
<<<<<<< HEAD
#ifdef CONFIG_X86_32
	if (unlikely(address >= TASK_SIZE)) {
#else
	if (unlikely(address >= TASK_SIZE64)) {
#endif
		if (!(error_code & (PF_RSVD | PF_USER | PF_PROT))) {
			if (vmalloc_fault(address) >= 0)
				return;

			if (kmemcheck_fault(regs, address, error_code))
				return;
		}
=======
	if (unlikely(fault_in_kernel_space(address))) {
		if (!(error_code & (PF_RSVD|PF_USER|PF_PROT)) &&
		    vmalloc_fault(address) >= 0)
			return;
>>>>>>> 0464ac9e

		/* Can handle a stale RO->RW TLB */
		if (spurious_fault(error_code, address))
			return;

		/* kprobes don't want to hook the spurious faults. */
		if (notify_page_fault(regs))
			return;
		/*
		 * Don't take the mm semaphore here. If we fixup a prefetch
		 * fault we could otherwise deadlock.
		 */
		bad_area_nosemaphore(regs, error_code, address);
		return;
	}

	if (unlikely(notify_page_fault(regs)))
		return;
	/*
	 * It's safe to allow irq's after cr2 has been saved and the
	 * vmalloc fault has been handled.
	 *
	 * User-mode registers count as a user access even for any
	 * potential system fault or CPU buglet.
	 */
	if (user_mode_vm(regs)) {
		local_irq_enable();
		error_code |= PF_USER;
	} else if (regs->flags & X86_EFLAGS_IF)
		local_irq_enable();

#ifdef CONFIG_X86_64
	if (unlikely(error_code & PF_RSVD))
		pgtable_bad(regs, error_code, address);
#endif

	/*
	 * If we're in an interrupt, have no user context or are running in an
	 * atomic region then we must not take the fault.
	 */
	if (unlikely(in_atomic() || !mm)) {
		bad_area_nosemaphore(regs, error_code, address);
		return;
	}

	/*
	 * When running in the kernel we expect faults to occur only to
	 * addresses in user space.  All other faults represent errors in the
	 * kernel and should generate an OOPS.  Unfortunately, in the case of an
	 * erroneous fault occurring in a code path which already holds mmap_sem
	 * we will deadlock attempting to validate the fault against the
	 * address space.  Luckily the kernel only validly references user
	 * space from well defined areas of code, which are listed in the
	 * exceptions table.
	 *
	 * As the vast majority of faults will be valid we will only perform
	 * the source reference check when there is a possibility of a deadlock.
	 * Attempt to lock the address space, if we cannot we then validate the
	 * source.  If this is invalid we can skip the address space check,
	 * thus avoiding the deadlock.
	 */
	if (unlikely(!down_read_trylock(&mm->mmap_sem))) {
		if ((error_code & PF_USER) == 0 &&
		    !search_exception_tables(regs->ip)) {
			bad_area_nosemaphore(regs, error_code, address);
			return;
		}
		down_read(&mm->mmap_sem);
	} else {
		/*
		 * The above down_read_trylock() might have succeeded in which
		 * case we'll have missed the might_sleep() from down_read().
		 */
		might_sleep();
	}

	vma = find_vma(mm, address);
	if (unlikely(!vma)) {
		bad_area(regs, error_code, address);
		return;
	}
	if (likely(vma->vm_start <= address))
		goto good_area;
	if (unlikely(!(vma->vm_flags & VM_GROWSDOWN))) {
		bad_area(regs, error_code, address);
		return;
	}
	if (error_code & PF_USER) {
		/*
		 * Accessing the stack below %sp is always a bug.
		 * The large cushion allows instructions like enter
		 * and pusha to work.  ("enter $65535,$31" pushes
		 * 32 pointers and then decrements %sp by 65535.)
		 */
		if (unlikely(address + 65536 + 32 * sizeof(unsigned long) < regs->sp)) {
			bad_area(regs, error_code, address);
			return;
		}
	}
	if (unlikely(expand_stack(vma, address))) {
		bad_area(regs, error_code, address);
		return;
	}

	/*
	 * Ok, we have a good vm_area for this memory access, so
	 * we can handle it..
	 */
good_area:
	write = error_code & PF_WRITE;
	if (unlikely(access_error(error_code, write, vma))) {
		bad_area_access_error(regs, error_code, address);
		return;
	}

	/*
	 * If for any reason at all we couldn't handle the fault,
	 * make sure we exit gracefully rather than endlessly redo
	 * the fault.
	 */
	fault = handle_mm_fault(mm, vma, address, write);
	if (unlikely(fault & VM_FAULT_ERROR)) {
		mm_fault_error(regs, error_code, address, fault);
		return;
	}
	if (fault & VM_FAULT_MAJOR)
		tsk->maj_flt++;
	else
		tsk->min_flt++;

#ifdef CONFIG_X86_32
	/*
	 * Did it hit the DOS screen memory VA from vm86 mode?
	 */
	if (v8086_mode(regs)) {
		unsigned long bit = (address - 0xA0000) >> PAGE_SHIFT;
		if (bit < 32)
			tsk->thread.screen_bitmap |= 1 << bit;
	}
#endif
	up_read(&mm->mmap_sem);
}

DEFINE_SPINLOCK(pgd_lock);
LIST_HEAD(pgd_list);

void vmalloc_sync_all(void)
{
	unsigned long address;

#ifdef CONFIG_X86_32
	if (SHARED_KERNEL_PMD)
		return;

	for (address = VMALLOC_START & PMD_MASK;
	     address >= TASK_SIZE && address < FIXADDR_TOP;
	     address += PMD_SIZE) {
		unsigned long flags;
		struct page *page;

		spin_lock_irqsave(&pgd_lock, flags);
		list_for_each_entry(page, &pgd_list, lru) {
			if (!vmalloc_sync_one(page_address(page),
					      address))
				break;
		}
		spin_unlock_irqrestore(&pgd_lock, flags);
	}
#else /* CONFIG_X86_64 */
	for (address = VMALLOC_START & PGDIR_MASK; address <= VMALLOC_END;
	     address += PGDIR_SIZE) {
		const pgd_t *pgd_ref = pgd_offset_k(address);
		unsigned long flags;
		struct page *page;

		if (pgd_none(*pgd_ref))
			continue;
		spin_lock_irqsave(&pgd_lock, flags);
		list_for_each_entry(page, &pgd_list, lru) {
			pgd_t *pgd;
			pgd = (pgd_t *)page_address(page) + pgd_index(address);
			if (pgd_none(*pgd))
				set_pgd(pgd, *pgd_ref);
			else
				BUG_ON(pgd_page_vaddr(*pgd) != pgd_page_vaddr(*pgd_ref));
		}
		spin_unlock_irqrestore(&pgd_lock, flags);
	}
#endif
}<|MERGE_RESOLUTION|>--- conflicted
+++ resolved
@@ -809,9 +809,6 @@
 	/* get the address */
 	address = read_cr2();
 
-<<<<<<< HEAD
-	si_code = SEGV_MAPERR;
-
 	/*
 	 * Detect and handle instructions that would cause a page fault for
 	 * both a tracked kernel page and a userspace page.
@@ -819,10 +816,6 @@
 	if(kmemcheck_active(regs))
 		kmemcheck_hide(regs);
 
-	if (notify_page_fault(regs))
-		return;
-=======
->>>>>>> 0464ac9e
 	if (unlikely(kmmio_fault(regs, address)))
 		return;
 
@@ -839,12 +832,7 @@
 	 * (error_code & 4) == 0, and that the fault was not a
 	 * protection error (error_code & 9) == 0.
 	 */
-<<<<<<< HEAD
-#ifdef CONFIG_X86_32
-	if (unlikely(address >= TASK_SIZE)) {
-#else
-	if (unlikely(address >= TASK_SIZE64)) {
-#endif
+	if (unlikely(fault_in_kernel_space(address))) {
 		if (!(error_code & (PF_RSVD | PF_USER | PF_PROT))) {
 			if (vmalloc_fault(address) >= 0)
 				return;
@@ -852,12 +840,6 @@
 			if (kmemcheck_fault(regs, address, error_code))
 				return;
 		}
-=======
-	if (unlikely(fault_in_kernel_space(address))) {
-		if (!(error_code & (PF_RSVD|PF_USER|PF_PROT)) &&
-		    vmalloc_fault(address) >= 0)
-			return;
->>>>>>> 0464ac9e
 
 		/* Can handle a stale RO->RW TLB */
 		if (spurious_fault(error_code, address))
