/*
 * ACPI 3.0 based NUMA setup
 * Copyright 2004 Andi Kleen, SuSE Labs.
 *
 * Reads the ACPI SRAT table to figure out what memory belongs to which CPUs.
 *
 * Called from acpi_numa_init while reading the SRAT and SLIT tables.
 * Assumes all memory regions belonging to a single proximity domain
 * are in one chunk. Holes between them will be included in the node.
 */

#include <linux/kernel.h>
#include <linux/acpi.h>
#include <linux/mmzone.h>
#include <linux/bitmap.h>
#include <linux/module.h>
#include <linux/topology.h>
#include <linux/bootmem.h>
#include <linux/memblock.h>
#include <linux/mm.h>
#include <asm/proto.h>
#include <asm/numa.h>
#include <asm/e820.h>
#include <asm/apic.h>
#include <asm/uv/uv.h>

int acpi_numa __initdata;

static struct bootnode nodes_add[MAX_NUMNODES];

static __init int setup_node(int pxm)
{
	return acpi_map_pxm_to_node(pxm);
}

static __init void bad_srat(void)
{
	printk(KERN_ERR "SRAT: SRAT not used.\n");
	acpi_numa = -1;
<<<<<<< HEAD
	for (i = 0; i < MAX_LOCAL_APIC; i++)
		set_apicid_to_node(i, NUMA_NO_NODE);
	for (i = 0; i < MAX_NUMNODES; i++) {
		nodes[i].start = nodes[i].end = 0;
		nodes_add[i].start = nodes_add[i].end = 0;
	}
	remove_all_active_ranges();
=======
	memset(nodes_add, 0, sizeof(nodes_add));
>>>>>>> 2bf50555
}

static __init inline int srat_disabled(void)
{
	return acpi_numa < 0;
}

/* Callback for SLIT parsing */
void __init acpi_numa_slit_init(struct acpi_table_slit *slit)
{
	int i, j;

	for (i = 0; i < slit->locality_count; i++)
		for (j = 0; j < slit->locality_count; j++)
			numa_set_distance(pxm_to_node(i), pxm_to_node(j),
				slit->entry[slit->locality_count * i + j]);
}

/* Callback for Proximity Domain -> x2APIC mapping */
void __init
acpi_numa_x2apic_affinity_init(struct acpi_srat_x2apic_cpu_affinity *pa)
{
	int pxm, node;
	int apic_id;

	if (srat_disabled())
		return;
	if (pa->header.length < sizeof(struct acpi_srat_x2apic_cpu_affinity)) {
		bad_srat();
		return;
	}
	if ((pa->flags & ACPI_SRAT_CPU_ENABLED) == 0)
		return;
	pxm = pa->proximity_domain;
	node = setup_node(pxm);
	if (node < 0) {
		printk(KERN_ERR "SRAT: Too many proximity domains %x\n", pxm);
		bad_srat();
		return;
	}

	apic_id = pa->apic_id;
	if (apic_id >= MAX_LOCAL_APIC) {
		printk(KERN_INFO "SRAT: PXM %u -> APIC 0x%04x -> Node %u skipped apicid that is too big\n", pxm, apic_id, node);
		return;
	}
	set_apicid_to_node(apic_id, node);
<<<<<<< HEAD
	node_set(node, cpu_nodes_parsed);
=======
	node_set(node, numa_nodes_parsed);
>>>>>>> 2bf50555
	acpi_numa = 1;
	printk(KERN_INFO "SRAT: PXM %u -> APIC 0x%04x -> Node %u\n",
	       pxm, apic_id, node);
}

/* Callback for Proximity Domain -> LAPIC mapping */
void __init
acpi_numa_processor_affinity_init(struct acpi_srat_cpu_affinity *pa)
{
	int pxm, node;
	int apic_id;

	if (srat_disabled())
		return;
	if (pa->header.length != sizeof(struct acpi_srat_cpu_affinity)) {
		bad_srat();
		return;
	}
	if ((pa->flags & ACPI_SRAT_CPU_ENABLED) == 0)
		return;
	pxm = pa->proximity_domain_lo;
	node = setup_node(pxm);
	if (node < 0) {
		printk(KERN_ERR "SRAT: Too many proximity domains %x\n", pxm);
		bad_srat();
		return;
	}

	if (get_uv_system_type() >= UV_X2APIC)
		apic_id = (pa->apic_id << 8) | pa->local_sapic_eid;
	else
		apic_id = pa->apic_id;

	if (apic_id >= MAX_LOCAL_APIC) {
		printk(KERN_INFO "SRAT: PXM %u -> APIC 0x%02x -> Node %u skipped apicid that is too big\n", pxm, apic_id, node);
		return;
	}

	set_apicid_to_node(apic_id, node);
<<<<<<< HEAD
	node_set(node, cpu_nodes_parsed);
=======
	node_set(node, numa_nodes_parsed);
>>>>>>> 2bf50555
	acpi_numa = 1;
	printk(KERN_INFO "SRAT: PXM %u -> APIC 0x%02x -> Node %u\n",
	       pxm, apic_id, node);
}

#ifdef CONFIG_MEMORY_HOTPLUG_SPARSE
static inline int save_add_info(void) {return 1;}
#else
static inline int save_add_info(void) {return 0;}
#endif
/*
 * Update nodes_add[]
 * This code supports one contiguous hot add area per node
 */
static void __init
update_nodes_add(int node, unsigned long start, unsigned long end)
{
	unsigned long s_pfn = start >> PAGE_SHIFT;
	unsigned long e_pfn = end >> PAGE_SHIFT;
	int changed = 0;
	struct bootnode *nd = &nodes_add[node];

	/* I had some trouble with strange memory hotadd regions breaking
	   the boot. Be very strict here and reject anything unexpected.
	   If you want working memory hotadd write correct SRATs.

	   The node size check is a basic sanity check to guard against
	   mistakes */
	if ((signed long)(end - start) < NODE_MIN_SIZE) {
		printk(KERN_ERR "SRAT: Hotplug area too small\n");
		return;
	}

	/* This check might be a bit too strict, but I'm keeping it for now. */
	if (absent_pages_in_range(s_pfn, e_pfn) != e_pfn - s_pfn) {
		printk(KERN_ERR
			"SRAT: Hotplug area %lu -> %lu has existing memory\n",
			s_pfn, e_pfn);
		return;
	}

	/* Looks good */

	if (nd->start == nd->end) {
		nd->start = start;
		nd->end = end;
		changed = 1;
	} else {
		if (nd->start == end) {
			nd->start = start;
			changed = 1;
		}
		if (nd->end == start) {
			nd->end = end;
			changed = 1;
		}
		if (!changed)
			printk(KERN_ERR "SRAT: Hotplug zone not continuous. Partly ignored\n");
	}

	if (changed) {
		node_set(node, numa_nodes_parsed);
		printk(KERN_INFO "SRAT: hot plug zone found %Lx - %Lx\n",
				 nd->start, nd->end);
	}
}

/* Callback for parsing of the Proximity Domain <-> Memory Area mappings */
void __init
acpi_numa_memory_affinity_init(struct acpi_srat_mem_affinity *ma)
{
	unsigned long start, end;
	int node, pxm;

	if (srat_disabled())
		return;
	if (ma->header.length != sizeof(struct acpi_srat_mem_affinity)) {
		bad_srat();
		return;
	}
	if ((ma->flags & ACPI_SRAT_MEM_ENABLED) == 0)
		return;

	if ((ma->flags & ACPI_SRAT_MEM_HOT_PLUGGABLE) && !save_add_info())
		return;
	start = ma->base_address;
	end = start + ma->length;
	pxm = ma->proximity_domain;
	node = setup_node(pxm);
	if (node < 0) {
		printk(KERN_ERR "SRAT: Too many proximity domains.\n");
		bad_srat();
		return;
	}

	if (numa_add_memblk(node, start, end) < 0) {
		bad_srat();
		return;
	}

	printk(KERN_INFO "SRAT: Node %u PXM %u %lx-%lx\n", node, pxm,
	       start, end);

	if (ma->flags & ACPI_SRAT_MEM_HOT_PLUGGABLE)
		update_nodes_add(node, start, end);
}

void __init acpi_numa_arch_fixup(void) {}

int __init x86_acpi_numa_init(void)
{
	int ret;

<<<<<<< HEAD
	init_memory_mapping_high();

	/* Account for nodes with cpus and no memory */
	nodes_or(node_possible_map, nodes_parsed, cpu_nodes_parsed);

	/* Finally register nodes */
	for_each_node_mask(i, node_possible_map)
		setup_node_bootmem(i, nodes[i].start, nodes[i].end);
	/* Try again in case setup_node_bootmem missed one due
	   to missing bootmem */
	for_each_node_mask(i, node_possible_map)
		if (!node_online(i))
			setup_node_bootmem(i, nodes[i].start, nodes[i].end);

	for (i = 0; i < nr_cpu_ids; i++) {
		int node = early_cpu_to_node(i);

		if (node == NUMA_NO_NODE)
			continue;
		if (!node_online(node))
			numa_clear_node(i);
	}
	numa_init_array();
	return 0;
}

#ifdef CONFIG_NUMA_EMU
static int fake_node_to_pxm_map[MAX_NUMNODES] __initdata = {
	[0 ... MAX_NUMNODES-1] = PXM_INVAL
};
static s16 fake_apicid_to_node[MAX_LOCAL_APIC] __initdata = {
	[0 ... MAX_LOCAL_APIC-1] = NUMA_NO_NODE
};
static int __init find_node_by_addr(unsigned long addr)
{
	int ret = NUMA_NO_NODE;
	int i;

	for_each_node_mask(i, nodes_parsed) {
		/*
		 * Find the real node that this emulated node appears on.  For
		 * the sake of simplicity, we only use a real node's starting
		 * address to determine which emulated node it appears on.
		 */
		if (addr >= nodes[i].start && addr < nodes[i].end) {
			ret = i;
			break;
		}
	}
	return ret;
}

/*
 * In NUMA emulation, we need to setup proximity domain (_PXM) to node ID
 * mappings that respect the real ACPI topology but reflect our emulated
 * environment.  For each emulated node, we find which real node it appears on
 * and create PXM to NID mappings for those fake nodes which mirror that
 * locality.  SLIT will now represent the correct distances between emulated
 * nodes as a result of the real topology.
 */
void __init acpi_fake_nodes(const struct bootnode *fake_nodes, int num_nodes)
{
	int i, j;

	for (i = 0; i < num_nodes; i++) {
		int nid, pxm;

		nid = find_node_by_addr(fake_nodes[i].start);
		if (nid == NUMA_NO_NODE)
			continue;
		pxm = node_to_pxm(nid);
		if (pxm == PXM_INVAL)
			continue;
		fake_node_to_pxm_map[i] = pxm;
		/*
		 * For each apicid_to_node mapping that exists for this real
		 * node, it must now point to the fake node ID.
		 */
		for (j = 0; j < MAX_LOCAL_APIC; j++)
			if (__apicid_to_node[j] == nid &&
			    fake_apicid_to_node[j] == NUMA_NO_NODE)
				fake_apicid_to_node[j] = i;
	}

	/*
	 * If there are apicid-to-node mappings for physical nodes that do not
	 * have a corresponding emulated node, it should default to a guaranteed
	 * value.
	 */
	for (i = 0; i < MAX_LOCAL_APIC; i++)
		if (__apicid_to_node[i] != NUMA_NO_NODE &&
		    fake_apicid_to_node[i] == NUMA_NO_NODE)
			fake_apicid_to_node[i] = 0;

	for (i = 0; i < num_nodes; i++)
		__acpi_map_pxm_to_node(fake_node_to_pxm_map[i], i);
	memcpy(__apicid_to_node, fake_apicid_to_node, sizeof(__apicid_to_node));

	nodes_clear(nodes_parsed);
	for (i = 0; i < num_nodes; i++)
		if (fake_nodes[i].start != fake_nodes[i].end)
			node_set(i, nodes_parsed);
}

static int null_slit_node_compare(int a, int b)
{
	return node_to_pxm(a) == node_to_pxm(b);
}
#else
static int null_slit_node_compare(int a, int b)
{
	return a == b;
}
#endif /* CONFIG_NUMA_EMU */

int __node_distance(int a, int b)
{
	int index;

	if (!acpi_slit)
		return null_slit_node_compare(a, b) ? LOCAL_DISTANCE :
						      REMOTE_DISTANCE;
	index = acpi_slit->locality_count * node_to_pxm(a);
	return acpi_slit->entry[index + node_to_pxm(b)];
}

EXPORT_SYMBOL(__node_distance);

=======
	ret = acpi_numa_init();
	if (ret < 0)
		return ret;
	return srat_disabled() ? -EINVAL : 0;
}

>>>>>>> 2bf50555
#if defined(CONFIG_MEMORY_HOTPLUG_SPARSE) || defined(CONFIG_ACPI_HOTPLUG_MEMORY)
int memory_add_physaddr_to_nid(u64 start)
{
	int i, ret = 0;

	for_each_node(i)
		if (nodes_add[i].start <= start && nodes_add[i].end > start)
			ret = i;

	return ret;
}
EXPORT_SYMBOL_GPL(memory_add_physaddr_to_nid);
#endif<|MERGE_RESOLUTION|>--- conflicted
+++ resolved
@@ -37,17 +37,7 @@
 {
 	printk(KERN_ERR "SRAT: SRAT not used.\n");
 	acpi_numa = -1;
-<<<<<<< HEAD
-	for (i = 0; i < MAX_LOCAL_APIC; i++)
-		set_apicid_to_node(i, NUMA_NO_NODE);
-	for (i = 0; i < MAX_NUMNODES; i++) {
-		nodes[i].start = nodes[i].end = 0;
-		nodes_add[i].start = nodes_add[i].end = 0;
-	}
-	remove_all_active_ranges();
-=======
 	memset(nodes_add, 0, sizeof(nodes_add));
->>>>>>> 2bf50555
 }
 
 static __init inline int srat_disabled(void)
@@ -95,11 +85,7 @@
 		return;
 	}
 	set_apicid_to_node(apic_id, node);
-<<<<<<< HEAD
-	node_set(node, cpu_nodes_parsed);
-=======
 	node_set(node, numa_nodes_parsed);
->>>>>>> 2bf50555
 	acpi_numa = 1;
 	printk(KERN_INFO "SRAT: PXM %u -> APIC 0x%04x -> Node %u\n",
 	       pxm, apic_id, node);
@@ -139,11 +125,7 @@
 	}
 
 	set_apicid_to_node(apic_id, node);
-<<<<<<< HEAD
-	node_set(node, cpu_nodes_parsed);
-=======
 	node_set(node, numa_nodes_parsed);
->>>>>>> 2bf50555
 	acpi_numa = 1;
 	printk(KERN_INFO "SRAT: PXM %u -> APIC 0x%02x -> Node %u\n",
 	       pxm, apic_id, node);
@@ -257,143 +239,12 @@
 {
 	int ret;
 
-<<<<<<< HEAD
-	init_memory_mapping_high();
-
-	/* Account for nodes with cpus and no memory */
-	nodes_or(node_possible_map, nodes_parsed, cpu_nodes_parsed);
-
-	/* Finally register nodes */
-	for_each_node_mask(i, node_possible_map)
-		setup_node_bootmem(i, nodes[i].start, nodes[i].end);
-	/* Try again in case setup_node_bootmem missed one due
-	   to missing bootmem */
-	for_each_node_mask(i, node_possible_map)
-		if (!node_online(i))
-			setup_node_bootmem(i, nodes[i].start, nodes[i].end);
-
-	for (i = 0; i < nr_cpu_ids; i++) {
-		int node = early_cpu_to_node(i);
-
-		if (node == NUMA_NO_NODE)
-			continue;
-		if (!node_online(node))
-			numa_clear_node(i);
-	}
-	numa_init_array();
-	return 0;
-}
-
-#ifdef CONFIG_NUMA_EMU
-static int fake_node_to_pxm_map[MAX_NUMNODES] __initdata = {
-	[0 ... MAX_NUMNODES-1] = PXM_INVAL
-};
-static s16 fake_apicid_to_node[MAX_LOCAL_APIC] __initdata = {
-	[0 ... MAX_LOCAL_APIC-1] = NUMA_NO_NODE
-};
-static int __init find_node_by_addr(unsigned long addr)
-{
-	int ret = NUMA_NO_NODE;
-	int i;
-
-	for_each_node_mask(i, nodes_parsed) {
-		/*
-		 * Find the real node that this emulated node appears on.  For
-		 * the sake of simplicity, we only use a real node's starting
-		 * address to determine which emulated node it appears on.
-		 */
-		if (addr >= nodes[i].start && addr < nodes[i].end) {
-			ret = i;
-			break;
-		}
-	}
-	return ret;
-}
-
-/*
- * In NUMA emulation, we need to setup proximity domain (_PXM) to node ID
- * mappings that respect the real ACPI topology but reflect our emulated
- * environment.  For each emulated node, we find which real node it appears on
- * and create PXM to NID mappings for those fake nodes which mirror that
- * locality.  SLIT will now represent the correct distances between emulated
- * nodes as a result of the real topology.
- */
-void __init acpi_fake_nodes(const struct bootnode *fake_nodes, int num_nodes)
-{
-	int i, j;
-
-	for (i = 0; i < num_nodes; i++) {
-		int nid, pxm;
-
-		nid = find_node_by_addr(fake_nodes[i].start);
-		if (nid == NUMA_NO_NODE)
-			continue;
-		pxm = node_to_pxm(nid);
-		if (pxm == PXM_INVAL)
-			continue;
-		fake_node_to_pxm_map[i] = pxm;
-		/*
-		 * For each apicid_to_node mapping that exists for this real
-		 * node, it must now point to the fake node ID.
-		 */
-		for (j = 0; j < MAX_LOCAL_APIC; j++)
-			if (__apicid_to_node[j] == nid &&
-			    fake_apicid_to_node[j] == NUMA_NO_NODE)
-				fake_apicid_to_node[j] = i;
-	}
-
-	/*
-	 * If there are apicid-to-node mappings for physical nodes that do not
-	 * have a corresponding emulated node, it should default to a guaranteed
-	 * value.
-	 */
-	for (i = 0; i < MAX_LOCAL_APIC; i++)
-		if (__apicid_to_node[i] != NUMA_NO_NODE &&
-		    fake_apicid_to_node[i] == NUMA_NO_NODE)
-			fake_apicid_to_node[i] = 0;
-
-	for (i = 0; i < num_nodes; i++)
-		__acpi_map_pxm_to_node(fake_node_to_pxm_map[i], i);
-	memcpy(__apicid_to_node, fake_apicid_to_node, sizeof(__apicid_to_node));
-
-	nodes_clear(nodes_parsed);
-	for (i = 0; i < num_nodes; i++)
-		if (fake_nodes[i].start != fake_nodes[i].end)
-			node_set(i, nodes_parsed);
-}
-
-static int null_slit_node_compare(int a, int b)
-{
-	return node_to_pxm(a) == node_to_pxm(b);
-}
-#else
-static int null_slit_node_compare(int a, int b)
-{
-	return a == b;
-}
-#endif /* CONFIG_NUMA_EMU */
-
-int __node_distance(int a, int b)
-{
-	int index;
-
-	if (!acpi_slit)
-		return null_slit_node_compare(a, b) ? LOCAL_DISTANCE :
-						      REMOTE_DISTANCE;
-	index = acpi_slit->locality_count * node_to_pxm(a);
-	return acpi_slit->entry[index + node_to_pxm(b)];
-}
-
-EXPORT_SYMBOL(__node_distance);
-
-=======
 	ret = acpi_numa_init();
 	if (ret < 0)
 		return ret;
 	return srat_disabled() ? -EINVAL : 0;
 }
 
->>>>>>> 2bf50555
 #if defined(CONFIG_MEMORY_HOTPLUG_SPARSE) || defined(CONFIG_ACPI_HOTPLUG_MEMORY)
 int memory_add_physaddr_to_nid(u64 start)
 {
