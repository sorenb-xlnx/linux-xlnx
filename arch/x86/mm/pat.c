/*
 * Handle caching attributes in page tables (PAT)
 *
 * Authors: Venkatesh Pallipadi <venkatesh.pallipadi@intel.com>
 *          Suresh B Siddha <suresh.b.siddha@intel.com>
 *
 * Loosely based on earlier PAT patchset from Eric Biederman and Andi Kleen.
 */

#include <linux/seq_file.h>
#include <linux/bootmem.h>
#include <linux/debugfs.h>
#include <linux/kernel.h>
#include <linux/module.h>
#include <linux/gfp.h>
#include <linux/mm.h>
#include <linux/fs.h>
#include <linux/rbtree.h>

#include <asm/cacheflush.h>
#include <asm/processor.h>
#include <asm/tlbflush.h>
#include <asm/pgtable.h>
#include <asm/fcntl.h>
#include <asm/e820.h>
#include <asm/mtrr.h>
#include <asm/page.h>
#include <asm/msr.h>
#include <asm/pat.h>
#include <asm/io.h>

#ifdef CONFIG_X86_PAT
int __read_mostly pat_enabled = 1;

static inline void pat_disable(const char *reason)
{
	pat_enabled = 0;
	printk(KERN_INFO "%s\n", reason);
}

static int __init nopat(char *str)
{
	pat_disable("PAT support disabled.");
	return 0;
}
early_param("nopat", nopat);
#else
static inline void pat_disable(const char *reason)
{
	(void)reason;
}
#endif


static int debug_enable;

static int __init pat_debug_setup(char *str)
{
	debug_enable = 1;
	return 0;
}
__setup("debugpat", pat_debug_setup);

#define dprintk(fmt, arg...) \
	do { if (debug_enable) printk(KERN_INFO fmt, ##arg); } while (0)


static u64 __read_mostly boot_pat_state;

enum {
	PAT_UC = 0,		/* uncached */
	PAT_WC = 1,		/* Write combining */
	PAT_WT = 4,		/* Write Through */
	PAT_WP = 5,		/* Write Protected */
	PAT_WB = 6,		/* Write Back (default) */
	PAT_UC_MINUS = 7,	/* UC, but can be overriden by MTRR */
};

#define PAT(x, y)	((u64)PAT_ ## y << ((x)*8))

void pat_init(void)
{
	u64 pat;

	if (!pat_enabled)
		return;

	if (!cpu_has_pat) {
		if (!boot_pat_state) {
			pat_disable("PAT not supported by CPU.");
			return;
		} else {
			/*
			 * If this happens we are on a secondary CPU, but
			 * switched to PAT on the boot CPU. We have no way to
			 * undo PAT.
			 */
			printk(KERN_ERR "PAT enabled, "
			       "but not supported by secondary CPU\n");
			BUG();
		}
	}

	/* Set PWT to Write-Combining. All other bits stay the same */
	/*
	 * PTE encoding used in Linux:
	 *      PAT
	 *      |PCD
	 *      ||PWT
	 *      |||
	 *      000 WB		_PAGE_CACHE_WB
	 *      001 WC		_PAGE_CACHE_WC
	 *      010 UC-		_PAGE_CACHE_UC_MINUS
	 *      011 UC		_PAGE_CACHE_UC
	 * PAT bit unused
	 */
	pat = PAT(0, WB) | PAT(1, WC) | PAT(2, UC_MINUS) | PAT(3, UC) |
	      PAT(4, WB) | PAT(5, WC) | PAT(6, UC_MINUS) | PAT(7, UC);

	/* Boot CPU check */
	if (!boot_pat_state)
		rdmsrl(MSR_IA32_CR_PAT, boot_pat_state);

	wrmsrl(MSR_IA32_CR_PAT, pat);
	printk(KERN_INFO "x86 PAT enabled: cpu %d, old 0x%Lx, new 0x%Lx\n",
	       smp_processor_id(), boot_pat_state, pat);
}

#undef PAT

static char *cattr_name(unsigned long flags)
{
	switch (flags & _PAGE_CACHE_MASK) {
	case _PAGE_CACHE_UC:		return "uncached";
	case _PAGE_CACHE_UC_MINUS:	return "uncached-minus";
	case _PAGE_CACHE_WB:		return "write-back";
	case _PAGE_CACHE_WC:		return "write-combining";
	default:			return "broken";
	}
}

/*
 * The global memtype list keeps track of memory type for specific
 * physical memory areas. Conflicting memory types in different
 * mappings can cause CPU cache corruption. To avoid this we keep track.
 *
 * The list is sorted based on starting address and can contain multiple
 * entries for each address (this allows reference counting for overlapping
 * areas). All the aliases have the same cache attributes of course.
 * Zero attributes are represented as holes.
 *
 * The data structure is a list that is also organized as an rbtree
 * sorted on the start address of memtype range.
 *
 * memtype_lock protects both the linear list and rbtree.
 */

struct memtype {
	u64			start;
	u64			end;
	unsigned long		type;
	struct list_head	nd;
	struct rb_node		rb;
};

static struct rb_root memtype_rbroot = RB_ROOT;
static LIST_HEAD(memtype_list);
static DEFINE_SPINLOCK(memtype_lock);	/* protects memtype list */

static struct memtype *memtype_rb_search(struct rb_root *root, u64 start)
{
	struct rb_node *node = root->rb_node;
	struct memtype *last_lower = NULL;

	while (node) {
		struct memtype *data = container_of(node, struct memtype, rb);

		if (data->start < start) {
			last_lower = data;
			node = node->rb_right;
		} else if (data->start > start) {
			node = node->rb_left;
		} else
			return data;
	}

	/* Will return NULL if there is no entry with its start <= start */
	return last_lower;
}

static void memtype_rb_insert(struct rb_root *root, struct memtype *data)
{
	struct rb_node **new = &(root->rb_node);
	struct rb_node *parent = NULL;

	while (*new) {
		struct memtype *this = container_of(*new, struct memtype, rb);

		parent = *new;
		if (data->start <= this->start)
			new = &((*new)->rb_left);
		else if (data->start > this->start)
			new = &((*new)->rb_right);
	}

	rb_link_node(&data->rb, parent, new);
	rb_insert_color(&data->rb, root);
}

/*
 * Does intersection of PAT memory type and MTRR memory type and returns
 * the resulting memory type as PAT understands it.
 * (Type in pat and mtrr will not have same value)
 * The intersection is based on "Effective Memory Type" tables in IA-32
 * SDM vol 3a
 */
static unsigned long pat_x_mtrr_type(u64 start, u64 end, unsigned long req_type)
{
	/*
	 * Look for MTRR hint to get the effective type in case where PAT
	 * request is for WB.
	 */
	if (req_type == _PAGE_CACHE_WB) {
		u8 mtrr_type;

		mtrr_type = mtrr_type_lookup(start, end);
		if (mtrr_type != MTRR_TYPE_WRBACK)
			return _PAGE_CACHE_UC_MINUS;

		return _PAGE_CACHE_WB;
	}

	return req_type;
}

static int
chk_conflict(struct memtype *new, struct memtype *entry, unsigned long *type)
{
	if (new->type != entry->type) {
		if (type) {
			new->type = entry->type;
			*type = entry->type;
		} else
			goto conflict;
	}

	 /* check overlaps with more than one entry in the list */
	list_for_each_entry_continue(entry, &memtype_list, nd) {
		if (new->end <= entry->start)
			break;
		else if (new->type != entry->type)
			goto conflict;
	}
	return 0;

 conflict:
	printk(KERN_INFO "%s:%d conflicting memory types "
	       "%Lx-%Lx %s<->%s\n", current->comm, current->pid, new->start,
	       new->end, cattr_name(new->type), cattr_name(entry->type));
	return -EBUSY;
}

static int pat_pagerange_is_ram(unsigned long start, unsigned long end)
{
	int ram_page = 0, not_rampage = 0;
	unsigned long page_nr;

	for (page_nr = (start >> PAGE_SHIFT); page_nr < (end >> PAGE_SHIFT);
	     ++page_nr) {
		/*
		 * For legacy reasons, physical address range in the legacy ISA
		 * region is tracked as non-RAM. This will allow users of
		 * /dev/mem to map portions of legacy ISA region, even when
		 * some of those portions are listed(or not even listed) with
		 * different e820 types(RAM/reserved/..)
		 */
		if (page_nr >= (ISA_END_ADDRESS >> PAGE_SHIFT) &&
		    page_is_ram(page_nr))
			ram_page = 1;
		else
			not_rampage = 1;

		if (ram_page == not_rampage)
			return -1;
	}

	return ram_page;
}

/*
 * For RAM pages, we use page flags to mark the pages with appropriate type.
 * Here we do two pass:
 * - Find the memtype of all the pages in the range, look for any conflicts
 * - In case of no conflicts, set the new memtype for pages in the range
 *
 * Caller must hold memtype_lock for atomicity.
 */
static int reserve_ram_pages_type(u64 start, u64 end, unsigned long req_type,
				  unsigned long *new_type)
{
	struct page *page;
	u64 pfn;

	if (req_type == _PAGE_CACHE_UC) {
		/* We do not support strong UC */
		WARN_ON_ONCE(1);
		req_type = _PAGE_CACHE_UC_MINUS;
	}

	for (pfn = (start >> PAGE_SHIFT); pfn < (end >> PAGE_SHIFT); ++pfn) {
		unsigned long type;

		page = pfn_to_page(pfn);
		type = get_page_memtype(page);
		if (type != -1) {
			printk(KERN_INFO "reserve_ram_pages_type failed "
				"0x%Lx-0x%Lx, track 0x%lx, req 0x%lx\n",
				start, end, type, req_type);
			if (new_type)
				*new_type = type;

			return -EBUSY;
		}
	}

	if (new_type)
		*new_type = req_type;

	for (pfn = (start >> PAGE_SHIFT); pfn < (end >> PAGE_SHIFT); ++pfn) {
		page = pfn_to_page(pfn);
		set_page_memtype(page, req_type);
	}
	return 0;
}

static int free_ram_pages_type(u64 start, u64 end)
{
	struct page *page;
	u64 pfn;

	for (pfn = (start >> PAGE_SHIFT); pfn < (end >> PAGE_SHIFT); ++pfn) {
		page = pfn_to_page(pfn);
		set_page_memtype(page, -1);
	}
	return 0;
}

/*
 * req_type typically has one of the:
 * - _PAGE_CACHE_WB
 * - _PAGE_CACHE_WC
 * - _PAGE_CACHE_UC_MINUS
 * - _PAGE_CACHE_UC
 *
 * req_type will have a special case value '-1', when requester want to inherit
 * the memory type from mtrr (if WB), existing PAT, defaulting to UC_MINUS.
 *
 * If new_type is NULL, function will return an error if it cannot reserve the
 * region with req_type. If new_type is non-NULL, function will return
 * available type in new_type in case of no error. In case of any error
 * it will return a negative return value.
 */
int reserve_memtype(u64 start, u64 end, unsigned long req_type,
		    unsigned long *new_type)
{
	struct memtype *new, *entry;
	unsigned long actual_type;
	struct list_head *where;
	int is_range_ram;
	int err = 0;

	BUG_ON(start >= end); /* end is exclusive */

	if (!pat_enabled) {
		/* This is identical to page table setting without PAT */
		if (new_type) {
			if (req_type == -1)
				*new_type = _PAGE_CACHE_WB;
			else if (req_type == _PAGE_CACHE_WC)
				*new_type = _PAGE_CACHE_UC_MINUS;
			else
				*new_type = req_type & _PAGE_CACHE_MASK;
		}
		return 0;
	}

	/* Low ISA region is always mapped WB in page table. No need to track */
	if (is_ISA_range(start, end - 1)) {
		if (new_type)
			*new_type = _PAGE_CACHE_WB;
		return 0;
	}

	/*
	 * Call mtrr_lookup to get the type hint. This is an
	 * optimization for /dev/mem mmap'ers into WB memory (BIOS
	 * tools and ACPI tools). Use WB request for WB memory and use
	 * UC_MINUS otherwise.
	 */
	actual_type = pat_x_mtrr_type(start, end, req_type & _PAGE_CACHE_MASK);

	if (new_type)
		*new_type = actual_type;

	is_range_ram = pat_pagerange_is_ram(start, end);
	if (is_range_ram == 1) {

		spin_lock(&memtype_lock);
		err = reserve_ram_pages_type(start, end, req_type, new_type);
		spin_unlock(&memtype_lock);

		return err;
	} else if (is_range_ram < 0) {
		return -EINVAL;
	}

	new  = kmalloc(sizeof(struct memtype), GFP_KERNEL);
	if (!new)
		return -ENOMEM;

	new->start	= start;
	new->end	= end;
	new->type	= actual_type;

	spin_lock(&memtype_lock);

<<<<<<< HEAD
	entry = memtype_rb_search(&memtype_rbroot, new->start);
	if (likely(entry != NULL)) {
		/* To work correctly with list_for_each_entry_continue */
		entry = list_entry(entry->nd.prev, struct memtype, nd);
	} else {
		entry = list_entry(&memtype_list, struct memtype, nd);
	}

=======
>>>>>>> 3bb045f1
	/* Search for existing mapping that overlaps the current range */
	where = NULL;
	list_for_each_entry(entry, &memtype_list, nd) {
		if (end <= entry->start) {
			where = entry->nd.prev;
			break;
		} else if (start <= entry->start) { /* end > entry->start */
			err = chk_conflict(new, entry, new_type);
			if (!err) {
				dprintk("Overlap at 0x%Lx-0x%Lx\n",
					entry->start, entry->end);
				where = entry->nd.prev;
			}
			break;
		} else if (start < entry->end) { /* start > entry->start */
			err = chk_conflict(new, entry, new_type);
			if (!err) {
				dprintk("Overlap at 0x%Lx-0x%Lx\n",
					entry->start, entry->end);

				/*
				 * Move to right position in the linked
				 * list to add this new entry
				 */
				list_for_each_entry_continue(entry,
							&memtype_list, nd) {
					if (start <= entry->start) {
						where = entry->nd.prev;
						break;
					}
				}
			}
			break;
		}
	}

	if (err) {
		printk(KERN_INFO "reserve_memtype failed 0x%Lx-0x%Lx, "
		       "track %s, req %s\n",
		       start, end, cattr_name(new->type), cattr_name(req_type));
		kfree(new);
		spin_unlock(&memtype_lock);

		return err;
	}

	if (where)
		list_add(&new->nd, where);
	else
		list_add_tail(&new->nd, &memtype_list);

	memtype_rb_insert(&memtype_rbroot, new);

	spin_unlock(&memtype_lock);

	dprintk("reserve_memtype added 0x%Lx-0x%Lx, track %s, req %s, ret %s\n",
		start, end, cattr_name(new->type), cattr_name(req_type),
		new_type ? cattr_name(*new_type) : "-");

	return err;
}

int free_memtype(u64 start, u64 end)
{
	struct memtype *entry, *saved_entry;
	int err = -EINVAL;
	int is_range_ram;

	if (!pat_enabled)
		return 0;

	/* Low ISA region is always mapped WB. No need to track */
	if (is_ISA_range(start, end - 1))
		return 0;

	is_range_ram = pat_pagerange_is_ram(start, end);
	if (is_range_ram == 1) {

		spin_lock(&memtype_lock);
		err = free_ram_pages_type(start, end);
		spin_unlock(&memtype_lock);

		return err;
	} else if (is_range_ram < 0) {
		return -EINVAL;
	}

	spin_lock(&memtype_lock);

	entry = memtype_rb_search(&memtype_rbroot, start);
	if (unlikely(entry == NULL))
		goto unlock_ret;

	/*
	 * Saved entry points to an entry with start same or less than what
	 * we searched for. Now go through the list in both directions to look
	 * for the entry that matches with both start and end, with list stored
	 * in sorted start address
	 */
	saved_entry = entry;
<<<<<<< HEAD
	list_for_each_entry(entry, &memtype_list, nd) {
=======
	list_for_each_entry_from(entry, &memtype_list, nd) {
>>>>>>> 3bb045f1
		if (entry->start == start && entry->end == end) {
			rb_erase(&entry->rb, &memtype_rbroot);
			list_del(&entry->nd);
			kfree(entry);
			err = 0;
			break;
		} else if (entry->start > start) {
			break;
		}
	}

	if (!err)
		goto unlock_ret;

	entry = saved_entry;
	list_for_each_entry_reverse(entry, &memtype_list, nd) {
		if (entry->start == start && entry->end == end) {
			rb_erase(&entry->rb, &memtype_rbroot);
			list_del(&entry->nd);
			kfree(entry);
			err = 0;
			break;
		} else if (entry->start < start) {
			break;
		}
	}
unlock_ret:
	spin_unlock(&memtype_lock);

	if (err) {
		printk(KERN_INFO "%s:%d freeing invalid memtype %Lx-%Lx\n",
			current->comm, current->pid, start, end);
	}

	dprintk("free_memtype request 0x%Lx-0x%Lx\n", start, end);

	return err;
}


/**
 * lookup_memtype - Looksup the memory type for a physical address
 * @paddr: physical address of which memory type needs to be looked up
 *
 * Only to be called when PAT is enabled
 *
 * Returns _PAGE_CACHE_WB, _PAGE_CACHE_WC, _PAGE_CACHE_UC_MINUS or
 * _PAGE_CACHE_UC
 */
static unsigned long lookup_memtype(u64 paddr)
{
	int rettype = _PAGE_CACHE_WB;
	struct memtype *entry;

	if (is_ISA_range(paddr, paddr + PAGE_SIZE - 1))
		return rettype;

	if (pat_pagerange_is_ram(paddr, paddr + PAGE_SIZE)) {
		struct page *page;
		spin_lock(&memtype_lock);
		page = pfn_to_page(paddr >> PAGE_SHIFT);
		rettype = get_page_memtype(page);
		spin_unlock(&memtype_lock);
		/*
		 * -1 from get_page_memtype() implies RAM page is in its
		 * default state and not reserved, and hence of type WB
		 */
		if (rettype == -1)
			rettype = _PAGE_CACHE_WB;

		return rettype;
	}

	spin_lock(&memtype_lock);

	entry = memtype_rb_search(&memtype_rbroot, paddr);
	if (entry != NULL)
		rettype = entry->type;
	else
		rettype = _PAGE_CACHE_UC_MINUS;

	spin_unlock(&memtype_lock);
	return rettype;
}

/**
 * io_reserve_memtype - Request a memory type mapping for a region of memory
 * @start: start (physical address) of the region
 * @end: end (physical address) of the region
 * @type: A pointer to memtype, with requested type. On success, requested
 * or any other compatible type that was available for the region is returned
 *
 * On success, returns 0
 * On failure, returns non-zero
 */
int io_reserve_memtype(resource_size_t start, resource_size_t end,
			unsigned long *type)
{
	resource_size_t size = end - start;
	unsigned long req_type = *type;
	unsigned long new_type;
	int ret;

	WARN_ON_ONCE(iomem_map_sanity_check(start, size));

	ret = reserve_memtype(start, end, req_type, &new_type);
	if (ret)
		goto out_err;

	if (!is_new_memtype_allowed(start, size, req_type, new_type))
		goto out_free;

	if (kernel_map_sync_memtype(start, size, new_type) < 0)
		goto out_free;

	*type = new_type;
	return 0;

out_free:
	free_memtype(start, end);
	ret = -EBUSY;
out_err:
	return ret;
}

/**
 * io_free_memtype - Release a memory type mapping for a region of memory
 * @start: start (physical address) of the region
 * @end: end (physical address) of the region
 */
void io_free_memtype(resource_size_t start, resource_size_t end)
{
	free_memtype(start, end);
}

pgprot_t phys_mem_access_prot(struct file *file, unsigned long pfn,
				unsigned long size, pgprot_t vma_prot)
{
	return vma_prot;
}

#ifdef CONFIG_STRICT_DEVMEM
/* This check is done in drivers/char/mem.c in case of STRICT_DEVMEM*/
static inline int range_is_allowed(unsigned long pfn, unsigned long size)
{
	return 1;
}
#else
/* This check is needed to avoid cache aliasing when PAT is enabled */
static inline int range_is_allowed(unsigned long pfn, unsigned long size)
{
	u64 from = ((u64)pfn) << PAGE_SHIFT;
	u64 to = from + size;
	u64 cursor = from;

	if (!pat_enabled)
		return 1;

	while (cursor < to) {
		if (!devmem_is_allowed(pfn)) {
			printk(KERN_INFO
		"Program %s tried to access /dev/mem between %Lx->%Lx.\n",
				current->comm, from, to);
			return 0;
		}
		cursor += PAGE_SIZE;
		pfn++;
	}
	return 1;
}
#endif /* CONFIG_STRICT_DEVMEM */

int phys_mem_access_prot_allowed(struct file *file, unsigned long pfn,
				unsigned long size, pgprot_t *vma_prot)
{
	unsigned long flags = _PAGE_CACHE_WB;

	if (!range_is_allowed(pfn, size))
		return 0;

	if (file->f_flags & O_SYNC) {
		flags = _PAGE_CACHE_UC_MINUS;
	}

#ifdef CONFIG_X86_32
	/*
	 * On the PPro and successors, the MTRRs are used to set
	 * memory types for physical addresses outside main memory,
	 * so blindly setting UC or PWT on those pages is wrong.
	 * For Pentiums and earlier, the surround logic should disable
	 * caching for the high addresses through the KEN pin, but
	 * we maintain the tradition of paranoia in this code.
	 */
	if (!pat_enabled &&
	    !(boot_cpu_has(X86_FEATURE_MTRR) ||
	      boot_cpu_has(X86_FEATURE_K6_MTRR) ||
	      boot_cpu_has(X86_FEATURE_CYRIX_ARR) ||
	      boot_cpu_has(X86_FEATURE_CENTAUR_MCR)) &&
	    (pfn << PAGE_SHIFT) >= __pa(high_memory)) {
		flags = _PAGE_CACHE_UC;
	}
#endif

	*vma_prot = __pgprot((pgprot_val(*vma_prot) & ~_PAGE_CACHE_MASK) |
			     flags);
	return 1;
}

/*
 * Change the memory type for the physial address range in kernel identity
 * mapping space if that range is a part of identity map.
 */
int kernel_map_sync_memtype(u64 base, unsigned long size, unsigned long flags)
{
	unsigned long id_sz;

	if (base >= __pa(high_memory))
		return 0;

	id_sz = (__pa(high_memory) < base + size) ?
				__pa(high_memory) - base :
				size;

	if (ioremap_change_attr((unsigned long)__va(base), id_sz, flags) < 0) {
		printk(KERN_INFO
			"%s:%d ioremap_change_attr failed %s "
			"for %Lx-%Lx\n",
			current->comm, current->pid,
			cattr_name(flags),
			base, (unsigned long long)(base + size));
		return -EINVAL;
	}
	return 0;
}

/*
 * Internal interface to reserve a range of physical memory with prot.
 * Reserved non RAM regions only and after successful reserve_memtype,
 * this func also keeps identity mapping (if any) in sync with this new prot.
 */
static int reserve_pfn_range(u64 paddr, unsigned long size, pgprot_t *vma_prot,
				int strict_prot)
{
	int is_ram = 0;
	int ret;
	unsigned long want_flags = (pgprot_val(*vma_prot) & _PAGE_CACHE_MASK);
	unsigned long flags = want_flags;

	is_ram = pat_pagerange_is_ram(paddr, paddr + size);

	/*
	 * reserve_pfn_range() for RAM pages. We do not refcount to keep
	 * track of number of mappings of RAM pages. We can assert that
	 * the type requested matches the type of first page in the range.
	 */
	if (is_ram) {
		if (!pat_enabled)
			return 0;

		flags = lookup_memtype(paddr);
		if (want_flags != flags) {
			printk(KERN_WARNING
			"%s:%d map pfn RAM range req %s for %Lx-%Lx, got %s\n",
				current->comm, current->pid,
				cattr_name(want_flags),
				(unsigned long long)paddr,
				(unsigned long long)(paddr + size),
				cattr_name(flags));
			*vma_prot = __pgprot((pgprot_val(*vma_prot) &
					      (~_PAGE_CACHE_MASK)) |
					     flags);
		}
		return 0;
	}

	ret = reserve_memtype(paddr, paddr + size, want_flags, &flags);
	if (ret)
		return ret;

	if (flags != want_flags) {
		if (strict_prot ||
		    !is_new_memtype_allowed(paddr, size, want_flags, flags)) {
			free_memtype(paddr, paddr + size);
			printk(KERN_ERR "%s:%d map pfn expected mapping type %s"
				" for %Lx-%Lx, got %s\n",
				current->comm, current->pid,
				cattr_name(want_flags),
				(unsigned long long)paddr,
				(unsigned long long)(paddr + size),
				cattr_name(flags));
			return -EINVAL;
		}
		/*
		 * We allow returning different type than the one requested in
		 * non strict case.
		 */
		*vma_prot = __pgprot((pgprot_val(*vma_prot) &
				      (~_PAGE_CACHE_MASK)) |
				     flags);
	}

	if (kernel_map_sync_memtype(paddr, size, flags) < 0) {
		free_memtype(paddr, paddr + size);
		return -EINVAL;
	}
	return 0;
}

/*
 * Internal interface to free a range of physical memory.
 * Frees non RAM regions only.
 */
static void free_pfn_range(u64 paddr, unsigned long size)
{
	int is_ram;

	is_ram = pat_pagerange_is_ram(paddr, paddr + size);
	if (is_ram == 0)
		free_memtype(paddr, paddr + size);
}

/*
 * track_pfn_vma_copy is called when vma that is covering the pfnmap gets
 * copied through copy_page_range().
 *
 * If the vma has a linear pfn mapping for the entire range, we get the prot
 * from pte and reserve the entire vma range with single reserve_pfn_range call.
 */
int track_pfn_vma_copy(struct vm_area_struct *vma)
{
	resource_size_t paddr;
	unsigned long prot;
	unsigned long vma_size = vma->vm_end - vma->vm_start;
	pgprot_t pgprot;

	if (is_linear_pfn_mapping(vma)) {
		/*
		 * reserve the whole chunk covered by vma. We need the
		 * starting address and protection from pte.
		 */
		if (follow_phys(vma, vma->vm_start, 0, &prot, &paddr)) {
			WARN_ON_ONCE(1);
			return -EINVAL;
		}
		pgprot = __pgprot(prot);
		return reserve_pfn_range(paddr, vma_size, &pgprot, 1);
	}

	return 0;
}

/*
 * track_pfn_vma_new is called when a _new_ pfn mapping is being established
 * for physical range indicated by pfn and size.
 *
 * prot is passed in as a parameter for the new mapping. If the vma has a
 * linear pfn mapping for the entire range reserve the entire vma range with
 * single reserve_pfn_range call.
 */
int track_pfn_vma_new(struct vm_area_struct *vma, pgprot_t *prot,
			unsigned long pfn, unsigned long size)
{
	unsigned long flags;
	resource_size_t paddr;
	unsigned long vma_size = vma->vm_end - vma->vm_start;

	if (is_linear_pfn_mapping(vma)) {
		/* reserve the whole chunk starting from vm_pgoff */
		paddr = (resource_size_t)vma->vm_pgoff << PAGE_SHIFT;
		return reserve_pfn_range(paddr, vma_size, prot, 0);
	}

	if (!pat_enabled)
		return 0;

	/* for vm_insert_pfn and friends, we set prot based on lookup */
	flags = lookup_memtype(pfn << PAGE_SHIFT);
	*prot = __pgprot((pgprot_val(vma->vm_page_prot) & (~_PAGE_CACHE_MASK)) |
			 flags);

	return 0;
}

/*
 * untrack_pfn_vma is called while unmapping a pfnmap for a region.
 * untrack can be called for a specific region indicated by pfn and size or
 * can be for the entire vma (in which case size can be zero).
 */
void untrack_pfn_vma(struct vm_area_struct *vma, unsigned long pfn,
			unsigned long size)
{
	resource_size_t paddr;
	unsigned long vma_size = vma->vm_end - vma->vm_start;

	if (is_linear_pfn_mapping(vma)) {
		/* free the whole chunk starting from vm_pgoff */
		paddr = (resource_size_t)vma->vm_pgoff << PAGE_SHIFT;
		free_pfn_range(paddr, vma_size);
		return;
	}
}

pgprot_t pgprot_writecombine(pgprot_t prot)
{
	if (pat_enabled)
		return __pgprot(pgprot_val(prot) | _PAGE_CACHE_WC);
	else
		return pgprot_noncached(prot);
}
EXPORT_SYMBOL_GPL(pgprot_writecombine);

#if defined(CONFIG_DEBUG_FS) && defined(CONFIG_X86_PAT)

/* get Nth element of the linked list */
static struct memtype *memtype_get_idx(loff_t pos)
{
	struct memtype *list_node, *print_entry;
	int i = 1;

	print_entry  = kmalloc(sizeof(struct memtype), GFP_KERNEL);
	if (!print_entry)
		return NULL;

	spin_lock(&memtype_lock);
	list_for_each_entry(list_node, &memtype_list, nd) {
		if (pos == i) {
			*print_entry = *list_node;
			spin_unlock(&memtype_lock);
			return print_entry;
		}
		++i;
	}
	spin_unlock(&memtype_lock);
	kfree(print_entry);

	return NULL;
}

static void *memtype_seq_start(struct seq_file *seq, loff_t *pos)
{
	if (*pos == 0) {
		++*pos;
		seq_printf(seq, "PAT memtype list:\n");
	}

	return memtype_get_idx(*pos);
}

static void *memtype_seq_next(struct seq_file *seq, void *v, loff_t *pos)
{
	++*pos;
	return memtype_get_idx(*pos);
}

static void memtype_seq_stop(struct seq_file *seq, void *v)
{
}

static int memtype_seq_show(struct seq_file *seq, void *v)
{
	struct memtype *print_entry = (struct memtype *)v;

	seq_printf(seq, "%s @ 0x%Lx-0x%Lx\n", cattr_name(print_entry->type),
			print_entry->start, print_entry->end);
	kfree(print_entry);

	return 0;
}

static const struct seq_operations memtype_seq_ops = {
	.start = memtype_seq_start,
	.next  = memtype_seq_next,
	.stop  = memtype_seq_stop,
	.show  = memtype_seq_show,
};

static int memtype_seq_open(struct inode *inode, struct file *file)
{
	return seq_open(file, &memtype_seq_ops);
}

static const struct file_operations memtype_fops = {
	.open    = memtype_seq_open,
	.read    = seq_read,
	.llseek  = seq_lseek,
	.release = seq_release,
};

static int __init pat_memtype_list_init(void)
{
	debugfs_create_file("pat_memtype_list", S_IRUSR, arch_debugfs_dir,
				NULL, &memtype_fops);
	return 0;
}

late_initcall(pat_memtype_list_init);

#endif /* CONFIG_DEBUG_FS && CONFIG_X86_PAT */<|MERGE_RESOLUTION|>--- conflicted
+++ resolved
@@ -424,17 +424,6 @@
 
 	spin_lock(&memtype_lock);
 
-<<<<<<< HEAD
-	entry = memtype_rb_search(&memtype_rbroot, new->start);
-	if (likely(entry != NULL)) {
-		/* To work correctly with list_for_each_entry_continue */
-		entry = list_entry(entry->nd.prev, struct memtype, nd);
-	} else {
-		entry = list_entry(&memtype_list, struct memtype, nd);
-	}
-
-=======
->>>>>>> 3bb045f1
 	/* Search for existing mapping that overlaps the current range */
 	where = NULL;
 	list_for_each_entry(entry, &memtype_list, nd) {
@@ -535,11 +524,7 @@
 	 * in sorted start address
 	 */
 	saved_entry = entry;
-<<<<<<< HEAD
-	list_for_each_entry(entry, &memtype_list, nd) {
-=======
 	list_for_each_entry_from(entry, &memtype_list, nd) {
->>>>>>> 3bb045f1
 		if (entry->start == start && entry->end == end) {
 			rb_erase(&entry->rb, &memtype_rbroot);
 			list_del(&entry->nd);
