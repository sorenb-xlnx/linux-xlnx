--- conflicted
+++ resolved
@@ -219,13 +219,10 @@
 	struct cpumask *mask;
 	char buf[64];
 
-<<<<<<< HEAD
-=======
 	if (node == NUMA_NO_NODE) {
 		/* early_cpu_to_node() already emits a warning and trace */
 		return NULL;
 	}
->>>>>>> 14392fd3
 	mask = node_to_cpumask_map[node];
 	if (!mask) {
 		pr_err("node_to_cpumask_map[%i] NULL\n", node);
