--- conflicted
+++ resolved
@@ -8,12 +8,8 @@
 
 obj-$(CONFIG_HIGHMEM)		+= highmem_32.o
 
-<<<<<<< HEAD
-=======
 obj-$(CONFIG_KMEMCHECK)		+= kmemcheck/
 
-obj-$(CONFIG_MMIOTRACE_HOOKS)	+= kmmio.o
->>>>>>> 08f8a52b
 obj-$(CONFIG_MMIOTRACE)		+= mmiotrace.o
 mmiotrace-y			:= kmmio.o pf_in.o mmio-mod.o
 obj-$(CONFIG_MMIOTRACE_TEST)	+= testmmiotrace.o
