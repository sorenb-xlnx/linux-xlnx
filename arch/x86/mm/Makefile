--- conflicted
+++ resolved
@@ -8,14 +8,12 @@
 
 obj-$(CONFIG_HIGHMEM)		+= highmem_32.o
 
-<<<<<<< HEAD
 obj-$(CONFIG_MMIOTRACE_HOOKS)	+= kmmio.o
 obj-$(CONFIG_MMIOTRACE)		+= mmiotrace.o
 mmiotrace-y			:= pf_in.o mmio-mod.o
 obj-$(CONFIG_MMIOTRACE_TEST)	+= testmmiotrace.o
-=======
+
 obj-$(CONFIG_KMEMCHECK)		+= kmemcheck/
->>>>>>> ada8c3d9
 
 ifeq ($(CONFIG_X86_32),y)
 obj-$(CONFIG_NUMA)		+= discontig_32.o
