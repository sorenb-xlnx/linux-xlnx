--- conflicted
+++ resolved
@@ -839,19 +839,12 @@
 	nid = phys_to_nid(phys);
 	next_nid = phys_to_nid(phys + len - 1);
 	if (nid == next_nid)
-<<<<<<< HEAD
 		reserve_bootmem_node(NODE_DATA(nid), phys, len, BOOTMEM_DEFAULT);
 	else
 		reserve_bootmem(phys, len, BOOTMEM_DEFAULT);
 #else
 	reserve_bootmem(phys, len, BOOTMEM_DEFAULT);
 #endif
-=======
-	reserve_bootmem_node(NODE_DATA(nid), phys, len, BOOTMEM_DEFAULT);
-	else
-#endif
-	reserve_bootmem(phys, len, BOOTMEM_DEFAULT);
->>>>>>> 0a987b39
 
 	if (phys+len <= MAX_DMA_PFN*PAGE_SIZE) {
 		dma_reserve += len / PAGE_SIZE;
