/*
 *  linux/arch/x86_64/mm/init.c
 *
 *  Copyright (C) 1995  Linus Torvalds
 *  Copyright (C) 2000  Pavel Machek <pavel@suse.cz>
 *  Copyright (C) 2002,2003 Andi Kleen <ak@suse.de>
 */

#include <linux/signal.h>
#include <linux/sched.h>
#include <linux/kernel.h>
#include <linux/errno.h>
#include <linux/string.h>
#include <linux/types.h>
#include <linux/ptrace.h>
#include <linux/mman.h>
#include <linux/mm.h>
#include <linux/swap.h>
#include <linux/smp.h>
#include <linux/init.h>
#include <linux/initrd.h>
#include <linux/pagemap.h>
#include <linux/bootmem.h>
#include <linux/proc_fs.h>
#include <linux/pci.h>
#include <linux/pfn.h>
#include <linux/poison.h>
#include <linux/dma-mapping.h>
#include <linux/module.h>
#include <linux/memory_hotplug.h>
#include <linux/nmi.h>

#include <asm/processor.h>
#include <asm/bios_ebda.h>
#include <asm/system.h>
#include <asm/uaccess.h>
#include <asm/pgtable.h>
#include <asm/pgalloc.h>
#include <asm/dma.h>
#include <asm/fixmap.h>
#include <asm/e820.h>
#include <asm/apic.h>
#include <asm/tlb.h>
#include <asm/mmu_context.h>
#include <asm/proto.h>
#include <asm/smp.h>
#include <asm/sections.h>
#include <asm/kdebug.h>
#include <asm/numa.h>
#include <asm/cacheflush.h>
#include <asm/init.h>

/*
 * end_pfn only includes RAM, while max_pfn_mapped includes all e820 entries.
 * The direct mapping extends to max_pfn_mapped, so that we can directly access
 * apertures, ACPI and other tables without having to play with fixmaps.
 */
unsigned long max_low_pfn_mapped;
unsigned long max_pfn_mapped;

static unsigned long dma_reserve __initdata;

DEFINE_PER_CPU(struct mmu_gather, mmu_gathers);

static int __init parse_direct_gbpages_off(char *arg)
{
	direct_gbpages = 0;
	return 0;
}
early_param("nogbpages", parse_direct_gbpages_off);

static int __init parse_direct_gbpages_on(char *arg)
{
	direct_gbpages = 1;
	return 0;
}
early_param("gbpages", parse_direct_gbpages_on);

/*
 * NOTE: pagetable_init alloc all the fixmap pagetables contiguous on the
 * physical space so we can cache the place of the first one and move
 * around without checking the pgd every time.
 */

pteval_t __supported_pte_mask __read_mostly = ~_PAGE_IOMAP;
EXPORT_SYMBOL_GPL(__supported_pte_mask);

static int disable_nx __cpuinitdata;

/*
 * noexec=on|off
 * Control non-executable mappings for 64-bit processes.
 *
 * on	Enable (default)
 * off	Disable
 */
static int __init nonx_setup(char *str)
{
	if (!str)
		return -EINVAL;
	if (!strncmp(str, "on", 2)) {
		__supported_pte_mask |= _PAGE_NX;
		disable_nx = 0;
	} else if (!strncmp(str, "off", 3)) {
		disable_nx = 1;
		__supported_pte_mask &= ~_PAGE_NX;
	}
	return 0;
}
early_param("noexec", nonx_setup);

void __cpuinit check_efer(void)
{
	unsigned long efer;

	rdmsrl(MSR_EFER, efer);
	if (!(efer & EFER_NX) || disable_nx)
		__supported_pte_mask &= ~_PAGE_NX;
}

int force_personality32;

/*
 * noexec32=on|off
 * Control non executable heap for 32bit processes.
 * To control the stack too use noexec=off
 *
 * on	PROT_READ does not imply PROT_EXEC for 32-bit processes (default)
 * off	PROT_READ implies PROT_EXEC
 */
static int __init nonx32_setup(char *str)
{
	if (!strcmp(str, "on"))
		force_personality32 &= ~READ_IMPLIES_EXEC;
	else if (!strcmp(str, "off"))
		force_personality32 |= READ_IMPLIES_EXEC;
	return 1;
}
__setup("noexec32=", nonx32_setup);

/*
 * NOTE: This function is marked __ref because it calls __init function
 * (alloc_bootmem_pages). It's safe to do it ONLY when DURING_BOOTMEM.
 */
static __ref void *spp_getpage(void)
{
	void *ptr = NULL;

	switch (bootmem_state) {
	case AFTER_BOOTMEM:
		ptr = (void *) get_zeroed_page(GFP_ATOMIC | __GFP_NOTRACK);
		break;
	case DURING_BOOTMEM:
		ptr = alloc_bootmem_pages(PAGE_SIZE);
		break;
	default:
		panic("calling spp_getpage before bootmem\n");
	}

	if (!ptr || ((unsigned long)ptr & ~PAGE_MASK)) {
		panic("set_pte_phys: cannot allocate page data %s\n",
			bootmem_state == AFTER_BOOTMEM ? "after bootmem" : "");
	}

	pr_debug("spp_getpage %p\n", ptr);

	return ptr;
}

static pud_t *fill_pud(pgd_t *pgd, unsigned long vaddr)
{
	if (pgd_none(*pgd)) {
		pud_t *pud = (pud_t *)spp_getpage();
		pgd_populate(&init_mm, pgd, pud);
		if (pud != pud_offset(pgd, 0))
			printk(KERN_ERR "PAGETABLE BUG #00! %p <-> %p\n",
			       pud, pud_offset(pgd, 0));
	}
	return pud_offset(pgd, vaddr);
}

static pmd_t *fill_pmd(pud_t *pud, unsigned long vaddr)
{
	if (pud_none(*pud)) {
		pmd_t *pmd = (pmd_t *) spp_getpage();
		pud_populate(&init_mm, pud, pmd);
		if (pmd != pmd_offset(pud, 0))
			printk(KERN_ERR "PAGETABLE BUG #01! %p <-> %p\n",
			       pmd, pmd_offset(pud, 0));
	}
	return pmd_offset(pud, vaddr);
}

static pte_t *fill_pte(pmd_t *pmd, unsigned long vaddr)
{
	if (pmd_none(*pmd)) {
		pte_t *pte = (pte_t *) spp_getpage();
		pmd_populate_kernel(&init_mm, pmd, pte);
		if (pte != pte_offset_kernel(pmd, 0))
			printk(KERN_ERR "PAGETABLE BUG #02!\n");
	}
	return pte_offset_kernel(pmd, vaddr);
}

void set_pte_vaddr_pud(pud_t *pud_page, unsigned long vaddr, pte_t new_pte)
{
	pud_t *pud;
	pmd_t *pmd;
	pte_t *pte;

	pud = pud_page + pud_index(vaddr);
	pmd = fill_pmd(pud, vaddr);
	pte = fill_pte(pmd, vaddr);

	set_pte(pte, new_pte);

	/*
	 * It's enough to flush this one mapping.
	 * (PGE mappings get flushed as well)
	 */
	__flush_tlb_one(vaddr);
}

void set_pte_vaddr(unsigned long vaddr, pte_t pteval)
{
	pgd_t *pgd;
	pud_t *pud_page;

	pr_debug("set_pte_vaddr %lx to %lx\n", vaddr, native_pte_val(pteval));

	pgd = pgd_offset_k(vaddr);
	if (pgd_none(*pgd)) {
		printk(KERN_ERR
			"PGD FIXMAP MISSING, it should be setup in head.S!\n");
		return;
	}
	pud_page = (pud_t*)pgd_page_vaddr(*pgd);
	set_pte_vaddr_pud(pud_page, vaddr, pteval);
}

pmd_t * __init populate_extra_pmd(unsigned long vaddr)
{
	pgd_t *pgd;
	pud_t *pud;

	pgd = pgd_offset_k(vaddr);
	pud = fill_pud(pgd, vaddr);
	return fill_pmd(pud, vaddr);
}

pte_t * __init populate_extra_pte(unsigned long vaddr)
{
	pmd_t *pmd;

	pmd = populate_extra_pmd(vaddr);
	return fill_pte(pmd, vaddr);
}

/*
 * Create large page table mappings for a range of physical addresses.
 */
static void __init __init_extra_mapping(unsigned long phys, unsigned long size,
						pgprot_t prot)
{
	pgd_t *pgd;
	pud_t *pud;
	pmd_t *pmd;

	BUG_ON((phys & ~PMD_MASK) || (size & ~PMD_MASK));
	for (; size; phys += PMD_SIZE, size -= PMD_SIZE) {
		pgd = pgd_offset_k((unsigned long)__va(phys));
		if (pgd_none(*pgd)) {
			pud = (pud_t *) spp_getpage();
			set_pgd(pgd, __pgd(__pa(pud) | _KERNPG_TABLE |
						_PAGE_USER));
		}
		pud = pud_offset(pgd, (unsigned long)__va(phys));
		if (pud_none(*pud)) {
			pmd = (pmd_t *) spp_getpage();
			set_pud(pud, __pud(__pa(pmd) | _KERNPG_TABLE |
						_PAGE_USER));
		}
		pmd = pmd_offset(pud, phys);
		BUG_ON(!pmd_none(*pmd));
		set_pmd(pmd, __pmd(phys | pgprot_val(prot)));
	}
}

void __init init_extra_mapping_wb(unsigned long phys, unsigned long size)
{
	__init_extra_mapping(phys, size, PAGE_KERNEL_LARGE);
}

void __init init_extra_mapping_uc(unsigned long phys, unsigned long size)
{
	__init_extra_mapping(phys, size, PAGE_KERNEL_LARGE_NOCACHE);
}

/*
 * The head.S code sets up the kernel high mapping:
 *
 *   from __START_KERNEL_map to __START_KERNEL_map + size (== _end-_text)
 *
 * phys_addr holds the negative offset to the kernel, which is added
 * to the compile time generated pmds. This results in invalid pmds up
 * to the point where we hit the physaddr 0 mapping.
 *
 * We limit the mappings to the region from _text to _end.  _end is
 * rounded up to the 2MB boundary. This catches the invalid pmds as
 * well, as they are located before _text:
 */
void __init cleanup_highmap(void)
{
	unsigned long vaddr = __START_KERNEL_map;
	unsigned long end = roundup((unsigned long)_end, PMD_SIZE) - 1;
	pmd_t *pmd = level2_kernel_pgt;
	pmd_t *last_pmd = pmd + PTRS_PER_PMD;

	for (; pmd < last_pmd; pmd++, vaddr += PMD_SIZE) {
		if (pmd_none(*pmd))
			continue;
		if (vaddr < (unsigned long) _text || vaddr > end)
			set_pmd(pmd, __pmd(0));
	}
}

static __ref void *alloc_low_page(unsigned long *phys)
{
<<<<<<< HEAD
	unsigned long pfn = e820_table_end++;
=======
	unsigned long pfn;
>>>>>>> a37be88b
	void *adr;

	if (bootmem_state == AFTER_BOOTMEM) {
		adr = (void *)get_zeroed_page(GFP_ATOMIC | __GFP_NOTRACK);
		*phys = __pa(adr);

		return adr;
	}

<<<<<<< HEAD
=======
	pfn = e820_table_end++;
>>>>>>> a37be88b
	if (pfn >= e820_table_top)
		panic("alloc_low_page: ran out of memory");

	adr = early_memremap(pfn * PAGE_SIZE, PAGE_SIZE);
	memset(adr, 0, PAGE_SIZE);
	*phys  = pfn * PAGE_SIZE;
	return adr;
}

static __ref void unmap_low_page(void *adr)
{
	if (bootmem_state == AFTER_BOOTMEM)
		return;

	early_iounmap(adr, PAGE_SIZE);
}

static unsigned long __meminit
phys_pte_init(pte_t *pte_page, unsigned long addr, unsigned long end,
	      pgprot_t prot)
{
	unsigned pages = 0;
	unsigned long last_map_addr = end;
	int i;

	pte_t *pte = pte_page + pte_index(addr);

	for(i = pte_index(addr); i < PTRS_PER_PTE; i++, addr += PAGE_SIZE, pte++) {

		if (addr >= end) {
			if (bootmem_state != AFTER_BOOTMEM) {
				for(; i < PTRS_PER_PTE; i++, pte++)
					set_pte(pte, __pte(0));
			}
			break;
		}

		/*
		 * We will re-use the existing mapping.
		 * Xen for example has some special requirements, like mapping
		 * pagetable pages as RO. So assume someone who pre-setup
		 * these mappings are more intelligent.
		 */
		if (pte_val(*pte)) {
			pages++;
			continue;
		}

		if (0)
			printk("   pte=%p addr=%lx pte=%016lx\n",
			       pte, addr, pfn_pte(addr >> PAGE_SHIFT, PAGE_KERNEL).pte);
		pages++;
		set_pte(pte, pfn_pte(addr >> PAGE_SHIFT, prot));
		last_map_addr = (addr & PAGE_MASK) + PAGE_SIZE;
	}

	update_page_count(PG_LEVEL_4K, pages);

	return last_map_addr;
}

static unsigned long __meminit
phys_pte_update(pmd_t *pmd, unsigned long address, unsigned long end,
		pgprot_t prot)
{
	pte_t *pte = (pte_t *)pmd_page_vaddr(*pmd);

	return phys_pte_init(pte, address, end, prot);
}

static unsigned long __meminit
phys_pmd_init(pmd_t *pmd_page, unsigned long address, unsigned long end,
	      unsigned long page_size_mask, pgprot_t prot)
{
	unsigned long pages = 0;
	unsigned long last_map_addr = end;

	int i = pmd_index(address);

	for (; i < PTRS_PER_PMD; i++, address += PMD_SIZE) {
		unsigned long pte_phys;
		pmd_t *pmd = pmd_page + pmd_index(address);
		pte_t *pte;
		pgprot_t new_prot = prot;

		if (address >= end) {
			if (bootmem_state != AFTER_BOOTMEM) {
				for (; i < PTRS_PER_PMD; i++, pmd++)
					set_pmd(pmd, __pmd(0));
			}
			break;
		}

		if (pmd_val(*pmd)) {
			if (!pmd_large(*pmd)) {
				spin_lock(&init_mm.page_table_lock);
				last_map_addr = phys_pte_update(pmd, address,
								end, prot);
				spin_unlock(&init_mm.page_table_lock);
				continue;
			}
			/*
			 * If we are ok with PG_LEVEL_2M mapping, then we will
			 * use the existing mapping,
			 *
			 * Otherwise, we will split the large page mapping but
			 * use the same existing protection bits except for
			 * large page, so that we don't violate Intel's TLB
			 * Application note (317080) which says, while changing
			 * the page sizes, new and old translations should
			 * not differ with respect to page frame and
			 * attributes.
			 */
			if (page_size_mask & (1 << PG_LEVEL_2M)) {
				pages++;
				continue;
			}
			new_prot = pte_pgprot(pte_clrhuge(*(pte_t *)pmd));
		}

		if (page_size_mask & (1<<PG_LEVEL_2M)) {
			pages++;
			spin_lock(&init_mm.page_table_lock);
			set_pte((pte_t *)pmd,
				pfn_pte(address >> PAGE_SHIFT,
					__pgprot(pgprot_val(prot) | _PAGE_PSE)));
			spin_unlock(&init_mm.page_table_lock);
			last_map_addr = (address & PMD_MASK) + PMD_SIZE;
			continue;
		}

		pte = alloc_low_page(&pte_phys);
		last_map_addr = phys_pte_init(pte, address, end, new_prot);
		unmap_low_page(pte);

		spin_lock(&init_mm.page_table_lock);
		pmd_populate_kernel(&init_mm, pmd, __va(pte_phys));
		spin_unlock(&init_mm.page_table_lock);
	}
	update_page_count(PG_LEVEL_2M, pages);
	return last_map_addr;
}

static unsigned long __meminit
phys_pmd_update(pud_t *pud, unsigned long address, unsigned long end,
		unsigned long page_size_mask, pgprot_t prot)
{
	pmd_t *pmd = pmd_offset(pud, 0);
	unsigned long last_map_addr;

	last_map_addr = phys_pmd_init(pmd, address, end, page_size_mask, prot);
	__flush_tlb_all();
	return last_map_addr;
}

static unsigned long __meminit
phys_pud_init(pud_t *pud_page, unsigned long addr, unsigned long end,
			 unsigned long page_size_mask)
{
	unsigned long pages = 0;
	unsigned long last_map_addr = end;
	int i = pud_index(addr);

	for (; i < PTRS_PER_PUD; i++, addr = (addr & PUD_MASK) + PUD_SIZE) {
		unsigned long pmd_phys;
		pud_t *pud = pud_page + pud_index(addr);
		pmd_t *pmd;
		pgprot_t prot = PAGE_KERNEL;

		if (addr >= end)
			break;

		if (bootmem_state != AFTER_BOOTMEM &&
				!e820_any_mapped(addr, addr+PUD_SIZE, 0)) {
			set_pud(pud, __pud(0));
			continue;
		}

		if (pud_val(*pud)) {
			if (!pud_large(*pud)) {
				last_map_addr = phys_pmd_update(pud, addr, end,
							 page_size_mask, prot);
				continue;
			}
			/*
			 * If we are ok with PG_LEVEL_1G mapping, then we will
			 * use the existing mapping.
			 *
			 * Otherwise, we will split the gbpage mapping but use
			 * the same existing protection  bits except for large
			 * page, so that we don't violate Intel's TLB
			 * Application note (317080) which says, while changing
			 * the page sizes, new and old translations should
			 * not differ with respect to page frame and
			 * attributes.
			 */
			if (page_size_mask & (1 << PG_LEVEL_1G)) {
				pages++;
				continue;
			}
			prot = pte_pgprot(pte_clrhuge(*(pte_t *)pud));
		}

		if (page_size_mask & (1<<PG_LEVEL_1G)) {
			pages++;
			spin_lock(&init_mm.page_table_lock);
			set_pte((pte_t *)pud,
				pfn_pte(addr >> PAGE_SHIFT, PAGE_KERNEL_LARGE));
			spin_unlock(&init_mm.page_table_lock);
			last_map_addr = (addr & PUD_MASK) + PUD_SIZE;
			continue;
		}

		pmd = alloc_low_page(&pmd_phys);
		last_map_addr = phys_pmd_init(pmd, addr, end, page_size_mask,
					      prot);
		unmap_low_page(pmd);

		spin_lock(&init_mm.page_table_lock);
		pud_populate(&init_mm, pud, __va(pmd_phys));
		spin_unlock(&init_mm.page_table_lock);
	}
	__flush_tlb_all();

	update_page_count(PG_LEVEL_1G, pages);

	return last_map_addr;
}

static unsigned long __meminit
phys_pud_update(pgd_t *pgd, unsigned long addr, unsigned long end,
		 unsigned long page_size_mask)
{
	pud_t *pud;

	pud = (pud_t *)pgd_page_vaddr(*pgd);

	return phys_pud_init(pud, addr, end, page_size_mask);
}

unsigned long __init
kernel_physical_mapping_init(unsigned long start,
			     unsigned long end,
			     unsigned long page_size_mask)
{

	unsigned long next, last_map_addr = end;

	start = (unsigned long)__va(start);
	end = (unsigned long)__va(end);

	for (; start < end; start = next) {
		pgd_t *pgd = pgd_offset_k(start);
		unsigned long pud_phys;
		pud_t *pud;

		next = (start + PGDIR_SIZE) & PGDIR_MASK;
		if (next > end)
			next = end;

		if (pgd_val(*pgd)) {
			last_map_addr = phys_pud_update(pgd, __pa(start),
						 __pa(end), page_size_mask);
			continue;
		}

		pud = alloc_low_page(&pud_phys);
		last_map_addr = phys_pud_init(pud, __pa(start), __pa(next),
						 page_size_mask);
		unmap_low_page(pud);

		spin_lock(&init_mm.page_table_lock);
		pgd_populate(&init_mm, pgd, __va(pud_phys));
		spin_unlock(&init_mm.page_table_lock);
	}
	__flush_tlb_all();

	return last_map_addr;
}

#ifndef CONFIG_NUMA
void __init initmem_init(unsigned long start_pfn, unsigned long end_pfn)
{
	unsigned long bootmap_size, bootmap;

	bootmap_size = bootmem_bootmap_pages(end_pfn)<<PAGE_SHIFT;
	bootmap = find_e820_area(0, end_pfn<<PAGE_SHIFT, bootmap_size,
				 PAGE_SIZE);
	if (bootmap == -1L)
		panic("Cannot find bootmem map of size %ld\n", bootmap_size);
	/* don't touch min_low_pfn */
	bootmap_size = init_bootmem_node(NODE_DATA(0), bootmap >> PAGE_SHIFT,
					 0, end_pfn);
	e820_register_active_regions(0, start_pfn, end_pfn);
	free_bootmem_with_active_regions(0, end_pfn);
	early_res_to_bootmem(0, end_pfn<<PAGE_SHIFT);
	reserve_bootmem(bootmap, bootmap_size, BOOTMEM_DEFAULT);
}

void __init paging_init(void)
{
	unsigned long max_zone_pfns[MAX_NR_ZONES];

	memset(max_zone_pfns, 0, sizeof(max_zone_pfns));
	max_zone_pfns[ZONE_DMA] = MAX_DMA_PFN;
	max_zone_pfns[ZONE_DMA32] = MAX_DMA32_PFN;
	max_zone_pfns[ZONE_NORMAL] = max_pfn;

	memory_present(0, 0, max_pfn);
	sparse_init();
	free_area_init_nodes(max_zone_pfns);
}
#endif

/*
 * Memory hotplug specific functions
 */
#ifdef CONFIG_MEMORY_HOTPLUG
/*
 * Memory is added always to NORMAL zone. This means you will never get
 * additional DMA/DMA32 memory.
 */
int arch_add_memory(int nid, u64 start, u64 size)
{
	struct pglist_data *pgdat = NODE_DATA(nid);
	struct zone *zone = pgdat->node_zones + ZONE_NORMAL;
	unsigned long last_mapped_pfn, start_pfn = start >> PAGE_SHIFT;
	unsigned long nr_pages = size >> PAGE_SHIFT;
	int ret;

	last_mapped_pfn = init_memory_mapping(start, start + size);
	if (last_mapped_pfn > max_pfn_mapped)
		max_pfn_mapped = last_mapped_pfn;

	ret = __add_pages(nid, zone, start_pfn, nr_pages);
	WARN_ON_ONCE(ret);

	return ret;
}
EXPORT_SYMBOL_GPL(arch_add_memory);

#if !defined(CONFIG_ACPI_NUMA) && defined(CONFIG_NUMA)
int memory_add_physaddr_to_nid(u64 start)
{
	return 0;
}
EXPORT_SYMBOL_GPL(memory_add_physaddr_to_nid);
#endif

#endif /* CONFIG_MEMORY_HOTPLUG */

static struct kcore_list kcore_mem, kcore_vmalloc, kcore_kernel,
			 kcore_modules, kcore_vsyscall;

void __init mem_init(void)
{
	long codesize, reservedpages, datasize, initsize;
	unsigned long absent_pages;

	pci_iommu_alloc();

	/* clear_bss() already clear the empty_zero_page */

	/* this will put all low memory onto the freelists */
#ifdef CONFIG_NUMA
	totalram_pages = numa_free_all_bootmem();
#else
	totalram_pages = free_all_bootmem();
#endif

	bootmem_state = AFTER_BOOTMEM;
	absent_pages = absent_pages_in_range(0, max_pfn);
	reservedpages = max_pfn - totalram_pages - absent_pages;

	codesize =  (unsigned long) &_etext - (unsigned long) &_text;
	datasize =  (unsigned long) &_edata - (unsigned long) &_etext;
	initsize =  (unsigned long) &__init_end - (unsigned long) &__init_begin;

	/* Register memory areas for /proc/kcore */
	kclist_add(&kcore_mem, __va(0), max_low_pfn << PAGE_SHIFT);
	kclist_add(&kcore_vmalloc, (void *)VMALLOC_START,
		   VMALLOC_END-VMALLOC_START);
	kclist_add(&kcore_kernel, &_stext, _end - _stext);
	kclist_add(&kcore_modules, (void *)MODULES_VADDR, MODULES_LEN);
	kclist_add(&kcore_vsyscall, (void *)VSYSCALL_START,
				 VSYSCALL_END - VSYSCALL_START);

	printk(KERN_INFO "Memory: %luk/%luk available (%ldk kernel code, "
			 "%ldk absent, %ldk reserved, %ldk data, %ldk init)\n",
		(unsigned long) nr_free_pages() << (PAGE_SHIFT-10),
		max_pfn << (PAGE_SHIFT-10),
		codesize >> 10,
		absent_pages << (PAGE_SHIFT-10),
		reservedpages << (PAGE_SHIFT-10),
		datasize >> 10,
		initsize >> 10);
}

#ifdef CONFIG_DEBUG_RODATA
const int rodata_test_data = 0xC3;
EXPORT_SYMBOL_GPL(rodata_test_data);

static int kernel_set_to_readonly;

void set_kernel_text_rw(void)
{
	unsigned long start = PFN_ALIGN(_stext);
	unsigned long end = PFN_ALIGN(__start_rodata);

	if (!kernel_set_to_readonly)
		return;

	pr_debug("Set kernel text: %lx - %lx for read write\n",
		 start, end);

	set_memory_rw(start, (end - start) >> PAGE_SHIFT);
}

void set_kernel_text_ro(void)
{
	unsigned long start = PFN_ALIGN(_stext);
	unsigned long end = PFN_ALIGN(__start_rodata);

	if (!kernel_set_to_readonly)
		return;

	pr_debug("Set kernel text: %lx - %lx for read only\n",
		 start, end);

	set_memory_ro(start, (end - start) >> PAGE_SHIFT);
}

void mark_rodata_ro(void)
{
	unsigned long start = PFN_ALIGN(_stext), end = PFN_ALIGN(__end_rodata);
	unsigned long rodata_start =
		((unsigned long)__start_rodata + PAGE_SIZE - 1) & PAGE_MASK;

	printk(KERN_INFO "Write protecting the kernel read-only data: %luk\n",
	       (end - start) >> 10);
	set_memory_ro(start, (end - start) >> PAGE_SHIFT);

	kernel_set_to_readonly = 1;

	/*
	 * The rodata section (but not the kernel text!) should also be
	 * not-executable.
	 */
	set_memory_nx(rodata_start, (end - rodata_start) >> PAGE_SHIFT);

	rodata_test();

#ifdef CONFIG_CPA_DEBUG
	printk(KERN_INFO "Testing CPA: undo %lx-%lx\n", start, end);
	set_memory_rw(start, (end-start) >> PAGE_SHIFT);

	printk(KERN_INFO "Testing CPA: again\n");
	set_memory_ro(start, (end-start) >> PAGE_SHIFT);
#endif
}

#endif

int __init reserve_bootmem_generic(unsigned long phys, unsigned long len,
				   int flags)
{
#ifdef CONFIG_NUMA
	int nid, next_nid;
	int ret;
#endif
	unsigned long pfn = phys >> PAGE_SHIFT;

	if (pfn >= max_pfn) {
		/*
		 * This can happen with kdump kernels when accessing
		 * firmware tables:
		 */
		if (pfn < max_pfn_mapped)
			return -EFAULT;

		printk(KERN_ERR "reserve_bootmem: illegal reserve %lx %lu\n",
				phys, len);
		return -EFAULT;
	}

	/* Should check here against the e820 map to avoid double free */
#ifdef CONFIG_NUMA
	nid = phys_to_nid(phys);
	next_nid = phys_to_nid(phys + len - 1);
	if (nid == next_nid)
		ret = reserve_bootmem_node(NODE_DATA(nid), phys, len, flags);
	else
		ret = reserve_bootmem(phys, len, flags);

	if (ret != 0)
		return ret;

#else
	reserve_bootmem(phys, len, BOOTMEM_DEFAULT);
#endif

	if (phys+len <= MAX_DMA_PFN*PAGE_SIZE) {
		dma_reserve += len / PAGE_SIZE;
		set_dma_reserve(dma_reserve);
	}

	return 0;
}

int kern_addr_valid(unsigned long addr)
{
	unsigned long above = ((long)addr) >> __VIRTUAL_MASK_SHIFT;
	pgd_t *pgd;
	pud_t *pud;
	pmd_t *pmd;
	pte_t *pte;

	if (above != 0 && above != -1UL)
		return 0;

	pgd = pgd_offset_k(addr);
	if (pgd_none(*pgd))
		return 0;

	pud = pud_offset(pgd, addr);
	if (pud_none(*pud))
		return 0;

	pmd = pmd_offset(pud, addr);
	if (pmd_none(*pmd))
		return 0;

	if (pmd_large(*pmd))
		return pfn_valid(pmd_pfn(*pmd));

	pte = pte_offset_kernel(pmd, addr);
	if (pte_none(*pte))
		return 0;

	return pfn_valid(pte_pfn(*pte));
}

/*
 * A pseudo VMA to allow ptrace access for the vsyscall page.  This only
 * covers the 64bit vsyscall page now. 32bit has a real VMA now and does
 * not need special handling anymore:
 */
static struct vm_area_struct gate_vma = {
	.vm_start	= VSYSCALL_START,
	.vm_end		= VSYSCALL_START + (VSYSCALL_MAPPED_PAGES * PAGE_SIZE),
	.vm_page_prot	= PAGE_READONLY_EXEC,
	.vm_flags	= VM_READ | VM_EXEC
};

struct vm_area_struct *get_gate_vma(struct task_struct *tsk)
{
#ifdef CONFIG_IA32_EMULATION
	if (test_tsk_thread_flag(tsk, TIF_IA32))
		return NULL;
#endif
	return &gate_vma;
}

int in_gate_area(struct task_struct *task, unsigned long addr)
{
	struct vm_area_struct *vma = get_gate_vma(task);

	if (!vma)
		return 0;

	return (addr >= vma->vm_start) && (addr < vma->vm_end);
}

/*
 * Use this when you have no reliable task/vma, typically from interrupt
 * context. It is less reliable than using the task's vma and may give
 * false positives:
 */
int in_gate_area_no_task(unsigned long addr)
{
	return (addr >= VSYSCALL_START) && (addr < VSYSCALL_END);
}

const char *arch_vma_name(struct vm_area_struct *vma)
{
	if (vma->vm_mm && vma->vm_start == (long)vma->vm_mm->context.vdso)
		return "[vdso]";
	if (vma == &gate_vma)
		return "[vsyscall]";
	return NULL;
}

#ifdef CONFIG_SPARSEMEM_VMEMMAP
/*
 * Initialise the sparsemem vmemmap using huge-pages at the PMD level.
 */
static long __meminitdata addr_start, addr_end;
static void __meminitdata *p_start, *p_end;
static int __meminitdata node_start;

int __meminit
vmemmap_populate(struct page *start_page, unsigned long size, int node)
{
	unsigned long addr = (unsigned long)start_page;
	unsigned long end = (unsigned long)(start_page + size);
	unsigned long next;
	pgd_t *pgd;
	pud_t *pud;
	pmd_t *pmd;

	for (; addr < end; addr = next) {
		void *p = NULL;

		pgd = vmemmap_pgd_populate(addr, node);
		if (!pgd)
			return -ENOMEM;

		pud = vmemmap_pud_populate(pgd, addr, node);
		if (!pud)
			return -ENOMEM;

		if (!cpu_has_pse) {
			next = (addr + PAGE_SIZE) & PAGE_MASK;
			pmd = vmemmap_pmd_populate(pud, addr, node);

			if (!pmd)
				return -ENOMEM;

			p = vmemmap_pte_populate(pmd, addr, node);

			if (!p)
				return -ENOMEM;

			addr_end = addr + PAGE_SIZE;
			p_end = p + PAGE_SIZE;
		} else {
			next = pmd_addr_end(addr, end);

			pmd = pmd_offset(pud, addr);
			if (pmd_none(*pmd)) {
				pte_t entry;

				p = vmemmap_alloc_block(PMD_SIZE, node);
				if (!p)
					return -ENOMEM;

				entry = pfn_pte(__pa(p) >> PAGE_SHIFT,
						PAGE_KERNEL_LARGE);
				set_pmd(pmd, __pmd(pte_val(entry)));

				/* check to see if we have contiguous blocks */
				if (p_end != p || node_start != node) {
					if (p_start)
						printk(KERN_DEBUG " [%lx-%lx] PMD -> [%p-%p] on node %d\n",
						       addr_start, addr_end-1, p_start, p_end-1, node_start);
					addr_start = addr;
					node_start = node;
					p_start = p;
				}

				addr_end = addr + PMD_SIZE;
				p_end = p + PMD_SIZE;
			} else
				vmemmap_verify((pte_t *)pmd, node, addr, next);
		}

	}
	return 0;
}

void __meminit vmemmap_populate_print_last(void)
{
	if (p_start) {
		printk(KERN_DEBUG " [%lx-%lx] PMD -> [%p-%p] on node %d\n",
			addr_start, addr_end-1, p_start, p_end-1, node_start);
		p_start = NULL;
		p_end = NULL;
		node_start = 0;
	}
}
#endif<|MERGE_RESOLUTION|>--- conflicted
+++ resolved
@@ -326,11 +326,7 @@
 
 static __ref void *alloc_low_page(unsigned long *phys)
 {
-<<<<<<< HEAD
-	unsigned long pfn = e820_table_end++;
-=======
 	unsigned long pfn;
->>>>>>> a37be88b
 	void *adr;
 
 	if (bootmem_state == AFTER_BOOTMEM) {
@@ -340,10 +336,7 @@
 		return adr;
 	}
 
-<<<<<<< HEAD
-=======
 	pfn = e820_table_end++;
->>>>>>> a37be88b
 	if (pfn >= e820_table_top)
 		panic("alloc_low_page: ran out of memory");
 
