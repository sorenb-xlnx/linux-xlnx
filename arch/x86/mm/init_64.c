/*
 *  linux/arch/x86_64/mm/init.c
 *
 *  Copyright (C) 1995  Linus Torvalds
 *  Copyright (C) 2000  Pavel Machek <pavel@suse.cz>
 *  Copyright (C) 2002,2003 Andi Kleen <ak@suse.de>
 */

#include <linux/signal.h>
#include <linux/sched.h>
#include <linux/kernel.h>
#include <linux/errno.h>
#include <linux/string.h>
#include <linux/types.h>
#include <linux/ptrace.h>
#include <linux/mman.h>
#include <linux/mm.h>
#include <linux/swap.h>
#include <linux/smp.h>
#include <linux/init.h>
#include <linux/initrd.h>
#include <linux/pagemap.h>
#include <linux/bootmem.h>
#include <linux/proc_fs.h>
#include <linux/pci.h>
#include <linux/pfn.h>
#include <linux/poison.h>
#include <linux/dma-mapping.h>
#include <linux/module.h>
#include <linux/memory_hotplug.h>
#include <linux/nmi.h>

#include <asm/processor.h>
#include <asm/system.h>
#include <asm/uaccess.h>
#include <asm/pgtable.h>
#include <asm/pgalloc.h>
#include <asm/dma.h>
#include <asm/fixmap.h>
#include <asm/e820.h>
#include <asm/apic.h>
#include <asm/tlb.h>
#include <asm/mmu_context.h>
#include <asm/proto.h>
#include <asm/smp.h>
#include <asm/sections.h>
#include <asm/kdebug.h>
#include <asm/numa.h>
#include <asm/cacheflush.h>

/*
 * end_pfn only includes RAM, while max_pfn_mapped includes all e820 entries.
 * The direct mapping extends to max_pfn_mapped, so that we can directly access
 * apertures, ACPI and other tables without having to play with fixmaps.
 */
unsigned long max_pfn_mapped;

static unsigned long dma_reserve __initdata;

DEFINE_PER_CPU(struct mmu_gather, mmu_gathers);

int direct_gbpages __meminitdata
#ifdef CONFIG_DIRECT_GBPAGES
				= 1
#endif
;

static int __init parse_direct_gbpages_off(char *arg)
{
	direct_gbpages = 0;
	return 0;
}
early_param("nogbpages", parse_direct_gbpages_off);

static int __init parse_direct_gbpages_on(char *arg)
{
	direct_gbpages = 1;
	return 0;
}
early_param("gbpages", parse_direct_gbpages_on);

/*
 * NOTE: pagetable_init alloc all the fixmap pagetables contiguous on the
 * physical space so we can cache the place of the first one and move
 * around without checking the pgd every time.
 */

void show_mem(void)
{
	long i, total = 0, reserved = 0;
	long shared = 0, cached = 0;
	struct page *page;
	pg_data_t *pgdat;

	printk(KERN_INFO "Mem-info:\n");
	show_free_areas();
	for_each_online_pgdat(pgdat) {
		for (i = 0; i < pgdat->node_spanned_pages; ++i) {
			/*
			 * This loop can take a while with 256 GB and
			 * 4k pages so defer the NMI watchdog:
			 */
			if (unlikely(i % MAX_ORDER_NR_PAGES == 0))
				touch_nmi_watchdog();

			if (!pfn_valid(pgdat->node_start_pfn + i))
				continue;

			page = pfn_to_page(pgdat->node_start_pfn + i);
			total++;
			if (PageReserved(page))
				reserved++;
			else if (PageSwapCache(page))
				cached++;
			else if (page_count(page))
				shared += page_count(page) - 1;
		}
	}
	printk(KERN_INFO "%lu pages of RAM\n",		total);
	printk(KERN_INFO "%lu reserved pages\n",	reserved);
	printk(KERN_INFO "%lu pages shared\n",		shared);
	printk(KERN_INFO "%lu pages swap cached\n",	cached);
}

int after_bootmem;

static __init void *spp_getpage(void)
{
	void *ptr;

	if (after_bootmem)
		ptr = (void *) get_zeroed_page(GFP_ATOMIC);
	else
		ptr = alloc_bootmem_pages(PAGE_SIZE);

	if (!ptr || ((unsigned long)ptr & ~PAGE_MASK)) {
		panic("set_pte_phys: cannot allocate page data %s\n",
			after_bootmem ? "after bootmem" : "");
	}

	pr_debug("spp_getpage %p\n", ptr);

	return ptr;
}

void
<<<<<<< HEAD
set_pte_vaddr(unsigned long vaddr, pte_t new_pte)
=======
set_pte_vaddr_pud(pud_t *pud_page, unsigned long vaddr, pte_t new_pte)
>>>>>>> 21ce2717
{
	pud_t *pud;
	pmd_t *pmd;
	pte_t *pte;
<<<<<<< HEAD

	pr_debug("set_pte_vaddr %lx to %lx\n", vaddr, native_pte_val(new_pte));
=======
>>>>>>> 21ce2717

	pud = pud_page + pud_index(vaddr);
	if (pud_none(*pud)) {
		pmd = (pmd_t *) spp_getpage();
		pud_populate(&init_mm, pud, pmd);
		if (pmd != pmd_offset(pud, 0)) {
			printk(KERN_ERR "PAGETABLE BUG #01! %p <-> %p\n",
				pmd, pmd_offset(pud, 0));
			return;
		}
	}
	pmd = pmd_offset(pud, vaddr);
	if (pmd_none(*pmd)) {
		pte = (pte_t *) spp_getpage();
		pmd_populate_kernel(&init_mm, pmd, pte);
		if (pte != pte_offset_kernel(pmd, 0)) {
			printk(KERN_ERR "PAGETABLE BUG #02!\n");
			return;
		}
	}

	pte = pte_offset_kernel(pmd, vaddr);
	if (!pte_none(*pte) && pte_val(new_pte) &&
	    pte_val(*pte) != (pte_val(new_pte) & __supported_pte_mask))
		pte_ERROR(*pte);
	set_pte(pte, new_pte);

	/*
	 * It's enough to flush this one mapping.
	 * (PGE mappings get flushed as well)
	 */
	__flush_tlb_one(vaddr);
}

void
set_pte_vaddr(unsigned long vaddr, pte_t pteval)
{
	pgd_t *pgd;
	pud_t *pud_page;

	pr_debug("set_pte_vaddr %lx to %lx\n", vaddr, native_pte_val(pteval));

	pgd = pgd_offset_k(vaddr);
	if (pgd_none(*pgd)) {
		printk(KERN_ERR
			"PGD FIXMAP MISSING, it should be setup in head.S!\n");
		return;
	}
	pud_page = (pud_t*)pgd_page_vaddr(*pgd);
	set_pte_vaddr_pud(pud_page, vaddr, pteval);
}

/*
 * The head.S code sets up the kernel high mapping:
 *
 *   from __START_KERNEL_map to __START_KERNEL_map + size (== _end-_text)
 *
 * phys_addr holds the negative offset to the kernel, which is added
 * to the compile time generated pmds. This results in invalid pmds up
 * to the point where we hit the physaddr 0 mapping.
 *
 * We limit the mappings to the region from _text to _end.  _end is
 * rounded up to the 2MB boundary. This catches the invalid pmds as
 * well, as they are located before _text:
 */
void __init cleanup_highmap(void)
{
	unsigned long vaddr = __START_KERNEL_map;
	unsigned long end = round_up((unsigned long)_end, PMD_SIZE) - 1;
	pmd_t *pmd = level2_kernel_pgt;
	pmd_t *last_pmd = pmd + PTRS_PER_PMD;

	for (; pmd < last_pmd; pmd++, vaddr += PMD_SIZE) {
		if (pmd_none(*pmd))
			continue;
		if (vaddr < (unsigned long) _text || vaddr > end)
			set_pmd(pmd, __pmd(0));
	}
}

static unsigned long __initdata table_start;
static unsigned long __meminitdata table_end;
static unsigned long __meminitdata table_top;

static __meminit void *alloc_low_page(unsigned long *phys)
{
	unsigned long pfn = table_end++;
	void *adr;

	if (after_bootmem) {
		adr = (void *)get_zeroed_page(GFP_ATOMIC);
		*phys = __pa(adr);

		return adr;
	}

	if (pfn >= table_top)
		panic("alloc_low_page: ran out of memory");

	adr = early_ioremap(pfn * PAGE_SIZE, PAGE_SIZE);
	memset(adr, 0, PAGE_SIZE);
	*phys  = pfn * PAGE_SIZE;
	return adr;
}

static __meminit void unmap_low_page(void *adr)
{
	if (after_bootmem)
		return;

	early_iounmap(adr, PAGE_SIZE);
}

static void __meminit
phys_pte_init(pte_t *pte_page, unsigned long addr, unsigned long end)
{
	unsigned pages = 0;
	int i;
	pte_t *pte = pte_page + pte_index(addr);

	for(i = pte_index(addr); i < PTRS_PER_PTE; i++, addr += PAGE_SIZE, pte++) {

		if (addr >= end) {
			if (!after_bootmem) {
				for(; i < PTRS_PER_PTE; i++, pte++)
					set_pte(pte, __pte(0));
			}
			break;
		}

		if (pte_val(*pte))
			continue;

		if (0)
			printk("   pte=%p addr=%lx pte=%016lx\n",
			       pte, addr, pfn_pte(addr >> PAGE_SHIFT, PAGE_KERNEL).pte);
		set_pte(pte, pfn_pte(addr >> PAGE_SHIFT, PAGE_KERNEL));
		pages++;
	}
<<<<<<< HEAD
	printk(KERN_ERR "early_ioremap(%#lx, %lu) failed\n", addr, size);

	return NULL;
=======
	update_page_count(PG_LEVEL_4K, pages);
>>>>>>> 21ce2717
}

static void __meminit
phys_pte_update(pmd_t *pmd, unsigned long address, unsigned long end)
{
	pte_t *pte = (pte_t *)pmd_page_vaddr(*pmd);

	phys_pte_init(pte, address, end);
}

static unsigned long __meminit
phys_pmd_init(pmd_t *pmd_page, unsigned long address, unsigned long end)
{
	unsigned long pages = 0;

	int i = pmd_index(address);

	for (; i < PTRS_PER_PMD; i++, address += PMD_SIZE) {
		unsigned long pte_phys;
		pmd_t *pmd = pmd_page + pmd_index(address);
		pte_t *pte;

		if (address >= end) {
			if (!after_bootmem) {
				for (; i < PTRS_PER_PMD; i++, pmd++)
					set_pmd(pmd, __pmd(0));
			}
			break;
		}

		if (pmd_val(*pmd)) {
			phys_pte_update(pmd, address, end);
			continue;
		}

		if (cpu_has_pse) {
			pages++;
			set_pte((pte_t *)pmd,
				pfn_pte(address >> PAGE_SHIFT, PAGE_KERNEL_LARGE));
			continue;
		}

		pte = alloc_low_page(&pte_phys);
		phys_pte_init(pte, address, end);
		unmap_low_page(pte);

<<<<<<< HEAD
		pages++;
		set_pte((pte_t *)pmd,
			pfn_pte(address >> PAGE_SHIFT, PAGE_KERNEL_LARGE));
=======
		pmd_populate_kernel(&init_mm, pmd, __va(pte_phys));
>>>>>>> 21ce2717
	}
	update_page_count(PG_LEVEL_2M, pages);
	return address;
}

static unsigned long __meminit
phys_pmd_update(pud_t *pud, unsigned long address, unsigned long end)
{
	pmd_t *pmd = pmd_offset(pud, 0);
	unsigned long last_map_addr;

	spin_lock(&init_mm.page_table_lock);
	last_map_addr = phys_pmd_init(pmd, address, end);
	spin_unlock(&init_mm.page_table_lock);
	__flush_tlb_all();
	return last_map_addr;
}

static unsigned long __meminit
phys_pud_init(pud_t *pud_page, unsigned long addr, unsigned long end)
{
	unsigned long pages = 0;
	unsigned long last_map_addr = end;
	int i = pud_index(addr);

	for (; i < PTRS_PER_PUD; i++, addr = (addr & PUD_MASK) + PUD_SIZE) {
		unsigned long pmd_phys;
		pud_t *pud = pud_page + pud_index(addr);
		pmd_t *pmd;

		if (addr >= end)
			break;

		if (!after_bootmem &&
				!e820_any_mapped(addr, addr+PUD_SIZE, 0)) {
			set_pud(pud, __pud(0));
			continue;
		}

		if (pud_val(*pud)) {
			if (!pud_large(*pud))
				last_map_addr = phys_pmd_update(pud, addr, end);
			continue;
		}

		if (direct_gbpages) {
			pages++;
			set_pte((pte_t *)pud,
				pfn_pte(addr >> PAGE_SHIFT, PAGE_KERNEL_LARGE));
			last_map_addr = (addr & PUD_MASK) + PUD_SIZE;
			continue;
		}

		pmd = alloc_low_page(&pmd_phys);

		spin_lock(&init_mm.page_table_lock);
		last_map_addr = phys_pmd_init(pmd, addr, end);
		unmap_low_page(pmd);
		pud_populate(&init_mm, pud, __va(pmd_phys));
		spin_unlock(&init_mm.page_table_lock);

	}
	__flush_tlb_all();
	update_page_count(PG_LEVEL_1G, pages);

	return last_map_addr;
<<<<<<< HEAD
=======
}

static unsigned long __meminit
phys_pud_update(pgd_t *pgd, unsigned long addr, unsigned long end)
{
	pud_t *pud;

	pud = (pud_t *)pgd_page_vaddr(*pgd);

	return phys_pud_init(pud, addr, end);
>>>>>>> 21ce2717
}

static void __init find_early_table_space(unsigned long end)
{
	unsigned long puds, tables, start;

	puds = (end + PUD_SIZE - 1) >> PUD_SHIFT;
	tables = round_up(puds * sizeof(pud_t), PAGE_SIZE);
	if (!direct_gbpages) {
		unsigned long pmds = (end + PMD_SIZE - 1) >> PMD_SHIFT;
		tables += round_up(pmds * sizeof(pmd_t), PAGE_SIZE);
	}
	if (!cpu_has_pse) {
		unsigned long ptes = (end + PAGE_SIZE - 1) >> PAGE_SHIFT;
		tables += round_up(ptes * sizeof(pte_t), PAGE_SIZE);
	}

	/*
	 * RED-PEN putting page tables only on node 0 could
	 * cause a hotspot and fill up ZONE_DMA. The page tables
	 * need roughly 0.5KB per GB.
	 */
	start = 0x8000;
	table_start = find_e820_area(start, end, tables, PAGE_SIZE);
	if (table_start == -1UL)
		panic("Cannot find space for the kernel page tables");

	table_start >>= PAGE_SHIFT;
	table_end = table_start;
	table_top = table_start + (tables >> PAGE_SHIFT);

	printk(KERN_DEBUG "kernel direct mapping tables up to %lx @ %lx-%lx\n",
		end, table_start << PAGE_SHIFT, table_top << PAGE_SHIFT);
}

static void __init init_gbpages(void)
{
	if (direct_gbpages && cpu_has_gbpages)
		printk(KERN_INFO "Using GB pages for direct mapping\n");
	else
		direct_gbpages = 0;
}

#ifdef CONFIG_MEMTEST

static void __init memtest(unsigned long start_phys, unsigned long size,
				 unsigned pattern)
{
	unsigned long i;
	unsigned long *start;
	unsigned long start_bad;
	unsigned long last_bad;
	unsigned long val;
	unsigned long start_phys_aligned;
	unsigned long count;
	unsigned long incr;

	switch (pattern) {
	case 0:
		val = 0UL;
		break;
	case 1:
		val = -1UL;
		break;
	case 2:
		val = 0x5555555555555555UL;
		break;
	case 3:
		val = 0xaaaaaaaaaaaaaaaaUL;
		break;
	default:
		return;
	}

	incr = sizeof(unsigned long);
	start_phys_aligned = ALIGN(start_phys, incr);
	count = (size - (start_phys_aligned - start_phys))/incr;
	start = __va(start_phys_aligned);
	start_bad = 0;
	last_bad = 0;

	for (i = 0; i < count; i++)
		start[i] = val;
	for (i = 0; i < count; i++, start++, start_phys_aligned += incr) {
		if (*start != val) {
			if (start_phys_aligned == last_bad + incr) {
				last_bad += incr;
			} else {
				if (start_bad) {
					printk(KERN_CONT "\n  %016lx bad mem addr %016lx - %016lx reserved",
						val, start_bad, last_bad + incr);
					reserve_early(start_bad, last_bad - start_bad, "BAD RAM");
				}
				start_bad = last_bad = start_phys_aligned;
			}
		}
	}
	if (start_bad) {
		printk(KERN_CONT "\n  %016lx bad mem addr %016lx - %016lx reserved",
			val, start_bad, last_bad + incr);
		reserve_early(start_bad, last_bad - start_bad, "BAD RAM");
	}

}

/* default is disabled */
static int memtest_pattern __initdata;

static int __init parse_memtest(char *arg)
{
	if (arg)
		memtest_pattern = simple_strtoul(arg, NULL, 0);
	return 0;
}

early_param("memtest", parse_memtest);

static void __init early_memtest(unsigned long start, unsigned long end)
{
	unsigned long t_start, t_size;
	unsigned pattern;

	if (!memtest_pattern)
		return;

	printk(KERN_INFO "early_memtest: pattern num %d", memtest_pattern);
	for (pattern = 0; pattern < memtest_pattern; pattern++) {
		t_start = start;
		t_size = 0;
		while (t_start < end) {
			t_start = find_e820_area_size(t_start, &t_size, 1);

			/* done ? */
			if (t_start >= end)
				break;
			if (t_start + t_size > end)
				t_size = end - t_start;

			printk(KERN_CONT "\n  %016lx - %016lx pattern %d",
				t_start, t_start + t_size, pattern);

			memtest(t_start, t_size, pattern);

			t_start += t_size;
		}
	}
	printk(KERN_CONT "\n");
}
#else
static void __init early_memtest(unsigned long start, unsigned long end)
{
}
#endif

/*
 * Setup the direct mapping of the physical memory at PAGE_OFFSET.
 * This runs before bootmem is initialized and gets pages directly from
 * the physical memory. To access them they are temporarily mapped.
 */
unsigned long __init_refok init_memory_mapping(unsigned long start, unsigned long end)
{
	unsigned long next, last_map_addr = end;
	unsigned long start_phys = start, end_phys = end;

	printk(KERN_INFO "init_memory_mapping\n");

	/*
	 * Find space for the kernel direct mapping tables.
	 *
	 * Later we should allocate these tables in the local node of the
	 * memory mapped. Unfortunately this is done currently before the
	 * nodes are discovered.
	 */
	if (!after_bootmem) {
		init_gbpages();
		find_early_table_space(end);
	}

	start = (unsigned long)__va(start);
	end = (unsigned long)__va(end);

	for (; start < end; start = next) {
		pgd_t *pgd = pgd_offset_k(start);
		unsigned long pud_phys;
		pud_t *pud;

		next = start + PGDIR_SIZE;
		if (next > end)
			next = end;

		if (pgd_val(*pgd)) {
			last_map_addr = phys_pud_update(pgd, __pa(start), __pa(end));
			continue;
		}

		if (after_bootmem)
			pud = pud_offset(pgd, start & PGDIR_MASK);
		else
			pud = alloc_low_page(&pud_phys);

		last_map_addr = phys_pud_init(pud, __pa(start), __pa(next));
		unmap_low_page(pud);
		if (!after_bootmem)
			pgd_populate(&init_mm, pgd_offset_k(start),
				     __va(pud_phys));
	}

	if (!after_bootmem)
		mmu_cr4_features = read_cr4();
	__flush_tlb_all();

	if (!after_bootmem)
		reserve_early(table_start << PAGE_SHIFT,
				 table_end << PAGE_SHIFT, "PGTABLE");

	if (!after_bootmem)
		early_memtest(start_phys, end_phys);

	return last_map_addr >> PAGE_SHIFT;
}

#ifndef CONFIG_NUMA
void __init initmem_init(unsigned long start_pfn, unsigned long end_pfn)
{
	unsigned long bootmap_size, bootmap;

	bootmap_size = bootmem_bootmap_pages(end_pfn)<<PAGE_SHIFT;
	bootmap = find_e820_area(0, end_pfn<<PAGE_SHIFT, bootmap_size,
				 PAGE_SIZE);
	if (bootmap == -1L)
		panic("Cannot find bootmem map of size %ld\n", bootmap_size);
	/* don't touch min_low_pfn */
	bootmap_size = init_bootmem_node(NODE_DATA(0), bootmap >> PAGE_SHIFT,
					 0, end_pfn);
	e820_register_active_regions(0, start_pfn, end_pfn);
	free_bootmem_with_active_regions(0, end_pfn);
	early_res_to_bootmem(0, end_pfn<<PAGE_SHIFT);
	reserve_bootmem(bootmap, bootmap_size, BOOTMEM_DEFAULT);
}

void __init paging_init(void)
{
	unsigned long max_zone_pfns[MAX_NR_ZONES];

	memset(max_zone_pfns, 0, sizeof(max_zone_pfns));
	max_zone_pfns[ZONE_DMA] = MAX_DMA_PFN;
	max_zone_pfns[ZONE_DMA32] = MAX_DMA32_PFN;
	max_zone_pfns[ZONE_NORMAL] = max_pfn;

	memory_present(0, 0, max_pfn);
	sparse_init();
	free_area_init_nodes(max_zone_pfns);
}
#endif

/*
 * Memory hotplug specific functions
 */
#ifdef CONFIG_MEMORY_HOTPLUG
/*
 * Memory is added always to NORMAL zone. This means you will never get
 * additional DMA/DMA32 memory.
 */
int arch_add_memory(int nid, u64 start, u64 size)
{
	struct pglist_data *pgdat = NODE_DATA(nid);
	struct zone *zone = pgdat->node_zones + ZONE_NORMAL;
	unsigned long last_mapped_pfn, start_pfn = start >> PAGE_SHIFT;
	unsigned long nr_pages = size >> PAGE_SHIFT;
	int ret;

	last_mapped_pfn = init_memory_mapping(start, start + size-1);
	if (last_mapped_pfn > max_pfn_mapped)
		max_pfn_mapped = last_mapped_pfn;

	ret = __add_pages(zone, start_pfn, nr_pages);
	WARN_ON(1);

	return ret;
}
EXPORT_SYMBOL_GPL(arch_add_memory);

#if !defined(CONFIG_ACPI_NUMA) && defined(CONFIG_NUMA)
int memory_add_physaddr_to_nid(u64 start)
{
	return 0;
}
EXPORT_SYMBOL_GPL(memory_add_physaddr_to_nid);
#endif

#endif /* CONFIG_MEMORY_HOTPLUG */

/*
 * devmem_is_allowed() checks to see if /dev/mem access to a certain address
 * is valid. The argument is a physical page number.
 *
 *
 * On x86, access has to be given to the first megabyte of ram because that area
 * contains bios code and data regions used by X and dosemu and similar apps.
 * Access has to be given to non-kernel-ram areas as well, these contain the PCI
 * mmio resources as well as potential bios/acpi data regions.
 */
int devmem_is_allowed(unsigned long pagenr)
{
	if (pagenr <= 256)
		return 1;
	if (!page_is_ram(pagenr))
		return 1;
	return 0;
}


static struct kcore_list kcore_mem, kcore_vmalloc, kcore_kernel,
			 kcore_modules, kcore_vsyscall;

void __init mem_init(void)
{
	long codesize, reservedpages, datasize, initsize;

	pci_iommu_alloc();

	/* clear_bss() already clear the empty_zero_page */

	reservedpages = 0;

	/* this will put all low memory onto the freelists */
#ifdef CONFIG_NUMA
	totalram_pages = numa_free_all_bootmem();
#else
	totalram_pages = free_all_bootmem();
#endif
	reservedpages = max_pfn - totalram_pages -
					absent_pages_in_range(0, max_pfn);
	after_bootmem = 1;

	codesize =  (unsigned long) &_etext - (unsigned long) &_text;
	datasize =  (unsigned long) &_edata - (unsigned long) &_etext;
	initsize =  (unsigned long) &__init_end - (unsigned long) &__init_begin;

	/* Register memory areas for /proc/kcore */
	kclist_add(&kcore_mem, __va(0), max_low_pfn << PAGE_SHIFT);
	kclist_add(&kcore_vmalloc, (void *)VMALLOC_START,
		   VMALLOC_END-VMALLOC_START);
	kclist_add(&kcore_kernel, &_stext, _end - _stext);
	kclist_add(&kcore_modules, (void *)MODULES_VADDR, MODULES_LEN);
	kclist_add(&kcore_vsyscall, (void *)VSYSCALL_START,
				 VSYSCALL_END - VSYSCALL_START);

	printk(KERN_INFO "Memory: %luk/%luk available (%ldk kernel code, "
				"%ldk reserved, %ldk data, %ldk init)\n",
		(unsigned long) nr_free_pages() << (PAGE_SHIFT-10),
		max_pfn << (PAGE_SHIFT-10),
		codesize >> 10,
		reservedpages << (PAGE_SHIFT-10),
		datasize >> 10,
		initsize >> 10);

	cpa_init();
}

void free_init_pages(char *what, unsigned long begin, unsigned long end)
{
	unsigned long addr = begin;

	if (addr >= end)
		return;

	/*
	 * If debugging page accesses then do not free this memory but
	 * mark them not present - any buggy init-section access will
	 * create a kernel page fault:
	 */
#ifdef CONFIG_DEBUG_PAGEALLOC
	printk(KERN_INFO "debug: unmapping init memory %08lx..%08lx\n",
		begin, PAGE_ALIGN(end));
	set_memory_np(begin, (end - begin) >> PAGE_SHIFT);
#else
	printk(KERN_INFO "Freeing %s: %luk freed\n", what, (end - begin) >> 10);

	for (; addr < end; addr += PAGE_SIZE) {
		ClearPageReserved(virt_to_page(addr));
		init_page_count(virt_to_page(addr));
		memset((void *)(addr & ~(PAGE_SIZE-1)),
			POISON_FREE_INITMEM, PAGE_SIZE);
		free_page(addr);
		totalram_pages++;
	}
#endif
}

void free_initmem(void)
{
	free_init_pages("unused kernel memory",
			(unsigned long)(&__init_begin),
			(unsigned long)(&__init_end));
}

#ifdef CONFIG_DEBUG_RODATA
const int rodata_test_data = 0xC3;
EXPORT_SYMBOL_GPL(rodata_test_data);

void mark_rodata_ro(void)
{
	unsigned long start = PFN_ALIGN(_stext), end = PFN_ALIGN(__end_rodata);
	unsigned long rodata_start =
		((unsigned long)__start_rodata + PAGE_SIZE - 1) & PAGE_MASK;

#ifdef CONFIG_DYNAMIC_FTRACE
	/* Dynamic tracing modifies the kernel text section */
	start = rodata_start;
#endif

	printk(KERN_INFO "Write protecting the kernel read-only data: %luk\n",
	       (end - start) >> 10);
	set_memory_ro(start, (end - start) >> PAGE_SHIFT);

	/*
	 * The rodata section (but not the kernel text!) should also be
	 * not-executable.
	 */
	set_memory_nx(rodata_start, (end - rodata_start) >> PAGE_SHIFT);

	rodata_test();

#ifdef CONFIG_CPA_DEBUG
	printk(KERN_INFO "Testing CPA: undo %lx-%lx\n", start, end);
	set_memory_rw(start, (end-start) >> PAGE_SHIFT);

	printk(KERN_INFO "Testing CPA: again\n");
	set_memory_ro(start, (end-start) >> PAGE_SHIFT);
#endif
}

#endif

#ifdef CONFIG_BLK_DEV_INITRD
void free_initrd_mem(unsigned long start, unsigned long end)
{
	free_init_pages("initrd memory", start, end);
}
#endif

int __init reserve_bootmem_generic(unsigned long phys, unsigned long len,
				   int flags)
{
#ifdef CONFIG_NUMA
	int nid, next_nid;
	int ret;
#endif
	unsigned long pfn = phys >> PAGE_SHIFT;

	if (pfn >= max_pfn) {
		/*
		 * This can happen with kdump kernels when accessing
		 * firmware tables:
		 */
		if (pfn < max_pfn_mapped)
			return -EFAULT;

		printk(KERN_ERR "reserve_bootmem: illegal reserve %lx %lu\n",
				phys, len);
		return -EFAULT;
	}

	/* Should check here against the e820 map to avoid double free */
#ifdef CONFIG_NUMA
	nid = phys_to_nid(phys);
	next_nid = phys_to_nid(phys + len - 1);
	if (nid == next_nid)
		ret = reserve_bootmem_node(NODE_DATA(nid), phys, len, flags);
	else
		ret = reserve_bootmem(phys, len, flags);

	if (ret != 0)
		return ret;

#else
	reserve_bootmem(phys, len, BOOTMEM_DEFAULT);
#endif

	if (phys+len <= MAX_DMA_PFN*PAGE_SIZE) {
		dma_reserve += len / PAGE_SIZE;
		set_dma_reserve(dma_reserve);
	}

	return 0;
}

int kern_addr_valid(unsigned long addr)
{
	unsigned long above = ((long)addr) >> __VIRTUAL_MASK_SHIFT;
	pgd_t *pgd;
	pud_t *pud;
	pmd_t *pmd;
	pte_t *pte;

	if (above != 0 && above != -1UL)
		return 0;

	pgd = pgd_offset_k(addr);
	if (pgd_none(*pgd))
		return 0;

	pud = pud_offset(pgd, addr);
	if (pud_none(*pud))
		return 0;

	pmd = pmd_offset(pud, addr);
	if (pmd_none(*pmd))
		return 0;

	if (pmd_large(*pmd))
		return pfn_valid(pmd_pfn(*pmd));

	pte = pte_offset_kernel(pmd, addr);
	if (pte_none(*pte))
		return 0;

	return pfn_valid(pte_pfn(*pte));
}

/*
 * A pseudo VMA to allow ptrace access for the vsyscall page.  This only
 * covers the 64bit vsyscall page now. 32bit has a real VMA now and does
 * not need special handling anymore:
 */
static struct vm_area_struct gate_vma = {
	.vm_start	= VSYSCALL_START,
	.vm_end		= VSYSCALL_START + (VSYSCALL_MAPPED_PAGES * PAGE_SIZE),
	.vm_page_prot	= PAGE_READONLY_EXEC,
	.vm_flags	= VM_READ | VM_EXEC
};

struct vm_area_struct *get_gate_vma(struct task_struct *tsk)
{
#ifdef CONFIG_IA32_EMULATION
	if (test_tsk_thread_flag(tsk, TIF_IA32))
		return NULL;
#endif
	return &gate_vma;
}

int in_gate_area(struct task_struct *task, unsigned long addr)
{
	struct vm_area_struct *vma = get_gate_vma(task);

	if (!vma)
		return 0;

	return (addr >= vma->vm_start) && (addr < vma->vm_end);
}

/*
 * Use this when you have no reliable task/vma, typically from interrupt
 * context. It is less reliable than using the task's vma and may give
 * false positives:
 */
int in_gate_area_no_task(unsigned long addr)
{
	return (addr >= VSYSCALL_START) && (addr < VSYSCALL_END);
}

const char *arch_vma_name(struct vm_area_struct *vma)
{
	if (vma->vm_mm && vma->vm_start == (long)vma->vm_mm->context.vdso)
		return "[vdso]";
	if (vma == &gate_vma)
		return "[vsyscall]";
	return NULL;
}

#ifdef CONFIG_SPARSEMEM_VMEMMAP
/*
 * Initialise the sparsemem vmemmap using huge-pages at the PMD level.
 */
static long __meminitdata addr_start, addr_end;
static void __meminitdata *p_start, *p_end;
static int __meminitdata node_start;

int __meminit
vmemmap_populate(struct page *start_page, unsigned long size, int node)
{
	unsigned long addr = (unsigned long)start_page;
	unsigned long end = (unsigned long)(start_page + size);
	unsigned long next;
	pgd_t *pgd;
	pud_t *pud;
	pmd_t *pmd;

	for (; addr < end; addr = next) {
		void *p = NULL;

		pgd = vmemmap_pgd_populate(addr, node);
		if (!pgd)
			return -ENOMEM;

		pud = vmemmap_pud_populate(pgd, addr, node);
		if (!pud)
			return -ENOMEM;

		if (!cpu_has_pse) {
			next = (addr + PAGE_SIZE) & PAGE_MASK;
			pmd = vmemmap_pmd_populate(pud, addr, node);

			if (!pmd)
				return -ENOMEM;

			p = vmemmap_pte_populate(pmd, addr, node);

			if (!p)
				return -ENOMEM;

			addr_end = addr + PAGE_SIZE;
			p_end = p + PAGE_SIZE;
		} else {
			next = pmd_addr_end(addr, end);

			pmd = pmd_offset(pud, addr);
			if (pmd_none(*pmd)) {
				pte_t entry;

				p = vmemmap_alloc_block(PMD_SIZE, node);
				if (!p)
					return -ENOMEM;

				entry = pfn_pte(__pa(p) >> PAGE_SHIFT,
						PAGE_KERNEL_LARGE);
				set_pmd(pmd, __pmd(pte_val(entry)));

				addr_end = addr + PMD_SIZE;
				p_end = p + PMD_SIZE;

				/* check to see if we have contiguous blocks */
				if (p_end != p || node_start != node) {
					if (p_start)
						printk(KERN_DEBUG " [%lx-%lx] PMD -> [%p-%p] on node %d\n",
						       addr_start, addr_end-1, p_start, p_end-1, node_start);
					addr_start = addr;
					node_start = node;
					p_start = p;
				}
			} else
				vmemmap_verify((pte_t *)pmd, node, addr, next);
		}

	}
	return 0;
}

void __meminit vmemmap_populate_print_last(void)
{
	if (p_start) {
		printk(KERN_DEBUG " [%lx-%lx] PMD -> [%p-%p] on node %d\n",
			addr_start, addr_end-1, p_start, p_end-1, node_start);
		p_start = NULL;
		p_end = NULL;
		node_start = 0;
	}
}
#endif<|MERGE_RESOLUTION|>--- conflicted
+++ resolved
@@ -144,20 +144,11 @@
 }
 
 void
-<<<<<<< HEAD
 set_pte_vaddr(unsigned long vaddr, pte_t new_pte)
-=======
-set_pte_vaddr_pud(pud_t *pud_page, unsigned long vaddr, pte_t new_pte)
->>>>>>> 21ce2717
 {
 	pud_t *pud;
 	pmd_t *pmd;
 	pte_t *pte;
-<<<<<<< HEAD
-
-	pr_debug("set_pte_vaddr %lx to %lx\n", vaddr, native_pte_val(new_pte));
-=======
->>>>>>> 21ce2717
 
 	pud = pud_page + pud_index(vaddr);
 	if (pud_none(*pud)) {
@@ -297,13 +288,7 @@
 		set_pte(pte, pfn_pte(addr >> PAGE_SHIFT, PAGE_KERNEL));
 		pages++;
 	}
-<<<<<<< HEAD
-	printk(KERN_ERR "early_ioremap(%#lx, %lu) failed\n", addr, size);
-
-	return NULL;
-=======
 	update_page_count(PG_LEVEL_4K, pages);
->>>>>>> 21ce2717
 }
 
 static void __meminit
@@ -350,13 +335,7 @@
 		phys_pte_init(pte, address, end);
 		unmap_low_page(pte);
 
-<<<<<<< HEAD
-		pages++;
-		set_pte((pte_t *)pmd,
-			pfn_pte(address >> PAGE_SHIFT, PAGE_KERNEL_LARGE));
-=======
 		pmd_populate_kernel(&init_mm, pmd, __va(pte_phys));
->>>>>>> 21ce2717
 	}
 	update_page_count(PG_LEVEL_2M, pages);
 	return address;
@@ -423,8 +402,6 @@
 	update_page_count(PG_LEVEL_1G, pages);
 
 	return last_map_addr;
-<<<<<<< HEAD
-=======
 }
 
 static unsigned long __meminit
@@ -435,7 +412,6 @@
 	pud = (pud_t *)pgd_page_vaddr(*pgd);
 
 	return phys_pud_init(pud, addr, end);
->>>>>>> 21ce2717
 }
 
 static void __init find_early_table_space(unsigned long end)
