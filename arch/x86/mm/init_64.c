--- conflicted
+++ resolved
@@ -97,32 +97,20 @@
 
 /*
  * NOTE: This function is marked __ref because it calls __init function
- * (alloc_bootmem_pages). It's safe to do it ONLY when DURING_BOOTMEM.
+ * (alloc_bootmem_pages). It's safe to do it ONLY when after_bootmem == 0.
  */
 static __ref void *spp_getpage(void)
 {
-	void *ptr = NULL;
-
-<<<<<<< HEAD
-	switch (bootmem_state) {
-	case AFTER_BOOTMEM:
-		ptr = (void *) get_zeroed_page(GFP_ATOMIC | __GFP_NOTRACK);
-		break;
-	case DURING_BOOTMEM:
-=======
+	void *ptr;
+
 	if (after_bootmem)
 		ptr = (void *) get_zeroed_page(GFP_ATOMIC | __GFP_NOTRACK);
 	else
->>>>>>> 65795efb
 		ptr = alloc_bootmem_pages(PAGE_SIZE);
-		break;
-	default:
-		panic("calling spp_getpage before bootmem\n");
-	}
 
 	if (!ptr || ((unsigned long)ptr & ~PAGE_MASK)) {
 		panic("set_pte_phys: cannot allocate page data %s\n",
-			bootmem_state == AFTER_BOOTMEM ? "after bootmem" : "");
+			after_bootmem ? "after bootmem" : "");
 	}
 
 	pr_debug("spp_getpage %p\n", ptr);
@@ -289,21 +277,16 @@
 
 static __ref void *alloc_low_page(unsigned long *phys)
 {
-	unsigned long pfn;
+	unsigned long pfn = e820_table_end++;
 	void *adr;
 
-<<<<<<< HEAD
-	if (bootmem_state == AFTER_BOOTMEM) {
-=======
 	if (after_bootmem) {
->>>>>>> 65795efb
 		adr = (void *)get_zeroed_page(GFP_ATOMIC | __GFP_NOTRACK);
 		*phys = __pa(adr);
 
 		return adr;
 	}
 
-	pfn = e820_table_end++;
 	if (pfn >= e820_table_top)
 		panic("alloc_low_page: ran out of memory");
 
@@ -315,7 +298,7 @@
 
 static __ref void unmap_low_page(void *adr)
 {
-	if (bootmem_state == AFTER_BOOTMEM)
+	if (after_bootmem)
 		return;
 
 	early_iounmap(adr, PAGE_SIZE);
@@ -334,7 +317,7 @@
 	for(i = pte_index(addr); i < PTRS_PER_PTE; i++, addr += PAGE_SIZE, pte++) {
 
 		if (addr >= end) {
-			if (bootmem_state != AFTER_BOOTMEM) {
+			if (!after_bootmem) {
 				for(; i < PTRS_PER_PTE; i++, pte++)
 					set_pte(pte, __pte(0));
 			}
@@ -390,7 +373,7 @@
 		pgprot_t new_prot = prot;
 
 		if (address >= end) {
-			if (bootmem_state != AFTER_BOOTMEM) {
+			if (!after_bootmem) {
 				for (; i < PTRS_PER_PMD; i++, pmd++)
 					set_pmd(pmd, __pmd(0));
 			}
@@ -476,7 +459,7 @@
 		if (addr >= end)
 			break;
 
-		if (bootmem_state != AFTER_BOOTMEM &&
+		if (!after_bootmem &&
 				!e820_any_mapped(addr, addr+PUD_SIZE, 0)) {
 			set_pud(pud, __pud(0));
 			continue;
@@ -667,6 +650,8 @@
 
 	/* clear_bss() already clear the empty_zero_page */
 
+	reservedpages = 0;
+
 	/* this will put all low memory onto the freelists */
 #ifdef CONFIG_NUMA
 	totalram_pages = numa_free_all_bootmem();
@@ -674,9 +659,9 @@
 	totalram_pages = free_all_bootmem();
 #endif
 
-	bootmem_state = AFTER_BOOTMEM;
 	absent_pages = absent_pages_in_range(0, max_pfn);
 	reservedpages = max_pfn - totalram_pages - absent_pages;
+	after_bootmem = 1;
 
 	codesize =  (unsigned long) &_etext - (unsigned long) &_text;
 	datasize =  (unsigned long) &_edata - (unsigned long) &_etext;
