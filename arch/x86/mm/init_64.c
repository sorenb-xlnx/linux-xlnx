/*
 *  linux/arch/x86_64/mm/init.c
 *
 *  Copyright (C) 1995  Linus Torvalds
 *  Copyright (C) 2000  Pavel Machek <pavel@ucw.cz>
 *  Copyright (C) 2002,2003 Andi Kleen <ak@suse.de>
 */

#include <linux/signal.h>
#include <linux/sched.h>
#include <linux/kernel.h>
#include <linux/errno.h>
#include <linux/string.h>
#include <linux/types.h>
#include <linux/ptrace.h>
#include <linux/mman.h>
#include <linux/mm.h>
#include <linux/swap.h>
#include <linux/smp.h>
#include <linux/init.h>
#include <linux/initrd.h>
#include <linux/pagemap.h>
#include <linux/bootmem.h>
#include <linux/memblock.h>
#include <linux/proc_fs.h>
#include <linux/pci.h>
#include <linux/pfn.h>
#include <linux/poison.h>
#include <linux/dma-mapping.h>
#include <linux/module.h>
#include <linux/memory_hotplug.h>
#include <linux/nmi.h>
#include <linux/gfp.h>

#include <asm/processor.h>
#include <asm/bios_ebda.h>
#include <asm/system.h>
#include <asm/uaccess.h>
#include <asm/pgtable.h>
#include <asm/pgalloc.h>
#include <asm/dma.h>
#include <asm/fixmap.h>
#include <asm/e820.h>
#include <asm/apic.h>
#include <asm/tlb.h>
#include <asm/mmu_context.h>
#include <asm/proto.h>
#include <asm/smp.h>
#include <asm/sections.h>
#include <asm/kdebug.h>
#include <asm/numa.h>
#include <asm/cacheflush.h>
#include <asm/init.h>
#include <linux/bootmem.h>

static int __init parse_direct_gbpages_off(char *arg)
{
	direct_gbpages = 0;
	return 0;
}
early_param("nogbpages", parse_direct_gbpages_off);

static int __init parse_direct_gbpages_on(char *arg)
{
	direct_gbpages = 1;
	return 0;
}
early_param("gbpages", parse_direct_gbpages_on);

/*
 * NOTE: pagetable_init alloc all the fixmap pagetables contiguous on the
 * physical space so we can cache the place of the first one and move
 * around without checking the pgd every time.
 */

pteval_t __supported_pte_mask __read_mostly = ~_PAGE_IOMAP;
EXPORT_SYMBOL_GPL(__supported_pte_mask);

int force_personality32;

/*
 * noexec32=on|off
 * Control non executable heap for 32bit processes.
 * To control the stack too use noexec=off
 *
 * on	PROT_READ does not imply PROT_EXEC for 32-bit processes (default)
 * off	PROT_READ implies PROT_EXEC
 */
static int __init nonx32_setup(char *str)
{
	if (!strcmp(str, "on"))
		force_personality32 &= ~READ_IMPLIES_EXEC;
	else if (!strcmp(str, "off"))
		force_personality32 |= READ_IMPLIES_EXEC;
	return 1;
}
__setup("noexec32=", nonx32_setup);

/*
 * When memory was added/removed make sure all the processes MM have
 * suitable PGD entries in the local PGD level page.
 */
void sync_global_pgds(unsigned long start, unsigned long end)
{
<<<<<<< HEAD
       unsigned long address;

       for (address = start; address <= end; address += PGDIR_SIZE) {
	       const pgd_t *pgd_ref = pgd_offset_k(address);
	       unsigned long flags;
	       struct page *page;

	       if (pgd_none(*pgd_ref))
		       continue;

	       spin_lock_irqsave(&pgd_lock, flags);
	       list_for_each_entry(page, &pgd_list, lru) {
		       pgd_t *pgd;
		       pgd = (pgd_t *)page_address(page) + pgd_index(address);
		       if (pgd_none(*pgd))
			       set_pgd(pgd, *pgd_ref);
		       else
			       BUG_ON(pgd_page_vaddr(*pgd)
					!= pgd_page_vaddr(*pgd_ref));
	       }
	       spin_unlock_irqrestore(&pgd_lock, flags);
       }
=======
	unsigned long address;

	for (address = start; address <= end; address += PGDIR_SIZE) {
		const pgd_t *pgd_ref = pgd_offset_k(address);
		unsigned long flags;
		struct page *page;

		if (pgd_none(*pgd_ref))
			continue;

		spin_lock_irqsave(&pgd_lock, flags);
		list_for_each_entry(page, &pgd_list, lru) {
			pgd_t *pgd;
			spinlock_t *pgt_lock;

			pgd = (pgd_t *)page_address(page) + pgd_index(address);
			pgt_lock = &pgd_page_get_mm(page)->page_table_lock;
			spin_lock(pgt_lock);

			if (pgd_none(*pgd))
				set_pgd(pgd, *pgd_ref);
			else
				BUG_ON(pgd_page_vaddr(*pgd)
				       != pgd_page_vaddr(*pgd_ref));

			spin_unlock(pgt_lock);
		}
		spin_unlock_irqrestore(&pgd_lock, flags);
	}
>>>>>>> c4de53a2
}

/*
 * NOTE: This function is marked __ref because it calls __init function
 * (alloc_bootmem_pages). It's safe to do it ONLY when after_bootmem == 0.
 */
static __ref void *spp_getpage(void)
{
	void *ptr;

	if (after_bootmem)
		ptr = (void *) get_zeroed_page(GFP_ATOMIC | __GFP_NOTRACK);
	else
		ptr = alloc_bootmem_pages(PAGE_SIZE);

	if (!ptr || ((unsigned long)ptr & ~PAGE_MASK)) {
		panic("set_pte_phys: cannot allocate page data %s\n",
			after_bootmem ? "after bootmem" : "");
	}

	pr_debug("spp_getpage %p\n", ptr);

	return ptr;
}

static pud_t *fill_pud(pgd_t *pgd, unsigned long vaddr)
{
	if (pgd_none(*pgd)) {
		pud_t *pud = (pud_t *)spp_getpage();
		pgd_populate(&init_mm, pgd, pud);
		if (pud != pud_offset(pgd, 0))
			printk(KERN_ERR "PAGETABLE BUG #00! %p <-> %p\n",
			       pud, pud_offset(pgd, 0));
	}
	return pud_offset(pgd, vaddr);
}

static pmd_t *fill_pmd(pud_t *pud, unsigned long vaddr)
{
	if (pud_none(*pud)) {
		pmd_t *pmd = (pmd_t *) spp_getpage();
		pud_populate(&init_mm, pud, pmd);
		if (pmd != pmd_offset(pud, 0))
			printk(KERN_ERR "PAGETABLE BUG #01! %p <-> %p\n",
			       pmd, pmd_offset(pud, 0));
	}
	return pmd_offset(pud, vaddr);
}

static pte_t *fill_pte(pmd_t *pmd, unsigned long vaddr)
{
	if (pmd_none(*pmd)) {
		pte_t *pte = (pte_t *) spp_getpage();
		pmd_populate_kernel(&init_mm, pmd, pte);
		if (pte != pte_offset_kernel(pmd, 0))
			printk(KERN_ERR "PAGETABLE BUG #02!\n");
	}
	return pte_offset_kernel(pmd, vaddr);
}

void set_pte_vaddr_pud(pud_t *pud_page, unsigned long vaddr, pte_t new_pte)
{
	pud_t *pud;
	pmd_t *pmd;
	pte_t *pte;

	pud = pud_page + pud_index(vaddr);
	pmd = fill_pmd(pud, vaddr);
	pte = fill_pte(pmd, vaddr);

	set_pte(pte, new_pte);

	/*
	 * It's enough to flush this one mapping.
	 * (PGE mappings get flushed as well)
	 */
	__flush_tlb_one(vaddr);
}

void set_pte_vaddr(unsigned long vaddr, pte_t pteval)
{
	pgd_t *pgd;
	pud_t *pud_page;

	pr_debug("set_pte_vaddr %lx to %lx\n", vaddr, native_pte_val(pteval));

	pgd = pgd_offset_k(vaddr);
	if (pgd_none(*pgd)) {
		printk(KERN_ERR
			"PGD FIXMAP MISSING, it should be setup in head.S!\n");
		return;
	}
	pud_page = (pud_t*)pgd_page_vaddr(*pgd);
	set_pte_vaddr_pud(pud_page, vaddr, pteval);
}

pmd_t * __init populate_extra_pmd(unsigned long vaddr)
{
	pgd_t *pgd;
	pud_t *pud;

	pgd = pgd_offset_k(vaddr);
	pud = fill_pud(pgd, vaddr);
	return fill_pmd(pud, vaddr);
}

pte_t * __init populate_extra_pte(unsigned long vaddr)
{
	pmd_t *pmd;

	pmd = populate_extra_pmd(vaddr);
	return fill_pte(pmd, vaddr);
}

/*
 * Create large page table mappings for a range of physical addresses.
 */
static void __init __init_extra_mapping(unsigned long phys, unsigned long size,
						pgprot_t prot)
{
	pgd_t *pgd;
	pud_t *pud;
	pmd_t *pmd;

	BUG_ON((phys & ~PMD_MASK) || (size & ~PMD_MASK));
	for (; size; phys += PMD_SIZE, size -= PMD_SIZE) {
		pgd = pgd_offset_k((unsigned long)__va(phys));
		if (pgd_none(*pgd)) {
			pud = (pud_t *) spp_getpage();
			set_pgd(pgd, __pgd(__pa(pud) | _KERNPG_TABLE |
						_PAGE_USER));
		}
		pud = pud_offset(pgd, (unsigned long)__va(phys));
		if (pud_none(*pud)) {
			pmd = (pmd_t *) spp_getpage();
			set_pud(pud, __pud(__pa(pmd) | _KERNPG_TABLE |
						_PAGE_USER));
		}
		pmd = pmd_offset(pud, phys);
		BUG_ON(!pmd_none(*pmd));
		set_pmd(pmd, __pmd(phys | pgprot_val(prot)));
	}
}

void __init init_extra_mapping_wb(unsigned long phys, unsigned long size)
{
	__init_extra_mapping(phys, size, PAGE_KERNEL_LARGE);
}

void __init init_extra_mapping_uc(unsigned long phys, unsigned long size)
{
	__init_extra_mapping(phys, size, PAGE_KERNEL_LARGE_NOCACHE);
}

/*
 * The head.S code sets up the kernel high mapping:
 *
 *   from __START_KERNEL_map to __START_KERNEL_map + size (== _end-_text)
 *
 * phys_addr holds the negative offset to the kernel, which is added
 * to the compile time generated pmds. This results in invalid pmds up
 * to the point where we hit the physaddr 0 mapping.
 *
 * We limit the mappings to the region from _text to _end.  _end is
 * rounded up to the 2MB boundary. This catches the invalid pmds as
 * well, as they are located before _text:
 */
void __init cleanup_highmap(void)
{
	unsigned long vaddr = __START_KERNEL_map;
	unsigned long end = roundup((unsigned long)_end, PMD_SIZE) - 1;
	pmd_t *pmd = level2_kernel_pgt;
	pmd_t *last_pmd = pmd + PTRS_PER_PMD;

	for (; pmd < last_pmd; pmd++, vaddr += PMD_SIZE) {
		if (pmd_none(*pmd))
			continue;
		if (vaddr < (unsigned long) _text || vaddr > end)
			set_pmd(pmd, __pmd(0));
	}
}

static __ref void *alloc_low_page(unsigned long *phys)
{
	unsigned long pfn = e820_table_end++;
	void *adr;

	if (after_bootmem) {
		adr = (void *)get_zeroed_page(GFP_ATOMIC | __GFP_NOTRACK);
		*phys = __pa(adr);

		return adr;
	}

	if (pfn >= e820_table_top)
		panic("alloc_low_page: ran out of memory");

	adr = early_memremap(pfn * PAGE_SIZE, PAGE_SIZE);
	clear_page(adr);
	*phys  = pfn * PAGE_SIZE;
	return adr;
}

static __ref void unmap_low_page(void *adr)
{
	if (after_bootmem)
		return;

	early_iounmap(adr, PAGE_SIZE);
}

static unsigned long __meminit
phys_pte_init(pte_t *pte_page, unsigned long addr, unsigned long end,
	      pgprot_t prot)
{
	unsigned pages = 0;
	unsigned long last_map_addr = end;
	int i;

	pte_t *pte = pte_page + pte_index(addr);

	for(i = pte_index(addr); i < PTRS_PER_PTE; i++, addr += PAGE_SIZE, pte++) {

		if (addr >= end) {
			if (!after_bootmem) {
				for(; i < PTRS_PER_PTE; i++, pte++)
					set_pte(pte, __pte(0));
			}
			break;
		}

		/*
		 * We will re-use the existing mapping.
		 * Xen for example has some special requirements, like mapping
		 * pagetable pages as RO. So assume someone who pre-setup
		 * these mappings are more intelligent.
		 */
		if (pte_val(*pte)) {
			pages++;
			continue;
		}

		if (0)
			printk("   pte=%p addr=%lx pte=%016lx\n",
			       pte, addr, pfn_pte(addr >> PAGE_SHIFT, PAGE_KERNEL).pte);
		pages++;
		set_pte(pte, pfn_pte(addr >> PAGE_SHIFT, prot));
		last_map_addr = (addr & PAGE_MASK) + PAGE_SIZE;
	}

	update_page_count(PG_LEVEL_4K, pages);

	return last_map_addr;
}

static unsigned long __meminit
phys_pte_update(pmd_t *pmd, unsigned long address, unsigned long end,
		pgprot_t prot)
{
	pte_t *pte = (pte_t *)pmd_page_vaddr(*pmd);

	return phys_pte_init(pte, address, end, prot);
}

static unsigned long __meminit
phys_pmd_init(pmd_t *pmd_page, unsigned long address, unsigned long end,
	      unsigned long page_size_mask, pgprot_t prot)
{
	unsigned long pages = 0;
	unsigned long last_map_addr = end;

	int i = pmd_index(address);

	for (; i < PTRS_PER_PMD; i++, address += PMD_SIZE) {
		unsigned long pte_phys;
		pmd_t *pmd = pmd_page + pmd_index(address);
		pte_t *pte;
		pgprot_t new_prot = prot;

		if (address >= end) {
			if (!after_bootmem) {
				for (; i < PTRS_PER_PMD; i++, pmd++)
					set_pmd(pmd, __pmd(0));
			}
			break;
		}

		if (pmd_val(*pmd)) {
			if (!pmd_large(*pmd)) {
				spin_lock(&init_mm.page_table_lock);
				last_map_addr = phys_pte_update(pmd, address,
								end, prot);
				spin_unlock(&init_mm.page_table_lock);
				continue;
			}
			/*
			 * If we are ok with PG_LEVEL_2M mapping, then we will
			 * use the existing mapping,
			 *
			 * Otherwise, we will split the large page mapping but
			 * use the same existing protection bits except for
			 * large page, so that we don't violate Intel's TLB
			 * Application note (317080) which says, while changing
			 * the page sizes, new and old translations should
			 * not differ with respect to page frame and
			 * attributes.
			 */
			if (page_size_mask & (1 << PG_LEVEL_2M)) {
				pages++;
				continue;
			}
			new_prot = pte_pgprot(pte_clrhuge(*(pte_t *)pmd));
		}

		if (page_size_mask & (1<<PG_LEVEL_2M)) {
			pages++;
			spin_lock(&init_mm.page_table_lock);
			set_pte((pte_t *)pmd,
				pfn_pte(address >> PAGE_SHIFT,
					__pgprot(pgprot_val(prot) | _PAGE_PSE)));
			spin_unlock(&init_mm.page_table_lock);
			last_map_addr = (address & PMD_MASK) + PMD_SIZE;
			continue;
		}

		pte = alloc_low_page(&pte_phys);
		last_map_addr = phys_pte_init(pte, address, end, new_prot);
		unmap_low_page(pte);

		spin_lock(&init_mm.page_table_lock);
		pmd_populate_kernel(&init_mm, pmd, __va(pte_phys));
		spin_unlock(&init_mm.page_table_lock);
	}
	update_page_count(PG_LEVEL_2M, pages);
	return last_map_addr;
}

static unsigned long __meminit
phys_pmd_update(pud_t *pud, unsigned long address, unsigned long end,
		unsigned long page_size_mask, pgprot_t prot)
{
	pmd_t *pmd = pmd_offset(pud, 0);
	unsigned long last_map_addr;

	last_map_addr = phys_pmd_init(pmd, address, end, page_size_mask, prot);
	__flush_tlb_all();
	return last_map_addr;
}

static unsigned long __meminit
phys_pud_init(pud_t *pud_page, unsigned long addr, unsigned long end,
			 unsigned long page_size_mask)
{
	unsigned long pages = 0;
	unsigned long last_map_addr = end;
	int i = pud_index(addr);

	for (; i < PTRS_PER_PUD; i++, addr = (addr & PUD_MASK) + PUD_SIZE) {
		unsigned long pmd_phys;
		pud_t *pud = pud_page + pud_index(addr);
		pmd_t *pmd;
		pgprot_t prot = PAGE_KERNEL;

		if (addr >= end)
			break;

		if (!after_bootmem &&
				!e820_any_mapped(addr, addr+PUD_SIZE, 0)) {
			set_pud(pud, __pud(0));
			continue;
		}

		if (pud_val(*pud)) {
			if (!pud_large(*pud)) {
				last_map_addr = phys_pmd_update(pud, addr, end,
							 page_size_mask, prot);
				continue;
			}
			/*
			 * If we are ok with PG_LEVEL_1G mapping, then we will
			 * use the existing mapping.
			 *
			 * Otherwise, we will split the gbpage mapping but use
			 * the same existing protection  bits except for large
			 * page, so that we don't violate Intel's TLB
			 * Application note (317080) which says, while changing
			 * the page sizes, new and old translations should
			 * not differ with respect to page frame and
			 * attributes.
			 */
			if (page_size_mask & (1 << PG_LEVEL_1G)) {
				pages++;
				continue;
			}
			prot = pte_pgprot(pte_clrhuge(*(pte_t *)pud));
		}

		if (page_size_mask & (1<<PG_LEVEL_1G)) {
			pages++;
			spin_lock(&init_mm.page_table_lock);
			set_pte((pte_t *)pud,
				pfn_pte(addr >> PAGE_SHIFT, PAGE_KERNEL_LARGE));
			spin_unlock(&init_mm.page_table_lock);
			last_map_addr = (addr & PUD_MASK) + PUD_SIZE;
			continue;
		}

		pmd = alloc_low_page(&pmd_phys);
		last_map_addr = phys_pmd_init(pmd, addr, end, page_size_mask,
					      prot);
		unmap_low_page(pmd);

		spin_lock(&init_mm.page_table_lock);
		pud_populate(&init_mm, pud, __va(pmd_phys));
		spin_unlock(&init_mm.page_table_lock);
	}
	__flush_tlb_all();

	update_page_count(PG_LEVEL_1G, pages);

	return last_map_addr;
}

static unsigned long __meminit
phys_pud_update(pgd_t *pgd, unsigned long addr, unsigned long end,
		 unsigned long page_size_mask)
{
	pud_t *pud;

	pud = (pud_t *)pgd_page_vaddr(*pgd);

	return phys_pud_init(pud, addr, end, page_size_mask);
}

unsigned long __meminit
kernel_physical_mapping_init(unsigned long start,
			     unsigned long end,
			     unsigned long page_size_mask)
{
	bool pgd_changed = false;
	unsigned long next, last_map_addr = end;
	unsigned long addr;

	start = (unsigned long)__va(start);
	end = (unsigned long)__va(end);
	addr = start;

	for (; start < end; start = next) {
		pgd_t *pgd = pgd_offset_k(start);
		unsigned long pud_phys;
		pud_t *pud;

		next = (start + PGDIR_SIZE) & PGDIR_MASK;
		if (next > end)
			next = end;

		if (pgd_val(*pgd)) {
			last_map_addr = phys_pud_update(pgd, __pa(start),
						 __pa(end), page_size_mask);
			continue;
		}

		pud = alloc_low_page(&pud_phys);
		last_map_addr = phys_pud_init(pud, __pa(start), __pa(next),
						 page_size_mask);
		unmap_low_page(pud);

		spin_lock(&init_mm.page_table_lock);
		pgd_populate(&init_mm, pgd, __va(pud_phys));
		spin_unlock(&init_mm.page_table_lock);
		pgd_changed = true;
	}

	if (pgd_changed)
		sync_global_pgds(addr, end);

	__flush_tlb_all();

	return last_map_addr;
}

#ifndef CONFIG_NUMA
void __init initmem_init(unsigned long start_pfn, unsigned long end_pfn,
				int acpi, int k8)
{
	memblock_x86_register_active_regions(0, start_pfn, end_pfn);
}
#endif

void __init paging_init(void)
{
	unsigned long max_zone_pfns[MAX_NR_ZONES];

	memset(max_zone_pfns, 0, sizeof(max_zone_pfns));
	max_zone_pfns[ZONE_DMA] = MAX_DMA_PFN;
	max_zone_pfns[ZONE_DMA32] = MAX_DMA32_PFN;
	max_zone_pfns[ZONE_NORMAL] = max_pfn;

	sparse_memory_present_with_active_regions(MAX_NUMNODES);
	sparse_init();

	/*
	 * clear the default setting with node 0
	 * note: don't use nodes_clear here, that is really clearing when
	 *	 numa support is not compiled in, and later node_set_state
	 *	 will not set it back.
	 */
	node_clear_state(0, N_NORMAL_MEMORY);

	free_area_init_nodes(max_zone_pfns);
}

/*
 * Memory hotplug specific functions
 */
#ifdef CONFIG_MEMORY_HOTPLUG
/*
 * After memory hotplug the variables max_pfn, max_low_pfn and high_memory need
 * updating.
 */
static void  update_end_of_memory_vars(u64 start, u64 size)
{
	unsigned long end_pfn = PFN_UP(start + size);

	if (end_pfn > max_pfn) {
		max_pfn = end_pfn;
		max_low_pfn = end_pfn;
		high_memory = (void *)__va(max_pfn * PAGE_SIZE - 1) + 1;
	}
}

/*
 * Memory is added always to NORMAL zone. This means you will never get
 * additional DMA/DMA32 memory.
 */
int arch_add_memory(int nid, u64 start, u64 size)
{
	struct pglist_data *pgdat = NODE_DATA(nid);
	struct zone *zone = pgdat->node_zones + ZONE_NORMAL;
	unsigned long last_mapped_pfn, start_pfn = start >> PAGE_SHIFT;
	unsigned long nr_pages = size >> PAGE_SHIFT;
	int ret;

	last_mapped_pfn = init_memory_mapping(start, start + size);
	if (last_mapped_pfn > max_pfn_mapped)
		max_pfn_mapped = last_mapped_pfn;

	ret = __add_pages(nid, zone, start_pfn, nr_pages);
	WARN_ON_ONCE(ret);

	/* update max_pfn, max_low_pfn and high_memory */
	update_end_of_memory_vars(start, size);

	return ret;
}
EXPORT_SYMBOL_GPL(arch_add_memory);

#if !defined(CONFIG_ACPI_NUMA) && defined(CONFIG_NUMA)
int memory_add_physaddr_to_nid(u64 start)
{
	return 0;
}
EXPORT_SYMBOL_GPL(memory_add_physaddr_to_nid);
#endif

#endif /* CONFIG_MEMORY_HOTPLUG */

static struct kcore_list kcore_vsyscall;

void __init mem_init(void)
{
	long codesize, reservedpages, datasize, initsize;
	unsigned long absent_pages;

	pci_iommu_alloc();

	/* clear_bss() already clear the empty_zero_page */

	reservedpages = 0;

	/* this will put all low memory onto the freelists */
#ifdef CONFIG_NUMA
	totalram_pages = numa_free_all_bootmem();
#else
	totalram_pages = free_all_bootmem();
#endif

	absent_pages = absent_pages_in_range(0, max_pfn);
	reservedpages = max_pfn - totalram_pages - absent_pages;
	after_bootmem = 1;

	codesize =  (unsigned long) &_etext - (unsigned long) &_text;
	datasize =  (unsigned long) &_edata - (unsigned long) &_etext;
	initsize =  (unsigned long) &__init_end - (unsigned long) &__init_begin;

	/* Register memory areas for /proc/kcore */
	kclist_add(&kcore_vsyscall, (void *)VSYSCALL_START,
			 VSYSCALL_END - VSYSCALL_START, KCORE_OTHER);

	printk(KERN_INFO "Memory: %luk/%luk available (%ldk kernel code, "
			 "%ldk absent, %ldk reserved, %ldk data, %ldk init)\n",
		nr_free_pages() << (PAGE_SHIFT-10),
		max_pfn << (PAGE_SHIFT-10),
		codesize >> 10,
		absent_pages << (PAGE_SHIFT-10),
		reservedpages << (PAGE_SHIFT-10),
		datasize >> 10,
		initsize >> 10);
}

#ifdef CONFIG_DEBUG_RODATA
const int rodata_test_data = 0xC3;
EXPORT_SYMBOL_GPL(rodata_test_data);

int kernel_set_to_readonly;

void set_kernel_text_rw(void)
{
	unsigned long start = PFN_ALIGN(_text);
	unsigned long end = PFN_ALIGN(__stop___ex_table);

	if (!kernel_set_to_readonly)
		return;

	pr_debug("Set kernel text: %lx - %lx for read write\n",
		 start, end);

	/*
	 * Make the kernel identity mapping for text RW. Kernel text
	 * mapping will always be RO. Refer to the comment in
	 * static_protections() in pageattr.c
	 */
	set_memory_rw(start, (end - start) >> PAGE_SHIFT);
}

void set_kernel_text_ro(void)
{
	unsigned long start = PFN_ALIGN(_text);
	unsigned long end = PFN_ALIGN(__stop___ex_table);

	if (!kernel_set_to_readonly)
		return;

	pr_debug("Set kernel text: %lx - %lx for read only\n",
		 start, end);

	/*
	 * Set the kernel identity mapping for text RO.
	 */
	set_memory_ro(start, (end - start) >> PAGE_SHIFT);
}

void mark_rodata_ro(void)
{
	unsigned long start = PFN_ALIGN(_text);
	unsigned long rodata_start =
		((unsigned long)__start_rodata + PAGE_SIZE - 1) & PAGE_MASK;
	unsigned long end = (unsigned long) &__end_rodata_hpage_align;
	unsigned long text_end = PAGE_ALIGN((unsigned long) &__stop___ex_table);
	unsigned long rodata_end = PAGE_ALIGN((unsigned long) &__end_rodata);
	unsigned long data_start = (unsigned long) &_sdata;

	printk(KERN_INFO "Write protecting the kernel read-only data: %luk\n",
	       (end - start) >> 10);
	set_memory_ro(start, (end - start) >> PAGE_SHIFT);

	kernel_set_to_readonly = 1;

	/*
	 * The rodata section (but not the kernel text!) should also be
	 * not-executable.
	 */
	set_memory_nx(rodata_start, (end - rodata_start) >> PAGE_SHIFT);

	rodata_test();

#ifdef CONFIG_CPA_DEBUG
	printk(KERN_INFO "Testing CPA: undo %lx-%lx\n", start, end);
	set_memory_rw(start, (end-start) >> PAGE_SHIFT);

	printk(KERN_INFO "Testing CPA: again\n");
	set_memory_ro(start, (end-start) >> PAGE_SHIFT);
#endif

	free_init_pages("unused kernel memory",
			(unsigned long) page_address(virt_to_page(text_end)),
			(unsigned long)
				 page_address(virt_to_page(rodata_start)));
	free_init_pages("unused kernel memory",
			(unsigned long) page_address(virt_to_page(rodata_end)),
			(unsigned long) page_address(virt_to_page(data_start)));
}

#endif

int kern_addr_valid(unsigned long addr)
{
	unsigned long above = ((long)addr) >> __VIRTUAL_MASK_SHIFT;
	pgd_t *pgd;
	pud_t *pud;
	pmd_t *pmd;
	pte_t *pte;

	if (above != 0 && above != -1UL)
		return 0;

	pgd = pgd_offset_k(addr);
	if (pgd_none(*pgd))
		return 0;

	pud = pud_offset(pgd, addr);
	if (pud_none(*pud))
		return 0;

	pmd = pmd_offset(pud, addr);
	if (pmd_none(*pmd))
		return 0;

	if (pmd_large(*pmd))
		return pfn_valid(pmd_pfn(*pmd));

	pte = pte_offset_kernel(pmd, addr);
	if (pte_none(*pte))
		return 0;

	return pfn_valid(pte_pfn(*pte));
}

/*
 * A pseudo VMA to allow ptrace access for the vsyscall page.  This only
 * covers the 64bit vsyscall page now. 32bit has a real VMA now and does
 * not need special handling anymore:
 */
static struct vm_area_struct gate_vma = {
	.vm_start	= VSYSCALL_START,
	.vm_end		= VSYSCALL_START + (VSYSCALL_MAPPED_PAGES * PAGE_SIZE),
	.vm_page_prot	= PAGE_READONLY_EXEC,
	.vm_flags	= VM_READ | VM_EXEC
};

struct vm_area_struct *get_gate_vma(struct task_struct *tsk)
{
#ifdef CONFIG_IA32_EMULATION
	if (test_tsk_thread_flag(tsk, TIF_IA32))
		return NULL;
#endif
	return &gate_vma;
}

int in_gate_area(struct task_struct *task, unsigned long addr)
{
	struct vm_area_struct *vma = get_gate_vma(task);

	if (!vma)
		return 0;

	return (addr >= vma->vm_start) && (addr < vma->vm_end);
}

/*
 * Use this when you have no reliable task/vma, typically from interrupt
 * context. It is less reliable than using the task's vma and may give
 * false positives:
 */
int in_gate_area_no_task(unsigned long addr)
{
	return (addr >= VSYSCALL_START) && (addr < VSYSCALL_END);
}

const char *arch_vma_name(struct vm_area_struct *vma)
{
	if (vma->vm_mm && vma->vm_start == (long)vma->vm_mm->context.vdso)
		return "[vdso]";
	if (vma == &gate_vma)
		return "[vsyscall]";
	return NULL;
}

#ifdef CONFIG_SPARSEMEM_VMEMMAP
/*
 * Initialise the sparsemem vmemmap using huge-pages at the PMD level.
 */
static long __meminitdata addr_start, addr_end;
static void __meminitdata *p_start, *p_end;
static int __meminitdata node_start;

int __meminit
vmemmap_populate(struct page *start_page, unsigned long size, int node)
{
	unsigned long addr = (unsigned long)start_page;
	unsigned long end = (unsigned long)(start_page + size);
	unsigned long next;
	pgd_t *pgd;
	pud_t *pud;
	pmd_t *pmd;

	for (; addr < end; addr = next) {
		void *p = NULL;

		pgd = vmemmap_pgd_populate(addr, node);
		if (!pgd)
			return -ENOMEM;

		pud = vmemmap_pud_populate(pgd, addr, node);
		if (!pud)
			return -ENOMEM;

		if (!cpu_has_pse) {
			next = (addr + PAGE_SIZE) & PAGE_MASK;
			pmd = vmemmap_pmd_populate(pud, addr, node);

			if (!pmd)
				return -ENOMEM;

			p = vmemmap_pte_populate(pmd, addr, node);

			if (!p)
				return -ENOMEM;

			addr_end = addr + PAGE_SIZE;
			p_end = p + PAGE_SIZE;
		} else {
			next = pmd_addr_end(addr, end);

			pmd = pmd_offset(pud, addr);
			if (pmd_none(*pmd)) {
				pte_t entry;

				p = vmemmap_alloc_block_buf(PMD_SIZE, node);
				if (!p)
					return -ENOMEM;

				entry = pfn_pte(__pa(p) >> PAGE_SHIFT,
						PAGE_KERNEL_LARGE);
				set_pmd(pmd, __pmd(pte_val(entry)));

				/* check to see if we have contiguous blocks */
				if (p_end != p || node_start != node) {
					if (p_start)
						printk(KERN_DEBUG " [%lx-%lx] PMD -> [%p-%p] on node %d\n",
						       addr_start, addr_end-1, p_start, p_end-1, node_start);
					addr_start = addr;
					node_start = node;
					p_start = p;
				}

				addr_end = addr + PMD_SIZE;
				p_end = p + PMD_SIZE;
			} else
				vmemmap_verify((pte_t *)pmd, node, addr, next);
		}

	}
	sync_global_pgds((unsigned long)start_page, end);
	return 0;
}

void __meminit vmemmap_populate_print_last(void)
{
	if (p_start) {
		printk(KERN_DEBUG " [%lx-%lx] PMD -> [%p-%p] on node %d\n",
			addr_start, addr_end-1, p_start, p_end-1, node_start);
		p_start = NULL;
		p_end = NULL;
		node_start = 0;
	}
}
#endif<|MERGE_RESOLUTION|>--- conflicted
+++ resolved
@@ -102,30 +102,6 @@
  */
 void sync_global_pgds(unsigned long start, unsigned long end)
 {
-<<<<<<< HEAD
-       unsigned long address;
-
-       for (address = start; address <= end; address += PGDIR_SIZE) {
-	       const pgd_t *pgd_ref = pgd_offset_k(address);
-	       unsigned long flags;
-	       struct page *page;
-
-	       if (pgd_none(*pgd_ref))
-		       continue;
-
-	       spin_lock_irqsave(&pgd_lock, flags);
-	       list_for_each_entry(page, &pgd_list, lru) {
-		       pgd_t *pgd;
-		       pgd = (pgd_t *)page_address(page) + pgd_index(address);
-		       if (pgd_none(*pgd))
-			       set_pgd(pgd, *pgd_ref);
-		       else
-			       BUG_ON(pgd_page_vaddr(*pgd)
-					!= pgd_page_vaddr(*pgd_ref));
-	       }
-	       spin_unlock_irqrestore(&pgd_lock, flags);
-       }
-=======
 	unsigned long address;
 
 	for (address = start; address <= end; address += PGDIR_SIZE) {
@@ -155,7 +131,6 @@
 		}
 		spin_unlock_irqrestore(&pgd_lock, flags);
 	}
->>>>>>> c4de53a2
 }
 
 /*
