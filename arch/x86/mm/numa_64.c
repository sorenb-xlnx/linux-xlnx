/*
 * Generic VM initialization for x86-64 NUMA setups.
 * Copyright 2002,2003 Andi Kleen, SuSE Labs.
 */
#include <linux/kernel.h>
#include <linux/mm.h>
#include <linux/string.h>
#include <linux/init.h>
#include <linux/bootmem.h>
#include <linux/memblock.h>
#include <linux/mmzone.h>
#include <linux/ctype.h>
#include <linux/module.h>
#include <linux/nodemask.h>
#include <linux/sched.h>
#include <linux/acpi.h>

#include <asm/e820.h>
#include <asm/proto.h>
#include <asm/dma.h>
#include <asm/acpi.h>
#include <asm/amd_nb.h>

#include "numa_internal.h"

struct pglist_data *node_data[MAX_NUMNODES] __read_mostly;
EXPORT_SYMBOL(node_data);

nodemask_t numa_nodes_parsed __initdata;

<<<<<<< HEAD
static unsigned long __initdata nodemap_addr;
static unsigned long __initdata nodemap_size;

=======
struct memnode memnode;

static unsigned long __initdata nodemap_addr;
static unsigned long __initdata nodemap_size;

static struct numa_meminfo numa_meminfo __initdata;

static int numa_distance_cnt;
static u8 *numa_distance;

>>>>>>> 2bf50555
/*
 * Given a shift value, try to populate memnodemap[]
 * Returns :
 * 1 if OK
 * 0 if memnodmap[] too small (of shift too small)
 * -1 if node overlap or lost ram (shift too big)
 */
static int __init populate_memnodemap(const struct numa_meminfo *mi, int shift)
{
	unsigned long addr, end;
	int i, res = -1;

	memset(memnodemap, 0xff, sizeof(s16)*memnodemapsize);
	for (i = 0; i < mi->nr_blks; i++) {
		addr = mi->blk[i].start;
		end = mi->blk[i].end;
		if (addr >= end)
			continue;
		if ((end >> shift) >= memnodemapsize)
			return 0;
		do {
			if (memnodemap[addr >> shift] != NUMA_NO_NODE)
				return -1;
			memnodemap[addr >> shift] = mi->blk[i].nid;
			addr += (1UL << shift);
		} while (addr < end);
		res = 1;
	}
	return res;
}

static int __init allocate_cachealigned_memnodemap(void)
{
	unsigned long addr;

	memnodemap = memnode.embedded_map;
	if (memnodemapsize <= ARRAY_SIZE(memnode.embedded_map))
		return 0;

	addr = 0x8000;
	nodemap_size = roundup(sizeof(s16) * memnodemapsize, L1_CACHE_BYTES);
	nodemap_addr = memblock_find_in_range(addr, get_max_mapped(),
				      nodemap_size, L1_CACHE_BYTES);
	if (nodemap_addr == MEMBLOCK_ERROR) {
		printk(KERN_ERR
		       "NUMA: Unable to allocate Memory to Node hash map\n");
		nodemap_addr = nodemap_size = 0;
		return -1;
	}
	memnodemap = phys_to_virt(nodemap_addr);
	memblock_x86_reserve_range(nodemap_addr, nodemap_addr + nodemap_size, "MEMNODEMAP");

	printk(KERN_DEBUG "NUMA: Allocated memnodemap from %lx - %lx\n",
	       nodemap_addr, nodemap_addr + nodemap_size);
	return 0;
}

/*
 * The LSB of all start and end addresses in the node map is the value of the
 * maximum possible shift.
 */
static int __init extract_lsb_from_nodes(const struct numa_meminfo *mi)
{
	int i, nodes_used = 0;
	unsigned long start, end;
	unsigned long bitfield = 0, memtop = 0;

	for (i = 0; i < mi->nr_blks; i++) {
		start = mi->blk[i].start;
		end = mi->blk[i].end;
		if (start >= end)
			continue;
		bitfield |= start;
		nodes_used++;
		if (end > memtop)
			memtop = end;
	}
	if (nodes_used <= 1)
		i = 63;
	else
		i = find_first_bit(&bitfield, sizeof(unsigned long)*8);
	memnodemapsize = (memtop >> i)+1;
	return i;
}

static int __init compute_hash_shift(const struct numa_meminfo *mi)
{
	int shift;

	shift = extract_lsb_from_nodes(mi);
	if (allocate_cachealigned_memnodemap())
		return -1;
	printk(KERN_DEBUG "NUMA: Using %d for the hash shift.\n",
		shift);

	if (populate_memnodemap(mi, shift) != 1) {
		printk(KERN_INFO "Your memory is not aligned you need to "
		       "rebuild your kernel with a bigger NODEMAPSIZE "
		       "shift=%d\n", shift);
		return -1;
	}
	return shift;
}

int __meminit  __early_pfn_to_nid(unsigned long pfn)
{
	return phys_to_nid(pfn << PAGE_SHIFT);
}

static void * __init early_node_mem(int nodeid, unsigned long start,
				    unsigned long end, unsigned long size,
				    unsigned long align)
{
	unsigned long mem;

	/*
	 * put it on high as possible
	 * something will go with NODE_DATA
	 */
	if (start < (MAX_DMA_PFN<<PAGE_SHIFT))
		start = MAX_DMA_PFN<<PAGE_SHIFT;
	if (start < (MAX_DMA32_PFN<<PAGE_SHIFT) &&
	    end > (MAX_DMA32_PFN<<PAGE_SHIFT))
		start = MAX_DMA32_PFN<<PAGE_SHIFT;
	mem = memblock_x86_find_in_range_node(nodeid, start, end, size, align);
	if (mem != MEMBLOCK_ERROR)
		return __va(mem);

	/* extend the search scope */
	end = max_pfn_mapped << PAGE_SHIFT;
	start = MAX_DMA_PFN << PAGE_SHIFT;
	mem = memblock_find_in_range(start, end, size, align);
	if (mem != MEMBLOCK_ERROR)
		return __va(mem);

	printk(KERN_ERR "Cannot find %lu bytes in node %d\n",
		       size, nodeid);

	return NULL;
}

static int __init numa_add_memblk_to(int nid, u64 start, u64 end,
				     struct numa_meminfo *mi)
{
	/* ignore zero length blks */
	if (start == end)
		return 0;

	/* whine about and ignore invalid blks */
	if (start > end || nid < 0 || nid >= MAX_NUMNODES) {
		pr_warning("NUMA: Warning: invalid memblk node %d (%Lx-%Lx)\n",
			   nid, start, end);
		return 0;
	}

	if (mi->nr_blks >= NR_NODE_MEMBLKS) {
		pr_err("NUMA: too many memblk ranges\n");
		return -EINVAL;
	}

	mi->blk[mi->nr_blks].start = start;
	mi->blk[mi->nr_blks].end = end;
	mi->blk[mi->nr_blks].nid = nid;
	mi->nr_blks++;
	return 0;
}

/**
 * numa_remove_memblk_from - Remove one numa_memblk from a numa_meminfo
 * @idx: Index of memblk to remove
 * @mi: numa_meminfo to remove memblk from
 *
 * Remove @idx'th numa_memblk from @mi by shifting @mi->blk[] and
 * decrementing @mi->nr_blks.
 */
void __init numa_remove_memblk_from(int idx, struct numa_meminfo *mi)
{
	mi->nr_blks--;
	memmove(&mi->blk[idx], &mi->blk[idx + 1],
		(mi->nr_blks - idx) * sizeof(mi->blk[0]));
}

/**
 * numa_add_memblk - Add one numa_memblk to numa_meminfo
 * @nid: NUMA node ID of the new memblk
 * @start: Start address of the new memblk
 * @end: End address of the new memblk
 *
 * Add a new memblk to the default numa_meminfo.
 *
 * RETURNS:
 * 0 on success, -errno on failure.
 */
int __init numa_add_memblk(int nid, u64 start, u64 end)
{
	return numa_add_memblk_to(nid, start, end, &numa_meminfo);
}

/* Initialize bootmem allocator for a node */
void __init
setup_node_bootmem(int nodeid, unsigned long start, unsigned long end)
{
	unsigned long start_pfn, last_pfn, nodedata_phys;
	const int pgdat_size = roundup(sizeof(pg_data_t), PAGE_SIZE);
	int nid;

	if (!end)
		return;

	/*
	 * Don't confuse VM with a node that doesn't have the
	 * minimum amount of memory:
	 */
	if (end && (end - start) < NODE_MIN_SIZE)
		return;

	start = roundup(start, ZONE_ALIGN);

	printk(KERN_INFO "Initmem setup node %d %016lx-%016lx\n", nodeid,
	       start, end);

	start_pfn = start >> PAGE_SHIFT;
	last_pfn = end >> PAGE_SHIFT;

	node_data[nodeid] = early_node_mem(nodeid, start, end, pgdat_size,
					   SMP_CACHE_BYTES);
	if (node_data[nodeid] == NULL)
		return;
	nodedata_phys = __pa(node_data[nodeid]);
	memblock_x86_reserve_range(nodedata_phys, nodedata_phys + pgdat_size, "NODE_DATA");
	printk(KERN_INFO "  NODE_DATA [%016lx - %016lx]\n", nodedata_phys,
		nodedata_phys + pgdat_size - 1);
	nid = phys_to_nid(nodedata_phys);
	if (nid != nodeid)
		printk(KERN_INFO "    NODE_DATA(%d) on node %d\n", nodeid, nid);

	memset(NODE_DATA(nodeid), 0, sizeof(pg_data_t));
	NODE_DATA(nodeid)->node_id = nodeid;
	NODE_DATA(nodeid)->node_start_pfn = start_pfn;
	NODE_DATA(nodeid)->node_spanned_pages = last_pfn - start_pfn;

	node_set_online(nodeid);
}

<<<<<<< HEAD
#ifdef CONFIG_NUMA_EMU
/* Numa emulation */
static struct bootnode nodes[MAX_NUMNODES] __initdata;
static struct bootnode physnodes[MAX_NUMNODES] __cpuinitdata;
static char *cmdline __initdata;
=======
/**
 * numa_cleanup_meminfo - Cleanup a numa_meminfo
 * @mi: numa_meminfo to clean up
 *
 * Sanitize @mi by merging and removing unncessary memblks.  Also check for
 * conflicts and clear unused memblks.
 *
 * RETURNS:
 * 0 on success, -errno on failure.
 */
int __init numa_cleanup_meminfo(struct numa_meminfo *mi)
{
	const u64 low = 0;
	const u64 high = (u64)max_pfn << PAGE_SHIFT;
	int i, j, k;
>>>>>>> 2bf50555

	for (i = 0; i < mi->nr_blks; i++) {
		struct numa_memblk *bi = &mi->blk[i];

		/* make sure all blocks are inside the limits */
		bi->start = max(bi->start, low);
		bi->end = min(bi->end, high);

		/* and there's no empty block */
		if (bi->start == bi->end) {
			numa_remove_memblk_from(i--, mi);
			continue;
		}

		for (j = i + 1; j < mi->nr_blks; j++) {
			struct numa_memblk *bj = &mi->blk[j];
			unsigned long start, end;

			/*
			 * See whether there are overlapping blocks.  Whine
			 * about but allow overlaps of the same nid.  They
			 * will be merged below.
			 */
			if (bi->end > bj->start && bi->start < bj->end) {
				if (bi->nid != bj->nid) {
					pr_err("NUMA: node %d (%Lx-%Lx) overlaps with node %d (%Lx-%Lx)\n",
					       bi->nid, bi->start, bi->end,
					       bj->nid, bj->start, bj->end);
					return -EINVAL;
				}
				pr_warning("NUMA: Warning: node %d (%Lx-%Lx) overlaps with itself (%Lx-%Lx)\n",
					   bi->nid, bi->start, bi->end,
					   bj->start, bj->end);
			}

			/*
			 * Join together blocks on the same node, holes
			 * between which don't overlap with memory on other
			 * nodes.
			 */
			if (bi->nid != bj->nid)
				continue;
			start = max(min(bi->start, bj->start), low);
			end = min(max(bi->end, bj->end), high);
			for (k = 0; k < mi->nr_blks; k++) {
				struct numa_memblk *bk = &mi->blk[k];

				if (bi->nid == bk->nid)
					continue;
				if (start < bk->end && end > bk->start)
					break;
			}
			if (k < mi->nr_blks)
				continue;
			printk(KERN_INFO "NUMA: Node %d [%Lx,%Lx) + [%Lx,%Lx) -> [%lx,%lx)\n",
			       bi->nid, bi->start, bi->end, bj->start, bj->end,
			       start, end);
			bi->start = start;
			bi->end = end;
			numa_remove_memblk_from(j--, mi);
		}
	}

	for (i = mi->nr_blks; i < ARRAY_SIZE(mi->blk); i++) {
		mi->blk[i].start = mi->blk[i].end = 0;
		mi->blk[i].nid = NUMA_NO_NODE;
	}

	return 0;
}

/*
 * Set nodes, which have memory in @mi, in *@nodemask.
 */
static void __init numa_nodemask_from_meminfo(nodemask_t *nodemask,
					      const struct numa_meminfo *mi)
{
	int i;

	for (i = 0; i < ARRAY_SIZE(mi->blk); i++)
		if (mi->blk[i].start != mi->blk[i].end &&
		    mi->blk[i].nid != NUMA_NO_NODE)
			node_set(mi->blk[i].nid, *nodemask);
}

/**
 * numa_reset_distance - Reset NUMA distance table
 *
 * The current table is freed.  The next numa_set_distance() call will
 * create a new one.
 */
void __init numa_reset_distance(void)
{
	size_t size;

	if (numa_distance_cnt) {
		size = numa_distance_cnt * sizeof(numa_distance[0]);
		memblock_x86_free_range(__pa(numa_distance),
					__pa(numa_distance) + size);
		numa_distance_cnt = 0;
	}
	numa_distance = NULL;
}

static int __init numa_alloc_distance(void)
{
	nodemask_t nodes_parsed;
	size_t size;
	int i, j, cnt = 0;
	u64 phys;

	/* size the new table and allocate it */
	nodes_parsed = numa_nodes_parsed;
	numa_nodemask_from_meminfo(&nodes_parsed, &numa_meminfo);

	for_each_node_mask(i, nodes_parsed)
		cnt = i;
	size = ++cnt * sizeof(numa_distance[0]);

	phys = memblock_find_in_range(0, (u64)max_pfn_mapped << PAGE_SHIFT,
				      size, PAGE_SIZE);
	if (phys == MEMBLOCK_ERROR) {
		pr_warning("NUMA: Warning: can't allocate distance table!\n");
		/* don't retry until explicitly reset */
		numa_distance = (void *)1LU;
		return -ENOMEM;
	}
	memblock_x86_reserve_range(phys, phys + size, "NUMA DIST");

	numa_distance = __va(phys);
	numa_distance_cnt = cnt;

	/* fill with the default distances */
	for (i = 0; i < cnt; i++)
		for (j = 0; j < cnt; j++)
			numa_distance[i * cnt + j] = i == j ?
				LOCAL_DISTANCE : REMOTE_DISTANCE;
	printk(KERN_DEBUG "NUMA: Initialized distance table, cnt=%d\n", cnt);

<<<<<<< HEAD
	/*
	 * We need to vacate all active ranges that may have been registered for
	 * the e820 memory map.
	 */
	remove_all_active_ranges();
	for_each_node_mask(i, node_possible_map)
		memblock_x86_register_active_regions(i, nodes[i].start >> PAGE_SHIFT,
						nodes[i].end >> PAGE_SHIFT);
	init_memory_mapping_high();
	for_each_node_mask(i, node_possible_map)
		setup_node_bootmem(i, nodes[i].start, nodes[i].end);
	setup_physnodes(addr, max_addr, acpi, amd);
	fake_physnodes(acpi, amd, num_nodes);
	numa_init_array();
=======
>>>>>>> 2bf50555
	return 0;
}

/**
 * numa_set_distance - Set NUMA distance from one NUMA to another
 * @from: the 'from' node to set distance
 * @to: the 'to'  node to set distance
 * @distance: NUMA distance
 *
 * Set the distance from node @from to @to to @distance.  If distance table
 * doesn't exist, one which is large enough to accomodate all the currently
 * known nodes will be created.
 */
void __init numa_set_distance(int from, int to, int distance)
{
	if (!numa_distance && numa_alloc_distance() < 0)
		return;

	if (from >= numa_distance_cnt || to >= numa_distance_cnt) {
		printk_once(KERN_DEBUG "NUMA: Debug: distance out of bound, from=%d to=%d distance=%d\n",
			    from, to, distance);
		return;
	}

	if ((u8)distance != distance ||
	    (from == to && distance != LOCAL_DISTANCE)) {
		pr_warn_once("NUMA: Warning: invalid distance parameter, from=%d to=%d distance=%d\n",
			     from, to, distance);
		return;
	}

<<<<<<< HEAD
	printk(KERN_INFO "Faking a node at %016lx-%016lx\n",
	       start_pfn << PAGE_SHIFT,
	       last_pfn << PAGE_SHIFT);
	/* setup dummy node covering all memory */
	memnode_shift = 63;
	memnodemap = memnode.embedded_map;
	memnodemap[0] = 0;
	node_set_online(0);
	node_set(0, node_possible_map);
	for (i = 0; i < nr_cpu_ids; i++)
		numa_set_node(i, 0);
	memblock_x86_register_active_regions(0, start_pfn, last_pfn);
	init_memory_mapping_high();
	setup_node_bootmem(0, start_pfn << PAGE_SHIFT, last_pfn << PAGE_SHIFT);
=======
	numa_distance[from * numa_distance_cnt + to] = distance;
>>>>>>> 2bf50555
}

int __node_distance(int from, int to)
{
	if (from >= numa_distance_cnt || to >= numa_distance_cnt)
		return from == to ? LOCAL_DISTANCE : REMOTE_DISTANCE;
	return numa_distance[from * numa_distance_cnt + to];
}
EXPORT_SYMBOL(__node_distance);

<<<<<<< HEAD
int __cpuinit numa_cpu_node(int cpu)
{
	int apicid = early_per_cpu(x86_cpu_to_apicid, cpu);

	if (apicid != BAD_APICID)
		return __apicid_to_node[apicid];
	return NUMA_NO_NODE;
}

/*
 * UGLINESS AHEAD: Currently, CONFIG_NUMA_EMU is 64bit only and makes use
 * of 64bit specific data structures.  The distinction is artificial and
 * should be removed.  numa_{add|remove}_cpu() are implemented in numa.c
 * for both 32 and 64bit when CONFIG_NUMA_EMU is disabled but here when
 * enabled.
 *
 * NUMA emulation is planned to be made generic and the following and other
 * related code should be moved to numa.c.
 */
#ifdef CONFIG_NUMA_EMU
# ifndef CONFIG_DEBUG_PER_CPU_MAPS
void __cpuinit numa_add_cpu(int cpu)
{
	unsigned long addr;
	int physnid, nid;

	nid = numa_cpu_node(cpu);
	if (nid == NUMA_NO_NODE)
		nid = early_cpu_to_node(cpu);
	BUG_ON(nid == NUMA_NO_NODE || !node_online(nid));

	/*
	 * Use the starting address of the emulated node to find which physical
	 * node it is allocated on.
	 */
	addr = node_start_pfn(nid) << PAGE_SHIFT;
	for (physnid = 0; physnid < MAX_NUMNODES; physnid++)
		if (addr >= physnodes[physnid].start &&
		    addr < physnodes[physnid].end)
			break;

	/*
	 * Map the cpu to each emulated node that is allocated on the physical
	 * node of the cpu's apic id.
	 */
	for_each_online_node(nid) {
		addr = node_start_pfn(nid) << PAGE_SHIFT;
		if (addr >= physnodes[physnid].start &&
		    addr < physnodes[physnid].end)
			cpumask_set_cpu(cpu, node_to_cpumask_map[nid]);
=======
/*
 * Sanity check to catch more bad NUMA configurations (they are amazingly
 * common).  Make sure the nodes cover all memory.
 */
static bool __init numa_meminfo_cover_memory(const struct numa_meminfo *mi)
{
	unsigned long numaram, e820ram;
	int i;

	numaram = 0;
	for (i = 0; i < mi->nr_blks; i++) {
		unsigned long s = mi->blk[i].start >> PAGE_SHIFT;
		unsigned long e = mi->blk[i].end >> PAGE_SHIFT;
		numaram += e - s;
		numaram -= __absent_pages_in_range(mi->blk[i].nid, s, e);
		if ((long)numaram < 0)
			numaram = 0;
	}

	e820ram = max_pfn - (memblock_x86_hole_size(0,
					max_pfn << PAGE_SHIFT) >> PAGE_SHIFT);
	/* We seem to lose 3 pages somewhere. Allow 1M of slack. */
	if ((long)(e820ram - numaram) >= (1 << (20 - PAGE_SHIFT))) {
		printk(KERN_ERR "NUMA: nodes only cover %luMB of your %luMB e820 RAM. Not used.\n",
		       (numaram << PAGE_SHIFT) >> 20,
		       (e820ram << PAGE_SHIFT) >> 20);
		return false;
	}
	return true;
}

static int __init numa_register_memblks(struct numa_meminfo *mi)
{
	int i, nid;

	/* Account for nodes with cpus and no memory */
	node_possible_map = numa_nodes_parsed;
	numa_nodemask_from_meminfo(&node_possible_map, mi);
	if (WARN_ON(nodes_empty(node_possible_map)))
		return -EINVAL;

	memnode_shift = compute_hash_shift(mi);
	if (memnode_shift < 0) {
		printk(KERN_ERR "NUMA: No NUMA node hash function found. Contact maintainer\n");
		return -EINVAL;
	}

	for (i = 0; i < mi->nr_blks; i++)
		memblock_x86_register_active_regions(mi->blk[i].nid,
					mi->blk[i].start >> PAGE_SHIFT,
					mi->blk[i].end >> PAGE_SHIFT);

	/* for out of order entries */
	sort_node_map();
	if (!numa_meminfo_cover_memory(mi))
		return -EINVAL;

	init_memory_mapping_high();

	/* Finally register nodes. */
	for_each_node_mask(nid, node_possible_map) {
		u64 start = (u64)max_pfn << PAGE_SHIFT;
		u64 end = 0;

		for (i = 0; i < mi->nr_blks; i++) {
			if (nid != mi->blk[i].nid)
				continue;
			start = min(mi->blk[i].start, start);
			end = max(mi->blk[i].end, end);
		}

		if (start < end)
			setup_node_bootmem(nid, start, end);
	}

	return 0;
}

static int __init dummy_numa_init(void)
{
	printk(KERN_INFO "%s\n",
	       numa_off ? "NUMA turned off" : "No NUMA configuration found");
	printk(KERN_INFO "Faking a node at %016lx-%016lx\n",
	       0LU, max_pfn << PAGE_SHIFT);

	node_set(0, numa_nodes_parsed);
	numa_add_memblk(0, 0, (u64)max_pfn << PAGE_SHIFT);

	return 0;
}

void __init initmem_init(void)
{
	int (*numa_init[])(void) = { [2] = dummy_numa_init };
	int i, j;

	if (!numa_off) {
#ifdef CONFIG_ACPI_NUMA
		numa_init[0] = x86_acpi_numa_init;
#endif
#ifdef CONFIG_AMD_NUMA
		numa_init[1] = amd_numa_init;
#endif
>>>>>>> 2bf50555
	}

	for (i = 0; i < ARRAY_SIZE(numa_init); i++) {
		if (!numa_init[i])
			continue;

<<<<<<< HEAD
	for_each_online_node(i)
		cpumask_clear_cpu(cpu, node_to_cpumask_map[i]);
}
# else	/* !CONFIG_DEBUG_PER_CPU_MAPS */
static void __cpuinit numa_set_cpumask(int cpu, int enable)
{
	int node = early_cpu_to_node(cpu);
	struct cpumask *mask;
	int i;

	if (node == NUMA_NO_NODE) {
		/* early_cpu_to_node() already emits a warning and trace */
		return;
	}
	for_each_online_node(i) {
		unsigned long addr;
=======
		for (j = 0; j < MAX_LOCAL_APIC; j++)
			set_apicid_to_node(j, NUMA_NO_NODE);

		nodes_clear(numa_nodes_parsed);
		nodes_clear(node_possible_map);
		nodes_clear(node_online_map);
		memset(&numa_meminfo, 0, sizeof(numa_meminfo));
		remove_all_active_ranges();
		numa_reset_distance();

		if (numa_init[i]() < 0)
			continue;

		if (numa_cleanup_meminfo(&numa_meminfo) < 0)
			continue;

		numa_emulation(&numa_meminfo, numa_distance_cnt);

		if (numa_register_memblks(&numa_meminfo) < 0)
			continue;

		for (j = 0; j < nr_cpu_ids; j++) {
			int nid = early_cpu_to_node(j);
>>>>>>> 2bf50555

			if (nid == NUMA_NO_NODE)
				continue;
			if (!node_online(nid))
				numa_clear_node(j);
		}
		numa_init_array();
		return;
	}
	BUG();
}

unsigned long __init numa_free_all_bootmem(void)
{
	unsigned long pages = 0;
	int i;

<<<<<<< HEAD
void __cpuinit numa_remove_cpu(int cpu)
{
	numa_set_cpumask(cpu, 0);
}
# endif	/* !CONFIG_DEBUG_PER_CPU_MAPS */
#endif	/* CONFIG_NUMA_EMU */
=======
	for_each_online_node(i)
		pages += free_all_bootmem_node(NODE_DATA(i));

	pages += free_all_memory_core_early(MAX_NUMNODES);

	return pages;
}

int __cpuinit numa_cpu_node(int cpu)
{
	int apicid = early_per_cpu(x86_cpu_to_apicid, cpu);

	if (apicid != BAD_APICID)
		return __apicid_to_node[apicid];
	return NUMA_NO_NODE;
}
>>>>>>> 2bf50555
<|MERGE_RESOLUTION|>--- conflicted
+++ resolved
@@ -28,22 +28,16 @@
 
 nodemask_t numa_nodes_parsed __initdata;
 
-<<<<<<< HEAD
+struct memnode memnode;
+
 static unsigned long __initdata nodemap_addr;
 static unsigned long __initdata nodemap_size;
 
-=======
-struct memnode memnode;
-
-static unsigned long __initdata nodemap_addr;
-static unsigned long __initdata nodemap_size;
-
 static struct numa_meminfo numa_meminfo __initdata;
 
 static int numa_distance_cnt;
 static u8 *numa_distance;
 
->>>>>>> 2bf50555
 /*
  * Given a shift value, try to populate memnodemap[]
  * Returns :
@@ -288,13 +282,6 @@
 	node_set_online(nodeid);
 }
 
-<<<<<<< HEAD
-#ifdef CONFIG_NUMA_EMU
-/* Numa emulation */
-static struct bootnode nodes[MAX_NUMNODES] __initdata;
-static struct bootnode physnodes[MAX_NUMNODES] __cpuinitdata;
-static char *cmdline __initdata;
-=======
 /**
  * numa_cleanup_meminfo - Cleanup a numa_meminfo
  * @mi: numa_meminfo to clean up
@@ -310,7 +297,6 @@
 	const u64 low = 0;
 	const u64 high = (u64)max_pfn << PAGE_SHIFT;
 	int i, j, k;
->>>>>>> 2bf50555
 
 	for (i = 0; i < mi->nr_blks; i++) {
 		struct numa_memblk *bi = &mi->blk[i];
@@ -450,23 +436,6 @@
 				LOCAL_DISTANCE : REMOTE_DISTANCE;
 	printk(KERN_DEBUG "NUMA: Initialized distance table, cnt=%d\n", cnt);
 
-<<<<<<< HEAD
-	/*
-	 * We need to vacate all active ranges that may have been registered for
-	 * the e820 memory map.
-	 */
-	remove_all_active_ranges();
-	for_each_node_mask(i, node_possible_map)
-		memblock_x86_register_active_regions(i, nodes[i].start >> PAGE_SHIFT,
-						nodes[i].end >> PAGE_SHIFT);
-	init_memory_mapping_high();
-	for_each_node_mask(i, node_possible_map)
-		setup_node_bootmem(i, nodes[i].start, nodes[i].end);
-	setup_physnodes(addr, max_addr, acpi, amd);
-	fake_physnodes(acpi, amd, num_nodes);
-	numa_init_array();
-=======
->>>>>>> 2bf50555
 	return 0;
 }
 
@@ -498,24 +467,7 @@
 		return;
 	}
 
-<<<<<<< HEAD
-	printk(KERN_INFO "Faking a node at %016lx-%016lx\n",
-	       start_pfn << PAGE_SHIFT,
-	       last_pfn << PAGE_SHIFT);
-	/* setup dummy node covering all memory */
-	memnode_shift = 63;
-	memnodemap = memnode.embedded_map;
-	memnodemap[0] = 0;
-	node_set_online(0);
-	node_set(0, node_possible_map);
-	for (i = 0; i < nr_cpu_ids; i++)
-		numa_set_node(i, 0);
-	memblock_x86_register_active_regions(0, start_pfn, last_pfn);
-	init_memory_mapping_high();
-	setup_node_bootmem(0, start_pfn << PAGE_SHIFT, last_pfn << PAGE_SHIFT);
-=======
 	numa_distance[from * numa_distance_cnt + to] = distance;
->>>>>>> 2bf50555
 }
 
 int __node_distance(int from, int to)
@@ -526,58 +478,6 @@
 }
 EXPORT_SYMBOL(__node_distance);
 
-<<<<<<< HEAD
-int __cpuinit numa_cpu_node(int cpu)
-{
-	int apicid = early_per_cpu(x86_cpu_to_apicid, cpu);
-
-	if (apicid != BAD_APICID)
-		return __apicid_to_node[apicid];
-	return NUMA_NO_NODE;
-}
-
-/*
- * UGLINESS AHEAD: Currently, CONFIG_NUMA_EMU is 64bit only and makes use
- * of 64bit specific data structures.  The distinction is artificial and
- * should be removed.  numa_{add|remove}_cpu() are implemented in numa.c
- * for both 32 and 64bit when CONFIG_NUMA_EMU is disabled but here when
- * enabled.
- *
- * NUMA emulation is planned to be made generic and the following and other
- * related code should be moved to numa.c.
- */
-#ifdef CONFIG_NUMA_EMU
-# ifndef CONFIG_DEBUG_PER_CPU_MAPS
-void __cpuinit numa_add_cpu(int cpu)
-{
-	unsigned long addr;
-	int physnid, nid;
-
-	nid = numa_cpu_node(cpu);
-	if (nid == NUMA_NO_NODE)
-		nid = early_cpu_to_node(cpu);
-	BUG_ON(nid == NUMA_NO_NODE || !node_online(nid));
-
-	/*
-	 * Use the starting address of the emulated node to find which physical
-	 * node it is allocated on.
-	 */
-	addr = node_start_pfn(nid) << PAGE_SHIFT;
-	for (physnid = 0; physnid < MAX_NUMNODES; physnid++)
-		if (addr >= physnodes[physnid].start &&
-		    addr < physnodes[physnid].end)
-			break;
-
-	/*
-	 * Map the cpu to each emulated node that is allocated on the physical
-	 * node of the cpu's apic id.
-	 */
-	for_each_online_node(nid) {
-		addr = node_start_pfn(nid) << PAGE_SHIFT;
-		if (addr >= physnodes[physnid].start &&
-		    addr < physnodes[physnid].end)
-			cpumask_set_cpu(cpu, node_to_cpumask_map[nid]);
-=======
 /*
  * Sanity check to catch more bad NUMA configurations (they are amazingly
  * common).  Make sure the nodes cover all memory.
@@ -681,31 +581,12 @@
 #ifdef CONFIG_AMD_NUMA
 		numa_init[1] = amd_numa_init;
 #endif
->>>>>>> 2bf50555
 	}
 
 	for (i = 0; i < ARRAY_SIZE(numa_init); i++) {
 		if (!numa_init[i])
 			continue;
 
-<<<<<<< HEAD
-	for_each_online_node(i)
-		cpumask_clear_cpu(cpu, node_to_cpumask_map[i]);
-}
-# else	/* !CONFIG_DEBUG_PER_CPU_MAPS */
-static void __cpuinit numa_set_cpumask(int cpu, int enable)
-{
-	int node = early_cpu_to_node(cpu);
-	struct cpumask *mask;
-	int i;
-
-	if (node == NUMA_NO_NODE) {
-		/* early_cpu_to_node() already emits a warning and trace */
-		return;
-	}
-	for_each_online_node(i) {
-		unsigned long addr;
-=======
 		for (j = 0; j < MAX_LOCAL_APIC; j++)
 			set_apicid_to_node(j, NUMA_NO_NODE);
 
@@ -729,7 +610,6 @@
 
 		for (j = 0; j < nr_cpu_ids; j++) {
 			int nid = early_cpu_to_node(j);
->>>>>>> 2bf50555
 
 			if (nid == NUMA_NO_NODE)
 				continue;
@@ -747,14 +627,6 @@
 	unsigned long pages = 0;
 	int i;
 
-<<<<<<< HEAD
-void __cpuinit numa_remove_cpu(int cpu)
-{
-	numa_set_cpumask(cpu, 0);
-}
-# endif	/* !CONFIG_DEBUG_PER_CPU_MAPS */
-#endif	/* CONFIG_NUMA_EMU */
-=======
 	for_each_online_node(i)
 		pages += free_all_bootmem_node(NODE_DATA(i));
 
@@ -770,5 +642,4 @@
 	if (apicid != BAD_APICID)
 		return __apicid_to_node[apicid];
 	return NUMA_NO_NODE;
-}
->>>>>>> 2bf50555
+}