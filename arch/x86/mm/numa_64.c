/*
 * Generic VM initialization for x86-64 NUMA setups.
 * Copyright 2002,2003 Andi Kleen, SuSE Labs.
 */
#include <linux/kernel.h>
#include <linux/mm.h>
#include <linux/string.h>
#include <linux/init.h>
#include <linux/bootmem.h>
#include <linux/mmzone.h>
#include <linux/ctype.h>
#include <linux/module.h>
#include <linux/nodemask.h>
#include <linux/sched.h>

#include <asm/e820.h>
#include <asm/proto.h>
#include <asm/dma.h>
#include <asm/numa.h>
#include <asm/acpi.h>
#include <asm/k8.h>

#ifndef Dprintk
#define Dprintk(x...)
#endif

struct pglist_data *node_data[MAX_NUMNODES] __read_mostly;
EXPORT_SYMBOL(node_data);

static bootmem_data_t plat_node_bdata[MAX_NUMNODES];

struct memnode memnode;

s16 apicid_to_node[MAX_LOCAL_APIC] __cpuinitdata = {
	[0 ... MAX_LOCAL_APIC-1] = NUMA_NO_NODE
};

int numa_off __initdata;
static unsigned long __initdata nodemap_addr;
static unsigned long __initdata nodemap_size;

/*
 * Given a shift value, try to populate memnodemap[]
 * Returns :
 * 1 if OK
 * 0 if memnodmap[] too small (of shift too small)
 * -1 if node overlap or lost ram (shift too big)
 */
static int __init populate_memnodemap(const struct bootnode *nodes,
				      int numnodes, int shift, int *nodeids)
{
	unsigned long addr, end;
	int i, res = -1;

	memset(memnodemap, 0xff, sizeof(s16)*memnodemapsize);
	for (i = 0; i < numnodes; i++) {
		addr = nodes[i].start;
		end = nodes[i].end;
		if (addr >= end)
			continue;
		if ((end >> shift) >= memnodemapsize)
			return 0;
		do {
			if (memnodemap[addr >> shift] != NUMA_NO_NODE)
				return -1;

			if (!nodeids)
				memnodemap[addr >> shift] = i;
			else
				memnodemap[addr >> shift] = nodeids[i];

			addr += (1UL << shift);
		} while (addr < end);
		res = 1;
	}
	return res;
}

static int __init allocate_cachealigned_memnodemap(void)
{
	unsigned long addr;

	memnodemap = memnode.embedded_map;
	if (memnodemapsize <= ARRAY_SIZE(memnode.embedded_map))
		return 0;

	addr = 0x8000;
	nodemap_size = round_up(sizeof(s16) * memnodemapsize, L1_CACHE_BYTES);
	nodemap_addr = find_e820_area(addr, max_pfn<<PAGE_SHIFT,
				      nodemap_size, L1_CACHE_BYTES);
	if (nodemap_addr == -1UL) {
		printk(KERN_ERR
		       "NUMA: Unable to allocate Memory to Node hash map\n");
		nodemap_addr = nodemap_size = 0;
		return -1;
	}
	memnodemap = phys_to_virt(nodemap_addr);
	reserve_early(nodemap_addr, nodemap_addr + nodemap_size, "MEMNODEMAP");

	printk(KERN_DEBUG "NUMA: Allocated memnodemap from %lx - %lx\n",
	       nodemap_addr, nodemap_addr + nodemap_size);
	return 0;
}

/*
 * The LSB of all start and end addresses in the node map is the value of the
 * maximum possible shift.
 */
static int __init extract_lsb_from_nodes(const struct bootnode *nodes,
					 int numnodes)
{
	int i, nodes_used = 0;
	unsigned long start, end;
	unsigned long bitfield = 0, memtop = 0;

	for (i = 0; i < numnodes; i++) {
		start = nodes[i].start;
		end = nodes[i].end;
		if (start >= end)
			continue;
		bitfield |= start;
		nodes_used++;
		if (end > memtop)
			memtop = end;
	}
	if (nodes_used <= 1)
		i = 63;
	else
		i = find_first_bit(&bitfield, sizeof(unsigned long)*8);
	memnodemapsize = (memtop >> i)+1;
	return i;
}

int __init compute_hash_shift(struct bootnode *nodes, int numnodes,
			      int *nodeids)
{
	int shift;

	shift = extract_lsb_from_nodes(nodes, numnodes);
	if (allocate_cachealigned_memnodemap())
		return -1;
	printk(KERN_DEBUG "NUMA: Using %d for the hash shift.\n",
		shift);

	if (populate_memnodemap(nodes, numnodes, shift, nodeids) != 1) {
		printk(KERN_INFO "Your memory is not aligned you need to "
		       "rebuild your kernel with a bigger NODEMAPSIZE "
		       "shift=%d\n", shift);
		return -1;
	}
	return shift;
}

int early_pfn_to_nid(unsigned long pfn)
{
	return phys_to_nid(pfn << PAGE_SHIFT);
}

static void * __init early_node_mem(int nodeid, unsigned long start,
				    unsigned long end, unsigned long size,
				    unsigned long align)
{
	unsigned long mem = find_e820_area(start, end, size, align);
	void *ptr;

	if (mem != -1L)
		return __va(mem);

	ptr = __alloc_bootmem_nopanic(size, align, __pa(MAX_DMA_ADDRESS));
	if (ptr == NULL) {
		printk(KERN_ERR "Cannot find %lu bytes in node %d\n",
		       size, nodeid);
		return NULL;
	}
	return ptr;
}

/* Initialize bootmem allocator for a node */
void __init setup_node_bootmem(int nodeid, unsigned long start,
			       unsigned long end)
{
	unsigned long start_pfn, last_pfn, bootmap_pages, bootmap_size;
	unsigned long bootmap_start, nodedata_phys;
	void *bootmap;
	const int pgdat_size = round_up(sizeof(pg_data_t), PAGE_SIZE);
	int nid;

	start = round_up(start, ZONE_ALIGN);

	printk(KERN_INFO "Bootmem setup node %d %016lx-%016lx\n", nodeid,
	       start, end);

	start_pfn = start >> PAGE_SHIFT;
	last_pfn = end >> PAGE_SHIFT;

	node_data[nodeid] = early_node_mem(nodeid, start, end, pgdat_size,
					   SMP_CACHE_BYTES);
	if (node_data[nodeid] == NULL)
		return;
	nodedata_phys = __pa(node_data[nodeid]);
	printk(KERN_INFO "  NODE_DATA [%016lx - %016lx]\n", nodedata_phys,
		nodedata_phys + pgdat_size - 1);

	memset(NODE_DATA(nodeid), 0, sizeof(pg_data_t));
	NODE_DATA(nodeid)->bdata = &plat_node_bdata[nodeid];
	NODE_DATA(nodeid)->node_start_pfn = start_pfn;
	NODE_DATA(nodeid)->node_spanned_pages = last_pfn - start_pfn;

	/*
	 * Find a place for the bootmem map
	 * nodedata_phys could be on other nodes by alloc_bootmem,
	 * so need to sure bootmap_start not to be small, otherwise
	 * early_node_mem will get that with find_e820_area instead
	 * of alloc_bootmem, that could clash with reserved range
	 */
	bootmap_pages = bootmem_bootmap_pages(last_pfn - start_pfn);
	nid = phys_to_nid(nodedata_phys);
	if (nid == nodeid)
		bootmap_start = round_up(nodedata_phys + pgdat_size, PAGE_SIZE);
	else
		bootmap_start = round_up(start, PAGE_SIZE);
	/*
	 * SMP_CACHE_BYTES could be enough, but init_bootmem_node like
	 * to use that to align to PAGE_SIZE
	 */
	bootmap = early_node_mem(nodeid, bootmap_start, end,
				 bootmap_pages<<PAGE_SHIFT, PAGE_SIZE);
	if (bootmap == NULL)  {
		if (nodedata_phys < start || nodedata_phys >= end)
			free_bootmem(nodedata_phys, pgdat_size);
		node_data[nodeid] = NULL;
		return;
	}
	bootmap_start = __pa(bootmap);

	bootmap_size = init_bootmem_node(NODE_DATA(nodeid),
					 bootmap_start >> PAGE_SHIFT,
					 start_pfn, last_pfn);

	printk(KERN_INFO "  bootmap [%016lx -  %016lx] pages %lx\n",
		 bootmap_start, bootmap_start + bootmap_size - 1,
		 bootmap_pages);

	free_bootmem_with_active_regions(nodeid, end);

	/*
	 * convert early reserve to bootmem reserve earlier
	 * otherwise early_node_mem could use early reserved mem
	 * on previous node
	 */
	early_res_to_bootmem(start, end);

	/*
	 * in some case early_node_mem could use alloc_bootmem
	 * to get range on other node, don't reserve that again
	 */
	if (nid != nodeid)
		printk(KERN_INFO "    NODE_DATA(%d) on node %d\n", nodeid, nid);
	else
		reserve_bootmem_node(NODE_DATA(nodeid), nodedata_phys,
					pgdat_size, BOOTMEM_DEFAULT);
	nid = phys_to_nid(bootmap_start);
	if (nid != nodeid)
		printk(KERN_INFO "    bootmap(%d) on node %d\n", nodeid, nid);
	else
		reserve_bootmem_node(NODE_DATA(nodeid), bootmap_start,
				 bootmap_pages<<PAGE_SHIFT, BOOTMEM_DEFAULT);

#ifdef CONFIG_ACPI_NUMA
	srat_reserve_add_area(nodeid);
#endif
	node_set_online(nodeid);
}

/*
 * There are unfortunately some poorly designed mainboards around that
 * only connect memory to a single CPU. This breaks the 1:1 cpu->node
 * mapping. To avoid this fill in the mapping for all possible CPUs,
 * as the number of CPUs is not known yet. We round robin the existing
 * nodes.
 */
void __init numa_init_array(void)
{
	int rr, i;

	rr = first_node(node_online_map);
	for (i = 0; i < NR_CPUS; i++) {
		if (early_cpu_to_node(i) != NUMA_NO_NODE)
			continue;
		numa_set_node(i, rr);
		rr = next_node(rr, node_online_map);
		if (rr == MAX_NUMNODES)
			rr = first_node(node_online_map);
	}
}

#ifdef CONFIG_NUMA_EMU
/* Numa emulation */
static char *cmdline __initdata;

/*
 * Setups up nid to range from addr to addr + size.  If the end
 * boundary is greater than max_addr, then max_addr is used instead.
 * The return value is 0 if there is additional memory left for
 * allocation past addr and -1 otherwise.  addr is adjusted to be at
 * the end of the node.
 */
static int __init setup_node_range(int nid, struct bootnode *nodes, u64 *addr,
				   u64 size, u64 max_addr)
{
	int ret = 0;

	nodes[nid].start = *addr;
	*addr += size;
	if (*addr >= max_addr) {
		*addr = max_addr;
		ret = -1;
	}
	nodes[nid].end = *addr;
	node_set(nid, node_possible_map);
	printk(KERN_INFO "Faking node %d at %016Lx-%016Lx (%LuMB)\n", nid,
	       nodes[nid].start, nodes[nid].end,
	       (nodes[nid].end - nodes[nid].start) >> 20);
	return ret;
}

/*
 * Splits num_nodes nodes up equally starting at node_start.  The return value
 * is the number of nodes split up and addr is adjusted to be at the end of the
 * last node allocated.
 */
static int __init split_nodes_equally(struct bootnode *nodes, u64 *addr,
				      u64 max_addr, int node_start,
				      int num_nodes)
{
	unsigned int big;
	u64 size;
	int i;

	if (num_nodes <= 0)
		return -1;
	if (num_nodes > MAX_NUMNODES)
		num_nodes = MAX_NUMNODES;
	size = (max_addr - *addr - e820_hole_size(*addr, max_addr)) /
	       num_nodes;
	/*
	 * Calculate the number of big nodes that can be allocated as a result
	 * of consolidating the leftovers.
	 */
	big = ((size & ~FAKE_NODE_MIN_HASH_MASK) * num_nodes) /
	      FAKE_NODE_MIN_SIZE;

	/* Round down to nearest FAKE_NODE_MIN_SIZE. */
	size &= FAKE_NODE_MIN_HASH_MASK;
	if (!size) {
		printk(KERN_ERR "Not enough memory for each node.  "
		       "NUMA emulation disabled.\n");
		return -1;
	}

	for (i = node_start; i < num_nodes + node_start; i++) {
		u64 end = *addr + size;

		if (i < big)
			end += FAKE_NODE_MIN_SIZE;
		/*
		 * The final node can have the remaining system RAM.  Other
		 * nodes receive roughly the same amount of available pages.
		 */
		if (i == num_nodes + node_start - 1)
			end = max_addr;
		else
			while (end - *addr - e820_hole_size(*addr, end) <
			       size) {
				end += FAKE_NODE_MIN_SIZE;
				if (end > max_addr) {
					end = max_addr;
					break;
				}
			}
		if (setup_node_range(i, nodes, addr, end - *addr, max_addr) < 0)
			break;
	}
	return i - node_start + 1;
}

/*
 * Splits the remaining system RAM into chunks of size.  The remaining memory is
 * always assigned to a final node and can be asymmetric.  Returns the number of
 * nodes split.
 */
static int __init split_nodes_by_size(struct bootnode *nodes, u64 *addr,
				      u64 max_addr, int node_start, u64 size)
{
	int i = node_start;
	size = (size << 20) & FAKE_NODE_MIN_HASH_MASK;
	while (!setup_node_range(i++, nodes, addr, size, max_addr))
		;
	return i - node_start;
}

/*
 * Sets up the system RAM area from start_pfn to last_pfn according to the
 * numa=fake command-line option.
 */
static struct bootnode nodes[MAX_NUMNODES] __initdata;

static int __init numa_emulation(unsigned long start_pfn, unsigned long last_pfn)
{
	u64 size, addr = start_pfn << PAGE_SHIFT;
	u64 max_addr = last_pfn << PAGE_SHIFT;
	int num_nodes = 0, num = 0, coeff_flag, coeff = -1, i;

	memset(&nodes, 0, sizeof(nodes));
	/*
	 * If the numa=fake command-line is just a single number N, split the
	 * system RAM into N fake nodes.
	 */
	if (!strchr(cmdline, '*') && !strchr(cmdline, ',')) {
		long n = simple_strtol(cmdline, NULL, 0);

		num_nodes = split_nodes_equally(nodes, &addr, max_addr, 0, n);
		if (num_nodes < 0)
			return num_nodes;
		goto out;
	}

	/* Parse the command line. */
	for (coeff_flag = 0; ; cmdline++) {
		if (*cmdline && isdigit(*cmdline)) {
			num = num * 10 + *cmdline - '0';
			continue;
		}
		if (*cmdline == '*') {
			if (num > 0)
				coeff = num;
			coeff_flag = 1;
		}
		if (!*cmdline || *cmdline == ',') {
			if (!coeff_flag)
				coeff = 1;
			/*
			 * Round down to the nearest FAKE_NODE_MIN_SIZE.
			 * Command-line coefficients are in megabytes.
			 */
			size = ((u64)num << 20) & FAKE_NODE_MIN_HASH_MASK;
			if (size)
				for (i = 0; i < coeff; i++, num_nodes++)
					if (setup_node_range(num_nodes, nodes,
						&addr, size, max_addr) < 0)
						goto done;
			if (!*cmdline)
				break;
			coeff_flag = 0;
			coeff = -1;
		}
		num = 0;
	}
done:
	if (!num_nodes)
		return -1;
	/* Fill remainder of system RAM, if appropriate. */
	if (addr < max_addr) {
		if (coeff_flag && coeff < 0) {
			/* Split remaining nodes into num-sized chunks */
			num_nodes += split_nodes_by_size(nodes, &addr, max_addr,
							 num_nodes, num);
			goto out;
		}
		switch (*(cmdline - 1)) {
		case '*':
			/* Split remaining nodes into coeff chunks */
			if (coeff <= 0)
				break;
			num_nodes += split_nodes_equally(nodes, &addr, max_addr,
							 num_nodes, coeff);
			break;
		case ',':
			/* Do not allocate remaining system RAM */
			break;
		default:
			/* Give one final node */
			setup_node_range(num_nodes, nodes, &addr,
					 max_addr - addr, max_addr);
			num_nodes++;
		}
	}
out:
	memnode_shift = compute_hash_shift(nodes, num_nodes, NULL);
	if (memnode_shift < 0) {
		memnode_shift = 0;
		printk(KERN_ERR "No NUMA hash function found.  NUMA emulation "
		       "disabled.\n");
		return -1;
	}

	/*
	 * We need to vacate all active ranges that may have been registered by
	 * SRAT and set acpi_numa to -1 so that srat_disabled() always returns
	 * true.  NUMA emulation has succeeded so we will not scan ACPI nodes.
	 */
	remove_all_active_ranges();
#ifdef CONFIG_ACPI_NUMA
	acpi_numa = -1;
#endif
	for_each_node_mask(i, node_possible_map) {
		e820_register_active_regions(i, nodes[i].start >> PAGE_SHIFT,
						nodes[i].end >> PAGE_SHIFT);
		setup_node_bootmem(i, nodes[i].start, nodes[i].end);
	}
	acpi_fake_nodes(nodes, num_nodes);
	numa_init_array();
	return 0;
}
#endif /* CONFIG_NUMA_EMU */

<<<<<<< HEAD
void __init numa_initmem_init(unsigned long start_pfn, unsigned long last_pfn)
=======
void __init initmem_init(unsigned long start_pfn, unsigned long last_pfn)
>>>>>>> ee045d27
{
	int i;

	nodes_clear(node_possible_map);
	nodes_clear(node_online_map);

#ifdef CONFIG_NUMA_EMU
	if (cmdline && !numa_emulation(start_pfn, last_pfn))
		return;
	nodes_clear(node_possible_map);
	nodes_clear(node_online_map);
#endif

#ifdef CONFIG_ACPI_NUMA
	if (!numa_off && !acpi_scan_nodes(start_pfn << PAGE_SHIFT,
					  last_pfn << PAGE_SHIFT))
		return;
	nodes_clear(node_possible_map);
	nodes_clear(node_online_map);
#endif

#ifdef CONFIG_K8_NUMA
	if (!numa_off && !k8_scan_nodes(start_pfn<<PAGE_SHIFT,
					last_pfn<<PAGE_SHIFT))
		return;
	nodes_clear(node_possible_map);
	nodes_clear(node_online_map);
#endif
	printk(KERN_INFO "%s\n",
	       numa_off ? "NUMA turned off" : "No NUMA configuration found");

	printk(KERN_INFO "Faking a node at %016lx-%016lx\n",
	       start_pfn << PAGE_SHIFT,
	       last_pfn << PAGE_SHIFT);
	/* setup dummy node covering all memory */
	memnode_shift = 63;
	memnodemap = memnode.embedded_map;
	memnodemap[0] = 0;
	node_set_online(0);
	node_set(0, node_possible_map);
	for (i = 0; i < NR_CPUS; i++)
		numa_set_node(i, 0);
	e820_register_active_regions(0, start_pfn, last_pfn);
	setup_node_bootmem(0, start_pfn << PAGE_SHIFT, last_pfn << PAGE_SHIFT);
}

unsigned long __init numa_free_all_bootmem(void)
{
	unsigned long pages = 0;
	int i;

	for_each_online_node(i)
		pages += free_all_bootmem_node(NODE_DATA(i));

	return pages;
}

void __init paging_init(void)
{
	unsigned long max_zone_pfns[MAX_NR_ZONES];

	memset(max_zone_pfns, 0, sizeof(max_zone_pfns));
	max_zone_pfns[ZONE_DMA] = MAX_DMA_PFN;
	max_zone_pfns[ZONE_DMA32] = MAX_DMA32_PFN;
	max_zone_pfns[ZONE_NORMAL] = max_pfn;

	sparse_memory_present_with_active_regions(MAX_NUMNODES);
	sparse_init();

	free_area_init_nodes(max_zone_pfns);
}

static __init int numa_setup(char *opt)
{
	if (!opt)
		return -EINVAL;
	if (!strncmp(opt, "off", 3))
		numa_off = 1;
#ifdef CONFIG_NUMA_EMU
	if (!strncmp(opt, "fake=", 5))
		cmdline = opt + 5;
#endif
#ifdef CONFIG_ACPI_NUMA
	if (!strncmp(opt, "noacpi", 6))
		acpi_numa = -1;
	if (!strncmp(opt, "hotadd=", 7))
		hotadd_percent = simple_strtoul(opt+7, NULL, 10);
#endif
	return 0;
}
early_param("numa", numa_setup);

#ifdef CONFIG_NUMA
/*
 * Setup early cpu_to_node.
 *
 * Populate cpu_to_node[] only if x86_cpu_to_apicid[],
 * and apicid_to_node[] tables have valid entries for a CPU.
 * This means we skip cpu_to_node[] initialisation for NUMA
 * emulation and faking node case (when running a kernel compiled
 * for NUMA on a non NUMA box), which is OK as cpu_to_node[]
 * is already initialized in a round robin manner at numa_init_array,
 * prior to this call, and this initialization is good enough
 * for the fake NUMA cases.
 *
 * Called before the per_cpu areas are setup.
 */
void __init init_cpu_to_node(void)
{
	int cpu;
	u16 *cpu_to_apicid = early_per_cpu_ptr(x86_cpu_to_apicid);

	BUG_ON(cpu_to_apicid == NULL);

	for_each_possible_cpu(cpu) {
		int node;
		u16 apicid = cpu_to_apicid[cpu];

		if (apicid == BAD_APICID)
			continue;
		node = apicid_to_node[apicid];
		if (node == NUMA_NO_NODE)
			continue;
		if (!node_online(node))
			continue;
		numa_set_node(cpu, node);
	}
}
#endif

<|MERGE_RESOLUTION|>--- conflicted
+++ resolved
@@ -514,11 +514,7 @@
 }
 #endif /* CONFIG_NUMA_EMU */
 
-<<<<<<< HEAD
-void __init numa_initmem_init(unsigned long start_pfn, unsigned long last_pfn)
-=======
 void __init initmem_init(unsigned long start_pfn, unsigned long last_pfn)
->>>>>>> ee045d27
 {
 	int i;
 
