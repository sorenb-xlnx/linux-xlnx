/*
 * Generic VM initialization for x86-64 NUMA setups.
 * Copyright 2002,2003 Andi Kleen, SuSE Labs.
 */
#include <linux/kernel.h>
#include <linux/mm.h>
#include <linux/string.h>
#include <linux/init.h>
#include <linux/bootmem.h>
#include <linux/mmzone.h>
#include <linux/ctype.h>
#include <linux/module.h>
#include <linux/nodemask.h>
#include <linux/sched.h>

#include <asm/e820.h>
#include <asm/proto.h>
#include <asm/dma.h>
#include <asm/numa.h>
#include <asm/acpi.h>
#include <asm/k8.h>

#ifndef Dprintk
#define Dprintk(x...)
#endif

struct pglist_data *node_data[MAX_NUMNODES] __read_mostly;
EXPORT_SYMBOL(node_data);

static bootmem_data_t plat_node_bdata[MAX_NUMNODES];

struct memnode memnode;

s16 apicid_to_node[MAX_LOCAL_APIC] __cpuinitdata = {
	[0 ... MAX_LOCAL_APIC-1] = NUMA_NO_NODE
};

int numa_off __initdata;
static unsigned long __initdata nodemap_addr;
static unsigned long __initdata nodemap_size;

/*
 * Given a shift value, try to populate memnodemap[]
 * Returns :
 * 1 if OK
 * 0 if memnodmap[] too small (of shift too small)
 * -1 if node overlap or lost ram (shift too big)
 */
static int __init populate_memnodemap(const struct bootnode *nodes,
				      int numnodes, int shift, int *nodeids)
{
	unsigned long addr, end;
	int i, res = -1;

	memset(memnodemap, 0xff, sizeof(s16)*memnodemapsize);
	for (i = 0; i < numnodes; i++) {
		addr = nodes[i].start;
		end = nodes[i].end;
		if (addr >= end)
			continue;
		if ((end >> shift) >= memnodemapsize)
			return 0;
		do {
			if (memnodemap[addr >> shift] != NUMA_NO_NODE)
				return -1;

			if (!nodeids)
				memnodemap[addr >> shift] = i;
			else
				memnodemap[addr >> shift] = nodeids[i];

			addr += (1UL << shift);
		} while (addr < end);
		res = 1;
	}
	return res;
}

static int __init allocate_cachealigned_memnodemap(void)
{
	unsigned long addr;

	memnodemap = memnode.embedded_map;
	if (memnodemapsize <= ARRAY_SIZE(memnode.embedded_map))
		return 0;

	addr = 0x8000;
	nodemap_size = round_up(sizeof(s16) * memnodemapsize, L1_CACHE_BYTES);
	nodemap_addr = find_e820_area(addr, end_pfn<<PAGE_SHIFT,
				      nodemap_size, L1_CACHE_BYTES);
	if (nodemap_addr == -1UL) {
		printk(KERN_ERR
		       "NUMA: Unable to allocate Memory to Node hash map\n");
		nodemap_addr = nodemap_size = 0;
		return -1;
	}
	memnodemap = phys_to_virt(nodemap_addr);
	reserve_early(nodemap_addr, nodemap_addr + nodemap_size, "MEMNODEMAP");

	printk(KERN_DEBUG "NUMA: Allocated memnodemap from %lx - %lx\n",
	       nodemap_addr, nodemap_addr + nodemap_size);
	return 0;
}

/*
 * The LSB of all start and end addresses in the node map is the value of the
 * maximum possible shift.
 */
static int __init extract_lsb_from_nodes(const struct bootnode *nodes,
					 int numnodes)
{
	int i, nodes_used = 0;
	unsigned long start, end;
	unsigned long bitfield = 0, memtop = 0;

	for (i = 0; i < numnodes; i++) {
		start = nodes[i].start;
		end = nodes[i].end;
		if (start >= end)
			continue;
		bitfield |= start;
		nodes_used++;
		if (end > memtop)
			memtop = end;
	}
	if (nodes_used <= 1)
		i = 63;
	else
		i = find_first_bit(&bitfield, sizeof(unsigned long)*8);
	memnodemapsize = (memtop >> i)+1;
	return i;
}

int __init compute_hash_shift(struct bootnode *nodes, int numnodes,
			      int *nodeids)
{
	int shift;

	shift = extract_lsb_from_nodes(nodes, numnodes);
	if (allocate_cachealigned_memnodemap())
		return -1;
	printk(KERN_DEBUG "NUMA: Using %d for the hash shift.\n",
		shift);

	if (populate_memnodemap(nodes, numnodes, shift, nodeids) != 1) {
		printk(KERN_INFO "Your memory is not aligned you need to "
		       "rebuild your kernel with a bigger NODEMAPSIZE "
		       "shift=%d\n", shift);
		return -1;
	}
	return shift;
}

int early_pfn_to_nid(unsigned long pfn)
{
	return phys_to_nid(pfn << PAGE_SHIFT);
}

static void * __init early_node_mem(int nodeid, unsigned long start,
				    unsigned long end, unsigned long size,
				    unsigned long align)
{
	unsigned long mem = find_e820_area(start, end, size, align);
	void *ptr;

	if (mem != -1L)
		return __va(mem);

	ptr = __alloc_bootmem_nopanic(size, align, __pa(MAX_DMA_ADDRESS));
	if (ptr == NULL) {
		printk(KERN_ERR "Cannot find %lu bytes in node %d\n",
		       size, nodeid);
		return NULL;
	}
	return ptr;
}

/* Initialize bootmem allocator for a node */
void __init setup_node_bootmem(int nodeid, unsigned long start,
			       unsigned long end)
{
	unsigned long start_pfn, last_pfn, bootmap_pages, bootmap_size;
	unsigned long bootmap_start, nodedata_phys;
	void *bootmap;
	const int pgdat_size = round_up(sizeof(pg_data_t), PAGE_SIZE);
	int nid;

	start = round_up(start, ZONE_ALIGN);

	printk(KERN_INFO "Bootmem setup node %d %016lx-%016lx\n", nodeid,
	       start, end);

	start_pfn = start >> PAGE_SHIFT;
	last_pfn = end >> PAGE_SHIFT;

	node_data[nodeid] = early_node_mem(nodeid, start, end, pgdat_size,
					   SMP_CACHE_BYTES);
	if (node_data[nodeid] == NULL)
		return;
	nodedata_phys = __pa(node_data[nodeid]);
	printk(KERN_INFO "  NODE_DATA [%016lx - %016lx]\n", nodedata_phys,
		nodedata_phys + pgdat_size - 1);

	memset(NODE_DATA(nodeid), 0, sizeof(pg_data_t));
	NODE_DATA(nodeid)->bdata = &plat_node_bdata[nodeid];
	NODE_DATA(nodeid)->node_start_pfn = start_pfn;
	NODE_DATA(nodeid)->node_spanned_pages = last_pfn - start_pfn;

	/*
	 * Find a place for the bootmem map
	 * nodedata_phys could be on other nodes by alloc_bootmem,
	 * so need to sure bootmap_start not to be small, otherwise
	 * early_node_mem will get that with find_e820_area instead
	 * of alloc_bootmem, that could clash with reserved range
	 */
	bootmap_pages = bootmem_bootmap_pages(last_pfn - start_pfn);
	nid = phys_to_nid(nodedata_phys);
	if (nid == nodeid)
		bootmap_start = round_up(nodedata_phys + pgdat_size, PAGE_SIZE);
	else
		bootmap_start = round_up(start, PAGE_SIZE);
	/*
	 * SMP_CAHCE_BYTES could be enough, but init_bootmem_node like
	 * to use that to align to PAGE_SIZE
	 */
	bootmap = early_node_mem(nodeid, bootmap_start, end,
				 bootmap_pages<<PAGE_SHIFT, PAGE_SIZE);
	if (bootmap == NULL)  {
		if (nodedata_phys < start || nodedata_phys >= end)
			free_bootmem(nodedata_phys, pgdat_size);
		node_data[nodeid] = NULL;
		return;
	}
	bootmap_start = __pa(bootmap);

	bootmap_size = init_bootmem_node(NODE_DATA(nodeid),
					 bootmap_start >> PAGE_SHIFT,
					 start_pfn, last_pfn);

	printk(KERN_INFO "  bootmap [%016lx -  %016lx] pages %lx\n",
		 bootmap_start, bootmap_start + bootmap_size - 1,
		 bootmap_pages);

	free_bootmem_with_active_regions(nodeid, end);

	/*
	 * convert early reserve to bootmem reserve earlier
	 * otherwise early_node_mem could use early reserved mem
	 * on previous node
	 */
	early_res_to_bootmem(start, end);

	/*
	 * in some case early_node_mem could use alloc_bootmem
	 * to get range on other node, don't reserve that again
	 */
	if (nid != nodeid)
		printk(KERN_INFO "    NODE_DATA(%d) on node %d\n", nodeid, nid);
	else
		reserve_bootmem_node(NODE_DATA(nodeid), nodedata_phys,
					pgdat_size, BOOTMEM_DEFAULT);
	nid = phys_to_nid(bootmap_start);
	if (nid != nodeid)
		printk(KERN_INFO "    bootmap(%d) on node %d\n", nodeid, nid);
	else
		reserve_bootmem_node(NODE_DATA(nodeid), bootmap_start,
				 bootmap_pages<<PAGE_SHIFT, BOOTMEM_DEFAULT);

#ifdef CONFIG_ACPI_NUMA
	srat_reserve_add_area(nodeid);
#endif
	node_set_online(nodeid);
}

/*
 * There are unfortunately some poorly designed mainboards around that
 * only connect memory to a single CPU. This breaks the 1:1 cpu->node
 * mapping. To avoid this fill in the mapping for all possible CPUs,
 * as the number of CPUs is not known yet. We round robin the existing
 * nodes.
 */
void __init numa_init_array(void)
{
	int rr, i;

	rr = first_node(node_online_map);
	for (i = 0; i < NR_CPUS; i++) {
		if (early_cpu_to_node(i) != NUMA_NO_NODE)
			continue;
		numa_set_node(i, rr);
		rr = next_node(rr, node_online_map);
		if (rr == MAX_NUMNODES)
			rr = first_node(node_online_map);
	}
}

#ifdef CONFIG_NUMA_EMU
/* Numa emulation */
static char *cmdline __initdata;

/*
 * Setups up nid to range from addr to addr + size.  If the end
 * boundary is greater than max_addr, then max_addr is used instead.
 * The return value is 0 if there is additional memory left for
 * allocation past addr and -1 otherwise.  addr is adjusted to be at
 * the end of the node.
 */
static int __init setup_node_range(int nid, struct bootnode *nodes, u64 *addr,
				   u64 size, u64 max_addr)
{
	int ret = 0;

	nodes[nid].start = *addr;
	*addr += size;
	if (*addr >= max_addr) {
		*addr = max_addr;
		ret = -1;
	}
	nodes[nid].end = *addr;
	node_set(nid, node_possible_map);
	printk(KERN_INFO "Faking node %d at %016Lx-%016Lx (%LuMB)\n", nid,
	       nodes[nid].start, nodes[nid].end,
	       (nodes[nid].end - nodes[nid].start) >> 20);
	return ret;
}

/*
 * Splits num_nodes nodes up equally starting at node_start.  The return value
 * is the number of nodes split up and addr is adjusted to be at the end of the
 * last node allocated.
 */
static int __init split_nodes_equally(struct bootnode *nodes, u64 *addr,
				      u64 max_addr, int node_start,
				      int num_nodes)
{
	unsigned int big;
	u64 size;
	int i;

	if (num_nodes <= 0)
		return -1;
	if (num_nodes > MAX_NUMNODES)
		num_nodes = MAX_NUMNODES;
	size = (max_addr - *addr - e820_hole_size(*addr, max_addr)) /
	       num_nodes;
	/*
	 * Calculate the number of big nodes that can be allocated as a result
	 * of consolidating the leftovers.
	 */
	big = ((size & ~FAKE_NODE_MIN_HASH_MASK) * num_nodes) /
	      FAKE_NODE_MIN_SIZE;

	/* Round down to nearest FAKE_NODE_MIN_SIZE. */
	size &= FAKE_NODE_MIN_HASH_MASK;
	if (!size) {
		printk(KERN_ERR "Not enough memory for each node.  "
		       "NUMA emulation disabled.\n");
		return -1;
	}

	for (i = node_start; i < num_nodes + node_start; i++) {
		u64 end = *addr + size;

		if (i < big)
			end += FAKE_NODE_MIN_SIZE;
		/*
		 * The final node can have the remaining system RAM.  Other
		 * nodes receive roughly the same amount of available pages.
		 */
		if (i == num_nodes + node_start - 1)
			end = max_addr;
		else
			while (end - *addr - e820_hole_size(*addr, end) <
			       size) {
				end += FAKE_NODE_MIN_SIZE;
				if (end > max_addr) {
					end = max_addr;
					break;
				}
			}
		if (setup_node_range(i, nodes, addr, end - *addr, max_addr) < 0)
			break;
	}
	return i - node_start + 1;
}

/*
 * Splits the remaining system RAM into chunks of size.  The remaining memory is
 * always assigned to a final node and can be asymmetric.  Returns the number of
 * nodes split.
 */
static int __init split_nodes_by_size(struct bootnode *nodes, u64 *addr,
				      u64 max_addr, int node_start, u64 size)
{
	int i = node_start;
	size = (size << 20) & FAKE_NODE_MIN_HASH_MASK;
	while (!setup_node_range(i++, nodes, addr, size, max_addr))
		;
	return i - node_start;
}

/*
 * Sets up the system RAM area from start_pfn to last_pfn according to the
 * numa=fake command-line option.
 */
static struct bootnode nodes[MAX_NUMNODES] __initdata;

static int __init numa_emulation(unsigned long start_pfn, unsigned long last_pfn)
{
	u64 size, addr = start_pfn << PAGE_SHIFT;
	u64 max_addr = last_pfn << PAGE_SHIFT;
	int num_nodes = 0, num = 0, coeff_flag, coeff = -1, i;

	memset(&nodes, 0, sizeof(nodes));
	/*
	 * If the numa=fake command-line is just a single number N, split the
	 * system RAM into N fake nodes.
	 */
	if (!strchr(cmdline, '*') && !strchr(cmdline, ',')) {
		long n = simple_strtol(cmdline, NULL, 0);

		num_nodes = split_nodes_equally(nodes, &addr, max_addr, 0, n);
		if (num_nodes < 0)
			return num_nodes;
		goto out;
	}

	/* Parse the command line. */
	for (coeff_flag = 0; ; cmdline++) {
		if (*cmdline && isdigit(*cmdline)) {
			num = num * 10 + *cmdline - '0';
			continue;
		}
		if (*cmdline == '*') {
			if (num > 0)
				coeff = num;
			coeff_flag = 1;
		}
		if (!*cmdline || *cmdline == ',') {
			if (!coeff_flag)
				coeff = 1;
			/*
			 * Round down to the nearest FAKE_NODE_MIN_SIZE.
			 * Command-line coefficients are in megabytes.
			 */
			size = ((u64)num << 20) & FAKE_NODE_MIN_HASH_MASK;
			if (size)
				for (i = 0; i < coeff; i++, num_nodes++)
					if (setup_node_range(num_nodes, nodes,
						&addr, size, max_addr) < 0)
						goto done;
			if (!*cmdline)
				break;
			coeff_flag = 0;
			coeff = -1;
		}
		num = 0;
	}
done:
	if (!num_nodes)
		return -1;
	/* Fill remainder of system RAM, if appropriate. */
	if (addr < max_addr) {
		if (coeff_flag && coeff < 0) {
			/* Split remaining nodes into num-sized chunks */
			num_nodes += split_nodes_by_size(nodes, &addr, max_addr,
							 num_nodes, num);
			goto out;
		}
		switch (*(cmdline - 1)) {
		case '*':
			/* Split remaining nodes into coeff chunks */
			if (coeff <= 0)
				break;
			num_nodes += split_nodes_equally(nodes, &addr, max_addr,
							 num_nodes, coeff);
			break;
		case ',':
			/* Do not allocate remaining system RAM */
			break;
		default:
			/* Give one final node */
			setup_node_range(num_nodes, nodes, &addr,
					 max_addr - addr, max_addr);
			num_nodes++;
		}
	}
out:
	memnode_shift = compute_hash_shift(nodes, num_nodes, NULL);
	if (memnode_shift < 0) {
		memnode_shift = 0;
		printk(KERN_ERR "No NUMA hash function found.  NUMA emulation "
		       "disabled.\n");
		return -1;
	}

	/*
	 * We need to vacate all active ranges that may have been registered by
	 * SRAT and set acpi_numa to -1 so that srat_disabled() always returns
	 * true.  NUMA emulation has succeeded so we will not scan ACPI nodes.
	 */
	remove_all_active_ranges();
#ifdef CONFIG_ACPI_NUMA
	acpi_numa = -1;
#endif
	for_each_node_mask(i, node_possible_map) {
		e820_register_active_regions(i, nodes[i].start >> PAGE_SHIFT,
						nodes[i].end >> PAGE_SHIFT);
		setup_node_bootmem(i, nodes[i].start, nodes[i].end);
	}
	acpi_fake_nodes(nodes, num_nodes);
	numa_init_array();
	return 0;
}
#endif /* CONFIG_NUMA_EMU */

void __init numa_initmem_init(unsigned long start_pfn, unsigned long last_pfn)
{
	int i;

	nodes_clear(node_possible_map);
	nodes_clear(node_online_map);

#ifdef CONFIG_NUMA_EMU
	if (cmdline && !numa_emulation(start_pfn, last_pfn))
		return;
	nodes_clear(node_possible_map);
	nodes_clear(node_online_map);
#endif

#ifdef CONFIG_ACPI_NUMA
	if (!numa_off && !acpi_scan_nodes(start_pfn << PAGE_SHIFT,
					  last_pfn << PAGE_SHIFT))
		return;
	nodes_clear(node_possible_map);
	nodes_clear(node_online_map);
#endif

#ifdef CONFIG_K8_NUMA
	if (!numa_off && !k8_scan_nodes(start_pfn<<PAGE_SHIFT,
					last_pfn<<PAGE_SHIFT))
		return;
	nodes_clear(node_possible_map);
	nodes_clear(node_online_map);
#endif
	printk(KERN_INFO "%s\n",
	       numa_off ? "NUMA turned off" : "No NUMA configuration found");

	printk(KERN_INFO "Faking a node at %016lx-%016lx\n",
	       start_pfn << PAGE_SHIFT,
	       last_pfn << PAGE_SHIFT);
	/* setup dummy node covering all memory */
	memnode_shift = 63;
	memnodemap = memnode.embedded_map;
	memnodemap[0] = 0;
	node_set_online(0);
	node_set(0, node_possible_map);
	for (i = 0; i < NR_CPUS; i++)
		numa_set_node(i, 0);
<<<<<<< HEAD
	/* cpumask_of_cpu() may not be available during early startup */
	memset(&node_to_cpumask_map[0], 0, sizeof(node_to_cpumask_map[0]));
	cpu_set(0, node_to_cpumask_map[0]);
	e820_register_active_regions(0, start_pfn, last_pfn);
	setup_node_bootmem(0, start_pfn << PAGE_SHIFT, last_pfn << PAGE_SHIFT);
}

__cpuinit void numa_add_cpu(int cpu)
{
	set_bit(cpu,
		(unsigned long *)&node_to_cpumask_map[early_cpu_to_node(cpu)]);
}

void __cpuinit numa_set_node(int cpu, int node)
{
	int *cpu_to_node_map = x86_cpu_to_node_map_early_ptr;

	if(cpu_to_node_map)
		cpu_to_node_map[cpu] = node;
	else if(per_cpu_offset(cpu))
		per_cpu(x86_cpu_to_node_map, cpu) = node;
	else
		Dprintk(KERN_INFO "Setting node for non-present cpu %d\n", cpu);
=======
	e820_register_active_regions(0, start_pfn, last_pfn);
	setup_node_bootmem(0, start_pfn << PAGE_SHIFT, last_pfn << PAGE_SHIFT);
>>>>>>> 52c93a21
}

unsigned long __init numa_free_all_bootmem(void)
{
	unsigned long pages = 0;
	int i;

	for_each_online_node(i)
		pages += free_all_bootmem_node(NODE_DATA(i));

	return pages;
}

void __init paging_init(void)
{
	unsigned long max_zone_pfns[MAX_NR_ZONES];

	memset(max_zone_pfns, 0, sizeof(max_zone_pfns));
	max_zone_pfns[ZONE_DMA] = MAX_DMA_PFN;
	max_zone_pfns[ZONE_DMA32] = MAX_DMA32_PFN;
	max_zone_pfns[ZONE_NORMAL] = end_pfn;

	sparse_memory_present_with_active_regions(MAX_NUMNODES);
	sparse_init();

	free_area_init_nodes(max_zone_pfns);
}

static __init int numa_setup(char *opt)
{
	if (!opt)
		return -EINVAL;
	if (!strncmp(opt, "off", 3))
		numa_off = 1;
#ifdef CONFIG_NUMA_EMU
	if (!strncmp(opt, "fake=", 5))
		cmdline = opt + 5;
#endif
#ifdef CONFIG_ACPI_NUMA
	if (!strncmp(opt, "noacpi", 6))
		acpi_numa = -1;
	if (!strncmp(opt, "hotadd=", 7))
		hotadd_percent = simple_strtoul(opt+7, NULL, 10);
#endif
	return 0;
}
early_param("numa", numa_setup);

#ifdef CONFIG_NUMA
/*
 * Setup early cpu_to_node.
 *
 * Populate cpu_to_node[] only if x86_cpu_to_apicid[],
 * and apicid_to_node[] tables have valid entries for a CPU.
 * This means we skip cpu_to_node[] initialisation for NUMA
 * emulation and faking node case (when running a kernel compiled
 * for NUMA on a non NUMA box), which is OK as cpu_to_node[]
 * is already initialized in a round robin manner at numa_init_array,
 * prior to this call, and this initialization is good enough
 * for the fake NUMA cases.
 *
 * Called before the per_cpu areas are setup.
 */
void __init init_cpu_to_node(void)
{
	int cpu;
	u16 *cpu_to_apicid = early_per_cpu_ptr(x86_cpu_to_apicid);

	BUG_ON(cpu_to_apicid == NULL);

	for_each_possible_cpu(cpu) {
		int node;
		u16 apicid = cpu_to_apicid[cpu];

		if (apicid == BAD_APICID)
			continue;
		node = apicid_to_node[apicid];
		if (node == NUMA_NO_NODE)
			continue;
		if (!node_online(node))
			continue;
		numa_set_node(cpu, node);
	}
}
#endif

<|MERGE_RESOLUTION|>--- conflicted
+++ resolved
@@ -557,34 +557,8 @@
 	node_set(0, node_possible_map);
 	for (i = 0; i < NR_CPUS; i++)
 		numa_set_node(i, 0);
-<<<<<<< HEAD
-	/* cpumask_of_cpu() may not be available during early startup */
-	memset(&node_to_cpumask_map[0], 0, sizeof(node_to_cpumask_map[0]));
-	cpu_set(0, node_to_cpumask_map[0]);
 	e820_register_active_regions(0, start_pfn, last_pfn);
 	setup_node_bootmem(0, start_pfn << PAGE_SHIFT, last_pfn << PAGE_SHIFT);
-}
-
-__cpuinit void numa_add_cpu(int cpu)
-{
-	set_bit(cpu,
-		(unsigned long *)&node_to_cpumask_map[early_cpu_to_node(cpu)]);
-}
-
-void __cpuinit numa_set_node(int cpu, int node)
-{
-	int *cpu_to_node_map = x86_cpu_to_node_map_early_ptr;
-
-	if(cpu_to_node_map)
-		cpu_to_node_map[cpu] = node;
-	else if(per_cpu_offset(cpu))
-		per_cpu(x86_cpu_to_node_map, cpu) = node;
-	else
-		Dprintk(KERN_INFO "Setting node for non-present cpu %d\n", cpu);
-=======
-	e820_register_active_regions(0, start_pfn, last_pfn);
-	setup_node_bootmem(0, start_pfn << PAGE_SHIFT, last_pfn << PAGE_SHIFT);
->>>>>>> 52c93a21
 }
 
 unsigned long __init numa_free_all_bootmem(void)
