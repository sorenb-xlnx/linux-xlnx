/*
 * AMD NUMA support.
 * Discover the memory map and associated nodes.
 *
 * This version reads it directly from the AMD northbridge.
 *
 * Copyright 2002,2003 Andi Kleen, SuSE Labs.
 */
#include <linux/kernel.h>
#include <linux/init.h>
#include <linux/string.h>
#include <linux/module.h>
#include <linux/nodemask.h>
#include <linux/memblock.h>

#include <asm/io.h>
#include <linux/pci_ids.h>
#include <linux/acpi.h>
#include <asm/types.h>
#include <asm/mmzone.h>
#include <asm/proto.h>
#include <asm/e820.h>
#include <asm/pci-direct.h>
#include <asm/numa.h>
#include <asm/mpspec.h>
#include <asm/apic.h>
#include <asm/amd_nb.h>

static struct bootnode __initdata nodes[8];
static unsigned char __initdata nodeids[8];
static nodemask_t __initdata nodes_parsed = NODE_MASK_NONE;

static __init int find_northbridge(void)
{
	int num;

	for (num = 0; num < 32; num++) {
		u32 header;

		header = read_pci_config(0, num, 0, 0x00);
		if (header != (PCI_VENDOR_ID_AMD | (0x1100<<16)) &&
			header != (PCI_VENDOR_ID_AMD | (0x1200<<16)) &&
			header != (PCI_VENDOR_ID_AMD | (0x1300<<16)))
			continue;

		header = read_pci_config(0, num, 1, 0x00);
		if (header != (PCI_VENDOR_ID_AMD | (0x1101<<16)) &&
			header != (PCI_VENDOR_ID_AMD | (0x1201<<16)) &&
			header != (PCI_VENDOR_ID_AMD | (0x1301<<16)))
			continue;
		return num;
	}

	return -1;
}

static __init void early_get_boot_cpu_id(void)
{
	/*
	 * need to get the APIC ID of the BSP so can use that to
	 * create apicid_to_node in amd_scan_nodes()
	 */
#ifdef CONFIG_X86_MPPARSE
	/*
	 * get boot-time SMP configuration:
	 */
	if (smp_found_config)
		early_get_smp_config();
#endif
<<<<<<< HEAD
}

int __init amd_get_nodes(struct bootnode *physnodes)
{
	int i;
	int ret = 0;

	for_each_node_mask(i, nodes_parsed) {
		physnodes[ret].start = nodes[i].start;
		physnodes[ret].end = nodes[i].end;
		ret++;
	}
	return ret;
=======
>>>>>>> 9378b63c
}

int __init amd_numa_init(unsigned long start_pfn, unsigned long end_pfn)
{
	unsigned long start = PFN_PHYS(start_pfn);
	unsigned long end = PFN_PHYS(end_pfn);
	unsigned numnodes;
	unsigned long prevbase;
	int i, nb, found = 0;
	u32 nodeid, reg;

	if (!early_pci_allowed())
		return -1;

	nb = find_northbridge();
	if (nb < 0)
		return nb;

	pr_info("Scanning NUMA topology in Northbridge %d\n", nb);

	reg = read_pci_config(0, nb, 0, 0x60);
	numnodes = ((reg >> 4) & 0xF) + 1;
	if (numnodes <= 1)
		return -1;

	pr_info("Number of physical nodes %d\n", numnodes);

	prevbase = 0;
	for (i = 0; i < 8; i++) {
		unsigned long base, limit;

		base = read_pci_config(0, nb, 1, 0x40 + i*8);
		limit = read_pci_config(0, nb, 1, 0x44 + i*8);

		nodeids[i] = nodeid = limit & 7;
		if ((base & 3) == 0) {
			if (i < numnodes)
				pr_info("Skipping disabled node %d\n", i);
			continue;
		}
		if (nodeid >= numnodes) {
			pr_info("Ignoring excess node %d (%lx:%lx)\n", nodeid,
				base, limit);
			continue;
		}

		if (!limit) {
			pr_info("Skipping node entry %d (base %lx)\n",
				i, base);
			continue;
		}
		if ((base >> 8) & 3 || (limit >> 8) & 3) {
			pr_err("Node %d using interleaving mode %lx/%lx\n",
			       nodeid, (base >> 8) & 3, (limit >> 8) & 3);
			return -1;
		}
		if (node_isset(nodeid, nodes_parsed)) {
			pr_info("Node %d already present, skipping\n",
				nodeid);
			continue;
		}

		limit >>= 16;
		limit <<= 24;
		limit |= (1<<24)-1;
		limit++;

		if (limit > end)
			limit = end;
		if (limit <= base)
			continue;

		base >>= 16;
		base <<= 24;

		if (base < start)
			base = start;
		if (limit > end)
			limit = end;
		if (limit == base) {
			pr_err("Empty node %d\n", nodeid);
			continue;
		}
		if (limit < base) {
			pr_err("Node %d bogus settings %lx-%lx.\n",
			       nodeid, base, limit);
			continue;
		}

		/* Could sort here, but pun for now. Should not happen anyroads. */
		if (prevbase > base) {
			pr_err("Node map not sorted %lx,%lx\n",
			       prevbase, base);
			return -1;
		}

		pr_info("Node %d MemBase %016lx Limit %016lx\n",
			nodeid, base, limit);

		found++;

		nodes[nodeid].start = base;
		nodes[nodeid].end = limit;

		prevbase = base;

		node_set(nodeid, nodes_parsed);
	}

	if (!found)
		return -1;
	return 0;
}

#ifdef CONFIG_NUMA_EMU
static s16 fake_apicid_to_node[MAX_LOCAL_APIC] __initdata = {
	[0 ... MAX_LOCAL_APIC-1] = NUMA_NO_NODE
};

void __init amd_get_nodes(struct bootnode *physnodes)
{
	int i;

	for_each_node_mask(i, nodes_parsed) {
		physnodes[i].start = nodes[i].start;
		physnodes[i].end = nodes[i].end;
	}
}

static int __init find_node_by_addr(unsigned long addr)
{
	int ret = NUMA_NO_NODE;
	int i;

	for (i = 0; i < 8; i++)
		if (addr >= nodes[i].start && addr < nodes[i].end) {
			ret = i;
			break;
		}
	return ret;
}

/*
 * For NUMA emulation, fake proximity domain (_PXM) to node id mappings must be
 * setup to represent the physical topology but reflect the emulated
 * environment.  For each emulated node, the real node which it appears on is
 * found and a fake pxm to nid mapping is created which mirrors the actual
 * locality.  node_distance() then represents the correct distances between
 * emulated nodes by using the fake acpi mappings to pxms.
 */
void __init amd_fake_nodes(const struct bootnode *nodes, int nr_nodes)
{
	unsigned int bits;
	unsigned int cores;
	unsigned int apicid_base = 0;
	int i;

	bits = boot_cpu_data.x86_coreid_bits;
	cores = 1 << bits;
	early_get_boot_cpu_id();
	if (boot_cpu_physical_apicid > 0)
		apicid_base = boot_cpu_physical_apicid;

	for (i = 0; i < nr_nodes; i++) {
		int index;
		int nid;
		int j;

		nid = find_node_by_addr(nodes[i].start);
		if (nid == NUMA_NO_NODE)
			continue;

		index = nodeids[nid] << bits;
		if (fake_apicid_to_node[index + apicid_base] == NUMA_NO_NODE)
			for (j = apicid_base; j < cores + apicid_base; j++)
				fake_apicid_to_node[index + j] = i;
#ifdef CONFIG_ACPI_NUMA
		__acpi_map_pxm_to_node(nid, i);
#endif
	}
	memcpy(apicid_to_node, fake_apicid_to_node, sizeof(apicid_to_node));
}
#endif /* CONFIG_NUMA_EMU */

int __init amd_scan_nodes(void)
{
	unsigned int bits;
	unsigned int cores;
	unsigned int apicid_base;
	int i;

	BUG_ON(nodes_empty(nodes_parsed));
	node_possible_map = nodes_parsed;
	memnode_shift = compute_hash_shift(nodes, 8, NULL);
	if (memnode_shift < 0) {
		pr_err("No NUMA node hash function found. Contact maintainer\n");
		return -1;
	}
	pr_info("Using node hash shift of %d\n", memnode_shift);

	/* use the coreid bits from early_identify_cpu */
	bits = boot_cpu_data.x86_coreid_bits;
	cores = (1<<bits);
	apicid_base = 0;
	/* get the APIC ID of the BSP early for systems with apicid lifting */
	early_get_boot_cpu_id();
	if (boot_cpu_physical_apicid > 0) {
		pr_info("BSP APIC ID: %02x\n", boot_cpu_physical_apicid);
		apicid_base = boot_cpu_physical_apicid;
	}

	for_each_node_mask(i, node_possible_map) {
		int j;

		memblock_x86_register_active_regions(i,
				nodes[i].start >> PAGE_SHIFT,
				nodes[i].end >> PAGE_SHIFT);
		for (j = apicid_base; j < cores + apicid_base; j++)
			apicid_to_node[(i << bits) + j] = i;
		setup_node_bootmem(i, nodes[i].start, nodes[i].end);
	}

	numa_init_array();
	return 0;
}<|MERGE_RESOLUTION|>--- conflicted
+++ resolved
@@ -67,22 +67,6 @@
 	if (smp_found_config)
 		early_get_smp_config();
 #endif
-<<<<<<< HEAD
-}
-
-int __init amd_get_nodes(struct bootnode *physnodes)
-{
-	int i;
-	int ret = 0;
-
-	for_each_node_mask(i, nodes_parsed) {
-		physnodes[ret].start = nodes[i].start;
-		physnodes[ret].end = nodes[i].end;
-		ret++;
-	}
-	return ret;
-=======
->>>>>>> 9378b63c
 }
 
 int __init amd_numa_init(unsigned long start_pfn, unsigned long end_pfn)
