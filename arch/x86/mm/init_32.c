--- conflicted
+++ resolved
@@ -86,12 +86,8 @@
 
 #ifdef CONFIG_X86_PAE
 	if (!(pgd_val(*pgd) & _PAGE_PRESENT)) {
-<<<<<<< HEAD
-		if (after_bootmem)
-=======
 		switch (bootmem_state) {
 		case DURING_BOOTMEM:
->>>>>>> a37be88b
 			pmd_table = (pmd_t *)alloc_bootmem_low_pages(PAGE_SIZE);
 			break;
 		case BEFORE_BOOTMEM:
@@ -123,14 +119,9 @@
 	if (!(pmd_val(*pmd) & _PAGE_PRESENT)) {
 		pte_t *page_table = NULL;
 
-<<<<<<< HEAD
-		if (after_bootmem) {
-#ifdef CONFIG_DEBUG_PAGEALLOC
-=======
 		switch (bootmem_state) {
 		case DURING_BOOTMEM:
 #if defined(CONFIG_DEBUG_PAGEALLOC) || defined(CONFIG_KMEMCHECK)
->>>>>>> a37be88b
 			page_table = (pte_t *) alloc_bootmem_pages(PAGE_SIZE);
 #endif
 			if (!page_table)
@@ -190,11 +181,7 @@
 		pte_t *newpte;
 		int i;
 
-<<<<<<< HEAD
-		BUG_ON(after_bootmem);
-=======
 		BUG_ON(bootmem_state != BEFORE_BOOTMEM);
->>>>>>> a37be88b
 		newpte = alloc_low_page();
 		for (i = 0; i < PTRS_PER_PTE; i++)
 			set_pte(newpte + i, pte[i]);
@@ -880,11 +867,6 @@
 		bootmap = setup_node_bootmem(nodeid, start_pfn, end_pfn,
 						 bootmap);
 	}
-<<<<<<< HEAD
-
-	after_bootmem = 1;
-=======
->>>>>>> a37be88b
 }
 
 /*
