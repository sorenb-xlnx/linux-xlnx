--- conflicted
+++ resolved
@@ -184,14 +184,9 @@
  * PAGE_OFFSET:
  */
 static void __init kernel_physical_mapping_init(pgd_t *pgd_base,
-<<<<<<< HEAD
 						unsigned long start_pfn,
 						unsigned long end_pfn,
 						int use_pse)
-=======
-						unsigned long start,
-						unsigned long end)
->>>>>>> 0275b490
 {
 	int pgd_idx, pmd_idx, pte_ofs;
 	unsigned long pfn;
@@ -199,24 +194,15 @@
 	pmd_t *pmd;
 	pte_t *pte;
 	unsigned pages_2m = 0, pages_4k = 0;
-<<<<<<< HEAD
 
 	if (!cpu_has_pse)
 		use_pse = 0;
-=======
-	unsigned limit_pfn = end >> PAGE_SHIFT;
-
-	pgd_idx = pgd_index(PAGE_OFFSET);
-	pgd = pgd_base + pgd_idx;
-	pfn = start >> PAGE_SHIFT;
->>>>>>> 0275b490
 
 	pfn = start_pfn;
 	pgd_idx = pgd_index((pfn<<PAGE_SHIFT) + PAGE_OFFSET);
 	pgd = pgd_base + pgd_idx;
 	for (; pgd_idx < PTRS_PER_PGD; pgd++, pgd_idx++) {
 		pmd = one_md_table_init(pgd);
-<<<<<<< HEAD
 
 		if (pfn >= end_pfn)
 			continue;
@@ -227,13 +213,6 @@
 		pmd_idx = 0;
 #endif
 		for (; pmd_idx < PTRS_PER_PMD && pfn < end_pfn;
-=======
-		if (pfn >= limit_pfn)
-			continue;
-
-		for (pmd_idx = 0;
-		     pmd_idx < PTRS_PER_PMD && pfn < limit_pfn;
->>>>>>> 0275b490
 		     pmd++, pmd_idx++) {
 			unsigned int addr = pfn * PAGE_SIZE + PAGE_OFFSET;
 
@@ -463,11 +442,6 @@
 {
 	unsigned long vaddr, end;
 
-<<<<<<< HEAD
-=======
-	paravirt_pagetable_setup_start(pgd_base);
-
->>>>>>> 0275b490
 	/*
 	 * Fixed mappings, only the page table structure has to be
 	 * created - mappings will be set by set_fixmap():
@@ -605,7 +579,6 @@
  * Determine low and high memory ranges:
  */
 void __init find_low_pfn_range(void)
-<<<<<<< HEAD
 {
 	/* it could update max_pfn */
 
@@ -677,98 +650,19 @@
 void __init initmem_init(unsigned long start_pfn,
 				  unsigned long end_pfn)
 {
-=======
-{
-	/* it could update max_pfn */
-
-	/* max_low_pfn is 0, we already have early_res support */
-
-	max_low_pfn = max_pfn;
-	if (max_low_pfn > MAXMEM_PFN) {
-		if (highmem_pages == -1)
-			highmem_pages = max_pfn - MAXMEM_PFN;
-		if (highmem_pages + MAXMEM_PFN < max_pfn)
-			max_pfn = MAXMEM_PFN + highmem_pages;
-		if (highmem_pages + MAXMEM_PFN > max_pfn) {
-			printk(KERN_WARNING "only %luMB highmem pages "
-				"available, ignoring highmem size of %uMB.\n",
-				pages_to_mb(max_pfn - MAXMEM_PFN),
-				pages_to_mb(highmem_pages));
-			highmem_pages = 0;
-		}
-		max_low_pfn = MAXMEM_PFN;
-#ifndef CONFIG_HIGHMEM
-		/* Maximum memory usable is what is directly addressable */
-		printk(KERN_WARNING "Warning only %ldMB will be used.\n",
-					MAXMEM>>20);
-		if (max_pfn > MAX_NONPAE_PFN)
-			printk(KERN_WARNING
-				 "Use a HIGHMEM64G enabled kernel.\n");
-		else
-			printk(KERN_WARNING "Use a HIGHMEM enabled kernel.\n");
-		max_pfn = MAXMEM_PFN;
-#else /* !CONFIG_HIGHMEM */
-#ifndef CONFIG_HIGHMEM64G
-		if (max_pfn > MAX_NONPAE_PFN) {
-			max_pfn = MAX_NONPAE_PFN;
-			printk(KERN_WARNING "Warning only 4GB will be used."
-				"Use a HIGHMEM64G enabled kernel.\n");
-		}
-#endif /* !CONFIG_HIGHMEM64G */
-#endif /* !CONFIG_HIGHMEM */
-	} else {
-		if (highmem_pages == -1)
-			highmem_pages = 0;
-#ifdef CONFIG_HIGHMEM
-		if (highmem_pages >= max_pfn) {
-			printk(KERN_ERR "highmem size specified (%uMB) is "
-				"bigger than pages available (%luMB)!.\n",
-				pages_to_mb(highmem_pages),
-				pages_to_mb(max_pfn));
-			highmem_pages = 0;
-		}
-		if (highmem_pages) {
-			if (max_low_pfn - highmem_pages <
-			    64*1024*1024/PAGE_SIZE){
-				printk(KERN_ERR "highmem size %uMB results in "
-				"smaller than 64MB lowmem, ignoring it.\n"
-					, pages_to_mb(highmem_pages));
-				highmem_pages = 0;
-			}
-			max_low_pfn -= highmem_pages;
-		}
-#else
-		if (highmem_pages)
-			printk(KERN_ERR "ignoring highmem size on non-highmem"
-					" kernel!\n");
-#endif
-	}
-}
-
-#ifndef CONFIG_NEED_MULTIPLE_NODES
-void __init initmem_init(unsigned long start_pfn,
-				  unsigned long end_pfn)
-{
->>>>>>> 0275b490
 #ifdef CONFIG_HIGHMEM
 	highstart_pfn = highend_pfn = max_pfn;
 	if (max_pfn > max_low_pfn)
 		highstart_pfn = max_low_pfn;
 	memory_present(0, 0, highend_pfn);
-<<<<<<< HEAD
 	e820_register_active_regions(0, 0, highend_pfn);
-=======
->>>>>>> 0275b490
 	printk(KERN_NOTICE "%ldMB HIGHMEM available.\n",
 		pages_to_mb(highend_pfn - highstart_pfn));
 	num_physpages = highend_pfn;
 	high_memory = (void *) __va(highstart_pfn * PAGE_SIZE - 1) + 1;
 #else
 	memory_present(0, 0, max_low_pfn);
-<<<<<<< HEAD
 	e820_register_active_regions(0, 0, max_low_pfn);
-=======
->>>>>>> 0275b490
 	num_physpages = max_low_pfn;
 	high_memory = (void *) __va(max_low_pfn * PAGE_SIZE - 1) + 1;
 #endif
@@ -780,39 +674,21 @@
 
 	setup_bootmem_allocator();
 }
-<<<<<<< HEAD
 #endif /* !CONFIG_NEED_MULTIPLE_NODES */
 
 static void __init zone_sizes_init(void)
-=======
-
-void __init zone_sizes_init(void)
->>>>>>> 0275b490
 {
 	unsigned long max_zone_pfns[MAX_NR_ZONES];
 	memset(max_zone_pfns, 0, sizeof(max_zone_pfns));
 	max_zone_pfns[ZONE_DMA] =
 		virt_to_phys((char *)MAX_DMA_ADDRESS) >> PAGE_SHIFT;
 	max_zone_pfns[ZONE_NORMAL] = max_low_pfn;
-<<<<<<< HEAD
 #ifdef CONFIG_HIGHMEM
 	max_zone_pfns[ZONE_HIGHMEM] = highend_pfn;
-=======
-	remove_all_active_ranges();
-#ifdef CONFIG_HIGHMEM
-	max_zone_pfns[ZONE_HIGHMEM] = highend_pfn;
-	e820_register_active_regions(0, 0, highend_pfn);
-#else
-	e820_register_active_regions(0, 0, max_low_pfn);
->>>>>>> 0275b490
 #endif
 
 	free_area_init_nodes(max_zone_pfns);
 }
-<<<<<<< HEAD
-=======
-#endif /* !CONFIG_NEED_MULTIPLE_NODES */
->>>>>>> 0275b490
 
 void __init setup_bootmem_allocator(void)
 {
@@ -847,11 +723,7 @@
 
 static void __init find_early_table_space(unsigned long end)
 {
-<<<<<<< HEAD
 	unsigned long puds, pmds, ptes, tables, start;
-=======
-	unsigned long puds, pmds, tables, start;
->>>>>>> 0275b490
 
 	puds = (end + PUD_SIZE - 1) >> PUD_SHIFT;
 	tables = PAGE_ALIGN(puds * sizeof(pud_t));
@@ -859,7 +731,6 @@
 	pmds = (end + PMD_SIZE - 1) >> PMD_SHIFT;
 	tables += PAGE_ALIGN(pmds * sizeof(pmd_t));
 
-<<<<<<< HEAD
 	if (cpu_has_pse) {
 		unsigned long extra;
 
@@ -874,8 +745,6 @@
 	/* for fixmap */
 	tables += PAGE_SIZE * 2;
 
-=======
->>>>>>> 0275b490
 	/*
 	 * RED-PEN putting page tables only on node 0 could
 	 * cause a hotspot and fill up ZONE_DMA. The page tables
@@ -900,11 +769,8 @@
 						unsigned long end)
 {
 	pgd_t *pgd_base = swapper_pg_dir;
-<<<<<<< HEAD
 	unsigned long start_pfn, end_pfn;
 	unsigned long big_page_start;
-=======
->>>>>>> 0275b490
 
 	/*
 	 * Find space for the kernel direct mapping tables.
@@ -925,9 +791,7 @@
 	/* Enable PGE if available */
 	if (cpu_has_pge) {
 		set_in_cr4(X86_CR4_PGE);
-<<<<<<< HEAD
-		__PAGE_KERNEL |= _PAGE_GLOBAL;
-		__PAGE_KERNEL_EXEC |= _PAGE_GLOBAL;
+		__supported_pte_mask |= _PAGE_GLOBAL;
 	}
 
 	/*
@@ -970,12 +834,6 @@
 	}
 
 	early_ioremap_page_table_range_init(pgd_base);
-=======
-		__supported_pte_mask |= _PAGE_GLOBAL;
-	}
-
-	kernel_physical_mapping_init(pgd_base, start, end);
->>>>>>> 0275b490
 
 	load_cr3(swapper_pg_dir);
 
@@ -988,10 +846,7 @@
 	return end >> PAGE_SHIFT;
 }
 
-<<<<<<< HEAD
-
-=======
->>>>>>> 0275b490
+
 /*
  * paging_init() sets up the page tables - note that the first 8MB are
  * already mapped by head.S.
