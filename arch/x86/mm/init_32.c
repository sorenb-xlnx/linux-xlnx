/*
 *
 *  Copyright (C) 1995  Linus Torvalds
 *
 *  Support of BIGMEM added by Gerhard Wichert, Siemens AG, July 1999
 */

#include <linux/module.h>
#include <linux/signal.h>
#include <linux/sched.h>
#include <linux/kernel.h>
#include <linux/errno.h>
#include <linux/string.h>
#include <linux/types.h>
#include <linux/ptrace.h>
#include <linux/mman.h>
#include <linux/mm.h>
#include <linux/hugetlb.h>
#include <linux/swap.h>
#include <linux/smp.h>
#include <linux/init.h>
#include <linux/highmem.h>
#include <linux/pagemap.h>
#include <linux/pci.h>
#include <linux/pfn.h>
#include <linux/poison.h>
#include <linux/bootmem.h>
#include <linux/memblock.h>
#include <linux/proc_fs.h>
#include <linux/memory_hotplug.h>
#include <linux/initrd.h>
#include <linux/cpumask.h>
#include <linux/gfp.h>

#include <asm/asm.h>
#include <asm/bios_ebda.h>
#include <asm/processor.h>
#include <asm/system.h>
#include <asm/uaccess.h>
#include <asm/pgtable.h>
#include <asm/dma.h>
#include <asm/fixmap.h>
#include <asm/e820.h>
#include <asm/apic.h>
#include <asm/bugs.h>
#include <asm/tlb.h>
#include <asm/tlbflush.h>
#include <asm/pgalloc.h>
#include <asm/sections.h>
#include <asm/paravirt.h>
#include <asm/setup.h>
#include <asm/cacheflush.h>
#include <asm/page_types.h>
#include <asm/init.h>

unsigned long highstart_pfn, highend_pfn;

static noinline int do_test_wp_bit(void);

bool __read_mostly __vmalloc_start_set = false;

static __init void *alloc_low_page(void)
{
	unsigned long pfn = e820_table_end++;
	void *adr;

	if (pfn >= e820_table_top)
		panic("alloc_low_page: ran out of memory");

	adr = __va(pfn * PAGE_SIZE);
	memset(adr, 0, PAGE_SIZE);
	return adr;
}

/*
 * Creates a middle page table and puts a pointer to it in the
 * given global directory entry. This only returns the gd entry
 * in non-PAE compilation mode, since the middle layer is folded.
 */
static pmd_t * __init one_md_table_init(pgd_t *pgd)
{
	pud_t *pud;
	pmd_t *pmd_table;

#ifdef CONFIG_X86_PAE
	if (!(pgd_val(*pgd) & _PAGE_PRESENT)) {
		if (after_bootmem)
			pmd_table = (pmd_t *)alloc_bootmem_pages(PAGE_SIZE);
		else
			pmd_table = (pmd_t *)alloc_low_page();
		paravirt_alloc_pmd(&init_mm, __pa(pmd_table) >> PAGE_SHIFT);
		set_pgd(pgd, __pgd(__pa(pmd_table) | _PAGE_PRESENT));
		pud = pud_offset(pgd, 0);
		BUG_ON(pmd_table != pmd_offset(pud, 0));

		return pmd_table;
	}
#endif
	pud = pud_offset(pgd, 0);
	pmd_table = pmd_offset(pud, 0);

	return pmd_table;
}

/*
 * Create a page table and place a pointer to it in a middle page
 * directory entry:
 */
static pte_t * __init one_page_table_init(pmd_t *pmd)
{
	if (!(pmd_val(*pmd) & _PAGE_PRESENT)) {
		pte_t *page_table = NULL;

		if (after_bootmem) {
#if defined(CONFIG_DEBUG_PAGEALLOC) || defined(CONFIG_KMEMCHECK)
			page_table = (pte_t *) alloc_bootmem_pages(PAGE_SIZE);
#endif
			if (!page_table)
				page_table =
				(pte_t *)alloc_bootmem_pages(PAGE_SIZE);
		} else
			page_table = (pte_t *)alloc_low_page();

		paravirt_alloc_pte(&init_mm, __pa(page_table) >> PAGE_SHIFT);
		set_pmd(pmd, __pmd(__pa(page_table) | _PAGE_TABLE));
		BUG_ON(page_table != pte_offset_kernel(pmd, 0));
	}

	return pte_offset_kernel(pmd, 0);
}

pmd_t * __init populate_extra_pmd(unsigned long vaddr)
{
	int pgd_idx = pgd_index(vaddr);
	int pmd_idx = pmd_index(vaddr);

	return one_md_table_init(swapper_pg_dir + pgd_idx) + pmd_idx;
}

pte_t * __init populate_extra_pte(unsigned long vaddr)
{
	int pte_idx = pte_index(vaddr);
	pmd_t *pmd;

	pmd = populate_extra_pmd(vaddr);
	return one_page_table_init(pmd) + pte_idx;
}

static pte_t *__init page_table_kmap_check(pte_t *pte, pmd_t *pmd,
					   unsigned long vaddr, pte_t *lastpte)
{
#ifdef CONFIG_HIGHMEM
	/*
	 * Something (early fixmap) may already have put a pte
	 * page here, which causes the page table allocation
	 * to become nonlinear. Attempt to fix it, and if it
	 * is still nonlinear then we have to bug.
	 */
	int pmd_idx_kmap_begin = fix_to_virt(FIX_KMAP_END) >> PMD_SHIFT;
	int pmd_idx_kmap_end = fix_to_virt(FIX_KMAP_BEGIN) >> PMD_SHIFT;

	if (pmd_idx_kmap_begin != pmd_idx_kmap_end
	    && (vaddr >> PMD_SHIFT) >= pmd_idx_kmap_begin
	    && (vaddr >> PMD_SHIFT) <= pmd_idx_kmap_end
	    && ((__pa(pte) >> PAGE_SHIFT) < e820_table_start
		|| (__pa(pte) >> PAGE_SHIFT) >= e820_table_end)) {
		pte_t *newpte;
		int i;

		BUG_ON(after_bootmem);
		newpte = alloc_low_page();
		for (i = 0; i < PTRS_PER_PTE; i++)
			set_pte(newpte + i, pte[i]);

		paravirt_alloc_pte(&init_mm, __pa(newpte) >> PAGE_SHIFT);
		set_pmd(pmd, __pmd(__pa(newpte)|_PAGE_TABLE));
		BUG_ON(newpte != pte_offset_kernel(pmd, 0));
		__flush_tlb_all();

		paravirt_release_pte(__pa(pte) >> PAGE_SHIFT);
		pte = newpte;
	}
	BUG_ON(vaddr < fix_to_virt(FIX_KMAP_BEGIN - 1)
	       && vaddr > fix_to_virt(FIX_KMAP_END)
	       && lastpte && lastpte + PTRS_PER_PTE != pte);
#endif
	return pte;
}

/*
 * This function initializes a certain range of kernel virtual memory
 * with new bootmem page tables, everywhere page tables are missing in
 * the given range.
 *
 * NOTE: The pagetables are allocated contiguous on the physical space
 * so we can cache the place of the first one and move around without
 * checking the pgd every time.
 */
static void __init
page_table_range_init(unsigned long start, unsigned long end, pgd_t *pgd_base)
{
	int pgd_idx, pmd_idx;
	unsigned long vaddr;
	pgd_t *pgd;
	pmd_t *pmd;
	pte_t *pte = NULL;

	vaddr = start;
	pgd_idx = pgd_index(vaddr);
	pmd_idx = pmd_index(vaddr);
	pgd = pgd_base + pgd_idx;

	for ( ; (pgd_idx < PTRS_PER_PGD) && (vaddr != end); pgd++, pgd_idx++) {
		pmd = one_md_table_init(pgd);
		pmd = pmd + pmd_index(vaddr);
		for (; (pmd_idx < PTRS_PER_PMD) && (vaddr != end);
							pmd++, pmd_idx++) {
			pte = page_table_kmap_check(one_page_table_init(pmd),
			                            pmd, vaddr, pte);

			vaddr += PMD_SIZE;
		}
		pmd_idx = 0;
	}
}

static inline int is_kernel_text(unsigned long addr)
{
	if (addr >= PAGE_OFFSET && addr <= (unsigned long)__init_end)
		return 1;
	return 0;
}

/*
 * This maps the physical memory to kernel virtual address space, a total
 * of max_low_pfn pages, by creating page tables starting from address
 * PAGE_OFFSET:
 */
unsigned long __init
kernel_physical_mapping_init(unsigned long start,
			     unsigned long end,
			     unsigned long page_size_mask)
{
	int use_pse = page_size_mask == (1<<PG_LEVEL_2M);
	unsigned long last_map_addr = end;
	unsigned long start_pfn, end_pfn;
	pgd_t *pgd_base = swapper_pg_dir;
	int pgd_idx, pmd_idx, pte_ofs;
	unsigned long pfn;
	pgd_t *pgd;
	pmd_t *pmd;
	pte_t *pte;
	unsigned pages_2m, pages_4k;
	int mapping_iter;

	start_pfn = start >> PAGE_SHIFT;
	end_pfn = end >> PAGE_SHIFT;

	/*
	 * First iteration will setup identity mapping using large/small pages
	 * based on use_pse, with other attributes same as set by
	 * the early code in head_32.S
	 *
	 * Second iteration will setup the appropriate attributes (NX, GLOBAL..)
	 * as desired for the kernel identity mapping.
	 *
	 * This two pass mechanism conforms to the TLB app note which says:
	 *
	 *     "Software should not write to a paging-structure entry in a way
	 *      that would change, for any linear address, both the page size
	 *      and either the page frame or attributes."
	 */
	mapping_iter = 1;

	if (!cpu_has_pse)
		use_pse = 0;

repeat:
	pages_2m = pages_4k = 0;
	pfn = start_pfn;
	pgd_idx = pgd_index((pfn<<PAGE_SHIFT) + PAGE_OFFSET);
	pgd = pgd_base + pgd_idx;
	for (; pgd_idx < PTRS_PER_PGD; pgd++, pgd_idx++) {
		pmd = one_md_table_init(pgd);

		if (pfn >= end_pfn)
			continue;
#ifdef CONFIG_X86_PAE
		pmd_idx = pmd_index((pfn<<PAGE_SHIFT) + PAGE_OFFSET);
		pmd += pmd_idx;
#else
		pmd_idx = 0;
#endif
		for (; pmd_idx < PTRS_PER_PMD && pfn < end_pfn;
		     pmd++, pmd_idx++) {
			unsigned int addr = pfn * PAGE_SIZE + PAGE_OFFSET;

			/*
			 * Map with big pages if possible, otherwise
			 * create normal page tables:
			 */
			if (use_pse) {
				unsigned int addr2;
				pgprot_t prot = PAGE_KERNEL_LARGE;
				/*
				 * first pass will use the same initial
				 * identity mapping attribute + _PAGE_PSE.
				 */
				pgprot_t init_prot =
					__pgprot(PTE_IDENT_ATTR |
						 _PAGE_PSE);

				addr2 = (pfn + PTRS_PER_PTE-1) * PAGE_SIZE +
					PAGE_OFFSET + PAGE_SIZE-1;

				if (is_kernel_text(addr) ||
				    is_kernel_text(addr2))
					prot = PAGE_KERNEL_LARGE_EXEC;

				pages_2m++;
				if (mapping_iter == 1)
					set_pmd(pmd, pfn_pmd(pfn, init_prot));
				else
					set_pmd(pmd, pfn_pmd(pfn, prot));

				pfn += PTRS_PER_PTE;
				continue;
			}
			pte = one_page_table_init(pmd);

			pte_ofs = pte_index((pfn<<PAGE_SHIFT) + PAGE_OFFSET);
			pte += pte_ofs;
			for (; pte_ofs < PTRS_PER_PTE && pfn < end_pfn;
			     pte++, pfn++, pte_ofs++, addr += PAGE_SIZE) {
				pgprot_t prot = PAGE_KERNEL;
				/*
				 * first pass will use the same initial
				 * identity mapping attribute.
				 */
				pgprot_t init_prot = __pgprot(PTE_IDENT_ATTR);

				if (is_kernel_text(addr))
					prot = PAGE_KERNEL_EXEC;

				pages_4k++;
				if (mapping_iter == 1) {
					set_pte(pte, pfn_pte(pfn, init_prot));
					last_map_addr = (pfn << PAGE_SHIFT) + PAGE_SIZE;
				} else
					set_pte(pte, pfn_pte(pfn, prot));
			}
		}
	}
	if (mapping_iter == 1) {
		/*
		 * update direct mapping page count only in the first
		 * iteration.
		 */
		update_page_count(PG_LEVEL_2M, pages_2m);
		update_page_count(PG_LEVEL_4K, pages_4k);

		/*
		 * local global flush tlb, which will flush the previous
		 * mappings present in both small and large page TLB's.
		 */
		__flush_tlb_all();

		/*
		 * Second iteration will set the actual desired PTE attributes.
		 */
		mapping_iter = 2;
		goto repeat;
	}
	return last_map_addr;
}

pte_t *kmap_pte;
pgprot_t kmap_prot;

static inline pte_t *kmap_get_fixmap_pte(unsigned long vaddr)
{
	return pte_offset_kernel(pmd_offset(pud_offset(pgd_offset_k(vaddr),
			vaddr), vaddr), vaddr);
}

static void __init kmap_init(void)
{
	unsigned long kmap_vstart;

	/*
	 * Cache the first kmap pte:
	 */
	kmap_vstart = __fix_to_virt(FIX_KMAP_BEGIN);
	kmap_pte = kmap_get_fixmap_pte(kmap_vstart);

	kmap_prot = PAGE_KERNEL;
}

#ifdef CONFIG_HIGHMEM
static void __init permanent_kmaps_init(pgd_t *pgd_base)
{
	unsigned long vaddr;
	pgd_t *pgd;
	pud_t *pud;
	pmd_t *pmd;
	pte_t *pte;

	vaddr = PKMAP_BASE;
	page_table_range_init(vaddr, vaddr + PAGE_SIZE*LAST_PKMAP, pgd_base);

	pgd = swapper_pg_dir + pgd_index(vaddr);
	pud = pud_offset(pgd, vaddr);
	pmd = pmd_offset(pud, vaddr);
	pte = pte_offset_kernel(pmd, vaddr);
	pkmap_page_table = pte;
}

static void __init add_one_highpage_init(struct page *page)
{
	ClearPageReserved(page);
	init_page_count(page);
	__free_page(page);
	totalhigh_pages++;
}

void __init add_highpages_with_active_regions(int nid,
			 unsigned long start_pfn, unsigned long end_pfn)
{
<<<<<<< HEAD
	int node_pfn;
	struct page *page;
	phys_addr_t chunk_end, chunk_max;
	unsigned long final_start_pfn, final_end_pfn;
	struct add_highpages_data *data = (struct add_highpages_data *)datax;
=======
	struct range *range;
	int nr_range;
	int i;

	nr_range = __get_free_all_memory_range(&range, nid, start_pfn, end_pfn);
>>>>>>> 67e87f0a

	for (i = 0; i < nr_range; i++) {
		struct page *page;
		int node_pfn;

<<<<<<< HEAD
	chunk_end = PFN_PHYS(final_start_pfn);
	chunk_max = PFN_PHYS(final_end_pfn);

	/*
	 * Check for reserved areas.
	 */
	for (;;) {
		phys_addr_t chunk_start;
		chunk_start = early_res_next_free(chunk_end);
		
		/*
		 * Reserved area. Just count high mem pages.
		 */
		for (node_pfn = PFN_DOWN(chunk_end);
		     node_pfn < PFN_DOWN(chunk_start); node_pfn++) {
			if (pfn_valid(node_pfn))
				totalhigh_pages++;
		}

		if (chunk_start >= chunk_max)
			break;

		chunk_end = early_res_next_reserved(chunk_start, chunk_max);
		for (node_pfn = PFN_DOWN(chunk_start);
		     node_pfn < PFN_DOWN(chunk_end); node_pfn++) {
=======
		for (node_pfn = range[i].start; node_pfn < range[i].end;
		     node_pfn++) {
>>>>>>> 67e87f0a
			if (!pfn_valid(node_pfn))
				continue;
			page = pfn_to_page(node_pfn);
			add_one_highpage_init(page);
		}
	}
}
<<<<<<< HEAD

void __init add_highpages_with_active_regions(int nid, unsigned long start_pfn,
					      unsigned long end_pfn)
{
	struct add_highpages_data data;

	data.start_pfn = start_pfn;
	data.end_pfn = end_pfn;
	work_with_active_regions(nid, add_highpages_work_fn, &data);
}

=======
>>>>>>> 67e87f0a
#else
static inline void permanent_kmaps_init(pgd_t *pgd_base)
{
}
#endif /* CONFIG_HIGHMEM */

void __init native_pagetable_setup_start(pgd_t *base)
{
	unsigned long pfn, va;
	pgd_t *pgd;
	pud_t *pud;
	pmd_t *pmd;
	pte_t *pte;

	/*
	 * Remove any mappings which extend past the end of physical
	 * memory from the boot time page table:
	 */
	for (pfn = max_low_pfn + 1; pfn < 1<<(32-PAGE_SHIFT); pfn++) {
		va = PAGE_OFFSET + (pfn<<PAGE_SHIFT);
		pgd = base + pgd_index(va);
		if (!pgd_present(*pgd))
			break;

		pud = pud_offset(pgd, va);
		pmd = pmd_offset(pud, va);
		if (!pmd_present(*pmd))
			break;

		pte = pte_offset_kernel(pmd, va);
		if (!pte_present(*pte))
			break;

		pte_clear(NULL, va, pte);
	}
	paravirt_alloc_pmd(&init_mm, __pa(base) >> PAGE_SHIFT);
}

void __init native_pagetable_setup_done(pgd_t *base)
{
}

/*
 * Build a proper pagetable for the kernel mappings.  Up until this
 * point, we've been running on some set of pagetables constructed by
 * the boot process.
 *
 * If we're booting on native hardware, this will be a pagetable
 * constructed in arch/x86/kernel/head_32.S.  The root of the
 * pagetable will be swapper_pg_dir.
 *
 * If we're booting paravirtualized under a hypervisor, then there are
 * more options: we may already be running PAE, and the pagetable may
 * or may not be based in swapper_pg_dir.  In any case,
 * paravirt_pagetable_setup_start() will set up swapper_pg_dir
 * appropriately for the rest of the initialization to work.
 *
 * In general, pagetable_init() assumes that the pagetable may already
 * be partially populated, and so it avoids stomping on any existing
 * mappings.
 */
void __init early_ioremap_page_table_range_init(void)
{
	pgd_t *pgd_base = swapper_pg_dir;
	unsigned long vaddr, end;

	/*
	 * Fixed mappings, only the page table structure has to be
	 * created - mappings will be set by set_fixmap():
	 */
	vaddr = __fix_to_virt(__end_of_fixed_addresses - 1) & PMD_MASK;
	end = (FIXADDR_TOP + PMD_SIZE - 1) & PMD_MASK;
	page_table_range_init(vaddr, end, pgd_base);
	early_ioremap_reset();
}

static void __init pagetable_init(void)
{
	pgd_t *pgd_base = swapper_pg_dir;

	permanent_kmaps_init(pgd_base);
}

#ifdef CONFIG_ACPI_SLEEP
/*
 * ACPI suspend needs this for resume, because things like the intel-agp
 * driver might have split up a kernel 4MB mapping.
 */
char swsusp_pg_dir[PAGE_SIZE]
	__attribute__ ((aligned(PAGE_SIZE)));

static inline void save_pg_dir(void)
{
	memcpy(swsusp_pg_dir, swapper_pg_dir, PAGE_SIZE);
}
#else /* !CONFIG_ACPI_SLEEP */
static inline void save_pg_dir(void)
{
}
#endif /* !CONFIG_ACPI_SLEEP */

void zap_low_mappings(bool early)
{
	int i;

	/*
	 * Zap initial low-memory mappings.
	 *
	 * Note that "pgd_clear()" doesn't do it for
	 * us, because pgd_clear() is a no-op on i386.
	 */
	for (i = 0; i < KERNEL_PGD_BOUNDARY; i++) {
#ifdef CONFIG_X86_PAE
		set_pgd(swapper_pg_dir+i, __pgd(1 + __pa(empty_zero_page)));
#else
		set_pgd(swapper_pg_dir+i, __pgd(0));
#endif
	}

	if (early)
		__flush_tlb();
	else
		flush_tlb_all();
}

pteval_t __supported_pte_mask __read_mostly = ~(_PAGE_NX | _PAGE_GLOBAL | _PAGE_IOMAP);
EXPORT_SYMBOL_GPL(__supported_pte_mask);

/* user-defined highmem size */
static unsigned int highmem_pages = -1;

/*
 * highmem=size forces highmem to be exactly 'size' bytes.
 * This works even on boxes that have no highmem otherwise.
 * This also works to reduce highmem size on bigger boxes.
 */
static int __init parse_highmem(char *arg)
{
	if (!arg)
		return -EINVAL;

	highmem_pages = memparse(arg, &arg) >> PAGE_SHIFT;
	return 0;
}
early_param("highmem", parse_highmem);

#define MSG_HIGHMEM_TOO_BIG \
	"highmem size (%luMB) is bigger than pages available (%luMB)!\n"

#define MSG_LOWMEM_TOO_SMALL \
	"highmem size (%luMB) results in <64MB lowmem, ignoring it!\n"
/*
 * All of RAM fits into lowmem - but if user wants highmem
 * artificially via the highmem=x boot parameter then create
 * it:
 */
void __init lowmem_pfn_init(void)
{
	/* max_low_pfn is 0, we already have early_res support */
	max_low_pfn = max_pfn;

	if (highmem_pages == -1)
		highmem_pages = 0;
#ifdef CONFIG_HIGHMEM
	if (highmem_pages >= max_pfn) {
		printk(KERN_ERR MSG_HIGHMEM_TOO_BIG,
			pages_to_mb(highmem_pages), pages_to_mb(max_pfn));
		highmem_pages = 0;
	}
	if (highmem_pages) {
		if (max_low_pfn - highmem_pages < 64*1024*1024/PAGE_SIZE) {
			printk(KERN_ERR MSG_LOWMEM_TOO_SMALL,
				pages_to_mb(highmem_pages));
			highmem_pages = 0;
		}
		max_low_pfn -= highmem_pages;
	}
#else
	if (highmem_pages)
		printk(KERN_ERR "ignoring highmem size on non-highmem kernel!\n");
#endif
}

#define MSG_HIGHMEM_TOO_SMALL \
	"only %luMB highmem pages available, ignoring highmem size of %luMB!\n"

#define MSG_HIGHMEM_TRIMMED \
	"Warning: only 4GB will be used. Use a HIGHMEM64G enabled kernel!\n"
/*
 * We have more RAM than fits into lowmem - we try to put it into
 * highmem, also taking the highmem=x boot parameter into account:
 */
void __init highmem_pfn_init(void)
{
	max_low_pfn = MAXMEM_PFN;

	if (highmem_pages == -1)
		highmem_pages = max_pfn - MAXMEM_PFN;

	if (highmem_pages + MAXMEM_PFN < max_pfn)
		max_pfn = MAXMEM_PFN + highmem_pages;

	if (highmem_pages + MAXMEM_PFN > max_pfn) {
		printk(KERN_WARNING MSG_HIGHMEM_TOO_SMALL,
			pages_to_mb(max_pfn - MAXMEM_PFN),
			pages_to_mb(highmem_pages));
		highmem_pages = 0;
	}
#ifndef CONFIG_HIGHMEM
	/* Maximum memory usable is what is directly addressable */
	printk(KERN_WARNING "Warning only %ldMB will be used.\n", MAXMEM>>20);
	if (max_pfn > MAX_NONPAE_PFN)
		printk(KERN_WARNING "Use a HIGHMEM64G enabled kernel.\n");
	else
		printk(KERN_WARNING "Use a HIGHMEM enabled kernel.\n");
	max_pfn = MAXMEM_PFN;
#else /* !CONFIG_HIGHMEM */
#ifndef CONFIG_HIGHMEM64G
	if (max_pfn > MAX_NONPAE_PFN) {
		max_pfn = MAX_NONPAE_PFN;
		printk(KERN_WARNING MSG_HIGHMEM_TRIMMED);
	}
#endif /* !CONFIG_HIGHMEM64G */
#endif /* !CONFIG_HIGHMEM */
}

/*
 * Determine low and high memory ranges:
 */
void __init find_low_pfn_range(void)
{
	/* it could update max_pfn */

	if (max_pfn <= MAXMEM_PFN)
		lowmem_pfn_init();
	else
		highmem_pfn_init();
}

#ifndef CONFIG_NEED_MULTIPLE_NODES
void __init initmem_init(unsigned long start_pfn, unsigned long end_pfn,
				int acpi, int k8)
{
#ifdef CONFIG_HIGHMEM
	highstart_pfn = highend_pfn = max_pfn;
	if (max_pfn > max_low_pfn)
		highstart_pfn = max_low_pfn;
	memblock_x86_register_active_regions(0, 0, highend_pfn);
	sparse_memory_present_with_active_regions(0);
	printk(KERN_NOTICE "%ldMB HIGHMEM available.\n",
		pages_to_mb(highend_pfn - highstart_pfn));
	num_physpages = highend_pfn;
	high_memory = (void *) __va(highstart_pfn * PAGE_SIZE - 1) + 1;
#else
	memblock_x86_register_active_regions(0, 0, max_low_pfn);
	sparse_memory_present_with_active_regions(0);
	num_physpages = max_low_pfn;
	high_memory = (void *) __va(max_low_pfn * PAGE_SIZE - 1) + 1;
#endif
#ifdef CONFIG_FLATMEM
	max_mapnr = num_physpages;
#endif
	__vmalloc_start_set = true;

	printk(KERN_NOTICE "%ldMB LOWMEM available.\n",
			pages_to_mb(max_low_pfn));

	setup_bootmem_allocator();
}
#endif /* !CONFIG_NEED_MULTIPLE_NODES */

static void __init zone_sizes_init(void)
{
	unsigned long max_zone_pfns[MAX_NR_ZONES];
	memset(max_zone_pfns, 0, sizeof(max_zone_pfns));
	max_zone_pfns[ZONE_DMA] =
		virt_to_phys((char *)MAX_DMA_ADDRESS) >> PAGE_SHIFT;
	max_zone_pfns[ZONE_NORMAL] = max_low_pfn;
#ifdef CONFIG_HIGHMEM
	max_zone_pfns[ZONE_HIGHMEM] = highend_pfn;
#endif

	free_area_init_nodes(max_zone_pfns);
}

void __init setup_bootmem_allocator(void)
{
	printk(KERN_INFO "  mapped low ram: 0 - %08lx\n",
		 max_pfn_mapped<<PAGE_SHIFT);
	printk(KERN_INFO "  low ram: 0 - %08lx\n", max_low_pfn<<PAGE_SHIFT);

	after_bootmem = 1;
}

/*
 * paging_init() sets up the page tables - note that the first 8MB are
 * already mapped by head.S.
 *
 * This routines also unmaps the page at virtual kernel address 0, so
 * that we can trap those pesky NULL-reference errors in the kernel.
 */
void __init paging_init(void)
{
	pagetable_init();

	__flush_tlb_all();

	kmap_init();

	/*
	 * NOTE: at this point the bootmem allocator is fully available.
	 */
	sparse_init();
	zone_sizes_init();
}

/*
 * Test if the WP bit works in supervisor mode. It isn't supported on 386's
 * and also on some strange 486's. All 586+'s are OK. This used to involve
 * black magic jumps to work around some nasty CPU bugs, but fortunately the
 * switch to using exceptions got rid of all that.
 */
static void __init test_wp_bit(void)
{
	printk(KERN_INFO
  "Checking if this processor honours the WP bit even in supervisor mode...");

	/* Any page-aligned address will do, the test is non-destructive */
	__set_fixmap(FIX_WP_TEST, __pa(&swapper_pg_dir), PAGE_READONLY);
	boot_cpu_data.wp_works_ok = do_test_wp_bit();
	clear_fixmap(FIX_WP_TEST);

	if (!boot_cpu_data.wp_works_ok) {
		printk(KERN_CONT "No.\n");
#ifdef CONFIG_X86_WP_WORKS_OK
		panic(
  "This kernel doesn't support CPU's with broken WP. Recompile it for a 386!");
#endif
	} else {
		printk(KERN_CONT "Ok.\n");
	}
}

void __init mem_init(void)
{
	int codesize, reservedpages, datasize, initsize;
	int tmp;

	pci_iommu_alloc();

#ifdef CONFIG_FLATMEM
	BUG_ON(!mem_map);
#endif
	/* this will put all low memory onto the freelists */
	totalram_pages += free_all_bootmem();

	reservedpages = 0;
	for (tmp = 0; tmp < max_low_pfn; tmp++)
		/*
		 * Only count reserved RAM pages:
		 */
		if (page_is_ram(tmp) && PageReserved(pfn_to_page(tmp)))
			reservedpages++;

	set_highmem_pages_init();

	codesize =  (unsigned long) &_etext - (unsigned long) &_text;
	datasize =  (unsigned long) &_edata - (unsigned long) &_etext;
	initsize =  (unsigned long) &__init_end - (unsigned long) &__init_begin;

	printk(KERN_INFO "Memory: %luk/%luk available (%dk kernel code, "
			"%dk reserved, %dk data, %dk init, %ldk highmem)\n",
		nr_free_pages() << (PAGE_SHIFT-10),
		num_physpages << (PAGE_SHIFT-10),
		codesize >> 10,
		reservedpages << (PAGE_SHIFT-10),
		datasize >> 10,
		initsize >> 10,
		totalhigh_pages << (PAGE_SHIFT-10));

	printk(KERN_INFO "virtual kernel memory layout:\n"
		"    fixmap  : 0x%08lx - 0x%08lx   (%4ld kB)\n"
#ifdef CONFIG_HIGHMEM
		"    pkmap   : 0x%08lx - 0x%08lx   (%4ld kB)\n"
#endif
		"    vmalloc : 0x%08lx - 0x%08lx   (%4ld MB)\n"
		"    lowmem  : 0x%08lx - 0x%08lx   (%4ld MB)\n"
		"      .init : 0x%08lx - 0x%08lx   (%4ld kB)\n"
		"      .data : 0x%08lx - 0x%08lx   (%4ld kB)\n"
		"      .text : 0x%08lx - 0x%08lx   (%4ld kB)\n",
		FIXADDR_START, FIXADDR_TOP,
		(FIXADDR_TOP - FIXADDR_START) >> 10,

#ifdef CONFIG_HIGHMEM
		PKMAP_BASE, PKMAP_BASE+LAST_PKMAP*PAGE_SIZE,
		(LAST_PKMAP*PAGE_SIZE) >> 10,
#endif

		VMALLOC_START, VMALLOC_END,
		(VMALLOC_END - VMALLOC_START) >> 20,

		(unsigned long)__va(0), (unsigned long)high_memory,
		((unsigned long)high_memory - (unsigned long)__va(0)) >> 20,

		(unsigned long)&__init_begin, (unsigned long)&__init_end,
		((unsigned long)&__init_end -
		 (unsigned long)&__init_begin) >> 10,

		(unsigned long)&_etext, (unsigned long)&_edata,
		((unsigned long)&_edata - (unsigned long)&_etext) >> 10,

		(unsigned long)&_text, (unsigned long)&_etext,
		((unsigned long)&_etext - (unsigned long)&_text) >> 10);

	/*
	 * Check boundaries twice: Some fundamental inconsistencies can
	 * be detected at build time already.
	 */
#define __FIXADDR_TOP (-PAGE_SIZE)
#ifdef CONFIG_HIGHMEM
	BUILD_BUG_ON(PKMAP_BASE + LAST_PKMAP*PAGE_SIZE	> FIXADDR_START);
	BUILD_BUG_ON(VMALLOC_END			> PKMAP_BASE);
#endif
#define high_memory (-128UL << 20)
	BUILD_BUG_ON(VMALLOC_START			>= VMALLOC_END);
#undef high_memory
#undef __FIXADDR_TOP

#ifdef CONFIG_HIGHMEM
	BUG_ON(PKMAP_BASE + LAST_PKMAP*PAGE_SIZE	> FIXADDR_START);
	BUG_ON(VMALLOC_END				> PKMAP_BASE);
#endif
	BUG_ON(VMALLOC_START				>= VMALLOC_END);
	BUG_ON((unsigned long)high_memory		> VMALLOC_START);

	if (boot_cpu_data.wp_works_ok < 0)
		test_wp_bit();

	save_pg_dir();
	zap_low_mappings(true);
}

#ifdef CONFIG_MEMORY_HOTPLUG
int arch_add_memory(int nid, u64 start, u64 size)
{
	struct pglist_data *pgdata = NODE_DATA(nid);
	struct zone *zone = pgdata->node_zones + ZONE_HIGHMEM;
	unsigned long start_pfn = start >> PAGE_SHIFT;
	unsigned long nr_pages = size >> PAGE_SHIFT;

	return __add_pages(nid, zone, start_pfn, nr_pages);
}
#endif

/*
 * This function cannot be __init, since exceptions don't work in that
 * section.  Put this after the callers, so that it cannot be inlined.
 */
static noinline int do_test_wp_bit(void)
{
	char tmp_reg;
	int flag;

	__asm__ __volatile__(
		"	movb %0, %1	\n"
		"1:	movb %1, %0	\n"
		"	xorl %2, %2	\n"
		"2:			\n"
		_ASM_EXTABLE(1b,2b)
		:"=m" (*(char *)fix_to_virt(FIX_WP_TEST)),
		 "=q" (tmp_reg),
		 "=r" (flag)
		:"2" (1)
		:"memory");

	return flag;
}

#ifdef CONFIG_DEBUG_RODATA
const int rodata_test_data = 0xC3;
EXPORT_SYMBOL_GPL(rodata_test_data);

int kernel_set_to_readonly __read_mostly;

void set_kernel_text_rw(void)
{
	unsigned long start = PFN_ALIGN(_text);
	unsigned long size = PFN_ALIGN(_etext) - start;

	if (!kernel_set_to_readonly)
		return;

	pr_debug("Set kernel text: %lx - %lx for read write\n",
		 start, start+size);

	set_pages_rw(virt_to_page(start), size >> PAGE_SHIFT);
}

void set_kernel_text_ro(void)
{
	unsigned long start = PFN_ALIGN(_text);
	unsigned long size = PFN_ALIGN(_etext) - start;

	if (!kernel_set_to_readonly)
		return;

	pr_debug("Set kernel text: %lx - %lx for read only\n",
		 start, start+size);

	set_pages_ro(virt_to_page(start), size >> PAGE_SHIFT);
}

void mark_rodata_ro(void)
{
	unsigned long start = PFN_ALIGN(_text);
	unsigned long size = PFN_ALIGN(_etext) - start;

	set_pages_ro(virt_to_page(start), size >> PAGE_SHIFT);
	printk(KERN_INFO "Write protecting the kernel text: %luk\n",
		size >> 10);

	kernel_set_to_readonly = 1;

#ifdef CONFIG_CPA_DEBUG
	printk(KERN_INFO "Testing CPA: Reverting %lx-%lx\n",
		start, start+size);
	set_pages_rw(virt_to_page(start), size>>PAGE_SHIFT);

	printk(KERN_INFO "Testing CPA: write protecting again\n");
	set_pages_ro(virt_to_page(start), size>>PAGE_SHIFT);
#endif

	start += size;
	size = (unsigned long)__end_rodata - start;
	set_pages_ro(virt_to_page(start), size >> PAGE_SHIFT);
	printk(KERN_INFO "Write protecting the kernel read-only data: %luk\n",
		size >> 10);
	rodata_test();

#ifdef CONFIG_CPA_DEBUG
	printk(KERN_INFO "Testing CPA: undo %lx-%lx\n", start, start + size);
	set_pages_rw(virt_to_page(start), size >> PAGE_SHIFT);

	printk(KERN_INFO "Testing CPA: write protecting again\n");
	set_pages_ro(virt_to_page(start), size >> PAGE_SHIFT);
#endif
}
#endif
<|MERGE_RESOLUTION|>--- conflicted
+++ resolved
@@ -426,54 +426,18 @@
 void __init add_highpages_with_active_regions(int nid,
 			 unsigned long start_pfn, unsigned long end_pfn)
 {
-<<<<<<< HEAD
-	int node_pfn;
-	struct page *page;
-	phys_addr_t chunk_end, chunk_max;
-	unsigned long final_start_pfn, final_end_pfn;
-	struct add_highpages_data *data = (struct add_highpages_data *)datax;
-=======
 	struct range *range;
 	int nr_range;
 	int i;
 
 	nr_range = __get_free_all_memory_range(&range, nid, start_pfn, end_pfn);
->>>>>>> 67e87f0a
 
 	for (i = 0; i < nr_range; i++) {
 		struct page *page;
 		int node_pfn;
 
-<<<<<<< HEAD
-	chunk_end = PFN_PHYS(final_start_pfn);
-	chunk_max = PFN_PHYS(final_end_pfn);
-
-	/*
-	 * Check for reserved areas.
-	 */
-	for (;;) {
-		phys_addr_t chunk_start;
-		chunk_start = early_res_next_free(chunk_end);
-		
-		/*
-		 * Reserved area. Just count high mem pages.
-		 */
-		for (node_pfn = PFN_DOWN(chunk_end);
-		     node_pfn < PFN_DOWN(chunk_start); node_pfn++) {
-			if (pfn_valid(node_pfn))
-				totalhigh_pages++;
-		}
-
-		if (chunk_start >= chunk_max)
-			break;
-
-		chunk_end = early_res_next_reserved(chunk_start, chunk_max);
-		for (node_pfn = PFN_DOWN(chunk_start);
-		     node_pfn < PFN_DOWN(chunk_end); node_pfn++) {
-=======
 		for (node_pfn = range[i].start; node_pfn < range[i].end;
 		     node_pfn++) {
->>>>>>> 67e87f0a
 			if (!pfn_valid(node_pfn))
 				continue;
 			page = pfn_to_page(node_pfn);
@@ -481,20 +445,6 @@
 		}
 	}
 }
-<<<<<<< HEAD
-
-void __init add_highpages_with_active_regions(int nid, unsigned long start_pfn,
-					      unsigned long end_pfn)
-{
-	struct add_highpages_data data;
-
-	data.start_pfn = start_pfn;
-	data.end_pfn = end_pfn;
-	work_with_active_regions(nid, add_highpages_work_fn, &data);
-}
-
-=======
->>>>>>> 67e87f0a
 #else
 static inline void permanent_kmaps_init(pgd_t *pgd_base)
 {
