--- conflicted
+++ resolved
@@ -750,11 +750,8 @@
 	unsigned long start = PFN_ALIGN(_text);
 	unsigned long size = PFN_ALIGN(_etext) - start;
 
-<<<<<<< HEAD
-=======
 #ifndef CONFIG_DYNAMIC_FTRACE
 	/* Dynamic tracing modifies the kernel text section */
->>>>>>> 24f243be
 	set_pages_ro(virt_to_page(start), size >> PAGE_SHIFT);
 	printk(KERN_INFO "Write protecting the kernel text: %luk\n",
 		size >> 10);
