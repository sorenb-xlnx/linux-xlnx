--- conflicted
+++ resolved
@@ -970,13 +970,8 @@
 	int codesize, reservedpages, datasize, initsize;
 	int tmp;
 
-<<<<<<< HEAD
-=======
-	start_periodic_check_for_corruption();
-
 	pci_iommu_alloc();
 
->>>>>>> 24d47fdb
 #ifdef CONFIG_FLATMEM
 	BUG_ON(!mem_map);
 #endif
