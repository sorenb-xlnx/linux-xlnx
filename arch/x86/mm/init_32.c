--- conflicted
+++ resolved
@@ -49,12 +49,7 @@
 #include <asm/paravirt.h>
 #include <asm/setup.h>
 #include <asm/cacheflush.h>
-<<<<<<< HEAD
 #include <asm/init.h>
-=======
-
-unsigned int __VMALLOC_RESERVE = 128 << 20;
->>>>>>> 57eff43f
 
 unsigned long max_low_pfn_mapped;
 unsigned long max_pfn_mapped;
@@ -118,13 +113,8 @@
 	if (!(pmd_val(*pmd) & _PAGE_PRESENT)) {
 		pte_t *page_table = NULL;
 
-<<<<<<< HEAD
 		if (after_bootmem) {
-#ifdef CONFIG_DEBUG_PAGEALLOC
-=======
-		if (after_init_bootmem) {
 #if defined(CONFIG_DEBUG_PAGEALLOC) || defined(CONFIG_KMEMCHECK)
->>>>>>> 57eff43f
 			page_table = (pte_t *) alloc_bootmem_pages(PAGE_SIZE);
 #endif
 			if (!page_table)
@@ -853,46 +843,10 @@
 		 max_pfn_mapped<<PAGE_SHIFT);
 	printk(KERN_INFO "  low ram: 0 - %08lx\n", max_low_pfn<<PAGE_SHIFT);
 
-<<<<<<< HEAD
 #ifdef CONFIG_NEED_MULTIPLE_NODES
 	for_each_online_node(nodeid)
 		bootmap = setup_node_bootmem(nodeid, node_start_pfn[nodeid],
 					node_end_pfn[nodeid], bootmap);
-=======
-	/*
-	 * RED-PEN putting page tables only on node 0 could
-	 * cause a hotspot and fill up ZONE_DMA. The page tables
-	 * need roughly 0.5KB per GB.
-	 */
-	start = 0x7000;
-	table_start = find_e820_area(start, max_pfn_mapped<<PAGE_SHIFT,
-					tables, PAGE_SIZE);
-	if (table_start == -1UL)
-		panic("Cannot find space for the kernel page tables");
-
-	table_start >>= PAGE_SHIFT;
-	table_end = table_start;
-	table_top = table_start + (tables>>PAGE_SHIFT);
-
-	printk(KERN_DEBUG "kernel direct mapping tables up to %lx @ %lx-%lx\n",
-		end, table_start << PAGE_SHIFT,
-		(table_start << PAGE_SHIFT) + tables);
-}
-
-unsigned long __init_refok init_memory_mapping(unsigned long start,
-						unsigned long end)
-{
-	pgd_t *pgd_base = swapper_pg_dir;
-	unsigned long start_pfn, end_pfn;
-	unsigned long big_page_start;
-#if defined(CONFIG_DEBUG_PAGEALLOC) || defined(CONFIG_KMEMCHECK)
-	/*
-	 * For CONFIG_DEBUG_PAGEALLOC, identity mapping will use small pages.
-	 * This will simplify cpa(), which otherwise needs to support splitting
-	 * large pages into small in interrupt context, etc.
-	 */
-	int use_pse = 0;
->>>>>>> 57eff43f
 #else
 	bootmap = setup_node_bootmem(0, 0, max_low_pfn, bootmap);
 #endif
