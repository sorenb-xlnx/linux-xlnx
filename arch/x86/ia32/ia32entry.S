/*
 * Compatibility mode system call entry point for x86-64. 
 * 		
 * Copyright 2000-2002 Andi Kleen, SuSE Labs.
 */		 

#include <asm/dwarf2.h>
#include <asm/calling.h>
#include <asm/asm-offsets.h>
#include <asm/current.h>
#include <asm/errno.h>
#include <asm/ia32_unistd.h>	
#include <asm/thread_info.h>	
#include <asm/segment.h>
#include <asm/irqflags.h>
#include <linux/linkage.h>

/* Avoid __ASSEMBLER__'ifying <linux/audit.h> just for this.  */
#include <linux/elf-em.h>
#define AUDIT_ARCH_I386		(EM_386|__AUDIT_ARCH_LE)
#define __AUDIT_ARCH_LE	   0x40000000

#ifndef CONFIG_AUDITSYSCALL
#define sysexit_audit ia32_ret_from_sys_call
#define sysretl_audit ia32_ret_from_sys_call
#endif

#define IA32_NR_syscalls ((ia32_syscall_end - ia32_sys_call_table)/8)

	.macro IA32_ARG_FIXUP noebp=0
	movl	%edi,%r8d
	.if \noebp
	.else
	movl	%ebp,%r9d
	.endif
	xchg	%ecx,%esi
	movl	%ebx,%edi
	movl	%edx,%edx	/* zero extension */
	.endm 

	/* clobbers %eax */	
	.macro  CLEAR_RREGS offset=0, _r9=rax
	xorl 	%eax,%eax
	movq	%rax,\offset+R11(%rsp)
	movq	%rax,\offset+R10(%rsp)
	movq	%\_r9,\offset+R9(%rsp)
	movq	%rax,\offset+R8(%rsp)
	.endm

	/*
	 * Reload arg registers from stack in case ptrace changed them.
	 * We don't reload %eax because syscall_trace_enter() returned
	 * the value it wants us to use in the table lookup.
	 */
	.macro LOAD_ARGS32 offset, _r9=0
	.if \_r9
	movl \offset+16(%rsp),%r9d
	.endif
	movl \offset+40(%rsp),%ecx
	movl \offset+48(%rsp),%edx
	movl \offset+56(%rsp),%esi
	movl \offset+64(%rsp),%edi
	.endm
	
	.macro CFI_STARTPROC32 simple
	CFI_STARTPROC	\simple
	CFI_UNDEFINED	r8
	CFI_UNDEFINED	r9
	CFI_UNDEFINED	r10
	CFI_UNDEFINED	r11
	CFI_UNDEFINED	r12
	CFI_UNDEFINED	r13
	CFI_UNDEFINED	r14
	CFI_UNDEFINED	r15
	.endm

#ifdef CONFIG_PARAVIRT
ENTRY(native_usergs_sysret32)
	swapgs
	sysretl
ENDPROC(native_usergs_sysret32)

ENTRY(native_irq_enable_sysexit)
	swapgs
	sti
	sysexit
ENDPROC(native_irq_enable_sysexit)
#endif

/*
 * 32bit SYSENTER instruction entry.
 *
 * Arguments:
 * %eax	System call number.
 * %ebx Arg1
 * %ecx Arg2
 * %edx Arg3
 * %esi Arg4
 * %edi Arg5
 * %ebp user stack
 * 0(%ebp) Arg6	
 * 	
 * Interrupts off.
 *	
 * This is purely a fast path. For anything complicated we use the int 0x80
 * path below.	Set up a complete hardware stack frame to share code
 * with the int 0x80 path.
 */ 	
ENTRY(ia32_sysenter_target)
	CFI_STARTPROC32	simple
	CFI_SIGNAL_FRAME
	CFI_DEF_CFA	rsp,0
	CFI_REGISTER	rsp,rbp
	SWAPGS_UNSAFE_STACK
	movq	PER_CPU_VAR(kernel_stack), %rsp
	addq	$(KERNEL_STACK_OFFSET),%rsp
	/*
	 * No need to follow this irqs on/off section: the syscall
	 * disabled irqs, here we enable it straight after entry:
	 */
	ENABLE_INTERRUPTS(CLBR_NONE)
 	movl	%ebp,%ebp		/* zero extension */
	pushq	$__USER32_DS
	CFI_ADJUST_CFA_OFFSET 8
	/*CFI_REL_OFFSET ss,0*/
	pushq	%rbp
	CFI_ADJUST_CFA_OFFSET 8
	CFI_REL_OFFSET rsp,0
	pushfq
	CFI_ADJUST_CFA_OFFSET 8
	/*CFI_REL_OFFSET rflags,0*/
	movl	8*3-THREAD_SIZE+TI_sysenter_return(%rsp), %r10d
	CFI_REGISTER rip,r10
	pushq	$__USER32_CS
	CFI_ADJUST_CFA_OFFSET 8
	/*CFI_REL_OFFSET cs,0*/
	movl	%eax, %eax
	pushq	%r10
	CFI_ADJUST_CFA_OFFSET 8
	CFI_REL_OFFSET rip,0
	pushq	%rax
	CFI_ADJUST_CFA_OFFSET 8
	cld
	SAVE_ARGS 0,0,1
 	/* no need to do an access_ok check here because rbp has been
 	   32bit zero extended */ 
1:	movl	(%rbp),%ebp
 	.section __ex_table,"a"
 	.quad 1b,ia32_badarg
 	.previous	
	GET_THREAD_INFO(%r10)
	orl    $TS_COMPAT,TI_status(%r10)
	testl  $_TIF_WORK_SYSCALL_ENTRY,TI_flags(%r10)
	CFI_REMEMBER_STATE
	jnz  sysenter_tracesys
	cmpl	$(IA32_NR_syscalls-1),%eax
	ja	ia32_badsys
sysenter_do_call:
	IA32_ARG_FIXUP
sysenter_dispatch:
	call	*ia32_sys_call_table(,%rax,8)
	movq	%rax,RAX-ARGOFFSET(%rsp)
	GET_THREAD_INFO(%r10)
	DISABLE_INTERRUPTS(CLBR_NONE)
	TRACE_IRQS_OFF
	testl	$_TIF_ALLWORK_MASK,TI_flags(%r10)
	jnz	sysexit_audit
sysexit_from_sys_call:
	andl    $~TS_COMPAT,TI_status(%r10)
	/* clear IF, that popfq doesn't enable interrupts early */
	andl  $~0x200,EFLAGS-R11(%rsp) 
	movl	RIP-R11(%rsp),%edx		/* User %eip */
	CFI_REGISTER rip,rdx
	RESTORE_ARGS 1,24,1,1,1,1
	xorq	%r8,%r8
	xorq	%r9,%r9
	xorq	%r10,%r10
	xorq	%r11,%r11
	popfq
	CFI_ADJUST_CFA_OFFSET -8
	/*CFI_RESTORE rflags*/
	popq	%rcx				/* User %esp */
	CFI_ADJUST_CFA_OFFSET -8
	CFI_REGISTER rsp,rcx
	TRACE_IRQS_ON
	ENABLE_INTERRUPTS_SYSEXIT32

#ifdef CONFIG_AUDITSYSCALL
	.macro auditsys_entry_common
	movl %esi,%r9d			/* 6th arg: 4th syscall arg */
	movl %edx,%r8d			/* 5th arg: 3rd syscall arg */
	/* (already in %ecx)		   4th arg: 2nd syscall arg */
	movl %ebx,%edx			/* 3rd arg: 1st syscall arg */
	movl %eax,%esi			/* 2nd arg: syscall number */
	movl $AUDIT_ARCH_I386,%edi	/* 1st arg: audit arch */
	call audit_syscall_entry
	movl RAX-ARGOFFSET(%rsp),%eax	/* reload syscall number */
	cmpl $(IA32_NR_syscalls-1),%eax
	ja ia32_badsys
	movl %ebx,%edi			/* reload 1st syscall arg */
	movl RCX-ARGOFFSET(%rsp),%esi	/* reload 2nd syscall arg */
	movl RDX-ARGOFFSET(%rsp),%edx	/* reload 3rd syscall arg */
	movl RSI-ARGOFFSET(%rsp),%ecx	/* reload 4th syscall arg */
	movl RDI-ARGOFFSET(%rsp),%r8d	/* reload 5th syscall arg */
	.endm

	.macro auditsys_exit exit
	testl $(_TIF_ALLWORK_MASK & ~_TIF_SYSCALL_AUDIT),TI_flags(%r10)
	jnz ia32_ret_from_sys_call
	TRACE_IRQS_ON
	sti
	movl %eax,%esi		/* second arg, syscall return value */
	cmpl $0,%eax		/* is it < 0? */
	setl %al		/* 1 if so, 0 if not */
	movzbl %al,%edi		/* zero-extend that into %edi */
	inc %edi /* first arg, 0->1(AUDITSC_SUCCESS), 1->2(AUDITSC_FAILURE) */
	call audit_syscall_exit
	GET_THREAD_INFO(%r10)
	movl RAX-ARGOFFSET(%rsp),%eax	/* reload syscall return value */
	movl $(_TIF_ALLWORK_MASK & ~_TIF_SYSCALL_AUDIT),%edi
	cli
	TRACE_IRQS_OFF
	testl %edi,TI_flags(%r10)
	jz \exit
	CLEAR_RREGS -ARGOFFSET
	jmp int_with_check
	.endm

sysenter_auditsys:
	CFI_RESTORE_STATE
	auditsys_entry_common
	movl %ebp,%r9d			/* reload 6th syscall arg */
	jmp sysenter_dispatch

sysexit_audit:
	auditsys_exit sysexit_from_sys_call
#endif

sysenter_tracesys:
#ifdef CONFIG_AUDITSYSCALL
	testl	$(_TIF_WORK_SYSCALL_ENTRY & ~_TIF_SYSCALL_AUDIT),TI_flags(%r10)
	jz	sysenter_auditsys
#endif
	SAVE_REST
	CLEAR_RREGS
	movq	$-ENOSYS,RAX(%rsp)/* ptrace can change this for a bad syscall */
	movq	%rsp,%rdi        /* &pt_regs -> arg1 */
	call	syscall_trace_enter
	LOAD_ARGS32 ARGOFFSET  /* reload args from stack in case ptrace changed it */
	RESTORE_REST
	cmpl	$(IA32_NR_syscalls-1),%eax
	ja	int_ret_from_sys_call /* sysenter_tracesys has set RAX(%rsp) */
	jmp	sysenter_do_call
	CFI_ENDPROC
ENDPROC(ia32_sysenter_target)

/*
 * 32bit SYSCALL instruction entry.
 *
 * Arguments:
 * %eax	System call number.
 * %ebx Arg1
 * %ecx return EIP 
 * %edx Arg3
 * %esi Arg4
 * %edi Arg5
 * %ebp Arg2    [note: not saved in the stack frame, should not be touched]
 * %esp user stack 
 * 0(%esp) Arg6
 * 	
 * Interrupts off.
 *	
 * This is purely a fast path. For anything complicated we use the int 0x80
 * path below.	Set up a complete hardware stack frame to share code
 * with the int 0x80 path.	
 */ 	
ENTRY(ia32_cstar_target)
	CFI_STARTPROC32	simple
	CFI_SIGNAL_FRAME
	CFI_DEF_CFA	rsp,KERNEL_STACK_OFFSET
	CFI_REGISTER	rip,rcx
	/*CFI_REGISTER	rflags,r11*/
	SWAPGS_UNSAFE_STACK
	movl	%esp,%r8d
	CFI_REGISTER	rsp,r8
	movq	PER_CPU_VAR(kernel_stack),%rsp
	/*
	 * No need to follow this irqs on/off section: the syscall
	 * disabled irqs and here we enable it straight after entry:
	 */
	ENABLE_INTERRUPTS(CLBR_NONE)
	SAVE_ARGS 8,1,1
	movl 	%eax,%eax	/* zero extension */
	movq	%rax,ORIG_RAX-ARGOFFSET(%rsp)
	movq	%rcx,RIP-ARGOFFSET(%rsp)
	CFI_REL_OFFSET rip,RIP-ARGOFFSET
	movq	%rbp,RCX-ARGOFFSET(%rsp) /* this lies slightly to ptrace */
	movl	%ebp,%ecx
	movq	$__USER32_CS,CS-ARGOFFSET(%rsp)
	movq	$__USER32_DS,SS-ARGOFFSET(%rsp)
	movq	%r11,EFLAGS-ARGOFFSET(%rsp)
	/*CFI_REL_OFFSET rflags,EFLAGS-ARGOFFSET*/
	movq	%r8,RSP-ARGOFFSET(%rsp)	
	CFI_REL_OFFSET rsp,RSP-ARGOFFSET
	/* no need to do an access_ok check here because r8 has been
	   32bit zero extended */ 
	/* hardware stack frame is complete now */	
1:	movl	(%r8),%r9d
	.section __ex_table,"a"
	.quad 1b,ia32_badarg
	.previous	
	GET_THREAD_INFO(%r10)
	orl   $TS_COMPAT,TI_status(%r10)
	testl $_TIF_WORK_SYSCALL_ENTRY,TI_flags(%r10)
	CFI_REMEMBER_STATE
	jnz   cstar_tracesys
	cmpl $IA32_NR_syscalls-1,%eax
	ja  ia32_badsys
cstar_do_call:
	IA32_ARG_FIXUP 1
cstar_dispatch:
	call *ia32_sys_call_table(,%rax,8)
	movq %rax,RAX-ARGOFFSET(%rsp)
	GET_THREAD_INFO(%r10)
	DISABLE_INTERRUPTS(CLBR_NONE)
	TRACE_IRQS_OFF
	testl $_TIF_ALLWORK_MASK,TI_flags(%r10)
	jnz sysretl_audit
sysretl_from_sys_call:
	andl $~TS_COMPAT,TI_status(%r10)
	RESTORE_ARGS 1,-ARG_SKIP,1,1,1
	movl RIP-ARGOFFSET(%rsp),%ecx
	CFI_REGISTER rip,rcx
	movl EFLAGS-ARGOFFSET(%rsp),%r11d	
	/*CFI_REGISTER rflags,r11*/
	xorq	%r10,%r10
	xorq	%r9,%r9
	xorq	%r8,%r8
	TRACE_IRQS_ON
	movl RSP-ARGOFFSET(%rsp),%esp
	CFI_RESTORE rsp
	USERGS_SYSRET32
	
#ifdef CONFIG_AUDITSYSCALL
cstar_auditsys:
	CFI_RESTORE_STATE
	movl %r9d,R9-ARGOFFSET(%rsp)	/* register to be clobbered by call */
	auditsys_entry_common
	movl R9-ARGOFFSET(%rsp),%r9d	/* reload 6th syscall arg */
	jmp cstar_dispatch

sysretl_audit:
	auditsys_exit sysretl_from_sys_call
#endif

cstar_tracesys:
#ifdef CONFIG_AUDITSYSCALL
	testl $(_TIF_WORK_SYSCALL_ENTRY & ~_TIF_SYSCALL_AUDIT),TI_flags(%r10)
	jz cstar_auditsys
#endif
	xchgl %r9d,%ebp
	SAVE_REST
	CLEAR_RREGS 0, r9
	movq $-ENOSYS,RAX(%rsp)	/* ptrace can change this for a bad syscall */
	movq %rsp,%rdi        /* &pt_regs -> arg1 */
	call syscall_trace_enter
	LOAD_ARGS32 ARGOFFSET, 1  /* reload args from stack in case ptrace changed it */
	RESTORE_REST
	xchgl %ebp,%r9d
	cmpl $(IA32_NR_syscalls-1),%eax
	ja int_ret_from_sys_call /* cstar_tracesys has set RAX(%rsp) */
	jmp cstar_do_call
END(ia32_cstar_target)
				
ia32_badarg:
	movq $-EFAULT,%rax
	jmp ia32_sysret
	CFI_ENDPROC

/* 
 * Emulated IA32 system calls via int 0x80. 
 *
 * Arguments:	 
 * %eax	System call number.
 * %ebx Arg1
 * %ecx Arg2
 * %edx Arg3
 * %esi Arg4
 * %edi Arg5
 * %ebp Arg6    [note: not saved in the stack frame, should not be touched]
 *
 * Notes:
 * Uses the same stack frame as the x86-64 version.	
 * All registers except %eax must be saved (but ptrace may violate that)
 * Arguments are zero extended. For system calls that want sign extension and
 * take long arguments a wrapper is needed. Most calls can just be called
 * directly.
 * Assumes it is only called from user space and entered with interrupts off.	
 */ 				

ENTRY(ia32_syscall)
	CFI_STARTPROC32	simple
	CFI_SIGNAL_FRAME
	CFI_DEF_CFA	rsp,SS+8-RIP
	/*CFI_REL_OFFSET	ss,SS-RIP*/
	CFI_REL_OFFSET	rsp,RSP-RIP
	/*CFI_REL_OFFSET	rflags,EFLAGS-RIP*/
	/*CFI_REL_OFFSET	cs,CS-RIP*/
	CFI_REL_OFFSET	rip,RIP-RIP
	PARAVIRT_ADJUST_EXCEPTION_FRAME
	SWAPGS
	/*
	 * No need to follow this irqs on/off section: the syscall
	 * disabled irqs and here we enable it straight after entry:
	 */
	ENABLE_INTERRUPTS(CLBR_NONE)
	movl %eax,%eax
	pushq %rax
	CFI_ADJUST_CFA_OFFSET 8
	cld
	/* note the registers are not zero extended to the sf.
	   this could be a problem. */
	SAVE_ARGS 0,0,1
	GET_THREAD_INFO(%r10)
	orl   $TS_COMPAT,TI_status(%r10)
	testl $_TIF_WORK_SYSCALL_ENTRY,TI_flags(%r10)
	jnz ia32_tracesys
	cmpl $(IA32_NR_syscalls-1),%eax
	ja ia32_badsys
ia32_do_call:
	IA32_ARG_FIXUP
	call *ia32_sys_call_table(,%rax,8) # xxx: rip relative
ia32_sysret:
	movq %rax,RAX-ARGOFFSET(%rsp)
ia32_ret_from_sys_call:
	CLEAR_RREGS -ARGOFFSET
	jmp int_ret_from_sys_call 

ia32_tracesys:			 
	SAVE_REST
	CLEAR_RREGS
	movq $-ENOSYS,RAX(%rsp)	/* ptrace can change this for a bad syscall */
	movq %rsp,%rdi        /* &pt_regs -> arg1 */
	call syscall_trace_enter
	LOAD_ARGS32 ARGOFFSET  /* reload args from stack in case ptrace changed it */
	RESTORE_REST
	cmpl $(IA32_NR_syscalls-1),%eax
	ja  int_ret_from_sys_call	/* ia32_tracesys has set RAX(%rsp) */
	jmp ia32_do_call
END(ia32_syscall)

ia32_badsys:
	movq $0,ORIG_RAX-ARGOFFSET(%rsp)
	movq $-ENOSYS,%rax
	jmp ia32_sysret

quiet_ni_syscall:
	movq $-ENOSYS,%rax
	ret
	CFI_ENDPROC
	
	.macro PTREGSCALL label, func, arg
	.globl \label
\label:
	leaq \func(%rip),%rax
	leaq -ARGOFFSET+8(%rsp),\arg	/* 8 for return address */
	jmp  ia32_ptregs_common	
	.endm

	CFI_STARTPROC32

	PTREGSCALL stub32_rt_sigreturn, sys32_rt_sigreturn, %rdi
	PTREGSCALL stub32_sigreturn, sys32_sigreturn, %rdi
	PTREGSCALL stub32_sigaltstack, sys32_sigaltstack, %rdx
	PTREGSCALL stub32_execve, sys32_execve, %rcx
	PTREGSCALL stub32_fork, sys_fork, %rdi
	PTREGSCALL stub32_clone, sys32_clone, %rdx
	PTREGSCALL stub32_vfork, sys_vfork, %rdi
	PTREGSCALL stub32_iopl, sys_iopl, %rsi

ENTRY(ia32_ptregs_common)
	popq %r11
	CFI_ENDPROC
	CFI_STARTPROC32	simple
	CFI_SIGNAL_FRAME
	CFI_DEF_CFA	rsp,SS+8-ARGOFFSET
	CFI_REL_OFFSET	rax,RAX-ARGOFFSET
	CFI_REL_OFFSET	rcx,RCX-ARGOFFSET
	CFI_REL_OFFSET	rdx,RDX-ARGOFFSET
	CFI_REL_OFFSET	rsi,RSI-ARGOFFSET
	CFI_REL_OFFSET	rdi,RDI-ARGOFFSET
	CFI_REL_OFFSET	rip,RIP-ARGOFFSET
/*	CFI_REL_OFFSET	cs,CS-ARGOFFSET*/
/*	CFI_REL_OFFSET	rflags,EFLAGS-ARGOFFSET*/
	CFI_REL_OFFSET	rsp,RSP-ARGOFFSET
/*	CFI_REL_OFFSET	ss,SS-ARGOFFSET*/
	SAVE_REST
	call *%rax
	RESTORE_REST
	jmp  ia32_sysret	/* misbalances the return cache */
	CFI_ENDPROC
END(ia32_ptregs_common)

	.section .rodata,"a"
	.align 8
ia32_sys_call_table:
	.quad sys_restart_syscall
	.quad sys_exit
	.quad stub32_fork
	.quad sys_read
	.quad sys_write
	.quad compat_sys_open		/* 5 */
	.quad sys_close
	.quad sys32_waitpid
	.quad sys_creat
	.quad sys_link
	.quad sys_unlink		/* 10 */
	.quad stub32_execve
	.quad sys_chdir
	.quad compat_sys_time
	.quad sys_mknod
	.quad sys_chmod		/* 15 */
	.quad sys_lchown16
	.quad quiet_ni_syscall			/* old break syscall holder */
	.quad sys_stat
	.quad sys32_lseek
	.quad sys_getpid		/* 20 */
	.quad compat_sys_mount	/* mount  */
	.quad sys_oldumount	/* old_umount  */
	.quad sys_setuid16
	.quad sys_getuid16
	.quad compat_sys_stime	/* stime */		/* 25 */
	.quad compat_sys_ptrace	/* ptrace */
	.quad sys_alarm
	.quad sys_fstat	/* (old)fstat */
	.quad sys_pause
	.quad compat_sys_utime	/* 30 */
	.quad quiet_ni_syscall	/* old stty syscall holder */
	.quad quiet_ni_syscall	/* old gtty syscall holder */
	.quad sys_access
	.quad sys_nice	
	.quad quiet_ni_syscall	/* 35 */	/* old ftime syscall holder */
	.quad sys_sync
	.quad sys32_kill
	.quad sys_rename
	.quad sys_mkdir
	.quad sys_rmdir		/* 40 */
	.quad sys_dup
	.quad sys_pipe
	.quad compat_sys_times
	.quad quiet_ni_syscall			/* old prof syscall holder */
	.quad sys_brk		/* 45 */
	.quad sys_setgid16
	.quad sys_getgid16
	.quad sys_signal
	.quad sys_geteuid16
	.quad sys_getegid16	/* 50 */
	.quad sys_acct
	.quad sys_umount			/* new_umount */
	.quad quiet_ni_syscall			/* old lock syscall holder */
	.quad compat_sys_ioctl
	.quad compat_sys_fcntl64		/* 55 */
	.quad quiet_ni_syscall			/* old mpx syscall holder */
	.quad sys_setpgid
	.quad quiet_ni_syscall			/* old ulimit syscall holder */
	.quad sys32_olduname
	.quad sys_umask		/* 60 */
	.quad sys_chroot
	.quad compat_sys_ustat
	.quad sys_dup2
	.quad sys_getppid
	.quad sys_getpgrp		/* 65 */
	.quad sys_setsid
	.quad sys32_sigaction
	.quad sys_sgetmask
	.quad sys_ssetmask
	.quad sys_setreuid16	/* 70 */
	.quad sys_setregid16
	.quad sys32_sigsuspend
	.quad compat_sys_sigpending
	.quad sys_sethostname
	.quad compat_sys_setrlimit	/* 75 */
	.quad compat_sys_old_getrlimit	/* old_getrlimit */
	.quad compat_sys_getrusage
	.quad compat_sys_gettimeofday
	.quad compat_sys_settimeofday
	.quad sys_getgroups16	/* 80 */
	.quad sys_setgroups16
	.quad sys32_old_select
	.quad sys_symlink
	.quad sys_lstat
	.quad sys_readlink		/* 85 */
	.quad sys_uselib
	.quad sys_swapon
	.quad sys_reboot
	.quad compat_sys_old_readdir
	.quad sys32_mmap		/* 90 */
	.quad sys_munmap
	.quad sys_truncate
	.quad sys_ftruncate
	.quad sys_fchmod
	.quad sys_fchown16		/* 95 */
	.quad sys_getpriority
	.quad sys_setpriority
	.quad quiet_ni_syscall			/* old profil syscall holder */
	.quad compat_sys_statfs
	.quad compat_sys_fstatfs		/* 100 */
	.quad sys_ioperm
	.quad compat_sys_socketcall
	.quad sys_syslog
	.quad compat_sys_setitimer
	.quad compat_sys_getitimer	/* 105 */
	.quad compat_sys_newstat
	.quad compat_sys_newlstat
	.quad compat_sys_newfstat
	.quad sys32_uname
	.quad stub32_iopl		/* 110 */
	.quad sys_vhangup
	.quad quiet_ni_syscall	/* old "idle" system call */
	.quad sys32_vm86_warning	/* vm86old */ 
	.quad compat_sys_wait4
	.quad sys_swapoff		/* 115 */
	.quad compat_sys_sysinfo
	.quad sys32_ipc
	.quad sys_fsync
	.quad stub32_sigreturn
	.quad stub32_clone		/* 120 */
	.quad sys_setdomainname
	.quad sys_uname
	.quad sys_modify_ldt
	.quad compat_sys_adjtimex
	.quad sys32_mprotect		/* 125 */
	.quad compat_sys_sigprocmask
	.quad quiet_ni_syscall		/* create_module */
	.quad sys_init_module
	.quad sys_delete_module
	.quad quiet_ni_syscall		/* 130  get_kernel_syms */
	.quad sys32_quotactl
	.quad sys_getpgid
	.quad sys_fchdir
	.quad quiet_ni_syscall	/* bdflush */
	.quad sys_sysfs		/* 135 */
	.quad sys_personality
	.quad quiet_ni_syscall	/* for afs_syscall */
	.quad sys_setfsuid16
	.quad sys_setfsgid16
	.quad sys_llseek		/* 140 */
	.quad compat_sys_getdents
	.quad compat_sys_select
	.quad sys_flock
	.quad sys_msync
	.quad compat_sys_readv		/* 145 */
	.quad compat_sys_writev
	.quad sys_getsid
	.quad sys_fdatasync
	.quad compat_sys_sysctl	/* sysctl */
	.quad sys_mlock		/* 150 */
	.quad sys_munlock
	.quad sys_mlockall
	.quad sys_munlockall
	.quad sys_sched_setparam
	.quad sys_sched_getparam   /* 155 */
	.quad sys_sched_setscheduler
	.quad sys_sched_getscheduler
	.quad sys_sched_yield
	.quad sys_sched_get_priority_max
	.quad sys_sched_get_priority_min  /* 160 */
	.quad sys32_sched_rr_get_interval
	.quad compat_sys_nanosleep
	.quad sys_mremap
	.quad sys_setresuid16
	.quad sys_getresuid16	/* 165 */
	.quad sys32_vm86_warning	/* vm86 */ 
	.quad quiet_ni_syscall	/* query_module */
	.quad sys_poll
	.quad compat_sys_nfsservctl
	.quad sys_setresgid16	/* 170 */
	.quad sys_getresgid16
	.quad sys_prctl
	.quad stub32_rt_sigreturn
	.quad sys32_rt_sigaction
	.quad sys32_rt_sigprocmask	/* 175 */
	.quad sys32_rt_sigpending
	.quad compat_sys_rt_sigtimedwait
	.quad sys32_rt_sigqueueinfo
	.quad sys_rt_sigsuspend
	.quad sys32_pread		/* 180 */
	.quad sys32_pwrite
	.quad sys_chown16
	.quad sys_getcwd
	.quad sys_capget
	.quad sys_capset
	.quad stub32_sigaltstack
	.quad sys32_sendfile
	.quad quiet_ni_syscall		/* streams1 */
	.quad quiet_ni_syscall		/* streams2 */
	.quad stub32_vfork            /* 190 */
	.quad compat_sys_getrlimit
	.quad sys_mmap_pgoff
	.quad sys32_truncate64
	.quad sys32_ftruncate64
	.quad sys32_stat64		/* 195 */
	.quad sys32_lstat64
	.quad sys32_fstat64
	.quad sys_lchown
	.quad sys_getuid
	.quad sys_getgid		/* 200 */
	.quad sys_geteuid
	.quad sys_getegid
	.quad sys_setreuid
	.quad sys_setregid
	.quad sys_getgroups	/* 205 */
	.quad sys_setgroups
	.quad sys_fchown
	.quad sys_setresuid
	.quad sys_getresuid
	.quad sys_setresgid	/* 210 */
	.quad sys_getresgid
	.quad sys_chown
	.quad sys_setuid
	.quad sys_setgid
	.quad sys_setfsuid		/* 215 */
	.quad sys_setfsgid
	.quad sys_pivot_root
	.quad sys_mincore
	.quad sys_madvise
	.quad compat_sys_getdents64	/* 220 getdents64 */
	.quad compat_sys_fcntl64	
	.quad quiet_ni_syscall		/* tux */
	.quad quiet_ni_syscall    	/* security */
	.quad sys_gettid	
	.quad sys32_readahead	/* 225 */
	.quad sys_setxattr
	.quad sys_lsetxattr
	.quad sys_fsetxattr
	.quad sys_getxattr
	.quad sys_lgetxattr	/* 230 */
	.quad sys_fgetxattr
	.quad sys_listxattr
	.quad sys_llistxattr
	.quad sys_flistxattr
	.quad sys_removexattr	/* 235 */
	.quad sys_lremovexattr
	.quad sys_fremovexattr
	.quad sys_tkill
	.quad sys_sendfile64 
	.quad compat_sys_futex		/* 240 */
	.quad compat_sys_sched_setaffinity
	.quad compat_sys_sched_getaffinity
	.quad sys_set_thread_area
	.quad sys_get_thread_area
	.quad compat_sys_io_setup	/* 245 */
	.quad sys_io_destroy
	.quad compat_sys_io_getevents
	.quad compat_sys_io_submit
	.quad sys_io_cancel
	.quad sys32_fadvise64		/* 250 */
	.quad quiet_ni_syscall 	/* free_huge_pages */
	.quad sys_exit_group
	.quad sys32_lookup_dcookie
	.quad sys_epoll_create
	.quad sys_epoll_ctl		/* 255 */
	.quad sys_epoll_wait
	.quad sys_remap_file_pages
	.quad sys_set_tid_address
	.quad compat_sys_timer_create
	.quad compat_sys_timer_settime	/* 260 */
	.quad compat_sys_timer_gettime
	.quad sys_timer_getoverrun
	.quad sys_timer_delete
	.quad compat_sys_clock_settime
	.quad compat_sys_clock_gettime	/* 265 */
	.quad compat_sys_clock_getres
	.quad compat_sys_clock_nanosleep
	.quad compat_sys_statfs64
	.quad compat_sys_fstatfs64
	.quad sys_tgkill		/* 270 */
	.quad compat_sys_utimes
	.quad sys32_fadvise64_64
	.quad quiet_ni_syscall	/* sys_vserver */
	.quad sys_mbind
	.quad compat_sys_get_mempolicy	/* 275 */
	.quad sys_set_mempolicy
	.quad compat_sys_mq_open
	.quad sys_mq_unlink
	.quad compat_sys_mq_timedsend
	.quad compat_sys_mq_timedreceive	/* 280 */
	.quad compat_sys_mq_notify
	.quad compat_sys_mq_getsetattr
	.quad compat_sys_kexec_load	/* reserved for kexec */
	.quad compat_sys_waitid
	.quad quiet_ni_syscall		/* 285: sys_altroot */
	.quad sys_add_key
	.quad sys_request_key
	.quad sys_keyctl
	.quad sys_ioprio_set
	.quad sys_ioprio_get		/* 290 */
	.quad sys_inotify_init
	.quad sys_inotify_add_watch
	.quad sys_inotify_rm_watch
	.quad sys_migrate_pages
	.quad compat_sys_openat		/* 295 */
	.quad sys_mkdirat
	.quad sys_mknodat
	.quad sys_fchownat
	.quad compat_sys_futimesat
	.quad sys32_fstatat		/* 300 */
	.quad sys_unlinkat
	.quad sys_renameat
	.quad sys_linkat
	.quad sys_symlinkat
	.quad sys_readlinkat		/* 305 */
	.quad sys_fchmodat
	.quad sys_faccessat
	.quad compat_sys_pselect6
	.quad compat_sys_ppoll
	.quad sys_unshare		/* 310 */
	.quad compat_sys_set_robust_list
	.quad compat_sys_get_robust_list
	.quad sys_splice
	.quad sys32_sync_file_range
	.quad sys_tee			/* 315 */
	.quad compat_sys_vmsplice
	.quad compat_sys_move_pages
	.quad sys_getcpu
	.quad sys_epoll_pwait
	.quad compat_sys_utimensat	/* 320 */
	.quad compat_sys_signalfd
	.quad sys_timerfd_create
	.quad sys_eventfd
	.quad sys32_fallocate
	.quad compat_sys_timerfd_settime	/* 325 */
	.quad compat_sys_timerfd_gettime
	.quad compat_sys_signalfd4
	.quad sys_eventfd2
	.quad sys_epoll_create1
	.quad sys_dup3				/* 330 */
	.quad sys_pipe2
	.quad sys_inotify_init1
	.quad compat_sys_preadv
	.quad compat_sys_pwritev
	.quad compat_sys_rt_tgsigqueueinfo	/* 335 */
	.quad sys_perf_event_open
	.quad compat_sys_recvmmsg
<<<<<<< HEAD
	.quad sys_fanotify_init
	.quad sys32_fanotify_mark
=======
	.quad compat_sys_getprlimit
	.quad compat_sys_setprlimit
>>>>>>> 57158a0f
ia32_syscall_end:<|MERGE_RESOLUTION|>--- conflicted
+++ resolved
@@ -842,11 +842,8 @@
 	.quad compat_sys_rt_tgsigqueueinfo	/* 335 */
 	.quad sys_perf_event_open
 	.quad compat_sys_recvmmsg
-<<<<<<< HEAD
 	.quad sys_fanotify_init
 	.quad sys32_fanotify_mark
-=======
-	.quad compat_sys_getprlimit
+	.quad compat_sys_getprlimit		/* 340 */
 	.quad compat_sys_setprlimit
->>>>>>> 57158a0f
 ia32_syscall_end: