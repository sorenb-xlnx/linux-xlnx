/*
 * Compatibility mode system call entry point for x86-64. 
 * 		
 * Copyright 2000-2002 Andi Kleen, SuSE Labs.
 */		 

#include <asm/dwarf2.h>
#include <asm/calling.h>
#include <asm/asm-offsets.h>
#include <asm/current.h>
#include <asm/errno.h>
#include <asm/ia32_unistd.h>	
#include <asm/thread_info.h>	
#include <asm/segment.h>
#include <asm/irqflags.h>
#include <linux/linkage.h>

/* Avoid __ASSEMBLER__'ifying <linux/audit.h> just for this.  */
#include <linux/elf-em.h>
#define AUDIT_ARCH_I386		(EM_386|__AUDIT_ARCH_LE)
#define __AUDIT_ARCH_LE	   0x40000000

#ifndef CONFIG_AUDITSYSCALL
#define sysexit_audit int_ret_from_sys_call
#define sysretl_audit int_ret_from_sys_call
#endif

#define IA32_NR_syscalls ((ia32_syscall_end - ia32_sys_call_table)/8)

	.macro IA32_ARG_FIXUP noebp=0
	movl	%edi,%r8d
	.if \noebp
	.else
	movl	%ebp,%r9d
	.endif
	xchg	%ecx,%esi
	movl	%ebx,%edi
	movl	%edx,%edx	/* zero extension */
	.endm 

	/* clobbers %eax */	
	.macro  CLEAR_RREGS _r9=rax
	xorl 	%eax,%eax
	movq	%rax,R11(%rsp)
	movq	%rax,R10(%rsp)
	movq	%\_r9,R9(%rsp)
	movq	%rax,R8(%rsp)
	.endm

	/*
	 * Reload arg registers from stack in case ptrace changed them.
	 * We don't reload %eax because syscall_trace_enter() returned
	 * the value it wants us to use in the table lookup.
	 */
	.macro LOAD_ARGS32 offset, _r9=0
	.if \_r9
	movl \offset+16(%rsp),%r9d
	.endif
	movl \offset+40(%rsp),%ecx
	movl \offset+48(%rsp),%edx
	movl \offset+56(%rsp),%esi
	movl \offset+64(%rsp),%edi
	.endm
	
	.macro CFI_STARTPROC32 simple
	CFI_STARTPROC	\simple
	CFI_UNDEFINED	r8
	CFI_UNDEFINED	r9
	CFI_UNDEFINED	r10
	CFI_UNDEFINED	r11
	CFI_UNDEFINED	r12
	CFI_UNDEFINED	r13
	CFI_UNDEFINED	r14
	CFI_UNDEFINED	r15
	.endm

#ifdef CONFIG_PARAVIRT
ENTRY(native_usergs_sysret32)
	swapgs
	sysretl
ENDPROC(native_usergs_sysret32)

ENTRY(native_irq_enable_sysexit)
	swapgs
	sti
	sysexit
ENDPROC(native_irq_enable_sysexit)
#endif

/*
 * 32bit SYSENTER instruction entry.
 *
 * Arguments:
 * %eax	System call number.
 * %ebx Arg1
 * %ecx Arg2
 * %edx Arg3
 * %esi Arg4
 * %edi Arg5
 * %ebp user stack
 * 0(%ebp) Arg6	
 * 	
 * Interrupts off.
 *	
 * This is purely a fast path. For anything complicated we use the int 0x80
 * path below.	Set up a complete hardware stack frame to share code
 * with the int 0x80 path.
 */ 	
ENTRY(ia32_sysenter_target)
	CFI_STARTPROC32	simple
	CFI_SIGNAL_FRAME
	CFI_DEF_CFA	rsp,0
	CFI_REGISTER	rsp,rbp
	SWAPGS_UNSAFE_STACK
	movq	PER_CPU_VAR(kernel_stack), %rsp
	addq	$(KERNEL_STACK_OFFSET),%rsp
	/*
	 * No need to follow this irqs on/off section: the syscall
	 * disabled irqs, here we enable it straight after entry:
	 */
	ENABLE_INTERRUPTS(CLBR_NONE)
 	movl	%ebp,%ebp		/* zero extension */
	pushq	$__USER32_DS
	CFI_ADJUST_CFA_OFFSET 8
	/*CFI_REL_OFFSET ss,0*/
	pushq	%rbp
	CFI_ADJUST_CFA_OFFSET 8
	CFI_REL_OFFSET rsp,0
	pushfq
	CFI_ADJUST_CFA_OFFSET 8
	/*CFI_REL_OFFSET rflags,0*/
	movl	8*3-THREAD_SIZE+TI_sysenter_return(%rsp), %r10d
	CFI_REGISTER rip,r10
	pushq	$__USER32_CS
	CFI_ADJUST_CFA_OFFSET 8
	/*CFI_REL_OFFSET cs,0*/
	movl	%eax, %eax
	pushq	%r10
	CFI_ADJUST_CFA_OFFSET 8
	CFI_REL_OFFSET rip,0
	pushq	%rax
	CFI_ADJUST_CFA_OFFSET 8
	cld
	SAVE_ARGS 0,0,1
 	/* no need to do an access_ok check here because rbp has been
 	   32bit zero extended */ 
1:	movl	(%rbp),%ebp
 	.section __ex_table,"a"
 	.quad 1b,ia32_badarg
 	.previous	
	GET_THREAD_INFO(%r10)
	orl    $TS_COMPAT,TI_status(%r10)
	testl  $_TIF_WORK_SYSCALL_ENTRY,TI_flags(%r10)
	CFI_REMEMBER_STATE
	jnz  sysenter_tracesys
	cmpl	$(IA32_NR_syscalls-1),%eax
	ja	ia32_badsys
sysenter_do_call:
	IA32_ARG_FIXUP
sysenter_dispatch:
	call	*ia32_sys_call_table(,%rax,8)
	movq	%rax,RAX-ARGOFFSET(%rsp)
	GET_THREAD_INFO(%r10)
	DISABLE_INTERRUPTS(CLBR_NONE)
	TRACE_IRQS_OFF
	testl	$_TIF_ALLWORK_MASK,TI_flags(%r10)
	jnz	sysexit_audit
sysexit_from_sys_call:
	andl    $~TS_COMPAT,TI_status(%r10)
	/* clear IF, that popfq doesn't enable interrupts early */
	andl  $~0x200,EFLAGS-R11(%rsp) 
	movl	RIP-R11(%rsp),%edx		/* User %eip */
	CFI_REGISTER rip,rdx
	RESTORE_ARGS 1,24,1,1,1,1
	popfq
	CFI_ADJUST_CFA_OFFSET -8
	/*CFI_RESTORE rflags*/
	popq	%rcx				/* User %esp */
	CFI_ADJUST_CFA_OFFSET -8
	CFI_REGISTER rsp,rcx
	TRACE_IRQS_ON
	ENABLE_INTERRUPTS_SYSEXIT32

#ifdef CONFIG_AUDITSYSCALL
	.macro auditsys_entry_common
	movl %esi,%r9d			/* 6th arg: 4th syscall arg */
	movl %edx,%r8d			/* 5th arg: 3rd syscall arg */
	/* (already in %ecx)		   4th arg: 2nd syscall arg */
	movl %ebx,%edx			/* 3rd arg: 1st syscall arg */
	movl %eax,%esi			/* 2nd arg: syscall number */
	movl $AUDIT_ARCH_I386,%edi	/* 1st arg: audit arch */
	call audit_syscall_entry
	movl RAX-ARGOFFSET(%rsp),%eax	/* reload syscall number */
	cmpl $(IA32_NR_syscalls-1),%eax
	ja ia32_badsys
	movl %ebx,%edi			/* reload 1st syscall arg */
	movl RCX-ARGOFFSET(%rsp),%esi	/* reload 2nd syscall arg */
	movl RDX-ARGOFFSET(%rsp),%edx	/* reload 3rd syscall arg */
	movl RSI-ARGOFFSET(%rsp),%ecx	/* reload 4th syscall arg */
	movl RDI-ARGOFFSET(%rsp),%r8d	/* reload 5th syscall arg */
	.endm

	.macro auditsys_exit exit,ebpsave=RBP
	testl $(_TIF_ALLWORK_MASK & ~_TIF_SYSCALL_AUDIT),TI_flags(%r10)
	jnz int_ret_from_sys_call
	TRACE_IRQS_ON
	sti
	movl %eax,%esi		/* second arg, syscall return value */
	cmpl $0,%eax		/* is it < 0? */
	setl %al		/* 1 if so, 0 if not */
	movzbl %al,%edi		/* zero-extend that into %edi */
	inc %edi /* first arg, 0->1(AUDITSC_SUCCESS), 1->2(AUDITSC_FAILURE) */
	call audit_syscall_exit
	GET_THREAD_INFO(%r10)
	movl RAX-ARGOFFSET(%rsp),%eax	/* reload syscall return value */
	movl \ebpsave-ARGOFFSET(%rsp),%ebp /* reload user register value */
	movl $(_TIF_ALLWORK_MASK & ~_TIF_SYSCALL_AUDIT),%edi
	cli
	TRACE_IRQS_OFF
	testl %edi,TI_flags(%r10)
	jnz int_with_check
	jmp \exit
	.endm

sysenter_auditsys:
	CFI_RESTORE_STATE
	auditsys_entry_common
	movl %ebp,%r9d			/* reload 6th syscall arg */
	jmp sysenter_dispatch

sysexit_audit:
	auditsys_exit sysexit_from_sys_call
#endif

sysenter_tracesys:
#ifdef CONFIG_AUDITSYSCALL
	testl	$(_TIF_WORK_SYSCALL_ENTRY & ~_TIF_SYSCALL_AUDIT),TI_flags(%r10)
	jz	sysenter_auditsys
#endif
	SAVE_REST
	CLEAR_RREGS
	movq	$-ENOSYS,RAX(%rsp)/* ptrace can change this for a bad syscall */
	movq	%rsp,%rdi        /* &pt_regs -> arg1 */
	call	syscall_trace_enter
	LOAD_ARGS32 ARGOFFSET  /* reload args from stack in case ptrace changed it */
	RESTORE_REST
	cmpl	$(IA32_NR_syscalls-1),%eax
	ja	int_ret_from_sys_call /* sysenter_tracesys has set RAX(%rsp) */
	jmp	sysenter_do_call
	CFI_ENDPROC
ENDPROC(ia32_sysenter_target)

/*
 * 32bit SYSCALL instruction entry.
 *
 * Arguments:
 * %eax	System call number.
 * %ebx Arg1
 * %ecx return EIP 
 * %edx Arg3
 * %esi Arg4
 * %edi Arg5
 * %ebp Arg2    [note: not saved in the stack frame, should not be touched]
 * %esp user stack 
 * 0(%esp) Arg6
 * 	
 * Interrupts off.
 *	
 * This is purely a fast path. For anything complicated we use the int 0x80
 * path below.	Set up a complete hardware stack frame to share code
 * with the int 0x80 path.	
 */ 	
ENTRY(ia32_cstar_target)
	CFI_STARTPROC32	simple
	CFI_SIGNAL_FRAME
	CFI_DEF_CFA	rsp,KERNEL_STACK_OFFSET
	CFI_REGISTER	rip,rcx
	/*CFI_REGISTER	rflags,r11*/
	SWAPGS_UNSAFE_STACK
	movl	%esp,%r8d
	CFI_REGISTER	rsp,r8
	movq	PER_CPU_VAR(kernel_stack),%rsp
	/*
	 * No need to follow this irqs on/off section: the syscall
	 * disabled irqs and here we enable it straight after entry:
	 */
	ENABLE_INTERRUPTS(CLBR_NONE)
	SAVE_ARGS 8,1,1
	movl 	%eax,%eax	/* zero extension */
	movq	%rax,ORIG_RAX-ARGOFFSET(%rsp)
	movq	%rcx,RIP-ARGOFFSET(%rsp)
	CFI_REL_OFFSET rip,RIP-ARGOFFSET
	movq	%rbp,RCX-ARGOFFSET(%rsp) /* this lies slightly to ptrace */
	movl	%ebp,%ecx
	movq	$__USER32_CS,CS-ARGOFFSET(%rsp)
	movq	$__USER32_DS,SS-ARGOFFSET(%rsp)
	movq	%r11,EFLAGS-ARGOFFSET(%rsp)
	/*CFI_REL_OFFSET rflags,EFLAGS-ARGOFFSET*/
	movq	%r8,RSP-ARGOFFSET(%rsp)	
	CFI_REL_OFFSET rsp,RSP-ARGOFFSET
	/* no need to do an access_ok check here because r8 has been
	   32bit zero extended */ 
	/* hardware stack frame is complete now */	
1:	movl	(%r8),%r9d
	.section __ex_table,"a"
	.quad 1b,ia32_badarg
	.previous	
	GET_THREAD_INFO(%r10)
	orl   $TS_COMPAT,TI_status(%r10)
	testl $_TIF_WORK_SYSCALL_ENTRY,TI_flags(%r10)
	CFI_REMEMBER_STATE
	jnz   cstar_tracesys
	cmpl $IA32_NR_syscalls-1,%eax
	ja  ia32_badsys
cstar_do_call:
	IA32_ARG_FIXUP 1
cstar_dispatch:
	call *ia32_sys_call_table(,%rax,8)
	movq %rax,RAX-ARGOFFSET(%rsp)
	GET_THREAD_INFO(%r10)
	DISABLE_INTERRUPTS(CLBR_NONE)
	TRACE_IRQS_OFF
	testl $_TIF_ALLWORK_MASK,TI_flags(%r10)
	jnz sysretl_audit
sysretl_from_sys_call:
	andl $~TS_COMPAT,TI_status(%r10)
	RESTORE_ARGS 1,-ARG_SKIP,1,1,1
	movl RIP-ARGOFFSET(%rsp),%ecx
	CFI_REGISTER rip,rcx
	movl EFLAGS-ARGOFFSET(%rsp),%r11d	
	/*CFI_REGISTER rflags,r11*/
	TRACE_IRQS_ON
	movl RSP-ARGOFFSET(%rsp),%esp
	CFI_RESTORE rsp
	USERGS_SYSRET32
	
#ifdef CONFIG_AUDITSYSCALL
cstar_auditsys:
	CFI_RESTORE_STATE
	movl %r9d,R9-ARGOFFSET(%rsp)	/* register to be clobbered by call */
	auditsys_entry_common
	movl R9-ARGOFFSET(%rsp),%r9d	/* reload 6th syscall arg */
	jmp cstar_dispatch

sysretl_audit:
	auditsys_exit sysretl_from_sys_call, RCX /* user %ebp in RCX slot */
#endif

cstar_tracesys:
#ifdef CONFIG_AUDITSYSCALL
	testl $(_TIF_WORK_SYSCALL_ENTRY & ~_TIF_SYSCALL_AUDIT),TI_flags(%r10)
	jz cstar_auditsys
#endif
	xchgl %r9d,%ebp
	SAVE_REST
	CLEAR_RREGS r9
	movq $-ENOSYS,RAX(%rsp)	/* ptrace can change this for a bad syscall */
	movq %rsp,%rdi        /* &pt_regs -> arg1 */
	call syscall_trace_enter
	LOAD_ARGS32 ARGOFFSET, 1  /* reload args from stack in case ptrace changed it */
	RESTORE_REST
	xchgl %ebp,%r9d
	cmpl $(IA32_NR_syscalls-1),%eax
	ja int_ret_from_sys_call /* cstar_tracesys has set RAX(%rsp) */
	jmp cstar_do_call
END(ia32_cstar_target)
				
ia32_badarg:
	movq $-EFAULT,%rax
	jmp ia32_sysret
	CFI_ENDPROC

/* 
 * Emulated IA32 system calls via int 0x80. 
 *
 * Arguments:	 
 * %eax	System call number.
 * %ebx Arg1
 * %ecx Arg2
 * %edx Arg3
 * %esi Arg4
 * %edi Arg5
 * %ebp Arg6    [note: not saved in the stack frame, should not be touched]
 *
 * Notes:
 * Uses the same stack frame as the x86-64 version.	
 * All registers except %eax must be saved (but ptrace may violate that)
 * Arguments are zero extended. For system calls that want sign extension and
 * take long arguments a wrapper is needed. Most calls can just be called
 * directly.
 * Assumes it is only called from user space and entered with interrupts off.	
 */ 				

ENTRY(ia32_syscall)
	CFI_STARTPROC32	simple
	CFI_SIGNAL_FRAME
	CFI_DEF_CFA	rsp,SS+8-RIP
	/*CFI_REL_OFFSET	ss,SS-RIP*/
	CFI_REL_OFFSET	rsp,RSP-RIP
	/*CFI_REL_OFFSET	rflags,EFLAGS-RIP*/
	/*CFI_REL_OFFSET	cs,CS-RIP*/
	CFI_REL_OFFSET	rip,RIP-RIP
	PARAVIRT_ADJUST_EXCEPTION_FRAME
	SWAPGS
	/*
	 * No need to follow this irqs on/off section: the syscall
	 * disabled irqs and here we enable it straight after entry:
	 */
	ENABLE_INTERRUPTS(CLBR_NONE)
	movl %eax,%eax
	pushq %rax
	CFI_ADJUST_CFA_OFFSET 8
	cld
	/* note the registers are not zero extended to the sf.
	   this could be a problem. */
	SAVE_ARGS 0,0,1
	GET_THREAD_INFO(%r10)
	orl   $TS_COMPAT,TI_status(%r10)
	testl $_TIF_WORK_SYSCALL_ENTRY,TI_flags(%r10)
	jnz ia32_tracesys
	cmpl $(IA32_NR_syscalls-1),%eax
	ja ia32_badsys
ia32_do_call:
	IA32_ARG_FIXUP
	call *ia32_sys_call_table(,%rax,8) # xxx: rip relative
ia32_sysret:
	movq %rax,RAX-ARGOFFSET(%rsp)
	jmp int_ret_from_sys_call 

ia32_tracesys:			 
	SAVE_REST
	CLEAR_RREGS
	movq $-ENOSYS,RAX(%rsp)	/* ptrace can change this for a bad syscall */
	movq %rsp,%rdi        /* &pt_regs -> arg1 */
	call syscall_trace_enter
	LOAD_ARGS32 ARGOFFSET  /* reload args from stack in case ptrace changed it */
	RESTORE_REST
	cmpl $(IA32_NR_syscalls-1),%eax
	ja  int_ret_from_sys_call	/* ia32_tracesys has set RAX(%rsp) */
	jmp ia32_do_call
END(ia32_syscall)

ia32_badsys:
	movq $0,ORIG_RAX-ARGOFFSET(%rsp)
	movq $-ENOSYS,RAX-ARGOFFSET(%rsp)
	jmp int_ret_from_sys_call

quiet_ni_syscall:
	movq $-ENOSYS,%rax
	ret
	CFI_ENDPROC
	
	.macro PTREGSCALL label, func, arg
	.globl \label
\label:
	leaq \func(%rip),%rax
	leaq -ARGOFFSET+8(%rsp),\arg	/* 8 for return address */
	jmp  ia32_ptregs_common	
	.endm

	CFI_STARTPROC32

	PTREGSCALL stub32_rt_sigreturn, sys32_rt_sigreturn, %rdi
	PTREGSCALL stub32_sigreturn, sys32_sigreturn, %rdi
	PTREGSCALL stub32_sigaltstack, sys32_sigaltstack, %rdx
	PTREGSCALL stub32_execve, sys32_execve, %rcx
	PTREGSCALL stub32_fork, sys_fork, %rdi
	PTREGSCALL stub32_clone, sys32_clone, %rdx
	PTREGSCALL stub32_vfork, sys_vfork, %rdi
	PTREGSCALL stub32_iopl, sys_iopl, %rsi

ENTRY(ia32_ptregs_common)
	popq %r11
	CFI_ENDPROC
	CFI_STARTPROC32	simple
	CFI_SIGNAL_FRAME
	CFI_DEF_CFA	rsp,SS+8-ARGOFFSET
	CFI_REL_OFFSET	rax,RAX-ARGOFFSET
	CFI_REL_OFFSET	rcx,RCX-ARGOFFSET
	CFI_REL_OFFSET	rdx,RDX-ARGOFFSET
	CFI_REL_OFFSET	rsi,RSI-ARGOFFSET
	CFI_REL_OFFSET	rdi,RDI-ARGOFFSET
	CFI_REL_OFFSET	rip,RIP-ARGOFFSET
/*	CFI_REL_OFFSET	cs,CS-ARGOFFSET*/
/*	CFI_REL_OFFSET	rflags,EFLAGS-ARGOFFSET*/
	CFI_REL_OFFSET	rsp,RSP-ARGOFFSET
/*	CFI_REL_OFFSET	ss,SS-ARGOFFSET*/
	SAVE_REST
	call *%rax
	RESTORE_REST
	jmp  ia32_sysret	/* misbalances the return cache */
	CFI_ENDPROC
END(ia32_ptregs_common)

	.section .rodata,"a"
	.align 8
ia32_sys_call_table:
	.quad sys_restart_syscall
	.quad sys_exit
	.quad stub32_fork
	.quad sys_read
	.quad sys_write
	.quad compat_sys_open		/* 5 */
	.quad sys_close
	.quad sys32_waitpid
	.quad sys_creat
	.quad sys_link
	.quad sys_unlink		/* 10 */
	.quad stub32_execve
	.quad sys_chdir
	.quad compat_sys_time
	.quad sys_mknod
	.quad sys_chmod		/* 15 */
	.quad sys_lchown16
	.quad quiet_ni_syscall			/* old break syscall holder */
	.quad sys_stat
	.quad sys32_lseek
	.quad sys_getpid		/* 20 */
	.quad compat_sys_mount	/* mount  */
	.quad sys_oldumount	/* old_umount  */
	.quad sys_setuid16
	.quad sys_getuid16
	.quad compat_sys_stime	/* stime */		/* 25 */
	.quad compat_sys_ptrace	/* ptrace */
	.quad sys_alarm
	.quad sys_fstat	/* (old)fstat */
	.quad sys_pause
	.quad compat_sys_utime	/* 30 */
	.quad quiet_ni_syscall	/* old stty syscall holder */
	.quad quiet_ni_syscall	/* old gtty syscall holder */
	.quad sys_access
	.quad sys_nice	
	.quad quiet_ni_syscall	/* 35 */	/* old ftime syscall holder */
	.quad sys_sync
	.quad sys32_kill
	.quad sys_rename
	.quad sys_mkdir
	.quad sys_rmdir		/* 40 */
	.quad sys_dup
	.quad sys_pipe
	.quad compat_sys_times
	.quad quiet_ni_syscall			/* old prof syscall holder */
	.quad sys_brk		/* 45 */
	.quad sys_setgid16
	.quad sys_getgid16
	.quad sys_signal
	.quad sys_geteuid16
	.quad sys_getegid16	/* 50 */
	.quad sys_acct
	.quad sys_umount			/* new_umount */
	.quad quiet_ni_syscall			/* old lock syscall holder */
	.quad compat_sys_ioctl
	.quad compat_sys_fcntl64		/* 55 */
	.quad quiet_ni_syscall			/* old mpx syscall holder */
	.quad sys_setpgid
	.quad quiet_ni_syscall			/* old ulimit syscall holder */
	.quad sys32_olduname
	.quad sys_umask		/* 60 */
	.quad sys_chroot
	.quad compat_sys_ustat
	.quad sys_dup2
	.quad sys_getppid
	.quad sys_getpgrp		/* 65 */
	.quad sys_setsid
	.quad sys32_sigaction
	.quad sys_sgetmask
	.quad sys_ssetmask
	.quad sys_setreuid16	/* 70 */
	.quad sys_setregid16
	.quad sys32_sigsuspend
	.quad compat_sys_sigpending
	.quad sys_sethostname
	.quad compat_sys_setrlimit	/* 75 */
	.quad compat_sys_old_getrlimit	/* old_getrlimit */
	.quad compat_sys_getrusage
	.quad compat_sys_gettimeofday
	.quad compat_sys_settimeofday
	.quad sys_getgroups16	/* 80 */
	.quad sys_setgroups16
	.quad sys32_old_select
	.quad sys_symlink
	.quad sys_lstat
	.quad sys_readlink		/* 85 */
	.quad sys_uselib
	.quad sys_swapon
	.quad sys_reboot
	.quad compat_sys_old_readdir
	.quad sys32_mmap		/* 90 */
	.quad sys_munmap
	.quad sys_truncate
	.quad sys_ftruncate
	.quad sys_fchmod
	.quad sys_fchown16		/* 95 */
	.quad sys_getpriority
	.quad sys_setpriority
	.quad quiet_ni_syscall			/* old profil syscall holder */
	.quad compat_sys_statfs
	.quad compat_sys_fstatfs		/* 100 */
	.quad sys_ioperm
	.quad compat_sys_socketcall
	.quad sys_syslog
	.quad compat_sys_setitimer
	.quad compat_sys_getitimer	/* 105 */
	.quad compat_sys_newstat
	.quad compat_sys_newlstat
	.quad compat_sys_newfstat
	.quad sys32_uname
	.quad stub32_iopl		/* 110 */
	.quad sys_vhangup
	.quad quiet_ni_syscall	/* old "idle" system call */
	.quad sys32_vm86_warning	/* vm86old */ 
	.quad compat_sys_wait4
	.quad sys_swapoff		/* 115 */
	.quad compat_sys_sysinfo
	.quad sys32_ipc
	.quad sys_fsync
	.quad stub32_sigreturn
	.quad stub32_clone		/* 120 */
	.quad sys_setdomainname
	.quad sys_uname
	.quad sys_modify_ldt
	.quad compat_sys_adjtimex
	.quad sys32_mprotect		/* 125 */
	.quad compat_sys_sigprocmask
	.quad quiet_ni_syscall		/* create_module */
	.quad sys_init_module
	.quad sys_delete_module
	.quad quiet_ni_syscall		/* 130  get_kernel_syms */
	.quad sys32_quotactl
	.quad sys_getpgid
	.quad sys_fchdir
	.quad quiet_ni_syscall	/* bdflush */
	.quad sys_sysfs		/* 135 */
	.quad sys_personality
	.quad quiet_ni_syscall	/* for afs_syscall */
	.quad sys_setfsuid16
	.quad sys_setfsgid16
	.quad sys_llseek		/* 140 */
	.quad compat_sys_getdents
	.quad compat_sys_select
	.quad sys_flock
	.quad sys_msync
	.quad compat_sys_readv		/* 145 */
	.quad compat_sys_writev
	.quad sys_getsid
	.quad sys_fdatasync
	.quad sys32_sysctl	/* sysctl */
	.quad sys_mlock		/* 150 */
	.quad sys_munlock
	.quad sys_mlockall
	.quad sys_munlockall
	.quad sys_sched_setparam
	.quad sys_sched_getparam   /* 155 */
	.quad sys_sched_setscheduler
	.quad sys_sched_getscheduler
	.quad sys_sched_yield
	.quad sys_sched_get_priority_max
	.quad sys_sched_get_priority_min  /* 160 */
	.quad sys32_sched_rr_get_interval
	.quad compat_sys_nanosleep
	.quad sys_mremap
	.quad sys_setresuid16
	.quad sys_getresuid16	/* 165 */
	.quad sys32_vm86_warning	/* vm86 */ 
	.quad quiet_ni_syscall	/* query_module */
	.quad sys_poll
	.quad compat_sys_nfsservctl
	.quad sys_setresgid16	/* 170 */
	.quad sys_getresgid16
	.quad sys_prctl
	.quad stub32_rt_sigreturn
	.quad sys32_rt_sigaction
	.quad sys32_rt_sigprocmask	/* 175 */
	.quad sys32_rt_sigpending
	.quad compat_sys_rt_sigtimedwait
	.quad sys32_rt_sigqueueinfo
	.quad sys_rt_sigsuspend
	.quad sys32_pread		/* 180 */
	.quad sys32_pwrite
	.quad sys_chown16
	.quad sys_getcwd
	.quad sys_capget
	.quad sys_capset
	.quad stub32_sigaltstack
	.quad sys32_sendfile
	.quad quiet_ni_syscall		/* streams1 */
	.quad quiet_ni_syscall		/* streams2 */
	.quad stub32_vfork            /* 190 */
	.quad compat_sys_getrlimit
	.quad sys32_mmap2
	.quad sys32_truncate64
	.quad sys32_ftruncate64
	.quad sys32_stat64		/* 195 */
	.quad sys32_lstat64
	.quad sys32_fstat64
	.quad sys_lchown
	.quad sys_getuid
	.quad sys_getgid		/* 200 */
	.quad sys_geteuid
	.quad sys_getegid
	.quad sys_setreuid
	.quad sys_setregid
	.quad sys_getgroups	/* 205 */
	.quad sys_setgroups
	.quad sys_fchown
	.quad sys_setresuid
	.quad sys_getresuid
	.quad sys_setresgid	/* 210 */
	.quad sys_getresgid
	.quad sys_chown
	.quad sys_setuid
	.quad sys_setgid
	.quad sys_setfsuid		/* 215 */
	.quad sys_setfsgid
	.quad sys_pivot_root
	.quad sys_mincore
	.quad sys_madvise
	.quad compat_sys_getdents64	/* 220 getdents64 */
	.quad compat_sys_fcntl64	
	.quad quiet_ni_syscall		/* tux */
	.quad quiet_ni_syscall    	/* security */
	.quad sys_gettid	
	.quad sys32_readahead	/* 225 */
	.quad sys_setxattr
	.quad sys_lsetxattr
	.quad sys_fsetxattr
	.quad sys_getxattr
	.quad sys_lgetxattr	/* 230 */
	.quad sys_fgetxattr
	.quad sys_listxattr
	.quad sys_llistxattr
	.quad sys_flistxattr
	.quad sys_removexattr	/* 235 */
	.quad sys_lremovexattr
	.quad sys_fremovexattr
	.quad sys_tkill
	.quad sys_sendfile64 
	.quad compat_sys_futex		/* 240 */
	.quad compat_sys_sched_setaffinity
	.quad compat_sys_sched_getaffinity
	.quad sys_set_thread_area
	.quad sys_get_thread_area
	.quad compat_sys_io_setup	/* 245 */
	.quad sys_io_destroy
	.quad compat_sys_io_getevents
	.quad compat_sys_io_submit
	.quad sys_io_cancel
	.quad sys32_fadvise64		/* 250 */
	.quad quiet_ni_syscall 	/* free_huge_pages */
	.quad sys_exit_group
	.quad sys32_lookup_dcookie
	.quad sys_epoll_create
	.quad sys_epoll_ctl		/* 255 */
	.quad sys_epoll_wait
	.quad sys_remap_file_pages
	.quad sys_set_tid_address
	.quad compat_sys_timer_create
	.quad compat_sys_timer_settime	/* 260 */
	.quad compat_sys_timer_gettime
	.quad sys_timer_getoverrun
	.quad sys_timer_delete
	.quad compat_sys_clock_settime
	.quad compat_sys_clock_gettime	/* 265 */
	.quad compat_sys_clock_getres
	.quad compat_sys_clock_nanosleep
	.quad compat_sys_statfs64
	.quad compat_sys_fstatfs64
	.quad sys_tgkill		/* 270 */
	.quad compat_sys_utimes
	.quad sys32_fadvise64_64
	.quad quiet_ni_syscall	/* sys_vserver */
	.quad sys_mbind
	.quad compat_sys_get_mempolicy	/* 275 */
	.quad sys_set_mempolicy
	.quad compat_sys_mq_open
	.quad sys_mq_unlink
	.quad compat_sys_mq_timedsend
	.quad compat_sys_mq_timedreceive	/* 280 */
	.quad compat_sys_mq_notify
	.quad compat_sys_mq_getsetattr
	.quad compat_sys_kexec_load	/* reserved for kexec */
	.quad compat_sys_waitid
	.quad quiet_ni_syscall		/* 285: sys_altroot */
	.quad sys_add_key
	.quad sys_request_key
	.quad sys_keyctl
	.quad sys_ioprio_set
	.quad sys_ioprio_get		/* 290 */
	.quad sys_inotify_init
	.quad sys_inotify_add_watch
	.quad sys_inotify_rm_watch
	.quad sys_migrate_pages
	.quad compat_sys_openat		/* 295 */
	.quad sys_mkdirat
	.quad sys_mknodat
	.quad sys_fchownat
	.quad compat_sys_futimesat
	.quad sys32_fstatat		/* 300 */
	.quad sys_unlinkat
	.quad sys_renameat
	.quad sys_linkat
	.quad sys_symlinkat
	.quad sys_readlinkat		/* 305 */
	.quad sys_fchmodat
	.quad sys_faccessat
	.quad compat_sys_pselect6
	.quad compat_sys_ppoll
	.quad sys_unshare		/* 310 */
	.quad compat_sys_set_robust_list
	.quad compat_sys_get_robust_list
	.quad sys_splice
	.quad sys32_sync_file_range
	.quad sys_tee			/* 315 */
	.quad compat_sys_vmsplice
	.quad compat_sys_move_pages
	.quad sys_getcpu
	.quad sys_epoll_pwait
	.quad compat_sys_utimensat	/* 320 */
	.quad compat_sys_signalfd
	.quad sys_timerfd_create
	.quad sys_eventfd
	.quad sys32_fallocate
	.quad compat_sys_timerfd_settime	/* 325 */
	.quad compat_sys_timerfd_gettime
	.quad compat_sys_signalfd4
	.quad sys_eventfd2
	.quad sys_epoll_create1
	.quad sys_dup3				/* 330 */
	.quad sys_pipe2
	.quad sys_inotify_init1
	.quad compat_sys_preadv
	.quad compat_sys_pwritev
	.quad compat_sys_rt_tgsigqueueinfo	/* 335 */
<<<<<<< HEAD
	.quad sys_perf_event_open
=======
	.quad sys_perf_counter_open
	.quad sys_reflinkat
>>>>>>> 7b1c7dec
ia32_syscall_end:<|MERGE_RESOLUTION|>--- conflicted
+++ resolved
@@ -831,10 +831,6 @@
 	.quad compat_sys_preadv
 	.quad compat_sys_pwritev
 	.quad compat_sys_rt_tgsigqueueinfo	/* 335 */
-<<<<<<< HEAD
 	.quad sys_perf_event_open
-=======
-	.quad sys_perf_counter_open
 	.quad sys_reflinkat
->>>>>>> 7b1c7dec
 ia32_syscall_end: