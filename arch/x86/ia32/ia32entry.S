/*
 * Compatibility mode system call entry point for x86-64. 
 * 		
 * Copyright 2000-2002 Andi Kleen, SuSE Labs.
 */		 

#include <asm/dwarf2.h>
#include <asm/calling.h>
#include <asm/asm-offsets.h>
#include <asm/current.h>
#include <asm/errno.h>
#include <asm/ia32_unistd.h>	
#include <asm/thread_info.h>	
#include <asm/segment.h>
#include <asm/irqflags.h>
#include <linux/linkage.h>

/* Avoid __ASSEMBLER__'ifying <linux/audit.h> just for this.  */
#include <linux/elf-em.h>
#define AUDIT_ARCH_I386		(EM_386|__AUDIT_ARCH_LE)
#define __AUDIT_ARCH_LE	   0x40000000

#ifndef CONFIG_AUDITSYSCALL
#define sysexit_audit ia32_ret_from_sys_call
#define sysretl_audit ia32_ret_from_sys_call
#endif

	.section .entry.text, "ax"

#define IA32_NR_syscalls ((ia32_syscall_end - ia32_sys_call_table)/8)

	.macro IA32_ARG_FIXUP noebp=0
	movl	%edi,%r8d
	.if \noebp
	.else
	movl	%ebp,%r9d
	.endif
	xchg	%ecx,%esi
	movl	%ebx,%edi
	movl	%edx,%edx	/* zero extension */
	.endm 

	/* clobbers %eax */	
	.macro  CLEAR_RREGS offset=0, _r9=rax
	xorl 	%eax,%eax
	movq	%rax,\offset+R11(%rsp)
	movq	%rax,\offset+R10(%rsp)
	movq	%\_r9,\offset+R9(%rsp)
	movq	%rax,\offset+R8(%rsp)
	.endm

	/*
	 * Reload arg registers from stack in case ptrace changed them.
	 * We don't reload %eax because syscall_trace_enter() returned
	 * the %rax value we should see.  Instead, we just truncate that
	 * value to 32 bits again as we did on entry from user mode.
	 * If it's a new value set by user_regset during entry tracing,
	 * this matches the normal truncation of the user-mode value.
	 * If it's -1 to make us punt the syscall, then (u32)-1 is still
	 * an appropriately invalid value.
	 */
	.macro LOAD_ARGS32 offset, _r9=0
	.if \_r9
	movl \offset+16(%rsp),%r9d
	.endif
	movl \offset+40(%rsp),%ecx
	movl \offset+48(%rsp),%edx
	movl \offset+56(%rsp),%esi
	movl \offset+64(%rsp),%edi
	movl %eax,%eax			/* zero extension */
	.endm
	
	.macro CFI_STARTPROC32 simple
	CFI_STARTPROC	\simple
	CFI_UNDEFINED	r8
	CFI_UNDEFINED	r9
	CFI_UNDEFINED	r10
	CFI_UNDEFINED	r11
	CFI_UNDEFINED	r12
	CFI_UNDEFINED	r13
	CFI_UNDEFINED	r14
	CFI_UNDEFINED	r15
	.endm

#ifdef CONFIG_PARAVIRT
ENTRY(native_usergs_sysret32)
	swapgs
	sysretl
ENDPROC(native_usergs_sysret32)

ENTRY(native_irq_enable_sysexit)
	swapgs
	sti
	sysexit
ENDPROC(native_irq_enable_sysexit)
#endif

/*
 * 32bit SYSENTER instruction entry.
 *
 * Arguments:
 * %eax	System call number.
 * %ebx Arg1
 * %ecx Arg2
 * %edx Arg3
 * %esi Arg4
 * %edi Arg5
 * %ebp user stack
 * 0(%ebp) Arg6	
 * 	
 * Interrupts off.
 *	
 * This is purely a fast path. For anything complicated we use the int 0x80
 * path below.	Set up a complete hardware stack frame to share code
 * with the int 0x80 path.
 */ 	
ENTRY(ia32_sysenter_target)
	CFI_STARTPROC32	simple
	CFI_SIGNAL_FRAME
	CFI_DEF_CFA	rsp,0
	CFI_REGISTER	rsp,rbp
	SWAPGS_UNSAFE_STACK
	movq	PER_CPU_VAR(kernel_stack), %rsp
	addq	$(KERNEL_STACK_OFFSET),%rsp
	/*
	 * No need to follow this irqs on/off section: the syscall
	 * disabled irqs, here we enable it straight after entry:
	 */
	ENABLE_INTERRUPTS(CLBR_NONE)
 	movl	%ebp,%ebp		/* zero extension */
	pushq_cfi $__USER32_DS
	/*CFI_REL_OFFSET ss,0*/
	pushq_cfi %rbp
	CFI_REL_OFFSET rsp,0
	pushfq_cfi
	/*CFI_REL_OFFSET rflags,0*/
	movl	8*3-THREAD_SIZE+TI_sysenter_return(%rsp), %r10d
	CFI_REGISTER rip,r10
	pushq_cfi $__USER32_CS
	/*CFI_REL_OFFSET cs,0*/
	movl	%eax, %eax
	pushq_cfi %r10
	CFI_REL_OFFSET rip,0
	pushq_cfi %rax
	cld
	SAVE_ARGS 0,0,1
 	/* no need to do an access_ok check here because rbp has been
 	   32bit zero extended */ 
1:	movl	(%rbp),%ebp
 	.section __ex_table,"a"
 	.quad 1b,ia32_badarg
 	.previous	
	GET_THREAD_INFO(%r10)
	orl    $TS_COMPAT,TI_status(%r10)
	testl  $_TIF_WORK_SYSCALL_ENTRY,TI_flags(%r10)
	CFI_REMEMBER_STATE
	jnz  sysenter_tracesys
	cmpq	$(IA32_NR_syscalls-1),%rax
	ja	ia32_badsys
sysenter_do_call:
	IA32_ARG_FIXUP
sysenter_dispatch:
	call	*ia32_sys_call_table(,%rax,8)
	movq	%rax,RAX-ARGOFFSET(%rsp)
	GET_THREAD_INFO(%r10)
	DISABLE_INTERRUPTS(CLBR_NONE)
	TRACE_IRQS_OFF
	testl	$_TIF_ALLWORK_MASK,TI_flags(%r10)
	jnz	sysexit_audit
sysexit_from_sys_call:
	andl    $~TS_COMPAT,TI_status(%r10)
	/* clear IF, that popfq doesn't enable interrupts early */
	andl  $~0x200,EFLAGS-R11(%rsp) 
	movl	RIP-R11(%rsp),%edx		/* User %eip */
	CFI_REGISTER rip,rdx
	RESTORE_ARGS 1,24,1,1,1,1
	xorq	%r8,%r8
	xorq	%r9,%r9
	xorq	%r10,%r10
	xorq	%r11,%r11
	popfq_cfi
	/*CFI_RESTORE rflags*/
	popq_cfi %rcx				/* User %esp */
	CFI_REGISTER rsp,rcx
	TRACE_IRQS_ON
	ENABLE_INTERRUPTS_SYSEXIT32

#ifdef CONFIG_AUDITSYSCALL
	.macro auditsys_entry_common
	movl %esi,%r9d			/* 6th arg: 4th syscall arg */
	movl %edx,%r8d			/* 5th arg: 3rd syscall arg */
	/* (already in %ecx)		   4th arg: 2nd syscall arg */
	movl %ebx,%edx			/* 3rd arg: 1st syscall arg */
	movl %eax,%esi			/* 2nd arg: syscall number */
	movl $AUDIT_ARCH_I386,%edi	/* 1st arg: audit arch */
	call audit_syscall_entry
	movl RAX-ARGOFFSET(%rsp),%eax	/* reload syscall number */
	cmpq $(IA32_NR_syscalls-1),%rax
	ja ia32_badsys
	movl %ebx,%edi			/* reload 1st syscall arg */
	movl RCX-ARGOFFSET(%rsp),%esi	/* reload 2nd syscall arg */
	movl RDX-ARGOFFSET(%rsp),%edx	/* reload 3rd syscall arg */
	movl RSI-ARGOFFSET(%rsp),%ecx	/* reload 4th syscall arg */
	movl RDI-ARGOFFSET(%rsp),%r8d	/* reload 5th syscall arg */
	.endm

	.macro auditsys_exit exit
	testl $(_TIF_ALLWORK_MASK & ~_TIF_SYSCALL_AUDIT),TI_flags(%r10)
	jnz ia32_ret_from_sys_call
	TRACE_IRQS_ON
	sti
	movl %eax,%esi		/* second arg, syscall return value */
	cmpl $0,%eax		/* is it < 0? */
	setl %al		/* 1 if so, 0 if not */
	movzbl %al,%edi		/* zero-extend that into %edi */
	inc %edi /* first arg, 0->1(AUDITSC_SUCCESS), 1->2(AUDITSC_FAILURE) */
	call audit_syscall_exit
	GET_THREAD_INFO(%r10)
	movl RAX-ARGOFFSET(%rsp),%eax	/* reload syscall return value */
	movl $(_TIF_ALLWORK_MASK & ~_TIF_SYSCALL_AUDIT),%edi
	cli
	TRACE_IRQS_OFF
	testl %edi,TI_flags(%r10)
	jz \exit
	CLEAR_RREGS -ARGOFFSET
	jmp int_with_check
	.endm

sysenter_auditsys:
	CFI_RESTORE_STATE
	auditsys_entry_common
	movl %ebp,%r9d			/* reload 6th syscall arg */
	jmp sysenter_dispatch

sysexit_audit:
	auditsys_exit sysexit_from_sys_call
#endif

sysenter_tracesys:
#ifdef CONFIG_AUDITSYSCALL
	testl	$(_TIF_WORK_SYSCALL_ENTRY & ~_TIF_SYSCALL_AUDIT),TI_flags(%r10)
	jz	sysenter_auditsys
#endif
	SAVE_REST
	CLEAR_RREGS
	movq	$-ENOSYS,RAX(%rsp)/* ptrace can change this for a bad syscall */
	movq	%rsp,%rdi        /* &pt_regs -> arg1 */
	call	syscall_trace_enter
	LOAD_ARGS32 ARGOFFSET  /* reload args from stack in case ptrace changed it */
	RESTORE_REST
	cmpq	$(IA32_NR_syscalls-1),%rax
	ja	int_ret_from_sys_call /* sysenter_tracesys has set RAX(%rsp) */
	jmp	sysenter_do_call
	CFI_ENDPROC
ENDPROC(ia32_sysenter_target)

/*
 * 32bit SYSCALL instruction entry.
 *
 * Arguments:
 * %eax	System call number.
 * %ebx Arg1
 * %ecx return EIP 
 * %edx Arg3
 * %esi Arg4
 * %edi Arg5
 * %ebp Arg2    [note: not saved in the stack frame, should not be touched]
 * %esp user stack 
 * 0(%esp) Arg6
 * 	
 * Interrupts off.
 *	
 * This is purely a fast path. For anything complicated we use the int 0x80
 * path below.	Set up a complete hardware stack frame to share code
 * with the int 0x80 path.	
 */ 	
ENTRY(ia32_cstar_target)
	CFI_STARTPROC32	simple
	CFI_SIGNAL_FRAME
	CFI_DEF_CFA	rsp,KERNEL_STACK_OFFSET
	CFI_REGISTER	rip,rcx
	/*CFI_REGISTER	rflags,r11*/
	SWAPGS_UNSAFE_STACK
	movl	%esp,%r8d
	CFI_REGISTER	rsp,r8
	movq	PER_CPU_VAR(kernel_stack),%rsp
	/*
	 * No need to follow this irqs on/off section: the syscall
	 * disabled irqs and here we enable it straight after entry:
	 */
	ENABLE_INTERRUPTS(CLBR_NONE)
	SAVE_ARGS 8,1,1
	movl 	%eax,%eax	/* zero extension */
	movq	%rax,ORIG_RAX-ARGOFFSET(%rsp)
	movq	%rcx,RIP-ARGOFFSET(%rsp)
	CFI_REL_OFFSET rip,RIP-ARGOFFSET
	movq	%rbp,RCX-ARGOFFSET(%rsp) /* this lies slightly to ptrace */
	movl	%ebp,%ecx
	movq	$__USER32_CS,CS-ARGOFFSET(%rsp)
	movq	$__USER32_DS,SS-ARGOFFSET(%rsp)
	movq	%r11,EFLAGS-ARGOFFSET(%rsp)
	/*CFI_REL_OFFSET rflags,EFLAGS-ARGOFFSET*/
	movq	%r8,RSP-ARGOFFSET(%rsp)	
	CFI_REL_OFFSET rsp,RSP-ARGOFFSET
	/* no need to do an access_ok check here because r8 has been
	   32bit zero extended */ 
	/* hardware stack frame is complete now */	
1:	movl	(%r8),%r9d
	.section __ex_table,"a"
	.quad 1b,ia32_badarg
	.previous	
	GET_THREAD_INFO(%r10)
	orl   $TS_COMPAT,TI_status(%r10)
	testl $_TIF_WORK_SYSCALL_ENTRY,TI_flags(%r10)
	CFI_REMEMBER_STATE
	jnz   cstar_tracesys
	cmpq $IA32_NR_syscalls-1,%rax
	ja  ia32_badsys
cstar_do_call:
	IA32_ARG_FIXUP 1
cstar_dispatch:
	call *ia32_sys_call_table(,%rax,8)
	movq %rax,RAX-ARGOFFSET(%rsp)
	GET_THREAD_INFO(%r10)
	DISABLE_INTERRUPTS(CLBR_NONE)
	TRACE_IRQS_OFF
	testl $_TIF_ALLWORK_MASK,TI_flags(%r10)
	jnz sysretl_audit
sysretl_from_sys_call:
	andl $~TS_COMPAT,TI_status(%r10)
	RESTORE_ARGS 1,-ARG_SKIP,1,1,1
	movl RIP-ARGOFFSET(%rsp),%ecx
	CFI_REGISTER rip,rcx
	movl EFLAGS-ARGOFFSET(%rsp),%r11d	
	/*CFI_REGISTER rflags,r11*/
	xorq	%r10,%r10
	xorq	%r9,%r9
	xorq	%r8,%r8
	TRACE_IRQS_ON
	movl RSP-ARGOFFSET(%rsp),%esp
	CFI_RESTORE rsp
	USERGS_SYSRET32
	
#ifdef CONFIG_AUDITSYSCALL
cstar_auditsys:
	CFI_RESTORE_STATE
	movl %r9d,R9-ARGOFFSET(%rsp)	/* register to be clobbered by call */
	auditsys_entry_common
	movl R9-ARGOFFSET(%rsp),%r9d	/* reload 6th syscall arg */
	jmp cstar_dispatch

sysretl_audit:
	auditsys_exit sysretl_from_sys_call
#endif

cstar_tracesys:
#ifdef CONFIG_AUDITSYSCALL
	testl $(_TIF_WORK_SYSCALL_ENTRY & ~_TIF_SYSCALL_AUDIT),TI_flags(%r10)
	jz cstar_auditsys
#endif
	xchgl %r9d,%ebp
	SAVE_REST
	CLEAR_RREGS 0, r9
	movq $-ENOSYS,RAX(%rsp)	/* ptrace can change this for a bad syscall */
	movq %rsp,%rdi        /* &pt_regs -> arg1 */
	call syscall_trace_enter
	LOAD_ARGS32 ARGOFFSET, 1  /* reload args from stack in case ptrace changed it */
	RESTORE_REST
	xchgl %ebp,%r9d
	cmpq $(IA32_NR_syscalls-1),%rax
	ja int_ret_from_sys_call /* cstar_tracesys has set RAX(%rsp) */
	jmp cstar_do_call
END(ia32_cstar_target)
				
ia32_badarg:
	movq $-EFAULT,%rax
	jmp ia32_sysret
	CFI_ENDPROC

/* 
 * Emulated IA32 system calls via int 0x80. 
 *
 * Arguments:	 
 * %eax	System call number.
 * %ebx Arg1
 * %ecx Arg2
 * %edx Arg3
 * %esi Arg4
 * %edi Arg5
 * %ebp Arg6    [note: not saved in the stack frame, should not be touched]
 *
 * Notes:
 * Uses the same stack frame as the x86-64 version.	
 * All registers except %eax must be saved (but ptrace may violate that)
 * Arguments are zero extended. For system calls that want sign extension and
 * take long arguments a wrapper is needed. Most calls can just be called
 * directly.
 * Assumes it is only called from user space and entered with interrupts off.	
 */ 				

ENTRY(ia32_syscall)
	CFI_STARTPROC32	simple
	CFI_SIGNAL_FRAME
	CFI_DEF_CFA	rsp,SS+8-RIP
	/*CFI_REL_OFFSET	ss,SS-RIP*/
	CFI_REL_OFFSET	rsp,RSP-RIP
	/*CFI_REL_OFFSET	rflags,EFLAGS-RIP*/
	/*CFI_REL_OFFSET	cs,CS-RIP*/
	CFI_REL_OFFSET	rip,RIP-RIP
	PARAVIRT_ADJUST_EXCEPTION_FRAME
	SWAPGS
	/*
	 * No need to follow this irqs on/off section: the syscall
	 * disabled irqs and here we enable it straight after entry:
	 */
	ENABLE_INTERRUPTS(CLBR_NONE)
	movl %eax,%eax
	pushq_cfi %rax
	cld
	/* note the registers are not zero extended to the sf.
	   this could be a problem. */
	SAVE_ARGS 0,0,1
	GET_THREAD_INFO(%r10)
	orl   $TS_COMPAT,TI_status(%r10)
	testl $_TIF_WORK_SYSCALL_ENTRY,TI_flags(%r10)
	jnz ia32_tracesys
	cmpq $(IA32_NR_syscalls-1),%rax
	ja ia32_badsys
ia32_do_call:
	IA32_ARG_FIXUP
	call *ia32_sys_call_table(,%rax,8) # xxx: rip relative
ia32_sysret:
	movq %rax,RAX-ARGOFFSET(%rsp)
ia32_ret_from_sys_call:
	CLEAR_RREGS -ARGOFFSET
	jmp int_ret_from_sys_call 

ia32_tracesys:			 
	SAVE_REST
	CLEAR_RREGS
	movq $-ENOSYS,RAX(%rsp)	/* ptrace can change this for a bad syscall */
	movq %rsp,%rdi        /* &pt_regs -> arg1 */
	call syscall_trace_enter
	LOAD_ARGS32 ARGOFFSET  /* reload args from stack in case ptrace changed it */
	RESTORE_REST
	cmpq $(IA32_NR_syscalls-1),%rax
	ja  int_ret_from_sys_call	/* ia32_tracesys has set RAX(%rsp) */
	jmp ia32_do_call
END(ia32_syscall)

ia32_badsys:
	movq $0,ORIG_RAX-ARGOFFSET(%rsp)
	movq $-ENOSYS,%rax
	jmp ia32_sysret

quiet_ni_syscall:
	movq $-ENOSYS,%rax
	ret
	CFI_ENDPROC
	
	.macro PTREGSCALL label, func, arg
	.globl \label
\label:
	leaq \func(%rip),%rax
	leaq -ARGOFFSET+8(%rsp),\arg	/* 8 for return address */
	jmp  ia32_ptregs_common	
	.endm

	CFI_STARTPROC32

	PTREGSCALL stub32_rt_sigreturn, sys32_rt_sigreturn, %rdi
	PTREGSCALL stub32_sigreturn, sys32_sigreturn, %rdi
	PTREGSCALL stub32_sigaltstack, sys32_sigaltstack, %rdx
	PTREGSCALL stub32_execve, sys32_execve, %rcx
	PTREGSCALL stub32_fork, sys_fork, %rdi
	PTREGSCALL stub32_clone, sys32_clone, %rdx
	PTREGSCALL stub32_vfork, sys_vfork, %rdi
	PTREGSCALL stub32_iopl, sys_iopl, %rsi

ENTRY(ia32_ptregs_common)
	popq %r11
	CFI_ENDPROC
	CFI_STARTPROC32	simple
	CFI_SIGNAL_FRAME
	CFI_DEF_CFA	rsp,SS+8-ARGOFFSET
	CFI_REL_OFFSET	rax,RAX-ARGOFFSET
	CFI_REL_OFFSET	rcx,RCX-ARGOFFSET
	CFI_REL_OFFSET	rdx,RDX-ARGOFFSET
	CFI_REL_OFFSET	rsi,RSI-ARGOFFSET
	CFI_REL_OFFSET	rdi,RDI-ARGOFFSET
	CFI_REL_OFFSET	rip,RIP-ARGOFFSET
/*	CFI_REL_OFFSET	cs,CS-ARGOFFSET*/
/*	CFI_REL_OFFSET	rflags,EFLAGS-ARGOFFSET*/
	CFI_REL_OFFSET	rsp,RSP-ARGOFFSET
/*	CFI_REL_OFFSET	ss,SS-ARGOFFSET*/
	SAVE_REST
	call *%rax
	RESTORE_REST
	jmp  ia32_sysret	/* misbalances the return cache */
	CFI_ENDPROC
END(ia32_ptregs_common)

	.section .rodata,"a"
	.align 8
ia32_sys_call_table:
	.quad sys_restart_syscall
	.quad sys_exit
	.quad stub32_fork
	.quad sys_read
	.quad sys_write
	.quad compat_sys_open		/* 5 */
	.quad sys_close
	.quad sys32_waitpid
	.quad sys_creat
	.quad sys_link
	.quad sys_unlink		/* 10 */
	.quad stub32_execve
	.quad sys_chdir
	.quad compat_sys_time
	.quad sys_mknod
	.quad sys_chmod		/* 15 */
	.quad sys_lchown16
	.quad quiet_ni_syscall			/* old break syscall holder */
	.quad sys_stat
	.quad sys32_lseek
	.quad sys_getpid		/* 20 */
	.quad compat_sys_mount	/* mount  */
	.quad sys_oldumount	/* old_umount  */
	.quad sys_setuid16
	.quad sys_getuid16
	.quad compat_sys_stime	/* stime */		/* 25 */
	.quad compat_sys_ptrace	/* ptrace */
	.quad sys_alarm
	.quad sys_fstat	/* (old)fstat */
	.quad sys_pause
	.quad compat_sys_utime	/* 30 */
	.quad quiet_ni_syscall	/* old stty syscall holder */
	.quad quiet_ni_syscall	/* old gtty syscall holder */
	.quad sys_access
	.quad sys_nice	
	.quad quiet_ni_syscall	/* 35 */	/* old ftime syscall holder */
	.quad sys_sync
	.quad sys32_kill
	.quad sys_rename
	.quad sys_mkdir
	.quad sys_rmdir		/* 40 */
	.quad sys_dup
	.quad sys_pipe
	.quad compat_sys_times
	.quad quiet_ni_syscall			/* old prof syscall holder */
	.quad sys_brk		/* 45 */
	.quad sys_setgid16
	.quad sys_getgid16
	.quad sys_signal
	.quad sys_geteuid16
	.quad sys_getegid16	/* 50 */
	.quad sys_acct
	.quad sys_umount			/* new_umount */
	.quad quiet_ni_syscall			/* old lock syscall holder */
	.quad compat_sys_ioctl
	.quad compat_sys_fcntl64		/* 55 */
	.quad quiet_ni_syscall			/* old mpx syscall holder */
	.quad sys_setpgid
	.quad quiet_ni_syscall			/* old ulimit syscall holder */
	.quad sys_olduname
	.quad sys_umask		/* 60 */
	.quad sys_chroot
	.quad compat_sys_ustat
	.quad sys_dup2
	.quad sys_getppid
	.quad sys_getpgrp		/* 65 */
	.quad sys_setsid
	.quad sys32_sigaction
	.quad sys_sgetmask
	.quad sys_ssetmask
	.quad sys_setreuid16	/* 70 */
	.quad sys_setregid16
	.quad sys32_sigsuspend
	.quad compat_sys_sigpending
	.quad sys_sethostname
	.quad compat_sys_setrlimit	/* 75 */
	.quad compat_sys_old_getrlimit	/* old_getrlimit */
	.quad compat_sys_getrusage
	.quad compat_sys_gettimeofday
	.quad compat_sys_settimeofday
	.quad sys_getgroups16	/* 80 */
	.quad sys_setgroups16
	.quad compat_sys_old_select
	.quad sys_symlink
	.quad sys_lstat
	.quad sys_readlink		/* 85 */
	.quad sys_uselib
	.quad sys_swapon
	.quad sys_reboot
	.quad compat_sys_old_readdir
	.quad sys32_mmap		/* 90 */
	.quad sys_munmap
	.quad sys_truncate
	.quad sys_ftruncate
	.quad sys_fchmod
	.quad sys_fchown16		/* 95 */
	.quad sys_getpriority
	.quad sys_setpriority
	.quad quiet_ni_syscall			/* old profil syscall holder */
	.quad compat_sys_statfs
	.quad compat_sys_fstatfs		/* 100 */
	.quad sys_ioperm
	.quad compat_sys_socketcall
	.quad sys_syslog
	.quad compat_sys_setitimer
	.quad compat_sys_getitimer	/* 105 */
	.quad compat_sys_newstat
	.quad compat_sys_newlstat
	.quad compat_sys_newfstat
	.quad sys_uname
	.quad stub32_iopl		/* 110 */
	.quad sys_vhangup
	.quad quiet_ni_syscall	/* old "idle" system call */
	.quad sys32_vm86_warning	/* vm86old */ 
	.quad compat_sys_wait4
	.quad sys_swapoff		/* 115 */
	.quad compat_sys_sysinfo
	.quad sys32_ipc
	.quad sys_fsync
	.quad stub32_sigreturn
	.quad stub32_clone		/* 120 */
	.quad sys_setdomainname
	.quad sys_newuname
	.quad sys_modify_ldt
	.quad compat_sys_adjtimex
	.quad sys32_mprotect		/* 125 */
	.quad compat_sys_sigprocmask
	.quad quiet_ni_syscall		/* create_module */
	.quad sys_init_module
	.quad sys_delete_module
	.quad quiet_ni_syscall		/* 130  get_kernel_syms */
	.quad sys32_quotactl
	.quad sys_getpgid
	.quad sys_fchdir
	.quad quiet_ni_syscall	/* bdflush */
	.quad sys_sysfs		/* 135 */
	.quad sys_personality
	.quad quiet_ni_syscall	/* for afs_syscall */
	.quad sys_setfsuid16
	.quad sys_setfsgid16
	.quad sys_llseek		/* 140 */
	.quad compat_sys_getdents
	.quad compat_sys_select
	.quad sys_flock
	.quad sys_msync
	.quad compat_sys_readv		/* 145 */
	.quad compat_sys_writev
	.quad sys_getsid
	.quad sys_fdatasync
	.quad compat_sys_sysctl	/* sysctl */
	.quad sys_mlock		/* 150 */
	.quad sys_munlock
	.quad sys_mlockall
	.quad sys_munlockall
	.quad sys_sched_setparam
	.quad sys_sched_getparam   /* 155 */
	.quad sys_sched_setscheduler
	.quad sys_sched_getscheduler
	.quad sys_sched_yield
	.quad sys_sched_get_priority_max
	.quad sys_sched_get_priority_min  /* 160 */
	.quad sys32_sched_rr_get_interval
	.quad compat_sys_nanosleep
	.quad sys_mremap
	.quad sys_setresuid16
	.quad sys_getresuid16	/* 165 */
	.quad sys32_vm86_warning	/* vm86 */ 
	.quad quiet_ni_syscall	/* query_module */
	.quad sys_poll
	.quad compat_sys_nfsservctl
	.quad sys_setresgid16	/* 170 */
	.quad sys_getresgid16
	.quad sys_prctl
	.quad stub32_rt_sigreturn
	.quad sys32_rt_sigaction
	.quad sys32_rt_sigprocmask	/* 175 */
	.quad sys32_rt_sigpending
	.quad compat_sys_rt_sigtimedwait
	.quad sys32_rt_sigqueueinfo
	.quad sys_rt_sigsuspend
	.quad sys32_pread		/* 180 */
	.quad sys32_pwrite
	.quad sys_chown16
	.quad sys_getcwd
	.quad sys_capget
	.quad sys_capset
	.quad stub32_sigaltstack
	.quad sys32_sendfile
	.quad quiet_ni_syscall		/* streams1 */
	.quad quiet_ni_syscall		/* streams2 */
	.quad stub32_vfork            /* 190 */
	.quad compat_sys_getrlimit
	.quad sys_mmap_pgoff
	.quad sys32_truncate64
	.quad sys32_ftruncate64
	.quad sys32_stat64		/* 195 */
	.quad sys32_lstat64
	.quad sys32_fstat64
	.quad sys_lchown
	.quad sys_getuid
	.quad sys_getgid		/* 200 */
	.quad sys_geteuid
	.quad sys_getegid
	.quad sys_setreuid
	.quad sys_setregid
	.quad sys_getgroups	/* 205 */
	.quad sys_setgroups
	.quad sys_fchown
	.quad sys_setresuid
	.quad sys_getresuid
	.quad sys_setresgid	/* 210 */
	.quad sys_getresgid
	.quad sys_chown
	.quad sys_setuid
	.quad sys_setgid
	.quad sys_setfsuid		/* 215 */
	.quad sys_setfsgid
	.quad sys_pivot_root
	.quad sys_mincore
	.quad sys_madvise
	.quad compat_sys_getdents64	/* 220 getdents64 */
	.quad compat_sys_fcntl64	
	.quad quiet_ni_syscall		/* tux */
	.quad quiet_ni_syscall    	/* security */
	.quad sys_gettid	
	.quad sys32_readahead	/* 225 */
	.quad sys_setxattr
	.quad sys_lsetxattr
	.quad sys_fsetxattr
	.quad sys_getxattr
	.quad sys_lgetxattr	/* 230 */
	.quad sys_fgetxattr
	.quad sys_listxattr
	.quad sys_llistxattr
	.quad sys_flistxattr
	.quad sys_removexattr	/* 235 */
	.quad sys_lremovexattr
	.quad sys_fremovexattr
	.quad sys_tkill
	.quad sys_sendfile64 
	.quad compat_sys_futex		/* 240 */
	.quad compat_sys_sched_setaffinity
	.quad compat_sys_sched_getaffinity
	.quad sys_set_thread_area
	.quad sys_get_thread_area
	.quad compat_sys_io_setup	/* 245 */
	.quad sys_io_destroy
	.quad compat_sys_io_getevents
	.quad compat_sys_io_submit
	.quad sys_io_cancel
	.quad sys32_fadvise64		/* 250 */
	.quad quiet_ni_syscall 	/* free_huge_pages */
	.quad sys_exit_group
	.quad sys32_lookup_dcookie
	.quad sys_epoll_create
	.quad sys_epoll_ctl		/* 255 */
	.quad sys_epoll_wait
	.quad sys_remap_file_pages
	.quad sys_set_tid_address
	.quad compat_sys_timer_create
	.quad compat_sys_timer_settime	/* 260 */
	.quad compat_sys_timer_gettime
	.quad sys_timer_getoverrun
	.quad sys_timer_delete
	.quad compat_sys_clock_settime
	.quad compat_sys_clock_gettime	/* 265 */
	.quad compat_sys_clock_getres
	.quad compat_sys_clock_nanosleep
	.quad compat_sys_statfs64
	.quad compat_sys_fstatfs64
	.quad sys_tgkill		/* 270 */
	.quad compat_sys_utimes
	.quad sys32_fadvise64_64
	.quad quiet_ni_syscall	/* sys_vserver */
	.quad sys_mbind
	.quad compat_sys_get_mempolicy	/* 275 */
	.quad sys_set_mempolicy
	.quad compat_sys_mq_open
	.quad sys_mq_unlink
	.quad compat_sys_mq_timedsend
	.quad compat_sys_mq_timedreceive	/* 280 */
	.quad compat_sys_mq_notify
	.quad compat_sys_mq_getsetattr
	.quad compat_sys_kexec_load	/* reserved for kexec */
	.quad compat_sys_waitid
	.quad quiet_ni_syscall		/* 285: sys_altroot */
	.quad sys_add_key
	.quad sys_request_key
	.quad sys_keyctl
	.quad sys_ioprio_set
	.quad sys_ioprio_get		/* 290 */
	.quad sys_inotify_init
	.quad sys_inotify_add_watch
	.quad sys_inotify_rm_watch
	.quad sys_migrate_pages
	.quad compat_sys_openat		/* 295 */
	.quad sys_mkdirat
	.quad sys_mknodat
	.quad sys_fchownat
	.quad compat_sys_futimesat
	.quad sys32_fstatat		/* 300 */
	.quad sys_unlinkat
	.quad sys_renameat
	.quad sys_linkat
	.quad sys_symlinkat
	.quad sys_readlinkat		/* 305 */
	.quad sys_fchmodat
	.quad sys_faccessat
	.quad compat_sys_pselect6
	.quad compat_sys_ppoll
	.quad sys_unshare		/* 310 */
	.quad compat_sys_set_robust_list
	.quad compat_sys_get_robust_list
	.quad sys_splice
	.quad sys32_sync_file_range
	.quad sys_tee			/* 315 */
	.quad compat_sys_vmsplice
	.quad compat_sys_move_pages
	.quad sys_getcpu
	.quad sys_epoll_pwait
	.quad compat_sys_utimensat	/* 320 */
	.quad compat_sys_signalfd
	.quad sys_timerfd_create
	.quad sys_eventfd
	.quad sys32_fallocate
	.quad compat_sys_timerfd_settime	/* 325 */
	.quad compat_sys_timerfd_gettime
	.quad compat_sys_signalfd4
	.quad sys_eventfd2
	.quad sys_epoll_create1
	.quad sys_dup3				/* 330 */
	.quad sys_pipe2
	.quad sys_inotify_init1
	.quad compat_sys_preadv
	.quad compat_sys_pwritev
	.quad compat_sys_rt_tgsigqueueinfo	/* 335 */
	.quad sys_perf_event_open
	.quad compat_sys_recvmmsg
	.quad sys_fanotify_init
	.quad sys32_fanotify_mark
	.quad sys_prlimit64		/* 340 */
<<<<<<< HEAD
=======
	.quad sys_name_to_handle_at
	.quad compat_sys_open_by_handle_at
>>>>>>> 016aa2ed
	.quad compat_sys_clock_adjtime
ia32_syscall_end:<|MERGE_RESOLUTION|>--- conflicted
+++ resolved
@@ -844,10 +844,7 @@
 	.quad sys_fanotify_init
 	.quad sys32_fanotify_mark
 	.quad sys_prlimit64		/* 340 */
-<<<<<<< HEAD
-=======
 	.quad sys_name_to_handle_at
 	.quad compat_sys_open_by_handle_at
->>>>>>> 016aa2ed
 	.quad compat_sys_clock_adjtime
 ia32_syscall_end: