--- conflicted
+++ resolved
@@ -842,9 +842,6 @@
 	.quad compat_sys_rt_tgsigqueueinfo	/* 335 */
 	.quad sys_perf_event_open
 	.quad compat_sys_recvmmsg
-<<<<<<< HEAD
-=======
 	.quad sys_fanotify_init
 	.quad sys32_fanotify_mark
->>>>>>> 8362d43d
 ia32_syscall_end: