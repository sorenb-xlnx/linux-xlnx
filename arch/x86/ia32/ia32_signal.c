--- conflicted
+++ resolved
@@ -200,18 +200,6 @@
 	get_user_ex(regs->x, &sc->x);		\
 }
 
-<<<<<<< HEAD
-#define COPY_SEG_CPL3(seg)	{			\
-		unsigned short tmp;			\
-		get_user_ex(tmp, &sc->seg);		\
-		regs->seg = tmp | 3;			\
-}
-
-#define RELOAD_SEG(seg)		{		\
-	unsigned int cur, pre;			\
-	get_user_ex(pre, &sc->seg);		\
-	savesegment(seg, cur);			\
-=======
 #define GET_SEG(seg)		({			\
 	unsigned short tmp;				\
 	get_user_ex(tmp, &sc->seg);			\
@@ -225,7 +213,6 @@
 #define RELOAD_SEG(seg)		{		\
 	unsigned int pre = GET_SEG(seg);	\
 	unsigned int cur = get_user_seg(seg);	\
->>>>>>> 7a46c594
 	pre |= 3;				\
 	if (pre != cur)				\
 		set_user_seg(seg, pre);		\
@@ -242,15 +229,6 @@
 	/* Always make any pending restarted system calls return -EINTR */
 	current_thread_info()->restart_block.fn = do_no_restart_syscall;
 
-<<<<<<< HEAD
-#if DEBUG_SIG
-	printk(KERN_DEBUG "SIG restore_sigcontext: "
-	       "sc=%p err(%x) eip(%x) cs(%x) flg(%x)\n",
-	       sc, sc->err, sc->ip, sc->cs, sc->flags);
-#endif
-
-=======
->>>>>>> 7a46c594
 	get_user_try {
 		/*
 		 * Reload fs and gs if they have changed in the signal
@@ -258,16 +236,7 @@
 		 * the handler, but does not clobber them at least in the
 		 * normal case.
 		 */
-<<<<<<< HEAD
-		get_user_ex(gs, &sc->gs);
-		gs |= 3;
-		savesegment(gs, oldgs);
-		if (gs != oldgs)
-			load_gs_index(gs);
-
-=======
 		RELOAD_SEG(gs);
->>>>>>> 7a46c594
 		RELOAD_SEG(fs);
 		RELOAD_SEG(ds);
 		RELOAD_SEG(es);
@@ -366,19 +335,6 @@
 				 void __user *fpstate,
 				 struct pt_regs *regs, unsigned int mask)
 {
-<<<<<<< HEAD
-	int tmp, err = 0;
-
-	put_user_try {
-		savesegment(gs, tmp);
-		put_user_ex(tmp, (unsigned int __user *)&sc->gs);
-		savesegment(fs, tmp);
-		put_user_ex(tmp, (unsigned int __user *)&sc->fs);
-		savesegment(ds, tmp);
-		put_user_ex(tmp, (unsigned int __user *)&sc->ds);
-		savesegment(es, tmp);
-		put_user_ex(tmp, (unsigned int __user *)&sc->es);
-=======
 	int err = 0;
 
 	put_user_try {
@@ -386,7 +342,6 @@
 		put_user_ex(get_user_seg(fs), (unsigned int __user *)&sc->fs);
 		put_user_ex(get_user_seg(ds), (unsigned int __user *)&sc->ds);
 		put_user_ex(get_user_seg(es), (unsigned int __user *)&sc->es);
->>>>>>> 7a46c594
 
 		put_user_ex(regs->di, &sc->di);
 		put_user_ex(regs->si, &sc->si);
