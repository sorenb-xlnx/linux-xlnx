#include <linux/module.h>
#include <linux/preempt.h>
#include <linux/smp.h>
#include <asm/msr.h>

struct msr_info {
	u32 msr_no;
	u32 l, h;
	int err;
};

static void __rdmsr_on_cpu(void *info)
{
	struct msr_info *rv = info;

	rdmsr(rv->msr_no, rv->l, rv->h);
}

static void __wrmsr_on_cpu(void *info)
{
	struct msr_info *rv = info;

	wrmsr(rv->msr_no, rv->l, rv->h);
}

int rdmsr_on_cpu(unsigned int cpu, u32 msr_no, u32 *l, u32 *h)
{
	int err;
	struct msr_info rv;

	rv.msr_no = msr_no;
<<<<<<< HEAD
	if (safe) {
		err = smp_call_function_single(cpu, __rdmsr_safe_on_cpu,
					       &rv, 1);
		err = err ? err : rv.err;
	} else {
		err = smp_call_function_single(cpu, __rdmsr_on_cpu, &rv, 1);
	}
=======
	err = smp_call_function_single(cpu, __rdmsr_on_cpu, &rv, 1);
>>>>>>> 4480f15b
	*l = rv.l;
	*h = rv.h;

	return err;
}

int wrmsr_on_cpu(unsigned int cpu, u32 msr_no, u32 l, u32 h)
{
	int err;
	struct msr_info rv;

	rv.msr_no = msr_no;
	rv.l = l;
	rv.h = h;
	err = smp_call_function_single(cpu, __wrmsr_on_cpu, &rv, 1);

	return err;
}

/* These "safe" variants are slower and should be used when the target MSR
   may not actually exist. */
static void __rdmsr_safe_on_cpu(void *info)
{
	struct msr_info *rv = info;

	rv->err = rdmsr_safe(rv->msr_no, &rv->l, &rv->h);
}

static void __wrmsr_safe_on_cpu(void *info)
{
	struct msr_info *rv = info;

	rv->err = wrmsr_safe(rv->msr_no, rv->l, rv->h);
}

int rdmsr_safe_on_cpu(unsigned int cpu, u32 msr_no, u32 *l, u32 *h)
{
	int err;
	struct msr_info rv;

	rv.msr_no = msr_no;
<<<<<<< HEAD
	rv.l = l;
	rv.h = h;
	if (safe) {
		err = smp_call_function_single(cpu, __wrmsr_safe_on_cpu,
					       &rv, 1);
		err = err ? err : rv.err;
	} else {
		err = smp_call_function_single(cpu, __wrmsr_on_cpu, &rv, 1);
	}

	return err;
}

int wrmsr_on_cpu(unsigned int cpu, u32 msr_no, u32 l, u32 h)
{
	return _wrmsr_on_cpu(cpu, msr_no, l, h, 0);
}

int rdmsr_on_cpu(unsigned int cpu, u32 msr_no, u32 *l, u32 *h)
{
	return _rdmsr_on_cpu(cpu, msr_no, l, h, 0);
=======
	err = smp_call_function_single(cpu, __rdmsr_safe_on_cpu, &rv, 1);
	*l = rv.l;
	*h = rv.h;

	return err ? err : rv.err;
>>>>>>> 4480f15b
}

int wrmsr_safe_on_cpu(unsigned int cpu, u32 msr_no, u32 l, u32 h)
{
	int err;
	struct msr_info rv;

	rv.msr_no = msr_no;
	rv.l = l;
	rv.h = h;
	err = smp_call_function_single(cpu, __wrmsr_safe_on_cpu, &rv, 1);

	return err ? err : rv.err;
}

EXPORT_SYMBOL(rdmsr_on_cpu);
EXPORT_SYMBOL(wrmsr_on_cpu);
EXPORT_SYMBOL(rdmsr_safe_on_cpu);
EXPORT_SYMBOL(wrmsr_safe_on_cpu);<|MERGE_RESOLUTION|>--- conflicted
+++ resolved
@@ -29,17 +29,7 @@
 	struct msr_info rv;
 
 	rv.msr_no = msr_no;
-<<<<<<< HEAD
-	if (safe) {
-		err = smp_call_function_single(cpu, __rdmsr_safe_on_cpu,
-					       &rv, 1);
-		err = err ? err : rv.err;
-	} else {
-		err = smp_call_function_single(cpu, __rdmsr_on_cpu, &rv, 1);
-	}
-=======
 	err = smp_call_function_single(cpu, __rdmsr_on_cpu, &rv, 1);
->>>>>>> 4480f15b
 	*l = rv.l;
 	*h = rv.h;
 
@@ -81,35 +71,11 @@
 	struct msr_info rv;
 
 	rv.msr_no = msr_no;
-<<<<<<< HEAD
-	rv.l = l;
-	rv.h = h;
-	if (safe) {
-		err = smp_call_function_single(cpu, __wrmsr_safe_on_cpu,
-					       &rv, 1);
-		err = err ? err : rv.err;
-	} else {
-		err = smp_call_function_single(cpu, __wrmsr_on_cpu, &rv, 1);
-	}
-
-	return err;
-}
-
-int wrmsr_on_cpu(unsigned int cpu, u32 msr_no, u32 l, u32 h)
-{
-	return _wrmsr_on_cpu(cpu, msr_no, l, h, 0);
-}
-
-int rdmsr_on_cpu(unsigned int cpu, u32 msr_no, u32 *l, u32 *h)
-{
-	return _rdmsr_on_cpu(cpu, msr_no, l, h, 0);
-=======
 	err = smp_call_function_single(cpu, __rdmsr_safe_on_cpu, &rv, 1);
 	*l = rv.l;
 	*h = rv.h;
 
 	return err ? err : rv.err;
->>>>>>> 4480f15b
 }
 
 int wrmsr_safe_on_cpu(unsigned int cpu, u32 msr_no, u32 l, u32 h)
