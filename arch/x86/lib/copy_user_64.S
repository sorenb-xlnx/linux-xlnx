--- conflicted
+++ resolved
@@ -193,72 +193,6 @@
 
 	.section __ex_table,"a"
 	.align 8
-<<<<<<< HEAD
-	.quad .Ls1,.Ls1e	/* Ls1-Ls4 have copied zero bytes */
-	.quad .Ls2,.Ls1e
-	.quad .Ls3,.Ls1e
-	.quad .Ls4,.Ls1e
-	.quad .Ld1,.Ls1e	/* Ld1-Ld4 have copied 0-24 bytes */
-	.quad .Ld2,.Ls2e
-	.quad .Ld3,.Ls3e
-	.quad .Ld4,.Ls4e
-	.quad .Ls5,.Ls5e	/* Ls5-Ls8 have copied 32 bytes */
-	.quad .Ls6,.Ls5e
-	.quad .Ls7,.Ls5e
-	.quad .Ls8,.Ls5e
-	.quad .Ld5,.Ls5e	/* Ld5-Ld8 have copied 32-56 bytes */
-	.quad .Ld6,.Ls6e
-	.quad .Ld7,.Ls7e
-	.quad .Ld8,.Ls8e
-	.quad .Ls9,.Le_quad
-	.quad .Ld9,.Le_quad
-	.quad .Ls10,.Le_byte
-	.quad .Ld10,.Le_byte
-#ifdef FIX_ALIGNMENT
-	.quad .Ls11,.Lzero_rest
-	.quad .Ld11,.Lzero_rest
-#endif
-	.quad .Le5,.Le_zero
-	.previous
-
-	/* eax: zero, ebx: 64 */
-.Ls1e: 	addl $8,%eax		/* eax is bytes left uncopied within the loop (Ls1e: 64 .. Ls8e: 8) */
-.Ls2e: 	addl $8,%eax
-.Ls3e: 	addl $8,%eax
-.Ls4e: 	addl $8,%eax
-.Ls5e: 	addl $8,%eax
-.Ls6e: 	addl $8,%eax
-.Ls7e: 	addl $8,%eax
-.Ls8e: 	addl $8,%eax
-	addq %rbx,%rdi	/* +64 */
-	subq %rax,%rdi  /* correct destination with computed offset */
-
-	shlq $6,%rdx	/* loop counter * 64 (stride length) */
-	addq %rax,%rdx	/* add offset to loopcnt */
-	andl $63,%ecx	/* remaining bytes */
-	addq %rcx,%rdx	/* add them */
-	jmp .Lzero_rest
-
-	/* exception on quad word loop in tail handling */
-	/* ecx:	loopcnt/8, %edx: length, rdi: correct */
-.Le_quad:
-	shll $3,%ecx
-	andl $7,%edx
-	addl %ecx,%edx
-	/* edx: bytes to zero, rdi: dest, eax:zero */
-.Lzero_rest:
-	cmpl $0,(%rsp)
-	jz   .Le_zero
-	movq %rdx,%rcx
-.Le_byte:
-	xorl %eax,%eax
-.Le5:	rep
-	stosb
-	/* when there is another exception while zeroing the rest just return */
-.Le_zero:
-	movq %rdx,%rax
-	jmp .Lende
-=======
 	.quad 1b,30b
 	.quad 2b,30b
 	.quad 3b,30b
@@ -280,7 +214,6 @@
 	.quad 21b,50b
 	.quad 22b,50b
 	.previous
->>>>>>> 0967d61e
 	CFI_ENDPROC
 ENDPROC(copy_user_generic_unrolled)
 
