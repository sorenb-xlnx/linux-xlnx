/******************************************************************************
 * x86_emulate.h
 *
 * Generic x86 (32-bit and 64-bit) instruction decoder and emulator.
 *
 * Copyright (c) 2005 Keir Fraser
 *
 * From: xen-unstable 10676:af9809f51f81a3c43f276f00c81a52ef558afda4
 */

#ifndef _ASM_X86_KVM_X86_EMULATE_H
#define _ASM_X86_KVM_X86_EMULATE_H

#include <asm/desc_defs.h>

struct x86_emulate_ctxt;

/*
 * x86_emulate_ops:
 *
 * These operations represent the instruction emulator's interface to memory.
 * There are two categories of operation: those that act on ordinary memory
 * regions (*_std), and those that act on memory regions known to require
 * special treatment or emulation (*_emulated).
 *
 * The emulator assumes that an instruction accesses only one 'emulated memory'
 * location, that this location is the given linear faulting address (cr2), and
 * that this is one of the instruction's data operands. Instruction fetches and
 * stack operations are assumed never to access emulated memory. The emulator
 * automatically deduces which operand of a string-move operation is accessing
 * emulated memory, and assumes that the other operand accesses normal memory.
 *
 * NOTES:
 *  1. The emulator isn't very smart about emulated vs. standard memory.
 *     'Emulated memory' access addresses should be checked for sanity.
 *     'Normal memory' accesses may fault, and the caller must arrange to
 *     detect and handle reentrancy into the emulator via recursive faults.
 *     Accesses may be unaligned and may cross page boundaries.
 *  2. If the access fails (cannot emulate, or a standard access faults) then
 *     it is up to the memop to propagate the fault to the guest VM via
 *     some out-of-band mechanism, unknown to the emulator. The memop signals
 *     failure by returning X86EMUL_PROPAGATE_FAULT to the emulator, which will
 *     then immediately bail.
 *  3. Valid access sizes are 1, 2, 4 and 8 bytes. On x86/32 systems only
 *     cmpxchg8b_emulated need support 8-byte accesses.
 *  4. The emulator cannot handle 64-bit mode emulation on an x86/32 system.
 */
/* Access completed successfully: continue emulation as normal. */
#define X86EMUL_CONTINUE        0
/* Access is unhandleable: bail from emulation and return error to caller. */
#define X86EMUL_UNHANDLEABLE    1
/* Terminate emulation but return success to the caller. */
#define X86EMUL_PROPAGATE_FAULT 2 /* propagate a generated fault to guest */
#define X86EMUL_RETRY_INSTR     3 /* retry the instruction for some reason */
#define X86EMUL_CMPXCHG_FAILED  4 /* cmpxchg did not see expected value */
#define X86EMUL_IO_NEEDED       5 /* IO is needed to complete emulation */

struct x86_emulate_ops {
	/*
	 * read_std: Read bytes of standard (non-emulated/special) memory.
	 *           Used for descriptor reading.
	 *  @addr:  [IN ] Linear address from which to read.
	 *  @val:   [OUT] Value read from memory, zero-extended to 'u_long'.
	 *  @bytes: [IN ] Number of bytes to read from memory.
	 */
	int (*read_std)(unsigned long addr, void *val,
			unsigned int bytes, struct kvm_vcpu *vcpu, u32 *error);

	/*
	 * write_std: Write bytes of standard (non-emulated/special) memory.
	 *            Used for descriptor writing.
	 *  @addr:  [IN ] Linear address to which to write.
	 *  @val:   [OUT] Value write to memory, zero-extended to 'u_long'.
	 *  @bytes: [IN ] Number of bytes to write to memory.
	 */
	int (*write_std)(unsigned long addr, void *val,
			 unsigned int bytes, struct kvm_vcpu *vcpu, u32 *error);
	/*
	 * fetch: Read bytes of standard (non-emulated/special) memory.
	 *        Used for instruction fetch.
	 *  @addr:  [IN ] Linear address from which to read.
	 *  @val:   [OUT] Value read from memory, zero-extended to 'u_long'.
	 *  @bytes: [IN ] Number of bytes to read from memory.
	 */
	int (*fetch)(unsigned long addr, void *val,
			unsigned int bytes, struct kvm_vcpu *vcpu, u32 *error);

	/*
	 * read_emulated: Read bytes from emulated/special memory area.
	 *  @addr:  [IN ] Linear address from which to read.
	 *  @val:   [OUT] Value read from memory, zero-extended to 'u_long'.
	 *  @bytes: [IN ] Number of bytes to read from memory.
	 */
	int (*read_emulated)(unsigned long addr,
			     void *val,
			     unsigned int bytes,
			     unsigned int *error,
			     struct kvm_vcpu *vcpu);

	/*
	 * write_emulated: Write bytes to emulated/special memory area.
	 *  @addr:  [IN ] Linear address to which to write.
	 *  @val:   [IN ] Value to write to memory (low-order bytes used as
	 *                required).
	 *  @bytes: [IN ] Number of bytes to write to memory.
	 */
	int (*write_emulated)(unsigned long addr,
			      const void *val,
			      unsigned int bytes,
			      unsigned int *error,
			      struct kvm_vcpu *vcpu);

	/*
	 * cmpxchg_emulated: Emulate an atomic (LOCKed) CMPXCHG operation on an
	 *                   emulated/special memory area.
	 *  @addr:  [IN ] Linear address to access.
	 *  @old:   [IN ] Value expected to be current at @addr.
	 *  @new:   [IN ] Value to write to @addr.
	 *  @bytes: [IN ] Number of bytes to access using CMPXCHG.
	 */
	int (*cmpxchg_emulated)(unsigned long addr,
				const void *old,
				const void *new,
				unsigned int bytes,
				unsigned int *error,
				struct kvm_vcpu *vcpu);

	int (*pio_in_emulated)(int size, unsigned short port, void *val,
			       unsigned int count, struct kvm_vcpu *vcpu);

	int (*pio_out_emulated)(int size, unsigned short port, const void *val,
				unsigned int count, struct kvm_vcpu *vcpu);

	bool (*get_cached_descriptor)(struct desc_struct *desc,
				      int seg, struct kvm_vcpu *vcpu);
	void (*set_cached_descriptor)(struct desc_struct *desc,
				      int seg, struct kvm_vcpu *vcpu);
	u16 (*get_segment_selector)(int seg, struct kvm_vcpu *vcpu);
	void (*set_segment_selector)(u16 sel, int seg, struct kvm_vcpu *vcpu);
	unsigned long (*get_cached_segment_base)(int seg, struct kvm_vcpu *vcpu);
	void (*get_gdt)(struct desc_ptr *dt, struct kvm_vcpu *vcpu);
	void (*get_idt)(struct desc_ptr *dt, struct kvm_vcpu *vcpu);
	ulong (*get_cr)(int cr, struct kvm_vcpu *vcpu);
	int (*set_cr)(int cr, ulong val, struct kvm_vcpu *vcpu);
	int (*cpl)(struct kvm_vcpu *vcpu);
	int (*get_dr)(int dr, unsigned long *dest, struct kvm_vcpu *vcpu);
	int (*set_dr)(int dr, unsigned long value, struct kvm_vcpu *vcpu);
	int (*set_msr)(struct kvm_vcpu *vcpu, u32 msr_index, u64 data);
	int (*get_msr)(struct kvm_vcpu *vcpu, u32 msr_index, u64 *pdata);
};

/* Type, address-of, and value of an instruction's operand. */
struct operand {
	enum { OP_REG, OP_MEM, OP_IMM, OP_NONE } type;
	unsigned int bytes;
	union {
		unsigned long orig_val;
		u64 orig_val64;
	};
<<<<<<< HEAD
	unsigned long *ptr;
=======
	union {
		unsigned long *reg;
		unsigned long mem;
	} addr;
>>>>>>> 8e151ce7
	union {
		unsigned long val;
		u64 val64;
		char valptr[sizeof(unsigned long) + 2];
	};
};

struct fetch_cache {
	u8 data[15];
	unsigned long start;
	unsigned long end;
};

struct read_cache {
	u8 data[1024];
	unsigned long pos;
	unsigned long end;
};

struct decode_cache {
	u8 twobyte;
	u8 b;
	u8 lock_prefix;
	u8 rep_prefix;
	u8 op_bytes;
	u8 ad_bytes;
	u8 rex_prefix;
	struct operand src;
	struct operand src2;
	struct operand dst;
	bool has_seg_override;
	u8 seg_override;
	unsigned int d;
	int (*execute)(struct x86_emulate_ctxt *ctxt);
	unsigned long regs[NR_VCPU_REGS];
	unsigned long eip;
	/* modrm */
	u8 modrm;
	u8 modrm_mod;
	u8 modrm_reg;
	u8 modrm_rm;
	u8 modrm_seg;
	bool rip_relative;
	struct fetch_cache fetch;
	struct read_cache io_read;
	struct read_cache mem_read;
};

struct x86_emulate_ctxt {
	struct x86_emulate_ops *ops;

	/* Register state before/after emulation. */
	struct kvm_vcpu *vcpu;

	unsigned long eflags;
	unsigned long eip; /* eip before instruction emulation */
	/* Emulated execution mode, represented by an X86EMUL_MODE value. */
	int mode;
	u32 cs_base;

	/* interruptibility state, as a result of execution of STI or MOV SS */
	int interruptibility;

	bool perm_ok; /* do not check permissions if true */

	int exception; /* exception that happens during emulation or -1 */
	u32 error_code; /* error code for exception */
	bool error_code_valid;
	unsigned long cr2; /* faulted address in case of #PF */

	/* decode cache */
	struct decode_cache decode;
};

/* Repeat String Operation Prefix */
#define REPE_PREFIX	1
#define REPNE_PREFIX	2

/* Execution mode, passed to the emulator. */
#define X86EMUL_MODE_REAL     0	/* Real mode.             */
#define X86EMUL_MODE_VM86     1	/* Virtual 8086 mode.     */
#define X86EMUL_MODE_PROT16   2	/* 16-bit protected mode. */
#define X86EMUL_MODE_PROT32   4	/* 32-bit protected mode. */
#define X86EMUL_MODE_PROT64   8	/* 64-bit (long) mode.    */

/* Host execution mode. */
#if defined(CONFIG_X86_32)
#define X86EMUL_MODE_HOST X86EMUL_MODE_PROT32
#elif defined(CONFIG_X86_64)
#define X86EMUL_MODE_HOST X86EMUL_MODE_PROT64
#endif

int x86_decode_insn(struct x86_emulate_ctxt *ctxt);
#define EMULATION_FAILED -1
#define EMULATION_OK 0
#define EMULATION_RESTART 1
int x86_emulate_insn(struct x86_emulate_ctxt *ctxt);
int emulator_task_switch(struct x86_emulate_ctxt *ctxt,
			 u16 tss_selector, int reason,
			 bool has_error_code, u32 error_code);

#endif /* _ASM_X86_KVM_X86_EMULATE_H */<|MERGE_RESOLUTION|>--- conflicted
+++ resolved
@@ -157,14 +157,10 @@
 		unsigned long orig_val;
 		u64 orig_val64;
 	};
-<<<<<<< HEAD
-	unsigned long *ptr;
-=======
 	union {
 		unsigned long *reg;
 		unsigned long mem;
 	} addr;
->>>>>>> 8e151ce7
 	union {
 		unsigned long val;
 		u64 val64;
