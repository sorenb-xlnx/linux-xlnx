--- conflicted
+++ resolved
@@ -58,16 +58,11 @@
 {
 	struct dma_map_ops *ops = get_dma_ops(hwdev);
 
-<<<<<<< HEAD
-	BUG_ON(!valid_dma_direction(direction));
+	BUG_ON(!valid_dma_direction(dir));
 	kmemcheck_mark_initialized(ptr, size);
-	return ops->map_single(hwdev, virt_to_phys(ptr), size, direction);
-=======
-	BUG_ON(!valid_dma_direction(dir));
 	return ops->map_page(hwdev, virt_to_page(ptr),
 			     (unsigned long)ptr & ~PAGE_MASK, size,
 			     dir, NULL);
->>>>>>> 76cb105c
 }
 
 static inline void
