--- conflicted
+++ resolved
@@ -58,16 +58,11 @@
 {
 	struct dma_map_ops *ops = get_dma_ops(hwdev);
 
-<<<<<<< HEAD
-	BUG_ON(!valid_dma_direction(direction));
 	kmemcheck_mark_initialized(ptr, size);
-	return ops->map_single(hwdev, virt_to_phys(ptr), size, direction);
-=======
 	BUG_ON(!valid_dma_direction(dir));
 	return ops->map_page(hwdev, virt_to_page(ptr),
 			     (unsigned long)ptr & ~PAGE_MASK, size,
 			     dir, NULL);
->>>>>>> 0d688da5
 }
 
 static inline void
@@ -87,18 +82,13 @@
 {
 	struct dma_map_ops *ops = get_dma_ops(hwdev);
 
-<<<<<<< HEAD
 	struct scatterlist *s;
 	int i;
 
-	BUG_ON(!valid_dma_direction(direction));
 	for_each_sg(sg, s, nents, i)
 		kmemcheck_mark_initialized(sg_virt(s), s->length);
-	return ops->map_sg(hwdev, sg, nents, direction);
-=======
 	BUG_ON(!valid_dma_direction(dir));
 	return ops->map_sg(hwdev, sg, nents, dir, NULL);
->>>>>>> 0d688da5
 }
 
 static inline void
@@ -195,15 +185,9 @@
 {
 	struct dma_map_ops *ops = get_dma_ops(dev);
 
-<<<<<<< HEAD
-	BUG_ON(!valid_dma_direction(direction));
 	kmemcheck_mark_initialized(page_address(page) + offset, size);
-	return ops->map_single(dev, page_to_phys(page) + offset,
-			       size, direction);
-=======
 	BUG_ON(!valid_dma_direction(dir));
 	return ops->map_page(dev, page, offset, size, dir, NULL);
->>>>>>> 0d688da5
 }
 
 static inline void dma_unmap_page(struct device *dev, dma_addr_t addr,
