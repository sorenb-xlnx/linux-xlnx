--- conflicted
+++ resolved
@@ -33,14 +33,10 @@
 	int (*setup_ioapic_ids)(void);
 };
 
-<<<<<<< HEAD
-#endif /* __ASSEMBLY__ */
-=======
 extern void x86_quirk_pre_intr_init(void);
 extern void x86_quirk_intr_init(void);
 
 extern void x86_quirk_trap_init(void);
->>>>>>> fa1dcc36
 
 extern void x86_quirk_pre_time_init(void);
 extern void x86_quirk_time_init(void);
@@ -68,15 +64,11 @@
 #include <asm/bootparam.h>
 
 /* Interrupt control for vSMPowered x86_64 systems */
-<<<<<<< HEAD
-void vsmp_init(void);
-=======
 #ifdef CONFIG_X86_VSMP
 void vsmp_init(void);
 #else
 static inline void vsmp_init(void) { }
 #endif
->>>>>>> fa1dcc36
 
 void setup_bios_corruption_check(void);
 
@@ -88,11 +80,6 @@
 static inline int is_visws_box(void) { return 0; }
 #endif
 
-<<<<<<< HEAD
-extern int wakeup_secondary_cpu_via_nmi(int apicid, unsigned long start_eip);
-extern int wakeup_secondary_cpu_via_init(int apicid, unsigned long start_eip);
-=======
->>>>>>> fa1dcc36
 extern struct x86_quirks *x86_quirks;
 extern unsigned long saved_video_mode;
 
