#ifndef _ASM_X86_SMP_H
#define _ASM_X86_SMP_H
#ifndef __ASSEMBLY__
#include <linux/cpumask.h>
#include <linux/init.h>
#include <asm/percpu.h>

/*
 * We need the APIC definitions automatically as part of 'smp.h'
 */
#ifdef CONFIG_X86_LOCAL_APIC
# include <asm/mpspec.h>
# include <asm/apic.h>
# ifdef CONFIG_X86_IO_APIC
#  include <asm/io_apic.h>
# endif
#endif
#include <asm/thread_info.h>
#include <asm/cpumask.h>
<<<<<<< HEAD

extern int __cpuinit get_local_pda(int cpu);
=======
>>>>>>> fd07eb45

extern int smp_num_siblings;
extern unsigned int num_processors;

DECLARE_PER_CPU(cpumask_t, cpu_sibling_map);
DECLARE_PER_CPU(cpumask_t, cpu_core_map);
DECLARE_PER_CPU(u16, cpu_llc_id);
DECLARE_PER_CPU(int, cpu_number);

static inline struct cpumask *cpu_sibling_mask(int cpu)
{
	return &per_cpu(cpu_sibling_map, cpu);
}

static inline struct cpumask *cpu_core_mask(int cpu)
{
	return &per_cpu(cpu_core_map, cpu);
}

DECLARE_EARLY_PER_CPU(u16, x86_cpu_to_apicid);
DECLARE_EARLY_PER_CPU(u16, x86_bios_cpu_apicid);

/* Static state in head.S used to set up a CPU */
extern struct {
	void *sp;
	unsigned short ss;
} stack_start;

struct smp_ops {
	void (*smp_prepare_boot_cpu)(void);
	void (*smp_prepare_cpus)(unsigned max_cpus);
	void (*smp_cpus_done)(unsigned max_cpus);

	void (*smp_send_stop)(void);
	void (*smp_send_reschedule)(int cpu);

	int (*cpu_up)(unsigned cpu);
	int (*cpu_disable)(void);
	void (*cpu_die)(unsigned int cpu);
	void (*play_dead)(void);

	void (*send_call_func_ipi)(const struct cpumask *mask);
	void (*send_call_func_single_ipi)(int cpu);
};

/* Globals due to paravirt */
extern void set_cpu_sibling_map(int cpu);

#ifdef CONFIG_SMP
#ifndef CONFIG_PARAVIRT
#define startup_ipi_hook(phys_apicid, start_eip, start_esp) do { } while (0)
#endif
extern struct smp_ops smp_ops;

static inline void smp_send_stop(void)
{
	smp_ops.smp_send_stop();
}

static inline void smp_prepare_boot_cpu(void)
{
	smp_ops.smp_prepare_boot_cpu();
}

static inline void smp_prepare_cpus(unsigned int max_cpus)
{
	smp_ops.smp_prepare_cpus(max_cpus);
}

static inline void smp_cpus_done(unsigned int max_cpus)
{
	smp_ops.smp_cpus_done(max_cpus);
}

static inline int __cpu_up(unsigned int cpu)
{
	return smp_ops.cpu_up(cpu);
}

static inline int __cpu_disable(void)
{
	return smp_ops.cpu_disable();
}

static inline void __cpu_die(unsigned int cpu)
{
	smp_ops.cpu_die(cpu);
}

static inline void play_dead(void)
{
	smp_ops.play_dead();
}

static inline void smp_send_reschedule(int cpu)
{
	smp_ops.smp_send_reschedule(cpu);
}

static inline void arch_send_call_function_single_ipi(int cpu)
{
	smp_ops.send_call_func_single_ipi(cpu);
}

static inline void arch_send_call_function_ipi(cpumask_t mask)
{
	smp_ops.send_call_func_ipi(&mask);
}

void cpu_disable_common(void);
void native_smp_prepare_boot_cpu(void);
void native_smp_prepare_cpus(unsigned int max_cpus);
void native_smp_cpus_done(unsigned int max_cpus);
int native_cpu_up(unsigned int cpunum);
int native_cpu_disable(void);
void native_cpu_die(unsigned int cpu);
void native_play_dead(void);
void play_dead_common(void);

void native_send_call_func_ipi(const struct cpumask *mask);
void native_send_call_func_single_ipi(int cpu);

void smp_store_cpu_info(int id);
#define cpu_physical_id(cpu)	per_cpu(x86_cpu_to_apicid, cpu)

/* We don't mark CPUs online until __cpu_up(), so we need another measure */
static inline int num_booting_cpus(void)
{
	return cpumask_weight(cpu_callout_mask);
}
#endif /* CONFIG_SMP */

extern unsigned disabled_cpus __cpuinitdata;

#ifdef CONFIG_X86_32_SMP
/*
 * This function is needed by all SMP systems. It must _always_ be valid
 * from the initial startup. We map APIC_BASE very early in page_setup(),
 * so this is correct in the x86 case.
 */
#define raw_smp_processor_id() (percpu_read(cpu_number))
extern int safe_smp_processor_id(void);

#elif defined(CONFIG_X86_64_SMP)
#define raw_smp_processor_id() (percpu_read(cpu_number))

#define stack_smp_processor_id()					\
({								\
	struct thread_info *ti;						\
	__asm__("andq %%rsp,%0; ":"=r" (ti) : "0" (CURRENT_MASK));	\
	ti->cpu;							\
})
#define safe_smp_processor_id()		smp_processor_id()

#endif

#ifdef CONFIG_X86_LOCAL_APIC

#ifndef CONFIG_X86_64
static inline int logical_smp_processor_id(void)
{
	/* we don't want to mark this access volatile - bad code generation */
	return GET_APIC_LOGICAL_ID(*(u32 *)(APIC_BASE + APIC_LDR));
}

#include <mach_apicdef.h>
static inline unsigned int read_apic_id(void)
{
	unsigned int reg;

	reg = *(u32 *)(APIC_BASE + APIC_ID);

	return GET_APIC_ID(reg);
}
#endif


# if defined(APIC_DEFINITION) || defined(CONFIG_X86_64)
extern int hard_smp_processor_id(void);
# else
#include <mach_apicdef.h>
static inline int hard_smp_processor_id(void)
{
	/* we don't want to mark this access volatile - bad code generation */
	return read_apic_id();
}
# endif /* APIC_DEFINITION */

#else /* CONFIG_X86_LOCAL_APIC */

# ifndef CONFIG_SMP
#  define hard_smp_processor_id()	0
# endif

#endif /* CONFIG_X86_LOCAL_APIC */

#endif /* __ASSEMBLY__ */
#endif /* _ASM_X86_SMP_H */<|MERGE_RESOLUTION|>--- conflicted
+++ resolved
@@ -17,11 +17,6 @@
 #endif
 #include <asm/thread_info.h>
 #include <asm/cpumask.h>
-<<<<<<< HEAD
-
-extern int __cpuinit get_local_pda(int cpu);
-=======
->>>>>>> fd07eb45
 
 extern int smp_num_siblings;
 extern unsigned int num_processors;
