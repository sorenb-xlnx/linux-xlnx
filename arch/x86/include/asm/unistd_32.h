--- conflicted
+++ resolved
@@ -341,16 +341,12 @@
 #define __NR_preadv		333
 #define __NR_pwritev		334
 #define __NR_rt_tgsigqueueinfo	335
-<<<<<<< HEAD
 #define __NR_perf_event_open	336
-=======
-#define __NR_perf_counter_open	336
 #define __NR_reflinkat		337
->>>>>>> 7b1c7dec
 
 #ifdef __KERNEL__
 
-#define NR_syscalls 337
+#define NR_syscalls 338
 
 #define __ARCH_WANT_IPC_PARSE_VERSION
 #define __ARCH_WANT_OLD_READDIR
