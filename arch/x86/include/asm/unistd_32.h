#ifndef _ASM_X86_UNISTD_32_H
#define _ASM_X86_UNISTD_32_H

/*
 * This file contains the system call numbers.
 */

#define __NR_restart_syscall      0
#define __NR_exit		  1
#define __NR_fork		  2
#define __NR_read		  3
#define __NR_write		  4
#define __NR_open		  5
#define __NR_close		  6
#define __NR_waitpid		  7
#define __NR_creat		  8
#define __NR_link		  9
#define __NR_unlink		 10
#define __NR_execve		 11
#define __NR_chdir		 12
#define __NR_time		 13
#define __NR_mknod		 14
#define __NR_chmod		 15
#define __NR_lchown		 16
#define __NR_break		 17
#define __NR_oldstat		 18
#define __NR_lseek		 19
#define __NR_getpid		 20
#define __NR_mount		 21
#define __NR_umount		 22
#define __NR_setuid		 23
#define __NR_getuid		 24
#define __NR_stime		 25
#define __NR_ptrace		 26
#define __NR_alarm		 27
#define __NR_oldfstat		 28
#define __NR_pause		 29
#define __NR_utime		 30
#define __NR_stty		 31
#define __NR_gtty		 32
#define __NR_access		 33
#define __NR_nice		 34
#define __NR_ftime		 35
#define __NR_sync		 36
#define __NR_kill		 37
#define __NR_rename		 38
#define __NR_mkdir		 39
#define __NR_rmdir		 40
#define __NR_dup		 41
#define __NR_pipe		 42
#define __NR_times		 43
#define __NR_prof		 44
#define __NR_brk		 45
#define __NR_setgid		 46
#define __NR_getgid		 47
#define __NR_signal		 48
#define __NR_geteuid		 49
#define __NR_getegid		 50
#define __NR_acct		 51
#define __NR_umount2		 52
#define __NR_lock		 53
#define __NR_ioctl		 54
#define __NR_fcntl		 55
#define __NR_mpx		 56
#define __NR_setpgid		 57
#define __NR_ulimit		 58
#define __NR_oldolduname	 59
#define __NR_umask		 60
#define __NR_chroot		 61
#define __NR_ustat		 62
#define __NR_dup2		 63
#define __NR_getppid		 64
#define __NR_getpgrp		 65
#define __NR_setsid		 66
#define __NR_sigaction		 67
#define __NR_sgetmask		 68
#define __NR_ssetmask		 69
#define __NR_setreuid		 70
#define __NR_setregid		 71
#define __NR_sigsuspend		 72
#define __NR_sigpending		 73
#define __NR_sethostname	 74
#define __NR_setrlimit		 75
#define __NR_getrlimit		 76   /* Back compatible 2Gig limited rlimit */
#define __NR_getrusage		 77
#define __NR_gettimeofday	 78
#define __NR_settimeofday	 79
#define __NR_getgroups		 80
#define __NR_setgroups		 81
#define __NR_select		 82
#define __NR_symlink		 83
#define __NR_oldlstat		 84
#define __NR_readlink		 85
#define __NR_uselib		 86
#define __NR_swapon		 87
#define __NR_reboot		 88
#define __NR_readdir		 89
#define __NR_mmap		 90
#define __NR_munmap		 91
#define __NR_truncate		 92
#define __NR_ftruncate		 93
#define __NR_fchmod		 94
#define __NR_fchown		 95
#define __NR_getpriority	 96
#define __NR_setpriority	 97
#define __NR_profil		 98
#define __NR_statfs		 99
#define __NR_fstatfs		100
#define __NR_ioperm		101
#define __NR_socketcall		102
#define __NR_syslog		103
#define __NR_setitimer		104
#define __NR_getitimer		105
#define __NR_stat		106
#define __NR_lstat		107
#define __NR_fstat		108
#define __NR_olduname		109
#define __NR_iopl		110
#define __NR_vhangup		111
#define __NR_idle		112
#define __NR_vm86old		113
#define __NR_wait4		114
#define __NR_swapoff		115
#define __NR_sysinfo		116
#define __NR_ipc		117
#define __NR_fsync		118
#define __NR_sigreturn		119
#define __NR_clone		120
#define __NR_setdomainname	121
#define __NR_uname		122
#define __NR_modify_ldt		123
#define __NR_adjtimex		124
#define __NR_mprotect		125
#define __NR_sigprocmask	126
#define __NR_create_module	127
#define __NR_init_module	128
#define __NR_delete_module	129
#define __NR_get_kernel_syms	130
#define __NR_quotactl		131
#define __NR_getpgid		132
#define __NR_fchdir		133
#define __NR_bdflush		134
#define __NR_sysfs		135
#define __NR_personality	136
#define __NR_afs_syscall	137 /* Syscall for Andrew File System */
#define __NR_setfsuid		138
#define __NR_setfsgid		139
#define __NR__llseek		140
#define __NR_getdents		141
#define __NR__newselect		142
#define __NR_flock		143
#define __NR_msync		144
#define __NR_readv		145
#define __NR_writev		146
#define __NR_getsid		147
#define __NR_fdatasync		148
#define __NR__sysctl		149
#define __NR_mlock		150
#define __NR_munlock		151
#define __NR_mlockall		152
#define __NR_munlockall		153
#define __NR_sched_setparam		154
#define __NR_sched_getparam		155
#define __NR_sched_setscheduler		156
#define __NR_sched_getscheduler		157
#define __NR_sched_yield		158
#define __NR_sched_get_priority_max	159
#define __NR_sched_get_priority_min	160
#define __NR_sched_rr_get_interval	161
#define __NR_nanosleep		162
#define __NR_mremap		163
#define __NR_setresuid		164
#define __NR_getresuid		165
#define __NR_vm86		166
#define __NR_query_module	167
#define __NR_poll		168
#define __NR_nfsservctl		169
#define __NR_setresgid		170
#define __NR_getresgid		171
#define __NR_prctl              172
#define __NR_rt_sigreturn	173
#define __NR_rt_sigaction	174
#define __NR_rt_sigprocmask	175
#define __NR_rt_sigpending	176
#define __NR_rt_sigtimedwait	177
#define __NR_rt_sigqueueinfo	178
#define __NR_rt_sigsuspend	179
#define __NR_pread64		180
#define __NR_pwrite64		181
#define __NR_chown		182
#define __NR_getcwd		183
#define __NR_capget		184
#define __NR_capset		185
#define __NR_sigaltstack	186
#define __NR_sendfile		187
#define __NR_getpmsg		188	/* some people actually want streams */
#define __NR_putpmsg		189	/* some people actually want streams */
#define __NR_vfork		190
#define __NR_ugetrlimit		191	/* SuS compliant getrlimit */
#define __NR_mmap2		192
#define __NR_truncate64		193
#define __NR_ftruncate64	194
#define __NR_stat64		195
#define __NR_lstat64		196
#define __NR_fstat64		197
#define __NR_lchown32		198
#define __NR_getuid32		199
#define __NR_getgid32		200
#define __NR_geteuid32		201
#define __NR_getegid32		202
#define __NR_setreuid32		203
#define __NR_setregid32		204
#define __NR_getgroups32	205
#define __NR_setgroups32	206
#define __NR_fchown32		207
#define __NR_setresuid32	208
#define __NR_getresuid32	209
#define __NR_setresgid32	210
#define __NR_getresgid32	211
#define __NR_chown32		212
#define __NR_setuid32		213
#define __NR_setgid32		214
#define __NR_setfsuid32		215
#define __NR_setfsgid32		216
#define __NR_pivot_root		217
#define __NR_mincore		218
#define __NR_madvise		219
#define __NR_madvise1		219	/* delete when C lib stub is removed */
#define __NR_getdents64		220
#define __NR_fcntl64		221
/* 223 is unused */
#define __NR_gettid		224
#define __NR_readahead		225
#define __NR_setxattr		226
#define __NR_lsetxattr		227
#define __NR_fsetxattr		228
#define __NR_getxattr		229
#define __NR_lgetxattr		230
#define __NR_fgetxattr		231
#define __NR_listxattr		232
#define __NR_llistxattr		233
#define __NR_flistxattr		234
#define __NR_removexattr	235
#define __NR_lremovexattr	236
#define __NR_fremovexattr	237
#define __NR_tkill		238
#define __NR_sendfile64		239
#define __NR_futex		240
#define __NR_sched_setaffinity	241
#define __NR_sched_getaffinity	242
#define __NR_set_thread_area	243
#define __NR_get_thread_area	244
#define __NR_io_setup		245
#define __NR_io_destroy		246
#define __NR_io_getevents	247
#define __NR_io_submit		248
#define __NR_io_cancel		249
#define __NR_fadvise64		250
/* 251 is available for reuse (was briefly sys_set_zone_reclaim) */
#define __NR_exit_group		252
#define __NR_lookup_dcookie	253
#define __NR_epoll_create	254
#define __NR_epoll_ctl		255
#define __NR_epoll_wait		256
#define __NR_remap_file_pages	257
#define __NR_set_tid_address	258
#define __NR_timer_create	259
#define __NR_timer_settime	(__NR_timer_create+1)
#define __NR_timer_gettime	(__NR_timer_create+2)
#define __NR_timer_getoverrun	(__NR_timer_create+3)
#define __NR_timer_delete	(__NR_timer_create+4)
#define __NR_clock_settime	(__NR_timer_create+5)
#define __NR_clock_gettime	(__NR_timer_create+6)
#define __NR_clock_getres	(__NR_timer_create+7)
#define __NR_clock_nanosleep	(__NR_timer_create+8)
#define __NR_statfs64		268
#define __NR_fstatfs64		269
#define __NR_tgkill		270
#define __NR_utimes		271
#define __NR_fadvise64_64	272
#define __NR_vserver		273
#define __NR_mbind		274
#define __NR_get_mempolicy	275
#define __NR_set_mempolicy	276
#define __NR_mq_open 		277
#define __NR_mq_unlink		(__NR_mq_open+1)
#define __NR_mq_timedsend	(__NR_mq_open+2)
#define __NR_mq_timedreceive	(__NR_mq_open+3)
#define __NR_mq_notify		(__NR_mq_open+4)
#define __NR_mq_getsetattr	(__NR_mq_open+5)
#define __NR_kexec_load		283
#define __NR_waitid		284
/* #define __NR_sys_setaltroot	285 */
#define __NR_add_key		286
#define __NR_request_key	287
#define __NR_keyctl		288
#define __NR_ioprio_set		289
#define __NR_ioprio_get		290
#define __NR_inotify_init	291
#define __NR_inotify_add_watch	292
#define __NR_inotify_rm_watch	293
#define __NR_migrate_pages	294
#define __NR_openat		295
#define __NR_mkdirat		296
#define __NR_mknodat		297
#define __NR_fchownat		298
#define __NR_futimesat		299
#define __NR_fstatat64		300
#define __NR_unlinkat		301
#define __NR_renameat		302
#define __NR_linkat		303
#define __NR_symlinkat		304
#define __NR_readlinkat		305
#define __NR_fchmodat		306
#define __NR_faccessat		307
#define __NR_pselect6		308
#define __NR_ppoll		309
#define __NR_unshare		310
#define __NR_set_robust_list	311
#define __NR_get_robust_list	312
#define __NR_splice		313
#define __NR_sync_file_range	314
#define __NR_tee		315
#define __NR_vmsplice		316
#define __NR_move_pages		317
#define __NR_getcpu		318
#define __NR_epoll_pwait	319
#define __NR_utimensat		320
#define __NR_signalfd		321
#define __NR_timerfd_create	322
#define __NR_eventfd		323
#define __NR_fallocate		324
#define __NR_timerfd_settime	325
#define __NR_timerfd_gettime	326
#define __NR_signalfd4		327
#define __NR_eventfd2		328
#define __NR_epoll_create1	329
#define __NR_dup3		330
#define __NR_pipe2		331
#define __NR_inotify_init1	332
#define __NR_preadv		333
#define __NR_pwritev		334
#define __NR_rt_tgsigqueueinfo	335
#define __NR_perf_event_open	336
#define __NR_recvmmsg		337
#define __NR_fanotify_init	338
#define __NR_fanotify_mark	339
#define __NR_prlimit64		340
#define __NR_name_to_handle_at	341
#define __NR_open_by_handle_at  342
#define __NR_clock_adjtime	343
#define __NR_syncfs             344
#define __NR_sendmmsg		345
<<<<<<< HEAD

#ifdef __KERNEL__

#define NR_syscalls 346
=======
#define __NR_setns		346

#ifdef __KERNEL__

#define NR_syscalls 347
>>>>>>> 55922c9d

#define __ARCH_WANT_IPC_PARSE_VERSION
#define __ARCH_WANT_OLD_READDIR
#define __ARCH_WANT_OLD_STAT
#define __ARCH_WANT_STAT64
#define __ARCH_WANT_SYS_ALARM
#define __ARCH_WANT_SYS_GETHOSTNAME
#define __ARCH_WANT_SYS_IPC
#define __ARCH_WANT_SYS_PAUSE
#define __ARCH_WANT_SYS_SGETMASK
#define __ARCH_WANT_SYS_SIGNAL
#define __ARCH_WANT_SYS_TIME
#define __ARCH_WANT_SYS_UTIME
#define __ARCH_WANT_SYS_WAITPID
#define __ARCH_WANT_SYS_SOCKETCALL
#define __ARCH_WANT_SYS_FADVISE64
#define __ARCH_WANT_SYS_GETPGRP
#define __ARCH_WANT_SYS_LLSEEK
#define __ARCH_WANT_SYS_NICE
#define __ARCH_WANT_SYS_OLD_GETRLIMIT
#define __ARCH_WANT_SYS_OLD_UNAME
#define __ARCH_WANT_SYS_OLD_MMAP
#define __ARCH_WANT_SYS_OLD_SELECT
#define __ARCH_WANT_SYS_OLDUMOUNT
#define __ARCH_WANT_SYS_SIGPENDING
#define __ARCH_WANT_SYS_SIGPROCMASK
#define __ARCH_WANT_SYS_RT_SIGACTION
#define __ARCH_WANT_SYS_RT_SIGSUSPEND

/*
 * "Conditional" syscalls
 *
 * What we want is __attribute__((weak,alias("sys_ni_syscall"))),
 * but it doesn't work on all toolchains, so we just do it by hand
 */
#ifndef cond_syscall
#define cond_syscall(x) asm(".weak\t" #x "\n\t.set\t" #x ",sys_ni_syscall")
#endif

#endif /* __KERNEL__ */
#endif /* _ASM_X86_UNISTD_32_H */<|MERGE_RESOLUTION|>--- conflicted
+++ resolved
@@ -351,18 +351,11 @@
 #define __NR_clock_adjtime	343
 #define __NR_syncfs             344
 #define __NR_sendmmsg		345
-<<<<<<< HEAD
+#define __NR_setns		346
 
 #ifdef __KERNEL__
 
-#define NR_syscalls 346
-=======
-#define __NR_setns		346
-
-#ifdef __KERNEL__
-
 #define NR_syscalls 347
->>>>>>> 55922c9d
 
 #define __ARCH_WANT_IPC_PARSE_VERSION
 #define __ARCH_WANT_OLD_READDIR
