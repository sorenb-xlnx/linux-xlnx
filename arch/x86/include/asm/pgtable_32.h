--- conflicted
+++ resolved
@@ -42,12 +42,6 @@
  */
 #undef TEST_ACCESS_OK
 
-<<<<<<< HEAD
-/* The boot page tables (all created as a single array) */
-extern unsigned long pg0[];
-
-=======
->>>>>>> b8d0be0f
 #ifdef CONFIG_X86_PAE
 # include <asm/pgtable-3level.h>
 #else
