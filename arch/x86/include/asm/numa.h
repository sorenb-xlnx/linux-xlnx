--- conflicted
+++ resolved
@@ -5,12 +5,9 @@
 #include <asm/apicdef.h>
 
 #ifdef CONFIG_NUMA
-<<<<<<< HEAD
-=======
 
 #define NR_NODE_MEMBLKS		(MAX_NUMNODES*2)
 
->>>>>>> 2bf50555
 /*
  * __apicid_to_node[] stores the raw mapping between physical apicid and
  * node and is used to initialize cpu_to_node mapping.
