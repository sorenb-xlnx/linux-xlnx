--- conflicted
+++ resolved
@@ -121,12 +121,6 @@
 #endif
 	__end_of_permanent_fixed_addresses,
 
-<<<<<<< HEAD
-#ifdef	CONFIG_X86_MRST
-	FIX_LNW_VRTC,
-#endif
-=======
->>>>>>> 63310467
 	/*
 	 * 256 temporary boot-time mappings, used by early_ioremap(),
 	 * before ioremap() is functional.
