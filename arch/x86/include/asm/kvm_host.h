/*
 * Kernel-based Virtual Machine driver for Linux
 *
 * This header defines architecture specific interfaces, x86 version
 *
 * This work is licensed under the terms of the GNU GPL, version 2.  See
 * the COPYING file in the top-level directory.
 *
 */

#ifndef _ASM_X86_KVM_HOST_H
#define _ASM_X86_KVM_HOST_H

#include <linux/types.h>
#include <linux/mm.h>
#include <linux/mmu_notifier.h>
#include <linux/tracepoint.h>
#include <linux/cpumask.h>

#include <linux/kvm.h>
#include <linux/kvm_para.h>
#include <linux/kvm_types.h>

#include <asm/pvclock-abi.h>
#include <asm/desc.h>
#include <asm/mtrr.h>
#include <asm/msr-index.h>

#define KVM_MAX_VCPUS 64
#define KVM_MEMORY_SLOTS 32
/* memory slots that does not exposed to userspace */
#define KVM_PRIVATE_MEM_SLOTS 4

#define KVM_PIO_PAGE_OFFSET 1
#define KVM_COALESCED_MMIO_PAGE_OFFSET 2

#define CR3_PAE_RESERVED_BITS ((X86_CR3_PWT | X86_CR3_PCD) - 1)
#define CR3_NONPAE_RESERVED_BITS ((PAGE_SIZE-1) & ~(X86_CR3_PWT | X86_CR3_PCD))
#define CR3_L_MODE_RESERVED_BITS (CR3_NONPAE_RESERVED_BITS |	\
				  0xFFFFFF0000000000ULL)

#define INVALID_PAGE (~(hpa_t)0)
#define VALID_PAGE(x) ((x) != INVALID_PAGE)

#define UNMAPPED_GVA (~(gpa_t)0)

/* KVM Hugepage definitions for x86 */
#define KVM_NR_PAGE_SIZES	3
#define KVM_HPAGE_GFN_SHIFT(x)	(((x) - 1) * 9)
#define KVM_HPAGE_SHIFT(x)	(PAGE_SHIFT + KVM_HPAGE_GFN_SHIFT(x))
#define KVM_HPAGE_SIZE(x)	(1UL << KVM_HPAGE_SHIFT(x))
#define KVM_HPAGE_MASK(x)	(~(KVM_HPAGE_SIZE(x) - 1))
#define KVM_PAGES_PER_HPAGE(x)	(KVM_HPAGE_SIZE(x) / PAGE_SIZE)

#define DE_VECTOR 0
#define DB_VECTOR 1
#define BP_VECTOR 3
#define OF_VECTOR 4
#define BR_VECTOR 5
#define UD_VECTOR 6
#define NM_VECTOR 7
#define DF_VECTOR 8
#define TS_VECTOR 10
#define NP_VECTOR 11
#define SS_VECTOR 12
#define GP_VECTOR 13
#define PF_VECTOR 14
#define MF_VECTOR 16
#define MC_VECTOR 18

#define SELECTOR_TI_MASK (1 << 2)
#define SELECTOR_RPL_MASK 0x03

#define IOPL_SHIFT 12

#define KVM_PERMILLE_MMU_PAGES 20
#define KVM_MIN_ALLOC_MMU_PAGES 64
#define KVM_MMU_HASH_SHIFT 10
#define KVM_NUM_MMU_PAGES (1 << KVM_MMU_HASH_SHIFT)
#define KVM_MIN_FREE_MMU_PAGES 5
#define KVM_REFILL_PAGES 25
#define KVM_MAX_CPUID_ENTRIES 80
#define KVM_NR_FIXED_MTRR_REGION 88
#define KVM_NR_VAR_MTRR 8

#define ASYNC_PF_PER_VCPU 64

extern spinlock_t kvm_lock;
extern struct list_head vm_list;

struct kvm_vcpu;
struct kvm;
struct kvm_async_pf;

enum kvm_reg {
	VCPU_REGS_RAX = 0,
	VCPU_REGS_RCX = 1,
	VCPU_REGS_RDX = 2,
	VCPU_REGS_RBX = 3,
	VCPU_REGS_RSP = 4,
	VCPU_REGS_RBP = 5,
	VCPU_REGS_RSI = 6,
	VCPU_REGS_RDI = 7,
#ifdef CONFIG_X86_64
	VCPU_REGS_R8 = 8,
	VCPU_REGS_R9 = 9,
	VCPU_REGS_R10 = 10,
	VCPU_REGS_R11 = 11,
	VCPU_REGS_R12 = 12,
	VCPU_REGS_R13 = 13,
	VCPU_REGS_R14 = 14,
	VCPU_REGS_R15 = 15,
#endif
	VCPU_REGS_RIP,
	NR_VCPU_REGS
};

enum kvm_reg_ex {
	VCPU_EXREG_PDPTR = NR_VCPU_REGS,
	VCPU_EXREG_CR3,
};

enum {
	VCPU_SREG_ES,
	VCPU_SREG_CS,
	VCPU_SREG_SS,
	VCPU_SREG_DS,
	VCPU_SREG_FS,
	VCPU_SREG_GS,
	VCPU_SREG_TR,
	VCPU_SREG_LDTR,
};

#include <asm/kvm_emulate.h>

#define KVM_NR_MEM_OBJS 40

#define KVM_NR_DB_REGS	4

#define DR6_BD		(1 << 13)
#define DR6_BS		(1 << 14)
#define DR6_FIXED_1	0xffff0ff0
#define DR6_VOLATILE	0x0000e00f

#define DR7_BP_EN_MASK	0x000000ff
#define DR7_GE		(1 << 9)
#define DR7_GD		(1 << 13)
#define DR7_FIXED_1	0x00000400
#define DR7_VOLATILE	0xffff23ff

/*
 * We don't want allocation failures within the mmu code, so we preallocate
 * enough memory for a single page fault in a cache.
 */
struct kvm_mmu_memory_cache {
	int nobjs;
	void *objects[KVM_NR_MEM_OBJS];
};

#define NR_PTE_CHAIN_ENTRIES 5

struct kvm_pte_chain {
	u64 *parent_ptes[NR_PTE_CHAIN_ENTRIES];
	struct hlist_node link;
};

/*
 * kvm_mmu_page_role, below, is defined as:
 *
 *   bits 0:3 - total guest paging levels (2-4, or zero for real mode)
 *   bits 4:7 - page table level for this shadow (1-4)
 *   bits 8:9 - page table quadrant for 2-level guests
 *   bit   16 - direct mapping of virtual to physical mapping at gfn
 *              used for real mode and two-dimensional paging
 *   bits 17:19 - common access permissions for all ptes in this shadow page
 */
union kvm_mmu_page_role {
	unsigned word;
	struct {
		unsigned level:4;
		unsigned cr4_pae:1;
		unsigned quadrant:2;
		unsigned pad_for_nice_hex_output:6;
		unsigned direct:1;
		unsigned access:3;
		unsigned invalid:1;
		unsigned nxe:1;
		unsigned cr0_wp:1;
	};
};

struct kvm_mmu_page {
	struct list_head link;
	struct hlist_node hash_link;

	/*
	 * The following two entries are used to key the shadow page in the
	 * hash table.
	 */
	gfn_t gfn;
	union kvm_mmu_page_role role;

	u64 *spt;
	/* hold the gfn of each spte inside spt */
	gfn_t *gfns;
	/*
	 * One bit set per slot which has memory
	 * in this shadow page.
	 */
	DECLARE_BITMAP(slot_bitmap, KVM_MEMORY_SLOTS + KVM_PRIVATE_MEM_SLOTS);
	bool multimapped;         /* More than one parent_pte? */
	bool unsync;
	int root_count;          /* Currently serving as active root */
	unsigned int unsync_children;
	union {
		u64 *parent_pte;               /* !multimapped */
		struct hlist_head parent_ptes; /* multimapped, kvm_pte_chain */
	};
	DECLARE_BITMAP(unsync_child_bitmap, 512);
};

struct kvm_pv_mmu_op_buffer {
	void *ptr;
	unsigned len;
	unsigned processed;
	char buf[512] __aligned(sizeof(long));
};

struct kvm_pio_request {
	unsigned long count;
	int in;
	int port;
	int size;
};

/*
 * x86 supports 3 paging modes (4-level 64-bit, 3-level 64-bit, and 2-level
 * 32-bit).  The kvm_mmu structure abstracts the details of the current mmu
 * mode.
 */
struct kvm_mmu {
	void (*new_cr3)(struct kvm_vcpu *vcpu);
	void (*set_cr3)(struct kvm_vcpu *vcpu, unsigned long root);
	unsigned long (*get_cr3)(struct kvm_vcpu *vcpu);
<<<<<<< HEAD
	int (*page_fault)(struct kvm_vcpu *vcpu, gva_t gva, u32 err);
	void (*inject_page_fault)(struct kvm_vcpu *vcpu);
	void (*free)(struct kvm_vcpu *vcpu);
	gpa_t (*gva_to_gpa)(struct kvm_vcpu *vcpu, gva_t gva, u32 access,
			    u32 *error);
=======
	int (*page_fault)(struct kvm_vcpu *vcpu, gva_t gva, u32 err,
			  bool prefault);
	void (*inject_page_fault)(struct kvm_vcpu *vcpu,
				  struct x86_exception *fault);
	void (*free)(struct kvm_vcpu *vcpu);
	gpa_t (*gva_to_gpa)(struct kvm_vcpu *vcpu, gva_t gva, u32 access,
			    struct x86_exception *exception);
>>>>>>> 3cbea436
	gpa_t (*translate_gpa)(struct kvm_vcpu *vcpu, gpa_t gpa, u32 access);
	void (*prefetch_page)(struct kvm_vcpu *vcpu,
			      struct kvm_mmu_page *page);
	int (*sync_page)(struct kvm_vcpu *vcpu,
			 struct kvm_mmu_page *sp, bool clear_unsync);
	void (*invlpg)(struct kvm_vcpu *vcpu, gva_t gva);
	hpa_t root_hpa;
	int root_level;
	int shadow_root_level;
	union kvm_mmu_page_role base_role;
	bool direct_map;

	u64 *pae_root;
	u64 *lm_root;
	u64 rsvd_bits_mask[2][4];

	bool nx;

	u64 pdptrs[4]; /* pae */
};

struct kvm_vcpu_arch {
	/*
	 * rip and regs accesses must go through
	 * kvm_{register,rip}_{read,write} functions.
	 */
	unsigned long regs[NR_VCPU_REGS];
	u32 regs_avail;
	u32 regs_dirty;

	unsigned long cr0;
	unsigned long cr0_guest_owned_bits;
	unsigned long cr2;
	unsigned long cr3;
	unsigned long cr4;
	unsigned long cr4_guest_owned_bits;
	unsigned long cr8;
	u32 hflags;
	u64 efer;
	u64 apic_base;
	struct kvm_lapic *apic;    /* kernel irqchip context */
	int32_t apic_arb_prio;
	int mp_state;
	int sipi_vector;
	u64 ia32_misc_enable_msr;
	bool tpr_access_reporting;

	/*
	 * Paging state of the vcpu
	 *
	 * If the vcpu runs in guest mode with two level paging this still saves
	 * the paging mode of the l1 guest. This context is always used to
	 * handle faults.
	 */
	struct kvm_mmu mmu;

	/*
	 * Paging state of an L2 guest (used for nested npt)
	 *
	 * This context will save all necessary information to walk page tables
	 * of the an L2 guest. This context is only initialized for page table
	 * walking and not for faulting since we never handle l2 page faults on
	 * the host.
	 */
	struct kvm_mmu nested_mmu;

	/*
	 * Pointer to the mmu context currently used for
	 * gva_to_gpa translations.
	 */
	struct kvm_mmu *walk_mmu;

<<<<<<< HEAD
	/*
	 * This struct is filled with the necessary information to propagate a
	 * page fault into the guest
	 */
	struct {
		u64      address;
		unsigned error_code;
		bool     nested;
	} fault;

=======
>>>>>>> 3cbea436
	/* only needed in kvm_pv_mmu_op() path, but it's hot so
	 * put it here to avoid allocation */
	struct kvm_pv_mmu_op_buffer mmu_op_buffer;

	struct kvm_mmu_memory_cache mmu_pte_chain_cache;
	struct kvm_mmu_memory_cache mmu_rmap_desc_cache;
	struct kvm_mmu_memory_cache mmu_page_cache;
	struct kvm_mmu_memory_cache mmu_page_header_cache;

	gfn_t last_pt_write_gfn;
	int   last_pt_write_count;
	u64  *last_pte_updated;
	gfn_t last_pte_gfn;

	struct {
		gfn_t gfn;	/* presumed gfn during guest pte update */
		pfn_t pfn;	/* pfn corresponding to that gfn */
		unsigned long mmu_seq;
	} update_pte;

	struct fpu guest_fpu;
	u64 xcr0;

	gva_t mmio_fault_cr2;
	struct kvm_pio_request pio;
	void *pio_data;

	u8 event_exit_inst_len;

	struct kvm_queued_exception {
		bool pending;
		bool has_error_code;
		bool reinject;
		u8 nr;
		u32 error_code;
	} exception;

	struct kvm_queued_interrupt {
		bool pending;
		bool soft;
		u8 nr;
	} interrupt;

	int halt_request; /* real mode on Intel only */

	int cpuid_nent;
	struct kvm_cpuid_entry2 cpuid_entries[KVM_MAX_CPUID_ENTRIES];
	/* emulate context */

	struct x86_emulate_ctxt emulate_ctxt;

	gpa_t time;
	struct pvclock_vcpu_time_info hv_clock;
	unsigned int hw_tsc_khz;
	unsigned int time_offset;
	struct page *time_page;
	u64 last_host_tsc;
	u64 last_guest_tsc;
	u64 last_kernel_ns;
	u64 last_tsc_nsec;
	u64 last_tsc_write;
	bool tsc_catchup;

	bool nmi_pending;
	bool nmi_injected;

	struct mtrr_state_type mtrr_state;
	u32 pat;

	int switch_db_regs;
	unsigned long db[KVM_NR_DB_REGS];
	unsigned long dr6;
	unsigned long dr7;
	unsigned long eff_db[KVM_NR_DB_REGS];

	u64 mcg_cap;
	u64 mcg_status;
	u64 mcg_ctl;
	u64 *mce_banks;

	/* used for guest single stepping over the given code position */
	unsigned long singlestep_rip;

	/* fields used by HYPER-V emulation */
	u64 hv_vapic;

	cpumask_var_t wbinvd_dirty_mask;
<<<<<<< HEAD
=======

	struct {
		bool halted;
		gfn_t gfns[roundup_pow_of_two(ASYNC_PF_PER_VCPU)];
		struct gfn_to_hva_cache data;
		u64 msr_val;
		u32 id;
		bool send_user_only;
	} apf;
>>>>>>> 3cbea436
};

struct kvm_arch {
	unsigned int n_used_mmu_pages;
	unsigned int n_requested_mmu_pages;
	unsigned int n_max_mmu_pages;
	atomic_t invlpg_counter;
	struct hlist_head mmu_page_hash[KVM_NUM_MMU_PAGES];
	/*
	 * Hash table of struct kvm_mmu_page.
	 */
	struct list_head active_mmu_pages;
	struct list_head assigned_dev_head;
	struct iommu_domain *iommu_domain;
	int iommu_flags;
	struct kvm_pic *vpic;
	struct kvm_ioapic *vioapic;
	struct kvm_pit *vpit;
	int vapics_in_nmi_mode;

	unsigned int tss_addr;
	struct page *apic_access_page;

	gpa_t wall_clock;

	struct page *ept_identity_pagetable;
	bool ept_identity_pagetable_done;
	gpa_t ept_identity_map_addr;

	unsigned long irq_sources_bitmap;
	s64 kvmclock_offset;
	spinlock_t tsc_write_lock;
	u64 last_tsc_nsec;
	u64 last_tsc_offset;
	u64 last_tsc_write;
	u32 virtual_tsc_khz;
	u32 virtual_tsc_mult;
	s8 virtual_tsc_shift;

	struct kvm_xen_hvm_config xen_hvm_config;

	/* fields used by HYPER-V emulation */
	u64 hv_guest_os_id;
	u64 hv_hypercall;
<<<<<<< HEAD
=======

	#ifdef CONFIG_KVM_MMU_AUDIT
	int audit_point;
	#endif
>>>>>>> 3cbea436
};

struct kvm_vm_stat {
	u32 mmu_shadow_zapped;
	u32 mmu_pte_write;
	u32 mmu_pte_updated;
	u32 mmu_pde_zapped;
	u32 mmu_flooded;
	u32 mmu_recycled;
	u32 mmu_cache_miss;
	u32 mmu_unsync;
	u32 remote_tlb_flush;
	u32 lpages;
};

struct kvm_vcpu_stat {
	u32 pf_fixed;
	u32 pf_guest;
	u32 tlb_flush;
	u32 invlpg;

	u32 exits;
	u32 io_exits;
	u32 mmio_exits;
	u32 signal_exits;
	u32 irq_window_exits;
	u32 nmi_window_exits;
	u32 halt_exits;
	u32 halt_wakeup;
	u32 request_irq_exits;
	u32 irq_exits;
	u32 host_state_reload;
	u32 efer_reload;
	u32 fpu_reload;
	u32 insn_emulation;
	u32 insn_emulation_fail;
	u32 hypercalls;
	u32 irq_injections;
	u32 nmi_injections;
};

struct kvm_x86_ops {
	int (*cpu_has_kvm_support)(void);          /* __init */
	int (*disabled_by_bios)(void);             /* __init */
	int (*hardware_enable)(void *dummy);
	void (*hardware_disable)(void *dummy);
	void (*check_processor_compatibility)(void *rtn);
	int (*hardware_setup)(void);               /* __init */
	void (*hardware_unsetup)(void);            /* __exit */
	bool (*cpu_has_accelerated_tpr)(void);
	void (*cpuid_update)(struct kvm_vcpu *vcpu);

	/* Create, but do not attach this VCPU */
	struct kvm_vcpu *(*vcpu_create)(struct kvm *kvm, unsigned id);
	void (*vcpu_free)(struct kvm_vcpu *vcpu);
	int (*vcpu_reset)(struct kvm_vcpu *vcpu);

	void (*prepare_guest_switch)(struct kvm_vcpu *vcpu);
	void (*vcpu_load)(struct kvm_vcpu *vcpu, int cpu);
	void (*vcpu_put)(struct kvm_vcpu *vcpu);

	void (*set_guest_debug)(struct kvm_vcpu *vcpu,
				struct kvm_guest_debug *dbg);
	int (*get_msr)(struct kvm_vcpu *vcpu, u32 msr_index, u64 *pdata);
	int (*set_msr)(struct kvm_vcpu *vcpu, u32 msr_index, u64 data);
	u64 (*get_segment_base)(struct kvm_vcpu *vcpu, int seg);
	void (*get_segment)(struct kvm_vcpu *vcpu,
			    struct kvm_segment *var, int seg);
	int (*get_cpl)(struct kvm_vcpu *vcpu);
	void (*set_segment)(struct kvm_vcpu *vcpu,
			    struct kvm_segment *var, int seg);
	void (*get_cs_db_l_bits)(struct kvm_vcpu *vcpu, int *db, int *l);
	void (*decache_cr0_guest_bits)(struct kvm_vcpu *vcpu);
<<<<<<< HEAD
=======
	void (*decache_cr3)(struct kvm_vcpu *vcpu);
>>>>>>> 3cbea436
	void (*decache_cr4_guest_bits)(struct kvm_vcpu *vcpu);
	void (*set_cr0)(struct kvm_vcpu *vcpu, unsigned long cr0);
	void (*set_cr3)(struct kvm_vcpu *vcpu, unsigned long cr3);
	void (*set_cr4)(struct kvm_vcpu *vcpu, unsigned long cr4);
	void (*set_efer)(struct kvm_vcpu *vcpu, u64 efer);
	void (*get_idt)(struct kvm_vcpu *vcpu, struct desc_ptr *dt);
	void (*set_idt)(struct kvm_vcpu *vcpu, struct desc_ptr *dt);
	void (*get_gdt)(struct kvm_vcpu *vcpu, struct desc_ptr *dt);
	void (*set_gdt)(struct kvm_vcpu *vcpu, struct desc_ptr *dt);
	void (*set_dr7)(struct kvm_vcpu *vcpu, unsigned long value);
	void (*cache_reg)(struct kvm_vcpu *vcpu, enum kvm_reg reg);
	unsigned long (*get_rflags)(struct kvm_vcpu *vcpu);
	void (*set_rflags)(struct kvm_vcpu *vcpu, unsigned long rflags);
	void (*fpu_activate)(struct kvm_vcpu *vcpu);
	void (*fpu_deactivate)(struct kvm_vcpu *vcpu);

	void (*tlb_flush)(struct kvm_vcpu *vcpu);

	void (*run)(struct kvm_vcpu *vcpu);
	int (*handle_exit)(struct kvm_vcpu *vcpu);
	void (*skip_emulated_instruction)(struct kvm_vcpu *vcpu);
	void (*set_interrupt_shadow)(struct kvm_vcpu *vcpu, int mask);
	u32 (*get_interrupt_shadow)(struct kvm_vcpu *vcpu, int mask);
	void (*patch_hypercall)(struct kvm_vcpu *vcpu,
				unsigned char *hypercall_addr);
	void (*set_irq)(struct kvm_vcpu *vcpu);
	void (*set_nmi)(struct kvm_vcpu *vcpu);
	void (*queue_exception)(struct kvm_vcpu *vcpu, unsigned nr,
				bool has_error_code, u32 error_code,
				bool reinject);
	void (*cancel_injection)(struct kvm_vcpu *vcpu);
	int (*interrupt_allowed)(struct kvm_vcpu *vcpu);
	int (*nmi_allowed)(struct kvm_vcpu *vcpu);
	bool (*get_nmi_mask)(struct kvm_vcpu *vcpu);
	void (*set_nmi_mask)(struct kvm_vcpu *vcpu, bool masked);
	void (*enable_nmi_window)(struct kvm_vcpu *vcpu);
	void (*enable_irq_window)(struct kvm_vcpu *vcpu);
	void (*update_cr8_intercept)(struct kvm_vcpu *vcpu, int tpr, int irr);
	int (*set_tss_addr)(struct kvm *kvm, unsigned int addr);
	int (*get_tdp_level)(void);
	u64 (*get_mt_mask)(struct kvm_vcpu *vcpu, gfn_t gfn, bool is_mmio);
	int (*get_lpage_level)(void);
	bool (*rdtscp_supported)(void);
	void (*adjust_tsc_offset)(struct kvm_vcpu *vcpu, s64 adjustment);

	void (*set_tdp_cr3)(struct kvm_vcpu *vcpu, unsigned long cr3);
<<<<<<< HEAD

	void (*set_supported_cpuid)(u32 func, struct kvm_cpuid_entry2 *entry);

	bool (*has_wbinvd_exit)(void);

	void (*write_tsc_offset)(struct kvm_vcpu *vcpu, u64 offset);
=======
>>>>>>> 3cbea436

	void (*set_supported_cpuid)(u32 func, struct kvm_cpuid_entry2 *entry);

	bool (*has_wbinvd_exit)(void);

	void (*write_tsc_offset)(struct kvm_vcpu *vcpu, u64 offset);

	void (*get_exit_info)(struct kvm_vcpu *vcpu, u64 *info1, u64 *info2);
	const struct trace_print_flags *exit_reasons_str;
};

struct kvm_arch_async_pf {
	u32 token;
	gfn_t gfn;
	unsigned long cr3;
	bool direct_map;
};

extern struct kvm_x86_ops *kvm_x86_ops;

int kvm_mmu_module_init(void);
void kvm_mmu_module_exit(void);

void kvm_mmu_destroy(struct kvm_vcpu *vcpu);
int kvm_mmu_create(struct kvm_vcpu *vcpu);
int kvm_mmu_setup(struct kvm_vcpu *vcpu);
void kvm_mmu_set_nonpresent_ptes(u64 trap_pte, u64 notrap_pte);
void kvm_mmu_set_mask_ptes(u64 user_mask, u64 accessed_mask,
		u64 dirty_mask, u64 nx_mask, u64 x_mask);

int kvm_mmu_reset_context(struct kvm_vcpu *vcpu);
void kvm_mmu_slot_remove_write_access(struct kvm *kvm, int slot);
void kvm_mmu_zap_all(struct kvm *kvm);
unsigned int kvm_mmu_calculate_mmu_pages(struct kvm *kvm);
void kvm_mmu_change_mmu_pages(struct kvm *kvm, unsigned int kvm_nr_mmu_pages);

int load_pdptrs(struct kvm_vcpu *vcpu, struct kvm_mmu *mmu, unsigned long cr3);

int emulator_write_phys(struct kvm_vcpu *vcpu, gpa_t gpa,
			  const void *val, int bytes);
int kvm_pv_mmu_op(struct kvm_vcpu *vcpu, unsigned long bytes,
		  gpa_t addr, unsigned long *ret);
u8 kvm_get_guest_memory_type(struct kvm_vcpu *vcpu, gfn_t gfn);

extern bool tdp_enabled;

enum emulation_result {
	EMULATE_DONE,       /* no further processing */
	EMULATE_DO_MMIO,      /* kvm_run filled with mmio request */
	EMULATE_FAIL,         /* can't emulate this instruction */
};

#define EMULTYPE_NO_DECODE	    (1 << 0)
#define EMULTYPE_TRAP_UD	    (1 << 1)
#define EMULTYPE_SKIP		    (1 << 2)
<<<<<<< HEAD
int emulate_instruction(struct kvm_vcpu *vcpu,
			unsigned long cr2, u16 error_code, int emulation_type);
=======
int x86_emulate_instruction(struct kvm_vcpu *vcpu, unsigned long cr2,
			    int emulation_type, void *insn, int insn_len);

static inline int emulate_instruction(struct kvm_vcpu *vcpu,
			int emulation_type)
{
	return x86_emulate_instruction(vcpu, 0, emulation_type, NULL, 0);
}

>>>>>>> 3cbea436
void realmode_lgdt(struct kvm_vcpu *vcpu, u16 size, unsigned long address);
void realmode_lidt(struct kvm_vcpu *vcpu, u16 size, unsigned long address);

void kvm_enable_efer_bits(u64);
int kvm_get_msr(struct kvm_vcpu *vcpu, u32 msr_index, u64 *data);
int kvm_set_msr(struct kvm_vcpu *vcpu, u32 msr_index, u64 data);

struct x86_emulate_ctxt;

int kvm_fast_pio_out(struct kvm_vcpu *vcpu, int size, unsigned short port);
void kvm_emulate_cpuid(struct kvm_vcpu *vcpu);
int kvm_emulate_halt(struct kvm_vcpu *vcpu);
int emulate_invlpg(struct kvm_vcpu *vcpu, gva_t address);
int emulate_clts(struct kvm_vcpu *vcpu);
int kvm_emulate_wbinvd(struct kvm_vcpu *vcpu);

void kvm_get_segment(struct kvm_vcpu *vcpu, struct kvm_segment *var, int seg);
int kvm_load_segment_descriptor(struct kvm_vcpu *vcpu, u16 selector, int seg);

int kvm_task_switch(struct kvm_vcpu *vcpu, u16 tss_selector, int reason,
		    bool has_error_code, u32 error_code);

int kvm_set_cr0(struct kvm_vcpu *vcpu, unsigned long cr0);
int kvm_set_cr3(struct kvm_vcpu *vcpu, unsigned long cr3);
int kvm_set_cr4(struct kvm_vcpu *vcpu, unsigned long cr4);
<<<<<<< HEAD
void kvm_set_cr8(struct kvm_vcpu *vcpu, unsigned long cr8);
=======
int kvm_set_cr8(struct kvm_vcpu *vcpu, unsigned long cr8);
>>>>>>> 3cbea436
int kvm_set_dr(struct kvm_vcpu *vcpu, int dr, unsigned long val);
int kvm_get_dr(struct kvm_vcpu *vcpu, int dr, unsigned long *val);
unsigned long kvm_get_cr8(struct kvm_vcpu *vcpu);
void kvm_lmsw(struct kvm_vcpu *vcpu, unsigned long msw);
void kvm_get_cs_db_l_bits(struct kvm_vcpu *vcpu, int *db, int *l);
int kvm_set_xcr(struct kvm_vcpu *vcpu, u32 index, u64 xcr);

int kvm_get_msr_common(struct kvm_vcpu *vcpu, u32 msr, u64 *pdata);
int kvm_set_msr_common(struct kvm_vcpu *vcpu, u32 msr, u64 data);

unsigned long kvm_get_rflags(struct kvm_vcpu *vcpu);
void kvm_set_rflags(struct kvm_vcpu *vcpu, unsigned long rflags);

void kvm_queue_exception(struct kvm_vcpu *vcpu, unsigned nr);
void kvm_queue_exception_e(struct kvm_vcpu *vcpu, unsigned nr, u32 error_code);
void kvm_requeue_exception(struct kvm_vcpu *vcpu, unsigned nr);
void kvm_requeue_exception_e(struct kvm_vcpu *vcpu, unsigned nr, u32 error_code);
<<<<<<< HEAD
void kvm_inject_page_fault(struct kvm_vcpu *vcpu);
int kvm_read_guest_page_mmu(struct kvm_vcpu *vcpu, struct kvm_mmu *mmu,
			    gfn_t gfn, void *data, int offset, int len,
			    u32 access);
void kvm_propagate_fault(struct kvm_vcpu *vcpu);
=======
void kvm_inject_page_fault(struct kvm_vcpu *vcpu, struct x86_exception *fault);
int kvm_read_guest_page_mmu(struct kvm_vcpu *vcpu, struct kvm_mmu *mmu,
			    gfn_t gfn, void *data, int offset, int len,
			    u32 access);
void kvm_propagate_fault(struct kvm_vcpu *vcpu, struct x86_exception *fault);
>>>>>>> 3cbea436
bool kvm_require_cpl(struct kvm_vcpu *vcpu, int required_cpl);

int kvm_pic_set_irq(void *opaque, int irq, int level);

void kvm_inject_nmi(struct kvm_vcpu *vcpu);

int fx_init(struct kvm_vcpu *vcpu);

void kvm_mmu_flush_tlb(struct kvm_vcpu *vcpu);
void kvm_mmu_pte_write(struct kvm_vcpu *vcpu, gpa_t gpa,
		       const u8 *new, int bytes,
		       bool guest_initiated);
int kvm_mmu_unprotect_page_virt(struct kvm_vcpu *vcpu, gva_t gva);
void __kvm_mmu_free_some_pages(struct kvm_vcpu *vcpu);
int kvm_mmu_load(struct kvm_vcpu *vcpu);
void kvm_mmu_unload(struct kvm_vcpu *vcpu);
void kvm_mmu_sync_roots(struct kvm_vcpu *vcpu);
<<<<<<< HEAD
gpa_t kvm_mmu_gva_to_gpa_read(struct kvm_vcpu *vcpu, gva_t gva, u32 *error);
gpa_t kvm_mmu_gva_to_gpa_fetch(struct kvm_vcpu *vcpu, gva_t gva, u32 *error);
gpa_t kvm_mmu_gva_to_gpa_write(struct kvm_vcpu *vcpu, gva_t gva, u32 *error);
gpa_t kvm_mmu_gva_to_gpa_system(struct kvm_vcpu *vcpu, gva_t gva, u32 *error);
=======
gpa_t kvm_mmu_gva_to_gpa_read(struct kvm_vcpu *vcpu, gva_t gva,
			      struct x86_exception *exception);
gpa_t kvm_mmu_gva_to_gpa_fetch(struct kvm_vcpu *vcpu, gva_t gva,
			       struct x86_exception *exception);
gpa_t kvm_mmu_gva_to_gpa_write(struct kvm_vcpu *vcpu, gva_t gva,
			       struct x86_exception *exception);
gpa_t kvm_mmu_gva_to_gpa_system(struct kvm_vcpu *vcpu, gva_t gva,
				struct x86_exception *exception);
>>>>>>> 3cbea436

int kvm_emulate_hypercall(struct kvm_vcpu *vcpu);

int kvm_fix_hypercall(struct kvm_vcpu *vcpu);

int kvm_mmu_page_fault(struct kvm_vcpu *vcpu, gva_t gva, u32 error_code,
		       void *insn, int insn_len);
void kvm_mmu_invlpg(struct kvm_vcpu *vcpu, gva_t gva);

void kvm_enable_tdp(void);
void kvm_disable_tdp(void);

int complete_pio(struct kvm_vcpu *vcpu);
bool kvm_check_iopl(struct kvm_vcpu *vcpu);

static inline struct kvm_mmu_page *page_header(hpa_t shadow_page)
{
	struct page *page = pfn_to_page(shadow_page >> PAGE_SHIFT);

	return (struct kvm_mmu_page *)page_private(page);
}

static inline u16 kvm_read_ldt(void)
{
	u16 ldt;
	asm("sldt %0" : "=g"(ldt));
	return ldt;
}

static inline void kvm_load_ldt(u16 sel)
{
	asm("lldt %0" : : "rm"(sel));
}

#ifdef CONFIG_X86_64
static inline unsigned long read_msr(unsigned long msr)
{
	u64 value;

	rdmsrl(msr, value);
	return value;
}
#endif

static inline u32 get_rdx_init_val(void)
{
	return 0x600; /* P6 family */
}

static inline void kvm_inject_gp(struct kvm_vcpu *vcpu, u32 error_code)
{
	kvm_queue_exception_e(vcpu, GP_VECTOR, error_code);
}

#define TSS_IOPB_BASE_OFFSET 0x66
#define TSS_BASE_SIZE 0x68
#define TSS_IOPB_SIZE (65536 / 8)
#define TSS_REDIRECTION_SIZE (256 / 8)
#define RMODE_TSS_SIZE							\
	(TSS_BASE_SIZE + TSS_REDIRECTION_SIZE + TSS_IOPB_SIZE + 1)

enum {
	TASK_SWITCH_CALL = 0,
	TASK_SWITCH_IRET = 1,
	TASK_SWITCH_JMP = 2,
	TASK_SWITCH_GATE = 3,
};

#define HF_GIF_MASK		(1 << 0)
#define HF_HIF_MASK		(1 << 1)
#define HF_VINTR_MASK		(1 << 2)
#define HF_NMI_MASK		(1 << 3)
#define HF_IRET_MASK		(1 << 4)
#define HF_GUEST_MASK		(1 << 5) /* VCPU is in guest-mode */

/*
 * Hardware virtualization extension instructions may fault if a
 * reboot turns off virtualization while processes are running.
 * Trap the fault and ignore the instruction if that happens.
 */
asmlinkage void kvm_spurious_fault(void);
extern bool kvm_rebooting;

#define __kvm_handle_fault_on_reboot(insn) \
	"666: " insn "\n\t" \
	"668: \n\t"                           \
	".pushsection .fixup, \"ax\" \n" \
	"667: \n\t" \
	"cmpb $0, kvm_rebooting \n\t"	      \
	"jne 668b \n\t"      		      \
	__ASM_SIZE(push) " $666b \n\t"	      \
	"call kvm_spurious_fault \n\t"	      \
	".popsection \n\t" \
	".pushsection __ex_table, \"a\" \n\t" \
	_ASM_PTR " 666b, 667b \n\t" \
	".popsection"

#define KVM_ARCH_WANT_MMU_NOTIFIER
int kvm_unmap_hva(struct kvm *kvm, unsigned long hva);
int kvm_age_hva(struct kvm *kvm, unsigned long hva);
int kvm_test_age_hva(struct kvm *kvm, unsigned long hva);
void kvm_set_spte_hva(struct kvm *kvm, unsigned long hva, pte_t pte);
int cpuid_maxphyaddr(struct kvm_vcpu *vcpu);
int kvm_cpu_has_interrupt(struct kvm_vcpu *vcpu);
int kvm_arch_interrupt_allowed(struct kvm_vcpu *vcpu);
int kvm_cpu_get_interrupt(struct kvm_vcpu *v);

void kvm_define_shared_msr(unsigned index, u32 msr);
void kvm_set_shared_msr(unsigned index, u64 val, u64 mask);

bool kvm_is_linear_rip(struct kvm_vcpu *vcpu, unsigned long linear_rip);

<<<<<<< HEAD
=======
void kvm_arch_async_page_not_present(struct kvm_vcpu *vcpu,
				     struct kvm_async_pf *work);
void kvm_arch_async_page_present(struct kvm_vcpu *vcpu,
				 struct kvm_async_pf *work);
void kvm_arch_async_page_ready(struct kvm_vcpu *vcpu,
			       struct kvm_async_pf *work);
bool kvm_arch_can_inject_async_page_present(struct kvm_vcpu *vcpu);
extern bool kvm_find_async_pf_gfn(struct kvm_vcpu *vcpu, gfn_t gfn);

void kvm_complete_insn_gp(struct kvm_vcpu *vcpu, int err);

>>>>>>> 3cbea436
#endif /* _ASM_X86_KVM_HOST_H */<|MERGE_RESOLUTION|>--- conflicted
+++ resolved
@@ -242,13 +242,6 @@
 	void (*new_cr3)(struct kvm_vcpu *vcpu);
 	void (*set_cr3)(struct kvm_vcpu *vcpu, unsigned long root);
 	unsigned long (*get_cr3)(struct kvm_vcpu *vcpu);
-<<<<<<< HEAD
-	int (*page_fault)(struct kvm_vcpu *vcpu, gva_t gva, u32 err);
-	void (*inject_page_fault)(struct kvm_vcpu *vcpu);
-	void (*free)(struct kvm_vcpu *vcpu);
-	gpa_t (*gva_to_gpa)(struct kvm_vcpu *vcpu, gva_t gva, u32 access,
-			    u32 *error);
-=======
 	int (*page_fault)(struct kvm_vcpu *vcpu, gva_t gva, u32 err,
 			  bool prefault);
 	void (*inject_page_fault)(struct kvm_vcpu *vcpu,
@@ -256,12 +249,11 @@
 	void (*free)(struct kvm_vcpu *vcpu);
 	gpa_t (*gva_to_gpa)(struct kvm_vcpu *vcpu, gva_t gva, u32 access,
 			    struct x86_exception *exception);
->>>>>>> 3cbea436
 	gpa_t (*translate_gpa)(struct kvm_vcpu *vcpu, gpa_t gpa, u32 access);
 	void (*prefetch_page)(struct kvm_vcpu *vcpu,
 			      struct kvm_mmu_page *page);
 	int (*sync_page)(struct kvm_vcpu *vcpu,
-			 struct kvm_mmu_page *sp, bool clear_unsync);
+			 struct kvm_mmu_page *sp);
 	void (*invlpg)(struct kvm_vcpu *vcpu, gva_t gva);
 	hpa_t root_hpa;
 	int root_level;
@@ -329,19 +321,6 @@
 	 */
 	struct kvm_mmu *walk_mmu;
 
-<<<<<<< HEAD
-	/*
-	 * This struct is filled with the necessary information to propagate a
-	 * page fault into the guest
-	 */
-	struct {
-		u64      address;
-		unsigned error_code;
-		bool     nested;
-	} fault;
-
-=======
->>>>>>> 3cbea436
 	/* only needed in kvm_pv_mmu_op() path, but it's hot so
 	 * put it here to avoid allocation */
 	struct kvm_pv_mmu_op_buffer mmu_op_buffer;
@@ -429,8 +408,6 @@
 	u64 hv_vapic;
 
 	cpumask_var_t wbinvd_dirty_mask;
-<<<<<<< HEAD
-=======
 
 	struct {
 		bool halted;
@@ -440,7 +417,6 @@
 		u32 id;
 		bool send_user_only;
 	} apf;
->>>>>>> 3cbea436
 };
 
 struct kvm_arch {
@@ -485,13 +461,10 @@
 	/* fields used by HYPER-V emulation */
 	u64 hv_guest_os_id;
 	u64 hv_hypercall;
-<<<<<<< HEAD
-=======
 
 	#ifdef CONFIG_KVM_MMU_AUDIT
 	int audit_point;
 	#endif
->>>>>>> 3cbea436
 };
 
 struct kvm_vm_stat {
@@ -565,10 +538,7 @@
 			    struct kvm_segment *var, int seg);
 	void (*get_cs_db_l_bits)(struct kvm_vcpu *vcpu, int *db, int *l);
 	void (*decache_cr0_guest_bits)(struct kvm_vcpu *vcpu);
-<<<<<<< HEAD
-=======
 	void (*decache_cr3)(struct kvm_vcpu *vcpu);
->>>>>>> 3cbea436
 	void (*decache_cr4_guest_bits)(struct kvm_vcpu *vcpu);
 	void (*set_cr0)(struct kvm_vcpu *vcpu, unsigned long cr0);
 	void (*set_cr3)(struct kvm_vcpu *vcpu, unsigned long cr3);
@@ -615,15 +585,6 @@
 	void (*adjust_tsc_offset)(struct kvm_vcpu *vcpu, s64 adjustment);
 
 	void (*set_tdp_cr3)(struct kvm_vcpu *vcpu, unsigned long cr3);
-<<<<<<< HEAD
-
-	void (*set_supported_cpuid)(u32 func, struct kvm_cpuid_entry2 *entry);
-
-	bool (*has_wbinvd_exit)(void);
-
-	void (*write_tsc_offset)(struct kvm_vcpu *vcpu, u64 offset);
-=======
->>>>>>> 3cbea436
 
 	void (*set_supported_cpuid)(u32 func, struct kvm_cpuid_entry2 *entry);
 
@@ -679,10 +640,6 @@
 #define EMULTYPE_NO_DECODE	    (1 << 0)
 #define EMULTYPE_TRAP_UD	    (1 << 1)
 #define EMULTYPE_SKIP		    (1 << 2)
-<<<<<<< HEAD
-int emulate_instruction(struct kvm_vcpu *vcpu,
-			unsigned long cr2, u16 error_code, int emulation_type);
-=======
 int x86_emulate_instruction(struct kvm_vcpu *vcpu, unsigned long cr2,
 			    int emulation_type, void *insn, int insn_len);
 
@@ -692,7 +649,6 @@
 	return x86_emulate_instruction(vcpu, 0, emulation_type, NULL, 0);
 }
 
->>>>>>> 3cbea436
 void realmode_lgdt(struct kvm_vcpu *vcpu, u16 size, unsigned long address);
 void realmode_lidt(struct kvm_vcpu *vcpu, u16 size, unsigned long address);
 
@@ -718,11 +674,7 @@
 int kvm_set_cr0(struct kvm_vcpu *vcpu, unsigned long cr0);
 int kvm_set_cr3(struct kvm_vcpu *vcpu, unsigned long cr3);
 int kvm_set_cr4(struct kvm_vcpu *vcpu, unsigned long cr4);
-<<<<<<< HEAD
-void kvm_set_cr8(struct kvm_vcpu *vcpu, unsigned long cr8);
-=======
 int kvm_set_cr8(struct kvm_vcpu *vcpu, unsigned long cr8);
->>>>>>> 3cbea436
 int kvm_set_dr(struct kvm_vcpu *vcpu, int dr, unsigned long val);
 int kvm_get_dr(struct kvm_vcpu *vcpu, int dr, unsigned long *val);
 unsigned long kvm_get_cr8(struct kvm_vcpu *vcpu);
@@ -740,19 +692,11 @@
 void kvm_queue_exception_e(struct kvm_vcpu *vcpu, unsigned nr, u32 error_code);
 void kvm_requeue_exception(struct kvm_vcpu *vcpu, unsigned nr);
 void kvm_requeue_exception_e(struct kvm_vcpu *vcpu, unsigned nr, u32 error_code);
-<<<<<<< HEAD
-void kvm_inject_page_fault(struct kvm_vcpu *vcpu);
-int kvm_read_guest_page_mmu(struct kvm_vcpu *vcpu, struct kvm_mmu *mmu,
-			    gfn_t gfn, void *data, int offset, int len,
-			    u32 access);
-void kvm_propagate_fault(struct kvm_vcpu *vcpu);
-=======
 void kvm_inject_page_fault(struct kvm_vcpu *vcpu, struct x86_exception *fault);
 int kvm_read_guest_page_mmu(struct kvm_vcpu *vcpu, struct kvm_mmu *mmu,
 			    gfn_t gfn, void *data, int offset, int len,
 			    u32 access);
 void kvm_propagate_fault(struct kvm_vcpu *vcpu, struct x86_exception *fault);
->>>>>>> 3cbea436
 bool kvm_require_cpl(struct kvm_vcpu *vcpu, int required_cpl);
 
 int kvm_pic_set_irq(void *opaque, int irq, int level);
@@ -770,12 +714,6 @@
 int kvm_mmu_load(struct kvm_vcpu *vcpu);
 void kvm_mmu_unload(struct kvm_vcpu *vcpu);
 void kvm_mmu_sync_roots(struct kvm_vcpu *vcpu);
-<<<<<<< HEAD
-gpa_t kvm_mmu_gva_to_gpa_read(struct kvm_vcpu *vcpu, gva_t gva, u32 *error);
-gpa_t kvm_mmu_gva_to_gpa_fetch(struct kvm_vcpu *vcpu, gva_t gva, u32 *error);
-gpa_t kvm_mmu_gva_to_gpa_write(struct kvm_vcpu *vcpu, gva_t gva, u32 *error);
-gpa_t kvm_mmu_gva_to_gpa_system(struct kvm_vcpu *vcpu, gva_t gva, u32 *error);
-=======
 gpa_t kvm_mmu_gva_to_gpa_read(struct kvm_vcpu *vcpu, gva_t gva,
 			      struct x86_exception *exception);
 gpa_t kvm_mmu_gva_to_gpa_fetch(struct kvm_vcpu *vcpu, gva_t gva,
@@ -784,7 +722,6 @@
 			       struct x86_exception *exception);
 gpa_t kvm_mmu_gva_to_gpa_system(struct kvm_vcpu *vcpu, gva_t gva,
 				struct x86_exception *exception);
->>>>>>> 3cbea436
 
 int kvm_emulate_hypercall(struct kvm_vcpu *vcpu);
 
@@ -897,8 +834,6 @@
 
 bool kvm_is_linear_rip(struct kvm_vcpu *vcpu, unsigned long linear_rip);
 
-<<<<<<< HEAD
-=======
 void kvm_arch_async_page_not_present(struct kvm_vcpu *vcpu,
 				     struct kvm_async_pf *work);
 void kvm_arch_async_page_present(struct kvm_vcpu *vcpu,
@@ -910,5 +845,4 @@
 
 void kvm_complete_insn_gp(struct kvm_vcpu *vcpu, int err);
 
->>>>>>> 3cbea436
 #endif /* _ASM_X86_KVM_HOST_H */