--- conflicted
+++ resolved
@@ -53,10 +53,7 @@
 
 #ifndef __ASSEMBLY__
 #include <linux/types.h>
-<<<<<<< HEAD
-=======
 
->>>>>>> fd07eb45
 struct e820entry {
 	__u64 addr;	/* start of memory segment */
 	__u64 size;	/* size of memory segment */
