--- conflicted
+++ resolved
@@ -150,11 +150,7 @@
 #define io_apic_assign_pci_irqs \
 	(mp_irq_entries && !skip_ioapic_setup && io_apic_irqs)
 
-<<<<<<< HEAD
-extern u8 uniq_ioapic_id(u8 id);
-=======
 extern u8 io_apic_unique_id(u8 id);
->>>>>>> dd0954bc
 extern int io_apic_get_unique_id(int ioapic, int apic_id);
 extern int io_apic_get_version(int ioapic);
 extern int io_apic_get_redir_entries(int ioapic);
