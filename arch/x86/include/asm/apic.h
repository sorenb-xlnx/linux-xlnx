--- conflicted
+++ resolved
@@ -108,8 +108,6 @@
 extern u64 native_apic_icr_read(void);
 
 #ifdef CONFIG_X86_X2APIC
-<<<<<<< HEAD
-=======
 /*
  * Make previous memory operations globally visible before
  * sending the IPI through x2apic wrmsr. We need a serializing instruction or
@@ -120,7 +118,6 @@
 	asm volatile("mfence" : : : "memory");
 }
 
->>>>>>> b8d0be0f
 static inline void native_apic_msr_write(u32 reg, u32 v)
 {
 	if (reg == APIC_DFR || reg == APIC_ID || reg == APIC_LDR ||
@@ -197,12 +194,9 @@
 {
 	return 0;
 }
-<<<<<<< HEAD
-=======
 
 #define	x2apic	0
 
->>>>>>> b8d0be0f
 #endif
 
 extern int get_physical_broadcast(void);
@@ -398,10 +392,7 @@
 
 static inline void ack_APIC_irq(void)
 {
-<<<<<<< HEAD
-=======
 #ifdef CONFIG_X86_LOCAL_APIC
->>>>>>> b8d0be0f
 	/*
 	 * ack_APIC_irq() actually gets compiled as a single instruction
 	 * ... yummie.
@@ -409,10 +400,7 @@
 
 	/* Docs say use 0 for future compatibility */
 	apic_write(APIC_EOI, 0);
-<<<<<<< HEAD
-=======
-#endif
->>>>>>> b8d0be0f
+#endif
 }
 
 static inline unsigned default_get_apic_id(unsigned long x)
