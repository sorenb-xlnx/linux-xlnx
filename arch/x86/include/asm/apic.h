--- conflicted
+++ resolved
@@ -379,10 +379,7 @@
 
 static inline void ack_APIC_irq(void)
 {
-<<<<<<< HEAD
-=======
 #ifdef CONFIG_X86_LOCAL_APIC
->>>>>>> c95dbf27
 	/*
 	 * ack_APIC_irq() actually gets compiled as a single instruction
 	 * ... yummie.
@@ -390,10 +387,7 @@
 
 	/* Docs say use 0 for future compatibility */
 	apic_write(APIC_EOI, 0);
-<<<<<<< HEAD
-=======
-#endif
->>>>>>> c95dbf27
+#endif
 }
 
 static inline unsigned default_get_apic_id(unsigned long x)
