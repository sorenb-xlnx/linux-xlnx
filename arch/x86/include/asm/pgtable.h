--- conflicted
+++ resolved
@@ -288,11 +288,8 @@
 	return 1;
 }
 
-<<<<<<< HEAD
 pmd_t *populate_extra_pmd(unsigned long vaddr);
 pte_t *populate_extra_pte(unsigned long vaddr);
-=======
->>>>>>> 57eff43f
 #endif	/* __ASSEMBLY__ */
 
 #ifdef CONFIG_X86_32
@@ -481,14 +478,11 @@
 }
 #endif	/* PAGETABLE_LEVELS > 3 */
 
-<<<<<<< HEAD
-=======
 static inline int pte_hidden(pte_t pte)
 {
 	return pte_flags(pte) & _PAGE_HIDDEN;
 }
 
->>>>>>> 57eff43f
 #endif	/* __ASSEMBLY__ */
 
 /*
