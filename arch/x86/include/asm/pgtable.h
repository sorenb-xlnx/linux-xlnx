--- conflicted
+++ resolved
@@ -31,11 +31,6 @@
 #define set_pte(ptep, pte)		native_set_pte(ptep, pte)
 #define set_pte_at(mm, addr, ptep, pte)	native_set_pte_at(mm, addr, ptep, pte)
 
-<<<<<<< HEAD
-#define set_pte_present(mm, addr, ptep, pte)				\
-	native_set_pte_present(mm, addr, ptep, pte)
-=======
->>>>>>> b8d0be0f
 #define set_pte_atomic(ptep, pte)					\
 	native_set_pte_atomic(ptep, pte)
 
