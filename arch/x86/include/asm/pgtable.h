--- conflicted
+++ resolved
@@ -478,14 +478,11 @@
 }
 #endif	/* PAGETABLE_LEVELS > 3 */
 
-<<<<<<< HEAD
-=======
 static inline int pte_hidden(pte_t pte)
 {
 	return pte_flags(pte) & _PAGE_HIDDEN;
 }
 
->>>>>>> a37be88b
 #endif	/* __ASSEMBLY__ */
 
 /*
