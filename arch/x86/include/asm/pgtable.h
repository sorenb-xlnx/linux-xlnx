--- conflicted
+++ resolved
@@ -476,14 +476,11 @@
 }
 #endif	/* PAGETABLE_LEVELS > 3 */
 
-<<<<<<< HEAD
-=======
 static inline int pte_hidden(pte_t pte)
 {
 	return pte_flags(pte) & _PAGE_HIDDEN;
 }
 
->>>>>>> 479eb7fb
 #endif	/* __ASSEMBLY__ */
 
 /*
