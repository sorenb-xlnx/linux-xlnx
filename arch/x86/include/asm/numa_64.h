#ifndef _ASM_X86_NUMA_64_H
#define _ASM_X86_NUMA_64_H

#include <linux/nodemask.h>

struct bootnode {
	u64 start;
	u64 end;
};

#define ZONE_ALIGN (1UL << (MAX_ORDER+PAGE_SHIFT))

extern int numa_off;

extern unsigned long numa_free_all_bootmem(void);
extern void setup_node_bootmem(int nodeid, unsigned long start,
			       unsigned long end);

#ifdef CONFIG_NUMA
/*
 * Too small node sizes may confuse the VM badly. Usually they
 * result from BIOS bugs. So dont recognize nodes as standalone
 * NUMA entities that have less than this amount of RAM listed:
 */
#define NODE_MIN_SIZE (4*1024*1024)

<<<<<<< HEAD
extern int __cpuinit numa_cpu_node(int cpu);
=======
extern nodemask_t numa_nodes_parsed __initdata;

extern int __cpuinit numa_cpu_node(int cpu);
extern int __init numa_add_memblk(int nodeid, u64 start, u64 end);
extern void __init numa_set_distance(int from, int to, int distance);
>>>>>>> 2bf50555

#ifdef CONFIG_NUMA_EMU
#define FAKE_NODE_MIN_SIZE	((u64)32 << 20)
#define FAKE_NODE_MIN_HASH_MASK	(~(FAKE_NODE_MIN_SIZE - 1UL))
void numa_emu_cmdline(char *);
#endif /* CONFIG_NUMA_EMU */
#else
static inline int numa_cpu_node(int cpu)		{ return NUMA_NO_NODE; }
#endif

#endif /* _ASM_X86_NUMA_64_H */<|MERGE_RESOLUTION|>--- conflicted
+++ resolved
@@ -24,15 +24,11 @@
  */
 #define NODE_MIN_SIZE (4*1024*1024)
 
-<<<<<<< HEAD
-extern int __cpuinit numa_cpu_node(int cpu);
-=======
 extern nodemask_t numa_nodes_parsed __initdata;
 
 extern int __cpuinit numa_cpu_node(int cpu);
 extern int __init numa_add_memblk(int nodeid, u64 start, u64 end);
 extern void __init numa_set_distance(int from, int to, int distance);
->>>>>>> 2bf50555
 
 #ifdef CONFIG_NUMA_EMU
 #define FAKE_NODE_MIN_SIZE	((u64)32 << 20)
