/*
 * Defines x86 CPU feature bits
 */
#ifndef _ASM_X86_CPUFEATURE_H
#define _ASM_X86_CPUFEATURE_H

#include <asm/required-features.h>

#define NCAPINTS	10	/* N 32-bit words worth of info */

/*
 * Note: If the comment begins with a quoted string, that string is used
 * in /proc/cpuinfo instead of the macro name.  If the string is "",
 * this feature bit is not displayed in /proc/cpuinfo at all.
 */

/* Intel-defined CPU features, CPUID level 0x00000001 (edx), word 0 */
#define X86_FEATURE_FPU		(0*32+ 0) /* Onboard FPU */
#define X86_FEATURE_VME		(0*32+ 1) /* Virtual Mode Extensions */
#define X86_FEATURE_DE		(0*32+ 2) /* Debugging Extensions */
#define X86_FEATURE_PSE		(0*32+ 3) /* Page Size Extensions */
#define X86_FEATURE_TSC		(0*32+ 4) /* Time Stamp Counter */
#define X86_FEATURE_MSR		(0*32+ 5) /* Model-Specific Registers */
#define X86_FEATURE_PAE		(0*32+ 6) /* Physical Address Extensions */
#define X86_FEATURE_MCE		(0*32+ 7) /* Machine Check Exception */
#define X86_FEATURE_CX8		(0*32+ 8) /* CMPXCHG8 instruction */
#define X86_FEATURE_APIC	(0*32+ 9) /* Onboard APIC */
#define X86_FEATURE_SEP		(0*32+11) /* SYSENTER/SYSEXIT */
#define X86_FEATURE_MTRR	(0*32+12) /* Memory Type Range Registers */
#define X86_FEATURE_PGE		(0*32+13) /* Page Global Enable */
#define X86_FEATURE_MCA		(0*32+14) /* Machine Check Architecture */
#define X86_FEATURE_CMOV	(0*32+15) /* CMOV instructions */
					  /* (plus FCMOVcc, FCOMI with FPU) */
#define X86_FEATURE_PAT		(0*32+16) /* Page Attribute Table */
#define X86_FEATURE_PSE36	(0*32+17) /* 36-bit PSEs */
#define X86_FEATURE_PN		(0*32+18) /* Processor serial number */
#define X86_FEATURE_CLFLSH	(0*32+19) /* "clflush" CLFLUSH instruction */
#define X86_FEATURE_DS		(0*32+21) /* "dts" Debug Store */
#define X86_FEATURE_ACPI	(0*32+22) /* ACPI via MSR */
#define X86_FEATURE_MMX		(0*32+23) /* Multimedia Extensions */
#define X86_FEATURE_FXSR	(0*32+24) /* FXSAVE/FXRSTOR, CR4.OSFXSR */
#define X86_FEATURE_XMM		(0*32+25) /* "sse" */
#define X86_FEATURE_XMM2	(0*32+26) /* "sse2" */
#define X86_FEATURE_SELFSNOOP	(0*32+27) /* "ss" CPU self snoop */
#define X86_FEATURE_HT		(0*32+28) /* Hyper-Threading */
#define X86_FEATURE_ACC		(0*32+29) /* "tm" Automatic clock control */
#define X86_FEATURE_IA64	(0*32+30) /* IA-64 processor */
#define X86_FEATURE_PBE		(0*32+31) /* Pending Break Enable */

/* AMD-defined CPU features, CPUID level 0x80000001, word 1 */
/* Don't duplicate feature flags which are redundant with Intel! */
#define X86_FEATURE_SYSCALL	(1*32+11) /* SYSCALL/SYSRET */
#define X86_FEATURE_MP		(1*32+19) /* MP Capable. */
#define X86_FEATURE_NX		(1*32+20) /* Execute Disable */
#define X86_FEATURE_MMXEXT	(1*32+22) /* AMD MMX extensions */
#define X86_FEATURE_FXSR_OPT	(1*32+25) /* FXSAVE/FXRSTOR optimizations */
#define X86_FEATURE_GBPAGES	(1*32+26) /* "pdpe1gb" GB pages */
#define X86_FEATURE_RDTSCP	(1*32+27) /* RDTSCP */
#define X86_FEATURE_LM		(1*32+29) /* Long Mode (x86-64) */
#define X86_FEATURE_3DNOWEXT	(1*32+30) /* AMD 3DNow! extensions */
#define X86_FEATURE_3DNOW	(1*32+31) /* 3DNow! */

/* Transmeta-defined CPU features, CPUID level 0x80860001, word 2 */
#define X86_FEATURE_RECOVERY	(2*32+ 0) /* CPU in recovery mode */
#define X86_FEATURE_LONGRUN	(2*32+ 1) /* Longrun power control */
#define X86_FEATURE_LRTI	(2*32+ 3) /* LongRun table interface */

/* Other features, Linux-defined mapping, word 3 */
/* This range is used for feature bits which conflict or are synthesized */
#define X86_FEATURE_CXMMX	(3*32+ 0) /* Cyrix MMX extensions */
#define X86_FEATURE_K6_MTRR	(3*32+ 1) /* AMD K6 nonstandard MTRRs */
#define X86_FEATURE_CYRIX_ARR	(3*32+ 2) /* Cyrix ARRs (= MTRRs) */
#define X86_FEATURE_CENTAUR_MCR	(3*32+ 3) /* Centaur MCRs (= MTRRs) */
/* cpu types for specific tunings: */
#define X86_FEATURE_K8		(3*32+ 4) /* "" Opteron, Athlon64 */
#define X86_FEATURE_K7		(3*32+ 5) /* "" Athlon */
#define X86_FEATURE_P3		(3*32+ 6) /* "" P3 */
#define X86_FEATURE_P4		(3*32+ 7) /* "" P4 */
#define X86_FEATURE_CONSTANT_TSC (3*32+ 8) /* TSC ticks at a constant rate */
#define X86_FEATURE_UP		(3*32+ 9) /* smp kernel running on up */
#define X86_FEATURE_FXSAVE_LEAK (3*32+10) /* "" FXSAVE leaks FOP/FIP/FOP */
#define X86_FEATURE_ARCH_PERFMON (3*32+11) /* Intel Architectural PerfMon */
#define X86_FEATURE_PEBS	(3*32+12) /* Precise-Event Based Sampling */
#define X86_FEATURE_BTS		(3*32+13) /* Branch Trace Store */
#define X86_FEATURE_SYSCALL32	(3*32+14) /* "" syscall in ia32 userspace */
#define X86_FEATURE_SYSENTER32	(3*32+15) /* "" sysenter in ia32 userspace */
#define X86_FEATURE_REP_GOOD	(3*32+16) /* rep microcode works well */
#define X86_FEATURE_MFENCE_RDTSC (3*32+17) /* "" Mfence synchronizes RDTSC */
#define X86_FEATURE_LFENCE_RDTSC (3*32+18) /* "" Lfence synchronizes RDTSC */
#define X86_FEATURE_11AP	(3*32+19) /* "" Bad local APIC aka 11AP */
#define X86_FEATURE_NOPL	(3*32+20) /* The NOPL (0F 1F) instructions */
#define X86_FEATURE_AMDC1E	(3*32+21) /* AMD C1E detected */
#define X86_FEATURE_XTOPOLOGY	(3*32+22) /* cpu topology enum extensions */
#define X86_FEATURE_TSC_RELIABLE (3*32+23) /* TSC is known to be reliable */
#define X86_FEATURE_NONSTOP_TSC	(3*32+24) /* TSC does not stop in C states */
#define X86_FEATURE_CLFLUSH_MONITOR (3*32+25) /* "" clflush reqd with monitor */
#define X86_FEATURE_EXTD_APICID	(3*32+26) /* has extended APICID (8 bits) */
#define X86_FEATURE_AMD_DCM     (3*32+27) /* multi-node processor */
#define X86_FEATURE_APERFMPERF	(3*32+28) /* APERFMPERF */

/* Intel-defined CPU features, CPUID level 0x00000001 (ecx), word 4 */
#define X86_FEATURE_XMM3	(4*32+ 0) /* "pni" SSE-3 */
#define X86_FEATURE_PCLMULQDQ	(4*32+ 1) /* PCLMULQDQ instruction */
#define X86_FEATURE_DTES64	(4*32+ 2) /* 64-bit Debug Store */
#define X86_FEATURE_MWAIT	(4*32+ 3) /* "monitor" Monitor/Mwait support */
#define X86_FEATURE_DSCPL	(4*32+ 4) /* "ds_cpl" CPL Qual. Debug Store */
#define X86_FEATURE_VMX		(4*32+ 5) /* Hardware virtualization */
#define X86_FEATURE_SMX		(4*32+ 6) /* Safer mode */
#define X86_FEATURE_EST		(4*32+ 7) /* Enhanced SpeedStep */
#define X86_FEATURE_TM2		(4*32+ 8) /* Thermal Monitor 2 */
#define X86_FEATURE_SSSE3	(4*32+ 9) /* Supplemental SSE-3 */
#define X86_FEATURE_CID		(4*32+10) /* Context ID */
#define X86_FEATURE_FMA		(4*32+12) /* Fused multiply-add */
#define X86_FEATURE_CX16	(4*32+13) /* CMPXCHG16B */
#define X86_FEATURE_XTPR	(4*32+14) /* Send Task Priority Messages */
#define X86_FEATURE_PDCM	(4*32+15) /* Performance Capabilities */
#define X86_FEATURE_DCA		(4*32+18) /* Direct Cache Access */
#define X86_FEATURE_XMM4_1	(4*32+19) /* "sse4_1" SSE-4.1 */
#define X86_FEATURE_XMM4_2	(4*32+20) /* "sse4_2" SSE-4.2 */
#define X86_FEATURE_X2APIC	(4*32+21) /* x2APIC */
#define X86_FEATURE_MOVBE	(4*32+22) /* MOVBE instruction */
#define X86_FEATURE_POPCNT      (4*32+23) /* POPCNT instruction */
#define X86_FEATURE_AES		(4*32+25) /* AES instructions */
#define X86_FEATURE_XSAVE	(4*32+26) /* XSAVE/XRSTOR/XSETBV/XGETBV */
#define X86_FEATURE_OSXSAVE	(4*32+27) /* "" XSAVE enabled in the OS */
#define X86_FEATURE_AVX		(4*32+28) /* Advanced Vector Extensions */
#define X86_FEATURE_F16C	(4*32+29) /* 16-bit fp conversions */
#define X86_FEATURE_RDRND	(4*32+30) /* The RDRAND instruction */
#define X86_FEATURE_HYPERVISOR	(4*32+31) /* Running on a hypervisor */

/* VIA/Cyrix/Centaur-defined CPU features, CPUID level 0xC0000001, word 5 */
#define X86_FEATURE_XSTORE	(5*32+ 2) /* "rng" RNG present (xstore) */
#define X86_FEATURE_XSTORE_EN	(5*32+ 3) /* "rng_en" RNG enabled */
#define X86_FEATURE_XCRYPT	(5*32+ 6) /* "ace" on-CPU crypto (xcrypt) */
#define X86_FEATURE_XCRYPT_EN	(5*32+ 7) /* "ace_en" on-CPU crypto enabled */
#define X86_FEATURE_ACE2	(5*32+ 8) /* Advanced Cryptography Engine v2 */
#define X86_FEATURE_ACE2_EN	(5*32+ 9) /* ACE v2 enabled */
#define X86_FEATURE_PHE		(5*32+10) /* PadLock Hash Engine */
#define X86_FEATURE_PHE_EN	(5*32+11) /* PHE enabled */
#define X86_FEATURE_PMM		(5*32+12) /* PadLock Montgomery Multiplier */
#define X86_FEATURE_PMM_EN	(5*32+13) /* PMM enabled */

/* More extended AMD flags: CPUID level 0x80000001, ecx, word 6 */
#define X86_FEATURE_LAHF_LM	(6*32+ 0) /* LAHF/SAHF in long mode */
#define X86_FEATURE_CMP_LEGACY	(6*32+ 1) /* If yes HyperThreading not valid */
#define X86_FEATURE_SVM		(6*32+ 2) /* Secure virtual machine */
#define X86_FEATURE_EXTAPIC	(6*32+ 3) /* Extended APIC space */
#define X86_FEATURE_CR8_LEGACY	(6*32+ 4) /* CR8 in 32-bit mode */
#define X86_FEATURE_ABM		(6*32+ 5) /* Advanced bit manipulation */
#define X86_FEATURE_SSE4A	(6*32+ 6) /* SSE-4A */
#define X86_FEATURE_MISALIGNSSE (6*32+ 7) /* Misaligned SSE mode */
#define X86_FEATURE_3DNOWPREFETCH (6*32+ 8) /* 3DNow prefetch instructions */
#define X86_FEATURE_OSVW	(6*32+ 9) /* OS Visible Workaround */
#define X86_FEATURE_IBS		(6*32+10) /* Instruction Based Sampling */
#define X86_FEATURE_SSE5	(6*32+11) /* SSE-5 */
#define X86_FEATURE_SKINIT	(6*32+12) /* SKINIT/STGI instructions */
#define X86_FEATURE_WDT		(6*32+13) /* Watchdog timer */
#define X86_FEATURE_NODEID_MSR	(6*32+19) /* NodeId MSR */

/*
 * Auxiliary flags: Linux defined - For features scattered in various
 * CPUID levels like 0x6, 0xA etc, word 7
 */
#define X86_FEATURE_IDA		(7*32+ 0) /* Intel Dynamic Acceleration */
#define X86_FEATURE_ARAT	(7*32+ 1) /* Always Running APIC Timer */
#define X86_FEATURE_CPB		(7*32+ 2) /* AMD Core Performance Boost */
#define X86_FEATURE_EPB		(7*32+ 3) /* IA32_ENERGY_PERF_BIAS support */
#define X86_FEATURE_XSAVEOPT	(7*32+ 4) /* Optimized Xsave */
<<<<<<< HEAD
=======
#define X86_FEATURE_PLN		(7*32+ 5) /* Intel Power Limit Notification */
#define X86_FEATURE_PTS		(7*32+ 6) /* Intel Package Thermal Status */
>>>>>>> 9792db61

/* Virtualization flags: Linux defined, word 8 */
#define X86_FEATURE_TPR_SHADOW  (8*32+ 0) /* Intel TPR Shadow */
#define X86_FEATURE_VNMI        (8*32+ 1) /* Intel Virtual NMI */
#define X86_FEATURE_FLEXPRIORITY (8*32+ 2) /* Intel FlexPriority */
#define X86_FEATURE_EPT         (8*32+ 3) /* Intel Extended Page Table */
#define X86_FEATURE_VPID        (8*32+ 4) /* Intel Virtual Processor ID */
#define X86_FEATURE_NPT		(8*32+ 5) /* AMD Nested Page Table support */
#define X86_FEATURE_LBRV	(8*32+ 6) /* AMD LBR Virtualization support */
#define X86_FEATURE_SVML	(8*32+ 7) /* "svm_lock" AMD SVM locking MSR */
#define X86_FEATURE_NRIPS	(8*32+ 8) /* "nrip_save" AMD SVM next_rip save */

/* Intel-defined CPU features, CPUID level 0x00000007:0 (ebx), word 9 */
#define X86_FEATURE_FSGSBASE	(9*32+ 0) /* {RD/WR}{FS/GS}BASE instructions*/

#if defined(__KERNEL__) && !defined(__ASSEMBLY__)

#include <asm/asm.h>
#include <linux/bitops.h>

extern const char * const x86_cap_flags[NCAPINTS*32];
extern const char * const x86_power_flags[32];

#define test_cpu_cap(c, bit)						\
	 test_bit(bit, (unsigned long *)((c)->x86_capability))

#define cpu_has(c, bit)							\
	(__builtin_constant_p(bit) &&					\
	 ( (((bit)>>5)==0 && (1UL<<((bit)&31) & REQUIRED_MASK0)) ||	\
	   (((bit)>>5)==1 && (1UL<<((bit)&31) & REQUIRED_MASK1)) ||	\
	   (((bit)>>5)==2 && (1UL<<((bit)&31) & REQUIRED_MASK2)) ||	\
	   (((bit)>>5)==3 && (1UL<<((bit)&31) & REQUIRED_MASK3)) ||	\
	   (((bit)>>5)==4 && (1UL<<((bit)&31) & REQUIRED_MASK4)) ||	\
	   (((bit)>>5)==5 && (1UL<<((bit)&31) & REQUIRED_MASK5)) ||	\
	   (((bit)>>5)==6 && (1UL<<((bit)&31) & REQUIRED_MASK6)) ||	\
	   (((bit)>>5)==7 && (1UL<<((bit)&31) & REQUIRED_MASK7)) ||	\
	   (((bit)>>5)==8 && (1UL<<((bit)&31) & REQUIRED_MASK8)) ||	\
	   (((bit)>>5)==9 && (1UL<<((bit)&31) & REQUIRED_MASK9)) )	\
	  ? 1 :								\
	 test_cpu_cap(c, bit))

#define boot_cpu_has(bit)	cpu_has(&boot_cpu_data, bit)

#define set_cpu_cap(c, bit)	set_bit(bit, (unsigned long *)((c)->x86_capability))
#define clear_cpu_cap(c, bit)	clear_bit(bit, (unsigned long *)((c)->x86_capability))
#define setup_clear_cpu_cap(bit) do { \
	clear_cpu_cap(&boot_cpu_data, bit);	\
	set_bit(bit, (unsigned long *)cpu_caps_cleared); \
} while (0)
#define setup_force_cpu_cap(bit) do { \
	set_cpu_cap(&boot_cpu_data, bit);	\
	set_bit(bit, (unsigned long *)cpu_caps_set);	\
} while (0)

#define cpu_has_fpu		boot_cpu_has(X86_FEATURE_FPU)
#define cpu_has_vme		boot_cpu_has(X86_FEATURE_VME)
#define cpu_has_de		boot_cpu_has(X86_FEATURE_DE)
#define cpu_has_pse		boot_cpu_has(X86_FEATURE_PSE)
#define cpu_has_tsc		boot_cpu_has(X86_FEATURE_TSC)
#define cpu_has_pae		boot_cpu_has(X86_FEATURE_PAE)
#define cpu_has_pge		boot_cpu_has(X86_FEATURE_PGE)
#define cpu_has_apic		boot_cpu_has(X86_FEATURE_APIC)
#define cpu_has_sep		boot_cpu_has(X86_FEATURE_SEP)
#define cpu_has_mtrr		boot_cpu_has(X86_FEATURE_MTRR)
#define cpu_has_mmx		boot_cpu_has(X86_FEATURE_MMX)
#define cpu_has_fxsr		boot_cpu_has(X86_FEATURE_FXSR)
#define cpu_has_xmm		boot_cpu_has(X86_FEATURE_XMM)
#define cpu_has_xmm2		boot_cpu_has(X86_FEATURE_XMM2)
#define cpu_has_xmm3		boot_cpu_has(X86_FEATURE_XMM3)
#define cpu_has_aes		boot_cpu_has(X86_FEATURE_AES)
#define cpu_has_ht		boot_cpu_has(X86_FEATURE_HT)
#define cpu_has_mp		boot_cpu_has(X86_FEATURE_MP)
#define cpu_has_nx		boot_cpu_has(X86_FEATURE_NX)
#define cpu_has_k6_mtrr		boot_cpu_has(X86_FEATURE_K6_MTRR)
#define cpu_has_cyrix_arr	boot_cpu_has(X86_FEATURE_CYRIX_ARR)
#define cpu_has_centaur_mcr	boot_cpu_has(X86_FEATURE_CENTAUR_MCR)
#define cpu_has_xstore		boot_cpu_has(X86_FEATURE_XSTORE)
#define cpu_has_xstore_enabled	boot_cpu_has(X86_FEATURE_XSTORE_EN)
#define cpu_has_xcrypt		boot_cpu_has(X86_FEATURE_XCRYPT)
#define cpu_has_xcrypt_enabled	boot_cpu_has(X86_FEATURE_XCRYPT_EN)
#define cpu_has_ace2		boot_cpu_has(X86_FEATURE_ACE2)
#define cpu_has_ace2_enabled	boot_cpu_has(X86_FEATURE_ACE2_EN)
#define cpu_has_phe		boot_cpu_has(X86_FEATURE_PHE)
#define cpu_has_phe_enabled	boot_cpu_has(X86_FEATURE_PHE_EN)
#define cpu_has_pmm		boot_cpu_has(X86_FEATURE_PMM)
#define cpu_has_pmm_enabled	boot_cpu_has(X86_FEATURE_PMM_EN)
#define cpu_has_ds		boot_cpu_has(X86_FEATURE_DS)
#define cpu_has_pebs		boot_cpu_has(X86_FEATURE_PEBS)
#define cpu_has_clflush		boot_cpu_has(X86_FEATURE_CLFLSH)
#define cpu_has_bts		boot_cpu_has(X86_FEATURE_BTS)
#define cpu_has_gbpages		boot_cpu_has(X86_FEATURE_GBPAGES)
#define cpu_has_arch_perfmon	boot_cpu_has(X86_FEATURE_ARCH_PERFMON)
#define cpu_has_pat		boot_cpu_has(X86_FEATURE_PAT)
#define cpu_has_xmm4_1		boot_cpu_has(X86_FEATURE_XMM4_1)
#define cpu_has_xmm4_2		boot_cpu_has(X86_FEATURE_XMM4_2)
#define cpu_has_x2apic		boot_cpu_has(X86_FEATURE_X2APIC)
#define cpu_has_xsave		boot_cpu_has(X86_FEATURE_XSAVE)
#define cpu_has_hypervisor	boot_cpu_has(X86_FEATURE_HYPERVISOR)
#define cpu_has_pclmulqdq	boot_cpu_has(X86_FEATURE_PCLMULQDQ)

#if defined(CONFIG_X86_INVLPG) || defined(CONFIG_X86_64)
# define cpu_has_invlpg		1
#else
# define cpu_has_invlpg		(boot_cpu_data.x86 > 3)
#endif

#ifdef CONFIG_X86_64

#undef  cpu_has_vme
#define cpu_has_vme		0

#undef  cpu_has_pae
#define cpu_has_pae		___BUG___

#undef  cpu_has_mp
#define cpu_has_mp		1

#undef  cpu_has_k6_mtrr
#define cpu_has_k6_mtrr		0

#undef  cpu_has_cyrix_arr
#define cpu_has_cyrix_arr	0

#undef  cpu_has_centaur_mcr
#define cpu_has_centaur_mcr	0

#endif /* CONFIG_X86_64 */

/*
 * Static testing of CPU features.  Used the same as boot_cpu_has().
 * These are only valid after alternatives have run, but will statically
 * patch the target code for additional performance.
 *
 */
static __always_inline __pure bool __static_cpu_has(u16 bit)
{
#if __GNUC__ > 4 || (__GNUC__ == 4 && __GNUC_MINOR__ >= 5)
		asm goto("1: jmp %l[t_no]\n"
			 "2:\n"
			 ".section .altinstructions,\"a\"\n"
			 _ASM_ALIGN "\n"
			 _ASM_PTR "1b\n"
			 _ASM_PTR "0\n" 	/* no replacement */
			 " .word %P0\n"		/* feature bit */
			 " .byte 2b - 1b\n"	/* source len */
			 " .byte 0\n"		/* replacement len */
			 ".previous\n"
			 /* skipping size check since replacement size = 0 */
			 : : "i" (bit) : : t_no);
		return true;
	t_no:
		return false;
#else
		u8 flag;
		/* Open-coded due to __stringify() in ALTERNATIVE() */
		asm volatile("1: movb $0,%0\n"
			     "2:\n"
			     ".section .altinstructions,\"a\"\n"
			     _ASM_ALIGN "\n"
			     _ASM_PTR "1b\n"
			     _ASM_PTR "3f\n"
			     " .word %P1\n"		/* feature bit */
			     " .byte 2b - 1b\n"		/* source len */
			     " .byte 4f - 3f\n"		/* replacement len */
			     ".previous\n"
			     ".section .discard,\"aw\",@progbits\n"
			     " .byte 0xff + (4f-3f) - (2b-1b)\n" /* size check */
			     ".previous\n"
			     ".section .altinstr_replacement,\"ax\"\n"
			     "3: movb $1,%0\n"
			     "4:\n"
			     ".previous\n"
			     : "=qm" (flag) : "i" (bit));
		return flag;
#endif
}

#if __GNUC__ >= 4
#define static_cpu_has(bit)					\
(								\
	__builtin_constant_p(boot_cpu_has(bit)) ?		\
		boot_cpu_has(bit) :				\
	__builtin_constant_p(bit) ?				\
		__static_cpu_has(bit) :				\
		boot_cpu_has(bit)				\
)
#else
/*
 * gcc 3.x is too stupid to do the static test; fall back to dynamic.
 */
#define static_cpu_has(bit) boot_cpu_has(bit)
#endif

#endif /* defined(__KERNEL__) && !defined(__ASSEMBLY__) */

#endif /* _ASM_X86_CPUFEATURE_H */<|MERGE_RESOLUTION|>--- conflicted
+++ resolved
@@ -166,11 +166,8 @@
 #define X86_FEATURE_CPB		(7*32+ 2) /* AMD Core Performance Boost */
 #define X86_FEATURE_EPB		(7*32+ 3) /* IA32_ENERGY_PERF_BIAS support */
 #define X86_FEATURE_XSAVEOPT	(7*32+ 4) /* Optimized Xsave */
-<<<<<<< HEAD
-=======
 #define X86_FEATURE_PLN		(7*32+ 5) /* Intel Power Limit Notification */
 #define X86_FEATURE_PTS		(7*32+ 6) /* Intel Package Thermal Status */
->>>>>>> 9792db61
 
 /* Virtualization flags: Linux defined, word 8 */
 #define X86_FEATURE_TPR_SHADOW  (8*32+ 0) /* Intel TPR Shadow */
