#ifndef _ASM_X86_PERF_EVENT_H
#define _ASM_X86_PERF_EVENT_H

/*
 * Performance event hw details:
 */

#define X86_PMC_MAX_GENERIC				       32
#define X86_PMC_MAX_FIXED					3

#define X86_PMC_IDX_GENERIC				        0
#define X86_PMC_IDX_FIXED				       32
#define X86_PMC_IDX_MAX					       64

#define MSR_ARCH_PERFMON_PERFCTR0			      0xc1
#define MSR_ARCH_PERFMON_PERFCTR1			      0xc2

#define MSR_ARCH_PERFMON_EVENTSEL0			     0x186
#define MSR_ARCH_PERFMON_EVENTSEL1			     0x187

<<<<<<< HEAD
#define ARCH_PERFMON_EVENTSEL0_ENABLE			  (1 << 22)
#define ARCH_PERFMON_EVENTSEL_ANY			  (1 << 21)
#define ARCH_PERFMON_EVENTSEL_INT			  (1 << 20)
#define ARCH_PERFMON_EVENTSEL_OS			  (1 << 17)
#define ARCH_PERFMON_EVENTSEL_USR			  (1 << 16)

/*
 * Includes eventsel and unit mask as well:
 */
#define ARCH_PERFMON_EVENT_MASK				    0xffff

/*
 * filter mask to validate fixed counter events.
 * the following filters disqualify for fixed counters:
 *  - inv
 *  - edge
 *  - cnt-mask
 *  The other filters are supported by fixed counters.
 *  The any-thread option is supported starting with v3.
 */
#define ARCH_PERFMON_EVENT_FILTER_MASK			0xff840000
=======
#define ARCH_PERFMON_EVENTSEL_EVENT			0x000000FFULL
#define ARCH_PERFMON_EVENTSEL_UMASK			0x0000FF00ULL
#define ARCH_PERFMON_EVENTSEL_USR			(1ULL << 16)
#define ARCH_PERFMON_EVENTSEL_OS			(1ULL << 17)
#define ARCH_PERFMON_EVENTSEL_EDGE			(1ULL << 18)
#define ARCH_PERFMON_EVENTSEL_INT			(1ULL << 20)
#define ARCH_PERFMON_EVENTSEL_ANY			(1ULL << 21)
#define ARCH_PERFMON_EVENTSEL_ENABLE			(1ULL << 22)
#define ARCH_PERFMON_EVENTSEL_INV			(1ULL << 23)
#define ARCH_PERFMON_EVENTSEL_CMASK			0xFF000000ULL

#define AMD64_EVENTSEL_EVENT	\
	(ARCH_PERFMON_EVENTSEL_EVENT | (0x0FULL << 32))
#define INTEL_ARCH_EVENT_MASK	\
	(ARCH_PERFMON_EVENTSEL_UMASK | ARCH_PERFMON_EVENTSEL_EVENT)

#define X86_RAW_EVENT_MASK		\
	(ARCH_PERFMON_EVENTSEL_EVENT |	\
	 ARCH_PERFMON_EVENTSEL_UMASK |	\
	 ARCH_PERFMON_EVENTSEL_EDGE  |	\
	 ARCH_PERFMON_EVENTSEL_INV   |	\
	 ARCH_PERFMON_EVENTSEL_CMASK)
#define AMD64_RAW_EVENT_MASK		\
	(X86_RAW_EVENT_MASK          |  \
	 AMD64_EVENTSEL_EVENT)
>>>>>>> 2da30e70

#define ARCH_PERFMON_UNHALTED_CORE_CYCLES_SEL		      0x3c
#define ARCH_PERFMON_UNHALTED_CORE_CYCLES_UMASK		(0x00 << 8)
#define ARCH_PERFMON_UNHALTED_CORE_CYCLES_INDEX			 0
#define ARCH_PERFMON_UNHALTED_CORE_CYCLES_PRESENT \
		(1 << (ARCH_PERFMON_UNHALTED_CORE_CYCLES_INDEX))

#define ARCH_PERFMON_BRANCH_MISSES_RETIRED			 6

/*
 * Intel "Architectural Performance Monitoring" CPUID
 * detection/enumeration details:
 */
union cpuid10_eax {
	struct {
		unsigned int version_id:8;
		unsigned int num_counters:8;
		unsigned int bit_width:8;
		unsigned int mask_length:8;
	} split;
	unsigned int full;
};

union cpuid10_edx {
	struct {
		unsigned int num_counters_fixed:4;
		unsigned int reserved:28;
	} split;
	unsigned int full;
};


/*
 * Fixed-purpose performance events:
 */

/*
 * All 3 fixed-mode PMCs are configured via this single MSR:
 */
#define MSR_ARCH_PERFMON_FIXED_CTR_CTRL			0x38d

/*
 * The counts are available in three separate MSRs:
 */

/* Instr_Retired.Any: */
#define MSR_ARCH_PERFMON_FIXED_CTR0			0x309
#define X86_PMC_IDX_FIXED_INSTRUCTIONS			(X86_PMC_IDX_FIXED + 0)

/* CPU_CLK_Unhalted.Core: */
#define MSR_ARCH_PERFMON_FIXED_CTR1			0x30a
#define X86_PMC_IDX_FIXED_CPU_CYCLES			(X86_PMC_IDX_FIXED + 1)

/* CPU_CLK_Unhalted.Ref: */
#define MSR_ARCH_PERFMON_FIXED_CTR2			0x30b
#define X86_PMC_IDX_FIXED_BUS_CYCLES			(X86_PMC_IDX_FIXED + 2)

/*
 * We model BTS tracing as another fixed-mode PMC.
 *
 * We choose a value in the middle of the fixed event range, since lower
 * values are used by actual fixed events and higher values are used
 * to indicate other overflow conditions in the PERF_GLOBAL_STATUS msr.
 */
#define X86_PMC_IDX_FIXED_BTS				(X86_PMC_IDX_FIXED + 16)

/* IbsFetchCtl bits/masks */
#define IBS_FETCH_RAND_EN		(1ULL<<57)
#define IBS_FETCH_VAL			(1ULL<<49)
#define IBS_FETCH_ENABLE		(1ULL<<48)
#define IBS_FETCH_CNT			0xFFFF0000ULL
#define IBS_FETCH_MAX_CNT		0x0000FFFFULL

/* IbsOpCtl bits */
#define IBS_OP_CNT_CTL			(1ULL<<19)
#define IBS_OP_VAL			(1ULL<<18)
#define IBS_OP_ENABLE			(1ULL<<17)
#define IBS_OP_MAX_CNT			0x0000FFFFULL

#ifdef CONFIG_PERF_EVENTS
extern void init_hw_perf_events(void);
extern void perf_events_lapic_init(void);

#define PERF_EVENT_INDEX_OFFSET			0

/*
 * Abuse bit 3 of the cpu eflags register to indicate proper PEBS IP fixups.
 * This flag is otherwise unused and ABI specified to be 0, so nobody should
 * care what we do with it.
 */
#define PERF_EFLAGS_EXACT	(1UL << 3)

struct pt_regs;
extern unsigned long perf_instruction_pointer(struct pt_regs *regs);
extern unsigned long perf_misc_flags(struct pt_regs *regs);
#define perf_misc_flags(regs)	perf_misc_flags(regs)

#else
static inline void init_hw_perf_events(void)		{ }
static inline void perf_events_lapic_init(void)	{ }
#endif

#endif /* _ASM_X86_PERF_EVENT_H */<|MERGE_RESOLUTION|>--- conflicted
+++ resolved
@@ -18,29 +18,6 @@
 #define MSR_ARCH_PERFMON_EVENTSEL0			     0x186
 #define MSR_ARCH_PERFMON_EVENTSEL1			     0x187
 
-<<<<<<< HEAD
-#define ARCH_PERFMON_EVENTSEL0_ENABLE			  (1 << 22)
-#define ARCH_PERFMON_EVENTSEL_ANY			  (1 << 21)
-#define ARCH_PERFMON_EVENTSEL_INT			  (1 << 20)
-#define ARCH_PERFMON_EVENTSEL_OS			  (1 << 17)
-#define ARCH_PERFMON_EVENTSEL_USR			  (1 << 16)
-
-/*
- * Includes eventsel and unit mask as well:
- */
-#define ARCH_PERFMON_EVENT_MASK				    0xffff
-
-/*
- * filter mask to validate fixed counter events.
- * the following filters disqualify for fixed counters:
- *  - inv
- *  - edge
- *  - cnt-mask
- *  The other filters are supported by fixed counters.
- *  The any-thread option is supported starting with v3.
- */
-#define ARCH_PERFMON_EVENT_FILTER_MASK			0xff840000
-=======
 #define ARCH_PERFMON_EVENTSEL_EVENT			0x000000FFULL
 #define ARCH_PERFMON_EVENTSEL_UMASK			0x0000FF00ULL
 #define ARCH_PERFMON_EVENTSEL_USR			(1ULL << 16)
@@ -66,7 +43,6 @@
 #define AMD64_RAW_EVENT_MASK		\
 	(X86_RAW_EVENT_MASK          |  \
 	 AMD64_EVENTSEL_EVENT)
->>>>>>> 2da30e70
 
 #define ARCH_PERFMON_UNHALTED_CORE_CYCLES_SEL		      0x3c
 #define ARCH_PERFMON_UNHALTED_CORE_CYCLES_UMASK		(0x00 << 8)
