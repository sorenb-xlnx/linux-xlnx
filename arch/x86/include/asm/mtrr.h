--- conflicted
+++ resolved
@@ -58,26 +58,15 @@
 #endif /* !__i386__ */
 
 struct mtrr_var_range {
-<<<<<<< HEAD
-	u32 base_lo;
-	u32 base_hi;
-	u32 mask_lo;
-	u32 mask_hi;
-=======
 	__u32 base_lo;
 	__u32 base_hi;
 	__u32 mask_lo;
 	__u32 mask_hi;
->>>>>>> 37a76bd4
 };
 
 /* In the Intel processor's MTRR interface, the MTRR type is always held in
    an 8 bit field: */
-<<<<<<< HEAD
-typedef u8 mtrr_type;
-=======
 typedef __u8 mtrr_type;
->>>>>>> 37a76bd4
 
 #define MTRR_NUM_FIXED_RANGES 88
 #define MTRR_MAX_VAR_RANGES 256
