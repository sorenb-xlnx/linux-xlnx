/*
 * Written by: Matthew Dobson, IBM Corporation
 *
 * Copyright (C) 2002, IBM Corp.
 *
 * All rights reserved.
 *
 * This program is free software; you can redistribute it and/or modify
 * it under the terms of the GNU General Public License as published by
 * the Free Software Foundation; either version 2 of the License, or
 * (at your option) any later version.
 *
 * This program is distributed in the hope that it will be useful, but
 * WITHOUT ANY WARRANTY; without even the implied warranty of
 * MERCHANTABILITY OR FITNESS FOR A PARTICULAR PURPOSE, GOOD TITLE or
 * NON INFRINGEMENT.  See the GNU General Public License for more
 * details.
 *
 * You should have received a copy of the GNU General Public License
 * along with this program; if not, write to the Free Software
 * Foundation, Inc., 675 Mass Ave, Cambridge, MA 02139, USA.
 *
 * Send feedback to <colpatch@us.ibm.com>
 */
#ifndef _ASM_X86_TOPOLOGY_H
#define _ASM_X86_TOPOLOGY_H

#ifdef CONFIG_X86_32
# ifdef CONFIG_X86_HT
#  define ENABLE_TOPO_DEFINES
# endif
#else
# ifdef CONFIG_SMP
#  define ENABLE_TOPO_DEFINES
# endif
#endif

/*
 * to preserve the visibility of NUMA_NO_NODE definition,
 * moved to there from here.  May be used independent of
 * CONFIG_NUMA.
 */
#include <linux/numa.h>

#ifdef CONFIG_NUMA
#include <linux/cpumask.h>

#include <asm/mpspec.h>

/* Mappings between logical cpu number and node number */
DECLARE_EARLY_PER_CPU(int, x86_cpu_to_node_map);

#ifdef CONFIG_DEBUG_PER_CPU_MAPS
/*
 * override generic percpu implementation of cpu_to_node
 */
extern int __cpu_to_node(int cpu);
#define cpu_to_node __cpu_to_node

extern int early_cpu_to_node(int cpu);

#else	/* !CONFIG_DEBUG_PER_CPU_MAPS */

/* Same function but used if called before per_cpu areas are setup */
static inline int early_cpu_to_node(int cpu)
{
	return early_per_cpu(x86_cpu_to_node_map, cpu);
}

#endif /* !CONFIG_DEBUG_PER_CPU_MAPS */

/* Mappings between node number and cpus on that node. */
extern cpumask_var_t node_to_cpumask_map[MAX_NUMNODES];

#ifdef CONFIG_DEBUG_PER_CPU_MAPS
extern const struct cpumask *cpumask_of_node(int node);
#else
/* Returns a pointer to the cpumask of CPUs on Node 'node'. */
static inline const struct cpumask *cpumask_of_node(int node)
{
	return node_to_cpumask_map[node];
}
#endif

extern void setup_node_to_cpumask_map(void);

/*
 * Returns the number of the node containing Node 'node'. This
 * architecture is flat, so it is a pretty simple function!
 */
#define parent_node(node) (node)

#define pcibus_to_node(bus) __pcibus_to_node(bus)

#ifdef CONFIG_X86_32
<<<<<<< HEAD
extern unsigned long node_start_pfn[];
extern unsigned long node_end_pfn[];
#define node_has_online_mem(nid) (node_start_pfn[nid] != node_end_pfn[nid])

=======
>>>>>>> e5a10c1b
# define SD_CACHE_NICE_TRIES	1
# define SD_IDLE_IDX		1
#else
# define SD_CACHE_NICE_TRIES	2
# define SD_IDLE_IDX		2
#endif

/* sched_domains SD_NODE_INIT for NUMA machines */
#define SD_NODE_INIT (struct sched_domain) {				\
	.min_interval		= 8,					\
	.max_interval		= 32,					\
	.busy_factor		= 32,					\
	.imbalance_pct		= 125,					\
	.cache_nice_tries	= SD_CACHE_NICE_TRIES,			\
	.busy_idx		= 3,					\
	.idle_idx		= SD_IDLE_IDX,				\
	.newidle_idx		= 0,					\
	.wake_idx		= 0,					\
	.forkexec_idx		= 0,					\
									\
	.flags			= 1*SD_LOAD_BALANCE			\
				| 1*SD_BALANCE_NEWIDLE			\
				| 1*SD_BALANCE_EXEC			\
				| 1*SD_BALANCE_FORK			\
				| 0*SD_BALANCE_WAKE			\
				| 1*SD_WAKE_AFFINE			\
				| 0*SD_PREFER_LOCAL			\
				| 0*SD_SHARE_CPUPOWER			\
				| 0*SD_POWERSAVINGS_BALANCE		\
				| 0*SD_SHARE_PKG_RESOURCES		\
				| 1*SD_SERIALIZE			\
				| 0*SD_PREFER_SIBLING			\
				,					\
	.last_balance		= jiffies,				\
	.balance_interval	= 1,					\
}

#ifdef CONFIG_X86_64
extern int __node_distance(int, int);
#define node_distance(a, b) __node_distance(a, b)
#endif

#else /* !CONFIG_NUMA */

static inline int numa_node_id(void)
{
	return 0;
}
/*
 * indicate override:
 */
#define numa_node_id numa_node_id

static inline int early_cpu_to_node(int cpu)
{
	return 0;
}

static inline void setup_node_to_cpumask_map(void) { }

#endif

#include <asm-generic/topology.h>

extern const struct cpumask *cpu_coregroup_mask(int cpu);

#ifdef ENABLE_TOPO_DEFINES
#define topology_physical_package_id(cpu)	(cpu_data(cpu).phys_proc_id)
#define topology_core_id(cpu)			(cpu_data(cpu).cpu_core_id)
#define topology_core_cpumask(cpu)		(per_cpu(cpu_core_map, cpu))
#define topology_thread_cpumask(cpu)		(per_cpu(cpu_sibling_map, cpu))

/* indicates that pointers to the topology cpumask_t maps are valid */
#define arch_provides_topology_pointers		yes
#endif

static inline void arch_fix_phys_package_id(int num, u32 slot)
{
}

struct pci_bus;
void x86_pci_root_bus_res_quirks(struct pci_bus *b);

#ifdef CONFIG_SMP
#define mc_capable()	((boot_cpu_data.x86_max_cores > 1) && \
			(cpumask_weight(cpu_core_mask(0)) != nr_cpu_ids))
#define smt_capable()			(smp_num_siblings > 1)
#endif

#ifdef CONFIG_NUMA
extern int get_mp_bus_to_node(int busnum);
extern void set_mp_bus_to_node(int busnum, int node);
#else
static inline int get_mp_bus_to_node(int busnum)
{
	return 0;
}
static inline void set_mp_bus_to_node(int busnum, int node)
{
}
#endif

#endif /* _ASM_X86_TOPOLOGY_H */<|MERGE_RESOLUTION|>--- conflicted
+++ resolved
@@ -93,13 +93,6 @@
 #define pcibus_to_node(bus) __pcibus_to_node(bus)
 
 #ifdef CONFIG_X86_32
-<<<<<<< HEAD
-extern unsigned long node_start_pfn[];
-extern unsigned long node_end_pfn[];
-#define node_has_online_mem(nid) (node_start_pfn[nid] != node_end_pfn[nid])
-
-=======
->>>>>>> e5a10c1b
 # define SD_CACHE_NICE_TRIES	1
 # define SD_IDLE_IDX		1
 #else
