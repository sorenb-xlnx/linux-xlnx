--- conflicted
+++ resolved
@@ -54,28 +54,6 @@
 }
 #define early_cpu_to_node(cpu)	cpu_to_node(cpu)
 
-<<<<<<< HEAD
-/* Returns a bitmask of CPUs on Node 'node'.
- *
- * Side note: this function creates the returned cpumask on the stack
- * so with a high NR_CPUS count, excessive stack space is used.  The
- * cpumask_of_node function should be used whenever possible.
- */
-static inline cpumask_t node_to_cpumask(int node)
-{
-	return node_to_cpumask_map[node];
-}
-
-/* Returns a bitmask of CPUs on Node 'node'. */
-static inline const struct cpumask *cpumask_of_node(int node)
-{
-	return &node_to_cpumask_map[node];
-}
-
-static inline void setup_node_to_cpumask_map(void) { }
-
-=======
->>>>>>> c7b16712
 #else /* CONFIG_X86_64 */
 
 /* Mappings between logical cpu number and node number */
@@ -120,25 +98,7 @@
 }
 #endif
 
-<<<<<<< HEAD
-#endif /* !CONFIG_DEBUG_PER_CPU_MAPS */
-
 extern void setup_node_to_cpumask_map(void);
-
-/*
- * Replace default node_to_cpumask_ptr with optimized version
- * Deprecated: use "const struct cpumask *mask = cpumask_of_node(node)"
- */
-#define node_to_cpumask_ptr(v, node)		\
-		const cpumask_t *v = cpumask_of_node(node)
-
-#define node_to_cpumask_ptr_next(v, node)	\
-			   v = cpumask_of_node(node)
-
-#endif /* CONFIG_X86_64 */
-=======
-extern void setup_node_to_cpumask_map(void);
->>>>>>> c7b16712
 
 /*
  * Returns the number of the node containing Node 'node'. This
@@ -206,19 +166,11 @@
 {
 	return 0;
 }
-<<<<<<< HEAD
 
 static inline int early_cpu_to_node(int cpu)
 {
 	return 0;
 }
-=======
->>>>>>> c7b16712
-
-static inline int early_cpu_to_node(int cpu)
-{
-	return 0;
-}
 
 static inline const struct cpumask *cpumask_of_node(int node)
 {
@@ -230,16 +182,6 @@
 }
 
 static inline void setup_node_to_cpumask_map(void) { }
-<<<<<<< HEAD
-
-/*
- * Replace default node_to_cpumask_ptr with optimized version
- * Deprecated: use "const struct cpumask *mask = cpumask_of_node(node)"
- */
-#define node_to_cpumask_ptr(v, node)		\
-		const cpumask_t *v = cpumask_of_node(node)
-=======
->>>>>>> c7b16712
 
 #endif
 
