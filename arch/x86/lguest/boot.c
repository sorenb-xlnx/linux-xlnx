/*P:010
 * A hypervisor allows multiple Operating Systems to run on a single machine.
 * To quote David Wheeler: "Any problem in computer science can be solved with
 * another layer of indirection."
 *
 * We keep things simple in two ways.  First, we start with a normal Linux
 * kernel and insert a module (lg.ko) which allows us to run other Linux
 * kernels the same way we'd run processes.  We call the first kernel the Host,
 * and the others the Guests.  The program which sets up and configures Guests
 * (such as the example in Documentation/lguest/lguest.c) is called the
 * Launcher.
 *
 * Secondly, we only run specially modified Guests, not normal kernels: setting
 * CONFIG_LGUEST_GUEST to "y" compiles this file into the kernel so it knows
 * how to be a Guest at boot time.  This means that you can use the same kernel
 * you boot normally (ie. as a Host) as a Guest.
 *
 * These Guests know that they cannot do privileged operations, such as disable
 * interrupts, and that they have to ask the Host to do such things explicitly.
 * This file consists of all the replacements for such low-level native
 * hardware operations: these special Guest versions call the Host.
 *
 * So how does the kernel know it's a Guest?  We'll see that later, but let's
 * just say that we end up here where we replace the native functions various
 * "paravirt" structures with our Guest versions, then boot like normal.
:*/

/*
 * Copyright (C) 2006, Rusty Russell <rusty@rustcorp.com.au> IBM Corporation.
 *
 * This program is free software; you can redistribute it and/or modify
 * it under the terms of the GNU General Public License as published by
 * the Free Software Foundation; either version 2 of the License, or
 * (at your option) any later version.
 *
 * This program is distributed in the hope that it will be useful, but
 * WITHOUT ANY WARRANTY; without even the implied warranty of
 * MERCHANTABILITY OR FITNESS FOR A PARTICULAR PURPOSE, GOOD TITLE or
 * NON INFRINGEMENT.  See the GNU General Public License for more
 * details.
 *
 * You should have received a copy of the GNU General Public License
 * along with this program; if not, write to the Free Software
 * Foundation, Inc., 675 Mass Ave, Cambridge, MA 02139, USA.
 */
#include <linux/kernel.h>
#include <linux/start_kernel.h>
#include <linux/string.h>
#include <linux/console.h>
#include <linux/screen_info.h>
#include <linux/irq.h>
#include <linux/interrupt.h>
#include <linux/clocksource.h>
#include <linux/clockchips.h>
#include <linux/lguest.h>
#include <linux/lguest_launcher.h>
#include <linux/virtio_console.h>
#include <linux/pm.h>
#include <asm/apic.h>
#include <asm/lguest.h>
#include <asm/paravirt.h>
#include <asm/param.h>
#include <asm/page.h>
#include <asm/pgtable.h>
#include <asm/desc.h>
#include <asm/setup.h>
#include <asm/e820.h>
#include <asm/mce.h>
#include <asm/io.h>
#include <asm/i387.h>
#include <asm/stackprotector.h>
#include <asm/reboot.h>		/* for struct machine_ops */

/*G:010 Welcome to the Guest!
 *
 * The Guest in our tale is a simple creature: identical to the Host but
 * behaving in simplified but equivalent ways.  In particular, the Guest is the
 * same kernel as the Host (or at least, built from the same source code).
:*/

struct lguest_data lguest_data = {
	.hcall_status = { [0 ... LHCALL_RING_SIZE-1] = 0xFF },
	.noirq_start = (u32)lguest_noirq_start,
	.noirq_end = (u32)lguest_noirq_end,
	.kernel_address = PAGE_OFFSET,
	.blocked_interrupts = { 1 }, /* Block timer interrupts */
	.syscall_vec = SYSCALL_VECTOR,
};

/*G:037
 * async_hcall() is pretty simple: I'm quite proud of it really.  We have a
 * ring buffer of stored hypercalls which the Host will run though next time we
 * do a normal hypercall.  Each entry in the ring has 5 slots for the hypercall
 * arguments, and a "hcall_status" word which is 0 if the call is ready to go,
 * and 255 once the Host has finished with it.
 *
 * If we come around to a slot which hasn't been finished, then the table is
 * full and we just make the hypercall directly.  This has the nice side
 * effect of causing the Host to run all the stored calls in the ring buffer
 * which empties it for next time!
 */
static void async_hcall(unsigned long call, unsigned long arg1,
			unsigned long arg2, unsigned long arg3,
			unsigned long arg4)
{
	/* Note: This code assumes we're uniprocessor. */
	static unsigned int next_call;
	unsigned long flags;

	/*
	 * Disable interrupts if not already disabled: we don't want an
	 * interrupt handler making a hypercall while we're already doing
	 * one!
	 */
	local_irq_save(flags);
	if (lguest_data.hcall_status[next_call] != 0xFF) {
		/* Table full, so do normal hcall which will flush table. */
		kvm_hypercall4(call, arg1, arg2, arg3, arg4);
	} else {
		lguest_data.hcalls[next_call].arg0 = call;
		lguest_data.hcalls[next_call].arg1 = arg1;
		lguest_data.hcalls[next_call].arg2 = arg2;
		lguest_data.hcalls[next_call].arg3 = arg3;
		lguest_data.hcalls[next_call].arg4 = arg4;
		/* Arguments must all be written before we mark it to go */
		wmb();
		lguest_data.hcall_status[next_call] = 0;
		if (++next_call == LHCALL_RING_SIZE)
			next_call = 0;
	}
	local_irq_restore(flags);
}

/*G:035
 * Notice the lazy_hcall() above, rather than hcall().  This is our first real
 * optimization trick!
 *
 * When lazy_mode is set, it means we're allowed to defer all hypercalls and do
 * them as a batch when lazy_mode is eventually turned off.  Because hypercalls
 * are reasonably expensive, batching them up makes sense.  For example, a
 * large munmap might update dozens of page table entries: that code calls
 * paravirt_enter_lazy_mmu(), does the dozen updates, then calls
 * lguest_leave_lazy_mode().
 *
 * So, when we're in lazy mode, we call async_hcall() to store the call for
 * future processing:
 */
static void lazy_hcall1(unsigned long call,
		       unsigned long arg1)
{
	if (paravirt_get_lazy_mode() == PARAVIRT_LAZY_NONE)
		kvm_hypercall1(call, arg1);
	else
		async_hcall(call, arg1, 0, 0, 0);
}

/* You can imagine what lazy_hcall2, 3 and 4 look like. :*/
static void lazy_hcall2(unsigned long call,
		       unsigned long arg1,
		       unsigned long arg2)
{
	if (paravirt_get_lazy_mode() == PARAVIRT_LAZY_NONE)
		kvm_hypercall2(call, arg1, arg2);
	else
		async_hcall(call, arg1, arg2, 0, 0);
}

static void lazy_hcall3(unsigned long call,
		       unsigned long arg1,
		       unsigned long arg2,
		       unsigned long arg3)
{
	if (paravirt_get_lazy_mode() == PARAVIRT_LAZY_NONE)
		kvm_hypercall3(call, arg1, arg2, arg3);
	else
		async_hcall(call, arg1, arg2, arg3, 0);
}

#ifdef CONFIG_X86_PAE
static void lazy_hcall4(unsigned long call,
		       unsigned long arg1,
		       unsigned long arg2,
		       unsigned long arg3,
		       unsigned long arg4)
{
	if (paravirt_get_lazy_mode() == PARAVIRT_LAZY_NONE)
		kvm_hypercall4(call, arg1, arg2, arg3, arg4);
	else
		async_hcall(call, arg1, arg2, arg3, arg4);
}
#endif

/*G:036
 * When lazy mode is turned off reset the per-cpu lazy mode variable and then
 * issue the do-nothing hypercall to flush any stored calls.
:*/
static void lguest_leave_lazy_mmu_mode(void)
{
	kvm_hypercall0(LHCALL_FLUSH_ASYNC);
	paravirt_leave_lazy_mmu();
}

static void lguest_end_context_switch(struct task_struct *next)
{
	kvm_hypercall0(LHCALL_FLUSH_ASYNC);
	paravirt_end_context_switch(next);
}

/*G:032
 * After that diversion we return to our first native-instruction
 * replacements: four functions for interrupt control.
 *
 * The simplest way of implementing these would be to have "turn interrupts
 * off" and "turn interrupts on" hypercalls.  Unfortunately, this is too slow:
 * these are by far the most commonly called functions of those we override.
 *
 * So instead we keep an "irq_enabled" field inside our "struct lguest_data",
 * which the Guest can update with a single instruction.  The Host knows to
 * check there before it tries to deliver an interrupt.
 */

/*
 * save_flags() is expected to return the processor state (ie. "flags").  The
 * flags word contains all kind of stuff, but in practice Linux only cares
 * about the interrupt flag.  Our "save_flags()" just returns that.
 */
static unsigned long save_fl(void)
{
	return lguest_data.irq_enabled;
}

/* Interrupts go off... */
static void irq_disable(void)
{
	lguest_data.irq_enabled = 0;
}

/*
 * Let's pause a moment.  Remember how I said these are called so often?
 * Jeremy Fitzhardinge optimized them so hard early in 2009 that he had to
 * break some rules.  In particular, these functions are assumed to save their
 * own registers if they need to: normal C functions assume they can trash the
 * eax register.  To use normal C functions, we use
 * PV_CALLEE_SAVE_REGS_THUNK(), which pushes %eax onto the stack, calls the
 * C function, then restores it.
 */
PV_CALLEE_SAVE_REGS_THUNK(save_fl);
PV_CALLEE_SAVE_REGS_THUNK(irq_disable);
/*:*/

/* These are in i386_head.S */
extern void lg_irq_enable(void);
extern void lg_restore_fl(unsigned long flags);

/*M:003
 * We could be more efficient in our checking of outstanding interrupts, rather
 * than using a branch.  One way would be to put the "irq_enabled" field in a
 * page by itself, and have the Host write-protect it when an interrupt comes
 * in when irqs are disabled.  There will then be a page fault as soon as
 * interrupts are re-enabled.
 *
 * A better method is to implement soft interrupt disable generally for x86:
 * instead of disabling interrupts, we set a flag.  If an interrupt does come
 * in, we then disable them for real.  This is uncommon, so we could simply use
 * a hypercall for interrupt control and not worry about efficiency.
:*/

/*G:034
 * The Interrupt Descriptor Table (IDT).
 *
 * The IDT tells the processor what to do when an interrupt comes in.  Each
 * entry in the table is a 64-bit descriptor: this holds the privilege level,
 * address of the handler, and... well, who cares?  The Guest just asks the
 * Host to make the change anyway, because the Host controls the real IDT.
 */
static void lguest_write_idt_entry(gate_desc *dt,
				   int entrynum, const gate_desc *g)
{
	/*
	 * The gate_desc structure is 8 bytes long: we hand it to the Host in
	 * two 32-bit chunks.  The whole 32-bit kernel used to hand descriptors
	 * around like this; typesafety wasn't a big concern in Linux's early
	 * years.
	 */
	u32 *desc = (u32 *)g;
	/* Keep the local copy up to date. */
	native_write_idt_entry(dt, entrynum, g);
	/* Tell Host about this new entry. */
	kvm_hypercall3(LHCALL_LOAD_IDT_ENTRY, entrynum, desc[0], desc[1]);
}

/*
 * Changing to a different IDT is very rare: we keep the IDT up-to-date every
 * time it is written, so we can simply loop through all entries and tell the
 * Host about them.
 */
static void lguest_load_idt(const struct desc_ptr *desc)
{
	unsigned int i;
	struct desc_struct *idt = (void *)desc->address;

	for (i = 0; i < (desc->size+1)/8; i++)
		kvm_hypercall3(LHCALL_LOAD_IDT_ENTRY, i, idt[i].a, idt[i].b);
}

/*
 * The Global Descriptor Table.
 *
 * The Intel architecture defines another table, called the Global Descriptor
 * Table (GDT).  You tell the CPU where it is (and its size) using the "lgdt"
 * instruction, and then several other instructions refer to entries in the
 * table.  There are three entries which the Switcher needs, so the Host simply
 * controls the entire thing and the Guest asks it to make changes using the
 * LOAD_GDT hypercall.
 *
 * This is the exactly like the IDT code.
 */
static void lguest_load_gdt(const struct desc_ptr *desc)
{
	unsigned int i;
	struct desc_struct *gdt = (void *)desc->address;

	for (i = 0; i < (desc->size+1)/8; i++)
		kvm_hypercall3(LHCALL_LOAD_GDT_ENTRY, i, gdt[i].a, gdt[i].b);
}

/*
 * For a single GDT entry which changes, we do the lazy thing: alter our GDT,
 * then tell the Host to reload the entire thing.  This operation is so rare
 * that this naive implementation is reasonable.
 */
static void lguest_write_gdt_entry(struct desc_struct *dt, int entrynum,
				   const void *desc, int type)
{
	native_write_gdt_entry(dt, entrynum, desc, type);
	/* Tell Host about this new entry. */
	kvm_hypercall3(LHCALL_LOAD_GDT_ENTRY, entrynum,
		       dt[entrynum].a, dt[entrynum].b);
}

/*
 * OK, I lied.  There are three "thread local storage" GDT entries which change
 * on every context switch (these three entries are how glibc implements
 * __thread variables).  So we have a hypercall specifically for this case.
 */
static void lguest_load_tls(struct thread_struct *t, unsigned int cpu)
{
	/*
	 * There's one problem which normal hardware doesn't have: the Host
	 * can't handle us removing entries we're currently using.  So we clear
	 * the GS register here: if it's needed it'll be reloaded anyway.
	 */
	lazy_load_gs(0);
	lazy_hcall2(LHCALL_LOAD_TLS, __pa(&t->tls_array), cpu);
}

/*G:038
 * That's enough excitement for now, back to ploughing through each of the
 * different pv_ops structures (we're about 1/3 of the way through).
 *
 * This is the Local Descriptor Table, another weird Intel thingy.  Linux only
 * uses this for some strange applications like Wine.  We don't do anything
 * here, so they'll get an informative and friendly Segmentation Fault.
 */
static void lguest_set_ldt(const void *addr, unsigned entries)
{
}

/*
 * This loads a GDT entry into the "Task Register": that entry points to a
 * structure called the Task State Segment.  Some comments scattered though the
 * kernel code indicate that this used for task switching in ages past, along
 * with blood sacrifice and astrology.
 *
 * Now there's nothing interesting in here that we don't get told elsewhere.
 * But the native version uses the "ltr" instruction, which makes the Host
 * complain to the Guest about a Segmentation Fault and it'll oops.  So we
 * override the native version with a do-nothing version.
 */
static void lguest_load_tr_desc(void)
{
}

/*
 * The "cpuid" instruction is a way of querying both the CPU identity
 * (manufacturer, model, etc) and its features.  It was introduced before the
 * Pentium in 1993 and keeps getting extended by both Intel, AMD and others.
 * As you might imagine, after a decade and a half this treatment, it is now a
 * giant ball of hair.  Its entry in the current Intel manual runs to 28 pages.
 *
 * This instruction even it has its own Wikipedia entry.  The Wikipedia entry
 * has been translated into 5 languages.  I am not making this up!
 *
 * We could get funky here and identify ourselves as "GenuineLguest", but
 * instead we just use the real "cpuid" instruction.  Then I pretty much turned
 * off feature bits until the Guest booted.  (Don't say that: you'll damage
 * lguest sales!)  Shut up, inner voice!  (Hey, just pointing out that this is
 * hardly future proof.)  Noone's listening!  They don't like you anyway,
 * parenthetic weirdo!
 *
 * Replacing the cpuid so we can turn features off is great for the kernel, but
 * anyone (including userspace) can just use the raw "cpuid" instruction and
 * the Host won't even notice since it isn't privileged.  So we try not to get
 * too worked up about it.
 */
static void lguest_cpuid(unsigned int *ax, unsigned int *bx,
			 unsigned int *cx, unsigned int *dx)
{
	int function = *ax;

	native_cpuid(ax, bx, cx, dx);
	switch (function) {
	/*
	 * CPUID 0 gives the highest legal CPUID number (and the ID string).
	 * We futureproof our code a little by sticking to known CPUID values.
	 */
	case 0:
		if (*ax > 5)
			*ax = 5;
		break;

	/*
	 * CPUID 1 is a basic feature request.
	 *
	 * CX: we only allow kernel to see SSE3, CMPXCHG16B and SSSE3
	 * DX: SSE, SSE2, FXSR, MMX, CMOV, CMPXCHG8B, TSC, FPU and PAE.
	 */
	case 1:
		*cx &= 0x00002201;
		*dx &= 0x07808151;
		/*
		 * The Host can do a nice optimization if it knows that the
		 * kernel mappings (addresses above 0xC0000000 or whatever
		 * PAGE_OFFSET is set to) haven't changed.  But Linux calls
		 * flush_tlb_user() for both user and kernel mappings unless
		 * the Page Global Enable (PGE) feature bit is set.
		 */
		*dx |= 0x00002000;
		/*
		 * We also lie, and say we're family id 5.  6 or greater
		 * leads to a rdmsr in early_init_intel which we can't handle.
		 * Family ID is returned as bits 8-12 in ax.
		 */
		*ax &= 0xFFFFF0FF;
		*ax |= 0x00000500;
		break;
	/*
	 * 0x80000000 returns the highest Extended Function, so we futureproof
	 * like we do above by limiting it to known fields.
	 */
	case 0x80000000:
		if (*ax > 0x80000008)
			*ax = 0x80000008;
		break;

	/*
	 * PAE systems can mark pages as non-executable.  Linux calls this the
	 * NX bit.  Intel calls it XD (eXecute Disable), AMD EVP (Enhanced
	 * Virus Protection).  We just switch turn if off here, since we don't
	 * support it.
	 */
	case 0x80000001:
		*dx &= ~(1 << 20);
		break;
	}
}

/*
 * Intel has four control registers, imaginatively named cr0, cr2, cr3 and cr4.
 * I assume there's a cr1, but it hasn't bothered us yet, so we'll not bother
 * it.  The Host needs to know when the Guest wants to change them, so we have
 * a whole series of functions like read_cr0() and write_cr0().
 *
 * We start with cr0.  cr0 allows you to turn on and off all kinds of basic
 * features, but Linux only really cares about one: the horrifically-named Task
 * Switched (TS) bit at bit 3 (ie. 8)
 *
 * What does the TS bit do?  Well, it causes the CPU to trap (interrupt 7) if
 * the floating point unit is used.  Which allows us to restore FPU state
 * lazily after a task switch, and Linux uses that gratefully, but wouldn't a
 * name like "FPUTRAP bit" be a little less cryptic?
 *
 * We store cr0 locally because the Host never changes it.  The Guest sometimes
 * wants to read it and we'd prefer not to bother the Host unnecessarily.
 */
static unsigned long current_cr0;
static void lguest_write_cr0(unsigned long val)
{
	lazy_hcall1(LHCALL_TS, val & X86_CR0_TS);
	current_cr0 = val;
}

static unsigned long lguest_read_cr0(void)
{
	return current_cr0;
}

/*
 * Intel provided a special instruction to clear the TS bit for people too cool
 * to use write_cr0() to do it.  This "clts" instruction is faster, because all
 * the vowels have been optimized out.
 */
static void lguest_clts(void)
{
	lazy_hcall1(LHCALL_TS, 0);
	current_cr0 &= ~X86_CR0_TS;
}

/*
 * cr2 is the virtual address of the last page fault, which the Guest only ever
 * reads.  The Host kindly writes this into our "struct lguest_data", so we
 * just read it out of there.
 */
static unsigned long lguest_read_cr2(void)
{
	return lguest_data.cr2;
}

/* See lguest_set_pte() below. */
static bool cr3_changed = false;

/*
 * cr3 is the current toplevel pagetable page: the principle is the same as
 * cr0.  Keep a local copy, and tell the Host when it changes.  The only
 * difference is that our local copy is in lguest_data because the Host needs
 * to set it upon our initial hypercall.
 */
static void lguest_write_cr3(unsigned long cr3)
{
	lguest_data.pgdir = cr3;
	lazy_hcall1(LHCALL_NEW_PGTABLE, cr3);
	cr3_changed = true;
}

static unsigned long lguest_read_cr3(void)
{
	return lguest_data.pgdir;
}

/* cr4 is used to enable and disable PGE, but we don't care. */
static unsigned long lguest_read_cr4(void)
{
	return 0;
}

static void lguest_write_cr4(unsigned long val)
{
}

/*
 * Page Table Handling.
 *
 * Now would be a good time to take a rest and grab a coffee or similarly
 * relaxing stimulant.  The easy parts are behind us, and the trek gradually
 * winds uphill from here.
 *
 * Quick refresher: memory is divided into "pages" of 4096 bytes each.  The CPU
 * maps virtual addresses to physical addresses using "page tables".  We could
 * use one huge index of 1 million entries: each address is 4 bytes, so that's
 * 1024 pages just to hold the page tables.   But since most virtual addresses
 * are unused, we use a two level index which saves space.  The cr3 register
 * contains the physical address of the top level "page directory" page, which
 * contains physical addresses of up to 1024 second-level pages.  Each of these
 * second level pages contains up to 1024 physical addresses of actual pages,
 * or Page Table Entries (PTEs).
 *
 * Here's a diagram, where arrows indicate physical addresses:
 *
 * cr3 ---> +---------+
 *	    |  	   --------->+---------+
 *	    |	      |	     | PADDR1  |
 *	  Mid-level   |	     | PADDR2  |
 *	  (PMD) page  |	     | 	       |
 *	    |	      |	   Lower-level |
 *	    |	      |	   (PTE) page  |
 *	    |	      |	     |	       |
 *	      ....    	     	 ....
 *
 * So to convert a virtual address to a physical address, we look up the top
 * level, which points us to the second level, which gives us the physical
 * address of that page.  If the top level entry was not present, or the second
 * level entry was not present, then the virtual address is invalid (we
 * say "the page was not mapped").
 *
 * Put another way, a 32-bit virtual address is divided up like so:
 *
 *  1 1 0 0 0 0 0 0 0 0 0 1 0 0 0 0 0 0 0 0 0 0 0 0 0 0 0 0 0 0 0 0
 * |<---- 10 bits ---->|<---- 10 bits ---->|<------ 12 bits ------>|
 *    Index into top     Index into second      Offset within page
 *  page directory page    pagetable page
 *
 * Now, unfortunately, this isn't the whole story: Intel added Physical Address
 * Extension (PAE) to allow 32 bit systems to use 64GB of memory (ie. 36 bits).
 * These are held in 64-bit page table entries, so we can now only fit 512
 * entries in a page, and the neat three-level tree breaks down.
 *
 * The result is a four level page table:
 *
 * cr3 --> [ 4 Upper  ]
 *	   [   Level  ]
 *	   [  Entries ]
 *	   [(PUD Page)]---> +---------+
 *	 		    |  	   --------->+---------+
 *	 		    |	      |	     | PADDR1  |
 *	 		  Mid-level   |	     | PADDR2  |
 *	 		  (PMD) page  |	     | 	       |
 *	 		    |	      |	   Lower-level |
 *	 		    |	      |	   (PTE) page  |
 *	 		    |	      |	     |	       |
 *	 		      ....    	     	 ....
 *
 *
 * And the virtual address is decoded as:
 *
 *         1 1 0 0 0 0 0 0 0 0 0 1 0 0 0 0 0 0 0 0 0 0 0 0 0 0 0 0 0 0 0 0
 *      |<-2->|<--- 9 bits ---->|<---- 9 bits --->|<------ 12 bits ------>|
 * Index into    Index into mid    Index into lower    Offset within page
 * top entries   directory page     pagetable page
 *
 * It's too hard to switch between these two formats at runtime, so Linux only
 * supports one or the other depending on whether CONFIG_X86_PAE is set.  Many
 * distributions turn it on, and not just for people with silly amounts of
 * memory: the larger PTE entries allow room for the NX bit, which lets the
 * kernel disable execution of pages and increase security.
 *
 * This was a problem for lguest, which couldn't run on these distributions;
 * then Matias Zabaljauregui figured it all out and implemented it, and only a
 * handful of puppies were crushed in the process!
 *
 * Back to our point: the kernel spends a lot of time changing both the
 * top-level page directory and lower-level pagetable pages.  The Guest doesn't
 * know physical addresses, so while it maintains these page tables exactly
 * like normal, it also needs to keep the Host informed whenever it makes a
 * change: the Host will create the real page tables based on the Guests'.
 */

/*
 * The Guest calls this after it has set a second-level entry (pte), ie. to map
 * a page into a process' address space.  Wetell the Host the toplevel and
 * address this corresponds to.  The Guest uses one pagetable per process, so
 * we need to tell the Host which one we're changing (mm->pgd).
 */
static void lguest_pte_update(struct mm_struct *mm, unsigned long addr,
			       pte_t *ptep)
{
#ifdef CONFIG_X86_PAE
	/* PAE needs to hand a 64 bit page table entry, so it uses two args. */
	lazy_hcall4(LHCALL_SET_PTE, __pa(mm->pgd), addr,
		    ptep->pte_low, ptep->pte_high);
#else
	lazy_hcall3(LHCALL_SET_PTE, __pa(mm->pgd), addr, ptep->pte_low);
#endif
}

/* This is the "set and update" combo-meal-deal version. */
static void lguest_set_pte_at(struct mm_struct *mm, unsigned long addr,
			      pte_t *ptep, pte_t pteval)
{
	native_set_pte(ptep, pteval);
	lguest_pte_update(mm, addr, ptep);
}

/*
 * The Guest calls lguest_set_pud to set a top-level entry and lguest_set_pmd
 * to set a middle-level entry when PAE is activated.
 *
 * Again, we set the entry then tell the Host which page we changed,
 * and the index of the entry we changed.
 */
#ifdef CONFIG_X86_PAE
static void lguest_set_pud(pud_t *pudp, pud_t pudval)
{
	native_set_pud(pudp, pudval);

	/* 32 bytes aligned pdpt address and the index. */
	lazy_hcall2(LHCALL_SET_PGD, __pa(pudp) & 0xFFFFFFE0,
		   (__pa(pudp) & 0x1F) / sizeof(pud_t));
}

static void lguest_set_pmd(pmd_t *pmdp, pmd_t pmdval)
{
	native_set_pmd(pmdp, pmdval);
	lazy_hcall2(LHCALL_SET_PMD, __pa(pmdp) & PAGE_MASK,
		   (__pa(pmdp) & (PAGE_SIZE - 1)) / sizeof(pmd_t));
}
#else

/* The Guest calls lguest_set_pmd to set a top-level entry when !PAE. */
static void lguest_set_pmd(pmd_t *pmdp, pmd_t pmdval)
{
	native_set_pmd(pmdp, pmdval);
	lazy_hcall2(LHCALL_SET_PGD, __pa(pmdp) & PAGE_MASK,
		   (__pa(pmdp) & (PAGE_SIZE - 1)) / sizeof(pmd_t));
}
#endif

/*
 * There are a couple of legacy places where the kernel sets a PTE, but we
 * don't know the top level any more.  This is useless for us, since we don't
 * know which pagetable is changing or what address, so we just tell the Host
 * to forget all of them.  Fortunately, this is very rare.
 *
 * ... except in early boot when the kernel sets up the initial pagetables,
 * which makes booting astonishingly slow: 1.83 seconds!  So we don't even tell
 * the Host anything changed until we've done the first page table switch,
 * which brings boot back to 0.25 seconds.
 */
static void lguest_set_pte(pte_t *ptep, pte_t pteval)
{
	native_set_pte(ptep, pteval);
	if (cr3_changed)
		lazy_hcall1(LHCALL_FLUSH_TLB, 1);
}

#ifdef CONFIG_X86_PAE
/*
 * With 64-bit PTE values, we need to be careful setting them: if we set 32
 * bits at a time, the hardware could see a weird half-set entry.  These
 * versions ensure we update all 64 bits at once.
 */
static void lguest_set_pte_atomic(pte_t *ptep, pte_t pte)
{
	native_set_pte_atomic(ptep, pte);
	if (cr3_changed)
		lazy_hcall1(LHCALL_FLUSH_TLB, 1);
}

static void lguest_pte_clear(struct mm_struct *mm, unsigned long addr,
			     pte_t *ptep)
{
	native_pte_clear(mm, addr, ptep);
	lguest_pte_update(mm, addr, ptep);
}

static void lguest_pmd_clear(pmd_t *pmdp)
{
	lguest_set_pmd(pmdp, __pmd(0));
}
#endif

/*
 * Unfortunately for Lguest, the pv_mmu_ops for page tables were based on
 * native page table operations.  On native hardware you can set a new page
 * table entry whenever you want, but if you want to remove one you have to do
 * a TLB flush (a TLB is a little cache of page table entries kept by the CPU).
 *
 * So the lguest_set_pte_at() and lguest_set_pmd() functions above are only
 * called when a valid entry is written, not when it's removed (ie. marked not
 * present).  Instead, this is where we come when the Guest wants to remove a
 * page table entry: we tell the Host to set that entry to 0 (ie. the present
 * bit is zero).
 */
static void lguest_flush_tlb_single(unsigned long addr)
{
	/* Simply set it to zero: if it was not, it will fault back in. */
	lazy_hcall3(LHCALL_SET_PTE, lguest_data.pgdir, addr, 0);
}

/*
 * This is what happens after the Guest has removed a large number of entries.
 * This tells the Host that any of the page table entries for userspace might
 * have changed, ie. virtual addresses below PAGE_OFFSET.
 */
static void lguest_flush_tlb_user(void)
{
	lazy_hcall1(LHCALL_FLUSH_TLB, 0);
}

/*
 * This is called when the kernel page tables have changed.  That's not very
 * common (unless the Guest is using highmem, which makes the Guest extremely
 * slow), so it's worth separating this from the user flushing above.
 */
static void lguest_flush_tlb_kernel(void)
{
	lazy_hcall1(LHCALL_FLUSH_TLB, 1);
}

/*
 * The Unadvanced Programmable Interrupt Controller.
 *
 * This is an attempt to implement the simplest possible interrupt controller.
 * I spent some time looking though routines like set_irq_chip_and_handler,
 * set_irq_chip_and_handler_name, set_irq_chip_data and set_phasers_to_stun and
 * I *think* this is as simple as it gets.
 *
 * We can tell the Host what interrupts we want blocked ready for using the
 * lguest_data.interrupts bitmap, so disabling (aka "masking") them is as
 * simple as setting a bit.  We don't actually "ack" interrupts as such, we
 * just mask and unmask them.  I wonder if we should be cleverer?
 */
static void disable_lguest_irq(unsigned int irq)
{
	set_bit(irq, lguest_data.blocked_interrupts);
}

static void enable_lguest_irq(unsigned int irq)
{
	clear_bit(irq, lguest_data.blocked_interrupts);
}

/* This structure describes the lguest IRQ controller. */
static struct irq_chip lguest_irq_controller = {
	.name		= "lguest",
	.mask		= disable_lguest_irq,
	.mask_ack	= disable_lguest_irq,
	.unmask		= enable_lguest_irq,
};

/*
 * This sets up the Interrupt Descriptor Table (IDT) entry for each hardware
 * interrupt (except 128, which is used for system calls), and then tells the
 * Linux infrastructure that each interrupt is controlled by our level-based
 * lguest interrupt controller.
 */
static void __init lguest_init_IRQ(void)
{
	unsigned int i;

	for (i = FIRST_EXTERNAL_VECTOR; i < NR_VECTORS; i++) {
		/* Some systems map "vectors" to interrupts weirdly.  Not us! */
		__get_cpu_var(vector_irq)[i] = i - FIRST_EXTERNAL_VECTOR;
		if (i != SYSCALL_VECTOR)
			set_intr_gate(i, interrupt[i - FIRST_EXTERNAL_VECTOR]);
	}

	/*
	 * This call is required to set up for 4k stacks, where we have
	 * separate stacks for hard and soft interrupts.
	 */
	irq_ctx_init(smp_processor_id());
}

/*
 * With CONFIG_SPARSE_IRQ, interrupt descriptors are allocated as-needed, so
 * rather than set them in lguest_init_IRQ we are called here every time an
 * lguest device needs an interrupt.
 *
 * FIXME: irq_to_desc_alloc_node() can fail due to lack of memory, we should
 * pass that up!
 */
void lguest_setup_irq(unsigned int irq)
{
	irq_to_desc_alloc_node(irq, 0);
	set_irq_chip_and_handler_name(irq, &lguest_irq_controller,
				      handle_level_irq, "level");
}

/*
 * Time.
 *
 * It would be far better for everyone if the Guest had its own clock, but
 * until then the Host gives us the time on every interrupt.
 */
static unsigned long lguest_get_wallclock(void)
{
	return lguest_data.time.tv_sec;
}

/*
 * The TSC is an Intel thing called the Time Stamp Counter.  The Host tells us
 * what speed it runs at, or 0 if it's unusable as a reliable clock source.
 * This matches what we want here: if we return 0 from this function, the x86
 * TSC clock will give up and not register itself.
 */
static unsigned long lguest_tsc_khz(void)
{
	return lguest_data.tsc_khz;
}

/*
 * If we can't use the TSC, the kernel falls back to our lower-priority
 * "lguest_clock", where we read the time value given to us by the Host.
 */
static cycle_t lguest_clock_read(struct clocksource *cs)
{
	unsigned long sec, nsec;

	/*
	 * Since the time is in two parts (seconds and nanoseconds), we risk
	 * reading it just as it's changing from 99 & 0.999999999 to 100 and 0,
	 * and getting 99 and 0.  As Linux tends to come apart under the stress
	 * of time travel, we must be careful:
	 */
	do {
		/* First we read the seconds part. */
		sec = lguest_data.time.tv_sec;
		/*
		 * This read memory barrier tells the compiler and the CPU that
		 * this can't be reordered: we have to complete the above
		 * before going on.
		 */
		rmb();
		/* Now we read the nanoseconds part. */
		nsec = lguest_data.time.tv_nsec;
		/* Make sure we've done that. */
		rmb();
		/* Now if the seconds part has changed, try again. */
	} while (unlikely(lguest_data.time.tv_sec != sec));

	/* Our lguest clock is in real nanoseconds. */
	return sec*1000000000ULL + nsec;
}

/* This is the fallback clocksource: lower priority than the TSC clocksource. */
static struct clocksource lguest_clock = {
	.name		= "lguest",
	.rating		= 200,
	.read		= lguest_clock_read,
	.mask		= CLOCKSOURCE_MASK(64),
	.mult		= 1 << 22,
	.shift		= 22,
	.flags		= CLOCK_SOURCE_IS_CONTINUOUS,
};

/*
 * We also need a "struct clock_event_device": Linux asks us to set it to go
 * off some time in the future.  Actually, James Morris figured all this out, I
 * just applied the patch.
 */
static int lguest_clockevent_set_next_event(unsigned long delta,
                                           struct clock_event_device *evt)
{
	/* FIXME: I don't think this can ever happen, but James tells me he had
	 * to put this code in.  Maybe we should remove it now.  Anyone? */
	if (delta < LG_CLOCK_MIN_DELTA) {
		if (printk_ratelimit())
			printk(KERN_DEBUG "%s: small delta %lu ns\n",
			       __func__, delta);
		return -ETIME;
	}

	/* Please wake us this far in the future. */
	kvm_hypercall1(LHCALL_SET_CLOCKEVENT, delta);
	return 0;
}

static void lguest_clockevent_set_mode(enum clock_event_mode mode,
                                      struct clock_event_device *evt)
{
	switch (mode) {
	case CLOCK_EVT_MODE_UNUSED:
	case CLOCK_EVT_MODE_SHUTDOWN:
		/* A 0 argument shuts the clock down. */
		kvm_hypercall0(LHCALL_SET_CLOCKEVENT);
		break;
	case CLOCK_EVT_MODE_ONESHOT:
		/* This is what we expect. */
		break;
	case CLOCK_EVT_MODE_PERIODIC:
		BUG();
	case CLOCK_EVT_MODE_RESUME:
		break;
	}
}

/* This describes our primitive timer chip. */
static struct clock_event_device lguest_clockevent = {
	.name                   = "lguest",
	.features               = CLOCK_EVT_FEAT_ONESHOT,
	.set_next_event         = lguest_clockevent_set_next_event,
	.set_mode               = lguest_clockevent_set_mode,
	.rating                 = INT_MAX,
	.mult                   = 1,
	.shift                  = 0,
	.min_delta_ns           = LG_CLOCK_MIN_DELTA,
	.max_delta_ns           = LG_CLOCK_MAX_DELTA,
};

/*
 * This is the Guest timer interrupt handler (hardware interrupt 0).  We just
 * call the clockevent infrastructure and it does whatever needs doing.
 */
static void lguest_time_irq(unsigned int irq, struct irq_desc *desc)
{
	unsigned long flags;

	/* Don't interrupt us while this is running. */
	local_irq_save(flags);
	lguest_clockevent.event_handler(&lguest_clockevent);
	local_irq_restore(flags);
}

/*
 * At some point in the boot process, we get asked to set up our timing
 * infrastructure.  The kernel doesn't expect timer interrupts before this, but
 * we cleverly initialized the "blocked_interrupts" field of "struct
 * lguest_data" so that timer interrupts were blocked until now.
 */
static void lguest_time_init(void)
{
	/* Set up the timer interrupt (0) to go to our simple timer routine */
	set_irq_handler(0, lguest_time_irq);

	clocksource_register(&lguest_clock);

	/* We can't set cpumask in the initializer: damn C limitations!  Set it
	 * here and register our timer device. */
	lguest_clockevent.cpumask = cpumask_of(0);
	clockevents_register_device(&lguest_clockevent);

	/* Finally, we unblock the timer interrupt. */
	enable_lguest_irq(0);
}

/*
 * Miscellaneous bits and pieces.
 *
 * Here is an oddball collection of functions which the Guest needs for things
 * to work.  They're pretty simple.
 */

/*
 * The Guest needs to tell the Host what stack it expects traps to use.  For
 * native hardware, this is part of the Task State Segment mentioned above in
 * lguest_load_tr_desc(), but to help hypervisors there's this special call.
 *
 * We tell the Host the segment we want to use (__KERNEL_DS is the kernel data
 * segment), the privilege level (we're privilege level 1, the Host is 0 and
 * will not tolerate us trying to use that), the stack pointer, and the number
 * of pages in the stack.
 */
static void lguest_load_sp0(struct tss_struct *tss,
			    struct thread_struct *thread)
{
	lazy_hcall3(LHCALL_SET_STACK, __KERNEL_DS | 0x1, thread->sp0,
		   THREAD_SIZE / PAGE_SIZE);
}

/* Let's just say, I wouldn't do debugging under a Guest. */
static void lguest_set_debugreg(int regno, unsigned long value)
{
	/* FIXME: Implement */
}

/*
 * There are times when the kernel wants to make sure that no memory writes are
 * caught in the cache (that they've all reached real hardware devices).  This
 * doesn't matter for the Guest which has virtual hardware.
 *
 * On the Pentium 4 and above, cpuid() indicates that the Cache Line Flush
 * (clflush) instruction is available and the kernel uses that.  Otherwise, it
 * uses the older "Write Back and Invalidate Cache" (wbinvd) instruction.
 * Unlike clflush, wbinvd can only be run at privilege level 0.  So we can
 * ignore clflush, but replace wbinvd.
 */
static void lguest_wbinvd(void)
{
}

/*
 * If the Guest expects to have an Advanced Programmable Interrupt Controller,
 * we play dumb by ignoring writes and returning 0 for reads.  So it's no
 * longer Programmable nor Controlling anything, and I don't think 8 lines of
 * code qualifies for Advanced.  It will also never interrupt anything.  It
 * does, however, allow us to get through the Linux boot code.
 */
#ifdef CONFIG_X86_LOCAL_APIC
static void lguest_apic_write(u32 reg, u32 v)
{
}

static u32 lguest_apic_read(u32 reg)
{
	return 0;
}

static u64 lguest_apic_icr_read(void)
{
	return 0;
}

static void lguest_apic_icr_write(u32 low, u32 id)
{
	/* Warn to see if there's any stray references */
	WARN_ON(1);
}

static void lguest_apic_wait_icr_idle(void)
{
	return;
}

static u32 lguest_apic_safe_wait_icr_idle(void)
{
	return 0;
}

static void set_lguest_basic_apic_ops(void)
{
	apic->read = lguest_apic_read;
	apic->write = lguest_apic_write;
	apic->icr_read = lguest_apic_icr_read;
	apic->icr_write = lguest_apic_icr_write;
	apic->wait_icr_idle = lguest_apic_wait_icr_idle;
	apic->safe_wait_icr_idle = lguest_apic_safe_wait_icr_idle;
};
#endif

/* STOP!  Until an interrupt comes in. */
static void lguest_safe_halt(void)
{
	kvm_hypercall0(LHCALL_HALT);
}

/*
 * The SHUTDOWN hypercall takes a string to describe what's happening, and
 * an argument which says whether this to restart (reboot) the Guest or not.
 *
 * Note that the Host always prefers that the Guest speak in physical addresses
 * rather than virtual addresses, so we use __pa() here.
 */
static void lguest_power_off(void)
{
	kvm_hypercall2(LHCALL_SHUTDOWN, __pa("Power down"),
					LGUEST_SHUTDOWN_POWEROFF);
}

/*
 * Panicing.
 *
 * Don't.  But if you did, this is what happens.
 */
static int lguest_panic(struct notifier_block *nb, unsigned long l, void *p)
{
	kvm_hypercall2(LHCALL_SHUTDOWN, __pa(p), LGUEST_SHUTDOWN_POWEROFF);
	/* The hcall won't return, but to keep gcc happy, we're "done". */
	return NOTIFY_DONE;
}

static struct notifier_block paniced = {
	.notifier_call = lguest_panic
};

/* Setting up memory is fairly easy. */
static __init char *lguest_memory_setup(void)
{
<<<<<<< HEAD
	/* We do this here and not earlier because lockcheck used to barf if we
	 * did it before start_kernel().  I think we fixed that, so it'd be
	 * nice to move it back to lguest_init.  Patch welcome... */
	atomic_notifier_chain_register(&panic_notifier_list, &paniced);

=======
>>>>>>> 29752ac8
	/*
	 *The Linux bootloader header contains an "e820" memory map: the
	 * Launcher populated the first entry with our memory limit.
	 */
	e820_add_region(boot_params.e820_map[0].addr,
			  boot_params.e820_map[0].size,
			  boot_params.e820_map[0].type);

	/* This string is for the boot messages. */
	return "LGUEST";
}

/*
 * We will eventually use the virtio console device to produce console output,
 * but before that is set up we use LHCALL_NOTIFY on normal memory to produce
 * console output.
 */
static __init int early_put_chars(u32 vtermno, const char *buf, int count)
{
	char scratch[17];
	unsigned int len = count;

	/* We use a nul-terminated string, so we make a copy.  Icky, huh? */
	if (len > sizeof(scratch) - 1)
		len = sizeof(scratch) - 1;
	scratch[len] = '\0';
	memcpy(scratch, buf, len);
	kvm_hypercall1(LHCALL_NOTIFY, __pa(scratch));

	/* This routine returns the number of bytes actually written. */
	return len;
}

/*
 * Rebooting also tells the Host we're finished, but the RESTART flag tells the
 * Launcher to reboot us.
 */
static void lguest_restart(char *reason)
{
	kvm_hypercall2(LHCALL_SHUTDOWN, __pa(reason), LGUEST_SHUTDOWN_RESTART);
}

/*G:050
 * Patching (Powerfully Placating Performance Pedants)
 *
 * We have already seen that pv_ops structures let us replace simple native
 * instructions with calls to the appropriate back end all throughout the
 * kernel.  This allows the same kernel to run as a Guest and as a native
 * kernel, but it's slow because of all the indirect branches.
 *
 * Remember that David Wheeler quote about "Any problem in computer science can
 * be solved with another layer of indirection"?  The rest of that quote is
 * "... But that usually will create another problem."  This is the first of
 * those problems.
 *
 * Our current solution is to allow the paravirt back end to optionally patch
 * over the indirect calls to replace them with something more efficient.  We
 * patch two of the simplest of the most commonly called functions: disable
 * interrupts and save interrupts.  We usually have 6 or 10 bytes to patch
 * into: the Guest versions of these operations are small enough that we can
 * fit comfortably.
 *
 * First we need assembly templates of each of the patchable Guest operations,
 * and these are in i386_head.S.
 */

/*G:060 We construct a table from the assembler templates: */
static const struct lguest_insns
{
	const char *start, *end;
} lguest_insns[] = {
	[PARAVIRT_PATCH(pv_irq_ops.irq_disable)] = { lgstart_cli, lgend_cli },
	[PARAVIRT_PATCH(pv_irq_ops.save_fl)] = { lgstart_pushf, lgend_pushf },
};

/*
 * Now our patch routine is fairly simple (based on the native one in
 * paravirt.c).  If we have a replacement, we copy it in and return how much of
 * the available space we used.
 */
static unsigned lguest_patch(u8 type, u16 clobber, void *ibuf,
			     unsigned long addr, unsigned len)
{
	unsigned int insn_len;

	/* Don't do anything special if we don't have a replacement */
	if (type >= ARRAY_SIZE(lguest_insns) || !lguest_insns[type].start)
		return paravirt_patch_default(type, clobber, ibuf, addr, len);

	insn_len = lguest_insns[type].end - lguest_insns[type].start;

	/* Similarly if it can't fit (doesn't happen, but let's be thorough). */
	if (len < insn_len)
		return paravirt_patch_default(type, clobber, ibuf, addr, len);

	/* Copy in our instructions. */
	memcpy(ibuf, lguest_insns[type].start, insn_len);
	return insn_len;
}

/*G:029
 * Once we get to lguest_init(), we know we're a Guest.  The various
 * pv_ops structures in the kernel provide points for (almost) every routine we
 * have to override to avoid privileged instructions.
 */
__init void lguest_init(void)
{
	/* We're under lguest. */
	pv_info.name = "lguest";
	/* Paravirt is enabled. */
	pv_info.paravirt_enabled = 1;
	/* We're running at privilege level 1, not 0 as normal. */
	pv_info.kernel_rpl = 1;
	/* Everyone except Xen runs with this set. */
	pv_info.shared_kernel_pmd = 1;

	/*
	 * We set up all the lguest overrides for sensitive operations.  These
	 * are detailed with the operations themselves.
	 */

	/* Interrupt-related operations */
	pv_irq_ops.init_IRQ = lguest_init_IRQ;
	pv_irq_ops.save_fl = PV_CALLEE_SAVE(save_fl);
	pv_irq_ops.restore_fl = __PV_IS_CALLEE_SAVE(lg_restore_fl);
	pv_irq_ops.irq_disable = PV_CALLEE_SAVE(irq_disable);
	pv_irq_ops.irq_enable = __PV_IS_CALLEE_SAVE(lg_irq_enable);
	pv_irq_ops.safe_halt = lguest_safe_halt;

	/* Setup operations */
	pv_init_ops.memory_setup = lguest_memory_setup;
	pv_init_ops.patch = lguest_patch;

	/* Intercepts of various CPU instructions */
	pv_cpu_ops.load_gdt = lguest_load_gdt;
	pv_cpu_ops.cpuid = lguest_cpuid;
	pv_cpu_ops.load_idt = lguest_load_idt;
	pv_cpu_ops.iret = lguest_iret;
	pv_cpu_ops.load_sp0 = lguest_load_sp0;
	pv_cpu_ops.load_tr_desc = lguest_load_tr_desc;
	pv_cpu_ops.set_ldt = lguest_set_ldt;
	pv_cpu_ops.load_tls = lguest_load_tls;
	pv_cpu_ops.set_debugreg = lguest_set_debugreg;
	pv_cpu_ops.clts = lguest_clts;
	pv_cpu_ops.read_cr0 = lguest_read_cr0;
	pv_cpu_ops.write_cr0 = lguest_write_cr0;
	pv_cpu_ops.read_cr4 = lguest_read_cr4;
	pv_cpu_ops.write_cr4 = lguest_write_cr4;
	pv_cpu_ops.write_gdt_entry = lguest_write_gdt_entry;
	pv_cpu_ops.write_idt_entry = lguest_write_idt_entry;
	pv_cpu_ops.wbinvd = lguest_wbinvd;
	pv_cpu_ops.start_context_switch = paravirt_start_context_switch;
	pv_cpu_ops.end_context_switch = lguest_end_context_switch;

	/* Pagetable management */
	pv_mmu_ops.write_cr3 = lguest_write_cr3;
	pv_mmu_ops.flush_tlb_user = lguest_flush_tlb_user;
	pv_mmu_ops.flush_tlb_single = lguest_flush_tlb_single;
	pv_mmu_ops.flush_tlb_kernel = lguest_flush_tlb_kernel;
	pv_mmu_ops.set_pte = lguest_set_pte;
	pv_mmu_ops.set_pte_at = lguest_set_pte_at;
	pv_mmu_ops.set_pmd = lguest_set_pmd;
#ifdef CONFIG_X86_PAE
	pv_mmu_ops.set_pte_atomic = lguest_set_pte_atomic;
	pv_mmu_ops.pte_clear = lguest_pte_clear;
	pv_mmu_ops.pmd_clear = lguest_pmd_clear;
	pv_mmu_ops.set_pud = lguest_set_pud;
#endif
	pv_mmu_ops.read_cr2 = lguest_read_cr2;
	pv_mmu_ops.read_cr3 = lguest_read_cr3;
	pv_mmu_ops.lazy_mode.enter = paravirt_enter_lazy_mmu;
	pv_mmu_ops.lazy_mode.leave = lguest_leave_lazy_mmu_mode;
	pv_mmu_ops.pte_update = lguest_pte_update;
	pv_mmu_ops.pte_update_defer = lguest_pte_update;

#ifdef CONFIG_X86_LOCAL_APIC
	/* APIC read/write intercepts */
	set_lguest_basic_apic_ops();
#endif

	/* Time operations */
	pv_time_ops.get_wallclock = lguest_get_wallclock;
	pv_time_ops.time_init = lguest_time_init;
	pv_time_ops.get_tsc_khz = lguest_tsc_khz;

	/*
	 * Now is a good time to look at the implementations of these functions
	 * before returning to the rest of lguest_init().
	 */

	/*G:070
	 * Now we've seen all the paravirt_ops, we return to
	 * lguest_init() where the rest of the fairly chaotic boot setup
	 * occurs.
	 */

	/*
	 * The stack protector is a weird thing where gcc places a canary
	 * value on the stack and then checks it on return.  This file is
	 * compiled with -fno-stack-protector it, so we got this far without
	 * problems.  The value of the canary is kept at offset 20 from the
	 * %gs register, so we need to set that up before calling C functions
	 * in other files.
	 */
	setup_stack_canary_segment(0);

	/*
	 * We could just call load_stack_canary_segment(), but we might as well
	 * call switch_to_new_gdt() which loads the whole table and sets up the
	 * per-cpu segment descriptor register %fs as well.
	 */
	switch_to_new_gdt(0);

	/* We actually boot with all memory mapped, but let's say 128MB. */
	max_pfn_mapped = (128*1024*1024) >> PAGE_SHIFT;

	/*
	 * The Host<->Guest Switcher lives at the top of our address space, and
	 * the Host told us how big it is when we made LGUEST_INIT hypercall:
	 * it put the answer in lguest_data.reserve_mem
	 */
	reserve_top_address(lguest_data.reserve_mem);

	/*
	 * If we don't initialize the lock dependency checker now, it crashes
<<<<<<< HEAD
	 * paravirt_disable_iospace.
	 */
	lockdep_init();

=======
	 * atomic_notifier_chain_register, then paravirt_disable_iospace.
	 */
	lockdep_init();

	/* Hook in our special panic hypercall code. */
	atomic_notifier_chain_register(&panic_notifier_list, &paniced);

>>>>>>> 29752ac8
	/*
	 * The IDE code spends about 3 seconds probing for disks: if we reserve
	 * all the I/O ports up front it can't get them and so doesn't probe.
	 * Other device drivers are similar (but less severe).  This cuts the
	 * kernel boot time on my machine from 4.1 seconds to 0.45 seconds.
	 */
	paravirt_disable_iospace();

	/*
	 * This is messy CPU setup stuff which the native boot code does before
	 * start_kernel, so we have to do, too:
	 */
	cpu_detect(&new_cpu_data);
	/* head.S usually sets up the first capability word, so do it here. */
	new_cpu_data.x86_capability[0] = cpuid_edx(1);

	/* Math is always hard! */
	new_cpu_data.hard_math = 1;

	/* We don't have features.  We have puppies!  Puppies! */
#ifdef CONFIG_X86_MCE
	mce_disabled = 1;
#endif
#ifdef CONFIG_ACPI
	acpi_disabled = 1;
	acpi_ht = 0;
#endif

	/*
	 * We set the preferred console to "hvc".  This is the "hypervisor
	 * virtual console" driver written by the PowerPC people, which we also
	 * adapted for lguest's use.
	 */
	add_preferred_console("hvc", 0, NULL);

	/* Register our very early console. */
	virtio_cons_early_init(early_put_chars);

	/*
	 * Last of all, we set the power management poweroff hook to point to
	 * the Guest routine to power off, and the reboot hook to our restart
	 * routine.
	 */
	pm_power_off = lguest_power_off;
	machine_ops.restart = lguest_restart;

	/*
	 * Now we're set up, call i386_start_kernel() in head32.c and we proceed
	 * to boot as normal.  It never returns.
	 */
	i386_start_kernel();
}
/*
 * This marks the end of stage II of our journey, The Guest.
 *
 * It is now time for us to explore the layer of virtual drivers and complete
 * our understanding of the Guest in "make Drivers".
 */<|MERGE_RESOLUTION|>--- conflicted
+++ resolved
@@ -1135,14 +1135,6 @@
 /* Setting up memory is fairly easy. */
 static __init char *lguest_memory_setup(void)
 {
-<<<<<<< HEAD
-	/* We do this here and not earlier because lockcheck used to barf if we
-	 * did it before start_kernel().  I think we fixed that, so it'd be
-	 * nice to move it back to lguest_init.  Patch welcome... */
-	atomic_notifier_chain_register(&panic_notifier_list, &paniced);
-
-=======
->>>>>>> 29752ac8
 	/*
 	 *The Linux bootloader header contains an "e820" memory map: the
 	 * Launcher populated the first entry with our memory limit.
@@ -1368,12 +1360,6 @@
 
 	/*
 	 * If we don't initialize the lock dependency checker now, it crashes
-<<<<<<< HEAD
-	 * paravirt_disable_iospace.
-	 */
-	lockdep_init();
-
-=======
 	 * atomic_notifier_chain_register, then paravirt_disable_iospace.
 	 */
 	lockdep_init();
@@ -1381,7 +1367,6 @@
 	/* Hook in our special panic hypercall code. */
 	atomic_notifier_chain_register(&panic_notifier_list, &paniced);
 
->>>>>>> 29752ac8
 	/*
 	 * The IDE code spends about 3 seconds probing for disks: if we reserve
 	 * all the I/O ports up front it can't get them and so doesn't probe.
