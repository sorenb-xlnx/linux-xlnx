--- conflicted
+++ resolved
@@ -26,12 +26,9 @@
 targets		+= fdimage fdimage144 fdimage288 image.iso mtools.conf
 subdir-		:= compressed
 
-<<<<<<< HEAD
-=======
 # Voyager must come first because there's a condition in a20.c
 # that depends on voyager detection
 setup-$(CONFIG_X86_VOYAGER) += voyager.o
->>>>>>> 03649792
 setup-y		+= a20.o bioscall.o cmdline.o copy.o cpu.o cpucheck.o edd.o
 setup-y		+= header.o main.o mca.o memory.o pm.o pmjump.o
 setup-y		+= printf.o regs.o string.o tty.o video.o video-mode.o
