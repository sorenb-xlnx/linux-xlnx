--- conflicted
+++ resolved
@@ -307,11 +307,7 @@
 
 config X86_NUMAQ
 	bool "NUMAQ (IBM/Sequent)"
-<<<<<<< HEAD
-	depends on SMP && X86_32 && PCI
-=======
-	depends on SMP && X86_32 && X86_MPPARSE
->>>>>>> cc94fc54
+	depends on SMP && X86_32 && PCI && X86_MPPARSE
 	select NUMA
 	help
 	  This option is used for getting Linux to run on a NUMAQ (IBM/Sequent)
@@ -590,11 +586,7 @@
 	  minimum value which makes sense is 2.
 
 	  This is purely to save memory - each supported CPU adds
-<<<<<<< HEAD
 	  approximately one kilobyte to the kernel image.
-=======
-	  approximately eight kilobytes to the kernel image.
->>>>>>> cc94fc54
 endif
 
 config SCHED_SMT
