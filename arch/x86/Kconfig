--- conflicted
+++ resolved
@@ -1356,10 +1356,6 @@
 
 config CC_STACKPROTECTOR
 	bool "Enable -fstack-protector buffer overflow detection (EXPERIMENTAL)"
-<<<<<<< HEAD
-	depends on X86_64
-=======
->>>>>>> 58105ef1
 	select CC_STACKPROTECTOR_ALL
 	help
           This option turns on the -fstack-protector GCC feature. This
