--- conflicted
+++ resolved
@@ -55,11 +55,7 @@
 	select HAVE_HW_BREAKPOINT
 	select HAVE_MIXED_BREAKPOINTS_REGS
 	select PERF_EVENTS
-<<<<<<< HEAD
-	select PERF_EVENTS_NMI
-=======
 	select HAVE_PERF_EVENTS_NMI
->>>>>>> cafcd80d
 	select ANON_INODES
 	select HAVE_ARCH_KMEMCHECK
 	select HAVE_USER_RETURN_NOTIFIER
