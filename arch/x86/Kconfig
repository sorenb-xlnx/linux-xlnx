# x86 configuration
mainmenu "Linux Kernel Configuration for x86"

# Select 32 or 64 bit
config 64BIT
	bool "64-bit kernel" if ARCH = "x86"
	default ARCH = "x86_64"
	help
	  Say yes to build a 64-bit kernel - formerly known as x86_64
	  Say no to build a 32-bit kernel - formerly known as i386

config X86_32
	def_bool !64BIT

config X86_64
	def_bool 64BIT

### Arch settings
config X86
	def_bool y
	select HAVE_UNSTABLE_SCHED_CLOCK
	select HAVE_IDE
	select HAVE_OPROFILE
	select HAVE_KPROBES
	select HAVE_KRETPROBES
	select HAVE_KVM if ((X86_32 && !X86_VOYAGER && !X86_VISWS && !X86_NUMAQ) || X86_64)
	select HAVE_ARCH_KGDB if !X86_VOYAGER

config ARCH_DEFCONFIG
	string
	default "arch/x86/configs/i386_defconfig" if X86_32
	default "arch/x86/configs/x86_64_defconfig" if X86_64


config GENERIC_LOCKBREAK
	def_bool n

config GENERIC_TIME
	def_bool y

config GENERIC_CMOS_UPDATE
	def_bool y

config CLOCKSOURCE_WATCHDOG
	def_bool y

config GENERIC_CLOCKEVENTS
	def_bool y

config GENERIC_CLOCKEVENTS_BROADCAST
	def_bool y
	depends on X86_64 || (X86_32 && X86_LOCAL_APIC)

config LOCKDEP_SUPPORT
	def_bool y

config STACKTRACE_SUPPORT
	def_bool y

config HAVE_LATENCYTOP_SUPPORT
	def_bool y

config FAST_CMPXCHG_LOCAL
	bool
	default y

config MMU
	def_bool y

config ZONE_DMA
	def_bool y

config SBUS
	bool

config GENERIC_ISA_DMA
	def_bool y

config GENERIC_IOMAP
	def_bool y

config GENERIC_BUG
	def_bool y
	depends on BUG

config GENERIC_HWEIGHT
	def_bool y

config GENERIC_GPIO
	def_bool n

config ARCH_MAY_HAVE_PC_FDC
	def_bool y

config RWSEM_GENERIC_SPINLOCK
	def_bool !X86_XADD

config RWSEM_XCHGADD_ALGORITHM
	def_bool X86_XADD

config ARCH_HAS_ILOG2_U32
	def_bool n

config ARCH_HAS_ILOG2_U64
	def_bool n

config ARCH_HAS_CPU_IDLE_WAIT
	def_bool y

config GENERIC_CALIBRATE_DELAY
	def_bool y

config GENERIC_TIME_VSYSCALL
	bool
	default X86_64

config ARCH_HAS_CPU_RELAX
	def_bool y

config ARCH_HAS_CACHE_LINE_SIZE
	def_bool y

config HAVE_SETUP_PER_CPU_AREA
	def_bool X86_64_SMP || (X86_SMP && !X86_VOYAGER)

config HAVE_CPUMASK_OF_CPU_MAP
	def_bool X86_64_SMP

config ARCH_HIBERNATION_POSSIBLE
	def_bool y
	depends on !SMP || !X86_VOYAGER

config ARCH_SUSPEND_POSSIBLE
	def_bool y
	depends on !X86_VOYAGER

config ZONE_DMA32
	bool
	default X86_64

config ARCH_POPULATES_NODE_MAP
	def_bool y

config AUDIT_ARCH
	bool
	default X86_64

config ARCH_SUPPORTS_AOUT
	def_bool y

config ARCH_SUPPORTS_OPTIMIZED_INLINING
	def_bool y

# Use the generic interrupt handling code in kernel/irq/:
config GENERIC_HARDIRQS
	bool
	default y

config GENERIC_IRQ_PROBE
	bool
	default y

config GENERIC_PENDING_IRQ
	bool
	depends on GENERIC_HARDIRQS && SMP
	default y

config X86_SMP
	bool
	depends on SMP && ((X86_32 && !X86_VOYAGER) || X86_64)
	default y

config X86_32_SMP
	def_bool y
	depends on X86_32 && SMP

config X86_64_SMP
	def_bool y
	depends on X86_64 && SMP

config X86_HT
	bool
	depends on SMP
	depends on (X86_32 && !(X86_VISWS || X86_VOYAGER)) || X86_64
	default y

config X86_BIOS_REBOOT
	bool
	depends on !X86_VISWS && !X86_VOYAGER
	default y

config X86_TRAMPOLINE
	bool
	depends on X86_SMP || (X86_VOYAGER && SMP) || (64BIT && ACPI_SLEEP)
	default y

config KTIME_SCALAR
	def_bool X86_32
source "init/Kconfig"

menu "Processor type and features"

source "kernel/time/Kconfig"

config SMP
	bool "Symmetric multi-processing support"
	---help---
	  This enables support for systems with more than one CPU. If you have
	  a system with only one CPU, like most personal computers, say N. If
	  you have a system with more than one CPU, say Y.

	  If you say N here, the kernel will run on single and multiprocessor
	  machines, but will use only one CPU of a multiprocessor machine. If
	  you say Y here, the kernel will run on many, but not all,
	  singleprocessor machines. On a singleprocessor machine, the kernel
	  will run faster if you say N here.

	  Note that if you say Y here and choose architecture "586" or
	  "Pentium" under "Processor family", the kernel will not work on 486
	  architectures. Similarly, multiprocessor kernels for the "PPro"
	  architecture may not work on all Pentium based boards.

	  People using multiprocessor machines who say Y here should also say
	  Y to "Enhanced Real Time Clock Support", below. The "Advanced Power
	  Management" code will be disabled if you say Y here.

	  See also <file:Documentation/i386/IO-APIC.txt>,
	  <file:Documentation/nmi_watchdog.txt> and the SMP-HOWTO available at
	  <http://www.tldp.org/docs.html#howto>.

	  If you don't know what to do here, say N.

config X86_FIND_SMP_CONFIG
	def_bool y
	depends on X86_MPPARSE || X86_VOYAGER || X86_VISWS
	depends on X86_32

if ACPI
config X86_MPPARSE
	def_bool y
	bool "Enable MPS table"
	depends on X86_LOCAL_APIC && !X86_VISWS
	help
	  For old smp systems that do not have proper acpi support. Newer systems
	  (esp with 64bit cpus) with acpi support, MADT and DSDT will override it
endif

if !ACPI
config X86_MPPARSE
	def_bool y
	depends on X86_LOCAL_APIC && !X86_VISWS
endif

choice
	prompt "Subarchitecture Type"
	default X86_PC

config X86_PC
	bool "PC-compatible"
	help
	  Choose this option if your computer is a standard PC or compatible.

config X86_ELAN
	bool "AMD Elan"
	depends on X86_32
	help
	  Select this for an AMD Elan processor.

	  Do not use this option for K6/Athlon/Opteron processors!

	  If unsure, choose "PC-compatible" instead.

config X86_VOYAGER
	bool "Voyager (NCR)"
	depends on X86_32 && (SMP || BROKEN) && !PCI
	help
	  Voyager is an MCA-based 32-way capable SMP architecture proprietary
	  to NCR Corp.  Machine classes 345x/35xx/4100/51xx are Voyager-based.

	  *** WARNING ***

	  If you do not specifically know you have a Voyager based machine,
	  say N here, otherwise the kernel you build will not be bootable.

config X86_VISWS
	bool "SGI 320/540 (Visual Workstation)"
	depends on X86_32 && !PCI
	help
	  The SGI Visual Workstation series is an IA32-based workstation
	  based on SGI systems chips with some legacy PC hardware attached.

	  Say Y here to create a kernel to run on the SGI 320 or 540.

	  A kernel compiled for the Visual Workstation will not run on PCs
	  and vice versa. See <file:Documentation/sgi-visws.txt> for details.

config X86_GENERICARCH
       bool "Generic architecture"
	depends on X86_32
       help
          This option compiles in the NUMAQ, Summit, bigsmp, ES7000, default
	  subarchitectures.  It is intended for a generic binary kernel.
	  if you select them all, kernel will probe it one by one. and will
	  fallback to default.

if X86_GENERICARCH

config X86_NUMAQ
	bool "NUMAQ (IBM/Sequent)"
	depends on SMP && X86_32 && PCI && X86_MPPARSE
	select NUMA
	help
	  This option is used for getting Linux to run on a NUMAQ (IBM/Sequent)
	  NUMA multiquad box. This changes the way that processors are
	  bootstrapped, and uses Clustered Logical APIC addressing mode instead
	  of Flat Logical.  You will need a new lynxer.elf file to flash your
	  firmware with - send email to <Martin.Bligh@us.ibm.com>.

config X86_SUMMIT
	bool "Summit/EXA (IBM x440)"
	depends on X86_32 && SMP
	help
	  This option is needed for IBM systems that use the Summit/EXA chipset.
	  In particular, it is needed for the x440.

config X86_ES7000
	bool "Support for Unisys ES7000 IA32 series"
	depends on X86_32 && SMP
	help
	  Support for Unisys ES7000 systems.  Say 'Y' here if this kernel is
	  supposed to run on an IA32-based Unisys ES7000 system.

config X86_BIGSMP
	bool "Support for big SMP systems with more than 8 CPUs"
	depends on X86_32 && SMP
	help
	  This option is needed for the systems that have more than 8 CPUs
	  and if the system is not of any sub-arch type above.

endif

config X86_RDC321X
	bool "RDC R-321x SoC"
	depends on X86_32
	select M486
	select X86_REBOOTFIXUPS
	select GENERIC_GPIO
	select LEDS_CLASS
	select LEDS_GPIO
	select NEW_LEDS
	help
	  This option is needed for RDC R-321x system-on-chip, also known
	  as R-8610-(G).
	  If you don't have one of these chips, you should say N here.

config X86_VSMP
	bool "Support for ScaleMP vSMP"
	select PARAVIRT
	depends on X86_64 && !PCI
	help
	  Support for ScaleMP vSMP systems.  Say 'Y' here if this kernel is
	  supposed to run on these EM64T-based machines.  Only choose this option
	  if you have one of these machines.

endchoice

config SCHED_NO_NO_OMIT_FRAME_POINTER
	def_bool y
	prompt "Single-depth WCHAN output"
	depends on X86_32
	help
	  Calculate simpler /proc/<PID>/wchan values. If this option
	  is disabled then wchan values will recurse back to the
	  caller function. This provides more accurate wchan values,
	  at the expense of slightly more scheduling overhead.

	  If in doubt, say "Y".

menuconfig PARAVIRT_GUEST
	bool "Paravirtualized guest support"
	help
	  Say Y here to get to see options related to running Linux under
	  various hypervisors.  This option alone does not add any kernel code.

	  If you say N, all options in this submenu will be skipped and disabled.

if PARAVIRT_GUEST

source "arch/x86/xen/Kconfig"

config VMI
	bool "VMI Guest support"
	select PARAVIRT
	depends on X86_32
	depends on !(X86_VISWS || X86_VOYAGER)
	help
	  VMI provides a paravirtualized interface to the VMware ESX server
	  (it could be used by other hypervisors in theory too, but is not
	  at the moment), by linking the kernel to a GPL-ed ROM module
	  provided by the hypervisor.

config KVM_CLOCK
	bool "KVM paravirtualized clock"
	select PARAVIRT
	select PARAVIRT_CLOCK
	depends on !(X86_VISWS || X86_VOYAGER)
	help
	  Turning on this option will allow you to run a paravirtualized clock
	  when running over the KVM hypervisor. Instead of relying on a PIT
	  (or probably other) emulation by the underlying device model, the host
	  provides the guest with timing infrastructure such as time of day, and
	  system time

config KVM_GUEST
	bool "KVM Guest support"
	select PARAVIRT
	depends on !(X86_VISWS || X86_VOYAGER)
	help
	 This option enables various optimizations for running under the KVM
	 hypervisor.

source "arch/x86/lguest/Kconfig"

config PARAVIRT
	bool "Enable paravirtualization code"
	depends on !(X86_VISWS || X86_VOYAGER)
	help
	  This changes the kernel so it can modify itself when it is run
	  under a hypervisor, potentially improving performance significantly
	  over full virtualization.  However, when run without a hypervisor
	  the kernel is theoretically slower and slightly larger.

config PARAVIRT_CLOCK
	bool
	default n

endif

<<<<<<< HEAD
=======
config PARAVIRT_DEBUG
       bool "paravirt-ops debugging"
       depends on PARAVIRT && DEBUG_KERNEL
       help
         Enable to debug paravirt_ops internals.  Specifically, BUG if
	 a paravirt_op is missing when it is called.

>>>>>>> 9317b7fa
config MEMTEST
	bool "Memtest"
	depends on X86_64
	default y
	help
	  This option adds a kernel parameter 'memtest', which allows memtest
	  to be set.
		memtest=0, mean disabled; -- default
		memtest=1, mean do 1 test pattern;
		...
		memtest=4, mean do 4 test patterns.
	  If you are unsure how to answer this question, answer Y.

config ACPI_SRAT
	def_bool y
	depends on X86_32 && ACPI && NUMA && X86_GENERICARCH
	select ACPI_NUMA

config HAVE_ARCH_PARSE_SRAT
	def_bool y
	depends on ACPI_SRAT || X86_64

config X86_SUMMIT_NUMA
	def_bool y
	depends on X86_32 && NUMA && X86_GENERICARCH

config X86_CYCLONE_TIMER
	def_bool y
	depends on X86_GENERICARCH

config ES7000_CLUSTERED_APIC
	def_bool y
	depends on SMP && X86_ES7000 && MPENTIUMIII

source "arch/x86/Kconfig.cpu"

config HPET_TIMER
	def_bool X86_64
	prompt "HPET Timer Support" if X86_32
	help
         Use the IA-PC HPET (High Precision Event Timer) to manage
         time in preference to the PIT and RTC, if a HPET is
         present.
         HPET is the next generation timer replacing legacy 8254s.
         The HPET provides a stable time base on SMP
         systems, unlike the TSC, but it is more expensive to access,
         as it is off-chip.  You can find the HPET spec at
         <http://www.intel.com/hardwaredesign/hpetspec.htm>.

         You can safely choose Y here.  However, HPET will only be
         activated if the platform and the BIOS support this feature.
         Otherwise the 8254 will be used for timing services.

         Choose N to continue using the legacy 8254 timer.

config HPET_EMULATE_RTC
	def_bool y
	depends on HPET_TIMER && (RTC=y || RTC=m || RTC_DRV_CMOS=m || RTC_DRV_CMOS=y)

# Mark as embedded because too many people got it wrong.
# The code disables itself when not needed.
config DMI
	default y
	bool "Enable DMI scanning" if EMBEDDED
	help
	  Enabled scanning of DMI to identify machine quirks. Say Y
	  here unless you have verified that your setup is not
	  affected by entries in the DMI blacklist. Required by PNP
	  BIOS code.

config GART_IOMMU
	bool "GART IOMMU support" if EMBEDDED
	default y
	select SWIOTLB
	select AGP
	depends on X86_64 && PCI
	help
	  Support for full DMA access of devices with 32bit memory access only
	  on systems with more than 3GB. This is usually needed for USB,
	  sound, many IDE/SATA chipsets and some other devices.
	  Provides a driver for the AMD Athlon64/Opteron/Turion/Sempron GART
	  based hardware IOMMU and a software bounce buffer based IOMMU used
	  on Intel systems and as fallback.
	  The code is only active when needed (enough memory and limited
	  device) unless CONFIG_IOMMU_DEBUG or iommu=force is specified
	  too.

config CALGARY_IOMMU
	bool "IBM Calgary IOMMU support"
	select SWIOTLB
	depends on X86_64 && PCI && EXPERIMENTAL
	help
	  Support for hardware IOMMUs in IBM's xSeries x366 and x460
	  systems. Needed to run systems with more than 3GB of memory
	  properly with 32-bit PCI devices that do not support DAC
	  (Double Address Cycle). Calgary also supports bus level
	  isolation, where all DMAs pass through the IOMMU.  This
	  prevents them from going anywhere except their intended
	  destination. This catches hard-to-find kernel bugs and
	  mis-behaving drivers and devices that do not use the DMA-API
	  properly to set up their DMA buffers.  The IOMMU can be
	  turned off at boot time with the iommu=off parameter.
	  Normally the kernel will make the right choice by itself.
	  If unsure, say Y.

config CALGARY_IOMMU_ENABLED_BY_DEFAULT
	def_bool y
	prompt "Should Calgary be enabled by default?"
	depends on CALGARY_IOMMU
	help
	  Should Calgary be enabled by default? if you choose 'y', Calgary
	  will be used (if it exists). If you choose 'n', Calgary will not be
	  used even if it exists. If you choose 'n' and would like to use
	  Calgary anyway, pass 'iommu=calgary' on the kernel command line.
	  If unsure, say Y.

# need this always selected by IOMMU for the VIA workaround
config SWIOTLB
	bool
	help
	  Support for software bounce buffers used on x86-64 systems
	  which don't have a hardware IOMMU (e.g. the current generation
	  of Intel's x86-64 CPUs). Using this PCI devices which can only
	  access 32-bits of memory can be used on systems with more than
	  3 GB of memory. If unsure, say Y.

config IOMMU_HELPER
	def_bool (CALGARY_IOMMU || GART_IOMMU || SWIOTLB)
config MAXSMP
	bool "Configure Maximum number of SMP Processors and NUMA Nodes"
	depends on X86_64 && SMP
	default n
	help
	  Configure maximum number of CPUS and NUMA Nodes for this architecture.
	  If unsure, say N.

if MAXSMP
config NR_CPUS
	int
	default "4096"
endif

<<<<<<< HEAD
config MAXSMP
	bool "Configure Maximum number of SMP Processors and NUMA Nodes"
	depends on X86_64 && SMP
	default n
	help
	  Configure maximum number of CPUS and NUMA Nodes for this architecture.
	  If unsure, say N.

if MAXSMP
config NR_CPUS
	int
	default "4096"
endif

=======
>>>>>>> 9317b7fa
if !MAXSMP
config NR_CPUS
	int "Maximum number of CPUs (2-4096)"
	range 2 4096
	depends on SMP
	default "32" if X86_NUMAQ || X86_SUMMIT || X86_BIGSMP || X86_ES7000
	default "8"
	help
	  This allows you to specify the maximum number of CPUs which this
	  kernel will support.  The maximum supported value is 4096 and the
	  minimum value which makes sense is 2.

	  This is purely to save memory - each supported CPU adds
	  approximately one kilobyte to the kernel image.
endif

config SCHED_SMT
	bool "SMT (Hyperthreading) scheduler support"
	depends on X86_HT
	help
	  SMT scheduler support improves the CPU scheduler's decision making
	  when dealing with Intel Pentium 4 chips with HyperThreading at a
	  cost of slightly increased overhead in some places. If unsure say
	  N here.

config SCHED_MC
	def_bool y
	prompt "Multi-core scheduler support"
	depends on X86_HT
	help
	  Multi-core scheduler support improves the CPU scheduler's decision
	  making when dealing with multi-core CPU chips at a cost of slightly
	  increased overhead in some places. If unsure say N here.

source "kernel/Kconfig.preempt"

config X86_UP_APIC
	bool "Local APIC support on uniprocessors"
	depends on X86_32 && !SMP && !(X86_VISWS || X86_VOYAGER || X86_GENERICARCH)
	help
	  A local APIC (Advanced Programmable Interrupt Controller) is an
	  integrated interrupt controller in the CPU. If you have a single-CPU
	  system which has a processor with a local APIC, you can say Y here to
	  enable and use it. If you say Y here even though your machine doesn't
	  have a local APIC, then the kernel will still run with no slowdown at
	  all. The local APIC supports CPU-generated self-interrupts (timer,
	  performance counters), and the NMI watchdog which detects hard
	  lockups.

config X86_UP_IOAPIC
	bool "IO-APIC support on uniprocessors"
	depends on X86_UP_APIC
	help
	  An IO-APIC (I/O Advanced Programmable Interrupt Controller) is an
	  SMP-capable replacement for PC-style interrupt controllers. Most
	  SMP systems and many recent uniprocessor systems have one.

	  If you have a single-CPU system with an IO-APIC, you can say Y here
	  to use it. If you say Y here even though your machine doesn't have
	  an IO-APIC, then the kernel will still run with no slowdown at all.

config X86_LOCAL_APIC
	def_bool y
	depends on X86_64 || (X86_32 && (X86_UP_APIC || ((X86_VISWS || SMP) && !X86_VOYAGER) || X86_GENERICARCH))

config X86_IO_APIC
	def_bool y
	depends on X86_64 || (X86_32 && (X86_UP_IOAPIC || (SMP && !(X86_VISWS || X86_VOYAGER)) || X86_GENERICARCH))

config X86_VISWS_APIC
	def_bool y
	depends on X86_32 && X86_VISWS

config X86_MCE
	bool "Machine Check Exception"
	depends on !X86_VOYAGER
	---help---
	  Machine Check Exception support allows the processor to notify the
	  kernel if it detects a problem (e.g. overheating, component failure).
	  The action the kernel takes depends on the severity of the problem,
	  ranging from a warning message on the console, to halting the machine.
	  Your processor must be a Pentium or newer to support this - check the
	  flags in /proc/cpuinfo for mce.  Note that some older Pentium systems
	  have a design flaw which leads to false MCE events - hence MCE is
	  disabled on all P5 processors, unless explicitly enabled with "mce"
	  as a boot argument.  Similarly, if MCE is built in and creates a
	  problem on some new non-standard machine, you can boot with "nomce"
	  to disable it.  MCE support simply ignores non-MCE processors like
	  the 386 and 486, so nearly everyone can say Y here.

config X86_MCE_INTEL
	def_bool y
	prompt "Intel MCE features"
	depends on X86_64 && X86_MCE && X86_LOCAL_APIC
	help
	   Additional support for intel specific MCE features such as
	   the thermal monitor.

config X86_MCE_AMD
	def_bool y
	prompt "AMD MCE features"
	depends on X86_64 && X86_MCE && X86_LOCAL_APIC
	help
	   Additional support for AMD specific MCE features such as
	   the DRAM Error Threshold.

config X86_MCE_NONFATAL
	tristate "Check for non-fatal errors on AMD Athlon/Duron / Intel Pentium 4"
	depends on X86_32 && X86_MCE
	help
	  Enabling this feature starts a timer that triggers every 5 seconds which
	  will look at the machine check registers to see if anything happened.
	  Non-fatal problems automatically get corrected (but still logged).
	  Disable this if you don't want to see these messages.
	  Seeing the messages this option prints out may be indicative of dying
	  or out-of-spec (ie, overclocked) hardware.
	  This option only does something on certain CPUs.
	  (AMD Athlon/Duron and Intel Pentium 4)

config X86_MCE_P4THERMAL
	bool "check for P4 thermal throttling interrupt."
	depends on X86_32 && X86_MCE && (X86_UP_APIC || SMP) && !X86_VISWS
	help
	  Enabling this feature will cause a message to be printed when the P4
	  enters thermal throttling.

config VM86
	bool "Enable VM86 support" if EMBEDDED
	default y
	depends on X86_32
	help
          This option is required by programs like DOSEMU to run 16-bit legacy
	  code on X86 processors. It also may be needed by software like
          XFree86 to initialize some video cards via BIOS. Disabling this
          option saves about 6k.

config TOSHIBA
	tristate "Toshiba Laptop support"
	depends on X86_32
	---help---
	  This adds a driver to safely access the System Management Mode of
	  the CPU on Toshiba portables with a genuine Toshiba BIOS. It does
	  not work on models with a Phoenix BIOS. The System Management Mode
	  is used to set the BIOS and power saving options on Toshiba portables.

	  For information on utilities to make use of this driver see the
	  Toshiba Linux utilities web site at:
	  <http://www.buzzard.org.uk/toshiba/>.

	  Say Y if you intend to run this kernel on a Toshiba portable.
	  Say N otherwise.

config I8K
	tristate "Dell laptop support"
	---help---
	  This adds a driver to safely access the System Management Mode
	  of the CPU on the Dell Inspiron 8000. The System Management Mode
	  is used to read cpu temperature and cooling fan status and to
	  control the fans on the I8K portables.

	  This driver has been tested only on the Inspiron 8000 but it may
	  also work with other Dell laptops. You can force loading on other
	  models by passing the parameter `force=1' to the module. Use at
	  your own risk.

	  For information on utilities to make use of this driver see the
	  I8K Linux utilities web site at:
	  <http://people.debian.org/~dz/i8k/>

	  Say Y if you intend to run this kernel on a Dell Inspiron 8000.
	  Say N otherwise.

config X86_REBOOTFIXUPS
	def_bool n
	prompt "Enable X86 board specific fixups for reboot"
	depends on X86_32 && X86
	---help---
	  This enables chipset and/or board specific fixups to be done
	  in order to get reboot to work correctly. This is only needed on
	  some combinations of hardware and BIOS. The symptom, for which
	  this config is intended, is when reboot ends with a stalled/hung
	  system.

	  Currently, the only fixup is for the Geode machines using
	  CS5530A and CS5536 chipsets and the RDC R-321x SoC.

	  Say Y if you want to enable the fixup. Currently, it's safe to
	  enable this option even if you don't need it.
	  Say N otherwise.

config MICROCODE
	tristate "/dev/cpu/microcode - Intel IA32 CPU microcode support"
	select FW_LOADER
	---help---
	  If you say Y here, you will be able to update the microcode on
	  Intel processors in the IA32 family, e.g. Pentium Pro, Pentium II,
	  Pentium III, Pentium 4, Xeon etc.  You will obviously need the
	  actual microcode binary data itself which is not shipped with the
	  Linux kernel.

	  For latest news and information on obtaining all the required
	  ingredients for this driver, check:
	  <http://www.urbanmyth.org/microcode/>.

	  To compile this driver as a module, choose M here: the
	  module will be called microcode.

config MICROCODE_OLD_INTERFACE
	def_bool y
	depends on MICROCODE

config X86_MSR
	tristate "/dev/cpu/*/msr - Model-specific register support"
	help
	  This device gives privileged processes access to the x86
	  Model-Specific Registers (MSRs).  It is a character device with
	  major 202 and minors 0 to 31 for /dev/cpu/0/msr to /dev/cpu/31/msr.
	  MSR accesses are directed to a specific CPU on multi-processor
	  systems.

config X86_CPUID
	tristate "/dev/cpu/*/cpuid - CPU information support"
	help
	  This device gives processes access to the x86 CPUID instruction to
	  be executed on a specific processor.  It is a character device
	  with major 203 and minors 0 to 31 for /dev/cpu/0/cpuid to
	  /dev/cpu/31/cpuid.

choice
	prompt "High Memory Support"
	default HIGHMEM4G if !X86_NUMAQ
	default HIGHMEM64G if X86_NUMAQ
	depends on X86_32

config NOHIGHMEM
	bool "off"
	depends on !X86_NUMAQ
	---help---
	  Linux can use up to 64 Gigabytes of physical memory on x86 systems.
	  However, the address space of 32-bit x86 processors is only 4
	  Gigabytes large. That means that, if you have a large amount of
	  physical memory, not all of it can be "permanently mapped" by the
	  kernel. The physical memory that's not permanently mapped is called
	  "high memory".

	  If you are compiling a kernel which will never run on a machine with
	  more than 1 Gigabyte total physical RAM, answer "off" here (default
	  choice and suitable for most users). This will result in a "3GB/1GB"
	  split: 3GB are mapped so that each process sees a 3GB virtual memory
	  space and the remaining part of the 4GB virtual memory space is used
	  by the kernel to permanently map as much physical memory as
	  possible.

	  If the machine has between 1 and 4 Gigabytes physical RAM, then
	  answer "4GB" here.

	  If more than 4 Gigabytes is used then answer "64GB" here. This
	  selection turns Intel PAE (Physical Address Extension) mode on.
	  PAE implements 3-level paging on IA32 processors. PAE is fully
	  supported by Linux, PAE mode is implemented on all recent Intel
	  processors (Pentium Pro and better). NOTE: If you say "64GB" here,
	  then the kernel will not boot on CPUs that don't support PAE!

	  The actual amount of total physical memory will either be
	  auto detected or can be forced by using a kernel command line option
	  such as "mem=256M". (Try "man bootparam" or see the documentation of
	  your boot loader (lilo or loadlin) about how to pass options to the
	  kernel at boot time.)

	  If unsure, say "off".

config HIGHMEM4G
	bool "4GB"
	depends on !X86_NUMAQ
	help
	  Select this if you have a 32-bit processor and between 1 and 4
	  gigabytes of physical RAM.

config HIGHMEM64G
	bool "64GB"
	depends on !M386 && !M486
	select X86_PAE
	help
	  Select this if you have a 32-bit processor and more than 4
	  gigabytes of physical RAM.

endchoice

choice
	depends on EXPERIMENTAL
	prompt "Memory split" if EMBEDDED
	default VMSPLIT_3G
	depends on X86_32
	help
	  Select the desired split between kernel and user memory.

	  If the address range available to the kernel is less than the
	  physical memory installed, the remaining memory will be available
	  as "high memory". Accessing high memory is a little more costly
	  than low memory, as it needs to be mapped into the kernel first.
	  Note that increasing the kernel address space limits the range
	  available to user programs, making the address space there
	  tighter.  Selecting anything other than the default 3G/1G split
	  will also likely make your kernel incompatible with binary-only
	  kernel modules.

	  If you are not absolutely sure what you are doing, leave this
	  option alone!

	config VMSPLIT_3G
		bool "3G/1G user/kernel split"
	config VMSPLIT_3G_OPT
		depends on !X86_PAE
		bool "3G/1G user/kernel split (for full 1G low memory)"
	config VMSPLIT_2G
		bool "2G/2G user/kernel split"
	config VMSPLIT_2G_OPT
		depends on !X86_PAE
		bool "2G/2G user/kernel split (for full 2G low memory)"
	config VMSPLIT_1G
		bool "1G/3G user/kernel split"
endchoice

config PAGE_OFFSET
	hex
	default 0xB0000000 if VMSPLIT_3G_OPT
	default 0x80000000 if VMSPLIT_2G
	default 0x78000000 if VMSPLIT_2G_OPT
	default 0x40000000 if VMSPLIT_1G
	default 0xC0000000
	depends on X86_32

config HIGHMEM
	def_bool y
	depends on X86_32 && (HIGHMEM64G || HIGHMEM4G)

config X86_PAE
	def_bool n
	prompt "PAE (Physical Address Extension) Support"
	depends on X86_32 && !HIGHMEM4G
	select RESOURCES_64BIT
	help
	  PAE is required for NX support, and furthermore enables
	  larger swapspace support for non-overcommit purposes. It
	  has the cost of more pagetable lookup overhead, and also
	  consumes more pagetable space per process.

# Common NUMA Features
config NUMA
	bool "Numa Memory Allocation and Scheduler Support (EXPERIMENTAL)"
	depends on SMP
	depends on X86_64 || (X86_32 && HIGHMEM64G && (X86_NUMAQ || X86_BIGSMP || X86_SUMMIT && ACPI) && EXPERIMENTAL)
	default n if X86_PC
	default y if (X86_NUMAQ || X86_SUMMIT || X86_BIGSMP)
	help
	  Enable NUMA (Non Uniform Memory Access) support.
	  The kernel will try to allocate memory used by a CPU on the
	  local memory controller of the CPU and add some more
	  NUMA awareness to the kernel.

	  For i386 this is currently highly experimental and should be only
	  used for kernel development. It might also cause boot failures.
	  For x86_64 this is recommended on all multiprocessor Opteron systems.
	  If the system is EM64T, you should say N unless your system is
	  EM64T NUMA.

comment "NUMA (Summit) requires SMP, 64GB highmem support, ACPI"
	depends on X86_32 && X86_SUMMIT && (!HIGHMEM64G || !ACPI)

config K8_NUMA
	def_bool y
	prompt "Old style AMD Opteron NUMA detection"
	depends on X86_64 && NUMA && PCI
	help
	 Enable K8 NUMA node topology detection.  You should say Y here if
	 you have a multi processor AMD K8 system. This uses an old
	 method to read the NUMA configuration directly from the builtin
	 Northbridge of Opteron. It is recommended to use X86_64_ACPI_NUMA
	 instead, which also takes priority if both are compiled in.

config X86_64_ACPI_NUMA
	def_bool y
	prompt "ACPI NUMA detection"
	depends on X86_64 && NUMA && ACPI && PCI
	select ACPI_NUMA
	help
	  Enable ACPI SRAT based node topology detection.

# Some NUMA nodes have memory ranges that span
# other nodes.  Even though a pfn is valid and
# between a node's start and end pfns, it may not
# reside on that node.  See memmap_init_zone()
# for details.
config NODES_SPAN_OTHER_NODES
	def_bool y
	depends on X86_64_ACPI_NUMA

config NUMA_EMU
	bool "NUMA emulation"
	depends on X86_64 && NUMA
	help
	  Enable NUMA emulation. A flat machine will be split
	  into virtual nodes when booted with "numa=fake=N", where N is the
	  number of nodes. This is only useful for debugging.

if MAXSMP

config NODES_SHIFT
	int
	default "9"
endif

if !MAXSMP
config NODES_SHIFT
	int "Maximum NUMA Nodes (as a power of 2)"
	range 1 9   if X86_64
	default "6" if X86_64
	default "4" if X86_NUMAQ
	default "3"
	depends on NEED_MULTIPLE_NODES
	help
	  Specify the maximum number of NUMA Nodes available on the target
	  system.  Increases memory reserved to accomodate various tables.
endif

config HAVE_ARCH_BOOTMEM_NODE
	def_bool y
	depends on X86_32 && NUMA

config ARCH_HAVE_MEMORY_PRESENT
	def_bool y
	depends on X86_32 && DISCONTIGMEM

config NEED_NODE_MEMMAP_SIZE
	def_bool y
	depends on X86_32 && (DISCONTIGMEM || SPARSEMEM)

config HAVE_ARCH_ALLOC_REMAP
	def_bool y
	depends on X86_32 && NUMA

config ARCH_FLATMEM_ENABLE
	def_bool y
	depends on X86_32 && ARCH_SELECT_MEMORY_MODEL && X86_PC && !NUMA

config ARCH_DISCONTIGMEM_ENABLE
	def_bool y
	depends on NUMA && X86_32

config ARCH_DISCONTIGMEM_DEFAULT
	def_bool y
	depends on NUMA && X86_32

config ARCH_SPARSEMEM_DEFAULT
	def_bool y
	depends on X86_64

config ARCH_SPARSEMEM_ENABLE
	def_bool y
	depends on X86_64 || NUMA || (EXPERIMENTAL && X86_PC)
	select SPARSEMEM_STATIC if X86_32
	select SPARSEMEM_VMEMMAP_ENABLE if X86_64

config ARCH_SELECT_MEMORY_MODEL
	def_bool y
	depends on ARCH_SPARSEMEM_ENABLE

config ARCH_MEMORY_PROBE
	def_bool X86_64
	depends on MEMORY_HOTPLUG

source "mm/Kconfig"

config HIGHPTE
	bool "Allocate 3rd-level pagetables from highmem"
	depends on X86_32 && (HIGHMEM4G || HIGHMEM64G)
	help
	  The VM uses one page table entry for each page of physical memory.
	  For systems with a lot of RAM, this can be wasteful of precious
	  low memory.  Setting this option will put user-space page table
	  entries in high memory.

config MATH_EMULATION
	bool
	prompt "Math emulation" if X86_32
	---help---
	  Linux can emulate a math coprocessor (used for floating point
	  operations) if you don't have one. 486DX and Pentium processors have
	  a math coprocessor built in, 486SX and 386 do not, unless you added
	  a 487DX or 387, respectively. (The messages during boot time can
	  give you some hints here ["man dmesg"].) Everyone needs either a
	  coprocessor or this emulation.

	  If you don't have a math coprocessor, you need to say Y here; if you
	  say Y here even though you have a coprocessor, the coprocessor will
	  be used nevertheless. (This behavior can be changed with the kernel
	  command line option "no387", which comes handy if your coprocessor
	  is broken. Try "man bootparam" or see the documentation of your boot
	  loader (lilo or loadlin) about how to pass options to the kernel at
	  boot time.) This means that it is a good idea to say Y here if you
	  intend to use this kernel on different machines.

	  More information about the internals of the Linux math coprocessor
	  emulation can be found in <file:arch/x86/math-emu/README>.

	  If you are not sure, say Y; apart from resulting in a 66 KB bigger
	  kernel, it won't hurt.

config MTRR
	bool "MTRR (Memory Type Range Register) support"
	---help---
	  On Intel P6 family processors (Pentium Pro, Pentium II and later)
	  the Memory Type Range Registers (MTRRs) may be used to control
	  processor access to memory ranges. This is most useful if you have
	  a video (VGA) card on a PCI or AGP bus. Enabling write-combining
	  allows bus write transfers to be combined into a larger transfer
	  before bursting over the PCI/AGP bus. This can increase performance
	  of image write operations 2.5 times or more. Saying Y here creates a
	  /proc/mtrr file which may be used to manipulate your processor's
	  MTRRs. Typically the X server should use this.

	  This code has a reasonably generic interface so that similar
	  control registers on other processors can be easily supported
	  as well:

	  The Cyrix 6x86, 6x86MX and M II processors have Address Range
	  Registers (ARRs) which provide a similar functionality to MTRRs. For
	  these, the ARRs are used to emulate the MTRRs.
	  The AMD K6-2 (stepping 8 and above) and K6-3 processors have two
	  MTRRs. The Centaur C6 (WinChip) has 8 MCRs, allowing
	  write-combining. All of these processors are supported by this code
	  and it makes sense to say Y here if you have one of them.

	  Saying Y here also fixes a problem with buggy SMP BIOSes which only
	  set the MTRRs for the boot CPU and not for the secondary CPUs. This
	  can lead to all sorts of problems, so it's good to say Y here.

	  You can safely say Y even if your machine doesn't have MTRRs, you'll
	  just add about 9 KB to your kernel.

	  See <file:Documentation/mtrr.txt> for more information.

config MTRR_SANITIZER
	def_bool y
	prompt "MTRR cleanup support"
	depends on MTRR
	help
	  Convert MTRR layout from continuous to discrete, so some X driver
	  could add WB entries.

	  Say N here if you see bootup problems (boot crash, boot hang,
	  spontaneous reboots).

	  Could be disabled with disable_mtrr_cleanup. Also mtrr_chunk_size
	  could be used to send largest mtrr entry size for continuous block
	  to hold holes (aka. UC entries)

	  If unsure, say Y.

config MTRR_SANITIZER_ENABLE_DEFAULT
	int "MTRR cleanup enable value (0-1)"
	range 0 1
	default "0"
	depends on MTRR_SANITIZER
	help
	  Enable mtrr cleanup default value

config MTRR_SANITIZER_SPARE_REG_NR_DEFAULT
	int "MTRR cleanup spare reg num (0-7)"
	range 0 7
	default "1"
	depends on MTRR_SANITIZER
	help
	  mtrr cleanup spare entries default, it can be changed via
	  mtrr_spare_reg_nr=

config X86_PAT
	bool
	prompt "x86 PAT support"
	depends on MTRR
	help
	  Use PAT attributes to setup page level cache control.

	  PATs are the modern equivalents of MTRRs and are much more
	  flexible than MTRRs.

	  Say N here if you see bootup problems (boot crash, boot hang,
	  spontaneous reboots) or a non-working video driver.

	  If unsure, say Y.

config EFI
	def_bool n
	prompt "EFI runtime service support"
	depends on ACPI
	---help---
	This enables the kernel to use EFI runtime services that are
	available (such as the EFI variable services).

	This option is only useful on systems that have EFI firmware.
  	In addition, you should use the latest ELILO loader available
  	at <http://elilo.sourceforge.net> in order to take advantage
  	of EFI runtime services. However, even with this option, the
  	resultant kernel should continue to boot on existing non-EFI
  	platforms.

config IRQBALANCE
	def_bool y
	prompt "Enable kernel irq balancing"
	depends on X86_32 && SMP && X86_IO_APIC
	help
	  The default yes will allow the kernel to do irq load balancing.
	  Saying no will keep the kernel from doing irq load balancing.

config SECCOMP
	def_bool y
	prompt "Enable seccomp to safely compute untrusted bytecode"
	depends on PROC_FS
	help
	  This kernel feature is useful for number crunching applications
	  that may need to compute untrusted bytecode during their
	  execution. By using pipes or other transports made available to
	  the process as file descriptors supporting the read/write
	  syscalls, it's possible to isolate those applications in
	  their own address space using seccomp. Once seccomp is
	  enabled via /proc/<pid>/seccomp, it cannot be disabled
	  and the task is only allowed to execute a few safe syscalls
	  defined by each seccomp mode.

	  If unsure, say Y. Only embedded should say N here.

config CC_STACKPROTECTOR
	bool "Enable -fstack-protector buffer overflow detection (EXPERIMENTAL)"
	depends on X86_64 && EXPERIMENTAL && BROKEN
	help
         This option turns on the -fstack-protector GCC feature. This
	  feature puts, at the beginning of critical functions, a canary
	  value on the stack just before the return address, and validates
	  the value just before actually returning.  Stack based buffer
	  overflows (that need to overwrite this return address) now also
	  overwrite the canary, which gets detected and the attack is then
	  neutralized via a kernel panic.

	  This feature requires gcc version 4.2 or above, or a distribution
	  gcc with the feature backported. Older versions are automatically
	  detected and for those versions, this configuration option is ignored.

config CC_STACKPROTECTOR_ALL
	bool "Use stack-protector for all functions"
	depends on CC_STACKPROTECTOR
	help
	  Normally, GCC only inserts the canary value protection for
	  functions that use large-ish on-stack buffers. By enabling
	  this option, GCC will be asked to do this for ALL functions.

source kernel/Kconfig.hz

config KEXEC
	bool "kexec system call"
	depends on X86_BIOS_REBOOT
	help
	  kexec is a system call that implements the ability to shutdown your
	  current kernel, and to start another kernel.  It is like a reboot
	  but it is independent of the system firmware.   And like a reboot
	  you can start any kernel with it, not just Linux.

	  The name comes from the similarity to the exec system call.

	  It is an ongoing process to be certain the hardware in a machine
	  is properly shutdown, so do not be surprised if this code does not
	  initially work for you.  It may help to enable device hotplugging
	  support.  As of this writing the exact hardware interface is
	  strongly in flux, so no good recommendation can be made.

config CRASH_DUMP
	bool "kernel crash dumps (EXPERIMENTAL)"
	depends on EXPERIMENTAL
	depends on X86_64 || (X86_32 && HIGHMEM)
	help
	  Generate crash dump after being started by kexec.
	  This should be normally only set in special crash dump kernels
	  which are loaded in the main kernel with kexec-tools into
	  a specially reserved region and then later executed after
	  a crash by kdump/kexec. The crash dump kernel must be compiled
	  to a memory address not used by the main kernel or BIOS using
	  PHYSICAL_START, or it must be built as a relocatable image
	  (CONFIG_RELOCATABLE=y).
	  For more details see Documentation/kdump/kdump.txt

config PHYSICAL_START
	hex "Physical address where the kernel is loaded" if (EMBEDDED || CRASH_DUMP)
	default "0x1000000" if X86_NUMAQ
	default "0x200000" if X86_64
	default "0x100000"
	help
	  This gives the physical address where the kernel is loaded.

	  If kernel is a not relocatable (CONFIG_RELOCATABLE=n) then
	  bzImage will decompress itself to above physical address and
	  run from there. Otherwise, bzImage will run from the address where
	  it has been loaded by the boot loader and will ignore above physical
	  address.

	  In normal kdump cases one does not have to set/change this option
	  as now bzImage can be compiled as a completely relocatable image
	  (CONFIG_RELOCATABLE=y) and be used to load and run from a different
	  address. This option is mainly useful for the folks who don't want
	  to use a bzImage for capturing the crash dump and want to use a
	  vmlinux instead. vmlinux is not relocatable hence a kernel needs
	  to be specifically compiled to run from a specific memory area
	  (normally a reserved region) and this option comes handy.

	  So if you are using bzImage for capturing the crash dump, leave
	  the value here unchanged to 0x100000 and set CONFIG_RELOCATABLE=y.
	  Otherwise if you plan to use vmlinux for capturing the crash dump
	  change this value to start of the reserved region (Typically 16MB
	  0x1000000). In other words, it can be set based on the "X" value as
	  specified in the "crashkernel=YM@XM" command line boot parameter
	  passed to the panic-ed kernel. Typically this parameter is set as
	  crashkernel=64M@16M. Please take a look at
	  Documentation/kdump/kdump.txt for more details about crash dumps.

	  Usage of bzImage for capturing the crash dump is recommended as
	  one does not have to build two kernels. Same kernel can be used
	  as production kernel and capture kernel. Above option should have
	  gone away after relocatable bzImage support is introduced. But it
	  is present because there are users out there who continue to use
	  vmlinux for dump capture. This option should go away down the
	  line.

	  Don't change this unless you know what you are doing.

config RELOCATABLE
	bool "Build a relocatable kernel (EXPERIMENTAL)"
	depends on EXPERIMENTAL
	help
	  This builds a kernel image that retains relocation information
	  so it can be loaded someplace besides the default 1MB.
	  The relocations tend to make the kernel binary about 10% larger,
	  but are discarded at runtime.

	  One use is for the kexec on panic case where the recovery kernel
	  must live at a different physical address than the primary
	  kernel.

	  Note: If CONFIG_RELOCATABLE=y, then the kernel runs from the address
	  it has been loaded at and the compile time physical address
	  (CONFIG_PHYSICAL_START) is ignored.

config PHYSICAL_ALIGN
	hex
	prompt "Alignment value to which kernel should be aligned" if X86_32
	default "0x100000" if X86_32
	default "0x200000" if X86_64
	range 0x2000 0x400000
	help
	  This value puts the alignment restrictions on physical address
	  where kernel is loaded and run from. Kernel is compiled for an
	  address which meets above alignment restriction.

	  If bootloader loads the kernel at a non-aligned address and
	  CONFIG_RELOCATABLE is set, kernel will move itself to nearest
	  address aligned to above value and run from there.

	  If bootloader loads the kernel at a non-aligned address and
	  CONFIG_RELOCATABLE is not set, kernel will ignore the run time
	  load address and decompress itself to the address it has been
	  compiled for and run from there. The address for which kernel is
	  compiled already meets above alignment restrictions. Hence the
	  end result is that kernel runs from a physical address meeting
	  above alignment restrictions.

	  Don't change this unless you know what you are doing.

config HOTPLUG_CPU
	bool "Support for suspend on SMP and hot-pluggable CPUs (EXPERIMENTAL)"
	depends on SMP && HOTPLUG && EXPERIMENTAL && !X86_VOYAGER
	---help---
	  Say Y here to experiment with turning CPUs off and on, and to
	  enable suspend on SMP systems. CPUs can be controlled through
	  /sys/devices/system/cpu.
	  Say N if you want to disable CPU hotplug and don't need to
	  suspend.

config COMPAT_VDSO
	def_bool y
	prompt "Compat VDSO support"
	depends on X86_32 || IA32_EMULATION
	help
	  Map the 32-bit VDSO to the predictable old-style address too.
	---help---
	  Say N here if you are running a sufficiently recent glibc
	  version (2.3.3 or later), to remove the high-mapped
	  VDSO mapping and to exclusively use the randomized VDSO.

	  If unsure, say Y.

endmenu

config ARCH_ENABLE_MEMORY_HOTPLUG
	def_bool y
	depends on X86_64 || (X86_32 && HIGHMEM)

config HAVE_ARCH_EARLY_PFN_TO_NID
	def_bool X86_64
	depends on NUMA

menu "Power management options"
	depends on !X86_VOYAGER

config ARCH_HIBERNATION_HEADER
	def_bool y
	depends on X86_64 && HIBERNATION

source "kernel/power/Kconfig"

source "drivers/acpi/Kconfig"

config X86_APM_BOOT
	bool
	default y
	depends on APM || APM_MODULE

menuconfig APM
	tristate "APM (Advanced Power Management) BIOS support"
	depends on X86_32 && PM_SLEEP && !X86_VISWS
	---help---
	  APM is a BIOS specification for saving power using several different
	  techniques. This is mostly useful for battery powered laptops with
	  APM compliant BIOSes. If you say Y here, the system time will be
	  reset after a RESUME operation, the /proc/apm device will provide
	  battery status information, and user-space programs will receive
	  notification of APM "events" (e.g. battery status change).

	  If you select "Y" here, you can disable actual use of the APM
	  BIOS by passing the "apm=off" option to the kernel at boot time.

	  Note that the APM support is almost completely disabled for
	  machines with more than one CPU.

	  In order to use APM, you will need supporting software. For location
	  and more information, read <file:Documentation/power/pm.txt> and the
	  Battery Powered Linux mini-HOWTO, available from
	  <http://www.tldp.org/docs.html#howto>.

	  This driver does not spin down disk drives (see the hdparm(8)
	  manpage ("man 8 hdparm") for that), and it doesn't turn off
	  VESA-compliant "green" monitors.

	  This driver does not support the TI 4000M TravelMate and the ACER
	  486/DX4/75 because they don't have compliant BIOSes. Many "green"
	  desktop machines also don't have compliant BIOSes, and this driver
	  may cause those machines to panic during the boot phase.

	  Generally, if you don't have a battery in your machine, there isn't
	  much point in using this driver and you should say N. If you get
	  random kernel OOPSes or reboots that don't seem to be related to
	  anything, try disabling/enabling this option (or disabling/enabling
	  APM in your BIOS).

	  Some other things you should try when experiencing seemingly random,
	  "weird" problems:

	  1) make sure that you have enough swap space and that it is
	  enabled.
	  2) pass the "no-hlt" option to the kernel
	  3) switch on floating point emulation in the kernel and pass
	  the "no387" option to the kernel
	  4) pass the "floppy=nodma" option to the kernel
	  5) pass the "mem=4M" option to the kernel (thereby disabling
	  all but the first 4 MB of RAM)
	  6) make sure that the CPU is not over clocked.
	  7) read the sig11 FAQ at <http://www.bitwizard.nl/sig11/>
	  8) disable the cache from your BIOS settings
	  9) install a fan for the video card or exchange video RAM
	  10) install a better fan for the CPU
	  11) exchange RAM chips
	  12) exchange the motherboard.

	  To compile this driver as a module, choose M here: the
	  module will be called apm.

if APM

config APM_IGNORE_USER_SUSPEND
	bool "Ignore USER SUSPEND"
	help
	  This option will ignore USER SUSPEND requests. On machines with a
	  compliant APM BIOS, you want to say N. However, on the NEC Versa M
	  series notebooks, it is necessary to say Y because of a BIOS bug.

config APM_DO_ENABLE
	bool "Enable PM at boot time"
	---help---
	  Enable APM features at boot time. From page 36 of the APM BIOS
	  specification: "When disabled, the APM BIOS does not automatically
	  power manage devices, enter the Standby State, enter the Suspend
	  State, or take power saving steps in response to CPU Idle calls."
	  This driver will make CPU Idle calls when Linux is idle (unless this
	  feature is turned off -- see "Do CPU IDLE calls", below). This
	  should always save battery power, but more complicated APM features
	  will be dependent on your BIOS implementation. You may need to turn
	  this option off if your computer hangs at boot time when using APM
	  support, or if it beeps continuously instead of suspending. Turn
	  this off if you have a NEC UltraLite Versa 33/C or a Toshiba
	  T400CDT. This is off by default since most machines do fine without
	  this feature.

config APM_CPU_IDLE
	bool "Make CPU Idle calls when idle"
	help
	  Enable calls to APM CPU Idle/CPU Busy inside the kernel's idle loop.
	  On some machines, this can activate improved power savings, such as
	  a slowed CPU clock rate, when the machine is idle. These idle calls
	  are made after the idle loop has run for some length of time (e.g.,
	  333 mS). On some machines, this will cause a hang at boot time or
	  whenever the CPU becomes idle. (On machines with more than one CPU,
	  this option does nothing.)

config APM_DISPLAY_BLANK
	bool "Enable console blanking using APM"
	help
	  Enable console blanking using the APM. Some laptops can use this to
	  turn off the LCD backlight when the screen blanker of the Linux
	  virtual console blanks the screen. Note that this is only used by
	  the virtual console screen blanker, and won't turn off the backlight
	  when using the X Window system. This also doesn't have anything to
	  do with your VESA-compliant power-saving monitor. Further, this
	  option doesn't work for all laptops -- it might not turn off your
	  backlight at all, or it might print a lot of errors to the console,
	  especially if you are using gpm.

config APM_ALLOW_INTS
	bool "Allow interrupts during APM BIOS calls"
	help
	  Normally we disable external interrupts while we are making calls to
	  the APM BIOS as a measure to lessen the effects of a badly behaving
	  BIOS implementation.  The BIOS should reenable interrupts if it
	  needs to.  Unfortunately, some BIOSes do not -- especially those in
	  many of the newer IBM Thinkpads.  If you experience hangs when you
	  suspend, try setting this to Y.  Otherwise, say N.

config APM_REAL_MODE_POWER_OFF
	bool "Use real mode APM BIOS call to power off"
	help
	  Use real mode APM BIOS calls to switch off the computer. This is
	  a work-around for a number of buggy BIOSes. Switch this option on if
	  your computer crashes instead of powering off properly.

endif # APM

source "arch/x86/kernel/cpu/cpufreq/Kconfig"

source "drivers/cpuidle/Kconfig"

endmenu


menu "Bus options (PCI etc.)"

config PCI
	bool "PCI support"
	default y
	select ARCH_SUPPORTS_MSI if (X86_LOCAL_APIC && X86_IO_APIC)
	help
	  Find out whether you have a PCI motherboard. PCI is the name of a
	  bus system, i.e. the way the CPU talks to the other stuff inside
	  your box. Other bus systems are ISA, EISA, MicroChannel (MCA) or
	  VESA. If you have PCI, say Y, otherwise N.

choice
	prompt "PCI access mode"
	depends on X86_32 && PCI && !X86_VISWS
	default PCI_GOANY
	---help---
	  On PCI systems, the BIOS can be used to detect the PCI devices and
	  determine their configuration. However, some old PCI motherboards
	  have BIOS bugs and may crash if this is done. Also, some embedded
	  PCI-based systems don't have any BIOS at all. Linux can also try to
	  detect the PCI hardware directly without using the BIOS.

	  With this option, you can specify how Linux should detect the
	  PCI devices. If you choose "BIOS", the BIOS will be used,
	  if you choose "Direct", the BIOS won't be used, and if you
	  choose "MMConfig", then PCI Express MMCONFIG will be used.
	  If you choose "Any", the kernel will try MMCONFIG, then the
	  direct access method and falls back to the BIOS if that doesn't
	  work. If unsure, go with the default, which is "Any".

config PCI_GOBIOS
	bool "BIOS"

config PCI_GOMMCONFIG
	bool "MMConfig"

config PCI_GODIRECT
	bool "Direct"

config PCI_GOOLPC
	bool "OLPC"
	depends on OLPC

config PCI_GOANY
	bool "Any"

endchoice

config PCI_BIOS
	def_bool y
	depends on X86_32 && !X86_VISWS && PCI && (PCI_GOBIOS || PCI_GOANY)

# x86-64 doesn't support PCI BIOS access from long mode so always go direct.
config PCI_DIRECT
	def_bool y
	depends on PCI && (X86_64 || (PCI_GODIRECT || PCI_GOANY || PCI_GOOLPC) || X86_VISWS)

config PCI_MMCONFIG
	def_bool y
	depends on X86_32 && PCI && ACPI && (PCI_GOMMCONFIG || PCI_GOANY)

config PCI_OLPC
	def_bool y
	depends on PCI && OLPC && (PCI_GOOLPC || PCI_GOANY)

config PCI_DOMAINS
	def_bool y
	depends on PCI

config PCI_MMCONFIG
	bool "Support mmconfig PCI config space access"
	depends on X86_64 && PCI && ACPI

config DMAR
	bool "Support for DMA Remapping Devices (EXPERIMENTAL)"
	depends on X86_64 && PCI_MSI && ACPI && EXPERIMENTAL
	help
	  DMA remapping (DMAR) devices support enables independent address
	  translations for Direct Memory Access (DMA) from devices.
	  These DMA remapping devices are reported via ACPI tables
	  and include PCI device scope covered by these DMA
	  remapping devices.

config DMAR_GFX_WA
	def_bool y
	prompt "Support for Graphics workaround"
	depends on DMAR
	help
	 Current Graphics drivers tend to use physical address
	 for DMA and avoid using DMA APIs. Setting this config
	 option permits the IOMMU driver to set a unity map for
	 all the OS-visible memory. Hence the driver can continue
	 to use physical addresses for DMA.

config DMAR_FLOPPY_WA
	def_bool y
	depends on DMAR
	help
	 Floppy disk drivers are know to bypass DMA API calls
	 thereby failing to work when IOMMU is enabled. This
	 workaround will setup a 1:1 mapping for the first
	 16M to make floppy (an ISA device) work.

source "drivers/pci/pcie/Kconfig"

source "drivers/pci/Kconfig"

# x86_64 have no ISA slots, but do have ISA-style DMA.
config ISA_DMA_API
	def_bool y

if X86_32

config ISA
	bool "ISA support"
	depends on !(X86_VOYAGER || X86_VISWS)
	help
	  Find out whether you have ISA slots on your motherboard.  ISA is the
	  name of a bus system, i.e. the way the CPU talks to the other stuff
	  inside your box.  Other bus systems are PCI, EISA, MicroChannel
	  (MCA) or VESA.  ISA is an older system, now being displaced by PCI;
	  newer boards don't support it.  If you have ISA, say Y, otherwise N.

config EISA
	bool "EISA support"
	depends on ISA
	---help---
	  The Extended Industry Standard Architecture (EISA) bus was
	  developed as an open alternative to the IBM MicroChannel bus.

	  The EISA bus provided some of the features of the IBM MicroChannel
	  bus while maintaining backward compatibility with cards made for
	  the older ISA bus.  The EISA bus saw limited use between 1988 and
	  1995 when it was made obsolete by the PCI bus.

	  Say Y here if you are building a kernel for an EISA-based machine.

	  Otherwise, say N.

source "drivers/eisa/Kconfig"

config MCA
	bool "MCA support" if !(X86_VISWS || X86_VOYAGER)
	default y if X86_VOYAGER
	help
	  MicroChannel Architecture is found in some IBM PS/2 machines and
	  laptops.  It is a bus system similar to PCI or ISA. See
	  <file:Documentation/mca.txt> (and especially the web page given
	  there) before attempting to build an MCA bus kernel.

source "drivers/mca/Kconfig"

config SCx200
	tristate "NatSemi SCx200 support"
	depends on !X86_VOYAGER
	help
	  This provides basic support for National Semiconductor's
	  (now AMD's) Geode processors.  The driver probes for the
	  PCI-IDs of several on-chip devices, so its a good dependency
	  for other scx200_* drivers.

	  If compiled as a module, the driver is named scx200.

config SCx200HR_TIMER
	tristate "NatSemi SCx200 27MHz High-Resolution Timer Support"
	depends on SCx200 && GENERIC_TIME
	default y
	help
	  This driver provides a clocksource built upon the on-chip
	  27MHz high-resolution timer.  Its also a workaround for
	  NSC Geode SC-1100's buggy TSC, which loses time when the
	  processor goes idle (as is done by the scheduler).  The
	  other workaround is idle=poll boot option.

config GEODE_MFGPT_TIMER
	def_bool y
	prompt "Geode Multi-Function General Purpose Timer (MFGPT) events"
	depends on MGEODE_LX && GENERIC_TIME && GENERIC_CLOCKEVENTS
	help
	  This driver provides a clock event source based on the MFGPT
	  timer(s) in the CS5535 and CS5536 companion chip for the geode.
	  MFGPTs have a better resolution and max interval than the
	  generic PIT, and are suitable for use as high-res timers.

config OLPC
	bool "One Laptop Per Child support"
	default n
	help
	  Add support for detecting the unique features of the OLPC
	  XO hardware.

endif # X86_32

config K8_NB
	def_bool y
	depends on AGP_AMD64 || (X86_64 && (GART_IOMMU || (PCI && NUMA)))

source "drivers/pcmcia/Kconfig"

source "drivers/pci/hotplug/Kconfig"

endmenu


menu "Executable file formats / Emulations"

source "fs/Kconfig.binfmt"

config IA32_EMULATION
	bool "IA32 Emulation"
	depends on X86_64
	select COMPAT_BINFMT_ELF
	help
	  Include code to run 32-bit programs under a 64-bit kernel. You should
	  likely turn this on, unless you're 100% sure that you don't have any
	  32-bit programs left.

config IA32_AOUT
       tristate "IA32 a.out support"
       depends on IA32_EMULATION && ARCH_SUPPORTS_AOUT
       help
         Support old a.out binaries in the 32bit emulation.

config COMPAT
	def_bool y
	depends on IA32_EMULATION

config COMPAT_FOR_U64_ALIGNMENT
	def_bool COMPAT
	depends on X86_64

config SYSVIPC_COMPAT
	def_bool y
	depends on X86_64 && COMPAT && SYSVIPC

endmenu


source "net/Kconfig"

source "drivers/Kconfig"

source "drivers/firmware/Kconfig"

source "fs/Kconfig"

source "arch/x86/Kconfig.debug"

source "security/Kconfig"

source "crypto/Kconfig"

source "arch/x86/kvm/Kconfig"

source "lib/Kconfig"<|MERGE_RESOLUTION|>--- conflicted
+++ resolved
@@ -436,8 +436,6 @@
 
 endif
 
-<<<<<<< HEAD
-=======
 config PARAVIRT_DEBUG
        bool "paravirt-ops debugging"
        depends on PARAVIRT && DEBUG_KERNEL
@@ -445,7 +443,6 @@
          Enable to debug paravirt_ops internals.  Specifically, BUG if
 	 a paravirt_op is missing when it is called.
 
->>>>>>> 9317b7fa
 config MEMTEST
 	bool "Memtest"
 	depends on X86_64
@@ -574,6 +571,7 @@
 
 config IOMMU_HELPER
 	def_bool (CALGARY_IOMMU || GART_IOMMU || SWIOTLB)
+
 config MAXSMP
 	bool "Configure Maximum number of SMP Processors and NUMA Nodes"
 	depends on X86_64 && SMP
@@ -588,23 +586,6 @@
 	default "4096"
 endif
 
-<<<<<<< HEAD
-config MAXSMP
-	bool "Configure Maximum number of SMP Processors and NUMA Nodes"
-	depends on X86_64 && SMP
-	default n
-	help
-	  Configure maximum number of CPUS and NUMA Nodes for this architecture.
-	  If unsure, say N.
-
-if MAXSMP
-config NR_CPUS
-	int
-	default "4096"
-endif
-
-=======
->>>>>>> 9317b7fa
 if !MAXSMP
 config NR_CPUS
 	int "Maximum number of CPUs (2-4096)"
