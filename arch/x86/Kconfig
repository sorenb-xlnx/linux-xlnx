# Select 32 or 64 bit
config 64BIT
	bool "64-bit kernel" if ARCH = "x86"
	default ARCH = "x86_64"
	---help---
	  Say yes to build a 64-bit kernel - formerly known as x86_64
	  Say no to build a 32-bit kernel - formerly known as i386

config X86_32
	def_bool !64BIT

config X86_64
	def_bool 64BIT

### Arch settings
config X86
	def_bool y
	select HAVE_AOUT if X86_32
	select HAVE_READQ
	select HAVE_WRITEQ
	select HAVE_UNSTABLE_SCHED_CLOCK
	select HAVE_IDE
	select HAVE_OPROFILE
	select HAVE_PERF_EVENTS if (!M386 && !M486)
	select HAVE_IRQ_WORK
	select HAVE_IOREMAP_PROT
	select HAVE_KPROBES
	select HAVE_MEMBLOCK
	select ARCH_WANT_OPTIONAL_GPIOLIB
	select ARCH_WANT_FRAME_POINTERS
	select HAVE_DMA_ATTRS
	select HAVE_KRETPROBES
	select HAVE_OPTPROBES
	select HAVE_FTRACE_MCOUNT_RECORD
	select HAVE_C_RECORDMCOUNT
	select HAVE_DYNAMIC_FTRACE
	select HAVE_FUNCTION_TRACER
	select HAVE_FUNCTION_GRAPH_TRACER
	select HAVE_FUNCTION_GRAPH_FP_TEST
	select HAVE_FUNCTION_TRACE_MCOUNT_TEST
	select HAVE_FTRACE_NMI_ENTER if DYNAMIC_FTRACE
	select HAVE_SYSCALL_TRACEPOINTS
	select HAVE_KVM
	select HAVE_ARCH_KGDB
	select HAVE_ARCH_TRACEHOOK
	select HAVE_GENERIC_DMA_COHERENT if X86_32
	select HAVE_EFFICIENT_UNALIGNED_ACCESS
	select USER_STACKTRACE_SUPPORT
	select HAVE_REGS_AND_STACK_ACCESS_API
	select HAVE_DMA_API_DEBUG
	select HAVE_KERNEL_GZIP
	select HAVE_KERNEL_BZIP2
	select HAVE_KERNEL_LZMA
	select HAVE_KERNEL_LZO
	select HAVE_HW_BREAKPOINT
	select HAVE_MIXED_BREAKPOINTS_REGS
	select PERF_EVENTS
	select HAVE_PERF_EVENTS_NMI
	select ANON_INODES
	select HAVE_ARCH_KMEMCHECK
	select HAVE_USER_RETURN_NOTIFIER
	select HAVE_GENERIC_HARDIRQS
	select HAVE_SPARSE_IRQ
	select GENERIC_IRQ_PROBE
	select GENERIC_PENDING_IRQ if SMP
	select HAVE_ARCH_JUMP_LABEL
	select HAVE_TEXT_POKE_SMP
	select HAVE_GENERIC_HARDIRQS
	select HAVE_SPARSE_IRQ
	select GENERIC_IRQ_PROBE
	select GENERIC_PENDING_IRQ if SMP

config INSTRUCTION_DECODER
	def_bool (KPROBES || PERF_EVENTS)

config OUTPUT_FORMAT
	string
	default "elf32-i386" if X86_32
	default "elf64-x86-64" if X86_64

config ARCH_DEFCONFIG
	string
	default "arch/x86/configs/i386_defconfig" if X86_32
	default "arch/x86/configs/x86_64_defconfig" if X86_64

config GENERIC_CMOS_UPDATE
	def_bool y

config CLOCKSOURCE_WATCHDOG
	def_bool y

config GENERIC_CLOCKEVENTS
	def_bool y

config GENERIC_CLOCKEVENTS_BROADCAST
	def_bool y
	depends on X86_64 || (X86_32 && X86_LOCAL_APIC)

config LOCKDEP_SUPPORT
	def_bool y

config STACKTRACE_SUPPORT
	def_bool y

config HAVE_LATENCYTOP_SUPPORT
	def_bool y

config MMU
	def_bool y

config ZONE_DMA
	def_bool y

config SBUS
	bool

config NEED_DMA_MAP_STATE
       def_bool (X86_64 || DMAR || DMA_API_DEBUG)

config NEED_SG_DMA_LENGTH
	def_bool y

config GENERIC_ISA_DMA
	def_bool y

config GENERIC_IOMAP
	def_bool y

config GENERIC_BUG
	def_bool y
	depends on BUG
	select GENERIC_BUG_RELATIVE_POINTERS if X86_64

config GENERIC_BUG_RELATIVE_POINTERS
	bool

config GENERIC_HWEIGHT
	def_bool y

config GENERIC_GPIO
	bool

config ARCH_MAY_HAVE_PC_FDC
	def_bool y

config RWSEM_GENERIC_SPINLOCK
	def_bool !X86_XADD

config RWSEM_XCHGADD_ALGORITHM
	def_bool X86_XADD

config ARCH_HAS_CPU_IDLE_WAIT
	def_bool y

config GENERIC_CALIBRATE_DELAY
	def_bool y

config GENERIC_TIME_VSYSCALL
	bool
	default X86_64

config ARCH_HAS_CPU_RELAX
	def_bool y

config ARCH_HAS_DEFAULT_IDLE
	def_bool y

config ARCH_HAS_CACHE_LINE_SIZE
	def_bool y

config HAVE_SETUP_PER_CPU_AREA
	def_bool y

config NEED_PER_CPU_EMBED_FIRST_CHUNK
	def_bool y

config NEED_PER_CPU_PAGE_FIRST_CHUNK
	def_bool y

config HAVE_CPUMASK_OF_CPU_MAP
	def_bool X86_64_SMP

config ARCH_HIBERNATION_POSSIBLE
	def_bool y

config ARCH_SUSPEND_POSSIBLE
	def_bool y

config ZONE_DMA32
	bool
	default X86_64

config ARCH_POPULATES_NODE_MAP
	def_bool y

config AUDIT_ARCH
	bool
	default X86_64

config ARCH_SUPPORTS_OPTIMIZED_INLINING
	def_bool y

config ARCH_SUPPORTS_DEBUG_PAGEALLOC
	def_bool y

config HAVE_INTEL_TXT
	def_bool y
	depends on EXPERIMENTAL && DMAR && ACPI

config USE_GENERIC_SMP_HELPERS
	def_bool y
	depends on SMP

config X86_32_SMP
	def_bool y
	depends on X86_32 && SMP

config X86_64_SMP
	def_bool y
	depends on X86_64 && SMP

config X86_HT
	def_bool y
	depends on SMP

config X86_TRAMPOLINE
	def_bool y
	depends on SMP || (64BIT && ACPI_SLEEP)

config X86_32_LAZY_GS
	def_bool y
	depends on X86_32 && !CC_STACKPROTECTOR

config ARCH_HWEIGHT_CFLAGS
	string
	default "-fcall-saved-ecx -fcall-saved-edx" if X86_32
	default "-fcall-saved-rdi -fcall-saved-rsi -fcall-saved-rdx -fcall-saved-rcx -fcall-saved-r8 -fcall-saved-r9 -fcall-saved-r10 -fcall-saved-r11" if X86_64

config KTIME_SCALAR
	def_bool X86_32

config ARCH_CPU_PROBE_RELEASE
	def_bool y
	depends on HOTPLUG_CPU

source "init/Kconfig"
source "kernel/Kconfig.freezer"

menu "Processor type and features"

source "kernel/time/Kconfig"

config SMP
	bool "Symmetric multi-processing support"
	---help---
	  This enables support for systems with more than one CPU. If you have
	  a system with only one CPU, like most personal computers, say N. If
	  you have a system with more than one CPU, say Y.

	  If you say N here, the kernel will run on single and multiprocessor
	  machines, but will use only one CPU of a multiprocessor machine. If
	  you say Y here, the kernel will run on many, but not all,
	  singleprocessor machines. On a singleprocessor machine, the kernel
	  will run faster if you say N here.

	  Note that if you say Y here and choose architecture "586" or
	  "Pentium" under "Processor family", the kernel will not work on 486
	  architectures. Similarly, multiprocessor kernels for the "PPro"
	  architecture may not work on all Pentium based boards.

	  People using multiprocessor machines who say Y here should also say
	  Y to "Enhanced Real Time Clock Support", below. The "Advanced Power
	  Management" code will be disabled if you say Y here.

	  See also <file:Documentation/i386/IO-APIC.txt>,
	  <file:Documentation/nmi_watchdog.txt> and the SMP-HOWTO available at
	  <http://www.tldp.org/docs.html#howto>.

	  If you don't know what to do here, say N.

config X86_X2APIC
	bool "Support x2apic"
	depends on X86_LOCAL_APIC && X86_64 && INTR_REMAP
	---help---
	  This enables x2apic support on CPUs that have this feature.

	  This allows 32-bit apic IDs (so it can support very large systems),
	  and accesses the local apic via MSRs not via mmio.

	  If you don't know what to do here, say N.

config X86_MPPARSE
	bool "Enable MPS table" if ACPI
	default y
	depends on X86_LOCAL_APIC
	---help---
	  For old smp systems that do not have proper acpi support. Newer systems
	  (esp with 64bit cpus) with acpi support, MADT and DSDT will override it

config X86_BIGSMP
	bool "Support for big SMP systems with more than 8 CPUs"
	depends on X86_32 && SMP
	---help---
	  This option is needed for the systems that have more than 8 CPUs

if X86_32
config X86_EXTENDED_PLATFORM
	bool "Support for extended (non-PC) x86 platforms"
	default y
	---help---
	  If you disable this option then the kernel will only support
	  standard PC platforms. (which covers the vast majority of
	  systems out there.)

	  If you enable this option then you'll be able to select support
	  for the following (non-PC) 32 bit x86 platforms:
		AMD Elan
		NUMAQ (IBM/Sequent)
		RDC R-321x SoC
		SGI 320/540 (Visual Workstation)
		Summit/EXA (IBM x440)
		Unisys ES7000 IA32 series
		Moorestown MID devices

	  If you have one of these systems, or if you want to build a
	  generic distribution kernel, say Y here - otherwise say N.
endif

if X86_64
config X86_EXTENDED_PLATFORM
	bool "Support for extended (non-PC) x86 platforms"
	default y
	---help---
	  If you disable this option then the kernel will only support
	  standard PC platforms. (which covers the vast majority of
	  systems out there.)

	  If you enable this option then you'll be able to select support
	  for the following (non-PC) 64 bit x86 platforms:
		ScaleMP vSMP
		SGI Ultraviolet

	  If you have one of these systems, or if you want to build a
	  generic distribution kernel, say Y here - otherwise say N.
endif
# This is an alphabetically sorted list of 64 bit extended platforms
# Please maintain the alphabetic order if and when there are additions

config X86_VSMP
	bool "ScaleMP vSMP"
	select PARAVIRT_GUEST
	select PARAVIRT
	depends on X86_64 && PCI
	depends on X86_EXTENDED_PLATFORM
	---help---
	  Support for ScaleMP vSMP systems.  Say 'Y' here if this kernel is
	  supposed to run on these EM64T-based machines.  Only choose this option
	  if you have one of these machines.

config X86_UV
	bool "SGI Ultraviolet"
	depends on X86_64
	depends on X86_EXTENDED_PLATFORM
	depends on NUMA
	depends on X86_X2APIC
	---help---
	  This option is needed in order to support SGI Ultraviolet systems.
	  If you don't have one of these, you should say N here.

# Following is an alphabetically sorted list of 32 bit extended platforms
# Please maintain the alphabetic order if and when there are additions

config X86_ELAN
	bool "AMD Elan"
	depends on X86_32
	depends on X86_EXTENDED_PLATFORM
	---help---
	  Select this for an AMD Elan processor.

	  Do not use this option for K6/Athlon/Opteron processors!

	  If unsure, choose "PC-compatible" instead.

config X86_MRST
       bool "Moorestown MID platform"
	depends on PCI
	depends on PCI_GOANY
	depends on X86_32
	depends on X86_EXTENDED_PLATFORM
	depends on X86_IO_APIC
	select APB_TIMER
	---help---
	  Moorestown is Intel's Low Power Intel Architecture (LPIA) based Moblin
	  Internet Device(MID) platform. Moorestown consists of two chips:
	  Lincroft (CPU core, graphics, and memory controller) and Langwell IOH.
	  Unlike standard x86 PCs, Moorestown does not have many legacy devices
	  nor standard legacy replacement devices/features. e.g. Moorestown does
	  not contain i8259, i8254, HPET, legacy BIOS, most of the io ports.

config X86_RDC321X
	bool "RDC R-321x SoC"
	depends on X86_32
	depends on X86_EXTENDED_PLATFORM
	select M486
	select X86_REBOOTFIXUPS
	---help---
	  This option is needed for RDC R-321x system-on-chip, also known
	  as R-8610-(G).
	  If you don't have one of these chips, you should say N here.

config X86_32_NON_STANDARD
	bool "Support non-standard 32-bit SMP architectures"
	depends on X86_32 && SMP
	depends on X86_EXTENDED_PLATFORM
	---help---
	  This option compiles in the NUMAQ, Summit, bigsmp, ES7000, default
	  subarchitectures.  It is intended for a generic binary kernel.
	  if you select them all, kernel will probe it one by one. and will
	  fallback to default.

# Alphabetically sorted list of Non standard 32 bit platforms

config X86_NUMAQ
	bool "NUMAQ (IBM/Sequent)"
	depends on X86_32_NON_STANDARD
	depends on PCI
	select NUMA
	select X86_MPPARSE
	---help---
	  This option is used for getting Linux to run on a NUMAQ (IBM/Sequent)
	  NUMA multiquad box. This changes the way that processors are
	  bootstrapped, and uses Clustered Logical APIC addressing mode instead
	  of Flat Logical.  You will need a new lynxer.elf file to flash your
	  firmware with - send email to <Martin.Bligh@us.ibm.com>.

config X86_SUPPORTS_MEMORY_FAILURE
	def_bool y
	# MCE code calls memory_failure():
	depends on X86_MCE
	# On 32-bit this adds too big of NODES_SHIFT and we run out of page flags:
	depends on !X86_NUMAQ
	# On 32-bit SPARSEMEM adds too big of SECTIONS_WIDTH:
	depends on X86_64 || !SPARSEMEM
	select ARCH_SUPPORTS_MEMORY_FAILURE

config X86_VISWS
	bool "SGI 320/540 (Visual Workstation)"
	depends on X86_32 && PCI && X86_MPPARSE && PCI_GODIRECT
	depends on X86_32_NON_STANDARD
	---help---
	  The SGI Visual Workstation series is an IA32-based workstation
	  based on SGI systems chips with some legacy PC hardware attached.

	  Say Y here to create a kernel to run on the SGI 320 or 540.

	  A kernel compiled for the Visual Workstation will run on general
	  PCs as well. See <file:Documentation/sgi-visws.txt> for details.

config X86_SUMMIT
	bool "Summit/EXA (IBM x440)"
	depends on X86_32_NON_STANDARD
	---help---
	  This option is needed for IBM systems that use the Summit/EXA chipset.
	  In particular, it is needed for the x440.

config X86_ES7000
	bool "Unisys ES7000 IA32 series"
	depends on X86_32_NON_STANDARD && X86_BIGSMP
	---help---
	  Support for Unisys ES7000 systems.  Say 'Y' here if this kernel is
	  supposed to run on an IA32-based Unisys ES7000 system.

config SCHED_OMIT_FRAME_POINTER
	def_bool y
	prompt "Single-depth WCHAN output"
	depends on X86
	---help---
	  Calculate simpler /proc/<PID>/wchan values. If this option
	  is disabled then wchan values will recurse back to the
	  caller function. This provides more accurate wchan values,
	  at the expense of slightly more scheduling overhead.

	  If in doubt, say "Y".

menuconfig PARAVIRT_GUEST
	bool "Paravirtualized guest support"
	---help---
	  Say Y here to get to see options related to running Linux under
	  various hypervisors.  This option alone does not add any kernel code.

	  If you say N, all options in this submenu will be skipped and disabled.

if PARAVIRT_GUEST

source "arch/x86/xen/Kconfig"

config KVM_CLOCK
	bool "KVM paravirtualized clock"
	select PARAVIRT
	select PARAVIRT_CLOCK
	---help---
	  Turning on this option will allow you to run a paravirtualized clock
	  when running over the KVM hypervisor. Instead of relying on a PIT
	  (or probably other) emulation by the underlying device model, the host
	  provides the guest with timing infrastructure such as time of day, and
	  system time

config KVM_GUEST
	bool "KVM Guest support"
	select PARAVIRT
	---help---
	  This option enables various optimizations for running under the KVM
	  hypervisor.

source "arch/x86/lguest/Kconfig"

config PARAVIRT
	bool "Enable paravirtualization code"
	---help---
	  This changes the kernel so it can modify itself when it is run
	  under a hypervisor, potentially improving performance significantly
	  over full virtualization.  However, when run without a hypervisor
	  the kernel is theoretically slower and slightly larger.

config PARAVIRT_SPINLOCKS
	bool "Paravirtualization layer for spinlocks"
	depends on PARAVIRT && SMP && EXPERIMENTAL
	---help---
	  Paravirtualized spinlocks allow a pvops backend to replace the
	  spinlock implementation with something virtualization-friendly
	  (for example, block the virtual CPU rather than spinning).

	  Unfortunately the downside is an up to 5% performance hit on
	  native kernels, with various workloads.

	  If you are unsure how to answer this question, answer N.

config PARAVIRT_CLOCK
	bool

endif

config PARAVIRT_DEBUG
	bool "paravirt-ops debugging"
	depends on PARAVIRT && DEBUG_KERNEL
	---help---
	  Enable to debug paravirt_ops internals.  Specifically, BUG if
	  a paravirt_op is missing when it is called.

config NO_BOOTMEM
	def_bool y

config MEMTEST
	bool "Memtest"
	---help---
	  This option adds a kernel parameter 'memtest', which allows memtest
	  to be set.
	        memtest=0, mean disabled; -- default
	        memtest=1, mean do 1 test pattern;
	        ...
	        memtest=4, mean do 4 test patterns.
	  If you are unsure how to answer this question, answer N.

config X86_SUMMIT_NUMA
	def_bool y
	depends on X86_32 && NUMA && X86_32_NON_STANDARD

config X86_CYCLONE_TIMER
	def_bool y
	depends on X86_32_NON_STANDARD

source "arch/x86/Kconfig.cpu"

config HPET_TIMER
	def_bool X86_64
	prompt "HPET Timer Support" if X86_32
	---help---
	  Use the IA-PC HPET (High Precision Event Timer) to manage
	  time in preference to the PIT and RTC, if a HPET is
	  present.
	  HPET is the next generation timer replacing legacy 8254s.
	  The HPET provides a stable time base on SMP
	  systems, unlike the TSC, but it is more expensive to access,
	  as it is off-chip.  You can find the HPET spec at
	  <http://www.intel.com/hardwaredesign/hpetspec_1.pdf>.

	  You can safely choose Y here.  However, HPET will only be
	  activated if the platform and the BIOS support this feature.
	  Otherwise the 8254 will be used for timing services.

	  Choose N to continue using the legacy 8254 timer.

config HPET_EMULATE_RTC
	def_bool y
	depends on HPET_TIMER && (RTC=y || RTC=m || RTC_DRV_CMOS=m || RTC_DRV_CMOS=y)

config APB_TIMER
       def_bool y if MRST
       prompt "Langwell APB Timer Support" if X86_MRST
       help
         APB timer is the replacement for 8254, HPET on X86 MID platforms.
         The APBT provides a stable time base on SMP
         systems, unlike the TSC, but it is more expensive to access,
         as it is off-chip. APB timers are always running regardless of CPU
         C states, they are used as per CPU clockevent device when possible.

# Mark as embedded because too many people got it wrong.
# The code disables itself when not needed.
config DMI
	default y
	bool "Enable DMI scanning" if EMBEDDED
	---help---
	  Enabled scanning of DMI to identify machine quirks. Say Y
	  here unless you have verified that your setup is not
	  affected by entries in the DMI blacklist. Required by PNP
	  BIOS code.

config GART_IOMMU
	bool "GART IOMMU support" if EMBEDDED
	default y
	select SWIOTLB
	depends on X86_64 && PCI && AMD_NB
	---help---
	  Support for full DMA access of devices with 32bit memory access only
	  on systems with more than 3GB. This is usually needed for USB,
	  sound, many IDE/SATA chipsets and some other devices.
	  Provides a driver for the AMD Athlon64/Opteron/Turion/Sempron GART
	  based hardware IOMMU and a software bounce buffer based IOMMU used
	  on Intel systems and as fallback.
	  The code is only active when needed (enough memory and limited
	  device) unless CONFIG_IOMMU_DEBUG or iommu=force is specified
	  too.

config CALGARY_IOMMU
	bool "IBM Calgary IOMMU support"
	select SWIOTLB
	depends on X86_64 && PCI && EXPERIMENTAL
	---help---
	  Support for hardware IOMMUs in IBM's xSeries x366 and x460
	  systems. Needed to run systems with more than 3GB of memory
	  properly with 32-bit PCI devices that do not support DAC
	  (Double Address Cycle). Calgary also supports bus level
	  isolation, where all DMAs pass through the IOMMU.  This
	  prevents them from going anywhere except their intended
	  destination. This catches hard-to-find kernel bugs and
	  mis-behaving drivers and devices that do not use the DMA-API
	  properly to set up their DMA buffers.  The IOMMU can be
	  turned off at boot time with the iommu=off parameter.
	  Normally the kernel will make the right choice by itself.
	  If unsure, say Y.

config CALGARY_IOMMU_ENABLED_BY_DEFAULT
	def_bool y
	prompt "Should Calgary be enabled by default?"
	depends on CALGARY_IOMMU
	---help---
	  Should Calgary be enabled by default? if you choose 'y', Calgary
	  will be used (if it exists). If you choose 'n', Calgary will not be
	  used even if it exists. If you choose 'n' and would like to use
	  Calgary anyway, pass 'iommu=calgary' on the kernel command line.
	  If unsure, say Y.

config AMD_IOMMU
	bool "AMD IOMMU support"
	select SWIOTLB
	select PCI_MSI
	depends on X86_64 && PCI && ACPI
	---help---
	  With this option you can enable support for AMD IOMMU hardware in
	  your system. An IOMMU is a hardware component which provides
	  remapping of DMA memory accesses from devices. With an AMD IOMMU you
	  can isolate the the DMA memory of different devices and protect the
	  system from misbehaving device drivers or hardware.

	  You can find out if your system has an AMD IOMMU if you look into
	  your BIOS for an option to enable it or if you have an IVRS ACPI
	  table.

config AMD_IOMMU_STATS
	bool "Export AMD IOMMU statistics to debugfs"
	depends on AMD_IOMMU
	select DEBUG_FS
	---help---
	  This option enables code in the AMD IOMMU driver to collect various
	  statistics about whats happening in the driver and exports that
	  information to userspace via debugfs.
	  If unsure, say N.

# need this always selected by IOMMU for the VIA workaround
config SWIOTLB
	def_bool y if X86_64
	---help---
	  Support for software bounce buffers used on x86-64 systems
	  which don't have a hardware IOMMU (e.g. the current generation
	  of Intel's x86-64 CPUs). Using this PCI devices which can only
	  access 32-bits of memory can be used on systems with more than
	  3 GB of memory. If unsure, say Y.

config IOMMU_HELPER
	def_bool (CALGARY_IOMMU || GART_IOMMU || SWIOTLB || AMD_IOMMU)

config IOMMU_API
	def_bool (AMD_IOMMU || DMAR)

config MAXSMP
	bool "Enable Maximum number of SMP Processors and NUMA Nodes"
	depends on X86_64 && SMP && DEBUG_KERNEL && EXPERIMENTAL
	select CPUMASK_OFFSTACK
	---help---
	  Enable maximum number of CPUS and NUMA Nodes for this architecture.
	  If unsure, say N.

config NR_CPUS
	int "Maximum number of CPUs" if SMP && !MAXSMP
	range 2 8 if SMP && X86_32 && !X86_BIGSMP
	range 2 512 if SMP && !MAXSMP
	default "1" if !SMP
	default "4096" if MAXSMP
	default "32" if SMP && (X86_NUMAQ || X86_SUMMIT || X86_BIGSMP || X86_ES7000)
	default "8" if SMP
	---help---
	  This allows you to specify the maximum number of CPUs which this
	  kernel will support.  The maximum supported value is 512 and the
	  minimum value which makes sense is 2.

	  This is purely to save memory - each supported CPU adds
	  approximately eight kilobytes to the kernel image.

config SCHED_SMT
	bool "SMT (Hyperthreading) scheduler support"
	depends on X86_HT
	---help---
	  SMT scheduler support improves the CPU scheduler's decision making
	  when dealing with Intel Pentium 4 chips with HyperThreading at a
	  cost of slightly increased overhead in some places. If unsure say
	  N here.

config SCHED_MC
	def_bool y
	prompt "Multi-core scheduler support"
	depends on X86_HT
	---help---
	  Multi-core scheduler support improves the CPU scheduler's decision
	  making when dealing with multi-core CPU chips at a cost of slightly
	  increased overhead in some places. If unsure say N here.

config IRQ_TIME_ACCOUNTING
	bool "Fine granularity task level IRQ time accounting"
	default n
	---help---
	  Select this option to enable fine granularity task irq time
	  accounting. This is done by reading a timestamp on each
	  transitions between softirq and hardirq state, so there can be a
	  small performance impact.

	  If in doubt, say N here.

source "kernel/Kconfig.preempt"

config X86_UP_APIC
	bool "Local APIC support on uniprocessors"
	depends on X86_32 && !SMP && !X86_32_NON_STANDARD
	---help---
	  A local APIC (Advanced Programmable Interrupt Controller) is an
	  integrated interrupt controller in the CPU. If you have a single-CPU
	  system which has a processor with a local APIC, you can say Y here to
	  enable and use it. If you say Y here even though your machine doesn't
	  have a local APIC, then the kernel will still run with no slowdown at
	  all. The local APIC supports CPU-generated self-interrupts (timer,
	  performance counters), and the NMI watchdog which detects hard
	  lockups.

config X86_UP_IOAPIC
	bool "IO-APIC support on uniprocessors"
	depends on X86_UP_APIC
	---help---
	  An IO-APIC (I/O Advanced Programmable Interrupt Controller) is an
	  SMP-capable replacement for PC-style interrupt controllers. Most
	  SMP systems and many recent uniprocessor systems have one.

	  If you have a single-CPU system with an IO-APIC, you can say Y here
	  to use it. If you say Y here even though your machine doesn't have
	  an IO-APIC, then the kernel will still run with no slowdown at all.

config X86_LOCAL_APIC
	def_bool y
	depends on X86_64 || SMP || X86_32_NON_STANDARD || X86_UP_APIC

config X86_IO_APIC
	def_bool y
	depends on X86_64 || SMP || X86_32_NON_STANDARD || X86_UP_APIC

config X86_VISWS_APIC
	def_bool y
	depends on X86_32 && X86_VISWS

config X86_REROUTE_FOR_BROKEN_BOOT_IRQS
	bool "Reroute for broken boot IRQs"
	depends on X86_IO_APIC
	---help---
	  This option enables a workaround that fixes a source of
	  spurious interrupts. This is recommended when threaded
	  interrupt handling is used on systems where the generation of
	  superfluous "boot interrupts" cannot be disabled.

	  Some chipsets generate a legacy INTx "boot IRQ" when the IRQ
	  entry in the chipset's IO-APIC is masked (as, e.g. the RT
	  kernel does during interrupt handling). On chipsets where this
	  boot IRQ generation cannot be disabled, this workaround keeps
	  the original IRQ line masked so that only the equivalent "boot
	  IRQ" is delivered to the CPUs. The workaround also tells the
	  kernel to set up the IRQ handler on the boot IRQ line. In this
	  way only one interrupt is delivered to the kernel. Otherwise
	  the spurious second interrupt may cause the kernel to bring
	  down (vital) interrupt lines.

	  Only affects "broken" chipsets. Interrupt sharing may be
	  increased on these systems.

config X86_MCE
	bool "Machine Check / overheating reporting"
	---help---
	  Machine Check support allows the processor to notify the
	  kernel if it detects a problem (e.g. overheating, data corruption).
	  The action the kernel takes depends on the severity of the problem,
	  ranging from warning messages to halting the machine.

config X86_MCE_INTEL
	def_bool y
	prompt "Intel MCE features"
	depends on X86_MCE && X86_LOCAL_APIC
	---help---
	   Additional support for intel specific MCE features such as
	   the thermal monitor.

config X86_MCE_AMD
	def_bool y
	prompt "AMD MCE features"
	depends on X86_MCE && X86_LOCAL_APIC
	---help---
	   Additional support for AMD specific MCE features such as
	   the DRAM Error Threshold.

config X86_ANCIENT_MCE
	bool "Support for old Pentium 5 / WinChip machine checks"
	depends on X86_32 && X86_MCE
	---help---
	  Include support for machine check handling on old Pentium 5 or WinChip
	  systems. These typically need to be enabled explicitely on the command
	  line.

config X86_MCE_THRESHOLD
	depends on X86_MCE_AMD || X86_MCE_INTEL
	def_bool y

config X86_MCE_INJECT
	depends on X86_MCE
	tristate "Machine check injector support"
	---help---
	  Provide support for injecting machine checks for testing purposes.
	  If you don't know what a machine check is and you don't do kernel
	  QA it is safe to say n.

config X86_THERMAL_VECTOR
	def_bool y
	depends on X86_MCE_INTEL

config VM86
	bool "Enable VM86 support" if EMBEDDED
	default y
	depends on X86_32
	---help---
	  This option is required by programs like DOSEMU to run 16-bit legacy
	  code on X86 processors. It also may be needed by software like
	  XFree86 to initialize some video cards via BIOS. Disabling this
	  option saves about 6k.

config TOSHIBA
	tristate "Toshiba Laptop support"
	depends on X86_32
	---help---
	  This adds a driver to safely access the System Management Mode of
	  the CPU on Toshiba portables with a genuine Toshiba BIOS. It does
	  not work on models with a Phoenix BIOS. The System Management Mode
	  is used to set the BIOS and power saving options on Toshiba portables.

	  For information on utilities to make use of this driver see the
	  Toshiba Linux utilities web site at:
	  <http://www.buzzard.org.uk/toshiba/>.

	  Say Y if you intend to run this kernel on a Toshiba portable.
	  Say N otherwise.

config I8K
	tristate "Dell laptop support"
	---help---
	  This adds a driver to safely access the System Management Mode
	  of the CPU on the Dell Inspiron 8000. The System Management Mode
	  is used to read cpu temperature and cooling fan status and to
	  control the fans on the I8K portables.

	  This driver has been tested only on the Inspiron 8000 but it may
	  also work with other Dell laptops. You can force loading on other
	  models by passing the parameter `force=1' to the module. Use at
	  your own risk.

	  For information on utilities to make use of this driver see the
	  I8K Linux utilities web site at:
	  <http://people.debian.org/~dz/i8k/>

	  Say Y if you intend to run this kernel on a Dell Inspiron 8000.
	  Say N otherwise.

config X86_REBOOTFIXUPS
	bool "Enable X86 board specific fixups for reboot"
	depends on X86_32
	---help---
	  This enables chipset and/or board specific fixups to be done
	  in order to get reboot to work correctly. This is only needed on
	  some combinations of hardware and BIOS. The symptom, for which
	  this config is intended, is when reboot ends with a stalled/hung
	  system.

	  Currently, the only fixup is for the Geode machines using
	  CS5530A and CS5536 chipsets and the RDC R-321x SoC.

	  Say Y if you want to enable the fixup. Currently, it's safe to
	  enable this option even if you don't need it.
	  Say N otherwise.

config MICROCODE
	tristate "/dev/cpu/microcode - microcode support"
	select FW_LOADER
	---help---
	  If you say Y here, you will be able to update the microcode on
	  certain Intel and AMD processors. The Intel support is for the
	  IA32 family, e.g. Pentium Pro, Pentium II, Pentium III,
	  Pentium 4, Xeon etc. The AMD support is for family 0x10 and
	  0x11 processors, e.g. Opteron, Phenom and Turion 64 Ultra.
	  You will obviously need the actual microcode binary data itself
	  which is not shipped with the Linux kernel.

	  This option selects the general module only, you need to select
	  at least one vendor specific module as well.

	  To compile this driver as a module, choose M here: the
	  module will be called microcode.

config MICROCODE_INTEL
	bool "Intel microcode patch loading support"
	depends on MICROCODE
	default MICROCODE
	select FW_LOADER
	---help---
	  This options enables microcode patch loading support for Intel
	  processors.

	  For latest news and information on obtaining all the required
	  Intel ingredients for this driver, check:
	  <http://www.urbanmyth.org/microcode/>.

config MICROCODE_AMD
	bool "AMD microcode patch loading support"
	depends on MICROCODE
	select FW_LOADER
	---help---
	  If you select this option, microcode patch loading support for AMD
	  processors will be enabled.

config MICROCODE_OLD_INTERFACE
	def_bool y
	depends on MICROCODE

config X86_MSR
	tristate "/dev/cpu/*/msr - Model-specific register support"
	---help---
	  This device gives privileged processes access to the x86
	  Model-Specific Registers (MSRs).  It is a character device with
	  major 202 and minors 0 to 31 for /dev/cpu/0/msr to /dev/cpu/31/msr.
	  MSR accesses are directed to a specific CPU on multi-processor
	  systems.

config X86_CPUID
	tristate "/dev/cpu/*/cpuid - CPU information support"
	---help---
	  This device gives processes access to the x86 CPUID instruction to
	  be executed on a specific processor.  It is a character device
	  with major 203 and minors 0 to 31 for /dev/cpu/0/cpuid to
	  /dev/cpu/31/cpuid.

choice
	prompt "High Memory Support"
	default HIGHMEM64G if X86_NUMAQ
	default HIGHMEM4G
	depends on X86_32

config NOHIGHMEM
	bool "off"
	depends on !X86_NUMAQ
	---help---
	  Linux can use up to 64 Gigabytes of physical memory on x86 systems.
	  However, the address space of 32-bit x86 processors is only 4
	  Gigabytes large. That means that, if you have a large amount of
	  physical memory, not all of it can be "permanently mapped" by the
	  kernel. The physical memory that's not permanently mapped is called
	  "high memory".

	  If you are compiling a kernel which will never run on a machine with
	  more than 1 Gigabyte total physical RAM, answer "off" here (default
	  choice and suitable for most users). This will result in a "3GB/1GB"
	  split: 3GB are mapped so that each process sees a 3GB virtual memory
	  space and the remaining part of the 4GB virtual memory space is used
	  by the kernel to permanently map as much physical memory as
	  possible.

	  If the machine has between 1 and 4 Gigabytes physical RAM, then
	  answer "4GB" here.

	  If more than 4 Gigabytes is used then answer "64GB" here. This
	  selection turns Intel PAE (Physical Address Extension) mode on.
	  PAE implements 3-level paging on IA32 processors. PAE is fully
	  supported by Linux, PAE mode is implemented on all recent Intel
	  processors (Pentium Pro and better). NOTE: If you say "64GB" here,
	  then the kernel will not boot on CPUs that don't support PAE!

	  The actual amount of total physical memory will either be
	  auto detected or can be forced by using a kernel command line option
	  such as "mem=256M". (Try "man bootparam" or see the documentation of
	  your boot loader (lilo or loadlin) about how to pass options to the
	  kernel at boot time.)

	  If unsure, say "off".

config HIGHMEM4G
	bool "4GB"
	depends on !X86_NUMAQ
	---help---
	  Select this if you have a 32-bit processor and between 1 and 4
	  gigabytes of physical RAM.

config HIGHMEM64G
	bool "64GB"
	depends on !M386 && !M486
	select X86_PAE
	---help---
	  Select this if you have a 32-bit processor and more than 4
	  gigabytes of physical RAM.

endchoice

choice
	depends on EXPERIMENTAL
	prompt "Memory split" if EMBEDDED
	default VMSPLIT_3G
	depends on X86_32
	---help---
	  Select the desired split between kernel and user memory.

	  If the address range available to the kernel is less than the
	  physical memory installed, the remaining memory will be available
	  as "high memory". Accessing high memory is a little more costly
	  than low memory, as it needs to be mapped into the kernel first.
	  Note that increasing the kernel address space limits the range
	  available to user programs, making the address space there
	  tighter.  Selecting anything other than the default 3G/1G split
	  will also likely make your kernel incompatible with binary-only
	  kernel modules.

	  If you are not absolutely sure what you are doing, leave this
	  option alone!

	config VMSPLIT_3G
		bool "3G/1G user/kernel split"
	config VMSPLIT_3G_OPT
		depends on !X86_PAE
		bool "3G/1G user/kernel split (for full 1G low memory)"
	config VMSPLIT_2G
		bool "2G/2G user/kernel split"
	config VMSPLIT_2G_OPT
		depends on !X86_PAE
		bool "2G/2G user/kernel split (for full 2G low memory)"
	config VMSPLIT_1G
		bool "1G/3G user/kernel split"
endchoice

config PAGE_OFFSET
	hex
	default 0xB0000000 if VMSPLIT_3G_OPT
	default 0x80000000 if VMSPLIT_2G
	default 0x78000000 if VMSPLIT_2G_OPT
	default 0x40000000 if VMSPLIT_1G
	default 0xC0000000
	depends on X86_32

config HIGHMEM
	def_bool y
	depends on X86_32 && (HIGHMEM64G || HIGHMEM4G)

config X86_PAE
	bool "PAE (Physical Address Extension) Support"
	depends on X86_32 && !HIGHMEM4G
	---help---
	  PAE is required for NX support, and furthermore enables
	  larger swapspace support for non-overcommit purposes. It
	  has the cost of more pagetable lookup overhead, and also
	  consumes more pagetable space per process.

config ARCH_PHYS_ADDR_T_64BIT
	def_bool X86_64 || X86_PAE

config ARCH_DMA_ADDR_T_64BIT
	def_bool X86_64 || HIGHMEM64G

config DIRECT_GBPAGES
	bool "Enable 1GB pages for kernel pagetables" if EMBEDDED
	default y
	depends on X86_64
	---help---
	  Allow the kernel linear mapping to use 1GB pages on CPUs that
	  support it. This can improve the kernel's performance a tiny bit by
	  reducing TLB pressure. If in doubt, say "Y".

# Common NUMA Features
config NUMA
	bool "Numa Memory Allocation and Scheduler Support"
	depends on SMP
	depends on X86_64 || (X86_32 && HIGHMEM64G && (X86_NUMAQ || X86_BIGSMP || X86_SUMMIT && ACPI) && EXPERIMENTAL)
	default y if (X86_NUMAQ || X86_SUMMIT || X86_BIGSMP)
	---help---
	  Enable NUMA (Non Uniform Memory Access) support.

	  The kernel will try to allocate memory used by a CPU on the
	  local memory controller of the CPU and add some more
	  NUMA awareness to the kernel.

	  For 64-bit this is recommended if the system is Intel Core i7
	  (or later), AMD Opteron, or EM64T NUMA.

	  For 32-bit this is only needed on (rare) 32-bit-only platforms
	  that support NUMA topologies, such as NUMAQ / Summit, or if you
	  boot a 32-bit kernel on a 64-bit NUMA platform.

	  Otherwise, you should say N.

comment "NUMA (Summit) requires SMP, 64GB highmem support, ACPI"
	depends on X86_32 && X86_SUMMIT && (!HIGHMEM64G || !ACPI)

config K8_NUMA
	def_bool y
	prompt "Old style AMD Opteron NUMA detection"
	depends on X86_64 && NUMA && PCI
	---help---
	  Enable K8 NUMA node topology detection.  You should say Y here if
	  you have a multi processor AMD K8 system. This uses an old
	  method to read the NUMA configuration directly from the builtin
	  Northbridge of Opteron. It is recommended to use X86_64_ACPI_NUMA
	  instead, which also takes priority if both are compiled in.

config X86_64_ACPI_NUMA
	def_bool y
	prompt "ACPI NUMA detection"
	depends on X86_64 && NUMA && ACPI && PCI
	select ACPI_NUMA
	---help---
	  Enable ACPI SRAT based node topology detection.

# Some NUMA nodes have memory ranges that span
# other nodes.  Even though a pfn is valid and
# between a node's start and end pfns, it may not
# reside on that node.  See memmap_init_zone()
# for details.
config NODES_SPAN_OTHER_NODES
	def_bool y
	depends on X86_64_ACPI_NUMA

config NUMA_EMU
	bool "NUMA emulation"
	depends on X86_64 && NUMA
	---help---
	  Enable NUMA emulation. A flat machine will be split
	  into virtual nodes when booted with "numa=fake=N", where N is the
	  number of nodes. This is only useful for debugging.

config NODES_SHIFT
	int "Maximum NUMA Nodes (as a power of 2)" if !MAXSMP
	range 1 10
	default "10" if MAXSMP
	default "6" if X86_64
	default "4" if X86_NUMAQ
	default "3"
	depends on NEED_MULTIPLE_NODES
	---help---
	  Specify the maximum number of NUMA Nodes available on the target
	  system.  Increases memory reserved to accommodate various tables.

config HAVE_ARCH_BOOTMEM
	def_bool y
	depends on X86_32 && NUMA

config ARCH_HAVE_MEMORY_PRESENT
	def_bool y
	depends on X86_32 && DISCONTIGMEM

config NEED_NODE_MEMMAP_SIZE
	def_bool y
	depends on X86_32 && (DISCONTIGMEM || SPARSEMEM)

config HAVE_ARCH_ALLOC_REMAP
	def_bool y
	depends on X86_32 && NUMA

config ARCH_FLATMEM_ENABLE
	def_bool y
	depends on X86_32 && ARCH_SELECT_MEMORY_MODEL && !NUMA

config ARCH_DISCONTIGMEM_ENABLE
	def_bool y
	depends on NUMA && X86_32

config ARCH_DISCONTIGMEM_DEFAULT
	def_bool y
	depends on NUMA && X86_32

config ARCH_PROC_KCORE_TEXT
	def_bool y
	depends on X86_64 && PROC_KCORE

config ARCH_SPARSEMEM_DEFAULT
	def_bool y
	depends on X86_64

config ARCH_SPARSEMEM_ENABLE
	def_bool y
	depends on X86_64 || NUMA || (EXPERIMENTAL && X86_32) || X86_32_NON_STANDARD
	select SPARSEMEM_STATIC if X86_32
	select SPARSEMEM_VMEMMAP_ENABLE if X86_64

config ARCH_SELECT_MEMORY_MODEL
	def_bool y
	depends on ARCH_SPARSEMEM_ENABLE

config ARCH_MEMORY_PROBE
	def_bool X86_64
	depends on MEMORY_HOTPLUG

config ILLEGAL_POINTER_VALUE
       hex
       default 0 if X86_32
       default 0xdead000000000000 if X86_64

source "mm/Kconfig"

config HIGHPTE
	bool "Allocate 3rd-level pagetables from highmem"
	depends on HIGHMEM
	---help---
	  The VM uses one page table entry for each page of physical memory.
	  For systems with a lot of RAM, this can be wasteful of precious
	  low memory.  Setting this option will put user-space page table
	  entries in high memory.

config X86_CHECK_BIOS_CORRUPTION
	bool "Check for low memory corruption"
	---help---
	  Periodically check for memory corruption in low memory, which
	  is suspected to be caused by BIOS.  Even when enabled in the
	  configuration, it is disabled at runtime.  Enable it by
	  setting "memory_corruption_check=1" on the kernel command
	  line.  By default it scans the low 64k of memory every 60
	  seconds; see the memory_corruption_check_size and
	  memory_corruption_check_period parameters in
	  Documentation/kernel-parameters.txt to adjust this.

	  When enabled with the default parameters, this option has
	  almost no overhead, as it reserves a relatively small amount
	  of memory and scans it infrequently.  It both detects corruption
	  and prevents it from affecting the running system.

	  It is, however, intended as a diagnostic tool; if repeatable
	  BIOS-originated corruption always affects the same memory,
	  you can use memmap= to prevent the kernel from using that
	  memory.

config X86_BOOTPARAM_MEMORY_CORRUPTION_CHECK
	bool "Set the default setting of memory_corruption_check"
	depends on X86_CHECK_BIOS_CORRUPTION
	default y
	---help---
	  Set whether the default state of memory_corruption_check is
	  on or off.

config X86_RESERVE_LOW
	int "Amount of low memory, in kilobytes, to reserve for the BIOS"
	default 64
	range 4 640
	---help---
	  Specify the amount of low memory to reserve for the BIOS.
<<<<<<< HEAD

	  The first page contains BIOS data structures that the kernel
	  must not use, so that page must always be reserved.

	  By default we reserve the first 64K of physical RAM, as a
	  number of BIOSes are known to corrupt that memory range
	  during events such as suspend/resume or monitor cable
	  insertion, so it must not be used by the kernel.

	  You can set this to 4 if you are absolutely sure that you
	  trust the BIOS to get all its memory reservations and usages
	  right.  If you know your BIOS have problems beyond the
	  default 64K area, you can set this to 640 to avoid using the
	  entire low memory range.

	  If you have doubts about the BIOS (e.g. suspend/resume does
	  not work or there's kernel crashes after certain hardware
	  hotplug events) then you might want to enable
	  X86_CHECK_BIOS_CORRUPTION=y to allow the kernel to check
	  typical corruption patterns.

=======

	  The first page contains BIOS data structures that the kernel
	  must not use, so that page must always be reserved.

	  By default we reserve the first 64K of physical RAM, as a
	  number of BIOSes are known to corrupt that memory range
	  during events such as suspend/resume or monitor cable
	  insertion, so it must not be used by the kernel.

	  You can set this to 4 if you are absolutely sure that you
	  trust the BIOS to get all its memory reservations and usages
	  right.  If you know your BIOS have problems beyond the
	  default 64K area, you can set this to 640 to avoid using the
	  entire low memory range.

	  If you have doubts about the BIOS (e.g. suspend/resume does
	  not work or there's kernel crashes after certain hardware
	  hotplug events) then you might want to enable
	  X86_CHECK_BIOS_CORRUPTION=y to allow the kernel to check
	  typical corruption patterns.

>>>>>>> ab8c12f2
	  Leave this to the default value of 64 if you are unsure.

config MATH_EMULATION
	bool
	prompt "Math emulation" if X86_32
	---help---
	  Linux can emulate a math coprocessor (used for floating point
	  operations) if you don't have one. 486DX and Pentium processors have
	  a math coprocessor built in, 486SX and 386 do not, unless you added
	  a 487DX or 387, respectively. (The messages during boot time can
	  give you some hints here ["man dmesg"].) Everyone needs either a
	  coprocessor or this emulation.

	  If you don't have a math coprocessor, you need to say Y here; if you
	  say Y here even though you have a coprocessor, the coprocessor will
	  be used nevertheless. (This behavior can be changed with the kernel
	  command line option "no387", which comes handy if your coprocessor
	  is broken. Try "man bootparam" or see the documentation of your boot
	  loader (lilo or loadlin) about how to pass options to the kernel at
	  boot time.) This means that it is a good idea to say Y here if you
	  intend to use this kernel on different machines.

	  More information about the internals of the Linux math coprocessor
	  emulation can be found in <file:arch/x86/math-emu/README>.

	  If you are not sure, say Y; apart from resulting in a 66 KB bigger
	  kernel, it won't hurt.

config MTRR
	def_bool y
	prompt "MTRR (Memory Type Range Register) support" if EMBEDDED
	---help---
	  On Intel P6 family processors (Pentium Pro, Pentium II and later)
	  the Memory Type Range Registers (MTRRs) may be used to control
	  processor access to memory ranges. This is most useful if you have
	  a video (VGA) card on a PCI or AGP bus. Enabling write-combining
	  allows bus write transfers to be combined into a larger transfer
	  before bursting over the PCI/AGP bus. This can increase performance
	  of image write operations 2.5 times or more. Saying Y here creates a
	  /proc/mtrr file which may be used to manipulate your processor's
	  MTRRs. Typically the X server should use this.

	  This code has a reasonably generic interface so that similar
	  control registers on other processors can be easily supported
	  as well:

	  The Cyrix 6x86, 6x86MX and M II processors have Address Range
	  Registers (ARRs) which provide a similar functionality to MTRRs. For
	  these, the ARRs are used to emulate the MTRRs.
	  The AMD K6-2 (stepping 8 and above) and K6-3 processors have two
	  MTRRs. The Centaur C6 (WinChip) has 8 MCRs, allowing
	  write-combining. All of these processors are supported by this code
	  and it makes sense to say Y here if you have one of them.

	  Saying Y here also fixes a problem with buggy SMP BIOSes which only
	  set the MTRRs for the boot CPU and not for the secondary CPUs. This
	  can lead to all sorts of problems, so it's good to say Y here.

	  You can safely say Y even if your machine doesn't have MTRRs, you'll
	  just add about 9 KB to your kernel.

	  See <file:Documentation/x86/mtrr.txt> for more information.

config MTRR_SANITIZER
	def_bool y
	prompt "MTRR cleanup support"
	depends on MTRR
	---help---
	  Convert MTRR layout from continuous to discrete, so X drivers can
	  add writeback entries.

	  Can be disabled with disable_mtrr_cleanup on the kernel command line.
	  The largest mtrr entry size for a continuous block can be set with
	  mtrr_chunk_size.

	  If unsure, say Y.

config MTRR_SANITIZER_ENABLE_DEFAULT
	int "MTRR cleanup enable value (0-1)"
	range 0 1
	default "0"
	depends on MTRR_SANITIZER
	---help---
	  Enable mtrr cleanup default value

config MTRR_SANITIZER_SPARE_REG_NR_DEFAULT
	int "MTRR cleanup spare reg num (0-7)"
	range 0 7
	default "1"
	depends on MTRR_SANITIZER
	---help---
	  mtrr cleanup spare entries default, it can be changed via
	  mtrr_spare_reg_nr=N on the kernel command line.

config X86_PAT
	def_bool y
	prompt "x86 PAT support" if EMBEDDED
	depends on MTRR
	---help---
	  Use PAT attributes to setup page level cache control.

	  PATs are the modern equivalents of MTRRs and are much more
	  flexible than MTRRs.

	  Say N here if you see bootup problems (boot crash, boot hang,
	  spontaneous reboots) or a non-working video driver.

	  If unsure, say Y.

config ARCH_USES_PG_UNCACHED
	def_bool y
	depends on X86_PAT

config EFI
	bool "EFI runtime service support"
	depends on ACPI
	---help---
	  This enables the kernel to use EFI runtime services that are
	  available (such as the EFI variable services).

	  This option is only useful on systems that have EFI firmware.
	  In addition, you should use the latest ELILO loader available
	  at <http://elilo.sourceforge.net> in order to take advantage
	  of EFI runtime services. However, even with this option, the
	  resultant kernel should continue to boot on existing non-EFI
	  platforms.

config SECCOMP
	def_bool y
	prompt "Enable seccomp to safely compute untrusted bytecode"
	---help---
	  This kernel feature is useful for number crunching applications
	  that may need to compute untrusted bytecode during their
	  execution. By using pipes or other transports made available to
	  the process as file descriptors supporting the read/write
	  syscalls, it's possible to isolate those applications in
	  their own address space using seccomp. Once seccomp is
	  enabled via prctl(PR_SET_SECCOMP), it cannot be disabled
	  and the task is only allowed to execute a few safe syscalls
	  defined by each seccomp mode.

	  If unsure, say Y. Only embedded should say N here.

config CC_STACKPROTECTOR
	bool "Enable -fstack-protector buffer overflow detection (EXPERIMENTAL)"
	---help---
	  This option turns on the -fstack-protector GCC feature. This
	  feature puts, at the beginning of functions, a canary value on
	  the stack just before the return address, and validates
	  the value just before actually returning.  Stack based buffer
	  overflows (that need to overwrite this return address) now also
	  overwrite the canary, which gets detected and the attack is then
	  neutralized via a kernel panic.

	  This feature requires gcc version 4.2 or above, or a distribution
	  gcc with the feature backported. Older versions are automatically
	  detected and for those versions, this configuration option is
	  ignored. (and a warning is printed during bootup)

source kernel/Kconfig.hz

config KEXEC
	bool "kexec system call"
	---help---
	  kexec is a system call that implements the ability to shutdown your
	  current kernel, and to start another kernel.  It is like a reboot
	  but it is independent of the system firmware.   And like a reboot
	  you can start any kernel with it, not just Linux.

	  The name comes from the similarity to the exec system call.

	  It is an ongoing process to be certain the hardware in a machine
	  is properly shutdown, so do not be surprised if this code does not
	  initially work for you.  It may help to enable device hotplugging
	  support.  As of this writing the exact hardware interface is
	  strongly in flux, so no good recommendation can be made.

config CRASH_DUMP
	bool "kernel crash dumps"
	depends on X86_64 || (X86_32 && HIGHMEM)
	---help---
	  Generate crash dump after being started by kexec.
	  This should be normally only set in special crash dump kernels
	  which are loaded in the main kernel with kexec-tools into
	  a specially reserved region and then later executed after
	  a crash by kdump/kexec. The crash dump kernel must be compiled
	  to a memory address not used by the main kernel or BIOS using
	  PHYSICAL_START, or it must be built as a relocatable image
	  (CONFIG_RELOCATABLE=y).
	  For more details see Documentation/kdump/kdump.txt

config KEXEC_JUMP
	bool "kexec jump (EXPERIMENTAL)"
	depends on EXPERIMENTAL
	depends on KEXEC && HIBERNATION
	---help---
	  Jump between original kernel and kexeced kernel and invoke
	  code in physical address mode via KEXEC

config PHYSICAL_START
	hex "Physical address where the kernel is loaded" if (EMBEDDED || CRASH_DUMP)
	default "0x1000000"
	---help---
	  This gives the physical address where the kernel is loaded.

	  If kernel is a not relocatable (CONFIG_RELOCATABLE=n) then
	  bzImage will decompress itself to above physical address and
	  run from there. Otherwise, bzImage will run from the address where
	  it has been loaded by the boot loader and will ignore above physical
	  address.

	  In normal kdump cases one does not have to set/change this option
	  as now bzImage can be compiled as a completely relocatable image
	  (CONFIG_RELOCATABLE=y) and be used to load and run from a different
	  address. This option is mainly useful for the folks who don't want
	  to use a bzImage for capturing the crash dump and want to use a
	  vmlinux instead. vmlinux is not relocatable hence a kernel needs
	  to be specifically compiled to run from a specific memory area
	  (normally a reserved region) and this option comes handy.

	  So if you are using bzImage for capturing the crash dump,
	  leave the value here unchanged to 0x1000000 and set
	  CONFIG_RELOCATABLE=y.  Otherwise if you plan to use vmlinux
	  for capturing the crash dump change this value to start of
	  the reserved region.  In other words, it can be set based on
	  the "X" value as specified in the "crashkernel=YM@XM"
	  command line boot parameter passed to the panic-ed
	  kernel. Please take a look at Documentation/kdump/kdump.txt
	  for more details about crash dumps.

	  Usage of bzImage for capturing the crash dump is recommended as
	  one does not have to build two kernels. Same kernel can be used
	  as production kernel and capture kernel. Above option should have
	  gone away after relocatable bzImage support is introduced. But it
	  is present because there are users out there who continue to use
	  vmlinux for dump capture. This option should go away down the
	  line.

	  Don't change this unless you know what you are doing.

config RELOCATABLE
	bool "Build a relocatable kernel"
	default y
	---help---
	  This builds a kernel image that retains relocation information
	  so it can be loaded someplace besides the default 1MB.
	  The relocations tend to make the kernel binary about 10% larger,
	  but are discarded at runtime.

	  One use is for the kexec on panic case where the recovery kernel
	  must live at a different physical address than the primary
	  kernel.

	  Note: If CONFIG_RELOCATABLE=y, then the kernel runs from the address
	  it has been loaded at and the compile time physical address
	  (CONFIG_PHYSICAL_START) is ignored.

# Relocation on x86-32 needs some additional build support
config X86_NEED_RELOCS
	def_bool y
	depends on X86_32 && RELOCATABLE

config PHYSICAL_ALIGN
	hex "Alignment value to which kernel should be aligned" if X86_32
	default "0x1000000"
	range 0x2000 0x1000000
	---help---
	  This value puts the alignment restrictions on physical address
	  where kernel is loaded and run from. Kernel is compiled for an
	  address which meets above alignment restriction.

	  If bootloader loads the kernel at a non-aligned address and
	  CONFIG_RELOCATABLE is set, kernel will move itself to nearest
	  address aligned to above value and run from there.

	  If bootloader loads the kernel at a non-aligned address and
	  CONFIG_RELOCATABLE is not set, kernel will ignore the run time
	  load address and decompress itself to the address it has been
	  compiled for and run from there. The address for which kernel is
	  compiled already meets above alignment restrictions. Hence the
	  end result is that kernel runs from a physical address meeting
	  above alignment restrictions.

	  Don't change this unless you know what you are doing.

config HOTPLUG_CPU
	bool "Support for hot-pluggable CPUs"
	depends on SMP && HOTPLUG
	---help---
	  Say Y here to allow turning CPUs off and on. CPUs can be
	  controlled through /sys/devices/system/cpu.
	  ( Note: power management support will enable this option
	    automatically on SMP systems. )
	  Say N if you want to disable CPU hotplug.

config COMPAT_VDSO
	def_bool y
	prompt "Compat VDSO support"
	depends on X86_32 || IA32_EMULATION
	---help---
	  Map the 32-bit VDSO to the predictable old-style address too.

	  Say N here if you are running a sufficiently recent glibc
	  version (2.3.3 or later), to remove the high-mapped
	  VDSO mapping and to exclusively use the randomized VDSO.

	  If unsure, say Y.

config CMDLINE_BOOL
	bool "Built-in kernel command line"
	---help---
	  Allow for specifying boot arguments to the kernel at
	  build time.  On some systems (e.g. embedded ones), it is
	  necessary or convenient to provide some or all of the
	  kernel boot arguments with the kernel itself (that is,
	  to not rely on the boot loader to provide them.)

	  To compile command line arguments into the kernel,
	  set this option to 'Y', then fill in the
	  the boot arguments in CONFIG_CMDLINE.

	  Systems with fully functional boot loaders (i.e. non-embedded)
	  should leave this option set to 'N'.

config CMDLINE
	string "Built-in kernel command string"
	depends on CMDLINE_BOOL
	default ""
	---help---
	  Enter arguments here that should be compiled into the kernel
	  image and used at boot time.  If the boot loader provides a
	  command line at boot time, it is appended to this string to
	  form the full kernel command line, when the system boots.

	  However, you can use the CONFIG_CMDLINE_OVERRIDE option to
	  change this behavior.

	  In most cases, the command line (whether built-in or provided
	  by the boot loader) should specify the device for the root
	  file system.

config CMDLINE_OVERRIDE
	bool "Built-in command line overrides boot loader arguments"
	depends on CMDLINE_BOOL
	---help---
	  Set this option to 'Y' to have the kernel ignore the boot loader
	  command line, and use ONLY the built-in command line.

	  This is used to work around broken boot loaders.  This should
	  be set to 'N' under normal conditions.

endmenu

config ARCH_ENABLE_MEMORY_HOTPLUG
	def_bool y
	depends on X86_64 || (X86_32 && HIGHMEM)

config ARCH_ENABLE_MEMORY_HOTREMOVE
	def_bool y
	depends on MEMORY_HOTPLUG

config HAVE_ARCH_EARLY_PFN_TO_NID
	def_bool X86_64
	depends on NUMA

config USE_PERCPU_NUMA_NODE_ID
	def_bool X86_64
	depends on NUMA

menu "Power management and ACPI options"

config ARCH_HIBERNATION_HEADER
	def_bool y
	depends on X86_64 && HIBERNATION

source "kernel/power/Kconfig"

source "drivers/acpi/Kconfig"

source "drivers/sfi/Kconfig"

config X86_APM_BOOT
	def_bool y
	depends on APM || APM_MODULE

menuconfig APM
	tristate "APM (Advanced Power Management) BIOS support"
	depends on X86_32 && PM_SLEEP
	---help---
	  APM is a BIOS specification for saving power using several different
	  techniques. This is mostly useful for battery powered laptops with
	  APM compliant BIOSes. If you say Y here, the system time will be
	  reset after a RESUME operation, the /proc/apm device will provide
	  battery status information, and user-space programs will receive
	  notification of APM "events" (e.g. battery status change).

	  If you select "Y" here, you can disable actual use of the APM
	  BIOS by passing the "apm=off" option to the kernel at boot time.

	  Note that the APM support is almost completely disabled for
	  machines with more than one CPU.

	  In order to use APM, you will need supporting software. For location
	  and more information, read <file:Documentation/power/pm.txt> and the
	  Battery Powered Linux mini-HOWTO, available from
	  <http://www.tldp.org/docs.html#howto>.

	  This driver does not spin down disk drives (see the hdparm(8)
	  manpage ("man 8 hdparm") for that), and it doesn't turn off
	  VESA-compliant "green" monitors.

	  This driver does not support the TI 4000M TravelMate and the ACER
	  486/DX4/75 because they don't have compliant BIOSes. Many "green"
	  desktop machines also don't have compliant BIOSes, and this driver
	  may cause those machines to panic during the boot phase.

	  Generally, if you don't have a battery in your machine, there isn't
	  much point in using this driver and you should say N. If you get
	  random kernel OOPSes or reboots that don't seem to be related to
	  anything, try disabling/enabling this option (or disabling/enabling
	  APM in your BIOS).

	  Some other things you should try when experiencing seemingly random,
	  "weird" problems:

	  1) make sure that you have enough swap space and that it is
	  enabled.
	  2) pass the "no-hlt" option to the kernel
	  3) switch on floating point emulation in the kernel and pass
	  the "no387" option to the kernel
	  4) pass the "floppy=nodma" option to the kernel
	  5) pass the "mem=4M" option to the kernel (thereby disabling
	  all but the first 4 MB of RAM)
	  6) make sure that the CPU is not over clocked.
	  7) read the sig11 FAQ at <http://www.bitwizard.nl/sig11/>
	  8) disable the cache from your BIOS settings
	  9) install a fan for the video card or exchange video RAM
	  10) install a better fan for the CPU
	  11) exchange RAM chips
	  12) exchange the motherboard.

	  To compile this driver as a module, choose M here: the
	  module will be called apm.

if APM

config APM_IGNORE_USER_SUSPEND
	bool "Ignore USER SUSPEND"
	---help---
	  This option will ignore USER SUSPEND requests. On machines with a
	  compliant APM BIOS, you want to say N. However, on the NEC Versa M
	  series notebooks, it is necessary to say Y because of a BIOS bug.

config APM_DO_ENABLE
	bool "Enable PM at boot time"
	---help---
	  Enable APM features at boot time. From page 36 of the APM BIOS
	  specification: "When disabled, the APM BIOS does not automatically
	  power manage devices, enter the Standby State, enter the Suspend
	  State, or take power saving steps in response to CPU Idle calls."
	  This driver will make CPU Idle calls when Linux is idle (unless this
	  feature is turned off -- see "Do CPU IDLE calls", below). This
	  should always save battery power, but more complicated APM features
	  will be dependent on your BIOS implementation. You may need to turn
	  this option off if your computer hangs at boot time when using APM
	  support, or if it beeps continuously instead of suspending. Turn
	  this off if you have a NEC UltraLite Versa 33/C or a Toshiba
	  T400CDT. This is off by default since most machines do fine without
	  this feature.

config APM_CPU_IDLE
	bool "Make CPU Idle calls when idle"
	---help---
	  Enable calls to APM CPU Idle/CPU Busy inside the kernel's idle loop.
	  On some machines, this can activate improved power savings, such as
	  a slowed CPU clock rate, when the machine is idle. These idle calls
	  are made after the idle loop has run for some length of time (e.g.,
	  333 mS). On some machines, this will cause a hang at boot time or
	  whenever the CPU becomes idle. (On machines with more than one CPU,
	  this option does nothing.)

config APM_DISPLAY_BLANK
	bool "Enable console blanking using APM"
	---help---
	  Enable console blanking using the APM. Some laptops can use this to
	  turn off the LCD backlight when the screen blanker of the Linux
	  virtual console blanks the screen. Note that this is only used by
	  the virtual console screen blanker, and won't turn off the backlight
	  when using the X Window system. This also doesn't have anything to
	  do with your VESA-compliant power-saving monitor. Further, this
	  option doesn't work for all laptops -- it might not turn off your
	  backlight at all, or it might print a lot of errors to the console,
	  especially if you are using gpm.

config APM_ALLOW_INTS
	bool "Allow interrupts during APM BIOS calls"
	---help---
	  Normally we disable external interrupts while we are making calls to
	  the APM BIOS as a measure to lessen the effects of a badly behaving
	  BIOS implementation.  The BIOS should reenable interrupts if it
	  needs to.  Unfortunately, some BIOSes do not -- especially those in
	  many of the newer IBM Thinkpads.  If you experience hangs when you
	  suspend, try setting this to Y.  Otherwise, say N.

endif # APM

source "arch/x86/kernel/cpu/cpufreq/Kconfig"

source "drivers/cpuidle/Kconfig"

source "drivers/idle/Kconfig"

endmenu


menu "Bus options (PCI etc.)"

config PCI
	bool "PCI support"
	default y
	select ARCH_SUPPORTS_MSI if (X86_LOCAL_APIC && X86_IO_APIC)
	---help---
	  Find out whether you have a PCI motherboard. PCI is the name of a
	  bus system, i.e. the way the CPU talks to the other stuff inside
	  your box. Other bus systems are ISA, EISA, MicroChannel (MCA) or
	  VESA. If you have PCI, say Y, otherwise N.

choice
	prompt "PCI access mode"
	depends on X86_32 && PCI
	default PCI_GOANY
	---help---
	  On PCI systems, the BIOS can be used to detect the PCI devices and
	  determine their configuration. However, some old PCI motherboards
	  have BIOS bugs and may crash if this is done. Also, some embedded
	  PCI-based systems don't have any BIOS at all. Linux can also try to
	  detect the PCI hardware directly without using the BIOS.

	  With this option, you can specify how Linux should detect the
	  PCI devices. If you choose "BIOS", the BIOS will be used,
	  if you choose "Direct", the BIOS won't be used, and if you
	  choose "MMConfig", then PCI Express MMCONFIG will be used.
	  If you choose "Any", the kernel will try MMCONFIG, then the
	  direct access method and falls back to the BIOS if that doesn't
	  work. If unsure, go with the default, which is "Any".

config PCI_GOBIOS
	bool "BIOS"

config PCI_GOMMCONFIG
	bool "MMConfig"

config PCI_GODIRECT
	bool "Direct"

config PCI_GOOLPC
	bool "OLPC XO-1"
	depends on OLPC

config PCI_GOANY
	bool "Any"

endchoice

config PCI_BIOS
	def_bool y
	depends on X86_32 && PCI && (PCI_GOBIOS || PCI_GOANY)

# x86-64 doesn't support PCI BIOS access from long mode so always go direct.
config PCI_DIRECT
	def_bool y
	depends on PCI && (X86_64 || (PCI_GODIRECT || PCI_GOANY || PCI_GOOLPC))

config PCI_MMCONFIG
	def_bool y
	depends on X86_32 && PCI && (ACPI || SFI) && (PCI_GOMMCONFIG || PCI_GOANY)

config PCI_OLPC
	def_bool y
	depends on PCI && OLPC && (PCI_GOOLPC || PCI_GOANY)

config PCI_DOMAINS
	def_bool y
	depends on PCI

config PCI_MMCONFIG
	bool "Support mmconfig PCI config space access"
	depends on X86_64 && PCI && ACPI

config PCI_CNB20LE_QUIRK
	bool "Read CNB20LE Host Bridge Windows"
	depends on PCI
	help
	  Read the PCI windows out of the CNB20LE host bridge. This allows
	  PCI hotplug to work on systems with the CNB20LE chipset which do
	  not have ACPI.

config DMAR
	bool "Support for DMA Remapping Devices (EXPERIMENTAL)"
	depends on PCI_MSI && ACPI && EXPERIMENTAL
	help
	  DMA remapping (DMAR) devices support enables independent address
	  translations for Direct Memory Access (DMA) from devices.
	  These DMA remapping devices are reported via ACPI tables
	  and include PCI device scope covered by these DMA
	  remapping devices.

config DMAR_DEFAULT_ON
	def_bool y
	prompt "Enable DMA Remapping Devices by default"
	depends on DMAR
	help
	  Selecting this option will enable a DMAR device at boot time if
	  one is found. If this option is not selected, DMAR support can
	  be enabled by passing intel_iommu=on to the kernel. It is
	  recommended you say N here while the DMAR code remains
	  experimental.

config DMAR_BROKEN_GFX_WA
	bool "Workaround broken graphics drivers (going away soon)"
	depends on DMAR && BROKEN
	---help---
	  Current Graphics drivers tend to use physical address
	  for DMA and avoid using DMA APIs. Setting this config
	  option permits the IOMMU driver to set a unity map for
	  all the OS-visible memory. Hence the driver can continue
	  to use physical addresses for DMA, at least until this
	  option is removed in the 2.6.32 kernel.

config DMAR_FLOPPY_WA
	def_bool y
	depends on DMAR
	---help---
	  Floppy disk drivers are known to bypass DMA API calls
	  thereby failing to work when IOMMU is enabled. This
	  workaround will setup a 1:1 mapping for the first
	  16MiB to make floppy (an ISA device) work.

config INTR_REMAP
	bool "Support for Interrupt Remapping (EXPERIMENTAL)"
	depends on X86_64 && X86_IO_APIC && PCI_MSI && ACPI && EXPERIMENTAL
	---help---
	  Supports Interrupt remapping for IO-APIC and MSI devices.
	  To use x2apic mode in the CPU's which support x2APIC enhancements or
	  to support platforms with CPU's having > 8 bit APIC ID, say Y.

source "drivers/pci/pcie/Kconfig"

source "drivers/pci/Kconfig"

# x86_64 have no ISA slots, but do have ISA-style DMA.
config ISA_DMA_API
	def_bool y

if X86_32

config ISA
	bool "ISA support"
	---help---
	  Find out whether you have ISA slots on your motherboard.  ISA is the
	  name of a bus system, i.e. the way the CPU talks to the other stuff
	  inside your box.  Other bus systems are PCI, EISA, MicroChannel
	  (MCA) or VESA.  ISA is an older system, now being displaced by PCI;
	  newer boards don't support it.  If you have ISA, say Y, otherwise N.

config EISA
	bool "EISA support"
	depends on ISA
	---help---
	  The Extended Industry Standard Architecture (EISA) bus was
	  developed as an open alternative to the IBM MicroChannel bus.

	  The EISA bus provided some of the features of the IBM MicroChannel
	  bus while maintaining backward compatibility with cards made for
	  the older ISA bus.  The EISA bus saw limited use between 1988 and
	  1995 when it was made obsolete by the PCI bus.

	  Say Y here if you are building a kernel for an EISA-based machine.

	  Otherwise, say N.

source "drivers/eisa/Kconfig"

config MCA
	bool "MCA support"
	---help---
	  MicroChannel Architecture is found in some IBM PS/2 machines and
	  laptops.  It is a bus system similar to PCI or ISA. See
	  <file:Documentation/mca.txt> (and especially the web page given
	  there) before attempting to build an MCA bus kernel.

source "drivers/mca/Kconfig"

config SCx200
	tristate "NatSemi SCx200 support"
	---help---
	  This provides basic support for National Semiconductor's
	  (now AMD's) Geode processors.  The driver probes for the
	  PCI-IDs of several on-chip devices, so its a good dependency
	  for other scx200_* drivers.

	  If compiled as a module, the driver is named scx200.

config SCx200HR_TIMER
	tristate "NatSemi SCx200 27MHz High-Resolution Timer Support"
	depends on SCx200
	default y
	---help---
	  This driver provides a clocksource built upon the on-chip
	  27MHz high-resolution timer.  Its also a workaround for
	  NSC Geode SC-1100's buggy TSC, which loses time when the
	  processor goes idle (as is done by the scheduler).  The
	  other workaround is idle=poll boot option.

config OLPC
	bool "One Laptop Per Child support"
	select GPIOLIB
	select OLPC_OPENFIRMWARE
	---help---
	  Add support for detecting the unique features of the OLPC
	  XO hardware.

config OLPC_XO1
	tristate "OLPC XO-1 support"
	depends on OLPC && PCI
	---help---
	  Add support for non-essential features of the OLPC XO-1 laptop.

config OLPC_OPENFIRMWARE
	bool "Support for OLPC's Open Firmware"
	depends on !X86_64 && !X86_PAE
	default n
	help
	  This option adds support for the implementation of Open Firmware
	  that is used on the OLPC XO-1 Children's Machine.
	  If unsure, say N here.

endif # X86_32

config AMD_NB
	def_bool y
	depends on CPU_SUP_AMD && PCI

source "drivers/pcmcia/Kconfig"

source "drivers/pci/hotplug/Kconfig"

source "drivers/vbus/Kconfig"

endmenu


menu "Executable file formats / Emulations"

source "fs/Kconfig.binfmt"

config IA32_EMULATION
	bool "IA32 Emulation"
	depends on X86_64
	select COMPAT_BINFMT_ELF
	---help---
	  Include code to run 32-bit programs under a 64-bit kernel. You should
	  likely turn this on, unless you're 100% sure that you don't have any
	  32-bit programs left.

config IA32_AOUT
	tristate "IA32 a.out support"
	depends on IA32_EMULATION
	---help---
	  Support old a.out binaries in the 32bit emulation.

config COMPAT
	def_bool y
	depends on IA32_EMULATION

config COMPAT_FOR_U64_ALIGNMENT
	def_bool COMPAT
	depends on X86_64

config SYSVIPC_COMPAT
	def_bool y
	depends on COMPAT && SYSVIPC

endmenu


config HAVE_ATOMIC_IOMAP
	def_bool y
	depends on X86_32

config HAVE_TEXT_POKE_SMP
	bool
	select STOP_MACHINE if SMP

source "net/Kconfig"

source "drivers/Kconfig"

source "drivers/firmware/Kconfig"

source "fs/Kconfig"

source "arch/x86/Kconfig.debug"

source "security/Kconfig"

source "crypto/Kconfig"

source "arch/x86/kvm/Kconfig"

source "lib/Kconfig"<|MERGE_RESOLUTION|>--- conflicted
+++ resolved
@@ -59,16 +59,14 @@
 	select ANON_INODES
 	select HAVE_ARCH_KMEMCHECK
 	select HAVE_USER_RETURN_NOTIFIER
+	select HAVE_ARCH_JUMP_LABEL
+	select HAVE_TEXT_POKE_SMP
 	select HAVE_GENERIC_HARDIRQS
 	select HAVE_SPARSE_IRQ
 	select GENERIC_IRQ_PROBE
 	select GENERIC_PENDING_IRQ if SMP
 	select HAVE_ARCH_JUMP_LABEL
 	select HAVE_TEXT_POKE_SMP
-	select HAVE_GENERIC_HARDIRQS
-	select HAVE_SPARSE_IRQ
-	select GENERIC_IRQ_PROBE
-	select GENERIC_PENDING_IRQ if SMP
 
 config INSTRUCTION_DECODER
 	def_bool (KPROBES || PERF_EVENTS)
@@ -1295,7 +1293,6 @@
 	range 4 640
 	---help---
 	  Specify the amount of low memory to reserve for the BIOS.
-<<<<<<< HEAD
 
 	  The first page contains BIOS data structures that the kernel
 	  must not use, so that page must always be reserved.
@@ -1317,29 +1314,6 @@
 	  X86_CHECK_BIOS_CORRUPTION=y to allow the kernel to check
 	  typical corruption patterns.
 
-=======
-
-	  The first page contains BIOS data structures that the kernel
-	  must not use, so that page must always be reserved.
-
-	  By default we reserve the first 64K of physical RAM, as a
-	  number of BIOSes are known to corrupt that memory range
-	  during events such as suspend/resume or monitor cable
-	  insertion, so it must not be used by the kernel.
-
-	  You can set this to 4 if you are absolutely sure that you
-	  trust the BIOS to get all its memory reservations and usages
-	  right.  If you know your BIOS have problems beyond the
-	  default 64K area, you can set this to 640 to avoid using the
-	  entire low memory range.
-
-	  If you have doubts about the BIOS (e.g. suspend/resume does
-	  not work or there's kernel crashes after certain hardware
-	  hotplug events) then you might want to enable
-	  X86_CHECK_BIOS_CORRUPTION=y to allow the kernel to check
-	  typical corruption patterns.
-
->>>>>>> ab8c12f2
 	  Leave this to the default value of 64 if you are unsure.
 
 config MATH_EMULATION
