# x86 configuration
mainmenu "Linux Kernel Configuration for x86"

# Select 32 or 64 bit
config 64BIT
	bool "64-bit kernel" if ARCH = "x86"
	default ARCH = "x86_64"
	---help---
	  Say yes to build a 64-bit kernel - formerly known as x86_64
	  Say no to build a 32-bit kernel - formerly known as i386

config X86_32
	def_bool !64BIT

config X86_64
	def_bool 64BIT

### Arch settings
config X86
	def_bool y
	select HAVE_AOUT if X86_32
	select HAVE_READQ
	select HAVE_WRITEQ
	select HAVE_UNSTABLE_SCHED_CLOCK
	select HAVE_IDE
	select HAVE_OPROFILE
	select HAVE_IOREMAP_PROT
	select HAVE_KPROBES
	select ARCH_WANT_OPTIONAL_GPIOLIB
	select ARCH_WANT_FRAME_POINTERS
	select HAVE_KRETPROBES
	select HAVE_FTRACE_MCOUNT_RECORD
	select HAVE_DYNAMIC_FTRACE
	select HAVE_FUNCTION_TRACER
	select HAVE_FUNCTION_GRAPH_TRACER
	select HAVE_FUNCTION_TRACE_MCOUNT_TEST
<<<<<<< HEAD
	select HAVE_FTRACE_NMI_ENTER if DYNAMIC_FTRACE
	select HAVE_FTRACE_SYSCALLS
=======
>>>>>>> a37be88b
	select HAVE_KVM
	select HAVE_ARCH_KGDB
	select HAVE_ARCH_TRACEHOOK
	select HAVE_GENERIC_DMA_COHERENT if X86_32
	select HAVE_EFFICIENT_UNALIGNED_ACCESS
	select USER_STACKTRACE_SUPPORT
	select HAVE_KERNEL_GZIP
	select HAVE_KERNEL_BZIP2
	select HAVE_KERNEL_LZMA
<<<<<<< HEAD
=======
	select HAVE_ARCH_KMEMCHECK
>>>>>>> a37be88b

config ARCH_DEFCONFIG
	string
	default "arch/x86/configs/i386_defconfig" if X86_32
	default "arch/x86/configs/x86_64_defconfig" if X86_64

config GENERIC_TIME
	def_bool y

config GENERIC_CMOS_UPDATE
	def_bool y

config CLOCKSOURCE_WATCHDOG
	def_bool y

config GENERIC_CLOCKEVENTS
	def_bool y

config GENERIC_CLOCKEVENTS_BROADCAST
	def_bool y
	depends on X86_64 || (X86_32 && X86_LOCAL_APIC)

config LOCKDEP_SUPPORT
	def_bool y

config STACKTRACE_SUPPORT
	def_bool y

config HAVE_LATENCYTOP_SUPPORT
	def_bool y

config FAST_CMPXCHG_LOCAL
	bool
	default y

config MMU
	def_bool y

config ZONE_DMA
	def_bool y

config SBUS
	bool

config GENERIC_ISA_DMA
	def_bool y

config GENERIC_IOMAP
	def_bool y

config GENERIC_BUG
	def_bool y
	depends on BUG
	select GENERIC_BUG_RELATIVE_POINTERS if X86_64

config GENERIC_BUG_RELATIVE_POINTERS
	bool

config GENERIC_HWEIGHT
	def_bool y

config GENERIC_GPIO
	bool

config ARCH_MAY_HAVE_PC_FDC
	def_bool y

config RWSEM_GENERIC_SPINLOCK
	def_bool !X86_XADD

config RWSEM_XCHGADD_ALGORITHM
	def_bool X86_XADD

config ARCH_HAS_CPU_IDLE_WAIT
	def_bool y

config GENERIC_CALIBRATE_DELAY
	def_bool y

config GENERIC_TIME_VSYSCALL
	bool
	default X86_64

config ARCH_HAS_CPU_RELAX
	def_bool y

config ARCH_HAS_DEFAULT_IDLE
	def_bool y

config ARCH_HAS_CACHE_LINE_SIZE
	def_bool y

config HAVE_SETUP_PER_CPU_AREA
	def_bool y

config HAVE_DYNAMIC_PER_CPU_AREA
	def_bool y

config HAVE_CPUMASK_OF_CPU_MAP
	def_bool X86_64_SMP

config ARCH_HIBERNATION_POSSIBLE
	def_bool y

config ARCH_SUSPEND_POSSIBLE
	def_bool y

config ZONE_DMA32
	bool
	default X86_64

config ARCH_POPULATES_NODE_MAP
	def_bool y

config AUDIT_ARCH
	bool
	default X86_64

config ARCH_SUPPORTS_OPTIMIZED_INLINING
	def_bool y

# Use the generic interrupt handling code in kernel/irq/:
config GENERIC_HARDIRQS
	bool
	default y

config GENERIC_HARDIRQS_NO__DO_IRQ
       def_bool y

config GENERIC_IRQ_PROBE
	bool
	default y

config GENERIC_PENDING_IRQ
	bool
	depends on GENERIC_HARDIRQS && SMP
	default y

config USE_GENERIC_SMP_HELPERS
	def_bool y
	depends on SMP

config X86_32_SMP
	def_bool y
	depends on X86_32 && SMP

config X86_64_SMP
	def_bool y
	depends on X86_64 && SMP

config X86_HT
	bool
	depends on SMP
	default y

config X86_TRAMPOLINE
	bool
	depends on SMP || (64BIT && ACPI_SLEEP)
	default y

config X86_32_LAZY_GS
	def_bool y
	depends on X86_32 && !CC_STACKPROTECTOR

config KTIME_SCALAR
	def_bool X86_32
source "init/Kconfig"
source "kernel/Kconfig.freezer"

menu "Processor type and features"

source "kernel/time/Kconfig"

config SMP
	bool "Symmetric multi-processing support"
	---help---
	  This enables support for systems with more than one CPU. If you have
	  a system with only one CPU, like most personal computers, say N. If
	  you have a system with more than one CPU, say Y.

	  If you say N here, the kernel will run on single and multiprocessor
	  machines, but will use only one CPU of a multiprocessor machine. If
	  you say Y here, the kernel will run on many, but not all,
	  singleprocessor machines. On a singleprocessor machine, the kernel
	  will run faster if you say N here.

	  Note that if you say Y here and choose architecture "586" or
	  "Pentium" under "Processor family", the kernel will not work on 486
	  architectures. Similarly, multiprocessor kernels for the "PPro"
	  architecture may not work on all Pentium based boards.

	  People using multiprocessor machines who say Y here should also say
	  Y to "Enhanced Real Time Clock Support", below. The "Advanced Power
	  Management" code will be disabled if you say Y here.

	  See also <file:Documentation/i386/IO-APIC.txt>,
	  <file:Documentation/nmi_watchdog.txt> and the SMP-HOWTO available at
	  <http://www.tldp.org/docs.html#howto>.

	  If you don't know what to do here, say N.

config X86_X2APIC
	bool "Support x2apic"
	depends on X86_LOCAL_APIC && X86_64
	---help---
	  This enables x2apic support on CPUs that have this feature.

	  This allows 32-bit apic IDs (so it can support very large systems),
	  and accesses the local apic via MSRs not via mmio.

	  ( On certain CPU models you may need to enable INTR_REMAP too,
	    to get functional x2apic mode. )

	  If you don't know what to do here, say N.

config SPARSE_IRQ
	bool "Support sparse irq numbering"
	depends on PCI_MSI || HT_IRQ
	---help---
	  This enables support for sparse irqs. This is useful for distro
	  kernels that want to define a high CONFIG_NR_CPUS value but still
	  want to have low kernel memory footprint on smaller machines.

	  ( Sparse IRQs can also be beneficial on NUMA boxes, as they spread
	    out the irq_desc[] array in a more NUMA-friendly way. )

	  If you don't know what to do here, say N.

config NUMA_MIGRATE_IRQ_DESC
	bool "Move irq desc when changing irq smp_affinity"
	depends on SPARSE_IRQ && NUMA
	default n
	---help---
	  This enables moving irq_desc to cpu/node that irq will use handled.

	  If you don't know what to do here, say N.

config X86_MPPARSE
	bool "Enable MPS table" if ACPI
	default y
	depends on X86_LOCAL_APIC
	---help---
	  For old smp systems that do not have proper acpi support. Newer systems
	  (esp with 64bit cpus) with acpi support, MADT and DSDT will override it

config X86_BIGSMP
	bool "Support for big SMP systems with more than 8 CPUs"
	depends on X86_32 && SMP
	---help---
	  This option is needed for the systems that have more than 8 CPUs

if X86_32
config X86_EXTENDED_PLATFORM
	bool "Support for extended (non-PC) x86 platforms"
	default y
	---help---
	  If you disable this option then the kernel will only support
	  standard PC platforms. (which covers the vast majority of
	  systems out there.)

	  If you enable this option then you'll be able to select support
	  for the following (non-PC) 32 bit x86 platforms:
		AMD Elan
		NUMAQ (IBM/Sequent)
		RDC R-321x SoC
		SGI 320/540 (Visual Workstation)
		Summit/EXA (IBM x440)
		Unisys ES7000 IA32 series

	  If you have one of these systems, or if you want to build a
	  generic distribution kernel, say Y here - otherwise say N.
endif

if X86_64
config X86_EXTENDED_PLATFORM
	bool "Support for extended (non-PC) x86 platforms"
	default y
	---help---
	  If you disable this option then the kernel will only support
	  standard PC platforms. (which covers the vast majority of
	  systems out there.)

	  If you enable this option then you'll be able to select support
	  for the following (non-PC) 64 bit x86 platforms:
		ScaleMP vSMP
		SGI Ultraviolet

	  If you have one of these systems, or if you want to build a
	  generic distribution kernel, say Y here - otherwise say N.
endif
# This is an alphabetically sorted list of 64 bit extended platforms
# Please maintain the alphabetic order if and when there are additions

config X86_VSMP
	bool "ScaleMP vSMP"
	select PARAVIRT
	depends on X86_64 && PCI
	depends on X86_EXTENDED_PLATFORM
	---help---
	  Support for ScaleMP vSMP systems.  Say 'Y' here if this kernel is
	  supposed to run on these EM64T-based machines.  Only choose this option
	  if you have one of these machines.

config X86_UV
	bool "SGI Ultraviolet"
	depends on X86_64
	depends on X86_EXTENDED_PLATFORM
	select X86_X2APIC
	---help---
	  This option is needed in order to support SGI Ultraviolet systems.
	  If you don't have one of these, you should say N here.

# Following is an alphabetically sorted list of 32 bit extended platforms
# Please maintain the alphabetic order if and when there are additions

config X86_ELAN
	bool "AMD Elan"
	depends on X86_32
	depends on X86_EXTENDED_PLATFORM
	---help---
	  Select this for an AMD Elan processor.

	  Do not use this option for K6/Athlon/Opteron processors!

	  If unsure, choose "PC-compatible" instead.

config X86_RDC321X
	bool "RDC R-321x SoC"
	depends on X86_32
	depends on X86_EXTENDED_PLATFORM
	select M486
	select X86_REBOOTFIXUPS
	---help---
	  This option is needed for RDC R-321x system-on-chip, also known
	  as R-8610-(G).
	  If you don't have one of these chips, you should say N here.

config X86_32_NON_STANDARD
	bool "Support non-standard 32-bit SMP architectures"
	depends on X86_32 && SMP
	depends on X86_EXTENDED_PLATFORM
	---help---
	  This option compiles in the NUMAQ, Summit, bigsmp, ES7000, default
	  subarchitectures.  It is intended for a generic binary kernel.
	  if you select them all, kernel will probe it one by one. and will
	  fallback to default.

# Alphabetically sorted list of Non standard 32 bit platforms

config X86_NUMAQ
	bool "NUMAQ (IBM/Sequent)"
	depends on X86_32_NON_STANDARD
	select NUMA
	select X86_MPPARSE
	---help---
	  This option is used for getting Linux to run on a NUMAQ (IBM/Sequent)
	  NUMA multiquad box. This changes the way that processors are
	  bootstrapped, and uses Clustered Logical APIC addressing mode instead
	  of Flat Logical.  You will need a new lynxer.elf file to flash your
	  firmware with - send email to <Martin.Bligh@us.ibm.com>.

config X86_VISWS
	bool "SGI 320/540 (Visual Workstation)"
	depends on X86_32 && PCI && X86_MPPARSE && PCI_GODIRECT
	depends on X86_32_NON_STANDARD
	---help---
	  The SGI Visual Workstation series is an IA32-based workstation
	  based on SGI systems chips with some legacy PC hardware attached.

	  Say Y here to create a kernel to run on the SGI 320 or 540.

	  A kernel compiled for the Visual Workstation will run on general
	  PCs as well. See <file:Documentation/sgi-visws.txt> for details.

config X86_SUMMIT
	bool "Summit/EXA (IBM x440)"
	depends on X86_32_NON_STANDARD
	---help---
	  This option is needed for IBM systems that use the Summit/EXA chipset.
	  In particular, it is needed for the x440.

config X86_ES7000
	bool "Unisys ES7000 IA32 series"
	depends on X86_32_NON_STANDARD && X86_BIGSMP
	---help---
	  Support for Unisys ES7000 systems.  Say 'Y' here if this kernel is
	  supposed to run on an IA32-based Unisys ES7000 system.

config SCHED_OMIT_FRAME_POINTER
	def_bool y
	prompt "Single-depth WCHAN output"
	depends on X86
	---help---
	  Calculate simpler /proc/<PID>/wchan values. If this option
	  is disabled then wchan values will recurse back to the
	  caller function. This provides more accurate wchan values,
	  at the expense of slightly more scheduling overhead.

	  If in doubt, say "Y".

menuconfig PARAVIRT_GUEST
	bool "Paravirtualized guest support"
	---help---
	  Say Y here to get to see options related to running Linux under
	  various hypervisors.  This option alone does not add any kernel code.

	  If you say N, all options in this submenu will be skipped and disabled.

if PARAVIRT_GUEST

source "arch/x86/xen/Kconfig"

config VMI
	bool "VMI Guest support"
	select PARAVIRT
	depends on X86_32
	---help---
	  VMI provides a paravirtualized interface to the VMware ESX server
	  (it could be used by other hypervisors in theory too, but is not
	  at the moment), by linking the kernel to a GPL-ed ROM module
	  provided by the hypervisor.

config KVM_CLOCK
	bool "KVM paravirtualized clock"
	select PARAVIRT
	select PARAVIRT_CLOCK
	---help---
	  Turning on this option will allow you to run a paravirtualized clock
	  when running over the KVM hypervisor. Instead of relying on a PIT
	  (or probably other) emulation by the underlying device model, the host
	  provides the guest with timing infrastructure such as time of day, and
	  system time

config KVM_GUEST
	bool "KVM Guest support"
	select PARAVIRT
	---help---
	  This option enables various optimizations for running under the KVM
	  hypervisor.

source "arch/x86/lguest/Kconfig"

config PARAVIRT
	bool "Enable paravirtualization code"
	---help---
	  This changes the kernel so it can modify itself when it is run
	  under a hypervisor, potentially improving performance significantly
	  over full virtualization.  However, when run without a hypervisor
	  the kernel is theoretically slower and slightly larger.

config PARAVIRT_CLOCK
	bool
	default n

endif

config PARAVIRT_DEBUG
	bool "paravirt-ops debugging"
	depends on PARAVIRT && DEBUG_KERNEL
	---help---
	  Enable to debug paravirt_ops internals.  Specifically, BUG if
	  a paravirt_op is missing when it is called.

config MEMTEST
	bool "Memtest"
	---help---
	  This option adds a kernel parameter 'memtest', which allows memtest
	  to be set.
	        memtest=0, mean disabled; -- default
	        memtest=1, mean do 1 test pattern;
	        ...
	        memtest=4, mean do 4 test patterns.
	  If you are unsure how to answer this question, answer N.

config X86_SUMMIT_NUMA
	def_bool y
	depends on X86_32 && NUMA && X86_32_NON_STANDARD

config X86_CYCLONE_TIMER
	def_bool y
	depends on X86_32_NON_STANDARD

source "arch/x86/Kconfig.cpu"

config HPET_TIMER
	def_bool X86_64
	prompt "HPET Timer Support" if X86_32
	---help---
	  Use the IA-PC HPET (High Precision Event Timer) to manage
	  time in preference to the PIT and RTC, if a HPET is
	  present.
	  HPET is the next generation timer replacing legacy 8254s.
	  The HPET provides a stable time base on SMP
	  systems, unlike the TSC, but it is more expensive to access,
	  as it is off-chip.  You can find the HPET spec at
	  <http://www.intel.com/hardwaredesign/hpetspec_1.pdf>.

	  You can safely choose Y here.  However, HPET will only be
	  activated if the platform and the BIOS support this feature.
	  Otherwise the 8254 will be used for timing services.

	  Choose N to continue using the legacy 8254 timer.

config HPET_EMULATE_RTC
	def_bool y
	depends on HPET_TIMER && (RTC=y || RTC=m || RTC_DRV_CMOS=m || RTC_DRV_CMOS=y)

# Mark as embedded because too many people got it wrong.
# The code disables itself when not needed.
config DMI
	default y
	bool "Enable DMI scanning" if EMBEDDED
	---help---
	  Enabled scanning of DMI to identify machine quirks. Say Y
	  here unless you have verified that your setup is not
	  affected by entries in the DMI blacklist. Required by PNP
	  BIOS code.

config GART_IOMMU
	bool "GART IOMMU support" if EMBEDDED
	default y
	select SWIOTLB
	select AGP
	depends on X86_64 && PCI
	---help---
	  Support for full DMA access of devices with 32bit memory access only
	  on systems with more than 3GB. This is usually needed for USB,
	  sound, many IDE/SATA chipsets and some other devices.
	  Provides a driver for the AMD Athlon64/Opteron/Turion/Sempron GART
	  based hardware IOMMU and a software bounce buffer based IOMMU used
	  on Intel systems and as fallback.
	  The code is only active when needed (enough memory and limited
	  device) unless CONFIG_IOMMU_DEBUG or iommu=force is specified
	  too.

config CALGARY_IOMMU
	bool "IBM Calgary IOMMU support"
	select SWIOTLB
	depends on X86_64 && PCI && EXPERIMENTAL
	---help---
	  Support for hardware IOMMUs in IBM's xSeries x366 and x460
	  systems. Needed to run systems with more than 3GB of memory
	  properly with 32-bit PCI devices that do not support DAC
	  (Double Address Cycle). Calgary also supports bus level
	  isolation, where all DMAs pass through the IOMMU.  This
	  prevents them from going anywhere except their intended
	  destination. This catches hard-to-find kernel bugs and
	  mis-behaving drivers and devices that do not use the DMA-API
	  properly to set up their DMA buffers.  The IOMMU can be
	  turned off at boot time with the iommu=off parameter.
	  Normally the kernel will make the right choice by itself.
	  If unsure, say Y.

config CALGARY_IOMMU_ENABLED_BY_DEFAULT
	def_bool y
	prompt "Should Calgary be enabled by default?"
	depends on CALGARY_IOMMU
	---help---
	  Should Calgary be enabled by default? if you choose 'y', Calgary
	  will be used (if it exists). If you choose 'n', Calgary will not be
	  used even if it exists. If you choose 'n' and would like to use
	  Calgary anyway, pass 'iommu=calgary' on the kernel command line.
	  If unsure, say Y.

config AMD_IOMMU
	bool "AMD IOMMU support"
	select SWIOTLB
	select PCI_MSI
	depends on X86_64 && PCI && ACPI
	---help---
	  With this option you can enable support for AMD IOMMU hardware in
	  your system. An IOMMU is a hardware component which provides
	  remapping of DMA memory accesses from devices. With an AMD IOMMU you
	  can isolate the the DMA memory of different devices and protect the
	  system from misbehaving device drivers or hardware.

	  You can find out if your system has an AMD IOMMU if you look into
	  your BIOS for an option to enable it or if you have an IVRS ACPI
	  table.

config AMD_IOMMU_STATS
	bool "Export AMD IOMMU statistics to debugfs"
	depends on AMD_IOMMU
	select DEBUG_FS
	---help---
	  This option enables code in the AMD IOMMU driver to collect various
	  statistics about whats happening in the driver and exports that
	  information to userspace via debugfs.
	  If unsure, say N.

# need this always selected by IOMMU for the VIA workaround
config SWIOTLB
	def_bool y if X86_64
	---help---
	  Support for software bounce buffers used on x86-64 systems
	  which don't have a hardware IOMMU (e.g. the current generation
	  of Intel's x86-64 CPUs). Using this PCI devices which can only
	  access 32-bits of memory can be used on systems with more than
	  3 GB of memory. If unsure, say Y.

config IOMMU_HELPER
	def_bool (CALGARY_IOMMU || GART_IOMMU || SWIOTLB || AMD_IOMMU)

config IOMMU_API
	def_bool (AMD_IOMMU || DMAR)

config MAXSMP
	bool "Configure Maximum number of SMP Processors and NUMA Nodes"
	depends on X86_64 && SMP && DEBUG_KERNEL && EXPERIMENTAL
	select CPUMASK_OFFSTACK
	default n
	---help---
	  Configure maximum number of CPUS and NUMA Nodes for this architecture.
	  If unsure, say N.

config NR_CPUS
	int "Maximum number of CPUs" if SMP && !MAXSMP
	range 2 512 if SMP && !MAXSMP
	default "1" if !SMP
	default "4096" if MAXSMP
	default "32" if SMP && (X86_NUMAQ || X86_SUMMIT || X86_BIGSMP || X86_ES7000)
	default "8" if SMP
	---help---
	  This allows you to specify the maximum number of CPUs which this
	  kernel will support.  The maximum supported value is 512 and the
	  minimum value which makes sense is 2.

	  This is purely to save memory - each supported CPU adds
	  approximately eight kilobytes to the kernel image.

config SCHED_SMT
	bool "SMT (Hyperthreading) scheduler support"
	depends on X86_HT
	---help---
	  SMT scheduler support improves the CPU scheduler's decision making
	  when dealing with Intel Pentium 4 chips with HyperThreading at a
	  cost of slightly increased overhead in some places. If unsure say
	  N here.

config SCHED_MC
	def_bool y
	prompt "Multi-core scheduler support"
	depends on X86_HT
	---help---
	  Multi-core scheduler support improves the CPU scheduler's decision
	  making when dealing with multi-core CPU chips at a cost of slightly
	  increased overhead in some places. If unsure say N here.

source "kernel/Kconfig.preempt"

config X86_UP_APIC
	bool "Local APIC support on uniprocessors"
	depends on X86_32 && !SMP && !X86_32_NON_STANDARD
	---help---
	  A local APIC (Advanced Programmable Interrupt Controller) is an
	  integrated interrupt controller in the CPU. If you have a single-CPU
	  system which has a processor with a local APIC, you can say Y here to
	  enable and use it. If you say Y here even though your machine doesn't
	  have a local APIC, then the kernel will still run with no slowdown at
	  all. The local APIC supports CPU-generated self-interrupts (timer,
	  performance counters), and the NMI watchdog which detects hard
	  lockups.

config X86_UP_IOAPIC
	bool "IO-APIC support on uniprocessors"
	depends on X86_UP_APIC
	---help---
	  An IO-APIC (I/O Advanced Programmable Interrupt Controller) is an
	  SMP-capable replacement for PC-style interrupt controllers. Most
	  SMP systems and many recent uniprocessor systems have one.

	  If you have a single-CPU system with an IO-APIC, you can say Y here
	  to use it. If you say Y here even though your machine doesn't have
	  an IO-APIC, then the kernel will still run with no slowdown at all.

config X86_LOCAL_APIC
	def_bool y
	depends on X86_64 || SMP || X86_32_NON_STANDARD || X86_UP_APIC

config X86_IO_APIC
	def_bool y
	depends on X86_64 || SMP || X86_32_NON_STANDARD || X86_UP_APIC

config X86_VISWS_APIC
	def_bool y
	depends on X86_32 && X86_VISWS

config X86_REROUTE_FOR_BROKEN_BOOT_IRQS
	bool "Reroute for broken boot IRQs"
	default n
	depends on X86_IO_APIC
	---help---
	  This option enables a workaround that fixes a source of
	  spurious interrupts. This is recommended when threaded
	  interrupt handling is used on systems where the generation of
	  superfluous "boot interrupts" cannot be disabled.

	  Some chipsets generate a legacy INTx "boot IRQ" when the IRQ
	  entry in the chipset's IO-APIC is masked (as, e.g. the RT
	  kernel does during interrupt handling). On chipsets where this
	  boot IRQ generation cannot be disabled, this workaround keeps
	  the original IRQ line masked so that only the equivalent "boot
	  IRQ" is delivered to the CPUs. The workaround also tells the
	  kernel to set up the IRQ handler on the boot IRQ line. In this
	  way only one interrupt is delivered to the kernel. Otherwise
	  the spurious second interrupt may cause the kernel to bring
	  down (vital) interrupt lines.

	  Only affects "broken" chipsets. Interrupt sharing may be
	  increased on these systems.

config X86_MCE
	bool "Machine Check Exception"
	---help---
	  Machine Check Exception support allows the processor to notify the
	  kernel if it detects a problem (e.g. overheating, component failure).
	  The action the kernel takes depends on the severity of the problem,
	  ranging from a warning message on the console, to halting the machine.
	  Your processor must be a Pentium or newer to support this - check the
	  flags in /proc/cpuinfo for mce.  Note that some older Pentium systems
	  have a design flaw which leads to false MCE events - hence MCE is
	  disabled on all P5 processors, unless explicitly enabled with "mce"
	  as a boot argument.  Similarly, if MCE is built in and creates a
	  problem on some new non-standard machine, you can boot with "nomce"
	  to disable it.  MCE support simply ignores non-MCE processors like
	  the 386 and 486, so nearly everyone can say Y here.

config X86_MCE_INTEL
	def_bool y
	prompt "Intel MCE features"
	depends on X86_64 && X86_MCE && X86_LOCAL_APIC
	---help---
	   Additional support for intel specific MCE features such as
	   the thermal monitor.

config X86_MCE_AMD
	def_bool y
	prompt "AMD MCE features"
	depends on X86_64 && X86_MCE && X86_LOCAL_APIC
	---help---
	   Additional support for AMD specific MCE features such as
	   the DRAM Error Threshold.

config X86_MCE_THRESHOLD
	depends on X86_MCE_AMD || X86_MCE_INTEL
	bool
	default y

config X86_MCE_NONFATAL
	tristate "Check for non-fatal errors on AMD Athlon/Duron / Intel Pentium 4"
	depends on X86_32 && X86_MCE
	---help---
	  Enabling this feature starts a timer that triggers every 5 seconds which
	  will look at the machine check registers to see if anything happened.
	  Non-fatal problems automatically get corrected (but still logged).
	  Disable this if you don't want to see these messages.
	  Seeing the messages this option prints out may be indicative of dying
	  or out-of-spec (ie, overclocked) hardware.
	  This option only does something on certain CPUs.
	  (AMD Athlon/Duron and Intel Pentium 4)

config X86_MCE_P4THERMAL
	bool "check for P4 thermal throttling interrupt."
	depends on X86_32 && X86_MCE && (X86_UP_APIC || SMP)
	---help---
	  Enabling this feature will cause a message to be printed when the P4
	  enters thermal throttling.

config VM86
	bool "Enable VM86 support" if EMBEDDED
	default y
	depends on X86_32
	---help---
	  This option is required by programs like DOSEMU to run 16-bit legacy
	  code on X86 processors. It also may be needed by software like
	  XFree86 to initialize some video cards via BIOS. Disabling this
	  option saves about 6k.

config TOSHIBA
	tristate "Toshiba Laptop support"
	depends on X86_32
	---help---
	  This adds a driver to safely access the System Management Mode of
	  the CPU on Toshiba portables with a genuine Toshiba BIOS. It does
	  not work on models with a Phoenix BIOS. The System Management Mode
	  is used to set the BIOS and power saving options on Toshiba portables.

	  For information on utilities to make use of this driver see the
	  Toshiba Linux utilities web site at:
	  <http://www.buzzard.org.uk/toshiba/>.

	  Say Y if you intend to run this kernel on a Toshiba portable.
	  Say N otherwise.

config I8K
	tristate "Dell laptop support"
	---help---
	  This adds a driver to safely access the System Management Mode
	  of the CPU on the Dell Inspiron 8000. The System Management Mode
	  is used to read cpu temperature and cooling fan status and to
	  control the fans on the I8K portables.

	  This driver has been tested only on the Inspiron 8000 but it may
	  also work with other Dell laptops. You can force loading on other
	  models by passing the parameter `force=1' to the module. Use at
	  your own risk.

	  For information on utilities to make use of this driver see the
	  I8K Linux utilities web site at:
	  <http://people.debian.org/~dz/i8k/>

	  Say Y if you intend to run this kernel on a Dell Inspiron 8000.
	  Say N otherwise.

config X86_REBOOTFIXUPS
	bool "Enable X86 board specific fixups for reboot"
	depends on X86_32
	---help---
	  This enables chipset and/or board specific fixups to be done
	  in order to get reboot to work correctly. This is only needed on
	  some combinations of hardware and BIOS. The symptom, for which
	  this config is intended, is when reboot ends with a stalled/hung
	  system.

	  Currently, the only fixup is for the Geode machines using
	  CS5530A and CS5536 chipsets and the RDC R-321x SoC.

	  Say Y if you want to enable the fixup. Currently, it's safe to
	  enable this option even if you don't need it.
	  Say N otherwise.

config MICROCODE
	tristate "/dev/cpu/microcode - microcode support"
	select FW_LOADER
	---help---
	  If you say Y here, you will be able to update the microcode on
	  certain Intel and AMD processors. The Intel support is for the
	  IA32 family, e.g. Pentium Pro, Pentium II, Pentium III,
	  Pentium 4, Xeon etc. The AMD support is for family 0x10 and
	  0x11 processors, e.g. Opteron, Phenom and Turion 64 Ultra.
	  You will obviously need the actual microcode binary data itself
	  which is not shipped with the Linux kernel.

	  This option selects the general module only, you need to select
	  at least one vendor specific module as well.

	  To compile this driver as a module, choose M here: the
	  module will be called microcode.

config MICROCODE_INTEL
	bool "Intel microcode patch loading support"
	depends on MICROCODE
	default MICROCODE
	select FW_LOADER
	---help---
	  This options enables microcode patch loading support for Intel
	  processors.

	  For latest news and information on obtaining all the required
	  Intel ingredients for this driver, check:
	  <http://www.urbanmyth.org/microcode/>.

config MICROCODE_AMD
	bool "AMD microcode patch loading support"
	depends on MICROCODE
	select FW_LOADER
	---help---
	  If you select this option, microcode patch loading support for AMD
	  processors will be enabled.

config MICROCODE_OLD_INTERFACE
	def_bool y
	depends on MICROCODE

config X86_MSR
	tristate "/dev/cpu/*/msr - Model-specific register support"
	---help---
	  This device gives privileged processes access to the x86
	  Model-Specific Registers (MSRs).  It is a character device with
	  major 202 and minors 0 to 31 for /dev/cpu/0/msr to /dev/cpu/31/msr.
	  MSR accesses are directed to a specific CPU on multi-processor
	  systems.

config X86_CPUID
	tristate "/dev/cpu/*/cpuid - CPU information support"
	---help---
	  This device gives processes access to the x86 CPUID instruction to
	  be executed on a specific processor.  It is a character device
	  with major 203 and minors 0 to 31 for /dev/cpu/0/cpuid to
	  /dev/cpu/31/cpuid.

config X86_CPU_DEBUG
	tristate "/sys/kernel/debug/x86/cpu/* - CPU Debug support"
	---help---
	  If you select this option, this will provide various x86 CPUs
	  information through debugfs.

choice
	prompt "High Memory Support"
	default HIGHMEM4G if !X86_NUMAQ
	default HIGHMEM64G if X86_NUMAQ
	depends on X86_32

config NOHIGHMEM
	bool "off"
	depends on !X86_NUMAQ
	---help---
	  Linux can use up to 64 Gigabytes of physical memory on x86 systems.
	  However, the address space of 32-bit x86 processors is only 4
	  Gigabytes large. That means that, if you have a large amount of
	  physical memory, not all of it can be "permanently mapped" by the
	  kernel. The physical memory that's not permanently mapped is called
	  "high memory".

	  If you are compiling a kernel which will never run on a machine with
	  more than 1 Gigabyte total physical RAM, answer "off" here (default
	  choice and suitable for most users). This will result in a "3GB/1GB"
	  split: 3GB are mapped so that each process sees a 3GB virtual memory
	  space and the remaining part of the 4GB virtual memory space is used
	  by the kernel to permanently map as much physical memory as
	  possible.

	  If the machine has between 1 and 4 Gigabytes physical RAM, then
	  answer "4GB" here.

	  If more than 4 Gigabytes is used then answer "64GB" here. This
	  selection turns Intel PAE (Physical Address Extension) mode on.
	  PAE implements 3-level paging on IA32 processors. PAE is fully
	  supported by Linux, PAE mode is implemented on all recent Intel
	  processors (Pentium Pro and better). NOTE: If you say "64GB" here,
	  then the kernel will not boot on CPUs that don't support PAE!

	  The actual amount of total physical memory will either be
	  auto detected or can be forced by using a kernel command line option
	  such as "mem=256M". (Try "man bootparam" or see the documentation of
	  your boot loader (lilo or loadlin) about how to pass options to the
	  kernel at boot time.)

	  If unsure, say "off".

config HIGHMEM4G
	bool "4GB"
	depends on !X86_NUMAQ
	---help---
	  Select this if you have a 32-bit processor and between 1 and 4
	  gigabytes of physical RAM.

config HIGHMEM64G
	bool "64GB"
	depends on !M386 && !M486
	select X86_PAE
	---help---
	  Select this if you have a 32-bit processor and more than 4
	  gigabytes of physical RAM.

endchoice

choice
	depends on EXPERIMENTAL
	prompt "Memory split" if EMBEDDED
	default VMSPLIT_3G
	depends on X86_32
	---help---
	  Select the desired split between kernel and user memory.

	  If the address range available to the kernel is less than the
	  physical memory installed, the remaining memory will be available
	  as "high memory". Accessing high memory is a little more costly
	  than low memory, as it needs to be mapped into the kernel first.
	  Note that increasing the kernel address space limits the range
	  available to user programs, making the address space there
	  tighter.  Selecting anything other than the default 3G/1G split
	  will also likely make your kernel incompatible with binary-only
	  kernel modules.

	  If you are not absolutely sure what you are doing, leave this
	  option alone!

	config VMSPLIT_3G
		bool "3G/1G user/kernel split"
	config VMSPLIT_3G_OPT
		depends on !X86_PAE
		bool "3G/1G user/kernel split (for full 1G low memory)"
	config VMSPLIT_2G
		bool "2G/2G user/kernel split"
	config VMSPLIT_2G_OPT
		depends on !X86_PAE
		bool "2G/2G user/kernel split (for full 2G low memory)"
	config VMSPLIT_1G
		bool "1G/3G user/kernel split"
endchoice

config PAGE_OFFSET
	hex
	default 0xB0000000 if VMSPLIT_3G_OPT
	default 0x80000000 if VMSPLIT_2G
	default 0x78000000 if VMSPLIT_2G_OPT
	default 0x40000000 if VMSPLIT_1G
	default 0xC0000000
	depends on X86_32

config HIGHMEM
	def_bool y
	depends on X86_32 && (HIGHMEM64G || HIGHMEM4G)

config X86_PAE
	bool "PAE (Physical Address Extension) Support"
	depends on X86_32 && !HIGHMEM4G
	---help---
	  PAE is required for NX support, and furthermore enables
	  larger swapspace support for non-overcommit purposes. It
	  has the cost of more pagetable lookup overhead, and also
	  consumes more pagetable space per process.

config ARCH_PHYS_ADDR_T_64BIT
	def_bool X86_64 || X86_PAE

config DIRECT_GBPAGES
	bool "Enable 1GB pages for kernel pagetables" if EMBEDDED
	default y
	depends on X86_64
	---help---
	  Allow the kernel linear mapping to use 1GB pages on CPUs that
	  support it. This can improve the kernel's performance a tiny bit by
	  reducing TLB pressure. If in doubt, say "Y".

# Common NUMA Features
config NUMA
	bool "Numa Memory Allocation and Scheduler Support"
	depends on SMP
	depends on X86_64 || (X86_32 && HIGHMEM64G && (X86_NUMAQ || X86_BIGSMP || X86_SUMMIT && ACPI) && EXPERIMENTAL)
	default y if (X86_NUMAQ || X86_SUMMIT || X86_BIGSMP)
	---help---
	  Enable NUMA (Non Uniform Memory Access) support.

	  The kernel will try to allocate memory used by a CPU on the
	  local memory controller of the CPU and add some more
	  NUMA awareness to the kernel.

	  For 64-bit this is recommended if the system is Intel Core i7
	  (or later), AMD Opteron, or EM64T NUMA.

	  For 32-bit this is only needed on (rare) 32-bit-only platforms
	  that support NUMA topologies, such as NUMAQ / Summit, or if you
	  boot a 32-bit kernel on a 64-bit NUMA platform.

	  Otherwise, you should say N.

comment "NUMA (Summit) requires SMP, 64GB highmem support, ACPI"
	depends on X86_32 && X86_SUMMIT && (!HIGHMEM64G || !ACPI)

config K8_NUMA
	def_bool y
	prompt "Old style AMD Opteron NUMA detection"
	depends on X86_64 && NUMA && PCI
	---help---
	  Enable K8 NUMA node topology detection.  You should say Y here if
	  you have a multi processor AMD K8 system. This uses an old
	  method to read the NUMA configuration directly from the builtin
	  Northbridge of Opteron. It is recommended to use X86_64_ACPI_NUMA
	  instead, which also takes priority if both are compiled in.

config X86_64_ACPI_NUMA
	def_bool y
	prompt "ACPI NUMA detection"
	depends on X86_64 && NUMA && ACPI && PCI
	select ACPI_NUMA
	---help---
	  Enable ACPI SRAT based node topology detection.

# Some NUMA nodes have memory ranges that span
# other nodes.  Even though a pfn is valid and
# between a node's start and end pfns, it may not
# reside on that node.  See memmap_init_zone()
# for details.
config NODES_SPAN_OTHER_NODES
	def_bool y
	depends on X86_64_ACPI_NUMA

config NUMA_EMU
	bool "NUMA emulation"
	depends on X86_64 && NUMA
	---help---
	  Enable NUMA emulation. A flat machine will be split
	  into virtual nodes when booted with "numa=fake=N", where N is the
	  number of nodes. This is only useful for debugging.

config NODES_SHIFT
	int "Maximum NUMA Nodes (as a power of 2)" if !MAXSMP
	range 1 9
	default "9" if MAXSMP
	default "6" if X86_64
	default "4" if X86_NUMAQ
	default "3"
	depends on NEED_MULTIPLE_NODES
	---help---
	  Specify the maximum number of NUMA Nodes available on the target
	  system.  Increases memory reserved to accomodate various tables.

config HAVE_ARCH_BOOTMEM
	def_bool y
	depends on X86_32 && NUMA

config ARCH_HAVE_MEMORY_PRESENT
	def_bool y
	depends on X86_32 && DISCONTIGMEM

config NEED_NODE_MEMMAP_SIZE
	def_bool y
	depends on X86_32 && (DISCONTIGMEM || SPARSEMEM)

config HAVE_ARCH_ALLOC_REMAP
	def_bool y
	depends on X86_32 && NUMA

config ARCH_FLATMEM_ENABLE
	def_bool y
	depends on X86_32 && ARCH_SELECT_MEMORY_MODEL && !NUMA

config ARCH_DISCONTIGMEM_ENABLE
	def_bool y
	depends on NUMA && X86_32

config ARCH_DISCONTIGMEM_DEFAULT
	def_bool y
	depends on NUMA && X86_32

config ARCH_SPARSEMEM_DEFAULT
	def_bool y
	depends on X86_64

config ARCH_SPARSEMEM_ENABLE
	def_bool y
	depends on X86_64 || NUMA || (EXPERIMENTAL && X86_32) || X86_32_NON_STANDARD
	select SPARSEMEM_STATIC if X86_32
	select SPARSEMEM_VMEMMAP_ENABLE if X86_64

config ARCH_SELECT_MEMORY_MODEL
	def_bool y
	depends on ARCH_SPARSEMEM_ENABLE

config ARCH_MEMORY_PROBE
	def_bool X86_64
	depends on MEMORY_HOTPLUG

config ILLEGAL_POINTER_VALUE
       hex
       default 0 if X86_32
       default 0xdead000000000000 if X86_64

source "mm/Kconfig"

config HIGHPTE
	bool "Allocate 3rd-level pagetables from highmem"
	depends on X86_32 && (HIGHMEM4G || HIGHMEM64G)
	---help---
	  The VM uses one page table entry for each page of physical memory.
	  For systems with a lot of RAM, this can be wasteful of precious
	  low memory.  Setting this option will put user-space page table
	  entries in high memory.

config X86_CHECK_BIOS_CORRUPTION
	bool "Check for low memory corruption"
	---help---
	  Periodically check for memory corruption in low memory, which
	  is suspected to be caused by BIOS.  Even when enabled in the
	  configuration, it is disabled at runtime.  Enable it by
	  setting "memory_corruption_check=1" on the kernel command
	  line.  By default it scans the low 64k of memory every 60
	  seconds; see the memory_corruption_check_size and
	  memory_corruption_check_period parameters in
	  Documentation/kernel-parameters.txt to adjust this.

	  When enabled with the default parameters, this option has
	  almost no overhead, as it reserves a relatively small amount
	  of memory and scans it infrequently.  It both detects corruption
	  and prevents it from affecting the running system.

	  It is, however, intended as a diagnostic tool; if repeatable
	  BIOS-originated corruption always affects the same memory,
	  you can use memmap= to prevent the kernel from using that
	  memory.

config X86_BOOTPARAM_MEMORY_CORRUPTION_CHECK
	bool "Set the default setting of memory_corruption_check"
	depends on X86_CHECK_BIOS_CORRUPTION
	default y
	---help---
	  Set whether the default state of memory_corruption_check is
	  on or off.

config X86_RESERVE_LOW_64K
	bool "Reserve low 64K of RAM on AMI/Phoenix BIOSen"
	default y
	---help---
	  Reserve the first 64K of physical RAM on BIOSes that are known
	  to potentially corrupt that memory range. A numbers of BIOSes are
	  known to utilize this area during suspend/resume, so it must not
	  be used by the kernel.

	  Set this to N if you are absolutely sure that you trust the BIOS
	  to get all its memory reservations and usages right.

	  If you have doubts about the BIOS (e.g. suspend/resume does not
	  work or there's kernel crashes after certain hardware hotplug
	  events) and it's not AMI or Phoenix, then you might want to enable
	  X86_CHECK_BIOS_CORRUPTION=y to allow the kernel to check typical
	  corruption patterns.

	  Say Y if unsure.

config MATH_EMULATION
	bool
	prompt "Math emulation" if X86_32
	---help---
	  Linux can emulate a math coprocessor (used for floating point
	  operations) if you don't have one. 486DX and Pentium processors have
	  a math coprocessor built in, 486SX and 386 do not, unless you added
	  a 487DX or 387, respectively. (The messages during boot time can
	  give you some hints here ["man dmesg"].) Everyone needs either a
	  coprocessor or this emulation.

	  If you don't have a math coprocessor, you need to say Y here; if you
	  say Y here even though you have a coprocessor, the coprocessor will
	  be used nevertheless. (This behavior can be changed with the kernel
	  command line option "no387", which comes handy if your coprocessor
	  is broken. Try "man bootparam" or see the documentation of your boot
	  loader (lilo or loadlin) about how to pass options to the kernel at
	  boot time.) This means that it is a good idea to say Y here if you
	  intend to use this kernel on different machines.

	  More information about the internals of the Linux math coprocessor
	  emulation can be found in <file:arch/x86/math-emu/README>.

	  If you are not sure, say Y; apart from resulting in a 66 KB bigger
	  kernel, it won't hurt.

config MTRR
	bool "MTRR (Memory Type Range Register) support"
	---help---
	  On Intel P6 family processors (Pentium Pro, Pentium II and later)
	  the Memory Type Range Registers (MTRRs) may be used to control
	  processor access to memory ranges. This is most useful if you have
	  a video (VGA) card on a PCI or AGP bus. Enabling write-combining
	  allows bus write transfers to be combined into a larger transfer
	  before bursting over the PCI/AGP bus. This can increase performance
	  of image write operations 2.5 times or more. Saying Y here creates a
	  /proc/mtrr file which may be used to manipulate your processor's
	  MTRRs. Typically the X server should use this.

	  This code has a reasonably generic interface so that similar
	  control registers on other processors can be easily supported
	  as well:

	  The Cyrix 6x86, 6x86MX and M II processors have Address Range
	  Registers (ARRs) which provide a similar functionality to MTRRs. For
	  these, the ARRs are used to emulate the MTRRs.
	  The AMD K6-2 (stepping 8 and above) and K6-3 processors have two
	  MTRRs. The Centaur C6 (WinChip) has 8 MCRs, allowing
	  write-combining. All of these processors are supported by this code
	  and it makes sense to say Y here if you have one of them.

	  Saying Y here also fixes a problem with buggy SMP BIOSes which only
	  set the MTRRs for the boot CPU and not for the secondary CPUs. This
	  can lead to all sorts of problems, so it's good to say Y here.

	  You can safely say Y even if your machine doesn't have MTRRs, you'll
	  just add about 9 KB to your kernel.

	  See <file:Documentation/x86/mtrr.txt> for more information.

config MTRR_SANITIZER
	def_bool y
	prompt "MTRR cleanup support"
	depends on MTRR
	---help---
	  Convert MTRR layout from continuous to discrete, so X drivers can
	  add writeback entries.

	  Can be disabled with disable_mtrr_cleanup on the kernel command line.
	  The largest mtrr entry size for a continous block can be set with
	  mtrr_chunk_size.

	  If unsure, say Y.

config MTRR_SANITIZER_ENABLE_DEFAULT
	int "MTRR cleanup enable value (0-1)"
	range 0 1
	default "0"
	depends on MTRR_SANITIZER
	---help---
	  Enable mtrr cleanup default value

config MTRR_SANITIZER_SPARE_REG_NR_DEFAULT
	int "MTRR cleanup spare reg num (0-7)"
	range 0 7
	default "1"
	depends on MTRR_SANITIZER
	---help---
	  mtrr cleanup spare entries default, it can be changed via
	  mtrr_spare_reg_nr=N on the kernel command line.

config X86_PAT
	bool
	prompt "x86 PAT support"
	depends on MTRR
	---help---
	  Use PAT attributes to setup page level cache control.

	  PATs are the modern equivalents of MTRRs and are much more
	  flexible than MTRRs.

	  Say N here if you see bootup problems (boot crash, boot hang,
	  spontaneous reboots) or a non-working video driver.

	  If unsure, say Y.

config EFI
	bool "EFI runtime service support"
	depends on ACPI
	---help---
	  This enables the kernel to use EFI runtime services that are
	  available (such as the EFI variable services).

	  This option is only useful on systems that have EFI firmware.
	  In addition, you should use the latest ELILO loader available
	  at <http://elilo.sourceforge.net> in order to take advantage
	  of EFI runtime services. However, even with this option, the
	  resultant kernel should continue to boot on existing non-EFI
	  platforms.

config SECCOMP
	def_bool y
	prompt "Enable seccomp to safely compute untrusted bytecode"
	---help---
	  This kernel feature is useful for number crunching applications
	  that may need to compute untrusted bytecode during their
	  execution. By using pipes or other transports made available to
	  the process as file descriptors supporting the read/write
	  syscalls, it's possible to isolate those applications in
	  their own address space using seccomp. Once seccomp is
	  enabled via prctl(PR_SET_SECCOMP), it cannot be disabled
	  and the task is only allowed to execute a few safe syscalls
	  defined by each seccomp mode.

	  If unsure, say Y. Only embedded should say N here.

config CC_STACKPROTECTOR_ALL
	bool

config CC_STACKPROTECTOR
	bool "Enable -fstack-protector buffer overflow detection (EXPERIMENTAL)"
	select CC_STACKPROTECTOR_ALL
	---help---
	  This option turns on the -fstack-protector GCC feature. This
	  feature puts, at the beginning of functions, a canary value on
	  the stack just before the return address, and validates
	  the value just before actually returning.  Stack based buffer
	  overflows (that need to overwrite this return address) now also
	  overwrite the canary, which gets detected and the attack is then
	  neutralized via a kernel panic.

	  This feature requires gcc version 4.2 or above, or a distribution
	  gcc with the feature backported. Older versions are automatically
	  detected and for those versions, this configuration option is
	  ignored. (and a warning is printed during bootup)

source kernel/Kconfig.hz

config KEXEC
	bool "kexec system call"
	---help---
	  kexec is a system call that implements the ability to shutdown your
	  current kernel, and to start another kernel.  It is like a reboot
	  but it is independent of the system firmware.   And like a reboot
	  you can start any kernel with it, not just Linux.

	  The name comes from the similarity to the exec system call.

	  It is an ongoing process to be certain the hardware in a machine
	  is properly shutdown, so do not be surprised if this code does not
	  initially work for you.  It may help to enable device hotplugging
	  support.  As of this writing the exact hardware interface is
	  strongly in flux, so no good recommendation can be made.

config CRASH_DUMP
	bool "kernel crash dumps"
	depends on X86_64 || (X86_32 && HIGHMEM)
	---help---
	  Generate crash dump after being started by kexec.
	  This should be normally only set in special crash dump kernels
	  which are loaded in the main kernel with kexec-tools into
	  a specially reserved region and then later executed after
	  a crash by kdump/kexec. The crash dump kernel must be compiled
	  to a memory address not used by the main kernel or BIOS using
	  PHYSICAL_START, or it must be built as a relocatable image
	  (CONFIG_RELOCATABLE=y).
	  For more details see Documentation/kdump/kdump.txt

config KEXEC_JUMP
	bool "kexec jump (EXPERIMENTAL)"
	depends on EXPERIMENTAL
<<<<<<< HEAD
	depends on KEXEC && HIBERNATION
=======
	depends on KEXEC && HIBERNATION && X86_32
>>>>>>> a37be88b
	---help---
	  Jump between original kernel and kexeced kernel and invoke
	  code in physical address mode via KEXEC

config PHYSICAL_START
	hex "Physical address where the kernel is loaded" if (EMBEDDED || CRASH_DUMP)
	default "0x1000000" if X86_NUMAQ
	default "0x200000" if X86_64
	default "0x100000"
	---help---
	  This gives the physical address where the kernel is loaded.

	  If kernel is a not relocatable (CONFIG_RELOCATABLE=n) then
	  bzImage will decompress itself to above physical address and
	  run from there. Otherwise, bzImage will run from the address where
	  it has been loaded by the boot loader and will ignore above physical
	  address.

	  In normal kdump cases one does not have to set/change this option
	  as now bzImage can be compiled as a completely relocatable image
	  (CONFIG_RELOCATABLE=y) and be used to load and run from a different
	  address. This option is mainly useful for the folks who don't want
	  to use a bzImage for capturing the crash dump and want to use a
	  vmlinux instead. vmlinux is not relocatable hence a kernel needs
	  to be specifically compiled to run from a specific memory area
	  (normally a reserved region) and this option comes handy.

	  So if you are using bzImage for capturing the crash dump, leave
	  the value here unchanged to 0x100000 and set CONFIG_RELOCATABLE=y.
	  Otherwise if you plan to use vmlinux for capturing the crash dump
	  change this value to start of the reserved region (Typically 16MB
	  0x1000000). In other words, it can be set based on the "X" value as
	  specified in the "crashkernel=YM@XM" command line boot parameter
	  passed to the panic-ed kernel. Typically this parameter is set as
	  crashkernel=64M@16M. Please take a look at
	  Documentation/kdump/kdump.txt for more details about crash dumps.

	  Usage of bzImage for capturing the crash dump is recommended as
	  one does not have to build two kernels. Same kernel can be used
	  as production kernel and capture kernel. Above option should have
	  gone away after relocatable bzImage support is introduced. But it
	  is present because there are users out there who continue to use
	  vmlinux for dump capture. This option should go away down the
	  line.

	  Don't change this unless you know what you are doing.

config RELOCATABLE
	bool "Build a relocatable kernel (EXPERIMENTAL)"
	depends on EXPERIMENTAL
	---help---
	  This builds a kernel image that retains relocation information
	  so it can be loaded someplace besides the default 1MB.
	  The relocations tend to make the kernel binary about 10% larger,
	  but are discarded at runtime.

	  One use is for the kexec on panic case where the recovery kernel
	  must live at a different physical address than the primary
	  kernel.

	  Note: If CONFIG_RELOCATABLE=y, then the kernel runs from the address
	  it has been loaded at and the compile time physical address
	  (CONFIG_PHYSICAL_START) is ignored.

config PHYSICAL_ALIGN
	hex
	prompt "Alignment value to which kernel should be aligned" if X86_32
	default "0x100000" if X86_32
	default "0x200000" if X86_64
	range 0x2000 0x400000
	---help---
	  This value puts the alignment restrictions on physical address
	  where kernel is loaded and run from. Kernel is compiled for an
	  address which meets above alignment restriction.

	  If bootloader loads the kernel at a non-aligned address and
	  CONFIG_RELOCATABLE is set, kernel will move itself to nearest
	  address aligned to above value and run from there.

	  If bootloader loads the kernel at a non-aligned address and
	  CONFIG_RELOCATABLE is not set, kernel will ignore the run time
	  load address and decompress itself to the address it has been
	  compiled for and run from there. The address for which kernel is
	  compiled already meets above alignment restrictions. Hence the
	  end result is that kernel runs from a physical address meeting
	  above alignment restrictions.

	  Don't change this unless you know what you are doing.

config HOTPLUG_CPU
	bool "Support for hot-pluggable CPUs"
	depends on SMP && HOTPLUG
	---help---
	  Say Y here to allow turning CPUs off and on. CPUs can be
	  controlled through /sys/devices/system/cpu.
	  ( Note: power management support will enable this option
	    automatically on SMP systems. )
	  Say N if you want to disable CPU hotplug.

config COMPAT_VDSO
	def_bool y
	prompt "Compat VDSO support"
	depends on X86_32 || IA32_EMULATION
	---help---
	  Map the 32-bit VDSO to the predictable old-style address too.
	---help---
	  Say N here if you are running a sufficiently recent glibc
	  version (2.3.3 or later), to remove the high-mapped
	  VDSO mapping and to exclusively use the randomized VDSO.

	  If unsure, say Y.

config CMDLINE_BOOL
	bool "Built-in kernel command line"
	default n
	---help---
	  Allow for specifying boot arguments to the kernel at
	  build time.  On some systems (e.g. embedded ones), it is
	  necessary or convenient to provide some or all of the
	  kernel boot arguments with the kernel itself (that is,
	  to not rely on the boot loader to provide them.)

	  To compile command line arguments into the kernel,
	  set this option to 'Y', then fill in the
	  the boot arguments in CONFIG_CMDLINE.

	  Systems with fully functional boot loaders (i.e. non-embedded)
	  should leave this option set to 'N'.

config CMDLINE
	string "Built-in kernel command string"
	depends on CMDLINE_BOOL
	default ""
	---help---
	  Enter arguments here that should be compiled into the kernel
	  image and used at boot time.  If the boot loader provides a
	  command line at boot time, it is appended to this string to
	  form the full kernel command line, when the system boots.

	  However, you can use the CONFIG_CMDLINE_OVERRIDE option to
	  change this behavior.

	  In most cases, the command line (whether built-in or provided
	  by the boot loader) should specify the device for the root
	  file system.

config CMDLINE_OVERRIDE
	bool "Built-in command line overrides boot loader arguments"
	default n
	depends on CMDLINE_BOOL
	---help---
	  Set this option to 'Y' to have the kernel ignore the boot loader
	  command line, and use ONLY the built-in command line.

	  This is used to work around broken boot loaders.  This should
	  be set to 'N' under normal conditions.

endmenu

config ARCH_ENABLE_MEMORY_HOTPLUG
	def_bool y
	depends on X86_64 || (X86_32 && HIGHMEM)

config ARCH_ENABLE_MEMORY_HOTREMOVE
	def_bool y
	depends on MEMORY_HOTPLUG

config HAVE_ARCH_EARLY_PFN_TO_NID
	def_bool X86_64
	depends on NUMA

menu "Power management and ACPI options"

config ARCH_HIBERNATION_HEADER
	def_bool y
	depends on X86_64 && HIBERNATION

source "kernel/power/Kconfig"

source "drivers/acpi/Kconfig"

config X86_APM_BOOT
	bool
	default y
	depends on APM || APM_MODULE

menuconfig APM
	tristate "APM (Advanced Power Management) BIOS support"
	depends on X86_32 && PM_SLEEP
	---help---
	  APM is a BIOS specification for saving power using several different
	  techniques. This is mostly useful for battery powered laptops with
	  APM compliant BIOSes. If you say Y here, the system time will be
	  reset after a RESUME operation, the /proc/apm device will provide
	  battery status information, and user-space programs will receive
	  notification of APM "events" (e.g. battery status change).

	  If you select "Y" here, you can disable actual use of the APM
	  BIOS by passing the "apm=off" option to the kernel at boot time.

	  Note that the APM support is almost completely disabled for
	  machines with more than one CPU.

	  In order to use APM, you will need supporting software. For location
	  and more information, read <file:Documentation/power/pm.txt> and the
	  Battery Powered Linux mini-HOWTO, available from
	  <http://www.tldp.org/docs.html#howto>.

	  This driver does not spin down disk drives (see the hdparm(8)
	  manpage ("man 8 hdparm") for that), and it doesn't turn off
	  VESA-compliant "green" monitors.

	  This driver does not support the TI 4000M TravelMate and the ACER
	  486/DX4/75 because they don't have compliant BIOSes. Many "green"
	  desktop machines also don't have compliant BIOSes, and this driver
	  may cause those machines to panic during the boot phase.

	  Generally, if you don't have a battery in your machine, there isn't
	  much point in using this driver and you should say N. If you get
	  random kernel OOPSes or reboots that don't seem to be related to
	  anything, try disabling/enabling this option (or disabling/enabling
	  APM in your BIOS).

	  Some other things you should try when experiencing seemingly random,
	  "weird" problems:

	  1) make sure that you have enough swap space and that it is
	  enabled.
	  2) pass the "no-hlt" option to the kernel
	  3) switch on floating point emulation in the kernel and pass
	  the "no387" option to the kernel
	  4) pass the "floppy=nodma" option to the kernel
	  5) pass the "mem=4M" option to the kernel (thereby disabling
	  all but the first 4 MB of RAM)
	  6) make sure that the CPU is not over clocked.
	  7) read the sig11 FAQ at <http://www.bitwizard.nl/sig11/>
	  8) disable the cache from your BIOS settings
	  9) install a fan for the video card or exchange video RAM
	  10) install a better fan for the CPU
	  11) exchange RAM chips
	  12) exchange the motherboard.

	  To compile this driver as a module, choose M here: the
	  module will be called apm.

if APM

config APM_IGNORE_USER_SUSPEND
	bool "Ignore USER SUSPEND"
	---help---
	  This option will ignore USER SUSPEND requests. On machines with a
	  compliant APM BIOS, you want to say N. However, on the NEC Versa M
	  series notebooks, it is necessary to say Y because of a BIOS bug.

config APM_DO_ENABLE
	bool "Enable PM at boot time"
	---help---
	  Enable APM features at boot time. From page 36 of the APM BIOS
	  specification: "When disabled, the APM BIOS does not automatically
	  power manage devices, enter the Standby State, enter the Suspend
	  State, or take power saving steps in response to CPU Idle calls."
	  This driver will make CPU Idle calls when Linux is idle (unless this
	  feature is turned off -- see "Do CPU IDLE calls", below). This
	  should always save battery power, but more complicated APM features
	  will be dependent on your BIOS implementation. You may need to turn
	  this option off if your computer hangs at boot time when using APM
	  support, or if it beeps continuously instead of suspending. Turn
	  this off if you have a NEC UltraLite Versa 33/C or a Toshiba
	  T400CDT. This is off by default since most machines do fine without
	  this feature.

config APM_CPU_IDLE
	bool "Make CPU Idle calls when idle"
	---help---
	  Enable calls to APM CPU Idle/CPU Busy inside the kernel's idle loop.
	  On some machines, this can activate improved power savings, such as
	  a slowed CPU clock rate, when the machine is idle. These idle calls
	  are made after the idle loop has run for some length of time (e.g.,
	  333 mS). On some machines, this will cause a hang at boot time or
	  whenever the CPU becomes idle. (On machines with more than one CPU,
	  this option does nothing.)

config APM_DISPLAY_BLANK
	bool "Enable console blanking using APM"
	---help---
	  Enable console blanking using the APM. Some laptops can use this to
	  turn off the LCD backlight when the screen blanker of the Linux
	  virtual console blanks the screen. Note that this is only used by
	  the virtual console screen blanker, and won't turn off the backlight
	  when using the X Window system. This also doesn't have anything to
	  do with your VESA-compliant power-saving monitor. Further, this
	  option doesn't work for all laptops -- it might not turn off your
	  backlight at all, or it might print a lot of errors to the console,
	  especially if you are using gpm.

config APM_ALLOW_INTS
	bool "Allow interrupts during APM BIOS calls"
	---help---
	  Normally we disable external interrupts while we are making calls to
	  the APM BIOS as a measure to lessen the effects of a badly behaving
	  BIOS implementation.  The BIOS should reenable interrupts if it
	  needs to.  Unfortunately, some BIOSes do not -- especially those in
	  many of the newer IBM Thinkpads.  If you experience hangs when you
	  suspend, try setting this to Y.  Otherwise, say N.

endif # APM

source "arch/x86/kernel/cpu/cpufreq/Kconfig"

source "drivers/cpuidle/Kconfig"

source "drivers/idle/Kconfig"

endmenu


menu "Bus options (PCI etc.)"

config PCI
	bool "PCI support"
	default y
	select ARCH_SUPPORTS_MSI if (X86_LOCAL_APIC && X86_IO_APIC)
	---help---
	  Find out whether you have a PCI motherboard. PCI is the name of a
	  bus system, i.e. the way the CPU talks to the other stuff inside
	  your box. Other bus systems are ISA, EISA, MicroChannel (MCA) or
	  VESA. If you have PCI, say Y, otherwise N.

choice
	prompt "PCI access mode"
	depends on X86_32 && PCI
	default PCI_GOANY
	---help---
	  On PCI systems, the BIOS can be used to detect the PCI devices and
	  determine their configuration. However, some old PCI motherboards
	  have BIOS bugs and may crash if this is done. Also, some embedded
	  PCI-based systems don't have any BIOS at all. Linux can also try to
	  detect the PCI hardware directly without using the BIOS.

	  With this option, you can specify how Linux should detect the
	  PCI devices. If you choose "BIOS", the BIOS will be used,
	  if you choose "Direct", the BIOS won't be used, and if you
	  choose "MMConfig", then PCI Express MMCONFIG will be used.
	  If you choose "Any", the kernel will try MMCONFIG, then the
	  direct access method and falls back to the BIOS if that doesn't
	  work. If unsure, go with the default, which is "Any".

config PCI_GOBIOS
	bool "BIOS"

config PCI_GOMMCONFIG
	bool "MMConfig"

config PCI_GODIRECT
	bool "Direct"

config PCI_GOOLPC
	bool "OLPC"
	depends on OLPC

config PCI_GOANY
	bool "Any"

endchoice

config PCI_BIOS
	def_bool y
	depends on X86_32 && PCI && (PCI_GOBIOS || PCI_GOANY)

# x86-64 doesn't support PCI BIOS access from long mode so always go direct.
config PCI_DIRECT
	def_bool y
	depends on PCI && (X86_64 || (PCI_GODIRECT || PCI_GOANY || PCI_GOOLPC))

config PCI_MMCONFIG
	def_bool y
	depends on X86_32 && PCI && ACPI && (PCI_GOMMCONFIG || PCI_GOANY)

config PCI_OLPC
	def_bool y
	depends on PCI && OLPC && (PCI_GOOLPC || PCI_GOANY)

config PCI_DOMAINS
	def_bool y
	depends on PCI

config PCI_MMCONFIG
	bool "Support mmconfig PCI config space access"
	depends on X86_64 && PCI && ACPI

config DMAR
	bool "Support for DMA Remapping Devices (EXPERIMENTAL)"
	depends on X86_64 && PCI_MSI && ACPI && EXPERIMENTAL
	---help---
	  DMA remapping (DMAR) devices support enables independent address
	  translations for Direct Memory Access (DMA) from devices.
	  These DMA remapping devices are reported via ACPI tables
	  and include PCI device scope covered by these DMA
	  remapping devices.

config DMAR_DEFAULT_ON
	def_bool y
	prompt "Enable DMA Remapping Devices by default"
	depends on DMAR
	help
	  Selecting this option will enable a DMAR device at boot time if
	  one is found. If this option is not selected, DMAR support can
	  be enabled by passing intel_iommu=on to the kernel. It is
	  recommended you say N here while the DMAR code remains
	  experimental.

config DMAR_GFX_WA
	def_bool y
	prompt "Support for Graphics workaround"
	depends on DMAR
	---help---
	  Current Graphics drivers tend to use physical address
	  for DMA and avoid using DMA APIs. Setting this config
	  option permits the IOMMU driver to set a unity map for
	  all the OS-visible memory. Hence the driver can continue
	  to use physical addresses for DMA.

config DMAR_FLOPPY_WA
	def_bool y
	depends on DMAR
	---help---
	  Floppy disk drivers are know to bypass DMA API calls
	  thereby failing to work when IOMMU is enabled. This
	  workaround will setup a 1:1 mapping for the first
	  16M to make floppy (an ISA device) work.

config INTR_REMAP
	bool "Support for Interrupt Remapping (EXPERIMENTAL)"
	depends on X86_64 && X86_IO_APIC && PCI_MSI && ACPI && EXPERIMENTAL
	select X86_X2APIC
	---help---
	  Supports Interrupt remapping for IO-APIC and MSI devices.
	  To use x2apic mode in the CPU's which support x2APIC enhancements or
	  to support platforms with CPU's having > 8 bit APIC ID, say Y.

source "drivers/pci/pcie/Kconfig"

source "drivers/pci/Kconfig"

# x86_64 have no ISA slots, but do have ISA-style DMA.
config ISA_DMA_API
	def_bool y

if X86_32

config ISA
	bool "ISA support"
	---help---
	  Find out whether you have ISA slots on your motherboard.  ISA is the
	  name of a bus system, i.e. the way the CPU talks to the other stuff
	  inside your box.  Other bus systems are PCI, EISA, MicroChannel
	  (MCA) or VESA.  ISA is an older system, now being displaced by PCI;
	  newer boards don't support it.  If you have ISA, say Y, otherwise N.

config EISA
	bool "EISA support"
	depends on ISA
	---help---
	  The Extended Industry Standard Architecture (EISA) bus was
	  developed as an open alternative to the IBM MicroChannel bus.

	  The EISA bus provided some of the features of the IBM MicroChannel
	  bus while maintaining backward compatibility with cards made for
	  the older ISA bus.  The EISA bus saw limited use between 1988 and
	  1995 when it was made obsolete by the PCI bus.

	  Say Y here if you are building a kernel for an EISA-based machine.

	  Otherwise, say N.

source "drivers/eisa/Kconfig"

config MCA
	bool "MCA support"
	---help---
	  MicroChannel Architecture is found in some IBM PS/2 machines and
	  laptops.  It is a bus system similar to PCI or ISA. See
	  <file:Documentation/mca.txt> (and especially the web page given
	  there) before attempting to build an MCA bus kernel.

source "drivers/mca/Kconfig"

config SCx200
	tristate "NatSemi SCx200 support"
	---help---
	  This provides basic support for National Semiconductor's
	  (now AMD's) Geode processors.  The driver probes for the
	  PCI-IDs of several on-chip devices, so its a good dependency
	  for other scx200_* drivers.

	  If compiled as a module, the driver is named scx200.

config SCx200HR_TIMER
	tristate "NatSemi SCx200 27MHz High-Resolution Timer Support"
	depends on SCx200 && GENERIC_TIME
	default y
	---help---
	  This driver provides a clocksource built upon the on-chip
	  27MHz high-resolution timer.  Its also a workaround for
	  NSC Geode SC-1100's buggy TSC, which loses time when the
	  processor goes idle (as is done by the scheduler).  The
	  other workaround is idle=poll boot option.

config GEODE_MFGPT_TIMER
	def_bool y
	prompt "Geode Multi-Function General Purpose Timer (MFGPT) events"
	depends on MGEODE_LX && GENERIC_TIME && GENERIC_CLOCKEVENTS
	---help---
	  This driver provides a clock event source based on the MFGPT
	  timer(s) in the CS5535 and CS5536 companion chip for the geode.
	  MFGPTs have a better resolution and max interval than the
	  generic PIT, and are suitable for use as high-res timers.

config OLPC
	bool "One Laptop Per Child support"
	default n
	---help---
	  Add support for detecting the unique features of the OLPC
	  XO hardware.

endif # X86_32

config K8_NB
	def_bool y
	depends on AGP_AMD64 || (X86_64 && (GART_IOMMU || (PCI && NUMA)))

source "drivers/pcmcia/Kconfig"

source "drivers/pci/hotplug/Kconfig"

endmenu


menu "Executable file formats / Emulations"

source "fs/Kconfig.binfmt"

config IA32_EMULATION
	bool "IA32 Emulation"
	depends on X86_64
	select COMPAT_BINFMT_ELF
	---help---
	  Include code to run 32-bit programs under a 64-bit kernel. You should
	  likely turn this on, unless you're 100% sure that you don't have any
	  32-bit programs left.

config IA32_AOUT
	tristate "IA32 a.out support"
	depends on IA32_EMULATION
	---help---
	  Support old a.out binaries in the 32bit emulation.

config COMPAT
	def_bool y
	depends on IA32_EMULATION

config COMPAT_FOR_U64_ALIGNMENT
	def_bool COMPAT
	depends on X86_64

config SYSVIPC_COMPAT
	def_bool y
	depends on COMPAT && SYSVIPC

endmenu


config HAVE_ATOMIC_IOMAP
	def_bool y
	depends on X86_32

source "net/Kconfig"

source "drivers/Kconfig"

source "drivers/firmware/Kconfig"

source "fs/Kconfig"

source "arch/x86/Kconfig.debug"

source "security/Kconfig"

source "crypto/Kconfig"

source "arch/x86/kvm/Kconfig"

source "lib/Kconfig"<|MERGE_RESOLUTION|>--- conflicted
+++ resolved
@@ -34,11 +34,8 @@
 	select HAVE_FUNCTION_TRACER
 	select HAVE_FUNCTION_GRAPH_TRACER
 	select HAVE_FUNCTION_TRACE_MCOUNT_TEST
-<<<<<<< HEAD
 	select HAVE_FTRACE_NMI_ENTER if DYNAMIC_FTRACE
 	select HAVE_FTRACE_SYSCALLS
-=======
->>>>>>> a37be88b
 	select HAVE_KVM
 	select HAVE_ARCH_KGDB
 	select HAVE_ARCH_TRACEHOOK
@@ -48,10 +45,7 @@
 	select HAVE_KERNEL_GZIP
 	select HAVE_KERNEL_BZIP2
 	select HAVE_KERNEL_LZMA
-<<<<<<< HEAD
-=======
 	select HAVE_ARCH_KMEMCHECK
->>>>>>> a37be88b
 
 config ARCH_DEFCONFIG
 	string
@@ -1454,11 +1448,7 @@
 config KEXEC_JUMP
 	bool "kexec jump (EXPERIMENTAL)"
 	depends on EXPERIMENTAL
-<<<<<<< HEAD
 	depends on KEXEC && HIBERNATION
-=======
-	depends on KEXEC && HIBERNATION && X86_32
->>>>>>> a37be88b
 	---help---
 	  Jump between original kernel and kexeced kernel and invoke
 	  code in physical address mode via KEXEC
