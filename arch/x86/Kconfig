--- conflicted
+++ resolved
@@ -123,12 +123,9 @@
 
 config HAVE_SETUP_PER_CPU_AREA
 	def_bool X86_64 || (X86_SMP && !X86_VOYAGER)
-<<<<<<< HEAD
-=======
 
 config HAVE_CPUMASK_OF_CPU_MAP
 	def_bool X86_64_SMP
->>>>>>> 24f243be
 
 config ARCH_HIBERNATION_POSSIBLE
 	def_bool y
