--- conflicted
+++ resolved
@@ -233,10 +233,6 @@
 config X86_FIND_SMP_CONFIG
 	def_bool y
 	depends on X86_MPPARSE || X86_VOYAGER || X86_VISWS
-<<<<<<< HEAD
-	depends on X86_32
-=======
->>>>>>> 550b4349
 
 if ACPI
 config X86_MPPARSE
@@ -459,7 +455,7 @@
 
 config HAVE_ARCH_PARSE_SRAT
 	def_bool y
-	depends on ACPI_SRAT || X86_64
+	depends on ACPI_SRAT
 
 config X86_SUMMIT_NUMA
 	def_bool y
@@ -577,7 +573,6 @@
 	  If unsure, say N.
 
 if MAXSMP
-<<<<<<< HEAD
 config NR_CPUS
 	int
 	default "4096"
@@ -585,15 +580,6 @@
 
 if !MAXSMP
 config NR_CPUS
-=======
-config NR_CPUS
-	int
-	default "4096"
-endif
-
-if !MAXSMP
-config NR_CPUS
->>>>>>> 550b4349
 	int "Maximum number of CPUs (2-4096)"
 	range 2 4096
 	depends on SMP
