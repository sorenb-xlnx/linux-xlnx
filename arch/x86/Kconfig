# x86 configuration
mainmenu "Linux Kernel Configuration for x86"

# Select 32 or 64 bit
config 64BIT
	bool "64-bit kernel" if ARCH = "x86"
	default ARCH = "x86_64"
	help
	  Say yes to build a 64-bit kernel - formerly known as x86_64
	  Say no to build a 32-bit kernel - formerly known as i386

config X86_32
	def_bool !64BIT

config X86_64
	def_bool 64BIT

### Arch settings
config X86
	bool
	default y

config GENERIC_TIME
	bool
	default y

config GENERIC_CMOS_UPDATE
	bool
	default y

config CLOCKSOURCE_WATCHDOG
	bool
	default y

config GENERIC_CLOCKEVENTS
	bool
	default y

config GENERIC_CLOCKEVENTS_BROADCAST
	bool
	default y
	depends on X86_64 || (X86_32 && X86_LOCAL_APIC)

config LOCKDEP_SUPPORT
	bool
	default y

config STACKTRACE_SUPPORT
	bool
	default y

config SEMAPHORE_SLEEPERS
	bool
	default y

config MMU
	bool
	default y

config ZONE_DMA
	bool
	default y

config QUICKLIST
	bool
	default X86_32

config SBUS
	bool

config GENERIC_ISA_DMA
	bool
	default y

config GENERIC_IOMAP
	bool
	default y

config GENERIC_BUG
	bool
	default y
	depends on BUG

config GENERIC_HWEIGHT
	bool
	default y

config ARCH_MAY_HAVE_PC_FDC
	bool
	default y

config DMI
	bool
	default y

config RWSEM_GENERIC_SPINLOCK
	def_bool !X86_XADD

config RWSEM_XCHGADD_ALGORITHM
	def_bool X86_XADD

config ARCH_HAS_ILOG2_U32
	def_bool n

config ARCH_HAS_ILOG2_U64
	def_bool n

config GENERIC_CALIBRATE_DELAY
	def_bool y

config GENERIC_TIME_VSYSCALL
	bool
	default X86_64

<<<<<<< HEAD
config ARCH_SUPPORTS_KVM
	bool
	default y


=======
config ARCH_SUPPORTS_OPROFILE
	bool
	default y
>>>>>>> 94545bad


config ZONE_DMA32
	bool
	default X86_64

config ARCH_POPULATES_NODE_MAP
	def_bool y

config AUDIT_ARCH
	bool
	default X86_64

# Use the generic interrupt handling code in kernel/irq/:
config GENERIC_HARDIRQS
	bool
	default y

config GENERIC_IRQ_PROBE
	bool
	default y

config GENERIC_PENDING_IRQ
	bool
	depends on GENERIC_HARDIRQS && SMP
	default y

config X86_SMP
	bool
	depends on X86_32 && SMP && !X86_VOYAGER
	default y

config X86_HT
	bool
	depends on SMP
	depends on (X86_32 && !(X86_VISWS || X86_VOYAGER)) || (X86_64 && !MK8)
	default y

config X86_BIOS_REBOOT
	bool
	depends on X86_32 && !(X86_VISWS || X86_VOYAGER)
	default y

config X86_TRAMPOLINE
	bool
	depends on X86_SMP || (X86_VOYAGER && SMP)
	default y

config KTIME_SCALAR
	def_bool X86_32
source "init/Kconfig"

menu "Processor type and features"

source "kernel/time/Kconfig"

config SMP
	bool "Symmetric multi-processing support"
	---help---
	  This enables support for systems with more than one CPU. If you have
	  a system with only one CPU, like most personal computers, say N. If
	  you have a system with more than one CPU, say Y.

	  If you say N here, the kernel will run on single and multiprocessor
	  machines, but will use only one CPU of a multiprocessor machine. If
	  you say Y here, the kernel will run on many, but not all,
	  singleprocessor machines. On a singleprocessor machine, the kernel
	  will run faster if you say N here.

	  Note that if you say Y here and choose architecture "586" or
	  "Pentium" under "Processor family", the kernel will not work on 486
	  architectures. Similarly, multiprocessor kernels for the "PPro"
	  architecture may not work on all Pentium based boards.

	  People using multiprocessor machines who say Y here should also say
	  Y to "Enhanced Real Time Clock Support", below. The "Advanced Power
	  Management" code will be disabled if you say Y here.

	  See also the <file:Documentation/smp.txt>,
	  <file:Documentation/i386/IO-APIC.txt>,
	  <file:Documentation/nmi_watchdog.txt> and the SMP-HOWTO available at
	  <http://www.tldp.org/docs.html#howto>.

	  If you don't know what to do here, say N.

choice
	prompt "Subarchitecture Type"
	default X86_PC

config X86_PC
	bool "PC-compatible"
	help
	  Choose this option if your computer is a standard PC or compatible.

config X86_ELAN
	bool "AMD Elan"
	depends on X86_32
	help
	  Select this for an AMD Elan processor.

	  Do not use this option for K6/Athlon/Opteron processors!

	  If unsure, choose "PC-compatible" instead.

config X86_VOYAGER
	bool "Voyager (NCR)"
	depends on X86_32
	select SMP if !BROKEN
	help
	  Voyager is an MCA-based 32-way capable SMP architecture proprietary
	  to NCR Corp.  Machine classes 345x/35xx/4100/51xx are Voyager-based.

	  *** WARNING ***

	  If you do not specifically know you have a Voyager based machine,
	  say N here, otherwise the kernel you build will not be bootable.

config X86_NUMAQ
	bool "NUMAQ (IBM/Sequent)"
	select SMP
	select NUMA
	depends on X86_32
	help
	  This option is used for getting Linux to run on a (IBM/Sequent) NUMA
	  multiquad box. This changes the way that processors are bootstrapped,
	  and uses Clustered Logical APIC addressing mode instead of Flat Logical.
	  You will need a new lynxer.elf file to flash your firmware with - send
	  email to <Martin.Bligh@us.ibm.com>.

config X86_SUMMIT
	bool "Summit/EXA (IBM x440)"
	depends on X86_32 && SMP
	help
	  This option is needed for IBM systems that use the Summit/EXA chipset.
	  In particular, it is needed for the x440.

	  If you don't have one of these computers, you should say N here.
	  If you want to build a NUMA kernel, you must select ACPI.

config X86_BIGSMP
	bool "Support for other sub-arch SMP systems with more than 8 CPUs"
	depends on X86_32 && SMP
	help
	  This option is needed for the systems that have more than 8 CPUs
	  and if the system is not of any sub-arch type above.

	  If you don't have such a system, you should say N here.

config X86_VISWS
	bool "SGI 320/540 (Visual Workstation)"
	depends on X86_32
	help
	  The SGI Visual Workstation series is an IA32-based workstation
	  based on SGI systems chips with some legacy PC hardware attached.

	  Say Y here to create a kernel to run on the SGI 320 or 540.

	  A kernel compiled for the Visual Workstation will not run on PCs
	  and vice versa. See <file:Documentation/sgi-visws.txt> for details.

config X86_GENERICARCH
       bool "Generic architecture (Summit, bigsmp, ES7000, default)"
	depends on X86_32
       help
          This option compiles in the Summit, bigsmp, ES7000, default subarchitectures.
	  It is intended for a generic binary kernel.
	  If you want a NUMA kernel, select ACPI.   We need SRAT for NUMA.

config X86_ES7000
	bool "Support for Unisys ES7000 IA32 series"
	depends on X86_32 && SMP
	help
	  Support for Unisys ES7000 systems.  Say 'Y' here if this kernel is
	  supposed to run on an IA32-based Unisys ES7000 system.
	  Only choose this option if you have such a system, otherwise you
	  should say N here.

config X86_VSMP
	bool "Support for ScaleMP vSMP"
	depends on X86_64 && PCI
	 help
	  Support for ScaleMP vSMP systems.  Say 'Y' here if this kernel is
	  supposed to run on these EM64T-based machines.  Only choose this option
	  if you have one of these machines.

endchoice

config SCHED_NO_NO_OMIT_FRAME_POINTER
	bool "Single-depth WCHAN output"
	default y
	depends on X86_32
	help
	  Calculate simpler /proc/<PID>/wchan values. If this option
	  is disabled then wchan values will recurse back to the
	  caller function. This provides more accurate wchan values,
	  at the expense of slightly more scheduling overhead.

	  If in doubt, say "Y".

config PARAVIRT
	bool
	depends on X86_32 && !(X86_VISWS || X86_VOYAGER)
	help
	  This changes the kernel so it can modify itself when it is run
	  under a hypervisor, potentially improving performance significantly
	  over full virtualization.  However, when run without a hypervisor
	  the kernel is theoretically slower and slightly larger.

menuconfig PARAVIRT_GUEST
	bool "Paravirtualized guest support"
	depends on X86_32
	help
	  Say Y here to get to see options related to running Linux under
	  various hypervisors.  This option alone does not add any kernel code.

	  If you say N, all options in this submenu will be skipped and disabled.

if PARAVIRT_GUEST

source "arch/x86/xen/Kconfig"

config VMI
	bool "VMI Guest support"
	select PARAVIRT
	depends on !(X86_VISWS || X86_VOYAGER)
	help
	  VMI provides a paravirtualized interface to the VMware ESX server
	  (it could be used by other hypervisors in theory too, but is not
	  at the moment), by linking the kernel to a GPL-ed ROM module
	  provided by the hypervisor.

source "arch/x86/lguest/Kconfig"

endif

config ACPI_SRAT
	bool
	default y
	depends on X86_32 && ACPI && NUMA && (X86_SUMMIT || X86_GENERICARCH)
	select ACPI_NUMA

config HAVE_ARCH_PARSE_SRAT
       bool
       default y
       depends on ACPI_SRAT

config X86_SUMMIT_NUMA
	bool
	default y
	depends on X86_32 && NUMA && (X86_SUMMIT || X86_GENERICARCH)

config X86_CYCLONE_TIMER
	bool
	default y
	depends on X86_32 && X86_SUMMIT || X86_GENERICARCH

config ES7000_CLUSTERED_APIC
	bool
	default y
	depends on SMP && X86_ES7000 && MPENTIUMIII

source "arch/x86/Kconfig.cpu"

config HPET_TIMER
	bool
	prompt "HPET Timer Support" if X86_32
	default X86_64
	help
         Use the IA-PC HPET (High Precision Event Timer) to manage
         time in preference to the PIT and RTC, if a HPET is
         present.
         HPET is the next generation timer replacing legacy 8254s.
         The HPET provides a stable time base on SMP
         systems, unlike the TSC, but it is more expensive to access,
         as it is off-chip.  You can find the HPET spec at
         <http://www.intel.com/hardwaredesign/hpetspec.htm>.

         You can safely choose Y here.  However, HPET will only be
         activated if the platform and the BIOS support this feature.
         Otherwise the 8254 will be used for timing services.

         Choose N to continue using the legacy 8254 timer.

config HPET_EMULATE_RTC
	bool
	depends on HPET_TIMER && RTC=y
	default y

# Mark as embedded because too many people got it wrong.
# The code disables itself when not needed.
config GART_IOMMU
	bool "GART IOMMU support" if EMBEDDED
	default y
	select SWIOTLB
	select AGP
	depends on X86_64 && PCI
	help
	  Support for full DMA access of devices with 32bit memory access only
	  on systems with more than 3GB. This is usually needed for USB,
	  sound, many IDE/SATA chipsets and some other devices.
	  Provides a driver for the AMD Athlon64/Opteron/Turion/Sempron GART
	  based hardware IOMMU and a software bounce buffer based IOMMU used
	  on Intel systems and as fallback.
	  The code is only active when needed (enough memory and limited
	  device) unless CONFIG_IOMMU_DEBUG or iommu=force is specified
	  too.

config CALGARY_IOMMU
	bool "IBM Calgary IOMMU support"
	select SWIOTLB
	depends on X86_64 && PCI && EXPERIMENTAL
	help
	  Support for hardware IOMMUs in IBM's xSeries x366 and x460
	  systems. Needed to run systems with more than 3GB of memory
	  properly with 32-bit PCI devices that do not support DAC
	  (Double Address Cycle). Calgary also supports bus level
	  isolation, where all DMAs pass through the IOMMU.  This
	  prevents them from going anywhere except their intended
	  destination. This catches hard-to-find kernel bugs and
	  mis-behaving drivers and devices that do not use the DMA-API
	  properly to set up their DMA buffers.  The IOMMU can be
	  turned off at boot time with the iommu=off parameter.
	  Normally the kernel will make the right choice by itself.
	  If unsure, say Y.

config CALGARY_IOMMU_ENABLED_BY_DEFAULT
	bool "Should Calgary be enabled by default?"
	default y
	depends on CALGARY_IOMMU
	help
	  Should Calgary be enabled by default? if you choose 'y', Calgary
	  will be used (if it exists). If you choose 'n', Calgary will not be
	  used even if it exists. If you choose 'n' and would like to use
	  Calgary anyway, pass 'iommu=calgary' on the kernel command line.
	  If unsure, say Y.

# need this always selected by IOMMU for the VIA workaround
config SWIOTLB
	bool
	help
	  Support for software bounce buffers used on x86-64 systems
	  which don't have a hardware IOMMU (e.g. the current generation
	  of Intel's x86-64 CPUs). Using this PCI devices which can only
	  access 32-bits of memory can be used on systems with more than
	  3 GB of memory. If unsure, say Y.


config NR_CPUS
	int "Maximum number of CPUs (2-255)"
	range 2 255
	depends on SMP
	default "32" if X86_NUMAQ || X86_SUMMIT || X86_BIGSMP || X86_ES7000
	default "8"
	help
	  This allows you to specify the maximum number of CPUs which this
	  kernel will support.  The maximum supported value is 255 and the
	  minimum value which makes sense is 2.

	  This is purely to save memory - each supported CPU adds
	  approximately eight kilobytes to the kernel image.

config SCHED_SMT
	bool "SMT (Hyperthreading) scheduler support"
	depends on (X86_64 && SMP) || (X86_32 && X86_HT)
	help
	  SMT scheduler support improves the CPU scheduler's decision making
	  when dealing with Intel Pentium 4 chips with HyperThreading at a
	  cost of slightly increased overhead in some places. If unsure say
	  N here.

config SCHED_MC
	bool "Multi-core scheduler support"
	depends on (X86_64 && SMP) || (X86_32 && X86_HT)
	default y
	help
	  Multi-core scheduler support improves the CPU scheduler's decision
	  making when dealing with multi-core CPU chips at a cost of slightly
	  increased overhead in some places. If unsure say N here.

source "kernel/Kconfig.preempt"

config X86_UP_APIC
	bool "Local APIC support on uniprocessors"
	depends on X86_32 && !SMP && !(X86_VISWS || X86_VOYAGER || X86_GENERICARCH)
	help
	  A local APIC (Advanced Programmable Interrupt Controller) is an
	  integrated interrupt controller in the CPU. If you have a single-CPU
	  system which has a processor with a local APIC, you can say Y here to
	  enable and use it. If you say Y here even though your machine doesn't
	  have a local APIC, then the kernel will still run with no slowdown at
	  all. The local APIC supports CPU-generated self-interrupts (timer,
	  performance counters), and the NMI watchdog which detects hard
	  lockups.

config X86_UP_IOAPIC
	bool "IO-APIC support on uniprocessors"
	depends on X86_UP_APIC
	help
	  An IO-APIC (I/O Advanced Programmable Interrupt Controller) is an
	  SMP-capable replacement for PC-style interrupt controllers. Most
	  SMP systems and many recent uniprocessor systems have one.

	  If you have a single-CPU system with an IO-APIC, you can say Y here
	  to use it. If you say Y here even though your machine doesn't have
	  an IO-APIC, then the kernel will still run with no slowdown at all.

config X86_LOCAL_APIC
	bool
	depends on X86_64 || (X86_32 && (X86_UP_APIC || ((X86_VISWS || SMP) && !X86_VOYAGER) || X86_GENERICARCH))
	default y

config X86_IO_APIC
	bool
	depends on X86_64 || (X86_32 && (X86_UP_IOAPIC || (SMP && !(X86_VISWS || X86_VOYAGER)) || X86_GENERICARCH))
	default y

config X86_VISWS_APIC
	bool
	depends on X86_32 && X86_VISWS
	default y

config X86_MCE
	bool "Machine Check Exception"
	depends on !X86_VOYAGER
	---help---
	  Machine Check Exception support allows the processor to notify the
	  kernel if it detects a problem (e.g. overheating, component failure).
	  The action the kernel takes depends on the severity of the problem,
	  ranging from a warning message on the console, to halting the machine.
	  Your processor must be a Pentium or newer to support this - check the
	  flags in /proc/cpuinfo for mce.  Note that some older Pentium systems
	  have a design flaw which leads to false MCE events - hence MCE is
	  disabled on all P5 processors, unless explicitly enabled with "mce"
	  as a boot argument.  Similarly, if MCE is built in and creates a
	  problem on some new non-standard machine, you can boot with "nomce"
	  to disable it.  MCE support simply ignores non-MCE processors like
	  the 386 and 486, so nearly everyone can say Y here.

config X86_MCE_INTEL
	bool "Intel MCE features"
	depends on X86_64 && X86_MCE && X86_LOCAL_APIC
	default y
	help
	   Additional support for intel specific MCE features such as
	   the thermal monitor.

config X86_MCE_AMD
	bool "AMD MCE features"
	depends on X86_64 && X86_MCE && X86_LOCAL_APIC
	default y
	help
	   Additional support for AMD specific MCE features such as
	   the DRAM Error Threshold.

config X86_MCE_NONFATAL
	tristate "Check for non-fatal errors on AMD Athlon/Duron / Intel Pentium 4"
	depends on X86_32 && X86_MCE
	help
	  Enabling this feature starts a timer that triggers every 5 seconds which
	  will look at the machine check registers to see if anything happened.
	  Non-fatal problems automatically get corrected (but still logged).
	  Disable this if you don't want to see these messages.
	  Seeing the messages this option prints out may be indicative of dying
	  or out-of-spec (ie, overclocked) hardware.
	  This option only does something on certain CPUs.
	  (AMD Athlon/Duron and Intel Pentium 4)

config X86_MCE_P4THERMAL
	bool "check for P4 thermal throttling interrupt."
	depends on X86_32 && X86_MCE && (X86_UP_APIC || SMP) && !X86_VISWS
	help
	  Enabling this feature will cause a message to be printed when the P4
	  enters thermal throttling.

config VM86
	bool "Enable VM86 support" if EMBEDDED
	default y
	depends on X86_32
	help
          This option is required by programs like DOSEMU to run 16-bit legacy
	  code on X86 processors. It also may be needed by software like
          XFree86 to initialize some video cards via BIOS. Disabling this
          option saves about 6k.

config TOSHIBA
	tristate "Toshiba Laptop support"
	depends on X86_32
	---help---
	  This adds a driver to safely access the System Management Mode of
	  the CPU on Toshiba portables with a genuine Toshiba BIOS. It does
	  not work on models with a Phoenix BIOS. The System Management Mode
	  is used to set the BIOS and power saving options on Toshiba portables.

	  For information on utilities to make use of this driver see the
	  Toshiba Linux utilities web site at:
	  <http://www.buzzard.org.uk/toshiba/>.

	  Say Y if you intend to run this kernel on a Toshiba portable.
	  Say N otherwise.

config I8K
	tristate "Dell laptop support"
	depends on X86_32
	---help---
	  This adds a driver to safely access the System Management Mode
	  of the CPU on the Dell Inspiron 8000. The System Management Mode
	  is used to read cpu temperature and cooling fan status and to
	  control the fans on the I8K portables.

	  This driver has been tested only on the Inspiron 8000 but it may
	  also work with other Dell laptops. You can force loading on other
	  models by passing the parameter `force=1' to the module. Use at
	  your own risk.

	  For information on utilities to make use of this driver see the
	  I8K Linux utilities web site at:
	  <http://people.debian.org/~dz/i8k/>

	  Say Y if you intend to run this kernel on a Dell Inspiron 8000.
	  Say N otherwise.

config X86_REBOOTFIXUPS
	bool "Enable X86 board specific fixups for reboot"
	depends on X86_32 && X86
	default n
	---help---
	  This enables chipset and/or board specific fixups to be done
	  in order to get reboot to work correctly. This is only needed on
	  some combinations of hardware and BIOS. The symptom, for which
	  this config is intended, is when reboot ends with a stalled/hung
	  system.

	  Currently, the only fixup is for the Geode machines using
	  CS5530A and CS5536 chipsets.

	  Say Y if you want to enable the fixup. Currently, it's safe to
	  enable this option even if you don't need it.
	  Say N otherwise.

config MICROCODE
	tristate "/dev/cpu/microcode - Intel IA32 CPU microcode support"
	select FW_LOADER
	---help---
	  If you say Y here, you will be able to update the microcode on
	  Intel processors in the IA32 family, e.g. Pentium Pro, Pentium II,
	  Pentium III, Pentium 4, Xeon etc.  You will obviously need the
	  actual microcode binary data itself which is not shipped with the
	  Linux kernel.

	  For latest news and information on obtaining all the required
	  ingredients for this driver, check:
	  <http://www.urbanmyth.org/microcode/>.

	  To compile this driver as a module, choose M here: the
	  module will be called microcode.

config MICROCODE_OLD_INTERFACE
	bool
	depends on MICROCODE
	default y

config X86_MSR
	tristate "/dev/cpu/*/msr - Model-specific register support"
	help
	  This device gives privileged processes access to the x86
	  Model-Specific Registers (MSRs).  It is a character device with
	  major 202 and minors 0 to 31 for /dev/cpu/0/msr to /dev/cpu/31/msr.
	  MSR accesses are directed to a specific CPU on multi-processor
	  systems.

config X86_CPUID
	tristate "/dev/cpu/*/cpuid - CPU information support"
	help
	  This device gives processes access to the x86 CPUID instruction to
	  be executed on a specific processor.  It is a character device
	  with major 203 and minors 0 to 31 for /dev/cpu/0/cpuid to
	  /dev/cpu/31/cpuid.

choice
	prompt "High Memory Support"
	default HIGHMEM4G if !X86_NUMAQ
	default HIGHMEM64G if X86_NUMAQ
	depends on X86_32

config NOHIGHMEM
	bool "off"
	depends on !X86_NUMAQ
	---help---
	  Linux can use up to 64 Gigabytes of physical memory on x86 systems.
	  However, the address space of 32-bit x86 processors is only 4
	  Gigabytes large. That means that, if you have a large amount of
	  physical memory, not all of it can be "permanently mapped" by the
	  kernel. The physical memory that's not permanently mapped is called
	  "high memory".

	  If you are compiling a kernel which will never run on a machine with
	  more than 1 Gigabyte total physical RAM, answer "off" here (default
	  choice and suitable for most users). This will result in a "3GB/1GB"
	  split: 3GB are mapped so that each process sees a 3GB virtual memory
	  space and the remaining part of the 4GB virtual memory space is used
	  by the kernel to permanently map as much physical memory as
	  possible.

	  If the machine has between 1 and 4 Gigabytes physical RAM, then
	  answer "4GB" here.

	  If more than 4 Gigabytes is used then answer "64GB" here. This
	  selection turns Intel PAE (Physical Address Extension) mode on.
	  PAE implements 3-level paging on IA32 processors. PAE is fully
	  supported by Linux, PAE mode is implemented on all recent Intel
	  processors (Pentium Pro and better). NOTE: If you say "64GB" here,
	  then the kernel will not boot on CPUs that don't support PAE!

	  The actual amount of total physical memory will either be
	  auto detected or can be forced by using a kernel command line option
	  such as "mem=256M". (Try "man bootparam" or see the documentation of
	  your boot loader (lilo or loadlin) about how to pass options to the
	  kernel at boot time.)

	  If unsure, say "off".

config HIGHMEM4G
	bool "4GB"
	depends on !X86_NUMAQ
	help
	  Select this if you have a 32-bit processor and between 1 and 4
	  gigabytes of physical RAM.

config HIGHMEM64G
	bool "64GB"
	depends on !M386 && !M486
	select X86_PAE
	help
	  Select this if you have a 32-bit processor and more than 4
	  gigabytes of physical RAM.

endchoice

choice
	depends on EXPERIMENTAL
	prompt "Memory split" if EMBEDDED
	default VMSPLIT_3G
	depends on X86_32
	help
	  Select the desired split between kernel and user memory.

	  If the address range available to the kernel is less than the
	  physical memory installed, the remaining memory will be available
	  as "high memory". Accessing high memory is a little more costly
	  than low memory, as it needs to be mapped into the kernel first.
	  Note that increasing the kernel address space limits the range
	  available to user programs, making the address space there
	  tighter.  Selecting anything other than the default 3G/1G split
	  will also likely make your kernel incompatible with binary-only
	  kernel modules.

	  If you are not absolutely sure what you are doing, leave this
	  option alone!

	config VMSPLIT_3G
		bool "3G/1G user/kernel split"
	config VMSPLIT_3G_OPT
		depends on !X86_PAE
		bool "3G/1G user/kernel split (for full 1G low memory)"
	config VMSPLIT_2G
		bool "2G/2G user/kernel split"
	config VMSPLIT_2G_OPT
		depends on !X86_PAE
		bool "2G/2G user/kernel split (for full 2G low memory)"
	config VMSPLIT_1G
		bool "1G/3G user/kernel split"
endchoice

config PAGE_OFFSET
	hex
	default 0xB0000000 if VMSPLIT_3G_OPT
	default 0x80000000 if VMSPLIT_2G
	default 0x78000000 if VMSPLIT_2G_OPT
	default 0x40000000 if VMSPLIT_1G
	default 0xC0000000
	depends on X86_32

config HIGHMEM
	bool
	depends on X86_32 && (HIGHMEM64G || HIGHMEM4G)
	default y

config X86_PAE
	bool "PAE (Physical Address Extension) Support"
	default n
	depends on X86_32 && !HIGHMEM4G
	select RESOURCES_64BIT
	help
	  PAE is required for NX support, and furthermore enables
	  larger swapspace support for non-overcommit purposes. It
	  has the cost of more pagetable lookup overhead, and also
	  consumes more pagetable space per process.

# Common NUMA Features
config NUMA
	bool "Numa Memory Allocation and Scheduler Support (EXPERIMENTAL)"
	depends on SMP
	depends on X86_64 || (X86_32 && HIGHMEM64G && (X86_NUMAQ || (X86_SUMMIT || X86_GENERICARCH) && ACPI) && EXPERIMENTAL)
	default n if X86_PC
	default y if (X86_NUMAQ || X86_SUMMIT)
	help
	  Enable NUMA (Non Uniform Memory Access) support.
	  The kernel will try to allocate memory used by a CPU on the
	  local memory controller of the CPU and add some more
	  NUMA awareness to the kernel.

	  For i386 this is currently highly experimental and should be only
	  used for kernel development. It might also cause boot failures.
	  For x86_64 this is recommended on all multiprocessor Opteron systems.
	  If the system is EM64T, you should say N unless your system is
	  EM64T NUMA.

comment "NUMA (Summit) requires SMP, 64GB highmem support, ACPI"
	depends on X86_32 && X86_SUMMIT && (!HIGHMEM64G || !ACPI)

config K8_NUMA
       bool "Old style AMD Opteron NUMA detection"
       depends on X86_64 && NUMA && PCI
       default y
       help
	 Enable K8 NUMA node topology detection.  You should say Y here if
	 you have a multi processor AMD K8 system. This uses an old
	 method to read the NUMA configuration directly from the builtin
	 Northbridge of Opteron. It is recommended to use X86_64_ACPI_NUMA
	 instead, which also takes priority if both are compiled in.

config X86_64_ACPI_NUMA
	bool "ACPI NUMA detection"
	depends on X86_64 && NUMA && ACPI && PCI
	select ACPI_NUMA
	default y
	help
	  Enable ACPI SRAT based node topology detection.

config NUMA_EMU
	bool "NUMA emulation"
	depends on X86_64 && NUMA
	help
	  Enable NUMA emulation. A flat machine will be split
	  into virtual nodes when booted with "numa=fake=N", where N is the
	  number of nodes. This is only useful for debugging.

config NODES_SHIFT
	int
	default "6" if X86_64
	default "4" if X86_NUMAQ
	default "3"
	depends on NEED_MULTIPLE_NODES

config HAVE_ARCH_BOOTMEM_NODE
	bool
	depends on X86_32 && NUMA
	default y

config ARCH_HAVE_MEMORY_PRESENT
	bool
	depends on X86_32 && DISCONTIGMEM
	default y

config NEED_NODE_MEMMAP_SIZE
	bool
	depends on X86_32 && (DISCONTIGMEM || SPARSEMEM)
	default y

config HAVE_ARCH_ALLOC_REMAP
	bool
	depends on X86_32 && NUMA
	default y

config ARCH_FLATMEM_ENABLE
	def_bool y
	depends on (X86_32 && ARCH_SELECT_MEMORY_MODEL && X86_PC) || (X86_64 && !NUMA)

config ARCH_DISCONTIGMEM_ENABLE
	def_bool y
	depends on NUMA

config ARCH_DISCONTIGMEM_DEFAULT
	def_bool y
	depends on NUMA

config ARCH_SPARSEMEM_ENABLE
	def_bool y
	depends on NUMA || (EXPERIMENTAL && (X86_PC || X86_64))
	select SPARSEMEM_STATIC if X86_32
	select SPARSEMEM_VMEMMAP_ENABLE if X86_64

config ARCH_SELECT_MEMORY_MODEL
	def_bool y
	depends on X86_32 && ARCH_SPARSEMEM_ENABLE

config ARCH_MEMORY_PROBE
	def_bool X86_64
	depends on MEMORY_HOTPLUG

source "mm/Kconfig"

config HIGHPTE
	bool "Allocate 3rd-level pagetables from highmem"
	depends on X86_32 && (HIGHMEM4G || HIGHMEM64G)
	help
	  The VM uses one page table entry for each page of physical memory.
	  For systems with a lot of RAM, this can be wasteful of precious
	  low memory.  Setting this option will put user-space page table
	  entries in high memory.

config MATH_EMULATION
	bool
	prompt "Math emulation" if X86_32
	---help---
	  Linux can emulate a math coprocessor (used for floating point
	  operations) if you don't have one. 486DX and Pentium processors have
	  a math coprocessor built in, 486SX and 386 do not, unless you added
	  a 487DX or 387, respectively. (The messages during boot time can
	  give you some hints here ["man dmesg"].) Everyone needs either a
	  coprocessor or this emulation.

	  If you don't have a math coprocessor, you need to say Y here; if you
	  say Y here even though you have a coprocessor, the coprocessor will
	  be used nevertheless. (This behavior can be changed with the kernel
	  command line option "no387", which comes handy if your coprocessor
	  is broken. Try "man bootparam" or see the documentation of your boot
	  loader (lilo or loadlin) about how to pass options to the kernel at
	  boot time.) This means that it is a good idea to say Y here if you
	  intend to use this kernel on different machines.

	  More information about the internals of the Linux math coprocessor
	  emulation can be found in <file:arch/x86/math-emu/README>.

	  If you are not sure, say Y; apart from resulting in a 66 KB bigger
	  kernel, it won't hurt.

config MTRR
	bool "MTRR (Memory Type Range Register) support"
	---help---
	  On Intel P6 family processors (Pentium Pro, Pentium II and later)
	  the Memory Type Range Registers (MTRRs) may be used to control
	  processor access to memory ranges. This is most useful if you have
	  a video (VGA) card on a PCI or AGP bus. Enabling write-combining
	  allows bus write transfers to be combined into a larger transfer
	  before bursting over the PCI/AGP bus. This can increase performance
	  of image write operations 2.5 times or more. Saying Y here creates a
	  /proc/mtrr file which may be used to manipulate your processor's
	  MTRRs. Typically the X server should use this.

	  This code has a reasonably generic interface so that similar
	  control registers on other processors can be easily supported
	  as well:

	  The Cyrix 6x86, 6x86MX and M II processors have Address Range
	  Registers (ARRs) which provide a similar functionality to MTRRs. For
	  these, the ARRs are used to emulate the MTRRs.
	  The AMD K6-2 (stepping 8 and above) and K6-3 processors have two
	  MTRRs. The Centaur C6 (WinChip) has 8 MCRs, allowing
	  write-combining. All of these processors are supported by this code
	  and it makes sense to say Y here if you have one of them.

	  Saying Y here also fixes a problem with buggy SMP BIOSes which only
	  set the MTRRs for the boot CPU and not for the secondary CPUs. This
	  can lead to all sorts of problems, so it's good to say Y here.

	  You can safely say Y even if your machine doesn't have MTRRs, you'll
	  just add about 9 KB to your kernel.

	  See <file:Documentation/mtrr.txt> for more information.

config EFI
	bool "Boot from EFI support"
	depends on X86_32 && ACPI
	default n
	---help---
	This enables the kernel to boot on EFI platforms using
	system configuration information passed to it from the firmware.
	This also enables the kernel to use any EFI runtime services that are
	available (such as the EFI variable services).

	This option is only useful on systems that have EFI firmware
	and will result in a kernel image that is ~8k larger.  In addition,
	you must use the latest ELILO loader available at
	<http://elilo.sourceforge.net> in order to take advantage of
	kernel initialization using EFI information (neither GRUB nor LILO know
	anything about EFI).  However, even with this option, the resultant
	kernel should continue to boot on existing non-EFI platforms.

config IRQBALANCE
	bool "Enable kernel irq balancing"
	depends on X86_32 && SMP && X86_IO_APIC
	default y
	help
	  The default yes will allow the kernel to do irq load balancing.
	  Saying no will keep the kernel from doing irq load balancing.

# turning this on wastes a bunch of space.
# Summit needs it only when NUMA is on
config BOOT_IOREMAP
	bool
	depends on X86_32 && (((X86_SUMMIT || X86_GENERICARCH) && NUMA) || (X86 && EFI))
	default y

config SECCOMP
	bool "Enable seccomp to safely compute untrusted bytecode"
	depends on PROC_FS
	default y
	help
	  This kernel feature is useful for number crunching applications
	  that may need to compute untrusted bytecode during their
	  execution. By using pipes or other transports made available to
	  the process as file descriptors supporting the read/write
	  syscalls, it's possible to isolate those applications in
	  their own address space using seccomp. Once seccomp is
	  enabled via /proc/<pid>/seccomp, it cannot be disabled
	  and the task is only allowed to execute a few safe syscalls
	  defined by each seccomp mode.

	  If unsure, say Y. Only embedded should say N here.

config CC_STACKPROTECTOR
	bool "Enable -fstack-protector buffer overflow detection (EXPERIMENTAL)"
	depends on X86_64 && EXPERIMENTAL
	help
         This option turns on the -fstack-protector GCC feature. This
	  feature puts, at the beginning of critical functions, a canary
	  value on the stack just before the return address, and validates
	  the value just before actually returning.  Stack based buffer
	  overflows (that need to overwrite this return address) now also
	  overwrite the canary, which gets detected and the attack is then
	  neutralized via a kernel panic.

	  This feature requires gcc version 4.2 or above, or a distribution
	  gcc with the feature backported. Older versions are automatically
	  detected and for those versions, this configuration option is ignored.

config CC_STACKPROTECTOR_ALL
	bool "Use stack-protector for all functions"
	depends on CC_STACKPROTECTOR
	help
	  Normally, GCC only inserts the canary value protection for
	  functions that use large-ish on-stack buffers. By enabling
	  this option, GCC will be asked to do this for ALL functions.

source kernel/Kconfig.hz

config KEXEC
	bool "kexec system call"
	help
	  kexec is a system call that implements the ability to shutdown your
	  current kernel, and to start another kernel.  It is like a reboot
	  but it is independent of the system firmware.   And like a reboot
	  you can start any kernel with it, not just Linux.

	  The name comes from the similarity to the exec system call.

	  It is an ongoing process to be certain the hardware in a machine
	  is properly shutdown, so do not be surprised if this code does not
	  initially work for you.  It may help to enable device hotplugging
	  support.  As of this writing the exact hardware interface is
	  strongly in flux, so no good recommendation can be made.

config CRASH_DUMP
	bool "kernel crash dumps (EXPERIMENTAL)"
	depends on EXPERIMENTAL
	depends on X86_64 || (X86_32 && HIGHMEM)
	help
	  Generate crash dump after being started by kexec.
	  This should be normally only set in special crash dump kernels
	  which are loaded in the main kernel with kexec-tools into
	  a specially reserved region and then later executed after
	  a crash by kdump/kexec. The crash dump kernel must be compiled
	  to a memory address not used by the main kernel or BIOS using
	  PHYSICAL_START, or it must be built as a relocatable image
	  (CONFIG_RELOCATABLE=y).
	  For more details see Documentation/kdump/kdump.txt

config PHYSICAL_START
	hex "Physical address where the kernel is loaded" if (EMBEDDED || CRASH_DUMP)
	default "0x1000000" if X86_NUMAQ
	default "0x200000" if X86_64
	default "0x100000"
	help
	  This gives the physical address where the kernel is loaded.

	  If kernel is a not relocatable (CONFIG_RELOCATABLE=n) then
	  bzImage will decompress itself to above physical address and
	  run from there. Otherwise, bzImage will run from the address where
	  it has been loaded by the boot loader and will ignore above physical
	  address.

	  In normal kdump cases one does not have to set/change this option
	  as now bzImage can be compiled as a completely relocatable image
	  (CONFIG_RELOCATABLE=y) and be used to load and run from a different
	  address. This option is mainly useful for the folks who don't want
	  to use a bzImage for capturing the crash dump and want to use a
	  vmlinux instead. vmlinux is not relocatable hence a kernel needs
	  to be specifically compiled to run from a specific memory area
	  (normally a reserved region) and this option comes handy.

	  So if you are using bzImage for capturing the crash dump, leave
	  the value here unchanged to 0x100000 and set CONFIG_RELOCATABLE=y.
	  Otherwise if you plan to use vmlinux for capturing the crash dump
	  change this value to start of the reserved region (Typically 16MB
	  0x1000000). In other words, it can be set based on the "X" value as
	  specified in the "crashkernel=YM@XM" command line boot parameter
	  passed to the panic-ed kernel. Typically this parameter is set as
	  crashkernel=64M@16M. Please take a look at
	  Documentation/kdump/kdump.txt for more details about crash dumps.

	  Usage of bzImage for capturing the crash dump is recommended as
	  one does not have to build two kernels. Same kernel can be used
	  as production kernel and capture kernel. Above option should have
	  gone away after relocatable bzImage support is introduced. But it
	  is present because there are users out there who continue to use
	  vmlinux for dump capture. This option should go away down the
	  line.

	  Don't change this unless you know what you are doing.

config RELOCATABLE
	bool "Build a relocatable kernel (EXPERIMENTAL)"
	depends on EXPERIMENTAL
	help
	  This builds a kernel image that retains relocation information
	  so it can be loaded someplace besides the default 1MB.
	  The relocations tend to make the kernel binary about 10% larger,
	  but are discarded at runtime.

	  One use is for the kexec on panic case where the recovery kernel
	  must live at a different physical address than the primary
	  kernel.

	  Note: If CONFIG_RELOCATABLE=y, then the kernel runs from the address
	  it has been loaded at and the compile time physical address
	  (CONFIG_PHYSICAL_START) is ignored.

config PHYSICAL_ALIGN
	hex
	prompt "Alignment value to which kernel should be aligned" if X86_32
	default "0x100000" if X86_32
	default "0x200000" if X86_64
	range 0x2000 0x400000
	help
	  This value puts the alignment restrictions on physical address
	  where kernel is loaded and run from. Kernel is compiled for an
	  address which meets above alignment restriction.

	  If bootloader loads the kernel at a non-aligned address and
	  CONFIG_RELOCATABLE is set, kernel will move itself to nearest
	  address aligned to above value and run from there.

	  If bootloader loads the kernel at a non-aligned address and
	  CONFIG_RELOCATABLE is not set, kernel will ignore the run time
	  load address and decompress itself to the address it has been
	  compiled for and run from there. The address for which kernel is
	  compiled already meets above alignment restrictions. Hence the
	  end result is that kernel runs from a physical address meeting
	  above alignment restrictions.

	  Don't change this unless you know what you are doing.

config HOTPLUG_CPU
	bool "Support for suspend on SMP and hot-pluggable CPUs (EXPERIMENTAL)"
	depends on SMP && HOTPLUG && EXPERIMENTAL && !X86_VOYAGER
	---help---
	  Say Y here to experiment with turning CPUs off and on, and to
	  enable suspend on SMP systems. CPUs can be controlled through
	  /sys/devices/system/cpu.
	  Say N if you want to disable CPU hotplug and don't need to
	  suspend.

config COMPAT_VDSO
	bool "Compat VDSO support"
	default y
	depends on X86_32
	help
	  Map the VDSO to the predictable old-style address too.
	---help---
	  Say N here if you are running a sufficiently recent glibc
	  version (2.3.3 or later), to remove the high-mapped
	  VDSO mapping and to exclusively use the randomized VDSO.

	  If unsure, say Y.

endmenu

config ARCH_ENABLE_MEMORY_HOTPLUG
	def_bool y
	depends on X86_64 || (X86_32 && HIGHMEM)

config MEMORY_HOTPLUG_RESERVE
	def_bool X86_64
	depends on (MEMORY_HOTPLUG && DISCONTIGMEM)

config HAVE_ARCH_EARLY_PFN_TO_NID
	def_bool X86_64
	depends on NUMA

config OUT_OF_LINE_PFN_TO_PAGE
	def_bool X86_64
	depends on DISCONTIGMEM

menu "Power management options"
	depends on !X86_VOYAGER

config ARCH_HIBERNATION_HEADER
	bool
	depends on X86_64 && HIBERNATION
	default y

source "kernel/power/Kconfig"

source "drivers/acpi/Kconfig"

menuconfig APM
	tristate "APM (Advanced Power Management) BIOS support"
	depends on X86_32 && PM_SLEEP && !X86_VISWS
	---help---
	  APM is a BIOS specification for saving power using several different
	  techniques. This is mostly useful for battery powered laptops with
	  APM compliant BIOSes. If you say Y here, the system time will be
	  reset after a RESUME operation, the /proc/apm device will provide
	  battery status information, and user-space programs will receive
	  notification of APM "events" (e.g. battery status change).

	  If you select "Y" here, you can disable actual use of the APM
	  BIOS by passing the "apm=off" option to the kernel at boot time.

	  Note that the APM support is almost completely disabled for
	  machines with more than one CPU.

	  In order to use APM, you will need supporting software. For location
	  and more information, read <file:Documentation/pm.txt> and the
	  Battery Powered Linux mini-HOWTO, available from
	  <http://www.tldp.org/docs.html#howto>.

	  This driver does not spin down disk drives (see the hdparm(8)
	  manpage ("man 8 hdparm") for that), and it doesn't turn off
	  VESA-compliant "green" monitors.

	  This driver does not support the TI 4000M TravelMate and the ACER
	  486/DX4/75 because they don't have compliant BIOSes. Many "green"
	  desktop machines also don't have compliant BIOSes, and this driver
	  may cause those machines to panic during the boot phase.

	  Generally, if you don't have a battery in your machine, there isn't
	  much point in using this driver and you should say N. If you get
	  random kernel OOPSes or reboots that don't seem to be related to
	  anything, try disabling/enabling this option (or disabling/enabling
	  APM in your BIOS).

	  Some other things you should try when experiencing seemingly random,
	  "weird" problems:

	  1) make sure that you have enough swap space and that it is
	  enabled.
	  2) pass the "no-hlt" option to the kernel
	  3) switch on floating point emulation in the kernel and pass
	  the "no387" option to the kernel
	  4) pass the "floppy=nodma" option to the kernel
	  5) pass the "mem=4M" option to the kernel (thereby disabling
	  all but the first 4 MB of RAM)
	  6) make sure that the CPU is not over clocked.
	  7) read the sig11 FAQ at <http://www.bitwizard.nl/sig11/>
	  8) disable the cache from your BIOS settings
	  9) install a fan for the video card or exchange video RAM
	  10) install a better fan for the CPU
	  11) exchange RAM chips
	  12) exchange the motherboard.

	  To compile this driver as a module, choose M here: the
	  module will be called apm.

if APM

config APM_IGNORE_USER_SUSPEND
	bool "Ignore USER SUSPEND"
	help
	  This option will ignore USER SUSPEND requests. On machines with a
	  compliant APM BIOS, you want to say N. However, on the NEC Versa M
	  series notebooks, it is necessary to say Y because of a BIOS bug.

config APM_DO_ENABLE
	bool "Enable PM at boot time"
	---help---
	  Enable APM features at boot time. From page 36 of the APM BIOS
	  specification: "When disabled, the APM BIOS does not automatically
	  power manage devices, enter the Standby State, enter the Suspend
	  State, or take power saving steps in response to CPU Idle calls."
	  This driver will make CPU Idle calls when Linux is idle (unless this
	  feature is turned off -- see "Do CPU IDLE calls", below). This
	  should always save battery power, but more complicated APM features
	  will be dependent on your BIOS implementation. You may need to turn
	  this option off if your computer hangs at boot time when using APM
	  support, or if it beeps continuously instead of suspending. Turn
	  this off if you have a NEC UltraLite Versa 33/C or a Toshiba
	  T400CDT. This is off by default since most machines do fine without
	  this feature.

config APM_CPU_IDLE
	bool "Make CPU Idle calls when idle"
	help
	  Enable calls to APM CPU Idle/CPU Busy inside the kernel's idle loop.
	  On some machines, this can activate improved power savings, such as
	  a slowed CPU clock rate, when the machine is idle. These idle calls
	  are made after the idle loop has run for some length of time (e.g.,
	  333 mS). On some machines, this will cause a hang at boot time or
	  whenever the CPU becomes idle. (On machines with more than one CPU,
	  this option does nothing.)

config APM_DISPLAY_BLANK
	bool "Enable console blanking using APM"
	help
	  Enable console blanking using the APM. Some laptops can use this to
	  turn off the LCD backlight when the screen blanker of the Linux
	  virtual console blanks the screen. Note that this is only used by
	  the virtual console screen blanker, and won't turn off the backlight
	  when using the X Window system. This also doesn't have anything to
	  do with your VESA-compliant power-saving monitor. Further, this
	  option doesn't work for all laptops -- it might not turn off your
	  backlight at all, or it might print a lot of errors to the console,
	  especially if you are using gpm.

config APM_ALLOW_INTS
	bool "Allow interrupts during APM BIOS calls"
	help
	  Normally we disable external interrupts while we are making calls to
	  the APM BIOS as a measure to lessen the effects of a badly behaving
	  BIOS implementation.  The BIOS should reenable interrupts if it
	  needs to.  Unfortunately, some BIOSes do not -- especially those in
	  many of the newer IBM Thinkpads.  If you experience hangs when you
	  suspend, try setting this to Y.  Otherwise, say N.

config APM_REAL_MODE_POWER_OFF
	bool "Use real mode APM BIOS call to power off"
	help
	  Use real mode APM BIOS calls to switch off the computer. This is
	  a work-around for a number of buggy BIOSes. Switch this option on if
	  your computer crashes instead of powering off properly.

endif # APM

source "arch/x86/kernel/cpu/cpufreq/Kconfig"

source "drivers/cpuidle/Kconfig"

endmenu


menu "Bus options (PCI etc.)"

config PCI
	bool "PCI support" if !X86_VISWS
	depends on !X86_VOYAGER
	default y if X86_VISWS
	select ARCH_SUPPORTS_MSI if (X86_LOCAL_APIC && X86_IO_APIC)
	help
	  Find out whether you have a PCI motherboard. PCI is the name of a
	  bus system, i.e. the way the CPU talks to the other stuff inside
	  your box. Other bus systems are ISA, EISA, MicroChannel (MCA) or
	  VESA. If you have PCI, say Y, otherwise N.

	  The PCI-HOWTO, available from
	  <http://www.tldp.org/docs.html#howto>, contains valuable
	  information about which PCI hardware does work under Linux and which
	  doesn't.

choice
	prompt "PCI access mode"
	depends on X86_32 && PCI && !X86_VISWS
	default PCI_GOANY
	---help---
	  On PCI systems, the BIOS can be used to detect the PCI devices and
	  determine their configuration. However, some old PCI motherboards
	  have BIOS bugs and may crash if this is done. Also, some embedded
	  PCI-based systems don't have any BIOS at all. Linux can also try to
	  detect the PCI hardware directly without using the BIOS.

	  With this option, you can specify how Linux should detect the
	  PCI devices. If you choose "BIOS", the BIOS will be used,
	  if you choose "Direct", the BIOS won't be used, and if you
	  choose "MMConfig", then PCI Express MMCONFIG will be used.
	  If you choose "Any", the kernel will try MMCONFIG, then the
	  direct access method and falls back to the BIOS if that doesn't
	  work. If unsure, go with the default, which is "Any".

config PCI_GOBIOS
	bool "BIOS"

config PCI_GOMMCONFIG
	bool "MMConfig"

config PCI_GODIRECT
	bool "Direct"

config PCI_GOANY
	bool "Any"

endchoice

config PCI_BIOS
	bool
	depends on X86_32 && !X86_VISWS && PCI && (PCI_GOBIOS || PCI_GOANY)
	default y

# x86-64 doesn't support PCI BIOS access from long mode so always go direct.
config PCI_DIRECT
	bool
	depends on PCI && (X86_64 || (PCI_GODIRECT || PCI_GOANY) || X86_VISWS)
	default y

config PCI_MMCONFIG
	bool
	depends on X86_32 && PCI && ACPI && (PCI_GOMMCONFIG || PCI_GOANY)
	default y

config PCI_DOMAINS
	bool
	depends on PCI
	default y

config PCI_MMCONFIG
	bool "Support mmconfig PCI config space access"
	depends on X86_64 && PCI && ACPI

config DMAR
	bool "Support for DMA Remapping Devices (EXPERIMENTAL)"
	depends on X86_64 && PCI_MSI && ACPI && EXPERIMENTAL
	help
	  DMA remapping (DMAR) devices support enables independent address
	  translations for Direct Memory Access (DMA) from devices.
	  These DMA remapping devices are reported via ACPI tables
	  and include PCI device scope covered by these DMA
	  remapping devices.

config DMAR_GFX_WA
	bool "Support for Graphics workaround"
	depends on DMAR
	default y
	help
	 Current Graphics drivers tend to use physical address
	 for DMA and avoid using DMA APIs. Setting this config
	 option permits the IOMMU driver to set a unity map for
	 all the OS-visible memory. Hence the driver can continue
	 to use physical addresses for DMA.

config DMAR_FLOPPY_WA
	bool
	depends on DMAR
	default y
	help
	 Floppy disk drivers are know to bypass DMA API calls
	 thereby failing to work when IOMMU is enabled. This
	 workaround will setup a 1:1 mapping for the first
	 16M to make floppy (an ISA device) work.

source "drivers/pci/pcie/Kconfig"

source "drivers/pci/Kconfig"

# x86_64 have no ISA slots, but do have ISA-style DMA.
config ISA_DMA_API
	bool
	default y

if X86_32

config ISA
	bool "ISA support"
	depends on !(X86_VOYAGER || X86_VISWS)
	help
	  Find out whether you have ISA slots on your motherboard.  ISA is the
	  name of a bus system, i.e. the way the CPU talks to the other stuff
	  inside your box.  Other bus systems are PCI, EISA, MicroChannel
	  (MCA) or VESA.  ISA is an older system, now being displaced by PCI;
	  newer boards don't support it.  If you have ISA, say Y, otherwise N.

config EISA
	bool "EISA support"
	depends on ISA
	---help---
	  The Extended Industry Standard Architecture (EISA) bus was
	  developed as an open alternative to the IBM MicroChannel bus.

	  The EISA bus provided some of the features of the IBM MicroChannel
	  bus while maintaining backward compatibility with cards made for
	  the older ISA bus.  The EISA bus saw limited use between 1988 and
	  1995 when it was made obsolete by the PCI bus.

	  Say Y here if you are building a kernel for an EISA-based machine.

	  Otherwise, say N.

source "drivers/eisa/Kconfig"

config MCA
	bool "MCA support" if !(X86_VISWS || X86_VOYAGER)
	default y if X86_VOYAGER
	help
	  MicroChannel Architecture is found in some IBM PS/2 machines and
	  laptops.  It is a bus system similar to PCI or ISA. See
	  <file:Documentation/mca.txt> (and especially the web page given
	  there) before attempting to build an MCA bus kernel.

source "drivers/mca/Kconfig"

config SCx200
	tristate "NatSemi SCx200 support"
	depends on !X86_VOYAGER
	help
	  This provides basic support for National Semiconductor's
	  (now AMD's) Geode processors.  The driver probes for the
	  PCI-IDs of several on-chip devices, so its a good dependency
	  for other scx200_* drivers.

	  If compiled as a module, the driver is named scx200.

config SCx200HR_TIMER
	tristate "NatSemi SCx200 27MHz High-Resolution Timer Support"
	depends on SCx200 && GENERIC_TIME
	default y
	help
	  This driver provides a clocksource built upon the on-chip
	  27MHz high-resolution timer.  Its also a workaround for
	  NSC Geode SC-1100's buggy TSC, which loses time when the
	  processor goes idle (as is done by the scheduler).  The
	  other workaround is idle=poll boot option.

config GEODE_MFGPT_TIMER
	bool "Geode Multi-Function General Purpose Timer (MFGPT) events"
	depends on MGEODE_LX && GENERIC_TIME && GENERIC_CLOCKEVENTS
	default y
	help
	  This driver provides a clock event source based on the MFGPT
	  timer(s) in the CS5535 and CS5536 companion chip for the geode.
	  MFGPTs have a better resolution and max interval than the
	  generic PIT, and are suitable for use as high-res timers.

endif # X86_32

config K8_NB
	def_bool y
	depends on AGP_AMD64 || (X86_64 && (GART_IOMMU || (PCI && NUMA)))

source "drivers/pcmcia/Kconfig"

source "drivers/pci/hotplug/Kconfig"

endmenu


menu "Executable file formats / Emulations"

source "fs/Kconfig.binfmt"

config IA32_EMULATION
	bool "IA32 Emulation"
	depends on X86_64
	help
	  Include code to run 32-bit programs under a 64-bit kernel. You should
	  likely turn this on, unless you're 100% sure that you don't have any
	  32-bit programs left.

config IA32_AOUT
       tristate "IA32 a.out support"
       depends on IA32_EMULATION
       help
         Support old a.out binaries in the 32bit emulation.

config COMPAT
	bool
	depends on IA32_EMULATION
	default y

config COMPAT_FOR_U64_ALIGNMENT
	def_bool COMPAT
	depends on X86_64

config SYSVIPC_COMPAT
	bool
	depends on X86_64 && COMPAT && SYSVIPC
	default y

endmenu


source "net/Kconfig"

source "drivers/Kconfig"

source "drivers/firmware/Kconfig"

source "fs/Kconfig"

source "kernel/Kconfig.instrumentation"

source "arch/x86/Kconfig.debug"

source "security/Kconfig"

source "crypto/Kconfig"

source "lib/Kconfig"<|MERGE_RESOLUTION|>--- conflicted
+++ resolved
@@ -112,17 +112,13 @@
 	bool
 	default X86_64
 
-<<<<<<< HEAD
+config ARCH_SUPPORTS_OPROFILE
+	bool
+	default y
+
 config ARCH_SUPPORTS_KVM
 	bool
 	default y
-
-
-=======
-config ARCH_SUPPORTS_OPROFILE
-	bool
-	default y
->>>>>>> 94545bad
 
 
 config ZONE_DMA32
