# x86 configuration
mainmenu "Linux Kernel Configuration for x86"

# Select 32 or 64 bit
config 64BIT
	bool "64-bit kernel" if ARCH = "x86"
	default ARCH = "x86_64"
	---help---
	  Say yes to build a 64-bit kernel - formerly known as x86_64
	  Say no to build a 32-bit kernel - formerly known as i386

config X86_32
	def_bool !64BIT

config X86_64
	def_bool 64BIT

### Arch settings
config X86
	def_bool y
	select HAVE_AOUT if X86_32
	select HAVE_READQ
	select HAVE_WRITEQ
	select HAVE_UNSTABLE_SCHED_CLOCK
	select HAVE_IDE
	select HAVE_OPROFILE
	select HAVE_IOREMAP_PROT
	select HAVE_KPROBES
	select ARCH_WANT_OPTIONAL_GPIOLIB
	select ARCH_WANT_FRAME_POINTERS
	select HAVE_KRETPROBES
	select HAVE_FTRACE_MCOUNT_RECORD
	select HAVE_DYNAMIC_FTRACE
	select HAVE_FUNCTION_TRACER
	select HAVE_FUNCTION_GRAPH_TRACER
	select HAVE_FUNCTION_TRACE_MCOUNT_TEST
	select HAVE_KVM
	select HAVE_ARCH_KGDB
	select HAVE_ARCH_TRACEHOOK
	select HAVE_GENERIC_DMA_COHERENT if X86_32
	select HAVE_EFFICIENT_UNALIGNED_ACCESS
	select USER_STACKTRACE_SUPPORT
	select HAVE_KERNEL_GZIP
	select HAVE_KERNEL_BZIP2
	select HAVE_KERNEL_LZMA

config ARCH_DEFCONFIG
	string
	default "arch/x86/configs/i386_defconfig" if X86_32
	default "arch/x86/configs/x86_64_defconfig" if X86_64

config GENERIC_TIME
	def_bool y

config GENERIC_CMOS_UPDATE
	def_bool y

config CLOCKSOURCE_WATCHDOG
	def_bool y

config GENERIC_CLOCKEVENTS
	def_bool y

config GENERIC_CLOCKEVENTS_BROADCAST
	def_bool y
	depends on X86_64 || (X86_32 && X86_LOCAL_APIC)

config LOCKDEP_SUPPORT
	def_bool y

config STACKTRACE_SUPPORT
	def_bool y

config HAVE_LATENCYTOP_SUPPORT
	def_bool y

config FAST_CMPXCHG_LOCAL
	bool
	default y

config MMU
	def_bool y

config ZONE_DMA
	def_bool y

config SBUS
	bool

config GENERIC_ISA_DMA
	def_bool y

config GENERIC_IOMAP
	def_bool y

config GENERIC_BUG
	def_bool y
	depends on BUG
	select GENERIC_BUG_RELATIVE_POINTERS if X86_64

config GENERIC_BUG_RELATIVE_POINTERS
	bool

config GENERIC_HWEIGHT
	def_bool y

config GENERIC_GPIO
	bool

config ARCH_MAY_HAVE_PC_FDC
	def_bool y

config RWSEM_GENERIC_SPINLOCK
	def_bool !X86_XADD

config RWSEM_XCHGADD_ALGORITHM
	def_bool X86_XADD

config ARCH_HAS_CPU_IDLE_WAIT
	def_bool y

config GENERIC_CALIBRATE_DELAY
	def_bool y

config GENERIC_TIME_VSYSCALL
	bool
	default X86_64

config ARCH_HAS_CPU_RELAX
	def_bool y

config ARCH_HAS_DEFAULT_IDLE
	def_bool y

config ARCH_HAS_CACHE_LINE_SIZE
	def_bool y

config HAVE_SETUP_PER_CPU_AREA
	def_bool y
<<<<<<< HEAD
=======

config HAVE_DYNAMIC_PER_CPU_AREA
	def_bool y
>>>>>>> 7a46c594

config HAVE_CPUMASK_OF_CPU_MAP
	def_bool X86_64_SMP

config ARCH_HIBERNATION_POSSIBLE
	def_bool y

config ARCH_SUSPEND_POSSIBLE
	def_bool y

config ZONE_DMA32
	bool
	default X86_64

config ARCH_POPULATES_NODE_MAP
	def_bool y

config AUDIT_ARCH
	bool
	default X86_64

config ARCH_SUPPORTS_OPTIMIZED_INLINING
	def_bool y

# Use the generic interrupt handling code in kernel/irq/:
config GENERIC_HARDIRQS
	bool
	default y

config GENERIC_IRQ_PROBE
	bool
	default y

config GENERIC_PENDING_IRQ
	bool
	depends on GENERIC_HARDIRQS && SMP
	default y

config USE_GENERIC_SMP_HELPERS
	def_bool y
	depends on SMP

config X86_32_SMP
	def_bool y
	depends on X86_32 && SMP

config X86_64_SMP
	def_bool y
	depends on X86_64 && SMP

config X86_HT
	bool
	depends on SMP
	default y

config X86_TRAMPOLINE
	bool
	depends on SMP || (64BIT && ACPI_SLEEP)
	default y

config X86_32_LAZY_GS
	def_bool y
	depends on X86_32 && !CC_STACKPROTECTOR

config KTIME_SCALAR
	def_bool X86_32
source "init/Kconfig"
source "kernel/Kconfig.freezer"

menu "Processor type and features"

source "kernel/time/Kconfig"

config SMP
	bool "Symmetric multi-processing support"
	---help---
	  This enables support for systems with more than one CPU. If you have
	  a system with only one CPU, like most personal computers, say N. If
	  you have a system with more than one CPU, say Y.

	  If you say N here, the kernel will run on single and multiprocessor
	  machines, but will use only one CPU of a multiprocessor machine. If
	  you say Y here, the kernel will run on many, but not all,
	  singleprocessor machines. On a singleprocessor machine, the kernel
	  will run faster if you say N here.

	  Note that if you say Y here and choose architecture "586" or
	  "Pentium" under "Processor family", the kernel will not work on 486
	  architectures. Similarly, multiprocessor kernels for the "PPro"
	  architecture may not work on all Pentium based boards.

	  People using multiprocessor machines who say Y here should also say
	  Y to "Enhanced Real Time Clock Support", below. The "Advanced Power
	  Management" code will be disabled if you say Y here.

	  See also <file:Documentation/i386/IO-APIC.txt>,
	  <file:Documentation/nmi_watchdog.txt> and the SMP-HOWTO available at
	  <http://www.tldp.org/docs.html#howto>.

	  If you don't know what to do here, say N.

config X86_X2APIC
	bool "Support x2apic"
	depends on X86_LOCAL_APIC && X86_64
	---help---
	  This enables x2apic support on CPUs that have this feature.

	  This allows 32-bit apic IDs (so it can support very large systems),
	  and accesses the local apic via MSRs not via mmio.

	  ( On certain CPU models you may need to enable INTR_REMAP too,
	    to get functional x2apic mode. )

	  If you don't know what to do here, say N.

config SPARSE_IRQ
	bool "Support sparse irq numbering"
	depends on PCI_MSI || HT_IRQ
	---help---
	  This enables support for sparse irqs. This is useful for distro
	  kernels that want to define a high CONFIG_NR_CPUS value but still
	  want to have low kernel memory footprint on smaller machines.

	  ( Sparse IRQs can also be beneficial on NUMA boxes, as they spread
	    out the irq_desc[] array in a more NUMA-friendly way. )

	  If you don't know what to do here, say N.

config NUMA_MIGRATE_IRQ_DESC
	bool "Move irq desc when changing irq smp_affinity"
	depends on SPARSE_IRQ && NUMA
	default n
	---help---
	  This enables moving irq_desc to cpu/node that irq will use handled.

	  If you don't know what to do here, say N.

config X86_MPPARSE
	bool "Enable MPS table" if ACPI
	default y
	depends on X86_LOCAL_APIC
	---help---
	  For old smp systems that do not have proper acpi support. Newer systems
	  (esp with 64bit cpus) with acpi support, MADT and DSDT will override it

config X86_BIGSMP
	bool "Support for big SMP systems with more than 8 CPUs"
	depends on X86_32 && SMP
	---help---
	  This option is needed for the systems that have more than 8 CPUs

if X86_32
config X86_EXTENDED_PLATFORM
	bool "Support for extended (non-PC) x86 platforms"
	default y
	---help---
	  If you disable this option then the kernel will only support
	  standard PC platforms. (which covers the vast majority of
	  systems out there.)

	  If you enable this option then you'll be able to select support
	  for the following (non-PC) 32 bit x86 platforms:
		AMD Elan
		NUMAQ (IBM/Sequent)
		RDC R-321x SoC
		SGI 320/540 (Visual Workstation)
		Summit/EXA (IBM x440)
		Unisys ES7000 IA32 series

	  If you have one of these systems, or if you want to build a
	  generic distribution kernel, say Y here - otherwise say N.
endif

if X86_64
config X86_EXTENDED_PLATFORM
	bool "Support for extended (non-PC) x86 platforms"
	default y
	---help---
	  If you disable this option then the kernel will only support
	  standard PC platforms. (which covers the vast majority of
	  systems out there.)

	  If you enable this option then you'll be able to select support
	  for the following (non-PC) 64 bit x86 platforms:
		ScaleMP vSMP
		SGI Ultraviolet

	  If you have one of these systems, or if you want to build a
	  generic distribution kernel, say Y here - otherwise say N.
endif
# This is an alphabetically sorted list of 64 bit extended platforms
# Please maintain the alphabetic order if and when there are additions

config X86_VSMP
	bool "ScaleMP vSMP"
	select PARAVIRT
	depends on X86_64 && PCI
	depends on X86_EXTENDED_PLATFORM
	---help---
	  Support for ScaleMP vSMP systems.  Say 'Y' here if this kernel is
	  supposed to run on these EM64T-based machines.  Only choose this option
	  if you have one of these machines.

config X86_UV
	bool "SGI Ultraviolet"
	depends on X86_64
	depends on X86_EXTENDED_PLATFORM
	select X86_X2APIC
	---help---
	  This option is needed in order to support SGI Ultraviolet systems.
	  If you don't have one of these, you should say N here.

# Following is an alphabetically sorted list of 32 bit extended platforms
# Please maintain the alphabetic order if and when there are additions

config X86_ELAN
	bool "AMD Elan"
	depends on X86_32
	depends on X86_EXTENDED_PLATFORM
	---help---
	  Select this for an AMD Elan processor.

	  Do not use this option for K6/Athlon/Opteron processors!

	  If unsure, choose "PC-compatible" instead.

config X86_RDC321X
	bool "RDC R-321x SoC"
	depends on X86_32
	depends on X86_EXTENDED_PLATFORM
	select M486
	select X86_REBOOTFIXUPS
	---help---
	  This option is needed for RDC R-321x system-on-chip, also known
	  as R-8610-(G).
	  If you don't have one of these chips, you should say N here.

config X86_32_NON_STANDARD
	bool "Support non-standard 32-bit SMP architectures"
	depends on X86_32 && SMP
	depends on X86_EXTENDED_PLATFORM
	---help---
	  This option compiles in the NUMAQ, Summit, bigsmp, ES7000, default
	  subarchitectures.  It is intended for a generic binary kernel.
	  if you select them all, kernel will probe it one by one. and will
	  fallback to default.

# Alphabetically sorted list of Non standard 32 bit platforms

config X86_NUMAQ
	bool "NUMAQ (IBM/Sequent)"
	depends on X86_32_NON_STANDARD
	select NUMA
	select X86_MPPARSE
	---help---
	  This option is used for getting Linux to run on a NUMAQ (IBM/Sequent)
	  NUMA multiquad box. This changes the way that processors are
	  bootstrapped, and uses Clustered Logical APIC addressing mode instead
	  of Flat Logical.  You will need a new lynxer.elf file to flash your
	  firmware with - send email to <Martin.Bligh@us.ibm.com>.

config X86_VISWS
	bool "SGI 320/540 (Visual Workstation)"
	depends on X86_32 && PCI && X86_MPPARSE && PCI_GODIRECT
	depends on X86_32_NON_STANDARD
	---help---
	  The SGI Visual Workstation series is an IA32-based workstation
	  based on SGI systems chips with some legacy PC hardware attached.

	  Say Y here to create a kernel to run on the SGI 320 or 540.

	  A kernel compiled for the Visual Workstation will run on general
	  PCs as well. See <file:Documentation/sgi-visws.txt> for details.

config X86_SUMMIT
	bool "Summit/EXA (IBM x440)"
	depends on X86_32_NON_STANDARD
	---help---
	  This option is needed for IBM systems that use the Summit/EXA chipset.
	  In particular, it is needed for the x440.

config X86_ES7000
	bool "Unisys ES7000 IA32 series"
	depends on X86_32_NON_STANDARD && X86_BIGSMP
	---help---
	  Support for Unisys ES7000 systems.  Say 'Y' here if this kernel is
	  supposed to run on an IA32-based Unisys ES7000 system.

config X86_UV
	bool "SGI Ultraviolet"
	depends on X86_64
	help
	  This option is needed in order to support SGI Ultraviolet systems.
	  If you don't have one of these, you should say N here.

config SCHED_OMIT_FRAME_POINTER
	def_bool y
	prompt "Single-depth WCHAN output"
	depends on X86
	---help---
	  Calculate simpler /proc/<PID>/wchan values. If this option
	  is disabled then wchan values will recurse back to the
	  caller function. This provides more accurate wchan values,
	  at the expense of slightly more scheduling overhead.

	  If in doubt, say "Y".

menuconfig PARAVIRT_GUEST
	bool "Paravirtualized guest support"
	---help---
	  Say Y here to get to see options related to running Linux under
	  various hypervisors.  This option alone does not add any kernel code.

	  If you say N, all options in this submenu will be skipped and disabled.

if PARAVIRT_GUEST

source "arch/x86/xen/Kconfig"

config VMI
	bool "VMI Guest support"
	select PARAVIRT
	depends on X86_32
	---help---
	  VMI provides a paravirtualized interface to the VMware ESX server
	  (it could be used by other hypervisors in theory too, but is not
	  at the moment), by linking the kernel to a GPL-ed ROM module
	  provided by the hypervisor.

config KVM_CLOCK
	bool "KVM paravirtualized clock"
	select PARAVIRT
	select PARAVIRT_CLOCK
	---help---
	  Turning on this option will allow you to run a paravirtualized clock
	  when running over the KVM hypervisor. Instead of relying on a PIT
	  (or probably other) emulation by the underlying device model, the host
	  provides the guest with timing infrastructure such as time of day, and
	  system time

config KVM_GUEST
	bool "KVM Guest support"
	select PARAVIRT
	---help---
	  This option enables various optimizations for running under the KVM
	  hypervisor.

source "arch/x86/lguest/Kconfig"

config PARAVIRT
	bool "Enable paravirtualization code"
	---help---
	  This changes the kernel so it can modify itself when it is run
	  under a hypervisor, potentially improving performance significantly
	  over full virtualization.  However, when run without a hypervisor
	  the kernel is theoretically slower and slightly larger.

config PARAVIRT_CLOCK
	bool
	default n

endif

config PARAVIRT_DEBUG
	bool "paravirt-ops debugging"
	depends on PARAVIRT && DEBUG_KERNEL
	---help---
	  Enable to debug paravirt_ops internals.  Specifically, BUG if
	  a paravirt_op is missing when it is called.

config MEMTEST
	bool "Memtest"
	---help---
	  This option adds a kernel parameter 'memtest', which allows memtest
	  to be set.
	        memtest=0, mean disabled; -- default
	        memtest=1, mean do 1 test pattern;
	        ...
	        memtest=4, mean do 4 test patterns.
	  If you are unsure how to answer this question, answer N.

config X86_SUMMIT_NUMA
	def_bool y
	depends on X86_32 && NUMA && X86_32_NON_STANDARD

config X86_CYCLONE_TIMER
	def_bool y
	depends on X86_32_NON_STANDARD

source "arch/x86/Kconfig.cpu"

config HPET_TIMER
	def_bool X86_64
	prompt "HPET Timer Support" if X86_32
	---help---
	  Use the IA-PC HPET (High Precision Event Timer) to manage
	  time in preference to the PIT and RTC, if a HPET is
	  present.
	  HPET is the next generation timer replacing legacy 8254s.
	  The HPET provides a stable time base on SMP
	  systems, unlike the TSC, but it is more expensive to access,
	  as it is off-chip.  You can find the HPET spec at
	  <http://www.intel.com/hardwaredesign/hpetspec_1.pdf>.

	  You can safely choose Y here.  However, HPET will only be
	  activated if the platform and the BIOS support this feature.
	  Otherwise the 8254 will be used for timing services.

	  Choose N to continue using the legacy 8254 timer.

config HPET_EMULATE_RTC
	def_bool y
	depends on HPET_TIMER && (RTC=y || RTC=m || RTC_DRV_CMOS=m || RTC_DRV_CMOS=y)

# Mark as embedded because too many people got it wrong.
# The code disables itself when not needed.
config DMI
	default y
	bool "Enable DMI scanning" if EMBEDDED
	---help---
	  Enabled scanning of DMI to identify machine quirks. Say Y
	  here unless you have verified that your setup is not
	  affected by entries in the DMI blacklist. Required by PNP
	  BIOS code.

config GART_IOMMU
	bool "GART IOMMU support" if EMBEDDED
	default y
	select SWIOTLB
	select AGP
	depends on X86_64 && PCI
	---help---
	  Support for full DMA access of devices with 32bit memory access only
	  on systems with more than 3GB. This is usually needed for USB,
	  sound, many IDE/SATA chipsets and some other devices.
	  Provides a driver for the AMD Athlon64/Opteron/Turion/Sempron GART
	  based hardware IOMMU and a software bounce buffer based IOMMU used
	  on Intel systems and as fallback.
	  The code is only active when needed (enough memory and limited
	  device) unless CONFIG_IOMMU_DEBUG or iommu=force is specified
	  too.

config CALGARY_IOMMU
	bool "IBM Calgary IOMMU support"
	select SWIOTLB
	depends on X86_64 && PCI && EXPERIMENTAL
	---help---
	  Support for hardware IOMMUs in IBM's xSeries x366 and x460
	  systems. Needed to run systems with more than 3GB of memory
	  properly with 32-bit PCI devices that do not support DAC
	  (Double Address Cycle). Calgary also supports bus level
	  isolation, where all DMAs pass through the IOMMU.  This
	  prevents them from going anywhere except their intended
	  destination. This catches hard-to-find kernel bugs and
	  mis-behaving drivers and devices that do not use the DMA-API
	  properly to set up their DMA buffers.  The IOMMU can be
	  turned off at boot time with the iommu=off parameter.
	  Normally the kernel will make the right choice by itself.
	  If unsure, say Y.

config CALGARY_IOMMU_ENABLED_BY_DEFAULT
	def_bool y
	prompt "Should Calgary be enabled by default?"
	depends on CALGARY_IOMMU
	---help---
	  Should Calgary be enabled by default? if you choose 'y', Calgary
	  will be used (if it exists). If you choose 'n', Calgary will not be
	  used even if it exists. If you choose 'n' and would like to use
	  Calgary anyway, pass 'iommu=calgary' on the kernel command line.
	  If unsure, say Y.

config AMD_IOMMU
	bool "AMD IOMMU support"
	select SWIOTLB
	select PCI_MSI
	depends on X86_64 && PCI && ACPI
	---help---
	  With this option you can enable support for AMD IOMMU hardware in
	  your system. An IOMMU is a hardware component which provides
	  remapping of DMA memory accesses from devices. With an AMD IOMMU you
	  can isolate the the DMA memory of different devices and protect the
	  system from misbehaving device drivers or hardware.

	  You can find out if your system has an AMD IOMMU if you look into
	  your BIOS for an option to enable it or if you have an IVRS ACPI
	  table.

config AMD_IOMMU_STATS
	bool "Export AMD IOMMU statistics to debugfs"
	depends on AMD_IOMMU
	select DEBUG_FS
	---help---
	  This option enables code in the AMD IOMMU driver to collect various
	  statistics about whats happening in the driver and exports that
	  information to userspace via debugfs.
	  If unsure, say N.

# need this always selected by IOMMU for the VIA workaround
config SWIOTLB
	def_bool y if X86_64
	---help---
	  Support for software bounce buffers used on x86-64 systems
	  which don't have a hardware IOMMU (e.g. the current generation
	  of Intel's x86-64 CPUs). Using this PCI devices which can only
	  access 32-bits of memory can be used on systems with more than
	  3 GB of memory. If unsure, say Y.

config IOMMU_HELPER
	def_bool (CALGARY_IOMMU || GART_IOMMU || SWIOTLB || AMD_IOMMU)

config IOMMU_API
	def_bool (AMD_IOMMU || DMAR)

config MAXSMP
	bool "Configure Maximum number of SMP Processors and NUMA Nodes"
	depends on X86_64 && SMP && DEBUG_KERNEL && EXPERIMENTAL
	select CPUMASK_OFFSTACK
	default n
	---help---
	  Configure maximum number of CPUS and NUMA Nodes for this architecture.
	  If unsure, say N.

config NR_CPUS
	int "Maximum number of CPUs" if SMP && !MAXSMP
	range 2 512 if SMP && !MAXSMP
	default "1" if !SMP
	default "4096" if MAXSMP
	default "32" if SMP && (X86_NUMAQ || X86_SUMMIT || X86_BIGSMP || X86_ES7000)
	default "8" if SMP
	---help---
	  This allows you to specify the maximum number of CPUs which this
	  kernel will support.  The maximum supported value is 512 and the
	  minimum value which makes sense is 2.

	  This is purely to save memory - each supported CPU adds
	  approximately eight kilobytes to the kernel image.

config SCHED_SMT
	bool "SMT (Hyperthreading) scheduler support"
	depends on X86_HT
	---help---
	  SMT scheduler support improves the CPU scheduler's decision making
	  when dealing with Intel Pentium 4 chips with HyperThreading at a
	  cost of slightly increased overhead in some places. If unsure say
	  N here.

config SCHED_MC
	def_bool y
	prompt "Multi-core scheduler support"
	depends on X86_HT
	---help---
	  Multi-core scheduler support improves the CPU scheduler's decision
	  making when dealing with multi-core CPU chips at a cost of slightly
	  increased overhead in some places. If unsure say N here.

source "kernel/Kconfig.preempt"

config X86_UP_APIC
	bool "Local APIC support on uniprocessors"
	depends on X86_32 && !SMP && !X86_32_NON_STANDARD
	---help---
	  A local APIC (Advanced Programmable Interrupt Controller) is an
	  integrated interrupt controller in the CPU. If you have a single-CPU
	  system which has a processor with a local APIC, you can say Y here to
	  enable and use it. If you say Y here even though your machine doesn't
	  have a local APIC, then the kernel will still run with no slowdown at
	  all. The local APIC supports CPU-generated self-interrupts (timer,
	  performance counters), and the NMI watchdog which detects hard
	  lockups.

config X86_UP_IOAPIC
	bool "IO-APIC support on uniprocessors"
	depends on X86_UP_APIC
	---help---
	  An IO-APIC (I/O Advanced Programmable Interrupt Controller) is an
	  SMP-capable replacement for PC-style interrupt controllers. Most
	  SMP systems and many recent uniprocessor systems have one.

	  If you have a single-CPU system with an IO-APIC, you can say Y here
	  to use it. If you say Y here even though your machine doesn't have
	  an IO-APIC, then the kernel will still run with no slowdown at all.

config X86_LOCAL_APIC
	def_bool y
	depends on X86_64 || SMP || X86_32_NON_STANDARD || X86_UP_APIC

config X86_IO_APIC
	def_bool y
	depends on X86_64 || SMP || X86_32_NON_STANDARD || X86_UP_APIC

config X86_VISWS_APIC
	def_bool y
	depends on X86_32 && X86_VISWS

config X86_REROUTE_FOR_BROKEN_BOOT_IRQS
	bool "Reroute for broken boot IRQs"
	default n
	depends on X86_IO_APIC
	---help---
	  This option enables a workaround that fixes a source of
	  spurious interrupts. This is recommended when threaded
	  interrupt handling is used on systems where the generation of
	  superfluous "boot interrupts" cannot be disabled.

	  Some chipsets generate a legacy INTx "boot IRQ" when the IRQ
	  entry in the chipset's IO-APIC is masked (as, e.g. the RT
	  kernel does during interrupt handling). On chipsets where this
	  boot IRQ generation cannot be disabled, this workaround keeps
	  the original IRQ line masked so that only the equivalent "boot
	  IRQ" is delivered to the CPUs. The workaround also tells the
	  kernel to set up the IRQ handler on the boot IRQ line. In this
	  way only one interrupt is delivered to the kernel. Otherwise
	  the spurious second interrupt may cause the kernel to bring
	  down (vital) interrupt lines.

	  Only affects "broken" chipsets. Interrupt sharing may be
	  increased on these systems.

config X86_MCE
	bool "Machine Check Exception"
	---help---
	  Machine Check Exception support allows the processor to notify the
	  kernel if it detects a problem (e.g. overheating, component failure).
	  The action the kernel takes depends on the severity of the problem,
	  ranging from a warning message on the console, to halting the machine.
	  Your processor must be a Pentium or newer to support this - check the
	  flags in /proc/cpuinfo for mce.  Note that some older Pentium systems
	  have a design flaw which leads to false MCE events - hence MCE is
	  disabled on all P5 processors, unless explicitly enabled with "mce"
	  as a boot argument.  Similarly, if MCE is built in and creates a
	  problem on some new non-standard machine, you can boot with "nomce"
	  to disable it.  MCE support simply ignores non-MCE processors like
	  the 386 and 486, so nearly everyone can say Y here.

config X86_MCE_INTEL
	def_bool y
	prompt "Intel MCE features"
	depends on X86_64 && X86_MCE && X86_LOCAL_APIC
	---help---
	   Additional support for intel specific MCE features such as
	   the thermal monitor.

config X86_MCE_AMD
	def_bool y
	prompt "AMD MCE features"
	depends on X86_64 && X86_MCE && X86_LOCAL_APIC
	---help---
	   Additional support for AMD specific MCE features such as
	   the DRAM Error Threshold.

config X86_MCE_NONFATAL
	tristate "Check for non-fatal errors on AMD Athlon/Duron / Intel Pentium 4"
	depends on X86_32 && X86_MCE
	---help---
	  Enabling this feature starts a timer that triggers every 5 seconds which
	  will look at the machine check registers to see if anything happened.
	  Non-fatal problems automatically get corrected (but still logged).
	  Disable this if you don't want to see these messages.
	  Seeing the messages this option prints out may be indicative of dying
	  or out-of-spec (ie, overclocked) hardware.
	  This option only does something on certain CPUs.
	  (AMD Athlon/Duron and Intel Pentium 4)

config X86_MCE_P4THERMAL
	bool "check for P4 thermal throttling interrupt."
	depends on X86_32 && X86_MCE && (X86_UP_APIC || SMP)
	---help---
	  Enabling this feature will cause a message to be printed when the P4
	  enters thermal throttling.

config VM86
	bool "Enable VM86 support" if EMBEDDED
	default y
	depends on X86_32
	---help---
	  This option is required by programs like DOSEMU to run 16-bit legacy
	  code on X86 processors. It also may be needed by software like
	  XFree86 to initialize some video cards via BIOS. Disabling this
	  option saves about 6k.

config TOSHIBA
	tristate "Toshiba Laptop support"
	depends on X86_32
	---help---
	  This adds a driver to safely access the System Management Mode of
	  the CPU on Toshiba portables with a genuine Toshiba BIOS. It does
	  not work on models with a Phoenix BIOS. The System Management Mode
	  is used to set the BIOS and power saving options on Toshiba portables.

	  For information on utilities to make use of this driver see the
	  Toshiba Linux utilities web site at:
	  <http://www.buzzard.org.uk/toshiba/>.

	  Say Y if you intend to run this kernel on a Toshiba portable.
	  Say N otherwise.

config I8K
	tristate "Dell laptop support"
	---help---
	  This adds a driver to safely access the System Management Mode
	  of the CPU on the Dell Inspiron 8000. The System Management Mode
	  is used to read cpu temperature and cooling fan status and to
	  control the fans on the I8K portables.

	  This driver has been tested only on the Inspiron 8000 but it may
	  also work with other Dell laptops. You can force loading on other
	  models by passing the parameter `force=1' to the module. Use at
	  your own risk.

	  For information on utilities to make use of this driver see the
	  I8K Linux utilities web site at:
	  <http://people.debian.org/~dz/i8k/>

	  Say Y if you intend to run this kernel on a Dell Inspiron 8000.
	  Say N otherwise.

config X86_REBOOTFIXUPS
	bool "Enable X86 board specific fixups for reboot"
	depends on X86_32
	---help---
	  This enables chipset and/or board specific fixups to be done
	  in order to get reboot to work correctly. This is only needed on
	  some combinations of hardware and BIOS. The symptom, for which
	  this config is intended, is when reboot ends with a stalled/hung
	  system.

	  Currently, the only fixup is for the Geode machines using
	  CS5530A and CS5536 chipsets and the RDC R-321x SoC.

	  Say Y if you want to enable the fixup. Currently, it's safe to
	  enable this option even if you don't need it.
	  Say N otherwise.

config MICROCODE
	tristate "/dev/cpu/microcode - microcode support"
	select FW_LOADER
	---help---
	  If you say Y here, you will be able to update the microcode on
	  certain Intel and AMD processors. The Intel support is for the
	  IA32 family, e.g. Pentium Pro, Pentium II, Pentium III,
	  Pentium 4, Xeon etc. The AMD support is for family 0x10 and
	  0x11 processors, e.g. Opteron, Phenom and Turion 64 Ultra.
	  You will obviously need the actual microcode binary data itself
	  which is not shipped with the Linux kernel.

	  This option selects the general module only, you need to select
	  at least one vendor specific module as well.

	  To compile this driver as a module, choose M here: the
	  module will be called microcode.

config MICROCODE_INTEL
	bool "Intel microcode patch loading support"
	depends on MICROCODE
	default MICROCODE
	select FW_LOADER
	---help---
	  This options enables microcode patch loading support for Intel
	  processors.

	  For latest news and information on obtaining all the required
	  Intel ingredients for this driver, check:
	  <http://www.urbanmyth.org/microcode/>.

config MICROCODE_AMD
	bool "AMD microcode patch loading support"
	depends on MICROCODE
	select FW_LOADER
	---help---
	  If you select this option, microcode patch loading support for AMD
	  processors will be enabled.

config MICROCODE_OLD_INTERFACE
	def_bool y
	depends on MICROCODE

config X86_MSR
	tristate "/dev/cpu/*/msr - Model-specific register support"
	---help---
	  This device gives privileged processes access to the x86
	  Model-Specific Registers (MSRs).  It is a character device with
	  major 202 and minors 0 to 31 for /dev/cpu/0/msr to /dev/cpu/31/msr.
	  MSR accesses are directed to a specific CPU on multi-processor
	  systems.

config X86_CPUID
	tristate "/dev/cpu/*/cpuid - CPU information support"
	---help---
	  This device gives processes access to the x86 CPUID instruction to
	  be executed on a specific processor.  It is a character device
	  with major 203 and minors 0 to 31 for /dev/cpu/0/cpuid to
	  /dev/cpu/31/cpuid.

choice
	prompt "High Memory Support"
	default HIGHMEM4G if !X86_NUMAQ
	default HIGHMEM64G if X86_NUMAQ
	depends on X86_32

config NOHIGHMEM
	bool "off"
	depends on !X86_NUMAQ
	---help---
	  Linux can use up to 64 Gigabytes of physical memory on x86 systems.
	  However, the address space of 32-bit x86 processors is only 4
	  Gigabytes large. That means that, if you have a large amount of
	  physical memory, not all of it can be "permanently mapped" by the
	  kernel. The physical memory that's not permanently mapped is called
	  "high memory".

	  If you are compiling a kernel which will never run on a machine with
	  more than 1 Gigabyte total physical RAM, answer "off" here (default
	  choice and suitable for most users). This will result in a "3GB/1GB"
	  split: 3GB are mapped so that each process sees a 3GB virtual memory
	  space and the remaining part of the 4GB virtual memory space is used
	  by the kernel to permanently map as much physical memory as
	  possible.

	  If the machine has between 1 and 4 Gigabytes physical RAM, then
	  answer "4GB" here.

	  If more than 4 Gigabytes is used then answer "64GB" here. This
	  selection turns Intel PAE (Physical Address Extension) mode on.
	  PAE implements 3-level paging on IA32 processors. PAE is fully
	  supported by Linux, PAE mode is implemented on all recent Intel
	  processors (Pentium Pro and better). NOTE: If you say "64GB" here,
	  then the kernel will not boot on CPUs that don't support PAE!

	  The actual amount of total physical memory will either be
	  auto detected or can be forced by using a kernel command line option
	  such as "mem=256M". (Try "man bootparam" or see the documentation of
	  your boot loader (lilo or loadlin) about how to pass options to the
	  kernel at boot time.)

	  If unsure, say "off".

config HIGHMEM4G
	bool "4GB"
	depends on !X86_NUMAQ
	---help---
	  Select this if you have a 32-bit processor and between 1 and 4
	  gigabytes of physical RAM.

config HIGHMEM64G
	bool "64GB"
	depends on !M386 && !M486
	select X86_PAE
	---help---
	  Select this if you have a 32-bit processor and more than 4
	  gigabytes of physical RAM.

endchoice

choice
	depends on EXPERIMENTAL
	prompt "Memory split" if EMBEDDED
	default VMSPLIT_3G
	depends on X86_32
	---help---
	  Select the desired split between kernel and user memory.

	  If the address range available to the kernel is less than the
	  physical memory installed, the remaining memory will be available
	  as "high memory". Accessing high memory is a little more costly
	  than low memory, as it needs to be mapped into the kernel first.
	  Note that increasing the kernel address space limits the range
	  available to user programs, making the address space there
	  tighter.  Selecting anything other than the default 3G/1G split
	  will also likely make your kernel incompatible with binary-only
	  kernel modules.

	  If you are not absolutely sure what you are doing, leave this
	  option alone!

	config VMSPLIT_3G
		bool "3G/1G user/kernel split"
	config VMSPLIT_3G_OPT
		depends on !X86_PAE
		bool "3G/1G user/kernel split (for full 1G low memory)"
	config VMSPLIT_2G
		bool "2G/2G user/kernel split"
	config VMSPLIT_2G_OPT
		depends on !X86_PAE
		bool "2G/2G user/kernel split (for full 2G low memory)"
	config VMSPLIT_1G
		bool "1G/3G user/kernel split"
endchoice

config PAGE_OFFSET
	hex
	default 0xB0000000 if VMSPLIT_3G_OPT
	default 0x80000000 if VMSPLIT_2G
	default 0x78000000 if VMSPLIT_2G_OPT
	default 0x40000000 if VMSPLIT_1G
	default 0xC0000000
	depends on X86_32

config HIGHMEM
	def_bool y
	depends on X86_32 && (HIGHMEM64G || HIGHMEM4G)

config X86_PAE
	bool "PAE (Physical Address Extension) Support"
	depends on X86_32 && !HIGHMEM4G
	---help---
	  PAE is required for NX support, and furthermore enables
	  larger swapspace support for non-overcommit purposes. It
	  has the cost of more pagetable lookup overhead, and also
	  consumes more pagetable space per process.

config ARCH_PHYS_ADDR_T_64BIT
	def_bool X86_64 || X86_PAE

config DIRECT_GBPAGES
	bool "Enable 1GB pages for kernel pagetables" if EMBEDDED
	default y
	depends on X86_64
	---help---
	  Allow the kernel linear mapping to use 1GB pages on CPUs that
	  support it. This can improve the kernel's performance a tiny bit by
	  reducing TLB pressure. If in doubt, say "Y".

# Common NUMA Features
config NUMA
	bool "Numa Memory Allocation and Scheduler Support"
	depends on SMP
	depends on X86_64 || (X86_32 && HIGHMEM64G && (X86_NUMAQ || X86_BIGSMP || X86_SUMMIT && ACPI) && EXPERIMENTAL)
	default y if (X86_NUMAQ || X86_SUMMIT || X86_BIGSMP)
	---help---
	  Enable NUMA (Non Uniform Memory Access) support.

	  The kernel will try to allocate memory used by a CPU on the
	  local memory controller of the CPU and add some more
	  NUMA awareness to the kernel.

	  For 64-bit this is recommended if the system is Intel Core i7
	  (or later), AMD Opteron, or EM64T NUMA.

	  For 32-bit this is only needed on (rare) 32-bit-only platforms
	  that support NUMA topologies, such as NUMAQ / Summit, or if you
	  boot a 32-bit kernel on a 64-bit NUMA platform.

	  Otherwise, you should say N.

comment "NUMA (Summit) requires SMP, 64GB highmem support, ACPI"
	depends on X86_32 && X86_SUMMIT && (!HIGHMEM64G || !ACPI)

config K8_NUMA
	def_bool y
	prompt "Old style AMD Opteron NUMA detection"
	depends on X86_64 && NUMA && PCI
	---help---
	  Enable K8 NUMA node topology detection.  You should say Y here if
	  you have a multi processor AMD K8 system. This uses an old
	  method to read the NUMA configuration directly from the builtin
	  Northbridge of Opteron. It is recommended to use X86_64_ACPI_NUMA
	  instead, which also takes priority if both are compiled in.

config X86_64_ACPI_NUMA
	def_bool y
	prompt "ACPI NUMA detection"
	depends on X86_64 && NUMA && ACPI && PCI
	select ACPI_NUMA
	---help---
	  Enable ACPI SRAT based node topology detection.

# Some NUMA nodes have memory ranges that span
# other nodes.  Even though a pfn is valid and
# between a node's start and end pfns, it may not
# reside on that node.  See memmap_init_zone()
# for details.
config NODES_SPAN_OTHER_NODES
	def_bool y
	depends on X86_64_ACPI_NUMA

config NUMA_EMU
	bool "NUMA emulation"
	depends on X86_64 && NUMA
	---help---
	  Enable NUMA emulation. A flat machine will be split
	  into virtual nodes when booted with "numa=fake=N", where N is the
	  number of nodes. This is only useful for debugging.

config NODES_SHIFT
	int "Maximum NUMA Nodes (as a power of 2)" if !MAXSMP
	range 1 9   if X86_64
	default "9" if MAXSMP
	default "6" if X86_64
	default "4" if X86_NUMAQ
	default "3"
	depends on NEED_MULTIPLE_NODES
	---help---
	  Specify the maximum number of NUMA Nodes available on the target
	  system.  Increases memory reserved to accomodate various tables.

config HAVE_ARCH_BOOTMEM
	def_bool y
	depends on X86_32 && NUMA

config ARCH_HAVE_MEMORY_PRESENT
	def_bool y
	depends on X86_32 && DISCONTIGMEM

config NEED_NODE_MEMMAP_SIZE
	def_bool y
	depends on X86_32 && (DISCONTIGMEM || SPARSEMEM)

config HAVE_ARCH_ALLOC_REMAP
	def_bool y
	depends on X86_32 && NUMA

config ARCH_FLATMEM_ENABLE
	def_bool y
	depends on X86_32 && ARCH_SELECT_MEMORY_MODEL && !NUMA

config ARCH_DISCONTIGMEM_ENABLE
	def_bool y
	depends on NUMA && X86_32

config ARCH_DISCONTIGMEM_DEFAULT
	def_bool y
	depends on NUMA && X86_32

config ARCH_SPARSEMEM_DEFAULT
	def_bool y
	depends on X86_64

config ARCH_SPARSEMEM_ENABLE
	def_bool y
	depends on X86_64 || NUMA || (EXPERIMENTAL && X86_32) || X86_32_NON_STANDARD
	select SPARSEMEM_STATIC if X86_32
	select SPARSEMEM_VMEMMAP_ENABLE if X86_64

config ARCH_SELECT_MEMORY_MODEL
	def_bool y
	depends on ARCH_SPARSEMEM_ENABLE

config ARCH_MEMORY_PROBE
	def_bool X86_64
	depends on MEMORY_HOTPLUG

source "mm/Kconfig"

config HIGHPTE
	bool "Allocate 3rd-level pagetables from highmem"
	depends on X86_32 && (HIGHMEM4G || HIGHMEM64G)
	---help---
	  The VM uses one page table entry for each page of physical memory.
	  For systems with a lot of RAM, this can be wasteful of precious
	  low memory.  Setting this option will put user-space page table
	  entries in high memory.

config X86_CHECK_BIOS_CORRUPTION
	bool "Check for low memory corruption"
	---help---
	  Periodically check for memory corruption in low memory, which
	  is suspected to be caused by BIOS.  Even when enabled in the
	  configuration, it is disabled at runtime.  Enable it by
	  setting "memory_corruption_check=1" on the kernel command
	  line.  By default it scans the low 64k of memory every 60
	  seconds; see the memory_corruption_check_size and
	  memory_corruption_check_period parameters in
	  Documentation/kernel-parameters.txt to adjust this.

	  When enabled with the default parameters, this option has
	  almost no overhead, as it reserves a relatively small amount
	  of memory and scans it infrequently.  It both detects corruption
	  and prevents it from affecting the running system.

	  It is, however, intended as a diagnostic tool; if repeatable
	  BIOS-originated corruption always affects the same memory,
	  you can use memmap= to prevent the kernel from using that
	  memory.

config X86_BOOTPARAM_MEMORY_CORRUPTION_CHECK
	bool "Set the default setting of memory_corruption_check"
	depends on X86_CHECK_BIOS_CORRUPTION
	default y
	---help---
	  Set whether the default state of memory_corruption_check is
	  on or off.

config X86_RESERVE_LOW_64K
	bool "Reserve low 64K of RAM on AMI/Phoenix BIOSen"
	default y
	---help---
	  Reserve the first 64K of physical RAM on BIOSes that are known
	  to potentially corrupt that memory range. A numbers of BIOSes are
	  known to utilize this area during suspend/resume, so it must not
	  be used by the kernel.

	  Set this to N if you are absolutely sure that you trust the BIOS
	  to get all its memory reservations and usages right.

	  If you have doubts about the BIOS (e.g. suspend/resume does not
	  work or there's kernel crashes after certain hardware hotplug
	  events) and it's not AMI or Phoenix, then you might want to enable
	  X86_CHECK_BIOS_CORRUPTION=y to allow the kernel to check typical
	  corruption patterns.

	  Say Y if unsure.

config MATH_EMULATION
	bool
	prompt "Math emulation" if X86_32
	---help---
	  Linux can emulate a math coprocessor (used for floating point
	  operations) if you don't have one. 486DX and Pentium processors have
	  a math coprocessor built in, 486SX and 386 do not, unless you added
	  a 487DX or 387, respectively. (The messages during boot time can
	  give you some hints here ["man dmesg"].) Everyone needs either a
	  coprocessor or this emulation.

	  If you don't have a math coprocessor, you need to say Y here; if you
	  say Y here even though you have a coprocessor, the coprocessor will
	  be used nevertheless. (This behavior can be changed with the kernel
	  command line option "no387", which comes handy if your coprocessor
	  is broken. Try "man bootparam" or see the documentation of your boot
	  loader (lilo or loadlin) about how to pass options to the kernel at
	  boot time.) This means that it is a good idea to say Y here if you
	  intend to use this kernel on different machines.

	  More information about the internals of the Linux math coprocessor
	  emulation can be found in <file:arch/x86/math-emu/README>.

	  If you are not sure, say Y; apart from resulting in a 66 KB bigger
	  kernel, it won't hurt.

config MTRR
	bool "MTRR (Memory Type Range Register) support"
	---help---
	  On Intel P6 family processors (Pentium Pro, Pentium II and later)
	  the Memory Type Range Registers (MTRRs) may be used to control
	  processor access to memory ranges. This is most useful if you have
	  a video (VGA) card on a PCI or AGP bus. Enabling write-combining
	  allows bus write transfers to be combined into a larger transfer
	  before bursting over the PCI/AGP bus. This can increase performance
	  of image write operations 2.5 times or more. Saying Y here creates a
	  /proc/mtrr file which may be used to manipulate your processor's
	  MTRRs. Typically the X server should use this.

	  This code has a reasonably generic interface so that similar
	  control registers on other processors can be easily supported
	  as well:

	  The Cyrix 6x86, 6x86MX and M II processors have Address Range
	  Registers (ARRs) which provide a similar functionality to MTRRs. For
	  these, the ARRs are used to emulate the MTRRs.
	  The AMD K6-2 (stepping 8 and above) and K6-3 processors have two
	  MTRRs. The Centaur C6 (WinChip) has 8 MCRs, allowing
	  write-combining. All of these processors are supported by this code
	  and it makes sense to say Y here if you have one of them.

	  Saying Y here also fixes a problem with buggy SMP BIOSes which only
	  set the MTRRs for the boot CPU and not for the secondary CPUs. This
	  can lead to all sorts of problems, so it's good to say Y here.

	  You can safely say Y even if your machine doesn't have MTRRs, you'll
	  just add about 9 KB to your kernel.

	  See <file:Documentation/x86/mtrr.txt> for more information.

config MTRR_SANITIZER
	def_bool y
	prompt "MTRR cleanup support"
	depends on MTRR
	---help---
	  Convert MTRR layout from continuous to discrete, so X drivers can
	  add writeback entries.

	  Can be disabled with disable_mtrr_cleanup on the kernel command line.
	  The largest mtrr entry size for a continous block can be set with
	  mtrr_chunk_size.

	  If unsure, say Y.

config MTRR_SANITIZER_ENABLE_DEFAULT
	int "MTRR cleanup enable value (0-1)"
	range 0 1
	default "0"
	depends on MTRR_SANITIZER
	---help---
	  Enable mtrr cleanup default value

config MTRR_SANITIZER_SPARE_REG_NR_DEFAULT
	int "MTRR cleanup spare reg num (0-7)"
	range 0 7
	default "1"
	depends on MTRR_SANITIZER
	---help---
	  mtrr cleanup spare entries default, it can be changed via
	  mtrr_spare_reg_nr=N on the kernel command line.

config X86_PAT
	bool
	prompt "x86 PAT support"
	depends on MTRR
	---help---
	  Use PAT attributes to setup page level cache control.

	  PATs are the modern equivalents of MTRRs and are much more
	  flexible than MTRRs.

	  Say N here if you see bootup problems (boot crash, boot hang,
	  spontaneous reboots) or a non-working video driver.

	  If unsure, say Y.

config EFI
	bool "EFI runtime service support"
	depends on ACPI
	---help---
	  This enables the kernel to use EFI runtime services that are
	  available (such as the EFI variable services).

	  This option is only useful on systems that have EFI firmware.
	  In addition, you should use the latest ELILO loader available
	  at <http://elilo.sourceforge.net> in order to take advantage
	  of EFI runtime services. However, even with this option, the
	  resultant kernel should continue to boot on existing non-EFI
	  platforms.

config SECCOMP
	def_bool y
	prompt "Enable seccomp to safely compute untrusted bytecode"
	---help---
	  This kernel feature is useful for number crunching applications
	  that may need to compute untrusted bytecode during their
	  execution. By using pipes or other transports made available to
	  the process as file descriptors supporting the read/write
	  syscalls, it's possible to isolate those applications in
	  their own address space using seccomp. Once seccomp is
	  enabled via prctl(PR_SET_SECCOMP), it cannot be disabled
	  and the task is only allowed to execute a few safe syscalls
	  defined by each seccomp mode.

	  If unsure, say Y. Only embedded should say N here.

config CC_STACKPROTECTOR_ALL
	bool

config CC_STACKPROTECTOR
	bool "Enable -fstack-protector buffer overflow detection (EXPERIMENTAL)"
	select CC_STACKPROTECTOR_ALL
<<<<<<< HEAD
	help
          This option turns on the -fstack-protector GCC feature. This
=======
	---help---
	  This option turns on the -fstack-protector GCC feature. This
>>>>>>> 7a46c594
	  feature puts, at the beginning of functions, a canary value on
	  the stack just before the return address, and validates
	  the value just before actually returning.  Stack based buffer
	  overflows (that need to overwrite this return address) now also
	  overwrite the canary, which gets detected and the attack is then
	  neutralized via a kernel panic.

	  This feature requires gcc version 4.2 or above, or a distribution
	  gcc with the feature backported. Older versions are automatically
	  detected and for those versions, this configuration option is
	  ignored. (and a warning is printed during bootup)

source kernel/Kconfig.hz

config KEXEC
	bool "kexec system call"
	---help---
	  kexec is a system call that implements the ability to shutdown your
	  current kernel, and to start another kernel.  It is like a reboot
	  but it is independent of the system firmware.   And like a reboot
	  you can start any kernel with it, not just Linux.

	  The name comes from the similarity to the exec system call.

	  It is an ongoing process to be certain the hardware in a machine
	  is properly shutdown, so do not be surprised if this code does not
	  initially work for you.  It may help to enable device hotplugging
	  support.  As of this writing the exact hardware interface is
	  strongly in flux, so no good recommendation can be made.

config CRASH_DUMP
	bool "kernel crash dumps"
	depends on X86_64 || (X86_32 && HIGHMEM)
	---help---
	  Generate crash dump after being started by kexec.
	  This should be normally only set in special crash dump kernels
	  which are loaded in the main kernel with kexec-tools into
	  a specially reserved region and then later executed after
	  a crash by kdump/kexec. The crash dump kernel must be compiled
	  to a memory address not used by the main kernel or BIOS using
	  PHYSICAL_START, or it must be built as a relocatable image
	  (CONFIG_RELOCATABLE=y).
	  For more details see Documentation/kdump/kdump.txt

config KEXEC_JUMP
	bool "kexec jump (EXPERIMENTAL)"
	depends on EXPERIMENTAL
	depends on KEXEC && HIBERNATION && X86_32
	---help---
	  Jump between original kernel and kexeced kernel and invoke
	  code in physical address mode via KEXEC

config PHYSICAL_START
	hex "Physical address where the kernel is loaded" if (EMBEDDED || CRASH_DUMP)
	default "0x1000000" if X86_NUMAQ
	default "0x200000" if X86_64
	default "0x100000"
	---help---
	  This gives the physical address where the kernel is loaded.

	  If kernel is a not relocatable (CONFIG_RELOCATABLE=n) then
	  bzImage will decompress itself to above physical address and
	  run from there. Otherwise, bzImage will run from the address where
	  it has been loaded by the boot loader and will ignore above physical
	  address.

	  In normal kdump cases one does not have to set/change this option
	  as now bzImage can be compiled as a completely relocatable image
	  (CONFIG_RELOCATABLE=y) and be used to load and run from a different
	  address. This option is mainly useful for the folks who don't want
	  to use a bzImage for capturing the crash dump and want to use a
	  vmlinux instead. vmlinux is not relocatable hence a kernel needs
	  to be specifically compiled to run from a specific memory area
	  (normally a reserved region) and this option comes handy.

	  So if you are using bzImage for capturing the crash dump, leave
	  the value here unchanged to 0x100000 and set CONFIG_RELOCATABLE=y.
	  Otherwise if you plan to use vmlinux for capturing the crash dump
	  change this value to start of the reserved region (Typically 16MB
	  0x1000000). In other words, it can be set based on the "X" value as
	  specified in the "crashkernel=YM@XM" command line boot parameter
	  passed to the panic-ed kernel. Typically this parameter is set as
	  crashkernel=64M@16M. Please take a look at
	  Documentation/kdump/kdump.txt for more details about crash dumps.

	  Usage of bzImage for capturing the crash dump is recommended as
	  one does not have to build two kernels. Same kernel can be used
	  as production kernel and capture kernel. Above option should have
	  gone away after relocatable bzImage support is introduced. But it
	  is present because there are users out there who continue to use
	  vmlinux for dump capture. This option should go away down the
	  line.

	  Don't change this unless you know what you are doing.

config RELOCATABLE
	bool "Build a relocatable kernel (EXPERIMENTAL)"
	depends on EXPERIMENTAL
	---help---
	  This builds a kernel image that retains relocation information
	  so it can be loaded someplace besides the default 1MB.
	  The relocations tend to make the kernel binary about 10% larger,
	  but are discarded at runtime.

	  One use is for the kexec on panic case where the recovery kernel
	  must live at a different physical address than the primary
	  kernel.

	  Note: If CONFIG_RELOCATABLE=y, then the kernel runs from the address
	  it has been loaded at and the compile time physical address
	  (CONFIG_PHYSICAL_START) is ignored.

config PHYSICAL_ALIGN
	hex
	prompt "Alignment value to which kernel should be aligned" if X86_32
	default "0x100000" if X86_32
	default "0x200000" if X86_64
	range 0x2000 0x400000
	---help---
	  This value puts the alignment restrictions on physical address
	  where kernel is loaded and run from. Kernel is compiled for an
	  address which meets above alignment restriction.

	  If bootloader loads the kernel at a non-aligned address and
	  CONFIG_RELOCATABLE is set, kernel will move itself to nearest
	  address aligned to above value and run from there.

	  If bootloader loads the kernel at a non-aligned address and
	  CONFIG_RELOCATABLE is not set, kernel will ignore the run time
	  load address and decompress itself to the address it has been
	  compiled for and run from there. The address for which kernel is
	  compiled already meets above alignment restrictions. Hence the
	  end result is that kernel runs from a physical address meeting
	  above alignment restrictions.

	  Don't change this unless you know what you are doing.

config HOTPLUG_CPU
	bool "Support for hot-pluggable CPUs"
	depends on SMP && HOTPLUG
	---help---
	  Say Y here to allow turning CPUs off and on. CPUs can be
	  controlled through /sys/devices/system/cpu.
	  ( Note: power management support will enable this option
	    automatically on SMP systems. )
	  Say N if you want to disable CPU hotplug.

config COMPAT_VDSO
	def_bool y
	prompt "Compat VDSO support"
	depends on X86_32 || IA32_EMULATION
	---help---
	  Map the 32-bit VDSO to the predictable old-style address too.
	---help---
	  Say N here if you are running a sufficiently recent glibc
	  version (2.3.3 or later), to remove the high-mapped
	  VDSO mapping and to exclusively use the randomized VDSO.

	  If unsure, say Y.

config CMDLINE_BOOL
	bool "Built-in kernel command line"
	default n
	---help---
	  Allow for specifying boot arguments to the kernel at
	  build time.  On some systems (e.g. embedded ones), it is
	  necessary or convenient to provide some or all of the
	  kernel boot arguments with the kernel itself (that is,
	  to not rely on the boot loader to provide them.)

	  To compile command line arguments into the kernel,
	  set this option to 'Y', then fill in the
	  the boot arguments in CONFIG_CMDLINE.

	  Systems with fully functional boot loaders (i.e. non-embedded)
	  should leave this option set to 'N'.

config CMDLINE
	string "Built-in kernel command string"
	depends on CMDLINE_BOOL
	default ""
	---help---
	  Enter arguments here that should be compiled into the kernel
	  image and used at boot time.  If the boot loader provides a
	  command line at boot time, it is appended to this string to
	  form the full kernel command line, when the system boots.

	  However, you can use the CONFIG_CMDLINE_OVERRIDE option to
	  change this behavior.

	  In most cases, the command line (whether built-in or provided
	  by the boot loader) should specify the device for the root
	  file system.

config CMDLINE_OVERRIDE
	bool "Built-in command line overrides boot loader arguments"
	default n
	depends on CMDLINE_BOOL
	---help---
	  Set this option to 'Y' to have the kernel ignore the boot loader
	  command line, and use ONLY the built-in command line.

	  This is used to work around broken boot loaders.  This should
	  be set to 'N' under normal conditions.

endmenu

config ARCH_ENABLE_MEMORY_HOTPLUG
	def_bool y
	depends on X86_64 || (X86_32 && HIGHMEM)

config ARCH_ENABLE_MEMORY_HOTREMOVE
	def_bool y
	depends on MEMORY_HOTPLUG

config HAVE_ARCH_EARLY_PFN_TO_NID
	def_bool X86_64
	depends on NUMA

menu "Power management and ACPI options"

config ARCH_HIBERNATION_HEADER
	def_bool y
	depends on X86_64 && HIBERNATION

source "kernel/power/Kconfig"

source "drivers/acpi/Kconfig"

config X86_APM_BOOT
	bool
	default y
	depends on APM || APM_MODULE

menuconfig APM
	tristate "APM (Advanced Power Management) BIOS support"
	depends on X86_32 && PM_SLEEP
	---help---
	  APM is a BIOS specification for saving power using several different
	  techniques. This is mostly useful for battery powered laptops with
	  APM compliant BIOSes. If you say Y here, the system time will be
	  reset after a RESUME operation, the /proc/apm device will provide
	  battery status information, and user-space programs will receive
	  notification of APM "events" (e.g. battery status change).

	  If you select "Y" here, you can disable actual use of the APM
	  BIOS by passing the "apm=off" option to the kernel at boot time.

	  Note that the APM support is almost completely disabled for
	  machines with more than one CPU.

	  In order to use APM, you will need supporting software. For location
	  and more information, read <file:Documentation/power/pm.txt> and the
	  Battery Powered Linux mini-HOWTO, available from
	  <http://www.tldp.org/docs.html#howto>.

	  This driver does not spin down disk drives (see the hdparm(8)
	  manpage ("man 8 hdparm") for that), and it doesn't turn off
	  VESA-compliant "green" monitors.

	  This driver does not support the TI 4000M TravelMate and the ACER
	  486/DX4/75 because they don't have compliant BIOSes. Many "green"
	  desktop machines also don't have compliant BIOSes, and this driver
	  may cause those machines to panic during the boot phase.

	  Generally, if you don't have a battery in your machine, there isn't
	  much point in using this driver and you should say N. If you get
	  random kernel OOPSes or reboots that don't seem to be related to
	  anything, try disabling/enabling this option (or disabling/enabling
	  APM in your BIOS).

	  Some other things you should try when experiencing seemingly random,
	  "weird" problems:

	  1) make sure that you have enough swap space and that it is
	  enabled.
	  2) pass the "no-hlt" option to the kernel
	  3) switch on floating point emulation in the kernel and pass
	  the "no387" option to the kernel
	  4) pass the "floppy=nodma" option to the kernel
	  5) pass the "mem=4M" option to the kernel (thereby disabling
	  all but the first 4 MB of RAM)
	  6) make sure that the CPU is not over clocked.
	  7) read the sig11 FAQ at <http://www.bitwizard.nl/sig11/>
	  8) disable the cache from your BIOS settings
	  9) install a fan for the video card or exchange video RAM
	  10) install a better fan for the CPU
	  11) exchange RAM chips
	  12) exchange the motherboard.

	  To compile this driver as a module, choose M here: the
	  module will be called apm.

if APM

config APM_IGNORE_USER_SUSPEND
	bool "Ignore USER SUSPEND"
	---help---
	  This option will ignore USER SUSPEND requests. On machines with a
	  compliant APM BIOS, you want to say N. However, on the NEC Versa M
	  series notebooks, it is necessary to say Y because of a BIOS bug.

config APM_DO_ENABLE
	bool "Enable PM at boot time"
	---help---
	  Enable APM features at boot time. From page 36 of the APM BIOS
	  specification: "When disabled, the APM BIOS does not automatically
	  power manage devices, enter the Standby State, enter the Suspend
	  State, or take power saving steps in response to CPU Idle calls."
	  This driver will make CPU Idle calls when Linux is idle (unless this
	  feature is turned off -- see "Do CPU IDLE calls", below). This
	  should always save battery power, but more complicated APM features
	  will be dependent on your BIOS implementation. You may need to turn
	  this option off if your computer hangs at boot time when using APM
	  support, or if it beeps continuously instead of suspending. Turn
	  this off if you have a NEC UltraLite Versa 33/C or a Toshiba
	  T400CDT. This is off by default since most machines do fine without
	  this feature.

config APM_CPU_IDLE
	bool "Make CPU Idle calls when idle"
	---help---
	  Enable calls to APM CPU Idle/CPU Busy inside the kernel's idle loop.
	  On some machines, this can activate improved power savings, such as
	  a slowed CPU clock rate, when the machine is idle. These idle calls
	  are made after the idle loop has run for some length of time (e.g.,
	  333 mS). On some machines, this will cause a hang at boot time or
	  whenever the CPU becomes idle. (On machines with more than one CPU,
	  this option does nothing.)

config APM_DISPLAY_BLANK
	bool "Enable console blanking using APM"
	---help---
	  Enable console blanking using the APM. Some laptops can use this to
	  turn off the LCD backlight when the screen blanker of the Linux
	  virtual console blanks the screen. Note that this is only used by
	  the virtual console screen blanker, and won't turn off the backlight
	  when using the X Window system. This also doesn't have anything to
	  do with your VESA-compliant power-saving monitor. Further, this
	  option doesn't work for all laptops -- it might not turn off your
	  backlight at all, or it might print a lot of errors to the console,
	  especially if you are using gpm.

config APM_ALLOW_INTS
	bool "Allow interrupts during APM BIOS calls"
	---help---
	  Normally we disable external interrupts while we are making calls to
	  the APM BIOS as a measure to lessen the effects of a badly behaving
	  BIOS implementation.  The BIOS should reenable interrupts if it
	  needs to.  Unfortunately, some BIOSes do not -- especially those in
	  many of the newer IBM Thinkpads.  If you experience hangs when you
	  suspend, try setting this to Y.  Otherwise, say N.

endif # APM

source "arch/x86/kernel/cpu/cpufreq/Kconfig"

source "drivers/cpuidle/Kconfig"

source "drivers/idle/Kconfig"

endmenu


menu "Bus options (PCI etc.)"

config PCI
	bool "PCI support"
	default y
	select ARCH_SUPPORTS_MSI if (X86_LOCAL_APIC && X86_IO_APIC)
	---help---
	  Find out whether you have a PCI motherboard. PCI is the name of a
	  bus system, i.e. the way the CPU talks to the other stuff inside
	  your box. Other bus systems are ISA, EISA, MicroChannel (MCA) or
	  VESA. If you have PCI, say Y, otherwise N.

choice
	prompt "PCI access mode"
	depends on X86_32 && PCI
	default PCI_GOANY
	---help---
	  On PCI systems, the BIOS can be used to detect the PCI devices and
	  determine their configuration. However, some old PCI motherboards
	  have BIOS bugs and may crash if this is done. Also, some embedded
	  PCI-based systems don't have any BIOS at all. Linux can also try to
	  detect the PCI hardware directly without using the BIOS.

	  With this option, you can specify how Linux should detect the
	  PCI devices. If you choose "BIOS", the BIOS will be used,
	  if you choose "Direct", the BIOS won't be used, and if you
	  choose "MMConfig", then PCI Express MMCONFIG will be used.
	  If you choose "Any", the kernel will try MMCONFIG, then the
	  direct access method and falls back to the BIOS if that doesn't
	  work. If unsure, go with the default, which is "Any".

config PCI_GOBIOS
	bool "BIOS"

config PCI_GOMMCONFIG
	bool "MMConfig"

config PCI_GODIRECT
	bool "Direct"

config PCI_GOOLPC
	bool "OLPC"
	depends on OLPC

config PCI_GOANY
	bool "Any"

endchoice

config PCI_BIOS
	def_bool y
	depends on X86_32 && PCI && (PCI_GOBIOS || PCI_GOANY)

# x86-64 doesn't support PCI BIOS access from long mode so always go direct.
config PCI_DIRECT
	def_bool y
	depends on PCI && (X86_64 || (PCI_GODIRECT || PCI_GOANY || PCI_GOOLPC))

config PCI_MMCONFIG
	def_bool y
	depends on X86_32 && PCI && ACPI && (PCI_GOMMCONFIG || PCI_GOANY)

config PCI_OLPC
	def_bool y
	depends on PCI && OLPC && (PCI_GOOLPC || PCI_GOANY)

config PCI_DOMAINS
	def_bool y
	depends on PCI

config PCI_MMCONFIG
	bool "Support mmconfig PCI config space access"
	depends on X86_64 && PCI && ACPI

config DMAR
	bool "Support for DMA Remapping Devices (EXPERIMENTAL)"
	depends on X86_64 && PCI_MSI && ACPI && EXPERIMENTAL
	---help---
	  DMA remapping (DMAR) devices support enables independent address
	  translations for Direct Memory Access (DMA) from devices.
	  These DMA remapping devices are reported via ACPI tables
	  and include PCI device scope covered by these DMA
	  remapping devices.

config DMAR_DEFAULT_ON
	def_bool y
	prompt "Enable DMA Remapping Devices by default"
	depends on DMAR
	help
	  Selecting this option will enable a DMAR device at boot time if
	  one is found. If this option is not selected, DMAR support can
	  be enabled by passing intel_iommu=on to the kernel. It is
	  recommended you say N here while the DMAR code remains
	  experimental.

config DMAR_GFX_WA
	def_bool y
	prompt "Support for Graphics workaround"
	depends on DMAR
	---help---
	  Current Graphics drivers tend to use physical address
	  for DMA and avoid using DMA APIs. Setting this config
	  option permits the IOMMU driver to set a unity map for
	  all the OS-visible memory. Hence the driver can continue
	  to use physical addresses for DMA.

config DMAR_FLOPPY_WA
	def_bool y
	depends on DMAR
	---help---
	  Floppy disk drivers are know to bypass DMA API calls
	  thereby failing to work when IOMMU is enabled. This
	  workaround will setup a 1:1 mapping for the first
	  16M to make floppy (an ISA device) work.

config INTR_REMAP
	bool "Support for Interrupt Remapping (EXPERIMENTAL)"
	depends on X86_64 && X86_IO_APIC && PCI_MSI && ACPI && EXPERIMENTAL
	select X86_X2APIC
	---help---
	  Supports Interrupt remapping for IO-APIC and MSI devices.
	  To use x2apic mode in the CPU's which support x2APIC enhancements or
	  to support platforms with CPU's having > 8 bit APIC ID, say Y.

source "drivers/pci/pcie/Kconfig"

source "drivers/pci/Kconfig"

# x86_64 have no ISA slots, but do have ISA-style DMA.
config ISA_DMA_API
	def_bool y

if X86_32

config ISA
	bool "ISA support"
	---help---
	  Find out whether you have ISA slots on your motherboard.  ISA is the
	  name of a bus system, i.e. the way the CPU talks to the other stuff
	  inside your box.  Other bus systems are PCI, EISA, MicroChannel
	  (MCA) or VESA.  ISA is an older system, now being displaced by PCI;
	  newer boards don't support it.  If you have ISA, say Y, otherwise N.

config EISA
	bool "EISA support"
	depends on ISA
	---help---
	  The Extended Industry Standard Architecture (EISA) bus was
	  developed as an open alternative to the IBM MicroChannel bus.

	  The EISA bus provided some of the features of the IBM MicroChannel
	  bus while maintaining backward compatibility with cards made for
	  the older ISA bus.  The EISA bus saw limited use between 1988 and
	  1995 when it was made obsolete by the PCI bus.

	  Say Y here if you are building a kernel for an EISA-based machine.

	  Otherwise, say N.

source "drivers/eisa/Kconfig"

config MCA
	bool "MCA support"
	---help---
	  MicroChannel Architecture is found in some IBM PS/2 machines and
	  laptops.  It is a bus system similar to PCI or ISA. See
	  <file:Documentation/mca.txt> (and especially the web page given
	  there) before attempting to build an MCA bus kernel.

source "drivers/mca/Kconfig"

config SCx200
	tristate "NatSemi SCx200 support"
	---help---
	  This provides basic support for National Semiconductor's
	  (now AMD's) Geode processors.  The driver probes for the
	  PCI-IDs of several on-chip devices, so its a good dependency
	  for other scx200_* drivers.

	  If compiled as a module, the driver is named scx200.

config SCx200HR_TIMER
	tristate "NatSemi SCx200 27MHz High-Resolution Timer Support"
	depends on SCx200 && GENERIC_TIME
	default y
	---help---
	  This driver provides a clocksource built upon the on-chip
	  27MHz high-resolution timer.  Its also a workaround for
	  NSC Geode SC-1100's buggy TSC, which loses time when the
	  processor goes idle (as is done by the scheduler).  The
	  other workaround is idle=poll boot option.

config GEODE_MFGPT_TIMER
	def_bool y
	prompt "Geode Multi-Function General Purpose Timer (MFGPT) events"
	depends on MGEODE_LX && GENERIC_TIME && GENERIC_CLOCKEVENTS
	---help---
	  This driver provides a clock event source based on the MFGPT
	  timer(s) in the CS5535 and CS5536 companion chip for the geode.
	  MFGPTs have a better resolution and max interval than the
	  generic PIT, and are suitable for use as high-res timers.

config OLPC
	bool "One Laptop Per Child support"
	default n
	---help---
	  Add support for detecting the unique features of the OLPC
	  XO hardware.

endif # X86_32

config K8_NB
	def_bool y
	depends on AGP_AMD64 || (X86_64 && (GART_IOMMU || (PCI && NUMA)))

source "drivers/pcmcia/Kconfig"

source "drivers/pci/hotplug/Kconfig"

endmenu


menu "Executable file formats / Emulations"

source "fs/Kconfig.binfmt"

config IA32_EMULATION
	bool "IA32 Emulation"
	depends on X86_64
	select COMPAT_BINFMT_ELF
	---help---
	  Include code to run 32-bit programs under a 64-bit kernel. You should
	  likely turn this on, unless you're 100% sure that you don't have any
	  32-bit programs left.

config IA32_AOUT
	tristate "IA32 a.out support"
	depends on IA32_EMULATION
	---help---
	  Support old a.out binaries in the 32bit emulation.

config COMPAT
	def_bool y
	depends on IA32_EMULATION

config COMPAT_FOR_U64_ALIGNMENT
	def_bool COMPAT
	depends on X86_64

config SYSVIPC_COMPAT
	def_bool y
	depends on COMPAT && SYSVIPC

endmenu


config HAVE_ATOMIC_IOMAP
	def_bool y
	depends on X86_32

source "net/Kconfig"

source "drivers/Kconfig"

source "drivers/firmware/Kconfig"

source "fs/Kconfig"

source "arch/x86/Kconfig.debug"

source "security/Kconfig"

source "crypto/Kconfig"

source "arch/x86/kvm/Kconfig"

source "lib/Kconfig"<|MERGE_RESOLUTION|>--- conflicted
+++ resolved
@@ -137,12 +137,9 @@
 
 config HAVE_SETUP_PER_CPU_AREA
 	def_bool y
-<<<<<<< HEAD
-=======
 
 config HAVE_DYNAMIC_PER_CPU_AREA
 	def_bool y
->>>>>>> 7a46c594
 
 config HAVE_CPUMASK_OF_CPU_MAP
 	def_bool X86_64_SMP
@@ -430,13 +427,6 @@
 	---help---
 	  Support for Unisys ES7000 systems.  Say 'Y' here if this kernel is
 	  supposed to run on an IA32-based Unisys ES7000 system.
-
-config X86_UV
-	bool "SGI Ultraviolet"
-	depends on X86_64
-	help
-	  This option is needed in order to support SGI Ultraviolet systems.
-	  If you don't have one of these, you should say N here.
 
 config SCHED_OMIT_FRAME_POINTER
 	def_bool y
@@ -1387,13 +1377,8 @@
 config CC_STACKPROTECTOR
 	bool "Enable -fstack-protector buffer overflow detection (EXPERIMENTAL)"
 	select CC_STACKPROTECTOR_ALL
-<<<<<<< HEAD
-	help
-          This option turns on the -fstack-protector GCC feature. This
-=======
 	---help---
 	  This option turns on the -fstack-protector GCC feature. This
->>>>>>> 7a46c594
 	  feature puts, at the beginning of functions, a canary value on
 	  the stack just before the return address, and validates
 	  the value just before actually returning.  Stack based buffer
