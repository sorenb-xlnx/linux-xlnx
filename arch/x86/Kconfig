# x86 configuration
mainmenu "Linux Kernel Configuration for x86"

# Select 32 or 64 bit
config 64BIT
	bool "64-bit kernel" if ARCH = "x86"
	default ARCH = "x86_64"
	help
	  Say yes to build a 64-bit kernel - formerly known as x86_64
	  Say no to build a 32-bit kernel - formerly known as i386

config X86_32
	def_bool !64BIT

config X86_64
	def_bool 64BIT

### Arch settings
config X86
	def_bool y
	select HAVE_UNSTABLE_SCHED_CLOCK
	select HAVE_IDE
	select HAVE_OPROFILE
	select HAVE_KPROBES
	select HAVE_KRETPROBES
	select HAVE_DYNAMIC_FTRACE
	select HAVE_FTRACE
	select HAVE_KVM if ((X86_32 && !X86_VOYAGER && !X86_VISWS && !X86_NUMAQ) || X86_64)
	select HAVE_ARCH_KGDB if !X86_VOYAGER

config ARCH_DEFCONFIG
	string
	default "arch/x86/configs/i386_defconfig" if X86_32
	default "arch/x86/configs/x86_64_defconfig" if X86_64


config GENERIC_LOCKBREAK
	def_bool n

config GENERIC_TIME
	def_bool y

config GENERIC_CMOS_UPDATE
	def_bool y

config CLOCKSOURCE_WATCHDOG
	def_bool y

config GENERIC_CLOCKEVENTS
	def_bool y

config GENERIC_CLOCKEVENTS_BROADCAST
	def_bool y
	depends on X86_64 || (X86_32 && X86_LOCAL_APIC)

config LOCKDEP_SUPPORT
	def_bool y

config STACKTRACE_SUPPORT
	def_bool y

config HAVE_LATENCYTOP_SUPPORT
	def_bool y

config FAST_CMPXCHG_LOCAL
	bool
	default y

config MMU
	def_bool y

config ZONE_DMA
	def_bool y

config SBUS
	bool

config GENERIC_ISA_DMA
	def_bool y

config GENERIC_IOMAP
	def_bool y

config GENERIC_BUG
	def_bool y
	depends on BUG

config GENERIC_HWEIGHT
	def_bool y

config GENERIC_GPIO
	def_bool n

config ARCH_MAY_HAVE_PC_FDC
	def_bool y

config RWSEM_GENERIC_SPINLOCK
	def_bool !X86_XADD

config RWSEM_XCHGADD_ALGORITHM
	def_bool X86_XADD

config ARCH_HAS_ILOG2_U32
	def_bool n

config ARCH_HAS_ILOG2_U64
	def_bool n

config ARCH_HAS_CPU_IDLE_WAIT
	def_bool y

config GENERIC_CALIBRATE_DELAY
	def_bool y

config GENERIC_TIME_VSYSCALL
	bool
	default X86_64

config ARCH_HAS_CPU_RELAX
	def_bool y

config ARCH_HAS_CACHE_LINE_SIZE
	def_bool y

config HAVE_SETUP_PER_CPU_AREA
	def_bool X86_64_SMP || (X86_SMP && !X86_VOYAGER)

config HAVE_CPUMASK_OF_CPU_MAP
	def_bool X86_64_SMP

config ARCH_HIBERNATION_POSSIBLE
	def_bool y
	depends on !SMP || !X86_VOYAGER

config ARCH_SUSPEND_POSSIBLE
	def_bool y
	depends on !X86_VOYAGER

config ZONE_DMA32
	bool
	default X86_64

config ARCH_POPULATES_NODE_MAP
	def_bool y

config AUDIT_ARCH
	bool
	default X86_64

config ARCH_SUPPORTS_AOUT
	def_bool y

config ARCH_SUPPORTS_OPTIMIZED_INLINING
	def_bool y

# Use the generic interrupt handling code in kernel/irq/:
config GENERIC_HARDIRQS
	bool
	default y

config GENERIC_IRQ_PROBE
	bool
	default y

config GENERIC_PENDING_IRQ
	bool
	depends on GENERIC_HARDIRQS && SMP
	default y

config X86_SMP
	bool
	depends on SMP && ((X86_32 && !X86_VOYAGER) || X86_64)
	select USE_GENERIC_SMP_HELPERS
	default y

config X86_32_SMP
	def_bool y
	depends on X86_32 && SMP

config X86_64_SMP
	def_bool y
	depends on X86_64 && SMP

config X86_HT
	bool
	depends on SMP
	depends on (X86_32 && !(X86_VISWS || X86_VOYAGER)) || X86_64
	default y

config X86_BIOS_REBOOT
	bool
	depends on !X86_VISWS && !X86_VOYAGER
	default y

config X86_TRAMPOLINE
	bool
	depends on X86_SMP || (X86_VOYAGER && SMP) || (64BIT && ACPI_SLEEP)
	default y

config KTIME_SCALAR
	def_bool X86_32
source "init/Kconfig"

menu "Processor type and features"

source "kernel/time/Kconfig"

config SMP
	bool "Symmetric multi-processing support"
	---help---
	  This enables support for systems with more than one CPU. If you have
	  a system with only one CPU, like most personal computers, say N. If
	  you have a system with more than one CPU, say Y.

	  If you say N here, the kernel will run on single and multiprocessor
	  machines, but will use only one CPU of a multiprocessor machine. If
	  you say Y here, the kernel will run on many, but not all,
	  singleprocessor machines. On a singleprocessor machine, the kernel
	  will run faster if you say N here.

	  Note that if you say Y here and choose architecture "586" or
	  "Pentium" under "Processor family", the kernel will not work on 486
	  architectures. Similarly, multiprocessor kernels for the "PPro"
	  architecture may not work on all Pentium based boards.

	  People using multiprocessor machines who say Y here should also say
	  Y to "Enhanced Real Time Clock Support", below. The "Advanced Power
	  Management" code will be disabled if you say Y here.

	  See also <file:Documentation/i386/IO-APIC.txt>,
	  <file:Documentation/nmi_watchdog.txt> and the SMP-HOWTO available at
	  <http://www.tldp.org/docs.html#howto>.

	  If you don't know what to do here, say N.

config X86_FIND_SMP_CONFIG
	def_bool y
	depends on X86_MPPARSE || X86_VOYAGER || X86_VISWS

if ACPI
config X86_MPPARSE
	def_bool y
	bool "Enable MPS table"
	depends on X86_LOCAL_APIC && !X86_VISWS
	help
	  For old smp systems that do not have proper acpi support. Newer systems
	  (esp with 64bit cpus) with acpi support, MADT and DSDT will override it
endif

if !ACPI
config X86_MPPARSE
	def_bool y
	depends on X86_LOCAL_APIC && !X86_VISWS
endif

choice
	prompt "Subarchitecture Type"
	default X86_PC

config X86_PC
	bool "PC-compatible"
	help
	  Choose this option if your computer is a standard PC or compatible.

config X86_ELAN
	bool "AMD Elan"
	depends on X86_32
	help
	  Select this for an AMD Elan processor.

	  Do not use this option for K6/Athlon/Opteron processors!

	  If unsure, choose "PC-compatible" instead.

config X86_VOYAGER
	bool "Voyager (NCR)"
	depends on X86_32 && (SMP || BROKEN) && !PCI
	help
	  Voyager is an MCA-based 32-way capable SMP architecture proprietary
	  to NCR Corp.  Machine classes 345x/35xx/4100/51xx are Voyager-based.

	  *** WARNING ***

	  If you do not specifically know you have a Voyager based machine,
	  say N here, otherwise the kernel you build will not be bootable.

config X86_VISWS
	bool "SGI 320/540 (Visual Workstation)"
	depends on X86_32 && !PCI
	help
	  The SGI Visual Workstation series is an IA32-based workstation
	  based on SGI systems chips with some legacy PC hardware attached.

	  Say Y here to create a kernel to run on the SGI 320 or 540.

	  A kernel compiled for the Visual Workstation will not run on PCs
	  and vice versa. See <file:Documentation/sgi-visws.txt> for details.

config X86_GENERICARCH
       bool "Generic architecture"
	depends on X86_32
       help
          This option compiles in the NUMAQ, Summit, bigsmp, ES7000, default
	  subarchitectures.  It is intended for a generic binary kernel.
	  if you select them all, kernel will probe it one by one. and will
	  fallback to default.

if X86_GENERICARCH

config X86_NUMAQ
	bool "NUMAQ (IBM/Sequent)"
	depends on SMP && X86_32 && PCI && X86_MPPARSE
	select NUMA
	help
	  This option is used for getting Linux to run on a NUMAQ (IBM/Sequent)
	  NUMA multiquad box. This changes the way that processors are
	  bootstrapped, and uses Clustered Logical APIC addressing mode instead
	  of Flat Logical.  You will need a new lynxer.elf file to flash your
	  firmware with - send email to <Martin.Bligh@us.ibm.com>.

config X86_SUMMIT
	bool "Summit/EXA (IBM x440)"
	depends on X86_32 && SMP
	help
	  This option is needed for IBM systems that use the Summit/EXA chipset.
	  In particular, it is needed for the x440.

config X86_ES7000
	bool "Support for Unisys ES7000 IA32 series"
	depends on X86_32 && SMP
	help
	  Support for Unisys ES7000 systems.  Say 'Y' here if this kernel is
	  supposed to run on an IA32-based Unisys ES7000 system.

config X86_BIGSMP
	bool "Support for big SMP systems with more than 8 CPUs"
	depends on X86_32 && SMP
	help
	  This option is needed for the systems that have more than 8 CPUs
	  and if the system is not of any sub-arch type above.

endif

config X86_RDC321X
	bool "RDC R-321x SoC"
	depends on X86_32
	select M486
	select X86_REBOOTFIXUPS
	select GENERIC_GPIO
	select LEDS_CLASS
	select LEDS_GPIO
	select NEW_LEDS
	help
	  This option is needed for RDC R-321x system-on-chip, also known
	  as R-8610-(G).
	  If you don't have one of these chips, you should say N here.

config X86_VSMP
	bool "Support for ScaleMP vSMP"
	select PARAVIRT
	depends on X86_64 && !PCI
	help
	  Support for ScaleMP vSMP systems.  Say 'Y' here if this kernel is
	  supposed to run on these EM64T-based machines.  Only choose this option
	  if you have one of these machines.

endchoice

config SCHED_NO_NO_OMIT_FRAME_POINTER
	def_bool y
	prompt "Single-depth WCHAN output"
	depends on X86_32
	help
	  Calculate simpler /proc/<PID>/wchan values. If this option
	  is disabled then wchan values will recurse back to the
	  caller function. This provides more accurate wchan values,
	  at the expense of slightly more scheduling overhead.

	  If in doubt, say "Y".

menuconfig PARAVIRT_GUEST
	bool "Paravirtualized guest support"
	help
	  Say Y here to get to see options related to running Linux under
	  various hypervisors.  This option alone does not add any kernel code.

	  If you say N, all options in this submenu will be skipped and disabled.

if PARAVIRT_GUEST

source "arch/x86/xen/Kconfig"

config VMI
	bool "VMI Guest support"
	select PARAVIRT
	depends on X86_32
	depends on !(X86_VISWS || X86_VOYAGER)
	help
	  VMI provides a paravirtualized interface to the VMware ESX server
	  (it could be used by other hypervisors in theory too, but is not
	  at the moment), by linking the kernel to a GPL-ed ROM module
	  provided by the hypervisor.

config KVM_CLOCK
	bool "KVM paravirtualized clock"
	select PARAVIRT
	select PARAVIRT_CLOCK
	depends on !(X86_VISWS || X86_VOYAGER)
	help
	  Turning on this option will allow you to run a paravirtualized clock
	  when running over the KVM hypervisor. Instead of relying on a PIT
	  (or probably other) emulation by the underlying device model, the host
	  provides the guest with timing infrastructure such as time of day, and
	  system time

config KVM_GUEST
	bool "KVM Guest support"
	select PARAVIRT
	depends on !(X86_VISWS || X86_VOYAGER)
	help
	 This option enables various optimizations for running under the KVM
	 hypervisor.

source "arch/x86/lguest/Kconfig"

config PARAVIRT
	bool "Enable paravirtualization code"
	depends on !(X86_VISWS || X86_VOYAGER)
	help
	  This changes the kernel so it can modify itself when it is run
	  under a hypervisor, potentially improving performance significantly
	  over full virtualization.  However, when run without a hypervisor
	  the kernel is theoretically slower and slightly larger.

config PARAVIRT_CLOCK
	bool
	default n

endif

<<<<<<< HEAD
=======
config PARAVIRT_DEBUG
       bool "paravirt-ops debugging"
       depends on PARAVIRT && DEBUG_KERNEL
       help
         Enable to debug paravirt_ops internals.  Specifically, BUG if
	 a paravirt_op is missing when it is called.

>>>>>>> 21ce2717
config MEMTEST
	bool "Memtest"
	depends on X86_64
	default y
	help
	  This option adds a kernel parameter 'memtest', which allows memtest
	  to be set.
		memtest=0, mean disabled; -- default
		memtest=1, mean do 1 test pattern;
		...
		memtest=4, mean do 4 test patterns.
	  If you are unsure how to answer this question, answer Y.

config ACPI_SRAT
	def_bool y
	depends on X86_32 && ACPI && NUMA && X86_GENERICARCH
	select ACPI_NUMA

config HAVE_ARCH_PARSE_SRAT
	def_bool y
	depends on ACPI_SRAT || X86_64

config X86_SUMMIT_NUMA
	def_bool y
	depends on X86_32 && NUMA && X86_GENERICARCH

config X86_CYCLONE_TIMER
	def_bool y
	depends on X86_GENERICARCH

config ES7000_CLUSTERED_APIC
	def_bool y
	depends on SMP && X86_ES7000 && MPENTIUMIII

source "arch/x86/Kconfig.cpu"

config HPET_TIMER
	def_bool X86_64
	prompt "HPET Timer Support" if X86_32
	help
         Use the IA-PC HPET (High Precision Event Timer) to manage
         time in preference to the PIT and RTC, if a HPET is
         present.
         HPET is the next generation timer replacing legacy 8254s.
         The HPET provides a stable time base on SMP
         systems, unlike the TSC, but it is more expensive to access,
         as it is off-chip.  You can find the HPET spec at
         <http://www.intel.com/hardwaredesign/hpetspec.htm>.

         You can safely choose Y here.  However, HPET will only be
         activated if the platform and the BIOS support this feature.
         Otherwise the 8254 will be used for timing services.

         Choose N to continue using the legacy 8254 timer.

config HPET_EMULATE_RTC
	def_bool y
	depends on HPET_TIMER && (RTC=y || RTC=m || RTC_DRV_CMOS=m || RTC_DRV_CMOS=y)

# Mark as embedded because too many people got it wrong.
# The code disables itself when not needed.
config DMI
	default y
	bool "Enable DMI scanning" if EMBEDDED
	help
	  Enabled scanning of DMI to identify machine quirks. Say Y
	  here unless you have verified that your setup is not
	  affected by entries in the DMI blacklist. Required by PNP
	  BIOS code.

config GART_IOMMU
	bool "GART IOMMU support" if EMBEDDED
	default y
	select SWIOTLB
	select AGP
	depends on X86_64 && PCI
	help
	  Support for full DMA access of devices with 32bit memory access only
	  on systems with more than 3GB. This is usually needed for USB,
	  sound, many IDE/SATA chipsets and some other devices.
	  Provides a driver for the AMD Athlon64/Opteron/Turion/Sempron GART
	  based hardware IOMMU and a software bounce buffer based IOMMU used
	  on Intel systems and as fallback.
	  The code is only active when needed (enough memory and limited
	  device) unless CONFIG_IOMMU_DEBUG or iommu=force is specified
	  too.

config CALGARY_IOMMU
	bool "IBM Calgary IOMMU support"
	select SWIOTLB
	depends on X86_64 && PCI && EXPERIMENTAL
	help
	  Support for hardware IOMMUs in IBM's xSeries x366 and x460
	  systems. Needed to run systems with more than 3GB of memory
	  properly with 32-bit PCI devices that do not support DAC
	  (Double Address Cycle). Calgary also supports bus level
	  isolation, where all DMAs pass through the IOMMU.  This
	  prevents them from going anywhere except their intended
	  destination. This catches hard-to-find kernel bugs and
	  mis-behaving drivers and devices that do not use the DMA-API
	  properly to set up their DMA buffers.  The IOMMU can be
	  turned off at boot time with the iommu=off parameter.
	  Normally the kernel will make the right choice by itself.
	  If unsure, say Y.

config CALGARY_IOMMU_ENABLED_BY_DEFAULT
	def_bool y
	prompt "Should Calgary be enabled by default?"
	depends on CALGARY_IOMMU
	help
	  Should Calgary be enabled by default? if you choose 'y', Calgary
	  will be used (if it exists). If you choose 'n', Calgary will not be
	  used even if it exists. If you choose 'n' and would like to use
	  Calgary anyway, pass 'iommu=calgary' on the kernel command line.
	  If unsure, say Y.

config AMD_IOMMU
	bool "AMD IOMMU support"
	select SWIOTLB
	depends on X86_64 && PCI && ACPI
	help
	  Select this to get support for AMD IOMMU hardware in your system.

# need this always selected by IOMMU for the VIA workaround
config SWIOTLB
	bool
	help
	  Support for software bounce buffers used on x86-64 systems
	  which don't have a hardware IOMMU (e.g. the current generation
	  of Intel's x86-64 CPUs). Using this PCI devices which can only
	  access 32-bits of memory can be used on systems with more than
	  3 GB of memory. If unsure, say Y.

config IOMMU_HELPER
	def_bool (CALGARY_IOMMU || GART_IOMMU || SWIOTLB)

config MAXSMP
	bool "Configure Maximum number of SMP Processors and NUMA Nodes"
	depends on X86_64 && SMP
	default n
	help
	  Configure maximum number of CPUS and NUMA Nodes for this architecture.
	  If unsure, say N.

if MAXSMP
config NR_CPUS
	int
	default "4096"
endif

if !MAXSMP
config NR_CPUS
	int "Maximum number of CPUs (2-4096)"
	range 2 4096
	depends on SMP
	default "32" if X86_NUMAQ || X86_SUMMIT || X86_BIGSMP || X86_ES7000
	default "8"
	help
	  This allows you to specify the maximum number of CPUs which this
	  kernel will support.  The maximum supported value is 4096 and the
	  minimum value which makes sense is 2.

	  This is purely to save memory - each supported CPU adds
	  approximately one kilobyte to the kernel image.
endif

config SCHED_SMT
	bool "SMT (Hyperthreading) scheduler support"
	depends on X86_HT
	help
	  SMT scheduler support improves the CPU scheduler's decision making
	  when dealing with Intel Pentium 4 chips with HyperThreading at a
	  cost of slightly increased overhead in some places. If unsure say
	  N here.

config SCHED_MC
	def_bool y
	prompt "Multi-core scheduler support"
	depends on X86_HT
	help
	  Multi-core scheduler support improves the CPU scheduler's decision
	  making when dealing with multi-core CPU chips at a cost of slightly
	  increased overhead in some places. If unsure say N here.

source "kernel/Kconfig.preempt"

config X86_UP_APIC
	bool "Local APIC support on uniprocessors"
	depends on X86_32 && !SMP && !(X86_VISWS || X86_VOYAGER || X86_GENERICARCH)
	help
	  A local APIC (Advanced Programmable Interrupt Controller) is an
	  integrated interrupt controller in the CPU. If you have a single-CPU
	  system which has a processor with a local APIC, you can say Y here to
	  enable and use it. If you say Y here even though your machine doesn't
	  have a local APIC, then the kernel will still run with no slowdown at
	  all. The local APIC supports CPU-generated self-interrupts (timer,
	  performance counters), and the NMI watchdog which detects hard
	  lockups.

config X86_UP_IOAPIC
	bool "IO-APIC support on uniprocessors"
	depends on X86_UP_APIC
	help
	  An IO-APIC (I/O Advanced Programmable Interrupt Controller) is an
	  SMP-capable replacement for PC-style interrupt controllers. Most
	  SMP systems and many recent uniprocessor systems have one.

	  If you have a single-CPU system with an IO-APIC, you can say Y here
	  to use it. If you say Y here even though your machine doesn't have
	  an IO-APIC, then the kernel will still run with no slowdown at all.

config X86_LOCAL_APIC
	def_bool y
	depends on X86_64 || (X86_32 && (X86_UP_APIC || ((X86_VISWS || SMP) && !X86_VOYAGER) || X86_GENERICARCH))

config X86_IO_APIC
	def_bool y
	depends on X86_64 || (X86_32 && (X86_UP_IOAPIC || (SMP && !(X86_VISWS || X86_VOYAGER)) || X86_GENERICARCH))

config X86_VISWS_APIC
	def_bool y
	depends on X86_32 && X86_VISWS

config X86_MCE
	bool "Machine Check Exception"
	depends on !X86_VOYAGER
	---help---
	  Machine Check Exception support allows the processor to notify the
	  kernel if it detects a problem (e.g. overheating, component failure).
	  The action the kernel takes depends on the severity of the problem,
	  ranging from a warning message on the console, to halting the machine.
	  Your processor must be a Pentium or newer to support this - check the
	  flags in /proc/cpuinfo for mce.  Note that some older Pentium systems
	  have a design flaw which leads to false MCE events - hence MCE is
	  disabled on all P5 processors, unless explicitly enabled with "mce"
	  as a boot argument.  Similarly, if MCE is built in and creates a
	  problem on some new non-standard machine, you can boot with "nomce"
	  to disable it.  MCE support simply ignores non-MCE processors like
	  the 386 and 486, so nearly everyone can say Y here.

config X86_MCE_INTEL
	def_bool y
	prompt "Intel MCE features"
	depends on X86_64 && X86_MCE && X86_LOCAL_APIC
	help
	   Additional support for intel specific MCE features such as
	   the thermal monitor.

config X86_MCE_AMD
	def_bool y
	prompt "AMD MCE features"
	depends on X86_64 && X86_MCE && X86_LOCAL_APIC
	help
	   Additional support for AMD specific MCE features such as
	   the DRAM Error Threshold.

config X86_MCE_NONFATAL
	tristate "Check for non-fatal errors on AMD Athlon/Duron / Intel Pentium 4"
	depends on X86_32 && X86_MCE
	help
	  Enabling this feature starts a timer that triggers every 5 seconds which
	  will look at the machine check registers to see if anything happened.
	  Non-fatal problems automatically get corrected (but still logged).
	  Disable this if you don't want to see these messages.
	  Seeing the messages this option prints out may be indicative of dying
	  or out-of-spec (ie, overclocked) hardware.
	  This option only does something on certain CPUs.
	  (AMD Athlon/Duron and Intel Pentium 4)

config X86_MCE_P4THERMAL
	bool "check for P4 thermal throttling interrupt."
	depends on X86_32 && X86_MCE && (X86_UP_APIC || SMP) && !X86_VISWS
	help
	  Enabling this feature will cause a message to be printed when the P4
	  enters thermal throttling.

config VM86
	bool "Enable VM86 support" if EMBEDDED
	default y
	depends on X86_32
	help
          This option is required by programs like DOSEMU to run 16-bit legacy
	  code on X86 processors. It also may be needed by software like
          XFree86 to initialize some video cards via BIOS. Disabling this
          option saves about 6k.

config TOSHIBA
	tristate "Toshiba Laptop support"
	depends on X86_32
	---help---
	  This adds a driver to safely access the System Management Mode of
	  the CPU on Toshiba portables with a genuine Toshiba BIOS. It does
	  not work on models with a Phoenix BIOS. The System Management Mode
	  is used to set the BIOS and power saving options on Toshiba portables.

	  For information on utilities to make use of this driver see the
	  Toshiba Linux utilities web site at:
	  <http://www.buzzard.org.uk/toshiba/>.

	  Say Y if you intend to run this kernel on a Toshiba portable.
	  Say N otherwise.

config I8K
	tristate "Dell laptop support"
	---help---
	  This adds a driver to safely access the System Management Mode
	  of the CPU on the Dell Inspiron 8000. The System Management Mode
	  is used to read cpu temperature and cooling fan status and to
	  control the fans on the I8K portables.

	  This driver has been tested only on the Inspiron 8000 but it may
	  also work with other Dell laptops. You can force loading on other
	  models by passing the parameter `force=1' to the module. Use at
	  your own risk.

	  For information on utilities to make use of this driver see the
	  I8K Linux utilities web site at:
	  <http://people.debian.org/~dz/i8k/>

	  Say Y if you intend to run this kernel on a Dell Inspiron 8000.
	  Say N otherwise.

config X86_REBOOTFIXUPS
	def_bool n
	prompt "Enable X86 board specific fixups for reboot"
	depends on X86_32 && X86
	---help---
	  This enables chipset and/or board specific fixups to be done
	  in order to get reboot to work correctly. This is only needed on
	  some combinations of hardware and BIOS. The symptom, for which
	  this config is intended, is when reboot ends with a stalled/hung
	  system.

	  Currently, the only fixup is for the Geode machines using
	  CS5530A and CS5536 chipsets and the RDC R-321x SoC.

	  Say Y if you want to enable the fixup. Currently, it's safe to
	  enable this option even if you don't need it.
	  Say N otherwise.

config MICROCODE
	tristate "/dev/cpu/microcode - Intel IA32 CPU microcode support"
	select FW_LOADER
	---help---
	  If you say Y here, you will be able to update the microcode on
	  Intel processors in the IA32 family, e.g. Pentium Pro, Pentium II,
	  Pentium III, Pentium 4, Xeon etc.  You will obviously need the
	  actual microcode binary data itself which is not shipped with the
	  Linux kernel.

	  For latest news and information on obtaining all the required
	  ingredients for this driver, check:
	  <http://www.urbanmyth.org/microcode/>.

	  To compile this driver as a module, choose M here: the
	  module will be called microcode.

config MICROCODE_OLD_INTERFACE
	def_bool y
	depends on MICROCODE

config X86_MSR
	tristate "/dev/cpu/*/msr - Model-specific register support"
	help
	  This device gives privileged processes access to the x86
	  Model-Specific Registers (MSRs).  It is a character device with
	  major 202 and minors 0 to 31 for /dev/cpu/0/msr to /dev/cpu/31/msr.
	  MSR accesses are directed to a specific CPU on multi-processor
	  systems.

config X86_CPUID
	tristate "/dev/cpu/*/cpuid - CPU information support"
	help
	  This device gives processes access to the x86 CPUID instruction to
	  be executed on a specific processor.  It is a character device
	  with major 203 and minors 0 to 31 for /dev/cpu/0/cpuid to
	  /dev/cpu/31/cpuid.

choice
	prompt "High Memory Support"
	default HIGHMEM4G if !X86_NUMAQ
	default HIGHMEM64G if X86_NUMAQ
	depends on X86_32

config NOHIGHMEM
	bool "off"
	depends on !X86_NUMAQ
	---help---
	  Linux can use up to 64 Gigabytes of physical memory on x86 systems.
	  However, the address space of 32-bit x86 processors is only 4
	  Gigabytes large. That means that, if you have a large amount of
	  physical memory, not all of it can be "permanently mapped" by the
	  kernel. The physical memory that's not permanently mapped is called
	  "high memory".

	  If you are compiling a kernel which will never run on a machine with
	  more than 1 Gigabyte total physical RAM, answer "off" here (default
	  choice and suitable for most users). This will result in a "3GB/1GB"
	  split: 3GB are mapped so that each process sees a 3GB virtual memory
	  space and the remaining part of the 4GB virtual memory space is used
	  by the kernel to permanently map as much physical memory as
	  possible.

	  If the machine has between 1 and 4 Gigabytes physical RAM, then
	  answer "4GB" here.

	  If more than 4 Gigabytes is used then answer "64GB" here. This
	  selection turns Intel PAE (Physical Address Extension) mode on.
	  PAE implements 3-level paging on IA32 processors. PAE is fully
	  supported by Linux, PAE mode is implemented on all recent Intel
	  processors (Pentium Pro and better). NOTE: If you say "64GB" here,
	  then the kernel will not boot on CPUs that don't support PAE!

	  The actual amount of total physical memory will either be
	  auto detected or can be forced by using a kernel command line option
	  such as "mem=256M". (Try "man bootparam" or see the documentation of
	  your boot loader (lilo or loadlin) about how to pass options to the
	  kernel at boot time.)

	  If unsure, say "off".

config HIGHMEM4G
	bool "4GB"
	depends on !X86_NUMAQ
	help
	  Select this if you have a 32-bit processor and between 1 and 4
	  gigabytes of physical RAM.

config HIGHMEM64G
	bool "64GB"
	depends on !M386 && !M486
	select X86_PAE
	help
	  Select this if you have a 32-bit processor and more than 4
	  gigabytes of physical RAM.

endchoice

choice
	depends on EXPERIMENTAL
	prompt "Memory split" if EMBEDDED
	default VMSPLIT_3G
	depends on X86_32
	help
	  Select the desired split between kernel and user memory.

	  If the address range available to the kernel is less than the
	  physical memory installed, the remaining memory will be available
	  as "high memory". Accessing high memory is a little more costly
	  than low memory, as it needs to be mapped into the kernel first.
	  Note that increasing the kernel address space limits the range
	  available to user programs, making the address space there
	  tighter.  Selecting anything other than the default 3G/1G split
	  will also likely make your kernel incompatible with binary-only
	  kernel modules.

	  If you are not absolutely sure what you are doing, leave this
	  option alone!

	config VMSPLIT_3G
		bool "3G/1G user/kernel split"
	config VMSPLIT_3G_OPT
		depends on !X86_PAE
		bool "3G/1G user/kernel split (for full 1G low memory)"
	config VMSPLIT_2G
		bool "2G/2G user/kernel split"
	config VMSPLIT_2G_OPT
		depends on !X86_PAE
		bool "2G/2G user/kernel split (for full 2G low memory)"
	config VMSPLIT_1G
		bool "1G/3G user/kernel split"
endchoice

config PAGE_OFFSET
	hex
	default 0xB0000000 if VMSPLIT_3G_OPT
	default 0x80000000 if VMSPLIT_2G
	default 0x78000000 if VMSPLIT_2G_OPT
	default 0x40000000 if VMSPLIT_1G
	default 0xC0000000
	depends on X86_32

config HIGHMEM
	def_bool y
	depends on X86_32 && (HIGHMEM64G || HIGHMEM4G)

config X86_PAE
	def_bool n
	prompt "PAE (Physical Address Extension) Support"
	depends on X86_32 && !HIGHMEM4G
	select RESOURCES_64BIT
	help
	  PAE is required for NX support, and furthermore enables
	  larger swapspace support for non-overcommit purposes. It
	  has the cost of more pagetable lookup overhead, and also
	  consumes more pagetable space per process.

# Common NUMA Features
config NUMA
	bool "Numa Memory Allocation and Scheduler Support (EXPERIMENTAL)"
	depends on SMP
	depends on X86_64 || (X86_32 && HIGHMEM64G && (X86_NUMAQ || X86_BIGSMP || X86_SUMMIT && ACPI) && EXPERIMENTAL)
	default n if X86_PC
	default y if (X86_NUMAQ || X86_SUMMIT || X86_BIGSMP)
	help
	  Enable NUMA (Non Uniform Memory Access) support.
	  The kernel will try to allocate memory used by a CPU on the
	  local memory controller of the CPU and add some more
	  NUMA awareness to the kernel.

	  For i386 this is currently highly experimental and should be only
	  used for kernel development. It might also cause boot failures.
	  For x86_64 this is recommended on all multiprocessor Opteron systems.
	  If the system is EM64T, you should say N unless your system is
	  EM64T NUMA.

comment "NUMA (Summit) requires SMP, 64GB highmem support, ACPI"
	depends on X86_32 && X86_SUMMIT && (!HIGHMEM64G || !ACPI)

config K8_NUMA
	def_bool y
	prompt "Old style AMD Opteron NUMA detection"
	depends on X86_64 && NUMA && PCI
	help
	 Enable K8 NUMA node topology detection.  You should say Y here if
	 you have a multi processor AMD K8 system. This uses an old
	 method to read the NUMA configuration directly from the builtin
	 Northbridge of Opteron. It is recommended to use X86_64_ACPI_NUMA
	 instead, which also takes priority if both are compiled in.

config X86_64_ACPI_NUMA
	def_bool y
	prompt "ACPI NUMA detection"
	depends on X86_64 && NUMA && ACPI && PCI
	select ACPI_NUMA
	help
	  Enable ACPI SRAT based node topology detection.

# Some NUMA nodes have memory ranges that span
# other nodes.  Even though a pfn is valid and
# between a node's start and end pfns, it may not
# reside on that node.  See memmap_init_zone()
# for details.
config NODES_SPAN_OTHER_NODES
	def_bool y
	depends on X86_64_ACPI_NUMA

config NUMA_EMU
	bool "NUMA emulation"
	depends on X86_64 && NUMA
	help
	  Enable NUMA emulation. A flat machine will be split
	  into virtual nodes when booted with "numa=fake=N", where N is the
	  number of nodes. This is only useful for debugging.

if MAXSMP

<<<<<<< HEAD
config NODES_SHIFT
	int
	default "9"
endif

if !MAXSMP
config NODES_SHIFT
=======
config NODES_SHIFT
	int
	default "9"
endif

if !MAXSMP
config NODES_SHIFT
>>>>>>> 21ce2717
	int "Maximum NUMA Nodes (as a power of 2)"
	range 1 9   if X86_64
	default "6" if X86_64
	default "4" if X86_NUMAQ
	default "3"
	depends on NEED_MULTIPLE_NODES
	help
	  Specify the maximum number of NUMA Nodes available on the target
	  system.  Increases memory reserved to accomodate various tables.
endif

config HAVE_ARCH_BOOTMEM_NODE
	def_bool y
	depends on X86_32 && NUMA

config ARCH_HAVE_MEMORY_PRESENT
	def_bool y
	depends on X86_32 && DISCONTIGMEM

config NEED_NODE_MEMMAP_SIZE
	def_bool y
	depends on X86_32 && (DISCONTIGMEM || SPARSEMEM)

config HAVE_ARCH_ALLOC_REMAP
	def_bool y
	depends on X86_32 && NUMA

config ARCH_FLATMEM_ENABLE
	def_bool y
	depends on X86_32 && ARCH_SELECT_MEMORY_MODEL && X86_PC && !NUMA

config ARCH_DISCONTIGMEM_ENABLE
	def_bool y
	depends on NUMA && X86_32

config ARCH_DISCONTIGMEM_DEFAULT
	def_bool y
	depends on NUMA && X86_32

config ARCH_SPARSEMEM_DEFAULT
	def_bool y
	depends on X86_64

config ARCH_SPARSEMEM_ENABLE
	def_bool y
	depends on X86_64 || NUMA || (EXPERIMENTAL && X86_PC)
	select SPARSEMEM_STATIC if X86_32
	select SPARSEMEM_VMEMMAP_ENABLE if X86_64

config ARCH_SELECT_MEMORY_MODEL
	def_bool y
	depends on ARCH_SPARSEMEM_ENABLE

config ARCH_MEMORY_PROBE
	def_bool X86_64
	depends on MEMORY_HOTPLUG

config ILLEGAL_POINTER_VALUE
       hex
       default 0 if X86_32
       default 0xffffc10000000000 if X86_64

source "mm/Kconfig"

config HIGHPTE
	bool "Allocate 3rd-level pagetables from highmem"
	depends on X86_32 && (HIGHMEM4G || HIGHMEM64G)
	help
	  The VM uses one page table entry for each page of physical memory.
	  For systems with a lot of RAM, this can be wasteful of precious
	  low memory.  Setting this option will put user-space page table
	  entries in high memory.

config MATH_EMULATION
	bool
	prompt "Math emulation" if X86_32
	---help---
	  Linux can emulate a math coprocessor (used for floating point
	  operations) if you don't have one. 486DX and Pentium processors have
	  a math coprocessor built in, 486SX and 386 do not, unless you added
	  a 487DX or 387, respectively. (The messages during boot time can
	  give you some hints here ["man dmesg"].) Everyone needs either a
	  coprocessor or this emulation.

	  If you don't have a math coprocessor, you need to say Y here; if you
	  say Y here even though you have a coprocessor, the coprocessor will
	  be used nevertheless. (This behavior can be changed with the kernel
	  command line option "no387", which comes handy if your coprocessor
	  is broken. Try "man bootparam" or see the documentation of your boot
	  loader (lilo or loadlin) about how to pass options to the kernel at
	  boot time.) This means that it is a good idea to say Y here if you
	  intend to use this kernel on different machines.

	  More information about the internals of the Linux math coprocessor
	  emulation can be found in <file:arch/x86/math-emu/README>.

	  If you are not sure, say Y; apart from resulting in a 66 KB bigger
	  kernel, it won't hurt.

config MTRR
	bool "MTRR (Memory Type Range Register) support"
	---help---
	  On Intel P6 family processors (Pentium Pro, Pentium II and later)
	  the Memory Type Range Registers (MTRRs) may be used to control
	  processor access to memory ranges. This is most useful if you have
	  a video (VGA) card on a PCI or AGP bus. Enabling write-combining
	  allows bus write transfers to be combined into a larger transfer
	  before bursting over the PCI/AGP bus. This can increase performance
	  of image write operations 2.5 times or more. Saying Y here creates a
	  /proc/mtrr file which may be used to manipulate your processor's
	  MTRRs. Typically the X server should use this.

	  This code has a reasonably generic interface so that similar
	  control registers on other processors can be easily supported
	  as well:

	  The Cyrix 6x86, 6x86MX and M II processors have Address Range
	  Registers (ARRs) which provide a similar functionality to MTRRs. For
	  these, the ARRs are used to emulate the MTRRs.
	  The AMD K6-2 (stepping 8 and above) and K6-3 processors have two
	  MTRRs. The Centaur C6 (WinChip) has 8 MCRs, allowing
	  write-combining. All of these processors are supported by this code
	  and it makes sense to say Y here if you have one of them.

	  Saying Y here also fixes a problem with buggy SMP BIOSes which only
	  set the MTRRs for the boot CPU and not for the secondary CPUs. This
	  can lead to all sorts of problems, so it's good to say Y here.

	  You can safely say Y even if your machine doesn't have MTRRs, you'll
	  just add about 9 KB to your kernel.

	  See <file:Documentation/mtrr.txt> for more information.

config MTRR_SANITIZER
	def_bool y
	prompt "MTRR cleanup support"
	depends on MTRR
	help
	  Convert MTRR layout from continuous to discrete, so some X driver
	  could add WB entries.

	  Say N here if you see bootup problems (boot crash, boot hang,
	  spontaneous reboots).

	  Could be disabled with disable_mtrr_cleanup. Also mtrr_chunk_size
	  could be used to send largest mtrr entry size for continuous block
	  to hold holes (aka. UC entries)

	  If unsure, say Y.

config MTRR_SANITIZER_ENABLE_DEFAULT
	int "MTRR cleanup enable value (0-1)"
	range 0 1
	default "0"
	depends on MTRR_SANITIZER
	help
	  Enable mtrr cleanup default value

config MTRR_SANITIZER_SPARE_REG_NR_DEFAULT
	int "MTRR cleanup spare reg num (0-7)"
	range 0 7
	default "1"
	depends on MTRR_SANITIZER
	help
	  mtrr cleanup spare entries default, it can be changed via
	  mtrr_spare_reg_nr=

config X86_PAT
	bool
	prompt "x86 PAT support"
	depends on MTRR
	help
	  Use PAT attributes to setup page level cache control.

	  PATs are the modern equivalents of MTRRs and are much more
	  flexible than MTRRs.

	  Say N here if you see bootup problems (boot crash, boot hang,
	  spontaneous reboots) or a non-working video driver.

	  If unsure, say Y.

config EFI
	def_bool n
	prompt "EFI runtime service support"
	depends on ACPI
	---help---
	This enables the kernel to use EFI runtime services that are
	available (such as the EFI variable services).

	This option is only useful on systems that have EFI firmware.
  	In addition, you should use the latest ELILO loader available
  	at <http://elilo.sourceforge.net> in order to take advantage
  	of EFI runtime services. However, even with this option, the
  	resultant kernel should continue to boot on existing non-EFI
  	platforms.

config IRQBALANCE
	def_bool y
	prompt "Enable kernel irq balancing"
	depends on X86_32 && SMP && X86_IO_APIC
	help
	  The default yes will allow the kernel to do irq load balancing.
	  Saying no will keep the kernel from doing irq load balancing.

config SECCOMP
	def_bool y
	prompt "Enable seccomp to safely compute untrusted bytecode"
	depends on PROC_FS
	help
	  This kernel feature is useful for number crunching applications
	  that may need to compute untrusted bytecode during their
	  execution. By using pipes or other transports made available to
	  the process as file descriptors supporting the read/write
	  syscalls, it's possible to isolate those applications in
	  their own address space using seccomp. Once seccomp is
	  enabled via /proc/<pid>/seccomp, it cannot be disabled
	  and the task is only allowed to execute a few safe syscalls
	  defined by each seccomp mode.

	  If unsure, say Y. Only embedded should say N here.

config CC_STACKPROTECTOR_ALL
	bool

config CC_STACKPROTECTOR
	bool "Enable -fstack-protector buffer overflow detection (EXPERIMENTAL)"
	depends on X86_64
	select CC_STACKPROTECTOR_ALL
	help
          This option turns on the -fstack-protector GCC feature. This
	  feature puts, at the beginning of functions, a canary value on
	  the stack just before the return address, and validates
	  the value just before actually returning.  Stack based buffer
	  overflows (that need to overwrite this return address) now also
	  overwrite the canary, which gets detected and the attack is then
	  neutralized via a kernel panic.

	  This feature requires gcc version 4.2 or above, or a distribution
	  gcc with the feature backported. Older versions are automatically
	  detected and for those versions, this configuration option is
	  ignored. (and a warning is printed during bootup)

source kernel/Kconfig.hz

config KEXEC
	bool "kexec system call"
	depends on X86_BIOS_REBOOT
	help
	  kexec is a system call that implements the ability to shutdown your
	  current kernel, and to start another kernel.  It is like a reboot
	  but it is independent of the system firmware.   And like a reboot
	  you can start any kernel with it, not just Linux.

	  The name comes from the similarity to the exec system call.

	  It is an ongoing process to be certain the hardware in a machine
	  is properly shutdown, so do not be surprised if this code does not
	  initially work for you.  It may help to enable device hotplugging
	  support.  As of this writing the exact hardware interface is
	  strongly in flux, so no good recommendation can be made.

config CRASH_DUMP
	bool "kernel crash dumps (EXPERIMENTAL)"
	depends on X86_64 || (X86_32 && HIGHMEM)
	help
	  Generate crash dump after being started by kexec.
	  This should be normally only set in special crash dump kernels
	  which are loaded in the main kernel with kexec-tools into
	  a specially reserved region and then later executed after
	  a crash by kdump/kexec. The crash dump kernel must be compiled
	  to a memory address not used by the main kernel or BIOS using
	  PHYSICAL_START, or it must be built as a relocatable image
	  (CONFIG_RELOCATABLE=y).
	  For more details see Documentation/kdump/kdump.txt

config PHYSICAL_START
	hex "Physical address where the kernel is loaded" if (EMBEDDED || CRASH_DUMP)
	default "0x1000000" if X86_NUMAQ
	default "0x200000" if X86_64
	default "0x100000"
	help
	  This gives the physical address where the kernel is loaded.

	  If kernel is a not relocatable (CONFIG_RELOCATABLE=n) then
	  bzImage will decompress itself to above physical address and
	  run from there. Otherwise, bzImage will run from the address where
	  it has been loaded by the boot loader and will ignore above physical
	  address.

	  In normal kdump cases one does not have to set/change this option
	  as now bzImage can be compiled as a completely relocatable image
	  (CONFIG_RELOCATABLE=y) and be used to load and run from a different
	  address. This option is mainly useful for the folks who don't want
	  to use a bzImage for capturing the crash dump and want to use a
	  vmlinux instead. vmlinux is not relocatable hence a kernel needs
	  to be specifically compiled to run from a specific memory area
	  (normally a reserved region) and this option comes handy.

	  So if you are using bzImage for capturing the crash dump, leave
	  the value here unchanged to 0x100000 and set CONFIG_RELOCATABLE=y.
	  Otherwise if you plan to use vmlinux for capturing the crash dump
	  change this value to start of the reserved region (Typically 16MB
	  0x1000000). In other words, it can be set based on the "X" value as
	  specified in the "crashkernel=YM@XM" command line boot parameter
	  passed to the panic-ed kernel. Typically this parameter is set as
	  crashkernel=64M@16M. Please take a look at
	  Documentation/kdump/kdump.txt for more details about crash dumps.

	  Usage of bzImage for capturing the crash dump is recommended as
	  one does not have to build two kernels. Same kernel can be used
	  as production kernel and capture kernel. Above option should have
	  gone away after relocatable bzImage support is introduced. But it
	  is present because there are users out there who continue to use
	  vmlinux for dump capture. This option should go away down the
	  line.

	  Don't change this unless you know what you are doing.

config RELOCATABLE
	bool "Build a relocatable kernel (EXPERIMENTAL)"
	depends on EXPERIMENTAL
	help
	  This builds a kernel image that retains relocation information
	  so it can be loaded someplace besides the default 1MB.
	  The relocations tend to make the kernel binary about 10% larger,
	  but are discarded at runtime.

	  One use is for the kexec on panic case where the recovery kernel
	  must live at a different physical address than the primary
	  kernel.

	  Note: If CONFIG_RELOCATABLE=y, then the kernel runs from the address
	  it has been loaded at and the compile time physical address
	  (CONFIG_PHYSICAL_START) is ignored.

config PHYSICAL_ALIGN
	hex
	prompt "Alignment value to which kernel should be aligned" if X86_32
	default "0x100000" if X86_32
	default "0x200000" if X86_64
	range 0x2000 0x400000
	help
	  This value puts the alignment restrictions on physical address
	  where kernel is loaded and run from. Kernel is compiled for an
	  address which meets above alignment restriction.

	  If bootloader loads the kernel at a non-aligned address and
	  CONFIG_RELOCATABLE is set, kernel will move itself to nearest
	  address aligned to above value and run from there.

	  If bootloader loads the kernel at a non-aligned address and
	  CONFIG_RELOCATABLE is not set, kernel will ignore the run time
	  load address and decompress itself to the address it has been
	  compiled for and run from there. The address for which kernel is
	  compiled already meets above alignment restrictions. Hence the
	  end result is that kernel runs from a physical address meeting
	  above alignment restrictions.

	  Don't change this unless you know what you are doing.

config HOTPLUG_CPU
	bool "Support for suspend on SMP and hot-pluggable CPUs (EXPERIMENTAL)"
	depends on SMP && HOTPLUG && EXPERIMENTAL && !X86_VOYAGER
	---help---
	  Say Y here to experiment with turning CPUs off and on, and to
	  enable suspend on SMP systems. CPUs can be controlled through
	  /sys/devices/system/cpu.
	  Say N if you want to disable CPU hotplug and don't need to
	  suspend.

config COMPAT_VDSO
	def_bool y
	prompt "Compat VDSO support"
	depends on X86_32 || IA32_EMULATION
	help
	  Map the 32-bit VDSO to the predictable old-style address too.
	---help---
	  Say N here if you are running a sufficiently recent glibc
	  version (2.3.3 or later), to remove the high-mapped
	  VDSO mapping and to exclusively use the randomized VDSO.

	  If unsure, say Y.

endmenu

config ARCH_ENABLE_MEMORY_HOTPLUG
	def_bool y
	depends on X86_64 || (X86_32 && HIGHMEM)

config HAVE_ARCH_EARLY_PFN_TO_NID
	def_bool X86_64
	depends on NUMA

menu "Power management options"
	depends on !X86_VOYAGER

config ARCH_HIBERNATION_HEADER
	def_bool y
	depends on X86_64 && HIBERNATION

source "kernel/power/Kconfig"

source "drivers/acpi/Kconfig"

config X86_APM_BOOT
	bool
	default y
	depends on APM || APM_MODULE

menuconfig APM
	tristate "APM (Advanced Power Management) BIOS support"
	depends on X86_32 && PM_SLEEP && !X86_VISWS
	---help---
	  APM is a BIOS specification for saving power using several different
	  techniques. This is mostly useful for battery powered laptops with
	  APM compliant BIOSes. If you say Y here, the system time will be
	  reset after a RESUME operation, the /proc/apm device will provide
	  battery status information, and user-space programs will receive
	  notification of APM "events" (e.g. battery status change).

	  If you select "Y" here, you can disable actual use of the APM
	  BIOS by passing the "apm=off" option to the kernel at boot time.

	  Note that the APM support is almost completely disabled for
	  machines with more than one CPU.

	  In order to use APM, you will need supporting software. For location
	  and more information, read <file:Documentation/power/pm.txt> and the
	  Battery Powered Linux mini-HOWTO, available from
	  <http://www.tldp.org/docs.html#howto>.

	  This driver does not spin down disk drives (see the hdparm(8)
	  manpage ("man 8 hdparm") for that), and it doesn't turn off
	  VESA-compliant "green" monitors.

	  This driver does not support the TI 4000M TravelMate and the ACER
	  486/DX4/75 because they don't have compliant BIOSes. Many "green"
	  desktop machines also don't have compliant BIOSes, and this driver
	  may cause those machines to panic during the boot phase.

	  Generally, if you don't have a battery in your machine, there isn't
	  much point in using this driver and you should say N. If you get
	  random kernel OOPSes or reboots that don't seem to be related to
	  anything, try disabling/enabling this option (or disabling/enabling
	  APM in your BIOS).

	  Some other things you should try when experiencing seemingly random,
	  "weird" problems:

	  1) make sure that you have enough swap space and that it is
	  enabled.
	  2) pass the "no-hlt" option to the kernel
	  3) switch on floating point emulation in the kernel and pass
	  the "no387" option to the kernel
	  4) pass the "floppy=nodma" option to the kernel
	  5) pass the "mem=4M" option to the kernel (thereby disabling
	  all but the first 4 MB of RAM)
	  6) make sure that the CPU is not over clocked.
	  7) read the sig11 FAQ at <http://www.bitwizard.nl/sig11/>
	  8) disable the cache from your BIOS settings
	  9) install a fan for the video card or exchange video RAM
	  10) install a better fan for the CPU
	  11) exchange RAM chips
	  12) exchange the motherboard.

	  To compile this driver as a module, choose M here: the
	  module will be called apm.

if APM

config APM_IGNORE_USER_SUSPEND
	bool "Ignore USER SUSPEND"
	help
	  This option will ignore USER SUSPEND requests. On machines with a
	  compliant APM BIOS, you want to say N. However, on the NEC Versa M
	  series notebooks, it is necessary to say Y because of a BIOS bug.

config APM_DO_ENABLE
	bool "Enable PM at boot time"
	---help---
	  Enable APM features at boot time. From page 36 of the APM BIOS
	  specification: "When disabled, the APM BIOS does not automatically
	  power manage devices, enter the Standby State, enter the Suspend
	  State, or take power saving steps in response to CPU Idle calls."
	  This driver will make CPU Idle calls when Linux is idle (unless this
	  feature is turned off -- see "Do CPU IDLE calls", below). This
	  should always save battery power, but more complicated APM features
	  will be dependent on your BIOS implementation. You may need to turn
	  this option off if your computer hangs at boot time when using APM
	  support, or if it beeps continuously instead of suspending. Turn
	  this off if you have a NEC UltraLite Versa 33/C or a Toshiba
	  T400CDT. This is off by default since most machines do fine without
	  this feature.

config APM_CPU_IDLE
	bool "Make CPU Idle calls when idle"
	help
	  Enable calls to APM CPU Idle/CPU Busy inside the kernel's idle loop.
	  On some machines, this can activate improved power savings, such as
	  a slowed CPU clock rate, when the machine is idle. These idle calls
	  are made after the idle loop has run for some length of time (e.g.,
	  333 mS). On some machines, this will cause a hang at boot time or
	  whenever the CPU becomes idle. (On machines with more than one CPU,
	  this option does nothing.)

config APM_DISPLAY_BLANK
	bool "Enable console blanking using APM"
	help
	  Enable console blanking using the APM. Some laptops can use this to
	  turn off the LCD backlight when the screen blanker of the Linux
	  virtual console blanks the screen. Note that this is only used by
	  the virtual console screen blanker, and won't turn off the backlight
	  when using the X Window system. This also doesn't have anything to
	  do with your VESA-compliant power-saving monitor. Further, this
	  option doesn't work for all laptops -- it might not turn off your
	  backlight at all, or it might print a lot of errors to the console,
	  especially if you are using gpm.

config APM_ALLOW_INTS
	bool "Allow interrupts during APM BIOS calls"
	help
	  Normally we disable external interrupts while we are making calls to
	  the APM BIOS as a measure to lessen the effects of a badly behaving
	  BIOS implementation.  The BIOS should reenable interrupts if it
	  needs to.  Unfortunately, some BIOSes do not -- especially those in
	  many of the newer IBM Thinkpads.  If you experience hangs when you
	  suspend, try setting this to Y.  Otherwise, say N.

config APM_REAL_MODE_POWER_OFF
	bool "Use real mode APM BIOS call to power off"
	help
	  Use real mode APM BIOS calls to switch off the computer. This is
	  a work-around for a number of buggy BIOSes. Switch this option on if
	  your computer crashes instead of powering off properly.

endif # APM

source "arch/x86/kernel/cpu/cpufreq/Kconfig"

source "drivers/cpuidle/Kconfig"

endmenu


menu "Bus options (PCI etc.)"

config PCI
	bool "PCI support"
	default y
	select ARCH_SUPPORTS_MSI if (X86_LOCAL_APIC && X86_IO_APIC)
	help
	  Find out whether you have a PCI motherboard. PCI is the name of a
	  bus system, i.e. the way the CPU talks to the other stuff inside
	  your box. Other bus systems are ISA, EISA, MicroChannel (MCA) or
	  VESA. If you have PCI, say Y, otherwise N.

choice
	prompt "PCI access mode"
	depends on X86_32 && PCI && !X86_VISWS
	default PCI_GOANY
	---help---
	  On PCI systems, the BIOS can be used to detect the PCI devices and
	  determine their configuration. However, some old PCI motherboards
	  have BIOS bugs and may crash if this is done. Also, some embedded
	  PCI-based systems don't have any BIOS at all. Linux can also try to
	  detect the PCI hardware directly without using the BIOS.

	  With this option, you can specify how Linux should detect the
	  PCI devices. If you choose "BIOS", the BIOS will be used,
	  if you choose "Direct", the BIOS won't be used, and if you
	  choose "MMConfig", then PCI Express MMCONFIG will be used.
	  If you choose "Any", the kernel will try MMCONFIG, then the
	  direct access method and falls back to the BIOS if that doesn't
	  work. If unsure, go with the default, which is "Any".

config PCI_GOBIOS
	bool "BIOS"

config PCI_GOMMCONFIG
	bool "MMConfig"

config PCI_GODIRECT
	bool "Direct"

config PCI_GOOLPC
	bool "OLPC"
	depends on OLPC

config PCI_GOANY
	bool "Any"

endchoice

config PCI_BIOS
	def_bool y
	depends on X86_32 && !X86_VISWS && PCI && (PCI_GOBIOS || PCI_GOANY)

# x86-64 doesn't support PCI BIOS access from long mode so always go direct.
config PCI_DIRECT
	def_bool y
	depends on PCI && (X86_64 || (PCI_GODIRECT || PCI_GOANY || PCI_GOOLPC) || X86_VISWS)

config PCI_MMCONFIG
	def_bool y
	depends on X86_32 && PCI && ACPI && (PCI_GOMMCONFIG || PCI_GOANY)

config PCI_OLPC
	def_bool y
	depends on PCI && OLPC && (PCI_GOOLPC || PCI_GOANY)

config PCI_DOMAINS
	def_bool y
	depends on PCI

config PCI_MMCONFIG
	bool "Support mmconfig PCI config space access"
	depends on X86_64 && PCI && ACPI

config DMAR
	bool "Support for DMA Remapping Devices (EXPERIMENTAL)"
	depends on X86_64 && PCI_MSI && ACPI && EXPERIMENTAL
	help
	  DMA remapping (DMAR) devices support enables independent address
	  translations for Direct Memory Access (DMA) from devices.
	  These DMA remapping devices are reported via ACPI tables
	  and include PCI device scope covered by these DMA
	  remapping devices.

config DMAR_GFX_WA
	def_bool y
	prompt "Support for Graphics workaround"
	depends on DMAR
	help
	 Current Graphics drivers tend to use physical address
	 for DMA and avoid using DMA APIs. Setting this config
	 option permits the IOMMU driver to set a unity map for
	 all the OS-visible memory. Hence the driver can continue
	 to use physical addresses for DMA.

config DMAR_FLOPPY_WA
	def_bool y
	depends on DMAR
	help
	 Floppy disk drivers are know to bypass DMA API calls
	 thereby failing to work when IOMMU is enabled. This
	 workaround will setup a 1:1 mapping for the first
	 16M to make floppy (an ISA device) work.

source "drivers/pci/pcie/Kconfig"

source "drivers/pci/Kconfig"

# x86_64 have no ISA slots, but do have ISA-style DMA.
config ISA_DMA_API
	def_bool y

if X86_32

config ISA
	bool "ISA support"
	depends on !(X86_VOYAGER || X86_VISWS)
	help
	  Find out whether you have ISA slots on your motherboard.  ISA is the
	  name of a bus system, i.e. the way the CPU talks to the other stuff
	  inside your box.  Other bus systems are PCI, EISA, MicroChannel
	  (MCA) or VESA.  ISA is an older system, now being displaced by PCI;
	  newer boards don't support it.  If you have ISA, say Y, otherwise N.

config EISA
	bool "EISA support"
	depends on ISA
	---help---
	  The Extended Industry Standard Architecture (EISA) bus was
	  developed as an open alternative to the IBM MicroChannel bus.

	  The EISA bus provided some of the features of the IBM MicroChannel
	  bus while maintaining backward compatibility with cards made for
	  the older ISA bus.  The EISA bus saw limited use between 1988 and
	  1995 when it was made obsolete by the PCI bus.

	  Say Y here if you are building a kernel for an EISA-based machine.

	  Otherwise, say N.

source "drivers/eisa/Kconfig"

config MCA
	bool "MCA support" if !(X86_VISWS || X86_VOYAGER)
	default y if X86_VOYAGER
	help
	  MicroChannel Architecture is found in some IBM PS/2 machines and
	  laptops.  It is a bus system similar to PCI or ISA. See
	  <file:Documentation/mca.txt> (and especially the web page given
	  there) before attempting to build an MCA bus kernel.

source "drivers/mca/Kconfig"

config SCx200
	tristate "NatSemi SCx200 support"
	depends on !X86_VOYAGER
	help
	  This provides basic support for National Semiconductor's
	  (now AMD's) Geode processors.  The driver probes for the
	  PCI-IDs of several on-chip devices, so its a good dependency
	  for other scx200_* drivers.

	  If compiled as a module, the driver is named scx200.

config SCx200HR_TIMER
	tristate "NatSemi SCx200 27MHz High-Resolution Timer Support"
	depends on SCx200 && GENERIC_TIME
	default y
	help
	  This driver provides a clocksource built upon the on-chip
	  27MHz high-resolution timer.  Its also a workaround for
	  NSC Geode SC-1100's buggy TSC, which loses time when the
	  processor goes idle (as is done by the scheduler).  The
	  other workaround is idle=poll boot option.

config GEODE_MFGPT_TIMER
	def_bool y
	prompt "Geode Multi-Function General Purpose Timer (MFGPT) events"
	depends on MGEODE_LX && GENERIC_TIME && GENERIC_CLOCKEVENTS
	help
	  This driver provides a clock event source based on the MFGPT
	  timer(s) in the CS5535 and CS5536 companion chip for the geode.
	  MFGPTs have a better resolution and max interval than the
	  generic PIT, and are suitable for use as high-res timers.

config OLPC
	bool "One Laptop Per Child support"
	default n
	help
	  Add support for detecting the unique features of the OLPC
	  XO hardware.

endif # X86_32

config K8_NB
	def_bool y
	depends on AGP_AMD64 || (X86_64 && (GART_IOMMU || (PCI && NUMA)))

source "drivers/pcmcia/Kconfig"

source "drivers/pci/hotplug/Kconfig"

endmenu


menu "Executable file formats / Emulations"

source "fs/Kconfig.binfmt"

config IA32_EMULATION
	bool "IA32 Emulation"
	depends on X86_64
	select COMPAT_BINFMT_ELF
	help
	  Include code to run 32-bit programs under a 64-bit kernel. You should
	  likely turn this on, unless you're 100% sure that you don't have any
	  32-bit programs left.

config IA32_AOUT
       tristate "IA32 a.out support"
       depends on IA32_EMULATION && ARCH_SUPPORTS_AOUT
       help
         Support old a.out binaries in the 32bit emulation.

config COMPAT
	def_bool y
	depends on IA32_EMULATION

config COMPAT_FOR_U64_ALIGNMENT
	def_bool COMPAT
	depends on X86_64

config SYSVIPC_COMPAT
	def_bool y
	depends on X86_64 && COMPAT && SYSVIPC

endmenu


source "net/Kconfig"

source "drivers/Kconfig"

source "drivers/firmware/Kconfig"

source "fs/Kconfig"

source "arch/x86/Kconfig.debug"

source "security/Kconfig"

source "crypto/Kconfig"

source "arch/x86/kvm/Kconfig"

source "lib/Kconfig"<|MERGE_RESOLUTION|>--- conflicted
+++ resolved
@@ -438,8 +438,6 @@
 
 endif
 
-<<<<<<< HEAD
-=======
 config PARAVIRT_DEBUG
        bool "paravirt-ops debugging"
        depends on PARAVIRT && DEBUG_KERNEL
@@ -447,7 +445,6 @@
          Enable to debug paravirt_ops internals.  Specifically, BUG if
 	 a paravirt_op is missing when it is called.
 
->>>>>>> 21ce2717
 config MEMTEST
 	bool "Memtest"
 	depends on X86_64
@@ -1005,7 +1002,6 @@
 
 if MAXSMP
 
-<<<<<<< HEAD
 config NODES_SHIFT
 	int
 	default "9"
@@ -1013,15 +1009,6 @@
 
 if !MAXSMP
 config NODES_SHIFT
-=======
-config NODES_SHIFT
-	int
-	default "9"
-endif
-
-if !MAXSMP
-config NODES_SHIFT
->>>>>>> 21ce2717
 	int "Maximum NUMA Nodes (as a power of 2)"
 	range 1 9   if X86_64
 	default "6" if X86_64
