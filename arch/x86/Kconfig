# x86 configuration
mainmenu "Linux Kernel Configuration for x86"

# Select 32 or 64 bit
config 64BIT
	bool "64-bit kernel" if ARCH = "x86"
	default ARCH = "x86_64"
	help
	  Say yes to build a 64-bit kernel - formerly known as x86_64
	  Say no to build a 32-bit kernel - formerly known as i386

config X86_32
	def_bool !64BIT

config X86_64
	def_bool 64BIT

### Arch settings
config X86
	def_bool y
	select HAVE_UNSTABLE_SCHED_CLOCK
	select HAVE_IDE
	select HAVE_OPROFILE
	select HAVE_KPROBES
	select HAVE_KRETPROBES
	select HAVE_KVM if ((X86_32 && !X86_VOYAGER && !X86_VISWS && !X86_NUMAQ) || X86_64)
	select HAVE_ARCH_KGDB if !X86_VOYAGER

config ARCH_DEFCONFIG
	string
	default "arch/x86/configs/i386_defconfig" if X86_32
	default "arch/x86/configs/x86_64_defconfig" if X86_64


config GENERIC_LOCKBREAK
	def_bool n

config GENERIC_TIME
	def_bool y

config GENERIC_CMOS_UPDATE
	def_bool y

config CLOCKSOURCE_WATCHDOG
	def_bool y

config GENERIC_CLOCKEVENTS
	def_bool y

config GENERIC_CLOCKEVENTS_BROADCAST
	def_bool y
	depends on X86_64 || (X86_32 && X86_LOCAL_APIC)

config LOCKDEP_SUPPORT
	def_bool y

config STACKTRACE_SUPPORT
	def_bool y

config HAVE_LATENCYTOP_SUPPORT
	def_bool y

config FAST_CMPXCHG_LOCAL
	bool
	default y

config MMU
	def_bool y

config ZONE_DMA
	def_bool y

config SBUS
	bool

config GENERIC_ISA_DMA
	def_bool y

config GENERIC_IOMAP
	def_bool y

config GENERIC_BUG
	def_bool y
	depends on BUG

config GENERIC_HWEIGHT
	def_bool y

config GENERIC_GPIO
	def_bool n

config ARCH_MAY_HAVE_PC_FDC
	def_bool y

config RWSEM_GENERIC_SPINLOCK
	def_bool !X86_XADD

config RWSEM_XCHGADD_ALGORITHM
	def_bool X86_XADD

config ARCH_HAS_ILOG2_U32
	def_bool n

config ARCH_HAS_ILOG2_U64
	def_bool n

config ARCH_HAS_CPU_IDLE_WAIT
	def_bool y

config GENERIC_CALIBRATE_DELAY
	def_bool y

config GENERIC_TIME_VSYSCALL
	bool
	default X86_64

config ARCH_HAS_CPU_RELAX
	def_bool y

config ARCH_HAS_CACHE_LINE_SIZE
	def_bool y

config HAVE_SETUP_PER_CPU_AREA
	def_bool X86_64_SMP || (X86_SMP && !X86_VOYAGER)

config HAVE_CPUMASK_OF_CPU_MAP
	def_bool X86_64_SMP

config ARCH_HIBERNATION_POSSIBLE
	def_bool y
	depends on !SMP || !X86_VOYAGER

config ARCH_SUSPEND_POSSIBLE
	def_bool y
	depends on !X86_VOYAGER

config ZONE_DMA32
	bool
	default X86_64

config ARCH_POPULATES_NODE_MAP
	def_bool y

config AUDIT_ARCH
	bool
	default X86_64

config ARCH_SUPPORTS_AOUT
	def_bool y

config ARCH_SUPPORTS_OPTIMIZED_INLINING
	def_bool y

# Use the generic interrupt handling code in kernel/irq/:
config GENERIC_HARDIRQS
	bool
	default y

config GENERIC_IRQ_PROBE
	bool
	default y

config GENERIC_PENDING_IRQ
	bool
	depends on GENERIC_HARDIRQS && SMP
	default y

config X86_SMP
	bool
	depends on SMP && ((X86_32 && !X86_VOYAGER) || X86_64)
	default y

config X86_32_SMP
	def_bool y
	depends on X86_32 && SMP

config X86_64_SMP
	def_bool y
	depends on X86_64 && SMP

config X86_HT
	bool
	depends on SMP
	depends on (X86_32 && !(X86_VISWS || X86_VOYAGER)) || X86_64
	default y

config X86_BIOS_REBOOT
	bool
	depends on !X86_VISWS && !X86_VOYAGER
	default y

config X86_TRAMPOLINE
	bool
	depends on X86_SMP || (X86_VOYAGER && SMP) || (64BIT && ACPI_SLEEP)
	default y

config KTIME_SCALAR
	def_bool X86_32
source "init/Kconfig"

menu "Processor type and features"

source "kernel/time/Kconfig"

config SMP
	bool "Symmetric multi-processing support"
	---help---
	  This enables support for systems with more than one CPU. If you have
	  a system with only one CPU, like most personal computers, say N. If
	  you have a system with more than one CPU, say Y.

	  If you say N here, the kernel will run on single and multiprocessor
	  machines, but will use only one CPU of a multiprocessor machine. If
	  you say Y here, the kernel will run on many, but not all,
	  singleprocessor machines. On a singleprocessor machine, the kernel
	  will run faster if you say N here.

	  Note that if you say Y here and choose architecture "586" or
	  "Pentium" under "Processor family", the kernel will not work on 486
	  architectures. Similarly, multiprocessor kernels for the "PPro"
	  architecture may not work on all Pentium based boards.

	  People using multiprocessor machines who say Y here should also say
	  Y to "Enhanced Real Time Clock Support", below. The "Advanced Power
	  Management" code will be disabled if you say Y here.

	  See also <file:Documentation/i386/IO-APIC.txt>,
	  <file:Documentation/nmi_watchdog.txt> and the SMP-HOWTO available at
	  <http://www.tldp.org/docs.html#howto>.

	  If you don't know what to do here, say N.

config X86_FIND_SMP_CONFIG
	def_bool y
	depends on X86_MPPARSE || X86_VOYAGER || X86_VISWS
<<<<<<< HEAD
=======
	depends on X86_32
>>>>>>> 0275b490

if ACPI
config X86_MPPARSE
	def_bool y
	bool "Enable MPS table"
	depends on X86_LOCAL_APIC && !X86_VISWS
	help
	  For old smp systems that do not have proper acpi support. Newer systems
	  (esp with 64bit cpus) with acpi support, MADT and DSDT will override it
endif

if !ACPI
config X86_MPPARSE
	def_bool y
	depends on X86_LOCAL_APIC && !X86_VISWS
endif

choice
	prompt "Subarchitecture Type"
	default X86_PC

config X86_PC
	bool "PC-compatible"
	help
	  Choose this option if your computer is a standard PC or compatible.

config X86_ELAN
	bool "AMD Elan"
	depends on X86_32
	help
	  Select this for an AMD Elan processor.

	  Do not use this option for K6/Athlon/Opteron processors!

	  If unsure, choose "PC-compatible" instead.

config X86_VOYAGER
	bool "Voyager (NCR)"
	depends on X86_32 && (SMP || BROKEN) && !PCI
	help
	  Voyager is an MCA-based 32-way capable SMP architecture proprietary
	  to NCR Corp.  Machine classes 345x/35xx/4100/51xx are Voyager-based.

	  *** WARNING ***

	  If you do not specifically know you have a Voyager based machine,
	  say N here, otherwise the kernel you build will not be bootable.

config X86_VISWS
	bool "SGI 320/540 (Visual Workstation)"
	depends on X86_32 && !PCI
	help
	  The SGI Visual Workstation series is an IA32-based workstation
	  based on SGI systems chips with some legacy PC hardware attached.

	  Say Y here to create a kernel to run on the SGI 320 or 540.

	  A kernel compiled for the Visual Workstation will not run on PCs
	  and vice versa. See <file:Documentation/sgi-visws.txt> for details.

config X86_GENERICARCH
       bool "Generic architecture"
	depends on X86_32
       help
          This option compiles in the NUMAQ, Summit, bigsmp, ES7000, default
	  subarchitectures.  It is intended for a generic binary kernel.
	  if you select them all, kernel will probe it one by one. and will
	  fallback to default.

if X86_GENERICARCH

config X86_NUMAQ
	bool "NUMAQ (IBM/Sequent)"
	depends on SMP && X86_32 && PCI && X86_MPPARSE
	select NUMA
	help
	  This option is used for getting Linux to run on a NUMAQ (IBM/Sequent)
	  NUMA multiquad box. This changes the way that processors are
	  bootstrapped, and uses Clustered Logical APIC addressing mode instead
	  of Flat Logical.  You will need a new lynxer.elf file to flash your
	  firmware with - send email to <Martin.Bligh@us.ibm.com>.

config X86_SUMMIT
	bool "Summit/EXA (IBM x440)"
	depends on X86_32 && SMP
	help
	  This option is needed for IBM systems that use the Summit/EXA chipset.
	  In particular, it is needed for the x440.

config X86_ES7000
	bool "Support for Unisys ES7000 IA32 series"
	depends on X86_32 && SMP
	help
	  Support for Unisys ES7000 systems.  Say 'Y' here if this kernel is
	  supposed to run on an IA32-based Unisys ES7000 system.

config X86_BIGSMP
	bool "Support for big SMP systems with more than 8 CPUs"
	depends on X86_32 && SMP
	help
	  This option is needed for the systems that have more than 8 CPUs
	  and if the system is not of any sub-arch type above.

endif

config X86_RDC321X
	bool "RDC R-321x SoC"
	depends on X86_32
	select M486
	select X86_REBOOTFIXUPS
	select GENERIC_GPIO
	select LEDS_CLASS
	select LEDS_GPIO
	select NEW_LEDS
	help
	  This option is needed for RDC R-321x system-on-chip, also known
	  as R-8610-(G).
	  If you don't have one of these chips, you should say N here.

config X86_VSMP
	bool "Support for ScaleMP vSMP"
	select PARAVIRT
	depends on X86_64 && !PCI
	help
	  Support for ScaleMP vSMP systems.  Say 'Y' here if this kernel is
	  supposed to run on these EM64T-based machines.  Only choose this option
	  if you have one of these machines.

endchoice

config SCHED_NO_NO_OMIT_FRAME_POINTER
	def_bool y
	prompt "Single-depth WCHAN output"
	depends on X86_32
	help
	  Calculate simpler /proc/<PID>/wchan values. If this option
	  is disabled then wchan values will recurse back to the
	  caller function. This provides more accurate wchan values,
	  at the expense of slightly more scheduling overhead.

	  If in doubt, say "Y".

menuconfig PARAVIRT_GUEST
	bool "Paravirtualized guest support"
	help
	  Say Y here to get to see options related to running Linux under
	  various hypervisors.  This option alone does not add any kernel code.

	  If you say N, all options in this submenu will be skipped and disabled.

if PARAVIRT_GUEST

source "arch/x86/xen/Kconfig"

config VMI
	bool "VMI Guest support"
	select PARAVIRT
	depends on X86_32
	depends on !(X86_VISWS || X86_VOYAGER)
	help
	  VMI provides a paravirtualized interface to the VMware ESX server
	  (it could be used by other hypervisors in theory too, but is not
	  at the moment), by linking the kernel to a GPL-ed ROM module
	  provided by the hypervisor.

config KVM_CLOCK
	bool "KVM paravirtualized clock"
	select PARAVIRT
	select PARAVIRT_CLOCK
	depends on !(X86_VISWS || X86_VOYAGER)
	help
	  Turning on this option will allow you to run a paravirtualized clock
	  when running over the KVM hypervisor. Instead of relying on a PIT
	  (or probably other) emulation by the underlying device model, the host
	  provides the guest with timing infrastructure such as time of day, and
	  system time

config KVM_GUEST
	bool "KVM Guest support"
	select PARAVIRT
	depends on !(X86_VISWS || X86_VOYAGER)
	help
	 This option enables various optimizations for running under the KVM
	 hypervisor.

source "arch/x86/lguest/Kconfig"

config PARAVIRT
	bool "Enable paravirtualization code"
	depends on !(X86_VISWS || X86_VOYAGER)
	help
	  This changes the kernel so it can modify itself when it is run
	  under a hypervisor, potentially improving performance significantly
	  over full virtualization.  However, when run without a hypervisor
	  the kernel is theoretically slower and slightly larger.

config PARAVIRT_CLOCK
	bool
	default n

endif

<<<<<<< HEAD
=======
config PARAVIRT_DEBUG
       bool "paravirt-ops debugging"
       depends on PARAVIRT && DEBUG_KERNEL
       help
         Enable to debug paravirt_ops internals.  Specifically, BUG if
	 a paravirt_op is missing when it is called.

>>>>>>> 0275b490
config MEMTEST
	bool "Memtest"
	depends on X86_64
	default y
	help
	  This option adds a kernel parameter 'memtest', which allows memtest
	  to be set.
		memtest=0, mean disabled; -- default
		memtest=1, mean do 1 test pattern;
		...
		memtest=4, mean do 4 test patterns.
	  If you are unsure how to answer this question, answer Y.

config ACPI_SRAT
	def_bool y
	depends on X86_32 && ACPI && NUMA && X86_GENERICARCH
	select ACPI_NUMA

config HAVE_ARCH_PARSE_SRAT
	def_bool y
	depends on ACPI_SRAT || X86_64

config X86_SUMMIT_NUMA
	def_bool y
	depends on X86_32 && NUMA && X86_GENERICARCH

config X86_CYCLONE_TIMER
	def_bool y
	depends on X86_GENERICARCH

config ES7000_CLUSTERED_APIC
	def_bool y
	depends on SMP && X86_ES7000 && MPENTIUMIII

source "arch/x86/Kconfig.cpu"

config HPET_TIMER
	def_bool X86_64
	prompt "HPET Timer Support" if X86_32
	help
         Use the IA-PC HPET (High Precision Event Timer) to manage
         time in preference to the PIT and RTC, if a HPET is
         present.
         HPET is the next generation timer replacing legacy 8254s.
         The HPET provides a stable time base on SMP
         systems, unlike the TSC, but it is more expensive to access,
         as it is off-chip.  You can find the HPET spec at
         <http://www.intel.com/hardwaredesign/hpetspec.htm>.

         You can safely choose Y here.  However, HPET will only be
         activated if the platform and the BIOS support this feature.
         Otherwise the 8254 will be used for timing services.

         Choose N to continue using the legacy 8254 timer.

config HPET_EMULATE_RTC
	def_bool y
	depends on HPET_TIMER && (RTC=y || RTC=m || RTC_DRV_CMOS=m || RTC_DRV_CMOS=y)

# Mark as embedded because too many people got it wrong.
# The code disables itself when not needed.
config DMI
	default y
	bool "Enable DMI scanning" if EMBEDDED
	help
	  Enabled scanning of DMI to identify machine quirks. Say Y
	  here unless you have verified that your setup is not
	  affected by entries in the DMI blacklist. Required by PNP
	  BIOS code.

config GART_IOMMU
	bool "GART IOMMU support" if EMBEDDED
	default y
	select SWIOTLB
	select AGP
	depends on X86_64 && PCI
	help
	  Support for full DMA access of devices with 32bit memory access only
	  on systems with more than 3GB. This is usually needed for USB,
	  sound, many IDE/SATA chipsets and some other devices.
	  Provides a driver for the AMD Athlon64/Opteron/Turion/Sempron GART
	  based hardware IOMMU and a software bounce buffer based IOMMU used
	  on Intel systems and as fallback.
	  The code is only active when needed (enough memory and limited
	  device) unless CONFIG_IOMMU_DEBUG or iommu=force is specified
	  too.

config CALGARY_IOMMU
	bool "IBM Calgary IOMMU support"
	select SWIOTLB
	depends on X86_64 && PCI && EXPERIMENTAL
	help
	  Support for hardware IOMMUs in IBM's xSeries x366 and x460
	  systems. Needed to run systems with more than 3GB of memory
	  properly with 32-bit PCI devices that do not support DAC
	  (Double Address Cycle). Calgary also supports bus level
	  isolation, where all DMAs pass through the IOMMU.  This
	  prevents them from going anywhere except their intended
	  destination. This catches hard-to-find kernel bugs and
	  mis-behaving drivers and devices that do not use the DMA-API
	  properly to set up their DMA buffers.  The IOMMU can be
	  turned off at boot time with the iommu=off parameter.
	  Normally the kernel will make the right choice by itself.
	  If unsure, say Y.

config CALGARY_IOMMU_ENABLED_BY_DEFAULT
	def_bool y
	prompt "Should Calgary be enabled by default?"
	depends on CALGARY_IOMMU
	help
	  Should Calgary be enabled by default? if you choose 'y', Calgary
	  will be used (if it exists). If you choose 'n', Calgary will not be
	  used even if it exists. If you choose 'n' and would like to use
	  Calgary anyway, pass 'iommu=calgary' on the kernel command line.
	  If unsure, say Y.

config AMD_IOMMU
	bool "AMD IOMMU support"
	select SWIOTLB
	depends on X86_64 && PCI && ACPI
	help
	  With this option you can enable support for AMD IOMMU hardware in
	  your system. An IOMMU is a hardware component which provides
	  remapping of DMA memory accesses from devices. With an AMD IOMMU you
	  can isolate the the DMA memory of different devices and protect the
	  system from misbehaving device drivers or hardware.

	  You can find out if your system has an AMD IOMMU if you look into
	  your BIOS for an option to enable it or if you have an IVRS ACPI
	  table.

# need this always selected by IOMMU for the VIA workaround
config SWIOTLB
	bool
	help
	  Support for software bounce buffers used on x86-64 systems
	  which don't have a hardware IOMMU (e.g. the current generation
	  of Intel's x86-64 CPUs). Using this PCI devices which can only
	  access 32-bits of memory can be used on systems with more than
	  3 GB of memory. If unsure, say Y.

config IOMMU_HELPER
	def_bool (CALGARY_IOMMU || GART_IOMMU || SWIOTLB)
config MAXSMP
	bool "Configure Maximum number of SMP Processors and NUMA Nodes"
	depends on X86_64 && SMP
	default n
	help
	  Configure maximum number of CPUS and NUMA Nodes for this architecture.
	  If unsure, say N.

if MAXSMP
config NR_CPUS
	int
	default "4096"
endif

<<<<<<< HEAD
config MAXSMP
	bool "Configure Maximum number of SMP Processors and NUMA Nodes"
	depends on X86_64 && SMP
	default n
	help
	  Configure maximum number of CPUS and NUMA Nodes for this architecture.
	  If unsure, say N.

if MAXSMP
config NR_CPUS
	int
	default "4096"
endif

=======
>>>>>>> 0275b490
if !MAXSMP
config NR_CPUS
	int "Maximum number of CPUs (2-4096)"
	range 2 4096
	depends on SMP
	default "32" if X86_NUMAQ || X86_SUMMIT || X86_BIGSMP || X86_ES7000
	default "8"
	help
	  This allows you to specify the maximum number of CPUs which this
	  kernel will support.  The maximum supported value is 4096 and the
	  minimum value which makes sense is 2.

	  This is purely to save memory - each supported CPU adds
	  approximately one kilobyte to the kernel image.
endif

config SCHED_SMT
	bool "SMT (Hyperthreading) scheduler support"
	depends on X86_HT
	help
	  SMT scheduler support improves the CPU scheduler's decision making
	  when dealing with Intel Pentium 4 chips with HyperThreading at a
	  cost of slightly increased overhead in some places. If unsure say
	  N here.

config SCHED_MC
	def_bool y
	prompt "Multi-core scheduler support"
	depends on X86_HT
	help
	  Multi-core scheduler support improves the CPU scheduler's decision
	  making when dealing with multi-core CPU chips at a cost of slightly
	  increased overhead in some places. If unsure say N here.

source "kernel/Kconfig.preempt"

config X86_UP_APIC
	bool "Local APIC support on uniprocessors"
	depends on X86_32 && !SMP && !(X86_VISWS || X86_VOYAGER || X86_GENERICARCH)
	help
	  A local APIC (Advanced Programmable Interrupt Controller) is an
	  integrated interrupt controller in the CPU. If you have a single-CPU
	  system which has a processor with a local APIC, you can say Y here to
	  enable and use it. If you say Y here even though your machine doesn't
	  have a local APIC, then the kernel will still run with no slowdown at
	  all. The local APIC supports CPU-generated self-interrupts (timer,
	  performance counters), and the NMI watchdog which detects hard
	  lockups.

config X86_UP_IOAPIC
	bool "IO-APIC support on uniprocessors"
	depends on X86_UP_APIC
	help
	  An IO-APIC (I/O Advanced Programmable Interrupt Controller) is an
	  SMP-capable replacement for PC-style interrupt controllers. Most
	  SMP systems and many recent uniprocessor systems have one.

	  If you have a single-CPU system with an IO-APIC, you can say Y here
	  to use it. If you say Y here even though your machine doesn't have
	  an IO-APIC, then the kernel will still run with no slowdown at all.

config X86_LOCAL_APIC
	def_bool y
	depends on X86_64 || (X86_32 && (X86_UP_APIC || ((X86_VISWS || SMP) && !X86_VOYAGER) || X86_GENERICARCH))

config X86_IO_APIC
	def_bool y
	depends on X86_64 || (X86_32 && (X86_UP_IOAPIC || (SMP && !(X86_VISWS || X86_VOYAGER)) || X86_GENERICARCH))

config X86_VISWS_APIC
	def_bool y
	depends on X86_32 && X86_VISWS

config X86_MCE
	bool "Machine Check Exception"
	depends on !X86_VOYAGER
	---help---
	  Machine Check Exception support allows the processor to notify the
	  kernel if it detects a problem (e.g. overheating, component failure).
	  The action the kernel takes depends on the severity of the problem,
	  ranging from a warning message on the console, to halting the machine.
	  Your processor must be a Pentium or newer to support this - check the
	  flags in /proc/cpuinfo for mce.  Note that some older Pentium systems
	  have a design flaw which leads to false MCE events - hence MCE is
	  disabled on all P5 processors, unless explicitly enabled with "mce"
	  as a boot argument.  Similarly, if MCE is built in and creates a
	  problem on some new non-standard machine, you can boot with "nomce"
	  to disable it.  MCE support simply ignores non-MCE processors like
	  the 386 and 486, so nearly everyone can say Y here.

config X86_MCE_INTEL
	def_bool y
	prompt "Intel MCE features"
	depends on X86_64 && X86_MCE && X86_LOCAL_APIC
	help
	   Additional support for intel specific MCE features such as
	   the thermal monitor.

config X86_MCE_AMD
	def_bool y
	prompt "AMD MCE features"
	depends on X86_64 && X86_MCE && X86_LOCAL_APIC
	help
	   Additional support for AMD specific MCE features such as
	   the DRAM Error Threshold.

config X86_MCE_NONFATAL
	tristate "Check for non-fatal errors on AMD Athlon/Duron / Intel Pentium 4"
	depends on X86_32 && X86_MCE
	help
	  Enabling this feature starts a timer that triggers every 5 seconds which
	  will look at the machine check registers to see if anything happened.
	  Non-fatal problems automatically get corrected (but still logged).
	  Disable this if you don't want to see these messages.
	  Seeing the messages this option prints out may be indicative of dying
	  or out-of-spec (ie, overclocked) hardware.
	  This option only does something on certain CPUs.
	  (AMD Athlon/Duron and Intel Pentium 4)

config X86_MCE_P4THERMAL
	bool "check for P4 thermal throttling interrupt."
	depends on X86_32 && X86_MCE && (X86_UP_APIC || SMP) && !X86_VISWS
	help
	  Enabling this feature will cause a message to be printed when the P4
	  enters thermal throttling.

config VM86
	bool "Enable VM86 support" if EMBEDDED
	default y
	depends on X86_32
	help
          This option is required by programs like DOSEMU to run 16-bit legacy
	  code on X86 processors. It also may be needed by software like
          XFree86 to initialize some video cards via BIOS. Disabling this
          option saves about 6k.

config TOSHIBA
	tristate "Toshiba Laptop support"
	depends on X86_32
	---help---
	  This adds a driver to safely access the System Management Mode of
	  the CPU on Toshiba portables with a genuine Toshiba BIOS. It does
	  not work on models with a Phoenix BIOS. The System Management Mode
	  is used to set the BIOS and power saving options on Toshiba portables.

	  For information on utilities to make use of this driver see the
	  Toshiba Linux utilities web site at:
	  <http://www.buzzard.org.uk/toshiba/>.

	  Say Y if you intend to run this kernel on a Toshiba portable.
	  Say N otherwise.

config I8K
	tristate "Dell laptop support"
	---help---
	  This adds a driver to safely access the System Management Mode
	  of the CPU on the Dell Inspiron 8000. The System Management Mode
	  is used to read cpu temperature and cooling fan status and to
	  control the fans on the I8K portables.

	  This driver has been tested only on the Inspiron 8000 but it may
	  also work with other Dell laptops. You can force loading on other
	  models by passing the parameter `force=1' to the module. Use at
	  your own risk.

	  For information on utilities to make use of this driver see the
	  I8K Linux utilities web site at:
	  <http://people.debian.org/~dz/i8k/>

	  Say Y if you intend to run this kernel on a Dell Inspiron 8000.
	  Say N otherwise.

config X86_REBOOTFIXUPS
	def_bool n
	prompt "Enable X86 board specific fixups for reboot"
	depends on X86_32 && X86
	---help---
	  This enables chipset and/or board specific fixups to be done
	  in order to get reboot to work correctly. This is only needed on
	  some combinations of hardware and BIOS. The symptom, for which
	  this config is intended, is when reboot ends with a stalled/hung
	  system.

	  Currently, the only fixup is for the Geode machines using
	  CS5530A and CS5536 chipsets and the RDC R-321x SoC.

	  Say Y if you want to enable the fixup. Currently, it's safe to
	  enable this option even if you don't need it.
	  Say N otherwise.

config MICROCODE
	tristate "/dev/cpu/microcode - Intel IA32 CPU microcode support"
	select FW_LOADER
	---help---
	  If you say Y here, you will be able to update the microcode on
	  Intel processors in the IA32 family, e.g. Pentium Pro, Pentium II,
	  Pentium III, Pentium 4, Xeon etc.  You will obviously need the
	  actual microcode binary data itself which is not shipped with the
	  Linux kernel.

	  For latest news and information on obtaining all the required
	  ingredients for this driver, check:
	  <http://www.urbanmyth.org/microcode/>.

	  To compile this driver as a module, choose M here: the
	  module will be called microcode.

config MICROCODE_OLD_INTERFACE
	def_bool y
	depends on MICROCODE

config X86_MSR
	tristate "/dev/cpu/*/msr - Model-specific register support"
	help
	  This device gives privileged processes access to the x86
	  Model-Specific Registers (MSRs).  It is a character device with
	  major 202 and minors 0 to 31 for /dev/cpu/0/msr to /dev/cpu/31/msr.
	  MSR accesses are directed to a specific CPU on multi-processor
	  systems.

config X86_CPUID
	tristate "/dev/cpu/*/cpuid - CPU information support"
	help
	  This device gives processes access to the x86 CPUID instruction to
	  be executed on a specific processor.  It is a character device
	  with major 203 and minors 0 to 31 for /dev/cpu/0/cpuid to
	  /dev/cpu/31/cpuid.

choice
	prompt "High Memory Support"
	default HIGHMEM4G if !X86_NUMAQ
	default HIGHMEM64G if X86_NUMAQ
	depends on X86_32

config NOHIGHMEM
	bool "off"
	depends on !X86_NUMAQ
	---help---
	  Linux can use up to 64 Gigabytes of physical memory on x86 systems.
	  However, the address space of 32-bit x86 processors is only 4
	  Gigabytes large. That means that, if you have a large amount of
	  physical memory, not all of it can be "permanently mapped" by the
	  kernel. The physical memory that's not permanently mapped is called
	  "high memory".

	  If you are compiling a kernel which will never run on a machine with
	  more than 1 Gigabyte total physical RAM, answer "off" here (default
	  choice and suitable for most users). This will result in a "3GB/1GB"
	  split: 3GB are mapped so that each process sees a 3GB virtual memory
	  space and the remaining part of the 4GB virtual memory space is used
	  by the kernel to permanently map as much physical memory as
	  possible.

	  If the machine has between 1 and 4 Gigabytes physical RAM, then
	  answer "4GB" here.

	  If more than 4 Gigabytes is used then answer "64GB" here. This
	  selection turns Intel PAE (Physical Address Extension) mode on.
	  PAE implements 3-level paging on IA32 processors. PAE is fully
	  supported by Linux, PAE mode is implemented on all recent Intel
	  processors (Pentium Pro and better). NOTE: If you say "64GB" here,
	  then the kernel will not boot on CPUs that don't support PAE!

	  The actual amount of total physical memory will either be
	  auto detected or can be forced by using a kernel command line option
	  such as "mem=256M". (Try "man bootparam" or see the documentation of
	  your boot loader (lilo or loadlin) about how to pass options to the
	  kernel at boot time.)

	  If unsure, say "off".

config HIGHMEM4G
	bool "4GB"
	depends on !X86_NUMAQ
	help
	  Select this if you have a 32-bit processor and between 1 and 4
	  gigabytes of physical RAM.

config HIGHMEM64G
	bool "64GB"
	depends on !M386 && !M486
	select X86_PAE
	help
	  Select this if you have a 32-bit processor and more than 4
	  gigabytes of physical RAM.

endchoice

choice
	depends on EXPERIMENTAL
	prompt "Memory split" if EMBEDDED
	default VMSPLIT_3G
	depends on X86_32
	help
	  Select the desired split between kernel and user memory.

	  If the address range available to the kernel is less than the
	  physical memory installed, the remaining memory will be available
	  as "high memory". Accessing high memory is a little more costly
	  than low memory, as it needs to be mapped into the kernel first.
	  Note that increasing the kernel address space limits the range
	  available to user programs, making the address space there
	  tighter.  Selecting anything other than the default 3G/1G split
	  will also likely make your kernel incompatible with binary-only
	  kernel modules.

	  If you are not absolutely sure what you are doing, leave this
	  option alone!

	config VMSPLIT_3G
		bool "3G/1G user/kernel split"
	config VMSPLIT_3G_OPT
		depends on !X86_PAE
		bool "3G/1G user/kernel split (for full 1G low memory)"
	config VMSPLIT_2G
		bool "2G/2G user/kernel split"
	config VMSPLIT_2G_OPT
		depends on !X86_PAE
		bool "2G/2G user/kernel split (for full 2G low memory)"
	config VMSPLIT_1G
		bool "1G/3G user/kernel split"
endchoice

config PAGE_OFFSET
	hex
	default 0xB0000000 if VMSPLIT_3G_OPT
	default 0x80000000 if VMSPLIT_2G
	default 0x78000000 if VMSPLIT_2G_OPT
	default 0x40000000 if VMSPLIT_1G
	default 0xC0000000
	depends on X86_32

config HIGHMEM
	def_bool y
	depends on X86_32 && (HIGHMEM64G || HIGHMEM4G)

config X86_PAE
	def_bool n
	prompt "PAE (Physical Address Extension) Support"
	depends on X86_32 && !HIGHMEM4G
	select RESOURCES_64BIT
	help
	  PAE is required for NX support, and furthermore enables
	  larger swapspace support for non-overcommit purposes. It
	  has the cost of more pagetable lookup overhead, and also
	  consumes more pagetable space per process.

# Common NUMA Features
config NUMA
	bool "Numa Memory Allocation and Scheduler Support (EXPERIMENTAL)"
	depends on SMP
	depends on X86_64 || (X86_32 && HIGHMEM64G && (X86_NUMAQ || X86_BIGSMP || X86_SUMMIT && ACPI) && EXPERIMENTAL)
	default n if X86_PC
	default y if (X86_NUMAQ || X86_SUMMIT || X86_BIGSMP)
	help
	  Enable NUMA (Non Uniform Memory Access) support.
	  The kernel will try to allocate memory used by a CPU on the
	  local memory controller of the CPU and add some more
	  NUMA awareness to the kernel.

	  For i386 this is currently highly experimental and should be only
	  used for kernel development. It might also cause boot failures.
	  For x86_64 this is recommended on all multiprocessor Opteron systems.
	  If the system is EM64T, you should say N unless your system is
	  EM64T NUMA.

comment "NUMA (Summit) requires SMP, 64GB highmem support, ACPI"
	depends on X86_32 && X86_SUMMIT && (!HIGHMEM64G || !ACPI)

config K8_NUMA
	def_bool y
	prompt "Old style AMD Opteron NUMA detection"
	depends on X86_64 && NUMA && PCI
	help
	 Enable K8 NUMA node topology detection.  You should say Y here if
	 you have a multi processor AMD K8 system. This uses an old
	 method to read the NUMA configuration directly from the builtin
	 Northbridge of Opteron. It is recommended to use X86_64_ACPI_NUMA
	 instead, which also takes priority if both are compiled in.

config X86_64_ACPI_NUMA
	def_bool y
	prompt "ACPI NUMA detection"
	depends on X86_64 && NUMA && ACPI && PCI
	select ACPI_NUMA
	help
	  Enable ACPI SRAT based node topology detection.

# Some NUMA nodes have memory ranges that span
# other nodes.  Even though a pfn is valid and
# between a node's start and end pfns, it may not
# reside on that node.  See memmap_init_zone()
# for details.
config NODES_SPAN_OTHER_NODES
	def_bool y
	depends on X86_64_ACPI_NUMA

config NUMA_EMU
	bool "NUMA emulation"
	depends on X86_64 && NUMA
	help
	  Enable NUMA emulation. A flat machine will be split
	  into virtual nodes when booted with "numa=fake=N", where N is the
	  number of nodes. This is only useful for debugging.

if MAXSMP

config NODES_SHIFT
	int
	default "9"
endif

if !MAXSMP
config NODES_SHIFT
	int "Maximum NUMA Nodes (as a power of 2)"
	range 1 9   if X86_64
	default "6" if X86_64
	default "4" if X86_NUMAQ
	default "3"
	depends on NEED_MULTIPLE_NODES
	help
	  Specify the maximum number of NUMA Nodes available on the target
	  system.  Increases memory reserved to accomodate various tables.
endif

config HAVE_ARCH_BOOTMEM_NODE
	def_bool y
	depends on X86_32 && NUMA

config ARCH_HAVE_MEMORY_PRESENT
	def_bool y
	depends on X86_32 && DISCONTIGMEM

config NEED_NODE_MEMMAP_SIZE
	def_bool y
	depends on X86_32 && (DISCONTIGMEM || SPARSEMEM)

config HAVE_ARCH_ALLOC_REMAP
	def_bool y
	depends on X86_32 && NUMA

config ARCH_FLATMEM_ENABLE
	def_bool y
	depends on X86_32 && ARCH_SELECT_MEMORY_MODEL && X86_PC && !NUMA

config ARCH_DISCONTIGMEM_ENABLE
	def_bool y
	depends on NUMA && X86_32

config ARCH_DISCONTIGMEM_DEFAULT
	def_bool y
	depends on NUMA && X86_32

config ARCH_SPARSEMEM_DEFAULT
	def_bool y
	depends on X86_64

config ARCH_SPARSEMEM_ENABLE
	def_bool y
	depends on X86_64 || NUMA || (EXPERIMENTAL && X86_PC)
	select SPARSEMEM_STATIC if X86_32
	select SPARSEMEM_VMEMMAP_ENABLE if X86_64

config ARCH_SELECT_MEMORY_MODEL
	def_bool y
	depends on ARCH_SPARSEMEM_ENABLE

config ARCH_MEMORY_PROBE
	def_bool X86_64
	depends on MEMORY_HOTPLUG

source "mm/Kconfig"

config HIGHPTE
	bool "Allocate 3rd-level pagetables from highmem"
	depends on X86_32 && (HIGHMEM4G || HIGHMEM64G)
	help
	  The VM uses one page table entry for each page of physical memory.
	  For systems with a lot of RAM, this can be wasteful of precious
	  low memory.  Setting this option will put user-space page table
	  entries in high memory.

config MATH_EMULATION
	bool
	prompt "Math emulation" if X86_32
	---help---
	  Linux can emulate a math coprocessor (used for floating point
	  operations) if you don't have one. 486DX and Pentium processors have
	  a math coprocessor built in, 486SX and 386 do not, unless you added
	  a 487DX or 387, respectively. (The messages during boot time can
	  give you some hints here ["man dmesg"].) Everyone needs either a
	  coprocessor or this emulation.

	  If you don't have a math coprocessor, you need to say Y here; if you
	  say Y here even though you have a coprocessor, the coprocessor will
	  be used nevertheless. (This behavior can be changed with the kernel
	  command line option "no387", which comes handy if your coprocessor
	  is broken. Try "man bootparam" or see the documentation of your boot
	  loader (lilo or loadlin) about how to pass options to the kernel at
	  boot time.) This means that it is a good idea to say Y here if you
	  intend to use this kernel on different machines.

	  More information about the internals of the Linux math coprocessor
	  emulation can be found in <file:arch/x86/math-emu/README>.

	  If you are not sure, say Y; apart from resulting in a 66 KB bigger
	  kernel, it won't hurt.

config MTRR
	bool "MTRR (Memory Type Range Register) support"
	---help---
	  On Intel P6 family processors (Pentium Pro, Pentium II and later)
	  the Memory Type Range Registers (MTRRs) may be used to control
	  processor access to memory ranges. This is most useful if you have
	  a video (VGA) card on a PCI or AGP bus. Enabling write-combining
	  allows bus write transfers to be combined into a larger transfer
	  before bursting over the PCI/AGP bus. This can increase performance
	  of image write operations 2.5 times or more. Saying Y here creates a
	  /proc/mtrr file which may be used to manipulate your processor's
	  MTRRs. Typically the X server should use this.

	  This code has a reasonably generic interface so that similar
	  control registers on other processors can be easily supported
	  as well:

	  The Cyrix 6x86, 6x86MX and M II processors have Address Range
	  Registers (ARRs) which provide a similar functionality to MTRRs. For
	  these, the ARRs are used to emulate the MTRRs.
	  The AMD K6-2 (stepping 8 and above) and K6-3 processors have two
	  MTRRs. The Centaur C6 (WinChip) has 8 MCRs, allowing
	  write-combining. All of these processors are supported by this code
	  and it makes sense to say Y here if you have one of them.

	  Saying Y here also fixes a problem with buggy SMP BIOSes which only
	  set the MTRRs for the boot CPU and not for the secondary CPUs. This
	  can lead to all sorts of problems, so it's good to say Y here.

	  You can safely say Y even if your machine doesn't have MTRRs, you'll
	  just add about 9 KB to your kernel.

	  See <file:Documentation/mtrr.txt> for more information.

config MTRR_SANITIZER
	def_bool y
	prompt "MTRR cleanup support"
	depends on MTRR
	help
	  Convert MTRR layout from continuous to discrete, so some X driver
	  could add WB entries.

	  Say N here if you see bootup problems (boot crash, boot hang,
	  spontaneous reboots).

	  Could be disabled with disable_mtrr_cleanup. Also mtrr_chunk_size
	  could be used to send largest mtrr entry size for continuous block
	  to hold holes (aka. UC entries)

	  If unsure, say Y.

config MTRR_SANITIZER_ENABLE_DEFAULT
	int "MTRR cleanup enable value (0-1)"
	range 0 1
	default "0"
	depends on MTRR_SANITIZER
	help
	  Enable mtrr cleanup default value

config MTRR_SANITIZER_SPARE_REG_NR_DEFAULT
	int "MTRR cleanup spare reg num (0-7)"
	range 0 7
	default "1"
	depends on MTRR_SANITIZER
	help
	  mtrr cleanup spare entries default, it can be changed via
	  mtrr_spare_reg_nr=

config X86_PAT
	bool
	prompt "x86 PAT support"
	depends on MTRR
	help
	  Use PAT attributes to setup page level cache control.

	  PATs are the modern equivalents of MTRRs and are much more
	  flexible than MTRRs.

	  Say N here if you see bootup problems (boot crash, boot hang,
	  spontaneous reboots) or a non-working video driver.

	  If unsure, say Y.

config EFI
	def_bool n
	prompt "EFI runtime service support"
	depends on ACPI
	---help---
	This enables the kernel to use EFI runtime services that are
	available (such as the EFI variable services).

	This option is only useful on systems that have EFI firmware.
  	In addition, you should use the latest ELILO loader available
  	at <http://elilo.sourceforge.net> in order to take advantage
  	of EFI runtime services. However, even with this option, the
  	resultant kernel should continue to boot on existing non-EFI
  	platforms.

config IRQBALANCE
	def_bool y
	prompt "Enable kernel irq balancing"
	depends on X86_32 && SMP && X86_IO_APIC
	help
	  The default yes will allow the kernel to do irq load balancing.
	  Saying no will keep the kernel from doing irq load balancing.

config SECCOMP
	def_bool y
	prompt "Enable seccomp to safely compute untrusted bytecode"
	depends on PROC_FS
	help
	  This kernel feature is useful for number crunching applications
	  that may need to compute untrusted bytecode during their
	  execution. By using pipes or other transports made available to
	  the process as file descriptors supporting the read/write
	  syscalls, it's possible to isolate those applications in
	  their own address space using seccomp. Once seccomp is
	  enabled via /proc/<pid>/seccomp, it cannot be disabled
	  and the task is only allowed to execute a few safe syscalls
	  defined by each seccomp mode.

	  If unsure, say Y. Only embedded should say N here.

config CC_STACKPROTECTOR
	bool "Enable -fstack-protector buffer overflow detection (EXPERIMENTAL)"
	depends on X86_64 && EXPERIMENTAL && BROKEN
	help
         This option turns on the -fstack-protector GCC feature. This
	  feature puts, at the beginning of critical functions, a canary
	  value on the stack just before the return address, and validates
	  the value just before actually returning.  Stack based buffer
	  overflows (that need to overwrite this return address) now also
	  overwrite the canary, which gets detected and the attack is then
	  neutralized via a kernel panic.

	  This feature requires gcc version 4.2 or above, or a distribution
	  gcc with the feature backported. Older versions are automatically
	  detected and for those versions, this configuration option is ignored.

config CC_STACKPROTECTOR_ALL
	bool "Use stack-protector for all functions"
	depends on CC_STACKPROTECTOR
	help
	  Normally, GCC only inserts the canary value protection for
	  functions that use large-ish on-stack buffers. By enabling
	  this option, GCC will be asked to do this for ALL functions.

source kernel/Kconfig.hz

config KEXEC
	bool "kexec system call"
	depends on X86_BIOS_REBOOT
	help
	  kexec is a system call that implements the ability to shutdown your
	  current kernel, and to start another kernel.  It is like a reboot
	  but it is independent of the system firmware.   And like a reboot
	  you can start any kernel with it, not just Linux.

	  The name comes from the similarity to the exec system call.

	  It is an ongoing process to be certain the hardware in a machine
	  is properly shutdown, so do not be surprised if this code does not
	  initially work for you.  It may help to enable device hotplugging
	  support.  As of this writing the exact hardware interface is
	  strongly in flux, so no good recommendation can be made.

config CRASH_DUMP
	bool "kernel crash dumps (EXPERIMENTAL)"
	depends on X86_64 || (X86_32 && HIGHMEM)
	help
	  Generate crash dump after being started by kexec.
	  This should be normally only set in special crash dump kernels
	  which are loaded in the main kernel with kexec-tools into
	  a specially reserved region and then later executed after
	  a crash by kdump/kexec. The crash dump kernel must be compiled
	  to a memory address not used by the main kernel or BIOS using
	  PHYSICAL_START, or it must be built as a relocatable image
	  (CONFIG_RELOCATABLE=y).
	  For more details see Documentation/kdump/kdump.txt

config PHYSICAL_START
	hex "Physical address where the kernel is loaded" if (EMBEDDED || CRASH_DUMP)
	default "0x1000000" if X86_NUMAQ
	default "0x200000" if X86_64
	default "0x100000"
	help
	  This gives the physical address where the kernel is loaded.

	  If kernel is a not relocatable (CONFIG_RELOCATABLE=n) then
	  bzImage will decompress itself to above physical address and
	  run from there. Otherwise, bzImage will run from the address where
	  it has been loaded by the boot loader and will ignore above physical
	  address.

	  In normal kdump cases one does not have to set/change this option
	  as now bzImage can be compiled as a completely relocatable image
	  (CONFIG_RELOCATABLE=y) and be used to load and run from a different
	  address. This option is mainly useful for the folks who don't want
	  to use a bzImage for capturing the crash dump and want to use a
	  vmlinux instead. vmlinux is not relocatable hence a kernel needs
	  to be specifically compiled to run from a specific memory area
	  (normally a reserved region) and this option comes handy.

	  So if you are using bzImage for capturing the crash dump, leave
	  the value here unchanged to 0x100000 and set CONFIG_RELOCATABLE=y.
	  Otherwise if you plan to use vmlinux for capturing the crash dump
	  change this value to start of the reserved region (Typically 16MB
	  0x1000000). In other words, it can be set based on the "X" value as
	  specified in the "crashkernel=YM@XM" command line boot parameter
	  passed to the panic-ed kernel. Typically this parameter is set as
	  crashkernel=64M@16M. Please take a look at
	  Documentation/kdump/kdump.txt for more details about crash dumps.

	  Usage of bzImage for capturing the crash dump is recommended as
	  one does not have to build two kernels. Same kernel can be used
	  as production kernel and capture kernel. Above option should have
	  gone away after relocatable bzImage support is introduced. But it
	  is present because there are users out there who continue to use
	  vmlinux for dump capture. This option should go away down the
	  line.

	  Don't change this unless you know what you are doing.

config RELOCATABLE
	bool "Build a relocatable kernel (EXPERIMENTAL)"
	depends on EXPERIMENTAL
	help
	  This builds a kernel image that retains relocation information
	  so it can be loaded someplace besides the default 1MB.
	  The relocations tend to make the kernel binary about 10% larger,
	  but are discarded at runtime.

	  One use is for the kexec on panic case where the recovery kernel
	  must live at a different physical address than the primary
	  kernel.

	  Note: If CONFIG_RELOCATABLE=y, then the kernel runs from the address
	  it has been loaded at and the compile time physical address
	  (CONFIG_PHYSICAL_START) is ignored.

config PHYSICAL_ALIGN
	hex
	prompt "Alignment value to which kernel should be aligned" if X86_32
	default "0x100000" if X86_32
	default "0x200000" if X86_64
	range 0x2000 0x400000
	help
	  This value puts the alignment restrictions on physical address
	  where kernel is loaded and run from. Kernel is compiled for an
	  address which meets above alignment restriction.

	  If bootloader loads the kernel at a non-aligned address and
	  CONFIG_RELOCATABLE is set, kernel will move itself to nearest
	  address aligned to above value and run from there.

	  If bootloader loads the kernel at a non-aligned address and
	  CONFIG_RELOCATABLE is not set, kernel will ignore the run time
	  load address and decompress itself to the address it has been
	  compiled for and run from there. The address for which kernel is
	  compiled already meets above alignment restrictions. Hence the
	  end result is that kernel runs from a physical address meeting
	  above alignment restrictions.

	  Don't change this unless you know what you are doing.

config HOTPLUG_CPU
	bool "Support for suspend on SMP and hot-pluggable CPUs (EXPERIMENTAL)"
	depends on SMP && HOTPLUG && EXPERIMENTAL && !X86_VOYAGER
	---help---
	  Say Y here to experiment with turning CPUs off and on, and to
	  enable suspend on SMP systems. CPUs can be controlled through
	  /sys/devices/system/cpu.
	  Say N if you want to disable CPU hotplug and don't need to
	  suspend.

config COMPAT_VDSO
	def_bool y
	prompt "Compat VDSO support"
	depends on X86_32 || IA32_EMULATION
	help
	  Map the 32-bit VDSO to the predictable old-style address too.
	---help---
	  Say N here if you are running a sufficiently recent glibc
	  version (2.3.3 or later), to remove the high-mapped
	  VDSO mapping and to exclusively use the randomized VDSO.

	  If unsure, say Y.

endmenu

config ARCH_ENABLE_MEMORY_HOTPLUG
	def_bool y
	depends on X86_64 || (X86_32 && HIGHMEM)

config HAVE_ARCH_EARLY_PFN_TO_NID
	def_bool X86_64
	depends on NUMA

menu "Power management options"
	depends on !X86_VOYAGER

config ARCH_HIBERNATION_HEADER
	def_bool y
	depends on X86_64 && HIBERNATION

source "kernel/power/Kconfig"

source "drivers/acpi/Kconfig"

config X86_APM_BOOT
	bool
	default y
	depends on APM || APM_MODULE

menuconfig APM
	tristate "APM (Advanced Power Management) BIOS support"
	depends on X86_32 && PM_SLEEP && !X86_VISWS
	---help---
	  APM is a BIOS specification for saving power using several different
	  techniques. This is mostly useful for battery powered laptops with
	  APM compliant BIOSes. If you say Y here, the system time will be
	  reset after a RESUME operation, the /proc/apm device will provide
	  battery status information, and user-space programs will receive
	  notification of APM "events" (e.g. battery status change).

	  If you select "Y" here, you can disable actual use of the APM
	  BIOS by passing the "apm=off" option to the kernel at boot time.

	  Note that the APM support is almost completely disabled for
	  machines with more than one CPU.

	  In order to use APM, you will need supporting software. For location
	  and more information, read <file:Documentation/power/pm.txt> and the
	  Battery Powered Linux mini-HOWTO, available from
	  <http://www.tldp.org/docs.html#howto>.

	  This driver does not spin down disk drives (see the hdparm(8)
	  manpage ("man 8 hdparm") for that), and it doesn't turn off
	  VESA-compliant "green" monitors.

	  This driver does not support the TI 4000M TravelMate and the ACER
	  486/DX4/75 because they don't have compliant BIOSes. Many "green"
	  desktop machines also don't have compliant BIOSes, and this driver
	  may cause those machines to panic during the boot phase.

	  Generally, if you don't have a battery in your machine, there isn't
	  much point in using this driver and you should say N. If you get
	  random kernel OOPSes or reboots that don't seem to be related to
	  anything, try disabling/enabling this option (or disabling/enabling
	  APM in your BIOS).

	  Some other things you should try when experiencing seemingly random,
	  "weird" problems:

	  1) make sure that you have enough swap space and that it is
	  enabled.
	  2) pass the "no-hlt" option to the kernel
	  3) switch on floating point emulation in the kernel and pass
	  the "no387" option to the kernel
	  4) pass the "floppy=nodma" option to the kernel
	  5) pass the "mem=4M" option to the kernel (thereby disabling
	  all but the first 4 MB of RAM)
	  6) make sure that the CPU is not over clocked.
	  7) read the sig11 FAQ at <http://www.bitwizard.nl/sig11/>
	  8) disable the cache from your BIOS settings
	  9) install a fan for the video card or exchange video RAM
	  10) install a better fan for the CPU
	  11) exchange RAM chips
	  12) exchange the motherboard.

	  To compile this driver as a module, choose M here: the
	  module will be called apm.

if APM

config APM_IGNORE_USER_SUSPEND
	bool "Ignore USER SUSPEND"
	help
	  This option will ignore USER SUSPEND requests. On machines with a
	  compliant APM BIOS, you want to say N. However, on the NEC Versa M
	  series notebooks, it is necessary to say Y because of a BIOS bug.

config APM_DO_ENABLE
	bool "Enable PM at boot time"
	---help---
	  Enable APM features at boot time. From page 36 of the APM BIOS
	  specification: "When disabled, the APM BIOS does not automatically
	  power manage devices, enter the Standby State, enter the Suspend
	  State, or take power saving steps in response to CPU Idle calls."
	  This driver will make CPU Idle calls when Linux is idle (unless this
	  feature is turned off -- see "Do CPU IDLE calls", below). This
	  should always save battery power, but more complicated APM features
	  will be dependent on your BIOS implementation. You may need to turn
	  this option off if your computer hangs at boot time when using APM
	  support, or if it beeps continuously instead of suspending. Turn
	  this off if you have a NEC UltraLite Versa 33/C or a Toshiba
	  T400CDT. This is off by default since most machines do fine without
	  this feature.

config APM_CPU_IDLE
	bool "Make CPU Idle calls when idle"
	help
	  Enable calls to APM CPU Idle/CPU Busy inside the kernel's idle loop.
	  On some machines, this can activate improved power savings, such as
	  a slowed CPU clock rate, when the machine is idle. These idle calls
	  are made after the idle loop has run for some length of time (e.g.,
	  333 mS). On some machines, this will cause a hang at boot time or
	  whenever the CPU becomes idle. (On machines with more than one CPU,
	  this option does nothing.)

config APM_DISPLAY_BLANK
	bool "Enable console blanking using APM"
	help
	  Enable console blanking using the APM. Some laptops can use this to
	  turn off the LCD backlight when the screen blanker of the Linux
	  virtual console blanks the screen. Note that this is only used by
	  the virtual console screen blanker, and won't turn off the backlight
	  when using the X Window system. This also doesn't have anything to
	  do with your VESA-compliant power-saving monitor. Further, this
	  option doesn't work for all laptops -- it might not turn off your
	  backlight at all, or it might print a lot of errors to the console,
	  especially if you are using gpm.

config APM_ALLOW_INTS
	bool "Allow interrupts during APM BIOS calls"
	help
	  Normally we disable external interrupts while we are making calls to
	  the APM BIOS as a measure to lessen the effects of a badly behaving
	  BIOS implementation.  The BIOS should reenable interrupts if it
	  needs to.  Unfortunately, some BIOSes do not -- especially those in
	  many of the newer IBM Thinkpads.  If you experience hangs when you
	  suspend, try setting this to Y.  Otherwise, say N.

config APM_REAL_MODE_POWER_OFF
	bool "Use real mode APM BIOS call to power off"
	help
	  Use real mode APM BIOS calls to switch off the computer. This is
	  a work-around for a number of buggy BIOSes. Switch this option on if
	  your computer crashes instead of powering off properly.

endif # APM

source "arch/x86/kernel/cpu/cpufreq/Kconfig"

source "drivers/cpuidle/Kconfig"

endmenu


menu "Bus options (PCI etc.)"

config PCI
	bool "PCI support"
	default y
	select ARCH_SUPPORTS_MSI if (X86_LOCAL_APIC && X86_IO_APIC)
	help
	  Find out whether you have a PCI motherboard. PCI is the name of a
	  bus system, i.e. the way the CPU talks to the other stuff inside
	  your box. Other bus systems are ISA, EISA, MicroChannel (MCA) or
	  VESA. If you have PCI, say Y, otherwise N.

choice
	prompt "PCI access mode"
	depends on X86_32 && PCI && !X86_VISWS
	default PCI_GOANY
	---help---
	  On PCI systems, the BIOS can be used to detect the PCI devices and
	  determine their configuration. However, some old PCI motherboards
	  have BIOS bugs and may crash if this is done. Also, some embedded
	  PCI-based systems don't have any BIOS at all. Linux can also try to
	  detect the PCI hardware directly without using the BIOS.

	  With this option, you can specify how Linux should detect the
	  PCI devices. If you choose "BIOS", the BIOS will be used,
	  if you choose "Direct", the BIOS won't be used, and if you
	  choose "MMConfig", then PCI Express MMCONFIG will be used.
	  If you choose "Any", the kernel will try MMCONFIG, then the
	  direct access method and falls back to the BIOS if that doesn't
	  work. If unsure, go with the default, which is "Any".

config PCI_GOBIOS
	bool "BIOS"

config PCI_GOMMCONFIG
	bool "MMConfig"

config PCI_GODIRECT
	bool "Direct"

config PCI_GOOLPC
	bool "OLPC"
	depends on OLPC

config PCI_GOANY
	bool "Any"

endchoice

config PCI_BIOS
	def_bool y
	depends on X86_32 && !X86_VISWS && PCI && (PCI_GOBIOS || PCI_GOANY)

# x86-64 doesn't support PCI BIOS access from long mode so always go direct.
config PCI_DIRECT
	def_bool y
	depends on PCI && (X86_64 || (PCI_GODIRECT || PCI_GOANY || PCI_GOOLPC) || X86_VISWS)

config PCI_MMCONFIG
	def_bool y
	depends on X86_32 && PCI && ACPI && (PCI_GOMMCONFIG || PCI_GOANY)

config PCI_OLPC
	def_bool y
	depends on PCI && OLPC && (PCI_GOOLPC || PCI_GOANY)

config PCI_DOMAINS
	def_bool y
	depends on PCI

config PCI_MMCONFIG
	bool "Support mmconfig PCI config space access"
	depends on X86_64 && PCI && ACPI

config DMAR
	bool "Support for DMA Remapping Devices (EXPERIMENTAL)"
	depends on X86_64 && PCI_MSI && ACPI && EXPERIMENTAL
	help
	  DMA remapping (DMAR) devices support enables independent address
	  translations for Direct Memory Access (DMA) from devices.
	  These DMA remapping devices are reported via ACPI tables
	  and include PCI device scope covered by these DMA
	  remapping devices.

config DMAR_GFX_WA
	def_bool y
	prompt "Support for Graphics workaround"
	depends on DMAR
	help
	 Current Graphics drivers tend to use physical address
	 for DMA and avoid using DMA APIs. Setting this config
	 option permits the IOMMU driver to set a unity map for
	 all the OS-visible memory. Hence the driver can continue
	 to use physical addresses for DMA.

config DMAR_FLOPPY_WA
	def_bool y
	depends on DMAR
	help
	 Floppy disk drivers are know to bypass DMA API calls
	 thereby failing to work when IOMMU is enabled. This
	 workaround will setup a 1:1 mapping for the first
	 16M to make floppy (an ISA device) work.

source "drivers/pci/pcie/Kconfig"

source "drivers/pci/Kconfig"

# x86_64 have no ISA slots, but do have ISA-style DMA.
config ISA_DMA_API
	def_bool y

if X86_32

config ISA
	bool "ISA support"
	depends on !(X86_VOYAGER || X86_VISWS)
	help
	  Find out whether you have ISA slots on your motherboard.  ISA is the
	  name of a bus system, i.e. the way the CPU talks to the other stuff
	  inside your box.  Other bus systems are PCI, EISA, MicroChannel
	  (MCA) or VESA.  ISA is an older system, now being displaced by PCI;
	  newer boards don't support it.  If you have ISA, say Y, otherwise N.

config EISA
	bool "EISA support"
	depends on ISA
	---help---
	  The Extended Industry Standard Architecture (EISA) bus was
	  developed as an open alternative to the IBM MicroChannel bus.

	  The EISA bus provided some of the features of the IBM MicroChannel
	  bus while maintaining backward compatibility with cards made for
	  the older ISA bus.  The EISA bus saw limited use between 1988 and
	  1995 when it was made obsolete by the PCI bus.

	  Say Y here if you are building a kernel for an EISA-based machine.

	  Otherwise, say N.

source "drivers/eisa/Kconfig"

config MCA
	bool "MCA support" if !(X86_VISWS || X86_VOYAGER)
	default y if X86_VOYAGER
	help
	  MicroChannel Architecture is found in some IBM PS/2 machines and
	  laptops.  It is a bus system similar to PCI or ISA. See
	  <file:Documentation/mca.txt> (and especially the web page given
	  there) before attempting to build an MCA bus kernel.

source "drivers/mca/Kconfig"

config SCx200
	tristate "NatSemi SCx200 support"
	depends on !X86_VOYAGER
	help
	  This provides basic support for National Semiconductor's
	  (now AMD's) Geode processors.  The driver probes for the
	  PCI-IDs of several on-chip devices, so its a good dependency
	  for other scx200_* drivers.

	  If compiled as a module, the driver is named scx200.

config SCx200HR_TIMER
	tristate "NatSemi SCx200 27MHz High-Resolution Timer Support"
	depends on SCx200 && GENERIC_TIME
	default y
	help
	  This driver provides a clocksource built upon the on-chip
	  27MHz high-resolution timer.  Its also a workaround for
	  NSC Geode SC-1100's buggy TSC, which loses time when the
	  processor goes idle (as is done by the scheduler).  The
	  other workaround is idle=poll boot option.

config GEODE_MFGPT_TIMER
	def_bool y
	prompt "Geode Multi-Function General Purpose Timer (MFGPT) events"
	depends on MGEODE_LX && GENERIC_TIME && GENERIC_CLOCKEVENTS
	help
	  This driver provides a clock event source based on the MFGPT
	  timer(s) in the CS5535 and CS5536 companion chip for the geode.
	  MFGPTs have a better resolution and max interval than the
	  generic PIT, and are suitable for use as high-res timers.

config OLPC
	bool "One Laptop Per Child support"
	default n
	help
	  Add support for detecting the unique features of the OLPC
	  XO hardware.

endif # X86_32

config K8_NB
	def_bool y
	depends on AGP_AMD64 || (X86_64 && (GART_IOMMU || (PCI && NUMA)))

source "drivers/pcmcia/Kconfig"

source "drivers/pci/hotplug/Kconfig"

endmenu


menu "Executable file formats / Emulations"

source "fs/Kconfig.binfmt"

config IA32_EMULATION
	bool "IA32 Emulation"
	depends on X86_64
	select COMPAT_BINFMT_ELF
	help
	  Include code to run 32-bit programs under a 64-bit kernel. You should
	  likely turn this on, unless you're 100% sure that you don't have any
	  32-bit programs left.

config IA32_AOUT
       tristate "IA32 a.out support"
       depends on IA32_EMULATION && ARCH_SUPPORTS_AOUT
       help
         Support old a.out binaries in the 32bit emulation.

config COMPAT
	def_bool y
	depends on IA32_EMULATION

config COMPAT_FOR_U64_ALIGNMENT
	def_bool COMPAT
	depends on X86_64

config SYSVIPC_COMPAT
	def_bool y
	depends on X86_64 && COMPAT && SYSVIPC

endmenu


source "net/Kconfig"

source "drivers/Kconfig"

source "drivers/firmware/Kconfig"

source "fs/Kconfig"

source "arch/x86/Kconfig.debug"

source "security/Kconfig"

source "crypto/Kconfig"

source "arch/x86/kvm/Kconfig"

source "lib/Kconfig"<|MERGE_RESOLUTION|>--- conflicted
+++ resolved
@@ -233,10 +233,6 @@
 config X86_FIND_SMP_CONFIG
 	def_bool y
 	depends on X86_MPPARSE || X86_VOYAGER || X86_VISWS
-<<<<<<< HEAD
-=======
-	depends on X86_32
->>>>>>> 0275b490
 
 if ACPI
 config X86_MPPARSE
@@ -439,8 +435,6 @@
 
 endif
 
-<<<<<<< HEAD
-=======
 config PARAVIRT_DEBUG
        bool "paravirt-ops debugging"
        depends on PARAVIRT && DEBUG_KERNEL
@@ -448,7 +442,6 @@
          Enable to debug paravirt_ops internals.  Specifically, BUG if
 	 a paravirt_op is missing when it is called.
 
->>>>>>> 0275b490
 config MEMTEST
 	bool "Memtest"
 	depends on X86_64
@@ -469,7 +462,7 @@
 
 config HAVE_ARCH_PARSE_SRAT
 	def_bool y
-	depends on ACPI_SRAT || X86_64
+	depends on ACPI_SRAT
 
 config X86_SUMMIT_NUMA
 	def_bool y
@@ -592,6 +585,7 @@
 
 config IOMMU_HELPER
 	def_bool (CALGARY_IOMMU || GART_IOMMU || SWIOTLB)
+
 config MAXSMP
 	bool "Configure Maximum number of SMP Processors and NUMA Nodes"
 	depends on X86_64 && SMP
@@ -606,23 +600,6 @@
 	default "4096"
 endif
 
-<<<<<<< HEAD
-config MAXSMP
-	bool "Configure Maximum number of SMP Processors and NUMA Nodes"
-	depends on X86_64 && SMP
-	default n
-	help
-	  Configure maximum number of CPUS and NUMA Nodes for this architecture.
-	  If unsure, say N.
-
-if MAXSMP
-config NR_CPUS
-	int
-	default "4096"
-endif
-
-=======
->>>>>>> 0275b490
 if !MAXSMP
 config NR_CPUS
 	int "Maximum number of CPUs (2-4096)"
