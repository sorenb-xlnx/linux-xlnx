# x86 configuration
mainmenu "Linux Kernel Configuration for x86"

# Select 32 or 64 bit
config 64BIT
	bool "64-bit kernel" if ARCH = "x86"
	default ARCH = "x86_64"
	---help---
	  Say yes to build a 64-bit kernel - formerly known as x86_64
	  Say no to build a 32-bit kernel - formerly known as i386

config X86_32
	def_bool !64BIT

config X86_64
	def_bool 64BIT

### Arch settings
config X86
	def_bool y
	select HAVE_AOUT if X86_32
	select HAVE_READQ
	select HAVE_WRITEQ
	select HAVE_UNSTABLE_SCHED_CLOCK
	select HAVE_IDE
	select HAVE_OPROFILE
	select HAVE_IOREMAP_PROT
	select HAVE_KPROBES
	select ARCH_WANT_OPTIONAL_GPIOLIB
	select ARCH_WANT_FRAME_POINTERS
	select HAVE_KRETPROBES
	select HAVE_FTRACE_MCOUNT_RECORD
	select HAVE_DYNAMIC_FTRACE
	select HAVE_FUNCTION_TRACER
	select HAVE_FUNCTION_GRAPH_TRACER
	select HAVE_FUNCTION_TRACE_MCOUNT_TEST
	select HAVE_KVM
	select HAVE_ARCH_KGDB
	select HAVE_ARCH_TRACEHOOK
	select HAVE_GENERIC_DMA_COHERENT if X86_32
	select HAVE_EFFICIENT_UNALIGNED_ACCESS
	select USER_STACKTRACE_SUPPORT

config ARCH_DEFCONFIG
	string
	default "arch/x86/configs/i386_defconfig" if X86_32
	default "arch/x86/configs/x86_64_defconfig" if X86_64

config GENERIC_TIME
	def_bool y

config GENERIC_CMOS_UPDATE
	def_bool y

config CLOCKSOURCE_WATCHDOG
	def_bool y

config GENERIC_CLOCKEVENTS
	def_bool y

config GENERIC_CLOCKEVENTS_BROADCAST
	def_bool y
	depends on X86_64 || (X86_32 && X86_LOCAL_APIC)

config LOCKDEP_SUPPORT
	def_bool y

config STACKTRACE_SUPPORT
	def_bool y

config HAVE_LATENCYTOP_SUPPORT
	def_bool y

config FAST_CMPXCHG_LOCAL
	bool
	default y

config MMU
	def_bool y

config ZONE_DMA
	def_bool y

config SBUS
	bool

config GENERIC_ISA_DMA
	def_bool y

config GENERIC_IOMAP
	def_bool y

config GENERIC_BUG
	def_bool y
	depends on BUG
	select GENERIC_BUG_RELATIVE_POINTERS if X86_64

config GENERIC_BUG_RELATIVE_POINTERS
	bool

config GENERIC_HWEIGHT
	def_bool y

config GENERIC_GPIO
	bool

config ARCH_MAY_HAVE_PC_FDC
	def_bool y

config RWSEM_GENERIC_SPINLOCK
	def_bool !X86_XADD

config RWSEM_XCHGADD_ALGORITHM
	def_bool X86_XADD

config ARCH_HAS_CPU_IDLE_WAIT
	def_bool y

config GENERIC_CALIBRATE_DELAY
	def_bool y

config GENERIC_TIME_VSYSCALL
	bool
	default X86_64

config ARCH_HAS_CPU_RELAX
	def_bool y

config ARCH_HAS_DEFAULT_IDLE
	def_bool y

config ARCH_HAS_CACHE_LINE_SIZE
	def_bool y

config HAVE_SETUP_PER_CPU_AREA
	def_bool y

config HAVE_CPUMASK_OF_CPU_MAP
	def_bool X86_64_SMP

config ARCH_HIBERNATION_POSSIBLE
	def_bool y
	depends on !SMP

config ARCH_SUSPEND_POSSIBLE
	def_bool y

config ZONE_DMA32
	bool
	default X86_64

config ARCH_POPULATES_NODE_MAP
	def_bool y

config AUDIT_ARCH
	bool
	default X86_64

config ARCH_SUPPORTS_OPTIMIZED_INLINING
	def_bool y

# Use the generic interrupt handling code in kernel/irq/:
config GENERIC_HARDIRQS
	bool
	default y

config GENERIC_IRQ_PROBE
	bool
	default y

config GENERIC_PENDING_IRQ
	bool
	depends on GENERIC_HARDIRQS && SMP
	default y

config USE_GENERIC_SMP_HELPERS
	def_bool y
	depends on SMP

config X86_32_SMP
	def_bool y
	depends on X86_32 && SMP

config X86_64_SMP
	def_bool y
	depends on X86_64 && SMP

config X86_HT
	bool
	depends on SMP
	default y

config X86_TRAMPOLINE
	bool
	depends on SMP || (64BIT && ACPI_SLEEP)
	default y

config KTIME_SCALAR
	def_bool X86_32
source "init/Kconfig"
source "kernel/Kconfig.freezer"

menu "Processor type and features"

source "kernel/time/Kconfig"

config SMP
	bool "Symmetric multi-processing support"
	---help---
	  This enables support for systems with more than one CPU. If you have
	  a system with only one CPU, like most personal computers, say N. If
	  you have a system with more than one CPU, say Y.

	  If you say N here, the kernel will run on single and multiprocessor
	  machines, but will use only one CPU of a multiprocessor machine. If
	  you say Y here, the kernel will run on many, but not all,
	  singleprocessor machines. On a singleprocessor machine, the kernel
	  will run faster if you say N here.

	  Note that if you say Y here and choose architecture "586" or
	  "Pentium" under "Processor family", the kernel will not work on 486
	  architectures. Similarly, multiprocessor kernels for the "PPro"
	  architecture may not work on all Pentium based boards.

	  People using multiprocessor machines who say Y here should also say
	  Y to "Enhanced Real Time Clock Support", below. The "Advanced Power
	  Management" code will be disabled if you say Y here.

	  See also <file:Documentation/i386/IO-APIC.txt>,
	  <file:Documentation/nmi_watchdog.txt> and the SMP-HOWTO available at
	  <http://www.tldp.org/docs.html#howto>.

	  If you don't know what to do here, say N.

config SPARSE_IRQ
	bool "Support sparse irq numbering"
	depends on PCI_MSI || HT_IRQ
	---help---
	  This enables support for sparse irqs. This is useful for distro
	  kernels that want to define a high CONFIG_NR_CPUS value but still
	  want to have low kernel memory footprint on smaller machines.

	  ( Sparse IRQs can also be beneficial on NUMA boxes, as they spread
	    out the irq_desc[] array in a more NUMA-friendly way. )

	  If you don't know what to do here, say N.

config NUMA_MIGRATE_IRQ_DESC
	bool "Move irq desc when changing irq smp_affinity"
	depends on SPARSE_IRQ && NUMA
	default n
	---help---
	  This enables moving irq_desc to cpu/node that irq will use handled.

	  If you don't know what to do here, say N.

config X86_MPPARSE
	bool "Enable MPS table" if ACPI
	default y
	depends on X86_LOCAL_APIC
	---help---
	  For old smp systems that do not have proper acpi support. Newer systems
	  (esp with 64bit cpus) with acpi support, MADT and DSDT will override it

config X86_BIGSMP
	bool "Support for big SMP systems with more than 8 CPUs"
	depends on X86_32 && SMP
	---help---
	  This option is needed for the systems that have more than 8 CPUs

config X86_NON_STANDARD
	bool "Support for non-standard x86 platforms"
	---help---
	  If you disable this option then the kernel will only support
	  standard PC platforms. (which covers the vast majority of
	  systems out there.)

	  If you enable this option then you'll be able to select a number
	  of less common non-PC x86 platforms: VisWS, RDC321, SGI/UV.

	  If you have one of these systems, or if you want to build a
	  generic distribution kernel, say Y here - otherwise say N.

config X86_VISWS
	bool "SGI 320/540 (Visual Workstation)"
	depends on X86_32 && PCI && X86_MPPARSE && PCI_GODIRECT
	depends on X86_NON_STANDARD
	---help---
	  The SGI Visual Workstation series is an IA32-based workstation
	  based on SGI systems chips with some legacy PC hardware attached.

	  Say Y here to create a kernel to run on the SGI 320 or 540.

	  A kernel compiled for the Visual Workstation will run on general
	  PCs as well. See <file:Documentation/sgi-visws.txt> for details.

config X86_RDC321X
	bool "RDC R-321x SoC"
	depends on X86_32
	depends on X86_NON_STANDARD
	select M486
	select X86_REBOOTFIXUPS
	---help---
	  This option is needed for RDC R-321x system-on-chip, also known
	  as R-8610-(G).
	  If you don't have one of these chips, you should say N here.

config X86_UV
	bool "SGI Ultraviolet"
	depends on X86_64
	depends on X86_NON_STANDARD
	---help---
	  This option is needed in order to support SGI Ultraviolet systems.
	  If you don't have one of these, you should say N here.

config X86_VSMP
	bool "Support for ScaleMP vSMP"
	select PARAVIRT
	depends on X86_64 && PCI
	depends on X86_NON_STANDARD
	---help---
	  Support for ScaleMP vSMP systems.  Say 'Y' here if this kernel is
	  supposed to run on these EM64T-based machines.  Only choose this option
	  if you have one of these machines.

config X86_ELAN
	bool "AMD Elan"
	depends on X86_32
	depends on X86_NON_STANDARD
	---help---
	  Select this for an AMD Elan processor.

	  Do not use this option for K6/Athlon/Opteron processors!

	  If unsure, choose "PC-compatible" instead.

config X86_32_NON_STANDARD
	bool "Support non-standard 32-bit SMP architectures"
	depends on X86_32 && SMP
	depends on X86_NON_STANDARD
	---help---
	  This option compiles in the NUMAQ, Summit, bigsmp, ES7000, default
	  subarchitectures.  It is intended for a generic binary kernel.
	  if you select them all, kernel will probe it one by one. and will
	  fallback to default.

config X86_NUMAQ
	bool "NUMAQ (IBM/Sequent)"
	depends on X86_32_NON_STANDARD
	select NUMA
	select X86_MPPARSE
	---help---
	  This option is used for getting Linux to run on a NUMAQ (IBM/Sequent)
	  NUMA multiquad box. This changes the way that processors are
	  bootstrapped, and uses Clustered Logical APIC addressing mode instead
	  of Flat Logical.  You will need a new lynxer.elf file to flash your
	  firmware with - send email to <Martin.Bligh@us.ibm.com>.

config X86_SUMMIT
	bool "Summit/EXA (IBM x440)"
	depends on X86_32_NON_STANDARD
	---help---
	  This option is needed for IBM systems that use the Summit/EXA chipset.
	  In particular, it is needed for the x440.

config X86_ES7000
	bool "Support for Unisys ES7000 IA32 series"
	depends on X86_32_NON_STANDARD && X86_BIGSMP
	---help---
	  Support for Unisys ES7000 systems.  Say 'Y' here if this kernel is
	  supposed to run on an IA32-based Unisys ES7000 system.

config X86_VOYAGER
	bool "Voyager (NCR)"
	depends on SMP && !PCI && BROKEN
	depends on X86_32_NON_STANDARD
	---help---
	  Voyager is an MCA-based 32-way capable SMP architecture proprietary
	  to NCR Corp.  Machine classes 345x/35xx/4100/51xx are Voyager-based.

	  *** WARNING ***

	  If you do not specifically know you have a Voyager based machine,
	  say N here, otherwise the kernel you build will not be bootable.

config X86_UV
	bool "SGI Ultraviolet"
	depends on X86_64
	help
	  This option is needed in order to support SGI Ultraviolet systems.
	  If you don't have one of these, you should say N here.

config SCHED_OMIT_FRAME_POINTER
	def_bool y
	prompt "Single-depth WCHAN output"
	depends on X86
	---help---
	  Calculate simpler /proc/<PID>/wchan values. If this option
	  is disabled then wchan values will recurse back to the
	  caller function. This provides more accurate wchan values,
	  at the expense of slightly more scheduling overhead.

	  If in doubt, say "Y".

menuconfig PARAVIRT_GUEST
	bool "Paravirtualized guest support"
	---help---
	  Say Y here to get to see options related to running Linux under
	  various hypervisors.  This option alone does not add any kernel code.

	  If you say N, all options in this submenu will be skipped and disabled.

if PARAVIRT_GUEST

source "arch/x86/xen/Kconfig"

config VMI
	bool "VMI Guest support"
	select PARAVIRT
	depends on X86_32
	---help---
	  VMI provides a paravirtualized interface to the VMware ESX server
	  (it could be used by other hypervisors in theory too, but is not
	  at the moment), by linking the kernel to a GPL-ed ROM module
	  provided by the hypervisor.

config KVM_CLOCK
	bool "KVM paravirtualized clock"
	select PARAVIRT
	select PARAVIRT_CLOCK
	---help---
	  Turning on this option will allow you to run a paravirtualized clock
	  when running over the KVM hypervisor. Instead of relying on a PIT
	  (or probably other) emulation by the underlying device model, the host
	  provides the guest with timing infrastructure such as time of day, and
	  system time

config KVM_GUEST
	bool "KVM Guest support"
	select PARAVIRT
	---help---
	  This option enables various optimizations for running under the KVM
	  hypervisor.

source "arch/x86/lguest/Kconfig"

config PARAVIRT
	bool "Enable paravirtualization code"
	---help---
	  This changes the kernel so it can modify itself when it is run
	  under a hypervisor, potentially improving performance significantly
	  over full virtualization.  However, when run without a hypervisor
	  the kernel is theoretically slower and slightly larger.

config PARAVIRT_CLOCK
	bool
	default n

endif

config PARAVIRT_DEBUG
	bool "paravirt-ops debugging"
	depends on PARAVIRT && DEBUG_KERNEL
	---help---
	  Enable to debug paravirt_ops internals.  Specifically, BUG if
	  a paravirt_op is missing when it is called.

config MEMTEST
	bool "Memtest"
	---help---
	  This option adds a kernel parameter 'memtest', which allows memtest
	  to be set.
	        memtest=0, mean disabled; -- default
	        memtest=1, mean do 1 test pattern;
	        ...
	        memtest=4, mean do 4 test patterns.
	  If you are unsure how to answer this question, answer N.

config X86_SUMMIT_NUMA
	def_bool y
	depends on X86_32 && NUMA && X86_32_NON_STANDARD

config X86_CYCLONE_TIMER
	def_bool y
	depends on X86_32_NON_STANDARD

source "arch/x86/Kconfig.cpu"

config HPET_TIMER
	def_bool X86_64
	prompt "HPET Timer Support" if X86_32
	---help---
	  Use the IA-PC HPET (High Precision Event Timer) to manage
	  time in preference to the PIT and RTC, if a HPET is
	  present.
	  HPET is the next generation timer replacing legacy 8254s.
	  The HPET provides a stable time base on SMP
	  systems, unlike the TSC, but it is more expensive to access,
	  as it is off-chip.  You can find the HPET spec at
	  <http://www.intel.com/hardwaredesign/hpetspec_1.pdf>.

	  You can safely choose Y here.  However, HPET will only be
	  activated if the platform and the BIOS support this feature.
	  Otherwise the 8254 will be used for timing services.

	  Choose N to continue using the legacy 8254 timer.

config HPET_EMULATE_RTC
	def_bool y
	depends on HPET_TIMER && (RTC=y || RTC=m || RTC_DRV_CMOS=m || RTC_DRV_CMOS=y)

# Mark as embedded because too many people got it wrong.
# The code disables itself when not needed.
config DMI
	default y
	bool "Enable DMI scanning" if EMBEDDED
	---help---
	  Enabled scanning of DMI to identify machine quirks. Say Y
	  here unless you have verified that your setup is not
	  affected by entries in the DMI blacklist. Required by PNP
	  BIOS code.

config GART_IOMMU
	bool "GART IOMMU support" if EMBEDDED
	default y
	select SWIOTLB
	select AGP
	depends on X86_64 && PCI
	---help---
	  Support for full DMA access of devices with 32bit memory access only
	  on systems with more than 3GB. This is usually needed for USB,
	  sound, many IDE/SATA chipsets and some other devices.
	  Provides a driver for the AMD Athlon64/Opteron/Turion/Sempron GART
	  based hardware IOMMU and a software bounce buffer based IOMMU used
	  on Intel systems and as fallback.
	  The code is only active when needed (enough memory and limited
	  device) unless CONFIG_IOMMU_DEBUG or iommu=force is specified
	  too.

config CALGARY_IOMMU
	bool "IBM Calgary IOMMU support"
	select SWIOTLB
	depends on X86_64 && PCI && EXPERIMENTAL
	---help---
	  Support for hardware IOMMUs in IBM's xSeries x366 and x460
	  systems. Needed to run systems with more than 3GB of memory
	  properly with 32-bit PCI devices that do not support DAC
	  (Double Address Cycle). Calgary also supports bus level
	  isolation, where all DMAs pass through the IOMMU.  This
	  prevents them from going anywhere except their intended
	  destination. This catches hard-to-find kernel bugs and
	  mis-behaving drivers and devices that do not use the DMA-API
	  properly to set up their DMA buffers.  The IOMMU can be
	  turned off at boot time with the iommu=off parameter.
	  Normally the kernel will make the right choice by itself.
	  If unsure, say Y.

config CALGARY_IOMMU_ENABLED_BY_DEFAULT
	def_bool y
	prompt "Should Calgary be enabled by default?"
	depends on CALGARY_IOMMU
	---help---
	  Should Calgary be enabled by default? if you choose 'y', Calgary
	  will be used (if it exists). If you choose 'n', Calgary will not be
	  used even if it exists. If you choose 'n' and would like to use
	  Calgary anyway, pass 'iommu=calgary' on the kernel command line.
	  If unsure, say Y.

config AMD_IOMMU
	bool "AMD IOMMU support"
	select SWIOTLB
	select PCI_MSI
	depends on X86_64 && PCI && ACPI
	---help---
	  With this option you can enable support for AMD IOMMU hardware in
	  your system. An IOMMU is a hardware component which provides
	  remapping of DMA memory accesses from devices. With an AMD IOMMU you
	  can isolate the the DMA memory of different devices and protect the
	  system from misbehaving device drivers or hardware.

	  You can find out if your system has an AMD IOMMU if you look into
	  your BIOS for an option to enable it or if you have an IVRS ACPI
	  table.

config AMD_IOMMU_STATS
	bool "Export AMD IOMMU statistics to debugfs"
	depends on AMD_IOMMU
	select DEBUG_FS
	---help---
	  This option enables code in the AMD IOMMU driver to collect various
	  statistics about whats happening in the driver and exports that
	  information to userspace via debugfs.
	  If unsure, say N.

# need this always selected by IOMMU for the VIA workaround
config SWIOTLB
	def_bool y if X86_64
	---help---
	  Support for software bounce buffers used on x86-64 systems
	  which don't have a hardware IOMMU (e.g. the current generation
	  of Intel's x86-64 CPUs). Using this PCI devices which can only
	  access 32-bits of memory can be used on systems with more than
	  3 GB of memory. If unsure, say Y.

config IOMMU_HELPER
	def_bool (CALGARY_IOMMU || GART_IOMMU || SWIOTLB || AMD_IOMMU)

config IOMMU_API
	def_bool (AMD_IOMMU || DMAR)

config MAXSMP
	bool "Configure Maximum number of SMP Processors and NUMA Nodes"
	depends on X86_64 && SMP && DEBUG_KERNEL && EXPERIMENTAL
	select CPUMASK_OFFSTACK
	default n
	---help---
	  Configure maximum number of CPUS and NUMA Nodes for this architecture.
	  If unsure, say N.

config NR_CPUS
	int "Maximum number of CPUs" if SMP && !MAXSMP
	range 2 512 if SMP && !MAXSMP
	default "1" if !SMP
	default "4096" if MAXSMP
	default "32" if SMP && (X86_NUMAQ || X86_SUMMIT || X86_BIGSMP || X86_ES7000)
	default "8" if SMP
	---help---
	  This allows you to specify the maximum number of CPUs which this
	  kernel will support.  The maximum supported value is 512 and the
	  minimum value which makes sense is 2.

	  This is purely to save memory - each supported CPU adds
	  approximately eight kilobytes to the kernel image.

config SCHED_SMT
	bool "SMT (Hyperthreading) scheduler support"
	depends on X86_HT
	---help---
	  SMT scheduler support improves the CPU scheduler's decision making
	  when dealing with Intel Pentium 4 chips with HyperThreading at a
	  cost of slightly increased overhead in some places. If unsure say
	  N here.

config SCHED_MC
	def_bool y
	prompt "Multi-core scheduler support"
	depends on X86_HT
	---help---
	  Multi-core scheduler support improves the CPU scheduler's decision
	  making when dealing with multi-core CPU chips at a cost of slightly
	  increased overhead in some places. If unsure say N here.

source "kernel/Kconfig.preempt"

config X86_UP_APIC
	bool "Local APIC support on uniprocessors"
	depends on X86_32 && !SMP && !X86_32_NON_STANDARD
	---help---
	  A local APIC (Advanced Programmable Interrupt Controller) is an
	  integrated interrupt controller in the CPU. If you have a single-CPU
	  system which has a processor with a local APIC, you can say Y here to
	  enable and use it. If you say Y here even though your machine doesn't
	  have a local APIC, then the kernel will still run with no slowdown at
	  all. The local APIC supports CPU-generated self-interrupts (timer,
	  performance counters), and the NMI watchdog which detects hard
	  lockups.

config X86_UP_IOAPIC
	bool "IO-APIC support on uniprocessors"
	depends on X86_UP_APIC
	---help---
	  An IO-APIC (I/O Advanced Programmable Interrupt Controller) is an
	  SMP-capable replacement for PC-style interrupt controllers. Most
	  SMP systems and many recent uniprocessor systems have one.

	  If you have a single-CPU system with an IO-APIC, you can say Y here
	  to use it. If you say Y here even though your machine doesn't have
	  an IO-APIC, then the kernel will still run with no slowdown at all.

config X86_LOCAL_APIC
	def_bool y
	depends on X86_64 || SMP || X86_32_NON_STANDARD || X86_UP_APIC

config X86_IO_APIC
	def_bool y
	depends on X86_64 || SMP || X86_32_NON_STANDARD || X86_UP_APIC

config X86_VISWS_APIC
	def_bool y
	depends on X86_32 && X86_VISWS

config X86_REROUTE_FOR_BROKEN_BOOT_IRQS
	bool "Reroute for broken boot IRQs"
	default n
	depends on X86_IO_APIC
	---help---
	  This option enables a workaround that fixes a source of
	  spurious interrupts. This is recommended when threaded
	  interrupt handling is used on systems where the generation of
	  superfluous "boot interrupts" cannot be disabled.

	  Some chipsets generate a legacy INTx "boot IRQ" when the IRQ
	  entry in the chipset's IO-APIC is masked (as, e.g. the RT
	  kernel does during interrupt handling). On chipsets where this
	  boot IRQ generation cannot be disabled, this workaround keeps
	  the original IRQ line masked so that only the equivalent "boot
	  IRQ" is delivered to the CPUs. The workaround also tells the
	  kernel to set up the IRQ handler on the boot IRQ line. In this
	  way only one interrupt is delivered to the kernel. Otherwise
	  the spurious second interrupt may cause the kernel to bring
	  down (vital) interrupt lines.

	  Only affects "broken" chipsets. Interrupt sharing may be
	  increased on these systems.

config X86_MCE
	bool "Machine Check Exception"
	---help---
	  Machine Check Exception support allows the processor to notify the
	  kernel if it detects a problem (e.g. overheating, component failure).
	  The action the kernel takes depends on the severity of the problem,
	  ranging from a warning message on the console, to halting the machine.
	  Your processor must be a Pentium or newer to support this - check the
	  flags in /proc/cpuinfo for mce.  Note that some older Pentium systems
	  have a design flaw which leads to false MCE events - hence MCE is
	  disabled on all P5 processors, unless explicitly enabled with "mce"
	  as a boot argument.  Similarly, if MCE is built in and creates a
	  problem on some new non-standard machine, you can boot with "nomce"
	  to disable it.  MCE support simply ignores non-MCE processors like
	  the 386 and 486, so nearly everyone can say Y here.

config X86_MCE_INTEL
	def_bool y
	prompt "Intel MCE features"
	depends on X86_64 && X86_MCE && X86_LOCAL_APIC
	---help---
	   Additional support for intel specific MCE features such as
	   the thermal monitor.

config X86_MCE_AMD
	def_bool y
	prompt "AMD MCE features"
	depends on X86_64 && X86_MCE && X86_LOCAL_APIC
	---help---
	   Additional support for AMD specific MCE features such as
	   the DRAM Error Threshold.

config X86_MCE_NONFATAL
	tristate "Check for non-fatal errors on AMD Athlon/Duron / Intel Pentium 4"
	depends on X86_32 && X86_MCE
	---help---
	  Enabling this feature starts a timer that triggers every 5 seconds which
	  will look at the machine check registers to see if anything happened.
	  Non-fatal problems automatically get corrected (but still logged).
	  Disable this if you don't want to see these messages.
	  Seeing the messages this option prints out may be indicative of dying
	  or out-of-spec (ie, overclocked) hardware.
	  This option only does something on certain CPUs.
	  (AMD Athlon/Duron and Intel Pentium 4)

config X86_MCE_P4THERMAL
	bool "check for P4 thermal throttling interrupt."
	depends on X86_32 && X86_MCE && (X86_UP_APIC || SMP)
	---help---
	  Enabling this feature will cause a message to be printed when the P4
	  enters thermal throttling.

config VM86
	bool "Enable VM86 support" if EMBEDDED
	default y
	depends on X86_32
	---help---
	  This option is required by programs like DOSEMU to run 16-bit legacy
	  code on X86 processors. It also may be needed by software like
	  XFree86 to initialize some video cards via BIOS. Disabling this
	  option saves about 6k.

config TOSHIBA
	tristate "Toshiba Laptop support"
	depends on X86_32
	---help---
	  This adds a driver to safely access the System Management Mode of
	  the CPU on Toshiba portables with a genuine Toshiba BIOS. It does
	  not work on models with a Phoenix BIOS. The System Management Mode
	  is used to set the BIOS and power saving options on Toshiba portables.

	  For information on utilities to make use of this driver see the
	  Toshiba Linux utilities web site at:
	  <http://www.buzzard.org.uk/toshiba/>.

	  Say Y if you intend to run this kernel on a Toshiba portable.
	  Say N otherwise.

config I8K
	tristate "Dell laptop support"
	---help---
	  This adds a driver to safely access the System Management Mode
	  of the CPU on the Dell Inspiron 8000. The System Management Mode
	  is used to read cpu temperature and cooling fan status and to
	  control the fans on the I8K portables.

	  This driver has been tested only on the Inspiron 8000 but it may
	  also work with other Dell laptops. You can force loading on other
	  models by passing the parameter `force=1' to the module. Use at
	  your own risk.

	  For information on utilities to make use of this driver see the
	  I8K Linux utilities web site at:
	  <http://people.debian.org/~dz/i8k/>

	  Say Y if you intend to run this kernel on a Dell Inspiron 8000.
	  Say N otherwise.

config X86_REBOOTFIXUPS
	bool "Enable X86 board specific fixups for reboot"
	depends on X86_32
	---help---
	  This enables chipset and/or board specific fixups to be done
	  in order to get reboot to work correctly. This is only needed on
	  some combinations of hardware and BIOS. The symptom, for which
	  this config is intended, is when reboot ends with a stalled/hung
	  system.

	  Currently, the only fixup is for the Geode machines using
	  CS5530A and CS5536 chipsets and the RDC R-321x SoC.

	  Say Y if you want to enable the fixup. Currently, it's safe to
	  enable this option even if you don't need it.
	  Say N otherwise.

config MICROCODE
	tristate "/dev/cpu/microcode - microcode support"
	select FW_LOADER
	---help---
	  If you say Y here, you will be able to update the microcode on
	  certain Intel and AMD processors. The Intel support is for the
	  IA32 family, e.g. Pentium Pro, Pentium II, Pentium III,
	  Pentium 4, Xeon etc. The AMD support is for family 0x10 and
	  0x11 processors, e.g. Opteron, Phenom and Turion 64 Ultra.
	  You will obviously need the actual microcode binary data itself
	  which is not shipped with the Linux kernel.

	  This option selects the general module only, you need to select
	  at least one vendor specific module as well.

	  To compile this driver as a module, choose M here: the
	  module will be called microcode.

config MICROCODE_INTEL
	bool "Intel microcode patch loading support"
	depends on MICROCODE
	default MICROCODE
	select FW_LOADER
	---help---
	  This options enables microcode patch loading support for Intel
	  processors.

	  For latest news and information on obtaining all the required
	  Intel ingredients for this driver, check:
	  <http://www.urbanmyth.org/microcode/>.

config MICROCODE_AMD
	bool "AMD microcode patch loading support"
	depends on MICROCODE
	select FW_LOADER
	---help---
	  If you select this option, microcode patch loading support for AMD
	  processors will be enabled.

config MICROCODE_OLD_INTERFACE
	def_bool y
	depends on MICROCODE

config X86_MSR
	tristate "/dev/cpu/*/msr - Model-specific register support"
	---help---
	  This device gives privileged processes access to the x86
	  Model-Specific Registers (MSRs).  It is a character device with
	  major 202 and minors 0 to 31 for /dev/cpu/0/msr to /dev/cpu/31/msr.
	  MSR accesses are directed to a specific CPU on multi-processor
	  systems.

config X86_CPUID
	tristate "/dev/cpu/*/cpuid - CPU information support"
	---help---
	  This device gives processes access to the x86 CPUID instruction to
	  be executed on a specific processor.  It is a character device
	  with major 203 and minors 0 to 31 for /dev/cpu/0/cpuid to
	  /dev/cpu/31/cpuid.

choice
	prompt "High Memory Support"
	default HIGHMEM4G if !X86_NUMAQ
	default HIGHMEM64G if X86_NUMAQ
	depends on X86_32

config NOHIGHMEM
	bool "off"
	depends on !X86_NUMAQ
	---help---
	  Linux can use up to 64 Gigabytes of physical memory on x86 systems.
	  However, the address space of 32-bit x86 processors is only 4
	  Gigabytes large. That means that, if you have a large amount of
	  physical memory, not all of it can be "permanently mapped" by the
	  kernel. The physical memory that's not permanently mapped is called
	  "high memory".

	  If you are compiling a kernel which will never run on a machine with
	  more than 1 Gigabyte total physical RAM, answer "off" here (default
	  choice and suitable for most users). This will result in a "3GB/1GB"
	  split: 3GB are mapped so that each process sees a 3GB virtual memory
	  space and the remaining part of the 4GB virtual memory space is used
	  by the kernel to permanently map as much physical memory as
	  possible.

	  If the machine has between 1 and 4 Gigabytes physical RAM, then
	  answer "4GB" here.

	  If more than 4 Gigabytes is used then answer "64GB" here. This
	  selection turns Intel PAE (Physical Address Extension) mode on.
	  PAE implements 3-level paging on IA32 processors. PAE is fully
	  supported by Linux, PAE mode is implemented on all recent Intel
	  processors (Pentium Pro and better). NOTE: If you say "64GB" here,
	  then the kernel will not boot on CPUs that don't support PAE!

	  The actual amount of total physical memory will either be
	  auto detected or can be forced by using a kernel command line option
	  such as "mem=256M". (Try "man bootparam" or see the documentation of
	  your boot loader (lilo or loadlin) about how to pass options to the
	  kernel at boot time.)

	  If unsure, say "off".

config HIGHMEM4G
	bool "4GB"
	depends on !X86_NUMAQ
	---help---
	  Select this if you have a 32-bit processor and between 1 and 4
	  gigabytes of physical RAM.

config HIGHMEM64G
	bool "64GB"
	depends on !M386 && !M486
	select X86_PAE
	---help---
	  Select this if you have a 32-bit processor and more than 4
	  gigabytes of physical RAM.

endchoice

choice
	depends on EXPERIMENTAL
	prompt "Memory split" if EMBEDDED
	default VMSPLIT_3G
	depends on X86_32
	---help---
	  Select the desired split between kernel and user memory.

	  If the address range available to the kernel is less than the
	  physical memory installed, the remaining memory will be available
	  as "high memory". Accessing high memory is a little more costly
	  than low memory, as it needs to be mapped into the kernel first.
	  Note that increasing the kernel address space limits the range
	  available to user programs, making the address space there
	  tighter.  Selecting anything other than the default 3G/1G split
	  will also likely make your kernel incompatible with binary-only
	  kernel modules.

	  If you are not absolutely sure what you are doing, leave this
	  option alone!

	config VMSPLIT_3G
		bool "3G/1G user/kernel split"
	config VMSPLIT_3G_OPT
		depends on !X86_PAE
		bool "3G/1G user/kernel split (for full 1G low memory)"
	config VMSPLIT_2G
		bool "2G/2G user/kernel split"
	config VMSPLIT_2G_OPT
		depends on !X86_PAE
		bool "2G/2G user/kernel split (for full 2G low memory)"
	config VMSPLIT_1G
		bool "1G/3G user/kernel split"
endchoice

config PAGE_OFFSET
	hex
	default 0xB0000000 if VMSPLIT_3G_OPT
	default 0x80000000 if VMSPLIT_2G
	default 0x78000000 if VMSPLIT_2G_OPT
	default 0x40000000 if VMSPLIT_1G
	default 0xC0000000
	depends on X86_32

config HIGHMEM
	def_bool y
	depends on X86_32 && (HIGHMEM64G || HIGHMEM4G)

config X86_PAE
	bool "PAE (Physical Address Extension) Support"
	depends on X86_32 && !HIGHMEM4G
	---help---
	  PAE is required for NX support, and furthermore enables
	  larger swapspace support for non-overcommit purposes. It
	  has the cost of more pagetable lookup overhead, and also
	  consumes more pagetable space per process.

config ARCH_PHYS_ADDR_T_64BIT
	def_bool X86_64 || X86_PAE

config DIRECT_GBPAGES
	bool "Enable 1GB pages for kernel pagetables" if EMBEDDED
	default y
	depends on X86_64
	---help---
	  Allow the kernel linear mapping to use 1GB pages on CPUs that
	  support it. This can improve the kernel's performance a tiny bit by
	  reducing TLB pressure. If in doubt, say "Y".

# Common NUMA Features
config NUMA
	bool "Numa Memory Allocation and Scheduler Support"
	depends on SMP
	depends on X86_64 || (X86_32 && HIGHMEM64G && (X86_NUMAQ || X86_BIGSMP || X86_SUMMIT && ACPI) && EXPERIMENTAL)
	default y if (X86_NUMAQ || X86_SUMMIT || X86_BIGSMP)
	---help---
	  Enable NUMA (Non Uniform Memory Access) support.

	  The kernel will try to allocate memory used by a CPU on the
	  local memory controller of the CPU and add some more
	  NUMA awareness to the kernel.

	  For 64-bit this is recommended if the system is Intel Core i7
	  (or later), AMD Opteron, or EM64T NUMA.

	  For 32-bit this is only needed on (rare) 32-bit-only platforms
	  that support NUMA topologies, such as NUMAQ / Summit, or if you
	  boot a 32-bit kernel on a 64-bit NUMA platform.

	  Otherwise, you should say N.

comment "NUMA (Summit) requires SMP, 64GB highmem support, ACPI"
	depends on X86_32 && X86_SUMMIT && (!HIGHMEM64G || !ACPI)

config K8_NUMA
	def_bool y
	prompt "Old style AMD Opteron NUMA detection"
	depends on X86_64 && NUMA && PCI
	---help---
	  Enable K8 NUMA node topology detection.  You should say Y here if
	  you have a multi processor AMD K8 system. This uses an old
	  method to read the NUMA configuration directly from the builtin
	  Northbridge of Opteron. It is recommended to use X86_64_ACPI_NUMA
	  instead, which also takes priority if both are compiled in.

config X86_64_ACPI_NUMA
	def_bool y
	prompt "ACPI NUMA detection"
	depends on X86_64 && NUMA && ACPI && PCI
	select ACPI_NUMA
	---help---
	  Enable ACPI SRAT based node topology detection.

# Some NUMA nodes have memory ranges that span
# other nodes.  Even though a pfn is valid and
# between a node's start and end pfns, it may not
# reside on that node.  See memmap_init_zone()
# for details.
config NODES_SPAN_OTHER_NODES
	def_bool y
	depends on X86_64_ACPI_NUMA

config NUMA_EMU
	bool "NUMA emulation"
	depends on X86_64 && NUMA
	---help---
	  Enable NUMA emulation. A flat machine will be split
	  into virtual nodes when booted with "numa=fake=N", where N is the
	  number of nodes. This is only useful for debugging.

config NODES_SHIFT
	int "Maximum NUMA Nodes (as a power of 2)" if !MAXSMP
	range 1 9   if X86_64
	default "9" if MAXSMP
	default "6" if X86_64
	default "4" if X86_NUMAQ
	default "3"
	depends on NEED_MULTIPLE_NODES
	---help---
	  Specify the maximum number of NUMA Nodes available on the target
	  system.  Increases memory reserved to accomodate various tables.

config HAVE_ARCH_BOOTMEM_NODE
	def_bool y
	depends on X86_32 && NUMA

config ARCH_HAVE_MEMORY_PRESENT
	def_bool y
	depends on X86_32 && DISCONTIGMEM

config NEED_NODE_MEMMAP_SIZE
	def_bool y
	depends on X86_32 && (DISCONTIGMEM || SPARSEMEM)

config HAVE_ARCH_ALLOC_REMAP
	def_bool y
	depends on X86_32 && NUMA

config ARCH_FLATMEM_ENABLE
	def_bool y
	depends on X86_32 && ARCH_SELECT_MEMORY_MODEL && !NUMA

config ARCH_DISCONTIGMEM_ENABLE
	def_bool y
	depends on NUMA && X86_32

config ARCH_DISCONTIGMEM_DEFAULT
	def_bool y
	depends on NUMA && X86_32

config ARCH_SPARSEMEM_DEFAULT
	def_bool y
	depends on X86_64

config ARCH_SPARSEMEM_ENABLE
	def_bool y
	depends on X86_64 || NUMA || (EXPERIMENTAL && X86_32) || X86_32_NON_STANDARD
	select SPARSEMEM_STATIC if X86_32
	select SPARSEMEM_VMEMMAP_ENABLE if X86_64

config ARCH_SELECT_MEMORY_MODEL
	def_bool y
	depends on ARCH_SPARSEMEM_ENABLE

config ARCH_MEMORY_PROBE
	def_bool X86_64
	depends on MEMORY_HOTPLUG

source "mm/Kconfig"

config HIGHPTE
	bool "Allocate 3rd-level pagetables from highmem"
	depends on X86_32 && (HIGHMEM4G || HIGHMEM64G)
	---help---
	  The VM uses one page table entry for each page of physical memory.
	  For systems with a lot of RAM, this can be wasteful of precious
	  low memory.  Setting this option will put user-space page table
	  entries in high memory.

config X86_CHECK_BIOS_CORRUPTION
	bool "Check for low memory corruption"
	---help---
	  Periodically check for memory corruption in low memory, which
	  is suspected to be caused by BIOS.  Even when enabled in the
	  configuration, it is disabled at runtime.  Enable it by
	  setting "memory_corruption_check=1" on the kernel command
	  line.  By default it scans the low 64k of memory every 60
	  seconds; see the memory_corruption_check_size and
	  memory_corruption_check_period parameters in
	  Documentation/kernel-parameters.txt to adjust this.

	  When enabled with the default parameters, this option has
	  almost no overhead, as it reserves a relatively small amount
	  of memory and scans it infrequently.  It both detects corruption
	  and prevents it from affecting the running system.

	  It is, however, intended as a diagnostic tool; if repeatable
	  BIOS-originated corruption always affects the same memory,
	  you can use memmap= to prevent the kernel from using that
	  memory.

config X86_BOOTPARAM_MEMORY_CORRUPTION_CHECK
	bool "Set the default setting of memory_corruption_check"
	depends on X86_CHECK_BIOS_CORRUPTION
	default y
	---help---
	  Set whether the default state of memory_corruption_check is
	  on or off.

config X86_RESERVE_LOW_64K
	bool "Reserve low 64K of RAM on AMI/Phoenix BIOSen"
	default y
	---help---
	  Reserve the first 64K of physical RAM on BIOSes that are known
	  to potentially corrupt that memory range. A numbers of BIOSes are
	  known to utilize this area during suspend/resume, so it must not
	  be used by the kernel.

	  Set this to N if you are absolutely sure that you trust the BIOS
	  to get all its memory reservations and usages right.

	  If you have doubts about the BIOS (e.g. suspend/resume does not
	  work or there's kernel crashes after certain hardware hotplug
	  events) and it's not AMI or Phoenix, then you might want to enable
	  X86_CHECK_BIOS_CORRUPTION=y to allow the kernel to check typical
	  corruption patterns.

	  Say Y if unsure.

config MATH_EMULATION
	bool
	prompt "Math emulation" if X86_32
	---help---
	  Linux can emulate a math coprocessor (used for floating point
	  operations) if you don't have one. 486DX and Pentium processors have
	  a math coprocessor built in, 486SX and 386 do not, unless you added
	  a 487DX or 387, respectively. (The messages during boot time can
	  give you some hints here ["man dmesg"].) Everyone needs either a
	  coprocessor or this emulation.

	  If you don't have a math coprocessor, you need to say Y here; if you
	  say Y here even though you have a coprocessor, the coprocessor will
	  be used nevertheless. (This behavior can be changed with the kernel
	  command line option "no387", which comes handy if your coprocessor
	  is broken. Try "man bootparam" or see the documentation of your boot
	  loader (lilo or loadlin) about how to pass options to the kernel at
	  boot time.) This means that it is a good idea to say Y here if you
	  intend to use this kernel on different machines.

	  More information about the internals of the Linux math coprocessor
	  emulation can be found in <file:arch/x86/math-emu/README>.

	  If you are not sure, say Y; apart from resulting in a 66 KB bigger
	  kernel, it won't hurt.

config MTRR
	bool "MTRR (Memory Type Range Register) support"
	---help---
	  On Intel P6 family processors (Pentium Pro, Pentium II and later)
	  the Memory Type Range Registers (MTRRs) may be used to control
	  processor access to memory ranges. This is most useful if you have
	  a video (VGA) card on a PCI or AGP bus. Enabling write-combining
	  allows bus write transfers to be combined into a larger transfer
	  before bursting over the PCI/AGP bus. This can increase performance
	  of image write operations 2.5 times or more. Saying Y here creates a
	  /proc/mtrr file which may be used to manipulate your processor's
	  MTRRs. Typically the X server should use this.

	  This code has a reasonably generic interface so that similar
	  control registers on other processors can be easily supported
	  as well:

	  The Cyrix 6x86, 6x86MX and M II processors have Address Range
	  Registers (ARRs) which provide a similar functionality to MTRRs. For
	  these, the ARRs are used to emulate the MTRRs.
	  The AMD K6-2 (stepping 8 and above) and K6-3 processors have two
	  MTRRs. The Centaur C6 (WinChip) has 8 MCRs, allowing
	  write-combining. All of these processors are supported by this code
	  and it makes sense to say Y here if you have one of them.

	  Saying Y here also fixes a problem with buggy SMP BIOSes which only
	  set the MTRRs for the boot CPU and not for the secondary CPUs. This
	  can lead to all sorts of problems, so it's good to say Y here.

	  You can safely say Y even if your machine doesn't have MTRRs, you'll
	  just add about 9 KB to your kernel.

	  See <file:Documentation/x86/mtrr.txt> for more information.

config MTRR_SANITIZER
	def_bool y
	prompt "MTRR cleanup support"
	depends on MTRR
	---help---
	  Convert MTRR layout from continuous to discrete, so X drivers can
	  add writeback entries.

	  Can be disabled with disable_mtrr_cleanup on the kernel command line.
	  The largest mtrr entry size for a continous block can be set with
	  mtrr_chunk_size.

	  If unsure, say Y.

config MTRR_SANITIZER_ENABLE_DEFAULT
	int "MTRR cleanup enable value (0-1)"
	range 0 1
	default "0"
	depends on MTRR_SANITIZER
	---help---
	  Enable mtrr cleanup default value

config MTRR_SANITIZER_SPARE_REG_NR_DEFAULT
	int "MTRR cleanup spare reg num (0-7)"
	range 0 7
	default "1"
	depends on MTRR_SANITIZER
	---help---
	  mtrr cleanup spare entries default, it can be changed via
	  mtrr_spare_reg_nr=N on the kernel command line.

config X86_PAT
	bool
	prompt "x86 PAT support"
	depends on MTRR
	---help---
	  Use PAT attributes to setup page level cache control.

	  PATs are the modern equivalents of MTRRs and are much more
	  flexible than MTRRs.

	  Say N here if you see bootup problems (boot crash, boot hang,
	  spontaneous reboots) or a non-working video driver.

	  If unsure, say Y.

config EFI
	bool "EFI runtime service support"
	depends on ACPI
	---help---
	  This enables the kernel to use EFI runtime services that are
	  available (such as the EFI variable services).

	  This option is only useful on systems that have EFI firmware.
	  In addition, you should use the latest ELILO loader available
	  at <http://elilo.sourceforge.net> in order to take advantage
	  of EFI runtime services. However, even with this option, the
	  resultant kernel should continue to boot on existing non-EFI
	  platforms.

config SECCOMP
	def_bool y
	prompt "Enable seccomp to safely compute untrusted bytecode"
	---help---
	  This kernel feature is useful for number crunching applications
	  that may need to compute untrusted bytecode during their
	  execution. By using pipes or other transports made available to
	  the process as file descriptors supporting the read/write
	  syscalls, it's possible to isolate those applications in
	  their own address space using seccomp. Once seccomp is
	  enabled via prctl(PR_SET_SECCOMP), it cannot be disabled
	  and the task is only allowed to execute a few safe syscalls
	  defined by each seccomp mode.

	  If unsure, say Y. Only embedded should say N here.

config CC_STACKPROTECTOR_ALL
	bool

config CC_STACKPROTECTOR
	bool "Enable -fstack-protector buffer overflow detection (EXPERIMENTAL)"
	depends on X86_64
	select CC_STACKPROTECTOR_ALL
<<<<<<< HEAD
	help
          This option turns on the -fstack-protector GCC feature. This
=======
	---help---
	  This option turns on the -fstack-protector GCC feature. This
>>>>>>> 8f9ca475
	  feature puts, at the beginning of functions, a canary value on
	  the stack just before the return address, and validates
	  the value just before actually returning.  Stack based buffer
	  overflows (that need to overwrite this return address) now also
	  overwrite the canary, which gets detected and the attack is then
	  neutralized via a kernel panic.

	  This feature requires gcc version 4.2 or above, or a distribution
	  gcc with the feature backported. Older versions are automatically
	  detected and for those versions, this configuration option is
	  ignored. (and a warning is printed during bootup)

source kernel/Kconfig.hz

config KEXEC
	bool "kexec system call"
	---help---
	  kexec is a system call that implements the ability to shutdown your
	  current kernel, and to start another kernel.  It is like a reboot
	  but it is independent of the system firmware.   And like a reboot
	  you can start any kernel with it, not just Linux.

	  The name comes from the similarity to the exec system call.

	  It is an ongoing process to be certain the hardware in a machine
	  is properly shutdown, so do not be surprised if this code does not
	  initially work for you.  It may help to enable device hotplugging
	  support.  As of this writing the exact hardware interface is
	  strongly in flux, so no good recommendation can be made.

config CRASH_DUMP
	bool "kernel crash dumps"
	depends on X86_64 || (X86_32 && HIGHMEM)
	---help---
	  Generate crash dump after being started by kexec.
	  This should be normally only set in special crash dump kernels
	  which are loaded in the main kernel with kexec-tools into
	  a specially reserved region and then later executed after
	  a crash by kdump/kexec. The crash dump kernel must be compiled
	  to a memory address not used by the main kernel or BIOS using
	  PHYSICAL_START, or it must be built as a relocatable image
	  (CONFIG_RELOCATABLE=y).
	  For more details see Documentation/kdump/kdump.txt

config KEXEC_JUMP
	bool "kexec jump (EXPERIMENTAL)"
	depends on EXPERIMENTAL
	depends on KEXEC && HIBERNATION && X86_32
	---help---
	  Jump between original kernel and kexeced kernel and invoke
	  code in physical address mode via KEXEC

config PHYSICAL_START
	hex "Physical address where the kernel is loaded" if (EMBEDDED || CRASH_DUMP)
	default "0x1000000" if X86_NUMAQ
	default "0x200000" if X86_64
	default "0x100000"
	---help---
	  This gives the physical address where the kernel is loaded.

	  If kernel is a not relocatable (CONFIG_RELOCATABLE=n) then
	  bzImage will decompress itself to above physical address and
	  run from there. Otherwise, bzImage will run from the address where
	  it has been loaded by the boot loader and will ignore above physical
	  address.

	  In normal kdump cases one does not have to set/change this option
	  as now bzImage can be compiled as a completely relocatable image
	  (CONFIG_RELOCATABLE=y) and be used to load and run from a different
	  address. This option is mainly useful for the folks who don't want
	  to use a bzImage for capturing the crash dump and want to use a
	  vmlinux instead. vmlinux is not relocatable hence a kernel needs
	  to be specifically compiled to run from a specific memory area
	  (normally a reserved region) and this option comes handy.

	  So if you are using bzImage for capturing the crash dump, leave
	  the value here unchanged to 0x100000 and set CONFIG_RELOCATABLE=y.
	  Otherwise if you plan to use vmlinux for capturing the crash dump
	  change this value to start of the reserved region (Typically 16MB
	  0x1000000). In other words, it can be set based on the "X" value as
	  specified in the "crashkernel=YM@XM" command line boot parameter
	  passed to the panic-ed kernel. Typically this parameter is set as
	  crashkernel=64M@16M. Please take a look at
	  Documentation/kdump/kdump.txt for more details about crash dumps.

	  Usage of bzImage for capturing the crash dump is recommended as
	  one does not have to build two kernels. Same kernel can be used
	  as production kernel and capture kernel. Above option should have
	  gone away after relocatable bzImage support is introduced. But it
	  is present because there are users out there who continue to use
	  vmlinux for dump capture. This option should go away down the
	  line.

	  Don't change this unless you know what you are doing.

config RELOCATABLE
	bool "Build a relocatable kernel (EXPERIMENTAL)"
	depends on EXPERIMENTAL
	---help---
	  This builds a kernel image that retains relocation information
	  so it can be loaded someplace besides the default 1MB.
	  The relocations tend to make the kernel binary about 10% larger,
	  but are discarded at runtime.

	  One use is for the kexec on panic case where the recovery kernel
	  must live at a different physical address than the primary
	  kernel.

	  Note: If CONFIG_RELOCATABLE=y, then the kernel runs from the address
	  it has been loaded at and the compile time physical address
	  (CONFIG_PHYSICAL_START) is ignored.

config PHYSICAL_ALIGN
	hex
	prompt "Alignment value to which kernel should be aligned" if X86_32
	default "0x100000" if X86_32
	default "0x200000" if X86_64
	range 0x2000 0x400000
	---help---
	  This value puts the alignment restrictions on physical address
	  where kernel is loaded and run from. Kernel is compiled for an
	  address which meets above alignment restriction.

	  If bootloader loads the kernel at a non-aligned address and
	  CONFIG_RELOCATABLE is set, kernel will move itself to nearest
	  address aligned to above value and run from there.

	  If bootloader loads the kernel at a non-aligned address and
	  CONFIG_RELOCATABLE is not set, kernel will ignore the run time
	  load address and decompress itself to the address it has been
	  compiled for and run from there. The address for which kernel is
	  compiled already meets above alignment restrictions. Hence the
	  end result is that kernel runs from a physical address meeting
	  above alignment restrictions.

	  Don't change this unless you know what you are doing.

config HOTPLUG_CPU
	bool "Support for hot-pluggable CPUs"
	depends on SMP && HOTPLUG
	---help---
	  Say Y here to allow turning CPUs off and on. CPUs can be
	  controlled through /sys/devices/system/cpu.
	  ( Note: power management support will enable this option
	    automatically on SMP systems. )
	  Say N if you want to disable CPU hotplug.

config COMPAT_VDSO
	def_bool y
	prompt "Compat VDSO support"
	depends on X86_32 || IA32_EMULATION
	---help---
	  Map the 32-bit VDSO to the predictable old-style address too.
	---help---
	  Say N here if you are running a sufficiently recent glibc
	  version (2.3.3 or later), to remove the high-mapped
	  VDSO mapping and to exclusively use the randomized VDSO.

	  If unsure, say Y.

config CMDLINE_BOOL
	bool "Built-in kernel command line"
	default n
	---help---
	  Allow for specifying boot arguments to the kernel at
	  build time.  On some systems (e.g. embedded ones), it is
	  necessary or convenient to provide some or all of the
	  kernel boot arguments with the kernel itself (that is,
	  to not rely on the boot loader to provide them.)

	  To compile command line arguments into the kernel,
	  set this option to 'Y', then fill in the
	  the boot arguments in CONFIG_CMDLINE.

	  Systems with fully functional boot loaders (i.e. non-embedded)
	  should leave this option set to 'N'.

config CMDLINE
	string "Built-in kernel command string"
	depends on CMDLINE_BOOL
	default ""
	---help---
	  Enter arguments here that should be compiled into the kernel
	  image and used at boot time.  If the boot loader provides a
	  command line at boot time, it is appended to this string to
	  form the full kernel command line, when the system boots.

	  However, you can use the CONFIG_CMDLINE_OVERRIDE option to
	  change this behavior.

	  In most cases, the command line (whether built-in or provided
	  by the boot loader) should specify the device for the root
	  file system.

config CMDLINE_OVERRIDE
	bool "Built-in command line overrides boot loader arguments"
	default n
	depends on CMDLINE_BOOL
	---help---
	  Set this option to 'Y' to have the kernel ignore the boot loader
	  command line, and use ONLY the built-in command line.

	  This is used to work around broken boot loaders.  This should
	  be set to 'N' under normal conditions.

endmenu

config ARCH_ENABLE_MEMORY_HOTPLUG
	def_bool y
	depends on X86_64 || (X86_32 && HIGHMEM)

config ARCH_ENABLE_MEMORY_HOTREMOVE
	def_bool y
	depends on MEMORY_HOTPLUG

config HAVE_ARCH_EARLY_PFN_TO_NID
	def_bool X86_64
	depends on NUMA

menu "Power management and ACPI options"

config ARCH_HIBERNATION_HEADER
	def_bool y
	depends on X86_64 && HIBERNATION

source "kernel/power/Kconfig"

source "drivers/acpi/Kconfig"

config X86_APM_BOOT
	bool
	default y
	depends on APM || APM_MODULE

menuconfig APM
	tristate "APM (Advanced Power Management) BIOS support"
	depends on X86_32 && PM_SLEEP
	---help---
	  APM is a BIOS specification for saving power using several different
	  techniques. This is mostly useful for battery powered laptops with
	  APM compliant BIOSes. If you say Y here, the system time will be
	  reset after a RESUME operation, the /proc/apm device will provide
	  battery status information, and user-space programs will receive
	  notification of APM "events" (e.g. battery status change).

	  If you select "Y" here, you can disable actual use of the APM
	  BIOS by passing the "apm=off" option to the kernel at boot time.

	  Note that the APM support is almost completely disabled for
	  machines with more than one CPU.

	  In order to use APM, you will need supporting software. For location
	  and more information, read <file:Documentation/power/pm.txt> and the
	  Battery Powered Linux mini-HOWTO, available from
	  <http://www.tldp.org/docs.html#howto>.

	  This driver does not spin down disk drives (see the hdparm(8)
	  manpage ("man 8 hdparm") for that), and it doesn't turn off
	  VESA-compliant "green" monitors.

	  This driver does not support the TI 4000M TravelMate and the ACER
	  486/DX4/75 because they don't have compliant BIOSes. Many "green"
	  desktop machines also don't have compliant BIOSes, and this driver
	  may cause those machines to panic during the boot phase.

	  Generally, if you don't have a battery in your machine, there isn't
	  much point in using this driver and you should say N. If you get
	  random kernel OOPSes or reboots that don't seem to be related to
	  anything, try disabling/enabling this option (or disabling/enabling
	  APM in your BIOS).

	  Some other things you should try when experiencing seemingly random,
	  "weird" problems:

	  1) make sure that you have enough swap space and that it is
	  enabled.
	  2) pass the "no-hlt" option to the kernel
	  3) switch on floating point emulation in the kernel and pass
	  the "no387" option to the kernel
	  4) pass the "floppy=nodma" option to the kernel
	  5) pass the "mem=4M" option to the kernel (thereby disabling
	  all but the first 4 MB of RAM)
	  6) make sure that the CPU is not over clocked.
	  7) read the sig11 FAQ at <http://www.bitwizard.nl/sig11/>
	  8) disable the cache from your BIOS settings
	  9) install a fan for the video card or exchange video RAM
	  10) install a better fan for the CPU
	  11) exchange RAM chips
	  12) exchange the motherboard.

	  To compile this driver as a module, choose M here: the
	  module will be called apm.

if APM

config APM_IGNORE_USER_SUSPEND
	bool "Ignore USER SUSPEND"
	---help---
	  This option will ignore USER SUSPEND requests. On machines with a
	  compliant APM BIOS, you want to say N. However, on the NEC Versa M
	  series notebooks, it is necessary to say Y because of a BIOS bug.

config APM_DO_ENABLE
	bool "Enable PM at boot time"
	---help---
	  Enable APM features at boot time. From page 36 of the APM BIOS
	  specification: "When disabled, the APM BIOS does not automatically
	  power manage devices, enter the Standby State, enter the Suspend
	  State, or take power saving steps in response to CPU Idle calls."
	  This driver will make CPU Idle calls when Linux is idle (unless this
	  feature is turned off -- see "Do CPU IDLE calls", below). This
	  should always save battery power, but more complicated APM features
	  will be dependent on your BIOS implementation. You may need to turn
	  this option off if your computer hangs at boot time when using APM
	  support, or if it beeps continuously instead of suspending. Turn
	  this off if you have a NEC UltraLite Versa 33/C or a Toshiba
	  T400CDT. This is off by default since most machines do fine without
	  this feature.

config APM_CPU_IDLE
	bool "Make CPU Idle calls when idle"
	---help---
	  Enable calls to APM CPU Idle/CPU Busy inside the kernel's idle loop.
	  On some machines, this can activate improved power savings, such as
	  a slowed CPU clock rate, when the machine is idle. These idle calls
	  are made after the idle loop has run for some length of time (e.g.,
	  333 mS). On some machines, this will cause a hang at boot time or
	  whenever the CPU becomes idle. (On machines with more than one CPU,
	  this option does nothing.)

config APM_DISPLAY_BLANK
	bool "Enable console blanking using APM"
	---help---
	  Enable console blanking using the APM. Some laptops can use this to
	  turn off the LCD backlight when the screen blanker of the Linux
	  virtual console blanks the screen. Note that this is only used by
	  the virtual console screen blanker, and won't turn off the backlight
	  when using the X Window system. This also doesn't have anything to
	  do with your VESA-compliant power-saving monitor. Further, this
	  option doesn't work for all laptops -- it might not turn off your
	  backlight at all, or it might print a lot of errors to the console,
	  especially if you are using gpm.

config APM_ALLOW_INTS
	bool "Allow interrupts during APM BIOS calls"
	---help---
	  Normally we disable external interrupts while we are making calls to
	  the APM BIOS as a measure to lessen the effects of a badly behaving
	  BIOS implementation.  The BIOS should reenable interrupts if it
	  needs to.  Unfortunately, some BIOSes do not -- especially those in
	  many of the newer IBM Thinkpads.  If you experience hangs when you
	  suspend, try setting this to Y.  Otherwise, say N.

endif # APM

source "arch/x86/kernel/cpu/cpufreq/Kconfig"

source "drivers/cpuidle/Kconfig"

source "drivers/idle/Kconfig"

endmenu


menu "Bus options (PCI etc.)"

config PCI
	bool "PCI support"
	default y
	select ARCH_SUPPORTS_MSI if (X86_LOCAL_APIC && X86_IO_APIC)
	---help---
	  Find out whether you have a PCI motherboard. PCI is the name of a
	  bus system, i.e. the way the CPU talks to the other stuff inside
	  your box. Other bus systems are ISA, EISA, MicroChannel (MCA) or
	  VESA. If you have PCI, say Y, otherwise N.

choice
	prompt "PCI access mode"
	depends on X86_32 && PCI
	default PCI_GOANY
	---help---
	  On PCI systems, the BIOS can be used to detect the PCI devices and
	  determine their configuration. However, some old PCI motherboards
	  have BIOS bugs and may crash if this is done. Also, some embedded
	  PCI-based systems don't have any BIOS at all. Linux can also try to
	  detect the PCI hardware directly without using the BIOS.

	  With this option, you can specify how Linux should detect the
	  PCI devices. If you choose "BIOS", the BIOS will be used,
	  if you choose "Direct", the BIOS won't be used, and if you
	  choose "MMConfig", then PCI Express MMCONFIG will be used.
	  If you choose "Any", the kernel will try MMCONFIG, then the
	  direct access method and falls back to the BIOS if that doesn't
	  work. If unsure, go with the default, which is "Any".

config PCI_GOBIOS
	bool "BIOS"

config PCI_GOMMCONFIG
	bool "MMConfig"

config PCI_GODIRECT
	bool "Direct"

config PCI_GOOLPC
	bool "OLPC"
	depends on OLPC

config PCI_GOANY
	bool "Any"

endchoice

config PCI_BIOS
	def_bool y
	depends on X86_32 && PCI && (PCI_GOBIOS || PCI_GOANY)

# x86-64 doesn't support PCI BIOS access from long mode so always go direct.
config PCI_DIRECT
	def_bool y
	depends on PCI && (X86_64 || (PCI_GODIRECT || PCI_GOANY || PCI_GOOLPC))

config PCI_MMCONFIG
	def_bool y
	depends on X86_32 && PCI && ACPI && (PCI_GOMMCONFIG || PCI_GOANY)

config PCI_OLPC
	def_bool y
	depends on PCI && OLPC && (PCI_GOOLPC || PCI_GOANY)

config PCI_DOMAINS
	def_bool y
	depends on PCI

config PCI_MMCONFIG
	bool "Support mmconfig PCI config space access"
	depends on X86_64 && PCI && ACPI

config DMAR
	bool "Support for DMA Remapping Devices (EXPERIMENTAL)"
	depends on X86_64 && PCI_MSI && ACPI && EXPERIMENTAL
	---help---
	  DMA remapping (DMAR) devices support enables independent address
	  translations for Direct Memory Access (DMA) from devices.
	  These DMA remapping devices are reported via ACPI tables
	  and include PCI device scope covered by these DMA
	  remapping devices.

config DMAR_DEFAULT_ON
	def_bool n
	prompt "Enable DMA Remapping Devices by default"
	depends on DMAR
	help
	  Selecting this option will enable a DMAR device at boot time if
	  one is found. If this option is not selected, DMAR support can
	  be enabled by passing intel_iommu=on to the kernel. It is
	  recommended you say N here while the DMAR code remains
	  experimental.

config DMAR_GFX_WA
	def_bool y
	prompt "Support for Graphics workaround"
	depends on DMAR
	---help---
	  Current Graphics drivers tend to use physical address
	  for DMA and avoid using DMA APIs. Setting this config
	  option permits the IOMMU driver to set a unity map for
	  all the OS-visible memory. Hence the driver can continue
	  to use physical addresses for DMA.

config DMAR_FLOPPY_WA
	def_bool y
	depends on DMAR
	---help---
	  Floppy disk drivers are know to bypass DMA API calls
	  thereby failing to work when IOMMU is enabled. This
	  workaround will setup a 1:1 mapping for the first
	  16M to make floppy (an ISA device) work.

config INTR_REMAP
	bool "Support for Interrupt Remapping (EXPERIMENTAL)"
	depends on X86_64 && X86_IO_APIC && PCI_MSI && ACPI && EXPERIMENTAL
	---help---
	  Supports Interrupt remapping for IO-APIC and MSI devices.
	  To use x2apic mode in the CPU's which support x2APIC enhancements or
	  to support platforms with CPU's having > 8 bit APIC ID, say Y.

source "drivers/pci/pcie/Kconfig"

source "drivers/pci/Kconfig"

# x86_64 have no ISA slots, but do have ISA-style DMA.
config ISA_DMA_API
	def_bool y

if X86_32

config ISA
	bool "ISA support"
	---help---
	  Find out whether you have ISA slots on your motherboard.  ISA is the
	  name of a bus system, i.e. the way the CPU talks to the other stuff
	  inside your box.  Other bus systems are PCI, EISA, MicroChannel
	  (MCA) or VESA.  ISA is an older system, now being displaced by PCI;
	  newer boards don't support it.  If you have ISA, say Y, otherwise N.

config EISA
	bool "EISA support"
	depends on ISA
	---help---
	  The Extended Industry Standard Architecture (EISA) bus was
	  developed as an open alternative to the IBM MicroChannel bus.

	  The EISA bus provided some of the features of the IBM MicroChannel
	  bus while maintaining backward compatibility with cards made for
	  the older ISA bus.  The EISA bus saw limited use between 1988 and
	  1995 when it was made obsolete by the PCI bus.

	  Say Y here if you are building a kernel for an EISA-based machine.

	  Otherwise, say N.

source "drivers/eisa/Kconfig"

config MCA
	bool "MCA support"
	---help---
	  MicroChannel Architecture is found in some IBM PS/2 machines and
	  laptops.  It is a bus system similar to PCI or ISA. See
	  <file:Documentation/mca.txt> (and especially the web page given
	  there) before attempting to build an MCA bus kernel.

source "drivers/mca/Kconfig"

config SCx200
	tristate "NatSemi SCx200 support"
	---help---
	  This provides basic support for National Semiconductor's
	  (now AMD's) Geode processors.  The driver probes for the
	  PCI-IDs of several on-chip devices, so its a good dependency
	  for other scx200_* drivers.

	  If compiled as a module, the driver is named scx200.

config SCx200HR_TIMER
	tristate "NatSemi SCx200 27MHz High-Resolution Timer Support"
	depends on SCx200 && GENERIC_TIME
	default y
	---help---
	  This driver provides a clocksource built upon the on-chip
	  27MHz high-resolution timer.  Its also a workaround for
	  NSC Geode SC-1100's buggy TSC, which loses time when the
	  processor goes idle (as is done by the scheduler).  The
	  other workaround is idle=poll boot option.

config GEODE_MFGPT_TIMER
	def_bool y
	prompt "Geode Multi-Function General Purpose Timer (MFGPT) events"
	depends on MGEODE_LX && GENERIC_TIME && GENERIC_CLOCKEVENTS
	---help---
	  This driver provides a clock event source based on the MFGPT
	  timer(s) in the CS5535 and CS5536 companion chip for the geode.
	  MFGPTs have a better resolution and max interval than the
	  generic PIT, and are suitable for use as high-res timers.

config OLPC
	bool "One Laptop Per Child support"
	default n
	---help---
	  Add support for detecting the unique features of the OLPC
	  XO hardware.

endif # X86_32

config K8_NB
	def_bool y
	depends on AGP_AMD64 || (X86_64 && (GART_IOMMU || (PCI && NUMA)))

source "drivers/pcmcia/Kconfig"

source "drivers/pci/hotplug/Kconfig"

endmenu


menu "Executable file formats / Emulations"

source "fs/Kconfig.binfmt"

config IA32_EMULATION
	bool "IA32 Emulation"
	depends on X86_64
	select COMPAT_BINFMT_ELF
	---help---
	  Include code to run 32-bit programs under a 64-bit kernel. You should
	  likely turn this on, unless you're 100% sure that you don't have any
	  32-bit programs left.

config IA32_AOUT
	tristate "IA32 a.out support"
	depends on IA32_EMULATION
	---help---
	  Support old a.out binaries in the 32bit emulation.

config COMPAT
	def_bool y
	depends on IA32_EMULATION

config COMPAT_FOR_U64_ALIGNMENT
	def_bool COMPAT
	depends on X86_64

config SYSVIPC_COMPAT
	def_bool y
	depends on COMPAT && SYSVIPC

endmenu


config HAVE_ATOMIC_IOMAP
	def_bool y
	depends on X86_32

source "net/Kconfig"

source "drivers/Kconfig"

source "drivers/firmware/Kconfig"

source "fs/Kconfig"

source "arch/x86/Kconfig.debug"

source "security/Kconfig"

source "crypto/Kconfig"

source "arch/x86/kvm/Kconfig"

source "lib/Kconfig"<|MERGE_RESOLUTION|>--- conflicted
+++ resolved
@@ -383,13 +383,6 @@
 	  If you do not specifically know you have a Voyager based machine,
 	  say N here, otherwise the kernel you build will not be bootable.
 
-config X86_UV
-	bool "SGI Ultraviolet"
-	depends on X86_64
-	help
-	  This option is needed in order to support SGI Ultraviolet systems.
-	  If you don't have one of these, you should say N here.
-
 config SCHED_OMIT_FRAME_POINTER
 	def_bool y
 	prompt "Single-depth WCHAN output"
@@ -1340,13 +1333,8 @@
 	bool "Enable -fstack-protector buffer overflow detection (EXPERIMENTAL)"
 	depends on X86_64
 	select CC_STACKPROTECTOR_ALL
-<<<<<<< HEAD
-	help
-          This option turns on the -fstack-protector GCC feature. This
-=======
 	---help---
 	  This option turns on the -fstack-protector GCC feature. This
->>>>>>> 8f9ca475
 	  feature puts, at the beginning of functions, a canary value on
 	  the stack just before the return address, and validates
 	  the value just before actually returning.  Stack based buffer
