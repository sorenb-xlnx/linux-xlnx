--- conflicted
+++ resolved
@@ -34,11 +34,8 @@
 	select HAVE_FUNCTION_TRACER
 	select HAVE_FUNCTION_GRAPH_TRACER
 	select HAVE_FUNCTION_TRACE_MCOUNT_TEST
-<<<<<<< HEAD
-=======
 	select HAVE_FTRACE_NMI_ENTER if DYNAMIC_FTRACE
 	select HAVE_FTRACE_SYSCALLS
->>>>>>> a5efb130
 	select HAVE_KVM
 	select HAVE_ARCH_KGDB
 	select HAVE_ARCH_TRACEHOOK
