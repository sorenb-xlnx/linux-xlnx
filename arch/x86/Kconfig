--- conflicted
+++ resolved
@@ -576,11 +576,7 @@
 config MAXSMP
 	bool "Configure Maximum number of SMP Processors and NUMA Nodes"
 	depends on X86_64 && SMP && DEBUG_KERNEL && EXPERIMENTAL
-<<<<<<< HEAD
-=======
 	select CPUMASK_OFFSTACK
-	default n
->>>>>>> a7df98c8
 	help
 	  Configure maximum number of CPUS and NUMA Nodes for this
 	  architecture (up to 4096!).
@@ -592,15 +588,9 @@
 	  If unsure, say N.
 
 config NR_CPUS
-<<<<<<< HEAD
-	int "Maximum number of CPUs (2-4096)" if !MAXSMP
-	range 2 4096
-	depends on SMP
-=======
-	int "Maximum number of CPUs" if SMP && !MAXSMP
-	range 2 512 if SMP && !MAXSMP
+	int "Maximum number of CPUs (2-4096)" if SMP && !MAXSMP
+	range 2 4096 if SMP && !MAXSMP
 	default "1" if !SMP
->>>>>>> a7df98c8
 	default "4096" if MAXSMP
 	default "32" if SMP && (X86_NUMAQ || X86_SUMMIT || X86_BIGSMP || X86_ES7000)
 	default "8" if SMP
