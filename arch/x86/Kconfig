# x86 configuration
mainmenu "Linux Kernel Configuration for x86"

# Select 32 or 64 bit
config 64BIT
	bool "64-bit kernel" if ARCH = "x86"
	default ARCH = "x86_64"
	---help---
	  Say yes to build a 64-bit kernel - formerly known as x86_64
	  Say no to build a 32-bit kernel - formerly known as i386

config X86_32
	def_bool !64BIT

config X86_64
	def_bool 64BIT

### Arch settings
config X86
	def_bool y
	select HAVE_AOUT if X86_32
	select HAVE_READQ
	select HAVE_WRITEQ
	select HAVE_UNSTABLE_SCHED_CLOCK
	select HAVE_IDE
	select HAVE_OPROFILE
	select HAVE_IOREMAP_PROT
	select HAVE_KPROBES
	select ARCH_WANT_OPTIONAL_GPIOLIB
	select ARCH_WANT_FRAME_POINTERS
	select HAVE_KRETPROBES
	select HAVE_FTRACE_MCOUNT_RECORD
	select HAVE_DYNAMIC_FTRACE
	select HAVE_FUNCTION_TRACER
	select HAVE_FUNCTION_GRAPH_TRACER
	select HAVE_FUNCTION_TRACE_MCOUNT_TEST
	select HAVE_KVM
	select HAVE_ARCH_KGDB
	select HAVE_ARCH_TRACEHOOK
	select HAVE_GENERIC_DMA_COHERENT if X86_32
	select HAVE_EFFICIENT_UNALIGNED_ACCESS
	select USER_STACKTRACE_SUPPORT
	select HAVE_KERNEL_GZIP
	select HAVE_KERNEL_BZIP2
	select HAVE_KERNEL_LZMA

config ARCH_DEFCONFIG
	string
	default "arch/x86/configs/i386_defconfig" if X86_32
	default "arch/x86/configs/x86_64_defconfig" if X86_64

config GENERIC_TIME
	def_bool y

config GENERIC_CMOS_UPDATE
	def_bool y

config CLOCKSOURCE_WATCHDOG
	def_bool y

config GENERIC_CLOCKEVENTS
	def_bool y

config GENERIC_CLOCKEVENTS_BROADCAST
	def_bool y
	depends on X86_64 || (X86_32 && X86_LOCAL_APIC)

config LOCKDEP_SUPPORT
	def_bool y

config STACKTRACE_SUPPORT
	def_bool y

config HAVE_LATENCYTOP_SUPPORT
	def_bool y

config FAST_CMPXCHG_LOCAL
	bool
	default y

config MMU
	def_bool y

config ZONE_DMA
	def_bool y

config SBUS
	bool

config GENERIC_ISA_DMA
	def_bool y

config GENERIC_IOMAP
	def_bool y

config GENERIC_BUG
	def_bool y
	depends on BUG
	select GENERIC_BUG_RELATIVE_POINTERS if X86_64

config GENERIC_BUG_RELATIVE_POINTERS
	bool

config GENERIC_HWEIGHT
	def_bool y

config GENERIC_GPIO
	bool

config ARCH_MAY_HAVE_PC_FDC
	def_bool y

config RWSEM_GENERIC_SPINLOCK
	def_bool !X86_XADD

config RWSEM_XCHGADD_ALGORITHM
	def_bool X86_XADD

config ARCH_HAS_CPU_IDLE_WAIT
	def_bool y

config GENERIC_CALIBRATE_DELAY
	def_bool y

config GENERIC_TIME_VSYSCALL
	bool
	default X86_64

config ARCH_HAS_CPU_RELAX
	def_bool y

config ARCH_HAS_DEFAULT_IDLE
	def_bool y

config ARCH_HAS_CACHE_LINE_SIZE
	def_bool y

config HAVE_SETUP_PER_CPU_AREA
	def_bool y

config HAVE_DYNAMIC_PER_CPU_AREA
	def_bool y

config HAVE_CPUMASK_OF_CPU_MAP
	def_bool X86_64_SMP

config ARCH_HIBERNATION_POSSIBLE
	def_bool y

config ARCH_SUSPEND_POSSIBLE
	def_bool y

config ZONE_DMA32
	bool
	default X86_64

config ARCH_POPULATES_NODE_MAP
	def_bool y

config AUDIT_ARCH
	bool
	default X86_64

config ARCH_SUPPORTS_OPTIMIZED_INLINING
	def_bool y

# Use the generic interrupt handling code in kernel/irq/:
config GENERIC_HARDIRQS
	bool
	default y

config GENERIC_IRQ_PROBE
	bool
	default y

config GENERIC_PENDING_IRQ
	bool
	depends on GENERIC_HARDIRQS && SMP
	default y

config USE_GENERIC_SMP_HELPERS
	def_bool y
	depends on SMP

config X86_32_SMP
	def_bool y
	depends on X86_32 && SMP

config X86_64_SMP
	def_bool y
	depends on X86_64 && SMP

config X86_HT
	bool
	depends on SMP
	default y

config X86_TRAMPOLINE
	bool
	depends on SMP || (64BIT && ACPI_SLEEP)
	default y

config X86_32_LAZY_GS
	def_bool y
	depends on X86_32 && !CC_STACKPROTECTOR

config KTIME_SCALAR
	def_bool X86_32
source "init/Kconfig"
source "kernel/Kconfig.freezer"

menu "Processor type and features"

source "kernel/time/Kconfig"

config SMP
	bool "Symmetric multi-processing support"
	---help---
	  This enables support for systems with more than one CPU. If you have
	  a system with only one CPU, like most personal computers, say N. If
	  you have a system with more than one CPU, say Y.

	  If you say N here, the kernel will run on single and multiprocessor
	  machines, but will use only one CPU of a multiprocessor machine. If
	  you say Y here, the kernel will run on many, but not all,
	  singleprocessor machines. On a singleprocessor machine, the kernel
	  will run faster if you say N here.

	  Note that if you say Y here and choose architecture "586" or
	  "Pentium" under "Processor family", the kernel will not work on 486
	  architectures. Similarly, multiprocessor kernels for the "PPro"
	  architecture may not work on all Pentium based boards.

	  People using multiprocessor machines who say Y here should also say
	  Y to "Enhanced Real Time Clock Support", below. The "Advanced Power
	  Management" code will be disabled if you say Y here.

	  See also <file:Documentation/i386/IO-APIC.txt>,
	  <file:Documentation/nmi_watchdog.txt> and the SMP-HOWTO available at
	  <http://www.tldp.org/docs.html#howto>.

	  If you don't know what to do here, say N.

config X86_X2APIC
	bool "Support x2apic"
	depends on X86_LOCAL_APIC && X86_64
	---help---
	  This enables x2apic support on CPUs that have this feature.

	  This allows 32-bit apic IDs (so it can support very large systems),
	  and accesses the local apic via MSRs not via mmio.

	  ( On certain CPU models you may need to enable INTR_REMAP too,
	    to get functional x2apic mode. )

	  If you don't know what to do here, say N.

config SPARSE_IRQ
	bool "Support sparse irq numbering"
	depends on PCI_MSI || HT_IRQ
	---help---
	  This enables support for sparse irqs. This is useful for distro
	  kernels that want to define a high CONFIG_NR_CPUS value but still
	  want to have low kernel memory footprint on smaller machines.

	  ( Sparse IRQs can also be beneficial on NUMA boxes, as they spread
	    out the irq_desc[] array in a more NUMA-friendly way. )

	  If you don't know what to do here, say N.

config NUMA_MIGRATE_IRQ_DESC
	bool "Move irq desc when changing irq smp_affinity"
	depends on SPARSE_IRQ && NUMA
	default n
	---help---
	  This enables moving irq_desc to cpu/node that irq will use handled.

	  If you don't know what to do here, say N.

config X86_MPPARSE
	bool "Enable MPS table" if ACPI
	default y
	depends on X86_LOCAL_APIC
	---help---
	  For old smp systems that do not have proper acpi support. Newer systems
	  (esp with 64bit cpus) with acpi support, MADT and DSDT will override it

config X86_BIGSMP
	bool "Support for big SMP systems with more than 8 CPUs"
	depends on X86_32 && SMP
	---help---
	  This option is needed for the systems that have more than 8 CPUs

if X86_32
config X86_EXTENDED_PLATFORM
	bool "Support for extended (non-PC) x86 platforms"
	default y
	---help---
	  If you disable this option then the kernel will only support
	  standard PC platforms. (which covers the vast majority of
	  systems out there.)

	  If you enable this option then you'll be able to select support
	  for the following (non-PC) 32 bit x86 platforms:
		AMD Elan
		NUMAQ (IBM/Sequent)
		RDC R-321x SoC
		SGI 320/540 (Visual Workstation)
		Summit/EXA (IBM x440)
		Unisys ES7000 IA32 series

	  If you have one of these systems, or if you want to build a
	  generic distribution kernel, say Y here - otherwise say N.
endif

if X86_64
config X86_EXTENDED_PLATFORM
	bool "Support for extended (non-PC) x86 platforms"
	default y
	---help---
	  If you disable this option then the kernel will only support
	  standard PC platforms. (which covers the vast majority of
	  systems out there.)

	  If you enable this option then you'll be able to select support
	  for the following (non-PC) 64 bit x86 platforms:
		ScaleMP vSMP
		SGI Ultraviolet

	  If you have one of these systems, or if you want to build a
	  generic distribution kernel, say Y here - otherwise say N.
endif
# This is an alphabetically sorted list of 64 bit extended platforms
# Please maintain the alphabetic order if and when there are additions

config X86_VSMP
	bool "ScaleMP vSMP"
	select PARAVIRT
	depends on X86_64 && PCI
	depends on X86_EXTENDED_PLATFORM
	---help---
	  Support for ScaleMP vSMP systems.  Say 'Y' here if this kernel is
	  supposed to run on these EM64T-based machines.  Only choose this option
	  if you have one of these machines.

config X86_UV
	bool "SGI Ultraviolet"
	depends on X86_64
	depends on X86_EXTENDED_PLATFORM
	select X86_X2APIC
	---help---
	  This option is needed in order to support SGI Ultraviolet systems.
	  If you don't have one of these, you should say N here.

# Following is an alphabetically sorted list of 32 bit extended platforms
# Please maintain the alphabetic order if and when there are additions

config X86_ELAN
	bool "AMD Elan"
	depends on X86_32
	depends on X86_EXTENDED_PLATFORM
	---help---
	  Select this for an AMD Elan processor.

	  Do not use this option for K6/Athlon/Opteron processors!

	  If unsure, choose "PC-compatible" instead.

config X86_RDC321X
	bool "RDC R-321x SoC"
	depends on X86_32
	depends on X86_EXTENDED_PLATFORM
	select M486
	select X86_REBOOTFIXUPS
	---help---
	  This option is needed for RDC R-321x system-on-chip, also known
	  as R-8610-(G).
	  If you don't have one of these chips, you should say N here.

config X86_32_NON_STANDARD
	bool "Support non-standard 32-bit SMP architectures"
	depends on X86_32 && SMP
	depends on X86_EXTENDED_PLATFORM
	---help---
	  This option compiles in the NUMAQ, Summit, bigsmp, ES7000, default
	  subarchitectures.  It is intended for a generic binary kernel.
	  if you select them all, kernel will probe it one by one. and will
	  fallback to default.

# Alphabetically sorted list of Non standard 32 bit platforms

config X86_NUMAQ
	bool "NUMAQ (IBM/Sequent)"
	depends on X86_32_NON_STANDARD
	select NUMA
	select X86_MPPARSE
	---help---
	  This option is used for getting Linux to run on a NUMAQ (IBM/Sequent)
	  NUMA multiquad box. This changes the way that processors are
	  bootstrapped, and uses Clustered Logical APIC addressing mode instead
	  of Flat Logical.  You will need a new lynxer.elf file to flash your
	  firmware with - send email to <Martin.Bligh@us.ibm.com>.

config X86_VISWS
	bool "SGI 320/540 (Visual Workstation)"
	depends on X86_32 && PCI && X86_MPPARSE && PCI_GODIRECT
	depends on X86_32_NON_STANDARD
	---help---
	  The SGI Visual Workstation series is an IA32-based workstation
	  based on SGI systems chips with some legacy PC hardware attached.

	  Say Y here to create a kernel to run on the SGI 320 or 540.

	  A kernel compiled for the Visual Workstation will run on general
	  PCs as well. See <file:Documentation/sgi-visws.txt> for details.

config X86_SUMMIT
	bool "Summit/EXA (IBM x440)"
	depends on X86_32_NON_STANDARD
	---help---
	  This option is needed for IBM systems that use the Summit/EXA chipset.
	  In particular, it is needed for the x440.

config X86_ES7000
	bool "Unisys ES7000 IA32 series"
	depends on X86_32_NON_STANDARD && X86_BIGSMP
	---help---
	  Support for Unisys ES7000 systems.  Say 'Y' here if this kernel is
	  supposed to run on an IA32-based Unisys ES7000 system.

config SCHED_OMIT_FRAME_POINTER
	def_bool y
	prompt "Single-depth WCHAN output"
	depends on X86
	---help---
	  Calculate simpler /proc/<PID>/wchan values. If this option
	  is disabled then wchan values will recurse back to the
	  caller function. This provides more accurate wchan values,
	  at the expense of slightly more scheduling overhead.

	  If in doubt, say "Y".

menuconfig PARAVIRT_GUEST
	bool "Paravirtualized guest support"
	---help---
	  Say Y here to get to see options related to running Linux under
	  various hypervisors.  This option alone does not add any kernel code.

	  If you say N, all options in this submenu will be skipped and disabled.

if PARAVIRT_GUEST

source "arch/x86/xen/Kconfig"

config VMI
	bool "VMI Guest support"
	select PARAVIRT
	depends on X86_32
	---help---
	  VMI provides a paravirtualized interface to the VMware ESX server
	  (it could be used by other hypervisors in theory too, but is not
	  at the moment), by linking the kernel to a GPL-ed ROM module
	  provided by the hypervisor.

config KVM_CLOCK
	bool "KVM paravirtualized clock"
	select PARAVIRT
	select PARAVIRT_CLOCK
	---help---
	  Turning on this option will allow you to run a paravirtualized clock
	  when running over the KVM hypervisor. Instead of relying on a PIT
	  (or probably other) emulation by the underlying device model, the host
	  provides the guest with timing infrastructure such as time of day, and
	  system time

config KVM_GUEST
	bool "KVM Guest support"
	select PARAVIRT
	---help---
	  This option enables various optimizations for running under the KVM
	  hypervisor.

source "arch/x86/lguest/Kconfig"

config PARAVIRT
	bool "Enable paravirtualization code"
	---help---
	  This changes the kernel so it can modify itself when it is run
	  under a hypervisor, potentially improving performance significantly
	  over full virtualization.  However, when run without a hypervisor
	  the kernel is theoretically slower and slightly larger.

config PARAVIRT_CLOCK
	bool
	default n

endif

config PARAVIRT_DEBUG
	bool "paravirt-ops debugging"
	depends on PARAVIRT && DEBUG_KERNEL
	---help---
	  Enable to debug paravirt_ops internals.  Specifically, BUG if
	  a paravirt_op is missing when it is called.

config MEMTEST
	bool "Memtest"
	---help---
	  This option adds a kernel parameter 'memtest', which allows memtest
	  to be set.
	        memtest=0, mean disabled; -- default
	        memtest=1, mean do 1 test pattern;
	        ...
	        memtest=4, mean do 4 test patterns.
	  If you are unsure how to answer this question, answer N.

config X86_SUMMIT_NUMA
	def_bool y
	depends on X86_32 && NUMA && X86_32_NON_STANDARD

config X86_CYCLONE_TIMER
	def_bool y
	depends on X86_32_NON_STANDARD

source "arch/x86/Kconfig.cpu"

config HPET_TIMER
	def_bool X86_64
	prompt "HPET Timer Support" if X86_32
	---help---
	  Use the IA-PC HPET (High Precision Event Timer) to manage
	  time in preference to the PIT and RTC, if a HPET is
	  present.
	  HPET is the next generation timer replacing legacy 8254s.
	  The HPET provides a stable time base on SMP
	  systems, unlike the TSC, but it is more expensive to access,
	  as it is off-chip.  You can find the HPET spec at
	  <http://www.intel.com/hardwaredesign/hpetspec_1.pdf>.

	  You can safely choose Y here.  However, HPET will only be
	  activated if the platform and the BIOS support this feature.
	  Otherwise the 8254 will be used for timing services.

	  Choose N to continue using the legacy 8254 timer.

config HPET_EMULATE_RTC
	def_bool y
	depends on HPET_TIMER && (RTC=y || RTC=m || RTC_DRV_CMOS=m || RTC_DRV_CMOS=y)

# Mark as embedded because too many people got it wrong.
# The code disables itself when not needed.
config DMI
	default y
	bool "Enable DMI scanning" if EMBEDDED
	---help---
	  Enabled scanning of DMI to identify machine quirks. Say Y
	  here unless you have verified that your setup is not
	  affected by entries in the DMI blacklist. Required by PNP
	  BIOS code.

config GART_IOMMU
	bool "GART IOMMU support" if EMBEDDED
	default y
	select SWIOTLB
	select AGP
	depends on X86_64 && PCI
	---help---
	  Support for full DMA access of devices with 32bit memory access only
	  on systems with more than 3GB. This is usually needed for USB,
	  sound, many IDE/SATA chipsets and some other devices.
	  Provides a driver for the AMD Athlon64/Opteron/Turion/Sempron GART
	  based hardware IOMMU and a software bounce buffer based IOMMU used
	  on Intel systems and as fallback.
	  The code is only active when needed (enough memory and limited
	  device) unless CONFIG_IOMMU_DEBUG or iommu=force is specified
	  too.

config CALGARY_IOMMU
	bool "IBM Calgary IOMMU support"
	select SWIOTLB
	depends on X86_64 && PCI && EXPERIMENTAL
	---help---
	  Support for hardware IOMMUs in IBM's xSeries x366 and x460
	  systems. Needed to run systems with more than 3GB of memory
	  properly with 32-bit PCI devices that do not support DAC
	  (Double Address Cycle). Calgary also supports bus level
	  isolation, where all DMAs pass through the IOMMU.  This
	  prevents them from going anywhere except their intended
	  destination. This catches hard-to-find kernel bugs and
	  mis-behaving drivers and devices that do not use the DMA-API
	  properly to set up their DMA buffers.  The IOMMU can be
	  turned off at boot time with the iommu=off parameter.
	  Normally the kernel will make the right choice by itself.
	  If unsure, say Y.

config CALGARY_IOMMU_ENABLED_BY_DEFAULT
	def_bool y
	prompt "Should Calgary be enabled by default?"
	depends on CALGARY_IOMMU
	---help---
	  Should Calgary be enabled by default? if you choose 'y', Calgary
	  will be used (if it exists). If you choose 'n', Calgary will not be
	  used even if it exists. If you choose 'n' and would like to use
	  Calgary anyway, pass 'iommu=calgary' on the kernel command line.
	  If unsure, say Y.

config AMD_IOMMU
	bool "AMD IOMMU support"
	select SWIOTLB
	select PCI_MSI
	depends on X86_64 && PCI && ACPI
	---help---
	  With this option you can enable support for AMD IOMMU hardware in
	  your system. An IOMMU is a hardware component which provides
	  remapping of DMA memory accesses from devices. With an AMD IOMMU you
	  can isolate the the DMA memory of different devices and protect the
	  system from misbehaving device drivers or hardware.

	  You can find out if your system has an AMD IOMMU if you look into
	  your BIOS for an option to enable it or if you have an IVRS ACPI
	  table.

config AMD_IOMMU_STATS
	bool "Export AMD IOMMU statistics to debugfs"
	depends on AMD_IOMMU
	select DEBUG_FS
	---help---
	  This option enables code in the AMD IOMMU driver to collect various
	  statistics about whats happening in the driver and exports that
	  information to userspace via debugfs.
	  If unsure, say N.

# need this always selected by IOMMU for the VIA workaround
config SWIOTLB
	def_bool y if X86_64
	---help---
	  Support for software bounce buffers used on x86-64 systems
	  which don't have a hardware IOMMU (e.g. the current generation
	  of Intel's x86-64 CPUs). Using this PCI devices which can only
	  access 32-bits of memory can be used on systems with more than
	  3 GB of memory. If unsure, say Y.

config IOMMU_HELPER
	def_bool (CALGARY_IOMMU || GART_IOMMU || SWIOTLB || AMD_IOMMU)

config IOMMU_API
	def_bool (AMD_IOMMU || DMAR)

config MAXSMP
	bool "Configure Maximum number of SMP Processors and NUMA Nodes"
	depends on X86_64 && SMP && DEBUG_KERNEL && EXPERIMENTAL
	select CPUMASK_OFFSTACK
	default n
	---help---
	  Configure maximum number of CPUS and NUMA Nodes for this architecture.
	  If unsure, say N.

config NR_CPUS
	int "Maximum number of CPUs" if SMP && !MAXSMP
	range 2 512 if SMP && !MAXSMP
	default "1" if !SMP
	default "4096" if MAXSMP
	default "32" if SMP && (X86_NUMAQ || X86_SUMMIT || X86_BIGSMP || X86_ES7000)
	default "8" if SMP
	---help---
	  This allows you to specify the maximum number of CPUs which this
	  kernel will support.  The maximum supported value is 512 and the
	  minimum value which makes sense is 2.

	  This is purely to save memory - each supported CPU adds
	  approximately eight kilobytes to the kernel image.

config SCHED_SMT
	bool "SMT (Hyperthreading) scheduler support"
	depends on X86_HT
	---help---
	  SMT scheduler support improves the CPU scheduler's decision making
	  when dealing with Intel Pentium 4 chips with HyperThreading at a
	  cost of slightly increased overhead in some places. If unsure say
	  N here.

config SCHED_MC
	def_bool y
	prompt "Multi-core scheduler support"
	depends on X86_HT
	---help---
	  Multi-core scheduler support improves the CPU scheduler's decision
	  making when dealing with multi-core CPU chips at a cost of slightly
	  increased overhead in some places. If unsure say N here.

source "kernel/Kconfig.preempt"

config X86_UP_APIC
	bool "Local APIC support on uniprocessors"
	depends on X86_32 && !SMP && !X86_32_NON_STANDARD
	---help---
	  A local APIC (Advanced Programmable Interrupt Controller) is an
	  integrated interrupt controller in the CPU. If you have a single-CPU
	  system which has a processor with a local APIC, you can say Y here to
	  enable and use it. If you say Y here even though your machine doesn't
	  have a local APIC, then the kernel will still run with no slowdown at
	  all. The local APIC supports CPU-generated self-interrupts (timer,
	  performance counters), and the NMI watchdog which detects hard
	  lockups.

config X86_UP_IOAPIC
	bool "IO-APIC support on uniprocessors"
	depends on X86_UP_APIC
	---help---
	  An IO-APIC (I/O Advanced Programmable Interrupt Controller) is an
	  SMP-capable replacement for PC-style interrupt controllers. Most
	  SMP systems and many recent uniprocessor systems have one.

	  If you have a single-CPU system with an IO-APIC, you can say Y here
	  to use it. If you say Y here even though your machine doesn't have
	  an IO-APIC, then the kernel will still run with no slowdown at all.

config X86_LOCAL_APIC
	def_bool y
	depends on X86_64 || SMP || X86_32_NON_STANDARD || X86_UP_APIC

config X86_IO_APIC
	def_bool y
	depends on X86_64 || SMP || X86_32_NON_STANDARD || X86_UP_APIC

config X86_VISWS_APIC
	def_bool y
	depends on X86_32 && X86_VISWS

config X86_REROUTE_FOR_BROKEN_BOOT_IRQS
	bool "Reroute for broken boot IRQs"
	default n
	depends on X86_IO_APIC
	---help---
	  This option enables a workaround that fixes a source of
	  spurious interrupts. This is recommended when threaded
	  interrupt handling is used on systems where the generation of
	  superfluous "boot interrupts" cannot be disabled.

	  Some chipsets generate a legacy INTx "boot IRQ" when the IRQ
	  entry in the chipset's IO-APIC is masked (as, e.g. the RT
	  kernel does during interrupt handling). On chipsets where this
	  boot IRQ generation cannot be disabled, this workaround keeps
	  the original IRQ line masked so that only the equivalent "boot
	  IRQ" is delivered to the CPUs. The workaround also tells the
	  kernel to set up the IRQ handler on the boot IRQ line. In this
	  way only one interrupt is delivered to the kernel. Otherwise
	  the spurious second interrupt may cause the kernel to bring
	  down (vital) interrupt lines.

	  Only affects "broken" chipsets. Interrupt sharing may be
	  increased on these systems.

config X86_MCE
	bool "Machine Check Exception"
	---help---
	  Machine Check Exception support allows the processor to notify the
	  kernel if it detects a problem (e.g. overheating, component failure).
	  The action the kernel takes depends on the severity of the problem,
	  ranging from a warning message on the console, to halting the machine.
	  Your processor must be a Pentium or newer to support this - check the
	  flags in /proc/cpuinfo for mce.  Note that some older Pentium systems
	  have a design flaw which leads to false MCE events - hence MCE is
	  disabled on all P5 processors, unless explicitly enabled with "mce"
	  as a boot argument.  Similarly, if MCE is built in and creates a
	  problem on some new non-standard machine, you can boot with "nomce"
	  to disable it.  MCE support simply ignores non-MCE processors like
	  the 386 and 486, so nearly everyone can say Y here.

config X86_MCE_INTEL
	def_bool y
	prompt "Intel MCE features"
	depends on X86_64 && X86_MCE && X86_LOCAL_APIC
	---help---
	   Additional support for intel specific MCE features such as
	   the thermal monitor.

config X86_MCE_AMD
	def_bool y
	prompt "AMD MCE features"
	depends on X86_64 && X86_MCE && X86_LOCAL_APIC
	---help---
	   Additional support for AMD specific MCE features such as
	   the DRAM Error Threshold.

config X86_MCE_THRESHOLD
	depends on X86_MCE_AMD || X86_MCE_INTEL
	bool
	default y

config X86_MCE_NONFATAL
	tristate "Check for non-fatal errors on AMD Athlon/Duron / Intel Pentium 4"
	depends on X86_32 && X86_MCE
	---help---
	  Enabling this feature starts a timer that triggers every 5 seconds which
	  will look at the machine check registers to see if anything happened.
	  Non-fatal problems automatically get corrected (but still logged).
	  Disable this if you don't want to see these messages.
	  Seeing the messages this option prints out may be indicative of dying
	  or out-of-spec (ie, overclocked) hardware.
	  This option only does something on certain CPUs.
	  (AMD Athlon/Duron and Intel Pentium 4)

config X86_MCE_P4THERMAL
	bool "check for P4 thermal throttling interrupt."
	depends on X86_32 && X86_MCE && (X86_UP_APIC || SMP)
	---help---
	  Enabling this feature will cause a message to be printed when the P4
	  enters thermal throttling.

config VM86
	bool "Enable VM86 support" if EMBEDDED
	default y
	depends on X86_32
	---help---
	  This option is required by programs like DOSEMU to run 16-bit legacy
	  code on X86 processors. It also may be needed by software like
	  XFree86 to initialize some video cards via BIOS. Disabling this
	  option saves about 6k.

config TOSHIBA
	tristate "Toshiba Laptop support"
	depends on X86_32
	---help---
	  This adds a driver to safely access the System Management Mode of
	  the CPU on Toshiba portables with a genuine Toshiba BIOS. It does
	  not work on models with a Phoenix BIOS. The System Management Mode
	  is used to set the BIOS and power saving options on Toshiba portables.

	  For information on utilities to make use of this driver see the
	  Toshiba Linux utilities web site at:
	  <http://www.buzzard.org.uk/toshiba/>.

	  Say Y if you intend to run this kernel on a Toshiba portable.
	  Say N otherwise.

config I8K
	tristate "Dell laptop support"
	---help---
	  This adds a driver to safely access the System Management Mode
	  of the CPU on the Dell Inspiron 8000. The System Management Mode
	  is used to read cpu temperature and cooling fan status and to
	  control the fans on the I8K portables.

	  This driver has been tested only on the Inspiron 8000 but it may
	  also work with other Dell laptops. You can force loading on other
	  models by passing the parameter `force=1' to the module. Use at
	  your own risk.

	  For information on utilities to make use of this driver see the
	  I8K Linux utilities web site at:
	  <http://people.debian.org/~dz/i8k/>

	  Say Y if you intend to run this kernel on a Dell Inspiron 8000.
	  Say N otherwise.

config X86_REBOOTFIXUPS
	bool "Enable X86 board specific fixups for reboot"
	depends on X86_32
	---help---
	  This enables chipset and/or board specific fixups to be done
	  in order to get reboot to work correctly. This is only needed on
	  some combinations of hardware and BIOS. The symptom, for which
	  this config is intended, is when reboot ends with a stalled/hung
	  system.

	  Currently, the only fixup is for the Geode machines using
	  CS5530A and CS5536 chipsets and the RDC R-321x SoC.

	  Say Y if you want to enable the fixup. Currently, it's safe to
	  enable this option even if you don't need it.
	  Say N otherwise.

config MICROCODE
	tristate "/dev/cpu/microcode - microcode support"
	select FW_LOADER
	---help---
	  If you say Y here, you will be able to update the microcode on
	  certain Intel and AMD processors. The Intel support is for the
	  IA32 family, e.g. Pentium Pro, Pentium II, Pentium III,
	  Pentium 4, Xeon etc. The AMD support is for family 0x10 and
	  0x11 processors, e.g. Opteron, Phenom and Turion 64 Ultra.
	  You will obviously need the actual microcode binary data itself
	  which is not shipped with the Linux kernel.

	  This option selects the general module only, you need to select
	  at least one vendor specific module as well.

	  To compile this driver as a module, choose M here: the
	  module will be called microcode.

config MICROCODE_INTEL
	bool "Intel microcode patch loading support"
	depends on MICROCODE
	default MICROCODE
	select FW_LOADER
	---help---
	  This options enables microcode patch loading support for Intel
	  processors.

	  For latest news and information on obtaining all the required
	  Intel ingredients for this driver, check:
	  <http://www.urbanmyth.org/microcode/>.

config MICROCODE_AMD
	bool "AMD microcode patch loading support"
	depends on MICROCODE
	select FW_LOADER
	---help---
	  If you select this option, microcode patch loading support for AMD
	  processors will be enabled.

config MICROCODE_OLD_INTERFACE
	def_bool y
	depends on MICROCODE

config X86_MSR
	tristate "/dev/cpu/*/msr - Model-specific register support"
	---help---
	  This device gives privileged processes access to the x86
	  Model-Specific Registers (MSRs).  It is a character device with
	  major 202 and minors 0 to 31 for /dev/cpu/0/msr to /dev/cpu/31/msr.
	  MSR accesses are directed to a specific CPU on multi-processor
	  systems.

config X86_CPUID
	tristate "/dev/cpu/*/cpuid - CPU information support"
	---help---
	  This device gives processes access to the x86 CPUID instruction to
	  be executed on a specific processor.  It is a character device
	  with major 203 and minors 0 to 31 for /dev/cpu/0/cpuid to
	  /dev/cpu/31/cpuid.

config X86_CPU_DEBUG
	tristate "/sys/kernel/debug/x86/cpu/* - CPU Debug support"
	---help---
	  If you select this option, this will provide various x86 CPUs
	  information through debugfs.

choice
	prompt "High Memory Support"
	default HIGHMEM4G if !X86_NUMAQ
	default HIGHMEM64G if X86_NUMAQ
	depends on X86_32

config NOHIGHMEM
	bool "off"
	depends on !X86_NUMAQ
	---help---
	  Linux can use up to 64 Gigabytes of physical memory on x86 systems.
	  However, the address space of 32-bit x86 processors is only 4
	  Gigabytes large. That means that, if you have a large amount of
	  physical memory, not all of it can be "permanently mapped" by the
	  kernel. The physical memory that's not permanently mapped is called
	  "high memory".

	  If you are compiling a kernel which will never run on a machine with
	  more than 1 Gigabyte total physical RAM, answer "off" here (default
	  choice and suitable for most users). This will result in a "3GB/1GB"
	  split: 3GB are mapped so that each process sees a 3GB virtual memory
	  space and the remaining part of the 4GB virtual memory space is used
	  by the kernel to permanently map as much physical memory as
	  possible.

	  If the machine has between 1 and 4 Gigabytes physical RAM, then
	  answer "4GB" here.

	  If more than 4 Gigabytes is used then answer "64GB" here. This
	  selection turns Intel PAE (Physical Address Extension) mode on.
	  PAE implements 3-level paging on IA32 processors. PAE is fully
	  supported by Linux, PAE mode is implemented on all recent Intel
	  processors (Pentium Pro and better). NOTE: If you say "64GB" here,
	  then the kernel will not boot on CPUs that don't support PAE!

	  The actual amount of total physical memory will either be
	  auto detected or can be forced by using a kernel command line option
	  such as "mem=256M". (Try "man bootparam" or see the documentation of
	  your boot loader (lilo or loadlin) about how to pass options to the
	  kernel at boot time.)

	  If unsure, say "off".

config HIGHMEM4G
	bool "4GB"
	depends on !X86_NUMAQ
	---help---
	  Select this if you have a 32-bit processor and between 1 and 4
	  gigabytes of physical RAM.

config HIGHMEM64G
	bool "64GB"
	depends on !M386 && !M486
	select X86_PAE
	---help---
	  Select this if you have a 32-bit processor and more than 4
	  gigabytes of physical RAM.

endchoice

choice
	depends on EXPERIMENTAL
	prompt "Memory split" if EMBEDDED
	default VMSPLIT_3G
	depends on X86_32
	---help---
	  Select the desired split between kernel and user memory.

	  If the address range available to the kernel is less than the
	  physical memory installed, the remaining memory will be available
	  as "high memory". Accessing high memory is a little more costly
	  than low memory, as it needs to be mapped into the kernel first.
	  Note that increasing the kernel address space limits the range
	  available to user programs, making the address space there
	  tighter.  Selecting anything other than the default 3G/1G split
	  will also likely make your kernel incompatible with binary-only
	  kernel modules.

	  If you are not absolutely sure what you are doing, leave this
	  option alone!

	config VMSPLIT_3G
		bool "3G/1G user/kernel split"
	config VMSPLIT_3G_OPT
		depends on !X86_PAE
		bool "3G/1G user/kernel split (for full 1G low memory)"
	config VMSPLIT_2G
		bool "2G/2G user/kernel split"
	config VMSPLIT_2G_OPT
		depends on !X86_PAE
		bool "2G/2G user/kernel split (for full 2G low memory)"
	config VMSPLIT_1G
		bool "1G/3G user/kernel split"
endchoice

config PAGE_OFFSET
	hex
	default 0xB0000000 if VMSPLIT_3G_OPT
	default 0x80000000 if VMSPLIT_2G
	default 0x78000000 if VMSPLIT_2G_OPT
	default 0x40000000 if VMSPLIT_1G
	default 0xC0000000
	depends on X86_32

config HIGHMEM
	def_bool y
	depends on X86_32 && (HIGHMEM64G || HIGHMEM4G)

config X86_PAE
	bool "PAE (Physical Address Extension) Support"
	depends on X86_32 && !HIGHMEM4G
	---help---
	  PAE is required for NX support, and furthermore enables
	  larger swapspace support for non-overcommit purposes. It
	  has the cost of more pagetable lookup overhead, and also
	  consumes more pagetable space per process.

config ARCH_PHYS_ADDR_T_64BIT
	def_bool X86_64 || X86_PAE

config DIRECT_GBPAGES
	bool "Enable 1GB pages for kernel pagetables" if EMBEDDED
	default y
	depends on X86_64
	---help---
	  Allow the kernel linear mapping to use 1GB pages on CPUs that
	  support it. This can improve the kernel's performance a tiny bit by
	  reducing TLB pressure. If in doubt, say "Y".

# Common NUMA Features
config NUMA
	bool "Numa Memory Allocation and Scheduler Support"
	depends on SMP
	depends on X86_64 || (X86_32 && HIGHMEM64G && (X86_NUMAQ || X86_BIGSMP || X86_SUMMIT && ACPI) && EXPERIMENTAL)
	default y if (X86_NUMAQ || X86_SUMMIT || X86_BIGSMP)
	---help---
	  Enable NUMA (Non Uniform Memory Access) support.

	  The kernel will try to allocate memory used by a CPU on the
	  local memory controller of the CPU and add some more
	  NUMA awareness to the kernel.

	  For 64-bit this is recommended if the system is Intel Core i7
	  (or later), AMD Opteron, or EM64T NUMA.

	  For 32-bit this is only needed on (rare) 32-bit-only platforms
	  that support NUMA topologies, such as NUMAQ / Summit, or if you
	  boot a 32-bit kernel on a 64-bit NUMA platform.

	  Otherwise, you should say N.

comment "NUMA (Summit) requires SMP, 64GB highmem support, ACPI"
	depends on X86_32 && X86_SUMMIT && (!HIGHMEM64G || !ACPI)

config K8_NUMA
	def_bool y
	prompt "Old style AMD Opteron NUMA detection"
	depends on X86_64 && NUMA && PCI
	---help---
	  Enable K8 NUMA node topology detection.  You should say Y here if
	  you have a multi processor AMD K8 system. This uses an old
	  method to read the NUMA configuration directly from the builtin
	  Northbridge of Opteron. It is recommended to use X86_64_ACPI_NUMA
	  instead, which also takes priority if both are compiled in.

config X86_64_ACPI_NUMA
	def_bool y
	prompt "ACPI NUMA detection"
	depends on X86_64 && NUMA && ACPI && PCI
	select ACPI_NUMA
	---help---
	  Enable ACPI SRAT based node topology detection.

# Some NUMA nodes have memory ranges that span
# other nodes.  Even though a pfn is valid and
# between a node's start and end pfns, it may not
# reside on that node.  See memmap_init_zone()
# for details.
config NODES_SPAN_OTHER_NODES
	def_bool y
	depends on X86_64_ACPI_NUMA

config NUMA_EMU
	bool "NUMA emulation"
	depends on X86_64 && NUMA
	---help---
	  Enable NUMA emulation. A flat machine will be split
	  into virtual nodes when booted with "numa=fake=N", where N is the
	  number of nodes. This is only useful for debugging.

config NODES_SHIFT
	int "Maximum NUMA Nodes (as a power of 2)" if !MAXSMP
	range 1 9   if X86_64
	default "9" if MAXSMP
	default "6" if X86_64
	default "4" if X86_NUMAQ
	default "3"
	depends on NEED_MULTIPLE_NODES
	---help---
	  Specify the maximum number of NUMA Nodes available on the target
	  system.  Increases memory reserved to accomodate various tables.

config HAVE_ARCH_BOOTMEM
	def_bool y
	depends on X86_32 && NUMA

config ARCH_HAVE_MEMORY_PRESENT
	def_bool y
	depends on X86_32 && DISCONTIGMEM

config NEED_NODE_MEMMAP_SIZE
	def_bool y
	depends on X86_32 && (DISCONTIGMEM || SPARSEMEM)

config HAVE_ARCH_ALLOC_REMAP
	def_bool y
	depends on X86_32 && NUMA

config ARCH_FLATMEM_ENABLE
	def_bool y
	depends on X86_32 && ARCH_SELECT_MEMORY_MODEL && !NUMA

config ARCH_DISCONTIGMEM_ENABLE
	def_bool y
	depends on NUMA && X86_32

config ARCH_DISCONTIGMEM_DEFAULT
	def_bool y
	depends on NUMA && X86_32

config ARCH_SPARSEMEM_DEFAULT
	def_bool y
	depends on X86_64

config ARCH_SPARSEMEM_ENABLE
	def_bool y
	depends on X86_64 || NUMA || (EXPERIMENTAL && X86_32) || X86_32_NON_STANDARD
	select SPARSEMEM_STATIC if X86_32
	select SPARSEMEM_VMEMMAP_ENABLE if X86_64

config ARCH_SELECT_MEMORY_MODEL
	def_bool y
	depends on ARCH_SPARSEMEM_ENABLE

config ARCH_MEMORY_PROBE
	def_bool X86_64
	depends on MEMORY_HOTPLUG

source "mm/Kconfig"

config HIGHPTE
	bool "Allocate 3rd-level pagetables from highmem"
	depends on X86_32 && (HIGHMEM4G || HIGHMEM64G)
	---help---
	  The VM uses one page table entry for each page of physical memory.
	  For systems with a lot of RAM, this can be wasteful of precious
	  low memory.  Setting this option will put user-space page table
	  entries in high memory.

config X86_CHECK_BIOS_CORRUPTION
	bool "Check for low memory corruption"
	---help---
	  Periodically check for memory corruption in low memory, which
	  is suspected to be caused by BIOS.  Even when enabled in the
	  configuration, it is disabled at runtime.  Enable it by
	  setting "memory_corruption_check=1" on the kernel command
	  line.  By default it scans the low 64k of memory every 60
	  seconds; see the memory_corruption_check_size and
	  memory_corruption_check_period parameters in
	  Documentation/kernel-parameters.txt to adjust this.

	  When enabled with the default parameters, this option has
	  almost no overhead, as it reserves a relatively small amount
	  of memory and scans it infrequently.  It both detects corruption
	  and prevents it from affecting the running system.

	  It is, however, intended as a diagnostic tool; if repeatable
	  BIOS-originated corruption always affects the same memory,
	  you can use memmap= to prevent the kernel from using that
	  memory.

config X86_BOOTPARAM_MEMORY_CORRUPTION_CHECK
	bool "Set the default setting of memory_corruption_check"
	depends on X86_CHECK_BIOS_CORRUPTION
	default y
	---help---
	  Set whether the default state of memory_corruption_check is
	  on or off.

config X86_RESERVE_LOW_64K
	bool "Reserve low 64K of RAM on AMI/Phoenix BIOSen"
	default y
	---help---
	  Reserve the first 64K of physical RAM on BIOSes that are known
	  to potentially corrupt that memory range. A numbers of BIOSes are
	  known to utilize this area during suspend/resume, so it must not
	  be used by the kernel.

	  Set this to N if you are absolutely sure that you trust the BIOS
	  to get all its memory reservations and usages right.

	  If you have doubts about the BIOS (e.g. suspend/resume does not
	  work or there's kernel crashes after certain hardware hotplug
	  events) and it's not AMI or Phoenix, then you might want to enable
	  X86_CHECK_BIOS_CORRUPTION=y to allow the kernel to check typical
	  corruption patterns.

	  Say Y if unsure.

config MATH_EMULATION
	bool
	prompt "Math emulation" if X86_32
	---help---
	  Linux can emulate a math coprocessor (used for floating point
	  operations) if you don't have one. 486DX and Pentium processors have
	  a math coprocessor built in, 486SX and 386 do not, unless you added
	  a 487DX or 387, respectively. (The messages during boot time can
	  give you some hints here ["man dmesg"].) Everyone needs either a
	  coprocessor or this emulation.

	  If you don't have a math coprocessor, you need to say Y here; if you
	  say Y here even though you have a coprocessor, the coprocessor will
	  be used nevertheless. (This behavior can be changed with the kernel
	  command line option "no387", which comes handy if your coprocessor
	  is broken. Try "man bootparam" or see the documentation of your boot
	  loader (lilo or loadlin) about how to pass options to the kernel at
	  boot time.) This means that it is a good idea to say Y here if you
	  intend to use this kernel on different machines.

	  More information about the internals of the Linux math coprocessor
	  emulation can be found in <file:arch/x86/math-emu/README>.

	  If you are not sure, say Y; apart from resulting in a 66 KB bigger
	  kernel, it won't hurt.

config MTRR
	bool "MTRR (Memory Type Range Register) support"
	---help---
	  On Intel P6 family processors (Pentium Pro, Pentium II and later)
	  the Memory Type Range Registers (MTRRs) may be used to control
	  processor access to memory ranges. This is most useful if you have
	  a video (VGA) card on a PCI or AGP bus. Enabling write-combining
	  allows bus write transfers to be combined into a larger transfer
	  before bursting over the PCI/AGP bus. This can increase performance
	  of image write operations 2.5 times or more. Saying Y here creates a
	  /proc/mtrr file which may be used to manipulate your processor's
	  MTRRs. Typically the X server should use this.

	  This code has a reasonably generic interface so that similar
	  control registers on other processors can be easily supported
	  as well:

	  The Cyrix 6x86, 6x86MX and M II processors have Address Range
	  Registers (ARRs) which provide a similar functionality to MTRRs. For
	  these, the ARRs are used to emulate the MTRRs.
	  The AMD K6-2 (stepping 8 and above) and K6-3 processors have two
	  MTRRs. The Centaur C6 (WinChip) has 8 MCRs, allowing
	  write-combining. All of these processors are supported by this code
	  and it makes sense to say Y here if you have one of them.

	  Saying Y here also fixes a problem with buggy SMP BIOSes which only
	  set the MTRRs for the boot CPU and not for the secondary CPUs. This
	  can lead to all sorts of problems, so it's good to say Y here.

	  You can safely say Y even if your machine doesn't have MTRRs, you'll
	  just add about 9 KB to your kernel.

	  See <file:Documentation/x86/mtrr.txt> for more information.

config MTRR_SANITIZER
	def_bool y
	prompt "MTRR cleanup support"
	depends on MTRR
	---help---
	  Convert MTRR layout from continuous to discrete, so X drivers can
	  add writeback entries.

	  Can be disabled with disable_mtrr_cleanup on the kernel command line.
	  The largest mtrr entry size for a continous block can be set with
	  mtrr_chunk_size.

	  If unsure, say Y.

config MTRR_SANITIZER_ENABLE_DEFAULT
	int "MTRR cleanup enable value (0-1)"
	range 0 1
	default "0"
	depends on MTRR_SANITIZER
	---help---
	  Enable mtrr cleanup default value

config MTRR_SANITIZER_SPARE_REG_NR_DEFAULT
	int "MTRR cleanup spare reg num (0-7)"
	range 0 7
	default "1"
	depends on MTRR_SANITIZER
	---help---
	  mtrr cleanup spare entries default, it can be changed via
	  mtrr_spare_reg_nr=N on the kernel command line.

config X86_PAT
	bool
	prompt "x86 PAT support"
	depends on MTRR
	---help---
	  Use PAT attributes to setup page level cache control.

	  PATs are the modern equivalents of MTRRs and are much more
	  flexible than MTRRs.

	  Say N here if you see bootup problems (boot crash, boot hang,
	  spontaneous reboots) or a non-working video driver.

	  If unsure, say Y.

config EFI
	bool "EFI runtime service support"
	depends on ACPI
	---help---
	  This enables the kernel to use EFI runtime services that are
	  available (such as the EFI variable services).

	  This option is only useful on systems that have EFI firmware.
	  In addition, you should use the latest ELILO loader available
	  at <http://elilo.sourceforge.net> in order to take advantage
	  of EFI runtime services. However, even with this option, the
	  resultant kernel should continue to boot on existing non-EFI
	  platforms.

config SECCOMP
	def_bool y
	prompt "Enable seccomp to safely compute untrusted bytecode"
	---help---
	  This kernel feature is useful for number crunching applications
	  that may need to compute untrusted bytecode during their
	  execution. By using pipes or other transports made available to
	  the process as file descriptors supporting the read/write
	  syscalls, it's possible to isolate those applications in
	  their own address space using seccomp. Once seccomp is
	  enabled via prctl(PR_SET_SECCOMP), it cannot be disabled
	  and the task is only allowed to execute a few safe syscalls
	  defined by each seccomp mode.

	  If unsure, say Y. Only embedded should say N here.

config CC_STACKPROTECTOR_ALL
	bool

config CC_STACKPROTECTOR
	bool "Enable -fstack-protector buffer overflow detection (EXPERIMENTAL)"
	select CC_STACKPROTECTOR_ALL
	---help---
	  This option turns on the -fstack-protector GCC feature. This
	  feature puts, at the beginning of functions, a canary value on
	  the stack just before the return address, and validates
	  the value just before actually returning.  Stack based buffer
	  overflows (that need to overwrite this return address) now also
	  overwrite the canary, which gets detected and the attack is then
	  neutralized via a kernel panic.

	  This feature requires gcc version 4.2 or above, or a distribution
	  gcc with the feature backported. Older versions are automatically
	  detected and for those versions, this configuration option is
	  ignored. (and a warning is printed during bootup)

source kernel/Kconfig.hz

config KEXEC
	bool "kexec system call"
	---help---
	  kexec is a system call that implements the ability to shutdown your
	  current kernel, and to start another kernel.  It is like a reboot
	  but it is independent of the system firmware.   And like a reboot
	  you can start any kernel with it, not just Linux.

	  The name comes from the similarity to the exec system call.

	  It is an ongoing process to be certain the hardware in a machine
	  is properly shutdown, so do not be surprised if this code does not
	  initially work for you.  It may help to enable device hotplugging
	  support.  As of this writing the exact hardware interface is
	  strongly in flux, so no good recommendation can be made.

config CRASH_DUMP
	bool "kernel crash dumps"
	depends on X86_64 || (X86_32 && HIGHMEM)
	---help---
	  Generate crash dump after being started by kexec.
	  This should be normally only set in special crash dump kernels
	  which are loaded in the main kernel with kexec-tools into
	  a specially reserved region and then later executed after
	  a crash by kdump/kexec. The crash dump kernel must be compiled
	  to a memory address not used by the main kernel or BIOS using
	  PHYSICAL_START, or it must be built as a relocatable image
	  (CONFIG_RELOCATABLE=y).
	  For more details see Documentation/kdump/kdump.txt

config KEXEC_JUMP
	bool "kexec jump (EXPERIMENTAL)"
	depends on EXPERIMENTAL
<<<<<<< HEAD
	depends on KEXEC && HIBERNATION && X86_32
=======
	depends on KEXEC && HIBERNATION
>>>>>>> c95dbf27
	---help---
	  Jump between original kernel and kexeced kernel and invoke
	  code in physical address mode via KEXEC

config PHYSICAL_START
	hex "Physical address where the kernel is loaded" if (EMBEDDED || CRASH_DUMP)
	default "0x1000000" if X86_NUMAQ
	default "0x200000" if X86_64
	default "0x100000"
	---help---
	  This gives the physical address where the kernel is loaded.

	  If kernel is a not relocatable (CONFIG_RELOCATABLE=n) then
	  bzImage will decompress itself to above physical address and
	  run from there. Otherwise, bzImage will run from the address where
	  it has been loaded by the boot loader and will ignore above physical
	  address.

	  In normal kdump cases one does not have to set/change this option
	  as now bzImage can be compiled as a completely relocatable image
	  (CONFIG_RELOCATABLE=y) and be used to load and run from a different
	  address. This option is mainly useful for the folks who don't want
	  to use a bzImage for capturing the crash dump and want to use a
	  vmlinux instead. vmlinux is not relocatable hence a kernel needs
	  to be specifically compiled to run from a specific memory area
	  (normally a reserved region) and this option comes handy.

	  So if you are using bzImage for capturing the crash dump, leave
	  the value here unchanged to 0x100000 and set CONFIG_RELOCATABLE=y.
	  Otherwise if you plan to use vmlinux for capturing the crash dump
	  change this value to start of the reserved region (Typically 16MB
	  0x1000000). In other words, it can be set based on the "X" value as
	  specified in the "crashkernel=YM@XM" command line boot parameter
	  passed to the panic-ed kernel. Typically this parameter is set as
	  crashkernel=64M@16M. Please take a look at
	  Documentation/kdump/kdump.txt for more details about crash dumps.

	  Usage of bzImage for capturing the crash dump is recommended as
	  one does not have to build two kernels. Same kernel can be used
	  as production kernel and capture kernel. Above option should have
	  gone away after relocatable bzImage support is introduced. But it
	  is present because there are users out there who continue to use
	  vmlinux for dump capture. This option should go away down the
	  line.

	  Don't change this unless you know what you are doing.

config RELOCATABLE
	bool "Build a relocatable kernel (EXPERIMENTAL)"
	depends on EXPERIMENTAL
	---help---
	  This builds a kernel image that retains relocation information
	  so it can be loaded someplace besides the default 1MB.
	  The relocations tend to make the kernel binary about 10% larger,
	  but are discarded at runtime.

	  One use is for the kexec on panic case where the recovery kernel
	  must live at a different physical address than the primary
	  kernel.

	  Note: If CONFIG_RELOCATABLE=y, then the kernel runs from the address
	  it has been loaded at and the compile time physical address
	  (CONFIG_PHYSICAL_START) is ignored.

config PHYSICAL_ALIGN
	hex
	prompt "Alignment value to which kernel should be aligned" if X86_32
	default "0x100000" if X86_32
	default "0x200000" if X86_64
	range 0x2000 0x400000
	---help---
	  This value puts the alignment restrictions on physical address
	  where kernel is loaded and run from. Kernel is compiled for an
	  address which meets above alignment restriction.

	  If bootloader loads the kernel at a non-aligned address and
	  CONFIG_RELOCATABLE is set, kernel will move itself to nearest
	  address aligned to above value and run from there.

	  If bootloader loads the kernel at a non-aligned address and
	  CONFIG_RELOCATABLE is not set, kernel will ignore the run time
	  load address and decompress itself to the address it has been
	  compiled for and run from there. The address for which kernel is
	  compiled already meets above alignment restrictions. Hence the
	  end result is that kernel runs from a physical address meeting
	  above alignment restrictions.

	  Don't change this unless you know what you are doing.

config HOTPLUG_CPU
	bool "Support for hot-pluggable CPUs"
	depends on SMP && HOTPLUG
	---help---
	  Say Y here to allow turning CPUs off and on. CPUs can be
	  controlled through /sys/devices/system/cpu.
	  ( Note: power management support will enable this option
	    automatically on SMP systems. )
	  Say N if you want to disable CPU hotplug.

config COMPAT_VDSO
	def_bool y
	prompt "Compat VDSO support"
	depends on X86_32 || IA32_EMULATION
	---help---
	  Map the 32-bit VDSO to the predictable old-style address too.
	---help---
	  Say N here if you are running a sufficiently recent glibc
	  version (2.3.3 or later), to remove the high-mapped
	  VDSO mapping and to exclusively use the randomized VDSO.

	  If unsure, say Y.

config CMDLINE_BOOL
	bool "Built-in kernel command line"
	default n
	---help---
	  Allow for specifying boot arguments to the kernel at
	  build time.  On some systems (e.g. embedded ones), it is
	  necessary or convenient to provide some or all of the
	  kernel boot arguments with the kernel itself (that is,
	  to not rely on the boot loader to provide them.)

	  To compile command line arguments into the kernel,
	  set this option to 'Y', then fill in the
	  the boot arguments in CONFIG_CMDLINE.

	  Systems with fully functional boot loaders (i.e. non-embedded)
	  should leave this option set to 'N'.

config CMDLINE
	string "Built-in kernel command string"
	depends on CMDLINE_BOOL
	default ""
	---help---
	  Enter arguments here that should be compiled into the kernel
	  image and used at boot time.  If the boot loader provides a
	  command line at boot time, it is appended to this string to
	  form the full kernel command line, when the system boots.

	  However, you can use the CONFIG_CMDLINE_OVERRIDE option to
	  change this behavior.

	  In most cases, the command line (whether built-in or provided
	  by the boot loader) should specify the device for the root
	  file system.

config CMDLINE_OVERRIDE
	bool "Built-in command line overrides boot loader arguments"
	default n
	depends on CMDLINE_BOOL
	---help---
	  Set this option to 'Y' to have the kernel ignore the boot loader
	  command line, and use ONLY the built-in command line.

	  This is used to work around broken boot loaders.  This should
	  be set to 'N' under normal conditions.

endmenu

config ARCH_ENABLE_MEMORY_HOTPLUG
	def_bool y
	depends on X86_64 || (X86_32 && HIGHMEM)

config ARCH_ENABLE_MEMORY_HOTREMOVE
	def_bool y
	depends on MEMORY_HOTPLUG

config HAVE_ARCH_EARLY_PFN_TO_NID
	def_bool X86_64
	depends on NUMA

menu "Power management and ACPI options"

config ARCH_HIBERNATION_HEADER
	def_bool y
	depends on X86_64 && HIBERNATION

source "kernel/power/Kconfig"

source "drivers/acpi/Kconfig"

config X86_APM_BOOT
	bool
	default y
	depends on APM || APM_MODULE

menuconfig APM
	tristate "APM (Advanced Power Management) BIOS support"
	depends on X86_32 && PM_SLEEP
	---help---
	  APM is a BIOS specification for saving power using several different
	  techniques. This is mostly useful for battery powered laptops with
	  APM compliant BIOSes. If you say Y here, the system time will be
	  reset after a RESUME operation, the /proc/apm device will provide
	  battery status information, and user-space programs will receive
	  notification of APM "events" (e.g. battery status change).

	  If you select "Y" here, you can disable actual use of the APM
	  BIOS by passing the "apm=off" option to the kernel at boot time.

	  Note that the APM support is almost completely disabled for
	  machines with more than one CPU.

	  In order to use APM, you will need supporting software. For location
	  and more information, read <file:Documentation/power/pm.txt> and the
	  Battery Powered Linux mini-HOWTO, available from
	  <http://www.tldp.org/docs.html#howto>.

	  This driver does not spin down disk drives (see the hdparm(8)
	  manpage ("man 8 hdparm") for that), and it doesn't turn off
	  VESA-compliant "green" monitors.

	  This driver does not support the TI 4000M TravelMate and the ACER
	  486/DX4/75 because they don't have compliant BIOSes. Many "green"
	  desktop machines also don't have compliant BIOSes, and this driver
	  may cause those machines to panic during the boot phase.

	  Generally, if you don't have a battery in your machine, there isn't
	  much point in using this driver and you should say N. If you get
	  random kernel OOPSes or reboots that don't seem to be related to
	  anything, try disabling/enabling this option (or disabling/enabling
	  APM in your BIOS).

	  Some other things you should try when experiencing seemingly random,
	  "weird" problems:

	  1) make sure that you have enough swap space and that it is
	  enabled.
	  2) pass the "no-hlt" option to the kernel
	  3) switch on floating point emulation in the kernel and pass
	  the "no387" option to the kernel
	  4) pass the "floppy=nodma" option to the kernel
	  5) pass the "mem=4M" option to the kernel (thereby disabling
	  all but the first 4 MB of RAM)
	  6) make sure that the CPU is not over clocked.
	  7) read the sig11 FAQ at <http://www.bitwizard.nl/sig11/>
	  8) disable the cache from your BIOS settings
	  9) install a fan for the video card or exchange video RAM
	  10) install a better fan for the CPU
	  11) exchange RAM chips
	  12) exchange the motherboard.

	  To compile this driver as a module, choose M here: the
	  module will be called apm.

if APM

config APM_IGNORE_USER_SUSPEND
	bool "Ignore USER SUSPEND"
	---help---
	  This option will ignore USER SUSPEND requests. On machines with a
	  compliant APM BIOS, you want to say N. However, on the NEC Versa M
	  series notebooks, it is necessary to say Y because of a BIOS bug.

config APM_DO_ENABLE
	bool "Enable PM at boot time"
	---help---
	  Enable APM features at boot time. From page 36 of the APM BIOS
	  specification: "When disabled, the APM BIOS does not automatically
	  power manage devices, enter the Standby State, enter the Suspend
	  State, or take power saving steps in response to CPU Idle calls."
	  This driver will make CPU Idle calls when Linux is idle (unless this
	  feature is turned off -- see "Do CPU IDLE calls", below). This
	  should always save battery power, but more complicated APM features
	  will be dependent on your BIOS implementation. You may need to turn
	  this option off if your computer hangs at boot time when using APM
	  support, or if it beeps continuously instead of suspending. Turn
	  this off if you have a NEC UltraLite Versa 33/C or a Toshiba
	  T400CDT. This is off by default since most machines do fine without
	  this feature.

config APM_CPU_IDLE
	bool "Make CPU Idle calls when idle"
	---help---
	  Enable calls to APM CPU Idle/CPU Busy inside the kernel's idle loop.
	  On some machines, this can activate improved power savings, such as
	  a slowed CPU clock rate, when the machine is idle. These idle calls
	  are made after the idle loop has run for some length of time (e.g.,
	  333 mS). On some machines, this will cause a hang at boot time or
	  whenever the CPU becomes idle. (On machines with more than one CPU,
	  this option does nothing.)

config APM_DISPLAY_BLANK
	bool "Enable console blanking using APM"
	---help---
	  Enable console blanking using the APM. Some laptops can use this to
	  turn off the LCD backlight when the screen blanker of the Linux
	  virtual console blanks the screen. Note that this is only used by
	  the virtual console screen blanker, and won't turn off the backlight
	  when using the X Window system. This also doesn't have anything to
	  do with your VESA-compliant power-saving monitor. Further, this
	  option doesn't work for all laptops -- it might not turn off your
	  backlight at all, or it might print a lot of errors to the console,
	  especially if you are using gpm.

config APM_ALLOW_INTS
	bool "Allow interrupts during APM BIOS calls"
	---help---
	  Normally we disable external interrupts while we are making calls to
	  the APM BIOS as a measure to lessen the effects of a badly behaving
	  BIOS implementation.  The BIOS should reenable interrupts if it
	  needs to.  Unfortunately, some BIOSes do not -- especially those in
	  many of the newer IBM Thinkpads.  If you experience hangs when you
	  suspend, try setting this to Y.  Otherwise, say N.

endif # APM

source "arch/x86/kernel/cpu/cpufreq/Kconfig"

source "drivers/cpuidle/Kconfig"

source "drivers/idle/Kconfig"

endmenu


menu "Bus options (PCI etc.)"

config PCI
	bool "PCI support"
	default y
	select ARCH_SUPPORTS_MSI if (X86_LOCAL_APIC && X86_IO_APIC)
	---help---
	  Find out whether you have a PCI motherboard. PCI is the name of a
	  bus system, i.e. the way the CPU talks to the other stuff inside
	  your box. Other bus systems are ISA, EISA, MicroChannel (MCA) or
	  VESA. If you have PCI, say Y, otherwise N.

choice
	prompt "PCI access mode"
	depends on X86_32 && PCI
	default PCI_GOANY
	---help---
	  On PCI systems, the BIOS can be used to detect the PCI devices and
	  determine their configuration. However, some old PCI motherboards
	  have BIOS bugs and may crash if this is done. Also, some embedded
	  PCI-based systems don't have any BIOS at all. Linux can also try to
	  detect the PCI hardware directly without using the BIOS.

	  With this option, you can specify how Linux should detect the
	  PCI devices. If you choose "BIOS", the BIOS will be used,
	  if you choose "Direct", the BIOS won't be used, and if you
	  choose "MMConfig", then PCI Express MMCONFIG will be used.
	  If you choose "Any", the kernel will try MMCONFIG, then the
	  direct access method and falls back to the BIOS if that doesn't
	  work. If unsure, go with the default, which is "Any".

config PCI_GOBIOS
	bool "BIOS"

config PCI_GOMMCONFIG
	bool "MMConfig"

config PCI_GODIRECT
	bool "Direct"

config PCI_GOOLPC
	bool "OLPC"
	depends on OLPC

config PCI_GOANY
	bool "Any"

endchoice

config PCI_BIOS
	def_bool y
	depends on X86_32 && PCI && (PCI_GOBIOS || PCI_GOANY)

# x86-64 doesn't support PCI BIOS access from long mode so always go direct.
config PCI_DIRECT
	def_bool y
	depends on PCI && (X86_64 || (PCI_GODIRECT || PCI_GOANY || PCI_GOOLPC))

config PCI_MMCONFIG
	def_bool y
	depends on X86_32 && PCI && ACPI && (PCI_GOMMCONFIG || PCI_GOANY)

config PCI_OLPC
	def_bool y
	depends on PCI && OLPC && (PCI_GOOLPC || PCI_GOANY)

config PCI_DOMAINS
	def_bool y
	depends on PCI

config PCI_MMCONFIG
	bool "Support mmconfig PCI config space access"
	depends on X86_64 && PCI && ACPI

config DMAR
	bool "Support for DMA Remapping Devices (EXPERIMENTAL)"
	depends on X86_64 && PCI_MSI && ACPI && EXPERIMENTAL
	---help---
	  DMA remapping (DMAR) devices support enables independent address
	  translations for Direct Memory Access (DMA) from devices.
	  These DMA remapping devices are reported via ACPI tables
	  and include PCI device scope covered by these DMA
	  remapping devices.

config DMAR_DEFAULT_ON
	def_bool y
	prompt "Enable DMA Remapping Devices by default"
	depends on DMAR
	help
	  Selecting this option will enable a DMAR device at boot time if
	  one is found. If this option is not selected, DMAR support can
	  be enabled by passing intel_iommu=on to the kernel. It is
	  recommended you say N here while the DMAR code remains
	  experimental.

config DMAR_GFX_WA
	def_bool y
	prompt "Support for Graphics workaround"
	depends on DMAR
	---help---
	  Current Graphics drivers tend to use physical address
	  for DMA and avoid using DMA APIs. Setting this config
	  option permits the IOMMU driver to set a unity map for
	  all the OS-visible memory. Hence the driver can continue
	  to use physical addresses for DMA.

config DMAR_FLOPPY_WA
	def_bool y
	depends on DMAR
	---help---
	  Floppy disk drivers are know to bypass DMA API calls
	  thereby failing to work when IOMMU is enabled. This
	  workaround will setup a 1:1 mapping for the first
	  16M to make floppy (an ISA device) work.

config INTR_REMAP
	bool "Support for Interrupt Remapping (EXPERIMENTAL)"
	depends on X86_64 && X86_IO_APIC && PCI_MSI && ACPI && EXPERIMENTAL
	select X86_X2APIC
	---help---
	  Supports Interrupt remapping for IO-APIC and MSI devices.
	  To use x2apic mode in the CPU's which support x2APIC enhancements or
	  to support platforms with CPU's having > 8 bit APIC ID, say Y.

source "drivers/pci/pcie/Kconfig"

source "drivers/pci/Kconfig"

# x86_64 have no ISA slots, but do have ISA-style DMA.
config ISA_DMA_API
	def_bool y

if X86_32

config ISA
	bool "ISA support"
	---help---
	  Find out whether you have ISA slots on your motherboard.  ISA is the
	  name of a bus system, i.e. the way the CPU talks to the other stuff
	  inside your box.  Other bus systems are PCI, EISA, MicroChannel
	  (MCA) or VESA.  ISA is an older system, now being displaced by PCI;
	  newer boards don't support it.  If you have ISA, say Y, otherwise N.

config EISA
	bool "EISA support"
	depends on ISA
	---help---
	  The Extended Industry Standard Architecture (EISA) bus was
	  developed as an open alternative to the IBM MicroChannel bus.

	  The EISA bus provided some of the features of the IBM MicroChannel
	  bus while maintaining backward compatibility with cards made for
	  the older ISA bus.  The EISA bus saw limited use between 1988 and
	  1995 when it was made obsolete by the PCI bus.

	  Say Y here if you are building a kernel for an EISA-based machine.

	  Otherwise, say N.

source "drivers/eisa/Kconfig"

config MCA
	bool "MCA support"
	---help---
	  MicroChannel Architecture is found in some IBM PS/2 machines and
	  laptops.  It is a bus system similar to PCI or ISA. See
	  <file:Documentation/mca.txt> (and especially the web page given
	  there) before attempting to build an MCA bus kernel.

source "drivers/mca/Kconfig"

config SCx200
	tristate "NatSemi SCx200 support"
	---help---
	  This provides basic support for National Semiconductor's
	  (now AMD's) Geode processors.  The driver probes for the
	  PCI-IDs of several on-chip devices, so its a good dependency
	  for other scx200_* drivers.

	  If compiled as a module, the driver is named scx200.

config SCx200HR_TIMER
	tristate "NatSemi SCx200 27MHz High-Resolution Timer Support"
	depends on SCx200 && GENERIC_TIME
	default y
	---help---
	  This driver provides a clocksource built upon the on-chip
	  27MHz high-resolution timer.  Its also a workaround for
	  NSC Geode SC-1100's buggy TSC, which loses time when the
	  processor goes idle (as is done by the scheduler).  The
	  other workaround is idle=poll boot option.

config GEODE_MFGPT_TIMER
	def_bool y
	prompt "Geode Multi-Function General Purpose Timer (MFGPT) events"
	depends on MGEODE_LX && GENERIC_TIME && GENERIC_CLOCKEVENTS
	---help---
	  This driver provides a clock event source based on the MFGPT
	  timer(s) in the CS5535 and CS5536 companion chip for the geode.
	  MFGPTs have a better resolution and max interval than the
	  generic PIT, and are suitable for use as high-res timers.

config OLPC
	bool "One Laptop Per Child support"
	default n
	---help---
	  Add support for detecting the unique features of the OLPC
	  XO hardware.

endif # X86_32

config K8_NB
	def_bool y
	depends on AGP_AMD64 || (X86_64 && (GART_IOMMU || (PCI && NUMA)))

source "drivers/pcmcia/Kconfig"

source "drivers/pci/hotplug/Kconfig"

endmenu


menu "Executable file formats / Emulations"

source "fs/Kconfig.binfmt"

config IA32_EMULATION
	bool "IA32 Emulation"
	depends on X86_64
	select COMPAT_BINFMT_ELF
	---help---
	  Include code to run 32-bit programs under a 64-bit kernel. You should
	  likely turn this on, unless you're 100% sure that you don't have any
	  32-bit programs left.

config IA32_AOUT
	tristate "IA32 a.out support"
	depends on IA32_EMULATION
	---help---
	  Support old a.out binaries in the 32bit emulation.

config COMPAT
	def_bool y
	depends on IA32_EMULATION

config COMPAT_FOR_U64_ALIGNMENT
	def_bool COMPAT
	depends on X86_64

config SYSVIPC_COMPAT
	def_bool y
	depends on COMPAT && SYSVIPC

endmenu


config HAVE_ATOMIC_IOMAP
	def_bool y
	depends on X86_32

source "net/Kconfig"

source "drivers/Kconfig"

source "drivers/firmware/Kconfig"

source "fs/Kconfig"

source "arch/x86/Kconfig.debug"

source "security/Kconfig"

source "crypto/Kconfig"

source "arch/x86/kvm/Kconfig"

source "lib/Kconfig"<|MERGE_RESOLUTION|>--- conflicted
+++ resolved
@@ -1437,11 +1437,7 @@
 config KEXEC_JUMP
 	bool "kexec jump (EXPERIMENTAL)"
 	depends on EXPERIMENTAL
-<<<<<<< HEAD
-	depends on KEXEC && HIBERNATION && X86_32
-=======
 	depends on KEXEC && HIBERNATION
->>>>>>> c95dbf27
 	---help---
 	  Jump between original kernel and kexeced kernel and invoke
 	  code in physical address mode via KEXEC
