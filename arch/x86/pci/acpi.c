#include <linux/pci.h>
#include <linux/acpi.h>
#include <linux/init.h>
#include <linux/irq.h>
#include <linux/dmi.h>
#include <asm/numa.h>
#include "pci.h"

struct pci_root_info {
	char *name;
	unsigned int res_num;
	struct resource *res;
	struct pci_bus *bus;
	int busnum;
};

static acpi_status
resource_to_addr(struct acpi_resource *resource,
			struct acpi_resource_address64 *addr)
{
	acpi_status status;

	status = acpi_resource_to_address64(resource, addr);
	if (ACPI_SUCCESS(status) &&
	    (addr->resource_type == ACPI_MEMORY_RANGE ||
	    addr->resource_type == ACPI_IO_RANGE) &&
	    addr->address_length > 0 &&
	    addr->producer_consumer == ACPI_PRODUCER) {
		return AE_OK;
	}
	return AE_ERROR;
}

static acpi_status
count_resource(struct acpi_resource *acpi_res, void *data)
{
	struct pci_root_info *info = data;
	struct acpi_resource_address64 addr;
	acpi_status status;

	if (info->res_num >= PCI_BUS_NUM_RESOURCES)
		return AE_OK;

	status = resource_to_addr(acpi_res, &addr);
	if (ACPI_SUCCESS(status))
		info->res_num++;
	return AE_OK;
}

static acpi_status
setup_resource(struct acpi_resource *acpi_res, void *data)
{
	struct pci_root_info *info = data;
	struct resource *res;
	struct acpi_resource_address64 addr;
	acpi_status status;
	unsigned long flags;
	struct resource *root;

	if (info->res_num >= PCI_BUS_NUM_RESOURCES)
		return AE_OK;

	status = resource_to_addr(acpi_res, &addr);
	if (!ACPI_SUCCESS(status))
		return AE_OK;

	if (addr.resource_type == ACPI_MEMORY_RANGE) {
		root = &iomem_resource;
		flags = IORESOURCE_MEM;
		if (addr.info.mem.caching == ACPI_PREFETCHABLE_MEMORY)
			flags |= IORESOURCE_PREFETCH;
	} else if (addr.resource_type == ACPI_IO_RANGE) {
		root = &ioport_resource;
		flags = IORESOURCE_IO;
	} else
		return AE_OK;

	res = &info->res[info->res_num];
	res->name = info->name;
	res->flags = flags;
	res->start = addr.minimum + addr.translation_offset;
	res->end = res->start + addr.address_length - 1;
	res->child = NULL;

	if (insert_resource(root, res)) {
		printk(KERN_ERR "PCI: Failed to allocate 0x%lx-0x%lx "
			"from %s for %s\n", (unsigned long) res->start,
			(unsigned long) res->end, root->name, info->name);
	} else {
		info->bus->resource[info->res_num] = res;
		info->res_num++;
	}
	return AE_OK;
}

static void
adjust_transparent_bridge_resources(struct pci_bus *bus)
{
	struct pci_dev *dev;

	list_for_each_entry(dev, &bus->devices, bus_list) {
		int i;
		u16 class = dev->class >> 8;

		if (class == PCI_CLASS_BRIDGE_PCI && dev->transparent) {
			for(i = 3; i < PCI_BUS_NUM_RESOURCES; i++)
				dev->subordinate->resource[i] =
						dev->bus->resource[i - 3];
		}
	}
}

static void
get_current_resources(struct acpi_device *device, int busnum,
			int domain, struct pci_bus *bus)
{
	struct pci_root_info info;
	size_t size;

	info.bus = bus;
	info.res_num = 0;
	acpi_walk_resources(device->handle, METHOD_NAME__CRS, count_resource,
				&info);
	if (!info.res_num)
		return;

	size = sizeof(*info.res) * info.res_num;
	info.res = kmalloc(size, GFP_KERNEL);
	if (!info.res)
		goto res_alloc_fail;

	info.name = kmalloc(16, GFP_KERNEL);
	if (!info.name)
		goto name_alloc_fail;
	sprintf(info.name, "PCI Bus %04x:%02x", domain, busnum);

	info.res_num = 0;
	acpi_walk_resources(device->handle, METHOD_NAME__CRS, setup_resource,
				&info);
	if (info.res_num)
		adjust_transparent_bridge_resources(bus);

	return;

name_alloc_fail:
	kfree(info.res);
res_alloc_fail:
	return;
}

struct pci_bus * __devinit pci_acpi_scan_root(struct acpi_device *device, int domain, int busnum)
{
	struct pci_bus *bus;
	struct pci_sysdata *sd;
	int node;
#ifdef CONFIG_ACPI_NUMA
	int pxm;
#endif

	if (domain && !pci_domains_supported) {
		printk(KERN_WARNING "PCI: Multiple domains not supported "
		       "(dom %d, bus %d)\n", domain, busnum);
		return NULL;
	}

	node = -1;
#ifdef CONFIG_ACPI_NUMA
	pxm = acpi_get_pxm(device->handle);
	if (pxm >= 0)
		node = pxm_to_node(pxm);
	if (node != -1)
		set_mp_bus_to_node(busnum, node);
	else
		node = get_mp_bus_to_node(busnum);

	if (node != -1 && !node_online(node))
		node = -1;
#endif

	/* Allocate per-root-bus (not per bus) arch-specific data.
	 * TODO: leak; this memory is never freed.
	 * It's arguable whether it's worth the trouble to care.
	 */
	sd = kzalloc(sizeof(*sd), GFP_KERNEL);
	if (!sd) {
		printk(KERN_ERR "PCI: OOM, not probing PCI bus %02x\n", busnum);
		return NULL;
	}

	sd->domain = domain;
	sd->node = node;
	/*
	 * Maybe the desired pci bus has been already scanned. In such case
	 * it is unnecessary to scan the pci bus with the given domain,busnum.
	 */
	bus = pci_find_bus(domain, busnum);
	if (bus) {
		/*
		 * If the desired bus exits, the content of bus->sysdata will
		 * be replaced by sd.
		 */
		memcpy(bus->sysdata, sd, sizeof(*sd));
		kfree(sd);
	} else
		bus = pci_scan_bus_parented(NULL, busnum, &pci_root_ops, sd);

	if (!bus)
		kfree(sd);

#ifdef CONFIG_ACPI_NUMA
	if (bus) {
		if (pxm >= 0) {
			printk(KERN_DEBUG "bus %02x -> pxm %d -> node %d\n",
				busnum, pxm, pxm_to_node(pxm));
		}
	}
#endif

	if (bus && (pci_probe & PCI_USE__CRS))
<<<<<<< HEAD
		get_current_resources(device, busnum, domain, bus);
	
=======
		get_current_resources(device, busnum, bus);
>>>>>>> c2569a24
	return bus;
}

extern int pci_routeirq;
static int __init pci_acpi_init(void)
{
	struct pci_dev *dev = NULL;

	if (pcibios_scanned)
		return 0;

	if (acpi_noirq)
		return 0;

	printk(KERN_INFO "PCI: Using ACPI for IRQ routing\n");
	acpi_irq_penalty_init();
	pcibios_scanned++;
	pcibios_enable_irq = acpi_pci_irq_enable;
	pcibios_disable_irq = acpi_pci_irq_disable;

	if (pci_routeirq) {
		/*
		 * PCI IRQ routing is set up by pci_enable_device(), but we
		 * also do it here in case there are still broken drivers that
		 * don't use pci_enable_device().
		 */
		printk(KERN_INFO "PCI: Routing PCI interrupts for all devices because \"pci=routeirq\" specified\n");
		for_each_pci_dev(dev)
			acpi_pci_irq_enable(dev);
	}

#ifdef CONFIG_X86_IO_APIC
	if (acpi_ioapic)
		print_IO_APIC();
#endif

	return 0;
}
subsys_initcall(pci_acpi_init);<|MERGE_RESOLUTION|>--- conflicted
+++ resolved
@@ -217,12 +217,7 @@
 #endif
 
 	if (bus && (pci_probe & PCI_USE__CRS))
-<<<<<<< HEAD
 		get_current_resources(device, busnum, domain, bus);
-	
-=======
-		get_current_resources(device, busnum, bus);
->>>>>>> c2569a24
 	return bus;
 }
 
