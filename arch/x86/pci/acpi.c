#include <linux/pci.h>
#include <linux/acpi.h>
#include <linux/init.h>
#include <linux/irq.h>
#include <linux/dmi.h>
#include <asm/numa.h>
#include <asm/pci_x86.h>

struct pci_root_info {
	struct acpi_device *bridge;
	char *name;
	unsigned int res_num;
	struct resource *res;
	struct pci_bus *bus;
	int busnum;
};

static bool pci_use_crs = true;

static int __init set_use_crs(const struct dmi_system_id *id)
{
	pci_use_crs = true;
	return 0;
}

static const struct dmi_system_id pci_use_crs_table[] __initconst = {
	/* http://bugzilla.kernel.org/show_bug.cgi?id=14183 */
	{
		.callback = set_use_crs,
		.ident = "IBM System x3800",
		.matches = {
			DMI_MATCH(DMI_SYS_VENDOR, "IBM"),
			DMI_MATCH(DMI_PRODUCT_NAME, "x3800"),
		},
	},
	{}
};

void __init pci_acpi_crs_quirks(void)
{
	int year;

	if (dmi_get_date(DMI_BIOS_DATE, &year, NULL, NULL) && year < 2008)
		pci_use_crs = false;

	dmi_check_system(pci_use_crs_table);

	/*
	 * If the user specifies "pci=use_crs" or "pci=nocrs" explicitly, that
	 * takes precedence over anything we figured out above.
	 */
	if (pci_probe & PCI_ROOT_NO_CRS)
		pci_use_crs = false;
	else if (pci_probe & PCI_USE__CRS)
		pci_use_crs = true;

	printk(KERN_INFO "PCI: %s host bridge windows from ACPI; "
	       "if necessary, use \"pci=%s\" and report a bug\n",
	       pci_use_crs ? "Using" : "Ignoring",
	       pci_use_crs ? "nocrs" : "use_crs");
}

static acpi_status
resource_to_addr(struct acpi_resource *resource,
			struct acpi_resource_address64 *addr)
{
	acpi_status status;
	struct acpi_resource_io *io;
	struct acpi_resource_fixed_io *fixed_io;
	struct acpi_resource_memory24 *memory24;
	struct acpi_resource_memory32 *memory32;
	struct acpi_resource_fixed_memory32 *fixed_memory32;
	struct acpi_resource_extended_address64 *ext_addr64;

	memset(addr, 0, sizeof(*addr));

	switch (resource->type) {
	case ACPI_RESOURCE_TYPE_IO:
		io = &resource->data.io;
		addr->resource_type = ACPI_IO_RANGE;
		addr->minimum = io->minimum;
		addr->address_length = io->address_length;
		return AE_OK;

	case ACPI_RESOURCE_TYPE_FIXED_IO:
		fixed_io = &resource->data.fixed_io;
		addr->resource_type = ACPI_IO_RANGE;
		addr->minimum = fixed_io->address;
		addr->address_length = fixed_io->address_length;
		return AE_OK;

	case ACPI_RESOURCE_TYPE_MEMORY24:
		memory24 = &resource->data.memory24;
		addr->resource_type = ACPI_MEMORY_RANGE;
		addr->minimum = memory24->minimum;
		addr->address_length = memory24->address_length;
		return AE_OK;

	case ACPI_RESOURCE_TYPE_MEMORY32:
		memory32 = &resource->data.memory32;
		addr->resource_type = ACPI_MEMORY_RANGE;
		addr->minimum = memory32->minimum;
		addr->address_length = memory32->address_length;
		return AE_OK;

	case ACPI_RESOURCE_TYPE_FIXED_MEMORY32:
		fixed_memory32 = &resource->data.fixed_memory32;
		addr->resource_type = ACPI_MEMORY_RANGE;
		addr->minimum = fixed_memory32->address;
		addr->address_length = fixed_memory32->address_length;
		return AE_OK;

	case ACPI_RESOURCE_TYPE_ADDRESS16:
	case ACPI_RESOURCE_TYPE_ADDRESS32:
	case ACPI_RESOURCE_TYPE_ADDRESS64:
		status = acpi_resource_to_address64(resource, addr);
		if (ACPI_SUCCESS(status) &&
		    (addr->resource_type == ACPI_MEMORY_RANGE ||
		     addr->resource_type == ACPI_IO_RANGE) &&
		    addr->address_length > 0) {
			return AE_OK;
		}
		break;

	case ACPI_RESOURCE_TYPE_EXTENDED_ADDRESS64:
		ext_addr64 = &resource->data.ext_address64;
		if ((ext_addr64->resource_type == ACPI_MEMORY_RANGE ||
		     ext_addr64->resource_type == ACPI_IO_RANGE) &&
		    ext_addr64->address_length > 0) {
			addr->resource_type = ext_addr64->resource_type;
			addr->minimum = ext_addr64->minimum;
			addr->address_length = ext_addr64->address_length;
			addr->translation_offset =
					ext_addr64->translation_offset;
			if (ext_addr64->resource_type == ACPI_MEMORY_RANGE)
				addr->info.mem.caching =
						ext_addr64->info.mem.caching;
			return AE_OK;
		}
		break;
	}
	return AE_ERROR;
}

static acpi_status
count_resource(struct acpi_resource *acpi_res, void *data)
{
	struct pci_root_info *info = data;
	struct acpi_resource_address64 addr;
	acpi_status status;

	status = resource_to_addr(acpi_res, &addr);
	if (ACPI_SUCCESS(status))
		info->res_num++;
	return AE_OK;
}

static void
align_resource(struct acpi_device *bridge, struct resource *res)
{
	int align = (res->flags & IORESOURCE_MEM) ? 16 : 4;

	/*
	 * Host bridge windows are not BARs, but the decoders on the PCI side
	 * that claim this address space have starting alignment and length
	 * constraints, so fix any obvious BIOS goofs.
	 */
	if (!IS_ALIGNED(res->start, align)) {
		dev_printk(KERN_DEBUG, &bridge->dev,
			   "host bridge window %pR invalid; "
			   "aligning start to %d-byte boundary\n", res, align);
		res->start &= ~(align - 1);
	}
	if (!IS_ALIGNED(res->end + 1, align)) {
		dev_printk(KERN_DEBUG, &bridge->dev,
			   "host bridge window %pR invalid; "
			   "aligning end to %d-byte boundary\n", res, align);
		res->end = ALIGN(res->end, align) - 1;
	}
}

static bool
resource_contains(struct resource *res, resource_size_t n)
{
	if (n < res->start || n > res->end)
		return false;
	return true;
}

static acpi_status
setup_resource(struct acpi_resource *acpi_res, void *data)
{
	struct pci_root_info *info = data;
	struct resource *res, *conflict;
	struct acpi_resource_address64 addr;
	acpi_status status;
	unsigned long flags;
	struct resource *root, *conflict;
	u64 start, end, max_len;

	status = resource_to_addr(acpi_res, &addr);
	if (!ACPI_SUCCESS(status))
		return AE_OK;

	if (addr.resource_type == ACPI_MEMORY_RANGE) {
		root = &iomem_resource;
		flags = IORESOURCE_MEM;
		if (addr.info.mem.caching == ACPI_PREFETCHABLE_MEMORY)
			flags |= IORESOURCE_PREFETCH;
	} else if (addr.resource_type == ACPI_IO_RANGE) {
		root = &ioport_resource;
		flags = IORESOURCE_IO;
	} else
		return AE_OK;

	max_len = addr.maximum - addr.minimum + 1;
	if (addr.address_length > max_len) {
		dev_printk(KERN_DEBUG, &info->bridge->dev,
			   "host bridge window length %#llx doesn't fit in "
			   "%#llx-%#llx, trimming\n",
			   (unsigned long long) addr.address_length,
			   (unsigned long long) addr.minimum,
			   (unsigned long long) addr.maximum);
		addr.address_length = max_len;
	}

	start = addr.minimum + addr.translation_offset;
	end = start + addr.address_length - 1;

	res = &info->res[info->res_num];
	res->name = info->name;
	res->flags = flags;
	res->start = start;
	res->end = end;
	res->child = NULL;
	align_resource(info->bridge, res);

	if (!pci_use_crs) {
		dev_printk(KERN_DEBUG, &info->bridge->dev,
			   "host bridge window %pR (ignored)\n", res);
		return AE_OK;
	}

	conflict = insert_resource_conflict(root, res);
<<<<<<< HEAD
	if (conflict) {
		dev_err(&info->bridge->dev,
			"address space collision: host bridge window %pR "
			"conflicts with %s %pR\n",
			res, conflict->name, conflict);
	} else {
		pci_bus_add_resource(info->bus, res, 0);
		info->res_num++;
		if (addr.translation_offset)
			dev_info(&info->bridge->dev, "host bridge window %pR "
				 "(PCI address [%#llx-%#llx])\n",
				 res, res->start - addr.translation_offset,
				 res->end - addr.translation_offset);
=======
	while (conflict) {
		dev_err(&info->bridge->dev,
		        "host bridge window %pR conflicts with %s %pR\n",
			res, conflict->name, conflict);

		if (resource_contains(res, conflict->end))
			res->start = conflict->end + 1;
		else if (resource_contains(res, conflict->start))
			res->end = conflict->start - 1;
>>>>>>> 920d748d
		else
			return AE_OK;

		if (res->start >= res->end)
			return AE_OK;

		conflict = insert_resource_conflict(root, res);
	}

	pci_bus_add_resource(info->bus, res, 0);
	info->res_num++;
	if (addr.translation_offset)
		dev_info(&info->bridge->dev, "host bridge window %pR "
			 "(PCI address [%#llx-%#llx])\n",
			 res, res->start - addr.translation_offset,
			 res->end - addr.translation_offset);
	else
		dev_info(&info->bridge->dev,
			 "host bridge window %pR\n", res);
	return AE_OK;
}

static void
get_current_resources(struct acpi_device *device, int busnum,
			int domain, struct pci_bus *bus)
{
	struct pci_root_info info;
	size_t size;

	if (pci_use_crs)
		pci_bus_remove_resources(bus);

	info.bridge = device;
	info.bus = bus;
	info.res_num = 0;
	acpi_walk_resources(device->handle, METHOD_NAME__CRS, count_resource,
				&info);
	if (!info.res_num)
		return;

	size = sizeof(*info.res) * info.res_num;
	info.res = kmalloc(size, GFP_KERNEL);
	if (!info.res)
		goto res_alloc_fail;

	info.name = kmalloc(16, GFP_KERNEL);
	if (!info.name)
		goto name_alloc_fail;
	sprintf(info.name, "PCI Bus %04x:%02x", domain, busnum);

	info.res_num = 0;
	acpi_walk_resources(device->handle, METHOD_NAME__CRS, setup_resource,
				&info);

	return;

name_alloc_fail:
	kfree(info.res);
res_alloc_fail:
	return;
}

struct pci_bus * __devinit pci_acpi_scan_root(struct acpi_device *device, int domain, int busnum)
{
	struct pci_bus *bus;
	struct pci_sysdata *sd;
	int node;
#ifdef CONFIG_ACPI_NUMA
	int pxm;
#endif

	if (domain && !pci_domains_supported) {
		printk(KERN_WARNING "pci_bus %04x:%02x: "
		       "ignored (multiple domains not supported)\n",
		       domain, busnum);
		return NULL;
	}

	node = -1;
#ifdef CONFIG_ACPI_NUMA
	pxm = acpi_get_pxm(device->handle);
	if (pxm >= 0)
		node = pxm_to_node(pxm);
	if (node != -1)
		set_mp_bus_to_node(busnum, node);
	else
#endif
		node = get_mp_bus_to_node(busnum);

	if (node != -1 && !node_online(node))
		node = -1;

	/* Allocate per-root-bus (not per bus) arch-specific data.
	 * TODO: leak; this memory is never freed.
	 * It's arguable whether it's worth the trouble to care.
	 */
	sd = kzalloc(sizeof(*sd), GFP_KERNEL);
	if (!sd) {
		printk(KERN_WARNING "pci_bus %04x:%02x: "
		       "ignored (out of memory)\n", domain, busnum);
		return NULL;
	}

	sd->domain = domain;
	sd->node = node;
	/*
	 * Maybe the desired pci bus has been already scanned. In such case
	 * it is unnecessary to scan the pci bus with the given domain,busnum.
	 */
	bus = pci_find_bus(domain, busnum);
	if (bus) {
		/*
		 * If the desired bus exits, the content of bus->sysdata will
		 * be replaced by sd.
		 */
		memcpy(bus->sysdata, sd, sizeof(*sd));
		kfree(sd);
	} else {
		bus = pci_create_bus(NULL, busnum, &pci_root_ops, sd);
		if (bus) {
			get_current_resources(device, busnum, domain, bus);
			bus->subordinate = pci_scan_child_bus(bus);
		}
	}

	if (!bus)
		kfree(sd);

	if (bus && node != -1) {
#ifdef CONFIG_ACPI_NUMA
		if (pxm >= 0)
			dev_printk(KERN_DEBUG, &bus->dev,
				   "on NUMA node %d (pxm %d)\n", node, pxm);
#else
		dev_printk(KERN_DEBUG, &bus->dev, "on NUMA node %d\n", node);
#endif
	}

	return bus;
}

int __init pci_acpi_init(void)
{
	struct pci_dev *dev = NULL;

	if (acpi_noirq)
		return -ENODEV;

	printk(KERN_INFO "PCI: Using ACPI for IRQ routing\n");
	acpi_irq_penalty_init();
	pcibios_enable_irq = acpi_pci_irq_enable;
	pcibios_disable_irq = acpi_pci_irq_disable;
	x86_init.pci.init_irq = x86_init_noop;

	if (pci_routeirq) {
		/*
		 * PCI IRQ routing is set up by pci_enable_device(), but we
		 * also do it here in case there are still broken drivers that
		 * don't use pci_enable_device().
		 */
		printk(KERN_INFO "PCI: Routing PCI interrupts for all devices because \"pci=routeirq\" specified\n");
		for_each_pci_dev(dev)
			acpi_pci_irq_enable(dev);
	}

	return 0;
}<|MERGE_RESOLUTION|>--- conflicted
+++ resolved
@@ -195,7 +195,7 @@
 	struct acpi_resource_address64 addr;
 	acpi_status status;
 	unsigned long flags;
-	struct resource *root, *conflict;
+	struct resource *root;
 	u64 start, end, max_len;
 
 	status = resource_to_addr(acpi_res, &addr);
@@ -242,21 +242,6 @@
 	}
 
 	conflict = insert_resource_conflict(root, res);
-<<<<<<< HEAD
-	if (conflict) {
-		dev_err(&info->bridge->dev,
-			"address space collision: host bridge window %pR "
-			"conflicts with %s %pR\n",
-			res, conflict->name, conflict);
-	} else {
-		pci_bus_add_resource(info->bus, res, 0);
-		info->res_num++;
-		if (addr.translation_offset)
-			dev_info(&info->bridge->dev, "host bridge window %pR "
-				 "(PCI address [%#llx-%#llx])\n",
-				 res, res->start - addr.translation_offset,
-				 res->end - addr.translation_offset);
-=======
 	while (conflict) {
 		dev_err(&info->bridge->dev,
 		        "host bridge window %pR conflicts with %s %pR\n",
@@ -266,7 +251,6 @@
 			res->start = conflict->end + 1;
 		else if (resource_contains(res, conflict->start))
 			res->end = conflict->start - 1;
->>>>>>> 920d748d
 		else
 			return AE_OK;
 
