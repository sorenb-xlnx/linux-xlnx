--- conflicted
+++ resolved
@@ -77,8 +77,6 @@
  */
 DEFINE_SPINLOCK(pci_config_lock);
 
-<<<<<<< HEAD
-=======
 static int __devinit can_skip_ioresource_align(const struct dmi_system_id *d)
 {
 	pci_probe |= PCI_CAN_SKIP_ISA_ALIGN;
@@ -123,60 +121,6 @@
 	dmi_check_system(can_skip_pciprobe_dmi_table);
 }
 
-/*
- * Several buggy motherboards address only 16 devices and mirror
- * them to next 16 IDs. We try to detect this `feature' on all
- * primary buses (those containing host bridges as they are
- * expected to be unique) and remove the ghost devices.
- */
-
-static void __devinit pcibios_fixup_ghosts(struct pci_bus *b)
-{
-	struct list_head *ln, *mn;
-	struct pci_dev *d, *e;
-	int mirror = PCI_DEVFN(16,0);
-	int seen_host_bridge = 0;
-	int i;
-
-	DBG("PCI: Scanning for ghost devices on bus %d\n", b->number);
-	list_for_each(ln, &b->devices) {
-		d = pci_dev_b(ln);
-		if ((d->class >> 8) == PCI_CLASS_BRIDGE_HOST)
-			seen_host_bridge++;
-		for (mn=ln->next; mn != &b->devices; mn=mn->next) {
-			e = pci_dev_b(mn);
-			if (e->devfn != d->devfn + mirror ||
-			    e->vendor != d->vendor ||
-			    e->device != d->device ||
-			    e->class != d->class)
-				continue;
-			for(i=0; i<PCI_NUM_RESOURCES; i++)
-				if (e->resource[i].start != d->resource[i].start ||
-				    e->resource[i].end != d->resource[i].end ||
-				    e->resource[i].flags != d->resource[i].flags)
-					continue;
-			break;
-		}
-		if (mn == &b->devices)
-			return;
-	}
-	if (!seen_host_bridge)
-		return;
-	printk(KERN_WARNING "PCI: Ignoring ghost devices on bus %02x\n", b->number);
-
-	ln = &b->devices;
-	while (ln->next != &b->devices) {
-		d = pci_dev_b(ln->next);
-		if (d->devfn >= mirror) {
-			list_del(&d->global_list);
-			list_del(&d->bus_list);
-			kfree(d);
-		} else
-			ln = ln->next;
-	}
-}
-
->>>>>>> abb2e8f9
 static void __devinit pcibios_fixup_device_resources(struct pci_dev *dev)
 {
 	struct resource *rom_r = &dev->resource[PCI_ROM_RESOURCE];
