/*
 * Xen PCI Frontend Stub - puts some "dummy" functions in to the Linux
 *			   x86 PCI core to support the Xen PCI Frontend
 *
 *   Author: Ryan Wilson <hap9@epoch.ncsc.mil>
 */
#include <linux/module.h>
#include <linux/init.h>
#include <linux/pci.h>
#include <linux/acpi.h>

#include <linux/io.h>
#include <asm/io_apic.h>
#include <asm/pci_x86.h>

#include <asm/xen/hypervisor.h>

#include <xen/features.h>
#include <xen/events.h>
#include <asm/xen/pci.h>

#ifdef CONFIG_ACPI
static int acpi_register_gsi_xen_hvm(struct device *dev, u32 gsi,
				 int trigger, int polarity)
{
	int rc, irq;
	struct physdev_map_pirq map_irq;
	int shareable = 0;
	char *name;

	if (!xen_hvm_domain())
		return -1;

	map_irq.domid = DOMID_SELF;
	map_irq.type = MAP_PIRQ_TYPE_GSI;
	map_irq.index = gsi;
	map_irq.pirq = -1;

	rc = HYPERVISOR_physdev_op(PHYSDEVOP_map_pirq, &map_irq);
	if (rc) {
		printk(KERN_WARNING "xen map irq failed %d\n", rc);
		return -1;
	}

	if (trigger == ACPI_EDGE_SENSITIVE) {
		shareable = 0;
		name = "ioapic-edge";
	} else {
		shareable = 1;
		name = "ioapic-level";
	}

	irq = xen_bind_pirq_gsi_to_irq(gsi, map_irq.pirq, shareable, name);

	printk(KERN_DEBUG "xen: --> irq=%d, pirq=%d\n", irq, map_irq.pirq);

	return irq;
}
#endif

#if defined(CONFIG_PCI_MSI)
#include <linux/msi.h>
#include <asm/msidef.h>

struct xen_pci_frontend_ops *xen_pci_frontend;
EXPORT_SYMBOL_GPL(xen_pci_frontend);

#define XEN_PIRQ_MSI_DATA  (MSI_DATA_TRIGGER_EDGE | \
		MSI_DATA_LEVEL_ASSERT | (3 << 8) | MSI_DATA_VECTOR(0))

static void xen_msi_compose_msg(struct pci_dev *pdev, unsigned int pirq,
		struct msi_msg *msg)
{
	/* We set vector == 0 to tell the hypervisor we don't care about it,
	 * but we want a pirq setup instead.
	 * We use the dest_id field to pass the pirq that we want. */
	msg->address_hi = MSI_ADDR_BASE_HI | MSI_ADDR_EXT_DEST_ID(pirq);
	msg->address_lo =
		MSI_ADDR_BASE_LO |
		MSI_ADDR_DEST_MODE_PHYSICAL |
		MSI_ADDR_REDIRECTION_CPU |
		MSI_ADDR_DEST_ID(pirq);

	msg->data = XEN_PIRQ_MSI_DATA;
}

static int xen_hvm_setup_msi_irqs(struct pci_dev *dev, int nvec, int type)
{
	int irq, pirq;
	struct msi_desc *msidesc;
	struct msi_msg msg;

	list_for_each_entry(msidesc, &dev->msi_list, list) {
		__read_msi_msg(msidesc, &msg);
		pirq = MSI_ADDR_EXT_DEST_ID(msg.address_hi) |
			((msg.address_lo >> MSI_ADDR_DEST_ID_SHIFT) & 0xff);
		if (msg.data != XEN_PIRQ_MSI_DATA ||
		    xen_irq_from_pirq(pirq) < 0) {
			pirq = xen_allocate_pirq_msi(dev, msidesc);
			if (pirq < 0)
				goto error;
<<<<<<< HEAD
			ret = irq_set_msi_desc(irq, msidesc);
			if (ret < 0)
				goto error_while;
			printk(KERN_DEBUG "xen: msi already setup: msi --> irq=%d"
					" pirq=%d\n", irq, pirq);
			return 0;
=======
			xen_msi_compose_msg(dev, pirq, &msg);
			__write_msi_msg(msidesc, &msg);
			dev_dbg(&dev->dev, "xen: msi bound to pirq=%d\n", pirq);
		} else {
			dev_dbg(&dev->dev,
				"xen: msi already bound to pirq=%d\n", pirq);
>>>>>>> 15b63159
		}
		irq = xen_bind_pirq_msi_to_irq(dev, msidesc, pirq, 0,
					       (type == PCI_CAP_ID_MSIX) ?
					       "msi-x" : "msi");
		if (irq < 0)
			goto error;
<<<<<<< HEAD
		printk(KERN_DEBUG "xen: msi --> irq=%d, pirq=%d\n", irq, pirq);
		xen_msi_compose_msg(dev, pirq, &msg);
		ret = irq_set_msi_desc(irq, msidesc);
		if (ret < 0)
			goto error_while;
		write_msi_msg(irq, &msg);
=======
		dev_dbg(&dev->dev,
			"xen: msi --> pirq=%d --> irq=%d\n", pirq, irq);
>>>>>>> 15b63159
	}
	return 0;

error:
	dev_err(&dev->dev,
		"Xen PCI frontend has not registered MSI/MSI-X support!\n");
	return -ENODEV;
}

/*
 * For MSI interrupts we have to use drivers/xen/event.s functions to
 * allocate an irq_desc and setup the right */


static int xen_setup_msi_irqs(struct pci_dev *dev, int nvec, int type)
{
	int irq, ret, i;
	struct msi_desc *msidesc;
	int *v;

	v = kzalloc(sizeof(int) * max(1, nvec), GFP_KERNEL);
	if (!v)
		return -ENOMEM;

	if (type == PCI_CAP_ID_MSIX)
		ret = xen_pci_frontend_enable_msix(dev, v, nvec);
	else
		ret = xen_pci_frontend_enable_msi(dev, v);
	if (ret)
		goto error;
	i = 0;
	list_for_each_entry(msidesc, &dev->msi_list, list) {
		irq = xen_bind_pirq_msi_to_irq(dev, msidesc, v[i], 0,
					       (type == PCI_CAP_ID_MSIX) ?
					       "pcifront-msi-x" :
					       "pcifront-msi");
		if (irq < 0)
			goto free;
<<<<<<< HEAD
		}

		ret = irq_set_msi_desc(irq, msidesc);
		if (ret)
			goto error_while;
=======
>>>>>>> 15b63159
		i++;
	}
	kfree(v);
	return 0;

error:
	dev_err(&dev->dev, "Xen PCI frontend has not registered MSI/MSI-X support!\n");
free:
	kfree(v);
	return ret;
}

static void xen_teardown_msi_irqs(struct pci_dev *dev)
{
	struct msi_desc *msidesc;

	msidesc = list_entry(dev->msi_list.next, struct msi_desc, list);
	if (msidesc->msi_attrib.is_msix)
		xen_pci_frontend_disable_msix(dev);
	else
		xen_pci_frontend_disable_msi(dev);

	/* Free the IRQ's and the msidesc using the generic code. */
	default_teardown_msi_irqs(dev);
}

static void xen_teardown_msi_irq(unsigned int irq)
{
	xen_destroy_irq(irq);
}

#ifdef CONFIG_XEN_DOM0
static int xen_initdom_setup_msi_irqs(struct pci_dev *dev, int nvec, int type)
{
	int ret = 0;
	struct msi_desc *msidesc;

	list_for_each_entry(msidesc, &dev->msi_list, list) {
		struct physdev_map_pirq map_irq;

<<<<<<< HEAD
		ret = irq_set_msi_desc(irq, msidesc);
		if (ret)
			goto error;
	}
	return 0;
=======
		memset(&map_irq, 0, sizeof(map_irq));
		map_irq.domid = DOMID_SELF;
		map_irq.type = MAP_PIRQ_TYPE_MSI;
		map_irq.index = -1;
		map_irq.pirq = -1;
		map_irq.bus = dev->bus->number;
		map_irq.devfn = dev->devfn;
>>>>>>> 15b63159

		if (type == PCI_CAP_ID_MSIX) {
			int pos;
			u32 table_offset, bir;

			pos = pci_find_capability(dev, PCI_CAP_ID_MSIX);

			pci_read_config_dword(dev, pos + PCI_MSIX_TABLE,
					      &table_offset);
			bir = (u8)(table_offset & PCI_MSIX_FLAGS_BIRMASK);

			map_irq.table_base = pci_resource_start(dev, bir);
			map_irq.entry_nr = msidesc->msi_attrib.entry_nr;
		}

		ret = HYPERVISOR_physdev_op(PHYSDEVOP_map_pirq, &map_irq);
		if (ret) {
			dev_warn(&dev->dev, "xen map irq failed %d\n", ret);
			goto out;
		}

		ret = xen_bind_pirq_msi_to_irq(dev, msidesc,
					       map_irq.pirq, map_irq.index,
					       (type == PCI_CAP_ID_MSIX) ?
					       "msi-x" : "msi");
		if (ret < 0)
			goto out;
	}
	ret = 0;
out:
	return ret;
}
#endif
#endif

static int xen_pcifront_enable_irq(struct pci_dev *dev)
{
	int rc;
	int share = 1;
	int pirq;
	u8 gsi;

	rc = pci_read_config_byte(dev, PCI_INTERRUPT_LINE, &gsi);
	if (rc < 0) {
		dev_warn(&dev->dev, "Xen PCI: failed to read interrupt line: %d\n",
			 rc);
		return rc;
	}

	rc = xen_allocate_pirq_gsi(gsi);
	if (rc < 0) {
		dev_warn(&dev->dev, "Xen PCI: failed to allocate a PIRQ for GSI%d: %d\n",
			 gsi, rc);
		return rc;
	}
	pirq = rc;

	if (gsi < NR_IRQS_LEGACY)
		share = 0;

	rc = xen_bind_pirq_gsi_to_irq(gsi, pirq, share, "pcifront");
	if (rc < 0) {
		dev_warn(&dev->dev, "Xen PCI: failed to bind GSI%d (PIRQ%d) to IRQ: %d\n",
			 gsi, pirq, rc);
		return rc;
	}

	dev->irq = rc;
	dev_info(&dev->dev, "Xen PCI mapped GSI%d to IRQ%d\n", gsi, dev->irq);
	return 0;
}

int __init pci_xen_init(void)
{
	if (!xen_pv_domain() || xen_initial_domain())
		return -ENODEV;

	printk(KERN_INFO "PCI: setting up Xen PCI frontend stub\n");

	pcibios_set_cache_line_size();

	pcibios_enable_irq = xen_pcifront_enable_irq;
	pcibios_disable_irq = NULL;

#ifdef CONFIG_ACPI
	/* Keep ACPI out of the picture */
	acpi_noirq = 1;
#endif

#ifdef CONFIG_PCI_MSI
	x86_msi.setup_msi_irqs = xen_setup_msi_irqs;
	x86_msi.teardown_msi_irq = xen_teardown_msi_irq;
	x86_msi.teardown_msi_irqs = xen_teardown_msi_irqs;
#endif
	return 0;
}

int __init pci_xen_hvm_init(void)
{
	if (!xen_feature(XENFEAT_hvm_pirqs))
		return 0;

#ifdef CONFIG_ACPI
	/*
	 * We don't want to change the actual ACPI delivery model,
	 * just how GSIs get registered.
	 */
	__acpi_register_gsi = acpi_register_gsi_xen_hvm;
#endif

#ifdef CONFIG_PCI_MSI
	x86_msi.setup_msi_irqs = xen_hvm_setup_msi_irqs;
	x86_msi.teardown_msi_irq = xen_teardown_msi_irq;
#endif
	return 0;
}

#ifdef CONFIG_XEN_DOM0
static int xen_register_pirq(u32 gsi, int triggering)
{
	int rc, pirq, irq = -1;
	struct physdev_map_pirq map_irq;
	int shareable = 0;
	char *name;

	if (!xen_pv_domain())
		return -1;

	if (triggering == ACPI_EDGE_SENSITIVE) {
		shareable = 0;
		name = "ioapic-edge";
	} else {
		shareable = 1;
		name = "ioapic-level";
	}

	pirq = xen_allocate_pirq_gsi(gsi);
	if (pirq < 0)
		goto out;

	irq = xen_bind_pirq_gsi_to_irq(gsi, pirq, shareable, name);
	if (irq < 0)
		goto out;

	printk(KERN_DEBUG "xen: --> pirq=%d -> irq=%d\n", pirq, irq);

	map_irq.domid = DOMID_SELF;
	map_irq.type = MAP_PIRQ_TYPE_GSI;
	map_irq.index = gsi;
	map_irq.pirq = pirq;

	rc = HYPERVISOR_physdev_op(PHYSDEVOP_map_pirq, &map_irq);
	if (rc) {
		printk(KERN_WARNING "xen map irq failed %d\n", rc);
		return -1;
	}

out:
	return irq;
}

static int xen_register_gsi(u32 gsi, int triggering, int polarity)
{
	int rc, irq;
	struct physdev_setup_gsi setup_gsi;

	if (!xen_pv_domain())
		return -1;

	printk(KERN_DEBUG "xen: registering gsi %u triggering %d polarity %d\n",
			gsi, triggering, polarity);

	irq = xen_register_pirq(gsi, triggering);

	setup_gsi.gsi = gsi;
	setup_gsi.triggering = (triggering == ACPI_EDGE_SENSITIVE ? 0 : 1);
	setup_gsi.polarity = (polarity == ACPI_ACTIVE_HIGH ? 0 : 1);

	rc = HYPERVISOR_physdev_op(PHYSDEVOP_setup_gsi, &setup_gsi);
	if (rc == -EEXIST)
		printk(KERN_INFO "Already setup the GSI :%d\n", gsi);
	else if (rc) {
		printk(KERN_ERR "Failed to setup GSI :%d, err_code:%d\n",
				gsi, rc);
	}

	return irq;
}

static __init void xen_setup_acpi_sci(void)
{
	int rc;
	int trigger, polarity;
	int gsi = acpi_sci_override_gsi;

	if (!gsi)
		return;

	rc = acpi_get_override_irq(gsi, &trigger, &polarity);
	if (rc) {
		printk(KERN_WARNING "xen: acpi_get_override_irq failed for acpi"
				" sci, rc=%d\n", rc);
		return;
	}
	trigger = trigger ? ACPI_LEVEL_SENSITIVE : ACPI_EDGE_SENSITIVE;
	polarity = polarity ? ACPI_ACTIVE_LOW : ACPI_ACTIVE_HIGH;
	
	printk(KERN_INFO "xen: sci override: global_irq=%d trigger=%d "
			"polarity=%d\n", gsi, trigger, polarity);

	gsi = xen_register_gsi(gsi, trigger, polarity);
	printk(KERN_INFO "xen: acpi sci %d\n", gsi);

	return;
}

static int acpi_register_gsi_xen(struct device *dev, u32 gsi,
				 int trigger, int polarity)
{
	return xen_register_gsi(gsi, trigger, polarity);
}

static int __init pci_xen_initial_domain(void)
{
#ifdef CONFIG_PCI_MSI
	x86_msi.setup_msi_irqs = xen_initdom_setup_msi_irqs;
	x86_msi.teardown_msi_irq = xen_teardown_msi_irq;
#endif
	xen_setup_acpi_sci();
	__acpi_register_gsi = acpi_register_gsi_xen;

	return 0;
}

void __init xen_setup_pirqs(void)
{
	int pirq, irq;

	pci_xen_initial_domain();

	if (0 == nr_ioapics) {
		for (irq = 0; irq < NR_IRQS_LEGACY; irq++) {
			pirq = xen_allocate_pirq_gsi(irq);
			if (WARN(pirq < 0,
				 "Could not allocate PIRQ for legacy interrupt\n"))
				break;
			irq = xen_bind_pirq_gsi_to_irq(irq, pirq, 0, "xt-pic");
		}
		return;
	}

	/* Pre-allocate legacy irqs */
	for (irq = 0; irq < NR_IRQS_LEGACY; irq++) {
		int trigger, polarity;

		if (acpi_get_override_irq(irq, &trigger, &polarity) == -1)
			continue;

		xen_register_pirq(irq,
			trigger ? ACPI_LEVEL_SENSITIVE : ACPI_EDGE_SENSITIVE);
	}
}
#endif<|MERGE_RESOLUTION|>--- conflicted
+++ resolved
@@ -99,38 +99,20 @@
 			pirq = xen_allocate_pirq_msi(dev, msidesc);
 			if (pirq < 0)
 				goto error;
-<<<<<<< HEAD
-			ret = irq_set_msi_desc(irq, msidesc);
-			if (ret < 0)
-				goto error_while;
-			printk(KERN_DEBUG "xen: msi already setup: msi --> irq=%d"
-					" pirq=%d\n", irq, pirq);
-			return 0;
-=======
 			xen_msi_compose_msg(dev, pirq, &msg);
 			__write_msi_msg(msidesc, &msg);
 			dev_dbg(&dev->dev, "xen: msi bound to pirq=%d\n", pirq);
 		} else {
 			dev_dbg(&dev->dev,
 				"xen: msi already bound to pirq=%d\n", pirq);
->>>>>>> 15b63159
 		}
 		irq = xen_bind_pirq_msi_to_irq(dev, msidesc, pirq, 0,
 					       (type == PCI_CAP_ID_MSIX) ?
 					       "msi-x" : "msi");
 		if (irq < 0)
 			goto error;
-<<<<<<< HEAD
-		printk(KERN_DEBUG "xen: msi --> irq=%d, pirq=%d\n", irq, pirq);
-		xen_msi_compose_msg(dev, pirq, &msg);
-		ret = irq_set_msi_desc(irq, msidesc);
-		if (ret < 0)
-			goto error_while;
-		write_msi_msg(irq, &msg);
-=======
 		dev_dbg(&dev->dev,
 			"xen: msi --> pirq=%d --> irq=%d\n", pirq, irq);
->>>>>>> 15b63159
 	}
 	return 0;
 
@@ -169,14 +151,6 @@
 					       "pcifront-msi");
 		if (irq < 0)
 			goto free;
-<<<<<<< HEAD
-		}
-
-		ret = irq_set_msi_desc(irq, msidesc);
-		if (ret)
-			goto error_while;
-=======
->>>>>>> 15b63159
 		i++;
 	}
 	kfree(v);
@@ -217,13 +191,6 @@
 	list_for_each_entry(msidesc, &dev->msi_list, list) {
 		struct physdev_map_pirq map_irq;
 
-<<<<<<< HEAD
-		ret = irq_set_msi_desc(irq, msidesc);
-		if (ret)
-			goto error;
-	}
-	return 0;
-=======
 		memset(&map_irq, 0, sizeof(map_irq));
 		map_irq.domid = DOMID_SELF;
 		map_irq.type = MAP_PIRQ_TYPE_MSI;
@@ -231,7 +198,6 @@
 		map_irq.pirq = -1;
 		map_irq.bus = dev->bus->number;
 		map_irq.devfn = dev->devfn;
->>>>>>> 15b63159
 
 		if (type == PCI_CAP_ID_MSIX) {
 			int pos;
