/*
 *	Low-Level PCI Access for i386 machines.
 *
 *	(c) 1999 Martin Mares <mj@ucw.cz>
 */

#undef DEBUG

#ifdef DEBUG
#define DBG(x...) printk(x)
#else
#define DBG(x...)
#endif

#define PCI_PROBE_BIOS		0x0001
#define PCI_PROBE_CONF1		0x0002
#define PCI_PROBE_CONF2		0x0004
#define PCI_PROBE_MMCONF	0x0008
#define PCI_PROBE_MASK		0x000f
#define PCI_PROBE_NOEARLY	0x0010

#define PCI_NO_CHECKS		0x0400
#define PCI_USE_PIRQ_MASK	0x0800
#define PCI_ASSIGN_ROMS		0x1000
#define PCI_BIOS_IRQ_SCAN	0x2000
#define PCI_ASSIGN_ALL_BUSSES	0x4000
#define PCI_CAN_SKIP_ISA_ALIGN	0x8000
#define PCI_USE__CRS		0x10000

extern unsigned int pci_probe;
extern unsigned long pirq_table_addr;

enum pci_bf_sort_state {
	pci_bf_sort_default,
	pci_force_nobf,
	pci_force_bf,
	pci_dmi_bf,
};

extern void __init dmi_check_skip_isa_align(void);

/* pci-i386.c */

extern unsigned int pcibios_max_latency;

void pcibios_resource_survey(void);

/* pci-pc.c */

extern int pcibios_last_bus;
extern struct pci_bus *pci_root_bus;
extern struct pci_ops pci_root_ops;

/* pci-irq.c */

struct irq_info {
	u8 bus, devfn;			/* Bus, device and function */
	struct {
		u8 link;		/* IRQ line ID, chipset dependent, 0=not routed */
		u16 bitmap;		/* Available IRQs */
	} __attribute__((packed)) irq[4];
	u8 slot;			/* Slot number, 0=onboard */
	u8 rfu;
} __attribute__((packed));

struct irq_routing_table {
	u32 signature;			/* PIRQ_SIGNATURE should be here */
	u16 version;			/* PIRQ_VERSION */
	u16 size;			/* Table size in bytes */
	u8 rtr_bus, rtr_devfn;		/* Where the interrupt router lies */
	u16 exclusive_irqs;		/* IRQs devoted exclusively to PCI usage */
	u16 rtr_vendor, rtr_device;	/* Vendor and device ID of interrupt router */
	u32 miniport_data;		/* Crap */
	u8 rfu[11];
	u8 checksum;			/* Modulo 256 checksum must give zero */
	struct irq_info slots[0];
} __attribute__((packed));

extern unsigned int pcibios_irq_mask;

extern int pcibios_scanned;
extern spinlock_t pci_config_lock;

extern int (*pcibios_enable_irq)(struct pci_dev *dev);
extern void (*pcibios_disable_irq)(struct pci_dev *dev);

struct pci_raw_ops {
	int (*read)(unsigned int domain, unsigned int bus, unsigned int devfn,
						int reg, int len, u32 *val);
	int (*write)(unsigned int domain, unsigned int bus, unsigned int devfn,
						int reg, int len, u32 val);
};

extern struct pci_raw_ops *raw_pci_ops;
extern struct pci_raw_ops *raw_pci_ext_ops;

extern struct pci_raw_ops pci_direct_conf1;

extern int pci_direct_probe(void);
extern void pci_direct_init(int type);
extern void pci_pcbios_init(void);
<<<<<<< HEAD
extern void pci_mmcfg_init(int type);
=======
extern void pcibios_sort(void);
>>>>>>> abb2e8f9

/* pci-mmconfig.c */

extern int __init pci_mmcfg_arch_init(void);
extern void __init pci_mmcfg_arch_free(void);

/*
 * AMD Fam10h CPUs are buggy, and cannot access MMIO config space
 * on their northbrige except through the * %eax register. As such, you MUST
 * NOT use normal IOMEM accesses, you need to only use the magic mmio-config
 * accessor functions.
 * In fact just use pci_config_*, nothing else please.
 */
static inline unsigned char mmio_config_readb(void __iomem *pos)
{
	u8 val;
	asm volatile("movb (%1),%%al" : "=a" (val) : "r" (pos));
	return val;
}

static inline unsigned short mmio_config_readw(void __iomem *pos)
{
	u16 val;
	asm volatile("movw (%1),%%ax" : "=a" (val) : "r" (pos));
	return val;
}

static inline unsigned int mmio_config_readl(void __iomem *pos)
{
	u32 val;
	asm volatile("movl (%1),%%eax" : "=a" (val) : "r" (pos));
	return val;
}

static inline void mmio_config_writeb(void __iomem *pos, u8 val)
{
	asm volatile("movb %%al,(%1)" :: "a" (val), "r" (pos) : "memory");
}

static inline void mmio_config_writew(void __iomem *pos, u16 val)
{
	asm volatile("movw %%ax,(%1)" :: "a" (val), "r" (pos) : "memory");
}

static inline void mmio_config_writel(void __iomem *pos, u32 val)
{
	asm volatile("movl %%eax,(%1)" :: "a" (val), "r" (pos) : "memory");
}<|MERGE_RESOLUTION|>--- conflicted
+++ resolved
@@ -99,11 +99,6 @@
 extern int pci_direct_probe(void);
 extern void pci_direct_init(int type);
 extern void pci_pcbios_init(void);
-<<<<<<< HEAD
-extern void pci_mmcfg_init(int type);
-=======
-extern void pcibios_sort(void);
->>>>>>> abb2e8f9
 
 /* pci-mmconfig.c */
 
