# Unified Makefile for i386 and x86_64

# select defconfig based on actual architecture
ifeq ($(ARCH),x86)
        KBUILD_DEFCONFIG := i386_defconfig
else
        KBUILD_DEFCONFIG := $(ARCH)_defconfig
endif

core-$(CONFIG_KVM) += arch/x86/kvm/

# BITS is used as extension for files which are available in a 32 bit
# and a 64 bit version to simplify shared Makefiles.
# e.g.: obj-y += foo_$(BITS).o
export BITS

ifeq ($(CONFIG_X86_32),y)
        BITS := 32
        UTS_MACHINE := i386
        CHECKFLAGS += -D__i386__

        biarch := $(call cc-option,-m32)
        KBUILD_AFLAGS += $(biarch)
        KBUILD_CFLAGS += $(biarch)

        ifdef CONFIG_RELOCATABLE
                LDFLAGS_vmlinux := --emit-relocs
        endif

        KBUILD_CFLAGS += -msoft-float -mregparm=3 -freg-struct-return

        # prevent gcc from keeping the stack 16 byte aligned
        KBUILD_CFLAGS += $(call cc-option,-mpreferred-stack-boundary=2)

        # Disable unit-at-a-time mode on pre-gcc-4.0 compilers, it makes gcc use
        # a lot more stack due to the lack of sharing of stacklots:
        KBUILD_CFLAGS += $(shell if [ $(call cc-version) -lt 0400 ] ; then \
                echo $(call cc-option,-fno-unit-at-a-time); fi ;)

        # CPU-specific tuning. Anything which can be shared with UML should go here.
        include $(srctree)/arch/x86/Makefile_32.cpu
        KBUILD_CFLAGS += $(cflags-y)

        # temporary until string.h is fixed
        KBUILD_CFLAGS += -ffreestanding
else
        BITS := 64
        UTS_MACHINE := x86_64
        CHECKFLAGS += -D__x86_64__ -m64

        KBUILD_AFLAGS += -m64
        KBUILD_CFLAGS += -m64

        # FIXME - should be integrated in Makefile.cpu (Makefile_32.cpu)
        cflags-$(CONFIG_MK8) += $(call cc-option,-march=k8)
        cflags-$(CONFIG_MPSC) += $(call cc-option,-march=nocona)

        cflags-$(CONFIG_MCORE2) += \
                $(call cc-option,-march=core2,$(call cc-option,-mtune=generic))
        cflags-$(CONFIG_GENERIC_CPU) += $(call cc-option,-mtune=generic)
        KBUILD_CFLAGS += $(cflags-y)

        KBUILD_CFLAGS += -mno-red-zone
        KBUILD_CFLAGS += -mcmodel=kernel

        # -funit-at-a-time shrinks the kernel .text considerably
        # unfortunately it makes reading oopses harder.
        KBUILD_CFLAGS += $(call cc-option,-funit-at-a-time)

        # this works around some issues with generating unwind tables in older gccs
        # newer gccs do it by default
        KBUILD_CFLAGS += -maccumulate-outgoing-args
endif

ifdef CONFIG_CC_STACKPROTECTOR
	cc_has_sp := $(srctree)/scripts/gcc-x86_$(BITS)-has-stack-protector.sh
        ifeq ($(shell $(CONFIG_SHELL) $(cc_has_sp) $(CC)),y)
                stackp-y := -fstack-protector
                stackp-$(CONFIG_CC_STACKPROTECTOR_ALL) += -fstack-protector-all
                KBUILD_CFLAGS += $(stackp-y)
        else
                $(warning stack protector enabled but no compiler support)
        endif
<<<<<<< HEAD
=======
endif

# Don't unroll struct assignments with kmemcheck enabled
ifeq ($(CONFIG_KMEMCHECK),y)
	KBUILD_CFLAGS += $(call cc-option,-fno-builtin-memcpy)
>>>>>>> 479eb7fb
endif

# Stackpointer is addressed different for 32 bit and 64 bit x86
sp-$(CONFIG_X86_32) := esp
sp-$(CONFIG_X86_64) := rsp

# do binutils support CFI?
cfi := $(call as-instr,.cfi_startproc\n.cfi_rel_offset $(sp-y)$(comma)0\n.cfi_endproc,-DCONFIG_AS_CFI=1)
# is .cfi_signal_frame supported too?
cfi-sigframe := $(call as-instr,.cfi_startproc\n.cfi_signal_frame\n.cfi_endproc,-DCONFIG_AS_CFI_SIGNAL_FRAME=1)
KBUILD_AFLAGS += $(cfi) $(cfi-sigframe)
KBUILD_CFLAGS += $(cfi) $(cfi-sigframe)

LDFLAGS := -m elf_$(UTS_MACHINE)

# Speed up the build
KBUILD_CFLAGS += -pipe
# Workaround for a gcc prelease that unfortunately was shipped in a suse release
KBUILD_CFLAGS += -Wno-sign-compare
#
KBUILD_CFLAGS += -fno-asynchronous-unwind-tables
# prevent gcc from generating any FP code by mistake
KBUILD_CFLAGS += $(call cc-option,-mno-sse -mno-mmx -mno-sse2 -mno-3dnow,)

KBUILD_CFLAGS += $(mflags-y)
KBUILD_AFLAGS += $(mflags-y)

###
# Kernel objects

head-y := arch/x86/kernel/head_$(BITS).o
head-y += arch/x86/kernel/head$(BITS).o
head-y += arch/x86/kernel/head.o
head-y += arch/x86/kernel/init_task.o

libs-y  += arch/x86/lib/

# Sub architecture files that needs linking first
core-y += $(fcore-y)

# Xen paravirtualization support
core-$(CONFIG_XEN) += arch/x86/xen/

# lguest paravirtualization support
core-$(CONFIG_LGUEST_GUEST) += arch/x86/lguest/

core-y += arch/x86/kernel/
core-y += arch/x86/mm/

core-y += arch/x86/crypto/
core-y += arch/x86/vdso/
core-$(CONFIG_IA32_EMULATION) += arch/x86/ia32/

# drivers-y are linked after core-y
drivers-$(CONFIG_MATH_EMULATION) += arch/x86/math-emu/
drivers-$(CONFIG_PCI)            += arch/x86/pci/

# must be linked after kernel/
drivers-$(CONFIG_OPROFILE) += arch/x86/oprofile/

# suspend and hibernation support
drivers-$(CONFIG_PM) += arch/x86/power/

ifeq ($(CONFIG_X86_32),y)
drivers-$(CONFIG_FB) += arch/x86/video/
endif

####
# boot loader support. Several targets are kept for legacy purposes

boot := arch/x86/boot

PHONY += zImage bzImage compressed zlilo bzlilo \
         zdisk bzdisk fdimage fdimage144 fdimage288 isoimage install

# Default kernel to build
all: bzImage

# KBUILD_IMAGE specify target image being built
                    KBUILD_IMAGE := $(boot)/bzImage
zImage zlilo zdisk: KBUILD_IMAGE := $(boot)/zImage

zImage bzImage: vmlinux
	$(Q)$(MAKE) $(build)=$(boot) $(KBUILD_IMAGE)
	$(Q)mkdir -p $(objtree)/arch/$(UTS_MACHINE)/boot
	$(Q)ln -fsn ../../x86/boot/bzImage $(objtree)/arch/$(UTS_MACHINE)/boot/$@

compressed: zImage

zlilo bzlilo: vmlinux
	$(Q)$(MAKE) $(build)=$(boot) BOOTIMAGE=$(KBUILD_IMAGE) zlilo

zdisk bzdisk: vmlinux
	$(Q)$(MAKE) $(build)=$(boot) BOOTIMAGE=$(KBUILD_IMAGE) zdisk

fdimage fdimage144 fdimage288 isoimage: vmlinux
	$(Q)$(MAKE) $(build)=$(boot) BOOTIMAGE=$(KBUILD_IMAGE) $@

install:
	$(Q)$(MAKE) $(build)=$(boot) BOOTIMAGE=$(KBUILD_IMAGE) install

PHONY += vdso_install
vdso_install:
	$(Q)$(MAKE) $(build)=arch/x86/vdso $@

archclean:
	$(Q)rm -rf $(objtree)/arch/i386
	$(Q)rm -rf $(objtree)/arch/x86_64
	$(Q)$(MAKE) $(clean)=$(boot)

define archhelp
  echo  '* bzImage      - Compressed kernel image (arch/x86/boot/bzImage)'
  echo  '  install      - Install kernel using'
  echo  '                  (your) ~/bin/installkernel or'
  echo  '                  (distribution) /sbin/installkernel or'
  echo  '                  install to $$(INSTALL_PATH) and run lilo'
  echo  '  fdimage      - Create 1.4MB boot floppy image (arch/x86/boot/fdimage)'
  echo  '  fdimage144   - Create 1.4MB boot floppy image (arch/x86/boot/fdimage)'
  echo  '  fdimage288   - Create 2.8MB boot floppy image (arch/x86/boot/fdimage)'
  echo  '  isoimage     - Create a boot CD-ROM image (arch/x86/boot/image.iso)'
  echo  '                  bzdisk/fdimage*/isoimage also accept:'
  echo  '                  FDARGS="..."  arguments for the booted kernel'
  echo  '                  FDINITRD=file initrd for the booted kernel'
endef

CLEAN_FILES += arch/x86/boot/fdimage \
	       arch/x86/boot/image.iso \
	       arch/x86/boot/mtools.conf<|MERGE_RESOLUTION|>--- conflicted
+++ resolved
@@ -81,14 +81,11 @@
         else
                 $(warning stack protector enabled but no compiler support)
         endif
-<<<<<<< HEAD
-=======
 endif
 
 # Don't unroll struct assignments with kmemcheck enabled
 ifeq ($(CONFIG_KMEMCHECK),y)
 	KBUILD_CFLAGS += $(call cc-option,-fno-builtin-memcpy)
->>>>>>> 479eb7fb
 endif
 
 # Stackpointer is addressed different for 32 bit and 64 bit x86
