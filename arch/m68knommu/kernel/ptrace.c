/*
 *  linux/arch/m68knommu/kernel/ptrace.c
 *
 *  Copyright (C) 1994 by Hamish Macdonald
 *  Taken from linux/kernel/ptrace.c and modified for M680x0.
 *  linux/kernel/ptrace.c is by Ross Biro 1/23/92, edited by Linus Torvalds
 *
 * This file is subject to the terms and conditions of the GNU General
 * Public License.  See the file COPYING in the main directory of
 * this archive for more details.
 */

#include <linux/kernel.h>
#include <linux/sched.h>
#include <linux/mm.h>
#include <linux/smp.h>
#include <linux/errno.h>
#include <linux/ptrace.h>
#include <linux/user.h>
#include <linux/signal.h>
#include <linux/tracehook.h>

#include <asm/uaccess.h>
#include <asm/page.h>
#include <asm/pgtable.h>
#include <asm/system.h>
#include <asm/processor.h>

/*
 * does not yet catch signals sent when the child dies.
 * in exit.c or in signal.c.
 */

/* determines which bits in the SR the user has access to. */
/* 1 = access 0 = no access */
#define SR_MASK 0x001f

/* sets the trace bits. */
#define TRACE_BITS 0x8000

/* Find the stack offset for a register, relative to thread.esp0. */
#define PT_REG(reg)	((long)&((struct pt_regs *)0)->reg)
#define SW_REG(reg)	((long)&((struct switch_stack *)0)->reg \
			 - sizeof(struct switch_stack))
/* Mapping from PT_xxx to the stack offset at which the register is
   saved.  Notice that usp has no stack-slot and needs to be treated
   specially (see get_reg/put_reg below). */
static int regoff[] = {
	PT_REG(d1), PT_REG(d2), PT_REG(d3), PT_REG(d4),
	PT_REG(d5), SW_REG(d6), SW_REG(d7), PT_REG(a0),
	PT_REG(a1), PT_REG(a2), SW_REG(a3), SW_REG(a4),
	SW_REG(a5), SW_REG(a6), PT_REG(d0), -1,
	PT_REG(orig_d0), PT_REG(sr), PT_REG(pc),
};

/*
 * Get contents of register REGNO in task TASK.
 */
static inline long get_reg(struct task_struct *task, int regno)
{
	unsigned long *addr;

	if (regno == PT_USP)
		addr = &task->thread.usp;
	else if (regno < ARRAY_SIZE(regoff))
		addr = (unsigned long *)(task->thread.esp0 + regoff[regno]);
	else
		return 0;
	return *addr;
}

/*
 * Write contents of register REGNO in task TASK.
 */
static inline int put_reg(struct task_struct *task, int regno,
			  unsigned long data)
{
	unsigned long *addr;

	if (regno == PT_USP)
		addr = &task->thread.usp;
	else if (regno < ARRAY_SIZE(regoff))
		addr = (unsigned long *) (task->thread.esp0 + regoff[regno]);
	else
		return -1;
	*addr = data;
	return 0;
}

void user_enable_single_step(struct task_struct *task)
{
	unsigned long srflags;
	srflags = get_reg(task, PT_SR) | (TRACE_BITS << 16);
	put_reg(task, PT_SR, srflags);
}

void user_disable_single_step(struct task_struct *task)
{
	unsigned long srflags;
	srflags = get_reg(task, PT_SR) & ~(TRACE_BITS << 16);
	put_reg(task, PT_SR, srflags);
}

/*
 * Called by kernel/ptrace.c when detaching..
 *
 * Make sure the single step bit is not set.
 */
void ptrace_disable(struct task_struct *child)
{
	/* make sure the single step bit is not set. */
	user_disable_single_step(child);
}

long arch_ptrace(struct task_struct *child, long request,
		 unsigned long addr, unsigned long data)
{
	int ret;
	int regno = addr >> 2;
	unsigned long __user *datap = (unsigned long __user *) data;

	switch (request) {
		/* read the word at location addr in the USER area. */
		case PTRACE_PEEKUSR: {
			unsigned long tmp;
			
			ret = -EIO;
			if ((addr & 3) || addr > sizeof(struct user) - 3)
				break;
			
			tmp = 0;  /* Default return condition */
			ret = -EIO;
			if (regno < 19) {
				tmp = get_reg(child, regno);
				if (regno == PT_SR)
					tmp >>= 16;
<<<<<<< HEAD
			} else if (addr >= 21 && addr < 49) {
				tmp = child->thread.fp[addr - 21];
			} else if (addr == 49) {
=======
			} else if (regno >= 21 && regno < 49) {
				tmp = child->thread.fp[regno - 21];
			} else if (regno == 49) {
>>>>>>> 81280572
				tmp = child->mm->start_code;
			} else if (regno == 50) {
				tmp = child->mm->start_data;
			} else if (regno == 51) {
				tmp = child->mm->end_code;
			} else
				break;
			ret = put_user(tmp, datap);
			break;
		}

		case PTRACE_POKEUSR: /* write the word at location addr in the USER area */
			ret = -EIO;
			if ((addr & 3) || addr > sizeof(struct user) - 3)
				break;

			if (regno == PT_SR) {
				data &= SR_MASK;
				data <<= 16;
				data |= get_reg(child, PT_SR) & ~(SR_MASK << 16);
			}
			if (regno < 19) {
				if (put_reg(child, regno, data))
					break;
				ret = 0;
				break;
			}
			if (regno >= 21 && regno < 48)
			{
<<<<<<< HEAD
				child->thread.fp[addr - 21] = data;
=======
				child->thread.fp[regno - 21] = data;
>>>>>>> 81280572
				ret = 0;
			}
			break;

		case PTRACE_GETREGS: { /* Get all gp regs from the child. */
		  	int i;
			unsigned long tmp;
			for (i = 0; i < 19; i++) {
			    tmp = get_reg(child, i);
			    if (i == PT_SR)
				tmp >>= 16;
			    if (put_user(tmp, datap)) {
				ret = -EFAULT;
				break;
			    }
			    datap++;
			}
			ret = 0;
			break;
		}

		case PTRACE_SETREGS: { /* Set all gp regs in the child. */
			int i;
			unsigned long tmp;
			for (i = 0; i < 19; i++) {
			    if (get_user(tmp, datap)) {
				ret = -EFAULT;
				break;
			    }
			    if (i == PT_SR) {
				tmp &= SR_MASK;
				tmp <<= 16;
				tmp |= get_reg(child, PT_SR) & ~(SR_MASK << 16);
			    }
			    put_reg(child, i, tmp);
			    datap++;
			}
			ret = 0;
			break;
		}

#ifdef PTRACE_GETFPREGS
		case PTRACE_GETFPREGS: { /* Get the child FPU state. */
			ret = 0;
			if (copy_to_user(datap, &child->thread.fp,
					 sizeof(struct user_m68kfp_struct)))
				ret = -EFAULT;
			break;
		}
#endif

#ifdef PTRACE_SETFPREGS
		case PTRACE_SETFPREGS: { /* Set the child FPU state. */
			ret = 0;
			if (copy_from_user(&child->thread.fp, datap,
					   sizeof(struct user_m68kfp_struct)))
				ret = -EFAULT;
			break;
		}
#endif

	case PTRACE_GET_THREAD_AREA:
		ret = put_user(task_thread_info(child)->tp_value, datap);
		break;

		default:
			ret = ptrace_request(child, request, addr, data);
			break;
	}
	return ret;
}

asmlinkage int syscall_trace_enter(void)
{
	int ret = 0;

	if (test_thread_flag(TIF_SYSCALL_TRACE))
		ret = tracehook_report_syscall_entry(task_pt_regs(current));
	return ret;
}

asmlinkage void syscall_trace_leave(void)
{
	if (test_thread_flag(TIF_SYSCALL_TRACE))
		tracehook_report_syscall_exit(task_pt_regs(current), 0);
}<|MERGE_RESOLUTION|>--- conflicted
+++ resolved
@@ -134,15 +134,9 @@
 				tmp = get_reg(child, regno);
 				if (regno == PT_SR)
 					tmp >>= 16;
-<<<<<<< HEAD
-			} else if (addr >= 21 && addr < 49) {
-				tmp = child->thread.fp[addr - 21];
-			} else if (addr == 49) {
-=======
 			} else if (regno >= 21 && regno < 49) {
 				tmp = child->thread.fp[regno - 21];
 			} else if (regno == 49) {
->>>>>>> 81280572
 				tmp = child->mm->start_code;
 			} else if (regno == 50) {
 				tmp = child->mm->start_data;
@@ -172,11 +166,7 @@
 			}
 			if (regno >= 21 && regno < 48)
 			{
-<<<<<<< HEAD
-				child->thread.fp[addr - 21] = data;
-=======
 				child->thread.fp[regno - 21] = data;
->>>>>>> 81280572
 				ret = 0;
 			}
 			break;
