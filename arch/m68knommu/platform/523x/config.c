/***************************************************************************/

/*
 *	linux/arch/m68knommu/platform/523x/config.c
 *
 *	Sub-architcture dependant initialization code for the Freescale
 *	523x CPUs.
 *
 *	Copyright (C) 1999-2005, Greg Ungerer (gerg@snapgear.com)
 *	Copyright (C) 2001-2003, SnapGear Inc. (www.snapgear.com)
 */

/***************************************************************************/

#include <linux/kernel.h>
#include <linux/param.h>
#include <linux/init.h>
#include <linux/io.h>
#include <asm/machdep.h>
#include <asm/coldfire.h>
#include <asm/mcfsim.h>
#include <asm/mcfuart.h>

/***************************************************************************/

static struct mcf_platform_uart m523x_uart_platform[] = {
	{
		.mapbase	= MCF_MBAR + MCFUART_BASE1,
		.irq		= MCFINT_VECBASE + MCFINT_UART0,
	},
	{
		.mapbase 	= MCF_MBAR + MCFUART_BASE2,
		.irq		= MCFINT_VECBASE + MCFINT_UART0 + 1,
	},
	{
		.mapbase 	= MCF_MBAR + MCFUART_BASE3,
		.irq		= MCFINT_VECBASE + MCFINT_UART0 + 2,
	},
	{ },
};

static struct platform_device m523x_uart = {
	.name			= "mcfuart",
	.id			= 0,
	.dev.platform_data	= m523x_uart_platform,
};

static struct resource m523x_fec_resources[] = {
	{
		.start		= MCF_MBAR + 0x1000,
		.end		= MCF_MBAR + 0x1000 + 0x7ff,
		.flags		= IORESOURCE_MEM,
	},
	{
		.start		= 64 + 23,
		.end		= 64 + 23,
		.flags		= IORESOURCE_IRQ,
	},
	{
		.start		= 64 + 27,
		.end		= 64 + 27,
		.flags		= IORESOURCE_IRQ,
	},
	{
		.start		= 64 + 29,
		.end		= 64 + 29,
		.flags		= IORESOURCE_IRQ,
	},
};

static struct platform_device m523x_fec = {
	.name			= "fec",
	.id			= 0,
	.num_resources		= ARRAY_SIZE(m523x_fec_resources),
	.resource		= m523x_fec_resources,
};

static struct platform_device *m523x_devices[] __initdata = {
	&m523x_uart,
	&m523x_fec,
};

/***************************************************************************/

<<<<<<< HEAD
#define	INTC0	(MCF_MBAR + MCFICM_INTC0)

static void __init m523x_uart_init_line(int line, int irq)
{
	u32 imr;

	if ((line < 0) || (line > 2))
		return;

	writeb(0x30+line, (INTC0 + MCFINTC_ICR0 + MCFINT_UART0 + line));

	imr = readl(INTC0 + MCFINTC_IMRL);
	imr &= ~((1 << (irq - MCFINT_VECBASE)) | 1);
	writel(imr, INTC0 + MCFINTC_IMRL);
}

static void __init m523x_uarts_init(void)
{
	const int nrlines = ARRAY_SIZE(m523x_uart_platform);
	int line;

	for (line = 0; (line < nrlines); line++)
		m523x_uart_init_line(line, m523x_uart_platform[line].irq);
}

/***************************************************************************/

static void __init m523x_fec_init(void)
{
	u32 imr;

	/* Unmask FEC interrupts at ColdFire interrupt controller */
	writeb(0x28, MCF_IPSBAR + MCFICM_INTC0 + MCFINTC_ICR0 + 23);
	writeb(0x27, MCF_IPSBAR + MCFICM_INTC0 + MCFINTC_ICR0 + 27);
	writeb(0x26, MCF_IPSBAR + MCFICM_INTC0 + MCFINTC_ICR0 + 29);

	imr = readl(MCF_IPSBAR + MCFICM_INTC0 + MCFINTC_IMRH);
	imr &= ~0xf;
	writel(imr, MCF_IPSBAR + MCFICM_INTC0 + MCFINTC_IMRH);
	imr = readl(MCF_IPSBAR + MCFICM_INTC0 + MCFINTC_IMRL);
	imr &= ~0xff800001;
	writel(imr, MCF_IPSBAR + MCFICM_INTC0 + MCFINTC_IMRL);
}

/***************************************************************************/

void mcf_disableall(void)
{
	*((volatile unsigned long *) (MCF_IPSBAR + MCFICM_INTC0 + MCFINTC_IMRH)) = 0xffffffff;
	*((volatile unsigned long *) (MCF_IPSBAR + MCFICM_INTC0 + MCFINTC_IMRL)) = 0xffffffff;
}

/***************************************************************************/

void mcf_autovector(unsigned int vec)
{
	/* Everything is auto-vectored on the 523x */
}
/***************************************************************************/

static void m523x_cpu_reset(void)
{
	local_irq_disable();
	__raw_writeb(MCF_RCR_SWRESET, MCF_IPSBAR + MCF_RCR);
}

/***************************************************************************/

void __init config_BSP(char *commandp, int size)
{
	mcf_disableall();
	mach_reset = m523x_cpu_reset;
	m523x_uarts_init();
	m523x_fec_init();
=======
void __init config_BSP(char *commandp, int size)
{
	mach_reset = coldfire_reset;
>>>>>>> 3771e92d
}

/***************************************************************************/

static int __init init_BSP(void)
{
	platform_add_devices(m523x_devices, ARRAY_SIZE(m523x_devices));
	return 0;
}

arch_initcall(init_BSP);

/***************************************************************************/<|MERGE_RESOLUTION|>--- conflicted
+++ resolved
@@ -82,67 +82,6 @@
 
 /***************************************************************************/
 
-<<<<<<< HEAD
-#define	INTC0	(MCF_MBAR + MCFICM_INTC0)
-
-static void __init m523x_uart_init_line(int line, int irq)
-{
-	u32 imr;
-
-	if ((line < 0) || (line > 2))
-		return;
-
-	writeb(0x30+line, (INTC0 + MCFINTC_ICR0 + MCFINT_UART0 + line));
-
-	imr = readl(INTC0 + MCFINTC_IMRL);
-	imr &= ~((1 << (irq - MCFINT_VECBASE)) | 1);
-	writel(imr, INTC0 + MCFINTC_IMRL);
-}
-
-static void __init m523x_uarts_init(void)
-{
-	const int nrlines = ARRAY_SIZE(m523x_uart_platform);
-	int line;
-
-	for (line = 0; (line < nrlines); line++)
-		m523x_uart_init_line(line, m523x_uart_platform[line].irq);
-}
-
-/***************************************************************************/
-
-static void __init m523x_fec_init(void)
-{
-	u32 imr;
-
-	/* Unmask FEC interrupts at ColdFire interrupt controller */
-	writeb(0x28, MCF_IPSBAR + MCFICM_INTC0 + MCFINTC_ICR0 + 23);
-	writeb(0x27, MCF_IPSBAR + MCFICM_INTC0 + MCFINTC_ICR0 + 27);
-	writeb(0x26, MCF_IPSBAR + MCFICM_INTC0 + MCFINTC_ICR0 + 29);
-
-	imr = readl(MCF_IPSBAR + MCFICM_INTC0 + MCFINTC_IMRH);
-	imr &= ~0xf;
-	writel(imr, MCF_IPSBAR + MCFICM_INTC0 + MCFINTC_IMRH);
-	imr = readl(MCF_IPSBAR + MCFICM_INTC0 + MCFINTC_IMRL);
-	imr &= ~0xff800001;
-	writel(imr, MCF_IPSBAR + MCFICM_INTC0 + MCFINTC_IMRL);
-}
-
-/***************************************************************************/
-
-void mcf_disableall(void)
-{
-	*((volatile unsigned long *) (MCF_IPSBAR + MCFICM_INTC0 + MCFINTC_IMRH)) = 0xffffffff;
-	*((volatile unsigned long *) (MCF_IPSBAR + MCFICM_INTC0 + MCFINTC_IMRL)) = 0xffffffff;
-}
-
-/***************************************************************************/
-
-void mcf_autovector(unsigned int vec)
-{
-	/* Everything is auto-vectored on the 523x */
-}
-/***************************************************************************/
-
 static void m523x_cpu_reset(void)
 {
 	local_irq_disable();
@@ -153,15 +92,7 @@
 
 void __init config_BSP(char *commandp, int size)
 {
-	mcf_disableall();
 	mach_reset = m523x_cpu_reset;
-	m523x_uarts_init();
-	m523x_fec_init();
-=======
-void __init config_BSP(char *commandp, int size)
-{
-	mach_reset = coldfire_reset;
->>>>>>> 3771e92d
 }
 
 /***************************************************************************/
