--- conflicted
+++ resolved
@@ -14,8 +14,4 @@
 
 asflags-$(CONFIG_FULLDEBUG) := -DDEBUGGER_COMPATIBLE_CACHE=1
 
-<<<<<<< HEAD
-obj-y := config.o gpio.o
-=======
-obj-y := config.o intc2.o
->>>>>>> 50713617
+obj-y := config.o gpio.o intc2.o
