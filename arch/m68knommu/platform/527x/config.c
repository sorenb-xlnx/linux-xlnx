--- conflicted
+++ resolved
@@ -174,22 +174,6 @@
 
 /***************************************************************************/
 
-<<<<<<< HEAD
-void mcf_disableall(void)
-{
-	*((volatile unsigned long *) (MCF_IPSBAR + MCFICM_INTC0 + MCFINTC_IMRH)) = 0xffffffff;
-	*((volatile unsigned long *) (MCF_IPSBAR + MCFICM_INTC0 + MCFINTC_IMRL)) = 0xffffffff;
-}
-
-/***************************************************************************/
-
-void mcf_autovector(unsigned int vec)
-{
-	/* Everything is auto-vectored on the 5272 */
-}
-
-/***************************************************************************/
-
 static void m527x_cpu_reset(void)
 {
 	local_irq_disable();
@@ -200,13 +184,7 @@
 
 void __init config_BSP(char *commandp, int size)
 {
-	mcf_disableall();
 	mach_reset = m527x_cpu_reset;
-=======
-void __init config_BSP(char *commandp, int size)
-{
-	mach_reset = coldfire_reset;
->>>>>>> 3771e92d
 	m527x_uarts_init();
 	m527x_fec_init();
 }
