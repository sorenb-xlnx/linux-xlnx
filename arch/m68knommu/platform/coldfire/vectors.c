--- conflicted
+++ resolved
@@ -77,27 +77,4 @@
 #endif
 }
 
-/***************************************************************************/
-
-<<<<<<< HEAD
-void enable_vector(unsigned int irq)
-{
-	/* Currently no action on ColdFire */
-}
-
-void disable_vector(unsigned int irq)
-{
-	/* Currently no action on ColdFire */
-}
-
-void ack_vector(unsigned int irq)
-{
-	/* Currently no action on ColdFire */
-=======
-void coldfire_reset(void)
-{
-	HARD_RESET_NOW();
->>>>>>> 3771e92d
-}
-
 /***************************************************************************/