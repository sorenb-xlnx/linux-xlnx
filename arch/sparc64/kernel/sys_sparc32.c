/* sys_sparc32.c: Conversion between 32bit and 64bit native syscalls.
 *
 * Copyright (C) 1997,1998 Jakub Jelinek (jj@sunsite.mff.cuni.cz)
 * Copyright (C) 1997, 2007 David S. Miller (davem@davemloft.net)
 *
 * These routines maintain argument size conversion between 32bit and 64bit
 * environment.
 */

#include <linux/kernel.h>
#include <linux/sched.h>
#include <linux/capability.h>
#include <linux/fs.h> 
#include <linux/mm.h> 
#include <linux/file.h> 
#include <linux/signal.h>
#include <linux/resource.h>
#include <linux/times.h>
#include <linux/utsname.h>
#include <linux/smp.h>
#include <linux/smp_lock.h>
#include <linux/sem.h>
#include <linux/msg.h>
#include <linux/shm.h>
#include <linux/slab.h>
#include <linux/uio.h>
#include <linux/nfs_fs.h>
#include <linux/quota.h>
#include <linux/module.h>
#include <linux/sunrpc/svc.h>
#include <linux/nfsd/nfsd.h>
#include <linux/nfsd/cache.h>
#include <linux/nfsd/xdr.h>
#include <linux/nfsd/syscall.h>
#include <linux/poll.h>
#include <linux/personality.h>
#include <linux/stat.h>
#include <linux/filter.h>
#include <linux/highmem.h>
#include <linux/highuid.h>
#include <linux/mman.h>
#include <linux/ipv6.h>
#include <linux/in.h>
#include <linux/icmpv6.h>
#include <linux/syscalls.h>
#include <linux/sysctl.h>
#include <linux/binfmts.h>
#include <linux/dnotify.h>
#include <linux/security.h>
#include <linux/compat.h>
#include <linux/vfs.h>
#include <linux/netfilter_ipv4/ip_tables.h>
#include <linux/ptrace.h>

#include <asm/types.h>
#include <asm/uaccess.h>
#include <asm/fpumacro.h>
#include <asm/mmu_context.h>
#include <asm/compat_signal.h>

<<<<<<< HEAD
asmlinkage long sys32_chown16(const char __user * filename, u16 user, u16 group)
{
	return sys_chown(filename, low2highuid(user), low2highgid(group));
}

asmlinkage long sys32_lchown16(const char __user * filename, u16 user, u16 group)
{
	return sys_lchown(filename, low2highuid(user), low2highgid(group));
}

asmlinkage long sys32_fchown16(unsigned int fd, u16 user, u16 group)
{
	return sys_fchown(fd, low2highuid(user), low2highgid(group));
}

asmlinkage long sys32_setregid16(u16 rgid, u16 egid)
{
	return sys_setregid(low2highgid(rgid), low2highgid(egid));
}

asmlinkage long sys32_setgid16(u16 gid)
{
	return sys_setgid((gid_t)gid);
}

asmlinkage long sys32_setreuid16(u16 ruid, u16 euid)
{
	return sys_setreuid(low2highuid(ruid), low2highuid(euid));
}

asmlinkage long sys32_setuid16(u16 uid)
{
	return sys_setuid((uid_t)uid);
}

asmlinkage long sys32_setresuid16(u16 ruid, u16 euid, u16 suid)
{
	return sys_setresuid(low2highuid(ruid), low2highuid(euid),
		low2highuid(suid));
}

asmlinkage long sys32_getresuid16(u16 __user *ruid, u16 __user *euid, u16 __user *suid)
{
	int retval;

	if (!(retval = put_user(high2lowuid(current->cred->uid), ruid)) &&
	    !(retval = put_user(high2lowuid(current->cred->euid), euid)))
		retval = put_user(high2lowuid(current->cred->suid), suid);

	return retval;
}

asmlinkage long sys32_setresgid16(u16 rgid, u16 egid, u16 sgid)
{
	return sys_setresgid(low2highgid(rgid), low2highgid(egid),
		low2highgid(sgid));
}

asmlinkage long sys32_getresgid16(u16 __user *rgid, u16 __user *egid, u16 __user *sgid)
{
	int retval;

	if (!(retval = put_user(high2lowgid(current->cred->gid), rgid)) &&
	    !(retval = put_user(high2lowgid(current->cred->egid), egid)))
		retval = put_user(high2lowgid(current->cred->sgid), sgid);

	return retval;
}

asmlinkage long sys32_setfsuid16(u16 uid)
{
	return sys_setfsuid((uid_t)uid);
}

asmlinkage long sys32_setfsgid16(u16 gid)
{
	return sys_setfsgid((gid_t)gid);
}

static int groups16_to_user(u16 __user *grouplist, struct group_info *group_info)
{
	int i;
	u16 group;

	for (i = 0; i < group_info->ngroups; i++) {
		group = (u16)GROUP_AT(group_info, i);
		if (put_user(group, grouplist+i))
			return -EFAULT;
	}

	return 0;
}

static int groups16_from_user(struct group_info *group_info, u16 __user *grouplist)
{
	int i;
	u16 group;

	for (i = 0; i < group_info->ngroups; i++) {
		if (get_user(group, grouplist+i))
			return  -EFAULT;
		GROUP_AT(group_info, i) = (gid_t)group;
	}

	return 0;
}

asmlinkage long sys32_getgroups16(int gidsetsize, u16 __user *grouplist)
{
	int i;

	if (gidsetsize < 0)
		return -EINVAL;

	get_group_info(current->cred->group_info);
	i = current->cred->group_info->ngroups;
	if (gidsetsize) {
		if (i > gidsetsize) {
			i = -EINVAL;
			goto out;
		}
		if (groups16_to_user(grouplist, current->cred->group_info)) {
			i = -EFAULT;
			goto out;
		}
	}
out:
	put_group_info(current->cred->group_info);
	return i;
}

asmlinkage long sys32_setgroups16(int gidsetsize, u16 __user *grouplist)
{
	struct group_info *group_info;
	int retval;

	if (!capable(CAP_SETGID))
		return -EPERM;
	if ((unsigned)gidsetsize > NGROUPS_MAX)
		return -EINVAL;

	group_info = groups_alloc(gidsetsize);
	if (!group_info)
		return -ENOMEM;
	retval = groups16_from_user(group_info, grouplist);
	if (retval) {
		put_group_info(group_info);
		return retval;
	}

	retval = set_current_groups(group_info);
	put_group_info(group_info);

	return retval;
}

asmlinkage long sys32_getuid16(void)
{
	return high2lowuid(current->cred->uid);
}

asmlinkage long sys32_geteuid16(void)
{
	return high2lowuid(current->cred->euid);
}

asmlinkage long sys32_getgid16(void)
{
	return high2lowgid(current->cred->gid);
}

asmlinkage long sys32_getegid16(void)
{
	return high2lowgid(current->cred->egid);
}

=======
>>>>>>> 796aadeb
/* 32-bit timeval and related flotsam.  */

static inline long put_tv32(struct compat_timeval __user *o, struct timeval *i)
{
	return (!access_ok(VERIFY_WRITE, o, sizeof(*o)) ||
		(__put_user(i->tv_sec, &o->tv_sec) |
		 __put_user(i->tv_usec, &o->tv_usec)));
}

#ifdef CONFIG_SYSVIPC                                                        
asmlinkage long compat_sys_ipc(u32 call, u32 first, u32 second, u32 third, compat_uptr_t ptr, u32 fifth)
{
	int version;

	version = call >> 16; /* hack for backward compatibility */
	call &= 0xffff;

	switch (call) {
	case SEMTIMEDOP:
		if (fifth)
			/* sign extend semid */
			return compat_sys_semtimedop((int)first,
						     compat_ptr(ptr), second,
						     compat_ptr(fifth));
		/* else fall through for normal semop() */
	case SEMOP:
		/* struct sembuf is the same on 32 and 64bit :)) */
		/* sign extend semid */
		return sys_semtimedop((int)first, compat_ptr(ptr), second,
				      NULL);
	case SEMGET:
		/* sign extend key, nsems */
		return sys_semget((int)first, (int)second, third);
	case SEMCTL:
		/* sign extend semid, semnum */
		return compat_sys_semctl((int)first, (int)second, third,
					 compat_ptr(ptr));

	case MSGSND:
		/* sign extend msqid */
		return compat_sys_msgsnd((int)first, (int)second, third,
					 compat_ptr(ptr));
	case MSGRCV:
		/* sign extend msqid, msgtyp */
		return compat_sys_msgrcv((int)first, second, (int)fifth,
					 third, version, compat_ptr(ptr));
	case MSGGET:
		/* sign extend key */
		return sys_msgget((int)first, second);
	case MSGCTL:
		/* sign extend msqid */
		return compat_sys_msgctl((int)first, second, compat_ptr(ptr));

	case SHMAT:
		/* sign extend shmid */
		return compat_sys_shmat((int)first, second, third, version,
					compat_ptr(ptr));
	case SHMDT:
		return sys_shmdt(compat_ptr(ptr));
	case SHMGET:
		/* sign extend key_t */
		return sys_shmget((int)first, second, third);
	case SHMCTL:
		/* sign extend shmid */
		return compat_sys_shmctl((int)first, second, compat_ptr(ptr));

	default:
		return -ENOSYS;
	};

	return -ENOSYS;
}
#endif

asmlinkage long sys32_truncate64(const char __user * path, unsigned long high, unsigned long low)
{
	if ((int)high < 0)
		return -EINVAL;
	else
		return sys_truncate(path, (high << 32) | low);
}

asmlinkage long sys32_ftruncate64(unsigned int fd, unsigned long high, unsigned long low)
{
	if ((int)high < 0)
		return -EINVAL;
	else
		return sys_ftruncate(fd, (high << 32) | low);
}

int cp_compat_stat(struct kstat *stat, struct compat_stat __user *statbuf)
{
	compat_ino_t ino;
	int err;

	if (stat->size > MAX_NON_LFS || !old_valid_dev(stat->dev) ||
	    !old_valid_dev(stat->rdev))
		return -EOVERFLOW;

	ino = stat->ino;
	if (sizeof(ino) < sizeof(stat->ino) && ino != stat->ino)
		return -EOVERFLOW;

	err  = put_user(old_encode_dev(stat->dev), &statbuf->st_dev);
	err |= put_user(stat->ino, &statbuf->st_ino);
	err |= put_user(stat->mode, &statbuf->st_mode);
	err |= put_user(stat->nlink, &statbuf->st_nlink);
	err |= put_user(high2lowuid(stat->uid), &statbuf->st_uid);
	err |= put_user(high2lowgid(stat->gid), &statbuf->st_gid);
	err |= put_user(old_encode_dev(stat->rdev), &statbuf->st_rdev);
	err |= put_user(stat->size, &statbuf->st_size);
	err |= put_user(stat->atime.tv_sec, &statbuf->st_atime);
	err |= put_user(stat->atime.tv_nsec, &statbuf->st_atime_nsec);
	err |= put_user(stat->mtime.tv_sec, &statbuf->st_mtime);
	err |= put_user(stat->mtime.tv_nsec, &statbuf->st_mtime_nsec);
	err |= put_user(stat->ctime.tv_sec, &statbuf->st_ctime);
	err |= put_user(stat->ctime.tv_nsec, &statbuf->st_ctime_nsec);
	err |= put_user(stat->blksize, &statbuf->st_blksize);
	err |= put_user(stat->blocks, &statbuf->st_blocks);
	err |= put_user(0, &statbuf->__unused4[0]);
	err |= put_user(0, &statbuf->__unused4[1]);

	return err;
}

static int cp_compat_stat64(struct kstat *stat,
			    struct compat_stat64 __user *statbuf)
{
	int err;

	err  = put_user(huge_encode_dev(stat->dev), &statbuf->st_dev);
	err |= put_user(stat->ino, &statbuf->st_ino);
	err |= put_user(stat->mode, &statbuf->st_mode);
	err |= put_user(stat->nlink, &statbuf->st_nlink);
	err |= put_user(stat->uid, &statbuf->st_uid);
	err |= put_user(stat->gid, &statbuf->st_gid);
	err |= put_user(huge_encode_dev(stat->rdev), &statbuf->st_rdev);
	err |= put_user(0, (unsigned long __user *) &statbuf->__pad3[0]);
	err |= put_user(stat->size, &statbuf->st_size);
	err |= put_user(stat->blksize, &statbuf->st_blksize);
	err |= put_user(0, (unsigned int __user *) &statbuf->__pad4[0]);
	err |= put_user(0, (unsigned int __user *) &statbuf->__pad4[4]);
	err |= put_user(stat->blocks, &statbuf->st_blocks);
	err |= put_user(stat->atime.tv_sec, &statbuf->st_atime);
	err |= put_user(stat->atime.tv_nsec, &statbuf->st_atime_nsec);
	err |= put_user(stat->mtime.tv_sec, &statbuf->st_mtime);
	err |= put_user(stat->mtime.tv_nsec, &statbuf->st_mtime_nsec);
	err |= put_user(stat->ctime.tv_sec, &statbuf->st_ctime);
	err |= put_user(stat->ctime.tv_nsec, &statbuf->st_ctime_nsec);
	err |= put_user(0, &statbuf->__unused4);
	err |= put_user(0, &statbuf->__unused5);

	return err;
}

asmlinkage long compat_sys_stat64(char __user * filename,
		struct compat_stat64 __user *statbuf)
{
	struct kstat stat;
	int error = vfs_stat(filename, &stat);

	if (!error)
		error = cp_compat_stat64(&stat, statbuf);
	return error;
}

asmlinkage long compat_sys_lstat64(char __user * filename,
		struct compat_stat64 __user *statbuf)
{
	struct kstat stat;
	int error = vfs_lstat(filename, &stat);

	if (!error)
		error = cp_compat_stat64(&stat, statbuf);
	return error;
}

asmlinkage long compat_sys_fstat64(unsigned int fd,
		struct compat_stat64 __user * statbuf)
{
	struct kstat stat;
	int error = vfs_fstat(fd, &stat);

	if (!error)
		error = cp_compat_stat64(&stat, statbuf);
	return error;
}

asmlinkage long compat_sys_fstatat64(unsigned int dfd, char __user *filename,
		struct compat_stat64 __user * statbuf, int flag)
{
	struct kstat stat;
	int error = -EINVAL;

	if ((flag & ~AT_SYMLINK_NOFOLLOW) != 0)
		goto out;

	if (flag & AT_SYMLINK_NOFOLLOW)
		error = vfs_lstat_fd(dfd, filename, &stat);
	else
		error = vfs_stat_fd(dfd, filename, &stat);

	if (!error)
		error = cp_compat_stat64(&stat, statbuf);

out:
	return error;
}

asmlinkage long compat_sys_sysfs(int option, u32 arg1, u32 arg2)
{
	return sys_sysfs(option, arg1, arg2);
}

asmlinkage long compat_sys_sched_rr_get_interval(compat_pid_t pid, struct compat_timespec __user *interval)
{
	struct timespec t;
	int ret;
	mm_segment_t old_fs = get_fs ();
	
	set_fs (KERNEL_DS);
	ret = sys_sched_rr_get_interval(pid, (struct timespec __user *) &t);
	set_fs (old_fs);
	if (put_compat_timespec(&t, interval))
		return -EFAULT;
	return ret;
}

asmlinkage long compat_sys_rt_sigprocmask(int how,
					  compat_sigset_t __user *set,
					  compat_sigset_t __user *oset,
					  compat_size_t sigsetsize)
{
	sigset_t s;
	compat_sigset_t s32;
	int ret;
	mm_segment_t old_fs = get_fs();
	
	if (set) {
		if (copy_from_user (&s32, set, sizeof(compat_sigset_t)))
			return -EFAULT;
		switch (_NSIG_WORDS) {
		case 4: s.sig[3] = s32.sig[6] | (((long)s32.sig[7]) << 32);
		case 3: s.sig[2] = s32.sig[4] | (((long)s32.sig[5]) << 32);
		case 2: s.sig[1] = s32.sig[2] | (((long)s32.sig[3]) << 32);
		case 1: s.sig[0] = s32.sig[0] | (((long)s32.sig[1]) << 32);
		}
	}
	set_fs (KERNEL_DS);
	ret = sys_rt_sigprocmask(how,
				 set ? (sigset_t __user *) &s : NULL,
				 oset ? (sigset_t __user *) &s : NULL,
				 sigsetsize);
	set_fs (old_fs);
	if (ret) return ret;
	if (oset) {
		switch (_NSIG_WORDS) {
		case 4: s32.sig[7] = (s.sig[3] >> 32); s32.sig[6] = s.sig[3];
		case 3: s32.sig[5] = (s.sig[2] >> 32); s32.sig[4] = s.sig[2];
		case 2: s32.sig[3] = (s.sig[1] >> 32); s32.sig[2] = s.sig[1];
		case 1: s32.sig[1] = (s.sig[0] >> 32); s32.sig[0] = s.sig[0];
		}
		if (copy_to_user (oset, &s32, sizeof(compat_sigset_t)))
			return -EFAULT;
	}
	return 0;
}

asmlinkage long sys32_rt_sigpending(compat_sigset_t __user *set,
				    compat_size_t sigsetsize)
{
	sigset_t s;
	compat_sigset_t s32;
	int ret;
	mm_segment_t old_fs = get_fs();
		
	set_fs (KERNEL_DS);
	ret = sys_rt_sigpending((sigset_t __user *) &s, sigsetsize);
	set_fs (old_fs);
	if (!ret) {
		switch (_NSIG_WORDS) {
		case 4: s32.sig[7] = (s.sig[3] >> 32); s32.sig[6] = s.sig[3];
		case 3: s32.sig[5] = (s.sig[2] >> 32); s32.sig[4] = s.sig[2];
		case 2: s32.sig[3] = (s.sig[1] >> 32); s32.sig[2] = s.sig[1];
		case 1: s32.sig[1] = (s.sig[0] >> 32); s32.sig[0] = s.sig[0];
		}
		if (copy_to_user (set, &s32, sizeof(compat_sigset_t)))
			return -EFAULT;
	}
	return ret;
}

asmlinkage long compat_sys_rt_sigqueueinfo(int pid, int sig,
					   struct compat_siginfo __user *uinfo)
{
	siginfo_t info;
	int ret;
	mm_segment_t old_fs = get_fs();
	
	if (copy_siginfo_from_user32(&info, uinfo))
		return -EFAULT;

	set_fs (KERNEL_DS);
	ret = sys_rt_sigqueueinfo(pid, sig, (siginfo_t __user *) &info);
	set_fs (old_fs);
	return ret;
}

asmlinkage long compat_sys_sigaction(int sig, struct old_sigaction32 __user *act,
				     struct old_sigaction32 __user *oact)
{
        struct k_sigaction new_ka, old_ka;
        int ret;

	WARN_ON_ONCE(sig >= 0);
	sig = -sig;

        if (act) {
		compat_old_sigset_t mask;
		u32 u_handler, u_restorer;
		
		ret = get_user(u_handler, &act->sa_handler);
		new_ka.sa.sa_handler =  compat_ptr(u_handler);
		ret |= __get_user(u_restorer, &act->sa_restorer);
		new_ka.sa.sa_restorer = compat_ptr(u_restorer);
		ret |= __get_user(new_ka.sa.sa_flags, &act->sa_flags);
		ret |= __get_user(mask, &act->sa_mask);
		if (ret)
			return ret;
		new_ka.ka_restorer = NULL;
		siginitset(&new_ka.sa.sa_mask, mask);
        }

        ret = do_sigaction(sig, act ? &new_ka : NULL, oact ? &old_ka : NULL);

	if (!ret && oact) {
		ret = put_user(ptr_to_compat(old_ka.sa.sa_handler), &oact->sa_handler);
		ret |= __put_user(ptr_to_compat(old_ka.sa.sa_restorer), &oact->sa_restorer);
		ret |= __put_user(old_ka.sa.sa_flags, &oact->sa_flags);
		ret |= __put_user(old_ka.sa.sa_mask.sig[0], &oact->sa_mask);
        }

	return ret;
}

asmlinkage long compat_sys_rt_sigaction(int sig,
					struct sigaction32 __user *act,
					struct sigaction32 __user *oact,
					void __user *restorer,
					compat_size_t sigsetsize)
{
        struct k_sigaction new_ka, old_ka;
        int ret;
	compat_sigset_t set32;

        /* XXX: Don't preclude handling different sized sigset_t's.  */
        if (sigsetsize != sizeof(compat_sigset_t))
                return -EINVAL;

        if (act) {
		u32 u_handler, u_restorer;

		new_ka.ka_restorer = restorer;
		ret = get_user(u_handler, &act->sa_handler);
		new_ka.sa.sa_handler =  compat_ptr(u_handler);
		ret |= __copy_from_user(&set32, &act->sa_mask, sizeof(compat_sigset_t));
		switch (_NSIG_WORDS) {
		case 4: new_ka.sa.sa_mask.sig[3] = set32.sig[6] | (((long)set32.sig[7]) << 32);
		case 3: new_ka.sa.sa_mask.sig[2] = set32.sig[4] | (((long)set32.sig[5]) << 32);
		case 2: new_ka.sa.sa_mask.sig[1] = set32.sig[2] | (((long)set32.sig[3]) << 32);
		case 1: new_ka.sa.sa_mask.sig[0] = set32.sig[0] | (((long)set32.sig[1]) << 32);
		}
		ret |= __get_user(new_ka.sa.sa_flags, &act->sa_flags);
		ret |= __get_user(u_restorer, &act->sa_restorer);
		new_ka.sa.sa_restorer = compat_ptr(u_restorer);
                if (ret)
                	return -EFAULT;
	}

	ret = do_sigaction(sig, act ? &new_ka : NULL, oact ? &old_ka : NULL);

	if (!ret && oact) {
		switch (_NSIG_WORDS) {
		case 4: set32.sig[7] = (old_ka.sa.sa_mask.sig[3] >> 32); set32.sig[6] = old_ka.sa.sa_mask.sig[3];
		case 3: set32.sig[5] = (old_ka.sa.sa_mask.sig[2] >> 32); set32.sig[4] = old_ka.sa.sa_mask.sig[2];
		case 2: set32.sig[3] = (old_ka.sa.sa_mask.sig[1] >> 32); set32.sig[2] = old_ka.sa.sa_mask.sig[1];
		case 1: set32.sig[1] = (old_ka.sa.sa_mask.sig[0] >> 32); set32.sig[0] = old_ka.sa.sa_mask.sig[0];
		}
		ret = put_user(ptr_to_compat(old_ka.sa.sa_handler), &oact->sa_handler);
		ret |= __copy_to_user(&oact->sa_mask, &set32, sizeof(compat_sigset_t));
		ret |= __put_user(old_ka.sa.sa_flags, &oact->sa_flags);
		ret |= __put_user(ptr_to_compat(old_ka.sa.sa_restorer), &oact->sa_restorer);
		if (ret)
			ret = -EFAULT;
        }

        return ret;
}

/*
 * sparc32_execve() executes a new program after the asm stub has set
 * things up for us.  This should basically do what I want it to.
 */
asmlinkage long sparc32_execve(struct pt_regs *regs)
{
	int error, base = 0;
	char *filename;

	/* User register window flush is done by entry.S */

	/* Check for indirect call. */
	if ((u32)regs->u_regs[UREG_G1] == 0)
		base = 1;

	filename = getname(compat_ptr(regs->u_regs[base + UREG_I0]));
	error = PTR_ERR(filename);
	if (IS_ERR(filename))
		goto out;

	error = compat_do_execve(filename,
				 compat_ptr(regs->u_regs[base + UREG_I1]),
				 compat_ptr(regs->u_regs[base + UREG_I2]), regs);

	putname(filename);

	if (!error) {
		fprs_write(0);
		current_thread_info()->xfsr[0] = 0;
		current_thread_info()->fpsaved[0] = 0;
		regs->tstate &= ~TSTATE_PEF;
	}
out:
	return error;
}

#ifdef CONFIG_MODULES

asmlinkage long sys32_init_module(void __user *umod, u32 len,
				  const char __user *uargs)
{
	return sys_init_module(umod, len, uargs);
}

asmlinkage long sys32_delete_module(const char __user *name_user,
				    unsigned int flags)
{
	return sys_delete_module(name_user, flags);
}

#else /* CONFIG_MODULES */

asmlinkage long sys32_init_module(const char __user *name_user,
				  struct module __user *mod_user)
{
	return -ENOSYS;
}

asmlinkage long sys32_delete_module(const char __user *name_user)
{
	return -ENOSYS;
}

#endif  /* CONFIG_MODULES */

/* Translations due to time_t size differences.  Which affects all
   sorts of things, like timeval and itimerval.  */

extern struct timezone sys_tz;

asmlinkage long sys32_gettimeofday(struct compat_timeval __user *tv,
				   struct timezone __user *tz)
{
	if (tv) {
		struct timeval ktv;
		do_gettimeofday(&ktv);
		if (put_tv32(tv, &ktv))
			return -EFAULT;
	}
	if (tz) {
		if (copy_to_user(tz, &sys_tz, sizeof(sys_tz)))
			return -EFAULT;
	}
	return 0;
}

static inline long get_ts32(struct timespec *o, struct compat_timeval __user *i)
{
	long usec;

	if (!access_ok(VERIFY_READ, i, sizeof(*i)))
		return -EFAULT;
	if (__get_user(o->tv_sec, &i->tv_sec))
		return -EFAULT;
	if (__get_user(usec, &i->tv_usec))
		return -EFAULT;
	o->tv_nsec = usec * 1000;
	return 0;
}

asmlinkage long sys32_settimeofday(struct compat_timeval __user *tv,
				   struct timezone __user *tz)
{
	struct timespec kts;
	struct timezone ktz;

 	if (tv) {
		if (get_ts32(&kts, tv))
			return -EFAULT;
	}
	if (tz) {
		if (copy_from_user(&ktz, tz, sizeof(ktz)))
			return -EFAULT;
	}

	return do_sys_settimeofday(tv ? &kts : NULL, tz ? &ktz : NULL);
}

/* These are here just in case some old sparc32 binary calls it. */
asmlinkage long sys32_pause(void)
{
	current->state = TASK_INTERRUPTIBLE;
	schedule();
	return -ERESTARTNOHAND;
}

asmlinkage compat_ssize_t sys32_pread64(unsigned int fd,
					char __user *ubuf,
					compat_size_t count,
					unsigned long poshi,
					unsigned long poslo)
{
	return sys_pread64(fd, ubuf, count, (poshi << 32) | poslo);
}

asmlinkage compat_ssize_t sys32_pwrite64(unsigned int fd,
					 char __user *ubuf,
					 compat_size_t count,
					 unsigned long poshi,
					 unsigned long poslo)
{
	return sys_pwrite64(fd, ubuf, count, (poshi << 32) | poslo);
}

asmlinkage long compat_sys_readahead(int fd,
				     unsigned long offhi,
				     unsigned long offlo,
				     compat_size_t count)
{
	return sys_readahead(fd, (offhi << 32) | offlo, count);
}

long compat_sys_fadvise64(int fd,
			  unsigned long offhi,
			  unsigned long offlo,
			  compat_size_t len, int advice)
{
	return sys_fadvise64_64(fd, (offhi << 32) | offlo, len, advice);
}

long compat_sys_fadvise64_64(int fd,
			     unsigned long offhi, unsigned long offlo,
			     unsigned long lenhi, unsigned long lenlo,
			     int advice)
{
	return sys_fadvise64_64(fd,
				(offhi << 32) | offlo,
				(lenhi << 32) | lenlo,
				advice);
}

asmlinkage long compat_sys_sendfile(int out_fd, int in_fd,
				    compat_off_t __user *offset,
				    compat_size_t count)
{
	mm_segment_t old_fs = get_fs();
	int ret;
	off_t of;
	
	if (offset && get_user(of, offset))
		return -EFAULT;
		
	set_fs(KERNEL_DS);
	ret = sys_sendfile(out_fd, in_fd,
			   offset ? (off_t __user *) &of : NULL,
			   count);
	set_fs(old_fs);
	
	if (offset && put_user(of, offset))
		return -EFAULT;
		
	return ret;
}

asmlinkage long compat_sys_sendfile64(int out_fd, int in_fd,
				      compat_loff_t __user *offset,
				      compat_size_t count)
{
	mm_segment_t old_fs = get_fs();
	int ret;
	loff_t lof;
	
	if (offset && get_user(lof, offset))
		return -EFAULT;
		
	set_fs(KERNEL_DS);
	ret = sys_sendfile64(out_fd, in_fd,
			     offset ? (loff_t __user *) &lof : NULL,
			     count);
	set_fs(old_fs);
	
	if (offset && put_user(lof, offset))
		return -EFAULT;
		
	return ret;
}

/* This is just a version for 32-bit applications which does
 * not force O_LARGEFILE on.
 */

asmlinkage long sparc32_open(const char __user *filename,
			     int flags, int mode)
{
	return do_sys_open(AT_FDCWD, filename, flags, mode);
}

extern unsigned long do_mremap(unsigned long addr,
	unsigned long old_len, unsigned long new_len,
	unsigned long flags, unsigned long new_addr);
                
asmlinkage unsigned long sys32_mremap(unsigned long addr,
	unsigned long old_len, unsigned long new_len,
	unsigned long flags, u32 __new_addr)
{
	unsigned long ret = -EINVAL;
	unsigned long new_addr = __new_addr;

	if (unlikely(sparc_mmap_check(addr, old_len)))
		goto out;
	if (unlikely(sparc_mmap_check(new_addr, new_len)))
		goto out;
	down_write(&current->mm->mmap_sem);
	ret = do_mremap(addr, old_len, new_len, flags, new_addr);
	up_write(&current->mm->mmap_sem);
out:
	return ret;       
}

struct __sysctl_args32 {
	u32 name;
	int nlen;
	u32 oldval;
	u32 oldlenp;
	u32 newval;
	u32 newlen;
	u32 __unused[4];
};

asmlinkage long sys32_sysctl(struct __sysctl_args32 __user *args)
{
#ifndef CONFIG_SYSCTL_SYSCALL
	return -ENOSYS;
#else
	struct __sysctl_args32 tmp;
	int error;
	size_t oldlen, __user *oldlenp = NULL;
	unsigned long addr = (((unsigned long)&args->__unused[0]) + 7UL) & ~7UL;

	if (copy_from_user(&tmp, args, sizeof(tmp)))
		return -EFAULT;

	if (tmp.oldval && tmp.oldlenp) {
		/* Duh, this is ugly and might not work if sysctl_args
		   is in read-only memory, but do_sysctl does indirectly
		   a lot of uaccess in both directions and we'd have to
		   basically copy the whole sysctl.c here, and
		   glibc's __sysctl uses rw memory for the structure
		   anyway.  */
		if (get_user(oldlen, (u32 __user *)(unsigned long)tmp.oldlenp) ||
		    put_user(oldlen, (size_t __user *)addr))
			return -EFAULT;
		oldlenp = (size_t __user *)addr;
	}

	lock_kernel();
	error = do_sysctl((int __user *)(unsigned long) tmp.name,
			  tmp.nlen,
			  (void __user *)(unsigned long) tmp.oldval,
			  oldlenp,
			  (void __user *)(unsigned long) tmp.newval,
			  tmp.newlen);
	unlock_kernel();
	if (oldlenp) {
		if (!error) {
			if (get_user(oldlen, (size_t __user *)addr) ||
			    put_user(oldlen, (u32 __user *)(unsigned long) tmp.oldlenp))
				error = -EFAULT;
		}
		if (copy_to_user(args->__unused, tmp.__unused, sizeof(tmp.__unused)))
			error = -EFAULT;
	}
	return error;
#endif
}

long sys32_lookup_dcookie(unsigned long cookie_high,
			  unsigned long cookie_low,
			  char __user *buf, size_t len)
{
	return sys_lookup_dcookie((cookie_high << 32) | cookie_low,
				  buf, len);
}

long compat_sync_file_range(int fd, unsigned long off_high, unsigned long off_low, unsigned long nb_high, unsigned long nb_low, int flags)
{
	return sys_sync_file_range(fd,
				   (off_high << 32) | off_low,
				   (nb_high << 32) | nb_low,
				   flags);
}

asmlinkage long compat_sys_fallocate(int fd, int mode, u32 offhi, u32 offlo,
				     u32 lenhi, u32 lenlo)
{
	return sys_fallocate(fd, mode, ((loff_t)offhi << 32) | offlo,
			     ((loff_t)lenhi << 32) | lenlo);
}<|MERGE_RESOLUTION|>--- conflicted
+++ resolved
@@ -58,185 +58,6 @@
 #include <asm/mmu_context.h>
 #include <asm/compat_signal.h>
 
-<<<<<<< HEAD
-asmlinkage long sys32_chown16(const char __user * filename, u16 user, u16 group)
-{
-	return sys_chown(filename, low2highuid(user), low2highgid(group));
-}
-
-asmlinkage long sys32_lchown16(const char __user * filename, u16 user, u16 group)
-{
-	return sys_lchown(filename, low2highuid(user), low2highgid(group));
-}
-
-asmlinkage long sys32_fchown16(unsigned int fd, u16 user, u16 group)
-{
-	return sys_fchown(fd, low2highuid(user), low2highgid(group));
-}
-
-asmlinkage long sys32_setregid16(u16 rgid, u16 egid)
-{
-	return sys_setregid(low2highgid(rgid), low2highgid(egid));
-}
-
-asmlinkage long sys32_setgid16(u16 gid)
-{
-	return sys_setgid((gid_t)gid);
-}
-
-asmlinkage long sys32_setreuid16(u16 ruid, u16 euid)
-{
-	return sys_setreuid(low2highuid(ruid), low2highuid(euid));
-}
-
-asmlinkage long sys32_setuid16(u16 uid)
-{
-	return sys_setuid((uid_t)uid);
-}
-
-asmlinkage long sys32_setresuid16(u16 ruid, u16 euid, u16 suid)
-{
-	return sys_setresuid(low2highuid(ruid), low2highuid(euid),
-		low2highuid(suid));
-}
-
-asmlinkage long sys32_getresuid16(u16 __user *ruid, u16 __user *euid, u16 __user *suid)
-{
-	int retval;
-
-	if (!(retval = put_user(high2lowuid(current->cred->uid), ruid)) &&
-	    !(retval = put_user(high2lowuid(current->cred->euid), euid)))
-		retval = put_user(high2lowuid(current->cred->suid), suid);
-
-	return retval;
-}
-
-asmlinkage long sys32_setresgid16(u16 rgid, u16 egid, u16 sgid)
-{
-	return sys_setresgid(low2highgid(rgid), low2highgid(egid),
-		low2highgid(sgid));
-}
-
-asmlinkage long sys32_getresgid16(u16 __user *rgid, u16 __user *egid, u16 __user *sgid)
-{
-	int retval;
-
-	if (!(retval = put_user(high2lowgid(current->cred->gid), rgid)) &&
-	    !(retval = put_user(high2lowgid(current->cred->egid), egid)))
-		retval = put_user(high2lowgid(current->cred->sgid), sgid);
-
-	return retval;
-}
-
-asmlinkage long sys32_setfsuid16(u16 uid)
-{
-	return sys_setfsuid((uid_t)uid);
-}
-
-asmlinkage long sys32_setfsgid16(u16 gid)
-{
-	return sys_setfsgid((gid_t)gid);
-}
-
-static int groups16_to_user(u16 __user *grouplist, struct group_info *group_info)
-{
-	int i;
-	u16 group;
-
-	for (i = 0; i < group_info->ngroups; i++) {
-		group = (u16)GROUP_AT(group_info, i);
-		if (put_user(group, grouplist+i))
-			return -EFAULT;
-	}
-
-	return 0;
-}
-
-static int groups16_from_user(struct group_info *group_info, u16 __user *grouplist)
-{
-	int i;
-	u16 group;
-
-	for (i = 0; i < group_info->ngroups; i++) {
-		if (get_user(group, grouplist+i))
-			return  -EFAULT;
-		GROUP_AT(group_info, i) = (gid_t)group;
-	}
-
-	return 0;
-}
-
-asmlinkage long sys32_getgroups16(int gidsetsize, u16 __user *grouplist)
-{
-	int i;
-
-	if (gidsetsize < 0)
-		return -EINVAL;
-
-	get_group_info(current->cred->group_info);
-	i = current->cred->group_info->ngroups;
-	if (gidsetsize) {
-		if (i > gidsetsize) {
-			i = -EINVAL;
-			goto out;
-		}
-		if (groups16_to_user(grouplist, current->cred->group_info)) {
-			i = -EFAULT;
-			goto out;
-		}
-	}
-out:
-	put_group_info(current->cred->group_info);
-	return i;
-}
-
-asmlinkage long sys32_setgroups16(int gidsetsize, u16 __user *grouplist)
-{
-	struct group_info *group_info;
-	int retval;
-
-	if (!capable(CAP_SETGID))
-		return -EPERM;
-	if ((unsigned)gidsetsize > NGROUPS_MAX)
-		return -EINVAL;
-
-	group_info = groups_alloc(gidsetsize);
-	if (!group_info)
-		return -ENOMEM;
-	retval = groups16_from_user(group_info, grouplist);
-	if (retval) {
-		put_group_info(group_info);
-		return retval;
-	}
-
-	retval = set_current_groups(group_info);
-	put_group_info(group_info);
-
-	return retval;
-}
-
-asmlinkage long sys32_getuid16(void)
-{
-	return high2lowuid(current->cred->uid);
-}
-
-asmlinkage long sys32_geteuid16(void)
-{
-	return high2lowuid(current->cred->euid);
-}
-
-asmlinkage long sys32_getgid16(void)
-{
-	return high2lowgid(current->cred->gid);
-}
-
-asmlinkage long sys32_getegid16(void)
-{
-	return high2lowgid(current->cred->egid);
-}
-
-=======
->>>>>>> 796aadeb
 /* 32-bit timeval and related flotsam.  */
 
 static inline long put_tv32(struct compat_timeval __user *o, struct timeval *i)
