/*
 * Copyright 2004-2009 Analog Devices Inc.
 *
 * Licensed under the GPL-2 or later.
 */

#ifndef _BLACKFIN_BITOPS_H
#define _BLACKFIN_BITOPS_H

#include <linux/compiler.h>

#include <asm-generic/bitops/__ffs.h>
#include <asm-generic/bitops/ffz.h>
#include <asm-generic/bitops/fls.h>
#include <asm-generic/bitops/__fls.h>
#include <asm-generic/bitops/fls64.h>
#include <asm-generic/bitops/find.h>

#ifndef _LINUX_BITOPS_H
#error only <linux/bitops.h> can be included directly
#endif

#include <asm-generic/bitops/sched.h>
#include <asm-generic/bitops/ffs.h>
<<<<<<< HEAD
#include <asm-generic/bitops/lock.h>
#include <asm-generic/bitops/ext2-non-atomic.h>
#include <asm-generic/bitops/ext2-atomic.h>
#include <asm-generic/bitops/minix.h>

#ifndef CONFIG_SMP
#include <linux/irqflags.h>

/*
 * clear_bit may not imply a memory barrier
 */
#ifndef smp_mb__before_clear_bit
#define smp_mb__before_clear_bit()	smp_mb()
#define smp_mb__after_clear_bit()	smp_mb()
#endif
#include <asm-generic/bitops/atomic.h>
#include <asm-generic/bitops/non-atomic.h>
#else

=======
#include <asm-generic/bitops/const_hweight.h>
#include <asm-generic/bitops/lock.h>

#include <asm-generic/bitops/ext2-non-atomic.h>
#include <asm-generic/bitops/ext2-atomic.h>
#include <asm-generic/bitops/minix.h>

#ifndef CONFIG_SMP
#include <linux/irqflags.h>

/*
 * clear_bit may not imply a memory barrier
 */
#ifndef smp_mb__before_clear_bit
#define smp_mb__before_clear_bit()	smp_mb()
#define smp_mb__after_clear_bit()	smp_mb()
#endif
#include <asm-generic/bitops/atomic.h>
#include <asm-generic/bitops/non-atomic.h>
#else

>>>>>>> 062c1825
#include <asm/byteorder.h>	/* swab32 */
#include <linux/linkage.h>

asmlinkage int __raw_bit_set_asm(volatile unsigned long *addr, int nr);

asmlinkage int __raw_bit_clear_asm(volatile unsigned long *addr, int nr);

asmlinkage int __raw_bit_toggle_asm(volatile unsigned long *addr, int nr);

asmlinkage int __raw_bit_test_set_asm(volatile unsigned long *addr, int nr);

asmlinkage int __raw_bit_test_clear_asm(volatile unsigned long *addr, int nr);

asmlinkage int __raw_bit_test_toggle_asm(volatile unsigned long *addr, int nr);

asmlinkage int __raw_bit_test_asm(const volatile unsigned long *addr, int nr);

static inline void set_bit(int nr, volatile unsigned long *addr)
{
	volatile unsigned long *a = addr + (nr >> 5);
	__raw_bit_set_asm(a, nr & 0x1f);
}

static inline void clear_bit(int nr, volatile unsigned long *addr)
{
	volatile unsigned long *a = addr + (nr >> 5);
	__raw_bit_clear_asm(a, nr & 0x1f);
}

static inline void change_bit(int nr, volatile unsigned long *addr)
{
	volatile unsigned long *a = addr + (nr >> 5);
	__raw_bit_toggle_asm(a, nr & 0x1f);
}

static inline int test_bit(int nr, const volatile unsigned long *addr)
{
	volatile const unsigned long *a = addr + (nr >> 5);
	return __raw_bit_test_asm(a, nr & 0x1f) != 0;
}

static inline int test_and_set_bit(int nr, volatile unsigned long *addr)
{
	volatile unsigned long *a = addr + (nr >> 5);
	return __raw_bit_test_set_asm(a, nr & 0x1f);
}

static inline int test_and_clear_bit(int nr, volatile unsigned long *addr)
{
	volatile unsigned long *a = addr + (nr >> 5);
	return __raw_bit_test_clear_asm(a, nr & 0x1f);
}

static inline int test_and_change_bit(int nr, volatile unsigned long *addr)
{
	volatile unsigned long *a = addr + (nr >> 5);
	return __raw_bit_test_toggle_asm(a, nr & 0x1f);
}

/*
 * clear_bit() doesn't provide any barrier for the compiler.
 */
#define smp_mb__before_clear_bit()	barrier()
#define smp_mb__after_clear_bit()	barrier()

#include <asm-generic/bitops/non-atomic.h>

#endif /* CONFIG_SMP */

/*
 * hweightN: returns the hamming weight (i.e. the number
 * of bits set) of a N-bit word
 */

<<<<<<< HEAD
static inline unsigned int hweight32(unsigned int w)
=======
static inline unsigned int __arch_hweight32(unsigned int w)
>>>>>>> 062c1825
{
	unsigned int res;

	__asm__ ("%0.l = ONES %1;"
		"%0 = %0.l (Z);"
		: "=d" (res) : "d" (w));
	return res;
}

<<<<<<< HEAD
static inline unsigned int hweight64(__u64 w)
{
	return hweight32((unsigned int)(w >> 32)) + hweight32((unsigned int)w);
}

static inline unsigned int hweight16(unsigned int w)
{
	return hweight32(w & 0xffff);
}

static inline unsigned int hweight8(unsigned int w)
{
	return hweight32(w & 0xff);
=======
static inline unsigned int __arch_hweight64(__u64 w)
{
	return __arch_hweight32((unsigned int)(w >> 32)) +
	       __arch_hweight32((unsigned int)w);
}

static inline unsigned int __arch_hweight16(unsigned int w)
{
	return __arch_hweight32(w & 0xffff);
}

static inline unsigned int __arch_hweight8(unsigned int w)
{
	return __arch_hweight32(w & 0xff);
>>>>>>> 062c1825
}

#endif				/* _BLACKFIN_BITOPS_H */<|MERGE_RESOLUTION|>--- conflicted
+++ resolved
@@ -22,27 +22,6 @@
 
 #include <asm-generic/bitops/sched.h>
 #include <asm-generic/bitops/ffs.h>
-<<<<<<< HEAD
-#include <asm-generic/bitops/lock.h>
-#include <asm-generic/bitops/ext2-non-atomic.h>
-#include <asm-generic/bitops/ext2-atomic.h>
-#include <asm-generic/bitops/minix.h>
-
-#ifndef CONFIG_SMP
-#include <linux/irqflags.h>
-
-/*
- * clear_bit may not imply a memory barrier
- */
-#ifndef smp_mb__before_clear_bit
-#define smp_mb__before_clear_bit()	smp_mb()
-#define smp_mb__after_clear_bit()	smp_mb()
-#endif
-#include <asm-generic/bitops/atomic.h>
-#include <asm-generic/bitops/non-atomic.h>
-#else
-
-=======
 #include <asm-generic/bitops/const_hweight.h>
 #include <asm-generic/bitops/lock.h>
 
@@ -64,7 +43,6 @@
 #include <asm-generic/bitops/non-atomic.h>
 #else
 
->>>>>>> 062c1825
 #include <asm/byteorder.h>	/* swab32 */
 #include <linux/linkage.h>
 
@@ -139,11 +117,7 @@
  * of bits set) of a N-bit word
  */
 
-<<<<<<< HEAD
-static inline unsigned int hweight32(unsigned int w)
-=======
 static inline unsigned int __arch_hweight32(unsigned int w)
->>>>>>> 062c1825
 {
 	unsigned int res;
 
@@ -153,21 +127,6 @@
 	return res;
 }
 
-<<<<<<< HEAD
-static inline unsigned int hweight64(__u64 w)
-{
-	return hweight32((unsigned int)(w >> 32)) + hweight32((unsigned int)w);
-}
-
-static inline unsigned int hweight16(unsigned int w)
-{
-	return hweight32(w & 0xffff);
-}
-
-static inline unsigned int hweight8(unsigned int w)
-{
-	return hweight32(w & 0xff);
-=======
 static inline unsigned int __arch_hweight64(__u64 w)
 {
 	return __arch_hweight32((unsigned int)(w >> 32)) +
@@ -182,7 +141,6 @@
 static inline unsigned int __arch_hweight8(unsigned int w)
 {
 	return __arch_hweight32(w & 0xff);
->>>>>>> 062c1825
 }
 
 #endif				/* _BLACKFIN_BITOPS_H */