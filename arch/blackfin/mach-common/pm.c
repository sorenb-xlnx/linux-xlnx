--- conflicted
+++ resolved
@@ -23,12 +23,6 @@
 
 void bfin_pm_suspend_standby_enter(void)
 {
-<<<<<<< HEAD
-	unsigned long flags;
-
-	flags = hard_local_irq_save();
-=======
->>>>>>> 3cbea436
 	bfin_pm_standby_setup();
 
 #ifdef CONFIG_PM_BFIN_SLEEP_DEEPER
@@ -58,11 +52,6 @@
 #else
 	bfin_write_SIC_IWR(IWR_DISABLE_ALL);
 #endif
-<<<<<<< HEAD
-
-	hard_local_irq_restore(flags);
-=======
->>>>>>> 3cbea436
 }
 
 int bf53x_suspend_l1_mem(unsigned char *memptr)
@@ -154,18 +143,9 @@
 	wakeup |= GPWE;
 #endif
 
-<<<<<<< HEAD
-	flags = hard_local_irq_save();
-
 	ret = blackfin_dma_suspend();
 
 	if (ret) {
-		hard_local_irq_restore(flags);
-=======
-	ret = blackfin_dma_suspend();
-
-	if (ret) {
->>>>>>> 3cbea436
 		kfree(memptr);
 		return ret;
 	}
@@ -189,10 +169,6 @@
 	bfin_gpio_pm_hibernate_restore();
 	blackfin_dma_resume();
 
-<<<<<<< HEAD
-	hard_local_irq_restore(flags);
-=======
->>>>>>> 3cbea436
 	kfree(memptr);
 
 	return 0;
