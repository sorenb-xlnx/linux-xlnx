--- conflicted
+++ resolved
@@ -1752,10 +1752,7 @@
 	.long _sys_name_to_handle_at	/* 375 */
 	.long _sys_open_by_handle_at
 	.long _sys_clock_adjtime
-<<<<<<< HEAD
-=======
 	.long _sys_syncfs
->>>>>>> 8eca7a00
 
 	.rept NR_syscalls-(.-_sys_call_table)/4
 	.long _sys_ni_syscall
