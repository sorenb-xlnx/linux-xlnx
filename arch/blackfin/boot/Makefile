#
# arch/blackfin/boot/Makefile
#
# This file is subject to the terms and conditions of the GNU General Public
# License.  See the file "COPYING" in the main directory of this archive
# for more details.
#

MKIMAGE := $(srctree)/scripts/mkuboot.sh

targets := vmImage vmImage.bin vmImage.bz2 vmImage.gz vmImage.lzma vmImage.lzo vmImage.xip
extra-y += vmlinux.bin vmlinux.bin.gz vmlinux.bin.bz2 vmlinux.bin.lzma vmlinux.bin.lzo vmlinux.bin.xip

UIMAGE_OPTS-y :=
UIMAGE_OPTS-$(CONFIG_RAMKERNEL) += -a $(CONFIG_BOOT_LOAD)
UIMAGE_OPTS-$(CONFIG_ROMKERNEL) += -a $(CONFIG_ROM_BASE) -x

quiet_cmd_uimage = UIMAGE  $@
      cmd_uimage = $(CONFIG_SHELL) $(MKIMAGE) -A $(ARCH) -O linux -T kernel \
<<<<<<< HEAD
                   -C $(2) -n '$(MACHINE)-$(KERNELRELEASE)' \
=======
                   -C $(2) -n '$(CPU_REV)-$(KERNELRELEASE)' \
>>>>>>> 3cbea436
                   -e $(shell $(NM) vmlinux | awk '$$NF == "__start" {print $$1}') \
                   $(UIMAGE_OPTS-y) -d $< $@

$(obj)/vmlinux.bin: vmlinux FORCE
	$(call if_changed,objcopy)

$(obj)/vmlinux.bin.gz: $(obj)/vmlinux.bin FORCE
	$(call if_changed,gzip)

$(obj)/vmlinux.bin.bz2: $(obj)/vmlinux.bin FORCE
	$(call if_changed,bzip2)

$(obj)/vmlinux.bin.lzma: $(obj)/vmlinux.bin FORCE
	$(call if_changed,lzma)

$(obj)/vmlinux.bin.lzo: $(obj)/vmlinux.bin FORCE
	$(call if_changed,lzo)

# The mkimage tool wants 64bytes prepended to the image
quiet_cmd_mk_bin_xip = BIN     $@
      cmd_mk_bin_xip = ( printf '%64s' | tr ' ' '\377' ; cat $< ) > $@
$(obj)/vmlinux.bin.xip: $(obj)/vmlinux.bin FORCE
	$(call if_changed,mk_bin_xip)

$(obj)/vmImage.bin: $(obj)/vmlinux.bin
	$(call if_changed,uimage,none)

$(obj)/vmImage.bz2: $(obj)/vmlinux.bin.bz2
	$(call if_changed,uimage,bzip2)

$(obj)/vmImage.gz: $(obj)/vmlinux.bin.gz
	$(call if_changed,uimage,gzip)

$(obj)/vmImage.lzma: $(obj)/vmlinux.bin.lzma
	$(call if_changed,uimage,lzma)

$(obj)/vmImage.lzo: $(obj)/vmlinux.bin.lzo
	$(call if_changed,uimage,lzo)

$(obj)/vmImage.xip: $(obj)/vmlinux.bin.xip
	$(call if_changed,uimage,none)

suffix-y                      := bin
suffix-$(CONFIG_KERNEL_GZIP)  := gz
suffix-$(CONFIG_KERNEL_BZIP2) := bz2
suffix-$(CONFIG_KERNEL_LZMA)  := lzma
suffix-$(CONFIG_KERNEL_LZO)   := lzo
suffix-$(CONFIG_ROMKERNEL)    := xip

$(obj)/vmImage: $(obj)/vmImage.$(suffix-y)
	@ln -sf $(notdir $<) $@

install:
	sh $(srctree)/$(src)/install.sh $(KERNELRELEASE) $(BOOTIMAGE) System.map "$(INSTALL_PATH)"<|MERGE_RESOLUTION|>--- conflicted
+++ resolved
@@ -17,11 +17,7 @@
 
 quiet_cmd_uimage = UIMAGE  $@
       cmd_uimage = $(CONFIG_SHELL) $(MKIMAGE) -A $(ARCH) -O linux -T kernel \
-<<<<<<< HEAD
-                   -C $(2) -n '$(MACHINE)-$(KERNELRELEASE)' \
-=======
                    -C $(2) -n '$(CPU_REV)-$(KERNELRELEASE)' \
->>>>>>> 3cbea436
                    -e $(shell $(NM) vmlinux | awk '$$NF == "__start" {print $$1}') \
                    $(UIMAGE_OPTS-y) -d $< $@
 
