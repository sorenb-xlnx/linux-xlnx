--- conflicted
+++ resolved
@@ -27,11 +27,7 @@
 }
 
 extern void set_irq_affinity_info (unsigned int irq, int dest, int redir);
-<<<<<<< HEAD
-bool is_affinity_mask_valid(cpumask_var_t cpumask);
-=======
 bool is_affinity_mask_valid(const struct cpumask *cpumask);
->>>>>>> f9d088b2
 
 #define is_affinity_mask_valid is_affinity_mask_valid
 
