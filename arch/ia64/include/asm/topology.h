--- conflicted
+++ resolved
@@ -124,11 +124,7 @@
 
 #define cpumask_of_pcibus(bus)	(pcibus_to_node(bus) == -1 ?		\
 				 cpu_all_mask :				\
-<<<<<<< HEAD
-				 cpumask_from_node(pcibus_to_node(bus)))
-=======
 				 cpumask_of_node(pcibus_to_node(bus)))
->>>>>>> f9d088b2
 
 #include <asm-generic/topology.h>
 
