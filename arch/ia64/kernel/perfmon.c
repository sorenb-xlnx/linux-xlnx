/*
 * This file implements the perfmon-2 subsystem which is used
 * to program the IA-64 Performance Monitoring Unit (PMU).
 *
 * The initial version of perfmon.c was written by
 * Ganesh Venkitachalam, IBM Corp.
 *
 * Then it was modified for perfmon-1.x by Stephane Eranian and
 * David Mosberger, Hewlett Packard Co.
 *
 * Version Perfmon-2.x is a rewrite of perfmon-1.x
 * by Stephane Eranian, Hewlett Packard Co.
 *
 * Copyright (C) 1999-2005  Hewlett Packard Co
 *               Stephane Eranian <eranian@hpl.hp.com>
 *               David Mosberger-Tang <davidm@hpl.hp.com>
 *
 * More information about perfmon available at:
 * 	http://www.hpl.hp.com/research/linux/perfmon
 */

#include <linux/module.h>
#include <linux/kernel.h>
#include <linux/sched.h>
#include <linux/interrupt.h>
#include <linux/proc_fs.h>
#include <linux/seq_file.h>
#include <linux/init.h>
#include <linux/vmalloc.h>
#include <linux/mm.h>
#include <linux/sysctl.h>
#include <linux/list.h>
#include <linux/file.h>
#include <linux/poll.h>
#include <linux/vfs.h>
#include <linux/smp.h>
#include <linux/pagemap.h>
#include <linux/mount.h>
#include <linux/bitops.h>
#include <linux/capability.h>
#include <linux/rcupdate.h>
#include <linux/completion.h>
#include <linux/tracehook.h>
#include <linux/slab.h>

#include <asm/errno.h>
#include <asm/intrinsics.h>
#include <asm/page.h>
#include <asm/perfmon.h>
#include <asm/processor.h>
#include <asm/signal.h>
#include <asm/system.h>
#include <asm/uaccess.h>
#include <asm/delay.h>

#ifdef CONFIG_PERFMON
/*
 * perfmon context state
 */
#define PFM_CTX_UNLOADED	1	/* context is not loaded onto any task */
#define PFM_CTX_LOADED		2	/* context is loaded onto a task */
#define PFM_CTX_MASKED		3	/* context is loaded but monitoring is masked due to overflow */
#define PFM_CTX_ZOMBIE		4	/* owner of the context is closing it */

#define PFM_INVALID_ACTIVATION	(~0UL)

#define PFM_NUM_PMC_REGS	64	/* PMC save area for ctxsw */
#define PFM_NUM_PMD_REGS	64	/* PMD save area for ctxsw */

/*
 * depth of message queue
 */
#define PFM_MAX_MSGS		32
#define PFM_CTXQ_EMPTY(g)	((g)->ctx_msgq_head == (g)->ctx_msgq_tail)

/*
 * type of a PMU register (bitmask).
 * bitmask structure:
 * 	bit0   : register implemented
 * 	bit1   : end marker
 * 	bit2-3 : reserved
 * 	bit4   : pmc has pmc.pm
 * 	bit5   : pmc controls a counter (has pmc.oi), pmd is used as counter
 * 	bit6-7 : register type
 * 	bit8-31: reserved
 */
#define PFM_REG_NOTIMPL		0x0 /* not implemented at all */
#define PFM_REG_IMPL		0x1 /* register implemented */
#define PFM_REG_END		0x2 /* end marker */
#define PFM_REG_MONITOR		(0x1<<4|PFM_REG_IMPL) /* a PMC with a pmc.pm field only */
#define PFM_REG_COUNTING	(0x2<<4|PFM_REG_MONITOR) /* a monitor + pmc.oi+ PMD used as a counter */
#define PFM_REG_CONTROL		(0x4<<4|PFM_REG_IMPL) /* PMU control register */
#define	PFM_REG_CONFIG		(0x8<<4|PFM_REG_IMPL) /* configuration register */
#define PFM_REG_BUFFER	 	(0xc<<4|PFM_REG_IMPL) /* PMD used as buffer */

#define PMC_IS_LAST(i)	(pmu_conf->pmc_desc[i].type & PFM_REG_END)
#define PMD_IS_LAST(i)	(pmu_conf->pmd_desc[i].type & PFM_REG_END)

#define PMC_OVFL_NOTIFY(ctx, i)	((ctx)->ctx_pmds[i].flags &  PFM_REGFL_OVFL_NOTIFY)

/* i assumed unsigned */
#define PMC_IS_IMPL(i)	  (i< PMU_MAX_PMCS && (pmu_conf->pmc_desc[i].type & PFM_REG_IMPL))
#define PMD_IS_IMPL(i)	  (i< PMU_MAX_PMDS && (pmu_conf->pmd_desc[i].type & PFM_REG_IMPL))

/* XXX: these assume that register i is implemented */
#define PMD_IS_COUNTING(i) ((pmu_conf->pmd_desc[i].type & PFM_REG_COUNTING) == PFM_REG_COUNTING)
#define PMC_IS_COUNTING(i) ((pmu_conf->pmc_desc[i].type & PFM_REG_COUNTING) == PFM_REG_COUNTING)
#define PMC_IS_MONITOR(i)  ((pmu_conf->pmc_desc[i].type & PFM_REG_MONITOR)  == PFM_REG_MONITOR)
#define PMC_IS_CONTROL(i)  ((pmu_conf->pmc_desc[i].type & PFM_REG_CONTROL)  == PFM_REG_CONTROL)

#define PMC_DFL_VAL(i)     pmu_conf->pmc_desc[i].default_value
#define PMC_RSVD_MASK(i)   pmu_conf->pmc_desc[i].reserved_mask
#define PMD_PMD_DEP(i)	   pmu_conf->pmd_desc[i].dep_pmd[0]
#define PMC_PMD_DEP(i)	   pmu_conf->pmc_desc[i].dep_pmd[0]

#define PFM_NUM_IBRS	  IA64_NUM_DBG_REGS
#define PFM_NUM_DBRS	  IA64_NUM_DBG_REGS

#define CTX_OVFL_NOBLOCK(c)	((c)->ctx_fl_block == 0)
#define CTX_HAS_SMPL(c)		((c)->ctx_fl_is_sampling)
#define PFM_CTX_TASK(h)		(h)->ctx_task

#define PMU_PMC_OI		5 /* position of pmc.oi bit */

/* XXX: does not support more than 64 PMDs */
#define CTX_USED_PMD(ctx, mask) (ctx)->ctx_used_pmds[0] |= (mask)
#define CTX_IS_USED_PMD(ctx, c) (((ctx)->ctx_used_pmds[0] & (1UL << (c))) != 0UL)

#define CTX_USED_MONITOR(ctx, mask) (ctx)->ctx_used_monitors[0] |= (mask)

#define CTX_USED_IBR(ctx,n) 	(ctx)->ctx_used_ibrs[(n)>>6] |= 1UL<< ((n) % 64)
#define CTX_USED_DBR(ctx,n) 	(ctx)->ctx_used_dbrs[(n)>>6] |= 1UL<< ((n) % 64)
#define CTX_USES_DBREGS(ctx)	(((pfm_context_t *)(ctx))->ctx_fl_using_dbreg==1)
#define PFM_CODE_RR	0	/* requesting code range restriction */
#define PFM_DATA_RR	1	/* requestion data range restriction */

#define PFM_CPUINFO_CLEAR(v)	pfm_get_cpu_var(pfm_syst_info) &= ~(v)
#define PFM_CPUINFO_SET(v)	pfm_get_cpu_var(pfm_syst_info) |= (v)
#define PFM_CPUINFO_GET()	pfm_get_cpu_var(pfm_syst_info)

#define RDEP(x)	(1UL<<(x))

/*
 * context protection macros
 * in SMP:
 * 	- we need to protect against CPU concurrency (spin_lock)
 * 	- we need to protect against PMU overflow interrupts (local_irq_disable)
 * in UP:
 * 	- we need to protect against PMU overflow interrupts (local_irq_disable)
 *
 * spin_lock_irqsave()/spin_unlock_irqrestore():
 * 	in SMP: local_irq_disable + spin_lock
 * 	in UP : local_irq_disable
 *
 * spin_lock()/spin_lock():
 * 	in UP : removed automatically
 * 	in SMP: protect against context accesses from other CPU. interrupts
 * 	        are not masked. This is useful for the PMU interrupt handler
 * 	        because we know we will not get PMU concurrency in that code.
 */
#define PROTECT_CTX(c, f) \
	do {  \
		DPRINT(("spinlock_irq_save ctx %p by [%d]\n", c, task_pid_nr(current))); \
		spin_lock_irqsave(&(c)->ctx_lock, f); \
		DPRINT(("spinlocked ctx %p  by [%d]\n", c, task_pid_nr(current))); \
	} while(0)

#define UNPROTECT_CTX(c, f) \
	do { \
		DPRINT(("spinlock_irq_restore ctx %p by [%d]\n", c, task_pid_nr(current))); \
		spin_unlock_irqrestore(&(c)->ctx_lock, f); \
	} while(0)

#define PROTECT_CTX_NOPRINT(c, f) \
	do {  \
		spin_lock_irqsave(&(c)->ctx_lock, f); \
	} while(0)


#define UNPROTECT_CTX_NOPRINT(c, f) \
	do { \
		spin_unlock_irqrestore(&(c)->ctx_lock, f); \
	} while(0)


#define PROTECT_CTX_NOIRQ(c) \
	do {  \
		spin_lock(&(c)->ctx_lock); \
	} while(0)

#define UNPROTECT_CTX_NOIRQ(c) \
	do { \
		spin_unlock(&(c)->ctx_lock); \
	} while(0)


#ifdef CONFIG_SMP

#define GET_ACTIVATION()	pfm_get_cpu_var(pmu_activation_number)
#define INC_ACTIVATION()	pfm_get_cpu_var(pmu_activation_number)++
#define SET_ACTIVATION(c)	(c)->ctx_last_activation = GET_ACTIVATION()

#else /* !CONFIG_SMP */
#define SET_ACTIVATION(t) 	do {} while(0)
#define GET_ACTIVATION(t) 	do {} while(0)
#define INC_ACTIVATION(t) 	do {} while(0)
#endif /* CONFIG_SMP */

#define SET_PMU_OWNER(t, c)	do { pfm_get_cpu_var(pmu_owner) = (t); pfm_get_cpu_var(pmu_ctx) = (c); } while(0)
#define GET_PMU_OWNER()		pfm_get_cpu_var(pmu_owner)
#define GET_PMU_CTX()		pfm_get_cpu_var(pmu_ctx)

#define LOCK_PFS(g)	    	spin_lock_irqsave(&pfm_sessions.pfs_lock, g)
#define UNLOCK_PFS(g)	    	spin_unlock_irqrestore(&pfm_sessions.pfs_lock, g)

#define PFM_REG_RETFLAG_SET(flags, val)	do { flags &= ~PFM_REG_RETFL_MASK; flags |= (val); } while(0)

/*
 * cmp0 must be the value of pmc0
 */
#define PMC0_HAS_OVFL(cmp0)  (cmp0 & ~0x1UL)

#define PFMFS_MAGIC 0xa0b4d889

/*
 * debugging
 */
#define PFM_DEBUGGING 1
#ifdef PFM_DEBUGGING
#define DPRINT(a) \
	do { \
		if (unlikely(pfm_sysctl.debug >0)) { printk("%s.%d: CPU%d [%d] ", __func__, __LINE__, smp_processor_id(), task_pid_nr(current)); printk a; } \
	} while (0)

#define DPRINT_ovfl(a) \
	do { \
		if (unlikely(pfm_sysctl.debug > 0 && pfm_sysctl.debug_ovfl >0)) { printk("%s.%d: CPU%d [%d] ", __func__, __LINE__, smp_processor_id(), task_pid_nr(current)); printk a; } \
	} while (0)
#endif

/*
 * 64-bit software counter structure
 *
 * the next_reset_type is applied to the next call to pfm_reset_regs()
 */
typedef struct {
	unsigned long	val;		/* virtual 64bit counter value */
	unsigned long	lval;		/* last reset value */
	unsigned long	long_reset;	/* reset value on sampling overflow */
	unsigned long	short_reset;    /* reset value on overflow */
	unsigned long	reset_pmds[4];  /* which other pmds to reset when this counter overflows */
	unsigned long	smpl_pmds[4];   /* which pmds are accessed when counter overflow */
	unsigned long	seed;		/* seed for random-number generator */
	unsigned long	mask;		/* mask for random-number generator */
	unsigned int 	flags;		/* notify/do not notify */
	unsigned long	eventid;	/* overflow event identifier */
} pfm_counter_t;

/*
 * context flags
 */
typedef struct {
	unsigned int block:1;		/* when 1, task will blocked on user notifications */
	unsigned int system:1;		/* do system wide monitoring */
	unsigned int using_dbreg:1;	/* using range restrictions (debug registers) */
	unsigned int is_sampling:1;	/* true if using a custom format */
	unsigned int excl_idle:1;	/* exclude idle task in system wide session */
	unsigned int going_zombie:1;	/* context is zombie (MASKED+blocking) */
	unsigned int trap_reason:2;	/* reason for going into pfm_handle_work() */
	unsigned int no_msg:1;		/* no message sent on overflow */
	unsigned int can_restart:1;	/* allowed to issue a PFM_RESTART */
	unsigned int reserved:22;
} pfm_context_flags_t;

#define PFM_TRAP_REASON_NONE		0x0	/* default value */
#define PFM_TRAP_REASON_BLOCK		0x1	/* we need to block on overflow */
#define PFM_TRAP_REASON_RESET		0x2	/* we need to reset PMDs */


/*
 * perfmon context: encapsulates all the state of a monitoring session
 */

typedef struct pfm_context {
	spinlock_t		ctx_lock;		/* context protection */

	pfm_context_flags_t	ctx_flags;		/* bitmask of flags  (block reason incl.) */
	unsigned int		ctx_state;		/* state: active/inactive (no bitfield) */

	struct task_struct 	*ctx_task;		/* task to which context is attached */

	unsigned long		ctx_ovfl_regs[4];	/* which registers overflowed (notification) */

	struct completion	ctx_restart_done;  	/* use for blocking notification mode */

	unsigned long		ctx_used_pmds[4];	/* bitmask of PMD used            */
	unsigned long		ctx_all_pmds[4];	/* bitmask of all accessible PMDs */
	unsigned long		ctx_reload_pmds[4];	/* bitmask of force reload PMD on ctxsw in */

	unsigned long		ctx_all_pmcs[4];	/* bitmask of all accessible PMCs */
	unsigned long		ctx_reload_pmcs[4];	/* bitmask of force reload PMC on ctxsw in */
	unsigned long		ctx_used_monitors[4];	/* bitmask of monitor PMC being used */

	unsigned long		ctx_pmcs[PFM_NUM_PMC_REGS];	/*  saved copies of PMC values */

	unsigned int		ctx_used_ibrs[1];		/* bitmask of used IBR (speedup ctxsw in) */
	unsigned int		ctx_used_dbrs[1];		/* bitmask of used DBR (speedup ctxsw in) */
	unsigned long		ctx_dbrs[IA64_NUM_DBG_REGS];	/* DBR values (cache) when not loaded */
	unsigned long		ctx_ibrs[IA64_NUM_DBG_REGS];	/* IBR values (cache) when not loaded */

	pfm_counter_t		ctx_pmds[PFM_NUM_PMD_REGS]; /* software state for PMDS */

	unsigned long		th_pmcs[PFM_NUM_PMC_REGS];	/* PMC thread save state */
	unsigned long		th_pmds[PFM_NUM_PMD_REGS];	/* PMD thread save state */

	unsigned long		ctx_saved_psr_up;	/* only contains psr.up value */

	unsigned long		ctx_last_activation;	/* context last activation number for last_cpu */
	unsigned int		ctx_last_cpu;		/* CPU id of current or last CPU used (SMP only) */
	unsigned int		ctx_cpu;		/* cpu to which perfmon is applied (system wide) */

	int			ctx_fd;			/* file descriptor used my this context */
	pfm_ovfl_arg_t		ctx_ovfl_arg;		/* argument to custom buffer format handler */

	pfm_buffer_fmt_t	*ctx_buf_fmt;		/* buffer format callbacks */
	void			*ctx_smpl_hdr;		/* points to sampling buffer header kernel vaddr */
	unsigned long		ctx_smpl_size;		/* size of sampling buffer */
	void			*ctx_smpl_vaddr;	/* user level virtual address of smpl buffer */

	wait_queue_head_t 	ctx_msgq_wait;
	pfm_msg_t		ctx_msgq[PFM_MAX_MSGS];
	int			ctx_msgq_head;
	int			ctx_msgq_tail;
	struct fasync_struct	*ctx_async_queue;

	wait_queue_head_t 	ctx_zombieq;		/* termination cleanup wait queue */
} pfm_context_t;

/*
 * magic number used to verify that structure is really
 * a perfmon context
 */
#define PFM_IS_FILE(f)		((f)->f_op == &pfm_file_ops)

#define PFM_GET_CTX(t)	 	((pfm_context_t *)(t)->thread.pfm_context)

#ifdef CONFIG_SMP
#define SET_LAST_CPU(ctx, v)	(ctx)->ctx_last_cpu = (v)
#define GET_LAST_CPU(ctx)	(ctx)->ctx_last_cpu
#else
#define SET_LAST_CPU(ctx, v)	do {} while(0)
#define GET_LAST_CPU(ctx)	do {} while(0)
#endif


#define ctx_fl_block		ctx_flags.block
#define ctx_fl_system		ctx_flags.system
#define ctx_fl_using_dbreg	ctx_flags.using_dbreg
#define ctx_fl_is_sampling	ctx_flags.is_sampling
#define ctx_fl_excl_idle	ctx_flags.excl_idle
#define ctx_fl_going_zombie	ctx_flags.going_zombie
#define ctx_fl_trap_reason	ctx_flags.trap_reason
#define ctx_fl_no_msg		ctx_flags.no_msg
#define ctx_fl_can_restart	ctx_flags.can_restart

#define PFM_SET_WORK_PENDING(t, v)	do { (t)->thread.pfm_needs_checking = v; } while(0);
#define PFM_GET_WORK_PENDING(t)		(t)->thread.pfm_needs_checking

/*
 * global information about all sessions
 * mostly used to synchronize between system wide and per-process
 */
typedef struct {
	spinlock_t		pfs_lock;		   /* lock the structure */

	unsigned int		pfs_task_sessions;	   /* number of per task sessions */
	unsigned int		pfs_sys_sessions;	   /* number of per system wide sessions */
	unsigned int		pfs_sys_use_dbregs;	   /* incremented when a system wide session uses debug regs */
	unsigned int		pfs_ptrace_use_dbregs;	   /* incremented when a process uses debug regs */
	struct task_struct	*pfs_sys_session[NR_CPUS]; /* point to task owning a system-wide session */
} pfm_session_t;

/*
 * information about a PMC or PMD.
 * dep_pmd[]: a bitmask of dependent PMD registers
 * dep_pmc[]: a bitmask of dependent PMC registers
 */
typedef int (*pfm_reg_check_t)(struct task_struct *task, pfm_context_t *ctx, unsigned int cnum, unsigned long *val, struct pt_regs *regs);
typedef struct {
	unsigned int		type;
	int			pm_pos;
	unsigned long		default_value;	/* power-on default value */
	unsigned long		reserved_mask;	/* bitmask of reserved bits */
	pfm_reg_check_t		read_check;
	pfm_reg_check_t		write_check;
	unsigned long		dep_pmd[4];
	unsigned long		dep_pmc[4];
} pfm_reg_desc_t;

/* assume cnum is a valid monitor */
#define PMC_PM(cnum, val)	(((val) >> (pmu_conf->pmc_desc[cnum].pm_pos)) & 0x1)

/*
 * This structure is initialized at boot time and contains
 * a description of the PMU main characteristics.
 *
 * If the probe function is defined, detection is based
 * on its return value: 
 * 	- 0 means recognized PMU
 * 	- anything else means not supported
 * When the probe function is not defined, then the pmu_family field
 * is used and it must match the host CPU family such that:
 * 	- cpu->family & config->pmu_family != 0
 */
typedef struct {
	unsigned long  ovfl_val;	/* overflow value for counters */

	pfm_reg_desc_t *pmc_desc;	/* detailed PMC register dependencies descriptions */
	pfm_reg_desc_t *pmd_desc;	/* detailed PMD register dependencies descriptions */

	unsigned int   num_pmcs;	/* number of PMCS: computed at init time */
	unsigned int   num_pmds;	/* number of PMDS: computed at init time */
	unsigned long  impl_pmcs[4];	/* bitmask of implemented PMCS */
	unsigned long  impl_pmds[4];	/* bitmask of implemented PMDS */

	char	      *pmu_name;	/* PMU family name */
	unsigned int  pmu_family;	/* cpuid family pattern used to identify pmu */
	unsigned int  flags;		/* pmu specific flags */
	unsigned int  num_ibrs;		/* number of IBRS: computed at init time */
	unsigned int  num_dbrs;		/* number of DBRS: computed at init time */
	unsigned int  num_counters;	/* PMC/PMD counting pairs : computed at init time */
	int           (*probe)(void);   /* customized probe routine */
	unsigned int  use_rr_dbregs:1;	/* set if debug registers used for range restriction */
} pmu_config_t;
/*
 * PMU specific flags
 */
#define PFM_PMU_IRQ_RESEND	1	/* PMU needs explicit IRQ resend */

/*
 * debug register related type definitions
 */
typedef struct {
	unsigned long ibr_mask:56;
	unsigned long ibr_plm:4;
	unsigned long ibr_ig:3;
	unsigned long ibr_x:1;
} ibr_mask_reg_t;

typedef struct {
	unsigned long dbr_mask:56;
	unsigned long dbr_plm:4;
	unsigned long dbr_ig:2;
	unsigned long dbr_w:1;
	unsigned long dbr_r:1;
} dbr_mask_reg_t;

typedef union {
	unsigned long  val;
	ibr_mask_reg_t ibr;
	dbr_mask_reg_t dbr;
} dbreg_t;


/*
 * perfmon command descriptions
 */
typedef struct {
	int		(*cmd_func)(pfm_context_t *ctx, void *arg, int count, struct pt_regs *regs);
	char		*cmd_name;
	int		cmd_flags;
	unsigned int	cmd_narg;
	size_t		cmd_argsize;
	int		(*cmd_getsize)(void *arg, size_t *sz);
} pfm_cmd_desc_t;

#define PFM_CMD_FD		0x01	/* command requires a file descriptor */
#define PFM_CMD_ARG_READ	0x02	/* command must read argument(s) */
#define PFM_CMD_ARG_RW		0x04	/* command must read/write argument(s) */
#define PFM_CMD_STOP		0x08	/* command does not work on zombie context */


#define PFM_CMD_NAME(cmd)	pfm_cmd_tab[(cmd)].cmd_name
#define PFM_CMD_READ_ARG(cmd)	(pfm_cmd_tab[(cmd)].cmd_flags & PFM_CMD_ARG_READ)
#define PFM_CMD_RW_ARG(cmd)	(pfm_cmd_tab[(cmd)].cmd_flags & PFM_CMD_ARG_RW)
#define PFM_CMD_USE_FD(cmd)	(pfm_cmd_tab[(cmd)].cmd_flags & PFM_CMD_FD)
#define PFM_CMD_STOPPED(cmd)	(pfm_cmd_tab[(cmd)].cmd_flags & PFM_CMD_STOP)

#define PFM_CMD_ARG_MANY	-1 /* cannot be zero */

typedef struct {
	unsigned long pfm_spurious_ovfl_intr_count;	/* keep track of spurious ovfl interrupts */
	unsigned long pfm_replay_ovfl_intr_count;	/* keep track of replayed ovfl interrupts */
	unsigned long pfm_ovfl_intr_count; 		/* keep track of ovfl interrupts */
	unsigned long pfm_ovfl_intr_cycles;		/* cycles spent processing ovfl interrupts */
	unsigned long pfm_ovfl_intr_cycles_min;		/* min cycles spent processing ovfl interrupts */
	unsigned long pfm_ovfl_intr_cycles_max;		/* max cycles spent processing ovfl interrupts */
	unsigned long pfm_smpl_handler_calls;
	unsigned long pfm_smpl_handler_cycles;
	char pad[SMP_CACHE_BYTES] ____cacheline_aligned;
} pfm_stats_t;

/*
 * perfmon internal variables
 */
static pfm_stats_t		pfm_stats[NR_CPUS];
static pfm_session_t		pfm_sessions;	/* global sessions information */

static DEFINE_SPINLOCK(pfm_alt_install_check);
static pfm_intr_handler_desc_t  *pfm_alt_intr_handler;

static struct proc_dir_entry 	*perfmon_dir;
static pfm_uuid_t		pfm_null_uuid = {0,};

static spinlock_t		pfm_buffer_fmt_lock;
static LIST_HEAD(pfm_buffer_fmt_list);

static pmu_config_t		*pmu_conf;

/* sysctl() controls */
pfm_sysctl_t pfm_sysctl;
EXPORT_SYMBOL(pfm_sysctl);

static ctl_table pfm_ctl_table[]={
	{
		.procname	= "debug",
		.data		= &pfm_sysctl.debug,
		.maxlen		= sizeof(int),
		.mode		= 0666,
		.proc_handler	= proc_dointvec,
	},
	{
		.procname	= "debug_ovfl",
		.data		= &pfm_sysctl.debug_ovfl,
		.maxlen		= sizeof(int),
		.mode		= 0666,
		.proc_handler	= proc_dointvec,
	},
	{
		.procname	= "fastctxsw",
		.data		= &pfm_sysctl.fastctxsw,
		.maxlen		= sizeof(int),
		.mode		= 0600,
		.proc_handler	= proc_dointvec,
	},
	{
		.procname	= "expert_mode",
		.data		= &pfm_sysctl.expert_mode,
		.maxlen		= sizeof(int),
		.mode		= 0600,
		.proc_handler	= proc_dointvec,
	},
	{}
};
static ctl_table pfm_sysctl_dir[] = {
	{
		.procname	= "perfmon",
		.mode		= 0555,
		.child		= pfm_ctl_table,
	},
 	{}
};
static ctl_table pfm_sysctl_root[] = {
	{
		.procname	= "kernel",
		.mode		= 0555,
		.child		= pfm_sysctl_dir,
	},
 	{}
};
static struct ctl_table_header *pfm_sysctl_header;

static int pfm_context_unload(pfm_context_t *ctx, void *arg, int count, struct pt_regs *regs);

#define pfm_get_cpu_var(v)		__ia64_per_cpu_var(v)
#define pfm_get_cpu_data(a,b)		per_cpu(a, b)

static inline void
pfm_put_task(struct task_struct *task)
{
	if (task != current) put_task_struct(task);
}

static inline void
pfm_reserve_page(unsigned long a)
{
	SetPageReserved(vmalloc_to_page((void *)a));
}
static inline void
pfm_unreserve_page(unsigned long a)
{
	ClearPageReserved(vmalloc_to_page((void*)a));
}

static inline unsigned long
pfm_protect_ctx_ctxsw(pfm_context_t *x)
{
	spin_lock(&(x)->ctx_lock);
	return 0UL;
}

static inline void
pfm_unprotect_ctx_ctxsw(pfm_context_t *x, unsigned long f)
{
	spin_unlock(&(x)->ctx_lock);
}

static inline unsigned int
pfm_do_munmap(struct mm_struct *mm, unsigned long addr, size_t len, int acct)
{
	return do_munmap(mm, addr, len);
}

static inline unsigned long 
pfm_get_unmapped_area(struct file *file, unsigned long addr, unsigned long len, unsigned long pgoff, unsigned long flags, unsigned long exec)
{
	return get_unmapped_area(file, addr, len, pgoff, flags);
}

/* forward declaration */
static const struct dentry_operations pfmfs_dentry_operations;

static struct dentry *
pfmfs_mount(struct file_system_type *fs_type, int flags, const char *dev_name, void *data)
{
	return mount_pseudo(fs_type, "pfm:", NULL, &pfmfs_dentry_operations,
			PFMFS_MAGIC);
}

static struct file_system_type pfm_fs_type = {
	.name     = "pfmfs",
	.mount    = pfmfs_mount,
	.kill_sb  = kill_anon_super,
};

DEFINE_PER_CPU(unsigned long, pfm_syst_info);
DEFINE_PER_CPU(struct task_struct *, pmu_owner);
DEFINE_PER_CPU(pfm_context_t  *, pmu_ctx);
DEFINE_PER_CPU(unsigned long, pmu_activation_number);
EXPORT_PER_CPU_SYMBOL_GPL(pfm_syst_info);


/* forward declaration */
static const struct file_operations pfm_file_ops;

/*
 * forward declarations
 */
#ifndef CONFIG_SMP
static void pfm_lazy_save_regs (struct task_struct *ta);
#endif

void dump_pmu_state(const char *);
static int pfm_write_ibr_dbr(int mode, pfm_context_t *ctx, void *arg, int count, struct pt_regs *regs);

#include "perfmon_itanium.h"
#include "perfmon_mckinley.h"
#include "perfmon_montecito.h"
#include "perfmon_generic.h"

static pmu_config_t *pmu_confs[]={
	&pmu_conf_mont,
	&pmu_conf_mck,
	&pmu_conf_ita,
	&pmu_conf_gen, /* must be last */
	NULL
};


static int pfm_end_notify_user(pfm_context_t *ctx);

static inline void
pfm_clear_psr_pp(void)
{
	ia64_rsm(IA64_PSR_PP);
	ia64_srlz_i();
}

static inline void
pfm_set_psr_pp(void)
{
	ia64_ssm(IA64_PSR_PP);
	ia64_srlz_i();
}

static inline void
pfm_clear_psr_up(void)
{
	ia64_rsm(IA64_PSR_UP);
	ia64_srlz_i();
}

static inline void
pfm_set_psr_up(void)
{
	ia64_ssm(IA64_PSR_UP);
	ia64_srlz_i();
}

static inline unsigned long
pfm_get_psr(void)
{
	unsigned long tmp;
	tmp = ia64_getreg(_IA64_REG_PSR);
	ia64_srlz_i();
	return tmp;
}

static inline void
pfm_set_psr_l(unsigned long val)
{
	ia64_setreg(_IA64_REG_PSR_L, val);
	ia64_srlz_i();
}

static inline void
pfm_freeze_pmu(void)
{
	ia64_set_pmc(0,1UL);
	ia64_srlz_d();
}

static inline void
pfm_unfreeze_pmu(void)
{
	ia64_set_pmc(0,0UL);
	ia64_srlz_d();
}

static inline void
pfm_restore_ibrs(unsigned long *ibrs, unsigned int nibrs)
{
	int i;

	for (i=0; i < nibrs; i++) {
		ia64_set_ibr(i, ibrs[i]);
		ia64_dv_serialize_instruction();
	}
	ia64_srlz_i();
}

static inline void
pfm_restore_dbrs(unsigned long *dbrs, unsigned int ndbrs)
{
	int i;

	for (i=0; i < ndbrs; i++) {
		ia64_set_dbr(i, dbrs[i]);
		ia64_dv_serialize_data();
	}
	ia64_srlz_d();
}

/*
 * PMD[i] must be a counter. no check is made
 */
static inline unsigned long
pfm_read_soft_counter(pfm_context_t *ctx, int i)
{
	return ctx->ctx_pmds[i].val + (ia64_get_pmd(i) & pmu_conf->ovfl_val);
}

/*
 * PMD[i] must be a counter. no check is made
 */
static inline void
pfm_write_soft_counter(pfm_context_t *ctx, int i, unsigned long val)
{
	unsigned long ovfl_val = pmu_conf->ovfl_val;

	ctx->ctx_pmds[i].val = val  & ~ovfl_val;
	/*
	 * writing to unimplemented part is ignore, so we do not need to
	 * mask off top part
	 */
	ia64_set_pmd(i, val & ovfl_val);
}

static pfm_msg_t *
pfm_get_new_msg(pfm_context_t *ctx)
{
	int idx, next;

	next = (ctx->ctx_msgq_tail+1) % PFM_MAX_MSGS;

	DPRINT(("ctx_fd=%p head=%d tail=%d\n", ctx, ctx->ctx_msgq_head, ctx->ctx_msgq_tail));
	if (next == ctx->ctx_msgq_head) return NULL;

 	idx = 	ctx->ctx_msgq_tail;
	ctx->ctx_msgq_tail = next;

	DPRINT(("ctx=%p head=%d tail=%d msg=%d\n", ctx, ctx->ctx_msgq_head, ctx->ctx_msgq_tail, idx));

	return ctx->ctx_msgq+idx;
}

static pfm_msg_t *
pfm_get_next_msg(pfm_context_t *ctx)
{
	pfm_msg_t *msg;

	DPRINT(("ctx=%p head=%d tail=%d\n", ctx, ctx->ctx_msgq_head, ctx->ctx_msgq_tail));

	if (PFM_CTXQ_EMPTY(ctx)) return NULL;

	/*
	 * get oldest message
	 */
	msg = ctx->ctx_msgq+ctx->ctx_msgq_head;

	/*
	 * and move forward
	 */
	ctx->ctx_msgq_head = (ctx->ctx_msgq_head+1) % PFM_MAX_MSGS;

	DPRINT(("ctx=%p head=%d tail=%d type=%d\n", ctx, ctx->ctx_msgq_head, ctx->ctx_msgq_tail, msg->pfm_gen_msg.msg_type));

	return msg;
}

static void
pfm_reset_msgq(pfm_context_t *ctx)
{
	ctx->ctx_msgq_head = ctx->ctx_msgq_tail = 0;
	DPRINT(("ctx=%p msgq reset\n", ctx));
}

static void *
pfm_rvmalloc(unsigned long size)
{
	void *mem;
	unsigned long addr;

	size = PAGE_ALIGN(size);
	mem  = vzalloc(size);
	if (mem) {
		//printk("perfmon: CPU%d pfm_rvmalloc(%ld)=%p\n", smp_processor_id(), size, mem);
		addr = (unsigned long)mem;
		while (size > 0) {
			pfm_reserve_page(addr);
			addr+=PAGE_SIZE;
			size-=PAGE_SIZE;
		}
	}
	return mem;
}

static void
pfm_rvfree(void *mem, unsigned long size)
{
	unsigned long addr;

	if (mem) {
		DPRINT(("freeing physical buffer @%p size=%lu\n", mem, size));
		addr = (unsigned long) mem;
		while ((long) size > 0) {
			pfm_unreserve_page(addr);
			addr+=PAGE_SIZE;
			size-=PAGE_SIZE;
		}
		vfree(mem);
	}
	return;
}

static pfm_context_t *
pfm_context_alloc(int ctx_flags)
{
	pfm_context_t *ctx;

	/* 
	 * allocate context descriptor 
	 * must be able to free with interrupts disabled
	 */
	ctx = kzalloc(sizeof(pfm_context_t), GFP_KERNEL);
	if (ctx) {
		DPRINT(("alloc ctx @%p\n", ctx));

		/*
		 * init context protection lock
		 */
		spin_lock_init(&ctx->ctx_lock);

		/*
		 * context is unloaded
		 */
		ctx->ctx_state = PFM_CTX_UNLOADED;

		/*
		 * initialization of context's flags
		 */
		ctx->ctx_fl_block       = (ctx_flags & PFM_FL_NOTIFY_BLOCK) ? 1 : 0;
		ctx->ctx_fl_system      = (ctx_flags & PFM_FL_SYSTEM_WIDE) ? 1: 0;
		ctx->ctx_fl_no_msg      = (ctx_flags & PFM_FL_OVFL_NO_MSG) ? 1: 0;
		/*
		 * will move to set properties
		 * ctx->ctx_fl_excl_idle   = (ctx_flags & PFM_FL_EXCL_IDLE) ? 1: 0;
		 */

		/*
		 * init restart semaphore to locked
		 */
		init_completion(&ctx->ctx_restart_done);

		/*
		 * activation is used in SMP only
		 */
		ctx->ctx_last_activation = PFM_INVALID_ACTIVATION;
		SET_LAST_CPU(ctx, -1);

		/*
		 * initialize notification message queue
		 */
		ctx->ctx_msgq_head = ctx->ctx_msgq_tail = 0;
		init_waitqueue_head(&ctx->ctx_msgq_wait);
		init_waitqueue_head(&ctx->ctx_zombieq);

	}
	return ctx;
}

static void
pfm_context_free(pfm_context_t *ctx)
{
	if (ctx) {
		DPRINT(("free ctx @%p\n", ctx));
		kfree(ctx);
	}
}

static void
pfm_mask_monitoring(struct task_struct *task)
{
	pfm_context_t *ctx = PFM_GET_CTX(task);
	unsigned long mask, val, ovfl_mask;
	int i;

	DPRINT_ovfl(("masking monitoring for [%d]\n", task_pid_nr(task)));

	ovfl_mask = pmu_conf->ovfl_val;
	/*
	 * monitoring can only be masked as a result of a valid
	 * counter overflow. In UP, it means that the PMU still
	 * has an owner. Note that the owner can be different
	 * from the current task. However the PMU state belongs
	 * to the owner.
	 * In SMP, a valid overflow only happens when task is
	 * current. Therefore if we come here, we know that
	 * the PMU state belongs to the current task, therefore
	 * we can access the live registers.
	 *
	 * So in both cases, the live register contains the owner's
	 * state. We can ONLY touch the PMU registers and NOT the PSR.
	 *
	 * As a consequence to this call, the ctx->th_pmds[] array
	 * contains stale information which must be ignored
	 * when context is reloaded AND monitoring is active (see
	 * pfm_restart).
	 */
	mask = ctx->ctx_used_pmds[0];
	for (i = 0; mask; i++, mask>>=1) {
		/* skip non used pmds */
		if ((mask & 0x1) == 0) continue;
		val = ia64_get_pmd(i);

		if (PMD_IS_COUNTING(i)) {
			/*
		 	 * we rebuild the full 64 bit value of the counter
		 	 */
			ctx->ctx_pmds[i].val += (val & ovfl_mask);
		} else {
			ctx->ctx_pmds[i].val = val;
		}
		DPRINT_ovfl(("pmd[%d]=0x%lx hw_pmd=0x%lx\n",
			i,
			ctx->ctx_pmds[i].val,
			val & ovfl_mask));
	}
	/*
	 * mask monitoring by setting the privilege level to 0
	 * we cannot use psr.pp/psr.up for this, it is controlled by
	 * the user
	 *
	 * if task is current, modify actual registers, otherwise modify
	 * thread save state, i.e., what will be restored in pfm_load_regs()
	 */
	mask = ctx->ctx_used_monitors[0] >> PMU_FIRST_COUNTER;
	for(i= PMU_FIRST_COUNTER; mask; i++, mask>>=1) {
		if ((mask & 0x1) == 0UL) continue;
		ia64_set_pmc(i, ctx->th_pmcs[i] & ~0xfUL);
		ctx->th_pmcs[i] &= ~0xfUL;
		DPRINT_ovfl(("pmc[%d]=0x%lx\n", i, ctx->th_pmcs[i]));
	}
	/*
	 * make all of this visible
	 */
	ia64_srlz_d();
}

/*
 * must always be done with task == current
 *
 * context must be in MASKED state when calling
 */
static void
pfm_restore_monitoring(struct task_struct *task)
{
	pfm_context_t *ctx = PFM_GET_CTX(task);
	unsigned long mask, ovfl_mask;
	unsigned long psr, val;
	int i, is_system;

	is_system = ctx->ctx_fl_system;
	ovfl_mask = pmu_conf->ovfl_val;

	if (task != current) {
		printk(KERN_ERR "perfmon.%d: invalid task[%d] current[%d]\n", __LINE__, task_pid_nr(task), task_pid_nr(current));
		return;
	}
	if (ctx->ctx_state != PFM_CTX_MASKED) {
		printk(KERN_ERR "perfmon.%d: task[%d] current[%d] invalid state=%d\n", __LINE__,
			task_pid_nr(task), task_pid_nr(current), ctx->ctx_state);
		return;
	}
	psr = pfm_get_psr();
	/*
	 * monitoring is masked via the PMC.
	 * As we restore their value, we do not want each counter to
	 * restart right away. We stop monitoring using the PSR,
	 * restore the PMC (and PMD) and then re-establish the psr
	 * as it was. Note that there can be no pending overflow at
	 * this point, because monitoring was MASKED.
	 *
	 * system-wide session are pinned and self-monitoring
	 */
	if (is_system && (PFM_CPUINFO_GET() & PFM_CPUINFO_DCR_PP)) {
		/* disable dcr pp */
		ia64_setreg(_IA64_REG_CR_DCR, ia64_getreg(_IA64_REG_CR_DCR) & ~IA64_DCR_PP);
		pfm_clear_psr_pp();
	} else {
		pfm_clear_psr_up();
	}
	/*
	 * first, we restore the PMD
	 */
	mask = ctx->ctx_used_pmds[0];
	for (i = 0; mask; i++, mask>>=1) {
		/* skip non used pmds */
		if ((mask & 0x1) == 0) continue;

		if (PMD_IS_COUNTING(i)) {
			/*
			 * we split the 64bit value according to
			 * counter width
			 */
			val = ctx->ctx_pmds[i].val & ovfl_mask;
			ctx->ctx_pmds[i].val &= ~ovfl_mask;
		} else {
			val = ctx->ctx_pmds[i].val;
		}
		ia64_set_pmd(i, val);

		DPRINT(("pmd[%d]=0x%lx hw_pmd=0x%lx\n",
			i,
			ctx->ctx_pmds[i].val,
			val));
	}
	/*
	 * restore the PMCs
	 */
	mask = ctx->ctx_used_monitors[0] >> PMU_FIRST_COUNTER;
	for(i= PMU_FIRST_COUNTER; mask; i++, mask>>=1) {
		if ((mask & 0x1) == 0UL) continue;
		ctx->th_pmcs[i] = ctx->ctx_pmcs[i];
		ia64_set_pmc(i, ctx->th_pmcs[i]);
		DPRINT(("[%d] pmc[%d]=0x%lx\n",
					task_pid_nr(task), i, ctx->th_pmcs[i]));
	}
	ia64_srlz_d();

	/*
	 * must restore DBR/IBR because could be modified while masked
	 * XXX: need to optimize 
	 */
	if (ctx->ctx_fl_using_dbreg) {
		pfm_restore_ibrs(ctx->ctx_ibrs, pmu_conf->num_ibrs);
		pfm_restore_dbrs(ctx->ctx_dbrs, pmu_conf->num_dbrs);
	}

	/*
	 * now restore PSR
	 */
	if (is_system && (PFM_CPUINFO_GET() & PFM_CPUINFO_DCR_PP)) {
		/* enable dcr pp */
		ia64_setreg(_IA64_REG_CR_DCR, ia64_getreg(_IA64_REG_CR_DCR) | IA64_DCR_PP);
		ia64_srlz_i();
	}
	pfm_set_psr_l(psr);
}

static inline void
pfm_save_pmds(unsigned long *pmds, unsigned long mask)
{
	int i;

	ia64_srlz_d();

	for (i=0; mask; i++, mask>>=1) {
		if (mask & 0x1) pmds[i] = ia64_get_pmd(i);
	}
}

/*
 * reload from thread state (used for ctxw only)
 */
static inline void
pfm_restore_pmds(unsigned long *pmds, unsigned long mask)
{
	int i;
	unsigned long val, ovfl_val = pmu_conf->ovfl_val;

	for (i=0; mask; i++, mask>>=1) {
		if ((mask & 0x1) == 0) continue;
		val = PMD_IS_COUNTING(i) ? pmds[i] & ovfl_val : pmds[i];
		ia64_set_pmd(i, val);
	}
	ia64_srlz_d();
}

/*
 * propagate PMD from context to thread-state
 */
static inline void
pfm_copy_pmds(struct task_struct *task, pfm_context_t *ctx)
{
	unsigned long ovfl_val = pmu_conf->ovfl_val;
	unsigned long mask = ctx->ctx_all_pmds[0];
	unsigned long val;
	int i;

	DPRINT(("mask=0x%lx\n", mask));

	for (i=0; mask; i++, mask>>=1) {

		val = ctx->ctx_pmds[i].val;

		/*
		 * We break up the 64 bit value into 2 pieces
		 * the lower bits go to the machine state in the
		 * thread (will be reloaded on ctxsw in).
		 * The upper part stays in the soft-counter.
		 */
		if (PMD_IS_COUNTING(i)) {
			ctx->ctx_pmds[i].val = val & ~ovfl_val;
			 val &= ovfl_val;
		}
		ctx->th_pmds[i] = val;

		DPRINT(("pmd[%d]=0x%lx soft_val=0x%lx\n",
			i,
			ctx->th_pmds[i],
			ctx->ctx_pmds[i].val));
	}
}

/*
 * propagate PMC from context to thread-state
 */
static inline void
pfm_copy_pmcs(struct task_struct *task, pfm_context_t *ctx)
{
	unsigned long mask = ctx->ctx_all_pmcs[0];
	int i;

	DPRINT(("mask=0x%lx\n", mask));

	for (i=0; mask; i++, mask>>=1) {
		/* masking 0 with ovfl_val yields 0 */
		ctx->th_pmcs[i] = ctx->ctx_pmcs[i];
		DPRINT(("pmc[%d]=0x%lx\n", i, ctx->th_pmcs[i]));
	}
}



static inline void
pfm_restore_pmcs(unsigned long *pmcs, unsigned long mask)
{
	int i;

	for (i=0; mask; i++, mask>>=1) {
		if ((mask & 0x1) == 0) continue;
		ia64_set_pmc(i, pmcs[i]);
	}
	ia64_srlz_d();
}

static inline int
pfm_uuid_cmp(pfm_uuid_t a, pfm_uuid_t b)
{
	return memcmp(a, b, sizeof(pfm_uuid_t));
}

static inline int
pfm_buf_fmt_exit(pfm_buffer_fmt_t *fmt, struct task_struct *task, void *buf, struct pt_regs *regs)
{
	int ret = 0;
	if (fmt->fmt_exit) ret = (*fmt->fmt_exit)(task, buf, regs);
	return ret;
}

static inline int
pfm_buf_fmt_getsize(pfm_buffer_fmt_t *fmt, struct task_struct *task, unsigned int flags, int cpu, void *arg, unsigned long *size)
{
	int ret = 0;
	if (fmt->fmt_getsize) ret = (*fmt->fmt_getsize)(task, flags, cpu, arg, size);
	return ret;
}


static inline int
pfm_buf_fmt_validate(pfm_buffer_fmt_t *fmt, struct task_struct *task, unsigned int flags,
		     int cpu, void *arg)
{
	int ret = 0;
	if (fmt->fmt_validate) ret = (*fmt->fmt_validate)(task, flags, cpu, arg);
	return ret;
}

static inline int
pfm_buf_fmt_init(pfm_buffer_fmt_t *fmt, struct task_struct *task, void *buf, unsigned int flags,
		     int cpu, void *arg)
{
	int ret = 0;
	if (fmt->fmt_init) ret = (*fmt->fmt_init)(task, buf, flags, cpu, arg);
	return ret;
}

static inline int
pfm_buf_fmt_restart(pfm_buffer_fmt_t *fmt, struct task_struct *task, pfm_ovfl_ctrl_t *ctrl, void *buf, struct pt_regs *regs)
{
	int ret = 0;
	if (fmt->fmt_restart) ret = (*fmt->fmt_restart)(task, ctrl, buf, regs);
	return ret;
}

static inline int
pfm_buf_fmt_restart_active(pfm_buffer_fmt_t *fmt, struct task_struct *task, pfm_ovfl_ctrl_t *ctrl, void *buf, struct pt_regs *regs)
{
	int ret = 0;
	if (fmt->fmt_restart_active) ret = (*fmt->fmt_restart_active)(task, ctrl, buf, regs);
	return ret;
}

static pfm_buffer_fmt_t *
__pfm_find_buffer_fmt(pfm_uuid_t uuid)
{
	struct list_head * pos;
	pfm_buffer_fmt_t * entry;

	list_for_each(pos, &pfm_buffer_fmt_list) {
		entry = list_entry(pos, pfm_buffer_fmt_t, fmt_list);
		if (pfm_uuid_cmp(uuid, entry->fmt_uuid) == 0)
			return entry;
	}
	return NULL;
}
 
/*
 * find a buffer format based on its uuid
 */
static pfm_buffer_fmt_t *
pfm_find_buffer_fmt(pfm_uuid_t uuid)
{
	pfm_buffer_fmt_t * fmt;
	spin_lock(&pfm_buffer_fmt_lock);
	fmt = __pfm_find_buffer_fmt(uuid);
	spin_unlock(&pfm_buffer_fmt_lock);
	return fmt;
}
 
int
pfm_register_buffer_fmt(pfm_buffer_fmt_t *fmt)
{
	int ret = 0;

	/* some sanity checks */
	if (fmt == NULL || fmt->fmt_name == NULL) return -EINVAL;

	/* we need at least a handler */
	if (fmt->fmt_handler == NULL) return -EINVAL;

	/*
	 * XXX: need check validity of fmt_arg_size
	 */

	spin_lock(&pfm_buffer_fmt_lock);

	if (__pfm_find_buffer_fmt(fmt->fmt_uuid)) {
		printk(KERN_ERR "perfmon: duplicate sampling format: %s\n", fmt->fmt_name);
		ret = -EBUSY;
		goto out;
	} 
	list_add(&fmt->fmt_list, &pfm_buffer_fmt_list);
	printk(KERN_INFO "perfmon: added sampling format %s\n", fmt->fmt_name);

out:
	spin_unlock(&pfm_buffer_fmt_lock);
 	return ret;
}
EXPORT_SYMBOL(pfm_register_buffer_fmt);

int
pfm_unregister_buffer_fmt(pfm_uuid_t uuid)
{
	pfm_buffer_fmt_t *fmt;
	int ret = 0;

	spin_lock(&pfm_buffer_fmt_lock);

	fmt = __pfm_find_buffer_fmt(uuid);
	if (!fmt) {
		printk(KERN_ERR "perfmon: cannot unregister format, not found\n");
		ret = -EINVAL;
		goto out;
	}
	list_del_init(&fmt->fmt_list);
	printk(KERN_INFO "perfmon: removed sampling format: %s\n", fmt->fmt_name);

out:
	spin_unlock(&pfm_buffer_fmt_lock);
	return ret;

}
EXPORT_SYMBOL(pfm_unregister_buffer_fmt);

extern void update_pal_halt_status(int);

static int
pfm_reserve_session(struct task_struct *task, int is_syswide, unsigned int cpu)
{
	unsigned long flags;
	/*
	 * validity checks on cpu_mask have been done upstream
	 */
	LOCK_PFS(flags);

	DPRINT(("in sys_sessions=%u task_sessions=%u dbregs=%u syswide=%d cpu=%u\n",
		pfm_sessions.pfs_sys_sessions,
		pfm_sessions.pfs_task_sessions,
		pfm_sessions.pfs_sys_use_dbregs,
		is_syswide,
		cpu));

	if (is_syswide) {
		/*
		 * cannot mix system wide and per-task sessions
		 */
		if (pfm_sessions.pfs_task_sessions > 0UL) {
			DPRINT(("system wide not possible, %u conflicting task_sessions\n",
			  	pfm_sessions.pfs_task_sessions));
			goto abort;
		}

		if (pfm_sessions.pfs_sys_session[cpu]) goto error_conflict;

		DPRINT(("reserving system wide session on CPU%u currently on CPU%u\n", cpu, smp_processor_id()));

		pfm_sessions.pfs_sys_session[cpu] = task;

		pfm_sessions.pfs_sys_sessions++ ;

	} else {
		if (pfm_sessions.pfs_sys_sessions) goto abort;
		pfm_sessions.pfs_task_sessions++;
	}

	DPRINT(("out sys_sessions=%u task_sessions=%u dbregs=%u syswide=%d cpu=%u\n",
		pfm_sessions.pfs_sys_sessions,
		pfm_sessions.pfs_task_sessions,
		pfm_sessions.pfs_sys_use_dbregs,
		is_syswide,
		cpu));

	/*
	 * disable default_idle() to go to PAL_HALT
	 */
	update_pal_halt_status(0);

	UNLOCK_PFS(flags);

	return 0;

error_conflict:
	DPRINT(("system wide not possible, conflicting session [%d] on CPU%d\n",
  		task_pid_nr(pfm_sessions.pfs_sys_session[cpu]),
		cpu));
abort:
	UNLOCK_PFS(flags);

	return -EBUSY;

}

static int
pfm_unreserve_session(pfm_context_t *ctx, int is_syswide, unsigned int cpu)
{
	unsigned long flags;
	/*
	 * validity checks on cpu_mask have been done upstream
	 */
	LOCK_PFS(flags);

	DPRINT(("in sys_sessions=%u task_sessions=%u dbregs=%u syswide=%d cpu=%u\n",
		pfm_sessions.pfs_sys_sessions,
		pfm_sessions.pfs_task_sessions,
		pfm_sessions.pfs_sys_use_dbregs,
		is_syswide,
		cpu));


	if (is_syswide) {
		pfm_sessions.pfs_sys_session[cpu] = NULL;
		/*
		 * would not work with perfmon+more than one bit in cpu_mask
		 */
		if (ctx && ctx->ctx_fl_using_dbreg) {
			if (pfm_sessions.pfs_sys_use_dbregs == 0) {
				printk(KERN_ERR "perfmon: invalid release for ctx %p sys_use_dbregs=0\n", ctx);
			} else {
				pfm_sessions.pfs_sys_use_dbregs--;
			}
		}
		pfm_sessions.pfs_sys_sessions--;
	} else {
		pfm_sessions.pfs_task_sessions--;
	}
	DPRINT(("out sys_sessions=%u task_sessions=%u dbregs=%u syswide=%d cpu=%u\n",
		pfm_sessions.pfs_sys_sessions,
		pfm_sessions.pfs_task_sessions,
		pfm_sessions.pfs_sys_use_dbregs,
		is_syswide,
		cpu));

	/*
	 * if possible, enable default_idle() to go into PAL_HALT
	 */
	if (pfm_sessions.pfs_task_sessions == 0 && pfm_sessions.pfs_sys_sessions == 0)
		update_pal_halt_status(1);

	UNLOCK_PFS(flags);

	return 0;
}

/*
 * removes virtual mapping of the sampling buffer.
 * IMPORTANT: cannot be called with interrupts disable, e.g. inside
 * a PROTECT_CTX() section.
 */
static int
pfm_remove_smpl_mapping(struct task_struct *task, void *vaddr, unsigned long size)
{
	int r;

	/* sanity checks */
	if (task->mm == NULL || size == 0UL || vaddr == NULL) {
		printk(KERN_ERR "perfmon: pfm_remove_smpl_mapping [%d] invalid context mm=%p\n", task_pid_nr(task), task->mm);
		return -EINVAL;
	}

	DPRINT(("smpl_vaddr=%p size=%lu\n", vaddr, size));

	/*
	 * does the actual unmapping
	 */
	down_write(&task->mm->mmap_sem);

	DPRINT(("down_write done smpl_vaddr=%p size=%lu\n", vaddr, size));

	r = pfm_do_munmap(task->mm, (unsigned long)vaddr, size, 0);

	up_write(&task->mm->mmap_sem);
	if (r !=0) {
		printk(KERN_ERR "perfmon: [%d] unable to unmap sampling buffer @%p size=%lu\n", task_pid_nr(task), vaddr, size);
	}

	DPRINT(("do_unmap(%p, %lu)=%d\n", vaddr, size, r));

	return 0;
}

/*
 * free actual physical storage used by sampling buffer
 */
#if 0
static int
pfm_free_smpl_buffer(pfm_context_t *ctx)
{
	pfm_buffer_fmt_t *fmt;

	if (ctx->ctx_smpl_hdr == NULL) goto invalid_free;

	/*
	 * we won't use the buffer format anymore
	 */
	fmt = ctx->ctx_buf_fmt;

	DPRINT(("sampling buffer @%p size %lu vaddr=%p\n",
		ctx->ctx_smpl_hdr,
		ctx->ctx_smpl_size,
		ctx->ctx_smpl_vaddr));

	pfm_buf_fmt_exit(fmt, current, NULL, NULL);

	/*
	 * free the buffer
	 */
	pfm_rvfree(ctx->ctx_smpl_hdr, ctx->ctx_smpl_size);

	ctx->ctx_smpl_hdr  = NULL;
	ctx->ctx_smpl_size = 0UL;

	return 0;

invalid_free:
	printk(KERN_ERR "perfmon: pfm_free_smpl_buffer [%d] no buffer\n", task_pid_nr(current));
	return -EINVAL;
}
#endif

static inline void
pfm_exit_smpl_buffer(pfm_buffer_fmt_t *fmt)
{
	if (fmt == NULL) return;

	pfm_buf_fmt_exit(fmt, current, NULL, NULL);

}

/*
 * pfmfs should _never_ be mounted by userland - too much of security hassle,
 * no real gain from having the whole whorehouse mounted. So we don't need
 * any operations on the root directory. However, we need a non-trivial
 * d_name - pfm: will go nicely and kill the special-casing in procfs.
 */
static struct vfsmount *pfmfs_mnt __read_mostly;

static int __init
init_pfm_fs(void)
{
	int err = register_filesystem(&pfm_fs_type);
	if (!err) {
		pfmfs_mnt = kern_mount(&pfm_fs_type);
		err = PTR_ERR(pfmfs_mnt);
		if (IS_ERR(pfmfs_mnt))
			unregister_filesystem(&pfm_fs_type);
		else
			err = 0;
	}
	return err;
}

static ssize_t
pfm_read(struct file *filp, char __user *buf, size_t size, loff_t *ppos)
{
	pfm_context_t *ctx;
	pfm_msg_t *msg;
	ssize_t ret;
	unsigned long flags;
  	DECLARE_WAITQUEUE(wait, current);
	if (PFM_IS_FILE(filp) == 0) {
		printk(KERN_ERR "perfmon: pfm_poll: bad magic [%d]\n", task_pid_nr(current));
		return -EINVAL;
	}

	ctx = filp->private_data;
	if (ctx == NULL) {
		printk(KERN_ERR "perfmon: pfm_read: NULL ctx [%d]\n", task_pid_nr(current));
		return -EINVAL;
	}

	/*
	 * check even when there is no message
	 */
	if (size < sizeof(pfm_msg_t)) {
		DPRINT(("message is too small ctx=%p (>=%ld)\n", ctx, sizeof(pfm_msg_t)));
		return -EINVAL;
	}

	PROTECT_CTX(ctx, flags);

  	/*
	 * put ourselves on the wait queue
	 */
  	add_wait_queue(&ctx->ctx_msgq_wait, &wait);


  	for(;;) {
		/*
		 * check wait queue
		 */

  		set_current_state(TASK_INTERRUPTIBLE);

		DPRINT(("head=%d tail=%d\n", ctx->ctx_msgq_head, ctx->ctx_msgq_tail));

		ret = 0;
		if(PFM_CTXQ_EMPTY(ctx) == 0) break;

		UNPROTECT_CTX(ctx, flags);

		/*
		 * check non-blocking read
		 */
      		ret = -EAGAIN;
		if(filp->f_flags & O_NONBLOCK) break;

		/*
		 * check pending signals
		 */
		if(signal_pending(current)) {
			ret = -EINTR;
			break;
		}
      		/*
		 * no message, so wait
		 */
      		schedule();

		PROTECT_CTX(ctx, flags);
	}
	DPRINT(("[%d] back to running ret=%ld\n", task_pid_nr(current), ret));
  	set_current_state(TASK_RUNNING);
	remove_wait_queue(&ctx->ctx_msgq_wait, &wait);

	if (ret < 0) goto abort;

	ret = -EINVAL;
	msg = pfm_get_next_msg(ctx);
	if (msg == NULL) {
		printk(KERN_ERR "perfmon: pfm_read no msg for ctx=%p [%d]\n", ctx, task_pid_nr(current));
		goto abort_locked;
	}

	DPRINT(("fd=%d type=%d\n", msg->pfm_gen_msg.msg_ctx_fd, msg->pfm_gen_msg.msg_type));

	ret = -EFAULT;
  	if(copy_to_user(buf, msg, sizeof(pfm_msg_t)) == 0) ret = sizeof(pfm_msg_t);

abort_locked:
	UNPROTECT_CTX(ctx, flags);
abort:
	return ret;
}

static ssize_t
pfm_write(struct file *file, const char __user *ubuf,
			  size_t size, loff_t *ppos)
{
	DPRINT(("pfm_write called\n"));
	return -EINVAL;
}

static unsigned int
pfm_poll(struct file *filp, poll_table * wait)
{
	pfm_context_t *ctx;
	unsigned long flags;
	unsigned int mask = 0;

	if (PFM_IS_FILE(filp) == 0) {
		printk(KERN_ERR "perfmon: pfm_poll: bad magic [%d]\n", task_pid_nr(current));
		return 0;
	}

	ctx = filp->private_data;
	if (ctx == NULL) {
		printk(KERN_ERR "perfmon: pfm_poll: NULL ctx [%d]\n", task_pid_nr(current));
		return 0;
	}


	DPRINT(("pfm_poll ctx_fd=%d before poll_wait\n", ctx->ctx_fd));

	poll_wait(filp, &ctx->ctx_msgq_wait, wait);

	PROTECT_CTX(ctx, flags);

	if (PFM_CTXQ_EMPTY(ctx) == 0)
		mask =  POLLIN | POLLRDNORM;

	UNPROTECT_CTX(ctx, flags);

	DPRINT(("pfm_poll ctx_fd=%d mask=0x%x\n", ctx->ctx_fd, mask));

	return mask;
}

static long
pfm_ioctl(struct file *file, unsigned int cmd, unsigned long arg)
{
	DPRINT(("pfm_ioctl called\n"));
	return -EINVAL;
}

/*
 * interrupt cannot be masked when coming here
 */
static inline int
pfm_do_fasync(int fd, struct file *filp, pfm_context_t *ctx, int on)
{
	int ret;

	ret = fasync_helper (fd, filp, on, &ctx->ctx_async_queue);

	DPRINT(("pfm_fasync called by [%d] on ctx_fd=%d on=%d async_queue=%p ret=%d\n",
		task_pid_nr(current),
		fd,
		on,
		ctx->ctx_async_queue, ret));

	return ret;
}

static int
pfm_fasync(int fd, struct file *filp, int on)
{
	pfm_context_t *ctx;
	int ret;

	if (PFM_IS_FILE(filp) == 0) {
		printk(KERN_ERR "perfmon: pfm_fasync bad magic [%d]\n", task_pid_nr(current));
		return -EBADF;
	}

	ctx = filp->private_data;
	if (ctx == NULL) {
		printk(KERN_ERR "perfmon: pfm_fasync NULL ctx [%d]\n", task_pid_nr(current));
		return -EBADF;
	}
	/*
	 * we cannot mask interrupts during this call because this may
	 * may go to sleep if memory is not readily avalaible.
	 *
	 * We are protected from the conetxt disappearing by the get_fd()/put_fd()
	 * done in caller. Serialization of this function is ensured by caller.
	 */
	ret = pfm_do_fasync(fd, filp, ctx, on);


	DPRINT(("pfm_fasync called on ctx_fd=%d on=%d async_queue=%p ret=%d\n",
		fd,
		on,
		ctx->ctx_async_queue, ret));

	return ret;
}

#ifdef CONFIG_SMP
/*
 * this function is exclusively called from pfm_close().
 * The context is not protected at that time, nor are interrupts
 * on the remote CPU. That's necessary to avoid deadlocks.
 */
static void
pfm_syswide_force_stop(void *info)
{
	pfm_context_t   *ctx = (pfm_context_t *)info;
	struct pt_regs *regs = task_pt_regs(current);
	struct task_struct *owner;
	unsigned long flags;
	int ret;

	if (ctx->ctx_cpu != smp_processor_id()) {
		printk(KERN_ERR "perfmon: pfm_syswide_force_stop for CPU%d  but on CPU%d\n",
			ctx->ctx_cpu,
			smp_processor_id());
		return;
	}
	owner = GET_PMU_OWNER();
	if (owner != ctx->ctx_task) {
		printk(KERN_ERR "perfmon: pfm_syswide_force_stop CPU%d unexpected owner [%d] instead of [%d]\n",
			smp_processor_id(),
			task_pid_nr(owner), task_pid_nr(ctx->ctx_task));
		return;
	}
	if (GET_PMU_CTX() != ctx) {
		printk(KERN_ERR "perfmon: pfm_syswide_force_stop CPU%d unexpected ctx %p instead of %p\n",
			smp_processor_id(),
			GET_PMU_CTX(), ctx);
		return;
	}

	DPRINT(("on CPU%d forcing system wide stop for [%d]\n", smp_processor_id(), task_pid_nr(ctx->ctx_task)));
	/*
	 * the context is already protected in pfm_close(), we simply
	 * need to mask interrupts to avoid a PMU interrupt race on
	 * this CPU
	 */
	local_irq_save(flags);

	ret = pfm_context_unload(ctx, NULL, 0, regs);
	if (ret) {
		DPRINT(("context_unload returned %d\n", ret));
	}

	/*
	 * unmask interrupts, PMU interrupts are now spurious here
	 */
	local_irq_restore(flags);
}

static void
pfm_syswide_cleanup_other_cpu(pfm_context_t *ctx)
{
	int ret;

	DPRINT(("calling CPU%d for cleanup\n", ctx->ctx_cpu));
	ret = smp_call_function_single(ctx->ctx_cpu, pfm_syswide_force_stop, ctx, 1);
	DPRINT(("called CPU%d for cleanup ret=%d\n", ctx->ctx_cpu, ret));
}
#endif /* CONFIG_SMP */

/*
 * called for each close(). Partially free resources.
 * When caller is self-monitoring, the context is unloaded.
 */
static int
pfm_flush(struct file *filp, fl_owner_t id)
{
	pfm_context_t *ctx;
	struct task_struct *task;
	struct pt_regs *regs;
	unsigned long flags;
	unsigned long smpl_buf_size = 0UL;
	void *smpl_buf_vaddr = NULL;
	int state, is_system;

	if (PFM_IS_FILE(filp) == 0) {
		DPRINT(("bad magic for\n"));
		return -EBADF;
	}

	ctx = filp->private_data;
	if (ctx == NULL) {
		printk(KERN_ERR "perfmon: pfm_flush: NULL ctx [%d]\n", task_pid_nr(current));
		return -EBADF;
	}

	/*
	 * remove our file from the async queue, if we use this mode.
	 * This can be done without the context being protected. We come
	 * here when the context has become unreachable by other tasks.
	 *
	 * We may still have active monitoring at this point and we may
	 * end up in pfm_overflow_handler(). However, fasync_helper()
	 * operates with interrupts disabled and it cleans up the
	 * queue. If the PMU handler is called prior to entering
	 * fasync_helper() then it will send a signal. If it is
	 * invoked after, it will find an empty queue and no
	 * signal will be sent. In both case, we are safe
	 */
	PROTECT_CTX(ctx, flags);

	state     = ctx->ctx_state;
	is_system = ctx->ctx_fl_system;

	task = PFM_CTX_TASK(ctx);
	regs = task_pt_regs(task);

	DPRINT(("ctx_state=%d is_current=%d\n",
		state,
		task == current ? 1 : 0));

	/*
	 * if state == UNLOADED, then task is NULL
	 */

	/*
	 * we must stop and unload because we are losing access to the context.
	 */
	if (task == current) {
#ifdef CONFIG_SMP
		/*
		 * the task IS the owner but it migrated to another CPU: that's bad
		 * but we must handle this cleanly. Unfortunately, the kernel does
		 * not provide a mechanism to block migration (while the context is loaded).
		 *
		 * We need to release the resource on the ORIGINAL cpu.
		 */
		if (is_system && ctx->ctx_cpu != smp_processor_id()) {

			DPRINT(("should be running on CPU%d\n", ctx->ctx_cpu));
			/*
			 * keep context protected but unmask interrupt for IPI
			 */
			local_irq_restore(flags);

			pfm_syswide_cleanup_other_cpu(ctx);

			/*
			 * restore interrupt masking
			 */
			local_irq_save(flags);

			/*
			 * context is unloaded at this point
			 */
		} else
#endif /* CONFIG_SMP */
		{

			DPRINT(("forcing unload\n"));
			/*
		 	* stop and unload, returning with state UNLOADED
		 	* and session unreserved.
		 	*/
			pfm_context_unload(ctx, NULL, 0, regs);

			DPRINT(("ctx_state=%d\n", ctx->ctx_state));
		}
	}

	/*
	 * remove virtual mapping, if any, for the calling task.
	 * cannot reset ctx field until last user is calling close().
	 *
	 * ctx_smpl_vaddr must never be cleared because it is needed
	 * by every task with access to the context
	 *
	 * When called from do_exit(), the mm context is gone already, therefore
	 * mm is NULL, i.e., the VMA is already gone  and we do not have to
	 * do anything here
	 */
	if (ctx->ctx_smpl_vaddr && current->mm) {
		smpl_buf_vaddr = ctx->ctx_smpl_vaddr;
		smpl_buf_size  = ctx->ctx_smpl_size;
	}

	UNPROTECT_CTX(ctx, flags);

	/*
	 * if there was a mapping, then we systematically remove it
	 * at this point. Cannot be done inside critical section
	 * because some VM function reenables interrupts.
	 *
	 */
	if (smpl_buf_vaddr) pfm_remove_smpl_mapping(current, smpl_buf_vaddr, smpl_buf_size);

	return 0;
}
/*
 * called either on explicit close() or from exit_files(). 
 * Only the LAST user of the file gets to this point, i.e., it is
 * called only ONCE.
 *
 * IMPORTANT: we get called ONLY when the refcnt on the file gets to zero 
 * (fput()),i.e, last task to access the file. Nobody else can access the 
 * file at this point.
 *
 * When called from exit_files(), the VMA has been freed because exit_mm()
 * is executed before exit_files().
 *
 * When called from exit_files(), the current task is not yet ZOMBIE but we
 * flush the PMU state to the context. 
 */
static int
pfm_close(struct inode *inode, struct file *filp)
{
	pfm_context_t *ctx;
	struct task_struct *task;
	struct pt_regs *regs;
  	DECLARE_WAITQUEUE(wait, current);
	unsigned long flags;
	unsigned long smpl_buf_size = 0UL;
	void *smpl_buf_addr = NULL;
	int free_possible = 1;
	int state, is_system;

	DPRINT(("pfm_close called private=%p\n", filp->private_data));

	if (PFM_IS_FILE(filp) == 0) {
		DPRINT(("bad magic\n"));
		return -EBADF;
	}
	
	ctx = filp->private_data;
	if (ctx == NULL) {
		printk(KERN_ERR "perfmon: pfm_close: NULL ctx [%d]\n", task_pid_nr(current));
		return -EBADF;
	}

	PROTECT_CTX(ctx, flags);

	state     = ctx->ctx_state;
	is_system = ctx->ctx_fl_system;

	task = PFM_CTX_TASK(ctx);
	regs = task_pt_regs(task);

	DPRINT(("ctx_state=%d is_current=%d\n", 
		state,
		task == current ? 1 : 0));

	/*
	 * if task == current, then pfm_flush() unloaded the context
	 */
	if (state == PFM_CTX_UNLOADED) goto doit;

	/*
	 * context is loaded/masked and task != current, we need to
	 * either force an unload or go zombie
	 */

	/*
	 * The task is currently blocked or will block after an overflow.
	 * we must force it to wakeup to get out of the
	 * MASKED state and transition to the unloaded state by itself.
	 *
	 * This situation is only possible for per-task mode
	 */
	if (state == PFM_CTX_MASKED && CTX_OVFL_NOBLOCK(ctx) == 0) {

		/*
		 * set a "partial" zombie state to be checked
		 * upon return from down() in pfm_handle_work().
		 *
		 * We cannot use the ZOMBIE state, because it is checked
		 * by pfm_load_regs() which is called upon wakeup from down().
		 * In such case, it would free the context and then we would
		 * return to pfm_handle_work() which would access the
		 * stale context. Instead, we set a flag invisible to pfm_load_regs()
		 * but visible to pfm_handle_work().
		 *
		 * For some window of time, we have a zombie context with
		 * ctx_state = MASKED  and not ZOMBIE
		 */
		ctx->ctx_fl_going_zombie = 1;

		/*
		 * force task to wake up from MASKED state
		 */
		complete(&ctx->ctx_restart_done);

		DPRINT(("waking up ctx_state=%d\n", state));

		/*
		 * put ourself to sleep waiting for the other
		 * task to report completion
		 *
		 * the context is protected by mutex, therefore there
		 * is no risk of being notified of completion before
		 * begin actually on the waitq.
		 */
  		set_current_state(TASK_INTERRUPTIBLE);
  		add_wait_queue(&ctx->ctx_zombieq, &wait);

		UNPROTECT_CTX(ctx, flags);

		/*
		 * XXX: check for signals :
		 * 	- ok for explicit close
		 * 	- not ok when coming from exit_files()
		 */
      		schedule();


		PROTECT_CTX(ctx, flags);


		remove_wait_queue(&ctx->ctx_zombieq, &wait);
  		set_current_state(TASK_RUNNING);

		/*
		 * context is unloaded at this point
		 */
		DPRINT(("after zombie wakeup ctx_state=%d for\n", state));
	}
	else if (task != current) {
#ifdef CONFIG_SMP
		/*
	 	 * switch context to zombie state
	 	 */
		ctx->ctx_state = PFM_CTX_ZOMBIE;

		DPRINT(("zombie ctx for [%d]\n", task_pid_nr(task)));
		/*
		 * cannot free the context on the spot. deferred until
		 * the task notices the ZOMBIE state
		 */
		free_possible = 0;
#else
		pfm_context_unload(ctx, NULL, 0, regs);
#endif
	}

doit:
	/* reload state, may have changed during  opening of critical section */
	state = ctx->ctx_state;

	/*
	 * the context is still attached to a task (possibly current)
	 * we cannot destroy it right now
	 */

	/*
	 * we must free the sampling buffer right here because
	 * we cannot rely on it being cleaned up later by the
	 * monitored task. It is not possible to free vmalloc'ed
	 * memory in pfm_load_regs(). Instead, we remove the buffer
	 * now. should there be subsequent PMU overflow originally
	 * meant for sampling, the will be converted to spurious
	 * and that's fine because the monitoring tools is gone anyway.
	 */
	if (ctx->ctx_smpl_hdr) {
		smpl_buf_addr = ctx->ctx_smpl_hdr;
		smpl_buf_size = ctx->ctx_smpl_size;
		/* no more sampling */
		ctx->ctx_smpl_hdr = NULL;
		ctx->ctx_fl_is_sampling = 0;
	}

	DPRINT(("ctx_state=%d free_possible=%d addr=%p size=%lu\n",
		state,
		free_possible,
		smpl_buf_addr,
		smpl_buf_size));

	if (smpl_buf_addr) pfm_exit_smpl_buffer(ctx->ctx_buf_fmt);

	/*
	 * UNLOADED that the session has already been unreserved.
	 */
	if (state == PFM_CTX_ZOMBIE) {
		pfm_unreserve_session(ctx, ctx->ctx_fl_system , ctx->ctx_cpu);
	}

	/*
	 * disconnect file descriptor from context must be done
	 * before we unlock.
	 */
	filp->private_data = NULL;

	/*
	 * if we free on the spot, the context is now completely unreachable
	 * from the callers side. The monitored task side is also cut, so we
	 * can freely cut.
	 *
	 * If we have a deferred free, only the caller side is disconnected.
	 */
	UNPROTECT_CTX(ctx, flags);

	/*
	 * All memory free operations (especially for vmalloc'ed memory)
	 * MUST be done with interrupts ENABLED.
	 */
	if (smpl_buf_addr)  pfm_rvfree(smpl_buf_addr, smpl_buf_size);

	/*
	 * return the memory used by the context
	 */
	if (free_possible) pfm_context_free(ctx);

	return 0;
}

static int
pfm_no_open(struct inode *irrelevant, struct file *dontcare)
{
	DPRINT(("pfm_no_open called\n"));
	return -ENXIO;
}



static const struct file_operations pfm_file_ops = {
	.llseek		= no_llseek,
	.read		= pfm_read,
	.write		= pfm_write,
	.poll		= pfm_poll,
	.unlocked_ioctl = pfm_ioctl,
	.open		= pfm_no_open,	/* special open code to disallow open via /proc */
	.fasync		= pfm_fasync,
	.release	= pfm_close,
	.flush		= pfm_flush
};

static int
pfmfs_delete_dentry(const struct dentry *dentry)
{
	return 1;
}

static char *pfmfs_dname(struct dentry *dentry, char *buffer, int buflen)
{
	return dynamic_dname(dentry, buffer, buflen, "pfm:[%lu]",
			     dentry->d_inode->i_ino);
}

static const struct dentry_operations pfmfs_dentry_operations = {
	.d_delete = pfmfs_delete_dentry,
	.d_dname = pfmfs_dname,
};


static struct file *
pfm_alloc_file(pfm_context_t *ctx)
{
	struct file *file;
	struct inode *inode;
	struct path path;
	struct qstr this = { .name = "" };

	/*
	 * allocate a new inode
	 */
	inode = new_inode(pfmfs_mnt->mnt_sb);
	if (!inode)
		return ERR_PTR(-ENOMEM);

	DPRINT(("new inode ino=%ld @%p\n", inode->i_ino, inode));

	inode->i_mode = S_IFCHR|S_IRUGO;
	inode->i_uid  = current_fsuid();
	inode->i_gid  = current_fsgid();

	/*
	 * allocate a new dcache entry
	 */
	path.dentry = d_alloc(pfmfs_mnt->mnt_sb->s_root, &this);
	if (!path.dentry) {
		iput(inode);
		return ERR_PTR(-ENOMEM);
	}
	path.mnt = mntget(pfmfs_mnt);

<<<<<<< HEAD
	d_set_d_op(path.dentry, &pfmfs_dentry_operations);
=======
>>>>>>> 63310467
	d_add(path.dentry, inode);

	file = alloc_file(&path, FMODE_READ, &pfm_file_ops);
	if (!file) {
		path_put(&path);
		return ERR_PTR(-ENFILE);
	}

	file->f_flags = O_RDONLY;
	file->private_data = ctx;

	return file;
}

static int
pfm_remap_buffer(struct vm_area_struct *vma, unsigned long buf, unsigned long addr, unsigned long size)
{
	DPRINT(("CPU%d buf=0x%lx addr=0x%lx size=%ld\n", smp_processor_id(), buf, addr, size));

	while (size > 0) {
		unsigned long pfn = ia64_tpa(buf) >> PAGE_SHIFT;


		if (remap_pfn_range(vma, addr, pfn, PAGE_SIZE, PAGE_READONLY))
			return -ENOMEM;

		addr  += PAGE_SIZE;
		buf   += PAGE_SIZE;
		size  -= PAGE_SIZE;
	}
	return 0;
}

/*
 * allocate a sampling buffer and remaps it into the user address space of the task
 */
static int
pfm_smpl_buffer_alloc(struct task_struct *task, struct file *filp, pfm_context_t *ctx, unsigned long rsize, void **user_vaddr)
{
	struct mm_struct *mm = task->mm;
	struct vm_area_struct *vma = NULL;
	unsigned long size;
	void *smpl_buf;


	/*
	 * the fixed header + requested size and align to page boundary
	 */
	size = PAGE_ALIGN(rsize);

	DPRINT(("sampling buffer rsize=%lu size=%lu bytes\n", rsize, size));

	/*
	 * check requested size to avoid Denial-of-service attacks
	 * XXX: may have to refine this test
	 * Check against address space limit.
	 *
	 * if ((mm->total_vm << PAGE_SHIFT) + len> task->rlim[RLIMIT_AS].rlim_cur)
	 * 	return -ENOMEM;
	 */
	if (size > task_rlimit(task, RLIMIT_MEMLOCK))
		return -ENOMEM;

	/*
	 * We do the easy to undo allocations first.
 	 *
	 * pfm_rvmalloc(), clears the buffer, so there is no leak
	 */
	smpl_buf = pfm_rvmalloc(size);
	if (smpl_buf == NULL) {
		DPRINT(("Can't allocate sampling buffer\n"));
		return -ENOMEM;
	}

	DPRINT(("smpl_buf @%p\n", smpl_buf));

	/* allocate vma */
	vma = kmem_cache_zalloc(vm_area_cachep, GFP_KERNEL);
	if (!vma) {
		DPRINT(("Cannot allocate vma\n"));
		goto error_kmem;
	}
	INIT_LIST_HEAD(&vma->anon_vma_chain);

	/*
	 * partially initialize the vma for the sampling buffer
	 */
	vma->vm_mm	     = mm;
	vma->vm_file	     = filp;
	vma->vm_flags	     = VM_READ| VM_MAYREAD |VM_RESERVED;
	vma->vm_page_prot    = PAGE_READONLY; /* XXX may need to change */

	/*
	 * Now we have everything we need and we can initialize
	 * and connect all the data structures
	 */

	ctx->ctx_smpl_hdr   = smpl_buf;
	ctx->ctx_smpl_size  = size; /* aligned size */

	/*
	 * Let's do the difficult operations next.
	 *
	 * now we atomically find some area in the address space and
	 * remap the buffer in it.
	 */
	down_write(&task->mm->mmap_sem);

	/* find some free area in address space, must have mmap sem held */
	vma->vm_start = pfm_get_unmapped_area(NULL, 0, size, 0, MAP_PRIVATE|MAP_ANONYMOUS, 0);
	if (vma->vm_start == 0UL) {
		DPRINT(("Cannot find unmapped area for size %ld\n", size));
		up_write(&task->mm->mmap_sem);
		goto error;
	}
	vma->vm_end = vma->vm_start + size;
	vma->vm_pgoff = vma->vm_start >> PAGE_SHIFT;

	DPRINT(("aligned size=%ld, hdr=%p mapped @0x%lx\n", size, ctx->ctx_smpl_hdr, vma->vm_start));

	/* can only be applied to current task, need to have the mm semaphore held when called */
	if (pfm_remap_buffer(vma, (unsigned long)smpl_buf, vma->vm_start, size)) {
		DPRINT(("Can't remap buffer\n"));
		up_write(&task->mm->mmap_sem);
		goto error;
	}

	get_file(filp);

	/*
	 * now insert the vma in the vm list for the process, must be
	 * done with mmap lock held
	 */
	insert_vm_struct(mm, vma);

	mm->total_vm  += size >> PAGE_SHIFT;
	vm_stat_account(vma->vm_mm, vma->vm_flags, vma->vm_file,
							vma_pages(vma));
	up_write(&task->mm->mmap_sem);

	/*
	 * keep track of user level virtual address
	 */
	ctx->ctx_smpl_vaddr = (void *)vma->vm_start;
	*(unsigned long *)user_vaddr = vma->vm_start;

	return 0;

error:
	kmem_cache_free(vm_area_cachep, vma);
error_kmem:
	pfm_rvfree(smpl_buf, size);

	return -ENOMEM;
}

/*
 * XXX: do something better here
 */
static int
pfm_bad_permissions(struct task_struct *task)
{
	const struct cred *tcred;
	uid_t uid = current_uid();
	gid_t gid = current_gid();
	int ret;

	rcu_read_lock();
	tcred = __task_cred(task);

	/* inspired by ptrace_attach() */
	DPRINT(("cur: uid=%d gid=%d task: euid=%d suid=%d uid=%d egid=%d sgid=%d\n",
		uid,
		gid,
		tcred->euid,
		tcred->suid,
		tcred->uid,
		tcred->egid,
		tcred->sgid));

	ret = ((uid != tcred->euid)
	       || (uid != tcred->suid)
	       || (uid != tcred->uid)
	       || (gid != tcred->egid)
	       || (gid != tcred->sgid)
	       || (gid != tcred->gid)) && !capable(CAP_SYS_PTRACE);

	rcu_read_unlock();
	return ret;
}

static int
pfarg_is_sane(struct task_struct *task, pfarg_context_t *pfx)
{
	int ctx_flags;

	/* valid signal */

	ctx_flags = pfx->ctx_flags;

	if (ctx_flags & PFM_FL_SYSTEM_WIDE) {

		/*
		 * cannot block in this mode
		 */
		if (ctx_flags & PFM_FL_NOTIFY_BLOCK) {
			DPRINT(("cannot use blocking mode when in system wide monitoring\n"));
			return -EINVAL;
		}
	} else {
	}
	/* probably more to add here */

	return 0;
}

static int
pfm_setup_buffer_fmt(struct task_struct *task, struct file *filp, pfm_context_t *ctx, unsigned int ctx_flags,
		     unsigned int cpu, pfarg_context_t *arg)
{
	pfm_buffer_fmt_t *fmt = NULL;
	unsigned long size = 0UL;
	void *uaddr = NULL;
	void *fmt_arg = NULL;
	int ret = 0;
#define PFM_CTXARG_BUF_ARG(a)	(pfm_buffer_fmt_t *)(a+1)

	/* invoke and lock buffer format, if found */
	fmt = pfm_find_buffer_fmt(arg->ctx_smpl_buf_id);
	if (fmt == NULL) {
		DPRINT(("[%d] cannot find buffer format\n", task_pid_nr(task)));
		return -EINVAL;
	}

	/*
	 * buffer argument MUST be contiguous to pfarg_context_t
	 */
	if (fmt->fmt_arg_size) fmt_arg = PFM_CTXARG_BUF_ARG(arg);

	ret = pfm_buf_fmt_validate(fmt, task, ctx_flags, cpu, fmt_arg);

	DPRINT(("[%d] after validate(0x%x,%d,%p)=%d\n", task_pid_nr(task), ctx_flags, cpu, fmt_arg, ret));

	if (ret) goto error;

	/* link buffer format and context */
	ctx->ctx_buf_fmt = fmt;
	ctx->ctx_fl_is_sampling = 1; /* assume record() is defined */

	/*
	 * check if buffer format wants to use perfmon buffer allocation/mapping service
	 */
	ret = pfm_buf_fmt_getsize(fmt, task, ctx_flags, cpu, fmt_arg, &size);
	if (ret) goto error;

	if (size) {
		/*
		 * buffer is always remapped into the caller's address space
		 */
		ret = pfm_smpl_buffer_alloc(current, filp, ctx, size, &uaddr);
		if (ret) goto error;

		/* keep track of user address of buffer */
		arg->ctx_smpl_vaddr = uaddr;
	}
	ret = pfm_buf_fmt_init(fmt, task, ctx->ctx_smpl_hdr, ctx_flags, cpu, fmt_arg);

error:
	return ret;
}

static void
pfm_reset_pmu_state(pfm_context_t *ctx)
{
	int i;

	/*
	 * install reset values for PMC.
	 */
	for (i=1; PMC_IS_LAST(i) == 0; i++) {
		if (PMC_IS_IMPL(i) == 0) continue;
		ctx->ctx_pmcs[i] = PMC_DFL_VAL(i);
		DPRINT(("pmc[%d]=0x%lx\n", i, ctx->ctx_pmcs[i]));
	}
	/*
	 * PMD registers are set to 0UL when the context in memset()
	 */

	/*
	 * On context switched restore, we must restore ALL pmc and ALL pmd even
	 * when they are not actively used by the task. In UP, the incoming process
	 * may otherwise pick up left over PMC, PMD state from the previous process.
	 * As opposed to PMD, stale PMC can cause harm to the incoming
	 * process because they may change what is being measured.
	 * Therefore, we must systematically reinstall the entire
	 * PMC state. In SMP, the same thing is possible on the
	 * same CPU but also on between 2 CPUs.
	 *
	 * The problem with PMD is information leaking especially
	 * to user level when psr.sp=0
	 *
	 * There is unfortunately no easy way to avoid this problem
	 * on either UP or SMP. This definitively slows down the
	 * pfm_load_regs() function.
	 */

	 /*
	  * bitmask of all PMCs accessible to this context
	  *
	  * PMC0 is treated differently.
	  */
	ctx->ctx_all_pmcs[0] = pmu_conf->impl_pmcs[0] & ~0x1;

	/*
	 * bitmask of all PMDs that are accessible to this context
	 */
	ctx->ctx_all_pmds[0] = pmu_conf->impl_pmds[0];

	DPRINT(("<%d> all_pmcs=0x%lx all_pmds=0x%lx\n", ctx->ctx_fd, ctx->ctx_all_pmcs[0],ctx->ctx_all_pmds[0]));

	/*
	 * useful in case of re-enable after disable
	 */
	ctx->ctx_used_ibrs[0] = 0UL;
	ctx->ctx_used_dbrs[0] = 0UL;
}

static int
pfm_ctx_getsize(void *arg, size_t *sz)
{
	pfarg_context_t *req = (pfarg_context_t *)arg;
	pfm_buffer_fmt_t *fmt;

	*sz = 0;

	if (!pfm_uuid_cmp(req->ctx_smpl_buf_id, pfm_null_uuid)) return 0;

	fmt = pfm_find_buffer_fmt(req->ctx_smpl_buf_id);
	if (fmt == NULL) {
		DPRINT(("cannot find buffer format\n"));
		return -EINVAL;
	}
	/* get just enough to copy in user parameters */
	*sz = fmt->fmt_arg_size;
	DPRINT(("arg_size=%lu\n", *sz));

	return 0;
}



/*
 * cannot attach if :
 * 	- kernel task
 * 	- task not owned by caller
 * 	- task incompatible with context mode
 */
static int
pfm_task_incompatible(pfm_context_t *ctx, struct task_struct *task)
{
	/*
	 * no kernel task or task not owner by caller
	 */
	if (task->mm == NULL) {
		DPRINT(("task [%d] has not memory context (kernel thread)\n", task_pid_nr(task)));
		return -EPERM;
	}
	if (pfm_bad_permissions(task)) {
		DPRINT(("no permission to attach to  [%d]\n", task_pid_nr(task)));
		return -EPERM;
	}
	/*
	 * cannot block in self-monitoring mode
	 */
	if (CTX_OVFL_NOBLOCK(ctx) == 0 && task == current) {
		DPRINT(("cannot load a blocking context on self for [%d]\n", task_pid_nr(task)));
		return -EINVAL;
	}

	if (task->exit_state == EXIT_ZOMBIE) {
		DPRINT(("cannot attach to  zombie task [%d]\n", task_pid_nr(task)));
		return -EBUSY;
	}

	/*
	 * always ok for self
	 */
	if (task == current) return 0;

	if (!task_is_stopped_or_traced(task)) {
		DPRINT(("cannot attach to non-stopped task [%d] state=%ld\n", task_pid_nr(task), task->state));
		return -EBUSY;
	}
	/*
	 * make sure the task is off any CPU
	 */
	wait_task_inactive(task, 0);

	/* more to come... */

	return 0;
}

static int
pfm_get_task(pfm_context_t *ctx, pid_t pid, struct task_struct **task)
{
	struct task_struct *p = current;
	int ret;

	/* XXX: need to add more checks here */
	if (pid < 2) return -EPERM;

	if (pid != task_pid_vnr(current)) {

		read_lock(&tasklist_lock);

		p = find_task_by_vpid(pid);

		/* make sure task cannot go away while we operate on it */
		if (p) get_task_struct(p);

		read_unlock(&tasklist_lock);

		if (p == NULL) return -ESRCH;
	}

	ret = pfm_task_incompatible(ctx, p);
	if (ret == 0) {
		*task = p;
	} else if (p != current) {
		pfm_put_task(p);
	}
	return ret;
}



static int
pfm_context_create(pfm_context_t *ctx, void *arg, int count, struct pt_regs *regs)
{
	pfarg_context_t *req = (pfarg_context_t *)arg;
	struct file *filp;
	struct path path;
	int ctx_flags;
	int fd;
	int ret;

	/* let's check the arguments first */
	ret = pfarg_is_sane(current, req);
	if (ret < 0)
		return ret;

	ctx_flags = req->ctx_flags;

	ret = -ENOMEM;

	fd = get_unused_fd();
	if (fd < 0)
		return fd;

	ctx = pfm_context_alloc(ctx_flags);
	if (!ctx)
		goto error;

	filp = pfm_alloc_file(ctx);
	if (IS_ERR(filp)) {
		ret = PTR_ERR(filp);
		goto error_file;
	}

	req->ctx_fd = ctx->ctx_fd = fd;

	/*
	 * does the user want to sample?
	 */
	if (pfm_uuid_cmp(req->ctx_smpl_buf_id, pfm_null_uuid)) {
		ret = pfm_setup_buffer_fmt(current, filp, ctx, ctx_flags, 0, req);
		if (ret)
			goto buffer_error;
	}

	DPRINT(("ctx=%p flags=0x%x system=%d notify_block=%d excl_idle=%d no_msg=%d ctx_fd=%d\n",
		ctx,
		ctx_flags,
		ctx->ctx_fl_system,
		ctx->ctx_fl_block,
		ctx->ctx_fl_excl_idle,
		ctx->ctx_fl_no_msg,
		ctx->ctx_fd));

	/*
	 * initialize soft PMU state
	 */
	pfm_reset_pmu_state(ctx);

	fd_install(fd, filp);

	return 0;

buffer_error:
	path = filp->f_path;
	put_filp(filp);
	path_put(&path);

	if (ctx->ctx_buf_fmt) {
		pfm_buf_fmt_exit(ctx->ctx_buf_fmt, current, NULL, regs);
	}
error_file:
	pfm_context_free(ctx);

error:
	put_unused_fd(fd);
	return ret;
}

static inline unsigned long
pfm_new_counter_value (pfm_counter_t *reg, int is_long_reset)
{
	unsigned long val = is_long_reset ? reg->long_reset : reg->short_reset;
	unsigned long new_seed, old_seed = reg->seed, mask = reg->mask;
	extern unsigned long carta_random32 (unsigned long seed);

	if (reg->flags & PFM_REGFL_RANDOM) {
		new_seed = carta_random32(old_seed);
		val -= (old_seed & mask);	/* counter values are negative numbers! */
		if ((mask >> 32) != 0)
			/* construct a full 64-bit random value: */
			new_seed |= carta_random32(old_seed >> 32) << 32;
		reg->seed = new_seed;
	}
	reg->lval = val;
	return val;
}

static void
pfm_reset_regs_masked(pfm_context_t *ctx, unsigned long *ovfl_regs, int is_long_reset)
{
	unsigned long mask = ovfl_regs[0];
	unsigned long reset_others = 0UL;
	unsigned long val;
	int i;

	/*
	 * now restore reset value on sampling overflowed counters
	 */
	mask >>= PMU_FIRST_COUNTER;
	for(i = PMU_FIRST_COUNTER; mask; i++, mask >>= 1) {

		if ((mask & 0x1UL) == 0UL) continue;

		ctx->ctx_pmds[i].val = val = pfm_new_counter_value(ctx->ctx_pmds+ i, is_long_reset);
		reset_others        |= ctx->ctx_pmds[i].reset_pmds[0];

		DPRINT_ovfl((" %s reset ctx_pmds[%d]=%lx\n", is_long_reset ? "long" : "short", i, val));
	}

	/*
	 * Now take care of resetting the other registers
	 */
	for(i = 0; reset_others; i++, reset_others >>= 1) {

		if ((reset_others & 0x1) == 0) continue;

		ctx->ctx_pmds[i].val = val = pfm_new_counter_value(ctx->ctx_pmds + i, is_long_reset);

		DPRINT_ovfl(("%s reset_others pmd[%d]=%lx\n",
			  is_long_reset ? "long" : "short", i, val));
	}
}

static void
pfm_reset_regs(pfm_context_t *ctx, unsigned long *ovfl_regs, int is_long_reset)
{
	unsigned long mask = ovfl_regs[0];
	unsigned long reset_others = 0UL;
	unsigned long val;
	int i;

	DPRINT_ovfl(("ovfl_regs=0x%lx is_long_reset=%d\n", ovfl_regs[0], is_long_reset));

	if (ctx->ctx_state == PFM_CTX_MASKED) {
		pfm_reset_regs_masked(ctx, ovfl_regs, is_long_reset);
		return;
	}

	/*
	 * now restore reset value on sampling overflowed counters
	 */
	mask >>= PMU_FIRST_COUNTER;
	for(i = PMU_FIRST_COUNTER; mask; i++, mask >>= 1) {

		if ((mask & 0x1UL) == 0UL) continue;

		val           = pfm_new_counter_value(ctx->ctx_pmds+ i, is_long_reset);
		reset_others |= ctx->ctx_pmds[i].reset_pmds[0];

		DPRINT_ovfl((" %s reset ctx_pmds[%d]=%lx\n", is_long_reset ? "long" : "short", i, val));

		pfm_write_soft_counter(ctx, i, val);
	}

	/*
	 * Now take care of resetting the other registers
	 */
	for(i = 0; reset_others; i++, reset_others >>= 1) {

		if ((reset_others & 0x1) == 0) continue;

		val = pfm_new_counter_value(ctx->ctx_pmds + i, is_long_reset);

		if (PMD_IS_COUNTING(i)) {
			pfm_write_soft_counter(ctx, i, val);
		} else {
			ia64_set_pmd(i, val);
		}
		DPRINT_ovfl(("%s reset_others pmd[%d]=%lx\n",
			  is_long_reset ? "long" : "short", i, val));
	}
	ia64_srlz_d();
}

static int
pfm_write_pmcs(pfm_context_t *ctx, void *arg, int count, struct pt_regs *regs)
{
	struct task_struct *task;
	pfarg_reg_t *req = (pfarg_reg_t *)arg;
	unsigned long value, pmc_pm;
	unsigned long smpl_pmds, reset_pmds, impl_pmds;
	unsigned int cnum, reg_flags, flags, pmc_type;
	int i, can_access_pmu = 0, is_loaded, is_system, expert_mode;
	int is_monitor, is_counting, state;
	int ret = -EINVAL;
	pfm_reg_check_t	wr_func;
#define PFM_CHECK_PMC_PM(x, y, z) ((x)->ctx_fl_system ^ PMC_PM(y, z))

	state     = ctx->ctx_state;
	is_loaded = state == PFM_CTX_LOADED ? 1 : 0;
	is_system = ctx->ctx_fl_system;
	task      = ctx->ctx_task;
	impl_pmds = pmu_conf->impl_pmds[0];

	if (state == PFM_CTX_ZOMBIE) return -EINVAL;

	if (is_loaded) {
		/*
		 * In system wide and when the context is loaded, access can only happen
		 * when the caller is running on the CPU being monitored by the session.
		 * It does not have to be the owner (ctx_task) of the context per se.
		 */
		if (is_system && ctx->ctx_cpu != smp_processor_id()) {
			DPRINT(("should be running on CPU%d\n", ctx->ctx_cpu));
			return -EBUSY;
		}
		can_access_pmu = GET_PMU_OWNER() == task || is_system ? 1 : 0;
	}
	expert_mode = pfm_sysctl.expert_mode; 

	for (i = 0; i < count; i++, req++) {

		cnum       = req->reg_num;
		reg_flags  = req->reg_flags;
		value      = req->reg_value;
		smpl_pmds  = req->reg_smpl_pmds[0];
		reset_pmds = req->reg_reset_pmds[0];
		flags      = 0;


		if (cnum >= PMU_MAX_PMCS) {
			DPRINT(("pmc%u is invalid\n", cnum));
			goto error;
		}

		pmc_type   = pmu_conf->pmc_desc[cnum].type;
		pmc_pm     = (value >> pmu_conf->pmc_desc[cnum].pm_pos) & 0x1;
		is_counting = (pmc_type & PFM_REG_COUNTING) == PFM_REG_COUNTING ? 1 : 0;
		is_monitor  = (pmc_type & PFM_REG_MONITOR) == PFM_REG_MONITOR ? 1 : 0;

		/*
		 * we reject all non implemented PMC as well
		 * as attempts to modify PMC[0-3] which are used
		 * as status registers by the PMU
		 */
		if ((pmc_type & PFM_REG_IMPL) == 0 || (pmc_type & PFM_REG_CONTROL) == PFM_REG_CONTROL) {
			DPRINT(("pmc%u is unimplemented or no-access pmc_type=%x\n", cnum, pmc_type));
			goto error;
		}
		wr_func = pmu_conf->pmc_desc[cnum].write_check;
		/*
		 * If the PMC is a monitor, then if the value is not the default:
		 * 	- system-wide session: PMCx.pm=1 (privileged monitor)
		 * 	- per-task           : PMCx.pm=0 (user monitor)
		 */
		if (is_monitor && value != PMC_DFL_VAL(cnum) && is_system ^ pmc_pm) {
			DPRINT(("pmc%u pmc_pm=%lu is_system=%d\n",
				cnum,
				pmc_pm,
				is_system));
			goto error;
		}

		if (is_counting) {
			/*
		 	 * enforce generation of overflow interrupt. Necessary on all
		 	 * CPUs.
		 	 */
			value |= 1 << PMU_PMC_OI;

			if (reg_flags & PFM_REGFL_OVFL_NOTIFY) {
				flags |= PFM_REGFL_OVFL_NOTIFY;
			}

			if (reg_flags & PFM_REGFL_RANDOM) flags |= PFM_REGFL_RANDOM;

			/* verify validity of smpl_pmds */
			if ((smpl_pmds & impl_pmds) != smpl_pmds) {
				DPRINT(("invalid smpl_pmds 0x%lx for pmc%u\n", smpl_pmds, cnum));
				goto error;
			}

			/* verify validity of reset_pmds */
			if ((reset_pmds & impl_pmds) != reset_pmds) {
				DPRINT(("invalid reset_pmds 0x%lx for pmc%u\n", reset_pmds, cnum));
				goto error;
			}
		} else {
			if (reg_flags & (PFM_REGFL_OVFL_NOTIFY|PFM_REGFL_RANDOM)) {
				DPRINT(("cannot set ovfl_notify or random on pmc%u\n", cnum));
				goto error;
			}
			/* eventid on non-counting monitors are ignored */
		}

		/*
		 * execute write checker, if any
		 */
		if (likely(expert_mode == 0 && wr_func)) {
			ret = (*wr_func)(task, ctx, cnum, &value, regs);
			if (ret) goto error;
			ret = -EINVAL;
		}

		/*
		 * no error on this register
		 */
		PFM_REG_RETFLAG_SET(req->reg_flags, 0);

		/*
		 * Now we commit the changes to the software state
		 */

		/*
		 * update overflow information
		 */
		if (is_counting) {
			/*
		 	 * full flag update each time a register is programmed
		 	 */
			ctx->ctx_pmds[cnum].flags = flags;

			ctx->ctx_pmds[cnum].reset_pmds[0] = reset_pmds;
			ctx->ctx_pmds[cnum].smpl_pmds[0]  = smpl_pmds;
			ctx->ctx_pmds[cnum].eventid       = req->reg_smpl_eventid;

			/*
			 * Mark all PMDS to be accessed as used.
			 *
			 * We do not keep track of PMC because we have to
			 * systematically restore ALL of them.
			 *
			 * We do not update the used_monitors mask, because
			 * if we have not programmed them, then will be in
			 * a quiescent state, therefore we will not need to
			 * mask/restore then when context is MASKED.
			 */
			CTX_USED_PMD(ctx, reset_pmds);
			CTX_USED_PMD(ctx, smpl_pmds);
			/*
		 	 * make sure we do not try to reset on
		 	 * restart because we have established new values
		 	 */
			if (state == PFM_CTX_MASKED) ctx->ctx_ovfl_regs[0] &= ~1UL << cnum;
		}
		/*
		 * Needed in case the user does not initialize the equivalent
		 * PMD. Clearing is done indirectly via pfm_reset_pmu_state() so there is no
		 * possible leak here.
		 */
		CTX_USED_PMD(ctx, pmu_conf->pmc_desc[cnum].dep_pmd[0]);

		/*
		 * keep track of the monitor PMC that we are using.
		 * we save the value of the pmc in ctx_pmcs[] and if
		 * the monitoring is not stopped for the context we also
		 * place it in the saved state area so that it will be
		 * picked up later by the context switch code.
		 *
		 * The value in ctx_pmcs[] can only be changed in pfm_write_pmcs().
		 *
		 * The value in th_pmcs[] may be modified on overflow, i.e.,  when
		 * monitoring needs to be stopped.
		 */
		if (is_monitor) CTX_USED_MONITOR(ctx, 1UL << cnum);

		/*
		 * update context state
		 */
		ctx->ctx_pmcs[cnum] = value;

		if (is_loaded) {
			/*
			 * write thread state
			 */
			if (is_system == 0) ctx->th_pmcs[cnum] = value;

			/*
			 * write hardware register if we can
			 */
			if (can_access_pmu) {
				ia64_set_pmc(cnum, value);
			}
#ifdef CONFIG_SMP
			else {
				/*
				 * per-task SMP only here
				 *
			 	 * we are guaranteed that the task is not running on the other CPU,
			 	 * we indicate that this PMD will need to be reloaded if the task
			 	 * is rescheduled on the CPU it ran last on.
			 	 */
				ctx->ctx_reload_pmcs[0] |= 1UL << cnum;
			}
#endif
		}

		DPRINT(("pmc[%u]=0x%lx ld=%d apmu=%d flags=0x%x all_pmcs=0x%lx used_pmds=0x%lx eventid=%ld smpl_pmds=0x%lx reset_pmds=0x%lx reloads_pmcs=0x%lx used_monitors=0x%lx ovfl_regs=0x%lx\n",
			  cnum,
			  value,
			  is_loaded,
			  can_access_pmu,
			  flags,
			  ctx->ctx_all_pmcs[0],
			  ctx->ctx_used_pmds[0],
			  ctx->ctx_pmds[cnum].eventid,
			  smpl_pmds,
			  reset_pmds,
			  ctx->ctx_reload_pmcs[0],
			  ctx->ctx_used_monitors[0],
			  ctx->ctx_ovfl_regs[0]));
	}

	/*
	 * make sure the changes are visible
	 */
	if (can_access_pmu) ia64_srlz_d();

	return 0;
error:
	PFM_REG_RETFLAG_SET(req->reg_flags, PFM_REG_RETFL_EINVAL);
	return ret;
}

static int
pfm_write_pmds(pfm_context_t *ctx, void *arg, int count, struct pt_regs *regs)
{
	struct task_struct *task;
	pfarg_reg_t *req = (pfarg_reg_t *)arg;
	unsigned long value, hw_value, ovfl_mask;
	unsigned int cnum;
	int i, can_access_pmu = 0, state;
	int is_counting, is_loaded, is_system, expert_mode;
	int ret = -EINVAL;
	pfm_reg_check_t wr_func;


	state     = ctx->ctx_state;
	is_loaded = state == PFM_CTX_LOADED ? 1 : 0;
	is_system = ctx->ctx_fl_system;
	ovfl_mask = pmu_conf->ovfl_val;
	task      = ctx->ctx_task;

	if (unlikely(state == PFM_CTX_ZOMBIE)) return -EINVAL;

	/*
	 * on both UP and SMP, we can only write to the PMC when the task is
	 * the owner of the local PMU.
	 */
	if (likely(is_loaded)) {
		/*
		 * In system wide and when the context is loaded, access can only happen
		 * when the caller is running on the CPU being monitored by the session.
		 * It does not have to be the owner (ctx_task) of the context per se.
		 */
		if (unlikely(is_system && ctx->ctx_cpu != smp_processor_id())) {
			DPRINT(("should be running on CPU%d\n", ctx->ctx_cpu));
			return -EBUSY;
		}
		can_access_pmu = GET_PMU_OWNER() == task || is_system ? 1 : 0;
	}
	expert_mode = pfm_sysctl.expert_mode; 

	for (i = 0; i < count; i++, req++) {

		cnum  = req->reg_num;
		value = req->reg_value;

		if (!PMD_IS_IMPL(cnum)) {
			DPRINT(("pmd[%u] is unimplemented or invalid\n", cnum));
			goto abort_mission;
		}
		is_counting = PMD_IS_COUNTING(cnum);
		wr_func     = pmu_conf->pmd_desc[cnum].write_check;

		/*
		 * execute write checker, if any
		 */
		if (unlikely(expert_mode == 0 && wr_func)) {
			unsigned long v = value;

			ret = (*wr_func)(task, ctx, cnum, &v, regs);
			if (ret) goto abort_mission;

			value = v;
			ret   = -EINVAL;
		}

		/*
		 * no error on this register
		 */
		PFM_REG_RETFLAG_SET(req->reg_flags, 0);

		/*
		 * now commit changes to software state
		 */
		hw_value = value;

		/*
		 * update virtualized (64bits) counter
		 */
		if (is_counting) {
			/*
			 * write context state
			 */
			ctx->ctx_pmds[cnum].lval = value;

			/*
			 * when context is load we use the split value
			 */
			if (is_loaded) {
				hw_value = value &  ovfl_mask;
				value    = value & ~ovfl_mask;
			}
		}
		/*
		 * update reset values (not just for counters)
		 */
		ctx->ctx_pmds[cnum].long_reset  = req->reg_long_reset;
		ctx->ctx_pmds[cnum].short_reset = req->reg_short_reset;

		/*
		 * update randomization parameters (not just for counters)
		 */
		ctx->ctx_pmds[cnum].seed = req->reg_random_seed;
		ctx->ctx_pmds[cnum].mask = req->reg_random_mask;

		/*
		 * update context value
		 */
		ctx->ctx_pmds[cnum].val  = value;

		/*
		 * Keep track of what we use
		 *
		 * We do not keep track of PMC because we have to
		 * systematically restore ALL of them.
		 */
		CTX_USED_PMD(ctx, PMD_PMD_DEP(cnum));

		/*
		 * mark this PMD register used as well
		 */
		CTX_USED_PMD(ctx, RDEP(cnum));

		/*
		 * make sure we do not try to reset on
		 * restart because we have established new values
		 */
		if (is_counting && state == PFM_CTX_MASKED) {
			ctx->ctx_ovfl_regs[0] &= ~1UL << cnum;
		}

		if (is_loaded) {
			/*
		 	 * write thread state
		 	 */
			if (is_system == 0) ctx->th_pmds[cnum] = hw_value;

			/*
			 * write hardware register if we can
			 */
			if (can_access_pmu) {
				ia64_set_pmd(cnum, hw_value);
			} else {
#ifdef CONFIG_SMP
				/*
			 	 * we are guaranteed that the task is not running on the other CPU,
			 	 * we indicate that this PMD will need to be reloaded if the task
			 	 * is rescheduled on the CPU it ran last on.
			 	 */
				ctx->ctx_reload_pmds[0] |= 1UL << cnum;
#endif
			}
		}

		DPRINT(("pmd[%u]=0x%lx ld=%d apmu=%d, hw_value=0x%lx ctx_pmd=0x%lx  short_reset=0x%lx "
			  "long_reset=0x%lx notify=%c seed=0x%lx mask=0x%lx used_pmds=0x%lx reset_pmds=0x%lx reload_pmds=0x%lx all_pmds=0x%lx ovfl_regs=0x%lx\n",
			cnum,
			value,
			is_loaded,
			can_access_pmu,
			hw_value,
			ctx->ctx_pmds[cnum].val,
			ctx->ctx_pmds[cnum].short_reset,
			ctx->ctx_pmds[cnum].long_reset,
			PMC_OVFL_NOTIFY(ctx, cnum) ? 'Y':'N',
			ctx->ctx_pmds[cnum].seed,
			ctx->ctx_pmds[cnum].mask,
			ctx->ctx_used_pmds[0],
			ctx->ctx_pmds[cnum].reset_pmds[0],
			ctx->ctx_reload_pmds[0],
			ctx->ctx_all_pmds[0],
			ctx->ctx_ovfl_regs[0]));
	}

	/*
	 * make changes visible
	 */
	if (can_access_pmu) ia64_srlz_d();

	return 0;

abort_mission:
	/*
	 * for now, we have only one possibility for error
	 */
	PFM_REG_RETFLAG_SET(req->reg_flags, PFM_REG_RETFL_EINVAL);
	return ret;
}

/*
 * By the way of PROTECT_CONTEXT(), interrupts are masked while we are in this function.
 * Therefore we know, we do not have to worry about the PMU overflow interrupt. If an
 * interrupt is delivered during the call, it will be kept pending until we leave, making
 * it appears as if it had been generated at the UNPROTECT_CONTEXT(). At least we are
 * guaranteed to return consistent data to the user, it may simply be old. It is not
 * trivial to treat the overflow while inside the call because you may end up in
 * some module sampling buffer code causing deadlocks.
 */
static int
pfm_read_pmds(pfm_context_t *ctx, void *arg, int count, struct pt_regs *regs)
{
	struct task_struct *task;
	unsigned long val = 0UL, lval, ovfl_mask, sval;
	pfarg_reg_t *req = (pfarg_reg_t *)arg;
	unsigned int cnum, reg_flags = 0;
	int i, can_access_pmu = 0, state;
	int is_loaded, is_system, is_counting, expert_mode;
	int ret = -EINVAL;
	pfm_reg_check_t rd_func;

	/*
	 * access is possible when loaded only for
	 * self-monitoring tasks or in UP mode
	 */

	state     = ctx->ctx_state;
	is_loaded = state == PFM_CTX_LOADED ? 1 : 0;
	is_system = ctx->ctx_fl_system;
	ovfl_mask = pmu_conf->ovfl_val;
	task      = ctx->ctx_task;

	if (state == PFM_CTX_ZOMBIE) return -EINVAL;

	if (likely(is_loaded)) {
		/*
		 * In system wide and when the context is loaded, access can only happen
		 * when the caller is running on the CPU being monitored by the session.
		 * It does not have to be the owner (ctx_task) of the context per se.
		 */
		if (unlikely(is_system && ctx->ctx_cpu != smp_processor_id())) {
			DPRINT(("should be running on CPU%d\n", ctx->ctx_cpu));
			return -EBUSY;
		}
		/*
		 * this can be true when not self-monitoring only in UP
		 */
		can_access_pmu = GET_PMU_OWNER() == task || is_system ? 1 : 0;

		if (can_access_pmu) ia64_srlz_d();
	}
	expert_mode = pfm_sysctl.expert_mode; 

	DPRINT(("ld=%d apmu=%d ctx_state=%d\n",
		is_loaded,
		can_access_pmu,
		state));

	/*
	 * on both UP and SMP, we can only read the PMD from the hardware register when
	 * the task is the owner of the local PMU.
	 */

	for (i = 0; i < count; i++, req++) {

		cnum        = req->reg_num;
		reg_flags   = req->reg_flags;

		if (unlikely(!PMD_IS_IMPL(cnum))) goto error;
		/*
		 * we can only read the register that we use. That includes
		 * the one we explicitly initialize AND the one we want included
		 * in the sampling buffer (smpl_regs).
		 *
		 * Having this restriction allows optimization in the ctxsw routine
		 * without compromising security (leaks)
		 */
		if (unlikely(!CTX_IS_USED_PMD(ctx, cnum))) goto error;

		sval        = ctx->ctx_pmds[cnum].val;
		lval        = ctx->ctx_pmds[cnum].lval;
		is_counting = PMD_IS_COUNTING(cnum);

		/*
		 * If the task is not the current one, then we check if the
		 * PMU state is still in the local live register due to lazy ctxsw.
		 * If true, then we read directly from the registers.
		 */
		if (can_access_pmu){
			val = ia64_get_pmd(cnum);
		} else {
			/*
			 * context has been saved
			 * if context is zombie, then task does not exist anymore.
			 * In this case, we use the full value saved in the context (pfm_flush_regs()).
			 */
			val = is_loaded ? ctx->th_pmds[cnum] : 0UL;
		}
		rd_func = pmu_conf->pmd_desc[cnum].read_check;

		if (is_counting) {
			/*
			 * XXX: need to check for overflow when loaded
			 */
			val &= ovfl_mask;
			val += sval;
		}

		/*
		 * execute read checker, if any
		 */
		if (unlikely(expert_mode == 0 && rd_func)) {
			unsigned long v = val;
			ret = (*rd_func)(ctx->ctx_task, ctx, cnum, &v, regs);
			if (ret) goto error;
			val = v;
			ret = -EINVAL;
		}

		PFM_REG_RETFLAG_SET(reg_flags, 0);

		DPRINT(("pmd[%u]=0x%lx\n", cnum, val));

		/*
		 * update register return value, abort all if problem during copy.
		 * we only modify the reg_flags field. no check mode is fine because
		 * access has been verified upfront in sys_perfmonctl().
		 */
		req->reg_value            = val;
		req->reg_flags            = reg_flags;
		req->reg_last_reset_val   = lval;
	}

	return 0;

error:
	PFM_REG_RETFLAG_SET(req->reg_flags, PFM_REG_RETFL_EINVAL);
	return ret;
}

int
pfm_mod_write_pmcs(struct task_struct *task, void *req, unsigned int nreq, struct pt_regs *regs)
{
	pfm_context_t *ctx;

	if (req == NULL) return -EINVAL;

 	ctx = GET_PMU_CTX();

	if (ctx == NULL) return -EINVAL;

	/*
	 * for now limit to current task, which is enough when calling
	 * from overflow handler
	 */
	if (task != current && ctx->ctx_fl_system == 0) return -EBUSY;

	return pfm_write_pmcs(ctx, req, nreq, regs);
}
EXPORT_SYMBOL(pfm_mod_write_pmcs);

int
pfm_mod_read_pmds(struct task_struct *task, void *req, unsigned int nreq, struct pt_regs *regs)
{
	pfm_context_t *ctx;

	if (req == NULL) return -EINVAL;

 	ctx = GET_PMU_CTX();

	if (ctx == NULL) return -EINVAL;

	/*
	 * for now limit to current task, which is enough when calling
	 * from overflow handler
	 */
	if (task != current && ctx->ctx_fl_system == 0) return -EBUSY;

	return pfm_read_pmds(ctx, req, nreq, regs);
}
EXPORT_SYMBOL(pfm_mod_read_pmds);

/*
 * Only call this function when a process it trying to
 * write the debug registers (reading is always allowed)
 */
int
pfm_use_debug_registers(struct task_struct *task)
{
	pfm_context_t *ctx = task->thread.pfm_context;
	unsigned long flags;
	int ret = 0;

	if (pmu_conf->use_rr_dbregs == 0) return 0;

	DPRINT(("called for [%d]\n", task_pid_nr(task)));

	/*
	 * do it only once
	 */
	if (task->thread.flags & IA64_THREAD_DBG_VALID) return 0;

	/*
	 * Even on SMP, we do not need to use an atomic here because
	 * the only way in is via ptrace() and this is possible only when the
	 * process is stopped. Even in the case where the ctxsw out is not totally
	 * completed by the time we come here, there is no way the 'stopped' process
	 * could be in the middle of fiddling with the pfm_write_ibr_dbr() routine.
	 * So this is always safe.
	 */
	if (ctx && ctx->ctx_fl_using_dbreg == 1) return -1;

	LOCK_PFS(flags);

	/*
	 * We cannot allow setting breakpoints when system wide monitoring
	 * sessions are using the debug registers.
	 */
	if (pfm_sessions.pfs_sys_use_dbregs> 0)
		ret = -1;
	else
		pfm_sessions.pfs_ptrace_use_dbregs++;

	DPRINT(("ptrace_use_dbregs=%u  sys_use_dbregs=%u by [%d] ret = %d\n",
		  pfm_sessions.pfs_ptrace_use_dbregs,
		  pfm_sessions.pfs_sys_use_dbregs,
		  task_pid_nr(task), ret));

	UNLOCK_PFS(flags);

	return ret;
}

/*
 * This function is called for every task that exits with the
 * IA64_THREAD_DBG_VALID set. This indicates a task which was
 * able to use the debug registers for debugging purposes via
 * ptrace(). Therefore we know it was not using them for
 * performance monitoring, so we only decrement the number
 * of "ptraced" debug register users to keep the count up to date
 */
int
pfm_release_debug_registers(struct task_struct *task)
{
	unsigned long flags;
	int ret;

	if (pmu_conf->use_rr_dbregs == 0) return 0;

	LOCK_PFS(flags);
	if (pfm_sessions.pfs_ptrace_use_dbregs == 0) {
		printk(KERN_ERR "perfmon: invalid release for [%d] ptrace_use_dbregs=0\n", task_pid_nr(task));
		ret = -1;
	}  else {
		pfm_sessions.pfs_ptrace_use_dbregs--;
		ret = 0;
	}
	UNLOCK_PFS(flags);

	return ret;
}

static int
pfm_restart(pfm_context_t *ctx, void *arg, int count, struct pt_regs *regs)
{
	struct task_struct *task;
	pfm_buffer_fmt_t *fmt;
	pfm_ovfl_ctrl_t rst_ctrl;
	int state, is_system;
	int ret = 0;

	state     = ctx->ctx_state;
	fmt       = ctx->ctx_buf_fmt;
	is_system = ctx->ctx_fl_system;
	task      = PFM_CTX_TASK(ctx);

	switch(state) {
		case PFM_CTX_MASKED:
			break;
		case PFM_CTX_LOADED: 
			if (CTX_HAS_SMPL(ctx) && fmt->fmt_restart_active) break;
			/* fall through */
		case PFM_CTX_UNLOADED:
		case PFM_CTX_ZOMBIE:
			DPRINT(("invalid state=%d\n", state));
			return -EBUSY;
		default:
			DPRINT(("state=%d, cannot operate (no active_restart handler)\n", state));
			return -EINVAL;
	}

	/*
 	 * In system wide and when the context is loaded, access can only happen
 	 * when the caller is running on the CPU being monitored by the session.
 	 * It does not have to be the owner (ctx_task) of the context per se.
 	 */
	if (is_system && ctx->ctx_cpu != smp_processor_id()) {
		DPRINT(("should be running on CPU%d\n", ctx->ctx_cpu));
		return -EBUSY;
	}

	/* sanity check */
	if (unlikely(task == NULL)) {
		printk(KERN_ERR "perfmon: [%d] pfm_restart no task\n", task_pid_nr(current));
		return -EINVAL;
	}

	if (task == current || is_system) {

		fmt = ctx->ctx_buf_fmt;

		DPRINT(("restarting self %d ovfl=0x%lx\n",
			task_pid_nr(task),
			ctx->ctx_ovfl_regs[0]));

		if (CTX_HAS_SMPL(ctx)) {

			prefetch(ctx->ctx_smpl_hdr);

			rst_ctrl.bits.mask_monitoring = 0;
			rst_ctrl.bits.reset_ovfl_pmds = 0;

			if (state == PFM_CTX_LOADED)
				ret = pfm_buf_fmt_restart_active(fmt, task, &rst_ctrl, ctx->ctx_smpl_hdr, regs);
			else
				ret = pfm_buf_fmt_restart(fmt, task, &rst_ctrl, ctx->ctx_smpl_hdr, regs);
		} else {
			rst_ctrl.bits.mask_monitoring = 0;
			rst_ctrl.bits.reset_ovfl_pmds = 1;
		}

		if (ret == 0) {
			if (rst_ctrl.bits.reset_ovfl_pmds)
				pfm_reset_regs(ctx, ctx->ctx_ovfl_regs, PFM_PMD_LONG_RESET);

			if (rst_ctrl.bits.mask_monitoring == 0) {
				DPRINT(("resuming monitoring for [%d]\n", task_pid_nr(task)));

				if (state == PFM_CTX_MASKED) pfm_restore_monitoring(task);
			} else {
				DPRINT(("keeping monitoring stopped for [%d]\n", task_pid_nr(task)));

				// cannot use pfm_stop_monitoring(task, regs);
			}
		}
		/*
		 * clear overflowed PMD mask to remove any stale information
		 */
		ctx->ctx_ovfl_regs[0] = 0UL;

		/*
		 * back to LOADED state
		 */
		ctx->ctx_state = PFM_CTX_LOADED;

		/*
		 * XXX: not really useful for self monitoring
		 */
		ctx->ctx_fl_can_restart = 0;

		return 0;
	}

	/* 
	 * restart another task
	 */

	/*
	 * When PFM_CTX_MASKED, we cannot issue a restart before the previous 
	 * one is seen by the task.
	 */
	if (state == PFM_CTX_MASKED) {
		if (ctx->ctx_fl_can_restart == 0) return -EINVAL;
		/*
		 * will prevent subsequent restart before this one is
		 * seen by other task
		 */
		ctx->ctx_fl_can_restart = 0;
	}

	/*
	 * if blocking, then post the semaphore is PFM_CTX_MASKED, i.e.
	 * the task is blocked or on its way to block. That's the normal
	 * restart path. If the monitoring is not masked, then the task
	 * can be actively monitoring and we cannot directly intervene.
	 * Therefore we use the trap mechanism to catch the task and
	 * force it to reset the buffer/reset PMDs.
	 *
	 * if non-blocking, then we ensure that the task will go into
	 * pfm_handle_work() before returning to user mode.
	 *
	 * We cannot explicitly reset another task, it MUST always
	 * be done by the task itself. This works for system wide because
	 * the tool that is controlling the session is logically doing 
	 * "self-monitoring".
	 */
	if (CTX_OVFL_NOBLOCK(ctx) == 0 && state == PFM_CTX_MASKED) {
		DPRINT(("unblocking [%d]\n", task_pid_nr(task)));
		complete(&ctx->ctx_restart_done);
	} else {
		DPRINT(("[%d] armed exit trap\n", task_pid_nr(task)));

		ctx->ctx_fl_trap_reason = PFM_TRAP_REASON_RESET;

		PFM_SET_WORK_PENDING(task, 1);

		set_notify_resume(task);

		/*
		 * XXX: send reschedule if task runs on another CPU
		 */
	}
	return 0;
}

static int
pfm_debug(pfm_context_t *ctx, void *arg, int count, struct pt_regs *regs)
{
	unsigned int m = *(unsigned int *)arg;

	pfm_sysctl.debug = m == 0 ? 0 : 1;

	printk(KERN_INFO "perfmon debugging %s (timing reset)\n", pfm_sysctl.debug ? "on" : "off");

	if (m == 0) {
		memset(pfm_stats, 0, sizeof(pfm_stats));
		for(m=0; m < NR_CPUS; m++) pfm_stats[m].pfm_ovfl_intr_cycles_min = ~0UL;
	}
	return 0;
}

/*
 * arg can be NULL and count can be zero for this function
 */
static int
pfm_write_ibr_dbr(int mode, pfm_context_t *ctx, void *arg, int count, struct pt_regs *regs)
{
	struct thread_struct *thread = NULL;
	struct task_struct *task;
	pfarg_dbreg_t *req = (pfarg_dbreg_t *)arg;
	unsigned long flags;
	dbreg_t dbreg;
	unsigned int rnum;
	int first_time;
	int ret = 0, state;
	int i, can_access_pmu = 0;
	int is_system, is_loaded;

	if (pmu_conf->use_rr_dbregs == 0) return -EINVAL;

	state     = ctx->ctx_state;
	is_loaded = state == PFM_CTX_LOADED ? 1 : 0;
	is_system = ctx->ctx_fl_system;
	task      = ctx->ctx_task;

	if (state == PFM_CTX_ZOMBIE) return -EINVAL;

	/*
	 * on both UP and SMP, we can only write to the PMC when the task is
	 * the owner of the local PMU.
	 */
	if (is_loaded) {
		thread = &task->thread;
		/*
		 * In system wide and when the context is loaded, access can only happen
		 * when the caller is running on the CPU being monitored by the session.
		 * It does not have to be the owner (ctx_task) of the context per se.
		 */
		if (unlikely(is_system && ctx->ctx_cpu != smp_processor_id())) {
			DPRINT(("should be running on CPU%d\n", ctx->ctx_cpu));
			return -EBUSY;
		}
		can_access_pmu = GET_PMU_OWNER() == task || is_system ? 1 : 0;
	}

	/*
	 * we do not need to check for ipsr.db because we do clear ibr.x, dbr.r, and dbr.w
	 * ensuring that no real breakpoint can be installed via this call.
	 *
	 * IMPORTANT: regs can be NULL in this function
	 */

	first_time = ctx->ctx_fl_using_dbreg == 0;

	/*
	 * don't bother if we are loaded and task is being debugged
	 */
	if (is_loaded && (thread->flags & IA64_THREAD_DBG_VALID) != 0) {
		DPRINT(("debug registers already in use for [%d]\n", task_pid_nr(task)));
		return -EBUSY;
	}

	/*
	 * check for debug registers in system wide mode
	 *
	 * If though a check is done in pfm_context_load(),
	 * we must repeat it here, in case the registers are
	 * written after the context is loaded
	 */
	if (is_loaded) {
		LOCK_PFS(flags);

		if (first_time && is_system) {
			if (pfm_sessions.pfs_ptrace_use_dbregs)
				ret = -EBUSY;
			else
				pfm_sessions.pfs_sys_use_dbregs++;
		}
		UNLOCK_PFS(flags);
	}

	if (ret != 0) return ret;

	/*
	 * mark ourself as user of the debug registers for
	 * perfmon purposes.
	 */
	ctx->ctx_fl_using_dbreg = 1;

	/*
 	 * clear hardware registers to make sure we don't
 	 * pick up stale state.
	 *
	 * for a system wide session, we do not use
	 * thread.dbr, thread.ibr because this process
	 * never leaves the current CPU and the state
	 * is shared by all processes running on it
 	 */
	if (first_time && can_access_pmu) {
		DPRINT(("[%d] clearing ibrs, dbrs\n", task_pid_nr(task)));
		for (i=0; i < pmu_conf->num_ibrs; i++) {
			ia64_set_ibr(i, 0UL);
			ia64_dv_serialize_instruction();
		}
		ia64_srlz_i();
		for (i=0; i < pmu_conf->num_dbrs; i++) {
			ia64_set_dbr(i, 0UL);
			ia64_dv_serialize_data();
		}
		ia64_srlz_d();
	}

	/*
	 * Now install the values into the registers
	 */
	for (i = 0; i < count; i++, req++) {

		rnum      = req->dbreg_num;
		dbreg.val = req->dbreg_value;

		ret = -EINVAL;

		if ((mode == PFM_CODE_RR && rnum >= PFM_NUM_IBRS) || ((mode == PFM_DATA_RR) && rnum >= PFM_NUM_DBRS)) {
			DPRINT(("invalid register %u val=0x%lx mode=%d i=%d count=%d\n",
				  rnum, dbreg.val, mode, i, count));

			goto abort_mission;
		}

		/*
		 * make sure we do not install enabled breakpoint
		 */
		if (rnum & 0x1) {
			if (mode == PFM_CODE_RR)
				dbreg.ibr.ibr_x = 0;
			else
				dbreg.dbr.dbr_r = dbreg.dbr.dbr_w = 0;
		}

		PFM_REG_RETFLAG_SET(req->dbreg_flags, 0);

		/*
		 * Debug registers, just like PMC, can only be modified
		 * by a kernel call. Moreover, perfmon() access to those
		 * registers are centralized in this routine. The hardware
		 * does not modify the value of these registers, therefore,
		 * if we save them as they are written, we can avoid having
		 * to save them on context switch out. This is made possible
		 * by the fact that when perfmon uses debug registers, ptrace()
		 * won't be able to modify them concurrently.
		 */
		if (mode == PFM_CODE_RR) {
			CTX_USED_IBR(ctx, rnum);

			if (can_access_pmu) {
				ia64_set_ibr(rnum, dbreg.val);
				ia64_dv_serialize_instruction();
			}

			ctx->ctx_ibrs[rnum] = dbreg.val;

			DPRINT(("write ibr%u=0x%lx used_ibrs=0x%x ld=%d apmu=%d\n",
				rnum, dbreg.val, ctx->ctx_used_ibrs[0], is_loaded, can_access_pmu));
		} else {
			CTX_USED_DBR(ctx, rnum);

			if (can_access_pmu) {
				ia64_set_dbr(rnum, dbreg.val);
				ia64_dv_serialize_data();
			}
			ctx->ctx_dbrs[rnum] = dbreg.val;

			DPRINT(("write dbr%u=0x%lx used_dbrs=0x%x ld=%d apmu=%d\n",
				rnum, dbreg.val, ctx->ctx_used_dbrs[0], is_loaded, can_access_pmu));
		}
	}

	return 0;

abort_mission:
	/*
	 * in case it was our first attempt, we undo the global modifications
	 */
	if (first_time) {
		LOCK_PFS(flags);
		if (ctx->ctx_fl_system) {
			pfm_sessions.pfs_sys_use_dbregs--;
		}
		UNLOCK_PFS(flags);
		ctx->ctx_fl_using_dbreg = 0;
	}
	/*
	 * install error return flag
	 */
	PFM_REG_RETFLAG_SET(req->dbreg_flags, PFM_REG_RETFL_EINVAL);

	return ret;
}

static int
pfm_write_ibrs(pfm_context_t *ctx, void *arg, int count, struct pt_regs *regs)
{
	return pfm_write_ibr_dbr(PFM_CODE_RR, ctx, arg, count, regs);
}

static int
pfm_write_dbrs(pfm_context_t *ctx, void *arg, int count, struct pt_regs *regs)
{
	return pfm_write_ibr_dbr(PFM_DATA_RR, ctx, arg, count, regs);
}

int
pfm_mod_write_ibrs(struct task_struct *task, void *req, unsigned int nreq, struct pt_regs *regs)
{
	pfm_context_t *ctx;

	if (req == NULL) return -EINVAL;

 	ctx = GET_PMU_CTX();

	if (ctx == NULL) return -EINVAL;

	/*
	 * for now limit to current task, which is enough when calling
	 * from overflow handler
	 */
	if (task != current && ctx->ctx_fl_system == 0) return -EBUSY;

	return pfm_write_ibrs(ctx, req, nreq, regs);
}
EXPORT_SYMBOL(pfm_mod_write_ibrs);

int
pfm_mod_write_dbrs(struct task_struct *task, void *req, unsigned int nreq, struct pt_regs *regs)
{
	pfm_context_t *ctx;

	if (req == NULL) return -EINVAL;

 	ctx = GET_PMU_CTX();

	if (ctx == NULL) return -EINVAL;

	/*
	 * for now limit to current task, which is enough when calling
	 * from overflow handler
	 */
	if (task != current && ctx->ctx_fl_system == 0) return -EBUSY;

	return pfm_write_dbrs(ctx, req, nreq, regs);
}
EXPORT_SYMBOL(pfm_mod_write_dbrs);


static int
pfm_get_features(pfm_context_t *ctx, void *arg, int count, struct pt_regs *regs)
{
	pfarg_features_t *req = (pfarg_features_t *)arg;

	req->ft_version = PFM_VERSION;
	return 0;
}

static int
pfm_stop(pfm_context_t *ctx, void *arg, int count, struct pt_regs *regs)
{
	struct pt_regs *tregs;
	struct task_struct *task = PFM_CTX_TASK(ctx);
	int state, is_system;

	state     = ctx->ctx_state;
	is_system = ctx->ctx_fl_system;

	/*
	 * context must be attached to issue the stop command (includes LOADED,MASKED,ZOMBIE)
	 */
	if (state == PFM_CTX_UNLOADED) return -EINVAL;

	/*
 	 * In system wide and when the context is loaded, access can only happen
 	 * when the caller is running on the CPU being monitored by the session.
 	 * It does not have to be the owner (ctx_task) of the context per se.
 	 */
	if (is_system && ctx->ctx_cpu != smp_processor_id()) {
		DPRINT(("should be running on CPU%d\n", ctx->ctx_cpu));
		return -EBUSY;
	}
	DPRINT(("task [%d] ctx_state=%d is_system=%d\n",
		task_pid_nr(PFM_CTX_TASK(ctx)),
		state,
		is_system));
	/*
	 * in system mode, we need to update the PMU directly
	 * and the user level state of the caller, which may not
	 * necessarily be the creator of the context.
	 */
	if (is_system) {
		/*
		 * Update local PMU first
		 *
		 * disable dcr pp
		 */
		ia64_setreg(_IA64_REG_CR_DCR, ia64_getreg(_IA64_REG_CR_DCR) & ~IA64_DCR_PP);
		ia64_srlz_i();

		/*
		 * update local cpuinfo
		 */
		PFM_CPUINFO_CLEAR(PFM_CPUINFO_DCR_PP);

		/*
		 * stop monitoring, does srlz.i
		 */
		pfm_clear_psr_pp();

		/*
		 * stop monitoring in the caller
		 */
		ia64_psr(regs)->pp = 0;

		return 0;
	}
	/*
	 * per-task mode
	 */

	if (task == current) {
		/* stop monitoring  at kernel level */
		pfm_clear_psr_up();

		/*
	 	 * stop monitoring at the user level
	 	 */
		ia64_psr(regs)->up = 0;
	} else {
		tregs = task_pt_regs(task);

		/*
	 	 * stop monitoring at the user level
	 	 */
		ia64_psr(tregs)->up = 0;

		/*
		 * monitoring disabled in kernel at next reschedule
		 */
		ctx->ctx_saved_psr_up = 0;
		DPRINT(("task=[%d]\n", task_pid_nr(task)));
	}
	return 0;
}


static int
pfm_start(pfm_context_t *ctx, void *arg, int count, struct pt_regs *regs)
{
	struct pt_regs *tregs;
	int state, is_system;

	state     = ctx->ctx_state;
	is_system = ctx->ctx_fl_system;

	if (state != PFM_CTX_LOADED) return -EINVAL;

	/*
 	 * In system wide and when the context is loaded, access can only happen
 	 * when the caller is running on the CPU being monitored by the session.
 	 * It does not have to be the owner (ctx_task) of the context per se.
 	 */
	if (is_system && ctx->ctx_cpu != smp_processor_id()) {
		DPRINT(("should be running on CPU%d\n", ctx->ctx_cpu));
		return -EBUSY;
	}

	/*
	 * in system mode, we need to update the PMU directly
	 * and the user level state of the caller, which may not
	 * necessarily be the creator of the context.
	 */
	if (is_system) {

		/*
		 * set user level psr.pp for the caller
		 */
		ia64_psr(regs)->pp = 1;

		/*
		 * now update the local PMU and cpuinfo
		 */
		PFM_CPUINFO_SET(PFM_CPUINFO_DCR_PP);

		/*
		 * start monitoring at kernel level
		 */
		pfm_set_psr_pp();

		/* enable dcr pp */
		ia64_setreg(_IA64_REG_CR_DCR, ia64_getreg(_IA64_REG_CR_DCR) | IA64_DCR_PP);
		ia64_srlz_i();

		return 0;
	}

	/*
	 * per-process mode
	 */

	if (ctx->ctx_task == current) {

		/* start monitoring at kernel level */
		pfm_set_psr_up();

		/*
		 * activate monitoring at user level
		 */
		ia64_psr(regs)->up = 1;

	} else {
		tregs = task_pt_regs(ctx->ctx_task);

		/*
		 * start monitoring at the kernel level the next
		 * time the task is scheduled
		 */
		ctx->ctx_saved_psr_up = IA64_PSR_UP;

		/*
		 * activate monitoring at user level
		 */
		ia64_psr(tregs)->up = 1;
	}
	return 0;
}

static int
pfm_get_pmc_reset(pfm_context_t *ctx, void *arg, int count, struct pt_regs *regs)
{
	pfarg_reg_t *req = (pfarg_reg_t *)arg;
	unsigned int cnum;
	int i;
	int ret = -EINVAL;

	for (i = 0; i < count; i++, req++) {

		cnum = req->reg_num;

		if (!PMC_IS_IMPL(cnum)) goto abort_mission;

		req->reg_value = PMC_DFL_VAL(cnum);

		PFM_REG_RETFLAG_SET(req->reg_flags, 0);

		DPRINT(("pmc_reset_val pmc[%u]=0x%lx\n", cnum, req->reg_value));
	}
	return 0;

abort_mission:
	PFM_REG_RETFLAG_SET(req->reg_flags, PFM_REG_RETFL_EINVAL);
	return ret;
}

static int
pfm_check_task_exist(pfm_context_t *ctx)
{
	struct task_struct *g, *t;
	int ret = -ESRCH;

	read_lock(&tasklist_lock);

	do_each_thread (g, t) {
		if (t->thread.pfm_context == ctx) {
			ret = 0;
			goto out;
		}
	} while_each_thread (g, t);
out:
	read_unlock(&tasklist_lock);

	DPRINT(("pfm_check_task_exist: ret=%d ctx=%p\n", ret, ctx));

	return ret;
}

static int
pfm_context_load(pfm_context_t *ctx, void *arg, int count, struct pt_regs *regs)
{
	struct task_struct *task;
	struct thread_struct *thread;
	struct pfm_context_t *old;
	unsigned long flags;
#ifndef CONFIG_SMP
	struct task_struct *owner_task = NULL;
#endif
	pfarg_load_t *req = (pfarg_load_t *)arg;
	unsigned long *pmcs_source, *pmds_source;
	int the_cpu;
	int ret = 0;
	int state, is_system, set_dbregs = 0;

	state     = ctx->ctx_state;
	is_system = ctx->ctx_fl_system;
	/*
	 * can only load from unloaded or terminated state
	 */
	if (state != PFM_CTX_UNLOADED) {
		DPRINT(("cannot load to [%d], invalid ctx_state=%d\n",
			req->load_pid,
			ctx->ctx_state));
		return -EBUSY;
	}

	DPRINT(("load_pid [%d] using_dbreg=%d\n", req->load_pid, ctx->ctx_fl_using_dbreg));

	if (CTX_OVFL_NOBLOCK(ctx) == 0 && req->load_pid == current->pid) {
		DPRINT(("cannot use blocking mode on self\n"));
		return -EINVAL;
	}

	ret = pfm_get_task(ctx, req->load_pid, &task);
	if (ret) {
		DPRINT(("load_pid [%d] get_task=%d\n", req->load_pid, ret));
		return ret;
	}

	ret = -EINVAL;

	/*
	 * system wide is self monitoring only
	 */
	if (is_system && task != current) {
		DPRINT(("system wide is self monitoring only load_pid=%d\n",
			req->load_pid));
		goto error;
	}

	thread = &task->thread;

	ret = 0;
	/*
	 * cannot load a context which is using range restrictions,
	 * into a task that is being debugged.
	 */
	if (ctx->ctx_fl_using_dbreg) {
		if (thread->flags & IA64_THREAD_DBG_VALID) {
			ret = -EBUSY;
			DPRINT(("load_pid [%d] task is debugged, cannot load range restrictions\n", req->load_pid));
			goto error;
		}
		LOCK_PFS(flags);

		if (is_system) {
			if (pfm_sessions.pfs_ptrace_use_dbregs) {
				DPRINT(("cannot load [%d] dbregs in use\n",
							task_pid_nr(task)));
				ret = -EBUSY;
			} else {
				pfm_sessions.pfs_sys_use_dbregs++;
				DPRINT(("load [%d] increased sys_use_dbreg=%u\n", task_pid_nr(task), pfm_sessions.pfs_sys_use_dbregs));
				set_dbregs = 1;
			}
		}

		UNLOCK_PFS(flags);

		if (ret) goto error;
	}

	/*
	 * SMP system-wide monitoring implies self-monitoring.
	 *
	 * The programming model expects the task to
	 * be pinned on a CPU throughout the session.
	 * Here we take note of the current CPU at the
	 * time the context is loaded. No call from
	 * another CPU will be allowed.
	 *
	 * The pinning via shed_setaffinity()
	 * must be done by the calling task prior
	 * to this call.
	 *
	 * systemwide: keep track of CPU this session is supposed to run on
	 */
	the_cpu = ctx->ctx_cpu = smp_processor_id();

	ret = -EBUSY;
	/*
	 * now reserve the session
	 */
	ret = pfm_reserve_session(current, is_system, the_cpu);
	if (ret) goto error;

	/*
	 * task is necessarily stopped at this point.
	 *
	 * If the previous context was zombie, then it got removed in
	 * pfm_save_regs(). Therefore we should not see it here.
	 * If we see a context, then this is an active context
	 *
	 * XXX: needs to be atomic
	 */
	DPRINT(("before cmpxchg() old_ctx=%p new_ctx=%p\n",
		thread->pfm_context, ctx));

	ret = -EBUSY;
	old = ia64_cmpxchg(acq, &thread->pfm_context, NULL, ctx, sizeof(pfm_context_t *));
	if (old != NULL) {
		DPRINT(("load_pid [%d] already has a context\n", req->load_pid));
		goto error_unres;
	}

	pfm_reset_msgq(ctx);

	ctx->ctx_state = PFM_CTX_LOADED;

	/*
	 * link context to task
	 */
	ctx->ctx_task = task;

	if (is_system) {
		/*
		 * we load as stopped
		 */
		PFM_CPUINFO_SET(PFM_CPUINFO_SYST_WIDE);
		PFM_CPUINFO_CLEAR(PFM_CPUINFO_DCR_PP);

		if (ctx->ctx_fl_excl_idle) PFM_CPUINFO_SET(PFM_CPUINFO_EXCL_IDLE);
	} else {
		thread->flags |= IA64_THREAD_PM_VALID;
	}

	/*
	 * propagate into thread-state
	 */
	pfm_copy_pmds(task, ctx);
	pfm_copy_pmcs(task, ctx);

	pmcs_source = ctx->th_pmcs;
	pmds_source = ctx->th_pmds;

	/*
	 * always the case for system-wide
	 */
	if (task == current) {

		if (is_system == 0) {

			/* allow user level control */
			ia64_psr(regs)->sp = 0;
			DPRINT(("clearing psr.sp for [%d]\n", task_pid_nr(task)));

			SET_LAST_CPU(ctx, smp_processor_id());
			INC_ACTIVATION();
			SET_ACTIVATION(ctx);
#ifndef CONFIG_SMP
			/*
			 * push the other task out, if any
			 */
			owner_task = GET_PMU_OWNER();
			if (owner_task) pfm_lazy_save_regs(owner_task);
#endif
		}
		/*
		 * load all PMD from ctx to PMU (as opposed to thread state)
		 * restore all PMC from ctx to PMU
		 */
		pfm_restore_pmds(pmds_source, ctx->ctx_all_pmds[0]);
		pfm_restore_pmcs(pmcs_source, ctx->ctx_all_pmcs[0]);

		ctx->ctx_reload_pmcs[0] = 0UL;
		ctx->ctx_reload_pmds[0] = 0UL;

		/*
		 * guaranteed safe by earlier check against DBG_VALID
		 */
		if (ctx->ctx_fl_using_dbreg) {
			pfm_restore_ibrs(ctx->ctx_ibrs, pmu_conf->num_ibrs);
			pfm_restore_dbrs(ctx->ctx_dbrs, pmu_conf->num_dbrs);
		}
		/*
		 * set new ownership
		 */
		SET_PMU_OWNER(task, ctx);

		DPRINT(("context loaded on PMU for [%d]\n", task_pid_nr(task)));
	} else {
		/*
		 * when not current, task MUST be stopped, so this is safe
		 */
		regs = task_pt_regs(task);

		/* force a full reload */
		ctx->ctx_last_activation = PFM_INVALID_ACTIVATION;
		SET_LAST_CPU(ctx, -1);

		/* initial saved psr (stopped) */
		ctx->ctx_saved_psr_up = 0UL;
		ia64_psr(regs)->up = ia64_psr(regs)->pp = 0;
	}

	ret = 0;

error_unres:
	if (ret) pfm_unreserve_session(ctx, ctx->ctx_fl_system, the_cpu);
error:
	/*
	 * we must undo the dbregs setting (for system-wide)
	 */
	if (ret && set_dbregs) {
		LOCK_PFS(flags);
		pfm_sessions.pfs_sys_use_dbregs--;
		UNLOCK_PFS(flags);
	}
	/*
	 * release task, there is now a link with the context
	 */
	if (is_system == 0 && task != current) {
		pfm_put_task(task);

		if (ret == 0) {
			ret = pfm_check_task_exist(ctx);
			if (ret) {
				ctx->ctx_state = PFM_CTX_UNLOADED;
				ctx->ctx_task  = NULL;
			}
		}
	}
	return ret;
}

/*
 * in this function, we do not need to increase the use count
 * for the task via get_task_struct(), because we hold the
 * context lock. If the task were to disappear while having
 * a context attached, it would go through pfm_exit_thread()
 * which also grabs the context lock  and would therefore be blocked
 * until we are here.
 */
static void pfm_flush_pmds(struct task_struct *, pfm_context_t *ctx);

static int
pfm_context_unload(pfm_context_t *ctx, void *arg, int count, struct pt_regs *regs)
{
	struct task_struct *task = PFM_CTX_TASK(ctx);
	struct pt_regs *tregs;
	int prev_state, is_system;
	int ret;

	DPRINT(("ctx_state=%d task [%d]\n", ctx->ctx_state, task ? task_pid_nr(task) : -1));

	prev_state = ctx->ctx_state;
	is_system  = ctx->ctx_fl_system;

	/*
	 * unload only when necessary
	 */
	if (prev_state == PFM_CTX_UNLOADED) {
		DPRINT(("ctx_state=%d, nothing to do\n", prev_state));
		return 0;
	}

	/*
	 * clear psr and dcr bits
	 */
	ret = pfm_stop(ctx, NULL, 0, regs);
	if (ret) return ret;

	ctx->ctx_state = PFM_CTX_UNLOADED;

	/*
	 * in system mode, we need to update the PMU directly
	 * and the user level state of the caller, which may not
	 * necessarily be the creator of the context.
	 */
	if (is_system) {

		/*
		 * Update cpuinfo
		 *
		 * local PMU is taken care of in pfm_stop()
		 */
		PFM_CPUINFO_CLEAR(PFM_CPUINFO_SYST_WIDE);
		PFM_CPUINFO_CLEAR(PFM_CPUINFO_EXCL_IDLE);

		/*
		 * save PMDs in context
		 * release ownership
		 */
		pfm_flush_pmds(current, ctx);

		/*
		 * at this point we are done with the PMU
		 * so we can unreserve the resource.
		 */
		if (prev_state != PFM_CTX_ZOMBIE) 
			pfm_unreserve_session(ctx, 1 , ctx->ctx_cpu);

		/*
		 * disconnect context from task
		 */
		task->thread.pfm_context = NULL;
		/*
		 * disconnect task from context
		 */
		ctx->ctx_task = NULL;

		/*
		 * There is nothing more to cleanup here.
		 */
		return 0;
	}

	/*
	 * per-task mode
	 */
	tregs = task == current ? regs : task_pt_regs(task);

	if (task == current) {
		/*
		 * cancel user level control
		 */
		ia64_psr(regs)->sp = 1;

		DPRINT(("setting psr.sp for [%d]\n", task_pid_nr(task)));
	}
	/*
	 * save PMDs to context
	 * release ownership
	 */
	pfm_flush_pmds(task, ctx);

	/*
	 * at this point we are done with the PMU
	 * so we can unreserve the resource.
	 *
	 * when state was ZOMBIE, we have already unreserved.
	 */
	if (prev_state != PFM_CTX_ZOMBIE) 
		pfm_unreserve_session(ctx, 0 , ctx->ctx_cpu);

	/*
	 * reset activation counter and psr
	 */
	ctx->ctx_last_activation = PFM_INVALID_ACTIVATION;
	SET_LAST_CPU(ctx, -1);

	/*
	 * PMU state will not be restored
	 */
	task->thread.flags &= ~IA64_THREAD_PM_VALID;

	/*
	 * break links between context and task
	 */
	task->thread.pfm_context  = NULL;
	ctx->ctx_task             = NULL;

	PFM_SET_WORK_PENDING(task, 0);

	ctx->ctx_fl_trap_reason  = PFM_TRAP_REASON_NONE;
	ctx->ctx_fl_can_restart  = 0;
	ctx->ctx_fl_going_zombie = 0;

	DPRINT(("disconnected [%d] from context\n", task_pid_nr(task)));

	return 0;
}


/*
 * called only from exit_thread(): task == current
 * we come here only if current has a context attached (loaded or masked)
 */
void
pfm_exit_thread(struct task_struct *task)
{
	pfm_context_t *ctx;
	unsigned long flags;
	struct pt_regs *regs = task_pt_regs(task);
	int ret, state;
	int free_ok = 0;

	ctx = PFM_GET_CTX(task);

	PROTECT_CTX(ctx, flags);

	DPRINT(("state=%d task [%d]\n", ctx->ctx_state, task_pid_nr(task)));

	state = ctx->ctx_state;
	switch(state) {
		case PFM_CTX_UNLOADED:
			/*
	 		 * only comes to this function if pfm_context is not NULL, i.e., cannot
			 * be in unloaded state
	 		 */
			printk(KERN_ERR "perfmon: pfm_exit_thread [%d] ctx unloaded\n", task_pid_nr(task));
			break;
		case PFM_CTX_LOADED:
		case PFM_CTX_MASKED:
			ret = pfm_context_unload(ctx, NULL, 0, regs);
			if (ret) {
				printk(KERN_ERR "perfmon: pfm_exit_thread [%d] state=%d unload failed %d\n", task_pid_nr(task), state, ret);
			}
			DPRINT(("ctx unloaded for current state was %d\n", state));

			pfm_end_notify_user(ctx);
			break;
		case PFM_CTX_ZOMBIE:
			ret = pfm_context_unload(ctx, NULL, 0, regs);
			if (ret) {
				printk(KERN_ERR "perfmon: pfm_exit_thread [%d] state=%d unload failed %d\n", task_pid_nr(task), state, ret);
			}
			free_ok = 1;
			break;
		default:
			printk(KERN_ERR "perfmon: pfm_exit_thread [%d] unexpected state=%d\n", task_pid_nr(task), state);
			break;
	}
	UNPROTECT_CTX(ctx, flags);

	{ u64 psr = pfm_get_psr();
	  BUG_ON(psr & (IA64_PSR_UP|IA64_PSR_PP));
	  BUG_ON(GET_PMU_OWNER());
	  BUG_ON(ia64_psr(regs)->up);
	  BUG_ON(ia64_psr(regs)->pp);
	}

	/*
	 * All memory free operations (especially for vmalloc'ed memory)
	 * MUST be done with interrupts ENABLED.
	 */
	if (free_ok) pfm_context_free(ctx);
}

/*
 * functions MUST be listed in the increasing order of their index (see permfon.h)
 */
#define PFM_CMD(name, flags, arg_count, arg_type, getsz) { name, #name, flags, arg_count, sizeof(arg_type), getsz }
#define PFM_CMD_S(name, flags) { name, #name, flags, 0, 0, NULL }
#define PFM_CMD_PCLRWS	(PFM_CMD_FD|PFM_CMD_ARG_RW|PFM_CMD_STOP)
#define PFM_CMD_PCLRW	(PFM_CMD_FD|PFM_CMD_ARG_RW)
#define PFM_CMD_NONE	{ NULL, "no-cmd", 0, 0, 0, NULL}

static pfm_cmd_desc_t pfm_cmd_tab[]={
/* 0  */PFM_CMD_NONE,
/* 1  */PFM_CMD(pfm_write_pmcs, PFM_CMD_PCLRWS, PFM_CMD_ARG_MANY, pfarg_reg_t, NULL),
/* 2  */PFM_CMD(pfm_write_pmds, PFM_CMD_PCLRWS, PFM_CMD_ARG_MANY, pfarg_reg_t, NULL),
/* 3  */PFM_CMD(pfm_read_pmds, PFM_CMD_PCLRWS, PFM_CMD_ARG_MANY, pfarg_reg_t, NULL),
/* 4  */PFM_CMD_S(pfm_stop, PFM_CMD_PCLRWS),
/* 5  */PFM_CMD_S(pfm_start, PFM_CMD_PCLRWS),
/* 6  */PFM_CMD_NONE,
/* 7  */PFM_CMD_NONE,
/* 8  */PFM_CMD(pfm_context_create, PFM_CMD_ARG_RW, 1, pfarg_context_t, pfm_ctx_getsize),
/* 9  */PFM_CMD_NONE,
/* 10 */PFM_CMD_S(pfm_restart, PFM_CMD_PCLRW),
/* 11 */PFM_CMD_NONE,
/* 12 */PFM_CMD(pfm_get_features, PFM_CMD_ARG_RW, 1, pfarg_features_t, NULL),
/* 13 */PFM_CMD(pfm_debug, 0, 1, unsigned int, NULL),
/* 14 */PFM_CMD_NONE,
/* 15 */PFM_CMD(pfm_get_pmc_reset, PFM_CMD_ARG_RW, PFM_CMD_ARG_MANY, pfarg_reg_t, NULL),
/* 16 */PFM_CMD(pfm_context_load, PFM_CMD_PCLRWS, 1, pfarg_load_t, NULL),
/* 17 */PFM_CMD_S(pfm_context_unload, PFM_CMD_PCLRWS),
/* 18 */PFM_CMD_NONE,
/* 19 */PFM_CMD_NONE,
/* 20 */PFM_CMD_NONE,
/* 21 */PFM_CMD_NONE,
/* 22 */PFM_CMD_NONE,
/* 23 */PFM_CMD_NONE,
/* 24 */PFM_CMD_NONE,
/* 25 */PFM_CMD_NONE,
/* 26 */PFM_CMD_NONE,
/* 27 */PFM_CMD_NONE,
/* 28 */PFM_CMD_NONE,
/* 29 */PFM_CMD_NONE,
/* 30 */PFM_CMD_NONE,
/* 31 */PFM_CMD_NONE,
/* 32 */PFM_CMD(pfm_write_ibrs, PFM_CMD_PCLRWS, PFM_CMD_ARG_MANY, pfarg_dbreg_t, NULL),
/* 33 */PFM_CMD(pfm_write_dbrs, PFM_CMD_PCLRWS, PFM_CMD_ARG_MANY, pfarg_dbreg_t, NULL)
};
#define PFM_CMD_COUNT	(sizeof(pfm_cmd_tab)/sizeof(pfm_cmd_desc_t))

static int
pfm_check_task_state(pfm_context_t *ctx, int cmd, unsigned long flags)
{
	struct task_struct *task;
	int state, old_state;

recheck:
	state = ctx->ctx_state;
	task  = ctx->ctx_task;

	if (task == NULL) {
		DPRINT(("context %d no task, state=%d\n", ctx->ctx_fd, state));
		return 0;
	}

	DPRINT(("context %d state=%d [%d] task_state=%ld must_stop=%d\n",
		ctx->ctx_fd,
		state,
		task_pid_nr(task),
		task->state, PFM_CMD_STOPPED(cmd)));

	/*
	 * self-monitoring always ok.
	 *
	 * for system-wide the caller can either be the creator of the
	 * context (to one to which the context is attached to) OR
	 * a task running on the same CPU as the session.
	 */
	if (task == current || ctx->ctx_fl_system) return 0;

	/*
	 * we are monitoring another thread
	 */
	switch(state) {
		case PFM_CTX_UNLOADED:
			/*
			 * if context is UNLOADED we are safe to go
			 */
			return 0;
		case PFM_CTX_ZOMBIE:
			/*
			 * no command can operate on a zombie context
			 */
			DPRINT(("cmd %d state zombie cannot operate on context\n", cmd));
			return -EINVAL;
		case PFM_CTX_MASKED:
			/*
			 * PMU state has been saved to software even though
			 * the thread may still be running.
			 */
			if (cmd != PFM_UNLOAD_CONTEXT) return 0;
	}

	/*
	 * context is LOADED or MASKED. Some commands may need to have 
	 * the task stopped.
	 *
	 * We could lift this restriction for UP but it would mean that
	 * the user has no guarantee the task would not run between
	 * two successive calls to perfmonctl(). That's probably OK.
	 * If this user wants to ensure the task does not run, then
	 * the task must be stopped.
	 */
	if (PFM_CMD_STOPPED(cmd)) {
		if (!task_is_stopped_or_traced(task)) {
			DPRINT(("[%d] task not in stopped state\n", task_pid_nr(task)));
			return -EBUSY;
		}
		/*
		 * task is now stopped, wait for ctxsw out
		 *
		 * This is an interesting point in the code.
		 * We need to unprotect the context because
		 * the pfm_save_regs() routines needs to grab
		 * the same lock. There are danger in doing
		 * this because it leaves a window open for
		 * another task to get access to the context
		 * and possibly change its state. The one thing
		 * that is not possible is for the context to disappear
		 * because we are protected by the VFS layer, i.e.,
		 * get_fd()/put_fd().
		 */
		old_state = state;

		UNPROTECT_CTX(ctx, flags);

		wait_task_inactive(task, 0);

		PROTECT_CTX(ctx, flags);

		/*
		 * we must recheck to verify if state has changed
		 */
		if (ctx->ctx_state != old_state) {
			DPRINT(("old_state=%d new_state=%d\n", old_state, ctx->ctx_state));
			goto recheck;
		}
	}
	return 0;
}

/*
 * system-call entry point (must return long)
 */
asmlinkage long
sys_perfmonctl (int fd, int cmd, void __user *arg, int count)
{
	struct file *file = NULL;
	pfm_context_t *ctx = NULL;
	unsigned long flags = 0UL;
	void *args_k = NULL;
	long ret; /* will expand int return types */
	size_t base_sz, sz, xtra_sz = 0;
	int narg, completed_args = 0, call_made = 0, cmd_flags;
	int (*func)(pfm_context_t *ctx, void *arg, int count, struct pt_regs *regs);
	int (*getsize)(void *arg, size_t *sz);
#define PFM_MAX_ARGSIZE	4096

	/*
	 * reject any call if perfmon was disabled at initialization
	 */
	if (unlikely(pmu_conf == NULL)) return -ENOSYS;

	if (unlikely(cmd < 0 || cmd >= PFM_CMD_COUNT)) {
		DPRINT(("invalid cmd=%d\n", cmd));
		return -EINVAL;
	}

	func      = pfm_cmd_tab[cmd].cmd_func;
	narg      = pfm_cmd_tab[cmd].cmd_narg;
	base_sz   = pfm_cmd_tab[cmd].cmd_argsize;
	getsize   = pfm_cmd_tab[cmd].cmd_getsize;
	cmd_flags = pfm_cmd_tab[cmd].cmd_flags;

	if (unlikely(func == NULL)) {
		DPRINT(("invalid cmd=%d\n", cmd));
		return -EINVAL;
	}

	DPRINT(("cmd=%s idx=%d narg=0x%x argsz=%lu count=%d\n",
		PFM_CMD_NAME(cmd),
		cmd,
		narg,
		base_sz,
		count));

	/*
	 * check if number of arguments matches what the command expects
	 */
	if (unlikely((narg == PFM_CMD_ARG_MANY && count <= 0) || (narg > 0 && narg != count)))
		return -EINVAL;

restart_args:
	sz = xtra_sz + base_sz*count;
	/*
	 * limit abuse to min page size
	 */
	if (unlikely(sz > PFM_MAX_ARGSIZE)) {
		printk(KERN_ERR "perfmon: [%d] argument too big %lu\n", task_pid_nr(current), sz);
		return -E2BIG;
	}

	/*
	 * allocate default-sized argument buffer
	 */
	if (likely(count && args_k == NULL)) {
		args_k = kmalloc(PFM_MAX_ARGSIZE, GFP_KERNEL);
		if (args_k == NULL) return -ENOMEM;
	}

	ret = -EFAULT;

	/*
	 * copy arguments
	 *
	 * assume sz = 0 for command without parameters
	 */
	if (sz && copy_from_user(args_k, arg, sz)) {
		DPRINT(("cannot copy_from_user %lu bytes @%p\n", sz, arg));
		goto error_args;
	}

	/*
	 * check if command supports extra parameters
	 */
	if (completed_args == 0 && getsize) {
		/*
		 * get extra parameters size (based on main argument)
		 */
		ret = (*getsize)(args_k, &xtra_sz);
		if (ret) goto error_args;

		completed_args = 1;

		DPRINT(("restart_args sz=%lu xtra_sz=%lu\n", sz, xtra_sz));

		/* retry if necessary */
		if (likely(xtra_sz)) goto restart_args;
	}

	if (unlikely((cmd_flags & PFM_CMD_FD) == 0)) goto skip_fd;

	ret = -EBADF;

	file = fget(fd);
	if (unlikely(file == NULL)) {
		DPRINT(("invalid fd %d\n", fd));
		goto error_args;
	}
	if (unlikely(PFM_IS_FILE(file) == 0)) {
		DPRINT(("fd %d not related to perfmon\n", fd));
		goto error_args;
	}

	ctx = file->private_data;
	if (unlikely(ctx == NULL)) {
		DPRINT(("no context for fd %d\n", fd));
		goto error_args;
	}
	prefetch(&ctx->ctx_state);

	PROTECT_CTX(ctx, flags);

	/*
	 * check task is stopped
	 */
	ret = pfm_check_task_state(ctx, cmd, flags);
	if (unlikely(ret)) goto abort_locked;

skip_fd:
	ret = (*func)(ctx, args_k, count, task_pt_regs(current));

	call_made = 1;

abort_locked:
	if (likely(ctx)) {
		DPRINT(("context unlocked\n"));
		UNPROTECT_CTX(ctx, flags);
	}

	/* copy argument back to user, if needed */
	if (call_made && PFM_CMD_RW_ARG(cmd) && copy_to_user(arg, args_k, base_sz*count)) ret = -EFAULT;

error_args:
	if (file)
		fput(file);

	kfree(args_k);

	DPRINT(("cmd=%s ret=%ld\n", PFM_CMD_NAME(cmd), ret));

	return ret;
}

static void
pfm_resume_after_ovfl(pfm_context_t *ctx, unsigned long ovfl_regs, struct pt_regs *regs)
{
	pfm_buffer_fmt_t *fmt = ctx->ctx_buf_fmt;
	pfm_ovfl_ctrl_t rst_ctrl;
	int state;
	int ret = 0;

	state = ctx->ctx_state;
	/*
	 * Unlock sampling buffer and reset index atomically
	 * XXX: not really needed when blocking
	 */
	if (CTX_HAS_SMPL(ctx)) {

		rst_ctrl.bits.mask_monitoring = 0;
		rst_ctrl.bits.reset_ovfl_pmds = 0;

		if (state == PFM_CTX_LOADED)
			ret = pfm_buf_fmt_restart_active(fmt, current, &rst_ctrl, ctx->ctx_smpl_hdr, regs);
		else
			ret = pfm_buf_fmt_restart(fmt, current, &rst_ctrl, ctx->ctx_smpl_hdr, regs);
	} else {
		rst_ctrl.bits.mask_monitoring = 0;
		rst_ctrl.bits.reset_ovfl_pmds = 1;
	}

	if (ret == 0) {
		if (rst_ctrl.bits.reset_ovfl_pmds) {
			pfm_reset_regs(ctx, &ovfl_regs, PFM_PMD_LONG_RESET);
		}
		if (rst_ctrl.bits.mask_monitoring == 0) {
			DPRINT(("resuming monitoring\n"));
			if (ctx->ctx_state == PFM_CTX_MASKED) pfm_restore_monitoring(current);
		} else {
			DPRINT(("stopping monitoring\n"));
			//pfm_stop_monitoring(current, regs);
		}
		ctx->ctx_state = PFM_CTX_LOADED;
	}
}

/*
 * context MUST BE LOCKED when calling
 * can only be called for current
 */
static void
pfm_context_force_terminate(pfm_context_t *ctx, struct pt_regs *regs)
{
	int ret;

	DPRINT(("entering for [%d]\n", task_pid_nr(current)));

	ret = pfm_context_unload(ctx, NULL, 0, regs);
	if (ret) {
		printk(KERN_ERR "pfm_context_force_terminate: [%d] unloaded failed with %d\n", task_pid_nr(current), ret);
	}

	/*
	 * and wakeup controlling task, indicating we are now disconnected
	 */
	wake_up_interruptible(&ctx->ctx_zombieq);

	/*
	 * given that context is still locked, the controlling
	 * task will only get access when we return from
	 * pfm_handle_work().
	 */
}

static int pfm_ovfl_notify_user(pfm_context_t *ctx, unsigned long ovfl_pmds);

 /*
  * pfm_handle_work() can be called with interrupts enabled
  * (TIF_NEED_RESCHED) or disabled. The down_interruptible
  * call may sleep, therefore we must re-enable interrupts
  * to avoid deadlocks. It is safe to do so because this function
  * is called ONLY when returning to user level (pUStk=1), in which case
  * there is no risk of kernel stack overflow due to deep
  * interrupt nesting.
  */
void
pfm_handle_work(void)
{
	pfm_context_t *ctx;
	struct pt_regs *regs;
	unsigned long flags, dummy_flags;
	unsigned long ovfl_regs;
	unsigned int reason;
	int ret;

	ctx = PFM_GET_CTX(current);
	if (ctx == NULL) {
		printk(KERN_ERR "perfmon: [%d] has no PFM context\n",
			task_pid_nr(current));
		return;
	}

	PROTECT_CTX(ctx, flags);

	PFM_SET_WORK_PENDING(current, 0);

	regs = task_pt_regs(current);

	/*
	 * extract reason for being here and clear
	 */
	reason = ctx->ctx_fl_trap_reason;
	ctx->ctx_fl_trap_reason = PFM_TRAP_REASON_NONE;
	ovfl_regs = ctx->ctx_ovfl_regs[0];

	DPRINT(("reason=%d state=%d\n", reason, ctx->ctx_state));

	/*
	 * must be done before we check for simple-reset mode
	 */
	if (ctx->ctx_fl_going_zombie || ctx->ctx_state == PFM_CTX_ZOMBIE)
		goto do_zombie;

	//if (CTX_OVFL_NOBLOCK(ctx)) goto skip_blocking;
	if (reason == PFM_TRAP_REASON_RESET)
		goto skip_blocking;

	/*
	 * restore interrupt mask to what it was on entry.
	 * Could be enabled/diasbled.
	 */
	UNPROTECT_CTX(ctx, flags);

	/*
	 * force interrupt enable because of down_interruptible()
	 */
	local_irq_enable();

	DPRINT(("before block sleeping\n"));

	/*
	 * may go through without blocking on SMP systems
	 * if restart has been received already by the time we call down()
	 */
	ret = wait_for_completion_interruptible(&ctx->ctx_restart_done);

	DPRINT(("after block sleeping ret=%d\n", ret));

	/*
	 * lock context and mask interrupts again
	 * We save flags into a dummy because we may have
	 * altered interrupts mask compared to entry in this
	 * function.
	 */
	PROTECT_CTX(ctx, dummy_flags);

	/*
	 * we need to read the ovfl_regs only after wake-up
	 * because we may have had pfm_write_pmds() in between
	 * and that can changed PMD values and therefore 
	 * ovfl_regs is reset for these new PMD values.
	 */
	ovfl_regs = ctx->ctx_ovfl_regs[0];

	if (ctx->ctx_fl_going_zombie) {
do_zombie:
		DPRINT(("context is zombie, bailing out\n"));
		pfm_context_force_terminate(ctx, regs);
		goto nothing_to_do;
	}
	/*
	 * in case of interruption of down() we don't restart anything
	 */
	if (ret < 0)
		goto nothing_to_do;

skip_blocking:
	pfm_resume_after_ovfl(ctx, ovfl_regs, regs);
	ctx->ctx_ovfl_regs[0] = 0UL;

nothing_to_do:
	/*
	 * restore flags as they were upon entry
	 */
	UNPROTECT_CTX(ctx, flags);
}

static int
pfm_notify_user(pfm_context_t *ctx, pfm_msg_t *msg)
{
	if (ctx->ctx_state == PFM_CTX_ZOMBIE) {
		DPRINT(("ignoring overflow notification, owner is zombie\n"));
		return 0;
	}

	DPRINT(("waking up somebody\n"));

	if (msg) wake_up_interruptible(&ctx->ctx_msgq_wait);

	/*
	 * safe, we are not in intr handler, nor in ctxsw when
	 * we come here
	 */
	kill_fasync (&ctx->ctx_async_queue, SIGIO, POLL_IN);

	return 0;
}

static int
pfm_ovfl_notify_user(pfm_context_t *ctx, unsigned long ovfl_pmds)
{
	pfm_msg_t *msg = NULL;

	if (ctx->ctx_fl_no_msg == 0) {
		msg = pfm_get_new_msg(ctx);
		if (msg == NULL) {
			printk(KERN_ERR "perfmon: pfm_ovfl_notify_user no more notification msgs\n");
			return -1;
		}

		msg->pfm_ovfl_msg.msg_type         = PFM_MSG_OVFL;
		msg->pfm_ovfl_msg.msg_ctx_fd       = ctx->ctx_fd;
		msg->pfm_ovfl_msg.msg_active_set   = 0;
		msg->pfm_ovfl_msg.msg_ovfl_pmds[0] = ovfl_pmds;
		msg->pfm_ovfl_msg.msg_ovfl_pmds[1] = 0UL;
		msg->pfm_ovfl_msg.msg_ovfl_pmds[2] = 0UL;
		msg->pfm_ovfl_msg.msg_ovfl_pmds[3] = 0UL;
		msg->pfm_ovfl_msg.msg_tstamp       = 0UL;
	}

	DPRINT(("ovfl msg: msg=%p no_msg=%d fd=%d ovfl_pmds=0x%lx\n",
		msg,
		ctx->ctx_fl_no_msg,
		ctx->ctx_fd,
		ovfl_pmds));

	return pfm_notify_user(ctx, msg);
}

static int
pfm_end_notify_user(pfm_context_t *ctx)
{
	pfm_msg_t *msg;

	msg = pfm_get_new_msg(ctx);
	if (msg == NULL) {
		printk(KERN_ERR "perfmon: pfm_end_notify_user no more notification msgs\n");
		return -1;
	}
	/* no leak */
	memset(msg, 0, sizeof(*msg));

	msg->pfm_end_msg.msg_type    = PFM_MSG_END;
	msg->pfm_end_msg.msg_ctx_fd  = ctx->ctx_fd;
	msg->pfm_ovfl_msg.msg_tstamp = 0UL;

	DPRINT(("end msg: msg=%p no_msg=%d ctx_fd=%d\n",
		msg,
		ctx->ctx_fl_no_msg,
		ctx->ctx_fd));

	return pfm_notify_user(ctx, msg);
}

/*
 * main overflow processing routine.
 * it can be called from the interrupt path or explicitly during the context switch code
 */
static void pfm_overflow_handler(struct task_struct *task, pfm_context_t *ctx,
				unsigned long pmc0, struct pt_regs *regs)
{
	pfm_ovfl_arg_t *ovfl_arg;
	unsigned long mask;
	unsigned long old_val, ovfl_val, new_val;
	unsigned long ovfl_notify = 0UL, ovfl_pmds = 0UL, smpl_pmds = 0UL, reset_pmds;
	unsigned long tstamp;
	pfm_ovfl_ctrl_t	ovfl_ctrl;
	unsigned int i, has_smpl;
	int must_notify = 0;

	if (unlikely(ctx->ctx_state == PFM_CTX_ZOMBIE)) goto stop_monitoring;

	/*
	 * sanity test. Should never happen
	 */
	if (unlikely((pmc0 & 0x1) == 0)) goto sanity_check;

	tstamp   = ia64_get_itc();
	mask     = pmc0 >> PMU_FIRST_COUNTER;
	ovfl_val = pmu_conf->ovfl_val;
	has_smpl = CTX_HAS_SMPL(ctx);

	DPRINT_ovfl(("pmc0=0x%lx pid=%d iip=0x%lx, %s "
		     "used_pmds=0x%lx\n",
			pmc0,
			task ? task_pid_nr(task): -1,
			(regs ? regs->cr_iip : 0),
			CTX_OVFL_NOBLOCK(ctx) ? "nonblocking" : "blocking",
			ctx->ctx_used_pmds[0]));


	/*
	 * first we update the virtual counters
	 * assume there was a prior ia64_srlz_d() issued
	 */
	for (i = PMU_FIRST_COUNTER; mask ; i++, mask >>= 1) {

		/* skip pmd which did not overflow */
		if ((mask & 0x1) == 0) continue;

		/*
		 * Note that the pmd is not necessarily 0 at this point as qualified events
		 * may have happened before the PMU was frozen. The residual count is not
		 * taken into consideration here but will be with any read of the pmd via
		 * pfm_read_pmds().
		 */
		old_val              = new_val = ctx->ctx_pmds[i].val;
		new_val             += 1 + ovfl_val;
		ctx->ctx_pmds[i].val = new_val;

		/*
		 * check for overflow condition
		 */
		if (likely(old_val > new_val)) {
			ovfl_pmds |= 1UL << i;
			if (PMC_OVFL_NOTIFY(ctx, i)) ovfl_notify |= 1UL << i;
		}

		DPRINT_ovfl(("ctx_pmd[%d].val=0x%lx old_val=0x%lx pmd=0x%lx ovfl_pmds=0x%lx ovfl_notify=0x%lx\n",
			i,
			new_val,
			old_val,
			ia64_get_pmd(i) & ovfl_val,
			ovfl_pmds,
			ovfl_notify));
	}

	/*
	 * there was no 64-bit overflow, nothing else to do
	 */
	if (ovfl_pmds == 0UL) return;

	/* 
	 * reset all control bits
	 */
	ovfl_ctrl.val = 0;
	reset_pmds    = 0UL;

	/*
	 * if a sampling format module exists, then we "cache" the overflow by 
	 * calling the module's handler() routine.
	 */
	if (has_smpl) {
		unsigned long start_cycles, end_cycles;
		unsigned long pmd_mask;
		int j, k, ret = 0;
		int this_cpu = smp_processor_id();

		pmd_mask = ovfl_pmds >> PMU_FIRST_COUNTER;
		ovfl_arg = &ctx->ctx_ovfl_arg;

		prefetch(ctx->ctx_smpl_hdr);

		for(i=PMU_FIRST_COUNTER; pmd_mask && ret == 0; i++, pmd_mask >>=1) {

			mask = 1UL << i;

			if ((pmd_mask & 0x1) == 0) continue;

			ovfl_arg->ovfl_pmd      = (unsigned char )i;
			ovfl_arg->ovfl_notify   = ovfl_notify & mask ? 1 : 0;
			ovfl_arg->active_set    = 0;
			ovfl_arg->ovfl_ctrl.val = 0; /* module must fill in all fields */
			ovfl_arg->smpl_pmds[0]  = smpl_pmds = ctx->ctx_pmds[i].smpl_pmds[0];

			ovfl_arg->pmd_value      = ctx->ctx_pmds[i].val;
			ovfl_arg->pmd_last_reset = ctx->ctx_pmds[i].lval;
			ovfl_arg->pmd_eventid    = ctx->ctx_pmds[i].eventid;

			/*
		 	 * copy values of pmds of interest. Sampling format may copy them
		 	 * into sampling buffer.
		 	 */
			if (smpl_pmds) {
				for(j=0, k=0; smpl_pmds; j++, smpl_pmds >>=1) {
					if ((smpl_pmds & 0x1) == 0) continue;
					ovfl_arg->smpl_pmds_values[k++] = PMD_IS_COUNTING(j) ?  pfm_read_soft_counter(ctx, j) : ia64_get_pmd(j);
					DPRINT_ovfl(("smpl_pmd[%d]=pmd%u=0x%lx\n", k-1, j, ovfl_arg->smpl_pmds_values[k-1]));
				}
			}

			pfm_stats[this_cpu].pfm_smpl_handler_calls++;

			start_cycles = ia64_get_itc();

			/*
		 	 * call custom buffer format record (handler) routine
		 	 */
			ret = (*ctx->ctx_buf_fmt->fmt_handler)(task, ctx->ctx_smpl_hdr, ovfl_arg, regs, tstamp);

			end_cycles = ia64_get_itc();

			/*
			 * For those controls, we take the union because they have
			 * an all or nothing behavior.
			 */
			ovfl_ctrl.bits.notify_user     |= ovfl_arg->ovfl_ctrl.bits.notify_user;
			ovfl_ctrl.bits.block_task      |= ovfl_arg->ovfl_ctrl.bits.block_task;
			ovfl_ctrl.bits.mask_monitoring |= ovfl_arg->ovfl_ctrl.bits.mask_monitoring;
			/*
			 * build the bitmask of pmds to reset now
			 */
			if (ovfl_arg->ovfl_ctrl.bits.reset_ovfl_pmds) reset_pmds |= mask;

			pfm_stats[this_cpu].pfm_smpl_handler_cycles += end_cycles - start_cycles;
		}
		/*
		 * when the module cannot handle the rest of the overflows, we abort right here
		 */
		if (ret && pmd_mask) {
			DPRINT(("handler aborts leftover ovfl_pmds=0x%lx\n",
				pmd_mask<<PMU_FIRST_COUNTER));
		}
		/*
		 * remove the pmds we reset now from the set of pmds to reset in pfm_restart()
		 */
		ovfl_pmds &= ~reset_pmds;
	} else {
		/*
		 * when no sampling module is used, then the default
		 * is to notify on overflow if requested by user
		 */
		ovfl_ctrl.bits.notify_user     = ovfl_notify ? 1 : 0;
		ovfl_ctrl.bits.block_task      = ovfl_notify ? 1 : 0;
		ovfl_ctrl.bits.mask_monitoring = ovfl_notify ? 1 : 0; /* XXX: change for saturation */
		ovfl_ctrl.bits.reset_ovfl_pmds = ovfl_notify ? 0 : 1;
		/*
		 * if needed, we reset all overflowed pmds
		 */
		if (ovfl_notify == 0) reset_pmds = ovfl_pmds;
	}

	DPRINT_ovfl(("ovfl_pmds=0x%lx reset_pmds=0x%lx\n", ovfl_pmds, reset_pmds));

	/*
	 * reset the requested PMD registers using the short reset values
	 */
	if (reset_pmds) {
		unsigned long bm = reset_pmds;
		pfm_reset_regs(ctx, &bm, PFM_PMD_SHORT_RESET);
	}

	if (ovfl_notify && ovfl_ctrl.bits.notify_user) {
		/*
		 * keep track of what to reset when unblocking
		 */
		ctx->ctx_ovfl_regs[0] = ovfl_pmds;

		/*
		 * check for blocking context 
		 */
		if (CTX_OVFL_NOBLOCK(ctx) == 0 && ovfl_ctrl.bits.block_task) {

			ctx->ctx_fl_trap_reason = PFM_TRAP_REASON_BLOCK;

			/*
			 * set the perfmon specific checking pending work for the task
			 */
			PFM_SET_WORK_PENDING(task, 1);

			/*
			 * when coming from ctxsw, current still points to the
			 * previous task, therefore we must work with task and not current.
			 */
			set_notify_resume(task);
		}
		/*
		 * defer until state is changed (shorten spin window). the context is locked
		 * anyway, so the signal receiver would come spin for nothing.
		 */
		must_notify = 1;
	}

	DPRINT_ovfl(("owner [%d] pending=%ld reason=%u ovfl_pmds=0x%lx ovfl_notify=0x%lx masked=%d\n",
			GET_PMU_OWNER() ? task_pid_nr(GET_PMU_OWNER()) : -1,
			PFM_GET_WORK_PENDING(task),
			ctx->ctx_fl_trap_reason,
			ovfl_pmds,
			ovfl_notify,
			ovfl_ctrl.bits.mask_monitoring ? 1 : 0));
	/*
	 * in case monitoring must be stopped, we toggle the psr bits
	 */
	if (ovfl_ctrl.bits.mask_monitoring) {
		pfm_mask_monitoring(task);
		ctx->ctx_state = PFM_CTX_MASKED;
		ctx->ctx_fl_can_restart = 1;
	}

	/*
	 * send notification now
	 */
	if (must_notify) pfm_ovfl_notify_user(ctx, ovfl_notify);

	return;

sanity_check:
	printk(KERN_ERR "perfmon: CPU%d overflow handler [%d] pmc0=0x%lx\n",
			smp_processor_id(),
			task ? task_pid_nr(task) : -1,
			pmc0);
	return;

stop_monitoring:
	/*
	 * in SMP, zombie context is never restored but reclaimed in pfm_load_regs().
	 * Moreover, zombies are also reclaimed in pfm_save_regs(). Therefore we can
	 * come here as zombie only if the task is the current task. In which case, we
	 * can access the PMU  hardware directly.
	 *
	 * Note that zombies do have PM_VALID set. So here we do the minimal.
	 *
	 * In case the context was zombified it could not be reclaimed at the time
	 * the monitoring program exited. At this point, the PMU reservation has been
	 * returned, the sampiing buffer has been freed. We must convert this call
	 * into a spurious interrupt. However, we must also avoid infinite overflows
	 * by stopping monitoring for this task. We can only come here for a per-task
	 * context. All we need to do is to stop monitoring using the psr bits which
	 * are always task private. By re-enabling secure montioring, we ensure that
	 * the monitored task will not be able to re-activate monitoring.
	 * The task will eventually be context switched out, at which point the context
	 * will be reclaimed (that includes releasing ownership of the PMU).
	 *
	 * So there might be a window of time where the number of per-task session is zero
	 * yet one PMU might have a owner and get at most one overflow interrupt for a zombie
	 * context. This is safe because if a per-task session comes in, it will push this one
	 * out and by the virtue on pfm_save_regs(), this one will disappear. If a system wide
	 * session is force on that CPU, given that we use task pinning, pfm_save_regs() will
	 * also push our zombie context out.
	 *
	 * Overall pretty hairy stuff....
	 */
	DPRINT(("ctx is zombie for [%d], converted to spurious\n", task ? task_pid_nr(task): -1));
	pfm_clear_psr_up();
	ia64_psr(regs)->up = 0;
	ia64_psr(regs)->sp = 1;
	return;
}

static int
pfm_do_interrupt_handler(void *arg, struct pt_regs *regs)
{
	struct task_struct *task;
	pfm_context_t *ctx;
	unsigned long flags;
	u64 pmc0;
	int this_cpu = smp_processor_id();
	int retval = 0;

	pfm_stats[this_cpu].pfm_ovfl_intr_count++;

	/*
	 * srlz.d done before arriving here
	 */
	pmc0 = ia64_get_pmc(0);

	task = GET_PMU_OWNER();
	ctx  = GET_PMU_CTX();

	/*
	 * if we have some pending bits set
	 * assumes : if any PMC0.bit[63-1] is set, then PMC0.fr = 1
	 */
	if (PMC0_HAS_OVFL(pmc0) && task) {
		/*
		 * we assume that pmc0.fr is always set here
		 */

		/* sanity check */
		if (!ctx) goto report_spurious1;

		if (ctx->ctx_fl_system == 0 && (task->thread.flags & IA64_THREAD_PM_VALID) == 0) 
			goto report_spurious2;

		PROTECT_CTX_NOPRINT(ctx, flags);

		pfm_overflow_handler(task, ctx, pmc0, regs);

		UNPROTECT_CTX_NOPRINT(ctx, flags);

	} else {
		pfm_stats[this_cpu].pfm_spurious_ovfl_intr_count++;
		retval = -1;
	}
	/*
	 * keep it unfrozen at all times
	 */
	pfm_unfreeze_pmu();

	return retval;

report_spurious1:
	printk(KERN_INFO "perfmon: spurious overflow interrupt on CPU%d: process %d has no PFM context\n",
		this_cpu, task_pid_nr(task));
	pfm_unfreeze_pmu();
	return -1;
report_spurious2:
	printk(KERN_INFO "perfmon: spurious overflow interrupt on CPU%d: process %d, invalid flag\n", 
		this_cpu, 
		task_pid_nr(task));
	pfm_unfreeze_pmu();
	return -1;
}

static irqreturn_t
pfm_interrupt_handler(int irq, void *arg)
{
	unsigned long start_cycles, total_cycles;
	unsigned long min, max;
	int this_cpu;
	int ret;
	struct pt_regs *regs = get_irq_regs();

	this_cpu = get_cpu();
	if (likely(!pfm_alt_intr_handler)) {
		min = pfm_stats[this_cpu].pfm_ovfl_intr_cycles_min;
		max = pfm_stats[this_cpu].pfm_ovfl_intr_cycles_max;

		start_cycles = ia64_get_itc();

		ret = pfm_do_interrupt_handler(arg, regs);

		total_cycles = ia64_get_itc();

		/*
		 * don't measure spurious interrupts
		 */
		if (likely(ret == 0)) {
			total_cycles -= start_cycles;

			if (total_cycles < min) pfm_stats[this_cpu].pfm_ovfl_intr_cycles_min = total_cycles;
			if (total_cycles > max) pfm_stats[this_cpu].pfm_ovfl_intr_cycles_max = total_cycles;

			pfm_stats[this_cpu].pfm_ovfl_intr_cycles += total_cycles;
		}
	}
	else {
		(*pfm_alt_intr_handler->handler)(irq, arg, regs);
	}

	put_cpu();
	return IRQ_HANDLED;
}

/*
 * /proc/perfmon interface, for debug only
 */

#define PFM_PROC_SHOW_HEADER	((void *)(long)nr_cpu_ids+1)

static void *
pfm_proc_start(struct seq_file *m, loff_t *pos)
{
	if (*pos == 0) {
		return PFM_PROC_SHOW_HEADER;
	}

	while (*pos <= nr_cpu_ids) {
		if (cpu_online(*pos - 1)) {
			return (void *)*pos;
		}
		++*pos;
	}
	return NULL;
}

static void *
pfm_proc_next(struct seq_file *m, void *v, loff_t *pos)
{
	++*pos;
	return pfm_proc_start(m, pos);
}

static void
pfm_proc_stop(struct seq_file *m, void *v)
{
}

static void
pfm_proc_show_header(struct seq_file *m)
{
	struct list_head * pos;
	pfm_buffer_fmt_t * entry;
	unsigned long flags;

 	seq_printf(m,
		"perfmon version           : %u.%u\n"
		"model                     : %s\n"
		"fastctxsw                 : %s\n"
		"expert mode               : %s\n"
		"ovfl_mask                 : 0x%lx\n"
		"PMU flags                 : 0x%x\n",
		PFM_VERSION_MAJ, PFM_VERSION_MIN,
		pmu_conf->pmu_name,
		pfm_sysctl.fastctxsw > 0 ? "Yes": "No",
		pfm_sysctl.expert_mode > 0 ? "Yes": "No",
		pmu_conf->ovfl_val,
		pmu_conf->flags);

  	LOCK_PFS(flags);

 	seq_printf(m,
 		"proc_sessions             : %u\n"
 		"sys_sessions              : %u\n"
 		"sys_use_dbregs            : %u\n"
 		"ptrace_use_dbregs         : %u\n",
 		pfm_sessions.pfs_task_sessions,
 		pfm_sessions.pfs_sys_sessions,
 		pfm_sessions.pfs_sys_use_dbregs,
 		pfm_sessions.pfs_ptrace_use_dbregs);

  	UNLOCK_PFS(flags);

	spin_lock(&pfm_buffer_fmt_lock);

	list_for_each(pos, &pfm_buffer_fmt_list) {
		entry = list_entry(pos, pfm_buffer_fmt_t, fmt_list);
		seq_printf(m, "format                    : %02x-%02x-%02x-%02x-%02x-%02x-%02x-%02x-%02x-%02x-%02x-%02x-%02x-%02x-%02x-%02x %s\n",
			entry->fmt_uuid[0],
			entry->fmt_uuid[1],
			entry->fmt_uuid[2],
			entry->fmt_uuid[3],
			entry->fmt_uuid[4],
			entry->fmt_uuid[5],
			entry->fmt_uuid[6],
			entry->fmt_uuid[7],
			entry->fmt_uuid[8],
			entry->fmt_uuid[9],
			entry->fmt_uuid[10],
			entry->fmt_uuid[11],
			entry->fmt_uuid[12],
			entry->fmt_uuid[13],
			entry->fmt_uuid[14],
			entry->fmt_uuid[15],
			entry->fmt_name);
	}
	spin_unlock(&pfm_buffer_fmt_lock);

}

static int
pfm_proc_show(struct seq_file *m, void *v)
{
	unsigned long psr;
	unsigned int i;
	int cpu;

	if (v == PFM_PROC_SHOW_HEADER) {
		pfm_proc_show_header(m);
		return 0;
	}

	/* show info for CPU (v - 1) */

	cpu = (long)v - 1;
	seq_printf(m,
		"CPU%-2d overflow intrs      : %lu\n"
		"CPU%-2d overflow cycles     : %lu\n"
		"CPU%-2d overflow min        : %lu\n"
		"CPU%-2d overflow max        : %lu\n"
		"CPU%-2d smpl handler calls  : %lu\n"
		"CPU%-2d smpl handler cycles : %lu\n"
		"CPU%-2d spurious intrs      : %lu\n"
		"CPU%-2d replay   intrs      : %lu\n"
		"CPU%-2d syst_wide           : %d\n"
		"CPU%-2d dcr_pp              : %d\n"
		"CPU%-2d exclude idle        : %d\n"
		"CPU%-2d owner               : %d\n"
		"CPU%-2d context             : %p\n"
		"CPU%-2d activations         : %lu\n",
		cpu, pfm_stats[cpu].pfm_ovfl_intr_count,
		cpu, pfm_stats[cpu].pfm_ovfl_intr_cycles,
		cpu, pfm_stats[cpu].pfm_ovfl_intr_cycles_min,
		cpu, pfm_stats[cpu].pfm_ovfl_intr_cycles_max,
		cpu, pfm_stats[cpu].pfm_smpl_handler_calls,
		cpu, pfm_stats[cpu].pfm_smpl_handler_cycles,
		cpu, pfm_stats[cpu].pfm_spurious_ovfl_intr_count,
		cpu, pfm_stats[cpu].pfm_replay_ovfl_intr_count,
		cpu, pfm_get_cpu_data(pfm_syst_info, cpu) & PFM_CPUINFO_SYST_WIDE ? 1 : 0,
		cpu, pfm_get_cpu_data(pfm_syst_info, cpu) & PFM_CPUINFO_DCR_PP ? 1 : 0,
		cpu, pfm_get_cpu_data(pfm_syst_info, cpu) & PFM_CPUINFO_EXCL_IDLE ? 1 : 0,
		cpu, pfm_get_cpu_data(pmu_owner, cpu) ? pfm_get_cpu_data(pmu_owner, cpu)->pid: -1,
		cpu, pfm_get_cpu_data(pmu_ctx, cpu),
		cpu, pfm_get_cpu_data(pmu_activation_number, cpu));

	if (num_online_cpus() == 1 && pfm_sysctl.debug > 0) {

		psr = pfm_get_psr();

		ia64_srlz_d();

		seq_printf(m, 
			"CPU%-2d psr                 : 0x%lx\n"
			"CPU%-2d pmc0                : 0x%lx\n", 
			cpu, psr,
			cpu, ia64_get_pmc(0));

		for (i=0; PMC_IS_LAST(i) == 0;  i++) {
			if (PMC_IS_COUNTING(i) == 0) continue;
   			seq_printf(m, 
				"CPU%-2d pmc%u                : 0x%lx\n"
   				"CPU%-2d pmd%u                : 0x%lx\n", 
				cpu, i, ia64_get_pmc(i),
				cpu, i, ia64_get_pmd(i));
  		}
	}
	return 0;
}

const struct seq_operations pfm_seq_ops = {
	.start =	pfm_proc_start,
 	.next =		pfm_proc_next,
 	.stop =		pfm_proc_stop,
 	.show =		pfm_proc_show
};

static int
pfm_proc_open(struct inode *inode, struct file *file)
{
	return seq_open(file, &pfm_seq_ops);
}


/*
 * we come here as soon as local_cpu_data->pfm_syst_wide is set. this happens
 * during pfm_enable() hence before pfm_start(). We cannot assume monitoring
 * is active or inactive based on mode. We must rely on the value in
 * local_cpu_data->pfm_syst_info
 */
void
pfm_syst_wide_update_task(struct task_struct *task, unsigned long info, int is_ctxswin)
{
	struct pt_regs *regs;
	unsigned long dcr;
	unsigned long dcr_pp;

	dcr_pp = info & PFM_CPUINFO_DCR_PP ? 1 : 0;

	/*
	 * pid 0 is guaranteed to be the idle task. There is one such task with pid 0
	 * on every CPU, so we can rely on the pid to identify the idle task.
	 */
	if ((info & PFM_CPUINFO_EXCL_IDLE) == 0 || task->pid) {
		regs = task_pt_regs(task);
		ia64_psr(regs)->pp = is_ctxswin ? dcr_pp : 0;
		return;
	}
	/*
	 * if monitoring has started
	 */
	if (dcr_pp) {
		dcr = ia64_getreg(_IA64_REG_CR_DCR);
		/*
		 * context switching in?
		 */
		if (is_ctxswin) {
			/* mask monitoring for the idle task */
			ia64_setreg(_IA64_REG_CR_DCR, dcr & ~IA64_DCR_PP);
			pfm_clear_psr_pp();
			ia64_srlz_i();
			return;
		}
		/*
		 * context switching out
		 * restore monitoring for next task
		 *
		 * Due to inlining this odd if-then-else construction generates
		 * better code.
		 */
		ia64_setreg(_IA64_REG_CR_DCR, dcr |IA64_DCR_PP);
		pfm_set_psr_pp();
		ia64_srlz_i();
	}
}

#ifdef CONFIG_SMP

static void
pfm_force_cleanup(pfm_context_t *ctx, struct pt_regs *regs)
{
	struct task_struct *task = ctx->ctx_task;

	ia64_psr(regs)->up = 0;
	ia64_psr(regs)->sp = 1;

	if (GET_PMU_OWNER() == task) {
		DPRINT(("cleared ownership for [%d]\n",
					task_pid_nr(ctx->ctx_task)));
		SET_PMU_OWNER(NULL, NULL);
	}

	/*
	 * disconnect the task from the context and vice-versa
	 */
	PFM_SET_WORK_PENDING(task, 0);

	task->thread.pfm_context  = NULL;
	task->thread.flags       &= ~IA64_THREAD_PM_VALID;

	DPRINT(("force cleanup for [%d]\n",  task_pid_nr(task)));
}


/*
 * in 2.6, interrupts are masked when we come here and the runqueue lock is held
 */
void
pfm_save_regs(struct task_struct *task)
{
	pfm_context_t *ctx;
	unsigned long flags;
	u64 psr;


	ctx = PFM_GET_CTX(task);
	if (ctx == NULL) return;

	/*
 	 * we always come here with interrupts ALREADY disabled by
 	 * the scheduler. So we simply need to protect against concurrent
	 * access, not CPU concurrency.
	 */
	flags = pfm_protect_ctx_ctxsw(ctx);

	if (ctx->ctx_state == PFM_CTX_ZOMBIE) {
		struct pt_regs *regs = task_pt_regs(task);

		pfm_clear_psr_up();

		pfm_force_cleanup(ctx, regs);

		BUG_ON(ctx->ctx_smpl_hdr);

		pfm_unprotect_ctx_ctxsw(ctx, flags);

		pfm_context_free(ctx);
		return;
	}

	/*
	 * save current PSR: needed because we modify it
	 */
	ia64_srlz_d();
	psr = pfm_get_psr();

	BUG_ON(psr & (IA64_PSR_I));

	/*
	 * stop monitoring:
	 * This is the last instruction which may generate an overflow
	 *
	 * We do not need to set psr.sp because, it is irrelevant in kernel.
	 * It will be restored from ipsr when going back to user level
	 */
	pfm_clear_psr_up();

	/*
	 * keep a copy of psr.up (for reload)
	 */
	ctx->ctx_saved_psr_up = psr & IA64_PSR_UP;

	/*
	 * release ownership of this PMU.
	 * PM interrupts are masked, so nothing
	 * can happen.
	 */
	SET_PMU_OWNER(NULL, NULL);

	/*
	 * we systematically save the PMD as we have no
	 * guarantee we will be schedule at that same
	 * CPU again.
	 */
	pfm_save_pmds(ctx->th_pmds, ctx->ctx_used_pmds[0]);

	/*
	 * save pmc0 ia64_srlz_d() done in pfm_save_pmds()
	 * we will need it on the restore path to check
	 * for pending overflow.
	 */
	ctx->th_pmcs[0] = ia64_get_pmc(0);

	/*
	 * unfreeze PMU if had pending overflows
	 */
	if (ctx->th_pmcs[0] & ~0x1UL) pfm_unfreeze_pmu();

	/*
	 * finally, allow context access.
	 * interrupts will still be masked after this call.
	 */
	pfm_unprotect_ctx_ctxsw(ctx, flags);
}

#else /* !CONFIG_SMP */
void
pfm_save_regs(struct task_struct *task)
{
	pfm_context_t *ctx;
	u64 psr;

	ctx = PFM_GET_CTX(task);
	if (ctx == NULL) return;

	/*
	 * save current PSR: needed because we modify it
	 */
	psr = pfm_get_psr();

	BUG_ON(psr & (IA64_PSR_I));

	/*
	 * stop monitoring:
	 * This is the last instruction which may generate an overflow
	 *
	 * We do not need to set psr.sp because, it is irrelevant in kernel.
	 * It will be restored from ipsr when going back to user level
	 */
	pfm_clear_psr_up();

	/*
	 * keep a copy of psr.up (for reload)
	 */
	ctx->ctx_saved_psr_up = psr & IA64_PSR_UP;
}

static void
pfm_lazy_save_regs (struct task_struct *task)
{
	pfm_context_t *ctx;
	unsigned long flags;

	{ u64 psr  = pfm_get_psr();
	  BUG_ON(psr & IA64_PSR_UP);
	}

	ctx = PFM_GET_CTX(task);

	/*
	 * we need to mask PMU overflow here to
	 * make sure that we maintain pmc0 until
	 * we save it. overflow interrupts are
	 * treated as spurious if there is no
	 * owner.
	 *
	 * XXX: I don't think this is necessary
	 */
	PROTECT_CTX(ctx,flags);

	/*
	 * release ownership of this PMU.
	 * must be done before we save the registers.
	 *
	 * after this call any PMU interrupt is treated
	 * as spurious.
	 */
	SET_PMU_OWNER(NULL, NULL);

	/*
	 * save all the pmds we use
	 */
	pfm_save_pmds(ctx->th_pmds, ctx->ctx_used_pmds[0]);

	/*
	 * save pmc0 ia64_srlz_d() done in pfm_save_pmds()
	 * it is needed to check for pended overflow
	 * on the restore path
	 */
	ctx->th_pmcs[0] = ia64_get_pmc(0);

	/*
	 * unfreeze PMU if had pending overflows
	 */
	if (ctx->th_pmcs[0] & ~0x1UL) pfm_unfreeze_pmu();

	/*
	 * now get can unmask PMU interrupts, they will
	 * be treated as purely spurious and we will not
	 * lose any information
	 */
	UNPROTECT_CTX(ctx,flags);
}
#endif /* CONFIG_SMP */

#ifdef CONFIG_SMP
/*
 * in 2.6, interrupts are masked when we come here and the runqueue lock is held
 */
void
pfm_load_regs (struct task_struct *task)
{
	pfm_context_t *ctx;
	unsigned long pmc_mask = 0UL, pmd_mask = 0UL;
	unsigned long flags;
	u64 psr, psr_up;
	int need_irq_resend;

	ctx = PFM_GET_CTX(task);
	if (unlikely(ctx == NULL)) return;

	BUG_ON(GET_PMU_OWNER());

	/*
	 * possible on unload
	 */
	if (unlikely((task->thread.flags & IA64_THREAD_PM_VALID) == 0)) return;

	/*
 	 * we always come here with interrupts ALREADY disabled by
 	 * the scheduler. So we simply need to protect against concurrent
	 * access, not CPU concurrency.
	 */
	flags = pfm_protect_ctx_ctxsw(ctx);
	psr   = pfm_get_psr();

	need_irq_resend = pmu_conf->flags & PFM_PMU_IRQ_RESEND;

	BUG_ON(psr & (IA64_PSR_UP|IA64_PSR_PP));
	BUG_ON(psr & IA64_PSR_I);

	if (unlikely(ctx->ctx_state == PFM_CTX_ZOMBIE)) {
		struct pt_regs *regs = task_pt_regs(task);

		BUG_ON(ctx->ctx_smpl_hdr);

		pfm_force_cleanup(ctx, regs);

		pfm_unprotect_ctx_ctxsw(ctx, flags);

		/*
		 * this one (kmalloc'ed) is fine with interrupts disabled
		 */
		pfm_context_free(ctx);

		return;
	}

	/*
	 * we restore ALL the debug registers to avoid picking up
	 * stale state.
	 */
	if (ctx->ctx_fl_using_dbreg) {
		pfm_restore_ibrs(ctx->ctx_ibrs, pmu_conf->num_ibrs);
		pfm_restore_dbrs(ctx->ctx_dbrs, pmu_conf->num_dbrs);
	}
	/*
	 * retrieve saved psr.up
	 */
	psr_up = ctx->ctx_saved_psr_up;

	/*
	 * if we were the last user of the PMU on that CPU,
	 * then nothing to do except restore psr
	 */
	if (GET_LAST_CPU(ctx) == smp_processor_id() && ctx->ctx_last_activation == GET_ACTIVATION()) {

		/*
		 * retrieve partial reload masks (due to user modifications)
		 */
		pmc_mask = ctx->ctx_reload_pmcs[0];
		pmd_mask = ctx->ctx_reload_pmds[0];

	} else {
		/*
	 	 * To avoid leaking information to the user level when psr.sp=0,
	 	 * we must reload ALL implemented pmds (even the ones we don't use).
	 	 * In the kernel we only allow PFM_READ_PMDS on registers which
	 	 * we initialized or requested (sampling) so there is no risk there.
	 	 */
		pmd_mask = pfm_sysctl.fastctxsw ?  ctx->ctx_used_pmds[0] : ctx->ctx_all_pmds[0];

		/*
	 	 * ALL accessible PMCs are systematically reloaded, unused registers
	 	 * get their default (from pfm_reset_pmu_state()) values to avoid picking
	 	 * up stale configuration.
	 	 *
	 	 * PMC0 is never in the mask. It is always restored separately.
	 	 */
		pmc_mask = ctx->ctx_all_pmcs[0];
	}
	/*
	 * when context is MASKED, we will restore PMC with plm=0
	 * and PMD with stale information, but that's ok, nothing
	 * will be captured.
	 *
	 * XXX: optimize here
	 */
	if (pmd_mask) pfm_restore_pmds(ctx->th_pmds, pmd_mask);
	if (pmc_mask) pfm_restore_pmcs(ctx->th_pmcs, pmc_mask);

	/*
	 * check for pending overflow at the time the state
	 * was saved.
	 */
	if (unlikely(PMC0_HAS_OVFL(ctx->th_pmcs[0]))) {
		/*
		 * reload pmc0 with the overflow information
		 * On McKinley PMU, this will trigger a PMU interrupt
		 */
		ia64_set_pmc(0, ctx->th_pmcs[0]);
		ia64_srlz_d();
		ctx->th_pmcs[0] = 0UL;

		/*
		 * will replay the PMU interrupt
		 */
		if (need_irq_resend) ia64_resend_irq(IA64_PERFMON_VECTOR);

		pfm_stats[smp_processor_id()].pfm_replay_ovfl_intr_count++;
	}

	/*
	 * we just did a reload, so we reset the partial reload fields
	 */
	ctx->ctx_reload_pmcs[0] = 0UL;
	ctx->ctx_reload_pmds[0] = 0UL;

	SET_LAST_CPU(ctx, smp_processor_id());

	/*
	 * dump activation value for this PMU
	 */
	INC_ACTIVATION();
	/*
	 * record current activation for this context
	 */
	SET_ACTIVATION(ctx);

	/*
	 * establish new ownership. 
	 */
	SET_PMU_OWNER(task, ctx);

	/*
	 * restore the psr.up bit. measurement
	 * is active again.
	 * no PMU interrupt can happen at this point
	 * because we still have interrupts disabled.
	 */
	if (likely(psr_up)) pfm_set_psr_up();

	/*
	 * allow concurrent access to context
	 */
	pfm_unprotect_ctx_ctxsw(ctx, flags);
}
#else /*  !CONFIG_SMP */
/*
 * reload PMU state for UP kernels
 * in 2.5 we come here with interrupts disabled
 */
void
pfm_load_regs (struct task_struct *task)
{
	pfm_context_t *ctx;
	struct task_struct *owner;
	unsigned long pmd_mask, pmc_mask;
	u64 psr, psr_up;
	int need_irq_resend;

	owner = GET_PMU_OWNER();
	ctx   = PFM_GET_CTX(task);
	psr   = pfm_get_psr();

	BUG_ON(psr & (IA64_PSR_UP|IA64_PSR_PP));
	BUG_ON(psr & IA64_PSR_I);

	/*
	 * we restore ALL the debug registers to avoid picking up
	 * stale state.
	 *
	 * This must be done even when the task is still the owner
	 * as the registers may have been modified via ptrace()
	 * (not perfmon) by the previous task.
	 */
	if (ctx->ctx_fl_using_dbreg) {
		pfm_restore_ibrs(ctx->ctx_ibrs, pmu_conf->num_ibrs);
		pfm_restore_dbrs(ctx->ctx_dbrs, pmu_conf->num_dbrs);
	}

	/*
	 * retrieved saved psr.up
	 */
	psr_up = ctx->ctx_saved_psr_up;
	need_irq_resend = pmu_conf->flags & PFM_PMU_IRQ_RESEND;

	/*
	 * short path, our state is still there, just
	 * need to restore psr and we go
	 *
	 * we do not touch either PMC nor PMD. the psr is not touched
	 * by the overflow_handler. So we are safe w.r.t. to interrupt
	 * concurrency even without interrupt masking.
	 */
	if (likely(owner == task)) {
		if (likely(psr_up)) pfm_set_psr_up();
		return;
	}

	/*
	 * someone else is still using the PMU, first push it out and
	 * then we'll be able to install our stuff !
	 *
	 * Upon return, there will be no owner for the current PMU
	 */
	if (owner) pfm_lazy_save_regs(owner);

	/*
	 * To avoid leaking information to the user level when psr.sp=0,
	 * we must reload ALL implemented pmds (even the ones we don't use).
	 * In the kernel we only allow PFM_READ_PMDS on registers which
	 * we initialized or requested (sampling) so there is no risk there.
	 */
	pmd_mask = pfm_sysctl.fastctxsw ?  ctx->ctx_used_pmds[0] : ctx->ctx_all_pmds[0];

	/*
	 * ALL accessible PMCs are systematically reloaded, unused registers
	 * get their default (from pfm_reset_pmu_state()) values to avoid picking
	 * up stale configuration.
	 *
	 * PMC0 is never in the mask. It is always restored separately
	 */
	pmc_mask = ctx->ctx_all_pmcs[0];

	pfm_restore_pmds(ctx->th_pmds, pmd_mask);
	pfm_restore_pmcs(ctx->th_pmcs, pmc_mask);

	/*
	 * check for pending overflow at the time the state
	 * was saved.
	 */
	if (unlikely(PMC0_HAS_OVFL(ctx->th_pmcs[0]))) {
		/*
		 * reload pmc0 with the overflow information
		 * On McKinley PMU, this will trigger a PMU interrupt
		 */
		ia64_set_pmc(0, ctx->th_pmcs[0]);
		ia64_srlz_d();

		ctx->th_pmcs[0] = 0UL;

		/*
		 * will replay the PMU interrupt
		 */
		if (need_irq_resend) ia64_resend_irq(IA64_PERFMON_VECTOR);

		pfm_stats[smp_processor_id()].pfm_replay_ovfl_intr_count++;
	}

	/*
	 * establish new ownership. 
	 */
	SET_PMU_OWNER(task, ctx);

	/*
	 * restore the psr.up bit. measurement
	 * is active again.
	 * no PMU interrupt can happen at this point
	 * because we still have interrupts disabled.
	 */
	if (likely(psr_up)) pfm_set_psr_up();
}
#endif /* CONFIG_SMP */

/*
 * this function assumes monitoring is stopped
 */
static void
pfm_flush_pmds(struct task_struct *task, pfm_context_t *ctx)
{
	u64 pmc0;
	unsigned long mask2, val, pmd_val, ovfl_val;
	int i, can_access_pmu = 0;
	int is_self;

	/*
	 * is the caller the task being monitored (or which initiated the
	 * session for system wide measurements)
	 */
	is_self = ctx->ctx_task == task ? 1 : 0;

	/*
	 * can access PMU is task is the owner of the PMU state on the current CPU
	 * or if we are running on the CPU bound to the context in system-wide mode
	 * (that is not necessarily the task the context is attached to in this mode).
	 * In system-wide we always have can_access_pmu true because a task running on an
	 * invalid processor is flagged earlier in the call stack (see pfm_stop).
	 */
	can_access_pmu = (GET_PMU_OWNER() == task) || (ctx->ctx_fl_system && ctx->ctx_cpu == smp_processor_id());
	if (can_access_pmu) {
		/*
		 * Mark the PMU as not owned
		 * This will cause the interrupt handler to do nothing in case an overflow
		 * interrupt was in-flight
		 * This also guarantees that pmc0 will contain the final state
		 * It virtually gives us full control on overflow processing from that point
		 * on.
		 */
		SET_PMU_OWNER(NULL, NULL);
		DPRINT(("releasing ownership\n"));

		/*
		 * read current overflow status:
		 *
		 * we are guaranteed to read the final stable state
		 */
		ia64_srlz_d();
		pmc0 = ia64_get_pmc(0); /* slow */

		/*
		 * reset freeze bit, overflow status information destroyed
		 */
		pfm_unfreeze_pmu();
	} else {
		pmc0 = ctx->th_pmcs[0];
		/*
		 * clear whatever overflow status bits there were
		 */
		ctx->th_pmcs[0] = 0;
	}
	ovfl_val = pmu_conf->ovfl_val;
	/*
	 * we save all the used pmds
	 * we take care of overflows for counting PMDs
	 *
	 * XXX: sampling situation is not taken into account here
	 */
	mask2 = ctx->ctx_used_pmds[0];

	DPRINT(("is_self=%d ovfl_val=0x%lx mask2=0x%lx\n", is_self, ovfl_val, mask2));

	for (i = 0; mask2; i++, mask2>>=1) {

		/* skip non used pmds */
		if ((mask2 & 0x1) == 0) continue;

		/*
		 * can access PMU always true in system wide mode
		 */
		val = pmd_val = can_access_pmu ? ia64_get_pmd(i) : ctx->th_pmds[i];

		if (PMD_IS_COUNTING(i)) {
			DPRINT(("[%d] pmd[%d] ctx_pmd=0x%lx hw_pmd=0x%lx\n",
				task_pid_nr(task),
				i,
				ctx->ctx_pmds[i].val,
				val & ovfl_val));

			/*
			 * we rebuild the full 64 bit value of the counter
			 */
			val = ctx->ctx_pmds[i].val + (val & ovfl_val);

			/*
			 * now everything is in ctx_pmds[] and we need
			 * to clear the saved context from save_regs() such that
			 * pfm_read_pmds() gets the correct value
			 */
			pmd_val = 0UL;

			/*
			 * take care of overflow inline
			 */
			if (pmc0 & (1UL << i)) {
				val += 1 + ovfl_val;
				DPRINT(("[%d] pmd[%d] overflowed\n", task_pid_nr(task), i));
			}
		}

		DPRINT(("[%d] ctx_pmd[%d]=0x%lx  pmd_val=0x%lx\n", task_pid_nr(task), i, val, pmd_val));

		if (is_self) ctx->th_pmds[i] = pmd_val;

		ctx->ctx_pmds[i].val = val;
	}
}

static struct irqaction perfmon_irqaction = {
	.handler = pfm_interrupt_handler,
	.flags   = IRQF_DISABLED,
	.name    = "perfmon"
};

static void
pfm_alt_save_pmu_state(void *data)
{
	struct pt_regs *regs;

	regs = task_pt_regs(current);

	DPRINT(("called\n"));

	/*
	 * should not be necessary but
	 * let's take not risk
	 */
	pfm_clear_psr_up();
	pfm_clear_psr_pp();
	ia64_psr(regs)->pp = 0;

	/*
	 * This call is required
	 * May cause a spurious interrupt on some processors
	 */
	pfm_freeze_pmu();

	ia64_srlz_d();
}

void
pfm_alt_restore_pmu_state(void *data)
{
	struct pt_regs *regs;

	regs = task_pt_regs(current);

	DPRINT(("called\n"));

	/*
	 * put PMU back in state expected
	 * by perfmon
	 */
	pfm_clear_psr_up();
	pfm_clear_psr_pp();
	ia64_psr(regs)->pp = 0;

	/*
	 * perfmon runs with PMU unfrozen at all times
	 */
	pfm_unfreeze_pmu();

	ia64_srlz_d();
}

int
pfm_install_alt_pmu_interrupt(pfm_intr_handler_desc_t *hdl)
{
	int ret, i;
	int reserve_cpu;

	/* some sanity checks */
	if (hdl == NULL || hdl->handler == NULL) return -EINVAL;

	/* do the easy test first */
	if (pfm_alt_intr_handler) return -EBUSY;

	/* one at a time in the install or remove, just fail the others */
	if (!spin_trylock(&pfm_alt_install_check)) {
		return -EBUSY;
	}

	/* reserve our session */
	for_each_online_cpu(reserve_cpu) {
		ret = pfm_reserve_session(NULL, 1, reserve_cpu);
		if (ret) goto cleanup_reserve;
	}

	/* save the current system wide pmu states */
	ret = on_each_cpu(pfm_alt_save_pmu_state, NULL, 1);
	if (ret) {
		DPRINT(("on_each_cpu() failed: %d\n", ret));
		goto cleanup_reserve;
	}

	/* officially change to the alternate interrupt handler */
	pfm_alt_intr_handler = hdl;

	spin_unlock(&pfm_alt_install_check);

	return 0;

cleanup_reserve:
	for_each_online_cpu(i) {
		/* don't unreserve more than we reserved */
		if (i >= reserve_cpu) break;

		pfm_unreserve_session(NULL, 1, i);
	}

	spin_unlock(&pfm_alt_install_check);

	return ret;
}
EXPORT_SYMBOL_GPL(pfm_install_alt_pmu_interrupt);

int
pfm_remove_alt_pmu_interrupt(pfm_intr_handler_desc_t *hdl)
{
	int i;
	int ret;

	if (hdl == NULL) return -EINVAL;

	/* cannot remove someone else's handler! */
	if (pfm_alt_intr_handler != hdl) return -EINVAL;

	/* one at a time in the install or remove, just fail the others */
	if (!spin_trylock(&pfm_alt_install_check)) {
		return -EBUSY;
	}

	pfm_alt_intr_handler = NULL;

	ret = on_each_cpu(pfm_alt_restore_pmu_state, NULL, 1);
	if (ret) {
		DPRINT(("on_each_cpu() failed: %d\n", ret));
	}

	for_each_online_cpu(i) {
		pfm_unreserve_session(NULL, 1, i);
	}

	spin_unlock(&pfm_alt_install_check);

	return 0;
}
EXPORT_SYMBOL_GPL(pfm_remove_alt_pmu_interrupt);

/*
 * perfmon initialization routine, called from the initcall() table
 */
static int init_pfm_fs(void);

static int __init
pfm_probe_pmu(void)
{
	pmu_config_t **p;
	int family;

	family = local_cpu_data->family;
	p      = pmu_confs;

	while(*p) {
		if ((*p)->probe) {
			if ((*p)->probe() == 0) goto found;
		} else if ((*p)->pmu_family == family || (*p)->pmu_family == 0xff) {
			goto found;
		}
		p++;
	}
	return -1;
found:
	pmu_conf = *p;
	return 0;
}

static const struct file_operations pfm_proc_fops = {
	.open		= pfm_proc_open,
	.read		= seq_read,
	.llseek		= seq_lseek,
	.release	= seq_release,
};

int __init
pfm_init(void)
{
	unsigned int n, n_counters, i;

	printk("perfmon: version %u.%u IRQ %u\n",
		PFM_VERSION_MAJ,
		PFM_VERSION_MIN,
		IA64_PERFMON_VECTOR);

	if (pfm_probe_pmu()) {
		printk(KERN_INFO "perfmon: disabled, there is no support for processor family %d\n", 
				local_cpu_data->family);
		return -ENODEV;
	}

	/*
	 * compute the number of implemented PMD/PMC from the
	 * description tables
	 */
	n = 0;
	for (i=0; PMC_IS_LAST(i) == 0;  i++) {
		if (PMC_IS_IMPL(i) == 0) continue;
		pmu_conf->impl_pmcs[i>>6] |= 1UL << (i&63);
		n++;
	}
	pmu_conf->num_pmcs = n;

	n = 0; n_counters = 0;
	for (i=0; PMD_IS_LAST(i) == 0;  i++) {
		if (PMD_IS_IMPL(i) == 0) continue;
		pmu_conf->impl_pmds[i>>6] |= 1UL << (i&63);
		n++;
		if (PMD_IS_COUNTING(i)) n_counters++;
	}
	pmu_conf->num_pmds      = n;
	pmu_conf->num_counters  = n_counters;

	/*
	 * sanity checks on the number of debug registers
	 */
	if (pmu_conf->use_rr_dbregs) {
		if (pmu_conf->num_ibrs > IA64_NUM_DBG_REGS) {
			printk(KERN_INFO "perfmon: unsupported number of code debug registers (%u)\n", pmu_conf->num_ibrs);
			pmu_conf = NULL;
			return -1;
		}
		if (pmu_conf->num_dbrs > IA64_NUM_DBG_REGS) {
			printk(KERN_INFO "perfmon: unsupported number of data debug registers (%u)\n", pmu_conf->num_ibrs);
			pmu_conf = NULL;
			return -1;
		}
	}

	printk("perfmon: %s PMU detected, %u PMCs, %u PMDs, %u counters (%lu bits)\n",
	       pmu_conf->pmu_name,
	       pmu_conf->num_pmcs,
	       pmu_conf->num_pmds,
	       pmu_conf->num_counters,
	       ffz(pmu_conf->ovfl_val));

	/* sanity check */
	if (pmu_conf->num_pmds >= PFM_NUM_PMD_REGS || pmu_conf->num_pmcs >= PFM_NUM_PMC_REGS) {
		printk(KERN_ERR "perfmon: not enough pmc/pmd, perfmon disabled\n");
		pmu_conf = NULL;
		return -1;
	}

	/*
	 * create /proc/perfmon (mostly for debugging purposes)
	 */
	perfmon_dir = proc_create("perfmon", S_IRUGO, NULL, &pfm_proc_fops);
	if (perfmon_dir == NULL) {
		printk(KERN_ERR "perfmon: cannot create /proc entry, perfmon disabled\n");
		pmu_conf = NULL;
		return -1;
	}

	/*
	 * create /proc/sys/kernel/perfmon (for debugging purposes)
	 */
	pfm_sysctl_header = register_sysctl_table(pfm_sysctl_root);

	/*
	 * initialize all our spinlocks
	 */
	spin_lock_init(&pfm_sessions.pfs_lock);
	spin_lock_init(&pfm_buffer_fmt_lock);

	init_pfm_fs();

	for(i=0; i < NR_CPUS; i++) pfm_stats[i].pfm_ovfl_intr_cycles_min = ~0UL;

	return 0;
}

__initcall(pfm_init);

/*
 * this function is called before pfm_init()
 */
void
pfm_init_percpu (void)
{
	static int first_time=1;
	/*
	 * make sure no measurement is active
	 * (may inherit programmed PMCs from EFI).
	 */
	pfm_clear_psr_pp();
	pfm_clear_psr_up();

	/*
	 * we run with the PMU not frozen at all times
	 */
	pfm_unfreeze_pmu();

	if (first_time) {
		register_percpu_irq(IA64_PERFMON_VECTOR, &perfmon_irqaction);
		first_time=0;
	}

	ia64_setreg(_IA64_REG_CR_PMV, IA64_PERFMON_VECTOR);
	ia64_srlz_d();
}

/*
 * used for debug purposes only
 */
void
dump_pmu_state(const char *from)
{
	struct task_struct *task;
	struct pt_regs *regs;
	pfm_context_t *ctx;
	unsigned long psr, dcr, info, flags;
	int i, this_cpu;

	local_irq_save(flags);

	this_cpu = smp_processor_id();
	regs     = task_pt_regs(current);
	info     = PFM_CPUINFO_GET();
	dcr      = ia64_getreg(_IA64_REG_CR_DCR);

	if (info == 0 && ia64_psr(regs)->pp == 0 && (dcr & IA64_DCR_PP) == 0) {
		local_irq_restore(flags);
		return;
	}

	printk("CPU%d from %s() current [%d] iip=0x%lx %s\n", 
		this_cpu, 
		from, 
		task_pid_nr(current),
		regs->cr_iip,
		current->comm);

	task = GET_PMU_OWNER();
	ctx  = GET_PMU_CTX();

	printk("->CPU%d owner [%d] ctx=%p\n", this_cpu, task ? task_pid_nr(task) : -1, ctx);

	psr = pfm_get_psr();

	printk("->CPU%d pmc0=0x%lx psr.pp=%d psr.up=%d dcr.pp=%d syst_info=0x%lx user_psr.up=%d user_psr.pp=%d\n", 
		this_cpu,
		ia64_get_pmc(0),
		psr & IA64_PSR_PP ? 1 : 0,
		psr & IA64_PSR_UP ? 1 : 0,
		dcr & IA64_DCR_PP ? 1 : 0,
		info,
		ia64_psr(regs)->up,
		ia64_psr(regs)->pp);

	ia64_psr(regs)->up = 0;
	ia64_psr(regs)->pp = 0;

	for (i=1; PMC_IS_LAST(i) == 0; i++) {
		if (PMC_IS_IMPL(i) == 0) continue;
		printk("->CPU%d pmc[%d]=0x%lx thread_pmc[%d]=0x%lx\n", this_cpu, i, ia64_get_pmc(i), i, ctx->th_pmcs[i]);
	}

	for (i=1; PMD_IS_LAST(i) == 0; i++) {
		if (PMD_IS_IMPL(i) == 0) continue;
		printk("->CPU%d pmd[%d]=0x%lx thread_pmd[%d]=0x%lx\n", this_cpu, i, ia64_get_pmd(i), i, ctx->th_pmds[i]);
	}

	if (ctx) {
		printk("->CPU%d ctx_state=%d vaddr=%p addr=%p fd=%d ctx_task=[%d] saved_psr_up=0x%lx\n",
				this_cpu,
				ctx->ctx_state,
				ctx->ctx_smpl_vaddr,
				ctx->ctx_smpl_hdr,
				ctx->ctx_msgq_head,
				ctx->ctx_msgq_tail,
				ctx->ctx_saved_psr_up);
	}
	local_irq_restore(flags);
}

/*
 * called from process.c:copy_thread(). task is new child.
 */
void
pfm_inherit(struct task_struct *task, struct pt_regs *regs)
{
	struct thread_struct *thread;

	DPRINT(("perfmon: pfm_inherit clearing state for [%d]\n", task_pid_nr(task)));

	thread = &task->thread;

	/*
	 * cut links inherited from parent (current)
	 */
	thread->pfm_context = NULL;

	PFM_SET_WORK_PENDING(task, 0);

	/*
	 * the psr bits are already set properly in copy_threads()
	 */
}
#else  /* !CONFIG_PERFMON */
asmlinkage long
sys_perfmonctl (int fd, int cmd, void *arg, int count)
{
	return -ENOSYS;
}
#endif /* CONFIG_PERFMON */<|MERGE_RESOLUTION|>--- conflicted
+++ resolved
@@ -2235,10 +2235,6 @@
 	}
 	path.mnt = mntget(pfmfs_mnt);
 
-<<<<<<< HEAD
-	d_set_d_op(path.dentry, &pfmfs_dentry_operations);
-=======
->>>>>>> 63310467
 	d_add(path.dentry, inode);
 
 	file = alloc_file(&path, FMODE_READ, &pfm_file_ops);
