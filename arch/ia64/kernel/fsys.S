--- conflicted
+++ resolved
@@ -426,24 +426,6 @@
 #ifdef CONFIG_SMP
 	// __ticket_spin_trylock(r31)
 	ld4 r17=[r31]
-<<<<<<< HEAD
-	mov r8=EINVAL			// default to EINVAL
-	;;
-	extr r9=r17,17,15
-	;;
-	xor r18=r17,r9
-	adds r19=1,r17
-	;;
-	extr.u r18=r18,0,15
-	;;
-	cmp.eq p0,p7=0,r18
-(p7)	br.cond.spnt.many .lock_contention
-	mov.m ar.ccv=r17
-	;;
-	cmpxchg4.acq r9=[r31],r19,ar.ccv
-	;;
-	cmp4.eq p0,p7=r9,r17
-=======
 	;;
 	mov.m ar.ccv=r17
 	extr.u r9=r17,17,15
@@ -458,7 +440,6 @@
 	;;
 	cmp4.eq p0,p7=r9,r17
 	adds r31=2,r31
->>>>>>> 4d152904
 (p7)	br.cond.spnt.many .lock_contention
 	ld8 r3=[r2]			// re-read current->blocked now that we hold the lock
 	;;
@@ -519,21 +500,8 @@
 
 #ifdef CONFIG_SMP
 	// __ticket_spin_unlock(r31)
-<<<<<<< HEAD
-	adds r31=2,r31
-	;;
-	ld2.bias r2=[r31]
-	mov r3=65534
-	;;
-	adds r2=2,r2
-	;;
-	and r3=r3,r2
-	;;
-	st2.rel [r31]=r3
-=======
 	st2.rel [r31]=r20
 	mov r20=0					// i must not leak kernel bits...
->>>>>>> 4d152904
 #endif
 	SSM_PSR_I(p0, p9, r31)
 	;;
@@ -556,20 +524,7 @@
 .sig_pending:
 #ifdef CONFIG_SMP
 	// __ticket_spin_unlock(r31)
-<<<<<<< HEAD
-	adds r31=2,r31
-	;;
-	ld2.bias r2=[r31]
-	mov r3=65534
-	;;
-	adds r2=2,r2
-	;;
-	and r3=r3,r2
-	;;
-	st2.rel [r31]=r3
-=======
 	st2.rel [r31]=r20			// release the lock
->>>>>>> 4d152904
 #endif
 	SSM_PSR_I(p0, p9, r17)
 	;;
