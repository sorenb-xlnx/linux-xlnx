--- conflicted
+++ resolved
@@ -95,10 +95,6 @@
 	.name	= "Kernel bss",
 	.flags	= IORESOURCE_BUSY | IORESOURCE_MEM
 };
-<<<<<<< HEAD
-extern char _text[], _end[], _etext[], _edata[], _bss[];
-=======
->>>>>>> 4af75653
 
 unsigned long ia64_max_cacheline_size;
 
@@ -209,11 +205,7 @@
 	code_resource.end   = ia64_tpa(_etext) - 1;
 	data_resource.start = ia64_tpa(_etext);
 	data_resource.end   = ia64_tpa(_edata) - 1;
-<<<<<<< HEAD
-	bss_resource.start  = ia64_tpa(_bss);
-=======
 	bss_resource.start  = ia64_tpa(__bss_start);
->>>>>>> 4af75653
 	bss_resource.end    = ia64_tpa(_end) - 1;
 	efi_initialize_iomem_resources(&code_resource, &data_resource,
 			&bss_resource);
