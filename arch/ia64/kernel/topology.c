--- conflicted
+++ resolved
@@ -28,18 +28,6 @@
 static struct ia64_cpu *sysfs_cpus;
 
 void arch_fix_phys_package_id(int num, u32 slot)
-<<<<<<< HEAD
-{
-#ifdef CONFIG_SMP
-	if (cpu_data(num)->socket_id == -1)
-		cpu_data(num)->socket_id = slot;
-#endif
-}
-EXPORT_SYMBOL_GPL(arch_fix_phys_package_id);
-
-int arch_register_cpu(int num)
-=======
->>>>>>> afa26be8
 {
 #ifdef CONFIG_SMP
 	if (cpu_data(num)->socket_id == -1)
