--- conflicted
+++ resolved
@@ -515,14 +515,11 @@
 	.quad sys_fanotify_init
 	.quad sys_fanotify_mark			/* 495 */
 	.quad sys_prlimit64
-<<<<<<< HEAD
 	.quad sys_name_to_handle_at
 	.quad sys_open_by_handle_at
 	.quad sys_clock_adjtime
 	.quad sys_syncfs			/* 500 */
-=======
 	.quad sys_setns
->>>>>>> 823b7fe5
 
 	.size sys_call_table, . - sys_call_table
 	.type sys_call_table, @object
