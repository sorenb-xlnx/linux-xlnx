/* Internal definitions for the arch part of the core kernel
 *
 * Copyright (C) 2007 Red Hat, Inc. All Rights Reserved.
 * Written by David Howells (dhowells@redhat.com)
 *
 * This program is free software; you can redistribute it and/or
 * modify it under the terms of the GNU General Public Licence
 * as published by the Free Software Foundation; either version
 * 2 of the Licence, or (at your option) any later version.
 */

struct clocksource;
struct clock_event_device;

/*
 * kthread.S
 */
extern int kernel_thread_helper(int);

/*
 * entry.S
 */
extern void ret_from_fork(struct task_struct *) __attribute__((noreturn));

/*
 * smp-low.S
 */
#ifdef CONFIG_SMP
extern void mn10300_low_ipi_handler(void);
#endif

/*
 * smp.c
 */
<<<<<<< HEAD
=======
#ifdef CONFIG_SMP
extern void smp_jump_to_debugger(void);
#endif

/*
 * time.c
 */
>>>>>>> 8eca7a00
extern irqreturn_t local_timer_interrupt(void);<|MERGE_RESOLUTION|>--- conflicted
+++ resolved
@@ -32,8 +32,6 @@
 /*
  * smp.c
  */
-<<<<<<< HEAD
-=======
 #ifdef CONFIG_SMP
 extern void smp_jump_to_debugger(void);
 #endif
@@ -41,5 +39,4 @@
 /*
  * time.c
  */
->>>>>>> 8eca7a00
 extern irqreturn_t local_timer_interrupt(void);