--- conflicted
+++ resolved
@@ -2,13 +2,9 @@
 	def_bool y
 	select HAVE_OPROFILE
 	select HAVE_GENERIC_HARDIRQS
-<<<<<<< HEAD
-	select GENERIC_HARDIRQS_NO_DEPRECATED
-=======
 	select GENERIC_IRQ_SHOW
 	select HAVE_ARCH_TRACEHOOK
 	select HAVE_ARCH_KGDB
->>>>>>> 8eca7a00
 
 config AM33_2
 	def_bool n
