--- conflicted
+++ resolved
@@ -1175,15 +1175,6 @@
 	[...]
 }
 
-<<<<<<< HEAD
-Note: Here we hard coded the path name. The debugfs mount is not
-guaranteed to be at /debug (and is more commonly at
-/sys/kernel/debug). For simple one time traces, the above is
-sufficient. For anything else, a search through /proc/mounts may
-be needed to find where the debugfs file-system is mounted.
-
-=======
->>>>>>> ab0bb726
 
 Single thread tracing
 ---------------------
