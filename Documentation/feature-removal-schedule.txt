The following is a list of files and features that are going to be
removed in the kernel source tree.  Every entry should contain what
exactly is going away, why it is happening, and who is going to be doing
the work.  When the feature is removed from the kernel, it should also
be removed from this file.

---------------------------

What:	PRISM54
When:	2.6.34

Why:	prism54 FullMAC PCI / Cardbus devices used to be supported only by the
	prism54 wireless driver. After Intersil stopped selling these
	devices in preference for the newer more flexible SoftMAC devices
	a SoftMAC device driver was required and prism54 did not support
	them. The p54pci driver now exists and has been present in the kernel for
	a while. This driver supports both SoftMAC devices and FullMAC devices.
	The main difference between these devices was the amount of memory which
	could be used for the firmware. The SoftMAC devices support a smaller
	amount of memory. Because of this the SoftMAC firmware fits into FullMAC
	devices's memory. p54pci supports not only PCI / Cardbus but also USB
	and SPI. Since p54pci supports all devices prism54 supports
	you will have a conflict. I'm not quite sure how distributions are
	handling this conflict right now. prism54 was kept around due to
	claims users may experience issues when using the SoftMAC driver.
	Time has passed users have not reported issues. If you use prism54
	and for whatever reason you cannot use p54pci please let us know!
	E-mail us at: linux-wireless@vger.kernel.org

	For more information see the p54 wiki page:

	http://wireless.kernel.org/en/users/Drivers/p54

Who:	Luis R. Rodriguez <lrodriguez@atheros.com>

---------------------------

What:	IRQF_SAMPLE_RANDOM
Check:	IRQF_SAMPLE_RANDOM
When:	July 2009

Why:	Many of IRQF_SAMPLE_RANDOM users are technically bogus as entropy
	sources in the kernel's current entropy model. To resolve this, every
	input point to the kernel's entropy pool needs to better document the
	type of entropy source it actually is. This will be replaced with
	additional add_*_randomness functions in drivers/char/random.c

Who:	Robin Getz <rgetz@blackfin.uclinux.org> & Matt Mackall <mpm@selenic.com>

---------------------------

What:	Deprecated snapshot ioctls
When:	2.6.36

Why:	The ioctls in kernel/power/user.c were marked as deprecated long time
	ago. Now they notify users about that so that they need to replace
	their userspace. After some more time, remove them completely.

Who:	Jiri Slaby <jirislaby@gmail.com>

---------------------------

What:	The ieee80211_regdom module parameter
When:	March 2010 / desktop catchup

Why:	This was inherited by the CONFIG_WIRELESS_OLD_REGULATORY code,
	and currently serves as an option for users to define an
	ISO / IEC 3166 alpha2 code for the country they are currently
	present in. Although there are userspace API replacements for this
	through nl80211 distributions haven't yet caught up with implementing
	decent alternatives through standard GUIs. Although available as an
	option through iw or wpa_supplicant its just a matter of time before
	distributions pick up good GUI options for this. The ideal solution
	would actually consist of intelligent designs which would do this for
	the user automatically even when travelling through different countries.
	Until then we leave this module parameter as a compromise.

	When userspace improves with reasonable widely-available alternatives for
	this we will no longer need this module parameter. This entry hopes that
	by the super-futuristically looking date of "March 2010" we will have
	such replacements widely available.

Who:	Luis R. Rodriguez <lrodriguez@atheros.com>

---------------------------

What:	dev->power.power_state
When:	July 2007
Why:	Broken design for runtime control over driver power states, confusing
	driver-internal runtime power management with:  mechanisms to support
	system-wide sleep state transitions; event codes that distinguish
	different phases of swsusp "sleep" transitions; and userspace policy
	inputs.  This framework was never widely used, and most attempts to
	use it were broken.  Drivers should instead be exposing domain-specific
	interfaces either to kernel or to userspace.
Who:	Pavel Machek <pavel@suse.cz>

---------------------------

What:	Video4Linux API 1 ioctls and from Video devices.
When:	July 2009
Files:	include/linux/videodev.h
Check:	include/linux/videodev.h
Why:	V4L1 AP1 was replaced by V4L2 API during migration from 2.4 to 2.6
	series. The old API have lots of drawbacks and don't provide enough
	means to work with all video and audio standards. The newer API is
	already available on the main drivers and should be used instead.
	Newer drivers should use v4l_compat_translate_ioctl function to handle
	old calls, replacing to newer ones.
	Decoder iocts are using internally to allow video drivers to
	communicate with video decoders. This should also be improved to allow
	V4L2 calls being translated into compatible internal ioctls.
	Compatibility ioctls will be provided, for a while, via 
	v4l1-compat module. 
Who:	Mauro Carvalho Chehab <mchehab@infradead.org>

---------------------------

What:	PCMCIA control ioctl (needed for pcmcia-cs [cardmgr, cardctl])
When:	November 2005
Files:	drivers/pcmcia/: pcmcia_ioctl.c
Why:	With the 16-bit PCMCIA subsystem now behaving (almost) like a
	normal hotpluggable bus, and with it using the default kernel
	infrastructure (hotplug, driver core, sysfs) keeping the PCMCIA
	control ioctl needed by cardmgr and cardctl from pcmcia-cs is
	unnecessary, and makes further cleanups and integration of the
	PCMCIA subsystem into the Linux kernel device driver model more
	difficult. The features provided by cardmgr and cardctl are either
	handled by the kernel itself now or are available in the new
	pcmciautils package available at
	http://kernel.org/pub/linux/utils/kernel/pcmcia/
Who:	Dominik Brodowski <linux@brodo.de>

---------------------------

What:	sys_sysctl
When:	September 2010
Option: CONFIG_SYSCTL_SYSCALL
Why:	The same information is available in a more convenient from
	/proc/sys, and none of the sysctl variables appear to be
	important performance wise.

	Binary sysctls are a long standing source of subtle kernel
	bugs and security issues.

	When I looked several months ago all I could find after
	searching several distributions were 5 user space programs and
	glibc (which falls back to /proc/sys) using this syscall.

	The man page for sysctl(2) documents it as unusable for user
	space programs.

	sysctl(2) is not generally ABI compatible to a 32bit user
	space application on a 64bit and a 32bit kernel.

	For the last several months the policy has been no new binary
	sysctls and no one has put forward an argument to use them.

	Binary sysctls issues seem to keep happening appearing so
	properly deprecating them (with a warning to user space) and a
	2 year grace warning period will mean eventually we can kill
	them and end the pain.

	In the mean time individual binary sysctls can be dealt with
	in a piecewise fashion.

Who:	Eric Biederman <ebiederm@xmission.com>

---------------------------

What:	remove EXPORT_SYMBOL(kernel_thread)
When:	August 2006
Files:	arch/*/kernel/*_ksyms.c
Check:	kernel_thread
Why:	kernel_thread is a low-level implementation detail.  Drivers should
        use the <linux/kthread.h> API instead which shields them from
	implementation details and provides a higherlevel interface that
	prevents bugs and code duplication
Who:	Christoph Hellwig <hch@lst.de>

---------------------------

What:	Unused EXPORT_SYMBOL/EXPORT_SYMBOL_GPL exports
	(temporary transition config option provided until then)
	The transition config option will also be removed at the same time.
When:	before 2.6.19
Why:	Unused symbols are both increasing the size of the kernel binary
	and are often a sign of "wrong API"
Who:	Arjan van de Ven <arjan@linux.intel.com>

---------------------------

What:	PHYSDEVPATH, PHYSDEVBUS, PHYSDEVDRIVER in the uevent environment
When:	October 2008
Why:	The stacking of class devices makes these values misleading and
	inconsistent.
	Class devices should not carry any of these properties, and bus
	devices have SUBSYTEM and DRIVER as a replacement.
Who:	Kay Sievers <kay.sievers@suse.de>

---------------------------

What:	ACPI procfs interface
When:	July 2008
Why:	ACPI sysfs conversion should be finished by January 2008.
	ACPI procfs interface will be removed in July 2008 so that
	there is enough time for the user space to catch up.
Who:	Zhang Rui <rui.zhang@intel.com>

---------------------------

What:	/proc/acpi/button
When:	August 2007
Why:	/proc/acpi/button has been replaced by events to the input layer
	since 2.6.20.
Who:	Len Brown <len.brown@intel.com>

---------------------------

What:	/proc/acpi/event
When:	February 2008
Why:	/proc/acpi/event has been replaced by events via the input layer
	and netlink since 2.6.23.
Who:	Len Brown <len.brown@intel.com>

---------------------------

What:	i386/x86_64 bzImage symlinks
When:	April 2010

Why:	The i386/x86_64 merge provides a symlink to the old bzImage
	location so not yet updated user space tools, e.g. package
	scripts, do not break.
Who:	Thomas Gleixner <tglx@linutronix.de>

---------------------------

What (Why):
	- xt_recent: the old ipt_recent proc dir
	  (superseded by /proc/net/xt_recent)

When:	January 2009 or Linux 2.7.0, whichever comes first
Why:	Superseded by newer revisions or modules
Who:	Jan Engelhardt <jengelh@computergmbh.de>

---------------------------

What:	GPIO autorequest on gpio_direction_{input,output}() in gpiolib
When:	February 2010
Why:	All callers should use explicit gpio_request()/gpio_free().
	The autorequest mechanism in gpiolib was provided mostly as a
	migration aid for legacy GPIO interfaces (for SOC based GPIOs).
	Those users have now largely migrated.  Platforms implementing
	the GPIO interfaces without using gpiolib will see no changes.
Who:	David Brownell <dbrownell@users.sourceforge.net>
---------------------------

What:	b43 support for firmware revision < 410
When:	The schedule was July 2008, but it was decided that we are going to keep the
        code as long as there are no major maintanance headaches.
	So it _could_ be removed _any_ time now, if it conflicts with something new.
Why:	The support code for the old firmware hurts code readability/maintainability
	and slightly hurts runtime performance. Bugfixes for the old firmware
	are not provided by Broadcom anymore.
Who:	Michael Buesch <mb@bu3sch.de>

---------------------------

What:	/sys/o2cb symlink
When:	January 2010
Why:	/sys/fs/o2cb is the proper location for this information - /sys/o2cb
	exists as a symlink for backwards compatibility for old versions of
	ocfs2-tools. 2 years should be sufficient time to phase in new versions
	which know to look in /sys/fs/o2cb.
Who:	ocfs2-devel@oss.oracle.com

---------------------------

What:	Ability for non root users to shm_get hugetlb pages based on mlock
	resource limits
When:	2.6.31
Why:	Non root users need to be part of /proc/sys/vm/hugetlb_shm_group or
	have CAP_IPC_LOCK to be able to allocate shm segments backed by
	huge pages.  The mlock based rlimit check to allow shm hugetlb is
	inconsistent with mmap based allocations.  Hence it is being
	deprecated.
Who:	Ravikiran Thirumalai <kiran@scalex86.org>

---------------------------

What:	CONFIG_THERMAL_HWMON
When:	January 2009
Why:	This option was introduced just to allow older lm-sensors userspace
	to keep working over the upgrade to 2.6.26. At the scheduled time of
	removal fixed lm-sensors (2.x or 3.x) should be readily available.
Who:	Rene Herman <rene.herman@gmail.com>

---------------------------

What:	Code that is now under CONFIG_WIRELESS_EXT_SYSFS
	(in net/core/net-sysfs.c)
When:	After the only user (hal) has seen a release with the patches
	for enough time, probably some time in 2010.
Why:	Over 1K .text/.data size reduction, data is available in other
	ways (ioctls)
Who:	Johannes Berg <johannes@sipsolutions.net>

---------------------------

What: CONFIG_NF_CT_ACCT
When: 2.6.29
Why:  Accounting can now be enabled/disabled without kernel recompilation.
      Currently used only to set a default value for a feature that is also
      controlled by a kernel/module/sysfs/sysctl parameter.
Who:  Krzysztof Piotr Oledzki <ole@ans.pl>

---------------------------

What:	sysfs ui for changing p4-clockmod parameters
When:	September 2009
Why:	See commits 129f8ae9b1b5be94517da76009ea956e89104ce8 and
	e088e4c9cdb618675874becb91b2fd581ee707e6.
	Removal is subject to fixing any remaining bugs in ACPI which may
	cause the thermal throttling not to happen at the right time.
Who:	Dave Jones <davej@redhat.com>, Matthew Garrett <mjg@redhat.com>

-----------------------------

What:	__do_IRQ all in one fits nothing interrupt handler
When:	2.6.32
Why:	__do_IRQ was kept for easy migration to the type flow handlers.
	More than two years of migration time is enough.
Who:	Thomas Gleixner <tglx@linutronix.de>

-----------------------------

What:	fakephp and associated sysfs files in /sys/bus/pci/slots/
When:	2011
Why:	In 2.6.27, the semantics of /sys/bus/pci/slots was redefined to
	represent a machine's physical PCI slots. The change in semantics
	had userspace implications, as the hotplug core no longer allowed
	drivers to create multiple sysfs files per physical slot (required
	for multi-function devices, e.g.). fakephp was seen as a developer's
	tool only, and its interface changed. Too late, we learned that
	there were some users of the fakephp interface.

	In 2.6.30, the original fakephp interface was restored. At the same
	time, the PCI core gained the ability that fakephp provided, namely
	function-level hot-remove and hot-add.

	Since the PCI core now provides the same functionality, exposed in:

		/sys/bus/pci/rescan
		/sys/bus/pci/devices/.../remove
		/sys/bus/pci/devices/.../rescan

	there is no functional reason to maintain fakephp as well.

	We will keep the existing module so that 'modprobe fakephp' will
	present the old /sys/bus/pci/slots/... interface for compatibility,
	but users are urged to migrate their applications to the API above.

	After a reasonable transition period, we will remove the legacy
	fakephp interface.
Who:	Alex Chiang <achiang@hp.com>

---------------------------

What:	CONFIG_RFKILL_INPUT
When:	2.6.33
Why:	Should be implemented in userspace, policy daemon.
Who:	Johannes Berg <johannes@sipsolutions.net>

---------------------------

What:	CONFIG_INOTIFY
When:	2.6.33
Why:	last user (audit) will be converted to the newer more generic
	and more easily maintained fsnotify subsystem
Who:	Eric Paris <eparis@redhat.com>

----------------------------

What:	lock_policy_rwsem_* and unlock_policy_rwsem_* will not be
	exported interface anymore.
When:	2.6.33
Why:	cpu_policy_rwsem has a new cleaner definition making it local to
	cpufreq core and contained inside cpufreq.c. Other dependent
	drivers should not use it in order to safely avoid lockdep issues.
Who:	Venkatesh Pallipadi <venkatesh.pallipadi@intel.com>

----------------------------

What:	sound-slot/service-* module aliases and related clutters in
	sound/sound_core.c
When:	August 2010
Why:	OSS sound_core grabs all legacy minors (0-255) of SOUND_MAJOR
	(14) and requests modules using custom sound-slot/service-*
	module aliases.  The only benefit of doing this is allowing
	use of custom module aliases which might as well be considered
	a bug at this point.  This preemptive claiming prevents
	alternative OSS implementations.

	Till the feature is removed, the kernel will be requesting
	both sound-slot/service-* and the standard char-major-* module
	aliases and allow turning off the pre-claiming selectively via
	CONFIG_SOUND_OSS_CORE_PRECLAIM and soundcore.preclaim_oss
	kernel parameter.

	After the transition phase is complete, both the custom module
	aliases and switches to disable it will go away.  This removal
	will also allow making ALSA OSS emulation independent of
	sound_core.  The dependency will be broken then too.
Who:	Tejun Heo <tj@kernel.org>

----------------------------

What:	Support for VMware's guest paravirtuliazation technique [VMI] will be
	dropped.
When:	2.6.37 or earlier.
Why:	With the recent innovations in CPU hardware acceleration technologies
	from Intel and AMD, VMware ran a few experiments to compare these
	techniques to guest paravirtualization technique on VMware's platform.
	These hardware assisted virtualization techniques have outperformed the
	performance benefits provided by VMI in most of the workloads. VMware
	expects that these hardware features will be ubiquitous in a couple of
	years, as a result, VMware has started a phased retirement of this
	feature from the hypervisor. We will be removing this feature from the
	Kernel too. Right now we are targeting 2.6.37 but can retire earlier if
	technical reasons (read opportunity to remove major chunk of pvops)
	arise.

	Please note that VMI has always been an optimization and non-VMI kernels
	still work fine on VMware's platform.
	Latest versions of VMware's product which support VMI are,
	Workstation 7.0 and VSphere 4.0 on ESX side, future maintainence
	releases for these products will continue supporting VMI.

	For more details about VMI retirement take a look at this,
	http://blogs.vmware.com/guestosguide/2009/09/vmi-retirement.html

Who:	Alok N Kataria <akataria@vmware.com>

----------------------------

What:	adt7473 hardware monitoring driver
When:	February 2010
Why:	Obsoleted by the adt7475 driver.
Who:	Jean Delvare <khali@linux-fr.org>

---------------------------
What:	Support for lcd_switch and display_get in asus-laptop driver
When:	March 2010
Why:	These two features use non-standard interfaces. There are the
	only features that really need multiple path to guess what's
	the right method name on a specific laptop.

	Removing them will allow to remove a lot of code an significantly
	clean the drivers.

	This will affect the backlight code which won't be able to know
	if the backlight is on or off. The platform display file will also be
	write only (like the one in eeepc-laptop).

	This should'nt affect a lot of user because they usually know
	when their display is on or off.

Who:	Corentin Chary <corentin.chary@gmail.com>

----------------------------

What:	usbvideo quickcam_messenger driver
When:	2.6.35
Files:	drivers/media/video/usbvideo/quickcam_messenger.[ch]
Why:	obsolete v4l1 driver replaced by gspca_stv06xx
Who:	Hans de Goede <hdegoede@redhat.com>

----------------------------

What:	ov511 v4l1 driver
When:	2.6.35
Files:	drivers/media/video/ov511.[ch]
Why:	obsolete v4l1 driver replaced by gspca_ov519
Who:	Hans de Goede <hdegoede@redhat.com>

----------------------------

What:	w9968cf v4l1 driver
When:	2.6.35
Files:	drivers/media/video/w9968cf*.[ch]
Why:	obsolete v4l1 driver replaced by gspca_ov519
Who:	Hans de Goede <hdegoede@redhat.com>

----------------------------

What:	ovcamchip sensor framework
When:	2.6.35
Files:	drivers/media/video/ovcamchip/*
Why:	Only used by obsoleted v4l1 drivers
Who:	Hans de Goede <hdegoede@redhat.com>

----------------------------

What:	stv680 v4l1 driver
When:	2.6.35
Files:	drivers/media/video/stv680.[ch]
Why:	obsolete v4l1 driver replaced by gspca_stv0680
Who:	Hans de Goede <hdegoede@redhat.com>

----------------------------

What:	zc0301 v4l driver
When:	2.6.35
Files:	drivers/media/video/zc0301/*
Why:	Duplicate functionality with the gspca_zc3xx driver, zc0301 only
	supports 2 USB-ID's (because it only supports a limited set of
	sensors) wich are also supported by the gspca_zc3xx driver
	(which supports 53 USB-ID's in total)
Who:	Hans de Goede <hdegoede@redhat.com>

----------------------------

<<<<<<< HEAD
What:	KVM memory aliases support
When:	July 2010
Why:	Memory aliasing support is used for speeding up guest vga access
	through the vga windows.

	Modern userspace no longer uses this feature, so it's just bitrotted
	code and can be removed with no impact.
Who:	Avi Kivity <avi@redhat.com>

----------------------------

What:	KVM kernel-allocated memory slots
When:	July 2010
Why:	Since 2.6.25, kvm supports user-allocated memory slots, which are
	much more flexible than kernel-allocated slots.  All current userspace
	supports the newer interface and this code can be removed with no
	impact.
Who:	Avi Kivity <avi@redhat.com>

----------------------------

What:	KVM paravirt mmu host support
When:	January 2011
Why:	The paravirt mmu host support is slower than non-paravirt mmu, both
	on newer and older hardware.  It is already not exposed to the guest,
	and kept only for live migration purposes.
Who:	Avi Kivity <avi@redhat.com>

----------------------------

What:	corgikbd, spitzkbd, tosakbd driver
When:	2.6.35
Files:	drivers/input/keyboard/{corgi,spitz,tosa}kbd.c
Why:	We now have a generic GPIO based matrix keyboard driver that
	are fully capable of handling all the keys on these devices.
	The original drivers manipulate the GPIO registers directly
	and so are difficult to maintain.
Who:	Eric Miao <eric.y.miao@gmail.com>

----------------------------

What:	corgi_ssp and corgi_ts driver
When:	2.6.35
Files:	arch/arm/mach-pxa/corgi_ssp.c, drivers/input/touchscreen/corgi_ts.c
Why:	The corgi touchscreen is now deprecated in favour of the generic
	ads7846.c driver. The noise reduction technique used in corgi_ts.c,
	that's to wait till vsync before ADC sampling, is also integrated into
	ads7846 driver now. Provided that the original driver is not generic
	and is difficult to maintain, it will be removed later.
Who:	Eric Miao <eric.y.miao@gmail.com>
=======
What:	capifs
When:	February 2011
Files:	drivers/isdn/capi/capifs.*
Why:	udev fully replaces this special file system that only contains CAPI
	NCCI TTY device nodes. User space (pppdcapiplugin) works without
	noticing the difference.
Who:	Jan Kiszka <jan.kiszka@web.de>
>>>>>>> 47871889
<|MERGE_RESOLUTION|>--- conflicted
+++ resolved
@@ -520,7 +520,6 @@
 
 ----------------------------
 
-<<<<<<< HEAD
 What:	KVM memory aliases support
 When:	July 2010
 Why:	Memory aliasing support is used for speeding up guest vga access
@@ -571,12 +570,13 @@
 	ads7846 driver now. Provided that the original driver is not generic
 	and is difficult to maintain, it will be removed later.
 Who:	Eric Miao <eric.y.miao@gmail.com>
-=======
+
+----------------------------
+
 What:	capifs
 When:	February 2011
 Files:	drivers/isdn/capi/capifs.*
 Why:	udev fully replaces this special file system that only contains CAPI
 	NCCI TTY device nodes. User space (pppdcapiplugin) works without
 	noticing the difference.
-Who:	Jan Kiszka <jan.kiszka@web.de>
->>>>>>> 47871889
+Who:	Jan Kiszka <jan.kiszka@web.de>