The following is a list of files and features that are going to be
removed in the kernel source tree.  Every entry should contain what
exactly is going away, why it is happening, and who is going to be doing
the work.  When the feature is removed from the kernel, it should also
be removed from this file.

---------------------------

What:	USER_SCHED
When:	2.6.34

Why:	USER_SCHED was implemented as a proof of concept for group scheduling.
	The effect of USER_SCHED can already be achieved from userspace with
	the help of libcgroup. The removal of USER_SCHED will also simplify
	the scheduler code with the removal of one major ifdef. There are also
	issues USER_SCHED has with USER_NS. A decision was taken not to fix
	those and instead remove USER_SCHED. Also new group scheduling
	features will not be implemented for USER_SCHED.

Who:	Dhaval Giani <dhaval@linux.vnet.ibm.com>

---------------------------

What:	PRISM54
When:	2.6.34

Why:	prism54 FullMAC PCI / Cardbus devices used to be supported only by the
	prism54 wireless driver. After Intersil stopped selling these
	devices in preference for the newer more flexible SoftMAC devices
	a SoftMAC device driver was required and prism54 did not support
	them. The p54pci driver now exists and has been present in the kernel for
	a while. This driver supports both SoftMAC devices and FullMAC devices.
	The main difference between these devices was the amount of memory which
	could be used for the firmware. The SoftMAC devices support a smaller
	amount of memory. Because of this the SoftMAC firmware fits into FullMAC
	devices's memory. p54pci supports not only PCI / Cardbus but also USB
	and SPI. Since p54pci supports all devices prism54 supports
	you will have a conflict. I'm not quite sure how distributions are
	handling this conflict right now. prism54 was kept around due to
	claims users may experience issues when using the SoftMAC driver.
	Time has passed users have not reported issues. If you use prism54
	and for whatever reason you cannot use p54pci please let us know!
	E-mail us at: linux-wireless@vger.kernel.org

	For more information see the p54 wiki page:

	http://wireless.kernel.org/en/users/Drivers/p54

Who:	Luis R. Rodriguez <lrodriguez@atheros.com>

---------------------------

What:	IRQF_SAMPLE_RANDOM
Check:	IRQF_SAMPLE_RANDOM
When:	July 2009

Why:	Many of IRQF_SAMPLE_RANDOM users are technically bogus as entropy
	sources in the kernel's current entropy model. To resolve this, every
	input point to the kernel's entropy pool needs to better document the
	type of entropy source it actually is. This will be replaced with
	additional add_*_randomness functions in drivers/char/random.c

Who:	Robin Getz <rgetz@blackfin.uclinux.org> & Matt Mackall <mpm@selenic.com>

---------------------------

What:	The ieee80211_regdom module parameter
When:	March 2010 / desktop catchup

Why:	This was inherited by the CONFIG_WIRELESS_OLD_REGULATORY code,
	and currently serves as an option for users to define an
	ISO / IEC 3166 alpha2 code for the country they are currently
	present in. Although there are userspace API replacements for this
	through nl80211 distributions haven't yet caught up with implementing
	decent alternatives through standard GUIs. Although available as an
	option through iw or wpa_supplicant its just a matter of time before
	distributions pick up good GUI options for this. The ideal solution
	would actually consist of intelligent designs which would do this for
	the user automatically even when travelling through different countries.
	Until then we leave this module parameter as a compromise.

	When userspace improves with reasonable widely-available alternatives for
	this we will no longer need this module parameter. This entry hopes that
	by the super-futuristically looking date of "March 2010" we will have
	such replacements widely available.

Who:	Luis R. Rodriguez <lrodriguez@atheros.com>

---------------------------

What:	dev->power.power_state
When:	July 2007
Why:	Broken design for runtime control over driver power states, confusing
	driver-internal runtime power management with:  mechanisms to support
	system-wide sleep state transitions; event codes that distinguish
	different phases of swsusp "sleep" transitions; and userspace policy
	inputs.  This framework was never widely used, and most attempts to
	use it were broken.  Drivers should instead be exposing domain-specific
	interfaces either to kernel or to userspace.
Who:	Pavel Machek <pavel@suse.cz>

---------------------------

What:	Video4Linux API 1 ioctls and from Video devices.
When:	July 2009
Files:	include/linux/videodev.h
Check:	include/linux/videodev.h
Why:	V4L1 AP1 was replaced by V4L2 API during migration from 2.4 to 2.6
	series. The old API have lots of drawbacks and don't provide enough
	means to work with all video and audio standards. The newer API is
	already available on the main drivers and should be used instead.
	Newer drivers should use v4l_compat_translate_ioctl function to handle
	old calls, replacing to newer ones.
	Decoder iocts are using internally to allow video drivers to
	communicate with video decoders. This should also be improved to allow
	V4L2 calls being translated into compatible internal ioctls.
	Compatibility ioctls will be provided, for a while, via 
	v4l1-compat module. 
Who:	Mauro Carvalho Chehab <mchehab@infradead.org>

---------------------------

What:	PCMCIA control ioctl (needed for pcmcia-cs [cardmgr, cardctl])
When:	November 2005
Files:	drivers/pcmcia/: pcmcia_ioctl.c
Why:	With the 16-bit PCMCIA subsystem now behaving (almost) like a
	normal hotpluggable bus, and with it using the default kernel
	infrastructure (hotplug, driver core, sysfs) keeping the PCMCIA
	control ioctl needed by cardmgr and cardctl from pcmcia-cs is
	unnecessary, and makes further cleanups and integration of the
	PCMCIA subsystem into the Linux kernel device driver model more
	difficult. The features provided by cardmgr and cardctl are either
	handled by the kernel itself now or are available in the new
	pcmciautils package available at
	http://kernel.org/pub/linux/utils/kernel/pcmcia/
Who:	Dominik Brodowski <linux@brodo.de>

---------------------------

What:	sys_sysctl
When:	September 2010
Option: CONFIG_SYSCTL_SYSCALL
Why:	The same information is available in a more convenient from
	/proc/sys, and none of the sysctl variables appear to be
	important performance wise.

	Binary sysctls are a long standing source of subtle kernel
	bugs and security issues.

	When I looked several months ago all I could find after
	searching several distributions were 5 user space programs and
	glibc (which falls back to /proc/sys) using this syscall.

	The man page for sysctl(2) documents it as unusable for user
	space programs.

	sysctl(2) is not generally ABI compatible to a 32bit user
	space application on a 64bit and a 32bit kernel.

	For the last several months the policy has been no new binary
	sysctls and no one has put forward an argument to use them.

	Binary sysctls issues seem to keep happening appearing so
	properly deprecating them (with a warning to user space) and a
	2 year grace warning period will mean eventually we can kill
	them and end the pain.

	In the mean time individual binary sysctls can be dealt with
	in a piecewise fashion.

Who:	Eric Biederman <ebiederm@xmission.com>

---------------------------

What:	remove EXPORT_SYMBOL(kernel_thread)
When:	August 2006
Files:	arch/*/kernel/*_ksyms.c
Check:	kernel_thread
Why:	kernel_thread is a low-level implementation detail.  Drivers should
        use the <linux/kthread.h> API instead which shields them from
	implementation details and provides a higherlevel interface that
	prevents bugs and code duplication
Who:	Christoph Hellwig <hch@lst.de>

---------------------------

What:	Unused EXPORT_SYMBOL/EXPORT_SYMBOL_GPL exports
	(temporary transition config option provided until then)
	The transition config option will also be removed at the same time.
When:	before 2.6.19
Why:	Unused symbols are both increasing the size of the kernel binary
	and are often a sign of "wrong API"
Who:	Arjan van de Ven <arjan@linux.intel.com>

---------------------------

What:	PHYSDEVPATH, PHYSDEVBUS, PHYSDEVDRIVER in the uevent environment
When:	October 2008
Why:	The stacking of class devices makes these values misleading and
	inconsistent.
	Class devices should not carry any of these properties, and bus
	devices have SUBSYTEM and DRIVER as a replacement.
Who:	Kay Sievers <kay.sievers@suse.de>

---------------------------

What:	ACPI procfs interface
When:	July 2008
Why:	ACPI sysfs conversion should be finished by January 2008.
	ACPI procfs interface will be removed in July 2008 so that
	there is enough time for the user space to catch up.
Who:	Zhang Rui <rui.zhang@intel.com>

---------------------------

What:	/proc/acpi/button
When:	August 2007
Why:	/proc/acpi/button has been replaced by events to the input layer
	since 2.6.20.
Who:	Len Brown <len.brown@intel.com>

---------------------------

What:	/proc/acpi/event
When:	February 2008
Why:	/proc/acpi/event has been replaced by events via the input layer
	and netlink since 2.6.23.
Who:	Len Brown <len.brown@intel.com>

---------------------------

What:	i386/x86_64 bzImage symlinks
When:	April 2010

Why:	The i386/x86_64 merge provides a symlink to the old bzImage
	location so not yet updated user space tools, e.g. package
	scripts, do not break.
Who:	Thomas Gleixner <tglx@linutronix.de>

---------------------------

What (Why):
	- xt_recent: the old ipt_recent proc dir
	  (superseded by /proc/net/xt_recent)

When:	January 2009 or Linux 2.7.0, whichever comes first
Why:	Superseded by newer revisions or modules
Who:	Jan Engelhardt <jengelh@computergmbh.de>

---------------------------

What:	GPIO autorequest on gpio_direction_{input,output}() in gpiolib
When:	February 2010
Why:	All callers should use explicit gpio_request()/gpio_free().
	The autorequest mechanism in gpiolib was provided mostly as a
	migration aid for legacy GPIO interfaces (for SOC based GPIOs).
	Those users have now largely migrated.  Platforms implementing
	the GPIO interfaces without using gpiolib will see no changes.
Who:	David Brownell <dbrownell@users.sourceforge.net>
---------------------------

What:	b43 support for firmware revision < 410
When:	The schedule was July 2008, but it was decided that we are going to keep the
        code as long as there are no major maintanance headaches.
	So it _could_ be removed _any_ time now, if it conflicts with something new.
Why:	The support code for the old firmware hurts code readability/maintainability
	and slightly hurts runtime performance. Bugfixes for the old firmware
	are not provided by Broadcom anymore.
Who:	Michael Buesch <mb@bu3sch.de>

---------------------------

What:	/sys/o2cb symlink
When:	January 2010
Why:	/sys/fs/o2cb is the proper location for this information - /sys/o2cb
	exists as a symlink for backwards compatibility for old versions of
	ocfs2-tools. 2 years should be sufficient time to phase in new versions
	which know to look in /sys/fs/o2cb.
Who:	ocfs2-devel@oss.oracle.com

---------------------------

What:	Ability for non root users to shm_get hugetlb pages based on mlock
	resource limits
When:	2.6.31
Why:	Non root users need to be part of /proc/sys/vm/hugetlb_shm_group or
	have CAP_IPC_LOCK to be able to allocate shm segments backed by
	huge pages.  The mlock based rlimit check to allow shm hugetlb is
	inconsistent with mmap based allocations.  Hence it is being
	deprecated.
Who:	Ravikiran Thirumalai <kiran@scalex86.org>

---------------------------

What:	CONFIG_THERMAL_HWMON
When:	January 2009
Why:	This option was introduced just to allow older lm-sensors userspace
	to keep working over the upgrade to 2.6.26. At the scheduled time of
	removal fixed lm-sensors (2.x or 3.x) should be readily available.
Who:	Rene Herman <rene.herman@gmail.com>

---------------------------

What:	Code that is now under CONFIG_WIRELESS_EXT_SYSFS
	(in net/core/net-sysfs.c)
When:	After the only user (hal) has seen a release with the patches
	for enough time, probably some time in 2010.
Why:	Over 1K .text/.data size reduction, data is available in other
	ways (ioctls)
Who:	Johannes Berg <johannes@sipsolutions.net>

---------------------------

What: CONFIG_NF_CT_ACCT
When: 2.6.29
Why:  Accounting can now be enabled/disabled without kernel recompilation.
      Currently used only to set a default value for a feature that is also
      controlled by a kernel/module/sysfs/sysctl parameter.
Who:  Krzysztof Piotr Oledzki <ole@ans.pl>

---------------------------

What:	sysfs ui for changing p4-clockmod parameters
When:	September 2009
Why:	See commits 129f8ae9b1b5be94517da76009ea956e89104ce8 and
	e088e4c9cdb618675874becb91b2fd581ee707e6.
	Removal is subject to fixing any remaining bugs in ACPI which may
	cause the thermal throttling not to happen at the right time.
Who:	Dave Jones <davej@redhat.com>, Matthew Garrett <mjg@redhat.com>

-----------------------------

What:	__do_IRQ all in one fits nothing interrupt handler
When:	2.6.32
Why:	__do_IRQ was kept for easy migration to the type flow handlers.
	More than two years of migration time is enough.
Who:	Thomas Gleixner <tglx@linutronix.de>

-----------------------------

What:	fakephp and associated sysfs files in /sys/bus/pci/slots/
When:	2011
Why:	In 2.6.27, the semantics of /sys/bus/pci/slots was redefined to
	represent a machine's physical PCI slots. The change in semantics
	had userspace implications, as the hotplug core no longer allowed
	drivers to create multiple sysfs files per physical slot (required
	for multi-function devices, e.g.). fakephp was seen as a developer's
	tool only, and its interface changed. Too late, we learned that
	there were some users of the fakephp interface.

	In 2.6.30, the original fakephp interface was restored. At the same
	time, the PCI core gained the ability that fakephp provided, namely
	function-level hot-remove and hot-add.

	Since the PCI core now provides the same functionality, exposed in:

		/sys/bus/pci/rescan
		/sys/bus/pci/devices/.../remove
		/sys/bus/pci/devices/.../rescan

	there is no functional reason to maintain fakephp as well.

	We will keep the existing module so that 'modprobe fakephp' will
	present the old /sys/bus/pci/slots/... interface for compatibility,
	but users are urged to migrate their applications to the API above.

	After a reasonable transition period, we will remove the legacy
	fakephp interface.
Who:	Alex Chiang <achiang@hp.com>

---------------------------

What:	CONFIG_RFKILL_INPUT
When:	2.6.33
Why:	Should be implemented in userspace, policy daemon.
Who:	Johannes Berg <johannes@sipsolutions.net>

---------------------------

What:	CONFIG_INOTIFY
When:	2.6.33
Why:	last user (audit) will be converted to the newer more generic
	and more easily maintained fsnotify subsystem
Who:	Eric Paris <eparis@redhat.com>

----------------------------

What:	lock_policy_rwsem_* and unlock_policy_rwsem_* will not be
	exported interface anymore.
When:	2.6.33
Why:	cpu_policy_rwsem has a new cleaner definition making it local to
	cpufreq core and contained inside cpufreq.c. Other dependent
	drivers should not use it in order to safely avoid lockdep issues.
Who:	Venkatesh Pallipadi <venkatesh.pallipadi@intel.com>

----------------------------

What:	sound-slot/service-* module aliases and related clutters in
	sound/sound_core.c
When:	August 2010
Why:	OSS sound_core grabs all legacy minors (0-255) of SOUND_MAJOR
	(14) and requests modules using custom sound-slot/service-*
	module aliases.  The only benefit of doing this is allowing
	use of custom module aliases which might as well be considered
	a bug at this point.  This preemptive claiming prevents
	alternative OSS implementations.

	Till the feature is removed, the kernel will be requesting
	both sound-slot/service-* and the standard char-major-* module
	aliases and allow turning off the pre-claiming selectively via
	CONFIG_SOUND_OSS_CORE_PRECLAIM and soundcore.preclaim_oss
	kernel parameter.

	After the transition phase is complete, both the custom module
	aliases and switches to disable it will go away.  This removal
	will also allow making ALSA OSS emulation independent of
	sound_core.  The dependency will be broken then too.
Who:	Tejun Heo <tj@kernel.org>

----------------------------

What:	Support for VMware's guest paravirtuliazation technique [VMI] will be
	dropped.
When:	2.6.37 or earlier.
Why:	With the recent innovations in CPU hardware acceleration technologies
	from Intel and AMD, VMware ran a few experiments to compare these
	techniques to guest paravirtualization technique on VMware's platform.
	These hardware assisted virtualization techniques have outperformed the
	performance benefits provided by VMI in most of the workloads. VMware
	expects that these hardware features will be ubiquitous in a couple of
	years, as a result, VMware has started a phased retirement of this
	feature from the hypervisor. We will be removing this feature from the
	Kernel too. Right now we are targeting 2.6.37 but can retire earlier if
	technical reasons (read opportunity to remove major chunk of pvops)
	arise.

	Please note that VMI has always been an optimization and non-VMI kernels
	still work fine on VMware's platform.
	Latest versions of VMware's product which support VMI are,
	Workstation 7.0 and VSphere 4.0 on ESX side, future maintainence
	releases for these products will continue supporting VMI.

	For more details about VMI retirement take a look at this,
	http://blogs.vmware.com/guestosguide/2009/09/vmi-retirement.html

Who:	Alok N Kataria <akataria@vmware.com>

----------------------------

What:	adt7473 hardware monitoring driver
When:	February 2010
Why:	Obsoleted by the adt7475 driver.
Who:	Jean Delvare <khali@linux-fr.org>

---------------------------
What:	Support for lcd_switch and display_get in asus-laptop driver
When:	March 2010
Why:	These two features use non-standard interfaces. There are the
	only features that really need multiple path to guess what's
	the right method name on a specific laptop.

	Removing them will allow to remove a lot of code an significantly
	clean the drivers.

	This will affect the backlight code which won't be able to know
	if the backlight is on or off. The platform display file will also be
	write only (like the one in eeepc-laptop).

	This should'nt affect a lot of user because they usually know
	when their display is on or off.

Who:	Corentin Chary <corentin.chary@gmail.com>

----------------------------

What:	usbvideo quickcam_messenger driver
When:	2.6.35
Files:	drivers/media/video/usbvideo/quickcam_messenger.[ch]
Why:	obsolete v4l1 driver replaced by gspca_stv06xx
Who:	Hans de Goede <hdegoede@redhat.com>

----------------------------

What:	ov511 v4l1 driver
When:	2.6.35
Files:	drivers/media/video/ov511.[ch]
Why:	obsolete v4l1 driver replaced by gspca_ov519
Who:	Hans de Goede <hdegoede@redhat.com>

----------------------------

What:	w9968cf v4l1 driver
When:	2.6.35
Files:	drivers/media/video/w9968cf*.[ch]
Why:	obsolete v4l1 driver replaced by gspca_ov519
Who:	Hans de Goede <hdegoede@redhat.com>

----------------------------

What:	ovcamchip sensor framework
When:	2.6.35
Files:	drivers/media/video/ovcamchip/*
Why:	Only used by obsoleted v4l1 drivers
Who:	Hans de Goede <hdegoede@redhat.com>

----------------------------

What:	stv680 v4l1 driver
When:	2.6.35
Files:	drivers/media/video/stv680.[ch]
Why:	obsolete v4l1 driver replaced by gspca_stv0680
Who:	Hans de Goede <hdegoede@redhat.com>

----------------------------

What:	zc0301 v4l driver
When:	2.6.35
Files:	drivers/media/video/zc0301/*
Why:	Duplicate functionality with the gspca_zc3xx driver, zc0301 only
	supports 2 USB-ID's (because it only supports a limited set of
	sensors) wich are also supported by the gspca_zc3xx driver
	(which supports 53 USB-ID's in total)
Who:	Hans de Goede <hdegoede@redhat.com>

----------------------------

<<<<<<< HEAD
What:	KVM memory aliases support
When:	July 2010
Why:	Memory aliasing support is used for speeding up guest vga access
	through the vga windows.

	Modern userspace no longer uses this feature, so it's just bitrotted
	code and can be removed with no impact.
Who:	Avi Kivity <avi@redhat.com>

----------------------------

What:	KVM kernel-allocated memory slots
When:	July 2010
Why:	Since 2.6.25, kvm supports user-allocated memory slots, which are
	much more flexible than kernel-allocated slots.  All current userspace
	supports the newer interface and this code can be removed with no
	impact.
Who:	Avi Kivity <avi@redhat.com>

----------------------------

What:	KVM paravirt mmu host support
When:	January 2011
Why:	The paravirt mmu host support is slower than non-paravirt mmu, both
	on newer and older hardware.  It is already not exposed to the guest,
	and kept only for live migration purposes.
Who:	Avi Kivity <avi@redhat.com>

----------------------------

What:	capifs
When:	February 2011
Files:	drivers/isdn/capi/capifs.*
Why:	udev fully replaces this special file system that only contains CAPI
	NCCI TTY device nodes. User space (pppdcapiplugin) works without
	noticing the difference.
Who:	Jan Kiszka <jan.kiszka@web.de>
=======
What:	corgikbd, spitzkbd, tosakbd driver
When:	2.6.35
Files:	drivers/input/keyboard/{corgi,spitz,tosa}kbd.c
Why:	We now have a generic GPIO based matrix keyboard driver that
	are fully capable of handling all the keys on these devices.
	The original drivers manipulate the GPIO registers directly
	and so are difficult to maintain.
Who:	Eric Miao <eric.y.miao@gmail.com>

----------------------------

What:	corgi_ssp and corgi_ts driver
When:	2.6.35
Files:	arch/arm/mach-pxa/corgi_ssp.c, drivers/input/touchscreen/corgi_ts.c
Why:	The corgi touchscreen is now deprecated in favour of the generic
	ads7846.c driver. The noise reduction technique used in corgi_ts.c,
	that's to wait till vsync before ADC sampling, is also integrated into
	ads7846 driver now. Provided that the original driver is not generic
	and is difficult to maintain, it will be removed later.
Who:	Eric Miao <eric.y.miao@gmail.com>
>>>>>>> 91143379
<|MERGE_RESOLUTION|>--- conflicted
+++ resolved
@@ -524,7 +524,6 @@
 
 ----------------------------
 
-<<<<<<< HEAD
 What:	KVM memory aliases support
 When:	July 2010
 Why:	Memory aliasing support is used for speeding up guest vga access
@@ -562,7 +561,9 @@
 	NCCI TTY device nodes. User space (pppdcapiplugin) works without
 	noticing the difference.
 Who:	Jan Kiszka <jan.kiszka@web.de>
-=======
+
+----------------------------
+
 What:	corgikbd, spitzkbd, tosakbd driver
 When:	2.6.35
 Files:	drivers/input/keyboard/{corgi,spitz,tosa}kbd.c
@@ -582,5 +583,4 @@
 	that's to wait till vsync before ADC sampling, is also integrated into
 	ads7846 driver now. Provided that the original driver is not generic
 	and is difficult to maintain, it will be removed later.
-Who:	Eric Miao <eric.y.miao@gmail.com>
->>>>>>> 91143379
+Who:	Eric Miao <eric.y.miao@gmail.com>