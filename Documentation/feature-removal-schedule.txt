The following is a list of files and features that are going to be
removed in the kernel source tree.  Every entry should contain what
exactly is going away, why it is happening, and who is going to be doing
the work.  When the feature is removed from the kernel, it should also
be removed from this file.

---------------------------

What:	PRISM54
When:	2.6.34

Why:	prism54 FullMAC PCI / Cardbus devices used to be supported only by the
	prism54 wireless driver. After Intersil stopped selling these
	devices in preference for the newer more flexible SoftMAC devices
	a SoftMAC device driver was required and prism54 did not support
	them. The p54pci driver now exists and has been present in the kernel for
	a while. This driver supports both SoftMAC devices and FullMAC devices.
	The main difference between these devices was the amount of memory which
	could be used for the firmware. The SoftMAC devices support a smaller
	amount of memory. Because of this the SoftMAC firmware fits into FullMAC
	devices's memory. p54pci supports not only PCI / Cardbus but also USB
	and SPI. Since p54pci supports all devices prism54 supports
	you will have a conflict. I'm not quite sure how distributions are
	handling this conflict right now. prism54 was kept around due to
	claims users may experience issues when using the SoftMAC driver.
	Time has passed users have not reported issues. If you use prism54
	and for whatever reason you cannot use p54pci please let us know!
	E-mail us at: linux-wireless@vger.kernel.org

	For more information see the p54 wiki page:

	http://wireless.kernel.org/en/users/Drivers/p54

Who:	Luis R. Rodriguez <lrodriguez@atheros.com>

---------------------------

What:	IRQF_SAMPLE_RANDOM
Check:	IRQF_SAMPLE_RANDOM
When:	July 2009

Why:	Many of IRQF_SAMPLE_RANDOM users are technically bogus as entropy
	sources in the kernel's current entropy model. To resolve this, every
	input point to the kernel's entropy pool needs to better document the
	type of entropy source it actually is. This will be replaced with
	additional add_*_randomness functions in drivers/char/random.c

Who:	Robin Getz <rgetz@blackfin.uclinux.org> & Matt Mackall <mpm@selenic.com>

---------------------------

What:	Deprecated snapshot ioctls
When:	2.6.36

Why:	The ioctls in kernel/power/user.c were marked as deprecated long time
	ago. Now they notify users about that so that they need to replace
	their userspace. After some more time, remove them completely.

Who:	Jiri Slaby <jirislaby@gmail.com>

---------------------------

What:	The ieee80211_regdom module parameter
When:	March 2010 / desktop catchup

Why:	This was inherited by the CONFIG_WIRELESS_OLD_REGULATORY code,
	and currently serves as an option for users to define an
	ISO / IEC 3166 alpha2 code for the country they are currently
	present in. Although there are userspace API replacements for this
	through nl80211 distributions haven't yet caught up with implementing
	decent alternatives through standard GUIs. Although available as an
	option through iw or wpa_supplicant its just a matter of time before
	distributions pick up good GUI options for this. The ideal solution
	would actually consist of intelligent designs which would do this for
	the user automatically even when travelling through different countries.
	Until then we leave this module parameter as a compromise.

	When userspace improves with reasonable widely-available alternatives for
	this we will no longer need this module parameter. This entry hopes that
	by the super-futuristically looking date of "March 2010" we will have
	such replacements widely available.

Who:	Luis R. Rodriguez <lrodriguez@atheros.com>

---------------------------

What:	dev->power.power_state
When:	July 2007
Why:	Broken design for runtime control over driver power states, confusing
	driver-internal runtime power management with:  mechanisms to support
	system-wide sleep state transitions; event codes that distinguish
	different phases of swsusp "sleep" transitions; and userspace policy
	inputs.  This framework was never widely used, and most attempts to
	use it were broken.  Drivers should instead be exposing domain-specific
	interfaces either to kernel or to userspace.
Who:	Pavel Machek <pavel@suse.cz>

---------------------------

What:	Video4Linux API 1 ioctls and from Video devices.
When:	July 2009
Files:	include/linux/videodev.h
Check:	include/linux/videodev.h
Why:	V4L1 AP1 was replaced by V4L2 API during migration from 2.4 to 2.6
	series. The old API have lots of drawbacks and don't provide enough
	means to work with all video and audio standards. The newer API is
	already available on the main drivers and should be used instead.
	Newer drivers should use v4l_compat_translate_ioctl function to handle
	old calls, replacing to newer ones.
	Decoder iocts are using internally to allow video drivers to
	communicate with video decoders. This should also be improved to allow
	V4L2 calls being translated into compatible internal ioctls.
	Compatibility ioctls will be provided, for a while, via 
	v4l1-compat module. 
Who:	Mauro Carvalho Chehab <mchehab@infradead.org>

---------------------------

What:	PCMCIA control ioctl (needed for pcmcia-cs [cardmgr, cardctl])
When:	2.6.35/2.6.36
Files:	drivers/pcmcia/: pcmcia_ioctl.c
Why:	With the 16-bit PCMCIA subsystem now behaving (almost) like a
	normal hotpluggable bus, and with it using the default kernel
	infrastructure (hotplug, driver core, sysfs) keeping the PCMCIA
	control ioctl needed by cardmgr and cardctl from pcmcia-cs is
	unnecessary and potentially harmful (it does not provide for
	proper locking), and makes further cleanups and integration of the
	PCMCIA subsystem into the Linux kernel device driver model more
	difficult. The features provided by cardmgr and cardctl are either
	handled by the kernel itself now or are available in the new
	pcmciautils package available at
	http://kernel.org/pub/linux/utils/kernel/pcmcia/

	For all architectures except ARM, the associated config symbol
	has been removed from kernel 2.6.34; for ARM, it will be likely
	be removed from kernel 2.6.35. The actual code will then likely
	be removed from kernel 2.6.36.
Who:	Dominik Brodowski <linux@dominikbrodowski.net>

---------------------------

What:	sys_sysctl
When:	September 2010
Option: CONFIG_SYSCTL_SYSCALL
Why:	The same information is available in a more convenient from
	/proc/sys, and none of the sysctl variables appear to be
	important performance wise.

	Binary sysctls are a long standing source of subtle kernel
	bugs and security issues.

	When I looked several months ago all I could find after
	searching several distributions were 5 user space programs and
	glibc (which falls back to /proc/sys) using this syscall.

	The man page for sysctl(2) documents it as unusable for user
	space programs.

	sysctl(2) is not generally ABI compatible to a 32bit user
	space application on a 64bit and a 32bit kernel.

	For the last several months the policy has been no new binary
	sysctls and no one has put forward an argument to use them.

	Binary sysctls issues seem to keep happening appearing so
	properly deprecating them (with a warning to user space) and a
	2 year grace warning period will mean eventually we can kill
	them and end the pain.

	In the mean time individual binary sysctls can be dealt with
	in a piecewise fashion.

Who:	Eric Biederman <ebiederm@xmission.com>

---------------------------

What:	remove EXPORT_SYMBOL(kernel_thread)
When:	August 2006
Files:	arch/*/kernel/*_ksyms.c
Check:	kernel_thread
Why:	kernel_thread is a low-level implementation detail.  Drivers should
        use the <linux/kthread.h> API instead which shields them from
	implementation details and provides a higherlevel interface that
	prevents bugs and code duplication
Who:	Christoph Hellwig <hch@lst.de>

---------------------------

What:	Unused EXPORT_SYMBOL/EXPORT_SYMBOL_GPL exports
	(temporary transition config option provided until then)
	The transition config option will also be removed at the same time.
When:	before 2.6.19
Why:	Unused symbols are both increasing the size of the kernel binary
	and are often a sign of "wrong API"
Who:	Arjan van de Ven <arjan@linux.intel.com>

---------------------------

What:	PHYSDEVPATH, PHYSDEVBUS, PHYSDEVDRIVER in the uevent environment
When:	October 2008
Why:	The stacking of class devices makes these values misleading and
	inconsistent.
	Class devices should not carry any of these properties, and bus
	devices have SUBSYTEM and DRIVER as a replacement.
Who:	Kay Sievers <kay.sievers@suse.de>

---------------------------

What:	ACPI procfs interface
When:	July 2008
Why:	ACPI sysfs conversion should be finished by January 2008.
	ACPI procfs interface will be removed in July 2008 so that
	there is enough time for the user space to catch up.
Who:	Zhang Rui <rui.zhang@intel.com>

---------------------------

What:	/proc/acpi/button
When:	August 2007
Why:	/proc/acpi/button has been replaced by events to the input layer
	since 2.6.20.
Who:	Len Brown <len.brown@intel.com>

---------------------------

What:	/proc/acpi/event
When:	February 2008
Why:	/proc/acpi/event has been replaced by events via the input layer
	and netlink since 2.6.23.
Who:	Len Brown <len.brown@intel.com>

---------------------------

What:	i386/x86_64 bzImage symlinks
When:	April 2010

Why:	The i386/x86_64 merge provides a symlink to the old bzImage
	location so not yet updated user space tools, e.g. package
	scripts, do not break.
Who:	Thomas Gleixner <tglx@linutronix.de>

---------------------------

What:	GPIO autorequest on gpio_direction_{input,output}() in gpiolib
When:	February 2010
Why:	All callers should use explicit gpio_request()/gpio_free().
	The autorequest mechanism in gpiolib was provided mostly as a
	migration aid for legacy GPIO interfaces (for SOC based GPIOs).
	Those users have now largely migrated.  Platforms implementing
	the GPIO interfaces without using gpiolib will see no changes.
Who:	David Brownell <dbrownell@users.sourceforge.net>
---------------------------

What:	b43 support for firmware revision < 410
When:	The schedule was July 2008, but it was decided that we are going to keep the
        code as long as there are no major maintanance headaches.
	So it _could_ be removed _any_ time now, if it conflicts with something new.
Why:	The support code for the old firmware hurts code readability/maintainability
	and slightly hurts runtime performance. Bugfixes for the old firmware
	are not provided by Broadcom anymore.
Who:	Michael Buesch <mb@bu3sch.de>

---------------------------

What:	/sys/o2cb symlink
When:	January 2010
Why:	/sys/fs/o2cb is the proper location for this information - /sys/o2cb
	exists as a symlink for backwards compatibility for old versions of
	ocfs2-tools. 2 years should be sufficient time to phase in new versions
	which know to look in /sys/fs/o2cb.
Who:	ocfs2-devel@oss.oracle.com

---------------------------

What:	Ability for non root users to shm_get hugetlb pages based on mlock
	resource limits
When:	2.6.31
Why:	Non root users need to be part of /proc/sys/vm/hugetlb_shm_group or
	have CAP_IPC_LOCK to be able to allocate shm segments backed by
	huge pages.  The mlock based rlimit check to allow shm hugetlb is
	inconsistent with mmap based allocations.  Hence it is being
	deprecated.
Who:	Ravikiran Thirumalai <kiran@scalex86.org>

---------------------------

What:	CONFIG_THERMAL_HWMON
When:	January 2009
Why:	This option was introduced just to allow older lm-sensors userspace
	to keep working over the upgrade to 2.6.26. At the scheduled time of
	removal fixed lm-sensors (2.x or 3.x) should be readily available.
Who:	Rene Herman <rene.herman@gmail.com>

---------------------------

What:	Code that is now under CONFIG_WIRELESS_EXT_SYSFS
	(in net/core/net-sysfs.c)
When:	After the only user (hal) has seen a release with the patches
	for enough time, probably some time in 2010.
Why:	Over 1K .text/.data size reduction, data is available in other
	ways (ioctls)
Who:	Johannes Berg <johannes@sipsolutions.net>

---------------------------

What: CONFIG_NF_CT_ACCT
When: 2.6.29
Why:  Accounting can now be enabled/disabled without kernel recompilation.
      Currently used only to set a default value for a feature that is also
      controlled by a kernel/module/sysfs/sysctl parameter.
Who:  Krzysztof Piotr Oledzki <ole@ans.pl>

---------------------------

What:	sysfs ui for changing p4-clockmod parameters
When:	September 2009
Why:	See commits 129f8ae9b1b5be94517da76009ea956e89104ce8 and
	e088e4c9cdb618675874becb91b2fd581ee707e6.
	Removal is subject to fixing any remaining bugs in ACPI which may
	cause the thermal throttling not to happen at the right time.
Who:	Dave Jones <davej@redhat.com>, Matthew Garrett <mjg@redhat.com>

-----------------------------

What:	__do_IRQ all in one fits nothing interrupt handler
When:	2.6.32
Why:	__do_IRQ was kept for easy migration to the type flow handlers.
	More than two years of migration time is enough.
Who:	Thomas Gleixner <tglx@linutronix.de>

-----------------------------

What:	fakephp and associated sysfs files in /sys/bus/pci/slots/
When:	2011
Why:	In 2.6.27, the semantics of /sys/bus/pci/slots was redefined to
	represent a machine's physical PCI slots. The change in semantics
	had userspace implications, as the hotplug core no longer allowed
	drivers to create multiple sysfs files per physical slot (required
	for multi-function devices, e.g.). fakephp was seen as a developer's
	tool only, and its interface changed. Too late, we learned that
	there were some users of the fakephp interface.

	In 2.6.30, the original fakephp interface was restored. At the same
	time, the PCI core gained the ability that fakephp provided, namely
	function-level hot-remove and hot-add.

	Since the PCI core now provides the same functionality, exposed in:

		/sys/bus/pci/rescan
		/sys/bus/pci/devices/.../remove
		/sys/bus/pci/devices/.../rescan

	there is no functional reason to maintain fakephp as well.

	We will keep the existing module so that 'modprobe fakephp' will
	present the old /sys/bus/pci/slots/... interface for compatibility,
	but users are urged to migrate their applications to the API above.

	After a reasonable transition period, we will remove the legacy
	fakephp interface.
Who:	Alex Chiang <achiang@hp.com>

---------------------------

What:	CONFIG_RFKILL_INPUT
When:	2.6.33
Why:	Should be implemented in userspace, policy daemon.
Who:	Johannes Berg <johannes@sipsolutions.net>

---------------------------

What:	CONFIG_INOTIFY
When:	2.6.33
Why:	last user (audit) will be converted to the newer more generic
	and more easily maintained fsnotify subsystem
Who:	Eric Paris <eparis@redhat.com>

----------------------------

What:	sound-slot/service-* module aliases and related clutters in
	sound/sound_core.c
When:	August 2010
Why:	OSS sound_core grabs all legacy minors (0-255) of SOUND_MAJOR
	(14) and requests modules using custom sound-slot/service-*
	module aliases.  The only benefit of doing this is allowing
	use of custom module aliases which might as well be considered
	a bug at this point.  This preemptive claiming prevents
	alternative OSS implementations.

	Till the feature is removed, the kernel will be requesting
	both sound-slot/service-* and the standard char-major-* module
	aliases and allow turning off the pre-claiming selectively via
	CONFIG_SOUND_OSS_CORE_PRECLAIM and soundcore.preclaim_oss
	kernel parameter.

	After the transition phase is complete, both the custom module
	aliases and switches to disable it will go away.  This removal
	will also allow making ALSA OSS emulation independent of
	sound_core.  The dependency will be broken then too.
Who:	Tejun Heo <tj@kernel.org>

----------------------------

What:	Support for VMware's guest paravirtuliazation technique [VMI] will be
	dropped.
When:	2.6.37 or earlier.
Why:	With the recent innovations in CPU hardware acceleration technologies
	from Intel and AMD, VMware ran a few experiments to compare these
	techniques to guest paravirtualization technique on VMware's platform.
	These hardware assisted virtualization techniques have outperformed the
	performance benefits provided by VMI in most of the workloads. VMware
	expects that these hardware features will be ubiquitous in a couple of
	years, as a result, VMware has started a phased retirement of this
	feature from the hypervisor. We will be removing this feature from the
	Kernel too. Right now we are targeting 2.6.37 but can retire earlier if
	technical reasons (read opportunity to remove major chunk of pvops)
	arise.

	Please note that VMI has always been an optimization and non-VMI kernels
	still work fine on VMware's platform.
	Latest versions of VMware's product which support VMI are,
	Workstation 7.0 and VSphere 4.0 on ESX side, future maintainence
	releases for these products will continue supporting VMI.

	For more details about VMI retirement take a look at this,
	http://blogs.vmware.com/guestosguide/2009/09/vmi-retirement.html

Who:	Alok N Kataria <akataria@vmware.com>

----------------------------

What:	Support for lcd_switch and display_get in asus-laptop driver
When:	March 2010
Why:	These two features use non-standard interfaces. There are the
	only features that really need multiple path to guess what's
	the right method name on a specific laptop.

	Removing them will allow to remove a lot of code an significantly
	clean the drivers.

	This will affect the backlight code which won't be able to know
	if the backlight is on or off. The platform display file will also be
	write only (like the one in eeepc-laptop).

	This should'nt affect a lot of user because they usually know
	when their display is on or off.

Who:	Corentin Chary <corentin.chary@gmail.com>

----------------------------

What:	usbvideo quickcam_messenger driver
When:	2.6.35
Files:	drivers/media/video/usbvideo/quickcam_messenger.[ch]
Why:	obsolete v4l1 driver replaced by gspca_stv06xx
Who:	Hans de Goede <hdegoede@redhat.com>

----------------------------

What:	ov511 v4l1 driver
When:	2.6.35
Files:	drivers/media/video/ov511.[ch]
Why:	obsolete v4l1 driver replaced by gspca_ov519
Who:	Hans de Goede <hdegoede@redhat.com>

----------------------------

What:	w9968cf v4l1 driver
When:	2.6.35
Files:	drivers/media/video/w9968cf*.[ch]
Why:	obsolete v4l1 driver replaced by gspca_ov519
Who:	Hans de Goede <hdegoede@redhat.com>

----------------------------

What:	ovcamchip sensor framework
When:	2.6.35
Files:	drivers/media/video/ovcamchip/*
Why:	Only used by obsoleted v4l1 drivers
Who:	Hans de Goede <hdegoede@redhat.com>

----------------------------

What:	stv680 v4l1 driver
When:	2.6.35
Files:	drivers/media/video/stv680.[ch]
Why:	obsolete v4l1 driver replaced by gspca_stv0680
Who:	Hans de Goede <hdegoede@redhat.com>

----------------------------

What:	zc0301 v4l driver
When:	2.6.35
Files:	drivers/media/video/zc0301/*
Why:	Duplicate functionality with the gspca_zc3xx driver, zc0301 only
	supports 2 USB-ID's (because it only supports a limited set of
	sensors) wich are also supported by the gspca_zc3xx driver
	(which supports 53 USB-ID's in total)
Who:	Hans de Goede <hdegoede@redhat.com>

----------------------------

What:	corgi_ssp and corgi_ts driver
When:	2.6.35
Files:	arch/arm/mach-pxa/corgi_ssp.c, drivers/input/touchscreen/corgi_ts.c
Why:	The corgi touchscreen is now deprecated in favour of the generic
	ads7846.c driver. The noise reduction technique used in corgi_ts.c,
	that's to wait till vsync before ADC sampling, is also integrated into
	ads7846 driver now. Provided that the original driver is not generic
	and is difficult to maintain, it will be removed later.
Who:	Eric Miao <eric.y.miao@gmail.com>

----------------------------

What:	sysfs-class-rfkill state file
When:	Feb 2014
Files:	net/rfkill/core.c
Why: 	Documented as obsolete since Feb 2010. This file is limited to 3
	states while the rfkill drivers can have 4 states.
Who: 	anybody or Florian Mickler <florian@mickler.org>

----------------------------

What: 	sysfs-class-rfkill claim file
When:	Feb 2012
Files:	net/rfkill/core.c
Why:	It is not possible to claim an rfkill driver since 2007. This is
	Documented as obsolete since Feb 2010.
Who: 	anybody or Florian Mickler <florian@mickler.org>

----------------------------

What:	capifs
When:	February 2011
Files:	drivers/isdn/capi/capifs.*
Why:	udev fully replaces this special file system that only contains CAPI
	NCCI TTY device nodes. User space (pppdcapiplugin) works without
	noticing the difference.
Who:	Jan Kiszka <jan.kiszka@web.de>

----------------------------

What:	KVM memory aliases support
When:	July 2010
Why:	Memory aliasing support is used for speeding up guest vga access
	through the vga windows.

	Modern userspace no longer uses this feature, so it's just bitrotted
	code and can be removed with no impact.
Who:	Avi Kivity <avi@redhat.com>

----------------------------

What:	KVM kernel-allocated memory slots
When:	July 2010
Why:	Since 2.6.25, kvm supports user-allocated memory slots, which are
	much more flexible than kernel-allocated slots.  All current userspace
	supports the newer interface and this code can be removed with no
	impact.
Who:	Avi Kivity <avi@redhat.com>

----------------------------

What:	KVM paravirt mmu host support
When:	January 2011
Why:	The paravirt mmu host support is slower than non-paravirt mmu, both
	on newer and older hardware.  It is already not exposed to the guest,
	and kept only for live migration purposes.
Who:	Avi Kivity <avi@redhat.com>

----------------------------

What: 	"acpi=ht" boot option
When:	2.6.35
Why:	Useful in 2003, implementation is a hack.
	Generally invoked by accident today.
	Seen as doing more harm than good.
<<<<<<< HEAD
Who:	Len Brown <len.brown@intel.com>

----------------------------

What:	video4linux /dev/vtx teletext API support
When:	2.6.35
Files:	drivers/media/video/saa5246a.c drivers/media/video/saa5249.c
	include/linux/videotext.h
Why:	The vtx device nodes have been superseded by vbi device nodes
	for many years. No applications exist that use the vtx support.
	Of the two i2c drivers that actually support this API the saa5249
	has been impossible to use for a year now and no known hardware
	that supports this device exists. The saa5246a is theoretically
	supported by the old mxb boards, but it never actually worked.

	In summary: there is no hardware that can use this API and there
	are no applications actually implementing this API.

	The vtx support still reserves minors 192-223 and we would really
	like to reuse those for upcoming new functionality. In the unlikely
	event that new hardware appears that wants to use the functionality
	provided by the vtx API, then that functionality should be build
	around the sliced VBI API instead.
Who:	Hans Verkuil <hverkuil@xs4all.nl>

----------------------------

What:	iwlwifi 50XX module parameters
When:	2.6.40
Why:	The "..50" modules parameters were used to configure 5000 series and
	up devices; different set of module parameters also available for 4965
	with same functionalities. Consolidate both set into single place
	in drivers/net/wireless/iwlwifi/iwl-agn.c

Who:	Wey-Yi Guy <wey-yi.w.guy@intel.com>

----------------------------

What:	iwl4965 alias support
When:	2.6.40
Why:	Internal alias support has been present in module-init-tools for some
	time, the MODULE_ALIAS("iwl4965") boilerplate aliases can be removed
	with no impact.

Who:	Wey-Yi Guy <wey-yi.w.guy@intel.com>

---------------------------

What:	xt_NOTRACK
Files:	net/netfilter/xt_NOTRACK.c
When:	April 2011
Why:	Superseded by xt_CT
Who:	Netfilter developer team <netfilter-devel@vger.kernel.org>
=======
Who:	Len Brown <len.brown@intel.com>
>>>>>>> 30ba3ead
<|MERGE_RESOLUTION|>--- conflicted
+++ resolved
@@ -575,7 +575,6 @@
 Why:	Useful in 2003, implementation is a hack.
 	Generally invoked by accident today.
 	Seen as doing more harm than good.
-<<<<<<< HEAD
 Who:	Len Brown <len.brown@intel.com>
 
 ----------------------------
@@ -628,7 +627,4 @@
 Files:	net/netfilter/xt_NOTRACK.c
 When:	April 2011
 Why:	Superseded by xt_CT
-Who:	Netfilter developer team <netfilter-devel@vger.kernel.org>
-=======
-Who:	Len Brown <len.brown@intel.com>
->>>>>>> 30ba3ead
+Who:	Netfilter developer team <netfilter-devel@vger.kernel.org>