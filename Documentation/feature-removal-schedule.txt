The following is a list of files and features that are going to be
removed in the kernel source tree.  Every entry should contain what
exactly is going away, why it is happening, and who is going to be doing
the work.  When the feature is removed from the kernel, it should also
be removed from this file.

---------------------------

What:	PRISM54
When:	2.6.34

Why:	prism54 FullMAC PCI / Cardbus devices used to be supported only by the
	prism54 wireless driver. After Intersil stopped selling these
	devices in preference for the newer more flexible SoftMAC devices
	a SoftMAC device driver was required and prism54 did not support
	them. The p54pci driver now exists and has been present in the kernel for
	a while. This driver supports both SoftMAC devices and FullMAC devices.
	The main difference between these devices was the amount of memory which
	could be used for the firmware. The SoftMAC devices support a smaller
	amount of memory. Because of this the SoftMAC firmware fits into FullMAC
	devices's memory. p54pci supports not only PCI / Cardbus but also USB
	and SPI. Since p54pci supports all devices prism54 supports
	you will have a conflict. I'm not quite sure how distributions are
	handling this conflict right now. prism54 was kept around due to
	claims users may experience issues when using the SoftMAC driver.
	Time has passed users have not reported issues. If you use prism54
	and for whatever reason you cannot use p54pci please let us know!
	E-mail us at: linux-wireless@vger.kernel.org

	For more information see the p54 wiki page:

	http://wireless.kernel.org/en/users/Drivers/p54

Who:	Luis R. Rodriguez <lrodriguez@atheros.com>

---------------------------

What:	IRQF_SAMPLE_RANDOM
Check:	IRQF_SAMPLE_RANDOM
When:	July 2009

Why:	Many of IRQF_SAMPLE_RANDOM users are technically bogus as entropy
	sources in the kernel's current entropy model. To resolve this, every
	input point to the kernel's entropy pool needs to better document the
	type of entropy source it actually is. This will be replaced with
	additional add_*_randomness functions in drivers/char/random.c

Who:	Robin Getz <rgetz@blackfin.uclinux.org> & Matt Mackall <mpm@selenic.com>

---------------------------

What:	Deprecated snapshot ioctls
When:	2.6.36

Why:	The ioctls in kernel/power/user.c were marked as deprecated long time
	ago. Now they notify users about that so that they need to replace
	their userspace. After some more time, remove them completely.

Who:	Jiri Slaby <jirislaby@gmail.com>

---------------------------

What:	The ieee80211_regdom module parameter
When:	March 2010 / desktop catchup

Why:	This was inherited by the CONFIG_WIRELESS_OLD_REGULATORY code,
	and currently serves as an option for users to define an
	ISO / IEC 3166 alpha2 code for the country they are currently
	present in. Although there are userspace API replacements for this
	through nl80211 distributions haven't yet caught up with implementing
	decent alternatives through standard GUIs. Although available as an
	option through iw or wpa_supplicant its just a matter of time before
	distributions pick up good GUI options for this. The ideal solution
	would actually consist of intelligent designs which would do this for
	the user automatically even when travelling through different countries.
	Until then we leave this module parameter as a compromise.

	When userspace improves with reasonable widely-available alternatives for
	this we will no longer need this module parameter. This entry hopes that
	by the super-futuristically looking date of "March 2010" we will have
	such replacements widely available.

Who:	Luis R. Rodriguez <lrodriguez@atheros.com>

---------------------------

What:	CONFIG_WIRELESS_OLD_REGULATORY - old static regulatory information
When:	March 2010 / desktop catchup

Why:	The old regulatory infrastructure has been replaced with a new one
	which does not require statically defined regulatory domains. We do
	not want to keep static regulatory domains in the kernel due to the
	the dynamic nature of regulatory law and localization. We kept around
	the old static definitions for the regulatory domains of:

		* US
		* JP
		* EU

	and used by default the US when CONFIG_WIRELESS_OLD_REGULATORY was
	set. We will remove this option once the standard Linux desktop catches
	up with the new userspace APIs we have implemented.

Who:	Luis R. Rodriguez <lrodriguez@atheros.com>

---------------------------

What:	dev->power.power_state
When:	July 2007
Why:	Broken design for runtime control over driver power states, confusing
	driver-internal runtime power management with:  mechanisms to support
	system-wide sleep state transitions; event codes that distinguish
	different phases of swsusp "sleep" transitions; and userspace policy
	inputs.  This framework was never widely used, and most attempts to
	use it were broken.  Drivers should instead be exposing domain-specific
	interfaces either to kernel or to userspace.
Who:	Pavel Machek <pavel@suse.cz>

---------------------------

What:	Video4Linux API 1 ioctls and from Video devices.
When:	July 2009
Files:	include/linux/videodev.h
Check:	include/linux/videodev.h
Why:	V4L1 AP1 was replaced by V4L2 API during migration from 2.4 to 2.6
	series. The old API have lots of drawbacks and don't provide enough
	means to work with all video and audio standards. The newer API is
	already available on the main drivers and should be used instead.
	Newer drivers should use v4l_compat_translate_ioctl function to handle
	old calls, replacing to newer ones.
	Decoder iocts are using internally to allow video drivers to
	communicate with video decoders. This should also be improved to allow
	V4L2 calls being translated into compatible internal ioctls.
	Compatibility ioctls will be provided, for a while, via 
	v4l1-compat module. 
Who:	Mauro Carvalho Chehab <mchehab@infradead.org>

---------------------------

What:	PCMCIA control ioctl (needed for pcmcia-cs [cardmgr, cardctl])
When:	November 2005
Files:	drivers/pcmcia/: pcmcia_ioctl.c
Why:	With the 16-bit PCMCIA subsystem now behaving (almost) like a
	normal hotpluggable bus, and with it using the default kernel
	infrastructure (hotplug, driver core, sysfs) keeping the PCMCIA
	control ioctl needed by cardmgr and cardctl from pcmcia-cs is
	unnecessary, and makes further cleanups and integration of the
	PCMCIA subsystem into the Linux kernel device driver model more
	difficult. The features provided by cardmgr and cardctl are either
	handled by the kernel itself now or are available in the new
	pcmciautils package available at
	http://kernel.org/pub/linux/utils/kernel/pcmcia/
Who:	Dominik Brodowski <linux@brodo.de>

---------------------------

What:	sys_sysctl
When:	September 2010
Option: CONFIG_SYSCTL_SYSCALL
Why:	The same information is available in a more convenient from
	/proc/sys, and none of the sysctl variables appear to be
	important performance wise.

	Binary sysctls are a long standing source of subtle kernel
	bugs and security issues.

	When I looked several months ago all I could find after
	searching several distributions were 5 user space programs and
	glibc (which falls back to /proc/sys) using this syscall.

	The man page for sysctl(2) documents it as unusable for user
	space programs.

	sysctl(2) is not generally ABI compatible to a 32bit user
	space application on a 64bit and a 32bit kernel.

	For the last several months the policy has been no new binary
	sysctls and no one has put forward an argument to use them.

	Binary sysctls issues seem to keep happening appearing so
	properly deprecating them (with a warning to user space) and a
	2 year grace warning period will mean eventually we can kill
	them and end the pain.

	In the mean time individual binary sysctls can be dealt with
	in a piecewise fashion.

Who:	Eric Biederman <ebiederm@xmission.com>

---------------------------

What:	remove EXPORT_SYMBOL(kernel_thread)
When:	August 2006
Files:	arch/*/kernel/*_ksyms.c
Check:	kernel_thread
Why:	kernel_thread is a low-level implementation detail.  Drivers should
        use the <linux/kthread.h> API instead which shields them from
	implementation details and provides a higherlevel interface that
	prevents bugs and code duplication
Who:	Christoph Hellwig <hch@lst.de>

---------------------------

What:	Unused EXPORT_SYMBOL/EXPORT_SYMBOL_GPL exports
	(temporary transition config option provided until then)
	The transition config option will also be removed at the same time.
When:	before 2.6.19
Why:	Unused symbols are both increasing the size of the kernel binary
	and are often a sign of "wrong API"
Who:	Arjan van de Ven <arjan@linux.intel.com>

---------------------------

What:	PHYSDEVPATH, PHYSDEVBUS, PHYSDEVDRIVER in the uevent environment
When:	October 2008
Why:	The stacking of class devices makes these values misleading and
	inconsistent.
	Class devices should not carry any of these properties, and bus
	devices have SUBSYTEM and DRIVER as a replacement.
Who:	Kay Sievers <kay.sievers@suse.de>

---------------------------

What:	ACPI procfs interface
When:	July 2008
Why:	ACPI sysfs conversion should be finished by January 2008.
	ACPI procfs interface will be removed in July 2008 so that
	there is enough time for the user space to catch up.
Who:	Zhang Rui <rui.zhang@intel.com>

---------------------------

What:	/proc/acpi/button
When:	August 2007
Why:	/proc/acpi/button has been replaced by events to the input layer
	since 2.6.20.
Who:	Len Brown <len.brown@intel.com>

---------------------------

What:	/proc/acpi/event
When:	February 2008
Why:	/proc/acpi/event has been replaced by events via the input layer
	and netlink since 2.6.23.
Who:	Len Brown <len.brown@intel.com>

---------------------------

What:	i386/x86_64 bzImage symlinks
When:	April 2010

Why:	The i386/x86_64 merge provides a symlink to the old bzImage
	location so not yet updated user space tools, e.g. package
	scripts, do not break.
Who:	Thomas Gleixner <tglx@linutronix.de>

---------------------------

What (Why):
	- xt_recent: the old ipt_recent proc dir
	  (superseded by /proc/net/xt_recent)

When:	January 2009 or Linux 2.7.0, whichever comes first
Why:	Superseded by newer revisions or modules
Who:	Jan Engelhardt <jengelh@computergmbh.de>

---------------------------

What:	GPIO autorequest on gpio_direction_{input,output}() in gpiolib
When:	February 2010
Why:	All callers should use explicit gpio_request()/gpio_free().
	The autorequest mechanism in gpiolib was provided mostly as a
	migration aid for legacy GPIO interfaces (for SOC based GPIOs).
	Those users have now largely migrated.  Platforms implementing
	the GPIO interfaces without using gpiolib will see no changes.
Who:	David Brownell <dbrownell@users.sourceforge.net>
---------------------------

What:	b43 support for firmware revision < 410
When:	The schedule was July 2008, but it was decided that we are going to keep the
        code as long as there are no major maintanance headaches.
	So it _could_ be removed _any_ time now, if it conflicts with something new.
Why:	The support code for the old firmware hurts code readability/maintainability
	and slightly hurts runtime performance. Bugfixes for the old firmware
	are not provided by Broadcom anymore.
Who:	Michael Buesch <mb@bu3sch.de>

---------------------------

What:	/sys/o2cb symlink
When:	January 2010
Why:	/sys/fs/o2cb is the proper location for this information - /sys/o2cb
	exists as a symlink for backwards compatibility for old versions of
	ocfs2-tools. 2 years should be sufficient time to phase in new versions
	which know to look in /sys/fs/o2cb.
Who:	ocfs2-devel@oss.oracle.com

---------------------------

What:	Ability for non root users to shm_get hugetlb pages based on mlock
	resource limits
When:	2.6.31
Why:	Non root users need to be part of /proc/sys/vm/hugetlb_shm_group or
	have CAP_IPC_LOCK to be able to allocate shm segments backed by
	huge pages.  The mlock based rlimit check to allow shm hugetlb is
	inconsistent with mmap based allocations.  Hence it is being
	deprecated.
Who:	Ravikiran Thirumalai <kiran@scalex86.org>

---------------------------

What:	CONFIG_THERMAL_HWMON
When:	January 2009
Why:	This option was introduced just to allow older lm-sensors userspace
	to keep working over the upgrade to 2.6.26. At the scheduled time of
	removal fixed lm-sensors (2.x or 3.x) should be readily available.
Who:	Rene Herman <rene.herman@gmail.com>

---------------------------

What:	Code that is now under CONFIG_WIRELESS_EXT_SYSFS
	(in net/core/net-sysfs.c)
When:	After the only user (hal) has seen a release with the patches
	for enough time, probably some time in 2010.
Why:	Over 1K .text/.data size reduction, data is available in other
	ways (ioctls)
Who:	Johannes Berg <johannes@sipsolutions.net>

---------------------------

What: CONFIG_NF_CT_ACCT
When: 2.6.29
Why:  Accounting can now be enabled/disabled without kernel recompilation.
      Currently used only to set a default value for a feature that is also
      controlled by a kernel/module/sysfs/sysctl parameter.
Who:  Krzysztof Piotr Oledzki <ole@ans.pl>

---------------------------

What:	sysfs ui for changing p4-clockmod parameters
When:	September 2009
Why:	See commits 129f8ae9b1b5be94517da76009ea956e89104ce8 and
	e088e4c9cdb618675874becb91b2fd581ee707e6.
	Removal is subject to fixing any remaining bugs in ACPI which may
	cause the thermal throttling not to happen at the right time.
Who:	Dave Jones <davej@redhat.com>, Matthew Garrett <mjg@redhat.com>

-----------------------------

What:	__do_IRQ all in one fits nothing interrupt handler
When:	2.6.32
Why:	__do_IRQ was kept for easy migration to the type flow handlers.
	More than two years of migration time is enough.
Who:	Thomas Gleixner <tglx@linutronix.de>

-----------------------------

What:	fakephp and associated sysfs files in /sys/bus/pci/slots/
When:	2011
Why:	In 2.6.27, the semantics of /sys/bus/pci/slots was redefined to
	represent a machine's physical PCI slots. The change in semantics
	had userspace implications, as the hotplug core no longer allowed
	drivers to create multiple sysfs files per physical slot (required
	for multi-function devices, e.g.). fakephp was seen as a developer's
	tool only, and its interface changed. Too late, we learned that
	there were some users of the fakephp interface.

	In 2.6.30, the original fakephp interface was restored. At the same
	time, the PCI core gained the ability that fakephp provided, namely
	function-level hot-remove and hot-add.

	Since the PCI core now provides the same functionality, exposed in:

		/sys/bus/pci/rescan
		/sys/bus/pci/devices/.../remove
		/sys/bus/pci/devices/.../rescan

	there is no functional reason to maintain fakephp as well.

	We will keep the existing module so that 'modprobe fakephp' will
	present the old /sys/bus/pci/slots/... interface for compatibility,
	but users are urged to migrate their applications to the API above.

	After a reasonable transition period, we will remove the legacy
	fakephp interface.
Who:	Alex Chiang <achiang@hp.com>

---------------------------

What:	CONFIG_RFKILL_INPUT
When:	2.6.33
Why:	Should be implemented in userspace, policy daemon.
Who:	Johannes Berg <johannes@sipsolutions.net>

---------------------------

What:	CONFIG_INOTIFY
When:	2.6.33
Why:	last user (audit) will be converted to the newer more generic
	and more easily maintained fsnotify subsystem
Who:	Eric Paris <eparis@redhat.com>

----------------------------

What:	lock_policy_rwsem_* and unlock_policy_rwsem_* will not be
	exported interface anymore.
When:	2.6.33
Why:	cpu_policy_rwsem has a new cleaner definition making it local to
	cpufreq core and contained inside cpufreq.c. Other dependent
	drivers should not use it in order to safely avoid lockdep issues.
Who:	Venkatesh Pallipadi <venkatesh.pallipadi@intel.com>

----------------------------

What:	sound-slot/service-* module aliases and related clutters in
	sound/sound_core.c
When:	August 2010
Why:	OSS sound_core grabs all legacy minors (0-255) of SOUND_MAJOR
	(14) and requests modules using custom sound-slot/service-*
	module aliases.  The only benefit of doing this is allowing
	use of custom module aliases which might as well be considered
	a bug at this point.  This preemptive claiming prevents
	alternative OSS implementations.

	Till the feature is removed, the kernel will be requesting
	both sound-slot/service-* and the standard char-major-* module
	aliases and allow turning off the pre-claiming selectively via
	CONFIG_SOUND_OSS_CORE_PRECLAIM and soundcore.preclaim_oss
	kernel parameter.

	After the transition phase is complete, both the custom module
	aliases and switches to disable it will go away.  This removal
	will also allow making ALSA OSS emulation independent of
	sound_core.  The dependency will be broken then too.
Who:	Tejun Heo <tj@kernel.org>

----------------------------

What:	Support for VMware's guest paravirtuliazation technique [VMI] will be
	dropped.
When:	2.6.37 or earlier.
Why:	With the recent innovations in CPU hardware acceleration technologies
	from Intel and AMD, VMware ran a few experiments to compare these
	techniques to guest paravirtualization technique on VMware's platform.
	These hardware assisted virtualization techniques have outperformed the
	performance benefits provided by VMI in most of the workloads. VMware
	expects that these hardware features will be ubiquitous in a couple of
	years, as a result, VMware has started a phased retirement of this
	feature from the hypervisor. We will be removing this feature from the
	Kernel too. Right now we are targeting 2.6.37 but can retire earlier if
	technical reasons (read opportunity to remove major chunk of pvops)
	arise.

	Please note that VMI has always been an optimization and non-VMI kernels
	still work fine on VMware's platform.
	Latest versions of VMware's product which support VMI are,
	Workstation 7.0 and VSphere 4.0 on ESX side, future maintainence
	releases for these products will continue supporting VMI.

	For more details about VMI retirement take a look at this,
	http://blogs.vmware.com/guestosguide/2009/09/vmi-retirement.html

Who:	Alok N Kataria <akataria@vmware.com>

----------------------------

What:	adt7473 hardware monitoring driver
When:	February 2010
Why:	Obsoleted by the adt7475 driver.
Who:	Jean Delvare <khali@linux-fr.org>

---------------------------
What:	Support for lcd_switch and display_get in asus-laptop driver
When:	March 2010
Why:	These two features use non-standard interfaces. There are the
	only features that really need multiple path to guess what's
	the right method name on a specific laptop.

	Removing them will allow to remove a lot of code an significantly
	clean the drivers.

	This will affect the backlight code which won't be able to know
	if the backlight is on or off. The platform display file will also be
	write only (like the one in eeepc-laptop).

	This should'nt affect a lot of user because they usually know
	when their display is on or off.

Who:	Corentin Chary <corentin.chary@gmail.com>

----------------------------

What:	usbvideo quickcam_messenger driver
When:	2.6.35
Files:	drivers/media/video/usbvideo/quickcam_messenger.[ch]
Why:	obsolete v4l1 driver replaced by gspca_stv06xx
Who:	Hans de Goede <hdegoede@redhat.com>

----------------------------

What:	ov511 v4l1 driver
When:	2.6.35
Files:	drivers/media/video/ov511.[ch]
Why:	obsolete v4l1 driver replaced by gspca_ov519
Who:	Hans de Goede <hdegoede@redhat.com>

----------------------------

What:	w9968cf v4l1 driver
When:	2.6.35
Files:	drivers/media/video/w9968cf*.[ch]
Why:	obsolete v4l1 driver replaced by gspca_ov519
Who:	Hans de Goede <hdegoede@redhat.com>

----------------------------

What:	ovcamchip sensor framework
When:	2.6.35
Files:	drivers/media/video/ovcamchip/*
Why:	Only used by obsoleted v4l1 drivers
Who:	Hans de Goede <hdegoede@redhat.com>

----------------------------

What:	stv680 v4l1 driver
When:	2.6.35
Files:	drivers/media/video/stv680.[ch]
Why:	obsolete v4l1 driver replaced by gspca_stv0680
Who:	Hans de Goede <hdegoede@redhat.com>

----------------------------

What:	zc0301 v4l driver
When:	2.6.35
Files:	drivers/media/video/zc0301/*
Why:	Duplicate functionality with the gspca_zc3xx driver, zc0301 only
	supports 2 USB-ID's (because it only supports a limited set of
	sensors) wich are also supported by the gspca_zc3xx driver
	(which supports 53 USB-ID's in total)
Who:	Hans de Goede <hdegoede@redhat.com>

----------------------------

<<<<<<< HEAD
What:	corgikbd, spitzkbd, tosakbd driver
When:	2.6.35
Files:	drivers/input/keyboard/{corgi,spitz,tosa}kbd.c
Why:	We now have a generic GPIO based matrix keyboard driver that
	are fully capable of handling all the keys on these devices.
	The original drivers manipulate the GPIO registers directly
	and so are difficult to maintain.
Who:	Eric Miao <eric.y.miao@gmail.com>

----------------------------

What:	corgi_ssp and corgi_ts driver
When:	2.6.35
Files:	arch/arm/mach-pxa/corgi_ssp.c, drivers/input/touchscreen/corgi_ts.c
Why:	The corgi touchscreen is now deprecated in favour of the generic
	ads7846.c driver. The noise reduction technique used in corgi_ts.c,
	that's to wait till vsync before ADC sampling, is also integrated into
	ads7846 driver now. Provided that the original driver is not generic
	and is difficult to maintain, it will be removed later.
Who:	Eric Miao <eric.y.miao@gmail.com>
=======
What:	KVM memory aliases support
When:	July 2010
Why:	Memory aliasing support is used for speeding up guest vga access
	through the vga windows.

	Modern userspace no longer uses this feature, so it's just bitrotted
	code and can be removed with no impact.
Who:	Avi Kivity <avi@redhat.com>

----------------------------

What:	KVM kernel-allocated memory slots
When:	July 2010
Why:	Since 2.6.25, kvm supports user-allocated memory slots, which are
	much more flexible than kernel-allocated slots.  All current userspace
	supports the newer interface and this code can be removed with no
	impact.
Who:	Avi Kivity <avi@redhat.com>

----------------------------

What:	KVM paravirt mmu host support
When:	January 2011
Why:	The paravirt mmu host support is slower than non-paravirt mmu, both
	on newer and older hardware.  It is already not exposed to the guest,
	and kept only for live migration purposes.
Who:	Avi Kivity <avi@redhat.com>
>>>>>>> d2be1651
<|MERGE_RESOLUTION|>--- conflicted
+++ resolved
@@ -541,28 +541,6 @@
 
 ----------------------------
 
-<<<<<<< HEAD
-What:	corgikbd, spitzkbd, tosakbd driver
-When:	2.6.35
-Files:	drivers/input/keyboard/{corgi,spitz,tosa}kbd.c
-Why:	We now have a generic GPIO based matrix keyboard driver that
-	are fully capable of handling all the keys on these devices.
-	The original drivers manipulate the GPIO registers directly
-	and so are difficult to maintain.
-Who:	Eric Miao <eric.y.miao@gmail.com>
-
-----------------------------
-
-What:	corgi_ssp and corgi_ts driver
-When:	2.6.35
-Files:	arch/arm/mach-pxa/corgi_ssp.c, drivers/input/touchscreen/corgi_ts.c
-Why:	The corgi touchscreen is now deprecated in favour of the generic
-	ads7846.c driver. The noise reduction technique used in corgi_ts.c,
-	that's to wait till vsync before ADC sampling, is also integrated into
-	ads7846 driver now. Provided that the original driver is not generic
-	and is difficult to maintain, it will be removed later.
-Who:	Eric Miao <eric.y.miao@gmail.com>
-=======
 What:	KVM memory aliases support
 When:	July 2010
 Why:	Memory aliasing support is used for speeding up guest vga access
@@ -590,4 +568,26 @@
 	on newer and older hardware.  It is already not exposed to the guest,
 	and kept only for live migration purposes.
 Who:	Avi Kivity <avi@redhat.com>
->>>>>>> d2be1651
+
+----------------------------
+
+What:	corgikbd, spitzkbd, tosakbd driver
+When:	2.6.35
+Files:	drivers/input/keyboard/{corgi,spitz,tosa}kbd.c
+Why:	We now have a generic GPIO based matrix keyboard driver that
+	are fully capable of handling all the keys on these devices.
+	The original drivers manipulate the GPIO registers directly
+	and so are difficult to maintain.
+Who:	Eric Miao <eric.y.miao@gmail.com>
+
+----------------------------
+
+What:	corgi_ssp and corgi_ts driver
+When:	2.6.35
+Files:	arch/arm/mach-pxa/corgi_ssp.c, drivers/input/touchscreen/corgi_ts.c
+Why:	The corgi touchscreen is now deprecated in favour of the generic
+	ads7846.c driver. The noise reduction technique used in corgi_ts.c,
+	that's to wait till vsync before ADC sampling, is also integrated into
+	ads7846 driver now. Provided that the original driver is not generic
+	and is difficult to maintain, it will be removed later.
+Who:	Eric Miao <eric.y.miao@gmail.com>