The following is a list of files and features that are going to be
removed in the kernel source tree.  Every entry should contain what
exactly is going away, why it is happening, and who is going to be doing
the work.  When the feature is removed from the kernel, it should also
be removed from this file.
---------------------------

What:	current_{now,avg} attributes for batteries, reporting in energy units
When:	2.6.29
Why:	Batteries, reporting in energy units, will report (dis)charge rate as
	power (Watts), and not as current (Amperes), thus new power_{now,avg}
	attributes should be used for such batteries to avoid the confusion.
Who:	Alexey Starikovskiy <astarikovskiy@suse.de>

---------------------------

What:	old static regulatory information and ieee80211_regdom module parameter
When:	2.6.29
Why:	The old regulatory infrastructure has been replaced with a new one
	which does not require statically defined regulatory domains. We do
	not want to keep static regulatory domains in the kernel due to the
	the dynamic nature of regulatory law and localization. We kept around
	the old static definitions for the regulatory domains of:
		* US
		* JP
		* EU
	and used by default the US when CONFIG_WIRELESS_OLD_REGULATORY was
	set. We also kept around the ieee80211_regdom module parameter in case
	some applications were relying on it. Changing regulatory domains
	can now be done instead by using nl80211, as is done with iw.
Who:	Luis R. Rodriguez <lrodriguez@atheros.com>

---------------------------

What:	dev->power.power_state
When:	July 2007
Why:	Broken design for runtime control over driver power states, confusing
	driver-internal runtime power management with:  mechanisms to support
	system-wide sleep state transitions; event codes that distinguish
	different phases of swsusp "sleep" transitions; and userspace policy
	inputs.  This framework was never widely used, and most attempts to
	use it were broken.  Drivers should instead be exposing domain-specific
	interfaces either to kernel or to userspace.
Who:	Pavel Machek <pavel@suse.cz>

---------------------------

What:	Video4Linux API 1 ioctls and video_decoder.h from Video devices.
When:	December 2008
Files:	include/linux/video_decoder.h include/linux/videodev.h
Check:	include/linux/video_decoder.h include/linux/videodev.h
Why:	V4L1 AP1 was replaced by V4L2 API during migration from 2.4 to 2.6
	series. The old API have lots of drawbacks and don't provide enough
	means to work with all video and audio standards. The newer API is
	already available on the main drivers and should be used instead.
	Newer drivers should use v4l_compat_translate_ioctl function to handle
	old calls, replacing to newer ones.
	Decoder iocts are using internally to allow video drivers to
	communicate with video decoders. This should also be improved to allow
	V4L2 calls being translated into compatible internal ioctls.
	Compatibility ioctls will be provided, for a while, via 
	v4l1-compat module. 
Who:	Mauro Carvalho Chehab <mchehab@infradead.org>

---------------------------

What:	PCMCIA control ioctl (needed for pcmcia-cs [cardmgr, cardctl])
When:	November 2005
Files:	drivers/pcmcia/: pcmcia_ioctl.c
Why:	With the 16-bit PCMCIA subsystem now behaving (almost) like a
	normal hotpluggable bus, and with it using the default kernel
	infrastructure (hotplug, driver core, sysfs) keeping the PCMCIA
	control ioctl needed by cardmgr and cardctl from pcmcia-cs is
	unnecessary, and makes further cleanups and integration of the
	PCMCIA subsystem into the Linux kernel device driver model more
	difficult. The features provided by cardmgr and cardctl are either
	handled by the kernel itself now or are available in the new
	pcmciautils package available at
	http://kernel.org/pub/linux/utils/kernel/pcmcia/
Who:	Dominik Brodowski <linux@brodo.de>

---------------------------

What:	sys_sysctl
When:	September 2010
Option: CONFIG_SYSCTL_SYSCALL
Why:	The same information is available in a more convenient from
	/proc/sys, and none of the sysctl variables appear to be
	important performance wise.

	Binary sysctls are a long standing source of subtle kernel
	bugs and security issues.

	When I looked several months ago all I could find after
	searching several distributions were 5 user space programs and
	glibc (which falls back to /proc/sys) using this syscall.

	The man page for sysctl(2) documents it as unusable for user
	space programs.

	sysctl(2) is not generally ABI compatible to a 32bit user
	space application on a 64bit and a 32bit kernel.

	For the last several months the policy has been no new binary
	sysctls and no one has put forward an argument to use them.

	Binary sysctls issues seem to keep happening appearing so
	properly deprecating them (with a warning to user space) and a
	2 year grace warning period will mean eventually we can kill
	them and end the pain.

	In the mean time individual binary sysctls can be dealt with
	in a piecewise fashion.

Who:	Eric Biederman <ebiederm@xmission.com>

---------------------------

What:	remove EXPORT_SYMBOL(kernel_thread)
When:	August 2006
Files:	arch/*/kernel/*_ksyms.c
Check:	kernel_thread
Why:	kernel_thread is a low-level implementation detail.  Drivers should
        use the <linux/kthread.h> API instead which shields them from
	implementation details and provides a higherlevel interface that
	prevents bugs and code duplication
Who:	Christoph Hellwig <hch@lst.de>

---------------------------

What:	Unused EXPORT_SYMBOL/EXPORT_SYMBOL_GPL exports
	(temporary transition config option provided until then)
	The transition config option will also be removed at the same time.
When:	before 2.6.19
Why:	Unused symbols are both increasing the size of the kernel binary
	and are often a sign of "wrong API"
Who:	Arjan van de Ven <arjan@linux.intel.com>

---------------------------

What:	PHYSDEVPATH, PHYSDEVBUS, PHYSDEVDRIVER in the uevent environment
When:	October 2008
Why:	The stacking of class devices makes these values misleading and
	inconsistent.
	Class devices should not carry any of these properties, and bus
	devices have SUBSYTEM and DRIVER as a replacement.
Who:	Kay Sievers <kay.sievers@suse.de>

---------------------------

What:	ACPI procfs interface
When:	July 2008
Why:	ACPI sysfs conversion should be finished by January 2008.
	ACPI procfs interface will be removed in July 2008 so that
	there is enough time for the user space to catch up.
Who:	Zhang Rui <rui.zhang@intel.com>

---------------------------

What:	/proc/acpi/button
When:	August 2007
Why:	/proc/acpi/button has been replaced by events to the input layer
	since 2.6.20.
Who:	Len Brown <len.brown@intel.com>

---------------------------

What:	/proc/acpi/event
When:	February 2008
Why:	/proc/acpi/event has been replaced by events via the input layer
	and netlink since 2.6.23.
Who:	Len Brown <len.brown@intel.com>

---------------------------

What: libata spindown skipping and warning
When: Dec 2008
Why:  Some halt(8) implementations synchronize caches for and spin
      down libata disks because libata didn't use to spin down disk on
      system halt (only synchronized caches).
      Spin down on system halt is now implemented.  sysfs node
      /sys/class/scsi_disk/h:c:i:l/manage_start_stop is present if
      spin down support is available.
      Because issuing spin down command to an already spun down disk
      makes some disks spin up just to spin down again, libata tracks
      device spindown status to skip the extra spindown command and
      warn about it.
      This is to give userspace tools the time to get updated and will
      be removed after userspace is reasonably updated.
Who:  Tejun Heo <htejun@gmail.com>

---------------------------

What:	i386/x86_64 bzImage symlinks
When:	April 2010

Why:	The i386/x86_64 merge provides a symlink to the old bzImage
	location so not yet updated user space tools, e.g. package
	scripts, do not break.
Who:	Thomas Gleixner <tglx@linutronix.de>

---------------------------

What (Why):
	- include/linux/netfilter_ipv4/ipt_TOS.h ipt_tos.h header files
	  (superseded by xt_TOS/xt_tos target & match)

	- "forwarding" header files like ipt_mac.h in
	  include/linux/netfilter_ipv4/ and include/linux/netfilter_ipv6/

	- xt_CONNMARK match revision 0
	  (superseded by xt_CONNMARK match revision 1)

	- xt_MARK target revisions 0 and 1
	  (superseded by xt_MARK match revision 2)

	- xt_connmark match revision 0
	  (superseded by xt_connmark match revision 1)

	- xt_conntrack match revision 0
	  (superseded by xt_conntrack match revision 1)

	- xt_iprange match revision 0,
	  include/linux/netfilter_ipv4/ipt_iprange.h
	  (superseded by xt_iprange match revision 1)

	- xt_mark match revision 0
	  (superseded by xt_mark match revision 1)

	- xt_recent: the old ipt_recent proc dir
	  (superseded by /proc/net/xt_recent)

When:	January 2009 or Linux 2.7.0, whichever comes first
Why:	Superseded by newer revisions or modules
Who:	Jan Engelhardt <jengelh@computergmbh.de>

---------------------------

What:	b43 support for firmware revision < 410
When:	The schedule was July 2008, but it was decided that we are going to keep the
        code as long as there are no major maintanance headaches.
	So it _could_ be removed _any_ time now, if it conflicts with something new.
Why:	The support code for the old firmware hurts code readability/maintainability
	and slightly hurts runtime performance. Bugfixes for the old firmware
	are not provided by Broadcom anymore.
Who:	Michael Buesch <mb@bu3sch.de>

---------------------------

What:	usedac i386 kernel parameter
When:	2.6.27
Why:	replaced by allowdac and no dac combination
Who:	Glauber Costa <gcosta@redhat.com>

---------------------------

What:	remove HID compat support
When:	2.6.29
Why:	needed only as a temporary solution until distros fix themselves up
Who:	Jiri Slaby <jirislaby@gmail.com>

---------------------------

What: print_fn_descriptor_symbol()
When: October 2009
Why:  The %pF vsprintf format provides the same functionality in a
      simpler way.  print_fn_descriptor_symbol() is deprecated but
      still present to give out-of-tree modules time to change.
Who:  Bjorn Helgaas <bjorn.helgaas@hp.com>

---------------------------

What:	/sys/o2cb symlink
When:	January 2010
Why:	/sys/fs/o2cb is the proper location for this information - /sys/o2cb
	exists as a symlink for backwards compatibility for old versions of
	ocfs2-tools. 2 years should be sufficient time to phase in new versions
	which know to look in /sys/fs/o2cb.
Who:	ocfs2-devel@oss.oracle.com

---------------------------

What:	SCTP_GET_PEER_ADDRS_NUM_OLD, SCTP_GET_PEER_ADDRS_OLD,
	SCTP_GET_LOCAL_ADDRS_NUM_OLD, SCTP_GET_LOCAL_ADDRS_OLD
When: 	June 2009
Why:    A newer version of the options have been introduced in 2005 that
	removes the limitions of the old API.  The sctp library has been
        converted to use these new options at the same time.  Any user
	space app that directly uses the old options should convert to using
	the new options.
Who:	Vlad Yasevich <vladislav.yasevich@hp.com>

---------------------------

What:	CONFIG_THERMAL_HWMON
When:	January 2009
Why:	This option was introduced just to allow older lm-sensors userspace
	to keep working over the upgrade to 2.6.26. At the scheduled time of
	removal fixed lm-sensors (2.x or 3.x) should be readily available.
Who:	Rene Herman <rene.herman@gmail.com>

---------------------------

What:	Code that is now under CONFIG_WIRELESS_EXT_SYSFS
	(in net/core/net-sysfs.c)
When:	After the only user (hal) has seen a release with the patches
	for enough time, probably some time in 2010.
Why:	Over 1K .text/.data size reduction, data is available in other
	ways (ioctls)
Who:	Johannes Berg <johannes@sipsolutions.net>

---------------------------

What: CONFIG_NF_CT_ACCT
When: 2.6.29
Why:  Accounting can now be enabled/disabled without kernel recompilation.
      Currently used only to set a default value for a feature that is also
      controlled by a kernel/module/sysfs/sysctl parameter.
Who:  Krzysztof Piotr Oledzki <ole@ans.pl>

---------------------------

What:	i2c_attach_client(), i2c_detach_client(), i2c_driver->detach_client()
When:	2.6.29 (ideally) or 2.6.30 (more likely)
Why:	Deprecated by the new (standard) device driver binding model. Use
	i2c_driver->probe() and ->remove() instead.
Who:	Jean Delvare <khali@linux-fr.org>

---------------------------

What:	fscher and fscpos drivers
When:	June 2009
Why:	Deprecated by the new fschmd driver.
Who:	Hans de Goede <hdegoede@redhat.com>
<<<<<<< HEAD
	Jean Delvare <khali@linux-fr.org>

---------------------------

What:	SELinux "compat_net" functionality
When:	2.6.30 at the earliest
Why:	In 2.6.18 the Secmark concept was introduced to replace the "compat_net"
	network access control functionality of SELinux.  Secmark offers both
	better performance and greater flexibility than the "compat_net"
	mechanism.  Now that the major Linux distributions have moved to
	Secmark, it is time to deprecate the older mechanism and start the
	process of removing the old code.
Who:	Paul Moore <paul.moore@hp.com>
---------------------------

What:	sysfs ui for changing p4-clockmod parameters
When:	September 2009
Why:	See commits 129f8ae9b1b5be94517da76009ea956e89104ce8 and
	e088e4c9cdb618675874becb91b2fd581ee707e6.
	Removal is subject to fixing any remaining bugs in ACPI which may
	cause the thermal throttling not to happen at the right time.
Who:	Dave Jones <davej@redhat.com>, Matthew Garrett <mjg@redhat.com>
=======
	Jean Delvare <khali@linux-fr.org>
>>>>>>> 4c7098cc
<|MERGE_RESOLUTION|>--- conflicted
+++ resolved
@@ -332,20 +332,8 @@
 When:	June 2009
 Why:	Deprecated by the new fschmd driver.
 Who:	Hans de Goede <hdegoede@redhat.com>
-<<<<<<< HEAD
 	Jean Delvare <khali@linux-fr.org>
 
----------------------------
-
-What:	SELinux "compat_net" functionality
-When:	2.6.30 at the earliest
-Why:	In 2.6.18 the Secmark concept was introduced to replace the "compat_net"
-	network access control functionality of SELinux.  Secmark offers both
-	better performance and greater flexibility than the "compat_net"
-	mechanism.  Now that the major Linux distributions have moved to
-	Secmark, it is time to deprecate the older mechanism and start the
-	process of removing the old code.
-Who:	Paul Moore <paul.moore@hp.com>
 ---------------------------
 
 What:	sysfs ui for changing p4-clockmod parameters
@@ -354,7 +342,4 @@
 	e088e4c9cdb618675874becb91b2fd581ee707e6.
 	Removal is subject to fixing any remaining bugs in ACPI which may
 	cause the thermal throttling not to happen at the right time.
-Who:	Dave Jones <davej@redhat.com>, Matthew Garrett <mjg@redhat.com>
-=======
-	Jean Delvare <khali@linux-fr.org>
->>>>>>> 4c7098cc
+Who:	Dave Jones <davej@redhat.com>, Matthew Garrett <mjg@redhat.com>