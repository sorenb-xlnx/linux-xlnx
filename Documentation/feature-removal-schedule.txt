--- conflicted
+++ resolved
@@ -447,18 +447,7 @@
 What:	CONFIG_RFKILL_INPUT
 When:	2.6.33
 Why:	Should be implemented in userspace, policy daemon.
-<<<<<<< HEAD
 Who:	Johannes Berg <johannes@sipsolutions.net>
-
-----------------------------
-
-What:	CONFIG_X86_OLD_MCE
-When:	2.6.32
-Why:	Remove the old legacy 32bit machine check code. This has been
-	superseded by the newer machine check code from the 64bit port,
-	but the old version has been kept around for easier testing. Note this
-	doesn't impact the old P5 and WinChip machine check handlers.
-Who:	Andi Kleen <andi@firstfloor.org>
 
 ----------------------------
 
@@ -468,7 +457,4 @@
 Why:	cpu_policy_rwsem has a new cleaner definition making it local to
 	cpufreq core and contained inside cpufreq.c. Other dependent
 	drivers should not use it in order to safely avoid lockdep issues.
-Who:	Venkatesh Pallipadi <venkatesh.pallipadi@intel.com>
-=======
-Who:	Johannes Berg <johannes@sipsolutions.net>
->>>>>>> f3a0867b
+Who:	Venkatesh Pallipadi <venkatesh.pallipadi@intel.com>