--- conflicted
+++ resolved
@@ -560,17 +560,6 @@
 
 ----------------------------
 
-<<<<<<< HEAD
-=======
-What: 	"acpi=ht" boot option
-When:	2.6.35
-Why:	Useful in 2003, implementation is a hack.
-	Generally invoked by accident today.
-	Seen as doing more harm than good.
-Who:	Len Brown <len.brown@intel.com>
-
-----------------------------
-
 What:	IRQF_DISABLED
 When:	2.6.36
 Why:	The flag is a NOOP as we run interrupt handlers with interrupts disabled
@@ -578,7 +567,6 @@
 
 ----------------------------
 
->>>>>>> 3dd3516b
 What:	iwlwifi 50XX module parameters
 When:	2.6.40
 Why:	The "..50" modules parameters were used to configure 5000 series and
