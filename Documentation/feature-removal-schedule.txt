--- conflicted
+++ resolved
@@ -331,7 +331,6 @@
 
 ---------------------------
 
-<<<<<<< HEAD
 What:	/sys/o2cb symlink
 When:	January 2010
 Why:	/sys/fs/o2cb is the proper location for this information - /sys/o2cb
@@ -339,10 +338,11 @@
 	ocfs2-tools. 2 years should be sufficient time to phase in new versions
 	which know to look in /sys/fs/o2cb.
 Who:	ocfs2-devel@oss.oracle.com
-=======
+
+---------------------------
+
 What:	asm/semaphore.h
 When:	2.6.26
 Why:	Implementation became generic; users should now include
 	linux/semaphore.h instead.
-Who:	Matthew Wilcox <willy@linux.intel.com>
->>>>>>> 6fcc0ef3
+Who:	Matthew Wilcox <willy@linux.intel.com>