--- conflicted
+++ resolved
@@ -572,7 +572,6 @@
 
 ----------------------------
 
-<<<<<<< HEAD
 What:	KVM memory aliases support
 When:	July 2010
 Why:	Memory aliasing support is used for speeding up guest vga access
@@ -609,7 +608,9 @@
 	Generally invoked by accident today.
 	Seen as doing more harm than good.
 Who:	Len Brown <len.brown@intel.com>
-=======
+
+----------------------------
+
 What:	iwlwifi 50XX module parameters
 When:	2.6.40
 Why:	The "..50" modules parameters were used to configure 5000 series and
@@ -629,5 +630,4 @@
 
 Who:	Wey-Yi Guy <wey-yi.w.guy@intel.com>
 
-----------------------------
->>>>>>> cc78e904
+----------------------------