--- conflicted
+++ resolved
@@ -437,7 +437,6 @@
 
 ----------------------------
 
-<<<<<<< HEAD
 What:	xtime, wall_to_monotonic
 When:	2.6.36+
 Files:	kernel/time/timekeeping.c include/linux/time.h
@@ -445,7 +444,9 @@
 	existing timekeeping accessor functions to access
 	the equivalent functionality.
 Who:	John Stultz <johnstul@us.ibm.com>
-=======
+
+----------------------------
+
 What:	KVM memory aliases support
 When:	July 2010
 Why:	Memory aliasing support is used for speeding up guest vga access
@@ -464,7 +465,6 @@
 	supports the newer interface and this code can be removed with no
 	impact.
 Who:	Avi Kivity <avi@redhat.com>
->>>>>>> 073fe1a7
 
 ----------------------------
 
