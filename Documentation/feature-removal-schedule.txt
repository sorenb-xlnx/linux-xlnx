--- conflicted
+++ resolved
@@ -308,7 +308,6 @@
 
 ---------------------------
 
-<<<<<<< HEAD
 What:	Solaris/SunOS syscall and binary support on Sparc
 When:	2.6.26
 Why:	Largely unmaintained and almost entirely unused.  File system
@@ -329,12 +328,13 @@
 	code / infrastructure should be in the kernel and not in some
 	out-of-tree driver.
 Who:	Thomas Gleixner <tglx@linutronix.de>
-=======
+
+---------------------------
+
 What:	/sys/o2cb symlink
 When:	January 2010
 Why:	/sys/fs/o2cb is the proper location for this information - /sys/o2cb
 	exists as a symlink for backwards compatibility for old versions of
 	ocfs2-tools. 2 years should be sufficient time to phase in new versions
 	which know to look in /sys/fs/o2cb.
-Who:	ocfs2-devel@oss.oracle.com
->>>>>>> 0aac78e8
+Who:	ocfs2-devel@oss.oracle.com