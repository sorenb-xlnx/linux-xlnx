The following is a list of files and features that are going to be
removed in the kernel source tree.  Every entry should contain what
exactly is going away, why it is happening, and who is going to be doing
the work.  When the feature is removed from the kernel, it should also
be removed from this file.

---------------------------

What:	PRISM54
When:	2.6.34

Why:	prism54 FullMAC PCI / Cardbus devices used to be supported only by the
	prism54 wireless driver. After Intersil stopped selling these
	devices in preference for the newer more flexible SoftMAC devices
	a SoftMAC device driver was required and prism54 did not support
	them. The p54pci driver now exists and has been present in the kernel for
	a while. This driver supports both SoftMAC devices and FullMAC devices.
	The main difference between these devices was the amount of memory which
	could be used for the firmware. The SoftMAC devices support a smaller
	amount of memory. Because of this the SoftMAC firmware fits into FullMAC
	devices's memory. p54pci supports not only PCI / Cardbus but also USB
	and SPI. Since p54pci supports all devices prism54 supports
	you will have a conflict. I'm not quite sure how distributions are
	handling this conflict right now. prism54 was kept around due to
	claims users may experience issues when using the SoftMAC driver.
	Time has passed users have not reported issues. If you use prism54
	and for whatever reason you cannot use p54pci please let us know!
	E-mail us at: linux-wireless@vger.kernel.org

	For more information see the p54 wiki page:

	http://wireless.kernel.org/en/users/Drivers/p54

Who:	Luis R. Rodriguez <lrodriguez@atheros.com>

---------------------------

What:	IRQF_SAMPLE_RANDOM
Check:	IRQF_SAMPLE_RANDOM
When:	July 2009

Why:	Many of IRQF_SAMPLE_RANDOM users are technically bogus as entropy
	sources in the kernel's current entropy model. To resolve this, every
	input point to the kernel's entropy pool needs to better document the
	type of entropy source it actually is. This will be replaced with
	additional add_*_randomness functions in drivers/char/random.c

Who:	Robin Getz <rgetz@blackfin.uclinux.org> & Matt Mackall <mpm@selenic.com>

---------------------------

What:	Deprecated snapshot ioctls
When:	2.6.36

Why:	The ioctls in kernel/power/user.c were marked as deprecated long time
	ago. Now they notify users about that so that they need to replace
	their userspace. After some more time, remove them completely.

Who:	Jiri Slaby <jirislaby@gmail.com>

---------------------------

What:	The ieee80211_regdom module parameter
When:	March 2010 / desktop catchup

Why:	This was inherited by the CONFIG_WIRELESS_OLD_REGULATORY code,
	and currently serves as an option for users to define an
	ISO / IEC 3166 alpha2 code for the country they are currently
	present in. Although there are userspace API replacements for this
	through nl80211 distributions haven't yet caught up with implementing
	decent alternatives through standard GUIs. Although available as an
	option through iw or wpa_supplicant its just a matter of time before
	distributions pick up good GUI options for this. The ideal solution
	would actually consist of intelligent designs which would do this for
	the user automatically even when travelling through different countries.
	Until then we leave this module parameter as a compromise.

	When userspace improves with reasonable widely-available alternatives for
	this we will no longer need this module parameter. This entry hopes that
	by the super-futuristically looking date of "March 2010" we will have
	such replacements widely available.

Who:	Luis R. Rodriguez <lrodriguez@atheros.com>

---------------------------

What:	dev->power.power_state
When:	July 2007
Why:	Broken design for runtime control over driver power states, confusing
	driver-internal runtime power management with:  mechanisms to support
	system-wide sleep state transitions; event codes that distinguish
	different phases of swsusp "sleep" transitions; and userspace policy
	inputs.  This framework was never widely used, and most attempts to
	use it were broken.  Drivers should instead be exposing domain-specific
	interfaces either to kernel or to userspace.
Who:	Pavel Machek <pavel@ucw.cz>

---------------------------

What:	Video4Linux obsolete drivers using V4L1 API
When:	kernel 2.6.39
Files:	drivers/staging/se401/* drivers/staging/usbvideo/*
Check:	drivers/staging/se401/se401.c drivers/staging/usbvideo/usbvideo.c
Why:	There are some drivers still using V4L1 API, despite all efforts we've done
	to migrate. Those drivers are for obsolete hardware that the old maintainer
	didn't care (or not have the hardware anymore), and that no other developer
	could find any hardware to buy. They probably have no practical usage today,
	and people with such old hardware could probably keep using an older version
	of the kernel. Those drivers will be moved to staging on 2.6.38 and, if nobody
	cares enough to port and test them with V4L2 API, they'll be removed on 2.6.39.
Who:	Mauro Carvalho Chehab <mchehab@infradead.org>

---------------------------

What:	Video4Linux: Remove obsolete ioctl's
When:	kernel 2.6.39
Files:	include/media/videodev2.h
Why:	Some ioctl's were defined wrong on 2.6.2 and 2.6.6, using the wrong
	type of R/W arguments. They were fixed, but the old ioctl names are
	still there, maintained to avoid breaking binary compatibility:
	  #define VIDIOC_OVERLAY_OLD   	_IOWR('V', 14, int)
	  #define VIDIOC_S_PARM_OLD	_IOW('V', 22, struct v4l2_streamparm)
	  #define VIDIOC_S_CTRL_OLD	_IOW('V', 28, struct v4l2_control)
	  #define VIDIOC_G_AUDIO_OLD	_IOWR('V', 33, struct v4l2_audio)
	  #define VIDIOC_G_AUDOUT_OLD	_IOWR('V', 49, struct v4l2_audioout)
	  #define VIDIOC_CROPCAP_OLD	_IOR('V', 58, struct v4l2_cropcap)
	There's no sense on preserving those forever, as it is very doubtful
	that someone would try to use a such old binary with a modern kernel.
	Removing them will allow us to remove some magic done at the V4L ioctl
	handler.

Who:	Mauro Carvalho Chehab <mchehab@infradead.org>

---------------------------

What:	sys_sysctl
When:	September 2010
Option: CONFIG_SYSCTL_SYSCALL
Why:	The same information is available in a more convenient from
	/proc/sys, and none of the sysctl variables appear to be
	important performance wise.

	Binary sysctls are a long standing source of subtle kernel
	bugs and security issues.

	When I looked several months ago all I could find after
	searching several distributions were 5 user space programs and
	glibc (which falls back to /proc/sys) using this syscall.

	The man page for sysctl(2) documents it as unusable for user
	space programs.

	sysctl(2) is not generally ABI compatible to a 32bit user
	space application on a 64bit and a 32bit kernel.

	For the last several months the policy has been no new binary
	sysctls and no one has put forward an argument to use them.

	Binary sysctls issues seem to keep happening appearing so
	properly deprecating them (with a warning to user space) and a
	2 year grace warning period will mean eventually we can kill
	them and end the pain.

	In the mean time individual binary sysctls can be dealt with
	in a piecewise fashion.

Who:	Eric Biederman <ebiederm@xmission.com>

---------------------------

What:	/proc/<pid>/oom_adj
When:	August 2012
Why:	/proc/<pid>/oom_adj allows userspace to influence the oom killer's
	badness heuristic used to determine which task to kill when the kernel
	is out of memory.

	The badness heuristic has since been rewritten since the introduction of
	this tunable such that its meaning is deprecated.  The value was
	implemented as a bitshift on a score generated by the badness()
	function that did not have any precise units of measure.  With the
	rewrite, the score is given as a proportion of available memory to the
	task allocating pages, so using a bitshift which grows the score
	exponentially is, thus, impossible to tune with fine granularity.

	A much more powerful interface, /proc/<pid>/oom_score_adj, was
	introduced with the oom killer rewrite that allows users to increase or
	decrease the badness() score linearly.  This interface will replace
	/proc/<pid>/oom_adj.

	A warning will be emitted to the kernel log if an application uses this
	deprecated interface.  After it is printed once, future warnings will be
	suppressed until the kernel is rebooted.

---------------------------

What:	CS5535/CS5536 obsolete GPIO driver
When:	June 2011
Files:	drivers/staging/cs5535_gpio/*
Check:	drivers/staging/cs5535_gpio/cs5535_gpio.c
Why:	A newer driver replaces this; it is drivers/gpio/cs5535-gpio.c, and
	integrates with the Linux GPIO subsystem.  The old driver has been
	moved to staging, and will be removed altogether around 2.6.40.
	Please test the new driver, and ensure that the functionality you
	need and any bugfixes from the old driver are available in the new
	one.
Who:	Andres Salomon <dilinger@queued.net>

--------------------------

What:	remove EXPORT_SYMBOL(kernel_thread)
When:	August 2006
Files:	arch/*/kernel/*_ksyms.c
Check:	kernel_thread
Why:	kernel_thread is a low-level implementation detail.  Drivers should
        use the <linux/kthread.h> API instead which shields them from
	implementation details and provides a higherlevel interface that
	prevents bugs and code duplication
Who:	Christoph Hellwig <hch@lst.de>

---------------------------

What:	Unused EXPORT_SYMBOL/EXPORT_SYMBOL_GPL exports
	(temporary transition config option provided until then)
	The transition config option will also be removed at the same time.
When:	before 2.6.19
Why:	Unused symbols are both increasing the size of the kernel binary
	and are often a sign of "wrong API"
Who:	Arjan van de Ven <arjan@linux.intel.com>

---------------------------

What:	PHYSDEVPATH, PHYSDEVBUS, PHYSDEVDRIVER in the uevent environment
When:	October 2008
Why:	The stacking of class devices makes these values misleading and
	inconsistent.
	Class devices should not carry any of these properties, and bus
	devices have SUBSYTEM and DRIVER as a replacement.
Who:	Kay Sievers <kay.sievers@suse.de>

---------------------------

What:	ACPI procfs interface
When:	July 2008
Why:	ACPI sysfs conversion should be finished by January 2008.
	ACPI procfs interface will be removed in July 2008 so that
	there is enough time for the user space to catch up.
Who:	Zhang Rui <rui.zhang@intel.com>

---------------------------

What:	CONFIG_ACPI_PROCFS_POWER
When:	2.6.39
Why:	sysfs I/F for ACPI power devices, including AC and Battery,
        has been working in upstream kenrel since 2.6.24, Sep 2007.
	In 2.6.37, we make the sysfs I/F always built in and this option
	disabled by default.
	Remove this option and the ACPI power procfs interface in 2.6.39.
Who:	Zhang Rui <rui.zhang@intel.com>

---------------------------

What:	/proc/acpi/button
When:	August 2007
Why:	/proc/acpi/button has been replaced by events to the input layer
	since 2.6.20.
Who:	Len Brown <len.brown@intel.com>

---------------------------

What:	/proc/acpi/event
When:	February 2008
Why:	/proc/acpi/event has been replaced by events via the input layer
	and netlink since 2.6.23.
Who:	Len Brown <len.brown@intel.com>

---------------------------

What:	i386/x86_64 bzImage symlinks
When:	April 2010

Why:	The i386/x86_64 merge provides a symlink to the old bzImage
	location so not yet updated user space tools, e.g. package
	scripts, do not break.
Who:	Thomas Gleixner <tglx@linutronix.de>

---------------------------

What:	GPIO autorequest on gpio_direction_{input,output}() in gpiolib
When:	February 2010
Why:	All callers should use explicit gpio_request()/gpio_free().
	The autorequest mechanism in gpiolib was provided mostly as a
	migration aid for legacy GPIO interfaces (for SOC based GPIOs).
	Those users have now largely migrated.  Platforms implementing
	the GPIO interfaces without using gpiolib will see no changes.
Who:	David Brownell <dbrownell@users.sourceforge.net>
---------------------------

What:	b43 support for firmware revision < 410
When:	The schedule was July 2008, but it was decided that we are going to keep the
        code as long as there are no major maintanance headaches.
	So it _could_ be removed _any_ time now, if it conflicts with something new.
Why:	The support code for the old firmware hurts code readability/maintainability
	and slightly hurts runtime performance. Bugfixes for the old firmware
	are not provided by Broadcom anymore.
Who:	Michael Buesch <mb@bu3sch.de>

---------------------------

What:	/sys/o2cb symlink
When:	January 2010
Why:	/sys/fs/o2cb is the proper location for this information - /sys/o2cb
	exists as a symlink for backwards compatibility for old versions of
	ocfs2-tools. 2 years should be sufficient time to phase in new versions
	which know to look in /sys/fs/o2cb.
Who:	ocfs2-devel@oss.oracle.com

---------------------------

What:	Ability for non root users to shm_get hugetlb pages based on mlock
	resource limits
When:	2.6.31
Why:	Non root users need to be part of /proc/sys/vm/hugetlb_shm_group or
	have CAP_IPC_LOCK to be able to allocate shm segments backed by
	huge pages.  The mlock based rlimit check to allow shm hugetlb is
	inconsistent with mmap based allocations.  Hence it is being
	deprecated.
Who:	Ravikiran Thirumalai <kiran@scalex86.org>

---------------------------

What:	CONFIG_THERMAL_HWMON
When:	January 2009
Why:	This option was introduced just to allow older lm-sensors userspace
	to keep working over the upgrade to 2.6.26. At the scheduled time of
	removal fixed lm-sensors (2.x or 3.x) should be readily available.
Who:	Rene Herman <rene.herman@gmail.com>

---------------------------

What:	Code that is now under CONFIG_WIRELESS_EXT_SYSFS
	(in net/core/net-sysfs.c)
When:	After the only user (hal) has seen a release with the patches
	for enough time, probably some time in 2010.
Why:	Over 1K .text/.data size reduction, data is available in other
	ways (ioctls)
Who:	Johannes Berg <johannes@sipsolutions.net>

---------------------------

What:	sysfs ui for changing p4-clockmod parameters
When:	September 2009
Why:	See commits 129f8ae9b1b5be94517da76009ea956e89104ce8 and
	e088e4c9cdb618675874becb91b2fd581ee707e6.
	Removal is subject to fixing any remaining bugs in ACPI which may
	cause the thermal throttling not to happen at the right time.
Who:	Dave Jones <davej@redhat.com>, Matthew Garrett <mjg@redhat.com>

-----------------------------

What:	fakephp and associated sysfs files in /sys/bus/pci/slots/
When:	2011
Why:	In 2.6.27, the semantics of /sys/bus/pci/slots was redefined to
	represent a machine's physical PCI slots. The change in semantics
	had userspace implications, as the hotplug core no longer allowed
	drivers to create multiple sysfs files per physical slot (required
	for multi-function devices, e.g.). fakephp was seen as a developer's
	tool only, and its interface changed. Too late, we learned that
	there were some users of the fakephp interface.

	In 2.6.30, the original fakephp interface was restored. At the same
	time, the PCI core gained the ability that fakephp provided, namely
	function-level hot-remove and hot-add.

	Since the PCI core now provides the same functionality, exposed in:

		/sys/bus/pci/rescan
		/sys/bus/pci/devices/.../remove
		/sys/bus/pci/devices/.../rescan

	there is no functional reason to maintain fakephp as well.

	We will keep the existing module so that 'modprobe fakephp' will
	present the old /sys/bus/pci/slots/... interface for compatibility,
	but users are urged to migrate their applications to the API above.

	After a reasonable transition period, we will remove the legacy
	fakephp interface.
Who:	Alex Chiang <achiang@hp.com>

---------------------------

What:	CONFIG_RFKILL_INPUT
When:	2.6.33
Why:	Should be implemented in userspace, policy daemon.
Who:	Johannes Berg <johannes@sipsolutions.net>

----------------------------

What:	sound-slot/service-* module aliases and related clutters in
	sound/sound_core.c
When:	August 2010
Why:	OSS sound_core grabs all legacy minors (0-255) of SOUND_MAJOR
	(14) and requests modules using custom sound-slot/service-*
	module aliases.  The only benefit of doing this is allowing
	use of custom module aliases which might as well be considered
	a bug at this point.  This preemptive claiming prevents
	alternative OSS implementations.

	Till the feature is removed, the kernel will be requesting
	both sound-slot/service-* and the standard char-major-* module
	aliases and allow turning off the pre-claiming selectively via
	CONFIG_SOUND_OSS_CORE_PRECLAIM and soundcore.preclaim_oss
	kernel parameter.

	After the transition phase is complete, both the custom module
	aliases and switches to disable it will go away.  This removal
	will also allow making ALSA OSS emulation independent of
	sound_core.  The dependency will be broken then too.
Who:	Tejun Heo <tj@kernel.org>

----------------------------

What:	Support for lcd_switch and display_get in asus-laptop driver
When:	March 2010
Why:	These two features use non-standard interfaces. There are the
	only features that really need multiple path to guess what's
	the right method name on a specific laptop.

	Removing them will allow to remove a lot of code an significantly
	clean the drivers.

	This will affect the backlight code which won't be able to know
	if the backlight is on or off. The platform display file will also be
	write only (like the one in eeepc-laptop).

	This should'nt affect a lot of user because they usually know
	when their display is on or off.

Who:	Corentin Chary <corentin.chary@gmail.com>

----------------------------

What:	sysfs-class-rfkill state file
When:	Feb 2014
Files:	net/rfkill/core.c
Why: 	Documented as obsolete since Feb 2010. This file is limited to 3
	states while the rfkill drivers can have 4 states.
Who: 	anybody or Florian Mickler <florian@mickler.org>

----------------------------

What: 	sysfs-class-rfkill claim file
When:	Feb 2012
Files:	net/rfkill/core.c
Why:	It is not possible to claim an rfkill driver since 2007. This is
	Documented as obsolete since Feb 2010.
Who: 	anybody or Florian Mickler <florian@mickler.org>

----------------------------

What:	capifs
When:	February 2011
Files:	drivers/isdn/capi/capifs.*
Why:	udev fully replaces this special file system that only contains CAPI
	NCCI TTY device nodes. User space (pppdcapiplugin) works without
	noticing the difference.
Who:	Jan Kiszka <jan.kiszka@web.de>

----------------------------

What:	KVM paravirt mmu host support
When:	January 2011
Why:	The paravirt mmu host support is slower than non-paravirt mmu, both
	on newer and older hardware.  It is already not exposed to the guest,
	and kept only for live migration purposes.
Who:	Avi Kivity <avi@redhat.com>

----------------------------

What:	iwlwifi 50XX module parameters
When:	2.6.40
Why:	The "..50" modules parameters were used to configure 5000 series and
	up devices; different set of module parameters also available for 4965
	with same functionalities. Consolidate both set into single place
	in drivers/net/wireless/iwlwifi/iwl-agn.c

Who:	Wey-Yi Guy <wey-yi.w.guy@intel.com>

----------------------------

What:	iwl4965 alias support
When:	2.6.40
Why:	Internal alias support has been present in module-init-tools for some
	time, the MODULE_ALIAS("iwl4965") boilerplate aliases can be removed
	with no impact.

Who:	Wey-Yi Guy <wey-yi.w.guy@intel.com>

---------------------------

What:	xt_NOTRACK
Files:	net/netfilter/xt_NOTRACK.c
When:	April 2011
Why:	Superseded by xt_CT
Who:	Netfilter developer team <netfilter-devel@vger.kernel.org>

----------------------------

What:	IRQF_DISABLED
When:	2.6.36
Why:	The flag is a NOOP as we run interrupt handlers with interrupts disabled
Who:	Thomas Gleixner <tglx@linutronix.de>

----------------------------

What:	The acpi_sleep=s4_nonvs command line option
When:	2.6.37
Files:	arch/x86/kernel/acpi/sleep.c
Why:	superseded by acpi_sleep=nonvs
Who:	Rafael J. Wysocki <rjw@sisk.pl>

----------------------------

What: 	PCI DMA unmap state API
When:	August 2012
Why:	PCI DMA unmap state API (include/linux/pci-dma.h) was replaced
	with DMA unmap state API (DMA unmap state API can be used for
	any bus).
Who:	FUJITA Tomonori <fujita.tomonori@lab.ntt.co.jp>

----------------------------

What: 	DMA_xxBIT_MASK macros
When:	Jun 2011
Why:	DMA_xxBIT_MASK macros were replaced with DMA_BIT_MASK() macros.
Who:	FUJITA Tomonori <fujita.tomonori@lab.ntt.co.jp>

----------------------------

What:   namespace cgroup (ns_cgroup)
When:   2.6.38
Why:    The ns_cgroup leads to some problems:
	* cgroup creation is out-of-control
	* cgroup name can conflict when pids are looping
	* it is not possible to have a single process handling
	a lot of namespaces without falling in a exponential creation time
	* we may want to create a namespace without creating a cgroup

	The ns_cgroup is replaced by a compatibility flag 'clone_children',
	where a newly created cgroup will copy the parent cgroup values.
	The userspace has to manually create a cgroup and add a task to
	the 'tasks' file.
Who:    Daniel Lezcano <daniel.lezcano@free.fr>

----------------------------

What:	iwlwifi disable_hw_scan module parameters
When:	2.6.40
Why:	Hareware scan is the prefer method for iwlwifi devices for
	scanning operation. Remove software scan support for all the
	iwlwifi devices.

Who:	Wey-Yi Guy <wey-yi.w.guy@intel.com>

----------------------------

What:   access to nfsd auth cache through sys_nfsservctl or '.' files
        in the 'nfsd' filesystem.
When:   2.6.40
Why:    This is a legacy interface which have been replaced by a more
        dynamic cache.  Continuing to maintain this interface is an
        unnecessary burden.
Who:    NeilBrown <neilb@suse.de>

----------------------------

What:	i2c_adapter.id
When:	June 2011
Why:	This field is deprecated. I2C device drivers shouldn't change their
	behavior based on the underlying I2C adapter. Instead, the I2C
	adapter driver should instantiate the I2C devices and provide the
	needed platform-specific information.
Who:	Jean Delvare <khali@linux-fr.org>

----------------------------

What:	cancel_rearming_delayed_work[queue]()
When:	2.6.39

Why:	The functions have been superceded by cancel_delayed_work_sync()
	quite some time ago.  The conversion is trivial and there is no
	in-kernel user left.
Who:	Tejun Heo <tj@kernel.org>

<<<<<<< HEAD
=======
----------------------------

What:	Legacy, non-standard chassis intrusion detection interface.
When:	June 2011
Why:	The adm9240, w83792d and w83793 hardware monitoring drivers have
	legacy interfaces for chassis intrusion detection. A standard
	interface has been added to each driver, so the legacy interface
	can be removed.
Who:	Jean Delvare <khali@linux-fr.org>

>>>>>>> 63310467
----------------------------<|MERGE_RESOLUTION|>--- conflicted
+++ resolved
@@ -592,8 +592,6 @@
 	in-kernel user left.
 Who:	Tejun Heo <tj@kernel.org>
 
-<<<<<<< HEAD
-=======
 ----------------------------
 
 What:	Legacy, non-standard chassis intrusion detection interface.
@@ -604,5 +602,4 @@
 	can be removed.
 Who:	Jean Delvare <khali@linux-fr.org>
 
->>>>>>> 63310467
 ----------------------------