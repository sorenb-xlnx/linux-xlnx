The following is a list of files and features that are going to be
removed in the kernel source tree.  Every entry should contain what
exactly is going away, why it is happening, and who is going to be doing
the work.  When the feature is removed from the kernel, it should also
be removed from this file.

---------------------------

What:	PRISM54
When:	2.6.34

Why:	prism54 FullMAC PCI / Cardbus devices used to be supported only by the
	prism54 wireless driver. After Intersil stopped selling these
	devices in preference for the newer more flexible SoftMAC devices
	a SoftMAC device driver was required and prism54 did not support
	them. The p54pci driver now exists and has been present in the kernel for
	a while. This driver supports both SoftMAC devices and FullMAC devices.
	The main difference between these devices was the amount of memory which
	could be used for the firmware. The SoftMAC devices support a smaller
	amount of memory. Because of this the SoftMAC firmware fits into FullMAC
	devices's memory. p54pci supports not only PCI / Cardbus but also USB
	and SPI. Since p54pci supports all devices prism54 supports
	you will have a conflict. I'm not quite sure how distributions are
	handling this conflict right now. prism54 was kept around due to
	claims users may experience issues when using the SoftMAC driver.
	Time has passed users have not reported issues. If you use prism54
	and for whatever reason you cannot use p54pci please let us know!
	E-mail us at: linux-wireless@vger.kernel.org

	For more information see the p54 wiki page:

	http://wireless.kernel.org/en/users/Drivers/p54

Who:	Luis R. Rodriguez <lrodriguez@atheros.com>

---------------------------

What:	IRQF_SAMPLE_RANDOM
Check:	IRQF_SAMPLE_RANDOM
When:	July 2009

Why:	Many of IRQF_SAMPLE_RANDOM users are technically bogus as entropy
	sources in the kernel's current entropy model. To resolve this, every
	input point to the kernel's entropy pool needs to better document the
	type of entropy source it actually is. This will be replaced with
	additional add_*_randomness functions in drivers/char/random.c

Who:	Robin Getz <rgetz@blackfin.uclinux.org> & Matt Mackall <mpm@selenic.com>

---------------------------

What:	Deprecated snapshot ioctls
When:	2.6.36

Why:	The ioctls in kernel/power/user.c were marked as deprecated long time
	ago. Now they notify users about that so that they need to replace
	their userspace. After some more time, remove them completely.

Who:	Jiri Slaby <jirislaby@gmail.com>

---------------------------

What:	The ieee80211_regdom module parameter
When:	March 2010 / desktop catchup

Why:	This was inherited by the CONFIG_WIRELESS_OLD_REGULATORY code,
	and currently serves as an option for users to define an
	ISO / IEC 3166 alpha2 code for the country they are currently
	present in. Although there are userspace API replacements for this
	through nl80211 distributions haven't yet caught up with implementing
	decent alternatives through standard GUIs. Although available as an
	option through iw or wpa_supplicant its just a matter of time before
	distributions pick up good GUI options for this. The ideal solution
	would actually consist of intelligent designs which would do this for
	the user automatically even when travelling through different countries.
	Until then we leave this module parameter as a compromise.

	When userspace improves with reasonable widely-available alternatives for
	this we will no longer need this module parameter. This entry hopes that
	by the super-futuristically looking date of "March 2010" we will have
	such replacements widely available.

Who:	Luis R. Rodriguez <lrodriguez@atheros.com>

---------------------------

What:	dev->power.power_state
When:	July 2007
Why:	Broken design for runtime control over driver power states, confusing
	driver-internal runtime power management with:  mechanisms to support
	system-wide sleep state transitions; event codes that distinguish
	different phases of swsusp "sleep" transitions; and userspace policy
	inputs.  This framework was never widely used, and most attempts to
	use it were broken.  Drivers should instead be exposing domain-specific
	interfaces either to kernel or to userspace.
Who:	Pavel Machek <pavel@ucw.cz>

---------------------------

What:	Video4Linux API 1 ioctls and from Video devices.
When:	July 2009
Files:	include/linux/videodev.h
Check:	include/linux/videodev.h
Why:	V4L1 AP1 was replaced by V4L2 API during migration from 2.4 to 2.6
	series. The old API have lots of drawbacks and don't provide enough
	means to work with all video and audio standards. The newer API is
	already available on the main drivers and should be used instead.
	Newer drivers should use v4l_compat_translate_ioctl function to handle
	old calls, replacing to newer ones.
	Decoder iocts are using internally to allow video drivers to
	communicate with video decoders. This should also be improved to allow
	V4L2 calls being translated into compatible internal ioctls.
	Compatibility ioctls will be provided, for a while, via 
	v4l1-compat module. 
Who:	Mauro Carvalho Chehab <mchehab@infradead.org>

---------------------------

What:	sys_sysctl
When:	September 2010
Option: CONFIG_SYSCTL_SYSCALL
Why:	The same information is available in a more convenient from
	/proc/sys, and none of the sysctl variables appear to be
	important performance wise.

	Binary sysctls are a long standing source of subtle kernel
	bugs and security issues.

	When I looked several months ago all I could find after
	searching several distributions were 5 user space programs and
	glibc (which falls back to /proc/sys) using this syscall.

	The man page for sysctl(2) documents it as unusable for user
	space programs.

	sysctl(2) is not generally ABI compatible to a 32bit user
	space application on a 64bit and a 32bit kernel.

	For the last several months the policy has been no new binary
	sysctls and no one has put forward an argument to use them.

	Binary sysctls issues seem to keep happening appearing so
	properly deprecating them (with a warning to user space) and a
	2 year grace warning period will mean eventually we can kill
	them and end the pain.

	In the mean time individual binary sysctls can be dealt with
	in a piecewise fashion.

Who:	Eric Biederman <ebiederm@xmission.com>

---------------------------

What:	/proc/<pid>/oom_adj
When:	August 2012
Why:	/proc/<pid>/oom_adj allows userspace to influence the oom killer's
	badness heuristic used to determine which task to kill when the kernel
	is out of memory.

	The badness heuristic has since been rewritten since the introduction of
	this tunable such that its meaning is deprecated.  The value was
	implemented as a bitshift on a score generated by the badness()
	function that did not have any precise units of measure.  With the
	rewrite, the score is given as a proportion of available memory to the
	task allocating pages, so using a bitshift which grows the score
	exponentially is, thus, impossible to tune with fine granularity.

	A much more powerful interface, /proc/<pid>/oom_score_adj, was
	introduced with the oom killer rewrite that allows users to increase or
	decrease the badness() score linearly.  This interface will replace
	/proc/<pid>/oom_adj.

	A warning will be emitted to the kernel log if an application uses this
	deprecated interface.  After it is printed once, future warnings will be
	suppressed until the kernel is rebooted.

---------------------------

What:	remove EXPORT_SYMBOL(kernel_thread)
When:	August 2006
Files:	arch/*/kernel/*_ksyms.c
Check:	kernel_thread
Why:	kernel_thread is a low-level implementation detail.  Drivers should
        use the <linux/kthread.h> API instead which shields them from
	implementation details and provides a higherlevel interface that
	prevents bugs and code duplication
Who:	Christoph Hellwig <hch@lst.de>

---------------------------

What:	Unused EXPORT_SYMBOL/EXPORT_SYMBOL_GPL exports
	(temporary transition config option provided until then)
	The transition config option will also be removed at the same time.
When:	before 2.6.19
Why:	Unused symbols are both increasing the size of the kernel binary
	and are often a sign of "wrong API"
Who:	Arjan van de Ven <arjan@linux.intel.com>

---------------------------

What:	PHYSDEVPATH, PHYSDEVBUS, PHYSDEVDRIVER in the uevent environment
When:	October 2008
Why:	The stacking of class devices makes these values misleading and
	inconsistent.
	Class devices should not carry any of these properties, and bus
	devices have SUBSYTEM and DRIVER as a replacement.
Who:	Kay Sievers <kay.sievers@suse.de>

---------------------------

What:	ACPI procfs interface
When:	July 2008
Why:	ACPI sysfs conversion should be finished by January 2008.
	ACPI procfs interface will be removed in July 2008 so that
	there is enough time for the user space to catch up.
Who:	Zhang Rui <rui.zhang@intel.com>

---------------------------

What:	/proc/acpi/button
When:	August 2007
Why:	/proc/acpi/button has been replaced by events to the input layer
	since 2.6.20.
Who:	Len Brown <len.brown@intel.com>

---------------------------

What:	/proc/acpi/event
When:	February 2008
Why:	/proc/acpi/event has been replaced by events via the input layer
	and netlink since 2.6.23.
Who:	Len Brown <len.brown@intel.com>

---------------------------

What:	i386/x86_64 bzImage symlinks
When:	April 2010

Why:	The i386/x86_64 merge provides a symlink to the old bzImage
	location so not yet updated user space tools, e.g. package
	scripts, do not break.
Who:	Thomas Gleixner <tglx@linutronix.de>

---------------------------

What:	GPIO autorequest on gpio_direction_{input,output}() in gpiolib
When:	February 2010
Why:	All callers should use explicit gpio_request()/gpio_free().
	The autorequest mechanism in gpiolib was provided mostly as a
	migration aid for legacy GPIO interfaces (for SOC based GPIOs).
	Those users have now largely migrated.  Platforms implementing
	the GPIO interfaces without using gpiolib will see no changes.
Who:	David Brownell <dbrownell@users.sourceforge.net>
---------------------------

What:	b43 support for firmware revision < 410
When:	The schedule was July 2008, but it was decided that we are going to keep the
        code as long as there are no major maintanance headaches.
	So it _could_ be removed _any_ time now, if it conflicts with something new.
Why:	The support code for the old firmware hurts code readability/maintainability
	and slightly hurts runtime performance. Bugfixes for the old firmware
	are not provided by Broadcom anymore.
Who:	Michael Buesch <mb@bu3sch.de>

---------------------------

What:	/sys/o2cb symlink
When:	January 2010
Why:	/sys/fs/o2cb is the proper location for this information - /sys/o2cb
	exists as a symlink for backwards compatibility for old versions of
	ocfs2-tools. 2 years should be sufficient time to phase in new versions
	which know to look in /sys/fs/o2cb.
Who:	ocfs2-devel@oss.oracle.com

---------------------------

What:	Ability for non root users to shm_get hugetlb pages based on mlock
	resource limits
When:	2.6.31
Why:	Non root users need to be part of /proc/sys/vm/hugetlb_shm_group or
	have CAP_IPC_LOCK to be able to allocate shm segments backed by
	huge pages.  The mlock based rlimit check to allow shm hugetlb is
	inconsistent with mmap based allocations.  Hence it is being
	deprecated.
Who:	Ravikiran Thirumalai <kiran@scalex86.org>

---------------------------

What:	CONFIG_THERMAL_HWMON
When:	January 2009
Why:	This option was introduced just to allow older lm-sensors userspace
	to keep working over the upgrade to 2.6.26. At the scheduled time of
	removal fixed lm-sensors (2.x or 3.x) should be readily available.
Who:	Rene Herman <rene.herman@gmail.com>

---------------------------

What:	Code that is now under CONFIG_WIRELESS_EXT_SYSFS
	(in net/core/net-sysfs.c)
When:	After the only user (hal) has seen a release with the patches
	for enough time, probably some time in 2010.
Why:	Over 1K .text/.data size reduction, data is available in other
	ways (ioctls)
Who:	Johannes Berg <johannes@sipsolutions.net>

---------------------------

What:	sysfs ui for changing p4-clockmod parameters
When:	September 2009
Why:	See commits 129f8ae9b1b5be94517da76009ea956e89104ce8 and
	e088e4c9cdb618675874becb91b2fd581ee707e6.
	Removal is subject to fixing any remaining bugs in ACPI which may
	cause the thermal throttling not to happen at the right time.
Who:	Dave Jones <davej@redhat.com>, Matthew Garrett <mjg@redhat.com>

-----------------------------

What:	__do_IRQ all in one fits nothing interrupt handler
When:	2.6.32
Why:	__do_IRQ was kept for easy migration to the type flow handlers.
	More than two years of migration time is enough.
Who:	Thomas Gleixner <tglx@linutronix.de>

-----------------------------

What:	fakephp and associated sysfs files in /sys/bus/pci/slots/
When:	2011
Why:	In 2.6.27, the semantics of /sys/bus/pci/slots was redefined to
	represent a machine's physical PCI slots. The change in semantics
	had userspace implications, as the hotplug core no longer allowed
	drivers to create multiple sysfs files per physical slot (required
	for multi-function devices, e.g.). fakephp was seen as a developer's
	tool only, and its interface changed. Too late, we learned that
	there were some users of the fakephp interface.

	In 2.6.30, the original fakephp interface was restored. At the same
	time, the PCI core gained the ability that fakephp provided, namely
	function-level hot-remove and hot-add.

	Since the PCI core now provides the same functionality, exposed in:

		/sys/bus/pci/rescan
		/sys/bus/pci/devices/.../remove
		/sys/bus/pci/devices/.../rescan

	there is no functional reason to maintain fakephp as well.

	We will keep the existing module so that 'modprobe fakephp' will
	present the old /sys/bus/pci/slots/... interface for compatibility,
	but users are urged to migrate their applications to the API above.

	After a reasonable transition period, we will remove the legacy
	fakephp interface.
Who:	Alex Chiang <achiang@hp.com>

---------------------------

What:	CONFIG_RFKILL_INPUT
When:	2.6.33
Why:	Should be implemented in userspace, policy daemon.
Who:	Johannes Berg <johannes@sipsolutions.net>

----------------------------

What:	sound-slot/service-* module aliases and related clutters in
	sound/sound_core.c
When:	August 2010
Why:	OSS sound_core grabs all legacy minors (0-255) of SOUND_MAJOR
	(14) and requests modules using custom sound-slot/service-*
	module aliases.  The only benefit of doing this is allowing
	use of custom module aliases which might as well be considered
	a bug at this point.  This preemptive claiming prevents
	alternative OSS implementations.

	Till the feature is removed, the kernel will be requesting
	both sound-slot/service-* and the standard char-major-* module
	aliases and allow turning off the pre-claiming selectively via
	CONFIG_SOUND_OSS_CORE_PRECLAIM and soundcore.preclaim_oss
	kernel parameter.

	After the transition phase is complete, both the custom module
	aliases and switches to disable it will go away.  This removal
	will also allow making ALSA OSS emulation independent of
	sound_core.  The dependency will be broken then too.
Who:	Tejun Heo <tj@kernel.org>

----------------------------

What:	Support for lcd_switch and display_get in asus-laptop driver
When:	March 2010
Why:	These two features use non-standard interfaces. There are the
	only features that really need multiple path to guess what's
	the right method name on a specific laptop.

	Removing them will allow to remove a lot of code an significantly
	clean the drivers.

	This will affect the backlight code which won't be able to know
	if the backlight is on or off. The platform display file will also be
	write only (like the one in eeepc-laptop).

	This should'nt affect a lot of user because they usually know
	when their display is on or off.

Who:	Corentin Chary <corentin.chary@gmail.com>

----------------------------

What:	sysfs-class-rfkill state file
When:	Feb 2014
Files:	net/rfkill/core.c
Why: 	Documented as obsolete since Feb 2010. This file is limited to 3
	states while the rfkill drivers can have 4 states.
Who: 	anybody or Florian Mickler <florian@mickler.org>

----------------------------

What: 	sysfs-class-rfkill claim file
When:	Feb 2012
Files:	net/rfkill/core.c
Why:	It is not possible to claim an rfkill driver since 2007. This is
	Documented as obsolete since Feb 2010.
Who: 	anybody or Florian Mickler <florian@mickler.org>

----------------------------

What:	capifs
When:	February 2011
Files:	drivers/isdn/capi/capifs.*
Why:	udev fully replaces this special file system that only contains CAPI
	NCCI TTY device nodes. User space (pppdcapiplugin) works without
	noticing the difference.
Who:	Jan Kiszka <jan.kiszka@web.de>

----------------------------

What:	KVM paravirt mmu host support
When:	January 2011
Why:	The paravirt mmu host support is slower than non-paravirt mmu, both
	on newer and older hardware.  It is already not exposed to the guest,
	and kept only for live migration purposes.
Who:	Avi Kivity <avi@redhat.com>

----------------------------

What:	iwlwifi 50XX module parameters
When:	2.6.40
Why:	The "..50" modules parameters were used to configure 5000 series and
	up devices; different set of module parameters also available for 4965
	with same functionalities. Consolidate both set into single place
	in drivers/net/wireless/iwlwifi/iwl-agn.c

Who:	Wey-Yi Guy <wey-yi.w.guy@intel.com>

----------------------------

What:	iwl4965 alias support
When:	2.6.40
Why:	Internal alias support has been present in module-init-tools for some
	time, the MODULE_ALIAS("iwl4965") boilerplate aliases can be removed
	with no impact.

Who:	Wey-Yi Guy <wey-yi.w.guy@intel.com>

---------------------------

What:	xt_NOTRACK
Files:	net/netfilter/xt_NOTRACK.c
When:	April 2011
Why:	Superseded by xt_CT
Who:	Netfilter developer team <netfilter-devel@vger.kernel.org>

---------------------------

What:	video4linux /dev/vtx teletext API support
When:	2.6.35
Files:	drivers/media/video/saa5246a.c drivers/media/video/saa5249.c
	include/linux/videotext.h
Why:	The vtx device nodes have been superseded by vbi device nodes
	for many years. No applications exist that use the vtx support.
	Of the two i2c drivers that actually support this API the saa5249
	has been impossible to use for a year now and no known hardware
	that supports this device exists. The saa5246a is theoretically
	supported by the old mxb boards, but it never actually worked.

	In summary: there is no hardware that can use this API and there
	are no applications actually implementing this API.

	The vtx support still reserves minors 192-223 and we would really
	like to reuse those for upcoming new functionality. In the unlikely
	event that new hardware appears that wants to use the functionality
	provided by the vtx API, then that functionality should be build
	around the sliced VBI API instead.
Who:	Hans Verkuil <hverkuil@xs4all.nl>

----------------------------

What:	IRQF_DISABLED
When:	2.6.36
Why:	The flag is a NOOP as we run interrupt handlers with interrupts disabled
Who:	Thomas Gleixner <tglx@linutronix.de>

----------------------------

What:	old ieee1394 subsystem (CONFIG_IEEE1394)
When:	2.6.37
Files:	drivers/ieee1394/ except init_ohci1394_dma.c
Why:	superseded by drivers/firewire/ (CONFIG_FIREWIRE) which offers more
	features, better performance, and better security, all with smaller
	and more modern code base
Who:	Stefan Richter <stefanr@s5r6.in-berlin.de>

----------------------------

What:	The acpi_sleep=s4_nonvs command line option
When:	2.6.37
Files:	arch/x86/kernel/acpi/sleep.c
Why:	superseded by acpi_sleep=nonvs
Who:	Rafael J. Wysocki <rjw@sisk.pl>

----------------------------

What: 	PCI DMA unmap state API
When:	August 2012
Why:	PCI DMA unmap state API (include/linux/pci-dma.h) was replaced
	with DMA unmap state API (DMA unmap state API can be used for
	any bus).
Who:	FUJITA Tomonori <fujita.tomonori@lab.ntt.co.jp>

----------------------------

What: 	DMA_xxBIT_MASK macros
When:	Jun 2011
Why:	DMA_xxBIT_MASK macros were replaced with DMA_BIT_MASK() macros.
Who:	FUJITA Tomonori <fujita.tomonori@lab.ntt.co.jp>

----------------------------

<<<<<<< HEAD
What:	iwlwifi disable_hw_scan module parameters
When:	2.6.40
Why:	Hareware scan is the prefer method for iwlwifi devices for
	scanning operation. Remove software scan support for all the
	iwlwifi devices.

Who:	Wey-Yi Guy <wey-yi.w.guy@intel.com>

----------------------------
=======
What:   access to nfsd auth cache through sys_nfsservctl or '.' files
        in the 'nfsd' filesystem.
When:   2.6.40
Why:    This is a legacy interface which have been replaced by a more
        dynamic cache.  Continuing to maintain this interface is an
        unnecessary burden.
Who:    NeilBrown <neilb@suse.de>

----------------------------
	
>>>>>>> 92476850
<|MERGE_RESOLUTION|>--- conflicted
+++ resolved
@@ -536,17 +536,6 @@
 
 ----------------------------
 
-<<<<<<< HEAD
-What:	iwlwifi disable_hw_scan module parameters
-When:	2.6.40
-Why:	Hareware scan is the prefer method for iwlwifi devices for
-	scanning operation. Remove software scan support for all the
-	iwlwifi devices.
-
-Who:	Wey-Yi Guy <wey-yi.w.guy@intel.com>
-
-----------------------------
-=======
 What:   access to nfsd auth cache through sys_nfsservctl or '.' files
         in the 'nfsd' filesystem.
 When:   2.6.40
@@ -557,4 +546,12 @@
 
 ----------------------------
 	
->>>>>>> 92476850
+What:	iwlwifi disable_hw_scan module parameters
+When:	2.6.40
+Why:	Hareware scan is the prefer method for iwlwifi devices for
+	scanning operation. Remove software scan support for all the
+	iwlwifi devices.
+
+Who:	Wey-Yi Guy <wey-yi.w.guy@intel.com>
+
+----------------------------