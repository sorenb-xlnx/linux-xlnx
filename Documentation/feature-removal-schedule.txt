--- conflicted
+++ resolved
@@ -565,7 +565,6 @@
 
 ----------------------------
 
-<<<<<<< HEAD
 What:	Legacy, non-standard chassis intrusion detection interface.
 When:	June 2011
 Why:	The adm9240, w83792d and w83793 hardware monitoring drivers have
@@ -573,7 +572,9 @@
 	interface has been added to each driver, so the legacy interface
 	can be removed.
 Who:	Jean Delvare <khali@linux-fr.org>
-=======
+
+----------------------------
+
 What:	cancel_rearming_delayed_work[queue]()
 When:	2.6.39
 
@@ -581,6 +582,5 @@
 	quite some time ago.  The conversion is trivial and there is no
 	in-kernel user left.
 Who:	Tejun Heo <tj@kernel.org>
->>>>>>> 1fb0629b
 
 ----------------------------