--- conflicted
+++ resolved
@@ -203,21 +203,21 @@
 
 ---------------------------
 
-<<<<<<< HEAD
+What:	i386/x86_64 bzImage symlinks
+When:	April 2008
+
+Why:	The i386/x86_64 merge provides a symlink to the old bzImage
+	location so not yet updated user space tools, e.g. package
+	scripts, do not break.
+Who:	Thomas Gleixner <tglx@linutronix.de>
+
+---------------------------
+
 What:   sk98lin network driver
 When:   Feburary 2008
 Why:    In kernel tree version of driver is unmaintained. Sk98lin driver
 	replaced by the skge driver. 
 Who:    Stephen Hemminger <shemminger@linux-foundation.org>
-=======
-What:	i386/x86_64 bzImage symlinks
-When:	April 2008
-
-Why:	The i386/x86_64 merge provides a symlink to the old bzImage
-	location so not yet updated user space tools, e.g. package
-	scripts, do not break.
-Who:	Thomas Gleixner <tglx@linutronix.de>
->>>>>>> 8eefca48
 
 ---------------------------
 
