The following is a list of files and features that are going to be
removed in the kernel source tree.  Every entry should contain what
exactly is going away, why it is happening, and who is going to be doing
the work.  When the feature is removed from the kernel, it should also
be removed from this file.

---------------------------

What:	USER_SCHED
When:	2.6.34

Why:	USER_SCHED was implemented as a proof of concept for group scheduling.
	The effect of USER_SCHED can already be achieved from userspace with
	the help of libcgroup. The removal of USER_SCHED will also simplify
	the scheduler code with the removal of one major ifdef. There are also
	issues USER_SCHED has with USER_NS. A decision was taken not to fix
	those and instead remove USER_SCHED. Also new group scheduling
	features will not be implemented for USER_SCHED.

Who:	Dhaval Giani <dhaval@linux.vnet.ibm.com>

---------------------------

What:	PRISM54
When:	2.6.34

Why:	prism54 FullMAC PCI / Cardbus devices used to be supported only by the
	prism54 wireless driver. After Intersil stopped selling these
	devices in preference for the newer more flexible SoftMAC devices
	a SoftMAC device driver was required and prism54 did not support
	them. The p54pci driver now exists and has been present in the kernel for
	a while. This driver supports both SoftMAC devices and FullMAC devices.
	The main difference between these devices was the amount of memory which
	could be used for the firmware. The SoftMAC devices support a smaller
	amount of memory. Because of this the SoftMAC firmware fits into FullMAC
	devices's memory. p54pci supports not only PCI / Cardbus but also USB
	and SPI. Since p54pci supports all devices prism54 supports
	you will have a conflict. I'm not quite sure how distributions are
	handling this conflict right now. prism54 was kept around due to
	claims users may experience issues when using the SoftMAC driver.
	Time has passed users have not reported issues. If you use prism54
	and for whatever reason you cannot use p54pci please let us know!
	E-mail us at: linux-wireless@vger.kernel.org

	For more information see the p54 wiki page:

	http://wireless.kernel.org/en/users/Drivers/p54

Who:	Luis R. Rodriguez <lrodriguez@atheros.com>

---------------------------

What:	IRQF_SAMPLE_RANDOM
Check:	IRQF_SAMPLE_RANDOM
When:	July 2009

Why:	Many of IRQF_SAMPLE_RANDOM users are technically bogus as entropy
	sources in the kernel's current entropy model. To resolve this, every
	input point to the kernel's entropy pool needs to better document the
	type of entropy source it actually is. This will be replaced with
	additional add_*_randomness functions in drivers/char/random.c

Who:	Robin Getz <rgetz@blackfin.uclinux.org> & Matt Mackall <mpm@selenic.com>

---------------------------

What:	The ieee80211_regdom module parameter
When:	March 2010 / desktop catchup

Why:	This was inherited by the CONFIG_WIRELESS_OLD_REGULATORY code,
	and currently serves as an option for users to define an
	ISO / IEC 3166 alpha2 code for the country they are currently
	present in. Although there are userspace API replacements for this
	through nl80211 distributions haven't yet caught up with implementing
	decent alternatives through standard GUIs. Although available as an
	option through iw or wpa_supplicant its just a matter of time before
	distributions pick up good GUI options for this. The ideal solution
	would actually consist of intelligent designs which would do this for
	the user automatically even when travelling through different countries.
	Until then we leave this module parameter as a compromise.

	When userspace improves with reasonable widely-available alternatives for
	this we will no longer need this module parameter. This entry hopes that
	by the super-futuristically looking date of "March 2010" we will have
	such replacements widely available.

Who:	Luis R. Rodriguez <lrodriguez@atheros.com>

---------------------------

What:	dev->power.power_state
When:	July 2007
Why:	Broken design for runtime control over driver power states, confusing
	driver-internal runtime power management with:  mechanisms to support
	system-wide sleep state transitions; event codes that distinguish
	different phases of swsusp "sleep" transitions; and userspace policy
	inputs.  This framework was never widely used, and most attempts to
	use it were broken.  Drivers should instead be exposing domain-specific
	interfaces either to kernel or to userspace.
Who:	Pavel Machek <pavel@suse.cz>

---------------------------

What:	Video4Linux API 1 ioctls and from Video devices.
When:	July 2009
Files:	include/linux/videodev.h
Check:	include/linux/videodev.h
Why:	V4L1 AP1 was replaced by V4L2 API during migration from 2.4 to 2.6
	series. The old API have lots of drawbacks and don't provide enough
	means to work with all video and audio standards. The newer API is
	already available on the main drivers and should be used instead.
	Newer drivers should use v4l_compat_translate_ioctl function to handle
	old calls, replacing to newer ones.
	Decoder iocts are using internally to allow video drivers to
	communicate with video decoders. This should also be improved to allow
	V4L2 calls being translated into compatible internal ioctls.
	Compatibility ioctls will be provided, for a while, via 
	v4l1-compat module. 
Who:	Mauro Carvalho Chehab <mchehab@infradead.org>

---------------------------

What:	PCMCIA control ioctl (needed for pcmcia-cs [cardmgr, cardctl])
When:	November 2005
Files:	drivers/pcmcia/: pcmcia_ioctl.c
Why:	With the 16-bit PCMCIA subsystem now behaving (almost) like a
	normal hotpluggable bus, and with it using the default kernel
	infrastructure (hotplug, driver core, sysfs) keeping the PCMCIA
	control ioctl needed by cardmgr and cardctl from pcmcia-cs is
	unnecessary, and makes further cleanups and integration of the
	PCMCIA subsystem into the Linux kernel device driver model more
	difficult. The features provided by cardmgr and cardctl are either
	handled by the kernel itself now or are available in the new
	pcmciautils package available at
	http://kernel.org/pub/linux/utils/kernel/pcmcia/
Who:	Dominik Brodowski <linux@brodo.de>

---------------------------

What:	sys_sysctl
When:	September 2010
Option: CONFIG_SYSCTL_SYSCALL
Why:	The same information is available in a more convenient from
	/proc/sys, and none of the sysctl variables appear to be
	important performance wise.

	Binary sysctls are a long standing source of subtle kernel
	bugs and security issues.

	When I looked several months ago all I could find after
	searching several distributions were 5 user space programs and
	glibc (which falls back to /proc/sys) using this syscall.

	The man page for sysctl(2) documents it as unusable for user
	space programs.

	sysctl(2) is not generally ABI compatible to a 32bit user
	space application on a 64bit and a 32bit kernel.

	For the last several months the policy has been no new binary
	sysctls and no one has put forward an argument to use them.

	Binary sysctls issues seem to keep happening appearing so
	properly deprecating them (with a warning to user space) and a
	2 year grace warning period will mean eventually we can kill
	them and end the pain.

	In the mean time individual binary sysctls can be dealt with
	in a piecewise fashion.

Who:	Eric Biederman <ebiederm@xmission.com>

---------------------------

What:	remove EXPORT_SYMBOL(kernel_thread)
When:	August 2006
Files:	arch/*/kernel/*_ksyms.c
Check:	kernel_thread
Why:	kernel_thread is a low-level implementation detail.  Drivers should
        use the <linux/kthread.h> API instead which shields them from
	implementation details and provides a higherlevel interface that
	prevents bugs and code duplication
Who:	Christoph Hellwig <hch@lst.de>

---------------------------

What:	Unused EXPORT_SYMBOL/EXPORT_SYMBOL_GPL exports
	(temporary transition config option provided until then)
	The transition config option will also be removed at the same time.
When:	before 2.6.19
Why:	Unused symbols are both increasing the size of the kernel binary
	and are often a sign of "wrong API"
Who:	Arjan van de Ven <arjan@linux.intel.com>

---------------------------

What:	PHYSDEVPATH, PHYSDEVBUS, PHYSDEVDRIVER in the uevent environment
When:	October 2008
Why:	The stacking of class devices makes these values misleading and
	inconsistent.
	Class devices should not carry any of these properties, and bus
	devices have SUBSYTEM and DRIVER as a replacement.
Who:	Kay Sievers <kay.sievers@suse.de>

---------------------------

What:	ACPI procfs interface
When:	July 2008
Why:	ACPI sysfs conversion should be finished by January 2008.
	ACPI procfs interface will be removed in July 2008 so that
	there is enough time for the user space to catch up.
Who:	Zhang Rui <rui.zhang@intel.com>

---------------------------

What:	/proc/acpi/button
When:	August 2007
Why:	/proc/acpi/button has been replaced by events to the input layer
	since 2.6.20.
Who:	Len Brown <len.brown@intel.com>

---------------------------

What:	/proc/acpi/event
When:	February 2008
Why:	/proc/acpi/event has been replaced by events via the input layer
	and netlink since 2.6.23.
Who:	Len Brown <len.brown@intel.com>

---------------------------

What:	i386/x86_64 bzImage symlinks
When:	April 2010

Why:	The i386/x86_64 merge provides a symlink to the old bzImage
	location so not yet updated user space tools, e.g. package
	scripts, do not break.
Who:	Thomas Gleixner <tglx@linutronix.de>

---------------------------

What (Why):
	- xt_recent: the old ipt_recent proc dir
	  (superseded by /proc/net/xt_recent)

When:	January 2009 or Linux 2.7.0, whichever comes first
Why:	Superseded by newer revisions or modules
Who:	Jan Engelhardt <jengelh@computergmbh.de>

---------------------------

What:	GPIO autorequest on gpio_direction_{input,output}() in gpiolib
When:	February 2010
Why:	All callers should use explicit gpio_request()/gpio_free().
	The autorequest mechanism in gpiolib was provided mostly as a
	migration aid for legacy GPIO interfaces (for SOC based GPIOs).
	Those users have now largely migrated.  Platforms implementing
	the GPIO interfaces without using gpiolib will see no changes.
Who:	David Brownell <dbrownell@users.sourceforge.net>
---------------------------

What:	b43 support for firmware revision < 410
When:	The schedule was July 2008, but it was decided that we are going to keep the
        code as long as there are no major maintanance headaches.
	So it _could_ be removed _any_ time now, if it conflicts with something new.
Why:	The support code for the old firmware hurts code readability/maintainability
	and slightly hurts runtime performance. Bugfixes for the old firmware
	are not provided by Broadcom anymore.
Who:	Michael Buesch <mb@bu3sch.de>

---------------------------

What:	/sys/o2cb symlink
When:	January 2010
Why:	/sys/fs/o2cb is the proper location for this information - /sys/o2cb
	exists as a symlink for backwards compatibility for old versions of
	ocfs2-tools. 2 years should be sufficient time to phase in new versions
	which know to look in /sys/fs/o2cb.
Who:	ocfs2-devel@oss.oracle.com

---------------------------

What:	Ability for non root users to shm_get hugetlb pages based on mlock
	resource limits
When:	2.6.31
Why:	Non root users need to be part of /proc/sys/vm/hugetlb_shm_group or
	have CAP_IPC_LOCK to be able to allocate shm segments backed by
	huge pages.  The mlock based rlimit check to allow shm hugetlb is
	inconsistent with mmap based allocations.  Hence it is being
	deprecated.
Who:	Ravikiran Thirumalai <kiran@scalex86.org>

---------------------------

What:	CONFIG_THERMAL_HWMON
When:	January 2009
Why:	This option was introduced just to allow older lm-sensors userspace
	to keep working over the upgrade to 2.6.26. At the scheduled time of
	removal fixed lm-sensors (2.x or 3.x) should be readily available.
Who:	Rene Herman <rene.herman@gmail.com>

---------------------------

What:	Code that is now under CONFIG_WIRELESS_EXT_SYSFS
	(in net/core/net-sysfs.c)
When:	After the only user (hal) has seen a release with the patches
	for enough time, probably some time in 2010.
Why:	Over 1K .text/.data size reduction, data is available in other
	ways (ioctls)
Who:	Johannes Berg <johannes@sipsolutions.net>

---------------------------

What: CONFIG_NF_CT_ACCT
When: 2.6.29
Why:  Accounting can now be enabled/disabled without kernel recompilation.
      Currently used only to set a default value for a feature that is also
      controlled by a kernel/module/sysfs/sysctl parameter.
Who:  Krzysztof Piotr Oledzki <ole@ans.pl>

---------------------------

What:	sysfs ui for changing p4-clockmod parameters
When:	September 2009
Why:	See commits 129f8ae9b1b5be94517da76009ea956e89104ce8 and
	e088e4c9cdb618675874becb91b2fd581ee707e6.
	Removal is subject to fixing any remaining bugs in ACPI which may
	cause the thermal throttling not to happen at the right time.
Who:	Dave Jones <davej@redhat.com>, Matthew Garrett <mjg@redhat.com>

-----------------------------

What:	__do_IRQ all in one fits nothing interrupt handler
When:	2.6.32
Why:	__do_IRQ was kept for easy migration to the type flow handlers.
	More than two years of migration time is enough.
Who:	Thomas Gleixner <tglx@linutronix.de>

-----------------------------

What:	fakephp and associated sysfs files in /sys/bus/pci/slots/
When:	2011
Why:	In 2.6.27, the semantics of /sys/bus/pci/slots was redefined to
	represent a machine's physical PCI slots. The change in semantics
	had userspace implications, as the hotplug core no longer allowed
	drivers to create multiple sysfs files per physical slot (required
	for multi-function devices, e.g.). fakephp was seen as a developer's
	tool only, and its interface changed. Too late, we learned that
	there were some users of the fakephp interface.

	In 2.6.30, the original fakephp interface was restored. At the same
	time, the PCI core gained the ability that fakephp provided, namely
	function-level hot-remove and hot-add.

	Since the PCI core now provides the same functionality, exposed in:

		/sys/bus/pci/rescan
		/sys/bus/pci/devices/.../remove
		/sys/bus/pci/devices/.../rescan

	there is no functional reason to maintain fakephp as well.

	We will keep the existing module so that 'modprobe fakephp' will
	present the old /sys/bus/pci/slots/... interface for compatibility,
	but users are urged to migrate their applications to the API above.

	After a reasonable transition period, we will remove the legacy
	fakephp interface.
Who:	Alex Chiang <achiang@hp.com>

---------------------------

What:	CONFIG_RFKILL_INPUT
When:	2.6.33
Why:	Should be implemented in userspace, policy daemon.
Who:	Johannes Berg <johannes@sipsolutions.net>

---------------------------

What:	CONFIG_INOTIFY
When:	2.6.33
Why:	last user (audit) will be converted to the newer more generic
	and more easily maintained fsnotify subsystem
Who:	Eric Paris <eparis@redhat.com>

----------------------------

What:	lock_policy_rwsem_* and unlock_policy_rwsem_* will not be
	exported interface anymore.
When:	2.6.33
Why:	cpu_policy_rwsem has a new cleaner definition making it local to
	cpufreq core and contained inside cpufreq.c. Other dependent
	drivers should not use it in order to safely avoid lockdep issues.
Who:	Venkatesh Pallipadi <venkatesh.pallipadi@intel.com>

----------------------------

What:	sound-slot/service-* module aliases and related clutters in
	sound/sound_core.c
When:	August 2010
Why:	OSS sound_core grabs all legacy minors (0-255) of SOUND_MAJOR
	(14) and requests modules using custom sound-slot/service-*
	module aliases.  The only benefit of doing this is allowing
	use of custom module aliases which might as well be considered
	a bug at this point.  This preemptive claiming prevents
	alternative OSS implementations.

	Till the feature is removed, the kernel will be requesting
	both sound-slot/service-* and the standard char-major-* module
	aliases and allow turning off the pre-claiming selectively via
	CONFIG_SOUND_OSS_CORE_PRECLAIM and soundcore.preclaim_oss
	kernel parameter.

	After the transition phase is complete, both the custom module
	aliases and switches to disable it will go away.  This removal
	will also allow making ALSA OSS emulation independent of
	sound_core.  The dependency will be broken then too.
Who:	Tejun Heo <tj@kernel.org>

----------------------------

What:	Support for VMware's guest paravirtuliazation technique [VMI] will be
	dropped.
When:	2.6.37 or earlier.
Why:	With the recent innovations in CPU hardware acceleration technologies
	from Intel and AMD, VMware ran a few experiments to compare these
	techniques to guest paravirtualization technique on VMware's platform.
	These hardware assisted virtualization techniques have outperformed the
	performance benefits provided by VMI in most of the workloads. VMware
	expects that these hardware features will be ubiquitous in a couple of
	years, as a result, VMware has started a phased retirement of this
	feature from the hypervisor. We will be removing this feature from the
	Kernel too. Right now we are targeting 2.6.37 but can retire earlier if
	technical reasons (read opportunity to remove major chunk of pvops)
	arise.

	Please note that VMI has always been an optimization and non-VMI kernels
	still work fine on VMware's platform.
	Latest versions of VMware's product which support VMI are,
	Workstation 7.0 and VSphere 4.0 on ESX side, future maintainence
	releases for these products will continue supporting VMI.

	For more details about VMI retirement take a look at this,
	http://blogs.vmware.com/guestosguide/2009/09/vmi-retirement.html

Who:	Alok N Kataria <akataria@vmware.com>

----------------------------

What:	adt7473 hardware monitoring driver
When:	February 2010
Why:	Obsoleted by the adt7475 driver.
Who:	Jean Delvare <khali@linux-fr.org>

---------------------------
What:	Support for lcd_switch and display_get in asus-laptop driver
When:	March 2010
Why:	These two features use non-standard interfaces. There are the
	only features that really need multiple path to guess what's
	the right method name on a specific laptop.

	Removing them will allow to remove a lot of code an significantly
	clean the drivers.

	This will affect the backlight code which won't be able to know
	if the backlight is on or off. The platform display file will also be
	write only (like the one in eeepc-laptop).

	This should'nt affect a lot of user because they usually know
	when their display is on or off.

Who:	Corentin Chary <corentin.chary@gmail.com>

----------------------------

What:	usbvideo quickcam_messenger driver
When:	2.6.35
Files:	drivers/media/video/usbvideo/quickcam_messenger.[ch]
Why:	obsolete v4l1 driver replaced by gspca_stv06xx
Who:	Hans de Goede <hdegoede@redhat.com>

----------------------------

What:	ov511 v4l1 driver
When:	2.6.35
Files:	drivers/media/video/ov511.[ch]
Why:	obsolete v4l1 driver replaced by gspca_ov519
Who:	Hans de Goede <hdegoede@redhat.com>

----------------------------

What:	w9968cf v4l1 driver
When:	2.6.35
Files:	drivers/media/video/w9968cf*.[ch]
Why:	obsolete v4l1 driver replaced by gspca_ov519
Who:	Hans de Goede <hdegoede@redhat.com>

----------------------------

What:	ovcamchip sensor framework
When:	2.6.35
Files:	drivers/media/video/ovcamchip/*
Why:	Only used by obsoleted v4l1 drivers
Who:	Hans de Goede <hdegoede@redhat.com>

----------------------------

What:	stv680 v4l1 driver
When:	2.6.35
Files:	drivers/media/video/stv680.[ch]
Why:	obsolete v4l1 driver replaced by gspca_stv0680
Who:	Hans de Goede <hdegoede@redhat.com>

----------------------------

What:	zc0301 v4l driver
When:	2.6.35
Files:	drivers/media/video/zc0301/*
Why:	Duplicate functionality with the gspca_zc3xx driver, zc0301 only
	supports 2 USB-ID's (because it only supports a limited set of
	sensors) wich are also supported by the gspca_zc3xx driver
	(which supports 53 USB-ID's in total)
Who:	Hans de Goede <hdegoede@redhat.com>

----------------------------

<<<<<<< HEAD
What:	KVM memory aliases support
When:	July 2010
Why:	Memory aliasing support is used for speeding up guest vga access
	through the vga windows.

	Modern userspace no longer uses this feature, so it's just bitrotted
	code and can be removed with no impact.
Who:	Avi Kivity <avi@redhat.com>

----------------------------

What:	KVM kernel-allocated memory slots
When:	July 2010
Why:	Since 2.6.25, kvm supports user-allocated memory slots, which are
	much more flexible than kernel-allocated slots.  All current userspace
	supports the newer interface and this code can be removed with no
	impact.
Who:	Avi Kivity <avi@redhat.com>

----------------------------

What:	KVM paravirt mmu host support
When:	January 2011
Why:	The paravirt mmu host support is slower than non-paravirt mmu, both
	on newer and older hardware.  It is already not exposed to the guest,
	and kept only for live migration purposes.
Who:	Avi Kivity <avi@redhat.com>
=======
What:	corgikbd, spitzkbd, tosakbd driver
When:	2.6.35
Files:	drivers/input/keyboard/{corgi,spitz,tosa}kbd.c
Why:	We now have a generic GPIO based matrix keyboard driver that
	are fully capable of handling all the keys on these devices.
	The original drivers manipulate the GPIO registers directly
	and so are difficult to maintain.
Who:	Eric Miao <eric.y.miao@gmail.com>

----------------------------

What:	corgi_ssp and corgi_ts driver
When:	2.6.35
Files:	arch/arm/mach-pxa/corgi_ssp.c, drivers/input/touchscreen/corgi_ts.c
Why:	The corgi touchscreen is now deprecated in favour of the generic
	ads7846.c driver. The noise reduction technique used in corgi_ts.c,
	that's to wait till vsync before ADC sampling, is also integrated into
	ads7846 driver now. Provided that the original driver is not generic
	and is difficult to maintain, it will be removed later.
Who:	Eric Miao <eric.y.miao@gmail.com>
>>>>>>> 5deeac99
<|MERGE_RESOLUTION|>--- conflicted
+++ resolved
@@ -524,7 +524,6 @@
 
 ----------------------------
 
-<<<<<<< HEAD
 What:	KVM memory aliases support
 When:	July 2010
 Why:	Memory aliasing support is used for speeding up guest vga access
@@ -552,7 +551,9 @@
 	on newer and older hardware.  It is already not exposed to the guest,
 	and kept only for live migration purposes.
 Who:	Avi Kivity <avi@redhat.com>
-=======
+
+----------------------------
+
 What:	corgikbd, spitzkbd, tosakbd driver
 When:	2.6.35
 Files:	drivers/input/keyboard/{corgi,spitz,tosa}kbd.c
@@ -572,5 +573,4 @@
 	that's to wait till vsync before ADC sampling, is also integrated into
 	ads7846 driver now. Provided that the original driver is not generic
 	and is difficult to maintain, it will be removed later.
-Who:	Eric Miao <eric.y.miao@gmail.com>
->>>>>>> 5deeac99
+Who:	Eric Miao <eric.y.miao@gmail.com>