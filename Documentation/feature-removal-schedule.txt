--- conflicted
+++ resolved
@@ -307,7 +307,6 @@
 
 ---------------------------
 
-<<<<<<< HEAD
 What:	ide-tape driver
 When:	July 2008
 Files:	drivers/ide/ide-tape.c
@@ -317,12 +316,11 @@
 	<petkovbb@googlemail.com>
 
 ---------------------------
-=======
+
 What:	/sys/o2cb symlink
 When:	January 2010
 Why:	/sys/fs/o2cb is the proper location for this information - /sys/o2cb
 	exists as a symlink for backwards compatibility for old versions of
 	ocfs2-tools. 2 years should be sufficient time to phase in new versions
 	which know to look in /sys/fs/o2cb.
-Who:	ocfs2-devel@oss.oracle.com
->>>>>>> 7cdf056c
+Who:	ocfs2-devel@oss.oracle.com