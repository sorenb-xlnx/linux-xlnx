--- conflicted
+++ resolved
@@ -347,7 +347,6 @@
 	cause the thermal throttling not to happen at the right time.
 Who:	Dave Jones <davej@redhat.com>, Matthew Garrett <mjg@redhat.com>
 
-<<<<<<< HEAD
 -----------------------------
 
 What:	__do_IRQ all in one fits nothing interrupt handler
@@ -396,7 +395,7 @@
 	After a reasonable transition period, we will remove the legacy
 	fakephp interface.
 Who:	Alex Chiang <achiang@hp.com>
-=======
+
 ---------------------------
 
 What:	i2c-voodoo3 driver
@@ -404,5 +403,4 @@
 Why:	Superseded by tdfxfb. I2C/DDC support used to live in a separate
 	driver but this caused driver conflicts.
 Who:	Jean Delvare <khali@linux-fr.org>
-	Krzysztof Helt <krzysztof.h1@wp.pl>
->>>>>>> 9da53193
+	Krzysztof Helt <krzysztof.h1@wp.pl>