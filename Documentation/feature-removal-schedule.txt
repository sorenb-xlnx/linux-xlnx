--- conflicted
+++ resolved
@@ -540,7 +540,6 @@
 
 ----------------------------
 
-<<<<<<< HEAD
 What: 	PCI DMA unmap state API
 When:	August 2012
 Why:	PCI DMA unmap state API (include/linux/pci-dma.h) was replaced
@@ -567,7 +566,6 @@
 
 ----------------------------
 	
-=======
 What:	iwlwifi disable_hw_scan module parameters
 When:	2.6.40
 Why:	Hareware scan is the prefer method for iwlwifi devices for
@@ -576,5 +574,4 @@
 
 Who:	Wey-Yi Guy <wey-yi.w.guy@intel.com>
 
-----------------------------
->>>>>>> 15a6321d
+----------------------------