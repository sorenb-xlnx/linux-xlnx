  0 -> UNKNOWN/GENERIC
  1 -> Proteus Pro [philips reference design]   [1131:2001,1131:2001]
  2 -> LifeView FlyVIDEO3000                    [5168:0138,4e42:0138]
  3 -> LifeView/Typhoon FlyVIDEO2000            [5168:0138,4e42:0138]
  4 -> EMPRESS                                  [1131:6752]
  5 -> SKNet Monster TV                         [1131:4e85]
  6 -> Tevion MD 9717
  7 -> KNC One TV-Station RDS / Typhoon TV Tuner RDS [1131:fe01,1894:fe01]
  8 -> Terratec Cinergy 400 TV                  [153b:1142]
  9 -> Medion 5044
 10 -> Kworld/KuroutoShikou SAA7130-TVPCI
 11 -> Terratec Cinergy 600 TV                  [153b:1143]
 12 -> Medion 7134                              [16be:0003]
 13 -> Typhoon TV+Radio 90031
 14 -> ELSA EX-VISION 300TV                     [1048:226b]
 15 -> ELSA EX-VISION 500TV                     [1048:226a]
 16 -> ASUS TV-FM 7134                          [1043:4842,1043:4830,1043:4840]
 17 -> AOPEN VA1000 POWER                       [1131:7133]
 18 -> BMK MPEX No Tuner
 19 -> Compro VideoMate TV                      [185b:c100]
 20 -> Matrox CronosPlus                        [102B:48d0]
 21 -> 10MOONS PCI TV CAPTURE CARD              [1131:2001]
 22 -> AverMedia M156 / Medion 2819             [1461:a70b]
 23 -> BMK MPEX Tuner
 24 -> KNC One TV-Station DVR                   [1894:a006]
 25 -> ASUS TV-FM 7133                          [1043:4843]
 26 -> Pinnacle PCTV Stereo (saa7134)           [11bd:002b]
 27 -> Manli MuchTV M-TV002/Behold TV 403 FM
 28 -> Manli MuchTV M-TV001/Behold TV 401
 29 -> Nagase Sangyo TransGear 3000TV           [1461:050c]
 30 -> Elitegroup ECS TVP3XP FM1216 Tuner Card(PAL-BG,FM)  [1019:4cb4]
 31 -> Elitegroup ECS TVP3XP FM1236 Tuner Card (NTSC,FM) [1019:4cb5]
 32 -> AVACS SmartTV
 33 -> AVerMedia DVD EZMaker                    [1461:10ff]
 34 -> Noval Prime TV 7133
 35 -> AverMedia AverTV Studio 305              [1461:2115]
 36 -> UPMOST PURPLE TV                         [12ab:0800]
 37 -> Items MuchTV Plus / IT-005
 38 -> Terratec Cinergy 200 TV                  [153b:1152]
 39 -> LifeView FlyTV Platinum Mini             [5168:0212,4e42:0212]
 40 -> Compro VideoMate TV PVR/FM               [185b:c100]
 41 -> Compro VideoMate TV Gold+                [185b:c100]
 42 -> Sabrent SBT-TVFM (saa7130)
 43 -> :Zolid Xpert TV7134
 44 -> Empire PCI TV-Radio LE
 45 -> Avermedia AVerTV Studio 307              [1461:9715]
 46 -> AVerMedia Cardbus TV/Radio (E500)        [1461:d6ee]
 47 -> Terratec Cinergy 400 mobile              [153b:1162]
 48 -> Terratec Cinergy 600 TV MK3              [153b:1158]
 49 -> Compro VideoMate Gold+ Pal               [185b:c200]
 50 -> Pinnacle PCTV 300i DVB-T + PAL           [11bd:002d]
 51 -> ProVideo PV952                           [1540:9524]
 52 -> AverMedia AverTV/305                     [1461:2108]
 53 -> ASUS TV-FM 7135                          [1043:4845]
 54 -> LifeView FlyTV Platinum FM / Gold        [5168:0214,5168:5214,1489:0214,5168:0304]
 55 -> LifeView FlyDVB-T DUO / MSI TV@nywhere Duo [5168:0306,4E42:0306]
 56 -> Avermedia AVerTV 307                     [1461:a70a]
 57 -> Avermedia AVerTV GO 007 FM               [1461:f31f]
 58 -> ADS Tech Instant TV (saa7135)            [1421:0350,1421:0351,1421:0370,1421:1370]
 59 -> Kworld/Tevion V-Stream Xpert TV PVR7134
 60 -> LifeView/Typhoon/Genius FlyDVB-T Duo Cardbus [5168:0502,4e42:0502,1489:0502]
 61 -> Philips TOUGH DVB-T reference design     [1131:2004]
 62 -> Compro VideoMate TV Gold+II
 63 -> Kworld Xpert TV PVR7134
 64 -> FlyTV mini Asus Digimatrix               [1043:0210]
 65 -> V-Stream Studio TV Terminator
 66 -> Yuan TUN-900 (saa7135)
 67 -> Beholder BeholdTV 409 FM                 [0000:4091]
 68 -> GoTView 7135 PCI                         [5456:7135]
 69 -> Philips EUROPA V3 reference design       [1131:2004]
 70 -> Compro Videomate DVB-T300                [185b:c900]
 71 -> Compro Videomate DVB-T200                [185b:c901]
 72 -> RTD Embedded Technologies VFG7350        [1435:7350]
 73 -> RTD Embedded Technologies VFG7330        [1435:7330]
 74 -> LifeView FlyTV Platinum Mini2            [14c0:1212]
 75 -> AVerMedia AVerTVHD MCE A180              [1461:1044]
 76 -> SKNet MonsterTV Mobile                   [1131:4ee9]
 77 -> Pinnacle PCTV 40i/50i/110i (saa7133)     [11bd:002e]
 78 -> ASUSTeK P7131 Dual                       [1043:4862,1043:4857]
 79 -> Sedna/MuchTV PC TV Cardbus TV/Radio (ITO25 Rev:2B)
 80 -> ASUS Digimatrix TV                       [1043:0210]
 81 -> Philips Tiger reference design           [1131:2018]
 82 -> MSI TV@Anywhere plus                     [1462:6231,1462:8624]
 83 -> Terratec Cinergy 250 PCI TV              [153b:1160]
 84 -> LifeView FlyDVB Trio                     [5168:0319]
 85 -> AverTV DVB-T 777                         [1461:2c05,1461:2c05]
 86 -> LifeView FlyDVB-T / Genius VideoWonder DVB-T [5168:0301,1489:0301]
 87 -> ADS Instant TV Duo Cardbus PTV331        [0331:1421]
 88 -> Tevion/KWorld DVB-T 220RF                [17de:7201]
 89 -> ELSA EX-VISION 700TV                     [1048:226c]
 90 -> Kworld ATSC110/115                       [17de:7350,17de:7352]
 91 -> AVerMedia A169 B                         [1461:7360]
 92 -> AVerMedia A169 B1                        [1461:6360]
 93 -> Medion 7134 Bridge #2                    [16be:0005]
 94 -> LifeView FlyDVB-T Hybrid Cardbus/MSI TV @nywhere A/D NB [5168:3306,5168:3502,5168:3307,4e42:3502]
 95 -> LifeView FlyVIDEO3000 (NTSC)             [5169:0138]
 96 -> Medion Md8800 Quadro                     [16be:0007,16be:0008,16be:000d]
 97 -> LifeView FlyDVB-S /Acorp TV134DS         [5168:0300,4e42:0300]
 98 -> Proteus Pro 2309                         [0919:2003]
 99 -> AVerMedia TV Hybrid A16AR                [1461:2c00]
100 -> Asus Europa2 OEM                         [1043:4860]
101 -> Pinnacle PCTV 310i                       [11bd:002f]
102 -> Avermedia AVerTV Studio 507              [1461:9715]
103 -> Compro Videomate DVB-T200A
104 -> Hauppauge WinTV-HVR1110 DVB-T/Hybrid     [0070:6700,0070:6701,0070:6702,0070:6703,0070:6704,0070:6705]
105 -> Terratec Cinergy HT PCMCIA               [153b:1172]
106 -> Encore ENLTV                             [1131:2342,1131:2341,3016:2344]
107 -> Encore ENLTV-FM                          [1131:230f]
108 -> Terratec Cinergy HT PCI                  [153b:1175]
109 -> Philips Tiger - S Reference design
110 -> Avermedia M102                           [1461:f31e]
111 -> ASUS P7131 4871                          [1043:4871]
112 -> ASUSTeK P7131 Hybrid                     [1043:4876]
113 -> Elitegroup ECS TVP3XP FM1246 Tuner Card (PAL,FM) [1019:4cb6]
114 -> KWorld DVB-T 210                         [17de:7250]
115 -> Sabrent PCMCIA TV-PCB05                  [0919:2003]
116 -> 10MOONS TM300 TV Card                    [1131:2304]
117 -> Avermedia Super 007                      [1461:f01d]
118 -> Beholder BeholdTV 401                    [0000:4016]
119 -> Beholder BeholdTV 403                    [0000:4036]
120 -> Beholder BeholdTV 403 FM                 [0000:4037]
121 -> Beholder BeholdTV 405                    [0000:4050]
122 -> Beholder BeholdTV 405 FM                 [0000:4051]
123 -> Beholder BeholdTV 407                    [0000:4070]
124 -> Beholder BeholdTV 407 FM                 [0000:4071]
125 -> Beholder BeholdTV 409                    [0000:4090]
126 -> Beholder BeholdTV 505 FM/RDS             [0000:5051,0000:505B,5ace:5050]
127 -> Beholder BeholdTV 507 FM/RDS / BeholdTV 509 FM [0000:5071,0000:507B,5ace:5070,5ace:5090]
128 -> Beholder BeholdTV Columbus TVFM          [0000:5201]
129 -> Beholder BeholdTV 607 / BeholdTV 609     [5ace:6070,5ace:6071,5ace:6072,5ace:6073,5ace:6090,5ace:6091,5ace:6092,5ace:6093]
130 -> Beholder BeholdTV M6 / BeholdTV M6 Extra [5ace:6190,5ace:6193]
131 -> Twinhan Hybrid DTV-DVB 3056 PCI          [1822:0022]
<<<<<<< HEAD
132 -> Genius TVGO AM11MCE
=======
132 -> Genius TVGO AM11MCE
133 -> NXP Snake DVB-S reference design
134 -> Medion/Creatix CTX953 Hybrid             [16be:0010]
135 -> MSI TV@nywhere A/D v1.1                  [1462:8625]
>>>>>>> bfcfc3ec
<|MERGE_RESOLUTION|>--- conflicted
+++ resolved
@@ -130,11 +130,7 @@
 129 -> Beholder BeholdTV 607 / BeholdTV 609     [5ace:6070,5ace:6071,5ace:6072,5ace:6073,5ace:6090,5ace:6091,5ace:6092,5ace:6093]
 130 -> Beholder BeholdTV M6 / BeholdTV M6 Extra [5ace:6190,5ace:6193]
 131 -> Twinhan Hybrid DTV-DVB 3056 PCI          [1822:0022]
-<<<<<<< HEAD
-132 -> Genius TVGO AM11MCE
-=======
 132 -> Genius TVGO AM11MCE
 133 -> NXP Snake DVB-S reference design
 134 -> Medion/Creatix CTX953 Hybrid             [16be:0010]
-135 -> MSI TV@nywhere A/D v1.1                  [1462:8625]
->>>>>>> bfcfc3ec
+135 -> MSI TV@nywhere A/D v1.1                  [1462:8625]