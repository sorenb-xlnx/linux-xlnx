List of the webcams known by gspca.

The modules are:
	gspca_main	main driver
	gspca_xxxx	subdriver module with xxxx as follows

xxxx		vend:prod
----
spca501		0000:0000	MystFromOri Unknow Camera
m5602		0402:5602	ALi Video Camera Controller
spca501		040a:0002	Kodak DVC-325
spca500		040a:0300	Kodak EZ200
zc3xx		041e:041e	Creative WebCam Live!
spca500		041e:400a	Creative PC-CAM 300
sunplus		041e:400b	Creative PC-CAM 600
sunplus		041e:4012	PC-Cam350
sunplus		041e:4013	Creative Pccam750
zc3xx		041e:4017	Creative Webcam Mobile PD1090
spca508		041e:4018	Creative Webcam Vista (PD1100)
spca561		041e:401a	Creative Webcam Vista (PD1100)
zc3xx		041e:401c	Creative NX
spca505		041e:401d	Creative Webcam NX ULTRA
zc3xx		041e:401e	Creative Nx Pro
zc3xx		041e:401f	Creative Webcam Notebook PD1171
pac207		041e:4028	Creative Webcam Vista Plus
zc3xx		041e:4029	Creative WebCam Vista Pro
zc3xx		041e:4034	Creative Instant P0620
zc3xx		041e:4035	Creative Instant P0620D
zc3xx		041e:4036	Creative Live !
zc3xx		041e:403a	Creative Nx Pro 2
spca561		041e:403b	Creative Webcam Vista (VF0010)
zc3xx		041e:4051	Creative Live!Cam Notebook Pro (VF0250)
ov519		041e:4052	Creative Live! VISTA IM
zc3xx		041e:4053	Creative Live!Cam Video IM
vc032x		041e:405b	Creative Live! Cam Notebook Ultra (VC0130)
ov519		041e:405f	Creative Live! VISTA VF0330
ov519		041e:4060	Creative Live! VISTA VF0350
ov519		041e:4061	Creative Live! VISTA VF0400
ov519		041e:4064	Creative Live! VISTA VF0420
ov519		041e:4068	Creative Live! VISTA VF0470
spca561		0458:7004	Genius VideoCAM Express V2
sunplus		0458:7006	Genius Dsc 1.3 Smart
zc3xx		0458:7007	Genius VideoCam V2
zc3xx		0458:700c	Genius VideoCam V3
zc3xx		0458:700f	Genius VideoCam Web V2
sonixj		0458:7025	Genius Eye 311Q
sn9c20x		0458:7029	Genius Look 320s
sonixj		0458:702e	Genius Slim 310 NB
sn9c20x		045e:00f4	LifeCam VX-6000 (SN9C20x + OV9650)
sonixj		045e:00f5	MicroSoft VX3000
sonixj		045e:00f7	MicroSoft VX1000
ov519		045e:028c	Micro$oft xbox cam
spca508		0461:0815	Micro Innovation IC200
sunplus		0461:0821	Fujifilm MV-1
zc3xx		0461:0a00	MicroInnovation WebCam320
stv06xx		046d:0840	QuickCam Express
stv06xx		046d:0850	LEGO cam / QuickCam Web
stv06xx		046d:0870	Dexxa WebCam USB
spca500		046d:0890	Logitech QuickCam traveler
vc032x		046d:0892	Logitech Orbicam
vc032x		046d:0896	Logitech Orbicam
vc032x		046d:0897	Logitech QuickCam for Dell notebooks
zc3xx		046d:089d	Logitech QuickCam E2500
zc3xx		046d:08a0	Logitech QC IM
zc3xx		046d:08a1	Logitech QC IM 0x08A1 +sound
zc3xx		046d:08a2	Labtec Webcam Pro
zc3xx		046d:08a3	Logitech QC Chat
zc3xx		046d:08a6	Logitech QCim
zc3xx		046d:08a7	Logitech QuickCam Image
zc3xx		046d:08a9	Logitech Notebook Deluxe
zc3xx		046d:08aa	Labtec Webcam  Notebook
zc3xx		046d:08ac	Logitech QuickCam Cool
zc3xx		046d:08ad	Logitech QCCommunicate STX
zc3xx		046d:08ae	Logitech QuickCam for Notebooks
zc3xx		046d:08af	Logitech QuickCam Cool
zc3xx		046d:08b9	Logitech QC IM ???
zc3xx		046d:08d7	Logitech QCam STX
zc3xx		046d:08d9	Logitech QuickCam IM/Connect
zc3xx		046d:08d8	Logitech Notebook Deluxe
zc3xx		046d:08da	Logitech QuickCam Messenger
zc3xx		046d:08dd	Logitech QuickCam for Notebooks
spca500		046d:0900	Logitech Inc. ClickSmart 310
spca500		046d:0901	Logitech Inc. ClickSmart 510
sunplus		046d:0905	Logitech ClickSmart 820
tv8532		046d:0920	QC Express
tv8532		046d:0921	Labtec Webcam
spca561		046d:0928	Logitech QC Express Etch2
spca561		046d:0929	Labtec Webcam Elch2
spca561		046d:092a	Logitech QC for Notebook
spca561		046d:092b	Labtec Webcam Plus
spca561		046d:092c	Logitech QC chat Elch2
spca561		046d:092d	Logitech QC Elch2
spca561		046d:092e	Logitech QC Elch2
spca561		046d:092f	Logitech  QuickCam Express Plus
sunplus		046d:0960	Logitech ClickSmart 420
sunplus		0471:0322	Philips DMVC1300K
zc3xx		0471:0325	Philips SPC 200 NC
zc3xx		0471:0326	Philips SPC 300 NC
sonixj		0471:0327	Philips SPC 600 NC
sonixj		0471:0328	Philips SPC 700 NC
zc3xx		0471:032d	Philips SPC 210 NC
zc3xx		0471:032e	Philips SPC 315 NC
sonixj		0471:0330	Philips SPC 710 NC
spca501		0497:c001	Smile International
sunplus		04a5:3003	Benq DC 1300
sunplus		04a5:3008	Benq DC 1500
sunplus		04a5:300a	Benq DC 3410
spca500		04a5:300c	Benq DC 1016
finepix		04cb:0104	Fujifilm FinePix 4800
finepix		04cb:0109	Fujifilm FinePix A202
finepix		04cb:010b	Fujifilm FinePix A203
finepix		04cb:010f	Fujifilm FinePix A204
finepix		04cb:0111	Fujifilm FinePix A205
finepix		04cb:0113	Fujifilm FinePix A210
finepix		04cb:0115	Fujifilm FinePix A303
finepix		04cb:0117	Fujifilm FinePix A310
finepix		04cb:0119	Fujifilm FinePix F401
finepix		04cb:011b	Fujifilm FinePix F402
finepix		04cb:011d	Fujifilm FinePix F410
finepix		04cb:0121	Fujifilm FinePix F601
finepix		04cb:0123	Fujifilm FinePix F700
finepix		04cb:0125	Fujifilm FinePix M603
finepix		04cb:0127	Fujifilm FinePix S300
finepix		04cb:0129	Fujifilm FinePix S304
finepix		04cb:012b	Fujifilm FinePix S500
finepix		04cb:012d	Fujifilm FinePix S602
finepix		04cb:012f	Fujifilm FinePix S700
finepix		04cb:0131	Fujifilm FinePix unknown model
finepix		04cb:013b	Fujifilm FinePix unknown model
finepix		04cb:013d	Fujifilm FinePix unknown model
finepix		04cb:013f	Fujifilm FinePix F420
sunplus		04f1:1001	JVC GC A50
spca561		04fc:0561	Flexcam 100
sunplus		04fc:500c	Sunplus CA500C
sunplus		04fc:504a	Aiptek Mini PenCam 1.3
sunplus		04fc:504b	Maxell MaxPocket LE 1.3
sunplus		04fc:5330	Digitrex 2110
sunplus		04fc:5360	Sunplus Generic
spca500		04fc:7333	PalmPixDC85
sunplus		04fc:ffff	Pure DigitalDakota
spca501		0506:00df	3Com HomeConnect Lite
sunplus		052b:1513	Megapix V4
sunplus		052b:1803	MegaImage VI
tv8532		0545:808b	Veo Stingray
tv8532		0545:8333	Veo Stingray
sunplus		0546:3155	Polaroid PDC3070
sunplus		0546:3191	Polaroid Ion 80
sunplus		0546:3273	Polaroid PDC2030
ov519		054c:0154	Sonny toy4
ov519		054c:0155	Sonny toy5
zc3xx		055f:c005	Mustek Wcam300A
spca500		055f:c200	Mustek Gsmart 300
sunplus		055f:c211	Kowa Bs888e Microcamera
spca500		055f:c220	Gsmart Mini
sunplus		055f:c230	Mustek Digicam 330K
sunplus		055f:c232	Mustek MDC3500
sunplus		055f:c360	Mustek DV4000 Mpeg4
sunplus		055f:c420	Mustek gSmart Mini 2
sunplus		055f:c430	Mustek Gsmart LCD 2
sunplus		055f:c440	Mustek DV 3000
sunplus		055f:c520	Mustek gSmart Mini 3
sunplus		055f:c530	Mustek Gsmart LCD 3
sunplus		055f:c540	Gsmart D30
sunplus		055f:c630	Mustek MDC4000
sunplus		055f:c650	Mustek MDC5500Z
zc3xx		055f:d003	Mustek WCam300A
zc3xx		055f:d004	Mustek WCam300 AN
conex		0572:0041	Creative Notebook cx11646
ov519		05a9:0519	OV519 Microphone
ov519		05a9:0530	OmniVision
ov519		05a9:4519	Webcam Classic
ov519		05a9:8519	OmniVision
ov519		05a9:a518	D-Link DSB-C310 Webcam
sunplus		05da:1018	Digital Dream Enigma 1.3
stk014		05e1:0893	Syntek DV4000
spca561		060b:a001	Maxell Compact Pc PM3
zc3xx		0698:2003	CTX M730V built in
spca500		06bd:0404	Agfa CL20
spca500		06be:0800	Optimedia
sunplus		06d6:0031	Trust 610 LCD PowerC@m Zoom
spca506		06e1:a190	ADS Instant VCD
ov534		06f8:3002	Hercules Blog Webcam
ov534		06f8:3003	Hercules Dualpix HD Weblog
sonixj		06f8:3004	Hercules Classic Silver
sonixj		06f8:3008	Hercules Deluxe Optical Glass
spca508		0733:0110	ViewQuest VQ110
spca508		0130:0130	Clone Digital Webcam 11043
spca501		0733:0401	Intel Create and Share
spca501		0733:0402	ViewQuest M318B
spca505		0733:0430	Intel PC Camera Pro
sunplus		0733:1311	Digital Dream Epsilon 1.3
sunplus		0733:1314	Mercury 2.1MEG Deluxe Classic Cam
sunplus		0733:2211	Jenoptik jdc 21 LCD
sunplus		0733:2221	Mercury Digital Pro 3.1p
sunplus		0733:3261	Concord 3045 spca536a
sunplus		0733:3281	Cyberpix S550V
spca506		0734:043b	3DeMon USB Capture aka
spca500		084d:0003	D-Link DSC-350
spca500		08ca:0103	Aiptek PocketDV
sunplus		08ca:0104	Aiptek PocketDVII 1.3
sunplus		08ca:0106	Aiptek Pocket DV3100+
mr97310a	08ca:0111	Aiptek PenCam VGA+
sunplus		08ca:2008	Aiptek Mini PenCam 2 M
sunplus		08ca:2010	Aiptek PocketCam 3M
sunplus		08ca:2016	Aiptek PocketCam 2 Mega
sunplus		08ca:2018	Aiptek Pencam SD 2M
sunplus		08ca:2020	Aiptek Slim 3000F
sunplus		08ca:2022	Aiptek Slim 3200
sunplus		08ca:2024	Aiptek DV3500 Mpeg4
sunplus		08ca:2028	Aiptek PocketCam4M
sunplus		08ca:2040	Aiptek PocketDV4100M
sunplus		08ca:2042	Aiptek PocketDV5100
sunplus		08ca:2050	Medion MD 41437
sunplus		08ca:2060	Aiptek PocketDV5300
tv8532		0923:010f	ICM532 cams
mars		093a:050f	Mars-Semi Pc-Camera
mr97310a	093a:010f	Sakar Digital no. 77379
pac207		093a:2460	Qtec Webcam 100
pac207		093a:2461	HP Webcam
pac207		093a:2463	Philips SPC 220 NC
pac207		093a:2464	Labtec Webcam 1200
pac207		093a:2468	PAC207
pac207		093a:2470	Genius GF112
pac207		093a:2471	Genius VideoCam ge111
pac207		093a:2472	Genius VideoCam ge110
pac207		093a:2474	Genius iLook 111
pac207		093a:2476	Genius e-Messenger 112
pac7311		093a:2600	PAC7311 Typhoon
pac7311		093a:2601	Philips SPC 610 NC
pac7311		093a:2603	PAC7312
pac7311		093a:2608	Trust WB-3300p
pac7311		093a:260e	Gigaware VGA PC Camera, Trust WB-3350p, SIGMA cam 2350
pac7311		093a:260f	SnakeCam
pac7311		093a:2620	Apollo AC-905
pac7311		093a:2621	PAC731x
pac7311		093a:2622	Genius Eye 312
pac7311		093a:2624	PAC7302
pac7311		093a:2626	Labtec 2200
pac7311		093a:2629	Genious iSlim 300
pac7311		093a:262a	Webcam 300k
pac7311		093a:262c	Philips SPC 230 NC
zc3xx		0ac8:0302	Z-star Vimicro zc0302
vc032x		0ac8:0321	Vimicro generic vc0321
vc032x		0ac8:0323	Vimicro Vc0323
vc032x		0ac8:0328	A4Tech PK-130MG
zc3xx		0ac8:301b	Z-Star zc301b
zc3xx		0ac8:303b	Vimicro 0x303b
zc3xx		0ac8:305b	Z-star Vimicro zc0305b
zc3xx		0ac8:307b	Ldlc VC302+Ov7620
vc032x		0ac8:c001	Sony embedded vimicro
vc032x		0ac8:c002	Sony embedded vimicro
vc032x		0ac8:c301	Samsung Q1 Ultra Premium
spca508		0af9:0010	Hama USB Sightcam 100
spca508		0af9:0011	Hama USB Sightcam 100
sonixb		0c45:6001	Genius VideoCAM NB
sonixb		0c45:6005	Microdia Sweex Mini Webcam
sonixb		0c45:6007	Sonix sn9c101 + Tas5110D
sonixb		0c45:6009	spcaCam@120
sonixb		0c45:600d	spcaCam@120
sonixb		0c45:6011	Microdia PC Camera (SN9C102)
sonixb		0c45:6019	Generic Sonix OV7630
sonixb		0c45:6024	Generic Sonix Tas5130c
sonixb		0c45:6025	Xcam Shanga
sonixb		0c45:6028	Sonix Btc Pc380
sonixb		0c45:6029	spcaCam@150
sonixb		0c45:602c	Generic Sonix OV7630
sonixb		0c45:602d	LIC-200 LG
sonixb		0c45:602e	Genius VideoCam Messenger
sonixj		0c45:6040	Speed NVC 350K
sonixj		0c45:607c	Sonix sn9c102p Hv7131R
sonixj		0c45:60c0	Sangha Sn535
sonixj		0c45:60ec	SN9C105+MO4000
sonixj		0c45:60fb	Surfer NoName
sonixj		0c45:60fc	LG-LIC300
sonixj		0c45:60fe	Microdia Audio
sonixj		0c45:6100	PC Camera (SN9C128)
sonixj		0c45:610a	PC Camera (SN9C128)
sonixj		0c45:610b	PC Camera (SN9C128)
sonixj		0c45:610c	PC Camera (SN9C128)
sonixj		0c45:610e	PC Camera (SN9C128)
sonixj		0c45:6128	Microdia/Sonix SNP325
sonixj		0c45:612a	Avant Camera
sonixj		0c45:612c	Typhoon Rasy Cam 1.3MPix
sonixj		0c45:6130	Sonix Pccam
sonixj		0c45:6138	Sn9c120 Mo4000
sonixj		0c45:613a	Microdia Sonix PC Camera
sonixj		0c45:613b	Surfer SN-206
sonixj		0c45:613c	Sonix Pccam168
sonixj		0c45:6143	Sonix Pccam168
<<<<<<< HEAD
=======
sonixj		0c45:6148	Digitus DA-70811/ZSMC USB PC Camera ZS211/Microdia
>>>>>>> dc806235
sn9c20x		0c45:6240	PC Camera (SN9C201 + MT9M001)
sn9c20x		0c45:6242	PC Camera (SN9C201 + MT9M111)
sn9c20x		0c45:6248	PC Camera (SN9C201 + OV9655)
sn9c20x		0c45:624e	PC Camera (SN9C201 + SOI968)
sn9c20x		0c45:624f	PC Camera (SN9C201 + OV9650)
sn9c20x		0c45:6251	PC Camera (SN9C201 + OV9650)
sn9c20x		0c45:6253	PC Camera (SN9C201 + OV9650)
sn9c20x		0c45:6260	PC Camera (SN9C201 + OV7670)
sn9c20x		0c45:6270	PC Camera (SN9C201 + MT9V011/MT9V111/MT9V112)
sn9c20x		0c45:627b	PC Camera (SN9C201 + OV7660)
sn9c20x		0c45:627c	PC Camera (SN9C201 + HV7131R)
sn9c20x		0c45:627f	PC Camera (SN9C201 + OV9650)
sn9c20x		0c45:6280	PC Camera (SN9C202 + MT9M001)
sn9c20x		0c45:6282	PC Camera (SN9C202 + MT9M111)
sn9c20x		0c45:6288	PC Camera (SN9C202 + OV9655)
sn9c20x		0c45:628e	PC Camera (SN9C202 + SOI968)
sn9c20x		0c45:628f	PC Camera (SN9C202 + OV9650)
sn9c20x		0c45:62a0	PC Camera (SN9C202 + OV7670)
sn9c20x		0c45:62b0	PC Camera (SN9C202 + MT9V011/MT9V111/MT9V112)
sn9c20x		0c45:62b3	PC Camera (SN9C202 + OV9655)
sn9c20x		0c45:62bb	PC Camera (SN9C202 + OV7660)
sn9c20x		0c45:62bc	PC Camera (SN9C202 + HV7131R)
sunplus		0d64:0303	Sunplus FashionCam DXG
etoms		102c:6151	Qcam Sangha CIF
etoms		102c:6251	Qcam xxxxxx VGA
zc3xx		10fd:0128	Typhoon Webshot II USB 300k 0x0128
spca561		10fd:7e50	FlyCam Usb 100
zc3xx		10fd:8050	Typhoon Webshot II USB 300k
ov534		1415:2000	Sony HD Eye for PS3 (SLEH 00201)
pac207		145f:013a	Trust WB-1300N
sn9c20x		145f:013d	Trust WB-3600R
vc032x		15b8:6001	HP 2.0 Megapixel
vc032x		15b8:6002	HP 2.0 Megapixel rz406aa
spca501		1776:501c	Arowana 300K CMOS Camera
t613		17a1:0128	TASCORP JPEG Webcam, NGS Cyclops
vc032x		17ef:4802	Lenovo Vc0323+MI1310_SOC
pac207		2001:f115	D-Link DSB-C120
spca500		2899:012c	Toptro Industrial
spca508		8086:0110	Intel Easy PC Camera
spca500		8086:0630	Intel Pocket PC Camera
spca506		99fa:8988	Grandtec V.cap
sn9c20x		a168:0610	Dino-Lite Digital Microscope (SN9C201 + HV7131R)
sn9c20x		a168:0611	Dino-Lite Digital Microscope (SN9C201 + HV7131R)
sn9c20x		a168:0613	Dino-Lite Digital Microscope (SN9C201 + HV7131R)
sn9c20x		a168:0618	Dino-Lite Digital Microscope (SN9C201 + HV7131R)
sn9c20x		a168:0614	Dino-Lite Digital Microscope (SN9C201 + MT9M111)
sn9c20x		a168:0615	Dino-Lite Digital Microscope (SN9C201 + MT9M111)
sn9c20x		a168:0617	Dino-Lite Digital Microscope (SN9C201 + MT9M111)
spca561		abcd:cdee	Petcam<|MERGE_RESOLUTION|>--- conflicted
+++ resolved
@@ -287,10 +287,7 @@
 sonixj		0c45:613b	Surfer SN-206
 sonixj		0c45:613c	Sonix Pccam168
 sonixj		0c45:6143	Sonix Pccam168
-<<<<<<< HEAD
-=======
 sonixj		0c45:6148	Digitus DA-70811/ZSMC USB PC Camera ZS211/Microdia
->>>>>>> dc806235
 sn9c20x		0c45:6240	PC Camera (SN9C201 + MT9M001)
 sn9c20x		0c45:6242	PC Camera (SN9C201 + MT9M111)
 sn9c20x		0c45:6248	PC Camera (SN9C201 + OV9655)
