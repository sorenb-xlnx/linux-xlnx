--- conflicted
+++ resolved
@@ -400,12 +400,9 @@
 
 --
 [mandatory]
-<<<<<<< HEAD
-=======
-
---
-[mandatory]
->>>>>>> 8eca7a00
+
+--
+[mandatory]
 	->get_sb() is gone.  Switch to use of ->mount().  Typically it's just
 a matter of switching from calling get_sb_... to mount_... and changing the
 function type.  If you were doing it manually, just switch from setting ->mnt_root
