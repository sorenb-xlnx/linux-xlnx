Changes since 2.5.0:

---
[recommended]

New helpers: sb_bread(), sb_getblk(), sb_find_get_block(), set_bh(),
	sb_set_blocksize() and sb_min_blocksize().

Use them.

(sb_find_get_block() replaces 2.4's get_hash_table())

---
[recommended]

New methods: ->alloc_inode() and ->destroy_inode().

Remove inode->u.foo_inode_i
Declare
	struct foo_inode_info {
		/* fs-private stuff */
		struct inode vfs_inode;
	};
	static inline struct foo_inode_info *FOO_I(struct inode *inode)
	{
		return list_entry(inode, struct foo_inode_info, vfs_inode);
	}

Use FOO_I(inode) instead of &inode->u.foo_inode_i;

Add foo_alloc_inode() and foo_destroy_inode() - the former should allocate
foo_inode_info and return the address of ->vfs_inode, the latter should free
FOO_I(inode) (see in-tree filesystems for examples).

Make them ->alloc_inode and ->destroy_inode in your super_operations.

Keep in mind that now you need explicit initialization of private data
typically between calling iget_locked() and unlocking the inode.

At some point that will become mandatory.

---
[mandatory]

Change of file_system_type method (->read_super to ->get_sb)

->read_super() is no more.  Ditto for DECLARE_FSTYPE and DECLARE_FSTYPE_DEV.

Turn your foo_read_super() into a function that would return 0 in case of
success and negative number in case of error (-EINVAL unless you have more
informative error value to report).  Call it foo_fill_super().  Now declare

int foo_get_sb(struct file_system_type *fs_type,
	int flags, const char *dev_name, void *data, struct vfsmount *mnt)
{
	return get_sb_bdev(fs_type, flags, dev_name, data, foo_fill_super,
			   mnt);
}

(or similar with s/bdev/nodev/ or s/bdev/single/, depending on the kind of
filesystem).

Replace DECLARE_FSTYPE... with explicit initializer and have ->get_sb set as
foo_get_sb.

---
[mandatory]

Locking change: ->s_vfs_rename_sem is taken only by cross-directory renames.
Most likely there is no need to change anything, but if you relied on
global exclusion between renames for some internal purpose - you need to
change your internal locking.  Otherwise exclusion warranties remain the
same (i.e. parents and victim are locked, etc.).

---
[informational]

Now we have the exclusion between ->lookup() and directory removal (by
->rmdir() and ->rename()).  If you used to need that exclusion and do
it by internal locking (most of filesystems couldn't care less) - you
can relax your locking.

---
[mandatory]

->lookup(), ->truncate(), ->create(), ->unlink(), ->mknod(), ->mkdir(),
->rmdir(), ->link(), ->lseek(), ->symlink(), ->rename()
and ->readdir() are called without BKL now.  Grab it on entry, drop upon return
- that will guarantee the same locking you used to have.  If your method or its
parts do not need BKL - better yet, now you can shift lock_kernel() and
unlock_kernel() so that they would protect exactly what needs to be
protected.

---
[mandatory]

BKL is also moved from around sb operations.  ->write_super() Is now called 
without BKL held.  BKL should have been shifted into individual fs sb_op
functions.  If you don't need it, remove it.  

---
[informational]

check for ->link() target not being a directory is done by callers.  Feel
free to drop it...

---
[informational]

->link() callers hold ->i_mutex on the object we are linking to.  Some of your
problems might be over...

---
[mandatory]

new file_system_type method - kill_sb(superblock).  If you are converting
an existing filesystem, set it according to ->fs_flags:
	FS_REQUIRES_DEV		-	kill_block_super
	FS_LITTER		-	kill_litter_super
	neither			-	kill_anon_super
FS_LITTER is gone - just remove it from fs_flags.

---
[mandatory]

	FS_SINGLE is gone (actually, that had happened back when ->get_sb()
went in - and hadn't been documented ;-/).  Just remove it from fs_flags
(and see ->get_sb() entry for other actions).

---
[mandatory]

->setattr() is called without BKL now.  Caller _always_ holds ->i_mutex, so
watch for ->i_mutex-grabbing code that might be used by your ->setattr().
Callers of notify_change() need ->i_mutex now.

---
[recommended]

New super_block field "struct export_operations *s_export_op" for
explicit support for exporting, e.g. via NFS.  The structure is fully
documented at its declaration in include/linux/fs.h, and in
Documentation/filesystems/nfs/Exporting.

Briefly it allows for the definition of decode_fh and encode_fh operations
to encode and decode filehandles, and allows the filesystem to use
a standard helper function for decode_fh, and provide file-system specific
support for this helper, particularly get_parent.

It is planned that this will be required for exporting once the code
settles down a bit.

[mandatory]

s_export_op is now required for exporting a filesystem.
isofs, ext2, ext3, resierfs, fat
can be used as examples of very different filesystems.

---
[mandatory]

iget4() and the read_inode2 callback have been superseded by iget5_locked()
which has the following prototype,

    struct inode *iget5_locked(struct super_block *sb, unsigned long ino,
				int (*test)(struct inode *, void *),
				int (*set)(struct inode *, void *),
				void *data);

'test' is an additional function that can be used when the inode
number is not sufficient to identify the actual file object. 'set'
should be a non-blocking function that initializes those parts of a
newly created inode to allow the test function to succeed. 'data' is
passed as an opaque value to both test and set functions.

When the inode has been created by iget5_locked(), it will be returned with the
I_NEW flag set and will still be locked.  The filesystem then needs to finalize
the initialization. Once the inode is initialized it must be unlocked by
calling unlock_new_inode().

The filesystem is responsible for setting (and possibly testing) i_ino
when appropriate. There is also a simpler iget_locked function that
just takes the superblock and inode number as arguments and does the
test and set for you.

e.g.
	inode = iget_locked(sb, ino);
	if (inode->i_state & I_NEW) {
		err = read_inode_from_disk(inode);
		if (err < 0) {
			iget_failed(inode);
			return err;
		}
		unlock_new_inode(inode);
	}

Note that if the process of setting up a new inode fails, then iget_failed()
should be called on the inode to render it dead, and an appropriate error
should be passed back to the caller.

---
[recommended]

->getattr() finally getting used.  See instances in nfs, minix, etc.

---
[mandatory]

->revalidate() is gone.  If your filesystem had it - provide ->getattr()
and let it call whatever you had as ->revlidate() + (for symlinks that
had ->revalidate()) add calls in ->follow_link()/->readlink().

---
[mandatory]

->d_parent changes are not protected by BKL anymore.  Read access is safe
if at least one of the following is true:
	* filesystem has no cross-directory rename()
	* we know that parent had been locked (e.g. we are looking at
->d_parent of ->lookup() argument).
	* we are called from ->rename().
	* the child's ->d_lock is held
Audit your code and add locking if needed.  Notice that any place that is
not protected by the conditions above is risky even in the old tree - you
had been relying on BKL and that's prone to screwups.  Old tree had quite
a few holes of that kind - unprotected access to ->d_parent leading to
anything from oops to silent memory corruption.

---
[mandatory]

	FS_NOMOUNT is gone.  If you use it - just set MS_NOUSER in flags
(see rootfs for one kind of solution and bdev/socket/pipe for another).

---
[recommended]

	Use bdev_read_only(bdev) instead of is_read_only(kdev).  The latter
is still alive, but only because of the mess in drivers/s390/block/dasd.c.
As soon as it gets fixed is_read_only() will die.

---
[mandatory]

->permission() is called without BKL now. Grab it on entry, drop upon
return - that will guarantee the same locking you used to have.  If
your method or its parts do not need BKL - better yet, now you can
shift lock_kernel() and unlock_kernel() so that they would protect
exactly what needs to be protected.

---
[mandatory]

->statfs() is now called without BKL held.  BKL should have been
shifted into individual fs sb_op functions where it's not clear that
it's safe to remove it.  If you don't need it, remove it.

---
[mandatory]

	is_read_only() is gone; use bdev_read_only() instead.

---
[mandatory]

	destroy_buffers() is gone; use invalidate_bdev().

---
[mandatory]

	fsync_dev() is gone; use fsync_bdev().  NOTE: lvm breakage is
deliberate; as soon as struct block_device * is propagated in a reasonable
way by that code fixing will become trivial; until then nothing can be
done.

[mandatory]

	block truncatation on error exit from ->write_begin, and ->direct_IO
moved from generic methods (block_write_begin, cont_write_begin,
nobh_write_begin, blockdev_direct_IO*) to callers.  Take a look at
ext2_write_failed and callers for an example.

[mandatory]

	->truncate is going away.  The whole truncate sequence needs to be
implemented in ->setattr, which is now mandatory for filesystems
implementing on-disk size changes.  Start with a copy of the old inode_setattr
and vmtruncate, and the reorder the vmtruncate + foofs_vmtruncate sequence to
be in order of zeroing blocks using block_truncate_page or similar helpers,
size update and on finally on-disk truncation which should not fail.
inode_change_ok now includes the size checks for ATTR_SIZE and must be called
in the beginning of ->setattr unconditionally.

[mandatory]

	->clear_inode() and ->delete_inode() are gone; ->evict_inode() should
be used instead.  It gets called whenever the inode is evicted, whether it has
remaining links or not.  Caller does *not* evict the pagecache or inode-associated
metadata buffers; getting rid of those is responsibility of method, as it had
been for ->delete_inode().
	->drop_inode() returns int now; it's called on final iput() with inode_lock
held and it returns true if filesystems wants the inode to be dropped.  As before,
generic_drop_inode() is still the default and it's been updated appropriately.
generic_delete_inode() is also alive and it consists simply of return 1.  Note that
all actual eviction work is done by caller after ->drop_inode() returns.
	clear_inode() is gone; use end_writeback() instead.  As before, it must
be called exactly once on each call of ->evict_inode() (as it used to be for
each call of ->delete_inode()).  Unlike before, if you are using inode-associated
metadata buffers (i.e. mark_buffer_dirty_inode()), it's your responsibility to
call invalidate_inode_buffers() before end_writeback().
	No async writeback (and thus no calls of ->write_inode()) will happen
after end_writeback() returns, so actions that should not overlap with ->write_inode()
(e.g. freeing on-disk inode if i_nlink is 0) ought to be done after that call.

	NOTE: checking i_nlink in the beginning of ->write_inode() and bailing out
if it's zero is not *and* *never* *had* *been* enough.  Final unlink() and iput()
may happen while the inode is in the middle of ->write_inode(); e.g. if you blindly
free the on-disk inode, you may end up doing that while ->write_inode() is writing
to it.

---
[mandatory]

	.d_delete() now only advises the dcache as to whether or not to cache
unreferenced dentries, and is now only called when the dentry refcount goes to
0. Even on 0 refcount transition, it must be able to tolerate being called 0,
1, or more times (eg. constant, idempotent).

---
[mandatory]

	.d_compare() calling convention and locking rules are significantly
changed. Read updated documentation in Documentation/filesystems/vfs.txt (and
look at examples of other filesystems) for guidance.

---
[mandatory]

	.d_hash() calling convention and locking rules are significantly
changed. Read updated documentation in Documentation/filesystems/vfs.txt (and
look at examples of other filesystems) for guidance.

---
[mandatory]
	dcache_lock is gone, replaced by fine grained locks. See fs/dcache.c
for details of what locks to replace dcache_lock with in order to protect
particular things. Most of the time, a filesystem only needs ->d_lock, which
protects *all* the dcache state of a given dentry.

--
[mandatory]

	Filesystems must RCU-free their inodes, if they can have been accessed
via rcu-walk path walk (basically, if the file can have had a path name in the
vfs namespace).

	i_dentry and i_rcu share storage in a union, and the vfs expects
i_dentry to be reinitialized before it is freed, so an:

  INIT_LIST_HEAD(&inode->i_dentry);

must be done in the RCU callback.

--
[recommended]
	vfs now tries to do path walking in "rcu-walk mode", which avoids
atomic operations and scalability hazards on dentries and inodes (see
<<<<<<< HEAD
Documentation/filesystems/path-walk.txt). d_hash and d_compare changes (above)
are examples of the changes required to support this. For more complex
=======
Documentation/filesystems/path-lookup.txt). d_hash and d_compare changes
(above) are examples of the changes required to support this. For more complex
>>>>>>> 63310467
filesystem callbacks, the vfs drops out of rcu-walk mode before the fs call, so
no changes are required to the filesystem. However, this is costly and loses
the benefits of rcu-walk mode. We will begin to add filesystem callbacks that
are rcu-walk aware, shown below. Filesystems should take advantage of this
where possible.

--
[mandatory]
	d_revalidate is a callback that is made on every path element (if
the filesystem provides it), which requires dropping out of rcu-walk mode. This
may now be called in rcu-walk mode (nd->flags & LOOKUP_RCU). -ECHILD should be
returned if the filesystem cannot handle rcu-walk. See
Documentation/filesystems/vfs.txt for more details.

	permission and check_acl are inode permission checks that are called
on many or all directory inodes on the way down a path walk (to check for
<<<<<<< HEAD
exec permission). These must now be rcu-walk aware (flags & IPERM_RCU). See
Documentation/filesystems/vfs.txt for more details.
=======
exec permission). These must now be rcu-walk aware (flags & IPERM_FLAG_RCU).
See Documentation/filesystems/vfs.txt for more details.
 
--
[mandatory]
	In ->fallocate() you must check the mode option passed in.  If your
filesystem does not support hole punching (deallocating space in the middle of a
file) you must return -EOPNOTSUPP if FALLOC_FL_PUNCH_HOLE is set in mode.
Currently you can only have FALLOC_FL_PUNCH_HOLE with FALLOC_FL_KEEP_SIZE set,
so the i_size should not change when hole punching, even when puching the end of
a file off.
>>>>>>> 63310467
<|MERGE_RESOLUTION|>--- conflicted
+++ resolved
@@ -365,13 +365,8 @@
 [recommended]
 	vfs now tries to do path walking in "rcu-walk mode", which avoids
 atomic operations and scalability hazards on dentries and inodes (see
-<<<<<<< HEAD
-Documentation/filesystems/path-walk.txt). d_hash and d_compare changes (above)
-are examples of the changes required to support this. For more complex
-=======
 Documentation/filesystems/path-lookup.txt). d_hash and d_compare changes
 (above) are examples of the changes required to support this. For more complex
->>>>>>> 63310467
 filesystem callbacks, the vfs drops out of rcu-walk mode before the fs call, so
 no changes are required to the filesystem. However, this is costly and loses
 the benefits of rcu-walk mode. We will begin to add filesystem callbacks that
@@ -388,10 +383,6 @@
 
 	permission and check_acl are inode permission checks that are called
 on many or all directory inodes on the way down a path walk (to check for
-<<<<<<< HEAD
-exec permission). These must now be rcu-walk aware (flags & IPERM_RCU). See
-Documentation/filesystems/vfs.txt for more details.
-=======
 exec permission). These must now be rcu-walk aware (flags & IPERM_FLAG_RCU).
 See Documentation/filesystems/vfs.txt for more details.
  
@@ -402,5 +393,4 @@
 file) you must return -EOPNOTSUPP if FALLOC_FL_PUNCH_HOLE is set in mode.
 Currently you can only have FALLOC_FL_PUNCH_HOLE with FALLOC_FL_KEEP_SIZE set,
 so the i_size should not change when hole punching, even when puching the end of
-a file off.
->>>>>>> 63310467
+a file off.