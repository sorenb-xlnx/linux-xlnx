  <title>Image Formats</title>

  <para>The V4L2 API was primarily designed for devices exchanging
image data with applications. The
<structname>v4l2_pix_format</structname> and <structname>v4l2_pix_format_mplane
</structname> structures define the format and layout of an image in memory.
The former is used with the single-planar API, while the latter is used with the
multi-planar version (see <xref linkend="planar-apis"/>). Image formats are
negotiated with the &VIDIOC-S-FMT; ioctl. (The explanations here focus on video
capturing and output, for overlay frame buffer formats see also
&VIDIOC-G-FBUF;.)</para>

<section>
  <title>Single-planar format structure</title>
  <table pgwide="1" frame="none" id="v4l2-pix-format">
    <title>struct <structname>v4l2_pix_format</structname></title>
    <tgroup cols="3">
      &cs-str;
      <tbody valign="top">
	<row>
	  <entry>__u32</entry>
	  <entry><structfield>width</structfield></entry>
	  <entry>Image width in pixels.</entry>
	</row>
	<row>
	  <entry>__u32</entry>
	  <entry><structfield>height</structfield></entry>
	  <entry>Image height in pixels.</entry>
	</row>
	<row>
	  <entry spanname="hspan">Applications set these fields to
request an image size, drivers return the closest possible values. In
case of planar formats the <structfield>width</structfield> and
<structfield>height</structfield> applies to the largest plane. To
avoid ambiguities drivers must return values rounded up to a multiple
of the scale factor of any smaller planes. For example when the image
format is YUV 4:2:0, <structfield>width</structfield> and
<structfield>height</structfield> must be multiples of two.</entry>
	</row>
	<row>
	  <entry>__u32</entry>
	  <entry><structfield>pixelformat</structfield></entry>
	  <entry>The pixel format or type of compression, set by the
application. This is a little endian <link
linkend="v4l2-fourcc">four character code</link>. V4L2 defines
standard RGB formats in <xref linkend="rgb-formats" />, YUV formats in <xref
linkend="yuv-formats" />, and reserved codes in <xref
linkend="reserved-formats" /></entry>
	</row>
	<row>
	  <entry>&v4l2-field;</entry>
	  <entry><structfield>field</structfield></entry>
	  <entry>Video images are typically interlaced. Applications
can request to capture or output only the top or bottom field, or both
fields interlaced or sequentially stored in one buffer or alternating
in separate buffers. Drivers return the actual field order selected.
For details see <xref linkend="field-order" />.</entry>
	</row>
	<row>
	  <entry>__u32</entry>
	  <entry><structfield>bytesperline</structfield></entry>
	  <entry>Distance in bytes between the leftmost pixels in two
adjacent lines.</entry>
	</row>
	<row>
	  <entry spanname="hspan"><para>Both applications and drivers
can set this field to request padding bytes at the end of each line.
Drivers however may ignore the value requested by the application,
returning <structfield>width</structfield> times bytes per pixel or a
larger value required by the hardware. That implies applications can
just set this field to zero to get a reasonable
default.</para><para>Video hardware may access padding bytes,
therefore they must reside in accessible memory. Consider cases where
padding bytes after the last line of an image cross a system page
boundary. Input devices may write padding bytes, the value is
undefined. Output devices ignore the contents of padding
bytes.</para><para>When the image format is planar the
<structfield>bytesperline</structfield> value applies to the largest
plane and is divided by the same factor as the
<structfield>width</structfield> field for any smaller planes. For
example the Cb and Cr planes of a YUV 4:2:0 image have half as many
padding bytes following each line as the Y plane. To avoid ambiguities
drivers must return a <structfield>bytesperline</structfield> value
rounded up to a multiple of the scale factor.</para></entry>
	</row>
	<row>
	  <entry>__u32</entry>
	  <entry><structfield>sizeimage</structfield></entry>
	  <entry>Size in bytes of the buffer to hold a complete image,
set by the driver. Usually this is
<structfield>bytesperline</structfield> times
<structfield>height</structfield>. When the image consists of variable
length compressed data this is the maximum number of bytes required to
hold an image.</entry>
	</row>
	<row>
	  <entry>&v4l2-colorspace;</entry>
	  <entry><structfield>colorspace</structfield></entry>
	  <entry>This information supplements the
<structfield>pixelformat</structfield> and must be set by the driver,
see <xref linkend="colorspaces" />.</entry>
	</row>
	<row>
	  <entry>__u32</entry>
	  <entry><structfield>priv</structfield></entry>
	  <entry>Reserved for custom (driver defined) additional
information about formats. When not used drivers and applications must
set this field to zero.</entry>
	</row>
      </tbody>
    </tgroup>
  </table>
</section>

<section>
  <title>Multi-planar format structures</title>
  <para>The <structname>v4l2_plane_pix_format</structname> structures define
    size and layout for each of the planes in a multi-planar format.
    The <structname>v4l2_pix_format_mplane</structname> structure contains
    information common to all planes (such as image width and height) and
    an array of <structname>v4l2_plane_pix_format</structname> structures,
    describing all planes of that format.</para>
  <table pgwide="1" frame="none" id="v4l2-plane-pix-format">
    <title>struct <structname>vl42_plane_pix_format</structname></title>
    <tgroup cols="3">
      &cs-str;
      <tbody valign="top">
        <row>
          <entry>__u32</entry>
          <entry><structfield>sizeimage</structfield></entry>
          <entry>Maximum size in bytes required for image data in this plane.
          </entry>
        </row>
        <row>
          <entry>__u16</entry>
          <entry><structfield>bytesperline</structfield></entry>
          <entry>Distance in bytes between the leftmost pixels in two adjacent
            lines.</entry>
        </row>
        <row>
          <entry>__u16</entry>
          <entry><structfield>reserved[7]</structfield></entry>
          <entry>Reserved for future extensions. Should be zeroed by the
           application.</entry>
        </row>
      </tbody>
    </tgroup>
  </table>
  <table pgwide="1" frame="none" id="v4l2-pix-format-mplane">
    <title>struct <structname>v4l2_pix_format_mplane</structname></title>
    <tgroup cols="3">
      &cs-str;
      <tbody valign="top">
        <row>
          <entry>__u32</entry>
          <entry><structfield>width</structfield></entry>
          <entry>Image width in pixels.</entry>
        </row>
        <row>
          <entry>__u32</entry>
          <entry><structfield>height</structfield></entry>
          <entry>Image height in pixels.</entry>
        </row>
        <row>
          <entry>__u32</entry>
          <entry><structfield>pixelformat</structfield></entry>
          <entry>The pixel format. Both single- and multi-planar four character
codes can be used.</entry>
        </row>
        <row>
          <entry>&v4l2-field;</entry>
          <entry><structfield>field</structfield></entry>
          <entry>See &v4l2-pix-format;.</entry>
        </row>
        <row>
          <entry>&v4l2-colorspace;</entry>
          <entry><structfield>colorspace</structfield></entry>
          <entry>See &v4l2-pix-format;.</entry>
        </row>
        <row>
          <entry>&v4l2-plane-pix-format;</entry>
          <entry><structfield>plane_fmt[VIDEO_MAX_PLANES]</structfield></entry>
          <entry>An array of structures describing format of each plane this
          pixel format consists of. The number of valid entries in this array
          has to be put in the <structfield>num_planes</structfield>
          field.</entry>
        </row>
        <row>
          <entry>__u8</entry>
          <entry><structfield>num_planes</structfield></entry>
          <entry>Number of planes (i.e. separate memory buffers) for this format
          and the number of valid entries in the
          <structfield>plane_fmt</structfield> array.</entry>
        </row>
        <row>
          <entry>__u8</entry>
          <entry><structfield>reserved[11]</structfield></entry>
          <entry>Reserved for future extensions. Should be zeroed by the
           application.</entry>
        </row>
      </tbody>
    </tgroup>
  </table>
</section>

  <section>
    <title>Standard Image Formats</title>

    <para>In order to exchange images between drivers and
applications, it is necessary to have standard image data formats
which both sides will interpret the same way. V4L2 includes several
such formats, and this section is intended to be an unambiguous
specification of the standard image data formats in V4L2.</para>

    <para>V4L2 drivers are not limited to these formats, however.
Driver-specific formats are possible. In that case the application may
depend on a codec to convert images to one of the standard formats
when needed. But the data can still be stored and retrieved in the
proprietary format. For example, a device may support a proprietary
compressed format. Applications can still capture and save the data in
the compressed format, saving much disk space, and later use a codec
to convert the images to the X Windows screen format when the video is
to be displayed.</para>

    <para>Even so, ultimately, some standard formats are needed, so
the V4L2 specification would not be complete without well-defined
standard formats.</para>

    <para>The V4L2 standard formats are mainly uncompressed formats. The
pixels are always arranged in memory from left to right, and from top
to bottom. The first byte of data in the image buffer is always for
the leftmost pixel of the topmost row. Following that is the pixel
immediately to its right, and so on until the end of the top row of
pixels. Following the rightmost pixel of the row there may be zero or
more bytes of padding to guarantee that each row of pixel data has a
certain alignment. Following the pad bytes, if any, is data for the
leftmost pixel of the second row from the top, and so on. The last row
has just as many pad bytes after it as the other rows.</para>

    <para>In V4L2 each format has an identifier which looks like
<constant>PIX_FMT_XXX</constant>, defined in the <link
linkend="videodev">videodev.h</link> header file. These identifiers
represent <link linkend="v4l2-fourcc">four character (FourCC) codes</link>
which are also listed below, however they are not the same as those
used in the Windows world.</para>

    <para>For some formats, data is stored in separate, discontiguous
memory buffers. Those formats are identified by a separate set of FourCC codes
and are referred to as "multi-planar formats". For example, a YUV422 frame is
normally stored in one memory buffer, but it can also be placed in two or three
separate buffers, with Y component in one buffer and CbCr components in another
in the 2-planar version or with each component in its own buffer in the
3-planar case. Those sub-buffers are referred to as "planes".</para>
  </section>

  <section id="colorspaces">
    <title>Colorspaces</title>

    <para>[intro]</para>

    <!-- See proposal by Billy Biggs, video4linux-list@redhat.com
on 11 Oct 2002, subject: "Re: [V4L] Re: v4l2 api", and
http://vektor.theorem.ca/graphics/ycbcr/ and
http://www.poynton.com/notes/colour_and_gamma/ColorFAQ.html -->

    <para>
      <variablelist>
	<varlistentry>
	  <term>Gamma Correction</term>
	  <listitem>
	    <para>[to do]</para>
	    <para>E'<subscript>R</subscript> = f(R)</para>
	    <para>E'<subscript>G</subscript> = f(G)</para>
	    <para>E'<subscript>B</subscript> = f(B)</para>
	  </listitem>
	</varlistentry>
	<varlistentry>
	  <term>Construction of luminance and color-difference
signals</term>
	  <listitem>
	    <para>[to do]</para>
	    <para>E'<subscript>Y</subscript> =
Coeff<subscript>R</subscript> E'<subscript>R</subscript>
+ Coeff<subscript>G</subscript> E'<subscript>G</subscript>
+ Coeff<subscript>B</subscript> E'<subscript>B</subscript></para>
	    <para>(E'<subscript>R</subscript> - E'<subscript>Y</subscript>) = E'<subscript>R</subscript>
- Coeff<subscript>R</subscript> E'<subscript>R</subscript>
- Coeff<subscript>G</subscript> E'<subscript>G</subscript>
- Coeff<subscript>B</subscript> E'<subscript>B</subscript></para>
	    <para>(E'<subscript>B</subscript> - E'<subscript>Y</subscript>) = E'<subscript>B</subscript>
- Coeff<subscript>R</subscript> E'<subscript>R</subscript>
- Coeff<subscript>G</subscript> E'<subscript>G</subscript>
- Coeff<subscript>B</subscript> E'<subscript>B</subscript></para>
	  </listitem>
	</varlistentry>
	<varlistentry>
	  <term>Re-normalized color-difference signals</term>
	  <listitem>
	    <para>The color-difference signals are scaled back to unity
range [-0.5;+0.5]:</para>
	    <para>K<subscript>B</subscript> = 0.5 / (1 - Coeff<subscript>B</subscript>)</para>
	    <para>K<subscript>R</subscript> = 0.5 / (1 - Coeff<subscript>R</subscript>)</para>
	    <para>P<subscript>B</subscript> =
K<subscript>B</subscript> (E'<subscript>B</subscript> - E'<subscript>Y</subscript>) =
  0.5 (Coeff<subscript>R</subscript> / Coeff<subscript>B</subscript>) E'<subscript>R</subscript>
+ 0.5 (Coeff<subscript>G</subscript> / Coeff<subscript>B</subscript>) E'<subscript>G</subscript>
+ 0.5 E'<subscript>B</subscript></para>
	    <para>P<subscript>R</subscript> =
K<subscript>R</subscript> (E'<subscript>R</subscript> - E'<subscript>Y</subscript>) =
  0.5 E'<subscript>R</subscript>
+ 0.5 (Coeff<subscript>G</subscript> / Coeff<subscript>R</subscript>) E'<subscript>G</subscript>
+ 0.5 (Coeff<subscript>B</subscript> / Coeff<subscript>R</subscript>) E'<subscript>B</subscript></para>
	  </listitem>
	</varlistentry>
	<varlistentry>
	  <term>Quantization</term>
	  <listitem>
	    <para>[to do]</para>
	    <para>Y' = (Lum. Levels - 1) &middot; E'<subscript>Y</subscript> + Lum. Offset</para>
	    <para>C<subscript>B</subscript> = (Chrom. Levels - 1)
&middot; P<subscript>B</subscript> + Chrom. Offset</para>
	    <para>C<subscript>R</subscript> = (Chrom. Levels - 1)
&middot; P<subscript>R</subscript> + Chrom. Offset</para>
	    <para>Rounding to the nearest integer and clamping to the range
[0;255] finally yields the digital color components Y'CbCr
stored in YUV images.</para>
	  </listitem>
	</varlistentry>
      </variablelist>
    </para>

    <example>
      <title>ITU-R Rec. BT.601 color conversion</title>

      <para>Forward Transformation</para>

      <programlisting>
int ER, EG, EB;         /* gamma corrected RGB input [0;255] */
int Y1, Cb, Cr;         /* output [0;255] */

double r, g, b;         /* temporaries */
double y1, pb, pr;

int
clamp (double x)
{
	int r = x;      /* round to nearest */

	if (r &lt; 0)         return 0;
	else if (r &gt; 255)  return 255;
	else               return r;
}

r = ER / 255.0;
g = EG / 255.0;
b = EB / 255.0;

y1  =  0.299  * r + 0.587 * g + 0.114  * b;
pb  = -0.169  * r - 0.331 * g + 0.5    * b;
pr  =  0.5    * r - 0.419 * g - 0.081  * b;

Y1 = clamp (219 * y1 + 16);
Cb = clamp (224 * pb + 128);
Cr = clamp (224 * pr + 128);

/* or shorter */

y1 = 0.299 * ER + 0.587 * EG + 0.114 * EB;

Y1 = clamp ( (219 / 255.0)                    *       y1  + 16);
Cb = clamp (((224 / 255.0) / (2 - 2 * 0.114)) * (EB - y1) + 128);
Cr = clamp (((224 / 255.0) / (2 - 2 * 0.299)) * (ER - y1) + 128);
      </programlisting>

      <para>Inverse Transformation</para>

      <programlisting>
int Y1, Cb, Cr;         /* gamma pre-corrected input [0;255] */
int ER, EG, EB;         /* output [0;255] */

double r, g, b;         /* temporaries */
double y1, pb, pr;

int
clamp (double x)
{
	int r = x;      /* round to nearest */

	if (r &lt; 0)         return 0;
	else if (r &gt; 255)  return 255;
	else               return r;
}

y1 = (255 / 219.0) * (Y1 - 16);
pb = (255 / 224.0) * (Cb - 128);
pr = (255 / 224.0) * (Cr - 128);

r = 1.0 * y1 + 0     * pb + 1.402 * pr;
g = 1.0 * y1 - 0.344 * pb - 0.714 * pr;
b = 1.0 * y1 + 1.772 * pb + 0     * pr;

ER = clamp (r * 255); /* [ok? one should prob. limit y1,pb,pr] */
EG = clamp (g * 255);
EB = clamp (b * 255);
      </programlisting>
    </example>

    <table pgwide="1" id="v4l2-colorspace" orient="land">
      <title>enum v4l2_colorspace</title>
      <tgroup cols="11" align="center">
	<colspec align="left" />
	<colspec align="center" />
	<colspec align="left" />
	<colspec colname="cr" />
	<colspec colname="cg" />
	<colspec colname="cb" />
	<colspec colname="wp" />
	<colspec colname="gc" />
	<colspec colname="lum" />
	<colspec colname="qy" />
	<colspec colname="qc" />
	<spanspec namest="cr" nameend="cb" spanname="chrom" />
	<spanspec namest="qy" nameend="qc" spanname="quant" />
	<spanspec namest="lum" nameend="qc" spanname="spam" />
	<thead>
	  <row>
	    <entry morerows="1">Identifier</entry>
	    <entry morerows="1">Value</entry>
	    <entry morerows="1">Description</entry>
	    <entry spanname="chrom">Chromaticities<footnote>
		<para>The coordinates of the color primaries are
given in the CIE system (1931)</para>
	      </footnote></entry>
	    <entry morerows="1">White Point</entry>
	    <entry morerows="1">Gamma Correction</entry>
	    <entry morerows="1">Luminance E'<subscript>Y</subscript></entry>
	    <entry spanname="quant">Quantization</entry>
	  </row>
	  <row>
	    <entry>Red</entry>
	    <entry>Green</entry>
	    <entry>Blue</entry>
	    <entry>Y'</entry>
	    <entry>Cb, Cr</entry>
	  </row>
	</thead>
	<tbody valign="top">
	  <row>
	    <entry><constant>V4L2_COLORSPACE_SMPTE170M</constant></entry>
	    <entry>1</entry>
	    <entry>NTSC/PAL according to <xref linkend="smpte170m" />,
<xref linkend="itu601" /></entry>
	    <entry>x&nbsp;=&nbsp;0.630, y&nbsp;=&nbsp;0.340</entry>
	    <entry>x&nbsp;=&nbsp;0.310, y&nbsp;=&nbsp;0.595</entry>
	    <entry>x&nbsp;=&nbsp;0.155, y&nbsp;=&nbsp;0.070</entry>
	    <entry>x&nbsp;=&nbsp;0.3127, y&nbsp;=&nbsp;0.3290,
	    Illuminant D<subscript>65</subscript></entry>
	    <entry>E' = 4.5&nbsp;I&nbsp;for&nbsp;I&nbsp;&le;0.018,
1.099&nbsp;I<superscript>0.45</superscript>&nbsp;-&nbsp;0.099&nbsp;for&nbsp;0.018&nbsp;&lt;&nbsp;I</entry>
	    <entry>0.299&nbsp;E'<subscript>R</subscript>
+&nbsp;0.587&nbsp;E'<subscript>G</subscript>
+&nbsp;0.114&nbsp;E'<subscript>B</subscript></entry>
	    <entry>219&nbsp;E'<subscript>Y</subscript>&nbsp;+&nbsp;16</entry>
	    <entry>224&nbsp;P<subscript>B,R</subscript>&nbsp;+&nbsp;128</entry>
	  </row>
	  <row>
	    <entry><constant>V4L2_COLORSPACE_SMPTE240M</constant></entry>
	    <entry>2</entry>
	    <entry>1125-Line (US) HDTV, see <xref
linkend="smpte240m" /></entry>
	    <entry>x&nbsp;=&nbsp;0.630, y&nbsp;=&nbsp;0.340</entry>
	    <entry>x&nbsp;=&nbsp;0.310, y&nbsp;=&nbsp;0.595</entry>
	    <entry>x&nbsp;=&nbsp;0.155, y&nbsp;=&nbsp;0.070</entry>
	    <entry>x&nbsp;=&nbsp;0.3127, y&nbsp;=&nbsp;0.3290,
	    Illuminant D<subscript>65</subscript></entry>
	    <entry>E' = 4&nbsp;I&nbsp;for&nbsp;I&nbsp;&le;0.0228,
1.1115&nbsp;I<superscript>0.45</superscript>&nbsp;-&nbsp;0.1115&nbsp;for&nbsp;0.0228&nbsp;&lt;&nbsp;I</entry>
	    <entry>0.212&nbsp;E'<subscript>R</subscript>
+&nbsp;0.701&nbsp;E'<subscript>G</subscript>
+&nbsp;0.087&nbsp;E'<subscript>B</subscript></entry>
	    <entry>219&nbsp;E'<subscript>Y</subscript>&nbsp;+&nbsp;16</entry>
	    <entry>224&nbsp;P<subscript>B,R</subscript>&nbsp;+&nbsp;128</entry>
	  </row>
	  <row>
	    <entry><constant>V4L2_COLORSPACE_REC709</constant></entry>
	    <entry>3</entry>
	    <entry>HDTV and modern devices, see <xref
linkend="itu709" /></entry>
	    <entry>x&nbsp;=&nbsp;0.640, y&nbsp;=&nbsp;0.330</entry>
	    <entry>x&nbsp;=&nbsp;0.300, y&nbsp;=&nbsp;0.600</entry>
	    <entry>x&nbsp;=&nbsp;0.150, y&nbsp;=&nbsp;0.060</entry>
	    <entry>x&nbsp;=&nbsp;0.3127, y&nbsp;=&nbsp;0.3290,
	    Illuminant D<subscript>65</subscript></entry>
	    <entry>E' = 4.5&nbsp;I&nbsp;for&nbsp;I&nbsp;&le;0.018,
1.099&nbsp;I<superscript>0.45</superscript>&nbsp;-&nbsp;0.099&nbsp;for&nbsp;0.018&nbsp;&lt;&nbsp;I</entry>
	    <entry>0.2125&nbsp;E'<subscript>R</subscript>
+&nbsp;0.7154&nbsp;E'<subscript>G</subscript>
+&nbsp;0.0721&nbsp;E'<subscript>B</subscript></entry>
	    <entry>219&nbsp;E'<subscript>Y</subscript>&nbsp;+&nbsp;16</entry>
	    <entry>224&nbsp;P<subscript>B,R</subscript>&nbsp;+&nbsp;128</entry>
	  </row>
	  <row>
	    <entry><constant>V4L2_COLORSPACE_BT878</constant></entry>
	    <entry>4</entry>
	    <entry>Broken Bt878 extents<footnote>
		<para>The ubiquitous Bt878 video capture chip
quantizes E'<subscript>Y</subscript> to 238 levels, yielding a range
of Y' = 16 &hellip; 253, unlike Rec. 601 Y' = 16 &hellip;
235. This is not a typo in the Bt878 documentation, it has been
implemented in silicon. The chroma extents are unclear.</para>
	      </footnote>, <xref linkend="itu601" /></entry>
	    <entry>?</entry>
	    <entry>?</entry>
	    <entry>?</entry>
	    <entry>?</entry>
	    <entry>?</entry>
	    <entry>0.299&nbsp;E'<subscript>R</subscript>
+&nbsp;0.587&nbsp;E'<subscript>G</subscript>
+&nbsp;0.114&nbsp;E'<subscript>B</subscript></entry>
	    <entry><emphasis>237</emphasis>&nbsp;E'<subscript>Y</subscript>&nbsp;+&nbsp;16</entry>
	    <entry>224&nbsp;P<subscript>B,R</subscript>&nbsp;+&nbsp;128 (probably)</entry>
	  </row>
	  <row>
	    <entry><constant>V4L2_COLORSPACE_470_SYSTEM_M</constant></entry>
	    <entry>5</entry>
	    <entry>M/NTSC<footnote>
		<para>No identifier exists for M/PAL which uses
the chromaticities of M/NTSC, the remaining parameters are equal to B and
G/PAL.</para>
	      </footnote> according to <xref linkend="itu470" />, <xref
		linkend="itu601" /></entry>
	    <entry>x&nbsp;=&nbsp;0.67, y&nbsp;=&nbsp;0.33</entry>
	    <entry>x&nbsp;=&nbsp;0.21, y&nbsp;=&nbsp;0.71</entry>
	    <entry>x&nbsp;=&nbsp;0.14, y&nbsp;=&nbsp;0.08</entry>
	    <entry>x&nbsp;=&nbsp;0.310, y&nbsp;=&nbsp;0.316, Illuminant C</entry>
	    <entry>?</entry>
	    <entry>0.299&nbsp;E'<subscript>R</subscript>
+&nbsp;0.587&nbsp;E'<subscript>G</subscript>
+&nbsp;0.114&nbsp;E'<subscript>B</subscript></entry>
	    <entry>219&nbsp;E'<subscript>Y</subscript>&nbsp;+&nbsp;16</entry>
	    <entry>224&nbsp;P<subscript>B,R</subscript>&nbsp;+&nbsp;128</entry>
	  </row>
	  <row>
	    <entry><constant>V4L2_COLORSPACE_470_SYSTEM_BG</constant></entry>
	    <entry>6</entry>
	    <entry>625-line PAL and SECAM systems according to <xref
linkend="itu470" />, <xref linkend="itu601" /></entry>
	    <entry>x&nbsp;=&nbsp;0.64, y&nbsp;=&nbsp;0.33</entry>
	    <entry>x&nbsp;=&nbsp;0.29, y&nbsp;=&nbsp;0.60</entry>
	    <entry>x&nbsp;=&nbsp;0.15, y&nbsp;=&nbsp;0.06</entry>
	    <entry>x&nbsp;=&nbsp;0.313, y&nbsp;=&nbsp;0.329,
Illuminant D<subscript>65</subscript></entry>
	    <entry>?</entry>
	    <entry>0.299&nbsp;E'<subscript>R</subscript>
+&nbsp;0.587&nbsp;E'<subscript>G</subscript>
+&nbsp;0.114&nbsp;E'<subscript>B</subscript></entry>
	    <entry>219&nbsp;E'<subscript>Y</subscript>&nbsp;+&nbsp;16</entry>
	    <entry>224&nbsp;P<subscript>B,R</subscript>&nbsp;+&nbsp;128</entry>
	  </row>
	  <row>
	    <entry><constant>V4L2_COLORSPACE_JPEG</constant></entry>
	    <entry>7</entry>
	    <entry>JPEG Y'CbCr, see <xref linkend="jfif" />, <xref linkend="itu601" /></entry>
	    <entry>?</entry>
	    <entry>?</entry>
	    <entry>?</entry>
	    <entry>?</entry>
	    <entry>?</entry>
	    <entry>0.299&nbsp;E'<subscript>R</subscript>
+&nbsp;0.587&nbsp;E'<subscript>G</subscript>
+&nbsp;0.114&nbsp;E'<subscript>B</subscript></entry>
	    <entry>256&nbsp;E'<subscript>Y</subscript>&nbsp;+&nbsp;16<footnote>
		<para>Note JFIF quantizes
Y'P<subscript>B</subscript>P<subscript>R</subscript> in range [0;+1] and
[-0.5;+0.5] to <emphasis>257</emphasis> levels, however Y'CbCr signals
are still clamped to [0;255].</para>
	      </footnote></entry>
	    <entry>256&nbsp;P<subscript>B,R</subscript>&nbsp;+&nbsp;128</entry>
	  </row>
	  <row>
	    <entry><constant>V4L2_COLORSPACE_SRGB</constant></entry>
	    <entry>8</entry>
	    <entry>[?]</entry>
	    <entry>x&nbsp;=&nbsp;0.640, y&nbsp;=&nbsp;0.330</entry>
	    <entry>x&nbsp;=&nbsp;0.300, y&nbsp;=&nbsp;0.600</entry>
	    <entry>x&nbsp;=&nbsp;0.150, y&nbsp;=&nbsp;0.060</entry>
	    <entry>x&nbsp;=&nbsp;0.3127, y&nbsp;=&nbsp;0.3290,
	    Illuminant D<subscript>65</subscript></entry>
	    <entry>E' = 4.5&nbsp;I&nbsp;for&nbsp;I&nbsp;&le;0.018,
1.099&nbsp;I<superscript>0.45</superscript>&nbsp;-&nbsp;0.099&nbsp;for&nbsp;0.018&nbsp;&lt;&nbsp;I</entry>
	    <entry spanname="spam">n/a</entry>
	  </row>
	</tbody>
      </tgroup>
    </table>
  </section>

  <section id="pixfmt-indexed">
    <title>Indexed Format</title>

    <para>In this format each pixel is represented by an 8 bit index
into a 256 entry ARGB palette. It is intended for <link
linkend="osd">Video Output Overlays</link> only. There are no ioctls to
access the palette, this must be done with ioctls of the Linux framebuffer API.</para>

    <table pgwide="0" frame="none">
      <title>Indexed Image Format</title>
      <tgroup cols="37" align="center">
	<colspec colname="id" align="left" />
	<colspec colname="fourcc" />
	<colspec colname="bit" />

	<colspec colnum="4" colname="b07" align="center" />
	<colspec colnum="5" colname="b06" align="center" />
	<colspec colnum="6" colname="b05" align="center" />
	<colspec colnum="7" colname="b04" align="center" />
	<colspec colnum="8" colname="b03" align="center" />
	<colspec colnum="9" colname="b02" align="center" />
	<colspec colnum="10" colname="b01" align="center" />
	<colspec colnum="11" colname="b00" align="center" />

	<spanspec namest="b07" nameend="b00" spanname="b0" />
	<spanspec namest="b17" nameend="b10" spanname="b1" />
	<spanspec namest="b27" nameend="b20" spanname="b2" />
	<spanspec namest="b37" nameend="b30" spanname="b3" />
	<thead>
	  <row>
	    <entry>Identifier</entry>
	    <entry>Code</entry>
	    <entry>&nbsp;</entry>
	    <entry spanname="b0">Byte&nbsp;0</entry>
	  </row>
	  <row>
	    <entry>&nbsp;</entry>
	    <entry>&nbsp;</entry>
	    <entry>Bit</entry>
	    <entry>7</entry>
	    <entry>6</entry>
	    <entry>5</entry>
	    <entry>4</entry>
	    <entry>3</entry>
	    <entry>2</entry>
	    <entry>1</entry>
	    <entry>0</entry>
	  </row>
	</thead>
	<tbody valign="top">
	  <row id="V4L2-PIX-FMT-PAL8">
	    <entry><constant>V4L2_PIX_FMT_PAL8</constant></entry>
	    <entry>'PAL8'</entry>
	    <entry></entry>
	    <entry>i<subscript>7</subscript></entry>
	    <entry>i<subscript>6</subscript></entry>
	    <entry>i<subscript>5</subscript></entry>
	    <entry>i<subscript>4</subscript></entry>
	    <entry>i<subscript>3</subscript></entry>
	    <entry>i<subscript>2</subscript></entry>
	    <entry>i<subscript>1</subscript></entry>
	    <entry>i<subscript>0</subscript></entry>
	  </row>
	</tbody>
      </tgroup>
    </table>
  </section>

  <section id="pixfmt-rgb">
    <title>RGB Formats</title>

    &sub-packed-rgb;
    &sub-sbggr8;
    &sub-sgbrg8;
    &sub-sgrbg8;
    &sub-srggb8;
    &sub-sbggr16;
    &sub-srggb10;
  </section>

  <section id="yuv-formats">
    <title>YUV Formats</title>

    <para>YUV is the format native to TV broadcast and composite video
signals. It separates the brightness information (Y) from the color
information (U and V or Cb and Cr). The color information consists of
red and blue <emphasis>color difference</emphasis> signals, this way
the green component can be reconstructed by subtracting from the
brightness component. See <xref linkend="colorspaces" /> for conversion
examples. YUV was chosen because early television would only transmit
brightness information. To add color in a way compatible with existing
receivers a new signal carrier was added to transmit the color
difference signals. Secondary in the YUV format the U and V components
usually have lower resolution than the Y component. This is an analog
video compression technique taking advantage of a property of the
human visual system, being more sensitive to brightness
information.</para>

    &sub-packed-yuv;
    &sub-grey;
    &sub-y10;
<<<<<<< HEAD
    &sub-y10b;
=======
    &sub-y12;
>>>>>>> 0ee5623f
    &sub-y16;
    &sub-yuyv;
    &sub-uyvy;
    &sub-yvyu;
    &sub-vyuy;
    &sub-y41p;
    &sub-yuv420;
    &sub-yuv420m;
    &sub-yuv410;
    &sub-yuv422p;
    &sub-yuv411p;
    &sub-nv12;
    &sub-nv12m;
    &sub-nv12mt;
    &sub-nv16;
  </section>

  <section>
    <title>Compressed Formats</title>

    <table pgwide="1" frame="none" id="compressed-formats">
      <title>Compressed Image Formats</title>
      <tgroup cols="3" align="left">
	&cs-def;
	<thead>
	  <row>
	    <entry>Identifier</entry>
	    <entry>Code</entry>
	    <entry>Details</entry>
	  </row>
	</thead>
	<tbody valign="top">
	 <row id="V4L2-PIX-FMT-JPEG">
	    <entry><constant>V4L2_PIX_FMT_JPEG</constant></entry>
	    <entry>'JPEG'</entry>
	    <entry>TBD. See also &VIDIOC-G-JPEGCOMP;,
	    &VIDIOC-S-JPEGCOMP;.</entry>
	  </row>
	  <row id="V4L2-PIX-FMT-MPEG">
	    <entry><constant>V4L2_PIX_FMT_MPEG</constant></entry>
	    <entry>'MPEG'</entry>
	    <entry>MPEG stream. The actual format is determined by
extended control <constant>V4L2_CID_MPEG_STREAM_TYPE</constant>, see
<xref linkend="mpeg-control-id" />.</entry>
	  </row>
	</tbody>
      </tgroup>
    </table>
  </section>

  <section id="pixfmt-reserved">
    <title>Reserved Format Identifiers</title>

    <para>These formats are not defined by this specification, they
are just listed for reference and to avoid naming conflicts. If you
want to register your own format, send an e-mail to the linux-media mailing
list &v4l-ml; for inclusion in the <filename>videodev2.h</filename>
file. If you want to share your format with other developers add a
link to your documentation and send a copy to the linux-media mailing list
for inclusion in this section. If you think your format should be listed
in a standard format section please make a proposal on the linux-media mailing
list.</para>

    <table pgwide="1" frame="none" id="reserved-formats">
      <title>Reserved Image Formats</title>
      <tgroup cols="3" align="left">
	&cs-def;
	<thead>
	  <row>
	    <entry>Identifier</entry>
	    <entry>Code</entry>
	    <entry>Details</entry>
	  </row>
	</thead>
	<tbody valign="top">
	  <row id="V4L2-PIX-FMT-DV">
	    <entry><constant>V4L2_PIX_FMT_DV</constant></entry>
	    <entry>'dvsd'</entry>
	    <entry>unknown</entry>
	  </row>
	  <row id="V4L2-PIX-FMT-ET61X251">
	    <entry><constant>V4L2_PIX_FMT_ET61X251</constant></entry>
	    <entry>'E625'</entry>
	    <entry>Compressed format of the ET61X251 driver.</entry>
	  </row>
	  <row id="V4L2-PIX-FMT-HI240">
	    <entry><constant>V4L2_PIX_FMT_HI240</constant></entry>
	    <entry>'HI24'</entry>
	    <entry><para>8 bit RGB format used by the BTTV driver.</para></entry>
	  </row>
	  <row id="V4L2-PIX-FMT-HM12">
	    <entry><constant>V4L2_PIX_FMT_HM12</constant></entry>
	    <entry>'HM12'</entry>
	    <entry><para>YUV 4:2:0 format used by the
IVTV driver, <ulink url="http://www.ivtvdriver.org/">
http://www.ivtvdriver.org/</ulink></para><para>The format is documented in the
kernel sources in the file <filename>Documentation/video4linux/cx2341x/README.hm12</filename>
</para></entry>
	  </row>
	  <row id="V4L2-PIX-FMT-CPIA1">
	    <entry><constant>V4L2_PIX_FMT_CPIA1</constant></entry>
	    <entry>'CPIA'</entry>
	    <entry>YUV format used by the gspca cpia1 driver.</entry>
	  </row>
	  <row id="V4L2-PIX-FMT-SPCA501">
	    <entry><constant>V4L2_PIX_FMT_SPCA501</constant></entry>
	    <entry>'S501'</entry>
	    <entry>YUYV per line used by the gspca driver.</entry>
	  </row>
	  <row id="V4L2-PIX-FMT-SPCA505">
	    <entry><constant>V4L2_PIX_FMT_SPCA505</constant></entry>
	    <entry>'S505'</entry>
	    <entry>YYUV per line used by the gspca driver.</entry>
	  </row>
	  <row id="V4L2-PIX-FMT-SPCA508">
	    <entry><constant>V4L2_PIX_FMT_SPCA508</constant></entry>
	    <entry>'S508'</entry>
	    <entry>YUVY per line used by the gspca driver.</entry>
	  </row>
	  <row id="V4L2-PIX-FMT-SPCA561">
	    <entry><constant>V4L2_PIX_FMT_SPCA561</constant></entry>
	    <entry>'S561'</entry>
	    <entry>Compressed GBRG Bayer format used by the gspca driver.</entry>
	  </row>
	  <row id="V4L2-PIX-FMT-SGRBG10DPCM8">
	    <entry><constant>V4L2_PIX_FMT_SGRBG10DPCM8</constant></entry>
	    <entry>'DB10'</entry>
	    <entry>10 bit raw Bayer DPCM compressed to 8 bits.</entry>
	  </row>
	  <row id="V4L2-PIX-FMT-PAC207">
	    <entry><constant>V4L2_PIX_FMT_PAC207</constant></entry>
	    <entry>'P207'</entry>
	    <entry>Compressed BGGR Bayer format used by the gspca driver.</entry>
	  </row>
	  <row id="V4L2-PIX-FMT-MR97310A">
	    <entry><constant>V4L2_PIX_FMT_MR97310A</constant></entry>
	    <entry>'M310'</entry>
	    <entry>Compressed BGGR Bayer format used by the gspca driver.</entry>
	  </row>
	  <row id="V4L2-PIX-FMT-OV511">
	    <entry><constant>V4L2_PIX_FMT_OV511</constant></entry>
	    <entry>'O511'</entry>
	    <entry>OV511 JPEG format used by the gspca driver.</entry>
	  </row>
	  <row id="V4L2-PIX-FMT-OV518">
	    <entry><constant>V4L2_PIX_FMT_OV518</constant></entry>
	    <entry>'O518'</entry>
	    <entry>OV518 JPEG format used by the gspca driver.</entry>
	  </row>
	  <row id="V4L2-PIX-FMT-PJPG">
	    <entry><constant>V4L2_PIX_FMT_PJPG</constant></entry>
	    <entry>'PJPG'</entry>
	    <entry>Pixart 73xx JPEG format used by the gspca driver.</entry>
	  </row>
	  <row id="V4L2-PIX-FMT-SQ905C">
	    <entry><constant>V4L2_PIX_FMT_SQ905C</constant></entry>
	    <entry>'905C'</entry>
	    <entry>Compressed RGGB bayer format used by the gspca driver.</entry>
	  </row>
	  <row id="V4L2-PIX-FMT-MJPEG">
	    <entry><constant>V4L2_PIX_FMT_MJPEG</constant></entry>
	    <entry>'MJPG'</entry>
	    <entry>Compressed format used by the Zoran driver</entry>
	  </row>
	  <row id="V4L2-PIX-FMT-PWC1">
	    <entry><constant>V4L2_PIX_FMT_PWC1</constant></entry>
	    <entry>'PWC1'</entry>
	    <entry>Compressed format of the PWC driver.</entry>
	  </row>
	  <row id="V4L2-PIX-FMT-PWC2">
	    <entry><constant>V4L2_PIX_FMT_PWC2</constant></entry>
	    <entry>'PWC2'</entry>
	    <entry>Compressed format of the PWC driver.</entry>
	  </row>
	  <row id="V4L2-PIX-FMT-SN9C10X">
	    <entry><constant>V4L2_PIX_FMT_SN9C10X</constant></entry>
	    <entry>'S910'</entry>
	    <entry>Compressed format of the SN9C102 driver.</entry>
	  </row>
	  <row id="V4L2-PIX-FMT-SN9C20X-I420">
	    <entry><constant>V4L2_PIX_FMT_SN9C20X_I420</constant></entry>
	    <entry>'S920'</entry>
	    <entry>YUV 4:2:0 format of the gspca sn9c20x driver.</entry>
	  </row>
	  <row id="V4L2-PIX-FMT-SN9C2028">
	    <entry><constant>V4L2_PIX_FMT_SN9C2028</constant></entry>
	    <entry>'SONX'</entry>
	    <entry>Compressed GBRG bayer format of the gspca sn9c2028 driver.</entry>
	  </row>
	  <row id="V4L2-PIX-FMT-STV0680">
	    <entry><constant>V4L2_PIX_FMT_STV0680</constant></entry>
	    <entry>'S680'</entry>
	    <entry>Bayer format of the gspca stv0680 driver.</entry>
	  </row>
	  <row id="V4L2-PIX-FMT-WNVA">
	    <entry><constant>V4L2_PIX_FMT_WNVA</constant></entry>
	    <entry>'WNVA'</entry>
	    <entry><para>Used by the Winnov Videum driver, <ulink
url="http://www.thedirks.org/winnov/">
http://www.thedirks.org/winnov/</ulink></para></entry>
	  </row>
	  <row id="V4L2-PIX-FMT-TM6000">
	    <entry><constant>V4L2_PIX_FMT_TM6000</constant></entry>
	    <entry>'TM60'</entry>
	    <entry><para>Used by Trident tm6000</para></entry>
	  </row>
	  <row id="V4L2-PIX-FMT-CIT-YYVYUY">
	    <entry><constant>V4L2_PIX_FMT_CIT_YYVYUY</constant></entry>
	    <entry>'CITV'</entry>
	    <entry><para>Used by xirlink CIT, found at IBM webcams.</para>
	           <para>Uses one line of Y then 1 line of VYUY</para>
	    </entry>
	  </row>
	  <row id="V4L2-PIX-FMT-KONICA420">
	    <entry><constant>V4L2_PIX_FMT_KONICA420</constant></entry>
	    <entry>'KONI'</entry>
	    <entry><para>Used by Konica webcams.</para>
	           <para>YUV420 planar in blocks of 256 pixels.</para>
	    </entry>
	  </row>
	  <row id="V4L2-PIX-FMT-YYUV">
	    <entry><constant>V4L2_PIX_FMT_YYUV</constant></entry>
	    <entry>'YYUV'</entry>
	    <entry>unknown</entry>
	  </row>
	  <row id="V4L2-PIX-FMT-Y4">
	    <entry><constant>V4L2_PIX_FMT_Y4</constant></entry>
	    <entry>'Y04 '</entry>
	    <entry>Old 4-bit greyscale format. Only the least significant 4 bits of each byte are used,
the other bits are set to 0.</entry>
	  </row>
	  <row id="V4L2-PIX-FMT-Y6">
	    <entry><constant>V4L2_PIX_FMT_Y6</constant></entry>
	    <entry>'Y06 '</entry>
	    <entry>Old 6-bit greyscale format. Only the least significant 6 bits of each byte are used,
the other bits are set to 0.</entry>
	  </row>
	</tbody>
      </tgroup>
    </table>
  </section>

  <!--
Local Variables:
mode: sgml
sgml-parent-document: "v4l2.sgml"
indent-tabs-mode: nil
End:
  --><|MERGE_RESOLUTION|>--- conflicted
+++ resolved
@@ -696,11 +696,8 @@
     &sub-packed-yuv;
     &sub-grey;
     &sub-y10;
-<<<<<<< HEAD
+    &sub-y12;
     &sub-y10b;
-=======
-    &sub-y12;
->>>>>>> 0ee5623f
     &sub-y16;
     &sub-yuyv;
     &sub-uyvy;
