<refentry id="packed-rgb">
  <refmeta>
    <refentrytitle>Packed RGB formats</refentrytitle>
    &manvol;
  </refmeta>
  <refnamediv>
    <refname>Packed RGB formats</refname>
    <refpurpose>Packed RGB formats</refpurpose>
  </refnamediv>
  <refsect1>
    <title>Description</title>

    <para>These formats are designed to match the pixel formats of
typical PC graphics frame buffers. They occupy 8, 16, 24 or 32 bits
per pixel. These are all packed-pixel formats, meaning all the data
for a pixel lie next to each other in memory.</para>

    <para>When one of these formats is used, drivers shall report the
colorspace <constant>V4L2_COLORSPACE_SRGB</constant>.</para>

    <table pgwide="1" frame="none" id="rgb-formats">
      <title>Packed RGB Image Formats</title>
      <tgroup cols="37" align="center">
	<colspec colname="id" align="left" />
	<colspec colname="fourcc" />
	<colspec colname="bit" />

	<colspec colnum="4" colname="b07" align="center" />
	<colspec colnum="5" colname="b06" align="center" />
	<colspec colnum="6" colname="b05" align="center" />
	<colspec colnum="7" colname="b04" align="center" />
	<colspec colnum="8" colname="b03" align="center" />
	<colspec colnum="9" colname="b02" align="center" />
	<colspec colnum="10" colname="b01" align="center" />
	<colspec colnum="11" colname="b00" align="center" />

	<colspec colnum="13" colname="b17" align="center" />
	<colspec colnum="14" colname="b16" align="center" />
	<colspec colnum="15" colname="b15" align="center" />
	<colspec colnum="16" colname="b14" align="center" />
	<colspec colnum="17" colname="b13" align="center" />
	<colspec colnum="18" colname="b12" align="center" />
	<colspec colnum="19" colname="b11" align="center" />
	<colspec colnum="20" colname="b10" align="center" />

	<colspec colnum="22" colname="b27" align="center" />
	<colspec colnum="23" colname="b26" align="center" />
	<colspec colnum="24" colname="b25" align="center" />
	<colspec colnum="25" colname="b24" align="center" />
	<colspec colnum="26" colname="b23" align="center" />
	<colspec colnum="27" colname="b22" align="center" />
	<colspec colnum="28" colname="b21" align="center" />
	<colspec colnum="29" colname="b20" align="center" />

	<colspec colnum="31" colname="b37" align="center" />
	<colspec colnum="32" colname="b36" align="center" />
	<colspec colnum="33" colname="b35" align="center" />
	<colspec colnum="34" colname="b34" align="center" />
	<colspec colnum="35" colname="b33" align="center" />
	<colspec colnum="36" colname="b32" align="center" />
	<colspec colnum="37" colname="b31" align="center" />
	<colspec colnum="38" colname="b30" align="center" />

	<spanspec namest="b07" nameend="b00" spanname="b0" />
	<spanspec namest="b17" nameend="b10" spanname="b1" />
	<spanspec namest="b27" nameend="b20" spanname="b2" />
	<spanspec namest="b37" nameend="b30" spanname="b3" />
	<thead>
	  <row>
	    <entry>Identifier</entry>
	    <entry>Code</entry>
	    <entry>&nbsp;</entry>
	    <entry spanname="b0">Byte&nbsp;0 in memory</entry>
	    <entry spanname="b1">Byte&nbsp;1</entry>
	    <entry spanname="b2">Byte&nbsp;2</entry>
	    <entry spanname="b3">Byte&nbsp;3</entry>
	  </row>
	  <row>
	    <entry>&nbsp;</entry>
	    <entry>&nbsp;</entry>
	    <entry>Bit</entry>
	    <entry>7</entry>
	    <entry>6</entry>
	    <entry>5</entry>
	    <entry>4</entry>
	    <entry>3</entry>
	    <entry>2</entry>
	    <entry>1</entry>
	    <entry>0</entry>
	    <entry>&nbsp;</entry>
	    <entry>7</entry>
	    <entry>6</entry>
	    <entry>5</entry>
	    <entry>4</entry>
	    <entry>3</entry>
	    <entry>2</entry>
	    <entry>1</entry>
	    <entry>0</entry>
	    <entry>&nbsp;</entry>
	    <entry>7</entry>
	    <entry>6</entry>
	    <entry>5</entry>
	    <entry>4</entry>
	    <entry>3</entry>
	    <entry>2</entry>
	    <entry>1</entry>
	    <entry>0</entry>
	    <entry>&nbsp;</entry>
	    <entry>7</entry>
	    <entry>6</entry>
	    <entry>5</entry>
	    <entry>4</entry>
	    <entry>3</entry>
	    <entry>2</entry>
	    <entry>1</entry>
	    <entry>0</entry>
	  </row>
	</thead>
	<tbody valign="top">
	  <row id="V4L2-PIX-FMT-RGB332">
	    <entry><constant>V4L2_PIX_FMT_RGB332</constant></entry>
	    <entry>'RGB1'</entry>
	    <entry></entry>
	    <entry>b<subscript>1</subscript></entry>
	    <entry>b<subscript>0</subscript></entry>
	    <entry>g<subscript>2</subscript></entry>
	    <entry>g<subscript>1</subscript></entry>
	    <entry>g<subscript>0</subscript></entry>
	    <entry>r<subscript>2</subscript></entry>
	    <entry>r<subscript>1</subscript></entry>
	    <entry>r<subscript>0</subscript></entry>
	  </row>
	  <row id="V4L2-PIX-FMT-RGB444">
	    <entry><constant>V4L2_PIX_FMT_RGB444</constant></entry>
	    <entry>'R444'</entry>
	    <entry></entry>
	    <entry>g<subscript>3</subscript></entry>
	    <entry>g<subscript>2</subscript></entry>
	    <entry>g<subscript>1</subscript></entry>
	    <entry>g<subscript>0</subscript></entry>
	    <entry>b<subscript>3</subscript></entry>
	    <entry>b<subscript>2</subscript></entry>
	    <entry>b<subscript>1</subscript></entry>
	    <entry>b<subscript>0</subscript></entry>
	    <entry></entry>
	    <entry>a<subscript>3</subscript></entry>
	    <entry>a<subscript>2</subscript></entry>
	    <entry>a<subscript>1</subscript></entry>
	    <entry>a<subscript>0</subscript></entry>
	    <entry>r<subscript>3</subscript></entry>
	    <entry>r<subscript>2</subscript></entry>
	    <entry>r<subscript>1</subscript></entry>
	    <entry>r<subscript>0</subscript></entry>
	  </row>
	  <row id="V4L2-PIX-FMT-RGB555">
	    <entry><constant>V4L2_PIX_FMT_RGB555</constant></entry>
	    <entry>'RGBO'</entry>
	    <entry></entry>
	    <entry>g<subscript>2</subscript></entry>
	    <entry>g<subscript>1</subscript></entry>
	    <entry>g<subscript>0</subscript></entry>
	    <entry>r<subscript>4</subscript></entry>
	    <entry>r<subscript>3</subscript></entry>
	    <entry>r<subscript>2</subscript></entry>
	    <entry>r<subscript>1</subscript></entry>
	    <entry>r<subscript>0</subscript></entry>
	    <entry></entry>
	    <entry>a</entry>
	    <entry>b<subscript>4</subscript></entry>
	    <entry>b<subscript>3</subscript></entry>
	    <entry>b<subscript>2</subscript></entry>
	    <entry>b<subscript>1</subscript></entry>
	    <entry>b<subscript>0</subscript></entry>
	    <entry>g<subscript>4</subscript></entry>
	    <entry>g<subscript>3</subscript></entry>
	  </row>
	  <row id="V4L2-PIX-FMT-RGB565">
	    <entry><constant>V4L2_PIX_FMT_RGB565</constant></entry>
	    <entry>'RGBP'</entry>
	    <entry></entry>
	    <entry>g<subscript>2</subscript></entry>
	    <entry>g<subscript>1</subscript></entry>
	    <entry>g<subscript>0</subscript></entry>
	    <entry>r<subscript>4</subscript></entry>
	    <entry>r<subscript>3</subscript></entry>
	    <entry>r<subscript>2</subscript></entry>
	    <entry>r<subscript>1</subscript></entry>
	    <entry>r<subscript>0</subscript></entry>
	    <entry></entry>
	    <entry>b<subscript>4</subscript></entry>
	    <entry>b<subscript>3</subscript></entry>
	    <entry>b<subscript>2</subscript></entry>
	    <entry>b<subscript>1</subscript></entry>
	    <entry>b<subscript>0</subscript></entry>
	    <entry>g<subscript>5</subscript></entry>
	    <entry>g<subscript>4</subscript></entry>
	    <entry>g<subscript>3</subscript></entry>
	  </row>
	  <row id="V4L2-PIX-FMT-RGB555X">
	    <entry><constant>V4L2_PIX_FMT_RGB555X</constant></entry>
	    <entry>'RGBQ'</entry>
	    <entry></entry>
	    <entry>a</entry>
	    <entry>b<subscript>4</subscript></entry>
	    <entry>b<subscript>3</subscript></entry>
	    <entry>b<subscript>2</subscript></entry>
	    <entry>b<subscript>1</subscript></entry>
	    <entry>b<subscript>0</subscript></entry>
	    <entry>g<subscript>4</subscript></entry>
	    <entry>g<subscript>3</subscript></entry>
	    <entry></entry>
	    <entry>g<subscript>2</subscript></entry>
	    <entry>g<subscript>1</subscript></entry>
	    <entry>g<subscript>0</subscript></entry>
	    <entry>r<subscript>4</subscript></entry>
	    <entry>r<subscript>3</subscript></entry>
	    <entry>r<subscript>2</subscript></entry>
	    <entry>r<subscript>1</subscript></entry>
	    <entry>r<subscript>0</subscript></entry>
	  </row>
	  <row id="V4L2-PIX-FMT-RGB565X">
	    <entry><constant>V4L2_PIX_FMT_RGB565X</constant></entry>
	    <entry>'RGBR'</entry>
	    <entry></entry>
	    <entry>b<subscript>4</subscript></entry>
	    <entry>b<subscript>3</subscript></entry>
	    <entry>b<subscript>2</subscript></entry>
	    <entry>b<subscript>1</subscript></entry>
	    <entry>b<subscript>0</subscript></entry>
	    <entry>g<subscript>5</subscript></entry>
	    <entry>g<subscript>4</subscript></entry>
	    <entry>g<subscript>3</subscript></entry>
	    <entry></entry>
	    <entry>g<subscript>2</subscript></entry>
	    <entry>g<subscript>1</subscript></entry>
	    <entry>g<subscript>0</subscript></entry>
	    <entry>r<subscript>4</subscript></entry>
	    <entry>r<subscript>3</subscript></entry>
	    <entry>r<subscript>2</subscript></entry>
	    <entry>r<subscript>1</subscript></entry>
	    <entry>r<subscript>0</subscript></entry>
	  </row>
	  <row id="V4L2-PIX-FMT-BGR666">
	    <entry><constant>V4L2_PIX_FMT_BGR666</constant></entry>
	    <entry>'BGRH'</entry>
	    <entry></entry>
	    <entry>b<subscript>5</subscript></entry>
	    <entry>b<subscript>4</subscript></entry>
	    <entry>b<subscript>3</subscript></entry>
	    <entry>b<subscript>2</subscript></entry>
	    <entry>b<subscript>1</subscript></entry>
	    <entry>b<subscript>0</subscript></entry>
	    <entry>g<subscript>5</subscript></entry>
	    <entry>g<subscript>4</subscript></entry>
	    <entry></entry>
	    <entry>g<subscript>3</subscript></entry>
	    <entry>g<subscript>2</subscript></entry>
	    <entry>g<subscript>1</subscript></entry>
	    <entry>g<subscript>0</subscript></entry>
	    <entry>r<subscript>5</subscript></entry>
	    <entry>r<subscript>4</subscript></entry>
	    <entry>r<subscript>3</subscript></entry>
	    <entry>r<subscript>2</subscript></entry>
	    <entry></entry>
	    <entry>r<subscript>1</subscript></entry>
	    <entry>r<subscript>0</subscript></entry>
	    <entry></entry>
	    <entry></entry>
	    <entry></entry>
	    <entry></entry>
	    <entry></entry>
	    <entry></entry>
	    <entry></entry>
	    <entry></entry>
	    <entry></entry>
	    <entry></entry>
	    <entry></entry>
	    <entry></entry>
	    <entry></entry>
	    <entry></entry>
	  </row>
	  <row id="V4L2-PIX-FMT-BGR24">
	    <entry><constant>V4L2_PIX_FMT_BGR24</constant></entry>
	    <entry>'BGR3'</entry>
	    <entry></entry>
	    <entry>b<subscript>7</subscript></entry>
	    <entry>b<subscript>6</subscript></entry>
	    <entry>b<subscript>5</subscript></entry>
	    <entry>b<subscript>4</subscript></entry>
	    <entry>b<subscript>3</subscript></entry>
	    <entry>b<subscript>2</subscript></entry>
	    <entry>b<subscript>1</subscript></entry>
	    <entry>b<subscript>0</subscript></entry>
	    <entry></entry>
	    <entry>g<subscript>7</subscript></entry>
	    <entry>g<subscript>6</subscript></entry>
	    <entry>g<subscript>5</subscript></entry>
	    <entry>g<subscript>4</subscript></entry>
	    <entry>g<subscript>3</subscript></entry>
	    <entry>g<subscript>2</subscript></entry>
	    <entry>g<subscript>1</subscript></entry>
	    <entry>g<subscript>0</subscript></entry>
	    <entry></entry>
	    <entry>r<subscript>7</subscript></entry>
	    <entry>r<subscript>6</subscript></entry>
	    <entry>r<subscript>5</subscript></entry>
	    <entry>r<subscript>4</subscript></entry>
	    <entry>r<subscript>3</subscript></entry>
	    <entry>r<subscript>2</subscript></entry>
	    <entry>r<subscript>1</subscript></entry>
	    <entry>r<subscript>0</subscript></entry>
	  </row>
	  <row id="V4L2-PIX-FMT-RGB24">
	    <entry><constant>V4L2_PIX_FMT_RGB24</constant></entry>
	    <entry>'RGB3'</entry>
	    <entry></entry>
	    <entry>r<subscript>7</subscript></entry>
	    <entry>r<subscript>6</subscript></entry>
	    <entry>r<subscript>5</subscript></entry>
	    <entry>r<subscript>4</subscript></entry>
	    <entry>r<subscript>3</subscript></entry>
	    <entry>r<subscript>2</subscript></entry>
	    <entry>r<subscript>1</subscript></entry>
	    <entry>r<subscript>0</subscript></entry>
	    <entry></entry>
	    <entry>g<subscript>7</subscript></entry>
	    <entry>g<subscript>6</subscript></entry>
	    <entry>g<subscript>5</subscript></entry>
	    <entry>g<subscript>4</subscript></entry>
	    <entry>g<subscript>3</subscript></entry>
	    <entry>g<subscript>2</subscript></entry>
	    <entry>g<subscript>1</subscript></entry>
	    <entry>g<subscript>0</subscript></entry>
	    <entry></entry>
	    <entry>b<subscript>7</subscript></entry>
	    <entry>b<subscript>6</subscript></entry>
	    <entry>b<subscript>5</subscript></entry>
	    <entry>b<subscript>4</subscript></entry>
	    <entry>b<subscript>3</subscript></entry>
	    <entry>b<subscript>2</subscript></entry>
	    <entry>b<subscript>1</subscript></entry>
	    <entry>b<subscript>0</subscript></entry>
	  </row>
	  <row id="V4L2-PIX-FMT-BGR32">
	    <entry><constant>V4L2_PIX_FMT_BGR32</constant></entry>
	    <entry>'BGR4'</entry>
	    <entry></entry>
	    <entry>b<subscript>7</subscript></entry>
	    <entry>b<subscript>6</subscript></entry>
	    <entry>b<subscript>5</subscript></entry>
	    <entry>b<subscript>4</subscript></entry>
	    <entry>b<subscript>3</subscript></entry>
	    <entry>b<subscript>2</subscript></entry>
	    <entry>b<subscript>1</subscript></entry>
	    <entry>b<subscript>0</subscript></entry>
	    <entry></entry>
	    <entry>g<subscript>7</subscript></entry>
	    <entry>g<subscript>6</subscript></entry>
	    <entry>g<subscript>5</subscript></entry>
	    <entry>g<subscript>4</subscript></entry>
	    <entry>g<subscript>3</subscript></entry>
	    <entry>g<subscript>2</subscript></entry>
	    <entry>g<subscript>1</subscript></entry>
	    <entry>g<subscript>0</subscript></entry>
	    <entry></entry>
	    <entry>r<subscript>7</subscript></entry>
	    <entry>r<subscript>6</subscript></entry>
	    <entry>r<subscript>5</subscript></entry>
	    <entry>r<subscript>4</subscript></entry>
	    <entry>r<subscript>3</subscript></entry>
	    <entry>r<subscript>2</subscript></entry>
	    <entry>r<subscript>1</subscript></entry>
	    <entry>r<subscript>0</subscript></entry>
	    <entry></entry>
	    <entry>a<subscript>7</subscript></entry>
	    <entry>a<subscript>6</subscript></entry>
	    <entry>a<subscript>5</subscript></entry>
	    <entry>a<subscript>4</subscript></entry>
	    <entry>a<subscript>3</subscript></entry>
	    <entry>a<subscript>2</subscript></entry>
	    <entry>a<subscript>1</subscript></entry>
	    <entry>a<subscript>0</subscript></entry>
	  </row>
	  <row id="V4L2-PIX-FMT-RGB32">
	    <entry><constant>V4L2_PIX_FMT_RGB32</constant></entry>
	    <entry>'RGB4'</entry>
	    <entry></entry>
	    <entry>r<subscript>7</subscript></entry>
	    <entry>r<subscript>6</subscript></entry>
	    <entry>r<subscript>5</subscript></entry>
	    <entry>r<subscript>4</subscript></entry>
	    <entry>r<subscript>3</subscript></entry>
	    <entry>r<subscript>2</subscript></entry>
	    <entry>r<subscript>1</subscript></entry>
	    <entry>r<subscript>0</subscript></entry>
	    <entry></entry>
	    <entry>g<subscript>7</subscript></entry>
	    <entry>g<subscript>6</subscript></entry>
	    <entry>g<subscript>5</subscript></entry>
	    <entry>g<subscript>4</subscript></entry>
	    <entry>g<subscript>3</subscript></entry>
	    <entry>g<subscript>2</subscript></entry>
	    <entry>g<subscript>1</subscript></entry>
	    <entry>g<subscript>0</subscript></entry>
	    <entry></entry>
	    <entry>b<subscript>7</subscript></entry>
	    <entry>b<subscript>6</subscript></entry>
	    <entry>b<subscript>5</subscript></entry>
	    <entry>b<subscript>4</subscript></entry>
	    <entry>b<subscript>3</subscript></entry>
	    <entry>b<subscript>2</subscript></entry>
	    <entry>b<subscript>1</subscript></entry>
	    <entry>b<subscript>0</subscript></entry>
	    <entry></entry>
	    <entry>a<subscript>7</subscript></entry>
	    <entry>a<subscript>6</subscript></entry>
	    <entry>a<subscript>5</subscript></entry>
	    <entry>a<subscript>4</subscript></entry>
	    <entry>a<subscript>3</subscript></entry>
	    <entry>a<subscript>2</subscript></entry>
	    <entry>a<subscript>1</subscript></entry>
	    <entry>a<subscript>0</subscript></entry>
	  </row>
	</tbody>
      </tgroup>
    </table>

    <para>Bit 7 is the most significant bit. The value of a = alpha
bits is undefined when reading from the driver, ignored when writing
to the driver, except when alpha blending has been negotiated for a
<link linkend="overlay">Video Overlay</link> or <link
linkend="osd">Video Output Overlay</link>.</para>

    <example>
      <title><constant>V4L2_PIX_FMT_BGR24</constant> 4 &times; 4 pixel
image</title>

      <formalpara>
	<title>Byte Order.</title>
	<para>Each cell is one byte.
	      <informaltable frame="none">
	    <tgroup cols="13" align="center">
	      <colspec align="left" colwidth="2*" />
	      <tbody valign="top">
		<row>
		  <entry>start&nbsp;+&nbsp;0:</entry>
		  <entry>B<subscript>00</subscript></entry>
		  <entry>G<subscript>00</subscript></entry>
		  <entry>R<subscript>00</subscript></entry>
		  <entry>B<subscript>01</subscript></entry>
		  <entry>G<subscript>01</subscript></entry>
		  <entry>R<subscript>01</subscript></entry>
		  <entry>B<subscript>02</subscript></entry>
		  <entry>G<subscript>02</subscript></entry>
		  <entry>R<subscript>02</subscript></entry>
		  <entry>B<subscript>03</subscript></entry>
		  <entry>G<subscript>03</subscript></entry>
		  <entry>R<subscript>03</subscript></entry>
		</row>
		<row>
		  <entry>start&nbsp;+&nbsp;12:</entry>
		  <entry>B<subscript>10</subscript></entry>
		  <entry>G<subscript>10</subscript></entry>
		  <entry>R<subscript>10</subscript></entry>
		  <entry>B<subscript>11</subscript></entry>
		  <entry>G<subscript>11</subscript></entry>
		  <entry>R<subscript>11</subscript></entry>
		  <entry>B<subscript>12</subscript></entry>
		  <entry>G<subscript>12</subscript></entry>
		  <entry>R<subscript>12</subscript></entry>
		  <entry>B<subscript>13</subscript></entry>
		  <entry>G<subscript>13</subscript></entry>
		  <entry>R<subscript>13</subscript></entry>
		</row>
		<row>
		  <entry>start&nbsp;+&nbsp;24:</entry>
		  <entry>B<subscript>20</subscript></entry>
		  <entry>G<subscript>20</subscript></entry>
		  <entry>R<subscript>20</subscript></entry>
		  <entry>B<subscript>21</subscript></entry>
		  <entry>G<subscript>21</subscript></entry>
		  <entry>R<subscript>21</subscript></entry>
		  <entry>B<subscript>22</subscript></entry>
		  <entry>G<subscript>22</subscript></entry>
		  <entry>R<subscript>22</subscript></entry>
		  <entry>B<subscript>23</subscript></entry>
		  <entry>G<subscript>23</subscript></entry>
		  <entry>R<subscript>23</subscript></entry>
		</row>
		<row>
		  <entry>start&nbsp;+&nbsp;36:</entry>
		  <entry>B<subscript>30</subscript></entry>
		  <entry>G<subscript>30</subscript></entry>
		  <entry>R<subscript>30</subscript></entry>
		  <entry>B<subscript>31</subscript></entry>
		  <entry>G<subscript>31</subscript></entry>
		  <entry>R<subscript>31</subscript></entry>
		  <entry>B<subscript>32</subscript></entry>
		  <entry>G<subscript>32</subscript></entry>
		  <entry>R<subscript>32</subscript></entry>
		  <entry>B<subscript>33</subscript></entry>
		  <entry>G<subscript>33</subscript></entry>
		  <entry>R<subscript>33</subscript></entry>
		</row>
	      </tbody>
	    </tgroup>
	      </informaltable>
	    </para>
      </formalpara>
    </example>

    <important>
      <para>Drivers may interpret these formats differently.</para>
    </important>

    <para>Some RGB formats above are uncommon and were probably
defined in error. Drivers may interpret them as in <xref
	linkend="rgb-formats-corrected" />.</para>

    <table pgwide="1" frame="none" id="rgb-formats-corrected">
      <title>Packed RGB Image Formats (corrected)</title>
      <tgroup cols="37" align="center">
	<colspec colname="id" align="left" />
	<colspec colname="fourcc" />
	<colspec colname="bit" />

	<colspec colnum="4" colname="b07" align="center" />
	<colspec colnum="5" colname="b06" align="center" />
	<colspec colnum="6" colname="b05" align="center" />
	<colspec colnum="7" colname="b04" align="center" />
	<colspec colnum="8" colname="b03" align="center" />
	<colspec colnum="9" colname="b02" align="center" />
	<colspec colnum="10" colname="b01" align="center" />
	<colspec colnum="11" colname="b00" align="center" />

	<colspec colnum="13" colname="b17" align="center" />
	<colspec colnum="14" colname="b16" align="center" />
	<colspec colnum="15" colname="b15" align="center" />
	<colspec colnum="16" colname="b14" align="center" />
	<colspec colnum="17" colname="b13" align="center" />
	<colspec colnum="18" colname="b12" align="center" />
	<colspec colnum="19" colname="b11" align="center" />
	<colspec colnum="20" colname="b10" align="center" />

	<colspec colnum="22" colname="b27" align="center" />
	<colspec colnum="23" colname="b26" align="center" />
	<colspec colnum="24" colname="b25" align="center" />
	<colspec colnum="25" colname="b24" align="center" />
	<colspec colnum="26" colname="b23" align="center" />
	<colspec colnum="27" colname="b22" align="center" />
	<colspec colnum="28" colname="b21" align="center" />
	<colspec colnum="29" colname="b20" align="center" />

	<colspec colnum="31" colname="b37" align="center" />
	<colspec colnum="32" colname="b36" align="center" />
	<colspec colnum="33" colname="b35" align="center" />
	<colspec colnum="34" colname="b34" align="center" />
	<colspec colnum="35" colname="b33" align="center" />
	<colspec colnum="36" colname="b32" align="center" />
	<colspec colnum="37" colname="b31" align="center" />
	<colspec colnum="38" colname="b30" align="center" />

	<spanspec namest="b07" nameend="b00" spanname="b0" />
	<spanspec namest="b17" nameend="b10" spanname="b1" />
	<spanspec namest="b27" nameend="b20" spanname="b2" />
	<spanspec namest="b37" nameend="b30" spanname="b3" />
	<thead>
	  <row>
	    <entry>Identifier</entry>
	    <entry>Code</entry>
	    <entry>&nbsp;</entry>
	    <entry spanname="b0">Byte&nbsp;0 in memory</entry>
	    <entry spanname="b1">Byte&nbsp;1</entry>
	    <entry spanname="b2">Byte&nbsp;2</entry>
	    <entry spanname="b3">Byte&nbsp;3</entry>
	  </row>
	  <row>
	    <entry>&nbsp;</entry>
	    <entry>&nbsp;</entry>
	    <entry>Bit</entry>
	    <entry>7</entry>
	    <entry>6</entry>
	    <entry>5</entry>
	    <entry>4</entry>
	    <entry>3</entry>
	    <entry>2</entry>
	    <entry>1</entry>
	    <entry>0</entry>
	    <entry>&nbsp;</entry>
	    <entry>7</entry>
	    <entry>6</entry>
	    <entry>5</entry>
	    <entry>4</entry>
	    <entry>3</entry>
	    <entry>2</entry>
	    <entry>1</entry>
	    <entry>0</entry>
	    <entry>&nbsp;</entry>
	    <entry>7</entry>
	    <entry>6</entry>
	    <entry>5</entry>
	    <entry>4</entry>
	    <entry>3</entry>
	    <entry>2</entry>
	    <entry>1</entry>
	    <entry>0</entry>
	    <entry>&nbsp;</entry>
	    <entry>7</entry>
	    <entry>6</entry>
	    <entry>5</entry>
	    <entry>4</entry>
	    <entry>3</entry>
	    <entry>2</entry>
	    <entry>1</entry>
	    <entry>0</entry>
	  </row>
	</thead>
	<tbody valign="top">
	  <row><!-- id="V4L2-PIX-FMT-RGB332" -->
	    <entry><constant>V4L2_PIX_FMT_RGB332</constant></entry>
	    <entry>'RGB1'</entry>
	    <entry></entry>
	    <entry>r<subscript>2</subscript></entry>
	    <entry>r<subscript>1</subscript></entry>
	    <entry>r<subscript>0</subscript></entry>
	    <entry>g<subscript>2</subscript></entry>
	    <entry>g<subscript>1</subscript></entry>
	    <entry>g<subscript>0</subscript></entry>
	    <entry>b<subscript>1</subscript></entry>
	    <entry>b<subscript>0</subscript></entry>
	  </row>
	  <row><!-- id="V4L2-PIX-FMT-RGB444" -->
	    <entry><constant>V4L2_PIX_FMT_RGB444</constant></entry>
	    <entry>'R444'</entry>
	    <entry></entry>
	    <entry>g<subscript>3</subscript></entry>
	    <entry>g<subscript>2</subscript></entry>
	    <entry>g<subscript>1</subscript></entry>
	    <entry>g<subscript>0</subscript></entry>
	    <entry>b<subscript>3</subscript></entry>
	    <entry>b<subscript>2</subscript></entry>
	    <entry>b<subscript>1</subscript></entry>
	    <entry>b<subscript>0</subscript></entry>
	    <entry></entry>
	    <entry>a<subscript>3</subscript></entry>
	    <entry>a<subscript>2</subscript></entry>
	    <entry>a<subscript>1</subscript></entry>
	    <entry>a<subscript>0</subscript></entry>
	    <entry>r<subscript>3</subscript></entry>
	    <entry>r<subscript>2</subscript></entry>
	    <entry>r<subscript>1</subscript></entry>
	    <entry>r<subscript>0</subscript></entry>
	  </row>
	  <row><!-- id="V4L2-PIX-FMT-RGB555" -->
	    <entry><constant>V4L2_PIX_FMT_RGB555</constant></entry>
	    <entry>'RGBO'</entry>
	    <entry></entry>
	    <entry>g<subscript>2</subscript></entry>
	    <entry>g<subscript>1</subscript></entry>
	    <entry>g<subscript>0</subscript></entry>
	    <entry>b<subscript>4</subscript></entry>
	    <entry>b<subscript>3</subscript></entry>
	    <entry>b<subscript>2</subscript></entry>
	    <entry>b<subscript>1</subscript></entry>
	    <entry>b<subscript>0</subscript></entry>
	    <entry></entry>
	    <entry>a</entry>
	    <entry>r<subscript>4</subscript></entry>
	    <entry>r<subscript>3</subscript></entry>
	    <entry>r<subscript>2</subscript></entry>
	    <entry>r<subscript>1</subscript></entry>
	    <entry>r<subscript>0</subscript></entry>
	    <entry>g<subscript>4</subscript></entry>
	    <entry>g<subscript>3</subscript></entry>
	  </row>
	  <row><!-- id="V4L2-PIX-FMT-RGB565" -->
	    <entry><constant>V4L2_PIX_FMT_RGB565</constant></entry>
	    <entry>'RGBP'</entry>
	    <entry></entry>
	    <entry>g<subscript>2</subscript></entry>
	    <entry>g<subscript>1</subscript></entry>
	    <entry>g<subscript>0</subscript></entry>
	    <entry>b<subscript>4</subscript></entry>
	    <entry>b<subscript>3</subscript></entry>
	    <entry>b<subscript>2</subscript></entry>
	    <entry>b<subscript>1</subscript></entry>
	    <entry>b<subscript>0</subscript></entry>
	    <entry></entry>
	    <entry>r<subscript>4</subscript></entry>
	    <entry>r<subscript>3</subscript></entry>
	    <entry>r<subscript>2</subscript></entry>
	    <entry>r<subscript>1</subscript></entry>
	    <entry>r<subscript>0</subscript></entry>
	    <entry>g<subscript>5</subscript></entry>
	    <entry>g<subscript>4</subscript></entry>
	    <entry>g<subscript>3</subscript></entry>
	  </row>
	  <row><!-- id="V4L2-PIX-FMT-RGB555X" -->
	    <entry><constant>V4L2_PIX_FMT_RGB555X</constant></entry>
	    <entry>'RGBQ'</entry>
	    <entry></entry>
	    <entry>a</entry>
	    <entry>r<subscript>4</subscript></entry>
	    <entry>r<subscript>3</subscript></entry>
	    <entry>r<subscript>2</subscript></entry>
	    <entry>r<subscript>1</subscript></entry>
	    <entry>r<subscript>0</subscript></entry>
	    <entry>g<subscript>4</subscript></entry>
	    <entry>g<subscript>3</subscript></entry>
	    <entry></entry>
	    <entry>g<subscript>2</subscript></entry>
	    <entry>g<subscript>1</subscript></entry>
	    <entry>g<subscript>0</subscript></entry>
	    <entry>b<subscript>4</subscript></entry>
	    <entry>b<subscript>3</subscript></entry>
	    <entry>b<subscript>2</subscript></entry>
	    <entry>b<subscript>1</subscript></entry>
	    <entry>b<subscript>0</subscript></entry>
	  </row>
	  <row><!-- id="V4L2-PIX-FMT-RGB565X" -->
	    <entry><constant>V4L2_PIX_FMT_RGB565X</constant></entry>
	    <entry>'RGBR'</entry>
	    <entry></entry>
	    <entry>r<subscript>4</subscript></entry>
	    <entry>r<subscript>3</subscript></entry>
	    <entry>r<subscript>2</subscript></entry>
	    <entry>r<subscript>1</subscript></entry>
	    <entry>r<subscript>0</subscript></entry>
	    <entry>g<subscript>5</subscript></entry>
	    <entry>g<subscript>4</subscript></entry>
	    <entry>g<subscript>3</subscript></entry>
	    <entry></entry>
	    <entry>g<subscript>2</subscript></entry>
	    <entry>g<subscript>1</subscript></entry>
	    <entry>g<subscript>0</subscript></entry>
	    <entry>b<subscript>4</subscript></entry>
	    <entry>b<subscript>3</subscript></entry>
	    <entry>b<subscript>2</subscript></entry>
	    <entry>b<subscript>1</subscript></entry>
	    <entry>b<subscript>0</subscript></entry>
	  </row>
<<<<<<< HEAD
	  <row id="V4L2-PIX-FMT-BGR666">
=======
	  <row><!-- id="V4L2-PIX-FMT-BGR666" -->
>>>>>>> 45f53cc9
	    <entry><constant>V4L2_PIX_FMT_BGR666</constant></entry>
	    <entry>'BGRH'</entry>
	    <entry></entry>
	    <entry>b<subscript>5</subscript></entry>
	    <entry>b<subscript>4</subscript></entry>
	    <entry>b<subscript>3</subscript></entry>
	    <entry>b<subscript>2</subscript></entry>
	    <entry>b<subscript>1</subscript></entry>
	    <entry>b<subscript>0</subscript></entry>
	    <entry>g<subscript>5</subscript></entry>
	    <entry>g<subscript>4</subscript></entry>
	    <entry></entry>
	    <entry>g<subscript>3</subscript></entry>
	    <entry>g<subscript>2</subscript></entry>
	    <entry>g<subscript>1</subscript></entry>
	    <entry>g<subscript>0</subscript></entry>
	    <entry>r<subscript>5</subscript></entry>
	    <entry>r<subscript>4</subscript></entry>
	    <entry>r<subscript>3</subscript></entry>
	    <entry>r<subscript>2</subscript></entry>
	    <entry></entry>
	    <entry>r<subscript>1</subscript></entry>
	    <entry>r<subscript>0</subscript></entry>
	    <entry></entry>
	    <entry></entry>
	    <entry></entry>
	    <entry></entry>
	    <entry></entry>
	    <entry></entry>
	    <entry></entry>
	    <entry></entry>
	    <entry></entry>
	    <entry></entry>
	    <entry></entry>
	    <entry></entry>
	    <entry></entry>
	    <entry></entry>
	  </row>
	  <row><!-- id="V4L2-PIX-FMT-BGR24" -->
	    <entry><constant>V4L2_PIX_FMT_BGR24</constant></entry>
	    <entry>'BGR3'</entry>
	    <entry></entry>
	    <entry>b<subscript>7</subscript></entry>
	    <entry>b<subscript>6</subscript></entry>
	    <entry>b<subscript>5</subscript></entry>
	    <entry>b<subscript>4</subscript></entry>
	    <entry>b<subscript>3</subscript></entry>
	    <entry>b<subscript>2</subscript></entry>
	    <entry>b<subscript>1</subscript></entry>
	    <entry>b<subscript>0</subscript></entry>
	    <entry></entry>
	    <entry>g<subscript>7</subscript></entry>
	    <entry>g<subscript>6</subscript></entry>
	    <entry>g<subscript>5</subscript></entry>
	    <entry>g<subscript>4</subscript></entry>
	    <entry>g<subscript>3</subscript></entry>
	    <entry>g<subscript>2</subscript></entry>
	    <entry>g<subscript>1</subscript></entry>
	    <entry>g<subscript>0</subscript></entry>
	    <entry></entry>
	    <entry>r<subscript>7</subscript></entry>
	    <entry>r<subscript>6</subscript></entry>
	    <entry>r<subscript>5</subscript></entry>
	    <entry>r<subscript>4</subscript></entry>
	    <entry>r<subscript>3</subscript></entry>
	    <entry>r<subscript>2</subscript></entry>
	    <entry>r<subscript>1</subscript></entry>
	    <entry>r<subscript>0</subscript></entry>
	  </row>
	  <row><!-- id="V4L2-PIX-FMT-RGB24" -->
	    <entry><constant>V4L2_PIX_FMT_RGB24</constant></entry>
	    <entry>'RGB3'</entry>
	    <entry></entry>
	    <entry>r<subscript>7</subscript></entry>
	    <entry>r<subscript>6</subscript></entry>
	    <entry>r<subscript>5</subscript></entry>
	    <entry>r<subscript>4</subscript></entry>
	    <entry>r<subscript>3</subscript></entry>
	    <entry>r<subscript>2</subscript></entry>
	    <entry>r<subscript>1</subscript></entry>
	    <entry>r<subscript>0</subscript></entry>
	    <entry></entry>
	    <entry>g<subscript>7</subscript></entry>
	    <entry>g<subscript>6</subscript></entry>
	    <entry>g<subscript>5</subscript></entry>
	    <entry>g<subscript>4</subscript></entry>
	    <entry>g<subscript>3</subscript></entry>
	    <entry>g<subscript>2</subscript></entry>
	    <entry>g<subscript>1</subscript></entry>
	    <entry>g<subscript>0</subscript></entry>
	    <entry></entry>
	    <entry>b<subscript>7</subscript></entry>
	    <entry>b<subscript>6</subscript></entry>
	    <entry>b<subscript>5</subscript></entry>
	    <entry>b<subscript>4</subscript></entry>
	    <entry>b<subscript>3</subscript></entry>
	    <entry>b<subscript>2</subscript></entry>
	    <entry>b<subscript>1</subscript></entry>
	    <entry>b<subscript>0</subscript></entry>
	  </row>
	  <row><!-- id="V4L2-PIX-FMT-BGR32" -->
	    <entry><constant>V4L2_PIX_FMT_BGR32</constant></entry>
	    <entry>'BGR4'</entry>
	    <entry></entry>
	    <entry>b<subscript>7</subscript></entry>
	    <entry>b<subscript>6</subscript></entry>
	    <entry>b<subscript>5</subscript></entry>
	    <entry>b<subscript>4</subscript></entry>
	    <entry>b<subscript>3</subscript></entry>
	    <entry>b<subscript>2</subscript></entry>
	    <entry>b<subscript>1</subscript></entry>
	    <entry>b<subscript>0</subscript></entry>
	    <entry></entry>
	    <entry>g<subscript>7</subscript></entry>
	    <entry>g<subscript>6</subscript></entry>
	    <entry>g<subscript>5</subscript></entry>
	    <entry>g<subscript>4</subscript></entry>
	    <entry>g<subscript>3</subscript></entry>
	    <entry>g<subscript>2</subscript></entry>
	    <entry>g<subscript>1</subscript></entry>
	    <entry>g<subscript>0</subscript></entry>
	    <entry></entry>
	    <entry>r<subscript>7</subscript></entry>
	    <entry>r<subscript>6</subscript></entry>
	    <entry>r<subscript>5</subscript></entry>
	    <entry>r<subscript>4</subscript></entry>
	    <entry>r<subscript>3</subscript></entry>
	    <entry>r<subscript>2</subscript></entry>
	    <entry>r<subscript>1</subscript></entry>
	    <entry>r<subscript>0</subscript></entry>
	    <entry></entry>
	    <entry>a<subscript>7</subscript></entry>
	    <entry>a<subscript>6</subscript></entry>
	    <entry>a<subscript>5</subscript></entry>
	    <entry>a<subscript>4</subscript></entry>
	    <entry>a<subscript>3</subscript></entry>
	    <entry>a<subscript>2</subscript></entry>
	    <entry>a<subscript>1</subscript></entry>
	    <entry>a<subscript>0</subscript></entry>
	  </row>
	  <row><!-- id="V4L2-PIX-FMT-RGB32" -->
	    <entry><constant>V4L2_PIX_FMT_RGB32</constant></entry>
	    <entry>'RGB4'</entry>
	    <entry></entry>
	    <entry>a<subscript>7</subscript></entry>
	    <entry>a<subscript>6</subscript></entry>
	    <entry>a<subscript>5</subscript></entry>
	    <entry>a<subscript>4</subscript></entry>
	    <entry>a<subscript>3</subscript></entry>
	    <entry>a<subscript>2</subscript></entry>
	    <entry>a<subscript>1</subscript></entry>
	    <entry>a<subscript>0</subscript></entry>
	    <entry></entry>
	    <entry>r<subscript>7</subscript></entry>
	    <entry>r<subscript>6</subscript></entry>
	    <entry>r<subscript>5</subscript></entry>
	    <entry>r<subscript>4</subscript></entry>
	    <entry>r<subscript>3</subscript></entry>
	    <entry>r<subscript>2</subscript></entry>
	    <entry>r<subscript>1</subscript></entry>
	    <entry>r<subscript>0</subscript></entry>
	    <entry></entry>
	    <entry>g<subscript>7</subscript></entry>
	    <entry>g<subscript>6</subscript></entry>
	    <entry>g<subscript>5</subscript></entry>
	    <entry>g<subscript>4</subscript></entry>
	    <entry>g<subscript>3</subscript></entry>
	    <entry>g<subscript>2</subscript></entry>
	    <entry>g<subscript>1</subscript></entry>
	    <entry>g<subscript>0</subscript></entry>
	    <entry></entry>
	    <entry>b<subscript>7</subscript></entry>
	    <entry>b<subscript>6</subscript></entry>
	    <entry>b<subscript>5</subscript></entry>
	    <entry>b<subscript>4</subscript></entry>
	    <entry>b<subscript>3</subscript></entry>
	    <entry>b<subscript>2</subscript></entry>
	    <entry>b<subscript>1</subscript></entry>
	    <entry>b<subscript>0</subscript></entry>
	  </row>
	</tbody>
      </tgroup>
    </table>

    <para>A test utility to determine which RGB formats a driver
actually supports is available from the LinuxTV v4l-dvb repository.
See &v4l-dvb; for access instructions.</para>

  </refsect1>
    </refentry>

  <!--
Local Variables:
mode: sgml
sgml-parent-document: "pixfmt.sgml"
indent-tabs-mode: nil
End:
  --><|MERGE_RESOLUTION|>--- conflicted
+++ resolved
@@ -739,11 +739,7 @@
 	    <entry>b<subscript>1</subscript></entry>
 	    <entry>b<subscript>0</subscript></entry>
 	  </row>
-<<<<<<< HEAD
-	  <row id="V4L2-PIX-FMT-BGR666">
-=======
 	  <row><!-- id="V4L2-PIX-FMT-BGR666" -->
->>>>>>> 45f53cc9
 	    <entry><constant>V4L2_PIX_FMT_BGR666</constant></entry>
 	    <entry>'BGRH'</entry>
 	    <entry></entry>
