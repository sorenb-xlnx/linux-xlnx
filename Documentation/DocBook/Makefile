###
# This makefile is used to generate the kernel documentation,
# primarily based on in-line comments in various source files.
# See Documentation/kernel-doc-nano-HOWTO.txt for instruction in how
# to document the SRC - and how to read it.
# To add a new book the only step required is to add the book to the
# list of DOCBOOKS.

<<<<<<< HEAD
DOCBOOKS := wanbook.xml z8530book.xml mcabook.xml \
=======
DOCBOOKS := z8530book.xml mcabook.xml videobook.xml \
>>>>>>> 2be365f5
	    kernel-hacking.xml kernel-locking.xml deviceiobook.xml \
	    procfs-guide.xml writing_usb_driver.xml networking.xml \
	    kernel-api.xml filesystems.xml lsm.xml usb.xml kgdb.xml \
	    gadget.xml libata.xml mtdnand.xml librs.xml rapidio.xml \
	    genericirq.xml s390-drivers.xml uio-howto.xml scsi.xml \
	    mac80211.xml debugobjects.xml sh.xml

###
# The build process is as follows (targets):
#              (xmldocs) [by docproc]
# file.tmpl --> file.xml +--> file.ps   (psdocs)   [by db2ps or xmlto]
#                        +--> file.pdf  (pdfdocs)  [by db2pdf or xmlto]
#                        +--> DIR=file  (htmldocs) [by xmlto]
#                        +--> man/      (mandocs)  [by xmlto]


# for PDF and PS output you can choose between xmlto and docbook-utils tools
PDF_METHOD	= $(prefer-db2x)
PS_METHOD	= $(prefer-db2x)


###
# The targets that may be used.
PHONY += xmldocs sgmldocs psdocs pdfdocs htmldocs mandocs installmandocs

BOOKS := $(addprefix $(obj)/,$(DOCBOOKS))
xmldocs: $(BOOKS)
sgmldocs: xmldocs

PS := $(patsubst %.xml, %.ps, $(BOOKS))
psdocs: $(PS)

PDF := $(patsubst %.xml, %.pdf, $(BOOKS))
pdfdocs: $(PDF)

HTML := $(sort $(patsubst %.xml, %.html, $(BOOKS)))
htmldocs: $(HTML)
	$(call build_main_index)

MAN := $(patsubst %.xml, %.9, $(BOOKS))
mandocs: $(MAN)

installmandocs: mandocs
	mkdir -p /usr/local/man/man9/
	install Documentation/DocBook/man/*.9.gz /usr/local/man/man9/

###
#External programs used
KERNELDOC = $(srctree)/scripts/kernel-doc
DOCPROC   = $(objtree)/scripts/basic/docproc

XMLTOFLAGS = -m $(srctree)/Documentation/DocBook/stylesheet.xsl
#XMLTOFLAGS += --skip-validation

###
# DOCPROC is used for two purposes:
# 1) To generate a dependency list for a .tmpl file
# 2) To preprocess a .tmpl file and call kernel-doc with
#     appropriate parameters.
# The following rules are used to generate the .xml documentation
# required to generate the final targets. (ps, pdf, html).
quiet_cmd_docproc = DOCPROC $@
      cmd_docproc = SRCTREE=$(srctree)/ $(DOCPROC) doc $< >$@
define rule_docproc
	set -e;								\
        $(if $($(quiet)cmd_$(1)),echo '  $($(quiet)cmd_$(1))';) 	\
        $(cmd_$(1)); 							\
        ( 								\
          echo 'cmd_$@ := $(cmd_$(1))'; 				\
          echo $@: `SRCTREE=$(srctree) $(DOCPROC) depend $<`; 		\
        ) > $(dir $@).$(notdir $@).cmd
endef

%.xml: %.tmpl FORCE
	$(call if_changed_rule,docproc)

###
#Read in all saved dependency files 
cmd_files := $(wildcard $(foreach f,$(BOOKS),$(dir $(f)).$(notdir $(f)).cmd))

ifneq ($(cmd_files),)
  include $(cmd_files)
endif

###
# Changes in kernel-doc force a rebuild of all documentation
$(BOOKS): $(KERNELDOC)

###
# procfs guide uses a .c file as example code.
# This requires an explicit dependency
C-procfs-example = procfs_example.xml
C-procfs-example2 = $(addprefix $(obj)/,$(C-procfs-example))
$(obj)/procfs-guide.xml: $(C-procfs-example2)

# List of programs to build
##oops, this is a kernel module::hostprogs-y := procfs_example
obj-m += procfs_example.o

# Tell kbuild to always build the programs
always := $(hostprogs-y)

notfoundtemplate = echo "*** You have to install docbook-utils or xmlto ***"; \
		   exit 1
db2xtemplate = db2TYPE -o $(dir $@) $<
xmltotemplate = xmlto TYPE $(XMLTOFLAGS) -o $(dir $@) $<

# determine which methods are available
ifeq ($(shell which db2ps >/dev/null 2>&1 && echo found),found)
	use-db2x = db2x
	prefer-db2x = db2x
else
	use-db2x = notfound
	prefer-db2x = $(use-xmlto)
endif
ifeq ($(shell which xmlto >/dev/null 2>&1 && echo found),found)
	use-xmlto = xmlto
	prefer-xmlto = xmlto
else
	use-xmlto = notfound
	prefer-xmlto = $(use-db2x)
endif

# the commands, generated from the chosen template
quiet_cmd_db2ps = PS      $@
      cmd_db2ps = $(subst TYPE,ps, $($(PS_METHOD)template))
%.ps : %.xml
	$(call cmd,db2ps)

quiet_cmd_db2pdf = PDF      $@
      cmd_db2pdf = $(subst TYPE,pdf, $($(PDF_METHOD)template))
%.pdf : %.xml
	$(call cmd,db2pdf)


main_idx = Documentation/DocBook/index.html
build_main_index = rm -rf $(main_idx) && \
		   echo '<h1>Linux Kernel HTML Documentation</h1>' >> $(main_idx) && \
		   echo '<h2>Kernel Version: $(KERNELVERSION)</h2>' >> $(main_idx) && \
		   cat $(HTML) >> $(main_idx)

quiet_cmd_db2html = HTML   $@
      cmd_db2html = xmlto xhtml $(XMLTOFLAGS) -o $(patsubst %.html,%,$@) $< && \
		echo '<a HREF="$(patsubst %.html,%,$(notdir $@))/index.html"> \
        $(patsubst %.html,%,$(notdir $@))</a><p>' > $@

%.html:	%.xml
	@(which xmlto > /dev/null 2>&1) || \
	 (echo "*** You need to install xmlto ***"; \
	  exit 1)
	@rm -rf $@ $(patsubst %.html,%,$@)
	$(call cmd,db2html)
	@if [ ! -z "$(PNG-$(basename $(notdir $@)))" ]; then \
            cp $(PNG-$(basename $(notdir $@))) $(patsubst %.html,%,$@); fi

quiet_cmd_db2man = MAN     $@
      cmd_db2man = if grep -q refentry $<; then xmlto man $(XMLTOFLAGS) -o $(obj)/man $< ; gzip -f $(obj)/man/*.9; fi
%.9 : %.xml
	@(which xmlto > /dev/null 2>&1) || \
	 (echo "*** You need to install xmlto ***"; \
	  exit 1)
	$(Q)mkdir -p $(obj)/man
	$(call cmd,db2man)
	@touch $@

###
# Rules to generate postscripts and PNG images from .fig format files
quiet_cmd_fig2eps = FIG2EPS $@
      cmd_fig2eps = fig2dev -Leps $< $@

%.eps: %.fig
	@(which fig2dev > /dev/null 2>&1) || \
	 (echo "*** You need to install transfig ***"; \
	  exit 1)
	$(call cmd,fig2eps)

quiet_cmd_fig2png = FIG2PNG $@
      cmd_fig2png = fig2dev -Lpng $< $@

%.png: %.fig
	@(which fig2dev > /dev/null 2>&1) || \
	 (echo "*** You need to install transfig ***"; \
	  exit 1)
	$(call cmd,fig2png)

###
# Rule to convert a .c file to inline XML documentation
       gen_xml = :
 quiet_gen_xml = echo '  GEN     $@'
silent_gen_xml = :
%.xml: %.c
	@$($(quiet)gen_xml)
	@(                            \
	   echo "<programlisting>";   \
	   expand --tabs=8 < $< |     \
	   sed -e "s/&/\\&amp;/g"     \
	       -e "s/</\\&lt;/g"      \
	       -e "s/>/\\&gt;/g";     \
	   echo "</programlisting>")  > $@

###
# Help targets as used by the top-level makefile
dochelp:
	@echo  ' Linux kernel internal documentation in different formats:'
	@echo  '  htmldocs        - HTML'
	@echo  '  installmandocs  - install man pages generated by mandocs'
	@echo  '  mandocs         - man pages'
	@echo  '  pdfdocs         - PDF'
	@echo  '  psdocs          - Postscript'
	@echo  '  xmldocs         - XML DocBook'

###
# Temporary files left by various tools
clean-files := $(DOCBOOKS) \
	$(patsubst %.xml, %.dvi,  $(DOCBOOKS)) \
	$(patsubst %.xml, %.aux,  $(DOCBOOKS)) \
	$(patsubst %.xml, %.tex,  $(DOCBOOKS)) \
	$(patsubst %.xml, %.log,  $(DOCBOOKS)) \
	$(patsubst %.xml, %.out,  $(DOCBOOKS)) \
	$(patsubst %.xml, %.ps,   $(DOCBOOKS)) \
	$(patsubst %.xml, %.pdf,  $(DOCBOOKS)) \
	$(patsubst %.xml, %.html, $(DOCBOOKS)) \
	$(patsubst %.xml, %.9,    $(DOCBOOKS)) \
	$(C-procfs-example)

clean-dirs := $(patsubst %.xml,%,$(DOCBOOKS)) man

# Declare the contents of the .PHONY variable as phony.  We keep that
# information in a variable se we can use it in if_changed and friends.

.PHONY: $(PHONY)<|MERGE_RESOLUTION|>--- conflicted
+++ resolved
@@ -6,11 +6,7 @@
 # To add a new book the only step required is to add the book to the
 # list of DOCBOOKS.
 
-<<<<<<< HEAD
-DOCBOOKS := wanbook.xml z8530book.xml mcabook.xml \
-=======
-DOCBOOKS := z8530book.xml mcabook.xml videobook.xml \
->>>>>>> 2be365f5
+DOCBOOKS := z8530book.xml mcabook.xml \
 	    kernel-hacking.xml kernel-locking.xml deviceiobook.xml \
 	    procfs-guide.xml writing_usb_driver.xml networking.xml \
 	    kernel-api.xml filesystems.xml lsm.xml usb.xml kgdb.xml \
