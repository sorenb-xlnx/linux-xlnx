--- conflicted
+++ resolved
@@ -290,11 +290,7 @@
      <para>
        If you have a data structure which is only ever accessed from
        user context, then you can use a simple semaphore
-<<<<<<< HEAD
-       (<filename>linux/linux/semaphore.h</filename>) to protect it.  This
-=======
-       (<filename>include/asm/semaphore.h</filename>) to protect it.  This
->>>>>>> 71062b10
+       (<filename>include/linux/semaphore.h</filename>) to protect it.  This
        is the most trivial case: you initialize the semaphore to the number 
        of resources available (usually 1), and call
        <function>down_interruptible()</function> to grab the semaphore, and 
