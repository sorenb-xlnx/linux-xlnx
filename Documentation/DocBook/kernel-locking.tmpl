--- conflicted
+++ resolved
@@ -1897,11 +1897,7 @@
       <function>mutex_lock()</function>
       </para>
       <para>
-<<<<<<< HEAD
-       There is a <function>down_nowait()</function> which can be
-=======
        There is a <function>mutex_trylock()</function> which can be
->>>>>>> fd7c1a97
        used inside interrupt context, as it will not sleep.
        <function>mutex_unlock()</function> will also never sleep.
       </para>
