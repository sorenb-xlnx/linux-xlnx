<?xml version="1.0" encoding="UTF-8"?>
<!DOCTYPE book PUBLIC "-//OASIS//DTD DocBook XML V4.1.2//EN"
	"http://www.oasis-open.org/docbook/xml/4.1.2/docbookx.dtd" []>

<book id="LKLockingGuide">
 <bookinfo>
  <title>Unreliable Guide To Locking</title>
  
  <authorgroup>
   <author>
    <firstname>Rusty</firstname>
    <surname>Russell</surname>
    <affiliation>
     <address>
      <email>rusty@rustcorp.com.au</email>
     </address>
    </affiliation>
   </author>
  </authorgroup>

  <copyright>
   <year>2003</year>
   <holder>Rusty Russell</holder>
  </copyright>

  <legalnotice>
   <para>
     This documentation is free software; you can redistribute
     it and/or modify it under the terms of the GNU General Public
     License as published by the Free Software Foundation; either
     version 2 of the License, or (at your option) any later
     version.
   </para>
      
   <para>
     This program is distributed in the hope that it will be
     useful, but WITHOUT ANY WARRANTY; without even the implied
     warranty of MERCHANTABILITY or FITNESS FOR A PARTICULAR PURPOSE.
     See the GNU General Public License for more details.
   </para>
      
   <para>
     You should have received a copy of the GNU General Public
     License along with this program; if not, write to the Free
     Software Foundation, Inc., 59 Temple Place, Suite 330, Boston,
     MA 02111-1307 USA
   </para>
      
   <para>
     For more details see the file COPYING in the source
     distribution of Linux.
   </para>
  </legalnotice>
 </bookinfo>

 <toc></toc>
  <chapter id="intro">
   <title>Introduction</title>
   <para>
     Welcome, to Rusty's Remarkably Unreliable Guide to Kernel
     Locking issues.  This document describes the locking systems in
     the Linux Kernel in 2.6.
   </para>
   <para>
     With the wide availability of HyperThreading, and <firstterm
     linkend="gloss-preemption">preemption </firstterm> in the Linux
     Kernel, everyone hacking on the kernel needs to know the
     fundamentals of concurrency and locking for
     <firstterm linkend="gloss-smp"><acronym>SMP</acronym></firstterm>.
   </para>
  </chapter>

   <chapter id="races">
    <title>The Problem With Concurrency</title>
    <para>
      (Skip this if you know what a Race Condition is).
    </para>
    <para>
      In a normal program, you can increment a counter like so:
    </para>
    <programlisting>
      very_important_count++;
    </programlisting>

    <para>
      This is what they would expect to happen:
    </para>

    <table>
     <title>Expected Results</title>

     <tgroup cols="2" align="left">

      <thead>
       <row>
        <entry>Instance 1</entry>
        <entry>Instance 2</entry>
       </row>
      </thead>

      <tbody>
       <row>
        <entry>read very_important_count (5)</entry>
        <entry></entry>
       </row>
       <row>
        <entry>add 1 (6)</entry>
        <entry></entry>
       </row>
       <row>
        <entry>write very_important_count (6)</entry>
        <entry></entry>
       </row>
       <row>
        <entry></entry>
        <entry>read very_important_count (6)</entry>
       </row>
       <row>
        <entry></entry>
        <entry>add 1 (7)</entry>
       </row>
       <row>
        <entry></entry>
        <entry>write very_important_count (7)</entry>
       </row>
      </tbody>

     </tgroup>
    </table>

    <para>
     This is what might happen:
    </para>

    <table>
     <title>Possible Results</title>

     <tgroup cols="2" align="left">
      <thead>
       <row>
        <entry>Instance 1</entry>
        <entry>Instance 2</entry>
       </row>
      </thead>

      <tbody>
       <row>
        <entry>read very_important_count (5)</entry>
        <entry></entry>
       </row>
       <row>
        <entry></entry>
        <entry>read very_important_count (5)</entry>
       </row>
       <row>
        <entry>add 1 (6)</entry>
        <entry></entry>
       </row>
       <row>
        <entry></entry>
        <entry>add 1 (6)</entry>
       </row>
       <row>
        <entry>write very_important_count (6)</entry>
        <entry></entry>
       </row>
       <row>
        <entry></entry>
        <entry>write very_important_count (6)</entry>
       </row>
      </tbody>
     </tgroup>
    </table>

    <sect1 id="race-condition">
    <title>Race Conditions and Critical Regions</title>
    <para>
      This overlap, where the result depends on the
      relative timing of multiple tasks, is called a <firstterm>race condition</firstterm>.
      The piece of code containing the concurrency issue is called a
      <firstterm>critical region</firstterm>.  And especially since Linux starting running
      on SMP machines, they became one of the major issues in kernel
      design and implementation.
    </para>
    <para>
      Preemption can have the same effect, even if there is only one
      CPU: by preempting one task during the critical region, we have
      exactly the same race condition.  In this case the thread which
      preempts might run the critical region itself.
    </para>
    <para>
      The solution is to recognize when these simultaneous accesses
      occur, and use locks to make sure that only one instance can
      enter the critical region at any time.  There are many
      friendly primitives in the Linux kernel to help you do this.
      And then there are the unfriendly primitives, but I'll pretend
      they don't exist.
    </para>
    </sect1>
  </chapter>

  <chapter id="locks">
   <title>Locking in the Linux Kernel</title>

   <para>
     If I could give you one piece of advice: never sleep with anyone
     crazier than yourself.  But if I had to give you advice on
     locking: <emphasis>keep it simple</emphasis>.
   </para>

   <para>
     Be reluctant to introduce new locks.
   </para>

   <para>
     Strangely enough, this last one is the exact reverse of my advice when
     you <emphasis>have</emphasis> slept with someone crazier than yourself.
     And you should think about getting a big dog.
   </para>

   <sect1 id="lock-intro">
   <title>Two Main Types of Kernel Locks: Spinlocks and Mutexes</title>

   <para>
     There are two main types of kernel locks.  The fundamental type
     is the spinlock 
     (<filename class="headerfile">include/asm/spinlock.h</filename>),
     which is a very simple single-holder lock: if you can't get the 
     spinlock, you keep trying (spinning) until you can.  Spinlocks are 
     very small and fast, and can be used anywhere.
   </para>
   <para>
     The second type is a mutex
     (<filename class="headerfile">include/linux/mutex.h</filename>): it
     is like a spinlock, but you may block holding a mutex.
     If you can't lock a mutex, your task will suspend itself, and be woken
     up when the mutex is released.  This means the CPU can do something
     else while you are waiting.  There are many cases when you simply
     can't sleep (see <xref linkend="sleeping-things"/>), and so have to
     use a spinlock instead.
   </para>
   <para>
     Neither type of lock is recursive: see
     <xref linkend="deadlock"/>.
   </para>
   </sect1>
 
   <sect1 id="uniprocessor">
    <title>Locks and Uniprocessor Kernels</title>

    <para>
      For kernels compiled without <symbol>CONFIG_SMP</symbol>, and
      without <symbol>CONFIG_PREEMPT</symbol> spinlocks do not exist at
      all.  This is an excellent design decision: when no-one else can
      run at the same time, there is no reason to have a lock.
    </para>

    <para>
      If the kernel is compiled without <symbol>CONFIG_SMP</symbol>,
      but <symbol>CONFIG_PREEMPT</symbol> is set, then spinlocks
      simply disable preemption, which is sufficient to prevent any
      races.  For most purposes, we can think of preemption as
      equivalent to SMP, and not worry about it separately.
    </para>

    <para>
      You should always test your locking code with <symbol>CONFIG_SMP</symbol>
      and <symbol>CONFIG_PREEMPT</symbol> enabled, even if you don't have an SMP test box, because it
      will still catch some kinds of locking bugs.
    </para>

    <para>
      Mutexes still exist, because they are required for
      synchronization between <firstterm linkend="gloss-usercontext">user 
      contexts</firstterm>, as we will see below.
    </para>
   </sect1>

    <sect1 id="usercontextlocking">
     <title>Locking Only In User Context</title>

     <para>
       If you have a data structure which is only ever accessed from
<<<<<<< HEAD
       user context, then you can use a simple semaphore
       (<filename>include/linux/semaphore.h</filename>) to protect it.  This
       is the most trivial case: you initialize the semaphore to the number 
       of resources available (usually 1), and call
       <function>down_interruptible()</function> to grab the semaphore, and 
       <function>up()</function> to release it.  There is also a 
       <function>down()</function>, which should be avoided, because it 
=======
       user context, then you can use a simple mutex
       (<filename>include/linux/mutex.h</filename>) to protect it.  This
       is the most trivial case: you initialize the mutex.  Then you can
       call <function>mutex_lock_interruptible()</function> to grab the mutex,
       and <function>mutex_unlock()</function> to release it.  There is also a 
       <function>mutex_lock()</function>, which should be avoided, because it 
>>>>>>> fd7c1a97
       will not return if a signal is received.
     </para>

     <para>
       Example: <filename>net/netfilter/nf_sockopt.c</filename> allows 
       registration of new <function>setsockopt()</function> and 
       <function>getsockopt()</function> calls, with
       <function>nf_register_sockopt()</function>.  Registration and 
       de-registration are only done on module load and unload (and boot 
       time, where there is no concurrency), and the list of registrations 
       is only consulted for an unknown <function>setsockopt()</function>
       or <function>getsockopt()</function> system call.  The 
       <varname>nf_sockopt_mutex</varname> is perfect to protect this,
       especially since the setsockopt and getsockopt calls may well
       sleep.
     </para>
   </sect1>

   <sect1 id="lock-user-bh">
    <title>Locking Between User Context and Softirqs</title>

    <para>
      If a <firstterm linkend="gloss-softirq">softirq</firstterm> shares
      data with user context, you have two problems.  Firstly, the current 
      user context can be interrupted by a softirq, and secondly, the
      critical region could be entered from another CPU.  This is where
      <function>spin_lock_bh()</function> 
      (<filename class="headerfile">include/linux/spinlock.h</filename>) is
      used.  It disables softirqs on that CPU, then grabs the lock.
      <function>spin_unlock_bh()</function> does the reverse.  (The
      '_bh' suffix is a historical reference to "Bottom Halves", the
      old name for software interrupts.  It should really be
      called spin_lock_softirq()' in a perfect world).
    </para>

    <para>
      Note that you can also use <function>spin_lock_irq()</function>
      or <function>spin_lock_irqsave()</function> here, which stop
      hardware interrupts as well: see <xref linkend="hardirq-context"/>.
    </para>

    <para>
      This works perfectly for <firstterm linkend="gloss-up"><acronym>UP
      </acronym></firstterm> as well: the spin lock vanishes, and this macro 
      simply becomes <function>local_bh_disable()</function>
      (<filename class="headerfile">include/linux/interrupt.h</filename>), which
      protects you from the softirq being run.
    </para>
   </sect1>

   <sect1 id="lock-user-tasklet">
    <title>Locking Between User Context and Tasklets</title>

    <para>
      This is exactly the same as above, because <firstterm
      linkend="gloss-tasklet">tasklets</firstterm> are actually run
      from a softirq.
    </para>
   </sect1>

   <sect1 id="lock-user-timers">
    <title>Locking Between User Context and Timers</title>

    <para>
      This, too, is exactly the same as above, because <firstterm
      linkend="gloss-timers">timers</firstterm> are actually run from
      a softirq.  From a locking point of view, tasklets and timers
      are identical.
    </para>
   </sect1>

   <sect1 id="lock-tasklets">
    <title>Locking Between Tasklets/Timers</title>

    <para>
      Sometimes a tasklet or timer might want to share data with
      another tasklet or timer.
    </para>

    <sect2 id="lock-tasklets-same">
     <title>The Same Tasklet/Timer</title>
     <para>
       Since a tasklet is never run on two CPUs at once, you don't
       need to worry about your tasklet being reentrant (running
       twice at once), even on SMP.
     </para>
    </sect2>

    <sect2 id="lock-tasklets-different">
     <title>Different Tasklets/Timers</title>
     <para>
       If another tasklet/timer wants
       to share data with your tasklet or timer , you will both need to use
       <function>spin_lock()</function> and
       <function>spin_unlock()</function> calls.  
       <function>spin_lock_bh()</function> is
       unnecessary here, as you are already in a tasklet, and
       none will be run on the same CPU.
     </para>
    </sect2>
   </sect1>

   <sect1 id="lock-softirqs">
    <title>Locking Between Softirqs</title>

    <para>
      Often a softirq might
      want to share data with itself or a tasklet/timer.
    </para>

    <sect2 id="lock-softirqs-same">
     <title>The Same Softirq</title>

     <para>
       The same softirq can run on the other CPUs: you can use a
       per-CPU array (see <xref linkend="per-cpu"/>) for better
       performance.  If you're going so far as to use a softirq,
       you probably care about scalable performance enough
       to justify the extra complexity.
     </para>

     <para>
       You'll need to use <function>spin_lock()</function> and 
       <function>spin_unlock()</function> for shared data.
     </para>
    </sect2>

    <sect2 id="lock-softirqs-different">
     <title>Different Softirqs</title>

     <para>
       You'll need to use <function>spin_lock()</function> and
       <function>spin_unlock()</function> for shared data, whether it
       be a timer, tasklet, different softirq or the same or another
       softirq: any of them could be running on a different CPU.
     </para>
    </sect2>
   </sect1>
  </chapter>

  <chapter id="hardirq-context">
   <title>Hard IRQ Context</title>

   <para>
     Hardware interrupts usually communicate with a
     tasklet or softirq.  Frequently this involves putting work in a
     queue, which the softirq will take out.
   </para>

   <sect1 id="hardirq-softirq">
    <title>Locking Between Hard IRQ and Softirqs/Tasklets</title>

    <para>
      If a hardware irq handler shares data with a softirq, you have
      two concerns.  Firstly, the softirq processing can be
      interrupted by a hardware interrupt, and secondly, the
      critical region could be entered by a hardware interrupt on
      another CPU.  This is where <function>spin_lock_irq()</function> is 
      used.  It is defined to disable interrupts on that cpu, then grab 
      the lock. <function>spin_unlock_irq()</function> does the reverse.
    </para>

    <para>
      The irq handler does not to use
      <function>spin_lock_irq()</function>, because the softirq cannot
      run while the irq handler is running: it can use
      <function>spin_lock()</function>, which is slightly faster.  The
      only exception would be if a different hardware irq handler uses
      the same lock: <function>spin_lock_irq()</function> will stop
      that from interrupting us.
    </para>

    <para>
      This works perfectly for UP as well: the spin lock vanishes,
      and this macro simply becomes <function>local_irq_disable()</function>
      (<filename class="headerfile">include/asm/smp.h</filename>), which
      protects you from the softirq/tasklet/BH being run.
    </para>

    <para>
      <function>spin_lock_irqsave()</function> 
      (<filename>include/linux/spinlock.h</filename>) is a variant
      which saves whether interrupts were on or off in a flags word,
      which is passed to <function>spin_unlock_irqrestore()</function>.  This
      means that the same code can be used inside an hard irq handler (where
      interrupts are already off) and in softirqs (where the irq
      disabling is required).
    </para>

    <para>
      Note that softirqs (and hence tasklets and timers) are run on
      return from hardware interrupts, so
      <function>spin_lock_irq()</function> also stops these.  In that
      sense, <function>spin_lock_irqsave()</function> is the most
      general and powerful locking function.
    </para>

   </sect1>
   <sect1 id="hardirq-hardirq">
    <title>Locking Between Two Hard IRQ Handlers</title>
    <para>
      It is rare to have to share data between two IRQ handlers, but
      if you do, <function>spin_lock_irqsave()</function> should be
      used: it is architecture-specific whether all interrupts are
      disabled inside irq handlers themselves.
    </para>
   </sect1>

  </chapter>

  <chapter id="cheatsheet">
   <title>Cheat Sheet For Locking</title>
   <para>
     Pete Zaitcev gives the following summary:
   </para>
   <itemizedlist>
      <listitem>
	<para>
          If you are in a process context (any syscall) and want to
	lock other process out, use a mutex.  You can take a mutex
	and sleep (<function>copy_from_user*(</function> or
	<function>kmalloc(x,GFP_KERNEL)</function>).
      </para>
      </listitem>
      <listitem>
	<para>
	Otherwise (== data can be touched in an interrupt), use
	<function>spin_lock_irqsave()</function> and
	<function>spin_unlock_irqrestore()</function>.
	</para>
      </listitem>
      <listitem>
	<para>
	Avoid holding spinlock for more than 5 lines of code and
	across any function call (except accessors like
	<function>readb</function>).
	</para>
      </listitem>
    </itemizedlist>

   <sect1 id="minimum-lock-reqirements">
   <title>Table of Minimum Requirements</title>

   <para> The following table lists the <emphasis>minimum</emphasis>
	locking requirements between various contexts.  In some cases,
	the same context can only be running on one CPU at a time, so
	no locking is required for that context (eg. a particular
	thread can only run on one CPU at a time, but if it needs
	shares data with another thread, locking is required).
   </para>
   <para>
	Remember the advice above: you can always use
	<function>spin_lock_irqsave()</function>, which is a superset
	of all other spinlock primitives.
   </para>

   <table>
<title>Table of Locking Requirements</title>
<tgroup cols="11">
<tbody>

<row>
<entry></entry>
<entry>IRQ Handler A</entry>
<entry>IRQ Handler B</entry>
<entry>Softirq A</entry>
<entry>Softirq B</entry>
<entry>Tasklet A</entry>
<entry>Tasklet B</entry>
<entry>Timer A</entry>
<entry>Timer B</entry>
<entry>User Context A</entry>
<entry>User Context B</entry>
</row>

<row>
<entry>IRQ Handler A</entry>
<entry>None</entry>
</row>

<row>
<entry>IRQ Handler B</entry>
<entry>SLIS</entry>
<entry>None</entry>
</row>

<row>
<entry>Softirq A</entry>
<entry>SLI</entry>
<entry>SLI</entry>
<entry>SL</entry>
</row>

<row>
<entry>Softirq B</entry>
<entry>SLI</entry>
<entry>SLI</entry>
<entry>SL</entry>
<entry>SL</entry>
</row>

<row>
<entry>Tasklet A</entry>
<entry>SLI</entry>
<entry>SLI</entry>
<entry>SL</entry>
<entry>SL</entry>
<entry>None</entry>
</row>

<row>
<entry>Tasklet B</entry>
<entry>SLI</entry>
<entry>SLI</entry>
<entry>SL</entry>
<entry>SL</entry>
<entry>SL</entry>
<entry>None</entry>
</row>

<row>
<entry>Timer A</entry>
<entry>SLI</entry>
<entry>SLI</entry>
<entry>SL</entry>
<entry>SL</entry>
<entry>SL</entry>
<entry>SL</entry>
<entry>None</entry>
</row>

<row>
<entry>Timer B</entry>
<entry>SLI</entry>
<entry>SLI</entry>
<entry>SL</entry>
<entry>SL</entry>
<entry>SL</entry>
<entry>SL</entry>
<entry>SL</entry>
<entry>None</entry>
</row>

<row>
<entry>User Context A</entry>
<entry>SLI</entry>
<entry>SLI</entry>
<entry>SLBH</entry>
<entry>SLBH</entry>
<entry>SLBH</entry>
<entry>SLBH</entry>
<entry>SLBH</entry>
<entry>SLBH</entry>
<entry>None</entry>
</row>

<row>
<entry>User Context B</entry>
<entry>SLI</entry>
<entry>SLI</entry>
<entry>SLBH</entry>
<entry>SLBH</entry>
<entry>SLBH</entry>
<entry>SLBH</entry>
<entry>SLBH</entry>
<entry>SLBH</entry>
<entry>MLI</entry>
<entry>None</entry>
</row>

</tbody>
</tgroup>
</table>

   <table>
<title>Legend for Locking Requirements Table</title>
<tgroup cols="2">
<tbody>

<row>
<entry>SLIS</entry>
<entry>spin_lock_irqsave</entry>
</row>
<row>
<entry>SLI</entry>
<entry>spin_lock_irq</entry>
</row>
<row>
<entry>SL</entry>
<entry>spin_lock</entry>
</row>
<row>
<entry>SLBH</entry>
<entry>spin_lock_bh</entry>
</row>
<row>
<entry>MLI</entry>
<entry>mutex_lock_interruptible</entry>
</row>

</tbody>
</tgroup>
</table>

</sect1>
</chapter>

<chapter id="try-variants">
 <title>The try variants</title>

  <para>
    <function>spin_trylock()</function> does not spin but returns non-zero if
    it acquires the spinlock on the first try or 0 if not.
  </para>

  <para>
    <function>mutex_trylock()</function> does not suspend your task
    but returns non-zero if it could lock the mutex on the first try
    or 0 if not.
  </para>

  <para>
    <function>down_trylock()</function> does not suspend your task
    but returns 0 if it could get the semaphore on the first try or
    non-zero if not. The return value is the inverse of that of
    <function>spin_trylock()</function> and <function>mutex_trylock()
    </function>.
  </para>
</chapter>

  <chapter id="Examples">
   <title>Common Examples</title>
    <para>
Let's step through a simple example: a cache of number to name
mappings.  The cache keeps a count of how often each of the objects is
used, and when it gets full, throws out the least used one.

    </para>

   <sect1 id="examples-usercontext">
    <title>All In User Context</title>
    <para>
For our first example, we assume that all operations are in user
context (ie. from system calls), so we can sleep.  This means we can
use a mutex to protect the cache and all the objects within
it.  Here's the code:
    </para>

    <programlisting>
#include &lt;linux/list.h&gt;
#include &lt;linux/slab.h&gt;
#include &lt;linux/string.h&gt;
#include &lt;linux/mutex.h&gt;
#include &lt;asm/errno.h&gt;

struct object
{
        struct list_head list;
        int id;
        char name[32];
        int popularity;
};

/* Protects the cache, cache_num, and the objects within it */
static DEFINE_MUTEX(cache_lock);
static LIST_HEAD(cache);
static unsigned int cache_num = 0;
#define MAX_CACHE_SIZE 10

/* Must be holding cache_lock */
static struct object *__cache_find(int id)
{
        struct object *i;

        list_for_each_entry(i, &amp;cache, list)
                if (i-&gt;id == id) {
                        i-&gt;popularity++;
                        return i;
                }
        return NULL;
}

/* Must be holding cache_lock */
static void __cache_delete(struct object *obj)
{
        BUG_ON(!obj);
        list_del(&amp;obj-&gt;list);
        kfree(obj);
        cache_num--;
}

/* Must be holding cache_lock */
static void __cache_add(struct object *obj)
{
        list_add(&amp;obj-&gt;list, &amp;cache);
        if (++cache_num > MAX_CACHE_SIZE) {
                struct object *i, *outcast = NULL;
                list_for_each_entry(i, &amp;cache, list) {
                        if (!outcast || i-&gt;popularity &lt; outcast-&gt;popularity)
                                outcast = i;
                }
                __cache_delete(outcast);
        }
}

int cache_add(int id, const char *name)
{
        struct object *obj;

        if ((obj = kmalloc(sizeof(*obj), GFP_KERNEL)) == NULL)
                return -ENOMEM;

        strlcpy(obj-&gt;name, name, sizeof(obj-&gt;name));
        obj-&gt;id = id;
        obj-&gt;popularity = 0;

        mutex_lock(&amp;cache_lock);
        __cache_add(obj);
        mutex_unlock(&amp;cache_lock);
        return 0;
}

void cache_delete(int id)
{
        mutex_lock(&amp;cache_lock);
        __cache_delete(__cache_find(id));
        mutex_unlock(&amp;cache_lock);
}

int cache_find(int id, char *name)
{
        struct object *obj;
        int ret = -ENOENT;

        mutex_lock(&amp;cache_lock);
        obj = __cache_find(id);
        if (obj) {
                ret = 0;
                strcpy(name, obj-&gt;name);
        }
        mutex_unlock(&amp;cache_lock);
        return ret;
}
</programlisting>

    <para>
Note that we always make sure we have the cache_lock when we add,
delete, or look up the cache: both the cache infrastructure itself and
the contents of the objects are protected by the lock.  In this case
it's easy, since we copy the data for the user, and never let them
access the objects directly.
    </para>
    <para>
There is a slight (and common) optimization here: in
<function>cache_add</function> we set up the fields of the object
before grabbing the lock.  This is safe, as no-one else can access it
until we put it in cache.
    </para>
    </sect1>

   <sect1 id="examples-interrupt">
    <title>Accessing From Interrupt Context</title>
    <para>
Now consider the case where <function>cache_find</function> can be
called from interrupt context: either a hardware interrupt or a
softirq.  An example would be a timer which deletes object from the
cache.
    </para>
    <para>
The change is shown below, in standard patch format: the
<symbol>-</symbol> are lines which are taken away, and the
<symbol>+</symbol> are lines which are added.
    </para>
<programlisting>
--- cache.c.usercontext	2003-12-09 13:58:54.000000000 +1100
+++ cache.c.interrupt	2003-12-09 14:07:49.000000000 +1100
@@ -12,7 +12,7 @@
         int popularity;
 };

-static DEFINE_MUTEX(cache_lock);
+static DEFINE_SPINLOCK(cache_lock);
 static LIST_HEAD(cache);
 static unsigned int cache_num = 0;
 #define MAX_CACHE_SIZE 10
@@ -55,6 +55,7 @@
 int cache_add(int id, const char *name)
 {
         struct object *obj;
+        unsigned long flags;

         if ((obj = kmalloc(sizeof(*obj), GFP_KERNEL)) == NULL)
                 return -ENOMEM;
@@ -63,30 +64,33 @@
         obj-&gt;id = id;
         obj-&gt;popularity = 0;

-        mutex_lock(&amp;cache_lock);
+        spin_lock_irqsave(&amp;cache_lock, flags);
         __cache_add(obj);
-        mutex_unlock(&amp;cache_lock);
+        spin_unlock_irqrestore(&amp;cache_lock, flags);
         return 0;
 }

 void cache_delete(int id)
 {
-        mutex_lock(&amp;cache_lock);
+        unsigned long flags;
+
+        spin_lock_irqsave(&amp;cache_lock, flags);
         __cache_delete(__cache_find(id));
-        mutex_unlock(&amp;cache_lock);
+        spin_unlock_irqrestore(&amp;cache_lock, flags);
 }

 int cache_find(int id, char *name)
 {
         struct object *obj;
         int ret = -ENOENT;
+        unsigned long flags;

-        mutex_lock(&amp;cache_lock);
+        spin_lock_irqsave(&amp;cache_lock, flags);
         obj = __cache_find(id);
         if (obj) {
                 ret = 0;
                 strcpy(name, obj-&gt;name);
         }
-        mutex_unlock(&amp;cache_lock);
+        spin_unlock_irqrestore(&amp;cache_lock, flags);
         return ret;
 }
</programlisting>

    <para>
Note that the <function>spin_lock_irqsave</function> will turn off
interrupts if they are on, otherwise does nothing (if we are already
in an interrupt handler), hence these functions are safe to call from
any context.
    </para>
    <para>
Unfortunately, <function>cache_add</function> calls
<function>kmalloc</function> with the <symbol>GFP_KERNEL</symbol>
flag, which is only legal in user context.  I have assumed that
<function>cache_add</function> is still only called in user context,
otherwise this should become a parameter to
<function>cache_add</function>.
    </para>
  </sect1>
   <sect1 id="examples-refcnt">
    <title>Exposing Objects Outside This File</title>
    <para>
If our objects contained more information, it might not be sufficient
to copy the information in and out: other parts of the code might want
to keep pointers to these objects, for example, rather than looking up
the id every time.  This produces two problems.
    </para>
    <para>
The first problem is that we use the <symbol>cache_lock</symbol> to
protect objects: we'd need to make this non-static so the rest of the
code can use it.  This makes locking trickier, as it is no longer all
in one place.
    </para>
    <para>
The second problem is the lifetime problem: if another structure keeps
a pointer to an object, it presumably expects that pointer to remain
valid.  Unfortunately, this is only guaranteed while you hold the
lock, otherwise someone might call <function>cache_delete</function>
and even worse, add another object, re-using the same address.
    </para>
    <para>
As there is only one lock, you can't hold it forever: no-one else would
get any work done.
    </para>
    <para>
The solution to this problem is to use a reference count: everyone who
has a pointer to the object increases it when they first get the
object, and drops the reference count when they're finished with it.
Whoever drops it to zero knows it is unused, and can actually delete it.
    </para>
    <para>
Here is the code:
    </para>

<programlisting>
--- cache.c.interrupt	2003-12-09 14:25:43.000000000 +1100
+++ cache.c.refcnt	2003-12-09 14:33:05.000000000 +1100
@@ -7,6 +7,7 @@
 struct object
 {
         struct list_head list;
+        unsigned int refcnt;
         int id;
         char name[32];
         int popularity;
@@ -17,6 +18,35 @@
 static unsigned int cache_num = 0;
 #define MAX_CACHE_SIZE 10

+static void __object_put(struct object *obj)
+{
+        if (--obj-&gt;refcnt == 0)
+                kfree(obj);
+}
+
+static void __object_get(struct object *obj)
+{
+        obj-&gt;refcnt++;
+}
+
+void object_put(struct object *obj)
+{
+        unsigned long flags;
+
+        spin_lock_irqsave(&amp;cache_lock, flags);
+        __object_put(obj);
+        spin_unlock_irqrestore(&amp;cache_lock, flags);
+}
+
+void object_get(struct object *obj)
+{
+        unsigned long flags;
+
+        spin_lock_irqsave(&amp;cache_lock, flags);
+        __object_get(obj);
+        spin_unlock_irqrestore(&amp;cache_lock, flags);
+}
+
 /* Must be holding cache_lock */
 static struct object *__cache_find(int id)
 {
@@ -35,6 +65,7 @@
 {
         BUG_ON(!obj);
         list_del(&amp;obj-&gt;list);
+        __object_put(obj);
         cache_num--;
 }

@@ -63,6 +94,7 @@
         strlcpy(obj-&gt;name, name, sizeof(obj-&gt;name));
         obj-&gt;id = id;
         obj-&gt;popularity = 0;
+        obj-&gt;refcnt = 1; /* The cache holds a reference */

         spin_lock_irqsave(&amp;cache_lock, flags);
         __cache_add(obj);
@@ -79,18 +111,15 @@
         spin_unlock_irqrestore(&amp;cache_lock, flags);
 }

-int cache_find(int id, char *name)
+struct object *cache_find(int id)
 {
         struct object *obj;
-        int ret = -ENOENT;
         unsigned long flags;

         spin_lock_irqsave(&amp;cache_lock, flags);
         obj = __cache_find(id);
-        if (obj) {
-                ret = 0;
-                strcpy(name, obj-&gt;name);
-        }
+        if (obj)
+                __object_get(obj);
         spin_unlock_irqrestore(&amp;cache_lock, flags);
-        return ret;
+        return obj;
 }
</programlisting>

<para>
We encapsulate the reference counting in the standard 'get' and 'put'
functions.  Now we can return the object itself from
<function>cache_find</function> which has the advantage that the user
can now sleep holding the object (eg. to
<function>copy_to_user</function> to name to userspace).
</para>
<para>
The other point to note is that I said a reference should be held for
every pointer to the object: thus the reference count is 1 when first
inserted into the cache.  In some versions the framework does not hold
a reference count, but they are more complicated.
</para>

   <sect2 id="examples-refcnt-atomic">
    <title>Using Atomic Operations For The Reference Count</title>
<para>
In practice, <type>atomic_t</type> would usually be used for
<structfield>refcnt</structfield>.  There are a number of atomic
operations defined in

<filename class="headerfile">include/asm/atomic.h</filename>: these are
guaranteed to be seen atomically from all CPUs in the system, so no
lock is required.  In this case, it is simpler than using spinlocks,
although for anything non-trivial using spinlocks is clearer.  The
<function>atomic_inc</function> and
<function>atomic_dec_and_test</function> are used instead of the
standard increment and decrement operators, and the lock is no longer
used to protect the reference count itself.
</para>

<programlisting>
--- cache.c.refcnt	2003-12-09 15:00:35.000000000 +1100
+++ cache.c.refcnt-atomic	2003-12-11 15:49:42.000000000 +1100
@@ -7,7 +7,7 @@
 struct object
 {
         struct list_head list;
-        unsigned int refcnt;
+        atomic_t refcnt;
         int id;
         char name[32];
         int popularity;
@@ -18,33 +18,15 @@
 static unsigned int cache_num = 0;
 #define MAX_CACHE_SIZE 10

-static void __object_put(struct object *obj)
-{
-        if (--obj-&gt;refcnt == 0)
-                kfree(obj);
-}
-
-static void __object_get(struct object *obj)
-{
-        obj-&gt;refcnt++;
-}
-
 void object_put(struct object *obj)
 {
-        unsigned long flags;
-
-        spin_lock_irqsave(&amp;cache_lock, flags);
-        __object_put(obj);
-        spin_unlock_irqrestore(&amp;cache_lock, flags);
+        if (atomic_dec_and_test(&amp;obj-&gt;refcnt))
+                kfree(obj);
 }

 void object_get(struct object *obj)
 {
-        unsigned long flags;
-
-        spin_lock_irqsave(&amp;cache_lock, flags);
-        __object_get(obj);
-        spin_unlock_irqrestore(&amp;cache_lock, flags);
+        atomic_inc(&amp;obj-&gt;refcnt);
 }

 /* Must be holding cache_lock */
@@ -65,7 +47,7 @@
 {
         BUG_ON(!obj);
         list_del(&amp;obj-&gt;list);
-        __object_put(obj);
+        object_put(obj);
         cache_num--;
 }

@@ -94,7 +76,7 @@
         strlcpy(obj-&gt;name, name, sizeof(obj-&gt;name));
         obj-&gt;id = id;
         obj-&gt;popularity = 0;
-        obj-&gt;refcnt = 1; /* The cache holds a reference */
+        atomic_set(&amp;obj-&gt;refcnt, 1); /* The cache holds a reference */

         spin_lock_irqsave(&amp;cache_lock, flags);
         __cache_add(obj);
@@ -119,7 +101,7 @@
         spin_lock_irqsave(&amp;cache_lock, flags);
         obj = __cache_find(id);
         if (obj)
-                __object_get(obj);
+                object_get(obj);
         spin_unlock_irqrestore(&amp;cache_lock, flags);
         return obj;
 }
</programlisting>
</sect2>
</sect1>

   <sect1 id="examples-lock-per-obj">
    <title>Protecting The Objects Themselves</title>
    <para>
In these examples, we assumed that the objects (except the reference
counts) never changed once they are created.  If we wanted to allow
the name to change, there are three possibilities:
    </para>
    <itemizedlist>
      <listitem>
	<para>
You can make <symbol>cache_lock</symbol> non-static, and tell people
to grab that lock before changing the name in any object.
        </para>
      </listitem>
      <listitem>
        <para>
You can provide a <function>cache_obj_rename</function> which grabs
this lock and changes the name for the caller, and tell everyone to
use that function.
        </para>
      </listitem>
      <listitem>
        <para>
You can make the <symbol>cache_lock</symbol> protect only the cache
itself, and use another lock to protect the name.
        </para>
      </listitem>
    </itemizedlist>

      <para>
Theoretically, you can make the locks as fine-grained as one lock for
every field, for every object.  In practice, the most common variants
are:
</para>
    <itemizedlist>
      <listitem>
	<para>
One lock which protects the infrastructure (the <symbol>cache</symbol>
list in this example) and all the objects.  This is what we have done
so far.
	</para>
      </listitem>
      <listitem>
        <para>
One lock which protects the infrastructure (including the list
pointers inside the objects), and one lock inside the object which
protects the rest of that object.
        </para>
      </listitem>
      <listitem>
        <para>
Multiple locks to protect the infrastructure (eg. one lock per hash
chain), possibly with a separate per-object lock.
        </para>
      </listitem>
    </itemizedlist>

<para>
Here is the "lock-per-object" implementation:
</para>
<programlisting>
--- cache.c.refcnt-atomic	2003-12-11 15:50:54.000000000 +1100
+++ cache.c.perobjectlock	2003-12-11 17:15:03.000000000 +1100
@@ -6,11 +6,17 @@

 struct object
 {
+        /* These two protected by cache_lock. */
         struct list_head list;
+        int popularity;
+
         atomic_t refcnt;
+
+        /* Doesn't change once created. */
         int id;
+
+        spinlock_t lock; /* Protects the name */
         char name[32];
-        int popularity;
 };

 static DEFINE_SPINLOCK(cache_lock);
@@ -77,6 +84,7 @@
         obj-&gt;id = id;
         obj-&gt;popularity = 0;
         atomic_set(&amp;obj-&gt;refcnt, 1); /* The cache holds a reference */
+        spin_lock_init(&amp;obj-&gt;lock);

         spin_lock_irqsave(&amp;cache_lock, flags);
         __cache_add(obj);
</programlisting>

<para>
Note that I decide that the <structfield>popularity</structfield>
count should be protected by the <symbol>cache_lock</symbol> rather
than the per-object lock: this is because it (like the
<structname>struct list_head</structname> inside the object) is
logically part of the infrastructure.  This way, I don't need to grab
the lock of every object in <function>__cache_add</function> when
seeking the least popular.
</para>

<para>
I also decided that the <structfield>id</structfield> member is
unchangeable, so I don't need to grab each object lock in
<function>__cache_find()</function> to examine the
<structfield>id</structfield>: the object lock is only used by a
caller who wants to read or write the <structfield>name</structfield>
field.
</para>

<para>
Note also that I added a comment describing what data was protected by
which locks.  This is extremely important, as it describes the runtime
behavior of the code, and can be hard to gain from just reading.  And
as Alan Cox says, <quote>Lock data, not code</quote>.
</para>
</sect1>
</chapter>

   <chapter id="common-problems">
    <title>Common Problems</title>
    <sect1 id="deadlock">
    <title>Deadlock: Simple and Advanced</title>

    <para>
      There is a coding bug where a piece of code tries to grab a
      spinlock twice: it will spin forever, waiting for the lock to
      be released (spinlocks, rwlocks and mutexes are not
      recursive in Linux).  This is trivial to diagnose: not a
      stay-up-five-nights-talk-to-fluffy-code-bunnies kind of
      problem.
    </para>

    <para>
      For a slightly more complex case, imagine you have a region
      shared by a softirq and user context.  If you use a
      <function>spin_lock()</function> call to protect it, it is 
      possible that the user context will be interrupted by the softirq
      while it holds the lock, and the softirq will then spin
      forever trying to get the same lock.
    </para>

    <para>
      Both of these are called deadlock, and as shown above, it can
      occur even with a single CPU (although not on UP compiles,
      since spinlocks vanish on kernel compiles with 
      <symbol>CONFIG_SMP</symbol>=n. You'll still get data corruption 
      in the second example).
    </para>

    <para>
      This complete lockup is easy to diagnose: on SMP boxes the
      watchdog timer or compiling with <symbol>DEBUG_SPINLOCK</symbol> set
      (<filename>include/linux/spinlock.h</filename>) will show this up 
      immediately when it happens.
    </para>

    <para>
      A more complex problem is the so-called 'deadly embrace',
      involving two or more locks.  Say you have a hash table: each
      entry in the table is a spinlock, and a chain of hashed
      objects.  Inside a softirq handler, you sometimes want to
      alter an object from one place in the hash to another: you
      grab the spinlock of the old hash chain and the spinlock of
      the new hash chain, and delete the object from the old one,
      and insert it in the new one.
    </para>

    <para>
      There are two problems here.  First, if your code ever
      tries to move the object to the same chain, it will deadlock
      with itself as it tries to lock it twice.  Secondly, if the
      same softirq on another CPU is trying to move another object
      in the reverse direction, the following could happen:
    </para>

    <table>
     <title>Consequences</title>

     <tgroup cols="2" align="left">

      <thead>
       <row>
        <entry>CPU 1</entry>
        <entry>CPU 2</entry>
       </row>
      </thead>

      <tbody>
       <row>
        <entry>Grab lock A -&gt; OK</entry>
        <entry>Grab lock B -&gt; OK</entry>
       </row>
       <row>
        <entry>Grab lock B -&gt; spin</entry>
        <entry>Grab lock A -&gt; spin</entry>
       </row>
      </tbody>
     </tgroup>
    </table>

    <para>
      The two CPUs will spin forever, waiting for the other to give up
      their lock.  It will look, smell, and feel like a crash.
    </para>
    </sect1>

    <sect1 id="techs-deadlock-prevent">
     <title>Preventing Deadlock</title>

     <para>
       Textbooks will tell you that if you always lock in the same
       order, you will never get this kind of deadlock.  Practice
       will tell you that this approach doesn't scale: when I
       create a new lock, I don't understand enough of the kernel
       to figure out where in the 5000 lock hierarchy it will fit.
     </para>

     <para>
       The best locks are encapsulated: they never get exposed in
       headers, and are never held around calls to non-trivial
       functions outside the same file.  You can read through this
       code and see that it will never deadlock, because it never
       tries to grab another lock while it has that one.  People
       using your code don't even need to know you are using a
       lock.
     </para>

     <para>
       A classic problem here is when you provide callbacks or
       hooks: if you call these with the lock held, you risk simple
       deadlock, or a deadly embrace (who knows what the callback
       will do?).  Remember, the other programmers are out to get
       you, so don't do this.
     </para>

    <sect2 id="techs-deadlock-overprevent">
     <title>Overzealous Prevention Of Deadlocks</title>

     <para>
       Deadlocks are problematic, but not as bad as data
       corruption.  Code which grabs a read lock, searches a list,
       fails to find what it wants, drops the read lock, grabs a
       write lock and inserts the object has a race condition.
     </para>

     <para>
       If you don't see why, please stay the fuck away from my code.
     </para>
    </sect2>
    </sect1>

   <sect1 id="racing-timers">
    <title>Racing Timers: A Kernel Pastime</title>

    <para>
      Timers can produce their own special problems with races.
      Consider a collection of objects (list, hash, etc) where each
      object has a timer which is due to destroy it.
    </para>

    <para>
      If you want to destroy the entire collection (say on module
      removal), you might do the following:
    </para>

    <programlisting>
        /* THIS CODE BAD BAD BAD BAD: IF IT WAS ANY WORSE IT WOULD USE
           HUNGARIAN NOTATION */
        spin_lock_bh(&amp;list_lock);

        while (list) {
                struct foo *next = list-&gt;next;
                del_timer(&amp;list-&gt;timer);
                kfree(list);
                list = next;
        }

        spin_unlock_bh(&amp;list_lock);
    </programlisting>

    <para>
      Sooner or later, this will crash on SMP, because a timer can
      have just gone off before the <function>spin_lock_bh()</function>,
      and it will only get the lock after we
      <function>spin_unlock_bh()</function>, and then try to free
      the element (which has already been freed!).
    </para>

    <para>
      This can be avoided by checking the result of
      <function>del_timer()</function>: if it returns
      <returnvalue>1</returnvalue>, the timer has been deleted.
      If <returnvalue>0</returnvalue>, it means (in this
      case) that it is currently running, so we can do:
    </para>

    <programlisting>
        retry:
                spin_lock_bh(&amp;list_lock);

                while (list) {
                        struct foo *next = list-&gt;next;
                        if (!del_timer(&amp;list-&gt;timer)) {
                                /* Give timer a chance to delete this */
                                spin_unlock_bh(&amp;list_lock);
                                goto retry;
                        }
                        kfree(list);
                        list = next;
                }

                spin_unlock_bh(&amp;list_lock);
    </programlisting>

    <para>
      Another common problem is deleting timers which restart
      themselves (by calling <function>add_timer()</function> at the end
      of their timer function).  Because this is a fairly common case
      which is prone to races, you should use <function>del_timer_sync()</function>
      (<filename class="headerfile">include/linux/timer.h</filename>)
      to handle this case.  It returns the number of times the timer
      had to be deleted before we finally stopped it from adding itself back
      in.
    </para>
   </sect1>

  </chapter>

 <chapter id="Efficiency">
    <title>Locking Speed</title>

    <para>
There are three main things to worry about when considering speed of
some code which does locking.  First is concurrency: how many things
are going to be waiting while someone else is holding a lock.  Second
is the time taken to actually acquire and release an uncontended lock.
Third is using fewer, or smarter locks.  I'm assuming that the lock is
used fairly often: otherwise, you wouldn't be concerned about
efficiency.
</para>
    <para>
Concurrency depends on how long the lock is usually held: you should
hold the lock for as long as needed, but no longer.  In the cache
example, we always create the object without the lock held, and then
grab the lock only when we are ready to insert it in the list.
</para>
    <para>
Acquisition times depend on how much damage the lock operations do to
the pipeline (pipeline stalls) and how likely it is that this CPU was
the last one to grab the lock (ie. is the lock cache-hot for this
CPU): on a machine with more CPUs, this likelihood drops fast.
Consider a 700MHz Intel Pentium III: an instruction takes about 0.7ns,
an atomic increment takes about 58ns, a lock which is cache-hot on
this CPU takes 160ns, and a cacheline transfer from another CPU takes
an additional 170 to 360ns.  (These figures from Paul McKenney's
<ulink url="http://www.linuxjournal.com/article.php?sid=6993"> Linux
Journal RCU article</ulink>).
</para>
    <para>
These two aims conflict: holding a lock for a short time might be done
by splitting locks into parts (such as in our final per-object-lock
example), but this increases the number of lock acquisitions, and the
results are often slower than having a single lock.  This is another
reason to advocate locking simplicity.
</para>
    <para>
The third concern is addressed below: there are some methods to reduce
the amount of locking which needs to be done.
</para>

  <sect1 id="efficiency-rwlocks">
   <title>Read/Write Lock Variants</title>

   <para>
      Both spinlocks and mutexes have read/write variants:
      <type>rwlock_t</type> and <structname>struct rw_semaphore</structname>.
      These divide users into two classes: the readers and the writers.  If
      you are only reading the data, you can get a read lock, but to write to
      the data you need the write lock.  Many people can hold a read lock,
      but a writer must be sole holder.
    </para>

   <para>
      If your code divides neatly along reader/writer lines (as our
      cache code does), and the lock is held by readers for
      significant lengths of time, using these locks can help.  They
      are slightly slower than the normal locks though, so in practice
      <type>rwlock_t</type> is not usually worthwhile.
    </para>
   </sect1>

   <sect1 id="efficiency-read-copy-update">
    <title>Avoiding Locks: Read Copy Update</title>

    <para>
      There is a special method of read/write locking called Read Copy
      Update.  Using RCU, the readers can avoid taking a lock
      altogether: as we expect our cache to be read more often than
      updated (otherwise the cache is a waste of time), it is a
      candidate for this optimization.
    </para>

    <para>
      How do we get rid of read locks?  Getting rid of read locks
      means that writers may be changing the list underneath the
      readers.  That is actually quite simple: we can read a linked
      list while an element is being added if the writer adds the
      element very carefully.  For example, adding
      <symbol>new</symbol> to a single linked list called
      <symbol>list</symbol>:
    </para>

    <programlisting>
        new-&gt;next = list-&gt;next;
        wmb();
        list-&gt;next = new;
    </programlisting>

    <para>
      The <function>wmb()</function> is a write memory barrier.  It
      ensures that the first operation (setting the new element's
      <symbol>next</symbol> pointer) is complete and will be seen by
      all CPUs, before the second operation is (putting the new
      element into the list).  This is important, since modern
      compilers and modern CPUs can both reorder instructions unless
      told otherwise: we want a reader to either not see the new
      element at all, or see the new element with the
      <symbol>next</symbol> pointer correctly pointing at the rest of
      the list.
    </para>
    <para>
      Fortunately, there is a function to do this for standard
      <structname>struct list_head</structname> lists:
      <function>list_add_rcu()</function>
      (<filename>include/linux/list.h</filename>).
    </para>
    <para>
      Removing an element from the list is even simpler: we replace
      the pointer to the old element with a pointer to its successor,
      and readers will either see it, or skip over it.
    </para>
    <programlisting>
        list-&gt;next = old-&gt;next;
    </programlisting>
    <para>
      There is <function>list_del_rcu()</function>
      (<filename>include/linux/list.h</filename>) which does this (the
      normal version poisons the old object, which we don't want).
    </para>
    <para>
      The reader must also be careful: some CPUs can look through the
      <symbol>next</symbol> pointer to start reading the contents of
      the next element early, but don't realize that the pre-fetched
      contents is wrong when the <symbol>next</symbol> pointer changes
      underneath them.  Once again, there is a
      <function>list_for_each_entry_rcu()</function>
      (<filename>include/linux/list.h</filename>) to help you.  Of
      course, writers can just use
      <function>list_for_each_entry()</function>, since there cannot
      be two simultaneous writers.
    </para>
    <para>
      Our final dilemma is this: when can we actually destroy the
      removed element?  Remember, a reader might be stepping through
      this element in the list right now: if we free this element and
      the <symbol>next</symbol> pointer changes, the reader will jump
      off into garbage and crash.  We need to wait until we know that
      all the readers who were traversing the list when we deleted the
      element are finished.  We use <function>call_rcu()</function> to
      register a callback which will actually destroy the object once
      the readers are finished.
    </para>
    <para>
      But how does Read Copy Update know when the readers are
      finished?  The method is this: firstly, the readers always
      traverse the list inside
      <function>rcu_read_lock()</function>/<function>rcu_read_unlock()</function>
      pairs: these simply disable preemption so the reader won't go to
      sleep while reading the list.
    </para>
    <para>
      RCU then waits until every other CPU has slept at least once:
      since readers cannot sleep, we know that any readers which were
      traversing the list during the deletion are finished, and the
      callback is triggered.  The real Read Copy Update code is a
      little more optimized than this, but this is the fundamental
      idea.
    </para>

<programlisting>
--- cache.c.perobjectlock	2003-12-11 17:15:03.000000000 +1100
+++ cache.c.rcupdate	2003-12-11 17:55:14.000000000 +1100
@@ -1,15 +1,18 @@
 #include &lt;linux/list.h&gt;
 #include &lt;linux/slab.h&gt;
 #include &lt;linux/string.h&gt;
+#include &lt;linux/rcupdate.h&gt;
 #include &lt;linux/mutex.h&gt;
 #include &lt;asm/errno.h&gt;

 struct object
 {
-        /* These two protected by cache_lock. */
+        /* This is protected by RCU */
         struct list_head list;
         int popularity;

+        struct rcu_head rcu;
+
         atomic_t refcnt;

         /* Doesn't change once created. */
@@ -40,7 +43,7 @@
 {
         struct object *i;

-        list_for_each_entry(i, &amp;cache, list) {
+        list_for_each_entry_rcu(i, &amp;cache, list) {
                 if (i-&gt;id == id) {
                         i-&gt;popularity++;
                         return i;
@@ -49,19 +52,25 @@
         return NULL;
 }

+/* Final discard done once we know no readers are looking. */
+static void cache_delete_rcu(void *arg)
+{
+        object_put(arg);
+}
+
 /* Must be holding cache_lock */
 static void __cache_delete(struct object *obj)
 {
         BUG_ON(!obj);
-        list_del(&amp;obj-&gt;list);
-        object_put(obj);
+        list_del_rcu(&amp;obj-&gt;list);
         cache_num--;
+        call_rcu(&amp;obj-&gt;rcu, cache_delete_rcu, obj);
 }

 /* Must be holding cache_lock */
 static void __cache_add(struct object *obj)
 {
-        list_add(&amp;obj-&gt;list, &amp;cache);
+        list_add_rcu(&amp;obj-&gt;list, &amp;cache);
         if (++cache_num > MAX_CACHE_SIZE) {
                 struct object *i, *outcast = NULL;
                 list_for_each_entry(i, &amp;cache, list) {
@@ -85,6 +94,7 @@
         obj-&gt;popularity = 0;
         atomic_set(&amp;obj-&gt;refcnt, 1); /* The cache holds a reference */
         spin_lock_init(&amp;obj-&gt;lock);
+        INIT_RCU_HEAD(&amp;obj-&gt;rcu);

         spin_lock_irqsave(&amp;cache_lock, flags);
         __cache_add(obj);
@@ -104,12 +114,11 @@
 struct object *cache_find(int id)
 {
         struct object *obj;
-        unsigned long flags;

-        spin_lock_irqsave(&amp;cache_lock, flags);
+        rcu_read_lock();
         obj = __cache_find(id);
         if (obj)
                 object_get(obj);
-        spin_unlock_irqrestore(&amp;cache_lock, flags);
+        rcu_read_unlock();
         return obj;
 }
</programlisting>

<para>
Note that the reader will alter the
<structfield>popularity</structfield> member in
<function>__cache_find()</function>, and now it doesn't hold a lock.
One solution would be to make it an <type>atomic_t</type>, but for
this usage, we don't really care about races: an approximate result is
good enough, so I didn't change it.
</para>

<para>
The result is that <function>cache_find()</function> requires no
synchronization with any other functions, so is almost as fast on SMP
as it would be on UP.
</para>

<para>
There is a furthur optimization possible here: remember our original
cache code, where there were no reference counts and the caller simply
held the lock whenever using the object?  This is still possible: if
you hold the lock, noone can delete the object, so you don't need to
get and put the reference count.
</para>

<para>
Now, because the 'read lock' in RCU is simply disabling preemption, a
caller which always has preemption disabled between calling
<function>cache_find()</function> and
<function>object_put()</function> does not need to actually get and
put the reference count: we could expose
<function>__cache_find()</function> by making it non-static, and
such callers could simply call that.
</para>
<para>
The benefit here is that the reference count is not written to: the
object is not altered in any way, which is much faster on SMP
machines due to caching.
</para>
  </sect1>

   <sect1 id="per-cpu">
    <title>Per-CPU Data</title>

    <para>
      Another technique for avoiding locking which is used fairly
      widely is to duplicate information for each CPU.  For example,
      if you wanted to keep a count of a common condition, you could
      use a spin lock and a single counter.  Nice and simple.
    </para>

    <para>
      If that was too slow (it's usually not, but if you've got a
      really big machine to test on and can show that it is), you
      could instead use a counter for each CPU, then none of them need
      an exclusive lock.  See <function>DEFINE_PER_CPU()</function>,
      <function>get_cpu_var()</function> and
      <function>put_cpu_var()</function>
      (<filename class="headerfile">include/linux/percpu.h</filename>).
    </para>

    <para>
      Of particular use for simple per-cpu counters is the
      <type>local_t</type> type, and the
      <function>cpu_local_inc()</function> and related functions,
      which are more efficient than simple code on some architectures
      (<filename class="headerfile">include/asm/local.h</filename>).
    </para>

    <para>
      Note that there is no simple, reliable way of getting an exact
      value of such a counter, without introducing more locks.  This
      is not a problem for some uses.
    </para>
   </sect1>

   <sect1 id="mostly-hardirq">
    <title>Data Which Mostly Used By An IRQ Handler</title>

    <para>
      If data is always accessed from within the same IRQ handler, you
      don't need a lock at all: the kernel already guarantees that the
      irq handler will not run simultaneously on multiple CPUs.
    </para>
    <para>
      Manfred Spraul points out that you can still do this, even if
      the data is very occasionally accessed in user context or
      softirqs/tasklets.  The irq handler doesn't use a lock, and
      all other accesses are done as so:
    </para>

<programlisting>
	spin_lock(&amp;lock);
	disable_irq(irq);
	...
	enable_irq(irq);
	spin_unlock(&amp;lock);
</programlisting>
    <para>
      The <function>disable_irq()</function> prevents the irq handler
      from running (and waits for it to finish if it's currently
      running on other CPUs).  The spinlock prevents any other
      accesses happening at the same time.  Naturally, this is slower
      than just a <function>spin_lock_irq()</function> call, so it
      only makes sense if this type of access happens extremely
      rarely.
    </para>
   </sect1>
  </chapter>

 <chapter id="sleeping-things">
    <title>What Functions Are Safe To Call From Interrupts?</title>

    <para>
      Many functions in the kernel sleep (ie. call schedule())
      directly or indirectly: you can never call them while holding a
      spinlock, or with preemption disabled.  This also means you need
      to be in user context: calling them from an interrupt is illegal.
    </para>

   <sect1 id="sleeping">
    <title>Some Functions Which Sleep</title>

    <para>
      The most common ones are listed below, but you usually have to
      read the code to find out if other calls are safe.  If everyone
      else who calls it can sleep, you probably need to be able to
      sleep, too.  In particular, registration and deregistration
      functions usually expect to be called from user context, and can
      sleep.
    </para>

    <itemizedlist>
     <listitem>
      <para>
        Accesses to 
        <firstterm linkend="gloss-userspace">userspace</firstterm>:
      </para>
      <itemizedlist>
       <listitem>
        <para>
          <function>copy_from_user()</function>
        </para>
       </listitem>
       <listitem>
        <para>
          <function>copy_to_user()</function>
        </para>
       </listitem>
       <listitem>
        <para>
          <function>get_user()</function>
        </para>
       </listitem>
       <listitem>
        <para>
          <function>put_user()</function>
        </para>
       </listitem>
      </itemizedlist>
     </listitem>

     <listitem>
      <para>
        <function>kmalloc(GFP_KERNEL)</function>
      </para>
     </listitem>

     <listitem>
      <para>
      <function>mutex_lock_interruptible()</function> and
      <function>mutex_lock()</function>
      </para>
      <para>
       There is a <function>mutex_trylock()</function> which can be
       used inside interrupt context, as it will not sleep.
       <function>mutex_unlock()</function> will also never sleep.
      </para>
     </listitem>
    </itemizedlist>
   </sect1>

   <sect1 id="dont-sleep">
    <title>Some Functions Which Don't Sleep</title>

    <para>
     Some functions are safe to call from any context, or holding
     almost any lock.
    </para>

    <itemizedlist>
     <listitem>
      <para>
	<function>printk()</function>
      </para>
     </listitem>
     <listitem>
      <para>
        <function>kfree()</function>
      </para>
     </listitem>
     <listitem>
      <para>
	<function>add_timer()</function> and <function>del_timer()</function>
      </para>
     </listitem>
    </itemizedlist>
   </sect1>
  </chapter>

  <chapter id="references">
   <title>Further reading</title>

   <itemizedlist>
    <listitem>
     <para>
       <filename>Documentation/spinlocks.txt</filename>: 
       Linus Torvalds' spinlocking tutorial in the kernel sources.
     </para>
    </listitem>

    <listitem>
     <para>
       Unix Systems for Modern Architectures: Symmetric
       Multiprocessing and Caching for Kernel Programmers:
     </para>

     <para>
       Curt Schimmel's very good introduction to kernel level
       locking (not written for Linux, but nearly everything
       applies).  The book is expensive, but really worth every
       penny to understand SMP locking. [ISBN: 0201633388]
     </para>
    </listitem>
   </itemizedlist>
  </chapter>

  <chapter id="thanks">
    <title>Thanks</title>

    <para>
      Thanks to Telsa Gwynne for DocBooking, neatening and adding
      style.
    </para>

    <para>
      Thanks to Martin Pool, Philipp Rumpf, Stephen Rothwell, Paul
      Mackerras, Ruedi Aschwanden, Alan Cox, Manfred Spraul, Tim
      Waugh, Pete Zaitcev, James Morris, Robert Love, Paul McKenney,
      John Ashby for proofreading, correcting, flaming, commenting.
    </para>

    <para>
      Thanks to the cabal for having no influence on this document.
    </para>
  </chapter>

  <glossary id="glossary">
   <title>Glossary</title>

   <glossentry id="gloss-preemption">
    <glossterm>preemption</glossterm>
     <glossdef>
      <para>
        Prior to 2.5, or when <symbol>CONFIG_PREEMPT</symbol> is
        unset, processes in user context inside the kernel would not
        preempt each other (ie. you had that CPU until you gave it up,
        except for interrupts).  With the addition of
        <symbol>CONFIG_PREEMPT</symbol> in 2.5.4, this changed: when
        in user context, higher priority tasks can "cut in": spinlocks
        were changed to disable preemption, even on UP.
     </para>
    </glossdef>
   </glossentry>

   <glossentry id="gloss-bh">
    <glossterm>bh</glossterm>
     <glossdef>
      <para>
        Bottom Half: for historical reasons, functions with
        '_bh' in them often now refer to any software interrupt, e.g.
        <function>spin_lock_bh()</function> blocks any software interrupt 
        on the current CPU.  Bottom halves are deprecated, and will 
        eventually be replaced by tasklets.  Only one bottom half will be 
        running at any time.
     </para>
    </glossdef>
   </glossentry>

   <glossentry id="gloss-hwinterrupt">
    <glossterm>Hardware Interrupt / Hardware IRQ</glossterm>
    <glossdef>
     <para>
       Hardware interrupt request.  <function>in_irq()</function> returns 
       <returnvalue>true</returnvalue> in a hardware interrupt handler.
     </para>
    </glossdef>
   </glossentry>

   <glossentry id="gloss-interruptcontext">
    <glossterm>Interrupt Context</glossterm>
    <glossdef>
     <para>
       Not user context: processing a hardware irq or software irq.
       Indicated by the <function>in_interrupt()</function> macro 
       returning <returnvalue>true</returnvalue>.
     </para>
    </glossdef>
   </glossentry>

   <glossentry id="gloss-smp">
    <glossterm><acronym>SMP</acronym></glossterm>
    <glossdef>
     <para>
       Symmetric Multi-Processor: kernels compiled for multiple-CPU
       machines.  (CONFIG_SMP=y).
     </para>
    </glossdef>
   </glossentry>

   <glossentry id="gloss-softirq">
    <glossterm>Software Interrupt / softirq</glossterm>
    <glossdef>
     <para>
       Software interrupt handler.  <function>in_irq()</function> returns
       <returnvalue>false</returnvalue>; <function>in_softirq()</function>
       returns <returnvalue>true</returnvalue>.  Tasklets and softirqs
	both fall into the category of 'software interrupts'.
     </para>
     <para>
       Strictly speaking a softirq is one of up to 32 enumerated software
       interrupts which can run on multiple CPUs at once.
       Sometimes used to refer to tasklets as
       well (ie. all software interrupts).
     </para>
    </glossdef>
   </glossentry>

   <glossentry id="gloss-tasklet">
    <glossterm>tasklet</glossterm>
    <glossdef>
     <para>
       A dynamically-registrable software interrupt,
       which is guaranteed to only run on one CPU at a time.
     </para>
    </glossdef>
   </glossentry>

   <glossentry id="gloss-timers">
    <glossterm>timer</glossterm>
    <glossdef>
     <para>
       A dynamically-registrable software interrupt, which is run at
       (or close to) a given time.  When running, it is just like a
       tasklet (in fact, they are called from the TIMER_SOFTIRQ).
     </para>
    </glossdef>
   </glossentry>

   <glossentry id="gloss-up">
    <glossterm><acronym>UP</acronym></glossterm>
    <glossdef>
     <para>
       Uni-Processor: Non-SMP.  (CONFIG_SMP=n).
     </para>
    </glossdef>
   </glossentry>

   <glossentry id="gloss-usercontext">
    <glossterm>User Context</glossterm>
    <glossdef>
     <para>
       The kernel executing on behalf of a particular process (ie. a
       system call or trap) or kernel thread.  You can tell which
       process with the <symbol>current</symbol> macro.)  Not to
       be confused with userspace.  Can be interrupted by software or
       hardware interrupts.
     </para>
    </glossdef>
   </glossentry>

   <glossentry id="gloss-userspace">
    <glossterm>Userspace</glossterm>
    <glossdef>
     <para>
       A process executing its own code outside the kernel.
     </para>
    </glossdef>
   </glossentry>      

  </glossary>
</book>
<|MERGE_RESOLUTION|>--- conflicted
+++ resolved
@@ -281,22 +281,12 @@
 
      <para>
        If you have a data structure which is only ever accessed from
-<<<<<<< HEAD
-       user context, then you can use a simple semaphore
-       (<filename>include/linux/semaphore.h</filename>) to protect it.  This
-       is the most trivial case: you initialize the semaphore to the number 
-       of resources available (usually 1), and call
-       <function>down_interruptible()</function> to grab the semaphore, and 
-       <function>up()</function> to release it.  There is also a 
-       <function>down()</function>, which should be avoided, because it 
-=======
        user context, then you can use a simple mutex
        (<filename>include/linux/mutex.h</filename>) to protect it.  This
        is the most trivial case: you initialize the mutex.  Then you can
        call <function>mutex_lock_interruptible()</function> to grab the mutex,
        and <function>mutex_unlock()</function> to release it.  There is also a 
        <function>mutex_lock()</function>, which should be avoided, because it 
->>>>>>> fd7c1a97
        will not return if a signal is received.
      </para>
 
