--- conflicted
+++ resolved
@@ -757,13 +757,6 @@
 
 	ide=		[HW] (E)IDE subsystem
 			Format: ide=nodma or ide=doubler
-<<<<<<< HEAD
-			See Documentation/ide/ide.txt.
-
-	ide?=		[HW] (E)IDE subsystem
-			Format: ide?=noprobe or chipset specific parameters.
-=======
->>>>>>> 37003c75
 			See Documentation/ide/ide.txt.
 
 	idebus=		[HW] (E)IDE subsystem - VLB/PCI bus speed
