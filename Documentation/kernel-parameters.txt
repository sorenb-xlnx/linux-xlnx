                          Kernel Parameters
                          ~~~~~~~~~~~~~~~~~

The following is a consolidated list of the kernel parameters as implemented
(mostly) by the __setup() macro and sorted into English Dictionary order
(defined as ignoring all punctuation and sorting digits before letters in a
case insensitive manner), and with descriptions where known.

Module parameters for loadable modules are specified only as the
parameter name with optional '=' and value as appropriate, such as:

	modprobe usbcore blinkenlights=1

Module parameters for modules that are built into the kernel image
are specified on the kernel command line with the module name plus
'.' plus parameter name, with '=' and value if appropriate, such as:

	usbcore.blinkenlights=1

This document may not be entirely up to date and comprehensive. The command
"modinfo -p ${modulename}" shows a current list of all parameters of a loadable
module. Loadable modules, after being loaded into the running kernel, also
reveal their parameters in /sys/module/${modulename}/parameters/. Some of these
parameters may be changed at runtime by the command
"echo -n ${value} > /sys/module/${modulename}/parameters/${parm}".

The parameters listed below are only valid if certain kernel build options were
enabled and if respective hardware is present. The text in square brackets at
the beginning of each description states the restrictions within which a
parameter is applicable:

	ACPI	ACPI support is enabled.
	AGP	AGP (Accelerated Graphics Port) is enabled.
	ALSA	ALSA sound support is enabled.
	APIC	APIC support is enabled.
	APM	Advanced Power Management support is enabled.
	AVR32	AVR32 architecture is enabled.
	AX25	Appropriate AX.25 support is enabled.
	BLACKFIN Blackfin architecture is enabled.
	DRM	Direct Rendering Management support is enabled.
	EDD	BIOS Enhanced Disk Drive Services (EDD) is enabled
	EFI	EFI Partitioning (GPT) is enabled
	EIDE	EIDE/ATAPI support is enabled.
	FB	The frame buffer device is enabled.
	HW	Appropriate hardware is enabled.
	IA-64	IA-64 architecture is enabled.
	IMA     Integrity measurement architecture is enabled.
	IOSCHED	More than one I/O scheduler is enabled.
	IP_PNP	IP DHCP, BOOTP, or RARP is enabled.
	ISAPNP	ISA PnP code is enabled.
	ISDN	Appropriate ISDN support is enabled.
	JOY	Appropriate joystick support is enabled.
	KMEMTRACE kmemtrace is enabled.
	LIBATA  Libata driver is enabled
	LP	Printer support is enabled.
	LOOP	Loopback device support is enabled.
	M68k	M68k architecture is enabled.
			These options have more detailed description inside of
			Documentation/m68k/kernel-options.txt.
	MCA	MCA bus support is enabled.
	MDA	MDA console support is enabled.
	MOUSE	Appropriate mouse support is enabled.
	MSI	Message Signaled Interrupts (PCI).
	MTD	MTD (Memory Technology Device) support is enabled.
	NET	Appropriate network support is enabled.
	NUMA	NUMA support is enabled.
	GENERIC_TIME The generic timeofday code is enabled.
	NFS	Appropriate NFS support is enabled.
	OSS	OSS sound support is enabled.
	PV_OPS	A paravirtualized kernel is enabled.
	PARIDE	The ParIDE (parallel port IDE) subsystem is enabled.
	PARISC	The PA-RISC architecture is enabled.
	PCI	PCI bus support is enabled.
	PCIE	PCI Express support is enabled.
	PCMCIA	The PCMCIA subsystem is enabled.
	PNP	Plug & Play support is enabled.
	PPC	PowerPC architecture is enabled.
	PPT	Parallel port support is enabled.
	PS2	Appropriate PS/2 support is enabled.
	RAM	RAM disk support is enabled.
	ROOTPLUG The example Root Plug LSM is enabled.
	S390	S390 architecture is enabled.
	SCSI	Appropriate SCSI support is enabled.
			A lot of drivers has their options described inside of
			Documentation/scsi/.
	SECURITY Different security models are enabled.
	SELINUX SELinux support is enabled.
	SERIAL	Serial support is enabled.
	SH	SuperH architecture is enabled.
	SMP	The kernel is an SMP kernel.
	SPARC	Sparc architecture is enabled.
	SWSUSP	Software suspend (hibernation) is enabled.
	SUSPEND	System suspend states are enabled.
	FTRACE	Function tracing enabled.
	TS	Appropriate touchscreen support is enabled.
	UMS	USB Mass Storage support is enabled.
	USB	USB support is enabled.
	USBHID	USB Human Interface Device support is enabled.
	V4L	Video For Linux support is enabled.
	VGA	The VGA console has been enabled.
	VT	Virtual terminal support is enabled.
	WDT	Watchdog support is enabled.
	XT	IBM PC/XT MFM hard disk support is enabled.
	X86-32	X86-32, aka i386 architecture is enabled.
	X86-64	X86-64 architecture is enabled.
			More X86-64 boot options can be found in
			Documentation/x86/x86_64/boot-options.txt .
	X86	Either 32bit or 64bit x86 (same as X86-32+X86-64)

In addition, the following text indicates that the option:

	BUGS=	Relates to possible processor bugs on the said processor.
	KNL	Is a kernel start-up parameter.
	BOOT	Is a boot loader parameter.

Parameters denoted with BOOT are actually interpreted by the boot
loader, and have no meaning to the kernel directly.
Do not modify the syntax of boot loader parameters without extreme
need or coordination with <Documentation/x86/boot.txt>.

There are also arch-specific kernel-parameters not documented here.
See for example <Documentation/x86/x86_64/boot-options.txt>.

Note that ALL kernel parameters listed below are CASE SENSITIVE, and that
a trailing = on the name of any parameter states that that parameter will
be entered as an environment variable, whereas its absence indicates that
it will appear as a kernel argument readable via /proc/cmdline by programs
running once the system is up.

The number of kernel parameters is not limited, but the length of the
complete command line (parameters including spaces etc.) is limited to
a fixed number of characters. This limit depends on the architecture
and is between 256 and 4096 characters. It is defined in the file
./include/asm/setup.h as COMMAND_LINE_SIZE.


	acpi=		[HW,ACPI,X86-64,i386]
			Advanced Configuration and Power Interface
			Format: { force | off | ht | strict | noirq | rsdt }
			force -- enable ACPI if default was off
			off -- disable ACPI if default was on
			noirq -- do not use ACPI for IRQ routing
			ht -- run only enough ACPI to enable Hyper Threading
			strict -- Be less tolerant of platforms that are not
				strictly ACPI specification compliant.
			rsdt -- prefer RSDT over (default) XSDT

			See also Documentation/power/pm.txt, pci=noacpi

	acpi_apic_instance=	[ACPI, IOAPIC]
			Format: <int>
			2: use 2nd APIC table, if available
			1,0: use 1st APIC table
			default: 0

	acpi_backlight=	[HW,ACPI]
			acpi_backlight=vendor
			acpi_backlight=video
			If set to vendor, prefer vendor specific driver
			(e.g. thinkpad_acpi, sony_acpi, etc.) instead
			of the ACPI video.ko driver.

	acpi.debug_layer=	[HW,ACPI,ACPI_DEBUG]
	acpi.debug_level=	[HW,ACPI,ACPI_DEBUG]
			Format: <int>
			CONFIG_ACPI_DEBUG must be enabled to produce any ACPI
			debug output.  Bits in debug_layer correspond to a
			_COMPONENT in an ACPI source file, e.g.,
			    #define _COMPONENT ACPI_PCI_COMPONENT
			Bits in debug_level correspond to a level in
			ACPI_DEBUG_PRINT statements, e.g.,
			    ACPI_DEBUG_PRINT((ACPI_DB_INFO, ...
			The debug_level mask defaults to "info".  See
			Documentation/acpi/debug.txt for more information about
			debug layers and levels.

			Enable processor driver info messages:
			    acpi.debug_layer=0x20000000
			Enable PCI/PCI interrupt routing info messages:
			    acpi.debug_layer=0x400000
			Enable AML "Debug" output, i.e., stores to the Debug
			object while interpreting AML:
			    acpi.debug_layer=0xffffffff acpi.debug_level=0x2
			Enable all messages related to ACPI hardware:
			    acpi.debug_layer=0x2 acpi.debug_level=0xffffffff

			Some values produce so much output that the system is
			unusable.  The "log_buf_len" parameter may be useful
			if you need to capture more output.

	acpi_display_output=	[HW,ACPI]
			acpi_display_output=vendor
			acpi_display_output=video
			See above.

	acpi_irq_balance [HW,ACPI]
			ACPI will balance active IRQs
			default in APIC mode

	acpi_irq_nobalance [HW,ACPI]
			ACPI will not move active IRQs (default)
			default in PIC mode

	acpi_irq_isa=	[HW,ACPI] If irq_balance, mark listed IRQs used by ISA
			Format: <irq>,<irq>...

	acpi_irq_pci=	[HW,ACPI] If irq_balance, clear listed IRQs for
			use by PCI
			Format: <irq>,<irq>...

	acpi_no_auto_ssdt	[HW,ACPI] Disable automatic loading of SSDT

	acpi_os_name=	[HW,ACPI] Tell ACPI BIOS the name of the OS
			Format: To spoof as Windows 98: ="Microsoft Windows"

	acpi_osi=	[HW,ACPI] Modify list of supported OS interface strings
			acpi_osi="string1"	# add string1 -- only one string
			acpi_osi="!string2"	# remove built-in string2
			acpi_osi=		# disable all strings

	acpi_pm_good	[X86-32,X86-64]
			Override the pmtimer bug detection: force the kernel
			to assume that this machine's pmtimer latches its value
			and always returns good values.

 	acpi.power_nocheck=	[HW,ACPI]
 			Format: 1/0 enable/disable the check of power state.
 			On some bogus BIOS the _PSC object/_STA object of
 			power resource can't return the correct device power
 			state. In such case it is unneccessary to check its
 			power state again in power transition.
 			1 : disable the power state check

	acpi_sci=	[HW,ACPI] ACPI System Control Interrupt trigger mode
			Format: { level | edge | high | low }

	acpi_serialize	[HW,ACPI] force serialization of AML methods

	acpi_skip_timer_override [HW,ACPI]
			Recognize and ignore IRQ0/pin2 Interrupt Override.
			For broken nForce2 BIOS resulting in XT-PIC timer.

	acpi_sleep=	[HW,ACPI] Sleep options
			Format: { s3_bios, s3_mode, s3_beep, s4_nohwsig,
				  old_ordering, s4_nonvs }
			See Documentation/power/video.txt for information on
			s3_bios and s3_mode.
			s3_beep is for debugging; it makes the PC's speaker beep
			as soon as the kernel's real-mode entry point is called.
			s4_nohwsig prevents ACPI hardware signature from being
			used during resume from hibernation.
			old_ordering causes the ACPI 1.0 ordering of the _PTS
			control method, with respect to putting devices into
			low power states, to be enforced (the ACPI 2.0 ordering
			of _PTS is used by default).
			s4_nonvs prevents the kernel from saving/restoring the
			ACPI NVS memory during hibernation.

	acpi_use_timer_override [HW,ACPI]
			Use timer override. For some broken Nvidia NF5 boards
			that require a timer override, but don't have HPET

	ad1848=		[HW,OSS]
			Format: <io>,<irq>,<dma>,<dma2>,<type>

	add_efi_memmap	[EFI; x86-32,X86-64] Include EFI memory map in
			kernel's map of available physical RAM.

	advansys=	[HW,SCSI]
			See header of drivers/scsi/advansys.c.

	advwdt=		[HW,WDT] Advantech WDT
			Format: <iostart>,<iostop>

	aedsp16=	[HW,OSS] Audio Excel DSP 16
			Format: <io>,<irq>,<dma>,<mss_io>,<mpu_io>,<mpu_irq>
			See also header of sound/oss/aedsp16.c.

	agp=		[AGP]
			{ off | try_unsupported }
			off: disable AGP support
			try_unsupported: try to drive unsupported chipsets
				(may crash computer or cause data corruption)

	aha152x=	[HW,SCSI]
			See Documentation/scsi/aha152x.txt.

	aha1542=	[HW,SCSI]
			Format: <portbase>[,<buson>,<busoff>[,<dmaspeed>]]

	aic7xxx=	[HW,SCSI]
			See Documentation/scsi/aic7xxx.txt.

	aic79xx=	[HW,SCSI]
			See Documentation/scsi/aic79xx.txt.

	amd_iommu=	[HW,X86-84]
			Pass parameters to the AMD IOMMU driver in the system.
			Possible values are:
			isolate - enable device isolation (each device, as far
			          as possible, will get its own protection
			          domain) [default]
			share - put every device behind one IOMMU into the
				same protection domain
			fullflush - enable flushing of IO/TLB entries when
				    they are unmapped. Otherwise they are
				    flushed before they will be reused, which
				    is a lot of faster

	amd_iommu_size= [HW,X86-64]
			Define the size of the aperture for the AMD IOMMU
			driver. Possible values are:
			'32M', '64M' (default), '128M', '256M', '512M', '1G'

	amijoy.map=	[HW,JOY] Amiga joystick support
			Map of devices attached to JOY0DAT and JOY1DAT
			Format: <a>,<b>
			See also Documentation/kernel/input/joystick.txt

	analog.map=	[HW,JOY] Analog joystick and gamepad support
			Specifies type or capabilities of an analog joystick
			connected to one of 16 gameports
			Format: <type1>,<type2>,..<type16>

	apc=		[HW,SPARC]
			Power management functions (SPARCstation-4/5 + deriv.)
			Format: noidle
			Disable APC CPU standby support. SPARCstation-Fox does
			not play well with APC CPU idle - disable it if you have
			APC and your system crashes randomly.

	apic=		[APIC,i386] Advanced Programmable Interrupt Controller
			Change the output verbosity whilst booting
			Format: { quiet (default) | verbose | debug }
			Change the amount of debugging information output
			when initialising the APIC and IO-APIC components.

	apm=		[APM] Advanced Power Management
			See header of arch/x86/kernel/apm_32.c.

	arcrimi=	[HW,NET] ARCnet - "RIM I" (entirely mem-mapped) cards
			Format: <io>,<irq>,<nodeID>

	ataflop=	[HW,M68k]

	atarimouse=	[HW,MOUSE] Atari Mouse

	atascsi=	[HW,SCSI] Atari SCSI

	atkbd.extra=	[HW] Enable extra LEDs and keys on IBM RapidAccess,
			EzKey and similar keyboards

	atkbd.reset=	[HW] Reset keyboard during initialization

	atkbd.set=	[HW] Select keyboard code set
			Format: <int> (2 = AT (default), 3 = PS/2)

	atkbd.scroll=	[HW] Enable scroll wheel on MS Office and similar
			keyboards

	atkbd.softraw=	[HW] Choose between synthetic and real raw mode
			Format: <bool> (0 = real, 1 = synthetic (default))

	atkbd.softrepeat= [HW]
			Use software keyboard repeat

	autotest	[IA64]

	baycom_epp=	[HW,AX25]
			Format: <io>,<mode>

	baycom_par=	[HW,AX25] BayCom Parallel Port AX.25 Modem
			Format: <io>,<mode>
			See header of drivers/net/hamradio/baycom_par.c.

	baycom_ser_fdx=	[HW,AX25]
			BayCom Serial Port AX.25 Modem (Full Duplex Mode)
			Format: <io>,<irq>,<mode>[,<baud>]
			See header of drivers/net/hamradio/baycom_ser_fdx.c.

	baycom_ser_hdx=	[HW,AX25]
			BayCom Serial Port AX.25 Modem (Half Duplex Mode)
			Format: <io>,<irq>,<mode>
			See header of drivers/net/hamradio/baycom_ser_hdx.c.

	boot_delay=	Milliseconds to delay each printk during boot.
			Values larger than 10 seconds (10000) are changed to
			no delay (0).
			Format: integer

	bootmem_debug	[KNL] Enable bootmem allocator debug messages.

	bttv.card=	[HW,V4L] bttv (bt848 + bt878 based grabber cards)
	bttv.radio=	Most important insmod options are available as
			kernel args too.
	bttv.pll=	See Documentation/video4linux/bttv/Insmod-options
	bttv.tuner=	and Documentation/video4linux/bttv/CARDLIST

	BusLogic=	[HW,SCSI]
			See drivers/scsi/BusLogic.c, comment before function
			BusLogic_ParseDriverOptions().

	c101=		[NET] Moxa C101 synchronous serial card

	cachesize=	[BUGS=X86-32] Override level 2 CPU cache size detection.
			Sometimes CPU hardware bugs make them report the cache
			size incorrectly. The kernel will attempt work arounds
			to fix known problems, but for some CPUs it is not
			possible to determine what the correct size should be.
			This option provides an override for these situations.

	capability.disable=
			[SECURITY] Disable capabilities.  This would normally
			be used only if an alternative security model is to be
			configured.  Potentially dangerous and should only be
			used if you are entirely sure of the consequences.

	ccw_timeout_log [S390]
			See Documentation/s390/CommonIO for details.

	cgroup_disable= [KNL] Disable a particular controller
			Format: {name of the controller(s) to disable}
				{Currently supported controllers - "memory"}

	checkreqprot	[SELINUX] Set initial checkreqprot flag value.
			Format: { "0" | "1" }
			See security/selinux/Kconfig help text.
			0 -- check protection applied by kernel (includes
				any implied execute protection).
			1 -- check protection requested by application.
			Default value is set via a kernel config option.
			Value can be changed at runtime via
				/selinux/checkreqprot.

	cio_ignore=	[S390]
			See Documentation/s390/CommonIO for details.

	clock=		[BUGS=X86-32, HW] gettimeofday clocksource override.
			[Deprecated]
			Forces specified clocksource (if available) to be used
			when calculating gettimeofday(). If specified
			clocksource is not available, it defaults to PIT.
			Format: { pit | tsc | cyclone | pmtmr }

	clocksource=	[GENERIC_TIME] Override the default clocksource
			Format: <string>
			Override the default clocksource and use the clocksource
			with the name specified.
			Some clocksource names to choose from, depending on
			the platform:
			[all] jiffies (this is the base, fallback clocksource)
			[ACPI] acpi_pm
			[ARM] imx_timer1,OSTS,netx_timer,mpu_timer2,
				pxa_timer,timer3,32k_counter,timer0_1
			[AVR32] avr32
			[X86-32] pit,hpet,tsc,vmi-timer;
				scx200_hrt on Geode; cyclone on IBM x440
			[MIPS] MIPS
			[PARISC] cr16
			[S390] tod
			[SH] SuperH
			[SPARC64] tick
			[X86-64] hpet,tsc

	clearcpuid=BITNUM [X86]
			Disable CPUID feature X for the kernel. See
			arch/x86/include/asm/cpufeature.h for the valid bit
			numbers. Note the Linux specific bits are not necessarily
			stable over kernel options, but the vendor specific
			ones should be.
			Also note that user programs calling CPUID directly
			or using the feature without checking anything
			will still see it. This just prevents it from
			being used by the kernel or shown in /proc/cpuinfo.
			Also note the kernel might malfunction if you disable
			some critical bits.

	code_bytes	[IA32/X86_64] How many bytes of object code to print
			in an oops report.
			Range: 0 - 8192
			Default: 64

	com20020=	[HW,NET] ARCnet - COM20020 chipset
			Format:
			<io>[,<irq>[,<nodeID>[,<backplane>[,<ckp>[,<timeout>]]]]]

	com90io=	[HW,NET] ARCnet - COM90xx chipset (IO-mapped buffers)
			Format: <io>[,<irq>]

	com90xx=	[HW,NET]
			ARCnet - COM90xx chipset (memory-mapped buffers)
			Format: <io>[,<irq>[,<memstart>]]

	condev=		[HW,S390] console device
	conmode=

	console=	[KNL] Output console device and options.

		tty<n>	Use the virtual console device <n>.

		ttyS<n>[,options]
		ttyUSB0[,options]
			Use the specified serial port.  The options are of
			the form "bbbbpnf", where "bbbb" is the baud rate,
			"p" is parity ("n", "o", or "e"), "n" is number of
			bits, and "f" is flow control ("r" for RTS or
			omit it).  Default is "9600n8".

			See Documentation/serial-console.txt for more
			information.  See
			Documentation/networking/netconsole.txt for an
			alternative.

		uart[8250],io,<addr>[,options]
		uart[8250],mmio,<addr>[,options]
			Start an early, polled-mode console on the 8250/16550
			UART at the specified I/O port or MMIO address,
			switching to the matching ttyS device later.  The
			options are the same as for ttyS, above.

                If the device connected to the port is not a TTY but a braille
                device, prepend "brl," before the device type, for instance
			console=brl,ttyS0
		For now, only VisioBraille is supported.

	coredump_filter=
			[KNL] Change the default value for
			/proc/<pid>/coredump_filter.
			See also Documentation/filesystems/proc.txt.

	cpcihp_generic=	[HW,PCI] Generic port I/O CompactPCI driver
			Format:
			<first_slot>,<last_slot>,<port>,<enum_bit>[,<debug>]

	crashkernel=nn[KMG]@ss[KMG]
			[KNL] Reserve a chunk of physical memory to
			hold a kernel to switch to with kexec on panic.

	crashkernel=range1:size1[,range2:size2,...][@offset]
			[KNL] Same as above, but depends on the memory
			in the running system. The syntax of range is
			start-[end] where start and end are both
			a memory unit (amount[KMG]). See also
			Documentation/kdump/kdump.txt for a example.

	cs89x0_dma=	[HW,NET]
			Format: <dma>

	cs89x0_media=	[HW,NET]
			Format: { rj45 | aui | bnc }

	dasd=		[HW,NET]
			See header of drivers/s390/block/dasd_devmap.c.

	db9.dev[2|3]=	[HW,JOY] Multisystem joystick support via parallel port
			(one device per port)
			Format: <port#>,<type>
			See also Documentation/input/joystick-parport.txt

	debug		[KNL] Enable kernel debugging (events log level).

	debug_locks_verbose=
			[KNL] verbose self-tests
			Format=<0|1>
			Print debugging info while doing the locking API
			self-tests.
			We default to 0 (no extra messages), setting it to
			1 will print _a lot_ more information - normally
			only useful to kernel developers.

	debug_objects	[KNL] Enable object debugging

	no_debug_objects
			[KNL] Disable object debugging

	debugpat	[X86] Enable PAT debugging

	decnet.addr=	[HW,NET]
			Format: <area>[,<node>]
			See also Documentation/networking/decnet.txt.

	default_hugepagesz=
			[same as hugepagesz=] The size of the default
			HugeTLB page size. This is the size represented by
			the legacy /proc/ hugepages APIs, used for SHM, and
			default size when mounting hugetlbfs filesystems.
			Defaults to the default architecture's huge page size
			if not specified.

	dhash_entries=	[KNL]
			Set number of hash buckets for dentry cache.

	digi=		[HW,SERIAL]
			IO parameters + enable/disable command.

	digiepca=	[HW,SERIAL]
			See drivers/char/README.epca and
			Documentation/serial/digiepca.txt.

	disable_mtrr_cleanup [X86]
			The kernel tries to adjust MTRR layout from continuous
			to discrete, to make X server driver able to add WB
			entry later. This parameter disables that.

	disable_mtrr_trim [X86, Intel and AMD only]
			By default the kernel will trim any uncacheable
			memory out of your available memory pool based on
			MTRR settings.  This parameter disables that behavior,
			possibly causing your machine to run very slowly.

	disable_timer_pin_1 [i386,x86-64]
			Disable PIN 1 of APIC timer
			Can be useful to work around chipset bugs.

	dmasound=	[HW,OSS] Sound subsystem buffers

	dma_debug=off	If the kernel is compiled with DMA_API_DEBUG support
			this option disables the debugging code at boot.

	dma_debug_entries=<number>
			This option allows to tune the number of preallocated
			entries for DMA-API debugging code. One entry is
			required per DMA-API allocation. Use this if the
			DMA-API debugging code disables itself because the
			architectural default is too low.

	dscc4.setup=	[NET]

	dtc3181e=	[HW,SCSI]

	dynamic_printk	Enables pr_debug()/dev_dbg() calls if
			CONFIG_DYNAMIC_PRINTK_DEBUG has been enabled.
			These can also be switched on/off via
			<debugfs>/dynamic_printk/modules

	earlycon=	[KNL] Output early console device and options.
		uart[8250],io,<addr>[,options]
		uart[8250],mmio,<addr>[,options]
			Start an early, polled-mode console on the 8250/16550
			UART at the specified I/O port or MMIO address.
			The options are the same as for ttyS, above.

	earlyprintk=	[X86-32,X86-64,SH,BLACKFIN]
			earlyprintk=vga
			earlyprintk=serial[,ttySn[,baudrate]]
			earlyprintk=dbgp

			Append ",keep" to not disable it when the real console
			takes over.

			Only vga or serial or usb debug port at a time.

			Currently only ttyS0 and ttyS1 are supported.

			Interaction with the standard serial driver is not
			very good.

			The VGA output is eventually overwritten by the real
			console.

	eata=		[HW,SCSI]

	edd=		[EDD]
			Format: {"off" | "on" | "skip[mbr]"}

	eisa_irq_edge=	[PARISC,HW]
			See header of drivers/parisc/eisa.c.

	elanfreq=	[X86-32]
			See comment before function elanfreq_setup() in
			arch/x86/kernel/cpu/cpufreq/elanfreq.c.

	elevator=	[IOSCHED]
			Format: {"anticipatory" | "cfq" | "deadline" | "noop"}
			See Documentation/block/as-iosched.txt and
			Documentation/block/deadline-iosched.txt for details.

	elfcorehdr=	[IA64,PPC,SH,X86-32,X86_64]
			Specifies physical address of start of kernel core
			image elf header. Generally kexec loader will
			pass this option to capture kernel.
			See Documentation/kdump/kdump.txt for details.

	enable_mtrr_cleanup [X86]
			The kernel tries to adjust MTRR layout from continuous
			to discrete, to make X server driver able to add WB
			entry later. This parameter enables that.

	enable_timer_pin_1 [i386,x86-64]
			Enable PIN 1 of APIC timer
			Can be useful to work around chipset bugs
			(in particular on some ATI chipsets).
			The kernel tries to set a reasonable default.

	enforcing	[SELINUX] Set initial enforcing status.
			Format: {"0" | "1"}
			See security/selinux/Kconfig help text.
			0 -- permissive (log only, no denials).
			1 -- enforcing (deny and log).
			Default value is 0.
			Value can be changed at runtime via /selinux/enforce.

	ether=		[HW,NET] Ethernet cards parameters
			This option is obsoleted by the "netdev=" option, which
			has equivalent usage. See its documentation for details.

	eurwdt=		[HW,WDT] Eurotech CPU-1220/1410 onboard watchdog.
			Format: <io>[,<irq>]

	failslab=
	fail_page_alloc=
	fail_make_request=[KNL]
			General fault injection mechanism.
			Format: <interval>,<probability>,<space>,<times>
			See also /Documentation/fault-injection/.

	fd_mcs=		[HW,SCSI]
			See header of drivers/scsi/fd_mcs.c.

	fdomain=	[HW,SCSI]
			See header of drivers/scsi/fdomain.c.

	floppy=		[HW]
			See Documentation/blockdev/floppy.txt.

	force_pal_cache_flush
			[IA-64] Avoid check_sal_cache_flush which may hang on
			buggy SAL_CACHE_FLUSH implementations. Using this
			parameter will force ia64_sal_cache_flush to call
			ia64_pal_cache_flush instead of SAL_CACHE_FLUSH.

	ftrace=[tracer]
			[ftrace] will set and start the specified tracer
			as early as possible in order to facilitate early
			boot debugging.

	ftrace_dump_on_oops
			[ftrace] will dump the trace buffers on oops.

	gamecon.map[2|3]=
			[HW,JOY] Multisystem joystick and NES/SNES/PSX pad
			support via parallel port (up to 5 devices per port)
			Format: <port#>,<pad1>,<pad2>,<pad3>,<pad4>,<pad5>
			See also Documentation/input/joystick-parport.txt

	gamma=		[HW,DRM]

	gart_fix_e820=  [X86_64] disable the fix e820 for K8 GART
			Format: off | on
			default: on

	gdth=		[HW,SCSI]
			See header of drivers/scsi/gdth.c.

	gpt		[EFI] Forces disk with valid GPT signature but
			invalid Protective MBR to be treated as GPT.

	gvp11=		[HW,SCSI]

	hashdist=	[KNL,NUMA] Large hashes allocated during boot
			are distributed across NUMA nodes.  Defaults on
			for IA-64, off otherwise.
			Format: 0 | 1 (for off | on)

	hcl=		[IA-64] SGI's Hardware Graph compatibility layer

	hd=		[EIDE] (E)IDE hard drive subsystem geometry
			Format: <cyl>,<head>,<sect>

	highmem=nn[KMG]	[KNL,BOOT] forces the highmem zone to have an exact
			size of <nn>. This works even on boxes that have no
			highmem otherwise. This also works to reduce highmem
			size on bigger boxes.

	highres=	[KNL] Enable/disable high resolution timer mode.
			Valid parameters: "on", "off"
			Default: "on"

	hisax=		[HW,ISDN]
			See Documentation/isdn/README.HiSax.

	hlt		[BUGS=ARM,SH]

	hpet=		[X86-32,HPET] option to control HPET usage
			Format: { enable (default) | disable | force |
				verbose }
			disable: disable HPET and use PIT instead
			force: allow force enabled of undocumented chips (ICH4,
			VIA, nVidia)
			verbose: show contents of HPET registers during setup

	hugepages=	[HW,X86-32,IA-64] HugeTLB pages to allocate at boot.
	hugepagesz=	[HW,IA-64,PPC,X86-64] The size of the HugeTLB pages.
			On x86-64 and powerpc, this option can be specified
			multiple times interleaved with hugepages= to reserve
			huge pages of different sizes. Valid pages sizes on
			x86-64 are 2M (when the CPU supports "pse") and 1G
			(when the CPU supports the "pdpe1gb" cpuinfo flag)
			Note that 1GB pages can only be allocated at boot time
			using hugepages= and not freed afterwards.

	hvc_iucv=	[S390] Number of z/VM IUCV hypervisor console (HVC)
			       terminal devices. Valid values: 0..8
	hvc_iucv_allow=	[S390] Comma-separated list of z/VM user IDs.
			       If specified, z/VM IUCV HVC accepts connections
			       from listed z/VM user IDs only.

	i2c_bus=	[HW] Override the default board specific I2C bus speed
			     or register an additional I2C bus that is not
			     registered from board initialization code.
			     Format:
			     <bus_id>,<clkrate>

	i8042.debug	[HW] Toggle i8042 debug mode
	i8042.direct	[HW] Put keyboard port into non-translated mode
	i8042.dumbkbd	[HW] Pretend that controller can only read data from
			     keyboard and cannot control its state
			     (Don't attempt to blink the leds)
	i8042.noaux	[HW] Don't check for auxiliary (== mouse) port
	i8042.nokbd	[HW] Don't check/create keyboard port
	i8042.noloop	[HW] Disable the AUX Loopback command while probing
			     for the AUX port
	i8042.nomux	[HW] Don't check presence of an active multiplexing
			     controller
	i8042.nopnp	[HW] Don't use ACPIPnP / PnPBIOS to discover KBD/AUX
			     controllers
	i8042.panicblink=
			[HW] Frequency with which keyboard LEDs should blink
			     when kernel panics (default is 0.5 sec)
	i8042.reset	[HW] Reset the controller during init and cleanup
	i8042.unlock	[HW] Unlock (ignore) the keylock

	i810=		[HW,DRM]

	i8k.ignore_dmi	[HW] Continue probing hardware even if DMI data
			indicates that the driver is running on unsupported
			hardware.
	i8k.force	[HW] Activate i8k driver even if SMM BIOS signature
			does not match list of supported models.
	i8k.power_status
			[HW] Report power status in /proc/i8k
			(disabled by default)
	i8k.restricted	[HW] Allow controlling fans only if SYS_ADMIN
			capability is set.

	ibmmcascsi=	[HW,MCA,SCSI] IBM MicroChannel SCSI adapter
			See Documentation/mca.txt.

	icn=		[HW,ISDN]
			Format: <io>[,<membase>[,<icn_id>[,<icn_id2>]]]

	ide-core.nodma=	[HW] (E)IDE subsystem
			Format: =0.0 to prevent dma on hda, =0.1 hdb =1.0 hdc
			.vlb_clock .pci_clock .noflush .noprobe .nowerr .cdrom
			.chs .ignore_cable are additional options
			See Documentation/ide/ide.txt.

	idebus=		[HW] (E)IDE subsystem - VLB/PCI bus speed
			See Documentation/ide/ide.txt.

	ide-pci-generic.all-generic-ide [HW] (E)IDE subsystem
			Claim all unknown PCI IDE storage controllers.

	idle=		[X86]
			Format: idle=poll, idle=mwait, idle=halt, idle=nomwait
			Poll forces a polling idle loop that can slightly
			improve the performance of waking up a idle CPU, but
			will use a lot of power and make the system run hot.
			Not recommended.
			idle=mwait: On systems which support MONITOR/MWAIT but
			the kernel chose to not use it because it doesn't save
			as much power as a normal idle loop, use the
			MONITOR/MWAIT idle loop anyways. Performance should be
			the same as idle=poll.
			idle=halt: Halt is forced to be used for CPU idle.
			In such case C2/C3 won't be used again.
			idle=nomwait: Disable mwait for CPU C-states

	ignore_loglevel	[KNL]
			Ignore loglevel setting - this will print /all/
			kernel messages to the console. Useful for debugging.

	ihash_entries=	[KNL]
			Set number of hash buckets for inode cache.

	ima_audit=	[IMA]
			Format: { "0" | "1" }
			0 -- integrity auditing messages. (Default)
			1 -- enable informational integrity auditing messages.

	ima_hash=	[IMA]
			Formt: { "sha1" | "md5" }
			default: "sha1"

	in2000=		[HW,SCSI]
			See header of drivers/scsi/in2000.c.

	init=		[KNL]
			Format: <full_path>
			Run specified binary instead of /sbin/init as init
			process.

	initcall_debug	[KNL] Trace initcalls as they are executed.  Useful
			for working out where the kernel is dying during
			startup.

	initrd=		[BOOT] Specify the location of the initial ramdisk

	inport.irq=	[HW] Inport (ATI XL and Microsoft) busmouse driver
			Format: <irq>

	intel_iommu=	[DMAR] Intel IOMMU driver (DMAR) option
		on
			Enable intel iommu driver.
		off
			Disable intel iommu driver.
		igfx_off [Default Off]
			By default, gfx is mapped as normal device. If a gfx
			device has a dedicated DMAR unit, the DMAR unit is
			bypassed by not enabling DMAR with this option. In
			this case, gfx device will use physical address for
			DMA.
		forcedac [x86_64]
			With this option iommu will not optimize to look
			for io virtual address below 32 bit forcing dual
			address cycle on pci bus for cards supporting greater
			than 32 bit addressing. The default is to look
			for translation below 32 bit and if not available
			then look in the higher range.
		strict [Default Off]
			With this option on every unmap_single operation will
			result in a hardware IOTLB flush operation as opposed
			to batching them for performance.

	inttest=	[IA64]

	iomem=		Disable strict checking of access to MMIO memory
		strict	regions from userspace.
		relaxed

	iommu=		[x86]
		off
		force
		noforce
		biomerge
		panic
		nopanic
		merge
		nomerge
		forcesac
		soft

	io7=		[HW] IO7 for Marvel based alpha systems
			See comment before marvel_specify_io7 in
			arch/alpha/kernel/core_marvel.c.

	io_delay=	[X86-32,X86-64] I/O delay method
		0x80
			Standard port 0x80 based delay
		0xed
			Alternate port 0xed based delay (needed on some systems)
		udelay
			Simple two microseconds delay
		none
			No delay

	ip=		[IP_PNP]
			See Documentation/filesystems/nfsroot.txt.

	ip2=		[HW] Set IO/IRQ pairs for up to 4 IntelliPort boards
			See comment before ip2_setup() in
			drivers/char/ip2/ip2base.c.

	ips=		[HW,SCSI] Adaptec / IBM ServeRAID controller
			See header of drivers/scsi/ips.c.

	irqfixup	[HW]
			When an interrupt is not handled search all handlers
			for it. Intended to get systems with badly broken
			firmware running.

	irqpoll		[HW]
			When an interrupt is not handled search all handlers
			for it. Also check all handlers each timer
			interrupt. Intended to get systems with badly broken
			firmware running.

	isapnp=		[ISAPNP]
			Format: <RDP>,<reset>,<pci_scan>,<verbosity>

	isolcpus=	[KNL,SMP] Isolate CPUs from the general scheduler.
			Format:
			<cpu number>,...,<cpu number>
			or
			<cpu number>-<cpu number>
			(must be a positive range in ascending order)
			or a mixture
			<cpu number>,...,<cpu number>-<cpu number>

			This option can be used to specify one or more CPUs
			to isolate from the general SMP balancing and scheduling
			algorithms. You can move a process onto or off an
			"isolated" CPU via the CPU affinity syscalls or cpuset.
			<cpu number> begins at 0 and the maximum value is
			"number of CPUs in system - 1".

			This option is the preferred way to isolate CPUs. The
			alternative -- manually setting the CPU mask of all
			tasks in the system -- can cause problems and
			suboptimal load balancer performance.

	iucv=		[HW,NET]

	js=		[HW,JOY] Analog joystick
			See Documentation/input/joystick.txt.

	keepinitrd	[HW,ARM]

	kernelcore=nn[KMG]	[KNL,X86-32,IA-64,PPC,X86-64] This parameter
			specifies the amount of memory usable by the kernel
			for non-movable allocations.  The requested amount is
			spread evenly throughout all nodes in the system. The
			remaining memory in each node is used for Movable
			pages. In the event, a node is too small to have both
			kernelcore and Movable pages, kernelcore pages will
			take priority and other nodes will have a larger number
			of kernelcore pages.  The Movable zone is used for the
			allocation of pages that may be reclaimed or moved
			by the page migration subsystem.  This means that
			HugeTLB pages may not be allocated from this zone.
			Note that allocations like PTEs-from-HighMem still
			use the HighMem zone if it exists, and the Normal
			zone if it does not.

	kgdboc=		[HW] kgdb over consoles.
			Requires a tty driver that supports console polling.
			(only serial suported for now)
			Format: <serial_device>[,baud]

	kmac=		[MIPS] korina ethernet MAC address.
			Configure the RouterBoard 532 series on-chip
			Ethernet adapter MAC address.

<<<<<<< HEAD
	kmemtrace.enable=	[KNL,KMEMTRACE] Format: { yes | no }
				Controls whether kmemtrace is enabled
				at boot-time.

	kmemtrace.subbufs=n	[KNL,KMEMTRACE] Overrides the number of
			subbufs kmemtrace's relay channel has. Set this
			higher than default (KMEMTRACE_N_SUBBUFS in code) if
			you experience buffer overruns.

	kstack=N	[X86-32,X86-64] Print N words from the kernel stack
			in oops dumps.
=======
	kmemleak=	[KNL] Boot-time kmemleak enable/disable
			Valid arguments: on, off
			Default: on
>>>>>>> e601725c

	l2cr=		[PPC]

	l3cr=		[PPC]

	lapic		[X86-32,APIC] Enable the local APIC even if BIOS
			disabled it.

	lapic_timer_c2_ok	[X86-32,x86-64,APIC] trust the local apic timer
			in C2 power state.

	libata.dma=	[LIBATA] DMA control
			libata.dma=0	  Disable all PATA and SATA DMA
			libata.dma=1	  PATA and SATA Disk DMA only
			libata.dma=2	  ATAPI (CDROM) DMA only
			libata.dma=4	  Compact Flash DMA only 
			Combinations also work, so libata.dma=3 enables DMA
			for disks and CDROMs, but not CFs.

	libata.noacpi	[LIBATA] Disables use of ACPI in libata suspend/resume
			when set.
			Format: <int>

	libata.force=	[LIBATA] Force configurations.  The format is comma
			separated list of "[ID:]VAL" where ID is
			PORT[:DEVICE].  PORT and DEVICE are decimal numbers
			matching port, link or device.  Basically, it matches
			the ATA ID string printed on console by libata.  If
			the whole ID part is omitted, the last PORT and DEVICE
			values are used.  If ID hasn't been specified yet, the
			configuration applies to all ports, links and devices.

			If only DEVICE is omitted, the parameter applies to
			the port and all links and devices behind it.  DEVICE
			number of 0 either selects the first device or the
			first fan-out link behind PMP device.  It does not
			select the host link.  DEVICE number of 15 selects the
			host link and device attached to it.

			The VAL specifies the configuration to force.  As long
			as there's no ambiguity shortcut notation is allowed.
			For example, both 1.5 and 1.5G would work for 1.5Gbps.
			The following configurations can be forced.

			* Cable type: 40c, 80c, short40c, unk, ign or sata.
			  Any ID with matching PORT is used.

			* SATA link speed limit: 1.5Gbps or 3.0Gbps.

			* Transfer mode: pio[0-7], mwdma[0-4] and udma[0-7].
			  udma[/][16,25,33,44,66,100,133] notation is also
			  allowed.

			* [no]ncq: Turn on or off NCQ.

			* nohrst, nosrst, norst: suppress hard, soft
                          and both resets.

			If there are multiple matching configurations changing
			the same attribute, the last one is used.

	lmb=debug	[KNL] Enable lmb debug messages.

	load_ramdisk=	[RAM] List of ramdisks to load from floppy
			See Documentation/blockdev/ramdisk.txt.

	lockd.nlm_grace_period=P  [NFS] Assign grace period.
			Format: <integer>

	lockd.nlm_tcpport=N	[NFS] Assign TCP port.
			Format: <integer>

	lockd.nlm_timeout=T	[NFS] Assign timeout value.
			Format: <integer>

	lockd.nlm_udpport=M	[NFS] Assign UDP port.
			Format: <integer>

	logibm.irq=	[HW,MOUSE] Logitech Bus Mouse Driver
			Format: <irq>

	loglevel=	All Kernel Messages with a loglevel smaller than the
			console loglevel will be printed to the console. It can
			also be changed with klogd or other programs. The
			loglevels are defined as follows:

			0 (KERN_EMERG)		system is unusable
			1 (KERN_ALERT)		action must be taken immediately
			2 (KERN_CRIT)		critical conditions
			3 (KERN_ERR)		error conditions
			4 (KERN_WARNING)	warning conditions
			5 (KERN_NOTICE)		normal but significant condition
			6 (KERN_INFO)		informational
			7 (KERN_DEBUG)		debug-level messages

	log_buf_len=n	Sets the size of the printk ring buffer, in bytes.
			Format: { n | nk | nM }
			n must be a power of two.  The default size
			is set in the kernel config file.

	logo.nologo	[FB] Disables display of the built-in Linux logo.
			This may be used to provide more screen space for
			kernel log messages and is useful when debugging
			kernel boot problems.

	lp=0		[LP]	Specify parallel ports to use, e.g,
	lp=port[,port...]	lp=none,parport0 (lp0 not configured, lp1 uses
	lp=reset		first parallel port). 'lp=0' disables the
	lp=auto			printer driver. 'lp=reset' (which can be
				specified in addition to the ports) causes
				attached printers to be reset. Using
				lp=port1,port2,... specifies the parallel ports
				to associate lp devices with, starting with
				lp0. A port specification may be 'none' to skip
				that lp device, or a parport name such as
				'parport0'. Specifying 'lp=auto' instead of a
				port specification list means that device IDs
				from each port should be examined, to see if
				an IEEE 1284-compliant printer is attached; if
				so, the driver will manage that printer.
				See also header of drivers/char/lp.c.

	lpj=n		[KNL]
			Sets loops_per_jiffy to given constant, thus avoiding
			time-consuming boot-time autodetection (up to 250 ms per
			CPU). 0 enables autodetection (default). To determine
			the correct value for your kernel, boot with normal
			autodetection and see what value is printed. Note that
			on SMP systems the preset will be applied to all CPUs,
			which is likely to cause problems if your CPUs need
			significantly divergent settings. An incorrect value
			will cause delays in the kernel to be wrong, leading to
			unpredictable I/O errors and other breakage. Although
			unlikely, in the extreme case this might damage your
			hardware.

	ltpc=		[NET]
			Format: <io>,<irq>,<dma>

	mac5380=	[HW,SCSI] Format:
			<can_queue>,<cmd_per_lun>,<sg_tablesize>,<hostid>,<use_tags>

	machvec=	[IA64] Force the use of a particular machine-vector
			(machvec) in a generic kernel.
			Example: machvec=hpzx1_swiotlb

	max_addr=nn[KMG]	[KNL,BOOT,ia64] All physical memory greater
			than or equal to this physical address is ignored.

	maxcpus=	[SMP] Maximum number of processors that	an SMP kernel
			should make use of.  maxcpus=n : n >= 0 limits the
			kernel to using 'n' processors.  n=0 is a special case,
			it is equivalent to "nosmp", which also disables
			the IO APIC.

	max_loop=	[LOOP] Maximum number of loopback devices that can
			be mounted
			Format: <1-256>

	max_luns=	[SCSI] Maximum number of LUNs to probe.
			Should be between 1 and 2^32-1.

	max_report_luns=
			[SCSI] Maximum number of LUNs received.
			Should be between 1 and 16384.

	mcatest=	[IA-64]

	mce		[X86-32] Machine Check Exception

	mce=option	[X86-64] See Documentation/x86/x86_64/boot-options.txt

	md=		[HW] RAID subsystems devices and level
			See Documentation/md.txt.

	mdacon=		[MDA]
			Format: <first>,<last>
			Specifies range of consoles to be captured by the MDA.

	mem=nn[KMG]	[KNL,BOOT] Force usage of a specific amount of memory
			Amount of memory to be used when the kernel is not able
			to see the whole system memory or for test.
			[X86-32] Use together with memmap= to avoid physical
			address space collisions. Without memmap= PCI devices
			could be placed at addresses belonging to unused RAM.

	mem=nopentium	[BUGS=X86-32] Disable usage of 4MB pages for kernel
			memory.

	memchunk=nn[KMG]
			[KNL,SH] Allow user to override the default size for
			per-device physically contiguous DMA buffers.

	memmap=exactmap	[KNL,X86-32,X86_64] Enable setting of an exact
			E820 memory map, as specified by the user.
			Such memmap=exactmap lines can be constructed based on
			BIOS output or other requirements. See the memmap=nn@ss
			option description.

	memmap=nn[KMG]@ss[KMG]
			[KNL] Force usage of a specific region of memory
			Region of memory to be used, from ss to ss+nn.

	memmap=nn[KMG]#ss[KMG]
			[KNL,ACPI] Mark specific memory as ACPI data.
			Region of memory to be used, from ss to ss+nn.

	memmap=nn[KMG]$ss[KMG]
			[KNL,ACPI] Mark specific memory as reserved.
			Region of memory to be used, from ss to ss+nn.
			Example: Exclude memory from 0x18690000-0x1869ffff
			         memmap=64K$0x18690000
			         or
			         memmap=0x10000$0x18690000

	memory_corruption_check=0/1 [X86]
			Some BIOSes seem to corrupt the first 64k of
			memory when doing things like suspend/resume.
			Setting this option will scan the memory
			looking for corruption.  Enabling this will
			both detect corruption and prevent the kernel
			from using the memory being corrupted.
			However, its intended as a diagnostic tool; if
			repeatable BIOS-originated corruption always
			affects the same memory, you can use memmap=
			to prevent the kernel from using that memory.

	memory_corruption_check_size=size [X86]
			By default it checks for corruption in the low
			64k, making this memory unavailable for normal
			use.  Use this parameter to scan for
			corruption in more or less memory.

	memory_corruption_check_period=seconds [X86]
			By default it checks for corruption every 60
			seconds.  Use this parameter to check at some
			other rate.  0 disables periodic checking.

	memtest=	[KNL,X86] Enable memtest
			Format: <integer>
			default : 0 <disable>
			Specifies the number of memtest passes to be
			performed. Each pass selects another test
			pattern from a given set of patterns. Memtest
			fills the memory with this pattern, validates
			memory contents and reserves bad memory
			regions that are detected.

	meye.*=		[HW] Set MotionEye Camera parameters
			See Documentation/video4linux/meye.txt.

	mfgpt_irq=	[IA-32] Specify the IRQ to use for the
			Multi-Function General Purpose Timers on AMD Geode
			platforms.

	mfgptfix	[X86-32] Fix MFGPT timers on AMD Geode platforms when
			the BIOS has incorrectly applied a workaround. TinyBIOS
			version 0.98 is known to be affected, 0.99 fixes the
			problem by letting the user disable the workaround.

	mga=		[HW,DRM]

	min_addr=nn[KMG]	[KNL,BOOT,ia64] All physical memory below this
			physical address is ignored.

	mminit_loglevel=
			[KNL] When CONFIG_DEBUG_MEMORY_INIT is set, this
			parameter allows control of the logging verbosity for
			the additional memory initialisation checks. A value
			of 0 disables mminit logging and a level of 4 will
			log everything. Information is printed at KERN_DEBUG
			so loglevel=8 may also need to be specified.

	mousedev.tap_time=
			[MOUSE] Maximum time between finger touching and
			leaving touchpad surface for touch to be considered
			a tap and be reported as a left button click (for
			touchpads working in absolute mode only).
			Format: <msecs>
	mousedev.xres=	[MOUSE] Horizontal screen resolution, used for devices
			reporting absolute coordinates, such as tablets
	mousedev.yres=	[MOUSE] Vertical screen resolution, used for devices
			reporting absolute coordinates, such as tablets

	movablecore=nn[KMG]	[KNL,X86-32,IA-64,PPC,X86-64] This parameter
			is similar to kernelcore except it specifies the
			amount of memory used for migratable allocations.
			If both kernelcore and movablecore is specified,
			then kernelcore will be at *least* the specified
			value but may be more. If movablecore on its own
			is specified, the administrator must be careful
			that the amount of memory usable for all allocations
			is not too small.

	mpu401=		[HW,OSS]
			Format: <io>,<irq>

	MTD_Partition=	[MTD]
			Format: <name>,<region-number>,<size>,<offset>

	MTD_Region=	[MTD] Format:
			<name>,<region-number>[,<base>,<size>,<buswidth>,<altbuswidth>]

	mtdparts=	[MTD]
			See drivers/mtd/cmdlinepart.c.

	mtdset=		[ARM]
			ARM/S3C2412 JIVE boot control

			See arch/arm/mach-s3c2412/mach-jive.c

	mtouchusb.raw_coordinates=
			[HW] Make the MicroTouch USB driver use raw coordinates
			('y', default) or cooked coordinates ('n')

	mtrr_chunk_size=nn[KMG] [X86]
			used for mtrr cleanup. It is largest continous chunk
			that could hold holes aka. UC entries.

	mtrr_gran_size=nn[KMG] [X86]
			Used for mtrr cleanup. It is granularity of mtrr block.
			Default is 1.
			Large value could prevent small alignment from
			using up MTRRs.

	mtrr_spare_reg_nr=n [X86]
			Format: <integer>
			Range: 0,7 : spare reg number
			Default : 1
			Used for mtrr cleanup. It is spare mtrr entries number.
			Set to 2 or more if your graphical card needs more.

	n2=		[NET] SDL Inc. RISCom/N2 synchronous serial card

	NCR_D700=	[HW,SCSI]
			See header of drivers/scsi/NCR_D700.c.

	ncr5380=	[HW,SCSI]

	ncr53c400=	[HW,SCSI]

	ncr53c400a=	[HW,SCSI]

	ncr53c406a=	[HW,SCSI]

	ncr53c8xx=	[HW,SCSI]

	netdev=		[NET] Network devices parameters
			Format: <irq>,<io>,<mem_start>,<mem_end>,<name>
			Note that mem_start is often overloaded to mean
			something different and driver-specific.
			This usage is only documented in each driver source
			file if at all.

	nf_conntrack.acct=
			[NETFILTER] Enable connection tracking flow accounting
			0 to disable accounting
			1 to enable accounting
			Default value depends on CONFIG_NF_CT_ACCT that is
			going to be removed in 2.6.29.

	nfsaddrs=	[NFS]
			See Documentation/filesystems/nfsroot.txt.

	nfsroot=	[NFS] nfs root filesystem for disk-less boxes.
			See Documentation/filesystems/nfsroot.txt.

	nfs.callback_tcpport=
			[NFS] set the TCP port on which the NFSv4 callback
			channel should listen.

	nfs.idmap_cache_timeout=
			[NFS] set the maximum lifetime for idmapper cache
			entries.

	nfs.enable_ino64=
			[NFS] enable 64-bit inode numbers.
			If zero, the NFS client will fake up a 32-bit inode
			number for the readdir() and stat() syscalls instead
			of returning the full 64-bit number.
			The default is to return 64-bit inode numbers.

	nmi_debug=	[KNL,AVR32] Specify one or more actions to take
			when a NMI is triggered.
			Format: [state][,regs][,debounce][,die]

	nmi_watchdog=	[KNL,BUGS=X86-32,X86-64] Debugging features for SMP kernels
			Format: [panic,][num]
			Valid num: 0,1,2
			0 - turn nmi_watchdog off
			1 - use the IO-APIC timer for the NMI watchdog
			2 - use the local APIC for the NMI watchdog using
			a performance counter. Note: This will use one performance
			counter and the local APIC's performance vector.
			When panic is specified panic when an NMI watchdog timeout occurs.
			This is useful when you use a panic=... timeout and need the box
			quickly up again.
			Instead of 1 and 2 it is possible to use the following
			symbolic names: lapic and ioapic
			Example: nmi_watchdog=2 or nmi_watchdog=panic,lapic

	no387		[BUGS=X86-32] Tells the kernel to use the 387 maths
			emulation library even if a 387 maths coprocessor
			is present.

	no_console_suspend
			[HW] Never suspend the console
			Disable suspending of consoles during suspend and
			hibernate operations.  Once disabled, debugging
			messages can reach various consoles while the rest
			of the system is being put to sleep (ie, while
			debugging driver suspend/resume hooks).  This may
			not work reliably with all consoles, but is known
			to work with serial and VGA consoles.

	noaliencache	[MM, NUMA, SLAB] Disables the allocation of alien
			caches in the slab allocator.  Saves per-node memory,
			but will impact performance.

	noalign		[KNL,ARM]

	noapic		[SMP,APIC] Tells the kernel to not make use of any
			IOAPICs that may be present in the system.

	nobats		[PPC] Do not use BATs for mapping kernel lowmem
			on "Classic" PPC cores.

	nocache		[ARM]

	noclflush	[BUGS=X86] Don't use the CLFLUSH instruction

	nodelayacct	[KNL] Disable per-task delay accounting

	nodisconnect	[HW,SCSI,M68K] Disables SCSI disconnects.

	nodsp		[SH] Disable hardware DSP at boot time.

	noefi		[X86-32,X86-64] Disable EFI runtime services support.

	noexec		[IA-64]

	noexec		[X86-32,X86-64]
			On X86-32 available only on PAE configured kernels.
			noexec=on: enable non-executable mappings (default)
			noexec=off: disable non-executable mappings

	noexec32	[X86-64]
			This affects only 32-bit executables.
			noexec32=on: enable non-executable mappings (default)
				read doesn't imply executable mappings
			noexec32=off: disable non-executable mappings
				read implies executable mappings

	nofpu		[SH] Disable hardware FPU at boot time.

	nofxsr		[BUGS=X86-32] Disables x86 floating point extended
			register save and restore. The kernel will only save
			legacy floating-point registers on task switch.

	nohlt		[BUGS=ARM,SH]

	no-hlt		[BUGS=X86-32] Tells the kernel that the hlt
			instruction doesn't work correctly and not to
			use it.

	no_file_caps	Tells the kernel not to honor file capabilities.  The
			only way then for a file to be executed with privilege
			is to be setuid root or executed by root.

	nohalt		[IA-64] Tells the kernel not to use the power saving
			function PAL_HALT_LIGHT when idle. This increases
			power-consumption. On the positive side, it reduces
			interrupt wake-up latency, which may improve performance
			in certain environments such as networked servers or
			real-time systems.

	nohz=		[KNL] Boottime enable/disable dynamic ticks
			Valid arguments: on, off
			Default: on

	noirqdebug	[X86-32] Disables the code which attempts to detect and
			disable unhandled interrupt sources.

	no_timer_check	[X86-32,X86_64,APIC] Disables the code which tests for
			broken timer IRQ sources.

	noisapnp	[ISAPNP] Disables ISA PnP code.

	noinitrd	[RAM] Tells the kernel not to load any configured
			initial RAM disk.

	nointroute	[IA-64]

	nojitter	[IA64] Disables jitter checking for ITC timers.

	nolapic		[X86-32,APIC] Do not enable or use the local APIC.

	nolapic_timer	[X86-32,APIC] Do not use the local APIC timer.

	noltlbs		[PPC] Do not use large page/tlb entries for kernel
			lowmem mapping on PPC40x.

	nomca		[IA-64] Disable machine check abort handling

	nomce		[X86-32] Machine Check Exception

	nomfgpt		[X86-32] Disable Multi-Function General Purpose
			Timer usage (for AMD Geode machines).

	norandmaps	Don't use address space randomization.  Equivalent to
			echo 0 > /proc/sys/kernel/randomize_va_space

	noreplace-paravirt	[X86-32,PV_OPS] Don't patch paravirt_ops

	noreplace-smp	[X86-32,SMP] Don't replace SMP instructions
			with UP alternatives

	noresidual	[PPC] Don't use residual data on PReP machines.

	noresume	[SWSUSP] Disables resume and restores original swap
			space.

	no-scroll	[VGA] Disables scrollback.
			This is required for the Braillex ib80-piezo Braille
			reader made by F.H. Papenmeier (Germany).

	nosbagart	[IA-64]

	nosep		[BUGS=X86-32] Disables x86 SYSENTER/SYSEXIT support.

	nosmp		[SMP] Tells an SMP kernel to act as a UP kernel,
			and disable the IO APIC.  legacy for "maxcpus=0".

	nosoftlockup	[KNL] Disable the soft-lockup detector.

	noswapaccount	[KNL] Disable accounting of swap in memory resource
			controller. (See Documentation/cgroups/memory.txt)

	nosync		[HW,M68K] Disables sync negotiation for all devices.

	notsc		[BUGS=X86-32] Disable Time Stamp Counter

	nousb		[USB] Disable the USB subsystem

	nowb		[ARM]

	nptcg=		[IA64] Override max number of concurrent global TLB
			purges which is reported from either PAL_VM_SUMMARY or
			SAL PALO.

	nr_uarts=	[SERIAL] maximum number of UARTs to be registered.

	numa_zonelist_order= [KNL, BOOT] Select zonelist order for NUMA.
			one of ['zone', 'node', 'default'] can be specified
			This can be set from sysctl after boot.
			See Documentation/sysctl/vm.txt for details.

	ohci1394_dma=early	[HW] enable debugging via the ohci1394 driver.
			See Documentation/debugging-via-ohci1394.txt for more
			info.

	olpc_ec_timeout= [OLPC] ms delay when issuing EC commands
			Rather than timing out after 20 ms if an EC
			command is not properly ACKed, override the length
			of the timeout.  We have interrupts disabled while
			waiting for the ACK, so if this is set too high
			interrupts *may* be lost!

	opl3=		[HW,OSS]
			Format: <io>

	oprofile.timer=	[HW]
			Use timer interrupt instead of performance counters

	osst=		[HW,SCSI] SCSI Tape Driver
			Format: <buffer_size>,<write_threshold>
			See also Documentation/scsi/st.txt.

	panic=		[KNL] Kernel behaviour on panic
			Format: <timeout>

	parkbd.port=	[HW] Parallel port number the keyboard adapter is
			connected to, default is 0.
			Format: <parport#>
	parkbd.mode=	[HW] Parallel port keyboard adapter mode of operation,
			0 for XT, 1 for AT (default is AT).
			Format: <mode>

	parport=	[HW,PPT] Specify parallel ports. 0 disables.
			Format: { 0 | auto | 0xBBB[,IRQ[,DMA]] }
			Use 'auto' to force the driver to use any
			IRQ/DMA settings detected (the default is to
			ignore detected IRQ/DMA settings because of
			possible conflicts). You can specify the base
			address, IRQ, and DMA settings; IRQ and DMA
			should be numbers, or 'auto' (for using detected
			settings on that particular port), or 'nofifo'
			(to avoid using a FIFO even if it is detected).
			Parallel ports are assigned in the order they
			are specified on the command line, starting
			with parport0.

	parport_init_mode=	[HW,PPT]
			Configure VIA parallel port to operate in
			a specific mode. This is necessary on Pegasos
			computer where firmware has no options for setting
			up parallel port mode and sets it to spp.
			Currently this function knows 686a and 8231 chips.
			Format: [spp|ps2|epp|ecp|ecpepp]

	pas2=		[HW,OSS] Format:
			<io>,<irq>,<dma>,<dma16>,<sb_io>,<sb_irq>,<sb_dma>,<sb_dma16>

	pas16=		[HW,SCSI]
			See header of drivers/scsi/pas16.c.

	pause_on_oops=
			Halt all CPUs after the first oops has been printed for
			the specified number of seconds.  This is to be used if
			your oopses keep scrolling off the screen.

	pcbit=		[HW,ISDN]

	pcd.		[PARIDE]
			See header of drivers/block/paride/pcd.c.
			See also Documentation/blockdev/paride.txt.

	pci=option[,option...]	[PCI] various PCI subsystem options:
		earlydump	[X86] dump PCI config space before the kernel
			        changes anything
		off		[X86] don't probe for the PCI bus
		bios		[X86-32] force use of PCI BIOS, don't access
				the hardware directly. Use this if your machine
				has a non-standard PCI host bridge.
		nobios		[X86-32] disallow use of PCI BIOS, only direct
				hardware access methods are allowed. Use this
				if you experience crashes upon bootup and you
				suspect they are caused by the BIOS.
		conf1		[X86] Force use of PCI Configuration
				Mechanism 1.
		conf2		[X86] Force use of PCI Configuration
				Mechanism 2.
		noaer		[PCIE] If the PCIEAER kernel config parameter is
				enabled, this kernel boot option can be used to
				disable the use of PCIE advanced error reporting.
		nodomains	[PCI] Disable support for multiple PCI
				root domains (aka PCI segments, in ACPI-speak).
		nommconf	[X86-32,X86_64] Disable use of MMCONFIG for PCI
				Configuration
		nomsi		[MSI] If the PCI_MSI kernel config parameter is
				enabled, this kernel boot option can be used to
				disable the use of MSI interrupts system-wide.
		noioapicquirk	[APIC] Disable all boot interrupt quirks.
				Safety option to keep boot IRQs enabled. This
				should never be necessary.
		ioapicreroute	[APIC] Enable rerouting of boot IRQs to the
				primary IO-APIC for bridges that cannot disable
				boot IRQs. This fixes a source of spurious IRQs
				when the system masks IRQs.
		noioapicreroute	[APIC] Disable workaround that uses the
				boot IRQ equivalent of an IRQ that connects to
				a chipset where boot IRQs cannot be disabled.
				The opposite of ioapicreroute.
		biosirq		[X86-32] Use PCI BIOS calls to get the interrupt
				routing table. These calls are known to be buggy
				on several machines and they hang the machine
				when used, but on other computers it's the only
				way to get the interrupt routing table. Try
				this option if the kernel is unable to allocate
				IRQs or discover secondary PCI buses on your
				motherboard.
		rom		[X86] Assign address space to expansion ROMs.
				Use with caution as certain devices share
				address decoders between ROMs and other
				resources.
		norom		[X86] Do not assign address space to
				expansion ROMs that do not already have
				BIOS assigned address ranges.
		irqmask=0xMMMM	[X86] Set a bit mask of IRQs allowed to be
				assigned automatically to PCI devices. You can
				make the kernel exclude IRQs of your ISA cards
				this way.
		pirqaddr=0xAAAAA	[X86] Specify the physical address
				of the PIRQ table (normally generated
				by the BIOS) if it is outside the
				F0000h-100000h range.
		lastbus=N	[X86] Scan all buses thru bus #N. Can be
				useful if the kernel is unable to find your
				secondary buses and you want to tell it
				explicitly which ones they are.
		assign-busses	[X86] Always assign all PCI bus
				numbers ourselves, overriding
				whatever the firmware may have done.
		usepirqmask	[X86] Honor the possible IRQ mask stored
				in the BIOS $PIR table. This is needed on
				some systems with broken BIOSes, notably
				some HP Pavilion N5400 and Omnibook XE3
				notebooks. This will have no effect if ACPI
				IRQ routing is enabled.
		noacpi		[X86] Do not use ACPI for IRQ routing
				or for PCI scanning.
		use_crs		[X86] Use _CRS for PCI resource
				allocation.
		routeirq	Do IRQ routing for all PCI devices.
				This is normally done in pci_enable_device(),
				so this option is a temporary workaround
				for broken drivers that don't call it.
		skip_isa_align	[X86] do not align io start addr, so can
				handle more pci cards
		firmware	[ARM] Do not re-enumerate the bus but instead
				just use the configuration from the
				bootloader. This is currently used on
				IXP2000 systems where the bus has to be
				configured a certain way for adjunct CPUs.
		noearly		[X86] Don't do any early type 1 scanning.
				This might help on some broken boards which
				machine check when some devices' config space
				is read. But various workarounds are disabled
				and some IOMMU drivers will not work.
		bfsort		Sort PCI devices into breadth-first order.
				This sorting is done to get a device
				order compatible with older (<= 2.4) kernels.
		nobfsort	Don't sort PCI devices into breadth-first order.
		cbiosize=nn[KMG]	The fixed amount of bus space which is
				reserved for the CardBus bridge's IO window.
				The default value is 256 bytes.
		cbmemsize=nn[KMG]	The fixed amount of bus space which is
				reserved for the CardBus bridge's memory
				window. The default value is 64 megabytes.

	pcie_aspm=	[PCIE] Forcibly enable or disable PCIe Active State Power
			Management.
		off	Disable ASPM.
		force	Enable ASPM even on devices that claim not to support it.
			WARNING: Forcing ASPM on may cause system lockups.

	pcmv=		[HW,PCMCIA] BadgePAD 4

	pd.		[PARIDE]
			See Documentation/blockdev/paride.txt.

	pdcchassis=	[PARISC,HW] Disable/Enable PDC Chassis Status codes at
			boot time.
			Format: { 0 | 1 }
			See arch/parisc/kernel/pdc_chassis.c

	pf.		[PARIDE]
			See Documentation/blockdev/paride.txt.

	pg.		[PARIDE]
			See Documentation/blockdev/paride.txt.

	pirq=		[SMP,APIC] Manual mp-table setup
			See Documentation/x86/i386/IO-APIC.txt.

	plip=		[PPT,NET] Parallel port network link
			Format: { parport<nr> | timid | 0 }
			See also Documentation/parport.txt.

	pmtmr=		[X86] Manual setup of pmtmr I/O Port. 
			Override pmtimer IOPort with a hex value.
			e.g. pmtmr=0x508

	pnp.debug	[PNP]
			Enable PNP debug messages.  This depends on the
			CONFIG_PNP_DEBUG_MESSAGES option.

	pnpacpi=	[ACPI]
			{ off }

	pnpbios=	[ISAPNP]
			{ on | off | curr | res | no-curr | no-res }

	pnp_reserve_irq=
			[ISAPNP] Exclude IRQs for the autoconfiguration

	pnp_reserve_dma=
			[ISAPNP] Exclude DMAs for the autoconfiguration

	pnp_reserve_io=	[ISAPNP] Exclude I/O ports for the autoconfiguration
			Ranges are in pairs (I/O port base and size).

	pnp_reserve_mem=
			[ISAPNP] Exclude memory regions for the
			autoconfiguration.
			Ranges are in pairs (memory base and size).

	print-fatal-signals=
			[KNL] debug: print fatal signals
			print-fatal-signals=1: print segfault info to
			the kernel console.
			default: off.

	printk.time=	Show timing data prefixed to each printk message line
			Format: <bool>  (1/Y/y=enable, 0/N/n=disable)

	processor.max_cstate=	[HW,ACPI]
			Limit processor to maximum C-state
			max_cstate=9 overrides any DMI blacklist limit.

	processor.nocst	[HW,ACPI]
			Ignore the _CST method to determine C-states,
			instead using the legacy FADT method

	profile=	[KNL] Enable kernel profiling via /proc/profile
			Format: [schedule,]<number>
			Param: "schedule" - profile schedule points.
			Param: <number> - step/bucket size as a power of 2 for
				statistical time based profiling.
			Param: "sleep" - profile D-state sleeping (millisecs).
				Requires CONFIG_SCHEDSTATS
			Param: "kvm" - profile VM exits.

	prompt_ramdisk=	[RAM] List of RAM disks to prompt for floppy disk
			before loading.
			See Documentation/blockdev/ramdisk.txt.

	psmouse.proto=	[HW,MOUSE] Highest PS2 mouse protocol extension to
			probe for; one of (bare|imps|exps|lifebook|any).
	psmouse.rate=	[HW,MOUSE] Set desired mouse report rate, in reports
			per second.
	psmouse.resetafter=	[HW,MOUSE]
			Try to reset the device after so many bad packets
			(0 = never).
	psmouse.resolution=
			[HW,MOUSE] Set desired mouse resolution, in dpi.
	psmouse.smartscroll=
			[HW,MOUSE] Controls Logitech smartscroll autorepeat.
			0 = disabled, 1 = enabled (default).

	pss=		[HW,OSS] Personal Sound System (ECHO ESC614)
			Format:
			<io>,<mss_io>,<mss_irq>,<mss_dma>,<mpu_io>,<mpu_irq>

	pt.		[PARIDE]
			See Documentation/blockdev/paride.txt.

	pty.legacy_count=
			[KNL] Number of legacy pty's. Overwrites compiled-in
			default number.

	quiet		[KNL] Disable most log messages

	r128=		[HW,DRM]

	raid=		[HW,RAID]
			See Documentation/md.txt.

	ramdisk_blocksize=	[RAM]
			See Documentation/blockdev/ramdisk.txt.

	ramdisk_size=	[RAM] Sizes of RAM disks in kilobytes
			See Documentation/blockdev/ramdisk.txt.

	rcupdate.blimit=	[KNL,BOOT]
			Set maximum number of finished RCU callbacks to process
			in one batch.

	rcupdate.qhimark=	[KNL,BOOT]
			Set threshold of queued
			RCU callbacks over which batch limiting is disabled.

	rcupdate.qlowmark=	[KNL,BOOT]
			Set threshold of queued RCU callbacks below which
			batch limiting is re-enabled.

	rdinit=		[KNL]
			Format: <full_path>
			Run specified binary instead of /init from the ramdisk,
			used for early userspace startup. See initrd.

	reboot=		[BUGS=X86-32,BUGS=ARM,BUGS=IA-64] Rebooting mode
			Format: <reboot_mode>[,<reboot_mode2>[,...]]
			See arch/*/kernel/reboot.c or arch/*/kernel/process.c

	relax_domain_level=
			[KNL, SMP] Set scheduler's default relax_domain_level.
			See Documentation/cgroups/cpusets.txt.

	reserve=	[KNL,BUGS] Force the kernel to ignore some iomem area

	reservetop=	[X86-32]
			Format: nn[KMG]
			Reserves a hole at the top of the kernel virtual
			address space.

	reset_devices	[KNL] Force drivers to reset the underlying device
			during initialization.

	resume=		[SWSUSP]
			Specify the partition device for software suspend

	resume_offset=	[SWSUSP]
			Specify the offset from the beginning of the partition
			given by "resume=" at which the swap header is located,
			in <PAGE_SIZE> units (needed only for swap files).
			See  Documentation/power/swsusp-and-swap-files.txt

	retain_initrd	[RAM] Keep initrd memory after extraction

	rhash_entries=	[KNL,NET]
			Set number of hash buckets for route cache

	riscom8=	[HW,SERIAL]
			Format: <io_board1>[,<io_board2>[,...<io_boardN>]]

	ro		[KNL] Mount root device read-only on boot

	root=		[KNL] Root filesystem

	rootdelay=	[KNL] Delay (in seconds) to pause before attempting to
			mount the root filesystem

	rootflags=	[KNL] Set root filesystem mount option string

	rootfstype=	[KNL] Set root filesystem type

	rootwait	[KNL] Wait (indefinitely) for root device to show up.
			Useful for devices that are detected asynchronously
			(e.g. USB and MMC devices).

	root_plug.vendor_id=
			[ROOTPLUG] Override the default vendor ID

	root_plug.product_id=
			[ROOTPLUG] Override the default product ID

	root_plug.debug=
			[ROOTPLUG] Enable debugging output

	rw		[KNL] Mount root device read-write on boot

	S		[KNL] Run init in single mode

	sa1100ir	[NET]
			See drivers/net/irda/sa1100_ir.c.

	sbni=		[NET] Granch SBNI12 leased line adapter

	sc1200wdt=	[HW,WDT] SC1200 WDT (watchdog) driver
			Format: <io>[,<timeout>[,<isapnp>]]

	scsi_debug_*=	[SCSI]
			See drivers/scsi/scsi_debug.c.

	scsi_default_dev_flags=
			[SCSI] SCSI default device flags
			Format: <integer>

	scsi_dev_flags=	[SCSI] Black/white list entry for vendor and model
			Format: <vendor>:<model>:<flags>
			(flags are integer value)

	scsi_logging_level=	[SCSI] a bit mask of logging levels
			See drivers/scsi/scsi_logging.h for bits.  Also
			settable via sysctl at dev.scsi.logging_level
			(/proc/sys/dev/scsi/logging_level).
			There is also a nice 'scsi_logging_level' script in the
			S390-tools package, available for download at
			http://www-128.ibm.com/developerworks/linux/linux390/s390-tools-1.5.4.html

	scsi_mod.scan=	[SCSI] sync (default) scans SCSI busses as they are
			discovered.  async scans them in kernel threads,
			allowing boot to proceed.  none ignores them, expecting
			user space to do the scan.

	security=	[SECURITY] Choose a security module to enable at boot.
			If this boot parameter is not specified, only the first
			security module asking for security registration will be
			loaded. An invalid security module name will be treated
			as if no module has been chosen.

	selinux		[SELINUX] Disable or enable SELinux at boot time.
			Format: { "0" | "1" }
			See security/selinux/Kconfig help text.
			0 -- disable.
			1 -- enable.
			Default value is set via kernel config option.
			If enabled at boot time, /selinux/disable can be used
			later to disable prior to initial policy load.

	serialnumber	[BUGS=X86-32]

	shapers=	[NET]
			Maximal number of shapers.

	show_msr=	[x86] show boot-time MSR settings
			Format: { <integer> }
			Show boot-time (BIOS-initialized) MSR settings.
			The parameter means the number of CPUs to show,
			for example 1 means boot CPU only.

	sim710=		[SCSI,HW]
			See header of drivers/scsi/sim710.c.

	simeth=		[IA-64]
	simscsi=

	slram=		[HW,MTD]

	slub_debug[=options[,slabs]]	[MM, SLUB]
			Enabling slub_debug allows one to determine the
			culprit if slab objects become corrupted. Enabling
			slub_debug can create guard zones around objects and
			may poison objects when not in use. Also tracks the
			last alloc / free. For more information see
			Documentation/vm/slub.txt.

	slub_max_order= [MM, SLUB]
			Determines the maximum allowed order for slabs.
			A high setting may cause OOMs due to memory
			fragmentation. For more information see
			Documentation/vm/slub.txt.

	slub_min_objects=	[MM, SLUB]
			The minimum number of objects per slab. SLUB will
			increase the slab order up to slub_max_order to
			generate a sufficiently large slab able to contain
			the number of objects indicated. The higher the number
			of objects the smaller the overhead of tracking slabs
			and the less frequently locks need to be acquired.
			For more information see Documentation/vm/slub.txt.

	slub_min_order=	[MM, SLUB]
			Determines the mininum page order for slabs. Must be
			lower than slub_max_order.
			For more information see Documentation/vm/slub.txt.

	slub_nomerge	[MM, SLUB]
			Disable merging of slabs with similar size. May be
			necessary if there is some reason to distinguish
			allocs to different slabs. Debug options disable
			merging on their own.
			For more information see Documentation/vm/slub.txt.

	smart2=		[HW]
			Format: <io1>[,<io2>[,...,<io8>]]

	smp-alt-once	[X86-32,SMP] On a hotplug CPU system, only
			attempt to substitute SMP alternatives once at boot.

	smsc-ircc2.nopnp	[HW] Don't use PNP to discover SMC devices
	smsc-ircc2.ircc_cfg=	[HW] Device configuration I/O port
	smsc-ircc2.ircc_sir=	[HW] SIR base I/O port
	smsc-ircc2.ircc_fir=	[HW] FIR base I/O port
	smsc-ircc2.ircc_irq=	[HW] IRQ line
	smsc-ircc2.ircc_dma=	[HW] DMA channel
	smsc-ircc2.ircc_transceiver= [HW] Transceiver type:
				0: Toshiba Satellite 1800 (GP data pin select)
				1: Fast pin select (default)
				2: ATC IRMode

	snd-ad1816a=	[HW,ALSA]

	snd-ad1848=	[HW,ALSA]

	snd-ali5451=	[HW,ALSA]

	snd-als100=	[HW,ALSA]

	snd-als4000=	[HW,ALSA]

	snd-azt2320=	[HW,ALSA]

	snd-cmi8330=	[HW,ALSA]

	snd-cmipci=	[HW,ALSA]

	snd-cs4231=	[HW,ALSA]

	snd-cs4232=	[HW,ALSA]

	snd-cs4236=	[HW,ALSA]

	snd-cs4281=	[HW,ALSA]

	snd-cs46xx=	[HW,ALSA]

	snd-dt019x=	[HW,ALSA]

	snd-dummy=	[HW,ALSA]

	snd-emu10k1=	[HW,ALSA]

	snd-ens1370=	[HW,ALSA]

	snd-ens1371=	[HW,ALSA]

	snd-es968=	[HW,ALSA]

	snd-es1688=	[HW,ALSA]

	snd-es18xx=	[HW,ALSA]

	snd-es1938=	[HW,ALSA]

	snd-es1968=	[HW,ALSA]

	snd-fm801=	[HW,ALSA]

	snd-gusclassic=	[HW,ALSA]

	snd-gusextreme=	[HW,ALSA]

	snd-gusmax=	[HW,ALSA]

	snd-hdsp=	[HW,ALSA]

	snd-ice1712=	[HW,ALSA]

	snd-intel8x0=	[HW,ALSA]

	snd-interwave=	[HW,ALSA]

	snd-interwave-stb=
			[HW,ALSA]

	snd-korg1212=	[HW,ALSA]

	snd-maestro3=	[HW,ALSA]

	snd-mpu401=	[HW,ALSA]

	snd-mtpav=	[HW,ALSA]

	snd-nm256=	[HW,ALSA]

	snd-opl3sa2=	[HW,ALSA]

	snd-opti92x-ad1848=
			[HW,ALSA]

	snd-opti92x-cs4231=
			[HW,ALSA]

	snd-opti93x=	[HW,ALSA]

	snd-pmac=	[HW,ALSA]

	snd-rme32=	[HW,ALSA]

	snd-rme96=	[HW,ALSA]

	snd-rme9652=	[HW,ALSA]

	snd-sb8=	[HW,ALSA]

	snd-sb16=	[HW,ALSA]

	snd-sbawe=	[HW,ALSA]

	snd-serial=	[HW,ALSA]

	snd-sgalaxy=	[HW,ALSA]

	snd-sonicvibes=	[HW,ALSA]

	snd-sun-amd7930=
			[HW,ALSA]

	snd-sun-cs4231=	[HW,ALSA]

	snd-trident=	[HW,ALSA]

	snd-usb-audio=	[HW,ALSA,USB]

	snd-via82xx=	[HW,ALSA]

	snd-virmidi=	[HW,ALSA]

	snd-wavefront=	[HW,ALSA]

	snd-ymfpci=	[HW,ALSA]

	softlockup_panic=
			[KNL] Should the soft-lockup detector generate panics.

	sonypi.*=	[HW] Sony Programmable I/O Control Device driver
			See Documentation/sonypi.txt

	specialix=	[HW,SERIAL] Specialix multi-serial port adapter
			See Documentation/serial/specialix.txt.

	spia_io_base=	[HW,MTD]
	spia_fio_base=
	spia_pedr=
	spia_peddr=

	sscape=		[HW,OSS]
			Format: <io>,<irq>,<dma>,<mpu_io>,<mpu_irq>

	st=		[HW,SCSI] SCSI tape parameters (buffers, etc.)
			See Documentation/scsi/st.txt.

	stacktrace	[FTRACE]
			Enabled the stack tracer on boot up.

	sti=		[PARISC,HW]
			Format: <num>
			Set the STI (builtin display/keyboard on the HP-PARISC
			machines) console (graphic card) which should be used
			as the initial boot-console.
			See also comment in drivers/video/console/sticore.c.

	sti_font=	[HW]
			See comment in drivers/video/console/sticore.c.

	stifb=		[HW]
			Format: bpp:<bpp1>[:<bpp2>[:<bpp3>...]]

	sunrpc.pool_mode=
			[NFS]
			Control how the NFS server code allocates CPUs to
			service thread pools.  Depending on how many NICs
			you have and where their interrupts are bound, this
			option will affect which CPUs will do NFS serving.
			Note: this parameter cannot be changed while the
			NFS server is running.

			auto	    the server chooses an appropriate mode
				    automatically using heuristics
			global	    a single global pool contains all CPUs
			percpu	    one pool for each CPU
			pernode	    one pool for each NUMA node (equivalent
				    to global on non-NUMA machines)

	swiotlb=	[IA-64] Number of I/O TLB slabs

	switches=	[HW,M68k]

	sym53c416=	[HW,SCSI]
			See header of drivers/scsi/sym53c416.c.

	sysrq_always_enabled
			[KNL]
			Ignore sysrq setting - this boot parameter will
			neutralize any effect of /proc/sys/kernel/sysrq.
			Useful for debugging.

	t128=		[HW,SCSI]
			See header of drivers/scsi/t128.c.

	tdfx=		[HW,DRM]

	test_suspend=	[SUSPEND]
			Specify "mem" (for Suspend-to-RAM) or "standby" (for
			standby suspend) as the system sleep state to briefly
			enter during system startup.  The system is woken from
			this state using a wakeup-capable RTC alarm.

	thash_entries=	[KNL,NET]
			Set number of hash buckets for TCP connection

	thermal.act=	[HW,ACPI]
			-1: disable all active trip points in all thermal zones
			<degrees C>: override all lowest active trip points

	thermal.crt=	[HW,ACPI]
			-1: disable all critical trip points in all thermal zones
			<degrees C>: override all critical trip points

	thermal.nocrt=	[HW,ACPI]
			Set to disable actions on ACPI thermal zone
			critical and hot trip points.

	thermal.off=	[HW,ACPI]
			1: disable ACPI thermal control

	thermal.psv=	[HW,ACPI]
			-1: disable all passive trip points
			<degrees C>: override all passive trip points to this
			value

	thermal.tzp=	[HW,ACPI]
			Specify global default ACPI thermal zone polling rate
			<deci-seconds>: poll all this frequency
			0: no polling (default)

	tmscsim=	[HW,SCSI]
			See comment before function dc390_setup() in
			drivers/scsi/tmscsim.c.

	topology=	[S390]
			Format: {off | on}
			Specify if the kernel should make use of the cpu
			topology informations if the hardware supports these.
			The scheduler will make use of these informations and
			e.g. base its process migration decisions on it.
			Default is off.

	tp720=		[HW,PS2]

	trace_buf_size=nn[KMG] [ftrace] will set tracing buffer size.

	trix=		[HW,OSS] MediaTrix AudioTrix Pro
			Format:
			<io>,<irq>,<dma>,<dma2>,<sb_io>,<sb_irq>,<sb_dma>,<mpu_io>,<mpu_irq>

	tsc=		Disable clocksource-must-verify flag for TSC.
			Format: <string>
			[x86] reliable: mark tsc clocksource as reliable, this
			disables clocksource verification at runtime.
			Used to enable high-resolution timer mode on older
			hardware, and in virtualized environment.

	turbografx.map[2|3]=	[HW,JOY]
			TurboGraFX parallel port interface
			Format:
			<port#>,<js1>,<js2>,<js3>,<js4>,<js5>,<js6>,<js7>
			See also Documentation/input/joystick-parport.txt

	u14-34f=	[HW,SCSI] UltraStor 14F/34F SCSI host adapter
			See header of drivers/scsi/u14-34f.c.

	uart401=	[HW,OSS]
			Format: <io>,<irq>

	uart6850=	[HW,OSS]
			Format: <io>,<irq>

	uhci-hcd.ignore_oc=
			[USB] Ignore overcurrent events (default N).
			Some badly-designed motherboards generate lots of
			bogus events, for ports that aren't wired to
			anything.  Set this parameter to avoid log spamming.
			Note that genuine overcurrent events won't be
			reported either.

	unknown_nmi_panic
			[X86-32,X86-64]
			Set unknown_nmi_panic=1 early on boot.

	usbcore.autosuspend=
			[USB] The autosuspend time delay (in seconds) used
			for newly-detected USB devices (default 2).  This
			is the time required before an idle device will be
			autosuspended.  Devices for which the delay is set
			to a negative value won't be autosuspended at all.

	usbcore.usbfs_snoop=
			[USB] Set to log all usbfs traffic (default 0 = off).

	usbcore.blinkenlights=
			[USB] Set to cycle leds on hubs (default 0 = off).

	usbcore.old_scheme_first=
			[USB] Start with the old device initialization
			scheme (default 0 = off).

	usbcore.use_both_schemes=
			[USB] Try the other device initialization scheme
			if the first one fails (default 1 = enabled).

	usbcore.initial_descriptor_timeout=
			[USB] Specifies timeout for the initial 64-byte
                        USB_REQ_GET_DESCRIPTOR request in milliseconds
			(default 5000 = 5.0 seconds).

	usbhid.mousepoll=
			[USBHID] The interval which mice are to be polled at.

	usb-storage.delay_use=
			[UMS] The delay in seconds before a new device is
			scanned for Logical Units (default 5).

	usb-storage.quirks=
			[UMS] A list of quirks entries to supplement or
			override the built-in unusual_devs list.  List
			entries are separated by commas.  Each entry has
			the form VID:PID:Flags where VID and PID are Vendor
			and Product ID values (4-digit hex numbers) and
			Flags is a set of characters, each corresponding
			to a common usb-storage quirk flag as follows:
				a = SANE_SENSE (collect more than 18 bytes
					of sense data);
				c = FIX_CAPACITY (decrease the reported
					device capacity by one sector);
				h = CAPACITY_HEURISTICS (decrease the
					reported device capacity by one
					sector if the number is odd);
				i = IGNORE_DEVICE (don't bind to this
					device);
				l = NOT_LOCKABLE (don't try to lock and
					unlock ejectable media);
				m = MAX_SECTORS_64 (don't transfer more
					than 64 sectors = 32 KB at a time);
				o = CAPACITY_OK (accept the capacity
					reported by the device);
				r = IGNORE_RESIDUE (the device reports
					bogus residue values);
				s = SINGLE_LUN (the device has only one
					Logical Unit);
				w = NO_WP_DETECT (don't test whether the
					medium is write-protected).
			Example: quirks=0419:aaf5:rl,0421:0433:rc

	vdso=		[X86-32,SH,x86-64]
			vdso=2: enable compat VDSO (default with COMPAT_VDSO)
			vdso=1: enable VDSO (default)
			vdso=0: disable VDSO mapping

	vdso32=		[X86-32,X86-64]
			vdso32=2: enable compat VDSO (default with COMPAT_VDSO)
			vdso32=1: enable 32-bit VDSO (default)
			vdso32=0: disable 32-bit VDSO mapping

	vector=		[IA-64,SMP]
			vector=percpu: enable percpu vector domain

	video=		[FB] Frame buffer configuration
			See Documentation/fb/modedb.txt.

	vga=		[BOOT,X86-32] Select a particular video mode
			See Documentation/x86/boot.txt and
			Documentation/svga.txt.
			Use vga=ask for menu.
			This is actually a boot loader parameter; the value is
			passed to the kernel using a special protocol.

	vmalloc=nn[KMG]	[KNL,BOOT] Forces the vmalloc area to have an exact
			size of <nn>. This can be used to increase the
			minimum size (128MB on x86). It can also be used to
			decrease the size and leave more room for directly
			mapped kernel RAM.

	vmhalt=		[KNL,S390] Perform z/VM CP command after system halt.
			Format: <command>

	vmpanic=	[KNL,S390] Perform z/VM CP command after kernel panic.
			Format: <command>

	vmpoff=		[KNL,S390] Perform z/VM CP command after power off.
			Format: <command>

	vt.default_blu=	[VT]
			Format: <blue0>,<blue1>,<blue2>,...,<blue15>
			Change the default blue palette of the console.
			This is a 16-member array composed of values
			ranging from 0-255.

	vt.default_grn=	[VT]
			Format: <green0>,<green1>,<green2>,...,<green15>
			Change the default green palette of the console.
			This is a 16-member array composed of values
			ranging from 0-255.

	vt.default_red=	[VT]
			Format: <red0>,<red1>,<red2>,...,<red15>
			Change the default red palette of the console.
			This is a 16-member array composed of values
			ranging from 0-255.

	vt.default_utf8=
			[VT]
			Format=<0|1>
			Set system-wide default UTF-8 mode for all tty's.
			Default is 1, i.e. UTF-8 mode is enabled for all
			newly opened terminals.

	waveartist=	[HW,OSS]
			Format: <io>,<irq>,<dma>,<dma2>

	wd33c93=	[HW,SCSI]
			See header of drivers/scsi/wd33c93.c.

	wd7000=		[HW,SCSI]
			See header of drivers/scsi/wd7000.c.

	wdt=		[WDT] Watchdog
			See Documentation/watchdog/wdt.txt.

	x2apic_phys	[X86-64,APIC] Use x2apic physical mode instead of
			default x2apic cluster mode on platforms
			supporting x2apic.

	xd=		[HW,XT] Original XT pre-IDE (RLL encoded) disks.
	xd_geo=		See header of drivers/block/xd.c.

	xirc2ps_cs=	[NET,PCMCIA]
			Format:
			<irq>,<irq_mask>,<io>,<full_duplex>,<do_sound>,<lockup_hack>[,<irq2>[,<irq3>[,<irq4>]]]

______________________________________________________________________

TODO:

	Add documentation for ALSA options.
	Add more DRM drivers.<|MERGE_RESOLUTION|>--- conflicted
+++ resolved
@@ -1041,7 +1041,10 @@
 			Configure the RouterBoard 532 series on-chip
 			Ethernet adapter MAC address.
 
-<<<<<<< HEAD
+	kmemleak=	[KNL] Boot-time kmemleak enable/disable
+			Valid arguments: on, off
+			Default: on
+
 	kmemtrace.enable=	[KNL,KMEMTRACE] Format: { yes | no }
 				Controls whether kmemtrace is enabled
 				at boot-time.
@@ -1053,11 +1056,6 @@
 
 	kstack=N	[X86-32,X86-64] Print N words from the kernel stack
 			in oops dumps.
-=======
-	kmemleak=	[KNL] Boot-time kmemleak enable/disable
-			Valid arguments: on, off
-			Default: on
->>>>>>> e601725c
 
 	l2cr=		[PPC]
 
