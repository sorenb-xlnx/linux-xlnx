--- conflicted
+++ resolved
@@ -283,39 +283,15 @@
 	add_efi_memmap	[EFI; X86] Include EFI memory map in
 			kernel's map of available physical RAM.
 
-<<<<<<< HEAD
-	aedsp16=	[HW,OSS] Audio Excel DSP 16
-			Format: <io>,<irq>,<dma>,<mss_io>,<mpu_io>,<mpu_irq>
-			See also header of sound/oss/aedsp16.c.
-=======
-	advansys=	[HW,SCSI]
-			See header of drivers/scsi/advansys.c.
->>>>>>> 8cd1701d
-
 	agp=		[AGP]
 			{ off | try_unsupported }
 			off: disable AGP support
 			try_unsupported: try to drive unsupported chipsets
 				(may crash computer or cause data corruption)
 
-<<<<<<< HEAD
-=======
-	aha152x=	[HW,SCSI]
-			See Documentation/scsi/aha152x.txt.
-
-	aha1542=	[HW,SCSI]
-			Format: <portbase>[,<buson>,<busoff>[,<dmaspeed>]]
-
-	aic7xxx=	[HW,SCSI]
-			See Documentation/scsi/aic7xxx.txt.
-
-	aic79xx=	[HW,SCSI]
-			See Documentation/scsi/aic79xx.txt.
-
 	ALSA		[HW,ALSA]
 			See Documentation/sound/alsa/alsa-parameters.txt
 
->>>>>>> 8cd1701d
 	alignment=	[KNL,ARM]
 			Allow the default userspace alignment fault handler
 			behaviour to be specified.  Bit 0 enables warnings,
@@ -1804,16 +1780,9 @@
 				perfmon on Intel CPUs instead of the
 				CPU specific event set.
 
-<<<<<<< HEAD
-=======
 	OSS		[HW,OSS]
 			See Documentation/sound/oss/oss-parameters.txt
 
-	osst=		[HW,SCSI] SCSI Tape Driver
-			Format: <buffer_size>,<write_threshold>
-			See also Documentation/scsi/st.txt.
-
->>>>>>> 8cd1701d
 	panic=		[KNL] Kernel behaviour on panic
 			Format: <timeout>
 
@@ -1845,14 +1814,6 @@
 			up parallel port mode and sets it to spp.
 			Currently this function knows 686a and 8231 chips.
 			Format: [spp|ps2|epp|ecp|ecpepp]
-
-<<<<<<< HEAD
-	pas2=		[HW,OSS] Format:
-			<io>,<irq>,<dma>,<dma16>,<sb_io>,<sb_irq>,<sb_dma>,<sb_dma16>
-=======
-	pas16=		[HW,SCSI]
-			See header of drivers/scsi/pas16.c.
->>>>>>> 8cd1701d
 
 	pause_on_oops=
 			Halt all CPUs after the first oops has been printed for
@@ -2317,14 +2278,6 @@
 	spia_pedr=
 	spia_peddr=
 
-<<<<<<< HEAD
-	sscape=		[HW,OSS]
-			Format: <io>,<irq>,<dma>,<mpu_io>,<mpu_irq>
-=======
-	st=		[HW,SCSI] SCSI tape parameters (buffers, etc.)
-			See Documentation/scsi/st.txt.
->>>>>>> 8cd1701d
-
 	stacktrace	[FTRACE]
 			Enabled the stack tracer on boot up.
 
@@ -2463,17 +2416,6 @@
 			Format:
 			<port#>,<js1>,<js2>,<js3>,<js4>,<js5>,<js6>,<js7>
 			See also Documentation/input/joystick-parport.txt
-
-<<<<<<< HEAD
-	uart401=	[HW,OSS]
-			Format: <io>,<irq>
-
-	uart6850=	[HW,OSS]
-			Format: <io>,<irq>
-=======
-	u14-34f=	[HW,SCSI] UltraStor 14F/34F SCSI host adapter
-			See header of drivers/scsi/u14-34f.c.
->>>>>>> 8cd1701d
 
 	uhash_entries=	[KNL,NET]
 			Set number of hash buckets for UDP/UDP-Lite connections
@@ -2640,17 +2582,6 @@
 			overridden by individual drivers. 0 will hide
 			cursors, 1 will display them.
 
-<<<<<<< HEAD
-	waveartist=	[HW,OSS]
-			Format: <io>,<irq>,<dma>,<dma2>
-=======
-	wd33c93=	[HW,SCSI]
-			See header of drivers/scsi/wd33c93.c.
-
-	wd7000=		[HW,SCSI]
-			See header of drivers/scsi/wd7000.c.
->>>>>>> 8cd1701d
-
 	watchdog timers	[HW,WDT] For information on watchdog timers,
 			see Documentation/watchdog/watchdog-parameters.txt
 			or other driver-specific files in the
