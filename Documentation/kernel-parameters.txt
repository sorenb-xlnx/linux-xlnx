                          Kernel Parameters
                          ~~~~~~~~~~~~~~~~~

The following is a consolidated list of the kernel parameters as implemented
(mostly) by the __setup() macro and sorted into English Dictionary order
(defined as ignoring all punctuation and sorting digits before letters in a
case insensitive manner), and with descriptions where known.

Module parameters for loadable modules are specified only as the
parameter name with optional '=' and value as appropriate, such as:

	modprobe usbcore blinkenlights=1

Module parameters for modules that are built into the kernel image
are specified on the kernel command line with the module name plus
'.' plus parameter name, with '=' and value if appropriate, such as:

	usbcore.blinkenlights=1

This document may not be entirely up to date and comprehensive. The command
"modinfo -p ${modulename}" shows a current list of all parameters of a loadable
module. Loadable modules, after being loaded into the running kernel, also
reveal their parameters in /sys/module/${modulename}/parameters/. Some of these
parameters may be changed at runtime by the command
"echo -n ${value} > /sys/module/${modulename}/parameters/${parm}".

The parameters listed below are only valid if certain kernel build options were
enabled and if respective hardware is present. The text in square brackets at
the beginning of each description states the restrictions within which a
parameter is applicable:

	ACPI	ACPI support is enabled.
	AGP	AGP (Accelerated Graphics Port) is enabled.
	ALSA	ALSA sound support is enabled.
	APIC	APIC support is enabled.
	APM	Advanced Power Management support is enabled.
	AVR32	AVR32 architecture is enabled.
	AX25	Appropriate AX.25 support is enabled.
	BLACKFIN Blackfin architecture is enabled.
	DRM	Direct Rendering Management support is enabled.
	EDD	BIOS Enhanced Disk Drive Services (EDD) is enabled
	EFI	EFI Partitioning (GPT) is enabled
	EIDE	EIDE/ATAPI support is enabled.
	FB	The frame buffer device is enabled.
	HW	Appropriate hardware is enabled.
	IA-64	IA-64 architecture is enabled.
	IOSCHED	More than one I/O scheduler is enabled.
	IP_PNP	IP DHCP, BOOTP, or RARP is enabled.
	ISAPNP	ISA PnP code is enabled.
	ISDN	Appropriate ISDN support is enabled.
	JOY	Appropriate joystick support is enabled.
	KMEMTRACE kmemtrace is enabled.
	LIBATA  Libata driver is enabled
	LP	Printer support is enabled.
	LOOP	Loopback device support is enabled.
	M68k	M68k architecture is enabled.
			These options have more detailed description inside of
			Documentation/m68k/kernel-options.txt.
	MCA	MCA bus support is enabled.
	MDA	MDA console support is enabled.
	MOUSE	Appropriate mouse support is enabled.
	MSI	Message Signaled Interrupts (PCI).
	MTD	MTD (Memory Technology Device) support is enabled.
	NET	Appropriate network support is enabled.
	NUMA	NUMA support is enabled.
	GENERIC_TIME The generic timeofday code is enabled.
	NFS	Appropriate NFS support is enabled.
	OSS	OSS sound support is enabled.
	PV_OPS	A paravirtualized kernel is enabled.
	PARIDE	The ParIDE (parallel port IDE) subsystem is enabled.
	PARISC	The PA-RISC architecture is enabled.
	PCI	PCI bus support is enabled.
	PCIE	PCI Express support is enabled.
	PCMCIA	The PCMCIA subsystem is enabled.
	PNP	Plug & Play support is enabled.
	PPC	PowerPC architecture is enabled.
	PPT	Parallel port support is enabled.
	PS2	Appropriate PS/2 support is enabled.
	RAM	RAM disk support is enabled.
	ROOTPLUG The example Root Plug LSM is enabled.
	S390	S390 architecture is enabled.
	SCSI	Appropriate SCSI support is enabled.
			A lot of drivers has their options described inside of
			Documentation/scsi/.
	SECURITY Different security models are enabled.
	SELINUX SELinux support is enabled.
	SERIAL	Serial support is enabled.
	SH	SuperH architecture is enabled.
	SMP	The kernel is an SMP kernel.
	SPARC	Sparc architecture is enabled.
	SWSUSP	Software suspend (hibernation) is enabled.
	SUSPEND	System suspend states are enabled.
	FTRACE	Function tracing enabled.
	TS	Appropriate touchscreen support is enabled.
	UMS	USB Mass Storage support is enabled.
	USB	USB support is enabled.
	USBHID	USB Human Interface Device support is enabled.
	V4L	Video For Linux support is enabled.
	VGA	The VGA console has been enabled.
	VT	Virtual terminal support is enabled.
	WDT	Watchdog support is enabled.
	XT	IBM PC/XT MFM hard disk support is enabled.
	X86-32	X86-32, aka i386 architecture is enabled.
	X86-64	X86-64 architecture is enabled.
			More X86-64 boot options can be found in
			Documentation/x86/x86_64/boot-options.txt .
	X86	Either 32bit or 64bit x86 (same as X86-32+X86-64)

In addition, the following text indicates that the option:

	BUGS=	Relates to possible processor bugs on the said processor.
	KNL	Is a kernel start-up parameter.
	BOOT	Is a boot loader parameter.

Parameters denoted with BOOT are actually interpreted by the boot
loader, and have no meaning to the kernel directly.
Do not modify the syntax of boot loader parameters without extreme
need or coordination with <Documentation/x86/i386/boot.txt>.

There are also arch-specific kernel-parameters not documented here.
See for example <Documentation/x86/x86_64/boot-options.txt>.

Note that ALL kernel parameters listed below are CASE SENSITIVE, and that
a trailing = on the name of any parameter states that that parameter will
be entered as an environment variable, whereas its absence indicates that
it will appear as a kernel argument readable via /proc/cmdline by programs
running once the system is up.

The number of kernel parameters is not limited, but the length of the
complete command line (parameters including spaces etc.) is limited to
a fixed number of characters. This limit depends on the architecture
and is between 256 and 4096 characters. It is defined in the file
./include/asm/setup.h as COMMAND_LINE_SIZE.


	acpi=		[HW,ACPI,X86-64,i386]
			Advanced Configuration and Power Interface
			Format: { force | off | ht | strict | noirq | rsdt }
			force -- enable ACPI if default was off
			off -- disable ACPI if default was on
			noirq -- do not use ACPI for IRQ routing
			ht -- run only enough ACPI to enable Hyper Threading
			strict -- Be less tolerant of platforms that are not
				strictly ACPI specification compliant.
			rsdt -- prefer RSDT over (default) XSDT

			See also Documentation/power/pm.txt, pci=noacpi

	acpi_apic_instance=	[ACPI, IOAPIC]
			Format: <int>
			2: use 2nd APIC table, if available
			1,0: use 1st APIC table
			default: 0

	acpi_backlight=	[HW,ACPI]
			acpi_backlight=vendor
			acpi_backlight=video
			If set to vendor, prefer vendor specific driver
			(e.g. thinkpad_acpi, sony_acpi, etc.) instead
			of the ACPI video.ko driver.

	acpi.debug_layer=	[HW,ACPI,ACPI_DEBUG]
	acpi.debug_level=	[HW,ACPI,ACPI_DEBUG]
			Format: <int>
			CONFIG_ACPI_DEBUG must be enabled to produce any ACPI
			debug output.  Bits in debug_layer correspond to a
			_COMPONENT in an ACPI source file, e.g.,
			    #define _COMPONENT ACPI_PCI_COMPONENT
			Bits in debug_level correspond to a level in
			ACPI_DEBUG_PRINT statements, e.g.,
			    ACPI_DEBUG_PRINT((ACPI_DB_INFO, ...
			The debug_level mask defaults to "info".  See
			Documentation/acpi/debug.txt for more information about
			debug layers and levels.

			Enable processor driver info messages:
			    acpi.debug_layer=0x20000000
			Enable PCI/PCI interrupt routing info messages:
			    acpi.debug_layer=0x400000
			Enable AML "Debug" output, i.e., stores to the Debug
			object while interpreting AML:
			    acpi.debug_layer=0xffffffff acpi.debug_level=0x2
			Enable all messages related to ACPI hardware:
			    acpi.debug_layer=0x2 acpi.debug_level=0xffffffff

			Some values produce so much output that the system is
			unusable.  The "log_buf_len" parameter may be useful
			if you need to capture more output.

	acpi_display_output=	[HW,ACPI]
			acpi_display_output=vendor
			acpi_display_output=video
			See above.

	acpi_irq_balance [HW,ACPI]
			ACPI will balance active IRQs
			default in APIC mode

	acpi_irq_nobalance [HW,ACPI]
			ACPI will not move active IRQs (default)
			default in PIC mode

	acpi_irq_isa=	[HW,ACPI] If irq_balance, mark listed IRQs used by ISA
			Format: <irq>,<irq>...

	acpi_irq_pci=	[HW,ACPI] If irq_balance, clear listed IRQs for
			use by PCI
			Format: <irq>,<irq>...

	acpi_no_auto_ssdt	[HW,ACPI] Disable automatic loading of SSDT

	acpi_os_name=	[HW,ACPI] Tell ACPI BIOS the name of the OS
			Format: To spoof as Windows 98: ="Microsoft Windows"

	acpi_osi=	[HW,ACPI] Modify list of supported OS interface strings
			acpi_osi="string1"	# add string1 -- only one string
			acpi_osi="!string2"	# remove built-in string2
			acpi_osi=		# disable all strings

	acpi_pm_good	[X86-32,X86-64]
			Override the pmtimer bug detection: force the kernel
			to assume that this machine's pmtimer latches its value
			and always returns good values.

 	acpi.power_nocheck=	[HW,ACPI]
 			Format: 1/0 enable/disable the check of power state.
 			On some bogus BIOS the _PSC object/_STA object of
 			power resource can't return the correct device power
 			state. In such case it is unneccessary to check its
 			power state again in power transition.
 			1 : disable the power state check

	acpi_sci=	[HW,ACPI] ACPI System Control Interrupt trigger mode
			Format: { level | edge | high | low }

	acpi_serialize	[HW,ACPI] force serialization of AML methods

	acpi_skip_timer_override [HW,ACPI]
			Recognize and ignore IRQ0/pin2 Interrupt Override.
			For broken nForce2 BIOS resulting in XT-PIC timer.

	acpi_sleep=	[HW,ACPI] Sleep options
			Format: { s3_bios, s3_mode, s3_beep, s4_nohwsig,
				  old_ordering, s4_nonvs }
			See Documentation/power/video.txt for information on
			s3_bios and s3_mode.
			s3_beep is for debugging; it makes the PC's speaker beep
			as soon as the kernel's real-mode entry point is called.
			s4_nohwsig prevents ACPI hardware signature from being
			used during resume from hibernation.
			old_ordering causes the ACPI 1.0 ordering of the _PTS
			control method, with respect to putting devices into
			low power states, to be enforced (the ACPI 2.0 ordering
			of _PTS is used by default).
			s4_nonvs prevents the kernel from saving/restoring the
			ACPI NVS memory during hibernation.

	acpi_use_timer_override [HW,ACPI]
			Use timer override. For some broken Nvidia NF5 boards
			that require a timer override, but don't have HPET

	ad1848=		[HW,OSS]
			Format: <io>,<irq>,<dma>,<dma2>,<type>

	add_efi_memmap	[EFI; x86-32,X86-64] Include EFI memory map in
			kernel's map of available physical RAM.

	advansys=	[HW,SCSI]
			See header of drivers/scsi/advansys.c.

	advwdt=		[HW,WDT] Advantech WDT
			Format: <iostart>,<iostop>

	aedsp16=	[HW,OSS] Audio Excel DSP 16
			Format: <io>,<irq>,<dma>,<mss_io>,<mpu_io>,<mpu_irq>
			See also header of sound/oss/aedsp16.c.

	agp=		[AGP]
			{ off | try_unsupported }
			off: disable AGP support
			try_unsupported: try to drive unsupported chipsets
				(may crash computer or cause data corruption)

	aha152x=	[HW,SCSI]
			See Documentation/scsi/aha152x.txt.

	aha1542=	[HW,SCSI]
			Format: <portbase>[,<buson>,<busoff>[,<dmaspeed>]]

	aic7xxx=	[HW,SCSI]
			See Documentation/scsi/aic7xxx.txt.

	aic79xx=	[HW,SCSI]
			See Documentation/scsi/aic79xx.txt.

	amd_iommu=	[HW,X86-84]
			Pass parameters to the AMD IOMMU driver in the system.
			Possible values are:
			isolate - enable device isolation (each device, as far
			          as possible, will get its own protection
			          domain) [default]
			share - put every device behind one IOMMU into the
				same protection domain
			fullflush - enable flushing of IO/TLB entries when
				    they are unmapped. Otherwise they are
				    flushed before they will be reused, which
				    is a lot of faster

	amd_iommu_size= [HW,X86-64]
			Define the size of the aperture for the AMD IOMMU
			driver. Possible values are:
			'32M', '64M' (default), '128M', '256M', '512M', '1G'

	amijoy.map=	[HW,JOY] Amiga joystick support
			Map of devices attached to JOY0DAT and JOY1DAT
			Format: <a>,<b>
			See also Documentation/kernel/input/joystick.txt

	analog.map=	[HW,JOY] Analog joystick and gamepad support
			Specifies type or capabilities of an analog joystick
			connected to one of 16 gameports
			Format: <type1>,<type2>,..<type16>

	apc=		[HW,SPARC]
			Power management functions (SPARCstation-4/5 + deriv.)
			Format: noidle
			Disable APC CPU standby support. SPARCstation-Fox does
			not play well with APC CPU idle - disable it if you have
			APC and your system crashes randomly.

	apic=		[APIC,i386] Advanced Programmable Interrupt Controller
			Change the output verbosity whilst booting
			Format: { quiet (default) | verbose | debug }
			Change the amount of debugging information output
			when initialising the APIC and IO-APIC components.

	apm=		[APM] Advanced Power Management
			See header of arch/x86/kernel/apm_32.c.

	arcrimi=	[HW,NET] ARCnet - "RIM I" (entirely mem-mapped) cards
			Format: <io>,<irq>,<nodeID>

	ataflop=	[HW,M68k]

	atarimouse=	[HW,MOUSE] Atari Mouse

	atascsi=	[HW,SCSI] Atari SCSI

	atkbd.extra=	[HW] Enable extra LEDs and keys on IBM RapidAccess,
			EzKey and similar keyboards

	atkbd.reset=	[HW] Reset keyboard during initialization

	atkbd.set=	[HW] Select keyboard code set
			Format: <int> (2 = AT (default), 3 = PS/2)

	atkbd.scroll=	[HW] Enable scroll wheel on MS Office and similar
			keyboards

	atkbd.softraw=	[HW] Choose between synthetic and real raw mode
			Format: <bool> (0 = real, 1 = synthetic (default))

	atkbd.softrepeat= [HW]
			Use software keyboard repeat

	autotest	[IA64]

	baycom_epp=	[HW,AX25]
			Format: <io>,<mode>

	baycom_par=	[HW,AX25] BayCom Parallel Port AX.25 Modem
			Format: <io>,<mode>
			See header of drivers/net/hamradio/baycom_par.c.

	baycom_ser_fdx=	[HW,AX25]
			BayCom Serial Port AX.25 Modem (Full Duplex Mode)
			Format: <io>,<irq>,<mode>[,<baud>]
			See header of drivers/net/hamradio/baycom_ser_fdx.c.

	baycom_ser_hdx=	[HW,AX25]
			BayCom Serial Port AX.25 Modem (Half Duplex Mode)
			Format: <io>,<irq>,<mode>
			See header of drivers/net/hamradio/baycom_ser_hdx.c.

	boot_delay=	Milliseconds to delay each printk during boot.
			Values larger than 10 seconds (10000) are changed to
			no delay (0).
			Format: integer

	bootmem_debug	[KNL] Enable bootmem allocator debug messages.

	bttv.card=	[HW,V4L] bttv (bt848 + bt878 based grabber cards)
	bttv.radio=	Most important insmod options are available as
			kernel args too.
	bttv.pll=	See Documentation/video4linux/bttv/Insmod-options
	bttv.tuner=	and Documentation/video4linux/bttv/CARDLIST

	BusLogic=	[HW,SCSI]
			See drivers/scsi/BusLogic.c, comment before function
			BusLogic_ParseDriverOptions().

	c101=		[NET] Moxa C101 synchronous serial card

	cachesize=	[BUGS=X86-32] Override level 2 CPU cache size detection.
			Sometimes CPU hardware bugs make them report the cache
			size incorrectly. The kernel will attempt work arounds
			to fix known problems, but for some CPUs it is not
			possible to determine what the correct size should be.
			This option provides an override for these situations.

	capability.disable=
			[SECURITY] Disable capabilities.  This would normally
			be used only if an alternative security model is to be
			configured.  Potentially dangerous and should only be
			used if you are entirely sure of the consequences.

	ccw_timeout_log [S390]
			See Documentation/s390/CommonIO for details.

	cgroup_disable= [KNL] Disable a particular controller
			Format: {name of the controller(s) to disable}
				{Currently supported controllers - "memory"}

	checkreqprot	[SELINUX] Set initial checkreqprot flag value.
			Format: { "0" | "1" }
			See security/selinux/Kconfig help text.
			0 -- check protection applied by kernel (includes
				any implied execute protection).
			1 -- check protection requested by application.
			Default value is set via a kernel config option.
			Value can be changed at runtime via
				/selinux/checkreqprot.

	cio_ignore=	[S390]
			See Documentation/s390/CommonIO for details.

	clock=		[BUGS=X86-32, HW] gettimeofday clocksource override.
			[Deprecated]
			Forces specified clocksource (if available) to be used
			when calculating gettimeofday(). If specified
			clocksource is not available, it defaults to PIT.
			Format: { pit | tsc | cyclone | pmtmr }

	clocksource=	[GENERIC_TIME] Override the default clocksource
			Format: <string>
			Override the default clocksource and use the clocksource
			with the name specified.
			Some clocksource names to choose from, depending on
			the platform:
			[all] jiffies (this is the base, fallback clocksource)
			[ACPI] acpi_pm
			[ARM] imx_timer1,OSTS,netx_timer,mpu_timer2,
				pxa_timer,timer3,32k_counter,timer0_1
			[AVR32] avr32
			[X86-32] pit,hpet,tsc,vmi-timer;
				scx200_hrt on Geode; cyclone on IBM x440
			[MIPS] MIPS
			[PARISC] cr16
			[S390] tod
			[SH] SuperH
			[SPARC64] tick
			[X86-64] hpet,tsc

	clearcpuid=BITNUM [X86]
			Disable CPUID feature X for the kernel. See
			arch/x86/include/asm/cpufeature.h for the valid bit
			numbers. Note the Linux specific bits are not necessarily
			stable over kernel options, but the vendor specific
			ones should be.
			Also note that user programs calling CPUID directly
			or using the feature without checking anything
			will still see it. This just prevents it from
			being used by the kernel or shown in /proc/cpuinfo.
			Also note the kernel might malfunction if you disable
			some critical bits.

	code_bytes	[IA32/X86_64] How many bytes of object code to print
			in an oops report.
			Range: 0 - 8192
			Default: 64

	com20020=	[HW,NET] ARCnet - COM20020 chipset
			Format:
			<io>[,<irq>[,<nodeID>[,<backplane>[,<ckp>[,<timeout>]]]]]

	com90io=	[HW,NET] ARCnet - COM90xx chipset (IO-mapped buffers)
			Format: <io>[,<irq>]

	com90xx=	[HW,NET]
			ARCnet - COM90xx chipset (memory-mapped buffers)
			Format: <io>[,<irq>[,<memstart>]]

	condev=		[HW,S390] console device
	conmode=

	console=	[KNL] Output console device and options.

		tty<n>	Use the virtual console device <n>.

		ttyS<n>[,options]
		ttyUSB0[,options]
			Use the specified serial port.  The options are of
			the form "bbbbpnf", where "bbbb" is the baud rate,
			"p" is parity ("n", "o", or "e"), "n" is number of
			bits, and "f" is flow control ("r" for RTS or
			omit it).  Default is "9600n8".

			See Documentation/serial-console.txt for more
			information.  See
			Documentation/networking/netconsole.txt for an
			alternative.

		uart[8250],io,<addr>[,options]
		uart[8250],mmio,<addr>[,options]
			Start an early, polled-mode console on the 8250/16550
			UART at the specified I/O port or MMIO address,
			switching to the matching ttyS device later.  The
			options are the same as for ttyS, above.

                If the device connected to the port is not a TTY but a braille
                device, prepend "brl," before the device type, for instance
			console=brl,ttyS0
		For now, only VisioBraille is supported.

	coredump_filter=
			[KNL] Change the default value for
			/proc/<pid>/coredump_filter.
			See also Documentation/filesystems/proc.txt.

	cpcihp_generic=	[HW,PCI] Generic port I/O CompactPCI driver
			Format:
			<first_slot>,<last_slot>,<port>,<enum_bit>[,<debug>]

	crashkernel=nn[KMG]@ss[KMG]
			[KNL] Reserve a chunk of physical memory to
			hold a kernel to switch to with kexec on panic.

	crashkernel=range1:size1[,range2:size2,...][@offset]
			[KNL] Same as above, but depends on the memory
			in the running system. The syntax of range is
			start-[end] where start and end are both
			a memory unit (amount[KMG]). See also
			Documentation/kdump/kdump.txt for a example.

	cs89x0_dma=	[HW,NET]
			Format: <dma>

	cs89x0_media=	[HW,NET]
			Format: { rj45 | aui | bnc }

	dasd=		[HW,NET]
			See header of drivers/s390/block/dasd_devmap.c.

	db9.dev[2|3]=	[HW,JOY] Multisystem joystick support via parallel port
			(one device per port)
			Format: <port#>,<type>
			See also Documentation/input/joystick-parport.txt

	debug		[KNL] Enable kernel debugging (events log level).

	debug_locks_verbose=
			[KNL] verbose self-tests
			Format=<0|1>
			Print debugging info while doing the locking API
			self-tests.
			We default to 0 (no extra messages), setting it to
			1 will print _a lot_ more information - normally
			only useful to kernel developers.

	debug_objects	[KNL] Enable object debugging

	debugpat	[X86] Enable PAT debugging

	decnet.addr=	[HW,NET]
			Format: <area>[,<node>]
			See also Documentation/networking/decnet.txt.

	default_hugepagesz=
			[same as hugepagesz=] The size of the default
			HugeTLB page size. This is the size represented by
			the legacy /proc/ hugepages APIs, used for SHM, and
			default size when mounting hugetlbfs filesystems.
			Defaults to the default architecture's huge page size
			if not specified.

	dhash_entries=	[KNL]
			Set number of hash buckets for dentry cache.

	digi=		[HW,SERIAL]
			IO parameters + enable/disable command.

	digiepca=	[HW,SERIAL]
			See drivers/char/README.epca and
			Documentation/serial/digiepca.txt.

	disable_mtrr_cleanup [X86]
			The kernel tries to adjust MTRR layout from continuous
			to discrete, to make X server driver able to add WB
			entry later. This parameter disables that.

	disable_mtrr_trim [X86, Intel and AMD only]
			By default the kernel will trim any uncacheable
			memory out of your available memory pool based on
			MTRR settings.  This parameter disables that behavior,
			possibly causing your machine to run very slowly.

	disable_timer_pin_1 [i386,x86-64]
			Disable PIN 1 of APIC timer
			Can be useful to work around chipset bugs.

	dmasound=	[HW,OSS] Sound subsystem buffers

	dscc4.setup=	[NET]

	dtc3181e=	[HW,SCSI]

	dynamic_printk	Enables pr_debug()/dev_dbg() calls if
			CONFIG_DYNAMIC_PRINTK_DEBUG has been enabled.
			These can also be switched on/off via
			<debugfs>/dynamic_printk/modules

	earlycon=	[KNL] Output early console device and options.
		uart[8250],io,<addr>[,options]
		uart[8250],mmio,<addr>[,options]
			Start an early, polled-mode console on the 8250/16550
			UART at the specified I/O port or MMIO address.
			The options are the same as for ttyS, above.

	earlyprintk=	[X86-32,X86-64,SH,BLACKFIN]
			earlyprintk=vga
			earlyprintk=serial[,ttySn[,baudrate]]
			earlyprintk=dbgp

			Append ",keep" to not disable it when the real console
			takes over.

			Only vga or serial or usb debug port at a time.

			Currently only ttyS0 and ttyS1 are supported.

			Interaction with the standard serial driver is not
			very good.

			The VGA output is eventually overwritten by the real
			console.

	eata=		[HW,SCSI]

	edd=		[EDD]
			Format: {"off" | "on" | "skip[mbr]"}

	eisa_irq_edge=	[PARISC,HW]
			See header of drivers/parisc/eisa.c.

	elanfreq=	[X86-32]
			See comment before function elanfreq_setup() in
			arch/x86/kernel/cpu/cpufreq/elanfreq.c.

	elevator=	[IOSCHED]
			Format: {"anticipatory" | "cfq" | "deadline" | "noop"}
			See Documentation/block/as-iosched.txt and
			Documentation/block/deadline-iosched.txt for details.

	elfcorehdr=	[IA64,PPC,SH,X86-32,X86_64]
			Specifies physical address of start of kernel core
			image elf header. Generally kexec loader will
			pass this option to capture kernel.
			See Documentation/kdump/kdump.txt for details.

	enable_mtrr_cleanup [X86]
			The kernel tries to adjust MTRR layout from continuous
			to discrete, to make X server driver able to add WB
			entry later. This parameter enables that.

	enable_timer_pin_1 [i386,x86-64]
			Enable PIN 1 of APIC timer
			Can be useful to work around chipset bugs
			(in particular on some ATI chipsets).
			The kernel tries to set a reasonable default.

	enforcing	[SELINUX] Set initial enforcing status.
			Format: {"0" | "1"}
			See security/selinux/Kconfig help text.
			0 -- permissive (log only, no denials).
			1 -- enforcing (deny and log).
			Default value is 0.
			Value can be changed at runtime via /selinux/enforce.

	ether=		[HW,NET] Ethernet cards parameters
			This option is obsoleted by the "netdev=" option, which
			has equivalent usage. See its documentation for details.

	eurwdt=		[HW,WDT] Eurotech CPU-1220/1410 onboard watchdog.
			Format: <io>[,<irq>]

	failslab=
	fail_page_alloc=
	fail_make_request=[KNL]
			General fault injection mechanism.
			Format: <interval>,<probability>,<space>,<times>
			See also /Documentation/fault-injection/.

	fd_mcs=		[HW,SCSI]
			See header of drivers/scsi/fd_mcs.c.

	fdomain=	[HW,SCSI]
			See header of drivers/scsi/fdomain.c.

	floppy=		[HW]
			See Documentation/blockdev/floppy.txt.

	force_pal_cache_flush
			[IA-64] Avoid check_sal_cache_flush which may hang on
			buggy SAL_CACHE_FLUSH implementations. Using this
			parameter will force ia64_sal_cache_flush to call
			ia64_pal_cache_flush instead of SAL_CACHE_FLUSH.

	ftrace=[tracer]
			[ftrace] will set and start the specified tracer
			as early as possible in order to facilitate early
			boot debugging.

	ftrace_dump_on_oops
			[ftrace] will dump the trace buffers on oops.

	gamecon.map[2|3]=
			[HW,JOY] Multisystem joystick and NES/SNES/PSX pad
			support via parallel port (up to 5 devices per port)
			Format: <port#>,<pad1>,<pad2>,<pad3>,<pad4>,<pad5>
			See also Documentation/input/joystick-parport.txt

	gamma=		[HW,DRM]

	gart_fix_e820=  [X86_64] disable the fix e820 for K8 GART
			Format: off | on
			default: on

	gdth=		[HW,SCSI]
			See header of drivers/scsi/gdth.c.

	gpt		[EFI] Forces disk with valid GPT signature but
			invalid Protective MBR to be treated as GPT.

	gvp11=		[HW,SCSI]

	hashdist=	[KNL,NUMA] Large hashes allocated during boot
			are distributed across NUMA nodes.  Defaults on
			for IA-64, off otherwise.
			Format: 0 | 1 (for off | on)

	hcl=		[IA-64] SGI's Hardware Graph compatibility layer

	hd=		[EIDE] (E)IDE hard drive subsystem geometry
			Format: <cyl>,<head>,<sect>

	highmem=nn[KMG]	[KNL,BOOT] forces the highmem zone to have an exact
			size of <nn>. This works even on boxes that have no
			highmem otherwise. This also works to reduce highmem
			size on bigger boxes.

	highres=	[KNL] Enable/disable high resolution timer mode.
			Valid parameters: "on", "off"
			Default: "on"

	hisax=		[HW,ISDN]
			See Documentation/isdn/README.HiSax.

	hlt		[BUGS=ARM,SH]

	hpet=		[X86-32,HPET] option to control HPET usage
			Format: { enable (default) | disable | force }
			disable: disable HPET and use PIT instead
			force: allow force enabled of undocumented chips (ICH4,
			VIA, nVidia)

	hugepages=	[HW,X86-32,IA-64] HugeTLB pages to allocate at boot.
	hugepagesz=	[HW,IA-64,PPC,X86-64] The size of the HugeTLB pages.
			On x86-64 and powerpc, this option can be specified
			multiple times interleaved with hugepages= to reserve
			huge pages of different sizes. Valid pages sizes on
			x86-64 are 2M (when the CPU supports "pse") and 1G
			(when the CPU supports the "pdpe1gb" cpuinfo flag)
			Note that 1GB pages can only be allocated at boot time
			using hugepages= and not freed afterwards.

	hvc_iucv=	[S390] Number of z/VM IUCV hypervisor console (HVC)
			       terminal devices. Valid values: 0..8
	hvc_iucv_allow=	[S390] Comma-separated list of z/VM user IDs.
			       If specified, z/VM IUCV HVC accepts connections
			       from listed z/VM user IDs only.

	i8042.debug	[HW] Toggle i8042 debug mode
	i8042.direct	[HW] Put keyboard port into non-translated mode
	i8042.dumbkbd	[HW] Pretend that controller can only read data from
			     keyboard and cannot control its state
			     (Don't attempt to blink the leds)
	i8042.noaux	[HW] Don't check for auxiliary (== mouse) port
	i8042.nokbd	[HW] Don't check/create keyboard port
	i8042.noloop	[HW] Disable the AUX Loopback command while probing
			     for the AUX port
	i8042.nomux	[HW] Don't check presence of an active multiplexing
			     controller
	i8042.nopnp	[HW] Don't use ACPIPnP / PnPBIOS to discover KBD/AUX
			     controllers
	i8042.panicblink=
			[HW] Frequency with which keyboard LEDs should blink
			     when kernel panics (default is 0.5 sec)
	i8042.reset	[HW] Reset the controller during init and cleanup
	i8042.unlock	[HW] Unlock (ignore) the keylock

	i810=		[HW,DRM]

	i8k.ignore_dmi	[HW] Continue probing hardware even if DMI data
			indicates that the driver is running on unsupported
			hardware.
	i8k.force	[HW] Activate i8k driver even if SMM BIOS signature
			does not match list of supported models.
	i8k.power_status
			[HW] Report power status in /proc/i8k
			(disabled by default)
	i8k.restricted	[HW] Allow controlling fans only if SYS_ADMIN
			capability is set.

	ibmmcascsi=	[HW,MCA,SCSI] IBM MicroChannel SCSI adapter
			See Documentation/mca.txt.

	icn=		[HW,ISDN]
			Format: <io>[,<membase>[,<icn_id>[,<icn_id2>]]]

	ide=		[HW] (E)IDE subsystem
			Format: ide=nodma or ide=doubler
			See Documentation/ide/ide.txt.

	idebus=		[HW] (E)IDE subsystem - VLB/PCI bus speed
			See Documentation/ide/ide.txt.

	ide-pci-generic.all-generic-ide [HW] (E)IDE subsystem
			Claim all unknown PCI IDE storage controllers.

	idle=		[X86]
			Format: idle=poll, idle=mwait, idle=halt, idle=nomwait
			Poll forces a polling idle loop that can slightly
			improve the performance of waking up a idle CPU, but
			will use a lot of power and make the system run hot.
			Not recommended.
			idle=mwait: On systems which support MONITOR/MWAIT but
			the kernel chose to not use it because it doesn't save
			as much power as a normal idle loop, use the
			MONITOR/MWAIT idle loop anyways. Performance should be
			the same as idle=poll.
			idle=halt: Halt is forced to be used for CPU idle.
			In such case C2/C3 won't be used again.
			idle=nomwait: Disable mwait for CPU C-states

	ignore_loglevel	[KNL]
			Ignore loglevel setting - this will print /all/
			kernel messages to the console. Useful for debugging.

	ihash_entries=	[KNL]
			Set number of hash buckets for inode cache.

	in2000=		[HW,SCSI]
			See header of drivers/scsi/in2000.c.

	init=		[KNL]
			Format: <full_path>
			Run specified binary instead of /sbin/init as init
			process.

	initcall_debug	[KNL] Trace initcalls as they are executed.  Useful
			for working out where the kernel is dying during
			startup.

	initrd=		[BOOT] Specify the location of the initial ramdisk

	inport.irq=	[HW] Inport (ATI XL and Microsoft) busmouse driver
			Format: <irq>

	intel_iommu=	[DMAR] Intel IOMMU driver (DMAR) option
		on
			Enable intel iommu driver.
		off
			Disable intel iommu driver.
		igfx_off [Default Off]
			By default, gfx is mapped as normal device. If a gfx
			device has a dedicated DMAR unit, the DMAR unit is
			bypassed by not enabling DMAR with this option. In
			this case, gfx device will use physical address for
			DMA.
		forcedac [x86_64]
			With this option iommu will not optimize to look
			for io virtual address below 32 bit forcing dual
			address cycle on pci bus for cards supporting greater
			than 32 bit addressing. The default is to look
			for translation below 32 bit and if not available
			then look in the higher range.
		strict [Default Off]
			With this option on every unmap_single operation will
			result in a hardware IOTLB flush operation as opposed
			to batching them for performance.

	inttest=	[IA64]

	iomem=		Disable strict checking of access to MMIO memory
		strict	regions from userspace.
		relaxed

	iommu=		[x86]
		off
		force
		noforce
		biomerge
		panic
		nopanic
		merge
		nomerge
		forcesac
		soft

	io7=		[HW] IO7 for Marvel based alpha systems
			See comment before marvel_specify_io7 in
			arch/alpha/kernel/core_marvel.c.

	io_delay=	[X86-32,X86-64] I/O delay method
		0x80
			Standard port 0x80 based delay
		0xed
			Alternate port 0xed based delay (needed on some systems)
		udelay
			Simple two microseconds delay
		none
			No delay

	ip=		[IP_PNP]
			See Documentation/filesystems/nfsroot.txt.

	ip2=		[HW] Set IO/IRQ pairs for up to 4 IntelliPort boards
			See comment before ip2_setup() in
			drivers/char/ip2/ip2base.c.

	ips=		[HW,SCSI] Adaptec / IBM ServeRAID controller
			See header of drivers/scsi/ips.c.

	irqfixup	[HW]
			When an interrupt is not handled search all handlers
			for it. Intended to get systems with badly broken
			firmware running.

	irqpoll		[HW]
			When an interrupt is not handled search all handlers
			for it. Also check all handlers each timer
			interrupt. Intended to get systems with badly broken
			firmware running.

	isapnp=		[ISAPNP]
			Format: <RDP>,<reset>,<pci_scan>,<verbosity>

	isolcpus=	[KNL,SMP] Isolate CPUs from the general scheduler.
			Format:
			<cpu number>,...,<cpu number>
			or
			<cpu number>-<cpu number>
			(must be a positive range in ascending order)
			or a mixture
			<cpu number>,...,<cpu number>-<cpu number>

			This option can be used to specify one or more CPUs
			to isolate from the general SMP balancing and scheduling
			algorithms. You can move a process onto or off an
			"isolated" CPU via the CPU affinity syscalls or cpuset.
			<cpu number> begins at 0 and the maximum value is
			"number of CPUs in system - 1".

			This option is the preferred way to isolate CPUs. The
			alternative -- manually setting the CPU mask of all
			tasks in the system -- can cause problems and
			suboptimal load balancer performance.

	iucv=		[HW,NET]

	js=		[HW,JOY] Analog joystick
			See Documentation/input/joystick.txt.

	keepinitrd	[HW,ARM]

	kernelcore=nn[KMG]	[KNL,X86-32,IA-64,PPC,X86-64] This parameter
			specifies the amount of memory usable by the kernel
			for non-movable allocations.  The requested amount is
			spread evenly throughout all nodes in the system. The
			remaining memory in each node is used for Movable
			pages. In the event, a node is too small to have both
			kernelcore and Movable pages, kernelcore pages will
			take priority and other nodes will have a larger number
			of kernelcore pages.  The Movable zone is used for the
			allocation of pages that may be reclaimed or moved
			by the page migration subsystem.  This means that
			HugeTLB pages may not be allocated from this zone.
			Note that allocations like PTEs-from-HighMem still
			use the HighMem zone if it exists, and the Normal
			zone if it does not.

<<<<<<< HEAD
	kmemtrace.enable=	[KNL,KMEMTRACE] Format: { yes | no }
				Controls whether kmemtrace is enabled
				at boot-time.

	kmemtrace.subbufs=n	[KNL,KMEMTRACE] Overrides the number of
			subbufs kmemtrace's relay channel has. Set this
			higher than default (KMEMTRACE_N_SUBBUFS in code) if
			you experience buffer overruns.

	movablecore=nn[KMG]	[KNL,X86-32,IA-64,PPC,X86-64] This parameter
			is similar to kernelcore except it specifies the
			amount of memory used for migratable allocations.
			If both kernelcore and movablecore is specified,
			then kernelcore will be at *least* the specified
			value but may be more. If movablecore on its own
			is specified, the administrator must be careful
			that the amount of memory usable for all allocations
			is not too small.

	keepinitrd	[HW,ARM]

	kstack=N	[X86-32,X86-64] Print N words from the kernel stack
			in oops dumps.

=======
>>>>>>> 8e141e0b
	kgdboc=		[HW] kgdb over consoles.
			Requires a tty driver that supports console polling.
			(only serial suported for now)
			Format: <serial_device>[,baud]

	kmac=		[MIPS] korina ethernet MAC address.
			Configure the RouterBoard 532 series on-chip
			Ethernet adapter MAC address.

	kstack=N	[X86-32,X86-64] Print N words from the kernel stack
			in oops dumps.

	l2cr=		[PPC]

	l3cr=		[PPC]

	lapic		[X86-32,APIC] Enable the local APIC even if BIOS
			disabled it.

	lapic_timer_c2_ok	[X86-32,x86-64,APIC] trust the local apic timer
			in C2 power state.

	libata.dma=	[LIBATA] DMA control
			libata.dma=0	  Disable all PATA and SATA DMA
			libata.dma=1	  PATA and SATA Disk DMA only
			libata.dma=2	  ATAPI (CDROM) DMA only
			libata.dma=4	  Compact Flash DMA only 
			Combinations also work, so libata.dma=3 enables DMA
			for disks and CDROMs, but not CFs.

	libata.noacpi	[LIBATA] Disables use of ACPI in libata suspend/resume
			when set.
			Format: <int>

	libata.force=	[LIBATA] Force configurations.  The format is comma
			separated list of "[ID:]VAL" where ID is
			PORT[:DEVICE].  PORT and DEVICE are decimal numbers
			matching port, link or device.  Basically, it matches
			the ATA ID string printed on console by libata.  If
			the whole ID part is omitted, the last PORT and DEVICE
			values are used.  If ID hasn't been specified yet, the
			configuration applies to all ports, links and devices.

			If only DEVICE is omitted, the parameter applies to
			the port and all links and devices behind it.  DEVICE
			number of 0 either selects the first device or the
			first fan-out link behind PMP device.  It does not
			select the host link.  DEVICE number of 15 selects the
			host link and device attached to it.

			The VAL specifies the configuration to force.  As long
			as there's no ambiguity shortcut notation is allowed.
			For example, both 1.5 and 1.5G would work for 1.5Gbps.
			The following configurations can be forced.

			* Cable type: 40c, 80c, short40c, unk, ign or sata.
			  Any ID with matching PORT is used.

			* SATA link speed limit: 1.5Gbps or 3.0Gbps.

			* Transfer mode: pio[0-7], mwdma[0-4] and udma[0-7].
			  udma[/][16,25,33,44,66,100,133] notation is also
			  allowed.

			* [no]ncq: Turn on or off NCQ.

			* nohrst, nosrst, norst: suppress hard, soft
                          and both resets.

			If there are multiple matching configurations changing
			the same attribute, the last one is used.

	lmb=debug	[KNL] Enable lmb debug messages.

	load_ramdisk=	[RAM] List of ramdisks to load from floppy
			See Documentation/blockdev/ramdisk.txt.

	lockd.nlm_grace_period=P  [NFS] Assign grace period.
			Format: <integer>

	lockd.nlm_tcpport=N	[NFS] Assign TCP port.
			Format: <integer>

	lockd.nlm_timeout=T	[NFS] Assign timeout value.
			Format: <integer>

	lockd.nlm_udpport=M	[NFS] Assign UDP port.
			Format: <integer>

	logibm.irq=	[HW,MOUSE] Logitech Bus Mouse Driver
			Format: <irq>

	loglevel=	All Kernel Messages with a loglevel smaller than the
			console loglevel will be printed to the console. It can
			also be changed with klogd or other programs. The
			loglevels are defined as follows:

			0 (KERN_EMERG)		system is unusable
			1 (KERN_ALERT)		action must be taken immediately
			2 (KERN_CRIT)		critical conditions
			3 (KERN_ERR)		error conditions
			4 (KERN_WARNING)	warning conditions
			5 (KERN_NOTICE)		normal but significant condition
			6 (KERN_INFO)		informational
			7 (KERN_DEBUG)		debug-level messages

	log_buf_len=n	Sets the size of the printk ring buffer, in bytes.
			Format: { n | nk | nM }
			n must be a power of two.  The default size
			is set in the kernel config file.

	logo.nologo	[FB] Disables display of the built-in Linux logo.
			This may be used to provide more screen space for
			kernel log messages and is useful when debugging
			kernel boot problems.

	lp=0		[LP]	Specify parallel ports to use, e.g,
	lp=port[,port...]	lp=none,parport0 (lp0 not configured, lp1 uses
	lp=reset		first parallel port). 'lp=0' disables the
	lp=auto			printer driver. 'lp=reset' (which can be
				specified in addition to the ports) causes
				attached printers to be reset. Using
				lp=port1,port2,... specifies the parallel ports
				to associate lp devices with, starting with
				lp0. A port specification may be 'none' to skip
				that lp device, or a parport name such as
				'parport0'. Specifying 'lp=auto' instead of a
				port specification list means that device IDs
				from each port should be examined, to see if
				an IEEE 1284-compliant printer is attached; if
				so, the driver will manage that printer.
				See also header of drivers/char/lp.c.

	lpj=n		[KNL]
			Sets loops_per_jiffy to given constant, thus avoiding
			time-consuming boot-time autodetection (up to 250 ms per
			CPU). 0 enables autodetection (default). To determine
			the correct value for your kernel, boot with normal
			autodetection and see what value is printed. Note that
			on SMP systems the preset will be applied to all CPUs,
			which is likely to cause problems if your CPUs need
			significantly divergent settings. An incorrect value
			will cause delays in the kernel to be wrong, leading to
			unpredictable I/O errors and other breakage. Although
			unlikely, in the extreme case this might damage your
			hardware.

	ltpc=		[NET]
			Format: <io>,<irq>,<dma>

	mac5380=	[HW,SCSI] Format:
			<can_queue>,<cmd_per_lun>,<sg_tablesize>,<hostid>,<use_tags>

	machvec=	[IA64] Force the use of a particular machine-vector
			(machvec) in a generic kernel.
			Example: machvec=hpzx1_swiotlb

	max_addr=nn[KMG]	[KNL,BOOT,ia64] All physical memory greater
			than or equal to this physical address is ignored.

	maxcpus=	[SMP] Maximum number of processors that	an SMP kernel
			should make use of.  maxcpus=n : n >= 0 limits the
			kernel to using 'n' processors.  n=0 is a special case,
			it is equivalent to "nosmp", which also disables
			the IO APIC.

	max_loop=	[LOOP] Maximum number of loopback devices that can
			be mounted
			Format: <1-256>

	max_luns=	[SCSI] Maximum number of LUNs to probe.
			Should be between 1 and 2^32-1.

	max_report_luns=
			[SCSI] Maximum number of LUNs received.
			Should be between 1 and 16384.

	mcatest=	[IA-64]

	mce		[X86-32] Machine Check Exception

	mce=option	[X86-64] See Documentation/x86/x86_64/boot-options.txt

	md=		[HW] RAID subsystems devices and level
			See Documentation/md.txt.

	mdacon=		[MDA]
			Format: <first>,<last>
			Specifies range of consoles to be captured by the MDA.

	mem=nn[KMG]	[KNL,BOOT] Force usage of a specific amount of memory
			Amount of memory to be used when the kernel is not able
			to see the whole system memory or for test.
			[X86-32] Use together with memmap= to avoid physical
			address space collisions. Without memmap= PCI devices
			could be placed at addresses belonging to unused RAM.

	mem=nopentium	[BUGS=X86-32] Disable usage of 4MB pages for kernel
			memory.

	memchunk=nn[KMG]
			[KNL,SH] Allow user to override the default size for
			per-device physically contiguous DMA buffers.

	memmap=exactmap	[KNL,X86-32,X86_64] Enable setting of an exact
			E820 memory map, as specified by the user.
			Such memmap=exactmap lines can be constructed based on
			BIOS output or other requirements. See the memmap=nn@ss
			option description.

	memmap=nn[KMG]@ss[KMG]
			[KNL] Force usage of a specific region of memory
			Region of memory to be used, from ss to ss+nn.

	memmap=nn[KMG]#ss[KMG]
			[KNL,ACPI] Mark specific memory as ACPI data.
			Region of memory to be used, from ss to ss+nn.

	memmap=nn[KMG]$ss[KMG]
			[KNL,ACPI] Mark specific memory as reserved.
			Region of memory to be used, from ss to ss+nn.
			Example: Exclude memory from 0x18690000-0x1869ffff
			         memmap=64K$0x18690000
			         or
			         memmap=0x10000$0x18690000

	memory_corruption_check=0/1 [X86]
			Some BIOSes seem to corrupt the first 64k of
			memory when doing things like suspend/resume.
			Setting this option will scan the memory
			looking for corruption.  Enabling this will
			both detect corruption and prevent the kernel
			from using the memory being corrupted.
			However, its intended as a diagnostic tool; if
			repeatable BIOS-originated corruption always
			affects the same memory, you can use memmap=
			to prevent the kernel from using that memory.

	memory_corruption_check_size=size [X86]
			By default it checks for corruption in the low
			64k, making this memory unavailable for normal
			use.  Use this parameter to scan for
			corruption in more or less memory.

	memory_corruption_check_period=seconds [X86]
			By default it checks for corruption every 60
			seconds.  Use this parameter to check at some
			other rate.  0 disables periodic checking.

	memtest=	[KNL,X86] Enable memtest
			Format: <integer>
			range: 0,4 : pattern number
			default : 0 <disable>

	meye.*=		[HW] Set MotionEye Camera parameters
			See Documentation/video4linux/meye.txt.

	mfgpt_irq=	[IA-32] Specify the IRQ to use for the
			Multi-Function General Purpose Timers on AMD Geode
			platforms.

	mfgptfix	[X86-32] Fix MFGPT timers on AMD Geode platforms when
			the BIOS has incorrectly applied a workaround. TinyBIOS
			version 0.98 is known to be affected, 0.99 fixes the
			problem by letting the user disable the workaround.

	mga=		[HW,DRM]

	min_addr=nn[KMG]	[KNL,BOOT,ia64] All physical memory below this
			physical address is ignored.

	mminit_loglevel=
			[KNL] When CONFIG_DEBUG_MEMORY_INIT is set, this
			parameter allows control of the logging verbosity for
			the additional memory initialisation checks. A value
			of 0 disables mminit logging and a level of 4 will
			log everything. Information is printed at KERN_DEBUG
			so loglevel=8 may also need to be specified.

	mousedev.tap_time=
			[MOUSE] Maximum time between finger touching and
			leaving touchpad surface for touch to be considered
			a tap and be reported as a left button click (for
			touchpads working in absolute mode only).
			Format: <msecs>
	mousedev.xres=	[MOUSE] Horizontal screen resolution, used for devices
			reporting absolute coordinates, such as tablets
	mousedev.yres=	[MOUSE] Vertical screen resolution, used for devices
			reporting absolute coordinates, such as tablets

	movablecore=nn[KMG]	[KNL,X86-32,IA-64,PPC,X86-64] This parameter
			is similar to kernelcore except it specifies the
			amount of memory used for migratable allocations.
			If both kernelcore and movablecore is specified,
			then kernelcore will be at *least* the specified
			value but may be more. If movablecore on its own
			is specified, the administrator must be careful
			that the amount of memory usable for all allocations
			is not too small.

	mpu401=		[HW,OSS]
			Format: <io>,<irq>

	MTD_Partition=	[MTD]
			Format: <name>,<region-number>,<size>,<offset>

	MTD_Region=	[MTD] Format:
			<name>,<region-number>[,<base>,<size>,<buswidth>,<altbuswidth>]

	mtdparts=	[MTD]
			See drivers/mtd/cmdlinepart.c.

	mtdset=		[ARM]
			ARM/S3C2412 JIVE boot control

			See arch/arm/mach-s3c2412/mach-jive.c

	mtouchusb.raw_coordinates=
			[HW] Make the MicroTouch USB driver use raw coordinates
			('y', default) or cooked coordinates ('n')

	mtrr_chunk_size=nn[KMG] [X86]
			used for mtrr cleanup. It is largest continous chunk
			that could hold holes aka. UC entries.

	mtrr_gran_size=nn[KMG] [X86]
			Used for mtrr cleanup. It is granularity of mtrr block.
			Default is 1.
			Large value could prevent small alignment from
			using up MTRRs.

	mtrr_spare_reg_nr=n [X86]
			Format: <integer>
			Range: 0,7 : spare reg number
			Default : 1
			Used for mtrr cleanup. It is spare mtrr entries number.
			Set to 2 or more if your graphical card needs more.

	n2=		[NET] SDL Inc. RISCom/N2 synchronous serial card

	NCR_D700=	[HW,SCSI]
			See header of drivers/scsi/NCR_D700.c.

	ncr5380=	[HW,SCSI]

	ncr53c400=	[HW,SCSI]

	ncr53c400a=	[HW,SCSI]

	ncr53c406a=	[HW,SCSI]

	ncr53c8xx=	[HW,SCSI]

	netdev=		[NET] Network devices parameters
			Format: <irq>,<io>,<mem_start>,<mem_end>,<name>
			Note that mem_start is often overloaded to mean
			something different and driver-specific.
			This usage is only documented in each driver source
			file if at all.

	nf_conntrack.acct=
			[NETFILTER] Enable connection tracking flow accounting
			0 to disable accounting
			1 to enable accounting
			Default value depends on CONFIG_NF_CT_ACCT that is
			going to be removed in 2.6.29.

	nfsaddrs=	[NFS]
			See Documentation/filesystems/nfsroot.txt.

	nfsroot=	[NFS] nfs root filesystem for disk-less boxes.
			See Documentation/filesystems/nfsroot.txt.

	nfs.callback_tcpport=
			[NFS] set the TCP port on which the NFSv4 callback
			channel should listen.

	nfs.idmap_cache_timeout=
			[NFS] set the maximum lifetime for idmapper cache
			entries.

	nfs.enable_ino64=
			[NFS] enable 64-bit inode numbers.
			If zero, the NFS client will fake up a 32-bit inode
			number for the readdir() and stat() syscalls instead
			of returning the full 64-bit number.
			The default is to return 64-bit inode numbers.

	nmi_debug=	[KNL,AVR32] Specify one or more actions to take
			when a NMI is triggered.
			Format: [state][,regs][,debounce][,die]

	nmi_watchdog=	[KNL,BUGS=X86-32,X86-64] Debugging features for SMP kernels
			Format: [panic,][num]
			Valid num: 0,1,2
			0 - turn nmi_watchdog off
			1 - use the IO-APIC timer for the NMI watchdog
			2 - use the local APIC for the NMI watchdog using
			a performance counter. Note: This will use one performance
			counter and the local APIC's performance vector.
			When panic is specified panic when an NMI watchdog timeout occurs.
			This is useful when you use a panic=... timeout and need the box
			quickly up again.
			Instead of 1 and 2 it is possible to use the following
			symbolic names: lapic and ioapic
			Example: nmi_watchdog=2 or nmi_watchdog=panic,lapic

	no387		[BUGS=X86-32] Tells the kernel to use the 387 maths
			emulation library even if a 387 maths coprocessor
			is present.

	no_console_suspend
			[HW] Never suspend the console
			Disable suspending of consoles during suspend and
			hibernate operations.  Once disabled, debugging
			messages can reach various consoles while the rest
			of the system is being put to sleep (ie, while
			debugging driver suspend/resume hooks).  This may
			not work reliably with all consoles, but is known
			to work with serial and VGA consoles.

	noaliencache	[MM, NUMA, SLAB] Disables the allocation of alien
			caches in the slab allocator.  Saves per-node memory,
			but will impact performance.

	noalign		[KNL,ARM]

	noapic		[SMP,APIC] Tells the kernel to not make use of any
			IOAPICs that may be present in the system.

	nobats		[PPC] Do not use BATs for mapping kernel lowmem
			on "Classic" PPC cores.

	nocache		[ARM]

	noclflush	[BUGS=X86] Don't use the CLFLUSH instruction

	nodelayacct	[KNL] Disable per-task delay accounting

	nodisconnect	[HW,SCSI,M68K] Disables SCSI disconnects.

	nodsp		[SH] Disable hardware DSP at boot time.

	noefi		[X86-32,X86-64] Disable EFI runtime services support.

	noexec		[IA-64]

	noexec		[X86-32,X86-64]
			On X86-32 available only on PAE configured kernels.
			noexec=on: enable non-executable mappings (default)
			noexec=off: disable non-executable mappings

	noexec32	[X86-64]
			This affects only 32-bit executables.
			noexec32=on: enable non-executable mappings (default)
				read doesn't imply executable mappings
			noexec32=off: disable non-executable mappings
				read implies executable mappings

	nofpu		[SH] Disable hardware FPU at boot time.

	nofxsr		[BUGS=X86-32] Disables x86 floating point extended
			register save and restore. The kernel will only save
			legacy floating-point registers on task switch.

	nohlt		[BUGS=ARM,SH]

	no-hlt		[BUGS=X86-32] Tells the kernel that the hlt
			instruction doesn't work correctly and not to
			use it.

	no_file_caps	Tells the kernel not to honor file capabilities.  The
			only way then for a file to be executed with privilege
			is to be setuid root or executed by root.

	nohalt		[IA-64] Tells the kernel not to use the power saving
			function PAL_HALT_LIGHT when idle. This increases
			power-consumption. On the positive side, it reduces
			interrupt wake-up latency, which may improve performance
			in certain environments such as networked servers or
			real-time systems.

	nohz=		[KNL] Boottime enable/disable dynamic ticks
			Valid arguments: on, off
			Default: on

	noirqdebug	[X86-32] Disables the code which attempts to detect and
			disable unhandled interrupt sources.

	no_timer_check	[X86-32,X86_64,APIC] Disables the code which tests for
			broken timer IRQ sources.

	noisapnp	[ISAPNP] Disables ISA PnP code.

	noinitrd	[RAM] Tells the kernel not to load any configured
			initial RAM disk.

	nointroute	[IA-64]

	nojitter	[IA64] Disables jitter checking for ITC timers.

	nolapic		[X86-32,APIC] Do not enable or use the local APIC.

	nolapic_timer	[X86-32,APIC] Do not use the local APIC timer.

	noltlbs		[PPC] Do not use large page/tlb entries for kernel
			lowmem mapping on PPC40x.

	nomca		[IA-64] Disable machine check abort handling

	nomce		[X86-32] Machine Check Exception

	nomfgpt		[X86-32] Disable Multi-Function General Purpose
			Timer usage (for AMD Geode machines).

	norandmaps	Don't use address space randomization.  Equivalent to
			echo 0 > /proc/sys/kernel/randomize_va_space

	noreplace-paravirt	[X86-32,PV_OPS] Don't patch paravirt_ops

	noreplace-smp	[X86-32,SMP] Don't replace SMP instructions
			with UP alternatives

	noresidual	[PPC] Don't use residual data on PReP machines.

	noresume	[SWSUSP] Disables resume and restores original swap
			space.

	no-scroll	[VGA] Disables scrollback.
			This is required for the Braillex ib80-piezo Braille
			reader made by F.H. Papenmeier (Germany).

	nosbagart	[IA-64]

	nosep		[BUGS=X86-32] Disables x86 SYSENTER/SYSEXIT support.

	nosmp		[SMP] Tells an SMP kernel to act as a UP kernel,
			and disable the IO APIC.  legacy for "maxcpus=0".

	nosoftlockup	[KNL] Disable the soft-lockup detector.

	noswapaccount	[KNL] Disable accounting of swap in memory resource
			controller. (See Documentation/controllers/memory.txt)

	nosync		[HW,M68K] Disables sync negotiation for all devices.

	notsc		[BUGS=X86-32] Disable Time Stamp Counter

	nousb		[USB] Disable the USB subsystem

	nowb		[ARM]

	nptcg=		[IA64] Override max number of concurrent global TLB
			purges which is reported from either PAL_VM_SUMMARY or
			SAL PALO.

	nr_uarts=	[SERIAL] maximum number of UARTs to be registered.

	numa_zonelist_order= [KNL, BOOT] Select zonelist order for NUMA.
			one of ['zone', 'node', 'default'] can be specified
			This can be set from sysctl after boot.
			See Documentation/sysctl/vm.txt for details.

	ohci1394_dma=early	[HW] enable debugging via the ohci1394 driver.
			See Documentation/debugging-via-ohci1394.txt for more
			info.

	olpc_ec_timeout= [OLPC] ms delay when issuing EC commands
			Rather than timing out after 20 ms if an EC
			command is not properly ACKed, override the length
			of the timeout.  We have interrupts disabled while
			waiting for the ACK, so if this is set too high
			interrupts *may* be lost!

	opl3=		[HW,OSS]
			Format: <io>

	oprofile.timer=	[HW]
			Use timer interrupt instead of performance counters

	osst=		[HW,SCSI] SCSI Tape Driver
			Format: <buffer_size>,<write_threshold>
			See also Documentation/scsi/st.txt.

	panic=		[KNL] Kernel behaviour on panic
			Format: <timeout>

	parkbd.port=	[HW] Parallel port number the keyboard adapter is
			connected to, default is 0.
			Format: <parport#>
	parkbd.mode=	[HW] Parallel port keyboard adapter mode of operation,
			0 for XT, 1 for AT (default is AT).
			Format: <mode>

	parport=	[HW,PPT] Specify parallel ports. 0 disables.
			Format: { 0 | auto | 0xBBB[,IRQ[,DMA]] }
			Use 'auto' to force the driver to use any
			IRQ/DMA settings detected (the default is to
			ignore detected IRQ/DMA settings because of
			possible conflicts). You can specify the base
			address, IRQ, and DMA settings; IRQ and DMA
			should be numbers, or 'auto' (for using detected
			settings on that particular port), or 'nofifo'
			(to avoid using a FIFO even if it is detected).
			Parallel ports are assigned in the order they
			are specified on the command line, starting
			with parport0.

	parport_init_mode=	[HW,PPT]
			Configure VIA parallel port to operate in
			a specific mode. This is necessary on Pegasos
			computer where firmware has no options for setting
			up parallel port mode and sets it to spp.
			Currently this function knows 686a and 8231 chips.
			Format: [spp|ps2|epp|ecp|ecpepp]

	pas2=		[HW,OSS] Format:
			<io>,<irq>,<dma>,<dma16>,<sb_io>,<sb_irq>,<sb_dma>,<sb_dma16>

	pas16=		[HW,SCSI]
			See header of drivers/scsi/pas16.c.

	pause_on_oops=
			Halt all CPUs after the first oops has been printed for
			the specified number of seconds.  This is to be used if
			your oopses keep scrolling off the screen.

	pcbit=		[HW,ISDN]

	pcd.		[PARIDE]
			See header of drivers/block/paride/pcd.c.
			See also Documentation/blockdev/paride.txt.

	pci=option[,option...]	[PCI] various PCI subsystem options:
		earlydump	[X86] dump PCI config space before the kernel
			        changes anything
		off		[X86] don't probe for the PCI bus
		bios		[X86-32] force use of PCI BIOS, don't access
				the hardware directly. Use this if your machine
				has a non-standard PCI host bridge.
		nobios		[X86-32] disallow use of PCI BIOS, only direct
				hardware access methods are allowed. Use this
				if you experience crashes upon bootup and you
				suspect they are caused by the BIOS.
		conf1		[X86] Force use of PCI Configuration
				Mechanism 1.
		conf2		[X86] Force use of PCI Configuration
				Mechanism 2.
		noaer		[PCIE] If the PCIEAER kernel config parameter is
				enabled, this kernel boot option can be used to
				disable the use of PCIE advanced error reporting.
		nodomains	[PCI] Disable support for multiple PCI
				root domains (aka PCI segments, in ACPI-speak).
		nommconf	[X86-32,X86_64] Disable use of MMCONFIG for PCI
				Configuration
		nomsi		[MSI] If the PCI_MSI kernel config parameter is
				enabled, this kernel boot option can be used to
				disable the use of MSI interrupts system-wide.
		noioapicquirk	[APIC] Disable all boot interrupt quirks.
				Safety option to keep boot IRQs enabled. This
				should never be necessary.
		ioapicreroute	[APIC] Enable rerouting of boot IRQs to the
				primary IO-APIC for bridges that cannot disable
				boot IRQs. This fixes a source of spurious IRQs
				when the system masks IRQs.
		noioapicreroute	[APIC] Disable workaround that uses the
				boot IRQ equivalent of an IRQ that connects to
				a chipset where boot IRQs cannot be disabled.
				The opposite of ioapicreroute.
		biosirq		[X86-32] Use PCI BIOS calls to get the interrupt
				routing table. These calls are known to be buggy
				on several machines and they hang the machine
				when used, but on other computers it's the only
				way to get the interrupt routing table. Try
				this option if the kernel is unable to allocate
				IRQs or discover secondary PCI buses on your
				motherboard.
		rom		[X86] Assign address space to expansion ROMs.
				Use with caution as certain devices share
				address decoders between ROMs and other
				resources.
		norom		[X86] Do not assign address space to
				expansion ROMs that do not already have
				BIOS assigned address ranges.
		irqmask=0xMMMM	[X86] Set a bit mask of IRQs allowed to be
				assigned automatically to PCI devices. You can
				make the kernel exclude IRQs of your ISA cards
				this way.
		pirqaddr=0xAAAAA	[X86] Specify the physical address
				of the PIRQ table (normally generated
				by the BIOS) if it is outside the
				F0000h-100000h range.
		lastbus=N	[X86] Scan all buses thru bus #N. Can be
				useful if the kernel is unable to find your
				secondary buses and you want to tell it
				explicitly which ones they are.
		assign-busses	[X86] Always assign all PCI bus
				numbers ourselves, overriding
				whatever the firmware may have done.
		usepirqmask	[X86] Honor the possible IRQ mask stored
				in the BIOS $PIR table. This is needed on
				some systems with broken BIOSes, notably
				some HP Pavilion N5400 and Omnibook XE3
				notebooks. This will have no effect if ACPI
				IRQ routing is enabled.
		noacpi		[X86] Do not use ACPI for IRQ routing
				or for PCI scanning.
		use_crs		[X86] Use _CRS for PCI resource
				allocation.
		routeirq	Do IRQ routing for all PCI devices.
				This is normally done in pci_enable_device(),
				so this option is a temporary workaround
				for broken drivers that don't call it.
		skip_isa_align	[X86] do not align io start addr, so can
				handle more pci cards
		firmware	[ARM] Do not re-enumerate the bus but instead
				just use the configuration from the
				bootloader. This is currently used on
				IXP2000 systems where the bus has to be
				configured a certain way for adjunct CPUs.
		noearly		[X86] Don't do any early type 1 scanning.
				This might help on some broken boards which
				machine check when some devices' config space
				is read. But various workarounds are disabled
				and some IOMMU drivers will not work.
		bfsort		Sort PCI devices into breadth-first order.
				This sorting is done to get a device
				order compatible with older (<= 2.4) kernels.
		nobfsort	Don't sort PCI devices into breadth-first order.
		cbiosize=nn[KMG]	The fixed amount of bus space which is
				reserved for the CardBus bridge's IO window.
				The default value is 256 bytes.
		cbmemsize=nn[KMG]	The fixed amount of bus space which is
				reserved for the CardBus bridge's memory
				window. The default value is 64 megabytes.

	pcie_aspm=	[PCIE] Forcibly enable or disable PCIe Active State Power
			Management.
		off	Disable ASPM.
		force	Enable ASPM even on devices that claim not to support it.
			WARNING: Forcing ASPM on may cause system lockups.

	pcmv=		[HW,PCMCIA] BadgePAD 4

	pd.		[PARIDE]
			See Documentation/blockdev/paride.txt.

	pdcchassis=	[PARISC,HW] Disable/Enable PDC Chassis Status codes at
			boot time.
			Format: { 0 | 1 }
			See arch/parisc/kernel/pdc_chassis.c

	pf.		[PARIDE]
			See Documentation/blockdev/paride.txt.

	pg.		[PARIDE]
			See Documentation/blockdev/paride.txt.

	pirq=		[SMP,APIC] Manual mp-table setup
			See Documentation/x86/i386/IO-APIC.txt.

	plip=		[PPT,NET] Parallel port network link
			Format: { parport<nr> | timid | 0 }
			See also Documentation/parport.txt.

	pmtmr=		[X86] Manual setup of pmtmr I/O Port. 
			Override pmtimer IOPort with a hex value.
			e.g. pmtmr=0x508

	pnp.debug	[PNP]
			Enable PNP debug messages.  This depends on the
			CONFIG_PNP_DEBUG_MESSAGES option.

	pnpacpi=	[ACPI]
			{ off }

	pnpbios=	[ISAPNP]
			{ on | off | curr | res | no-curr | no-res }

	pnp_reserve_irq=
			[ISAPNP] Exclude IRQs for the autoconfiguration

	pnp_reserve_dma=
			[ISAPNP] Exclude DMAs for the autoconfiguration

	pnp_reserve_io=	[ISAPNP] Exclude I/O ports for the autoconfiguration
			Ranges are in pairs (I/O port base and size).

	pnp_reserve_mem=
			[ISAPNP] Exclude memory regions for the
			autoconfiguration.
			Ranges are in pairs (memory base and size).

	print-fatal-signals=
			[KNL] debug: print fatal signals
			print-fatal-signals=1: print segfault info to
			the kernel console.
			default: off.

	printk.time=	Show timing data prefixed to each printk message line
			Format: <bool>  (1/Y/y=enable, 0/N/n=disable)

	processor.max_cstate=	[HW,ACPI]
			Limit processor to maximum C-state
			max_cstate=9 overrides any DMI blacklist limit.

	processor.nocst	[HW,ACPI]
			Ignore the _CST method to determine C-states,
			instead using the legacy FADT method

	profile=	[KNL] Enable kernel profiling via /proc/profile
			Format: [schedule,]<number>
			Param: "schedule" - profile schedule points.
			Param: <number> - step/bucket size as a power of 2 for
				statistical time based profiling.
			Param: "sleep" - profile D-state sleeping (millisecs).
				Requires CONFIG_SCHEDSTATS
			Param: "kvm" - profile VM exits.

	prompt_ramdisk=	[RAM] List of RAM disks to prompt for floppy disk
			before loading.
			See Documentation/blockdev/ramdisk.txt.

	psmouse.proto=	[HW,MOUSE] Highest PS2 mouse protocol extension to
			probe for; one of (bare|imps|exps|lifebook|any).
	psmouse.rate=	[HW,MOUSE] Set desired mouse report rate, in reports
			per second.
	psmouse.resetafter=	[HW,MOUSE]
			Try to reset the device after so many bad packets
			(0 = never).
	psmouse.resolution=
			[HW,MOUSE] Set desired mouse resolution, in dpi.
	psmouse.smartscroll=
			[HW,MOUSE] Controls Logitech smartscroll autorepeat.
			0 = disabled, 1 = enabled (default).

	pss=		[HW,OSS] Personal Sound System (ECHO ESC614)
			Format:
			<io>,<mss_io>,<mss_irq>,<mss_dma>,<mpu_io>,<mpu_irq>

	pt.		[PARIDE]
			See Documentation/blockdev/paride.txt.

	pty.legacy_count=
			[KNL] Number of legacy pty's. Overwrites compiled-in
			default number.

	quiet		[KNL] Disable most log messages

	r128=		[HW,DRM]

	raid=		[HW,RAID]
			See Documentation/md.txt.

	ramdisk_blocksize=	[RAM]
			See Documentation/blockdev/ramdisk.txt.

	ramdisk_size=	[RAM] Sizes of RAM disks in kilobytes
			See Documentation/blockdev/ramdisk.txt.

	rcupdate.blimit=	[KNL,BOOT]
			Set maximum number of finished RCU callbacks to process
			in one batch.

	rcupdate.qhimark=	[KNL,BOOT]
			Set threshold of queued
			RCU callbacks over which batch limiting is disabled.

	rcupdate.qlowmark=	[KNL,BOOT]
			Set threshold of queued RCU callbacks below which
			batch limiting is re-enabled.

	rdinit=		[KNL]
			Format: <full_path>
			Run specified binary instead of /init from the ramdisk,
			used for early userspace startup. See initrd.

	reboot=		[BUGS=X86-32,BUGS=ARM,BUGS=IA-64] Rebooting mode
			Format: <reboot_mode>[,<reboot_mode2>[,...]]
			See arch/*/kernel/reboot.c or arch/*/kernel/process.c

	relax_domain_level=
			[KNL, SMP] Set scheduler's default relax_domain_level.
			See Documentation/cpusets.txt.

	reserve=	[KNL,BUGS] Force the kernel to ignore some iomem area

	reservetop=	[X86-32]
			Format: nn[KMG]
			Reserves a hole at the top of the kernel virtual
			address space.

	reset_devices	[KNL] Force drivers to reset the underlying device
			during initialization.

	resume=		[SWSUSP]
			Specify the partition device for software suspend

	resume_offset=	[SWSUSP]
			Specify the offset from the beginning of the partition
			given by "resume=" at which the swap header is located,
			in <PAGE_SIZE> units (needed only for swap files).
			See  Documentation/power/swsusp-and-swap-files.txt

	retain_initrd	[RAM] Keep initrd memory after extraction

	rhash_entries=	[KNL,NET]
			Set number of hash buckets for route cache

	riscom8=	[HW,SERIAL]
			Format: <io_board1>[,<io_board2>[,...<io_boardN>]]

	ro		[KNL] Mount root device read-only on boot

	root=		[KNL] Root filesystem

	rootdelay=	[KNL] Delay (in seconds) to pause before attempting to
			mount the root filesystem

	rootflags=	[KNL] Set root filesystem mount option string

	rootfstype=	[KNL] Set root filesystem type

	rootwait	[KNL] Wait (indefinitely) for root device to show up.
			Useful for devices that are detected asynchronously
			(e.g. USB and MMC devices).

	root_plug.vendor_id=
			[ROOTPLUG] Override the default vendor ID

	root_plug.product_id=
			[ROOTPLUG] Override the default product ID

	root_plug.debug=
			[ROOTPLUG] Enable debugging output

	rw		[KNL] Mount root device read-write on boot

	S		[KNL] Run init in single mode

	sa1100ir	[NET]
			See drivers/net/irda/sa1100_ir.c.

	sbni=		[NET] Granch SBNI12 leased line adapter

	sc1200wdt=	[HW,WDT] SC1200 WDT (watchdog) driver
			Format: <io>[,<timeout>[,<isapnp>]]

	scsi_debug_*=	[SCSI]
			See drivers/scsi/scsi_debug.c.

	scsi_default_dev_flags=
			[SCSI] SCSI default device flags
			Format: <integer>

	scsi_dev_flags=	[SCSI] Black/white list entry for vendor and model
			Format: <vendor>:<model>:<flags>
			(flags are integer value)

	scsi_logging_level=	[SCSI] a bit mask of logging levels
			See drivers/scsi/scsi_logging.h for bits.  Also
			settable via sysctl at dev.scsi.logging_level
			(/proc/sys/dev/scsi/logging_level).
			There is also a nice 'scsi_logging_level' script in the
			S390-tools package, available for download at
			http://www-128.ibm.com/developerworks/linux/linux390/s390-tools-1.5.4.html

	scsi_mod.scan=	[SCSI] sync (default) scans SCSI busses as they are
			discovered.  async scans them in kernel threads,
			allowing boot to proceed.  none ignores them, expecting
			user space to do the scan.

	security=	[SECURITY] Choose a security module to enable at boot.
			If this boot parameter is not specified, only the first
			security module asking for security registration will be
			loaded. An invalid security module name will be treated
			as if no module has been chosen.

	selinux		[SELINUX] Disable or enable SELinux at boot time.
			Format: { "0" | "1" }
			See security/selinux/Kconfig help text.
			0 -- disable.
			1 -- enable.
			Default value is set via kernel config option.
			If enabled at boot time, /selinux/disable can be used
			later to disable prior to initial policy load.

	selinux_compat_net =
			[SELINUX] Set initial selinux_compat_net flag value.
                        Format: { "0" | "1" }
                        0 -- use new secmark-based packet controls
                        1 -- use legacy packet controls
                        Default value is 0 (preferred).
                        Value can be changed at runtime via
                        /selinux/compat_net.

	serialnumber	[BUGS=X86-32]

	shapers=	[NET]
			Maximal number of shapers.

	show_msr=	[x86] show boot-time MSR settings
			Format: { <integer> }
			Show boot-time (BIOS-initialized) MSR settings.
			The parameter means the number of CPUs to show,
			for example 1 means boot CPU only.

	sim710=		[SCSI,HW]
			See header of drivers/scsi/sim710.c.

	simeth=		[IA-64]
	simscsi=

	slram=		[HW,MTD]

	slub_debug[=options[,slabs]]	[MM, SLUB]
			Enabling slub_debug allows one to determine the
			culprit if slab objects become corrupted. Enabling
			slub_debug can create guard zones around objects and
			may poison objects when not in use. Also tracks the
			last alloc / free. For more information see
			Documentation/vm/slub.txt.

	slub_max_order= [MM, SLUB]
			Determines the maximum allowed order for slabs.
			A high setting may cause OOMs due to memory
			fragmentation. For more information see
			Documentation/vm/slub.txt.

	slub_min_objects=	[MM, SLUB]
			The minimum number of objects per slab. SLUB will
			increase the slab order up to slub_max_order to
			generate a sufficiently large slab able to contain
			the number of objects indicated. The higher the number
			of objects the smaller the overhead of tracking slabs
			and the less frequently locks need to be acquired.
			For more information see Documentation/vm/slub.txt.

	slub_min_order=	[MM, SLUB]
			Determines the mininum page order for slabs. Must be
			lower than slub_max_order.
			For more information see Documentation/vm/slub.txt.

	slub_nomerge	[MM, SLUB]
			Disable merging of slabs with similar size. May be
			necessary if there is some reason to distinguish
			allocs to different slabs. Debug options disable
			merging on their own.
			For more information see Documentation/vm/slub.txt.

	smart2=		[HW]
			Format: <io1>[,<io2>[,...,<io8>]]

	smp-alt-once	[X86-32,SMP] On a hotplug CPU system, only
			attempt to substitute SMP alternatives once at boot.

	smsc-ircc2.nopnp	[HW] Don't use PNP to discover SMC devices
	smsc-ircc2.ircc_cfg=	[HW] Device configuration I/O port
	smsc-ircc2.ircc_sir=	[HW] SIR base I/O port
	smsc-ircc2.ircc_fir=	[HW] FIR base I/O port
	smsc-ircc2.ircc_irq=	[HW] IRQ line
	smsc-ircc2.ircc_dma=	[HW] DMA channel
	smsc-ircc2.ircc_transceiver= [HW] Transceiver type:
				0: Toshiba Satellite 1800 (GP data pin select)
				1: Fast pin select (default)
				2: ATC IRMode

	snd-ad1816a=	[HW,ALSA]

	snd-ad1848=	[HW,ALSA]

	snd-ali5451=	[HW,ALSA]

	snd-als100=	[HW,ALSA]

	snd-als4000=	[HW,ALSA]

	snd-azt2320=	[HW,ALSA]

	snd-cmi8330=	[HW,ALSA]

	snd-cmipci=	[HW,ALSA]

	snd-cs4231=	[HW,ALSA]

	snd-cs4232=	[HW,ALSA]

	snd-cs4236=	[HW,ALSA]

	snd-cs4281=	[HW,ALSA]

	snd-cs46xx=	[HW,ALSA]

	snd-dt019x=	[HW,ALSA]

	snd-dummy=	[HW,ALSA]

	snd-emu10k1=	[HW,ALSA]

	snd-ens1370=	[HW,ALSA]

	snd-ens1371=	[HW,ALSA]

	snd-es968=	[HW,ALSA]

	snd-es1688=	[HW,ALSA]

	snd-es18xx=	[HW,ALSA]

	snd-es1938=	[HW,ALSA]

	snd-es1968=	[HW,ALSA]

	snd-fm801=	[HW,ALSA]

	snd-gusclassic=	[HW,ALSA]

	snd-gusextreme=	[HW,ALSA]

	snd-gusmax=	[HW,ALSA]

	snd-hdsp=	[HW,ALSA]

	snd-ice1712=	[HW,ALSA]

	snd-intel8x0=	[HW,ALSA]

	snd-interwave=	[HW,ALSA]

	snd-interwave-stb=
			[HW,ALSA]

	snd-korg1212=	[HW,ALSA]

	snd-maestro3=	[HW,ALSA]

	snd-mpu401=	[HW,ALSA]

	snd-mtpav=	[HW,ALSA]

	snd-nm256=	[HW,ALSA]

	snd-opl3sa2=	[HW,ALSA]

	snd-opti92x-ad1848=
			[HW,ALSA]

	snd-opti92x-cs4231=
			[HW,ALSA]

	snd-opti93x=	[HW,ALSA]

	snd-pmac=	[HW,ALSA]

	snd-rme32=	[HW,ALSA]

	snd-rme96=	[HW,ALSA]

	snd-rme9652=	[HW,ALSA]

	snd-sb8=	[HW,ALSA]

	snd-sb16=	[HW,ALSA]

	snd-sbawe=	[HW,ALSA]

	snd-serial=	[HW,ALSA]

	snd-sgalaxy=	[HW,ALSA]

	snd-sonicvibes=	[HW,ALSA]

	snd-sun-amd7930=
			[HW,ALSA]

	snd-sun-cs4231=	[HW,ALSA]

	snd-trident=	[HW,ALSA]

	snd-usb-audio=	[HW,ALSA,USB]

	snd-via82xx=	[HW,ALSA]

	snd-virmidi=	[HW,ALSA]

	snd-wavefront=	[HW,ALSA]

	snd-ymfpci=	[HW,ALSA]

	softlockup_panic=
			[KNL] Should the soft-lockup detector generate panics.

	sonypi.*=	[HW] Sony Programmable I/O Control Device driver
			See Documentation/sonypi.txt

	specialix=	[HW,SERIAL] Specialix multi-serial port adapter
			See Documentation/serial/specialix.txt.

	spia_io_base=	[HW,MTD]
	spia_fio_base=
	spia_pedr=
	spia_peddr=

	sscape=		[HW,OSS]
			Format: <io>,<irq>,<dma>,<mpu_io>,<mpu_irq>

	st=		[HW,SCSI] SCSI tape parameters (buffers, etc.)
			See Documentation/scsi/st.txt.

	stacktrace	[FTRACE]
			Enabled the stack tracer on boot up.

	sti=		[PARISC,HW]
			Format: <num>
			Set the STI (builtin display/keyboard on the HP-PARISC
			machines) console (graphic card) which should be used
			as the initial boot-console.
			See also comment in drivers/video/console/sticore.c.

	sti_font=	[HW]
			See comment in drivers/video/console/sticore.c.

	stifb=		[HW]
			Format: bpp:<bpp1>[:<bpp2>[:<bpp3>...]]

	sunrpc.pool_mode=
			[NFS]
			Control how the NFS server code allocates CPUs to
			service thread pools.  Depending on how many NICs
			you have and where their interrupts are bound, this
			option will affect which CPUs will do NFS serving.
			Note: this parameter cannot be changed while the
			NFS server is running.

			auto	    the server chooses an appropriate mode
				    automatically using heuristics
			global	    a single global pool contains all CPUs
			percpu	    one pool for each CPU
			pernode	    one pool for each NUMA node (equivalent
				    to global on non-NUMA machines)

	swiotlb=	[IA-64] Number of I/O TLB slabs

	switches=	[HW,M68k]

	sym53c416=	[HW,SCSI]
			See header of drivers/scsi/sym53c416.c.

	sysrq_always_enabled
			[KNL]
			Ignore sysrq setting - this boot parameter will
			neutralize any effect of /proc/sys/kernel/sysrq.
			Useful for debugging.

	t128=		[HW,SCSI]
			See header of drivers/scsi/t128.c.

	tdfx=		[HW,DRM]

	test_suspend=	[SUSPEND]
			Specify "mem" (for Suspend-to-RAM) or "standby" (for
			standby suspend) as the system sleep state to briefly
			enter during system startup.  The system is woken from
			this state using a wakeup-capable RTC alarm.

	thash_entries=	[KNL,NET]
			Set number of hash buckets for TCP connection

	thermal.act=	[HW,ACPI]
			-1: disable all active trip points in all thermal zones
			<degrees C>: override all lowest active trip points

	thermal.crt=	[HW,ACPI]
			-1: disable all critical trip points in all thermal zones
			<degrees C>: override all critical trip points

	thermal.nocrt=	[HW,ACPI]
			Set to disable actions on ACPI thermal zone
			critical and hot trip points.

	thermal.off=	[HW,ACPI]
			1: disable ACPI thermal control

	thermal.psv=	[HW,ACPI]
			-1: disable all passive trip points
			<degrees C>: override all passive trip points to this
			value

	thermal.tzp=	[HW,ACPI]
			Specify global default ACPI thermal zone polling rate
			<deci-seconds>: poll all this frequency
			0: no polling (default)

	tmscsim=	[HW,SCSI]
			See comment before function dc390_setup() in
			drivers/scsi/tmscsim.c.

	topology=	[S390]
			Format: {off | on}
			Specify if the kernel should make use of the cpu
			topology informations if the hardware supports these.
			The scheduler will make use of these informations and
			e.g. base its process migration decisions on it.
			Default is off.

	tp720=		[HW,PS2]

	trix=		[HW,OSS] MediaTrix AudioTrix Pro
			Format:
			<io>,<irq>,<dma>,<dma2>,<sb_io>,<sb_irq>,<sb_dma>,<mpu_io>,<mpu_irq>

	tsc=		Disable clocksource-must-verify flag for TSC.
			Format: <string>
			[x86] reliable: mark tsc clocksource as reliable, this
			disables clocksource verification at runtime.
			Used to enable high-resolution timer mode on older
			hardware, and in virtualized environment.

	turbografx.map[2|3]=	[HW,JOY]
			TurboGraFX parallel port interface
			Format:
			<port#>,<js1>,<js2>,<js3>,<js4>,<js5>,<js6>,<js7>
			See also Documentation/input/joystick-parport.txt

	u14-34f=	[HW,SCSI] UltraStor 14F/34F SCSI host adapter
			See header of drivers/scsi/u14-34f.c.

	uart401=	[HW,OSS]
			Format: <io>,<irq>

	uart6850=	[HW,OSS]
			Format: <io>,<irq>

	uhci-hcd.ignore_oc=
			[USB] Ignore overcurrent events (default N).
			Some badly-designed motherboards generate lots of
			bogus events, for ports that aren't wired to
			anything.  Set this parameter to avoid log spamming.
			Note that genuine overcurrent events won't be
			reported either.

	unknown_nmi_panic
			[X86-32,X86-64]
			Set unknown_nmi_panic=1 early on boot.

	usbcore.autosuspend=
			[USB] The autosuspend time delay (in seconds) used
			for newly-detected USB devices (default 2).  This
			is the time required before an idle device will be
			autosuspended.  Devices for which the delay is set
			to a negative value won't be autosuspended at all.

	usbcore.usbfs_snoop=
			[USB] Set to log all usbfs traffic (default 0 = off).

	usbcore.blinkenlights=
			[USB] Set to cycle leds on hubs (default 0 = off).

	usbcore.old_scheme_first=
			[USB] Start with the old device initialization
			scheme (default 0 = off).

	usbcore.use_both_schemes=
			[USB] Try the other device initialization scheme
			if the first one fails (default 1 = enabled).

	usbcore.initial_descriptor_timeout=
			[USB] Specifies timeout for the initial 64-byte
                        USB_REQ_GET_DESCRIPTOR request in milliseconds
			(default 5000 = 5.0 seconds).

	usbhid.mousepoll=
			[USBHID] The interval which mice are to be polled at.

	usb-storage.delay_use=
			[UMS] The delay in seconds before a new device is
			scanned for Logical Units (default 5).

	usb-storage.quirks=
			[UMS] A list of quirks entries to supplement or
			override the built-in unusual_devs list.  List
			entries are separated by commas.  Each entry has
			the form VID:PID:Flags where VID and PID are Vendor
			and Product ID values (4-digit hex numbers) and
			Flags is a set of characters, each corresponding
			to a common usb-storage quirk flag as follows:
				a = SANE_SENSE (collect more than 18 bytes
					of sense data);
				c = FIX_CAPACITY (decrease the reported
					device capacity by one sector);
				h = CAPACITY_HEURISTICS (decrease the
					reported device capacity by one
					sector if the number is odd);
				i = IGNORE_DEVICE (don't bind to this
					device);
				l = NOT_LOCKABLE (don't try to lock and
					unlock ejectable media);
				m = MAX_SECTORS_64 (don't transfer more
					than 64 sectors = 32 KB at a time);
				o = CAPACITY_OK (accept the capacity
					reported by the device);
				r = IGNORE_RESIDUE (the device reports
					bogus residue values);
				s = SINGLE_LUN (the device has only one
					Logical Unit);
				w = NO_WP_DETECT (don't test whether the
					medium is write-protected).
			Example: quirks=0419:aaf5:rl,0421:0433:rc

	vdso=		[X86-32,SH,x86-64]
			vdso=2: enable compat VDSO (default with COMPAT_VDSO)
			vdso=1: enable VDSO (default)
			vdso=0: disable VDSO mapping

	vdso32=		[X86-32,X86-64]
			vdso32=2: enable compat VDSO (default with COMPAT_VDSO)
			vdso32=1: enable 32-bit VDSO (default)
			vdso32=0: disable 32-bit VDSO mapping

	vector=		[IA-64,SMP]
			vector=percpu: enable percpu vector domain

	video=		[FB] Frame buffer configuration
			See Documentation/fb/modedb.txt.

	vga=		[BOOT,X86-32] Select a particular video mode
			See Documentation/x86/i386/boot.txt and
			Documentation/svga.txt.
			Use vga=ask for menu.
			This is actually a boot loader parameter; the value is
			passed to the kernel using a special protocol.

	vmalloc=nn[KMG]	[KNL,BOOT] Forces the vmalloc area to have an exact
			size of <nn>. This can be used to increase the
			minimum size (128MB on x86). It can also be used to
			decrease the size and leave more room for directly
			mapped kernel RAM.

	vmhalt=		[KNL,S390] Perform z/VM CP command after system halt.
			Format: <command>

	vmpanic=	[KNL,S390] Perform z/VM CP command after kernel panic.
			Format: <command>

	vmpoff=		[KNL,S390] Perform z/VM CP command after power off.
			Format: <command>

	vt.default_blu=	[VT]
			Format: <blue0>,<blue1>,<blue2>,...,<blue15>
			Change the default blue palette of the console.
			This is a 16-member array composed of values
			ranging from 0-255.

	vt.default_grn=	[VT]
			Format: <green0>,<green1>,<green2>,...,<green15>
			Change the default green palette of the console.
			This is a 16-member array composed of values
			ranging from 0-255.

	vt.default_red=	[VT]
			Format: <red0>,<red1>,<red2>,...,<red15>
			Change the default red palette of the console.
			This is a 16-member array composed of values
			ranging from 0-255.

	vt.default_utf8=
			[VT]
			Format=<0|1>
			Set system-wide default UTF-8 mode for all tty's.
			Default is 1, i.e. UTF-8 mode is enabled for all
			newly opened terminals.

	waveartist=	[HW,OSS]
			Format: <io>,<irq>,<dma>,<dma2>

	wd33c93=	[HW,SCSI]
			See header of drivers/scsi/wd33c93.c.

	wd7000=		[HW,SCSI]
			See header of drivers/scsi/wd7000.c.

	wdt=		[WDT] Watchdog
			See Documentation/watchdog/wdt.txt.

	x2apic_phys	[X86-64,APIC] Use x2apic physical mode instead of
			default x2apic cluster mode on platforms
			supporting x2apic.

	xd=		[HW,XT] Original XT pre-IDE (RLL encoded) disks.
	xd_geo=		See header of drivers/block/xd.c.

	xirc2ps_cs=	[NET,PCMCIA]
			Format:
			<irq>,<irq_mask>,<io>,<full_duplex>,<do_sound>,<lockup_hack>[,<irq2>[,<irq3>[,<irq4>]]]

______________________________________________________________________

TODO:

	Add documentation for ALSA options.
	Add more DRM drivers.<|MERGE_RESOLUTION|>--- conflicted
+++ resolved
@@ -999,7 +999,15 @@
 			use the HighMem zone if it exists, and the Normal
 			zone if it does not.
 
-<<<<<<< HEAD
+	kgdboc=		[HW] kgdb over consoles.
+			Requires a tty driver that supports console polling.
+			(only serial suported for now)
+			Format: <serial_device>[,baud]
+
+	kmac=		[MIPS] korina ethernet MAC address.
+			Configure the RouterBoard 532 series on-chip
+			Ethernet adapter MAC address.
+
 	kmemtrace.enable=	[KNL,KMEMTRACE] Format: { yes | no }
 				Controls whether kmemtrace is enabled
 				at boot-time.
@@ -1008,32 +1016,6 @@
 			subbufs kmemtrace's relay channel has. Set this
 			higher than default (KMEMTRACE_N_SUBBUFS in code) if
 			you experience buffer overruns.
-
-	movablecore=nn[KMG]	[KNL,X86-32,IA-64,PPC,X86-64] This parameter
-			is similar to kernelcore except it specifies the
-			amount of memory used for migratable allocations.
-			If both kernelcore and movablecore is specified,
-			then kernelcore will be at *least* the specified
-			value but may be more. If movablecore on its own
-			is specified, the administrator must be careful
-			that the amount of memory usable for all allocations
-			is not too small.
-
-	keepinitrd	[HW,ARM]
-
-	kstack=N	[X86-32,X86-64] Print N words from the kernel stack
-			in oops dumps.
-
-=======
->>>>>>> 8e141e0b
-	kgdboc=		[HW] kgdb over consoles.
-			Requires a tty driver that supports console polling.
-			(only serial suported for now)
-			Format: <serial_device>[,baud]
-
-	kmac=		[MIPS] korina ethernet MAC address.
-			Configure the RouterBoard 532 series on-chip
-			Ethernet adapter MAC address.
 
 	kstack=N	[X86-32,X86-64] Print N words from the kernel stack
 			in oops dumps.
